--- conflicted
+++ resolved
@@ -141,13 +141,8 @@
       if self.help: print self.help
       try:                      self.value = parseValue(raw_input('Please enter value for '+str(key)+': '))
       except KeyboardInterrupt: sys.exit(1)
-<<<<<<< HEAD
-      return (1,self.value)
-    else: return (0,self.value)
-=======
       return (1, self.value)
     else: return (0, self.value)
->>>>>>> be85f866
 
 #  Objects that are stored in the ArgDict that are integers
 class ArgInt(ArgEmpty):
