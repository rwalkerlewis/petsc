/* @@@@@@@@@@@@@@@@@@@@@@@@@@@@@@@@@@@@@@@@@@@@@@@@@@@@@@@@@@@@@@@@@@@ */
/* @@@ BLOPEX (version 1.1) LGPL Version 2.1 or above.See www.gnu.org. */
/* @@@ Copyright 2010 BLOPEX team http://code.google.com/p/blopex/     */
/* @@@@@@@@@@@@@@@@@@@@@@@@@@@@@@@@@@@@@@@@@@@@@@@@@@@@@@@@@@@@@@@@@@@ */
/* This code was developed by Merico Argentati, Andrew Knyazev, Ilya Lashuk and Evgueni Ovtchinnikov */

static char help[] = "'Fiedler' test driver for 'abstract lobpcg' in PETSC\n\
Usage: mpirun -np <procs> driver_fiedler [-help] [all PETSc options]\n\
Special options:\n\
-matrix <filename>      (mandatory) specify file with 'stiffness' matrix \
(in petsc format)\n\
-mass_matrix <filename> (optional) 'mass' matrix for generalized eigenproblem\n\
-n_eigs <integer>      Number of eigenvalues to calculate\n\
-tol <real number>     absolute tolerance for residuals\n\
-full_out              Produce more output\n\
-seed <integer>        seed for random number generator\n\
-itr <integer>         Maximal number of iterations\n\
-output_file <string>  Filename to write calculated eigenvectors.\n\
-shift <real number>   Apply shift to 'stiffness' matrix\n\
Example:\n\
mpirun -np 2 ./driver_fiedler -matrix my_matrix.bin -n_eigs 3 -tol 1e-6 -itr 20\n";

#include "petscksp.h"
#include <assert.h>
#include "fortran_matrix.h"
#include "fortran_interpreter.h"
#include "lobpcg.h"

#ifdef BLOPEX_DIR
#include "petsc-interface.h"
#else
#include "../src/contrib/blopex/petsc-interface/petsc-interface.h"
#endif

#include "interpreter.h"
#include "multivector.h"
#include "temp_multivector.h"

typedef struct
{
  KSP                      ksp;
  Mat                      A;
  Mat                      B;
  mv_InterfaceInterpreter  ii;
} aux_data_struct;

void Precond_FnSingleVector(void * data, void * x, void * y)
{
      PetscErrorCode     ierr;

      ierr = KSPSolve(((aux_data_struct*)data)->ksp, (Vec)x, (Vec)y);
      assert(!ierr);
}

void Precond_FnMultiVector(void * data, void * x, void * y)
{
   ((aux_data_struct*)data)->ii.Eval(Precond_FnSingleVector, data, x, y);
}

void OperatorASingleVector (void * data, void * x, void * y)
{
   PetscErrorCode     ierr;

   ierr = MatMult(((aux_data_struct*)data)->A, (Vec)x, (Vec)y);
   assert(!ierr);
}

void OperatorAMultiVector(void * data, void * x, void * y)
{
   ((aux_data_struct*)data)->ii.Eval(OperatorASingleVector, data, x, y);
}


void OperatorBSingleVector (void * data, void * x, void * y)
{
   PetscErrorCode     ierr;

   ierr = MatMult(((aux_data_struct*)data)->B, (Vec)x, (Vec)y);
   assert(!ierr);
}

void OperatorBMultiVector(void * data, void * x, void * y)
{
   ((aux_data_struct*)data)->ii.Eval(OperatorBSingleVector, data, x, y);
}

#undef __FUNCT__
#define __FUNCT__ "main"
int main(int argc,char **args)
{
   Vec            u;
   Vec            tmp_vec;
   Mat            A;
   Mat            B;

   PetscErrorCode ierr;

   mv_MultiVectorPtr          eigenvectors;
   mv_MultiVectorPtr          constraints;
   mv_TempMultiVector*        raw_constraints;
   mv_TempMultiVector*        raw_eigenvectors;

   PetscScalar *              eigs;
   PetscScalar *              eigs_hist;
   double *                   resid;
   double *                   resid_hist;
   int                        iterations;
   PetscMPIInt                rank;
   int                        n_eigs = 1;
   int                        seed = 1;
   int                        i,j;
   PetscLogDouble             t1,t2,elapsed_time;
   double                     tol=1e-08;
   PetscTruth                 full_output=PETSC_FALSE;
   KSP                        ksp;
   lobpcg_Tolerance           lobpcg_tol;
   int                        maxIt = 100;
   mv_InterfaceInterpreter    ii;
   lobpcg_BLASLAPACKFunctions blap_fn;
   aux_data_struct            aux_data;
   PetscViewer                fd;               /* viewer */
   PetscTruth                 matrix_present;
   char                       filename[PETSC_MAX_PATH_LEN];
   char                       mass_filename[PETSC_MAX_PATH_LEN];
   PetscTruth                 mass_matrix_present;
   PetscReal                  shift;
   PetscTruth                 shift_present;
   char                       output_filename[PETSC_MAX_PATH_LEN];
   PetscTruth                 output_filename_present;
   char                       tmp_str[PETSC_MAX_PATH_LEN];
   PetscInt                   tmp_int;
   PetscTruth                 option_present;

   PetscInitialize(&argc,&args,(char *)0,help);

   /* read command-line parameters */
<<<<<<< HEAD
   ierr = PetscOptionsGetInt(PETSC_NULL,"-n_eigs",&n_eigs,PETSC_NULL);CHKERRQ(ierr);
   ierr = PetscOptionsGetReal(PETSC_NULL,"-tol", &tol,PETSC_NULL);CHKERRQ(ierr);
   ierr = PetscOptionsGetString(PETSC_NULL,"-matrix",filename,PETSC_MAX_PATH_LEN-1,&matrix_present);CHKERRQ(ierr);
   if (!matrix_present) 
    SETERRQ(PETSC_COMM_SELF,1,"Must indicate binary file to read matrix from with the "
=======
   ierr = PetscOptionsGetInt(PETSC_NULL,"-n_eigs",&tmp_int,&option_present);CHKERRQ(ierr);
   if (option_present)
      n_eigs = tmp_int;
   ierr = PetscOptionsGetReal(PETSC_NULL,"-tol", &tol,PETSC_NULL); CHKERRQ(ierr);
   ierr = PetscOptionsGetString(PETSC_NULL,"-matrix",filename,PETSC_MAX_PATH_LEN-1,
           &matrix_present);
   CHKERRQ(ierr);
   if (!matrix_present)
   SETERRQ(1,"Must indicate binary file to read matrix from with the "
>>>>>>> b6e537a5
            "'-matrix' option");
   ierr = PetscOptionsGetString(PETSC_NULL,"-mass_matrix",mass_filename,
           PETSC_MAX_PATH_LEN-1,&mass_matrix_present);
   CHKERRQ(ierr);
   ierr = PetscOptionsHasName(PETSC_NULL,"-full_out",&full_output); CHKERRQ(ierr);
   ierr = PetscOptionsGetInt(PETSC_NULL,"-seed",&tmp_int,&option_present);CHKERRQ(ierr);
   if (option_present)
      seed = tmp_int;
   if (seed<1)
    seed=1;
   ierr = PetscOptionsGetInt(PETSC_NULL,"-itr",&tmp_int,&option_present);CHKERRQ(ierr);
   if (option_present)
      maxIt = tmp_int;
   ierr = PetscOptionsGetReal(PETSC_NULL,"-shift",&shift,&shift_present);
   ierr = PetscOptionsGetString(PETSC_NULL,"-output_file",output_filename,
            PETSC_MAX_PATH_LEN-1, &output_filename_present);


   /* load matrices */
   ierr = PetscViewerBinaryOpen(PETSC_COMM_WORLD,filename,FILE_MODE_READ,&fd);
   CHKERRQ(ierr);
   ierr = MatLoad(fd,MATMPIAIJ,&A);CHKERRQ(ierr);
   ierr = PetscViewerDestroy(fd);CHKERRQ(ierr);

   if (mass_matrix_present)
   {
       ierr = PetscViewerBinaryOpen(PETSC_COMM_WORLD,mass_filename,FILE_MODE_READ,&fd);
       CHKERRQ(ierr);
       ierr = MatLoad(fd,MATMPIAIJ,&B);CHKERRQ(ierr);
       ierr = PetscViewerDestroy(fd);CHKERRQ(ierr);
   }

   /* apply shift to stiffness matrix if asked to do so */
   if (shift_present)
   {
      if (mass_matrix_present)
      {
        ierr = MatAXPY(A,shift,B,SUBSET_NONZERO_PATTERN);
        CHKERRQ(ierr);
      }
      else
      {
        ierr = MatShift(A,shift);
        CHKERRQ(ierr);
      }
   }


   /*
    Create parallel vectors.
     - We form 1 vector from scratch and then duplicate as needed.
   */

   MatGetVecs(A,&u,NULL);

   /* - - - - - - - - - - - - - - - - - - - - - - - - - - - - - - - - - -
               Create the linear solver and set various options
    - - - - - - - - - - - - - - - - - - - - - - - - - - - - - - - - - - */

 /* Here we START measuring time for preconditioner setup */
   ierr = PetscGetTime(&t1);CHKERRQ(ierr);

   /*
      Create linear solver context
   */
   ierr = KSPCreate(PETSC_COMM_WORLD,&ksp);CHKERRQ(ierr);

   /*
      Set operators. Here the matrix that defines the linear system
      also serves as the preconditioning matrix.
   */
   ierr = KSPSetOperators(ksp,A,A,DIFFERENT_NONZERO_PATTERN);CHKERRQ(ierr);

   /*
     Set runtime options, e.g.,
         -ksp_type <type> -pc_type <type> -ksp_monitor -ksp_rtol <rtol>
     These options will override those specified above as long as
     KSPSetFromOptions() is called _after_ any other customization
     routines.
   */
   ierr = KSPSetFromOptions(ksp);CHKERRQ(ierr);

   /* probably this call actually builds the preconditioner */
   ierr = KSPSetUp(ksp);CHKERRQ(ierr);

   /* Here we STOP measuring time for preconditioner setup */
   ierr = PetscGetTime(&t2);CHKERRQ(ierr);
   elapsed_time=t2-t1;

   PetscPrintf(PETSC_COMM_WORLD,"Preconditioner setup, seconds: %f\n",elapsed_time);

   /* request memory for eig-vals */
   ierr = PetscMalloc(sizeof(PetscScalar)*n_eigs,&eigs); CHKERRQ(ierr);

   /* request memory for eig-vals history */
   ierr = PetscMalloc(sizeof(PetscScalar)*n_eigs*(maxIt+1),&eigs_hist); CHKERRQ(ierr);

   /* request memory for resid. norms */
   ierr = PetscMalloc(sizeof(double)*n_eigs,&resid); CHKERRQ(ierr);

   /* request memory for resid. norms hist. */
   ierr = PetscMalloc(sizeof(double)*n_eigs*(maxIt+1),&resid_hist); CHKERRQ(ierr);

   LOBPCG_InitRandomContext();

   MPI_Comm_rank(PETSC_COMM_WORLD,&rank);

   PETSCSetupInterpreter( &ii );
   eigenvectors = mv_MultiVectorCreateFromSampleVector(&ii, n_eigs,u);

   /* building constraints (constant vector */
   constraints= mv_MultiVectorCreateFromSampleVector(&ii, 1,u);
   raw_constraints = (mv_TempMultiVector*)mv_MultiVectorGetData (constraints);
   tmp_vec = (Vec)(raw_constraints->vector)[0];
   ierr = VecSet(tmp_vec,1.0); CHKERRQ(ierr);

   for (i=0; i<seed; i++) /* this cycle is to imitate changing random seed */
      mv_MultiVectorSetRandom (eigenvectors, 1234);

   lobpcg_tol.absolute = tol;
   lobpcg_tol.relative = 1e-50;

   #ifdef PETSC_USE_COMPLEX
      blap_fn.zpotrf = PETSC_zpotrf_interface;
      blap_fn.zhegv = PETSC_zsygv_interface;
   #else
      blap_fn.dpotrf = PETSC_dpotrf_interface;
      blap_fn.dsygv = PETSC_dsygv_interface;
   #endif

   aux_data.A = A;
   aux_data.B = B;
   aux_data.ksp = ksp;
   aux_data.ii = ii;

   /* Here we START measuring time for solution process */
   ierr = PetscGetTime(&t1);CHKERRQ(ierr);

#ifdef PETSC_USE_COMPLEX
   lobpcg_solve_complex
   (
      eigenvectors,
      &aux_data,
      OperatorAMultiVector,
      mass_matrix_present?&aux_data:NULL,
      mass_matrix_present?OperatorBMultiVector:NULL,
      &aux_data,
      Precond_FnMultiVector,
      constraints,
      blap_fn,
      lobpcg_tol,
      maxIt,
      !rank,
      &iterations,
      (komplex *) eigs,
      (komplex *) eigs_hist,
      n_eigs,
      resid,
      resid_hist,
      n_eigs
   );
#else
   lobpcg_solve_double
   (
      eigenvectors,
      &aux_data,
      OperatorAMultiVector,
      mass_matrix_present?&aux_data:NULL,
      mass_matrix_present?OperatorBMultiVector:NULL,
      &aux_data,
      Precond_FnMultiVector,
      constraints,
      blap_fn,
      lobpcg_tol,
      maxIt,
      !rank,
      &iterations,
        eigs,
      eigs_hist,
      n_eigs,
      resid,
      resid_hist,
      n_eigs
   );
   #endif

   /* Here we STOP measuring time for solution process */
   ierr = PetscGetTime(&t2);CHKERRQ(ierr);
   elapsed_time=t2-t1;

   PetscPrintf(PETSC_COMM_WORLD,"Solution process, seconds: %e\n",elapsed_time);

   /* shift eigenvalues back */
   for (i=0; i<n_eigs; i++)
      eigs[i]-=shift;

   PetscPrintf(PETSC_COMM_WORLD,"Final eigenvalues:\n");
   for (i=0;i<n_eigs;i++)
     {
         ierr = PetscPrintf(PETSC_COMM_WORLD,"%e\n",PetscRealPart(eigs[i]));
         CHKERRQ(ierr);
     }

   if (full_output)
   {
     PetscPrintf(PETSC_COMM_WORLD,"Output from LOBPCG, eigenvalues history:\n");
     for (j=0; j<iterations+1; j++)
       for (i=0;i<n_eigs;i++)
       {
         ierr = PetscPrintf(PETSC_COMM_WORLD,"%e\n",PetscRealPart(*(eigs_hist+j*n_eigs+i)));
         CHKERRQ(ierr);
         }
     PetscPrintf(PETSC_COMM_WORLD,"Output from LOBPCG, residual norms:\n");
     for (i=0;i<n_eigs;i++)
       {
           ierr = PetscPrintf(PETSC_COMM_WORLD,"%e\n",resid[i]);
           CHKERRQ(ierr);
       }

     PetscPrintf(PETSC_COMM_WORLD,"Output from LOBPCG, residual norms history:\n");
     for (j=0; j<iterations+1; j++)
       for (i=0;i<n_eigs;i++)
       {
         ierr = PetscPrintf(PETSC_COMM_WORLD,"%e\n",*(resid_hist+j*n_eigs+i));
         CHKERRQ(ierr);
       }
   }

   /* write eigenvectors to disk, if told to do so */

   if (output_filename_present)
   {
      raw_eigenvectors = (mv_TempMultiVector*)mv_MultiVectorGetData (eigenvectors);
      tmp_vec = (Vec)(raw_constraints->vector)[0];
      for ( i = 0; i < n_eigs; i++ )
      {
        sprintf( tmp_str, "%s_%d.petsc", output_filename, i );
        PetscViewerBinaryOpen(PETSC_COMM_WORLD, tmp_str, FILE_MODE_WRITE, &fd);
        /* PetscViewerSetFormat(fd,PETSC_VIEWER_ASCII_MATLAB); */
        ierr = VecView((Vec)(raw_eigenvectors->vector)[i],fd); CHKERRQ(ierr);
        ierr = PetscViewerDestroy(fd);CHKERRQ(ierr);
      }

   }

   /*
      Free work space.  All PETSc objects should be destroyed when they
      are no longer needed.
   */
   ierr = VecDestroy(u);CHKERRQ(ierr);
   ierr = MatDestroy(A);CHKERRQ(ierr);
   if (mass_matrix_present)
     ierr = MatDestroy(B);CHKERRQ(ierr);
   ierr = KSPDestroy(ksp);CHKERRQ(ierr);

   LOBPCG_DestroyRandomContext();
   mv_MultiVectorDestroy(eigenvectors);
   mv_MultiVectorDestroy(constraints);

   /* free memory used for eig-vals */
   ierr = PetscFree(eigs);
   CHKERRQ(ierr);
   ierr = PetscFree(eigs_hist);
   CHKERRQ(ierr);
   ierr = PetscFree(resid);
   CHKERRQ(ierr);
   ierr = PetscFree(resid_hist);
   CHKERRQ(ierr);

   ierr = PetscFinalize();CHKERRQ(ierr);
   return 0;
}<|MERGE_RESOLUTION|>--- conflicted
+++ resolved
@@ -134,13 +134,6 @@
    PetscInitialize(&argc,&args,(char *)0,help);
 
    /* read command-line parameters */
-<<<<<<< HEAD
-   ierr = PetscOptionsGetInt(PETSC_NULL,"-n_eigs",&n_eigs,PETSC_NULL);CHKERRQ(ierr);
-   ierr = PetscOptionsGetReal(PETSC_NULL,"-tol", &tol,PETSC_NULL);CHKERRQ(ierr);
-   ierr = PetscOptionsGetString(PETSC_NULL,"-matrix",filename,PETSC_MAX_PATH_LEN-1,&matrix_present);CHKERRQ(ierr);
-   if (!matrix_present) 
-    SETERRQ(PETSC_COMM_SELF,1,"Must indicate binary file to read matrix from with the "
-=======
    ierr = PetscOptionsGetInt(PETSC_NULL,"-n_eigs",&tmp_int,&option_present);CHKERRQ(ierr);
    if (option_present)
       n_eigs = tmp_int;
@@ -149,8 +142,7 @@
            &matrix_present);
    CHKERRQ(ierr);
    if (!matrix_present)
-   SETERRQ(1,"Must indicate binary file to read matrix from with the "
->>>>>>> b6e537a5
+   SETERRQ(PETSC_COMM_SELF,1,"Must indicate binary file to read matrix from with the "
             "'-matrix' option");
    ierr = PetscOptionsGetString(PETSC_NULL,"-mass_matrix",mass_filename,
            PETSC_MAX_PATH_LEN-1,&mass_matrix_present);
