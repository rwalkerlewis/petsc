#!/usr/bin/python

import os
import sys
import time
import re
import fnmatch

## Early checks:

if len(sys.argv) < 4:
  print "Usage: $> runhtml.py BRANCH LOGDIR OUTFILE";
  print " BRANCH  ... Branch log files to be processed";
  print " LOGDIR  ... Directory where to find the log files";
  print " OUTFILE ... The output file where the HTML code will be written to";
  print "Aborting..."
  sys.exit(1)




######### Helper routines #########

# Helper function: Obtain execution time from log file:
def execution_time(logfilename):
  start_hh = 0;
  start_mm = 0;
  start_ss = 0;

  end_hh = 0;
  end_mm = 0;
  end_ss = 0;

  for line in open(logfilename):
    if re.search(r'^Build on', line) or re.search(r'^Starting on', line) or re.search(r'^Starting Configure', line):
      match = re.search(r'.*?([0-9]*[0-9]):([0-9][0-9]):([0-9][0-9]).*', line)
      start_hh = match.group(1)
      start_mm = match.group(2)
      start_ss = match.group(3)

    if re.search(r'Finished Build on', line) or re.search(r'^Finishing at', line) or re.search(r'^Finishing Configure', line):
      match = re.search(r'.*?([0-9]*[0-9]):([0-9][0-9]):([0-9][0-9]).*', line)
      end_hh = match.group(1)
      end_mm = match.group(2)
      end_ss = match.group(3)

  starttime = int(start_hh) * 3600 + int(start_mm) * 60 + int(start_ss)
  endtime   = int(  end_hh) * 3600 + int(  end_mm) * 60 + int(  end_ss)

  if starttime > endtime:
    if int(start_hh) < 13:  #12 hour format
      endtime += 12*3600
    else:
      endtime += 24*3600

  #print "Start time: " + str(start_hh) + ":" + str(start_mm) + ":" + str(start_ss)
  #print "End time: " + str(end_hh) + ":" + str(end_mm) + ":" + str(end_ss)
  #print "starttime: " + str(starttime)
  #print "endtime: " + str(endtime)

  return endtime - starttime

# Helper function: Convert number of seconds to format hh:mm:ss
def format_time(time_in_seconds):
  #print "time_in_seconds: " + str(time_in_seconds)
  if time_in_seconds > 1800:
    return "<td class=\"yellow\">" + str(time_in_seconds / 3600).zfill(2) + ":" + str((time_in_seconds % 3600) / 60).zfill(2) + ":" + str(time_in_seconds % 60).zfill(2) + "</td>"
  
  return "<td class=\"green\">" + str(time_in_seconds / 3600).zfill(2) + ":" + str((time_in_seconds % 3600) / 60).zfill(2) + ":" + str(time_in_seconds % 60).zfill(2) + "</td>"



###### Main execution body ##########


outfile = open(sys.argv[3], "w")
examples_summary_file = open(sys.argv[2] + "/examples_full.log", "w")

# Static HTML header:
outfile.write("""
<!DOCTYPE HTML PUBLIC "-//W3C//DTD HTML 4.01 Transitional//EN" "http://www.w3.org/TR/html4/loose.dtd">
<html>
<head><title>PETSc Test Summary</title>
<style type="text/css">
div.main {
  max-width: 1300px;
  background: white;
  margin-left: auto;
  margin-right: auto;
  padding: 20px;
  padding-top: 0;
  border: 5px solid #CCCCCC;
  border-radius: 10px;
  background: #FBFBFB;
}
table {
  /*border: 1px solid black;
  border-radius: 10px;*/
  padding: 3px;
  margin-top: 0;
}
td a:link, td a:visited, td a:focus, td a:active {
  font-weight: bold;
  text-decoration: underline;
  color: black;
}
td a:hover {
  font-weight: bold;
  text-decoration: underline;
  color: black;
}
th {
  padding: 10px;
  padding-top: 5px;
  padding-bottom: 5px;
  font-size: 1.1em;
  font-weight: bold;
  text-align: center;
}
td.desc {
  max-width: 650px;
  padding: 2px;
  font-size: 0.9em;
}
td.green {
  text-align: center;
  vertical-align: middle;
  padding: 2px;
  background: #01DF01;
  min-width: 50px;
}
td.yellow {
  text-align: center;
  vertical-align: middle;
  padding: 2px;
  background: #F4FA58;
  min-width: 50px;
}
td.red {
  text-align: center;
  vertical-align: middle;
  padding: 2px;
  background: #FE2E2E;
  min-width: 50px;
}
</style>
</head>
<body><div class="main"> """)


outfile.write("<center><span style=\"font-size:1.3em; font-weight: bold;\">PETSc Test Summary</span><br />Last update: " + time.strftime("%c") + "</center>\n")

outfile.write("<center><table>\n");

outfile.write("<tr><th></th><th colspan=\"2\">Configure</th><th></th><th></th> <th colspan=\"3\">Make</th><th></th><th></th> <th colspan=\"2\">Examples</th></tr>\n");
outfile.write("<tr><th>Arch</th><th>Status</th><th>Duration</th><th></th><th></th> <th>Warnings</th><th>Errors</th><th>Duration</th><th></th><th></th> <th>Problems?</th><th>Duration</th><td><a href=\"examples_full.log\">[all]</a></td></tr>\n");

num_builds = 0

for root, dirs, filenames in os.walk(sys.argv[2]):
  filenames.sort()
  for f in filenames:
    if fnmatch.fnmatch(f, "build_" + sys.argv[1] + "_*.log"):

      num_builds += 1

      # form other file names:
      match = re.search("build_" + sys.argv[1] + "_arch-(.*).log", f)
      logfile_build = f
      logfile_build_full = os.path.join(root, f)
      logfile_make  = "make_"  + sys.argv[1] + "_arch-" + match.group(1) + ".log"
      logfile_make_full = os.path.join(root, logfile_make)
      logfile_examples  = "examples_"  + sys.argv[1] + "_arch-" + match.group(1) + ".log"
      logfile_examples_full = os.path.join(root, logfile_examples)
      logfile_configure = "configure_" + sys.argv[1] + "_arch-" + match.group(1) + ".log"
      logfile_configure_full = os.path.join(root, logfile_configure)

      print "Processing " + match.group(1)

      ### Start table row
      outfile.write("<tr><td>" + match.group(1) + "</td>")

      #
      # Check if some logs are missing. If so, don't process further and write 'incomplete' to table:
      #
      if not os.path.isfile(logfile_configure_full) or not os.path.isfile(logfile_make_full) or not os.path.isfile(logfile_examples_full):
        print "  -- incomplete logs!"

        # Configure section
        outfile.write("<td class=\"red\">Incomplete</td>")
        outfile.write("<td class=\"red\">Incomplete</td>")
        if os.path.isfile(logfile_configure_full): outfile.write("<td><a href=\"" + logfile_configure + "\">[log]</a></td>")
        else: outfile.write("<td></td>")

        # Make/Build section
        outfile.write("<td></td>")
        outfile.write("<td class=\"red\" colspan=\"2\"><a href=\"" + logfile_build + "\">[build.log]</a></td>")
        if os.path.isfile(logfile_make_full):
          outfile.write("<td class=\"red\" colspan=\"2\"><a href=\"" + logfile_make + "\">[make.log]</a></td>")
        else:
          outfile.write("<td colspan=\"2\" class=\"red\">Incomplete</td>")

        # Examples section
        outfile.write("<td></td>")
        outfile.write("<td class=\"red\">Incomplete</td>")
        outfile.write("<td class=\"red\">Incomplete</td>")
        if os.path.isfile(logfile_examples_full): outfile.write("<td><a href=\"" + logfile_examples + "\">[log]</a></td>")
        else: outfile.write("<td></td>\n")
        continue


      #
      ### Configure section
      #
  
      # Checking for successful completion
      configure_success = False
      for line in open(logfile_configure_full):
        if re.search(r'Configure stage complete', line):
          outfile.write("<td class=\"green\">Success</td>")
          outfile.write(format_time(execution_time(logfile_configure_full)))
          configure_success = True

      if configure_success == False:
          outfile.write("<td class=\"red\">Fail</td>")
          outfile.write("<td class=\"red\">Fail</td>")
      outfile.write("<td><a href=\"" + logfile_configure + "\">[log]</a></td>")

      #
      ### Make section
      #

      outfile.write("<td></td>")
      # Warnings:
      warning_list = []
      exclude_warnings = ["unrecognized .pragma",
                          "warning: .SSL",
                          "warning: .BIO_",
                          "warning: treating 'c' input as 'c..' when in C.. mode",
                          "warning: statement not reached",
                          "warning: loop not entered at top",
                          "is deprecated",
                          "is superseded",
                          "warning: no debug symbols in executable (-arch x86_64)",
                          "(aka 'const double *') doesn't match specified 'MPI' type tag that requires 'double *'",
                          "(aka 'const int *') doesn't match specified 'MPI' type tag that requires 'int *'",
                          "(aka 'const long *') doesn't match specified 'MPI' type tag that requires 'long long *'",
                          "(aka 'long *') doesn't match specified 'MPI' type tag that requires 'long long *'",
                          "cusp/complex.h", "cusp/detail/device/generalized_spmv/coo_flat.h",
                          "thrust/detail/vector_base.inl", "thrust/detail/tuple_transform.h", "detail/tuple.inl", "detail/launch_closure.inl"]
      for line in open(logfile_make_full):
        if re.search(r'[Ww]arning[: ]', line):
          has_serious_warning = True
          for warning in exclude_warnings:
            if line.find(warning):
              has_serious_warning = False
              break
          if has_serious_warning == True:
            warning_list.append(line)
      num_warnings = len(warning_list)
      if num_warnings > 0:
        outfile.write("<td class=\"yellow\">" + str(num_warnings) + "</td>")
      else:
        outfile.write("<td class=\"green\">" + str(num_warnings) + "</td>")

      # Errors:
      error_list = []
      error_list_with_context = []
      f = open(logfile_make_full)
      lines = f.readlines()
      for i in range(len(lines)):
        if re.search(" [Kk]illed", lines[i]) or re.search(" [Ff]atal[: ]", lines[i]) or re.search(" [Ee][Rr][Rr][Oo][Rr][: ]", lines[i]):
          error_list.append(lines[i])
          if i > 1:
            error_list_with_context.append(lines[i-2])
          if i > 0:
            error_list_with_context.append(lines[i-1])
          error_list_with_context.append(lines[i])
          if i+1 < len(lines):
            error_list_with_context.append(lines[i+1])
          if i+2 < len(lines):
            error_list_with_context.append(lines[i+2])
          if i+3 < len(lines):
            error_list_with_context.append(lines[i+3])
          if i+4 < len(lines):
            error_list_with_context.append(lines[i+4])
          if i+5 < len(lines):
            error_list_with_context.append(lines[i+5])

      num_errors = len(error_list)
      if num_errors > 0:
        outfile.write("<td class=\"red\">" + str(num_errors) + "</td>")
      else:
        outfile.write("<td class=\"green\">" + str(num_errors) + "</td>")
      outfile.write(format_time(execution_time(logfile_make_full)))
      outfile.write("<td><a href=\"filtered-" + logfile_make + "\">[log]</a><a href=\"" + logfile_make + "\">[full]</a></td>")

      # Write filtered output file:
      filtered_logfile = os.path.join(root, "filtered-" + logfile_make)
      filtered_file = open(filtered_logfile, "w")
      filtered_file.write("---- WARNINGS ----\n")
      for warning_line in warning_list:
        filtered_file.write(warning_line)
      filtered_file.write("\n---- ERRORS ----\n")
      for error_line in error_list_with_context:
        filtered_file.write(error_line)
      filtered_file.close()

      #
      ### Examples section
      #
      outfile.write("<td></td>")
      example_problem_num = 0
      write_to_summary = True
      if match.group(1) == "c-exodus-dbg-builder_bb-proxy" or match.group(1) == "cuda_bb-proxy":
        write_to_summary = False
      for line in open(logfile_examples_full):
<<<<<<< HEAD
        if write_to_summary:
          examples_summary_file.write(line)
=======
        examples_summary_file.write(line)
>>>>>>> c5e4d11f
        if re.search(r'[Pp]ossible [Pp]roblem', line):
          example_problem_num += 1

      if example_problem_num < 1:
         outfile.write("<td class=\"green\">0</td>")
      else:
         outfile.write("<td class=\"yellow\">" + str(example_problem_num) + "</td>")
      outfile.write(format_time(execution_time(logfile_examples_full)))
      outfile.write("<td><a href=\"" + logfile_examples + "\">[log]</a></td>")

      ### End of row
      outfile.write("</tr>\n")

# write footer:
outfile.write("</table>")
outfile.write("Total number of builds: " + str(num_builds))
outfile.write("<br />This page is an automated summary of the output generated by the PETSc testsuite.<br /> It is generated by $PETSC_DIR/src/contrib/nightlysummary/runhtml.py.</center>\n")
outfile.write("</div></body></html>")
outfile.close()
examples_summary_file.close()

#print "Testing execution time: "
#print format_time(execution_time(sys.argv[2]))
<|MERGE_RESOLUTION|>--- conflicted
+++ resolved
@@ -65,7 +65,7 @@
   #print "time_in_seconds: " + str(time_in_seconds)
   if time_in_seconds > 1800:
     return "<td class=\"yellow\">" + str(time_in_seconds / 3600).zfill(2) + ":" + str((time_in_seconds % 3600) / 60).zfill(2) + ":" + str(time_in_seconds % 60).zfill(2) + "</td>"
-  
+
   return "<td class=\"green\">" + str(time_in_seconds / 3600).zfill(2) + ":" + str((time_in_seconds % 3600) / 60).zfill(2) + ":" + str(time_in_seconds % 60).zfill(2) + "</td>"
 
 
@@ -212,7 +212,7 @@
       #
       ### Configure section
       #
-  
+
       # Checking for successful completion
       configure_success = False
       for line in open(logfile_configure_full):
@@ -315,12 +315,8 @@
       if match.group(1) == "c-exodus-dbg-builder_bb-proxy" or match.group(1) == "cuda_bb-proxy":
         write_to_summary = False
       for line in open(logfile_examples_full):
-<<<<<<< HEAD
         if write_to_summary:
           examples_summary_file.write(line)
-=======
-        examples_summary_file.write(line)
->>>>>>> c5e4d11f
         if re.search(r'[Pp]ossible [Pp]roblem', line):
           example_problem_num += 1
 
@@ -343,4 +339,4 @@
 examples_summary_file.close()
 
 #print "Testing execution time: "
-#print format_time(execution_time(sys.argv[2]))
+#print format_time(execution_time(sys.argv[2]))