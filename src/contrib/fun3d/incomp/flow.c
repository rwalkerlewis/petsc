
static char help[] = "FUN3D - 3-D, Unstructured Incompressible Euler Solver.\n\
originally written by W. K. Anderson of NASA Langley, \n\
and ported into PETSc by D. K. Kaushik, ODU and ICASE.\n\n";

#include <petscsnes.h>
#include <petsctime.h>
#include <petscao.h>
#include "user.h"
#if defined(_OPENMP)
#include "omp.h"
#if !defined(HAVE_REDUNDANT_WORK)
#include "metis.h"
#endif
#endif

#define ICALLOC(size,y) ierr = PetscMalloc((PetscMax(size,1))*sizeof(int),y);CHKERRQ(ierr);
#define FCALLOC(size,y) ierr = PetscMalloc((PetscMax(size,1))*sizeof(PetscScalar),y);CHKERRQ(ierr);

typedef struct {
  Vec    qnew,qold,func;
  double fnorm_ini,dt_ini,cfl_ini;
  double ptime;
  double cfl_max,max_time;
  double fnorm,dt,cfl;
  double fnorm_ratio;
  int    ires,iramp,itstep;
  int    max_steps,print_freq;
  int    LocalTimeStepping;
} TstepCtx;

typedef struct {                               /*============================*/
  GRID      *grid;                                 /* Pointer to Grid info       */
  TstepCtx  *tsCtx;                                /* Pointer to Time Stepping Context */
  PetscBool PreLoading;
} AppCtx;                                      /*============================*/

extern int  FormJacobian(SNES,Vec,Mat*,Mat*,MatStructure*,void*),
            FormFunction(SNES,Vec,Vec,void*),
            FormInitialGuess(SNES,GRID*),
            Update(SNES,void*),
            ComputeTimeStep(SNES,int,void*),
            GetLocalOrdering(GRID*),
            SetPetscDS(GRID *,TstepCtx*);
static PetscErrorCode WritePVTU(AppCtx*,const char*,PetscBool);
#if defined(_OPENMP) && defined(HAVE_EDGE_COLORING)
int EdgeColoring(int nnodes,int nedge,int *e2n,int *eperm,int *ncolor,int *ncount);
#endif
/* Global Variables */

                                               /*============================*/
CINFO  *c_info;                                /* Pointer to COMMON INFO     */
CRUNGE *c_runge;                               /* Pointer to COMMON RUNGE    */
CGMCOM *c_gmcom;                               /* Pointer to COMMON GMCOM    */
                                               /*============================*/
int  rank,size,rstart;
REAL memSize = 0.0,grad_time = 0.0;
#if defined(_OPENMP)
int max_threads = 2,tot_threads,my_thread_id;
#endif

#if defined(PARCH_IRIX64) && defined(USE_HW_COUNTERS)
int       event0,event1;
Scalar    time_counters;
long long counter0,counter1;
#endif
int  ntran[max_nbtran];        /* transition stuff put here to make global */
REAL dxtran[max_nbtran];

/* ======================== MAIN ROUTINE =================================== */
/*                                                                           */
/* Finite volume flux split solver for general polygons                      */
/*                                                                           */
/*===========================================================================*/

#undef __FUNCT__
#define __FUNCT__ "main"
int main(int argc,char **args)
{
  AppCtx      user;
  GRID        f_pntr;
  TstepCtx    tsCtx;
  SNES        snes;                    /* nonlinear solver context */
  Mat         Jpc;                     /* Jacobian and Preconditioner matrices */
  PetscScalar *qnode;
  int         ierr;
  PetscBool   flg,write_pvtu,pvtu_base64;
  MPI_Comm    comm;
  PetscInt    maxfails                       = 10000;
  char        pvtu_fname[PETSC_MAX_PATH_LEN] = "incomp";

  ierr = PetscInitialize(&argc,&args,NULL,help);CHKERRQ(ierr);
  ierr = PetscInitializeFortran();CHKERRQ(ierr);
  ierr = PetscOptionsInsertFile(PETSC_COMM_WORLD,"petsc.opt",PETSC_FALSE);CHKERRQ(ierr);

  comm = PETSC_COMM_WORLD;
  f77FORLINK();                               /* Link FORTRAN and C COMMONS */

  ierr = MPI_Comm_rank(comm,&rank);CHKERRQ(ierr);
  ierr = MPI_Comm_size(comm,&size);CHKERRQ(ierr);

  flg  = PETSC_FALSE;
  ierr = PetscOptionsGetBool(NULL,"-mem_use",&flg,NULL);CHKERRQ(ierr);
  if (flg) {ierr = PetscMemorySetGetMaximumUsage();CHKERRQ(ierr);}

  /*======================================================================*/
  /* Initilize stuff related to time stepping */
  /*======================================================================*/
  tsCtx.fnorm_ini         = 0.0;  tsCtx.cfl_ini     = 50.0;    tsCtx.cfl_max = 1.0e+05;
  tsCtx.max_steps         = 50;   tsCtx.max_time    = 1.0e+12; tsCtx.iramp   = -50;
  tsCtx.dt                = -5.0; tsCtx.fnorm_ratio = 1.0e+10;
  tsCtx.LocalTimeStepping = 1;
  ierr                    = PetscOptionsGetInt(NULL,"-max_st",&tsCtx.max_steps,NULL);CHKERRQ(ierr);
  ierr                    = PetscOptionsGetReal(NULL,"-ts_rtol",&tsCtx.fnorm_ratio,NULL);CHKERRQ(ierr);
  ierr                    = PetscOptionsGetReal(NULL,"-cfl_ini",&tsCtx.cfl_ini,NULL);CHKERRQ(ierr);
  ierr                    = PetscOptionsGetReal(NULL,"-cfl_max",&tsCtx.cfl_max,NULL);CHKERRQ(ierr);
  tsCtx.print_freq        = tsCtx.max_steps;
  ierr                    = PetscOptionsGetInt(NULL,"-print_freq",&tsCtx.print_freq,&flg);CHKERRQ(ierr);
  ierr                    = PetscOptionsGetString(NULL,"-pvtu",pvtu_fname,sizeof(pvtu_fname),&write_pvtu);CHKERRQ(ierr);
  pvtu_base64             = PETSC_FALSE;
  ierr                    = PetscOptionsGetBool(NULL,"-pvtu_base64",&pvtu_base64,NULL);CHKERRQ(ierr);

  c_info->alpha = 3.0;
  c_info->beta  = 15.0;
  c_info->ivisc = 0;

  c_gmcom->ilu0  = 1;
  c_gmcom->nsrch = 10;

  c_runge->nitfo = 0;

  ierr          = PetscMemzero(&f_pntr,sizeof(f_pntr));CHKERRQ(ierr);
  f_pntr.jvisc  = c_info->ivisc;
  f_pntr.ileast = 4;
  ierr          = PetscOptionsGetReal(NULL,"-alpha",&c_info->alpha,NULL);CHKERRQ(ierr);
  ierr          = PetscOptionsGetReal(NULL,"-beta",&c_info->beta,NULL);CHKERRQ(ierr);

  /*======================================================================*/

  /*Set the maximum number of threads for OpenMP */
#if defined(_OPENMP)
  ierr = PetscOptionsGetInt(NULL,"-max_threads",&max_threads,&flg);CHKERRQ(ierr);
  omp_set_num_threads(max_threads);
  ierr = PetscPrintf(comm,"Using %d threads for each MPI process\n",max_threads);CHKERRQ(ierr);
#endif

  /* Get the grid information into local ordering */
  ierr = GetLocalOrdering(&f_pntr);CHKERRQ(ierr);

  /* Allocate Memory for Some Other Grid Arrays */
  ierr = set_up_grid(&f_pntr);CHKERRQ(ierr);

  /* If using least squares for the gradients,calculate the r's */
  if (f_pntr.ileast == 4) f77SUMGS(&f_pntr.nnodesLoc,&f_pntr.nedgeLoc,f_pntr.eptr,f_pntr.xyz,f_pntr.rxy,&rank,&f_pntr.nvertices);

  user.grid  = &f_pntr;
  user.tsCtx = &tsCtx;

  /* AMS Stuff */

  /*
    Preload the executable to get accurate timings. This runs the following chunk of
    code twice, first to get the executable pages into memory and the second time for
    accurate timings.
  */
  PetscPreLoadBegin(PETSC_TRUE,"Time integration");
  user.PreLoading = PetscPreLoading;

  /* Create nonlinear solver */
  ierr = SetPetscDS(&f_pntr,&tsCtx);CHKERRQ(ierr);
  ierr = SNESCreate(comm,&snes);CHKERRQ(ierr);
  ierr = SNESSetType(snes,"newtonls");CHKERRQ(ierr);


  /* Set various routines and options */
  ierr = SNESSetFunction(snes,user.grid->res,FormFunction,&user);CHKERRQ(ierr);
  flg  = PETSC_FALSE;
  ierr = PetscOptionsGetBool(NULL,"-matrix_free",&flg,NULL);CHKERRQ(ierr);
  if (flg) {
    /* Use matrix-free to define Newton system; use explicit (approx) Jacobian for preconditioner */
    ierr = MatCreateSNESMF(snes,&Jpc);CHKERRQ(ierr);
    ierr = SNESSetJacobian(snes,Jpc,user.grid->A,FormJacobian,&user);CHKERRQ(ierr);
  } else {
    /* Use explicit (approx) Jacobian to define Newton system and preconditioner */
    ierr = SNESSetJacobian(snes,user.grid->A,user.grid->A,FormJacobian,&user);CHKERRQ(ierr);
  }

  ierr = SNESSetMaxLinearSolveFailures(snes,maxfails);CHKERRQ(ierr);
  ierr = SNESSetFromOptions(snes);CHKERRQ(ierr);

  /* Initialize the flowfield */
  ierr = FormInitialGuess(snes,user.grid);CHKERRQ(ierr);

  /* Solve nonlinear system */
  ierr = Update(snes,&user);CHKERRQ(ierr);

  /* Write restart file */
  ierr = VecGetArray(user.grid->qnode,&qnode);CHKERRQ(ierr);
  /*f77WREST(&user.grid->nnodes,qnode,user.grid->turbre,user.grid->amut);*/

  /* Write Tecplot solution file */
#if 0
  if (!rank)
    f77TECFLO(&user.grid->nnodes,
              &user.grid->nnbound,&user.grid->nvbound,&user.grid->nfbound,
              &user.grid->nnfacet,&user.grid->nvfacet,&user.grid->nffacet,
              &user.grid->nsnode, &user.grid->nvnode, &user.grid->nfnode,
              c_info->title,
              user.grid->x,       user.grid->y,       user.grid->z,
              qnode,
              user.grid->nnpts,   user.grid->nntet,   user.grid->nvpts,
              user.grid->nvtet,   user.grid->nfpts,   user.grid->nftet,
              user.grid->f2ntn,   user.grid->f2ntv,   user.grid->f2ntf,
              user.grid->isnode,  user.grid->ivnode,  user.grid->ifnode,
              &rank);
#endif
  if (write_pvtu) {ierr = WritePVTU(&user,pvtu_fname,pvtu_base64);CHKERRQ(ierr);}

  /* Write residual,lift,drag,and moment history file */
  /*
    if (!rank) f77PLLAN(&user.grid->nnodes,&rank);
  */

  ierr = VecRestoreArray(user.grid->qnode,&qnode);CHKERRQ(ierr);
  flg  = PETSC_FALSE;
  ierr = PetscOptionsGetBool(NULL,"-mem_use",&flg,NULL);CHKERRQ(ierr);
  if (flg) {
    ierr = PetscMemoryShowUsage(PETSC_VIEWER_STDOUT_WORLD,"Memory usage before destroying\n");CHKERRQ(ierr);
  }

  ierr = VecDestroy(&user.grid->qnode);CHKERRQ(ierr);
  ierr = VecDestroy(&user.grid->qnodeLoc);CHKERRQ(ierr);
  ierr = VecDestroy(&user.tsCtx->qold);CHKERRQ(ierr);
  ierr = VecDestroy(&user.tsCtx->func);CHKERRQ(ierr);
  ierr = VecDestroy(&user.grid->res);CHKERRQ(ierr);
  ierr = VecDestroy(&user.grid->grad);CHKERRQ(ierr);
  ierr = VecDestroy(&user.grid->gradLoc);CHKERRQ(ierr);
  ierr = MatDestroy(&user.grid->A);CHKERRQ(ierr);
  flg  = PETSC_FALSE;
  ierr = PetscOptionsGetBool(NULL,"-matrix_free",&flg,NULL);CHKERRQ(ierr);
  if (flg) { ierr = MatDestroy(&Jpc);CHKERRQ(ierr);}
  ierr = SNESDestroy(&snes);CHKERRQ(ierr);
  ierr = VecScatterDestroy(&user.grid->scatter);CHKERRQ(ierr);
  ierr = VecScatterDestroy(&user.grid->gradScatter);CHKERRQ(ierr);
  flg  = PETSC_FALSE;
  ierr = PetscOptionsGetBool(NULL,"-mem_use",&flg,NULL);CHKERRQ(ierr);
  if (flg) {
    ierr = PetscMemoryShowUsage(PETSC_VIEWER_STDOUT_WORLD,"Memory usage after destroying\n");CHKERRQ(ierr);
  }
  PetscPreLoadEnd();

  /* allocated in set_up_grid() */
  ierr = PetscFree(user.grid->isface);CHKERRQ(ierr);
  ierr = PetscFree(user.grid->ivface);CHKERRQ(ierr);
  ierr = PetscFree(user.grid->ifface);CHKERRQ(ierr);
  ierr = PetscFree(user.grid->us);CHKERRQ(ierr);
  ierr = PetscFree(user.grid->vs);CHKERRQ(ierr);
  ierr = PetscFree(user.grid->as);CHKERRQ(ierr);

  /* Allocated in GetLocalOrdering() */
  ierr = PetscFree(user.grid->eptr);CHKERRQ(ierr);
  ierr = PetscFree(user.grid->ia);CHKERRQ(ierr);
  ierr = PetscFree(user.grid->ja);CHKERRQ(ierr);
  ierr = PetscFree(user.grid->loc2glo);CHKERRQ(ierr);
  ierr = PetscFree(user.grid->loc2pet);CHKERRQ(ierr);
  ierr = PetscFree(user.grid->xyzn);CHKERRQ(ierr);
#if defined(_OPENMP)
#  if defined(HAVE_REDUNDANT_WORK)
  ierr = PetscFree(user.grid->resd);CHKERRQ(ierr);
#  else
  ierr = PetscFree(user.grid->part_thr);CHKERRQ(ierr);
  ierr = PetscFree(user.grid->nedge_thr);CHKERRQ(ierr);
  ierr = PetscFree(user.grid->edge_thr);CHKERRQ(ierr);
  ierr = PetscFree(user.grid->xyzn_thr);CHKERRQ(ierr);
#  endif
#endif
  ierr = PetscFree(user.grid->xyz);CHKERRQ(ierr);
  ierr = PetscFree(user.grid->area);CHKERRQ(ierr);

  ierr = PetscFree(user.grid->nntet);CHKERRQ(ierr);
  ierr = PetscFree(user.grid->nnpts);CHKERRQ(ierr);
  ierr = PetscFree(user.grid->f2ntn);CHKERRQ(ierr);
  ierr = PetscFree(user.grid->isnode);CHKERRQ(ierr);
  ierr = PetscFree(user.grid->sxn);CHKERRQ(ierr);
  ierr = PetscFree(user.grid->syn);CHKERRQ(ierr);
  ierr = PetscFree(user.grid->szn);CHKERRQ(ierr);
  ierr = PetscFree(user.grid->sa);CHKERRQ(ierr);
  ierr = PetscFree(user.grid->sface_bit);CHKERRQ(ierr);

  ierr = PetscFree(user.grid->nvtet);CHKERRQ(ierr);
  ierr = PetscFree(user.grid->nvpts);CHKERRQ(ierr);
  ierr = PetscFree(user.grid->f2ntv);CHKERRQ(ierr);
  ierr = PetscFree(user.grid->ivnode);CHKERRQ(ierr);
  ierr = PetscFree(user.grid->vxn);CHKERRQ(ierr);
  ierr = PetscFree(user.grid->vyn);CHKERRQ(ierr);
  ierr = PetscFree(user.grid->vzn);CHKERRQ(ierr);
  ierr = PetscFree(user.grid->va);CHKERRQ(ierr);
  ierr = PetscFree(user.grid->vface_bit);CHKERRQ(ierr);

  ierr = PetscFree(user.grid->nftet);CHKERRQ(ierr);
  ierr = PetscFree(user.grid->nfpts);CHKERRQ(ierr);
  ierr = PetscFree(user.grid->f2ntf);CHKERRQ(ierr);
  ierr = PetscFree(user.grid->ifnode);CHKERRQ(ierr);
  ierr = PetscFree(user.grid->fxn);CHKERRQ(ierr);
  ierr = PetscFree(user.grid->fyn);CHKERRQ(ierr);
  ierr = PetscFree(user.grid->fzn);CHKERRQ(ierr);
  ierr = PetscFree(user.grid->fa);CHKERRQ(ierr);
  ierr = PetscFree(user.grid->cdt);CHKERRQ(ierr);
  ierr = PetscFree(user.grid->phi);CHKERRQ(ierr);
  ierr = PetscFree(user.grid->rxy);CHKERRQ(ierr);

  ierr = PetscPrintf(comm,"Time taken in gradient calculation %g sec.\n",grad_time);CHKERRQ(ierr);

  ierr = PetscFinalize();
  return 0;
}

/*---------------------------------------------------------------------*/
/* ---------------------  Form initial approximation ----------------- */
#undef __FUNCT__
#define __FUNCT__ "FormInitialGuess"
int FormInitialGuess(SNES snes,GRID *grid)
/*---------------------------------------------------------------------*/
{
  int         ierr;
  PetscScalar *qnode;

  PetscFunctionBegin;
  ierr = VecGetArray(grid->qnode,&qnode);CHKERRQ(ierr);
  f77INIT(&grid->nnodesLoc,qnode,grid->turbre,grid->amut,&grid->nvnodeLoc,grid->ivnode,&rank);
  ierr = VecRestoreArray(grid->qnode,&qnode);CHKERRQ(ierr);
  PetscFunctionReturn(0);
}

/*---------------------------------------------------------------------*/
/* ---------------------  Evaluate Function F(x) --------------------- */
#undef __FUNCT__
#define __FUNCT__ "FormFunction"
int FormFunction(SNES snes,Vec x,Vec f,void *dummy)
/*---------------------------------------------------------------------*/
{
  AppCtx      *user  = (AppCtx*) dummy;
  GRID        *grid  = user->grid;
  TstepCtx    *tsCtx = user->tsCtx;
  PetscScalar *qnode,*res,*qold;
  PetscScalar *grad;
  PetscScalar temp;
  VecScatter  scatter     = grid->scatter;
  VecScatter  gradScatter = grid->gradScatter;
  Vec         localX      = grid->qnodeLoc;
  Vec         localGrad   = grid->gradLoc;
  int         i,j,in,ierr;
  int         nbface,ires;
  PetscScalar time_ini,time_fin;

  PetscFunctionBegin;
  /* Get X into the local work vector */
  ierr = VecScatterBegin(scatter,x,localX,INSERT_VALUES,SCATTER_FORWARD);CHKERRQ(ierr);
  ierr = VecScatterEnd(scatter,x,localX,INSERT_VALUES,SCATTER_FORWARD);CHKERRQ(ierr);
  /* VecCopy(x,localX); */
  /* access the local work f,grad,and input */
  ierr = VecGetArray(f,&res);CHKERRQ(ierr);
  ierr = VecGetArray(grid->grad,&grad);CHKERRQ(ierr);
  ierr = VecGetArray(localX,&qnode);CHKERRQ(ierr);
  ires = tsCtx->ires;

  ierr = PetscTime(&time_ini);CHKERRQ(ierr);
  f77LSTGS(&grid->nnodesLoc,&grid->nedgeLoc,grid->eptr,qnode,grad,grid->xyz,grid->rxy,
           &rank,&grid->nvertices);
  ierr       = PetscTime(&time_fin);CHKERRQ(ierr);
  grad_time += time_fin - time_ini;
  ierr       = VecRestoreArray(grid->grad,&grad);CHKERRQ(ierr);

  ierr = VecScatterBegin(gradScatter,grid->grad,localGrad,INSERT_VALUES,SCATTER_FORWARD);CHKERRQ(ierr);
  ierr = VecScatterEnd(gradScatter,grid->grad,localGrad,INSERT_VALUES,SCATTER_FORWARD);CHKERRQ(ierr);
  /*VecCopy(grid->grad,localGrad);*/

  ierr   = VecGetArray(localGrad,&grad);CHKERRQ(ierr);
  nbface = grid->nsface + grid->nvface + grid->nfface;
  f77GETRES(&grid->nnodesLoc,&grid->ncell,  &grid->nedgeLoc,  &grid->nsface,
            &grid->nvface,&grid->nfface, &nbface,
            &grid->nsnodeLoc,&grid->nvnodeLoc, &grid->nfnodeLoc,
            grid->isface, grid->ivface,  grid->ifface, &grid->ileast,
            grid->isnode, grid->ivnode,  grid->ifnode,
            &grid->nnfacetLoc,grid->f2ntn,  &grid->nnbound,
            &grid->nvfacetLoc,grid->f2ntv,  &grid->nvbound,
            &grid->nffacetLoc,grid->f2ntf,  &grid->nfbound,
            grid->eptr,
            grid->sxn,    grid->syn,     grid->szn,
            grid->vxn,    grid->vyn,     grid->vzn,
            grid->fxn,    grid->fyn,     grid->fzn,
            grid->xyzn,
            qnode,        grid->cdt,
            grid->xyz,    grid->area,
            grad, res,
            grid->turbre,
            grid->slen,   grid->c2n,
            grid->c2e,
            grid->us,     grid->vs,      grid->as,
            grid->phi,
            grid->amut,   &ires,
#if defined(_OPENMP)
            &max_threads,
#if defined(HAVE_EDGE_COLORING)
            &grid->ncolor, grid->ncount,
#elif defined(HAVE_REDUNDANT_WORK)
            grid->resd,
#else
            &grid->nedgeAllThr,
            grid->part_thr,grid->nedge_thr,grid->edge_thr,grid->xyzn_thr,
#endif
#endif
            &tsCtx->LocalTimeStepping,&rank,&grid->nvertices);

/* Add the contribution due to time stepping */
  if (ires == 1) {
    ierr = VecGetArray(tsCtx->qold,&qold);CHKERRQ(ierr);
#if defined(INTERLACING)
    for (i = 0; i < grid->nnodesLoc; i++) {
      temp = grid->area[i]/(tsCtx->cfl*grid->cdt[i]);
      for (j = 0; j < 4; j++) {
        in       = 4*i + j;
        res[in] += temp*(qnode[in] - qold[in]);
      }
    }
#else
    for (j = 0; j < 4; j++) {
      for (i = 0; i < grid->nnodesLoc; i++) {
        temp     = grid->area[i]/(tsCtx->cfl*grid->cdt[i]);
        in       = grid->nnodesLoc*j + i;
        res[in] += temp*(qnode[in] - qold[in]);
      }
    }
#endif
    ierr = VecRestoreArray(tsCtx->qold,&qold);CHKERRQ(ierr);
  }
  ierr = VecRestoreArray(localX,&qnode);CHKERRQ(ierr);
  ierr = VecRestoreArray(f,&res);CHKERRQ(ierr);
  ierr = VecRestoreArray(localGrad,&grad);CHKERRQ(ierr);
  PetscFunctionReturn(0);
}

/*---------------------------------------------------------------------*/
/* --------------------  Evaluate Jacobian F'(x) -------------------- */

#undef __FUNCT__
#define __FUNCT__ "FormJacobian"
int FormJacobian(SNES snes,Vec x,Mat *Jac,Mat *B,MatStructure *flag,void *dummy)
/*---------------------------------------------------------------------*/
{
  AppCtx      *user  = (AppCtx*) dummy;
  GRID        *grid  = user->grid;
  TstepCtx    *tsCtx = user->tsCtx;
  Mat         pc_mat = *B;
  Vec         localX = grid->qnodeLoc;
  PetscScalar *qnode;
  int         ierr;

  PetscFunctionBegin;
  /*  ierr = VecScatterBegin(scatter,x,localX,INSERT_VALUES,SCATTER_FORWARD);CHKERRQ(ierr);
      ierr = VecScatterEnd(scatter,x,localX,INSERT_VALUES,SCATTER_FORWARD);CHKERRQ(ierr); */
  /* VecCopy(x,localX); */
  ierr = MatSetUnfactored(pc_mat);CHKERRQ(ierr);

  ierr = VecGetArray(localX,&qnode);CHKERRQ(ierr);
  f77FILLA(&grid->nnodesLoc,&grid->nedgeLoc,grid->eptr,
           &grid->nsface,
            grid->isface,grid->fxn,grid->fyn,grid->fzn,
            grid->sxn,grid->syn,grid->szn,
           &grid->nsnodeLoc,&grid->nvnodeLoc,&grid->nfnodeLoc,grid->isnode,
            grid->ivnode,grid->ifnode,qnode,&pc_mat,grid->cdt,
            grid->area,grid->xyzn,&tsCtx->cfl,
           &rank,&grid->nvertices);
  ierr  = VecRestoreArray(localX,&qnode);CHKERRQ(ierr);
  ierr  = MatAssemblyBegin(*Jac,MAT_FINAL_ASSEMBLY);CHKERRQ(ierr);
  ierr  = MatAssemblyEnd(*Jac,MAT_FINAL_ASSEMBLY);CHKERRQ(ierr);
  *flag = SAME_NONZERO_PATTERN;
#if defined(MATRIX_VIEW)
  if ((tsCtx->itstep != 0) &&(tsCtx->itstep % tsCtx->print_freq) == 0) {
    PetscViewer viewer;
    char mat_file[PETSC_MAX_PATH_LEN];
    sprintf(mat_file,"mat_bin.%d",tsCtx->itstep);
    ierr = PetscViewerBinaryOpen(MPI_COMM_WORLD,mat_file,FILE_MODE_WRITE,&viewer);
    ierr = MatView(pc_mat,viewer);CHKERRQ(ierr);
    ierr = PetscViewerDestroy(&viewer);
    /*ierr = MPI_Abort(MPI_COMM_WORLD,1);*/
  }
#endif
  PetscFunctionReturn(0);
}

/*---------------------------------------------------------------------*/
#undef __FUNCT__
#define __FUNCT__ "Update"
int Update(SNES snes,void *ctx)
/*---------------------------------------------------------------------*/
{
  AppCtx      *user   = (AppCtx*) ctx;
  GRID        *grid   = user->grid;
  TstepCtx    *tsCtx  = user->tsCtx;
  VecScatter  scatter = grid->scatter;
  Vec         localX  = grid->qnodeLoc;
  PetscScalar *qnode,*res;
  PetscScalar clift,cdrag,cmom;
  int         ierr,its;
  PetscScalar fratio;
  PetscScalar time1,time2,cpuloc,cpuglo;
  int         max_steps;
  PetscBool   print_flag = PETSC_FALSE;
  FILE        *fptr      = 0;
  int         nfailsCum  = 0,nfails = 0;
  /*Scalar         cpu_ini,cpu_fin,cpu_time;*/
  /*int            event0 = 14,event1 = 25,gen_start,gen_read;
  PetscScalar    time_start_counters,time_read_counters;
  long long      counter0,counter1;*/

  PetscFunctionBegin;
  ierr = PetscOptionsGetBool(NULL,"-print",&print_flag,NULL);CHKERRQ(ierr);
  if (print_flag) {
    ierr = PetscFOpen(PETSC_COMM_WORLD,"history.out","w",&fptr);CHKERRQ(ierr);
    ierr = PetscFPrintf(PETSC_COMM_WORLD,fptr,"VARIABLES = iter,cfl,fnorm,clift,cdrag,cmom,cpu\n");CHKERRQ(ierr);
  }
  if (user->PreLoading) max_steps = 1;
  else max_steps = tsCtx->max_steps;
  fratio = 1.0;
  /*tsCtx->ptime = 0.0;*/
  ierr = VecCopy(grid->qnode,tsCtx->qold);CHKERRQ(ierr);
  ierr = PetscTime(&time1);CHKERRQ(ierr);
#if defined(PARCH_IRIX64) && defined(USE_HW_COUNTERS)
  /* if (!user->PreLoading) {
    PetscBool  flg = PETSC_FALSE;
    ierr = PetscOptionsGetInt(NULL,"-e0",&event0,&flg);CHKERRQ(ierr);
    ierr = PetscOptionsGetInt(NULL,"-e1",&event1,&flg);CHKERRQ(ierr);
    ierr = PetscTime(&time_start_counters);CHKERRQ(ierr);
    if ((gen_start = start_counters(event0,event1)) < 0)
    SETERRQ(PETSC_COMM_SELF,1,"Error in start_counters\n");
  }*/
#endif
  /*cpu_ini = PetscGetCPUTime();*/
  for (tsCtx->itstep = 0; (tsCtx->itstep < max_steps) &&
        (fratio <= tsCtx->fnorm_ratio); tsCtx->itstep++) {
    ierr = ComputeTimeStep(snes,tsCtx->itstep,user);CHKERRQ(ierr);
    /*tsCtx->ptime +=  tsCtx->dt;*/

    ierr = SNESSolve(snes,NULL,grid->qnode);CHKERRQ(ierr);
    ierr = SNESGetIterationNumber(snes,&its);CHKERRQ(ierr);

    ierr       = SNESGetNonlinearStepFailures(snes,&nfails);CHKERRQ(ierr);
    nfailsCum += nfails; nfails = 0;
    if (nfailsCum >= 2) SETERRQ(PETSC_COMM_SELF,1,"Unable to find a Newton Step");
    if (print_flag) {
      ierr = PetscPrintf(PETSC_COMM_WORLD,"At Time Step %d cfl = %g and fnorm = %g\n",
                         tsCtx->itstep,tsCtx->cfl,tsCtx->fnorm);CHKERRQ(ierr);
    }
    ierr = VecCopy(grid->qnode,tsCtx->qold);CHKERRQ(ierr);

    c_info->ntt = tsCtx->itstep+1;
    ierr        = PetscTime(&time2);CHKERRQ(ierr);
    cpuloc      = time2-time1;
    cpuglo      = 0.0;
    ierr        = MPI_Allreduce(&cpuloc,&cpuglo,1,MPIU_REAL,MPIU_MAX,PETSC_COMM_WORLD);CHKERRQ(ierr);
    c_info->tot = cpuglo;    /* Total CPU time used upto this time step */

    ierr = VecScatterBegin(scatter,grid->qnode,localX,INSERT_VALUES,SCATTER_FORWARD);CHKERRQ(ierr);
    ierr = VecScatterEnd(scatter,grid->qnode,localX,INSERT_VALUES,SCATTER_FORWARD);CHKERRQ(ierr);
    /* VecCopy(grid->qnode,localX); */

    ierr = VecGetArray(grid->res,&res);CHKERRQ(ierr);
    ierr = VecGetArray(localX,&qnode);CHKERRQ(ierr);

    f77FORCE(&grid->nnodesLoc,&grid->nedgeLoc,
              grid->isnode, grid->ivnode,
             &grid->nnfacetLoc,grid->f2ntn,&grid->nnbound,
             &grid->nvfacetLoc,grid->f2ntv,&grid->nvbound,
              grid->eptr,   qnode,
              grid->xyz,
              grid->sface_bit,grid->vface_bit,
              &clift,&cdrag,&cmom,&rank,&grid->nvertices);
    if (print_flag) {
      ierr = PetscPrintf(PETSC_COMM_WORLD,"%d\t%g\t%g\t%g\t%g\t%g\n",tsCtx->itstep,
                        tsCtx->cfl,tsCtx->fnorm,clift,cdrag,cmom);CHKERRQ(ierr);
      ierr = PetscPrintf(PETSC_COMM_WORLD,"Wall clock time needed %g seconds for %d time steps\n",
                        cpuglo,tsCtx->itstep);CHKERRQ(ierr);
      ierr = PetscFPrintf(PETSC_COMM_WORLD,fptr,"%d\t%g\t%g\t%g\t%g\t%g\t%g\n",
                          tsCtx->itstep,tsCtx->cfl,tsCtx->fnorm,clift,cdrag,cmom,cpuglo);
    }
    ierr   = VecRestoreArray(localX,&qnode);CHKERRQ(ierr);
    ierr   = VecRestoreArray(grid->res,&res);CHKERRQ(ierr);
    fratio = tsCtx->fnorm_ini/tsCtx->fnorm;
    ierr   = MPI_Barrier(PETSC_COMM_WORLD);CHKERRQ(ierr);

  } /* End of time step loop */

#if defined(PARCH_IRIX64) && defined(USE_HW_COUNTERS)
  if (!user->PreLoading) {
    int  eve0,eve1;
    FILE *cfp0,*cfp1;
    char str[256];
    /* if ((gen_read = read_counters(event0,&counter0,event1,&counter1)) < 0)
    SETERRQ(PETSC_COMM_SELF,1,"Error in read_counter\n");
    ierr = PetscTime(&time_read_counters);CHKERRQ(ierr);
    if (gen_read != gen_start) {
    SETERRQ(PETSC_COMM_SELF,1,"Lost Counters!! Aborting ...\n");
    }*/
    /*sprintf(str,"counters%d_and_%d",event0,event1);
    cfp0 = fopen(str,"a");*/
    /*ierr = print_counters(event0,counter0,event1,counter1);*/
    /*fprintf(cfp0,"%lld %lld %g\n",counter0,counter1,
                  time_counters);
    fclose(cfp0);*/
  }
#endif
  ierr = PetscPrintf(PETSC_COMM_WORLD,"Total wall clock time needed %g seconds for %d time steps\n",
                     cpuglo,tsCtx->itstep);CHKERRQ(ierr);
  ierr = PetscPrintf(PETSC_COMM_WORLD,"cfl = %g fnorm = %g\n",tsCtx->cfl,tsCtx->fnorm);CHKERRQ(ierr);
  ierr = PetscPrintf(PETSC_COMM_WORLD,"clift = %g cdrag = %g cmom = %g\n",clift,cdrag,cmom);CHKERRQ(ierr);

  if (!rank && print_flag) fclose(fptr);
  if (user->PreLoading) {
    tsCtx->fnorm_ini = 0.0;
    ierr             = PetscPrintf(PETSC_COMM_WORLD,"Preloading done ...\n");CHKERRQ(ierr);
  }
  PetscFunctionReturn(0);
}

/*---------------------------------------------------------------------*/
#undef __FUNCT__
#define __FUNCT__ "ComputeTimeStep"
int ComputeTimeStep(SNES snes,int iter,void *ctx)
/*---------------------------------------------------------------------*/
{
  AppCtx      *user  = (AppCtx*) ctx;
  TstepCtx    *tsCtx = user->tsCtx;
  Vec         func   = tsCtx->func;
  PetscScalar inc    = 1.1;
  PetscScalar newcfl;
  int         ierr;
  /*int       iramp = tsCtx->iramp;*/

  PetscFunctionBegin;
  tsCtx->ires = 0;
  ierr        = FormFunction(snes,tsCtx->qold,func,user);CHKERRQ(ierr);
  tsCtx->ires = 1;
  ierr        = VecNorm(func,NORM_2,&tsCtx->fnorm);CHKERRQ(ierr);
  /* first time through so compute initial function norm */
  if (tsCtx->fnorm_ini == 0.0) {
    tsCtx->fnorm_ini = tsCtx->fnorm;
    tsCtx->cfl       = tsCtx->cfl_ini;
  } else {
    newcfl     = inc*tsCtx->cfl_ini*tsCtx->fnorm_ini/tsCtx->fnorm;
    tsCtx->cfl = PetscMin(newcfl,tsCtx->cfl_max);
  }

  /* if (iramp < 0) {
   newcfl = inc*tsCtx->cfl_ini*tsCtx->fnorm_ini/tsCtx->fnorm;
  } else {
   if (tsCtx->dt < 0 && iramp > 0)
    if (iter > iramp) newcfl = tsCtx->cfl_max;
    else newcfl = tsCtx->cfl_ini + (tsCtx->cfl_max - tsCtx->cfl_ini)*
                                (double) iter/(double) iramp;
  }
  tsCtx->cfl = MIN(newcfl,tsCtx->cfl_max);*/
  /*printf("In ComputeTime Step - fnorm is %f\n",tsCtx->fnorm);*/
  /*ierr = VecDestroy(&func);CHKERRQ(ierr);*/
  PetscFunctionReturn(0);
}

/*---------------------------------------------------------------------*/
#undef __FUNCT__
#define __FUNCT__ "GetLocalOrdering"
int GetLocalOrdering(GRID *grid)
/*---------------------------------------------------------------------*/
{
  int         ierr,i,j,k,inode,isurf,nte,nb,node1,node2,node3;
  int         nnodes,nedge,nnz,jstart,jend;
  int         nnodesLoc,nvertices,nedgeLoc,nnodesLocEst;
  int         nedgeLocEst,remEdges,readEdges,remNodes,readNodes;
  int         nnfacet,nvfacet,nffacet;
  int         nnfacetLoc,nvfacetLoc,nffacetLoc;
  int         nsnode,nvnode,nfnode;
  int         nsnodeLoc,nvnodeLoc,nfnodeLoc;
  int         nnbound,nvbound,nfbound;
  int         bs = 4;
  int         fdes;
  off_t       currentPos  = 0,newPos = 0;
  int         grid_param  = 13;
  int         cross_edges = 0;
  int         *edge_bit,*pordering;
  int         *l2p,*l2a,*p2l,*a2l,*v2p,*eperm;
  int         *tmp,*tmp1,*tmp2;
  PetscScalar time_ini,time_fin;
  PetscScalar *ftmp,*ftmp1;
  char        mesh_file[PETSC_MAX_PATH_LEN] = "";
  AO          ao;
  FILE        *fptr,*fptr1;
  PetscBool   flg;
  MPI_Comm    comm = PETSC_COMM_WORLD;

  PetscFunctionBegin;
  /* Read the integer grid parameters */
  ICALLOC(grid_param,&tmp);
  if (!rank) {
    PetscBool exists;
    ierr = PetscOptionsGetString(NULL,"-mesh",mesh_file,256,&flg);CHKERRQ(ierr);
    ierr = PetscTestFile(mesh_file,'r',&exists);CHKERRQ(ierr);
    if (!exists) { /* try uns3d.msh as the file name */
      ierr = PetscStrcpy(mesh_file,"uns3d.msh");CHKERRQ(ierr);
    }
    ierr = PetscBinaryOpen(mesh_file,FILE_MODE_READ,&fdes);CHKERRQ(ierr);
  }
  ierr          = PetscBinarySynchronizedRead(comm,fdes,tmp,grid_param,PETSC_INT);CHKERRQ(ierr);
  grid->ncell   = tmp[0];
  grid->nnodes  = tmp[1];
  grid->nedge   = tmp[2];
  grid->nnbound = tmp[3];
  grid->nvbound = tmp[4];
  grid->nfbound = tmp[5];
  grid->nnfacet = tmp[6];
  grid->nvfacet = tmp[7];
  grid->nffacet = tmp[8];
  grid->nsnode  = tmp[9];
  grid->nvnode  = tmp[10];
  grid->nfnode  = tmp[11];
  grid->ntte    = tmp[12];
  grid->nsface  = 0;
  grid->nvface  = 0;
  grid->nfface  = 0;
  ierr          = PetscFree(tmp);CHKERRQ(ierr);
  ierr          = PetscPrintf(comm,"nnodes = %d,nedge = %d,nnfacet = %d,nsnode = %d,nfnode = %d\n",
                              grid->nnodes,grid->nedge,grid->nnfacet,grid->nsnode,grid->nfnode);CHKERRQ(ierr);

  nnodes  = grid->nnodes;
  nedge   = grid->nedge;
  nnfacet = grid->nnfacet;
  nvfacet = grid->nvfacet;
  nffacet = grid->nffacet;
  nnbound = grid->nnbound;
  nvbound = grid->nvbound;
  nfbound = grid->nfbound;
  nsnode  = grid->nsnode;
  nvnode  = grid->nvnode;
  nfnode  = grid->nfnode;

  /* Read the partitioning vector generated by MeTiS */
  ICALLOC(nnodes,&l2a);
  ICALLOC(nnodes,&v2p);
  ICALLOC(nnodes,&a2l);
  nnodesLoc = 0;

  for (i = 0; i < nnodes; i++) a2l[i] = -1;
  ierr = PetscTime(&time_ini);CHKERRQ(ierr);

  if (!rank) {
    if (size == 1) {
      ierr = PetscMemzero(v2p,nnodes*sizeof(int));CHKERRQ(ierr);
    } else {
      char      spart_file[PETSC_MAX_PATH_LEN],part_file[PETSC_MAX_PATH_LEN];
      PetscBool exists;

      ierr = PetscOptionsGetString(NULL,"-partition",spart_file,PETSC_MAX_PATH_LEN,&flg);CHKERRQ(ierr);
      ierr = PetscTestFile(spart_file,'r',&exists);CHKERRQ(ierr);
      if (!exists) { /* try appending the number of processors */
        sprintf(part_file,"part_vec.part.%d",size);
        ierr = PetscStrcpy(spart_file,part_file);CHKERRQ(ierr);
      }
      fptr = fopen(spart_file,"r");
      if (!fptr) SETERRQ1(PETSC_COMM_SELF,1,"Cannot open file %s\n",part_file);
      for (inode = 0; inode < nnodes; inode++) {
        fscanf(fptr,"%d\n",&node1);
        v2p[inode] = node1;
      }
      fclose(fptr);
    }
  }
  ierr = MPI_Bcast(v2p,nnodes,MPI_INT,0,comm);CHKERRQ(ierr);
  for (inode = 0; inode < nnodes; inode++) {
    if (v2p[inode] == rank) {
      l2a[nnodesLoc] = inode;
      a2l[inode]     = nnodesLoc;
      nnodesLoc++;
    }
  }

  ierr      = PetscTime(&time_fin);CHKERRQ(ierr);
  time_fin -= time_ini;
  ierr      = PetscPrintf(comm,"Partition Vector read successfully\n");CHKERRQ(ierr);
  ierr      = PetscPrintf(comm,"Time taken in this phase was %g\n",time_fin);CHKERRQ(ierr);

  ierr    = MPI_Scan(&nnodesLoc,&rstart,1,MPI_INT,MPI_SUM,comm);CHKERRQ(ierr);
  rstart -= nnodesLoc;
  ICALLOC(nnodesLoc,&pordering);
  for (i=0; i < nnodesLoc; i++) pordering[i] = rstart + i;
  ierr = AOCreateBasic(comm,nnodesLoc,l2a,pordering,&ao);CHKERRQ(ierr);
  ierr = PetscFree(pordering);CHKERRQ(ierr);

  /* Now count the local number of edges - including edges with
   ghost nodes but edges between ghost nodes are NOT counted */
  nedgeLoc  = 0;
  nvertices = nnodesLoc;
  /* Choose an estimated number of local edges. The choice
   nedgeLocEst = 1000000 looks reasonable as it will read
   the edge and edge normal arrays in 8 MB chunks */
  /*nedgeLocEst = nedge/size;*/
  nedgeLocEst = PetscMin(nedge,1000000);
  remEdges    = nedge;
  ICALLOC(2*nedgeLocEst,&tmp);
  ierr = PetscBinarySynchronizedSeek(comm,fdes,0,PETSC_BINARY_SEEK_CUR,&currentPos);CHKERRQ(ierr);
  ierr = PetscTime(&time_ini);CHKERRQ(ierr);
  while (remEdges > 0) {
    readEdges = PetscMin(remEdges,nedgeLocEst);
    /*time_ini = PetscTime();*/
    ierr = PetscBinarySynchronizedRead(comm,fdes,tmp,readEdges,PETSC_INT);CHKERRQ(ierr);
    ierr = PetscBinarySynchronizedSeek(comm,fdes,(nedge-readEdges)*PETSC_BINARY_INT_SIZE,PETSC_BINARY_SEEK_CUR,&newPos);CHKERRQ(ierr);
    ierr = PetscBinarySynchronizedRead(comm,fdes,tmp+readEdges,readEdges,PETSC_INT);CHKERRQ(ierr);
    ierr = PetscBinarySynchronizedSeek(comm,fdes,-nedge*PETSC_BINARY_INT_SIZE,PETSC_BINARY_SEEK_CUR,&newPos);CHKERRQ(ierr);
    /*time_fin += PetscTime()-time_ini;*/
    for (j = 0; j < readEdges; j++) {
      node1 = tmp[j]-1;
      node2 = tmp[j+readEdges]-1;
      if ((v2p[node1] == rank) || (v2p[node2] == rank)) {
        nedgeLoc++;
        if (a2l[node1] == -1) {
          l2a[nvertices] = node1;
          a2l[node1]     = nvertices;
          nvertices++;
        }
        if (a2l[node2] == -1) {
          l2a[nvertices] = node2;
          a2l[node2]     = nvertices;
          nvertices++;
        }
      }
    }
    remEdges = remEdges - readEdges;
    ierr     = MPI_Barrier(comm);
  }
  ierr      = PetscTime(&time_fin);CHKERRQ(ierr);
  time_fin -= time_ini;
  ierr      = PetscPrintf(comm,"Local edges counted with MPI_Bcast %d\n",nedgeLoc);CHKERRQ(ierr);
  ierr      = PetscPrintf(comm,"Local vertices counted %d\n",nvertices);CHKERRQ(ierr);
  ierr      = PetscPrintf(comm,"Time taken in this phase was %g\n",time_fin);CHKERRQ(ierr);

  /* Now store the local edges */
  ICALLOC(2*nedgeLoc,&grid->eptr);
  ICALLOC(nedgeLoc,&edge_bit);
  ICALLOC(nedgeLoc,&eperm);
  i = 0; j = 0; k = 0;
  remEdges   = nedge;
  ierr       = PetscBinarySynchronizedSeek(comm,fdes,currentPos,PETSC_BINARY_SEEK_SET,&newPos);CHKERRQ(ierr);
  currentPos = newPos;

  ierr = PetscTime(&time_ini);CHKERRQ(ierr);
  while (remEdges > 0) {
    readEdges = PetscMin(remEdges,nedgeLocEst);
    ierr      = PetscBinarySynchronizedRead(comm,fdes,tmp,readEdges,PETSC_INT);CHKERRQ(ierr);
    ierr      = PetscBinarySynchronizedSeek(comm,fdes,(nedge-readEdges)*PETSC_BINARY_INT_SIZE,PETSC_BINARY_SEEK_CUR,&newPos);CHKERRQ(ierr);
    ierr      = PetscBinarySynchronizedRead(comm,fdes,tmp+readEdges,readEdges,PETSC_INT);CHKERRQ(ierr);
    ierr      = PetscBinarySynchronizedSeek(comm,fdes,-nedge*PETSC_BINARY_INT_SIZE,PETSC_BINARY_SEEK_CUR,&newPos);CHKERRQ(ierr);
    for (j = 0; j < readEdges; j++) {
      node1 = tmp[j]-1;
      node2 = tmp[j+readEdges]-1;
      if ((v2p[node1] == rank) || (v2p[node2] == rank)) {
        grid->eptr[k]          = a2l[node1];
        grid->eptr[k+nedgeLoc] = a2l[node2];
        edge_bit[k]            = i; /* Record global file index of the edge */
        eperm[k]               = k;
        k++;
      }
      i++;
    }
    remEdges = remEdges - readEdges;
    ierr     = MPI_Barrier(comm);
  }
  ierr      = PetscBinarySynchronizedSeek(comm,fdes,currentPos+2*nedge*PETSC_BINARY_INT_SIZE,PETSC_BINARY_SEEK_SET,&newPos);CHKERRQ(ierr);
  ierr      = PetscTime(&time_fin);CHKERRQ(ierr);
  time_fin -= time_ini;
  ierr      = PetscPrintf(comm,"Local edges stored\n");CHKERRQ(ierr);
  ierr      = PetscPrintf(comm,"Time taken in this phase was %g\n",time_fin);CHKERRQ(ierr);

  ierr = PetscFree(tmp);CHKERRQ(ierr);
  ICALLOC(2*nedgeLoc,&tmp);
  ierr = PetscMemcpy(tmp,grid->eptr,2*nedgeLoc*sizeof(int));CHKERRQ(ierr);
#if defined(_OPENMP) && defined(HAVE_EDGE_COLORING)
  ierr = EdgeColoring(nvertices,nedgeLoc,grid->eptr,eperm,&grid->ncolor,grid->ncount);
#else
  /* Now reorder the edges for better cache locality */
  /*
  tmp[0]=7;tmp[1]=6;tmp[2]=3;tmp[3]=9;tmp[4]=2;tmp[5]=0;
  ierr = PetscSortIntWithPermutation(6,tmp,eperm);
  for (i=0; i<6; i++)
   printf("%d %d %d\n",i,tmp[i],eperm[i]);
  */
  flg  = PETSC_FALSE;
  ierr = PetscOptionsGetBool(0,"-no_edge_reordering",&flg,NULL);CHKERRQ(ierr);
  if (!flg) {
    ierr = PetscSortIntWithPermutation(nedgeLoc,tmp,eperm);CHKERRQ(ierr);
  }
#endif
  ierr = PetscMallocValidate(__LINE__,__FUNCT__,__FILE__,0);CHKERRQ(ierr);
  k    = 0;
  for (i = 0; i < nedgeLoc; i++) {
    int cross_node=nnodesLoc/2;
    node1 = tmp[eperm[i]] + 1;
    node2 = tmp[nedgeLoc+eperm[i]] + 1;
#if defined(INTERLACING)
    grid->eptr[k++] = node1;
    grid->eptr[k++] = node2;
#else
    grid->eptr[i]          = node1;
    grid->eptr[nedgeLoc+i] = node2;
#endif
    /* if (node1 > node2)
     printf("On processor %d, for edge %d node1 = %d, node2 = %d\n",
            rank,i,node1,node2);CHKERRQ(ierr);*/
    if ((node1 <= cross_node) && (node2 > cross_node)) cross_edges++;
  }
  ierr = PetscPrintf(comm,"Number of cross edges %d\n", cross_edges);CHKERRQ(ierr);
  ierr = PetscFree(tmp);CHKERRQ(ierr);
#if defined(_OPENMP) && !defined(HAVE_REDUNDANT_WORK) && !defined(HAVE_EDGE_COLORING)
  /* Now make the local 'ia' and 'ja' arrays */
  ICALLOC(nvertices+1,&grid->ia);
  /* Use tmp for a work array */
  ICALLOC(nvertices,&tmp);
  f77GETIA(&nvertices,&nedgeLoc,grid->eptr,grid->ia,tmp,&rank);
  nnz = grid->ia[nvertices] - 1;
  ICALLOC(nnz,&grid->ja);
  f77GETJA(&nvertices,&nedgeLoc,grid->eptr,grid->ia,grid->ja,tmp,&rank);
  ierr = PetscFree(tmp);CHKERRQ(ierr);
#else
  /* Now make the local 'ia' and 'ja' arrays */
  ICALLOC(nnodesLoc+1,&grid->ia);
  /* Use tmp for a work array */
  ICALLOC(nnodesLoc,&tmp);
  f77GETIA(&nnodesLoc,&nedgeLoc,grid->eptr,grid->ia,tmp,&rank);
  nnz = grid->ia[nnodesLoc] - 1;
#if defined(BLOCKING)
  ierr = PetscPrintf(comm,"The Jacobian has %d non-zero blocks with block size = %d\n",nnz,bs);CHKERRQ(ierr);
#else
  ierr = PetscPrintf(comm,"The Jacobian has %d non-zeros\n",nnz);CHKERRQ(ierr);
#endif
  ICALLOC(nnz,&grid->ja);
  f77GETJA(&nnodesLoc,&nedgeLoc,grid->eptr,grid->ia,grid->ja,tmp,&rank);
  ierr = PetscFree(tmp);CHKERRQ(ierr);
#endif
  ICALLOC(nvertices,&grid->loc2glo);
  ierr = PetscMemcpy(grid->loc2glo,l2a,nvertices*sizeof(int));CHKERRQ(ierr);
  ierr = PetscFree(l2a);CHKERRQ(ierr);
  l2a  = grid->loc2glo;
  ICALLOC(nvertices,&grid->loc2pet);
  l2p  = grid->loc2pet;
  ierr = PetscMemcpy(l2p,l2a,nvertices*sizeof(int));CHKERRQ(ierr);
  ierr = AOApplicationToPetsc(ao,nvertices,l2p);CHKERRQ(ierr);


  /* Renumber unit normals of dual face (from node1 to node2)
      and the area of the dual mesh face */
  FCALLOC(nedgeLocEst,&ftmp);
  FCALLOC(nedgeLoc,&ftmp1);
  FCALLOC(4*nedgeLoc,&grid->xyzn);
  /* Do the x-component */
  i = 0; k = 0;
  remEdges = nedge;
  ierr     = PetscTime(&time_ini);CHKERRQ(ierr);
  while (remEdges > 0) {
    readEdges = PetscMin(remEdges,nedgeLocEst);
    ierr      = PetscBinarySynchronizedRead(comm,fdes,ftmp,readEdges,PETSC_SCALAR);CHKERRQ(ierr);
    for (j = 0; j < readEdges; j++)
      if (edge_bit[k] == (i+j)) {
        ftmp1[k] = ftmp[j];
        k++;
      }
    i       += readEdges;
    remEdges = remEdges - readEdges;
    ierr     = MPI_Barrier(comm);CHKERRQ(ierr);
  }
  for (i = 0; i < nedgeLoc; i++)
#if defined(INTERLACING)
    grid->xyzn[4*i] = ftmp1[eperm[i]];
#else
    grid->xyzn[i] = ftmp1[eperm[i]];
#endif
  /* Do the y-component */
  i = 0; k = 0;
  remEdges = nedge;
  while (remEdges > 0) {
    readEdges = PetscMin(remEdges,nedgeLocEst);
    ierr      = PetscBinarySynchronizedRead(comm,fdes,ftmp,readEdges,PETSC_SCALAR);CHKERRQ(ierr);
    for (j = 0; j < readEdges; j++)
      if (edge_bit[k] == (i+j)) {
        ftmp1[k] = ftmp[j];
        k++;
      }
    i       += readEdges;
    remEdges = remEdges - readEdges;
    ierr     = MPI_Barrier(comm);CHKERRQ(ierr);
  }
  for (i = 0; i < nedgeLoc; i++)
#if defined(INTERLACING)
    grid->xyzn[4*i+1] = ftmp1[eperm[i]];
#else
    grid->xyzn[nedgeLoc+i] = ftmp1[eperm[i]];
#endif
  /* Do the z-component */
  i = 0; k = 0;
  remEdges = nedge;
  while (remEdges > 0) {
    readEdges = PetscMin(remEdges,nedgeLocEst);
    ierr      = PetscBinarySynchronizedRead(comm,fdes,ftmp,readEdges,PETSC_SCALAR);CHKERRQ(ierr);
    for (j = 0; j < readEdges; j++)
      if (edge_bit[k] == (i+j)) {
        ftmp1[k] = ftmp[j];
        k++;
      }
    i       += readEdges;
    remEdges = remEdges - readEdges;
    ierr     = MPI_Barrier(comm);CHKERRQ(ierr);
  }
  for (i = 0; i < nedgeLoc; i++)
#if defined(INTERLACING)
    grid->xyzn[4*i+2] = ftmp1[eperm[i]];
#else
    grid->xyzn[2*nedgeLoc+i] = ftmp1[eperm[i]];
#endif
  /* Do the area */
  i = 0; k = 0;
  remEdges = nedge;
  while (remEdges > 0) {
    readEdges = PetscMin(remEdges,nedgeLocEst);
    ierr      = PetscBinarySynchronizedRead(comm,fdes,ftmp,readEdges,PETSC_SCALAR);CHKERRQ(ierr);
    for (j = 0; j < readEdges; j++)
      if (edge_bit[k] == (i+j)) {
        ftmp1[k] = ftmp[j];
        k++;
      }
    i       += readEdges;
    remEdges = remEdges - readEdges;
    ierr     = MPI_Barrier(comm);CHKERRQ(ierr);
  }
  for (i = 0; i < nedgeLoc; i++)
#if defined(INTERLACING)
    grid->xyzn[4*i+3] = ftmp1[eperm[i]];
#else
    grid->xyzn[3*nedgeLoc+i] = ftmp1[eperm[i]];
#endif

  ierr      = PetscFree(edge_bit);CHKERRQ(ierr);
  ierr      = PetscFree(eperm);CHKERRQ(ierr);
  ierr      = PetscFree(ftmp);CHKERRQ(ierr);
  ierr      = PetscFree(ftmp1);CHKERRQ(ierr);
  ierr      = PetscTime(&time_fin);CHKERRQ(ierr);
  time_fin -= time_ini;
  ierr      = PetscPrintf(comm,"Edge normals partitioned\n");CHKERRQ(ierr);
  ierr      = PetscPrintf(comm,"Time taken in this phase was %g\n",time_fin);CHKERRQ(ierr);
#if defined(_OPENMP)
  /*Arrange for the division of work among threads*/
#if defined(HAVE_EDGE_COLORING)
#elif defined(HAVE_REDUNDANT_WORK)
  FCALLOC(4*nnodesLoc,   &grid->resd);
#else
  {
    /* Get the local adjacency structure of the graph for partitioning the local
      graph into max_threads pieces */
    int *ia,*ja,*vwtg=0,*adjwgt=0,options[5];
    int numflag = 0, wgtflag = 0, edgecut;
    int thr1,thr2,nedgeAllThreads,ned1,ned2;
    ICALLOC((nvertices+1),&ia);
    ICALLOC((2*nedgeLoc),&ja);
    ia[0] = 0;
    for (i = 1; i <= nvertices; i++) ia[i] = grid->ia[i]-i-1;
    for (i = 0; i < nvertices; i++) {
      int jstart,jend;
      jstart = grid->ia[i]-1;
      jend   = grid->ia[i+1]-1;
      k      = ia[i];
      for (j=jstart; j < jend; j++) {
        inode = grid->ja[j]-1;
        if (inode != i) ja[k++] = inode;
      }
    }
    ICALLOC(nvertices,&grid->part_thr);
    ierr       = PetscMemzero(grid->part_thr,nvertices*sizeof(int));CHKERRQ(ierr);
    options[0] = 0;
    /* Call the pmetis library routine */
    if (max_threads > 1)
      METIS_PartGraphRecursive(&nvertices,ia,ja,vwtg,adjwgt,
                               &wgtflag,&numflag,&max_threads,options,&edgecut,grid->part_thr);
    PetscPrintf(MPI_COMM_WORLD,"The number of cut edges is %d\n", edgecut);
    /* Write the partition vector to disk */
    flg  = PETSC_FALSE;
    ierr = PetscOptionsGetBool(0,"-omp_partitioning",&flg,NULL);CHKERRQ(ierr);
    if (flg) {
      int  *partv_loc, *partv_glo;
      int  *disp,*counts,*loc2glo_glo;
      char part_file[PETSC_MAX_PATH_LEN];
      FILE *fp;

      ICALLOC(nnodes, &partv_glo);
      ICALLOC(nnodesLoc, &partv_loc);
      for (i = 0; i < nnodesLoc; i++)
        /*partv_loc[i] = grid->part_thr[i]*size + rank;*/
        partv_loc[i] = grid->part_thr[i] + max_threads*rank;
      ICALLOC(size,&disp);
      ICALLOC(size,&counts);
      MPI_Allgather(&nnodesLoc,1,MPI_INT,counts,1,MPI_INT,MPI_COMM_WORLD);
      disp[0] = 0;
      for (i = 1; i < size; i++) disp[i] = counts[i-1] + disp[i-1];
      ICALLOC(nnodes, &loc2glo_glo);
      MPI_Gatherv(grid->loc2glo,nnodesLoc,MPI_INT,loc2glo_glo,counts,disp,MPI_INT,0,MPI_COMM_WORLD);
      MPI_Gatherv(partv_loc,nnodesLoc,MPI_INT,partv_glo,counts,disp,MPI_INT,0,MPI_COMM_WORLD);
      if (!rank) {
        ierr = PetscSortIntWithArray(nnodes,loc2glo_glo,partv_glo);CHKERRQ(ierr);
        sprintf(part_file,"hyb_part_vec.%d",2*size);
        fp = fopen(part_file,"w");
        for (i = 0; i < nnodes; i++) fprintf(fp,"%d\n",partv_glo[i]);
        fclose(fp);
      }
      PetscFree(partv_loc);
      PetscFree(partv_glo);
      PetscFree(disp);
      PetscFree(counts);
      PetscFree(loc2glo_glo);
    }

    /* Divide the work among threads */
    k = 0;
    ICALLOC((max_threads+1),&grid->nedge_thr);
    ierr        = PetscMemzero(grid->nedge_thr,(max_threads+1)*sizeof(int));CHKERRQ(ierr);
    cross_edges = 0;
    for (i = 0; i < nedgeLoc; i++) {
      node1 = grid->eptr[k++]-1;
      node2 = grid->eptr[k++]-1;
      thr1  = grid->part_thr[node1];
      thr2  = grid->part_thr[node2];
      grid->nedge_thr[thr1]+=1;
      if (thr1 != thr2) {
        grid->nedge_thr[thr2]+=1;
        cross_edges++;
      }
    }
    PetscPrintf(MPI_COMM_WORLD,"The number of cross edges after Metis partitioning is %d\n",cross_edges);
    ned1 = grid->nedge_thr[0];
    grid->nedge_thr[0] = 1;
    for (i = 1; i <= max_threads; i++) {
      ned2 = grid->nedge_thr[i];
      grid->nedge_thr[i] = grid->nedge_thr[i-1]+ned1;
      ned1 = ned2;
    }
    /* Allocate a shared edge array. Note that a cut edge is evaluated
        by both the threads but updates are done only for the locally
        owned node */
    grid->nedgeAllThr = nedgeAllThreads = grid->nedge_thr[max_threads]-1;
    ICALLOC(2*nedgeAllThreads, &grid->edge_thr);
    ICALLOC(max_threads,&tmp);
    FCALLOC(4*nedgeAllThreads,&grid->xyzn_thr);
    for (i = 0; i < max_threads; i++) tmp[i] = grid->nedge_thr[i]-1;
    k = 0;
    for (i = 0; i < nedgeLoc; i++) {
      int ie1,ie2,ie3;
      node1 = grid->eptr[k++];
      node2 = grid->eptr[k++];
      thr1  = grid->part_thr[node1-1];
      thr2  = grid->part_thr[node2-1];
      ie1   = 2*tmp[thr1];
      ie2   = 4*tmp[thr1];
      ie3   = 4*i;

      grid->edge_thr[ie1]   = node1;
      grid->edge_thr[ie1+1] = node2;
      grid->xyzn_thr[ie2]   = grid->xyzn[ie3];
      grid->xyzn_thr[ie2+1] = grid->xyzn[ie3+1];
      grid->xyzn_thr[ie2+2] = grid->xyzn[ie3+2];
      grid->xyzn_thr[ie2+3] = grid->xyzn[ie3+3];

      tmp[thr1]+=1;
      if (thr1 != thr2) {
        ie1 = 2*tmp[thr2];
        ie2 = 4*tmp[thr2];

        grid->edge_thr[ie1]   = node1;
        grid->edge_thr[ie1+1] = node2;
        grid->xyzn_thr[ie2]   = grid->xyzn[ie3];
        grid->xyzn_thr[ie2+1] = grid->xyzn[ie3+1];
        grid->xyzn_thr[ie2+2] = grid->xyzn[ie3+2];
        grid->xyzn_thr[ie2+3] = grid->xyzn[ie3+3];

        tmp[thr2]+=1;
      }
    }
  }
#endif
#endif

  /* Remap coordinates */
  /*nnodesLocEst = nnodes/size;*/
  nnodesLocEst = PetscMin(nnodes,500000);
  FCALLOC(nnodesLocEst,&ftmp);
  FCALLOC(3*nvertices,&grid->xyz);
  remNodes = nnodes;
  i        = 0;
  ierr     = PetscTime(&time_ini);CHKERRQ(ierr);
  while (remNodes > 0) {
    readNodes = PetscMin(remNodes,nnodesLocEst);
    ierr      = PetscBinarySynchronizedRead(comm,fdes,ftmp,readNodes,PETSC_SCALAR);CHKERRQ(ierr);
    for (j = 0; j < readNodes; j++) {
      if (a2l[i+j] >= 0) {
#if defined(INTERLACING)
        grid->xyz[3*a2l[i+j]] = ftmp[j];
#else
        grid->xyz[a2l[i+j]] = ftmp[j];
#endif
      }
    }
    i        += nnodesLocEst;
    remNodes -= nnodesLocEst;
    ierr      = MPI_Barrier(comm);CHKERRQ(ierr);
  }

  remNodes = nnodes;
  i = 0;
  while (remNodes > 0) {
    readNodes = PetscMin(remNodes,nnodesLocEst);
    ierr      = PetscBinarySynchronizedRead(comm,fdes,ftmp,readNodes,PETSC_SCALAR);CHKERRQ(ierr);
    for (j = 0; j < readNodes; j++) {
      if (a2l[i+j] >= 0) {
#if defined(INTERLACING)
        grid->xyz[3*a2l[i+j]+1] = ftmp[j];
#else
        grid->xyz[nnodesLoc+a2l[i+j]] = ftmp[j];
#endif
      }
    }
    i        += nnodesLocEst;
    remNodes -= nnodesLocEst;
    ierr      = MPI_Barrier(comm);CHKERRQ(ierr);
  }

  remNodes = nnodes;
  i        = 0;
  while (remNodes > 0) {
    readNodes = PetscMin(remNodes,nnodesLocEst);
    ierr      = PetscBinarySynchronizedRead(comm,fdes,ftmp,readNodes,PETSC_SCALAR);CHKERRQ(ierr);
    for (j = 0; j < readNodes; j++) {
      if (a2l[i+j] >= 0) {
#if defined(INTERLACING)
        grid->xyz[3*a2l[i+j]+2] = ftmp[j];
#else
        grid->xyz[2*nnodesLoc+a2l[i+j]] = ftmp[j];
#endif
      }
    }
    i        += nnodesLocEst;
    remNodes -= nnodesLocEst;
    ierr      = MPI_Barrier(comm);CHKERRQ(ierr);
  }


  /* Renumber dual volume "area" */
  FCALLOC(nvertices,&grid->area);
  remNodes = nnodes;
  i        = 0;
  while (remNodes > 0) {
    readNodes = PetscMin(remNodes,nnodesLocEst);
    ierr      = PetscBinarySynchronizedRead(comm,fdes,ftmp,readNodes,PETSC_SCALAR);CHKERRQ(ierr);
    for (j = 0; j < readNodes; j++)
      if (a2l[i+j] >= 0)
        grid->area[a2l[i+j]] = ftmp[j];
    i        += nnodesLocEst;
    remNodes -= nnodesLocEst;
    ierr      = MPI_Barrier(comm);CHKERRQ(ierr);
  }

  ierr      = PetscFree(ftmp);CHKERRQ(ierr);
  ierr      = PetscTime(&time_fin);CHKERRQ(ierr);
  time_fin -= time_ini;
  ierr      = PetscPrintf(comm,"Coordinates remapped\n");CHKERRQ(ierr);
  ierr      = PetscPrintf(comm,"Time taken in this phase was %g\n",time_fin);CHKERRQ(ierr);

/* Now,handle all the solid boundaries - things to be done :
 * 1. Identify the nodes belonging to the solid
 *    boundaries and count them.
 * 2. Put proper indices into f2ntn array,after making it
 *    of suitable size.
 * 3. Remap the normals and areas of solid faces (sxn,syn,szn,
 *    and sa arrays).
 */
  ICALLOC(nnbound,  &grid->nntet);
  ICALLOC(nnbound,  &grid->nnpts);
  ICALLOC(4*nnfacet,&grid->f2ntn);
  ICALLOC(nsnode,&grid->isnode);
  FCALLOC(nsnode,&grid->sxn);
  FCALLOC(nsnode,&grid->syn);
  FCALLOC(nsnode,&grid->szn);
  FCALLOC(nsnode,&grid->sa);
  ierr = PetscBinarySynchronizedRead(comm,fdes,grid->nntet,nnbound,PETSC_INT);CHKERRQ(ierr);
  ierr = PetscBinarySynchronizedRead(comm,fdes,grid->nnpts,nnbound,PETSC_INT);CHKERRQ(ierr);
  ierr = PetscBinarySynchronizedRead(comm,fdes,grid->f2ntn,4*nnfacet,PETSC_INT);CHKERRQ(ierr);
  ierr = PetscBinarySynchronizedRead(comm,fdes,grid->isnode,nsnode,PETSC_INT);CHKERRQ(ierr);
  ierr = PetscBinarySynchronizedRead(comm,fdes,grid->sxn,nsnode,PETSC_SCALAR);CHKERRQ(ierr);
  ierr = PetscBinarySynchronizedRead(comm,fdes,grid->syn,nsnode,PETSC_SCALAR);CHKERRQ(ierr);
  ierr = PetscBinarySynchronizedRead(comm,fdes,grid->szn,nsnode,PETSC_SCALAR);CHKERRQ(ierr);

  isurf      = 0;
  nsnodeLoc  = 0;
  nnfacetLoc = 0;
  nb         = 0;
  nte        = 0;
  ICALLOC(3*nnfacet,&tmp);
  ICALLOC(nsnode,&tmp1);
  ICALLOC(nnodes,&tmp2);
  FCALLOC(4*nsnode,&ftmp);
  ierr = PetscMemzero(tmp,3*nnfacet*sizeof(int));CHKERRQ(ierr);
  ierr = PetscMemzero(tmp1,nsnode*sizeof(int));CHKERRQ(ierr);
  ierr = PetscMemzero(tmp2,nnodes*sizeof(int));CHKERRQ(ierr);

  j = 0;
  for (i = 0; i < nsnode; i++) {
    node1 = a2l[grid->isnode[i] - 1];
    if (node1 >= 0) {
      tmp1[nsnodeLoc] = node1;
      tmp2[node1]     = nsnodeLoc;
      ftmp[j++]       = grid->sxn[i];
      ftmp[j++]       = grid->syn[i];
      ftmp[j++]       = grid->szn[i];
      ftmp[j++]       = grid->sa[i];
      nsnodeLoc++;
    }
  }
  for (i = 0; i < nnbound; i++) {
    for (j = isurf; j < isurf + grid->nntet[i]; j++) {
      node1 = a2l[grid->isnode[grid->f2ntn[j] - 1] - 1];
      node2 = a2l[grid->isnode[grid->f2ntn[nnfacet + j] - 1] - 1];
      node3 = a2l[grid->isnode[grid->f2ntn[2*nnfacet + j] - 1] - 1];

      if ((node1 >= 0) && (node2 >= 0) && (node3 >= 0)) {
        nnfacetLoc++;
        nte++;
        tmp[nb++] = tmp2[node1];
        tmp[nb++] = tmp2[node2];
        tmp[nb++] = tmp2[node3];
      }
    }
    isurf += grid->nntet[i];
    /*printf("grid->nntet[%d] before reordering is %d\n",i,grid->nntet[i]);*/
    grid->nntet[i] = nte;
    /*printf("grid->nntet[%d] after reordering is %d\n",i,grid->nntet[i]);*/
    nte = 0;
  }
  ierr = PetscFree(grid->f2ntn);CHKERRQ(ierr);
  ierr = PetscFree(grid->isnode);CHKERRQ(ierr);
  ierr = PetscFree(grid->sxn);CHKERRQ(ierr);
  ierr = PetscFree(grid->syn);CHKERRQ(ierr);
  ierr = PetscFree(grid->szn);CHKERRQ(ierr);
  ierr = PetscFree(grid->sa);CHKERRQ(ierr);
  ICALLOC(4*nnfacetLoc,&grid->f2ntn);
  ICALLOC(nsnodeLoc,&grid->isnode);
  FCALLOC(nsnodeLoc,&grid->sxn);
  FCALLOC(nsnodeLoc,&grid->syn);
  FCALLOC(nsnodeLoc,&grid->szn);
  FCALLOC(nsnodeLoc,&grid->sa);
  j = 0;
  for (i = 0; i < nsnodeLoc; i++) {
    grid->isnode[i] = tmp1[i] + 1;
    grid->sxn[i]    = ftmp[j++];
    grid->syn[i]    = ftmp[j++];
    grid->szn[i]    = ftmp[j++];
    grid->sa[i]     = ftmp[j++];
  }
  j = 0;
  for (i = 0; i < nnfacetLoc; i++) {
    grid->f2ntn[i]              = tmp[j++] + 1;
    grid->f2ntn[nnfacetLoc+i]   = tmp[j++] + 1;
    grid->f2ntn[2*nnfacetLoc+i] = tmp[j++] + 1;
  }
  ierr = PetscFree(tmp);CHKERRQ(ierr);
  ierr = PetscFree(tmp1);CHKERRQ(ierr);
  ierr = PetscFree(tmp2);CHKERRQ(ierr);
  ierr = PetscFree(ftmp);CHKERRQ(ierr);

/* Now identify the triangles on which the current proceesor
   would perform force calculation */
  ICALLOC(nnfacetLoc,&grid->sface_bit);
  PetscMemzero(grid->sface_bit,nnfacetLoc*sizeof(int));
  for (i = 0; i < nnfacetLoc; i++) {
    node1 = l2a[grid->isnode[grid->f2ntn[i] - 1] - 1];
    node2 = l2a[grid->isnode[grid->f2ntn[nnfacetLoc + i] - 1] - 1];
    node3 = l2a[grid->isnode[grid->f2ntn[2*nnfacetLoc + i] - 1] - 1];
    if (((v2p[node1] >= rank) && (v2p[node2] >= rank)
         && (v2p[node3] >= rank)) &&
        ((v2p[node1] == rank) || (v2p[node2] == rank)
         || (v2p[node3] == rank)))
      grid->sface_bit[i] = 1;
  }
  /*printf("On processor %d total solid triangles = %d,locally owned = %d alpha = %d\n",rank,totTr,myTr,alpha);*/
  ierr = PetscPrintf(comm,"Solid boundaries partitioned\n");CHKERRQ(ierr);

/* Now,handle all the viscous boundaries - things to be done :
 * 1. Identify the nodes belonging to the viscous
 *    boundaries and count them.
 * 2. Put proper indices into f2ntv array,after making it
 *    of suitable size
 * 3. Remap the normals and areas of viscous faces (vxn,vyn,vzn,
 *    and va arrays).
 */
  ICALLOC(nvbound,  &grid->nvtet);
  ICALLOC(nvbound,  &grid->nvpts);
  ICALLOC(4*nvfacet,&grid->f2ntv);
  ICALLOC(nvnode,&grid->ivnode);
  FCALLOC(nvnode,&grid->vxn);
  FCALLOC(nvnode,&grid->vyn);
  FCALLOC(nvnode,&grid->vzn);
  FCALLOC(nvnode,&grid->va);
  ierr = PetscBinarySynchronizedRead(comm,fdes,grid->nvtet,nvbound,PETSC_INT);CHKERRQ(ierr);
  ierr = PetscBinarySynchronizedRead(comm,fdes,grid->nvpts,nvbound,PETSC_INT);CHKERRQ(ierr);
  ierr = PetscBinarySynchronizedRead(comm,fdes,grid->f2ntv,4*nvfacet,PETSC_INT);CHKERRQ(ierr);
  ierr = PetscBinarySynchronizedRead(comm,fdes,grid->ivnode,nvnode,PETSC_INT);CHKERRQ(ierr);
  ierr = PetscBinarySynchronizedRead(comm,fdes,grid->vxn,nvnode,PETSC_SCALAR);CHKERRQ(ierr);
  ierr = PetscBinarySynchronizedRead(comm,fdes,grid->vyn,nvnode,PETSC_SCALAR);CHKERRQ(ierr);
  ierr = PetscBinarySynchronizedRead(comm,fdes,grid->vzn,nvnode,PETSC_SCALAR);CHKERRQ(ierr);

  isurf      = 0;
  nvnodeLoc  = 0;
  nvfacetLoc = 0;
  nb         = 0;
  nte        = 0;
  ICALLOC(3*nvfacet,&tmp);
  ICALLOC(nvnode,&tmp1);
  ICALLOC(nnodes,&tmp2);
  FCALLOC(4*nvnode,&ftmp);
  ierr = PetscMemzero(tmp,3*nvfacet*sizeof(int));CHKERRQ(ierr);
  ierr = PetscMemzero(tmp1,nvnode*sizeof(int));CHKERRQ(ierr);
  ierr = PetscMemzero(tmp2,nnodes*sizeof(int));CHKERRQ(ierr);

  j = 0;
  for (i = 0; i < nvnode; i++) {
    node1 = a2l[grid->ivnode[i] - 1];
    if (node1 >= 0) {
      tmp1[nvnodeLoc] = node1;
      tmp2[node1]     = nvnodeLoc;
      ftmp[j++]       = grid->vxn[i];
      ftmp[j++]       = grid->vyn[i];
      ftmp[j++]       = grid->vzn[i];
      ftmp[j++]       = grid->va[i];
      nvnodeLoc++;
    }
  }
  for (i = 0; i < nvbound; i++) {
    for (j = isurf; j < isurf + grid->nvtet[i]; j++) {
      node1 = a2l[grid->ivnode[grid->f2ntv[j] - 1] - 1];
      node2 = a2l[grid->ivnode[grid->f2ntv[nvfacet + j] - 1] - 1];
      node3 = a2l[grid->ivnode[grid->f2ntv[2*nvfacet + j] - 1] - 1];
      if ((node1 >= 0) && (node2 >= 0) && (node3 >= 0)) {
        nvfacetLoc++;
        nte++;
        tmp[nb++] = tmp2[node1];
        tmp[nb++] = tmp2[node2];
        tmp[nb++] = tmp2[node3];
      }
    }
    isurf         += grid->nvtet[i];
    grid->nvtet[i] = nte;
    nte            = 0;
  }
  ierr = PetscFree(grid->f2ntv);CHKERRQ(ierr);
  ierr = PetscFree(grid->ivnode);CHKERRQ(ierr);
  ierr = PetscFree(grid->vxn);CHKERRQ(ierr);
  ierr = PetscFree(grid->vyn);CHKERRQ(ierr);
  ierr = PetscFree(grid->vzn);CHKERRQ(ierr);
  ierr = PetscFree(grid->va);CHKERRQ(ierr);
  ICALLOC(4*nvfacetLoc,&grid->f2ntv);
  ICALLOC(nvnodeLoc,&grid->ivnode);
  FCALLOC(nvnodeLoc,&grid->vxn);
  FCALLOC(nvnodeLoc,&grid->vyn);
  FCALLOC(nvnodeLoc,&grid->vzn);
  FCALLOC(nvnodeLoc,&grid->va);
  j = 0;
  for (i = 0; i < nvnodeLoc; i++) {
    grid->ivnode[i] = tmp1[i] + 1;
    grid->vxn[i]    = ftmp[j++];
    grid->vyn[i]    = ftmp[j++];
    grid->vzn[i]    = ftmp[j++];
    grid->va[i]     = ftmp[j++];
  }
  j = 0;
  for (i = 0; i < nvfacetLoc; i++) {
    grid->f2ntv[i]              = tmp[j++] + 1;
    grid->f2ntv[nvfacetLoc+i]   = tmp[j++] + 1;
    grid->f2ntv[2*nvfacetLoc+i] = tmp[j++] + 1;
  }
  ierr = PetscFree(tmp);CHKERRQ(ierr);
  ierr = PetscFree(tmp1);CHKERRQ(ierr);
  ierr = PetscFree(tmp2);CHKERRQ(ierr);
  ierr = PetscFree(ftmp);CHKERRQ(ierr);

/* Now identify the triangles on which the current proceesor
   would perform force calculation */
  ICALLOC(nvfacetLoc,&grid->vface_bit);
  ierr = PetscMemzero(grid->vface_bit,nvfacetLoc*sizeof(int));CHKERRQ(ierr);
  for (i = 0; i < nvfacetLoc; i++) {
    node1 = l2a[grid->ivnode[grid->f2ntv[i] - 1] - 1];
    node2 = l2a[grid->ivnode[grid->f2ntv[nvfacetLoc + i] - 1] - 1];
    node3 = l2a[grid->ivnode[grid->f2ntv[2*nvfacetLoc + i] - 1] - 1];
    if (((v2p[node1] >= rank) && (v2p[node2] >= rank)
         && (v2p[node3] >= rank)) &&
        ((v2p[node1] == rank) || (v2p[node2] == rank)
        || (v2p[node3] == rank))) {
         grid->vface_bit[i] = 1;
    }
  }
  ierr = PetscFree(v2p);CHKERRQ(ierr);
  ierr = PetscPrintf(comm,"Viscous boundaries partitioned\n");CHKERRQ(ierr);

/* Now,handle all the free boundaries - things to be done :
 * 1. Identify the nodes belonging to the free
 *    boundaries and count them.
 * 2. Put proper indices into f2ntf array,after making it
 *    of suitable size
 * 3. Remap the normals and areas of free bound. faces (fxn,fyn,fzn,
 *    and fa arrays).
 */

  ICALLOC(nfbound,  &grid->nftet);
  ICALLOC(nfbound,  &grid->nfpts);
  ICALLOC(4*nffacet,&grid->f2ntf);
  ICALLOC(nfnode,&grid->ifnode);
  FCALLOC(nfnode,&grid->fxn);
  FCALLOC(nfnode,&grid->fyn);
  FCALLOC(nfnode,&grid->fzn);
  FCALLOC(nfnode,&grid->fa);
  ierr = PetscBinarySynchronizedRead(comm,fdes,grid->nftet,nfbound,PETSC_INT);CHKERRQ(ierr);
  ierr = PetscBinarySynchronizedRead(comm,fdes,grid->nfpts,nfbound,PETSC_INT);CHKERRQ(ierr);
  ierr = PetscBinarySynchronizedRead(comm,fdes,grid->f2ntf,4*nffacet,PETSC_INT);CHKERRQ(ierr);
  ierr = PetscBinarySynchronizedRead(comm,fdes,grid->ifnode,nfnode,PETSC_INT);CHKERRQ(ierr);
  ierr = PetscBinarySynchronizedRead(comm,fdes,grid->fxn,nfnode,PETSC_SCALAR);CHKERRQ(ierr);
  ierr = PetscBinarySynchronizedRead(comm,fdes,grid->fyn,nfnode,PETSC_SCALAR);CHKERRQ(ierr);
  ierr = PetscBinarySynchronizedRead(comm,fdes,grid->fzn,nfnode,PETSC_SCALAR);CHKERRQ(ierr);

  isurf      = 0;
  nfnodeLoc  = 0;
  nffacetLoc = 0;
  nb         = 0;
  nte        = 0;
  ICALLOC(3*nffacet,&tmp);
  ICALLOC(nfnode,&tmp1);
  ICALLOC(nnodes,&tmp2);
  FCALLOC(4*nfnode,&ftmp);
  ierr = PetscMemzero(tmp,3*nffacet*sizeof(int));CHKERRQ(ierr);
  ierr = PetscMemzero(tmp1,nfnode*sizeof(int));CHKERRQ(ierr);
  ierr = PetscMemzero(tmp2,nnodes*sizeof(int));CHKERRQ(ierr);

  j = 0;
  for (i = 0; i < nfnode; i++) {
    node1 = a2l[grid->ifnode[i] - 1];
    if (node1 >= 0) {
      tmp1[nfnodeLoc] = node1;
      tmp2[node1]     = nfnodeLoc;
      ftmp[j++]       = grid->fxn[i];
      ftmp[j++]       = grid->fyn[i];
      ftmp[j++]       = grid->fzn[i];
      ftmp[j++]       = grid->fa[i];
      nfnodeLoc++;
    }
  }
  for (i = 0; i < nfbound; i++) {
    for (j = isurf; j < isurf + grid->nftet[i]; j++) {
      node1 = a2l[grid->ifnode[grid->f2ntf[j] - 1] - 1];
      node2 = a2l[grid->ifnode[grid->f2ntf[nffacet + j] - 1] - 1];
      node3 = a2l[grid->ifnode[grid->f2ntf[2*nffacet + j] - 1] - 1];
      if ((node1 >= 0) && (node2 >= 0) && (node3 >= 0)) {
        nffacetLoc++;
        nte++;
        tmp[nb++] = tmp2[node1];
        tmp[nb++] = tmp2[node2];
        tmp[nb++] = tmp2[node3];
      }
    }
    isurf         += grid->nftet[i];
    grid->nftet[i] = nte;
    nte            = 0;
  }
  ierr = PetscFree(grid->f2ntf);CHKERRQ(ierr);
  ierr = PetscFree(grid->ifnode);CHKERRQ(ierr);
  ierr = PetscFree(grid->fxn);CHKERRQ(ierr);
  ierr = PetscFree(grid->fyn);CHKERRQ(ierr);
  ierr = PetscFree(grid->fzn);CHKERRQ(ierr);
  ierr = PetscFree(grid->fa);CHKERRQ(ierr);
  ICALLOC(4*nffacetLoc,&grid->f2ntf);
  ICALLOC(nfnodeLoc,&grid->ifnode);
  FCALLOC(nfnodeLoc,&grid->fxn);
  FCALLOC(nfnodeLoc,&grid->fyn);
  FCALLOC(nfnodeLoc,&grid->fzn);
  FCALLOC(nfnodeLoc,&grid->fa);
  j = 0;
  for (i = 0; i < nfnodeLoc; i++) {
    grid->ifnode[i] = tmp1[i] + 1;
    grid->fxn[i]    = ftmp[j++];
    grid->fyn[i]    = ftmp[j++];
    grid->fzn[i]    = ftmp[j++];
    grid->fa[i]     = ftmp[j++];
  }
  j = 0;
  for (i = 0; i < nffacetLoc; i++) {
    grid->f2ntf[i]              = tmp[j++] + 1;
    grid->f2ntf[nffacetLoc+i]   = tmp[j++] + 1;
    grid->f2ntf[2*nffacetLoc+i] = tmp[j++] + 1;
  }


  ierr = PetscFree(tmp);CHKERRQ(ierr);
  ierr = PetscFree(tmp1);CHKERRQ(ierr);
  ierr = PetscFree(tmp2);CHKERRQ(ierr);
  ierr = PetscFree(ftmp);CHKERRQ(ierr);
  ierr = PetscPrintf(comm,"Free boundaries partitioned\n");CHKERRQ(ierr);

  flg  = PETSC_FALSE;
  ierr = PetscOptionsGetBool(0,"-mem_use",&flg,NULL);CHKERRQ(ierr);
  if (flg) {
    ierr = PetscMemoryShowUsage(PETSC_VIEWER_STDOUT_WORLD,"Memory usage after partitioning\n");CHKERRQ(ierr);
  }

  /* Put different mappings and other info into grid */
  /* ICALLOC(nvertices,&grid->loc2pet);
   ICALLOC(nvertices,&grid->loc2glo);
   PetscMemcpy(grid->loc2pet,l2p,nvertices*sizeof(int));
   PetscMemcpy(grid->loc2glo,l2a,nvertices*sizeof(int));
   ierr = PetscFree(l2a);CHKERRQ(ierr);
   ierr = PetscFree(l2p);CHKERRQ(ierr);*/

  grid->nnodesLoc  = nnodesLoc;
  grid->nedgeLoc   = nedgeLoc;
  grid->nvertices  = nvertices;
  grid->nsnodeLoc  = nsnodeLoc;
  grid->nvnodeLoc  = nvnodeLoc;
  grid->nfnodeLoc  = nfnodeLoc;
  grid->nnfacetLoc = nnfacetLoc;
  grid->nvfacetLoc = nvfacetLoc;
  grid->nffacetLoc = nffacetLoc;
/*
 * FCALLOC(nvertices*4, &grid->gradx);
 * FCALLOC(nvertices*4, &grid->grady);
 * FCALLOC(nvertices*4, &grid->gradz);
 */
  FCALLOC(nvertices,   &grid->cdt);
  FCALLOC(nvertices*4, &grid->phi);
/*
   FCALLOC(nvertices,   &grid->r11);
   FCALLOC(nvertices,   &grid->r12);
   FCALLOC(nvertices,   &grid->r13);
   FCALLOC(nvertices,   &grid->r22);
   FCALLOC(nvertices,   &grid->r23);
   FCALLOC(nvertices,   &grid->r33);
*/
  FCALLOC(7*nnodesLoc,   &grid->rxy);

/* Map the 'ja' array in petsc ordering */
  for (i = 0; i < nnz; i++) grid->ja[i] = l2a[grid->ja[i] - 1];
  ierr = AOApplicationToPetsc(ao,nnz,grid->ja);CHKERRQ(ierr);
  ierr = AODestroy(&ao);CHKERRQ(ierr);

/* Print the different mappings
 *
 */
  {
    int partLoc[7],partMax[7],partMin[7],partSum[7];
    partLoc[0] = nnodesLoc;
    partLoc[1] = nvertices;
    partLoc[2] = nedgeLoc;
    partLoc[3] = nnfacetLoc;
    partLoc[4] = nffacetLoc;
    partLoc[5] = nsnodeLoc;
    partLoc[6] = nfnodeLoc;
    for (i = 0; i < 7; i++) {
      partMin[i] = 0;
      partMax[i] = 0;
      partSum[i] = 0;
    }

    ierr = MPI_Allreduce(partLoc,partMax,7,MPI_INT,MPI_MAX,comm);CHKERRQ(ierr);
    ierr = MPI_Allreduce(partLoc,partMin,7,MPI_INT,MPI_MIN,comm);CHKERRQ(ierr);
    ierr = MPI_Allreduce(partLoc,partSum,7,MPI_INT,MPI_SUM,comm);CHKERRQ(ierr);
    ierr = PetscPrintf(comm,"==============================\n");CHKERRQ(ierr);
    ierr = PetscPrintf(comm,"Partitioning quality info ....\n");CHKERRQ(ierr);
    ierr = PetscPrintf(comm,"==============================\n");CHKERRQ(ierr);
    ierr = PetscPrintf(comm,"------------------------------------------------------------\n");CHKERRQ(ierr);
    ierr = PetscPrintf(comm,"Item                    Min        Max    Average      Total\n");CHKERRQ(ierr);
    ierr = PetscPrintf(comm,"------------------------------------------------------------\n");CHKERRQ(ierr);
    ierr = PetscPrintf(comm,"Local Nodes       %9d  %9d  %9d  %9d\n",
                       partMin[0],partMax[0],partSum[0]/size,partSum[0]);CHKERRQ(ierr);
    ierr = PetscPrintf(comm,"Local+Ghost Nodes %9d  %9d  %9d  %9d\n",
                       partMin[1],partMax[1],partSum[1]/size,partSum[1]);CHKERRQ(ierr);
    ierr = PetscPrintf(comm,"Local Edges       %9d  %9d  %9d  %9d\n",
                       partMin[2],partMax[2],partSum[2]/size,partSum[2]);CHKERRQ(ierr);
    ierr = PetscPrintf(comm,"Local solid faces %9d  %9d  %9d  %9d\n",
                       partMin[3],partMax[3],partSum[3]/size,partSum[3]);CHKERRQ(ierr);
    ierr = PetscPrintf(comm,"Local free faces  %9d  %9d  %9d  %9d\n",
                       partMin[4],partMax[4],partSum[4]/size,partSum[4]);CHKERRQ(ierr);
    ierr = PetscPrintf(comm,"Local solid nodes %9d  %9d  %9d  %9d\n",
                       partMin[5],partMax[5],partSum[5]/size,partSum[5]);CHKERRQ(ierr);
    ierr = PetscPrintf(comm,"Local free nodes  %9d  %9d  %9d  %9d\n",
                       partMin[6],partMax[6],partSum[6]/size,partSum[6]);CHKERRQ(ierr);
    ierr = PetscPrintf(comm,"------------------------------------------------------------\n");CHKERRQ(ierr);
  }
  flg  = PETSC_FALSE;
  ierr = PetscOptionsGetBool(0,"-partition_info",&flg,NULL);CHKERRQ(ierr);
  if (flg) {
    char part_file[PETSC_MAX_PATH_LEN];
    sprintf(part_file,"output.%d",rank);
    fptr1 = fopen(part_file,"w");

    fprintf(fptr1,"---------------------------------------------\n");
    fprintf(fptr1,"Local and Global Grid Parameters are :\n");
    fprintf(fptr1,"---------------------------------------------\n");
    fprintf(fptr1,"Local\t\t\t\tGlobal\n");
    fprintf(fptr1,"nnodesLoc = %d\t\tnnodes = %d\n",nnodesLoc,nnodes);
    fprintf(fptr1,"nedgeLoc = %d\t\t\tnedge = %d\n",nedgeLoc,nedge);
    fprintf(fptr1,"nnfacetLoc = %d\t\tnnfacet = %d\n",nnfacetLoc,nnfacet);
    fprintf(fptr1,"nvfacetLoc = %d\t\t\tnvfacet = %d\n",nvfacetLoc,nvfacet);
    fprintf(fptr1,"nffacetLoc = %d\t\t\tnffacet = %d\n",nffacetLoc,nffacet);
    fprintf(fptr1,"nsnodeLoc = %d\t\t\tnsnode = %d\n",nsnodeLoc,nsnode);
    fprintf(fptr1,"nvnodeLoc = %d\t\t\tnvnode = %d\n",nvnodeLoc,nvnode);
    fprintf(fptr1,"nfnodeLoc = %d\t\t\tnfnode = %d\n",nfnodeLoc,nfnode);
    fprintf(fptr1,"\n");
    fprintf(fptr1,"nvertices = %d\n",nvertices);
    fprintf(fptr1,"nnbound = %d\n",nnbound);
    fprintf(fptr1,"nvbound = %d\n",nvbound);
    fprintf(fptr1,"nfbound = %d\n",nfbound);
    fprintf(fptr1,"\n");

    fprintf(fptr1,"---------------------------------------------\n");
    fprintf(fptr1,"Different Orderings\n");
    fprintf(fptr1,"---------------------------------------------\n");
    fprintf(fptr1,"Local\t\tPETSc\t\tGlobal\n");
    fprintf(fptr1,"---------------------------------------------\n");
    for (i = 0; i < nvertices; i++) fprintf(fptr1,"%d\t\t%d\t\t%d\n",i,grid->loc2pet[i],grid->loc2glo[i]);
    fprintf(fptr1,"\n");

    fprintf(fptr1,"---------------------------------------------\n");
    fprintf(fptr1,"Solid Boundary Nodes\n");
    fprintf(fptr1,"---------------------------------------------\n");
    fprintf(fptr1,"Local\t\tPETSc\t\tGlobal\n");
    fprintf(fptr1,"---------------------------------------------\n");
    for (i = 0; i < nsnodeLoc; i++) {
      j = grid->isnode[i]-1;
      fprintf(fptr1,"%d\t\t%d\t\t%d\n",j,grid->loc2pet[j],grid->loc2glo[j]);
    }
    fprintf(fptr1,"\n");
    fprintf(fptr1,"---------------------------------------------\n");
    fprintf(fptr1,"f2ntn array\n");
    fprintf(fptr1,"---------------------------------------------\n");
    for (i = 0; i < nnfacetLoc; i++) {
      fprintf(fptr1,"%d\t\t%d\t\t%d\t\t%d\n",i,grid->f2ntn[i],
              grid->f2ntn[nnfacetLoc+i],grid->f2ntn[2*nnfacetLoc+i]);
    }
    fprintf(fptr1,"\n");


    fprintf(fptr1,"---------------------------------------------\n");
    fprintf(fptr1,"Viscous Boundary Nodes\n");
    fprintf(fptr1,"---------------------------------------------\n");
    fprintf(fptr1,"Local\t\tPETSc\t\tGlobal\n");
    fprintf(fptr1,"---------------------------------------------\n");
    for (i = 0; i < nvnodeLoc; i++) {
      j = grid->ivnode[i]-1;
      fprintf(fptr1,"%d\t\t%d\t\t%d\n",j,grid->loc2pet[j],grid->loc2glo[j]);
    }
    fprintf(fptr1,"\n");
    fprintf(fptr1,"---------------------------------------------\n");
    fprintf(fptr1,"f2ntv array\n");
    fprintf(fptr1,"---------------------------------------------\n");
    for (i = 0; i < nvfacetLoc; i++) {
      fprintf(fptr1,"%d\t\t%d\t\t%d\t\t%d\n",i,grid->f2ntv[i],
              grid->f2ntv[nvfacetLoc+i],grid->f2ntv[2*nvfacetLoc+i]);
    }
    fprintf(fptr1,"\n");

    fprintf(fptr1,"---------------------------------------------\n");
    fprintf(fptr1,"Free Boundary Nodes\n");
    fprintf(fptr1,"---------------------------------------------\n");
    fprintf(fptr1,"Local\t\tPETSc\t\tGlobal\n");
    fprintf(fptr1,"---------------------------------------------\n");
    for (i = 0; i < nfnodeLoc; i++) {
      j = grid->ifnode[i]-1;
      fprintf(fptr1,"%d\t\t%d\t\t%d\n",j,grid->loc2pet[j],grid->loc2glo[j]);
    }
    fprintf(fptr1,"\n");
    fprintf(fptr1,"---------------------------------------------\n");
    fprintf(fptr1,"f2ntf array\n");
    fprintf(fptr1,"---------------------------------------------\n");
    for (i = 0; i < nffacetLoc; i++) {
      fprintf(fptr1,"%d\t\t%d\t\t%d\t\t%d\n",i,grid->f2ntf[i],
              grid->f2ntf[nffacetLoc+i],grid->f2ntf[2*nffacetLoc+i]);
    }
    fprintf(fptr1,"\n");

    fprintf(fptr1,"---------------------------------------------\n");
    fprintf(fptr1,"Neighborhood Info In Various Ordering\n");
    fprintf(fptr1,"---------------------------------------------\n");
    ICALLOC(nnodes,&p2l);
    for (i = 0; i < nvertices; i++) p2l[grid->loc2pet[i]] = i;
    for (i = 0; i < nnodesLoc; i++) {
      jstart = grid->ia[grid->loc2glo[i]] - 1;
      jend   = grid->ia[grid->loc2glo[i]+1] - 1;
      fprintf(fptr1,"Neighbors of Node %d in Local Ordering are :",i);
      for (j = jstart; j < jend; j++) fprintf(fptr1,"%d ",p2l[grid->ja[j]]);
      fprintf(fptr1,"\n");

      fprintf(fptr1,"Neighbors of Node %d in PETSc ordering are :",grid->loc2pet[i]);
      for (j = jstart; j < jend; j++) fprintf(fptr1,"%d ",grid->ja[j]);
      fprintf(fptr1,"\n");

      fprintf(fptr1,"Neighbors of Node %d in Global Ordering are :",grid->loc2glo[i]);
      for (j = jstart; j < jend; j++) fprintf(fptr1,"%d ",grid->loc2glo[p2l[grid->ja[j]]]);
      fprintf(fptr1,"\n");

    }
    fprintf(fptr1,"\n");
    ierr = PetscFree(p2l);CHKERRQ(ierr);
    fclose(fptr1);
  }

/* Free the temporary arrays */
  ierr = PetscFree(a2l);CHKERRQ(ierr);
  ierr = MPI_Barrier(comm);CHKERRQ(ierr);
  PetscFunctionReturn(0);
}

/*
  encode 3 8-bit binary bytes as 4 '6-bit' characters, len is the number of bytes remaining, at most 3 are used
*/
void *base64_encodeblock(void *vout,const void *vin,int len)
{
  unsigned char *out = (unsigned char*)vout,in[3] = {0,0,0};
  /* Translation Table as described in RFC1113 */
  static const char cb64[]="ABCDEFGHIJKLMNOPQRSTUVWXYZabcdefghijklmnopqrstuvwxyz0123456789+/";
  memcpy(in,vin,PetscMin(len,3));
  out[0] = cb64[in[0] >> 2];
  out[1] = cb64[((in[0] & 0x03) << 4) | ((in[1] & 0xf0) >> 4)];
  out[2] = (unsigned char) (len > 1 ? cb64[((in[1] & 0x0f) << 2) | ((in[2] & 0xc0) >> 6)] : '=');
  out[3] = (unsigned char) (len > 2 ? cb64[in[2] & 0x3f] : '=');
  return (void*)(out+4);
}

#undef __FUNCT__
#define __FUNCT__ "PetscFWrite_FUN3D"
/* Write binary data, does not do byte swapping. */
static PetscErrorCode PetscFWrite_FUN3D(MPI_Comm comm,FILE *fp,void *data,PetscInt n,PetscDataType dtype,PetscBool base64)
{
  PetscErrorCode ierr;
  PetscMPIInt    rank;

  PetscFunctionBegin;
  if (n < 0) SETERRQ1(comm,PETSC_ERR_ARG_OUTOFRANGE,"Trying to write a negative amount of data %D",n);
  if (!n) PetscFunctionReturn(0);
  ierr = MPI_Comm_rank(comm,&rank);CHKERRQ(ierr);
  if (!rank) {
    size_t count;
    int    bytes;
    switch (dtype) {
    case PETSC_DOUBLE:
      size = sizeof(double);
      break;
    case PETSC_FLOAT:
      size = sizeof(float);
      break;
    case PETSC_INT:
      size = sizeof(PetscInt);
      break;
    case PETSC_CHAR:
      size = sizeof(char);
      break;
    default: SETERRQ(comm,PETSC_ERR_SUP,"Data type not supported");
    }
    bytes = size*n;
    if (base64) {
      unsigned char *buf,*ptr;
      int           i;
      size_t        b64alloc = 9 + (n*size*4) / 3 + (n*size*4) % 3;
      ierr = PetscMalloc(b64alloc,&buf);CHKERRQ(ierr);
      ptr  = buf;
      ptr  = (unsigned char*)base64_encodeblock(ptr,&bytes,3);
      ptr  = (unsigned char*)base64_encodeblock(ptr,((char*)&bytes)+3,1);
      for (i=0; i<bytes; i+=3) {
        int left = bytes - i;
        ptr = (unsigned char*)base64_encodeblock(ptr,((char*)data)+i,left);
      }
      *ptr++ = '\n';
      /* printf("encoded 4+%d raw bytes in %zd base64 chars, allocated for %zd\n",bytes,ptr-buf,b64alloc); */
      count = fwrite(buf,1,ptr-buf,fp);
      if (count < (size_t)(ptr-buf)) {
        perror("");
        SETERRQ2(PETSC_COMM_SELF,PETSC_ERR_FILE_WRITE,"Wrote %D of %D bytes",(PetscInt)count,(PetscInt)(ptr-buf));
      }
      ierr = PetscFree(buf);CHKERRQ(ierr);
    } else {
      count = fwrite(&bytes,sizeof(int),1,fp);
      if (count != 1) {
        perror("");
        SETERRQ(PETSC_COMM_SELF,PETSC_ERR_FILE_WRITE,"Error writing byte count");
      }
      count = fwrite(data,size,(size_t)n,fp);
      if ((int)count != n) {
        perror("");
        SETERRQ3(PETSC_COMM_SELF,PETSC_ERR_FILE_WRITE,"Wrote %D/%D array members of size %D",(PetscInt)count,n,(PetscInt)size);
      }
    }
  }
  PetscFunctionReturn(0);
}

static void SortInt2(PetscInt *a,PetscInt *b)
{
  if (*b < *a) {
    PetscInt c = *b;
    *b = *a;
    *a = c;
  }
}

#undef __FUNCT__
#define __FUNCT__ "IntersectInt"
/* b = intersection(a,b) */
static PetscErrorCode IntersectInt(PetscInt na,const PetscInt *a,PetscInt *nb,PetscInt *b)
{
  PetscInt i,n,j;

  PetscFunctionBegin;
  j = 0;
  n = 0;
  for (i=0; i<*nb; i++) {
    while (j<na && a[j]<b[i]) j++;
    if (j<na && a[j]==b[i]) {
      b[n++] = b[i];
      j++;
    }
  }
  *nb = n;
  PetscFunctionReturn(0);
}

#undef __FUNCT__
#define __FUNCT__ "InferLocalCellConnectivity"
/*
  This function currently has a semantic bug: it only produces cells containing all local edges.  Since the local mesh
  does not even store edges between unowned nodes, primal cells that are effectively shared between processes will not
  be constructed. This causes visualization artifacts.

  This issue could be resolved by either (a) storing more edges from the original mesh or (b) communicating an extra
  layer of edges in this function.
*/
static PetscErrorCode InferLocalCellConnectivity(PetscInt nnodes,PetscInt nedge,const PetscInt *eptr,PetscInt *incell,PetscInt **iconn)
{
  PetscErrorCode ierr;
  PetscInt       ncell,acell,(*conn)[4],node0,node1,node2,node3,i,j,k,l,rowmax;
  PetscInt       *ui,*uj,*utmp,*tmp1,*tmp2,*tmp3,ntmp1,ntmp2,ntmp3;
#if defined(INTERLACING)
#  define GetEdge(eptr,i,n1,n2) do { n1 = eptr[i*2+0]-1; n2 = eptr[i*2+1]-1; } while (0)
#else
#  define GetEdge(eptr,i,n1,n2) do { n1 = eptr[i+0*nedge]-1; n2 = eptr[i+1*nedge]-1; } while (0)
#endif

  PetscFunctionBegin;
  *incell = -1;
  *iconn  = NULL;
  acell   = 100000;              /* allocate for this many cells */
  ierr    = PetscMalloc(acell*sizeof(*conn),&conn);CHKERRQ(ierr);
  ierr    = PetscMalloc2(nnodes+1,PetscInt,&ui,nedge,PetscInt,&uj);CHKERRQ(ierr);
  ierr    = PetscMalloc(nnodes*sizeof(PetscInt),&utmp);CHKERRQ(ierr);
  ierr    = PetscMemzero(utmp,nnodes*sizeof(PetscInt));CHKERRQ(ierr);
  /* count the number of edges in the upper-triangular matrix u */
  for (i=0; i<nedge; i++) {     /* count number of nonzeros in upper triangular matrix */
    GetEdge(eptr,i,node0,node1);
    utmp[PetscMin(node0,node1)]++;
  }
  rowmax = 0;
  ui[0]  = 0;
  for (i=0; i<nnodes; i++) {
    rowmax  = PetscMax(rowmax,utmp[i]);
    ui[i+1] = ui[i] + utmp[i]; /* convert from count to row offsets */
    utmp[i] = 0;
  }
  for (i=0; i<nedge; i++) {     /* assemble upper triangular matrix U */
    GetEdge(eptr,i,node0,node1);
    SortInt2(&node0,&node1);
    uj[ui[node0] + utmp[node0]++] = node1;
  }
  ierr = PetscFree(utmp);CHKERRQ(ierr);
  for (i=0; i<nnodes; i++) {    /* sort every row */
    PetscInt n = ui[i+1] - ui[i];
    ierr = PetscSortInt(n,&uj[ui[i]]);CHKERRQ(ierr);
  }

  /* Infer cells */
  ncell = 0;
  ierr  = PetscMalloc3(rowmax,PetscInt,&tmp1,rowmax,PetscInt,&tmp2,rowmax,PetscInt,&tmp3);CHKERRQ(ierr);
  for (i=0; i<nnodes; i++) {
    node0 = i;
    ntmp1 = ui[node0+1] - ui[node0]; /* Number of candidates for node1 */
    ierr  = PetscMemcpy(tmp1,&uj[ui[node0]],ntmp1*sizeof(PetscInt));CHKERRQ(ierr);
    for (j=0; j<ntmp1; j++) {
      node1 = tmp1[j];
      if (node1 < 0 || nnodes <= node1) SETERRQ2(PETSC_COMM_SELF,1,"node index %D out of range [0,%D)",node1,nnodes);
      if (node1 <= node0) SETERRQ2(PETSC_COMM_SELF,1,"forward neighbor of %D is %D, should be larger",node0,node1);
      ntmp2 = ui[node1+1] - ui[node1];
      ierr  = PetscMemcpy(tmp2,&uj[ui[node1]],ntmp2*sizeof(PetscInt));CHKERRQ(ierr);
      ierr  = IntersectInt(ntmp1,tmp1,&ntmp2,tmp2);CHKERRQ(ierr);
      for (k=0; k<ntmp2; k++) {
        node2 = tmp2[k];
        if (node2 < 0 || nnodes <= node2) SETERRQ2(PETSC_COMM_SELF,1,"node index %D out of range [0,%D)",node2,nnodes);
        if (node2 <= node1) SETERRQ2(PETSC_COMM_SELF,1,"forward neighbor of %D is %D, should be larger",node1,node2);
        ntmp3 = ui[node2+1] - ui[node2];
        ierr  = PetscMemcpy(tmp3,&uj[ui[node2]],ntmp3*sizeof(PetscInt));CHKERRQ(ierr);
        ierr  = IntersectInt(ntmp2,tmp2,&ntmp3,tmp3);CHKERRQ(ierr);
        for (l=0; l<ntmp3; l++) {
          node3 = tmp3[l];
          if (node3 < 0 || nnodes <= node3) SETERRQ2(PETSC_COMM_SELF,1,"node index %D out of range [0,%D)",node3,nnodes);
          if (node3 <= node2) SETERRQ2(PETSC_COMM_SELF,1,"forward neighbor of %D is %D, should be larger",node2,node3);
          if (ncell > acell) SETERRQ(PETSC_COMM_SELF,PETSC_ERR_SUP,"buffer exceeded");
          if (ntmp3 < 3) continue;
          conn[ncell][0] = node0;
          conn[ncell][1] = node1;
          conn[ncell][2] = node2;
          conn[ncell][3] = node3;
          if (0) {
            PetscViewer viewer = PETSC_VIEWER_STDOUT_WORLD;
            PetscViewerASCIIPrintf(viewer,"created cell %d: %d %d %d %d\n",ncell,node0,node1,node2,node3);
            PetscIntView(ntmp1,tmp1,viewer);
            PetscIntView(ntmp2,tmp2,viewer);
            PetscIntView(ntmp3,tmp3,viewer);
            /* uns3d.msh has a handful of "tetrahedra" that overlap by violating the following condition. As far as I
             * can tell, that means it is an invalid mesh. I don't know what the intent was. */
            if (ntmp3 > 2) SETERRQ(PETSC_COMM_SELF,1,"More than two ways to complete a tetrahedron using a common triangle");
          }
          ncell++;
        }
      }
    }
  }
  ierr = PetscFree3(tmp1,tmp2,tmp3);CHKERRQ(ierr);
  ierr = PetscFree2(ui,uj);CHKERRQ(ierr);

  ierr    = PetscSynchronizedPrintf(PETSC_COMM_WORLD,"Inferred %D cells with nnodes=%D nedge=%D\n",ncell,nnodes,nedge);CHKERRQ(ierr);
  ierr    = PetscSynchronizedFlush(PETSC_COMM_WORLD);CHKERRQ(ierr);
  *incell = ncell;
  *iconn  = (PetscInt*)conn;
  PetscFunctionReturn(0);
}

#undef __FUNCT__
#define __FUNCT__ "GridCompleteOverlap"
static PetscErrorCode GridCompleteOverlap(GRID *grid,PetscInt *invertices,PetscInt *inedgeOv,PetscInt **ieptrOv)
{
  PetscErrorCode ierr;
  PetscInt       nedgeLoc,nedgeOv,i,j,cnt,node0,node1,node0p,node1p,nnodes,nnodesLoc,nvertices,rstart,nodeEdgeCountAll,nodeEdgeRstart;
  PetscInt       *nodeEdgeCount,*nodeEdgeOffset,*eIdxOv,*p2l,*eptrOv;
  Vec            VNodeEdge,VNodeEdgeInfo,VNodeEdgeInfoOv,VNodeEdgeOv;
  PetscScalar    *vne,*vnei;
  IS             isglobal,isedgeOv;
  VecScatter     nescat,neiscat;
  PetscBool      flg;

  PetscFunctionBegin;
  nnodes    = grid->nnodes;     /* Total number of global nodes */
  nnodesLoc = grid->nnodesLoc;  /* Number of owned nodes */
  nvertices = grid->nvertices;  /* Number of owned+ghosted nodes */
  nedgeLoc  = grid->nedgeLoc;   /* Number of edges connected to owned nodes */

  /* Count the number of neighbors of each owned node */
  ierr    = MPI_Scan(&nnodesLoc,&rstart,1,MPIU_INT,MPI_SUM,PETSC_COMM_WORLD);CHKERRQ(ierr);
  rstart -= nnodesLoc;
  ierr    = PetscMalloc2(nnodesLoc,PetscInt,&nodeEdgeCount,nnodesLoc,PetscInt,&nodeEdgeOffset);CHKERRQ(ierr);
  ierr    = PetscMemzero(nodeEdgeCount,nnodesLoc*sizeof(*nodeEdgeCount));CHKERRQ(ierr);
  for (i=0; i<nedgeLoc; i++) {
    GetEdge(grid->eptr,i,node0,node1);
    node0p = grid->loc2pet[node0];
    node1p = grid->loc2pet[node1];
    if (rstart <= node0p && node0p < rstart+nnodesLoc) nodeEdgeCount[node0p-rstart]++;
    if (rstart <= node1p && node1p < rstart+nnodesLoc) nodeEdgeCount[node1p-rstart]++;
  }
  /* Get the offset in the node-based edge array */
  nodeEdgeOffset[0] = 0;
  for (i=0; i<nnodesLoc-1; i++) nodeEdgeOffset[i+1] = nodeEdgeOffset[i] + nodeEdgeCount[i];
  nodeEdgeCountAll = nodeEdgeCount[nnodesLoc-1] + nodeEdgeOffset[nnodesLoc-1];

  /* Pack a Vec by node of all the edges for that node. The nodes are stored by global index */
  ierr = VecCreateMPI(PETSC_COMM_WORLD,nodeEdgeCountAll,PETSC_DETERMINE,&VNodeEdge);CHKERRQ(ierr);
  ierr = PetscMemzero(nodeEdgeCount,nnodesLoc*sizeof(*nodeEdgeCount));CHKERRQ(ierr);
  ierr = VecGetArray(VNodeEdge,&vne);CHKERRQ(ierr);
  for (i=0; i<nedgeLoc; i++) {
    GetEdge(grid->eptr,i,node0,node1);
    node0p = grid->loc2pet[node0];
    node1p = grid->loc2pet[node1];
    if (rstart <= node0p && node0p < rstart+nnodesLoc) vne[nodeEdgeOffset[node0p-rstart] + nodeEdgeCount[node0p-rstart]++] = node1p;
    if (rstart <= node1p && node1p < rstart+nnodesLoc) vne[nodeEdgeOffset[node1p-rstart] + nodeEdgeCount[node1p-rstart]++] = node0p;
  }
  ierr = VecRestoreArray(VNodeEdge,&vne);CHKERRQ(ierr);
  ierr = VecGetOwnershipRange(VNodeEdge,&nodeEdgeRstart,NULL);CHKERRQ(ierr);

  /* Move the count and offset into a Vec so that we can use VecScatter, translating offset from local to global */
  ierr = VecCreate(PETSC_COMM_WORLD,&VNodeEdgeInfo);CHKERRQ(ierr);
  ierr = VecSetSizes(VNodeEdgeInfo,2*nnodesLoc,2*nnodes);CHKERRQ(ierr);
  ierr = VecSetBlockSize(VNodeEdgeInfo,2);CHKERRQ(ierr);
  ierr = VecSetType(VNodeEdgeInfo,VECMPI);CHKERRQ(ierr);

  ierr = VecGetArray(VNodeEdgeInfo,&vnei);CHKERRQ(ierr);
  for (i=0; i<nnodesLoc; i++) {
    vnei[i*2+0] = nodeEdgeCount[i];                   /* Total number of edges from this vertex */
    vnei[i*2+1] = nodeEdgeOffset[i] + nodeEdgeRstart; /* Now the global index in the next comm round */
  }
  ierr = VecRestoreArray(VNodeEdgeInfo,&vnei);CHKERRQ(ierr);
  ierr = PetscFree2(nodeEdgeCount,nodeEdgeOffset);CHKERRQ(ierr);

  /* Create a Vec to receive the edge count and global offset for each node in owned+ghosted, get them, and clean up */
  ierr = VecCreate(PETSC_COMM_SELF,&VNodeEdgeInfoOv);CHKERRQ(ierr);
  ierr = VecSetSizes(VNodeEdgeInfoOv,2*nvertices,2*nvertices);CHKERRQ(ierr);
  ierr = VecSetBlockSize(VNodeEdgeInfoOv,2);CHKERRQ(ierr);
  ierr = VecSetType(VNodeEdgeInfoOv,VECSEQ);CHKERRQ(ierr);

  ierr = ISCreateBlock(PETSC_COMM_WORLD,2,nvertices,grid->loc2pet,PETSC_COPY_VALUES,&isglobal);CHKERRQ(ierr); /* Address the nodes in overlap to get info from */
  ierr = VecScatterCreate(VNodeEdgeInfo,isglobal,VNodeEdgeInfoOv,NULL,&neiscat);CHKERRQ(ierr);
  ierr = VecScatterBegin(neiscat,VNodeEdgeInfo,VNodeEdgeInfoOv,INSERT_VALUES,SCATTER_FORWARD);CHKERRQ(ierr);
  ierr = VecScatterEnd(neiscat,VNodeEdgeInfo,VNodeEdgeInfoOv,INSERT_VALUES,SCATTER_FORWARD);CHKERRQ(ierr);
  ierr = VecScatterDestroy(&neiscat);CHKERRQ(ierr);
  ierr = VecDestroy(&VNodeEdgeInfo);CHKERRQ(ierr);
  ierr = ISDestroy(&isglobal);CHKERRQ(ierr);

  /* Create a Vec to receive the actual edges for all nodes (owned and ghosted), execute the scatter */
  nedgeOv = 0;                  /* First count the number of edges in the complete overlap */
  ierr    = VecGetArray(VNodeEdgeInfoOv,&vnei);CHKERRQ(ierr);
  for (i=0; i<nvertices; i++) nedgeOv += (PetscInt)vnei[2*i+0];
  /* Allocate for the global indices in VNodeEdge of the edges to receive */
  ierr = PetscMalloc(nedgeOv*sizeof(*eIdxOv),&eIdxOv);CHKERRQ(ierr);
  for (i=0,cnt=0; i<nvertices; i++) {
    for (j=0; j<(PetscInt)vnei[2*i+0]; j++) eIdxOv[cnt++] = (PetscInt)vnei[2*i+1] + j;
  }
  ierr = VecRestoreArray(VNodeEdgeInfoOv,&vnei);CHKERRQ(ierr);
  ierr = ISCreateGeneral(PETSC_COMM_WORLD,nedgeOv,eIdxOv,PETSC_USE_POINTER,&isedgeOv);CHKERRQ(ierr);
  ierr = VecCreateSeq(PETSC_COMM_SELF,nedgeOv,&VNodeEdgeOv);CHKERRQ(ierr);
  ierr = VecScatterCreate(VNodeEdge,isedgeOv,VNodeEdgeOv,NULL,&nescat);CHKERRQ(ierr);
  ierr = VecScatterBegin(nescat,VNodeEdge,VNodeEdgeOv,INSERT_VALUES,SCATTER_FORWARD);CHKERRQ(ierr);
  ierr = VecScatterEnd(nescat,VNodeEdge,VNodeEdgeOv,INSERT_VALUES,SCATTER_FORWARD);CHKERRQ(ierr);
  ierr = VecScatterDestroy(&nescat);CHKERRQ(ierr);
  ierr = VecDestroy(&VNodeEdge);CHKERRQ(ierr);
  ierr = ISDestroy(&isedgeOv);CHKERRQ(ierr);
  ierr = PetscFree(eIdxOv);CHKERRQ(ierr);

  PetscSynchronizedPrintf(PETSC_COMM_WORLD,"[%d] %s: number of edges before pruning: %D, half=%D\n",rank,PETSC_FUNCTION_NAME,nedgeOv,nedgeOv/2);CHKERRQ(ierr);

  /* Create the non-scalable global-to-local index map. Yuck, but it has already been used elsewhere. */
  ierr = PetscMalloc(nnodes*sizeof(PetscInt),&p2l);CHKERRQ(ierr);
  for (i=0; i<nnodes; i++) p2l[i] = -1;
  for (i=0; i<nvertices; i++) p2l[grid->loc2pet[i]] = i;
  if (1) {
    PetscInt m = 0;
    for (i=0; i<nnodes; i++) m += (p2l[i] >= 0);
    PetscSynchronizedPrintf(PETSC_COMM_WORLD,"[%d] %s: number of global indices that map to local indices: %D; nvertices=%D nnodesLoc=%D nnodes=%D\n",rank,PETSC_FUNCTION_NAME,m,nvertices,nnodesLoc,nnodes);CHKERRQ(ierr);
  }

  /* Log each edge connecting nodes in owned+ghosted exactly once */
  ierr = VecGetArray(VNodeEdgeInfoOv,&vnei);CHKERRQ(ierr);
  ierr = VecGetArray(VNodeEdgeOv,&vne);CHKERRQ(ierr);
  /* First count the number of edges to keep */
  nedgeOv = 0;
  for (i=0,cnt=0; i<nvertices; i++) {
    PetscInt n = (PetscInt)vnei[2*i+0]; /* number of nodes connected to i */
    node0 = i;
    for (j=0; j<n; j++) {
      node1p = vne[cnt++];
      node1  = p2l[node1p];
      if (node0 < node1) nedgeOv++;
    }
  }
  /* Array of edges to keep */
  ierr    = PetscMalloc(2*nedgeOv*sizeof(PetscInt),&eptrOv);CHKERRQ(ierr);
  nedgeOv = 0;
  for (i=0,cnt=0; i<nvertices; i++) {
    PetscInt n = (PetscInt)vnei[2*i+0]; /* number of nodes connected to i */
    node0 = i;
    for (j=0; j<n; j++) {
      node1p = vne[cnt++];
      node1  = p2l[node1p];
      if (node0 < node1) {
        eptrOv[2*nedgeOv+0] = node0;
        eptrOv[2*nedgeOv+1] = node1;
        nedgeOv++;
      }
    }
  }
  ierr = VecRestoreArray(VNodeEdgeInfoOv,&vnei);CHKERRQ(ierr);
  ierr = VecRestoreArray(VNodeEdgeOv,&vne);CHKERRQ(ierr);
  ierr = VecDestroy(&VNodeEdgeInfoOv);CHKERRQ(ierr);
  ierr = VecDestroy(&VNodeEdgeOv);CHKERRQ(ierr);
  ierr = PetscFree(p2l);CHKERRQ(ierr);

  ierr = PetscSynchronizedPrintf(PETSC_COMM_WORLD,"[%d] %s: nedgeLoc=%D nedgeOv=%D\n",rank,PETSC_FUNCTION_NAME,nedgeLoc,nedgeOv);CHKERRQ(ierr);
  ierr = PetscSynchronizedFlush(PETSC_COMM_WORLD);CHKERRQ(ierr);

  flg  = PETSC_TRUE;
  ierr = PetscOptionsGetBool(NULL,"-complete_overlap",&flg,NULL);CHKERRQ(ierr);
  if (flg) {
    *invertices = grid->nvertices; /* We did not change the number of vertices */
    *inedgeOv   = nedgeOv;
    *ieptrOv    = eptrOv;
  } else {
    *invertices = grid->nvertices;
    *inedgeOv   = nedgeLoc;
    ierr        = PetscFree(eptrOv);CHKERRQ(ierr);
    ierr        = PetscMalloc(2*nedgeLoc*sizeof(PetscInt),&eptrOv);CHKERRQ(ierr);
    ierr        = PetscMemcpy(eptrOv,grid->eptr,2*nedgeLoc*sizeof(PetscInt));CHKERRQ(ierr);
    *ieptrOv    = eptrOv;
  }
  PetscFunctionReturn(0);
}

#undef __FUNCT__
#define __FUNCT__ "WritePVTU"
static PetscErrorCode WritePVTU(AppCtx *user,const char *fname,PetscBool base64)
{
  GRID              *grid  = user->grid;
  TstepCtx          *tsCtx = user->tsCtx;
  FILE              *vtu,*pvtu;
  char              pvtu_fname[PETSC_MAX_PATH_LEN],vtu_fname[PETSC_MAX_PATH_LEN];
  MPI_Comm          comm;
  PetscMPIInt       rank,size;
  PetscInt          i,nvertices = 0,nedgeLoc = 0,ncells,bs,nloc,boffset,*eptr = NULL;
  PetscErrorCode    ierr;
  Vec               Xloc,Xploc,Xuloc;
  unsigned char     *celltype;
  int               *celloffset,*conn,*cellrank;
  const PetscScalar *x;
  PetscScalar       *xu,*xp;

  PetscFunctionBegin;
  ierr = GridCompleteOverlap(user->grid,&nvertices,&nedgeLoc,&eptr);CHKERRQ(ierr);
  comm = PETSC_COMM_WORLD;
  ierr = MPI_Comm_rank(comm,&rank);CHKERRQ(ierr);
  ierr = MPI_Comm_size(comm,&size);CHKERRQ(ierr);
#if defined(PETSC_USE_COMPLEX) || !defined(PETSC_USE_REAL_DOUBLE) || defined(PETSC_USE_64BIT_INDICES)
  SETERRQ(comm,PETSC_ERR_SUP,"This function is only implemented for scalar-type=real precision=double, 32-bit indices");
#endif
  ierr = PetscSNPrintf(pvtu_fname,sizeof(pvtu_fname),"%s-%D.pvtu",fname,tsCtx->itstep);CHKERRQ(ierr);
  ierr = PetscSNPrintf(vtu_fname,sizeof(vtu_fname),"%s-%D-%D.vtu",fname,tsCtx->itstep,rank);CHKERRQ(ierr);
  ierr = PetscFOpen(comm,pvtu_fname,"w",&pvtu);CHKERRQ(ierr);
  ierr = PetscFPrintf(comm,pvtu,"<?xml version=\"1.0\"?>\n");CHKERRQ(ierr);
#if defined(PETSC_WORDS_BIGENDIAN)
  ierr = PetscFPrintf(comm,pvtu,"<VTKFile type=\"PUnstructuredGrid\" version=\"0.1\" byte_order=\"BigEndian\">\n");CHKERRQ(ierr);
#else
  ierr = PetscFPrintf(comm,pvtu,"<VTKFile type=\"PUnstructuredGrid\" version=\"0.1\" byte_order=\"LittleEndian\">\n");CHKERRQ(ierr);
#endif
  ierr = PetscFPrintf(comm,pvtu," <PUnstructuredGrid GhostLevel=\"0\">\n");CHKERRQ(ierr);
  ierr = PetscFPrintf(comm,pvtu,"  <PPointData Scalars=\"Pressure\" Vectors=\"Velocity\">\n");CHKERRQ(ierr);
  ierr = PetscFPrintf(comm,pvtu,"   <PDataArray type=\"Float64\" Name=\"Pressure\" NumberOfComponents=\"1\" />\n");CHKERRQ(ierr);
  ierr = PetscFPrintf(comm,pvtu,"   <PDataArray type=\"Float64\" Name=\"Velocity\" NumberOfComponents=\"3\" />\n");CHKERRQ(ierr);
  ierr = PetscFPrintf(comm,pvtu,"  </PPointData>\n");CHKERRQ(ierr);
  ierr = PetscFPrintf(comm,pvtu,"  <PCellData>\n");CHKERRQ(ierr);
  ierr = PetscFPrintf(comm,pvtu,"   <PDataArray type=\"Int32\" Name=\"Rank\" NumberOfComponents=\"1\" />\n");CHKERRQ(ierr);
  ierr = PetscFPrintf(comm,pvtu,"  </PCellData>\n");CHKERRQ(ierr);
  ierr = PetscFPrintf(comm,pvtu,"  <PPoints>\n");CHKERRQ(ierr);
  ierr = PetscFPrintf(comm,pvtu,"   <PDataArray type=\"Float64\" Name=\"Position\" NumberOfComponents=\"3\" />\n");CHKERRQ(ierr);
  ierr = PetscFPrintf(comm,pvtu,"  </PPoints>\n");CHKERRQ(ierr);
  ierr = PetscFPrintf(comm,pvtu,"  <PCells>\n");CHKERRQ(ierr);
  ierr = PetscFPrintf(comm,pvtu,"   <PDataArray type=\"Int32\" Name=\"connectivity\" NumberOfComponents=\"1\" />\n");CHKERRQ(ierr);
  ierr = PetscFPrintf(comm,pvtu,"   <PDataArray type=\"Int32\" Name=\"offsets\"      NumberOfComponents=\"1\" />\n");CHKERRQ(ierr);
  ierr = PetscFPrintf(comm,pvtu,"   <PDataArray type=\"UInt8\" Name=\"types\"        NumberOfComponents=\"1\" />\n");CHKERRQ(ierr);
  ierr = PetscFPrintf(comm,pvtu,"  </PCells>\n");CHKERRQ(ierr);
  for (i=0; i<size; i++) {
    ierr = PetscFPrintf(comm,pvtu,"  <Piece Source=\"%s-%D-%D.vtu\" />\n",fname,tsCtx->itstep,i);CHKERRQ(ierr);
  }
  ierr = PetscFPrintf(comm,pvtu," </PUnstructuredGrid>\n");CHKERRQ(ierr);
  ierr = PetscFPrintf(comm,pvtu,"</VTKFile>\n");CHKERRQ(ierr);
  ierr = PetscFClose(comm,pvtu);CHKERRQ(ierr);

  Xloc = grid->qnodeLoc;
  ierr = VecScatterBegin(grid->scatter,grid->qnode,Xloc,INSERT_VALUES,SCATTER_FORWARD);CHKERRQ(ierr);
  ierr = VecScatterEnd(grid->scatter,grid->qnode,Xloc,INSERT_VALUES,SCATTER_FORWARD);CHKERRQ(ierr);
  ierr = VecGetBlockSize(Xloc,&bs);CHKERRQ(ierr);
  if (bs != 4) SETERRQ1(PETSC_COMM_WORLD,PETSC_ERR_ARG_INCOMP,"expected block size 4, got %D",bs);CHKERRQ(ierr);
  ierr = VecGetSize(Xloc,&nloc);CHKERRQ(ierr);
  if (nloc/bs != nvertices) SETERRQ2(PETSC_COMM_SELF,PETSC_ERR_ARG_INCOMP,"expected nloc/bs=%D to match nvertices=%D",nloc/bs,nvertices);CHKERRQ(ierr);
  if (nvertices != grid->nvertices) SETERRQ2(PETSC_COMM_SELF,PETSC_ERR_ARG_INCOMP,"expected nvertices=%D to match grid->nvertices=%D",nvertices,grid->nvertices);CHKERRQ(ierr);
  ierr = VecCreateSeq(PETSC_COMM_SELF,nvertices,&Xploc);CHKERRQ(ierr);

  ierr = VecCreate(PETSC_COMM_SELF,&Xuloc);CHKERRQ(ierr);
  ierr = VecSetSizes(Xuloc,3*nvertices,3*nvertices);CHKERRQ(ierr);
  ierr = VecSetBlockSize(Xuloc,3);CHKERRQ(ierr);
  ierr = VecSetType(Xuloc,VECSEQ);CHKERRQ(ierr);

  ierr = VecGetArrayRead(Xloc,&x);CHKERRQ(ierr);
  ierr = VecGetArray(Xploc,&xp);CHKERRQ(ierr);
  ierr = VecGetArray(Xuloc,&xu);CHKERRQ(ierr);
  for (i=0; i<nvertices; i++) {
    xp[i]     = x[i*4+0];
    xu[i*3+0] = x[i*4+1];
    xu[i*3+1] = x[i*4+2];
    xu[i*3+2] = x[i*4+3];
  }
  ierr = VecRestoreArrayRead(Xloc,&x);CHKERRQ(ierr);

  ierr = InferLocalCellConnectivity(nvertices,nedgeLoc,eptr,&ncells,&conn);CHKERRQ(ierr);

  ierr    = PetscFOpen(PETSC_COMM_SELF,vtu_fname,"w",&vtu);CHKERRQ(ierr);
  boffset = 0;
  ierr    = PetscFPrintf(PETSC_COMM_SELF,vtu,"<?xml version=\"1.0\"?>\n");CHKERRQ(ierr);
#if defined(PETSC_WORDS_BIGENDIAN)
  ierr = PetscFPrintf(PETSC_COMM_SELF,vtu,"<VTKFile type=\"UnstructuredGrid\" version=\"0.1\" byte_order=\"BigEndian\">\n");CHKERRQ(ierr);
#else
  ierr = PetscFPrintf(PETSC_COMM_SELF,vtu,"<VTKFile type=\"UnstructuredGrid\" version=\"0.1\" byte_order=\"LittleEndian\">\n");CHKERRQ(ierr);
#endif
  ierr = PetscFPrintf(PETSC_COMM_SELF,vtu," <UnstructuredGrid>\n");CHKERRQ(ierr);
  ierr = PetscFPrintf(PETSC_COMM_SELF,vtu,"  <Piece NumberOfPoints=\"%D\" NumberOfCells=\"%D\">\n",nvertices,ncells);CHKERRQ(ierr);

  /* Solution fields */
  ierr     = PetscFPrintf(PETSC_COMM_SELF,vtu,"   <PointData Scalars=\"Pressure\" Vectors=\"Velocity\">\n");CHKERRQ(ierr);
  ierr     = PetscFPrintf(PETSC_COMM_SELF,vtu,"    <DataArray type=\"Float64\" Name=\"Pressure\" NumberOfComponents=\"1\" format=\"appended\" offset=\"%D\" />\n",boffset);CHKERRQ(ierr);
  boffset += nvertices*sizeof(PetscScalar) + sizeof(int);
  ierr     = PetscFPrintf(PETSC_COMM_SELF,vtu,"    <DataArray type=\"Float64\" Name=\"Velocity\" NumberOfComponents=\"3\" format=\"appended\" offset=\"%D\" />\n",boffset);CHKERRQ(ierr);
  boffset += nvertices*3*sizeof(PetscScalar) + sizeof(int);
  ierr     = PetscFPrintf(PETSC_COMM_SELF,vtu,"   </PointData>\n");CHKERRQ(ierr);
  ierr     = PetscFPrintf(PETSC_COMM_SELF,vtu,"   <CellData>\n");CHKERRQ(ierr);
  ierr     = PetscFPrintf(PETSC_COMM_SELF,vtu,"    <DataArray type=\"Int32\" Name=\"Rank\" NumberOfComponents=\"1\" format=\"appended\" offset=\"%D\" />\n",boffset);CHKERRQ(ierr);
  boffset += ncells*sizeof(int) + sizeof(int);
  ierr     = PetscFPrintf(PETSC_COMM_SELF,vtu,"   </CellData>\n");CHKERRQ(ierr);
  /* Coordinate positions */
  ierr     = PetscFPrintf(PETSC_COMM_SELF,vtu,"   <Points>\n");CHKERRQ(ierr);
  ierr     = PetscFPrintf(PETSC_COMM_SELF,vtu,"    <DataArray type=\"Float64\" Name=\"Position\" NumberOfComponents=\"3\" format=\"appended\" offset=\"%D\" />\n",boffset);CHKERRQ(ierr);
  boffset += nvertices*3*sizeof(double) + sizeof(int);
  ierr     = PetscFPrintf(PETSC_COMM_SELF,vtu,"   </Points>\n");CHKERRQ(ierr);
  /* Cell connectivity */
  ierr     = PetscFPrintf(PETSC_COMM_SELF,vtu,"   <Cells>\n");CHKERRQ(ierr);
  ierr     = PetscFPrintf(PETSC_COMM_SELF,vtu,"    <DataArray type=\"Int32\" Name=\"connectivity\" NumberOfComponents=\"1\" format=\"appended\" offset=\"%D\" />\n",boffset);CHKERRQ(ierr);
  boffset += ncells*4*sizeof(int) + sizeof(int);
  ierr     = PetscFPrintf(PETSC_COMM_SELF,vtu,"    <DataArray type=\"Int32\" Name=\"offsets\"      NumberOfComponents=\"1\" format=\"appended\" offset=\"%D\" />\n",boffset);CHKERRQ(ierr);
  boffset += ncells*sizeof(int) + sizeof(int);
  ierr     = PetscFPrintf(PETSC_COMM_SELF,vtu,"    <DataArray type=\"UInt8\" Name=\"types\"        NumberOfComponents=\"1\" format=\"appended\" offset=\"%D\" />\n",boffset);CHKERRQ(ierr);
  boffset += ncells*sizeof(unsigned char) + sizeof(int);
  ierr     = PetscFPrintf(PETSC_COMM_SELF,vtu,"   </Cells>\n");CHKERRQ(ierr);
  ierr     = PetscFPrintf(PETSC_COMM_SELF,vtu,"  </Piece>\n");CHKERRQ(ierr);
  ierr     = PetscFPrintf(PETSC_COMM_SELF,vtu," </UnstructuredGrid>\n");CHKERRQ(ierr);
  ierr     = PetscFPrintf(PETSC_COMM_SELF,vtu," <AppendedData encoding=\"%s\">\n",base64 ? "base64" : "raw");CHKERRQ(ierr);
  ierr     = PetscFPrintf(PETSC_COMM_SELF,vtu,"_");CHKERRQ(ierr);

  /* Write pressure */
  ierr = PetscFWrite_FUN3D(PETSC_COMM_SELF,vtu,xp,nvertices,PETSC_SCALAR,base64);CHKERRQ(ierr);

  /* Write velocity */
  ierr = PetscFWrite_FUN3D(PETSC_COMM_SELF,vtu,xu,nvertices*3,PETSC_SCALAR,base64);CHKERRQ(ierr);

  /* Label cell rank, not a measure of computation because nothing is actually computed at cells.  This is written
   * primarily to aid in debugging. The partition for computation should label vertices. */
  ierr = PetscMalloc(ncells*sizeof(int),&cellrank);CHKERRQ(ierr);
  for (i=0; i<ncells; i++) cellrank[i] = rank;
  ierr = PetscFWrite_FUN3D(PETSC_COMM_SELF,vtu,cellrank,ncells,PETSC_INT,base64);CHKERRQ(ierr);
  ierr = PetscFree(cellrank);CHKERRQ(ierr);

  ierr = PetscFWrite_FUN3D(PETSC_COMM_SELF,vtu,grid->xyz,nvertices*3,PETSC_DOUBLE,base64);CHKERRQ(ierr);
  ierr = PetscFWrite_FUN3D(PETSC_COMM_SELF,vtu,conn,ncells*4,PETSC_INT,base64);CHKERRQ(ierr);
  ierr = PetscFree(conn);CHKERRQ(ierr);

  ierr = PetscMalloc(ncells*sizeof(int),&celloffset);CHKERRQ(ierr);
  for (i=0; i<ncells; i++) celloffset[i] = 4*(i+1);
  ierr = PetscFWrite_FUN3D(PETSC_COMM_SELF,vtu,celloffset,ncells,PETSC_INT,base64);CHKERRQ(ierr);
  ierr = PetscFree(celloffset);CHKERRQ(ierr);

  ierr = PetscMalloc(ncells*sizeof(unsigned char),&celltype);CHKERRQ(ierr);
  for (i=0; i<ncells; i++) celltype[i] = 10; /* VTK_TETRA */
  ierr = PetscFWrite_FUN3D(PETSC_COMM_SELF,vtu,celltype,ncells,PETSC_CHAR,base64);CHKERRQ(ierr);
  ierr = PetscFree(celltype);CHKERRQ(ierr);

  ierr = PetscFPrintf(PETSC_COMM_SELF,vtu,"\n </AppendedData>\n");CHKERRQ(ierr);
  ierr = PetscFPrintf(PETSC_COMM_SELF,vtu,"</VTKFile>\n");CHKERRQ(ierr);
  ierr = PetscFClose(PETSC_COMM_SELF,vtu);CHKERRQ(ierr);

  ierr = VecRestoreArray(Xploc,&xp);CHKERRQ(ierr);
  ierr = VecRestoreArray(Xuloc,&xu);CHKERRQ(ierr);
  ierr = VecDestroy(&Xploc);CHKERRQ(ierr);
  ierr = VecDestroy(&Xuloc);CHKERRQ(ierr);
  ierr = PetscFree(eptr);CHKERRQ(ierr);
  PetscFunctionReturn(0);
}

/*---------------------------------------------------------------------*/
#undef __FUNCT__
#define __FUNCT__ "SetPetscDS"
int SetPetscDS(GRID *grid,TstepCtx *tsCtx)
/*---------------------------------------------------------------------*/
{
  int                    ierr,i,j,k,bs;
  int                    nnodes,jstart,jend,nbrs_diag,nbrs_offd;
  int                    nnodesLoc,nvertices;
  int                    *val_diag,*val_offd,*svertices,*loc2pet;
  IS                     isglobal,islocal;
  ISLocalToGlobalMapping isl2g;
  PetscBool              flg;
  MPI_Comm               comm = PETSC_COMM_WORLD;

  PetscFunctionBegin;
  nnodes    = grid->nnodes;
  nnodesLoc = grid->nnodesLoc;
  nvertices = grid->nvertices;
  loc2pet   = grid->loc2pet;
  bs        = 4;

  /* Set up the PETSc datastructures */

  ierr = VecCreate(comm,&grid->qnode);CHKERRQ(ierr);
  ierr = VecSetSizes(grid->qnode,bs*nnodesLoc,bs*nnodes);CHKERRQ(ierr);
  ierr = VecSetBlockSize(grid->qnode,bs);CHKERRQ(ierr);
  ierr = VecSetType(grid->qnode,VECMPI);CHKERRQ(ierr);

  ierr = VecDuplicate(grid->qnode,&grid->res);CHKERRQ(ierr);
  ierr = VecDuplicate(grid->qnode,&tsCtx->qold);CHKERRQ(ierr);
  ierr = VecDuplicate(grid->qnode,&tsCtx->func);CHKERRQ(ierr);

  ierr = VecCreate(MPI_COMM_SELF,&grid->qnodeLoc);CHKERRQ(ierr);
  ierr = VecSetSizes(grid->qnodeLoc,bs*nvertices,bs*nvertices);CHKERRQ(ierr);
  ierr = VecSetBlockSize(grid->qnodeLoc,bs);CHKERRQ(ierr);
  ierr = VecSetType(grid->qnodeLoc,VECSEQ);CHKERRQ(ierr);

  ierr = VecCreate(comm,&grid->grad);
  ierr = VecSetSizes(grid->grad,3*bs*nnodesLoc,3*bs*nnodes);CHKERRQ(ierr);
  ierr = VecSetBlockSize(grid->grad,3*bs);CHKERRQ(ierr);
  ierr = VecSetType(grid->grad,VECMPI);CHKERRQ(ierr);

  ierr = VecCreate(MPI_COMM_SELF,&grid->gradLoc);
  ierr = VecSetSizes(grid->gradLoc,3*bs*nvertices,3*bs*nvertices);CHKERRQ(ierr);
  ierr = VecSetBlockSize(grid->gradLoc,3*bs);CHKERRQ(ierr);
  ierr = VecSetType(grid->gradLoc,VECSEQ);CHKERRQ(ierr);


/* Create Scatter between the local and global vectors */
/* First create scatter for qnode */
  ierr = ISCreateStride(MPI_COMM_SELF,bs*nvertices,0,1,&islocal);CHKERRQ(ierr);
#if defined(INTERLACING)
#if defined(BLOCKING)
  ICALLOC(nvertices,&svertices);
  for (i=0; i < nvertices; i++) svertices[i] = loc2pet[i];
  ierr = ISCreateBlock(MPI_COMM_SELF,bs,nvertices,svertices,PETSC_COPY_VALUES,&isglobal);CHKERRQ(ierr);
#else
  ICALLOC(bs*nvertices,&svertices);
  for (i = 0; i < nvertices; i++)
    for (j = 0; j < bs; j++) svertices[j+bs*i] = j + bs*loc2pet[i];
  ierr = ISCreateGeneral(MPI_COMM_SELF,bs*nvertices,svertices,PETSC_COPY_VALUES,&isglobal);CHKERRQ(ierr);
#endif
#else
  ICALLOC(bs*nvertices,&svertices);
  for (j = 0; j < bs; j++)
    for (i = 0; i < nvertices; i++) svertices[j*nvertices+i] = j*nvertices + loc2pet[i];
  ierr = ISCreateGeneral(MPI_COMM_SELF,bs*nvertices,svertices,PETSC_COPY_VALUES,&isglobal);CHKERRQ(ierr);
#endif
  ierr = PetscFree(svertices);CHKERRQ(ierr);
  ierr = VecScatterCreate(grid->qnode,isglobal,grid->qnodeLoc,islocal,&grid->scatter);CHKERRQ(ierr);
  ierr = ISDestroy(&isglobal);CHKERRQ(ierr);
  ierr = ISDestroy(&islocal);CHKERRQ(ierr);

/* Now create scatter for gradient vector of qnode */
  ierr = ISCreateStride(MPI_COMM_SELF,3*bs*nvertices,0,1,&islocal);CHKERRQ(ierr);
#if defined(INTERLACING)
#if defined(BLOCKING)
  ICALLOC(nvertices,&svertices);
  for (i=0; i < nvertices; i++) svertices[i] = loc2pet[i];
  ierr = ISCreateBlock(MPI_COMM_SELF,3*bs,nvertices,svertices,PETSC_COPY_VALUES,&isglobal);CHKERRQ(ierr);
#else
  ICALLOC(3*bs*nvertices,&svertices);
  for (i = 0; i < nvertices; i++)
    for (j = 0; j < 3*bs; j++) svertices[j+3*bs*i] = j + 3*bs*loc2pet[i];
  ierr = ISCreateGeneral(MPI_COMM_SELF,3*bs*nvertices,svertices,PETSC_COPY_VALUES,&isglobal);CHKERRQ(ierr);
#endif
#else
  ICALLOC(3*bs*nvertices,&svertices);
  for (j = 0; j < 3*bs; j++)
    for (i = 0; i < nvertices; i++) svertices[j*nvertices+i] = j*nvertices + loc2pet[i];
  ierr = ISCreateGeneral(MPI_COMM_SELF,3*bs*nvertices,svertices,PETSC_COPY_VALUES,&isglobal);CHKERRQ(ierr);
#endif
  ierr = PetscFree(svertices);
  ierr = VecScatterCreate(grid->grad,isglobal,grid->gradLoc,islocal,&grid->gradScatter);CHKERRQ(ierr);
  ierr = ISDestroy(&isglobal);CHKERRQ(ierr);
  ierr = ISDestroy(&islocal);CHKERRQ(ierr);

/* Store the number of non-zeroes per row */
#if defined(INTERLACING)
#if defined(BLOCKING)
  ICALLOC(nnodesLoc,&val_diag);
  ICALLOC(nnodesLoc,&val_offd);
  for (i = 0; i < nnodesLoc; i++) {
    jstart    = grid->ia[i] - 1;
    jend      = grid->ia[i+1] - 1;
    nbrs_diag = 0;
    nbrs_offd = 0;
    for (j = jstart; j < jend; j++) {
      if ((grid->ja[j] >= rstart) && (grid->ja[j] < (rstart+nnodesLoc))) nbrs_diag++;
      else nbrs_offd++;
    }
    val_diag[i] = nbrs_diag;
    val_offd[i] = nbrs_offd;
  }
  ierr = MatCreateBAIJ(comm,bs,bs*nnodesLoc,bs*nnodesLoc,
<<<<<<< HEAD
                       bs*nnodes,bs*nnodes,0,val_diag,
                       0,val_offd,&grid->A);CHKERRQ(ierr);
=======
                       bs*nnodes,bs*nnodes,PETSC_DEFAULT,val_diag,
                       PETSC_DEFAULT,val_offd,&grid->A);CHKERRQ(ierr);
>>>>>>> ade0b7fa
#else
  ICALLOC(nnodesLoc*4,&val_diag);
  ICALLOC(nnodesLoc*4,&val_offd);
  for (i = 0; i < nnodesLoc; i++) {
    jstart    = grid->ia[i] - 1;
    jend      = grid->ia[i+1] - 1;
    nbrs_diag = 0;
    nbrs_offd = 0;
    for (j = jstart; j < jend; j++) {
      if ((grid->ja[j] >= rstart) && (grid->ja[j] < (rstart+nnodesLoc))) nbrs_diag++;
      else nbrs_offd++;
    }
    for (j = 0; j < 4; j++) {
      row           = 4*i + j;
      val_diag[row] = nbrs_diag*4;
      val_offd[row] = nbrs_offd*4;
    }
  }
  ierr = MatCreateAIJ(comm,bs*nnodesLoc,bs*nnodesLoc,
                      bs*nnodes,bs*nnodes,NULL,val_diag,
                      NULL,val_offd,&grid->A);CHKERRQ(ierr);
#endif
  ierr = PetscFree(val_diag);CHKERRQ(ierr);
  ierr = PetscFree(val_offd);CHKERRQ(ierr);

#else
  if (size > 1) SETERRQ(PETSC_COMM_SELF,1,"Parallel case not supported in non-interlaced case\n");
  ICALLOC(nnodes*4,&val_diag);
  ICALLOC(nnodes*4,&val_offd);
  for (j = 0; j < 4; j++)
    for (i = 0; i < nnodes; i++) {
      int row;
      row           = i + j*nnodes;
      jstart        = grid->ia[i] - 1;
      jend          = grid->ia[i+1] - 1;
      nbrs_diag     = jend - jstart;
      val_diag[row] = nbrs_diag*4;
      val_offd[row] = 0;
    }
  /* ierr = MatCreateSeqAIJ(MPI_COMM_SELF,nnodes*4,nnodes*4,NULL,
                        val,&grid->A);*/
  ierr = MatCreateAIJ(comm,bs*nnodesLoc,bs*nnodesLoc,
                      bs*nnodes,bs*nnodes,NULL,val_diag,
                      NULL,val_offd,&grid->A);CHKERRQ(ierr);
  ierr = MatSetBlockSize(grid->A,bs);CHKERRQ(ierr);
  ierr = PetscFree(val_diag);CHKERRQ(ierr);
  ierr = PetscFree(val_offd);CHKERRQ(ierr);
#endif

  flg  = PETSC_FALSE;
  ierr = PetscOptionsGetBool(0,"-mem_use",&flg,NULL);CHKERRQ(ierr);
  if (flg) {
    ierr = PetscMemoryShowUsage(PETSC_VIEWER_STDOUT_WORLD,"Memory usage after allocating PETSc data structures\n");CHKERRQ(ierr);
  }

/* Set local to global mapping for setting the matrix elements in
* local ordering : first set row by row mapping
*/
#if defined(INTERLACING)
  ICALLOC(bs*nvertices,&svertices);
  k = 0;
  for (i=0; i < nvertices; i++)
    for (j=0; j < bs; j++)
      svertices[k++] = (bs*loc2pet[i] + j);
  /*ierr = MatSetLocalToGlobalMapping(grid->A,bs*nvertices,svertices);CHKERRQ(ierr);*/
  ierr = ISLocalToGlobalMappingCreate(MPI_COMM_SELF,bs*nvertices,svertices,PETSC_COPY_VALUES,&isl2g);
  ierr = MatSetLocalToGlobalMapping(grid->A,isl2g,isl2g);CHKERRQ(ierr);
  ierr = ISLocalToGlobalMappingDestroy(&isl2g);CHKERRQ(ierr);

/* Now set the blockwise local to global mapping */
#if defined(BLOCKING)
  ierr = ISLocalToGlobalMappingCreate(MPI_COMM_SELF,nvertices,loc2pet,PETSC_COPY_VALUES,&isl2g);
  ierr = MatSetLocalToGlobalMappingBlock(grid->A,isl2g,isl2g);CHKERRQ(ierr);
  ierr = ISLocalToGlobalMappingDestroy(&isl2g);CHKERRQ(ierr);
#endif
  ierr = PetscFree(svertices);CHKERRQ(ierr);
#endif
  PetscFunctionReturn(0);
}

/*================================= CLINK ===================================*/
/*                                                                           */
/* Used in establishing the links between FORTRAN common blocks and C        */
/*                                                                           */
/*===========================================================================*/
EXTERN_C_BEGIN
#undef __FUNCT__
#define __FUNCT__ "f77CLINK"
void PETSC_STDCALL f77CLINK(CINFO *p1,CRUNGE *p2,CGMCOM *p3)
{
  c_info  = p1;
  c_runge = p2;
  c_gmcom = p3;
}
EXTERN_C_END

/*========================== SET_UP_GRID====================================*/
/*                                                                          */
/* Allocates the memory for the fine grid                                   */
/*                                                                          */
/*==========================================================================*/
#undef __FUNCT__
#define __FUNCT__ "set_up_grid"
int set_up_grid(GRID *grid)
{
  int nnodes,nedge;
  int nsface,nvface,nfface,nbface;
  int tnode,ierr;
  /*int vface,lnodes,nnz,ncell,kvisc,ilu0,nsrch,ileast,ifcn,valloc;*/
  /*int nsnode,nvnode,nfnode; */
  /*int mgzero=0;*/ /* Variable so we dont allocate memory for multigrid */
  /*int jalloc;*/  /* If jalloc=1 allocate space for dfp and dfm */
  /*
  * stuff to read in dave's grids
  */
  /*int nnbound,nvbound,nfbound,nnfacet,nvfacet,nffacet,ntte;*/
  /* end of stuff */

  PetscFunctionBegin;
  nnodes = grid->nnodes;
  tnode  = grid->nnodes;
  nedge  = grid->nedge;
  nsface = grid->nsface;
  nvface = grid->nvface;
  nfface = grid->nfface;
  nbface = nsface + nvface + nfface;

  /*ncell  = grid->ncell;
  vface  = grid->nedge;
  lnodes = grid->nnodes;
  nsnode = grid->nsnode;
  nvnode = grid->nvnode;
  nfnode = grid->nfnode;
  nsrch  = c_gmcom->nsrch;
  ilu0   = c_gmcom->ilu0;
  ileast = grid->ileast;
  ifcn   = c_gmcom->ifcn;
  jalloc = 0;
  kvisc  = grid->jvisc;*/

  /* if (ilu0 >=1 && ifcn == 1) jalloc=0;*/

  /*
  * stuff to read in dave's grids
  */
  /*nnbound = grid->nnbound;
  nvbound = grid->nvbound;
  nfbound = grid->nfbound;
  nnfacet = grid->nnfacet;
  nvfacet = grid->nvfacet;
  nffacet = grid->nffacet;
  ntte    = grid->ntte;*/
  /* end of stuff */


  /* if (!ileast) lnodes = 1;
    printf("In set_up_grid->jvisc = %d\n",grid->jvisc);

  if (grid->jvisc != 2 && grid->jvisc != 4 && grid->jvisc != 6)vface = 1;
  printf(" vface = %d \n",vface);
  if (grid->jvisc < 3) tnode = 1;
  valloc = 1;
  if (grid->jvisc ==  0)valloc = 0;*/

  /*PetscPrintf(PETSC_COMM_WORLD," nsnode= %d nvnode= %d nfnode= %d\n",nsnode,nvnode,nfnode);*/
  /*PetscPrintf(PETSC_COMM_WORLD," nsface= %d nvface= %d nfface= %d\n",nsface,nvface,nfface);
  PetscPrintf(PETSC_COMM_WORLD," nbface= %d\n",nbface);*/
  /* Now allocate memory for the other grid arrays */
  /* ICALLOC(nedge*2,  &grid->eptr); */
  ICALLOC(nsface,   &grid->isface);
  ICALLOC(nvface,   &grid->ivface);
  ICALLOC(nfface,   &grid->ifface);
  /* ICALLOC(nsnode,   &grid->isnode);
    ICALLOC(nvnode,   &grid->ivnode);
    ICALLOC(nfnode,   &grid->ifnode);*/
  /*ICALLOC(nnodes,   &grid->clist);
  ICALLOC(nnodes,   &grid->iupdate);
  ICALLOC(nsface*2, &grid->sface);
  ICALLOC(nvface*2, &grid->vface);
  ICALLOC(nfface*2, &grid->fface);
  ICALLOC(lnodes,   &grid->icount);*/
  /*FCALLOC(nnodes,   &grid->x);
  FCALLOC(nnodes,   &grid->y);
  FCALLOC(nnodes,   &grid->z);
  FCALLOC(nnodes,   &grid->area);*/
  /*
  * FCALLOC(nnodes*4, &grid->gradx);
  * FCALLOC(nnodes*4, &grid->grady);
  * FCALLOC(nnodes*4, &grid->gradz);
  * FCALLOC(nnodes,   &grid->cdt);
  */
  /*
  * FCALLOC(nnodes*4, &grid->qnode);
  * FCALLOC(nnodes*4, &grid->dq);
  * FCALLOC(nnodes*4, &grid->res);
  * FCALLOC(jalloc*nnodes*4*4,&grid->A);
  * FCALLOC(nnodes*4,  &grid->B);
  * FCALLOC(jalloc*nedge*4*4,&grid->dfp);
  * FCALLOC(jalloc*nedge*4*4,&grid->dfm);
  */
  /*FCALLOC(nsnode,   &grid->sxn);
  FCALLOC(nsnode,   &grid->syn);
  FCALLOC(nsnode,   &grid->szn);
  FCALLOC(nsnode,   &grid->sa);
  FCALLOC(nvnode,   &grid->vxn);
  FCALLOC(nvnode,   &grid->vyn);
  FCALLOC(nvnode,   &grid->vzn);
  FCALLOC(nvnode,   &grid->va);
  FCALLOC(nfnode,   &grid->fxn);
  FCALLOC(nfnode,   &grid->fyn);
  FCALLOC(nfnode,   &grid->fzn);
  FCALLOC(nfnode,   &grid->fa);
  FCALLOC(nedge,    &grid->xn);
  FCALLOC(nedge,    &grid->yn);
  FCALLOC(nedge,    &grid->zn);
  FCALLOC(nedge,    &grid->rl);*/

  FCALLOC(nbface*15,&grid->us);
  FCALLOC(nbface*15,&grid->vs);
  FCALLOC(nbface*15,&grid->as);
  /*
  * FCALLOC(nnodes*4, &grid->phi);
  * FCALLOC(nnodes,   &grid->r11);
  * FCALLOC(nnodes,   &grid->r12);
  * FCALLOC(nnodes,   &grid->r13);
  * FCALLOC(nnodes,   &grid->r22);
  * FCALLOC(nnodes,   &grid->r23);
  * FCALLOC(nnodes,   &grid->r33);
  */
  /*
  * Allocate memory for viscous length scale if turbulent
  */
  if (grid->jvisc >= 3) {
    FCALLOC(tnode,  &grid->slen);
    FCALLOC(nnodes, &grid->turbre);
    FCALLOC(nnodes, &grid->amut);
    FCALLOC(tnode,  &grid->turbres);
    FCALLOC(nedge,  &grid->dft1);
    FCALLOC(nedge,  &grid->dft2);
  }
  /*
  * Allocate memory for MG transfer
  */
  /*
  ICALLOC(mgzero*nsface,   &grid->isford);
  ICALLOC(mgzero*nvface,   &grid->ivford);
  ICALLOC(mgzero*nfface,   &grid->ifford);
  ICALLOC(mgzero*nnodes,   &grid->nflag);
  ICALLOC(mgzero*nnodes,   &grid->nnext);
  ICALLOC(mgzero*nnodes,   &grid->nneigh);
  ICALLOC(mgzero*ncell,    &grid->ctag);
  ICALLOC(mgzero*ncell,    &grid->csearch);
  ICALLOC(valloc*ncell*4,  &grid->c2n);
  ICALLOC(valloc*ncell*6,  &grid->c2e);
  grid->c2c = (int*)grid->dfp;
  ICALLOC(ncell*4,  &grid->c2c);
  ICALLOC(nnodes,   &grid->cenc);
  if (grid->iup == 1) {
      ICALLOC(mgzero*nnodes*3, &grid->icoefup);
      FCALLOC(mgzero*nnodes*3, &grid->rcoefup);
  }
  if (grid->idown == 1) {
      ICALLOC(mgzero*nnodes*3, &grid->icoefdn);
      FCALLOC(mgzero*nnodes*3, &grid->rcoefdn);
  }
  FCALLOC(nnodes*4, &grid->ff);
  FCALLOC(tnode,    &grid->turbff);
  */
  /*
  * If using GMRES (nsrch>0) allocate memory
  */
  /* NoEq = 0;
  if (nsrch > 0)NoEq = 4*nnodes;
  if (nsrch < 0)NoEq = nnodes;
  FCALLOC(NoEq,          &grid->AP);
  FCALLOC(NoEq,          &grid->Xgm);
  FCALLOC(NoEq,          &grid->temr);
  FCALLOC((abs(nsrch)+1)*NoEq,&grid->Fgm);
  */
  /*
  * stuff to read in dave's grids
  */
  /*
  ICALLOC(nnbound,  &grid->ncolorn);
  ICALLOC(nnbound*100,&grid->countn);
  ICALLOC(nvbound,  &grid->ncolorv);
  ICALLOC(nvbound*100,&grid->countv);
  ICALLOC(nfbound,  &grid->ncolorf);
  ICALLOC(nfbound*100,&grid->countf);
  */
  /*ICALLOC(nnbound,  &grid->nntet);
  ICALLOC(nnbound,  &grid->nnpts);
  ICALLOC(nvbound,  &grid->nvtet);
  ICALLOC(nvbound,  &grid->nvpts);
  ICALLOC(nfbound,  &grid->nftet);
  ICALLOC(nfbound,  &grid->nfpts);
  ICALLOC(nnfacet*4,&grid->f2ntn);
  ICALLOC(nvfacet*4,&grid->f2ntv);
  ICALLOC(nffacet*4,&grid->f2ntf);*/
  PetscFunctionReturn(0);
}


/*========================== WRITE_FINE_GRID ================================*/
/*                                                                           */
/* Write memory locations and other information for the fine grid            */
/*                                                                           */
/*===========================================================================*/
#undef __FUNCT__
#define __FUNCT__ "write_fine_grid"
int write_fine_grid(GRID *grid)
{
  FILE *output;

  PetscFunctionBegin;
/* open file for output      */
/* call the output frame.out */

  if (!(output = fopen("frame.out","a"))) SETERRQ(PETSC_COMM_SELF,1,"can't open frame.out");
  fprintf(output,"information for fine grid\n");
  fprintf(output,"\n");
  fprintf(output," address of fine grid = %p\n",grid);

  fprintf(output,"grid.nnodes  = %d\n",grid->nnodes);
  fprintf(output,"grid.ncell   = %d\n",grid->ncell);
  fprintf(output,"grid.nedge   = %d\n",grid->nedge);
  fprintf(output,"grid.nsface  = %d\n",grid->nsface);
  fprintf(output,"grid.nvface  = %d\n",grid->nvface);
  fprintf(output,"grid.nfface  = %d\n",grid->nfface);
  fprintf(output,"grid.nsnode  = %d\n",grid->nsnode);
  fprintf(output,"grid.nvnode  = %d\n",grid->nvnode);
  fprintf(output,"grid.nfnode  = %d\n",grid->nfnode);
  /*
  fprintf(output,"grid.eptr    = %p\n",grid->eptr);
  fprintf(output,"grid.isface  = %p\n",grid->isface);
  fprintf(output,"grid.ivface  = %p\n",grid->ivface);
  fprintf(output,"grid.ifface  = %p\n",grid->ifface);
  fprintf(output,"grid.isnode  = %p\n",grid->isnode);
  fprintf(output,"grid.ivnode  = %p\n",grid->ivnode);
  fprintf(output,"grid.ifnode  = %p\n",grid->ifnode);
  fprintf(output,"grid.c2n     = %p\n",grid->c2n);
  fprintf(output,"grid.c2e     = %p\n",grid->c2e);
  fprintf(output,"grid.xyz     = %p\n",grid->xyz);
   */
  /*fprintf(output,"grid.y       = %p\n",grid->xyz);
    fprintf(output,"grid.z       = %p\n",grid->z);*/
  /*
  fprintf(output,"grid.area    = %p\n",grid->area);
  fprintf(output,"grid.qnode   = %p\n",grid->qnode);
   */
/*
  fprintf(output,"grid.gradx   = %p\n",grid->gradx);
  fprintf(output,"grid.grady   = %p\n",grid->grady);
  fprintf(output,"grid.gradz   = %p\n",grid->gradz);
*/
  /*
  fprintf(output,"grid.cdt     = %p\n",grid->cdt);
  fprintf(output,"grid.sxn     = %p\n",grid->sxn);
  fprintf(output,"grid.syn     = %p\n",grid->syn);
  fprintf(output,"grid.szn     = %p\n",grid->szn);
  fprintf(output,"grid.vxn     = %p\n",grid->vxn);
  fprintf(output,"grid.vyn     = %p\n",grid->vyn);
  fprintf(output,"grid.vzn     = %p\n",grid->vzn);
  fprintf(output,"grid.fxn     = %p\n",grid->fxn);
  fprintf(output,"grid.fyn     = %p\n",grid->fyn);
  fprintf(output,"grid.fzn     = %p\n",grid->fzn);
  fprintf(output,"grid.xyzn    = %p\n",grid->xyzn);
   */
  /*fprintf(output,"grid.yn      = %p\n",grid->yn);
  fprintf(output,"grid.zn      = %p\n",grid->zn);
  fprintf(output,"grid.rl      = %p\n",grid->rl);*/
/*
* close output file
*/
  fclose(output);
  PetscFunctionReturn(0);
}

#if defined(_OPENMP) && defined(HAVE_EDGE_COLORING)
int EdgeColoring(int nnodes,int nedge,int *e2n,int *eperm,int *ncle,int *counte)
{
  int ncolore = *ncle = 0;
  int iedg    = 0,ib = 0,ie = nedge,tagcount;
  int i,n1,n2;
  int *tag;
  ICALLOC(nnodes,&tag);
  while (ib < ie) {
    for (i = 0; i < nnodes; i++) tag[i] = 0;
    counte[ncolore] = 0;
    for (i = ib; i < ie; i++) {
      n1       = e2n[i];
      n2       = e2n[i+nedge];
      tagcount = tag[n1]+tag[n2];
      /* If tagcount = 0 then this edge belongs in this color */
      if (!tagcount) {
        tag[n1]         = 1;
        tag[n2]         = 1;
        e2n[i]          = e2n[iedg];
        e2n[i+nedge]    = e2n[iedg+nedge];
        e2n[iedg]       = n1;
        e2n[iedg+nedge] = n2;
        n1              = eperm[i];
        eperm[i]        = eperm[iedg];
        eperm[iedg]     = n1;
        iedg++;
        counte[ncolore]+= 1;
      }
    }
    ib = iedg;
    ncolore++;
  }
  *ncle = ncolore;
  return 0;
}
#endif
#if defined(PARCH_IRIX64) && defined(USE_HW_COUNTERS)
int EventCountersBegin(int *gen_start,PetscScalar *time_start_counters)
{
  PetscErrorCode ierr;
  if ((*gen_start = start_counters(event0,event1)) < 0) SETERRQ(PETSC_COMM_SELF,1,"Error in start_counters\n");
  ierr = PetscTime(&time_start_counters);CHKERRQ(ierr);
  return 0;
}

int EventCountersEnd(int gen_start,PetscScalar time_start_counters)
{
  int         gen_read,ierr;
  PetscScalar time_read_counters;
  long long   _counter0,_counter1;

  if ((gen_read = read_counters(event0,&_counter0,event1,&_counter1)) < 0) SETERRQ(PETSC_COMM_SELF,1,"Error in read_counter\n");
  ierr = PetscTime(&&time_read_counters);CHKERRQ(ierr);
  if (gen_read != gen_start) SETERRQ(PETSC_COMM_SELF,1,"Lost Counters!! Aborting ...\n");
  counter0      += _counter0;
  counter1      += _counter1;
  time_counters += time_read_counters-time_start_counters;
  return 0;
}
#endif<|MERGE_RESOLUTION|>--- conflicted
+++ resolved
@@ -2492,13 +2492,8 @@
     val_offd[i] = nbrs_offd;
   }
   ierr = MatCreateBAIJ(comm,bs,bs*nnodesLoc,bs*nnodesLoc,
-<<<<<<< HEAD
-                       bs*nnodes,bs*nnodes,0,val_diag,
-                       0,val_offd,&grid->A);CHKERRQ(ierr);
-=======
                        bs*nnodes,bs*nnodes,PETSC_DEFAULT,val_diag,
                        PETSC_DEFAULT,val_offd,&grid->A);CHKERRQ(ierr);
->>>>>>> ade0b7fa
 #else
   ICALLOC(nnodesLoc*4,&val_diag);
   ICALLOC(nnodesLoc*4,&val_offd);
