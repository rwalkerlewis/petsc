<!DOCTYPE HTML PUBLIC "-//W3C//DTD HTML 4.01 Transitional//EN">
<html>
  <head>
    <meta http-equiv="content-type" content="text/html;charset=utf-8">
    <link href="../style.css" rel="stylesheet" type="text/css">
    <title>PETSc: Summary of Sparse Linear Solvers Available from PETSc</title>
  </head>
  <body>
<<<<<<< HEAD
    <!--##begin-->
    <h2 align="center">Summary of Sparse Linear Solvers Available from
      PETSc</h2>
    <h3 align="center">Requests and contributions welcome</h3>
    Click on the package name in the "External Package" column for
    manual pages for that package (e.g. <span style="color: rgb(51, 51,
      255);">Euclid/hypre</span>).<br>
    <table style="width: 886px; height: 1361px;" border="1">
      <tbody>
        <tr>
          <td style="width: 101px;" height="19">&nbsp;</td>
          <td style="width: 170px;" height="19">&nbsp;</td>
          <td style="width: 134px;" height="19">Algorithm </td>
          <td style="width: 147px;"><a
href="http://www.mcs.anl.gov/petsc/petsc-dev/docs/manualpages/Mat/MatType.html">Matrix

              types</a></td>
          <td style="width: 152px;" height="19"><a href="#external">External

              Package*</a></td>
          <td style="width: 66px;" height="19">
            <p align="center">Parallel</p>
          </td>
          <td style="width: 70px;" height="19">
            <p align="center">Complex</p>
          </td>
        </tr>
        <tr>
          <td style="width: 101px;" height="19">Preconditioners</td>
          <td style="width: 170px;" height="19"><br>
          </td>
          <td style="width: 134px;" height="19"><a
href="http://www.mcs.anl.gov/petsc/petsc-dev/docs/manualpages/PC/PCJACOBI.html">Jacobi</a></td>
          <td style="width: 147px;"><a
href="http://www.mcs.anl.gov/petsc/petsc-dev/docs/manualpages/Mat/MATAIJ.html">aij</a>,<a
href="http://www.mcs.anl.gov/petsc/petsc-dev/docs/manualpages/Mat/MATBAIJ.html">baij</a>,<a
href="http://www.mcs.anl.gov/petsc/petsc-dev/docs/manualpages/Mat/MATSBAIJ.html">sbaij</a>,<a
href="http://www.mcs.anl.gov/petsc/petsc-dev/docs/manualpages/Mat/MATDENSE.html">dense</a></td>
          <td style="width: 152px;" height="19">&nbsp; ---</td>
          <td style="width: 66px;" align="center" height="19">X</td>
          <td style="width: 70px;" align="center" height="19">X</td>
        </tr>
        <tr>
          <td><br>
          </td>
          <td><br>
          </td>
          <td><a
href="http://www.mcs.anl.gov/petsc/petsc-dev/docs/manualpages/PC/PCPBJACOBI.html">point

              block Jacobi</a></td>
          <td>baij, bs = 2,3,4,5</td>
          <td><br>
          </td>
          <td style="text-align: center;">X</td>
          <td style="text-align: center;">X</td>
        </tr>
        <tr>
          <td style="width: 101px;" height="19"><br>
          </td>
          <td style="width: 170px;" height="19"><br>
          </td>
          <td style="width: 134px;" height="19"><a
href="http://www.mcs.anl.gov/petsc/petsc-dev/docs/manualpages/PC/PCSOR.html">SOR</a></td>
          <td style="width: 147px;"><a
href="http://www.mcs.anl.gov/petsc/petsc-dev/docs/manualpages/Mat/MATSEQDENSE.html">seqdense</a>,<a
href="http://www.mcs.anl.gov/petsc/petsc-dev/docs/manualpages/Mat/MATSEQAIJ.html">seqaij</a>,<a
href="http://www.mcs.anl.gov/petsc/petsc-dev/docs/manualpages/Mat/MATSEQSBAIJ.html">seqsbaij</a>,<br>
            <a href="#relax"></a><a
href="http://www.mcs.anl.gov/petsc/petsc-dev/docs/manualpages/Mat/MATMPIAIJ.html">mpiaij</a>**</td>
          <td style="width: 152px;" height="19">&nbsp; ---</td>
          <td style="width: 66px;" align="center" height="19"><br>
          </td>
          <td style="width: 70px;" align="center" height="19">X</td>
        </tr>
        <tr>
          <td><br>
          </td>
          <td><br>
          </td>
          <td>point block SOR<a href="#pbrelax">***</a></td>
          <td><a
href="http://www.mcs.anl.gov/petsc/petsc-dev/docs/manualpages/Mat/MATSEQBAIJ.html">seqbaij</a>,
            bs = 2,3,4,5</td>
          <td><br>
          </td>
          <td><br>
          </td>
          <td style="text-align: center;">X</td>
        </tr>
        <tr>
          <td style="width: 101px;" height="19"><br>
          </td>
          <td style="width: 170px;" height="19"><br>
          </td>
          <td style="width: 134px;" height="19"><a
href="http://www.mcs.anl.gov/petsc/petsc-dev/docs/manualpages/PC/PCBJACOBI.html">block

              Jacobi</a></td>
          <td style="width: 147px;">aij,baij,sbaij</td>
          <td style="width: 152px;" height="19">&nbsp; ---</td>
          <td style="width: 66px;" align="center" height="19">X</td>
          <td style="width: 70px;" align="center" height="19">X</td>
        </tr>
        <tr>
          <td style="width: 101px;" height="19"><br>
          </td>
          <td style="width: 170px;" height="19"><br>
          </td>
          <td style="width: 134px;" height="19"><a
href="http://www.mcs.anl.gov/petsc/petsc-dev/docs/manualpages/PC/PCASM.html">additive

              Schwarz</a></td>
          <td style="width: 147px;">aij,baij,sbaij</td>
          <td style="width: 152px;" height="19">&nbsp; ---</td>
          <td style="width: 66px;" align="center" height="19">X</td>
          <td style="width: 70px;" align="center" height="19">X</td>
        </tr>
        <tr>
          <td style="width: 101px;" height="19">&nbsp;</td>
          <td style="width: 170px;" height="19">Incomplete
            factorizations</td>
          <td style="width: 134px;" height="19"><a
href="http://www.mcs.anl.gov/petsc/petsc-dev/docs/manualpages/PC/PCILU.html">ILU(k)</a></td>
          <td style="width: 147px;">seqaij,seqbaij</td>
          <td style="width: 152px;" height="19">&nbsp; ---</td>
          <td style="width: 66px;" align="center" height="19">&nbsp;</td>
          <td style="width: 70px;" align="center" height="19">X</td>
        </tr>
        <tr>
          <td style="width: 101px;" height="19">&nbsp;</td>
          <td style="width: 170px;" height="19">&nbsp;</td>
          <td style="width: 134px;" height="19"><a
href="http://www.mcs.anl.gov/petsc/petsc-dev/docs/manualpages/PC/PCICC.html">ICC(k)</a></td>
          <td style="width: 147px;">seqaij,seqbaij</td>
          <td style="width: 152px;" height="19">&nbsp; ---</td>
          <td style="width: 66px;" align="center" height="19">&nbsp;</td>
          <td style="width: 70px;" align="center" height="19">X</td>
        </tr>
        <tr>
          <td style="width: 101px;" height="19"><br>
          </td>
          <td style="width: 170px;" height="19"><br>
          </td>
          <td style="width: 134px;" height="19"><br>
          </td>
          <td style="width: 147px;"><br>
          </td>
          <td style="width: 152px;" height="19"><br>
          </td>
          <td style="width: 66px;" align="center" height="19"><br>
          </td>
          <td style="width: 70px;" align="center" height="19"><br>
          </td>
        </tr>
        <tr>
          <td style="width: 101px;" height="19">&nbsp;</td>
          <td style="width: 170px;" height="19">&nbsp;</td>
          <td style="width: 134px;" height="19">ILU(k)<br>
          </td>
          <td style="width: 147px;">aij</td>
          <td style="width: 152px;" height="19"><a
href="http://www.mcs.anl.gov/petsc/petsc-dev/docs/manualpages/PC/PCHYPRE.html">Euclid/hypre</a>
            (LLNL)</td>
          <td style="width: 66px;" align="center" height="19">X</td>
          <td style="width: 70px;" align="center" height="19">&nbsp;</td>
        </tr>
        <tr>
          <td style="width: 101px;" height="19"><br>
          </td>
          <td style="width: 170px;" height="19"><br>
          </td>
          <td style="width: 134px;" height="19">ILU dt</td>
          <td style="width: 147px;">aij</td>
          <td style="width: 152px;" height="19"><a
href="http://www.mcs.anl.gov/petsc/petsc-dev/docs/manualpages/PC/PCHYPRE.html">pilut/hypre</a>
            (LLNL)</td>
          <td style="width: 66px;" align="center" height="19">X</td>
          <td style="width: 70px;" align="center" height="19"><br>
          </td>
        </tr>
        <tr>
          <td style="width: 101px;" height="19">&nbsp;</td>
          <td style="width: 170px;" height="19">Matrix-free</td>
          <td style="width: 134px;" height="19"><a
href="http://www.mcs.anl.gov/petsc/petsc-dev/docs/manualpages/PC/PCSHELL.html">infrastructure</a></td>
          <td style="width: 147px;"><br>
          </td>
          <td style="width: 152px;" height="19">&nbsp;</td>
          <td style="width: 66px;" align="center" height="19">X</td>
          <td style="width: 70px;" align="center" height="19">X</td>
        </tr>
        <tr>
          <td style="width: 101px;" height="19">&nbsp;</td>
          <td style="width: 170px;" height="19">Multigrid</td>
          <td style="width: 134px;" height="19"><a
href="http://www.mcs.anl.gov/petsc/petsc-dev/docs/manualpages/PC/PCMG.html">infrastructure</a></td>
          <td style="width: 147px;"><br>
          </td>
          <td style="width: 152px;" height="19">&nbsp;</td>
          <td style="width: 66px;" align="center" height="19">X</td>
          <td style="width: 70px;" align="center" height="19">X</td>
        </tr>
        <tr>
          <td style="width: 101px;" height="19">&nbsp;</td>
          <td style="width: 170px;" height="19">&nbsp;</td>
          <td style="width: 134px;" height="19"><a
href="http://www.mcs.anl.gov/petsc/petsc-dev/docs/manualpages/DM.html">geometric (DMDA for structured grid)</a></td>
          <td style="width: 147px;"><br>
          </td>
          <td style="width: 152px;" height="19">&nbsp;</td>
          <td style="width: 66px;" align="center" height="19">X</td>
          <td style="width: 70px;" align="center" height="19">X</td>
        </tr>
        <tr>
          <td></td>
          <td></td>
          <td><a href="http://www.mcs.anl.gov/petsc/petsc-dev/docs/manualpages/PC/PCGAMG.html">geometric/algebraic</a></td>
          <td></td>
          <td></td>
          <td align="center">X</td>
          <td align="center">X</td>
        </tr>
        <tr>
          <td><br>
          </td>
          <td><br>
          </td>
          <td><br>
          </td>
          <td>hyprestruct</td>
          <td><a
href="http://www.mcs.anl.gov/petsc/petsc-dev/docs/manualpages/PC/PCPFMG.html">PFMG

              from hypre</a></td>
          <td style="text-align: center;">X</td>
          <td><br>
          </td>
        </tr>
        <tr>
          <td style="width: 101px;" height="19">&nbsp;</td>
          <td style="width: 170px;" height="19">&nbsp;</td>
          <td style="width: 134px;" height="19">classical algebraic</td>
          <td style="width: 147px;">aij</td>
          <td style="width: 152px;" height="19"><a
href="http://www.mcs.anl.gov/petsc/petsc-dev/docs/manualpages/PC/PCHYPRE.html">BoomerAMG/hypre</a>
            (LLNL)</td>
          <td style="width: 66px;" align="center" height="19">X</td>
          <td style="width: 70px;" align="center" height="19">&nbsp;</td>
        </tr>
        <tr>
          <td style="width: 101px;" height="19">&nbsp;</td>
          <td style="width: 170px;" height="19">&nbsp;</td>
          <td style="width: 134px;" height="19">smoothed aggregation algebraic</td>
          <td style="width: 147px;">aij</td>
          <td style="width: 152px;" height="19"><a
href="http://www.mcs.anl.gov/petsc/petsc-dev/docs/manualpages/PC/PCML.html">ML/Trilinos</a>
            (SNL)</td>
          <td style="width: 66px;" align="center" height="19">X</td>
          <td style="width: 70px;" align="center" height="19">&nbsp;</td>
        </tr>
        <tr>
          <td style="width: 101px;" height="19">&nbsp;</td>
          <td style="width: 170px;" height="19">&nbsp;</td>
          <td style="width: 134px;" height="19">unstructured geometric/smoothed aggregation</td>
          <td style="width: 147px;">baij</td>
          <td style="width: 152px;" height="19"><a
href="http://www.mcs.anl.gov/petsc/petsc-dev/docs/manualpages/PC/PCPROMETHEUS.html">Prometheus</a>
            (Columbia)</td>
          <td style="width: 66px;" align="center" height="19">X</td>
          <td style="width: 70px;" align="center" height="19">&nbsp;</td>
        </tr>
        <tr>
          <td></td>
          <td>Physics-based splitting</td>
          <td><a href="http://www.mcs.anl.gov/petsc/petsc-dev/docs/manualpages/PC/PCFIELDSPLIT.html">relaxation and Schur-complement</a></td>
          <td>
            <a href="http://www.mcs.anl.gov/petsc/petsc-dev/docs/manualpages/Mat/MATAIJ.html">aij</a>,
            <a href="http://www.mcs.anl.gov/petsc/petsc-dev/docs/manualpages/Mat/MATBAIJ.html">baij</a>,
            <a href="http://www.mcs.anl.gov/petsc/petsc-dev/docs/manualpages/Mat/MATNEST.html">nest</a>
          </td>
          <td></td>
          <td align="center">X</td>
          <td align="center">X</td>
        </tr>
        <tr>
          <td></td>
          <td></td>
          <td><a href="http://www.mcs.anl.gov/petsc/petsc-dev/docs/manualpages/PC/PCLSC.html">least squares commutator</a></td>
          <td>schurcomplement</td>
          <td></td>
          <td align="center">X</td>
          <td align="center">X</td>
        </tr>
        <tr>
          <td style="width: 101px;" height="19">&nbsp;</td>
          <td style="width: 170px;" height="19">Approximate inverses</td>
          <td style="width: 134px;" height="19"><br>
          </td>
          <td style="width: 147px;">aij</td>
          <td style="width: 152px;" height="19"><a
href="http://www.mcs.anl.gov/petsc/petsc-dev/docs/manualpages/PC/PCHYPRE.html">Parasails/hypre</a>
            (LLNL)</td>
          <td style="width: 66px;" align="center" height="19">X</td>
          <td style="width: 70px;" align="center" height="19">&nbsp;</td>
        </tr>
        <tr>
          <td style="width: 101px;" height="19">&nbsp;</td>
          <td style="width: 170px;" height="19">&nbsp;</td>
          <td style="width: 134px;" height="19">&nbsp;</td>
          <td style="width: 147px;">aij</td>
          <td style="width: 152px;" height="19"><a
href="http://www.mcs.anl.gov/petsc/petsc-dev/docs/manualpages/PC/PCSPAI.html">SPAI</a></td>
          <td style="width: 66px;" align="center" height="19">X</td>
          <td style="width: 70px;" align="center" height="19">&nbsp;</td>
        </tr>
        <tr>
          <td style="width: 101px;" height="38"><br>
          </td>
          <td style="width: 170px;" height="38">Substructuring</td>
          <td style="width: 134px;" height="38"><a
href="http://www.mcs.anl.gov/petsc/petsc-dev/docs/manualpages/PC/PCNN.html">balancing

              Neumann-Neumann</a></td>
          <td style="width: 147px;">is</td>
          <td style="width: 152px;" height="38">&nbsp;&nbsp; ---</td>
          <td style="width: 66px;" align="center" height="38">X</td>
          <td style="width: 70px;" align="center" height="38">X</td>
        </tr>
        <tr>
          <td></td>
          <td></td>
          <td><a href="http://www.mcs.anl.gov/petsc/petsc-dev/docs/manualpages/PC/PCBDDC.html">BDDC</a></td>
          <td>is</td>
          <td>(petsc-dev only)</td>
          <td align="center">X</td>
          <td align="center">X</td>
        </tr>
        <tr>
          <td style="width: 101px;" height="19">Direct solvers</td>
          <td style="width: 170px;" height="19">LU</td>
          <td style="width: 134px;" height="19"><a
href="http://www.mcs.anl.gov/petsc/petsc-dev/docs/manualpages/PC/PCLU.html">LU</a></td>
          <td style="width: 147px;">seqaij,seqbaij</td>
          <td style="width: 152px;" height="19">&nbsp;&nbsp; ---</td>
          <td style="width: 66px;" align="center" height="19">&nbsp;</td>
          <td style="width: 70px;" align="center" height="19">X</td>
        </tr>
        <tr>
          <td style="width: 101px;" height="19">&nbsp;</td>
          <td style="width: 170px;" height="19">&nbsp;</td>
          <td style="width: 134px;" height="19">LU</td>
          <td style="width: 147px;"><a
href="http://www.mcs.anl.gov/petsc/petsc-dev/docs/manualpages/Mat/MATSEQAIJ.html">seqaij</a></td>
          <td style="width: 152px;" height="19"><a
href="http://www.mcs.anl.gov/petsc/petsc-dev/docs/manualpages/Mat/MATSOLVERMATLAB.html">MATLAB</a></td>
          <td style="width: 66px;" align="center" height="19">&nbsp;</td>
          <td style="width: 70px;" align="center" height="19">X</td>
        </tr>
        <tr>
          <td style="width: 101px;" height="19">&nbsp;</td>
          <td style="width: 170px;" height="19">&nbsp;</td>
          <td style="width: 134px;" height="19">&nbsp;</td>
          <td style="width: 147px;"><a
href="http://www.mcs.anl.gov/petsc/petsc-dev/docs/manualpages/Mat/MATAIJ.html">aij</a></td>
          <td style="width: 152px;" height="19"><a
href="http://www.mcs.anl.gov/petsc/petsc-dev/docs/manualpages/Mat/MATSOLVERSPOOLES.html">Spooles</a></td>
          <td style="width: 66px;" align="center" height="19">X</td>
          <td style="width: 70px;" align="center" height="19">X</td>
        </tr>
        <tr>
          <td style="width: 101px;" height="19">&nbsp;</td>
          <td style="width: 170px;" height="19">&nbsp;</td>
          <td style="width: 134px;" height="19">&nbsp;</td>
          <td style="width: 147px;"><a
href="http://www.mcs.anl.gov/petsc/petsc-dev/docs/manualpages/Mat/MATAIJ.html">aij</a></td>
          <td style="width: 152px;" height="19"><a
href="http://www.mcs.anl.gov/petsc/petsc-dev/docs/manualpages/Mat/MATSOLVERPASTIX.html">PaStiX</a></td>
          <td style="width: 66px;" align="center" height="19">X</td>
          <td style="width: 70px;" align="center" height="19">X</td>
        </tr>
        <tr>
          <td style="width: 101px;" height="19"><br>
          </td>
          <td style="width: 170px;" height="19"><br>
          </td>
          <td style="width: 134px;" height="19"><br>
          </td>
          <td style="width: 147px;"><a
href="http://www.mcs.anl.gov/petsc/petsc-dev/docs/manualpages/Mat/MATAIJ.html">aij</a><br>
          </td>
          <td style="width: 152px;" height="19">SuperLU (BNL) <a
href="http://www.mcs.anl.gov/petsc/petsc-dev/docs/manualpages/Mat/MATSOLVERSUPERLU.html">Sequential</a>/<a
href="http://www.mcs.anl.gov/petsc/petsc-dev/docs/manualpages/Mat/MATSOLVERSUPERLU_DIST.html">Parallel</a></td>
          <td style="width: 66px;" align="center" height="19">X</td>
          <td style="width: 70px;" align="center" height="19">X</td>
        </tr>
        <tr>
          <td style="width: 101px;" height="19"><br>
          </td>
          <td style="width: 170px;" height="19"><br>
          </td>
          <td style="width: 134px;" height="19"><br>
          </td>
          <td style="width: 147px;"><a
href="http://www.mcs.anl.gov/petsc/petsc-dev/docs/manualpages/Mat/MATAIJ.html">aij</a></td>
          <td style="width: 152px;" height="19"><a
href="http://www.mcs.anl.gov/petsc/petsc-dev/docs/manualpages/Mat/MATSOLVERMUMPS.html">MUMPS</a></td>
          <td style="width: 66px;" align="center" height="19">X</td>
          <td style="width: 70px;" align="center" height="19">X</td>
        </tr>
        <tr>
          <td style="width: 101px;" height="19"><br>
          </td>
          <td style="width: 170px;" height="19"><br>
          </td>
          <td style="width: 134px;" height="19"><br>
          </td>
          <td style="width: 147px;"><a
href="http://www.mcs.anl.gov/petsc/petsc-dev/docs/manualpages/Mat/MATSEQAIJ.html">seqaij</a></td>
          <td style="width: 152px;" height="19"><a
href="http://www.mcs.anl.gov/petsc/petsc-dev/docs/manualpages/Mat/MATSOLVERESSL.html">ESSL</a>
            (IBM)</td>
          <td style="width: 66px;" align="center" height="19"><br>
          </td>
          <td style="width: 70px;" align="center" height="19"><br>
          </td>
        </tr>
        <tr>
          <td style="width: 101px;" height="19"><br>
          </td>
          <td style="width: 170px;" height="19"><br>
          </td>
          <td style="width: 134px;" height="19"><br>
          </td>
          <td style="width: 147px;"><a
href="http://www.mcs.anl.gov/petsc/petsc-dev/docs/manualpages/Mat/MATSEQAIJ.html">seqaij</a></td>
          <td style="width: 152px;" height="19"><a
href="http://www.mcs.anl.gov/petsc/petsc-dev/docs/manualpages/Mat/MATSOLVERUMFPACK.html">UMFPACK</a>
            (U. Florida)</td>
          <td style="width: 66px;" align="center" height="19"><br>
          </td>
          <td style="width: 70px;" align="center" height="19"><br>
          </td>
        </tr>
        <tr>
          <td style="width: 101px;" height="19"><br>
          </td>
          <td style="width: 170px;" height="19"><br>
          </td>
          <td style="width: 134px;" height="19"><br>
          </td>
          <td style="width: 147px;"><a
href="http://www.mcs.anl.gov/petsc/petsc-dev/docs/manualpages/Mat/MATSEQAIJ.html">seqaij</a></td>
          <td style="width: 152px;" height="19"><a
href="http://www.mcs.anl.gov/petsc/petsc-dev/docs/manualpages/Mat/MATSOLVERLUSOL.html">LUSOL</a></td>
          <td style="width: 66px;" align="center" height="19"><br>
          </td>
          <td style="width: 70px;" align="center" height="19"><br>
          </td>
        </tr>
        <tr>
          <td style="width: 101px;" height="19"><br>
          </td>
          <td style="width: 170px;" height="19"><br>
          </td>
          <td style="width: 134px;" height="19"><br>
          </td>
          <td style="width: 147px;"><a
href="http://www.mcs.anl.gov/petsc/petsc-dev/docs/manualpages/Mat/MATDENSE.html">dense</a></td>
          <td style="width: 152px;"><a
href="http://www.mcs.anl.gov/petsc/petsc-dev/docs/manualpages/Mat/MATSOLVERPLAPACK.html">PLAPACK</a></td>
          <td style="height: 19px; text-align: center; width: 66px;">X</td>
          <td style="height: 19px; text-align: center; width: 70px;">X</td>
        </tr>
        <tr>
          <td style="width: 101px;" height="19"><br>
          </td>
          <td style="width: 170px;" height="19">Cholesky</td>
          <td style="width: 134px;" height="19"><a
href="http://www.mcs.anl.gov/petsc/petsc-dev/docs/manualpages/PC/PCCHOLESKY.html">Cholesky</a></td>
          <td style="width: 147px;">seqaij,seqsbaij</td>
          <td style="width: 152px;" height="19">&nbsp;&nbsp;&nbsp;&nbsp;
            ---</td>
          <td style="width: 66px;" align="center" height="19"><br>
          </td>
          <td style="width: 70px;" align="center" height="19">X</td>
        </tr>
        <tr>
          <td style="width: 101px;" height="19"><br>
          </td>
          <td style="width: 170px;" height="19"><br>
          </td>
          <td style="width: 134px;" height="19"><br>
          </td>
          <td style="width: 147px;"><a
href="http://www.mcs.anl.gov/petsc/petsc-dev/docs/manualpages/Mat/MATSBAIJ.html">sbaij</a></td>
          <td style="width: 152px;" height="19"><a
href="http://www.mcs.anl.gov/petsc/petsc-dev/docs/manualpages/Mat/MATSOLVERSPOOLES.html">Spooles</a></td>
          <td style="width: 66px;" align="center" height="19">X</td>
          <td style="width: 70px;" align="center" height="19">X</td>
        </tr>
        <tr>
          <td style="width: 101px;" height="19"><br>
          </td>
          <td style="width: 170px;" height="19"><br>
          </td>
          <td style="width: 134px;" height="19"><br>
          </td>
          <td style="width: 147px;"><a
href="http://www.mcs.anl.gov/petsc/petsc-dev/docs/manualpages/Mat/MATSBAIJ.html">sbaij</a></td>
          <td style="width: 152px;" height="19"><a
href="http://www.mcs.anl.gov/petsc/petsc-dev/docs/manualpages/Mat/MATSOLVERPASTIX.html">PaStiX</a></td>
          <td style="width: 66px;" align="center" height="19">X</td>
          <td style="width: 70px;" align="center" height="19">X</td>
        </tr>
        <tr>
          <td style="width: 101px;" height="19"><br>
          </td>
          <td style="width: 170px;" height="19"><br>
          </td>
          <td style="width: 134px;" height="19"><br>
          </td>
          <td style="width: 147px;"><a
href="http://www.mcs.anl.gov/petsc/petsc-dev/docs/manualpages/Mat/MATSBAIJ.html">sbaij</a></td>
          <td style="width: 152px;" height="19"><a
href="http://www.mcs.anl.gov/petsc/petsc-dev/docs/manualpages/Mat/MATSOLVERMUMPS.html">MUMPS</a></td>
          <td style="width: 66px;" align="center" height="19">X</td>
          <td style="width: 70px;" align="center" height="19">X</td>
        </tr>
        <tr>
          <td></td>
          <td></td>
          <td></td>
          <td>seqaij, seqsbaij</td>
          <td><a href="http://www.mcs.anl.gov/petsc/petsc-dev/docs/manualpages/Mat/MATSOLVERCHOLMOD.html">CHOLMOD</a></td>
          <td align="center"></td>
          <td align="center">X</td>
        </tr>
        <tr>
          <td style="width: 101px;" height="19"><br>
          </td>
          <td style="width: 170px;" height="19"><br>
          </td>
          <td style="width: 134px;" height="19"><br>
          </td>
          <td style="width: 147px;">dense</td>
          <td style="width: 152px;" height="19"><a
href="http://www.mcs.anl.gov/petsc/petsc-dev/docs/manualpages/Mat/MATSOLVERPLAPACK.html">PLAPACK</a></td>
          <td style="text-align: center; width: 66px;" height="19">X</td>
          <td style="text-align: center; width: 70px;" height="19">X</td>
        </tr>
        <tr>
          <td style="width: 101px;" height="19">&nbsp;</td>
          <td style="width: 170px;" height="19">QR</td>
          <td style="width: 134px;" height="19">&nbsp;</td>
          <td style="width: 147px;">matlab</td>
          <td style="width: 152px;" height="19">MATLAB</td>
          <td style="width: 66px;" align="center" height="19">&nbsp;</td>
          <td style="width: 70px;" align="center" height="19">&nbsp;</td>
        </tr>
        <tr>
          <td style="width: 101px;" height="19">&nbsp;</td>
          <td style="width: 170px;" height="19">XXt and XYt </td>
          <td style="width: 134px;" height="19">&nbsp;</td>
          <td style="width: 147px;">aij</td>
          <td style="width: 152px;" height="19">&nbsp; ---</td>
          <td style="width: 66px;" align="center" height="19">X</td>
          <td style="width: 70px;" align="center" height="19">&nbsp;</td>
        </tr>
        <tr>
          <td style="width: 101px;" height="19">Krylov methods</td>
          <td style="width: 170px;" height="19">&nbsp;</td>
          <td style="width: 134px;" height="19"><a
href="http://www.mcs.anl.gov/petsc/petsc-dev/docs/manualpages/KSP/KSPRICHARDSON.html">Richardson</a></td>
          <td style="width: 147px;"><br>
          </td>
          <td style="width: 152px;" height="19">&nbsp;&nbsp; ---</td>
          <td style="width: 66px;" align="center" height="19">X</td>
          <td style="width: 70px;" align="center" height="19">X</td>
        </tr>
        <tr>
          <td style="width: 101px;" height="19"><br>
          </td>
          <td style="width: 170px;" height="19"><br>
          </td>
          <td style="width: 134px;" height="19"><a
href="http://www.mcs.anl.gov/petsc/petsc-dev/docs/manualpages/KSP/KSPCHEBYCHEV.html">Chebychev</a></td>
          <td style="width: 147px;"><br>
          </td>
          <td style="width: 152px;" height="19">&nbsp; ---</td>
          <td style="width: 66px;" align="center" height="19">X</td>
          <td style="width: 70px;" align="center" height="19">X</td>
        </tr>
        <tr>
          <td style="width: 101px;" height="19"><br>
          </td>
          <td style="width: 170px;" height="19"><br>
          </td>
          <td style="width: 134px;" height="19"><a
href="http://www.mcs.anl.gov/petsc/petsc-dev/docs/manualpages/KSP/KSPCG.html">conjugate

              gradients</a></td>
          <td style="width: 147px;"><br>
          </td>
          <td style="width: 152px;" height="19">&nbsp; ---</td>
          <td style="width: 66px;" align="center" height="19">X</td>
          <td style="width: 70px;" align="center" height="19">X</td>
        </tr>
        <tr>
          <td style="width: 101px;" height="19"><br>
          </td>
          <td style="width: 170px;" height="19"><br>
          </td>
          <td style="width: 134px;" height="19"><a
href="http://www.mcs.anl.gov/petsc/petsc-dev/docs/manualpages/KSP/KSPGMRES.html">GMRES</a></td>
          <td style="width: 147px;"><br>
          </td>
          <td style="width: 152px;" height="19">&nbsp; ---</td>
          <td style="width: 66px;" align="center" height="19">X</td>
          <td style="width: 70px;" align="center" height="19">X</td>
        </tr>
        <tr>
          <td style="width: 101px;" height="19"><br>
          </td>
          <td style="width: 170px;" height="19"><br>
          </td>
          <td style="width: 134px;" height="19"><a
href="http://www.mcs.anl.gov/petsc/petsc-dev/docs/manualpages/KSP/KSPBCGS.html">Bi-CG-stab</a></td>
          <td style="width: 147px;"><br>
          </td>
          <td style="width: 152px;" height="19">&nbsp; ---</td>
          <td style="width: 66px;" align="center" height="19">X</td>
          <td style="width: 70px;" align="center" height="19">X</td>
        </tr>
        <tr>
          <td style="width: 101px;" height="19"><br>
          </td>
          <td style="width: 170px;" height="19"><br>
          </td>
          <td style="width: 134px;" height="19"><a
href="http://www.mcs.anl.gov/petsc/petsc-dev/docs/manualpages/KSP/KSPTFQMR.html">transpose

              free QMR</a></td>
          <td style="width: 147px;"><br>
          </td>
          <td style="width: 152px;" height="19">&nbsp; ---</td>
          <td style="width: 66px;" align="center" height="19">X</td>
          <td style="width: 70px;" align="center" height="19">X</td>
        </tr>
        <tr>
          <td style="width: 101px;" height="19"><br>
          </td>
          <td style="width: 170px;" height="19"><br>
          </td>
          <td style="width: 134px;" height="19"><a
href="http://www.mcs.anl.gov/petsc/petsc-dev/docs/manualpages/KSP/KSPCR.html">conjugate

              residuals</a></td>
          <td style="width: 147px;"><br>
          </td>
          <td style="width: 152px;" height="19">&nbsp; ---</td>
          <td style="width: 66px;" align="center" height="19">X</td>
          <td style="width: 70px;" align="center" height="19">X</td>
        </tr>
        <tr>
          <td style="width: 101px;" height="19"><br>
          </td>
          <td style="width: 170px;" height="19"><br>
          </td>
          <td style="width: 134px;" height="19"><a
href="http://www.mcs.anl.gov/petsc/petsc-dev/docs/manualpages/KSP/KSPCGS.html">conjugate

              gradient squared</a></td>
          <td style="width: 147px;"><br>
          </td>
          <td style="width: 152px;" height="19">&nbsp; ---</td>
          <td style="width: 66px;" align="center" height="19">X</td>
          <td style="width: 70px;" align="center" height="19">X</td>
        </tr>
        <tr>
          <td style="width: 101px;" height="19"><br>
          </td>
          <td style="width: 170px;" height="19"><br>
          </td>
          <td style="width: 134px;" height="19"><a
href="http://www.mcs.anl.gov/petsc/petsc-dev/docs/manualpages/KSP/KSPBICG.html">bi-conjugate

              gradient</a></td>
          <td style="width: 147px;"><br>
          </td>
          <td style="width: 152px;" height="19">&nbsp; ---</td>
          <td style="width: 66px;" align="center" height="19">X</td>
          <td style="width: 70px;" align="center" height="19">X</td>
        </tr>
        <tr>
          <td style="width: 101px;" height="19"><br>
          </td>
          <td style="width: 170px;" height="19"><br>
          </td>
          <td style="width: 134px;" height="19"><a
href="http://www.mcs.anl.gov/petsc/petsc-dev/docs/manualpages/KSP/KSPMINRES.html">MINRES</a></td>
          <td style="width: 147px;"><br>
          </td>
          <td style="width: 152px;" height="19">&nbsp; ---</td>
          <td style="width: 66px;" align="center" height="19">X</td>
          <td style="width: 70px;" align="center" height="19">X</td>
        </tr>
        <tr>
          <td style="width: 101px;" height="19"><br>
          </td>
          <td style="width: 170px;" height="19"><br>
          </td>
          <td style="width: 134px;" height="19"><a
href="http://www.mcs.anl.gov/petsc/petsc-dev/docs/manualpages/KSP/KSPFGMRES.html">flexible

              GMRES</a></td>
          <td style="width: 147px;"><br>
          </td>
          <td style="width: 152px;" height="19">&nbsp; ---</td>
          <td style="width: 66px;" align="center" height="19">X</td>
          <td style="width: 70px;" align="center" height="19">X</td>
        </tr>
        <tr>
          <td style="width: 101px;" height="19"><br>
          </td>
          <td style="width: 170px;" height="19"><br>
          </td>
          <td style="width: 134px;" height="19"><a
href="http://www.mcs.anl.gov/petsc/petsc-dev/docs/manualpages/KSP/KSPLSQR.html">LSQR</a></td>
          <td style="width: 147px;"><br>
          </td>
          <td style="width: 152px;" height="19">&nbsp; ---</td>
          <td style="width: 66px;" align="center" height="19">X</td>
          <td style="width: 70px;" align="center" height="19">X</td>
        </tr>
        <tr>
          <td style="width: 101px;" height="16"><br>
          </td>
          <td style="width: 170px;" height="16"><br>
          </td>
          <td style="width: 134px;" height="16"><a
href="http://www.mcs.anl.gov/petsc/petsc-dev/docs/manualpages/KSP/KSPSYMMLQ.html">SYMMLQ</a></td>
          <td style="width: 147px;"><br>
          </td>
          <td style="width: 152px;" height="16">&nbsp; ---</td>
          <td style="width: 66px;" align="center" height="16">X</td>
          <td style="width: 70px;" align="center" height="16">X</td>
        </tr>
        <tr>
          <td style="width: 101px;" height="16"><br>
          </td>
          <td style="width: 170px;" height="16"><br>
          </td>
          <td style="width: 134px;" height="16"><a
href="http://www.mcs.anl.gov/petsc/petsc-dev/docs/manualpages/KSP/KSPLGMRES.html">LGMRES</a></td>
          <td style="width: 147px;"><br>
          </td>
          <td style="width: 152px;" height="16">&nbsp; ---</td>
          <td style="width: 66px;" align="center" height="16">X</td>
          <td style="width: 70px;" align="center" height="16">X</td>
        </tr>
        <tr>
          <td style="vertical-align: top;"><br>
          </td>
          <td style="vertical-align: top;"><br>
          </td>
          <td style="vertical-align: top;"><a
href="http://www.mcs.anl.gov/petsc/petsc-dev/docs/manualpages/KSP/KSPGCR.html">GCR</a><br>
          </td>
          <td style="vertical-align: top;"><br>
          </td>
          <td style="vertical-align: top;">&nbsp; ---<br>
          </td>
          <td style="text-align: center; vertical-align: top;">X<br>
          </td>
          <td style="text-align: center; vertical-align: top;">X<br>
          </td>
        </tr>
        <tr>
          <td style="width: 101px;" height="19"><br>
          </td>
          <td style="width: 170px;" height="19"><br>
          </td>
          <td style="width: 134px;" height="19"><a
href="http://www.mcs.anl.gov/petsc/petsc-dev/docs/manualpages/KSP/KSPCGNE.html">Conjugate
gradient
on
the

              normal equations</a></td>
          <td style="width: 147px;"><br>
          </td>
          <td style="width: 152px;" height="19">&nbsp; ---</td>
          <td style="width: 66px;" align="center" height="19">X</td>
          <td style="width: 70px;" align="center" height="19">X</td>
        </tr>
      </tbody>
    </table>
    <p><a name="external">*External Package</a> If this column is filled
      in you must install the external package indicated to use this
      feature. See <a href="installation.html"> instructions</a></p>
    <span style="text-decoration: underline;"></span>
    <p><a name="relax"></a>**A "block Jacobi" style SOR with lits local
      smoothing followed by update of ghost points from other
      processors, see <a
href="http://www.mcs.anl.gov/petsc/petsc-dev/docs/manualpages/Mat/MatSOR.html">MatSOR()</a><br>
      <br>
      <a name="pbrelax"></a>***Use PCType of PCSOR</p>
    <p>This page was inspired by <a
        href="http://www.netlib.org/utk/people/JackDongarra/la-sw.html">Jack
Dongarra's

        freely available software for linear algebra list</a></p>
    <!--##end-->
=======

    <div id="logo">
      <h1>PETSc</h1>
    </div>

    <div id="header">
      <h1><!--begin-->Summary of Sparse Linear Solvers Available from PETSc<!--end--></h1>
    </div>

    <hr>

    <div id="sidebar">
      <ul>
        <li><a href="../index.html">Home</a></li>
        <li><a href="../download/index.html">Download</a></li>
        <li><a href="../features/index.html">Features</a></li>
        <li>
          <a href="../documentation/index.html">Documentation</a>
          <ul>
            <li><a href="index.html">Manual pages and Users Manual</a></li>
            <li><a href="referencing.html">Referencing PETSc</a></li>
            <li><a href="tutorials/index.html">Tutorials</a></li>
            <li><a href="installation.html">Installation</a></li>
            <li><a href="ams.html">AMS</a></li>
            <li><a href="changes/index.html">Changes</a></li>
            <li><a href="bugreporting.html">Bug Reporting</a></li>
            <li><a href="codemanagement.html">Code Management</a></li>
            <li><a href="faq.html">FAQ</a></li>
            <li><a href="copyright.html">License</a></li>
            <li><span class="current">Linear Solver Table</span></li>
          </ul>
        </li>
        <li><a href="../publications/index.html">Applications/Publications</a></li>
        <li><a href="../miscellaneous/index.html">Miscellaneous</a></li>
        <li><a href="../miscellaneous/external.html">External Software</a></li>
        <li><a href="../developers/index.html">Developers Site</a></li>
      </ul>
    </div>

    <!--begin-->

    <!--This controls the style for the 6th and 7th column-->
    <style type="text/css">
      tr > td:nth-child(6), tr > td:nth-child(7) {
        text-align: center;
      }
    </style>

    <div align="center" id="main" >

      <h2>Summary of Sparse Linear Solvers Available from PETSc</h2>
      <h3>Requests and contributions welcome</h3>

      <table border="1" summary="Summary of Sparse Linear Solvers Available from PETSc">

        <thead>
          <tr>
            <th></th>
            <th></th>
            <th>Algorithm</th>
            <th><a href="http://www.mcs.anl.gov/petsc/petsc-dev/docs/manualpages/Mat/MatType.html">Matrix types</a></th>
            <th>External Package<a href="#external">*</a></th>
            <th>Parallel</th>
            <th>Complex</th>
          </tr>
        </thead>

        <!-- The tfoot *must* be before tbody!!!! -->
        <tfoot>
          <tr>
            <td colspan="7">

              <p>
                <a name="external">*</a> External Package If this column is filled in you
                must install the external package indicated to use this feature. See
                <a href="installation.html">instructions</a>
              </p>

              <p>
                <a name="relax">**</a> A "block Jacobi" style SOR with lits local
                smoothing followed by update of ghost points from other processors, see
                <a href="http://www.mcs.anl.gov/petsc/petsc-dev/docs/manualpages/Mat/MatSOR.html">MatSOR()</a>
              </p>

              <p><a name="pbrelax">***</a> Use PCType of PCSOR</p>

            </td>
          </tr>
        </tfoot>

        <tbody>
          <tr>
            <td>Preconditioners</td>
            <td></td>
            <td><a href="http://www.mcs.anl.gov/petsc/petsc-dev/docs/manualpages/PC/PCJACOBI.html">Jacobi</a></td>
            <td>
              <a href="http://www.mcs.anl.gov/petsc/petsc-dev/docs/manualpages/Mat/MATAIJ.html">aij</a>,
              <a href="http://www.mcs.anl.gov/petsc/petsc-dev/docs/manualpages/Mat/MATBAIJ.html">baij</a>,
              <a href="http://www.mcs.anl.gov/petsc/petsc-dev/docs/manualpages/Mat/MATSBAIJ.html">sbaij</a>,
              <a href="http://www.mcs.anl.gov/petsc/petsc-dev/docs/manualpages/Mat/MATDENSE.html">dense</a>
            </td>
            <td>---</td>
            <td>X</td>
            <td>X</td>
          </tr>

          <tr>
            <td></td>
            <td></td>
            <td><a href="http://www.mcs.anl.gov/petsc/petsc-dev/docs/manualpages/PC/PCPBJACOBI.html">point block Jacobi</a></td>
            <td>baij, bs = 2,3,4,5</td>
            <td></td>
            <td>X</td>
            <td>X</td>
          </tr>

          <tr>
            <td></td>
            <td></td>
            <td><a href="http://www.mcs.anl.gov/petsc/petsc-dev/docs/manualpages/PC/PCSOR.html">SOR</a></td>
            <td>
              <a href="http://www.mcs.anl.gov/petsc/petsc-dev/docs/manualpages/Mat/MATSEQDENSE.html">seqdense</a>,
              <a href="http://www.mcs.anl.gov/petsc/petsc-dev/docs/manualpages/Mat/MATSEQAIJ.html">seqaij</a>,
              <a href="http://www.mcs.anl.gov/petsc/petsc-dev/docs/manualpages/Mat/MATSEQSBAIJ.html">seqsbaij</a>,
              <a href="http://www.mcs.anl.gov/petsc/petsc-dev/docs/manualpages/Mat/MATMPIAIJ.html">mpiaij</a>
              <a href="#relax">**</a>
            </td>
            <td>---</td>
            <td></td>
            <td>X</td>
          </tr>

          <tr>
            <td></td>
            <td></td>
            <td>point block SOR<a href="#pbrelax">***</a></td>
            <td>
              <a href="http://www.mcs.anl.gov/petsc/petsc-dev/docs/manualpages/Mat/MATSEQBAIJ.html">seqbaij</a>,
              bs = 2,3,4,5
            </td>
            <td></td>
            <td></td>
            <td>X</td>
          </tr>

          <tr>
            <td></td>
            <td></td>
            <td><a href="http://www.mcs.anl.gov/petsc/petsc-dev/docs/manualpages/PC/PCBJACOBI.html">block Jacobi</a></td>
            <td>aij,baij,sbaij</td>
            <td>---</td>
            <td>X</td>
            <td>X</td>
          </tr>

          <tr>
            <td></td>
            <td></td>
            <td><a href="http://www.mcs.anl.gov/petsc/petsc-dev/docs/manualpages/PC/PCASM.html">additive Schwarz</a></td>
            <td>aij,baij,sbaij</td>
            <td>---</td>
            <td>X</td>
            <td>X</td>
          </tr>

          <tr>
            <td></td>
            <td>Incomplete factorizations</td>
            <td><a href="http://www.mcs.anl.gov/petsc/petsc-dev/docs/manualpages/PC/PCILU.html">ILU(k)</a></td>
            <td>seqaij,seqbaij</td>
            <td>---</td>
            <td></td>
            <td>X</td>
          </tr>

          <tr>
            <td></td>
            <td></td>
            <td><a href="http://www.mcs.anl.gov/petsc/petsc-dev/docs/manualpages/PC/PCICC.html">ICC(k)</a></td>
            <td>seqaij,seqbaij</td>
            <td>---</td>
            <td></td>
            <td>X</td>
          </tr>

          <tr>
            <td></td>
            <td></td>
            <td>ILU(k)</td>
            <td>aij</td>
            <td><a href="http://www.mcs.anl.gov/petsc/petsc-dev/docs/manualpages/PC/PCHYPRE.html">Euclid/hypre</a> (LLNL)</td>
            <td>X</td>
            <td></td>
          </tr>

          <tr>
            <td></td>
            <td></td>
            <td>ILU dt</td>
            <td>aij</td>
            <td><a href="http://www.mcs.anl.gov/petsc/petsc-dev/docs/manualpages/PC/PCHYPRE.html">pilut/hypre</a> (LLNL)</td>
            <td>X</td>
            <td></td>
          </tr>

          <tr>
            <td></td>
            <td>Matrix-free</td>
            <td><a href="http://www.mcs.anl.gov/petsc/petsc-dev/docs/manualpages/PC/PCSHELL.html">infrastructure</a></td>
            <td></td>
            <td></td>
            <td>X</td>
            <td>X</td>
          </tr>

          <tr>
            <td></td>
            <td>Multigrid</td>
            <td><a href="http://www.mcs.anl.gov/petsc/petsc-dev/docs/manualpages/PC/PCMG.html">infrastructure</a></td>
            <td></td>
            <td></td>
            <td>X</td>
            <td>X</td>
          </tr>

          <tr>
            <td></td>
            <td></td>
            <td><a href="http://www.mcs.anl.gov/petsc/petsc-dev/docs/manualpages/DMMG/DMMG.html">geometric structured grid</a></td>
            <td></td>
            <td></td>
            <td>X</td>
            <td>X</td>
          </tr>

          <tr>
            <td></td>
            <td></td>
            <td></td>
            <td>(petsc-dev only)</td>
            <td><a href="http://www.mcs.anl.gov/petsc/petsc-dev/docs/manualpages/PC/PCPFMG.html">PFMG from hypre</a></td>
            <td>X</td>
            <td></td>
          </tr>

          <tr>
            <td></td>
            <td></td>
            <td>algebraic</td>
            <td>aij</td>
            <td><a href="http://www.mcs.anl.gov/petsc/petsc-dev/docs/manualpages/PC/PCHYPRE.html">BoomerAMG/hypre</a> (LLNL)</td>
            <td>X</td>
            <td></td>
          </tr>

          <tr>
            <td></td>
            <td></td>
            <td></td>
            <td>aij</td>
            <td><a href="http://www.mcs.anl.gov/petsc/petsc-dev/docs/manualpages/PC/PCML.html">ML/Trilinos</a> (SNL)</td>
            <td>X</td>
            <td></td>
          </tr>

          <tr>
            <td></td>
            <td></td>
            <td></td>
            <td>baij</td>
            <td><a href="http://www.mcs.anl.gov/petsc/petsc-dev/docs/manualpages/PC/PC.html">Prometheus</a> (LBNL)</td>
            <td>X</td>
            <td></td>
          </tr>

          <tr>
            <td></td>
            <td>Approximate inverses</td>
            <td></td>
            <td>aij</td>
            <td><a href="http://www.mcs.anl.gov/petsc/petsc-dev/docs/manualpages/PC/PCHYPRE.html">Parasails/hypre</a> (LLNL)</td>
            <td>X</td>
            <td></td>
          </tr>

          <tr>
            <td></td>
            <td></td>
            <td></td>
            <td>aij</td>
            <td><a href="http://www.mcs.anl.gov/petsc/petsc-dev/docs/manualpages/PC/PCSPAI.html">SPAI</a></td>
            <td>X</td>
            <td></td>
          </tr>

          <tr>
            <td></td>
            <td>Substructuring</td>
            <td><a href="http://www.mcs.anl.gov/petsc/petsc-dev/docs/manualpages/PC/PCNN.html">balancing Neumann-Neumann</a></td>
            <td>is</td>
            <td>---</td>
            <td>X</td>
            <td>X</td>
          </tr>

          <tr>
            <td>Direct solvers</td>
            <td>LU</td>
            <td><a href="http://www.mcs.anl.gov/petsc/petsc-dev/docs/manualpages/PC/PCLU.html">LU</a></td>
            <td>seqaij,seqbaij</td>
            <td>---</td>
            <td></td>
            <td>X</td>
          </tr>

          <tr>
            <td></td>
            <td></td>
            <td>LU</td>
            <td><a href="http://www.mcs.anl.gov/petsc/petsc-dev/docs/manualpages/Mat/MATSEQAIJ.html">seqaij</a></td>
            <td><a href="http://www.mcs.anl.gov/petsc/petsc-dev/docs/manualpages/Mat/MATSOLVERMATLAB.html">MATLAB</a></td>
            <td></td>
            <td>X</td>
          </tr>

          <tr>
            <td></td>
            <td></td>
            <td></td>
            <td><a href="http://www.mcs.anl.gov/petsc/petsc-dev/docs/manualpages/Mat/MATAIJ.html">aij</a></td>
            <td><a href="http://www.mcs.anl.gov/petsc/petsc-dev/docs/manualpages/Mat/MATSOLVERSPOOLES.html">Spooles</a></td>
            <td>X</td>
            <td>X</td>
          </tr>

          <tr>
            <td></td>
            <td></td>
            <td></td>
            <td><a href="http://www.mcs.anl.gov/petsc/petsc-dev/docs/manualpages/Mat/MATAIJ.html">aij</a></td>
            <td><a href="http://www.mcs.anl.gov/petsc/petsc-dev/docs/manualpages/Mat/MATSOLVERPASTIX.html">PaStiX</a></td>
            <td>X</td>
            <td>X</td>
          </tr>

          <tr>
            <td></td>
            <td></td>
            <td></td>
            <td><a href="http://www.mcs.anl.gov/petsc/petsc-dev/docs/manualpages/Mat/MATAIJ.html">aij</a></td>
            <td>
              SuperLU (BNL)
              <a href="http://www.mcs.anl.gov/petsc/petsc-dev/docs/manualpages/Mat/MATSOLVERSUPERLU.html">Sequential</a> /
              <a href="http://www.mcs.anl.gov/petsc/petsc-dev/docs/manualpages/Mat/MATSOLVERSUPERLU_DIST.html">Parallel</a>
            </td>
            <td>X</td>
            <td>X</td>
          </tr>

          <tr>
            <td></td>
            <td></td>
            <td></td>
            <td><a href="http://www.mcs.anl.gov/petsc/petsc-dev/docs/manualpages/Mat/MATAIJ.html">aij</a></td>
            <td><a href="http://www.mcs.anl.gov/petsc/petsc-dev/docs/manualpages/Mat/MATSOLVERMUMPS.html">MUMPS</a></td>
            <td>X</td>
            <td>X</td>
          </tr>

          <tr>
            <td></td>
            <td></td>
            <td></td>
            <td><a href="http://www.mcs.anl.gov/petsc/petsc-dev/docs/manualpages/Mat/MATSEQAIJ.html">seqaij</a></td>
            <td><a href="http://www.mcs.anl.gov/petsc/petsc-dev/docs/manualpages/Mat/MATSOLVERESSL.html">ESSL</a> (IBM)</td>
            <td></td>
            <td></td>
          </tr>

          <tr>
            <td></td>
            <td></td>
            <td></td>
            <td><a href="http://www.mcs.anl.gov/petsc/petsc-dev/docs/manualpages/Mat/MATSEQAIJ.html">seqaij</a></td>
            <td><a href="http://www.mcs.anl.gov/petsc/petsc-dev/docs/manualpages/Mat/MATSOLVERUMFPACK.html">UMFPACK</a> (U. Florida)</td>
            <td></td>
            <td></td>
          </tr>

          <tr>
            <td></td>
            <td></td>
            <td></td>
            <td><a href="http://www.mcs.anl.gov/petsc/petsc-dev/docs/manualpages/Mat/MATSEQAIJ.html">seqaij</a></td>
            <td><a href="http://www.mcs.anl.gov/petsc/petsc-dev/docs/manualpages/Mat/MATSOLVERLUSOL.html">LUSOL</a></td>
            <td></td>
            <td></td>
          </tr>

          <tr>
            <td></td>
            <td></td>
            <td></td>
            <td><a href="http://www.mcs.anl.gov/petsc/petsc-dev/docs/manualpages/Mat/MATDENSE.html">dense</a></td>
            <td><a href="http://www.mcs.anl.gov/petsc/petsc-dev/docs/manualpages/Mat/MATSOLVERPLAPACK.html">PLAPACK</a></td>
            <td>X</td>
            <td>X</td>
          </tr>

          <tr>
            <td></td>
            <td>Cholesky</td>
            <td><a href="http://www.mcs.anl.gov/petsc/petsc-dev/docs/manualpages/PC/PCCHOLESKY.html">Cholesky</a></td>
            <td>seqaij,seqsbaij</td>
            <td>---</td>
            <td></td>
            <td>X</td>
          </tr>

          <tr>
            <td></td>
            <td></td>
            <td></td>
            <td><a href="http://www.mcs.anl.gov/petsc/petsc-dev/docs/manualpages/Mat/MATSBAIJ.html">sbaij</a></td>
            <td><a href="http://www.mcs.anl.gov/petsc/petsc-dev/docs/manualpages/Mat/MATSOLVERSPOOLES.html">Spooles</a></td>
            <td>X</td>
            <td>X</td>
          </tr>

          <tr>
            <td></td>
            <td></td>
            <td></td>
            <td><a href="http://www.mcs.anl.gov/petsc/petsc-dev/docs/manualpages/Mat/MATSBAIJ.html">sbaij</a></td>
            <td><a href="http://www.mcs.anl.gov/petsc/petsc-dev/docs/manualpages/Mat/MATSOLVERPASTIX.html">PaStiX</a></td>
            <td>X</td>
            <td>X</td>
          </tr>

          <tr>
            <td></td>
            <td></td>
            <td></td>
            <td><a href="http://www.mcs.anl.gov/petsc/petsc-dev/docs/manualpages/Mat/MATSBAIJ.html">sbaij</a></td>
            <td><a href="http://www.mcs.anl.gov/petsc/petsc-dev/docs/manualpages/Mat/MATSOLVERMUMPS.html">MUMPS</a></td>
            <td>X</td>
            <td>X</td>
          </tr>

          <tr>
            <td></td>
            <td></td>
            <td></td>
            <td>dense</td>
            <td><a href="http://www.mcs.anl.gov/petsc/petsc-dev/docs/manualpages/Mat/MATSOLVERPLAPACK.html">PLAPACK</a></td>
            <td>X</td>
            <td>X</td>
          </tr>

          <tr>
            <td></td>
            <td>QR</td>
            <td></td>
            <td>matlab</td>
            <td>MATLAB</td>
            <td></td>
            <td></td>
          </tr>

          <tr>
            <td></td>
            <td>XXt and XYt</td>
            <td></td>
            <td>aij</td>
            <td>---</td>
            <td>X</td>
            <td></td>
          </tr>

          <tr>
            <td>Krylov methods</td>
            <td></td>
            <td><a href="http://www.mcs.anl.gov/petsc/petsc-dev/docs/manualpages/KSP/KSPRICHARDSON.html">Richardson</a></td>
            <td></td>
            <td>---</td>
            <td>X</td>
            <td>X</td>
          </tr>

          <tr>
            <td></td>
            <td></td>
            <td><a href="http://www.mcs.anl.gov/petsc/petsc-dev/docs/manualpages/KSP/KSPCHEBYCHEV.html">Chebychev</a></td>
            <td></td>
            <td>---</td>
            <td>X</td>
            <td>X</td>
          </tr>

          <tr>
            <td></td>
            <td></td>
            <td><a href="http://www.mcs.anl.gov/petsc/petsc-dev/docs/manualpages/KSP/KSPCG.html">conjugate gradients</a></td>
            <td></td>
            <td>---</td>
            <td>X</td>
            <td>X</td>
          </tr>

          <tr>
            <td></td>
            <td></td>
            <td><a href="http://www.mcs.anl.gov/petsc/petsc-dev/docs/manualpages/KSP/KSPGMRES.html">GMRES</a></td>
            <td></td>
            <td>---</td>
            <td>X</td>
            <td>X</td>
          </tr>

          <tr>
            <td></td>
            <td></td>
            <td><a href="http://www.mcs.anl.gov/petsc/petsc-dev/docs/manualpages/KSP/KSPBCGS.html">Bi-CG-stab</a></td>
            <td></td>
            <td>---</td>
            <td>X</td>
            <td>X</td>
          </tr>

          <tr>
            <td></td>
            <td></td>
            <td><a href="http://www.mcs.anl.gov/petsc/petsc-dev/docs/manualpages/KSP/KSPTFQMR.html">transpose free QMR</a></td>
            <td></td>
            <td>---</td>
            <td>X</td>
            <td>X</td>
          </tr>

          <tr>
            <td></td>
            <td></td>
            <td><a href="http://www.mcs.anl.gov/petsc/petsc-dev/docs/manualpages/KSP/KSPCR.html">conjugate residuals</a></td>
            <td></td>
            <td>---</td>
            <td>X</td>
            <td>X</td>
          </tr>

          <tr>
            <td></td>
            <td></td>
            <td><a href="http://www.mcs.anl.gov/petsc/petsc-dev/docs/manualpages/KSP/KSPCGS.html">conjugate gradient squared</a></td>
            <td></td>
            <td>---</td>
            <td>X</td>
            <td>X</td>
          </tr>

          <tr>
            <td></td>
            <td></td>
            <td><a href="http://www.mcs.anl.gov/petsc/petsc-dev/docs/manualpages/KSP/KSPBICG.html">bi-conjugate gradient</a></td>
            <td></td>
            <td>---</td>
            <td>X</td>
            <td>X</td>
          </tr>

          <tr>
            <td></td>
            <td></td>
            <td><a href="http://www.mcs.anl.gov/petsc/petsc-dev/docs/manualpages/KSP/KSPMINRES.html">MINRES</a></td>
            <td></td>
            <td>---</td>
            <td>X</td>
            <td>X</td>
          </tr>

          <tr>
            <td></td>
            <td></td>
            <td><a href="http://www.mcs.anl.gov/petsc/petsc-dev/docs/manualpages/KSP/KSPFGMRES.html">flexible GMRES</a></td>
            <td></td>
            <td>---</td>
            <td>X</td>
            <td>X</td>
          </tr>

          <tr>
            <td></td>
            <td></td>
            <td><a href="http://www.mcs.anl.gov/petsc/petsc-dev/docs/manualpages/KSP/KSPLSQR.html">LSQR</a></td>
            <td></td>
            <td>---</td>
            <td>X</td>
            <td>X</td>
          </tr>

          <tr>
            <td></td>
            <td></td>
            <td><a href="http://www.mcs.anl.gov/petsc/petsc-dev/docs/manualpages/KSP/KSPSYMMLQ.html">SYMMLQ</a></td>
            <td></td>
            <td>---</td>
            <td>X</td>
            <td>X</td>
          </tr>

          <tr>
            <td></td>
            <td></td>
            <td><a href="http://www.mcs.anl.gov/petsc/petsc-dev/docs/manualpages/KSP/KSPLGMRES.html">LGMRES</a></td>
            <td></td>
            <td>---</td>
            <td>X</td>
            <td>X</td>
          </tr>

          <tr>
            <td></td>
            <td></td>
            <td><a href="http://www.mcs.anl.gov/petsc/petsc-dev/docs/manualpages/KSP/KSPGCR.html">GCR</a></td>
            <td></td>
            <td>---</td>
            <td>X</td>
            <td>X</td>
          </tr>

          <tr>
            <td></td>
            <td></td>
            <td><a href="http://www.mcs.anl.gov/petsc/petsc-dev/docs/manualpages/KSP/KSPCGNE.html">Conjugate gradient on the normal equations</a></td>
            <td></td>
            <td>---</td>
            <td>X</td>
            <td>X</td>
          </tr>
        </tbody>
      </table>

      <p>
        This page was inspired by <a href="http://www.netlib.org/utk/people/JackDongarra/la-sw.html">Jack Dongarra's freely available software for linear algebra list</a>
      </p>

    </div>

    <!--end-->
>>>>>>> b80f3ac1
  </body>
</html><|MERGE_RESOLUTION|>--- conflicted
+++ resolved
@@ -6,823 +6,6 @@
     <title>PETSc: Summary of Sparse Linear Solvers Available from PETSc</title>
   </head>
   <body>
-<<<<<<< HEAD
-    <!--##begin-->
-    <h2 align="center">Summary of Sparse Linear Solvers Available from
-      PETSc</h2>
-    <h3 align="center">Requests and contributions welcome</h3>
-    Click on the package name in the "External Package" column for
-    manual pages for that package (e.g. <span style="color: rgb(51, 51,
-      255);">Euclid/hypre</span>).<br>
-    <table style="width: 886px; height: 1361px;" border="1">
-      <tbody>
-        <tr>
-          <td style="width: 101px;" height="19">&nbsp;</td>
-          <td style="width: 170px;" height="19">&nbsp;</td>
-          <td style="width: 134px;" height="19">Algorithm </td>
-          <td style="width: 147px;"><a
-href="http://www.mcs.anl.gov/petsc/petsc-dev/docs/manualpages/Mat/MatType.html">Matrix
-
-              types</a></td>
-          <td style="width: 152px;" height="19"><a href="#external">External
-
-              Package*</a></td>
-          <td style="width: 66px;" height="19">
-            <p align="center">Parallel</p>
-          </td>
-          <td style="width: 70px;" height="19">
-            <p align="center">Complex</p>
-          </td>
-        </tr>
-        <tr>
-          <td style="width: 101px;" height="19">Preconditioners</td>
-          <td style="width: 170px;" height="19"><br>
-          </td>
-          <td style="width: 134px;" height="19"><a
-href="http://www.mcs.anl.gov/petsc/petsc-dev/docs/manualpages/PC/PCJACOBI.html">Jacobi</a></td>
-          <td style="width: 147px;"><a
-href="http://www.mcs.anl.gov/petsc/petsc-dev/docs/manualpages/Mat/MATAIJ.html">aij</a>,<a
-href="http://www.mcs.anl.gov/petsc/petsc-dev/docs/manualpages/Mat/MATBAIJ.html">baij</a>,<a
-href="http://www.mcs.anl.gov/petsc/petsc-dev/docs/manualpages/Mat/MATSBAIJ.html">sbaij</a>,<a
-href="http://www.mcs.anl.gov/petsc/petsc-dev/docs/manualpages/Mat/MATDENSE.html">dense</a></td>
-          <td style="width: 152px;" height="19">&nbsp; ---</td>
-          <td style="width: 66px;" align="center" height="19">X</td>
-          <td style="width: 70px;" align="center" height="19">X</td>
-        </tr>
-        <tr>
-          <td><br>
-          </td>
-          <td><br>
-          </td>
-          <td><a
-href="http://www.mcs.anl.gov/petsc/petsc-dev/docs/manualpages/PC/PCPBJACOBI.html">point
-
-              block Jacobi</a></td>
-          <td>baij, bs = 2,3,4,5</td>
-          <td><br>
-          </td>
-          <td style="text-align: center;">X</td>
-          <td style="text-align: center;">X</td>
-        </tr>
-        <tr>
-          <td style="width: 101px;" height="19"><br>
-          </td>
-          <td style="width: 170px;" height="19"><br>
-          </td>
-          <td style="width: 134px;" height="19"><a
-href="http://www.mcs.anl.gov/petsc/petsc-dev/docs/manualpages/PC/PCSOR.html">SOR</a></td>
-          <td style="width: 147px;"><a
-href="http://www.mcs.anl.gov/petsc/petsc-dev/docs/manualpages/Mat/MATSEQDENSE.html">seqdense</a>,<a
-href="http://www.mcs.anl.gov/petsc/petsc-dev/docs/manualpages/Mat/MATSEQAIJ.html">seqaij</a>,<a
-href="http://www.mcs.anl.gov/petsc/petsc-dev/docs/manualpages/Mat/MATSEQSBAIJ.html">seqsbaij</a>,<br>
-            <a href="#relax"></a><a
-href="http://www.mcs.anl.gov/petsc/petsc-dev/docs/manualpages/Mat/MATMPIAIJ.html">mpiaij</a>**</td>
-          <td style="width: 152px;" height="19">&nbsp; ---</td>
-          <td style="width: 66px;" align="center" height="19"><br>
-          </td>
-          <td style="width: 70px;" align="center" height="19">X</td>
-        </tr>
-        <tr>
-          <td><br>
-          </td>
-          <td><br>
-          </td>
-          <td>point block SOR<a href="#pbrelax">***</a></td>
-          <td><a
-href="http://www.mcs.anl.gov/petsc/petsc-dev/docs/manualpages/Mat/MATSEQBAIJ.html">seqbaij</a>,
-            bs = 2,3,4,5</td>
-          <td><br>
-          </td>
-          <td><br>
-          </td>
-          <td style="text-align: center;">X</td>
-        </tr>
-        <tr>
-          <td style="width: 101px;" height="19"><br>
-          </td>
-          <td style="width: 170px;" height="19"><br>
-          </td>
-          <td style="width: 134px;" height="19"><a
-href="http://www.mcs.anl.gov/petsc/petsc-dev/docs/manualpages/PC/PCBJACOBI.html">block
-
-              Jacobi</a></td>
-          <td style="width: 147px;">aij,baij,sbaij</td>
-          <td style="width: 152px;" height="19">&nbsp; ---</td>
-          <td style="width: 66px;" align="center" height="19">X</td>
-          <td style="width: 70px;" align="center" height="19">X</td>
-        </tr>
-        <tr>
-          <td style="width: 101px;" height="19"><br>
-          </td>
-          <td style="width: 170px;" height="19"><br>
-          </td>
-          <td style="width: 134px;" height="19"><a
-href="http://www.mcs.anl.gov/petsc/petsc-dev/docs/manualpages/PC/PCASM.html">additive
-
-              Schwarz</a></td>
-          <td style="width: 147px;">aij,baij,sbaij</td>
-          <td style="width: 152px;" height="19">&nbsp; ---</td>
-          <td style="width: 66px;" align="center" height="19">X</td>
-          <td style="width: 70px;" align="center" height="19">X</td>
-        </tr>
-        <tr>
-          <td style="width: 101px;" height="19">&nbsp;</td>
-          <td style="width: 170px;" height="19">Incomplete
-            factorizations</td>
-          <td style="width: 134px;" height="19"><a
-href="http://www.mcs.anl.gov/petsc/petsc-dev/docs/manualpages/PC/PCILU.html">ILU(k)</a></td>
-          <td style="width: 147px;">seqaij,seqbaij</td>
-          <td style="width: 152px;" height="19">&nbsp; ---</td>
-          <td style="width: 66px;" align="center" height="19">&nbsp;</td>
-          <td style="width: 70px;" align="center" height="19">X</td>
-        </tr>
-        <tr>
-          <td style="width: 101px;" height="19">&nbsp;</td>
-          <td style="width: 170px;" height="19">&nbsp;</td>
-          <td style="width: 134px;" height="19"><a
-href="http://www.mcs.anl.gov/petsc/petsc-dev/docs/manualpages/PC/PCICC.html">ICC(k)</a></td>
-          <td style="width: 147px;">seqaij,seqbaij</td>
-          <td style="width: 152px;" height="19">&nbsp; ---</td>
-          <td style="width: 66px;" align="center" height="19">&nbsp;</td>
-          <td style="width: 70px;" align="center" height="19">X</td>
-        </tr>
-        <tr>
-          <td style="width: 101px;" height="19"><br>
-          </td>
-          <td style="width: 170px;" height="19"><br>
-          </td>
-          <td style="width: 134px;" height="19"><br>
-          </td>
-          <td style="width: 147px;"><br>
-          </td>
-          <td style="width: 152px;" height="19"><br>
-          </td>
-          <td style="width: 66px;" align="center" height="19"><br>
-          </td>
-          <td style="width: 70px;" align="center" height="19"><br>
-          </td>
-        </tr>
-        <tr>
-          <td style="width: 101px;" height="19">&nbsp;</td>
-          <td style="width: 170px;" height="19">&nbsp;</td>
-          <td style="width: 134px;" height="19">ILU(k)<br>
-          </td>
-          <td style="width: 147px;">aij</td>
-          <td style="width: 152px;" height="19"><a
-href="http://www.mcs.anl.gov/petsc/petsc-dev/docs/manualpages/PC/PCHYPRE.html">Euclid/hypre</a>
-            (LLNL)</td>
-          <td style="width: 66px;" align="center" height="19">X</td>
-          <td style="width: 70px;" align="center" height="19">&nbsp;</td>
-        </tr>
-        <tr>
-          <td style="width: 101px;" height="19"><br>
-          </td>
-          <td style="width: 170px;" height="19"><br>
-          </td>
-          <td style="width: 134px;" height="19">ILU dt</td>
-          <td style="width: 147px;">aij</td>
-          <td style="width: 152px;" height="19"><a
-href="http://www.mcs.anl.gov/petsc/petsc-dev/docs/manualpages/PC/PCHYPRE.html">pilut/hypre</a>
-            (LLNL)</td>
-          <td style="width: 66px;" align="center" height="19">X</td>
-          <td style="width: 70px;" align="center" height="19"><br>
-          </td>
-        </tr>
-        <tr>
-          <td style="width: 101px;" height="19">&nbsp;</td>
-          <td style="width: 170px;" height="19">Matrix-free</td>
-          <td style="width: 134px;" height="19"><a
-href="http://www.mcs.anl.gov/petsc/petsc-dev/docs/manualpages/PC/PCSHELL.html">infrastructure</a></td>
-          <td style="width: 147px;"><br>
-          </td>
-          <td style="width: 152px;" height="19">&nbsp;</td>
-          <td style="width: 66px;" align="center" height="19">X</td>
-          <td style="width: 70px;" align="center" height="19">X</td>
-        </tr>
-        <tr>
-          <td style="width: 101px;" height="19">&nbsp;</td>
-          <td style="width: 170px;" height="19">Multigrid</td>
-          <td style="width: 134px;" height="19"><a
-href="http://www.mcs.anl.gov/petsc/petsc-dev/docs/manualpages/PC/PCMG.html">infrastructure</a></td>
-          <td style="width: 147px;"><br>
-          </td>
-          <td style="width: 152px;" height="19">&nbsp;</td>
-          <td style="width: 66px;" align="center" height="19">X</td>
-          <td style="width: 70px;" align="center" height="19">X</td>
-        </tr>
-        <tr>
-          <td style="width: 101px;" height="19">&nbsp;</td>
-          <td style="width: 170px;" height="19">&nbsp;</td>
-          <td style="width: 134px;" height="19"><a
-href="http://www.mcs.anl.gov/petsc/petsc-dev/docs/manualpages/DM.html">geometric (DMDA for structured grid)</a></td>
-          <td style="width: 147px;"><br>
-          </td>
-          <td style="width: 152px;" height="19">&nbsp;</td>
-          <td style="width: 66px;" align="center" height="19">X</td>
-          <td style="width: 70px;" align="center" height="19">X</td>
-        </tr>
-        <tr>
-          <td></td>
-          <td></td>
-          <td><a href="http://www.mcs.anl.gov/petsc/petsc-dev/docs/manualpages/PC/PCGAMG.html">geometric/algebraic</a></td>
-          <td></td>
-          <td></td>
-          <td align="center">X</td>
-          <td align="center">X</td>
-        </tr>
-        <tr>
-          <td><br>
-          </td>
-          <td><br>
-          </td>
-          <td><br>
-          </td>
-          <td>hyprestruct</td>
-          <td><a
-href="http://www.mcs.anl.gov/petsc/petsc-dev/docs/manualpages/PC/PCPFMG.html">PFMG
-
-              from hypre</a></td>
-          <td style="text-align: center;">X</td>
-          <td><br>
-          </td>
-        </tr>
-        <tr>
-          <td style="width: 101px;" height="19">&nbsp;</td>
-          <td style="width: 170px;" height="19">&nbsp;</td>
-          <td style="width: 134px;" height="19">classical algebraic</td>
-          <td style="width: 147px;">aij</td>
-          <td style="width: 152px;" height="19"><a
-href="http://www.mcs.anl.gov/petsc/petsc-dev/docs/manualpages/PC/PCHYPRE.html">BoomerAMG/hypre</a>
-            (LLNL)</td>
-          <td style="width: 66px;" align="center" height="19">X</td>
-          <td style="width: 70px;" align="center" height="19">&nbsp;</td>
-        </tr>
-        <tr>
-          <td style="width: 101px;" height="19">&nbsp;</td>
-          <td style="width: 170px;" height="19">&nbsp;</td>
-          <td style="width: 134px;" height="19">smoothed aggregation algebraic</td>
-          <td style="width: 147px;">aij</td>
-          <td style="width: 152px;" height="19"><a
-href="http://www.mcs.anl.gov/petsc/petsc-dev/docs/manualpages/PC/PCML.html">ML/Trilinos</a>
-            (SNL)</td>
-          <td style="width: 66px;" align="center" height="19">X</td>
-          <td style="width: 70px;" align="center" height="19">&nbsp;</td>
-        </tr>
-        <tr>
-          <td style="width: 101px;" height="19">&nbsp;</td>
-          <td style="width: 170px;" height="19">&nbsp;</td>
-          <td style="width: 134px;" height="19">unstructured geometric/smoothed aggregation</td>
-          <td style="width: 147px;">baij</td>
-          <td style="width: 152px;" height="19"><a
-href="http://www.mcs.anl.gov/petsc/petsc-dev/docs/manualpages/PC/PCPROMETHEUS.html">Prometheus</a>
-            (Columbia)</td>
-          <td style="width: 66px;" align="center" height="19">X</td>
-          <td style="width: 70px;" align="center" height="19">&nbsp;</td>
-        </tr>
-        <tr>
-          <td></td>
-          <td>Physics-based splitting</td>
-          <td><a href="http://www.mcs.anl.gov/petsc/petsc-dev/docs/manualpages/PC/PCFIELDSPLIT.html">relaxation and Schur-complement</a></td>
-          <td>
-            <a href="http://www.mcs.anl.gov/petsc/petsc-dev/docs/manualpages/Mat/MATAIJ.html">aij</a>,
-            <a href="http://www.mcs.anl.gov/petsc/petsc-dev/docs/manualpages/Mat/MATBAIJ.html">baij</a>,
-            <a href="http://www.mcs.anl.gov/petsc/petsc-dev/docs/manualpages/Mat/MATNEST.html">nest</a>
-          </td>
-          <td></td>
-          <td align="center">X</td>
-          <td align="center">X</td>
-        </tr>
-        <tr>
-          <td></td>
-          <td></td>
-          <td><a href="http://www.mcs.anl.gov/petsc/petsc-dev/docs/manualpages/PC/PCLSC.html">least squares commutator</a></td>
-          <td>schurcomplement</td>
-          <td></td>
-          <td align="center">X</td>
-          <td align="center">X</td>
-        </tr>
-        <tr>
-          <td style="width: 101px;" height="19">&nbsp;</td>
-          <td style="width: 170px;" height="19">Approximate inverses</td>
-          <td style="width: 134px;" height="19"><br>
-          </td>
-          <td style="width: 147px;">aij</td>
-          <td style="width: 152px;" height="19"><a
-href="http://www.mcs.anl.gov/petsc/petsc-dev/docs/manualpages/PC/PCHYPRE.html">Parasails/hypre</a>
-            (LLNL)</td>
-          <td style="width: 66px;" align="center" height="19">X</td>
-          <td style="width: 70px;" align="center" height="19">&nbsp;</td>
-        </tr>
-        <tr>
-          <td style="width: 101px;" height="19">&nbsp;</td>
-          <td style="width: 170px;" height="19">&nbsp;</td>
-          <td style="width: 134px;" height="19">&nbsp;</td>
-          <td style="width: 147px;">aij</td>
-          <td style="width: 152px;" height="19"><a
-href="http://www.mcs.anl.gov/petsc/petsc-dev/docs/manualpages/PC/PCSPAI.html">SPAI</a></td>
-          <td style="width: 66px;" align="center" height="19">X</td>
-          <td style="width: 70px;" align="center" height="19">&nbsp;</td>
-        </tr>
-        <tr>
-          <td style="width: 101px;" height="38"><br>
-          </td>
-          <td style="width: 170px;" height="38">Substructuring</td>
-          <td style="width: 134px;" height="38"><a
-href="http://www.mcs.anl.gov/petsc/petsc-dev/docs/manualpages/PC/PCNN.html">balancing
-
-              Neumann-Neumann</a></td>
-          <td style="width: 147px;">is</td>
-          <td style="width: 152px;" height="38">&nbsp;&nbsp; ---</td>
-          <td style="width: 66px;" align="center" height="38">X</td>
-          <td style="width: 70px;" align="center" height="38">X</td>
-        </tr>
-        <tr>
-          <td></td>
-          <td></td>
-          <td><a href="http://www.mcs.anl.gov/petsc/petsc-dev/docs/manualpages/PC/PCBDDC.html">BDDC</a></td>
-          <td>is</td>
-          <td>(petsc-dev only)</td>
-          <td align="center">X</td>
-          <td align="center">X</td>
-        </tr>
-        <tr>
-          <td style="width: 101px;" height="19">Direct solvers</td>
-          <td style="width: 170px;" height="19">LU</td>
-          <td style="width: 134px;" height="19"><a
-href="http://www.mcs.anl.gov/petsc/petsc-dev/docs/manualpages/PC/PCLU.html">LU</a></td>
-          <td style="width: 147px;">seqaij,seqbaij</td>
-          <td style="width: 152px;" height="19">&nbsp;&nbsp; ---</td>
-          <td style="width: 66px;" align="center" height="19">&nbsp;</td>
-          <td style="width: 70px;" align="center" height="19">X</td>
-        </tr>
-        <tr>
-          <td style="width: 101px;" height="19">&nbsp;</td>
-          <td style="width: 170px;" height="19">&nbsp;</td>
-          <td style="width: 134px;" height="19">LU</td>
-          <td style="width: 147px;"><a
-href="http://www.mcs.anl.gov/petsc/petsc-dev/docs/manualpages/Mat/MATSEQAIJ.html">seqaij</a></td>
-          <td style="width: 152px;" height="19"><a
-href="http://www.mcs.anl.gov/petsc/petsc-dev/docs/manualpages/Mat/MATSOLVERMATLAB.html">MATLAB</a></td>
-          <td style="width: 66px;" align="center" height="19">&nbsp;</td>
-          <td style="width: 70px;" align="center" height="19">X</td>
-        </tr>
-        <tr>
-          <td style="width: 101px;" height="19">&nbsp;</td>
-          <td style="width: 170px;" height="19">&nbsp;</td>
-          <td style="width: 134px;" height="19">&nbsp;</td>
-          <td style="width: 147px;"><a
-href="http://www.mcs.anl.gov/petsc/petsc-dev/docs/manualpages/Mat/MATAIJ.html">aij</a></td>
-          <td style="width: 152px;" height="19"><a
-href="http://www.mcs.anl.gov/petsc/petsc-dev/docs/manualpages/Mat/MATSOLVERSPOOLES.html">Spooles</a></td>
-          <td style="width: 66px;" align="center" height="19">X</td>
-          <td style="width: 70px;" align="center" height="19">X</td>
-        </tr>
-        <tr>
-          <td style="width: 101px;" height="19">&nbsp;</td>
-          <td style="width: 170px;" height="19">&nbsp;</td>
-          <td style="width: 134px;" height="19">&nbsp;</td>
-          <td style="width: 147px;"><a
-href="http://www.mcs.anl.gov/petsc/petsc-dev/docs/manualpages/Mat/MATAIJ.html">aij</a></td>
-          <td style="width: 152px;" height="19"><a
-href="http://www.mcs.anl.gov/petsc/petsc-dev/docs/manualpages/Mat/MATSOLVERPASTIX.html">PaStiX</a></td>
-          <td style="width: 66px;" align="center" height="19">X</td>
-          <td style="width: 70px;" align="center" height="19">X</td>
-        </tr>
-        <tr>
-          <td style="width: 101px;" height="19"><br>
-          </td>
-          <td style="width: 170px;" height="19"><br>
-          </td>
-          <td style="width: 134px;" height="19"><br>
-          </td>
-          <td style="width: 147px;"><a
-href="http://www.mcs.anl.gov/petsc/petsc-dev/docs/manualpages/Mat/MATAIJ.html">aij</a><br>
-          </td>
-          <td style="width: 152px;" height="19">SuperLU (BNL) <a
-href="http://www.mcs.anl.gov/petsc/petsc-dev/docs/manualpages/Mat/MATSOLVERSUPERLU.html">Sequential</a>/<a
-href="http://www.mcs.anl.gov/petsc/petsc-dev/docs/manualpages/Mat/MATSOLVERSUPERLU_DIST.html">Parallel</a></td>
-          <td style="width: 66px;" align="center" height="19">X</td>
-          <td style="width: 70px;" align="center" height="19">X</td>
-        </tr>
-        <tr>
-          <td style="width: 101px;" height="19"><br>
-          </td>
-          <td style="width: 170px;" height="19"><br>
-          </td>
-          <td style="width: 134px;" height="19"><br>
-          </td>
-          <td style="width: 147px;"><a
-href="http://www.mcs.anl.gov/petsc/petsc-dev/docs/manualpages/Mat/MATAIJ.html">aij</a></td>
-          <td style="width: 152px;" height="19"><a
-href="http://www.mcs.anl.gov/petsc/petsc-dev/docs/manualpages/Mat/MATSOLVERMUMPS.html">MUMPS</a></td>
-          <td style="width: 66px;" align="center" height="19">X</td>
-          <td style="width: 70px;" align="center" height="19">X</td>
-        </tr>
-        <tr>
-          <td style="width: 101px;" height="19"><br>
-          </td>
-          <td style="width: 170px;" height="19"><br>
-          </td>
-          <td style="width: 134px;" height="19"><br>
-          </td>
-          <td style="width: 147px;"><a
-href="http://www.mcs.anl.gov/petsc/petsc-dev/docs/manualpages/Mat/MATSEQAIJ.html">seqaij</a></td>
-          <td style="width: 152px;" height="19"><a
-href="http://www.mcs.anl.gov/petsc/petsc-dev/docs/manualpages/Mat/MATSOLVERESSL.html">ESSL</a>
-            (IBM)</td>
-          <td style="width: 66px;" align="center" height="19"><br>
-          </td>
-          <td style="width: 70px;" align="center" height="19"><br>
-          </td>
-        </tr>
-        <tr>
-          <td style="width: 101px;" height="19"><br>
-          </td>
-          <td style="width: 170px;" height="19"><br>
-          </td>
-          <td style="width: 134px;" height="19"><br>
-          </td>
-          <td style="width: 147px;"><a
-href="http://www.mcs.anl.gov/petsc/petsc-dev/docs/manualpages/Mat/MATSEQAIJ.html">seqaij</a></td>
-          <td style="width: 152px;" height="19"><a
-href="http://www.mcs.anl.gov/petsc/petsc-dev/docs/manualpages/Mat/MATSOLVERUMFPACK.html">UMFPACK</a>
-            (U. Florida)</td>
-          <td style="width: 66px;" align="center" height="19"><br>
-          </td>
-          <td style="width: 70px;" align="center" height="19"><br>
-          </td>
-        </tr>
-        <tr>
-          <td style="width: 101px;" height="19"><br>
-          </td>
-          <td style="width: 170px;" height="19"><br>
-          </td>
-          <td style="width: 134px;" height="19"><br>
-          </td>
-          <td style="width: 147px;"><a
-href="http://www.mcs.anl.gov/petsc/petsc-dev/docs/manualpages/Mat/MATSEQAIJ.html">seqaij</a></td>
-          <td style="width: 152px;" height="19"><a
-href="http://www.mcs.anl.gov/petsc/petsc-dev/docs/manualpages/Mat/MATSOLVERLUSOL.html">LUSOL</a></td>
-          <td style="width: 66px;" align="center" height="19"><br>
-          </td>
-          <td style="width: 70px;" align="center" height="19"><br>
-          </td>
-        </tr>
-        <tr>
-          <td style="width: 101px;" height="19"><br>
-          </td>
-          <td style="width: 170px;" height="19"><br>
-          </td>
-          <td style="width: 134px;" height="19"><br>
-          </td>
-          <td style="width: 147px;"><a
-href="http://www.mcs.anl.gov/petsc/petsc-dev/docs/manualpages/Mat/MATDENSE.html">dense</a></td>
-          <td style="width: 152px;"><a
-href="http://www.mcs.anl.gov/petsc/petsc-dev/docs/manualpages/Mat/MATSOLVERPLAPACK.html">PLAPACK</a></td>
-          <td style="height: 19px; text-align: center; width: 66px;">X</td>
-          <td style="height: 19px; text-align: center; width: 70px;">X</td>
-        </tr>
-        <tr>
-          <td style="width: 101px;" height="19"><br>
-          </td>
-          <td style="width: 170px;" height="19">Cholesky</td>
-          <td style="width: 134px;" height="19"><a
-href="http://www.mcs.anl.gov/petsc/petsc-dev/docs/manualpages/PC/PCCHOLESKY.html">Cholesky</a></td>
-          <td style="width: 147px;">seqaij,seqsbaij</td>
-          <td style="width: 152px;" height="19">&nbsp;&nbsp;&nbsp;&nbsp;
-            ---</td>
-          <td style="width: 66px;" align="center" height="19"><br>
-          </td>
-          <td style="width: 70px;" align="center" height="19">X</td>
-        </tr>
-        <tr>
-          <td style="width: 101px;" height="19"><br>
-          </td>
-          <td style="width: 170px;" height="19"><br>
-          </td>
-          <td style="width: 134px;" height="19"><br>
-          </td>
-          <td style="width: 147px;"><a
-href="http://www.mcs.anl.gov/petsc/petsc-dev/docs/manualpages/Mat/MATSBAIJ.html">sbaij</a></td>
-          <td style="width: 152px;" height="19"><a
-href="http://www.mcs.anl.gov/petsc/petsc-dev/docs/manualpages/Mat/MATSOLVERSPOOLES.html">Spooles</a></td>
-          <td style="width: 66px;" align="center" height="19">X</td>
-          <td style="width: 70px;" align="center" height="19">X</td>
-        </tr>
-        <tr>
-          <td style="width: 101px;" height="19"><br>
-          </td>
-          <td style="width: 170px;" height="19"><br>
-          </td>
-          <td style="width: 134px;" height="19"><br>
-          </td>
-          <td style="width: 147px;"><a
-href="http://www.mcs.anl.gov/petsc/petsc-dev/docs/manualpages/Mat/MATSBAIJ.html">sbaij</a></td>
-          <td style="width: 152px;" height="19"><a
-href="http://www.mcs.anl.gov/petsc/petsc-dev/docs/manualpages/Mat/MATSOLVERPASTIX.html">PaStiX</a></td>
-          <td style="width: 66px;" align="center" height="19">X</td>
-          <td style="width: 70px;" align="center" height="19">X</td>
-        </tr>
-        <tr>
-          <td style="width: 101px;" height="19"><br>
-          </td>
-          <td style="width: 170px;" height="19"><br>
-          </td>
-          <td style="width: 134px;" height="19"><br>
-          </td>
-          <td style="width: 147px;"><a
-href="http://www.mcs.anl.gov/petsc/petsc-dev/docs/manualpages/Mat/MATSBAIJ.html">sbaij</a></td>
-          <td style="width: 152px;" height="19"><a
-href="http://www.mcs.anl.gov/petsc/petsc-dev/docs/manualpages/Mat/MATSOLVERMUMPS.html">MUMPS</a></td>
-          <td style="width: 66px;" align="center" height="19">X</td>
-          <td style="width: 70px;" align="center" height="19">X</td>
-        </tr>
-        <tr>
-          <td></td>
-          <td></td>
-          <td></td>
-          <td>seqaij, seqsbaij</td>
-          <td><a href="http://www.mcs.anl.gov/petsc/petsc-dev/docs/manualpages/Mat/MATSOLVERCHOLMOD.html">CHOLMOD</a></td>
-          <td align="center"></td>
-          <td align="center">X</td>
-        </tr>
-        <tr>
-          <td style="width: 101px;" height="19"><br>
-          </td>
-          <td style="width: 170px;" height="19"><br>
-          </td>
-          <td style="width: 134px;" height="19"><br>
-          </td>
-          <td style="width: 147px;">dense</td>
-          <td style="width: 152px;" height="19"><a
-href="http://www.mcs.anl.gov/petsc/petsc-dev/docs/manualpages/Mat/MATSOLVERPLAPACK.html">PLAPACK</a></td>
-          <td style="text-align: center; width: 66px;" height="19">X</td>
-          <td style="text-align: center; width: 70px;" height="19">X</td>
-        </tr>
-        <tr>
-          <td style="width: 101px;" height="19">&nbsp;</td>
-          <td style="width: 170px;" height="19">QR</td>
-          <td style="width: 134px;" height="19">&nbsp;</td>
-          <td style="width: 147px;">matlab</td>
-          <td style="width: 152px;" height="19">MATLAB</td>
-          <td style="width: 66px;" align="center" height="19">&nbsp;</td>
-          <td style="width: 70px;" align="center" height="19">&nbsp;</td>
-        </tr>
-        <tr>
-          <td style="width: 101px;" height="19">&nbsp;</td>
-          <td style="width: 170px;" height="19">XXt and XYt </td>
-          <td style="width: 134px;" height="19">&nbsp;</td>
-          <td style="width: 147px;">aij</td>
-          <td style="width: 152px;" height="19">&nbsp; ---</td>
-          <td style="width: 66px;" align="center" height="19">X</td>
-          <td style="width: 70px;" align="center" height="19">&nbsp;</td>
-        </tr>
-        <tr>
-          <td style="width: 101px;" height="19">Krylov methods</td>
-          <td style="width: 170px;" height="19">&nbsp;</td>
-          <td style="width: 134px;" height="19"><a
-href="http://www.mcs.anl.gov/petsc/petsc-dev/docs/manualpages/KSP/KSPRICHARDSON.html">Richardson</a></td>
-          <td style="width: 147px;"><br>
-          </td>
-          <td style="width: 152px;" height="19">&nbsp;&nbsp; ---</td>
-          <td style="width: 66px;" align="center" height="19">X</td>
-          <td style="width: 70px;" align="center" height="19">X</td>
-        </tr>
-        <tr>
-          <td style="width: 101px;" height="19"><br>
-          </td>
-          <td style="width: 170px;" height="19"><br>
-          </td>
-          <td style="width: 134px;" height="19"><a
-href="http://www.mcs.anl.gov/petsc/petsc-dev/docs/manualpages/KSP/KSPCHEBYCHEV.html">Chebychev</a></td>
-          <td style="width: 147px;"><br>
-          </td>
-          <td style="width: 152px;" height="19">&nbsp; ---</td>
-          <td style="width: 66px;" align="center" height="19">X</td>
-          <td style="width: 70px;" align="center" height="19">X</td>
-        </tr>
-        <tr>
-          <td style="width: 101px;" height="19"><br>
-          </td>
-          <td style="width: 170px;" height="19"><br>
-          </td>
-          <td style="width: 134px;" height="19"><a
-href="http://www.mcs.anl.gov/petsc/petsc-dev/docs/manualpages/KSP/KSPCG.html">conjugate
-
-              gradients</a></td>
-          <td style="width: 147px;"><br>
-          </td>
-          <td style="width: 152px;" height="19">&nbsp; ---</td>
-          <td style="width: 66px;" align="center" height="19">X</td>
-          <td style="width: 70px;" align="center" height="19">X</td>
-        </tr>
-        <tr>
-          <td style="width: 101px;" height="19"><br>
-          </td>
-          <td style="width: 170px;" height="19"><br>
-          </td>
-          <td style="width: 134px;" height="19"><a
-href="http://www.mcs.anl.gov/petsc/petsc-dev/docs/manualpages/KSP/KSPGMRES.html">GMRES</a></td>
-          <td style="width: 147px;"><br>
-          </td>
-          <td style="width: 152px;" height="19">&nbsp; ---</td>
-          <td style="width: 66px;" align="center" height="19">X</td>
-          <td style="width: 70px;" align="center" height="19">X</td>
-        </tr>
-        <tr>
-          <td style="width: 101px;" height="19"><br>
-          </td>
-          <td style="width: 170px;" height="19"><br>
-          </td>
-          <td style="width: 134px;" height="19"><a
-href="http://www.mcs.anl.gov/petsc/petsc-dev/docs/manualpages/KSP/KSPBCGS.html">Bi-CG-stab</a></td>
-          <td style="width: 147px;"><br>
-          </td>
-          <td style="width: 152px;" height="19">&nbsp; ---</td>
-          <td style="width: 66px;" align="center" height="19">X</td>
-          <td style="width: 70px;" align="center" height="19">X</td>
-        </tr>
-        <tr>
-          <td style="width: 101px;" height="19"><br>
-          </td>
-          <td style="width: 170px;" height="19"><br>
-          </td>
-          <td style="width: 134px;" height="19"><a
-href="http://www.mcs.anl.gov/petsc/petsc-dev/docs/manualpages/KSP/KSPTFQMR.html">transpose
-
-              free QMR</a></td>
-          <td style="width: 147px;"><br>
-          </td>
-          <td style="width: 152px;" height="19">&nbsp; ---</td>
-          <td style="width: 66px;" align="center" height="19">X</td>
-          <td style="width: 70px;" align="center" height="19">X</td>
-        </tr>
-        <tr>
-          <td style="width: 101px;" height="19"><br>
-          </td>
-          <td style="width: 170px;" height="19"><br>
-          </td>
-          <td style="width: 134px;" height="19"><a
-href="http://www.mcs.anl.gov/petsc/petsc-dev/docs/manualpages/KSP/KSPCR.html">conjugate
-
-              residuals</a></td>
-          <td style="width: 147px;"><br>
-          </td>
-          <td style="width: 152px;" height="19">&nbsp; ---</td>
-          <td style="width: 66px;" align="center" height="19">X</td>
-          <td style="width: 70px;" align="center" height="19">X</td>
-        </tr>
-        <tr>
-          <td style="width: 101px;" height="19"><br>
-          </td>
-          <td style="width: 170px;" height="19"><br>
-          </td>
-          <td style="width: 134px;" height="19"><a
-href="http://www.mcs.anl.gov/petsc/petsc-dev/docs/manualpages/KSP/KSPCGS.html">conjugate
-
-              gradient squared</a></td>
-          <td style="width: 147px;"><br>
-          </td>
-          <td style="width: 152px;" height="19">&nbsp; ---</td>
-          <td style="width: 66px;" align="center" height="19">X</td>
-          <td style="width: 70px;" align="center" height="19">X</td>
-        </tr>
-        <tr>
-          <td style="width: 101px;" height="19"><br>
-          </td>
-          <td style="width: 170px;" height="19"><br>
-          </td>
-          <td style="width: 134px;" height="19"><a
-href="http://www.mcs.anl.gov/petsc/petsc-dev/docs/manualpages/KSP/KSPBICG.html">bi-conjugate
-
-              gradient</a></td>
-          <td style="width: 147px;"><br>
-          </td>
-          <td style="width: 152px;" height="19">&nbsp; ---</td>
-          <td style="width: 66px;" align="center" height="19">X</td>
-          <td style="width: 70px;" align="center" height="19">X</td>
-        </tr>
-        <tr>
-          <td style="width: 101px;" height="19"><br>
-          </td>
-          <td style="width: 170px;" height="19"><br>
-          </td>
-          <td style="width: 134px;" height="19"><a
-href="http://www.mcs.anl.gov/petsc/petsc-dev/docs/manualpages/KSP/KSPMINRES.html">MINRES</a></td>
-          <td style="width: 147px;"><br>
-          </td>
-          <td style="width: 152px;" height="19">&nbsp; ---</td>
-          <td style="width: 66px;" align="center" height="19">X</td>
-          <td style="width: 70px;" align="center" height="19">X</td>
-        </tr>
-        <tr>
-          <td style="width: 101px;" height="19"><br>
-          </td>
-          <td style="width: 170px;" height="19"><br>
-          </td>
-          <td style="width: 134px;" height="19"><a
-href="http://www.mcs.anl.gov/petsc/petsc-dev/docs/manualpages/KSP/KSPFGMRES.html">flexible
-
-              GMRES</a></td>
-          <td style="width: 147px;"><br>
-          </td>
-          <td style="width: 152px;" height="19">&nbsp; ---</td>
-          <td style="width: 66px;" align="center" height="19">X</td>
-          <td style="width: 70px;" align="center" height="19">X</td>
-        </tr>
-        <tr>
-          <td style="width: 101px;" height="19"><br>
-          </td>
-          <td style="width: 170px;" height="19"><br>
-          </td>
-          <td style="width: 134px;" height="19"><a
-href="http://www.mcs.anl.gov/petsc/petsc-dev/docs/manualpages/KSP/KSPLSQR.html">LSQR</a></td>
-          <td style="width: 147px;"><br>
-          </td>
-          <td style="width: 152px;" height="19">&nbsp; ---</td>
-          <td style="width: 66px;" align="center" height="19">X</td>
-          <td style="width: 70px;" align="center" height="19">X</td>
-        </tr>
-        <tr>
-          <td style="width: 101px;" height="16"><br>
-          </td>
-          <td style="width: 170px;" height="16"><br>
-          </td>
-          <td style="width: 134px;" height="16"><a
-href="http://www.mcs.anl.gov/petsc/petsc-dev/docs/manualpages/KSP/KSPSYMMLQ.html">SYMMLQ</a></td>
-          <td style="width: 147px;"><br>
-          </td>
-          <td style="width: 152px;" height="16">&nbsp; ---</td>
-          <td style="width: 66px;" align="center" height="16">X</td>
-          <td style="width: 70px;" align="center" height="16">X</td>
-        </tr>
-        <tr>
-          <td style="width: 101px;" height="16"><br>
-          </td>
-          <td style="width: 170px;" height="16"><br>
-          </td>
-          <td style="width: 134px;" height="16"><a
-href="http://www.mcs.anl.gov/petsc/petsc-dev/docs/manualpages/KSP/KSPLGMRES.html">LGMRES</a></td>
-          <td style="width: 147px;"><br>
-          </td>
-          <td style="width: 152px;" height="16">&nbsp; ---</td>
-          <td style="width: 66px;" align="center" height="16">X</td>
-          <td style="width: 70px;" align="center" height="16">X</td>
-        </tr>
-        <tr>
-          <td style="vertical-align: top;"><br>
-          </td>
-          <td style="vertical-align: top;"><br>
-          </td>
-          <td style="vertical-align: top;"><a
-href="http://www.mcs.anl.gov/petsc/petsc-dev/docs/manualpages/KSP/KSPGCR.html">GCR</a><br>
-          </td>
-          <td style="vertical-align: top;"><br>
-          </td>
-          <td style="vertical-align: top;">&nbsp; ---<br>
-          </td>
-          <td style="text-align: center; vertical-align: top;">X<br>
-          </td>
-          <td style="text-align: center; vertical-align: top;">X<br>
-          </td>
-        </tr>
-        <tr>
-          <td style="width: 101px;" height="19"><br>
-          </td>
-          <td style="width: 170px;" height="19"><br>
-          </td>
-          <td style="width: 134px;" height="19"><a
-href="http://www.mcs.anl.gov/petsc/petsc-dev/docs/manualpages/KSP/KSPCGNE.html">Conjugate
-gradient
-on
-the
-
-              normal equations</a></td>
-          <td style="width: 147px;"><br>
-          </td>
-          <td style="width: 152px;" height="19">&nbsp; ---</td>
-          <td style="width: 66px;" align="center" height="19">X</td>
-          <td style="width: 70px;" align="center" height="19">X</td>
-        </tr>
-      </tbody>
-    </table>
-    <p><a name="external">*External Package</a> If this column is filled
-      in you must install the external package indicated to use this
-      feature. See <a href="installation.html"> instructions</a></p>
-    <span style="text-decoration: underline;"></span>
-    <p><a name="relax"></a>**A "block Jacobi" style SOR with lits local
-      smoothing followed by update of ghost points from other
-      processors, see <a
-href="http://www.mcs.anl.gov/petsc/petsc-dev/docs/manualpages/Mat/MatSOR.html">MatSOR()</a><br>
-      <br>
-      <a name="pbrelax"></a>***Use PCType of PCSOR</p>
-    <p>This page was inspired by <a
-        href="http://www.netlib.org/utk/people/JackDongarra/la-sw.html">Jack
-Dongarra's
-
-        freely available software for linear algebra list</a></p>
-    <!--##end-->
-=======
 
     <div id="logo">
       <h1>PETSc</h1>
@@ -1051,18 +234,30 @@
           <tr>
             <td></td>
             <td></td>
-            <td><a href="http://www.mcs.anl.gov/petsc/petsc-dev/docs/manualpages/DMMG/DMMG.html">geometric structured grid</a></td>
-            <td></td>
-            <td></td>
-            <td>X</td>
-            <td>X</td>
-          </tr>
-
-          <tr>
-            <td></td>
-            <td></td>
-            <td></td>
-            <td>(petsc-dev only)</td>
+            <td><a href="http://www.mcs.anl.gov/petsc/petsc-dev/docs/manualpages/DM.html">geometric (DMDA for structured grid)</a></td>
+            <td></td>
+            <td></td>
+            <td>X</td>
+            <td>X</td>
+          </tr>
+
+	  <tr>
+            <td></td>
+            <td></td>
+            <td><a href="http://www.mcs.anl.gov/petsc/petsc-dev/docs/manualpages/PC/PCGAMG.html">geometric/algebraic</a></td>
+            <td></td>
+            <td></td>
+            <td align="center">X</td>
+            <td align="center">X</td>
+          </tr>
+
+          <tr>
+            <td></td>
+            <td></td>
+            <td>structured geometric</td>
+            <td>
+              <a href="http://www.mcs.anl.gov/petsc/petsc-dev/docs/manualpages/DM/MATHYPRESTRUCT.html">hyprestruct</a>
+	    </td>
             <td><a href="http://www.mcs.anl.gov/petsc/petsc-dev/docs/manualpages/PC/PCPFMG.html">PFMG from hypre</a></td>
             <td>X</td>
             <td></td>
@@ -1071,7 +266,7 @@
           <tr>
             <td></td>
             <td></td>
-            <td>algebraic</td>
+            <td>classical algebraic</td>
             <td>aij</td>
             <td><a href="http://www.mcs.anl.gov/petsc/petsc-dev/docs/manualpages/PC/PCHYPRE.html">BoomerAMG/hypre</a> (LLNL)</td>
             <td>X</td>
@@ -1091,11 +286,37 @@
           <tr>
             <td></td>
             <td></td>
-            <td></td>
+            <td>unstructured geometric and smoothed aggregation</td>
             <td>baij</td>
-            <td><a href="http://www.mcs.anl.gov/petsc/petsc-dev/docs/manualpages/PC/PC.html">Prometheus</a> (LBNL)</td>
-            <td>X</td>
-            <td></td>
+            <td><a href="http://www.mcs.anl.gov/petsc/petsc-dev/docs/manualpages/PC/PCPROMETHEUS.html">Prometheus</a> (Columbia)</td>
+            <td>X</td>
+            <td></td>
+          </tr>
+
+	  <tr>
+            <td></td>
+            <td>Physics-based splitting</td>
+            <td><a href="http://www.mcs.anl.gov/petsc/petsc-dev/docs/manualpages/PC/PCFIELDSPLIT.html">relaxation and Schur-complement</a></td>
+            <td>
+              <a href="http://www.mcs.anl.gov/petsc/petsc-dev/docs/manualpages/Mat/MATAIJ.html">aij</a>,
+              <a href="http://www.mcs.anl.gov/petsc/petsc-dev/docs/manualpages/Mat/MATBAIJ.html">baij</a>,
+              <a href="http://www.mcs.anl.gov/petsc/petsc-dev/docs/manualpages/Mat/MATNEST.html">nest</a>
+            </td>
+            <td></td>
+            <td>X</td>
+            <td>X</td>
+          </tr>
+
+          <tr>
+            <td></td>
+            <td></td>
+            <td><a href="http://www.mcs.anl.gov/petsc/petsc-dev/docs/manualpages/PC/PCLSC.html">least squares commutator</a></td>
+            <td>
+              <a href="http://www.mcs.anl.gov/petsc/petsc-dev/docs/manualpages/KSP/MatCreateSchurComplement.html">schurcomplement</a>
+	    </td>
+            <td></td>
+            <td>X</td>
+            <td>X</td>
           </tr>
 
           <tr>
@@ -1122,11 +343,25 @@
             <td></td>
             <td>Substructuring</td>
             <td><a href="http://www.mcs.anl.gov/petsc/petsc-dev/docs/manualpages/PC/PCNN.html">balancing Neumann-Neumann</a></td>
-            <td>is</td>
-            <td>---</td>
-            <td>X</td>
-            <td>X</td>
-          </tr>
+            <td>
+              <a href="http://www.mcs.anl.gov/petsc/petsc-dev/docs/manualpages/Mat/MATIS.html">is</a>
+	    </td>
+            <td>---</td>
+            <td>X</td>
+            <td>X</td>
+          </tr>
+
+	  <tr>
+            <td></td>
+            <td></td>
+            <td><a href="http://www.mcs.anl.gov/petsc/petsc-dev/docs/manualpages/PC/PCBDDC.html">BDDC</a></td>
+            <td>
+              <a href="http://www.mcs.anl.gov/petsc/petsc-dev/docs/manualpages/Mat/MATIS.html">is</a>	      
+	    </td>
+            <td>(petsc-dev only)</td>
+            <td>X</td>
+            <td>X</td>
+	  </tr>
 
           <tr>
             <td>Direct solvers</td>
@@ -1163,7 +398,7 @@
             <td></td>
             <td></td>
             <td><a href="http://www.mcs.anl.gov/petsc/petsc-dev/docs/manualpages/Mat/MATAIJ.html">aij</a></td>
-            <td><a href="http://www.mcs.anl.gov/petsc/petsc-dev/docs/manualpages/Mat/MATSOLVERPASTIX.html">PaStiX</a></td>
+            <td><a href="http://www.mcs.anl.gov/petsc/petsc-dev/docs/manualpages/Mat/MATSOLVERPASTIX.html">PaStiX (INRIA)</a></td>
             <td>X</td>
             <td>X</td>
           </tr>
@@ -1209,7 +444,7 @@
             <td><a href="http://www.mcs.anl.gov/petsc/petsc-dev/docs/manualpages/Mat/MATSEQAIJ.html">seqaij</a></td>
             <td><a href="http://www.mcs.anl.gov/petsc/petsc-dev/docs/manualpages/Mat/MATSOLVERUMFPACK.html">UMFPACK</a> (U. Florida)</td>
             <td></td>
-            <td></td>
+            <td>X</td>
           </tr>
 
           <tr>
@@ -1227,7 +462,7 @@
             <td></td>
             <td></td>
             <td><a href="http://www.mcs.anl.gov/petsc/petsc-dev/docs/manualpages/Mat/MATDENSE.html">dense</a></td>
-            <td><a href="http://www.mcs.anl.gov/petsc/petsc-dev/docs/manualpages/Mat/MATSOLVERPLAPACK.html">PLAPACK</a></td>
+            <td><a href="http://www.mcs.anl.gov/petsc/petsc-dev/docs/manualpages/Mat/MATSOLVERPLAPACK.html">PLAPACK (U. Texas)</a></td>
             <td>X</td>
             <td>X</td>
           </tr>
@@ -1257,7 +492,7 @@
             <td></td>
             <td></td>
             <td><a href="http://www.mcs.anl.gov/petsc/petsc-dev/docs/manualpages/Mat/MATSBAIJ.html">sbaij</a></td>
-            <td><a href="http://www.mcs.anl.gov/petsc/petsc-dev/docs/manualpages/Mat/MATSOLVERPASTIX.html">PaStiX</a></td>
+            <td><a href="http://www.mcs.anl.gov/petsc/petsc-dev/docs/manualpages/Mat/MATSOLVERPASTIX.html">PaStiX (INRIA)</a></td>
             <td>X</td>
             <td>X</td>
           </tr>
@@ -1272,12 +507,22 @@
             <td>X</td>
           </tr>
 
+	  <tr>
+            <td></td>
+            <td></td>
+            <td></td>
+            <td>seqaij, seqsbaij</td>
+            <td><a href="http://www.mcs.anl.gov/petsc/petsc-dev/docs/manualpages/Mat/MATSOLVERCHOLMOD.html">CHOLMOD (U. Florida)</a></td>
+            <td></td>
+            <td>X</td>
+	  </tr>
+
           <tr>
             <td></td>
             <td></td>
             <td></td>
             <td>dense</td>
-            <td><a href="http://www.mcs.anl.gov/petsc/petsc-dev/docs/manualpages/Mat/MATSOLVERPLAPACK.html">PLAPACK</a></td>
+            <td><a href="http://www.mcs.anl.gov/petsc/petsc-dev/docs/manualpages/Mat/MATSOLVERPLAPACK.html">PLAPACK (U. Texas)</a></td>
             <td>X</td>
             <td>X</td>
           </tr>
@@ -1471,6 +716,5 @@
     </div>
 
     <!--end-->
->>>>>>> b80f3ac1
   </body>
 </html>