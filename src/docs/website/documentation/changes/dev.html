<!DOCTYPE HTML PUBLIC "-//W3C//DTD HTML 4.01 Transitional//EN">
<html>
  <head>
    <meta http-equiv="content-type" content="text/html;charset=utf-8">
    <link href="../../style.css" rel="stylesheet" type="text/css">
    <title>PETSc: Documentation: Changes: Development</title>
  </head>
  <body>

    <div id="logo">
      <h1>PETSc</h1>
    </div>

    <div id="header">
      <h1><!--begin-->Documentation: Changes: Development<!--end--></h1>
    </div>

    <hr>

    <div id="sidebar">
      <ul>
        <li><a href="../../index.html">Home</a></li>
        <li><a href="../../download/index.html">Download</a></li>
        <li><a href="../../features/index.html">Features</a></li>
        <li>
          <a href="../../documentation/index.html">Documentation</a>
          <ul>
            <li><a href="../index.html">Manual pages and Users Manual</a></li>
            <li><a href="../referencing.html">Citing PETSc</a></li>
            <li><a href="../tutorials/index.html">Tutorials</a></li>
            <li><a href="../installation.html">Installation</a></li>
            <li><a href="../saws.html">SAWs</a></li>
            <li>
              <a href="index.html">Changes</a>
              <ul>
                <li><span class="current">dev</span></li>
                <li><a href="37.html">3.7</a></li>
                <li><a href="36.html">3.6</a></li>
                <li><a href="35.html">3.5</a></li>
                <li><a href="34.html">3.4</a></li>
                <li><a href="33.html">3.3</a></li>
                <li><a href="32.html">3.2</a></li>
                <li><a href="31.html">3.1</a></li>
                <li><a href="300.html">3.0.0</a></li>
                <li><a href="233.html">2.3.3</a></li>
                <li><a href="232.html">2.3.2</a></li>
                <li><a href="231.html">2.3.1</a></li>
                <li><a href="230.html">2.3.0</a></li>
                <li><a href="221.html">2.2.1</a></li>
                <li><a href="220.html">2.2.0</a></li>
                <li><a href="216.html">2.1.6</a></li>
                <li><a href="215.html">2.1.5</a></li>
                <li><a href="213.html">2.1.3</a></li>
                <li><a href="212.html">2.1.2</a></li>
                <li><a href="211.html">2.1.1</a></li>
                <li><a href="21.html">2.1.0</a></li>
                <li><a href="2029.html">2.0.29</a></li>
                <li><a href="2028.html">2.0.28</a></li>
                <li><a href="2024.html">2.0.24</a></li>
                <li><a href="2022.html">2.0.22</a></li>
                <li><a href="2018-21.html">2.0.18-21</a></li>
                <li><a href="2017.html">2.0.17</a></li>
                <li><a href="2016.html">2.0.16</a></li>
                <li><a href="2015.html">2.0.15</a></li>
              </ul>
            </li>
            <li><a href="../bugreporting.html">Bug Reporting</a></li>
            <li><a href="../codemanagement.html">Code Management</a></li>
            <li><a href="../faq.html">FAQ</a></li>
            <li><a href="../license.html">License</a></li>
            <li><a href="../linearsolvertable.html">Linear Solver Table</a></li>
          </ul>
        </li>
        <li><a href="../../publications/index.html">Applications/Publications</a></li>
        <li><a href="../../miscellaneous/index.html">Miscellaneous</a></li>
        <li><a href="../../miscellaneous/external.html">External Software</a></li>
        <li><a href="../../developers/index.html">Developers Site</a></li>
      </ul>
    </div>

    <!--begin-->

    <style type="text/css">
      h2 {
        color: red;
      }

      h4 {
        font-weight: bold;
        text-decoration: underline;
      }
    </style>

    <div id="main">

      <div align="center">
        <h2><a name="CHANGES">CHANGES in the PETSc Development Version</a></h2>
      </div>

      <h4>General:</h4>
      <h4>Configure/Build:</h4>
      <h4>IS:</h4>
      <ul>
        <li>Changed IS_COLORING_GHOSTED to IS_COLORING_LOCAL to match convention.</li>
        <li>Added ISRenumber to renumber an IS into a contiguous set.</li>
      </ul>
      <h4>PetscDraw:</h4>
      <h4>PF:</h4>
      <h4>Vec:</h4>
      <h4>VecScatter:</h4>
      <h4>PetscSection:</h4>
      <h4>Mat:</h4>
      <h4>PC:</h4>
      <ul>
<<<<<<< HEAD
        <li>Removed PCBDDCSetNullSpace. Local nullspace information should now be attached to the subdomain matrix via MatSetNullSpace.</li>
        <li>Added PCBDDCSetDivergenceMat to help BDDC to compute the flux across the subdomain interfaces.</li>
        <li>Added additional PetscBool parameter to PCBDDCCreateFETIDPOperators for the specification of the type of multipliers.</li>
=======
        <li>Added PCMGSetNumberSmooth()</li>
        <li>PCMGSetGalerkin() and -pc_mg_galerkin now take PC_MG_GALERKIN_BOTH,PC_MG_GALERKIN_PMAT,PC_MG_GALERKIN_MAT, PC_MG_GALERKIN_NONE as arguments instead of PetscBool</li>
        <li>Removed PCBDDCSetNullSpace. Local nullspace information should now be attached to the subdomain matrix via MatSetNullSpace.</li>
        <li>Added additional PetscBool parameter to PCBDDCCreateFETIDPOperators for the specification of the type of multipliers.</li>
        <li>FIELDSPLIT now extracts off-diag fieldsplit blocks from the preconditioner instead of the jacobian by default. Use -pc_fieldsplit_off_diag_use_amat to use the jacobian matrix.</li>
>>>>>>> 9b7e4dba
      </ul>
      <h4>KSP:</h4>
      <ul>
        <li>Added KSPFETIDP, a linear system solver based on the FETI-DP method.</li>
      </ul>
      <h4>SNES:</h4>
      <h4>SNESLineSearch:</h4>
      <h4>TS:</h4>
      <ul>
        <li>Changed TSGL to TSGLLE.</li>
        <li>-ts_monitor binary now saves the timestep information as a REAL entry consisting of the REAL_FILE_CLASSID followed by the real value. PetscBinaryRead.m and PetscBinaryIO.py can read these in automatically.</li>
      </ul>
      <h4>DM/DA:</h4>
      <ul>
        <li>Changed prototypes for DMCompositeGather() and DMCompositeGatherArray()</li>
      <li>Replace calls to DMDACreateXd() with DMDACreateXd(), [DMSetFromOptions()] DMSetUp()</li>
      <li>DMDACreateXd() no longer can take negative values for dimensons, instead pass positive values and call DMSetFromOptions() immediately after</li>
      <h4>DMPlex:</h4>
      <h4>PetscViewer:</h4>
      <h4>SYS:</h4>
      <ul>
        <li>Petsc64bitInt -> PetscInt64, PetscIntMult64bit() -> PetscInt64Mult(), PetscBagRegister64bitInt() -> PetscBagRegisterInt64()</li>
      </ul>
      <h4>AO:</h4>
      <h4>Sieve:</h4>
      <h4>Fortran:</h4>
    </div>

    <!--end-->

    <hr>

  </body>
</html><|MERGE_RESOLUTION|>--- conflicted
+++ resolved
@@ -112,17 +112,12 @@
       <h4>Mat:</h4>
       <h4>PC:</h4>
       <ul>
-<<<<<<< HEAD
-        <li>Removed PCBDDCSetNullSpace. Local nullspace information should now be attached to the subdomain matrix via MatSetNullSpace.</li>
-        <li>Added PCBDDCSetDivergenceMat to help BDDC to compute the flux across the subdomain interfaces.</li>
-        <li>Added additional PetscBool parameter to PCBDDCCreateFETIDPOperators for the specification of the type of multipliers.</li>
-=======
         <li>Added PCMGSetNumberSmooth()</li>
         <li>PCMGSetGalerkin() and -pc_mg_galerkin now take PC_MG_GALERKIN_BOTH,PC_MG_GALERKIN_PMAT,PC_MG_GALERKIN_MAT, PC_MG_GALERKIN_NONE as arguments instead of PetscBool</li>
+        <li>Added PCBDDCSetDivergenceMat to help BDDC to compute the flux across the subdomain interfaces.</li>
         <li>Removed PCBDDCSetNullSpace. Local nullspace information should now be attached to the subdomain matrix via MatSetNullSpace.</li>
         <li>Added additional PetscBool parameter to PCBDDCCreateFETIDPOperators for the specification of the type of multipliers.</li>
         <li>FIELDSPLIT now extracts off-diag fieldsplit blocks from the preconditioner instead of the jacobian by default. Use -pc_fieldsplit_off_diag_use_amat to use the jacobian matrix.</li>
->>>>>>> 9b7e4dba
       </ul>
       <h4>KSP:</h4>
       <ul>
