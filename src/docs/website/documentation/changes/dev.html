<!DOCTYPE HTML PUBLIC "-//W3C//DTD HTML 4.01 Transitional//EN">
<html>
  <head>
    <meta http-equiv="content-type" content="text/html;charset=utf-8">
    <link href="../../style.css" rel="stylesheet" type="text/css">
    <title>PETSc: Documentation: Changes: Development</title>
  </head>
  <body>

    <div id="logo">
      <h1>PETSc</h1>
    </div>

    <div id="header">
      <h1><!--begin-->Documentation: Changes: Development<!--end--></h1>
    </div>

    <hr>

    <div id="sidebar">
      <ul>
        <li><a href="../../index.html">Home</a></li>
        <li><a href="../../download/index.html">Download</a></li>
        <li><a href="../../features/index.html">Features</a></li>
        <li>
          <a href="../../documentation/index.html">Documentation</a>
          <ul>
            <li><a href="../index.html">Manual pages and Users Manual</a></li>
            <li><a href="../referencing.html">Citing PETSc</a></li>
            <li><a href="../tutorials/index.html">Tutorials</a></li>
            <li><a href="../installation.html">Installation</a></li>
            <li><a href="../saws.html">SAWs</a></li>
            <li>
              <a href="index.html">Changes</a>
              <ul>
                <li><span class="current">dev</span></li>
                <li><a href="37.html">3.7</a></li>
                <li><a href="36.html">3.6</a></li>
                <li><a href="35.html">3.5</a></li>
                <li><a href="34.html">3.4</a></li>
                <li><a href="33.html">3.3</a></li>
                <li><a href="32.html">3.2</a></li>
                <li><a href="31.html">3.1</a></li>
                <li><a href="300.html">3.0.0</a></li>
                <li><a href="233.html">2.3.3</a></li>
                <li><a href="232.html">2.3.2</a></li>
                <li><a href="231.html">2.3.1</a></li>
                <li><a href="230.html">2.3.0</a></li>
                <li><a href="221.html">2.2.1</a></li>
                <li><a href="220.html">2.2.0</a></li>
                <li><a href="216.html">2.1.6</a></li>
                <li><a href="215.html">2.1.5</a></li>
                <li><a href="213.html">2.1.3</a></li>
                <li><a href="212.html">2.1.2</a></li>
                <li><a href="211.html">2.1.1</a></li>
                <li><a href="21.html">2.1.0</a></li>
                <li><a href="2029.html">2.0.29</a></li>
                <li><a href="2028.html">2.0.28</a></li>
                <li><a href="2024.html">2.0.24</a></li>
                <li><a href="2022.html">2.0.22</a></li>
                <li><a href="2018-21.html">2.0.18-21</a></li>
                <li><a href="2017.html">2.0.17</a></li>
                <li><a href="2016.html">2.0.16</a></li>
                <li><a href="2015.html">2.0.15</a></li>
              </ul>
            </li>
            <li><a href="../bugreporting.html">Bug Reporting</a></li>
            <li><a href="../codemanagement.html">Code Management</a></li>
            <li><a href="../faq.html">FAQ</a></li>
            <li><a href="../license.html">License</a></li>
            <li><a href="../linearsolvertable.html">Linear Solver Table</a></li>
          </ul>
        </li>
        <li><a href="../../publications/index.html">Applications/Publications</a></li>
        <li><a href="../../miscellaneous/index.html">Miscellaneous</a></li>
        <li><a href="../../miscellaneous/external.html">External Software</a></li>
        <li><a href="../../developers/index.html">Developers Site</a></li>
      </ul>
    </div>

    <!--begin-->

    <style type="text/css">
      h2 {
        color: red;
      }

      h4 {
        font-weight: bold;
        text-decoration: underline;
      }
    </style>

    <div id="main">

      <div align="center">
        <h2><a name="CHANGES">CHANGES in the PETSc Development Version</a></h2>
      </div>

      <h4>General:</h4>
      <h4>Configure/Build:</h4>
<<<<<<< HEAD
        <ul>
          <li>  Added --download-openblas --download-openblas-64-bit-blas-indices</li>
=======
      <ul>
        <li>remove with-mpiuni-fortran-binding option</li>
>>>>>>> a7b85bbc
      </ul>
      <h4>IS:</h4>
      <ul>
        <li>Changed IS_COLORING_GHOSTED to IS_COLORING_LOCAL to match convention.</li>
        <li>Added ISRenumber to renumber an IS into a contiguous set.</li>
      </ul>
      <h4>PetscDraw:</h4>
      <h4>PF:</h4>
      <h4>Vec:</h4>
      <h4>VecScatter:</h4>
      <h4>PetscSection:</h4>
      <h4>Mat:</h4>
      <h4>PC:</h4>
      <ul>
        <li>Added PCMGSetNumberSmooth()</li>
        <li>PCMGSetGalerkin() and -pc_mg_galerkin now take PC_MG_GALERKIN_BOTH,PC_MG_GALERKIN_PMAT,PC_MG_GALERKIN_MAT, PC_MG_GALERKIN_NONE as arguments instead of PetscBool</li>
        <li>Removed PCBDDCSetNullSpace. Local nullspace information should now be attached to the subdomain matrix via MatSetNullSpace.</li>
        <li>Added additional PetscBool parameter to PCBDDCCreateFETIDPOperators for the specification of the type of multipliers.</li>
        <li>FIELDSPLIT now extracts off-diag fieldsplit blocks from the preconditioner instead of the jacobian by default. Use -pc_fieldsplit_off_diag_use_amat to use the jacobian matrix.</li>
      </ul>
      <h4>KSP:</h4>
      <ul>
        <li>Added KSPFETIDP, a linear system solver based on the FETI-DP method.</li>
      </ul>
      <h4>SNES:</h4>
      <h4>SNESLineSearch:</h4>
      <h4>TS:</h4>
      <ul>
        <li>Changed TSGL to TSGLLE.</li>
        <li>-ts_monitor binary now saves the timestep information as a REAL entry consisting of the REAL_FILE_CLASSID followed by the real value. PetscBinaryRead.m and PetscBinaryIO.py can read these in automatically.</li>
      </ul>
      <h4>DM/DA:</h4>
      <ul>
        <li>Changed prototypes for DMCompositeGather() and DMCompositeGatherArray()</li>
      <li>Replace calls to DMDACreateXd() with DMDACreateXd(), [DMSetFromOptions()] DMSetUp()</li>
      <li>DMDACreateXd() no longer can take negative values for dimensons, instead pass positive values and call DMSetFromOptions() immediately after</li>
      <h4>DMPlex:</h4>
      <h4>PetscViewer:</h4>
      <h4>SYS:</h4>
      <ul>
        <li>Petsc64bitInt -> PetscInt64, PetscIntMult64bit() -> PetscInt64Mult(), PetscBagRegister64bitInt() -> PetscBagRegisterInt64()</li>
      </ul>
      <h4>AO:</h4>
      <h4>Sieve:</h4>
      <h4>Fortran:</h4>
    </div>

    <!--end-->

    <hr>

  </body>
</html><|MERGE_RESOLUTION|>--- conflicted
+++ resolved
@@ -99,13 +99,9 @@
 
       <h4>General:</h4>
       <h4>Configure/Build:</h4>
-<<<<<<< HEAD
-        <ul>
-          <li>  Added --download-openblas --download-openblas-64-bit-blas-indices</li>
-=======
       <ul>
         <li>remove with-mpiuni-fortran-binding option</li>
->>>>>>> a7b85bbc
+        <li>  Added --download-openblas --download-openblas-64-bit-blas-indices</li>
       </ul>
       <h4>IS:</h4>
       <ul>
