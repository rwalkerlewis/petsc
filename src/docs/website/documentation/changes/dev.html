--- conflicted
+++ resolved
@@ -103,15 +103,12 @@
 
       <h4>General:</h4>
         <ul>
-<<<<<<< HEAD
           <li>The legacy and cmake compile systems (make all-legacy and all-cmake) are removed</li>
           <li>make gnumake is now make libs</li>
-=======
           <li>PetscArraycmp() should be used instead of PetscMemcmp(), it takes a count argument instead of a byte argument</li>
           <li>PetscArraycpy() should be used instead of PetscMemcpy(), it takes a count argument instead of a byte argument</li>
           <li>PetscArrayzero() should be used instead of PetscMemzero(), it takes a count argument instead of a byte argument</li>
           <li>PetscArraymove() should be used instead of PetscMemmove(), it takes a count argument instead of a byte argument</li>
->>>>>>> cc9b1472
           <li>The ./configure options -with-gnu-compilers and -with-vendor-compilers are removed</li>
           <li>The order ./configure tests compilers has changed so there may be a different compiler selected if you do not provide them</li>
           <li>Added --with-64-bit-blas-indices that will switch to 64 bit indices when using MKL libraries for BLAS/LAPACK</li>
