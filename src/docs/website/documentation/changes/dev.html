--- conflicted
+++ resolved
@@ -96,9 +96,6 @@
       </div>
 
       <h4>General:</h4>
-<<<<<<< HEAD
-        PetscOptionsBool() no longer sets the value of the boolean based on the value passed in
-=======
       <ul>
         <li>  PetscOptionsBool() no longer sets the value of the boolean based on the value passed in</li>
         <li>  Python scripts such as PetscBinaryIO.py are now in bin/petsc-pythonscripts. This is to
@@ -112,7 +109,6 @@
           all build files created by <em>configure</em> and [<em>make all</em>]. Target <em>clean</em> in
           example directories continues to work as before [deletes object files and executables]</li>
       </ul>
->>>>>>> dfdea288
       <h4>IS:</h4>
       <h4>PetscDraw:</h4>
       PetscDrawBoxedString() changed to PetscDrawStringBoxed()
