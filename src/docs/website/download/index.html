--- conflicted
+++ resolved
@@ -66,10 +66,9 @@
       <p><b>PETSc Release Version 3.1<br>
       </b></p>
       <ul>
-<<<<<<< HEAD
-        <li><a href="http://ftp.mcs.anl.gov/pub/petsc/release-snapshots/petsc-3.1-p6.tar.gz">petsc-3.1-p6.tar.gz</a>
+        <li><a href="http://ftp.mcs.anl.gov/pub/petsc/release-snapshots/petsc-3.1-p7.tar.gz">petsc-3.1-p7.tar.gz</a>
 - full distribution (including all current patches) with documentation</li>
-        <li><a href="http://ftp.mcs.anl.gov/pub/petsc/release-snapshots/petsc-lite-3.1-p6.tar.gz">petsc-lite-3.1-p6.tar.gz</a>
+        <li><a href="http://ftp.mcs.anl.gov/pub/petsc/release-snapshots/petsc-lite-3.1-p7.tar.gz">petsc-lite-3.1-p7.tar.gz</a>
 - smaller version with no documentation (all documentation may be accessed on line)</li>
         <li>The release can also be downloaded using <a href="http://selenic.com/mercurial">mercurial</a> with the following commands
           <tt>hg clone http://petsc.cs.iit.edu/petsc/releases/petsc-3.1<br>
@@ -77,16 +76,6 @@
               hg clone http://petsc.cs.iit.edu/petsc/releases/BuildSystem-3.1 config/BuildSystem
           </tt>
         </li>
-=======
-        <a
- href="http://ftp.mcs.anl.gov/pub/petsc/release-snapshots/petsc-3.1-p7.tar.gz">petsc-3.1-p7.tar.gz</a>
-- full distribution (including all current patches) with documentation<br>
-        <a
- href="http://ftp.mcs.anl.gov/pub/petsc/release-snapshots/petsc-lite-3.1-p7.tar.gz">petsc-lite-3.1-p7.tar.gz</a>
-- smaller version with no documentation (all
-documentation may be accessed
-on line)<br>
->>>>>>> 137837a0
       </ul>
       <p>There are no separate patch files, the current fixes are included in the tar file. Patches are documented at:</p>
       <ul>
