<!DOCTYPE HTML PUBLIC "-//W3C//DTD HTML 4.01 Transitional//EN">
<html>
  <head>
    <meta http-equiv="content-type" content="text/html;charset=utf-8">
    <link href="../style.css" rel="stylesheet" type="text/css">
    <title>PETSc: Download</title>
  </head>
  <body>

    <div id="logo">
      <h1>PETSc</h1>
    </div>

    <div id="header">
      <h1>Download</h1>
    </div>

    <hr>

    <div id="sidebar">
      <ul>
        <li><a href="../index.html">Home</a></li>
        <li><span class="current">Download</span></li>
        <li><a href="../features/index.html">Features</a></li>
        <li>
          <a href="../documentation/index.html">Documentation</a>
          <ul>
            <li><a href="../documentation/index.html">Manual pages and Users Manual</a></li>
            <li><a href="../documentation/referencing.html">Citing PETSc</a></li>
            <li><a href="../documentation/tutorials/index.html">Tutorials</a></li>
            <li><a href="../documentation/installation.html">Installation</a></li>
            <li><a href="../documentation/saws.html">SAWs</a></li>
            <li><a href="../documentation/changes/index.html">Changes</a></li>
            <li><a href="../documentation/bugreporting.html">BugReporting</a></li>
            <li><a href="../documentation/codemanagement.html">CodeManagement</a></li>
            <li><a href="../documentation/faq.html">FAQ</a></li>
            <li><a href="../documentation/license.html">License</a></li>
          </ul>
        </li>
        <li><a href="../publications/index.html">Applications/Publications</a></li>
        <li><a href="../miscellaneous/index.html">Miscellaneous</a></li>
        <li><a href="../miscellaneous/external.html">External Software</a></li>
        <li><a href="../developers/index.html">Developers Site</a></li>
      </ul>
    </div>

    <div id="main">

      <p>
        Please join the petsc-announce and petsc-users <a href="../miscellaneous/mailing-lists.html"> mailing lists</a>.
      </p>

      <h3>PETSc Release Version 3.6</h3>
      <ul>
<<<<<<< HEAD
        <li>
          <a href="http://ftp.mcs.anl.gov/pub/petsc/release-snapshots/petsc-3.6.2.tar.gz">petsc-3.6.2.tar.gz</a>
          - full distribution (including all current patches) with documentation
        </li>

        <li>
          <a href="http://ftp.mcs.anl.gov/pub/petsc/release-snapshots/petsc-lite-3.6.2.tar.gz">petsc-lite-3.6.2.tar.gz</a>
          - smaller version with no documentation (all documentation may be accessed on line)
=======
        <li> The release, with all current patches, can be downloaded using <a href="http://git-scm.com">Git</a> with:
          <li style="list-style-type:none"> &nbsp; &nbsp; <tt> git clone -b maint https://bitbucket.org/petsc/petsc petsc</tt></li>
          <li style="list-style-type:none">Use</li>
          <li style="list-style-type:none">&nbsp; &nbsp; <tt> git pull</tt></li>
          <li style="list-style-type:none">in the petsc directory anytime to obtain new patches that have been added since your "git clone" or last "git pull"</li>
        </li>

        <li>
          <a href="http://ftp.mcs.anl.gov/pub/petsc/release-snapshots/petsc-lite-3.6.1.tar.gz">petsc-lite-3.6.1.tar.gz</a>
          - includes current patches, no documentation (all documentation may be accessed on line)
>>>>>>> a3bd0a69
        </li>

        <li>
          <a href="http://ftp.mcs.anl.gov/pub/petsc/release-snapshots/petsc-3.6.1.tar.gz">petsc-3.6.1.tar.gz</a>
          - full distribution (including all current patches) with documentation
        </li>



<!--        <li>
          For use in the Apple Xcode GUI (Yosemite with Xcode 6.1 ONLY) <a href="http://ftp.mcs.anl.gov/pub/petsc/PETSc-3.6.0-OSX.dmg">PETSc-3.6.0-OSX.dmg</a> and
                                 <a href="http://ftp.mcs.anl.gov/pub/petsc/PETSc-3.6.0-iOS.dmg">PETSc-3.6.0-iOS.dmg</a> <a href="http://ftp.mcs.anl.gov/pub/petsc/Installing-PETSc-OSX-3.5.dmg.mov">Movie</a> showing how to install and use PETSc-3.6.0-OSX.dmg   If you plan to use PETSc from the Unix command line DO NOT install this package.
        </li> -->
      </ul>

      There are no separate patch files, the current fixes are included in the tar file. Patches are documented at:

      <ul>
        <li><a href="https://bitbucket.org/petsc/petsc/commits/branch/maint">PETSc-3.6 Changelog</a></li>
        <li><a href="../documentation/changes/36.html">Summary of PETSc-3.6 changes</a></li>
      </ul>

      Older patchlevel <a href="http://ftp.mcs.anl.gov/pub/petsc/release-snapshots">tarballs</a> are also available

      <h3>Previous PETSc Releases</h3>

      <ul>
        <li><a href="http://ftp.mcs.anl.gov/pub/petsc/release-snapshots/petsc-3.5.4.tar.gz">petsc-3.5.4.tar.gz</a></li>
        <li><a href="http://ftp.mcs.anl.gov/pub/petsc/release-snapshots/petsc-3.4.5.tar.gz">petsc-3.4.5.tar.gz</a></li>
        <li><a href="http://ftp.mcs.anl.gov/pub/petsc/release-snapshots/petsc-3.3-p7.tar.gz">petsc-3.3-p7.tar.gz</a></li>
        <li><a href="http://ftp.mcs.anl.gov/pub/petsc/release-snapshots/petsc-3.2-p7.tar.gz">petsc-3.2-p7.tar.gz</a></li>
        <li><a href="http://ftp.mcs.anl.gov/pub/petsc/release-snapshots/petsc-3.1-p8.tar.gz">petsc-3.1-p8.tar.gz</a></li>
        <li><a href="http://ftp.mcs.anl.gov/pub/petsc/release-snapshots/petsc-3.0.0-p12.tar.gz">petsc-3.0.0-p12.tar.gz</a></li>
        <li><a href="http://ftp.mcs.anl.gov/pub/petsc/software_old">older releases</a></li>
        <li><a href="http://www.mcs.anl.gov/petsc/download/petsc-patches.html">patches for all previous releases</a></li>
      </ul>

      We urge you, whenever possible, to upgrade to the latest version of PETSc.

      <h3>PETSc development repository</h3>

      You can work with the <a href="../developers/index.html">development copy of PETSc</a>,
      and be up-to-date with our day-to-day work.  This also facilitates easy
      submission of patches back to us. This usage is for <b>experts only</b>.

    </div>

    <hr>
  </body>
</html><|MERGE_RESOLUTION|>--- conflicted
+++ resolved
@@ -52,16 +52,6 @@
 
       <h3>PETSc Release Version 3.6</h3>
       <ul>
-<<<<<<< HEAD
-        <li>
-          <a href="http://ftp.mcs.anl.gov/pub/petsc/release-snapshots/petsc-3.6.2.tar.gz">petsc-3.6.2.tar.gz</a>
-          - full distribution (including all current patches) with documentation
-        </li>
-
-        <li>
-          <a href="http://ftp.mcs.anl.gov/pub/petsc/release-snapshots/petsc-lite-3.6.2.tar.gz">petsc-lite-3.6.2.tar.gz</a>
-          - smaller version with no documentation (all documentation may be accessed on line)
-=======
         <li> The release, with all current patches, can be downloaded using <a href="http://git-scm.com">Git</a> with:
           <li style="list-style-type:none"> &nbsp; &nbsp; <tt> git clone -b maint https://bitbucket.org/petsc/petsc petsc</tt></li>
           <li style="list-style-type:none">Use</li>
@@ -70,13 +60,12 @@
         </li>
 
         <li>
-          <a href="http://ftp.mcs.anl.gov/pub/petsc/release-snapshots/petsc-lite-3.6.1.tar.gz">petsc-lite-3.6.1.tar.gz</a>
+          <a href="http://ftp.mcs.anl.gov/pub/petsc/release-snapshots/petsc-lite-3.6.2.tar.gz">petsc-lite-3.6.2.tar.gz</a>
           - includes current patches, no documentation (all documentation may be accessed on line)
->>>>>>> a3bd0a69
         </li>
 
         <li>
-          <a href="http://ftp.mcs.anl.gov/pub/petsc/release-snapshots/petsc-3.6.1.tar.gz">petsc-3.6.1.tar.gz</a>
+          <a href="http://ftp.mcs.anl.gov/pub/petsc/release-snapshots/petsc-3.6.2.tar.gz">petsc-3.6.2.tar.gz</a>
           - full distribution (including all current patches) with documentation
         </li>
 
