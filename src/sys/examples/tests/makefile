--- conflicted
+++ resolved
@@ -192,12 +192,10 @@
 TESTEXAMPLES_C		       = ex13.PETSc runex13 ex13.rm ex19.PETSc runex19 ex19.rm \
                                  ex20.PETSc runex20 runex20_2 runex20_3 ex20.rm  ex21.PETSc ex21.rm \
                                  ex22.PETSc runex22 ex22.rm ex24.PETSc ex24.rm \
-<<<<<<< HEAD
-                                 ex25.PETSc runex25 ex25.rm
+                                 ex25.PETSc runex25 ex25.rm ex28.PETSc ex28.rm
+
 TESTEXAMPLES_C_COMPLEX         = ex14.PETSc runex14 ex14.rm
-=======
-                                 ex25.PETSc runex25 ex25.rm ex28.PETSc ex28.rm
->>>>>>> 1d5abdda
+
 TESTEXAMPLES_C_X	       = ex1.PETSc runex1 ex1.rm ex2.PETSc runex2 ex2.rm ex3.PETSc runex3 ex3.rm
 TESTEXAMPLES_FORTRAN	       = ex5f.PETSc ex5f.rm ex6f.PETSc ex6f.rm ex17f.PETSc ex17f.rm
 TESTEXAMPLES_FORTRAN_NOCOMPLEX = ex1f.PETSc runex1f ex1f.rm
