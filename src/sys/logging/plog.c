--- conflicted
+++ resolved
@@ -1191,29 +1191,22 @@
                                               stageInfo->time,stageInfo->numMessages,stageInfo->messageLength,stageInfo->numReductions,stageInfo->flops);CHKERRQ(ierr);
     ierr = MPIU_Allreduce(&stageLog->stageInfo[stage].eventLog->numEvents, &numEvents, 1, MPI_INT, MPI_MAX, comm);CHKERRQ(ierr);
     for (event = 0; event < numEvents; event++) {
-<<<<<<< HEAD
-      eventInfo = stageLog->stageInfo[stage].eventLog->eventInfo;
-      ierr = PetscViewerASCIISynchronizedPrintf(viewer,"Stages[\"%s\"][\"%s\"][%d] = {\"count\" : %D, \"time\" : %g, \"numMessages\" : %g, \"messageLength\" : %g, \"numReductions\" : %g, \"flop\" : %g",stageLog->stageInfo[stage].name,stageLog->eventLog->eventInfo[event].name,rank,
-                                                eventInfo[event].count, eventInfo[event].time,eventInfo[event].numMessages, eventInfo[event].messageLength,
-                                                eventInfo[event].numReductions,eventInfo[event].flops);CHKERRQ(ierr);
-      if (eventInfo[event].dof     >= 0.) {
+      eventInfo = &stageLog->stageInfo[stage].eventLog->eventInfo[event];
+      ierr = PetscViewerASCIISynchronizedPrintf(viewer,"Stages[\"%s\"][\"%s\"][%d] = {\"count\" : %D, \"time\" : %g, \"syncTime\" : %g, \"numMessages\" : %g, \"messageLength\" : %g, \"numReductions\" : %g, \"flop\" : %g",
+                                                stageLog->stageInfo[stage].name,stageLog->eventLog->eventInfo[event].name,rank,
+                                                eventInfo->count,eventInfo->time,eventInfo->syncTime,eventInfo->numMessages,eventInfo->messageLength,eventInfo->numReductions,eventInfo->flops);CHKERRQ(ierr);
+      if (eventInfo->dof >= 0.) {
         PetscInt e;
 
-        ierr = PetscViewerASCIISynchronizedPrintf(viewer, ", \"dof\" : %.0g", eventInfo[event].dof);CHKERRQ(ierr);
+        ierr = PetscViewerASCIISynchronizedPrintf(viewer, ", \"dof\" : %.0g", eventInfo->dof);CHKERRQ(ierr);
         ierr = PetscViewerASCIISynchronizedPrintf(viewer, ", \"error\" : [");CHKERRQ(ierr);
         for (e = 0; e < 8; ++e) {
           if (e > 0) {ierr = PetscViewerASCIISynchronizedPrintf(viewer, ", ");CHKERRQ(ierr);}
-          ierr = PetscViewerASCIISynchronizedPrintf(viewer, "%g", eventInfo[event].errors[e]);CHKERRQ(ierr);
+          ierr = PetscViewerASCIISynchronizedPrintf(viewer, "%g", eventInfo->errors[e]);CHKERRQ(ierr);
         }
         ierr = PetscViewerASCIISynchronizedPrintf(viewer, "]");CHKERRQ(ierr);
       }
       ierr = PetscViewerASCIISynchronizedPrintf(viewer,"}\n");CHKERRQ(ierr);
-=======
-      eventInfo = &stageLog->stageInfo[stage].eventLog->eventInfo[event];
-      ierr = PetscViewerASCIISynchronizedPrintf(viewer,"Stages[\"%s\"][\"%s\"][%d] = {\"count\" : %D, \"time\" : %g, \"syncTime\" : %g, \"numMessages\" : %g, \"messageLength\" : %g, \"numReductions\" : %g, \"flop\" : %g}\n",
-                                                stageLog->stageInfo[stage].name,stageLog->eventLog->eventInfo[event].name,rank,
-                                                eventInfo->count,eventInfo->time,eventInfo->syncTime,eventInfo->numMessages,eventInfo->messageLength,eventInfo->numReductions,eventInfo->flops);CHKERRQ(ierr);
->>>>>>> 43ee7ef1
     }
   }
   ierr = PetscViewerFlush(viewer);CHKERRQ(ierr);
