#include "petsc.h"

EXTERN_C_BEGIN

#undef  __FUNCT__ 
<<<<<<< HEAD
#define __FUNCT__ "TestIACall"
PetscErrorCode PETSC_DLLEXPORT TestIACall(PetscFwk component, const char* message) {
  MPI_Comm comm = ((PetscObject)component)->comm;
=======
#define __FUNCT__ "PetscFwkComponentConfigureTestIA"
PetscErrorCode PETSCSYS_DLLEXPORT PetscFwkComponentConfigureTestIA(PetscFwk fwk, const char* key, const char *conf, PetscObject *component) {
  MPI_Comm       comm;
  PetscContainer container;
>>>>>>> 6b508d82
  PetscErrorCode ierr;
  PetscFunctionBegin;
  ierr = PetscPrintf(comm, "%s: running '%s'\n", __FUNCT__, message); CHKERRQ(ierr);
  PetscFunctionReturn(0);
}/* TestIACall() */

#undef  __FUNCT__ 
<<<<<<< HEAD
#define __FUNCT__ "TestIBCall"
PetscErrorCode PETSC_DLLEXPORT TestIBCall(PetscFwk component, const char* message) {
  MPI_Comm comm = ((PetscObject)component)->comm;
=======
#define __FUNCT__ "PetscFwkComponentConfigureTestIB"
PetscErrorCode PETSCSYS_DLLEXPORT PetscFwkComponentConfigureTestIB(PetscFwk fwk, const char* key, const char* conf, PetscObject *component) {
  MPI_Comm       comm;
  PetscContainer container;
>>>>>>> 6b508d82
  PetscErrorCode ierr;
  PetscTruth init;
  PetscFunctionBegin;
  ierr = PetscPrintf(comm, "%s: running '%s'\n", __FUNCT__, message); CHKERRQ(ierr);
  ierr = PetscStrcmp(message, "initialize", &init); CHKERRQ(ierr);
  if(init) {
    PetscFwk fwk;
    ierr = PetscObjectQuery((PetscObject)component, "visitor", (PetscObject*)(&fwk)); CHKERRQ(ierr);
    ierr = PetscPrintf(comm, "%s: registering dependence: %s --> TestIA\n", __FUNCT__, ((PetscObject)component)->name); CHKERRQ(ierr);
    ierr = PetscFwkRegisterDependence(fwk, ((PetscObject)component)->name, "TestIA"); CHKERRQ(ierr);    
  }
  PetscFunctionReturn(0);
}/* TestIBCall() */

#undef  __FUNCT__ 
<<<<<<< HEAD
#define __FUNCT__ "TestICCall"
PetscErrorCode PETSC_DLLEXPORT TestICCall(PetscFwk component, const char* message) {
  MPI_Comm comm = ((PetscObject)component)->comm;
=======
#define __FUNCT__ "PetscFwkComponentConfigureTestIC"
PetscErrorCode PETSCSYS_DLLEXPORT PetscFwkComponentConfigureTestIC(PetscFwk fwk, const char* key, const char *conf, PetscObject *component) {
  MPI_Comm       comm;
  PetscContainer container;
>>>>>>> 6b508d82
  PetscErrorCode ierr;
  PetscFunctionBegin;
  ierr = PetscPrintf(comm, "%s: running '%s'\n", __FUNCT__, message); CHKERRQ(ierr);
  PetscFunctionReturn(0);
}/* TestICCall() */

EXTERN_C_END
<|MERGE_RESOLUTION|>--- conflicted
+++ resolved
@@ -3,16 +3,9 @@
 EXTERN_C_BEGIN
 
 #undef  __FUNCT__ 
-<<<<<<< HEAD
 #define __FUNCT__ "TestIACall"
-PetscErrorCode PETSC_DLLEXPORT TestIACall(PetscFwk component, const char* message) {
+PetscErrorCode PETSCSYS_DLLEXPORT TestIACall(PetscFwk component, const char* message) {
   MPI_Comm comm = ((PetscObject)component)->comm;
-=======
-#define __FUNCT__ "PetscFwkComponentConfigureTestIA"
-PetscErrorCode PETSCSYS_DLLEXPORT PetscFwkComponentConfigureTestIA(PetscFwk fwk, const char* key, const char *conf, PetscObject *component) {
-  MPI_Comm       comm;
-  PetscContainer container;
->>>>>>> 6b508d82
   PetscErrorCode ierr;
   PetscFunctionBegin;
   ierr = PetscPrintf(comm, "%s: running '%s'\n", __FUNCT__, message); CHKERRQ(ierr);
@@ -20,16 +13,9 @@
 }/* TestIACall() */
 
 #undef  __FUNCT__ 
-<<<<<<< HEAD
 #define __FUNCT__ "TestIBCall"
-PetscErrorCode PETSC_DLLEXPORT TestIBCall(PetscFwk component, const char* message) {
+PetscErrorCode PETSCSYS_DLLEXPORT TestIBCall(PetscFwk component, const char* message) {
   MPI_Comm comm = ((PetscObject)component)->comm;
-=======
-#define __FUNCT__ "PetscFwkComponentConfigureTestIB"
-PetscErrorCode PETSCSYS_DLLEXPORT PetscFwkComponentConfigureTestIB(PetscFwk fwk, const char* key, const char* conf, PetscObject *component) {
-  MPI_Comm       comm;
-  PetscContainer container;
->>>>>>> 6b508d82
   PetscErrorCode ierr;
   PetscTruth init;
   PetscFunctionBegin;
@@ -45,16 +31,9 @@
 }/* TestIBCall() */
 
 #undef  __FUNCT__ 
-<<<<<<< HEAD
 #define __FUNCT__ "TestICCall"
-PetscErrorCode PETSC_DLLEXPORT TestICCall(PetscFwk component, const char* message) {
+PetscErrorCode PETSCSYS_DLLEXPORT TestICCall(PetscFwk component, const char* message) {
   MPI_Comm comm = ((PetscObject)component)->comm;
-=======
-#define __FUNCT__ "PetscFwkComponentConfigureTestIC"
-PetscErrorCode PETSCSYS_DLLEXPORT PetscFwkComponentConfigureTestIC(PetscFwk fwk, const char* key, const char *conf, PetscObject *component) {
-  MPI_Comm       comm;
-  PetscContainer container;
->>>>>>> 6b508d82
   PetscErrorCode ierr;
   PetscFunctionBegin;
   ierr = PetscPrintf(comm, "%s: running '%s'\n", __FUNCT__, message); CHKERRQ(ierr);
