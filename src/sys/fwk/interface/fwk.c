#define PETSC_DLL

#include "petscsys.h"
#include "petscfwk.h"

<<<<<<< HEAD
/* FIX: is it okay to include this directly? */
#include <ctype.h>

PETSC_DLLEXPORT PetscClassId PETSC_FWK_CLASSID;
=======
PETSCSYS_DLLEXPORT PetscClassId PETSC_FWK_CLASSID;
>>>>>>> 6b508d82
static char PETSC_FWK_CLASS_NAME[] = "PetscFwk";
static PetscTruth PetscFwkPackageInitialized = PETSC_FALSE;


typedef PetscErrorCode (*PetscFwkPythonSetVTableFunction)(PetscFwk fwk, const char* path, const char* name, void **vtable);
typedef PetscErrorCode (*PetscFwkPythonClearVTableFunction)(PetscFwk fwk, void **vtable);
typedef PetscErrorCode (*PetscFwkPythonCallFunction)(PetscFwk fwk, const char* message, void *vtable);
typedef PetscErrorCode (*PetscFwkPythonPrintErrorFunction)(void);

EXTERN_C_BEGIN
PetscFwkPythonSetVTableFunction       PetscFwkPythonSetVTable       = PETSC_NULL;
PetscFwkPythonClearVTableFunction     PetscFwkPythonClearVTable     = PETSC_NULL;
PetscFwkPythonCallFunction            PetscFwkPythonCall            = PETSC_NULL;
PetscFwkPythonPrintErrorFunction      PetscFwkPythonPrintError      = PETSC_NULL;
EXTERN_C_END

#define PETSC_FWK_CHECKINIT_PYTHON()					\
  if(PetscFwkPythonSetVTable == PETSC_NULL) {		        	\
    PetscErrorCode ierr;						\
    ierr = PetscPythonInitialize(PETSC_NULL,PETSC_NULL);CHKERRQ(ierr);	\
    if(PetscFwkPythonSetVTable == PETSC_NULL) {			        \
      SETERRQ(PETSC_COMM_SELF,PETSC_ERR_LIB,				\
	      "Couldn't initialize Python support for PetscFwk");	\
    }									\
  }									
  
#define PETSC_FWK_SET_VTABLE_PYTHON(fwk, path, name)                    \
  PETSC_FWK_CHECKINIT_PYTHON();						\
  {									\
    PetscErrorCode ierr;                                                \
    ierr = PetscFwkPythonSetVTable(fwk, path, name, &(fwk->vtable));    \
    if (ierr) { PetscFwkPythonPrintError(); SETERRQ(PETSC_COMM_SELF,PETSC_ERR_LIB, "Python error"); } \
  }

#define PETSC_FWK_CLEAR_VTABLE_PYTHON(fwk)                              \
  PETSC_FWK_CHECKINIT_PYTHON();						\
  {									\
    PetscErrorCode ierr;                                                \
    ierr = PetscFwkPythonClearVTable(fwk, &(fwk->vtable));              \
    if (ierr) { PetscFwkPythonPrintError(); SETERRQ(PETSC_COMM_SELF,PETSC_ERR_LIB, "Python error"); } \
  }
  
#define PETSC_FWK_CALL_PYTHON(fwk, message)                             \
  PETSC_FWK_CHECKINIT_PYTHON();                                         \
  {									\
    PetscErrorCode ierr;                                                \
    ierr = PetscFwkPythonCall(fwk, message, fwk->vtable);                           \
    if (ierr) { PetscFwkPythonPrintError(); SETERRQ(PETSC_COMM_SELF,PETSC_ERR_LIB, "Python error"); } \
  }
  

/* ---------------------------------------------------------------------------------------------- */
struct _n_PetscFwkGraph {
  PetscInt vcount, vmax; /* actual and allocated number of vertices */
  PetscInt *i, *j, *outdegree; /* (A)IJ structure for the underlying matrix: 
                                  i[row]             the row offset into j, 
                                  i[row+1] - i[row]  allocated number of entries for row,
                                  outdegree[row]     actual number of entries in row
                               */
  PetscInt *indegree;
  PetscInt nz, maxnz;
  PetscInt rowreallocs, colreallocs;
};

typedef struct _n_PetscFwkGraph *PetscFwkGraph;

#define CHUNKSIZE 5
/*
    Inserts the (row,col) entry, allocating larger arrays, if necessary. 
    Does NOT check whether row and col are within range (< graph->vcount).
    Does NOT check whether the entry is already present.
*/
#undef  __FUNCT__
#define __FUNCT__ "PetscFwkGraphExpandRow_Private"
PetscErrorCode PetscFwkGraphExpandRow_Private(PetscFwkGraph graph, PetscInt row) {
  PetscErrorCode ierr;
  PetscInt rowlen, rowmax, rowoffset;
  PetscInt ii;
  PetscFunctionBegin;
  rowlen = graph->outdegree[row]; 
  rowmax = graph->i[row+1] - graph->i[row]; 
  rowoffset = graph->i[row];
  if (rowlen >= rowmax) {
    /* there is no extra room in row, therefore enlarge */              
    PetscInt   new_nz = graph->i[graph->vcount] + CHUNKSIZE;  
    PetscInt   *new_i=0,*new_j=0;                            
    
    /* malloc new storage space */ 
    ierr = PetscMalloc(new_nz*sizeof(PetscInt),&new_j); CHKERRQ(ierr);
    ierr = PetscMalloc((graph->vmax+1)*sizeof(PetscInt),&new_i);CHKERRQ(ierr);
    
    /* copy over old data into new slots */ 
    for (ii=0; ii<row+1; ii++) {new_i[ii] = graph->i[ii];} 
    for (ii=row+1; ii<graph->vmax+1; ii++) {new_i[ii] = graph->i[ii]+CHUNKSIZE;} 
    ierr = PetscMemcpy(new_j,graph->j,(rowoffset+rowlen)*sizeof(PetscInt));CHKERRQ(ierr); 
    ierr = PetscMemcpy(new_j+rowoffset+rowlen+CHUNKSIZE,graph->j+rowoffset+rowlen,(new_nz - CHUNKSIZE - rowoffset - rowlen)*sizeof(PetscInt));CHKERRQ(ierr); 
    /* free up old matrix storage */ 
    ierr = PetscFree(graph->j);CHKERRQ(ierr);  
    ierr = PetscFree(graph->i);CHKERRQ(ierr);    
    graph->i = new_i; graph->j = new_j;  
    graph->maxnz     += CHUNKSIZE; 
    graph->colreallocs++; 
  } 
  PetscFunctionReturn(0);
}/* PetscFwkGraphExpandRow_Private() */

#undef  __FUNCT__
#define __FUNCT__ "PetscFwkGraphAddVertex"
PetscErrorCode PetscFwkGraphAddVertex(PetscFwkGraph graph, PetscInt *v) {
  PetscInt ii;
  PetscErrorCode ierr;
  PetscFunctionBegin;
  if(graph->vcount >= graph->vmax) {
    /* Add rows */
    PetscInt   *new_i=0, *new_outdegree=0, *new_indegree;                            
    
    /* malloc new storage space */ 
    ierr = PetscMalloc((graph->vmax+CHUNKSIZE+1)*sizeof(PetscInt),&new_i);CHKERRQ(ierr);
    ierr = PetscMalloc((graph->vmax+CHUNKSIZE)*sizeof(PetscInt),&new_outdegree); CHKERRQ(ierr);
    ierr = PetscMalloc((graph->vmax+CHUNKSIZE)*sizeof(PetscInt),&new_indegree); CHKERRQ(ierr);
    ierr = PetscMemzero(new_outdegree, (graph->vmax+CHUNKSIZE)*sizeof(PetscInt)); CHKERRQ(ierr);
    ierr = PetscMemzero(new_indegree, (graph->vmax+CHUNKSIZE)*sizeof(PetscInt)); CHKERRQ(ierr);


    /* copy over old data into new slots */ 
    ierr = PetscMemcpy(new_i,graph->i,(graph->vmax+1)*sizeof(PetscInt));CHKERRQ(ierr); 
    ierr = PetscMemcpy(new_outdegree,graph->outdegree,(graph->vmax)*sizeof(PetscInt));CHKERRQ(ierr); 
    ierr = PetscMemcpy(new_indegree,graph->indegree,(graph->vmax)*sizeof(PetscInt));CHKERRQ(ierr); 
    for (ii=graph->vmax+1; ii<=graph->vmax+CHUNKSIZE; ++ii) {
      new_i[ii] = graph->i[graph->vmax];
    }

    /* free up old matrix storage */ 
    ierr = PetscFree(graph->i);CHKERRQ(ierr);  
    ierr = PetscFree(graph->outdegree);CHKERRQ(ierr);    
    ierr = PetscFree(graph->indegree);CHKERRQ(ierr);    
    graph->i = new_i; graph->outdegree = new_outdegree; graph->indegree = new_indegree;
    
    graph->vmax += CHUNKSIZE; 
    graph->rowreallocs++; 
  }
  if(v) {*v = graph->vcount;}
  ++(graph->vcount);
  PetscFunctionReturn(0);
}/* PetscFwkGraphAddVertex() */

#undef  __FUNCT__
#define __FUNCT__ "PetscFwkGraphAddEdge"
PetscErrorCode PetscFwkGraphAddEdge(PetscFwkGraph graph, PetscInt row, PetscInt col) {
  PetscErrorCode        ierr;
  PetscInt              *rp,low,high,t,ii,i;
  PetscFunctionBegin;

  if(row < 0 || row >= graph->vcount) {
    SETERRQ3(PETSC_COMM_SELF,PETSC_ERR_ARG_OUTOFRANGE,"Source vertex %D out of range: min %D max %D",row, 0, graph->vcount);
  }
  if(col < 0 || col >= graph->vcount) {
    SETERRQ3(PETSC_COMM_SELF,PETSC_ERR_ARG_OUTOFRANGE,"Target vertex %D out of range: min %D max %D",col, 0, graph->vcount);
  }
  rp   = graph->j + graph->i[row];
  low  = 0;
  high = graph->outdegree[row];
  while (high-low > 5) {
    t = (low+high)/2;
    if (rp[t] > col) high = t;
    else             low  = t;
  }
  for (i=low; i<high; ++i) {
    if (rp[i] > col) break;
    if (rp[i] == col) {
      goto we_are_done;
    }
  } 
  ierr = PetscFwkGraphExpandRow_Private(graph, row); CHKERRQ(ierr);
  /* 
     If the graph was empty before, graph->j was NULL and rp was NULL as well.  
     Now that the row has been expanded, rp needs to be reset. 
  */
  rp = graph->j + graph->i[row];
  /* shift up all the later entries in this row */
  for (ii=graph->outdegree[row]; ii>=i; --ii) {
    rp[ii+1] = rp[ii];
  }
  rp[i] = col; 
  ++(graph->outdegree[row]);
  ++(graph->indegree[col]);
  ++(graph->nz);
  
 we_are_done:
  PetscFunctionReturn(0);
}/* PetscFwkGraphAddEdge() */


#undef  __FUNCT__
#define __FUNCT__ "PetscFwkGraphTopologicalSort"
PetscErrorCode PetscFwkGraphTopologicalSort(PetscFwkGraph graph, PetscInt *n, PetscInt **queue) {
  PetscTruth *queued;
  PetscInt   *indegree;
  PetscInt ii, k, jj, Nqueued = 0;
  PetscTruth progress;
  PetscErrorCode ierr;
  PetscFunctionBegin;
  if(!n || !queue) {
    SETERRQ(PETSC_COMM_SELF,PETSC_ERR_ARG_WRONG, "Invalid return argument pointers n or vertices");
  }
  *n = graph->vcount;
  ierr = PetscMalloc(sizeof(PetscInt)*graph->vcount, queue); CHKERRQ(ierr);
  ierr = PetscMalloc(sizeof(PetscTruth)*graph->vcount, &queued); CHKERRQ(ierr);
  ierr = PetscMalloc(sizeof(PetscInt)*graph->vcount, &indegree); CHKERRQ(ierr);
  for(ii = 0; ii < graph->vcount; ++ii) {
    queued[ii]   = PETSC_FALSE;
    indegree[ii] = graph->indegree[ii];
  }
  while(Nqueued < graph->vcount) {
    progress = PETSC_FALSE;
    for(ii = 0; ii < graph->vcount; ++ii) {
      /* If ii is not queued yet, and the indegree is 0, queue it. */ 
      if(!queued[ii] && !indegree[ii]) {
        (*queue)[Nqueued] = ii;
        queued[ii] = PETSC_TRUE;
        ++Nqueued;
        progress = PETSC_TRUE;
        /* Reduce the indegree of all vertices in row ii */
        for(k = 0; k < graph->outdegree[ii]; ++k) {
          jj = graph->j[graph->i[ii]+k];
          --(indegree[jj]);
          /* 
             It probably would be more efficient to make a recursive call to the body of the for loop 
             with the jj in place of ii, but we use a simple-minded algorithm instead, since the graphs
             we anticipate encountering are tiny. 
          */
        }/*for(k)*/
      }/* if(!queued) */
    }/* for(ii) */
    /* If no progress was made during this iteration, the graph must have a cycle */
    if(!progress) {
      SETERRQ(PETSC_COMM_SELF,PETSC_ERR_ARG_WRONGSTATE, "Cycle detected in the dependency graph");
    }
  }/* while(Nqueued) */
  ierr = PetscFree(queued); CHKERRQ(ierr);
  ierr = PetscFree(indegree); CHKERRQ(ierr);
  PetscFunctionReturn(0);
}/* PetscFwkGraphTopologicalSort() */

#undef  __FUNCT__
#define __FUNCT__ "PetscFwkGraphDestroy"
PetscErrorCode PetscFwkGraphDestroy(PetscFwkGraph graph) {
  PetscErrorCode ierr;
  PetscFunctionBegin;
  ierr = PetscFree(graph->i);        CHKERRQ(ierr);
  ierr = PetscFree(graph->j);        CHKERRQ(ierr);
  ierr = PetscFree(graph->outdegree);     CHKERRQ(ierr);
  ierr = PetscFree(graph->indegree); CHKERRQ(ierr);
  ierr = PetscFree(graph);           CHKERRQ(ierr);
  graph = PETSC_NULL;
  PetscFunctionReturn(0);
}/* PetscFwkGraphDestroy() */

#undef  __FUNCT__
#define __FUNCT__ "PetscFwkGraphCreate"
PetscErrorCode PetscFwkGraphCreate(PetscFwkGraph *graph_p) {
  PetscFwkGraph graph;
  PetscErrorCode ierr;
  PetscFunctionBegin;
  ierr = PetscNew(struct _n_PetscFwkGraph, graph_p);   CHKERRQ(ierr);
  graph = *graph_p;
  graph->vcount = graph->vmax = graph->nz = graph->maxnz = graph->rowreallocs = graph->colreallocs = 0;
  ierr = PetscMalloc(sizeof(PetscInt), &(graph->i)); CHKERRQ(ierr);
  graph->j = graph->outdegree = graph->indegree = PETSC_NULL;
  PetscFunctionReturn(0);
}/* PetscFwkGraphCreate() */



/* ------------------------------------------------------------------------------------------------------- */

typedef enum{PETSC_FWK_VTABLE_NONE, PETSC_FWK_VTABLE_SO, PETSC_FWK_VTABLE_PY} PetscFwkVTableType;

struct _n_PetscFwkVTable_SO {
  char           *path, *name;
};

struct _n_PetscFwkRecord {
  char                *key;
  PetscFwk            component;
};

struct _p_PetscFwk {
  PETSCHEADER(int);
  PetscFwkVTableType        vtable_type;
  void                      *vtable;
  char *                    url;
  PetscInt                  N, maxN;
  struct _n_PetscFwkRecord  *record;
  PetscFwkGraph             dep_graph;
  PetscFwk                  visitor;
};

static PetscFwk defaultFwk = PETSC_NULL;



/* ------------------------------------------------------------------------------------------------------- */

typedef PetscErrorCode (*PetscFwkCallFunction)(PetscFwk, const char*);
typedef PetscErrorCode (*PetscFwkMessageFunction)(PetscFwk);
typedef void (*QueryFunction)(void);

/* 
   Had to essentially duplicate a bunch of code from dl.c to override PetscDLLibrarySym,
   because it fails when it can't find a symbol.
   Not so cool, because we want to try two different symbols.
   Maybe PetscDLLibrarySym can be fixed instead.
*/
#include "../src/sys/dll/dlimpl.h"
struct _n_PetscDLLibrary {
  PetscDLLibrary next;
  PetscDLHandle  handle;
  char           libname[PETSC_MAX_PATH_LEN];
};
static PetscDLLibrary PetscFwkDLLibrariesLoaded = 0;

#undef  __FUNCT__
#define __FUNCT__ "PetscFwkDLLibrarySym"
PetscErrorCode PETSC_DLLEXPORT PetscFwkDLLibrarySym(MPI_Comm comm, PetscDLLibrary *outlist, const char path[],const char symbol[],void **value)
{
  char           libname[PETSC_MAX_PATH_LEN],suffix[16],*s;
  PetscDLLibrary nlist,prev,list;
  PetscErrorCode ierr;

  PetscFunctionBegin;
  PetscValidPointer(outlist,2);
  if (path) PetscValidCharPointer(path,3);
  PetscValidCharPointer(symbol,4);
  PetscValidPointer(value,5);

  list   = *outlist;
  *value = 0;

  /*
       Function name does include library 
       -------------------------------------
  */
  if (path && path[0] != '\0') {
    /* copy path and remove suffix from libname */
    ierr = PetscStrncpy(libname,path,PETSC_MAX_PATH_LEN);CHKERRQ(ierr);
    ierr = PetscStrcpy(suffix,".");CHKERRQ(ierr);
    ierr = PetscStrcat(suffix,PETSC_SLSUFFIX);CHKERRQ(ierr);
    ierr = PetscStrrstr(libname,suffix,&s);CHKERRQ(ierr);
    if (s) s[0] = 0;
    /* Look if library is already opened and in path */
    prev  = 0;
    nlist = list;
    while (nlist) {
      PetscTruth match;
      ierr = PetscStrcmp(nlist->libname,libname,&match);CHKERRQ(ierr);
      if (match) goto done;
      prev  = nlist;
      nlist = nlist->next;
    }
    /* open the library and append it to path */
    ierr = PetscDLLibraryOpen(comm,path,&nlist);CHKERRQ(ierr);
    ierr = PetscInfo1(0,"Appending %s to dynamic library search path\n",path);CHKERRQ(ierr);
    if (prev) { prev->next = nlist; }
    else      { *outlist   = nlist; }

  done:;
    ierr = PetscDLSym(nlist->handle,symbol,value);CHKERRQ(ierr);
    if (*value) {
      ierr = PetscInfo2(0,"Loading function %s from dynamic library %s\n",symbol,path);CHKERRQ(ierr);
    }

  /*
       Function name does not include library so search path
       -----------------------------------------------------
  */
  } else {
    while (list) {
      ierr = PetscDLSym(list->handle,symbol,value);CHKERRQ(ierr);
      if (*value) {
        ierr = PetscInfo2(0,"Loading symbol %s from dynamic library %s\n",symbol,list->libname);CHKERRQ(ierr);
        break;
      }
      list = list->next;
    }
    if (!*value) {
      ierr = PetscDLSym(PETSC_NULL,symbol,value);CHKERRQ(ierr);
      if (*value) {
        ierr = PetscInfo1(0,"Loading symbol %s from object code\n",symbol);CHKERRQ(ierr);
      }
    }
  }
  PetscFunctionReturn(0);
}/* PetscFwkDLLibrarySym() */

#undef  __FUNCT__
#define __FUNCT__ "PetscFwkCall_SO"
PetscErrorCode PetscFwkCall_SO(PetscFwk fwk, const char* path, const char* name, const char* message) {
  size_t    namelen, messagelen, msgfunclen, callfunclen;
  char *msgfunc  = PETSC_NULL, *callfunc = PETSC_NULL;
  PetscFwkCallFunction call = PETSC_NULL;
  PetscFwkMessageFunction msg = PETSC_NULL;
  PetscErrorCode ierr;
  PetscFunctionBegin;
  ierr = PetscStrlen(name, &namelen); CHKERRQ(ierr);
  ierr = PetscStrlen(message, &messagelen); CHKERRQ(ierr);
  msgfunclen = namelen + messagelen;
  ierr = PetscMalloc(sizeof(char)*(msgfunclen+1), &msgfunc); CHKERRQ(ierr);
  msgfunc[0] = '\0';
  if(namelen){
    ierr = PetscStrcat(msgfunc, name); CHKERRQ(ierr);
  }
  ierr = PetscStrcat(msgfunc, message); CHKERRQ(ierr);
  if(namelen) {
    /* HACK: is 'toupper' part of the C standard? Looks like starting with C89. */
    msgfunc[namelen] = toupper(msgfunc[namelen]);
  }
  ierr = PetscFwkDLLibrarySym(((PetscObject)fwk)->comm, &PetscFwkDLLibrariesLoaded, path, msgfunc, (void **)(&msg)); CHKERRQ(ierr);
  ierr = PetscFree(msgfunc); CHKERRQ(ierr);
  if(msg) {
    ierr = (*msg)(fwk); CHKERRQ(ierr);
    PetscFunctionReturn(0);
  }
  callfunclen        = namelen+4;
  ierr = PetscMalloc(sizeof(char)*(callfunclen+1), &callfunc); CHKERRQ(ierr);
  if(namelen) {
    ierr = PetscStrcpy(callfunc, name); CHKERRQ(ierr);
  }
  if(namelen){
    ierr = PetscStrcat(callfunc, "Call"); CHKERRQ(ierr);
  }
  else {
    ierr = PetscStrcat(callfunc, "call"); CHKERRQ(ierr);
  }
  ierr = PetscFwkDLLibrarySym(((PetscObject)fwk)->comm, &PetscFwkDLLibrariesLoaded, path, callfunc, (void**)(&call)); CHKERRQ(ierr);
  ierr = PetscFree(callfunc); CHKERRQ(ierr);
  if(call) {
    ierr = (*call)(fwk, message); CHKERRQ(ierr);
    PetscFunctionReturn(0);
  }  
  SETERRQ2(PETSC_COMM_SELF, PETSC_ERR_ARG_WRONGSTATE, "PetscFwk '%s' cannot execute '%s'", ((PetscObject)fwk)->name, message);
  PetscFunctionReturn(0);
}/* PetscFwkCall_SO() */

/*
  Again, here we have to duplicate most of PetscFListFind, since it ultimately calls
  to PetscDLLibrarySym, which will raise an error when a symbol isn't found.
  And I don't think handling it using an error handler is efficient.
  Here we compress the code somewhat, since we know that path is NULL.
*/
EXTERN PetscDLLibrary DLLibrariesLoaded;
struct _n_PetscFList {
  void        (*routine)(void);   /* the routine */
  char        *path;              /* path of link library containing routine */
  char        *name;              /* string to identify routine */
  char        *rname;             /* routine name in dynamic library */
  PetscFList  next;               /* next pointer */
  PetscFList  next_list;          /* used to maintain list of all lists for freeing */
};

#undef  __FUNCT__
#define __FUNCT__ "PetscFwkFListFind"
PetscErrorCode PetscFwkFListFind(PetscFList fl,MPI_Comm comm,const char function[],QueryFunction *r) {
  PetscFList     entry = fl;
  PetscErrorCode ierr;
  PetscTruth     flg,f1,f2;
 
  PetscFunctionBegin;
  if (!function) SETERRQ(PETSC_COMM_SELF,PETSC_ERR_ARG_NULL,"Trying to find routine with null name");

  *r = 0;

  while (entry) {
    flg = PETSC_FALSE;
    ierr = PetscStrcmp(function,entry->name,&f1);CHKERRQ(ierr);
    ierr = PetscStrcmp(function,entry->rname,&f2);CHKERRQ(ierr);
    flg =  (PetscTruth) (f1 || f2);

    if (flg) {
      if (entry->routine) {
        *r   = entry->routine; 
        PetscFunctionReturn(0);
      }
      /* it is not yet in memory so load from dynamic library */
#if defined(PETSC_HAVE_DYNAMIC_LIBRARIES)
      ierr = PetscFwkDLLibrarySym(comm,&DLLibrariesLoaded,entry->path,entry->rname,(void **)r);CHKERRQ(ierr);
      if (*r) {
        entry->routine = *r;
        PetscFunctionReturn(0);
      } else {
        PetscErrorPrintf("Unable to find function. Search path:\n");
        ierr = PetscDLLibraryPrintPath(DLLibrariesLoaded);CHKERRQ(ierr);
        SETERRQ1(PETSC_COMM_SELF,PETSC_ERR_PLIB,"Unable to find function:%s: either it is mis-spelled or dynamic library is not in path",entry->rname);
      }
#endif
    }
    entry = entry->next;
  }

#if defined(PETSC_HAVE_DYNAMIC_LIBRARIES)
  /* Function never registered; try for it anyway; use PETSC_NULL for path */
  ierr = PetscFwkDLLibrarySym(comm,&DLLibrariesLoaded,PETSC_NULL,function,(void **)r);CHKERRQ(ierr);
  if (*r) {
    ierr = PetscFListAdd(&fl,function,function,*r);CHKERRQ(ierr);
  }
#endif
  PetscFunctionReturn(0);
}/* PetscFwkFListFind() */


#undef  __FUNCT__
#define __FUNCT__ "PetscFwkCall_NONE"
PetscErrorCode PetscFwkCall_NONE(PetscFwk fwk, const char* message) {
  PetscFwkCallFunction call = PETSC_NULL;
  PetscFwkMessageFunction msg = PETSC_NULL;
  PetscErrorCode ierr;
  PetscFunctionBegin;
  ierr = PetscFwkFListFind(((PetscObject)fwk)->qlist, ((PetscObject)fwk)->comm, message, (QueryFunction*)(&msg)); CHKERRQ(ierr);
  if(msg) {
    ierr = (*msg)(fwk); CHKERRQ(ierr);
    PetscFunctionReturn(0);
  }
  ierr = PetscFwkFListFind(((PetscObject)fwk)->qlist, ((PetscObject)fwk)->comm, "call", (QueryFunction*)(&call)); CHKERRQ(ierr);
  if(call) {
    ierr = (*call)(fwk, message); CHKERRQ(ierr);
    PetscFunctionReturn(0);
  }
  SETERRQ2(PETSC_COMM_SELF, PETSC_ERR_ARG_WRONGSTATE, "PetscFwk '%s' cannot execute '%s'", ((PetscObject)fwk)->name, message);
  PetscFunctionReturn(0);
}/* PetscFwkCall_NONE() */

#undef  __FUNCT__
#define __FUNCT__ "PetscFwkCall"
PetscErrorCode PetscFwkCall(PetscFwk fwk, const char* message) {
  PetscErrorCode ierr;
  PetscFunctionBegin;
  if(!message || !message[0]) {
    SETERRQ(PETSC_COMM_SELF, PETSC_ERR_ARG_WRONG, "Null or empty message string");
  }
  switch(fwk->vtable_type) {
  case PETSC_FWK_VTABLE_NONE:
    ierr = PetscFwkCall_NONE(fwk, message); CHKERRQ(ierr);
    break;
  case PETSC_FWK_VTABLE_SO:
    ierr = PetscFwkCall_SO(fwk, 
                           ((struct _n_PetscFwkVTable_SO*)fwk->vtable)->path, 
                           ((struct _n_PetscFwkVTable_SO*)fwk->vtable)->name, 
                           message); 
    CHKERRQ(ierr);
    break;
  case PETSC_FWK_VTABLE_PY:
    PETSC_FWK_CALL_PYTHON(fwk, message);
    break;
  default:
    SETERRQ(PETSC_COMM_SELF, PETSC_ERR_ARG_WRONG, "Unknown PetscFwkVTableType value");
    break;
  }
  PetscFunctionReturn(0);
}/* PetscFwkCall() */


#define PETSC_FWK_MAX_URL_LENGTH 1024
/* 
   Normalize the url (by truncating to PETSC_FWK_MAX_URL_LENGTH) and parse it to find out the component type and location.
   Warning: the returned char pointers are borrowed and their contents must be copied elsewhere to be preserved.
*/
#undef  __FUNCT__
#define __FUNCT__ "PetscFwkParseURL_Private"
<<<<<<< HEAD
PetscErrorCode PETSC_DLLEXPORT PetscFwkParseURL_Private(const char inurl[], char **outpath, char **outname, PetscFwkVTableType *outtype){
=======
PetscErrorCode PETSCSYS_DLLEXPORT PetscFwkParseURL_Private(PetscFwk fwk, const char inurl[], char url[], char path[], char name[], PetscFwkComponentType *type){
>>>>>>> 6b508d82
  char *n, *s;
  static PetscInt nlen = PETSC_FWK_MAX_URL_LENGTH;
  static char path[PETSC_FWK_MAX_URL_LENGTH+1], name[PETSC_FWK_MAX_URL_LENGTH+1];
  PetscFwkVTableType type;
  PetscErrorCode ierr;
  PetscFunctionBegin;
  /* FIX: this routine should replace the filesystem path by an abolute path for real normalization */
  /* Copy the inurl so we can manipulate it inplace and also truncate to the max allowable length */
  ierr = PetscStrncpy(path, inurl, nlen); CHKERRQ(ierr);  
  /* Split url <path>:<name> into <path> and <name> */
  ierr = PetscStrrchr(path,':',&n); CHKERRQ(ierr);
  /* Make sure it's not the ":/" of the "://" separator */
  if(!n[0] || n[0] == '/') {
    SETERRQ2(PETSC_COMM_SELF,PETSC_ERR_ARG_WRONG, 
           "Could not locate component name within the URL.\n"
           "Must have url = [<path/><library>:]<name>.\n"
           "Instead got %s\n"
           "Remember that URL is always truncated to the max allowed length of %d", 
           inurl, nlen);
  }
  /* Copy n to name */
  ierr = PetscStrcpy(name, n); CHKERRQ(ierr);
  /* If n isn't the whole path (i.e., there is a ':' separator), end 'path' right before the located ':' */
  if(n == path) {
    /* 
       No library is provided, so the component is assumed to be "local", that is
       defined in an already loaded executable. So we set type to .so, path to "",
       and look for the configure symbol among already loaded symbols 
       (or count on PetscDLXXX to do that.
    */
    type = PETSC_FWK_VTABLE_SO;
    path[0] = '\0';
  }
  else {
    n[-1] = '\0';
    /* Find the library suffix and determine the component library type: .so or .py */
    ierr = PetscStrrchr(path,'.',&s);CHKERRQ(ierr);
    /* FIX: we should really be using PETSc's internally defined suffices */
    if(s != path && s[-1] == '.') {
      if((s[0] == 'a' && s[1] == '\0') || (s[0] == 's' && s[1] == 'o' && s[2] == '\0')){
        type = PETSC_FWK_VTABLE_SO;
      }
      else if (s[0] == 'p' && s[1] == 'y' && s[2] == '\0'){
        type = PETSC_FWK_VTABLE_PY;
      }
      else {
        SETERRQ3(PETSC_COMM_SELF,PETSC_ERR_ARG_WRONG, 
                 "Unknown library suffix within the URL.\n"
                 "Must have url = [<path/><library>:]<name>,\n"
                 "where library = <libname>.<suffix>, suffix = .a || .so || .py.\n"
                 "Instead got url %s\n"
                 "Remember that URL is always truncated to the max allowed length of %d", 
                 inurl, s,nlen);     
      }
    }
  }
  *outpath = path;
  *outname = name;
  *outtype = type;
  PetscFunctionReturn(0);
}/* PetscFwkParseURL_Private() */

#undef  __FUNCT__
<<<<<<< HEAD
#define __FUNCT__ "PetscFwkClearURL_Private"
PetscErrorCode PETSC_DLLEXPORT PetscFwkClearURL_Private(PetscFwk fwk) {
  PetscErrorCode ierr;
  PetscFunctionBegin;
  switch(fwk->vtable_type) {
  case PETSC_FWK_VTABLE_SO:
    {
      struct _n_PetscFwkVTable_SO *vt = (struct _n_PetscFwkVTable_SO*)(fwk->vtable);
      ierr = PetscFree(vt->path); CHKERRQ(ierr);
      ierr = PetscFree(vt->name); CHKERRQ(ierr);
      ierr = PetscFree(vt);       CHKERRQ(ierr);
      fwk->vtable = PETSC_NULL;
      fwk->vtable_type = PETSC_FWK_VTABLE_NONE;
    }
    break;
  case PETSC_FWK_VTABLE_PY:
    PETSC_FWK_CLEAR_VTABLE_PYTHON(fwk);
    break;
  case PETSC_FWK_VTABLE_NONE:
    break;
  default:
    SETERRQ1(PETSC_COMM_SELF,PETSC_ERR_ARG_WRONGSTATE, 
             "Unknown PetscFwk vtable type: %d", fwk->vtable_type);
  }
  ierr = PetscFree(fwk->url);  CHKERRQ(ierr);
  fwk->url = PETSC_NULL;
  PetscFunctionReturn(0);
}/* PetscFwkClearURL_Private() */

#undef  __FUNCT__
#define __FUNCT__ "PetscFwkSetURL"
PetscErrorCode PETSC_DLLEXPORT PetscFwkSetURL(PetscFwk fwk, const char url[]) {
  PetscErrorCode ierr;
  char *path, *name;
  PetscFunctionBegin;
  if(fwk->vtable) {
    ierr = PetscFwkClearURL_Private(fwk); CHKERRQ(ierr);
  }
  ierr = PetscStrallocpy(url,  &(fwk->url));  CHKERRQ(ierr);
  ierr = PetscFwkParseURL_Private(url, &path, &name, &fwk->vtable_type); CHKERRQ(ierr);
  switch(fwk->vtable_type) {
  case PETSC_FWK_VTABLE_SO:
    {
      struct _n_PetscFwkVTable_SO *vt;
      ierr = PetscMalloc(sizeof(struct _n_PetscFwkVTable_SO), &(vt));
      fwk->vtable = (void*)vt;
      ierr = PetscStrallocpy(path, &vt->path); CHKERRQ(ierr);
      ierr = PetscStrallocpy(name, &vt->name); CHKERRQ(ierr);
    }
    break;
  case PETSC_FWK_VTABLE_PY:
    PETSC_FWK_SET_VTABLE_PYTHON(fwk, path, name);
    break;
  default:
    SETERRQ1(PETSC_COMM_SELF,PETSC_ERR_ARG_WRONGSTATE, 
             "Unknown PetscFwk vtable type: %d", fwk->vtable_type);
  }
  PetscFunctionReturn(0);
}/* PetscFwkSetURL() */

#undef  __FUNCT__
#define __FUNCT__ "PetscFwkGetURL"
PetscErrorCode PETSC_DLLEXPORT PetscFwkGetURL(PetscFwk fwk, const char **url) {
  PetscFunctionBegin;
  *url = fwk->url;
  PetscFunctionReturn(0);
}/* PetscFwkGetURL() */
 

/* ------------------------------------------------------------------------------------------------------- */
#undef  __FUNCT__
#define __FUNCT__ "PetscFwkView"
PetscErrorCode PetscFwkView(PetscFwk fwk, PetscViewer viewer) {
  PetscInt *vertices, N;
  PetscInt i, id;
  PetscTruth        iascii;
  PetscErrorCode    ierr;
  PetscFunctionBegin;
  PetscValidHeaderSpecific(fwk,PETSC_FWK_CLASSID,1);
  PetscValidType(fwk,1);
  if (!viewer) {
    ierr = PetscViewerASCIIGetStdout(((PetscObject)fwk)->comm,&viewer);CHKERRQ(ierr);
  }
  PetscValidHeaderSpecific(viewer,PETSC_VIEWER_CLASSID,2);
  PetscCheckSameComm(fwk,1,viewer,2);
  ierr = PetscTypeCompare((PetscObject)viewer,PETSCVIEWERASCII,&iascii);CHKERRQ(ierr);
  if (iascii) {
    ierr = PetscViewerASCIIPrintf(viewer, "Framework url: %s\n", fwk->url); CHKERRQ(ierr);
    ierr = PetscViewerASCIIPrintf(viewer, "Components are visited in this order:\n");
    ierr = PetscFwkGraphTopologicalSort(fwk->dep_graph, &N, &vertices); CHKERRQ(ierr);
    for(i = 0; i < N; ++i) {
      if(i) {
        ierr = PetscViewerASCIIPrintf(viewer, "\n"); CHKERRQ(ierr);
      }
      id = vertices[i];
      ierr = PetscViewerASCIIPrintf(viewer, "%d: key:%s, name:%s, url:%s", id, fwk->record[id].key, ((PetscObject)(fwk->record[id].component))->name, fwk->record[id].component->url); CHKERRQ(ierr);
    }
    ierr = PetscViewerASCIIPrintf(viewer, "\n"); CHKERRQ(ierr);
    ierr = PetscFree(vertices); CHKERRQ(ierr);
  }
  else {
    SETERRQ(PETSC_COMM_SELF,PETSC_ERR_ARG_WRONG, "PetscFwk can only be viewed with an ASCII viewer");
  }
  PetscFunctionReturn(0);
}/* PetscFwkView() */


#undef  __FUNCT__
#define __FUNCT__ "PetscFwkVisit"
PetscErrorCode PetscFwkVisit(PetscFwk fwk, const char* message){
  PetscInt i, id, N, *vertices;
  char *key;
  PetscFwk component, visitor;
  PetscErrorCode ierr;
  PetscFunctionBegin;
  ierr = PetscFwkGraphTopologicalSort(fwk->dep_graph, &N, &vertices); CHKERRQ(ierr);
  for(i = 0; i < N; ++i) {
    id = vertices[i];
    component = fwk->record[id].component;
    key       = fwk->record[id].key;
    /* Save the component's visitor and set fwk as the current visitor. */
    ierr = PetscObjectQuery((PetscObject)component, "visitor", (PetscObject*)(&visitor)); CHKERRQ(ierr);
    ierr = PetscObjectCompose((PetscObject)component, "visitor", (PetscObject) fwk);      CHKERRQ(ierr);
    /* Call "configure" */
    ierr = PetscFwkCall(component, message);    CHKERRQ(ierr);
    /* Restore visitor */
    ierr = PetscObjectCompose((PetscObject)component, "visitor", (PetscObject) visitor);  CHKERRQ(ierr);
  }
  ierr = PetscFree(vertices); CHKERRQ(ierr);
  PetscFunctionReturn(0);
}/* PetscFwkVisit() */

#undef  __FUNCT__
#define __FUNCT__ "PetscFwkGetKeyID_Private"
PetscErrorCode PETSC_DLLEXPORT PetscFwkGetKeyID_Private(PetscFwk fwk, const char key[], PetscInt *_id, PetscTruth *_found){
=======
#define __FUNCT__ "PetscFwkGetID_Private"
PetscErrorCode PETSCSYS_DLLEXPORT PetscFwkGetID_Private(PetscFwk fwk, const char key[], PetscInt *_id, PetscTruth *_found){
>>>>>>> 6b508d82
  PetscInt i;
  PetscTruth eq;
  PetscErrorCode ierr;
  PetscFunctionBegin;
  /* Check whether a component with the given key has already been registered. */
  if(_found){*_found = PETSC_FALSE;}
  for(i = 0; i < fwk->N; ++i) {
    ierr = PetscStrcmp(key, fwk->record[i].key, &eq); CHKERRQ(ierr);
    if(eq) {
      if(_id) {*_id = i;}
      if(_found){*_found = PETSC_TRUE;}
    }
  }
  PetscFunctionReturn(0);
}/* PetscFwkGetKeyID_Private() */

#undef  __FUNCT__
<<<<<<< HEAD
#define __FUNCT__ "PetscFwkRegisterKey_Private"
PetscErrorCode PETSC_DLLEXPORT PetscFwkRegisterKey_Private(PetscFwk fwk, const char key[], PetscInt *_id) {
=======
#define __FUNCT__ "PetscFwkRegisterComponentID_Private"
PetscErrorCode PETSCSYS_DLLEXPORT PetscFwkRegisterComponentID_Private(PetscFwk fwk, const char key[], const char inurl[], PetscInt *_id) {
  PetscFwkComponentType type;
>>>>>>> 6b508d82
  PetscInt v, id;
  size_t len;
  PetscTruth found;
  PetscErrorCode ierr;
  PetscFunctionBegin;
  /* Check whether a component with the given url has already been registered.  If so, return its id, if it has been requested. */
  ierr = PetscFwkGetKeyID_Private(fwk, key, &id, &found); CHKERRQ(ierr);
  if(found) {
    goto alldone;
  }
  /***/
  /* No such key found. */
  /* Create a new record containing a new component for this key. */
  if(fwk->N >= fwk->maxN) {
    /* No more empty records, therefore, expand the record array */
    struct _n_PetscFwkRecord *new_record;
    ierr = PetscMalloc(sizeof(struct _n_PetscFwkRecord)*(fwk->maxN+CHUNKSIZE), &new_record);   CHKERRQ(ierr);
    ierr = PetscMemcpy(new_record, fwk->record, sizeof(struct _n_PetscFwkRecord)*(fwk->maxN)); CHKERRQ(ierr);
    ierr = PetscMemzero(new_record+fwk->maxN,sizeof(struct _n_PetscFwkRecord)*(CHUNKSIZE));    CHKERRQ(ierr);
    ierr = PetscFree(fwk->record);                                                             CHKERRQ(ierr);
    fwk->record = new_record;
    fwk->maxN += CHUNKSIZE;
  }
  id = fwk->N;
  ++(fwk->N);
  /* Store key */
  ierr = PetscStrlen(key, &len);                                     CHKERRQ(ierr);
  ierr = PetscMalloc(sizeof(char)*(len+1), &(fwk->record[id].key));  CHKERRQ(ierr);
  ierr = PetscStrcpy(fwk->record[id].key, key);                      CHKERRQ(ierr);
  /* Create the corresponding component. */
  ierr = PetscFwkCreate(((PetscObject)fwk)->comm, &(fwk->record[id].component)); CHKERRQ(ierr);
  ierr = PetscObjectSetName((PetscObject)(fwk->record[id].component), key);      CHKERRQ(ierr);
  /* Add a new vertex to the dependence graph.  This vertex will correspond to the newly registered component. */
  ierr = PetscFwkGraphAddVertex(fwk->dep_graph, &v); CHKERRQ(ierr);
  /* v must equal id */
  if(v != id) {
    SETERRQ3(PETSC_COMM_SELF,PETSC_ERR_ARG_CORRUPT, "New dependence graph vertex %d for key %s not the same as component id %d", v, key, id); 
  }
 alldone:
  if(_id) {
    *_id = id;
  }
  PetscFunctionReturn(0);
}/* PetscFwkRegisterKey_Private() */


#undef  __FUNCT__
#define __FUNCT__ "PetscFwkRegisterComponent"
<<<<<<< HEAD
PetscErrorCode PETSC_DLLEXPORT PetscFwkRegisterComponent(PetscFwk fwk, const char key[]){
=======
PetscErrorCode PETSCSYS_DLLEXPORT PetscFwkRegisterComponent(PetscFwk fwk, const char key[], const char url[]){
>>>>>>> 6b508d82
  PetscErrorCode ierr;
  PetscFunctionBegin;
  ierr = PetscFwkRegisterKey_Private(fwk, key, PETSC_NULL); CHKERRQ(ierr);
  PetscFunctionReturn(0);
}/* PetscFwkRegisterComponent() */

#undef  __FUNCT__
#define __FUNCT__ "PetscFwkRegisterComponentURL"
PetscErrorCode PETSC_DLLEXPORT PetscFwkRegisterComponentURL(PetscFwk fwk, const char key[], const char url[]){
  PetscErrorCode ierr;
  PetscInt id;
  PetscFunctionBegin;
  ierr = PetscFwkRegisterKey_Private(fwk, key, &id); CHKERRQ(ierr);
  ierr = PetscFwkSetURL(fwk->record[id].component, url); CHKERRQ(ierr);
  PetscFunctionReturn(0);
}/* PetscFwkRegisterComponentURL() */


#undef  __FUNCT__
#define __FUNCT__ "PetscFwkRegisterDependence"
PetscErrorCode PETSCSYS_DLLEXPORT PetscFwkRegisterDependence(PetscFwk fwk, const char clientkey[], const char serverkey[])
{
  PetscInt clientid, serverid;
  PetscErrorCode ierr; 
  PetscFunctionBegin; 
  PetscValidCharPointer(clientkey,2);
  PetscValidCharPointer(serverkey,3);
  /* Register keys */
  ierr = PetscFwkRegisterKey_Private(fwk, clientkey, &clientid); CHKERRQ(ierr);
  ierr = PetscFwkRegisterKey_Private(fwk, serverkey, &serverid); CHKERRQ(ierr);
  /*
    Add the dependency edge to the dependence_graph as follows (serverurl, clienturl): 
     this means "server preceeds client", so server should be configured first.
  */
  ierr = PetscFwkGraphAddEdge(fwk->dep_graph, clientid, serverid); CHKERRQ(ierr);
  PetscFunctionReturn(0);
}/*PetscFwkRegisterDependence()*/



#undef  __FUNCT__
#define __FUNCT__ "PetscFwkDestroy"
PetscErrorCode PETSCSYS_DLLEXPORT PetscFwkDestroy(PetscFwk fwk)
{
  PetscInt i;
  PetscErrorCode ierr;
  if (--((PetscObject)fwk)->refct > 0) PetscFunctionReturn(0);
  for(i = 0; i < fwk->N; ++i){
    ierr = PetscFree(fwk->record[i].key);
    if(fwk->record[i].component != PETSC_NULL) {
      ierr = PetscObjectDestroy((PetscObject)fwk->record[i].component); CHKERRQ(ierr);
    }
  }
  ierr = PetscFree(fwk->record); CHKERRQ(ierr);
  ierr = PetscFwkGraphDestroy(fwk->dep_graph); CHKERRQ(ierr);
  if(fwk->visitor) {
    ierr = PetscObjectDestroy((PetscObject)(fwk->visitor)); CHKERRQ(ierr);
  }
  ierr = PetscHeaderDestroy(fwk);CHKERRQ(ierr);
  PetscFunctionReturn(0);
}/* PetscFwkDestroy()*/

#undef  __FUNCT__
#define __FUNCT__ "PetscFwkCreate"
PetscErrorCode PETSCSYS_DLLEXPORT PetscFwkCreate(MPI_Comm comm, PetscFwk *framework){
  PetscFwk fwk;
  PetscErrorCode ierr;
  PetscFunctionBegin;
#ifndef PETSC_USE_DYNAMIC_LIBRARIES
  ierr = PetscFwkInitializePackage(PETSC_NULL);CHKERRQ(ierr);
#endif
  PetscValidPointer(framework,2);
  ierr = PetscHeaderCreate(fwk,_p_PetscFwk,PetscInt,PETSC_FWK_CLASSID,0,"PetscFwk",comm,PetscFwkDestroy,PetscFwkView);CHKERRQ(ierr);
  fwk->record = PETSC_NULL;
  fwk->vtable_type = PETSC_FWK_VTABLE_NONE;
  fwk->vtable      = PETSC_NULL;
  fwk->N = fwk->maxN = 0;
  /* FIX: should only create a graph on demand */
  ierr = PetscFwkGraphCreate(&fwk->dep_graph); CHKERRQ(ierr);
  fwk->visitor = PETSC_NULL;
  ierr = PetscObjectChangeTypeName((PetscObject)fwk,PETSCFWK);CHKERRQ(ierr);
  *framework = fwk;
  PetscFunctionReturn(0);
}/* PetscFwkCreate() */


#undef  __FUNCT__
#define __FUNCT__ "PetscFwkGetComponent"
<<<<<<< HEAD
PetscErrorCode PETSC_DLLEXPORT PetscFwkGetComponent(PetscFwk fwk, const char key[], PetscFwk *_component, PetscTruth *_found) {
=======
PetscErrorCode PETSCSYS_DLLEXPORT PetscFwkGetComponent(PetscFwk fwk, const char key[], PetscObject *_component, PetscTruth *_found) {
>>>>>>> 6b508d82
  PetscInt id;
  PetscTruth found;
  PetscErrorCode ierr;
  PetscFunctionBegin;
  PetscValidCharPointer(key,2);
  ierr = PetscFwkGetKeyID_Private(fwk, key, &id, &found); CHKERRQ(ierr);
  if(found && _component) {
    *_component = fwk->record[id].component;
  }
  if(_found) {*_found = found;}
  PetscFunctionReturn(0);
}/* PetscFwkGetComponent() */

<<<<<<< HEAD
=======
#undef  __FUNCT__
#define __FUNCT__ "PetscFwkGetURL"
PetscErrorCode PETSCSYS_DLLEXPORT PetscFwkGetURL(PetscFwk fwk, const char key[], const char**_url, PetscTruth *_found) {
  PetscInt id;
  PetscTruth found;
  PetscErrorCode ierr;
  PetscFunctionBegin;
  ierr = PetscFwkCheck(&fwk); CHKERRQ(ierr);
  PetscValidCharPointer(key,2);
  ierr = PetscFwkGetID_Private(fwk, key, &id, &found); CHKERRQ(ierr);
  if(found && _url) {
    *_url = fwk->record[id].url;
  }
  if(_found) {*_found = found;}
  PetscFunctionReturn(0);
}/* PetscFwkGetURL() */
>>>>>>> 6b508d82


#undef  __FUNCT__
#define __FUNCT__ "PetscFwkFinalizePackage"
PetscErrorCode PetscFwkFinalizePackage(void){
  PetscErrorCode ierr;
  PetscFunctionBegin;
  if(defaultFwk) {
    ierr = PetscFwkDestroy(defaultFwk); CHKERRQ(ierr);
  }
  PetscFwkPackageInitialized = PETSC_FALSE;
  PetscFunctionReturn(0);
}/* PetscFwkFinalizePackage() */


#undef  __FUNCT__
#define __FUNCT__ "PetscFwkInitializePackage"
PetscErrorCode PetscFwkInitializePackage(const char path[]){
  PetscErrorCode ierr;
  PetscFunctionBegin;
  if(PetscFwkPackageInitialized) PetscFunctionReturn(0);
  PetscFwkPackageInitialized = PETSC_TRUE;
  /* Register classes */
  ierr = PetscClassIdRegister(PETSC_FWK_CLASS_NAME, &PETSC_FWK_CLASSID); CHKERRQ(ierr);
  /* Register finalization routine */
  ierr = PetscRegisterFinalize(PetscFwkFinalizePackage);CHKERRQ(ierr);
  PetscFunctionReturn(0);
}/* PetscFwkInitializePackage() */

/* ---------------------------------------------------------------------*/
/*
    The variable Petsc_Fwk_default_keyval is used to indicate an MPI attribute that
  is attached to a communicator, in this case the attribute is a PetscFwk.
*/
static PetscMPIInt Petsc_Fwk_default_keyval = MPI_KEYVAL_INVALID;

#undef  __FUNCT__
#define __FUNCT__ "PETSC_FWK_DEFAULT_"
PetscFwk PETSCSYS_DLLEXPORT PETSC_FWK_DEFAULT_(MPI_Comm comm) {
  PetscErrorCode ierr;
  PetscTruth     flg;
  PetscFwk       fwk;

  PetscFunctionBegin;
  if (Petsc_Fwk_default_keyval == MPI_KEYVAL_INVALID) {
    ierr = MPI_Keyval_create(MPI_NULL_COPY_FN,MPI_NULL_DELETE_FN,&Petsc_Fwk_default_keyval,0);
    if (ierr) {PetscError(PETSC_COMM_SELF,__LINE__,"PETSC_FWK_DEFAULT_",__FILE__,__SDIR__,PETSC_ERR_PLIB,PETSC_ERROR_INITIAL," "); PetscFunctionReturn(0);}
  }
  ierr = MPI_Attr_get(comm,Petsc_Fwk_default_keyval,(void **)(&fwk),(PetscMPIInt*)&flg);
  if (ierr) {PetscError(PETSC_COMM_SELF,__LINE__,"PETSC_FWK_DEFAULT_",__FILE__,__SDIR__,PETSC_ERR_PLIB,PETSC_ERROR_INITIAL," "); PetscFunctionReturn(0);}
  if (!flg) { /* PetscFwk not yet created */
    ierr = PetscFwkCreate(comm, &fwk);
    if (ierr) {PetscError(PETSC_COMM_SELF,__LINE__,"PETSC_FWK_DEFAULT_",__FILE__,__SDIR__,PETSC_ERR_PLIB,PETSC_ERROR_INITIAL," "); PetscFunctionReturn(0);}
    ierr = PetscObjectRegisterDestroy((PetscObject)fwk);
    if (ierr) {PetscError(PETSC_COMM_SELF,__LINE__,"PETSC_FWK_DEFAULT_",__FILE__,__SDIR__,PETSC_ERR_PLIB,PETSC_ERROR_INITIAL," "); PetscFunctionReturn(0);}
    ierr = MPI_Attr_put(comm,Petsc_Fwk_default_keyval,(void*)fwk);
    if (ierr) {PetscError(PETSC_COMM_SELF,__LINE__,"PETSC_FWK_DEFAULT_",__FILE__,__SDIR__,PETSC_ERR_PLIB,PETSC_ERROR_INITIAL," "); PetscFunctionReturn(0);}
  } 
  PetscFunctionReturn(fwk);
}/* PETSC_FWK_DEFAULT_() */<|MERGE_RESOLUTION|>--- conflicted
+++ resolved
@@ -3,14 +3,10 @@
 #include "petscsys.h"
 #include "petscfwk.h"
 
-<<<<<<< HEAD
 /* FIX: is it okay to include this directly? */
 #include <ctype.h>
 
-PETSC_DLLEXPORT PetscClassId PETSC_FWK_CLASSID;
-=======
 PETSCSYS_DLLEXPORT PetscClassId PETSC_FWK_CLASSID;
->>>>>>> 6b508d82
 static char PETSC_FWK_CLASS_NAME[] = "PetscFwk";
 static PetscTruth PetscFwkPackageInitialized = PETSC_FALSE;
 
@@ -293,10 +289,6 @@
   char           *path, *name;
 };
 
-struct _n_PetscFwkRecord {
-  char                *key;
-  PetscFwk            component;
-};
 
 struct _p_PetscFwk {
   PETSCHEADER(int);
@@ -304,9 +296,8 @@
   void                      *vtable;
   char *                    url;
   PetscInt                  N, maxN;
-  struct _n_PetscFwkRecord  *record;
+  PetscFwk                  *component;
   PetscFwkGraph             dep_graph;
-  PetscFwk                  visitor;
 };
 
 static PetscFwk defaultFwk = PETSC_NULL;
@@ -335,7 +326,7 @@
 
 #undef  __FUNCT__
 #define __FUNCT__ "PetscFwkDLLibrarySym"
-PetscErrorCode PETSC_DLLEXPORT PetscFwkDLLibrarySym(MPI_Comm comm, PetscDLLibrary *outlist, const char path[],const char symbol[],void **value)
+PetscErrorCode PETSCSYS_DLLEXPORT PetscFwkDLLibrarySym(MPI_Comm comm, PetscDLLibrary *outlist, const char path[],const char symbol[],void **value)
 {
   char           libname[PETSC_MAX_PATH_LEN],suffix[16],*s;
   PetscDLLibrary nlist,prev,list;
@@ -579,11 +570,7 @@
 */
 #undef  __FUNCT__
 #define __FUNCT__ "PetscFwkParseURL_Private"
-<<<<<<< HEAD
-PetscErrorCode PETSC_DLLEXPORT PetscFwkParseURL_Private(const char inurl[], char **outpath, char **outname, PetscFwkVTableType *outtype){
-=======
-PetscErrorCode PETSCSYS_DLLEXPORT PetscFwkParseURL_Private(PetscFwk fwk, const char inurl[], char url[], char path[], char name[], PetscFwkComponentType *type){
->>>>>>> 6b508d82
+PetscErrorCode PETSCSYS_DLLEXPORT PetscFwkParseURL_Private(const char inurl[], char **outpath, char **outname, PetscFwkVTableType *outtype){
   char *n, *s;
   static PetscInt nlen = PETSC_FWK_MAX_URL_LENGTH;
   static char path[PETSC_FWK_MAX_URL_LENGTH+1], name[PETSC_FWK_MAX_URL_LENGTH+1];
@@ -647,9 +634,8 @@
 }/* PetscFwkParseURL_Private() */
 
 #undef  __FUNCT__
-<<<<<<< HEAD
 #define __FUNCT__ "PetscFwkClearURL_Private"
-PetscErrorCode PETSC_DLLEXPORT PetscFwkClearURL_Private(PetscFwk fwk) {
+PetscErrorCode PETSCSYS_DLLEXPORT PetscFwkClearURL_Private(PetscFwk fwk) {
   PetscErrorCode ierr;
   PetscFunctionBegin;
   switch(fwk->vtable_type) {
@@ -679,7 +665,7 @@
 
 #undef  __FUNCT__
 #define __FUNCT__ "PetscFwkSetURL"
-PetscErrorCode PETSC_DLLEXPORT PetscFwkSetURL(PetscFwk fwk, const char url[]) {
+PetscErrorCode PETSCSYS_DLLEXPORT PetscFwkSetURL(PetscFwk fwk, const char url[]) {
   PetscErrorCode ierr;
   char *path, *name;
   PetscFunctionBegin;
@@ -710,7 +696,7 @@
 
 #undef  __FUNCT__
 #define __FUNCT__ "PetscFwkGetURL"
-PetscErrorCode PETSC_DLLEXPORT PetscFwkGetURL(PetscFwk fwk, const char **url) {
+PetscErrorCode PETSCSYS_DLLEXPORT PetscFwkGetURL(PetscFwk fwk, const char **url) {
   PetscFunctionBegin;
   *url = fwk->url;
   PetscFunctionReturn(0);
@@ -743,7 +729,7 @@
         ierr = PetscViewerASCIIPrintf(viewer, "\n"); CHKERRQ(ierr);
       }
       id = vertices[i];
-      ierr = PetscViewerASCIIPrintf(viewer, "%d: key:%s, name:%s, url:%s", id, fwk->record[id].key, ((PetscObject)(fwk->record[id].component))->name, fwk->record[id].component->url); CHKERRQ(ierr);
+      ierr = PetscViewerASCIIPrintf(viewer, "%d: name:%s, url:%s", id, ((PetscObject)(fwk->component[id]))->name, fwk->component[id]->url); CHKERRQ(ierr);
     }
     ierr = PetscViewerASCIIPrintf(viewer, "\n"); CHKERRQ(ierr);
     ierr = PetscFree(vertices); CHKERRQ(ierr);
@@ -759,15 +745,13 @@
 #define __FUNCT__ "PetscFwkVisit"
 PetscErrorCode PetscFwkVisit(PetscFwk fwk, const char* message){
   PetscInt i, id, N, *vertices;
-  char *key;
   PetscFwk component, visitor;
   PetscErrorCode ierr;
   PetscFunctionBegin;
   ierr = PetscFwkGraphTopologicalSort(fwk->dep_graph, &N, &vertices); CHKERRQ(ierr);
   for(i = 0; i < N; ++i) {
     id = vertices[i];
-    component = fwk->record[id].component;
-    key       = fwk->record[id].key;
+    component = fwk->component[id];
     /* Save the component's visitor and set fwk as the current visitor. */
     ierr = PetscObjectQuery((PetscObject)component, "visitor", (PetscObject*)(&visitor)); CHKERRQ(ierr);
     ierr = PetscObjectCompose((PetscObject)component, "visitor", (PetscObject) fwk);      CHKERRQ(ierr);
@@ -782,11 +766,7 @@
 
 #undef  __FUNCT__
 #define __FUNCT__ "PetscFwkGetKeyID_Private"
-PetscErrorCode PETSC_DLLEXPORT PetscFwkGetKeyID_Private(PetscFwk fwk, const char key[], PetscInt *_id, PetscTruth *_found){
-=======
-#define __FUNCT__ "PetscFwkGetID_Private"
-PetscErrorCode PETSCSYS_DLLEXPORT PetscFwkGetID_Private(PetscFwk fwk, const char key[], PetscInt *_id, PetscTruth *_found){
->>>>>>> 6b508d82
+PetscErrorCode PETSCSYS_DLLEXPORT PetscFwkGetKeyID_Private(PetscFwk fwk, const char key[], PetscInt *_id, PetscTruth *_found){
   PetscInt i;
   PetscTruth eq;
   PetscErrorCode ierr;
@@ -794,7 +774,7 @@
   /* Check whether a component with the given key has already been registered. */
   if(_found){*_found = PETSC_FALSE;}
   for(i = 0; i < fwk->N; ++i) {
-    ierr = PetscStrcmp(key, fwk->record[i].key, &eq); CHKERRQ(ierr);
+    ierr = PetscStrcmp(key, ((PetscObject)fwk->component[i])->name, &eq); CHKERRQ(ierr);
     if(eq) {
       if(_id) {*_id = i;}
       if(_found){*_found = PETSC_TRUE;}
@@ -804,16 +784,9 @@
 }/* PetscFwkGetKeyID_Private() */
 
 #undef  __FUNCT__
-<<<<<<< HEAD
 #define __FUNCT__ "PetscFwkRegisterKey_Private"
-PetscErrorCode PETSC_DLLEXPORT PetscFwkRegisterKey_Private(PetscFwk fwk, const char key[], PetscInt *_id) {
-=======
-#define __FUNCT__ "PetscFwkRegisterComponentID_Private"
-PetscErrorCode PETSCSYS_DLLEXPORT PetscFwkRegisterComponentID_Private(PetscFwk fwk, const char key[], const char inurl[], PetscInt *_id) {
-  PetscFwkComponentType type;
->>>>>>> 6b508d82
+PetscErrorCode PETSCSYS_DLLEXPORT PetscFwkRegisterKey_Private(PetscFwk fwk, const char key[], PetscInt *_id) {
   PetscInt v, id;
-  size_t len;
   PetscTruth found;
   PetscErrorCode ierr;
   PetscFunctionBegin;
@@ -824,26 +797,23 @@
   }
   /***/
   /* No such key found. */
-  /* Create a new record containing a new component for this key. */
+  /* Create a new component for this key. */
   if(fwk->N >= fwk->maxN) {
-    /* No more empty records, therefore, expand the record array */
-    struct _n_PetscFwkRecord *new_record;
-    ierr = PetscMalloc(sizeof(struct _n_PetscFwkRecord)*(fwk->maxN+CHUNKSIZE), &new_record);   CHKERRQ(ierr);
-    ierr = PetscMemcpy(new_record, fwk->record, sizeof(struct _n_PetscFwkRecord)*(fwk->maxN)); CHKERRQ(ierr);
-    ierr = PetscMemzero(new_record+fwk->maxN,sizeof(struct _n_PetscFwkRecord)*(CHUNKSIZE));    CHKERRQ(ierr);
-    ierr = PetscFree(fwk->record);                                                             CHKERRQ(ierr);
-    fwk->record = new_record;
+    /* No more empty component slots, therefore, expand the component array */
+    PetscFwk *new_components;
+    ierr = PetscMalloc(sizeof(PetscFwk)*(fwk->maxN+CHUNKSIZE), &new_components);   CHKERRQ(ierr);
+    ierr = PetscMemcpy(new_components, fwk->component, sizeof(PetscFwk)*(fwk->maxN)); CHKERRQ(ierr);
+    ierr = PetscMemzero(new_components+fwk->maxN,sizeof(PetscFwk)*(CHUNKSIZE));    CHKERRQ(ierr);
+    ierr = PetscFree(fwk->component);                                              CHKERRQ(ierr);
+    fwk->component = new_components;
     fwk->maxN += CHUNKSIZE;
   }
   id = fwk->N;
   ++(fwk->N);
   /* Store key */
-  ierr = PetscStrlen(key, &len);                                     CHKERRQ(ierr);
-  ierr = PetscMalloc(sizeof(char)*(len+1), &(fwk->record[id].key));  CHKERRQ(ierr);
-  ierr = PetscStrcpy(fwk->record[id].key, key);                      CHKERRQ(ierr);
   /* Create the corresponding component. */
-  ierr = PetscFwkCreate(((PetscObject)fwk)->comm, &(fwk->record[id].component)); CHKERRQ(ierr);
-  ierr = PetscObjectSetName((PetscObject)(fwk->record[id].component), key);      CHKERRQ(ierr);
+  ierr = PetscFwkCreate(((PetscObject)fwk)->comm, fwk->component+id); CHKERRQ(ierr);
+  ierr = PetscObjectSetName((PetscObject)fwk->component[id], key);    CHKERRQ(ierr);
   /* Add a new vertex to the dependence graph.  This vertex will correspond to the newly registered component. */
   ierr = PetscFwkGraphAddVertex(fwk->dep_graph, &v); CHKERRQ(ierr);
   /* v must equal id */
@@ -860,11 +830,7 @@
 
 #undef  __FUNCT__
 #define __FUNCT__ "PetscFwkRegisterComponent"
-<<<<<<< HEAD
-PetscErrorCode PETSC_DLLEXPORT PetscFwkRegisterComponent(PetscFwk fwk, const char key[]){
-=======
-PetscErrorCode PETSCSYS_DLLEXPORT PetscFwkRegisterComponent(PetscFwk fwk, const char key[], const char url[]){
->>>>>>> 6b508d82
+PetscErrorCode PETSCSYS_DLLEXPORT PetscFwkRegisterComponent(PetscFwk fwk, const char key[]){
   PetscErrorCode ierr;
   PetscFunctionBegin;
   ierr = PetscFwkRegisterKey_Private(fwk, key, PETSC_NULL); CHKERRQ(ierr);
@@ -873,12 +839,12 @@
 
 #undef  __FUNCT__
 #define __FUNCT__ "PetscFwkRegisterComponentURL"
-PetscErrorCode PETSC_DLLEXPORT PetscFwkRegisterComponentURL(PetscFwk fwk, const char key[], const char url[]){
+PetscErrorCode PETSCSYS_DLLEXPORT PetscFwkRegisterComponentURL(PetscFwk fwk, const char key[], const char url[]){
   PetscErrorCode ierr;
   PetscInt id;
   PetscFunctionBegin;
   ierr = PetscFwkRegisterKey_Private(fwk, key, &id); CHKERRQ(ierr);
-  ierr = PetscFwkSetURL(fwk->record[id].component, url); CHKERRQ(ierr);
+  ierr = PetscFwkSetURL(fwk->component[id], url); CHKERRQ(ierr);
   PetscFunctionReturn(0);
 }/* PetscFwkRegisterComponentURL() */
 
@@ -913,16 +879,10 @@
   PetscErrorCode ierr;
   if (--((PetscObject)fwk)->refct > 0) PetscFunctionReturn(0);
   for(i = 0; i < fwk->N; ++i){
-    ierr = PetscFree(fwk->record[i].key);
-    if(fwk->record[i].component != PETSC_NULL) {
-      ierr = PetscObjectDestroy((PetscObject)fwk->record[i].component); CHKERRQ(ierr);
-    }
-  }
-  ierr = PetscFree(fwk->record); CHKERRQ(ierr);
+    ierr = PetscObjectDestroy((PetscObject)fwk->component[i]); CHKERRQ(ierr);
+  }
+  ierr = PetscFree(fwk->component); CHKERRQ(ierr);
   ierr = PetscFwkGraphDestroy(fwk->dep_graph); CHKERRQ(ierr);
-  if(fwk->visitor) {
-    ierr = PetscObjectDestroy((PetscObject)(fwk->visitor)); CHKERRQ(ierr);
-  }
   ierr = PetscHeaderDestroy(fwk);CHKERRQ(ierr);
   PetscFunctionReturn(0);
 }/* PetscFwkDestroy()*/
@@ -938,13 +898,12 @@
 #endif
   PetscValidPointer(framework,2);
   ierr = PetscHeaderCreate(fwk,_p_PetscFwk,PetscInt,PETSC_FWK_CLASSID,0,"PetscFwk",comm,PetscFwkDestroy,PetscFwkView);CHKERRQ(ierr);
-  fwk->record = PETSC_NULL;
+  fwk->component   = PETSC_NULL;
   fwk->vtable_type = PETSC_FWK_VTABLE_NONE;
   fwk->vtable      = PETSC_NULL;
   fwk->N = fwk->maxN = 0;
   /* FIX: should only create a graph on demand */
   ierr = PetscFwkGraphCreate(&fwk->dep_graph); CHKERRQ(ierr);
-  fwk->visitor = PETSC_NULL;
   ierr = PetscObjectChangeTypeName((PetscObject)fwk,PETSCFWK);CHKERRQ(ierr);
   *framework = fwk;
   PetscFunctionReturn(0);
@@ -953,11 +912,7 @@
 
 #undef  __FUNCT__
 #define __FUNCT__ "PetscFwkGetComponent"
-<<<<<<< HEAD
-PetscErrorCode PETSC_DLLEXPORT PetscFwkGetComponent(PetscFwk fwk, const char key[], PetscFwk *_component, PetscTruth *_found) {
-=======
-PetscErrorCode PETSCSYS_DLLEXPORT PetscFwkGetComponent(PetscFwk fwk, const char key[], PetscObject *_component, PetscTruth *_found) {
->>>>>>> 6b508d82
+PetscErrorCode PETSCSYS_DLLEXPORT PetscFwkGetComponent(PetscFwk fwk, const char key[], PetscFwk *_component, PetscTruth *_found) {
   PetscInt id;
   PetscTruth found;
   PetscErrorCode ierr;
@@ -965,31 +920,12 @@
   PetscValidCharPointer(key,2);
   ierr = PetscFwkGetKeyID_Private(fwk, key, &id, &found); CHKERRQ(ierr);
   if(found && _component) {
-    *_component = fwk->record[id].component;
+    *_component = fwk->component[id];
   }
   if(_found) {*_found = found;}
   PetscFunctionReturn(0);
 }/* PetscFwkGetComponent() */
 
-<<<<<<< HEAD
-=======
-#undef  __FUNCT__
-#define __FUNCT__ "PetscFwkGetURL"
-PetscErrorCode PETSCSYS_DLLEXPORT PetscFwkGetURL(PetscFwk fwk, const char key[], const char**_url, PetscTruth *_found) {
-  PetscInt id;
-  PetscTruth found;
-  PetscErrorCode ierr;
-  PetscFunctionBegin;
-  ierr = PetscFwkCheck(&fwk); CHKERRQ(ierr);
-  PetscValidCharPointer(key,2);
-  ierr = PetscFwkGetID_Private(fwk, key, &id, &found); CHKERRQ(ierr);
-  if(found && _url) {
-    *_url = fwk->record[id].url;
-  }
-  if(_found) {*_found = found;}
-  PetscFunctionReturn(0);
-}/* PetscFwkGetURL() */
->>>>>>> 6b508d82
 
 
 #undef  __FUNCT__
