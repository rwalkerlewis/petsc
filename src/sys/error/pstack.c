--- conflicted
+++ resolved
@@ -12,17 +12,9 @@
 PetscStack *petscstack = 0;
 #endif
 
-<<<<<<< HEAD
 
 #if defined(PETSC_HAVE_SAWS)
 #include <petscviewersaws.h>
-=======
-#if defined(PETSC_HAVE_AMS)
-
-#  if defined(PETSC_USE_DEBUG)
-
-#include <petscviewerams.h>
->>>>>>> 28559dc8
 
 static PetscBool amsmemstack = PETSC_FALSE;
 
@@ -209,74 +201,3 @@
   for (i=sint->currentsize-2; i>=0; i--) fprintf(fp,"      [%d]  %s() line %d in %s\n",PetscGlobalRank,sint->function[i],sint->line[i],sint->file[i]);
   return 0;
 }
-<<<<<<< HEAD
-
-#else
-
-#if defined(PETSC_HAVE_PTHREADCLASSES)
-#if defined(PETSC_PTHREAD_LOCAL)
-PETSC_PTHREAD_LOCAL void *petscstack = 0;
-#else
-PetscThreadKey petscstack;
-#endif
-#else
-void *petscstack = 0;
-#endif
-
-#undef __FUNCT__
-#define __FUNCT__ "PetscStackCreate"
-PetscErrorCode  PetscStackCreate(void)
-{
-  PetscFunctionBegin;
-  PetscFunctionReturn(0);
-}
-#undef __FUNCT__
-#define __FUNCT__ "PetscStackView"
-PetscErrorCode  PetscStackView(PETSC_UNUSED FILE *file)
-{
-  PetscFunctionBegin;
-  PetscFunctionReturn(0);
-}
-#undef __FUNCT__
-#define __FUNCT__ "PetscStackDestroy"
-PetscErrorCode  PetscStackDestroy(void)
-{
-  PetscFunctionBegin;
-  PetscFunctionReturn(0);
-}
-#undef __FUNCT__
-#define __FUNCT__ "PetscStackCopy"
-PetscErrorCode  PetscStackCopy(PETSC_UNUSED void *sint,PETSC_UNUSED void *sout)
-{
-  PetscFunctionBegin;
-  PetscFunctionReturn(0);
-}
-#undef __FUNCT__
-#define __FUNCT__ "PetscStackPrint"
-PetscErrorCode  PetscStackPrint(PETSC_UNUSED void *sint,PETSC_UNUSED FILE *fp)
-{
-  PetscFunctionBegin;
-  PetscFunctionReturn(0);
-}
-
-#if defined(PETSC_HAVE_SAWS)     /* SAWs stack functions do nothing in optimized mode */
-void PetscStackSAWsGrantAccess(void) {}
-void PetscStackSAWsTakeAccess(void) {}
-
-PetscErrorCode PetscStackViewSAWs(void)
-{
-  return 0;
-}
-
-#undef __FUNCT__
-#define __FUNCT__ "PetscStackSAWsViewOff"
-PetscErrorCode  PetscStackSAWsViewOff(void)
-{
-  PetscFunctionBegin;
-  PetscFunctionReturn(0);
-}
-#endif
-
-#endif
-=======
->>>>>>> 28559dc8
