#define PETSC_DESIRE_FEATURE_TEST_MACROS /* for fdopen() */

#include <petsc/private/viewerimpl.h> /*I   "petscviewer.h" I*/
#include <petsc/private/petscimpl.h>  /*I   "petscsys.h"    I*/
#include <petsc/private/glvisviewerimpl.h>

/* we may eventually make this function public */
static PetscErrorCode PetscViewerASCIISocketOpen(MPI_Comm,const char*,PetscInt,PetscViewer*);

struct _n_PetscViewerGLVis {
  PetscViewerGLVisStatus status;
  PetscViewerGLVisType   type;                                                  /* either PETSC_VIEWER_GLVIS_DUMP or PETSC_VIEWER_GLVIS_SOCKET */
  char                   *name;                                                 /* prefix for filename, or hostname, depending on the type */
  PetscInt               port;                                                  /* used just for the socket case */
  PetscReal              pause;                                                 /* if positive, calls PetscSleep(pause) after each VecView_GLVis call */
  PetscViewer            meshwindow;                                            /* used just by the ASCII dumping */
  PetscObject            dm;                                                    /* DM as passed by PetscViewerGLVisSetDM_Private(): should contain discretization info */
  PetscInt               nwindow;                                               /* number of windows/fields to be visualized */
  PetscViewer            *window;
  char                   **windowtitle;
  char                   **fec_type;                                            /* type of elements to be used for visualization, see FiniteElementCollection::Name() */
  PetscErrorCode         (*g2lfield)(PetscObject,PetscInt,PetscObject[],void*); /* global to local operation for generating dofs to be visualized */
  PetscInt               *spacedim;                                             /* geometrical space dimension (just used to initialize the scene) */
  PetscObject            *Ufield;                                               /* work vectors for visualization */
  PetscInt               snapid;                                                /* snapshot id, use PetscViewerGLVisSetSnapId to change this value*/
  void                   *userctx;                                              /* User context, used by g2lfield */
  PetscErrorCode         (*destroyctx)(void*);                                  /* destroy routine for userctx */
  char*                  fmt;                                                   /* format string for FP values */
};
typedef struct _n_PetscViewerGLVis *PetscViewerGLVis;

/*@
     PetscViewerGLVisSetPrecision - Set the number of digits for floating point values

  Not Collective

  Input Parameters:
+  viewer - the PetscViewer
-  prec   - the number of digits required

  Level: beginner

.seealso: PetscViewerGLVisOpen(), PetscViewerGLVisSetFields(), PetscViewerCreate(), PetscViewerSetType()
@*/
PetscErrorCode PetscViewerGLVisSetPrecision(PetscViewer viewer, PetscInt prec)
{
  PetscErrorCode ierr;

  PetscFunctionBegin;
  PetscValidHeaderSpecific(viewer,PETSC_VIEWER_CLASSID,1);
  ierr = PetscTryMethod(viewer,"PetscViewerGLVisSetPrecision_C",(PetscViewer,PetscInt),(viewer,prec));CHKERRQ(ierr);
  PetscFunctionReturn(0);
}

static PetscErrorCode PetscViewerGLVisSetPrecision_GLVis(PetscViewer viewer, PetscInt prec)
{
  PetscErrorCode   ierr;
  PetscViewerGLVis socket = (PetscViewerGLVis)viewer->data;

  PetscFunctionBegin;
  ierr = PetscFree(socket->fmt);CHKERRQ(ierr);
  if (prec > 0) {
    ierr = PetscMalloc1(16,&socket->fmt);CHKERRQ(ierr);
    ierr = PetscSNPrintf(socket->fmt,16," %%.%De",prec);CHKERRQ(ierr);
  } else {
    ierr = PetscStrallocpy(" %g",&socket->fmt);CHKERRQ(ierr);
  }
  PetscFunctionReturn(0);
}

/*@
     PetscViewerGLVisSetSnapId - Set the snapshot id. Only relevant when the viewer is of type PETSC_VIEWER_GLVIS_DUMP

  Logically Collective on PetscViewer

  Input Parameters:
+  viewer - the PetscViewer
-  id     - the current snapshot id in a time-dependent simulation

  Level: beginner

.seealso: PetscViewerGLVisOpen(), PetscViewerGLVisSetFields(), PetscViewerCreate(), PetscViewerSetType()
@*/
PetscErrorCode PetscViewerGLVisSetSnapId(PetscViewer viewer, PetscInt id)
{
  PetscErrorCode ierr;

  PetscFunctionBegin;
  PetscValidHeaderSpecific(viewer,PETSC_VIEWER_CLASSID,1);
  PetscValidLogicalCollectiveInt(viewer,id,2);
  ierr = PetscTryMethod(viewer,"PetscViewerGLVisSetSnapId_C",(PetscViewer,PetscInt),(viewer,id));CHKERRQ(ierr);
  PetscFunctionReturn(0);
}

static PetscErrorCode PetscViewerGLVisSetSnapId_GLVis(PetscViewer viewer, PetscInt id)
{
  PetscViewerGLVis socket = (PetscViewerGLVis)viewer->data;

  PetscFunctionBegin;
  socket->snapid = id;
  PetscFunctionReturn(0);
}

/*@C
     PetscViewerGLVisSetFields - Sets the required information to visualize different fields from a vector.

  Logically Collective on PetscViewer

  Input Parameters:
+  viewer     - the PetscViewer
.  nf         - number of fields to be visualized
.  fec_type   - the type of finite element to be used to visualize the data (see FiniteElementCollection::Name() in MFEM)
.  dim        - array of space dimension for field vectors (used to initialize the scene)
.  g2lfields  - User routine to compute the local field vectors to be visualized; PetscObject is used in place of Vec on the prototype
.  Vfield     - array of work vectors, one for each field
.  ctx        - User context to store the relevant data to apply g2lfields
-  destroyctx - Destroy function for userctx

  Notes: g2lfields is called on the vector V to be visualized in order to extract the relevant dofs to be put in Vfield[], as
.vb
  g2lfields((PetscObject)V,nfields,(PetscObject*)Vfield[],ctx).
.ve
  For vector spaces, the block size of Vfield[i] represents the vector dimension. It misses the Fortran bindings.
<<<<<<< HEAD
  PETSc will take ownership of the work vectors.
=======
>>>>>>> 80db8efe
  The names of the Vfield vectors will be displayed in the window title.

  Level: intermediate

.seealso: PetscViewerGLVisOpen(), PetscViewerCreate(), PetscViewerSetType(), PetscObjectSetName()
@*/
PetscErrorCode PetscViewerGLVisSetFields(PetscViewer viewer, PetscInt nf, const char* fec_type[], PetscInt dim[], PetscErrorCode(*g2l)(PetscObject,PetscInt,PetscObject[],void*), PetscObject Vfield[], void* ctx, PetscErrorCode(*destroyctx)(void*))
{
  PetscErrorCode ierr;

  PetscFunctionBegin;
  PetscValidHeaderSpecific(viewer,PETSC_VIEWER_CLASSID,1);
  PetscValidLogicalCollectiveInt(viewer,nf,2);
  if (!fec_type) SETERRQ(PetscObjectComm((PetscObject)viewer),PETSC_ERR_SUP,"You need to provide the FiniteElementCollection names for the fields");
  PetscValidPointer(fec_type,3);
  PetscValidPointer(dim,4);
  PetscValidPointer(Vfield,6);
  ierr = PetscTryMethod(viewer,"PetscViewerGLVisSetFields_C",(PetscViewer,PetscInt,const char*[],PetscInt[],PetscErrorCode(*)(PetscObject,PetscInt,PetscObject[],void*),PetscObject[],void*,PetscErrorCode(*)(void*)),(viewer,nf,fec_type,dim,g2l,Vfield,ctx,destroyctx));CHKERRQ(ierr);
  PetscFunctionReturn(0);
}

static PetscErrorCode PetscViewerGLVisSetFields_GLVis(PetscViewer viewer, PetscInt nfields, const char* fec_type[], PetscInt dim[], PetscErrorCode(*g2l)(PetscObject,PetscInt,PetscObject[],void*), PetscObject Vfield[], void* ctx, PetscErrorCode(*destroyctx)(void*))
{
  PetscViewerGLVis socket = (PetscViewerGLVis)viewer->data;
  PetscInt         i;
  PetscErrorCode   ierr;

  PetscFunctionBegin;
  if (socket->nwindow && socket->nwindow != nfields) SETERRQ2(PetscObjectComm((PetscObject)viewer),PETSC_ERR_USER,"Cannot set number of fields %D with number of windows %D",nfields,socket->nwindow);
  if (!socket->nwindow) {
    socket->nwindow = nfields;

    ierr = PetscCalloc5(nfields,&socket->window,nfields,&socket->windowtitle,nfields,&socket->fec_type,nfields,&socket->spacedim,nfields,&socket->Ufield);CHKERRQ(ierr);
    for (i=0;i<nfields;i++) {
      const char     *name;

      ierr = PetscObjectGetName(Vfield[i],&name);CHKERRQ(ierr);
      ierr = PetscStrallocpy(name,&socket->windowtitle[i]);CHKERRQ(ierr);
      ierr = PetscStrallocpy(fec_type[i],&socket->fec_type[i]);CHKERRQ(ierr);
      ierr = PetscObjectReference(Vfield[i]);CHKERRQ(ierr);
      socket->Ufield[i] = Vfield[i];
      socket->spacedim[i] = dim[i];
    }
  }
  /* number of fields are not allowed to vary */
  if (nfields != socket->nwindow) SETERRQ2(PetscObjectComm((PetscObject)viewer),PETSC_ERR_SUP,"Cannot visualize %D fields using %D socket windows",nfields,socket->nwindow);
  socket->g2lfield = g2l;
  if (socket->destroyctx && socket->userctx) { ierr = (*socket->destroyctx)(socket->userctx);CHKERRQ(ierr); }
  socket->userctx = ctx;
  socket->destroyctx = destroyctx;
  PetscFunctionReturn(0);
}

static PetscErrorCode PetscViewerGLVisInfoDestroy_Private(void *ptr)
{
  PetscViewerGLVisInfo info = (PetscViewerGLVisInfo)ptr;
  PetscErrorCode       ierr;

  PetscFunctionBegin;
  ierr = PetscFree(info->fmt);CHKERRQ(ierr);
  ierr = PetscFree(info);CHKERRQ(ierr);
  PetscFunctionReturn(0);
}

/* we can decide to prevent specific processes from using the viewer */
static PetscErrorCode PetscViewerGLVisAttachInfo_Private(PetscViewer viewer, PetscViewer window)
{
  PetscViewerGLVis     socket = (PetscViewerGLVis)viewer->data;
  PetscErrorCode       ierr;
  PetscContainer       container;
  PetscViewerGLVisInfo info;

  PetscFunctionBegin;
  ierr = PetscObjectQuery((PetscObject)window,"_glvis_info_container",(PetscObject*)&container);CHKERRQ(ierr);
  if (!container) {
    ierr = PetscNew(&info);CHKERRQ(ierr);
    info->enabled = PETSC_TRUE;
    info->init    = PETSC_FALSE;
    info->pause   = socket->pause;
    ierr = PetscContainerCreate(PetscObjectComm((PetscObject)window),&container);CHKERRQ(ierr);
    ierr = PetscContainerSetPointer(container,(void*)info);CHKERRQ(ierr);
    ierr = PetscContainerSetUserDestroy(container,PetscViewerGLVisInfoDestroy_Private);CHKERRQ(ierr);
    ierr = PetscObjectCompose((PetscObject)window,"_glvis_info_container",(PetscObject)container);CHKERRQ(ierr);
    ierr = PetscContainerDestroy(&container);CHKERRQ(ierr);
  } else {
    ierr = PetscContainerGetPointer(container,(void**)&info);CHKERRQ(ierr);
  }
  ierr = PetscFree(info->fmt);CHKERRQ(ierr);
  ierr = PetscStrallocpy(socket->fmt,&info->fmt);CHKERRQ(ierr);
  PetscFunctionReturn(0);
}

static PetscErrorCode PetscViewerGLVisGetNewWindow_Private(PetscViewer viewer,PetscViewer *view)
{
  PetscViewerGLVis socket = (PetscViewerGLVis)viewer->data;
  PetscViewer      window = NULL;
  PetscBool        ldis,dis;
  PetscErrorCode   ierr;

  PetscFunctionBegin;
  ierr = PetscViewerASCIISocketOpen(PETSC_COMM_SELF,socket->name,socket->port,&window);
  /* if we could not estabilish a connection the first time,
     we disable the socket viewer */
  ldis = ierr ? PETSC_TRUE : PETSC_FALSE;
  ierr = MPI_Allreduce(&ldis,&dis,1,MPIU_BOOL,MPI_LOR,PetscObjectComm((PetscObject)viewer));CHKERRQ(ierr);
  if (dis) {
    socket->status = PETSCVIEWERGLVIS_DISABLED;
    ierr  = PetscViewerDestroy(&window);CHKERRQ(ierr);
  }
  *view = window;
  PetscFunctionReturn(0);
}

PetscErrorCode PetscViewerGLVisPause_Private(PetscViewer viewer)
{
  PetscViewerGLVis socket = (PetscViewerGLVis)viewer->data;
  PetscErrorCode   ierr;

  PetscFunctionBegin;
  if (socket->pause > 0) {
    ierr = PetscSleep(socket->pause);CHKERRQ(ierr);
  }
  PetscFunctionReturn(0);
}

/* DM specific support */
PetscErrorCode PetscViewerGLVisSetDM_Private(PetscViewer viewer, PetscObject dm)
{
  PetscErrorCode   ierr;
  PetscViewerGLVis socket  = (PetscViewerGLVis)viewer->data;

  PetscFunctionBegin;
  if (socket->dm && socket->dm != dm) SETERRQ(PetscObjectComm((PetscObject)viewer),PETSC_ERR_SUP,"Cannot change DM associated with the GLVis viewer");
  if (!socket->dm) {
    PetscErrorCode (*setupwithdm)(PetscObject,PetscViewer) = NULL;

    ierr = PetscObjectQueryFunction(dm,"DMSetUpGLVisViewer_C",&setupwithdm);CHKERRQ(ierr);
    if (setupwithdm) {
      ierr = (*setupwithdm)(dm,viewer);CHKERRQ(ierr);
    } else SETERRQ1(PetscObjectComm(dm),PETSC_ERR_SUP,"No support for DM type %s",dm->type_name);
    ierr = PetscObjectReference(dm);CHKERRQ(ierr);
    socket->dm = dm;
  }
  PetscFunctionReturn(0);
}

PetscErrorCode PetscViewerGLVisGetDMWindow_Private(PetscViewer viewer,PetscViewer* view)
{
  PetscViewerGLVis socket = (PetscViewerGLVis)viewer->data;
  PetscErrorCode   ierr;

  PetscFunctionBegin;
  if (!socket->meshwindow) {
    if (socket->type == PETSC_VIEWER_GLVIS_SOCKET) {
      ierr = PetscViewerGLVisGetNewWindow_Private(viewer,&socket->meshwindow);CHKERRQ(ierr);
    } else {
      size_t    len;
      PetscBool isstdout;

      ierr = PetscStrlen(socket->name,&len);CHKERRQ(ierr);
      ierr = PetscStrcmp(socket->name,"stdout",&isstdout);CHKERRQ(ierr);
      if (!socket->name || !len || isstdout) {
        ierr = PetscViewerASCIIOpen(PETSC_COMM_SELF,"stdout",&socket->meshwindow);CHKERRQ(ierr);
      } else {
        PetscMPIInt rank;
        char        filename[PETSC_MAX_PATH_LEN];
        ierr = MPI_Comm_rank(PetscObjectComm((PetscObject)viewer),&rank);CHKERRQ(ierr);
        ierr = PetscSNPrintf(filename,PETSC_MAX_PATH_LEN,"%s-mesh.%06d",socket->name,rank);CHKERRQ(ierr);
        ierr = PetscViewerASCIIOpen(PETSC_COMM_SELF,filename,&socket->meshwindow);CHKERRQ(ierr);
      }
    }
    if (socket->meshwindow) {
      ierr = PetscViewerPushFormat(socket->meshwindow,PETSC_VIEWER_ASCII_GLVIS);CHKERRQ(ierr);
    }
  }
  if (socket->meshwindow) {
    ierr = PetscViewerGLVisAttachInfo_Private(viewer,socket->meshwindow);CHKERRQ(ierr);
  }
  *view = socket->meshwindow;
  PetscFunctionReturn(0);
}

PetscErrorCode PetscViewerGLVisGetType_Private(PetscViewer viewer,PetscViewerGLVisType *type)
{
  PetscViewerGLVis socket = (PetscViewerGLVis)viewer->data;

  PetscFunctionBegin;
  PetscValidPointer(type,2);
  *type = socket->type;
  PetscFunctionReturn(0);
}

/* This function is only relevant in the SOCKET_GLIVS case. The status is computed the first time it is requested, as GLVis currently has issues when connecting the first time through the socket */
PetscErrorCode PetscViewerGLVisGetStatus_Private(PetscViewer viewer, PetscViewerGLVisStatus *sockstatus)
{
  PetscViewerGLVis socket = (PetscViewerGLVis)viewer->data;

  PetscFunctionBegin;
  PetscValidPointer(sockstatus,2);
  if (socket->type == PETSC_VIEWER_GLVIS_DUMP) {
    socket->status = PETSCVIEWERGLVIS_DISCONNECTED;
  } else if (socket->status == PETSCVIEWERGLVIS_DISCONNECTED && socket->nwindow) {
    PetscInt       i;
    PetscBool      lconn,conn;
    PetscErrorCode ierr;

    for (i=0,lconn=PETSC_TRUE;i<socket->nwindow;i++)
      if (!socket->window[i])
        lconn = PETSC_FALSE;

    ierr = MPI_Allreduce(&lconn,&conn,1,MPIU_BOOL,MPI_LAND,PetscObjectComm((PetscObject)viewer));CHKERRQ(ierr);
    if (conn) socket->status = PETSCVIEWERGLVIS_CONNECTED;
  }
  *sockstatus = socket->status;
  PetscFunctionReturn(0);
}

PetscErrorCode PetscViewerGLVisGetDM_Private(PetscViewer viewer, PetscObject* dm)
{
  PetscViewerGLVis socket = (PetscViewerGLVis)viewer->data;

  PetscFunctionBegin;
  *dm = socket->dm;
  PetscFunctionReturn(0);
}

PetscErrorCode PetscViewerGLVisGetFields_Private(PetscViewer viewer, PetscInt* nfield, const char **fec[], PetscInt *spacedim[], PetscErrorCode(**g2lfield)(PetscObject,PetscInt,PetscObject[],void*), PetscObject *Ufield[], void **userctx)
{
  PetscViewerGLVis socket = (PetscViewerGLVis)viewer->data;

  PetscFunctionBegin;
  if (nfield)   *nfield   = socket->nwindow;
  if (fec)      *fec      = (const char**)socket->fec_type;
  if (spacedim) *spacedim = socket->spacedim;
  if (g2lfield) *g2lfield = socket->g2lfield;
  if (Ufield)   *Ufield   = socket->Ufield;
  if (userctx)  *userctx  = socket->userctx;
  PetscFunctionReturn(0);
}

/* accessor routines for the viewer windows:
   PETSC_VIEWER_GLVIS_DUMP   : it returns a new viewer every time
   PETSC_VIEWER_GLVIS_SOCKET : it returns the socket, and creates it if not yet done.
*/
PetscErrorCode PetscViewerGLVisGetWindow_Private(PetscViewer viewer,PetscInt wid,PetscViewer* view)
{
  PetscViewerGLVis       socket = (PetscViewerGLVis)viewer->data;
  PetscViewerGLVisStatus status;
  PetscErrorCode         ierr;

  PetscFunctionBegin;
  PetscValidLogicalCollectiveInt(viewer,wid,2);
  PetscValidPointer(view,3);
  if (wid < 0 || wid > socket->nwindow-1) SETERRQ2(PetscObjectComm((PetscObject)viewer),PETSC_ERR_USER,"Cannot get window id %D: allowed range [0,%D)",wid,socket->nwindow-1);
  status = socket->status;
  if (socket->type == PETSC_VIEWER_GLVIS_DUMP && socket->window[wid]) SETERRQ1(PETSC_COMM_SELF,PETSC_ERR_USER,"Window %D is already in use",wid);
  switch (status) {
    case PETSCVIEWERGLVIS_DISCONNECTED:
      if (socket->window[wid]) SETERRQ(PETSC_COMM_SELF,PETSC_ERR_USER,"This should not happen");
      if (socket->type == PETSC_VIEWER_GLVIS_DUMP) {
        size_t    len;
        PetscBool isstdout;

        ierr = PetscStrlen(socket->name,&len);CHKERRQ(ierr);
        ierr = PetscStrcmp(socket->name,"stdout",&isstdout);CHKERRQ(ierr);
        if (!socket->name || !len || isstdout) {
          ierr = PetscViewerASCIIOpen(PETSC_COMM_SELF,"stdout",&socket->window[wid]);CHKERRQ(ierr);
        } else {
          PetscMPIInt rank;
          char        filename[PETSC_MAX_PATH_LEN];

          ierr = MPI_Comm_rank(PetscObjectComm((PetscObject)viewer),&rank);CHKERRQ(ierr);
          ierr = PetscSNPrintf(filename,PETSC_MAX_PATH_LEN,"%s-%s-%d.%06d",socket->name,socket->windowtitle[wid],socket->snapid,rank);CHKERRQ(ierr);
          ierr = PetscViewerASCIIOpen(PETSC_COMM_SELF,filename,&socket->window[wid]);CHKERRQ(ierr);
        }
      } else {
        ierr = PetscViewerGLVisGetNewWindow_Private(viewer,&socket->window[wid]);CHKERRQ(ierr);
      }
      if (socket->window[wid]) {
        ierr = PetscViewerPushFormat(socket->window[wid],PETSC_VIEWER_ASCII_GLVIS);CHKERRQ(ierr);
      }
      *view = socket->window[wid];
      break;
    case PETSCVIEWERGLVIS_CONNECTED:
      *view = socket->window[wid];
      break;
    case PETSCVIEWERGLVIS_DISABLED:
      *view = NULL;
      break;
    default:
      SETERRQ1(PetscObjectComm((PetscObject)viewer),PETSC_ERR_SUP,"Unhandled socket status %d\n",(int)status);
      break;
  }
  if (*view) {
    ierr = PetscViewerGLVisAttachInfo_Private(viewer,*view);CHKERRQ(ierr);
  }
  PetscFunctionReturn(0);
}

/* Restore the window viewer
   PETSC_VIEWER_GLVIS_DUMP  : destroys the temporary created ASCII viewer used for dumping
   PETSC_VIEWER_GLVIS_SOCKET: - if the returned window viewer is not NULL, just zeros the pointer.
                 - it the returned window viewer is NULL, assumes something went wrong
                   with the socket (i.e. SIGPIPE when a user closes the popup window)
                   and that the caller already handled it (see VecView_GLVis).
*/
PetscErrorCode PetscViewerGLVisRestoreWindow_Private(PetscViewer viewer,PetscInt wid, PetscViewer* view)
{
  PetscViewerGLVis socket = (PetscViewerGLVis)viewer->data;
  PetscErrorCode   ierr;

  PetscFunctionBegin;
  PetscValidLogicalCollectiveInt(viewer,wid,2);
  PetscValidPointer(view,3);
  if (wid < 0 || wid > socket->nwindow-1) SETERRQ2(PetscObjectComm((PetscObject)viewer),PETSC_ERR_USER,"Cannot restore window id %D: allowed range [0,%D)",wid,socket->nwindow);
  if (*view && *view != socket->window[wid]) SETERRQ(PetscObjectComm((PetscObject)viewer),PETSC_ERR_USER,"Viewer was not obtained from PetscViewerGLVisGetWindow");
  if (*view) {
    ierr = PetscViewerFlush(*view);CHKERRQ(ierr);
    ierr = PetscBarrier((PetscObject)viewer);CHKERRQ(ierr);
  }
  if (socket->type == PETSC_VIEWER_GLVIS_DUMP) { /* destroy the viewer, as it is associated with a single time step */
    ierr = PetscViewerDestroy(&socket->window[wid]);CHKERRQ(ierr);
  } else if (!*view) { /* something went wrong (SIGPIPE) so we just zero the private pointer */
    socket->window[wid] = NULL;
  }
  *view = NULL;
  PetscFunctionReturn(0);
}

/* default window appearance in the PETSC_VIEWER_GLVIS_SOCKET case */
PetscErrorCode PetscViewerGLVisInitWindow_Private(PetscViewer viewer, PetscBool mesh, PetscInt dim, const char *name)
{
  PetscErrorCode       ierr;
  PetscViewerGLVisInfo info;
  PetscContainer       container;

  PetscFunctionBegin;
  ierr = PetscObjectQuery((PetscObject)viewer,"_glvis_info_container",(PetscObject*)&container);CHKERRQ(ierr);
  if (!container) SETERRQ(PETSC_COMM_SELF,PETSC_ERR_USER,"Viewer was not obtained from PetscGLVisViewerGetNewWindow_Private");
  ierr = PetscContainerGetPointer(container,(void**)&info);CHKERRQ(ierr);
  if (info->init) {
    if (info->pause < 0) {
      ierr = PetscViewerASCIIPrintf(viewer,"pause\n");CHKERRQ(ierr); /* pause */
    }
    PetscFunctionReturn(0);
  }
  ierr = PetscViewerASCIIPrintf(viewer,"window_size 800 800\n");CHKERRQ(ierr);
  if (name) {
    ierr = PetscViewerASCIIPrintf(viewer,"window_title '%s'\n",name);CHKERRQ(ierr);
  }
  if (mesh) {
    switch (dim) {
    case 1:
      break;
    case 2:
      ierr = PetscViewerASCIIPrintf(viewer,"keys cmeeppppp\n");CHKERRQ(ierr); /* show colorbar, mesh and ranks */
      break;
    case 3: /* TODO: decide default view in 3D */
      break;
    }
  } else {
    ierr = PetscViewerASCIIPrintf(viewer,"keys cm\n");CHKERRQ(ierr); /* show colorbar and mesh */
    switch (dim) {
    case 1:
      ierr = PetscViewerASCIIPrintf(viewer,"keys RRj\n");CHKERRQ(ierr); /* set to 1D (side view) and turn off perspective */
      break;
    case 2:
      ierr = PetscViewerASCIIPrintf(viewer,"keys Rjl\n");CHKERRQ(ierr); /* set to 2D (top view), turn off perspective and light */
      break;
    case 3:
      break;
    }
    ierr = PetscViewerASCIIPrintf(viewer,"autoscale value\n");CHKERRQ(ierr); /* update value-range; keep mesh-extents fixed */
    if (info->pause == 0) {
      ierr = PetscViewerASCIIPrintf(viewer,"pause\n");CHKERRQ(ierr); /* pause */
    }
  }
  info->init = PETSC_TRUE;
  PetscFunctionReturn(0);
}

static PetscErrorCode PetscViewerDestroy_GLVis(PetscViewer viewer)
{
  PetscViewerGLVis socket = (PetscViewerGLVis)viewer->data;
  PetscInt         i;
  PetscErrorCode   ierr;

  PetscFunctionBegin;
  for (i=0;i<socket->nwindow;i++) {
    ierr = PetscViewerDestroy(&socket->window[i]);CHKERRQ(ierr);
    ierr = PetscFree(socket->windowtitle[i]);CHKERRQ(ierr);
    ierr = PetscFree(socket->fec_type[i]);CHKERRQ(ierr);
    ierr = PetscObjectDestroy(&socket->Ufield[i]);CHKERRQ(ierr);
  }
  ierr = PetscFree(socket->name);CHKERRQ(ierr);
  ierr = PetscFree5(socket->window,socket->windowtitle,socket->fec_type,socket->spacedim,socket->Ufield);CHKERRQ(ierr);
  ierr = PetscFree(socket->fmt);CHKERRQ(ierr);
  ierr = PetscViewerDestroy(&socket->meshwindow);CHKERRQ(ierr);
  ierr = PetscObjectDestroy(&socket->dm);CHKERRQ(ierr);
  if (socket->destroyctx && socket->userctx) { ierr = (*socket->destroyctx)(socket->userctx);CHKERRQ(ierr); }

  ierr = PetscObjectComposeFunction((PetscObject)viewer,"PetscViewerGLVisSetPrecision_C",NULL);CHKERRQ(ierr);
  ierr = PetscObjectComposeFunction((PetscObject)viewer,"PetscViewerGLVisSetSnapId_C",NULL);CHKERRQ(ierr);
  ierr = PetscObjectComposeFunction((PetscObject)viewer,"PetscViewerGLVisSetFields_C",NULL);CHKERRQ(ierr);
  ierr = PetscObjectComposeFunction((PetscObject)viewer,"PetscViewerFileSetName_C",NULL);CHKERRQ(ierr);
  ierr = PetscFree(socket);CHKERRQ(ierr);
  viewer->data = NULL;
  PetscFunctionReturn(0);
}

static PetscErrorCode PetscViewerSetFromOptions_GLVis(PetscOptionItems *PetscOptionsObject,PetscViewer v)
{
  PetscErrorCode   ierr;
  PetscViewerGLVis socket = (PetscViewerGLVis)v->data;

  PetscFunctionBegin;
  ierr = PetscOptionsHead(PetscOptionsObject,"GLVis PetscViewer Options");CHKERRQ(ierr);
  ierr = PetscOptionsReal("-viewer_glvis_pause","-1 to pause after each visualization, otherwise sleeps for given seconds",NULL,socket->pause,&socket->pause,NULL);CHKERRQ(ierr);
  ierr = PetscOptionsTail();CHKERRQ(ierr);
  PetscFunctionReturn(0);
}

static PetscErrorCode PetscViewerSetFileName_GLVis(PetscViewer viewer, const char name[])
{
  char             *sport;
  PetscViewerGLVis socket = (PetscViewerGLVis)viewer->data;
  PetscErrorCode   ierr;

  PetscFunctionBegin;
  socket->type = PETSC_VIEWER_GLVIS_DUMP;
  /* we accept localhost^port */
  ierr = PetscFree(socket->name);CHKERRQ(ierr);
  ierr = PetscStrallocpy(name,&socket->name);CHKERRQ(ierr);
  ierr = PetscStrchr(socket->name,'^',&sport);CHKERRQ(ierr);
  if (sport) {
    PetscInt port = 19916;
    size_t   len;

    *sport++ = 0;
    ierr = PetscStrlen(sport,&len);CHKERRQ(ierr);
    if (len) ierr = PetscOptionsStringToInt(sport,&port);
    if (!ierr) {
      socket->port = (port != PETSC_DECIDE && port != PETSC_DEFAULT) ? port : 19916;
    } else {
      socket->port = 19916;
    }
    socket->type = PETSC_VIEWER_GLVIS_SOCKET;
  }
  PetscFunctionReturn(0);
}

/*
     PetscViewerGLVisOpen - Opens a GLVis type viewer

  Collective on comm

  Input Parameters:
+  comm      - the MPI communicator
.  type      - the viewer type: PETSC_VIEWER_GLVIS_SOCKET for real-time visualization or PETSC_VIEWER_GLVIS_DUMP for dumping to disk
.  name      - either the hostname where the GLVis server is running or the base filename for dumping the data for subsequent visualizations
-  port      - socket port where the GLVis server is listening. Not referenced when type is PETSC_VIEWER_GLVIS_DUMP

  Output Parameters:
-  viewer    - the PetscViewer object

  Notes: misses Fortran binding

  Level: beginner

.seealso: PetscViewerCreate(), PetscViewerSetType(), PetscViewerGLVisType
*/
PETSC_EXTERN PetscErrorCode PetscViewerGLVisOpen(MPI_Comm comm, PetscViewerGLVisType type, const char* name, PetscInt port, PetscViewer* viewer)
{
  PetscViewerGLVis socket;
  PetscErrorCode   ierr;

  PetscFunctionBegin;
  ierr = PetscViewerCreate(comm,viewer);CHKERRQ(ierr);
  ierr = PetscViewerSetType(*viewer,PETSCVIEWERGLVIS);CHKERRQ(ierr);

  socket       = (PetscViewerGLVis)((*viewer)->data);
  socket->type = type;
  if (type == PETSC_VIEWER_GLVIS_DUMP || name) {
    ierr = PetscFree(socket->name);CHKERRQ(ierr);
    ierr = PetscStrallocpy(name,&socket->name);CHKERRQ(ierr);
  }
  socket->port = (!port || port == PETSC_DETERMINE || port == PETSC_DECIDE) ? 19916 : port;

  ierr = PetscViewerSetFromOptions(*viewer);CHKERRQ(ierr);
  PetscFunctionReturn(0);
}

/*
  PETSC_VIEWER_GLVIS_ - Creates an GLVIS PetscViewer shared by all processors in a communicator.

  Collective on MPI_Comm

  Input Parameter:
. comm - the MPI communicator to share the GLVIS PetscViewer

  Level: intermediate

  Notes: misses Fortran bindings

  Environmental variables:
+ PETSC_VIEWER_GLVIS_FILENAME : output filename (if specified dump to disk, and takes precedence on PETSC_VIEWER_GLVIS_HOSTNAME)
. PETSC_VIEWER_GLVIS_HOSTNAME : machine where the GLVis server is listening (defaults to localhost)
- PETSC_VIEWER_GLVIS_PORT     : port opened by the GLVis server (defaults to 19916)

  Notes:
  Unlike almost all other PETSc routines, PETSC_VIEWER_GLVIS_ does not return
  an error code.  The GLVIS PetscViewer is usually used in the form
$       XXXView(XXX object, PETSC_VIEWER_GLVIS_(comm));

.seealso: PetscViewerGLVISOpen(), PetscViewerGLVisType, PetscViewerCreate(), PetscViewerDestroy()
*/
PETSC_EXTERN PetscViewer PETSC_VIEWER_GLVIS_(MPI_Comm comm)
{
  PetscErrorCode       ierr;
  PetscBool            flg;
  PetscViewer          viewer;
  PetscViewerGLVisType type;
  char                 fname[PETSC_MAX_PATH_LEN],sport[16];
  PetscInt             port = 19916; /* default for GLVis */

  PetscFunctionBegin;
  ierr = PetscOptionsGetenv(comm,"PETSC_VIEWER_GLVIS_FILENAME",fname,PETSC_MAX_PATH_LEN,&flg);
  if (ierr) {PetscError(PETSC_COMM_SELF,__LINE__,"PETSC_VIEWER_GLVIS_",__FILE__,PETSC_ERR_PLIB,PETSC_ERROR_INITIAL," ");PetscFunctionReturn(0);}
  if (!flg) {
    type = PETSC_VIEWER_GLVIS_SOCKET;
    ierr = PetscOptionsGetenv(comm,"PETSC_VIEWER_GLVIS_HOSTNAME",fname,PETSC_MAX_PATH_LEN,&flg);
    if (ierr) {PetscError(PETSC_COMM_SELF,__LINE__,"PETSC_VIEWER_GLVIS_",__FILE__,PETSC_ERR_PLIB,PETSC_ERROR_INITIAL," ");PetscFunctionReturn(0);}
    if (!flg) {
      ierr = PetscStrcpy(fname,"localhost");
      if (ierr) {PetscError(PETSC_COMM_SELF,__LINE__,"PETSC_VIEWER_GLVIS_",__FILE__,PETSC_ERR_PLIB,PETSC_ERROR_INITIAL," ");PetscFunctionReturn(0);}
    }
    ierr = PetscOptionsGetenv(comm,"PETSC_VIEWER_GLVIS_PORT",sport,16,&flg);
    if (ierr) {PetscError(PETSC_COMM_SELF,__LINE__,"PETSC_VIEWER_GLVIS_",__FILE__,PETSC_ERR_PLIB,PETSC_ERROR_INITIAL," ");PetscFunctionReturn(0);}
    if (flg) {
      ierr = PetscOptionsStringToInt(sport,&port);
      if (ierr) {PetscError(PETSC_COMM_SELF,__LINE__,"PETSC_VIEWER_GLVIS_",__FILE__,PETSC_ERR_PLIB,PETSC_ERROR_INITIAL," ");PetscFunctionReturn(0);}
    }
  } else {
    type = PETSC_VIEWER_GLVIS_DUMP;
  }
  ierr = PetscViewerGLVisOpen(comm,type,fname,port,&viewer);
  if (ierr) {PetscError(PETSC_COMM_SELF,__LINE__,"PETSC_VIEWER_GLVIS_",__FILE__,PETSC_ERR_PLIB,PETSC_ERROR_INITIAL," ");PetscFunctionReturn(0);}
  ierr = PetscObjectRegisterDestroy((PetscObject)viewer);
  if (ierr) {PetscError(PETSC_COMM_SELF,__LINE__,"PETSC_VIEWER_GLVIS_",__FILE__,PETSC_ERR_PLIB,PETSC_ERROR_INITIAL," ");PetscFunctionReturn(0);}
  PetscFunctionReturn(viewer);
}

PETSC_EXTERN PetscErrorCode PetscViewerCreate_GLVis(PetscViewer viewer)
{
  PetscViewerGLVis socket;
  PetscErrorCode   ierr;

  PetscFunctionBegin;
  ierr = PetscNewLog(viewer,&socket);CHKERRQ(ierr);

  /* defaults to socket viewer */
  ierr = PetscStrallocpy("localhost",&socket->name);CHKERRQ(ierr);
  socket->port  = 19916; /* GLVis default listening port */
  socket->type  = PETSC_VIEWER_GLVIS_SOCKET;
  socket->pause = 0; /* just pause the first time */

  /* defaults to full precision */
  ierr = PetscStrallocpy(" %g",&socket->fmt);CHKERRQ(ierr);

  viewer->data                = (void*)socket;
  viewer->ops->destroy        = PetscViewerDestroy_GLVis;
  viewer->ops->setfromoptions = PetscViewerSetFromOptions_GLVis;

  ierr = PetscObjectComposeFunction((PetscObject)viewer,"PetscViewerGLVisSetPrecision_C",PetscViewerGLVisSetPrecision_GLVis);CHKERRQ(ierr);
  ierr = PetscObjectComposeFunction((PetscObject)viewer,"PetscViewerGLVisSetSnapId_C",PetscViewerGLVisSetSnapId_GLVis);CHKERRQ(ierr);
  ierr = PetscObjectComposeFunction((PetscObject)viewer,"PetscViewerGLVisSetFields_C",PetscViewerGLVisSetFields_GLVis);CHKERRQ(ierr);
  ierr = PetscObjectComposeFunction((PetscObject)viewer,"PetscViewerFileSetName_C",PetscViewerSetFileName_GLVis);CHKERRQ(ierr);
  PetscFunctionReturn(0);
}

/* this is a private implementation of a SOCKET with ASCII data format
   GLVis does not currently handle binary socket streams */
#if defined(PETSC_HAVE_UNISTD_H)
#include <unistd.h>
#endif

#if !defined(PETSC_HAVE_WINDOWS_H)
static PetscErrorCode (*PetscViewerDestroy_ASCII)(PetscViewer);

static PetscErrorCode PetscViewerDestroy_ASCII_Socket(PetscViewer viewer)
{
  FILE *stream;
  PetscErrorCode ierr = 0;
  PetscFunctionBegin;
  ierr = PetscViewerASCIIGetPointer(viewer,&stream);CHKERRQ(ierr);
  if (stream) {
    ierr = fclose(stream);
    if (ierr) SETERRQ(PETSC_COMM_SELF,PETSC_ERR_SYS,"fclose() failed on stream");
  }
  ierr = PetscViewerDestroy_ASCII(viewer);CHKERRQ(ierr);
  PetscFunctionReturn(0);
}
#endif

static PetscErrorCode PetscViewerASCIISocketOpen(MPI_Comm comm,const char* hostname,PetscInt port,PetscViewer* viewer)
{
#if defined(PETSC_HAVE_WINDOWS_H)
  PetscFunctionBegin;
  SETERRQ(comm,PETSC_ERR_SUP,"Not implemented for Windows");
#else
  FILE           *stream = NULL;
  int            fd;
  PetscErrorCode ierr;

  PetscFunctionBegin;
  PetscValidPointer(hostname,2);
  PetscValidPointer(viewer,4);
#if defined(PETSC_USE_SOCKET_VIEWER)
  ierr = PetscOpenSocket(hostname,port,&fd);
#else
  SETERRQ(comm,PETSC_ERR_SUP,"Missing Socket viewer");
#endif
  if (ierr) {
    PetscInt sierr = ierr;
    char     err[1024];

    ierr    = PetscSNPrintf(err,1024,"Cannot connect to socket on %s:%D. Socket visualization is disabled\n",hostname,port);CHKERRQ(ierr);
    ierr    = PetscInfo(NULL,err);CHKERRQ(ierr);
    *viewer = NULL;
    PetscFunctionReturn(sierr);
  } else {
    char msg[1024];

    ierr = PetscSNPrintf(msg,1024,"Successfully connect to socket on %s:%D. Socket visualization is enabled\n",hostname,port);CHKERRQ(ierr);
    ierr = PetscInfo(NULL,msg);CHKERRQ(ierr);
  }
  stream = fdopen(fd,"w"); /* Not possible on Windows */
  if (!stream) SETERRQ2(PETSC_COMM_SELF,PETSC_ERR_SYS,"Cannot open stream from socket %s:%d",hostname,port);
  ierr = PetscViewerASCIIOpenWithFILE(PETSC_COMM_SELF,stream,viewer);CHKERRQ(ierr);
  PetscViewerDestroy_ASCII = (*viewer)->ops->destroy;
  (*viewer)->ops->destroy = PetscViewerDestroy_ASCII_Socket;
#endif
  PetscFunctionReturn(0);
}<|MERGE_RESOLUTION|>--- conflicted
+++ resolved
@@ -121,10 +121,6 @@
   g2lfields((PetscObject)V,nfields,(PetscObject*)Vfield[],ctx).
 .ve
   For vector spaces, the block size of Vfield[i] represents the vector dimension. It misses the Fortran bindings.
-<<<<<<< HEAD
-  PETSc will take ownership of the work vectors.
-=======
->>>>>>> 80db8efe
   The names of the Vfield vectors will be displayed in the window title.
 
   Level: intermediate
