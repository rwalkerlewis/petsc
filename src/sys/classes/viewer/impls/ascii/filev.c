--- conflicted
+++ resolved
@@ -1010,20 +1010,12 @@
     else if (dtype == PETSC_ENUM)    ret = fscanf(fd, "%d",  &(((int*)data)[i]));
     else if (dtype == PETSC_FLOAT)   ret = fscanf(fd, "%f",  &(((float*)data)[i]));
     else if (dtype == PETSC_DOUBLE)  ret = fscanf(fd, "%lg", &(((double*)data)[i]));
-<<<<<<< HEAD
-#if defined(PETSC_HAVE___FLOAT128)
-    else if (dtype == PETSC___FLOAT128) {
-      double tmp;
-      ret = fscanf(fd, "%lg", &tmp);
-      (__float128*)data)[i] = tmp;
-=======
 #if defined(PETSC_USE_REAL___FLOAT128)
     else if (dtype == PETSC___FLOAT128) {
       double tmp;
       ret = fscanf(fd, "%lg", &tmp);
       ((__float128*)data)[i] = tmp;
     }
->>>>>>> e1bd8d32
 #endif
     else {SETERRQ1(PETSC_COMM_SELF,PETSC_ERR_ARG_WRONG,"Data type %d not supported", (int) dtype);}
     if (!ret) SETERRQ1(PETSC_COMM_SELF, PETSC_ERR_ARG_WRONG, "Conversion error for data type %d", (int) dtype);
