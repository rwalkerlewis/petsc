#include <../src/sys/classes/viewer/impls/vtk/vtkvimpl.h> /*I "petscviewer.h" I*/

/*MC
    PetscViewerVTKWriteFunction - functional form used to provide writer to the PetscViewerVTK

     Synopsis:
     #include <petscviewer.h>
     PetscViewerVTKWriteFunction(PetscObject object,PetscViewer viewer)

     Input Parameters:
+      object - the PETSc object to be written
-      viewer - viewer it is to be written to

   Level: developer

.seealso:   PetscViewerVTKAddField()
M*/

/*@C
   PetscViewerVTKAddField - Add a field to the viewer

   Collective

   Input Arguments:
+ viewer - VTK viewer
. dm - DM on which Vec lives
. PetscViewerVTKWriteFunction - function to write this Vec
. fieldtype - Either PETSC_VTK_POINT_FIELD or PETSC_VTK_CELL_FIELD
- vec - Vec to write

   Level: developer

   Note:
   This routine keeps exclusive ownership of the Vec. The caller should not use or destroy the Vec after adding it.

.seealso: PetscViewerVTKOpen(), DMDAVTKWriteAll(), PetscViewerVTKWriteFunction
@*/
PetscErrorCode PetscViewerVTKAddField(PetscViewer viewer,PetscObject dm,PetscErrorCode (*PetscViewerVTKWriteFunction)(PetscObject,PetscViewer),PetscViewerVTKFieldType fieldtype,PetscObject vec)
{
  PetscErrorCode ierr;

  PetscFunctionBegin;
  PetscValidHeaderSpecific(viewer,PETSC_VIEWER_CLASSID,1);
  PetscValidHeader(dm,2);
  PetscValidHeader(vec,4);
  ierr = PetscUseMethod(viewer,"PetscViewerVTKAddField_C",(PetscViewer,PetscObject,PetscErrorCode (*)(PetscObject,PetscViewer),PetscViewerVTKFieldType,PetscObject),(viewer,dm,PetscViewerVTKWriteFunction,fieldtype,vec));CHKERRQ(ierr);
  PetscFunctionReturn(0);
}

static PetscErrorCode PetscViewerDestroy_VTK(PetscViewer viewer)
{
  PetscViewer_VTK *vtk = (PetscViewer_VTK*)viewer->data;
  PetscErrorCode  ierr;

  PetscFunctionBegin;
  ierr = PetscFree(vtk->filename);CHKERRQ(ierr);
  ierr = PetscFree(vtk);CHKERRQ(ierr);
  ierr = PetscObjectComposeFunction((PetscObject)viewer,"PetscViewerFileSetName_C",NULL);CHKERRQ(ierr);
  ierr = PetscObjectComposeFunction((PetscObject)viewer,"PetscViewerFileSetMode_C",NULL);CHKERRQ(ierr);
  ierr = PetscObjectComposeFunction((PetscObject)viewer,"PetscViewerVTKAddField_C",NULL);CHKERRQ(ierr);
  PetscFunctionReturn(0);
}

static PetscErrorCode PetscViewerFlush_VTK(PetscViewer viewer)
{
  PetscViewer_VTK          *vtk = (PetscViewer_VTK*)viewer->data;
  PetscErrorCode           ierr;
  PetscViewerVTKObjectLink link,next;

  PetscFunctionBegin;
  if (vtk->link && (!vtk->dm || !vtk->write)) SETERRQ(PetscObjectComm((PetscObject)viewer),PETSC_ERR_ARG_WRONGSTATE,"No fields or no grid");
  if (vtk->write) {ierr = (*vtk->write)(vtk->dm,viewer);CHKERRQ(ierr);}
  for (link=vtk->link; link; link=next) {
    next = link->next;
    ierr = PetscObjectDestroy(&link->vec);CHKERRQ(ierr);
    ierr = PetscFree(link);CHKERRQ(ierr);
  }
  ierr       = PetscObjectDestroy(&vtk->dm);CHKERRQ(ierr);
  vtk->write = NULL;
  PetscFunctionReturn(0);
}

PetscErrorCode  PetscViewerFileSetName_VTK(PetscViewer viewer,const char name[])
{
  PetscViewer_VTK *vtk = (PetscViewer_VTK*)viewer->data;
  PetscErrorCode  ierr;
  PetscBool       isvtk,isvts,isvtu,isvtr;
  size_t          len;

  PetscFunctionBegin;
  ierr = PetscViewerFlush(viewer);CHKERRQ(ierr);
  ierr = PetscFree(vtk->filename);CHKERRQ(ierr);
  ierr = PetscStrlen(name,&len);CHKERRQ(ierr);
  ierr = PetscStrcasecmp(name+len-4,".vtk",&isvtk);CHKERRQ(ierr);
  ierr = PetscStrcasecmp(name+len-4,".vts",&isvts);CHKERRQ(ierr);
  ierr = PetscStrcasecmp(name+len-4,".vtu",&isvtu);CHKERRQ(ierr);
  ierr = PetscStrcasecmp(name+len-4,".vtr",&isvtr);CHKERRQ(ierr);
  if (isvtk) {
    if (viewer->format == PETSC_VIEWER_DEFAULT) {ierr = PetscViewerPushFormat(viewer,PETSC_VIEWER_ASCII_VTK);CHKERRQ(ierr);}
    if (viewer->format != PETSC_VIEWER_ASCII_VTK) SETERRQ2(PetscObjectComm((PetscObject)viewer),PETSC_ERR_ARG_INCOMP,"Cannot use file '%s' with format %s, should have '.vtk' extension",name,PetscViewerFormats[viewer->format]);
  } else if (isvts) {
    if (viewer->format == PETSC_VIEWER_DEFAULT) {ierr = PetscViewerPushFormat(viewer,PETSC_VIEWER_VTK_VTS);CHKERRQ(ierr);}
    if (viewer->format != PETSC_VIEWER_VTK_VTS) SETERRQ2(PetscObjectComm((PetscObject)viewer),PETSC_ERR_ARG_INCOMP,"Cannot use file '%s' with format %s, should have '.vts' extension",name,PetscViewerFormats[viewer->format]);
  } else if (isvtu) {
    if (viewer->format == PETSC_VIEWER_DEFAULT) {ierr = PetscViewerPushFormat(viewer,PETSC_VIEWER_VTK_VTU);CHKERRQ(ierr);}
    if (viewer->format != PETSC_VIEWER_VTK_VTU) SETERRQ2(PetscObjectComm((PetscObject)viewer),PETSC_ERR_ARG_INCOMP,"Cannot use file '%s' with format %s, should have '.vtu' extension",name,PetscViewerFormats[viewer->format]);
  } else if (isvtr) {
    if (viewer->format == PETSC_VIEWER_DEFAULT) {ierr = PetscViewerPushFormat(viewer,PETSC_VIEWER_VTK_VTR);CHKERRQ(ierr);}
    if (viewer->format != PETSC_VIEWER_VTK_VTR) SETERRQ2(PetscObjectComm((PetscObject)viewer),PETSC_ERR_ARG_INCOMP,"Cannot use file '%s' with format %s, should have '.vtr' extension",name,PetscViewerFormats[viewer->format]);
  } else SETERRQ1(PetscObjectComm((PetscObject)viewer),PETSC_ERR_ARG_UNKNOWN_TYPE,"File '%s' has unrecognized extension",name);
  ierr = PetscStrallocpy(name,&vtk->filename);CHKERRQ(ierr);
  PetscFunctionReturn(0);
}

PetscErrorCode  PetscViewerFileSetMode_VTK(PetscViewer viewer,PetscFileMode type)
{
  PetscViewer_VTK *vtk = (PetscViewer_VTK*)viewer->data;

  PetscFunctionBegin;
  PetscValidHeaderSpecific(viewer,PETSC_VIEWER_CLASSID,1);
  vtk->btype = type;
  PetscFunctionReturn(0);
}

PetscErrorCode  PetscViewerVTKAddField_VTK(PetscViewer viewer,PetscObject dm,PetscErrorCode (*PetscViewerVTKWriteFunction)(PetscObject,PetscViewer),PetscViewerVTKFieldType fieldtype,PetscObject vec)
{
  PetscViewer_VTK          *vtk = (PetscViewer_VTK*)viewer->data;
  PetscViewerVTKObjectLink link, tail = vtk->link;
  PetscErrorCode           ierr;

  PetscFunctionBegin;
  if (vtk->dm) {
    if (dm != vtk->dm) SETERRQ(PetscObjectComm((PetscObject)viewer),PETSC_ERR_ARG_INCOMP,"Cannot write a field from more than one grid to the same VTK file");
  } else {
    ierr = PetscObjectReference(dm);CHKERRQ(ierr);
    vtk->dm = dm;
  }
  vtk->write = PetscViewerVTKWriteFunction;
  ierr       = PetscNew(&link);CHKERRQ(ierr);
  link->ft   = fieldtype;
  link->vec  = vec;
  link->next = NULL;
  /* Append to list */
  if (tail) {
    while (tail->next) tail = tail->next;
    tail->next = link;
  } else vtk->link = link;
  PetscFunctionReturn(0);
}

/*MC
   PETSCVIEWERVTK - A viewer that writes to an VTK file


.seealso:  PetscViewerVTKOpen(), PetscViewerHDF5Open(), PetscViewerStringSPrintf(), PetscViewerSocketOpen(), PetscViewerDrawOpen(), PETSCVIEWERSOCKET,
           PetscViewerCreate(), PetscViewerASCIIOpen(), PetscViewerBinaryOpen(), PETSCVIEWERBINARY, PETSCVIEWERDRAW, PETSCVIEWERSTRING,
           PetscViewerMatlabOpen(), VecView(), DMView(), PetscViewerMatlabPutArray(), PETSCVIEWERASCII, PETSCVIEWERMATLAB,
           PetscViewerFileSetName(), PetscViewerFileSetMode(), PetscViewerFormat, PetscViewerType, PetscViewerSetType()

  Level: beginner
M*/

PETSC_EXTERN PetscErrorCode PetscViewerCreate_VTK(PetscViewer v)
{
  PetscViewer_VTK *vtk;
  PetscErrorCode  ierr;

  PetscFunctionBegin;
  ierr = PetscNewLog(v,&vtk);CHKERRQ(ierr);

  v->data         = (void*)vtk;
  v->ops->destroy = PetscViewerDestroy_VTK;
  v->ops->flush   = PetscViewerFlush_VTK;
  vtk->btype      = (PetscFileMode) -1;
  vtk->filename   = 0;

  ierr = PetscObjectComposeFunction((PetscObject)v,"PetscViewerFileSetName_C",PetscViewerFileSetName_VTK);CHKERRQ(ierr);
  ierr = PetscObjectComposeFunction((PetscObject)v,"PetscViewerFileSetMode_C",PetscViewerFileSetMode_VTK);CHKERRQ(ierr);
  ierr = PetscObjectComposeFunction((PetscObject)v,"PetscViewerVTKAddField_C",PetscViewerVTKAddField_VTK);CHKERRQ(ierr);
  PetscFunctionReturn(0);
}

/*@C
   PetscViewerVTKOpen - Opens a file for VTK output.

   Collective on MPI_Comm

   Input Parameters:
+  comm - MPI communicator
.  name - name of file
-  type - type of file
$    FILE_MODE_WRITE - create new file for binary output
$    FILE_MODE_READ - open existing file for binary input (not currently supported)
$    FILE_MODE_APPEND - open existing file for binary output (not currently supported)

   Output Parameter:
.  vtk - PetscViewer for VTK input/output to use with the specified file

   Level: beginner

   Note:
   This PetscViewer should be destroyed with PetscViewerDestroy().

   Concepts: VTK files
   Concepts: PetscViewer^creating

.seealso: PetscViewerASCIIOpen(), PetscViewerPushFormat(), PetscViewerDestroy(),
          VecView(), MatView(), VecLoad(), MatLoad(),
          PetscFileMode, PetscViewer
@*/
PetscErrorCode PetscViewerVTKOpen(MPI_Comm comm,const char name[],PetscFileMode type,PetscViewer *vtk)
{
  PetscErrorCode ierr;

  PetscFunctionBegin;
  ierr = PetscViewerCreate(comm,vtk);CHKERRQ(ierr);
  ierr = PetscViewerSetType(*vtk,PETSCVIEWERVTK);CHKERRQ(ierr);
  ierr = PetscViewerFileSetMode(*vtk,type);CHKERRQ(ierr);
  ierr = PetscViewerFileSetName(*vtk,name);CHKERRQ(ierr);
  PetscFunctionReturn(0);
}

/*@C
   PetscViewerVTKFWrite - write binary data preceded by 32-bit int length (in bytes), does not do byte swapping.

   Logically collective on PetscViewer

   Input Parameters:
+  viewer - logically collective viewer, data written from rank 0
.  fp - file pointer valid on rank 0
.  data - data pointer valid on rank 0
.  n - number of data items
-  dtype - data type

   Level: developer

   Notes: If PetscScalar is __float128 then the binary files are written in double precision

   Concepts: VTK files
   Concepts: PetscViewer^creating

.seealso: DMDAVTKWriteAll(), DMComplexVTKWriteAll(), PetscViewerPushFormat(), PetscViewerVTKOpen(), PetscBinaryWrite()
@*/
PetscErrorCode PetscViewerVTKFWrite(PetscViewer viewer,FILE *fp,const void *data,PetscInt n,MPI_Datatype dtype)
{
  PetscErrorCode ierr;
  PetscMPIInt    rank;
  MPI_Datatype   vdtype=dtype;
#if defined(PETSC_USE_REAL___FLOAT128)
  double         *tmp;
  PetscInt       i;
  PetscReal      *ttmp = (PetscReal*)data;
#endif

  PetscFunctionBegin;
  if (n < 0) SETERRQ1(PetscObjectComm((PetscObject)viewer),PETSC_ERR_ARG_OUTOFRANGE,"Trying to write a negative amount of data %D",n);
  if (!n) PetscFunctionReturn(0);
  ierr = MPI_Comm_rank(PetscObjectComm((PetscObject)viewer),&rank);CHKERRQ(ierr);
  if (!rank) {
    size_t      count;
    PetscMPIInt dsize;
    PetscVTKInt bytes;

#if defined(PETSC_USE_REAL___FLOAT128)
    if (dtype == MPIU___FLOAT128) {
      ierr = PetscMalloc1(n,&tmp);CHKERRQ(ierr);
      for (i=0; i<n; i++) tmp[i] = ttmp[i];
      data  = (void*) tmp;
      vdtype = MPI_DOUBLE;
    }
#endif
<<<<<<< HEAD
    ierr  = MPI_Type_size(vdtype,&dsize);
=======
    ierr  = MPI_Type_size(vdtype,&dsize);CHKERRQ(ierr);
>>>>>>> c3f6d4ef
    bytes = PetscVTKIntCast(dsize*n);

    count = fwrite(&bytes,sizeof(int),1,fp);
    if (count != 1) SETERRQ(PETSC_COMM_SELF,PETSC_ERR_FILE_WRITE,"Error writing byte count");
    count = fwrite(data,dsize,(size_t)n,fp);
    if ((PetscInt)count != n) SETERRQ3(PETSC_COMM_SELF,PETSC_ERR_FILE_WRITE,"Wrote %D/%D array members of size %d",(PetscInt)count,n,dsize);
#if defined(PETSC_USE_REAL___FLOAT128)
    if (dtype == MPIU___FLOAT128) {
      ierr = PetscFree(tmp);CHKERRQ(ierr);
    }
#endif
  }
  PetscFunctionReturn(0);
}<|MERGE_RESOLUTION|>--- conflicted
+++ resolved
@@ -269,11 +269,7 @@
       vdtype = MPI_DOUBLE;
     }
 #endif
-<<<<<<< HEAD
-    ierr  = MPI_Type_size(vdtype,&dsize);
-=======
     ierr  = MPI_Type_size(vdtype,&dsize);CHKERRQ(ierr);
->>>>>>> c3f6d4ef
     bytes = PetscVTKIntCast(dsize*n);
 
     count = fwrite(&bytes,sizeof(int),1,fp);
