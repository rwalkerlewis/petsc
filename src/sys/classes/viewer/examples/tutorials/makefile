
CFLAGS	        =
FFLAGS	        =
CPPFLAGS        =
FPPFLAGS        =
LOCDIR  = src/sys/classes/viewer/examples/tutorials/
EXAMPLESC       = ex1.c ex2.c ex3.c
EXAMPLESF       = ex1f90.F90
MANSEC          = Viewer

include ${PETSC_DIR}/lib/petsc-conf/variables
include ${PETSC_DIR}/lib/petsc-conf/rules

ex1: ex1.o  chkopts
	-${CLINKER} -o ex1 ex1.o ${PETSC_SYS_LIB}
	${RM} ex1.o

ex2: ex2.o  chkopts
	-${CLINKER} -o ex2 ex2.o ${PETSC_SYS_LIB}
	${RM} ex2.o

ex1f90: ex1f90.o  chkopts
	-${FLINKER} -o ex1f90 ex1f90.o ${PETSC_SYS_LIB}
	${RM} ex1f90.o

ex3: ex3.o chkopts
	-${CLINKER} -o ex3 ex3.o ${PETSC_SYS_LIB}
	${RM} ex3.o

#----------------------------------------------------------------------------

runex1f90:
	-@${MPIEXEC} -n 1 ./ex1f90 > ex1f90_1.tmp 5>&1; \
	   if (${DIFF} output/ex1f90_1.out ex1f90_1.tmp) then true; \
	   else printf "${PWD}\nPossible problem with ex1f90_1, diffs above\n=========================================\n"; fi; \
	   ${RM} -f ex1f90_1.tmp

<<<<<<< HEAD
runex3_1:
	-@${MPIEXEC} -n 1 ./ex3 > ex3.tmp 2>&1; \
	   if (${DIFF} output/ex3_1_p1.out ex3.tmp) then true; \
	   else printf "${PWD}\nPossible problem with with ex3_1, diffs above\n=========================================\n"; fi; \
	   ${RM} -f ex3.tmp

runex3_2:
	-@${MPIEXEC} -n 6 ./ex3 > ex3.tmp 2>&1; \
	   if (${DIFF} output/ex3_1_p6.out ex3.tmp) then true; \
	   else printf "${PWD}\nPossible problem with with ex3_2, diffs above\n=========================================\n"; fi; \
	   ${RM} -f ex3.tmp

runex3_3:
	-@${MPIEXEC} -n 12 ./ex3 > ex3.tmp 2>&1; \
	   if (${DIFF} output/ex3_1_p12.out ex3.tmp) then true; \
	   else printf "${PWD}\nPossible problem with with ex3_3, diffs above\n=========================================\n"; fi; \
	   ${RM} -f ex3.tmp

runex3_mpiio:
	-@${MPIEXEC} -n 6 ./ex3 -usempiio > ex3.tmp 2>&1; \
	   if (${DIFF} output/ex3_2_p6.out ex3.tmp) then true; \
	   else printf "${PWD}\nPossible problem with with ex3_mpiio, diffs above\n=========================================\n"; fi; \
	   ${RM} -f ex3.tmp

=======
include ${PETSC_DIR}/lib/petsc-conf/variables
include ${PETSC_DIR}/lib/petsc-conf/rules
>>>>>>> fb913d1a

TESTEXAMPLES_C          = ex2.PETSc ex2.rm \
			  ex3.PETSc runex3_1 runex3_2 runex3_3 runex3_mpiio ex3.rm
TESTEXAMPLES_F90        =
TESTEXAMPLES_C_X_MPIUNI =

include ${PETSC_DIR}/lib/petsc-conf/test
<|MERGE_RESOLUTION|>--- conflicted
+++ resolved
@@ -35,7 +35,6 @@
 	   else printf "${PWD}\nPossible problem with ex1f90_1, diffs above\n=========================================\n"; fi; \
 	   ${RM} -f ex1f90_1.tmp
 
-<<<<<<< HEAD
 runex3_1:
 	-@${MPIEXEC} -n 1 ./ex3 > ex3.tmp 2>&1; \
 	   if (${DIFF} output/ex3_1_p1.out ex3.tmp) then true; \
@@ -60,13 +59,8 @@
 	   else printf "${PWD}\nPossible problem with with ex3_mpiio, diffs above\n=========================================\n"; fi; \
 	   ${RM} -f ex3.tmp
 
-=======
-include ${PETSC_DIR}/lib/petsc-conf/variables
-include ${PETSC_DIR}/lib/petsc-conf/rules
->>>>>>> fb913d1a
 
-TESTEXAMPLES_C          = ex2.PETSc ex2.rm \
-			  ex3.PETSc runex3_1 runex3_2 runex3_3 runex3_mpiio ex3.rm
+TESTEXAMPLES_C          = ex2.PETSc ex2.rm ex3.PETSc runex3_1 runex3_2 runex3_3 runex3_mpiio ex3.rm
 TESTEXAMPLES_F90        =
 TESTEXAMPLES_C_X_MPIUNI =
 
