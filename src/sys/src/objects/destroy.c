#define PETSC_DLL
/*
     Provides utility routines for manulating any type of PETSc object.
*/
#include "petsc.h"  /*I   "petsc.h"    I*/

struct _p_Object {
  PETSCHEADER(int);
};

#undef __FUNCT__  
#define __FUNCT__ "PetscObjectCreate"
/*@C
   PetscObjectCreate - Creates a PetscObject

   Collective on PetscObject

   Input Parameter:
.  comm - An MPI communicator

   Output Parameter:
.  obj - The object

   Level: beginner

    Concepts: destroying object
    Concepts: freeing object
    Concepts: deleting object

@*/
PetscErrorCode PETSC_DLLEXPORT PetscObjectCreate(MPI_Comm comm, PetscObject *obj)
{
  PetscObject    o;
  PetscErrorCode ierr;

  PetscFunctionBegin;
  PetscValidPointer(obj,2);

  ierr = PetscHeaderCreate(o,_p_Object,PetscInt,-1,0,"PetscObject",comm,PetscObjectDestroy,0);CHKERRQ(ierr);
<<<<<<< HEAD
=======
  /* records not yet defined in PetscObject 
  o->data        = 0;
  o->setupcalled = 0;
  */
>>>>>>> be3efd7b
  *obj = o;
  PetscFunctionReturn(0);
}

#undef __FUNCT__  
#define __FUNCT__ "PetscObjectDestroy"
/*@C
   PetscObjectDestroy - Destroys any PetscObject, regardless of the type. 

   Collective on PetscObject

   Input Parameter:
.  obj - any PETSc object, for example a Vec, Mat or KSP.
         This must be cast with a (PetscObject), for example, 
         PetscObjectDestroy((PetscObject)mat);

   Level: beginner

    Concepts: destroying object
    Concepts: freeing object
    Concepts: deleting object

@*/
PetscErrorCode PETSC_DLLEXPORT PetscObjectDestroy(PetscObject obj)
{
  PetscErrorCode ierr;

  PetscFunctionBegin;
  PetscValidHeader(obj,1);

  if (obj->bops->destroy) {
    ierr = (*obj->bops->destroy)(obj);CHKERRQ(ierr);
  } else {
    SETERRQ1(PETSC_ERR_PLIB,"This PETSc object of class %s does not have a generic destroy routine",obj->class_name);
  }
  PetscFunctionReturn(0);
}

#undef __FUNCT__  
#define __FUNCT__ "PetscObjectView" 
/*@C
   PetscObjectView - Views any PetscObject, regardless of the type. 

   Collective on PetscObject

   Input Parameters:
+  obj - any PETSc object, for example a Vec, Mat or KSP.
         This must be cast with a (PetscObject), for example, 
         PetscObjectView((PetscObject)mat,viewer);
-  viewer - any PETSc viewer

   Level: intermediate

@*/
PetscErrorCode PETSC_DLLEXPORT PetscObjectView(PetscObject obj,PetscViewer viewer)
{
  PetscErrorCode ierr;

  PetscFunctionBegin;
  PetscValidHeader(obj,1);
  if (!viewer) viewer = PETSC_VIEWER_STDOUT_(obj->comm);
  PetscValidHeaderSpecific(viewer,PETSC_VIEWER_COOKIE,2);

  if (obj->bops->view) {
    ierr = (*obj->bops->view)(obj,viewer);CHKERRQ(ierr);
  } else {
    SETERRQ(PETSC_ERR_SUP,"This PETSc object does not have a generic viewer routine");
  }
  PetscFunctionReturn(0);
}

#undef __FUNCT__  
#define __FUNCT__ "PetscTypeCompare"
/*@C
   PetscTypeCompare - Determines whether a PETSc object is of a particular type.

   Not Collective

   Input Parameters:
+  obj - any PETSc object, for example a Vec, Mat or KSP.
         This must be cast with a (PetscObject), for example, 
         PetscObjectDestroy((PetscObject)mat);
-  type_name - string containing a type name

   Output Parameter:
.  same - PETSC_TRUE if they are the same, else PETSC_FALSE
  
   Level: intermediate

.seealso: VecGetType(), KSPGetType(), PCGetType(), SNESGetType()

   Concepts: comparing^object types
   Concepts: types^comparing
   Concepts: object type^comparing

@*/
PetscErrorCode PETSC_DLLEXPORT PetscTypeCompare(PetscObject obj,const char type_name[],PetscTruth *same)
{
  PetscErrorCode ierr;

  PetscFunctionBegin;
  if (!obj) {
    *same = PETSC_FALSE;
  } else if (!type_name && !obj->type_name) {
    *same = PETSC_TRUE;
  } else if (!type_name || !obj->type_name) {
    *same = PETSC_FALSE;
  } else {
    PetscValidHeader(obj,1);
    PetscValidCharPointer(type_name,2);
    PetscValidPointer(same,3);
    ierr = PetscStrcmp((char*)(obj->type_name),type_name,same);CHKERRQ(ierr);
  }
  PetscFunctionReturn(0);
}

static int         PetscObjectRegisterDestroy_Count = 0;
static PetscObject PetscObjectRegisterDestroy_Objects[256];

#undef __FUNCT__  
#define __FUNCT__ "PetscObjectRegisterDestroy"
/*@C
   PetscObjectRegisterDestroy - Registers a PETSc object to be destroyed when
     PetscFinalize() is called.

   Collective on PetscObject

   Input Parameter:
.  obj - any PETSc object, for example a Vec, Mat or KSP.
         This must be cast with a (PetscObject), for example, 
         PetscObjectRegisterDestroy((PetscObject)mat);

   Level: developer

   Notes:
      This is used by, for example, PETSC_VIEWER_XXX_() routines to free the viewer
    when PETSc ends.

.seealso: PetscObjectRegisterDestroyAll()
@*/
PetscErrorCode PETSC_DLLEXPORT PetscObjectRegisterDestroy(PetscObject obj)
{
  PetscFunctionBegin;
  PetscValidHeader(obj,1);
  PetscObjectRegisterDestroy_Objects[PetscObjectRegisterDestroy_Count++] = obj;
  PetscFunctionReturn(0);
}

#undef __FUNCT__  
#define __FUNCT__ "PetscObjectRegisterDestroyAll"
/*@C
   PetscObjectRegisterDestroyAll - Frees all the PETSc objects that have been registered
     with PetscObjectRegisterDestroy(). Called by PetscFinalize()
     PetscFinalize() is called.

   Collective on individual PetscObjects

   Level: developer

.seealso: PetscObjectRegisterDestroy()
@*/
PetscErrorCode PETSC_DLLEXPORT PetscObjectRegisterDestroyAll(void)
{
  PetscErrorCode ierr;
  int i;

  PetscFunctionBegin;
  for (i=0; i<PetscObjectRegisterDestroy_Count; i++) {
    ierr = PetscObjectDestroy(PetscObjectRegisterDestroy_Objects[i]);CHKERRQ(ierr);
  }
  PetscFunctionReturn(0);
}

<|MERGE_RESOLUTION|>--- conflicted
+++ resolved
@@ -37,13 +37,10 @@
   PetscValidPointer(obj,2);
 
   ierr = PetscHeaderCreate(o,_p_Object,PetscInt,-1,0,"PetscObject",comm,PetscObjectDestroy,0);CHKERRQ(ierr);
-<<<<<<< HEAD
-=======
   /* records not yet defined in PetscObject 
   o->data        = 0;
   o->setupcalled = 0;
   */
->>>>>>> be3efd7b
   *obj = o;
   PetscFunctionReturn(0);
 }
