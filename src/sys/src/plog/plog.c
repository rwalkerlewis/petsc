/*$Id: plog.c,v 1.262 2001/08/22 17:59:37 balay Exp $*/
/*
      PETSc code to log object creation and destruction and PETSc events.
*/
#include "petsc.h"        /*I    "petsc.h"   I*/
#include "petscmachineinfo.h"
#if defined(PETSC_HAVE_MPE)
#include "mpe.h"
#endif
#include <stdarg.h>
#include <sys/types.h>
#include "petscsys.h"
#if defined(PETSC_HAVE_STDLIB_H)
#include <stdlib.h>
#endif
#if defined(PETSC_HAVE_MALLOC_H) && !defined(__cplusplus)
#include <malloc.h>
#endif
#include "petscfix.h"
#include "src/sys/src/plog/ptime.h"
#include "plog.h"

int PETSC_LARGEST_COOKIE = PETSC_COOKIE;
int PETSC_LARGEST_EVENT  = PETSC_EVENT;

#if defined(PETSC_USE_LOG)

/* used in the MPI_XXX() count macros in petsclog.h */
int PETSC_DUMMY,PETSC_DUMMY_SIZE;

/* Action and object logging variables */
Action *actions = PETSC_NULL;
Object *objects = PETSC_NULL;
int     numActions = 0, maxActions = 100;
int     numObjects = 0, maxObjects = 100;
int     numObjectsDestroyed = 0;

/* Global counters */
PetscLogDouble BaseTime;
PetscLogDouble _TotalFlops     = 0.0; /* The number of flops */
PetscLogDouble send_ct         = 0.0; /* The number of sends */
PetscLogDouble recv_ct         = 0.0; /* The number of receives */
PetscLogDouble send_len        = 0.0; /* The total length of all sent messages */
PetscLogDouble recv_len        = 0.0; /* The total length of all received messages */
PetscLogDouble isend_ct        = 0.0; /* The number of immediate sends */
PetscLogDouble irecv_ct        = 0.0; /* The number of immediate receives */
PetscLogDouble isend_len       = 0.0; /* The total length of all immediate send messages */
PetscLogDouble irecv_len       = 0.0; /* The total length of all immediate receive messages */
PetscLogDouble wait_ct         = 0.0; /* The number of waits */
PetscLogDouble wait_any_ct     = 0.0; /* The number of anywaits */
PetscLogDouble wait_all_ct     = 0.0; /* The number of waitalls */
PetscLogDouble sum_of_waits_ct = 0.0; /* The total number of waits */
PetscLogDouble allreduce_ct    = 0.0; /* The number of reductions */

/* Logging functions */
int (*_PetscLogPHC)(PetscObject) = PETSC_NULL;
int (*_PetscLogPHD)(PetscObject) = PETSC_NULL;
int (*_PetscLogPLB)(int, int, PetscObject, PetscObject, PetscObject, PetscObject) = PETSC_NULL;
int (*_PetscLogPLE)(int, int, PetscObject, PetscObject, PetscObject, PetscObject) = PETSC_NULL;

/* Tracing event logging variables */
FILE          *tracefile   = PETSC_NULL;
int            tracelevel  = 0;
char          *traceblanks = "                                                                                                    ";
char           tracespace[128];
PetscLogDouble tracetime   = 0.0;

<<<<<<< HEAD
/*------------------------------------------- Performance Info Functions ---------------------------------------------*/
#undef __FUNCT__  
#define __FUNCT__ "PerfInfoDestroy"
/*@C
  PerfInfoDestroy - This destroys a PerfInfo object.

  Not collective

  Input Parameter:
. p - The PerfInfo

  Level: beginner

.keywords: log, performance, destroy
.seealso: StageLogDestroy(), EventLogDestroy()
@*/
int PerfInfoDestroy(PerfInfo *p)
{
  int ierr;

  PetscFunctionBegin;
  ierr = PetscFree(p->name);                                                                              CHKERRQ(ierr);
  PetscFunctionReturn(0);
}

#undef __FUNCT__  
#define __FUNCT__ "ClassInfoDestroy"
/*@C
  ClassInfoDestroy - This destroys a ClassInfo object.

  Not collective

  Input Parameter:
. c - The ClassInfo

  Level: beginner

.keywords: log, class, destroy
.seealso: StageLogDestroy(), EventLogDestroy()
@*/
int ClassInfoDestroy(ClassInfo *c)
{
  int ierr;

  PetscFunctionBegin;
  ierr = PetscFree(c->name);                                                                              CHKERRQ(ierr);
  PetscFunctionReturn(0);
}

=======
>>>>>>> 54d9f33e
/*---------------------------------------------- General Functions --------------------------------------------------*/
#undef __FUNCT__  
#define __FUNCT__ "PetscLogDestroy"
/*@C
  PetscLogDestroy - Destroys the object and event logging data and resets the global counters. 

  Not Collective

  Notes:
  This routine should not usually be used by programmers. Instead employ 
  PetscLogStagePush() and PetscLogStagePop().

  Level: developer

.keywords: log, destroy
.seealso: PetscLogDump(), PetscLogAllBegin(), PetscLogPrintSummary(), PetscLogStagePush(), PlogStagePop()
@*/
int PetscLogDestroy(void) {
  StageLog stageLog;
  int      ierr;

  PetscFunctionBegin;
  if (actions != PETSC_NULL) {
    ierr = PetscFree(actions);                                                                            CHKERRQ(ierr);
    actions = PETSC_NULL;
  }
  if (objects != PETSC_NULL) {
    ierr = PetscFree(objects);                                                                            CHKERRQ(ierr);
    objects =  PETSC_NULL;
  }
  ierr = PetscLogSet(PETSC_NULL, PETSC_NULL);                                                             CHKERRQ(ierr);

  /* Resetting phase */
  ierr = PetscLogGetStageLog(&stageLog);                                                                  CHKERRQ(ierr);
  ierr = StageLogDestroy(stageLog);                                                                       CHKERRQ(ierr);
  _TotalFlops         = 0.0;
  numActions          = 0;
  numObjects          = 0;
  numObjectsDestroyed = 0;
  PetscFunctionReturn(0);
}

#undef __FUNCT__  
#define __FUNCT__ "PetscLogSet"
/*@C
  PetscLogSet - Sets the logging functions called at the beginning and ending of every event.

  Not Collective

  Input Parameters:
+ b - The function called at beginning of event
- e - The function called at end of event

  Level: developer

.seealso: PetscLogDump(), PetscLogBegin(), PetscLogAllBegin(), PetscLogTraceBegin()
@*/
int PetscLogSet(int (*b)(int, int, PetscObject, PetscObject, PetscObject, PetscObject),
            int (*e)(int, int, PetscObject, PetscObject, PetscObject, PetscObject))
{
  PetscFunctionBegin;
  _PetscLogPLB = b;
  _PetscLogPLE = e;
  PetscFunctionReturn(0);
}

/*------------------------------------------- Initialization Functions ----------------------------------------------*/
#undef __FUNCT__  
#define __FUNCT__ "PetscLogBegin_Private"
int PetscLogBegin_Private(void) {
  static int initialized = 0;
  int        stage;
  PetscTruth opt;
  int        ierr;

  PetscFunctionBegin;
  if (initialized) PetscFunctionReturn(0);
  initialized = 1;
  ierr = PetscOptionsHasName(PETSC_NULL, "-log_exclude_actions", &opt);                                   CHKERRQ(ierr);
  if (opt == PETSC_FALSE) {
    ierr = PetscMalloc(maxActions * sizeof(Action), &actions);                                            CHKERRQ(ierr);
  }
  ierr = PetscOptionsHasName(PETSC_NULL, "-log_exclude_objects", &opt);                                   CHKERRQ(ierr);
  if (opt == PETSC_FALSE) {
    ierr = PetscMalloc(maxObjects * sizeof(Object), &objects);                                            CHKERRQ(ierr);
  }
  _PetscLogPHC = PetscLogObjCreateDefault;
  _PetscLogPHD = PetscLogObjDestroyDefault;
  /* Setup default logging structures */
  ierr = StageLogCreate(&_stageLog);                                                                      CHKERRQ(ierr);
  ierr = StageLogRegister(_stageLog, "Main Stage", &stage);                                               CHKERRQ(ierr);
  /* All processors sync here for more consistent logging */
  ierr = MPI_Barrier(PETSC_COMM_WORLD);                                                                   CHKERRQ(ierr);
  PetscTime(BaseTime);
  ierr = PetscLogStagePush(stage);                                                                        CHKERRQ(ierr);
  PetscFunctionReturn(0);
}

#undef __FUNCT__  
#define __FUNCT__ "PetscLogBegin"
/*@C
  PetscLogBegin - Turns on logging of objects and events. This logs flop
  rates and object creation and should not slow programs down too much.
  This routine may be called more than once.

  Collective over PETSC_COMM_WORLD

  Options Database Keys:
+ -log_summary - Prints summary of flop and timing information to the 
                  screen (for code compiled with PETSC_USE_LOG)
- -log - Prints detailed log information (for code compiled with PETSC_USE_LOG)

  Usage:
.vb
      PetscInitialize(...);
      PetscLogBegin();
       ... code ...
      PetscLogPrintSummary(MPI_Comm,filename); or PetscLogDump(); 
      PetscFinalize();
.ve

  Notes:
  PetscLogPrintSummary(MPI_Comm,filename) or PetscLogDump() actually cause the printing of 
  the logging information.

  Level: advanced

.keywords: log, begin
.seealso: PetscLogDump(), PetscLogAllBegin(), PetscLogPrintSummary(), PetscLogTraceBegin()
@*/
int PetscLogBegin(void)
{
  int ierr;

  PetscFunctionBegin;
  ierr = PetscLogSet(PetscLogEventBeginDefault, PetscLogEventEndDefault);                                 CHKERRQ(ierr);
  ierr = PetscLogBegin_Private();                                                                         CHKERRQ(ierr);
  PetscFunctionReturn(0);
}

#undef __FUNCT__  
#define __FUNCT__ "PetscLogAllBegin"
/*@C
  PetscLogAllBegin - Turns on extensive logging of objects and events. Logs 
  all events. This creates large log files and slows the program down.

  Collective on PETSC_COMM_WORLD

  Options Database Keys:
. -log_all - Prints extensive log information (for code compiled with PETSC_USE_LOG)

  Usage:
.vb
     PetscInitialize(...);
     PetscLogAllBegin();
     ... code ...
     PetscLogDump(filename);
     PetscFinalize();
.ve

  Notes:
  A related routine is PetscLogBegin (with the options key -log), which is 
  intended for production runs since it logs only flop rates and object
  creation (and shouldn't significantly slow the programs).

  Level: advanced

.keywords: log, all, begin
.seealso: PetscLogDump(), PetscLogBegin(), PetscLogTraceBegin()
@*/
int PetscLogAllBegin(void)
{
  int ierr;

  PetscFunctionBegin;
  ierr = PetscLogSet(PetscLogEventBeginComplete, PetscLogEventEndComplete);                               CHKERRQ(ierr);
  ierr = PetscLogBegin_Private();                                                                         CHKERRQ(ierr);
  PetscFunctionReturn(0);
}

#undef __FUNCT__  
#define __FUNCT__ "PetscLogTraceBegin"
/*@
  PetscLogTraceBegin - Activates trace logging.  Every time a PETSc event
  begins or ends, the event name is printed.

  Collective on PETSC_COMM_WORLD

  Input Parameter:
. file - The file to print trace in (e.g. stdout)

  Options Database Key:
. -log_trace [filename] - Activates PetscLogTraceBegin()

  Notes:
  PetscLogTraceBegin() prints the processor number, the execution time (sec),
  then "Event begin:" or "Event end:" followed by the event name.

  PetscLogTraceBegin() allows tracing of all PETSc calls, which is useful
  to determine where a program is hanging without running in the 
  debugger.  Can be used in conjunction with the -log_info option. 

  Level: intermediate

.seealso: PetscLogDump(), PetscLogAllBegin(), PetscLogPrintSummary(), PetscLogBegin()
@*/
int PetscLogTraceBegin(FILE *file)
{
  int ierr;

  PetscFunctionBegin;
  tracefile = file;
  ierr = PetscLogSet(PetscLogEventBeginTrace, PetscLogEventEndTrace);                                     CHKERRQ(ierr);
  ierr = PetscLogBegin_Private();                                                                         CHKERRQ(ierr);
  PetscFunctionReturn(0);
}

/*------------------------------------------------ Stage Functions --------------------------------------------------*/
#undef __FUNCT__  
#define __FUNCT__ "PetscLogStageRegister"
/*@C
  PetscLogStageRegister - Attaches a charactor string name to a logging stage.

  Not Collective

  Input Parameter:
. sname - The name to associate with that stage

  Output Parameter:
. stage - The stage number

  Level: intermediate

.keywords: log, stage, register
.seealso: PetscLogStagePush(), PetscLogStagePop()
@*/
int PetscLogStageRegister(int *stage, const char sname[])
{
  StageLog stageLog;
  int      ierr;

  PetscFunctionBegin;
  ierr = PetscLogGetStageLog(&stageLog);                                                                  CHKERRQ(ierr);
  ierr = StageLogRegister(stageLog, sname, stage);                                                        CHKERRQ(ierr);
  PetscFunctionReturn(0);
}

#undef __FUNCT__  
#define __FUNCT__ "PetscLogStagePush"
/*@C
  PetscLogStagePush - This function pushes a stage on the stack.

  Not Collective

  Input Parameter:
. stage - The stage on which to log

  Usage:
  If the option -log_sumary is used to run the program containing the 
  following code, then 2 sets of summary data will be printed during
  PetscFinalize().
.vb
      PetscInitialize(int *argc,char ***args,0,0);
      [stage 0 of code]   
      PetscLogStagePush(1);
      [stage 1 of code]
      PetscLogStagePop();
      PetscBarrier(...);
      [more stage 0 of code]   
      PetscFinalize();
.ve
 
  Notes:
  Use PetscLogStageRegister() to register a stage.

  Level: intermediate

.keywords: log, push, stage
.seealso: PetscLogStagePop(), PetscLogStageRegister(), PetscBarrier()
@*/
int PetscLogStagePush(int stage)
{
  StageLog stageLog;
  int      ierr;

  PetscFunctionBegin;
  ierr = PetscLogGetStageLog(&stageLog);                                                                  CHKERRQ(ierr);
  ierr = StageLogPush(stageLog, stage);                                                                   CHKERRQ(ierr);
  PetscFunctionReturn(0);
}

#undef __FUNCT__  
#define __FUNCT__ "PetscLogStagePop"
/*@C
  PetscLogStagePop - This function pops a stage from the stack.

  Not Collective

  Usage:
  If the option -log_sumary is used to run the program containing the 
  following code, then 2 sets of summary data will be printed during
  PetscFinalize().
.vb
      PetscInitialize(int *argc,char ***args,0,0);
      [stage 0 of code]   
      PetscLogStagePush(1);
      [stage 1 of code]
      PetscLogStagePop();
      PetscBarrier(...);
      [more stage 0 of code]   
      PetscFinalize();
.ve

  Notes:  
  Use PetscLogStageRegister() to register a stage.

  Level: intermediate

.keywords: log, pop, stage
.seealso: PetscLogStagePush(), PetscLogStageRegister(), PetscBarrier()
@*/
int PetscLogStagePop(void)
{
  StageLog stageLog;
  int      ierr;

  PetscFunctionBegin;
  ierr = PetscLogGetStageLog(&stageLog);                                                                  CHKERRQ(ierr);
  ierr = StageLogPop(stageLog);                                                                           CHKERRQ(ierr);
  PetscFunctionReturn(0);
}

#undef __FUNCT__  
#define __FUNCT__ "PetscLogStageSetVisible"
/*@C
  PetscLogStageSetVisible - Determines stage visibility in PetscLogPrintSummary()

  Not Collective 

  Input Parameters:
+ stage     - The stage
- isVisible - The visibility flag, PETSC_TRUE to print, else PETSC_FALSE (defaults to PETSC_TRUE)

  Level: intermediate

.seealso: PetscLogStagePush(), PetscLogStagePop(), PreLoadBegin(), PreLoadEnd(), PreLoadStage()
@*/
int PetscLogStageSetVisible(int stage, PetscTruth isVisible)
{
  StageLog stageLog;
  int      ierr;

  PetscFunctionBegin;
  ierr = PetscLogGetStageLog(&stageLog);                                                                  CHKERRQ(ierr);
  ierr = StageLogSetVisible(stageLog, stage, isVisible);                                                  CHKERRQ(ierr);
  PetscFunctionReturn(0);
}

#undef __FUNCT__  
#define __FUNCT__ "PetscLogStageGetVisible"
/*@C
  PetscLogStageGetVisible - Returns stage visibility in PetscLogPrintSummary()

  Not Collective 

  Input Parameter:
. stage     - The stage

  Output Parameter:
. isVisible - The visibility flag, PETSC_TRUE to print, else PETSC_FALSE (defaults to PETSC_TRUE)

  Level: intermediate

.seealso: PetscLogStagePush(), PetscLogStagePop(), PreLoadBegin(), PreLoadEnd(), PreLoadStage()
@*/
int PetscLogStageGetVisible(int stage, PetscTruth *isVisible)
{
  StageLog stageLog;
  int      ierr;

  PetscFunctionBegin;
  ierr = PetscLogGetStageLog(&stageLog);                                                                  CHKERRQ(ierr);
  ierr = StageLogGetVisible(stageLog, stage, isVisible);                                                  CHKERRQ(ierr);
  PetscFunctionReturn(0);
}

#undef __FUNCT__  
#define __FUNCT__ "PetscLogStageGetId"
/*@C
  PetscLogStageGetId - Returns the stage id when given the stage name.

  Not Collective 

  Input Parameter:
. name  - The stage name

  Output Parameter:
. stage - The stage

  Level: intermediate

.seealso: PetscLogStagePush(), PetscLogStagePop(), PreLoadBegin(), PreLoadEnd(), PreLoadStage()
@*/
int PetscLogStageGetId(const char name[], int *stage)
{
  StageLog stageLog;
  int      ierr;

  PetscFunctionBegin;
  ierr = PetscLogGetStageLog(&stageLog);                                                                  CHKERRQ(ierr);
  ierr = StageLogGetStage(stageLog, name, stage);                                                         CHKERRQ(ierr);
  PetscFunctionReturn(0);
}

/*------------------------------------------------ Event Functions --------------------------------------------------*/
#undef __FUNCT__  
#define __FUNCT__ "PetscLogEventRegister"
/*@C
  PetscLogEventRegister - Registers an event name for logging operations in an application code. 

  Not Collective

  Input Parameter:
+ name   - The name associated with the event
- cookie - The cookie associated to the class for this event
            
  Output Parameter:
. event - The event id for use with PetscLogEventBegin() and PetscLogEventEnd().

  Example of Usage:
.vb
      int USER_EVENT;
      int user_event_flops;
      PetscLogEventRegister(&USER_EVENT,"User event name");
      PetscLogEventBegin(USER_EVENT,0,0,0,0);
         [code segment to monitor]
         PetscLogFlops(user_event_flops);
      PetscLogEventEnd(USER_EVENT,0,0,0,0);
.ve

  Notes: 
  PETSc automatically logs library events if the code has been
  compiled with -DPETSC_USE_LOG (which is the default) and -log,
  -log_summary, or -log_all are specified.  PetscLogEventRegister() is
  intended for logging user events to supplement this PETSc
  information. 

  PETSc can gather data for use with the utilities Upshot/Nupshot
  (part of the MPICH distribution).  If PETSc has been compiled
  with flag -DPETSC_HAVE_MPE (MPE is an additional utility within
  MPICH), the user can employ another command line option, -log_mpe,
  to create a logfile, "mpe.log", which can be visualized
  Upshot/Nupshot. 

  Level: intermediate

.keywords: log, event, register
.seealso: PetscLogEventBegin(), PetscLogEventEnd(), PetscLogFlops(),
          PetscLogEventMPEActivate(), PetscLogEventMPEDeactivate(),
          PetscLogEventActivate(), PetscLogEventDeactivate()
@*/
<<<<<<< HEAD
int PetscLogEventRegister(int *event, const char name[],int cookie)
{
=======
int PetscLogEventRegister(int *event, const char name[], const char color[], int cookie) {
>>>>>>> 54d9f33e
  StageLog stageLog;
  int      ierr;
  int      mpe_id_begin=0,mpe_id_end,rank=0;

  PetscFunctionBegin;

#if defined(PETSC_HAVE_MPE)
  if (UseMPE) {
    char     *color;
    mpe_id_begin = MPE_Log_get_event_number();
    mpe_id_end   = MPE_Log_get_event_number();
    ierr = MPI_Comm_rank(PETSC_COMM_WORLD, &rank);CHKERRQ(ierr);
    /* Describe state and color only on proc 0 */
    if (!rank) {
      ierr         = PetscLogGetRGBColor(&color);CHKERRQ(ierr);
      MPE_Describe_state(mpe_id_begin,mpe_id_end,(char *)name,color);
    }
  }
#endif

  *event = PETSC_DECIDE;
<<<<<<< HEAD
  ierr = PetscLogGetStageLog(&stageLog);CHKERRQ(ierr);
  for(stage = 0; stage < stageLog->numStages; stage++) {
    ierr = EventLogRegister(stageLog->eventLog[stage], name, cookie, mpe_id_begin,mpe_id_end,event);CHKERRQ(ierr);
  }
=======
  ierr = PetscLogGetStageLog(&stageLog);                                                                  CHKERRQ(ierr);
  ierr = EventRegLogRegister(stageLog->eventLog, name, color, cookie, event);                             CHKERRQ(ierr);
>>>>>>> 54d9f33e
  PetscFunctionReturn(0);
}

#undef __FUNCT__  
#define __FUNCT__ "PetscLogEventActivate"
/*@
  PetscLogEventActivate - Indicates that a particular event should be logged.

  Not Collective

  Input Parameter:
. event - The event id

  Usage:
.vb
      PetscLogEventDeactivate(VEC_SetValues);
        [code where you do not want to log VecSetValues()]
      PetscLogEventActivate(VEC_SetValues);
        [code where you do want to log VecSetValues()]
.ve 

  Note:
  The event may be either a pre-defined PETSc event (found in include/petsclog.h)
  or an event number obtained with PetscLogEventRegister().

  Level: advanced

.keywords: log, event, activate
.seealso: PetscLogEventMPEDeactivate(),PetscLogEventMPEActivate(),PlogEventDeactivate()
@*/
int PetscLogEventActivate(int event) {
  StageLog stageLog;
  int      stage;
  int      ierr;

  PetscFunctionBegin;
  ierr = PetscLogGetStageLog(&stageLog);                                                                  CHKERRQ(ierr);
  ierr = StageLogGetCurrent(stageLog, &stage);                                                            CHKERRQ(ierr);
  ierr = EventPerfLogActivate(stageLog->stageInfo[stage].eventLog, event);                                CHKERRQ(ierr);
  PetscFunctionReturn(0);
}

#undef __FUNCT__  
#define __FUNCT__ "PetscLogEventDeactivate"
/*@
  PetscLogEventDeactivate - Indicates that a particular event should not be logged. 

  Not Collective

  Input Parameter:
. event - The event id

  Usage:
.vb
      PetscLogEventDeactivate(VEC_SetValues);
        [code where you do not want to log VecSetValues()]
      PetscLogEventActivate(VEC_SetValues);
        [code where you do want to log VecSetValues()]
.ve 

  Note: 
  The event may be either a pre-defined PETSc event (found in
  include/petsclog.h) or an event number obtained with PetscLogEventRegister()).

  Level: advanced

.keywords: log, event, deactivate
.seealso: PetscLogEventMPEDeactivate(),PetscLogEventMPEActivate(),PlogEventActivate()
@*/
int PetscLogEventDeactivate(int event) {
  StageLog stageLog;
  int      stage;
  int      ierr;

  PetscFunctionBegin;
  ierr = PetscLogGetStageLog(&stageLog);                                                                  CHKERRQ(ierr);
  ierr = StageLogGetCurrent(stageLog, &stage);                                                            CHKERRQ(ierr);
  ierr = EventPerfLogDeactivate(stageLog->stageInfo[stage].eventLog, event);                              CHKERRQ(ierr);
  PetscFunctionReturn(0);
}

#undef __FUNCT__  
#define __FUNCT__ "PetscLogEventActivateClass"
/*@
  PetscLogEventActivateClass - Activates event logging for a PETSc object class.

  Not Collective

  Input Parameter:
. cookie - The event class, for example MAT_COOKIE, SNES_COOKIE, etc.

  Level: developer

.keywords: log, event, activate, class
.seealso: PetscLogInfoActivate(),PetscLogInfo(),PetscLogInfoAllow(),PetscLogEventDeactivateClass(), PetscLogEventActivate(),PetscLogEventDeactivate()
@*/
int PetscLogEventActivateClass(int cookie) {
  StageLog stageLog;
  int      stage;
  int      ierr;

  PetscFunctionBegin;
  ierr = PetscLogGetStageLog(&stageLog);                                                                  CHKERRQ(ierr);
  ierr = StageLogGetCurrent(stageLog, &stage);                                                            CHKERRQ(ierr);
  ierr = EventPerfLogActivateClass(stageLog->stageInfo[stage].eventLog, stageLog->eventLog, cookie);      CHKERRQ(ierr);
  PetscFunctionReturn(0);
}

#undef __FUNCT__  
#define __FUNCT__ "PetscLogEventDeactivateClass"
/*@
  PetscLogEventDeactivateClass - Deactivates event logging for a PETSc object class.

  Not Collective

  Input Parameter:
. cookie - The event class, for example MAT_COOKIE, SNES_COOKIE, etc.

  Level: developer

.keywords: log, event, deactivate, class
.seealso: PetscLogInfoActivate(),PetscLogInfo(),PetscLogInfoAllow(),PetscLogEventActivateClass(), PetscLogEventActivate(),PetscLogEventDeactivate()
@*/
int PetscLogEventDeactivateClass(int cookie) {
  StageLog stageLog;
  int      stage;
  int      ierr;

  PetscFunctionBegin;
  ierr = PetscLogGetStageLog(&stageLog);                                                                  CHKERRQ(ierr);
  ierr = StageLogGetCurrent(stageLog, &stage);                                                            CHKERRQ(ierr);
  ierr = EventPerfLogDeactivateClass(stageLog->stageInfo[stage].eventLog, stageLog->eventLog, cookie);    CHKERRQ(ierr);
  PetscFunctionReturn(0);
}

/*MC
   PetscLogEventBegin - Logs the beginning of a user event. 

   Input Parameters:
+  e - integer associated with the event obtained from PetscLogEventRegister()
-  o1,o2,o3,o4 - objects associated with the event, or 0

   Synopsis:
   void PetscLogEventBegin(int e,PetscObject o1,PetscObject o2,PetscObject o3,
                       PetscObject o4)

   Usage:
.vb
     int USER_EVENT;
     int user_event_flops;
     PetscLogEventRegister(&USER_EVENT,"User event");
     PetscLogEventBegin(USER_EVENT,0,0,0,0);
        [code segment to monitor]
        PetscLogFlops(user_event_flops);
     PetscLogEventEnd(USER_EVENT,0,0,0,0);
.ve

   Notes:
   You should also register each integer event with the command 
   PetscLogEventRegister().  The source code must be compiled with 
   -DPETSC_USE_LOG, which is the default.

   PETSc automatically logs library events if the code has been
   compiled with -DPETSC_USE_LOG, and -log, -log_summary, or -log_all are
   specified.  PetscLogEventBegin() is intended for logging user events
   to supplement this PETSc information.

   Level: intermediate

.seealso: PetscLogEventRegister(), PetscLogEventEnd(), PetscLogFlops()

.keywords: log, event, begin
M*/

/*MC
   PetscLogEventEnd - Log the end of a user event.

   Input Parameters:
+  e - integer associated with the event obtained with PetscLogEventRegister()
-  o1,o2,o3,o4 - objects associated with the event, or 0

   Synopsis:
   void PetscLogEventEnd(int e,PetscObject o1,PetscObject o2,PetscObject o3,
                     PetscObject o4)

   Usage:
.vb
     int USER_EVENT;
     int user_event_flops;
     PetscLogEventRegister(&USER_EVENT,"User event");
     PetscLogEventBegin(USER_EVENT,0,0,0,0);
        [code segment to monitor]
        PetscLogFlops(user_event_flops);
     PetscLogEventEnd(USER_EVENT,0,0,0,0);
.ve

   Notes:
   You should also register each additional integer event with the command 
   PetscLogEventRegister(). Source code must be compiled with 
   -DPETSC_USE_LOG, which is the default.

   PETSc automatically logs library events if the code has been
   compiled with -DPETSC_USE_LOG, and -log, -log_summary, or -log_all are
   specified.  PetscLogEventEnd() is intended for logging user events
   to supplement this PETSc information.

   Level: intermediate

.seealso: PetscLogEventRegister(), PetscLogEventBegin(), PetscLogFlops()

.keywords: log, event, end
M*/

/*MC
   PetscLogEventBarrierBegin - Logs the time in a barrier before an event.

   Input Parameters:
.  e - integer associated with the event obtained from PetscLogEventRegister()
.  o1,o2,o3,o4 - objects associated with the event, or 0
.  comm - communicator the barrier takes place over

   Synopsis:
   void PetscLogEventBarrierBegin(int e,PetscObject o1,PetscObject o2,PetscObject o3,
                  PetscObject o4,MPI_Comm comm)

   Usage:
.vb
     PetscLogEventBarrierBegin(VEC_NormBarrier,0,0,0,0,comm);
       MPI_Allreduce()
     PetscLogEventBarrierEnd(VEC_NormBarrier,0,0,0,0,comm);
.ve

   Notes:
   This is for logging the amount of time spent in a barrier for an event
   that requires synchronization. 

   Additional Notes:
   Synchronization events always come in pairs; for example, VEC_NormBarrier and 
   VEC_NormComm = VEC_NormBarrier + 1

   Level: advanced

.seealso: PetscLogEventRegister(), PetscLogEventEnd(), PetscLogFlops(), PetscLogEventBegin(),
          PetscLogEventBarrierEnd()

.keywords: log, event, begin, barrier
M*/

/*MC
   PetscLogEventBarrierEnd - Logs the time in a barrier before an event.

   Input Parameters:
.  e - integer associated with the event obtained from PetscLogEventRegister()
.  o1,o2,o3,o4 - objects associated with the event, or 0
.  comm - communicator the barrier takes place over

   Synopsis:
   void PetscLogEventBarrierEnd(int e,PetscObject o1,PetscObject o2,PetscObject o3,
                  PetscObject o4,MPI_Comm comm)

    Usage:
.vb
     PetscLogEventBarrierBegin(VEC_NormBarrier,0,0,0,0,comm);
       MPI_Allreduce()
     PetscLogEventBarrierEnd(VEC_NormBarrier,0,0,0,0,comm);
.ve

   Notes:
   This is for logging the amount of time spent in a barrier for an event
   that requires synchronization. 

   Additional Notes:
   Synchronization events always come in pairs; for example, VEC_NormBarrier and 
   VEC_NormComm = VEC_NormBarrier + 1

   Level: advanced

.seealso: PetscLogEventRegister(), PetscLogEventEnd(), PetscLogFlops(), PetscLogEventBegin(),
          PetscLogEventBarrierBegin()

.keywords: log, event, begin, barrier
M*/

/*------------------------------------------------ Class Functions --------------------------------------------------*/
#undef __FUNCT__  
#define __FUNCT__ "PetscLogClassRegister"
/*@C
  PetscLogClassRegister - Registers a class name for logging operations in an application code. 

  Not Collective

  Input Parameter:
. name   - The class name
            
  Output Parameter:
. oclass - The class id or cookie

  Level: developer

.keywords: log, class, register
.seealso: ClassLogRegister()
@*/
int PetscLogClassRegister(int *oclass, const char name[])
{
  StageLog stageLog;
  int      ierr;

  PetscFunctionBegin;
  *oclass = PETSC_DECIDE;
  ierr = PetscLogGetStageLog(&stageLog);                                                                  CHKERRQ(ierr);
  ierr = ClassRegLogRegister(stageLog->classLog, name, oclass);                                           CHKERRQ(ierr);
  PetscFunctionReturn(0);
}

/*------------------------------------------------ Output Functions -------------------------------------------------*/
#undef __FUNCT__  
#define __FUNCT__ "PetscLogDump"
/*@C
  PetscLogDump - Dumps logs of objects to a file. This file is intended to 
  be read by petsc/bin/petscview.

  Collective on PETSC_COMM_WORLD

  Input Parameter:
. name - an optional file name

  Options Database Keys:
+ -log     - Prints basic log information (for code compiled with PETSC_USE_LOG)
- -log_all - Prints extensive log information (for code compiled with PETSC_USE_LOG)
   
  Usage:
.vb
     PetscInitialize(...);
     PetscLogBegin(); or PetscLogAllBegin(); 
     ... code ...
     PetscLogDump(filename);
     PetscFinalize();
.ve

  Notes:
  The default file name is 
$    Log.<rank>
  where <rank> is the processor number. If no name is specified, 
  this file will be used.

  Level: advanced

.keywords: log, dump
.seealso: PetscLogBegin(), PetscLogAllBegin(), PetscLogPrintSummary()
@*/
int PetscLogDump(const char sname[])
{
  StageLog   stageLog;
  PerfInfo  *eventInfo;
  FILE      *fd;
  char       file[64], fname[64];
  PetscLogDouble flops, _TotalTime;
  int        rank, curStage;
  int        action, object, event;
  int        ierr;
  
  PetscFunctionBegin;
  /* Calculate the total elapsed time */
  PetscTime(_TotalTime);
  _TotalTime -= BaseTime;
  /* Open log file */
  ierr = MPI_Comm_rank(PETSC_COMM_WORLD, &rank);                                                          CHKERRQ(ierr);
  if (sname != PETSC_NULL) {
    sprintf(file, "%s.%d", sname, rank);
  } else {
    sprintf(file, "Log.%d", rank);
  }
  ierr = PetscFixFilename(file, fname);                                                                   CHKERRQ(ierr);
  ierr = PetscFOpen(PETSC_COMM_WORLD, fname, "w", &fd);                                                   CHKERRQ(ierr);
  if ((rank == 0) && (fd == PETSC_NULL)) SETERRQ1(PETSC_ERR_FILE_OPEN, "Cannot open file: %s", fname);
  /* Output totals */
  ierr = PetscFPrintf(PETSC_COMM_WORLD, fd, "Total Flops %14e %16.8e\n", _TotalFlops, _TotalTime);
  ierr = PetscFPrintf(PETSC_COMM_WORLD, fd, "Clock Resolution %g\n", 0.0);
  /* Output actions */
  ierr = PetscFPrintf(PETSC_COMM_WORLD, fd, "Actions accomplished %d\n", numActions);
  for(action = 0; action < numActions; action++) {
    ierr = PetscFPrintf(PETSC_COMM_WORLD, fd, "%g %d %d %d %d %d %d %g %g %g\n",
                        actions[action].time, actions[action].action, actions[action].event, actions[action].cookie, actions[action].id1,
                        actions[action].id2, actions[action].id3, actions[action].flops, actions[action].mem, actions[action].maxmem);
  }
  /* Output objects */
  ierr = PetscFPrintf(PETSC_COMM_WORLD, fd, "Objects created %d destroyed %d\n", numObjects, numObjectsDestroyed);
  for(object = 0; object < numObjects; object++) {
    ierr = PetscFPrintf(PETSC_COMM_WORLD, fd, "Parent ID: %d Memory: %d\n", objects[object].parent, (int) objects[object].mem);
    if (!objects[object].name[0]) {
      ierr = PetscFPrintf(PETSC_COMM_WORLD, fd,"No Name\n");
    } else {
      ierr = PetscFPrintf(PETSC_COMM_WORLD, fd, "Name: %s\n", objects[object].name);
    }
    if (objects[object].info[0] != 0) {
      ierr = PetscFPrintf(PETSC_COMM_WORLD, fd, "No Info\n");
    } else {
      ierr = PetscFPrintf(PETSC_COMM_WORLD, fd, "Info: %s\n", objects[object].info);
    }
  }
  /* Output events */
  ierr = PetscFPrintf(PETSC_COMM_WORLD, fd, "Event log:\n");
  ierr = PetscLogGetStageLog(&stageLog);                                                                  CHKERRQ(ierr);
  ierr = StackTop(stageLog->stack, &curStage);                                                            CHKERRQ(ierr);
  eventInfo = stageLog->stageInfo[curStage].eventLog->eventInfo;
  for(event = 0; event < stageLog->stageInfo[curStage].eventLog->numEvents; event++) {
    if (eventInfo[event].time != 0.0) {
      flops = eventInfo[event].flops/eventInfo[event].time;
    } else {
      flops = 0.0;
    }
    ierr = PetscFPrintf(PETSC_COMM_WORLD, fd, "%d %16d %16g %16g %16g\n", event, eventInfo[event].count,
                        eventInfo[event].flops, eventInfo[event].time, flops);
  }
  ierr = PetscFClose(PETSC_COMM_WORLD, fd);                                                               CHKERRQ(ierr);
  PetscFunctionReturn(0);
}

#undef __FUNCT__  
#define __FUNCT__ "PetscLogPrintSummary"
/*@C
  PetscLogPrintSummary - Prints a summary of the logging.

  Collective over MPI_Comm

  Input Parameter:
+ comm - The MPI communicator (only one processor prints output)
- file - [Optional] The output file name

  Options Database Keys:
. -log_summary - Prints summary of log information (for code compiled with PETSC_USE_LOG)

  Usage:
.vb
     PetscInitialize(...);
     PetscLogBegin();
     ... code ...
     PetscLogPrintSummary(MPI_Comm,filename);
     PetscFinalize(...);
.ve

  Notes:
  By default the summary is printed to stdout.
  More extensive examination of the log information can be done with 
  PetscLogDump(), which is activated by the option -log or -log_all, in 
  combination with petsc/bin/petscview.

  Level: beginner
   
.keywords: log, dump, print
.seealso: PetscLogBegin(), PetscLogDump()
@*/
int PetscLogPrintSummary(MPI_Comm comm, const char filename[])
{
  FILE          *fd   = stdout;
  PetscScalar    zero = 0.0;
  StageLog       stageLog;
  StageInfo     *stageInfo = PETSC_NULL;
  PerfInfo      *eventInfo = PETSC_NULL;
  ClassPerfInfo *classInfo;
  char           arch[10], hostname[64], username[16], pname[256], date[64];
  char           *name;
  PetscLogDouble locTotalTime, TotalTime, TotalFlops;
  PetscLogDouble numMessages, messageLength, avgMessLen, numReductions;
  PetscLogDouble stageTime, flops, flopr, mem, mess, messLen, red;
  PetscLogDouble fracTime, fracFlops, fracMessages, fracLength, fracReductions, fracMess, fracMessLen, fracRed;
  PetscLogDouble fracStageTime, fracStageFlops, fracStageMess, fracStageMessLen, fracStageRed;
  PetscLogDouble min, max, tot, ratio, avg, x, y;
  PetscLogDouble minf, maxf, totf, ratf, mint, maxt, tott, ratt, ratCt, totm, totml, totr;
  int            minCt, maxCt;
  int            numProcs, rank;
  PetscTruth    *localStageUsed,    *stageUsed;
  PetscTruth    *localStageVisible, *stageVisible;
  int            numStages, localNumEvents, numEvents;
  int            stage, event, oclass;
  int            ierr;

  PetscFunctionBegin;
  ierr = MPI_Comm_size(comm, &numProcs);                                                                  CHKERRQ(ierr);
  ierr = MPI_Comm_rank(comm, &rank);                                                                      CHKERRQ(ierr);
  /* Pop off any stages the user forgot to remove */
  ierr = PetscLogGetStageLog(&stageLog);                                                                  CHKERRQ(ierr);
  ierr = StageLogGetCurrent(stageLog, &stage);                                                            CHKERRQ(ierr);
  while (stage >= 0) {
    ierr = StageLogPop(stageLog);                                                                         CHKERRQ(ierr);
    ierr = StageLogGetCurrent(stageLog, &stage);                                                          CHKERRQ(ierr);
  }
  /* Get the total elapsed time */
  PetscTime(locTotalTime);  locTotalTime -= BaseTime;
  /* Open the summary file */
  if (filename != PETSC_NULL) {
    ierr = PetscFOpen(comm, filename, "w", &fd);                                                          CHKERRQ(ierr);
  }

  ierr = PetscFPrintf(comm, fd, "************************************************************************************************************************\n"); CHKERRQ(ierr);
  ierr = PetscFPrintf(comm, fd, "***             WIDEN YOUR WINDOW TO 120 CHARACTERS.  Use 'enscript -r -fCourier9' to print this document            ***\n"); CHKERRQ(ierr);
  ierr = PetscFPrintf(comm, fd, "************************************************************************************************************************\n"); CHKERRQ(ierr);
  ierr = PetscFPrintf(comm, fd, "\n---------------------------------------------- PETSc Performance Summary: ----------------------------------------------\n\n"); CHKERRQ(ierr);
  ierr = PetscGetArchType(arch, 10);                                                                      CHKERRQ(ierr);
  ierr = PetscGetHostName(hostname, 64);                                                                  CHKERRQ(ierr);
  ierr = PetscGetUserName(username, 16);                                                                  CHKERRQ(ierr);
  ierr = PetscGetProgramName(pname, 256);                                                                 CHKERRQ(ierr);
  ierr = PetscGetDate(date, 64);                                                                          CHKERRQ(ierr);
  if (numProcs == 1) {
    ierr = PetscFPrintf(comm,fd,"%s on a %s named %s with %d processor, by %s %s\n", pname, arch, hostname, numProcs, username, date);
                                                                                                          CHKERRQ(ierr);
  } else {
    ierr = PetscFPrintf(comm,fd,"%s on a %s named %s with %d processors, by %s %s\n", pname, arch, hostname, numProcs, username, date);
                                                                                                          CHKERRQ(ierr);
  }
  ierr = PetscFPrintf(comm, fd, "Using %s\n", PETSC_VERSION_NUMBER);                                      CHKERRQ(ierr);

  /* Must preserve reduction count before we go on */
  red  = allreduce_ct/((PetscLogDouble) numProcs);

  /* Calculate summary information */
  ierr = PetscFPrintf(comm, fd, "\n                         Max       Max/Min        Avg      Total \n"); CHKERRQ(ierr);
  /*   Time */
  ierr = MPI_Allreduce(&locTotalTime, &min, 1, MPIU_PETSCLOGDOUBLE, MPI_MIN, comm);                       CHKERRQ(ierr);
  ierr = MPI_Allreduce(&locTotalTime, &max, 1, MPIU_PETSCLOGDOUBLE, MPI_MAX, comm);                       CHKERRQ(ierr);
  ierr = MPI_Allreduce(&locTotalTime, &tot, 1, MPIU_PETSCLOGDOUBLE, MPI_SUM, comm);                       CHKERRQ(ierr);
  avg  = (tot)/((PetscLogDouble) numProcs);
  if (min != 0.0) ratio = max/min; else ratio = 0.0;
  ierr = PetscFPrintf(comm, fd, "Time (sec):           %5.3e   %10.5f   %5.3e\n", max, ratio, avg);       CHKERRQ(ierr);
  TotalTime = tot;
  /*   Objects */
  avg  = (PetscLogDouble) numObjects;
  ierr = MPI_Allreduce(&avg,          &min, 1, MPIU_PETSCLOGDOUBLE, MPI_MIN, comm);                       CHKERRQ(ierr);
  ierr = MPI_Allreduce(&avg,          &max, 1, MPIU_PETSCLOGDOUBLE, MPI_MAX, comm);                       CHKERRQ(ierr);
  ierr = MPI_Allreduce(&avg,          &tot, 1, MPIU_PETSCLOGDOUBLE, MPI_SUM, comm);                       CHKERRQ(ierr);
  avg  = (tot)/((PetscLogDouble) numProcs);
  if (min != 0.0) ratio = max/min; else ratio = 0.0;
  ierr = PetscFPrintf(comm, fd, "Objects:              %5.3e   %10.5f   %5.3e\n", max, ratio, avg);       CHKERRQ(ierr);
  /*   Flops */
  ierr = MPI_Allreduce(&_TotalFlops,  &min, 1, MPIU_PETSCLOGDOUBLE, MPI_MIN, comm);                       CHKERRQ(ierr);
  ierr = MPI_Allreduce(&_TotalFlops,  &max, 1, MPIU_PETSCLOGDOUBLE, MPI_MAX, comm);                       CHKERRQ(ierr);
  ierr = MPI_Allreduce(&_TotalFlops,  &tot, 1, MPIU_PETSCLOGDOUBLE, MPI_SUM, comm);                       CHKERRQ(ierr);
  avg  = (tot)/((PetscLogDouble) numProcs);
  if (min != 0.0) ratio = max/min; else ratio = 0.0;
  ierr = PetscFPrintf(comm, fd, "Flops:                %5.3e   %10.5f   %5.3e  %5.3e\n", max, ratio, avg, tot); CHKERRQ(ierr);
  TotalFlops = tot;
  /*   Flops/sec -- Must talk to Barry here */
  if (locTotalTime != 0.0) flops = _TotalFlops/locTotalTime; else flops = 0.0;
  ierr = MPI_Allreduce(&flops,        &min, 1, MPIU_PETSCLOGDOUBLE, MPI_MIN, comm);                       CHKERRQ(ierr);
  ierr = MPI_Allreduce(&flops,        &max, 1, MPIU_PETSCLOGDOUBLE, MPI_MAX, comm);                       CHKERRQ(ierr);
  ierr = MPI_Allreduce(&flops,        &tot, 1, MPIU_PETSCLOGDOUBLE, MPI_SUM, comm);                       CHKERRQ(ierr);
  avg  = (tot)/((PetscLogDouble) numProcs);
  if (min != 0.0) ratio = max/min; else ratio = 0.0;
  ierr = PetscFPrintf(comm, fd, "Flops/sec:            %5.3e   %10.5f   %5.3e  %5.3e\n", max, ratio, avg, tot); CHKERRQ(ierr);
  /*   Memory */
  ierr = PetscTrSpace(PETSC_NULL, PETSC_NULL, &mem);                                                      CHKERRQ(ierr);
  if (mem > 0.0) {
    ierr = MPI_Allreduce(&mem,          &max, 1, MPIU_PETSCLOGDOUBLE, MPI_MAX, comm);                     CHKERRQ(ierr);
    ierr = MPI_Allreduce(&mem,          &min, 1, MPIU_PETSCLOGDOUBLE, MPI_MIN, comm);                     CHKERRQ(ierr);
    ierr = MPI_Allreduce(&mem,          &tot, 1, MPIU_PETSCLOGDOUBLE, MPI_SUM, comm);                     CHKERRQ(ierr);
    avg  = (tot)/((PetscLogDouble) numProcs);
    if (min != 0.0) ratio = max/min; else ratio = 0.0;
    ierr = PetscFPrintf(comm, fd, "Memory:               %5.3e   %10.5f              %5.3e\n", max, ratio, tot); CHKERRQ(ierr);
  }
  /*   Messages */
  mess = 0.5*(irecv_ct + isend_ct + recv_ct + send_ct);
  ierr = MPI_Allreduce(&mess,         &min, 1, MPIU_PETSCLOGDOUBLE, MPI_MIN, comm);                       CHKERRQ(ierr);
  ierr = MPI_Allreduce(&mess,         &max, 1, MPIU_PETSCLOGDOUBLE, MPI_MAX, comm);                       CHKERRQ(ierr);
  ierr = MPI_Allreduce(&mess,         &tot, 1, MPIU_PETSCLOGDOUBLE, MPI_SUM, comm);                       CHKERRQ(ierr);
  avg  = (tot)/((PetscLogDouble) numProcs);
  if (min != 0.0) ratio = max/min; else ratio = 0.0;
  ierr = PetscFPrintf(comm, fd, "MPI Messages:         %5.3e   %10.5f   %5.3e  %5.3e\n", max, ratio, avg, tot); CHKERRQ(ierr);
  numMessages = tot;
  /*   Message Lengths */
  mess = 0.5*(irecv_len + isend_len + recv_len + send_len);
  ierr = MPI_Allreduce(&mess,         &min, 1, MPIU_PETSCLOGDOUBLE, MPI_MIN, comm);                       CHKERRQ(ierr);
  ierr = MPI_Allreduce(&mess,         &max, 1, MPIU_PETSCLOGDOUBLE, MPI_MAX, comm);                       CHKERRQ(ierr);
  ierr = MPI_Allreduce(&mess,         &tot, 1, MPIU_PETSCLOGDOUBLE, MPI_SUM, comm);                       CHKERRQ(ierr);
  if (numMessages != 0) avg = (tot)/(numMessages); else avg = 0.0;
  if (min != 0.0) ratio = max/min; else ratio = 0.0;
  ierr = PetscFPrintf(comm, fd, "MPI Message Lengths:  %5.3e   %10.5f   %5.3e  %5.3e\n", max, ratio, avg, tot); CHKERRQ(ierr);
  messageLength = tot;
  /*   Reductions */
  ierr = MPI_Allreduce(&red,          &min, 1, MPIU_PETSCLOGDOUBLE, MPI_MIN, comm);                       CHKERRQ(ierr);
  ierr = MPI_Allreduce(&red,          &max, 1, MPIU_PETSCLOGDOUBLE, MPI_MAX, comm);                       CHKERRQ(ierr);
  ierr = MPI_Allreduce(&red,          &tot, 1, MPIU_PETSCLOGDOUBLE, MPI_SUM, comm);                       CHKERRQ(ierr);
  if (min != 0.0) ratio = max/min; else ratio = 0.0;
  ierr = PetscFPrintf(comm, fd, "MPI Reductions:       %5.3e   %10.5f\n", max, ratio);                    CHKERRQ(ierr);
  numReductions = tot;
  ierr = PetscFPrintf(comm, fd, "\nFlop counting convention: 1 flop = 1 real number operation of type (multiply/divide/add/subtract)\n");CHKERRQ(ierr);
  ierr = PetscFPrintf(comm, fd, "                            e.g., VecAXPY() for real vectors of length N --> 2N flops\n");CHKERRQ(ierr);
  ierr = PetscFPrintf(comm, fd, "                            and VecAXPY() for complex vectors of length N --> 8N flops\n");CHKERRQ(ierr);

  /* Get total number of stages --
       Currently, a single processor can register more stages than another, but stages must all be registered in order.
       We can removed this requirement if necessary by having a global stage numbering and indirection on the stage ID.
       This seems best accomplished by assoicating a communicator with each stage.
  */
  ierr = MPI_Allreduce(&stageLog->numStages, &numStages, 1, MPI_INT, MPI_MAX, comm);                      CHKERRQ(ierr);
  ierr = PetscMalloc(numStages * sizeof(PetscTruth), &localStageUsed);                                    CHKERRQ(ierr);
  ierr = PetscMalloc(numStages * sizeof(PetscTruth), &stageUsed);                                         CHKERRQ(ierr);
  ierr = PetscMalloc(numStages * sizeof(PetscTruth), &localStageVisible);                                 CHKERRQ(ierr);
  ierr = PetscMalloc(numStages * sizeof(PetscTruth), &stageVisible);                                      CHKERRQ(ierr);
  if (numStages > 0) {
    stageInfo = stageLog->stageInfo;
    for(stage = 0; stage < numStages; stage++) {
      if (stage < stageLog->numStages) {
        localStageUsed[stage]    = stageInfo[stage].perfInfo.active;
        localStageVisible[stage] = stageInfo[stage].perfInfo.visible;
      } else {
        localStageUsed[stage]    = PETSC_FALSE;
        localStageVisible[stage] = PETSC_TRUE;
      }
    }
    ierr = MPI_Allreduce(localStageUsed,    stageUsed,    numStages, MPI_INT, MPI_LOR,  comm);            CHKERRQ(ierr);
    ierr = MPI_Allreduce(localStageVisible, stageVisible, numStages, MPI_INT, MPI_LAND, comm);            CHKERRQ(ierr);
    for(stage = 0; stage < numStages; stage++) {
      if (stageUsed[stage] == PETSC_TRUE) {
        ierr = PetscFPrintf(comm, fd, "\nSummary of Stages:   ----- Time ------  ----- Flops -----  --- Messages ---  -- Message Lengths --  -- Reductions --\n"); CHKERRQ(ierr);
        ierr = PetscFPrintf(comm, fd, "                        Avg     %%Total     Avg     %%Total   counts   %%Total     Avg         %%Total   counts   %%Total \n"); CHKERRQ(ierr);
        break;
      }
    }
    for(stage = 0; stage < numStages; stage++) {
      if (stageUsed[stage] == PETSC_FALSE) continue;
      if (localStageUsed[stage] == PETSC_TRUE) {
        ierr = MPI_Allreduce(&stageInfo[stage].perfInfo.time,          &stageTime, 1, MPIU_PETSCLOGDOUBLE, MPI_SUM, comm);CHKERRQ(ierr);
        ierr = MPI_Allreduce(&stageInfo[stage].perfInfo.flops,         &flops,     1, MPIU_PETSCLOGDOUBLE, MPI_SUM, comm);CHKERRQ(ierr);
        ierr = MPI_Allreduce(&stageInfo[stage].perfInfo.numMessages,   &mess,      1, MPIU_PETSCLOGDOUBLE, MPI_SUM, comm);CHKERRQ(ierr);
        ierr = MPI_Allreduce(&stageInfo[stage].perfInfo.messageLength, &messLen,   1, MPIU_PETSCLOGDOUBLE, MPI_SUM, comm);CHKERRQ(ierr);
        ierr = MPI_Allreduce(&stageInfo[stage].perfInfo.numReductions, &red,       1, MPIU_PETSCLOGDOUBLE, MPI_SUM, comm);CHKERRQ(ierr);
        name = stageInfo[stage].name;
      } else {
        ierr = MPI_Allreduce(&zero,                           &stageTime, 1, MPIU_PETSCLOGDOUBLE, MPI_SUM, comm); CHKERRQ(ierr);
        ierr = MPI_Allreduce(&zero,                           &flops,     1, MPIU_PETSCLOGDOUBLE, MPI_SUM, comm); CHKERRQ(ierr);
        ierr = MPI_Allreduce(&zero,                           &mess,      1, MPIU_PETSCLOGDOUBLE, MPI_SUM, comm); CHKERRQ(ierr);
        ierr = MPI_Allreduce(&zero,                           &messLen,   1, MPIU_PETSCLOGDOUBLE, MPI_SUM, comm); CHKERRQ(ierr);
        ierr = MPI_Allreduce(&zero,                           &red,       1, MPIU_PETSCLOGDOUBLE, MPI_SUM, comm); CHKERRQ(ierr);
        name = "";
      }
      mess *= 0.5; messLen *= 0.5; red /= numProcs;
      if (TotalTime     != 0.0) fracTime       = stageTime/TotalTime;    else fracTime       = 0.0;
      if (TotalFlops    != 0.0) fracFlops      = flops/TotalFlops;       else fracFlops      = 0.0;
      /* Talk to Barry if (stageTime     != 0.0) flops          = (numProcs*flops)/stageTime; else flops          = 0.0; */
      if (numMessages   != 0.0) fracMessages   = mess/numMessages;       else fracMessages   = 0.0;
      if (numMessages   != 0.0) avgMessLen     = messLen/numMessages;    else avgMessLen     = 0.0;
      if (messageLength != 0.0) fracLength     = messLen/messageLength;  else fracLength     = 0.0;
      if (numReductions != 0.0) fracReductions = red/numReductions;      else fracReductions = 0.0;
      ierr = PetscFPrintf(comm, fd, "%2d: %15s: %6.4e %5.1f%%  %6.4e %5.1f%%  %5.3e %5.1f%%  %5.3e      %5.1f%%  %5.3e %5.1f%% \n",
                          stage, name, stageTime/numProcs, 100.0*fracTime, flops, 100.0*fracFlops,
                          mess, 100.0*fracMessages, avgMessLen, 100.0*fracLength, red, 100.0*fracReductions);
                                                                                                          CHKERRQ(ierr);
    }
  }

  ierr = PetscFPrintf(comm, fd,
    "\n------------------------------------------------------------------------------------------------------------------------\n");
                                                                                                          CHKERRQ(ierr);  
  ierr = PetscFPrintf(comm, fd, "See the 'Profiling' chapter of the users' manual for details on interpreting output.\n");        CHKERRQ(ierr);
  ierr = PetscFPrintf(comm, fd, "Phase summary info:\n");                                                                         CHKERRQ(ierr);
  ierr = PetscFPrintf(comm, fd, "   Count: number of times phase was executed\n");                                                CHKERRQ(ierr);
  ierr = PetscFPrintf(comm, fd, "   Time and Flops/sec: Max - maximum over all processors\n");                                    CHKERRQ(ierr);
  ierr = PetscFPrintf(comm, fd, "                       Ratio - ratio of maximum to minimum over all processors\n");              CHKERRQ(ierr);
  ierr = PetscFPrintf(comm, fd, "   Mess: number of messages sent\n");                                                            CHKERRQ(ierr);
  ierr = PetscFPrintf(comm, fd, "   Avg. len: average message length\n");                                                         CHKERRQ(ierr);
  ierr = PetscFPrintf(comm, fd, "   Reduct: number of global reductions\n");                                                      CHKERRQ(ierr);
  ierr = PetscFPrintf(comm, fd, "   Global: entire computation\n");                                                               CHKERRQ(ierr);
  ierr = PetscFPrintf(comm, fd, "   Stage: stages of a computation. Set stages with PetscLogStagePush() and PetscLogStagePop().\n");      CHKERRQ(ierr);
  ierr = PetscFPrintf(comm, fd, "      %%T - percent time in this phase         %%F - percent flops in this phase\n");            CHKERRQ(ierr);
  ierr = PetscFPrintf(comm, fd, "      %%M - percent messages in this phase     %%L - percent message lengths in this phase\n");  CHKERRQ(ierr);
  ierr = PetscFPrintf(comm, fd, "      %%R - percent reductions in this phase\n");                                                CHKERRQ(ierr);
  ierr = PetscFPrintf(comm, fd, "   Total Mflop/s: 10e-6 * (sum of flops over all processors)/(max time over all processors)\n"); CHKERRQ(ierr);
  ierr = PetscFPrintf(comm, fd,
    "------------------------------------------------------------------------------------------------------------------------\n");
                                                                                                          CHKERRQ(ierr);

#if defined(PETSC_USE_BOPT_g)
  ierr = PetscFPrintf(comm, fd, "\n\n");                                                                  CHKERRQ(ierr);
  ierr = PetscFPrintf(comm, fd, "      ##########################################################\n");    CHKERRQ(ierr);
  ierr = PetscFPrintf(comm, fd, "      #                                                        #\n");    CHKERRQ(ierr);
  ierr = PetscFPrintf(comm, fd, "      #                          WARNING!!!                    #\n");    CHKERRQ(ierr);
  ierr = PetscFPrintf(comm, fd, "      #                                                        #\n");    CHKERRQ(ierr);
  ierr = PetscFPrintf(comm, fd, "      #   This code was compiled with a debugging option,      #\n");    CHKERRQ(ierr);
  ierr = PetscFPrintf(comm, fd, "      #   BOPT=<g,g_c++,g_complex>.   To get timing results    #\n");    CHKERRQ(ierr);
  ierr = PetscFPrintf(comm, fd, "      #   ALWAYS compile your code with an optimized version,  #\n");    CHKERRQ(ierr);
  ierr = PetscFPrintf(comm, fd, "      #   BOPT=<O,O_c++,O_complex>;  the performance will      #\n");    CHKERRQ(ierr);
  ierr = PetscFPrintf(comm, fd, "      #   be generally two or three times faster.              #\n");    CHKERRQ(ierr);
  ierr = PetscFPrintf(comm, fd, "      #                                                        #\n");    CHKERRQ(ierr);
  ierr = PetscFPrintf(comm, fd, "      ##########################################################\n\n\n");CHKERRQ(ierr);
#endif
#if defined(PETSC_USE_COMPLEX) && !defined(PETSC_USE_FORTRAN_KERNELS)
  ierr = PetscFPrintf(comm, fd, "\n\n");                                                                  CHKERRQ(ierr);
  ierr = PetscFPrintf(comm, fd, "      ##########################################################\n");    CHKERRQ(ierr);
  ierr = PetscFPrintf(comm, fd, "      #                                                        #\n");    CHKERRQ(ierr);
  ierr = PetscFPrintf(comm, fd, "      #                          WARNING!!!                    #\n");    CHKERRQ(ierr);
  ierr = PetscFPrintf(comm, fd, "      #                                                        #\n");    CHKERRQ(ierr);
  ierr = PetscFPrintf(comm, fd, "      #   The code for various complex numbers numerical       #\n");    CHKERRQ(ierr);
  ierr = PetscFPrintf(comm, fd, "      #   kernels uses C++, which generally is not well        #\n");    CHKERRQ(ierr);
  ierr = PetscFPrintf(comm, fd, "      #   optimized.  For performance that is about 4-5 times  #\n");    CHKERRQ(ierr);
  ierr = PetscFPrintf(comm, fd, "      #   faster, specify the flag -DPETSC_USE_FORTRAN_KERNELS #\n");    CHKERRQ(ierr);
  ierr = PetscFPrintf(comm, fd, "      #   in base_variables and recompile the PETSc libraries. #\n");    CHKERRQ(ierr);
  ierr = PetscFPrintf(comm, fd, "      #                                                        #\n");    CHKERRQ(ierr);
  ierr = PetscFPrintf(comm, fd, "      ##########################################################\n\n\n");CHKERRQ(ierr);
#endif

  if (!PetscPreLoadingUsed) {
    ierr = PetscFPrintf(comm,fd,"\n\n");                                                                  CHKERRQ(ierr);
    ierr = PetscFPrintf(comm,fd,"      ##########################################################\n");    CHKERRQ(ierr);
    ierr = PetscFPrintf(comm,fd,"      #                                                        #\n");    CHKERRQ(ierr);
    ierr = PetscFPrintf(comm,fd,"      #                          WARNING!!!                    #\n");    CHKERRQ(ierr);
    ierr = PetscFPrintf(comm,fd,"      #                                                        #\n");    CHKERRQ(ierr);
    ierr = PetscFPrintf(comm,fd,"      #   This code was run without the PreLoadinBegin()       #\n");    CHKERRQ(ierr);
    ierr = PetscFPrintf(comm,fd,"      #   macros. To get timing results we always recommend    #\n");    CHKERRQ(ierr);
    ierr = PetscFPrintf(comm,fd,"      #   preloading. otherwise timing numbers may be          #\n");    CHKERRQ(ierr);
    ierr = PetscFPrintf(comm,fd,"      #   meaningless.                                         #\n");    CHKERRQ(ierr);
    ierr = PetscFPrintf(comm,fd,"      ##########################################################\n\n\n");CHKERRQ(ierr);
  }

  /* Report events */
  ierr = PetscFPrintf(comm, fd,
    "Event                Count      Time (sec)     Flops/sec                         --- Global ---  --- Stage ---   Total\n");
                                                                                                          CHKERRQ(ierr);
  ierr = PetscFPrintf(comm, fd,
    "                   Max Ratio  Max     Ratio   Max  Ratio  Mess   Avg len Reduct  %%T %%F %%M %%L %%R  %%T %%F %%M %%L %%R Mflop/s\n");
                                                                                                          CHKERRQ(ierr);
  ierr = PetscFPrintf(comm,fd,
    "------------------------------------------------------------------------------------------------------------------------\n");

                                                                                                          CHKERRQ(ierr); 
  /* Problem: The stage name will not show up unless the stage executed on proc 1 */
  for(stage = 0; stage < numStages; stage++) {
    if (stageVisible[stage] == PETSC_FALSE) continue;
    if (localStageUsed[stage] == PETSC_TRUE) {
      ierr = PetscFPrintf(comm, fd, "\n--- Event Stage %d: %s\n\n", stage, stageInfo[stage].name);        CHKERRQ(ierr);
      ierr = MPI_Allreduce(&stageInfo[stage].perfInfo.time,          &stageTime, 1, MPIU_PETSCLOGDOUBLE, MPI_SUM, comm);CHKERRQ(ierr);
      ierr = MPI_Allreduce(&stageInfo[stage].perfInfo.flops,         &flops,     1, MPIU_PETSCLOGDOUBLE, MPI_SUM, comm);CHKERRQ(ierr);
      ierr = MPI_Allreduce(&stageInfo[stage].perfInfo.numMessages,   &mess,      1, MPIU_PETSCLOGDOUBLE, MPI_SUM, comm);CHKERRQ(ierr);
      ierr = MPI_Allreduce(&stageInfo[stage].perfInfo.messageLength, &messLen,   1, MPIU_PETSCLOGDOUBLE, MPI_SUM, comm);CHKERRQ(ierr);
      ierr = MPI_Allreduce(&stageInfo[stage].perfInfo.numReductions, &red,       1, MPIU_PETSCLOGDOUBLE, MPI_SUM, comm);CHKERRQ(ierr);
    } else {
      ierr = PetscFPrintf(comm, fd, "\n--- Event Stage %d: Unknown\n\n", stage);                          CHKERRQ(ierr);
      ierr = MPI_Allreduce(&zero,                           &stageTime, 1, MPIU_PETSCLOGDOUBLE, MPI_SUM, comm); CHKERRQ(ierr);
      ierr = MPI_Allreduce(&zero,                           &flops,     1, MPIU_PETSCLOGDOUBLE, MPI_SUM, comm); CHKERRQ(ierr);
      ierr = MPI_Allreduce(&zero,                           &mess,      1, MPIU_PETSCLOGDOUBLE, MPI_SUM, comm); CHKERRQ(ierr);
      ierr = MPI_Allreduce(&zero,                           &messLen,   1, MPIU_PETSCLOGDOUBLE, MPI_SUM, comm); CHKERRQ(ierr);
      ierr = MPI_Allreduce(&zero,                           &red,       1, MPIU_PETSCLOGDOUBLE, MPI_SUM, comm); CHKERRQ(ierr);
    }
    mess *= 0.5; messLen *= 0.5; red /= numProcs;

    /* Get total number of events in this stage --
       Currently, a single processor can register more events than another, but events must all be registered in order,
       just like stages. We can removed this requirement if necessary by having a global event numbering and indirection
       on the event ID. This seems best accomplished by assoicating a communicator with each stage.

       Problem: If the event did not happen on proc 1, its name will not be available.
       Problem: Event visibility is not implemented
    */
    if (localStageUsed[stage] == PETSC_TRUE) {
      eventInfo      = stageLog->stageInfo[stage].eventLog->eventInfo;
      localNumEvents = stageLog->stageInfo[stage].eventLog->numEvents;
    } else {
      localNumEvents = 0;
    }
    ierr = MPI_Allreduce(&localNumEvents, &numEvents, 1, MPI_INT, MPI_MAX, comm);                         CHKERRQ(ierr);
    for(event = 0; event < numEvents; event++) {
      if ((localStageUsed[stage] == PETSC_TRUE) && (event < stageLog->stageInfo[stage].eventLog->numEvents)) {
        if (eventInfo[event].count > 0) {
          flopr = eventInfo[event].flops/eventInfo[event].time;
        } else {
          flopr = 0.0;
        }
        ierr = MPI_Allreduce(&flopr,                          &minf,  1, MPIU_PETSCLOGDOUBLE, MPI_MIN, comm); CHKERRQ(ierr);
        ierr = MPI_Allreduce(&flopr,                          &maxf,  1, MPIU_PETSCLOGDOUBLE, MPI_MAX, comm); CHKERRQ(ierr);
        ierr = MPI_Allreduce(&eventInfo[event].flops,         &totf,  1, MPIU_PETSCLOGDOUBLE, MPI_SUM, comm); CHKERRQ(ierr);
        ierr = MPI_Allreduce(&eventInfo[event].time,          &mint,  1, MPIU_PETSCLOGDOUBLE, MPI_MIN, comm); CHKERRQ(ierr);
        ierr = MPI_Allreduce(&eventInfo[event].time,          &maxt,  1, MPIU_PETSCLOGDOUBLE, MPI_MAX, comm); CHKERRQ(ierr);
        ierr = MPI_Allreduce(&eventInfo[event].time,          &tott,  1, MPIU_PETSCLOGDOUBLE, MPI_SUM, comm); CHKERRQ(ierr);
        ierr = MPI_Allreduce(&eventInfo[event].numMessages,   &totm,  1, MPIU_PETSCLOGDOUBLE, MPI_SUM, comm); CHKERRQ(ierr);
        ierr = MPI_Allreduce(&eventInfo[event].messageLength, &totml, 1, MPIU_PETSCLOGDOUBLE, MPI_SUM, comm); CHKERRQ(ierr);
        ierr = MPI_Allreduce(&eventInfo[event].numReductions, &totr,  1, MPIU_PETSCLOGDOUBLE, MPI_SUM, comm); CHKERRQ(ierr);
        ierr = MPI_Allreduce(&eventInfo[event].count,         &minCt, 1, MPI_INT,             MPI_MIN, comm); CHKERRQ(ierr);
        ierr = MPI_Allreduce(&eventInfo[event].count,         &maxCt, 1, MPI_INT,             MPI_MAX, comm); CHKERRQ(ierr);
        name = stageLog->eventLog->eventInfo[event].name;
      } else {
        flopr = 0.0;
        ierr = MPI_Allreduce(&flopr,                          &minf,  1, MPIU_PETSCLOGDOUBLE, MPI_MIN, comm); CHKERRQ(ierr);
        ierr = MPI_Allreduce(&flopr,                          &maxf,  1, MPIU_PETSCLOGDOUBLE, MPI_MAX, comm); CHKERRQ(ierr);
        ierr = MPI_Allreduce(&zero,                           &totf,  1, MPIU_PETSCLOGDOUBLE, MPI_SUM, comm); CHKERRQ(ierr);
        ierr = MPI_Allreduce(&zero,                           &mint,  1, MPIU_PETSCLOGDOUBLE, MPI_MIN, comm); CHKERRQ(ierr);
        ierr = MPI_Allreduce(&zero,                           &maxt,  1, MPIU_PETSCLOGDOUBLE, MPI_MAX, comm); CHKERRQ(ierr);
        ierr = MPI_Allreduce(&zero,                           &tott,  1, MPIU_PETSCLOGDOUBLE, MPI_SUM, comm); CHKERRQ(ierr);
        ierr = MPI_Allreduce(&zero,                           &totm,  1, MPIU_PETSCLOGDOUBLE, MPI_SUM, comm); CHKERRQ(ierr);
        ierr = MPI_Allreduce(&zero,                           &totml, 1, MPIU_PETSCLOGDOUBLE, MPI_SUM, comm); CHKERRQ(ierr);
        ierr = MPI_Allreduce(&zero,                           &totr,  1, MPIU_PETSCLOGDOUBLE, MPI_SUM, comm); CHKERRQ(ierr);
        ierr = MPI_Allreduce(&ierr,                           &minCt, 1, MPI_INT,             MPI_MIN, comm); CHKERRQ(ierr);
        ierr = MPI_Allreduce(&ierr,                           &maxCt, 1, MPI_INT,             MPI_MAX, comm); CHKERRQ(ierr);
        name = "";
      }
      totm *= 0.5; totml *= 0.5; totr /= numProcs;
     
      if (maxCt != 0) {
        if (minCt         != 0)   ratCt            = ((PetscLogDouble) maxCt)/minCt; else ratCt            = 0.0;
        if (mint          != 0.0) ratt             = maxt/mint;                  else ratt             = 0.0;
        if (minf          != 0.0) ratf             = maxf/minf;                  else ratf             = 0.0;
        if (TotalTime     != 0.0) fracTime         = tott/TotalTime;             else fracTime         = 0.0;
        if (TotalFlops    != 0.0) fracFlops        = totf/TotalFlops;            else fracFlops        = 0.0;
        if (stageTime     != 0.0) fracStageTime    = tott/stageTime;             else fracStageTime    = 0.0;
        if (flops         != 0.0) fracStageFlops   = totf/flops;                 else fracStageFlops   = 0.0;
        if (numMessages   != 0.0) fracMess         = totm/numMessages;           else fracMess         = 0.0;
        if (messageLength != 0.0) fracMessLen      = totml/messageLength;        else fracMessLen      = 0.0;
        if (numReductions != 0.0) fracRed          = totr/numReductions;         else fracRed          = 0.0;
        if (mess          != 0.0) fracStageMess    = totm/mess;                  else fracStageMess    = 0.0;
        if (messLen       != 0.0) fracStageMessLen = totml/messLen;              else fracStageMessLen = 0.0;
        if (red           != 0.0) fracStageRed     = totr/red;                   else fracStageRed     = 0.0;
        if (totm          != 0.0) totml           /= totm;                       else totml            = 0.0;
        if (maxt          != 0.0) flopr            = totf/maxt;                  else flopr            = 0.0;
        ierr = PetscFPrintf(comm, fd,
          "%-16s %7d%4.1f %5.4e%4.1f %3.2e%4.1f %2.1e %2.1e %2.1e%3.0f%3.0f%3.0f%3.0f%3.0f %3.0f%3.0f%3.0f%3.0f%3.0f %5.0f\n",
                            name, maxCt, ratCt, maxt, ratt, maxf, ratf, totm, totml, totr,
                            100.0*fracTime, 100.0*fracFlops, 100.0*fracMess, 100.0*fracMessLen, 100.0*fracRed,
                            100.0*fracStageTime, 100.0*fracStageFlops, 100.0*fracStageMess, 100.0*fracStageMessLen, 100.0*fracStageRed,
                            flopr/1.0e6);
                                                                                                          CHKERRQ(ierr);
      }
    }
  }

  /* Memory usage and object creation */
  ierr = PetscFPrintf(comm, fd,
    "------------------------------------------------------------------------------------------------------------------------\n");
                                                                                                          CHKERRQ(ierr);
  ierr = PetscFPrintf(comm, fd, "\n");                                                                    CHKERRQ(ierr); 
  ierr = PetscFPrintf(comm, fd, "Memory usage is given in bytes:\n\n");                                   CHKERRQ(ierr);

  /* Right now, only stages on the first processor are reported here, meaning only objects associated with
     the global communicator, or MPI_COMM_SELF for proc 1. We really should report global stats and then
     stats for stages local to processor sets.
  */
  /* We should figure out the longest object name here (now 20 characters) */
  ierr = PetscFPrintf(comm, fd, "Object Type          Creations   Destructions   Memory  Descendants' Mem.\n"); CHKERRQ(ierr);
  for(stage = 0; stage < numStages; stage++) {
    if (localStageUsed[stage] == PETSC_TRUE) {
      classInfo = stageLog->stageInfo[stage].classLog->classInfo;
      ierr = PetscFPrintf(comm, fd, "\n--- Event Stage %d: %s\n\n", stage, stageInfo[stage].name);        CHKERRQ(ierr);
      for(oclass = 0; oclass < stageLog->stageInfo[stage].classLog->numClasses; oclass++) {
        if (classInfo[oclass].creations > 0) {
          ierr = PetscFPrintf(comm, fd, "%20s %5d          %5d  %9d     %g\n", stageLog->classLog->classInfo[oclass].name,
                              classInfo[oclass].creations, classInfo[oclass].destructions, (int) classInfo[oclass].mem,
                              classInfo[oclass].descMem);
                                                                                                          CHKERRQ(ierr);
        }
      }
    } else {
      ierr = PetscFPrintf(comm, fd, "\n--- Event Stage %d: Unknown\n\n", stage);                          CHKERRQ(ierr);
    }
  }

  ierr = PetscFree(localStageUsed);                                                                       CHKERRQ(ierr);
  ierr = PetscFree(stageUsed);                                                                            CHKERRQ(ierr);
  ierr = PetscFree(localStageVisible);                                                                    CHKERRQ(ierr);
  ierr = PetscFree(stageVisible);                                                                         CHKERRQ(ierr);

  /* Information unrelated to this particular run */
  ierr = PetscFPrintf(comm, fd,
    "========================================================================================================================\n");
                                                                                                          CHKERRQ(ierr);
  PetscTime(y); 
  PetscTime(x);
  PetscTime(y); PetscTime(y); PetscTime(y); PetscTime(y); PetscTime(y);
  PetscTime(y); PetscTime(y); PetscTime(y); PetscTime(y); PetscTime(y);
  ierr = PetscFPrintf(comm,fd,"Average time to get PetscTime(): %g\n", (y-x)/10.0);                       CHKERRQ(ierr);
  /* MPI information */
  if (numProcs > 1) {
    MPI_Status status;
    int        tag;

    ierr = MPI_Barrier(comm);                                                                             CHKERRQ(ierr);
    PetscTime(x);
    ierr = MPI_Barrier(comm);                                                                             CHKERRQ(ierr);
    ierr = MPI_Barrier(comm);                                                                             CHKERRQ(ierr);
    ierr = MPI_Barrier(comm);                                                                             CHKERRQ(ierr);
    ierr = MPI_Barrier(comm);                                                                             CHKERRQ(ierr);
    ierr = MPI_Barrier(comm);                                                                             CHKERRQ(ierr);
    PetscTime(y);
    ierr = PetscFPrintf(comm, fd, "Average time for MPI_Barrier(): %g\n", (y-x)/5.0);                     CHKERRQ(ierr);
    ierr = PetscCommGetNewTag(comm, &tag);                                                                CHKERRQ(ierr);
    ierr = MPI_Barrier(comm);                                                                             CHKERRQ(ierr);
    if (rank) {
      ierr = MPI_Recv(0, 0, MPI_INT, rank-1,            tag, comm, &status);                              CHKERRQ(ierr);
      ierr = MPI_Send(0, 0, MPI_INT, (rank+1)%numProcs, tag, comm);                                       CHKERRQ(ierr);
    } else {
      PetscTime(x);
      ierr = MPI_Send(0, 0, MPI_INT, 1,          tag, comm);                                              CHKERRQ(ierr);
      ierr = MPI_Recv(0, 0, MPI_INT, numProcs-1, tag, comm, &status);                                     CHKERRQ(ierr);
      PetscTime(y);
      ierr = PetscFPrintf(comm,fd,"Average time for zero size MPI_Send(): %g\n", (y-x)/numProcs);         CHKERRQ(ierr);
    }
  }
  /* Machine and compile information */
#if defined(PETSC_USE_FORTRAN_KERNELS)
  ierr = PetscFPrintf(comm, fd, "Compiled without FORTRAN kernels\n");                                    CHKERRQ(ierr);
#else
  ierr = PetscFPrintf(comm, fd, "Compiled without FORTRAN kernels\n");                                    CHKERRQ(ierr);
#endif
#if defined(PETSC_USE_MAT_SINGLE)
  ierr = PetscFPrintf(comm, fd, "Compiled with single precision matrices\n");                             CHKERRQ(ierr);
#else
  ierr = PetscFPrintf(comm, fd, "Compiled with double precision matrices (default)\n");                   CHKERRQ(ierr);
#endif
  ierr = PetscFPrintf(comm, fd, "sizeof(short) %d sizeof(int) %d sizeof(long) %d sizeof(void *) %d",
                      sizeof(short), sizeof(int), sizeof(long), sizeof(void*));
                                                                                                          CHKERRQ(ierr);

  ierr = PetscFPrintf(comm, fd, "%s", petscmachineinfo);                                                  CHKERRQ(ierr);
  ierr = PetscFPrintf(comm, fd, "%s", petsccompilerinfo);                                                 CHKERRQ(ierr);
  ierr = PetscFPrintf(comm, fd, "%s", petsccompilerflagsinfo);                                            CHKERRQ(ierr);
  ierr = PetscFPrintf(comm, fd, "%s", petsclinkerinfo);                                                   CHKERRQ(ierr);

  /* Cleanup */
  ierr = PetscFPrintf(comm, fd, "\n");                                                                    CHKERRQ(ierr);
  ierr = PetscFClose(comm, fd);                                                                           CHKERRQ(ierr);
  PetscFunctionReturn(0);
}

/*----------------------------------------------- Counter Functions -------------------------------------------------*/
#undef __FUNCT__  
#define __FUNCT__ "PetscGetFlops"
/*@C
   PetscGetFlops - Returns the number of flops used on this processor 
   since the program began. 

   Not Collective

   Output Parameter:
   flops - number of floating point operations 

   Notes:
   A global counter logs all PETSc flop counts.  The user can use
   PetscLogFlops() to increment this counter to include flops for the 
   application code.  

   PETSc automatically logs library events if the code has been
   compiled with -DPETSC_USE_LOG (which is the default), and -log,
   -log_summary, or -log_all are specified.  PetscLogFlops() is
   intended for logging user flops to supplement this PETSc
   information.

   Level: intermediate

.keywords: log, flops, floating point operations

.seealso: PetscGetTime(), PetscLogFlops()
@*/
int PetscGetFlops(PetscLogDouble *flops)
{
  PetscFunctionBegin;
  *flops = _TotalFlops;
  PetscFunctionReturn(0);
}

#undef __FUNCT__  
#define __FUNCT__ "PetscLogObjectState"
int PetscLogObjectState(PetscObject obj, const char format[], ...)
{
  va_list Argp;

  PetscFunctionBegin;
  if (!objects) PetscFunctionReturn(0);
  va_start(Argp, format);
#if defined(PETSC_HAVE_VPRINTF_CHAR)
  vsprintf(objects[obj->id].info, format, (char *) Argp);
#else
  vsprintf(objects[obj->id].info, format, Argp);
#endif
  va_end(Argp);
  PetscFunctionReturn(0);
}

#else /* end of -DPETSC_USE_LOG section */

#undef __FUNCT__  
#define __FUNCT__ "PetscLogObjectState"
int PetscLogObjectState(PetscObject obj, const char format[], ...)
{
  PetscFunctionBegin;
  PetscFunctionReturn(0);
}

#endif /* PETSC_USE_LOG*/

#undef __FUNCT__  
#define __FUNCT__ "PetscGetTime"
/*@
   PetscGetTime - Returns the current time of day in seconds. This 
   returns wall-clock time.  

   Not Collective

   Output Parameter:
.  v - time counter

   Usage: 
.vb
      PetscLogDouble v1,v2,elapsed_time;
      ierr = PetscGetTime(&v1);CHKERR(ierr);
      .... perform some calculation ...
      ierr = PetscGetTime(&v2);CHKERR(ierr);
      elapsed_time = v2 - v1;   
.ve

   Notes:
   Since the PETSc libraries incorporate timing of phases and operations, 
   PetscGetTime() is intended only for timing of application codes.  
   The options database commands -log, -log_summary, and -log_all activate
   PETSc library timing.  See the users manual for further details.

   Level: intermediate

.seealso: PetscLogEventRegister(), PetscLogEventBegin(), PetscLogEventEnd(),  PetscLogStagePush(), 
          PetscLogStagePop(), PetscLogStageRegister(), PetscGetFlops()

.keywords:  get, time
@*/
int PetscGetTime(PetscLogDouble *t)
{
  PetscFunctionBegin;
  PetscTime(*t);
  PetscFunctionReturn(0);
}

#undef __FUNCT__  
#define __FUNCT__ "PetscLogGetStageLog"
/*
  PetscLogGetStageLog - This function returns the default stage logging object.

  Not collective

  Output Parameter:
. stageLog - The default StageLog

  Level: beginner

.keywords: log, stage
.seealso: StageLogCreate()
*/
int PetscLogGetStageLog(StageLog *stageLog)
{
  PetscFunctionBegin;
  PetscValidPointer(stageLog);
  *stageLog = _stageLog;
  PetscFunctionReturn(0);
}

/*MC
   PetscLogFlops - Adds floating point operations to the global counter.

   Input Parameter:
.  f - flop counter

   Synopsis:
   void PetscLogFlops(int f)

   Usage:
.vb
     int USER_EVENT;
     PetscLogEventRegister(&USER_EVENT,"User event");
     PetscLogEventBegin(USER_EVENT,0,0,0,0);
        [code segment to monitor]
        PetscLogFlops(user_flops)
     PetscLogEventEnd(USER_EVENT,0,0,0,0);
.ve

   Notes:
   A global counter logs all PETSc flop counts.  The user can use
   PetscLogFlops() to increment this counter to include flops for the 
   application code.  

   PETSc automatically logs library events if the code has been
   compiled with -DPETSC_USE_LOG (which is the default), and -log,
   -log_summary, or -log_all are specified.  PetscLogFlops() is
   intended for logging user flops to supplement this PETSc
   information.

   Level: intermediate

.seealso: PetscLogEventRegister(), PetscLogEventBegin(), PetscLogEventEnd(), PetscGetFlops()

.keywords: log, flops, floating point operations
M*/

PetscTruth PetscPreLoadingUsed = PETSC_FALSE;
PetscTruth PetscPreLoadingOn   = PETSC_FALSE;

/*MC
   PreLoadBegin - Begin a segment of code that may be preloaded (run twice)
    to get accurate timings

   Input Parameter:
+   flag - PETSC_TRUE to run twice, PETSC_FALSE to run once, may be overridden
           with command line option -preload true or -preload false
-   name - name of first stage (lines of code timed seperately with -log_summary) to
           be preloaded

   Synopsis:
   void PreLoadBegin(PetscTruth flag,char *name);

   Usage:
.vb
     PreLoadBegin(PETSC_TRUE,"first stage);
       lines of code
       PreLoadStage("second stage");
       lines of code
     PreLoadEnd();
.ve

   Level: intermediate

.seealso: PetscLogEventRegister(), PetscLogEventBegin(), PetscLogEventEnd(), PreLoadEnd(), PreLoadStage()

   Concepts: preloading
   Concepts: timing^accurate
   Concepts: paging^eliminating effects of


M*/

/*MC
   PreLoadEnd - End a segment of code that may be preloaded (run twice)
    to get accurate timings

   Synopsis:
   void PreLoadEnd(void);

   Usage:
.vb
     PreLoadBegin(PETSC_TRUE,"first stage);
       lines of code
       PreLoadStage("second stage");
       lines of code
     PreLoadEnd();
.ve

   Level: intermediate

.seealso: PetscLogEventRegister(), PetscLogEventBegin(), PetscLogEventEnd(), PreLoadBegin(), PreLoadStage()

M*/

/*MC
   PreLoadStage - Start a new segment of code to be timed seperately.
    to get accurate timings

   Synopsis:
   void PreLoadStage(char *name);

   Usage:
.vb
     PreLoadBegin(PETSC_TRUE,"first stage);
       lines of code
       PreLoadStage("second stage");
       lines of code
     PreLoadEnd();
.ve

   Level: intermediate

.seealso: PetscLogEventRegister(), PetscLogEventBegin(), PetscLogEventEnd(), PreLoadBegin(), PreLoadEnd()

M*/

/*----------------------------------------------- Stack Functions ---------------------------------------------------*/
#undef __FUNCT__  
#define __FUNCT__ "StackDestroy"
/*@C
  StackDestroy - This function destroys a stack.

  Not Collective

  Input Parameter:
. stack - The stack

  Level: beginner

.keywords: log, stack, destroy
.seealso: StackCreate(), StackEmpty(), StackPush(), StackPop(), StackTop()
@*/
int StackDestroy(IntStack stack)
{
  int ierr;

  PetscFunctionBegin;
  ierr = PetscFree(stack->stack);                                                                         CHKERRQ(ierr);
  ierr = PetscFree(stack);                                                                                CHKERRQ(ierr);
  PetscFunctionReturn(0);
}

#undef __FUNCT__  
#define __FUNCT__ "StackEmpty"
/*@C
  StackEmpty - This function determines whether any items have been pushed.

  Not Collective

  Input Parameter:
. stack - The stack

  Output Parameter:
. empty - PETSC_TRUE if the stack is empty

  Level: intermediate

.keywords: log, stack, empty
.seealso: StackCreate(), StackDestroy(), StackPush(), StackPop(), StackTop()
@*/
int StackEmpty(IntStack stack, PetscTruth *empty)
{
  PetscFunctionBegin;
  PetscValidIntPointer(empty);
  if (stack->top == -1) {
    *empty = PETSC_TRUE;
  } else {
    *empty = PETSC_FALSE;
  }
  PetscFunctionReturn(0);
}

#undef __FUNCT__  
#define __FUNCT__ "StackTop"
/*@C
  StackTop - This function returns the top of the stack.

  Not Collective

  Input Parameter:
. stack - The stack

  Output Parameter:
. top - The integer on top of the stack

  Level: intermediate

.keywords: log, stack, top
.seealso: StackCreate(), StackDestroy(), StackEmpty(), StackPush(), StackPop()
@*/
int StackTop(IntStack stack, int *top)
{
  PetscFunctionBegin;
  PetscValidIntPointer(top);
  *top = stack->stack[stack->top];
  PetscFunctionReturn(0);
}

#undef __FUNCT__  
#define __FUNCT__ "StackPush"
/*@C
  StackPush - This function pushes an integer on the stack.

  Not Collective

  Input Parameters:
+ stack - The stack
- item  - The integer to push

  Level: intermediate

.keywords: log, stack, push
.seealso: StackCreate(), StackDestroy(), StackEmpty(), StackPop(), StackTop()
@*/
int StackPush(IntStack stack, int item)
{
  int *array;
  int  ierr;

  PetscFunctionBegin;
  stack->top++;
  if (stack->top >= stack->max) {
    ierr = PetscMalloc(stack->max*2 * sizeof(int), &array);                                               CHKERRQ(ierr);
    ierr = PetscMemcpy(array, stack->stack, stack->max * sizeof(int));                                    CHKERRQ(ierr);
    ierr = PetscFree(stack->stack);                                                                       CHKERRQ(ierr);
    stack->stack = array;
    stack->max  *= 2;
  }
  stack->stack[stack->top] = item;
  PetscFunctionReturn(0);
}

#undef __FUNCT__  
#define __FUNCT__ "StackPop"
/*@C
  StackPop - This function pops an integer from the stack.

  Not Collective

  Input Parameter:
. stack - The stack

  Output Parameter:
. item  - The integer popped

  Level: intermediate

.keywords: log, stack, pop
.seealso: StackCreate(), StackDestroy(), StackEmpty(), StackPush(), StackTop()
@*/
int StackPop(IntStack stack, int *item)
{
  PetscFunctionBegin;
  PetscValidPointer(item);
  if (stack->top == -1) SETERRQ(PETSC_ERR_ARG_WRONGSTATE, "Stack is empty");
  *item = stack->stack[stack->top--];
  PetscFunctionReturn(0);
}

#undef __FUNCT__  
#define __FUNCT__ "StackCreate"
/*@C
  StackCreate - This function creates a stack.

  Not Collective

  Output Parameter:
. stack - The stack

  Level: beginner

.keywords: log, stack, pop
.seealso: StackDestroy(), StackEmpty(), StackPush(), StackPop(), StackTop()
@*/
int StackCreate(IntStack *stack)
{
  IntStack s;
  int      ierr;

  PetscFunctionBegin;
  PetscValidPointer(stack);
  ierr = PetscNew(struct _IntStack, &s);                                                                  CHKERRQ(ierr);
  s->top = -1;
  s->max = 128;
  ierr = PetscMalloc(s->max * sizeof(int), &s->stack);                                                    CHKERRQ(ierr);
  ierr = PetscMemzero(s->stack, s->max * sizeof(int));                                                    CHKERRQ(ierr);
  *stack = s;
  PetscFunctionReturn(0);
}<|MERGE_RESOLUTION|>--- conflicted
+++ resolved
@@ -65,58 +65,6 @@
 char           tracespace[128];
 PetscLogDouble tracetime   = 0.0;
 
-<<<<<<< HEAD
-/*------------------------------------------- Performance Info Functions ---------------------------------------------*/
-#undef __FUNCT__  
-#define __FUNCT__ "PerfInfoDestroy"
-/*@C
-  PerfInfoDestroy - This destroys a PerfInfo object.
-
-  Not collective
-
-  Input Parameter:
-. p - The PerfInfo
-
-  Level: beginner
-
-.keywords: log, performance, destroy
-.seealso: StageLogDestroy(), EventLogDestroy()
-@*/
-int PerfInfoDestroy(PerfInfo *p)
-{
-  int ierr;
-
-  PetscFunctionBegin;
-  ierr = PetscFree(p->name);                                                                              CHKERRQ(ierr);
-  PetscFunctionReturn(0);
-}
-
-#undef __FUNCT__  
-#define __FUNCT__ "ClassInfoDestroy"
-/*@C
-  ClassInfoDestroy - This destroys a ClassInfo object.
-
-  Not collective
-
-  Input Parameter:
-. c - The ClassInfo
-
-  Level: beginner
-
-.keywords: log, class, destroy
-.seealso: StageLogDestroy(), EventLogDestroy()
-@*/
-int ClassInfoDestroy(ClassInfo *c)
-{
-  int ierr;
-
-  PetscFunctionBegin;
-  ierr = PetscFree(c->name);                                                                              CHKERRQ(ierr);
-  PetscFunctionReturn(0);
-}
-
-=======
->>>>>>> 54d9f33e
 /*---------------------------------------------- General Functions --------------------------------------------------*/
 #undef __FUNCT__  
 #define __FUNCT__ "PetscLogDestroy"
@@ -578,42 +526,14 @@
           PetscLogEventMPEActivate(), PetscLogEventMPEDeactivate(),
           PetscLogEventActivate(), PetscLogEventDeactivate()
 @*/
-<<<<<<< HEAD
-int PetscLogEventRegister(int *event, const char name[],int cookie)
-{
-=======
-int PetscLogEventRegister(int *event, const char name[], const char color[], int cookie) {
->>>>>>> 54d9f33e
+int PetscLogEventRegister(int *event, const char name[],int cookie) {
   StageLog stageLog;
   int      ierr;
-  int      mpe_id_begin=0,mpe_id_end,rank=0;
-
-  PetscFunctionBegin;
-
-#if defined(PETSC_HAVE_MPE)
-  if (UseMPE) {
-    char     *color;
-    mpe_id_begin = MPE_Log_get_event_number();
-    mpe_id_end   = MPE_Log_get_event_number();
-    ierr = MPI_Comm_rank(PETSC_COMM_WORLD, &rank);CHKERRQ(ierr);
-    /* Describe state and color only on proc 0 */
-    if (!rank) {
-      ierr         = PetscLogGetRGBColor(&color);CHKERRQ(ierr);
-      MPE_Describe_state(mpe_id_begin,mpe_id_end,(char *)name,color);
-    }
-  }
-#endif
-
+
+  PetscFunctionBegin;
   *event = PETSC_DECIDE;
-<<<<<<< HEAD
-  ierr = PetscLogGetStageLog(&stageLog);CHKERRQ(ierr);
-  for(stage = 0; stage < stageLog->numStages; stage++) {
-    ierr = EventLogRegister(stageLog->eventLog[stage], name, cookie, mpe_id_begin,mpe_id_end,event);CHKERRQ(ierr);
-  }
-=======
   ierr = PetscLogGetStageLog(&stageLog);                                                                  CHKERRQ(ierr);
-  ierr = EventRegLogRegister(stageLog->eventLog, name, color, cookie, event);                             CHKERRQ(ierr);
->>>>>>> 54d9f33e
+  ierr = EventRegLogRegister(stageLog->eventLog, name, cookie, event);                                    CHKERRQ(ierr);
   PetscFunctionReturn(0);
 }
 
