/* $Id: eventLog.c,v 1.3 2000/08/16 05:14:09 knepley Exp $ */

#include "petsc.h"        /*I    "petsc.h"   I*/
#include "src/sys/src/plog/ptime.h"
#include "plog.h"

/* Variables for the tracing logger */
extern FILE          *tracefile;
extern int            tracelevel;
extern char          *traceblanks;
extern char           tracespace[128];
extern PetscLogDouble tracetime;

/*----------------------------------------------- Creation Functions -------------------------------------------------*/
#undef __FUNCT__  
#define __FUNCT__ "EventRegLogCreate"
/*
  EventRegLogCreate - This creates a EventRegLog object.

  Not collective

  Input Parameter:
. eventLog - The EventRegLog

  Level: beginner

.keywords: log, event, create
.seealso: EventRegLogDestroy(), StageLogCreate()
*/
int EventRegLogCreate(EventRegLog *eventLog) {
  EventRegLog l;
  int         ierr;

  PetscFunctionBegin;
  ierr = PetscNew(struct _EventRegLog, &l);                                                               CHKERRQ(ierr);
  l->numEvents   = 0;
  l->maxEvents   = 100;
  ierr = PetscMalloc(l->maxEvents * sizeof(EventRegInfo), &l->eventInfo);                                 CHKERRQ(ierr);
  *eventLog = l;
  PetscFunctionReturn(0);
}

#undef __FUNCT__  
#define __FUNCT__ "EventRegLogDestroy"
/*
  EventRegLogDestroy - This destroys a EventRegLog object.

  Not collective

  Input Paramter:
. eventLog - The EventRegLog

  Level: beginner

.keywords: log, event, destroy
.seealso: EventRegLogCreate()
*/
int EventRegLogDestroy(EventRegLog eventLog) {
  int ierr;

  PetscFunctionBegin;
  ierr = PetscFree(eventLog->eventInfo);                                                                  CHKERRQ(ierr);
  ierr = PetscFree(eventLog);                                                                             CHKERRQ(ierr);
  PetscFunctionReturn(0);
}

#undef __FUNCT__  
#define __FUNCT__ "EventPerfLogCreate"
/*
  EventPerfLogCreate - This creates a EventPerfLog object.

  Not collective

  Input Parameter:
. eventLog - The EventPerfLog

  Level: beginner

.keywords: log, event, create
.seealso: EventPerfLogDestroy(), StageLogCreate()
*/
int EventPerfLogCreate(EventPerfLog *eventLog) {
  EventPerfLog l;
  int          ierr;

  PetscFunctionBegin;
  ierr = PetscNew(struct _EventPerfLog, &l);                                                              CHKERRQ(ierr);
  l->numEvents   = 0;
  l->maxEvents   = 100;
  ierr = PetscMalloc(l->maxEvents * sizeof(PerfInfo), &l->eventInfo);                                     CHKERRQ(ierr);
<<<<<<< HEAD
  for(event = 0; event < eventLog->numEvents; event++) {
    ierr = PetscStrallocpy(eventLog->eventInfo[event].name, &l->eventInfo[event].name);                   CHKERRQ(ierr);
    l->eventInfo[event].id            = eventLog->eventInfo[event].id;
    l->eventInfo[event].cookie        = eventLog->eventInfo[event].cookie;
    l->eventInfo[event].active        = eventLog->eventInfo[event].active;
    l->eventInfo[event].visible       = eventLog->eventInfo[event].visible;
    l->eventInfo[event].depth         = 0;
    l->eventInfo[event].count         = 0;
    l->eventInfo[event].flops         = 0.0;
    l->eventInfo[event].time          = 0.0;
    l->eventInfo[event].numMessages   = 0.0;
    l->eventInfo[event].messageLength = 0.0;
    l->eventInfo[event].numReductions = 0.0;
#if defined(PETSC_HAVE_MPE)
    l->eventInfo[event].mpe_id_begin  = eventLog->eventInfo[event].mpe_id_begin;
    l->eventInfo[event].mpe_id_end    = eventLog->eventInfo[event].mpe_id_end;
#endif
  }
  *newLog = l;
=======
  *eventLog = l;
  PetscFunctionReturn(0);
}

#undef __FUNCT__  
#define __FUNCT__ "EventPerfLogDestroy"
/*
  EventPerfLogDestroy - This destroys a EventPerfLog object.

  Not collective

  Input Paramter:
. eventLog - The EventPerfLog

  Level: beginner

.keywords: log, event, destroy
.seealso: EventPerfLogCreate()
*/
int EventPerfLogDestroy(EventPerfLog eventLog) {
  int ierr;

  PetscFunctionBegin;
  ierr = PetscFree(eventLog->eventInfo);                                                                  CHKERRQ(ierr);
  ierr = PetscFree(eventLog);                                                                             CHKERRQ(ierr);
>>>>>>> 54d9f33e
  PetscFunctionReturn(0);
}

/*--------------------------------------------- Registration Functions ----------------------------------------------*/
#undef __FUNCT__  
#define __FUNCT__ "EventRegLogRegister"
/*@C
  EventRegLogRegister - Registers an event for logging operations in an application code.

  Not Collective

  Input Parameters:
+ eventLog     - The EventLog
. ename        - The name associated with the event
. cookie       - The cookie associated to the class for this event
. mpe_id_begin - Id indicating begin_event for MPE logging
- mpe_id_end   - Id indicating end_event for MPE logging

  Output Parameter:
. event    - The event

  Example of Usage:
.vb
      int USER_EVENT;
      int user_event_flops;
      PetscLogEventRegister(&USER_EVENT,"User event name");
      PetscLogEventBegin(USER_EVENT,0,0,0,0);
         [code segment to monitor]
         PetscLogFlops(user_event_flops);
      PetscLogEventEnd(USER_EVENT,0,0,0,0);
.ve

  Notes: 
  PETSc automatically logs library events if the code has been
  compiled with -DPETSC_USE_LOG (which is the default) and -log,
  -log_summary, or -log_all are specified.  PetscLogEventRegister() is
  intended for logging user events to supplement this PETSc
  information. 

  PETSc can gather data for use with the utilities Upshot/Nupshot
  (part of the MPICH distribution).  If PETSc has been compiled
  with flag -DPETSC_HAVE_MPE (MPE is an additional utility within
  MPICH), the user can employ another command line option, -log_mpe,
  to create a logfile, "mpe.log", which can be visualized
  Upshot/Nupshot.

  Level: intermediate

.keywords: log, event, register
.seealso: PetscLogEventBegin(), PetscLogEventEnd(), PetscLogFlops(), PetscLogEventMPEActivate(), PetscLogEventMPEDeactivate(),
          EventLogActivate(), EventLogDeactivate()
@*/
<<<<<<< HEAD
int EventLogRegister(EventLog eventLog, const char ename[], int cookie, int mpe_id_begin, int mpe_id_end, PetscEvent *event) {
  PerfInfo *eventInfo;
  char     *str;
  int       e;
  int       ierr;
=======
int EventRegLogRegister(EventRegLog eventLog, const char ename[], const char color[], int cookie, PetscEvent *event) {
  EventRegInfo *eventInfo;
  char         *cstr = PETSC_NULL;
  char         *str;
  int           e;
  int           ierr;
>>>>>>> 54d9f33e

  PetscFunctionBegin;
  PetscValidCharPointer(ename);
  PetscValidIntPointer(event);
  /* Should check cookie I think */
  e = eventLog->numEvents++;
  if (eventLog->numEvents > eventLog->maxEvents) {
    ierr = PetscMalloc(eventLog->maxEvents*2 * sizeof(EventRegInfo), &eventInfo);                         CHKERRQ(ierr);
    ierr = PetscMemcpy(eventInfo, eventLog->eventInfo, eventLog->maxEvents * sizeof(EventRegInfo));       CHKERRQ(ierr);
    ierr = PetscFree(eventLog->eventInfo);                                                                CHKERRQ(ierr);
    eventLog->eventInfo  = eventInfo;
    eventLog->maxEvents *= 2;
  }
  ierr = PetscStrallocpy(ename, &str);                                                                    CHKERRQ(ierr);
<<<<<<< HEAD
  eventLog->eventInfo[e].name          = str;
  eventLog->eventInfo[e].cookie        = cookie;
  eventLog->eventInfo[e].active        = PETSC_TRUE;
  eventLog->eventInfo[e].visible       = PETSC_TRUE;
  eventLog->eventInfo[e].depth         = 0;
  eventLog->eventInfo[e].count         = 0;
  eventLog->eventInfo[e].flops         = 0.0;
  eventLog->eventInfo[e].time          = 0.0;
  eventLog->eventInfo[e].numMessages   = 0.0;
  eventLog->eventInfo[e].messageLength = 0.0;
  eventLog->eventInfo[e].numReductions = 0.0;
  eventLog->eventInfo[e].id            = e;
=======
  if (color != PETSC_NULL) {
    PetscValidCharPointer(color);
    ierr = PetscStrallocpy(color, &cstr);                                                                 CHKERRQ(ierr);
  }
  eventLog->eventInfo[e].name   = str;
  eventLog->eventInfo[e].cookie = cookie;
>>>>>>> 54d9f33e
#if defined(PETSC_HAVE_MPE)
  eventLog->eventInfo[e].mpe_id_begin = mpe_id_begin;
  eventLog->eventInfo[e].mpe_id_end   = mpe_id_end;
#endif
  *event = e;
  PetscFunctionReturn(0);
}


/*---------------------------------------------- Activation Functions -----------------------------------------------*/
#undef __FUNCT__  
#define __FUNCT__ "EventPerfLogActivate"
/*@C
  EventPerfLogActivate - Indicates that a particular event should be logged.

  Not Collective

  Input Parameters:
+ eventLog - The EventPerfLog
- event    - The event

   Usage:
.vb
      EventPerfLogDeactivate(log, VEC_SetValues);
        [code where you do not want to log VecSetValues()]
      EventPerfLogActivate(log, VEC_SetValues);
        [code where you do want to log VecSetValues()]
.ve 

  Note:
  The event may be either a pre-defined PETSc event (found in 
  include/petsclog.h) or an event number obtained with EventRegLogRegister().

  Level: advanced

.keywords: log, event, activate
.seealso: PetscLogEventMPEDeactivate(), PetscLogEventMPEActivate(), EventPerfLogDeactivate()
@*/
int EventPerfLogActivate(EventPerfLog eventLog, PetscEvent event) {
  PetscFunctionBegin;
  eventLog->eventInfo[event].active = PETSC_TRUE;
  PetscFunctionReturn(0);
}

#undef __FUNCT__  
#define __FUNCT__ "EventPerfLogDeactivate"
/*@C
  EventPerfLogDeactivate - Indicates that a particular event should not be logged.

  Not Collective

  Input Parameters:
+ eventLog - The EventPerfLog
- event    - The event

   Usage:
.vb
      EventPerfLogDeactivate(log, VEC_SetValues);
        [code where you do not want to log VecSetValues()]
      EventPerfLogActivate(log, VEC_SetValues);
        [code where you do want to log VecSetValues()]
.ve 

  Note:
  The event may be either a pre-defined PETSc event (found in 
  include/petsclog.h) or an event number obtained with EventRegLogRegister().

  Level: advanced

.keywords: log, event, activate
.seealso: PetscLogEventMPEDeactivate(), PetscLogEventMPEActivate(), EventPerfLogActivate()
@*/
int EventPerfLogDeactivate(EventPerfLog eventLog, PetscEvent event) {
  PetscFunctionBegin;
  eventLog->eventInfo[event].active = PETSC_FALSE;
  PetscFunctionReturn(0);
}

#undef __FUNCT__  
#define __FUNCT__ "EventPerfLogActivateClass"
/*@C
  EventPerfLogActivateClass - Activates event logging for a PETSc object class.

  Not Collective

  Input Parameters:
+ eventLog    - The EventPerfLog
. eventRegLog - The EventRegLog
- cookie      - The class id, for example MAT_COOKIE, SNES_COOKIE,

  Level: developer

.seealso: EventPerfLogDeactivateClass(), EventPerfLogActivate(), EventPerfLogDeactivate()
@*/
int EventPerfLogActivateClass(EventPerfLog eventLog, EventRegLog eventRegLog, int cookie) {
  int c = eventRegLog->eventInfo[c].cookie;
  int e;

  PetscFunctionBegin;
  for(e = 0; e < eventLog->numEvents; e++) {
    if (c == cookie) eventLog->eventInfo[e].active = PETSC_TRUE;
  }
  PetscFunctionReturn(0);
}

#undef __FUNCT__  
#define __FUNCT__ "EventPerfLogDeactivateClass"
/*@C
  EventPerfLogDeactivateClass - Deactivates event logging for a PETSc object class.

  Not Collective

  Input Parameters:
+ eventLog    - The EventPerfLog
. eventRegLog - The EventRegLog
- cookie - The class id, for example MAT_COOKIE, SNES_COOKIE,

  Level: developer

.seealso: EventPerfLogDeactivateClass(), EventPerfLogDeactivate(), EventPerfLogActivate()
@*/
int EventPerfLogDeactivateClass(EventPerfLog eventLog, EventRegLog eventRegLog, int cookie) {
  int c = eventRegLog->eventInfo[c].cookie;
  int e;

  PetscFunctionBegin;
  for(e = 0; e < eventLog->numEvents; e++) {
    if (c == cookie) eventLog->eventInfo[e].active = PETSC_FALSE;
  }
  PetscFunctionReturn(0);
}

/*------------------------------------------------ Query Functions --------------------------------------------------*/
#undef __FUNCT__  
#define __FUNCT__ "EventPerfLogSetVisible"
/*@C
  EventPerfLogSetVisible - This function determines whether an event is printed during PetscLogPrintSummary()

  Not Collective

  Input Parameters:
+ eventLog  - The EventPerfLog
. event     - The event to log
- isVisible - The visibility flag, PETSC_TRUE for printing, otherwise PETSC_FALSE (default is PETSC_TRUE)

  Database Options:
. -log_summary - Activates log summary

  Level: intermediate

.keywords: log, visible, event
.seealso: EventPerfLogGetVisible(), EventRegLogRegister(), StageLogGetEventLog()
@*/
int EventPerfLogSetVisible(EventPerfLog eventLog, PetscEvent event, PetscTruth isVisible) {
  PetscFunctionBegin;
  eventLog->eventInfo[event].visible = isVisible;
  PetscFunctionReturn(0);
}

#undef __FUNCT__  
#define __FUNCT__ "EventPerfLogGetVisible"
/*@C
  EventPerfLogGetVisible - This function returns whether an event is printed during PetscLogPrintSummary()

  Not Collective

  Input Parameters:
+ eventLog  - The EventPerfLog
- event     - The event id to log

  Output Parameter:
. isVisible - The visibility flag, PETSC_TRUE for printing, otherwise PETSC_FALSE (default is PETSC_TRUE)

  Database Options:
. -log_summary - Activates log summary

  Level: intermediate

.keywords: log, visible, event
.seealso: EventPerfLogSetVisible(), EventRegLogRegister(), StageLogGetEventLog()
@*/
int EventPerfLogGetVisible(EventPerfLog eventLog, PetscEvent event, PetscTruth *isVisible) {
  PetscFunctionBegin;
  PetscValidIntPointer(isVisible);
  *isVisible = eventLog->eventInfo[event].visible;
  PetscFunctionReturn(0);
}

/*------------------------------------------------ Action Functions -------------------------------------------------*/
#undef __FUNCT__  
#define __FUNCT__ "PetscLogEventBeginDefault"
int PetscLogEventBeginDefault(PetscEvent event, int t, PetscObject o1, PetscObject o2, PetscObject o3, PetscObject o4) {
  StageLog     stageLog;
  EventPerfLog eventLog;
  int          stage;
  int          ierr;

  PetscFunctionBegin;
  ierr = PetscLogGetStageLog(&stageLog);                                                                  CHKERRQ(ierr);
  ierr = StageLogGetCurrent(stageLog, &stage);                                                            CHKERRQ(ierr);
  ierr = StageLogGetEventPerfLog(stageLog, stage, &eventLog);                                             CHKERRQ(ierr);
  /* Check for double counting */
  eventLog->eventInfo[event].depth++;
  if (eventLog->eventInfo[event].depth > 1) PetscFunctionReturn(0);
  /* Log performance info */
  eventLog->eventInfo[event].count++;
  PetscTimeSubtract(eventLog->eventInfo[event].time);
  eventLog->eventInfo[event].flops         -= _TotalFlops;
  eventLog->eventInfo[event].numMessages   -= irecv_ct  + isend_ct  + recv_ct  + send_ct;
  eventLog->eventInfo[event].messageLength -= irecv_len + isend_len + recv_len + send_len;
  eventLog->eventInfo[event].numReductions -= allreduce_ct;
  PetscFunctionReturn(0);
}

#undef __FUNCT__  
#define __FUNCT__ "PetscLogEventEndDefault"
int PetscLogEventEndDefault(PetscEvent event, int t, PetscObject o1, PetscObject o2, PetscObject o3, PetscObject o4) {
  StageLog     stageLog;
  EventPerfLog eventLog;
  int          stage;
  int          ierr;

  PetscFunctionBegin;
  ierr = PetscLogGetStageLog(&stageLog);                                                                  CHKERRQ(ierr);
  ierr = StageLogGetCurrent(stageLog, &stage);                                                            CHKERRQ(ierr);
  ierr = StageLogGetEventPerfLog(stageLog, stage, &eventLog);                                             CHKERRQ(ierr);
  /* Check for double counting */
  eventLog->eventInfo[event].depth--;
  if (eventLog->eventInfo[event].depth > 0) {
    PetscFunctionReturn(0);
  } else if (eventLog->eventInfo[event].depth < 0) {
    SETERRQ(PETSC_ERR_ARG_WRONGSTATE, "Logging event had unbalanced begin/end pairs");
  }
  /* Log performance info */
  PetscTimeAdd(eventLog->eventInfo[event].time);
  eventLog->eventInfo[event].flops         += _TotalFlops;
  eventLog->eventInfo[event].numMessages   += irecv_ct  + isend_ct  + recv_ct  + send_ct;
  eventLog->eventInfo[event].messageLength += irecv_len + isend_len + recv_len + send_len;
  eventLog->eventInfo[event].numReductions += allreduce_ct;
  PetscFunctionReturn(0);
}

#undef __FUNCT__  
#define __FUNCT__ "PetscLogEventBeginComplete"
int PetscLogEventBeginComplete(PetscEvent event, int t, PetscObject o1, PetscObject o2, PetscObject o3, PetscObject o4) {
  StageLog       stageLog;
  EventRegLog    eventRegLog;
  EventPerfLog   eventPerfLog;
  Action        *tmpAction;
  PetscLogDouble start, end;
  PetscLogDouble curTime;
  int            stage;
  int            ierr;

  PetscFunctionBegin;
  /* Dynamically enlarge logging structures */
  if (numActions >= maxActions) {
    PetscTime(start);
    ierr = PetscMalloc(maxActions*2 * sizeof(Action), &tmpAction);                                        CHKERRQ(ierr);
    ierr = PetscMemcpy(tmpAction, actions, maxActions * sizeof(Action));                                  CHKERRQ(ierr);
    ierr = PetscFree(actions);                                                                            CHKERRQ(ierr);
    actions     = tmpAction;
    maxActions *= 2;
    PetscTime(end);
    BaseTime += (end - start);
  }
  /* Record the event */
  ierr = PetscLogGetStageLog(&stageLog);                                                                  CHKERRQ(ierr);
  ierr = StageLogGetCurrent(stageLog, &stage);                                                            CHKERRQ(ierr);
  ierr = StageLogGetEventRegLog(stageLog, &eventRegLog);                                                  CHKERRQ(ierr);
  ierr = StageLogGetEventPerfLog(stageLog, stage, &eventPerfLog);                                         CHKERRQ(ierr);
  PetscTime(curTime);
  if (actions != PETSC_NULL) {
    actions[numActions].time     = curTime - BaseTime;
    actions[numActions++].action = ACTIONBEGIN;
    actions[numActions].event    = event;
    actions[numActions].cookie   = eventRegLog->eventInfo[event].cookie;
    if (o1) actions[numActions].id1 = o1->id; else actions[numActions].id1 = -1;
    if (o2) actions[numActions].id2 = o2->id; else actions[numActions].id2 = -1;
    if (o3) actions[numActions].id3 = o3->id; else actions[numActions].id3 = -1;
    actions[numActions].flops    = _TotalFlops;
    ierr = PetscTrSpace(&actions[numActions].mem, PETSC_NULL, &actions[numActions].maxmem);               CHKERRQ(ierr);
  }
  /* Check for double counting */
  eventPerfLog->eventInfo[event].depth++;
  if (eventPerfLog->eventInfo[event].depth > 1) PetscFunctionReturn(0);
  /* Log the performance info */
  eventPerfLog->eventInfo[event].count++;
  eventPerfLog->eventInfo[event].time          -= curTime;
  eventPerfLog->eventInfo[event].flops         -= _TotalFlops;
  eventPerfLog->eventInfo[event].numMessages   -= irecv_ct  + isend_ct  + recv_ct  + send_ct;
  eventPerfLog->eventInfo[event].messageLength -= irecv_len + isend_len + recv_len + send_len;
  eventPerfLog->eventInfo[event].numReductions -= allreduce_ct;
  PetscFunctionReturn(0);
}

#undef __FUNCT__  
#define __FUNCT__ "PetscLogEventEndComplete"
int PetscLogEventEndComplete(PetscEvent event, int t, PetscObject o1, PetscObject o2, PetscObject o3, PetscObject o4) {
  StageLog       stageLog;
  EventRegLog    eventRegLog;
  EventPerfLog   eventPerfLog;
  Action        *tmpAction;
  PetscLogDouble start, end;
  PetscLogDouble curTime;
  int            stage;
  int            ierr;

  PetscFunctionBegin;
  /* Dynamically enlarge logging structures */
  if (numActions >= maxActions) {
    PetscTime(start);
    ierr = PetscMalloc(maxActions*2 * sizeof(Action), &tmpAction);                                        CHKERRQ(ierr);
    ierr = PetscMemcpy(tmpAction, actions, maxActions * sizeof(Action));                                  CHKERRQ(ierr);
    ierr = PetscFree(actions);                                                                            CHKERRQ(ierr);
    actions     = tmpAction;
    maxActions *= 2;
    PetscTime(end);
    BaseTime += (end - start);
  }
  /* Record the event */
  ierr = PetscLogGetStageLog(&stageLog);                                                                  CHKERRQ(ierr);
  ierr = StageLogGetCurrent(stageLog, &stage);                                                            CHKERRQ(ierr);
  ierr = StageLogGetEventRegLog(stageLog, &eventRegLog);                                                  CHKERRQ(ierr);
  ierr = StageLogGetEventPerfLog(stageLog, stage, &eventPerfLog);                                         CHKERRQ(ierr);
  PetscTime(curTime);
  if (actions != PETSC_NULL) {
    actions[numActions].time     = curTime - BaseTime;
    actions[numActions++].action = ACTIONEND;
    actions[numActions].event    = event;
    actions[numActions].cookie   = eventRegLog->eventInfo[event].cookie;
    if (o1) actions[numActions].id1 = o1->id; else actions[numActions].id1 = -1;
    if (o2) actions[numActions].id2 = o2->id; else actions[numActions].id2 = -1;
    if (o3) actions[numActions].id3 = o3->id; else actions[numActions].id3 = -1;
    actions[numActions].flops    = _TotalFlops;
    ierr = PetscTrSpace(&actions[numActions].mem, PETSC_NULL, &actions[numActions].maxmem);               CHKERRQ(ierr);
  }
  /* Check for double counting */
  eventPerfLog->eventInfo[event].depth--;
  if (eventPerfLog->eventInfo[event].depth > 0) {
    PetscFunctionReturn(0);
  } else if (eventPerfLog->eventInfo[event].depth < 0) {
    SETERRQ(PETSC_ERR_ARG_WRONGSTATE, "Logging event had unbalanced begin/end pairs");
  }
  /* Log the performance info */
  eventPerfLog->eventInfo[event].count++;
  eventPerfLog->eventInfo[event].time          += curTime;
  eventPerfLog->eventInfo[event].flops         += _TotalFlops;
  eventPerfLog->eventInfo[event].numMessages   += irecv_ct  + isend_ct  + recv_ct  + send_ct;
  eventPerfLog->eventInfo[event].messageLength += irecv_len + isend_len + recv_len + send_len;
  eventPerfLog->eventInfo[event].numReductions += allreduce_ct;
  PetscFunctionReturn(0);
}

#undef __FUNCT__  
#define __FUNCT__ "PetscLogEventBeginTrace"
int PetscLogEventBeginTrace(PetscEvent event, int t, PetscObject o1, PetscObject o2, PetscObject o3, PetscObject o4) {
  StageLog       stageLog;
  EventRegLog    eventRegLog;
  EventPerfLog   eventPerfLog;
  PetscLogDouble cur_time;
  int            rank, stage;
  int            ierr;

  PetscFunctionBegin;
  if (tracetime == 0.0) {PetscTime(tracetime);}

  ierr = MPI_Comm_rank(PETSC_COMM_WORLD, &rank);                                                          CHKERRQ(ierr);
  ierr = PetscLogGetStageLog(&stageLog);                                                                  CHKERRQ(ierr);
  ierr = StageLogGetCurrent(stageLog, &stage);                                                            CHKERRQ(ierr);
  ierr = StageLogGetEventRegLog(stageLog, &eventRegLog);                                                  CHKERRQ(ierr);
  ierr = StageLogGetEventPerfLog(stageLog, stage, &eventPerfLog);                                         CHKERRQ(ierr);
  /* Check for double counting */
  eventPerfLog->eventInfo[event].depth++;
  if (eventPerfLog->eventInfo[event].depth > 1) PetscFunctionReturn(0);
  /* Log performance info */
  ierr = PetscStrncpy(tracespace, traceblanks, 2*tracelevel);                                             CHKERRQ(ierr);
  tracespace[2*tracelevel] = 0;
  PetscTime(cur_time);
  fprintf(tracefile, "%s[%d] %g Event begin: %s\n", tracespace, rank, cur_time-tracetime, eventRegLog->eventInfo[event].name);
  fflush(tracefile);
  tracelevel++;

  PetscFunctionReturn(0);
}

#undef __FUNCT__  
#define __FUNCT__ "PetscLogEventEndTrace"
int PetscLogEventEndTrace(PetscEvent event,int t,PetscObject o1,PetscObject o2,PetscObject o3,PetscObject o4) {
  StageLog       stageLog;
  EventRegLog    eventRegLog;
  EventPerfLog   eventPerfLog;
  PetscLogDouble cur_time;
  int            rank, stage;
  int            ierr;

  PetscFunctionBegin;
  tracelevel--;
  ierr = MPI_Comm_rank(PETSC_COMM_WORLD, &rank);                                                          CHKERRQ(ierr);
  ierr = PetscLogGetStageLog(&stageLog);                                                                  CHKERRQ(ierr);
  ierr = StageLogGetCurrent(stageLog, &stage);                                                            CHKERRQ(ierr);
  ierr = StageLogGetEventRegLog(stageLog, &eventRegLog);                                                  CHKERRQ(ierr);
  ierr = StageLogGetEventPerfLog(stageLog, stage, &eventPerfLog);                                         CHKERRQ(ierr);
  /* Check for double counting */
  eventPerfLog->eventInfo[event].depth--;
  if (eventPerfLog->eventInfo[event].depth > 0) {
    PetscFunctionReturn(0);
  } else if (eventPerfLog->eventInfo[event].depth < 0) {
    SETERRQ(PETSC_ERR_ARG_WRONGSTATE, "Logging event had unbalanced begin/end pairs");
  }
  /* Log performance info */
  ierr = PetscStrncpy(tracespace, traceblanks, 2*tracelevel);                                             CHKERRQ(ierr);
  tracespace[2*tracelevel] = 0;
  PetscTime(cur_time);
  fprintf(tracefile, "%s[%d] %g Event end: %s\n", tracespace, rank, cur_time-tracetime, eventRegLog->eventInfo[event].name);
  fflush(tracefile);
  PetscFunctionReturn(0);
}<|MERGE_RESOLUTION|>--- conflicted
+++ resolved
@@ -88,27 +88,6 @@
   l->numEvents   = 0;
   l->maxEvents   = 100;
   ierr = PetscMalloc(l->maxEvents * sizeof(PerfInfo), &l->eventInfo);                                     CHKERRQ(ierr);
-<<<<<<< HEAD
-  for(event = 0; event < eventLog->numEvents; event++) {
-    ierr = PetscStrallocpy(eventLog->eventInfo[event].name, &l->eventInfo[event].name);                   CHKERRQ(ierr);
-    l->eventInfo[event].id            = eventLog->eventInfo[event].id;
-    l->eventInfo[event].cookie        = eventLog->eventInfo[event].cookie;
-    l->eventInfo[event].active        = eventLog->eventInfo[event].active;
-    l->eventInfo[event].visible       = eventLog->eventInfo[event].visible;
-    l->eventInfo[event].depth         = 0;
-    l->eventInfo[event].count         = 0;
-    l->eventInfo[event].flops         = 0.0;
-    l->eventInfo[event].time          = 0.0;
-    l->eventInfo[event].numMessages   = 0.0;
-    l->eventInfo[event].messageLength = 0.0;
-    l->eventInfo[event].numReductions = 0.0;
-#if defined(PETSC_HAVE_MPE)
-    l->eventInfo[event].mpe_id_begin  = eventLog->eventInfo[event].mpe_id_begin;
-    l->eventInfo[event].mpe_id_end    = eventLog->eventInfo[event].mpe_id_end;
-#endif
-  }
-  *newLog = l;
-=======
   *eventLog = l;
   PetscFunctionReturn(0);
 }
@@ -134,7 +113,6 @@
   PetscFunctionBegin;
   ierr = PetscFree(eventLog->eventInfo);                                                                  CHKERRQ(ierr);
   ierr = PetscFree(eventLog);                                                                             CHKERRQ(ierr);
->>>>>>> 54d9f33e
   PetscFunctionReturn(0);
 }
 
@@ -147,11 +125,9 @@
   Not Collective
 
   Input Parameters:
-+ eventLog     - The EventLog
-. ename        - The name associated with the event
-. cookie       - The cookie associated to the class for this event
-. mpe_id_begin - Id indicating begin_event for MPE logging
-- mpe_id_end   - Id indicating end_event for MPE logging
++ eventLog - The EventLog
+. ename    - The name associated with the event
+- cookie   - The cookie associated to the class for this event
 
   Output Parameter:
 . event    - The event
@@ -187,20 +163,11 @@
 .seealso: PetscLogEventBegin(), PetscLogEventEnd(), PetscLogFlops(), PetscLogEventMPEActivate(), PetscLogEventMPEDeactivate(),
           EventLogActivate(), EventLogDeactivate()
 @*/
-<<<<<<< HEAD
-int EventLogRegister(EventLog eventLog, const char ename[], int cookie, int mpe_id_begin, int mpe_id_end, PetscEvent *event) {
-  PerfInfo *eventInfo;
-  char     *str;
-  int       e;
-  int       ierr;
-=======
-int EventRegLogRegister(EventRegLog eventLog, const char ename[], const char color[], int cookie, PetscEvent *event) {
+int EventRegLogRegister(EventRegLog eventLog, const char ename[], int cookie, PetscEvent *event) {
   EventRegInfo *eventInfo;
-  char         *cstr = PETSC_NULL;
   char         *str;
   int           e;
   int           ierr;
->>>>>>> 54d9f33e
 
   PetscFunctionBegin;
   PetscValidCharPointer(ename);
@@ -215,35 +182,27 @@
     eventLog->maxEvents *= 2;
   }
   ierr = PetscStrallocpy(ename, &str);                                                                    CHKERRQ(ierr);
-<<<<<<< HEAD
-  eventLog->eventInfo[e].name          = str;
-  eventLog->eventInfo[e].cookie        = cookie;
-  eventLog->eventInfo[e].active        = PETSC_TRUE;
-  eventLog->eventInfo[e].visible       = PETSC_TRUE;
-  eventLog->eventInfo[e].depth         = 0;
-  eventLog->eventInfo[e].count         = 0;
-  eventLog->eventInfo[e].flops         = 0.0;
-  eventLog->eventInfo[e].time          = 0.0;
-  eventLog->eventInfo[e].numMessages   = 0.0;
-  eventLog->eventInfo[e].messageLength = 0.0;
-  eventLog->eventInfo[e].numReductions = 0.0;
-  eventLog->eventInfo[e].id            = e;
-=======
-  if (color != PETSC_NULL) {
-    PetscValidCharPointer(color);
-    ierr = PetscStrallocpy(color, &cstr);                                                                 CHKERRQ(ierr);
-  }
   eventLog->eventInfo[e].name   = str;
   eventLog->eventInfo[e].cookie = cookie;
->>>>>>> 54d9f33e
 #if defined(PETSC_HAVE_MPE)
-  eventLog->eventInfo[e].mpe_id_begin = mpe_id_begin;
-  eventLog->eventInfo[e].mpe_id_end   = mpe_id_end;
+  if (UseMPE) {
+    char *color;
+    int   rank, beginID, endID;
+
+    beginID = MPE_Log_get_event_number();
+    endID   = MPE_Log_get_event_number();
+    eventLog->eventInfo[e].mpe_id_begin = beginID;
+    eventLog->eventInfo[e].mpe_id_end   = endID;
+    ierr = MPI_Comm_rank(PETSC_COMM_WORLD, &rank); CHKERRQ(ierr);
+    if (!rank) {
+      ierr = PetscLogGetRGBColor(&color); CHKERRQ(ierr);
+      MPE_Describe_state(beginID, endID, str, color);
+    }
+  }
 #endif
   *event = e;
   PetscFunctionReturn(0);
 }
-
 
 /*---------------------------------------------- Activation Functions -----------------------------------------------*/
 #undef __FUNCT__  
