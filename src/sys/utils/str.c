#define PETSC_DLL
/*
    We define the string operations here. The reason we just do not use 
  the standard string routines in the PETSc code is that on some machines 
  they are broken or have the wrong prototypes.

*/
#include "petsc.h"                   /*I  "petsc.h"   I*/
#include "petscsys.h"
#if defined(PETSC_HAVE_STRING_H)
#include <string.h>
#endif
#if defined(PETSC_HAVE_STRINGS_H)
#include <strings.h>
#endif
#include "petscfix.h"

#undef __FUNCT__  
#define __FUNCT__ "PetscStrlen"
/*@C
   PetscStrlen - Gets length of a string

   Not Collective

   Input Parameters:
.  s - pointer to string

   Output Parameter:
.  len - length in bytes

   Level: intermediate

   Note:
   This routine is analogous to strlen().

   Null string returns a length of zero

  Concepts: string length
  
@*/
PetscErrorCode PETSC_DLLEXPORT PetscStrlen(const char s[],size_t *len)
{
  PetscFunctionBegin;
  if (!s) {
    *len = 0;
  } else {
    *len = strlen(s);
  }
  PetscFunctionReturn(0);
}

#undef __FUNCT__  
#define __FUNCT__ "PetscStrallocpy"
/*@C
   PetscStrallocpy - Allocates space to hold a copy of a string then copies the string

   Not Collective

   Input Parameters:
.  s - pointer to string

   Output Parameter:
.  t - the copied string

   Level: intermediate

   Note:
      Null string returns a new null string

  Concepts: string copy
  
@*/
PetscErrorCode PETSC_DLLEXPORT PetscStrallocpy(const char s[],char *t[])
{
  PetscErrorCode ierr;
  size_t         len;
  char           *tmp = 0;

  PetscFunctionBegin;
  if (s) {
    ierr = PetscStrlen(s,&len);CHKERRQ(ierr);
    ierr = PetscMalloc((1+len)*sizeof(char),&tmp);CHKERRQ(ierr);
    ierr = PetscStrcpy(tmp,s);CHKERRQ(ierr);
  }
  *t = tmp;
  PetscFunctionReturn(0);
}

#undef __FUNCT__  
#define __FUNCT__ "PetscStrcpy"
/*@C
   PetscStrcpy - Copies a string

   Not Collective

   Input Parameters:
.  t - pointer to string

   Output Parameter:
.  s - the copied string

   Level: intermediate

   Note:
     Null string returns a string starting with zero

  Concepts: string copy
  
.seealso: PetscStrncpy(), PetscStrcat(), PetscStrncat()

@*/
PetscErrorCode PETSC_DLLEXPORT PetscStrcpy(char s[],const char t[])
{
  PetscFunctionBegin;
  if (t && !s) {
    SETERRQ(PETSC_ERR_ARG_NULL,"Trying to copy string into null pointer");
  }
  if (t) {strcpy(s,t);}
  else if (s) {s[0] = 0;}
  PetscFunctionReturn(0);
}

#undef __FUNCT__  
#define __FUNCT__ "PetscStrncpy"
/*@C
   PetscStrncpy - Copies a string up to a certain length

   Not Collective

   Input Parameters:
+  t - pointer to string
-  n - the length to copy

   Output Parameter:
.  s - the copied string

   Level: intermediate

   Note:
     Null string returns a string starting with zero

  Concepts: string copy

.seealso: PetscStrcpy(), PetscStrcat(), PetscStrncat()
  
@*/
PetscErrorCode PETSC_DLLEXPORT PetscStrncpy(char s[],const char t[],size_t n)
{
  PetscFunctionBegin;
  if (t && !s) {
    SETERRQ(PETSC_ERR_ARG_NULL,"Trying to copy string into null pointer");
  }
  if (t) {strncpy(s,t,n);}
  else if (s) {s[0] = 0;}
  PetscFunctionReturn(0);
}

#undef __FUNCT__  
#define __FUNCT__ "PetscStrcat"
/*@C
   PetscStrcat - Concatenates a string onto a given string

   Not Collective

   Input Parameters:
+  s - string to be added to
-  t - pointer to string to be added to end

   Level: intermediate

  Concepts: string copy

.seealso: PetscStrcpy(), PetscStrncpy(), PetscStrncat()
  
@*/
PetscErrorCode PETSC_DLLEXPORT PetscStrcat(char s[],const char t[])
{
  PetscFunctionBegin;
  strcat(s,t);
  PetscFunctionReturn(0);
}

#undef __FUNCT__  
#define __FUNCT__ "PetscStrncat"
/*@C
   PetscStrncat - Concatenates a string onto a given string, up to a given length

   Not Collective

   Input Parameters:
+  s - pointer to string to be added to end
.  t - string to be added to
.  n - maximum length to copy 

   Level: intermediate

  Concepts: string copy

.seealso: PetscStrcpy(), PetscStrncpy(), PetscStrcat()
  
@*/
PetscErrorCode PETSC_DLLEXPORT PetscStrncat(char s[],const char t[],size_t n)
{
  PetscFunctionBegin;
  strncat(s,t,n);
  PetscFunctionReturn(0);
}

#undef __FUNCT__  
#define __FUNCT__ "PetscStrcmp"
/*@C
   PetscStrcmp - Compares two strings,

   Not Collective

   Input Parameters:
+  a - pointer to string first string
-  b - pointer to second string

   Output Parameter:
.  flg - if the two strings are equal

   Level: intermediate

.seealso: PetscStrgrt(), PetscStrncmp(), PetscStrcasecmp()

@*/
PetscErrorCode PETSC_DLLEXPORT PetscStrcmp(const char a[],const char b[],PetscTruth *flg)
{
  int c;

  PetscFunctionBegin;
  if (!a && !b) {
    *flg = PETSC_TRUE;
  } else if (!a || !b) {
    *flg = PETSC_FALSE;
  } else {
    c = strcmp(a,b);
    if (c) *flg = PETSC_FALSE;
    else   *flg = PETSC_TRUE;
  }
  PetscFunctionReturn(0);
}

#undef __FUNCT__  
#define __FUNCT__ "PetscStrgrt"
/*@C
   PetscStrgrt - If first string is greater than the second

   Not Collective

   Input Parameters:
+  a - pointer to first string
-  b - pointer to second string

   Output Parameter:
.  flg - if the first string is greater

   Notes:
    Null arguments are ok, a null string is considered smaller than 
    all others

   Level: intermediate

.seealso: PetscStrcmp(), PetscStrncmp(), PetscStrcasecmp()

@*/
PetscErrorCode PETSC_DLLEXPORT PetscStrgrt(const char a[],const char b[],PetscTruth *t)
{
  int c;

  PetscFunctionBegin;
  if (!a && !b) {
    *t = PETSC_FALSE;
  } else if (a && !b) {
    *t = PETSC_TRUE; 
  } else if (!a && b) {
    *t = PETSC_FALSE; 
  } else {
    c = strcmp(a,b);
    if (c > 0) *t = PETSC_TRUE;
    else       *t = PETSC_FALSE;
  }
  PetscFunctionReturn(0);
}

#undef __FUNCT__  
#define __FUNCT__ "PetscStrcasecmp"
/*@C
   PetscStrcasecmp - Returns true if the two strings are the same
     except possibly for case.

   Not Collective

   Input Parameters:
+  a - pointer to first string
-  b - pointer to second string

   Output Parameter:
.  flg - if the two strings are the same

   Notes:
    Null arguments are ok

   Level: intermediate

.seealso: PetscStrcmp(), PetscStrncmp(), PetscStrgrt()

@*/
PetscErrorCode PETSC_DLLEXPORT PetscStrcasecmp(const char a[],const char b[],PetscTruth *t)
{
  int c;

  PetscFunctionBegin;
  if (!a && !b) c = 0;
  else if (!a || !b) c = 1;
#if defined(PETSC_HAVE_STRICMP)
  else c = stricmp(a,b);
#else
  else c = strcasecmp(a,b);
#endif
  if (!c) *t = PETSC_TRUE;
  else    *t = PETSC_FALSE;
  PetscFunctionReturn(0);
}

#undef __FUNCT__  
#define __FUNCT__ "PetscStrncmp"
/*@C
   PetscStrncmp - Compares two strings, up to a certain length

   Not Collective

   Input Parameters:
+  a - pointer to first string
.  b - pointer to second string
-  n - length to compare up to

   Output Parameter:
.  t - if the two strings are equal

   Level: intermediate

.seealso: PetscStrgrt(), PetscStrcmp(), PetscStrcasecmp()

@*/
PetscErrorCode PETSC_DLLEXPORT PetscStrncmp(const char a[],const char b[],size_t n,PetscTruth *t)
{
  int c;

  PetscFunctionBegin;
  c = strncmp(a,b,n);
  if (!c) *t = PETSC_TRUE;
  else    *t = PETSC_FALSE;
  PetscFunctionReturn(0);
}

#undef __FUNCT__  
#define __FUNCT__ "PetscStrchr"
/*@C
   PetscStrchr - Locates first occurance of a character in a string

   Not Collective

   Input Parameters:
+  a - pointer to string
-  b - character

   Output Parameter:
.  c - location of occurance, PETSC_NULL if not found

   Level: intermediate

@*/
PetscErrorCode PETSC_DLLEXPORT PetscStrchr(const char a[],char b,char *c[])
{
  PetscFunctionBegin;
  *c = (char *)strchr(a,b);
  PetscFunctionReturn(0);
}

#undef __FUNCT__  
#define __FUNCT__ "PetscStrrchr"
/*@C
   PetscStrrchr - Locates one location past the last occurance of a character in a string,
      if the character is not found then returns entire string

   Not Collective

   Input Parameters:
+  a - pointer to string
-  b - character

   Output Parameter:
.  tmp - location of occurance, a if not found

   Level: intermediate

@*/
PetscErrorCode PETSC_DLLEXPORT PetscStrrchr(const char a[],char b,char *tmp[])
{
  PetscFunctionBegin;
  *tmp = (char *)strrchr(a,b);
  if (!*tmp) *tmp = (char*)a; else *tmp = *tmp + 1;
  PetscFunctionReturn(0);
}

#undef __FUNCT__  
#define __FUNCT__ "PetscStrtolower"
/*@C
   PetscStrtolower - Converts string to lower case

   Not Collective

   Input Parameters:
.  a - pointer to string

   Level: intermediate

@*/
PetscErrorCode PETSC_DLLEXPORT PetscStrtolower(char a[])
{
  PetscFunctionBegin;
  while (*a) {
    if (*a >= 'A' && *a <= 'Z') *a += 'a' - 'A';
    a++;
  }
  PetscFunctionReturn(0);
}

#undef __FUNCT__  
#define __FUNCT__ "PetscTokenFind"
/*@C
   PetscTokenFind - Locates next "token" in a string

   Not Collective

   Input Parameters:
.  a - pointer to token

   Output Parameter:
.  result - location of occurance, PETSC_NULL if not found

   Notes:

     This version is different from the system version in that
  it allows you to pass a read-only string into the function.

   Level: intermediate

.seealso: PetscTokenCreate(), PetscTokenDestroy()
@*/
PetscErrorCode PETSC_DLLEXPORT PetscTokenFind(PetscToken *a,char *result[])
{
  char *ptr = a->current;

  PetscFunctionBegin;
  *result = a->current;
  if (ptr && !*ptr) *result = 0;
  while (ptr) {
    if (*ptr == a->token) {
      *ptr++ = 0; 
      while (*ptr == a->token) ptr++;
      a->current = ptr;
      break;
    }
    if (!*ptr) {
      a->current = 0;
      break;
    }
    ptr++;
  }
  PetscFunctionReturn(0);
}

#undef __FUNCT__  
#define __FUNCT__ "PetscTokenCreate"
/*@C
   PetscTokenCreate - Creates a PetscToken used to find tokens in a string

   Not Collective

   Input Parameters:
+  string - the string to look in
-  token - the character to look for

   Output Parameter:
.  a - pointer to token

   Notes:

     This version is different from the system version in that
  it allows you to pass a read-only string into the function.

   Level: intermediate

.seealso: PetscTokenFind(), PetscTokenDestroy()
@*/
PetscErrorCode PETSC_DLLEXPORT PetscTokenCreate(const char a[],const char b,PetscToken **t)
{
  PetscErrorCode ierr;
  size_t         len;

  PetscFunctionBegin;
  ierr = PetscNew(PetscToken,t);CHKERRQ(ierr);
  ierr = PetscStrlen(a,&len);CHKERRQ(ierr);
  ierr = PetscStrallocpy(a,&(*t)->array);CHKERRQ(ierr);
  (*t)->current = (*t)->array;   
  (*t)->token   = b;
  PetscFunctionReturn(0);
}

#undef __FUNCT__  
#define __FUNCT__ "PetscTokenDestroy"
/*@C
   PetscTokenDestroy - Destroys a PetscToken

   Not Collective

   Input Parameters:
.  a - pointer to token

   Level: intermediate

.seealso: PetscTokenCreate(), PetscTokenFind()
@*/
PetscErrorCode PETSC_DLLEXPORT PetscTokenDestroy(PetscToken *a)
{
  PetscErrorCode ierr;

  PetscFunctionBegin;
  ierr = PetscFree(a->array);CHKERRQ(ierr);
  ierr = PetscFree(a);CHKERRQ(ierr);
  PetscFunctionReturn(0);
}

#undef __FUNCT__  
#define __FUNCT__ "PetscStrrstr"
/*@C
   PetscStrrstr - Locates last occurance of string in another string

   Not Collective

   Input Parameters:
+  a - pointer to string
-  b - string to find

   Output Parameter:
.  tmp - location of occurance

   Level: intermediate

@*/
PetscErrorCode PETSC_DLLEXPORT PetscStrrstr(const char a[],const char b[],char *tmp[])
{
  const char *stmp = a, *ltmp = 0;

  PetscFunctionBegin;
  while (stmp) {
    stmp = (char *)strstr(stmp,b);
    if (stmp) {ltmp = stmp;stmp++;}
  }
  *tmp = (char *)ltmp;
  PetscFunctionReturn(0);
}

#undef __FUNCT__  
#define __FUNCT__ "PetscStrstr"
/*@C
   PetscStrstr - Locates first occurance of string in another string

   Not Collective

   Input Parameters:
+  a - pointer to string
-  b - string to find

   Output Parameter:
.  tmp - location of occurance

   Level: intermediate

@*/
PetscErrorCode PETSC_DLLEXPORT PetscStrstr(const char a[],const char b[],char *tmp[])
{
  PetscFunctionBegin;
  *tmp = (char *)strstr(a,b);
  PetscFunctionReturn(0);
}

#undef __FUNCT__  
#define __FUNCT__ "PetscGetPetscDir"
/*@C
   PetscGetPetscDir - Gets the directory PETSc is installed in

   Not Collective

   Output Parameter:
.  dir - the directory

   Level: developer

@*/
PetscErrorCode PETSC_DLLEXPORT PetscGetPetscDir(const char *dir[])
{
  PetscFunctionBegin;
  *dir = PETSC_DIR;
  PetscFunctionReturn(0);
}

#undef __FUNCT__  
#define __FUNCT__ "PetscStrreplace"
/*@C
   PetscStrreplace - Replaces substrings in string with other substrings

   Not Collective

   Input Parameters:
+   comm - MPI_Comm of processors that are processing the string
.   aa - the string to look in
.   b - the resulting copy of a with replaced strings (b can be the same as a)
-   len - the length of b

   Notes:
      Replaces   ${PETSC_ARCH},${PETSC_DIR},${PETSC_LIB_DIR},${DISPLAY},
      ${HOMEDIRECTORY},${WORKINGDIRECTORY},${USERNAME} with appropriate values
      as well as any environmental variables.
   
   Level: intermediate

@*/
PetscErrorCode PETSC_DLLEXPORT PetscStrreplace(MPI_Comm comm,const char aa[],char b[],size_t len)
{
  PetscErrorCode ierr;
  int            i = 0;
  size_t         l,l1,l2,l3;
  char           *work,*par,*epar,env[1024],*tfree,*a = (char*)aa;
  const char     *s[] = {"${PETSC_ARCH}","${PETSC_DIR}","${PETSC_LIB_DIR}","${DISPLAY}","${HOMEDIRECTORY}","${WORKINGDIRECTORY}","${USERNAME}",0};
  const char     *r[] = {PETSC_ARCH,PETSC_DIR,PETSC_LIB_DIR,0,0,0,0,0};
  PetscTruth     flag;

  PetscFunctionBegin;
  if (!a || !b) SETERRQ(PETSC_ERR_ARG_NULL,"a and b strings must be nonnull");
<<<<<<< HEAD
  if (a == b) {
    ierr = PetscStrallocpy(a,&b);
  }

=======
  if (aa == b) {
    ierr    = PetscStrallocpy(aa,(char **)&a);
  }
>>>>>>> 71573d7d
  ierr = PetscMalloc(len*sizeof(char*),&work);CHKERRQ(ierr);

  /* get values for replaced variables */
  ierr = PetscMalloc(256*sizeof(char),&r[4]);CHKERRQ(ierr);
  ierr = PetscMalloc(PETSC_MAX_PATH_LEN*sizeof(char),&r[5]);CHKERRQ(ierr);
  ierr = PetscMalloc(PETSC_MAX_PATH_LEN*sizeof(char),&r[6]);CHKERRQ(ierr);
  ierr = PetscMalloc(256*sizeof(char),&r[7]);CHKERRQ(ierr);
  ierr = PetscGetDisplay((char*)r[4],256);CHKERRQ(ierr);
  ierr = PetscGetHomeDirectory((char*)r[5],PETSC_MAX_PATH_LEN);CHKERRQ(ierr);
  ierr = PetscGetWorkingDirectory((char*)r[6],PETSC_MAX_PATH_LEN);CHKERRQ(ierr);
  ierr = PetscGetUserName((char*)r[7],256);CHKERRQ(ierr);

  /* replace the requested strings */
  ierr = PetscStrncpy(b,a,len);CHKERRQ(ierr);  
  while (s[i]) {
    ierr = PetscStrlen(s[i],&l);CHKERRQ(ierr);
    ierr = PetscStrstr(b,s[i],&par);CHKERRQ(ierr);
    while (par) {
      *par  =  0;
      par  += l;

      ierr = PetscStrlen(b,&l1);CHKERRQ(ierr);
      ierr = PetscStrlen(r[i],&l2);CHKERRQ(ierr);
      ierr = PetscStrlen(par,&l3);CHKERRQ(ierr);
      if (l1 + l2 + l3 >= len) {
        SETERRQ(PETSC_ERR_ARG_SIZ,"b len is not long enough to hold new values");
      }
      ierr  = PetscStrcpy(work,b);CHKERRQ(ierr);
      ierr  = PetscStrcat(work,r[i]);CHKERRQ(ierr);
      ierr  = PetscStrcat(work,par);CHKERRQ(ierr);
      ierr  = PetscStrncpy(b,work,len);CHKERRQ(ierr);
      ierr  = PetscStrstr(b,s[i],&par);CHKERRQ(ierr);
    }
    i++;
  }
  for ( i=4; i<8; i++){
    tfree = (char*)r[i];
    ierr = PetscFree(tfree);CHKERRQ(ierr);
  }

  /* look for any other ${xxx} strings to replace from environmental variables */
  ierr = PetscStrstr(b,"${",&par);CHKERRQ(ierr);
  while (par) {
    *par = 0;
    par += 2;
    ierr  = PetscStrcpy(work,b);CHKERRQ(ierr);
    ierr = PetscStrstr(par,"}",&epar);CHKERRQ(ierr);
    *epar = 0;
    epar += 1;
    ierr = PetscOptionsGetenv(comm,par,env,256,&flag);CHKERRQ(ierr);
    if (!flag) {
      SETERRQ1(PETSC_ERR_ARG_WRONG,"Substitution string ${%s} not found as environmental variable",par);
    }
    ierr = PetscStrcat(work,env);CHKERRQ(ierr);
    ierr = PetscStrcat(work,epar);CHKERRQ(ierr);
    ierr = PetscStrcpy(b,work);CHKERRQ(ierr);
    ierr = PetscStrstr(b,"${",&par);CHKERRQ(ierr);
  }
  ierr = PetscFree(work);CHKERRQ(ierr);
  if (aa == b) {
    ierr = PetscFree(a);CHKERRQ(ierr);
  }
  PetscFunctionReturn(0);
}

/*MC
   PetscStrfree - Frees a string (if it is not null)

   Not Collective

   Synopsis:
   PetscErrorCode PetscStrfree(char *s)

   Input Parameter:
.  s - pointer to string

   Level: intermediate

  Concepts: string free
  
.seealso: PetscStrncpy(), PetscStrcat(), PetscStrncat(), PetscStrallocpy()

M*/<|MERGE_RESOLUTION|>--- conflicted
+++ resolved
@@ -641,16 +641,9 @@
 
   PetscFunctionBegin;
   if (!a || !b) SETERRQ(PETSC_ERR_ARG_NULL,"a and b strings must be nonnull");
-<<<<<<< HEAD
-  if (a == b) {
-    ierr = PetscStrallocpy(a,&b);
-  }
-
-=======
   if (aa == b) {
     ierr    = PetscStrallocpy(aa,(char **)&a);
   }
->>>>>>> 71573d7d
   ierr = PetscMalloc(len*sizeof(char*),&work);CHKERRQ(ierr);
 
   /* get values for replaced variables */
