
/*
   This file defines the initialization of PETSc, including PetscInitialize()
*/
#define PETSC_DESIRE_COMPLEX
#include <petsc-private/petscimpl.h>        /*I  "petscsys.h"   I*/
#include <petscviewer.h>

#if defined(PETSC_HAVE_CUDA)
#include <cublas.h>
#endif

#include <petscthreadcomm.h>

#if defined(PETSC_USE_LOG)
extern PetscErrorCode PetscLogBegin_Private(void);
#endif
extern PetscBool PetscHMPIWorker;

#if defined(PETSC_SERIALIZE_FUNCTIONS)
PetscFPT PetscFPTData = 0;
#endif

#if defined(PETSC_HAVE_SAWS)
#include <petscviewersaws.h>
#endif
/* -----------------------------------------------------------------------------------------*/

extern FILE *petsc_history;

extern PetscErrorCode PetscInitialize_DynamicLibraries(void);
extern PetscErrorCode PetscFinalize_DynamicLibraries(void);
extern PetscErrorCode PetscFunctionListPrintAll(void);
extern PetscErrorCode PetscSequentialPhaseBegin_Private(MPI_Comm,int);
extern PetscErrorCode PetscSequentialPhaseEnd_Private(MPI_Comm,int);
extern PetscErrorCode PetscCloseHistoryFile(FILE**);

/* user may set this BEFORE calling PetscInitialize() */
MPI_Comm PETSC_COMM_WORLD = MPI_COMM_NULL;

PetscMPIInt Petsc_Counter_keyval   = MPI_KEYVAL_INVALID;
PetscMPIInt Petsc_InnerComm_keyval = MPI_KEYVAL_INVALID;
PetscMPIInt Petsc_OuterComm_keyval = MPI_KEYVAL_INVALID;

/*
     Declare and set all the string names of the PETSc enums
*/
const char *const PetscBools[]     = {"FALSE","TRUE","PetscBool","PETSC_",0};
const char *const PetscCopyModes[] = {"COPY_VALUES","OWN_POINTER","USE_POINTER","PetscCopyMode","PETSC_",0};
const char *const PetscDataTypes[] = {"INT","DOUBLE","COMPLEX","LONG","SHORT","FLOAT",
                                      "CHAR","LOGICAL","ENUM","BOOL","LONGDOUBLE","OBJECT","FUNCTION","PetscDataType","PETSC_",0};

PetscBool PetscPreLoadingUsed = PETSC_FALSE;
PetscBool PetscPreLoadingOn   = PETSC_FALSE;

/*
       Checks the options database for initializations related to the
    PETSc components
*/
#undef __FUNCT__
#define __FUNCT__ "PetscOptionsCheckInitial_Components"
PetscErrorCode  PetscOptionsCheckInitial_Components(void)
{
  PetscBool      flg1;
  PetscErrorCode ierr;

  PetscFunctionBegin;
  ierr = PetscOptionsHasName(NULL,"-help",&flg1);CHKERRQ(ierr);
  if (flg1) {
#if defined(PETSC_USE_LOG)
    MPI_Comm comm = PETSC_COMM_WORLD;
    ierr = (*PetscHelpPrintf)(comm,"------Additional PETSc component options--------\n");CHKERRQ(ierr);
    ierr = (*PetscHelpPrintf)(comm," -log_summary_exclude: <vec,mat,pc.ksp,snes>\n");CHKERRQ(ierr);
    ierr = (*PetscHelpPrintf)(comm," -info_exclude: <null,vec,mat,pc,ksp,snes,ts>\n");CHKERRQ(ierr);
    ierr = (*PetscHelpPrintf)(comm,"-----------------------------------------------\n");CHKERRQ(ierr);
#endif
  }
  PetscFunctionReturn(0);
}

#undef __FUNCT__
#define __FUNCT__ "PetscInitializeNoPointers"
/*
      PetscInitializeNoPointers - Calls PetscInitialize() from C/C++ without the pointers to argc and args

   Collective

   Level: advanced

    Notes: this is called only by the PETSc MATLAB and Julia interface. Even though it might start MPI it sets the flag to
     indicate that it did NOT start MPI so that the PetscFinalize() does not end MPI, thus allowing PetscInitialize() to
     be called multiple times from MATLAB and Julia without the problem of trying to initialize MPI more than once.

     Turns off PETSc signal handling because that can interact with MATLAB's signal handling causing random crashes.

.seealso: PetscInitialize(), PetscInitializeFortran(), PetscInitializeNoArguments()
*/
PetscErrorCode  PetscInitializeNoPointers(int argc,char **args,const char *filename,const char *help)
{
  PetscErrorCode ierr;
  int            myargc   = argc;
  char           **myargs = args;

  PetscFunctionBegin;
  ierr = PetscInitialize(&myargc,&myargs,filename,help);CHKERRQ(ierr);
  ierr = PetscPopSignalHandler();CHKERRQ(ierr);
  PetscBeganMPI = PETSC_FALSE;
  PetscFunctionReturn(ierr);
}

#undef __FUNCT__
#define __FUNCT__ "PetscGetPETSC_COMM_SELF"
/*
      Used by MATLAB and Julia interface to get communicator
*/
PetscErrorCode  PetscGetPETSC_COMM_SELF(MPI_Comm *comm)
{
  PetscFunctionBegin;
  *comm = PETSC_COMM_SELF;
  PetscFunctionReturn(0);
}

#undef __FUNCT__
#define __FUNCT__ "PetscInitializeNoArguments"
/*@C
      PetscInitializeNoArguments - Calls PetscInitialize() from C/C++ without
        the command line arguments.

   Collective

   Level: advanced

.seealso: PetscInitialize(), PetscInitializeFortran()
@*/
PetscErrorCode  PetscInitializeNoArguments(void)
{
  PetscErrorCode ierr;
  int            argc   = 0;
  char           **args = 0;

  PetscFunctionBegin;
  ierr = PetscInitialize(&argc,&args,NULL,NULL);
  PetscFunctionReturn(ierr);
}

#undef __FUNCT__
#define __FUNCT__ "PetscInitialized"
/*@
      PetscInitialized - Determine whether PETSc is initialized.

   Level: beginner

.seealso: PetscInitialize(), PetscInitializeNoArguments(), PetscInitializeFortran()
@*/
PetscErrorCode PetscInitialized(PetscBool  *isInitialized)
{
  *isInitialized = PetscInitializeCalled;
  return 0;
}

#undef __FUNCT__
#define __FUNCT__ "PetscFinalized"
/*@
      PetscFinalized - Determine whether PetscFinalize() has been called yet

   Level: developer

.seealso: PetscInitialize(), PetscInitializeNoArguments(), PetscInitializeFortran()
@*/
PetscErrorCode  PetscFinalized(PetscBool  *isFinalized)
{
  *isFinalized = PetscFinalizeCalled;
  return 0;
}

extern PetscErrorCode PetscOptionsCheckInitial_Private(void);

/*
       This function is the MPI reduction operation used to compute the sum of the
   first half of the datatype and the max of the second half.
*/
MPI_Op PetscMaxSum_Op = 0;

#undef __FUNCT__
#define __FUNCT__ "PetscMaxSum_Local"
PETSC_EXTERN void MPIAPI PetscMaxSum_Local(void *in,void *out,int *cnt,MPI_Datatype *datatype)
{
  PetscInt *xin = (PetscInt*)in,*xout = (PetscInt*)out,i,count = *cnt;

  PetscFunctionBegin;
  if (*datatype != MPIU_2INT) {
    (*PetscErrorPrintf)("Can only handle MPIU_2INT data types");
    MPI_Abort(MPI_COMM_WORLD,1);
  }

  for (i=0; i<count; i++) {
    xout[2*i]    = PetscMax(xout[2*i],xin[2*i]);
    xout[2*i+1] += xin[2*i+1];
  }
  PetscFunctionReturnVoid();
}

/*
    Returns the max of the first entry owned by this processor and the
sum of the second entry.

    The reason nprocs[2*i] contains lengths nprocs[2*i+1] contains flag of 1 if length is nonzero
is so that the PetscMaxSum_Op() can set TWO values, if we passed in only nprocs[i] with lengths
there would be no place to store the both needed results.
*/
#undef __FUNCT__
#define __FUNCT__ "PetscMaxSum"
PetscErrorCode  PetscMaxSum(MPI_Comm comm,const PetscInt nprocs[],PetscInt *max,PetscInt *sum)
{
  PetscMPIInt    size,rank;
  struct {PetscInt max,sum;} *work;
  PetscErrorCode ierr;

  PetscFunctionBegin;
  ierr = MPI_Comm_size(comm,&size);CHKERRQ(ierr);
  ierr = MPI_Comm_rank(comm,&rank);CHKERRQ(ierr);
  ierr = PetscMalloc(size*sizeof(*work),&work);CHKERRQ(ierr);
  ierr = MPI_Allreduce((void*)nprocs,work,size,MPIU_2INT,PetscMaxSum_Op,comm);CHKERRQ(ierr);
  *max = work[rank].max;
  *sum = work[rank].sum;
  ierr = PetscFree(work);CHKERRQ(ierr);
  PetscFunctionReturn(0);
}

/* ----------------------------------------------------------------------------*/
MPI_Op  PetscADMax_Op = 0;

#undef __FUNCT__
#define __FUNCT__ "PetscADMax_Local"
PETSC_EXTERN void MPIAPI PetscADMax_Local(void *in,void *out,PetscMPIInt *cnt,MPI_Datatype *datatype)
{
  PetscScalar *xin = (PetscScalar*)in,*xout = (PetscScalar*)out;
  PetscInt    i,count = *cnt;

  PetscFunctionBegin;
  if (*datatype != MPIU_2SCALAR) {
    (*PetscErrorPrintf)("Can only handle MPIU_2SCALAR data (i.e. double or complex) types");
    MPI_Abort(MPI_COMM_WORLD,1);
  }

  for (i=0; i<count; i++) {
    if (PetscRealPart(xout[2*i]) < PetscRealPart(xin[2*i])) {
      xout[2*i]   = xin[2*i];
      xout[2*i+1] = xin[2*i+1];
    }
  }
  PetscFunctionReturnVoid();
}

MPI_Op PetscADMin_Op = 0;

#undef __FUNCT__
#define __FUNCT__ "PetscADMin_Local"
PETSC_EXTERN void MPIAPI PetscADMin_Local(void *in,void *out,PetscMPIInt *cnt,MPI_Datatype *datatype)
{
  PetscScalar *xin = (PetscScalar*)in,*xout = (PetscScalar*)out;
  PetscInt    i,count = *cnt;

  PetscFunctionBegin;
  if (*datatype != MPIU_2SCALAR) {
    (*PetscErrorPrintf)("Can only handle MPIU_2SCALAR data (i.e. double or complex) types");
    MPI_Abort(MPI_COMM_WORLD,1);
  }

  for (i=0; i<count; i++) {
    if (PetscRealPart(xout[2*i]) > PetscRealPart(xin[2*i])) {
      xout[2*i]   = xin[2*i];
      xout[2*i+1] = xin[2*i+1];
    }
  }
  PetscFunctionReturnVoid();
}
/* ---------------------------------------------------------------------------------------*/

#if (defined(PETSC_HAVE_COMPLEX) && !defined(PETSC_HAVE_MPI_C_DOUBLE_COMPLEX)) || defined(PETSC_USE_REAL___FLOAT128)
MPI_Op MPIU_SUM = 0;

#undef __FUNCT__
#define __FUNCT__ "PetscSum_Local"
PETSC_EXTERN void PetscSum_Local(void *in,void *out,PetscMPIInt *cnt,MPI_Datatype *datatype)
{
  PetscInt i,count = *cnt;

  PetscFunctionBegin;
  if (*datatype == MPIU_REAL) {
    PetscReal *xin = (PetscReal*)in,*xout = (PetscReal*)out;
    for (i=0; i<count; i++) xout[i] += xin[i];
  }
#if defined(PETSC_HAVE_COMPLEX)
  else if (*datatype == MPIU_COMPLEX) {
    PetscComplex *xin = (PetscComplex*)in,*xout = (PetscComplex*)out;
    for (i=0; i<count; i++) xout[i] += xin[i];
  }
#endif
  else {
    (*PetscErrorPrintf)("Can only handle MPIU_REAL or MPIU_COMPLEX data types");
    MPI_Abort(MPI_COMM_WORLD,1);
  }
  PetscFunctionReturnVoid();
}
#endif

#if defined(PETSC_USE_REAL___FLOAT128)
MPI_Op MPIU_MAX = 0;
MPI_Op MPIU_MIN = 0;

#undef __FUNCT__
#define __FUNCT__ "PetscMax_Local"
PETSC_EXTERN void PetscMax_Local(void *in,void *out,PetscMPIInt *cnt,MPI_Datatype *datatype)
{
  PetscInt i,count = *cnt;

  PetscFunctionBegin;
  if (*datatype == MPIU_REAL) {
    PetscReal *xin = (PetscReal*)in,*xout = (PetscReal*)out;
    for (i=0; i<count; i++) xout[i] = PetscMax(xout[i],xin[i]);
  }
#if defined(PETSC_HAVE_COMPLEX)
  else if (*datatype == MPIU_COMPLEX) {
    PetscComplex *xin = (PetscComplex*)in,*xout = (PetscComplex*)out;
    for (i=0; i<count; i++) {
      xout[i] = PetscRealPartComplex(xout[i])<PetscRealPartComplex(xin[i]) ? xin[i] : xout[i];
    }
  }
#endif
  else {
    (*PetscErrorPrintf)("Can only handle MPIU_REAL or MPIU_COMPLEX data types");
    MPI_Abort(MPI_COMM_WORLD,1);
  }
  PetscFunctionReturnVoid();
}

#undef __FUNCT__
#define __FUNCT__ "PetscMin_Local"
PETSC_EXTERN void PetscMin_Local(void *in,void *out,PetscMPIInt *cnt,MPI_Datatype *datatype)
{
  PetscInt    i,count = *cnt;

  PetscFunctionBegin;
  if (*datatype == MPIU_REAL) {
    PetscReal *xin = (PetscReal*)in,*xout = (PetscReal*)out;
    for (i=0; i<count; i++) xout[i] = PetscMin(xout[i],xin[i]);
  }
#if defined(PETSC_HAVE_COMPLEX)
  else if (*datatype == MPIU_COMPLEX) {
    PetscComplex *xin = (PetscComplex*)in,*xout = (PetscComplex*)out;
    for (i=0; i<count; i++) {
      xout[i] = PetscRealPartComplex(xout[i])>PetscRealPartComplex(xin[i]) ? xin[i] : xout[i];
    }
  }
#endif
  else {
    (*PetscErrorPrintf)("Can only handle MPIU_REAL or MPIU_SCALAR data (i.e. double or complex) types");
    MPI_Abort(MPI_COMM_WORLD,1);
  }
  PetscFunctionReturnVoid();
}
#endif

#undef __FUNCT__
#define __FUNCT__ "Petsc_DelCounter"
/*
   Private routine to delete internal tag/name counter storage when a communicator is freed.

   This is called by MPI, not by users. This is called by MPI_Comm_free() when the communicator that has this  data as an attribute is freed.

   Note: this is declared extern "C" because it is passed to MPI_Keyval_create()

*/
PETSC_EXTERN PetscMPIInt MPIAPI Petsc_DelCounter(MPI_Comm comm,PetscMPIInt keyval,void *count_val,void *extra_state)
{
  PetscErrorCode ierr;

  PetscFunctionBegin;
  ierr = PetscInfo1(0,"Deleting counter data in an MPI_Comm %ld\n",(long)comm);if (ierr) PetscFunctionReturn((PetscMPIInt)ierr);
  ierr = PetscFree(count_val);if (ierr) PetscFunctionReturn((PetscMPIInt)ierr);
  PetscFunctionReturn(MPI_SUCCESS);
}

#undef __FUNCT__
#define __FUNCT__ "Petsc_DelComm_Outer"
/*
  This is invoked on the outer comm as a result of either PetscCommDestroy() (via MPI_Attr_delete) or when the user
  calls MPI_Comm_free().

  This is the only entry point for breaking the links between inner and outer comms.

  This is called by MPI, not by users. This is called when MPI_Comm_free() is called on the communicator.

  Note: this is declared extern "C" because it is passed to MPI_Keyval_create()

*/
PETSC_EXTERN PetscMPIInt MPIAPI Petsc_DelComm_Outer(MPI_Comm comm,PetscMPIInt keyval,void *attr_val,void *extra_state)
{
  PetscErrorCode ierr;
  PetscMPIInt    flg;
  union {MPI_Comm comm; void *ptr;} icomm,ocomm;

  PetscFunctionBegin;
  if (keyval != Petsc_InnerComm_keyval) SETERRQ(PETSC_COMM_SELF,PETSC_ERR_ARG_CORRUPT,"Unexpected keyval");
  icomm.ptr = attr_val;

  ierr = MPI_Attr_get(icomm.comm,Petsc_OuterComm_keyval,&ocomm,&flg);CHKERRQ(ierr);
  if (!flg) SETERRQ(PETSC_COMM_SELF,PETSC_ERR_ARG_CORRUPT,"Inner MPI_Comm does not have expected reference to outer comm");
  if (ocomm.comm != comm) SETERRQ(PETSC_COMM_SELF,PETSC_ERR_ARG_CORRUPT,"Inner MPI_Comm has reference to non-matching outer comm");
  ierr = MPI_Attr_delete(icomm.comm,Petsc_OuterComm_keyval);CHKERRQ(ierr); /* Calls Petsc_DelComm_Inner */
  ierr = PetscInfo1(0,"User MPI_Comm %ld is being freed after removing reference from inner PETSc comm to this outer comm\n",(long)comm);if (ierr) PetscFunctionReturn((PetscMPIInt)ierr);
  PetscFunctionReturn(MPI_SUCCESS);
}

#undef __FUNCT__
#define __FUNCT__ "Petsc_DelComm_Inner"
/*
 * This is invoked on the inner comm when Petsc_DelComm_Outer calls MPI_Attr_delete.  It should not be reached any other way.
 */
PETSC_EXTERN PetscMPIInt MPIAPI Petsc_DelComm_Inner(MPI_Comm comm,PetscMPIInt keyval,void *attr_val,void *extra_state)
{
  PetscErrorCode ierr;

  PetscFunctionBegin;
  ierr = PetscInfo1(0,"Removing reference to PETSc communicator embedded in a user MPI_Comm %ld\n",(long)comm);if (ierr) PetscFunctionReturn((PetscMPIInt)ierr);
  PetscFunctionReturn(MPI_SUCCESS);
}

#if defined(PETSC_USE_PETSC_MPI_EXTERNAL32)
#if !defined(PETSC_WORDS_BIGENDIAN)
PETSC_EXTERN PetscMPIInt PetscDataRep_extent_fn(MPI_Datatype,MPI_Aint*,void*);
PETSC_EXTERN PetscMPIInt PetscDataRep_read_conv_fn(void*, MPI_Datatype,PetscMPIInt,void*,MPI_Offset,void*);
PETSC_EXTERN PetscMPIInt PetscDataRep_write_conv_fn(void*, MPI_Datatype,PetscMPIInt,void*,MPI_Offset,void*);
#endif
#endif

int  PetscGlobalArgc   = 0;
char **PetscGlobalArgs = 0;
PetscSegBuffer PetscCitationsList; 

#undef __FUNCT__
#define __FUNCT__ "PetscCitationsInitialize"
PetscErrorCode PetscCitationsInitialize()
{
  PetscErrorCode ierr;

  PetscFunctionBegin;
  ierr = PetscSegBufferCreate(1,10000,&PetscCitationsList);CHKERRQ(ierr);
  ierr = PetscCitationsRegister("@TechReport{petsc-user-ref,\n  Author = {Satish Balay and Jed Brown and and Kris Buschelman and Victor Eijkhout\n            and William D.  Gropp and Dinesh Kaushik and Matthew G. Knepley\n            and Lois Curfman McInnes and Barry F. Smith and Hong Zhang},\n  Title = {{PETS}c Users Manual},\n  Number = {ANL-95/11 - Revision 3.4},\n  Institution = {Argonne National Laboratory},\n  Year = {2013}\n}\n",NULL);CHKERRQ(ierr);
  ierr = PetscCitationsRegister("@InProceedings{petsc-efficient,\n  Author = {Satish Balay and William D. Gropp and Lois Curfman McInnes and Barry F. Smith},\n  Title = {Efficient Management of Parallelism in Object Oriented Numerical Software Libraries},\n  Booktitle = {Modern Software Tools in Scientific Computing},\n  Editor = {E. Arge and A. M. Bruaset and H. P. Langtangen},\n  Pages = {163--202},\n  Publisher = {Birkh{\\\"{a}}user Press},\n  Year = {1997}\n}\n",NULL);CHKERRQ(ierr);
  PetscFunctionReturn(0);
}

#undef __FUNCT__
#define __FUNCT__ "PetscGetArgs"
/*@C
   PetscGetArgs - Allows you to access the raw command line arguments anywhere
     after PetscInitialize() is called but before PetscFinalize().

   Not Collective

   Output Parameters:
+  argc - count of number of command line arguments
-  args - the command line arguments

   Level: intermediate

   Notes:
      This is usually used to pass the command line arguments into other libraries
   that are called internally deep in PETSc or the application.

      The first argument contains the program name as is normal for C arguments.

   Concepts: command line arguments

.seealso: PetscFinalize(), PetscInitializeFortran(), PetscGetArguments()

@*/
PetscErrorCode  PetscGetArgs(int *argc,char ***args)
{
  PetscFunctionBegin;
  if (!PetscInitializeCalled && PetscFinalizeCalled) SETERRQ(PETSC_COMM_SELF,PETSC_ERR_ORDER,"You must call after PetscInitialize() but before PetscFinalize()");
  *argc = PetscGlobalArgc;
  *args = PetscGlobalArgs;
  PetscFunctionReturn(0);
}

#undef __FUNCT__
#define __FUNCT__ "PetscGetArguments"
/*@C
   PetscGetArguments - Allows you to access the  command line arguments anywhere
     after PetscInitialize() is called but before PetscFinalize().

   Not Collective

   Output Parameters:
.  args - the command line arguments

   Level: intermediate

   Notes:
      This does NOT start with the program name and IS null terminated (final arg is void)

   Concepts: command line arguments

.seealso: PetscFinalize(), PetscInitializeFortran(), PetscGetArgs(), PetscFreeArguments()

@*/
PetscErrorCode  PetscGetArguments(char ***args)
{
  PetscInt       i,argc = PetscGlobalArgc;
  PetscErrorCode ierr;

  PetscFunctionBegin;
  if (!PetscInitializeCalled && PetscFinalizeCalled) SETERRQ(PETSC_COMM_SELF,PETSC_ERR_ORDER,"You must call after PetscInitialize() but before PetscFinalize()");
  if (!argc) {*args = 0; PetscFunctionReturn(0);}
  ierr = PetscMalloc(argc*sizeof(char*),args);CHKERRQ(ierr);
  for (i=0; i<argc-1; i++) {
    ierr = PetscStrallocpy(PetscGlobalArgs[i+1],&(*args)[i]);CHKERRQ(ierr);
  }
  (*args)[argc-1] = 0;
  PetscFunctionReturn(0);
}

#undef __FUNCT__
#define __FUNCT__ "PetscFreeArguments"
/*@C
   PetscFreeArguments - Frees the memory obtained with PetscGetArguments()

   Not Collective

   Output Parameters:
.  args - the command line arguments

   Level: intermediate

   Concepts: command line arguments

.seealso: PetscFinalize(), PetscInitializeFortran(), PetscGetArgs(), PetscGetArguments()

@*/
PetscErrorCode  PetscFreeArguments(char **args)
{
  PetscInt       i = 0;
  PetscErrorCode ierr;

  PetscFunctionBegin;
  if (!args) PetscFunctionReturn(0);
  while (args[i]) {
    ierr = PetscFree(args[i]);CHKERRQ(ierr);
    i++;
  }
  ierr = PetscFree(args);CHKERRQ(ierr);
  PetscFunctionReturn(0);
}

#if defined(PETSC_HAVE_SAWS)
#undef __FUNCT__
#define __FUNCT__ "PetscInitializeSAWs"
PetscErrorCode  PetscInitializeSAWs(const char help[])
{
  if (!PetscGlobalRank) {
    char           cert[PETSC_MAX_PATH_LEN],root[PETSC_MAX_PATH_LEN],*intro,programname[64],*appline;
    int            port;
    PetscBool      flg,rootlocal = PETSC_FALSE,flg2;
    size_t         applinelen,introlen;
    PetscErrorCode ierr;

    ierr = PetscOptionsHasName(NULL,"-saws_log",&flg);CHKERRQ(ierr);
    if (flg) {
      char  sawslog[PETSC_MAX_PATH_LEN];

      ierr = PetscOptionsGetString(NULL,"-saws_log",sawslog,PETSC_MAX_PATH_LEN,NULL);CHKERRQ(ierr);
      if (sawslog[0]) {
        PetscStackCallSAWs(SAWs_Set_Use_Logfile,(sawslog));
      } else {
        PetscStackCallSAWs(SAWs_Set_Use_Logfile,(NULL));
      }
    }
    ierr = PetscOptionsGetString(NULL,"-saws_https",cert,PETSC_MAX_PATH_LEN,&flg);CHKERRQ(ierr);
    if (flg) {
      PetscStackCallSAWs(SAWs_Set_Use_HTTPS,(cert));
    }
    ierr = PetscOptionsGetInt(NULL,"-saws_port",&port,&flg);CHKERRQ(ierr);
    if (flg) {
      PetscStackCallSAWs(SAWs_Set_Port,(port));
    }
    ierr = PetscOptionsGetString(NULL,"-saws_root",root,PETSC_MAX_PATH_LEN,&flg);CHKERRQ(ierr);
    if (flg) {
      PetscStackCallSAWs(SAWs_Set_Document_Root,(root));CHKERRQ(ierr);
      ierr = PetscStrcmp(root,".",&rootlocal);CHKERRQ(ierr);
    }
    ierr = PetscOptionsHasName(NULL,"-saws_local",&flg2);CHKERRQ(ierr);
    if (flg2) {
      char jsdir[PETSC_MAX_PATH_LEN];
      if (!flg) SETERRQ(PETSC_COMM_SELF,PETSC_ERR_SUP,"-saws_local option requires -saws_root option");
      ierr = PetscSNPrintf(jsdir,PETSC_MAX_PATH_LEN,"%s/js",root);CHKERRQ(ierr);
      ierr = PetscTestDirectory(jsdir,'r',&flg);CHKERRQ(ierr);
      if (!flg) SETERRQ(PETSC_COMM_SELF,PETSC_ERR_FILE_READ,"-saws_local option requires js directory in root directory");
      PetscStackCallSAWs(SAWs_Set_Local_JSHeader,());CHKERRQ(ierr);
    }
    ierr = PetscGetProgramName(programname,64);CHKERRQ(ierr);
    ierr = PetscStrlen(help,&applinelen);CHKERRQ(ierr);
    introlen   = 4096 + applinelen;
    applinelen += 256;
    ierr = PetscMalloc(applinelen,&appline);CHKERRQ(ierr);
    ierr = PetscMalloc(introlen,&intro);CHKERRQ(ierr);

    if (rootlocal) {
      ierr = PetscSNPrintf(appline,applinelen,"%s.c.html",programname);CHKERRQ(ierr);
      ierr = PetscTestFile(appline,'r',&rootlocal);CHKERRQ(ierr);
    }
    if (rootlocal && help) {
      ierr = PetscSNPrintf(appline,applinelen,"<center> Running <a href=\"%s.c.html\">%s</a></center><br><pre>%s</pre><br>\n",programname,programname,help);
    } else if (help) {
      ierr = PetscSNPrintf(appline,applinelen,"<center>Running %s </center><br><pre>%s</pre><br>\n",programname,help);
    } else {
      ierr = PetscSNPrintf(appline,applinelen,"<center> Running %s</center><br>\n",programname);
    }

    ierr = PetscSNPrintf(intro,introlen,"<body>\n"
                                    "<center><h2> <a href=\"http://www.mcs.anl.gov/petsc\">PETSc</a> Application Web server powered by <a href=\"https://bitbucket.org/saws/saws\">SAWs</a> </h2></center>\n"
                                    "<center>This is the default PETSc application dashboard, from it you can access any published PETSc objects or logging data</center><br>\n"
                                    "%s",appline);
    PetscStackCallSAWs(SAWs_Set_Body,("index.html",0,intro));
    ierr = PetscFree(intro);CHKERRQ(ierr);
    ierr = PetscFree(appline);CHKERRQ(ierr);
    PetscStackCallSAWs(SAWs_Initialize,());
    ierr = PetscCitationsRegister("@TechReport{ saws,"
                                  "Author = {Matt Otten and Jed Brown and Barry Smith},"
                                  "Title  = {Scientific Application Web Server (SAWs) Users Manual},"
                                  "Institution = {Argonne National Laboratory},"
                                  "Year   = 2013}",NULL);CHKERRQ(ierr);
  }
  PetscFunctionReturn(0);
}
#endif

#undef __FUNCT__
#define __FUNCT__ "PetscInitialize"
/*@C
   PetscInitialize - Initializes the PETSc database and MPI.
   PetscInitialize() calls MPI_Init() if that has yet to be called,
   so this routine should always be called near the beginning of
   your program -- usually the very first line!

   Collective on MPI_COMM_WORLD or PETSC_COMM_WORLD if it has been set

   Input Parameters:
+  argc - count of number of command line arguments
.  args - the command line arguments
.  file - [optional] PETSc database file, also checks ~username/.petscrc and .petscrc use NULL to not check for
          code specific file. Use -skip_petscrc in the code specific file to skip the .petscrc files
-  help - [optional] Help message to print, use NULL for no message

   If you wish PETSc code to run ONLY on a subcommunicator of MPI_COMM_WORLD, create that
   communicator first and assign it to PETSC_COMM_WORLD BEFORE calling PetscInitialize(). Thus if you are running a
   four process job and two processes will run PETSc and have PetscInitialize() and PetscFinalize() and two process will not,
   then do this. If ALL processes in the job are using PetscInitialize() and PetscFinalize() then you don't need to do this, even
   if different subcommunicators of the job are doing different things with PETSc.

   Options Database Keys:
+  -start_in_debugger [noxterm,dbx,xdb,gdb,...] - Starts program in debugger
.  -on_error_attach_debugger [noxterm,dbx,xdb,gdb,...] - Starts debugger when error detected
.  -on_error_emacs <machinename> causes emacsclient to jump to error file
.  -on_error_abort calls abort() when error detected (no traceback)
.  -on_error_mpiabort calls MPI_abort() when error detected
.  -error_output_stderr prints error messages to stderr instead of the default stdout
.  -error_output_none does not print the error messages (but handles errors in the same way as if this was not called)
.  -debugger_nodes [node1,node2,...] - Indicates nodes to start in debugger
.  -debugger_pause [sleeptime] (in seconds) - Pauses debugger
.  -stop_for_debugger - Print message on how to attach debugger manually to
                        process and wait (-debugger_pause) seconds for attachment
.  -malloc - Indicates use of PETSc error-checking malloc (on by default for debug version of libraries)
.  -malloc no - Indicates not to use error-checking malloc
.  -malloc_debug - check for memory corruption at EVERY malloc or free
.  -malloc_dump - prints a list of all unfreed memory at the end of the run
.  -malloc_test - like -malloc_dump -malloc_debug, but only active for debugging builds
.  -fp_trap - Stops on floating point exceptions (Note that on the
              IBM RS6000 this slows code by at least a factor of 10.)
.  -no_signal_handler - Indicates not to trap error signals
.  -shared_tmp - indicates /tmp directory is shared by all processors
.  -not_shared_tmp - each processor has own /tmp
.  -tmp - alternative name of /tmp directory
.  -get_total_flops - returns total flops done by all processors
.  -memory_info - Print memory usage at end of run
-  -server <port> - start PETSc webserver (default port is 8080)

   Options Database Keys for Profiling:
   See the <a href="../../docs/manual.pdf#nameddest=ch_profiling">profiling chapter of the users manual</a> for details.
+  -info <optional filename> - Prints verbose information to the screen
.  -info_exclude <null,vec,mat,pc,ksp,snes,ts> - Excludes some of the verbose messages
.  -log_sync - Log the synchronization in scatters, inner products and norms
.  -log_trace [filename] - Print traces of all PETSc calls to the screen (useful to determine where a program
        hangs without running in the debugger).  See PetscLogTraceBegin().
.  -log_summary [filename] - Prints summary of flop and timing information to screen. If the filename is specified the
        summary is written to the file.  See PetscLogView().
.  -log_summary_python [filename] - Prints data on of flop and timing usage to a file or screen. See PetscLogPrintSViewPython().
.  -log_all [filename] - Logs extensive profiling information  See PetscLogDump().
.  -log [filename] - Logs basic profiline information  See PetscLogDump().
-  -log_mpe [filename] - Creates a logfile viewable by the utility Jumpshot (in MPICH distribution)

    Only one of -log_trace, -log_summary, -log_all, -log, or -log_mpe may be used at a time

   Environmental Variables:
+   PETSC_TMP - alternative tmp directory
.   PETSC_SHARED_TMP - tmp is shared by all processes
.   PETSC_NOT_SHARED_TMP - each process has its own private tmp
.   PETSC_VIEWER_SOCKET_PORT - socket number to use for socket viewer
-   PETSC_VIEWER_SOCKET_MACHINE - machine to use for socket viewer to connect to


   Level: beginner

   Notes:
   If for some reason you must call MPI_Init() separately, call
   it before PetscInitialize().

   Fortran Version:
   In Fortran this routine has the format
$       call PetscInitialize(file,ierr)

+   ierr - error return code
-  file - [optional] PETSc database file, also checks ~username/.petscrc and .petscrc use NULL_CHARACTER to not check for
          code specific file. Use -skip_petscrc in the code specific file to skip the .petscrc files

   Important Fortran Note:
   In Fortran, you MUST use NULL_CHARACTER to indicate a
   null character string; you CANNOT just use NULL as
   in the C version. See the <a href="../../docs/manual.pdf">users manual</a> for details.

   If your main program is C but you call Fortran code that also uses PETSc you need to call PetscInitializeFortran() soon after
   calling PetscInitialize().

   Concepts: initializing PETSc

.seealso: PetscFinalize(), PetscInitializeFortran(), PetscGetArgs(), PetscInitializeNoArguments()

@*/
PetscErrorCode  PetscInitialize(int *argc,char ***args,const char file[],const char help[])
{
  PetscErrorCode ierr;
  PetscMPIInt    flag, size;
  PetscInt       nodesize;
  PetscBool      flg;
  char           hostname[256];

  PetscFunctionBegin;
  if (PetscInitializeCalled) PetscFunctionReturn(0);

  /* these must be initialized in a routine, not as a constant declaration*/
  PETSC_STDOUT = stdout;
  PETSC_STDERR = stderr;

  ierr = PetscOptionsCreate();CHKERRQ(ierr);

  /*
     We initialize the program name here (before MPI_Init()) because MPICH has a bug in
     it that it sets args[0] on all processors to be args[0] on the first processor.
  */
  if (argc && *argc) {
    ierr = PetscSetProgramName(**args);CHKERRQ(ierr);
  } else {
    ierr = PetscSetProgramName("Unknown Name");CHKERRQ(ierr);
  }

  ierr = MPI_Initialized(&flag);CHKERRQ(ierr);
  if (!flag) {
    if (PETSC_COMM_WORLD != MPI_COMM_NULL) SETERRQ(PETSC_COMM_SELF,PETSC_ERR_SUP,"You cannot set PETSC_COMM_WORLD if you have not initialized MPI first");
#if defined(PETSC_HAVE_MPI_INIT_THREAD)
    {
      PetscMPIInt provided;
      ierr = MPI_Init_thread(argc,args,MPI_THREAD_FUNNELED,&provided);CHKERRQ(ierr);
    }
#else
    ierr = MPI_Init(argc,args);CHKERRQ(ierr);
#endif
    PetscBeganMPI = PETSC_TRUE;
  }
  if (argc && args) {
    PetscGlobalArgc = *argc;
    PetscGlobalArgs = *args;
  }
  PetscFinalizeCalled = PETSC_FALSE;

  if (PETSC_COMM_WORLD == MPI_COMM_NULL) PETSC_COMM_WORLD = MPI_COMM_WORLD;
  ierr = MPI_Comm_set_errhandler(PETSC_COMM_WORLD,MPI_ERRORS_RETURN);CHKERRQ(ierr);

  /* Done after init due to a bug in MPICH-GM? */
  ierr = PetscErrorPrintfInitialize();CHKERRQ(ierr);

  ierr = MPI_Comm_rank(MPI_COMM_WORLD,&PetscGlobalRank);CHKERRQ(ierr);
  ierr = MPI_Comm_size(MPI_COMM_WORLD,&PetscGlobalSize);CHKERRQ(ierr);

  MPIU_BOOL = MPI_INT;
  MPIU_ENUM = MPI_INT;

  /*
     Initialized the global complex variable; this is because with
     shared libraries the constructors for global variables
     are not called; at least on IRIX.
  */
#if defined(PETSC_HAVE_COMPLEX)
  {
#if defined(PETSC_CLANGUAGE_CXX)
    PetscComplex ic(0.0,1.0);
    PETSC_i = ic;
#elif defined(PETSC_CLANGUAGE_C)
    PETSC_i = _Complex_I;
#endif
  }

#if !defined(PETSC_HAVE_MPI_C_DOUBLE_COMPLEX)
  ierr = MPI_Type_contiguous(2,MPI_DOUBLE,&MPIU_C_DOUBLE_COMPLEX);CHKERRQ(ierr);
  ierr = MPI_Type_commit(&MPIU_C_DOUBLE_COMPLEX);CHKERRQ(ierr);
  ierr = MPI_Type_contiguous(2,MPI_FLOAT,&MPIU_C_COMPLEX);CHKERRQ(ierr);
  ierr = MPI_Type_commit(&MPIU_C_COMPLEX);CHKERRQ(ierr);
#endif
#endif /* PETSC_HAVE_COMPLEX */

  /*
     Create the PETSc MPI reduction operator that sums of the first
     half of the entries and maxes the second half.
  */
  ierr = MPI_Op_create(PetscMaxSum_Local,1,&PetscMaxSum_Op);CHKERRQ(ierr);

#if defined(PETSC_USE_REAL___FLOAT128)
  ierr = MPI_Type_contiguous(2,MPI_DOUBLE,&MPIU___FLOAT128);CHKERRQ(ierr);
  ierr = MPI_Type_commit(&MPIU___FLOAT128);CHKERRQ(ierr);
#if defined(PETSC_HAVE_COMPLEX)
  ierr = MPI_Type_contiguous(4,MPI_DOUBLE,&MPIU___COMPLEX128);CHKERRQ(ierr);
  ierr = MPI_Type_commit(&MPIU___COMPLEX128);CHKERRQ(ierr);
#endif
  ierr = MPI_Op_create(PetscMax_Local,1,&MPIU_MAX);CHKERRQ(ierr);
  ierr = MPI_Op_create(PetscMin_Local,1,&MPIU_MIN);CHKERRQ(ierr);
#endif

#if (defined(PETSC_HAVE_COMPLEX) && !defined(PETSC_HAVE_MPI_C_DOUBLE_COMPLEX)) || defined(PETSC_USE_REAL___FLOAT128)
  ierr = MPI_Op_create(PetscSum_Local,1,&MPIU_SUM);CHKERRQ(ierr);
#endif

  ierr = MPI_Type_contiguous(2,MPIU_SCALAR,&MPIU_2SCALAR);CHKERRQ(ierr);
  ierr = MPI_Type_commit(&MPIU_2SCALAR);CHKERRQ(ierr);
  ierr = MPI_Op_create(PetscADMax_Local,1,&PetscADMax_Op);CHKERRQ(ierr);
  ierr = MPI_Op_create(PetscADMin_Local,1,&PetscADMin_Op);CHKERRQ(ierr);

#if defined(PETSC_USE_64BIT_INDICES) || !defined(MPI_2INT)
  ierr = MPI_Type_contiguous(2,MPIU_INT,&MPIU_2INT);CHKERRQ(ierr);
  ierr = MPI_Type_commit(&MPIU_2INT);CHKERRQ(ierr);
#endif


  /*
     Attributes to be set on PETSc communicators
  */
  ierr = MPI_Keyval_create(MPI_NULL_COPY_FN,Petsc_DelCounter,&Petsc_Counter_keyval,(void*)0);CHKERRQ(ierr);
  ierr = MPI_Keyval_create(MPI_NULL_COPY_FN,Petsc_DelComm_Outer,&Petsc_InnerComm_keyval,(void*)0);CHKERRQ(ierr);
  ierr = MPI_Keyval_create(MPI_NULL_COPY_FN,Petsc_DelComm_Inner,&Petsc_OuterComm_keyval,(void*)0);CHKERRQ(ierr);

  /*
     Build the options database
  */
  ierr = PetscOptionsInsert(argc,args,file);CHKERRQ(ierr);


  /*
     Print main application help message
  */
  ierr = PetscOptionsHasName(NULL,"-help",&flg);CHKERRQ(ierr);
  if (help && flg) {
    ierr = PetscPrintf(PETSC_COMM_WORLD,help);CHKERRQ(ierr);
  }
  ierr = PetscOptionsCheckInitial_Private();CHKERRQ(ierr);

<<<<<<< HEAD
  ierr = PetscCitationsInitialize();CHKERRQ(ierr);

#if defined(PETSC_HAVE_SAWS)
  ierr = PetscInitializeSAWs(help);CHKERRQ(ierr);
#endif
=======
>>>>>>> f96281f8

  /* SHOULD PUT IN GUARDS: Make sure logging is initialized, even if we do not print it out */
#if defined(PETSC_USE_LOG)
  ierr = PetscLogBegin_Private();CHKERRQ(ierr);
#endif

  /*
     Load the dynamic libraries (on machines that support them), this registers all
     the solvers etc. (On non-dynamic machines this initializes the PetscDraw and PetscViewer classes)
  */
  ierr = PetscInitialize_DynamicLibraries();CHKERRQ(ierr);

  ierr = MPI_Comm_size(PETSC_COMM_WORLD,&size);CHKERRQ(ierr);
  ierr = PetscInfo1(0,"PETSc successfully started: number of processors = %d\n",size);CHKERRQ(ierr);
  ierr = PetscGetHostName(hostname,256);CHKERRQ(ierr);
  ierr = PetscInfo1(0,"Running on machine: %s\n",hostname);CHKERRQ(ierr);

  ierr = PetscOptionsCheckInitial_Components();CHKERRQ(ierr);
  /* Check the options database for options related to the options database itself */
  ierr = PetscOptionsSetFromOptions();CHKERRQ(ierr);

#if defined(PETSC_USE_PETSC_MPI_EXTERNAL32)
  /*
      Tell MPI about our own data representation converter, this would/should be used if extern32 is not supported by the MPI

      Currently not used because it is not supported by MPICH.
  */
#if !defined(PETSC_WORDS_BIGENDIAN)
  ierr = MPI_Register_datarep((char*)"petsc",PetscDataRep_read_conv_fn,PetscDataRep_write_conv_fn,PetscDataRep_extent_fn,NULL);CHKERRQ(ierr);
#endif
#endif

  ierr = PetscOptionsGetInt(NULL,"-hmpi_spawn_size",&nodesize,&flg);CHKERRQ(ierr);
  if (flg) {
#if defined(PETSC_HAVE_MPI_COMM_SPAWN)
    ierr = PetscHMPISpawn((PetscMPIInt) nodesize);CHKERRQ(ierr); /* worker nodes never return from here; they go directly to PetscEnd() */
#else
    SETERRQ(PETSC_COMM_SELF,PETSC_ERR_SUP,"PETSc built without MPI 2 (MPI_Comm_spawn) support, use -hmpi_merge_size instead");
#endif
  } else {
    ierr = PetscOptionsGetInt(NULL,"-hmpi_merge_size",&nodesize,&flg);CHKERRQ(ierr);
    if (flg) {
      ierr = PetscHMPIMerge((PetscMPIInt) nodesize,NULL,NULL);CHKERRQ(ierr);
      if (PetscHMPIWorker) { /* if worker then never enter user code */
        PetscInitializeCalled = PETSC_TRUE;
        PetscEnd();
      }
    }
  }

#if defined(PETSC_HAVE_CUDA)
  flg  = PETSC_TRUE;
  ierr = PetscOptionsGetBool(NULL,"-cublas",&flg,NULL);CHKERRQ(ierr);
  if (flg) {
    PetscMPIInt p;
    for (p = 0; p < PetscGlobalSize; ++p) {
      if (p == PetscGlobalRank) cublasInit();
      ierr = MPI_Barrier(PETSC_COMM_WORLD);CHKERRQ(ierr);
    }
  }
#endif

  ierr = PetscOptionsHasName(NULL,"-python",&flg);CHKERRQ(ierr);
  if (flg) {
    PetscInitializeCalled = PETSC_TRUE;
    ierr = PetscPythonInitialize(NULL,NULL);CHKERRQ(ierr);
  }

  ierr = PetscThreadCommInitializePackage();CHKERRQ(ierr);

  /*
      Setup building of stack frames for all function calls
  */
  PetscThreadLocalRegister((PetscThreadKey*)&petscstack); /* Creates pthread_key */
#if defined(PETSC_USE_DEBUG)
  ierr = PetscStackCreate();CHKERRQ(ierr);
#endif

#if defined(PETSC_SERIALIZE_FUNCTIONS)
  ierr = PetscFPTCreate(10000);CHKERRQ(ierr);
#endif


  /*
      Once we are completedly initialized then we can set this variables
  */
  PetscInitializeCalled = PETSC_TRUE;
  PetscFunctionReturn(0);
}

extern PetscObject *PetscObjects;
extern PetscInt    PetscObjectsCounts, PetscObjectsMaxCounts;

#undef __FUNCT__
#define __FUNCT__ "PetscFinalize"
/*@C
   PetscFinalize - Checks for options to be called at the conclusion
   of the program. MPI_Finalize() is called only if the user had not
   called MPI_Init() before calling PetscInitialize().

   Collective on PETSC_COMM_WORLD

   Options Database Keys:
+  -options_table - Calls PetscOptionsView()
.  -options_left - Prints unused options that remain in the database
.  -objects_dump [all] - Prints list of objects allocated by the user that have not been freed, the option all cause all outstanding objects to be listed
.  -mpidump - Calls PetscMPIDump()
.  -malloc_dump - Calls PetscMallocDump()
.  -malloc_info - Prints total memory usage
-  -malloc_log - Prints summary of memory usage

   Level: beginner

   Note:
   See PetscInitialize() for more general runtime options.

.seealso: PetscInitialize(), PetscOptionsView(), PetscMallocDump(), PetscMPIDump(), PetscEnd()
@*/
PetscErrorCode  PetscFinalize(void)
{
  PetscErrorCode ierr;
  PetscMPIInt    rank;
  PetscInt       nopt;
  PetscBool      flg1 = PETSC_FALSE,flg2 = PETSC_FALSE,flg3 = PETSC_FALSE;
  PetscBool      flg;
#if defined(PETSC_USE_LOG)
  char           mname[PETSC_MAX_PATH_LEN];
#endif

  PetscFunctionBegin;
  if (!PetscInitializeCalled) {
    printf("PetscInitialize() must be called before PetscFinalize()\n");
    PetscFunctionReturn(PETSC_ERR_ARG_WRONGSTATE);
  }
  ierr = PetscInfo(NULL,"PetscFinalize() called\n");CHKERRQ(ierr);

  ierr = MPI_Comm_rank(PETSC_COMM_WORLD,&rank);CHKERRQ(ierr);

  ierr = PetscOptionsHasName(NULL,"-citations",&flg);CHKERRQ(ierr);
  if (flg) {
    char  *cits, filename[PETSC_MAX_PATH_LEN];
    FILE  *fd = PETSC_STDOUT;

    ierr = PetscOptionsGetString(NULL,"-citations",filename,PETSC_MAX_PATH_LEN,NULL);CHKERRQ(ierr);
    if (filename[0]) {
      ierr = PetscFOpen(PETSC_COMM_WORLD,filename,"w",&fd);CHKERRQ(ierr);
    }
    ierr = PetscSegBufferGet(PetscCitationsList,1,&cits);CHKERRQ(ierr);
    cits[0] = 0;
    ierr = PetscSegBufferExtractAlloc(PetscCitationsList,&cits);CHKERRQ(ierr);
    ierr = PetscFPrintf(PETSC_COMM_WORLD,fd,"If you publish results based on this computation please cite the following:\n");CHKERRQ(ierr);
    ierr = PetscFPrintf(PETSC_COMM_WORLD,fd,"===========================================================================\n");CHKERRQ(ierr);
    ierr = PetscFPrintf(PETSC_COMM_WORLD,fd,"%s",cits);CHKERRQ(ierr);
    ierr = PetscFPrintf(PETSC_COMM_WORLD,fd,"===========================================================================\n");CHKERRQ(ierr);
    ierr = PetscFClose(PETSC_COMM_WORLD,fd);CHKERRQ(ierr);
    ierr = PetscFree(cits);CHKERRQ(ierr);
  }
  ierr = PetscSegBufferDestroy(&PetscCitationsList);CHKERRQ(ierr);

#if defined(PETSC_SERIALIZE_FUNCTIONS)
  ierr = PetscFPTDestroy();CHKERRQ(ierr);
#endif


#if defined(PETSC_HAVE_SAWS)
  flg = PETSC_FALSE;
  ierr = PetscOptionsGetBool(NULL,"-saw_options",&flg,NULL);CHKERRQ(ierr);
  if (flg) {
    ierr = PetscOptionsSAWsDestroy();CHKERRQ(ierr);
  }
#endif

#if defined(PETSC_USE_SERVER)
  flg1 = PETSC_FALSE;
  ierr = PetscOptionsGetBool(NULL,"-server",&flg1,NULL);CHKERRQ(ierr);
  if (flg1) {
    /*  this is a crude hack, but better than nothing */
    ierr = PetscPOpen(PETSC_COMM_WORLD,NULL,"pkill -9 petscwebserver","r",NULL);CHKERRQ(ierr);
  }
#endif

#if defined(PETSC_HAVE_X)
  flg1 = PETSC_FALSE;
  ierr = PetscOptionsGetBool(NULL,"-x_virtual",&flg1,NULL);CHKERRQ(ierr);
  if (flg1) {
    /*  this is a crude hack, but better than nothing */
    ierr = PetscPOpen(PETSC_COMM_WORLD,NULL,"pkill -9 Xvfb","r",NULL);CHKERRQ(ierr);
  }
#endif

  ierr = PetscHMPIFinalize();CHKERRQ(ierr);

  ierr = PetscOptionsGetBool(NULL,"-malloc_info",&flg2,NULL);CHKERRQ(ierr);
  if (!flg2) {
    flg2 = PETSC_FALSE;
    ierr = PetscOptionsGetBool(NULL,"-memory_info",&flg2,NULL);CHKERRQ(ierr);
  }
  if (flg2) {
    ierr = PetscMemoryShowUsage(PETSC_VIEWER_STDOUT_WORLD,"Summary of Memory Usage in PETSc\n");CHKERRQ(ierr);
  }

#if defined(PETSC_USE_LOG)
  flg1 = PETSC_FALSE;
  ierr = PetscOptionsGetBool(NULL,"-get_total_flops",&flg1,NULL);CHKERRQ(ierr);
  if (flg1) {
    PetscLogDouble flops = 0;
    ierr = MPI_Reduce(&petsc_TotalFlops,&flops,1,MPI_DOUBLE,MPI_SUM,0,PETSC_COMM_WORLD);CHKERRQ(ierr);
    ierr = PetscPrintf(PETSC_COMM_WORLD,"Total flops over all processors %g\n",flops);CHKERRQ(ierr);
  }
#endif


#if defined(PETSC_USE_LOG)
#if defined(PETSC_HAVE_MPE)
  mname[0] = 0;

  ierr = PetscOptionsGetString(NULL,"-log_mpe",mname,PETSC_MAX_PATH_LEN,&flg1);CHKERRQ(ierr);
  if (flg1) {
    if (mname[0]) {ierr = PetscLogMPEDump(mname);CHKERRQ(ierr);}
    else          {ierr = PetscLogMPEDump(0);CHKERRQ(ierr);}
  }
#endif
  mname[0] = 0;

  ierr = PetscOptionsGetString(NULL,"-log_summary",mname,PETSC_MAX_PATH_LEN,&flg1);CHKERRQ(ierr);
  if (flg1) {
    PetscViewer viewer;
    if (mname[0]) {
      ierr = PetscViewerASCIIOpen(PETSC_COMM_WORLD,mname,&viewer);CHKERRQ(ierr);
      ierr = PetscLogView(viewer);CHKERRQ(ierr);
      ierr = PetscViewerDestroy(&viewer);CHKERRQ(ierr);
    } else {
      viewer = PETSC_VIEWER_STDOUT_WORLD;
      ierr   = PetscLogView(viewer);CHKERRQ(ierr);
    }
  }

  mname[0] = 0;

  ierr = PetscOptionsGetString(NULL,"-log_summary_python",mname,PETSC_MAX_PATH_LEN,&flg1);CHKERRQ(ierr);
  if (flg1) {
    PetscViewer viewer;
    if (mname[0]) {
      ierr = PetscViewerASCIIOpen(PETSC_COMM_WORLD,mname,&viewer);CHKERRQ(ierr);
      ierr = PetscLogViewPython(viewer);CHKERRQ(ierr);
      ierr = PetscViewerDestroy(&viewer);CHKERRQ(ierr);
    } else {
      viewer = PETSC_VIEWER_STDOUT_WORLD;
      ierr   = PetscLogViewPython(viewer);CHKERRQ(ierr);
    }
  }

  ierr = PetscOptionsGetString(NULL,"-log_detailed",mname,PETSC_MAX_PATH_LEN,&flg1);CHKERRQ(ierr);
  if (flg1) {
    if (mname[0])  {ierr = PetscLogPrintDetailed(PETSC_COMM_WORLD,mname);CHKERRQ(ierr);}
    else           {ierr = PetscLogPrintDetailed(PETSC_COMM_WORLD,0);CHKERRQ(ierr);}
  }

  mname[0] = 0;

  ierr = PetscOptionsGetString(NULL,"-log_all",mname,PETSC_MAX_PATH_LEN,&flg1);CHKERRQ(ierr);
  ierr = PetscOptionsGetString(NULL,"-log",mname,PETSC_MAX_PATH_LEN,&flg2);CHKERRQ(ierr);
  if (flg1 || flg2) {
    if (mname[0]) PetscLogDump(mname);
    else          PetscLogDump(0);
  }
#endif

  /*
     Free all objects registered with PetscObjectRegisterDestroy() such as PETSC_VIEWER_XXX_().
  */
  ierr = PetscObjectRegisterDestroyAll();CHKERRQ(ierr);

  ierr = PetscStackDestroy();CHKERRQ(ierr);
  PetscThreadLocalDestroy((PetscThreadKey)petscstack); /* Deletes pthread_key */

  flg1 = PETSC_FALSE;
  ierr = PetscOptionsGetBool(NULL,"-no_signal_handler",&flg1,NULL);CHKERRQ(ierr);
  if (!flg1) { ierr = PetscPopSignalHandler();CHKERRQ(ierr);}
  flg1 = PETSC_FALSE;
  ierr = PetscOptionsGetBool(NULL,"-mpidump",&flg1,NULL);CHKERRQ(ierr);
  if (flg1) {
    ierr = PetscMPIDump(stdout);CHKERRQ(ierr);
  }
  flg1 = PETSC_FALSE;
  flg2 = PETSC_FALSE;
  /* preemptive call to avoid listing this option in options table as unused */
  ierr = PetscOptionsHasName(NULL,"-malloc_dump",&flg1);CHKERRQ(ierr);
  ierr = PetscOptionsHasName(NULL,"-objects_dump",&flg1);CHKERRQ(ierr);
  ierr = PetscOptionsGetBool(NULL,"-options_table",&flg2,NULL);CHKERRQ(ierr);

  if (flg2) {
    PetscViewer viewer;
    ierr = PetscViewerASCIIGetStdout(PETSC_COMM_WORLD,&viewer);CHKERRQ(ierr);
    ierr = PetscOptionsView(viewer);CHKERRQ(ierr);
    ierr = PetscViewerDestroy(&viewer);CHKERRQ(ierr);
  }

  /* to prevent PETSc -options_left from warning */
  ierr = PetscOptionsHasName(NULL,"-nox",&flg1);CHKERRQ(ierr);
  ierr = PetscOptionsHasName(NULL,"-nox_warning",&flg1);CHKERRQ(ierr);

  if (!PetscHMPIWorker) { /* worker processes skip this because they do not usually process options */
    flg3 = PETSC_FALSE; /* default value is required */
    ierr = PetscOptionsGetBool(NULL,"-options_left",&flg3,&flg1);CHKERRQ(ierr);
    ierr = PetscOptionsAllUsed(&nopt);CHKERRQ(ierr);
    if (flg3) {
      if (!flg2) { /* have not yet printed the options */
        PetscViewer viewer;
        ierr = PetscViewerASCIIGetStdout(PETSC_COMM_WORLD,&viewer);CHKERRQ(ierr);
        ierr = PetscOptionsView(viewer);CHKERRQ(ierr);
        ierr = PetscViewerDestroy(&viewer);CHKERRQ(ierr);
      }
      if (!nopt) {
        ierr = PetscPrintf(PETSC_COMM_WORLD,"There are no unused options.\n");CHKERRQ(ierr);
      } else if (nopt == 1) {
        ierr = PetscPrintf(PETSC_COMM_WORLD,"There is one unused database option. It is:\n");CHKERRQ(ierr);
      } else {
        ierr = PetscPrintf(PETSC_COMM_WORLD,"There are %D unused database options. They are:\n",nopt);CHKERRQ(ierr);
      }
    }
#if defined(PETSC_USE_DEBUG)
    if (nopt && !flg3 && !flg1) {
      ierr = PetscPrintf(PETSC_COMM_WORLD,"WARNING! There are options you set that were not used!\n");CHKERRQ(ierr);
      ierr = PetscPrintf(PETSC_COMM_WORLD,"WARNING! could be spelling mistake, etc!\n");CHKERRQ(ierr);
      ierr = PetscOptionsLeft();CHKERRQ(ierr);
    } else if (nopt && flg3) {
#else
    if (nopt && flg3) {
#endif
      ierr = PetscOptionsLeft();CHKERRQ(ierr);
    }
  }

#if defined(PETSC_HAVE_SAWS)
  if (!PetscGlobalRank) {
    ierr = PetscStackSAWsViewOff();CHKERRQ(ierr);
    PetscStackCallSAWs(SAWs_Finalize,());
  }
#endif

  {
    PetscThreadComm tcomm_world;
    ierr = PetscGetThreadCommWorld(&tcomm_world);CHKERRQ(ierr);
    /* Free global thread communicator */
    ierr = PetscThreadCommDestroy(&tcomm_world);CHKERRQ(ierr);
  }

  /*
       List all objects the user may have forgot to free
  */
  ierr = PetscOptionsHasName(NULL,"-objects_dump",&flg1);CHKERRQ(ierr);
  if (flg1) {
    MPI_Comm local_comm;
    char     string[64];

    ierr = PetscOptionsGetString(NULL,"-objects_dump",string,64,NULL);CHKERRQ(ierr);
    ierr = MPI_Comm_dup(MPI_COMM_WORLD,&local_comm);CHKERRQ(ierr);
    ierr = PetscSequentialPhaseBegin_Private(local_comm,1);CHKERRQ(ierr);
    ierr = PetscObjectsDump(stdout,(string[0] == 'a') ? PETSC_TRUE : PETSC_FALSE);CHKERRQ(ierr);
    ierr = PetscSequentialPhaseEnd_Private(local_comm,1);CHKERRQ(ierr);
    ierr = MPI_Comm_free(&local_comm);CHKERRQ(ierr);
  }
  PetscObjectsCounts    = 0;
  PetscObjectsMaxCounts = 0;

  ierr = PetscFree(PetscObjects);CHKERRQ(ierr);

#if defined(PETSC_USE_LOG)
  ierr = PetscLogDestroy();CHKERRQ(ierr);
#endif

  /*
     Destroy any packages that registered a finalize
  */
  ierr = PetscRegisterFinalizeAll();CHKERRQ(ierr);

  /*
     Destroy all the function registration lists created
  */
  ierr = PetscFinalize_DynamicLibraries();CHKERRQ(ierr);

  /*
     Print PetscFunctionLists that have not been properly freed

  ierr = PetscFunctionListPrintAll();CHKERRQ(ierr);
  */

  if (petsc_history) {
    ierr = PetscCloseHistoryFile(&petsc_history);CHKERRQ(ierr);
    petsc_history = 0;
  }

  ierr = PetscInfoAllow(PETSC_FALSE,NULL);CHKERRQ(ierr);

  {
    char fname[PETSC_MAX_PATH_LEN];
    FILE *fd;
    int  err;

    fname[0] = 0;

    ierr = PetscOptionsGetString(NULL,"-malloc_dump",fname,250,&flg1);CHKERRQ(ierr);
    flg2 = PETSC_FALSE;
    ierr = PetscOptionsGetBool(NULL,"-malloc_test",&flg2,NULL);CHKERRQ(ierr);
#if defined(PETSC_USE_DEBUG)
    if (PETSC_RUNNING_ON_VALGRIND) flg2 = PETSC_FALSE;
#else
    flg2 = PETSC_FALSE;         /* Skip reporting for optimized builds regardless of -malloc_test */
#endif
    if (flg1 && fname[0]) {
      char sname[PETSC_MAX_PATH_LEN];

      sprintf(sname,"%s_%d",fname,rank);
      fd   = fopen(sname,"w"); if (!fd) SETERRQ1(PETSC_COMM_SELF,PETSC_ERR_FILE_OPEN,"Cannot open log file: %s",sname);
      ierr = PetscMallocDump(fd);CHKERRQ(ierr);
      err  = fclose(fd);
      if (err) SETERRQ(PETSC_COMM_SELF,PETSC_ERR_SYS,"fclose() failed on file");
    } else if (flg1 || flg2) {
      MPI_Comm local_comm;

      ierr = MPI_Comm_dup(MPI_COMM_WORLD,&local_comm);CHKERRQ(ierr);
      ierr = PetscSequentialPhaseBegin_Private(local_comm,1);CHKERRQ(ierr);
      ierr = PetscMallocDump(stdout);CHKERRQ(ierr);
      ierr = PetscSequentialPhaseEnd_Private(local_comm,1);CHKERRQ(ierr);
      ierr = MPI_Comm_free(&local_comm);CHKERRQ(ierr);
    }
  }

  {
    char fname[PETSC_MAX_PATH_LEN];
    FILE *fd = NULL;

    fname[0] = 0;

    ierr = PetscOptionsGetString(NULL,"-malloc_log",fname,250,&flg1);CHKERRQ(ierr);
    ierr = PetscOptionsHasName(NULL,"-malloc_log_threshold",&flg2);CHKERRQ(ierr);
    if (flg1 && fname[0]) {
      int err;

      if (!rank) {
        fd = fopen(fname,"w");
        if (!fd) SETERRQ1(PETSC_COMM_SELF,PETSC_ERR_FILE_OPEN,"Cannot open log file: %s",fname);
      }
      ierr = PetscMallocDumpLog(fd);CHKERRQ(ierr);
      if (fd) {
        err = fclose(fd);
        if (err) SETERRQ(PETSC_COMM_SELF,PETSC_ERR_SYS,"fclose() failed on file");
      }
    } else if (flg1 || flg2) {
      ierr = PetscMallocDumpLog(stdout);CHKERRQ(ierr);
    }
  }

#if defined(PETSC_HAVE_CUDA)
  flg  = PETSC_TRUE;
  ierr = PetscOptionsGetBool(NULL,"-cublas",&flg,NULL);CHKERRQ(ierr);
  if (flg) {
    PetscInt p;
    for (p = 0; p < PetscGlobalSize; ++p) {
      if (p == PetscGlobalRank) cublasShutdown();
      ierr = MPI_Barrier(PETSC_COMM_WORLD);CHKERRQ(ierr);
    }
  }
#endif

  /* Can be destroyed only after all the options are used */
  ierr = PetscOptionsDestroy();CHKERRQ(ierr);

  PetscGlobalArgc = 0;
  PetscGlobalArgs = 0;

#if defined(PETSC_USE_REAL___FLOAT128)
  ierr = MPI_Type_free(&MPIU___FLOAT128);CHKERRQ(ierr);
#if defined(PETSC_HAVE_COMPLEX)
  ierr = MPI_Type_free(&MPIU___COMPLEX128);CHKERRQ(ierr);
#endif
  ierr = MPI_Op_free(&MPIU_MAX);CHKERRQ(ierr);
  ierr = MPI_Op_free(&MPIU_MIN);CHKERRQ(ierr);
#endif

#if defined(PETSC_HAVE_COMPLEX)
#if !defined(PETSC_HAVE_MPI_C_DOUBLE_COMPLEX)
  ierr = MPI_Type_free(&MPIU_C_DOUBLE_COMPLEX);CHKERRQ(ierr);
  ierr = MPI_Type_free(&MPIU_C_COMPLEX);CHKERRQ(ierr);
#endif
#endif

#if (defined(PETSC_HAVE_COMPLEX) && !defined(PETSC_HAVE_MPI_C_DOUBLE_COMPLEX)) || defined(PETSC_USE_REAL___FLOAT128)
  ierr = MPI_Op_free(&MPIU_SUM);CHKERRQ(ierr);
#endif

  ierr = MPI_Type_free(&MPIU_2SCALAR);CHKERRQ(ierr);
#if defined(PETSC_USE_64BIT_INDICES) || !defined(MPI_2INT)
  ierr = MPI_Type_free(&MPIU_2INT);CHKERRQ(ierr);
#endif
  ierr = MPI_Op_free(&PetscMaxSum_Op);CHKERRQ(ierr);
  ierr = MPI_Op_free(&PetscADMax_Op);CHKERRQ(ierr);
  ierr = MPI_Op_free(&PetscADMin_Op);CHKERRQ(ierr);

  /*
     Destroy any known inner MPI_Comm's and attributes pointing to them
     Note this will not destroy any new communicators the user has created.

     If all PETSc objects were not destroyed those left over objects will have hanging references to
     the MPI_Comms that were freed; but that is ok because those PETSc objects will never be used again
 */
  {
    PetscCommCounter *counter;
    PetscMPIInt      flg;
    MPI_Comm         icomm;
    union {MPI_Comm comm; void *ptr;} ucomm;
    ierr = MPI_Attr_get(PETSC_COMM_SELF,Petsc_InnerComm_keyval,&ucomm,&flg);CHKERRQ(ierr);
    if (flg) {
      icomm = ucomm.comm;
      ierr = MPI_Attr_get(icomm,Petsc_Counter_keyval,&counter,&flg);CHKERRQ(ierr);
      if (!flg) SETERRQ(PETSC_COMM_SELF,PETSC_ERR_ARG_CORRUPT,"Inner MPI_Comm does not have expected tag/name counter, problem with corrupted memory");

      ierr = MPI_Attr_delete(PETSC_COMM_SELF,Petsc_InnerComm_keyval);CHKERRQ(ierr);
      ierr = MPI_Attr_delete(icomm,Petsc_Counter_keyval);CHKERRQ(ierr);
      ierr = MPI_Comm_free(&icomm);CHKERRQ(ierr);
    }
    ierr = MPI_Attr_get(PETSC_COMM_WORLD,Petsc_InnerComm_keyval,&ucomm,&flg);CHKERRQ(ierr);
    if (flg) {
      icomm = ucomm.comm;
      ierr = MPI_Attr_get(icomm,Petsc_Counter_keyval,&counter,&flg);CHKERRQ(ierr);
      if (!flg) SETERRQ(PETSC_COMM_WORLD,PETSC_ERR_ARG_CORRUPT,"Inner MPI_Comm does not have expected tag/name counter, problem with corrupted memory");

      ierr = MPI_Attr_delete(PETSC_COMM_WORLD,Petsc_InnerComm_keyval);CHKERRQ(ierr);
      ierr = MPI_Attr_delete(icomm,Petsc_Counter_keyval);CHKERRQ(ierr);
      ierr = MPI_Comm_free(&icomm);CHKERRQ(ierr);
    }
  }

  ierr = MPI_Keyval_free(&Petsc_Counter_keyval);CHKERRQ(ierr);
  ierr = MPI_Keyval_free(&Petsc_InnerComm_keyval);CHKERRQ(ierr);
  ierr = MPI_Keyval_free(&Petsc_OuterComm_keyval);CHKERRQ(ierr);

  if (PetscBeganMPI) {
#if defined(PETSC_HAVE_MPI_FINALIZED)
    PetscMPIInt flag;
    ierr = MPI_Finalized(&flag);CHKERRQ(ierr);
    if (flag) SETERRQ(PETSC_COMM_SELF,PETSC_ERR_LIB,"MPI_Finalize() has already been called, even though MPI_Init() was called by PetscInitialize()");
#endif
    ierr = MPI_Finalize();CHKERRQ(ierr);
  }
/*

     Note: In certain cases PETSC_COMM_WORLD is never MPI_Comm_free()ed because
   the communicator has some outstanding requests on it. Specifically if the
   flag PETSC_HAVE_BROKEN_REQUEST_FREE is set (for IBM MPI implementation). See
   src/vec/utils/vpscat.c. Due to this the memory allocated in PetscCommDuplicate()
   is never freed as it should be. Thus one may obtain messages of the form
   [ 1] 8 bytes PetscCommDuplicate() line 645 in src/sys/mpiu.c indicating the
   memory was not freed.

*/
  ierr = PetscMallocClear();CHKERRQ(ierr);

  PetscInitializeCalled = PETSC_FALSE;
  PetscFinalizeCalled   = PETSC_TRUE;
  PetscFunctionReturn(ierr);
}

#if defined(PETSC_MISSING_LAPACK_lsame_)
PETSC_EXTERN int lsame_(char *a,char *b)
{
  if (*a == *b) return 1;
  if (*a + 32 == *b) return 1;
  if (*a - 32 == *b) return 1;
  return 0;
}
#endif

#if defined(PETSC_MISSING_LAPACK_lsame)
PETSC_EXTERN int lsame(char *a,char *b)
{
  if (*a == *b) return 1;
  if (*a + 32 == *b) return 1;
  if (*a - 32 == *b) return 1;
  return 0;
}
#endif<|MERGE_RESOLUTION|>--- conflicted
+++ resolved
@@ -873,14 +873,11 @@
   }
   ierr = PetscOptionsCheckInitial_Private();CHKERRQ(ierr);
 
-<<<<<<< HEAD
   ierr = PetscCitationsInitialize();CHKERRQ(ierr);
 
 #if defined(PETSC_HAVE_SAWS)
   ierr = PetscInitializeSAWs(help);CHKERRQ(ierr);
 #endif
-=======
->>>>>>> f96281f8
 
   /* SHOULD PUT IN GUARDS: Make sure logging is initialized, even if we do not print it out */
 #if defined(PETSC_USE_LOG)
