--- conflicted
+++ resolved
@@ -247,15 +247,9 @@
   /*
       Setup the memory management; support for tracing malloc() usage 
   */
-<<<<<<< HEAD
-  ierr = PetscOptionsGetBool(PETSC_NULL,"-malloc_log",&flg3,PETSC_NULL);CHKERRQ(ierr);
+  ierr = PetscOptionsHasName(PETSC_NULL,"-malloc_log",&flg3);CHKERRQ(ierr);
 #if defined(PETSC_USE_DEBUG) && !defined(PETSC_USE_PTHREAD)
   ierr = PetscOptionsGetBool(PETSC_NULL,"-malloc",&flg1,&flg2);CHKERRQ(ierr);
-=======
-  ierr = PetscOptionsHasName(PETSC_NULL,"-malloc_log",&flg3);CHKERRQ(ierr);
-#if defined(PETSC_USE_DEBUG)
-  ierr = PetscOptionsGetTruth(PETSC_NULL,"-malloc",&flg1,&flg2);CHKERRQ(ierr);
->>>>>>> 8bb29257
   if ((!flg2 || flg1) && !petscsetmallocvisited) {
 #if defined(PETSC_HAVE_VALGRIND)
     if (flg2 || !(RUNNING_ON_VALGRIND)) {
@@ -465,25 +459,13 @@
         Setup profiling and logging
   */
 #if defined (PETSC_USE_INFO)
-<<<<<<< HEAD
-  flg1 = PETSC_FALSE;
-  ierr = PetscOptionsGetBool(PETSC_NULL,"-info",&flg1,PETSC_NULL);CHKERRQ(ierr);
-  if (flg1) { 
-    char logname[PETSC_MAX_PATH_LEN]; logname[0] = 0;
-    ierr = PetscOptionsGetString(PETSC_NULL,"-info",logname,250,&flg1);CHKERRQ(ierr);
-    if (logname[0]) {
-      ierr = PetscInfoAllow(PETSC_TRUE,logname);CHKERRQ(ierr);
-    } else {
-      ierr = PetscInfoAllow(PETSC_TRUE,PETSC_NULL);CHKERRQ(ierr); 
-=======
   { 
     char logname[PETSC_MAX_PATH_LEN]; logname[0] = 0;
     ierr = PetscOptionsGetString(PETSC_NULL,"-info",logname,250,&flg1);CHKERRQ(ierr);
     if (flg1 && logname[0]) {
-      PetscInfoAllow(PETSC_TRUE,logname); 
+      ierr = PetscInfoAllow(PETSC_TRUE,logname);CHKERRQ(ierr);
     } else if (flg1) {
-      PetscInfoAllow(PETSC_TRUE,PETSC_NULL); 
->>>>>>> 8bb29257
+      ierr = PetscInfoAllow(PETSC_TRUE,PETSC_NULL);CHKERRQ(ierr); 
     }
   }
 #endif
