
/* Define Feature test macros to make sure atoll is available (SVr4, POSIX.1-2001, 4.3BSD, C99), not in (C89 and POSIX.1-1996) */
#define PETSC_DESIRE_FEATURE_TEST_MACROS

/*
   These routines simplify the use of command line, file options, etc., and are used to manipulate the options database.
   This provides the low-level interface, the high level interface is in aoptions.c

   Some routines use regular malloc and free because it cannot know  what malloc is requested with the
   options database until it has already processed the input.
*/

#include <petsc/private/petscimpl.h>        /*I  "petscsys.h"   I*/
#include <petscviewer.h>
#include <ctype.h>
#if defined(PETSC_HAVE_MALLOC_H)
#include <malloc.h>
#endif
#if defined(PETSC_HAVE_STRING_H)
#include <string.h>             /* strstr */
#endif
#if defined(PETSC_HAVE_STRINGS_H)
#  include <strings.h>          /* strcasecmp */
#endif
#if defined(PETSC_HAVE_YAML)
#include <yaml.h>
#endif

/*
    This table holds all the options set by the user. For simplicity, we use a static size database
*/
#define MAXOPTIONS 512
#define MAXALIASES 25
#define MAXOPTIONSMONITORS 5
#define MAXPREFIXES 25

struct  _n_PetscOptions {
  int            N,argc,Naliases;
  char           **args,*names[MAXOPTIONS],*values[MAXOPTIONS];
  char           *aliases1[MAXALIASES],*aliases2[MAXALIASES];
  PetscBool      used[MAXOPTIONS];
  PetscBool      namegiven;
  char           programname[PETSC_MAX_PATH_LEN]; /* HP includes entire path in name */

  /* --------User (or default) routines (most return -1 on error) --------*/
  PetscErrorCode (*monitor[MAXOPTIONSMONITORS])(const char[], const char[], void*); /* returns control to user after */
  PetscErrorCode (*monitordestroy[MAXOPTIONSMONITORS])(void**);         /* */
  void           *monitorcontext[MAXOPTIONSMONITORS];                  /* to pass arbitrary user data into monitor */
  PetscInt       numbermonitors;                                       /* to, for instance, detect options being set */

  /* Prefixes */
  PetscInt prefixind,prefixstack[MAXPREFIXES];
  char     prefix[2048];
};


static PetscOptions      defaultoptions = NULL;

/*
    Options events monitor
*/
#define PetscOptionsMonitor(name,value)                              \
  { PetscErrorCode _ierr; PetscInt _i,_im = options->numbermonitors; \
    for (_i=0; _i<_im; _i++) { \
      _ierr = (*options->monitor[_i])(name, value, options->monitorcontext[_i]);CHKERRQ(_ierr); \
    } \
  }

#undef __FUNCT__
#define __FUNCT__ "PetscOptionsStringToInt"
/*
   PetscOptionsStringToInt - Converts a string to an integer value. Handles special cases such as "default" and "decide"
*/
PetscErrorCode  PetscOptionsStringToInt(const char name[],PetscInt *a)
{
  PetscErrorCode ierr;
  size_t         i,len;
  PetscBool      decide,tdefault,mouse;

  PetscFunctionBegin;
  ierr = PetscStrlen(name,&len);CHKERRQ(ierr);
  if (!len) SETERRQ(PETSC_COMM_SELF,PETSC_ERR_ARG_WRONG,"character string of length zero has no numerical value");

  ierr = PetscStrcasecmp(name,"PETSC_DEFAULT",&tdefault);CHKERRQ(ierr);
  if (!tdefault) {
    ierr = PetscStrcasecmp(name,"DEFAULT",&tdefault);CHKERRQ(ierr);
  }
  ierr = PetscStrcasecmp(name,"PETSC_DECIDE",&decide);CHKERRQ(ierr);
  if (!decide) {
    ierr = PetscStrcasecmp(name,"DECIDE",&decide);CHKERRQ(ierr);
  }
  ierr = PetscStrcasecmp(name,"mouse",&mouse);CHKERRQ(ierr);

  if (tdefault)    *a = PETSC_DEFAULT;
  else if (decide) *a = PETSC_DECIDE;
  else if (mouse)  *a = -1;
  else {
    if (name[0] != '+' && name[0] != '-' && name[0] < '0' && name[0] > '9') SETERRQ1(PETSC_COMM_SELF,PETSC_ERR_ARG_OUTOFRANGE,"Input string %s has no integer value (do not include . in it)",name);

    for (i=1; i<len; i++) {
      if (name[i] < '0' || name[i] > '9') SETERRQ1(PETSC_COMM_SELF,PETSC_ERR_ARG_OUTOFRANGE,"Input string %s has no integer value (do not include . in it)",name);
    }

#if defined(PETSC_USE_64BIT_INDICES) && defined(PETSC_HAVE_ATOLL)
    *a = atoll(name);
#elif defined(PETSC_USE_64BIT_INDICES) && defined(PETSC_HAVE___INT64)
    *a = _atoi64(name);
#else
    *a = (PetscInt)atoi(name);
#endif
  }
  PetscFunctionReturn(0);
}

#if defined(PETSC_USE_REAL___FLOAT128)
#include <quadmath.h>
#endif

#undef __FUNCT__
#define __FUNCT__ "PetscOptionsStringToReal"
/*
   Converts a string to PetscReal value. Handles special cases like "default" and "decide"
*/
PetscErrorCode  PetscOptionsStringToReal(const char name[],PetscReal *a)
{
  PetscErrorCode ierr;
  size_t         len;
  PetscBool      decide,tdefault;

  PetscFunctionBegin;
  ierr = PetscStrlen(name,&len);CHKERRQ(ierr);
  if (!len) SETERRQ(PETSC_COMM_SELF,PETSC_ERR_ARG_WRONG,"character string of length zero has no numerical value");

  ierr = PetscStrcasecmp(name,"PETSC_DEFAULT",&tdefault);CHKERRQ(ierr);
  if (!tdefault) {
    ierr = PetscStrcasecmp(name,"DEFAULT",&tdefault);CHKERRQ(ierr);
  }
  ierr = PetscStrcasecmp(name,"PETSC_DECIDE",&decide);CHKERRQ(ierr);
  if (!decide) {
    ierr = PetscStrcasecmp(name,"DECIDE",&decide);CHKERRQ(ierr);
  }

  if (tdefault)    *a = PETSC_DEFAULT;
  else if (decide) *a = PETSC_DECIDE;
  else {
    if (name[0] != '+' && name[0] != '-' && name[0] != '.' && name[0] < '0' && name[0] > '9') SETERRQ1(PETSC_COMM_SELF,PETSC_ERR_ARG_OUTOFRANGE,"Input string %s has no numeric value ",name);
#if defined(PETSC_USE_REAL___FLOAT128)
    *a = strtoflt128(name,NULL);
#else
    *a = atof(name);
#endif
  }
  PetscFunctionReturn(0);
}

#undef __FUNCT__
#define __FUNCT__ "PetscOptionsStringToScalar"
/*
   Converts a string to PetscScalar value. Handles
      [-][2].0
      [-][2].0i
      [-][2].0+/-2.0i

*/
PetscErrorCode  PetscOptionsStringToScalar(const char name[],PetscScalar *a)
{
  PetscErrorCode ierr;
  size_t         len;

  PetscFunctionBegin;
  ierr = PetscStrlen(name,&len);CHKERRQ(ierr);
  if (!len) SETERRQ(PETSC_COMM_SELF,PETSC_ERR_ARG_WRONG,"character string of length zero has no numerical value");

  if (name[0] == '+') name++;
  if (name[0] == 'i') {
#if defined(PETSC_USE_COMPLEX)
    *a = PETSC_i;
#else
    SETERRQ1(PETSC_COMM_SELF,PETSC_ERR_ARG_OUTOFRANGE,"Input string %s is imaginary but complex not supported ",name);
#endif
  } else {
    PetscToken token;
    char       *tvalue1,*tvalue2;
    PetscBool  neg = PETSC_FALSE, negim = PETSC_FALSE;
    PetscReal  re = 0.0,im = 0.0;

    if (name[0] != '-' && name[0] != '.' && name[0] < '0' && name[0] > '9') SETERRQ1(PETSC_COMM_SELF,PETSC_ERR_ARG_OUTOFRANGE,"Input string %s has no numeric value ",name);
    if (name[0] == '-') {
      neg = PETSC_TRUE;
      name++;
    }
    if (name[0] == 'i') {
#if defined(PETSC_USE_COMPLEX)
      *a = -PETSC_i;
#else
     SETERRQ1(PETSC_COMM_SELF,PETSC_ERR_ARG_OUTOFRANGE,"Input string %s is imaginary but complex not supported ",name);
#endif
      PetscFunctionReturn(0);
    }

    ierr = PetscTokenCreate(name,'+',&token);CHKERRQ(ierr);
    ierr = PetscTokenFind(token,&tvalue1);CHKERRQ(ierr);
    ierr = PetscTokenFind(token,&tvalue2);CHKERRQ(ierr);
    if (!tvalue2) {
      negim = PETSC_TRUE;
      ierr  = PetscTokenDestroy(&token);CHKERRQ(ierr);
      ierr  = PetscTokenCreate(name,'-',&token);CHKERRQ(ierr);
      ierr  = PetscTokenFind(token,&tvalue1);CHKERRQ(ierr);
      ierr  = PetscTokenFind(token,&tvalue2);CHKERRQ(ierr);
    }
    if (!tvalue2) {
      PetscBool isim;
      ierr = PetscStrendswith(tvalue1,"i",&isim);CHKERRQ(ierr);
      if (isim) {
        tvalue2 = tvalue1;
        tvalue1 = NULL;
        negim   = neg;
      }
    } else {
      PetscBool isim;
      ierr = PetscStrendswith(tvalue2,"i",&isim);CHKERRQ(ierr);
      if (!isim) SETERRQ1(PETSC_COMM_SELF,PETSC_ERR_ARG_OUTOFRANGE,"Input string %s has no numeric value ",name);
    }
    if (tvalue1) {
      ierr = PetscOptionsStringToReal(tvalue1,&re);CHKERRQ(ierr);
      if (neg) re = -re;
    }
    if (tvalue2) {
      ierr = PetscStrlen(tvalue2,&len);CHKERRQ(ierr);
      tvalue2[len-1] = 0;
      ierr = PetscOptionsStringToReal(tvalue2,&im);CHKERRQ(ierr);
      if (negim) im = -im;
    }
    ierr = PetscTokenDestroy(&token);CHKERRQ(ierr);
#if defined(PETSC_USE_COMPLEX)
    *a = re + im*PETSC_i;
#else
    if (im != 0.0) SETERRQ1(PETSC_COMM_SELF,PETSC_ERR_ARG_OUTOFRANGE,"Input string %s is complex but complex not supported ",name);
    *a = re;
#endif
  }
  PetscFunctionReturn(0);
}

#undef __FUNCT__
#define __FUNCT__ "PetscOptionsStringToBool"
/*
   PetscOptionsStringToBool - Converts string to PetscBool , handles cases like "yes", "no", "true", "false", "0", "1"
*/
PetscErrorCode  PetscOptionsStringToBool(const char value[], PetscBool  *a)
{
  PetscBool      istrue, isfalse;
  size_t         len;
  PetscErrorCode ierr;

  PetscFunctionBegin;
  ierr = PetscStrlen(value, &len);CHKERRQ(ierr);
  if (!len) SETERRQ(PETSC_COMM_SELF,PETSC_ERR_ARG_WRONG, "Character string of length zero has no logical value");
  ierr = PetscStrcasecmp(value,"TRUE",&istrue);CHKERRQ(ierr);
  if (istrue) {*a = PETSC_TRUE; PetscFunctionReturn(0);}
  ierr = PetscStrcasecmp(value,"YES",&istrue);CHKERRQ(ierr);
  if (istrue) {*a = PETSC_TRUE; PetscFunctionReturn(0);}
  ierr = PetscStrcasecmp(value,"1",&istrue);CHKERRQ(ierr);
  if (istrue) {*a = PETSC_TRUE; PetscFunctionReturn(0);}
  ierr = PetscStrcasecmp(value,"on",&istrue);CHKERRQ(ierr);
  if (istrue) {*a = PETSC_TRUE; PetscFunctionReturn(0);}
  ierr = PetscStrcasecmp(value,"FALSE",&isfalse);CHKERRQ(ierr);
  if (isfalse) {*a = PETSC_FALSE; PetscFunctionReturn(0);}
  ierr = PetscStrcasecmp(value,"NO",&isfalse);CHKERRQ(ierr);
  if (isfalse) {*a = PETSC_FALSE; PetscFunctionReturn(0);}
  ierr = PetscStrcasecmp(value,"0",&isfalse);CHKERRQ(ierr);
  if (isfalse) {*a = PETSC_FALSE; PetscFunctionReturn(0);}
  ierr = PetscStrcasecmp(value,"off",&isfalse);CHKERRQ(ierr);
  if (isfalse) {*a = PETSC_FALSE; PetscFunctionReturn(0);}
  SETERRQ1(PETSC_COMM_SELF,PETSC_ERR_ARG_WRONG, "Unknown logical value: %s", value);
}

#undef __FUNCT__
#define __FUNCT__ "PetscGetProgramName"
/*@C
    PetscGetProgramName - Gets the name of the running program.

    Not Collective

    Input Parameter:
.   len - length of the string name

    Output Parameter:
.   name - the name of the running program

   Level: advanced

    Notes:
    The name of the program is copied into the user-provided character
    array of length len.  On some machines the program name includes
    its entire path, so one should generally set len >= PETSC_MAX_PATH_LEN.
@*/
PetscErrorCode  PetscGetProgramName(char name[],size_t len)
{
  PetscErrorCode ierr;

  PetscFunctionBegin;
   ierr = PetscStrncpy(name,defaultoptions->programname,len);CHKERRQ(ierr);
  PetscFunctionReturn(0);
}

#undef __FUNCT__
#define __FUNCT__ "PetscSetProgramName"
PetscErrorCode  PetscSetProgramName(const char name[])
{
  PetscErrorCode ierr;

  PetscFunctionBegin;
  ierr  = PetscStrncpy(defaultoptions->programname,name,PETSC_MAX_PATH_LEN);CHKERRQ(ierr);
  PetscFunctionReturn(0);
}

#undef __FUNCT__
#define __FUNCT__ "PetscOptionsValidKey"
/*@
    PetscOptionsValidKey - PETSc Options database keys must begin with one or two dashes (-) followed by a letter.

   Input Parameter:
.    in_str - string to check if valid

   Output Parameter:
.    key - PETSC_TRUE if a valid key

  Level: intermediate

@*/
PetscErrorCode  PetscOptionsValidKey(const char in_str[],PetscBool  *key)
{
  PetscBool      inf,INF;
  PetscErrorCode ierr;

  PetscFunctionBegin;
  *key = PETSC_FALSE;
  if (!in_str) PetscFunctionReturn(0);
  if (in_str[0] != '-') PetscFunctionReturn(0);
  if (in_str[1] == '-') in_str++;
  if (!isalpha((int)(in_str[1]))) PetscFunctionReturn(0);
  ierr = PetscStrncmp(in_str+1,"inf",3,&inf);CHKERRQ(ierr);
  ierr = PetscStrncmp(in_str+1,"INF",3,&INF);CHKERRQ(ierr);
  if ((inf || INF) && !(in_str[4] == '_' || isalnum((int)(in_str[4])))) PetscFunctionReturn(0);
  *key = PETSC_TRUE;
  PetscFunctionReturn(0);
}

#undef __FUNCT__
#define __FUNCT__ "PetscOptionsInsertString"
/*@C
     PetscOptionsInsertString - Inserts options into the database from a string

     Not collective: but only processes that call this routine will set the options
                     included in the string

  Input Parameter:
.   in_str - string that contains options separated by blanks


  Level: intermediate

  Contributed by Boyana Norris

.seealso: PetscOptionsSetValue(), PetscOptionsView(), PetscOptionsHasName(), PetscOptionsGetInt(),
          PetscOptionsGetReal(), PetscOptionsGetString(), PetscOptionsGetIntArray(), PetscOptionsBool(),
          PetscOptionsName(), PetscOptionsBegin(), PetscOptionsEnd(), PetscOptionsHead(),
          PetscOptionsStringArray(),PetscOptionsRealArray(), PetscOptionsScalar(),
          PetscOptionsBoolGroupBegin(), PetscOptionsBoolGroup(), PetscOptionsBoolGroupEnd(),
          PetscOptionsFList(), PetscOptionsEList(), PetscOptionsInsertFile()

@*/
PetscErrorCode  PetscOptionsInsertString(PetscOptions options,const char in_str[])
{
  char           *first,*second;
  PetscErrorCode ierr;
  PetscToken     token;
  PetscBool      key,ispush,ispop;

  PetscFunctionBegin;
  options = options ? options : defaultoptions;
  ierr = PetscTokenCreate(in_str,' ',&token);CHKERRQ(ierr);
  ierr = PetscTokenFind(token,&first);CHKERRQ(ierr);
  while (first) {
    ierr = PetscStrcasecmp(first,"-prefix_push",&ispush);CHKERRQ(ierr);
    ierr = PetscStrcasecmp(first,"-prefix_pop",&ispop);CHKERRQ(ierr);
    ierr = PetscOptionsValidKey(first,&key);CHKERRQ(ierr);
    if (ispush) {
      ierr = PetscTokenFind(token,&second);CHKERRQ(ierr);
      ierr = PetscOptionsPrefixPush(options,second);CHKERRQ(ierr);
      ierr = PetscTokenFind(token,&first);CHKERRQ(ierr);
    } else if (ispop) {
      ierr = PetscOptionsPrefixPop(options);CHKERRQ(ierr);
      ierr = PetscTokenFind(token,&first);CHKERRQ(ierr);
    } else if (key) {
      ierr = PetscTokenFind(token,&second);CHKERRQ(ierr);
      ierr = PetscOptionsValidKey(second,&key);CHKERRQ(ierr);
      if (!key) {
        ierr = PetscOptionsSetValue(options,first,second);CHKERRQ(ierr);
        ierr = PetscTokenFind(token,&first);CHKERRQ(ierr);
      } else {
        ierr  = PetscOptionsSetValue(options,first,NULL);CHKERRQ(ierr);
        first = second;
      }
    } else {
      ierr = PetscTokenFind(token,&first);CHKERRQ(ierr);
    }
  }
  ierr = PetscTokenDestroy(&token);CHKERRQ(ierr);
  PetscFunctionReturn(0);
}

/*
    Returns a line (ended by a \n, \r or null character of any length. Result should be freed with free()
*/
static char *Petscgetline(FILE * f)
{
  size_t size  = 0;
  size_t len   = 0;
  size_t last  = 0;
  char   *buf  = NULL;

  if (feof(f)) return 0;
  do {
    size += 1024; /* BUFSIZ is defined as "the optimal read size for this platform" */
    buf   = (char*)realloc((void*)buf,size); /* realloc(NULL,n) is the same as malloc(n) */
    /* Actually do the read. Note that fgets puts a terminal '\0' on the
    end of the string, so we make sure we overwrite this */
    if (!fgets(buf+len,size,f)) buf[len]=0;
    PetscStrlen(buf,&len);
    last = len - 1;
  } while (!feof(f) && buf[last] != '\n' && buf[last] != '\r');
  if (len) return buf;
  free(buf);
  return 0;
}


#undef __FUNCT__
#define __FUNCT__ "PetscOptionsInsertFile"
/*@C
     PetscOptionsInsertFile - Inserts options into the database from a file.

     Collective on MPI_Comm

  Input Parameter:
+   comm - the processes that will share the options (usually PETSC_COMM_WORLD)
.   options - options database, use NULL for default global database
.   file - name of file
-   require - if PETSC_TRUE will generate an error if the file does not exist


  Notes: Use  # for lines that are comments and which should be ignored.

   Usually, instead of using this command, one should list the file name in the call to PetscInitialize(), this insures that certain options
   such as -log_summary or -malloc_debug are processed properly. This routine only sets options into the options database that will be processed by later
   calls to XXXSetFromOptions() it should not be used for options listed under PetscInitialize().

  Level: developer

.seealso: PetscOptionsSetValue(), PetscOptionsView(), PetscOptionsHasName(), PetscOptionsGetInt(),
          PetscOptionsGetReal(), PetscOptionsGetString(), PetscOptionsGetIntArray(), PetscOptionsBool(),
          PetscOptionsName(), PetscOptionsBegin(), PetscOptionsEnd(), PetscOptionsHead(),
          PetscOptionsStringArray(),PetscOptionsRealArray(), PetscOptionsScalar(),
          PetscOptionsBoolGroupBegin(), PetscOptionsBoolGroup(), PetscOptionsBoolGroupEnd(),
          PetscOptionsFList(), PetscOptionsEList()

@*/
PetscErrorCode  PetscOptionsInsertFile(MPI_Comm comm,PetscOptions options,const char file[],PetscBool require)
{
  char           *string,fname[PETSC_MAX_PATH_LEN],*first,*second,*third,*vstring = 0,*astring = 0,*packed = 0;
  PetscErrorCode ierr;
  size_t         i,len,bytes;
  FILE           *fd;
  PetscToken     token;
  int            err;
  char           cmt[1]={'#'},*cmatch;
  PetscMPIInt    rank,cnt=0,acnt=0,counts[2];

  PetscFunctionBegin;
  options = options ? options : defaultoptions;
  ierr = MPI_Comm_rank(comm,&rank);CHKERRQ(ierr);
  if (!rank) {
    cnt        = 0;
    acnt       = 0;

    ierr = PetscFixFilename(file,fname);CHKERRQ(ierr);
    fd   = fopen(fname,"r");
    if (fd) {
      PetscSegBuffer vseg,aseg;
      ierr = PetscSegBufferCreate(1,4000,&vseg);CHKERRQ(ierr);
      ierr = PetscSegBufferCreate(1,2000,&aseg);CHKERRQ(ierr);

      /* the following line will not work when opening initial files (like .petscrc) since info is not yet set */
      ierr = PetscInfo1(0,"Opened options file %s\n",file);CHKERRQ(ierr);

      while ((string = Petscgetline(fd))) {
        /* eliminate comments from each line */
        for (i=0; i<1; i++) {
          ierr = PetscStrchr(string,cmt[i],&cmatch);CHKERRQ(ierr);
          if (cmatch) *cmatch = 0;
        }
        ierr = PetscStrlen(string,&len);CHKERRQ(ierr);
        /* replace tabs, ^M, \n with " " */
        for (i=0; i<len; i++) {
          if (string[i] == '\t' || string[i] == '\r' || string[i] == '\n') {
            string[i] = ' ';
          }
        }
        ierr = PetscTokenCreate(string,' ',&token);CHKERRQ(ierr);
        ierr = PetscTokenFind(token,&first);CHKERRQ(ierr);
        if (!first) {
          goto destroy;
        } else if (!first[0]) { /* if first token is empty spaces, redo first token */
          ierr = PetscTokenFind(token,&first);CHKERRQ(ierr);
        }
        ierr = PetscTokenFind(token,&second);CHKERRQ(ierr);
        if (!first) {
          goto destroy;
        } else if (first[0] == '-') {
          ierr = PetscStrlen(first,&len);CHKERRQ(ierr);
          ierr = PetscSegBufferGet(vseg,len+1,&vstring);CHKERRQ(ierr);
          ierr = PetscMemcpy(vstring,first,len);CHKERRQ(ierr);
          vstring[len] = ' ';
          if (second) {
            ierr = PetscStrlen(second,&len);CHKERRQ(ierr);
            ierr = PetscSegBufferGet(vseg,len+3,&vstring);CHKERRQ(ierr);
            vstring[0] = '"';
            ierr = PetscMemcpy(vstring+1,second,len);CHKERRQ(ierr);
            vstring[len+1] = '"';
            vstring[len+2] = ' ';
          }
        } else {
          PetscBool match;

          ierr = PetscStrcasecmp(first,"alias",&match);CHKERRQ(ierr);
          if (match) {
            ierr = PetscTokenFind(token,&third);CHKERRQ(ierr);
            if (!third) SETERRQ1(PETSC_COMM_SELF,PETSC_ERR_ARG_WRONG,"Error in options file:alias missing (%s)",second);
            ierr = PetscStrlen(second,&len);CHKERRQ(ierr);
            ierr = PetscSegBufferGet(aseg,len+1,&astring);CHKERRQ(ierr);
            ierr = PetscMemcpy(astring,second,len);CHKERRQ(ierr);
            astring[len] = ' ';

            ierr = PetscStrlen(third,&len);CHKERRQ(ierr);
            ierr = PetscSegBufferGet(aseg,len+1,&astring);CHKERRQ(ierr);
            ierr = PetscMemcpy(astring,third,len);CHKERRQ(ierr);
            astring[len] = ' ';
          } else SETERRQ1(PETSC_COMM_SELF,PETSC_ERR_ARG_WRONG,"Unknown statement in options file: (%s)",string);
        }
destroy:
        free(string);
        ierr = PetscTokenDestroy(&token);CHKERRQ(ierr);
      }
      err = fclose(fd);
      if (err) SETERRQ(PETSC_COMM_SELF,PETSC_ERR_SYS,"fclose() failed on file");
      ierr = PetscSegBufferGetSize(aseg,&bytes);CHKERRQ(ierr); /* size without null termination */
      ierr = PetscMPIIntCast(bytes,&acnt);CHKERRQ(ierr);
      ierr = PetscSegBufferGet(aseg,1,&astring);CHKERRQ(ierr);
      astring[0] = 0;
      ierr = PetscSegBufferGetSize(vseg,&bytes);CHKERRQ(ierr); /* size without null termination */
      ierr = PetscMPIIntCast(bytes,&cnt);CHKERRQ(ierr);
      ierr = PetscSegBufferGet(vseg,1,&vstring);CHKERRQ(ierr);
      vstring[0] = 0;
      ierr = PetscMalloc1(2+acnt+cnt,&packed);CHKERRQ(ierr);
      ierr = PetscSegBufferExtractTo(aseg,packed);CHKERRQ(ierr);
      ierr = PetscSegBufferExtractTo(vseg,packed+acnt+1);CHKERRQ(ierr);
      ierr = PetscSegBufferDestroy(&aseg);CHKERRQ(ierr);
      ierr = PetscSegBufferDestroy(&vseg);CHKERRQ(ierr);
    } else if (require) SETERRQ1(PETSC_COMM_SELF,PETSC_ERR_USER,"Unable to open Options File %s",fname);
  }

  counts[0] = acnt;
  counts[1] = cnt;
  ierr = MPI_Bcast(counts,2,MPI_INT,0,comm);CHKERRQ(ierr);
  acnt = counts[0];
  cnt = counts[1];
  if (rank) {
    ierr = PetscMalloc1(2+acnt+cnt,&packed);CHKERRQ(ierr);
  }
  if (acnt || cnt) {
    ierr = MPI_Bcast(packed,2+acnt+cnt,MPI_CHAR,0,comm);CHKERRQ(ierr);
    astring = packed;
    vstring = packed + acnt + 1;
  }

  if (acnt) {
    PetscToken token;
    char       *first,*second;

    ierr = PetscTokenCreate(astring,' ',&token);CHKERRQ(ierr);
    ierr = PetscTokenFind(token,&first);CHKERRQ(ierr);
    while (first) {
      ierr = PetscTokenFind(token,&second);CHKERRQ(ierr);
      ierr = PetscOptionsSetAlias(options,first,second);CHKERRQ(ierr);
      ierr = PetscTokenFind(token,&first);CHKERRQ(ierr);
    }
    ierr = PetscTokenDestroy(&token);CHKERRQ(ierr);
  }

  if (cnt) {
    ierr = PetscOptionsInsertString(options,vstring);CHKERRQ(ierr);
  }
  ierr = PetscFree(packed);CHKERRQ(ierr);
  PetscFunctionReturn(0);
}

#undef __FUNCT__
#define __FUNCT__ "PetscOptionsInsertArgs_Private"
static PetscErrorCode PetscOptionsInsertArgs_Private(PetscOptions options,int argc,char *args[])
{
  PetscErrorCode ierr;
  int            left    = argc - 1;
  char           **eargs = args + 1;

  PetscFunctionBegin;
  options = options ? options : defaultoptions;
  while (left) {
    PetscBool isoptions_file,isprefixpush,isprefixpop,isp4,tisp4,isp4yourname,isp4rmrank,key;
    ierr = PetscStrcasecmp(eargs[0],"-options_file",&isoptions_file);CHKERRQ(ierr);
    ierr = PetscStrcasecmp(eargs[0],"-prefix_push",&isprefixpush);CHKERRQ(ierr);
    ierr = PetscStrcasecmp(eargs[0],"-prefix_pop",&isprefixpop);CHKERRQ(ierr);
    ierr = PetscStrcasecmp(eargs[0],"-p4pg",&isp4);CHKERRQ(ierr);
    ierr = PetscStrcasecmp(eargs[0],"-p4yourname",&isp4yourname);CHKERRQ(ierr);
    ierr = PetscStrcasecmp(eargs[0],"-p4rmrank",&isp4rmrank);CHKERRQ(ierr);
    ierr = PetscStrcasecmp(eargs[0],"-p4wd",&tisp4);CHKERRQ(ierr);
    isp4 = (PetscBool) (isp4 || tisp4);
    ierr = PetscStrcasecmp(eargs[0],"-np",&tisp4);CHKERRQ(ierr);
    isp4 = (PetscBool) (isp4 || tisp4);
    ierr = PetscStrcasecmp(eargs[0],"-p4amslave",&tisp4);CHKERRQ(ierr);
    ierr = PetscOptionsValidKey(eargs[0],&key);CHKERRQ(ierr);

    if (!key) {
      eargs++; left--;
    } else if (isoptions_file) {
      if (left <= 1) SETERRQ(PETSC_COMM_SELF,PETSC_ERR_USER,"Missing filename for -options_file filename option");
      if (eargs[1][0] == '-') SETERRQ(PETSC_COMM_SELF,PETSC_ERR_USER,"Missing filename for -options_file filename option");
      ierr = PetscOptionsInsertFile(PETSC_COMM_WORLD,options,eargs[1],PETSC_TRUE);CHKERRQ(ierr);
      eargs += 2; left -= 2;
    } else if (isprefixpush) {
      if (left <= 1) SETERRQ(PETSC_COMM_SELF,PETSC_ERR_USER,"Missing prefix for -prefix_push option");
      if (eargs[1][0] == '-') SETERRQ(PETSC_COMM_SELF,PETSC_ERR_USER,"Missing prefix for -prefix_push option (prefixes cannot start with '-')");
      ierr = PetscOptionsPrefixPush(options,eargs[1]);CHKERRQ(ierr);
      eargs += 2; left -= 2;
    } else if (isprefixpop) {
      ierr = PetscOptionsPrefixPop(options);CHKERRQ(ierr);
      eargs++; left--;

      /*
       These are "bad" options that MPICH, etc put on the command line
       we strip them out here.
       */
    } else if (tisp4 || isp4rmrank) {
      eargs += 1; left -= 1;
    } else if (isp4 || isp4yourname) {
      eargs += 2; left -= 2;
    } else {
      PetscBool nextiskey = PETSC_FALSE;
      if (left >= 2) {ierr = PetscOptionsValidKey(eargs[1],&nextiskey);CHKERRQ(ierr);}
      if (left < 2 || nextiskey) {
        ierr = PetscOptionsSetValue(options,eargs[0],NULL);CHKERRQ(ierr);
        eargs++; left--;
      } else {
        ierr = PetscOptionsSetValue(options,eargs[0],eargs[1]);CHKERRQ(ierr);
        eargs += 2; left -= 2;
      }
    }
  }
  PetscFunctionReturn(0);
}


#undef __FUNCT__
#define __FUNCT__ "PetscOptionsInsert"
/*@C
   PetscOptionsInsert - Inserts into the options database from the command line,
                   the environmental variable and a file.

   Input Parameters:
+  options - options database or NULL for the default global database
.  argc - count of number of command line arguments
.  args - the command line arguments
-  file - optional filename, defaults to ~username/.petscrc

   Note:
   Since PetscOptionsInsert() is automatically called by PetscInitialize(),
   the user does not typically need to call this routine. PetscOptionsInsert()
   can be called several times, adding additional entries into the database.

   Options Database Keys:
+   -options_monitor <optional filename> - print options names and values as they are set
.   -options_file <filename> - read options from a file

   Level: advanced

   Concepts: options database^adding

.seealso: PetscOptionsDestroy_Private(), PetscOptionsView(), PetscOptionsInsertString(), PetscOptionsInsertFile(),
          PetscInitialize()
@*/
PetscErrorCode  PetscOptionsInsert(PetscOptions options,int *argc,char ***args,const char file[])
{
  PetscErrorCode ierr;
  PetscMPIInt    rank;
  char           pfile[PETSC_MAX_PATH_LEN];
  PetscBool      flag = PETSC_FALSE;

  PetscFunctionBegin;
  options = options ? options : defaultoptions;
  ierr = MPI_Comm_rank(PETSC_COMM_WORLD,&rank);CHKERRQ(ierr);

  options->argc = (argc) ? *argc : 0;
  options->args = (args) ? *args : NULL;

  if (file && file[0]) {
    char fullpath[PETSC_MAX_PATH_LEN];

    ierr = PetscStrreplace(PETSC_COMM_WORLD,file,fullpath,PETSC_MAX_PATH_LEN);CHKERRQ(ierr);
    ierr = PetscOptionsInsertFile(PETSC_COMM_WORLD,options,fullpath,PETSC_TRUE);CHKERRQ(ierr);
  }
  /*
     We want to be able to give -skip_petscrc on the command line, but need to parse it first.  Since the command line
     should take precedence, we insert it twice.  It would be sufficient to just scan for -skip_petscrc.
  */
  if (argc && args && *argc) {ierr = PetscOptionsInsertArgs_Private(options,*argc,*args);CHKERRQ(ierr);}
  ierr = PetscOptionsGetBool(NULL,NULL,"-skip_petscrc",&flag,NULL);CHKERRQ(ierr);
  if (!flag) {
    ierr = PetscGetHomeDirectory(pfile,PETSC_MAX_PATH_LEN-16);CHKERRQ(ierr);
    /* PetscOptionsInsertFile() does a fopen() on rank0 only - so only rank0 HomeDir value is relavent */
    if (pfile[0]) { ierr = PetscStrcat(pfile,"/.petscrc");CHKERRQ(ierr); }
    ierr = PetscOptionsInsertFile(PETSC_COMM_WORLD,options,pfile,PETSC_FALSE);CHKERRQ(ierr);
    ierr = PetscOptionsInsertFile(PETSC_COMM_WORLD,options,".petscrc",PETSC_FALSE);CHKERRQ(ierr);
    ierr = PetscOptionsInsertFile(PETSC_COMM_WORLD,options,"petscrc",PETSC_FALSE);CHKERRQ(ierr);
  }

  /* insert environmental options */
  {
    char   *eoptions = 0;
    size_t len       = 0;
    if (!rank) {
      eoptions = (char*)getenv("PETSC_OPTIONS");
      ierr     = PetscStrlen(eoptions,&len);CHKERRQ(ierr);
      ierr     = MPI_Bcast(&len,1,MPIU_SIZE_T,0,PETSC_COMM_WORLD);CHKERRQ(ierr);
    } else {
      ierr = MPI_Bcast(&len,1,MPIU_SIZE_T,0,PETSC_COMM_WORLD);CHKERRQ(ierr);
      if (len) {
        ierr = PetscMalloc1(len+1,&eoptions);CHKERRQ(ierr);
      }
    }
    if (len) {
      ierr = MPI_Bcast(eoptions,len,MPI_CHAR,0,PETSC_COMM_WORLD);CHKERRQ(ierr);
      if (rank) eoptions[len] = 0;
      ierr = PetscOptionsInsertString(options,eoptions);CHKERRQ(ierr);
      if (rank) {ierr = PetscFree(eoptions);CHKERRQ(ierr);}
    }
  }

#if defined(PETSC_HAVE_YAML)
  char      yaml_file[PETSC_MAX_PATH_LEN];
  PetscBool yaml_flg = PETSC_FALSE;
  ierr = PetscOptionsGetString(NULL,NULL,"-options_file_yaml",yaml_file,PETSC_MAX_PATH_LEN,&yaml_flg);CHKERRQ(ierr);
  if (yaml_flg) ierr = PetscOptionsInsertFileYAML(PETSC_COMM_WORLD,yaml_file,PETSC_TRUE);CHKERRQ(ierr);
#endif

  /* insert command line options again because they take precedence over arguments in petscrc/environment */
  if (argc && args && *argc) {ierr = PetscOptionsInsertArgs_Private(options,*argc,*args);CHKERRQ(ierr);}
  PetscFunctionReturn(0);
}

#undef __FUNCT__
#define __FUNCT__ "PetscOptionsView"
/*@C
   PetscOptionsView - Prints the options that have been loaded. This is
   useful for debugging purposes.

   Logically Collective on PetscViewer

   Input Parameter:
.  viewer - must be an PETSCVIEWERASCII viewer

   Options Database Key:
.  -options_table - Activates PetscOptionsView() within PetscFinalize()

   Level: advanced

   Concepts: options database^printing

.seealso: PetscOptionsAllUsed()
@*/
PetscErrorCode  PetscOptionsView(PetscOptions options,PetscViewer viewer)
{
  PetscErrorCode ierr;
  PetscInt       i;
  PetscBool      isascii;

  PetscFunctionBegin;
  options = options ? options : defaultoptions;
  if (!viewer) viewer = PETSC_VIEWER_STDOUT_WORLD;
  ierr = PetscObjectTypeCompare((PetscObject)viewer,PETSCVIEWERASCII,&isascii);CHKERRQ(ierr);
  if (!isascii) SETERRQ(PetscObjectComm((PetscObject)viewer),PETSC_ERR_SUP,"Only supports ASCII viewer");

  if (options->N) {
    ierr = PetscViewerASCIIPrintf(viewer,"#PETSc Option Table entries:\n");CHKERRQ(ierr);
  } else {
    ierr = PetscViewerASCIIPrintf(viewer,"#No PETSc Option Table entries\n");CHKERRQ(ierr);
  }
  for (i=0; i<options->N; i++) {
    if (options->values[i]) {
      ierr = PetscViewerASCIIPrintf(viewer,"-%s %s\n",options->names[i],options->values[i]);CHKERRQ(ierr);
    } else {
      ierr = PetscViewerASCIIPrintf(viewer,"-%s\n",options->names[i]);CHKERRQ(ierr);
    }
  }
  if (options->N) {
    ierr = PetscViewerASCIIPrintf(viewer,"#End of PETSc Option Table entries\n");CHKERRQ(ierr);
  }
  PetscFunctionReturn(0);
}

#undef __FUNCT__
#define __FUNCT__ "PetscOptionsViewError"
/*
   Called by error handlers to print options used in run
*/
PetscErrorCode  PetscOptionsViewError(void)
{
  PetscInt       i;
  PetscOptions   options = defaultoptions;

  PetscFunctionBegin;
  if (options->N) {
    (*PetscErrorPrintf)("PETSc Option Table entries:\n");
  } else {
    (*PetscErrorPrintf)("No PETSc Option Table entries\n");
  }
  for (i=0; i<options->N; i++) {
    if (options->values[i]) {
      (*PetscErrorPrintf)("-%s %s\n",options->names[i],options->values[i]);
    } else {
      (*PetscErrorPrintf)("-%s\n",options->names[i]);
    }
  }
  PetscFunctionReturn(0);
}

#undef __FUNCT__
#define __FUNCT__ "PetscOptionsGetAll"
/*@C
   PetscOptionsGetAll - Lists all the options the program was run with in a single string.

   Not Collective

   Input Paramter:
.  options - the options database, use NULL for the default global database

   Output Parameter:
.  copts - pointer where string pointer is stored

   Notes: the array and each entry in the array should be freed with PetscFree()

   Level: advanced

   Concepts: options database^listing

.seealso: PetscOptionsAllUsed(), PetscOptionsView()
@*/
PetscErrorCode  PetscOptionsGetAll(PetscOptions options,char *copts[])
{
  PetscErrorCode ierr;
  PetscInt       i;
  size_t         len       = 1,lent = 0;
  char           *coptions = NULL;

  PetscFunctionBegin;
  options = options ? options : defaultoptions;

  /* count the length of the required string */
  for (i=0; i<options->N; i++) {
    ierr = PetscStrlen(options->names[i],&lent);CHKERRQ(ierr);
    len += 2 + lent;
    if (options->values[i]) {
      ierr = PetscStrlen(options->values[i],&lent);CHKERRQ(ierr);
      len += 1 + lent;
    }
  }
  ierr = PetscMalloc1(len,&coptions);CHKERRQ(ierr);
  coptions[0] = 0;
  for (i=0; i<options->N; i++) {
    ierr = PetscStrcat(coptions,"-");CHKERRQ(ierr);
    ierr = PetscStrcat(coptions,options->names[i]);CHKERRQ(ierr);
    ierr = PetscStrcat(coptions," ");CHKERRQ(ierr);
    if (options->values[i]) {
      ierr = PetscStrcat(coptions,options->values[i]);CHKERRQ(ierr);
      ierr = PetscStrcat(coptions," ");CHKERRQ(ierr);
    }
  }
  *copts = coptions;
  PetscFunctionReturn(0);
}

#undef __FUNCT__
#define __FUNCT__ "PetscOptionsPrefixPush"
/*@C
   PetscOptionsPrefixPush - Designate a prefix to be used by all options insertions to follow.

   Not Collective, but prefix will only be applied on calling ranks

   Input Parameter:
+  options - options database, or NULL for the default global database
-  prefix - The string to append to the existing prefix

   Options Database Keys:
 +   -prefix_push <some_prefix_> - push the given prefix
 -   -prefix_pop - pop the last prefix

   Notes:
   It is common to use this in conjunction with -options_file as in

 $ -prefix_push system1_ -options_file system1rc -prefix_pop -prefix_push system2_ -options_file system2rc -prefix_pop

   where the files no longer require all options to be prefixed with -system2_.

Level: advanced

.seealso: PetscOptionsPrefixPop()
@*/
PetscErrorCode  PetscOptionsPrefixPush(PetscOptions options,const char prefix[])
{
  PetscErrorCode ierr;
  size_t         n;
  PetscInt       start;
  char           buf[2048];
  PetscBool      key;

  PetscFunctionBegin;
  PetscValidCharPointer(prefix,1);
  options = options ? options : defaultoptions;
  /* Want to check validity of the key using PetscOptionsValidKey(), which requires that the first character is a '-' */
  buf[0] = '-';
  ierr = PetscStrncpy(buf+1,prefix,sizeof(buf) - 1);CHKERRQ(ierr);
  buf[sizeof(buf) - 1] = 0;
  ierr = PetscOptionsValidKey(buf,&key);CHKERRQ(ierr);
  if (!key) SETERRQ1(PETSC_COMM_SELF,PETSC_ERR_USER,"Given prefix \"%s\" not valid (the first character must be a letter, do not include leading '-')",prefix);

  if (!options) {ierr = PetscOptionsInsert(NULL,0,0,0);CHKERRQ(ierr);}
  if (options->prefixind >= MAXPREFIXES) SETERRQ1(PETSC_COMM_SELF,PETSC_ERR_PLIB,"Maximum depth of prefix stack %d exceeded, recompile \n src/sys/objects/options.c with larger value for MAXPREFIXES",MAXPREFIXES);
  start = options->prefixind ? options->prefixstack[options->prefixind-1] : 0;
  ierr = PetscStrlen(prefix,&n);CHKERRQ(ierr);
  if (n+1 > sizeof(options->prefix)-start) SETERRQ1(PETSC_COMM_SELF,PETSC_ERR_PLIB,"Maximum prefix length %d exceeded",sizeof(options->prefix));
  ierr = PetscMemcpy(options->prefix+start,prefix,n+1);CHKERRQ(ierr);
  options->prefixstack[options->prefixind++] = start+n;
  PetscFunctionReturn(0);
}

#undef __FUNCT__
#define __FUNCT__ "PetscOptionsPrefixPop"
/*@C
   PetscOptionsPrefixPop - Remove the latest options prefix, see PetscOptionsPrefixPush() for details

   Not  Collective, but prefix will only be popped on calling ranks

  Input Parameters:
.  options - options database, or NULL for the default global database

   Level: advanced

.seealso: PetscOptionsPrefixPush()
@*/
PetscErrorCode  PetscOptionsPrefixPop(PetscOptions options)
{
  PetscInt offset;

  PetscFunctionBegin;
  options = options ? options : defaultoptions;
  if (options->prefixind < 1) SETERRQ(PETSC_COMM_SELF,PETSC_ERR_ARG_WRONGSTATE,"More prefixes popped than pushed");
  options->prefixind--;
  offset = options->prefixind ? options->prefixstack[options->prefixind-1] : 0;
  options->prefix[offset] = 0;
  PetscFunctionReturn(0);
}

#undef __FUNCT__
#define __FUNCT__ "PetscOptionsClear"
/*@C
    PetscOptionsClear - Removes all options form the database leaving it empty.

  Input Parameters:
.  options - options database, use NULL for the default global database

   Level: developer

.seealso: PetscOptionsInsert()
@*/
PetscErrorCode  PetscOptionsClear(PetscOptions options)
{
  PetscInt     i;

  PetscFunctionBegin;
  options = options ? options : defaultoptions;
  for (i=0; i<options->N; i++) {
    if (options->names[i])  free(options->names[i]);
    if (options->values[i]) free(options->values[i]);
  }
  for (i=0; i<options->Naliases; i++) {
    free(options->aliases1[i]);
    free(options->aliases2[i]);
  }
  options->prefix[0] = 0;
  options->prefixind = 0;
  options->N         = 0;
  options->Naliases  = 0;
  PetscFunctionReturn(0);
}

#undef __FUNCT__
#define __FUNCT__ "PetscOptionsDestroy"
/*@
    PetscOptionsDestroy - Destroys an option database.

  Input Parameter:
.  options - the PetscOptions object

   Level: developer

.seealso: PetscOptionsInsert()
@*/
PetscErrorCode  PetscOptionsDestroy(PetscOptions *options)
{
  PetscErrorCode ierr;

  PetscFunctionBegin;
  ierr = PetscOptionsClear(*options);CHKERRQ(ierr);
  free(*options);
  *options = NULL;
  PetscFunctionReturn(0);
}

#undef __FUNCT__
#define __FUNCT__ "PetscOptionsDestroyDefault"
PetscErrorCode  PetscOptionsDestroyDefault(void)
{
  PetscErrorCode ierr;

  ierr = PetscOptionsDestroy(&defaultoptions);if (ierr) return ierr;
  return 0;
}


#undef __FUNCT__
#define __FUNCT__ "PetscOptionsSetValue"
/*@C
   PetscOptionsSetValue - Sets an option name-value pair in the options
   database, overriding whatever is already present.

   Not collective, but setting values on certain processors could cause problems
   for parallel objects looking for options.

   Input Parameters:
+  options - options database, use NULL for the default global database
.  name - name of option, this SHOULD have the - prepended
-  value - the option value (not used for all options)

   Level: intermediate

   Note:
   This function can be called BEFORE PetscInitialize()

   Only some options have values associated with them, such as
   -ksp_rtol tol.  Other options stand alone, such as -ksp_monitor.

  Developers Note: Uses malloc() directly because PETSc may not yet have been fully initialized

  Concepts: options database^adding option

.seealso: PetscOptionsInsert()
@*/
PetscErrorCode  PetscOptionsSetValue(PetscOptions options,const char iname[],const char value[])
{
  size_t         len;
  PetscErrorCode ierr;
  PetscInt       N,n,i;
  char           **names;
  char           fullname[2048];
  const char     *name = iname;
  int            gt,match;

<<<<<<< HEAD
  if (!options) {
    if (!defaultoptions) {
      ierr = PetscOptionsCreateDefault();
      if (ierr) return ierr;
    }
    options = defaultoptions;
  }
=======
  if (!options) {ierr = PetscOptionsCreate(); if (ierr) return ierr;}
>>>>>>> 1692a7d8

  /* this is so that -h and -help are equivalent (p4 does not like -help)*/
  match = strcmp(name,"-h");
  if (!match) name = "-help";

  name++; /* skip starting hyphen */
  if (options->prefixind > 0) {
    strncpy(fullname,options->prefix,sizeof(fullname));
    strncat(fullname,name,sizeof(fullname)-1);
    name = fullname;
  }

  /* check against aliases */
  N = options->Naliases;
  for (i=0; i<N; i++) {
#if defined(PETSC_HAVE_STRCASECMP)
    match = strcasecmp(options->aliases1[i],name);
#elif defined(PETSC_HAVE_STRICMP)
    match = stricmp(options->aliases1[i],name);
#else
<<<<<<< HEAD
    badnews bears in breaking training
=======
    Error
>>>>>>> 1692a7d8
#endif
    if (!match) {
      name = options->aliases2[i];
      break;
    }
  }

  N     = options->N;
  n     = N;
  names = options->names;

  for (i=0; i<N; i++) {
<<<<<<< HEAD
    gt = strcasecmp(names[i],name);
=======
#if defined(PETSC_HAVE_STRCASECMP)
    gt = strcasecmp(names[i],name);
#elif defined(PETSC_HAVE_STRICMP)
    gt = stricmp(names[i],name);
#else
    Error
#endif
>>>>>>> 1692a7d8
    if (!gt) {
      if (options->values[i]) free(options->values[i]);
      len = value ? strlen(value) : 0;
      if (len) {
        options->values[i] = (char*)malloc((len+1)*sizeof(char));
        if (!options->values[i]) return PETSC_ERR_MEM;
        strcpy(options->values[i],value);
      } else options->values[i] = 0;
      return 0;
    } else if (gt > 0) {
      n = i;
      break;
    }
  }
  if (N >= MAXOPTIONS) abort();

  /* shift remaining values down 1 */
  for (i=N; i>n; i--) {
    options->names[i]  = options->names[i-1];
    options->values[i] = options->values[i-1];
    options->used[i]   = options->used[i-1];
  }
  /* insert new name and value */
  len = name ? strlen(name) : 0;
  options->names[n] = (char*)malloc((len+1)*sizeof(char));
  if (!options->names[n]) return PETSC_ERR_MEM;
  strcpy(options->names[n],name);
  len = value ? strlen(value) : 0;
  if (len) {
    options->values[n] = (char*)malloc((len+1)*sizeof(char));
    if (!options->values[n]) return PETSC_ERR_MEM;
    strcpy(options->values[n],value);
  } else options->values[n] = 0;
  options->used[n] = PETSC_FALSE;
  options->N++;
  return 0;
}

#undef __FUNCT__
#define __FUNCT__ "PetscOptionsClearValue"
/*@C
   PetscOptionsClearValue - Clears an option name-value pair in the options
   database, overriding whatever is already present.

   Not Collective, but setting values on certain processors could cause problems
   for parallel objects looking for options.

   Input Parameter:
+  options - options database, use NULL for the default global database
.  name - name of option, this SHOULD have the - prepended

   Level: intermediate

   Concepts: options database^removing option
.seealso: PetscOptionsInsert()
@*/
PetscErrorCode  PetscOptionsClearValue(PetscOptions options,const char iname[])
{
  PetscErrorCode ierr;
  PetscInt       N,n,i;
  char           **names,*name=(char*)iname;
  PetscBool      gt,match;

  PetscFunctionBegin;
  options = options ? options : defaultoptions;
  if (name[0] != '-') SETERRQ1(PETSC_COMM_SELF,PETSC_ERR_ARG_WRONG,"Name must begin with -: Instead %s",name);
  name++;

  N     = options->N; n = 0;
  names = options->names;

  for (i=0; i<N; i++) {
    ierr  = PetscStrcasecmp(names[i],name,&match);CHKERRQ(ierr);
    ierr  = PetscStrgrt(names[i],name,&gt);CHKERRQ(ierr);
    if (match) {
      if (options->names[i])  free(options->names[i]);
      if (options->values[i]) free(options->values[i]);
      PetscOptionsMonitor(name,"");
      break;
    } else if (gt) PetscFunctionReturn(0); /* it was not listed */

    n++;
  }
  if (n == N) PetscFunctionReturn(0); /* it was not listed */

  /* shift remaining values down 1 */
  for (i=n; i<N-1; i++) {
    options->names[i]  = options->names[i+1];
    options->values[i] = options->values[i+1];
    options->used[i]   = options->used[i+1];
  }
  options->N--;
  PetscFunctionReturn(0);
}

#undef __FUNCT__
#define __FUNCT__ "PetscOptionsSetAlias"
/*@C
   PetscOptionsSetAlias - Makes a key and alias for another key

   Not Collective, but setting values on certain processors could cause problems
   for parallel objects looking for options.

   Input Parameters:
+  options - options database or NULL for default global database
.  inewname - the alias
-  ioldname - the name that alias will refer to

   Level: advanced

.seealso: PetscOptionsGetInt(), PetscOptionsGetReal(),OptionsHasName(),
           PetscOptionsGetString(), PetscOptionsGetIntArray(), PetscOptionsGetRealArray(),PetscOptionsBool(),
          PetscOptionsName(), PetscOptionsBegin(), PetscOptionsEnd(), PetscOptionsHead(),
          PetscOptionsStringArray(),PetscOptionsRealArray(), PetscOptionsScalar(),
          PetscOptionsBoolGroupBegin(), PetscOptionsBoolGroup(), PetscOptionsBoolGroupEnd(),
          PetscOptionsFList(), PetscOptionsEList()
@*/
PetscErrorCode  PetscOptionsSetAlias(PetscOptions options,const char inewname[],const char ioldname[])
{
  PetscErrorCode ierr;
  PetscInt       n = options->Naliases;
  size_t         len;
  char           *newname = (char*)inewname,*oldname = (char*)ioldname;

  PetscFunctionBegin;
  options = options ? options : defaultoptions;
  if (newname[0] != '-') SETERRQ1(PETSC_COMM_SELF,PETSC_ERR_ARG_WRONG,"aliased must have -: Instead %s",newname);
  if (oldname[0] != '-') SETERRQ1(PETSC_COMM_SELF,PETSC_ERR_ARG_WRONG,"aliasee must have -: Instead %s",oldname);
  if (n >= MAXALIASES) SETERRQ1(PETSC_COMM_SELF,PETSC_ERR_MEM,"You have defined to many PETSc options aliases, limit %d recompile \n  src/sys/objects/options.c with larger value for MAXALIASES",MAXALIASES);

  newname++; oldname++;
  ierr = PetscStrlen(newname,&len);CHKERRQ(ierr);
  options->aliases1[n] = (char*)malloc((len+1)*sizeof(char));
  ierr = PetscStrcpy(options->aliases1[n],newname);CHKERRQ(ierr);
  ierr = PetscStrlen(oldname,&len);CHKERRQ(ierr);
  options->aliases2[n] = (char*)malloc((len+1)*sizeof(char));
  ierr = PetscStrcpy(options->aliases2[n],oldname);CHKERRQ(ierr);
  options->Naliases++;
  PetscFunctionReturn(0);
}

#undef __FUNCT__
#define __FUNCT__ "PetscOptionsFindPair_Private"
PetscErrorCode PetscOptionsFindPair_Private(PetscOptions options,const char pre[],const char name[],char *value[],PetscBool  *flg)
{
  PetscErrorCode ierr;
  PetscInt       i,N;
  size_t         len;
  char           **names,tmp[256];
  PetscBool      match;

  PetscFunctionBegin;
  options = options ? options : defaultoptions;
  N     = options->N;
  names = options->names;

  if (name[0] != '-') SETERRQ1(PETSC_COMM_SELF,PETSC_ERR_ARG_WRONG,"Name must begin with -: Instead %s",name);

  /* append prefix to name, if prefix="foo_" and option='--bar", prefixed option is --foo_bar */
  if (pre) {
    char       *ptr   = tmp;
    const char *namep = name;
    if (pre[0] == '-') SETERRQ(PETSC_COMM_SELF,PETSC_ERR_ARG_WRONG,"Prefix should not begin with a -");
    if (name[1] == '-') {
      *ptr++ = '-';
      namep++;
    }
    ierr = PetscStrncpy(ptr,pre,tmp+sizeof(tmp)-ptr);CHKERRQ(ierr);
    tmp[sizeof(tmp)-1] = 0;
    ierr = PetscStrlen(tmp,&len);CHKERRQ(ierr);
    ierr = PetscStrncat(tmp,namep+1,sizeof(tmp)-len-1);CHKERRQ(ierr);
  } else {
    ierr = PetscStrncpy(tmp,name+1,sizeof(tmp));CHKERRQ(ierr);
    tmp[sizeof(tmp)-1] = 0;
  }
#if defined(PETSC_USE_DEBUG)
  {
    PetscBool valid;
    char      key[sizeof(tmp)+1] = "-";

    ierr = PetscMemcpy(key+1,tmp,sizeof(tmp));CHKERRQ(ierr);
    ierr = PetscOptionsValidKey(key,&valid);CHKERRQ(ierr);
    if (!valid) SETERRQ3(PETSC_COMM_SELF,PETSC_ERR_ARG_WRONG,"Invalid option '%s' obtained from pre='%s' and name='%s'",key,pre?pre:"",name);
  }
#endif

  /* slow search */
  *flg = PETSC_FALSE;
  for (i=0; i<N; i++) {
    ierr = PetscStrcasecmp(names[i],tmp,&match);CHKERRQ(ierr);
    if (match) {
      *value           = options->values[i];
      options->used[i] = PETSC_TRUE;
      *flg             = PETSC_TRUE;
      break;
    }
  }
  if (!*flg) {
    PetscInt j,cnt = 0,locs[16],loce[16];
    size_t   n;
    ierr = PetscStrlen(tmp,&n);CHKERRQ(ierr);
    /* determine the location and number of all _%d_ in the key */
    for (i=0; i< (PetscInt)n; i++) {
      if (tmp[i] == '_') {
        for (j=i+1; j< (PetscInt)n; j++) {
          if (tmp[j] >= '0' && tmp[j] <= '9') continue;
          if (tmp[j] == '_' && j > i+1) { /* found a number */
            locs[cnt]   = i+1;
            loce[cnt++] = j+1;
          }
          break;
        }
      }
    }
    if (cnt) {
      char tmp2[256];
      for (i=0; i<cnt; i++) {
        ierr = PetscStrcpy(tmp2,"-");CHKERRQ(ierr);
        ierr = PetscStrncat(tmp2,tmp,locs[i]);CHKERRQ(ierr);
        ierr = PetscStrcat(tmp2,tmp+loce[i]);CHKERRQ(ierr);
        ierr = PetscOptionsFindPair_Private(options,NULL,tmp2,value,flg);CHKERRQ(ierr);
        if (*flg) break;
      }
    }
  }
  PetscFunctionReturn(0);
}

#undef __FUNCT__
#define __FUNCT__ "PetscOptionsFindPairPrefix_Private"
PETSC_EXTERN PetscErrorCode PetscOptionsFindPairPrefix_Private(PetscOptions options,const char pre[], const char name[], char *value[], PetscBool *flg)
{
  PetscErrorCode ierr;
  PetscInt       i,N;
  size_t         len;
  char           **names,tmp[256];
  PetscBool      match;

  PetscFunctionBegin;
  options = options ? options : defaultoptions;
  N     = options->N;
  names = options->names;

  if (name[0] != '-') SETERRQ1(PETSC_COMM_SELF,PETSC_ERR_ARG_WRONG,"Name must begin with -: Instead %s",name);

  /* append prefix to name, if prefix="foo_" and option='--bar", prefixed option is --foo_bar */
  if (pre) {
    char       *ptr   = tmp;
    const char *namep = name;
    if (pre[0] == '-') SETERRQ(PETSC_COMM_SELF,PETSC_ERR_ARG_WRONG,"Prefix should not begin with a -");
    if (name[1] == '-') {
      *ptr++ = '-';
      namep++;
    }
    ierr = PetscStrncpy(ptr,pre,tmp+sizeof(tmp)-ptr);CHKERRQ(ierr);
    tmp[sizeof(tmp)-1] = 0;
    ierr = PetscStrlen(tmp,&len);CHKERRQ(ierr);
    ierr = PetscStrncat(tmp,namep+1,sizeof(tmp)-len-1);CHKERRQ(ierr);
  } else {
    ierr = PetscStrncpy(tmp,name+1,sizeof(tmp));CHKERRQ(ierr);
    tmp[sizeof(tmp)-1] = 0;
  }
#if defined(PETSC_USE_DEBUG)
  {
    PetscBool valid;
    char      key[sizeof(tmp)+1] = "-";

    ierr = PetscMemcpy(key+1,tmp,sizeof(tmp));CHKERRQ(ierr);
    ierr = PetscOptionsValidKey(key,&valid);CHKERRQ(ierr);
    if (!valid) SETERRQ3(PETSC_COMM_SELF,PETSC_ERR_ARG_WRONG,"Invalid option '%s' obtained from pre='%s' and name='%s'",key,pre?pre:"",name);
  }
#endif

  /* slow search */
  *flg = PETSC_FALSE;
  ierr = PetscStrlen(tmp,&len);CHKERRQ(ierr);
  for (i = 0; i < N; ++i) {
    ierr = PetscStrncmp(names[i], tmp, len, &match);CHKERRQ(ierr);
    if (match) {
      if (value) *value = options->values[i];
      options->used[i]  = PETSC_TRUE;
      if (flg)   *flg   = PETSC_TRUE;
      break;
    }
  }
  PetscFunctionReturn(0);
}

#undef __FUNCT__
#define __FUNCT__ "PetscOptionsReject"
/*@C
   PetscOptionsReject - Generates an error if a certain option is given.

   Not Collective, but setting values on certain processors could cause problems
   for parallel objects looking for options.

   Input Parameters:
+  options - options database use NULL for default global database
.  name - the option one is seeking
-  mess - error message (may be NULL)

   Level: advanced

   Concepts: options database^rejecting option

.seealso: PetscOptionsGetInt(), PetscOptionsGetReal(),OptionsHasName(),
           PetscOptionsGetString(), PetscOptionsGetIntArray(), PetscOptionsGetRealArray(), PetscOptionsBool(),
          PetscOptionsName(), PetscOptionsBegin(), PetscOptionsEnd(), PetscOptionsHead(),
          PetscOptionsStringArray(),PetscOptionsRealArray(), PetscOptionsScalar(),
          PetscOptionsBoolGroupBegin(), PetscOptionsBoolGroup(), PetscOptionsBoolGroupEnd(),
          PetscOptionsFList(), PetscOptionsEList()
@*/
PetscErrorCode  PetscOptionsReject(PetscOptions options,const char name[],const char mess[])
{
  PetscErrorCode ierr;
  PetscBool      flag = PETSC_FALSE;

  PetscFunctionBegin;
  options = options ? options : defaultoptions;
  ierr = PetscOptionsHasName(options,NULL,name,&flag);CHKERRQ(ierr);
  if (flag) {
    if (mess) SETERRQ2(PETSC_COMM_SELF,PETSC_ERR_ARG_OUTOFRANGE,"Program has disabled option: %s with %s",name,mess);
    else SETERRQ1(PETSC_COMM_SELF,PETSC_ERR_ARG_OUTOFRANGE,"Program has disabled option: %s",name);
  }
  PetscFunctionReturn(0);
}

#undef __FUNCT__
#define __FUNCT__ "PetscOptionsHasName"
/*@C
   PetscOptionsHasName - Determines whether a certain option is given in the database. This returns true whether the option is a number, string or boolean, even
                      its value is set to false.

   Not Collective

   Input Parameters:
+  options - options database use NULL for default global database
.  name - the option one is seeking
-  pre - string to prepend to the name or NULL

   Output Parameters:
.  set - PETSC_TRUE if found else PETSC_FALSE.

   Level: beginner

   Concepts: options database^has option name

   Notes: Name cannot be simply -h

          In many cases you probably want to use PetscOptionsGetBool() instead of calling this, to allowing toggling values.

.seealso: PetscOptionsGetInt(), PetscOptionsGetReal(),
           PetscOptionsGetString(), PetscOptionsGetIntArray(), PetscOptionsGetRealArray(), PetscOptionsBool(),
          PetscOptionsName(), PetscOptionsBegin(), PetscOptionsEnd(), PetscOptionsHead(),
          PetscOptionsStringArray(),PetscOptionsRealArray(), PetscOptionsScalar(),
          PetscOptionsBoolGroupBegin(), PetscOptionsBoolGroup(), PetscOptionsBoolGroupEnd(),
          PetscOptionsFList(), PetscOptionsEList()
@*/
PetscErrorCode  PetscOptionsHasName(PetscOptions options,const char pre[],const char name[],PetscBool  *set)
{
  char           *value;
  PetscErrorCode ierr;
  PetscBool      flag;

  PetscFunctionBegin;
  options = options ? options : defaultoptions;
  ierr = PetscOptionsFindPair_Private(options,pre,name,&value,&flag);CHKERRQ(ierr);
  if (set) *set = flag;
  PetscFunctionReturn(0);
}

#undef __FUNCT__
#define __FUNCT__ "PetscOptionsGetInt"
/*@C
   PetscOptionsGetInt - Gets the integer value for a particular option in the database.

   Not Collective

   Input Parameters:
+  options - options database use NULL for default global database
.  pre - the string to prepend to the name or NULL
-  name - the option one is seeking

   Output Parameter:
+  ivalue - the integer value to return
-  set - PETSC_TRUE if found, else PETSC_FALSE

   Level: beginner

   Concepts: options database^has int

.seealso: PetscOptionsGetReal(), PetscOptionsHasName(), PetscOptionsGetString(),
          PetscOptionsGetIntArray(), PetscOptionsGetRealArray(), PetscOptionsBool()
          PetscOptionsInt(), PetscOptionsString(), PetscOptionsReal(), PetscOptionsBool(),
          PetscOptionsName(), PetscOptionsBegin(), PetscOptionsEnd(), PetscOptionsHead(),
          PetscOptionsStringArray(),PetscOptionsRealArray(), PetscOptionsScalar(),
          PetscOptionsBoolGroupBegin(), PetscOptionsBoolGroup(), PetscOptionsBoolGroupEnd(),
          PetscOptionsFList(), PetscOptionsEList()
@*/
PetscErrorCode  PetscOptionsGetInt(PetscOptions options,const char pre[],const char name[],PetscInt *ivalue,PetscBool  *set)
{
  char           *value;
  PetscErrorCode ierr;
  PetscBool      flag;

  PetscFunctionBegin;
  PetscValidCharPointer(name,2);
  PetscValidIntPointer(ivalue,3);
  options = options ? options : defaultoptions;
  ierr = PetscOptionsFindPair_Private(options,pre,name,&value,&flag);CHKERRQ(ierr);
  if (flag) {
    if (!value) {
      if (set) *set = PETSC_FALSE;
    } else {
      if (set) *set = PETSC_TRUE;
      ierr = PetscOptionsStringToInt(value,ivalue);CHKERRQ(ierr);
    }
  } else {
    if (set) *set = PETSC_FALSE;
  }
  PetscFunctionReturn(0);
}

#undef __FUNCT__
#define __FUNCT__ "PetscOptionsGetEList"
/*@C
     PetscOptionsGetEList - Puts a list of option values that a single one may be selected from

   Not Collective

   Input Parameters:
+  options - options database use NULL for default global database
.  pre - the string to prepend to the name or NULL
.  opt - option name
.  list - the possible choices (one of these must be selected, anything else is invalid)
.  ntext - number of choices

   Output Parameter:
+  value - the index of the value to return (defaults to zero if the option name is given but choice is listed)
-  set - PETSC_TRUE if found, else PETSC_FALSE

   Level: intermediate

   See PetscOptionsFList() for when the choices are given in a PetscFunctionList()

   Concepts: options database^list

.seealso: PetscOptionsGetInt(), PetscOptionsGetReal(),
           PetscOptionsHasName(), PetscOptionsGetIntArray(), PetscOptionsGetRealArray(), PetscOptionsBool(),
          PetscOptionsName(), PetscOptionsBegin(), PetscOptionsEnd(), PetscOptionsHead(),
          PetscOptionsStringArray(),PetscOptionsRealArray(), PetscOptionsScalar(),
          PetscOptionsBoolGroupBegin(), PetscOptionsBoolGroup(), PetscOptionsBoolGroupEnd(),
          PetscOptionsFList(), PetscOptionsEList()
@*/
PetscErrorCode  PetscOptionsGetEList(PetscOptions options,const char pre[],const char opt[],const char * const *list,PetscInt ntext,PetscInt *value,PetscBool  *set)
{
  PetscErrorCode ierr;
  size_t         alen,len = 0;
  char           *svalue;
  PetscBool      aset,flg = PETSC_FALSE;
  PetscInt       i;

  PetscFunctionBegin;
  options = options ? options : defaultoptions;
  for (i=0; i<ntext; i++) {
    ierr = PetscStrlen(list[i],&alen);CHKERRQ(ierr);
    if (alen > len) len = alen;
  }
  len += 5; /* a little extra space for user mistypes */
  ierr = PetscMalloc1(len,&svalue);CHKERRQ(ierr);
  ierr = PetscOptionsGetString(options,pre,opt,svalue,len,&aset);CHKERRQ(ierr);
  if (aset) {
    ierr = PetscEListFind(ntext,list,svalue,value,&flg);CHKERRQ(ierr);
    if (!flg) SETERRQ3(PETSC_COMM_SELF,PETSC_ERR_USER,"Unknown option %s for -%s%s",svalue,pre ? pre : "",opt+1);
    if (set) *set = PETSC_TRUE;
  } else if (set) *set = PETSC_FALSE;
  ierr = PetscFree(svalue);CHKERRQ(ierr);
  PetscFunctionReturn(0);
}

#undef __FUNCT__
#define __FUNCT__ "PetscOptionsGetEnum"
/*@C
   PetscOptionsGetEnum - Gets the enum value for a particular option in the database.

   Not Collective

   Input Parameters:
+  options - options database use NULL for default global database
.  pre - option prefix or NULL
.  opt - option name
.  list - array containing the list of choices, followed by the enum name, followed by the enum prefix, followed by a null
-  defaultv - the default (current) value

   Output Parameter:
+  value - the  value to return
-  set - PETSC_TRUE if found, else PETSC_FALSE

   Level: beginner

   Concepts: options database

   Notes: Must be between a PetscOptionsBegin() and a PetscOptionsEnd()

          list is usually something like PCASMTypes or some other predefined list of enum names

.seealso: PetscOptionsGetReal(), PetscOptionsHasName(), PetscOptionsGetString(), PetscOptionsGetInt(),
          PetscOptionsGetIntArray(), PetscOptionsGetRealArray(), PetscOptionsBool()
          PetscOptionsInt(), PetscOptionsString(), PetscOptionsReal(), PetscOptionsBool(),
          PetscOptionsName(), PetscOptionsBegin(), PetscOptionsEnd(), PetscOptionsHead(),
          PetscOptionsStringArray(),PetscOptionsRealArray(), PetscOptionsScalar(),
          PetscOptionsBoolGroupBegin(), PetscOptionsBoolGroup(), PetscOptionsBoolGroupEnd(),
          PetscOptionsFList(), PetscOptionsEList(), PetscOptionsGetEList(), PetscOptionsEnum()
@*/
PetscErrorCode  PetscOptionsGetEnum(PetscOptions options,const char pre[],const char opt[],const char * const *list,PetscEnum *value,PetscBool  *set)
{
  PetscErrorCode ierr;
  PetscInt       ntext = 0,tval;
  PetscBool      fset;

  PetscFunctionBegin;
  options = options ? options : defaultoptions;
  while (list[ntext++]) {
    if (ntext > 50) SETERRQ(PETSC_COMM_SELF,PETSC_ERR_ARG_WRONG,"List argument appears to be wrong or have more than 50 entries");
  }
  if (ntext < 3) SETERRQ(PETSC_COMM_SELF,PETSC_ERR_ARG_WRONG,"List argument must have at least two entries: typename and type prefix");
  ntext -= 3;
  ierr = PetscOptionsGetEList(options,pre,opt,list,ntext,&tval,&fset);CHKERRQ(ierr);
  /* with PETSC_USE_64BIT_INDICES sizeof(PetscInt) != sizeof(PetscEnum) */
  if (fset) *value = (PetscEnum)tval;
  if (set) *set = fset;
  PetscFunctionReturn(0);
}

#undef __FUNCT__
#define __FUNCT__ "PetscOptionsGetBool"
/*@C
   PetscOptionsGetBool - Gets the Logical (true or false) value for a particular
            option in the database.

   Not Collective

   Input Parameters:
+  options - options database use NULL for default global database
.  pre - the string to prepend to the name or NULL
-  name - the option one is seeking

   Output Parameter:
+  ivalue - the logical value to return
-  set - PETSC_TRUE  if found, else PETSC_FALSE

   Level: beginner

   Notes:
       TRUE, true, YES, yes, nostring, and 1 all translate to PETSC_TRUE
       FALSE, false, NO, no, and 0 all translate to PETSC_FALSE

       If the user does not supply the option (as either true or false) ivalue is NOT changed. Thus
     you NEED TO ALWAYS initialize the ivalue.

   Concepts: options database^has logical

.seealso: PetscOptionsGetReal(), PetscOptionsHasName(), PetscOptionsGetString(),
          PetscOptionsGetIntArray(), PetscOptionsGetRealArray(), PetscOptionsGetInt(), PetscOptionsBool(),
          PetscOptionsName(), PetscOptionsBegin(), PetscOptionsEnd(), PetscOptionsHead(),
          PetscOptionsStringArray(),PetscOptionsRealArray(), PetscOptionsScalar(),
          PetscOptionsBoolGroupBegin(), PetscOptionsBoolGroup(), PetscOptionsBoolGroupEnd(),
          PetscOptionsFList(), PetscOptionsEList()
@*/
PetscErrorCode  PetscOptionsGetBool(PetscOptions options,const char pre[],const char name[],PetscBool  *ivalue,PetscBool  *set)
{
  char           *value;
  PetscBool      flag;
  PetscErrorCode ierr;

  PetscFunctionBegin;
  PetscValidCharPointer(name,2);
  PetscValidIntPointer(ivalue,3);
  options = options ? options : defaultoptions;
  ierr = PetscOptionsFindPair_Private(options,pre,name,&value,&flag);CHKERRQ(ierr);
  if (flag) {
    if (set) *set = PETSC_TRUE;
    if (!value) *ivalue = PETSC_TRUE;
    else {
      ierr = PetscOptionsStringToBool(value, ivalue);CHKERRQ(ierr);
    }
  } else {
    if (set) *set = PETSC_FALSE;
  }
  PetscFunctionReturn(0);
}

#undef __FUNCT__
#define __FUNCT__ "PetscOptionsGetBoolArray"
/*@C
   PetscOptionsGetBoolArray - Gets an array of Logical (true or false) values for a particular
   option in the database.  The values must be separated with commas with
   no intervening spaces.

   Not Collective

   Input Parameters:
+  options - options database use NULL for default global database
.  pre - string to prepend to each name or NULL
.  name - the option one is seeking
-  nmax - maximum number of values to retrieve

   Output Parameter:
+  dvalue - the integer values to return
.  nmax - actual number of values retreived
-  set - PETSC_TRUE if found, else PETSC_FALSE

   Level: beginner

   Concepts: options database^array of ints

   Notes:
       TRUE, true, YES, yes, nostring, and 1 all translate to PETSC_TRUE
       FALSE, false, NO, no, and 0 all translate to PETSC_FALSE

.seealso: PetscOptionsGetInt(), PetscOptionsHasName(),
           PetscOptionsGetString(), PetscOptionsGetRealArray(), PetscOptionsBool(),
          PetscOptionsName(), PetscOptionsBegin(), PetscOptionsEnd(), PetscOptionsHead(),
          PetscOptionsStringArray(),PetscOptionsRealArray(), PetscOptionsScalar(),
          PetscOptionsBoolGroupBegin(), PetscOptionsBoolGroup(), PetscOptionsBoolGroupEnd(),
          PetscOptionsFList(), PetscOptionsEList()
@*/
PetscErrorCode  PetscOptionsGetBoolArray(PetscOptions options,const char pre[],const char name[],PetscBool dvalue[],PetscInt *nmax,PetscBool  *set)
{
  char           *value;
  PetscErrorCode ierr;
  PetscInt       n = 0;
  PetscBool      flag;
  PetscToken     token;

  PetscFunctionBegin;
  PetscValidCharPointer(name,2);
  PetscValidIntPointer(dvalue,3);
  ierr = PetscOptionsFindPair_Private(options,pre,name,&value,&flag);CHKERRQ(ierr);
  if (!flag)  {if (set) *set = PETSC_FALSE; *nmax = 0; PetscFunctionReturn(0);}
  if (!value) {if (set) *set = PETSC_TRUE;  *nmax = 0; PetscFunctionReturn(0);}

  if (set) *set = PETSC_TRUE;

  ierr = PetscTokenCreate(value,',',&token);CHKERRQ(ierr);
  ierr = PetscTokenFind(token,&value);CHKERRQ(ierr);
  while (n < *nmax) {
    if (!value) break;
    ierr = PetscOptionsStringToBool(value,dvalue);CHKERRQ(ierr);
    ierr = PetscTokenFind(token,&value);CHKERRQ(ierr);
    dvalue++;
    n++;
  }
  ierr  = PetscTokenDestroy(&token);CHKERRQ(ierr);
  *nmax = n;
  PetscFunctionReturn(0);
}

#undef __FUNCT__
#define __FUNCT__ "PetscOptionsGetReal"
/*@C
   PetscOptionsGetReal - Gets the double precision value for a particular
   option in the database.

   Not Collective

   Input Parameters:
+  options - options database use NULL for default global database
.  pre - string to prepend to each name or NULL
-  name - the option one is seeking

   Output Parameter:
+  dvalue - the double value to return
-  set - PETSC_TRUE if found, PETSC_FALSE if not found

   Note: if the option is given but no value is provided then set is given the value PETSC_FALSE

   Level: beginner

   Concepts: options database^has double

.seealso: PetscOptionsGetInt(), PetscOptionsHasName(),
           PetscOptionsGetString(), PetscOptionsGetIntArray(), PetscOptionsGetRealArray(),PetscOptionsBool(),
          PetscOptionsName(), PetscOptionsBegin(), PetscOptionsEnd(), PetscOptionsHead(),
          PetscOptionsStringArray(),PetscOptionsRealArray(), PetscOptionsScalar(),
          PetscOptionsBoolGroupBegin(), PetscOptionsBoolGroup(), PetscOptionsBoolGroupEnd(),
          PetscOptionsFList(), PetscOptionsEList()
@*/
PetscErrorCode  PetscOptionsGetReal(PetscOptions options,const char pre[],const char name[],PetscReal *dvalue,PetscBool  *set)
{
  char           *value;
  PetscErrorCode ierr;
  PetscBool      flag;

  PetscFunctionBegin;
  PetscValidCharPointer(name,2);
  PetscValidRealPointer(dvalue,3);
  ierr = PetscOptionsFindPair_Private(options,pre,name,&value,&flag);CHKERRQ(ierr);
  if (flag) {
    if (!value) {
      if (set) *set = PETSC_FALSE;
    } else {
      if (set) *set = PETSC_TRUE;
      ierr = PetscOptionsStringToReal(value,dvalue);CHKERRQ(ierr);
    }
  } else {
    if (set) *set = PETSC_FALSE;
  }
  PetscFunctionReturn(0);
}

#undef __FUNCT__
#define __FUNCT__ "PetscOptionsGetScalar"
/*@C
   PetscOptionsGetScalar - Gets the scalar value for a particular
   option in the database.

   Not Collective

   Input Parameters:
+  options - options database use NULL for default global database
.  pre - string to prepend to each name or NULL
-  name - the option one is seeking

   Output Parameter:
+  dvalue - the double value to return
-  set - PETSC_TRUE if found, else PETSC_FALSE

   Level: beginner

   Usage:
   A complex number 2+3i must be specified with NO spaces

   Note: if the option is given but no value is provided then set is given the value PETSC_FALSE

   Concepts: options database^has scalar

.seealso: PetscOptionsGetInt(), PetscOptionsHasName(),
           PetscOptionsGetString(), PetscOptionsGetIntArray(), PetscOptionsGetRealArray(), PetscOptionsBool(),
          PetscOptionsName(), PetscOptionsBegin(), PetscOptionsEnd(), PetscOptionsHead(),
          PetscOptionsStringArray(),PetscOptionsRealArray(), PetscOptionsScalar(),
          PetscOptionsBoolGroupBegin(), PetscOptionsBoolGroup(), PetscOptionsBoolGroupEnd(),
          PetscOptionsFList(), PetscOptionsEList()
@*/
PetscErrorCode  PetscOptionsGetScalar(PetscOptions options,const char pre[],const char name[],PetscScalar *dvalue,PetscBool  *set)
{
  char           *value;
  PetscBool      flag;
  PetscErrorCode ierr;

  PetscFunctionBegin;
  PetscValidCharPointer(name,2);
  PetscValidScalarPointer(dvalue,3);
  ierr = PetscOptionsFindPair_Private(options,pre,name,&value,&flag);CHKERRQ(ierr);
  if (flag) {
    if (!value) {
      if (set) *set = PETSC_FALSE;
    } else {
#if !defined(PETSC_USE_COMPLEX)
      ierr = PetscOptionsStringToReal(value,dvalue);CHKERRQ(ierr);
#else
      ierr = PetscOptionsStringToScalar(value,dvalue);CHKERRQ(ierr);
#endif
      if (set) *set = PETSC_TRUE;
    }
  } else { /* flag */
    if (set) *set = PETSC_FALSE;
  }
  PetscFunctionReturn(0);
}

#undef __FUNCT__
#define __FUNCT__ "PetscOptionsGetRealArray"
/*@C
   PetscOptionsGetRealArray - Gets an array of double precision values for a
   particular option in the database.  The values must be separated with
   commas with no intervening spaces.

   Not Collective

   Input Parameters:
+  options - options database use NULL for default global database
.  pre - string to prepend to each name or NULL
.  name - the option one is seeking
-  nmax - maximum number of values to retrieve

   Output Parameters:
+  dvalue - the double values to return
.  nmax - actual number of values retreived
-  set - PETSC_TRUE if found, else PETSC_FALSE

   Level: beginner

   Concepts: options database^array of doubles

.seealso: PetscOptionsGetInt(), PetscOptionsHasName(),
           PetscOptionsGetString(), PetscOptionsGetIntArray(), PetscOptionsBool(),
          PetscOptionsName(), PetscOptionsBegin(), PetscOptionsEnd(), PetscOptionsHead(),
          PetscOptionsStringArray(),PetscOptionsRealArray(), PetscOptionsScalar(),
          PetscOptionsBoolGroupBegin(), PetscOptionsBoolGroup(), PetscOptionsBoolGroupEnd(),
          PetscOptionsFList(), PetscOptionsEList()
@*/
PetscErrorCode  PetscOptionsGetRealArray(PetscOptions options,const char pre[],const char name[],PetscReal dvalue[],PetscInt *nmax,PetscBool  *set)
{
  char           *value;
  PetscErrorCode ierr;
  PetscInt       n = 0;
  PetscBool      flag;
  PetscToken     token;

  PetscFunctionBegin;
  PetscValidCharPointer(name,2);
  PetscValidRealPointer(dvalue,3);
  ierr = PetscOptionsFindPair_Private(options,pre,name,&value,&flag);CHKERRQ(ierr);
  if (!flag) {
    if (set) *set = PETSC_FALSE;
    *nmax = 0;
    PetscFunctionReturn(0);
  }
  if (!value) {
    if (set) *set = PETSC_TRUE;
    *nmax = 0;
    PetscFunctionReturn(0);
  }

  if (set) *set = PETSC_TRUE;

  ierr = PetscTokenCreate(value,',',&token);CHKERRQ(ierr);
  ierr = PetscTokenFind(token,&value);CHKERRQ(ierr);
  while (n < *nmax) {
    if (!value) break;
    ierr = PetscOptionsStringToReal(value,dvalue++);CHKERRQ(ierr);
    ierr = PetscTokenFind(token,&value);CHKERRQ(ierr);
    n++;
  }
  ierr  = PetscTokenDestroy(&token);CHKERRQ(ierr);
  *nmax = n;
  PetscFunctionReturn(0);
}

#undef __FUNCT__
#define __FUNCT__ "PetscOptionsGetScalarArray"
/*@C
   PetscOptionsGetScalarArray - Gets an array of scalars for a
   particular option in the database.  The values must be separated with
   commas with no intervening spaces.

   Not Collective

   Input Parameters:
+  options - options database use NULL for default global database
.  pre - string to prepend to each name or NULL
.  name - the option one is seeking
-  nmax - maximum number of values to retrieve

   Output Parameters:
+  dvalue - the scalar values to return
.  nmax - actual number of values retreived
-  set - PETSC_TRUE if found, else PETSC_FALSE

   Level: beginner

   Concepts: options database^array of doubles

.seealso: PetscOptionsGetInt(), PetscOptionsHasName(),
           PetscOptionsGetString(), PetscOptionsGetIntArray(), PetscOptionsBool(),
          PetscOptionsName(), PetscOptionsBegin(), PetscOptionsEnd(), PetscOptionsHead(),
          PetscOptionsStringArray(),PetscOptionsRealArray(), PetscOptionsScalar(),
          PetscOptionsBoolGroupBegin(), PetscOptionsBoolGroup(), PetscOptionsBoolGroupEnd(),
          PetscOptionsFList(), PetscOptionsEList()
@*/
PetscErrorCode  PetscOptionsGetScalarArray(PetscOptions options,const char pre[],const char name[],PetscScalar dvalue[],PetscInt *nmax,PetscBool  *set)
{
  char           *value;
  PetscErrorCode ierr;
  PetscInt       n = 0;
  PetscBool      flag;
  PetscToken     token;

  PetscFunctionBegin;
  PetscValidCharPointer(name,2);
  PetscValidRealPointer(dvalue,3);
  ierr = PetscOptionsFindPair_Private(options,pre,name,&value,&flag);CHKERRQ(ierr);
  if (!flag) {
    if (set) *set = PETSC_FALSE;
    *nmax = 0;
    PetscFunctionReturn(0);
  }
  if (!value) {
    if (set) *set = PETSC_TRUE;
    *nmax = 0;
    PetscFunctionReturn(0);
  }

  if (set) *set = PETSC_TRUE;

  ierr = PetscTokenCreate(value,',',&token);CHKERRQ(ierr);
  ierr = PetscTokenFind(token,&value);CHKERRQ(ierr);
  while (n < *nmax) {
    if (!value) break;
    ierr = PetscOptionsStringToScalar(value,dvalue++);CHKERRQ(ierr);
    ierr = PetscTokenFind(token,&value);CHKERRQ(ierr);
    n++;
  }
  ierr  = PetscTokenDestroy(&token);CHKERRQ(ierr);
  *nmax = n;
  PetscFunctionReturn(0);
}

#undef __FUNCT__
#define __FUNCT__ "PetscOptionsGetIntArray"
/*@C
   PetscOptionsGetIntArray - Gets an array of integer values for a particular
   option in the database.

   Not Collective

   Input Parameters:
+  options - options database use NULL for default global database
.  pre - string to prepend to each name or NULL
.  name - the option one is seeking
-  nmax - maximum number of values to retrieve

   Output Parameter:
+  dvalue - the integer values to return
.  nmax - actual number of values retreived
-  set - PETSC_TRUE if found, else PETSC_FALSE

   Level: beginner

   Notes:
   The array can be passed as
   a comma separated list:                                 0,1,2,3,4,5,6,7
   a range (start-end+1):                                  0-8
   a range with given increment (start-end+1:inc):         0-7:2
   a combination of values and ranges separated by commas: 0,1-8,8-15:2

   There must be no intervening spaces between the values.

   Concepts: options database^array of ints

.seealso: PetscOptionsGetInt(), PetscOptionsHasName(),
           PetscOptionsGetString(), PetscOptionsGetRealArray(), PetscOptionsBool(),
          PetscOptionsName(), PetscOptionsBegin(), PetscOptionsEnd(), PetscOptionsHead(),
          PetscOptionsStringArray(),PetscOptionsRealArray(), PetscOptionsScalar(),
          PetscOptionsBoolGroupBegin(), PetscOptionsBoolGroup(), PetscOptionsBoolGroupEnd(),
          PetscOptionsFList(), PetscOptionsEList()
@*/
PetscErrorCode  PetscOptionsGetIntArray(PetscOptions options,const char pre[],const char name[],PetscInt dvalue[],PetscInt *nmax,PetscBool  *set)
{
  char           *value;
  PetscErrorCode ierr;
  PetscInt       n = 0,i,j,start,end,inc,nvalues;
  size_t         len;
  PetscBool      flag,foundrange;
  PetscToken     token;

  PetscFunctionBegin;
  PetscValidCharPointer(name,2);
  PetscValidIntPointer(dvalue,3);
  ierr = PetscOptionsFindPair_Private(options,pre,name,&value,&flag);CHKERRQ(ierr);
  if (!flag) {
    if (set) *set = PETSC_FALSE;
    *nmax = 0;
    PetscFunctionReturn(0);
  }
  if (!value) {
    if (set) *set = PETSC_TRUE;
    *nmax = 0;
    PetscFunctionReturn(0);
  }

  if (set) *set = PETSC_TRUE;

  ierr = PetscTokenCreate(value,',',&token);CHKERRQ(ierr);
  ierr = PetscTokenFind(token,&value);CHKERRQ(ierr);
  while (n < *nmax) {
    if (!value) break;

    /* look for form  d-D where d and D are integers */
    foundrange = PETSC_FALSE;
    ierr       = PetscStrlen(value,&len);CHKERRQ(ierr);
    if (value[0] == '-') i=2;
    else i=1;
    for (;i<(int)len; i++) {
      if (value[i] == '-') {
        if (i == (int)len-1) SETERRQ2(PETSC_COMM_SELF,PETSC_ERR_USER,"Error in %D-th array entry %s\n",n,value);
        value[i] = 0;

        ierr = PetscOptionsStringToInt(value,&start);CHKERRQ(ierr);
        inc  = 1;
        j    = i+1;
        for (;j<(int)len; j++) {
          if (value[j] == ':') {
            value[j] = 0;

            ierr = PetscOptionsStringToInt(value+j+1,&inc);CHKERRQ(ierr);
            if (inc <= 0) SETERRQ2(PETSC_COMM_SELF,PETSC_ERR_USER,"Error in %D-th array entry,%s cannot have negative increment",n,value+j+1);CHKERRQ(ierr);
            break;
          }
        }
        ierr = PetscOptionsStringToInt(value+i+1,&end);CHKERRQ(ierr);
        if (end <= start) SETERRQ3(PETSC_COMM_SELF,PETSC_ERR_USER,"Error in %D-th array entry, %s-%s cannot have decreasing list",n,value,value+i+1);
        nvalues = (end-start)/inc + (end-start)%inc;
        if (n + nvalues  > *nmax) SETERRQ4(PETSC_COMM_SELF,PETSC_ERR_USER,"Error in %D-th array entry, not enough space left in array (%D) to contain entire range from %D to %D",n,*nmax-n,start,end);
        for (;start<end; start+=inc) {
          *dvalue = start; dvalue++;n++;
        }
        foundrange = PETSC_TRUE;
        break;
      }
    }
    if (!foundrange) {
      ierr = PetscOptionsStringToInt(value,dvalue);CHKERRQ(ierr);
      dvalue++;
      n++;
    }
    ierr = PetscTokenFind(token,&value);CHKERRQ(ierr);
  }
  ierr  = PetscTokenDestroy(&token);CHKERRQ(ierr);
  *nmax = n;
  PetscFunctionReturn(0);
}

#undef __FUNCT__
#define __FUNCT__ "PetscOptionsGetEnumArray"
/*@C
   PetscOptionsGetEnumArray - Gets an array of enum values for a particular option in the database.

   Not Collective

   Input Parameters:
+  options - options database use NULL for default global database
.  pre - option prefix or NULL
.  name - option name
.  list - array containing the list of choices, followed by the enum name, followed by the enum prefix, followed by a null
-  nmax - maximum number of values to retrieve

   Output Parameters:
+  dvalue - the  enum values to return
.  nmax - actual number of values retreived
-  set - PETSC_TRUE if found, else PETSC_FALSE

   Level: beginner

   Concepts: options database

   Notes:
   The array must be passed as a comma separated list.

   There must be no intervening spaces between the values.

   list is usually something like PCASMTypes or some other predefined list of enum names.

.seealso: PetscOptionsGetReal(), PetscOptionsHasName(), PetscOptionsGetString(), PetscOptionsGetInt(),
          PetscOptionsGetEnum(), PetscOptionsGetIntArray(), PetscOptionsGetRealArray(), PetscOptionsBool()
          PetscOptionsInt(), PetscOptionsString(), PetscOptionsReal(), PetscOptionsBool(), PetscOptionsName(),
          PetscOptionsBegin(), PetscOptionsEnd(), PetscOptionsHead(), PetscOptionsStringArray(),PetscOptionsRealArray(),
          PetscOptionsScalar(), PetscOptionsBoolGroupBegin(), PetscOptionsBoolGroup(), PetscOptionsBoolGroupEnd(),
          PetscOptionsFList(), PetscOptionsEList(), PetscOptionsGetEList(), PetscOptionsEnum()
@*/
PetscErrorCode PetscOptionsGetEnumArray(PetscOptions options,const char pre[],const char name[],const char *const *list,PetscEnum dvalue[],PetscInt *nmax,PetscBool *set)
{
  char           *svalue;
  PetscInt       n = 0;
  PetscEnum      evalue;
  PetscBool      flag;
  PetscToken     token;
  PetscErrorCode ierr;

  PetscFunctionBegin;
  PetscValidCharPointer(name,2);
  PetscValidPointer(list,3);
  PetscValidPointer(dvalue,4);
  PetscValidIntPointer(nmax,5);

  ierr = PetscOptionsFindPair_Private(options,pre,name,&svalue,&flag);CHKERRQ(ierr);
  if (!flag) {
    if (set) *set = PETSC_FALSE;
    *nmax = 0;
    PetscFunctionReturn(0);
  }
  if (!svalue) {
    if (set) *set = PETSC_TRUE;
    *nmax = 0;
    PetscFunctionReturn(0);
  }
  if (set) *set = PETSC_TRUE;

  ierr = PetscTokenCreate(svalue,',',&token);CHKERRQ(ierr);
  ierr = PetscTokenFind(token,&svalue);CHKERRQ(ierr);
  while (svalue && n < *nmax) {
    ierr = PetscEnumFind(list,svalue,&evalue,&flag);CHKERRQ(ierr);
    if (!flag) SETERRQ3(PETSC_COMM_SELF,PETSC_ERR_USER,"Unknown enum value '%s' for -%s%s",svalue,pre ? pre : "",name+1);
    dvalue[n++] = evalue;
    ierr = PetscTokenFind(token,&svalue);CHKERRQ(ierr);
  }
  *nmax = n;
  ierr = PetscTokenDestroy(&token);CHKERRQ(ierr);
  PetscFunctionReturn(0);
}

#undef __FUNCT__
#define __FUNCT__ "PetscOptionsGetString"
/*@C
   PetscOptionsGetString - Gets the string value for a particular option in
   the database.

   Not Collective

   Input Parameters:
+  options - options database use NULL for default global database
.  pre - string to prepend to name or NULL
.  name - the option one is seeking
-  len - maximum length of the string including null termination

   Output Parameters:
+  string - location to copy string
-  set - PETSC_TRUE if found, else PETSC_FALSE

   Level: beginner

   Fortran Note:
   The Fortran interface is slightly different from the C/C++
   interface (len is not used).  Sample usage in Fortran follows
.vb
      character *20 string
      integer   flg, ierr
      call PetscOptionsGetString(NULL_CHARACTER,'-s',string,flg,ierr)
.ve

   Notes: if the option is given but no string is provided then an empty string is returned and set is given the value of PETSC_TRUE

   Concepts: options database^string

    Note:
      Even if the user provided no string (for example -optionname -someotheroption) the flag is set to PETSC_TRUE (and the string is fulled with nulls).

.seealso: PetscOptionsGetInt(), PetscOptionsGetReal(),
           PetscOptionsHasName(), PetscOptionsGetIntArray(), PetscOptionsGetRealArray(), PetscOptionsBool(),
          PetscOptionsName(), PetscOptionsBegin(), PetscOptionsEnd(), PetscOptionsHead(),
          PetscOptionsStringArray(),PetscOptionsRealArray(), PetscOptionsScalar(),
          PetscOptionsBoolGroupBegin(), PetscOptionsBoolGroup(), PetscOptionsBoolGroupEnd(),
          PetscOptionsFList(), PetscOptionsEList()
@*/
PetscErrorCode  PetscOptionsGetString(PetscOptions options,const char pre[],const char name[],char string[],size_t len,PetscBool  *set)
{
  char           *value;
  PetscErrorCode ierr;
  PetscBool      flag;

  PetscFunctionBegin;
  PetscValidCharPointer(name,2);
  PetscValidCharPointer(string,3);
  ierr = PetscOptionsFindPair_Private(options,pre,name,&value,&flag);CHKERRQ(ierr);
  if (!flag) {
    if (set) *set = PETSC_FALSE;
  } else {
    if (set) *set = PETSC_TRUE;
    if (value) {
      ierr = PetscStrncpy(string,value,len);CHKERRQ(ierr);
      string[len-1] = 0;        /* Ensure that the string is NULL terminated */
    } else {
      ierr = PetscMemzero(string,len);CHKERRQ(ierr);
    }
  }
  PetscFunctionReturn(0);
}

#undef __FUNCT__
#define __FUNCT__ "PetscOptionsGetStringMatlab"
char *PetscOptionsGetStringMatlab(PetscOptions options,const char pre[],const char name[])
{
  char           *value;
  PetscErrorCode ierr;
  PetscBool      flag;

  PetscFunctionBegin;
  ierr = PetscOptionsFindPair_Private(options,pre,name,&value,&flag);if (ierr) PetscFunctionReturn(0);
  if (flag) PetscFunctionReturn(value);
  else PetscFunctionReturn(0);
}


#undef __FUNCT__
#define __FUNCT__ "PetscOptionsGetStringArray"
/*@C
   PetscOptionsGetStringArray - Gets an array of string values for a particular
   option in the database. The values must be separated with commas with
   no intervening spaces.

   Not Collective

   Input Parameters:
+  options - options database use NULL for default global database
.  pre - string to prepend to name or NULL
.  name - the option one is seeking
-  nmax - maximum number of strings

   Output Parameter:
+  strings - location to copy strings
-  set - PETSC_TRUE if found, else PETSC_FALSE

   Level: beginner

   Notes:
   The user should pass in an array of pointers to char, to hold all the
   strings returned by this function.

   The user is responsible for deallocating the strings that are
   returned. The Fortran interface for this routine is not supported.

   Contributed by Matthew Knepley.

   Concepts: options database^array of strings

.seealso: PetscOptionsGetInt(), PetscOptionsGetReal(),
           PetscOptionsHasName(), PetscOptionsGetIntArray(), PetscOptionsGetRealArray(), PetscOptionsBool(),
          PetscOptionsName(), PetscOptionsBegin(), PetscOptionsEnd(), PetscOptionsHead(),
          PetscOptionsStringArray(),PetscOptionsRealArray(), PetscOptionsScalar(),
          PetscOptionsBoolGroupBegin(), PetscOptionsBoolGroup(), PetscOptionsBoolGroupEnd(),
          PetscOptionsFList(), PetscOptionsEList()
@*/
PetscErrorCode  PetscOptionsGetStringArray(PetscOptions options,const char pre[],const char name[],char *strings[],PetscInt *nmax,PetscBool  *set)
{
  char           *value;
  PetscErrorCode ierr;
  PetscInt       n;
  PetscBool      flag;
  PetscToken     token;

  PetscFunctionBegin;
  PetscValidCharPointer(name,2);
  PetscValidPointer(strings,3);
  ierr = PetscOptionsFindPair_Private(options,pre,name,&value,&flag);CHKERRQ(ierr);
  if (!flag) {
    *nmax = 0;
    if (set) *set = PETSC_FALSE;
    PetscFunctionReturn(0);
  }
  if (!value) {
    *nmax = 0;
    if (set) *set = PETSC_FALSE;
    PetscFunctionReturn(0);
  }
  if (!*nmax) {
    if (set) *set = PETSC_FALSE;
    PetscFunctionReturn(0);
  }
  if (set) *set = PETSC_TRUE;

  ierr = PetscTokenCreate(value,',',&token);CHKERRQ(ierr);
  ierr = PetscTokenFind(token,&value);CHKERRQ(ierr);
  n    = 0;
  while (n < *nmax) {
    if (!value) break;
    ierr = PetscStrallocpy(value,&strings[n]);CHKERRQ(ierr);
    ierr = PetscTokenFind(token,&value);CHKERRQ(ierr);
    n++;
  }
  ierr  = PetscTokenDestroy(&token);CHKERRQ(ierr);
  *nmax = n;
  PetscFunctionReturn(0);
}

#undef __FUNCT__
#define __FUNCT__ "PetscOptionsUsed"
/*@C
   PetscOptionsUsed - Indicates if PETSc has used a particular option set in the database

   Not Collective

   Input Parameter:
+   options - options database use NULL for default global database
-   option - string name of option

   Output Parameter:
.   used - PETSC_TRUE if the option was used, otherwise false, including if option was not found in options database

   Level: advanced

.seealso: PetscOptionsView(), PetscOptionsLeft(), PetscOptionsAllUsed()
@*/
PetscErrorCode  PetscOptionsUsed(PetscOptions options,const char *option,PetscBool *used)
{
  PetscInt       i;
  PetscErrorCode ierr;

  PetscFunctionBegin;
  options = options ? options : defaultoptions;
  *used = PETSC_FALSE;
  for (i=0; i<options->N; i++) {
    ierr = PetscStrcmp(options->names[i],option,used);CHKERRQ(ierr);
    if (*used) {
      *used = options->used[i];
      break;
    }
  }
  PetscFunctionReturn(0);
}

#undef __FUNCT__
#define __FUNCT__ "PetscOptionsAllUsed"
/*@C
   PetscOptionsAllUsed - Returns a count of the number of options in the
   database that have never been selected.

   Not Collective

   Input Parameter:
.  options - options database use NULL for default global database

   Output Parameter:
.   N - count of options not used

   Level: advanced

.seealso: PetscOptionsView()
@*/
PetscErrorCode  PetscOptionsAllUsed(PetscOptions options,PetscInt *N)
{
  PetscInt     i,n = 0;

  PetscFunctionBegin;
  options = options ? options : defaultoptions;
  for (i=0; i<options->N; i++) {
    if (!options->used[i]) n++;
  }
  *N = n;
  PetscFunctionReturn(0);
}

#undef __FUNCT__
#define __FUNCT__ "PetscOptionsLeft"
/*@C
    PetscOptionsLeft - Prints to screen any options that were set and never used.

  Not collective

   Input Parameter:
.  options - options database use NULL for default global database

   Options Database Key:
.  -options_left - Activates OptionsAllUsed() within PetscFinalize()

  Level: advanced

.seealso: PetscOptionsAllUsed()
@*/
PetscErrorCode  PetscOptionsLeft(PetscOptions options)
{
  PetscErrorCode ierr;
  PetscInt       i;

  PetscFunctionBegin;
  options = options ? options : defaultoptions;
  for (i=0; i<options->N; i++) {
    if (!options->used[i]) {
      if (options->values[i]) {
        ierr = PetscPrintf(PETSC_COMM_WORLD,"Option left: name:-%s value: %s\n",options->names[i],options->values[i]);CHKERRQ(ierr);
      } else {
        ierr = PetscPrintf(PETSC_COMM_WORLD,"Option left: name:-%s (no value)\n",options->names[i]);CHKERRQ(ierr);
      }
    }
  }
  PetscFunctionReturn(0);
}

#undef __FUNCT__
#define __FUNCT__ "PetscOptionsCreate"
/*@
    PetscOptionsCreate - Creates the empty options database.

  Output Parameter:
.   options - Options database object


@*/
PetscErrorCode  PetscOptionsCreate(PetscOptions *options)
{
<<<<<<< HEAD
  *options = (PetscOptions)calloc(1,sizeof(struct _n_PetscOptions));
  if (!options) return PETSC_ERR_MEM;
  (*options)->namegiven      = PETSC_FALSE;
  (*options)->N              = 0;
  (*options)->Naliases       = 0;
  (*options)->numbermonitors = 0;
  return 0;
}

#undef __FUNCT__
#define __FUNCT__ "PetscOptionsCreateDefault"
/*
    PetscOptionsCreateDefault - Creates the default global options database

*/
PetscErrorCode  PetscOptionsCreateDefault(void)
{
  PetscErrorCode ierr;

  if (!defaultoptions) {
    ierr = PetscOptionsCreate(&defaultoptions);if (ierr) return ierr;
  }
=======
  if (options) return 0;
  options = (PetscOptionsTable*)calloc(1,sizeof(PetscOptionsTable));if (!options) return PETSC_ERR_MEM;
  options->namegiven      = PETSC_FALSE;
  options->N              = 0;
  options->Naliases       = 0;
  options->numbermonitors = 0;
>>>>>>> 1692a7d8
  return 0;
}

#undef __FUNCT__
#define __FUNCT__ "PetscOptionsSetFromOptions"
/*@C
   PetscOptionsSetFromOptions - Sets options related to the handling of options in PETSc

   Collective on PETSC_COMM_WORLD

   Input Parameter:
.  options - options database use NULL for default global database

   Options Database Keys:
+  -options_monitor <optional filename> - prints the names and values of all runtime options as they are set. The monitor functionality is not
                available for options set through a file, environment variable, or on
                the command line. Only options set after PetscInitialize() completes will
                be monitored.
.  -options_monitor_cancel - cancel all options database monitors

   Notes:
   To see all options, run your program with the -help option or consult Users-Manual: sec_gettingstarted

   Level: intermediate

.keywords: set, options, database
@*/
PetscErrorCode  PetscOptionsSetFromOptions(PetscOptions options)
{
  PetscBool      flgc = PETSC_FALSE,flgm;
  PetscErrorCode ierr;
  char           monfilename[PETSC_MAX_PATH_LEN];
  PetscViewer    monviewer;

  PetscFunctionBegin;
  options = options ? options : defaultoptions;
  ierr = PetscOptionsBegin(PETSC_COMM_WORLD,NULL,"Options for handling options","PetscOptions");CHKERRQ(ierr);
  ierr = PetscOptionsString("-options_monitor","Monitor options database","PetscOptionsMonitorSet","stdout",monfilename,PETSC_MAX_PATH_LEN,&flgm);CHKERRQ(ierr);
  ierr = PetscOptionsBool("-options_monitor_cancel","Cancel all options database monitors","PetscOptionsMonitorCancel",flgc,&flgc,NULL);CHKERRQ(ierr);
  ierr = PetscOptionsEnd();CHKERRQ(ierr);
  if (flgm) {
    ierr = PetscViewerASCIIOpen(PETSC_COMM_WORLD,monfilename,&monviewer);CHKERRQ(ierr);
    ierr = PetscOptionsMonitorSet(PetscOptionsMonitorDefault,monviewer,(PetscErrorCode (*)(void**))PetscViewerDestroy);CHKERRQ(ierr);
  }
  if (flgc) { ierr = PetscOptionsMonitorCancel();CHKERRQ(ierr); }
  PetscFunctionReturn(0);
}


#undef __FUNCT__
#define __FUNCT__ "PetscOptionsMonitorDefault"
/*@C
   PetscOptionsMonitorDefault - Print all options set value events.

   Logically Collective on PETSC_COMM_WORLD

   Input Parameters:
+  name  - option name string
.  value - option value string
-  dummy - an ASCII viewer

   Level: intermediate

.keywords: PetscOptions, default, monitor

.seealso: PetscOptionsMonitorSet()
@*/
PetscErrorCode  PetscOptionsMonitorDefault(const char name[], const char value[], void *dummy)
{
  PetscErrorCode ierr;
  PetscViewer    viewer = (PetscViewer) dummy;

  PetscFunctionBegin;
  ierr = PetscViewerASCIIPrintf(viewer,"Setting option: %s = %s\n",name,value);CHKERRQ(ierr);
  PetscFunctionReturn(0);
}

#undef __FUNCT__
#define __FUNCT__ "PetscOptionsMonitorSet"
/*@C
   PetscOptionsMonitorSet - Sets an ADDITIONAL function to be called at every method that
   modified the PETSc options database.

   Not collective

   Input Parameters:
+  monitor - pointer to function (if this is NULL, it turns off monitoring
.  mctx    - [optional] context for private data for the
             monitor routine (use NULL if no context is desired)
-  monitordestroy - [optional] routine that frees monitor context
          (may be NULL)

   Calling Sequence of monitor:
$     monitor (const char name[], const char value[], void *mctx)

+  name - option name string
.  value - option value string
-  mctx  - optional monitoring context, as set by PetscOptionsMonitorSet()

   Options Database Keys:
+    -options_monitor    - sets PetscOptionsMonitorDefault()
-    -options_monitor_cancel - cancels all monitors that have
                          been hardwired into a code by
                          calls to PetscOptionsMonitorSet(), but
                          does not cancel those set via
                          the options database.

   Notes:
   The default is to do nothing.  To print the name and value of options
   being inserted into the database, use PetscOptionsMonitorDefault() as the monitoring routine,
   with a null monitoring context.

   Several different monitoring routines may be set by calling
   PetscOptionsMonitorSet() multiple times; all will be called in the
   order in which they were set.

   Level: beginner

.keywords: PetscOptions, set, monitor

.seealso: PetscOptionsMonitorDefault(), PetscOptionsMonitorCancel()
@*/
PetscErrorCode  PetscOptionsMonitorSet(PetscErrorCode (*monitor)(const char name[], const char value[], void*),void *mctx,PetscErrorCode (*monitordestroy)(void**))
{
  PetscOptions options = defaultoptions;

  PetscFunctionBegin;
  if (options->numbermonitors >= MAXOPTIONSMONITORS) SETERRQ(PETSC_COMM_SELF,PETSC_ERR_ARG_OUTOFRANGE,"Too many PetscOptions monitors set");
  options->monitor[options->numbermonitors]          = monitor;
  options->monitordestroy[options->numbermonitors]   = monitordestroy;
  options->monitorcontext[options->numbermonitors++] = (void*)mctx;
  PetscFunctionReturn(0);
}

#undef __FUNCT__
#define __FUNCT__ "PetscOptionsMonitorCancel"
/*@
   PetscOptionsMonitorCancel - Clears all monitors for a PetscOptions object.

   Not collective

   Options Database Key:
.  -options_monitor_cancel - Cancels all monitors that have
    been hardwired into a code by calls to PetscOptionsMonitorSet(),
    but does not cancel those set via the options database.

   Level: intermediate

.keywords: PetscOptions, set, monitor

.seealso: PetscOptionsMonitorDefault(), PetscOptionsMonitorSet()
@*/
PetscErrorCode  PetscOptionsMonitorCancel(void)
{
  PetscErrorCode ierr;
  PetscInt       i;
  PetscOptions   options = defaultoptions;

  PetscFunctionBegin;
  for (i=0; i<options->numbermonitors; i++) {
    if (options->monitordestroy[i]) {
      ierr = (*options->monitordestroy[i])(&options->monitorcontext[i]);CHKERRQ(ierr);
    }
  }
  options->numbermonitors = 0;
  PetscFunctionReturn(0);
}

#define CHKERRQI(incall,ierr) if (ierr) {incall = PETSC_FALSE; CHKERRQ(ierr);}

#undef __FUNCT__
#define __FUNCT__ "PetscObjectViewFromOptions"
/*@C
  PetscObjectViewFromOptions - Processes command line options to determine if/how a PetscObject is to be viewed.

  Collective on PetscObject

  Input Parameters:
+ obj   - the object
. bobj  - optional other object that provides prefix (if NULL then the prefix in obj is used)
- optionname - option to activate viewing

  Level: intermediate

@*/
PetscErrorCode PetscObjectViewFromOptions(PetscObject obj,PetscObject bobj,const char optionname[])
{
  PetscErrorCode    ierr;
  PetscViewer       viewer;
  PetscBool         flg;
  static PetscBool  incall = PETSC_FALSE;
  PetscViewerFormat format;
  char              *prefix;

  PetscFunctionBegin;
  if (incall) PetscFunctionReturn(0);
  incall = PETSC_TRUE;
  prefix = bobj ? bobj->prefix : obj->prefix;
  ierr   = PetscOptionsGetViewer(PetscObjectComm((PetscObject)obj),prefix,optionname,&viewer,&format,&flg);CHKERRQI(incall,ierr);
  if (flg) {
    ierr = PetscViewerPushFormat(viewer,format);CHKERRQI(incall,ierr);
    ierr = PetscObjectView(obj,viewer);CHKERRQI(incall,ierr);
    ierr = PetscViewerPopFormat(viewer);CHKERRQI(incall,ierr);
    ierr = PetscViewerDestroy(&viewer);CHKERRQI(incall,ierr);
  }
  incall = PETSC_FALSE;
  PetscFunctionReturn(0);
}<|MERGE_RESOLUTION|>--- conflicted
+++ resolved
@@ -1085,7 +1085,6 @@
   const char     *name = iname;
   int            gt,match;
 
-<<<<<<< HEAD
   if (!options) {
     if (!defaultoptions) {
       ierr = PetscOptionsCreateDefault();
@@ -1093,9 +1092,6 @@
     }
     options = defaultoptions;
   }
-=======
-  if (!options) {ierr = PetscOptionsCreate(); if (ierr) return ierr;}
->>>>>>> 1692a7d8
 
   /* this is so that -h and -help are equivalent (p4 does not like -help)*/
   match = strcmp(name,"-h");
@@ -1116,11 +1112,7 @@
 #elif defined(PETSC_HAVE_STRICMP)
     match = stricmp(options->aliases1[i],name);
 #else
-<<<<<<< HEAD
-    badnews bears in breaking training
-=======
     Error
->>>>>>> 1692a7d8
 #endif
     if (!match) {
       name = options->aliases2[i];
@@ -1133,9 +1125,6 @@
   names = options->names;
 
   for (i=0; i<N; i++) {
-<<<<<<< HEAD
-    gt = strcasecmp(names[i],name);
-=======
 #if defined(PETSC_HAVE_STRCASECMP)
     gt = strcasecmp(names[i],name);
 #elif defined(PETSC_HAVE_STRICMP)
@@ -1143,7 +1132,6 @@
 #else
     Error
 #endif
->>>>>>> 1692a7d8
     if (!gt) {
       if (options->values[i]) free(options->values[i]);
       len = value ? strlen(value) : 0;
@@ -2524,7 +2512,6 @@
 @*/
 PetscErrorCode  PetscOptionsCreate(PetscOptions *options)
 {
-<<<<<<< HEAD
   *options = (PetscOptions)calloc(1,sizeof(struct _n_PetscOptions));
   if (!options) return PETSC_ERR_MEM;
   (*options)->namegiven      = PETSC_FALSE;
@@ -2547,14 +2534,6 @@
   if (!defaultoptions) {
     ierr = PetscOptionsCreate(&defaultoptions);if (ierr) return ierr;
   }
-=======
-  if (options) return 0;
-  options = (PetscOptionsTable*)calloc(1,sizeof(PetscOptionsTable));if (!options) return PETSC_ERR_MEM;
-  options->namegiven      = PETSC_FALSE;
-  options->N              = 0;
-  options->Naliases       = 0;
-  options->numbermonitors = 0;
->>>>>>> 1692a7d8
   return 0;
 }
 
