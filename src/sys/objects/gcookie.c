--- conflicted
+++ resolved
@@ -5,26 +5,16 @@
 #include "petscsys.h"  /*I   "petscsys.h"    I*/
 
 #undef __FUNCT__  
-<<<<<<< HEAD
-#define __FUNCT__ "PetscObjectGetClassid"
-/*@C
-   PetscObjectGetClassid - Gets the classid for any PetscObject, 
-=======
 #define __FUNCT__ "PetscObjectGetClassId"
 /*@C
    PetscObjectGetClassId - Gets the classid for any PetscObject, 
->>>>>>> 19ffb2d1
 
    Not Collective
    
    Input Parameter:
 .  obj - any PETSc object, for example a Vec, Mat or KSP.
          Thus must be cast with a (PetscObject), for example, 
-<<<<<<< HEAD
-         PetscObjectGetClassid((PetscObject)mat,&classid);
-=======
          PetscObjectGetClassId((PetscObject)mat,&classid);
->>>>>>> 19ffb2d1
 
    Output Parameter:
 .  classid - the classid
@@ -32,11 +22,7 @@
    Level: developer
 
 @*/
-<<<<<<< HEAD
-PetscErrorCode PETSC_DLLEXPORT PetscObjectGetClassid(PetscObject obj,PetscClassId *classid)
-=======
 PetscErrorCode PETSC_DLLEXPORT PetscObjectGetClassId(PetscObject obj,PetscClassId *classid)
->>>>>>> 19ffb2d1
 {
   PetscFunctionBegin;
   PetscValidHeader(obj,1);
