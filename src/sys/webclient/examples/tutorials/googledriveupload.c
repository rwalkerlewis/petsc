--- conflicted
+++ resolved
@@ -10,11 +10,7 @@
   PetscErrorCode ierr;
   char           access_token[512];
 
-<<<<<<< HEAD
-  ierr = PetscInitialize(&argc,&argv,NULL,NULL);CHKERRQ(ierr);
-=======
   ierr = PetscInitialize(&argc,&argv,NULL,NULL);if (ierr) return ierr;
->>>>>>> 5708bc22
   ierr = PetscGoogleDriveRefresh(PETSC_COMM_WORLD,NULL,access_token,sizeof(access_token));CHKERRQ(ierr);
   ierr = PetscGoogleDriveUpload(PETSC_COMM_WORLD,access_token,"googledriveupload.c");CHKERRQ(ierr);
   ierr = PetscFinalize();
