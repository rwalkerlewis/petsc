
/*
    Run with -box_refresh_token XXX to allow access to Box or else it will prompt you to enter log in information for Box.

    Have not yet written the code to actually upload files

*/

#include <petscsys.h>

int main(int argc,char **argv)
{
  PetscErrorCode ierr;
  char           access_token[512],new_refresh_token[512];

<<<<<<< HEAD
  ierr = PetscInitialize(&argc,&argv,NULL,NULL);CHKERRQ(ierr);
=======
  ierr = PetscInitialize(&argc,&argv,NULL,NULL);if (ierr) return ierr;
>>>>>>> 5708bc22
  ierr = PetscBoxRefresh(PETSC_COMM_WORLD,NULL,access_token,new_refresh_token,sizeof(access_token));CHKERRQ(ierr);
  ierr = PetscFinalize();
  return ierr;
}

<|MERGE_RESOLUTION|>--- conflicted
+++ resolved
@@ -13,11 +13,7 @@
   PetscErrorCode ierr;
   char           access_token[512],new_refresh_token[512];
 
-<<<<<<< HEAD
-  ierr = PetscInitialize(&argc,&argv,NULL,NULL);CHKERRQ(ierr);
-=======
   ierr = PetscInitialize(&argc,&argv,NULL,NULL);if (ierr) return ierr;
->>>>>>> 5708bc22
   ierr = PetscBoxRefresh(PETSC_COMM_WORLD,NULL,access_token,new_refresh_token,sizeof(access_token));CHKERRQ(ierr);
   ierr = PetscFinalize();
   return ierr;
