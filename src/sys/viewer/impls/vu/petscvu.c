--- conflicted
+++ resolved
@@ -49,16 +49,11 @@
   PetscErrorCode ierr;
 
   PetscFunctionBegin;
-<<<<<<< HEAD
-  ierr = MPI_Comm_rank(viewer->comm, &rank);CHKERRQ(ierr);
+  ierr = MPI_Comm_rank(((PetscObject)viewer)->comm, &rank);CHKERRQ(ierr);
   if (!rank) {
     err = fflush(vu->fd);
     if (err) SETERRQ(PETSC_ERR_SYS,"fflush() failed on file");        
   }
-=======
-  ierr = MPI_Comm_rank(((PetscObject)viewer)->comm, &rank);CHKERRQ(ierr);
-  if (!rank) fflush(vu->fd);
->>>>>>> e07e3cfa
   PetscFunctionReturn(0);  
 }
 
