#include <src/sys/viewer/viewerimpl.h>    /*I   "petsc.h"   I*/
#include <hdf5.h>

typedef struct {
  char         *filename;
  PetscFileMode btype;
  hid_t         file_id;
} PetscViewer_HDF5;

#undef __FUNCT__  
#define __FUNCT__ "PetscViewerDestroy_HDF5" 
PetscErrorCode PetscViewerDestroy_HDF5(PetscViewer viewer)
{
 PetscViewer_HDF5 *hdf5 = (PetscViewer_HDF5 *) viewer->data;
 PetscErrorCode    ierr;

 PetscFunctionBegin;
 ierr = PetscFree(hdf5->filename);CHKERRQ(ierr);
 if (hdf5->file_id) {
   H5Fclose(hdf5->file_id);
 }
 ierr = PetscFree(hdf5);CHKERRQ(ierr);
 PetscFunctionReturn(0);
}

EXTERN_C_BEGIN 
#undef __FUNCT__  
#define __FUNCT__ "PetscViewerFileSetMode_HDF5"
PetscErrorCode PETSC_DLLEXPORT PetscViewerFileSetMode_HDF5(PetscViewer viewer, PetscFileMode type)
{
  PetscViewer_HDF5 *hdf5 = (PetscViewer_HDF5 *) viewer->data;

  PetscFunctionBegin;
  PetscValidHeaderSpecific(viewer, PETSC_VIEWER_COOKIE, 1);
  hdf5->btype = type;
  PetscFunctionReturn(0);
}
EXTERN_C_END

EXTERN_C_BEGIN
#undef __FUNCT__  
#define __FUNCT__ "PetscViewerFileSetName_HDF5"
PetscErrorCode PETSC_DLLEXPORT PetscViewerFileSetName_HDF5(PetscViewer viewer, const char name[])
{
  PetscViewer_HDF5 *hdf5 = (PetscViewer_HDF5 *) viewer->data;
  MPI_Info          info = MPI_INFO_NULL;
  hid_t             plist_id;
  PetscErrorCode    ierr;

  PetscFunctionBegin;
  ierr = PetscStrallocpy(name, &hdf5->filename);CHKERRQ(ierr);
  /* Set up file access property list with parallel I/O access */
  plist_id = H5Pcreate(H5P_FILE_ACCESS);
<<<<<<< HEAD
#if defined(PETSC_HAVE_H5PSET_FAPL_MPIO)
  H5Pset_fapl_mpio(plist_id, viewer->comm, info);
#endif
=======
  H5Pset_fapl_mpio(plist_id, ((PetscObject)viewer)->comm, info);
>>>>>>> e07e3cfa
  /* Create or open the file collectively */
  switch (hdf5->btype) {
    case FILE_MODE_READ:
      hdf5->file_id = H5Fopen(name, H5F_ACC_RDONLY, plist_id);
      break;
    case FILE_MODE_WRITE:
      hdf5->file_id = H5Fcreate(name, H5F_ACC_TRUNC, H5P_DEFAULT, plist_id);
      break;
    default:
      SETERRQ(PETSC_ERR_ORDER, "Must call PetscViewerFileSetMode() before PetscViewerFileSetName()");
  }
  if (hdf5->file_id < 0) SETERRQ1(PETSC_ERR_LIB, "H5Fcreate failed for %s", name);
  viewer->format = PETSC_VIEWER_NOFORMAT;
  H5Pclose(plist_id);
  PetscFunctionReturn(0);
}
EXTERN_C_END

EXTERN_C_BEGIN
#undef __FUNCT__  
#define __FUNCT__ "PetscViewerCreate_HDF5" 
PetscErrorCode PETSC_DLLEXPORT PetscViewerCreate_HDF5(PetscViewer v)
{  
  PetscViewer_HDF5 *hdf5;
  PetscErrorCode    ierr;
 
  PetscFunctionBegin;
  ierr = PetscNewLog(v, PetscViewer_HDF5, &hdf5);CHKERRQ(ierr);
  v->data         = (void *) hdf5;
  v->ops->destroy = PetscViewerDestroy_HDF5;
  v->ops->flush   = 0;
  v->iformat      = 0;
  hdf5->btype     = (PetscFileMode) -1; 
  hdf5->filename  = 0;

  ierr = PetscObjectComposeFunctionDynamic((PetscObject)v,"PetscViewerFileSetName_C","PetscViewerFileSetName_HDF5",
                                           PetscViewerFileSetName_HDF5);CHKERRQ(ierr);
  ierr = PetscObjectComposeFunctionDynamic((PetscObject)v,"PetscViewerFileSetMode_C","PetscViewerFileSetMode_HDF5",
                                           PetscViewerFileSetMode_HDF5);CHKERRQ(ierr);
  PetscFunctionReturn(0);
}
EXTERN_C_END

#undef __FUNCT__  
#define __FUNCT__ "PetscViewerHDF5Open" 
PetscErrorCode PETSC_DLLEXPORT PetscViewerHDF5Open(MPI_Comm comm, const char name[], PetscFileMode type, PetscViewer *hdf5v)
{
  PetscErrorCode ierr;
 
  PetscFunctionBegin;
  ierr = PetscViewerCreate(comm, hdf5v);CHKERRQ(ierr);
  ierr = PetscViewerSetType(*hdf5v, PETSC_VIEWER_HDF5);CHKERRQ(ierr);
  ierr = PetscViewerFileSetMode(*hdf5v, type);CHKERRQ(ierr);
  ierr = PetscViewerFileSetName(*hdf5v, name);CHKERRQ(ierr);
  PetscFunctionReturn(0);
}

#undef __FUNCT__  
#define __FUNCT__ "PetscViewerHDF5GetFileId" 
/*@C
  PetscViewerHDF5GetFileId - Retrieve the file id, this file ID then can be used in direct HDF5 calls

  Not collective

  Input Parameter:
. viewer - the PetscViewer

  Output Parameter:
. file_id - The file id

  Level: intermediate

.seealso: PetscViewerHDF5Open()
@*/
PetscErrorCode PETSC_DLLEXPORT PetscViewerHDF5GetFileId(PetscViewer viewer, hid_t *file_id)
{
  PetscViewer_HDF5 *hdf5 = (PetscViewer_HDF5 *) viewer->data;
 
  PetscFunctionBegin;
  PetscValidHeaderSpecific(viewer,PETSC_VIEWER_COOKIE,1);
  if (file_id) *file_id = hdf5->file_id;
  PetscFunctionReturn(0);
}<|MERGE_RESOLUTION|>--- conflicted
+++ resolved
@@ -51,13 +51,10 @@
   ierr = PetscStrallocpy(name, &hdf5->filename);CHKERRQ(ierr);
   /* Set up file access property list with parallel I/O access */
   plist_id = H5Pcreate(H5P_FILE_ACCESS);
-<<<<<<< HEAD
 #if defined(PETSC_HAVE_H5PSET_FAPL_MPIO)
-  H5Pset_fapl_mpio(plist_id, viewer->comm, info);
+  H5Pset_fapl_mpio(plist_id, ((PetscObject)viewer)->comm, info);
 #endif
-=======
-  H5Pset_fapl_mpio(plist_id, ((PetscObject)viewer)->comm, info);
->>>>>>> e07e3cfa
+#endif
   /* Create or open the file collectively */
   switch (hdf5->btype) {
     case FILE_MODE_READ:
