--- conflicted
+++ resolved
@@ -22,110 +22,7 @@
         use petsc
 #include "finclude/petscsys.h"
         end module
-<<<<<<< HEAD
 
-        module petscisdef
-        use petsc
-#include "finclude/petscis.h"
-#include "finclude/ftn-custom/petscisdef.h90"
-        end module
-
-        module petscis
-        use petscisdef
-#include "finclude/petscis.h90"
-        end module
-
-        module petscvecdef
-        use petscis
-#include "finclude/petscvec.h"
-#include "finclude/ftn-custom/petscvecdef.h90"
-        end module
-
-        module petscvec
-        use petscvecdef
-#include "finclude/petscvec.h90"
-        end module
-
-        module petscmatdef
-        use petscvec
-#include "finclude/petscmat.h"
-#include "finclude/ftn-custom/petscmatdef.h90"
-        end module
-
-        module petscmat
-        use petscmatdef
-#include "finclude/petscmat.h90"
-        end module
-
-        module petscao
-        use petscmat
-#include "finclude/petscao.h"
-        end module
-
-        module petscpcdef
-        use petscmat
-#include "finclude/petscpc.h"
-#include "finclude/ftn-custom/petscpcdef.h90"
-        end module
-
-        module petscpc
-        use petscpcdef
-#include "finclude/petscpc.h90"
-        end module
-
-        module petsckspdef
-        use petscpc
-#include "finclude/petscksp.h"
-#include "finclude/ftn-custom/petsckspdef.h90"
-        end module
-
-        module petscksp
-        use petsckspdef
-#include "finclude/petscksp.h90"
-        end module
-
-        module petscmgdef
-        use petscksp
-#include "finclude/petscmg.h"
-        end module
-
-        module petscmg
-        use petscmgdef
-        end module
-
-        module petscdadef
-        use petscksp
-#include "finclude/petscda.h"
-#include "finclude/ftn-custom/petscdadef.h90"
-        end module
-
-        module petscda
-        use petscdadef
-#include "finclude/petscda.h90"
-        end module
-
-
-        module petscsnesdef
-        use petscksp
-#include "finclude/petscsnes.h"
-#include "finclude/ftn-custom/petscsnesdef.h90"
-        end module
-
-        module petscsnes
-        use petscsnesdef
-#include "finclude/petscsnes.h90"
-        end module
-
-        module petsctsdef
-        use petscsnes
-#include "finclude/petscts.h"
-#include "finclude/ftn-custom/petsctsdef.h90"
-        end module
-
-        module petscts
-        use petsctsdef
-#include "finclude/petscts.h90"
-        end module
 
         module petscmeshdef
 #include "finclude/petscmesh.h"
@@ -135,6 +32,4 @@
         module petscmesh
         use petscmeshdef
 #include "finclude/petscmesh.h90"
-        end module
-=======
->>>>>>> 15d55c0b
+        end module