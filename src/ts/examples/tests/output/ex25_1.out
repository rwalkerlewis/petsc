<<<<<<< HEAD
CONVERGED_TIME at time 1 after  15 steps. Range [0.9569,3.0021]
CONVERGED_TIME at time 1 after  29 steps. Range [0.9591,3.0020]
CONVERGED_TIME at time 1 after  53 steps. Range [0.9606,3.0018]
CONVERGED_TIME at time 1 after  97 steps. Range [0.9616,3.0018]
=======
CONVERGED_TIME at time 1. after  15 steps. Range [0.9569,3.0021]
CONVERGED_TIME at time 1. after  29 steps. Range [0.9591,3.0020]
CONVERGED_TIME at time 1. after  53 steps. Range [0.9606,3.0018]
CONVERGED_TIME at time 1. after  97 steps. Range [0.9616,3.0018]
>>>>>>> f6a9b476
<|MERGE_RESOLUTION|>--- conflicted
+++ resolved
@@ -1,11 +1,4 @@
-<<<<<<< HEAD
-CONVERGED_TIME at time 1 after  15 steps. Range [0.9569,3.0021]
-CONVERGED_TIME at time 1 after  29 steps. Range [0.9591,3.0020]
-CONVERGED_TIME at time 1 after  53 steps. Range [0.9606,3.0018]
-CONVERGED_TIME at time 1 after  97 steps. Range [0.9616,3.0018]
-=======
 CONVERGED_TIME at time 1. after  15 steps. Range [0.9569,3.0021]
 CONVERGED_TIME at time 1. after  29 steps. Range [0.9591,3.0020]
 CONVERGED_TIME at time 1. after  53 steps. Range [0.9606,3.0018]
-CONVERGED_TIME at time 1. after  97 steps. Range [0.9616,3.0018]
->>>>>>> f6a9b476
+CONVERGED_TIME at time 1. after  97 steps. Range [0.9616,3.0018]