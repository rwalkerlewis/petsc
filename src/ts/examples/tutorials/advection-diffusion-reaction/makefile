
CLFAGS          =
FFLAGS	        =
CPPFLAGS        =
FPPFLAGS        =
LOCDIR          = src/ts/examples/tutorials/advection-diffusion-reaction/
EXAMPLESC       = ex1.c ex2.c ex3.c ex4.c ex5.c ex7.c ex10.c
EXAMPLESF       = shashi.F90
EXAMPLESFH      =
MANSEC          = TS
DIRS            =
CLEANFILES      =  SA-data/*

include ${PETSC_DIR}/lib/petsc/conf/variables
include ${PETSC_DIR}/lib/petsc/conf/rules

shashi: shashi.o  chkopts
	-${FLINKER} -o shashi shashi.o  ${PETSC_TS_LIB}
	${RM} shashi.o

ex1: ex1.o  chkopts
	-${CLINKER} -o ex1 ex1.o  ${PETSC_TS_LIB}
	${RM} ex1.o

ex2: ex2.o  chkopts
	-${CLINKER} -o ex2 ex2.o  ${PETSC_TS_LIB}
	${RM} ex2.o

ex3: ex3.o  chkopts
	-${CLINKER} -o ex3 ex3.o  ${PETSC_TS_LIB}
	${RM} ex3.o

ex4: ex4.o  chkopts
	-${CLINKER} -o ex4 ex4.o  ${PETSC_TS_LIB}
	${RM} ex4.o

ex5: ex5.o  chkopts
	-${CLINKER} -o ex5 ex5.o  ${PETSC_TS_LIB}
	${RM} ex5.o

ex5adj: ex5adj.o  chkopts
	-${CLINKER} -o ex5adj ex5adj.o  ${PETSC_TS_LIB}
	${RM} ex5adj.o

ex6: ex6.o  chkopts
	-${CLINKER} -o ex6 ex6.o  ${PETSC_TS_LIB}
	${RM} ex6.o

ex7: ex7.o  chkopts
	-${CLINKER} -o ex7 ex7.o  ${PETSC_TS_LIB}
	${RM} ex7.o

ex10: ex10.o  chkopts
	-${CLINKER} -o ex10 ex10.o  ${PETSC_TS_LIB}
	${RM} ex10.o

#---------------------------------------------------------------------------------
runex1:
	-@${MPIEXEC} -n 1 ./ex1 -ksp_gmres_cgs_refinement_type refine_always -snes_type newtonls -ts_monitor_pseudo > ex1_1.tmp 2>&1;	  \
	   ${DIFF} output/ex1_1.out ex1_1.tmp || printf "${PWD}\nPossible problem with ex1_1, diffs above\n=========================================\n"; \
	   ${RM} -f ex1_1.tmp
runex1_2:
	-@${MPIEXEC} -n 1 ./ex1 -ts_monitor_pseudo > ex1_2.tmp 2>&1;	  \
	   ${DIFF} output/ex1_2.out ex1_2.tmp || printf "${PWD}\nPossible problem with ex1_2, diffs above\n=========================================\n"; \
	   ${RM} -f ex1_2.tmp

runex2:
	-@${MPIEXEC} -n 2 ./ex2 -nox -ts_dt 10 -mymonitor > ex2_1.tmp 2>&1;	  \
	   ${DIFF} output/ex2_1.out ex2_1.tmp || printf "${PWD}\nPossible problem with ex2_1, diffs above\n=========================================\n"; \
	   ${RM} -f ex2_1.tmp

runex3:
	-@${MPIEXEC} -n 1 ./ex3 -nox -ts_type ssp -ts_dt 0.0005 > ex3_1.tmp 2>&1;	  \
	   ${DIFF} output/ex3_1.out ex3_1.tmp || printf "${PWD}\nPossible problem with ex3_1, diffs above\n=========================================\n"; \
	   ${RM} -f ex3_1.tmp
runex4:
	-@${MPIEXEC} -n 1 ./ex4 -ts_view -nox > ex4_1.tmp 2>&1;	  \
	   if (${DIFF} output/ex4_1.out ex4_1.tmp) then true; \
	   else printf "${PWD}\n\Possible problem with ex4_1, diffs above\n=========================================\n"; fi; \
	   ${RM} -f ex4_1.tmp
runex4_2:
	-@${MPIEXEC} -n 3 ./ex4 -ts_view -nox > ex4_2.tmp 2>&1;	  \
	   if (${DIFF} output/ex4_2.out ex4_2.tmp) then true; \
	   else printf "${PWD}\nPossible problem with ex4_2, diffs above\n=========================================\n"; fi; \
	   ${RM} -f ex4_2.tmp
runex4_3:
	-@${MPIEXEC} -n 1 ./ex4 -ts_view -nox -nonlinear > ex4_3.tmp 2>&1;	  \
	   if (${DIFF} output/ex4_3.out ex4_3.tmp) then true; \
	   else printf "${PWD}\nPossible problem with ex4_3, diffs above\n=========================================\n"; fi; \
	   ${RM} -f ex4_3.tmp
runex4_4:
	-@${MPIEXEC} -n 3 ./ex4 -ts_view -nox -nonlinear > ex4_4.tmp 2>&1;	  \
	   if (${DIFF} output/ex4_4.out ex4_4.tmp) then true; \
	   else printf "${PWD}\nPossible problem with ex4_4, diffs above\n=========================================\n"; fi; \
	   ${RM} -f ex4_4.tmp
runex4_sundials:
	-@${MPIEXEC} -n 4 ./ex4 -nox -ts_type sundials -ts_max_steps 500 -nonlinear > ex4.tmp 2>&1;	  \
	   if (${DIFF} output/ex4_sundials.out ex4.tmp) then true; \
	   else printf "${PWD}\nPossible problem with ex4_sundials, diffs above\n=========================================\n"; fi; \
	   ${RM} -f ex4.tmp

runex5:
	-@${MPIEXEC} -n 1 ./ex5 -ts_max_steps 10 -ts_monitor   > ex5_1.tmp 2>&1;	  \
	   if (${DIFF} output/ex5_1.out ex5_1.tmp) then true; \
	   else printf "${PWD}\nPossible problem with ex5_1, diffs above\n=========================================\n"; fi; \
	   ${RM} -f ex5_1.tmp

runex5adj:
	-@${MPIEXEC} -n 1 ./ex5adj -ts_max_steps 10 -ts_monitor -ts_adjoint_monitor -da_grid_x 16 -da_grid_y 16 > ex5adj_1.tmp 2>&1; \
	   if (${DIFF} output/ex5adj_1.out ex5adj_1.tmp) then true; \
	   else printf "${PWD}\n Possible problem with ex5adj_1, diffs above\n=======================================\n"; fi; \
	   ${RM} -rf ex5adj_1.tmp SA-data

runex5adj_2:
<<<<<<< HEAD
	-@${MPIEXEC} -n 2 ./ex5adj -ts_max_steps 10 -ts_monitor -ts_adjoint_monitor -ksp_monitor_short -da_grid_x 16 -da_grid_y 16 -ts_trajectory_dirname Test-dir -ts_trajectory_file test-%06D.cp > ex5adj_2.tmp 2>&1; \
=======
	-@${MPIEXEC} -n 2 ./ex5adj -ts_max_steps 10 -ts_monitor -ts_adjoint_monitor -ksp_monitor_short -da_grid_x 16 -da_grid_y 16 -ts_trajectory_dirname Test-dir -ts_trajectory_file_template test-%06D.cp > ex5adj_2.tmp 2>&1; \
>>>>>>> c3f6d4ef
	   if (${DIFF} output/ex5adj_2.out ex5adj_2.tmp) then true; \
	   else printf "${PWD}\n Possible problem with ex5adj_2, diffs above\n=======================================\n"; fi; \
	   ${RM} -rf ex5adj_2.tmp Test-dir

runex5adj_3:
	-@${MPIEXEC} -n 2 ./ex5adj -ts_max_steps 10 -ts_dt 10 -ts_adjoint_monitor_draw_sensi -draw_pause -2

runex5adj_knl:
	-@${MPIEXEC} -n 1 ./ex5adj -ts_max_steps 10 -ts_monitor -ts_adjoint_monitor -ts_trajectory_type memory -ts_trajectory_solution_only 0 -malloc_hbw -ts_trajectory_use_dram 1 2>&1

<<<<<<< HEAD
runex5adj_ell:
	-@${MPIEXEC} -n 4 ./ex5adj -forwardonly -ts_max_steps 10 -ts_monitor -snes_monitor_short -dm_mat_type ell -pc_type none > ex5adj_ell_1.tmp 2>&1; \
	   if (${DIFF} output/ex5adj_ell_1.out ex5adj_ell_1.tmp) then true; \
	   else printf "${PWD}\nPossible problem with ex5adj_ell, diffs above\n=========================================\n"; fi; \
	   ${RM} -f ex5adj_ell_1.tmp

runex5adj_ell2:
	-@${MPIEXEC} -n 4 ./ex5adj -forwardonly -ts_max_steps 10 -ts_monitor -snes_monitor_short -dm_mat_type ell -pc_type mg -pc_mg_levels 2 -mg_coarse_pc_type sor > ex5adj_ell_2.tmp 2>&1; \
	   if (${DIFF} output/ex5adj_ell_2.out ex5adj_ell_2.tmp) then true; \
	   else printf "${PWD}\nPossible problem with ex5adj_ell2, diffs above\n=========================================\n"; fi; \
	   ${RM} -f ex5adj_ell_2.tmp

runex5adj_ell3:
	-@${MPIEXEC} -n 4 ./ex5adj -forwardonly -ts_max_steps 10 -ts_monitor -snes_monitor_short -dm_mat_type ell -pc_type mg -pc_mg_levels 2 -mg_coarse_pc_type bjacobi -mg_levels_pc_type bjacobi > ex5adj_ell_3.tmp 2>&1; \
	   if (${DIFF} output/ex5adj_ell_3.out ex5adj_ell_3.tmp) then true; \
	   else printf "${PWD}\nPossible problem with ex5adj_ell3, diffs above\n=========================================\n"; fi; \
	   ${RM} -f ex5adj_ell_3.tmp

runex5adj_ell4:
	-@${MPIEXEC} -n 4 ./ex5adj -forwardonly -implicitform -ts_max_steps 10 -ts_monitor -snes_monitor_short -dm_mat_type ell -pc_type mg -pc_mg_levels 2 -mg_coarse_pc_type bjacobi -mg_levels_pc_type bjacobi > ex5adj_ell_4.tmp 2>&1; \
	   if (${DIFF} output/ex5adj_ell_4.out ex5adj_ell_4.tmp) then true; \
	   else printf "${PWD}\nPossible problem with ex5adj_ell4, diffs above\n=========================================\n"; fi; \
	   ${RM} -f ex5adj_ell_4.tmp

runex5adj_ell5:
	-@${MPIEXEC} -n 4 ./ex5adj -forwardonly -ts_max_steps 10 -ts_monitor -snes_monitor_short -dm_mat_type ell -aijpc > ex5adj_ell_5.tmp 2>&1; \
	   if (${DIFF} output/ex5adj_ell_5.out ex5adj_ell_5.tmp) then true; \
	   else printf "${PWD}\nPossible problem with ex5adj_ell5, diffs above\n=========================================\n"; fi; \
	   ${RM} -f ex5adj_ell_5.tmp

runex5adj_ell6:
	-@${MPIEXEC} -n 1 ./ex5adj -ts_max_steps 10 -ts_monitor -ts_adjoint_monitor -ts_trajectory_type memory -ts_trajectory_solution_only 0 -dm_mat_type ell -pc_type jacobi > ex5adj_ell_6.tmp 2>&1; \
	   if (${DIFF} output/ex5adj_ell_6.out ex5adj_ell_6.tmp) then true; \
	   else printf "${PWD}\nPossible problem with ex5adj_ell6, diffs above\n=========================================\n"; fi; \
	   ${RM} -f ex5adj_ell_6.tmp
=======
runex5adj_sell:
	-@${MPIEXEC} -n 4 ./ex5adj -forwardonly -ts_max_steps 10 -ts_monitor -snes_monitor_short -dm_mat_type sell -pc_type none > ex5adj_sell_1.tmp 2>&1; \
	   if (${DIFF} output/ex5adj_sell_1.out ex5adj_sell_1.tmp) then true; \
	   else printf "${PWD}\nPossible problem with ex5adj_sell, diffs above\n=========================================\n"; fi; \
	   ${RM} -f ex5adj_sell_1.tmp

runex5adj_sell2:
	-@${MPIEXEC} -n 4 ./ex5adj -forwardonly -ts_max_steps 10 -ts_monitor -snes_monitor_short -dm_mat_type sell -pc_type mg -pc_mg_levels 2 -mg_coarse_pc_type sor > ex5adj_sell_2.tmp 2>&1; \
	   if (${DIFF} output/ex5adj_sell_2.out ex5adj_sell_2.tmp) then true; \
	   else printf "${PWD}\nPossible problem with ex5adj_sell2, diffs above\n=========================================\n"; fi; \
	   ${RM} -f ex5adj_sell_2.tmp

runex5adj_sell3:
	-@${MPIEXEC} -n 4 ./ex5adj -forwardonly -ts_max_steps 10 -ts_monitor -snes_monitor_short -dm_mat_type sell -pc_type mg -pc_mg_levels 2 -mg_coarse_pc_type bjacobi -mg_levels_pc_type bjacobi > ex5adj_sell_3.tmp 2>&1; \
	   if (${DIFF} output/ex5adj_sell_3.out ex5adj_sell_3.tmp) then true; \
	   else printf "${PWD}\nPossible problem with ex5adj_sell3, diffs above\n=========================================\n"; fi; \
	   ${RM} -f ex5adj_sell_3.tmp

runex5adj_sell4:
	-@${MPIEXEC} -n 4 ./ex5adj -forwardonly -implicitform -ts_max_steps 10 -ts_monitor -snes_monitor_short -dm_mat_type sell -pc_type mg -pc_mg_levels 2 -mg_coarse_pc_type bjacobi -mg_levels_pc_type bjacobi > ex5adj_sell_4.tmp 2>&1; \
	   if (${DIFF} output/ex5adj_sell_4.out ex5adj_sell_4.tmp) then true; \
	   else printf "${PWD}\nPossible problem with ex5adj_sell4, diffs above\n=========================================\n"; fi; \
	   ${RM} -f ex5adj_sell_4.tmp

runex5adj_sell5:
	-@${MPIEXEC} -n 4 ./ex5adj -forwardonly -ts_max_steps 10 -ts_monitor -snes_monitor_short -dm_mat_type sell -aijpc > ex5adj_sell_5.tmp 2>&1; \
	   if (${DIFF} output/ex5adj_sell_5.out ex5adj_sell_5.tmp) then true; \
	   else printf "${PWD}\nPossible problem with ex5adj_sell5, diffs above\n=========================================\n"; fi; \
	   ${RM} -f ex5adj_sell_5.tmp

runex5adj_sell6:
	-@${MPIEXEC} -n 1 ./ex5adj -ts_max_steps 10 -ts_monitor -ts_adjoint_monitor -ts_trajectory_type memory -ts_trajectory_solution_only 0 -dm_mat_type sell -pc_type jacobi > ex5adj_sell_6.tmp 2>&1; \
	   if (${DIFF} output/ex5adj_sell_6.out ex5adj_sell_6.tmp) then true; \
	   else printf "${PWD}\nPossible problem with ex5adj_sell6, diffs above\n=========================================\n"; fi; \
	   ${RM} -f ex5adj_sell_6.tmp
>>>>>>> c3f6d4ef

runex6:
	-@${MPIEXEC} -n 1 ./ex6 -ts_max_steps 10 -ts_monitor > ex6_1.tmp 2>&1;	  \
	   if (${DIFF} output/ex6_1.out ex6_1.tmp) then true; \
	   else printf "${PWD}\nPossible problem with ex6_1, diffs above\n=========================================\n"; fi; \
	   ${RM} -f ex6_1.tmp

runex6_2:
	-@${MPIEXEC} -n 3 ./ex6 -ts_max_steps 10 -ts_monitor > ex6_1.tmp 2>&1;	  \
	   if (${DIFF} output/ex6_1.out ex6_1.tmp) then true; \
	   else printf "${PWD}\nPossible problem with ex6_2, diffs above\n=========================================\n"; fi; \
	   ${RM} -f ex6_1.tmp

runex6_3:
	-@${MPIEXEC} -n 1 ./ex6 -ts_max_steps 10 -ts_monitor -useLaxWendroff false > ex6_1.tmp 2>&1;	  \
	   if (${DIFF} output/ex6_3.out ex6_1.tmp) then true; \
	   else printf "${PWD}\nPossible problem with ex6_3, diffs above\n=========================================\n"; fi; \
	   ${RM} -f ex6_1.tmp

runex6_4:
	-@${MPIEXEC} -n 3 ./ex6 -ts_max_steps 10 -ts_monitor -useLaxWendroff false > ex6_1.tmp 2>&1;	  \
	   if (${DIFF} output/ex6_3.out ex6_1.tmp) then true; \
	   else printf "${PWD}\nPossible problem with ex6_4, diffs above\n=========================================\n"; fi; \
	   ${RM} -f ex6_1.tmp

runex7:
	-@${MPIEXEC} -n 1 ./ex7 -ts_max_steps 5 -ts_monitor -useLaxWendroff false > ex7_1.tmp 2>&1;	  \
	   if (${DIFF} output/ex7_1.out ex7_1.tmp) then true; \
	   else printf "${PWD}\nPossible problem with ex7_1, diffs above\n=========================================\n"; fi; \
	   ${RM} -f ex7_1.tmp

runex7_2:
	-@${MPIEXEC} -n 1 ./ex7 -ts_max_steps 5 -ts_monitor -snes_mf_operator > ex7_2.tmp 2>&1;	  \
	   if (${DIFF} output/ex7_1.out ex7_2.tmp) then true; \
	   else printf "${PWD}\nPossible problem with ex7_2, diffs above\n=========================================\n"; fi; \
	   ${RM} -f ex7_2.tmp

runex7_3:
	-@${MPIEXEC} -n 1 ./ex7 -ts_max_steps 5 -ts_monitor  -snes_mf > ex7_3.tmp 2>&1;	  \
	   if (${DIFF} output/ex7_1.out ex7_3.tmp) then true; \
	   else printf "${PWD}\nPossible problem with ex7_3, diffs above\n=========================================\n"; fi; \
	   ${RM} -f ex7_3.tmp

runex10:
	-@${MPIEXEC} -n 1 ./ex10 -da_grid_x 20 -rd_initial 1 -rd_discretization fd \
	   -rd_jacobian fd_coloring -rd_endpoint -ts_final_time 3 -ts_dt 1e-1 -ts_theta_initial_guess_extrapolate 0 \
	   -ts_monitor -snes_monitor_short -ksp_monitor_short > ex10_1.tmp 2>&1; \
	   ${DIFF} output/ex10_1.out ex10_1.tmp || printf "${PWD}\nPossible problem with ex10_1, diffs above\n=========================================\n"; \
	   ${RM} -f ex10_1.tmp

runex10_2:
	-@${MPIEXEC} -n 1 ./ex10 -da_grid_x 20 -rd_initial 1 -rd_discretization fe -rd_quadrature lobatto2 \
	   -rd_jacobian fd_coloring -rd_endpoint -ts_final_time 3 -ts_dt 1e-1 -ts_theta_initial_guess_extrapolate 0 \
	   -ts_monitor -snes_monitor_short -ksp_monitor_short > ex10_2.tmp 2>&1; \
	   ${DIFF} output/ex10_2.out ex10_2.tmp || printf "${PWD}\nPossible problem with ex10_2, diffs above\n=========================================\n"; \
	   ${RM} -f ex10_2.tmp

runex10_3:
	-@${MPIEXEC} -n 2 ./ex10 -da_grid_x 20 -rd_initial 1 -rd_discretization fd \
	   -rd_jacobian analytic -rd_endpoint -ts_final_time 3 -ts_dt 1e-1 -ts_theta_initial_guess_extrapolate 0 \
	   -ts_monitor -snes_monitor_short -ksp_monitor_short > ex10_3.tmp 2>&1; \
	   ${DIFF} output/ex10_3.out ex10_3.tmp || printf "${PWD}\nPossible problem with ex10_3, diffs above\n=========================================\n"; \
	   ${RM} -f ex10_3.tmp

#  This currently crashes after a few time steps with nonsolvable nonlinear system
runex10_4:
	-@${MPIEXEC} -n 2 ./ex10 -da_grid_x 20 -rd_initial 1 -rd_discretization fe -rd_quadrature lobatto2 \
	   -rd_jacobian analytic -rd_endpoint -ts_final_time 3 -ts_dt 1e-1 -ts_theta_initial_guess_extrapolate 0 \
	   -ts_monitor -snes_monitor_short -ksp_monitor_short > ex10_4.tmp 2>&1; \
	   ${DIFF} output/ex10_4.out ex10_4.tmp || printf "${PWD}\nPossible problem with ex10_4, diffs above\n=========================================\n"; \
	   ${RM} -f ex10_4.tmp


TESTEXAMPLES_C		  = ex1.PETSc ex1.rm ex2.PETSc ex2.rm ex3.PETSc runex3 ex3.rm \
                            ex4.PETSc ex4.rm ex5.PETSc runex5 ex5.rm \
                            ex5adj.PETSc runex5adj runex5adj_2 ex5adj.rm ex6.PETSc runex6 runex6_2 runex6_3 runex6_4 ex6.rm
TESTEXAMPLES_C_X	  =
TESTEXAMPLES_FORTRAN	  =
TESTEXAMPLES_C_X_MPIUNI   =
TESTEXAMPLES_13		  =

<<<<<<< HEAD
TESTEXAMPLES_C_NOCOMPLEX_NOTSINGLE = ex5adj.PETSc runex5adj_ell runex5adj_ell2 runex5adj_ell3 runex5adj_ell4 runex5adj_ell5 runex5adj_ell6 ex5adj.rm
=======
TESTEXAMPLES_C_NOCOMPLEX_NOTSINGLE = ex5adj.PETSc runex5adj_sell runex5adj_sell2 runex5adj_sell3 runex5adj_sell4 runex5adj_sell5 runex5adj_sell6 ex5adj.rm
>>>>>>> c3f6d4ef

include ${PETSC_DIR}/lib/petsc/conf/test<|MERGE_RESOLUTION|>--- conflicted
+++ resolved
@@ -112,11 +112,7 @@
 	   ${RM} -rf ex5adj_1.tmp SA-data
 
 runex5adj_2:
-<<<<<<< HEAD
-	-@${MPIEXEC} -n 2 ./ex5adj -ts_max_steps 10 -ts_monitor -ts_adjoint_monitor -ksp_monitor_short -da_grid_x 16 -da_grid_y 16 -ts_trajectory_dirname Test-dir -ts_trajectory_file test-%06D.cp > ex5adj_2.tmp 2>&1; \
-=======
 	-@${MPIEXEC} -n 2 ./ex5adj -ts_max_steps 10 -ts_monitor -ts_adjoint_monitor -ksp_monitor_short -da_grid_x 16 -da_grid_y 16 -ts_trajectory_dirname Test-dir -ts_trajectory_file_template test-%06D.cp > ex5adj_2.tmp 2>&1; \
->>>>>>> c3f6d4ef
 	   if (${DIFF} output/ex5adj_2.out ex5adj_2.tmp) then true; \
 	   else printf "${PWD}\n Possible problem with ex5adj_2, diffs above\n=======================================\n"; fi; \
 	   ${RM} -rf ex5adj_2.tmp Test-dir
@@ -127,43 +123,6 @@
 runex5adj_knl:
 	-@${MPIEXEC} -n 1 ./ex5adj -ts_max_steps 10 -ts_monitor -ts_adjoint_monitor -ts_trajectory_type memory -ts_trajectory_solution_only 0 -malloc_hbw -ts_trajectory_use_dram 1 2>&1
 
-<<<<<<< HEAD
-runex5adj_ell:
-	-@${MPIEXEC} -n 4 ./ex5adj -forwardonly -ts_max_steps 10 -ts_monitor -snes_monitor_short -dm_mat_type ell -pc_type none > ex5adj_ell_1.tmp 2>&1; \
-	   if (${DIFF} output/ex5adj_ell_1.out ex5adj_ell_1.tmp) then true; \
-	   else printf "${PWD}\nPossible problem with ex5adj_ell, diffs above\n=========================================\n"; fi; \
-	   ${RM} -f ex5adj_ell_1.tmp
-
-runex5adj_ell2:
-	-@${MPIEXEC} -n 4 ./ex5adj -forwardonly -ts_max_steps 10 -ts_monitor -snes_monitor_short -dm_mat_type ell -pc_type mg -pc_mg_levels 2 -mg_coarse_pc_type sor > ex5adj_ell_2.tmp 2>&1; \
-	   if (${DIFF} output/ex5adj_ell_2.out ex5adj_ell_2.tmp) then true; \
-	   else printf "${PWD}\nPossible problem with ex5adj_ell2, diffs above\n=========================================\n"; fi; \
-	   ${RM} -f ex5adj_ell_2.tmp
-
-runex5adj_ell3:
-	-@${MPIEXEC} -n 4 ./ex5adj -forwardonly -ts_max_steps 10 -ts_monitor -snes_monitor_short -dm_mat_type ell -pc_type mg -pc_mg_levels 2 -mg_coarse_pc_type bjacobi -mg_levels_pc_type bjacobi > ex5adj_ell_3.tmp 2>&1; \
-	   if (${DIFF} output/ex5adj_ell_3.out ex5adj_ell_3.tmp) then true; \
-	   else printf "${PWD}\nPossible problem with ex5adj_ell3, diffs above\n=========================================\n"; fi; \
-	   ${RM} -f ex5adj_ell_3.tmp
-
-runex5adj_ell4:
-	-@${MPIEXEC} -n 4 ./ex5adj -forwardonly -implicitform -ts_max_steps 10 -ts_monitor -snes_monitor_short -dm_mat_type ell -pc_type mg -pc_mg_levels 2 -mg_coarse_pc_type bjacobi -mg_levels_pc_type bjacobi > ex5adj_ell_4.tmp 2>&1; \
-	   if (${DIFF} output/ex5adj_ell_4.out ex5adj_ell_4.tmp) then true; \
-	   else printf "${PWD}\nPossible problem with ex5adj_ell4, diffs above\n=========================================\n"; fi; \
-	   ${RM} -f ex5adj_ell_4.tmp
-
-runex5adj_ell5:
-	-@${MPIEXEC} -n 4 ./ex5adj -forwardonly -ts_max_steps 10 -ts_monitor -snes_monitor_short -dm_mat_type ell -aijpc > ex5adj_ell_5.tmp 2>&1; \
-	   if (${DIFF} output/ex5adj_ell_5.out ex5adj_ell_5.tmp) then true; \
-	   else printf "${PWD}\nPossible problem with ex5adj_ell5, diffs above\n=========================================\n"; fi; \
-	   ${RM} -f ex5adj_ell_5.tmp
-
-runex5adj_ell6:
-	-@${MPIEXEC} -n 1 ./ex5adj -ts_max_steps 10 -ts_monitor -ts_adjoint_monitor -ts_trajectory_type memory -ts_trajectory_solution_only 0 -dm_mat_type ell -pc_type jacobi > ex5adj_ell_6.tmp 2>&1; \
-	   if (${DIFF} output/ex5adj_ell_6.out ex5adj_ell_6.tmp) then true; \
-	   else printf "${PWD}\nPossible problem with ex5adj_ell6, diffs above\n=========================================\n"; fi; \
-	   ${RM} -f ex5adj_ell_6.tmp
-=======
 runex5adj_sell:
 	-@${MPIEXEC} -n 4 ./ex5adj -forwardonly -ts_max_steps 10 -ts_monitor -snes_monitor_short -dm_mat_type sell -pc_type none > ex5adj_sell_1.tmp 2>&1; \
 	   if (${DIFF} output/ex5adj_sell_1.out ex5adj_sell_1.tmp) then true; \
@@ -199,7 +158,6 @@
 	   if (${DIFF} output/ex5adj_sell_6.out ex5adj_sell_6.tmp) then true; \
 	   else printf "${PWD}\nPossible problem with ex5adj_sell6, diffs above\n=========================================\n"; fi; \
 	   ${RM} -f ex5adj_sell_6.tmp
->>>>>>> c3f6d4ef
 
 runex6:
 	-@${MPIEXEC} -n 1 ./ex6 -ts_max_steps 10 -ts_monitor > ex6_1.tmp 2>&1;	  \
@@ -281,10 +239,6 @@
 TESTEXAMPLES_C_X_MPIUNI   =
 TESTEXAMPLES_13		  =
 
-<<<<<<< HEAD
-TESTEXAMPLES_C_NOCOMPLEX_NOTSINGLE = ex5adj.PETSc runex5adj_ell runex5adj_ell2 runex5adj_ell3 runex5adj_ell4 runex5adj_ell5 runex5adj_ell6 ex5adj.rm
-=======
 TESTEXAMPLES_C_NOCOMPLEX_NOTSINGLE = ex5adj.PETSc runex5adj_sell runex5adj_sell2 runex5adj_sell3 runex5adj_sell4 runex5adj_sell5 runex5adj_sell6 ex5adj.rm
->>>>>>> c3f6d4ef
 
 include ${PETSC_DIR}/lib/petsc/conf/test