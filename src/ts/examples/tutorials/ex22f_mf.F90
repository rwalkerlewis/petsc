!     Time-dependent advection-reaction PDE in 1d. Demonstrates IMEX methods
!
!     u_t + a1*u_x = -k1*u + k2*v + s1
!     v_t + a2*v_x = k1*u - k2*v + s2
!     0 < x < 1;
!     a1 = 1, k1 = 10^6, s1 = 0,
!     a2 = 0, k2 = 2*k1, s2 = 1
!
!     Initial conditions:
!     u(x,0) = 1 + s2*x
!     v(x,0) = k0/k1*u(x,0) + s1/k1
!
!     Upstream boundary conditions:
!     u(0,t) = 1-sin(12*t)^4
!

#define MF_EX22F_MF

#ifdef MF_EX22F_MF
  module PETScShiftMod
#include <petsc/finclude/petscsys.h>
#include <petsc/finclude/petscts.h>
#include <petsc/finclude/petscmat.h>
    PetscScalar::PETSC_SHIFT
    TS::tscontext
    Mat::Jmat
    PetscReal::MFuser(6)
  end module PETScShiftMod
#endif

program main
#ifdef MF_EX22F_MF
  use PETScShiftMod, only :  tscontext,Jmat
#endif
  implicit none
#include <petsc/finclude/petscsys.h>
#include <petsc/finclude/petscvec.h>
#include <petsc/finclude/petscmat.h>
#include <petsc/finclude/petscsnes.h>
#include <petsc/finclude/petscts.h>
#include <petsc/finclude/petscdm.h>
#include <petsc/finclude/petscdmda.h>
  !
  !     Create an application context to contain data needed by the
  !     application-provided call-back routines, FormJacobian() and
  !     FormFunction(). We use a double precision array with six
  !     entries, two for each problem parameter a, k, s.
  !
  PetscReal user(6)
  integer user_a,user_k,user_s
  parameter (user_a = 0,user_k = 2,user_s = 4)

  external FormRHSFunction,FormIFunction
  external FormInitialSolution

#ifndef MF_EX22F_MF
  external FormIJacobian
#endif

#ifdef MF_EX22F_MF
  external MyMult,FormIJacobianMF
#endif

  TS             ts
  Vec            X
  Mat            J
  PetscInt       maxsteps,mx
  PetscBool      OptionSaveToDisk
  PetscErrorCode ierr
  DM             da
  PetscReal      ftime,dt
  PetscReal      zero,one,pone
  PetscInt       im11,i2
  PetscBool      flg


  PetscInt       xs,xe,gxs,gxe,dof,gdof
  PetscScalar    shell_shift
  Mat            A

  im11 = 11
  i2   = 2
  zero = 0.0
  one = 1.0
  pone = one / 10

  call PetscInitialize(PETSC_NULL_CHARACTER,ierr)
  if (ierr .ne. 0) then
    print*,'PetscInitialize failed'
    stop
  endif

  ! - - - - - - - - - - - - - - - - - - - - - - - - - - - - - - - - - - -
  !  Create distributed array (DMDA) to manage parallel grid and vectors
  ! - - - - - - - - - - - - - - - - - - - - - - - - - - - - - - - - - - -
<<<<<<< HEAD
  call DMDACreate1d(PETSC_COMM_WORLD,DM_BOUNDARY_NONE,im11,i2,i2, &
       PETSC_NULL_INTEGER,da,ierr)
      call DMSetFromOptions(da,ierr)
      call DMSetUp(da,ierr)
=======
  call DMDACreate1d(PETSC_COMM_WORLD,DM_BOUNDARY_NONE,im11,i2,i2,PETSC_NULL_INTEGER,da,ierr);
>>>>>>> 6466afd8

  ! - - - - - - - - - - - - - - - - - - - - - - - - - - - - - - - - - - -
  !    Extract global vectors from DMDA;
  ! - - - - - - - - - - - - - - - - - - - - - - - - - - - - - - - - - - -
  call DMCreateGlobalVector(da,X,ierr);CHKERRQ(ierr)

  ! Initialize user application context
  ! Use zero-based indexing for command line parameters to match ex22.c
  user(user_a+1) = 1.0
  call PetscOptionsGetReal(PETSC_NULL_OBJECT,PETSC_NULL_CHARACTER,'-a0',user(user_a+1),flg,ierr);CHKERRQ(ierr)
  user(user_a+2) = 0.0
  call PetscOptionsGetReal(PETSC_NULL_OBJECT,PETSC_NULL_CHARACTER,'-a1',user(user_a+2),flg,ierr);CHKERRQ(ierr)
  user(user_k+1) = 1000000.0
  call PetscOptionsGetReal(PETSC_NULL_OBJECT,PETSC_NULL_CHARACTER,'-k0', user(user_k+1),flg,ierr);CHKERRQ(ierr)
  user(user_k+2) = 2*user(user_k+1)
  call PetscOptionsGetReal(PETSC_NULL_OBJECT,PETSC_NULL_CHARACTER,'-k1', user(user_k+2),flg,ierr);CHKERRQ(ierr)
  user(user_s+1) = 0.0
  call PetscOptionsGetReal(PETSC_NULL_OBJECT,PETSC_NULL_CHARACTER,'-s0',user(user_s+1),flg,ierr);CHKERRQ(ierr)
  user(user_s+2) = 1.0
  call PetscOptionsGetReal(PETSC_NULL_OBJECT,PETSC_NULL_CHARACTER,'-s1',user(user_s+2),flg,ierr);CHKERRQ(ierr)

  OptionSaveToDisk=.FALSE.
      call PetscOptionsGetBool(PETSC_NULL_OBJECT,PETSC_NULL_CHARACTER,'-sdisk',OptionSaveToDisk,flg,ierr);CHKERRQ(ierr)
  ! - - - - - - - - - - - - - - - - - - - - - - - - - - - - - - - - - - -
  !    Create timestepping solver context
  !     - - - - - - - - - - - - - - - - - - - - - - - - - - - - - - - - - - -
  call TSCreate(PETSC_COMM_WORLD,ts,ierr);CHKERRQ(ierr)
#ifdef MF_EX22F_MF
  tscontext=ts
#endif
  call TSSetDM(ts,da,ierr);CHKERRQ(ierr)
  call TSSetType(ts,TSARKIMEX,ierr);CHKERRQ(ierr)
  call TSSetRHSFunction(ts,PETSC_NULL_OBJECT,FormRHSFunction,user,ierr);CHKERRQ(ierr)

#ifdef MF_EX22F_MF
  ! - - - - - - - - -- - - - -
  !   Matrix free setup
  call GetLayout(da,mx,xs,xe,gxs,gxe,ierr);CHKERRQ(ierr)
  dof=i2*(xe-xs+1)
  gdof=i2*(gxe-gxs+1)
  call MatCreateShell(PETSC_COMM_WORLD,dof,dof,gdof,gdof,shell_shift,A,ierr);CHKERRQ(ierr)

  call MatShellSetOperation(A,MATOP_MULT,MyMult,ierr);CHKERRQ(ierr)
  ! - - - - - - - - - - - -
#endif

  call TSSetIFunction(ts,PETSC_NULL_OBJECT,FormIFunction,user,ierr);CHKERRQ(ierr)
  call DMSetMatType(da,MATAIJ,ierr);CHKERRQ(ierr)
  call DMCreateMatrix(da,J,ierr);CHKERRQ(ierr)

#ifdef MF_EX22F_MF
  Jmat=J
#endif

#ifndef MF_EX22F_MF
  call TSSetIJacobian(ts,J,J,FormIJacobian,user,ierr);CHKERRQ(ierr)
#endif
#ifdef MF_EX22F_MF
  call TSSetIJacobian(ts,A,A,FormIJacobianMF,user,ierr);CHKERRQ(ierr)
#endif

  ftime = 1.0
  maxsteps = 10000
  call TSSetDuration(ts,maxsteps,ftime,ierr);CHKERRQ(ierr)
  call TSSetExactFinalTime(ts,TS_EXACTFINALTIME_STEPOVER,ierr);CHKERRQ(ierr)

  ! - - - - - - - - - - - - - - - - - - - - - - - - - - - - - - - - - - -
  !  Set initial conditions
  ! - - - - - - - - - - - - - - - - - - - - - - - - - - - - - - - - - - -
  call FormInitialSolution(ts,X,user,ierr);CHKERRQ(ierr)
  call TSSetSolution(ts,X,ierr);CHKERRQ(ierr)
  call VecGetSize(X,mx,ierr);CHKERRQ(ierr)
  !  Advective CFL, I don't know why it needs so much safety factor.
  dt = pone * max(user(user_a+1),user(user_a+2)) / mx;
  call TSSetInitialTimeStep(ts,zero,dt,ierr);CHKERRQ(ierr)

  ! - - - - - - - - - - - - - - - - - - - - - - - - - - - - - - - - - - -
  !   Set runtime options
  ! - - - - - - - - - - - - - - - - - - - - - - - - - - - - - - - - - - -
  call TSSetFromOptions(ts,ierr);CHKERRQ(ierr)

  ! - - - - - - - - - - - - - - - - - - - - - - - - - - - - - - - - - - -
  !  Solve nonlinear system
  ! - - - - - - - - - - - - - - - - - - - - - - - - - - - - - - - - - - -
  call TSSolve(ts,X,ierr);CHKERRQ(ierr)

  if (OptionSaveToDisk) then
     call GetLayout(da,mx,xs,xe,gxs,gxe,ierr);CHKERRQ(ierr)
     dof=i2*(xe-xs+1)
     gdof=i2*(gxe-gxs+1)
     call SaveSolutionToDisk(da,X,gdof,xs,xe);CHKERRQ(ierr)
  end if

  ! - - - - - - - - - - - - - - - - - - - - - - - - - - - - - - - - - - -
  !  Free work space.
! - - - - - - - - - - - - - - - - - - - - - - - - - - - - - - - - - - -
#ifdef MF_EX22F_MF
  call MatDestroy(A,ierr);CHKERRQ(ierr)
#endif
  call MatDestroy(J,ierr);CHKERRQ(ierr)
  call VecDestroy(X,ierr);CHKERRQ(ierr)
  call TSDestroy(ts,ierr);CHKERRQ(ierr)
  call DMDestroy(da,ierr);CHKERRQ(ierr)
  call PetscFinalize(ierr)
end program main

! Small helper to extract the layout, result uses 1-based indexing.
subroutine GetLayout(da,mx,xs,xe,gxs,gxe,ierr)
  implicit none
#include <petsc/finclude/petscsys.h>
#include <petsc/finclude/petscdm.h>
#include <petsc/finclude/petscdmda.h>
  DM da
  PetscInt mx,xs,xe,gxs,gxe
  PetscErrorCode ierr
  PetscInt xm,gxm
  call DMDAGetInfo(da,PETSC_NULL_INTEGER,mx,PETSC_NULL_INTEGER,PETSC_NULL_INTEGER,PETSC_NULL_INTEGER,PETSC_NULL_INTEGER,PETSC_NULL_INTEGER,    &
       PETSC_NULL_INTEGER,PETSC_NULL_INTEGER,PETSC_NULL_INTEGER,PETSC_NULL_INTEGER,PETSC_NULL_INTEGER,PETSC_NULL_INTEGER,ierr);CHKERRQ(ierr)
  call DMDAGetCorners(da,xs,PETSC_NULL_INTEGER,PETSC_NULL_INTEGER,xm,PETSC_NULL_INTEGER,PETSC_NULL_INTEGER,ierr);CHKERRQ(ierr)
  call DMDAGetGhostCorners(da,gxs,PETSC_NULL_INTEGER,PETSC_NULL_INTEGER,gxm,PETSC_NULL_INTEGER,PETSC_NULL_INTEGER,ierr);CHKERRQ(ierr)
  xs = xs + 1
  gxs = gxs + 1
  xe = xs + xm - 1
  gxe = gxs + gxm - 1
end subroutine GetLayout

subroutine FormIFunctionLocal(mx,xs,xe,gxs,gxe,x,xdot,f,a,k,s,ierr)
  implicit none
  PetscInt mx,xs,xe,gxs,gxe
  PetscScalar x(2,xs:xe)
  PetscScalar xdot(2,xs:xe)
  PetscScalar f(2,xs:xe)
  PetscReal a(2),k(2),s(2)
  PetscErrorCode ierr
  PetscInt i
  do  i = xs,xe
     f(1,i) = xdot(1,i) + k(1)*x(1,i) - k(2)*x(2,i) - s(1)
     f(2,i) = xdot(2,i) - k(1)*x(1,i) + k(2)*x(2,i) - s(2)
  end do
end subroutine FormIFunctionLocal

subroutine FormIFunction(ts,t,X,Xdot,F,user,ierr)
  implicit none
#include <petsc/finclude/petscsys.h>
#include <petsc/finclude/petscvec.h>
#include <petsc/finclude/petscmat.h>
#include <petsc/finclude/petscsnes.h>
#include <petsc/finclude/petscts.h>
#include <petsc/finclude/petscdm.h>
#include <petsc/finclude/petscdmda.h>
  TS ts
  PetscReal t
  Vec X,Xdot,F
  PetscReal user(6)
  PetscErrorCode ierr
  integer user_a,user_k,user_s
  parameter (user_a = 1,user_k = 3,user_s = 5)

  DM             da
  PetscInt       mx,xs,xe,gxs,gxe
  PetscOffset    ixx,ixxdot,iff
  PetscScalar    xx(0:1),xxdot(0:1),ff(0:1)

  call TSGetDM(ts,da,ierr);CHKERRQ(ierr)
  call GetLayout(da,mx,xs,xe,gxs,gxe,ierr);CHKERRQ(ierr)

  ! Get access to vector data
  call VecGetArrayRead(X,xx,ixx,ierr);CHKERRQ(ierr)
  call VecGetArrayRead(Xdot,xxdot,ixxdot,ierr);CHKERRQ(ierr)
  call VecGetArray(F,ff,iff,ierr);CHKERRQ(ierr)

  call FormIFunctionLocal(mx,xs,xe,gxs,gxe,xx(ixx),xxdot(ixxdot),ff(iff),user(user_a),user(user_k),user(user_s),ierr);CHKERRQ(ierr)

  call VecRestoreArrayRead(X,xx,ixx,ierr);CHKERRQ(ierr)
  call VecRestoreArrayRead(Xdot,xxdot,ixxdot,ierr);CHKERRQ(ierr)
  call VecRestoreArray(F,ff,iff,ierr);CHKERRQ(ierr)
end subroutine FormIFunction

subroutine FormRHSFunctionLocal(mx,xs,xe,gxs,gxe,t,x,f,a,k,s,ierr)
  implicit none
  PetscInt mx,xs,xe,gxs,gxe
  PetscReal t
  PetscScalar x(2,gxs:gxe),f(2,xs:xe)
  PetscReal a(2),k(2),s(2)
  PetscErrorCode ierr
  PetscInt i,j
  PetscReal hx,u0t(2)
  PetscReal one,two,three,four,six,twelve
  PetscReal half,third,twothird,sixth
  PetscReal twelfth

  one = 1.0
  two = 2.0
  three = 3.0
  four = 4.0
  six = 6.0
  twelve = 12.0
  hx = one / mx
  u0t(1) = one - sin(twelve*t)**four
  u0t(2) = 0.0
  half = one/two
  third = one / three
  twothird = two / three
  sixth = one / six
  twelfth = one / twelve
  do  i = xs,xe
     do  j = 1,2
        if (i .eq. 1) then
           f(j,i) = a(j)/hx*(third*u0t(j) + half*x(j,i) - x(j,i+1) + sixth*x(j,i+2))
        else if (i .eq. 2) then
           f(j,i) = a(j)/hx*(-twelfth*u0t(j) + twothird*x(j,i-1) - twothird*x(j,i+1) + twelfth*x(j,i+2))
        else if (i .eq. mx-1) then
           f(j,i) = a(j)/hx*(-sixth*x(j,i-2) + x(j,i-1) - half*x(j,i) -third*x(j,i+1))
        else if (i .eq. mx) then
           f(j,i) = a(j)/hx*(-x(j,i) + x(j,i-1))
        else
           f(j,i) = a(j)/hx*(-twelfth*x(j,i-2) + twothird*x(j,i-1) - twothird*x(j,i+1) + twelfth*x(j,i+2))
        end if
     end do
  end do

#ifdef EXPLICIT_INTEGRATOR22
  do  i = xs,xe
     f(1,i) = f(1,i) -( k(1)*x(1,i) - k(2)*x(2,i) - s(1))
     f(2,i) = f(2,i) -(- k(1)*x(1,i) + k(2)*x(2,i) - s(2))
  end do
#endif

end subroutine FormRHSFunctionLocal

subroutine FormRHSFunction(ts,t,X,F,user,ierr)
  implicit none
#include <petsc/finclude/petscsys.h>
#include <petsc/finclude/petscvec.h>
#include <petsc/finclude/petscmat.h>
#include <petsc/finclude/petscsnes.h>
#include <petsc/finclude/petscts.h>
#include <petsc/finclude/petscdm.h>
#include <petsc/finclude/petscdmda.h>
  TS ts
  PetscReal t
  Vec X,F
  PetscReal user(6)
  PetscErrorCode ierr
  integer user_a,user_k,user_s
  parameter (user_a = 1,user_k = 3,user_s = 5)
  DM             da
  Vec            Xloc
  PetscInt       mx,xs,xe,gxs,gxe
  PetscOffset    ixx,iff
  PetscScalar    xx(0:1),ff(0:1)

  call TSGetDM(ts,da,ierr);CHKERRQ(ierr)
  call GetLayout(da,mx,xs,xe,gxs,gxe,ierr);CHKERRQ(ierr)

  !     Scatter ghost points to local vector,using the 2-step process
  !        DMGlobalToLocalBegin(),DMGlobalToLocalEnd().
  !     By placing code between these two statements, computations can be
  !     done while messages are in transition.
  call DMGetLocalVector(da,Xloc,ierr);CHKERRQ(ierr)
  call DMGlobalToLocalBegin(da,X,INSERT_VALUES,Xloc,ierr);CHKERRQ(ierr)
  call DMGlobalToLocalEnd(da,X,INSERT_VALUES,Xloc,ierr);CHKERRQ(ierr)

  ! Get access to vector data
  call VecGetArrayRead(Xloc,xx,ixx,ierr);CHKERRQ(ierr)
  call VecGetArray(F,ff,iff,ierr);CHKERRQ(ierr)

  call FormRHSFunctionLocal(mx,xs,xe,gxs,gxe,t,xx(ixx),ff(iff),user(user_a),user(user_k),user(user_s),ierr);CHKERRQ(ierr)

  call VecRestoreArrayRead(Xloc,xx,ixx,ierr);CHKERRQ(ierr)
  call VecRestoreArray(F,ff,iff,ierr);CHKERRQ(ierr)
  call DMRestoreLocalVector(da,Xloc,ierr);CHKERRQ(ierr)
end subroutine FormRHSFunction

#ifndef MF_EX22F_MF
! ---------------------------------------------------------------------
!
!  IJacobian - Compute IJacobian = dF/dU + shift*dF/dUdot
!
subroutine FormIJacobian(ts,t,X,Xdot,shift,J,Jpre,user,ierr)
  implicit none
#include <petsc/finclude/petscsys.h>
#include <petsc/finclude/petscvec.h>
#include <petsc/finclude/petscmat.h>
#include <petsc/finclude/petscsnes.h>
#include <petsc/finclude/petscts.h>
#include <petsc/finclude/petscdm.h>
#include <petsc/finclude/petscdmda.h>
  TS ts
  PetscReal t,shift
  Vec X,Xdot
  Mat J,Jpre
  PetscReal user(6)
  PetscErrorCode ierr
  integer user_a,user_k,user_s
  parameter (user_a = 0,user_k = 2,user_s = 4)

  DM             da
  PetscInt       mx,xs,xe,gxs,gxe
  PetscInt       i,i1,row,col
  PetscReal      k1,k2;
  PetscScalar    val(4)

  call TSGetDM(ts,da,ierr);CHKERRQ(ierr)
  call GetLayout(da,mx,xs,xe,gxs,gxe,ierr);CHKERRQ(ierr)

  i1 = 1
  k1 = user(user_k+1)
  k2 = user(user_k+2)
  do i = xs,xe
     row = i-gxs
     col = i-gxs
     val(1) = shift + k1
     val(2) = -k2
     val(3) = -k1
     val(4) = shift + k2
     call MatSetValuesBlockedLocal(Jpre,i1,row,i1,col,val,INSERT_VALUES,ierr);CHKERRQ(ierr)
  end do
  call MatAssemblyBegin(Jpre,MAT_FINAL_ASSEMBLY,ierr);CHKERRQ(ierr)
  call MatAssemblyEnd(Jpre,MAT_FINAL_ASSEMBLY,ierr);CHKERRQ(ierr)
  if (J /= Jpre) then
     call MatAssemblyBegin(J,MAT_FINAL_ASSEMBLY,ierr);CHKERRQ(ierr)
     call MatAssemblyEnd(J,MAT_FINAL_ASSEMBLY,ierr);CHKERRQ(ierr)
  end if
end subroutine FormIJacobian
#endif

subroutine FormInitialSolutionLocal(mx,xs,xe,gxs,gxe,x,a,k,s,ierr)
  implicit none
  PetscInt mx,xs,xe,gxs,gxe
  PetscScalar x(2,xs:xe)
  PetscReal a(2),k(2),s(2)
  PetscErrorCode ierr

  PetscInt i
  PetscReal one,hx,r,ik
  one = 1.0
  hx = one / mx
  do i=xs,xe
     r = i*hx
     if (k(2) .ne. 0.0) then
        ik = one/k(2)
     else
        ik = one
     end if
     x(1,i) = one + s(2)*r
     x(2,i) = k(1)*ik*x(1,i) + s(2)*ik
  end do
end subroutine FormInitialSolutionLocal

subroutine FormInitialSolution(ts,X,user,ierr)
  implicit none
#include <petsc/finclude/petscsys.h>
#include <petsc/finclude/petscvec.h>
#include <petsc/finclude/petscmat.h>
#include <petsc/finclude/petscsnes.h>
#include <petsc/finclude/petscts.h>
#include <petsc/finclude/petscdm.h>
#include <petsc/finclude/petscdmda.h>
  TS ts
  Vec X
  PetscReal user(6)
  PetscErrorCode ierr
  integer user_a,user_k,user_s
  parameter (user_a = 1,user_k = 3,user_s = 5)

  DM             da
  PetscInt       mx,xs,xe,gxs,gxe
  PetscOffset    ixx
  PetscScalar    xx(0:1)

  call TSGetDM(ts,da,ierr);CHKERRQ(ierr)
  call GetLayout(da,mx,xs,xe,gxs,gxe,ierr);CHKERRQ(ierr)

  ! Get access to vector data
  call VecGetArray(X,xx,ixx,ierr);CHKERRQ(ierr)

  call FormInitialSolutionLocal(mx,xs,xe,gxs,gxe,xx(ixx),user(user_a),user(user_k),user(user_s),ierr);CHKERRQ(ierr)

  call VecRestoreArray(X,xx,ixx,ierr);CHKERRQ(ierr)
end subroutine FormInitialSolution


#ifdef MF_EX22F_MF
! ---------------------------------------------------------------------
!
!  IJacobian - Compute IJacobian = dF/dU + shift*dF/dUdot
!
subroutine FormIJacobianMF(ts,t,X,Xdot,shift,J,Jpre,user,ierr)
  use PETScShiftMod, only :  PETSC_SHIFT,MFuser
  implicit none
#include <petsc/finclude/petscsys.h>
#include <petsc/finclude/petscvec.h>
#include <petsc/finclude/petscmat.h>
#include <petsc/finclude/petscsnes.h>
#include <petsc/finclude/petscts.h>
#include <petsc/finclude/petscdm.h>
#include <petsc/finclude/petscdmda.h>
  TS ts
  PetscReal t,shift
  Vec X,Xdot
  Mat J,Jpre
  PetscReal user(6)
  PetscErrorCode ierr

  !  call MatShellSetContext(J,shift,ierr)
  PETSC_SHIFT=shift
  MFuser=user

end subroutine FormIJacobianMF

! -------------------------------------------------------------------
!
!   MyMult - user provided matrix multiply
!
!   Input Parameters:
!.  X - input vector
!
!   Output Parameter:
!.  F - function vector
!
subroutine  MyMult(A,X,F,ierr)
  use PETScShiftMod, only :  PETSC_SHIFT,tscontext,Jmat,MFuser
  implicit none

#include <petsc/finclude/petscsys.h>
#include <petsc/finclude/petscvec.h>
#include <petsc/finclude/petscmat.h>
#include <petsc/finclude/petscpc.h>
#include <petsc/finclude/petscts.h>
#include <petsc/finclude/petscvec.h90>

  Mat     A
  Vec     X,F

  PetscErrorCode ierr
  PetscScalar shift

!  Mat J,Jpre

  PetscReal user(6)

  integer user_a,user_k,user_s
  parameter (user_a = 0,user_k = 2,user_s = 4)

  DM             da
  PetscInt       mx,xs,xe,gxs,gxe
  PetscInt       i,i1,row,col
  PetscReal      k1,k2;
  PetscScalar    val(4)

  !call MatShellGetContext(A,shift,ierr)
  shift=PETSC_SHIFT
  user=MFuser

  call TSGetDM(tscontext,da,ierr)
  call GetLayout(da,mx,xs,xe,gxs,gxe,ierr)

  i1 = 1
  k1 = user(user_k+1)
  k2 = user(user_k+2)

  do i = xs,xe
     row = i-gxs
     col = i-gxs
     val(1) = shift + k1
     val(2) = -k2
     val(3) = -k1
     val(4) = shift + k2
     call MatSetValuesBlockedLocal(Jmat,i1,row,i1,col,val,INSERT_VALUES,ierr)
  end do

!  call MatAssemblyBegin(Jpre,MAT_FINAL_ASSEMBLY,ierr)
!  call MatAssemblyEnd(Jpre,MAT_FINAL_ASSEMBLY,ierr)
!  if (J /= Jpre) then
     call MatAssemblyBegin(Jmat,MAT_FINAL_ASSEMBLY,ierr)
     call MatAssemblyEnd(Jmat,MAT_FINAL_ASSEMBLY,ierr)
!  end if

  call MatMult(Jmat,X,F,ierr)

  return
end subroutine MyMult
#endif


!
subroutine SaveSolutionToDisk(da,X,gdof,xs,xe)
  implicit none
#include <petsc/finclude/petscsys.h>
#include <petsc/finclude/petscvec.h>
#include <petsc/finclude/petscmat.h>
#include <petsc/finclude/petscsnes.h>
#include <petsc/finclude/petscts.h>
#include <petsc/finclude/petscdm.h>
#include <petsc/finclude/petscdmda.h>

  Vec X
  DM             da
  PetscInt xs,xe,two
  PetscInt gdof,i
  PetscErrorCode ierr
  PetscOffset    ixx
  PetscScalar data2(2,xs:xe),data(gdof)
  PetscScalar    xx(0:1)


  call VecGetArrayRead(X,xx,ixx,ierr)

  two = 2
  data2=reshape(xx(ixx:ixx+gdof),(/two,xe-xs+1/))
  data=reshape(data2,(/gdof/))
  open(1020,file='solution_out_ex22f_mf.txt')
  do i=1,gdof
     write(1020,'(e24.16,1x)') data(i)
  end do
  close(1020)

  call VecRestoreArrayRead(X,xx,ixx,ierr)
end subroutine SaveSolutionToDisk<|MERGE_RESOLUTION|>--- conflicted
+++ resolved
@@ -93,14 +93,9 @@
   ! - - - - - - - - - - - - - - - - - - - - - - - - - - - - - - - - - - -
   !  Create distributed array (DMDA) to manage parallel grid and vectors
   ! - - - - - - - - - - - - - - - - - - - - - - - - - - - - - - - - - - -
-<<<<<<< HEAD
-  call DMDACreate1d(PETSC_COMM_WORLD,DM_BOUNDARY_NONE,im11,i2,i2, &
-       PETSC_NULL_INTEGER,da,ierr)
-      call DMSetFromOptions(da,ierr)
-      call DMSetUp(da,ierr)
-=======
-  call DMDACreate1d(PETSC_COMM_WORLD,DM_BOUNDARY_NONE,im11,i2,i2,PETSC_NULL_INTEGER,da,ierr);
->>>>>>> 6466afd8
+  call DMDACreate1d(PETSC_COMM_WORLD,DM_BOUNDARY_NONE,im11,i2,i2,PETSC_NULL_INTEGER,da,ierr);CHKERRQ(ierr)
+  call DMSetFromOptions(da,ierr);CHKERRQ(ierr)
+  call DMSetUp(da,ierr);CHKERRQ(ierr)
 
   ! - - - - - - - - - - - - - - - - - - - - - - - - - - - - - - - - - - -
   !    Extract global vectors from DMDA;
