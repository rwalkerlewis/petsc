static char help[] = "Hybrid Finite Element-Finite Volume Example.\n";
/*F
  Here we are advecting a passive tracer in a harmonic velocity field, defined by
a forcing function $f$:
\begin{align}
  -\Delta \mathbf{u} + f &= 0 \\
  \frac{\partial\phi}{\partial t} + \nabla\cdot \phi \mathbf{u} &= 0
\end{align}
F*/
<<<<<<< HEAD
/*TEST

   requires: !complex
TEST*/
=======

/*T
  requires: !mpiuni
T*/
>>>>>>> e1bd8d32

#include <petscdmplex.h>
#include <petscds.h>
#include <petscts.h>

#include <petsc/private/dmpleximpl.h> /* For DotD */

#define ALEN(a) (sizeof(a)/sizeof((a)[0]))

typedef enum {VEL_ZERO, VEL_CONSTANT, VEL_HARMONIC, VEL_SHEAR} VelocityDistribution;

typedef enum {ZERO, CONSTANT, GAUSSIAN, TILTED, DELTA} PorosityDistribution;

static PetscErrorCode constant_u_2d(PetscInt, PetscReal, const PetscReal[], PetscInt, PetscScalar *, void *);

/*
  FunctionalFunc - Calculates the value of a functional of the solution at a point

  Input Parameters:
+ dm   - The DM
. time - The TS time
. x    - The coordinates of the evaluation point
. u    - The field values at point x
- ctx  - A user context, or NULL

  Output Parameter:
. f    - The value of the functional at point x

*/
typedef PetscErrorCode (*FunctionalFunc)(DM, PetscReal, const PetscReal *, const PetscScalar *, PetscReal *, void *);

typedef struct _n_Functional *Functional;
struct _n_Functional {
  char          *name;
  FunctionalFunc func;
  void          *ctx;
  PetscInt       offset;
  Functional     next;
};

typedef struct {
  /* Domain and mesh definition */
  DM             dm;
  PetscInt       dim;               /* The topological mesh dimension */
  DMBoundaryType bd[2];             /* The boundary type for the x- and y-boundary */
  char           filename[2048];    /* The optional ExodusII file */
  /* Problem definition */
  PetscBool      useFV;             /* Use a finite volume scheme for advection */
  PetscErrorCode (*exactFuncs[2])(PetscInt dim, PetscReal time, const PetscReal x[], PetscInt Nf, PetscScalar *u, void *ctx);
  PetscErrorCode (*initialGuess[2])(PetscInt dim, PetscReal time, const PetscReal x[], PetscInt Nf, PetscScalar *u, void *ctx);
  VelocityDistribution velocityDist;
  PorosityDistribution porosityDist;
  PetscReal            inflowState;
  PetscReal            source[3];
  /* Monitoring */
  PetscInt       numMonitorFuncs, maxMonitorFunc;
  Functional    *monitorFuncs;
  PetscInt       errorFunctional;
  Functional     functionalRegistry;
} AppCtx;

static  AppCtx *globalUser;

static PetscErrorCode ProcessOptions(MPI_Comm comm, AppCtx *options)
{
  const char    *velocityDist[4]  = {"zero", "constant", "harmonic", "shear"};
  const char    *porosityDist[5]  = {"zero", "constant", "gaussian", "tilted", "delta"};
  PetscInt       bd, vd, pd, d;
  PetscBool      flg;
  PetscErrorCode ierr;

  PetscFunctionBeginUser;
  options->dim          = 2;
  options->bd[0]        = DM_BOUNDARY_PERIODIC;
  options->bd[1]        = DM_BOUNDARY_PERIODIC;
  options->filename[0]  = '\0';
  options->useFV        = PETSC_FALSE;
  options->velocityDist = VEL_HARMONIC;
  options->porosityDist = ZERO;
  options->inflowState  = -2.0;
  options->numMonitorFuncs = 0;
  options->source[0]    = 0.5;
  options->source[1]    = 0.5;
  options->source[2]    = 0.5;

  ierr = PetscOptionsBegin(comm, "", "Magma Dynamics Options", "DMPLEX");CHKERRQ(ierr);
  ierr = PetscOptionsInt("-dim", "The topological mesh dimension", "ex18.c", options->dim, &options->dim, NULL);CHKERRQ(ierr);
  bd   = options->bd[0];
  ierr = PetscOptionsEList("-x_bd_type", "The x-boundary type", "ex18.c", DMBoundaryTypes, 5, DMBoundaryTypes[options->bd[0]], &bd, NULL);CHKERRQ(ierr);
  options->bd[0] = (DMBoundaryType) bd;
  bd   = options->bd[1];
  ierr = PetscOptionsEList("-y_bd_type", "The y-boundary type", "ex18.c", DMBoundaryTypes, 5, DMBoundaryTypes[options->bd[1]], &bd, NULL);CHKERRQ(ierr);
  options->bd[1] = (DMBoundaryType) bd;
  ierr = PetscOptionsString("-f", "Exodus.II filename to read", "ex18.c", options->filename, options->filename, sizeof(options->filename), NULL);CHKERRQ(ierr);
  ierr = PetscOptionsBool("-use_fv", "Use the finite volume method for advection", "ex18.c", options->useFV, &options->useFV, NULL);CHKERRQ(ierr);
  vd   = options->velocityDist;
  ierr = PetscOptionsEList("-velocity_dist","Velocity distribution type","ex18.c",velocityDist,4,velocityDist[options->velocityDist],&vd,NULL);CHKERRQ(ierr);
  options->velocityDist = (VelocityDistribution) vd;
  pd   = options->porosityDist;
  ierr = PetscOptionsEList("-porosity_dist","Initial porosity distribution type","ex18.c",porosityDist,5,porosityDist[options->porosityDist],&pd,NULL);CHKERRQ(ierr);
  options->porosityDist = (PorosityDistribution) pd;
  ierr = PetscOptionsReal("-inflow_state", "The inflow state", "ex18.c", options->inflowState, &options->inflowState, NULL);CHKERRQ(ierr);
  d    = options->dim;
  ierr = PetscOptionsRealArray("-source_loc", "The source location", "ex18.c", options->source, &d, &flg);CHKERRQ(ierr);
  if (flg && d != options->dim) SETERRQ1(PETSC_COMM_SELF, PETSC_ERR_ARG_WRONG, "Must give dim coordinates for the source location, not %d", d);
  ierr = PetscOptionsEnd();

  PetscFunctionReturn(0);
}

static PetscErrorCode ProcessMonitorOptions(MPI_Comm comm, AppCtx *options)
{
  Functional     func;
  char          *names[256];
  PetscInt       f;
  PetscErrorCode ierr;

  PetscFunctionBeginUser;
  ierr = PetscOptionsBegin(comm, "", "Simulation Monitor Options", "DMPLEX");CHKERRQ(ierr);
  options->numMonitorFuncs = ALEN(names);
  ierr = PetscOptionsStringArray("-monitor", "List of functionals to monitor", "", names, &options->numMonitorFuncs, NULL);CHKERRQ(ierr);
  ierr = PetscMalloc1(options->numMonitorFuncs, &options->monitorFuncs);CHKERRQ(ierr);
  for (f = 0; f < options->numMonitorFuncs; ++f) {
    for (func = options->functionalRegistry; func; func = func->next) {
      PetscBool match;

      ierr = PetscStrcasecmp(names[f], func->name, &match);CHKERRQ(ierr);
      if (match) break;
    }
    if (!func) SETERRQ1(comm, PETSC_ERR_USER, "No known functional '%s'", names[f]);
    options->monitorFuncs[f] = func;
    /* Jed inserts a de-duplication of functionals here */
    ierr = PetscFree(names[f]);CHKERRQ(ierr);
  }
  /* Find out the maximum index of any functional computed by a function we will be calling (even if we are not using it) */
  options->maxMonitorFunc = -1;
  for (func = options->functionalRegistry; func; func = func->next) {
    for (f = 0; f < options->numMonitorFuncs; ++f) {
      Functional call = options->monitorFuncs[f];

      if (func->func == call->func && func->ctx == call->ctx) options->maxMonitorFunc = PetscMax(options->maxMonitorFunc, func->offset);
    }
  }
  ierr = PetscOptionsEnd();
  PetscFunctionReturn(0);
}

static PetscErrorCode FunctionalRegister(Functional *functionalRegistry, const char name[], PetscInt *offset, FunctionalFunc func, void *ctx)
{
  Functional    *ptr, f;
  PetscInt       lastoffset = -1;
  PetscErrorCode ierr;

  PetscFunctionBeginUser;
  for (ptr = functionalRegistry; *ptr; ptr = &(*ptr)->next) lastoffset = (*ptr)->offset;
  ierr = PetscNew(&f);CHKERRQ(ierr);
  ierr = PetscStrallocpy(name, &f->name);CHKERRQ(ierr);
  f->offset = lastoffset + 1;
  f->func   = func;
  f->ctx    = ctx;
  f->next   = NULL;
  *ptr      = f;
  *offset   = f->offset;
  PetscFunctionReturn(0);
}

static PetscErrorCode FunctionalDestroy(Functional *link)
{
  Functional     next, l;
  PetscErrorCode ierr;

  PetscFunctionBeginUser;
  if (!link) PetscFunctionReturn(0);
  l     = *link;
  *link = NULL;
  for (; l; l=next) {
    next = l->next;
    ierr = PetscFree(l->name);CHKERRQ(ierr);
    ierr = PetscFree(l);CHKERRQ(ierr);
  }
  PetscFunctionReturn(0);
}

static void f0_zero_u(PetscInt dim, PetscInt Nf, PetscInt NfAux,
                      const PetscInt uOff[], const PetscInt uOff_x[], const PetscScalar u[], const PetscScalar u_t[], const PetscScalar u_x[],
                      const PetscInt aOff[], const PetscInt aOff_x[], const PetscScalar a[], const PetscScalar a_t[], const PetscScalar a_x[],
                      PetscReal t, const PetscReal x[], PetscScalar f0[])
{
  PetscInt comp;
  for (comp = 0; comp < dim; ++comp) f0[comp] = u[comp];
}

static void f0_constant_u(PetscInt dim, PetscInt Nf, PetscInt NfAux,
                          const PetscInt uOff[], const PetscInt uOff_x[], const PetscScalar u[], const PetscScalar u_t[], const PetscScalar u_x[],
                          const PetscInt aOff[], const PetscInt aOff_x[], const PetscScalar a[], const PetscScalar a_t[], const PetscScalar a_x[],
                          PetscReal t, const PetscReal x[], PetscScalar f0[])
{
  PetscScalar wind[3] = {0.0, 0.0, 0.0};
  PetscInt    comp;

  constant_u_2d(dim, t, x, Nf, wind, NULL);
  for (comp = 0; comp < dim && comp < 3; ++comp) f0[comp] = u[comp] - wind[comp];
}

static void f1_constant_u(PetscInt dim, PetscInt Nf, PetscInt NfAux,
                          const PetscInt uOff[], const PetscInt uOff_x[], const PetscScalar u[], const PetscScalar u_t[], const PetscScalar u_x[],
                          const PetscInt aOff[], const PetscInt aOff_x[], const PetscScalar a[], const PetscScalar a_t[], const PetscScalar a_x[],
                          PetscReal t, const PetscReal x[], PetscScalar f1[])
{
  PetscInt comp;
  for (comp = 0; comp < dim*dim; ++comp) f1[comp] = 0.0;
}

static void g0_constant_uu(PetscInt dim, PetscInt Nf, PetscInt NfAux,
                           const PetscInt uOff[], const PetscInt uOff_x[], const PetscScalar u[], const PetscScalar u_t[], const PetscScalar u_x[],
                           const PetscInt aOff[], const PetscInt aOff_x[], const PetscScalar a[], const PetscScalar a_t[], const PetscScalar a_x[],
                           PetscReal t, PetscReal u_tShift, const PetscReal x[], PetscScalar g0[])
{
  PetscInt d;
  for (d = 0; d < dim; ++d) g0[d*dim+d] = 1.0;
}

static void g0_constant_pp(PetscInt dim, PetscInt Nf, PetscInt NfAux,
                           const PetscInt uOff[], const PetscInt uOff_x[], const PetscScalar u[], const PetscScalar u_t[], const PetscScalar u_x[],
                           const PetscInt aOff[], const PetscInt aOff_x[], const PetscScalar a[], const PetscScalar a_t[], const PetscScalar a_x[],
                           PetscReal t, PetscReal u_tShift, const PetscReal x[], PetscScalar g0[])
{
  g0[0] = 1.0;
}

static void f0_lap_u(PetscInt dim, PetscInt Nf, PetscInt NfAux,
                     const PetscInt uOff[], const PetscInt uOff_x[], const PetscScalar u[], const PetscScalar u_t[], const PetscScalar u_x[],
                     const PetscInt aOff[], const PetscInt aOff_x[], const PetscScalar a[], const PetscScalar a_t[], const PetscScalar a_x[],
                     PetscReal t, const PetscReal x[], PetscScalar f0[])
{
  PetscInt comp;
  for (comp = 0; comp < dim; ++comp) f0[comp] = 4.0;
}

static void f1_lap_u(PetscInt dim, PetscInt Nf, PetscInt NfAux,
                     const PetscInt uOff[], const PetscInt uOff_x[], const PetscScalar u[], const PetscScalar u_t[], const PetscScalar u_x[],
                     const PetscInt aOff[], const PetscInt aOff_x[], const PetscScalar a[], const PetscScalar a_t[], const PetscScalar a_x[],
                     PetscReal t, const PetscReal x[], PetscScalar f1[])
{
  PetscInt comp, d;
  for (comp = 0; comp < dim; ++comp) {
    for (d = 0; d < dim; ++d) {
      f1[comp*dim+d] = u_x[comp*dim+d];
    }
  }
}

static void f0_lap_periodic_u(PetscInt dim, PetscInt Nf, PetscInt NfAux,
                              const PetscInt uOff[], const PetscInt uOff_x[], const PetscScalar u[], const PetscScalar u_t[], const PetscScalar u_x[],
                              const PetscInt aOff[], const PetscInt aOff_x[], const PetscScalar a[], const PetscScalar a_t[], const PetscScalar a_x[],
                              PetscReal t, const PetscReal x[], PetscScalar f0[])
{
  f0[0] = -sin(2.0*PETSC_PI*x[0]);
  f0[1] = 2.0*PETSC_PI*x[1]*cos(2.0*PETSC_PI*x[0]);
}

static void f0_lap_doubly_periodic_u(PetscInt dim, PetscInt Nf, PetscInt NfAux,
                                     const PetscInt uOff[], const PetscInt uOff_x[], const PetscScalar u[], const PetscScalar u_t[], const PetscScalar u_x[],
                                     const PetscInt aOff[], const PetscInt aOff_x[], const PetscScalar a[], const PetscScalar a_t[], const PetscScalar a_x[],
                                     PetscReal t, const PetscReal x[], PetscScalar f0[])
{
  f0[0] = -2.0*sin(2.0*PETSC_PI*x[0])*cos(2.0*PETSC_PI*x[1]);
  f0[1] =  2.0*sin(2.0*PETSC_PI*x[1])*cos(2.0*PETSC_PI*x[0]);
}

void g3_uu(PetscInt dim, PetscInt Nf, PetscInt NfAux,
           const PetscInt uOff[], const PetscInt uOff_x[], const PetscScalar u[], const PetscScalar u_t[], const PetscScalar u_x[],
           const PetscInt aOff[], const PetscInt aOff_x[], const PetscScalar a[], const PetscScalar a_t[], const PetscScalar a_x[],
           PetscReal t, PetscReal u_tShift, const PetscReal x[], PetscScalar g3[])
{
  const PetscInt Ncomp = dim;
  PetscInt       compI, d;

  for (compI = 0; compI < Ncomp; ++compI) {
    for (d = 0; d < dim; ++d) {
      g3[((compI*Ncomp+compI)*dim+d)*dim+d] = 1.0;
    }
  }
}

/* \frac{\partial\phi}{\partial t} + \nabla\phi \cdot \mathbf{u} + \phi \nabla \cdot \mathbf{u} = 0 */
static void f0_advection(PetscInt dim, PetscInt Nf, PetscInt NfAux,
                         const PetscInt uOff[], const PetscInt uOff_x[], const PetscScalar u[], const PetscScalar u_t[], const PetscScalar u_x[],
                         const PetscInt aOff[], const PetscInt aOff_x[], const PetscScalar a[], const PetscScalar a_t[], const PetscScalar a_x[],
                         PetscReal t, const PetscReal x[], PetscScalar f0[])
{
  PetscInt d;
  f0[0] = u_t[dim];
  for (d = 0; d < dim; ++d) f0[0] += u[dim]*u_x[d*dim+d] + u_x[dim*dim+d]*u[d];
}

static void f1_advection(PetscInt dim, PetscInt Nf, PetscInt NfAux,
                         const PetscInt uOff[], const PetscInt uOff_x[], const PetscScalar u[], const PetscScalar u_t[], const PetscScalar u_x[],
                         const PetscInt aOff[], const PetscInt aOff_x[], const PetscScalar a[], const PetscScalar a_t[], const PetscScalar a_x[],
                         PetscReal t, const PetscReal x[], PetscScalar f1[])
{
  PetscInt d;
  for (d = 0; d < dim; ++d) f1[0] = 0.0;
}

void g0_adv_pp(PetscInt dim, PetscInt Nf, PetscInt NfAux,
               const PetscInt uOff[], const PetscInt uOff_x[], const PetscScalar u[], const PetscScalar u_t[], const PetscScalar u_x[],
               const PetscInt aOff[], const PetscInt aOff_x[], const PetscScalar a[], const PetscScalar a_t[], const PetscScalar a_x[],
               PetscReal t, PetscReal u_tShift, const PetscReal x[], PetscScalar g0[])
{
  PetscInt d;
  g0[0] = u_tShift;
  for (d = 0; d < dim; ++d) g0[0] += u_x[d*dim+d];
}

void g1_adv_pp(PetscInt dim, PetscInt Nf, PetscInt NfAux,
               const PetscInt uOff[], const PetscInt uOff_x[], const PetscScalar u[], const PetscScalar u_t[], const PetscScalar u_x[],
               const PetscInt aOff[], const PetscInt aOff_x[], const PetscScalar a[], const PetscScalar a_t[], const PetscScalar a_x[],
               PetscReal t, PetscReal u_tShift, const PetscReal x[], PetscScalar g1[])
{
  PetscInt d;
  for (d = 0; d < dim; ++d) g1[d] = u[d];
}

void g0_adv_pu(PetscInt dim, PetscInt Nf, PetscInt NfAux,
               const PetscInt uOff[], const PetscInt uOff_x[], const PetscScalar u[], const PetscScalar u_t[], const PetscScalar u_x[],
               const PetscInt aOff[], const PetscInt aOff_x[], const PetscScalar a[], const PetscScalar a_t[], const PetscScalar a_x[],
               PetscReal t, PetscReal u_tShift, const PetscReal x[], PetscScalar g0[])
{
  PetscInt d;
  for (d = 0; d < dim; ++d) g0[0] += u_x[dim*dim+d];
}

void g1_adv_pu(PetscInt dim, PetscInt Nf, PetscInt NfAux,
               const PetscInt uOff[], const PetscInt uOff_x[], const PetscScalar u[], const PetscScalar u_t[], const PetscScalar u_x[],
               const PetscInt aOff[], const PetscInt aOff_x[], const PetscScalar a[], const PetscScalar a_t[], const PetscScalar a_x[],
               PetscReal t, PetscReal u_tShift, const PetscReal x[], PetscScalar g1[])
{
  PetscInt d;
  for (d = 0; d < dim; ++d) g1[d*dim+d] = u[dim];
}

static void riemann_advection(PetscInt dim, PetscInt Nf, const PetscReal *qp, const PetscReal *n, const PetscScalar *uL, const PetscScalar *uR, PetscScalar *flux, void *ctx)
{
  PetscReal wind[3] = {0.0, 1.0, 0.0};
  PetscReal wn = DMPlex_DotD_Internal(dim, wind, n);

  flux[0] = (wn > 0 ? uL[dim] : uR[dim]) * wn;
}

static void riemann_coupled_advection(PetscInt dim, PetscInt Nf, const PetscReal *qp, const PetscReal *n, const PetscScalar *uL, const PetscScalar *uR, PetscScalar *flux, void *ctx)
{
  PetscReal wn = DMPlex_DotD_Internal(dim, uL, n);

#if 1
  flux[0] = (wn > 0 ? uL[dim] : uR[dim]) * wn;
#else
  /* if (fabs(uL[0] - wind[0]) > 1.0e-7 || fabs(uL[1] - wind[1]) > 1.0e-7) PetscPrintf(PETSC_COMM_SELF, "wind (%g, %g) uL (%g, %g) uR (%g, %g)\n", wind[0], wind[1], uL[0], uL[1], uR[0], uR[1]); */
  /* Smear it out */
  flux[0] = 0.5*((uL[dim] + uR[dim]) + (uL[dim] - uR[dim])*tanh(1.0e5*wn)) * wn;
#endif
}

static PetscErrorCode zero_u_2d(PetscInt dim, PetscReal time, const PetscReal x[], PetscInt Nf, PetscScalar *u, void *ctx)
{
  u[0] = 0.0;
  u[1] = 0.0;
  return 0;
}

static PetscErrorCode constant_u_2d(PetscInt dim, PetscReal time, const PetscReal x[], PetscInt Nf, PetscScalar *u, void *ctx)
{
  u[0] = 0.0;
  u[1] = 1.0;
  return 0;
}

/* Coordinates of the point which was at x at t = 0 */
static PetscErrorCode constant_x_2d(PetscInt dim, PetscReal time, const PetscReal x[], PetscInt Nf, PetscScalar *u, void *ctx)
{
  const PetscReal t = *((PetscReal *) ctx);
  PetscErrorCode  ierr;
  u[0] = x[0];
  u[1] = x[1] + t;
  ierr = DMLocalizeCoordinate(globalUser->dm, u, PETSC_FALSE, u);CHKERRQ(ierr);
  return 0;
}

/*
  In 2D we use the exact solution:

    u   = x^2 + y^2
    v   = 2 x^2 - 2xy
    phi = h(x + y + (u + v) t)
    f_x = f_y = 4

  so that

    -\Delta u + f = <-4, -4> + <4, 4> = 0
    {\partial\phi}{\partial t} - \nabla\cdot \phi u = 0
    h_t(x + y + (u + v) t) - u . grad phi - phi div u
  = u h' + v h'              - u h_x - v h_y
  = 0

We will conserve phi since

    \nabla \cdot u = 2x - 2x = 0

Also try h((x + ut)^2 + (y + vt)^2), so that

    h_t((x + ut)^2 + (y + vt)^2) - u . grad phi - phi div u
  = 2 h' (u (x + ut) + v (y + vt)) - u h_x - v h_y
  = 2 h' (u (x + ut) + v (y + vt)) - u h' 2 (x + u t) - v h' 2 (y + vt)
  = 2 h' (u (x + ut) + v (y + vt)  - u (x + u t) - v (y + vt))
  = 0

*/
static PetscErrorCode quadratic_u_2d(PetscInt dim, PetscReal time, const PetscReal x[], PetscInt Nf, PetscScalar *u, void *ctx)
{
  u[0] = x[0]*x[0] + x[1]*x[1];
  u[1] = 2.0*x[0]*x[0] - 2.0*x[0]*x[1];
  return 0;
}

/*
  In 2D we use the exact, periodic solution:

    u   =  sin(2 pi x)/4 pi^2
    v   = -y cos(2 pi x)/2 pi
    phi = h(x + y + (u + v) t)
    f_x = -sin(2 pi x)
    f_y = 2 pi y cos(2 pi x)

  so that

    -\Delta u + f = <sin(2pi x),  -2pi y cos(2pi x)> + <-sin(2pi x), 2pi y cos(2pi x)> = 0

We will conserve phi since

    \nabla \cdot u = cos(2pi x)/2pi - cos(2pi x)/2pi = 0
*/
static PetscErrorCode periodic_u_2d(PetscInt dim, PetscReal time, const PetscReal x[], PetscInt Nf, PetscScalar *u, void *ctx)
{
  u[0] = sin(2.0*PETSC_PI*x[0])/PetscSqr(2.0*PETSC_PI);
  u[1] = -x[1]*cos(2.0*PETSC_PI*x[0])/(2.0*PETSC_PI);
  return 0;
}

/*
  In 2D we use the exact, doubly periodic solution:

    u   =  sin(2 pi x) cos(2 pi y)/4 pi^2
    v   = -sin(2 pi y) cos(2 pi x)/4 pi^2
    phi = h(x + y + (u + v) t)
    f_x = -2sin(2 pi x) cos(2 pi y)
    f_y =  2sin(2 pi y) cos(2 pi x)

  so that

    -\Delta u + f = <2 sin(2pi x) cos(2pi y),  -2 sin(2pi y) cos(2pi x)> + <-2 sin(2pi x) cos(2pi y), 2 sin(2pi y) cos(2pi x)> = 0

We will conserve phi since

    \nabla \cdot u = cos(2pi x) cos(2pi y)/2pi - cos(2pi y) cos(2pi x)/2pi = 0
*/
static PetscErrorCode doubly_periodic_u_2d(PetscInt dim, PetscReal time, const PetscReal x[], PetscInt Nf, PetscScalar *u, void *ctx)
{
  u[0] =  sin(2.0*PETSC_PI*x[0])*cos(2.0*PETSC_PI*x[1])/PetscSqr(2.0*PETSC_PI);
  u[1] = -sin(2.0*PETSC_PI*x[1])*cos(2.0*PETSC_PI*x[0])/PetscSqr(2.0*PETSC_PI);
  return 0;
}

static PetscErrorCode shear_bc(PetscInt dim, PetscReal time, const PetscReal x[], PetscInt Nf, PetscScalar *u, void *ctx)
{
  u[0] = x[1] - 0.5;
  u[1] = 0.0;
  return 0;
}

static PetscErrorCode initialVelocity(PetscInt dim, PetscReal time, const PetscReal x[], PetscInt Nf, PetscScalar *u, void *ctx)
{
  PetscInt d;
  for (d = 0; d < dim; ++d) u[d] = 0.0;
  return 0;
}

static PetscErrorCode zero_phi(PetscInt dim, PetscReal time, const PetscReal x[], PetscInt Nf, PetscScalar *u, void *ctx)
{
  u[0] = 0.0;
  return 0;
}

static PetscErrorCode constant_phi(PetscInt dim, PetscReal time, const PetscReal x[], PetscInt Nf, PetscScalar *u, void *ctx)
{
  u[0] = 1.0;
  return 0;
}

static PetscErrorCode delta_phi_2d(PetscInt dim, PetscReal time, const PetscReal x[], PetscInt Nf, PetscScalar *u, void *ctx)
{
<<<<<<< HEAD
  const PetscReal x0[2] = {globalUser->source[0], globalUser->source[1]};
  PetscReal       xn[2];
=======
  PetscReal x0[2];
  PetscReal xn[2];
>>>>>>> e1bd8d32

  x0[0] = globalUser->source[0];
  x0[1] = globalUser->source[1];
  constant_x_2d(dim, time, x0, Nf, xn, ctx);
  {
    const PetscReal xi  = x[0] - xn[0];
    const PetscReal eta = x[1] - xn[1];
    const PetscReal r2  = xi*xi + eta*eta;

    u[0] = r2 < 1.0e-7 ? 1.0 : 0.0;
  }
  return 0;
}

/*
  Gaussian blob, initially centered on (0.5, 0.5)

  xi = x(t) - x0, eta = y(t) - y0

where x(t), y(t) are the integral curves of v(t),

  dx/dt . grad f = v . f

Check: constant v(t) = {v0, w0}, x(t) = {x0 + v0 t, y0 + w0 t}

  v0 f_x + w0 f_y = v . f
*/
static PetscErrorCode gaussian_phi_2d(PetscInt dim, PetscReal time, const PetscReal x[], PetscInt Nf, PetscScalar *u, void *ctx)
{
  const PetscReal x0[2] = {0.5, 0.5};
  const PetscReal sigma = 1.0/6.0;
  PetscReal       xn[2];

  constant_x_2d(dim, time, x0, Nf, xn, ctx);
  {
    /* const PetscReal xi  = x[0] + (sin(2.0*PETSC_PI*x[0])/(4.0*PETSC_PI*PETSC_PI))*t - x0[0]; */
    /* const PetscReal eta = x[1] + (-x[1]*cos(2.0*PETSC_PI*x[0])/(2.0*PETSC_PI))*t - x0[1]; */
    const PetscReal xi  = x[0] - xn[0];
    const PetscReal eta = x[1] - xn[1];
    const PetscReal r2  = xi*xi + eta*eta;

    u[0] = PetscExpReal(-r2/(2.0*sigma*sigma))/(sigma*sqrt(2.0*PETSC_PI));
  }
  return 0;
}

static PetscErrorCode tilted_phi_2d(PetscInt dim, PetscReal time, const PetscReal x[], PetscInt Nf, PetscScalar *u, void *ctx)
{
  PetscReal       x0[3];
  const PetscReal wind[3] = {0.0, 1.0, 0.0};
  const PetscReal t       = *((PetscReal *) ctx);

  DMPlex_WaxpyD_Internal(2, -t, wind, x, x0);
  if (x0[1] > 0) u[0] =  1.0*x[0] + 3.0*x[1];
  else           u[0] = -2.0; /* Inflow state */
  return 0;
}

static PetscErrorCode tilted_phi_coupled_2d(PetscInt dim, PetscReal time, const PetscReal x[], PetscInt Nf, PetscScalar *u, void *ctx)
{
  PetscReal       x0[3];
  const PetscReal t = *((PetscReal *) ctx);

  DMPlex_WaxpyD_Internal(2, -t, u, x, x0);
  if (x0[1] > 0) u[0] =  1.0*x[0] + 3.0*x[1];
  else           u[0] = -2.0; /* Inflow state */
  return 0;
}

static PetscErrorCode advect_inflow(PetscReal time, const PetscReal *c, const PetscReal *n, const PetscScalar *xI, PetscScalar *xG, void *ctx)
{
  AppCtx *user = (AppCtx *) ctx;

  PetscFunctionBeginUser;
  xG[0] = user->inflowState;
  PetscFunctionReturn(0);
}

static PetscErrorCode advect_outflow(PetscReal time, const PetscReal *c, const PetscReal *n, const PetscScalar *xI, PetscScalar *xG, void *ctx)
{
  AppCtx *user = (AppCtx *) ctx;

  PetscFunctionBeginUser;
  xG[0] = xI[user->dim];
  PetscFunctionReturn(0);
}

static PetscErrorCode ExactSolution(DM dm, PetscReal time, const PetscReal *x, PetscScalar *u, void *ctx)
{
  AppCtx        *user = (AppCtx *) ctx;
  PetscInt       dim;
  PetscErrorCode ierr;

  PetscFunctionBeginUser;
  ierr = DMGetDimension(dm, &dim);CHKERRQ(ierr);
  switch (user->porosityDist) {
  case TILTED:
    if (user->velocityDist == VEL_ZERO) tilted_phi_2d(dim, time, x, 2, u, (void *) &time);
    else                                tilted_phi_coupled_2d(dim, time, x, 2, u, (void *) &time);
    break;
  case GAUSSIAN:
    gaussian_phi_2d(dim, time, x, 2, u, (void *) &time);
    break;
  case DELTA:
    delta_phi_2d(dim, time, x, 2, u, (void *) &time);
    break;
  default: SETERRQ(PETSC_COMM_SELF, PETSC_ERR_SUP, "Unknown solution type");
  }
  PetscFunctionReturn(0);
}

static PetscErrorCode Functional_Error(DM dm, PetscReal time, const PetscScalar *x, const PetscScalar *y, PetscReal *f, void *ctx)
{
  AppCtx        *user = (AppCtx *) ctx;
  PetscScalar    yexact[1];
  PetscErrorCode ierr;

  PetscFunctionBeginUser;
  ierr = ExactSolution(dm, time, x, yexact, ctx);CHKERRQ(ierr);
  f[user->errorFunctional] = PetscAbsScalar(y[0] - yexact[0]);
  PetscFunctionReturn(0);
}

static PetscErrorCode CreateMesh(MPI_Comm comm, AppCtx *user, DM *dm)
{
  DM              distributedMesh = NULL;
  PetscBool       periodic        = user->bd[0] == DM_BOUNDARY_PERIODIC || user->bd[0] == DM_BOUNDARY_TWIST || user->bd[1] == DM_BOUNDARY_PERIODIC || user->bd[1] == DM_BOUNDARY_TWIST ? PETSC_TRUE : PETSC_FALSE;
  const char     *filename        = user->filename;
  const PetscInt  cells[3]        = {3, 3, 3};
  const PetscReal L[3]            = {1.0, 1.0, 1.0};
  PetscReal       maxCell[3];
  PetscInt        d;
  size_t          len;
  PetscErrorCode  ierr;

  PetscFunctionBeginUser;
  ierr = PetscStrlen(filename, &len);CHKERRQ(ierr);
  if (!len) {
    ierr = DMPlexCreateHexBoxMesh(comm, user->dim, cells, user->bd[0], user->bd[1], DM_BOUNDARY_NONE, dm);CHKERRQ(ierr);
    ierr = PetscObjectSetName((PetscObject) *dm, "Mesh");CHKERRQ(ierr);
  } else {
    ierr = DMPlexCreateFromFile(comm, filename, PETSC_TRUE, dm);CHKERRQ(ierr);
  }
  if (periodic) {for (d = 0; d < 3; ++d) maxCell[d] = 1.1*(L[d]/cells[d]); ierr = DMSetPeriodicity(*dm, maxCell, L, user->bd);CHKERRQ(ierr);}
#if 0
  /* Need FV adjacency */
  ierr = DMPlexSetAdjacencyUseCone(*dm, PETSC_TRUE);CHKERRQ(ierr);
  ierr = DMPlexSetAdjacencyUseClosure(*dm, PETSC_FALSE);CHKERRQ(ierr);
#endif
  /* Distribute mesh */
  ierr = DMPlexDistribute(*dm, 0, NULL, &distributedMesh);CHKERRQ(ierr);
  if (distributedMesh) {
    ierr = DMDestroy(dm);CHKERRQ(ierr);
    *dm  = distributedMesh;
  }
  ierr = DMViewFromOptions(*dm, NULL, "-orig_dm_view");CHKERRQ(ierr);
  PetscFunctionReturn(0);
}

static PetscErrorCode SetupBC(DM dm, AppCtx *user)
{
  PetscDS        prob;
  DMLabel        label;
  PetscBool      check;
  PetscErrorCode ierr;

  PetscFunctionBeginUser;
  /* Set initial guesses and exact solutions */
  switch (user->dim) {
  case 2:
    user->initialGuess[0] = initialVelocity;
    switch(user->porosityDist) {
    case ZERO:     user->initialGuess[1] = zero_phi;break;
    case CONSTANT: user->initialGuess[1] = constant_phi;break;
    case GAUSSIAN: user->initialGuess[1] = gaussian_phi_2d;break;
    case DELTA:    user->initialGuess[1] = delta_phi_2d;break;
    case TILTED:
      if (user->velocityDist == VEL_ZERO) user->initialGuess[1] = tilted_phi_2d;
      else                                user->initialGuess[1] = tilted_phi_coupled_2d;
      break;
    }
    user->exactFuncs[1] = user->initialGuess[1];
    switch (user->velocityDist) {
    case VEL_ZERO:
      user->exactFuncs[0] = zero_u_2d; break;
    case VEL_CONSTANT:
      user->exactFuncs[0] = constant_u_2d; break;
    case VEL_HARMONIC:
      switch (user->bd[0]) {
      case DM_BOUNDARY_PERIODIC:
        switch (user->bd[1]) {
        case DM_BOUNDARY_PERIODIC:
          user->exactFuncs[0] = doubly_periodic_u_2d; break;
        default:
          user->exactFuncs[0] = periodic_u_2d; break;
        }
        break;
      default:
        user->exactFuncs[0] = quadratic_u_2d; break;
      }
      break;
    case VEL_SHEAR:
      user->exactFuncs[0] = shear_bc; break;
      break;
    default:
      SETERRQ1(PETSC_COMM_WORLD, PETSC_ERR_ARG_OUTOFRANGE, "Invalid dimension %d", user->dim);
    }
  }
  {
    PetscBool isImplicit = PETSC_FALSE;

    ierr = PetscOptionsHasName(NULL,"", "-use_implicit", &isImplicit);CHKERRQ(ierr);
    if (user->velocityDist == VEL_CONSTANT && !isImplicit) user->initialGuess[0] = user->exactFuncs[0];
  }
  ierr = PetscOptionsHasName(NULL,NULL, "-dmts_check", &check);CHKERRQ(ierr);
  if (check) {
    user->initialGuess[0] = user->exactFuncs[0];
    user->initialGuess[1] = user->exactFuncs[1];
  }
  /* Set BC */
  ierr = DMGetDS(dm, &prob);CHKERRQ(ierr);
  ierr = DMGetLabel(dm, "marker", &label);CHKERRQ(ierr);
  if (label) {
    const PetscInt id = 1;

    ierr = PetscDSAddBoundary(prob, DM_BC_ESSENTIAL, "wall", "marker", 0, 0, NULL, (void (*)()) user->exactFuncs[0], 1, &id, user);CHKERRQ(ierr);
  }
  ierr = DMGetLabel(dm, "Face Sets", &label);CHKERRQ(ierr);
  if (label && user->useFV) {
    const PetscInt inflowids[] = {100,200,300}, outflowids[] = {101};

    ierr = PetscDSAddBoundary(prob, DM_BC_NATURAL_RIEMANN, "inflow",  "Face Sets", 1, 0, NULL, (void (*)()) advect_inflow,  ALEN(inflowids),  inflowids,  user);CHKERRQ(ierr);
    ierr = PetscDSAddBoundary(prob, DM_BC_NATURAL_RIEMANN, "outflow", "Face Sets", 1, 0, NULL, (void (*)()) advect_outflow, ALEN(outflowids), outflowids, user);CHKERRQ(ierr);
  }
  PetscFunctionReturn(0);
}

static PetscErrorCode SetupProblem(DM dm, AppCtx *user)
{
  PetscDS        prob;
  PetscErrorCode ierr;

  PetscFunctionBeginUser;
  ierr = DMGetDS(dm, &prob);CHKERRQ(ierr);
  switch (user->velocityDist) {
  case VEL_ZERO:
    ierr = PetscDSSetResidual(prob, 0, f0_zero_u, f1_constant_u);CHKERRQ(ierr);
    break;
  case VEL_CONSTANT:
    ierr = PetscDSSetResidual(prob, 0, f0_constant_u, f1_constant_u);CHKERRQ(ierr);
    ierr = PetscDSSetJacobian(prob, 0, 0, g0_constant_uu, NULL, NULL, NULL);CHKERRQ(ierr);
    ierr = PetscDSSetJacobian(prob, 1, 1, g0_constant_pp, NULL, NULL, NULL);CHKERRQ(ierr);
    break;
  case VEL_HARMONIC:
    switch (user->bd[0]) {
    case DM_BOUNDARY_PERIODIC:
      switch (user->bd[1]) {
      case DM_BOUNDARY_PERIODIC:
        ierr = PetscDSSetResidual(prob, 0, f0_lap_doubly_periodic_u, f1_lap_u);CHKERRQ(ierr);
        break;
      default:
        ierr = PetscDSSetResidual(prob, 0, f0_lap_periodic_u, f1_lap_u);CHKERRQ(ierr);
        break;
      }
      break;
    default:
      ierr = PetscDSSetResidual(prob, 0, f0_lap_u, f1_lap_u);CHKERRQ(ierr);
      break;
    }
    ierr = PetscDSSetJacobian(prob, 0, 0, NULL, NULL, NULL, g3_uu);CHKERRQ(ierr);
    break;
  case VEL_SHEAR:
    ierr = PetscDSSetResidual(prob, 0, f0_zero_u, f1_lap_u);CHKERRQ(ierr);
    ierr = PetscDSSetJacobian(prob, 0, 0, NULL, NULL, NULL, g3_uu);CHKERRQ(ierr);
    break;
  }
  ierr = PetscDSSetResidual(prob, 1, f0_advection, f1_advection);CHKERRQ(ierr);
  ierr = PetscDSSetJacobian(prob, 1, 1, g0_adv_pp, g1_adv_pp, NULL, NULL);CHKERRQ(ierr);
  ierr = PetscDSSetJacobian(prob, 1, 0, g0_adv_pu, g1_adv_pu, NULL, NULL);CHKERRQ(ierr);
  if (user->velocityDist == VEL_ZERO) {ierr = PetscDSSetRiemannSolver(prob, 1, riemann_advection);CHKERRQ(ierr);}
  else                                {ierr = PetscDSSetRiemannSolver(prob, 1, riemann_coupled_advection);CHKERRQ(ierr);}

  ierr = FunctionalRegister(&user->functionalRegistry, "Error", &user->errorFunctional, Functional_Error, user);CHKERRQ(ierr);
  PetscFunctionReturn(0);
}

static PetscErrorCode SetupDiscretization(DM dm, AppCtx *user)
{
  DM              cdm = dm;
  const PetscInt  dim = user->dim;
  PetscQuadrature q;
  PetscFE         fe[2];
  PetscFV         fv;
  PetscDS         prob = NULL;
  PetscErrorCode  ierr;

  PetscFunctionBeginUser;
  /* Create finite element */
  ierr = PetscFECreateDefault(dm, dim, dim, PETSC_FALSE, "velocity_", PETSC_DEFAULT, &fe[0]);CHKERRQ(ierr);
  ierr = PetscObjectSetName((PetscObject) fe[0], "velocity");CHKERRQ(ierr);
  ierr = PetscFEGetQuadrature(fe[0], &q);CHKERRQ(ierr);
  ierr = PetscFECreateDefault(dm, dim, 1, PETSC_FALSE, "porosity_", PETSC_DEFAULT, &fe[1]);CHKERRQ(ierr);
  ierr = PetscFESetQuadrature(fe[1], q);CHKERRQ(ierr);
  ierr = PetscObjectSetName((PetscObject) fe[1], "porosity");CHKERRQ(ierr);

  ierr = PetscFVCreate(PetscObjectComm((PetscObject) dm), &fv);CHKERRQ(ierr);
  ierr = PetscObjectSetName((PetscObject) fv, "porosity");CHKERRQ(ierr);
  ierr = PetscFVSetFromOptions(fv);CHKERRQ(ierr);
  ierr = PetscFVSetNumComponents(fv, 1);CHKERRQ(ierr);
  ierr = PetscFVSetSpatialDimension(fv, dim);CHKERRQ(ierr);
  ierr = PetscFVSetQuadrature(fv, q);CHKERRQ(ierr);

  /* Set discretization and boundary conditions for each mesh */
  while (cdm) {
    ierr = DMGetDS(cdm, &prob);CHKERRQ(ierr);
    ierr = PetscDSSetDiscretization(prob, 0, (PetscObject) fe[0]);CHKERRQ(ierr);
    if (user->useFV) {ierr = PetscDSSetDiscretization(prob, 1, (PetscObject) fv);CHKERRQ(ierr);}
    else             {ierr = PetscDSSetDiscretization(prob, 1, (PetscObject) fe[1]);CHKERRQ(ierr);}

    ierr = SetupProblem(cdm, user);CHKERRQ(ierr);
    ierr = DMGetCoarseDM(cdm, &cdm);CHKERRQ(ierr);

    /* Coordinates were never localized for coarse meshes */
    if (cdm) {ierr = DMLocalizeCoordinates(cdm);CHKERRQ(ierr);}
  }
  ierr = PetscDSViewFromOptions(prob, NULL, "-ds_view");CHKERRQ(ierr);
  ierr = PetscFEDestroy(&fe[0]);CHKERRQ(ierr);
  ierr = PetscFEDestroy(&fe[1]);CHKERRQ(ierr);
  ierr = PetscFVDestroy(&fv);CHKERRQ(ierr);
  PetscFunctionReturn(0);
}

static PetscErrorCode CreateDM(MPI_Comm comm, AppCtx *user, DM *dm)
{
  PetscErrorCode ierr;

  PetscFunctionBeginUser;
  ierr = CreateMesh(comm, user, dm);CHKERRQ(ierr);
  /* Setup BC */
  ierr = SetupBC(*dm, user);CHKERRQ(ierr);
  /* Handle refinement, BC ids, etc. */
  ierr = DMSetFromOptions(*dm);CHKERRQ(ierr);
  /* Construct ghost cells */
  if (user->useFV) {
    DM gdm;

    ierr = DMPlexConstructGhostCells(*dm, NULL, NULL, &gdm);CHKERRQ(ierr);
    ierr = DMDestroy(dm);CHKERRQ(ierr);
    *dm  = gdm;
  }
  /* Localize coordinates */
  ierr = DMLocalizeCoordinates(*dm);CHKERRQ(ierr);
  ierr = PetscObjectSetName((PetscObject)(*dm),"Mesh");CHKERRQ(ierr);
  ierr = DMViewFromOptions(*dm, NULL, "-dm_view");CHKERRQ(ierr);
  /* Setup problem */
  ierr = SetupDiscretization(*dm, user);CHKERRQ(ierr);
  PetscFunctionReturn(0);
}

static PetscErrorCode SetInitialConditionFVM(DM dm, Vec X, PetscInt field, PetscErrorCode (*func)(PetscInt, PetscReal, const PetscReal [], PetscInt, PetscScalar *, void *), void *ctx)
{
  PetscDS            prob;
  DM                 dmCell;
  Vec                cellgeom;
  const PetscScalar *cgeom;
  PetscScalar       *x;
  PetscInt           dim, Nf, cStart, cEnd, cEndInterior, c;
  PetscErrorCode     ierr;

  PetscFunctionBeginUser;
  ierr = DMGetDS(dm, &prob);CHKERRQ(ierr);
  ierr = DMGetDimension(dm, &dim);CHKERRQ(ierr);
  ierr = PetscDSGetNumFields(prob, &Nf);CHKERRQ(ierr);
  ierr = DMPlexGetHybridBounds(dm, &cEndInterior, NULL, NULL, NULL);CHKERRQ(ierr);
  ierr = DMPlexTSGetGeometryFVM(dm, NULL, &cellgeom, NULL);CHKERRQ(ierr);
  ierr = VecGetDM(cellgeom, &dmCell);CHKERRQ(ierr);
  ierr = DMPlexGetHeightStratum(dm, 0, &cStart, &cEnd);CHKERRQ(ierr);
  ierr = VecGetArrayRead(cellgeom, &cgeom);CHKERRQ(ierr);
  ierr = VecGetArray(X, &x);CHKERRQ(ierr);
  for (c = cStart; c < cEndInterior; ++c) {
    const PetscFVCellGeom *cg;
    PetscScalar           *xc;

    ierr = DMPlexPointLocalRead(dmCell, c, cgeom, &cg);CHKERRQ(ierr);
    ierr = DMPlexPointGlobalFieldRef(dm, c, field, x, &xc);CHKERRQ(ierr);
    if (xc) {ierr = (*func)(dim, 0.0, cg->centroid, Nf, xc, ctx);CHKERRQ(ierr);}
  }
  ierr = VecRestoreArrayRead(cellgeom, &cgeom);CHKERRQ(ierr);
  ierr = VecRestoreArray(X, &x);CHKERRQ(ierr);
  PetscFunctionReturn(0);
}

static PetscErrorCode MonitorFunctionals(TS ts, PetscInt stepnum, PetscReal time, Vec X, void *ctx)
{
  AppCtx            *user   = (AppCtx *) ctx;
  char              *ftable = NULL;
  DM                 dm;
  PetscSection       s;
  Vec                cellgeom;
  const PetscScalar *x, *a;
  PetscReal         *xnorms;
  PetscInt           pStart, pEnd, p, Nf, f, cEndInterior;
  PetscErrorCode     ierr;

  PetscFunctionBeginUser;
  ierr = VecViewFromOptions(X, (PetscObject) ts, "-view_solution");CHKERRQ(ierr);
  ierr = VecGetDM(X, &dm);CHKERRQ(ierr);
  ierr = DMPlexTSGetGeometryFVM(dm, NULL, &cellgeom, NULL);CHKERRQ(ierr);
  ierr = DMPlexGetHybridBounds(dm, &cEndInterior, NULL, NULL, NULL);CHKERRQ(ierr);
  ierr = DMGetDefaultSection(dm, &s);CHKERRQ(ierr);
  ierr = PetscSectionGetNumFields(s, &Nf);CHKERRQ(ierr);
  ierr = PetscSectionGetChart(s, &pStart, &pEnd);CHKERRQ(ierr);
  ierr = PetscCalloc1(Nf*2, &xnorms);CHKERRQ(ierr);
  ierr = VecGetArrayRead(X, &x);CHKERRQ(ierr);
  for (p = pStart; p < pEnd; ++p) {
    for (f = 0; f < Nf; ++f) {
      PetscInt dof, cdof, d;

      ierr = PetscSectionGetFieldDof(s, p, f, &dof);CHKERRQ(ierr);
      ierr = PetscSectionGetFieldConstraintDof(s, p, f, &cdof);CHKERRQ(ierr);
      ierr = DMPlexPointGlobalFieldRead(dm, p, f, x, &a);CHKERRQ(ierr);
      /* TODO Use constrained indices here */
      for (d = 0; d < dof-cdof; ++d) xnorms[f*2+0]  = PetscMax(xnorms[f*2+0], PetscAbsScalar(a[d]));
      for (d = 0; d < dof-cdof; ++d) xnorms[f*2+1] += PetscAbsScalar(a[d]);
    }
  }
  ierr = VecRestoreArrayRead(X, &x);CHKERRQ(ierr);
  if (stepnum >= 0) { /* No summary for final time */
    DM                 dmCell, *fdm;
    Vec               *fv;
    const PetscScalar *cgeom;
    PetscScalar      **fx;
    PetscReal         *fmin, *fmax, *fint, *ftmp, t;
    PetscInt           cStart, cEnd, c, fcount, f, num;

    size_t             ftableused,ftablealloc;

    /* Functionals have indices after registering, this is an upper bound */
    fcount = user->numMonitorFuncs;
    ierr   = PetscMalloc4(fcount,&fmin,fcount,&fmax,fcount,&fint,fcount,&ftmp);CHKERRQ(ierr);
    ierr   = PetscMalloc3(fcount,&fdm,fcount,&fv,fcount,&fx);CHKERRQ(ierr);
    for (f = 0; f < fcount; ++f) {
      PetscSection fs;
      const char  *name = user->monitorFuncs[f]->name;

      fmin[f] = PETSC_MAX_REAL;
      fmax[f] = PETSC_MIN_REAL;
      fint[f] = 0;
      /* Make monitor vecs */
      ierr = DMClone(dm, &fdm[f]);CHKERRQ(ierr);
      ierr = DMGetOutputSequenceNumber(dm, &num, &t);CHKERRQ(ierr);
      ierr = DMSetOutputSequenceNumber(fdm[f], num, t);CHKERRQ(ierr);
      ierr = PetscSectionClone(s, &fs);CHKERRQ(ierr);
      ierr = PetscSectionSetFieldName(fs, 0, NULL);CHKERRQ(ierr);
      ierr = PetscSectionSetFieldName(fs, 1, name);CHKERRQ(ierr);
      ierr = DMSetDefaultSection(fdm[f], fs);CHKERRQ(ierr);
      ierr = PetscSectionDestroy(&fs);CHKERRQ(ierr);
      ierr = DMGetGlobalVector(fdm[f], &fv[f]);CHKERRQ(ierr);
      ierr = PetscObjectSetName((PetscObject) fv[f], name);CHKERRQ(ierr);
      ierr = VecGetArray(fv[f], &fx[f]);CHKERRQ(ierr);
    }
    ierr = DMPlexGetHeightStratum(dm, 0, &cStart, &cEnd);CHKERRQ(ierr);
    ierr = VecGetDM(cellgeom, &dmCell);CHKERRQ(ierr);
    ierr = VecGetArrayRead(cellgeom, &cgeom);CHKERRQ(ierr);
    ierr = VecGetArrayRead(X, &x);CHKERRQ(ierr);
    for (c = cStart; c < cEndInterior; ++c) {
      const PetscFVCellGeom *cg;
      const PetscScalar     *cx;

      ierr = DMPlexPointLocalRead(dmCell, c, cgeom, &cg);CHKERRQ(ierr);
      ierr = DMPlexPointGlobalFieldRead(dm, c, 1, x, &cx);CHKERRQ(ierr);
      if (!cx) continue;        /* not a global cell */
      for (f = 0;  f < user->numMonitorFuncs; ++f) {
        Functional   func = user->monitorFuncs[f];
        PetscScalar *fxc;

        ierr = DMPlexPointGlobalFieldRef(dm, c, 1, fx[f], &fxc);CHKERRQ(ierr);
        /* I need to make it easier to get interpolated values here */
        ierr = (*func->func)(dm, time, cg->centroid, cx, ftmp, func->ctx);CHKERRQ(ierr);
        fxc[0] = ftmp[user->monitorFuncs[f]->offset];
      }
      for (f = 0; f < fcount; ++f) {
        fmin[f]  = PetscMin(fmin[f], ftmp[f]);
        fmax[f]  = PetscMax(fmax[f], ftmp[f]);
        fint[f] += cg->volume * ftmp[f];
      }
    }
    ierr = VecRestoreArrayRead(cellgeom, &cgeom);CHKERRQ(ierr);
    ierr = VecRestoreArrayRead(X, &x);CHKERRQ(ierr);
    ierr = MPI_Allreduce(MPI_IN_PLACE, fmin, fcount, MPIU_REAL, MPIU_MIN, PetscObjectComm((PetscObject)ts));CHKERRQ(ierr);
    ierr = MPI_Allreduce(MPI_IN_PLACE, fmax, fcount, MPIU_REAL, MPIU_MAX, PetscObjectComm((PetscObject)ts));CHKERRQ(ierr);
    ierr = MPI_Allreduce(MPI_IN_PLACE, fint, fcount, MPIU_REAL, MPIU_SUM, PetscObjectComm((PetscObject)ts));CHKERRQ(ierr);
    /* Output functional data */
    ftablealloc = fcount * 100;
    ftableused  = 0;
    ierr = PetscCalloc1(ftablealloc, &ftable);CHKERRQ(ierr);
    for (f = 0; f < user->numMonitorFuncs; ++f) {
      Functional func      = user->monitorFuncs[f];
      PetscInt   id        = func->offset;
      char       newline[] = "\n";
      char       buffer[256], *p, *prefix;
      size_t     countused, len;

      /* Create string with functional outputs */
      if (f % 3) {
        ierr = PetscMemcpy(buffer, "  ", 2);CHKERRQ(ierr);
        p    = buffer + 2;
      } else if (f) {
        ierr = PetscMemcpy(buffer, newline, sizeof newline-1);CHKERRQ(ierr);
        p    = buffer + sizeof newline - 1;
      } else {
        p = buffer;
      }
      ierr = PetscSNPrintfCount(p, sizeof buffer-(p-buffer), "%12s [%12.6g,%12.6g] int %12.6g", &countused, func->name, (double) fmin[id], (double) fmax[id], (double) fint[id]);CHKERRQ(ierr);
      countused += p - buffer;
      /* reallocate */
      if (countused > ftablealloc-ftableused-1) {
        char *ftablenew;

        ftablealloc = 2*ftablealloc + countused;
        ierr = PetscMalloc1(ftablealloc, &ftablenew);CHKERRQ(ierr);
        ierr = PetscMemcpy(ftablenew, ftable, ftableused);CHKERRQ(ierr);
        ierr = PetscFree(ftable);CHKERRQ(ierr);
        ftable = ftablenew;
      }
      ierr = PetscMemcpy(ftable+ftableused, buffer, countused);CHKERRQ(ierr);
      ftableused += countused;
      ftable[ftableused] = 0;
      /* Output vecs */
      ierr = VecRestoreArray(fv[f], &fx[f]);CHKERRQ(ierr);
      ierr = PetscStrlen(func->name, &len);CHKERRQ(ierr);
      ierr = PetscMalloc1(len+2,&prefix);CHKERRQ(ierr);
      ierr = PetscStrcpy(prefix, func->name);CHKERRQ(ierr);
      ierr = PetscStrcat(prefix, "_");CHKERRQ(ierr);
      ierr = PetscObjectSetOptionsPrefix((PetscObject)fv[f], prefix);CHKERRQ(ierr);
      ierr = VecViewFromOptions(fv[f], NULL, "-vec_view");CHKERRQ(ierr);
      ierr = PetscFree(prefix);CHKERRQ(ierr);
      ierr = DMRestoreGlobalVector(fdm[f], &fv[f]);CHKERRQ(ierr);
      ierr = DMDestroy(&fdm[f]);CHKERRQ(ierr);
    }
    ierr = PetscFree4(fmin, fmax, fint, ftmp);CHKERRQ(ierr);
    ierr = PetscFree3(fdm, fv, fx);CHKERRQ(ierr);
    ierr = PetscPrintf(PetscObjectComm((PetscObject) ts), "% 3D  time %8.4g  |x| (", stepnum, (double) time);CHKERRQ(ierr);
    for (f = 0; f < Nf; ++f) {
      if (f > 0) {ierr = PetscPrintf(PetscObjectComm((PetscObject) ts), ", ");CHKERRQ(ierr);}
      ierr = PetscPrintf(PetscObjectComm((PetscObject) ts), "%8.4g", (double) xnorms[f*2+0]);CHKERRQ(ierr);
    }
    ierr = PetscPrintf(PetscObjectComm((PetscObject) ts), ") |x|_1 (");CHKERRQ(ierr);
    for (f = 0; f < Nf; ++f) {
      if (f > 0) {ierr = PetscPrintf(PetscObjectComm((PetscObject) ts), ", ");CHKERRQ(ierr);}
      ierr = PetscPrintf(PetscObjectComm((PetscObject) ts), "%8.4g", (double) xnorms[f*2+1]);CHKERRQ(ierr);
    }
    ierr = PetscPrintf(PetscObjectComm((PetscObject) ts), ")  %s\n", ftable ? ftable : "");CHKERRQ(ierr);
    ierr = PetscFree(ftable);CHKERRQ(ierr);
  }
  ierr = PetscFree(xnorms);CHKERRQ(ierr);
  PetscFunctionReturn(0);
}

int main(int argc, char **argv)
{
  MPI_Comm       comm;
  TS             ts;
  DM             dm;
  Vec            u;
  AppCtx         user;
  PetscReal      t0, t = 0.0;
  void          *ctxs[2];
  PetscErrorCode ierr;

  ctxs[0] = &t;
  ctxs[1] = &t;
  ierr = PetscInitialize(&argc, &argv, (char*) 0, help);CHKERRQ(ierr);
  comm = PETSC_COMM_WORLD;
  user.functionalRegistry = NULL;
  globalUser = &user;
  ierr = ProcessOptions(comm, &user);CHKERRQ(ierr);
  ierr = TSCreate(comm, &ts);CHKERRQ(ierr);
  ierr = TSSetType(ts, TSBEULER);CHKERRQ(ierr);
  ierr = CreateDM(comm, &user, &dm);CHKERRQ(ierr);
  ierr = TSSetDM(ts, dm);CHKERRQ(ierr);
  ierr = ProcessMonitorOptions(comm, &user);CHKERRQ(ierr);
  user.dm = dm;

  ierr = DMCreateGlobalVector(dm, &u);CHKERRQ(ierr);
  ierr = PetscObjectSetName((PetscObject) u, "solution");CHKERRQ(ierr);
  if (user.useFV) {
    PetscBool isImplicit = PETSC_FALSE;

    ierr = PetscOptionsHasName(NULL,"", "-use_implicit", &isImplicit);CHKERRQ(ierr);
    if (isImplicit) {
      ierr = DMTSSetIFunctionLocal(dm, DMPlexTSComputeIFunctionFEM, &user);CHKERRQ(ierr);
      ierr = DMTSSetIJacobianLocal(dm, DMPlexTSComputeIJacobianFEM, &user);CHKERRQ(ierr);
    }
    ierr = DMTSSetBoundaryLocal(dm, DMPlexTSComputeBoundary, &user);CHKERRQ(ierr);
    ierr = DMTSSetRHSFunctionLocal(dm, DMPlexTSComputeRHSFunctionFVM, &user);CHKERRQ(ierr);
  } else {
    ierr = DMTSSetBoundaryLocal(dm, DMPlexTSComputeBoundary, &user);CHKERRQ(ierr);
    ierr = DMTSSetIFunctionLocal(dm, DMPlexTSComputeIFunctionFEM, &user);CHKERRQ(ierr);
    ierr = DMTSSetIJacobianLocal(dm, DMPlexTSComputeIJacobianFEM, &user);CHKERRQ(ierr);
  }
  if (user.useFV) {ierr = TSMonitorSet(ts, MonitorFunctionals, &user, NULL);CHKERRQ(ierr);}
  ierr = TSSetDuration(ts, 1, 2.0);CHKERRQ(ierr);
  ierr = TSSetInitialTimeStep(ts, 0.0, 0.01);CHKERRQ(ierr);
  ierr = TSSetExactFinalTime(ts,TS_EXACTFINALTIME_STEPOVER);CHKERRQ(ierr);
  ierr = TSSetFromOptions(ts);CHKERRQ(ierr);

  ierr = DMProjectFunction(dm, 0.0, user.exactFuncs, ctxs, INSERT_ALL_VALUES, u);CHKERRQ(ierr);
  ierr = DMProjectFunction(dm, 0.0, user.initialGuess, ctxs, INSERT_VALUES, u);CHKERRQ(ierr);
  if (user.useFV) {ierr = SetInitialConditionFVM(dm, u, 1, user.initialGuess[1], ctxs[1]);CHKERRQ(ierr);}
  ierr = VecViewFromOptions(u, NULL, "-init_vec_view");CHKERRQ(ierr);
  ierr = TSGetTime(ts, &t);CHKERRQ(ierr);
  t0   = t;
  ierr = DMTSCheckFromOptions(ts, u, user.exactFuncs, ctxs);CHKERRQ(ierr);
  ierr = TSSolve(ts, u);CHKERRQ(ierr);
  ierr = TSGetTime(ts, &t);CHKERRQ(ierr);
  if (t > t0) {ierr = DMTSCheckFromOptions(ts, u, user.exactFuncs, ctxs);CHKERRQ(ierr);}
  ierr = VecViewFromOptions(u, NULL, "-sol_vec_view");CHKERRQ(ierr);
  {
    PetscReal ftime;
    PetscInt  nsteps;
    TSConvergedReason reason;

    ierr = TSGetSolveTime(ts, &ftime);CHKERRQ(ierr);
    ierr = TSGetTimeStepNumber(ts, &nsteps);CHKERRQ(ierr);
    ierr = TSGetConvergedReason(ts, &reason);CHKERRQ(ierr);
    ierr = PetscPrintf(PETSC_COMM_WORLD, "%s at time %g after %D steps\n", TSConvergedReasons[reason], (double) ftime, nsteps);CHKERRQ(ierr);
  }

  ierr = VecDestroy(&u);CHKERRQ(ierr);
  ierr = DMDestroy(&dm);CHKERRQ(ierr);
  ierr = TSDestroy(&ts);CHKERRQ(ierr);
  ierr = PetscFree(user.monitorFuncs);CHKERRQ(ierr);
  ierr = FunctionalDestroy(&user.functionalRegistry);CHKERRQ(ierr);
  ierr = PetscFinalize();
  return ierr;
}

/*TEST

  # 2D harmonic velocity, no porosity
  test:
    suffix: p1p1
<<<<<<< HEAD
    args: -x_bd_type none -y_bd_type none -velocity_petscspace_order 1 -velocity_petscspace_poly_tensor -porosity_petscspace_order 1 -porosity_petscspace_poly_tensor -snes_fd_color -snes_fd_color_use_mat -mat_coloring_type greedy -pc_factor_shift_type nonzero -ts_monitor -snes_monitor_short -ksp_monitor_short -dmts_check
  test:
    suffix: p1p1_xper
    args: -dm_refine 1 -y_bd_type none -velocity_petscspace_order 1 -velocity_petscspace_poly_tensor -porosity_petscspace_order 1 -porosity_petscspace_poly_tensor -snes_fd_color -snes_fd_color_use_mat -mat_coloring_type greedy -pc_type lu -pc_factor_shift_type nonzero -ksp_rtol 1.0e-8 -ts_monitor -snes_monitor_short -ksp_monitor_short -dmts_check
  test:
    suffix: p1p1_xper_ref
    args: -dm_refine 3 -y_bd_type none -velocity_petscspace_order 1 -velocity_petscspace_poly_tensor -porosity_petscspace_order 1 -porosity_petscspace_poly_tensor -snes_fd_color -snes_fd_color_use_mat -mat_coloring_type greedy -pc_type lu -pc_factor_shift_type nonzero -ksp_rtol 1.0e-8 -ts_monitor -snes_monitor_short -ksp_monitor_short -dmts_check
  test:
    suffix: p1p1_xyper
    args: -dm_refine 1 -velocity_petscspace_order 1 -velocity_petscspace_poly_tensor -porosity_petscspace_order 1 -porosity_petscspace_poly_tensor -snes_fd_color -snes_fd_color_use_mat -mat_coloring_type greedy -pc_type lu -pc_factor_shift_type nonzero -ksp_rtol 1.0e-8 -ts_monitor -snes_monitor_short -ksp_monitor_short -dmts_check
  test:
    suffix: p1p1_xyper_ref
    args: -dm_refine 3 -velocity_petscspace_order 1 -velocity_petscspace_poly_tensor -porosity_petscspace_order 1 -porosity_petscspace_poly_tensor -snes_fd_color -snes_fd_color_use_mat -mat_coloring_type greedy -pc_type lu -pc_factor_shift_type nonzero -ksp_rtol 1.0e-8 -ts_monitor -snes_monitor_short -ksp_monitor_short -dmts_check
  test:
    suffix: p2p1
    args: -x_bd_type none -y_bd_type none -velocity_petscspace_order 2 -velocity_petscspace_poly_tensor -porosity_petscspace_order 1 -porosity_petscspace_poly_tensor -snes_fd_color -snes_fd_color_use_mat -mat_coloring_type greedy -ts_monitor -snes_monitor_short -ksp_monitor_short -dmts_check
  test:
    suffix: p2p1_xyper
    args: -dm_refine 1 -velocity_petscspace_order 2 -velocity_petscspace_poly_tensor -porosity_petscspace_order 1 -porosity_petscspace_poly_tensor -snes_fd_color -snes_fd_color_use_mat -mat_coloring_type greedy -pc_type lu -pc_factor_shift_type nonzero -ksp_rtol 1.0e-8 -ts_monitor -snes_monitor_short -ksp_monitor_short -dmts_check
  test:
    suffix: p2p1_xyper_ref
    args: -dm_refine 3 -velocity_petscspace_order 2 -velocity_petscspace_poly_tensor -porosity_petscspace_order 1 -porosity_petscspace_poly_tensor -snes_fd_color -snes_fd_color_use_mat -mat_coloring_type greedy -pc_type lu -pc_factor_shift_type nonzero -ksp_rtol 1.0e-8 -ts_monitor -snes_monitor_short -ksp_monitor_short -dmts_check
=======
    requires: !complex !single
    args: -x_bd_type none -y_bd_type none -velocity_petscspace_order 1 -velocity_petscspace_poly_tensor -porosity_petscspace_order 1 -porosity_petscspace_poly_tensor -snes_fd_color -snes_fd_color_use_mat -mat_coloring_type greedy -pc_factor_shift_type nonzero -ts_monitor -snes_error_if_not_converged -ksp_error_if_not_converged -dmts_check
  test:
    suffix: p1p1_xper
    requires: !complex !single
    args: -dm_refine 1 -y_bd_type none -velocity_petscspace_order 1 -velocity_petscspace_poly_tensor -porosity_petscspace_order 1 -porosity_petscspace_poly_tensor -snes_fd_color -snes_fd_color_use_mat -mat_coloring_type greedy -pc_type lu -pc_factor_shift_type nonzero -ksp_rtol 1.0e-8 -ts_monitor -snes_error_if_not_converged -ksp_error_if_not_converged -dmts_check
  test:
    suffix: p1p1_xper_ref
    requires: !complex !single
    args: -dm_refine 3 -y_bd_type none -velocity_petscspace_order 1 -velocity_petscspace_poly_tensor -porosity_petscspace_order 1 -porosity_petscspace_poly_tensor -snes_fd_color -snes_fd_color_use_mat -mat_coloring_type greedy -pc_type lu -pc_factor_shift_type nonzero -ksp_rtol 1.0e-8 -ts_monitor -snes_error_if_not_converged -ksp_error_if_not_converged -dmts_check
  test:
    suffix: p1p1_xyper
    requires: !complex !single
    args: -dm_refine 1 -velocity_petscspace_order 1 -velocity_petscspace_poly_tensor -porosity_petscspace_order 1 -porosity_petscspace_poly_tensor -snes_fd_color -snes_fd_color_use_mat -mat_coloring_type greedy -pc_type lu -pc_factor_shift_type nonzero -ksp_rtol 1.0e-8 -ts_monitor -snes_error_if_not_converged -ksp_error_if_not_converged -dmts_check
  test:
    suffix: p1p1_xyper_ref
    requires: !complex !single
    args: -dm_refine 3 -velocity_petscspace_order 1 -velocity_petscspace_poly_tensor -porosity_petscspace_order 1 -porosity_petscspace_poly_tensor -snes_fd_color -snes_fd_color_use_mat -mat_coloring_type greedy -pc_type lu -pc_factor_shift_type nonzero -ksp_rtol 1.0e-8 -ts_monitor -snes_error_if_not_converged -ksp_error_if_not_converged -dmts_check
  test:
    suffix: p2p1
    requires: !complex !single
    args: -x_bd_type none -y_bd_type none -velocity_petscspace_order 2 -velocity_petscspace_poly_tensor -porosity_petscspace_order 1 -porosity_petscspace_poly_tensor -snes_fd_color -snes_fd_color_use_mat -mat_coloring_type greedy -ts_monitor -snes_error_if_not_converged -ksp_error_if_not_converged -dmts_check
  test:
    suffix: p2p1_xyper
    requires: !complex !single
    args: -dm_refine 1 -velocity_petscspace_order 2 -velocity_petscspace_poly_tensor -porosity_petscspace_order 1 -porosity_petscspace_poly_tensor -snes_fd_color -snes_fd_color_use_mat -mat_coloring_type greedy -pc_type lu -pc_factor_shift_type nonzero -ksp_rtol 1.0e-8 -ts_monitor -snes_error_if_not_converged -ksp_error_if_not_converged -dmts_check
  test:
    suffix: p2p1_xyper_ref
    requires: !complex !single
    args: -dm_refine 3 -velocity_petscspace_order 2 -velocity_petscspace_poly_tensor -porosity_petscspace_order 1 -porosity_petscspace_poly_tensor -snes_fd_color -snes_fd_color_use_mat -mat_coloring_type greedy -pc_type lu -pc_factor_shift_type nonzero -ksp_rtol 1.0e-8 -ts_monitor -snes_error_if_not_converged -ksp_error_if_not_converged -dmts_check
>>>>>>> e1bd8d32
  #   Must check that FV BCs propagate to coarse meshes
  #   Must check that FV BC ids propagate to coarse meshes
  #   Must check that FE+FV BCs work at the same time
  # 2D Advection, matching wind in ex11 8-11
  #   NOTE implicit solves are limited by accuracy of FD Jacobian
  test:
    suffix: adv_0
<<<<<<< HEAD
    requires: exodusii
    args: -f ${wPETSC_DIR}/share/petsc/datafiles/meshes/sevenside-quad.exo -x_bd_type none -y_bd_type none -use_fv -velocity_dist zero -porosity_dist tilted -ts_type ssp -ts_final_time 2.0 -ts_max_steps 1000 -ts_dt 0.993392 -ts_view -dm_view
  test:
    suffix: adv_0_im
    requires: exodusii broken
    args: -f ${wPETSC_DIR}/share/petsc/datafiles/meshes/sevenside-quad.exo -x_bd_type none -y_bd_type none -use_fv -use_implicit -velocity_dist zero -porosity_dist tilted -ts_type beuler -ts_final_time 2.0 -ts_max_steps 1000 -ts_dt 0.993392 -ts_view -dm_view -snes_fd_color -snes_fd_color_use_mat -mat_coloring_type greedy -pc_type lu
  test:
    suffix: adv_0_im_2
    requires: exodusii broken
    args: -f ${wPETSC_DIR}/share/petsc/datafiles/meshes/sevenside-quad.exo -x_bd_type none -y_bd_type none -use_fv -use_implicit -velocity_dist constant -porosity_dist tilted -ts_type beuler -ts_final_time 2.0 -ts_max_steps 1000 -ts_dt 0.993392 -ts_view -dm_view -snes_fd_color -snes_fd_color_use_mat -mat_coloring_type greedy -pc_type lu -snes_rtol 1.0e-7
  test:
    suffix: adv_0_im_3
    requires: exodusii broken
    args: -f ${wPETSC_DIR}/share/petsc/datafiles/meshes/sevenside-quad.exo -x_bd_type none -y_bd_type none -use_fv -use_implicit -velocity_petscspace_order 1 -velocity_petscspace_poly_tensor -velocity_dist constant -porosity_dist tilted -ts_type beuler -ts_final_time 2.0 -ts_max_steps 1000 -ts_dt 0.993392 -ts_view -dm_view -snes_fd_color -snes_fd_color_use_mat -mat_coloring_type greedy -pc_type svd -snes_rtol 1.0e-7
  test:
    suffix: adv_0_im_4
    requires: exodusii broken
=======
    requires: !complex !single exodusii
    args: -f ${wPETSC_DIR}/share/petsc/datafiles/meshes/sevenside-quad.exo -x_bd_type none -y_bd_type none -use_fv -velocity_dist zero -porosity_dist tilted -ts_type ssp -ts_final_time 2.0 -ts_max_steps 1000 -ts_dt 0.993392 -ts_view -dm_view
  test:
    suffix: adv_0_im
    requires: !complex exodusii
    TODO: broken
    args: -f ${wPETSC_DIR}/share/petsc/datafiles/meshes/sevenside-quad.exo -x_bd_type none -y_bd_type none -use_fv -use_implicit -velocity_dist zero -porosity_dist tilted -ts_type beuler -ts_final_time 2.0 -ts_max_steps 1000 -ts_dt 0.993392 -ts_view -dm_view -snes_fd_color -snes_fd_color_use_mat -mat_coloring_type greedy -pc_type lu
  test:
    suffix: adv_0_im_2
    requires: !complex exodusii
    TODO: broken
    args: -f ${wPETSC_DIR}/share/petsc/datafiles/meshes/sevenside-quad.exo -x_bd_type none -y_bd_type none -use_fv -use_implicit -velocity_dist constant -porosity_dist tilted -ts_type beuler -ts_final_time 2.0 -ts_max_steps 1000 -ts_dt 0.993392 -ts_view -dm_view -snes_fd_color -snes_fd_color_use_mat -mat_coloring_type greedy -pc_type lu -snes_rtol 1.0e-7
  test:
    suffix: adv_0_im_3
    requires: !complex exodusii
    TODO: broken
    args: -f ${wPETSC_DIR}/share/petsc/datafiles/meshes/sevenside-quad.exo -x_bd_type none -y_bd_type none -use_fv -use_implicit -velocity_petscspace_order 1 -velocity_petscspace_poly_tensor -velocity_dist constant -porosity_dist tilted -ts_type beuler -ts_final_time 2.0 -ts_max_steps 1000 -ts_dt 0.993392 -ts_view -dm_view -snes_fd_color -snes_fd_color_use_mat -mat_coloring_type greedy -pc_type svd -snes_rtol 1.0e-7
  test:
    suffix: adv_0_im_4
    requires: !complex exodusii
    TODO: broken
>>>>>>> e1bd8d32
    args: -f ${wPETSC_DIR}/share/petsc/datafiles/meshes/sevenside-quad.exo -x_bd_type none -y_bd_type none -use_fv -use_implicit -velocity_petscspace_order 2 -velocity_petscspace_poly_tensor -velocity_dist constant -porosity_dist tilted -ts_type beuler -ts_final_time 2.0 -ts_max_steps 1000 -ts_dt 0.993392 -ts_view -dm_view -snes_fd_color -snes_fd_color_use_mat -mat_coloring_type greedy -pc_type svd -snes_rtol 1.0e-7
  # 2D Advection, misc
  test:
    suffix: adv_1
<<<<<<< HEAD
    args: -x_bd_type none -y_bd_type none -use_fv -velocity_dist zero -porosity_dist tilted -ts_type ssp -ts_final_time 2.0 -ts_max_steps 1000 -ts_dt 0.993392 -bc_inflow 1,2,4 -bc_outflow 3 -ts_view -dm_view
  test:
    suffix: adv_2
    requires: broken
    args: -x_bd_type none -y_bd_type none -use_fv -velocity_dist zero -porosity_dist tilted -ts_type beuler -ts_final_time 2.0 -ts_max_steps 1000 -ts_dt 0.993392 -bc_inflow 3,4 -bc_outflow 1,2 -snes_fd_color -snes_fd_color_use_mat -mat_coloring_type greedy -ksp_max_it 100 -ts_view -dm_view -snes_converged_reason -ksp_converged_reason
  test:
    suffix: adv_3
    requires: broken
    args: -y_bd_type none -use_fv -velocity_dist zero -porosity_dist tilted -ts_type beuler -ts_final_time 2.0 -ts_max_steps 1000 -ts_dt 0.993392 -bc_inflow 3 -bc_outflow 1 -snes_fd_color -snes_fd_color_use_mat -mat_coloring_type greedy -ksp_max_it 100 -ts_view -dm_view -snes_converged_reason
  test:
    suffix: adv_3_ex
    args: -y_bd_type none -use_fv -velocity_dist zero -porosity_dist tilted -ts_type ssp -ts_final_time 2.0 -ts_max_steps 1000 -ts_dt 0.1 -bc_inflow 3 -bc_outflow 1 -snes_fd_color -snes_fd_color_use_mat -mat_coloring_type greedy -ksp_max_it 100 -ts_view -dm_view -snes_converged_reason
  test:
    suffix: adv_4
    requires: broken
=======
    requires: !complex !single
    args: -x_bd_type none -y_bd_type none -use_fv -velocity_dist zero -porosity_dist tilted -ts_type ssp -ts_final_time 2.0 -ts_max_steps 1000 -ts_dt 0.993392 -bc_inflow 1,2,4 -bc_outflow 3 -ts_view -dm_view
  test:
    suffix: adv_2
    requires: !complex
    TODO: broken
    args: -x_bd_type none -y_bd_type none -use_fv -velocity_dist zero -porosity_dist tilted -ts_type beuler -ts_final_time 2.0 -ts_max_steps 1000 -ts_dt 0.993392 -bc_inflow 3,4 -bc_outflow 1,2 -snes_fd_color -snes_fd_color_use_mat -mat_coloring_type greedy -ksp_max_it 100 -ts_view -dm_view -snes_converged_reason -ksp_converged_reason
  test:
    suffix: adv_3
    requires: !complex
    TODO: broken
    args: -y_bd_type none -use_fv -velocity_dist zero -porosity_dist tilted -ts_type beuler -ts_final_time 2.0 -ts_max_steps 1000 -ts_dt 0.993392 -bc_inflow 3 -bc_outflow 1 -snes_fd_color -snes_fd_color_use_mat -mat_coloring_type greedy -ksp_max_it 100 -ts_view -dm_view -snes_converged_reason
  test:
    suffix: adv_3_ex
    requires: !complex
    args: -y_bd_type none -use_fv -velocity_dist zero -porosity_dist tilted -ts_type ssp -ts_final_time 2.0 -ts_max_steps 1000 -ts_dt 0.1 -bc_inflow 3 -bc_outflow 1 -snes_fd_color -ksp_max_it 100 -ts_view -dm_view
  test:
    suffix: adv_4
    requires: !complex
    TODO: broken
>>>>>>> e1bd8d32
    args: -x_bd_type none -y_bd_type none -use_fv -velocity_dist zero -porosity_dist tilted -ts_type beuler -ts_final_time 2.0 -ts_max_steps 1000 -ts_dt 0.993392 -bc_inflow 3 -bc_outflow 1 -snes_fd_color -snes_fd_color_use_mat -mat_coloring_type greedy -ksp_max_it 100 -ts_view -dm_view -snes_converged_reason
  # 2D Advection, box, delta
  test:
    suffix: adv_delta_yper_0
<<<<<<< HEAD
    args: -x_bd_type none -use_fv -velocity_dist constant -porosity_dist delta -inflow_state 0.0 -ts_type euler -ts_final_time 5.0 -ts_max_steps 20 -ts_dt 0.333333 -bc_inflow 2 -bc_outflow 4 -ts_view -dm_view -monitor Error
  test:
    suffix: adv_delta_yper_1
    args: -x_bd_type none -use_fv -velocity_dist constant -porosity_dist delta -inflow_state 0.0 -ts_type euler -ts_final_time 5.0 -ts_max_steps 40 -ts_dt 0.166666 -bc_inflow 2 -bc_outflow 4 -ts_view -dm_view -monitor Error -dm_refine 1 -source_loc 0.416666,0.416666
  test:
    suffix: adv_delta_yper_2
    args: -x_bd_type none -use_fv -velocity_dist constant -porosity_dist delta -inflow_state 0.0 -ts_type euler -ts_final_time 5.0 -ts_max_steps 80 -ts_dt 0.083333 -bc_inflow 2 -bc_outflow 4 -ts_view -dm_view -monitor Error -dm_refine 2 -source_loc 0.458333,0.458333
  test:
    suffix: adv_delta_yper_fim_0
    args: -x_bd_type none -use_fv -use_implicit -velocity_petscspace_order 0 -velocity_petscspace_poly_tensor -velocity_dist constant -porosity_dist delta -inflow_state 0.0 -ts_type mimex -ts_final_time 5.0 -ts_max_steps 20 -ts_dt 0.333333 -bc_inflow 2 -bc_outflow 4 -ts_view -monitor Error -dm_view -snes_fd_color -snes_fd_color_use_mat -mat_coloring_type greedy -mat_coloring_greedy_symmetric 0 -snes_rtol 1.0e-7 -pc_type lu -snes_converged_reason
  test:
    suffix: adv_delta_yper_fim_1
    args: -x_bd_type none -use_fv -use_implicit -velocity_petscspace_order 1 -velocity_petscspace_poly_tensor -velocity_dist constant -porosity_dist delta -inflow_state 0.0 -ts_type mimex -ts_final_time 5.0 -ts_max_steps 20 -ts_dt 0.333333 -bc_inflow 2 -bc_outflow 4 -ts_view -monitor Error -dm_view -snes_fd_color -snes_fd_color_use_mat -mat_coloring_type greedy -mat_coloring_greedy_symmetric 0 -snes_rtol 1.0e-7 -pc_type lu -snes_converged_reason -snes_linesearch_type basic
  test:
    suffix: adv_delta_yper_fim_2
    args: -x_bd_type none -use_fv -use_implicit -velocity_petscspace_order 2 -velocity_petscspace_poly_tensor -velocity_dist constant -porosity_dist delta -inflow_state 0.0 -ts_type mimex -ts_final_time 5.0 -ts_max_steps 20 -ts_dt 0.333333 -bc_inflow 2 -bc_outflow 4 -ts_view -monitor Error -dm_view -snes_fd_color -snes_fd_color_use_mat -mat_coloring_type greedy -mat_coloring_greedy_symmetric 0 -snes_rtol 1.0e-7 -pc_type lu -snes_converged_reason -snes_linesearch_type basic
  test:
    suffix: adv_delta_yper_im_0
    requires: broken
    args: -x_bd_type none -use_fv -use_implicit -velocity_petscspace_order 0 -velocity_petscspace_poly_tensor -velocity_dist constant -porosity_dist delta -inflow_state 0.0 -ts_type mimex -ts_mimex_version 0 -ts_final_time 5.0 -ts_max_steps 20 -ts_dt 0.333333 -bc_inflow 2 -bc_outflow 4 -ts_view -monitor Error -dm_view -snes_fd_color -snes_fd_color_use_mat -mat_coloring_type greedy -snes_rtol 1.0e-7 -pc_type lu -snes_converged_reason
  test:
    suffix: adv_delta_yper_im_1
    requires: broken
    args: -x_bd_type none -use_fv -use_implicit -velocity_petscspace_order 0 -velocity_petscspace_poly_tensor -velocity_dist constant -porosity_dist delta -inflow_state 0.0 -ts_type mimex -ts_mimex_version 0 -ts_final_time 5.0 -ts_max_steps 40 -ts_dt 0.166666 -bc_inflow 2 -bc_outflow 4 -ts_view -monitor Error -dm_view -snes_fd_color -snes_fd_color_use_mat -mat_coloring_type greedy -snes_rtol 1.0e-7 -pc_type lu -snes_converged_reason -dm_refine 1 -source_loc 0.416666,0.416666
  test:
    suffix: adv_delta_yper_im_2
    requires: broken
    args: -x_bd_type none -use_fv -use_implicit -velocity_petscspace_order 0 -velocity_petscspace_poly_tensor -velocity_dist constant -porosity_dist delta -inflow_state 0.0 -ts_type mimex -ts_mimex_version 0 -ts_final_time 5.0 -ts_max_steps 80 -ts_dt 0.083333 -bc_inflow 2 -bc_outflow 4 -ts_view -monitor Error -dm_view -snes_fd_color -snes_fd_color_use_mat -mat_coloring_type greedy -snes_rtol 1.0e-7 -pc_type lu -snes_converged_reason -dm_refine 2 -source_loc 0.458333,0.458333
  test:
    suffix: adv_delta_yper_im_3
    requires: broken
=======
    requires: !complex
    TODO: broken
    args: -x_bd_type none -use_fv -velocity_dist constant -porosity_dist delta -inflow_state 0.0 -ts_type euler -ts_final_time 5.0 -ts_max_steps 20 -ts_dt 0.333333 -bc_inflow 2 -bc_outflow 4 -ts_view -dm_view -monitor Error
  test:
    suffix: adv_delta_yper_1
    requires: !complex
    TODO: broken
    args: -x_bd_type none -use_fv -velocity_dist constant -porosity_dist delta -inflow_state 0.0 -ts_type euler -ts_final_time 5.0 -ts_max_steps 40 -ts_dt 0.166666 -bc_inflow 2 -bc_outflow 4 -ts_view -dm_view -monitor Error -dm_refine 1 -source_loc 0.416666,0.416666
  test:
    suffix: adv_delta_yper_2
    requires: !complex
    TODO: broken
    args: -x_bd_type none -use_fv -velocity_dist constant -porosity_dist delta -inflow_state 0.0 -ts_type euler -ts_final_time 5.0 -ts_max_steps 80 -ts_dt 0.083333 -bc_inflow 2 -bc_outflow 4 -ts_view -dm_view -monitor Error -dm_refine 2 -source_loc 0.458333,0.458333
  test:
    suffix: adv_delta_yper_fim_0
    requires: !complex
    TODO: broken
    args: -x_bd_type none -use_fv -use_implicit -velocity_petscspace_order 0 -velocity_petscspace_poly_tensor -velocity_dist constant -porosity_dist delta -inflow_state 0.0 -ts_type mimex -ts_final_time 5.0 -ts_max_steps 20 -ts_dt 0.333333 -bc_inflow 2 -bc_outflow 4 -ts_view -monitor Error -dm_view -snes_fd_color -snes_fd_color_use_mat -mat_coloring_type greedy -mat_coloring_greedy_symmetric 0 -snes_rtol 1.0e-7 -pc_type lu -snes_converged_reason
  test:
    suffix: adv_delta_yper_fim_1
    requires: !complex
    TODO: broken
    args: -x_bd_type none -use_fv -use_implicit -velocity_petscspace_order 1 -velocity_petscspace_poly_tensor -velocity_dist constant -porosity_dist delta -inflow_state 0.0 -ts_type mimex -ts_final_time 5.0 -ts_max_steps 20 -ts_dt 0.333333 -bc_inflow 2 -bc_outflow 4 -ts_view -monitor Error -dm_view -snes_fd_color -snes_fd_color_use_mat -mat_coloring_type greedy -mat_coloring_greedy_symmetric 0 -snes_rtol 1.0e-7 -pc_type lu -snes_converged_reason -snes_linesearch_type basic
  test:
    suffix: adv_delta_yper_fim_2
    requires: !complex
    TODO: broken
    args: -x_bd_type none -use_fv -use_implicit -velocity_petscspace_order 2 -velocity_petscspace_poly_tensor -velocity_dist constant -porosity_dist delta -inflow_state 0.0 -ts_type mimex -ts_final_time 5.0 -ts_max_steps 20 -ts_dt 0.333333 -bc_inflow 2 -bc_outflow 4 -ts_view -monitor Error -dm_view -snes_fd_color -snes_fd_color_use_mat -mat_coloring_type greedy -mat_coloring_greedy_symmetric 0 -snes_rtol 1.0e-7 -pc_type lu -snes_converged_reason -snes_linesearch_type basic
  test:
    suffix: adv_delta_yper_im_0
    requires: !complex
    TODO: broken
    args: -x_bd_type none -use_fv -use_implicit -velocity_petscspace_order 0 -velocity_petscspace_poly_tensor -velocity_dist constant -porosity_dist delta -inflow_state 0.0 -ts_type mimex -ts_mimex_version 0 -ts_final_time 5.0 -ts_max_steps 20 -ts_dt 0.333333 -bc_inflow 2 -bc_outflow 4 -ts_view -monitor Error -dm_view -snes_fd_color -snes_fd_color_use_mat -mat_coloring_type greedy -snes_rtol 1.0e-7 -pc_type lu -snes_converged_reason
  test:
    suffix: adv_delta_yper_im_1
    requires: !complex
    TODO: broken
    args: -x_bd_type none -use_fv -use_implicit -velocity_petscspace_order 0 -velocity_petscspace_poly_tensor -velocity_dist constant -porosity_dist delta -inflow_state 0.0 -ts_type mimex -ts_mimex_version 0 -ts_final_time 5.0 -ts_max_steps 40 -ts_dt 0.166666 -bc_inflow 2 -bc_outflow 4 -ts_view -monitor Error -dm_view -snes_fd_color -snes_fd_color_use_mat -mat_coloring_type greedy -snes_rtol 1.0e-7 -pc_type lu -snes_converged_reason -dm_refine 1 -source_loc 0.416666,0.416666
  test:
    suffix: adv_delta_yper_im_2
    requires: !complex
    TODO: broken
    args: -x_bd_type none -use_fv -use_implicit -velocity_petscspace_order 0 -velocity_petscspace_poly_tensor -velocity_dist constant -porosity_dist delta -inflow_state 0.0 -ts_type mimex -ts_mimex_version 0 -ts_final_time 5.0 -ts_max_steps 80 -ts_dt 0.083333 -bc_inflow 2 -bc_outflow 4 -ts_view -monitor Error -dm_view -snes_fd_color -snes_fd_color_use_mat -mat_coloring_type greedy -snes_rtol 1.0e-7 -pc_type lu -snes_converged_reason -dm_refine 2 -source_loc 0.458333,0.458333
  test:
    suffix: adv_delta_yper_im_3
    requires: !complex
    TODO: broken
>>>>>>> e1bd8d32
    args: -x_bd_type none -use_fv -use_implicit -velocity_petscspace_order 1 -velocity_petscspace_poly_tensor -velocity_dist constant -porosity_dist delta -inflow_state 0.0 -ts_type mimex -ts_mimex_version 0 -ts_final_time 5.0 -ts_max_steps 20 -ts_dt 0.333333 -bc_inflow 2 -bc_outflow 4 -ts_view -monitor Error -dm_view -snes_fd_color -snes_fd_color_use_mat -mat_coloring_type greedy -snes_rtol 1.0e-7 -pc_type lu -snes_converged_reason
  #    I believe the nullspace is sin(pi y)
  test:
    suffix: adv_delta_yper_im_4
<<<<<<< HEAD
    requires: broken
    args: -x_bd_type none -use_fv -use_implicit -velocity_petscspace_order 1 -velocity_petscspace_poly_tensor -velocity_dist constant -porosity_dist delta -inflow_state 0.0 -ts_type mimex -ts_mimex_version 0 -ts_final_time 5.0 -ts_max_steps 40 -ts_dt 0.166666 -bc_inflow 2 -bc_outflow 4 -ts_view -monitor Error -dm_view -snes_fd_color -snes_fd_color_use_mat -mat_coloring_type greedy -snes_rtol 1.0e-7 -pc_type lu -snes_converged_reason -dm_refine 1 -source_loc 0.416666,0.416666
  test:
    suffix: adv_delta_yper_im_5
    requires: broken
    args: -x_bd_type none -use_fv -use_implicit -velocity_petscspace_order 1 -velocity_petscspace_poly_tensor -velocity_dist constant -porosity_dist delta -inflow_state 0.0 -ts_type mimex -ts_mimex_version 0 -ts_final_time 5.0 -ts_max_steps 80 -ts_dt 0.083333 -bc_inflow 2 -bc_outflow 4 -ts_view -monitor Error -dm_view -snes_fd_color -snes_fd_color_use_mat -mat_coloring_type greedy -snes_rtol 1.0e-7 -pc_type lu -snes_converged_reason -dm_refine 2 -source_loc 0.458333,0.458333
  test:
    suffix: adv_delta_yper_im_6
    requires: broken
=======
    requires: !complex
    TODO: broken
    args: -x_bd_type none -use_fv -use_implicit -velocity_petscspace_order 1 -velocity_petscspace_poly_tensor -velocity_dist constant -porosity_dist delta -inflow_state 0.0 -ts_type mimex -ts_mimex_version 0 -ts_final_time 5.0 -ts_max_steps 40 -ts_dt 0.166666 -bc_inflow 2 -bc_outflow 4 -ts_view -monitor Error -dm_view -snes_fd_color -snes_fd_color_use_mat -mat_coloring_type greedy -snes_rtol 1.0e-7 -pc_type lu -snes_converged_reason -dm_refine 1 -source_loc 0.416666,0.416666
  test:
    suffix: adv_delta_yper_im_5
    requires: !complex
    TODO: broken
    args: -x_bd_type none -use_fv -use_implicit -velocity_petscspace_order 1 -velocity_petscspace_poly_tensor -velocity_dist constant -porosity_dist delta -inflow_state 0.0 -ts_type mimex -ts_mimex_version 0 -ts_final_time 5.0 -ts_max_steps 80 -ts_dt 0.083333 -bc_inflow 2 -bc_outflow 4 -ts_view -monitor Error -dm_view -snes_fd_color -snes_fd_color_use_mat -mat_coloring_type greedy -snes_rtol 1.0e-7 -pc_type lu -snes_converged_reason -dm_refine 2 -source_loc 0.458333,0.458333
  test:
    suffix: adv_delta_yper_im_6
    requires: !complex
    TODO: broken
>>>>>>> e1bd8d32
    args: -x_bd_type none -use_fv -use_implicit -velocity_petscspace_order 2 -velocity_petscspace_poly_tensor -velocity_dist constant -porosity_dist delta -inflow_state 0.0 -ts_type mimex -ts_final_time 5.0 -ts_max_steps 20 -ts_dt 0.333333 -bc_inflow 2 -bc_outflow 4 -ts_view -monitor Error -dm_view -snes_fd_color -snes_fd_color_use_mat -mat_coloring_type greedy -snes_rtol 1.0e-7 -pc_type svd -snes_converged_reason
  # 2D Advection, magma benchmark 1
  test:
    suffix: adv_delta_shear_im_0
<<<<<<< HEAD
    requires: broken
=======
    requires: !complex
    TODO: broken
>>>>>>> e1bd8d32
    args: -y_bd_type none -dm_refine 2 -use_fv -use_implicit -velocity_petscspace_order 1 -velocity_petscspace_poly_tensor -velocity_dist shear -porosity_dist delta -inflow_state 0.0 -ts_type mimex -ts_final_time 5.0 -ts_max_steps 20 -ts_dt 0.333333 -bc_inflow 1,3 -ts_view -dm_view -snes_fd_color -snes_fd_color_use_mat -mat_coloring_type greedy -snes_rtol 1.0e-7 -pc_type lu -snes_converged_reason -source_loc 0.458333,0.708333
  # 2D Advection, box, gaussian
  test:
    suffix: adv_gauss
<<<<<<< HEAD
    args: -x_bd_type none -y_bd_type none -use_fv -velocity_dist constant -porosity_dist gaussian -inflow_state 0.0 -ts_type ssp -ts_final_time 2.0 -ts_max_steps 100 -ts_dt 0.01 -bc_inflow 1 -bc_outflow 3 -ts_view -dm_view
  test:
    suffix: adv_gauss_im
    requires: broken
    args: -x_bd_type none -y_bd_type none -use_fv -use_implicit -velocity_dist constant -porosity_dist gaussian -inflow_state 0.0 -ts_type beuler -ts_final_time 2.0 -ts_max_steps 100 -ts_dt 0.01 -bc_inflow 1 -bc_outflow 3 -ts_view -dm_view -snes_fd_color -snes_fd_color_use_mat -mat_coloring_type greedy -snes_rtol 1.0e-7
  test:
    suffix: adv_gauss_im_1
    requires: broken
    args: -x_bd_type none -y_bd_type none -use_fv -use_implicit -velocity_petscspace_order 1 -velocity_petscspace_poly_tensor -velocity_dist constant -porosity_dist gaussian -inflow_state 0.0 -ts_type beuler -ts_final_time 2.0 -ts_max_steps 100 -ts_dt 0.01 -bc_inflow 1 -bc_outflow 3 -ts_view -dm_view -snes_fd_color -snes_fd_color_use_mat -mat_coloring_type greedy -snes_rtol 1.0e-7
  test:
    suffix: adv_gauss_im_2
    requires: broken
    args: -x_bd_type none -y_bd_type none -use_fv -use_implicit -velocity_petscspace_order 2 -velocity_petscspace_poly_tensor -velocity_dist constant -porosity_dist gaussian -inflow_state 0.0 -ts_type beuler -ts_final_time 2.0 -ts_max_steps 100 -ts_dt 0.01 -bc_inflow 1 -bc_outflow 3 -ts_view -dm_view -snes_fd_color -snes_fd_color_use_mat -mat_coloring_type greedy -snes_rtol 1.0e-7
  test:
    suffix: adv_gauss_corner
=======
    requires: !complex
    TODO: broken
    args: -x_bd_type none -y_bd_type none -use_fv -velocity_dist constant -porosity_dist gaussian -inflow_state 0.0 -ts_type ssp -ts_final_time 2.0 -ts_max_steps 100 -ts_dt 0.01 -bc_inflow 1 -bc_outflow 3 -ts_view -dm_view
  test:
    suffix: adv_gauss_im
    requires: !complex
    TODO: broken
    args: -x_bd_type none -y_bd_type none -use_fv -use_implicit -velocity_dist constant -porosity_dist gaussian -inflow_state 0.0 -ts_type beuler -ts_final_time 2.0 -ts_max_steps 100 -ts_dt 0.01 -bc_inflow 1 -bc_outflow 3 -ts_view -dm_view -snes_fd_color -snes_fd_color_use_mat -mat_coloring_type greedy -snes_rtol 1.0e-7
  test:
    suffix: adv_gauss_im_1
    requires: !complex
    TODO: broken
    args: -x_bd_type none -y_bd_type none -use_fv -use_implicit -velocity_petscspace_order 1 -velocity_petscspace_poly_tensor -velocity_dist constant -porosity_dist gaussian -inflow_state 0.0 -ts_type beuler -ts_final_time 2.0 -ts_max_steps 100 -ts_dt 0.01 -bc_inflow 1 -bc_outflow 3 -ts_view -dm_view -snes_fd_color -snes_fd_color_use_mat -mat_coloring_type greedy -snes_rtol 1.0e-7
  test:
    suffix: adv_gauss_im_2
    requires: !complex
    TODO: broken
    args: -x_bd_type none -y_bd_type none -use_fv -use_implicit -velocity_petscspace_order 2 -velocity_petscspace_poly_tensor -velocity_dist constant -porosity_dist gaussian -inflow_state 0.0 -ts_type beuler -ts_final_time 2.0 -ts_max_steps 100 -ts_dt 0.01 -bc_inflow 1 -bc_outflow 3 -ts_view -dm_view -snes_fd_color -snes_fd_color_use_mat -mat_coloring_type greedy -snes_rtol 1.0e-7
  test:
    suffix: adv_gauss_corner
    requires: !complex
    TODO: broken
>>>>>>> e1bd8d32
    args: -x_bd_type none -y_bd_type none -use_fv -velocity_dist constant -porosity_dist gaussian -inflow_state 0.0 -ts_type ssp -ts_final_time 2.0 -ts_max_steps 100 -ts_dt 0.01 -bc_inflow 1 -bc_outflow 2 -ts_view -dm_view
  # 2D Advection+Harmonic 12-
  test:
    suffix: adv_harm_0
<<<<<<< HEAD
    requires: broken
=======
    requires: !complex
    TODO: broken
>>>>>>> e1bd8d32
    args: -x_bd_type none -y_bd_type none -velocity_petscspace_order 2 -velocity_petscspace_poly_tensor -use_fv -velocity_dist harmonic -porosity_dist gaussian -ts_type beuler -ts_final_time 2.0 -ts_max_steps 1000 -ts_dt 0.993392 -bc_inflow 1,2,4 -bc_outflow 3 -use_implicit -snes_fd_color -snes_fd_color_use_mat -mat_coloring_type greedy -ksp_max_it 100 -ts_view -dm_view -snes_converged_reason -ksp_converged_reason -snes_monitor -dmts_check

TEST*/<|MERGE_RESOLUTION|>--- conflicted
+++ resolved
@@ -7,17 +7,10 @@
   \frac{\partial\phi}{\partial t} + \nabla\cdot \phi \mathbf{u} &= 0
 \end{align}
 F*/
-<<<<<<< HEAD
-/*TEST
-
-   requires: !complex
-TEST*/
-=======
 
 /*T
   requires: !mpiuni
 T*/
->>>>>>> e1bd8d32
 
 #include <petscdmplex.h>
 #include <petscds.h>
@@ -518,13 +511,8 @@
 
 static PetscErrorCode delta_phi_2d(PetscInt dim, PetscReal time, const PetscReal x[], PetscInt Nf, PetscScalar *u, void *ctx)
 {
-<<<<<<< HEAD
-  const PetscReal x0[2] = {globalUser->source[0], globalUser->source[1]};
-  PetscReal       xn[2];
-=======
   PetscReal x0[2];
   PetscReal xn[2];
->>>>>>> e1bd8d32
 
   x0[0] = globalUser->source[0];
   x0[1] = globalUser->source[1];
@@ -1168,30 +1156,6 @@
   # 2D harmonic velocity, no porosity
   test:
     suffix: p1p1
-<<<<<<< HEAD
-    args: -x_bd_type none -y_bd_type none -velocity_petscspace_order 1 -velocity_petscspace_poly_tensor -porosity_petscspace_order 1 -porosity_petscspace_poly_tensor -snes_fd_color -snes_fd_color_use_mat -mat_coloring_type greedy -pc_factor_shift_type nonzero -ts_monitor -snes_monitor_short -ksp_monitor_short -dmts_check
-  test:
-    suffix: p1p1_xper
-    args: -dm_refine 1 -y_bd_type none -velocity_petscspace_order 1 -velocity_petscspace_poly_tensor -porosity_petscspace_order 1 -porosity_petscspace_poly_tensor -snes_fd_color -snes_fd_color_use_mat -mat_coloring_type greedy -pc_type lu -pc_factor_shift_type nonzero -ksp_rtol 1.0e-8 -ts_monitor -snes_monitor_short -ksp_monitor_short -dmts_check
-  test:
-    suffix: p1p1_xper_ref
-    args: -dm_refine 3 -y_bd_type none -velocity_petscspace_order 1 -velocity_petscspace_poly_tensor -porosity_petscspace_order 1 -porosity_petscspace_poly_tensor -snes_fd_color -snes_fd_color_use_mat -mat_coloring_type greedy -pc_type lu -pc_factor_shift_type nonzero -ksp_rtol 1.0e-8 -ts_monitor -snes_monitor_short -ksp_monitor_short -dmts_check
-  test:
-    suffix: p1p1_xyper
-    args: -dm_refine 1 -velocity_petscspace_order 1 -velocity_petscspace_poly_tensor -porosity_petscspace_order 1 -porosity_petscspace_poly_tensor -snes_fd_color -snes_fd_color_use_mat -mat_coloring_type greedy -pc_type lu -pc_factor_shift_type nonzero -ksp_rtol 1.0e-8 -ts_monitor -snes_monitor_short -ksp_monitor_short -dmts_check
-  test:
-    suffix: p1p1_xyper_ref
-    args: -dm_refine 3 -velocity_petscspace_order 1 -velocity_petscspace_poly_tensor -porosity_petscspace_order 1 -porosity_petscspace_poly_tensor -snes_fd_color -snes_fd_color_use_mat -mat_coloring_type greedy -pc_type lu -pc_factor_shift_type nonzero -ksp_rtol 1.0e-8 -ts_monitor -snes_monitor_short -ksp_monitor_short -dmts_check
-  test:
-    suffix: p2p1
-    args: -x_bd_type none -y_bd_type none -velocity_petscspace_order 2 -velocity_petscspace_poly_tensor -porosity_petscspace_order 1 -porosity_petscspace_poly_tensor -snes_fd_color -snes_fd_color_use_mat -mat_coloring_type greedy -ts_monitor -snes_monitor_short -ksp_monitor_short -dmts_check
-  test:
-    suffix: p2p1_xyper
-    args: -dm_refine 1 -velocity_petscspace_order 2 -velocity_petscspace_poly_tensor -porosity_petscspace_order 1 -porosity_petscspace_poly_tensor -snes_fd_color -snes_fd_color_use_mat -mat_coloring_type greedy -pc_type lu -pc_factor_shift_type nonzero -ksp_rtol 1.0e-8 -ts_monitor -snes_monitor_short -ksp_monitor_short -dmts_check
-  test:
-    suffix: p2p1_xyper_ref
-    args: -dm_refine 3 -velocity_petscspace_order 2 -velocity_petscspace_poly_tensor -porosity_petscspace_order 1 -porosity_petscspace_poly_tensor -snes_fd_color -snes_fd_color_use_mat -mat_coloring_type greedy -pc_type lu -pc_factor_shift_type nonzero -ksp_rtol 1.0e-8 -ts_monitor -snes_monitor_short -ksp_monitor_short -dmts_check
-=======
     requires: !complex !single
     args: -x_bd_type none -y_bd_type none -velocity_petscspace_order 1 -velocity_petscspace_poly_tensor -porosity_petscspace_order 1 -porosity_petscspace_poly_tensor -snes_fd_color -snes_fd_color_use_mat -mat_coloring_type greedy -pc_factor_shift_type nonzero -ts_monitor -snes_error_if_not_converged -ksp_error_if_not_converged -dmts_check
   test:
@@ -1222,7 +1186,6 @@
     suffix: p2p1_xyper_ref
     requires: !complex !single
     args: -dm_refine 3 -velocity_petscspace_order 2 -velocity_petscspace_poly_tensor -porosity_petscspace_order 1 -porosity_petscspace_poly_tensor -snes_fd_color -snes_fd_color_use_mat -mat_coloring_type greedy -pc_type lu -pc_factor_shift_type nonzero -ksp_rtol 1.0e-8 -ts_monitor -snes_error_if_not_converged -ksp_error_if_not_converged -dmts_check
->>>>>>> e1bd8d32
   #   Must check that FV BCs propagate to coarse meshes
   #   Must check that FV BC ids propagate to coarse meshes
   #   Must check that FE+FV BCs work at the same time
@@ -1230,25 +1193,6 @@
   #   NOTE implicit solves are limited by accuracy of FD Jacobian
   test:
     suffix: adv_0
-<<<<<<< HEAD
-    requires: exodusii
-    args: -f ${wPETSC_DIR}/share/petsc/datafiles/meshes/sevenside-quad.exo -x_bd_type none -y_bd_type none -use_fv -velocity_dist zero -porosity_dist tilted -ts_type ssp -ts_final_time 2.0 -ts_max_steps 1000 -ts_dt 0.993392 -ts_view -dm_view
-  test:
-    suffix: adv_0_im
-    requires: exodusii broken
-    args: -f ${wPETSC_DIR}/share/petsc/datafiles/meshes/sevenside-quad.exo -x_bd_type none -y_bd_type none -use_fv -use_implicit -velocity_dist zero -porosity_dist tilted -ts_type beuler -ts_final_time 2.0 -ts_max_steps 1000 -ts_dt 0.993392 -ts_view -dm_view -snes_fd_color -snes_fd_color_use_mat -mat_coloring_type greedy -pc_type lu
-  test:
-    suffix: adv_0_im_2
-    requires: exodusii broken
-    args: -f ${wPETSC_DIR}/share/petsc/datafiles/meshes/sevenside-quad.exo -x_bd_type none -y_bd_type none -use_fv -use_implicit -velocity_dist constant -porosity_dist tilted -ts_type beuler -ts_final_time 2.0 -ts_max_steps 1000 -ts_dt 0.993392 -ts_view -dm_view -snes_fd_color -snes_fd_color_use_mat -mat_coloring_type greedy -pc_type lu -snes_rtol 1.0e-7
-  test:
-    suffix: adv_0_im_3
-    requires: exodusii broken
-    args: -f ${wPETSC_DIR}/share/petsc/datafiles/meshes/sevenside-quad.exo -x_bd_type none -y_bd_type none -use_fv -use_implicit -velocity_petscspace_order 1 -velocity_petscspace_poly_tensor -velocity_dist constant -porosity_dist tilted -ts_type beuler -ts_final_time 2.0 -ts_max_steps 1000 -ts_dt 0.993392 -ts_view -dm_view -snes_fd_color -snes_fd_color_use_mat -mat_coloring_type greedy -pc_type svd -snes_rtol 1.0e-7
-  test:
-    suffix: adv_0_im_4
-    requires: exodusii broken
-=======
     requires: !complex !single exodusii
     args: -f ${wPETSC_DIR}/share/petsc/datafiles/meshes/sevenside-quad.exo -x_bd_type none -y_bd_type none -use_fv -velocity_dist zero -porosity_dist tilted -ts_type ssp -ts_final_time 2.0 -ts_max_steps 1000 -ts_dt 0.993392 -ts_view -dm_view
   test:
@@ -1270,28 +1214,10 @@
     suffix: adv_0_im_4
     requires: !complex exodusii
     TODO: broken
->>>>>>> e1bd8d32
     args: -f ${wPETSC_DIR}/share/petsc/datafiles/meshes/sevenside-quad.exo -x_bd_type none -y_bd_type none -use_fv -use_implicit -velocity_petscspace_order 2 -velocity_petscspace_poly_tensor -velocity_dist constant -porosity_dist tilted -ts_type beuler -ts_final_time 2.0 -ts_max_steps 1000 -ts_dt 0.993392 -ts_view -dm_view -snes_fd_color -snes_fd_color_use_mat -mat_coloring_type greedy -pc_type svd -snes_rtol 1.0e-7
   # 2D Advection, misc
   test:
     suffix: adv_1
-<<<<<<< HEAD
-    args: -x_bd_type none -y_bd_type none -use_fv -velocity_dist zero -porosity_dist tilted -ts_type ssp -ts_final_time 2.0 -ts_max_steps 1000 -ts_dt 0.993392 -bc_inflow 1,2,4 -bc_outflow 3 -ts_view -dm_view
-  test:
-    suffix: adv_2
-    requires: broken
-    args: -x_bd_type none -y_bd_type none -use_fv -velocity_dist zero -porosity_dist tilted -ts_type beuler -ts_final_time 2.0 -ts_max_steps 1000 -ts_dt 0.993392 -bc_inflow 3,4 -bc_outflow 1,2 -snes_fd_color -snes_fd_color_use_mat -mat_coloring_type greedy -ksp_max_it 100 -ts_view -dm_view -snes_converged_reason -ksp_converged_reason
-  test:
-    suffix: adv_3
-    requires: broken
-    args: -y_bd_type none -use_fv -velocity_dist zero -porosity_dist tilted -ts_type beuler -ts_final_time 2.0 -ts_max_steps 1000 -ts_dt 0.993392 -bc_inflow 3 -bc_outflow 1 -snes_fd_color -snes_fd_color_use_mat -mat_coloring_type greedy -ksp_max_it 100 -ts_view -dm_view -snes_converged_reason
-  test:
-    suffix: adv_3_ex
-    args: -y_bd_type none -use_fv -velocity_dist zero -porosity_dist tilted -ts_type ssp -ts_final_time 2.0 -ts_max_steps 1000 -ts_dt 0.1 -bc_inflow 3 -bc_outflow 1 -snes_fd_color -snes_fd_color_use_mat -mat_coloring_type greedy -ksp_max_it 100 -ts_view -dm_view -snes_converged_reason
-  test:
-    suffix: adv_4
-    requires: broken
-=======
     requires: !complex !single
     args: -x_bd_type none -y_bd_type none -use_fv -velocity_dist zero -porosity_dist tilted -ts_type ssp -ts_final_time 2.0 -ts_max_steps 1000 -ts_dt 0.993392 -bc_inflow 1,2,4 -bc_outflow 3 -ts_view -dm_view
   test:
@@ -1312,184 +1238,111 @@
     suffix: adv_4
     requires: !complex
     TODO: broken
->>>>>>> e1bd8d32
     args: -x_bd_type none -y_bd_type none -use_fv -velocity_dist zero -porosity_dist tilted -ts_type beuler -ts_final_time 2.0 -ts_max_steps 1000 -ts_dt 0.993392 -bc_inflow 3 -bc_outflow 1 -snes_fd_color -snes_fd_color_use_mat -mat_coloring_type greedy -ksp_max_it 100 -ts_view -dm_view -snes_converged_reason
   # 2D Advection, box, delta
   test:
     suffix: adv_delta_yper_0
-<<<<<<< HEAD
+    requires: !complex
+    TODO: broken
     args: -x_bd_type none -use_fv -velocity_dist constant -porosity_dist delta -inflow_state 0.0 -ts_type euler -ts_final_time 5.0 -ts_max_steps 20 -ts_dt 0.333333 -bc_inflow 2 -bc_outflow 4 -ts_view -dm_view -monitor Error
   test:
     suffix: adv_delta_yper_1
+    requires: !complex
+    TODO: broken
     args: -x_bd_type none -use_fv -velocity_dist constant -porosity_dist delta -inflow_state 0.0 -ts_type euler -ts_final_time 5.0 -ts_max_steps 40 -ts_dt 0.166666 -bc_inflow 2 -bc_outflow 4 -ts_view -dm_view -monitor Error -dm_refine 1 -source_loc 0.416666,0.416666
   test:
     suffix: adv_delta_yper_2
+    requires: !complex
+    TODO: broken
     args: -x_bd_type none -use_fv -velocity_dist constant -porosity_dist delta -inflow_state 0.0 -ts_type euler -ts_final_time 5.0 -ts_max_steps 80 -ts_dt 0.083333 -bc_inflow 2 -bc_outflow 4 -ts_view -dm_view -monitor Error -dm_refine 2 -source_loc 0.458333,0.458333
   test:
     suffix: adv_delta_yper_fim_0
+    requires: !complex
+    TODO: broken
     args: -x_bd_type none -use_fv -use_implicit -velocity_petscspace_order 0 -velocity_petscspace_poly_tensor -velocity_dist constant -porosity_dist delta -inflow_state 0.0 -ts_type mimex -ts_final_time 5.0 -ts_max_steps 20 -ts_dt 0.333333 -bc_inflow 2 -bc_outflow 4 -ts_view -monitor Error -dm_view -snes_fd_color -snes_fd_color_use_mat -mat_coloring_type greedy -mat_coloring_greedy_symmetric 0 -snes_rtol 1.0e-7 -pc_type lu -snes_converged_reason
   test:
     suffix: adv_delta_yper_fim_1
+    requires: !complex
+    TODO: broken
     args: -x_bd_type none -use_fv -use_implicit -velocity_petscspace_order 1 -velocity_petscspace_poly_tensor -velocity_dist constant -porosity_dist delta -inflow_state 0.0 -ts_type mimex -ts_final_time 5.0 -ts_max_steps 20 -ts_dt 0.333333 -bc_inflow 2 -bc_outflow 4 -ts_view -monitor Error -dm_view -snes_fd_color -snes_fd_color_use_mat -mat_coloring_type greedy -mat_coloring_greedy_symmetric 0 -snes_rtol 1.0e-7 -pc_type lu -snes_converged_reason -snes_linesearch_type basic
   test:
     suffix: adv_delta_yper_fim_2
+    requires: !complex
+    TODO: broken
     args: -x_bd_type none -use_fv -use_implicit -velocity_petscspace_order 2 -velocity_petscspace_poly_tensor -velocity_dist constant -porosity_dist delta -inflow_state 0.0 -ts_type mimex -ts_final_time 5.0 -ts_max_steps 20 -ts_dt 0.333333 -bc_inflow 2 -bc_outflow 4 -ts_view -monitor Error -dm_view -snes_fd_color -snes_fd_color_use_mat -mat_coloring_type greedy -mat_coloring_greedy_symmetric 0 -snes_rtol 1.0e-7 -pc_type lu -snes_converged_reason -snes_linesearch_type basic
   test:
     suffix: adv_delta_yper_im_0
-    requires: broken
+    requires: !complex
+    TODO: broken
     args: -x_bd_type none -use_fv -use_implicit -velocity_petscspace_order 0 -velocity_petscspace_poly_tensor -velocity_dist constant -porosity_dist delta -inflow_state 0.0 -ts_type mimex -ts_mimex_version 0 -ts_final_time 5.0 -ts_max_steps 20 -ts_dt 0.333333 -bc_inflow 2 -bc_outflow 4 -ts_view -monitor Error -dm_view -snes_fd_color -snes_fd_color_use_mat -mat_coloring_type greedy -snes_rtol 1.0e-7 -pc_type lu -snes_converged_reason
   test:
     suffix: adv_delta_yper_im_1
-    requires: broken
+    requires: !complex
+    TODO: broken
     args: -x_bd_type none -use_fv -use_implicit -velocity_petscspace_order 0 -velocity_petscspace_poly_tensor -velocity_dist constant -porosity_dist delta -inflow_state 0.0 -ts_type mimex -ts_mimex_version 0 -ts_final_time 5.0 -ts_max_steps 40 -ts_dt 0.166666 -bc_inflow 2 -bc_outflow 4 -ts_view -monitor Error -dm_view -snes_fd_color -snes_fd_color_use_mat -mat_coloring_type greedy -snes_rtol 1.0e-7 -pc_type lu -snes_converged_reason -dm_refine 1 -source_loc 0.416666,0.416666
   test:
     suffix: adv_delta_yper_im_2
-    requires: broken
+    requires: !complex
+    TODO: broken
     args: -x_bd_type none -use_fv -use_implicit -velocity_petscspace_order 0 -velocity_petscspace_poly_tensor -velocity_dist constant -porosity_dist delta -inflow_state 0.0 -ts_type mimex -ts_mimex_version 0 -ts_final_time 5.0 -ts_max_steps 80 -ts_dt 0.083333 -bc_inflow 2 -bc_outflow 4 -ts_view -monitor Error -dm_view -snes_fd_color -snes_fd_color_use_mat -mat_coloring_type greedy -snes_rtol 1.0e-7 -pc_type lu -snes_converged_reason -dm_refine 2 -source_loc 0.458333,0.458333
   test:
     suffix: adv_delta_yper_im_3
-    requires: broken
-=======
-    requires: !complex
-    TODO: broken
-    args: -x_bd_type none -use_fv -velocity_dist constant -porosity_dist delta -inflow_state 0.0 -ts_type euler -ts_final_time 5.0 -ts_max_steps 20 -ts_dt 0.333333 -bc_inflow 2 -bc_outflow 4 -ts_view -dm_view -monitor Error
-  test:
-    suffix: adv_delta_yper_1
-    requires: !complex
-    TODO: broken
-    args: -x_bd_type none -use_fv -velocity_dist constant -porosity_dist delta -inflow_state 0.0 -ts_type euler -ts_final_time 5.0 -ts_max_steps 40 -ts_dt 0.166666 -bc_inflow 2 -bc_outflow 4 -ts_view -dm_view -monitor Error -dm_refine 1 -source_loc 0.416666,0.416666
-  test:
-    suffix: adv_delta_yper_2
-    requires: !complex
-    TODO: broken
-    args: -x_bd_type none -use_fv -velocity_dist constant -porosity_dist delta -inflow_state 0.0 -ts_type euler -ts_final_time 5.0 -ts_max_steps 80 -ts_dt 0.083333 -bc_inflow 2 -bc_outflow 4 -ts_view -dm_view -monitor Error -dm_refine 2 -source_loc 0.458333,0.458333
-  test:
-    suffix: adv_delta_yper_fim_0
-    requires: !complex
-    TODO: broken
-    args: -x_bd_type none -use_fv -use_implicit -velocity_petscspace_order 0 -velocity_petscspace_poly_tensor -velocity_dist constant -porosity_dist delta -inflow_state 0.0 -ts_type mimex -ts_final_time 5.0 -ts_max_steps 20 -ts_dt 0.333333 -bc_inflow 2 -bc_outflow 4 -ts_view -monitor Error -dm_view -snes_fd_color -snes_fd_color_use_mat -mat_coloring_type greedy -mat_coloring_greedy_symmetric 0 -snes_rtol 1.0e-7 -pc_type lu -snes_converged_reason
-  test:
-    suffix: adv_delta_yper_fim_1
-    requires: !complex
-    TODO: broken
-    args: -x_bd_type none -use_fv -use_implicit -velocity_petscspace_order 1 -velocity_petscspace_poly_tensor -velocity_dist constant -porosity_dist delta -inflow_state 0.0 -ts_type mimex -ts_final_time 5.0 -ts_max_steps 20 -ts_dt 0.333333 -bc_inflow 2 -bc_outflow 4 -ts_view -monitor Error -dm_view -snes_fd_color -snes_fd_color_use_mat -mat_coloring_type greedy -mat_coloring_greedy_symmetric 0 -snes_rtol 1.0e-7 -pc_type lu -snes_converged_reason -snes_linesearch_type basic
-  test:
-    suffix: adv_delta_yper_fim_2
-    requires: !complex
-    TODO: broken
-    args: -x_bd_type none -use_fv -use_implicit -velocity_petscspace_order 2 -velocity_petscspace_poly_tensor -velocity_dist constant -porosity_dist delta -inflow_state 0.0 -ts_type mimex -ts_final_time 5.0 -ts_max_steps 20 -ts_dt 0.333333 -bc_inflow 2 -bc_outflow 4 -ts_view -monitor Error -dm_view -snes_fd_color -snes_fd_color_use_mat -mat_coloring_type greedy -mat_coloring_greedy_symmetric 0 -snes_rtol 1.0e-7 -pc_type lu -snes_converged_reason -snes_linesearch_type basic
-  test:
-    suffix: adv_delta_yper_im_0
-    requires: !complex
-    TODO: broken
-    args: -x_bd_type none -use_fv -use_implicit -velocity_petscspace_order 0 -velocity_petscspace_poly_tensor -velocity_dist constant -porosity_dist delta -inflow_state 0.0 -ts_type mimex -ts_mimex_version 0 -ts_final_time 5.0 -ts_max_steps 20 -ts_dt 0.333333 -bc_inflow 2 -bc_outflow 4 -ts_view -monitor Error -dm_view -snes_fd_color -snes_fd_color_use_mat -mat_coloring_type greedy -snes_rtol 1.0e-7 -pc_type lu -snes_converged_reason
-  test:
-    suffix: adv_delta_yper_im_1
-    requires: !complex
-    TODO: broken
-    args: -x_bd_type none -use_fv -use_implicit -velocity_petscspace_order 0 -velocity_petscspace_poly_tensor -velocity_dist constant -porosity_dist delta -inflow_state 0.0 -ts_type mimex -ts_mimex_version 0 -ts_final_time 5.0 -ts_max_steps 40 -ts_dt 0.166666 -bc_inflow 2 -bc_outflow 4 -ts_view -monitor Error -dm_view -snes_fd_color -snes_fd_color_use_mat -mat_coloring_type greedy -snes_rtol 1.0e-7 -pc_type lu -snes_converged_reason -dm_refine 1 -source_loc 0.416666,0.416666
-  test:
-    suffix: adv_delta_yper_im_2
-    requires: !complex
-    TODO: broken
-    args: -x_bd_type none -use_fv -use_implicit -velocity_petscspace_order 0 -velocity_petscspace_poly_tensor -velocity_dist constant -porosity_dist delta -inflow_state 0.0 -ts_type mimex -ts_mimex_version 0 -ts_final_time 5.0 -ts_max_steps 80 -ts_dt 0.083333 -bc_inflow 2 -bc_outflow 4 -ts_view -monitor Error -dm_view -snes_fd_color -snes_fd_color_use_mat -mat_coloring_type greedy -snes_rtol 1.0e-7 -pc_type lu -snes_converged_reason -dm_refine 2 -source_loc 0.458333,0.458333
-  test:
-    suffix: adv_delta_yper_im_3
-    requires: !complex
-    TODO: broken
->>>>>>> e1bd8d32
+    requires: !complex
+    TODO: broken
     args: -x_bd_type none -use_fv -use_implicit -velocity_petscspace_order 1 -velocity_petscspace_poly_tensor -velocity_dist constant -porosity_dist delta -inflow_state 0.0 -ts_type mimex -ts_mimex_version 0 -ts_final_time 5.0 -ts_max_steps 20 -ts_dt 0.333333 -bc_inflow 2 -bc_outflow 4 -ts_view -monitor Error -dm_view -snes_fd_color -snes_fd_color_use_mat -mat_coloring_type greedy -snes_rtol 1.0e-7 -pc_type lu -snes_converged_reason
   #    I believe the nullspace is sin(pi y)
   test:
     suffix: adv_delta_yper_im_4
-<<<<<<< HEAD
-    requires: broken
+    requires: !complex
+    TODO: broken
     args: -x_bd_type none -use_fv -use_implicit -velocity_petscspace_order 1 -velocity_petscspace_poly_tensor -velocity_dist constant -porosity_dist delta -inflow_state 0.0 -ts_type mimex -ts_mimex_version 0 -ts_final_time 5.0 -ts_max_steps 40 -ts_dt 0.166666 -bc_inflow 2 -bc_outflow 4 -ts_view -monitor Error -dm_view -snes_fd_color -snes_fd_color_use_mat -mat_coloring_type greedy -snes_rtol 1.0e-7 -pc_type lu -snes_converged_reason -dm_refine 1 -source_loc 0.416666,0.416666
   test:
     suffix: adv_delta_yper_im_5
-    requires: broken
+    requires: !complex
+    TODO: broken
     args: -x_bd_type none -use_fv -use_implicit -velocity_petscspace_order 1 -velocity_petscspace_poly_tensor -velocity_dist constant -porosity_dist delta -inflow_state 0.0 -ts_type mimex -ts_mimex_version 0 -ts_final_time 5.0 -ts_max_steps 80 -ts_dt 0.083333 -bc_inflow 2 -bc_outflow 4 -ts_view -monitor Error -dm_view -snes_fd_color -snes_fd_color_use_mat -mat_coloring_type greedy -snes_rtol 1.0e-7 -pc_type lu -snes_converged_reason -dm_refine 2 -source_loc 0.458333,0.458333
   test:
     suffix: adv_delta_yper_im_6
-    requires: broken
-=======
-    requires: !complex
-    TODO: broken
-    args: -x_bd_type none -use_fv -use_implicit -velocity_petscspace_order 1 -velocity_petscspace_poly_tensor -velocity_dist constant -porosity_dist delta -inflow_state 0.0 -ts_type mimex -ts_mimex_version 0 -ts_final_time 5.0 -ts_max_steps 40 -ts_dt 0.166666 -bc_inflow 2 -bc_outflow 4 -ts_view -monitor Error -dm_view -snes_fd_color -snes_fd_color_use_mat -mat_coloring_type greedy -snes_rtol 1.0e-7 -pc_type lu -snes_converged_reason -dm_refine 1 -source_loc 0.416666,0.416666
-  test:
-    suffix: adv_delta_yper_im_5
-    requires: !complex
-    TODO: broken
-    args: -x_bd_type none -use_fv -use_implicit -velocity_petscspace_order 1 -velocity_petscspace_poly_tensor -velocity_dist constant -porosity_dist delta -inflow_state 0.0 -ts_type mimex -ts_mimex_version 0 -ts_final_time 5.0 -ts_max_steps 80 -ts_dt 0.083333 -bc_inflow 2 -bc_outflow 4 -ts_view -monitor Error -dm_view -snes_fd_color -snes_fd_color_use_mat -mat_coloring_type greedy -snes_rtol 1.0e-7 -pc_type lu -snes_converged_reason -dm_refine 2 -source_loc 0.458333,0.458333
-  test:
-    suffix: adv_delta_yper_im_6
-    requires: !complex
-    TODO: broken
->>>>>>> e1bd8d32
+    requires: !complex
+    TODO: broken
     args: -x_bd_type none -use_fv -use_implicit -velocity_petscspace_order 2 -velocity_petscspace_poly_tensor -velocity_dist constant -porosity_dist delta -inflow_state 0.0 -ts_type mimex -ts_final_time 5.0 -ts_max_steps 20 -ts_dt 0.333333 -bc_inflow 2 -bc_outflow 4 -ts_view -monitor Error -dm_view -snes_fd_color -snes_fd_color_use_mat -mat_coloring_type greedy -snes_rtol 1.0e-7 -pc_type svd -snes_converged_reason
   # 2D Advection, magma benchmark 1
   test:
     suffix: adv_delta_shear_im_0
-<<<<<<< HEAD
-    requires: broken
-=======
-    requires: !complex
-    TODO: broken
->>>>>>> e1bd8d32
+    requires: !complex
+    TODO: broken
     args: -y_bd_type none -dm_refine 2 -use_fv -use_implicit -velocity_petscspace_order 1 -velocity_petscspace_poly_tensor -velocity_dist shear -porosity_dist delta -inflow_state 0.0 -ts_type mimex -ts_final_time 5.0 -ts_max_steps 20 -ts_dt 0.333333 -bc_inflow 1,3 -ts_view -dm_view -snes_fd_color -snes_fd_color_use_mat -mat_coloring_type greedy -snes_rtol 1.0e-7 -pc_type lu -snes_converged_reason -source_loc 0.458333,0.708333
   # 2D Advection, box, gaussian
   test:
     suffix: adv_gauss
-<<<<<<< HEAD
+    requires: !complex
+    TODO: broken
     args: -x_bd_type none -y_bd_type none -use_fv -velocity_dist constant -porosity_dist gaussian -inflow_state 0.0 -ts_type ssp -ts_final_time 2.0 -ts_max_steps 100 -ts_dt 0.01 -bc_inflow 1 -bc_outflow 3 -ts_view -dm_view
   test:
     suffix: adv_gauss_im
-    requires: broken
+    requires: !complex
+    TODO: broken
     args: -x_bd_type none -y_bd_type none -use_fv -use_implicit -velocity_dist constant -porosity_dist gaussian -inflow_state 0.0 -ts_type beuler -ts_final_time 2.0 -ts_max_steps 100 -ts_dt 0.01 -bc_inflow 1 -bc_outflow 3 -ts_view -dm_view -snes_fd_color -snes_fd_color_use_mat -mat_coloring_type greedy -snes_rtol 1.0e-7
   test:
     suffix: adv_gauss_im_1
-    requires: broken
+    requires: !complex
+    TODO: broken
     args: -x_bd_type none -y_bd_type none -use_fv -use_implicit -velocity_petscspace_order 1 -velocity_petscspace_poly_tensor -velocity_dist constant -porosity_dist gaussian -inflow_state 0.0 -ts_type beuler -ts_final_time 2.0 -ts_max_steps 100 -ts_dt 0.01 -bc_inflow 1 -bc_outflow 3 -ts_view -dm_view -snes_fd_color -snes_fd_color_use_mat -mat_coloring_type greedy -snes_rtol 1.0e-7
   test:
     suffix: adv_gauss_im_2
-    requires: broken
+    requires: !complex
+    TODO: broken
     args: -x_bd_type none -y_bd_type none -use_fv -use_implicit -velocity_petscspace_order 2 -velocity_petscspace_poly_tensor -velocity_dist constant -porosity_dist gaussian -inflow_state 0.0 -ts_type beuler -ts_final_time 2.0 -ts_max_steps 100 -ts_dt 0.01 -bc_inflow 1 -bc_outflow 3 -ts_view -dm_view -snes_fd_color -snes_fd_color_use_mat -mat_coloring_type greedy -snes_rtol 1.0e-7
   test:
     suffix: adv_gauss_corner
-=======
-    requires: !complex
-    TODO: broken
-    args: -x_bd_type none -y_bd_type none -use_fv -velocity_dist constant -porosity_dist gaussian -inflow_state 0.0 -ts_type ssp -ts_final_time 2.0 -ts_max_steps 100 -ts_dt 0.01 -bc_inflow 1 -bc_outflow 3 -ts_view -dm_view
-  test:
-    suffix: adv_gauss_im
-    requires: !complex
-    TODO: broken
-    args: -x_bd_type none -y_bd_type none -use_fv -use_implicit -velocity_dist constant -porosity_dist gaussian -inflow_state 0.0 -ts_type beuler -ts_final_time 2.0 -ts_max_steps 100 -ts_dt 0.01 -bc_inflow 1 -bc_outflow 3 -ts_view -dm_view -snes_fd_color -snes_fd_color_use_mat -mat_coloring_type greedy -snes_rtol 1.0e-7
-  test:
-    suffix: adv_gauss_im_1
-    requires: !complex
-    TODO: broken
-    args: -x_bd_type none -y_bd_type none -use_fv -use_implicit -velocity_petscspace_order 1 -velocity_petscspace_poly_tensor -velocity_dist constant -porosity_dist gaussian -inflow_state 0.0 -ts_type beuler -ts_final_time 2.0 -ts_max_steps 100 -ts_dt 0.01 -bc_inflow 1 -bc_outflow 3 -ts_view -dm_view -snes_fd_color -snes_fd_color_use_mat -mat_coloring_type greedy -snes_rtol 1.0e-7
-  test:
-    suffix: adv_gauss_im_2
-    requires: !complex
-    TODO: broken
-    args: -x_bd_type none -y_bd_type none -use_fv -use_implicit -velocity_petscspace_order 2 -velocity_petscspace_poly_tensor -velocity_dist constant -porosity_dist gaussian -inflow_state 0.0 -ts_type beuler -ts_final_time 2.0 -ts_max_steps 100 -ts_dt 0.01 -bc_inflow 1 -bc_outflow 3 -ts_view -dm_view -snes_fd_color -snes_fd_color_use_mat -mat_coloring_type greedy -snes_rtol 1.0e-7
-  test:
-    suffix: adv_gauss_corner
-    requires: !complex
-    TODO: broken
->>>>>>> e1bd8d32
+    requires: !complex
+    TODO: broken
     args: -x_bd_type none -y_bd_type none -use_fv -velocity_dist constant -porosity_dist gaussian -inflow_state 0.0 -ts_type ssp -ts_final_time 2.0 -ts_max_steps 100 -ts_dt 0.01 -bc_inflow 1 -bc_outflow 2 -ts_view -dm_view
   # 2D Advection+Harmonic 12-
   test:
     suffix: adv_harm_0
-<<<<<<< HEAD
-    requires: broken
-=======
-    requires: !complex
-    TODO: broken
->>>>>>> e1bd8d32
+    requires: !complex
+    TODO: broken
     args: -x_bd_type none -y_bd_type none -velocity_petscspace_order 2 -velocity_petscspace_poly_tensor -use_fv -velocity_dist harmonic -porosity_dist gaussian -ts_type beuler -ts_final_time 2.0 -ts_max_steps 1000 -ts_dt 0.993392 -bc_inflow 1,2,4 -bc_outflow 3 -use_implicit -snes_fd_color -snes_fd_color_use_mat -mat_coloring_type greedy -ksp_max_it 100 -ts_view -dm_view -snes_converged_reason -ksp_converged_reason -snes_monitor -dmts_check
 
 TEST*/