--- conflicted
+++ resolved
@@ -2,20 +2,8 @@
 L_2 Residual: 8.82404e-06
 Linear L_2 Residual: 8.82402e-06
 0 TS dt 0.01 time 0.
-<<<<<<< HEAD
-    0 SNES Function norm 8.82404e-06 
-      0 KSP Residual norm 1.73637e-05 
-      1 KSP Residual norm 6.211e-11 
-      2 KSP Residual norm < 1.e-11
-    1 SNES Function norm < 1.e-11
-1 TS dt 0.01 time 0.01
-L_2 Error: [2.20969e-06, < 1.0e-11]
-L_2 Residual: 5.09206e-15
-Linear L_2 Residual: 2.92609e-10
-=======
 1 TS dt 0.01 time 0.01
 L_2 Error: [2.24123e-06, < 1.0e-11]
 L_2 Residual: 7.18113e-15
 Linear L_2 Residual: 2.7578e-10
->>>>>>> e1bd8d32
 CONVERGED_ITS at time 0.01 after 1 steps