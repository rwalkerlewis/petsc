iter =   0, Function value: 2.13011,  Residual: 145.295 
iter =   1, Function value: -0.554606,  Residual: 45.0663 
iter =   2, Function value: -0.937265,  Residual: 14.9287 
iter =   3, Function value: -0.998408,  Residual: 4.58327 
iter =   4, Function value: -1.00641,  Residual: 1.2715 
iter =   5, Function value: -1.0073,  Residual: 0.345027 
iter =   6, Function value: -1.00738,  Residual: 0.000411734 
iter =   7, Function value: -1.00738,  Residual: 1.05798e-06 
Tao Object: 1 MPI processes
  type: blmvm
      Gradient steps: 0
  TaoLineSearch Object:   1 MPI processes
    type: more-thuente
  Active Set subset type: subvec
  convergence tolerances: fatol=1e-15,   frtol=1e-15
<<<<<<< HEAD
  convergence tolerances: gatol=1e-15,   steptol=0,   gttol=1e-15
=======
  convergence tolerances: gatol=1e-15,   steptol=0.,   gttol=1e-15
>>>>>>> f6a9b476
  Residual in Function/Gradient:=1.05798e-06
  Objective value=-1.00738
  total number of iterations=7,                          (max: 6)
  total number of function evaluations=24,                  max: 4000
  total number of gradient evaluations=8,                  max: 4000
  Solver terminated: -2   Maximum Iterations
Vec Object: 1 MPI processes
  type: seq
1.00815<|MERGE_RESOLUTION|>--- conflicted
+++ resolved
@@ -13,11 +13,7 @@
     type: more-thuente
   Active Set subset type: subvec
   convergence tolerances: fatol=1e-15,   frtol=1e-15
-<<<<<<< HEAD
-  convergence tolerances: gatol=1e-15,   steptol=0,   gttol=1e-15
-=======
   convergence tolerances: gatol=1e-15,   steptol=0.,   gttol=1e-15
->>>>>>> f6a9b476
   Residual in Function/Gradient:=1.05798e-06
   Objective value=-1.00738
   total number of iterations=7,                          (max: 6)
