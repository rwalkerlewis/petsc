--- conflicted
+++ resolved
@@ -35,15 +35,9 @@
 
 Evolve the Cahn-Hillard equations: logarithmic + double well (never shrinks and then grows)
 ---------------
-<<<<<<< HEAD
-./biharmonic -ts_monitor -snes_monitor  -pc_type lu  --snes_converged_reason  -wait   -ts_type beuler    -da_refine 5 -vi  -kappa .0001 -ts_dt 5.96046e-06 -cahn-hillard -energy 3 -snes_ls_monitor -theta .00000001  -vi  -ts_monitor_solution -ts_monitor_solution_initial -ts_final_time 1.
-
-./biharmonic -ts_monitor -snes_monitor  -pc_type lu  --snes_converged_reason  -wait   -ts_type beuler    -da_refine 5 -vi  -kappa .0001 -ts_dt 5.96046e-06 -cahn-hillard -energy 3 -snes_ls_monitor -theta .00000001  -vi  -ts_monitor_solution -ts_monitor_solution_initial -ts_final_time 1. -degenerate
-=======
 ./biharmonic -ts_monitor -snes_monitor  -pc_type lu  --snes_converged_reason  -wait   -ts_type cn    -da_refine 5 -vi  -kappa .0001 -ts_dt 5.96046e-06 -cahn-hillard -energy 3 -snes_ls_monitor -theta .00000001  -vi  -ts_monitor_solution -ts_monitor_solution_initial -ts_final_time 1.
 
 ./biharmonic -ts_monitor -snes_monitor  -pc_type lu  --snes_converged_reason  -wait   -ts_type cn    -da_refine 5 -vi  -kappa .0001 -ts_dt 5.96046e-06 -cahn-hillard -energy 3 -snes_ls_monitor -theta .00000001  -vi  -ts_monitor_solution -ts_monitor_solution_initial -ts_final_time 1. -degenerate
->>>>>>> 62d1f40f
 
 
 Evolve the Cahn-Hillard equations: logarithmic +  double obstacle (never shrinks, never grows)
@@ -57,13 +51,8 @@
 #include <petscdmda.h>
 #include <petscts.h>
 
-<<<<<<< HEAD
-extern PetscErrorCode FormFunction(TS,PetscReal,Vec,Vec,void*),FormInitialSolution(DM,Vec),MyMonitor(TS,PetscInt,PetscReal,Vec,void*),MyDestroy(void**);
-                                                                                          typedef struct {PetscBool growth;PetscBool cahnhillard;PetscBool degenerate;PetscReal kappa;PetscInt energy;PetscReal tol;PetscReal theta,theta_c;PetscInt truncation;PetscBool netforce; PetscDrawViewPorts *ports;} UserCtx;
-=======
 extern PetscErrorCode FormFunction(TS,PetscReal,Vec,Vec,void*),FormInitialSolution(DM,Vec),MyMonitor(TS,PetscInt,PetscReal,Vec,void*),MyDestroy(void**),FormJacobian(TS,PetscReal,Vec,Mat*,Mat*,MatStructure*,void*);
 typedef struct {PetscBool cahnhillard;PetscBool degenerate;PetscReal kappa;PetscInt energy;PetscReal tol;PetscReal theta,theta_c;PetscInt truncation;PetscBool netforce; PetscDrawViewPorts *ports;} UserCtx;
->>>>>>> 62d1f40f
 
 #undef __FUNCT__
 #define __FUNCT__ "main"
@@ -179,11 +168,7 @@
   ierr = TSSetSolution(ts,x);CHKERRQ(ierr);
 
   ctx.ports = PETSC_NULL;
-<<<<<<< HEAD
-  ierr = TSMonitorSet(ts,MyMonitor,&ctx,MyDestroy);CHKERRQ(ierr);
-=======
   //  ierr = TSMonitorSet(ts,MyMonitor,&ctx,MyDestroy);CHKERRQ(ierr);
->>>>>>> 62d1f40f
 
   /* - - - - - - - - - - - - - - - - - - - - - - - - - - - - - - - - - -
      Set runtime options
