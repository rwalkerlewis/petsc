#include <petsc/private/tsimpl.h>        /*I "petscts.h"  I*/
#include <petscsys.h>
#ifdef PETSC_HAVE_REVOLVE
#include <revolve_c.h>
#endif

PetscLogEvent Disk_Write, Disk_Read;

typedef enum {NONE,TWO_LEVEL_NOREVOLVE,TWO_LEVEL_REVOLVE,TWO_LEVEL_TWO_REVOLVE,REVOLVE_OFFLINE,REVOLVE_ONLINE,REVOLVE_MULTISTAGE} SchedulerType;

typedef struct _StackElement {
  PetscInt  stepnum;
  Vec       X;
  Vec       *Y;
  PetscReal time;
  PetscReal timeprev; /* for no solution_only mode */
  PetscReal timenext; /* for solution_only mode */
} *StackElement;

#ifdef PETSC_HAVE_REVOLVE
typedef struct _RevolveCTX {
  PetscBool reverseonestep;
  PetscInt  where;
  PetscInt  snaps_in;
  PetscInt  stepsleft;
  PetscInt  check;
  PetscInt  oldcapo;
  PetscInt  capo;
  PetscInt  fine;
  PetscInt  info;
} RevolveCTX;
#endif

typedef struct _Stack {
  PetscInt      stacksize;
  PetscInt      top;
  StackElement  *container;
  PetscInt      numY;
  PetscBool     solution_only;
} Stack;

typedef struct _DiskStack {
  PetscInt  stacksize;
  PetscInt  top;
  PetscInt  *container;
} DiskStack;

typedef struct _TJScheduler {
  SchedulerType stype;
#ifdef PETSC_HAVE_REVOLVE
  RevolveCTX    *rctx,*rctx2;
  PetscBool     use_online;
  PetscInt      store_stride;
#endif
  PetscBool     recompute;
  PetscBool     skip_trajectory;
  PetscBool     save_stack;
  MPI_Comm      comm;
  PetscInt      max_cps_ram;  /* maximum checkpoints in RAM */
  PetscInt      max_cps_disk; /* maximum checkpoints on disk */
  PetscInt      stride;
  PetscInt      total_steps;  /* total number of steps */
  Stack         stack;
  DiskStack     diskstack;
} TJScheduler;

#undef __FUNCT__
#define __FUNCT__ "TurnForwardWithStepsize"
static PetscErrorCode TurnForwardWithStepsize(TS ts,PetscReal nextstepsize)
{
    PetscReal      stepsize;
	PetscErrorCode ierr;

    PetscFunctionBegin;
    /* reverse the direction */
    ierr = TSGetTimeStep(ts,&stepsize);CHKERRQ(ierr);
    stepsize = nextstepsize;
    ierr = TSSetTimeStep(ts,stepsize);CHKERRQ(ierr);
    PetscFunctionReturn(0);
}

#undef __FUNCT__
#define __FUNCT__ "TurnForward"
static PetscErrorCode TurnForward(TS ts)
{
  PetscReal      stepsize;
  PetscErrorCode ierr;

  PetscFunctionBegin;
  /* reverse the direction */
  ierr = TSGetTimeStep(ts,&stepsize);CHKERRQ(ierr);
  ierr = TSSetTimeStep(ts,-stepsize);CHKERRQ(ierr);
  PetscFunctionReturn(0);
}

#undef __FUNCT__
#define __FUNCT__ "TurnBackward"
static PetscErrorCode TurnBackward(TS ts)
{
  PetscReal      stepsize;
  PetscErrorCode ierr;

  PetscFunctionBegin;
  /* reverse the direction */
  stepsize = ts->ptime_prev-ts->ptime;
  ierr = TSSetTimeStep(ts,stepsize);CHKERRQ(ierr);
  PetscFunctionReturn(0);
}

#undef __FUNCT__
#define __FUNCT__ "StackCreate"
static PetscErrorCode StackCreate(Stack *stack,PetscInt size,PetscInt ny)
{
  PetscErrorCode ierr;

  PetscFunctionBegin;
  stack->top  = -1;
  stack->numY = ny;

  ierr = PetscMalloc1(size*sizeof(StackElement),&stack->container);CHKERRQ(ierr);
  PetscFunctionReturn(0);
}

#undef __FUNCT__
#define __FUNCT__ "StackDestroy"
static PetscErrorCode StackDestroy(Stack *stack)
{
  PetscInt       i;
  PetscErrorCode ierr;

  PetscFunctionBegin;
  if (stack->top > -1) {
    for (i=0;i<=stack->top;i++) {
      ierr = VecDestroy(&stack->container[i]->X);CHKERRQ(ierr);
      if (!stack->solution_only) {
        ierr = VecDestroyVecs(stack->numY,&stack->container[i]->Y);CHKERRQ(ierr);
      }
      ierr = PetscFree(stack->container[i]);CHKERRQ(ierr);
    }
  }
  ierr = PetscFree(stack->container);CHKERRQ(ierr);
  PetscFunctionReturn(0);
}

#undef __FUNCT__
#define __FUNCT__ "StackResize"
static PetscErrorCode StackResize(Stack *stack,PetscInt newsize)
{
  StackElement   *newcontainer;
  PetscInt       i;
  PetscErrorCode ierr;

  PetscFunctionBegin;
  ierr = PetscMalloc1(newsize*sizeof(StackElement),&newcontainer);CHKERRQ(ierr);
  for (i=0;i<stack->stacksize;i++) {
    newcontainer[i] = stack->container[i];
  }
  ierr = PetscFree(stack->container);CHKERRQ(ierr);
  stack->container = newcontainer;
  stack->stacksize = newsize;
  PetscFunctionReturn(0);
}

#undef __FUNCT__
#define __FUNCT__ "StackPush"
static PetscErrorCode StackPush(Stack *stack,StackElement e)
{
  PetscFunctionBegin;
  if (stack->top+1 >= stack->stacksize) SETERRQ1(PETSC_COMM_WORLD,PETSC_ERR_MEMC,"Maximum stack size (%D) exceeded",stack->stacksize);
  stack->container[++stack->top] = e;
  PetscFunctionReturn(0);
}

#undef __FUNCT__
#define __FUNCT__ "StackPop"
static PetscErrorCode StackPop(Stack *stack,StackElement *e)
{
  PetscFunctionBegin;
  if (stack->top == -1) SETERRQ(PETSC_COMM_WORLD,PETSC_ERR_MEMC,"Empty stack");
  *e = stack->container[stack->top--];
  PetscFunctionReturn(0);
}

#undef __FUNCT__
#define __FUNCT__ "StackTop"
static PetscErrorCode StackTop(Stack *stack,StackElement *e)
{
  PetscFunctionBegin;
  *e = stack->container[stack->top];
  PetscFunctionReturn(0);
}

#ifdef PETSC_HAVE_REVOLVE
#undef __FUNCT__
#define __FUNCT__ "StackFind"
static PetscErrorCode StackFind(Stack *stack,StackElement *e,PetscInt index)
{
  PetscFunctionBegin;
  *e = stack->container[index];
  PetscFunctionReturn(0);
}
#endif

#undef __FUNCT__
#define __FUNCT__ "OutputBIN"
static PetscErrorCode OutputBIN(const char *filename,PetscViewer *viewer)
{
  PetscErrorCode ierr;

  PetscFunctionBegin;
  ierr = PetscViewerCreate(PETSC_COMM_WORLD,viewer);CHKERRQ(ierr);
  ierr = PetscViewerSetType(*viewer,PETSCVIEWERBINARY);CHKERRQ(ierr);
  ierr = PetscViewerFileSetMode(*viewer,FILE_MODE_WRITE);CHKERRQ(ierr);
  ierr = PetscViewerFileSetName(*viewer,filename);CHKERRQ(ierr);
  PetscFunctionReturn(0);
}

#undef __FUNCT__
#define __FUNCT__ "WriteToDisk"
static PetscErrorCode WriteToDisk(PetscInt stepnum,PetscReal time,PetscReal timeprev,Vec X,Vec *Y,PetscInt numY,PetscBool solution_only,PetscViewer viewer)
{
  PetscInt       i;
  PetscErrorCode ierr;

  PetscFunctionBegin;
  ierr = PetscViewerBinaryWrite(viewer,&stepnum,1,PETSC_INT,PETSC_FALSE);CHKERRQ(ierr);
  ierr = VecView(X,viewer);CHKERRQ(ierr);
  for (i=0;!solution_only && i<numY;i++) {
    ierr = VecView(Y[i],viewer);CHKERRQ(ierr);
  }
  ierr = PetscViewerBinaryWrite(viewer,&time,1,PETSC_REAL,PETSC_FALSE);CHKERRQ(ierr);
  ierr = PetscViewerBinaryWrite(viewer,&timeprev,1,PETSC_REAL,PETSC_FALSE);CHKERRQ(ierr);
  PetscFunctionReturn(0);
}

#undef __FUNCT__
#define __FUNCT__ "ReadFromDisk"
static PetscErrorCode ReadFromDisk(PetscInt *stepnum,PetscReal *time,PetscReal *timeprev,Vec X,Vec *Y,PetscInt numY,PetscBool solution_only,PetscViewer viewer)
{
  PetscInt       i;
  PetscErrorCode ierr;

  PetscFunctionBegin;
  ierr = PetscViewerBinaryRead(viewer,stepnum,1,NULL,PETSC_INT);CHKERRQ(ierr);
  ierr = VecLoad(X,viewer);CHKERRQ(ierr);
  for (i=0;!solution_only && i<numY;i++) {
    ierr = VecLoad(Y[i],viewer);CHKERRQ(ierr);
  }
  ierr = PetscViewerBinaryRead(viewer,time,1,NULL,PETSC_REAL);CHKERRQ(ierr);
  ierr = PetscViewerBinaryRead(viewer,timeprev,1,NULL,PETSC_REAL);CHKERRQ(ierr);
  PetscFunctionReturn(0);
}

#undef __FUNCT__
#define __FUNCT__ "StackDumpAll"
static PetscErrorCode StackDumpAll(TS ts,Stack *stack,PetscInt id)
{
  Vec            *Y;
  PetscInt       i;
  StackElement   e;
  PetscViewer    viewer;
  char           filename[PETSC_MAX_PATH_LEN];
  PetscErrorCode ierr;

  PetscFunctionBegin;
  if (id == 1) {
    PetscMPIInt rank;
    ierr = MPI_Comm_rank(PetscObjectComm((PetscObject)ts),&rank);CHKERRQ(ierr);
    if (!rank) {
      ierr = PetscRMTree("SA-data");CHKERRQ(ierr);
      ierr = PetscMkdir("SA-data");CHKERRQ(ierr);
    }
  }
  ierr = PetscSNPrintf(filename,sizeof(filename),"SA-data/SA-STACK%06d.bin",id);CHKERRQ(ierr);
  ierr = OutputBIN(filename,&viewer);CHKERRQ(ierr);
  for (i=0;i<stack->stacksize;i++) {
    e = stack->container[i];
    ierr = WriteToDisk(e->stepnum,e->time,e->timeprev,e->X,e->Y,stack->numY,stack->solution_only,viewer);CHKERRQ(ierr);
  }
  /* save the last step for restart, the last step is in memory when using single level schemes, but not necessarily the case for multi level schemes */
  ierr = TSGetStages(ts,&stack->numY,&Y);CHKERRQ(ierr);
  ierr = WriteToDisk(ts->total_steps,ts->ptime,ts->ptime_prev,ts->vec_sol,Y,stack->numY,stack->solution_only,viewer);CHKERRQ(ierr);
  for (i=0;i<stack->stacksize;i++) {
    ierr = StackPop(stack,&e);CHKERRQ(ierr);
    ierr = VecDestroy(&e->X);CHKERRQ(ierr);
    if (!stack->solution_only) {
      ierr = VecDestroyVecs(stack->numY,&e->Y);CHKERRQ(ierr);
    }
    ierr = PetscFree(e);CHKERRQ(ierr);
  }
  ierr = PetscViewerDestroy(&viewer);CHKERRQ(ierr);
  PetscFunctionReturn(0);
}

#undef __FUNCT__
#define __FUNCT__ "StackLoadAll"
static PetscErrorCode StackLoadAll(TS ts,Stack *stack,PetscInt id)
{
  Vec            *Y;
  PetscInt       i;
  StackElement   e;
  PetscViewer    viewer;
  char           filename[PETSC_MAX_PATH_LEN];
  PetscErrorCode ierr;

  PetscFunctionBegin;
  PetscPrintf(PETSC_COMM_WORLD,"\x1B[33mLoad stack from file\033[0m\n");
  ierr = PetscSNPrintf(filename,sizeof filename,"SA-data/SA-STACK%06d.bin",id);CHKERRQ(ierr);
  ierr = PetscViewerBinaryOpen(PETSC_COMM_WORLD,filename,FILE_MODE_READ,&viewer);CHKERRQ(ierr);
  for (i=0;i<stack->stacksize;i++) {
    ierr = PetscCalloc1(1,&e);
    ierr = TSGetStages(ts,&stack->numY,&Y);CHKERRQ(ierr);
    ierr = VecDuplicate(Y[0],&e->X);CHKERRQ(ierr);
    if (!stack->solution_only && stack->numY>0) {
      ierr = VecDuplicateVecs(Y[0],stack->numY,&e->Y);CHKERRQ(ierr);
    }
    ierr = StackPush(stack,e);CHKERRQ(ierr);
  }
  for (i=0;i<stack->stacksize;i++) {
    e = stack->container[i];
    ierr = ReadFromDisk(&e->stepnum,&e->time,&e->timeprev,e->X,e->Y,stack->numY,stack->solution_only,viewer);CHKERRQ(ierr);
  }
  /* load the last step into TS */
  ierr = TSGetStages(ts,&stack->numY,&Y);CHKERRQ(ierr);
  ierr = ReadFromDisk(&ts->total_steps,&ts->ptime,&ts->ptime_prev,ts->vec_sol,Y,stack->numY,stack->solution_only,viewer);CHKERRQ(ierr);
  ierr = TurnBackward(ts);CHKERRQ(ierr);
  ierr = PetscViewerDestroy(&viewer);CHKERRQ(ierr);
  PetscFunctionReturn(0);
}

#ifdef PETSC_HAVE_REVOLVE
#undef __FUNCT__
#define __FUNCT__ "StackLoadLast"
static PetscErrorCode StackLoadLast(TS ts,Stack *stack,PetscInt id)
{
  Vec            *Y;
  PetscInt       size;
  PetscViewer    viewer;
  char           filename[PETSC_MAX_PATH_LEN];
#if defined(PETSC_HAVE_MPIIO)
  PetscBool      usempiio;
#endif
  int            fd;
  off_t          off,offset;
  PetscErrorCode ierr;

  PetscFunctionBegin;
  PetscPrintf(PETSC_COMM_WORLD,"\x1B[33mLoad stack from file\033[0m\n");
  ierr = TSGetStages(ts,&stack->numY,&Y);CHKERRQ(ierr);
  ierr = VecGetSize(Y[0],&size);CHKERRQ(ierr);
  /* VecView writes to file two extra int's for class id and number of rows */
  off  = -((stack->solution_only?0:stack->numY)+1)*(size*PETSC_BINARY_SCALAR_SIZE+2*PETSC_BINARY_INT_SIZE)-PETSC_BINARY_INT_SIZE-2*PETSC_BINARY_SCALAR_SIZE;

  ierr = PetscSNPrintf(filename,sizeof filename,"SA-data/SA-STACK%06d.bin",id);CHKERRQ(ierr);
  ierr = PetscViewerBinaryOpen(PETSC_COMM_WORLD,filename,FILE_MODE_READ,&viewer);CHKERRQ(ierr);
#if defined(PETSC_HAVE_MPIIO)
  ierr = PetscViewerBinaryGetUseMPIIO(viewer,&usempiio);
  if (usempiio) {
    ierr = PetscViewerBinaryGetMPIIODescriptor(viewer,(MPI_File*)&fd);CHKERRQ(ierr);
    ierr = PetscBinarySynchronizedSeek(PETSC_COMM_WORLD,fd,off,PETSC_BINARY_SEEK_END,&offset);CHKERRQ(ierr);
  } else {
#endif
    ierr = PetscViewerBinaryGetDescriptor(viewer,&fd);CHKERRQ(ierr);
    ierr = PetscBinarySeek(fd,off,PETSC_BINARY_SEEK_END,&offset);CHKERRQ(ierr);
#if defined(PETSC_HAVE_MPIIO)
  }
#endif
  /* load the last step into TS */
  ierr = ReadFromDisk(&ts->total_steps,&ts->ptime,&ts->ptime_prev,ts->vec_sol,Y,stack->numY,stack->solution_only,viewer);CHKERRQ(ierr);
  ierr = TurnBackward(ts);CHKERRQ(ierr);
  ierr = PetscViewerDestroy(&viewer);CHKERRQ(ierr);
  PetscFunctionReturn(0);
}
#endif

#undef __FUNCT__
#define __FUNCT__ "DumpSingle"
static PetscErrorCode DumpSingle(TS ts,Stack *stack,PetscInt id)
{
  Vec            *Y;
  PetscInt       stepnum;
  PetscViewer    viewer;
  char           filename[PETSC_MAX_PATH_LEN];
  PetscErrorCode ierr;

  PetscFunctionBegin;
  ierr = TSGetTotalSteps(ts,&stepnum);CHKERRQ(ierr);
  if (id == 1) {
    PetscMPIInt rank;
    ierr = MPI_Comm_rank(PetscObjectComm((PetscObject)ts),&rank);CHKERRQ(ierr);
    if (!rank) {
      ierr = PetscRMTree("SA-data");CHKERRQ(ierr);
      ierr = PetscMkdir("SA-data");CHKERRQ(ierr);
    }
  }
  ierr = PetscSNPrintf(filename,sizeof(filename),"SA-data/SA-CPS%06d.bin",id);CHKERRQ(ierr);
  ierr = OutputBIN(filename,&viewer);CHKERRQ(ierr);

  ierr = PetscLogEventBegin(Disk_Write,ts,0,0,0);CHKERRQ(ierr);
  ierr = TSGetStages(ts,&stack->numY,&Y);CHKERRQ(ierr);
  ierr = WriteToDisk(stepnum,ts->ptime,ts->ptime_prev,ts->vec_sol,Y,stack->numY,stack->solution_only,viewer);CHKERRQ(ierr);
  ierr = PetscLogEventEnd(Disk_Write,ts,0,0,0);CHKERRQ(ierr);

  ierr = PetscViewerDestroy(&viewer);CHKERRQ(ierr);
  PetscFunctionReturn(0);
}

#undef __FUNCT__
#define __FUNCT__ "LoadSingle"
static PetscErrorCode LoadSingle(TS ts,Stack *stack,PetscInt id)
{
  Vec            *Y;
  PetscViewer    viewer;
  char           filename[PETSC_MAX_PATH_LEN];
  PetscErrorCode ierr;

  PetscFunctionBegin;
  PetscPrintf(PETSC_COMM_WORLD,"\x1B[33mLoad a single point from file\033[0m\n");
  ierr = PetscSNPrintf(filename,sizeof filename,"SA-data/SA-CPS%06d.bin",id);CHKERRQ(ierr);
  ierr = PetscViewerBinaryOpen(PETSC_COMM_WORLD,filename,FILE_MODE_READ,&viewer);CHKERRQ(ierr);

  ierr = PetscLogEventBegin(Disk_Read,ts,0,0,0);CHKERRQ(ierr);
  ierr = TSGetStages(ts,&stack->numY,&Y);CHKERRQ(ierr);
  ierr = ReadFromDisk(&ts->total_steps,&ts->ptime,&ts->ptime_prev,ts->vec_sol,Y,stack->numY,stack->solution_only,viewer);CHKERRQ(ierr);
  ierr = PetscLogEventEnd(Disk_Read,ts,0,0,0);CHKERRQ(ierr);

  ierr = PetscViewerDestroy(&viewer);CHKERRQ(ierr);
  PetscFunctionReturn(0);
}

#undef __FUNCT__
#define __FUNCT__ "ElementCreate"
static PetscErrorCode ElementCreate(TS ts,Stack *stack,StackElement *e,PetscInt stepnum,PetscReal time,Vec X)
{
  Vec            *Y;
  PetscInt       i;
  PetscReal      timeprev;
  PetscErrorCode ierr;

  PetscFunctionBegin;
  ierr = PetscCalloc1(1,e);CHKERRQ(ierr);
  ierr = VecDuplicate(X,&(*e)->X);CHKERRQ(ierr);
  ierr = VecCopy(X,(*e)->X);CHKERRQ(ierr);
  if (stack->numY > 0 && !stack->solution_only) {
    ierr = TSGetStages(ts,&stack->numY,&Y);CHKERRQ(ierr);
    ierr = VecDuplicateVecs(Y[0],stack->numY,&(*e)->Y);CHKERRQ(ierr);
    for (i=0;i<stack->numY;i++) {
      ierr = VecCopy(Y[i],(*e)->Y[i]);CHKERRQ(ierr);
    }
  }
  (*e)->stepnum = stepnum;
  (*e)->time    = time;
  /* for consistency */
  if (stepnum == 0) {
    (*e)->timeprev = (*e)->time - ts->time_step;
  } else {
    ierr = TSGetPrevTime(ts,&timeprev);CHKERRQ(ierr);
    (*e)->timeprev = timeprev;
  }
  PetscFunctionReturn(0);
}

#undef __FUNCT__
#define __FUNCT__ "ElementDestroy"
static PetscErrorCode ElementDestroy(Stack *stack,StackElement e)
{
  PetscErrorCode ierr;

  PetscFunctionBegin;
  ierr = VecDestroy(&e->X);CHKERRQ(ierr);
  if (!stack->solution_only) {
    ierr = VecDestroyVecs(stack->numY,&e->Y);CHKERRQ(ierr);
  }
  ierr = PetscFree(e);CHKERRQ(ierr);
  PetscFunctionReturn(0);
}

#undef __FUNCT__
#define __FUNCT__ "UpdateTS"
static PetscErrorCode UpdateTS(TS ts,Stack *stack,StackElement e)
{
  Vec            *Y;
  PetscInt       i;
  PetscErrorCode ierr;

  PetscFunctionBegin;
  ierr = VecCopy(e->X,ts->vec_sol);CHKERRQ(ierr);
  if (!stack->solution_only) {
    ierr = TSGetStages(ts,&stack->numY,&Y);CHKERRQ(ierr);
    for (i=0;i<stack->numY;i++) {
      ierr = VecCopy(e->Y[i],Y[i]);CHKERRQ(ierr);
    }
  }
  ierr = TSSetTimeStep(ts,e->timeprev-e->time);CHKERRQ(ierr); /* stepsize will be negative */
  ts->ptime      = e->time;
  ts->ptime_prev = e->timeprev;
  PetscFunctionReturn(0);
}

#undef __FUNCT__
#define __FUNCT__ "ReCompute"
static PetscErrorCode ReCompute(TS ts,TJScheduler *tjsch,PetscInt stepnumbegin,PetscInt stepnumend)
{
  Stack          *stack = &tjsch->stack;
  PetscInt       i,adjsteps;
  PetscErrorCode ierr;

  PetscFunctionBegin;
  adjsteps = ts->steps;
  ts->steps = stepnumbegin; /* global step number */
  for (i=stepnumbegin;i<stepnumend;i++) { /* assume fixed step size */
    if (stack->solution_only && !tjsch->skip_trajectory) { /* revolve online need this */
      ierr = TSTrajectorySet(ts->trajectory,ts,ts->steps,ts->ptime,ts->vec_sol);CHKERRQ(ierr);
    }
    ierr = TSMonitor(ts,ts->steps,ts->ptime,ts->vec_sol);CHKERRQ(ierr);
    ierr = TSStep(ts);CHKERRQ(ierr);
    if (!stack->solution_only && !tjsch->skip_trajectory) {
      ierr = TSTrajectorySet(ts->trajectory,ts,ts->steps,ts->ptime,ts->vec_sol);CHKERRQ(ierr);
    }
    if (ts->event) {
      ierr = TSEventMonitor(ts);CHKERRQ(ierr);
    }
    if (!ts->steprollback) {
      ierr = TSPostStep(ts);CHKERRQ(ierr);
    }
  }
<<<<<<< HEAD
  ierr = TurnBackward(ts);CHKERRQ(ierr);
=======
  ierr = TSGetTimeStep(ts,&stepsize);CHKERRQ(ierr);
  ierr = TSSetTimeStep(ts,-stepsize);CHKERRQ(ierr);
  ts->trajectory->recomps += stepnumend-stepnumbegin; /* access TSTrajectory through ts object */
>>>>>>> 2a80f39c
  ts->steps = adjsteps;
  ts->total_steps = stepnumend;
  PetscFunctionReturn(0);
}

#undef __FUNCT__
#define __FUNCT__ "TopLevelStore"
static PetscErrorCode TopLevelStore(TS ts,TJScheduler *tjsch,PetscInt stepnum,PetscInt localstepnum,PetscInt laststridesize,PetscBool *done)
{
  Stack          *stack = &tjsch->stack;
  DiskStack      *diskstack = &tjsch->diskstack;
  PetscInt       stridenum;
  PetscErrorCode ierr;

  PetscFunctionBegin;
  *done = PETSC_FALSE;
  stridenum    = stepnum/tjsch->stride;
  /* make sure saved checkpoint id starts from 1
     skip last stride when using stridenum+1
     skip first stride when using stridenum */
  if (stack->solution_only) {
    if (tjsch->save_stack) {
      if (localstepnum == tjsch->stride-1 && stepnum < tjsch->total_steps-laststridesize) { /* current step will be saved without going through stack */
        ierr = StackDumpAll(ts,stack,stridenum+1);CHKERRQ(ierr);
        if (tjsch->stype == TWO_LEVEL_TWO_REVOLVE) diskstack->container[++diskstack->top] = stridenum+1;
        PetscPrintf(PETSC_COMM_WORLD,"\x1B[33mDump stack to file\033[0m\n");
        *done = PETSC_TRUE;
      }
    } else {
      if (localstepnum == 0 && stepnum < tjsch->total_steps-laststridesize) {
        ierr = DumpSingle(ts,stack,stridenum+1);CHKERRQ(ierr);
        if (tjsch->stype == TWO_LEVEL_TWO_REVOLVE) diskstack->container[++diskstack->top] = stridenum+1;
        PetscPrintf(PETSC_COMM_WORLD,"\x1B[33mDump a single point (solution) to file\033[0m\n");
        *done = PETSC_TRUE;
      }
    }
  } else {
    if (tjsch->save_stack) {
      if (localstepnum == 0 && stepnum < tjsch->total_steps && stepnum != 0) { /* skip the first stride */
        ierr = StackDumpAll(ts,stack,stridenum);CHKERRQ(ierr);
        if (tjsch->stype == TWO_LEVEL_TWO_REVOLVE) diskstack->container[++diskstack->top] = stridenum;
        PetscPrintf(PETSC_COMM_WORLD,"\x1B[33mDump stack to file\033[0m\n");
        *done = PETSC_TRUE;
      }
    } else {
      if (localstepnum == 1 && stepnum < tjsch->total_steps-laststridesize) {
        ierr = DumpSingle(ts,stack,stridenum+1);CHKERRQ(ierr);
        if (tjsch->stype == TWO_LEVEL_TWO_REVOLVE) diskstack->container[++diskstack->top] = stridenum+1;
        PetscPrintf(PETSC_COMM_WORLD,"\x1B[33mDump a single point (solution+stages) to file\033[0m\n");
        *done = PETSC_TRUE;
      }
    }
  }
  PetscFunctionReturn(0);
}

#undef __FUNCT__
#define __FUNCT__ "SetTrajN"
static PetscErrorCode SetTrajN(TS ts,TJScheduler *tjsch,PetscInt stepnum,PetscReal time,Vec X)
{
  Stack          *stack = &tjsch->stack;
  StackElement   e;
  PetscErrorCode ierr;

  PetscFunctionBegin;
  /* skip the last step */
  if (ts->reason) { /* only affect the forward run */
    /* update total_steps in the end of forward run */
    if (stepnum != tjsch->total_steps) tjsch->total_steps = stepnum;
    if (stack->solution_only) {
      /* get rid of the solution at second last step */
      ierr = StackPop(stack,&e);CHKERRQ(ierr);
      ierr = ElementDestroy(stack,e);CHKERRQ(ierr);
    }
    PetscFunctionReturn(0);
  }
  /*  do not save trajectory at the recompute stage for solution_only mode */
  if (stack->solution_only && tjsch->recompute) PetscFunctionReturn(0);
  /* skip the first step for no_solution_only mode */
  if (!stack->solution_only && stepnum == 0) PetscFunctionReturn(0);

  /* resize the stack */
  if (stack->top+1 == stack->stacksize) {
    ierr = StackResize(stack,2*stack->stacksize);CHKERRQ(ierr);
  }
  /* update timenext for the previous step; necessary for step adaptivity */
  if (stack->top > -1) {
    ierr = StackTop(stack,&e);CHKERRQ(ierr);
    e->timenext = ts->ptime;
  }
  if (stepnum < stack->top) SETERRQ(tjsch->comm,PETSC_ERR_MEMC,"Illegal modification of a non-top stack element");
  ierr = ElementCreate(ts,stack,&e,stepnum,time,X);CHKERRQ(ierr);
  ierr = StackPush(stack,e);CHKERRQ(ierr);
  PetscFunctionReturn(0);
}

#undef __FUNCT__
#define __FUNCT__ "GetTrajN"
static PetscErrorCode GetTrajN(TS ts,TJScheduler *tjsch,PetscInt stepnum)
{
  Stack          *stack = &tjsch->stack;
  StackElement   e;
  PetscErrorCode ierr;

  PetscFunctionBegin;
  if (stepnum == tjsch->total_steps) {
    ierr = TurnBackward(ts);CHKERRQ(ierr);
    PetscFunctionReturn(0);
  }
  /* restore a checkpoint */
  ierr = StackTop(stack,&e);CHKERRQ(ierr);
  ierr = UpdateTS(ts,stack,e);CHKERRQ(ierr);
  if (stack->solution_only) {/* recompute one step */
    tjsch->recompute = PETSC_TRUE;
    ierr = TurnForwardWithStepsize(ts,e->timenext-e->time);CHKERRQ(ierr);
    ierr = ReCompute(ts,tjsch,e->stepnum,stepnum);CHKERRQ(ierr);
  }
  ierr = StackPop(stack,&e);CHKERRQ(ierr);
  ierr = ElementDestroy(stack,e);CHKERRQ(ierr);
  PetscFunctionReturn(0);
}

#undef __FUNCT__
#define __FUNCT__ "SetTrajTLNR"
static PetscErrorCode SetTrajTLNR(TS ts,TJScheduler *tjsch,PetscInt stepnum,PetscReal time,Vec X)
{
  Stack          *stack = &tjsch->stack;
  PetscInt       localstepnum,laststridesize;
  StackElement   e;
  PetscBool      done;
  PetscErrorCode ierr;

  PetscFunctionBegin;
  if (!stack->solution_only && stepnum == 0) PetscFunctionReturn(0);
  if (stack->solution_only && stepnum == tjsch->total_steps) PetscFunctionReturn(0);
  if (tjsch->save_stack && tjsch->recompute) PetscFunctionReturn(0);

  localstepnum = stepnum%tjsch->stride;
  /* (stride size-1) checkpoints are saved in each stride; an extra point is added by StackDumpAll() */
  laststridesize = tjsch->total_steps%tjsch->stride;
  if (!laststridesize) laststridesize = tjsch->stride;

  if (!tjsch->recompute) {
    ierr = TopLevelStore(ts,tjsch,stepnum,localstepnum,laststridesize,&done);CHKERRQ(ierr);
    if (!tjsch->save_stack && stepnum < tjsch->total_steps-laststridesize) PetscFunctionReturn(0);
  }
  if (!stack->solution_only && localstepnum == 0) PetscFunctionReturn(0); /* skip last point in each stride at recompute stage or last stride */
  if (stack->solution_only && localstepnum == tjsch->stride-1) PetscFunctionReturn(0); /* skip last step in each stride at recompute stage or last stride */

  ierr = ElementCreate(ts,stack,&e,stepnum,time,X);CHKERRQ(ierr);
  ierr = StackPush(stack,e);CHKERRQ(ierr);
  PetscFunctionReturn(0);
}

#undef __FUNCT__
#define __FUNCT__ "GetTrajTLNR"
static PetscErrorCode GetTrajTLNR(TS ts,TJScheduler *tjsch,PetscInt stepnum)
{
  Stack          *stack = &tjsch->stack;
  PetscInt       id,localstepnum,laststridesize;
  StackElement   e;
  PetscErrorCode ierr;

  PetscFunctionBegin;
  if (stepnum == tjsch->total_steps) {
    ierr = TurnBackward(ts);CHKERRQ(ierr);
    PetscFunctionReturn(0);
  }

  localstepnum = stepnum%tjsch->stride;
  laststridesize = tjsch->total_steps%tjsch->stride;
  if (!laststridesize) laststridesize = tjsch->stride;
  if (stack->solution_only) {
    /* fill stack with info */
    if (localstepnum == 0 && tjsch->total_steps-stepnum >= laststridesize) {
      id = stepnum/tjsch->stride;
      if (tjsch->save_stack) {
        ierr = StackLoadAll(ts,stack,id);CHKERRQ(ierr);
        tjsch->recompute = PETSC_TRUE;
        tjsch->skip_trajectory = PETSC_TRUE;
        ierr = TurnForward(ts);CHKERRQ(ierr);
        ierr = ReCompute(ts,tjsch,id*tjsch->stride-1,id*tjsch->stride);CHKERRQ(ierr);
        tjsch->skip_trajectory = PETSC_FALSE;
      } else {
        ierr = LoadSingle(ts,stack,id);CHKERRQ(ierr);
        tjsch->recompute = PETSC_TRUE;
        ierr = TurnForward(ts);CHKERRQ(ierr);
        ierr = ReCompute(ts,tjsch,(id-1)*tjsch->stride,id*tjsch->stride);CHKERRQ(ierr);
      }
      PetscFunctionReturn(0);
    }
    /* restore a checkpoint */
    ierr = StackPop(stack,&e);CHKERRQ(ierr);
    ierr = UpdateTS(ts,stack,e);CHKERRQ(ierr);
    tjsch->recompute = PETSC_TRUE;
    tjsch->skip_trajectory = PETSC_TRUE;
    ierr = TurnForward(ts);CHKERRQ(ierr);
    ierr = ReCompute(ts,tjsch,e->stepnum,stepnum);CHKERRQ(ierr);
    tjsch->skip_trajectory = PETSC_FALSE;
    ierr = ElementDestroy(stack,e);CHKERRQ(ierr);
  } else {
    /* fill stack with info */
    if (localstepnum == 0 && tjsch->total_steps-stepnum >= laststridesize) {
      id = stepnum/tjsch->stride;
      if (tjsch->save_stack) {
        ierr = StackLoadAll(ts,stack,id);CHKERRQ(ierr);
      } else {
        ierr = LoadSingle(ts,stack,id);CHKERRQ(ierr);
        ierr = ElementCreate(ts,stack,&e,(id-1)*tjsch->stride+1,ts->ptime,ts->vec_sol);CHKERRQ(ierr);
        ierr = StackPush(stack,e);CHKERRQ(ierr);
        tjsch->recompute = PETSC_TRUE;
        ierr = TurnForward(ts);CHKERRQ(ierr);
        ierr = ReCompute(ts,tjsch,e->stepnum,id*tjsch->stride);CHKERRQ(ierr);
      }
      PetscFunctionReturn(0);
    }
    /* restore a checkpoint */
    ierr = StackPop(stack,&e);CHKERRQ(ierr);
    ierr = UpdateTS(ts,stack,e);CHKERRQ(ierr);
    ierr = ElementDestroy(stack,e);CHKERRQ(ierr);
  }
  PetscFunctionReturn(0);
}

#ifdef PETSC_HAVE_REVOLVE
static void printwhattodo(PetscInt whattodo,RevolveCTX *rctx,PetscInt shift)
{
  switch(whattodo) {
    case 1:
      PetscPrintf(PETSC_COMM_WORLD,"\x1B[35mAdvance from %D to %D\033[0m\n",rctx->oldcapo+shift,rctx->capo+shift);
      break;
    case 2:
      PetscPrintf(PETSC_COMM_WORLD,"\x1B[35mStore in checkpoint number %D (located in RAM)\033[0m\n",rctx->check);
      break;
    case 3:
      PetscPrintf(PETSC_COMM_WORLD,"\x1B[35mFirst turn: Initialize adjoints and reverse first step\033[0m\n");
      break;
    case 4:
      PetscPrintf(PETSC_COMM_WORLD,"\x1B[35mForward and reverse one step\033[0m\n");
      break;
    case 5:
      PetscPrintf(PETSC_COMM_WORLD,"\x1B[35mRestore in checkpoint number %D (located in RAM)\033[0m\n",rctx->check);
      break;
    case 7:
      PetscPrintf(PETSC_COMM_WORLD,"\x1B[35mStore in checkpoint number %D (located on disk)\033[0m\n",rctx->check);
      break;
    case 8:
      PetscPrintf(PETSC_COMM_WORLD,"\x1B[35mRestore in checkpoint number %D (located on disk)\033[0m\n",rctx->check);
      break;
    case -1:
      PetscPrintf(PETSC_COMM_WORLD,"\x1B[35mError!");
      break;
  }
}

static void printwhattodo2(PetscInt whattodo,RevolveCTX *rctx,PetscInt shift)
{
  switch(whattodo) {
    case 1:
      PetscPrintf(PETSC_COMM_WORLD,"\x1B[35m[Top Level] Advance from stride %D to stride %D\033[0m\n",rctx->oldcapo+shift,rctx->capo+shift);
      break;
    case 2:
      PetscPrintf(PETSC_COMM_WORLD,"\x1B[35m[Top Level] Store in checkpoint number %D\033[0m\n",rctx->check);
      break;
    case 3:
      PetscPrintf(PETSC_COMM_WORLD,"\x1B[35m[Top Level] First turn: Initialize adjoints and reverse first stride\033[0m\n");
      break;
    case 4:
      PetscPrintf(PETSC_COMM_WORLD,"\x1B[35m[Top Level] Forward and reverse one stride\033[0m\n");
      break;
    case 5:
      PetscPrintf(PETSC_COMM_WORLD,"\x1B[35m[Top Level] Restore in checkpoint number %D\033[0m\n",rctx->check);
      break;
    case 7:
      PetscPrintf(PETSC_COMM_WORLD,"\x1B[35m[Top Level] Store in top-level checkpoint number %D\033[0m\n",rctx->check);
      break;
    case 8:
      PetscPrintf(PETSC_COMM_WORLD,"\x1B[35m[Top Level] Restore in top-level checkpoint number %D\033[0m\n",rctx->check);
      break;
    case -1:
      PetscPrintf(PETSC_COMM_WORLD,"\x1B[35m[Top Level] Error!");
      break;
  }
}

#undef __FUNCT__
#define __FUNCT__ "InitRevolve"
static PetscErrorCode InitRevolve(PetscInt fine,PetscInt snaps,RevolveCTX *rctx)
{
  PetscFunctionBegin;
  revolve_reset();
  revolve_create_offline(fine,snaps);
  rctx->snaps_in       = snaps;
  rctx->fine           = fine;
  rctx->check          = 0;
  rctx->capo           = 0;
  rctx->reverseonestep = PETSC_FALSE;
  /* check stepsleft? */
  PetscFunctionReturn(0);
}

#undef __FUNCT__
#define __FUNCT__ "FastForwardRevolve"
static PetscErrorCode FastForwardRevolve(RevolveCTX *rctx)
{
  PetscInt whattodo;

  PetscFunctionBegin;
  whattodo = 0;
  while(whattodo!=3) { /* we have to fast forward revolve to the beginning of the backward sweep due to unfriendly revolve interface */
    whattodo = revolve_action(&rctx->check,&rctx->capo,&rctx->fine,rctx->snaps_in,&rctx->info,&rctx->where);
  }
  PetscFunctionReturn(0);
}

#undef __FUNCT__
#define __FUNCT__ "ApplyRevolve"
static PetscErrorCode ApplyRevolve(SchedulerType stype,RevolveCTX *rctx,PetscInt total_steps,PetscInt stepnum,PetscInt localstepnum,PetscBool toplevel,PetscInt *store)
{
  PetscInt       shift,whattodo;

  PetscFunctionBegin;
  *store = 0;
  if (rctx->stepsleft > 0) { /* advance the solution without checkpointing anything as Revolve requires */
    rctx->stepsleft--;
    PetscFunctionReturn(0);
  }
  /* let Revolve determine what to do next */
  shift         = stepnum-localstepnum;
  rctx->oldcapo = rctx->capo;
  rctx->capo    = localstepnum;

  if (!toplevel) whattodo = revolve_action(&rctx->check,&rctx->capo,&rctx->fine,rctx->snaps_in,&rctx->info,&rctx->where);
  else whattodo = revolve2_action(&rctx->check,&rctx->capo,&rctx->fine,rctx->snaps_in,&rctx->info,&rctx->where);
  if (stype == REVOLVE_ONLINE && whattodo == 8) whattodo = 5;
  if (stype == REVOLVE_ONLINE && whattodo == 7) whattodo = 2;
  if (!toplevel) printwhattodo(whattodo,rctx,shift);
  else printwhattodo2(whattodo,rctx,shift);
  if (whattodo == -1) SETERRQ(PETSC_COMM_WORLD,PETSC_ERR_LIB,"Error in the Revolve library");
  if (whattodo == 1) { /* advance some time steps */
    if (stype == REVOLVE_ONLINE && rctx->capo >= total_steps-1) {
      revolve_turn(total_steps,&rctx->capo,&rctx->fine);
      if (!toplevel) printwhattodo(whattodo,rctx,shift);
      else printwhattodo2(whattodo,rctx,shift);
    }
    rctx->stepsleft = rctx->capo-rctx->oldcapo-1;
  }
  if (whattodo == 3 || whattodo == 4) { /* ready for a reverse step */
    rctx->reverseonestep = PETSC_TRUE;
  }
  if (whattodo == 5) { /* restore a checkpoint and ask Revolve what to do next */
    rctx->oldcapo = rctx->capo;
    if (!toplevel) whattodo = revolve_action(&rctx->check,&rctx->capo,&rctx->fine,rctx->snaps_in,&rctx->info,&rctx->where); /* must return 1 or 3 or 4*/
    else whattodo = revolve2_action(&rctx->check,&rctx->capo,&rctx->fine,rctx->snaps_in,&rctx->info,&rctx->where);
    if (!toplevel) printwhattodo(whattodo,rctx,shift);
    else printwhattodo2(whattodo,rctx,shift);
    if (whattodo == 3 || whattodo == 4) rctx->reverseonestep = PETSC_TRUE;
    if (whattodo == 1) rctx->stepsleft = rctx->capo-rctx->oldcapo;
  }
  if (whattodo == 7) { /* save the checkpoint to disk */
    *store = 2;
    rctx->oldcapo = rctx->capo;
    whattodo = revolve_action(&rctx->check,&rctx->capo,&rctx->fine,rctx->snaps_in,&rctx->info,&rctx->where); /* must return 1 */
    printwhattodo(whattodo,rctx,shift);
    rctx->stepsleft = rctx->capo-rctx->oldcapo-1;
  }
  if (whattodo == 2) { /* store a checkpoint to RAM and ask Revolve how many time steps to advance next */
    *store = 1;
    rctx->oldcapo = rctx->capo;
    if (!toplevel) whattodo = revolve_action(&rctx->check,&rctx->capo,&rctx->fine,rctx->snaps_in,&rctx->info,&rctx->where); /* must return 1 */
    else whattodo = revolve2_action(&rctx->check,&rctx->capo,&rctx->fine,rctx->snaps_in,&rctx->info,&rctx->where);
    if (!toplevel) printwhattodo(whattodo,rctx,shift);
    else printwhattodo2(whattodo,rctx,shift);
    if (stype == REVOLVE_ONLINE && rctx->capo >= total_steps-1) {
      revolve_turn(total_steps,&rctx->capo,&rctx->fine);
      printwhattodo(whattodo,rctx,shift);
    }
    rctx->stepsleft = rctx->capo-rctx->oldcapo-1;
  }
  PetscFunctionReturn(0);
}

#undef __FUNCT__
#define __FUNCT__ "SetTrajROF"
static PetscErrorCode SetTrajROF(TS ts,TJScheduler *tjsch,PetscInt stepnum,PetscReal time,Vec X)
{
  Stack          *stack = &tjsch->stack;
  PetscInt       store;
  StackElement   e;
  PetscErrorCode ierr;

  PetscFunctionBegin;
  if (!stack->solution_only && stepnum == 0) PetscFunctionReturn(0);
  if (stack->solution_only && stepnum == tjsch->total_steps) PetscFunctionReturn(0);
  ierr = ApplyRevolve(tjsch->stype,tjsch->rctx,tjsch->total_steps,stepnum,stepnum,PETSC_FALSE,&store);CHKERRQ(ierr);
  if (store == 1) {
    if (stepnum < stack->top) SETERRQ(tjsch->comm,PETSC_ERR_MEMC,"Illegal modification of a non-top stack element");
    ierr = ElementCreate(ts,stack,&e,stepnum,time,X);CHKERRQ(ierr);
    ierr = StackPush(stack,e);CHKERRQ(ierr);
  }
  PetscFunctionReturn(0);
}

#undef __FUNCT__
#define __FUNCT__ "GetTrajROF"
static PetscErrorCode GetTrajROF(TS ts,TJScheduler *tjsch,PetscInt stepnum)
{
  Stack          *stack = &tjsch->stack;
  PetscInt       whattodo,shift,store;
  StackElement   e;
  PetscErrorCode ierr;

  PetscFunctionBegin;
  if (stepnum == 0 || stepnum == tjsch->total_steps) {
    ierr = TurnBackward(ts);CHKERRQ(ierr);
    if (tjsch->rctx->reverseonestep) tjsch->rctx->reverseonestep = PETSC_FALSE;
    PetscFunctionReturn(0);
  }
  /* restore a checkpoint */
  ierr = StackTop(stack,&e);CHKERRQ(ierr);
  ierr = UpdateTS(ts,stack,e);CHKERRQ(ierr);
  if (stack->solution_only) { /* start with restoring a checkpoint */
    tjsch->rctx->capo = stepnum;
    tjsch->rctx->oldcapo = tjsch->rctx->capo;
    shift = 0;
    whattodo = revolve_action(&tjsch->rctx->check,&tjsch->rctx->capo,&tjsch->rctx->fine,tjsch->rctx->snaps_in,&tjsch->rctx->info,&tjsch->rctx->where);
    printwhattodo(whattodo,tjsch->rctx,shift);
  } else { /* 2 revolve actions: restore a checkpoint and then advance */
    ierr = ApplyRevolve(tjsch->stype,tjsch->rctx,tjsch->total_steps,stepnum,stepnum,PETSC_FALSE,&store);CHKERRQ(ierr);
    PetscPrintf(PETSC_COMM_WORLD,"\x1B[35mSkip the step from %D to %D (stage values already checkpointed)\033[0m\n",tjsch->rctx->oldcapo,tjsch->rctx->oldcapo+1);
    if (!tjsch->rctx->reverseonestep && tjsch->rctx->stepsleft > 0) tjsch->rctx->stepsleft--;
  }
  if (stack->solution_only || (!stack->solution_only && e->stepnum < stepnum)) {
    tjsch->recompute = PETSC_TRUE;
    ierr = TurnForward(ts);CHKERRQ(ierr);
    ierr = ReCompute(ts,tjsch,e->stepnum,stepnum);CHKERRQ(ierr);
  }
  if ((stack->solution_only && e->stepnum+1 == stepnum) || (!stack->solution_only && e->stepnum == stepnum)) {
    ierr = StackPop(stack,&e);CHKERRQ(ierr);
    ierr = ElementDestroy(stack,e);CHKERRQ(ierr);
  }
  if (tjsch->rctx->reverseonestep) tjsch->rctx->reverseonestep = PETSC_FALSE;
  PetscFunctionReturn(0);
}

#undef __FUNCT__
#define __FUNCT__ "SetTrajRON"
static PetscErrorCode SetTrajRON(TS ts,TJScheduler *tjsch,PetscInt stepnum,PetscReal time,Vec X)
{
  Stack          *stack = &tjsch->stack;
  Vec            *Y;
  PetscInt       i,store;
  PetscReal      timeprev;
  StackElement   e;
  RevolveCTX     *rctx = tjsch->rctx;
  PetscErrorCode ierr;

  PetscFunctionBegin;
  if (!stack->solution_only && stepnum == 0) PetscFunctionReturn(0);
  if (stack->solution_only && stepnum == tjsch->total_steps) PetscFunctionReturn(0);
  ierr = ApplyRevolve(tjsch->stype,rctx,tjsch->total_steps,stepnum,stepnum,PETSC_FALSE,&store);CHKERRQ(ierr);
  if (store == 1) {
    if (rctx->check != stack->top+1) { /* overwrite some non-top checkpoint in the stack */
      ierr = StackFind(stack,&e,rctx->check);CHKERRQ(ierr);
      ierr = VecCopy(X,e->X);CHKERRQ(ierr);
      if (stack->numY > 0 && !stack->solution_only) {
        ierr = TSGetStages(ts,&stack->numY,&Y);CHKERRQ(ierr);
        for (i=0;i<stack->numY;i++) {
          ierr = VecCopy(Y[i],e->Y[i]);CHKERRQ(ierr);
        }
      }
      e->stepnum  = stepnum;
      e->time     = time;
      ierr        = TSGetPrevTime(ts,&timeprev);CHKERRQ(ierr);
      e->timeprev = timeprev;
    } else {
      if (stepnum < stack->top) SETERRQ(tjsch->comm,PETSC_ERR_MEMC,"Illegal modification of a non-top stack element");
      ierr = ElementCreate(ts,stack,&e,stepnum,time,X);CHKERRQ(ierr);
      ierr = StackPush(stack,e);CHKERRQ(ierr);
    }
  }
  PetscFunctionReturn(0);
}

#undef __FUNCT__
#define __FUNCT__ "GetTrajRON"
static PetscErrorCode GetTrajRON(TS ts,TJScheduler *tjsch,PetscInt stepnum)
{
  Stack          *stack = &tjsch->stack;
  PetscInt       whattodo,shift;
  StackElement   e;
  PetscErrorCode ierr;

  PetscFunctionBegin;
  if (stepnum == 0 || stepnum == tjsch->total_steps) {
    ierr = TurnBackward(ts);CHKERRQ(ierr);
    if (tjsch->rctx->reverseonestep) tjsch->rctx->reverseonestep = PETSC_FALSE;
    PetscFunctionReturn(0);
  }
  tjsch->rctx->capo = stepnum;
  tjsch->rctx->oldcapo = tjsch->rctx->capo;
  shift = 0;
  whattodo = revolve_action(&tjsch->rctx->check,&tjsch->rctx->capo,&tjsch->rctx->fine,tjsch->rctx->snaps_in,&tjsch->rctx->info,&tjsch->rctx->where); /* whattodo=restore */
  if (whattodo == 8) whattodo = 5;
  printwhattodo(whattodo,tjsch->rctx,shift);
  /* restore a checkpoint */
  ierr = StackFind(stack,&e,tjsch->rctx->check);CHKERRQ(ierr);
  ierr = UpdateTS(ts,stack,e);CHKERRQ(ierr);
  if (!stack->solution_only) { /* whattodo must be 5 */
    /* ask Revolve what to do next */
    tjsch->rctx->oldcapo = tjsch->rctx->capo;
    whattodo = revolve_action(&tjsch->rctx->check,&tjsch->rctx->capo,&tjsch->rctx->fine,tjsch->rctx->snaps_in,&tjsch->rctx->info,&tjsch->rctx->where); /* must return 1 or 3 or 4*/
    printwhattodo(whattodo,tjsch->rctx,shift);
    if (whattodo == 3 || whattodo == 4) tjsch->rctx->reverseonestep = PETSC_TRUE;
    if (whattodo == 1) tjsch->rctx->stepsleft = tjsch->rctx->capo-tjsch->rctx->oldcapo;
    PetscPrintf(PETSC_COMM_WORLD,"\x1B[35mSkip the step from %D to %D (stage values already checkpointed)\033[0m\n",tjsch->rctx->oldcapo,tjsch->rctx->oldcapo+1);
    if (!tjsch->rctx->reverseonestep && tjsch->rctx->stepsleft > 0) tjsch->rctx->stepsleft--;
  }
  if (stack->solution_only || (!stack->solution_only && e->stepnum < stepnum)) {
    tjsch->recompute = PETSC_TRUE;
    ierr = TurnForward(ts);CHKERRQ(ierr);
    ierr = ReCompute(ts,tjsch,e->stepnum,stepnum);CHKERRQ(ierr);
  }
  if (tjsch->rctx->reverseonestep) tjsch->rctx->reverseonestep = PETSC_FALSE;
  PetscFunctionReturn(0);
}

#undef __FUNCT__
#define __FUNCT__ "SetTrajTLR"
static PetscErrorCode SetTrajTLR(TS ts,TJScheduler *tjsch,PetscInt stepnum,PetscReal time,Vec X)
{
  Stack          *stack = &tjsch->stack;
  PetscInt       store,localstepnum,laststridesize;
  StackElement   e;
  PetscBool      done = PETSC_FALSE;
  PetscErrorCode ierr;

  PetscFunctionBegin;
  if (!stack->solution_only && stepnum == 0) PetscFunctionReturn(0);
  if (stack->solution_only && stepnum == tjsch->total_steps) PetscFunctionReturn(0);

  localstepnum = stepnum%tjsch->stride;
  laststridesize = tjsch->total_steps%tjsch->stride;
  if (!laststridesize) laststridesize = tjsch->stride;

  if (!tjsch->recompute) {
    ierr = TopLevelStore(ts,tjsch,stepnum,localstepnum,laststridesize,&done);CHKERRQ(ierr);
    /* revolve is needed for the last stride; different starting points for last stride between solutin_only and !solutin_only */
    if (!stack->solution_only && !tjsch->save_stack && stepnum <= tjsch->total_steps-laststridesize) PetscFunctionReturn(0);
    if (stack->solution_only && !tjsch->save_stack && stepnum < tjsch->total_steps-laststridesize) PetscFunctionReturn(0);
  }
  if (tjsch->save_stack && done) {
    ierr = InitRevolve(tjsch->stride,tjsch->max_cps_ram,tjsch->rctx);CHKERRQ(ierr);
    PetscFunctionReturn(0);
  }
  if (laststridesize < tjsch->stride) {
    if (stack->solution_only && stepnum == tjsch->total_steps-laststridesize && !tjsch->recompute) { /* step tjsch->total_steps-laststridesize-1 is skipped, but the next step is not */
      ierr = InitRevolve(laststridesize,tjsch->max_cps_ram,tjsch->rctx);CHKERRQ(ierr);
    }
    if (!stack->solution_only && stepnum == tjsch->total_steps-laststridesize+1 && !tjsch->recompute) { /* step tjsch->total_steps-laststridesize is skipped, but the next step is not */
      ierr = InitRevolve(laststridesize,tjsch->max_cps_ram,tjsch->rctx);CHKERRQ(ierr);
    }
  }
  ierr = ApplyRevolve(tjsch->stype,tjsch->rctx,tjsch->total_steps,stepnum,localstepnum,PETSC_FALSE,&store);CHKERRQ(ierr);
  if (store == 1) {
    if (localstepnum < stack->top) SETERRQ(tjsch->comm,PETSC_ERR_MEMC,"Illegal modification of a non-top stack element");
    ierr = ElementCreate(ts,stack,&e,stepnum,time,X);CHKERRQ(ierr);
    ierr = StackPush(stack,e);CHKERRQ(ierr);
  }
  PetscFunctionReturn(0);
}

#undef __FUNCT__
#define __FUNCT__ "GetTrajTLR"
static PetscErrorCode GetTrajTLR(TS ts,TJScheduler *tjsch,PetscInt stepnum)
{
  Stack          *stack = &tjsch->stack;
  PetscInt       whattodo,shift;
  PetscInt       localstepnum,stridenum,laststridesize,store;
  StackElement   e;
  PetscErrorCode ierr;

  PetscFunctionBegin;
  localstepnum = stepnum%tjsch->stride;
  stridenum    = stepnum/tjsch->stride;
  if (stepnum == tjsch->total_steps) {
    ierr = TurnBackward(ts);CHKERRQ(ierr);
    if ( tjsch->rctx->reverseonestep) tjsch->rctx->reverseonestep = PETSC_FALSE;
    PetscFunctionReturn(0);
  }
  laststridesize = tjsch->total_steps%tjsch->stride;
  if (!laststridesize) laststridesize = tjsch->stride;
  if (stack->solution_only) {
    /* fill stack */
    if (localstepnum == 0 && stepnum <= tjsch->total_steps-laststridesize) {
      if (tjsch->save_stack) {
        ierr = StackLoadAll(ts,stack,stridenum);CHKERRQ(ierr);
        ierr = InitRevolve(tjsch->stride,tjsch->max_cps_ram,tjsch->rctx);CHKERRQ(ierr);
        ierr = FastForwardRevolve(tjsch->rctx);CHKERRQ(ierr);
        tjsch->recompute = PETSC_TRUE;
        tjsch->skip_trajectory = PETSC_TRUE;
        ierr = TurnForward(ts);CHKERRQ(ierr);
        ierr = ReCompute(ts,tjsch,stridenum*tjsch->stride-1,stridenum*tjsch->stride);CHKERRQ(ierr);
        tjsch->skip_trajectory = PETSC_FALSE;
      } else {
        ierr = LoadSingle(ts,stack,stridenum);CHKERRQ(ierr);
        ierr = InitRevolve(tjsch->stride,tjsch->max_cps_ram,tjsch->rctx);CHKERRQ(ierr);
        tjsch->recompute = PETSC_TRUE;
        ierr = TurnForward(ts);CHKERRQ(ierr);
        ierr = ReCompute(ts,tjsch,(stridenum-1)*tjsch->stride,stridenum*tjsch->stride);CHKERRQ(ierr);
      }
      PetscFunctionReturn(0);
    }
    /* restore a checkpoint */
    ierr = StackTop(stack,&e);CHKERRQ(ierr);
    ierr = UpdateTS(ts,stack,e);CHKERRQ(ierr);
    /* start with restoring a checkpoint */
    tjsch->rctx->capo = stepnum;
    tjsch->rctx->oldcapo = tjsch->rctx->capo;
    shift = stepnum-localstepnum;
    whattodo = revolve_action(&tjsch->rctx->check,&tjsch->rctx->capo,&tjsch->rctx->fine,tjsch->rctx->snaps_in,&tjsch->rctx->info,&tjsch->rctx->where);
    printwhattodo(whattodo,tjsch->rctx,shift);
    tjsch->recompute = PETSC_TRUE;
    ierr = TurnForward(ts);CHKERRQ(ierr);
    ierr = ReCompute(ts,tjsch,e->stepnum,stepnum);CHKERRQ(ierr);
    if (e->stepnum+1 == stepnum) {
      ierr = StackPop(stack,&e);CHKERRQ(ierr);
      ierr = ElementDestroy(stack,e);CHKERRQ(ierr);
    }
  } else {
    /* fill stack with info */
    if (localstepnum == 0 && tjsch->total_steps-stepnum >= laststridesize) {
      if (tjsch->save_stack) {
        ierr = StackLoadAll(ts,stack,stridenum);CHKERRQ(ierr);
        ierr = InitRevolve(tjsch->stride,tjsch->max_cps_ram,tjsch->rctx);CHKERRQ(ierr);
        ierr = FastForwardRevolve(tjsch->rctx);CHKERRQ(ierr);
      } else {
        ierr = LoadSingle(ts,stack,stridenum);CHKERRQ(ierr);
        ierr = InitRevolve(tjsch->stride,tjsch->max_cps_ram,tjsch->rctx);CHKERRQ(ierr);
        ierr = ApplyRevolve(tjsch->stype,tjsch->rctx,tjsch->total_steps,(stridenum-1)*tjsch->stride+1,1,PETSC_FALSE,&store);CHKERRQ(ierr);
        PetscPrintf(PETSC_COMM_WORLD,"\x1B[35mSkip the step from %D to %D (stage values already checkpointed)\033[0m\n",(stridenum-1)*tjsch->stride+tjsch->rctx->oldcapo,(stridenum-1)*tjsch->stride+tjsch->rctx->oldcapo+1);
        ierr = ElementCreate(ts,stack,&e,(stridenum-1)*tjsch->stride+1,ts->ptime,ts->vec_sol);CHKERRQ(ierr);
        ierr = StackPush(stack,e);CHKERRQ(ierr);
        tjsch->recompute = PETSC_TRUE;
        ierr = TurnForward(ts);CHKERRQ(ierr);
        ierr = ReCompute(ts,tjsch,e->stepnum,stridenum*tjsch->stride);CHKERRQ(ierr);
      }
      PetscFunctionReturn(0);
    }
    /* restore a checkpoint */
    ierr = StackTop(stack,&e);CHKERRQ(ierr);
    ierr = UpdateTS(ts,stack,e);CHKERRQ(ierr);
    /* 2 revolve actions: restore a checkpoint and then advance */
    ierr = ApplyRevolve(tjsch->stype,tjsch->rctx,tjsch->total_steps,stepnum,localstepnum,PETSC_FALSE,&store);CHKERRQ(ierr);
    PetscPrintf(PETSC_COMM_WORLD,"\x1B[35mSkip the step from %D to %D (stage values already checkpointed)\033[0m\n",stepnum-localstepnum+tjsch->rctx->oldcapo,stepnum-localstepnum+tjsch->rctx->oldcapo+1);
    if (!tjsch->rctx->reverseonestep && tjsch->rctx->stepsleft > 0) tjsch->rctx->stepsleft--;
    if (e->stepnum < stepnum) {
      tjsch->recompute = PETSC_TRUE;
      ierr = TurnForward(ts);CHKERRQ(ierr);
      ierr = ReCompute(ts,tjsch,e->stepnum,stepnum);CHKERRQ(ierr);
    }
    if (e->stepnum == stepnum) {
      ierr = StackPop(stack,&e);CHKERRQ(ierr);
      ierr = ElementDestroy(stack,e);CHKERRQ(ierr);
    }
  }
  if (tjsch->rctx->reverseonestep) tjsch->rctx->reverseonestep = PETSC_FALSE;
  PetscFunctionReturn(0);
}

#undef __FUNCT__
#define __FUNCT__ "SetTrajTLTR"
static PetscErrorCode SetTrajTLTR(TS ts,TJScheduler *tjsch,PetscInt stepnum,PetscReal time,Vec X)
{
  Stack          *stack = &tjsch->stack;
  PetscInt       store,localstepnum,stridenum,laststridesize;
  StackElement   e;
  PetscBool      done = PETSC_FALSE;
  PetscErrorCode ierr;

  PetscFunctionBegin;
  if (!stack->solution_only && stepnum == 0) PetscFunctionReturn(0);
  if (stack->solution_only && stepnum == tjsch->total_steps) PetscFunctionReturn(0);

  localstepnum = stepnum%tjsch->stride; /* index at the bottom level (inside a stride) */
  stridenum    = stepnum/tjsch->stride; /* index at the top level */
  laststridesize = tjsch->total_steps%tjsch->stride;
  if (!laststridesize) laststridesize = tjsch->stride;
  if (stack->solution_only && localstepnum == 0 && !tjsch->rctx2->reverseonestep) {
    ierr = ApplyRevolve(tjsch->stype,tjsch->rctx2,(tjsch->total_steps+tjsch->stride-1)/tjsch->stride,stridenum,stridenum,PETSC_TRUE,&tjsch->store_stride);CHKERRQ(ierr);
    if (laststridesize < tjsch->stride && stepnum == tjsch->total_steps-laststridesize) {
      ierr = InitRevolve(laststridesize,tjsch->max_cps_ram,tjsch->rctx);CHKERRQ(ierr);
    }
  }
  if (!stack->solution_only && localstepnum == 1 && !tjsch->rctx2->reverseonestep) {
    ierr = ApplyRevolve(tjsch->stype,tjsch->rctx2,(tjsch->total_steps+tjsch->stride-1)/tjsch->stride,stridenum,stridenum,PETSC_TRUE,&tjsch->store_stride);CHKERRQ(ierr);
    if (laststridesize < tjsch->stride && stepnum == tjsch->total_steps-laststridesize+1) {
      ierr = InitRevolve(laststridesize,tjsch->max_cps_ram,tjsch->rctx);CHKERRQ(ierr);
    }
  }
  if (tjsch->store_stride) {
    ierr = TopLevelStore(ts,tjsch,stepnum,localstepnum,laststridesize,&done);CHKERRQ(ierr);
    if (done) {
      ierr = InitRevolve(tjsch->stride,tjsch->max_cps_ram,tjsch->rctx);CHKERRQ(ierr);
      PetscFunctionReturn(0);
    }
  }
  if (stepnum < tjsch->total_steps-laststridesize) {
    if (tjsch->save_stack && !tjsch->store_stride && !tjsch->rctx2->reverseonestep) PetscFunctionReturn(0); /* store or forward-and-reverse at top level trigger revolve at bottom level */
    if (!tjsch->save_stack && !tjsch->rctx2->reverseonestep) PetscFunctionReturn(0); /* store operation does not require revolve be called at bottom level */
  }
  /* Skipping stepnum=0 for !stack->only is enough for TLR, but not for TLTR. Here we skip the first step for each stride so that the top-level revolve is applied (always at localstepnum=1) ahead of the bottom-level revolve */
  if (!stack->solution_only && localstepnum == 0 && stepnum != tjsch->total_steps && !tjsch->recompute) PetscFunctionReturn(0);
  ierr = ApplyRevolve(tjsch->stype,tjsch->rctx,tjsch->total_steps,stepnum,localstepnum,PETSC_FALSE,&store);CHKERRQ(ierr);
  if (store == 1) {
    if (localstepnum < stack->top) SETERRQ(tjsch->comm,PETSC_ERR_MEMC,"Illegal modification of a non-top stack element");
    ierr = ElementCreate(ts,stack,&e,stepnum,time,X);CHKERRQ(ierr);
    ierr = StackPush(stack,e);CHKERRQ(ierr);
  }
  PetscFunctionReturn(0);
}

#undef __FUNCT__
#define __FUNCT__ "GetTrajTLTR"
static PetscErrorCode GetTrajTLTR(TS ts,TJScheduler *tjsch,PetscInt stepnum)
{
  Stack          *stack = &tjsch->stack;
  DiskStack      *diskstack = &tjsch->diskstack;
  PetscInt       whattodo,shift;
  PetscInt       localstepnum,stridenum,restoredstridenum,laststridesize,store;
  StackElement   e;
  PetscErrorCode ierr;

  PetscFunctionBegin;
  localstepnum = stepnum%tjsch->stride;
  stridenum    = stepnum/tjsch->stride;
  if (stepnum == tjsch->total_steps) {
    ierr = TurnBackward(ts);CHKERRQ(ierr);
    if ( tjsch->rctx->reverseonestep) tjsch->rctx->reverseonestep = PETSC_FALSE;
    PetscFunctionReturn(0);
  }
  laststridesize = tjsch->total_steps%tjsch->stride;
  if (!laststridesize) laststridesize = tjsch->stride;
  /*
   Last stride can be adjoined directly. All the other strides require that the stack in memory be ready before an adjoint step is taken (at the end of each stride). The following two cases need to be addressed differently:
     Case 1 (save_stack)
       Restore a disk checkpoint; update TS with the last element in the restored data; recompute to the current point.
     Case 2 (!save_stack)
       Restore a disk checkpoint; update TS with the restored point; recompute to the current point.
  */
  if (localstepnum == 0 && stepnum <= tjsch->total_steps-laststridesize) {
    /* restore the top element in the stack for disk checkpoints */
    restoredstridenum = diskstack->container[diskstack->top];
    if (tjsch->rctx2->reverseonestep) tjsch->rctx2->reverseonestep = PETSC_FALSE;
    /* top-level revolve must be applied before current step, just like the solution_only mode for single-level revolve */
    if (!tjsch->save_stack && stack->solution_only) { /* start with restoring a checkpoint */
      tjsch->rctx2->capo = stridenum;
      tjsch->rctx2->oldcapo = tjsch->rctx2->capo;
      shift = 0;
      whattodo = revolve2_action(&tjsch->rctx2->check,&tjsch->rctx2->capo,&tjsch->rctx2->fine,tjsch->rctx2->snaps_in,&tjsch->rctx2->info,&tjsch->rctx2->where);
      printwhattodo2(whattodo,tjsch->rctx2,shift);
    } else { /* 2 revolve actions: restore a checkpoint and then advance */
      ierr = ApplyRevolve(tjsch->stype,tjsch->rctx2,(tjsch->total_steps+tjsch->stride-1)/tjsch->stride,stridenum,stridenum,PETSC_TRUE,&tjsch->store_stride);CHKERRQ(ierr);
      PetscPrintf(PETSC_COMM_WORLD,"\x1B[35m[Top Level] Skip the stride from %D to %D (stage values already checkpointed)\033[0m\n",tjsch->rctx2->oldcapo,tjsch->rctx2->oldcapo+1);
      if (!tjsch->rctx2->reverseonestep && tjsch->rctx2->stepsleft > 0) tjsch->rctx2->stepsleft--;
    }
    /* fill stack */
    if (stack->solution_only) {
      if (tjsch->save_stack) {
        if (restoredstridenum < stridenum) {
          ierr = StackLoadLast(ts,stack,restoredstridenum);CHKERRQ(ierr);
        } else {
          ierr = StackLoadAll(ts,stack,restoredstridenum);CHKERRQ(ierr);
        }
        /* recompute one step ahead */
        tjsch->recompute = PETSC_TRUE;
        tjsch->skip_trajectory = PETSC_TRUE;
        ierr = TurnForward(ts);CHKERRQ(ierr);
        ierr = ReCompute(ts,tjsch,stridenum*tjsch->stride-1,stridenum*tjsch->stride);CHKERRQ(ierr);
        tjsch->skip_trajectory = PETSC_FALSE;
        if (restoredstridenum < stridenum) {
          ierr = InitRevolve(tjsch->stride,tjsch->max_cps_ram,tjsch->rctx);CHKERRQ(ierr);
          tjsch->recompute = PETSC_TRUE;
          ierr = TurnForward(ts);CHKERRQ(ierr);
          ierr = ReCompute(ts,tjsch,restoredstridenum*tjsch->stride,stepnum);CHKERRQ(ierr);
        } else { /* stack ready, fast forward revolve status */
          ierr = InitRevolve(tjsch->stride,tjsch->max_cps_ram,tjsch->rctx);CHKERRQ(ierr);
          ierr = FastForwardRevolve(tjsch->rctx);CHKERRQ(ierr);
        }
      } else {
        ierr = LoadSingle(ts,stack,restoredstridenum);CHKERRQ(ierr);
        ierr = InitRevolve(tjsch->stride,tjsch->max_cps_ram,tjsch->rctx);CHKERRQ(ierr);
        tjsch->recompute = PETSC_TRUE;
        ierr = TurnForward(ts);CHKERRQ(ierr);
        ierr = ReCompute(ts,tjsch,(restoredstridenum-1)*tjsch->stride,stepnum);CHKERRQ(ierr);
      }
    } else {
      if (tjsch->save_stack) {
        if (restoredstridenum < stridenum) {
          ierr = StackLoadLast(ts,stack,restoredstridenum);CHKERRQ(ierr);
          /* reset revolve */
          ierr = InitRevolve(tjsch->stride,tjsch->max_cps_ram,tjsch->rctx);CHKERRQ(ierr);
          tjsch->recompute = PETSC_TRUE;
          ierr = TurnForward(ts);CHKERRQ(ierr);
          ierr = ReCompute(ts,tjsch,restoredstridenum*tjsch->stride,stepnum);CHKERRQ(ierr);
        } else { /* stack ready, fast forward revolve status */
          ierr = StackLoadAll(ts,stack,restoredstridenum);CHKERRQ(ierr);
          ierr = InitRevolve(tjsch->stride,tjsch->max_cps_ram,tjsch->rctx);CHKERRQ(ierr);
          ierr = FastForwardRevolve(tjsch->rctx);CHKERRQ(ierr);
        }
      } else {
        ierr = LoadSingle(ts,stack,restoredstridenum);CHKERRQ(ierr);
        ierr = InitRevolve(tjsch->stride,tjsch->max_cps_ram,tjsch->rctx);CHKERRQ(ierr);
        /* push first element to stack */
        if (tjsch->store_stride || tjsch->rctx2->reverseonestep) {
        shift = (restoredstridenum-1)*tjsch->stride-localstepnum;
        ierr = ApplyRevolve(tjsch->stype,tjsch->rctx,tjsch->total_steps,(restoredstridenum-1)*tjsch->stride+1,1,PETSC_FALSE,&store);CHKERRQ(ierr);
        PetscPrintf(PETSC_COMM_WORLD,"\x1B[35mSkip the step from %D to %D (stage values already checkpointed)\033[0m\n",(restoredstridenum-1)*tjsch->stride,(restoredstridenum-1)*tjsch->stride+1);
        ierr = ElementCreate(ts,stack,&e,(restoredstridenum-1)*tjsch->stride+1,ts->ptime,ts->vec_sol);CHKERRQ(ierr);
        ierr = StackPush(stack,e);CHKERRQ(ierr);
        }
        tjsch->recompute = PETSC_TRUE;
        ierr = TurnForward(ts);CHKERRQ(ierr);
        ierr = ReCompute(ts,tjsch,(restoredstridenum-1)*tjsch->stride+1,stepnum);CHKERRQ(ierr);
      }
    }
    if (restoredstridenum == stridenum) diskstack->top--;
    PetscFunctionReturn(0);
  }

  if (stack->solution_only) {
    /* restore a checkpoint */
    ierr = StackTop(stack,&e);CHKERRQ(ierr);
    ierr = UpdateTS(ts,stack,e);CHKERRQ(ierr);
    /* start with restoring a checkpoint */
    tjsch->rctx->capo = stepnum;
    tjsch->rctx->oldcapo = tjsch->rctx->capo;
    shift = stepnum-localstepnum;
    whattodo = revolve_action(&tjsch->rctx->check,&tjsch->rctx->capo,&tjsch->rctx->fine,tjsch->rctx->snaps_in,&tjsch->rctx->info,&tjsch->rctx->where);
    printwhattodo(whattodo,tjsch->rctx,shift);
    tjsch->recompute = PETSC_TRUE;
    ierr = TurnForward(ts);CHKERRQ(ierr);
    ierr = ReCompute(ts,tjsch,e->stepnum,stepnum);CHKERRQ(ierr);
    if (e->stepnum+1 == stepnum) {
      ierr = StackPop(stack,&e);CHKERRQ(ierr);
      ierr = ElementDestroy(stack,e);CHKERRQ(ierr);
    }
  } else {
    /* restore a checkpoint */
    ierr = StackTop(stack,&e);CHKERRQ(ierr);
    ierr = UpdateTS(ts,stack,e);CHKERRQ(ierr);
    /* 2 revolve actions: restore a checkpoint and then advance */
    ierr = ApplyRevolve(tjsch->stype,tjsch->rctx,tjsch->total_steps,stepnum,localstepnum,PETSC_FALSE,&store);CHKERRQ(ierr);
    PetscPrintf(PETSC_COMM_WORLD,"\x1B[35mSkip the step from %D to %D (stage values already checkpointed)\033[0m\n",stepnum-localstepnum+tjsch->rctx->oldcapo,stepnum-localstepnum+tjsch->rctx->oldcapo+1);
    if (!tjsch->rctx->reverseonestep && tjsch->rctx->stepsleft > 0) tjsch->rctx->stepsleft--;
    if (e->stepnum < stepnum) {
      tjsch->recompute = PETSC_TRUE;
      ierr = TurnForward(ts);CHKERRQ(ierr);
      ierr = ReCompute(ts,tjsch,e->stepnum,stepnum);CHKERRQ(ierr);
    }
    if (e->stepnum == stepnum) {
      ierr = StackPop(stack,&e);CHKERRQ(ierr);
      ierr = ElementDestroy(stack,e);CHKERRQ(ierr);
    }
  }
  if (tjsch->rctx->reverseonestep) tjsch->rctx->reverseonestep = PETSC_FALSE;
  PetscFunctionReturn(0);
}

#undef __FUNCT__
#define __FUNCT__ "SetTrajRMS"
static PetscErrorCode SetTrajRMS(TS ts,TJScheduler *tjsch,PetscInt stepnum,PetscReal time,Vec X)
{
  Stack          *stack = &tjsch->stack;
  PetscInt       store;
  StackElement   e;
  PetscErrorCode ierr;

  PetscFunctionBegin;
  if (!stack->solution_only && stepnum == 0) PetscFunctionReturn(0);
  if (stack->solution_only && stepnum == tjsch->total_steps) PetscFunctionReturn(0);
  ierr = ApplyRevolve(tjsch->stype,tjsch->rctx,tjsch->total_steps,stepnum,stepnum,PETSC_FALSE,&store);CHKERRQ(ierr);
  if (store == 1){
    if (stepnum < stack->top) SETERRQ(tjsch->comm,PETSC_ERR_MEMC,"Illegal modification of a non-top stack element");
    ierr = ElementCreate(ts,stack,&e,stepnum,time,X);CHKERRQ(ierr);
    ierr = StackPush(stack,e);CHKERRQ(ierr);
  } else if (store == 2) {
    ierr = DumpSingle(ts,stack,tjsch->rctx->check+1);CHKERRQ(ierr);
  }
  PetscFunctionReturn(0);
}

#undef __FUNCT__
#define __FUNCT__ "GetTrajRMS"
static PetscErrorCode GetTrajRMS(TS ts,TJScheduler *tjsch,PetscInt stepnum)
{
  Stack          *stack = &tjsch->stack;
  PetscInt       whattodo,shift;
  PetscInt       restart;
  PetscBool      ondisk;
  StackElement   e;
  PetscErrorCode ierr;

  PetscFunctionBegin;
  if (stepnum == 0 || stepnum == tjsch->total_steps) {
    ierr = TurnBackward(ts);CHKERRQ(ierr);
    if (tjsch->rctx->reverseonestep) tjsch->rctx->reverseonestep = PETSC_FALSE;
    PetscFunctionReturn(0);
  }
  tjsch->rctx->capo = stepnum;
  tjsch->rctx->oldcapo = tjsch->rctx->capo;
  shift = 0;
  whattodo = revolve_action(&tjsch->rctx->check,&tjsch->rctx->capo,&tjsch->rctx->fine,tjsch->rctx->snaps_in,&tjsch->rctx->info,&tjsch->rctx->where); /* whattodo=restore */
  printwhattodo(whattodo,tjsch->rctx,shift);
  /* restore a checkpoint */
  restart = tjsch->rctx->capo;
  if (!tjsch->rctx->where) {
    ondisk = PETSC_TRUE;
    ierr = LoadSingle(ts,stack,tjsch->rctx->check+1);CHKERRQ(ierr);
    ierr = TurnBackward(ts);CHKERRQ(ierr);
  } else {
    ondisk = PETSC_FALSE;
    ierr = StackTop(stack,&e);CHKERRQ(ierr);
    ierr = UpdateTS(ts,stack,e);CHKERRQ(ierr);
  }
  if (!stack->solution_only) { /* whattodo must be 5 or 8 */
    /* ask Revolve what to do next */
    tjsch->rctx->oldcapo = tjsch->rctx->capo;
    whattodo = revolve_action(&tjsch->rctx->check,&tjsch->rctx->capo,&tjsch->rctx->fine,tjsch->rctx->snaps_in,&tjsch->rctx->info,&tjsch->rctx->where); /* must return 1 or 3 or 4*/
    printwhattodo(whattodo,tjsch->rctx,shift);
    if (whattodo == 3 || whattodo == 4) tjsch->rctx->reverseonestep = PETSC_TRUE;
    if (whattodo == 1) tjsch->rctx->stepsleft = tjsch->rctx->capo-tjsch->rctx->oldcapo;
    PetscPrintf(PETSC_COMM_WORLD,"\x1B[35mSkip the step from %D to %D (stage values already checkpointed)\033[0m\n",tjsch->rctx->oldcapo,tjsch->rctx->oldcapo+1);
    if (!tjsch->rctx->reverseonestep && tjsch->rctx->stepsleft > 0) tjsch->rctx->stepsleft--;
    restart++; /* skip one step */
  }
  if (stack->solution_only || (!stack->solution_only && restart < stepnum)) {
    tjsch->recompute = PETSC_TRUE;
    ierr = TurnForward(ts);CHKERRQ(ierr);
    ierr = ReCompute(ts,tjsch,restart,stepnum);CHKERRQ(ierr);
  }
  if (!ondisk && ( (stack->solution_only && e->stepnum+1 == stepnum) || (!stack->solution_only && e->stepnum == stepnum) )) {
    ierr = StackPop(stack,&e);CHKERRQ(ierr);
    ierr = ElementDestroy(stack,e);CHKERRQ(ierr);
  }
  if (tjsch->rctx->reverseonestep) tjsch->rctx->reverseonestep = PETSC_FALSE;
  PetscFunctionReturn(0);
}
#endif

#undef __FUNCT__
#define __FUNCT__ "TSTrajectorySet_Memory"
PetscErrorCode TSTrajectorySet_Memory(TSTrajectory tj,TS ts,PetscInt stepnum,PetscReal time,Vec X)
{
  TJScheduler *tjsch = (TJScheduler*)tj->data;
  PetscErrorCode ierr;

  PetscFunctionBegin;
  if (!tjsch->recompute) { /* use global stepnum in the forward sweep */
    ierr = TSGetTotalSteps(ts,&stepnum);CHKERRQ(ierr);
  }
  /* for consistency */
  if (!tjsch->recompute && stepnum == 0) ts->ptime_prev = ts->ptime-ts->time_step;
  switch (tjsch->stype) {
    case NONE:
      ierr = SetTrajN(ts,tjsch,stepnum,time,X);CHKERRQ(ierr);
      break;
    case TWO_LEVEL_NOREVOLVE:
      ierr = SetTrajTLNR(ts,tjsch,stepnum,time,X);CHKERRQ(ierr);
      break;
#ifdef PETSC_HAVE_REVOLVE
    case TWO_LEVEL_REVOLVE:
      ierr = SetTrajTLR(ts,tjsch,stepnum,time,X);CHKERRQ(ierr);
      break;
    case TWO_LEVEL_TWO_REVOLVE:
      ierr = SetTrajTLTR(ts,tjsch,stepnum,time,X);CHKERRQ(ierr);
      break;
    case REVOLVE_OFFLINE:
      ierr = SetTrajROF(ts,tjsch,stepnum,time,X);CHKERRQ(ierr);
      break;
    case REVOLVE_ONLINE:
      ierr = SetTrajRON(ts,tjsch,stepnum,time,X);CHKERRQ(ierr);
      break;
    case REVOLVE_MULTISTAGE:
      ierr = SetTrajRMS(ts,tjsch,stepnum,time,X);CHKERRQ(ierr);
      break;
#endif
    default:
      break;
  }
  PetscFunctionReturn(0);
}

#undef __FUNCT__
#define __FUNCT__ "TSTrajectoryGet_Memory"
PetscErrorCode TSTrajectoryGet_Memory(TSTrajectory tj,TS ts,PetscInt stepnum,PetscReal *t)
{
  TJScheduler *tjsch = (TJScheduler*)tj->data;
  PetscErrorCode ierr;

  PetscFunctionBegin;
  ierr = TSGetTotalSteps(ts,&stepnum);CHKERRQ(ierr);
  if (stepnum == 0) PetscFunctionReturn(0);
  switch (tjsch->stype) {
    case NONE:
      ierr = GetTrajN(ts,tjsch,stepnum);CHKERRQ(ierr);
      break;
    case TWO_LEVEL_NOREVOLVE:
      ierr = GetTrajTLNR(ts,tjsch,stepnum);CHKERRQ(ierr);
      break;
#ifdef PETSC_HAVE_REVOLVE
    case TWO_LEVEL_REVOLVE:
      ierr = GetTrajTLR(ts,tjsch,stepnum);CHKERRQ(ierr);
      break;
    case TWO_LEVEL_TWO_REVOLVE:
      ierr = GetTrajTLTR(ts,tjsch,stepnum);CHKERRQ(ierr);
      break;
    case REVOLVE_OFFLINE:
      ierr = GetTrajROF(ts,tjsch,stepnum);CHKERRQ(ierr);
      break;
    case REVOLVE_ONLINE:
      ierr = GetTrajRON(ts,tjsch,stepnum);CHKERRQ(ierr);
      break;
    case REVOLVE_MULTISTAGE:
      ierr = GetTrajRMS(ts,tjsch,stepnum);CHKERRQ(ierr);
      break;
#endif
    default:
      break;
  }
  PetscFunctionReturn(0);
}

#undef __FUNCT__
#define __FUNCT__ "TSTrajectorySetStride_Memory"
PetscErrorCode TSTrajectorySetStride_Memory(TSTrajectory tj,TS ts,PetscInt stride)
{
  TJScheduler *tjsch = (TJScheduler*)tj->data;

  PetscFunctionBegin;
  tjsch->stride = stride;
  PetscFunctionReturn(0);
}

#undef __FUNCT__
#define __FUNCT__ "TSTrajectorySetMaxCpsRAM_Memory"
PetscErrorCode TSTrajectorySetMaxCpsRAM_Memory(TSTrajectory tj,TS ts,PetscInt max_cps_ram)
{
  TJScheduler *tjsch = (TJScheduler*)tj->data;

  PetscFunctionBegin;
  tjsch->max_cps_ram = max_cps_ram;
  PetscFunctionReturn(0);
}

#undef __FUNCT__
#define __FUNCT__ "TSTrajectorySetMaxCpsDisk_Memory"
PetscErrorCode TSTrajectorySetMaxCpsDisk_Memory(TSTrajectory tj,TS ts,PetscInt max_cps_disk)
{
  TJScheduler *tjsch = (TJScheduler*)tj->data;

  PetscFunctionBegin;
  tjsch->max_cps_disk = max_cps_disk;
  PetscFunctionReturn(0);
}

#ifdef PETSC_HAVE_REVOLVE
#undef __FUNCT__
#define __FUNCT__ "TSTrajectorySetRevolveOnline"
PetscErrorCode TSTrajectorySetRevolveOnline(TSTrajectory tj,PetscBool use_online)
{
  TJScheduler *tjsch = (TJScheduler*)tj->data;

  PetscFunctionBegin;
  tjsch->use_online = use_online;
  PetscFunctionReturn(0);
}
#endif

#undef __FUNCT__
#define __FUNCT__ "TSTrajectorySetSaveStack"
PetscErrorCode TSTrajectorySetSaveStack(TSTrajectory tj,PetscBool save_stack)
{
  TJScheduler *tjsch = (TJScheduler*)tj->data;

  PetscFunctionBegin;
  tjsch->save_stack = save_stack;
  PetscFunctionReturn(0);
}

#undef __FUNCT__
#define __FUNCT__ "TSTrajectorySetSolutionOnly"
PetscErrorCode TSTrajectorySetSolutionOnly(TSTrajectory tj,PetscBool solution_only)
{
  TJScheduler *tjsch = (TJScheduler*)tj->data;
  Stack       *stack = &tjsch->stack;

  PetscFunctionBegin;
  stack->solution_only = solution_only;
  PetscFunctionReturn(0);
}

#undef __FUNCT__
#define __FUNCT__ "TSTrajectorySetFromOptions_Memory"
PetscErrorCode TSTrajectorySetFromOptions_Memory(PetscOptionItems *PetscOptionsObject,TSTrajectory tj)
{
  TJScheduler    *tjsch = (TJScheduler*)tj->data;
  PetscErrorCode ierr;

  PetscFunctionBegin;
  ierr = PetscOptionsHead(PetscOptionsObject,"Memory based TS trajectory options");CHKERRQ(ierr);
  {
    ierr = PetscOptionsInt("-tstrajectory_max_cps_ram","Maximum number of checkpoints in RAM","TSTrajectorySetMaxCpsRAM_Memory",tjsch->max_cps_ram,&tjsch->max_cps_ram,NULL);CHKERRQ(ierr);
    ierr = PetscOptionsInt("-tstrajectory_max_cps_disk","Maximum number of checkpoints on disk","TSTrajectorySetMaxCpsDisk_Memory",tjsch->max_cps_disk,&tjsch->max_cps_disk,NULL);CHKERRQ(ierr);
    ierr = PetscOptionsInt("-tstrajectory_stride","Stride to save checkpoints to file","TSTrajectorySetStride_Memory",tjsch->stride,&tjsch->stride,NULL);CHKERRQ(ierr);
#ifdef PETSC_HAVE_REVOLVE
    ierr = PetscOptionsBool("-tstrajectory_revolve_online","Trick TS trajectory into using online mode of revolve","TSTrajectorySetRevolveOnline",tjsch->use_online,&tjsch->use_online,NULL);CHKERRQ(ierr);
#endif
    ierr = PetscOptionsBool("-tstrajectory_save_stack","Save all stack to disk","TSTrajectorySetSaveStack",tjsch->save_stack,&tjsch->save_stack,NULL);CHKERRQ(ierr);
    ierr = PetscOptionsBool("-tstrajectory_solution_only","Checkpoint solution only","TSTrajectorySetSolutionOnly",tjsch->stack.solution_only,&tjsch->stack.solution_only,NULL);CHKERRQ(ierr);
  }
  ierr = PetscOptionsTail();CHKERRQ(ierr);
  PetscFunctionReturn(0);
}

#undef __FUNCT__
#define __FUNCT__ "TSTrajectorySetUp_Memory"
PetscErrorCode TSTrajectorySetUp_Memory(TSTrajectory tj,TS ts)
{
  TJScheduler    *tjsch = (TJScheduler*)tj->data;
  Stack          *stack = &tjsch->stack;
  DiskStack      *diskstack = &tjsch->diskstack;
#ifdef PETSC_HAVE_REVOLVE
  RevolveCTX     *rctx,*rctx2;
#endif
  PetscInt       numY;
  PetscBool      flg;
  PetscErrorCode ierr;

  PetscFunctionBegin;
  PetscStrcmp(((PetscObject)ts->adapt)->type_name,TSADAPTNONE,&flg);
  if (flg) { /* fixed time step */
    tjsch->total_steps = PetscMin(ts->max_steps,(PetscInt)(ceil(ts->max_time/ts->time_step)));
  }
  if (tjsch->max_cps_ram > 0) stack->stacksize = tjsch->max_cps_ram;

  if (tjsch->stride > 1) { /* two level mode */
    if (tjsch->max_cps_disk <= 1 && tjsch->max_cps_ram > 1 && tjsch->max_cps_ram < tjsch->stride-1) { /* use revolve_offline for each stride */
      tjsch->stype = TWO_LEVEL_REVOLVE;
    }
    if (tjsch->max_cps_disk > 1 && tjsch->max_cps_ram > 1 && tjsch->max_cps_ram <= tjsch->stride-1) { /* use revolve_offline for each stride */
      tjsch->stype = TWO_LEVEL_TWO_REVOLVE;
      diskstack->stacksize = tjsch->max_cps_disk;
    }
    if (tjsch->max_cps_disk <= 1 && (tjsch->max_cps_ram >= tjsch->stride || tjsch->max_cps_ram == -1)) { /* checkpoint all for each stride */
      tjsch->stype = TWO_LEVEL_NOREVOLVE; /* can also be handled by TWO_LEVEL_REVOLVE */
      stack->stacksize = tjsch->stride-1; /* need tjsch->stride-1 at most */
    }
  } else { /* single level mode */
    if (flg) { /* fixed time step */
      if (tjsch->max_cps_ram >= tjsch->total_steps-1 || tjsch->max_cps_ram < 1) { /* checkpoint all */
        tjsch->stype = NONE;
        stack->stacksize = stack->solution_only ? tjsch->total_steps : tjsch->total_steps-1;
      } else {
        if (tjsch->max_cps_disk > 1) { /* disk can be used */
          tjsch->stype = REVOLVE_MULTISTAGE;
        } else { /* memory only */
          tjsch->stype = REVOLVE_OFFLINE;
        }
      }
    } else { /* adaptive time step */
      tjsch->stype = NONE;
      if(tjsch->max_cps_ram == -1) stack->stacksize = ts->max_steps; /* if max_cps_ram is not specified, use maximal allowed number of steps for stack size */
      tjsch->total_steps = stack->solution_only ? stack->stacksize:stack->stacksize+1; /* will be updated as time integration advances */
    }
#ifdef PETSC_HAVE_REVOLVE
    if (tjsch->use_online) { /* trick into online (for testing purpose only) */
      tjsch->stype = REVOLVE_ONLINE;
      stack->stacksize = tjsch->max_cps_ram;
    }
#endif
  }

  if (tjsch->stype > TWO_LEVEL_NOREVOLVE) {
#ifndef PETSC_HAVE_REVOLVE
    SETERRQ(tjsch->comm,PETSC_ERR_SUP,"revolve is needed when there is not enough memory to checkpoint all time steps according to the user's settings, please reconfigure with the additional option --download-revolve.");
#else
    if (tjsch->stype == TWO_LEVEL_REVOLVE) revolve_create_offline(tjsch->stride,tjsch->max_cps_ram);
    else if (tjsch->stype == TWO_LEVEL_TWO_REVOLVE) {
      revolve_create_offline(tjsch->stride,tjsch->max_cps_ram);
      revolve2_create_offline((tjsch->total_steps+tjsch->stride-1)/tjsch->stride,tjsch->max_cps_disk);
      ierr = PetscCalloc1(1,&rctx2);CHKERRQ(ierr);
      rctx2->snaps_in       = tjsch->max_cps_disk;
      rctx2->reverseonestep = PETSC_FALSE;
      rctx2->check          = 0;
      rctx2->oldcapo        = 0;
      rctx2->capo           = 0;
      rctx2->info           = 2;
      rctx2->fine           = (tjsch->total_steps+tjsch->stride-1)/tjsch->stride;
      tjsch->rctx2          = rctx2;
      diskstack->top  = -1;
      ierr = PetscMalloc1(diskstack->stacksize*sizeof(PetscInt),&diskstack->container);CHKERRQ(ierr);
    } else if (tjsch->stype == REVOLVE_OFFLINE) revolve_create_offline(tjsch->total_steps,tjsch->max_cps_ram);
    else if (tjsch->stype == REVOLVE_ONLINE) revolve_create_online(tjsch->max_cps_ram);
    else if (tjsch->stype == REVOLVE_MULTISTAGE) revolve_create_multistage(tjsch->total_steps,tjsch->max_cps_ram+tjsch->max_cps_disk,tjsch->max_cps_ram);

    ierr = PetscCalloc1(1,&rctx);CHKERRQ(ierr);
    rctx->snaps_in       = tjsch->max_cps_ram; /* for theta methods snaps_in=2*max_cps_ram */
    rctx->reverseonestep = PETSC_FALSE;
    rctx->check          = 0;
    rctx->oldcapo        = 0;
    rctx->capo           = 0;
    rctx->info           = 2;
    rctx->fine           = (tjsch->stride > 1) ? tjsch->stride : tjsch->total_steps;
    tjsch->rctx          = rctx;
    if (tjsch->stype == REVOLVE_ONLINE) rctx->fine = -1;
#endif
  }

  tjsch->recompute = PETSC_FALSE;
  tjsch->comm      = PetscObjectComm((PetscObject)ts);
  ierr = TSGetStages(ts,&numY,PETSC_IGNORE);CHKERRQ(ierr);
  ierr = StackCreate(stack,stack->stacksize,numY);CHKERRQ(ierr);
  PetscFunctionReturn(0);
}

#undef __FUNCT__
#define __FUNCT__ "TSTrajectoryDestroy_Memory"
PETSC_EXTERN PetscErrorCode TSTrajectoryDestroy_Memory(TSTrajectory tj)
{
  TJScheduler    *tjsch = (TJScheduler*)tj->data;
  PetscErrorCode ierr;

  PetscFunctionBegin;
  if (tjsch->stype > TWO_LEVEL_NOREVOLVE) {
#ifdef PETSC_HAVE_REVOLVE
    revolve_reset();
    if (tjsch->stype == TWO_LEVEL_TWO_REVOLVE) {
      revolve2_reset();
      ierr = PetscFree(tjsch->diskstack.container);CHKERRQ(ierr);
    }
#endif
  }
  ierr = StackDestroy(&tjsch->stack);CHKERRQ(ierr);
#ifdef PETSC_HAVE_REVOLVE
  if (tjsch->stype > TWO_LEVEL_NOREVOLVE) {
    ierr = PetscFree(tjsch->rctx);CHKERRQ(ierr);
    ierr = PetscFree(tjsch->rctx2);CHKERRQ(ierr);
  }
#endif
  ierr = PetscFree(tjsch);CHKERRQ(ierr);
  PetscFunctionReturn(0);
}

/*MC
      TSTRAJECTORYMEMORY - Stores each solution of the ODE/ADE in memory

  Level: intermediate

.seealso:  TSTrajectoryCreate(), TS, TSTrajectorySetType()

M*/
#undef __FUNCT__
#define __FUNCT__ "TSTrajectoryCreate_Memory"
PETSC_EXTERN PetscErrorCode TSTrajectoryCreate_Memory(TSTrajectory tj,TS ts)
{
  TJScheduler    *tjsch;
  PetscErrorCode ierr;

  PetscFunctionBegin;
  tj->ops->set            = TSTrajectorySet_Memory;
  tj->ops->get            = TSTrajectoryGet_Memory;
  tj->ops->setup          = TSTrajectorySetUp_Memory;
  tj->ops->destroy        = TSTrajectoryDestroy_Memory;
  tj->ops->setfromoptions = TSTrajectorySetFromOptions_Memory;

  ierr = PetscCalloc1(1,&tjsch);CHKERRQ(ierr);
  tjsch->stype        = NONE;
  tjsch->max_cps_ram  = -1; /* -1 indicates that it is not set */
  tjsch->max_cps_disk = -1; /* -1 indicates that it is not set */
  tjsch->stride       = 0; /* if not zero, two-level checkpointing will be used */
#ifdef PETSC_HAVE_REVOLVE
  tjsch->use_online   = PETSC_FALSE;
#endif
  tjsch->save_stack   = PETSC_TRUE;

  tjsch->stack.solution_only = PETSC_TRUE;

  tj->data = tjsch;

  PetscFunctionReturn(0);
}<|MERGE_RESOLUTION|>--- conflicted
+++ resolved
@@ -524,13 +524,7 @@
       ierr = TSPostStep(ts);CHKERRQ(ierr);
     }
   }
-<<<<<<< HEAD
   ierr = TurnBackward(ts);CHKERRQ(ierr);
-=======
-  ierr = TSGetTimeStep(ts,&stepsize);CHKERRQ(ierr);
-  ierr = TSSetTimeStep(ts,-stepsize);CHKERRQ(ierr);
-  ts->trajectory->recomps += stepnumend-stepnumbegin; /* access TSTrajectory through ts object */
->>>>>>> 2a80f39c
   ts->steps = adjsteps;
   ts->total_steps = stepnumend;
   PetscFunctionReturn(0);
