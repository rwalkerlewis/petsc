--- conflicted
+++ resolved
@@ -29,29 +29,11 @@
   PetscFunctionBegin;
   ierr = TSGetTotalSteps(ts,&stepnum);CHKERRQ(ierr);
   if (stepnum == 0) {
-<<<<<<< HEAD
     PetscMPIInt rank;
     ierr = MPI_Comm_rank(PetscObjectComm((PetscObject)ts),&rank);CHKERRQ(ierr);
     if (!rank) {
       ierr = PetscRMTree("SA-data");CHKERRQ(ierr);
       ierr = PetscMkdir("SA-data");CHKERRQ(ierr);
-=======
-#if defined(PETSC_HAVE_POPEN)
-    PetscMPIInt rank;
-    ierr = MPI_Comm_rank(PetscObjectComm((PetscObject)ts),&rank);CHKERRQ(ierr);
-    if (!rank) {
-      char command[PETSC_MAX_PATH_LEN];
-      FILE *fd;
-      int  err;
-
-      ierr = PetscMemzero(command,sizeof(command));CHKERRQ(ierr);
-      ierr = PetscSNPrintf(command,PETSC_MAX_PATH_LEN,"rm -fr %s","SA-data");CHKERRQ(ierr);
-      ierr = PetscPOpen(PETSC_COMM_SELF,NULL,command,"r",&fd);CHKERRQ(ierr);
-      ierr = PetscPClose(PETSC_COMM_SELF,fd,&err);CHKERRQ(ierr);
-      ierr = PetscSNPrintf(command,PETSC_MAX_PATH_LEN,"mkdir %s","SA-data");CHKERRQ(ierr);
-      ierr = PetscPOpen(PETSC_COMM_SELF,NULL,command,"r",&fd);CHKERRQ(ierr);
-      ierr = PetscPClose(PETSC_COMM_SELF,fd,&err);CHKERRQ(ierr);
->>>>>>> c54caf83
     }
     ierr = PetscSNPrintf(filename,sizeof(filename),"SA-data/SA-%06d.bin",stepnum);CHKERRQ(ierr);
     ierr = OutputBIN(filename,&viewer);CHKERRQ(ierr);
@@ -121,11 +103,7 @@
 M*/
 #undef __FUNCT__
 #define __FUNCT__ "TSTrajectoryCreate_Basic"
-<<<<<<< HEAD
-PETSC_EXTERN PetscErrorCode TSTrajectoryCreate_Basic(TSTrajectory tj)
-=======
 PETSC_EXTERN PetscErrorCode TSTrajectoryCreate_Basic(TSTrajectory tj,TS ts)
->>>>>>> c54caf83
 {
   PetscFunctionBegin;
   tj->ops->set  = TSTrajectorySet_Basic;
