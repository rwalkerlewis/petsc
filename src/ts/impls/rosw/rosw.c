/*
  Code for timestepping with Rosenbrock W methods

  Notes:
  The general system is written as

  G(t,X,Xdot) = F(t,X)

  where G represents the stiff part of the physics and F represents the non-stiff part.
  This method is designed to be linearly implicit on G and can use an approximate and lagged Jacobian.

*/
#include <private/tsimpl.h>                /*I   "petscts.h"   I*/

#include <../src/mat/blockinvert.h>

static const TSRosWType TSRosWDefault = TSROSW2P;
static PetscBool TSRosWRegisterAllCalled;
static PetscBool TSRosWPackageInitialized;

typedef struct _RosWTableau *RosWTableau;
struct _RosWTableau {
  char *name;
  PetscInt order;               /* Classical approximation order of the method */
  PetscInt s;                   /* Number of stages */
  PetscReal *A;                 /* Propagation table, strictly lower triangular */
  PetscReal *Gamma;             /* Stage table, lower triangular*/
  PetscInt *GammaZeroDiag;      /* Diagonal entries that are zero in stage table Gamma, vector indicating explicit statages*/
  PetscReal *b;                 /* Step completion table */
  PetscReal *bembed;            /* Step completion table for embedded method of order one less */
  PetscReal *ASum;              /* Row sum of A */
  PetscReal *GammaSum;          /* Row sum of Gamma, only needed for non-autonomous systems */
  PetscReal *At;                /* Propagation table in transformed variables */
  PetscReal *bt;                /* Step completion table in transformed variables */
  PetscReal *bembedt;           /* Step completion table of order one less in transformed variables */
  PetscReal *GammaInv;          /* Inverse of Gamma, used for transformed variables */
};
typedef struct _RosWTableauLink *RosWTableauLink;
struct _RosWTableauLink {
  struct _RosWTableau tab;
  RosWTableauLink next;
};
static RosWTableauLink RosWTableauList;

typedef struct {
  RosWTableau tableau;
  Vec         *Y;               /* States computed during the step, used to complete the step */
  Vec         Ydot;             /* Work vector holding Ydot during residual evaluation */
  Vec         Ystage;           /* Work vector for the state value at each stage */
  Vec         Zdot;             /* Ydot = Zdot + shift*Y */
  Vec         Zstage;           /* Y = Zstage + Y */
  PetscScalar *work;            /* Scalar work space of length number of stages, used to prepare VecMAXPY() */
  PetscReal   shift;
  PetscReal   stage_time;
  PetscBool   recompute_jacobian; /* Recompute the Jacobian at each stage, default is to freeze the Jacobian at the start of each step */
  PetscBool   step_taken;         /* ts->vec_sol has been advanced to the end of the current time step */
} TS_RosW;

/*MC
     TSROSW2M - Two stage second order L-stable Rosenbrock-W scheme.

     Only an approximate Jacobian is needed. By default, it is only recomputed once per step. This method is a reflection of TSROSW2P.

     Level: intermediate

.seealso: TSROSW
M*/

/*MC
     TSROSW2P - Two stage second order L-stable Rosenbrock-W scheme.

     Only an approximate Jacobian is needed. By default, it is only recomputed once per step. This method is a reflection of TSROSW2M.

     Level: intermediate

.seealso: TSROSW
M*/

/*MC
     TSROSWRA3PW - Three stage third order Rosenbrock-W scheme for PDAE of index 1.

     Only an approximate Jacobian is needed. By default, it is only recomputed once per step.

     This is strongly A-stable with R(infty) = 0.73. The embedded method of order 2 is strongly A-stable with R(infty) = 0.73.

     References:
     Rang and Angermann, New Rosenbrock-W methods of order 3 for partial differential algebraic equations of index 1, 2005.

     Level: intermediate

.seealso: TSROSW
M*/

/*MC
     TSROSWRA34PW2 - Four stage third order L-stable Rosenbrock-W scheme for PDAE of index 1.

     Only an approximate Jacobian is needed. By default, it is only recomputed once per step.

     This is strongly A-stable with R(infty) = 0. The embedded method of order 2 is strongly A-stable with R(infty) = 0.48.

     References:
     Rang and Angermann, New Rosenbrock-W methods of order 3 for partial differential algebraic equations of index 1, 2005.

     Level: intermediate

.seealso: TSROSW
M*/

#undef __FUNCT__
#define __FUNCT__ "TSRosWRegisterAll"
/*@C
  TSRosWRegisterAll - Registers all of the additive Runge-Kutta implicit-explicit methods in TSRosW

  Not Collective, but should be called by all processes which will need the schemes to be registered

  Level: advanced

.keywords: TS, TSRosW, register, all

.seealso:  TSRosWRegisterDestroy()
@*/
PetscErrorCode TSRosWRegisterAll(void)
{
  PetscErrorCode ierr;

  PetscFunctionBegin;
  if (TSRosWRegisterAllCalled) PetscFunctionReturn(0);
  TSRosWRegisterAllCalled = PETSC_TRUE;

  {
    const PetscReal g = 1. + 1./PetscSqrtReal(2.0);
    const PetscReal
      A[2][2] = {{0,0}, {1.,0}},
      Gamma[2][2] = {{g,0}, {-2.*g,g}},
      b[2] = {0.5,0.5},
      b1[2] = {1.0,0.0};
    ierr = TSRosWRegister(TSROSW2P,2,2,&A[0][0],&Gamma[0][0],b,b1);CHKERRQ(ierr);
  }
  {
    const PetscReal g = 1. - 1./PetscSqrtReal(2.0);
    const PetscReal
      A[2][2] = {{0,0}, {1.,0}},
      Gamma[2][2] = {{g,0}, {-2.*g,g}},
      b[2] = {0.5,0.5},
      b1[2] = {1.0,0.0};
    ierr = TSRosWRegister(TSROSW2M,2,2,&A[0][0],&Gamma[0][0],b,b1);CHKERRQ(ierr);
  }
  {
    const PetscReal g = 7.8867513459481287e-01;
    const PetscReal
      A[3][3] = {{0,0,0},
                 {1.5773502691896257e+00,0,0},
                 {0.5,0,0}},
      Gamma[3][3] = {{g,0,0},
                     {-1.5773502691896257e+00,g,0},
                     {-6.7075317547305480e-01,1.7075317547305482e-01,g}},
      b[3] = {1.0566243270259355e-01,4.9038105676657971e-02,8.4529946162074843e-01},
      b2[3] = {-1.7863279495408180e-01,1./3.,8.4529946162074843e-01};
    ierr = TSRosWRegister(TSROSWRA3PW,3,3,&A[0][0],&Gamma[0][0],b,b2);CHKERRQ(ierr);
  }
  {
    const PetscReal g = 4.3586652150845900e-01;
    const PetscReal
      A[4][4] = {{0,0,0,0},
                 {8.7173304301691801e-01,0,0,0},
                 {8.4457060015369423e-01,-1.1299064236484185e-01,0,0},
                 {0,0,1.,0}},
      Gamma[4][4] = {{g,0,0,0},
                     {-8.7173304301691801e-01,g,0,0},
                     {-9.0338057013044082e-01,5.4180672388095326e-02,g,0},
                     {2.4212380706095346e-01,-1.2232505839045147e+00,5.4526025533510214e-01,g}},
      b[4] = {2.4212380706095346e-01,-1.2232505839045147e+00,1.5452602553351020e+00,4.3586652150845900e-01},
      b2[4] = {3.7810903145819369e-01,-9.6042292212423178e-02,5.0000000000000000e-01,2.1793326075422950e-01};
    ierr = TSRosWRegister(TSROSWRA34PW2,3,4,&A[0][0],&Gamma[0][0],b,b2);CHKERRQ(ierr);
  }
  PetscFunctionReturn(0);
}

#undef __FUNCT__
#define __FUNCT__ "TSRosWRegisterDestroy"
/*@C
   TSRosWRegisterDestroy - Frees the list of schemes that were registered by TSRosWRegister().

   Not Collective

   Level: advanced

.keywords: TSRosW, register, destroy
.seealso: TSRosWRegister(), TSRosWRegisterAll(), TSRosWRegisterDynamic()
@*/
PetscErrorCode TSRosWRegisterDestroy(void)
{
  PetscErrorCode ierr;
  RosWTableauLink link;

  PetscFunctionBegin;
  while ((link = RosWTableauList)) {
    RosWTableau t = &link->tab;
    RosWTableauList = link->next;
    ierr = PetscFree5(t->A,t->Gamma,t->b,t->ASum,t->GammaSum);CHKERRQ(ierr);
    ierr = PetscFree3(t->At,t->bt,t->GammaInv);CHKERRQ(ierr);
    ierr = PetscFree2(t->bembed,t->bembedt);CHKERRQ(ierr);
    ierr = PetscFree(t->GammaZeroDiag);CHKERRQ(ierr);
    ierr = PetscFree(t->name);CHKERRQ(ierr);
    ierr = PetscFree(link);CHKERRQ(ierr);
  }
  TSRosWRegisterAllCalled = PETSC_FALSE;
  PetscFunctionReturn(0);
}

#undef __FUNCT__
#define __FUNCT__ "TSRosWInitializePackage"
/*@C
  TSRosWInitializePackage - This function initializes everything in the TSRosW package. It is called
  from PetscDLLibraryRegister() when using dynamic libraries, and on the first call to TSCreate_RosW()
  when using static libraries.

  Input Parameter:
  path - The dynamic library path, or PETSC_NULL

  Level: developer

.keywords: TS, TSRosW, initialize, package
.seealso: PetscInitialize()
@*/
PetscErrorCode TSRosWInitializePackage(const char path[])
{
  PetscErrorCode ierr;

  PetscFunctionBegin;
  if (TSRosWPackageInitialized) PetscFunctionReturn(0);
  TSRosWPackageInitialized = PETSC_TRUE;
  ierr = TSRosWRegisterAll();CHKERRQ(ierr);
  ierr = PetscRegisterFinalize(TSRosWFinalizePackage);CHKERRQ(ierr);
  PetscFunctionReturn(0);
}

#undef __FUNCT__
#define __FUNCT__ "TSRosWFinalizePackage"
/*@C
  TSRosWFinalizePackage - This function destroys everything in the TSRosW package. It is
  called from PetscFinalize().

  Level: developer

.keywords: Petsc, destroy, package
.seealso: PetscFinalize()
@*/
PetscErrorCode TSRosWFinalizePackage(void)
{
  PetscErrorCode ierr;

  PetscFunctionBegin;
  TSRosWPackageInitialized = PETSC_FALSE;
  ierr = TSRosWRegisterDestroy();CHKERRQ(ierr);
  PetscFunctionReturn(0);
}

#undef __FUNCT__
#define __FUNCT__ "TSRosWRegister"
/*@C
   TSRosWRegister - register a Rosenbrock W scheme by providing the entries in the Butcher tableau and optionally embedded approximations and interpolation

   Not Collective, but the same schemes should be registered on all processes on which they will be used

   Input Parameters:
+  name - identifier for method
.  order - approximation order of method
.  s - number of stages, this is the dimension of the matrices below
.  A - Table of propagated stage coefficients (dimension s*s, row-major), strictly lower triangular
.  Gamma - Table of coefficients in implicit stage equations (dimension s*s, row-major), lower triangular with nonzero diagonal
.  b - Step completion table (dimension s)
-  bembed - Step completion table for a scheme of order one less (dimension s, PETSC_NULL if no embedded scheme is available)

   Notes:
   Several Rosenbrock W methods are provided, this function is only needed to create new methods.

   Level: advanced

.keywords: TS, register

.seealso: TSRosW
@*/
PetscErrorCode TSRosWRegister(const TSRosWType name,PetscInt order,PetscInt s,
                              const PetscReal A[],const PetscReal Gamma[],const PetscReal b[],const PetscReal bembed[])
{
  PetscErrorCode ierr;
  RosWTableauLink link;
  RosWTableau t;
  PetscInt i,j,k;
  PetscScalar *GammaInv;

  PetscFunctionBegin;
  PetscValidCharPointer(name,1);
  PetscValidPointer(A,4);
  PetscValidPointer(Gamma,5);
  PetscValidPointer(b,6);
  if (bembed) PetscValidPointer(bembed,7);

  ierr = PetscMalloc(sizeof(*link),&link);CHKERRQ(ierr);
  ierr = PetscMemzero(link,sizeof(*link));CHKERRQ(ierr);
  t = &link->tab;
  ierr = PetscStrallocpy(name,&t->name);CHKERRQ(ierr);
  t->order = order;
  t->s = s;
  ierr = PetscMalloc5(s*s,PetscReal,&t->A,s*s,PetscReal,&t->Gamma,s,PetscReal,&t->b,s,PetscReal,&t->ASum,s,PetscReal,&t->GammaSum);CHKERRQ(ierr);
  ierr = PetscMalloc4(s*s,PetscReal,&t->At,s,PetscReal,&t->bt,s*s,PetscReal,&t->GammaInv,s,PetscInt,&t->GammaZeroDiag);CHKERRQ(ierr);
  ierr = PetscMemcpy(t->A,A,s*s*sizeof(A[0]));CHKERRQ(ierr);
  ierr = PetscMemcpy(t->Gamma,Gamma,s*s*sizeof(Gamma[0]));CHKERRQ(ierr);
  ierr = PetscMemcpy(t->b,b,s*sizeof(b[0]));CHKERRQ(ierr);
  if (bembed) {
    ierr = PetscMalloc2(s,PetscReal,&t->bembed,s,PetscReal,&t->bembedt);CHKERRQ(ierr);
    ierr = PetscMemcpy(t->bembed,bembed,s*sizeof(bembed[0]));CHKERRQ(ierr);
  }
  for (i=0; i<s; i++) {
    t->ASum[i] = 0;
    t->GammaSum[i] = 0;
    for (j=0; j<s; j++) {
      t->ASum[i] += A[i*s+j];
      t->GammaSum[i] += Gamma[i*s+j];
    }
  }

  ierr = PetscMalloc(s*s*sizeof(PetscScalar),&GammaInv);CHKERRQ(ierr); /* Need to use Scalar for inverse, then convert back to Real */
  for (i=0; i<s*s; i++) GammaInv[i] = Gamma[i];
  for (i=0; i<s; i++) {
    if(Gamma[i*s+i]==0.0){
      GammaInv[i*s+i]=1.0;
      t->GammaZeroDiag[i]=1;
    } else {
      t->GammaZeroDiag[i]=0;
    }
  }

  switch (s) {
  case 1: GammaInv[0] = 1./GammaInv[0]; break;
  case 2: ierr = Kernel_A_gets_inverse_A_2(GammaInv,0);CHKERRQ(ierr); break;
  case 3: ierr = Kernel_A_gets_inverse_A_3(GammaInv,0);CHKERRQ(ierr); break;
  case 4: ierr = Kernel_A_gets_inverse_A_4(GammaInv,0);CHKERRQ(ierr); break;
  case 5: {
    PetscInt ipvt5[5];
    MatScalar work5[5*5];
    ierr = Kernel_A_gets_inverse_A_5(GammaInv,ipvt5,work5,0);CHKERRQ(ierr); break;
  }
  case 6: ierr = Kernel_A_gets_inverse_A_6(GammaInv,0);CHKERRQ(ierr); break;
  case 7: ierr = Kernel_A_gets_inverse_A_7(GammaInv,0);CHKERRQ(ierr); break;
  default: SETERRQ1(PETSC_COMM_SELF,PETSC_ERR_SUP,"Not implemented for %D stages",s);
  }
  for (i=0; i<s*s; i++) t->GammaInv[i] = PetscRealPart(GammaInv[i]);
  ierr = PetscFree(GammaInv);CHKERRQ(ierr);
  for (i=0; i<s; i++) {
    for (j=0; j<s; j++) {
      t->At[i*s+j] = 0;
      for (k=0; k<s; k++) {
        t->At[i*s+j] += t->A[i*s+k] * t->GammaInv[k*s+j];
      }
    }
    t->bt[i] = 0;
    for (j=0; j<s; j++) {
      t->bt[i] += t->b[j] * t->GammaInv[j*s+i];
    }
    if (bembed) {
      t->bembedt[i] = 0;
      for (j=0; j<s; j++) {
        t->bembedt[i] += t->bembed[j] * t->GammaInv[j*s+i];
      }
    }
  }
  link->next = RosWTableauList;
  RosWTableauList = link;
  PetscFunctionReturn(0);
}

/*
  This defines the nonlinear equation that is to be solved with SNES
  G(U) = F[t0+Theta*dt, U, (U-U0)*shift] = 0
*/
#undef __FUNCT__
#define __FUNCT__ "SNESTSFormFunction_RosW"
static PetscErrorCode SNESTSFormFunction_RosW(SNES snes,Vec X,Vec F,TS ts)
{
  TS_RosW        *ros = (TS_RosW*)ts->data;
  PetscErrorCode ierr;

  PetscFunctionBegin;
  ierr = VecWAXPY(ros->Ydot,ros->shift,X,ros->Zdot);CHKERRQ(ierr); /* Ydot = shift*X + Zdot */
  ierr = VecWAXPY(ros->Ystage,1.0,X,ros->Zstage);CHKERRQ(ierr);    /* Ystage = X + Zstage */
  ierr = TSComputeIFunction(ts,ros->stage_time,ros->Ystage,ros->Ydot,F,PETSC_FALSE);CHKERRQ(ierr);
  PetscFunctionReturn(0);
}

/*
  This defines the nonlinear equation that is to be solved with SNES for explicit stages
  G(U) = F[t0+Theta*dt, U, (U-U0)*shift] = 0
*/
#undef __FUNCT__
#define __FUNCT__ "SNESTSFormFunction_RosWExplicit"
static PetscErrorCode SNESTSFormFunction_RosWExplicit(SNES snes,Vec X,Vec F,TS ts)
{
  TS_RosW        *ros = (TS_RosW*)ts->data;
  PetscErrorCode ierr;

  PetscFunctionBegin;
  ierr = VecCopy(X,ros->Ydot);CHKERRQ(ierr);
  ierr = VecScale(ros->Ydot,ros->shift);CHKERRQ(ierr); /* Ydot = shift*X*/
  ierr = VecWAXPY(ros->Ystage,1.0,X,ros->Zstage);CHKERRQ(ierr);    /* Ystage = X + Zstage */
  ierr = TSComputeIFunction(ts,ros->stage_time,ros->Ystage,ros->Ydot,F,PETSC_FALSE);CHKERRQ(ierr);
  PetscFunctionReturn(0);
}


#undef __FUNCT__
#define __FUNCT__ "TSEvaluateStep_RosW"
/*
 The step completion formula is

 x1 = x0 + b^T Y

 where Y is the multi-vector of stages corrections. This function can be called before or after ts->vec_sol has been
 updated. Suppose we have a completion formula b and an embedded formula be of different order. We can write

 x1e = x0 + be^T Y
     = x1 - b^T Y + be^T Y
     = x1 + (be - b)^T Y

 so we can evaluate the method of different order even after the step has been optimistically completed.
*/
static PetscErrorCode TSEvaluateStep_RosW(TS ts,PetscInt order,Vec X,PetscBool *done)
{
  TS_RosW        *ros = (TS_RosW*)ts->data;
  RosWTableau    tab  = ros->tableau;
  PetscScalar    *w = ros->work;
  PetscInt       i;
  PetscErrorCode ierr;

  PetscFunctionBegin;
  if (order == tab->order) {
    if (ros->step_taken) {ierr = VecCopy(ts->vec_sol,X);CHKERRQ(ierr);}
    else {
      ierr = VecCopy(ts->vec_sol,X);CHKERRQ(ierr);
      ierr = VecMAXPY(X,tab->s,tab->bt,ros->Y);CHKERRQ(ierr);
    }
    if (done) *done = PETSC_TRUE;
    PetscFunctionReturn(0);
  } else if (order == tab->order-1) {
    if (!tab->bembedt) goto unavailable;
    if (ros->step_taken) {
      for (i=0; i<tab->s; i++) w[i] = tab->bembedt[i] - tab->bt[i];
      ierr = VecCopy(ts->vec_sol,X);CHKERRQ(ierr);
      ierr = VecMAXPY(X,tab->s,w,ros->Y);CHKERRQ(ierr);
    } else {
      ierr = VecCopy(ts->vec_sol,X);CHKERRQ(ierr);
      ierr = VecMAXPY(X,tab->s,tab->bembedt,ros->Y);CHKERRQ(ierr);
    }
    if (done) *done = PETSC_TRUE;
    PetscFunctionReturn(0);
  }
  unavailable:
  if (done) *done = PETSC_FALSE;
  else SETERRQ3(((PetscObject)ts)->comm,PETSC_ERR_SUP,"Rosenbrock-W '%s' of order %D cannot evaluate step at order %D",tab->name,tab->order,order);
  PetscFunctionReturn(0);
}

#undef __FUNCT__
#define __FUNCT__ "TSStep_RosW"
static PetscErrorCode TSStep_RosW(TS ts)
{
  TS_RosW         *ros = (TS_RosW*)ts->data;
  RosWTableau     tab  = ros->tableau;
  const PetscInt  s    = tab->s;
<<<<<<< HEAD
  const PetscReal *At  = tab->At,*Gamma = tab->Gamma,*ASum = tab->ASum,*GammaInv = tab->GammaInv;
=======
  const PetscReal *At  = tab->At,*Gamma = tab->Gamma,*bt = tab->bt,*ASum = tab->ASum,*GammaInv = tab->GammaInv;
  const PetscInt  *GammaZeroDiag = tab->GammaZeroDiag;
>>>>>>> 809cfd65
  PetscScalar     *w   = ros->work;
  Vec             *Y   = ros->Y,Zdot = ros->Zdot,Zstage = ros->Zstage;
  SNES            snes;
  TSAdapt         adapt;
  PetscInt        i,j,its,lits,reject,next_scheme;
  PetscReal       next_time_step;
  PetscBool       accept;
  PetscErrorCode  ierr;

  PetscFunctionBegin;
  ierr = TSGetSNES(ts,&snes);CHKERRQ(ierr);
  next_time_step = ts->time_step;
  accept = PETSC_TRUE;
  ros->step_taken = PETSC_FALSE;

<<<<<<< HEAD
  for (reject=0; reject<ts->max_reject; reject++,ts->reject++) {
    const PetscReal h = ts->time_step;
    for (i=0; i<s; i++) {
      ros->stage_time = ts->ptime + h*ASum[i];
      ros->shift = 1./(h*Gamma[i*s+i]);

      ierr = VecCopy(ts->vec_sol,Zstage);CHKERRQ(ierr);
      ierr = VecMAXPY(Zstage,i,&At[i*s+0],Y);CHKERRQ(ierr);
=======
  for (i=0; i<s; i++) {
    ros->stage_time = t + h*ASum[i];
    if(GammaZeroDiag[i]==0){
      ros->shift = 1./(h*Gamma[i*s+i]);
    } else {
      ros->shift = 1./h;
    }
    ierr = VecCopy(ts->vec_sol,Zstage);CHKERRQ(ierr);
    ierr = VecMAXPY(Zstage,i,&At[i*s+0],Y);CHKERRQ(ierr);
>>>>>>> 809cfd65

      for (j=0; j<i; j++) w[j] = 1./h * GammaInv[i*s+j];
      ierr = VecZeroEntries(Zdot);CHKERRQ(ierr);
      ierr = VecMAXPY(Zdot,i,w,Y);CHKERRQ(ierr);

<<<<<<< HEAD
      /* Initial guess taken from last stage */
      ierr = VecZeroEntries(Y[i]);CHKERRQ(ierr);
=======
    if(GammaZeroDiag[i]==1){ /* computing an explicit stage */
      ts->ops->snesfunction   = SNESTSFormFunction_RosWExplicit;
    }
    /* Initial guess taken from last stage */
    ierr = VecZeroEntries(Y[i]);CHKERRQ(ierr);
>>>>>>> 809cfd65

      if (!ros->recompute_jacobian && !i) {
        ierr = SNESSetLagJacobian(snes,-2);CHKERRQ(ierr); /* Recompute the Jacobian on this solve, but not again */
      }

<<<<<<< HEAD
      ierr = SNESSolve(snes,PETSC_NULL,Y[i]);CHKERRQ(ierr);
      ierr = SNESGetIterationNumber(snes,&its);CHKERRQ(ierr);
      ierr = SNESGetLinearSolveIterations(snes,&lits);CHKERRQ(ierr);
      ts->nonlinear_its += its; ts->linear_its += lits;
    }
    ierr = TSEvaluateStep(ts,tab->order,ts->vec_sol,PETSC_NULL);CHKERRQ(ierr);
    ros->step_taken = PETSC_TRUE;

    /* Register only the current method as a candidate because we're not supporting multiple candidates yet. */
    ierr = TSGetAdapt(ts,&adapt);CHKERRQ(ierr);
    ierr = TSAdaptCandidatesClear(adapt);CHKERRQ(ierr);
    ierr = TSAdaptCandidateAdd(adapt,tab->name,tab->order,1,0.0,1.*tab->s,PETSC_TRUE);CHKERRQ(ierr);
    ierr = TSAdaptChoose(adapt,ts,ts->time_step,&next_scheme,&next_time_step,&accept);CHKERRQ(ierr);
    if (accept) {
      /* ignore next_scheme for now */
      ts->ptime += ts->time_step;
      ts->time_step = next_time_step;
      ts->steps++;
      break;
    } else {                    /* Roll back the current step */
      for (i=0; i<s; i++) w[i] = -tab->bt[i];
      ierr = VecMAXPY(ts->vec_sol,s,w,Y);CHKERRQ(ierr);
      ts->time_step = next_time_step;
      ros->step_taken = PETSC_FALSE;
    }
=======
    ierr = SNESSolve(snes,PETSC_NULL,Y[i]);CHKERRQ(ierr);
    ierr = SNESGetIterationNumber(snes,&its);CHKERRQ(ierr);
    ierr = SNESGetLinearSolveIterations(snes,&lits);CHKERRQ(ierr);

    if(GammaZeroDiag[i]==1){ /* switching back to the implicit stage function */
      ts->ops->snesfunction   = SNESTSFormFunction_RosW;
    }
    ts->nonlinear_its += its; ts->linear_its += lits;
>>>>>>> 809cfd65
  }

  PetscFunctionReturn(0);
}

#undef __FUNCT__
#define __FUNCT__ "TSInterpolate_RosW"
static PetscErrorCode TSInterpolate_RosW(TS ts,PetscReal itime,Vec X)
{
  TS_RosW        *ros = (TS_RosW*)ts->data;

  PetscFunctionBegin;
  SETERRQ1(((PetscObject)ts)->comm,PETSC_ERR_SUP,"TSRosW %s does not have an interpolation formula",ros->tableau->name);
  PetscFunctionReturn(0);
}

/*------------------------------------------------------------*/
#undef __FUNCT__
#define __FUNCT__ "TSReset_RosW"
static PetscErrorCode TSReset_RosW(TS ts)
{
  TS_RosW        *ros = (TS_RosW*)ts->data;
  PetscInt       s;
  PetscErrorCode ierr;

  PetscFunctionBegin;
  if (!ros->tableau) PetscFunctionReturn(0);
   s = ros->tableau->s;
  ierr = VecDestroyVecs(s,&ros->Y);CHKERRQ(ierr);
  ierr = VecDestroy(&ros->Ydot);CHKERRQ(ierr);
  ierr = VecDestroy(&ros->Ystage);CHKERRQ(ierr);
  ierr = VecDestroy(&ros->Zdot);CHKERRQ(ierr);
  ierr = VecDestroy(&ros->Zstage);CHKERRQ(ierr);
  ierr = PetscFree(ros->work);CHKERRQ(ierr);
  PetscFunctionReturn(0);
}

#undef __FUNCT__
#define __FUNCT__ "TSDestroy_RosW"
static PetscErrorCode TSDestroy_RosW(TS ts)
{
  PetscErrorCode  ierr;

  PetscFunctionBegin;
  ierr = TSReset_RosW(ts);CHKERRQ(ierr);
  ierr = PetscFree(ts->data);CHKERRQ(ierr);
  ierr = PetscObjectComposeFunctionDynamic((PetscObject)ts,"TSRosWGetType_C","",PETSC_NULL);CHKERRQ(ierr);
  ierr = PetscObjectComposeFunctionDynamic((PetscObject)ts,"TSRosWSetType_C","",PETSC_NULL);CHKERRQ(ierr);
  ierr = PetscObjectComposeFunctionDynamic((PetscObject)ts,"TSRosWSetRecomputeJacobian_C","",PETSC_NULL);CHKERRQ(ierr);
  PetscFunctionReturn(0);
}

#undef __FUNCT__
#define __FUNCT__ "SNESTSFormJacobian_RosW"
static PetscErrorCode SNESTSFormJacobian_RosW(SNES snes,Vec X,Mat *A,Mat *B,MatStructure *str,TS ts)
{
  TS_RosW        *ros = (TS_RosW*)ts->data;
  PetscErrorCode ierr;

  PetscFunctionBegin;
  /* ros->Ydot and ros->Ystage have already been computed in SNESTSFormFunction_RosW (SNES guarantees this) */
  ierr = TSComputeIJacobian(ts,ros->stage_time,ros->Ystage,ros->Ydot,ros->shift,A,B,str,PETSC_TRUE);CHKERRQ(ierr);
  PetscFunctionReturn(0);
}

#undef __FUNCT__
#define __FUNCT__ "TSSetUp_RosW"
static PetscErrorCode TSSetUp_RosW(TS ts)
{
  TS_RosW        *ros = (TS_RosW*)ts->data;
  RosWTableau    tab  = ros->tableau;
  PetscInt       s    = tab->s;
  PetscErrorCode ierr;

  PetscFunctionBegin;
  if (!ros->tableau) {
    ierr = TSRosWSetType(ts,TSRosWDefault);CHKERRQ(ierr);
  }
  ierr = VecDuplicateVecs(ts->vec_sol,s,&ros->Y);CHKERRQ(ierr);
  ierr = VecDuplicate(ts->vec_sol,&ros->Ydot);CHKERRQ(ierr);
  ierr = VecDuplicate(ts->vec_sol,&ros->Ystage);CHKERRQ(ierr);
  ierr = VecDuplicate(ts->vec_sol,&ros->Zdot);CHKERRQ(ierr);
  ierr = VecDuplicate(ts->vec_sol,&ros->Zstage);CHKERRQ(ierr);
  ierr = PetscMalloc(s*sizeof(ros->work[0]),&ros->work);CHKERRQ(ierr);
  PetscFunctionReturn(0);
}
/*------------------------------------------------------------*/

#undef __FUNCT__
#define __FUNCT__ "TSSetFromOptions_RosW"
static PetscErrorCode TSSetFromOptions_RosW(TS ts)
{
  TS_RosW        *ros = (TS_RosW*)ts->data;
  PetscErrorCode ierr;
  char           rostype[256];

  PetscFunctionBegin;
  ierr = PetscOptionsHead("RosW ODE solver options");CHKERRQ(ierr);
  {
    RosWTableauLink link;
    PetscInt count,choice;
    PetscBool flg;
    const char **namelist;
    SNES snes;

    ierr = PetscStrncpy(rostype,TSRosWDefault,sizeof rostype);CHKERRQ(ierr);
    for (link=RosWTableauList,count=0; link; link=link->next,count++) ;
    ierr = PetscMalloc(count*sizeof(char*),&namelist);CHKERRQ(ierr);
    for (link=RosWTableauList,count=0; link; link=link->next,count++) namelist[count] = link->tab.name;
    ierr = PetscOptionsEList("-ts_rosw_type","Family of Rosenbrock-W method","TSRosWSetType",(const char*const*)namelist,count,rostype,&choice,&flg);CHKERRQ(ierr);
    ierr = TSRosWSetType(ts,flg ? namelist[choice] : rostype);CHKERRQ(ierr);
    ierr = PetscFree(namelist);CHKERRQ(ierr);

    ierr = PetscOptionsBool("-ts_rosw_recompute_jacobian","Recompute the Jacobian at each stage","TSRosWSetRecomputeJacobian",ros->recompute_jacobian,&ros->recompute_jacobian,PETSC_NULL);CHKERRQ(ierr);

    /* Rosenbrock methods are linearly implicit, so set that unless the user has specifically asked for something else */
    ierr = TSGetSNES(ts,&snes);CHKERRQ(ierr);
    if (!((PetscObject)snes)->type_name) {
      ierr = SNESSetType(snes,SNESKSPONLY);CHKERRQ(ierr);
    }
    ierr = SNESSetFromOptions(snes);CHKERRQ(ierr);
  }
  ierr = PetscOptionsTail();CHKERRQ(ierr);
  PetscFunctionReturn(0);
}

#undef __FUNCT__
#define __FUNCT__ "PetscFormatRealArray"
static PetscErrorCode PetscFormatRealArray(char buf[],size_t len,const char *fmt,PetscInt n,const PetscReal x[])
{
  PetscErrorCode ierr;
  PetscInt i;
  size_t left,count;
  char *p;

  PetscFunctionBegin;
  for (i=0,p=buf,left=len; i<n; i++) {
    ierr = PetscSNPrintfCount(p,left,fmt,&count,x[i]);CHKERRQ(ierr);
    if (count >= left) SETERRQ(PETSC_COMM_SELF,PETSC_ERR_ARG_OUTOFRANGE,"Insufficient space in buffer");
    left -= count;
    p += count;
    *p++ = ' ';
  }
  p[i ? 0 : -1] = 0;
  PetscFunctionReturn(0);
}

#undef __FUNCT__
#define __FUNCT__ "TSView_RosW"
static PetscErrorCode TSView_RosW(TS ts,PetscViewer viewer)
{
  TS_RosW        *ros = (TS_RosW*)ts->data;
  RosWTableau    tab  = ros->tableau;
  PetscBool      iascii;
  PetscErrorCode ierr;

  PetscFunctionBegin;
  ierr = PetscTypeCompare((PetscObject)viewer,PETSCVIEWERASCII,&iascii);CHKERRQ(ierr);
  if (iascii) {
    const TSRosWType rostype;
    PetscInt i;
    PetscReal abscissa[512];
    char buf[512];
    ierr = TSRosWGetType(ts,&rostype);CHKERRQ(ierr);
    ierr = PetscViewerASCIIPrintf(viewer,"  Rosenbrock-W %s\n",rostype);CHKERRQ(ierr);
    ierr = PetscFormatRealArray(buf,sizeof buf,"% 8.6f",tab->s,tab->ASum);CHKERRQ(ierr);
    ierr = PetscViewerASCIIPrintf(viewer,"  Abscissa of A       = %s\n",buf);CHKERRQ(ierr);
    for (i=0; i<tab->s; i++) abscissa[i] = tab->ASum[i] + tab->Gamma[i];
    ierr = PetscFormatRealArray(buf,sizeof buf,"% 8.6f",tab->s,abscissa);CHKERRQ(ierr);
    ierr = PetscViewerASCIIPrintf(viewer,"  Abscissa of A+Gamma = %s\n",buf);CHKERRQ(ierr);
  }
  ierr = SNESView(ts->snes,viewer);CHKERRQ(ierr);
  PetscFunctionReturn(0);
}

#undef __FUNCT__
#define __FUNCT__ "TSRosWSetType"
/*@C
  TSRosWSetType - Set the type of Rosenbrock-W scheme

  Logically collective

  Input Parameter:
+  ts - timestepping context
-  rostype - type of Rosenbrock-W scheme

  Level: intermediate

.seealso: TSRosWGetType()
@*/
PetscErrorCode TSRosWSetType(TS ts,const TSRosWType rostype)
{
  PetscErrorCode ierr;

  PetscFunctionBegin;
  PetscValidHeaderSpecific(ts,TS_CLASSID,1);
  ierr = PetscTryMethod(ts,"TSRosWSetType_C",(TS,const TSRosWType),(ts,rostype));CHKERRQ(ierr);
  PetscFunctionReturn(0);
}

#undef __FUNCT__
#define __FUNCT__ "TSRosWGetType"
/*@C
  TSRosWGetType - Get the type of Rosenbrock-W scheme

  Logically collective

  Input Parameter:
.  ts - timestepping context

  Output Parameter:
.  rostype - type of Rosenbrock-W scheme

  Level: intermediate

.seealso: TSRosWGetType()
@*/
PetscErrorCode TSRosWGetType(TS ts,const TSRosWType *rostype)
{
  PetscErrorCode ierr;

  PetscFunctionBegin;
  PetscValidHeaderSpecific(ts,TS_CLASSID,1);
  ierr = PetscUseMethod(ts,"TSRosWGetType_C",(TS,const TSRosWType*),(ts,rostype));CHKERRQ(ierr);
  PetscFunctionReturn(0);
}

#undef __FUNCT__
#define __FUNCT__ "TSRosWSetRecomputeJacobian"
/*@C
  TSRosWSetRecomputeJacobian - Set whether to recompute the Jacobian at each stage. The default is to update the Jacobian once per step.

  Logically collective

  Input Parameter:
+  ts - timestepping context
-  flg - PETSC_TRUE to recompute the Jacobian at each stage

  Level: intermediate

.seealso: TSRosWGetType()
@*/
PetscErrorCode TSRosWSetRecomputeJacobian(TS ts,PetscBool flg)
{
  PetscErrorCode ierr;

  PetscFunctionBegin;
  PetscValidHeaderSpecific(ts,TS_CLASSID,1);
  ierr = PetscTryMethod(ts,"TSRosWSetRecomputeJacobian_C",(TS,PetscBool),(ts,flg));CHKERRQ(ierr);
  PetscFunctionReturn(0);
}

EXTERN_C_BEGIN
#undef __FUNCT__
#define __FUNCT__ "TSRosWGetType_RosW"
PetscErrorCode  TSRosWGetType_RosW(TS ts,const TSRosWType *rostype)
{
  TS_RosW        *ros = (TS_RosW*)ts->data;
  PetscErrorCode ierr;

  PetscFunctionBegin;
  if (!ros->tableau) {ierr = TSRosWSetType(ts,TSRosWDefault);CHKERRQ(ierr);}
  *rostype = ros->tableau->name;
  PetscFunctionReturn(0);
}
#undef __FUNCT__
#define __FUNCT__ "TSRosWSetType_RosW"
PetscErrorCode  TSRosWSetType_RosW(TS ts,const TSRosWType rostype)
{
  TS_RosW         *ros = (TS_RosW*)ts->data;
  PetscErrorCode  ierr;
  PetscBool       match;
  RosWTableauLink link;

  PetscFunctionBegin;
  if (ros->tableau) {
    ierr = PetscStrcmp(ros->tableau->name,rostype,&match);CHKERRQ(ierr);
    if (match) PetscFunctionReturn(0);
  }
  for (link = RosWTableauList; link; link=link->next) {
    ierr = PetscStrcmp(link->tab.name,rostype,&match);CHKERRQ(ierr);
    if (match) {
      ierr = TSReset_RosW(ts);CHKERRQ(ierr);
      ros->tableau = &link->tab;
      PetscFunctionReturn(0);
    }
  }
  SETERRQ1(((PetscObject)ts)->comm,PETSC_ERR_ARG_UNKNOWN_TYPE,"Could not find '%s'",rostype);
  PetscFunctionReturn(0);
}

#undef __FUNCT__
#define __FUNCT__ "TSRosWSetRecomputeJacobian_RosW"
PetscErrorCode  TSRosWSetRecomputeJacobian_RosW(TS ts,PetscBool flg)
{
  TS_RosW *ros = (TS_RosW*)ts->data;

  PetscFunctionBegin;
  ros->recompute_jacobian = flg;
  PetscFunctionReturn(0);
}
EXTERN_C_END

/* ------------------------------------------------------------ */
/*MC
      TSRosW - ODE solver using Rosenbrock-W schemes

  These methods are intended for problems with well-separated time scales, especially when a slow scale is strongly
  nonlinear such that it is expensive to solve with a fully implicit method. The user should provide the stiff part
  of the equation using TSSetIFunction() and the non-stiff part with TSSetRHSFunction().

  Notes:
  This method currently only works with autonomous ODE and DAE.

  Developer notes:
  Rosenbrock-W methods are typically specified for autonomous ODE

$  xdot = f(x)

  by the stage equations

$  k_i = h f(x_0 + sum_j alpha_ij k_j) + h J sum_j gamma_ij k_j

  and step completion formula

$  x_1 = x_0 + sum_j b_j k_j

  with step size h and coefficients alpha_ij, gamma_ij, and b_i. Implementing the method in this form would require f(x)
  and the Jacobian J to be available, in addition to the shifted matrix I - h gamma_ii J. Following Hairer and Wanner,
  we define new variables for the stage equations

$  y_i = gamma_ij k_j

  The k_j can be recovered because Gamma is invertible. Let C be the lower triangular part of Gamma^{-1} and define

$  A = Alpha Gamma^{-1}, bt^T = b^T Gamma^{-i}

  to rewrite the method as

$  [M/(h gamma_ii) - J] y_i = f(x_0 + sum_j a_ij y_j) + M sum_j (c_ij/h) y_j
$  x_1 = x_0 + sum_j bt_j y_j

   where we have introduced the mass matrix M. Continue by defining

$  ydot_i = 1/(h gamma_ii) y_i - sum_j (c_ij/h) y_j

   or, more compactly in tensor notation

$  Ydot = 1/h (Gamma^{-1} \otimes I) Y .

   Note that Gamma^{-1} is lower triangular. With this definition of Ydot in terms of known quantities and the current
   stage y_i, the stage equations reduce to performing one Newton step (typically with a lagged Jacobian) on the
   equation

$  g(x_0 + sum_j a_ij y_j + y_i, ydot_i) = 0

   with initial guess y_i = 0.

  Level: beginner

.seealso:  TSCreate(), TS, TSSetType(), TSRosWRegister()

M*/
EXTERN_C_BEGIN
#undef __FUNCT__
#define __FUNCT__ "TSCreate_RosW"
PetscErrorCode  TSCreate_RosW(TS ts)
{
  TS_RosW        *ros;
  PetscErrorCode ierr;

  PetscFunctionBegin;
#if !defined(PETSC_USE_DYNAMIC_LIBRARIES)
  ierr = TSRosWInitializePackage(PETSC_NULL);CHKERRQ(ierr);
#endif

  ts->ops->reset          = TSReset_RosW;
  ts->ops->destroy        = TSDestroy_RosW;
  ts->ops->view           = TSView_RosW;
  ts->ops->setup          = TSSetUp_RosW;
  ts->ops->step           = TSStep_RosW;
  ts->ops->interpolate    = TSInterpolate_RosW;
  ts->ops->evaluatestep   = TSEvaluateStep_RosW;
  ts->ops->setfromoptions = TSSetFromOptions_RosW;
  ts->ops->snesfunction   = SNESTSFormFunction_RosW;
  ts->ops->snesjacobian   = SNESTSFormJacobian_RosW;

  ierr = PetscNewLog(ts,TS_RosW,&ros);CHKERRQ(ierr);
  ts->data = (void*)ros;

  ierr = PetscObjectComposeFunctionDynamic((PetscObject)ts,"TSRosWGetType_C","TSRosWGetType_RosW",TSRosWGetType_RosW);CHKERRQ(ierr);
  ierr = PetscObjectComposeFunctionDynamic((PetscObject)ts,"TSRosWSetType_C","TSRosWSetType_RosW",TSRosWSetType_RosW);CHKERRQ(ierr);
  ierr = PetscObjectComposeFunctionDynamic((PetscObject)ts,"TSRosWSetRecomputeJacobian_C","TSRosWSetRecomputeJacobian_RosW",TSRosWSetRecomputeJacobian_RosW);CHKERRQ(ierr);
  PetscFunctionReturn(0);
}
EXTERN_C_END<|MERGE_RESOLUTION|>--- conflicted
+++ resolved
@@ -24,8 +24,8 @@
   PetscInt order;               /* Classical approximation order of the method */
   PetscInt s;                   /* Number of stages */
   PetscReal *A;                 /* Propagation table, strictly lower triangular */
-  PetscReal *Gamma;             /* Stage table, lower triangular*/
-  PetscInt *GammaZeroDiag;      /* Diagonal entries that are zero in stage table Gamma, vector indicating explicit statages*/
+  PetscReal *Gamma;             /* Stage table, lower triangular with nonzero diagonal */
+  PetscBool *GammaZeroDiag;     /* Diagonal entries that are zero in stage table Gamma, vector indicating explicit statages */
   PetscReal *b;                 /* Step completion table */
   PetscReal *bembed;            /* Step completion table for embedded method of order one less */
   PetscReal *ASum;              /* Row sum of A */
@@ -52,6 +52,7 @@
   PetscScalar *work;            /* Scalar work space of length number of stages, used to prepare VecMAXPY() */
   PetscReal   shift;
   PetscReal   stage_time;
+  PetscReal   stage_explicit;     /* Flag indicates that the current stage is explicit */
   PetscBool   recompute_jacobian; /* Recompute the Jacobian at each stage, default is to freeze the Jacobian at the start of each step */
   PetscBool   step_taken;         /* ts->vec_sol has been advanced to the end of the current time step */
 } TS_RosW;
@@ -198,9 +199,8 @@
     RosWTableau t = &link->tab;
     RosWTableauList = link->next;
     ierr = PetscFree5(t->A,t->Gamma,t->b,t->ASum,t->GammaSum);CHKERRQ(ierr);
-    ierr = PetscFree3(t->At,t->bt,t->GammaInv);CHKERRQ(ierr);
+    ierr = PetscFree4(t->At,t->bt,t->GammaInv,t->GammaZeroDiag);CHKERRQ(ierr);
     ierr = PetscFree2(t->bembed,t->bembedt);CHKERRQ(ierr);
-    ierr = PetscFree(t->GammaZeroDiag);CHKERRQ(ierr);
     ierr = PetscFree(t->name);CHKERRQ(ierr);
     ierr = PetscFree(link);CHKERRQ(ierr);
   }
@@ -304,7 +304,7 @@
   t->order = order;
   t->s = s;
   ierr = PetscMalloc5(s*s,PetscReal,&t->A,s*s,PetscReal,&t->Gamma,s,PetscReal,&t->b,s,PetscReal,&t->ASum,s,PetscReal,&t->GammaSum);CHKERRQ(ierr);
-  ierr = PetscMalloc4(s*s,PetscReal,&t->At,s,PetscReal,&t->bt,s*s,PetscReal,&t->GammaInv,s,PetscInt,&t->GammaZeroDiag);CHKERRQ(ierr);
+  ierr = PetscMalloc4(s*s,PetscReal,&t->At,s,PetscReal,&t->bt,s*s,PetscReal,&t->GammaInv,s,PetscBool,&t->GammaZeroDiag);CHKERRQ(ierr);
   ierr = PetscMemcpy(t->A,A,s*s*sizeof(A[0]));CHKERRQ(ierr);
   ierr = PetscMemcpy(t->Gamma,Gamma,s*s*sizeof(Gamma[0]));CHKERRQ(ierr);
   ierr = PetscMemcpy(t->b,b,s*sizeof(b[0]));CHKERRQ(ierr);
@@ -320,15 +320,14 @@
       t->GammaSum[i] += Gamma[i*s+j];
     }
   }
-
   ierr = PetscMalloc(s*s*sizeof(PetscScalar),&GammaInv);CHKERRQ(ierr); /* Need to use Scalar for inverse, then convert back to Real */
   for (i=0; i<s*s; i++) GammaInv[i] = Gamma[i];
   for (i=0; i<s; i++) {
-    if(Gamma[i*s+i]==0.0){
-      GammaInv[i*s+i]=1.0;
-      t->GammaZeroDiag[i]=1;
+    if (Gamma[i*s+i] == 0.0) {
+      GammaInv[i*s+i] = 1.0;
+      t->GammaZeroDiag[i] = PETSC_TRUE;
     } else {
-      t->GammaZeroDiag[i]=0;
+      t->GammaZeroDiag[i] = PETSC_FALSE;
     }
   }
 
@@ -370,44 +369,6 @@
   RosWTableauList = link;
   PetscFunctionReturn(0);
 }
-
-/*
-  This defines the nonlinear equation that is to be solved with SNES
-  G(U) = F[t0+Theta*dt, U, (U-U0)*shift] = 0
-*/
-#undef __FUNCT__
-#define __FUNCT__ "SNESTSFormFunction_RosW"
-static PetscErrorCode SNESTSFormFunction_RosW(SNES snes,Vec X,Vec F,TS ts)
-{
-  TS_RosW        *ros = (TS_RosW*)ts->data;
-  PetscErrorCode ierr;
-
-  PetscFunctionBegin;
-  ierr = VecWAXPY(ros->Ydot,ros->shift,X,ros->Zdot);CHKERRQ(ierr); /* Ydot = shift*X + Zdot */
-  ierr = VecWAXPY(ros->Ystage,1.0,X,ros->Zstage);CHKERRQ(ierr);    /* Ystage = X + Zstage */
-  ierr = TSComputeIFunction(ts,ros->stage_time,ros->Ystage,ros->Ydot,F,PETSC_FALSE);CHKERRQ(ierr);
-  PetscFunctionReturn(0);
-}
-
-/*
-  This defines the nonlinear equation that is to be solved with SNES for explicit stages
-  G(U) = F[t0+Theta*dt, U, (U-U0)*shift] = 0
-*/
-#undef __FUNCT__
-#define __FUNCT__ "SNESTSFormFunction_RosWExplicit"
-static PetscErrorCode SNESTSFormFunction_RosWExplicit(SNES snes,Vec X,Vec F,TS ts)
-{
-  TS_RosW        *ros = (TS_RosW*)ts->data;
-  PetscErrorCode ierr;
-
-  PetscFunctionBegin;
-  ierr = VecCopy(X,ros->Ydot);CHKERRQ(ierr);
-  ierr = VecScale(ros->Ydot,ros->shift);CHKERRQ(ierr); /* Ydot = shift*X*/
-  ierr = VecWAXPY(ros->Ystage,1.0,X,ros->Zstage);CHKERRQ(ierr);    /* Ystage = X + Zstage */
-  ierr = TSComputeIFunction(ts,ros->stage_time,ros->Ystage,ros->Ydot,F,PETSC_FALSE);CHKERRQ(ierr);
-  PetscFunctionReturn(0);
-}
-
 
 #undef __FUNCT__
 #define __FUNCT__ "TSEvaluateStep_RosW"
@@ -468,12 +429,8 @@
   TS_RosW         *ros = (TS_RosW*)ts->data;
   RosWTableau     tab  = ros->tableau;
   const PetscInt  s    = tab->s;
-<<<<<<< HEAD
   const PetscReal *At  = tab->At,*Gamma = tab->Gamma,*ASum = tab->ASum,*GammaInv = tab->GammaInv;
-=======
-  const PetscReal *At  = tab->At,*Gamma = tab->Gamma,*bt = tab->bt,*ASum = tab->ASum,*GammaInv = tab->GammaInv;
-  const PetscInt  *GammaZeroDiag = tab->GammaZeroDiag;
->>>>>>> 809cfd65
+  const PetscBool *GammaZeroDiag = tab->GammaZeroDiag;
   PetscScalar     *w   = ros->work;
   Vec             *Y   = ros->Y,Zdot = ros->Zdot,Zstage = ros->Zstage;
   SNES            snes;
@@ -489,47 +446,32 @@
   accept = PETSC_TRUE;
   ros->step_taken = PETSC_FALSE;
 
-<<<<<<< HEAD
   for (reject=0; reject<ts->max_reject; reject++,ts->reject++) {
     const PetscReal h = ts->time_step;
     for (i=0; i<s; i++) {
       ros->stage_time = ts->ptime + h*ASum[i];
-      ros->shift = 1./(h*Gamma[i*s+i]);
+      if (GammaZeroDiag[i]) {
+        ros->stage_explicit = PETSC_TRUE;
+        ros->shift = 1./h;
+      } else {
+        ros->stage_explicit = PETSC_FALSE;
+        ros->shift = 1./(h*Gamma[i*s+i]);
+      }
 
       ierr = VecCopy(ts->vec_sol,Zstage);CHKERRQ(ierr);
       ierr = VecMAXPY(Zstage,i,&At[i*s+0],Y);CHKERRQ(ierr);
-=======
-  for (i=0; i<s; i++) {
-    ros->stage_time = t + h*ASum[i];
-    if(GammaZeroDiag[i]==0){
-      ros->shift = 1./(h*Gamma[i*s+i]);
-    } else {
-      ros->shift = 1./h;
-    }
-    ierr = VecCopy(ts->vec_sol,Zstage);CHKERRQ(ierr);
-    ierr = VecMAXPY(Zstage,i,&At[i*s+0],Y);CHKERRQ(ierr);
->>>>>>> 809cfd65
 
       for (j=0; j<i; j++) w[j] = 1./h * GammaInv[i*s+j];
       ierr = VecZeroEntries(Zdot);CHKERRQ(ierr);
       ierr = VecMAXPY(Zdot,i,w,Y);CHKERRQ(ierr);
 
-<<<<<<< HEAD
       /* Initial guess taken from last stage */
       ierr = VecZeroEntries(Y[i]);CHKERRQ(ierr);
-=======
-    if(GammaZeroDiag[i]==1){ /* computing an explicit stage */
-      ts->ops->snesfunction   = SNESTSFormFunction_RosWExplicit;
-    }
-    /* Initial guess taken from last stage */
-    ierr = VecZeroEntries(Y[i]);CHKERRQ(ierr);
->>>>>>> 809cfd65
 
       if (!ros->recompute_jacobian && !i) {
         ierr = SNESSetLagJacobian(snes,-2);CHKERRQ(ierr); /* Recompute the Jacobian on this solve, but not again */
       }
 
-<<<<<<< HEAD
       ierr = SNESSolve(snes,PETSC_NULL,Y[i]);CHKERRQ(ierr);
       ierr = SNESGetIterationNumber(snes,&its);CHKERRQ(ierr);
       ierr = SNESGetLinearSolveIterations(snes,&lits);CHKERRQ(ierr);
@@ -555,16 +497,6 @@
       ts->time_step = next_time_step;
       ros->step_taken = PETSC_FALSE;
     }
-=======
-    ierr = SNESSolve(snes,PETSC_NULL,Y[i]);CHKERRQ(ierr);
-    ierr = SNESGetIterationNumber(snes,&its);CHKERRQ(ierr);
-    ierr = SNESGetLinearSolveIterations(snes,&lits);CHKERRQ(ierr);
-
-    if(GammaZeroDiag[i]==1){ /* switching back to the implicit stage function */
-      ts->ops->snesfunction   = SNESTSFormFunction_RosW;
-    }
-    ts->nonlinear_its += its; ts->linear_its += lits;
->>>>>>> 809cfd65
   }
 
   PetscFunctionReturn(0);
@@ -614,6 +546,28 @@
   ierr = PetscObjectComposeFunctionDynamic((PetscObject)ts,"TSRosWGetType_C","",PETSC_NULL);CHKERRQ(ierr);
   ierr = PetscObjectComposeFunctionDynamic((PetscObject)ts,"TSRosWSetType_C","",PETSC_NULL);CHKERRQ(ierr);
   ierr = PetscObjectComposeFunctionDynamic((PetscObject)ts,"TSRosWSetRecomputeJacobian_C","",PETSC_NULL);CHKERRQ(ierr);
+  PetscFunctionReturn(0);
+}
+
+/*
+  This defines the nonlinear equation that is to be solved with SNES
+  G(U) = F[t0+Theta*dt, U, (U-U0)*shift] = 0
+*/
+#undef __FUNCT__
+#define __FUNCT__ "SNESTSFormFunction_RosW"
+static PetscErrorCode SNESTSFormFunction_RosW(SNES snes,Vec X,Vec F,TS ts)
+{
+  TS_RosW        *ros = (TS_RosW*)ts->data;
+  PetscErrorCode ierr;
+
+  PetscFunctionBegin;
+  if (ros->stage_explicit) {
+    ierr = VecAXPBY(ros->Ydot,ros->shift,0.0,X);CHKERRQ(ierr);       /* Ydot = shift*X*/
+  } else {
+    ierr = VecWAXPY(ros->Ydot,ros->shift,X,ros->Zdot);CHKERRQ(ierr); /* Ydot = shift*X + Zdot */
+  }
+  ierr = VecWAXPY(ros->Ystage,1.0,X,ros->Zstage);CHKERRQ(ierr);    /* Ystage = X + Zstage */
+  ierr = TSComputeIFunction(ts,ros->stage_time,ros->Ystage,ros->Ydot,F,PETSC_FALSE);CHKERRQ(ierr);
   PetscFunctionReturn(0);
 }
 
