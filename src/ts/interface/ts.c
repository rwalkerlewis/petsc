
#include <petsc-private/tsimpl.h>        /*I "petscts.h"  I*/
#include <petscdmshell.h>
#include <petscdmda.h>
#include <petscviewer.h>
#include <petscdraw.h>

/* Logging support */
PetscClassId  TS_CLASSID, DMTS_CLASSID;
PetscLogEvent TS_Step, TS_PseudoComputeTimeStep, TS_FunctionEval, TS_JacobianEval;

const char *const TSExactFinalTimeOptions[] = {"STEPOVER","INTERPOLATE","MATCHSTEP","TSExactFinalTimeOption","TS_EXACTFINALTIME_",0};

struct _n_TSMonitorDrawCtx {
  PetscViewer   viewer;
  PetscDrawAxis axis;
  Vec           initialsolution;
  PetscBool     showinitial;
  PetscInt      howoften;  /* when > 0 uses step % howoften, when negative only final solution plotted */
  PetscBool     showtimestepandtime;
  int           color;
};

#undef __FUNCT__
#define __FUNCT__ "TSSetFromOptions"
/*@
   TSSetFromOptions - Sets various TS parameters from user options.

   Collective on TS

   Input Parameter:
.  ts - the TS context obtained from TSCreate()

   Options Database Keys:
+  -ts_type <type> - TSEULER, TSBEULER, TSSUNDIALS, TSPSEUDO, TSCN, TSRK, TSTHETA, TSGL, TSSSP
.  -ts_save_trajectory - checkpoint the solution at each time-step
.  -ts_max_steps <maxsteps> - maximum number of time-steps to take
.  -ts_final_time <time> - maximum time to compute to
.  -ts_dt <dt> - initial time step
.  -ts_exact_final_time <stepover,interpolate,matchstep> whether to stop at the exact given final time and how to compute the solution at that ti,e
.  -ts_max_snes_failures <maxfailures> - Maximum number of nonlinear solve failures allowed
.  -ts_max_reject <maxrejects> - Maximum number of step rejections before step fails
.  -ts_error_if_step_fails <true,false> - Error if no step succeeds
.  -ts_rtol <rtol> - relative tolerance for local truncation error
.  -ts_atol <atol> Absolute tolerance for local truncation error
<<<<<<< HEAD
.  -ts_adjoint_solve <yes,no> After solving the ODE/DAE solve the adjoint problem (requires -ts_save_trajectory)
=======
.  -ts_fd_color - Use finite differences with coloring to compute IJacobian
>>>>>>> 14eb1c5c
.  -ts_monitor - print information at each timestep
.  -ts_monitor_lg_timestep - Monitor timestep size graphically
.  -ts_monitor_lg_solution - Monitor solution graphically
.  -ts_monitor_lg_error - Monitor error graphically
.  -ts_monitor_lg_snes_iterations - Monitor number nonlinear iterations for each timestep graphically
.  -ts_monitor_lg_ksp_iterations - Monitor number nonlinear iterations for each timestep graphically
.  -ts_monitor_sp_eig - Monitor eigenvalues of linearized operator graphically
.  -ts_monitor_draw_solution - Monitor solution graphically
.  -ts_monitor_draw_solution_phase  <xleft,yleft,xright,yright> - Monitor solution graphically with phase diagram, requires problem with exactly 2 degrees of freedom
.  -ts_monitor_draw_error - Monitor error graphically, requires use to have provided TSSetSolutionFunction()
.  -ts_monitor_solution_binary <filename> - Save each solution to a binary file
.  -ts_monitor_solution_vtk <filename.vts> - Save each time step to a binary file, use filename-%%03D.vts
-  -ts_monitor_envelope - determine maximum and minimum value of each component of the solution over the solution time

   Developer Note: We should unify all the -ts_monitor options in the way that -xxx_view has been unified

   Level: beginner

.keywords: TS, timestep, set, options, database

.seealso: TSGetType()
@*/
PetscErrorCode  TSSetFromOptions(TS ts)
{
  PetscBool              opt,flg,tflg;
  PetscErrorCode         ierr;
  PetscViewer            monviewer;
  char                   monfilename[PETSC_MAX_PATH_LEN];
  SNES                   snes;
  TSAdapt                adapt;
  PetscReal              time_step;
  TSExactFinalTimeOption eftopt;
  char                   dir[16];
  const char             *defaultType;
  char                   typeName[256];

  PetscFunctionBegin;
  PetscValidHeaderSpecific(ts, TS_CLASSID,1);
  ierr = PetscObjectOptionsBegin((PetscObject)ts);CHKERRQ(ierr);
  if (((PetscObject)ts)->type_name) defaultType = ((PetscObject)ts)->type_name;
  else defaultType = TSEULER;

  ierr = TSRegisterAll();CHKERRQ(ierr);
  ierr = PetscOptionsFList("-ts_type", "TS method"," TSSetType", TSList, defaultType, typeName, 256, &opt);CHKERRQ(ierr);
  if (opt) {
    ierr = TSSetType(ts, typeName);CHKERRQ(ierr);
  } else {
    ierr = TSSetType(ts, defaultType);CHKERRQ(ierr);
  }

  /* Handle generic TS options */
  if (ts->trajectory) tflg = PETSC_TRUE;
  else tflg = PETSC_FALSE;
  ierr = PetscOptionsBool("-ts_save_trajectory","Save the solution at each timestep","TSSetSaveTrajectory",tflg,&tflg,NULL);CHKERRQ(ierr);
  if (tflg) {ierr = TSSetSaveTrajectory(ts);CHKERRQ(ierr);}
  if (ts->adjoint_solve) tflg = PETSC_TRUE;
  else tflg = PETSC_FALSE;
  ierr = PetscOptionsBool("-ts_adjoint_solve","Solve the adjoint problem immediately after solving the forward problem","",tflg,&tflg,&flg);CHKERRQ(ierr);
  if (flg) {
    ierr = TSSetSaveTrajectory(ts);CHKERRQ(ierr);
    ts->adjoint_solve = tflg;
  }
  ierr = PetscOptionsInt("-ts_max_steps","Maximum number of time steps","TSSetDuration",ts->max_steps,&ts->max_steps,NULL);CHKERRQ(ierr);
  ierr = PetscOptionsReal("-ts_final_time","Time to run to","TSSetDuration",ts->max_time,&ts->max_time,NULL);CHKERRQ(ierr);
  ierr = PetscOptionsReal("-ts_init_time","Initial time","TSSetTime",ts->ptime,&ts->ptime,NULL);CHKERRQ(ierr);
  ierr = PetscOptionsReal("-ts_dt","Initial time step","TSSetTimeStep",ts->time_step,&time_step,&flg);CHKERRQ(ierr);
  if (flg) {
    ierr = TSSetTimeStep(ts,time_step);CHKERRQ(ierr);
  }
  ierr = PetscOptionsEnum("-ts_exact_final_time","Option for handling of final time step","TSSetExactFinalTime",TSExactFinalTimeOptions,(PetscEnum)ts->exact_final_time,(PetscEnum*)&eftopt,&flg);CHKERRQ(ierr);
  if (flg) {ierr = TSSetExactFinalTime(ts,eftopt);CHKERRQ(ierr);}
  ierr = PetscOptionsInt("-ts_max_snes_failures","Maximum number of nonlinear solve failures","TSSetMaxSNESFailures",ts->max_snes_failures,&ts->max_snes_failures,NULL);CHKERRQ(ierr);
  ierr = PetscOptionsInt("-ts_max_reject","Maximum number of step rejections before step fails","TSSetMaxStepRejections",ts->max_reject,&ts->max_reject,NULL);CHKERRQ(ierr);
  ierr = PetscOptionsBool("-ts_error_if_step_fails","Error if no step succeeds","TSSetErrorIfStepFails",ts->errorifstepfailed,&ts->errorifstepfailed,NULL);CHKERRQ(ierr);
  ierr = PetscOptionsReal("-ts_rtol","Relative tolerance for local truncation error","TSSetTolerances",ts->rtol,&ts->rtol,NULL);CHKERRQ(ierr);
  ierr = PetscOptionsReal("-ts_atol","Absolute tolerance for local truncation error","TSSetTolerances",ts->atol,&ts->atol,NULL);CHKERRQ(ierr);

#if defined(PETSC_HAVE_SAWS)
  {
  PetscBool set;
  flg  = PETSC_FALSE;
  ierr = PetscOptionsBool("-ts_saws_block","Block for SAWs memory snooper at end of TSSolve","PetscObjectSAWsBlock",((PetscObject)ts)->amspublishblock,&flg,&set);CHKERRQ(ierr);
  if (set) {
    ierr = PetscObjectSAWsSetBlock((PetscObject)ts,flg);CHKERRQ(ierr);
  }
  }
#endif

  /* Monitor options */
  ierr = PetscOptionsString("-ts_monitor","Monitor timestep size","TSMonitorDefault","stdout",monfilename,PETSC_MAX_PATH_LEN,&flg);CHKERRQ(ierr);
  if (flg) {
    ierr = PetscViewerASCIIOpen(PetscObjectComm((PetscObject)ts),monfilename,&monviewer);CHKERRQ(ierr);
    ierr = TSMonitorSet(ts,TSMonitorDefault,monviewer,(PetscErrorCode (*)(void**))PetscViewerDestroy);CHKERRQ(ierr);
  }
  ierr = PetscOptionsString("-ts_monitor_python","Use Python function","TSMonitorSet",0,monfilename,PETSC_MAX_PATH_LEN,&flg);CHKERRQ(ierr);
  if (flg) {ierr = PetscPythonMonitorSet((PetscObject)ts,monfilename);CHKERRQ(ierr);}

  ierr = PetscOptionsName("-ts_monitor_lg_timestep","Monitor timestep size graphically","TSMonitorLGTimeStep",&opt);CHKERRQ(ierr);
  if (opt) {
    TSMonitorLGCtx ctx;
    PetscInt       howoften = 1;

    ierr = PetscOptionsInt("-ts_monitor_lg_timestep","Monitor timestep size graphically","TSMonitorLGTimeStep",howoften,&howoften,NULL);CHKERRQ(ierr);
    ierr = TSMonitorLGCtxCreate(PetscObjectComm((PetscObject)ts),0,0,PETSC_DECIDE,PETSC_DECIDE,300,300,howoften,&ctx);CHKERRQ(ierr);
    ierr = TSMonitorSet(ts,TSMonitorLGTimeStep,ctx,(PetscErrorCode (*)(void**))TSMonitorLGCtxDestroy);CHKERRQ(ierr);
  }
  ierr = PetscOptionsName("-ts_monitor_lg_solution","Monitor solution graphically","TSMonitorLGSolution",&opt);CHKERRQ(ierr);
  if (opt) {
    TSMonitorLGCtx ctx;
    PetscInt       howoften = 1;

    ierr = PetscOptionsInt("-ts_monitor_lg_solution","Monitor solution graphically","TSMonitorLGSolution",howoften,&howoften,NULL);CHKERRQ(ierr);
    ierr = TSMonitorLGCtxCreate(PETSC_COMM_SELF,0,0,PETSC_DECIDE,PETSC_DECIDE,600,400,howoften,&ctx);CHKERRQ(ierr);
    ierr = TSMonitorSet(ts,TSMonitorLGSolution,ctx,(PetscErrorCode (*)(void**))TSMonitorLGCtxDestroy);CHKERRQ(ierr);
  }
  ierr = PetscOptionsName("-ts_monitor_lg_error","Monitor error graphically","TSMonitorLGError",&opt);CHKERRQ(ierr);
  if (opt) {
    TSMonitorLGCtx ctx;
    PetscInt       howoften = 1;

    ierr = PetscOptionsInt("-ts_monitor_lg_error","Monitor error graphically","TSMonitorLGError",howoften,&howoften,NULL);CHKERRQ(ierr);
    ierr = TSMonitorLGCtxCreate(PETSC_COMM_SELF,0,0,PETSC_DECIDE,PETSC_DECIDE,600,400,howoften,&ctx);CHKERRQ(ierr);
    ierr = TSMonitorSet(ts,TSMonitorLGError,ctx,(PetscErrorCode (*)(void**))TSMonitorLGCtxDestroy);CHKERRQ(ierr);
  }
  ierr = PetscOptionsName("-ts_monitor_lg_snes_iterations","Monitor number nonlinear iterations for each timestep graphically","TSMonitorLGSNESIterations",&opt);CHKERRQ(ierr);
  if (opt) {
    TSMonitorLGCtx ctx;
    PetscInt       howoften = 1;

    ierr = PetscOptionsInt("-ts_monitor_lg_snes_iterations","Monitor number nonlinear iterations for each timestep graphically","TSMonitorLGSNESIterations",howoften,&howoften,NULL);CHKERRQ(ierr);
    ierr = TSMonitorLGCtxCreate(PETSC_COMM_SELF,0,0,PETSC_DECIDE,PETSC_DECIDE,300,300,howoften,&ctx);CHKERRQ(ierr);
    ierr = TSMonitorSet(ts,TSMonitorLGSNESIterations,ctx,(PetscErrorCode (*)(void**))TSMonitorLGCtxDestroy);CHKERRQ(ierr);
  }
  ierr = PetscOptionsName("-ts_monitor_lg_ksp_iterations","Monitor number nonlinear iterations for each timestep graphically","TSMonitorLGKSPIterations",&opt);CHKERRQ(ierr);
  if (opt) {
    TSMonitorLGCtx ctx;
    PetscInt       howoften = 1;

    ierr = PetscOptionsInt("-ts_monitor_lg_ksp_iterations","Monitor number nonlinear iterations for each timestep graphically","TSMonitorLGKSPIterations",howoften,&howoften,NULL);CHKERRQ(ierr);
    ierr = TSMonitorLGCtxCreate(PETSC_COMM_SELF,0,0,PETSC_DECIDE,PETSC_DECIDE,300,300,howoften,&ctx);CHKERRQ(ierr);
    ierr = TSMonitorSet(ts,TSMonitorLGKSPIterations,ctx,(PetscErrorCode (*)(void**))TSMonitorLGCtxDestroy);CHKERRQ(ierr);
  }
  ierr = PetscOptionsName("-ts_monitor_sp_eig","Monitor eigenvalues of linearized operator graphically","TSMonitorSPEig",&opt);CHKERRQ(ierr);
  if (opt) {
    TSMonitorSPEigCtx ctx;
    PetscInt          howoften = 1;

    ierr = PetscOptionsInt("-ts_monitor_sp_eig","Monitor eigenvalues of linearized operator graphically","TSMonitorSPEig",howoften,&howoften,NULL);CHKERRQ(ierr);
    ierr = TSMonitorSPEigCtxCreate(PETSC_COMM_SELF,0,0,PETSC_DECIDE,PETSC_DECIDE,600,400,howoften,&ctx);CHKERRQ(ierr);
    ierr = TSMonitorSet(ts,TSMonitorSPEig,ctx,(PetscErrorCode (*)(void**))TSMonitorSPEigCtxDestroy);CHKERRQ(ierr);
  }
  opt  = PETSC_FALSE;
  ierr = PetscOptionsName("-ts_monitor_draw_solution","Monitor solution graphically","TSMonitorDrawSolution",&opt);CHKERRQ(ierr);
  if (opt) {
    TSMonitorDrawCtx ctx;
    PetscInt         howoften = 1;

    ierr = PetscOptionsInt("-ts_monitor_draw_solution","Monitor solution graphically","TSMonitorDrawSolution",howoften,&howoften,NULL);CHKERRQ(ierr);
    ierr = TSMonitorDrawCtxCreate(PetscObjectComm((PetscObject)ts),0,0,PETSC_DECIDE,PETSC_DECIDE,600,400,howoften,&ctx);CHKERRQ(ierr);
    ierr = TSMonitorSet(ts,TSMonitorDrawSolution,ctx,(PetscErrorCode (*)(void**))TSMonitorDrawCtxDestroy);CHKERRQ(ierr);
  }
  opt  = PETSC_FALSE;
  ierr = PetscOptionsName("-ts_monitor_draw_solution_phase","Monitor solution graphically","TSMonitorDrawSolutionPhase",&opt);CHKERRQ(ierr);
  if (opt) {
    TSMonitorDrawCtx ctx;
    PetscReal        bounds[4];
    PetscInt         n = 4;
    PetscDraw        draw;

    ierr = PetscOptionsRealArray("-ts_monitor_draw_solution_phase","Monitor solution graphically","TSMonitorDrawSolutionPhase",bounds,&n,NULL);CHKERRQ(ierr);
    if (n != 4) SETERRQ(PetscObjectComm((PetscObject)ts),PETSC_ERR_ARG_WRONG,"Must provide bounding box of phase field");
    ierr = TSMonitorDrawCtxCreate(PetscObjectComm((PetscObject)ts),0,0,PETSC_DECIDE,PETSC_DECIDE,600,400,1,&ctx);CHKERRQ(ierr);
    ierr = PetscViewerDrawGetDraw(ctx->viewer,0,&draw);CHKERRQ(ierr);
    ierr = PetscDrawClear(draw);CHKERRQ(ierr);
    ierr = PetscDrawAxisCreate(draw,&ctx->axis);CHKERRQ(ierr);
    ierr = PetscDrawAxisSetLimits(ctx->axis,bounds[0],bounds[2],bounds[1],bounds[3]);CHKERRQ(ierr);
    ierr = PetscDrawAxisSetLabels(ctx->axis,"Phase Diagram","Variable 1","Variable 2");CHKERRQ(ierr);
    ierr = PetscDrawAxisDraw(ctx->axis);CHKERRQ(ierr);
    /* ierr = PetscDrawSetCoordinates(draw,bounds[0],bounds[1],bounds[2],bounds[3]);CHKERRQ(ierr); */
    ierr = TSMonitorSet(ts,TSMonitorDrawSolutionPhase,ctx,(PetscErrorCode (*)(void**))TSMonitorDrawCtxDestroy);CHKERRQ(ierr);
  }
  opt  = PETSC_FALSE;
  ierr = PetscOptionsName("-ts_monitor_draw_error","Monitor error graphically","TSMonitorDrawError",&opt);CHKERRQ(ierr);
  if (opt) {
    TSMonitorDrawCtx ctx;
    PetscInt         howoften = 1;

    ierr = PetscOptionsInt("-ts_monitor_draw_error","Monitor error graphically","TSMonitorDrawError",howoften,&howoften,NULL);CHKERRQ(ierr);
    ierr = TSMonitorDrawCtxCreate(PetscObjectComm((PetscObject)ts),0,0,PETSC_DECIDE,PETSC_DECIDE,600,400,howoften,&ctx);CHKERRQ(ierr);
    ierr = TSMonitorSet(ts,TSMonitorDrawError,ctx,(PetscErrorCode (*)(void**))TSMonitorDrawCtxDestroy);CHKERRQ(ierr);
  }
  opt  = PETSC_FALSE;
  ierr = PetscOptionsString("-ts_monitor_solution_binary","Save each solution to a binary file","TSMonitorSolutionBinary",0,monfilename,PETSC_MAX_PATH_LEN,&flg);CHKERRQ(ierr);
  if (flg) {
    PetscViewer ctx;
    if (monfilename[0]) {
      ierr = PetscViewerBinaryOpen(PetscObjectComm((PetscObject)ts),monfilename,FILE_MODE_WRITE,&ctx);CHKERRQ(ierr);
      ierr = TSMonitorSet(ts,TSMonitorSolutionBinary,ctx,(PetscErrorCode (*)(void**))PetscViewerDestroy);CHKERRQ(ierr);
    } else {
      ctx = PETSC_VIEWER_BINARY_(PetscObjectComm((PetscObject)ts));
      ierr = TSMonitorSet(ts,TSMonitorSolutionBinary,ctx,(PetscErrorCode (*)(void**))NULL);CHKERRQ(ierr);
    }
  }
  opt  = PETSC_FALSE;
  ierr = PetscOptionsString("-ts_monitor_solution_vtk","Save each time step to a binary file, use filename-%%03D.vts","TSMonitorSolutionVTK",0,monfilename,PETSC_MAX_PATH_LEN,&flg);CHKERRQ(ierr);
  if (flg) {
    const char *ptr,*ptr2;
    char       *filetemplate;
    if (!monfilename[0]) SETERRQ(PetscObjectComm((PetscObject)ts),PETSC_ERR_USER,"-ts_monitor_solution_vtk requires a file template, e.g. filename-%%03D.vts");
    /* Do some cursory validation of the input. */
    ierr = PetscStrstr(monfilename,"%",(char**)&ptr);CHKERRQ(ierr);
    if (!ptr) SETERRQ(PetscObjectComm((PetscObject)ts),PETSC_ERR_USER,"-ts_monitor_solution_vtk requires a file template, e.g. filename-%%03D.vts");
    for (ptr++; ptr && *ptr; ptr++) {
      ierr = PetscStrchr("DdiouxX",*ptr,(char**)&ptr2);CHKERRQ(ierr);
      if (!ptr2 && (*ptr < '0' || '9' < *ptr)) SETERRQ(PetscObjectComm((PetscObject)ts),PETSC_ERR_USER,"Invalid file template argument to -ts_monitor_solution_vtk, should look like filename-%%03D.vts");
      if (ptr2) break;
    }
    ierr = PetscStrallocpy(monfilename,&filetemplate);CHKERRQ(ierr);
    ierr = TSMonitorSet(ts,TSMonitorSolutionVTK,filetemplate,(PetscErrorCode (*)(void**))TSMonitorSolutionVTKDestroy);CHKERRQ(ierr);
  }

  ierr = PetscOptionsString("-ts_monitor_dmda_ray","Display a ray of the solution","None","y=0",dir,16,&flg);CHKERRQ(ierr);
  if (flg) {
    TSMonitorDMDARayCtx *rayctx;
    int                  ray = 0;
    DMDADirection        ddir;
    DM                   da;
    PetscMPIInt          rank;

    if (dir[1] != '=') SETERRQ1(PetscObjectComm((PetscObject)ts),PETSC_ERR_ARG_WRONG,"Unknown ray %s",dir);
    if (dir[0] == 'x') ddir = DMDA_X;
    else if (dir[0] == 'y') ddir = DMDA_Y;
    else SETERRQ1(PetscObjectComm((PetscObject)ts),PETSC_ERR_ARG_WRONG,"Unknown ray %s",dir);
    sscanf(dir+2,"%d",&ray);

    ierr = PetscInfo2(((PetscObject)ts),"Displaying DMDA ray %c = %D\n",dir[0],ray);CHKERRQ(ierr);
    ierr = PetscNew(&rayctx);CHKERRQ(ierr);
    ierr = TSGetDM(ts,&da);CHKERRQ(ierr);
    ierr = DMDAGetRay(da,ddir,ray,&rayctx->ray,&rayctx->scatter);CHKERRQ(ierr);
    ierr = MPI_Comm_rank(PetscObjectComm((PetscObject)ts),&rank);CHKERRQ(ierr);
    if (!rank) {
      ierr = PetscViewerDrawOpen(PETSC_COMM_SELF,0,0,0,0,600,300,&rayctx->viewer);CHKERRQ(ierr);
    }
    rayctx->lgctx = NULL;
    ierr = TSMonitorSet(ts,TSMonitorDMDARay,rayctx,TSMonitorDMDARayDestroy);CHKERRQ(ierr);
  }
  ierr = PetscOptionsString("-ts_monitor_lg_dmda_ray","Display a ray of the solution","None","x=0",dir,16,&flg);CHKERRQ(ierr);
  if (flg) {
    TSMonitorDMDARayCtx *rayctx;
    int                 ray = 0;
    DMDADirection       ddir;
    DM                  da;
    PetscInt            howoften = 1;

    if (dir[1] != '=') SETERRQ1(PetscObjectComm((PetscObject) ts), PETSC_ERR_ARG_WRONG, "Malformed ray %s", dir);
    if      (dir[0] == 'x') ddir = DMDA_X;
    else if (dir[0] == 'y') ddir = DMDA_Y;
    else SETERRQ1(PetscObjectComm((PetscObject) ts), PETSC_ERR_ARG_WRONG, "Unknown ray direction %s", dir);
    sscanf(dir+2, "%d", &ray);

    ierr = PetscInfo2(((PetscObject) ts),"Displaying LG DMDA ray %c = %D\n", dir[0], ray);CHKERRQ(ierr);
    ierr = PetscNew(&rayctx);CHKERRQ(ierr);
    ierr = TSGetDM(ts, &da);CHKERRQ(ierr);
    ierr = DMDAGetRay(da, ddir, ray, &rayctx->ray, &rayctx->scatter);CHKERRQ(ierr);
    ierr = TSMonitorLGCtxCreate(PETSC_COMM_SELF,0,0,PETSC_DECIDE,PETSC_DECIDE,600,400,howoften,&rayctx->lgctx);CHKERRQ(ierr);
    ierr = TSMonitorSet(ts, TSMonitorLGDMDARay, rayctx, TSMonitorDMDARayDestroy);CHKERRQ(ierr);
  }

<<<<<<< HEAD
  ierr = PetscOptionsName("-ts_monitor_envelope","Monitor maximum and minimum value of each component of the solution","TSMonitorEnvelope",&opt);CHKERRQ(ierr);
  if (opt) {
    TSMonitorEnvelopeCtx ctx;

    ierr = TSMonitorEnvelopeCtxCreate(ts,&ctx);CHKERRQ(ierr);
    ierr = TSMonitorSet(ts,TSMonitorEnvelope,ctx,(PetscErrorCode (*)(void**))TSMonitorEnvelopeCtxDestroy);CHKERRQ(ierr);
=======
  flg  = PETSC_FALSE;
  ierr = PetscOptionsBool("-ts_fd_color", "Use finite differences with coloring to compute IJacobian", "TSComputeJacobianDefaultColor", flg, &flg, NULL);CHKERRQ(ierr);
  if (flg) {
    DM   dm;
    DMTS tdm;

    ierr = TSGetDM(ts, &dm);CHKERRQ(ierr);
    ierr = DMGetDMTS(dm, &tdm);CHKERRQ(ierr);
    tdm->ijacobianctx = NULL;
    ierr = TSSetIJacobian(ts, NULL, NULL, TSComputeIJacobianDefaultColor, 0);CHKERRQ(ierr);
    ierr = PetscInfo(ts, "Setting default finite difference coloring Jacobian matrix\n");CHKERRQ(ierr);
>>>>>>> 14eb1c5c
  }

  /*
     This code is all wrong. One is creating objects inside the TSSetFromOptions() so if run with the options gui
     will bleed memory. Also one is using a PetscOptionsBegin() inside a PetscOptionsBegin()
  */
  ierr = TSGetAdapt(ts,&adapt);CHKERRQ(ierr);
  ierr = TSAdaptSetFromOptions(PetscOptionsObject,adapt);CHKERRQ(ierr);

    /* Handle specific TS options */
  if (ts->ops->setfromoptions) {
    ierr = (*ts->ops->setfromoptions)(PetscOptionsObject,ts);CHKERRQ(ierr);
  }
  ierr = PetscOptionsEnd();CHKERRQ(ierr);

  /* process any options handlers added with PetscObjectAddOptionsHandler() */
  ierr = PetscObjectProcessOptionsHandlers((PetscObject)ts);CHKERRQ(ierr);

  if (ts->trajectory) {
    ierr = TSTrajectorySetFromOptions(ts->trajectory);CHKERRQ(ierr);
  }

  ierr = TSGetSNES(ts,&snes);CHKERRQ(ierr);
  if (snes) {
    if (ts->problem_type == TS_LINEAR) {ierr = SNESSetType(snes,SNESKSPONLY);CHKERRQ(ierr);}
    ierr = SNESSetFromOptions(ts->snes);CHKERRQ(ierr);
  }
  PetscFunctionReturn(0);
}

#undef __FUNCT__
#define __FUNCT__ "TSSetSaveTrajectory"
/*@
   TSSetSaveTrajectory - Causes the TS to save its solutions as it iterates forward in time in a TSTrajectory object

   Collective on TS

   Input Parameters:
.  ts - the TS context obtained from TSCreate()


   Level: intermediate

.seealso: TSGetTrajectory(), TSAdjointSolve()

.keywords: TS, set, checkpoint,
@*/
PetscErrorCode  TSSetSaveTrajectory(TS ts)
{
  PetscErrorCode ierr;

  PetscFunctionBegin;
  PetscValidHeaderSpecific(ts,TS_CLASSID,1);
  if (!ts->trajectory) {
    ierr = TSTrajectoryCreate(PetscObjectComm((PetscObject)ts),&ts->trajectory);CHKERRQ(ierr);
    ierr = TSTrajectorySetType(ts->trajectory,TSTRAJECTORYBASIC);CHKERRQ(ierr);
  }
  PetscFunctionReturn(0);
}

#undef __FUNCT__
#define __FUNCT__ "TSComputeRHSJacobian"
/*@
   TSComputeRHSJacobian - Computes the Jacobian matrix that has been
      set with TSSetRHSJacobian().

   Collective on TS and Vec

   Input Parameters:
+  ts - the TS context
.  t - current timestep
-  U - input vector

   Output Parameters:
+  A - Jacobian matrix
.  B - optional preconditioning matrix
-  flag - flag indicating matrix structure

   Notes:
   Most users should not need to explicitly call this routine, as it
   is used internally within the nonlinear solvers.

   See KSPSetOperators() for important information about setting the
   flag parameter.

   Level: developer

.keywords: SNES, compute, Jacobian, matrix

.seealso:  TSSetRHSJacobian(), KSPSetOperators()
@*/
PetscErrorCode  TSComputeRHSJacobian(TS ts,PetscReal t,Vec U,Mat A,Mat B)
{
  PetscErrorCode ierr;
  PetscObjectState Ustate;
  DM             dm;
  DMTS           tsdm;
  TSRHSJacobian  rhsjacobianfunc;
  void           *ctx;
  TSIJacobian    ijacobianfunc;

  PetscFunctionBegin;
  PetscValidHeaderSpecific(ts,TS_CLASSID,1);
  PetscValidHeaderSpecific(U,VEC_CLASSID,3);
  PetscCheckSameComm(ts,1,U,3);
  ierr = TSGetDM(ts,&dm);CHKERRQ(ierr);
  ierr = DMGetDMTS(dm,&tsdm);CHKERRQ(ierr);
  ierr = DMTSGetRHSJacobian(dm,&rhsjacobianfunc,&ctx);CHKERRQ(ierr);
  ierr = DMTSGetIJacobian(dm,&ijacobianfunc,NULL);CHKERRQ(ierr);
  ierr = PetscObjectStateGet((PetscObject)U,&Ustate);CHKERRQ(ierr);
  if (ts->rhsjacobian.time == t && (ts->problem_type == TS_LINEAR || (ts->rhsjacobian.X == U && ts->rhsjacobian.Xstate == Ustate))) {
    PetscFunctionReturn(0);
  }

  if (!rhsjacobianfunc && !ijacobianfunc) SETERRQ(PetscObjectComm((PetscObject)ts),PETSC_ERR_USER,"Must call TSSetRHSJacobian() and / or TSSetIJacobian()");

  if (ts->rhsjacobian.reuse) {
    ierr = MatShift(A,-ts->rhsjacobian.shift);CHKERRQ(ierr);
    ierr = MatScale(A,1./ts->rhsjacobian.scale);CHKERRQ(ierr);
    if (A != B) {
      ierr = MatShift(B,-ts->rhsjacobian.shift);CHKERRQ(ierr);
      ierr = MatScale(B,1./ts->rhsjacobian.scale);CHKERRQ(ierr);
    }
    ts->rhsjacobian.shift = 0;
    ts->rhsjacobian.scale = 1.;
  }

  if (rhsjacobianfunc) {
    ierr = PetscLogEventBegin(TS_JacobianEval,ts,U,A,B);CHKERRQ(ierr);
    PetscStackPush("TS user Jacobian function");
    ierr = (*rhsjacobianfunc)(ts,t,U,A,B,ctx);CHKERRQ(ierr);
    PetscStackPop;
    ierr = PetscLogEventEnd(TS_JacobianEval,ts,U,A,B);CHKERRQ(ierr);
    /* make sure user returned a correct Jacobian and preconditioner */
    PetscValidHeaderSpecific(A,MAT_CLASSID,4);
    PetscValidHeaderSpecific(B,MAT_CLASSID,5);
  } else {
    ierr = MatZeroEntries(A);CHKERRQ(ierr);
    if (A != B) {ierr = MatZeroEntries(B);CHKERRQ(ierr);}
  }
  ts->rhsjacobian.time       = t;
  ts->rhsjacobian.X          = U;
  ierr                       = PetscObjectStateGet((PetscObject)U,&ts->rhsjacobian.Xstate);CHKERRQ(ierr);
  PetscFunctionReturn(0);
}

#undef __FUNCT__
#define __FUNCT__ "TSComputeRHSFunction"
/*@
   TSComputeRHSFunction - Evaluates the right-hand-side function.

   Collective on TS and Vec

   Input Parameters:
+  ts - the TS context
.  t - current time
-  U - state vector

   Output Parameter:
.  y - right hand side

   Note:
   Most users should not need to explicitly call this routine, as it
   is used internally within the nonlinear solvers.

   Level: developer

.keywords: TS, compute

.seealso: TSSetRHSFunction(), TSComputeIFunction()
@*/
PetscErrorCode TSComputeRHSFunction(TS ts,PetscReal t,Vec U,Vec y)
{
  PetscErrorCode ierr;
  TSRHSFunction  rhsfunction;
  TSIFunction    ifunction;
  void           *ctx;
  DM             dm;

  PetscFunctionBegin;
  PetscValidHeaderSpecific(ts,TS_CLASSID,1);
  PetscValidHeaderSpecific(U,VEC_CLASSID,3);
  PetscValidHeaderSpecific(y,VEC_CLASSID,4);
  ierr = TSGetDM(ts,&dm);CHKERRQ(ierr);
  ierr = DMTSGetRHSFunction(dm,&rhsfunction,&ctx);CHKERRQ(ierr);
  ierr = DMTSGetIFunction(dm,&ifunction,NULL);CHKERRQ(ierr);

  if (!rhsfunction && !ifunction) SETERRQ(PetscObjectComm((PetscObject)ts),PETSC_ERR_USER,"Must call TSSetRHSFunction() and / or TSSetIFunction()");

  ierr = PetscLogEventBegin(TS_FunctionEval,ts,U,y,0);CHKERRQ(ierr);
  if (rhsfunction) {
    PetscStackPush("TS user right-hand-side function");
    ierr = (*rhsfunction)(ts,t,U,y,ctx);CHKERRQ(ierr);
    PetscStackPop;
  } else {
    ierr = VecZeroEntries(y);CHKERRQ(ierr);
  }

  ierr = PetscLogEventEnd(TS_FunctionEval,ts,U,y,0);CHKERRQ(ierr);
  PetscFunctionReturn(0);
}

#undef __FUNCT__
#define __FUNCT__ "TSComputeSolutionFunction"
/*@
   TSComputeSolutionFunction - Evaluates the solution function.

   Collective on TS and Vec

   Input Parameters:
+  ts - the TS context
-  t - current time

   Output Parameter:
.  U - the solution

   Note:
   Most users should not need to explicitly call this routine, as it
   is used internally within the nonlinear solvers.

   Level: developer

.keywords: TS, compute

.seealso: TSSetSolutionFunction(), TSSetRHSFunction(), TSComputeIFunction()
@*/
PetscErrorCode TSComputeSolutionFunction(TS ts,PetscReal t,Vec U)
{
  PetscErrorCode     ierr;
  TSSolutionFunction solutionfunction;
  void               *ctx;
  DM                 dm;

  PetscFunctionBegin;
  PetscValidHeaderSpecific(ts,TS_CLASSID,1);
  PetscValidHeaderSpecific(U,VEC_CLASSID,3);
  ierr = TSGetDM(ts,&dm);CHKERRQ(ierr);
  ierr = DMTSGetSolutionFunction(dm,&solutionfunction,&ctx);CHKERRQ(ierr);

  if (solutionfunction) {
    PetscStackPush("TS user solution function");
    ierr = (*solutionfunction)(ts,t,U,ctx);CHKERRQ(ierr);
    PetscStackPop;
  }
  PetscFunctionReturn(0);
}
#undef __FUNCT__
#define __FUNCT__ "TSComputeForcingFunction"
/*@
   TSComputeForcingFunction - Evaluates the forcing function.

   Collective on TS and Vec

   Input Parameters:
+  ts - the TS context
-  t - current time

   Output Parameter:
.  U - the function value

   Note:
   Most users should not need to explicitly call this routine, as it
   is used internally within the nonlinear solvers.

   Level: developer

.keywords: TS, compute

.seealso: TSSetSolutionFunction(), TSSetRHSFunction(), TSComputeIFunction()
@*/
PetscErrorCode TSComputeForcingFunction(TS ts,PetscReal t,Vec U)
{
  PetscErrorCode     ierr, (*forcing)(TS,PetscReal,Vec,void*);
  void               *ctx;
  DM                 dm;

  PetscFunctionBegin;
  PetscValidHeaderSpecific(ts,TS_CLASSID,1);
  PetscValidHeaderSpecific(U,VEC_CLASSID,3);
  ierr = TSGetDM(ts,&dm);CHKERRQ(ierr);
  ierr = DMTSGetForcingFunction(dm,&forcing,&ctx);CHKERRQ(ierr);

  if (forcing) {
    PetscStackPush("TS user forcing function");
    ierr = (*forcing)(ts,t,U,ctx);CHKERRQ(ierr);
    PetscStackPop;
  }
  PetscFunctionReturn(0);
}

#undef __FUNCT__
#define __FUNCT__ "TSGetRHSVec_Private"
static PetscErrorCode TSGetRHSVec_Private(TS ts,Vec *Frhs)
{
  Vec            F;
  PetscErrorCode ierr;

  PetscFunctionBegin;
  *Frhs = NULL;
  ierr  = TSGetIFunction(ts,&F,NULL,NULL);CHKERRQ(ierr);
  if (!ts->Frhs) {
    ierr = VecDuplicate(F,&ts->Frhs);CHKERRQ(ierr);
  }
  *Frhs = ts->Frhs;
  PetscFunctionReturn(0);
}

#undef __FUNCT__
#define __FUNCT__ "TSGetRHSMats_Private"
static PetscErrorCode TSGetRHSMats_Private(TS ts,Mat *Arhs,Mat *Brhs)
{
  Mat            A,B;
  PetscErrorCode ierr;

  PetscFunctionBegin;
  if (Arhs) *Arhs = NULL;
  if (Brhs) *Brhs = NULL;
  ierr = TSGetIJacobian(ts,&A,&B,NULL,NULL);CHKERRQ(ierr);
  if (Arhs) {
    if (!ts->Arhs) {
      ierr = MatDuplicate(A,MAT_DO_NOT_COPY_VALUES,&ts->Arhs);CHKERRQ(ierr);
    }
    *Arhs = ts->Arhs;
  }
  if (Brhs) {
    if (!ts->Brhs) {
      if (A != B) {
        ierr = MatDuplicate(B,MAT_DO_NOT_COPY_VALUES,&ts->Brhs);CHKERRQ(ierr);
      } else {
        ts->Brhs = ts->Arhs;
        ierr = PetscObjectReference((PetscObject)ts->Arhs);CHKERRQ(ierr);
      }
    }
    *Brhs = ts->Brhs;
  }
  PetscFunctionReturn(0);
}

#undef __FUNCT__
#define __FUNCT__ "TSComputeIFunction"
/*@
   TSComputeIFunction - Evaluates the DAE residual written in implicit form F(t,U,Udot)=0

   Collective on TS and Vec

   Input Parameters:
+  ts - the TS context
.  t - current time
.  U - state vector
.  Udot - time derivative of state vector
-  imex - flag indicates if the method is IMEX so that the RHSFunction should be kept separate

   Output Parameter:
.  Y - right hand side

   Note:
   Most users should not need to explicitly call this routine, as it
   is used internally within the nonlinear solvers.

   If the user did did not write their equations in implicit form, this
   function recasts them in implicit form.

   Level: developer

.keywords: TS, compute

.seealso: TSSetIFunction(), TSComputeRHSFunction()
@*/
PetscErrorCode TSComputeIFunction(TS ts,PetscReal t,Vec U,Vec Udot,Vec Y,PetscBool imex)
{
  PetscErrorCode ierr;
  TSIFunction    ifunction;
  TSRHSFunction  rhsfunction;
  void           *ctx;
  DM             dm;

  PetscFunctionBegin;
  PetscValidHeaderSpecific(ts,TS_CLASSID,1);
  PetscValidHeaderSpecific(U,VEC_CLASSID,3);
  PetscValidHeaderSpecific(Udot,VEC_CLASSID,4);
  PetscValidHeaderSpecific(Y,VEC_CLASSID,5);

  ierr = TSGetDM(ts,&dm);CHKERRQ(ierr);
  ierr = DMTSGetIFunction(dm,&ifunction,&ctx);CHKERRQ(ierr);
  ierr = DMTSGetRHSFunction(dm,&rhsfunction,NULL);CHKERRQ(ierr);

  if (!rhsfunction && !ifunction) SETERRQ(PetscObjectComm((PetscObject)ts),PETSC_ERR_USER,"Must call TSSetRHSFunction() and / or TSSetIFunction()");

  ierr = PetscLogEventBegin(TS_FunctionEval,ts,U,Udot,Y);CHKERRQ(ierr);
  if (ifunction) {
    PetscStackPush("TS user implicit function");
    ierr = (*ifunction)(ts,t,U,Udot,Y,ctx);CHKERRQ(ierr);
    PetscStackPop;
  }
  if (imex) {
    if (!ifunction) {
      ierr = VecCopy(Udot,Y);CHKERRQ(ierr);
    }
  } else if (rhsfunction) {
    if (ifunction) {
      Vec Frhs;
      ierr = TSGetRHSVec_Private(ts,&Frhs);CHKERRQ(ierr);
      ierr = TSComputeRHSFunction(ts,t,U,Frhs);CHKERRQ(ierr);
      ierr = VecAXPY(Y,-1,Frhs);CHKERRQ(ierr);
    } else {
      ierr = TSComputeRHSFunction(ts,t,U,Y);CHKERRQ(ierr);
      ierr = VecAYPX(Y,-1,Udot);CHKERRQ(ierr);
    }
  }
  ierr = PetscLogEventEnd(TS_FunctionEval,ts,U,Udot,Y);CHKERRQ(ierr);
  PetscFunctionReturn(0);
}

#undef __FUNCT__
#define __FUNCT__ "TSComputeIJacobian"
/*@
   TSComputeIJacobian - Evaluates the Jacobian of the DAE

   Collective on TS and Vec

   Input
      Input Parameters:
+  ts - the TS context
.  t - current timestep
.  U - state vector
.  Udot - time derivative of state vector
.  shift - shift to apply, see note below
-  imex - flag indicates if the method is IMEX so that the RHSJacobian should be kept separate

   Output Parameters:
+  A - Jacobian matrix
.  B - optional preconditioning matrix
-  flag - flag indicating matrix structure

   Notes:
   If F(t,U,Udot)=0 is the DAE, the required Jacobian is

   dF/dU + shift*dF/dUdot

   Most users should not need to explicitly call this routine, as it
   is used internally within the nonlinear solvers.

   Level: developer

.keywords: TS, compute, Jacobian, matrix

.seealso:  TSSetIJacobian()
@*/
PetscErrorCode TSComputeIJacobian(TS ts,PetscReal t,Vec U,Vec Udot,PetscReal shift,Mat A,Mat B,PetscBool imex)
{
  PetscErrorCode ierr;
  TSIJacobian    ijacobian;
  TSRHSJacobian  rhsjacobian;
  DM             dm;
  void           *ctx;

  PetscFunctionBegin;
  PetscValidHeaderSpecific(ts,TS_CLASSID,1);
  PetscValidHeaderSpecific(U,VEC_CLASSID,3);
  PetscValidHeaderSpecific(Udot,VEC_CLASSID,4);
  PetscValidPointer(A,6);
  PetscValidHeaderSpecific(A,MAT_CLASSID,6);
  PetscValidPointer(B,7);
  PetscValidHeaderSpecific(B,MAT_CLASSID,7);

  ierr = TSGetDM(ts,&dm);CHKERRQ(ierr);
  ierr = DMTSGetIJacobian(dm,&ijacobian,&ctx);CHKERRQ(ierr);
  ierr = DMTSGetRHSJacobian(dm,&rhsjacobian,NULL);CHKERRQ(ierr);

  if (!rhsjacobian && !ijacobian) SETERRQ(PetscObjectComm((PetscObject)ts),PETSC_ERR_USER,"Must call TSSetRHSJacobian() and / or TSSetIJacobian()");

  ierr = PetscLogEventBegin(TS_JacobianEval,ts,U,A,B);CHKERRQ(ierr);
  if (ijacobian) {
    PetscStackPush("TS user implicit Jacobian");
    ierr = (*ijacobian)(ts,t,U,Udot,shift,A,B,ctx);CHKERRQ(ierr);
    PetscStackPop;
    /* make sure user returned a correct Jacobian and preconditioner */
    PetscValidHeaderSpecific(A,MAT_CLASSID,4);
    PetscValidHeaderSpecific(B,MAT_CLASSID,5);
  }
  if (imex) {
    if (!ijacobian) {  /* system was written as Udot = G(t,U) */
      ierr = MatZeroEntries(A);CHKERRQ(ierr);
      ierr = MatShift(A,shift);CHKERRQ(ierr);
      if (A != B) {
        ierr = MatZeroEntries(B);CHKERRQ(ierr);
        ierr = MatShift(B,shift);CHKERRQ(ierr);
      }
    }
  } else {
    Mat Arhs = NULL,Brhs = NULL;
    if (rhsjacobian) {
      if (ijacobian) {
        ierr = TSGetRHSMats_Private(ts,&Arhs,&Brhs);CHKERRQ(ierr);
      } else {
        ierr = TSGetIJacobian(ts,&Arhs,&Brhs,NULL,NULL);CHKERRQ(ierr);
      }
      ierr = TSComputeRHSJacobian(ts,t,U,Arhs,Brhs);CHKERRQ(ierr);
    }
    if (Arhs == A) {           /* No IJacobian, so we only have the RHS matrix */
      ts->rhsjacobian.scale = -1;
      ts->rhsjacobian.shift = shift;
      ierr = MatScale(A,-1);CHKERRQ(ierr);
      ierr = MatShift(A,shift);CHKERRQ(ierr);
      if (A != B) {
        ierr = MatScale(B,-1);CHKERRQ(ierr);
        ierr = MatShift(B,shift);CHKERRQ(ierr);
      }
    } else if (Arhs) {          /* Both IJacobian and RHSJacobian */
      MatStructure axpy = DIFFERENT_NONZERO_PATTERN;
      if (!ijacobian) {         /* No IJacobian provided, but we have a separate RHS matrix */
        ierr = MatZeroEntries(A);CHKERRQ(ierr);
        ierr = MatShift(A,shift);CHKERRQ(ierr);
        if (A != B) {
          ierr = MatZeroEntries(B);CHKERRQ(ierr);
          ierr = MatShift(B,shift);CHKERRQ(ierr);
        }
      }
      ierr = MatAXPY(A,-1,Arhs,axpy);CHKERRQ(ierr);
      if (A != B) {
        ierr = MatAXPY(B,-1,Brhs,axpy);CHKERRQ(ierr);
      }
    }
  }
  ierr = PetscLogEventEnd(TS_JacobianEval,ts,U,A,B);CHKERRQ(ierr);
  PetscFunctionReturn(0);
}

#undef __FUNCT__
#define __FUNCT__ "TSSetRHSFunction"
/*@C
    TSSetRHSFunction - Sets the routine for evaluating the function,
    where U_t = G(t,u).

    Logically Collective on TS

    Input Parameters:
+   ts - the TS context obtained from TSCreate()
.   r - vector to put the computed right hand side (or NULL to have it created)
.   f - routine for evaluating the right-hand-side function
-   ctx - [optional] user-defined context for private data for the
          function evaluation routine (may be NULL)

    Calling sequence of func:
$     func (TS ts,PetscReal t,Vec u,Vec F,void *ctx);

+   t - current timestep
.   u - input vector
.   F - function vector
-   ctx - [optional] user-defined function context

    Level: beginner

    Notes: You must call this function or TSSetIFunction() to define your ODE. You cannot use this function when solving a DAE.

.keywords: TS, timestep, set, right-hand-side, function

.seealso: TSSetRHSJacobian(), TSSetIJacobian(), TSSetIFunction()
@*/
PetscErrorCode  TSSetRHSFunction(TS ts,Vec r,PetscErrorCode (*f)(TS,PetscReal,Vec,Vec,void*),void *ctx)
{
  PetscErrorCode ierr;
  SNES           snes;
  Vec            ralloc = NULL;
  DM             dm;

  PetscFunctionBegin;
  PetscValidHeaderSpecific(ts,TS_CLASSID,1);
  if (r) PetscValidHeaderSpecific(r,VEC_CLASSID,2);

  ierr = TSGetDM(ts,&dm);CHKERRQ(ierr);
  ierr = DMTSSetRHSFunction(dm,f,ctx);CHKERRQ(ierr);
  ierr = TSGetSNES(ts,&snes);CHKERRQ(ierr);
  if (!r && !ts->dm && ts->vec_sol) {
    ierr = VecDuplicate(ts->vec_sol,&ralloc);CHKERRQ(ierr);
    r    = ralloc;
  }
  ierr = SNESSetFunction(snes,r,SNESTSFormFunction,ts);CHKERRQ(ierr);
  ierr = VecDestroy(&ralloc);CHKERRQ(ierr);
  PetscFunctionReturn(0);
}

#undef __FUNCT__
#define __FUNCT__ "TSSetSolutionFunction"
/*@C
    TSSetSolutionFunction - Provide a function that computes the solution of the ODE or DAE

    Logically Collective on TS

    Input Parameters:
+   ts - the TS context obtained from TSCreate()
.   f - routine for evaluating the solution
-   ctx - [optional] user-defined context for private data for the
          function evaluation routine (may be NULL)

    Calling sequence of func:
$     func (TS ts,PetscReal t,Vec u,void *ctx);

+   t - current timestep
.   u - output vector
-   ctx - [optional] user-defined function context

    Notes:
    This routine is used for testing accuracy of time integration schemes when you already know the solution.
    If analytic solutions are not known for your system, consider using the Method of Manufactured Solutions to
    create closed-form solutions with non-physical forcing terms.

    For low-dimensional problems solved in serial, such as small discrete systems, TSMonitorLGError() can be used to monitor the error history.

    Level: beginner

.keywords: TS, timestep, set, right-hand-side, function

.seealso: TSSetRHSJacobian(), TSSetIJacobian(), TSComputeSolutionFunction(), TSSetForcingFunction()
@*/
PetscErrorCode  TSSetSolutionFunction(TS ts,PetscErrorCode (*f)(TS,PetscReal,Vec,void*),void *ctx)
{
  PetscErrorCode ierr;
  DM             dm;

  PetscFunctionBegin;
  PetscValidHeaderSpecific(ts,TS_CLASSID,1);
  ierr = TSGetDM(ts,&dm);CHKERRQ(ierr);
  ierr = DMTSSetSolutionFunction(dm,f,ctx);CHKERRQ(ierr);
  PetscFunctionReturn(0);
}

#undef __FUNCT__
#define __FUNCT__ "TSSetForcingFunction"
/*@C
    TSSetForcingFunction - Provide a function that computes a forcing term for a ODE or PDE

    Logically Collective on TS

    Input Parameters:
+   ts - the TS context obtained from TSCreate()
.   f - routine for evaluating the forcing function
-   ctx - [optional] user-defined context for private data for the
          function evaluation routine (may be NULL)

    Calling sequence of func:
$     func (TS ts,PetscReal t,Vec u,void *ctx);

+   t - current timestep
.   u - output vector
-   ctx - [optional] user-defined function context

    Notes:
    This routine is useful for testing accuracy of time integration schemes when using the Method of Manufactured Solutions to
    create closed-form solutions with a non-physical forcing term.

    For low-dimensional problems solved in serial, such as small discrete systems, TSMonitorLGError() can be used to monitor the error history.

    Level: beginner

.keywords: TS, timestep, set, right-hand-side, function

.seealso: TSSetRHSJacobian(), TSSetIJacobian(), TSComputeSolutionFunction(), TSSetSolutionFunction()
@*/
PetscErrorCode  TSSetForcingFunction(TS ts,PetscErrorCode (*f)(TS,PetscReal,Vec,void*),void *ctx)
{
  PetscErrorCode ierr;
  DM             dm;

  PetscFunctionBegin;
  PetscValidHeaderSpecific(ts,TS_CLASSID,1);
  ierr = TSGetDM(ts,&dm);CHKERRQ(ierr);
  ierr = DMTSSetForcingFunction(dm,f,ctx);CHKERRQ(ierr);
  PetscFunctionReturn(0);
}

#undef __FUNCT__
#define __FUNCT__ "TSSetRHSJacobian"
/*@C
   TSSetRHSJacobian - Sets the function to compute the Jacobian of G,
   where U_t = G(U,t), as well as the location to store the matrix.

   Logically Collective on TS

   Input Parameters:
+  ts  - the TS context obtained from TSCreate()
.  Amat - (approximate) Jacobian matrix
.  Pmat - matrix from which preconditioner is to be constructed (usually the same as Amat)
.  f   - the Jacobian evaluation routine
-  ctx - [optional] user-defined context for private data for the
         Jacobian evaluation routine (may be NULL)

   Calling sequence of f:
$     func (TS ts,PetscReal t,Vec u,Mat A,Mat B,void *ctx);

+  t - current timestep
.  u - input vector
.  Amat - (approximate) Jacobian matrix
.  Pmat - matrix from which preconditioner is to be constructed (usually the same as Amat)
-  ctx - [optional] user-defined context for matrix evaluation routine


   Level: beginner

.keywords: TS, timestep, set, right-hand-side, Jacobian

.seealso: SNESComputeJacobianDefaultColor(), TSSetRHSFunction(), TSRHSJacobianSetReuse(), TSSetIJacobian()

@*/
PetscErrorCode  TSSetRHSJacobian(TS ts,Mat Amat,Mat Pmat,TSRHSJacobian f,void *ctx)
{
  PetscErrorCode ierr;
  SNES           snes;
  DM             dm;
  TSIJacobian    ijacobian;

  PetscFunctionBegin;
  PetscValidHeaderSpecific(ts,TS_CLASSID,1);
  if (Amat) PetscValidHeaderSpecific(Amat,MAT_CLASSID,2);
  if (Pmat) PetscValidHeaderSpecific(Pmat,MAT_CLASSID,3);
  if (Amat) PetscCheckSameComm(ts,1,Amat,2);
  if (Pmat) PetscCheckSameComm(ts,1,Pmat,3);

  ierr = TSGetDM(ts,&dm);CHKERRQ(ierr);
  ierr = DMTSSetRHSJacobian(dm,f,ctx);CHKERRQ(ierr);
  if (f == TSComputeRHSJacobianConstant) {
    /* Handle this case automatically for the user; otherwise user should call themselves. */
    ierr = TSRHSJacobianSetReuse(ts,PETSC_TRUE);CHKERRQ(ierr);
  }
  ierr = DMTSGetIJacobian(dm,&ijacobian,NULL);CHKERRQ(ierr);
  ierr = TSGetSNES(ts,&snes);CHKERRQ(ierr);
  if (!ijacobian) {
    ierr = SNESSetJacobian(snes,Amat,Pmat,SNESTSFormJacobian,ts);CHKERRQ(ierr);
  }
  if (Amat) {
    ierr = PetscObjectReference((PetscObject)Amat);CHKERRQ(ierr);
    ierr = MatDestroy(&ts->Arhs);CHKERRQ(ierr);

    ts->Arhs = Amat;
  }
  if (Pmat) {
    ierr = PetscObjectReference((PetscObject)Pmat);CHKERRQ(ierr);
    ierr = MatDestroy(&ts->Brhs);CHKERRQ(ierr);

    ts->Brhs = Pmat;
  }
  PetscFunctionReturn(0);
}


#undef __FUNCT__
#define __FUNCT__ "TSSetIFunction"
/*@C
   TSSetIFunction - Set the function to compute F(t,U,U_t) where F() = 0 is the DAE to be solved.

   Logically Collective on TS

   Input Parameters:
+  ts  - the TS context obtained from TSCreate()
.  r   - vector to hold the residual (or NULL to have it created internally)
.  f   - the function evaluation routine
-  ctx - user-defined context for private data for the function evaluation routine (may be NULL)

   Calling sequence of f:
$  f(TS ts,PetscReal t,Vec u,Vec u_t,Vec F,ctx);

+  t   - time at step/stage being solved
.  u   - state vector
.  u_t - time derivative of state vector
.  F   - function vector
-  ctx - [optional] user-defined context for matrix evaluation routine

   Important:
   The user MUST call either this routine or TSSetRHSFunction() to define the ODE.  When solving DAEs you must use this function.

   Level: beginner

.keywords: TS, timestep, set, DAE, Jacobian

.seealso: TSSetRHSJacobian(), TSSetRHSFunction(), TSSetIJacobian()
@*/
PetscErrorCode  TSSetIFunction(TS ts,Vec res,TSIFunction f,void *ctx)
{
  PetscErrorCode ierr;
  SNES           snes;
  Vec            resalloc = NULL;
  DM             dm;

  PetscFunctionBegin;
  PetscValidHeaderSpecific(ts,TS_CLASSID,1);
  if (res) PetscValidHeaderSpecific(res,VEC_CLASSID,2);

  ierr = TSGetDM(ts,&dm);CHKERRQ(ierr);
  ierr = DMTSSetIFunction(dm,f,ctx);CHKERRQ(ierr);

  ierr = TSGetSNES(ts,&snes);CHKERRQ(ierr);
  if (!res && !ts->dm && ts->vec_sol) {
    ierr = VecDuplicate(ts->vec_sol,&resalloc);CHKERRQ(ierr);
    res  = resalloc;
  }
  ierr = SNESSetFunction(snes,res,SNESTSFormFunction,ts);CHKERRQ(ierr);
  ierr = VecDestroy(&resalloc);CHKERRQ(ierr);
  PetscFunctionReturn(0);
}

#undef __FUNCT__
#define __FUNCT__ "TSGetIFunction"
/*@C
   TSGetIFunction - Returns the vector where the implicit residual is stored and the function/contex to compute it.

   Not Collective

   Input Parameter:
.  ts - the TS context

   Output Parameter:
+  r - vector to hold residual (or NULL)
.  func - the function to compute residual (or NULL)
-  ctx - the function context (or NULL)

   Level: advanced

.keywords: TS, nonlinear, get, function

.seealso: TSSetIFunction(), SNESGetFunction()
@*/
PetscErrorCode TSGetIFunction(TS ts,Vec *r,TSIFunction *func,void **ctx)
{
  PetscErrorCode ierr;
  SNES           snes;
  DM             dm;

  PetscFunctionBegin;
  PetscValidHeaderSpecific(ts,TS_CLASSID,1);
  ierr = TSGetSNES(ts,&snes);CHKERRQ(ierr);
  ierr = SNESGetFunction(snes,r,NULL,NULL);CHKERRQ(ierr);
  ierr = TSGetDM(ts,&dm);CHKERRQ(ierr);
  ierr = DMTSGetIFunction(dm,func,ctx);CHKERRQ(ierr);
  PetscFunctionReturn(0);
}

#undef __FUNCT__
#define __FUNCT__ "TSGetRHSFunction"
/*@C
   TSGetRHSFunction - Returns the vector where the right hand side is stored and the function/context to compute it.

   Not Collective

   Input Parameter:
.  ts - the TS context

   Output Parameter:
+  r - vector to hold computed right hand side (or NULL)
.  func - the function to compute right hand side (or NULL)
-  ctx - the function context (or NULL)

   Level: advanced

.keywords: TS, nonlinear, get, function

.seealso: TSSetRHSFunction(), SNESGetFunction()
@*/
PetscErrorCode TSGetRHSFunction(TS ts,Vec *r,TSRHSFunction *func,void **ctx)
{
  PetscErrorCode ierr;
  SNES           snes;
  DM             dm;

  PetscFunctionBegin;
  PetscValidHeaderSpecific(ts,TS_CLASSID,1);
  ierr = TSGetSNES(ts,&snes);CHKERRQ(ierr);
  ierr = SNESGetFunction(snes,r,NULL,NULL);CHKERRQ(ierr);
  ierr = TSGetDM(ts,&dm);CHKERRQ(ierr);
  ierr = DMTSGetRHSFunction(dm,func,ctx);CHKERRQ(ierr);
  PetscFunctionReturn(0);
}

#undef __FUNCT__
#define __FUNCT__ "TSSetIJacobian"
/*@C
   TSSetIJacobian - Set the function to compute the matrix dF/dU + a*dF/dU_t where F(t,U,U_t) is the function
        provided with TSSetIFunction().

   Logically Collective on TS

   Input Parameters:
+  ts  - the TS context obtained from TSCreate()
.  Amat - (approximate) Jacobian matrix
.  Pmat - matrix used to compute preconditioner (usually the same as Amat)
.  f   - the Jacobian evaluation routine
-  ctx - user-defined context for private data for the Jacobian evaluation routine (may be NULL)

   Calling sequence of f:
$  f(TS ts,PetscReal t,Vec U,Vec U_t,PetscReal a,Mat Amat,Mat Pmat,void *ctx);

+  t    - time at step/stage being solved
.  U    - state vector
.  U_t  - time derivative of state vector
.  a    - shift
.  Amat - (approximate) Jacobian of F(t,U,W+a*U), equivalent to dF/dU + a*dF/dU_t
.  Pmat - matrix used for constructing preconditioner, usually the same as Amat
-  ctx  - [optional] user-defined context for matrix evaluation routine

   Notes:
   The matrices Amat and Pmat are exactly the matrices that are used by SNES for the nonlinear solve.

   The matrix dF/dU + a*dF/dU_t you provide turns out to be
   the Jacobian of F(t,U,W+a*U) where F(t,U,U_t) = 0 is the DAE to be solved.
   The time integrator internally approximates U_t by W+a*U where the positive "shift"
   a and vector W depend on the integration method, step size, and past states. For example with
   the backward Euler method a = 1/dt and W = -a*U(previous timestep) so
   W + a*U = a*(U - U(previous timestep)) = (U - U(previous timestep))/dt

   Level: beginner

.keywords: TS, timestep, DAE, Jacobian

.seealso: TSSetIFunction(), TSSetRHSJacobian(), SNESComputeJacobianDefaultColor(), SNESComputeJacobianDefault(), TSSetRHSFunction()

@*/
PetscErrorCode  TSSetIJacobian(TS ts,Mat Amat,Mat Pmat,TSIJacobian f,void *ctx)
{
  PetscErrorCode ierr;
  SNES           snes;
  DM             dm;

  PetscFunctionBegin;
  PetscValidHeaderSpecific(ts,TS_CLASSID,1);
  if (Amat) PetscValidHeaderSpecific(Amat,MAT_CLASSID,2);
  if (Pmat) PetscValidHeaderSpecific(Pmat,MAT_CLASSID,3);
  if (Amat) PetscCheckSameComm(ts,1,Amat,2);
  if (Pmat) PetscCheckSameComm(ts,1,Pmat,3);

  ierr = TSGetDM(ts,&dm);CHKERRQ(ierr);
  ierr = DMTSSetIJacobian(dm,f,ctx);CHKERRQ(ierr);

  ierr = TSGetSNES(ts,&snes);CHKERRQ(ierr);
  ierr = SNESSetJacobian(snes,Amat,Pmat,SNESTSFormJacobian,ts);CHKERRQ(ierr);
  PetscFunctionReturn(0);
}

#undef __FUNCT__
#define __FUNCT__ "TSRHSJacobianSetReuse"
/*@
   TSRHSJacobianSetReuse - restore RHS Jacobian before re-evaluating.  Without this flag, TS will change the sign and
   shift the RHS Jacobian for a finite-time-step implicit solve, in which case the user function will need to recompute
   the entire Jacobian.  The reuse flag must be set if the evaluation function will assume that the matrix entries have
   not been changed by the TS.

   Logically Collective

   Input Arguments:
+  ts - TS context obtained from TSCreate()
-  reuse - PETSC_TRUE if the RHS Jacobian

   Level: intermediate

.seealso: TSSetRHSJacobian(), TSComputeRHSJacobianConstant()
@*/
PetscErrorCode TSRHSJacobianSetReuse(TS ts,PetscBool reuse)
{
  PetscFunctionBegin;
  ts->rhsjacobian.reuse = reuse;
  PetscFunctionReturn(0);
}

#undef __FUNCT__
#define __FUNCT__ "TSLoad"
/*@C
  TSLoad - Loads a KSP that has been stored in binary  with KSPView().

  Collective on PetscViewer

  Input Parameters:
+ newdm - the newly loaded TS, this needs to have been created with TSCreate() or
           some related function before a call to TSLoad().
- viewer - binary file viewer, obtained from PetscViewerBinaryOpen()

   Level: intermediate

  Notes:
   The type is determined by the data in the file, any type set into the TS before this call is ignored.

  Notes for advanced users:
  Most users should not need to know the details of the binary storage
  format, since TSLoad() and TSView() completely hide these details.
  But for anyone who's interested, the standard binary matrix storage
  format is
.vb
     has not yet been determined
.ve

.seealso: PetscViewerBinaryOpen(), TSView(), MatLoad(), VecLoad()
@*/
PetscErrorCode  TSLoad(TS ts, PetscViewer viewer)
{
  PetscErrorCode ierr;
  PetscBool      isbinary;
  PetscInt       classid;
  char           type[256];
  DMTS           sdm;
  DM             dm;

  PetscFunctionBegin;
  PetscValidHeaderSpecific(ts,TS_CLASSID,1);
  PetscValidHeaderSpecific(viewer,PETSC_VIEWER_CLASSID,2);
  ierr = PetscObjectTypeCompare((PetscObject)viewer,PETSCVIEWERBINARY,&isbinary);CHKERRQ(ierr);
  if (!isbinary) SETERRQ(PETSC_COMM_SELF,PETSC_ERR_ARG_WRONG,"Invalid viewer; open viewer with PetscViewerBinaryOpen()");

  ierr = PetscViewerBinaryRead(viewer,&classid,1,PETSC_INT);CHKERRQ(ierr);
  if (classid != TS_FILE_CLASSID) SETERRQ(PetscObjectComm((PetscObject)ts),PETSC_ERR_ARG_WRONG,"Not TS next in file");
  ierr = PetscViewerBinaryRead(viewer,type,256,PETSC_CHAR);CHKERRQ(ierr);
  ierr = TSSetType(ts, type);CHKERRQ(ierr);
  if (ts->ops->load) {
    ierr = (*ts->ops->load)(ts,viewer);CHKERRQ(ierr);
  }
  ierr = DMCreate(PetscObjectComm((PetscObject)ts),&dm);CHKERRQ(ierr);
  ierr = DMLoad(dm,viewer);CHKERRQ(ierr);
  ierr = TSSetDM(ts,dm);CHKERRQ(ierr);
  ierr = DMCreateGlobalVector(ts->dm,&ts->vec_sol);CHKERRQ(ierr);
  ierr = VecLoad(ts->vec_sol,viewer);CHKERRQ(ierr);
  ierr = DMGetDMTS(ts->dm,&sdm);CHKERRQ(ierr);
  ierr = DMTSLoad(sdm,viewer);CHKERRQ(ierr);
  PetscFunctionReturn(0);
}

#include <petscdraw.h>
#if defined(PETSC_HAVE_SAWS)
#include <petscviewersaws.h>
#endif
#undef __FUNCT__
#define __FUNCT__ "TSView"
/*@C
    TSView - Prints the TS data structure.

    Collective on TS

    Input Parameters:
+   ts - the TS context obtained from TSCreate()
-   viewer - visualization context

    Options Database Key:
.   -ts_view - calls TSView() at end of TSStep()

    Notes:
    The available visualization contexts include
+     PETSC_VIEWER_STDOUT_SELF - standard output (default)
-     PETSC_VIEWER_STDOUT_WORLD - synchronized standard
         output where only the first processor opens
         the file.  All other processors send their
         data to the first processor to print.

    The user can open an alternative visualization context with
    PetscViewerASCIIOpen() - output to a specified file.

    Level: beginner

.keywords: TS, timestep, view

.seealso: PetscViewerASCIIOpen()
@*/
PetscErrorCode  TSView(TS ts,PetscViewer viewer)
{
  PetscErrorCode ierr;
  TSType         type;
  PetscBool      iascii,isstring,isundials,isbinary,isdraw;
  DMTS           sdm;
#if defined(PETSC_HAVE_SAWS)
  PetscBool      issaws;
#endif

  PetscFunctionBegin;
  PetscValidHeaderSpecific(ts,TS_CLASSID,1);
  if (!viewer) {
    ierr = PetscViewerASCIIGetStdout(PetscObjectComm((PetscObject)ts),&viewer);CHKERRQ(ierr);
  }
  PetscValidHeaderSpecific(viewer,PETSC_VIEWER_CLASSID,2);
  PetscCheckSameComm(ts,1,viewer,2);

  ierr = PetscObjectTypeCompare((PetscObject)viewer,PETSCVIEWERASCII,&iascii);CHKERRQ(ierr);
  ierr = PetscObjectTypeCompare((PetscObject)viewer,PETSCVIEWERSTRING,&isstring);CHKERRQ(ierr);
  ierr = PetscObjectTypeCompare((PetscObject)viewer,PETSCVIEWERBINARY,&isbinary);CHKERRQ(ierr);
  ierr = PetscObjectTypeCompare((PetscObject)viewer,PETSCVIEWERDRAW,&isdraw);CHKERRQ(ierr);
#if defined(PETSC_HAVE_SAWS)
  ierr = PetscObjectTypeCompare((PetscObject)viewer,PETSCVIEWERSAWS,&issaws);CHKERRQ(ierr);
#endif
  if (iascii) {
    ierr = PetscObjectPrintClassNamePrefixType((PetscObject)ts,viewer);CHKERRQ(ierr);
    ierr = PetscViewerASCIIPrintf(viewer,"  maximum steps=%D\n",ts->max_steps);CHKERRQ(ierr);
    ierr = PetscViewerASCIIPrintf(viewer,"  maximum time=%g\n",(double)ts->max_time);CHKERRQ(ierr);
    if (ts->problem_type == TS_NONLINEAR) {
      ierr = PetscViewerASCIIPrintf(viewer,"  total number of nonlinear solver iterations=%D\n",ts->snes_its);CHKERRQ(ierr);
      ierr = PetscViewerASCIIPrintf(viewer,"  total number of nonlinear solve failures=%D\n",ts->num_snes_failures);CHKERRQ(ierr);
    }
    ierr = PetscViewerASCIIPrintf(viewer,"  total number of linear solver iterations=%D\n",ts->ksp_its);CHKERRQ(ierr);
    ierr = PetscViewerASCIIPrintf(viewer,"  total number of rejected steps=%D\n",ts->reject);CHKERRQ(ierr);
    ierr = DMGetDMTS(ts->dm,&sdm);CHKERRQ(ierr);
    ierr = DMTSView(sdm,viewer);CHKERRQ(ierr);
    if (ts->ops->view) {
      ierr = PetscViewerASCIIPushTab(viewer);CHKERRQ(ierr);
      ierr = (*ts->ops->view)(ts,viewer);CHKERRQ(ierr);
      ierr = PetscViewerASCIIPopTab(viewer);CHKERRQ(ierr);
    }
  } else if (isstring) {
    ierr = TSGetType(ts,&type);CHKERRQ(ierr);
    ierr = PetscViewerStringSPrintf(viewer," %-7.7s",type);CHKERRQ(ierr);
  } else if (isbinary) {
    PetscInt    classid = TS_FILE_CLASSID;
    MPI_Comm    comm;
    PetscMPIInt rank;
    char        type[256];

    ierr = PetscObjectGetComm((PetscObject)ts,&comm);CHKERRQ(ierr);
    ierr = MPI_Comm_rank(comm,&rank);CHKERRQ(ierr);
    if (!rank) {
      ierr = PetscViewerBinaryWrite(viewer,&classid,1,PETSC_INT,PETSC_FALSE);CHKERRQ(ierr);
      ierr = PetscStrncpy(type,((PetscObject)ts)->type_name,256);CHKERRQ(ierr);
      ierr = PetscViewerBinaryWrite(viewer,type,256,PETSC_CHAR,PETSC_FALSE);CHKERRQ(ierr);
    }
    if (ts->ops->view) {
      ierr = (*ts->ops->view)(ts,viewer);CHKERRQ(ierr);
    }
    ierr = DMView(ts->dm,viewer);CHKERRQ(ierr);
    ierr = VecView(ts->vec_sol,viewer);CHKERRQ(ierr);
    ierr = DMGetDMTS(ts->dm,&sdm);CHKERRQ(ierr);
    ierr = DMTSView(sdm,viewer);CHKERRQ(ierr);
  } else if (isdraw) {
    PetscDraw draw;
    char      str[36];
    PetscReal x,y,bottom,h;

    ierr   = PetscViewerDrawGetDraw(viewer,0,&draw);CHKERRQ(ierr);
    ierr   = PetscDrawGetCurrentPoint(draw,&x,&y);CHKERRQ(ierr);
    ierr   = PetscStrcpy(str,"TS: ");CHKERRQ(ierr);
    ierr   = PetscStrcat(str,((PetscObject)ts)->type_name);CHKERRQ(ierr);
    ierr   = PetscDrawBoxedString(draw,x,y,PETSC_DRAW_BLACK,PETSC_DRAW_BLACK,str,NULL,&h);CHKERRQ(ierr);
    bottom = y - h;
    ierr   = PetscDrawPushCurrentPoint(draw,x,bottom);CHKERRQ(ierr);
    if (ts->ops->view) {
      ierr = (*ts->ops->view)(ts,viewer);CHKERRQ(ierr);
    }
    ierr = PetscDrawPopCurrentPoint(draw);CHKERRQ(ierr);
#if defined(PETSC_HAVE_SAWS)
  } else if (issaws) {
    PetscMPIInt rank;
    const char  *name;

    ierr = PetscObjectGetName((PetscObject)ts,&name);CHKERRQ(ierr);
    ierr = MPI_Comm_rank(PETSC_COMM_WORLD,&rank);CHKERRQ(ierr);
    if (!((PetscObject)ts)->amsmem && !rank) {
      char       dir[1024];

      ierr = PetscObjectViewSAWs((PetscObject)ts,viewer);CHKERRQ(ierr);
      ierr = PetscSNPrintf(dir,1024,"/PETSc/Objects/%s/time_step",name);CHKERRQ(ierr);
      PetscStackCallSAWs(SAWs_Register,(dir,&ts->steps,1,SAWs_READ,SAWs_INT));
      ierr = PetscSNPrintf(dir,1024,"/PETSc/Objects/%s/time",name);CHKERRQ(ierr);
      PetscStackCallSAWs(SAWs_Register,(dir,&ts->ptime,1,SAWs_READ,SAWs_DOUBLE));
    }
    if (ts->ops->view) {
      ierr = (*ts->ops->view)(ts,viewer);CHKERRQ(ierr);
    }
#endif
  }

  ierr = PetscViewerASCIIPushTab(viewer);CHKERRQ(ierr);
  ierr = PetscObjectTypeCompare((PetscObject)ts,TSSUNDIALS,&isundials);CHKERRQ(ierr);
  ierr = PetscViewerASCIIPopTab(viewer);CHKERRQ(ierr);
  PetscFunctionReturn(0);
}


#undef __FUNCT__
#define __FUNCT__ "TSSetApplicationContext"
/*@
   TSSetApplicationContext - Sets an optional user-defined context for
   the timesteppers.

   Logically Collective on TS

   Input Parameters:
+  ts - the TS context obtained from TSCreate()
-  usrP - optional user context

   Level: intermediate

.keywords: TS, timestep, set, application, context

.seealso: TSGetApplicationContext()
@*/
PetscErrorCode  TSSetApplicationContext(TS ts,void *usrP)
{
  PetscFunctionBegin;
  PetscValidHeaderSpecific(ts,TS_CLASSID,1);
  ts->user = usrP;
  PetscFunctionReturn(0);
}

#undef __FUNCT__
#define __FUNCT__ "TSGetApplicationContext"
/*@
    TSGetApplicationContext - Gets the user-defined context for the
    timestepper.

    Not Collective

    Input Parameter:
.   ts - the TS context obtained from TSCreate()

    Output Parameter:
.   usrP - user context

    Level: intermediate

.keywords: TS, timestep, get, application, context

.seealso: TSSetApplicationContext()
@*/
PetscErrorCode  TSGetApplicationContext(TS ts,void *usrP)
{
  PetscFunctionBegin;
  PetscValidHeaderSpecific(ts,TS_CLASSID,1);
  *(void**)usrP = ts->user;
  PetscFunctionReturn(0);
}

#undef __FUNCT__
#define __FUNCT__ "TSGetTimeStepNumber"
/*@
   TSGetTimeStepNumber - Gets the number of time steps completed.

   Not Collective

   Input Parameter:
.  ts - the TS context obtained from TSCreate()

   Output Parameter:
.  iter - number of steps completed so far

   Level: intermediate

.keywords: TS, timestep, get, iteration, number
.seealso: TSGetTime(), TSGetTimeStep(), TSSetPreStep(), TSSetPreStage(), TSSetPostStage(), TSSetPostStep()
@*/
PetscErrorCode  TSGetTimeStepNumber(TS ts,PetscInt *iter)
{
  PetscFunctionBegin;
  PetscValidHeaderSpecific(ts,TS_CLASSID,1);
  PetscValidIntPointer(iter,2);
  *iter = ts->steps;
  PetscFunctionReturn(0);
}

#undef __FUNCT__
#define __FUNCT__ "TSSetInitialTimeStep"
/*@
   TSSetInitialTimeStep - Sets the initial timestep to be used,
   as well as the initial time.

   Logically Collective on TS

   Input Parameters:
+  ts - the TS context obtained from TSCreate()
.  initial_time - the initial time
-  time_step - the size of the timestep

   Level: intermediate

.seealso: TSSetTimeStep(), TSGetTimeStep()

.keywords: TS, set, initial, timestep
@*/
PetscErrorCode  TSSetInitialTimeStep(TS ts,PetscReal initial_time,PetscReal time_step)
{
  PetscErrorCode ierr;

  PetscFunctionBegin;
  PetscValidHeaderSpecific(ts,TS_CLASSID,1);
  ierr = TSSetTimeStep(ts,time_step);CHKERRQ(ierr);
  ierr = TSSetTime(ts,initial_time);CHKERRQ(ierr);
  PetscFunctionReturn(0);
}

#undef __FUNCT__
#define __FUNCT__ "TSSetTimeStep"
/*@
   TSSetTimeStep - Allows one to reset the timestep at any time,
   useful for simple pseudo-timestepping codes.

   Logically Collective on TS

   Input Parameters:
+  ts - the TS context obtained from TSCreate()
-  time_step - the size of the timestep

   Level: intermediate

.seealso: TSSetInitialTimeStep(), TSGetTimeStep()

.keywords: TS, set, timestep
@*/
PetscErrorCode  TSSetTimeStep(TS ts,PetscReal time_step)
{
  PetscFunctionBegin;
  PetscValidHeaderSpecific(ts,TS_CLASSID,1);
  PetscValidLogicalCollectiveReal(ts,time_step,2);
  ts->time_step      = time_step;
  ts->time_step_orig = time_step;
  PetscFunctionReturn(0);
}

#undef __FUNCT__
#define __FUNCT__ "TSSetExactFinalTime"
/*@
   TSSetExactFinalTime - Determines whether to adapt the final time step to
     match the exact final time, interpolate solution to the exact final time,
     or just return at the final time TS computed.

  Logically Collective on TS

   Input Parameter:
+   ts - the time-step context
-   eftopt - exact final time option

   Level: beginner

.seealso: TSExactFinalTimeOption
@*/
PetscErrorCode  TSSetExactFinalTime(TS ts,TSExactFinalTimeOption eftopt)
{
  PetscFunctionBegin;
  PetscValidHeaderSpecific(ts,TS_CLASSID,1);
  PetscValidLogicalCollectiveEnum(ts,eftopt,2);
  ts->exact_final_time = eftopt;
  PetscFunctionReturn(0);
}

#undef __FUNCT__
#define __FUNCT__ "TSGetTimeStep"
/*@
   TSGetTimeStep - Gets the current timestep size.

   Not Collective

   Input Parameter:
.  ts - the TS context obtained from TSCreate()

   Output Parameter:
.  dt - the current timestep size

   Level: intermediate

.seealso: TSSetInitialTimeStep(), TSGetTimeStep()

.keywords: TS, get, timestep
@*/
PetscErrorCode  TSGetTimeStep(TS ts,PetscReal *dt)
{
  PetscFunctionBegin;
  PetscValidHeaderSpecific(ts,TS_CLASSID,1);
  PetscValidRealPointer(dt,2);
  *dt = ts->time_step;
  PetscFunctionReturn(0);
}

#undef __FUNCT__
#define __FUNCT__ "TSGetSolution"
/*@
   TSGetSolution - Returns the solution at the present timestep. It
   is valid to call this routine inside the function that you are evaluating
   in order to move to the new timestep. This vector not changed until
   the solution at the next timestep has been calculated.

   Not Collective, but Vec returned is parallel if TS is parallel

   Input Parameter:
.  ts - the TS context obtained from TSCreate()

   Output Parameter:
.  v - the vector containing the solution

   Level: intermediate

.seealso: TSGetTimeStep()

.keywords: TS, timestep, get, solution
@*/
PetscErrorCode  TSGetSolution(TS ts,Vec *v)
{
  PetscFunctionBegin;
  PetscValidHeaderSpecific(ts,TS_CLASSID,1);
  PetscValidPointer(v,2);
  *v = ts->vec_sol;
  PetscFunctionReturn(0);
}

#undef __FUNCT__
#define __FUNCT__ "TSAdjointGetCostGradients"
/*@
   TSAdjointGetCostGradients - Returns the gradients from the TSAdjointSolve()

   Not Collective, but Vec returned is parallel if TS is parallel

   Input Parameter:
.  ts - the TS context obtained from TSCreate()

   Output Parameter:
+  lambda - vectors containing the gradients of the cost functions with respect to the ODE/DAE solution variables
-  mu - vectors containing the gradients of the cost functions with respect to the problem parameters

   Level: intermediate

.seealso: TSGetTimeStep()

.keywords: TS, timestep, get, sensitivity
@*/
PetscErrorCode  TSAdjointGetCostGradients(TS ts,PetscInt *numcost,Vec **lambda,Vec **mu)
{
  PetscFunctionBegin;
  PetscValidHeaderSpecific(ts,TS_CLASSID,1);
  if (numcost) *numcost = ts->numcost;
  if (lambda)  *lambda  = ts->vecs_sensi;
  if (mu)      *mu      = ts->vecs_sensip;
  PetscFunctionReturn(0);
}

/* ----- Routines to initialize and destroy a timestepper ---- */
#undef __FUNCT__
#define __FUNCT__ "TSSetProblemType"
/*@
  TSSetProblemType - Sets the type of problem to be solved.

  Not collective

  Input Parameters:
+ ts   - The TS
- type - One of TS_LINEAR, TS_NONLINEAR where these types refer to problems of the forms
.vb
         U_t - A U = 0      (linear)
         U_t - A(t) U = 0   (linear)
         F(t,U,U_t) = 0     (nonlinear)
.ve

   Level: beginner

.keywords: TS, problem type
.seealso: TSSetUp(), TSProblemType, TS
@*/
PetscErrorCode  TSSetProblemType(TS ts, TSProblemType type)
{
  PetscErrorCode ierr;

  PetscFunctionBegin;
  PetscValidHeaderSpecific(ts, TS_CLASSID,1);
  ts->problem_type = type;
  if (type == TS_LINEAR) {
    SNES snes;
    ierr = TSGetSNES(ts,&snes);CHKERRQ(ierr);
    ierr = SNESSetType(snes,SNESKSPONLY);CHKERRQ(ierr);
  }
  PetscFunctionReturn(0);
}

#undef __FUNCT__
#define __FUNCT__ "TSGetProblemType"
/*@C
  TSGetProblemType - Gets the type of problem to be solved.

  Not collective

  Input Parameter:
. ts   - The TS

  Output Parameter:
. type - One of TS_LINEAR, TS_NONLINEAR where these types refer to problems of the forms
.vb
         M U_t = A U
         M(t) U_t = A(t) U
         F(t,U,U_t)
.ve

   Level: beginner

.keywords: TS, problem type
.seealso: TSSetUp(), TSProblemType, TS
@*/
PetscErrorCode  TSGetProblemType(TS ts, TSProblemType *type)
{
  PetscFunctionBegin;
  PetscValidHeaderSpecific(ts, TS_CLASSID,1);
  PetscValidIntPointer(type,2);
  *type = ts->problem_type;
  PetscFunctionReturn(0);
}

#undef __FUNCT__
#define __FUNCT__ "TSSetUp"
/*@
   TSSetUp - Sets up the internal data structures for the later use
   of a timestepper.

   Collective on TS

   Input Parameter:
.  ts - the TS context obtained from TSCreate()

   Notes:
   For basic use of the TS solvers the user need not explicitly call
   TSSetUp(), since these actions will automatically occur during
   the call to TSStep().  However, if one wishes to control this
   phase separately, TSSetUp() should be called after TSCreate()
   and optional routines of the form TSSetXXX(), but before TSStep().

   Level: advanced

.keywords: TS, timestep, setup

.seealso: TSCreate(), TSStep(), TSDestroy()
@*/
PetscErrorCode  TSSetUp(TS ts)
{
  PetscErrorCode ierr;
  DM             dm;
  PetscErrorCode (*func)(SNES,Vec,Vec,void*);
  PetscErrorCode (*jac)(SNES,Vec,Mat,Mat,void*);
  TSIJacobian    ijac;
  TSRHSJacobian  rhsjac;

  PetscFunctionBegin;
  PetscValidHeaderSpecific(ts,TS_CLASSID,1);
  if (ts->setupcalled) PetscFunctionReturn(0);

  ts->total_steps = 0;
  if (!((PetscObject)ts)->type_name) {
    ierr = TSSetType(ts,TSEULER);CHKERRQ(ierr);
  }

  if (!ts->vec_sol) SETERRQ(PETSC_COMM_SELF,PETSC_ERR_ARG_WRONGSTATE,"Must call TSSetSolution() first");


  ierr = TSGetAdapt(ts,&ts->adapt);CHKERRQ(ierr);

  if (ts->rhsjacobian.reuse) {
    Mat Amat,Pmat;
    SNES snes;
    ierr = TSGetSNES(ts,&snes);CHKERRQ(ierr);
    ierr = SNESGetJacobian(snes,&Amat,&Pmat,NULL,NULL);CHKERRQ(ierr);
    /* Matching matrices implies that an IJacobian is NOT set, because if it had been set, the IJacobian's matrix would
     * have displaced the RHS matrix */
    if (Amat == ts->Arhs) {
      ierr = MatDuplicate(ts->Arhs,MAT_DO_NOT_COPY_VALUES,&Amat);CHKERRQ(ierr);
      ierr = SNESSetJacobian(snes,Amat,NULL,NULL,NULL);CHKERRQ(ierr);
      ierr = MatDestroy(&Amat);CHKERRQ(ierr);
    }
    if (Pmat == ts->Brhs) {
      ierr = MatDuplicate(ts->Brhs,MAT_DO_NOT_COPY_VALUES,&Pmat);CHKERRQ(ierr);
      ierr = SNESSetJacobian(snes,NULL,Pmat,NULL,NULL);CHKERRQ(ierr);
      ierr = MatDestroy(&Pmat);CHKERRQ(ierr);
    }
  }
  if (ts->ops->setup) {
    ierr = (*ts->ops->setup)(ts);CHKERRQ(ierr);
  }

  /* in the case where we've set a DMTSFunction or what have you, we need the default SNESFunction
   to be set right but can't do it elsewhere due to the overreliance on ctx=ts.
   */
  ierr = TSGetDM(ts,&dm);CHKERRQ(ierr);
  ierr = DMSNESGetFunction(dm,&func,NULL);CHKERRQ(ierr);
  if (!func) {
    ierr =DMSNESSetFunction(dm,SNESTSFormFunction,ts);CHKERRQ(ierr);
  }
  /* if the SNES doesn't have a jacobian set and the TS has an ijacobian or rhsjacobian set, set the SNES to use it.
     Otherwise, the SNES will use coloring internally to form the Jacobian.
   */
  ierr = DMSNESGetJacobian(dm,&jac,NULL);CHKERRQ(ierr);
  ierr = DMTSGetIJacobian(dm,&ijac,NULL);CHKERRQ(ierr);
  ierr = DMTSGetRHSJacobian(dm,&rhsjac,NULL);CHKERRQ(ierr);
  if (!jac && (ijac || rhsjac)) {
    ierr = DMSNESSetJacobian(dm,SNESTSFormJacobian,ts);CHKERRQ(ierr);
  }
  ts->setupcalled = PETSC_TRUE;
  PetscFunctionReturn(0);
}

#undef __FUNCT__
#define __FUNCT__ "TSAdjointSetUp"
/*@
   TSAdjointSetUp - Sets up the internal data structures for the later use
   of an adjoint solver

   Collective on TS

   Input Parameter:
.  ts - the TS context obtained from TSCreate()

   Notes:
   For basic use of the TS solvers the user need not explicitly call
   TSSetUp(), since these actions will automatically occur during
   the call to TSStep().  However, if one wishes to control this
   phase separately, TSSetUp() should be called after TSCreate()
   and optional routines of the form TSSetXXX(), but before TSStep().

   Level: advanced

.keywords: TS, timestep, setup

.seealso: TSCreate(), TSStep(), TSDestroy()
@*/
PetscErrorCode  TSAdjointSetUp(TS ts)
{
  PetscErrorCode ierr;

  PetscFunctionBegin;
  PetscValidHeaderSpecific(ts,TS_CLASSID,1);
  if (ts->adjointsetupcalled) PetscFunctionReturn(0);
  if (!ts->vecs_sensi) SETERRQ(PETSC_COMM_SELF,PETSC_ERR_ARG_WRONGSTATE,"Must call TSAdjointSetCostGradients() first");

  ierr = VecDuplicateVecs(ts->vecs_sensi[0],ts->numcost,&ts->vecs_drdy);CHKERRQ(ierr);
  if (ts->vecs_sensip){
    ierr = VecDuplicateVecs(ts->vecs_sensip[0],ts->numcost,&ts->vecs_drdp);CHKERRQ(ierr);
  }

  if (ts->ops->adjointsetup) {
    ierr = (*ts->ops->adjointsetup)(ts);CHKERRQ(ierr);
  }
  ts->adjointsetupcalled = PETSC_TRUE;
  PetscFunctionReturn(0);
}

#undef __FUNCT__
#define __FUNCT__ "TSReset"
/*@
   TSReset - Resets a TS context and removes any allocated Vecs and Mats.

   Collective on TS

   Input Parameter:
.  ts - the TS context obtained from TSCreate()

   Level: beginner

.keywords: TS, timestep, reset

.seealso: TSCreate(), TSSetup(), TSDestroy()
@*/
PetscErrorCode  TSReset(TS ts)
{
  PetscErrorCode ierr;

  PetscFunctionBegin;
  PetscValidHeaderSpecific(ts,TS_CLASSID,1);

  if (ts->ops->reset) {
    ierr = (*ts->ops->reset)(ts);CHKERRQ(ierr);
  }
  if (ts->snes) {ierr = SNESReset(ts->snes);CHKERRQ(ierr);}

  ierr = MatDestroy(&ts->Arhs);CHKERRQ(ierr);
  ierr = MatDestroy(&ts->Brhs);CHKERRQ(ierr);
  ierr = VecDestroy(&ts->Frhs);CHKERRQ(ierr);
  ierr = VecDestroy(&ts->vec_sol);CHKERRQ(ierr);
  ierr = VecDestroy(&ts->vatol);CHKERRQ(ierr);
  ierr = VecDestroy(&ts->vrtol);CHKERRQ(ierr);
  ierr = VecDestroyVecs(ts->nwork,&ts->work);CHKERRQ(ierr);
  ierr = ISDestroy(&ts->is_diff);CHKERRQ(ierr);

  ierr = VecDestroyVecs(ts->numcost,&ts->vecs_drdy);CHKERRQ(ierr);
  if (ts->vecs_drdp){
    ierr = VecDestroyVecs(ts->numcost,&ts->vecs_drdp);CHKERRQ(ierr);
  }
  ts->vecs_sensi  = NULL;
  ts->vecs_sensip = NULL;
  ierr = MatDestroy(&ts->Jacp);CHKERRQ(ierr);
  ierr = VecDestroy(&ts->vec_costintegral);CHKERRQ(ierr);
  ierr = VecDestroy(&ts->vec_costintegrand);CHKERRQ(ierr);
  ts->setupcalled = PETSC_FALSE;
  PetscFunctionReturn(0);
}

#undef __FUNCT__
#define __FUNCT__ "TSDestroy"
/*@
   TSDestroy - Destroys the timestepper context that was created
   with TSCreate().

   Collective on TS

   Input Parameter:
.  ts - the TS context obtained from TSCreate()

   Level: beginner

.keywords: TS, timestepper, destroy

.seealso: TSCreate(), TSSetUp(), TSSolve()
@*/
PetscErrorCode  TSDestroy(TS *ts)
{
  PetscErrorCode ierr;

  PetscFunctionBegin;
  if (!*ts) PetscFunctionReturn(0);
  PetscValidHeaderSpecific((*ts),TS_CLASSID,1);
  if (--((PetscObject)(*ts))->refct > 0) {*ts = 0; PetscFunctionReturn(0);}

  ierr = TSReset((*ts));CHKERRQ(ierr);

  /* if memory was published with SAWs then destroy it */
  ierr = PetscObjectSAWsViewOff((PetscObject)*ts);CHKERRQ(ierr);
  if ((*ts)->ops->destroy) {ierr = (*(*ts)->ops->destroy)((*ts));CHKERRQ(ierr);}

  ierr = TSTrajectoryDestroy(&(*ts)->trajectory);CHKERRQ(ierr);

  ierr = TSAdaptDestroy(&(*ts)->adapt);CHKERRQ(ierr);
  if ((*ts)->event) {
    ierr = TSEventMonitorDestroy(&(*ts)->event);CHKERRQ(ierr);
  }
  ierr = SNESDestroy(&(*ts)->snes);CHKERRQ(ierr);
  ierr = DMDestroy(&(*ts)->dm);CHKERRQ(ierr);
  ierr = TSMonitorCancel((*ts));CHKERRQ(ierr);

  ierr = PetscHeaderDestroy(ts);CHKERRQ(ierr);
  PetscFunctionReturn(0);
}

#undef __FUNCT__
#define __FUNCT__ "TSGetSNES"
/*@
   TSGetSNES - Returns the SNES (nonlinear solver) associated with
   a TS (timestepper) context. Valid only for nonlinear problems.

   Not Collective, but SNES is parallel if TS is parallel

   Input Parameter:
.  ts - the TS context obtained from TSCreate()

   Output Parameter:
.  snes - the nonlinear solver context

   Notes:
   The user can then directly manipulate the SNES context to set various
   options, etc.  Likewise, the user can then extract and manipulate the
   KSP, KSP, and PC contexts as well.

   TSGetSNES() does not work for integrators that do not use SNES; in
   this case TSGetSNES() returns NULL in snes.

   Level: beginner

.keywords: timestep, get, SNES
@*/
PetscErrorCode  TSGetSNES(TS ts,SNES *snes)
{
  PetscErrorCode ierr;

  PetscFunctionBegin;
  PetscValidHeaderSpecific(ts,TS_CLASSID,1);
  PetscValidPointer(snes,2);
  if (!ts->snes) {
    ierr = SNESCreate(PetscObjectComm((PetscObject)ts),&ts->snes);CHKERRQ(ierr);
    ierr = SNESSetFunction(ts->snes,NULL,SNESTSFormFunction,ts);CHKERRQ(ierr);
    ierr = PetscLogObjectParent((PetscObject)ts,(PetscObject)ts->snes);CHKERRQ(ierr);
    ierr = PetscObjectIncrementTabLevel((PetscObject)ts->snes,(PetscObject)ts,1);CHKERRQ(ierr);
    if (ts->dm) {ierr = SNESSetDM(ts->snes,ts->dm);CHKERRQ(ierr);}
    if (ts->problem_type == TS_LINEAR) {
      ierr = SNESSetType(ts->snes,SNESKSPONLY);CHKERRQ(ierr);
    }
  }
  *snes = ts->snes;
  PetscFunctionReturn(0);
}

#undef __FUNCT__
#define __FUNCT__ "TSSetSNES"
/*@
   TSSetSNES - Set the SNES (nonlinear solver) to be used by the timestepping context

   Collective

   Input Parameter:
+  ts - the TS context obtained from TSCreate()
-  snes - the nonlinear solver context

   Notes:
   Most users should have the TS created by calling TSGetSNES()

   Level: developer

.keywords: timestep, set, SNES
@*/
PetscErrorCode TSSetSNES(TS ts,SNES snes)
{
  PetscErrorCode ierr;
  PetscErrorCode (*func)(SNES,Vec,Mat,Mat,void*);

  PetscFunctionBegin;
  PetscValidHeaderSpecific(ts,TS_CLASSID,1);
  PetscValidHeaderSpecific(snes,SNES_CLASSID,2);
  ierr = PetscObjectReference((PetscObject)snes);CHKERRQ(ierr);
  ierr = SNESDestroy(&ts->snes);CHKERRQ(ierr);

  ts->snes = snes;

  ierr = SNESSetFunction(ts->snes,NULL,SNESTSFormFunction,ts);CHKERRQ(ierr);
  ierr = SNESGetJacobian(ts->snes,NULL,NULL,&func,NULL);CHKERRQ(ierr);
  if (func == SNESTSFormJacobian) {
    ierr = SNESSetJacobian(ts->snes,NULL,NULL,SNESTSFormJacobian,ts);CHKERRQ(ierr);
  }
  PetscFunctionReturn(0);
}

#undef __FUNCT__
#define __FUNCT__ "TSGetKSP"
/*@
   TSGetKSP - Returns the KSP (linear solver) associated with
   a TS (timestepper) context.

   Not Collective, but KSP is parallel if TS is parallel

   Input Parameter:
.  ts - the TS context obtained from TSCreate()

   Output Parameter:
.  ksp - the nonlinear solver context

   Notes:
   The user can then directly manipulate the KSP context to set various
   options, etc.  Likewise, the user can then extract and manipulate the
   KSP and PC contexts as well.

   TSGetKSP() does not work for integrators that do not use KSP;
   in this case TSGetKSP() returns NULL in ksp.

   Level: beginner

.keywords: timestep, get, KSP
@*/
PetscErrorCode  TSGetKSP(TS ts,KSP *ksp)
{
  PetscErrorCode ierr;
  SNES           snes;

  PetscFunctionBegin;
  PetscValidHeaderSpecific(ts,TS_CLASSID,1);
  PetscValidPointer(ksp,2);
  if (!((PetscObject)ts)->type_name) SETERRQ(PETSC_COMM_SELF,PETSC_ERR_ARG_NULL,"KSP is not created yet. Call TSSetType() first");
  if (ts->problem_type != TS_LINEAR) SETERRQ(PETSC_COMM_SELF,PETSC_ERR_ARG_WRONG,"Linear only; use TSGetSNES()");
  ierr = TSGetSNES(ts,&snes);CHKERRQ(ierr);
  ierr = SNESGetKSP(snes,ksp);CHKERRQ(ierr);
  PetscFunctionReturn(0);
}

/* ----------- Routines to set solver parameters ---------- */

#undef __FUNCT__
#define __FUNCT__ "TSGetDuration"
/*@
   TSGetDuration - Gets the maximum number of timesteps to use and
   maximum time for iteration.

   Not Collective

   Input Parameters:
+  ts       - the TS context obtained from TSCreate()
.  maxsteps - maximum number of iterations to use, or NULL
-  maxtime  - final time to iterate to, or NULL

   Level: intermediate

.keywords: TS, timestep, get, maximum, iterations, time
@*/
PetscErrorCode  TSGetDuration(TS ts, PetscInt *maxsteps, PetscReal *maxtime)
{
  PetscFunctionBegin;
  PetscValidHeaderSpecific(ts, TS_CLASSID,1);
  if (maxsteps) {
    PetscValidIntPointer(maxsteps,2);
    *maxsteps = ts->max_steps;
  }
  if (maxtime) {
    PetscValidScalarPointer(maxtime,3);
    *maxtime = ts->max_time;
  }
  PetscFunctionReturn(0);
}

#undef __FUNCT__
#define __FUNCT__ "TSSetDuration"
/*@
   TSSetDuration - Sets the maximum number of timesteps to use and
   maximum time for iteration.

   Logically Collective on TS

   Input Parameters:
+  ts - the TS context obtained from TSCreate()
.  maxsteps - maximum number of iterations to use
-  maxtime - final time to iterate to

   Options Database Keys:
.  -ts_max_steps <maxsteps> - Sets maxsteps
.  -ts_final_time <maxtime> - Sets maxtime

   Notes:
   The default maximum number of iterations is 5000. Default time is 5.0

   Level: intermediate

.keywords: TS, timestep, set, maximum, iterations

.seealso: TSSetExactFinalTime()
@*/
PetscErrorCode  TSSetDuration(TS ts,PetscInt maxsteps,PetscReal maxtime)
{
  PetscFunctionBegin;
  PetscValidHeaderSpecific(ts,TS_CLASSID,1);
  PetscValidLogicalCollectiveInt(ts,maxsteps,2);
  PetscValidLogicalCollectiveReal(ts,maxtime,2);
  if (maxsteps >= 0) ts->max_steps = maxsteps;
  if (maxtime != PETSC_DEFAULT) ts->max_time = maxtime;
  PetscFunctionReturn(0);
}

#undef __FUNCT__
#define __FUNCT__ "TSSetSolution"
/*@
   TSSetSolution - Sets the initial solution vector
   for use by the TS routines.

   Logically Collective on TS and Vec

   Input Parameters:
+  ts - the TS context obtained from TSCreate()
-  u - the solution vector

   Level: beginner

.keywords: TS, timestep, set, solution, initial conditions
@*/
PetscErrorCode  TSSetSolution(TS ts,Vec u)
{
  PetscErrorCode ierr;
  DM             dm;

  PetscFunctionBegin;
  PetscValidHeaderSpecific(ts,TS_CLASSID,1);
  PetscValidHeaderSpecific(u,VEC_CLASSID,2);
  ierr = PetscObjectReference((PetscObject)u);CHKERRQ(ierr);
  ierr = VecDestroy(&ts->vec_sol);CHKERRQ(ierr);

  ts->vec_sol = u;

  ierr = TSGetDM(ts,&dm);CHKERRQ(ierr);
  ierr = DMShellSetGlobalVector(dm,u);CHKERRQ(ierr);
  PetscFunctionReturn(0);
}

#undef __FUNCT__
#define __FUNCT__ "TSAdjointSetSteps"
/*@
   TSAdjointSetSteps - Sets the number of steps the adjoint solver should take backward in time

   Logically Collective on TS

   Input Parameters:
+  ts - the TS context obtained from TSCreate()
.  steps - number of steps to use

   Level: intermediate

   Notes: Normally one does not call this and TSAdjointSolve() integrates back to the original timestep. One can call this
          so as to integrate back to less than the original timestep

.keywords: TS, timestep, set, maximum, iterations

.seealso: TSSetExactFinalTime()
@*/
PetscErrorCode  TSAdjointSetSteps(TS ts,PetscInt steps)
{
  PetscFunctionBegin;
  PetscValidHeaderSpecific(ts,TS_CLASSID,1);
  PetscValidLogicalCollectiveInt(ts,steps,2);
  if (steps < 0) SETERRQ(PetscObjectComm((PetscObject)ts),PETSC_ERR_ARG_OUTOFRANGE,"Cannot step back a negative number of steps");
  if (steps > ts->total_steps) SETERRQ(PetscObjectComm((PetscObject)ts),PETSC_ERR_ARG_OUTOFRANGE,"Cannot step back more than the total number of forward steps");
  ts->adjoint_max_steps = steps;
  PetscFunctionReturn(0);
}

#undef __FUNCT__
#define __FUNCT__ "TSAdjointSetCostGradients"
/*@
   TSAdjointSetCostGradients - Sets the initial value of the gradients of the cost function w.r.t. initial conditions and w.r.t. the problem parameters 
      for use by the TSAdjoint routines.

   Logically Collective on TS and Vec

   Input Parameters:
+  ts - the TS context obtained from TSCreate()
.  lambda - gradients with respect to the initial condition variables, the dimension and parallel layout of these vectors is the same as the ODE solution vector
-  mu - gradients with respect to the parameters, the number of entries in these vectors is the same as the number of parameters

   Level: beginner

   Notes: the entries in these vectors must be correctly initialized with the values lamda_i = df/dy|finaltime  mu_i = df/dp|finaltime

.keywords: TS, timestep, set, sensitivity, initial conditions
@*/
PetscErrorCode  TSAdjointSetCostGradients(TS ts,PetscInt numcost,Vec *lambda,Vec *mu)
{
  PetscFunctionBegin;
  PetscValidHeaderSpecific(ts,TS_CLASSID,1);
  PetscValidPointer(lambda,2);
  ts->vecs_sensi  = lambda;
  ts->vecs_sensip = mu;
  ts->numcost  = numcost;
  PetscFunctionReturn(0);
}

#undef __FUNCT__
#define __FUNCT__ "TSAdjointSetRHSJacobian"
/*@C
  TSAdjointSetRHSJacobian - Sets the function that computes the Jacobian of G w.r.t. the parameters p where y_t = G(y,p,t), as well as the location to store the matrix.

  Logically Collective on TS

  Input Parameters:
+ ts   - The TS context obtained from TSCreate()
- func - The function

  Calling sequence of func:
$ func (TS ts,PetscReal t,Vec y,Mat A,void *ctx);
+   t - current timestep
.   y - input vector (current ODE solution)
.   A - output matrix
-   ctx - [optional] user-defined function context

  Level: intermediate

  Notes: Amat has the same number of rows and the same row parallel layout as u, Amat has the same number of columns and parallel layout as p

.keywords: TS, sensitivity
.seealso:
@*/
PetscErrorCode  TSAdjointSetRHSJacobian(TS ts,Mat Amat,PetscErrorCode (*func)(TS,PetscReal,Vec,Mat,void*),void *ctx)
{
  PetscErrorCode ierr;

  PetscFunctionBegin;
  PetscValidHeaderSpecific(ts, TS_CLASSID,1);
  if (Amat) PetscValidHeaderSpecific(Amat,MAT_CLASSID,2);

  ts->rhsjacobianp    = func;
  ts->rhsjacobianpctx = ctx;
  if(Amat) {
    ierr = PetscObjectReference((PetscObject)Amat);CHKERRQ(ierr);
    ierr = MatDestroy(&ts->Jacp);CHKERRQ(ierr);
    ts->Jacp = Amat;
  }
  PetscFunctionReturn(0);
}

#undef __FUNCT__
#define __FUNCT__ "TSAdjointComputeRHSJacobian"
/*@C
  TSAdjointComputeRHSJacobian - Runs the user-defined Jacobian function.

  Collective on TS

  Input Parameters:
. ts   - The TS context obtained from TSCreate()

  Level: developer

.keywords: TS, sensitivity
.seealso: TSAdjointSetRHSJacobian()
@*/
PetscErrorCode  TSAdjointComputeRHSJacobian(TS ts,PetscReal t,Vec X,Mat Amat)
{
  PetscErrorCode ierr;

  PetscFunctionBegin;
  PetscValidHeaderSpecific(ts,TS_CLASSID,1);
  PetscValidHeaderSpecific(X,VEC_CLASSID,3);
  PetscValidPointer(Amat,4);

  PetscStackPush("TS user JacobianP function for sensitivity analysis");
  ierr = (*ts->rhsjacobianp)(ts,t,X,Amat,ts->rhsjacobianpctx); CHKERRQ(ierr);
  PetscStackPop;
  PetscFunctionReturn(0);
}

#undef __FUNCT__
#define __FUNCT__ "TSAdjointSetCostIntegrand"
/*@C
    TSAdjointSetCostIntegrand - Sets the routine for evaluating the integral term in one or more cost functions

    Logically Collective on TS

    Input Parameters:
+   ts - the TS context obtained from TSCreate()
.   numcost - number of gradients to be computed, this is the number of cost functions
.   rf - routine for evaluating the integrand function
.   drdyf - function that computes the gradients of the r's with respect to y,NULL if not a function y
.   drdpf - function that computes the gradients of the r's with respect to p, NULL if not a function of p
-   ctx - [optional] user-defined context for private data for the function evaluation routine (may be NULL)

    Calling sequence of rf:
$     rf(TS ts,PetscReal t,Vec y,Vec f[],void *ctx);

+   t - current timestep
.   y - input vector
.   f - function result; one vector entry for each cost function
-   ctx - [optional] user-defined function context

   Calling sequence of drdyf:
$    PetscErroCode drdyf(TS ts,PetscReal t,Vec y,Vec *drdy,void *ctx);

   Calling sequence of drdpf:
$    PetscErroCode drdpf(TS ts,PetscReal t,Vec y,Vec *drdp,void *ctx);

    Level: intermediate

    Notes: For optimization there is generally a single cost function, numcost = 1. For sensitivities there may be multiple cost functions

.keywords: TS, sensitivity analysis, timestep, set, quadrature, function

.seealso: TSAdjointSetRHSJacobian(),TSAdjointGetCostGradients(), TSAdjointSetCostGradients()
@*/
PetscErrorCode  TSAdjointSetCostIntegrand(TS ts,PetscInt numcost, PetscErrorCode (*rf)(TS,PetscReal,Vec,Vec,void*),
                                                                  PetscErrorCode (*drdyf)(TS,PetscReal,Vec,Vec*,void*),
                                                                  PetscErrorCode (*drdpf)(TS,PetscReal,Vec,Vec*,void*),void *ctx)
{
  PetscErrorCode ierr;

  PetscFunctionBegin;
  PetscValidHeaderSpecific(ts,TS_CLASSID,1);
  if (!ts->numcost) SETERRQ(PetscObjectComm((PetscObject)ts),PETSC_ERR_USER,"Call TSAdjointSetCostGradients() first so that the number of cost functions can be determined.");
  if (ts->numcost && ts->numcost!=numcost) SETERRQ(PetscObjectComm((PetscObject)ts),PETSC_ERR_USER,"The number of cost functions (2rd parameter of TSAdjointSetCostIntegrand()) is inconsistent with the one set by TSAdjointSetCostGradients()");

  ierr                  = VecCreateSeq(PETSC_COMM_SELF,numcost,&ts->vec_costintegral);CHKERRQ(ierr);
  ierr                  = VecDuplicate(ts->vec_costintegral,&ts->vec_costintegrand);CHKERRQ(ierr);
  ts->costintegrand     = rf;
  ts->costintegrandctx  = ctx;
  ts->drdyfunction    = drdyf;
  ts->drdpfunction    = drdpf;
  PetscFunctionReturn(0);
}

#undef __FUNCT__
#define __FUNCT__ "TSAdjointGetCostIntegral"
/*@
   TSAdjointGetCostIntegral - Returns the values of the integral term in the cost functions.
   It is valid to call the routine after a backward run.

   Not Collective

   Input Parameter:
.  ts - the TS context obtained from TSCreate()

   Output Parameter:
.  v - the vector containing the integrals for each cost function

   Level: intermediate

.seealso: TSAdjointSetCostIntegrand()

.keywords: TS, sensitivity analysis
@*/
PetscErrorCode  TSAdjointGetCostIntegral(TS ts,Vec *v)
{
  PetscFunctionBegin;
  PetscValidHeaderSpecific(ts,TS_CLASSID,1);
  PetscValidPointer(v,2);
  *v = ts->vec_costintegral;
  PetscFunctionReturn(0);
}

#undef __FUNCT__
#define __FUNCT__ "TSAdjointComputeCostIntegrand"
/*@
   TSAdjointComputeCostIntegrand - Evaluates the integral function in the cost functions.

   Input Parameters:
+  ts - the TS context
.  t - current time
-  y - state vector, i.e. current solution

   Output Parameter:
.  q - vector of size numcost to hold the outputs

   Note:
   Most users should not need to explicitly call this routine, as it
   is used internally within the sensitivity analysis context.

   Level: developer

.keywords: TS, compute

.seealso: TSAdjointSetCostIntegrand()
@*/
PetscErrorCode TSAdjointComputeCostIntegrand(TS ts,PetscReal t,Vec y,Vec q)
{
  PetscErrorCode ierr;

  PetscFunctionBegin;
  PetscValidHeaderSpecific(ts,TS_CLASSID,1);
  PetscValidHeaderSpecific(y,VEC_CLASSID,3);
  PetscValidHeaderSpecific(q,VEC_CLASSID,4);

  ierr = PetscLogEventBegin(TS_FunctionEval,ts,y,q,0);CHKERRQ(ierr);
  if (ts->costintegrand) {
    PetscStackPush("TS user integrand in the cost function");
    ierr = (*ts->costintegrand)(ts,t,y,q,ts->costintegrandctx);CHKERRQ(ierr);
    PetscStackPop;
  } else {
    ierr = VecZeroEntries(q);CHKERRQ(ierr);
  }

  ierr = PetscLogEventEnd(TS_FunctionEval,ts,y,q,0);CHKERRQ(ierr);
  PetscFunctionReturn(0);
}

#undef __FUNCT__
#define __FUNCT__ "TSAdjointComputeDRDYFunction"
/*@
  TSAdjointComputeDRDYFunction - Runs the user-defined DRDY function.

  Collective on TS

  Input Parameters:
. ts   - The TS context obtained from TSCreate()

  Notes:
  TSAdjointComputeDRDYFunction() is typically used for sensitivity implementation,
  so most users would not generally call this routine themselves.

  Level: developer

.keywords: TS, sensitivity
.seealso: TSAdjointComputeDRDYFunction()
@*/
PetscErrorCode  TSAdjointComputeDRDYFunction(TS ts,PetscReal t,Vec y,Vec *drdy)
{
  PetscErrorCode ierr;

  PetscFunctionBegin;
  PetscValidHeaderSpecific(ts,TS_CLASSID,1);
  PetscValidHeaderSpecific(y,VEC_CLASSID,3);

  PetscStackPush("TS user DRDY function for sensitivity analysis");
  ierr = (*ts->drdyfunction)(ts,t,y,drdy,ts->costintegrandctx); CHKERRQ(ierr);
  PetscStackPop;
  PetscFunctionReturn(0);
}

#undef __FUNCT__
#define __FUNCT__ "TSAdjointComputeDRDPFunction"
/*@
  TSAdjointComputeDRDPFunction - Runs the user-defined DRDP function.

  Collective on TS

  Input Parameters:
. ts   - The TS context obtained from TSCreate()

  Notes:
  TSDRDPFunction() is typically used for sensitivity implementation,
  so most users would not generally call this routine themselves.

  Level: developer

.keywords: TS, sensitivity
.seealso: TSAdjointSetDRDPFunction()
@*/
PetscErrorCode  TSAdjointComputeDRDPFunction(TS ts,PetscReal t,Vec y,Vec *drdp)
{
  PetscErrorCode ierr;

  PetscFunctionBegin;
  PetscValidHeaderSpecific(ts,TS_CLASSID,1);
  PetscValidHeaderSpecific(y,VEC_CLASSID,3);

  PetscStackPush("TS user DRDP function for sensitivity analysis");
  ierr = (*ts->drdpfunction)(ts,t,y,drdp,ts->costintegrandctx); CHKERRQ(ierr);
  PetscStackPop;
  PetscFunctionReturn(0);
}

#undef __FUNCT__
#define __FUNCT__ "TSSetPreStep"
/*@C
  TSSetPreStep - Sets the general-purpose function
  called once at the beginning of each time step.

  Logically Collective on TS

  Input Parameters:
+ ts   - The TS context obtained from TSCreate()
- func - The function

  Calling sequence of func:
. func (TS ts);

  Level: intermediate

  Note:
  If a step is rejected, TSStep() will call this routine again before each attempt.
  The last completed time step number can be queried using TSGetTimeStepNumber(), the
  size of the step being attempted can be obtained using TSGetTimeStep().

.keywords: TS, timestep
.seealso: TSSetPreStage(), TSSetPostStage(), TSSetPostStep(), TSStep()
@*/
PetscErrorCode  TSSetPreStep(TS ts, PetscErrorCode (*func)(TS))
{
  PetscFunctionBegin;
  PetscValidHeaderSpecific(ts, TS_CLASSID,1);
  ts->prestep = func;
  PetscFunctionReturn(0);
}

#undef __FUNCT__
#define __FUNCT__ "TSPreStep"
/*@
  TSPreStep - Runs the user-defined pre-step function.

  Collective on TS

  Input Parameters:
. ts   - The TS context obtained from TSCreate()

  Notes:
  TSPreStep() is typically used within time stepping implementations,
  so most users would not generally call this routine themselves.

  Level: developer

.keywords: TS, timestep
.seealso: TSSetPreStep(), TSPreStage(), TSPostStage(), TSPostStep()
@*/
PetscErrorCode  TSPreStep(TS ts)
{
  PetscErrorCode ierr;

  PetscFunctionBegin;
  PetscValidHeaderSpecific(ts,TS_CLASSID,1);
  if (ts->prestep) {
    PetscStackCallStandard((*ts->prestep),(ts));
  }
  PetscFunctionReturn(0);
}

#undef __FUNCT__
#define __FUNCT__ "TSSetPreStage"
/*@C
  TSSetPreStage - Sets the general-purpose function
  called once at the beginning of each stage.

  Logically Collective on TS

  Input Parameters:
+ ts   - The TS context obtained from TSCreate()
- func - The function

  Calling sequence of func:
. PetscErrorCode func(TS ts, PetscReal stagetime);

  Level: intermediate

  Note:
  There may be several stages per time step. If the solve for a given stage fails, the step may be rejected and retried.
  The time step number being computed can be queried using TSGetTimeStepNumber() and the total size of the step being
  attempted can be obtained using TSGetTimeStep(). The time at the start of the step is available via TSGetTime().

.keywords: TS, timestep
.seealso: TSSetPostStage(), TSSetPreStep(), TSSetPostStep(), TSGetApplicationContext()
@*/
PetscErrorCode  TSSetPreStage(TS ts, PetscErrorCode (*func)(TS,PetscReal))
{
  PetscFunctionBegin;
  PetscValidHeaderSpecific(ts, TS_CLASSID,1);
  ts->prestage = func;
  PetscFunctionReturn(0);
}

#undef __FUNCT__
#define __FUNCT__ "TSSetPostStage"
/*@C
  TSSetPostStage - Sets the general-purpose function
  called once at the end of each stage.

  Logically Collective on TS

  Input Parameters:
+ ts   - The TS context obtained from TSCreate()
- func - The function

  Calling sequence of func:
. PetscErrorCode func(TS ts, PetscReal stagetime, PetscInt stageindex, Vec* Y);

  Level: intermediate

  Note:
  There may be several stages per time step. If the solve for a given stage fails, the step may be rejected and retried.
  The time step number being computed can be queried using TSGetTimeStepNumber() and the total size of the step being
  attempted can be obtained using TSGetTimeStep(). The time at the start of the step is available via TSGetTime().

.keywords: TS, timestep
.seealso: TSSetPreStage(), TSSetPreStep(), TSSetPostStep(), TSGetApplicationContext()
@*/
PetscErrorCode  TSSetPostStage(TS ts, PetscErrorCode (*func)(TS,PetscReal,PetscInt,Vec*))
{
  PetscFunctionBegin;
  PetscValidHeaderSpecific(ts, TS_CLASSID,1);
  ts->poststage = func;
  PetscFunctionReturn(0);
}

#undef __FUNCT__
#define __FUNCT__ "TSPreStage"
/*@
  TSPreStage - Runs the user-defined pre-stage function set using TSSetPreStage()

  Collective on TS

  Input Parameters:
. ts          - The TS context obtained from TSCreate()
  stagetime   - The absolute time of the current stage

  Notes:
  TSPreStage() is typically used within time stepping implementations,
  most users would not generally call this routine themselves.

  Level: developer

.keywords: TS, timestep
.seealso: TSPostStage(), TSSetPreStep(), TSPreStep(), TSPostStep()
@*/
PetscErrorCode  TSPreStage(TS ts, PetscReal stagetime)
{
  PetscErrorCode ierr;

  PetscFunctionBegin;
  PetscValidHeaderSpecific(ts,TS_CLASSID,1);
  if (ts->prestage) {
    PetscStackCallStandard((*ts->prestage),(ts,stagetime));
  }
  PetscFunctionReturn(0);
}

#undef __FUNCT__
#define __FUNCT__ "TSPostStage"
/*@
  TSPostStage - Runs the user-defined post-stage function set using TSSetPostStage()

  Collective on TS

  Input Parameters:
. ts          - The TS context obtained from TSCreate()
  stagetime   - The absolute time of the current stage
  stageindex  - Stage number
  Y           - Array of vectors (of size = total number
                of stages) with the stage solutions

  Notes:
  TSPostStage() is typically used within time stepping implementations,
  most users would not generally call this routine themselves.

  Level: developer

.keywords: TS, timestep
.seealso: TSPreStage(), TSSetPreStep(), TSPreStep(), TSPostStep()
@*/
PetscErrorCode  TSPostStage(TS ts, PetscReal stagetime, PetscInt stageindex, Vec *Y)
{
  PetscErrorCode ierr;

  PetscFunctionBegin;
  PetscValidHeaderSpecific(ts,TS_CLASSID,1);
  if (ts->poststage) {
    PetscStackCallStandard((*ts->poststage),(ts,stagetime,stageindex,Y));
  }
  PetscFunctionReturn(0);
}

#undef __FUNCT__
#define __FUNCT__ "TSSetPostStep"
/*@C
  TSSetPostStep - Sets the general-purpose function
  called once at the end of each time step.

  Logically Collective on TS

  Input Parameters:
+ ts   - The TS context obtained from TSCreate()
- func - The function

  Calling sequence of func:
$ func (TS ts);

  Level: intermediate

.keywords: TS, timestep
.seealso: TSSetPreStep(), TSSetPreStage(), TSGetTimeStep(), TSGetTimeStepNumber(), TSGetTime()
@*/
PetscErrorCode  TSSetPostStep(TS ts, PetscErrorCode (*func)(TS))
{
  PetscFunctionBegin;
  PetscValidHeaderSpecific(ts, TS_CLASSID,1);
  ts->poststep = func;
  PetscFunctionReturn(0);
}

#undef __FUNCT__
#define __FUNCT__ "TSPostStep"
/*@
  TSPostStep - Runs the user-defined post-step function.

  Collective on TS

  Input Parameters:
. ts   - The TS context obtained from TSCreate()

  Notes:
  TSPostStep() is typically used within time stepping implementations,
  so most users would not generally call this routine themselves.

  Level: developer

.keywords: TS, timestep
@*/
PetscErrorCode  TSPostStep(TS ts)
{
  PetscErrorCode ierr;

  PetscFunctionBegin;
  PetscValidHeaderSpecific(ts,TS_CLASSID,1);
  if (ts->poststep) {
    PetscStackCallStandard((*ts->poststep),(ts));
  }
  PetscFunctionReturn(0);
}

/* ------------ Routines to set performance monitoring options ----------- */

#undef __FUNCT__
#define __FUNCT__ "TSMonitorSet"
/*@C
   TSMonitorSet - Sets an ADDITIONAL function that is to be used at every
   timestep to display the iteration's  progress.

   Logically Collective on TS

   Input Parameters:
+  ts - the TS context obtained from TSCreate()
.  monitor - monitoring routine
.  mctx - [optional] user-defined context for private data for the
             monitor routine (use NULL if no context is desired)
-  monitordestroy - [optional] routine that frees monitor context
          (may be NULL)

   Calling sequence of monitor:
$    int monitor(TS ts,PetscInt steps,PetscReal time,Vec u,void *mctx)

+    ts - the TS context
.    steps - iteration number (after the final time step the monitor routine is called with a step of -1, this is at the final time which may have
                               been interpolated to)
.    time - current time
.    u - current iterate
-    mctx - [optional] monitoring context

   Notes:
   This routine adds an additional monitor to the list of monitors that
   already has been loaded.

   Fortran notes: Only a single monitor function can be set for each TS object

   Level: intermediate

.keywords: TS, timestep, set, monitor

.seealso: TSMonitorDefault(), TSMonitorCancel()
@*/
PetscErrorCode  TSMonitorSet(TS ts,PetscErrorCode (*monitor)(TS,PetscInt,PetscReal,Vec,void*),void *mctx,PetscErrorCode (*mdestroy)(void**))
{
  PetscFunctionBegin;
  PetscValidHeaderSpecific(ts,TS_CLASSID,1);
  if (ts->numbermonitors >= MAXTSMONITORS) SETERRQ(PETSC_COMM_SELF,PETSC_ERR_ARG_OUTOFRANGE,"Too many monitors set");
  ts->monitor[ts->numbermonitors]          = monitor;
  ts->monitordestroy[ts->numbermonitors]   = mdestroy;
  ts->monitorcontext[ts->numbermonitors++] = (void*)mctx;
  PetscFunctionReturn(0);
}

#undef __FUNCT__
#define __FUNCT__ "TSMonitorCancel"
/*@C
   TSMonitorCancel - Clears all the monitors that have been set on a time-step object.

   Logically Collective on TS

   Input Parameters:
.  ts - the TS context obtained from TSCreate()

   Notes:
   There is no way to remove a single, specific monitor.

   Level: intermediate

.keywords: TS, timestep, set, monitor

.seealso: TSMonitorDefault(), TSMonitorSet()
@*/
PetscErrorCode  TSMonitorCancel(TS ts)
{
  PetscErrorCode ierr;
  PetscInt       i;

  PetscFunctionBegin;
  PetscValidHeaderSpecific(ts,TS_CLASSID,1);
  for (i=0; i<ts->numbermonitors; i++) {
    if (ts->monitordestroy[i]) {
      ierr = (*ts->monitordestroy[i])(&ts->monitorcontext[i]);CHKERRQ(ierr);
    }
  }
  ts->numbermonitors = 0;
  PetscFunctionReturn(0);
}

#undef __FUNCT__
#define __FUNCT__ "TSMonitorDefault"
/*@
   TSMonitorDefault - Sets the Default monitor

   Level: intermediate

.keywords: TS, set, monitor

.seealso: TSMonitorDefault(), TSMonitorSet()
@*/
PetscErrorCode TSMonitorDefault(TS ts,PetscInt step,PetscReal ptime,Vec v,void *dummy)
{
  PetscErrorCode ierr;
  PetscViewer    viewer = dummy ? (PetscViewer) dummy : PETSC_VIEWER_STDOUT_(PetscObjectComm((PetscObject)ts));

  PetscFunctionBegin;
  ierr = PetscViewerASCIIAddTab(viewer,((PetscObject)ts)->tablevel);CHKERRQ(ierr);
  ierr = PetscViewerASCIIPrintf(viewer,"%D TS dt %g time %g %s",step,(double)ts->time_step,(double)ptime,ts->steprollback ? "(r)\n" : "\n");CHKERRQ(ierr);
  ierr = PetscViewerASCIISubtractTab(viewer,((PetscObject)ts)->tablevel);CHKERRQ(ierr);
  PetscFunctionReturn(0);
}

#undef __FUNCT__
#define __FUNCT__ "TSSetRetainStages"
/*@
   TSSetRetainStages - Request that all stages in the upcoming step be stored so that interpolation will be available.

   Logically Collective on TS

   Input Argument:
.  ts - time stepping context

   Output Argument:
.  flg - PETSC_TRUE or PETSC_FALSE

   Level: intermediate

.keywords: TS, set

.seealso: TSInterpolate(), TSSetPostStep()
@*/
PetscErrorCode TSSetRetainStages(TS ts,PetscBool flg)
{
  PetscFunctionBegin;
  PetscValidHeaderSpecific(ts,TS_CLASSID,1);
  ts->retain_stages = flg;
  PetscFunctionReturn(0);
}

#undef __FUNCT__
#define __FUNCT__ "TSInterpolate"
/*@
   TSInterpolate - Interpolate the solution computed during the previous step to an arbitrary location in the interval

   Collective on TS

   Input Argument:
+  ts - time stepping context
-  t - time to interpolate to

   Output Argument:
.  U - state at given time

   Notes:
   The user should call TSSetRetainStages() before taking a step in which interpolation will be requested.

   Level: intermediate

   Developer Notes:
   TSInterpolate() and the storing of previous steps/stages should be generalized to support delay differential equations and continuous adjoints.

.keywords: TS, set

.seealso: TSSetRetainStages(), TSSetPostStep()
@*/
PetscErrorCode TSInterpolate(TS ts,PetscReal t,Vec U)
{
  PetscErrorCode ierr;

  PetscFunctionBegin;
  PetscValidHeaderSpecific(ts,TS_CLASSID,1);
  PetscValidHeaderSpecific(U,VEC_CLASSID,3);
  if (t < ts->ptime - ts->time_step_prev || t > ts->ptime) SETERRQ3(PetscObjectComm((PetscObject)ts),PETSC_ERR_ARG_OUTOFRANGE,"Requested time %g not in last time steps [%g,%g]",t,(double)(ts->ptime-ts->time_step_prev),(double)ts->ptime);
  if (!ts->ops->interpolate) SETERRQ1(PetscObjectComm((PetscObject)ts),PETSC_ERR_SUP,"%s does not provide interpolation",((PetscObject)ts)->type_name);
  ierr = (*ts->ops->interpolate)(ts,t,U);CHKERRQ(ierr);
  PetscFunctionReturn(0);
}

#undef __FUNCT__
#define __FUNCT__ "TSStep"
/*@
   TSStep - Steps one time step

   Collective on TS

   Input Parameter:
.  ts - the TS context obtained from TSCreate()

   Level: developer

   Notes:
   The public interface for the ODE/DAE solvers is TSSolve(), you should almost for sure be using that routine and not this routine.

   The hook set using TSSetPreStep() is called before each attempt to take the step. In general, the time step size may
   be changed due to adaptive error controller or solve failures. Note that steps may contain multiple stages.

   This may over-step the final time provided in TSSetDuration() depending on the time-step used. TSSolve() interpolates to exactly the
   time provided in TSSetDuration(). One can use TSInterpolate() to determine an interpolated solution within the final timestep.

.keywords: TS, timestep, solve

.seealso: TSCreate(), TSSetUp(), TSDestroy(), TSSolve(), TSSetPreStep(), TSSetPreStage(), TSSetPostStage(), TSInterpolate()
@*/
PetscErrorCode  TSStep(TS ts)
{
  DM               dm;
  PetscErrorCode   ierr;
  static PetscBool cite = PETSC_FALSE;

  PetscFunctionBegin;
  PetscValidHeaderSpecific(ts, TS_CLASSID,1);
  ierr = PetscCitationsRegister("@techreport{tspaper,\n"
                                "  title       = {{PETSc/TS}: A Modern Scalable {DAE/ODE} Solver Library},\n"
                                "  author      = {Shrirang Abhyankar and Jed Brown and Emil Constantinescu and Debojyoti Ghosh and Barry F. Smith},\n"
                                "  type        = {Preprint},\n"
                                "  number      = {ANL/MCS-P5061-0114},\n"
                                "  institution = {Argonne National Laboratory},\n"
                                "  year        = {2014}\n}\n",&cite);

  ierr = TSGetDM(ts, &dm);CHKERRQ(ierr);
  ierr = TSSetUp(ts);CHKERRQ(ierr);

  ts->reason = TS_CONVERGED_ITERATING;
  ts->ptime_prev = ts->ptime;
  ierr = DMSetOutputSequenceNumber(dm, ts->steps, ts->ptime);CHKERRQ(ierr);

  if (!ts->ops->step) SETERRQ1(PetscObjectComm((PetscObject)ts),PETSC_ERR_SUP,"TSStep not implemented for type '%s'",((PetscObject)ts)->type_name);
  ierr = PetscLogEventBegin(TS_Step,ts,0,0,0);CHKERRQ(ierr);
  ierr = (*ts->ops->step)(ts);CHKERRQ(ierr);
  ierr = PetscLogEventEnd(TS_Step,ts,0,0,0);CHKERRQ(ierr);

  ts->time_step_prev = ts->ptime - ts->ptime_prev;
  ierr = DMSetOutputSequenceNumber(dm, ts->steps, ts->ptime);CHKERRQ(ierr);

  if (ts->reason < 0) {
    if (ts->errorifstepfailed) {
      if (ts->reason == TS_DIVERGED_NONLINEAR_SOLVE) SETERRQ1(PetscObjectComm((PetscObject)ts),PETSC_ERR_NOT_CONVERGED,"TSStep has failed due to %s, increase -ts_max_snes_failures or make negative to attempt recovery",TSConvergedReasons[ts->reason]);
      else SETERRQ1(PetscObjectComm((PetscObject)ts),PETSC_ERR_NOT_CONVERGED,"TSStep has failed due to %s",TSConvergedReasons[ts->reason]);
    }
  } else if (!ts->reason) {
    if (ts->steps >= ts->max_steps)     ts->reason = TS_CONVERGED_ITS;
    else if (ts->ptime >= ts->max_time) ts->reason = TS_CONVERGED_TIME;
  }
  ts->total_steps++;
  ts->steprollback = PETSC_FALSE;
  PetscFunctionReturn(0);
}

#undef __FUNCT__
#define __FUNCT__ "TSAdjointStep"
/*@
   TSAdjointStep - Steps one time step

   Collective on TS

   Input Parameter:
.  ts - the TS context obtained from TSCreate()

   Level: intermediate

   Notes:
   The hook set using TSSetPreStep() is called before each attempt to take the step. In general, the time step size may
   be changed due to adaptive error controller or solve failures. Note that steps may contain multiple stages.

   This may over-step the final time provided in TSSetDuration() depending on the time-step used. TSSolve() interpolates to exactly the
   time provided in TSSetDuration(). One can use TSInterpolate() to determine an interpolated solution within the final timestep.

.keywords: TS, timestep, solve

.seealso: TSCreate(), TSSetUp(), TSDestroy(), TSSolve(), TSSetPreStep(), TSSetPreStage(), TSSetPostStage(), TSInterpolate()
@*/
PetscErrorCode  TSAdjointStep(TS ts)
{
  DM               dm;
  PetscErrorCode   ierr;

  PetscFunctionBegin;
  PetscValidHeaderSpecific(ts, TS_CLASSID,1);
  ierr = TSGetDM(ts, &dm);CHKERRQ(ierr);
  ierr = TSAdjointSetUp(ts);CHKERRQ(ierr);

  ts->reason = TS_CONVERGED_ITERATING;
  ts->ptime_prev = ts->ptime;
  ierr = DMSetOutputSequenceNumber(dm, ts->steps, ts->ptime);CHKERRQ(ierr);
  ierr = VecViewFromOptions(ts->vec_sol, ((PetscObject) ts)->prefix, "-ts_view_solution");CHKERRQ(ierr);

  ierr = PetscLogEventBegin(TS_Step,ts,0,0,0);CHKERRQ(ierr);
  if (!ts->ops->adjointstep) SETERRQ1(PetscObjectComm((PetscObject)ts),PETSC_ERR_NOT_CONVERGED,"TSStep has failed because the adjoint of  %s has not been implemented, try other time stepping methods for adjoint sensitivity analysis",((PetscObject)ts)->type_name);
  ierr = (*ts->ops->adjointstep)(ts);CHKERRQ(ierr);
  ierr = PetscLogEventEnd(TS_Step,ts,0,0,0);CHKERRQ(ierr);

  ts->time_step_prev = ts->ptime - ts->ptime_prev;
  ierr = DMSetOutputSequenceNumber(dm, ts->steps, ts->ptime);CHKERRQ(ierr);

  if (ts->reason < 0) {
    if (ts->errorifstepfailed) {
      if (ts->reason == TS_DIVERGED_NONLINEAR_SOLVE) {
        SETERRQ1(PetscObjectComm((PetscObject)ts),PETSC_ERR_NOT_CONVERGED,"TSStep has failed due to %s, increase -ts_max_snes_failures or make negative to attempt recovery",TSConvergedReasons[ts->reason]);
      } else if (ts->reason == TS_DIVERGED_STEP_REJECTED) {
        SETERRQ1(PetscObjectComm((PetscObject)ts),PETSC_ERR_NOT_CONVERGED,"TSStep has failed due to %s, increase -ts_max_reject or make negative to attempt recovery",TSConvergedReasons[ts->reason]);
      } else SETERRQ1(PetscObjectComm((PetscObject)ts),PETSC_ERR_NOT_CONVERGED,"TSStep has failed due to %s",TSConvergedReasons[ts->reason]);
    }
  } else if (!ts->reason) {
    if (ts->steps >= ts->adjoint_max_steps)     ts->reason = TS_CONVERGED_ITS;
    else if (ts->ptime >= ts->max_time)         ts->reason = TS_CONVERGED_TIME;
  }
  ts->total_steps--;
  PetscFunctionReturn(0);
}

#undef __FUNCT__
#define __FUNCT__ "TSEvaluateStep"
/*@
   TSEvaluateStep - Evaluate the solution at the end of a time step with a given order of accuracy.

   Collective on TS

   Input Arguments:
+  ts - time stepping context
.  order - desired order of accuracy
-  done - whether the step was evaluated at this order (pass NULL to generate an error if not available)

   Output Arguments:
.  U - state at the end of the current step

   Level: advanced

   Notes:
   This function cannot be called until all stages have been evaluated.
   It is normally called by adaptive controllers before a step has been accepted and may also be called by the user after TSStep() has returned.

.seealso: TSStep(), TSAdapt
@*/
PetscErrorCode TSEvaluateStep(TS ts,PetscInt order,Vec U,PetscBool *done)
{
  PetscErrorCode ierr;

  PetscFunctionBegin;
  PetscValidHeaderSpecific(ts,TS_CLASSID,1);
  PetscValidType(ts,1);
  PetscValidHeaderSpecific(U,VEC_CLASSID,3);
  if (!ts->ops->evaluatestep) SETERRQ1(PetscObjectComm((PetscObject)ts),PETSC_ERR_SUP,"TSEvaluateStep not implemented for type '%s'",((PetscObject)ts)->type_name);
  ierr = (*ts->ops->evaluatestep)(ts,order,U,done);CHKERRQ(ierr);
  PetscFunctionReturn(0);
}


#undef __FUNCT__
#define __FUNCT__ "TSSolve"
/*@
   TSSolve - Steps the requested number of timesteps.

   Collective on TS

   Input Parameter:
+  ts - the TS context obtained from TSCreate()
-  u - the solution vector  (can be null if TSSetSolution() was used, otherwise must contain the initial conditions)

   Level: beginner

   Notes:
   The final time returned by this function may be different from the time of the internally
   held state accessible by TSGetSolution() and TSGetTime() because the method may have
   stepped over the final time.

.keywords: TS, timestep, solve

.seealso: TSCreate(), TSSetSolution(), TSStep()
@*/
PetscErrorCode TSSolve(TS ts,Vec u)
{
  Vec               solution;
  PetscErrorCode    ierr;

  PetscFunctionBegin;
  PetscValidHeaderSpecific(ts,TS_CLASSID,1);
  if (u) PetscValidHeaderSpecific(u,VEC_CLASSID,2);
  if (ts->exact_final_time == TS_EXACTFINALTIME_INTERPOLATE) {   /* Need ts->vec_sol to be distinct so it is not overwritten when we interpolate at the end */
    PetscValidHeaderSpecific(u,VEC_CLASSID,2);
    if (!ts->vec_sol || u == ts->vec_sol) {
      ierr = VecDuplicate(u,&solution);CHKERRQ(ierr);
      ierr = TSSetSolution(ts,solution);CHKERRQ(ierr);
      ierr = VecDestroy(&solution);CHKERRQ(ierr); /* grant ownership */
    }
    ierr = VecCopy(u,ts->vec_sol);CHKERRQ(ierr);
  } else if (u) {
    ierr = TSSetSolution(ts,u);CHKERRQ(ierr);
  }
  ierr = TSSetUp(ts);CHKERRQ(ierr);
  /* reset time step and iteration counters */
  ts->steps             = 0;
  ts->ksp_its           = 0;
  ts->snes_its          = 0;
  ts->num_snes_failures = 0;
  ts->reject            = 0;
  ts->reason            = TS_CONVERGED_ITERATING;

  ierr = TSViewFromOptions(ts,NULL,"-ts_view_pre");CHKERRQ(ierr);
  {
    DM dm;
    ierr = TSGetDM(ts, &dm);CHKERRQ(ierr);
    ierr = DMSetOutputSequenceNumber(dm, ts->steps, ts->ptime);CHKERRQ(ierr);
  }

  if (ts->ops->solve) {         /* This private interface is transitional and should be removed when all implementations are updated. */
    ierr = (*ts->ops->solve)(ts);CHKERRQ(ierr);
    ierr = VecCopy(ts->vec_sol,u);CHKERRQ(ierr);
    ts->solvetime = ts->ptime;
  } else {
    /* steps the requested number of timesteps. */
    if (ts->steps >= ts->max_steps)     ts->reason = TS_CONVERGED_ITS;
    else if (ts->ptime >= ts->max_time) ts->reason = TS_CONVERGED_TIME;
    ierr = TSTrajectorySet(ts->trajectory,ts,ts->steps,ts->ptime,ts->vec_sol);CHKERRQ(ierr);
    if(ts->event) {
      ierr = TSEventMonitorInitialize(ts);CHKERRQ(ierr);
    }
    while (!ts->reason) {
      ierr = TSMonitor(ts,ts->steps,ts->ptime,ts->vec_sol);CHKERRQ(ierr);
      ierr = TSStep(ts);CHKERRQ(ierr);
      if (ts->event) {
	ierr = TSEventMonitor(ts);CHKERRQ(ierr);
      }
      if(!ts->steprollback) {
	ierr = TSTrajectorySet(ts->trajectory,ts,ts->steps,ts->ptime,ts->vec_sol);CHKERRQ(ierr);
	ierr = TSPostStep(ts);CHKERRQ(ierr);
      }
    }
    if (ts->exact_final_time == TS_EXACTFINALTIME_INTERPOLATE && ts->ptime > ts->max_time) {
      ierr = TSInterpolate(ts,ts->max_time,u);CHKERRQ(ierr);
      ts->solvetime = ts->max_time;
      solution = u;
    } else {
      if (u) {ierr = VecCopy(ts->vec_sol,u);CHKERRQ(ierr);}
      ts->solvetime = ts->ptime;
      solution = ts->vec_sol;
    }
    ierr = TSMonitor(ts,ts->steps,ts->solvetime,solution);CHKERRQ(ierr);
    ierr = VecViewFromOptions(solution, ((PetscObject) ts)->prefix, "-ts_view_solution");CHKERRQ(ierr);
  }

  ierr = TSViewFromOptions(ts,NULL,"-ts_view");CHKERRQ(ierr);
  ierr = PetscObjectSAWsBlock((PetscObject)ts);CHKERRQ(ierr);
  if (ts->adjoint_solve) {
    ierr = TSAdjointSolve(ts);CHKERRQ(ierr);
  }
  PetscFunctionReturn(0);
}

#undef __FUNCT__
#define __FUNCT__ "TSAdjointSolve"
/*@
   TSAdjointSolve - Solves the discrete ajoint problem for an ODE/DAE

   Collective on TS

   Input Parameter:
.  ts - the TS context obtained from TSCreate()

   Options Database:
. -ts_adjoint_view_solution <viewerinfo> - views the first gradient with respect to the initial conditions

   Level: intermediate

   Notes:
   This must be called after a call to TSSolve() that solves the forward problem

   By default this will integrate back to the initial time, one can use TSAdjointSetSteps() to step back to a later time

.keywords: TS, timestep, solve

.seealso: TSCreate(), TSSetSolution(), TSStep()
@*/
PetscErrorCode TSAdjointSolve(TS ts)
{
  PetscErrorCode    ierr;

  PetscFunctionBegin;
  PetscValidHeaderSpecific(ts,TS_CLASSID,1);
  ierr = TSAdjointSetUp(ts);CHKERRQ(ierr);
  /* reset time step and iteration counters */
  ts->steps             = 0;
  ts->ksp_its           = 0;
  ts->snes_its          = 0;
  ts->num_snes_failures = 0;
  ts->reject            = 0;
  ts->reason            = TS_CONVERGED_ITERATING;

  if (!ts->adjoint_max_steps) ts->adjoint_max_steps = ts->total_steps;

  if (ts->steps >= ts->adjoint_max_steps)     ts->reason = TS_CONVERGED_ITS;
  while (!ts->reason) {
    ierr = TSTrajectoryGet(ts->trajectory,ts,ts->adjoint_max_steps-ts->steps,ts->ptime);CHKERRQ(ierr);
    ierr = TSMonitor(ts,ts->adjoint_max_steps-ts->steps,ts->ptime,ts->vec_sol);CHKERRQ(ierr);
    ierr = TSAdjointStep(ts);CHKERRQ(ierr);
    if (ts->event) {
      ierr = TSAdjointEventMonitor(ts);CHKERRQ(ierr);
    }

#if 0 /* I don't think PostStep is needed in AdjointSolve */
      if (ts->event->status != TSEVENT_PROCESSING) {
        ierr = TSPostStep(ts);CHKERRQ(ierr);
      }
    } else {
      ierr = TSPostStep(ts);CHKERRQ(ierr);
    }
#endif
  }
  ts->solvetime = ts->ptime;
  ierr = VecViewFromOptions(ts->vecs_sensi[0], ((PetscObject) ts)->prefix, "-ts_adjoint_view_solution");CHKERRQ(ierr);
  PetscFunctionReturn(0);
}

#undef __FUNCT__
#define __FUNCT__ "TSMonitor"
/*@
   TSMonitor - Runs all user-provided monitor routines set using TSMonitorSet()

   Collective on TS

   Input Parameters:
+  ts - time stepping context obtained from TSCreate()
.  step - step number that has just completed
.  ptime - model time of the state
-  u - state at the current model time

   Notes:
   TSMonitor() is typically used within the time stepping implementations.
   Users might call this function when using the TSStep() interface instead of TSSolve().

   Level: advanced

.keywords: TS, timestep
@*/
PetscErrorCode TSMonitor(TS ts,PetscInt step,PetscReal ptime,Vec u)
{
  PetscErrorCode ierr;
  PetscInt       i,n = ts->numbermonitors;

  PetscFunctionBegin;
  PetscValidHeaderSpecific(ts,TS_CLASSID,1);
  PetscValidHeaderSpecific(u,VEC_CLASSID,4);
  ierr = VecLockPush(u);CHKERRQ(ierr);
  for (i=0; i<n; i++) {
    ierr = (*ts->monitor[i])(ts,step,ptime,u,ts->monitorcontext[i]);CHKERRQ(ierr);
  }
  ierr = VecLockPop(u);CHKERRQ(ierr);
  PetscFunctionReturn(0);
}

/* ------------------------------------------------------------------------*/
#undef __FUNCT__
#define __FUNCT__ "TSMonitorLGCtxCreate"
/*@C
   TSMonitorLGCtxCreate - Creates a line graph context for use with
   TS to monitor the solution process graphically in various ways

   Collective on TS

   Input Parameters:
+  host - the X display to open, or null for the local machine
.  label - the title to put in the title bar
.  x, y - the screen coordinates of the upper left coordinate of the window
.  m, n - the screen width and height in pixels
-  howoften - if positive then determines the frequency of the plotting, if -1 then only at the final time

   Output Parameter:
.  ctx - the context

   Options Database Key:
+  -ts_monitor_lg_timestep - automatically sets line graph monitor
.  -ts_monitor_lg_solution -
.  -ts_monitor_lg_error -
.  -ts_monitor_lg_ksp_iterations -
.  -ts_monitor_lg_snes_iterations -
-  -lg_indicate_data_points <true,false> - indicate the data points (at each time step) on the plot; default is true

   Notes:
   Use TSMonitorLGCtxDestroy() to destroy.

   Level: intermediate

.keywords: TS, monitor, line graph, residual, seealso

.seealso: TSMonitorLGTimeStep(), TSMonitorSet(), TSMonitorLGSolution(), TSMonitorLGError()

@*/
PetscErrorCode  TSMonitorLGCtxCreate(MPI_Comm comm,const char host[],const char label[],int x,int y,int m,int n,PetscInt howoften,TSMonitorLGCtx *ctx)
{
  PetscDraw      win;
  PetscErrorCode ierr;

  PetscFunctionBegin;
  ierr = PetscNew(ctx);CHKERRQ(ierr);
  ierr = PetscDrawCreate(comm,host,label,x,y,m,n,&win);CHKERRQ(ierr);
  ierr = PetscDrawSetFromOptions(win);CHKERRQ(ierr);
  ierr = PetscDrawLGCreate(win,1,&(*ctx)->lg);CHKERRQ(ierr);
  ierr = PetscLogObjectParent((PetscObject)(*ctx)->lg,(PetscObject)win);CHKERRQ(ierr);
  ierr = PetscDrawLGIndicateDataPoints((*ctx)->lg,PETSC_TRUE);CHKERRQ(ierr);
  ierr = PetscDrawLGSetFromOptions((*ctx)->lg);CHKERRQ(ierr);
  (*ctx)->howoften = howoften;
  PetscFunctionReturn(0);
}

#undef __FUNCT__
#define __FUNCT__ "TSMonitorLGTimeStep"
PetscErrorCode TSMonitorLGTimeStep(TS ts,PetscInt step,PetscReal ptime,Vec v,void *monctx)
{
  TSMonitorLGCtx ctx = (TSMonitorLGCtx) monctx;
  PetscReal      x   = ptime,y;
  PetscErrorCode ierr;

  PetscFunctionBegin;
  if (!step) {
    PetscDrawAxis axis;
    ierr = PetscDrawLGGetAxis(ctx->lg,&axis);CHKERRQ(ierr);
    ierr = PetscDrawAxisSetLabels(axis,"Timestep as function of time","Time","Time step");CHKERRQ(ierr);
    ierr = PetscDrawLGReset(ctx->lg);CHKERRQ(ierr);
    ierr = PetscDrawLGIndicateDataPoints(ctx->lg,PETSC_TRUE);CHKERRQ(ierr);
  }
  ierr = TSGetTimeStep(ts,&y);CHKERRQ(ierr);
  ierr = PetscDrawLGAddPoint(ctx->lg,&x,&y);CHKERRQ(ierr);
  if (((ctx->howoften > 0) && (!(step % ctx->howoften))) || ((ctx->howoften == -1) && ts->reason)) {
    ierr = PetscDrawLGDraw(ctx->lg);CHKERRQ(ierr);
  }
  PetscFunctionReturn(0);
}

#undef __FUNCT__
#define __FUNCT__ "TSMonitorLGCtxDestroy"
/*@C
   TSMonitorLGCtxDestroy - Destroys a line graph context that was created
   with TSMonitorLGCtxCreate().

   Collective on TSMonitorLGCtx

   Input Parameter:
.  ctx - the monitor context

   Level: intermediate

.keywords: TS, monitor, line graph, destroy

.seealso: TSMonitorLGCtxCreate(),  TSMonitorSet(), TSMonitorLGTimeStep();
@*/
PetscErrorCode  TSMonitorLGCtxDestroy(TSMonitorLGCtx *ctx)
{
  PetscDraw      draw;
  PetscErrorCode ierr;

  PetscFunctionBegin;
  if ((*ctx)->transformdestroy) {
    ierr = ((*ctx)->transformdestroy)((*ctx)->transformctx);CHKERRQ(ierr);
  }
  ierr = PetscDrawLGGetDraw((*ctx)->lg,&draw);CHKERRQ(ierr);
  ierr = PetscDrawDestroy(&draw);CHKERRQ(ierr);
  ierr = PetscDrawLGDestroy(&(*ctx)->lg);CHKERRQ(ierr);
  ierr = PetscStrArrayDestroy(&(*ctx)->names);CHKERRQ(ierr);
  ierr = PetscStrArrayDestroy(&(*ctx)->displaynames);CHKERRQ(ierr);
  ierr = PetscFree((*ctx)->displayvariables);CHKERRQ(ierr);
  ierr = PetscFree((*ctx)->displayvalues);CHKERRQ(ierr);
  ierr = PetscFree(*ctx);CHKERRQ(ierr);
  PetscFunctionReturn(0);
}

#undef __FUNCT__
#define __FUNCT__ "TSGetTime"
/*@
   TSGetTime - Gets the time of the most recently completed step.

   Not Collective

   Input Parameter:
.  ts - the TS context obtained from TSCreate()

   Output Parameter:
.  t  - the current time

   Level: beginner

   Note:
   When called during time step evaluation (e.g. during residual evaluation or via hooks set using TSSetPreStep(),
   TSSetPreStage(), TSSetPostStage(), or TSSetPostStep()), the time is the time at the start of the step being evaluated.

.seealso: TSSetInitialTimeStep(), TSGetTimeStep()

.keywords: TS, get, time
@*/
PetscErrorCode  TSGetTime(TS ts,PetscReal *t)
{
  PetscFunctionBegin;
  PetscValidHeaderSpecific(ts,TS_CLASSID,1);
  PetscValidRealPointer(t,2);
  *t = ts->ptime;
  PetscFunctionReturn(0);
}

#undef __FUNCT__
#define __FUNCT__ "TSGetPrevTime"
/*@
   TSGetPrevTime - Gets the starting time of the previously completed step.

   Not Collective

   Input Parameter:
.  ts - the TS context obtained from TSCreate()

   Output Parameter:
.  t  - the previous time

   Level: beginner

.seealso: TSSetInitialTimeStep(), TSGetTimeStep()

.keywords: TS, get, time
@*/
PetscErrorCode  TSGetPrevTime(TS ts,PetscReal *t)
{
  PetscFunctionBegin;
  PetscValidHeaderSpecific(ts,TS_CLASSID,1);
  PetscValidRealPointer(t,2);
  *t = ts->ptime_prev;
  PetscFunctionReturn(0);
}

#undef __FUNCT__
#define __FUNCT__ "TSSetTime"
/*@
   TSSetTime - Allows one to reset the time.

   Logically Collective on TS

   Input Parameters:
+  ts - the TS context obtained from TSCreate()
-  time - the time

   Level: intermediate

.seealso: TSGetTime(), TSSetDuration()

.keywords: TS, set, time
@*/
PetscErrorCode  TSSetTime(TS ts, PetscReal t)
{
  PetscFunctionBegin;
  PetscValidHeaderSpecific(ts,TS_CLASSID,1);
  PetscValidLogicalCollectiveReal(ts,t,2);
  ts->ptime = t;
  PetscFunctionReturn(0);
}

#undef __FUNCT__
#define __FUNCT__ "TSSetOptionsPrefix"
/*@C
   TSSetOptionsPrefix - Sets the prefix used for searching for all
   TS options in the database.

   Logically Collective on TS

   Input Parameter:
+  ts     - The TS context
-  prefix - The prefix to prepend to all option names

   Notes:
   A hyphen (-) must NOT be given at the beginning of the prefix name.
   The first character of all runtime options is AUTOMATICALLY the
   hyphen.

   Level: advanced

.keywords: TS, set, options, prefix, database

.seealso: TSSetFromOptions()

@*/
PetscErrorCode  TSSetOptionsPrefix(TS ts,const char prefix[])
{
  PetscErrorCode ierr;
  SNES           snes;

  PetscFunctionBegin;
  PetscValidHeaderSpecific(ts,TS_CLASSID,1);
  ierr = PetscObjectSetOptionsPrefix((PetscObject)ts,prefix);CHKERRQ(ierr);
  ierr = TSGetSNES(ts,&snes);CHKERRQ(ierr);
  ierr = SNESSetOptionsPrefix(snes,prefix);CHKERRQ(ierr);
  PetscFunctionReturn(0);
}


#undef __FUNCT__
#define __FUNCT__ "TSAppendOptionsPrefix"
/*@C
   TSAppendOptionsPrefix - Appends to the prefix used for searching for all
   TS options in the database.

   Logically Collective on TS

   Input Parameter:
+  ts     - The TS context
-  prefix - The prefix to prepend to all option names

   Notes:
   A hyphen (-) must NOT be given at the beginning of the prefix name.
   The first character of all runtime options is AUTOMATICALLY the
   hyphen.

   Level: advanced

.keywords: TS, append, options, prefix, database

.seealso: TSGetOptionsPrefix()

@*/
PetscErrorCode  TSAppendOptionsPrefix(TS ts,const char prefix[])
{
  PetscErrorCode ierr;
  SNES           snes;

  PetscFunctionBegin;
  PetscValidHeaderSpecific(ts,TS_CLASSID,1);
  ierr = PetscObjectAppendOptionsPrefix((PetscObject)ts,prefix);CHKERRQ(ierr);
  ierr = TSGetSNES(ts,&snes);CHKERRQ(ierr);
  ierr = SNESAppendOptionsPrefix(snes,prefix);CHKERRQ(ierr);
  PetscFunctionReturn(0);
}

#undef __FUNCT__
#define __FUNCT__ "TSGetOptionsPrefix"
/*@C
   TSGetOptionsPrefix - Sets the prefix used for searching for all
   TS options in the database.

   Not Collective

   Input Parameter:
.  ts - The TS context

   Output Parameter:
.  prefix - A pointer to the prefix string used

   Notes: On the fortran side, the user should pass in a string 'prifix' of
   sufficient length to hold the prefix.

   Level: intermediate

.keywords: TS, get, options, prefix, database

.seealso: TSAppendOptionsPrefix()
@*/
PetscErrorCode  TSGetOptionsPrefix(TS ts,const char *prefix[])
{
  PetscErrorCode ierr;

  PetscFunctionBegin;
  PetscValidHeaderSpecific(ts,TS_CLASSID,1);
  PetscValidPointer(prefix,2);
  ierr = PetscObjectGetOptionsPrefix((PetscObject)ts,prefix);CHKERRQ(ierr);
  PetscFunctionReturn(0);
}

#undef __FUNCT__
#define __FUNCT__ "TSGetRHSJacobian"
/*@C
   TSGetRHSJacobian - Returns the Jacobian J at the present timestep.

   Not Collective, but parallel objects are returned if TS is parallel

   Input Parameter:
.  ts  - The TS context obtained from TSCreate()

   Output Parameters:
+  Amat - The (approximate) Jacobian J of G, where U_t = G(U,t)  (or NULL)
.  Pmat - The matrix from which the preconditioner is constructed, usually the same as Amat  (or NULL)
.  func - Function to compute the Jacobian of the RHS  (or NULL)
-  ctx - User-defined context for Jacobian evaluation routine  (or NULL)

   Notes: You can pass in NULL for any return argument you do not need.

   Level: intermediate

.seealso: TSGetTimeStep(), TSGetMatrices(), TSGetTime(), TSGetTimeStepNumber()

.keywords: TS, timestep, get, matrix, Jacobian
@*/
PetscErrorCode  TSGetRHSJacobian(TS ts,Mat *Amat,Mat *Pmat,TSRHSJacobian *func,void **ctx)
{
  PetscErrorCode ierr;
  SNES           snes;
  DM             dm;

  PetscFunctionBegin;
  ierr = TSGetSNES(ts,&snes);CHKERRQ(ierr);
  ierr = SNESGetJacobian(snes,Amat,Pmat,NULL,NULL);CHKERRQ(ierr);
  ierr = TSGetDM(ts,&dm);CHKERRQ(ierr);
  ierr = DMTSGetRHSJacobian(dm,func,ctx);CHKERRQ(ierr);
  PetscFunctionReturn(0);
}

#undef __FUNCT__
#define __FUNCT__ "TSGetIJacobian"
/*@C
   TSGetIJacobian - Returns the implicit Jacobian at the present timestep.

   Not Collective, but parallel objects are returned if TS is parallel

   Input Parameter:
.  ts  - The TS context obtained from TSCreate()

   Output Parameters:
+  Amat  - The (approximate) Jacobian of F(t,U,U_t)
.  Pmat - The matrix from which the preconditioner is constructed, often the same as Amat
.  f   - The function to compute the matrices
- ctx - User-defined context for Jacobian evaluation routine

   Notes: You can pass in NULL for any return argument you do not need.

   Level: advanced

.seealso: TSGetTimeStep(), TSGetRHSJacobian(), TSGetMatrices(), TSGetTime(), TSGetTimeStepNumber()

.keywords: TS, timestep, get, matrix, Jacobian
@*/
PetscErrorCode  TSGetIJacobian(TS ts,Mat *Amat,Mat *Pmat,TSIJacobian *f,void **ctx)
{
  PetscErrorCode ierr;
  SNES           snes;
  DM             dm;

  PetscFunctionBegin;
  ierr = TSGetSNES(ts,&snes);CHKERRQ(ierr);
  ierr = SNESSetUpMatrices(snes);CHKERRQ(ierr);
  ierr = SNESGetJacobian(snes,Amat,Pmat,NULL,NULL);CHKERRQ(ierr);
  ierr = TSGetDM(ts,&dm);CHKERRQ(ierr);
  ierr = DMTSGetIJacobian(dm,f,ctx);CHKERRQ(ierr);
  PetscFunctionReturn(0);
}


#undef __FUNCT__
#define __FUNCT__ "TSMonitorDrawSolution"
/*@C
   TSMonitorDrawSolution - Monitors progress of the TS solvers by calling
   VecView() for the solution at each timestep

   Collective on TS

   Input Parameters:
+  ts - the TS context
.  step - current time-step
.  ptime - current time
-  dummy - either a viewer or NULL

   Options Database:
.   -ts_monitor_draw_solution_initial - show initial solution as well as current solution

   Notes: the initial solution and current solution are not display with a common axis scaling so generally the option -ts_monitor_draw_solution_initial
       will look bad

   Level: intermediate

.keywords: TS,  vector, monitor, view

.seealso: TSMonitorSet(), TSMonitorDefault(), VecView()
@*/
PetscErrorCode  TSMonitorDrawSolution(TS ts,PetscInt step,PetscReal ptime,Vec u,void *dummy)
{
  PetscErrorCode   ierr;
  TSMonitorDrawCtx ictx = (TSMonitorDrawCtx)dummy;
  PetscDraw        draw;

  PetscFunctionBegin;
  if (!step && ictx->showinitial) {
    if (!ictx->initialsolution) {
      ierr = VecDuplicate(u,&ictx->initialsolution);CHKERRQ(ierr);
    }
    ierr = VecCopy(u,ictx->initialsolution);CHKERRQ(ierr);
  }
  if (!(((ictx->howoften > 0) && (!(step % ictx->howoften))) || ((ictx->howoften == -1) && ts->reason))) PetscFunctionReturn(0);

  if (ictx->showinitial) {
    PetscReal pause;
    ierr = PetscViewerDrawGetPause(ictx->viewer,&pause);CHKERRQ(ierr);
    ierr = PetscViewerDrawSetPause(ictx->viewer,0.0);CHKERRQ(ierr);
    ierr = VecView(ictx->initialsolution,ictx->viewer);CHKERRQ(ierr);
    ierr = PetscViewerDrawSetPause(ictx->viewer,pause);CHKERRQ(ierr);
    ierr = PetscViewerDrawSetHold(ictx->viewer,PETSC_TRUE);CHKERRQ(ierr);
  }
  ierr = VecView(u,ictx->viewer);CHKERRQ(ierr);
  if (ictx->showtimestepandtime) {
    PetscReal xl,yl,xr,yr,tw,w,h;
    char      time[32];
    size_t    len;

    ierr = PetscViewerDrawGetDraw(ictx->viewer,0,&draw);CHKERRQ(ierr);
    ierr = PetscSNPrintf(time,32,"Timestep %d Time %g",(int)step,(double)ptime);CHKERRQ(ierr);
    ierr = PetscDrawGetCoordinates(draw,&xl,&yl,&xr,&yr);CHKERRQ(ierr);
    ierr = PetscStrlen(time,&len);CHKERRQ(ierr);
    ierr = PetscDrawStringGetSize(draw,&tw,NULL);CHKERRQ(ierr);
    w    = xl + .5*(xr - xl) - .5*len*tw;
    h    = yl + .95*(yr - yl);
    ierr = PetscDrawString(draw,w,h,PETSC_DRAW_BLACK,time);CHKERRQ(ierr);
    ierr = PetscDrawFlush(draw);CHKERRQ(ierr);
  }

  if (ictx->showinitial) {
    ierr = PetscViewerDrawSetHold(ictx->viewer,PETSC_FALSE);CHKERRQ(ierr);
  }
  PetscFunctionReturn(0);
}

#undef __FUNCT__
#define __FUNCT__ "TSMonitorDrawSolutionPhase"
/*@C
   TSMonitorDrawSolutionPhase - Monitors progress of the TS solvers by plotting the solution as a phase diagram

   Collective on TS

   Input Parameters:
+  ts - the TS context
.  step - current time-step
.  ptime - current time
-  dummy - either a viewer or NULL

   Level: intermediate

.keywords: TS,  vector, monitor, view

.seealso: TSMonitorSet(), TSMonitorDefault(), VecView()
@*/
PetscErrorCode  TSMonitorDrawSolutionPhase(TS ts,PetscInt step,PetscReal ptime,Vec u,void *dummy)
{
  PetscErrorCode    ierr;
  TSMonitorDrawCtx  ictx = (TSMonitorDrawCtx)dummy;
  PetscDraw         draw;
  MPI_Comm          comm;
  PetscInt          n;
  PetscMPIInt       size;
  PetscReal         xl,yl,xr,yr,tw,w,h;
  char              time[32];
  size_t            len;
  const PetscScalar *U;

  PetscFunctionBegin;
  ierr = PetscObjectGetComm((PetscObject)ts,&comm);CHKERRQ(ierr);
  ierr = MPI_Comm_size(comm,&size);CHKERRQ(ierr);
  if (size != 1) SETERRQ(comm,PETSC_ERR_SUP,"Only allowed for sequential runs");
  ierr = VecGetSize(u,&n);CHKERRQ(ierr);
  if (n != 2) SETERRQ(comm,PETSC_ERR_SUP,"Only for ODEs with two unknowns");

  ierr = PetscViewerDrawGetDraw(ictx->viewer,0,&draw);CHKERRQ(ierr);

  ierr = VecGetArrayRead(u,&U);CHKERRQ(ierr);
  ierr = PetscDrawAxisGetLimits(ictx->axis,&xl,&xr,&yl,&yr);CHKERRQ(ierr);
  if ((PetscRealPart(U[0]) < xl) || (PetscRealPart(U[1]) < yl) || (PetscRealPart(U[0]) > xr) || (PetscRealPart(U[1]) > yr)) {
      ierr = VecRestoreArrayRead(u,&U);CHKERRQ(ierr);
      PetscFunctionReturn(0);
  }
  if (!step) ictx->color++;
  ierr = PetscDrawPoint(draw,PetscRealPart(U[0]),PetscRealPart(U[1]),ictx->color);CHKERRQ(ierr);
  ierr = VecRestoreArrayRead(u,&U);CHKERRQ(ierr);

  if (ictx->showtimestepandtime) {
    ierr = PetscDrawGetCoordinates(draw,&xl,&yl,&xr,&yr);CHKERRQ(ierr);
    ierr = PetscSNPrintf(time,32,"Timestep %d Time %g",(int)step,(double)ptime);CHKERRQ(ierr);
    ierr = PetscStrlen(time,&len);CHKERRQ(ierr);
    ierr = PetscDrawStringGetSize(draw,&tw,NULL);CHKERRQ(ierr);
    w    = xl + .5*(xr - xl) - .5*len*tw;
    h    = yl + .95*(yr - yl);
    ierr = PetscDrawString(draw,w,h,PETSC_DRAW_BLACK,time);CHKERRQ(ierr);
  }
  ierr = PetscDrawFlush(draw);CHKERRQ(ierr);
  PetscFunctionReturn(0);
}


#undef __FUNCT__
#define __FUNCT__ "TSMonitorDrawCtxDestroy"
/*@C
   TSMonitorDrawCtxDestroy - Destroys the monitor context for TSMonitorDrawSolution()

   Collective on TS

   Input Parameters:
.    ctx - the monitor context

   Level: intermediate

.keywords: TS,  vector, monitor, view

.seealso: TSMonitorSet(), TSMonitorDefault(), VecView(), TSMonitorDrawSolution(), TSMonitorDrawError()
@*/
PetscErrorCode  TSMonitorDrawCtxDestroy(TSMonitorDrawCtx *ictx)
{
  PetscErrorCode ierr;

  PetscFunctionBegin;
  ierr = PetscDrawAxisDestroy(&(*ictx)->axis);CHKERRQ(ierr);
  ierr = PetscViewerDestroy(&(*ictx)->viewer);CHKERRQ(ierr);
  ierr = VecDestroy(&(*ictx)->initialsolution);CHKERRQ(ierr);
  ierr = PetscFree(*ictx);CHKERRQ(ierr);
  PetscFunctionReturn(0);
}

#undef __FUNCT__
#define __FUNCT__ "TSMonitorDrawCtxCreate"
/*@C
   TSMonitorDrawCtxCreate - Creates the monitor context for TSMonitorDrawCtx

   Collective on TS

   Input Parameter:
.    ts - time-step context

   Output Patameter:
.    ctx - the monitor context

   Options Database:
.   -ts_monitor_draw_solution_initial - show initial solution as well as current solution

   Level: intermediate

.keywords: TS,  vector, monitor, view

.seealso: TSMonitorSet(), TSMonitorDefault(), VecView(), TSMonitorDrawCtx()
@*/
PetscErrorCode  TSMonitorDrawCtxCreate(MPI_Comm comm,const char host[],const char label[],int x,int y,int m,int n,PetscInt howoften,TSMonitorDrawCtx *ctx)
{
  PetscErrorCode   ierr;

  PetscFunctionBegin;
  ierr = PetscNew(ctx);CHKERRQ(ierr);
  ierr = PetscViewerDrawOpen(comm,host,label,x,y,m,n,&(*ctx)->viewer);CHKERRQ(ierr);
  ierr = PetscViewerSetFromOptions((*ctx)->viewer);CHKERRQ(ierr);

  (*ctx)->howoften    = howoften;
  (*ctx)->showinitial = PETSC_FALSE;
  ierr = PetscOptionsGetBool(NULL,"-ts_monitor_draw_solution_initial",&(*ctx)->showinitial,NULL);CHKERRQ(ierr);

  (*ctx)->showtimestepandtime = PETSC_FALSE;
  ierr = PetscOptionsGetBool(NULL,"-ts_monitor_draw_solution_show_time",&(*ctx)->showtimestepandtime,NULL);CHKERRQ(ierr);
  (*ctx)->color = PETSC_DRAW_WHITE;
  PetscFunctionReturn(0);
}

#undef __FUNCT__
#define __FUNCT__ "TSMonitorDrawError"
/*@C
   TSMonitorDrawError - Monitors progress of the TS solvers by calling
   VecView() for the error at each timestep

   Collective on TS

   Input Parameters:
+  ts - the TS context
.  step - current time-step
.  ptime - current time
-  dummy - either a viewer or NULL

   Level: intermediate

.keywords: TS,  vector, monitor, view

.seealso: TSMonitorSet(), TSMonitorDefault(), VecView()
@*/
PetscErrorCode  TSMonitorDrawError(TS ts,PetscInt step,PetscReal ptime,Vec u,void *dummy)
{
  PetscErrorCode   ierr;
  TSMonitorDrawCtx ctx    = (TSMonitorDrawCtx)dummy;
  PetscViewer      viewer = ctx->viewer;
  Vec              work;

  PetscFunctionBegin;
  if (!(((ctx->howoften > 0) && (!(step % ctx->howoften))) || ((ctx->howoften == -1) && ts->reason))) PetscFunctionReturn(0);
  ierr = VecDuplicate(u,&work);CHKERRQ(ierr);
  ierr = TSComputeSolutionFunction(ts,ptime,work);CHKERRQ(ierr);
  ierr = VecAXPY(work,-1.0,u);CHKERRQ(ierr);
  ierr = VecView(work,viewer);CHKERRQ(ierr);
  ierr = VecDestroy(&work);CHKERRQ(ierr);
  PetscFunctionReturn(0);
}

#include <petsc-private/dmimpl.h>
#undef __FUNCT__
#define __FUNCT__ "TSSetDM"
/*@
   TSSetDM - Sets the DM that may be used by some preconditioners

   Logically Collective on TS and DM

   Input Parameters:
+  ts - the preconditioner context
-  dm - the dm

   Level: intermediate


.seealso: TSGetDM(), SNESSetDM(), SNESGetDM()
@*/
PetscErrorCode  TSSetDM(TS ts,DM dm)
{
  PetscErrorCode ierr;
  SNES           snes;
  DMTS           tsdm;

  PetscFunctionBegin;
  PetscValidHeaderSpecific(ts,TS_CLASSID,1);
  ierr = PetscObjectReference((PetscObject)dm);CHKERRQ(ierr);
  if (ts->dm) {               /* Move the DMTS context over to the new DM unless the new DM already has one */
    if (ts->dm->dmts && !dm->dmts) {
      ierr = DMCopyDMTS(ts->dm,dm);CHKERRQ(ierr);
      ierr = DMGetDMTS(ts->dm,&tsdm);CHKERRQ(ierr);
      if (tsdm->originaldm == ts->dm) { /* Grant write privileges to the replacement DM */
        tsdm->originaldm = dm;
      }
    }
    ierr = DMDestroy(&ts->dm);CHKERRQ(ierr);
  }
  ts->dm = dm;

  ierr = TSGetSNES(ts,&snes);CHKERRQ(ierr);
  ierr = SNESSetDM(snes,dm);CHKERRQ(ierr);
  PetscFunctionReturn(0);
}

#undef __FUNCT__
#define __FUNCT__ "TSGetDM"
/*@
   TSGetDM - Gets the DM that may be used by some preconditioners

   Not Collective

   Input Parameter:
. ts - the preconditioner context

   Output Parameter:
.  dm - the dm

   Level: intermediate


.seealso: TSSetDM(), SNESSetDM(), SNESGetDM()
@*/
PetscErrorCode  TSGetDM(TS ts,DM *dm)
{
  PetscErrorCode ierr;

  PetscFunctionBegin;
  PetscValidHeaderSpecific(ts,TS_CLASSID,1);
  if (!ts->dm) {
    ierr = DMShellCreate(PetscObjectComm((PetscObject)ts),&ts->dm);CHKERRQ(ierr);
    if (ts->snes) {ierr = SNESSetDM(ts->snes,ts->dm);CHKERRQ(ierr);}
  }
  *dm = ts->dm;
  PetscFunctionReturn(0);
}

#undef __FUNCT__
#define __FUNCT__ "SNESTSFormFunction"
/*@
   SNESTSFormFunction - Function to evaluate nonlinear residual

   Logically Collective on SNES

   Input Parameter:
+ snes - nonlinear solver
. U - the current state at which to evaluate the residual
- ctx - user context, must be a TS

   Output Parameter:
. F - the nonlinear residual

   Notes:
   This function is not normally called by users and is automatically registered with the SNES used by TS.
   It is most frequently passed to MatFDColoringSetFunction().

   Level: advanced

.seealso: SNESSetFunction(), MatFDColoringSetFunction()
@*/
PetscErrorCode  SNESTSFormFunction(SNES snes,Vec U,Vec F,void *ctx)
{
  TS             ts = (TS)ctx;
  PetscErrorCode ierr;

  PetscFunctionBegin;
  PetscValidHeaderSpecific(snes,SNES_CLASSID,1);
  PetscValidHeaderSpecific(U,VEC_CLASSID,2);
  PetscValidHeaderSpecific(F,VEC_CLASSID,3);
  PetscValidHeaderSpecific(ts,TS_CLASSID,4);
  ierr = (ts->ops->snesfunction)(snes,U,F,ts);CHKERRQ(ierr);
  PetscFunctionReturn(0);
}

#undef __FUNCT__
#define __FUNCT__ "SNESTSFormJacobian"
/*@
   SNESTSFormJacobian - Function to evaluate the Jacobian

   Collective on SNES

   Input Parameter:
+ snes - nonlinear solver
. U - the current state at which to evaluate the residual
- ctx - user context, must be a TS

   Output Parameter:
+ A - the Jacobian
. B - the preconditioning matrix (may be the same as A)
- flag - indicates any structure change in the matrix

   Notes:
   This function is not normally called by users and is automatically registered with the SNES used by TS.

   Level: developer

.seealso: SNESSetJacobian()
@*/
PetscErrorCode  SNESTSFormJacobian(SNES snes,Vec U,Mat A,Mat B,void *ctx)
{
  TS             ts = (TS)ctx;
  PetscErrorCode ierr;

  PetscFunctionBegin;
  PetscValidHeaderSpecific(snes,SNES_CLASSID,1);
  PetscValidHeaderSpecific(U,VEC_CLASSID,2);
  PetscValidPointer(A,3);
  PetscValidHeaderSpecific(A,MAT_CLASSID,3);
  PetscValidPointer(B,4);
  PetscValidHeaderSpecific(B,MAT_CLASSID,4);
  PetscValidHeaderSpecific(ts,TS_CLASSID,6);
  ierr = (ts->ops->snesjacobian)(snes,U,A,B,ts);CHKERRQ(ierr);
  PetscFunctionReturn(0);
}

#undef __FUNCT__
#define __FUNCT__ "TSComputeRHSFunctionLinear"
/*@C
   TSComputeRHSFunctionLinear - Evaluate the right hand side via the user-provided Jacobian, for linear problems only

   Collective on TS

   Input Arguments:
+  ts - time stepping context
.  t - time at which to evaluate
.  U - state at which to evaluate
-  ctx - context

   Output Arguments:
.  F - right hand side

   Level: intermediate

   Notes:
   This function is intended to be passed to TSSetRHSFunction() to evaluate the right hand side for linear problems.
   The matrix (and optionally the evaluation context) should be passed to TSSetRHSJacobian().

.seealso: TSSetRHSFunction(), TSSetRHSJacobian(), TSComputeRHSJacobianConstant()
@*/
PetscErrorCode TSComputeRHSFunctionLinear(TS ts,PetscReal t,Vec U,Vec F,void *ctx)
{
  PetscErrorCode ierr;
  Mat            Arhs,Brhs;

  PetscFunctionBegin;
  ierr = TSGetRHSMats_Private(ts,&Arhs,&Brhs);CHKERRQ(ierr);
  ierr = TSComputeRHSJacobian(ts,t,U,Arhs,Brhs);CHKERRQ(ierr);
  ierr = MatMult(Arhs,U,F);CHKERRQ(ierr);
  PetscFunctionReturn(0);
}

#undef __FUNCT__
#define __FUNCT__ "TSComputeRHSJacobianConstant"
/*@C
   TSComputeRHSJacobianConstant - Reuses a Jacobian that is time-independent.

   Collective on TS

   Input Arguments:
+  ts - time stepping context
.  t - time at which to evaluate
.  U - state at which to evaluate
-  ctx - context

   Output Arguments:
+  A - pointer to operator
.  B - pointer to preconditioning matrix
-  flg - matrix structure flag

   Level: intermediate

   Notes:
   This function is intended to be passed to TSSetRHSJacobian() to evaluate the Jacobian for linear time-independent problems.

.seealso: TSSetRHSFunction(), TSSetRHSJacobian(), TSComputeRHSFunctionLinear()
@*/
PetscErrorCode TSComputeRHSJacobianConstant(TS ts,PetscReal t,Vec U,Mat A,Mat B,void *ctx)
{
  PetscFunctionBegin;
  PetscFunctionReturn(0);
}

#undef __FUNCT__
#define __FUNCT__ "TSComputeIFunctionLinear"
/*@C
   TSComputeIFunctionLinear - Evaluate the left hand side via the user-provided Jacobian, for linear problems only

   Collective on TS

   Input Arguments:
+  ts - time stepping context
.  t - time at which to evaluate
.  U - state at which to evaluate
.  Udot - time derivative of state vector
-  ctx - context

   Output Arguments:
.  F - left hand side

   Level: intermediate

   Notes:
   The assumption here is that the left hand side is of the form A*Udot (and not A*Udot + B*U). For other cases, the
   user is required to write their own TSComputeIFunction.
   This function is intended to be passed to TSSetIFunction() to evaluate the left hand side for linear problems.
   The matrix (and optionally the evaluation context) should be passed to TSSetIJacobian().

.seealso: TSSetIFunction(), TSSetIJacobian(), TSComputeIJacobianConstant()
@*/
PetscErrorCode TSComputeIFunctionLinear(TS ts,PetscReal t,Vec U,Vec Udot,Vec F,void *ctx)
{
  PetscErrorCode ierr;
  Mat            A,B;

  PetscFunctionBegin;
  ierr = TSGetIJacobian(ts,&A,&B,NULL,NULL);CHKERRQ(ierr);
  ierr = TSComputeIJacobian(ts,t,U,Udot,1.0,A,B,PETSC_TRUE);CHKERRQ(ierr);
  ierr = MatMult(A,Udot,F);CHKERRQ(ierr);
  PetscFunctionReturn(0);
}

#undef __FUNCT__
#define __FUNCT__ "TSComputeIJacobianConstant"
/*@C
   TSComputeIJacobianConstant - Reuses a time-independent for a semi-implicit DAE or ODE

   Collective on TS

   Input Arguments:
+  ts - time stepping context
.  t - time at which to evaluate
.  U - state at which to evaluate
.  Udot - time derivative of state vector
.  shift - shift to apply
-  ctx - context

   Output Arguments:
+  A - pointer to operator
.  B - pointer to preconditioning matrix
-  flg - matrix structure flag

   Level: advanced

   Notes:
   This function is intended to be passed to TSSetIJacobian() to evaluate the Jacobian for linear time-independent problems.

   It is only appropriate for problems of the form

$     M Udot = F(U,t)

  where M is constant and F is non-stiff.  The user must pass M to TSSetIJacobian().  The current implementation only
  works with IMEX time integration methods such as TSROSW and TSARKIMEX, since there is no support for de-constructing
  an implicit operator of the form

$    shift*M + J

  where J is the Jacobian of -F(U).  Support may be added in a future version of PETSc, but for now, the user must store
  a copy of M or reassemble it when requested.

.seealso: TSSetIFunction(), TSSetIJacobian(), TSComputeIFunctionLinear()
@*/
PetscErrorCode TSComputeIJacobianConstant(TS ts,PetscReal t,Vec U,Vec Udot,PetscReal shift,Mat A,Mat B,void *ctx)
{
  PetscErrorCode ierr;

  PetscFunctionBegin;
  ierr = MatScale(A, shift / ts->ijacobian.shift);CHKERRQ(ierr);
  ts->ijacobian.shift = shift;
  PetscFunctionReturn(0);
}

#undef __FUNCT__
#define __FUNCT__ "TSGetEquationType"
/*@
   TSGetEquationType - Gets the type of the equation that TS is solving.

   Not Collective

   Input Parameter:
.  ts - the TS context

   Output Parameter:
.  equation_type - see TSEquationType

   Level: beginner

.keywords: TS, equation type

.seealso: TSSetEquationType(), TSEquationType
@*/
PetscErrorCode  TSGetEquationType(TS ts,TSEquationType *equation_type)
{
  PetscFunctionBegin;
  PetscValidHeaderSpecific(ts,TS_CLASSID,1);
  PetscValidPointer(equation_type,2);
  *equation_type = ts->equation_type;
  PetscFunctionReturn(0);
}

#undef __FUNCT__
#define __FUNCT__ "TSSetEquationType"
/*@
   TSSetEquationType - Sets the type of the equation that TS is solving.

   Not Collective

   Input Parameter:
+  ts - the TS context
.  equation_type - see TSEquationType

   Level: advanced

.keywords: TS, equation type

.seealso: TSGetEquationType(), TSEquationType
@*/
PetscErrorCode  TSSetEquationType(TS ts,TSEquationType equation_type)
{
  PetscFunctionBegin;
  PetscValidHeaderSpecific(ts,TS_CLASSID,1);
  ts->equation_type = equation_type;
  PetscFunctionReturn(0);
}

#undef __FUNCT__
#define __FUNCT__ "TSGetConvergedReason"
/*@
   TSGetConvergedReason - Gets the reason the TS iteration was stopped.

   Not Collective

   Input Parameter:
.  ts - the TS context

   Output Parameter:
.  reason - negative value indicates diverged, positive value converged, see TSConvergedReason or the
            manual pages for the individual convergence tests for complete lists

   Level: beginner

   Notes:
   Can only be called after the call to TSSolve() is complete.

.keywords: TS, nonlinear, set, convergence, test

.seealso: TSSetConvergenceTest(), TSConvergedReason
@*/
PetscErrorCode  TSGetConvergedReason(TS ts,TSConvergedReason *reason)
{
  PetscFunctionBegin;
  PetscValidHeaderSpecific(ts,TS_CLASSID,1);
  PetscValidPointer(reason,2);
  *reason = ts->reason;
  PetscFunctionReturn(0);
}

#undef __FUNCT__
#define __FUNCT__ "TSSetConvergedReason"
/*@
   TSSetConvergedReason - Sets the reason for handling the convergence of TSSolve.

   Not Collective

   Input Parameter:
+  ts - the TS context
.  reason - negative value indicates diverged, positive value converged, see TSConvergedReason or the
            manual pages for the individual convergence tests for complete lists

   Level: advanced

   Notes:
   Can only be called during TSSolve() is active.

.keywords: TS, nonlinear, set, convergence, test

.seealso: TSConvergedReason
@*/
PetscErrorCode  TSSetConvergedReason(TS ts,TSConvergedReason reason)
{
  PetscFunctionBegin;
  PetscValidHeaderSpecific(ts,TS_CLASSID,1);
  ts->reason = reason;
  PetscFunctionReturn(0);
}

#undef __FUNCT__
#define __FUNCT__ "TSGetSolveTime"
/*@
   TSGetSolveTime - Gets the time after a call to TSSolve()

   Not Collective

   Input Parameter:
.  ts - the TS context

   Output Parameter:
.  ftime - the final time. This time should correspond to the final time set with TSSetDuration()

   Level: beginner

   Notes:
   Can only be called after the call to TSSolve() is complete.

.keywords: TS, nonlinear, set, convergence, test

.seealso: TSSetConvergenceTest(), TSConvergedReason
@*/
PetscErrorCode  TSGetSolveTime(TS ts,PetscReal *ftime)
{
  PetscFunctionBegin;
  PetscValidHeaderSpecific(ts,TS_CLASSID,1);
  PetscValidPointer(ftime,2);
  *ftime = ts->solvetime;
  PetscFunctionReturn(0);
}

#undef __FUNCT__
#define __FUNCT__ "TSGetTotalSteps"
/*@
   TSGetTotalSteps - Gets the total number of steps done since the last call to TSSetUp() or TSCreate()

   Not Collective

   Input Parameter:
.  ts - the TS context

   Output Parameter:
.  steps - the number of steps

   Level: beginner

   Notes:
   Includes the number of steps for all calls to TSSolve() since TSSetUp() was called

.keywords: TS, nonlinear, set, convergence, test

.seealso: TSSetConvergenceTest(), TSConvergedReason
@*/
PetscErrorCode  TSGetTotalSteps(TS ts,PetscInt *steps)
{
  PetscFunctionBegin;
  PetscValidHeaderSpecific(ts,TS_CLASSID,1);
  PetscValidPointer(steps,2);
  *steps = ts->total_steps;
  PetscFunctionReturn(0);
}

#undef __FUNCT__
#define __FUNCT__ "TSGetSNESIterations"
/*@
   TSGetSNESIterations - Gets the total number of nonlinear iterations
   used by the time integrator.

   Not Collective

   Input Parameter:
.  ts - TS context

   Output Parameter:
.  nits - number of nonlinear iterations

   Notes:
   This counter is reset to zero for each successive call to TSSolve().

   Level: intermediate

.keywords: TS, get, number, nonlinear, iterations

.seealso:  TSGetKSPIterations()
@*/
PetscErrorCode TSGetSNESIterations(TS ts,PetscInt *nits)
{
  PetscFunctionBegin;
  PetscValidHeaderSpecific(ts,TS_CLASSID,1);
  PetscValidIntPointer(nits,2);
  *nits = ts->snes_its;
  PetscFunctionReturn(0);
}

#undef __FUNCT__
#define __FUNCT__ "TSGetKSPIterations"
/*@
   TSGetKSPIterations - Gets the total number of linear iterations
   used by the time integrator.

   Not Collective

   Input Parameter:
.  ts - TS context

   Output Parameter:
.  lits - number of linear iterations

   Notes:
   This counter is reset to zero for each successive call to TSSolve().

   Level: intermediate

.keywords: TS, get, number, linear, iterations

.seealso:  TSGetSNESIterations(), SNESGetKSPIterations()
@*/
PetscErrorCode TSGetKSPIterations(TS ts,PetscInt *lits)
{
  PetscFunctionBegin;
  PetscValidHeaderSpecific(ts,TS_CLASSID,1);
  PetscValidIntPointer(lits,2);
  *lits = ts->ksp_its;
  PetscFunctionReturn(0);
}

#undef __FUNCT__
#define __FUNCT__ "TSGetStepRejections"
/*@
   TSGetStepRejections - Gets the total number of rejected steps.

   Not Collective

   Input Parameter:
.  ts - TS context

   Output Parameter:
.  rejects - number of steps rejected

   Notes:
   This counter is reset to zero for each successive call to TSSolve().

   Level: intermediate

.keywords: TS, get, number

.seealso:  TSGetSNESIterations(), TSGetKSPIterations(), TSSetMaxStepRejections(), TSGetSNESFailures(), TSSetMaxSNESFailures(), TSSetErrorIfStepFails()
@*/
PetscErrorCode TSGetStepRejections(TS ts,PetscInt *rejects)
{
  PetscFunctionBegin;
  PetscValidHeaderSpecific(ts,TS_CLASSID,1);
  PetscValidIntPointer(rejects,2);
  *rejects = ts->reject;
  PetscFunctionReturn(0);
}

#undef __FUNCT__
#define __FUNCT__ "TSGetSNESFailures"
/*@
   TSGetSNESFailures - Gets the total number of failed SNES solves

   Not Collective

   Input Parameter:
.  ts - TS context

   Output Parameter:
.  fails - number of failed nonlinear solves

   Notes:
   This counter is reset to zero for each successive call to TSSolve().

   Level: intermediate

.keywords: TS, get, number

.seealso:  TSGetSNESIterations(), TSGetKSPIterations(), TSSetMaxStepRejections(), TSGetStepRejections(), TSSetMaxSNESFailures()
@*/
PetscErrorCode TSGetSNESFailures(TS ts,PetscInt *fails)
{
  PetscFunctionBegin;
  PetscValidHeaderSpecific(ts,TS_CLASSID,1);
  PetscValidIntPointer(fails,2);
  *fails = ts->num_snes_failures;
  PetscFunctionReturn(0);
}

#undef __FUNCT__
#define __FUNCT__ "TSSetMaxStepRejections"
/*@
   TSSetMaxStepRejections - Sets the maximum number of step rejections before a step fails

   Not Collective

   Input Parameter:
+  ts - TS context
-  rejects - maximum number of rejected steps, pass -1 for unlimited

   Notes:
   The counter is reset to zero for each step

   Options Database Key:
 .  -ts_max_reject - Maximum number of step rejections before a step fails

   Level: intermediate

.keywords: TS, set, maximum, number

.seealso:  TSGetSNESIterations(), TSGetKSPIterations(), TSSetMaxSNESFailures(), TSGetStepRejections(), TSGetSNESFailures(), TSSetErrorIfStepFails(), TSGetConvergedReason()
@*/
PetscErrorCode TSSetMaxStepRejections(TS ts,PetscInt rejects)
{
  PetscFunctionBegin;
  PetscValidHeaderSpecific(ts,TS_CLASSID,1);
  ts->max_reject = rejects;
  PetscFunctionReturn(0);
}

#undef __FUNCT__
#define __FUNCT__ "TSSetMaxSNESFailures"
/*@
   TSSetMaxSNESFailures - Sets the maximum number of failed SNES solves

   Not Collective

   Input Parameter:
+  ts - TS context
-  fails - maximum number of failed nonlinear solves, pass -1 for unlimited

   Notes:
   The counter is reset to zero for each successive call to TSSolve().

   Options Database Key:
 .  -ts_max_snes_failures - Maximum number of nonlinear solve failures

   Level: intermediate

.keywords: TS, set, maximum, number

.seealso:  TSGetSNESIterations(), TSGetKSPIterations(), TSSetMaxStepRejections(), TSGetStepRejections(), TSGetSNESFailures(), SNESGetConvergedReason(), TSGetConvergedReason()
@*/
PetscErrorCode TSSetMaxSNESFailures(TS ts,PetscInt fails)
{
  PetscFunctionBegin;
  PetscValidHeaderSpecific(ts,TS_CLASSID,1);
  ts->max_snes_failures = fails;
  PetscFunctionReturn(0);
}

#undef __FUNCT__
#define __FUNCT__ "TSSetErrorIfStepFails"
/*@
   TSSetErrorIfStepFails - Error if no step succeeds

   Not Collective

   Input Parameter:
+  ts - TS context
-  err - PETSC_TRUE to error if no step succeeds, PETSC_FALSE to return without failure

   Options Database Key:
 .  -ts_error_if_step_fails - Error if no step succeeds

   Level: intermediate

.keywords: TS, set, error

.seealso:  TSGetSNESIterations(), TSGetKSPIterations(), TSSetMaxStepRejections(), TSGetStepRejections(), TSGetSNESFailures(), TSSetErrorIfStepFails(), TSGetConvergedReason()
@*/
PetscErrorCode TSSetErrorIfStepFails(TS ts,PetscBool err)
{
  PetscFunctionBegin;
  PetscValidHeaderSpecific(ts,TS_CLASSID,1);
  ts->errorifstepfailed = err;
  PetscFunctionReturn(0);
}

#undef __FUNCT__
#define __FUNCT__ "TSMonitorSolutionBinary"
/*@C
   TSMonitorSolutionBinary - Monitors progress of the TS solvers by VecView() for the solution at each timestep. Normally the viewer is a binary file

   Collective on TS

   Input Parameters:
+  ts - the TS context
.  step - current time-step
.  ptime - current time
.  u - current state
-  viewer - binary viewer

   Level: intermediate

.keywords: TS,  vector, monitor, view

.seealso: TSMonitorSet(), TSMonitorDefault(), VecView()
@*/
PetscErrorCode  TSMonitorSolutionBinary(TS ts,PetscInt step,PetscReal ptime,Vec u,void *viewer)
{
  PetscErrorCode ierr;
  PetscViewer    v = (PetscViewer)viewer;

  PetscFunctionBegin;
  ierr = VecView(u,v);CHKERRQ(ierr);
  PetscFunctionReturn(0);
}

#undef __FUNCT__
#define __FUNCT__ "TSMonitorSolutionVTK"
/*@C
   TSMonitorSolutionVTK - Monitors progress of the TS solvers by VecView() for the solution at each timestep.

   Collective on TS

   Input Parameters:
+  ts - the TS context
.  step - current time-step
.  ptime - current time
.  u - current state
-  filenametemplate - string containing a format specifier for the integer time step (e.g. %03D)

   Level: intermediate

   Notes:
   The VTK format does not allow writing multiple time steps in the same file, therefore a different file will be written for each time step.
   These are named according to the file name template.

   This function is normally passed as an argument to TSMonitorSet() along with TSMonitorSolutionVTKDestroy().

.keywords: TS,  vector, monitor, view

.seealso: TSMonitorSet(), TSMonitorDefault(), VecView()
@*/
PetscErrorCode TSMonitorSolutionVTK(TS ts,PetscInt step,PetscReal ptime,Vec u,void *filenametemplate)
{
  PetscErrorCode ierr;
  char           filename[PETSC_MAX_PATH_LEN];
  PetscViewer    viewer;

  PetscFunctionBegin;
  ierr = PetscSNPrintf(filename,sizeof(filename),(const char*)filenametemplate,step);CHKERRQ(ierr);
  ierr = PetscViewerVTKOpen(PetscObjectComm((PetscObject)ts),filename,FILE_MODE_WRITE,&viewer);CHKERRQ(ierr);
  ierr = VecView(u,viewer);CHKERRQ(ierr);
  ierr = PetscViewerDestroy(&viewer);CHKERRQ(ierr);
  PetscFunctionReturn(0);
}

#undef __FUNCT__
#define __FUNCT__ "TSMonitorSolutionVTKDestroy"
/*@C
   TSMonitorSolutionVTKDestroy - Destroy context for monitoring

   Collective on TS

   Input Parameters:
.  filenametemplate - string containing a format specifier for the integer time step (e.g. %03D)

   Level: intermediate

   Note:
   This function is normally passed to TSMonitorSet() along with TSMonitorSolutionVTK().

.keywords: TS,  vector, monitor, view

.seealso: TSMonitorSet(), TSMonitorSolutionVTK()
@*/
PetscErrorCode TSMonitorSolutionVTKDestroy(void *filenametemplate)
{
  PetscErrorCode ierr;

  PetscFunctionBegin;
  ierr = PetscFree(*(char**)filenametemplate);CHKERRQ(ierr);
  PetscFunctionReturn(0);
}

#undef __FUNCT__
#define __FUNCT__ "TSGetAdapt"
/*@
   TSGetAdapt - Get the adaptive controller context for the current method

   Collective on TS if controller has not been created yet

   Input Arguments:
.  ts - time stepping context

   Output Arguments:
.  adapt - adaptive controller

   Level: intermediate

.seealso: TSAdapt, TSAdaptSetType(), TSAdaptChoose()
@*/
PetscErrorCode TSGetAdapt(TS ts,TSAdapt *adapt)
{
  PetscErrorCode ierr;

  PetscFunctionBegin;
  PetscValidHeaderSpecific(ts,TS_CLASSID,1);
  PetscValidPointer(adapt,2);
  if (!ts->adapt) {
    ierr = TSAdaptCreate(PetscObjectComm((PetscObject)ts),&ts->adapt);CHKERRQ(ierr);
    ierr = PetscLogObjectParent((PetscObject)ts,(PetscObject)ts->adapt);CHKERRQ(ierr);
    ierr = PetscObjectIncrementTabLevel((PetscObject)ts->adapt,(PetscObject)ts,1);CHKERRQ(ierr);
  }
  *adapt = ts->adapt;
  PetscFunctionReturn(0);
}

#undef __FUNCT__
#define __FUNCT__ "TSSetTolerances"
/*@
   TSSetTolerances - Set tolerances for local truncation error when using adaptive controller

   Logically Collective

   Input Arguments:
+  ts - time integration context
.  atol - scalar absolute tolerances, PETSC_DECIDE to leave current value
.  vatol - vector of absolute tolerances or NULL, used in preference to atol if present
.  rtol - scalar relative tolerances, PETSC_DECIDE to leave current value
-  vrtol - vector of relative tolerances or NULL, used in preference to atol if present

   Options Database keys:
+  -ts_rtol <rtol> - relative tolerance for local truncation error
-  -ts_atol <atol> Absolute tolerance for local truncation error

   Level: beginner

.seealso: TS, TSAdapt, TSVecNormWRMS(), TSGetTolerances()
@*/
PetscErrorCode TSSetTolerances(TS ts,PetscReal atol,Vec vatol,PetscReal rtol,Vec vrtol)
{
  PetscErrorCode ierr;

  PetscFunctionBegin;
  if (atol != PETSC_DECIDE && atol != PETSC_DEFAULT) ts->atol = atol;
  if (vatol) {
    ierr = PetscObjectReference((PetscObject)vatol);CHKERRQ(ierr);
    ierr = VecDestroy(&ts->vatol);CHKERRQ(ierr);

    ts->vatol = vatol;
  }
  if (rtol != PETSC_DECIDE && rtol != PETSC_DEFAULT) ts->rtol = rtol;
  if (vrtol) {
    ierr = PetscObjectReference((PetscObject)vrtol);CHKERRQ(ierr);
    ierr = VecDestroy(&ts->vrtol);CHKERRQ(ierr);

    ts->vrtol = vrtol;
  }
  PetscFunctionReturn(0);
}

#undef __FUNCT__
#define __FUNCT__ "TSGetTolerances"
/*@
   TSGetTolerances - Get tolerances for local truncation error when using adaptive controller

   Logically Collective

   Input Arguments:
.  ts - time integration context

   Output Arguments:
+  atol - scalar absolute tolerances, NULL to ignore
.  vatol - vector of absolute tolerances, NULL to ignore
.  rtol - scalar relative tolerances, NULL to ignore
-  vrtol - vector of relative tolerances, NULL to ignore

   Level: beginner

.seealso: TS, TSAdapt, TSVecNormWRMS(), TSSetTolerances()
@*/
PetscErrorCode TSGetTolerances(TS ts,PetscReal *atol,Vec *vatol,PetscReal *rtol,Vec *vrtol)
{
  PetscFunctionBegin;
  if (atol)  *atol  = ts->atol;
  if (vatol) *vatol = ts->vatol;
  if (rtol)  *rtol  = ts->rtol;
  if (vrtol) *vrtol = ts->vrtol;
  PetscFunctionReturn(0);
}

#undef __FUNCT__
#define __FUNCT__ "TSSetDifferentialEquationsIS"
/*@
   TSSetDifferentialEquationsIS - Sets an IS containing locations of differential equations in a DAE

   Not Collective

   Input Arguments:
+  ts - time stepping context
-  is_diff - Index set for differential equations

   Level: advanced

@*/
PetscErrorCode TSSetDifferentialEquationsIS(TS ts, IS is_diff)
{
  PetscErrorCode ierr;

  PetscFunctionBegin;
  PetscValidHeaderSpecific(ts,TS_CLASSID,1);
  PetscValidHeaderSpecific(is_diff,IS_CLASSID,2);
  PetscCheckSameComm(ts,1,is_diff,2);
  ierr = PetscObjectReference((PetscObject)is_diff);CHKERRQ(ierr);
  ierr = ISDestroy(&ts->is_diff);CHKERRQ(ierr);
  ts->is_diff = is_diff;
  PetscFunctionReturn(0);
}

#undef __FUNCT__
#define __FUNCT__ "TSErrorWeightedNorm2"
/*@
   TSErrorWeightedNorm2 - compute a weighted 2-norm of the difference between a vector and the current state

   Collective on TS

   Input Arguments:
+  ts - time stepping context
-  Y - state vector to be compared to ts->vec_sol

   Output Arguments:
.  norm - weighted norm, a value of 1.0 is considered small

   Level: developer

.seealso: TSErrorWeightedNorm(), TSErrorWeightedNormInfinity()
@*/
PetscErrorCode TSErrorWeightedNorm2(TS ts,Vec Y,PetscReal *norm)
{
  PetscErrorCode    ierr;
  PetscInt          i,n,N,rstart;
  const PetscScalar *u,*y;
  Vec               U;
  PetscReal         sum,gsum;
  PetscReal         tol;

  PetscFunctionBegin;
  PetscValidHeaderSpecific(ts,TS_CLASSID,1);
  PetscValidHeaderSpecific(Y,VEC_CLASSID,2);
  PetscValidPointer(norm,3);
  U = ts->vec_sol;
  PetscCheckSameTypeAndComm(U,1,Y,2);
  if (U == Y) SETERRQ(PetscObjectComm((PetscObject)U),PETSC_ERR_ARG_IDN,"Y cannot be the TS solution vector");

  ierr = VecGetSize(U,&N);CHKERRQ(ierr);
  ierr = VecGetLocalSize(U,&n);CHKERRQ(ierr);
  ierr = VecGetOwnershipRange(U,&rstart,NULL);CHKERRQ(ierr);
  ierr = VecGetArrayRead(U,&u);CHKERRQ(ierr);
  ierr = VecGetArrayRead(Y,&y);CHKERRQ(ierr);
  sum  = 0.;
  if (ts->vatol && ts->vrtol) {
    const PetscScalar *atol,*rtol;
    ierr = VecGetArrayRead(ts->vatol,&atol);CHKERRQ(ierr);
    ierr = VecGetArrayRead(ts->vrtol,&rtol);CHKERRQ(ierr);
    if(ts->is_diff) {
      const PetscInt *idx;
      PetscInt k;
      ierr = ISGetIndices(ts->is_diff,&idx);CHKERRQ(ierr);
      ierr = ISGetLocalSize(ts->is_diff,&n);CHKERRQ(ierr);
      for(i=0; i < n; i++) {
	k = idx[i] - rstart;
	tol = PetscRealPart(atol[k]) + PetscRealPart(rtol[k])*PetscMax(PetscAbsScalar(u[k]),PetscAbsScalar(y[k]));
	sum += PetscSqr(PetscAbsScalar(y[k] - u[k]) / tol);
      }
      ierr = ISRestoreIndices(ts->is_diff,&idx);CHKERRQ(ierr);
    } else {
      for (i=0; i<n; i++) {
	tol = PetscRealPart(atol[i]) + PetscRealPart(rtol[i]) * PetscMax(PetscAbsScalar(u[i]),PetscAbsScalar(y[i]));
	sum += PetscSqr(PetscAbsScalar(y[i] - u[i]) / tol);
      }
    }
    ierr = VecRestoreArrayRead(ts->vatol,&atol);CHKERRQ(ierr);
    ierr = VecRestoreArrayRead(ts->vrtol,&rtol);CHKERRQ(ierr);
  } else if (ts->vatol) {       /* vector atol, scalar rtol */
    const PetscScalar *atol;
    ierr = VecGetArrayRead(ts->vatol,&atol);CHKERRQ(ierr);
    if(ts->is_diff) {
      const PetscInt *idx;
      PetscInt k;
      ierr = ISGetIndices(ts->is_diff,&idx);CHKERRQ(ierr);
      ierr = ISGetLocalSize(ts->is_diff,&n);CHKERRQ(ierr);
      for(i=0; i < n; i++) {
	k = idx[i] - rstart;
	tol = PetscRealPart(atol[k]) + ts->rtol * PetscMax(PetscAbsScalar(u[k]),PetscAbsScalar(y[k]));
	sum += PetscSqr(PetscAbsScalar(y[k] - u[k]) / tol);
      }
      ierr = ISRestoreIndices(ts->is_diff,&idx);CHKERRQ(ierr);
    } else {
      for (i=0; i<n; i++) {
	tol = PetscRealPart(atol[i]) + ts->rtol * PetscMax(PetscAbsScalar(u[i]),PetscAbsScalar(y[i]));
	sum += PetscSqr(PetscAbsScalar(y[i] - u[i]) / tol);
      }
    }
    ierr = VecRestoreArrayRead(ts->vatol,&atol);CHKERRQ(ierr);
  } else if (ts->vrtol) {       /* scalar atol, vector rtol */
    const PetscScalar *rtol;
    ierr = VecGetArrayRead(ts->vrtol,&rtol);CHKERRQ(ierr);
    if(ts->is_diff) {
      const PetscInt *idx;
      PetscInt k;
      ierr = ISGetIndices(ts->is_diff,&idx);CHKERRQ(ierr);
      ierr = ISGetLocalSize(ts->is_diff,&n);CHKERRQ(ierr);
      for(i=0; i < n; i++) {
	k = idx[i] - rstart;
	tol = ts->atol + PetscRealPart(rtol[k]) * PetscMax(PetscAbsScalar(u[k]),PetscAbsScalar(y[k]));
	sum += PetscSqr(PetscAbsScalar(y[k] - u[k]) / tol);
      }
      ierr = ISRestoreIndices(ts->is_diff,&idx);CHKERRQ(ierr);
    } else {
      for (i=0; i<n; i++) {
	tol = ts->atol + PetscRealPart(rtol[i]) * PetscMax(PetscAbsScalar(u[i]),PetscAbsScalar(y[i]));
	sum += PetscSqr(PetscAbsScalar(y[i] - u[i]) / tol);
      }
    }
    ierr = VecRestoreArrayRead(ts->vrtol,&rtol);CHKERRQ(ierr);
  } else {                      /* scalar atol, scalar rtol */
    if (ts->is_diff) {
      const PetscInt *idx;
      PetscInt k;
      ierr = ISGetIndices(ts->is_diff,&idx);CHKERRQ(ierr);
      ierr = ISGetLocalSize(ts->is_diff,&n);CHKERRQ(ierr);
      for (i=0; i<n; i++) {
	k = idx[i] - rstart;
	tol = ts->atol + ts->rtol * PetscMax(PetscAbsScalar(u[k]),PetscAbsScalar(y[k]));
	sum += PetscSqr(PetscAbsScalar(y[k] - u[k]) / tol);
      }
    } else {
      for (i=0; i<n; i++) {
	tol = ts->atol + ts->rtol * PetscMax(PetscAbsScalar(u[i]),PetscAbsScalar(y[i]));
	sum += PetscSqr(PetscAbsScalar(y[i] - u[i]) / tol);
      }
    }
  }
  ierr = VecRestoreArrayRead(U,&u);CHKERRQ(ierr);
  ierr = VecRestoreArrayRead(Y,&y);CHKERRQ(ierr);

  ierr  = MPI_Allreduce(&sum,&gsum,1,MPIU_REAL,MPIU_SUM,PetscObjectComm((PetscObject)ts));CHKERRQ(ierr);
  *norm = PetscSqrtReal(gsum / N);

  if (PetscIsInfOrNanScalar(*norm)) SETERRQ(PetscObjectComm((PetscObject)ts),PETSC_ERR_FP,"Infinite or not-a-number generated in norm");
  PetscFunctionReturn(0);
}

#undef __FUNCT__
#define __FUNCT__ "TSErrorWeightedNormInfinity"
/*@
   TSErrorWeightedNormInfinity - compute a weighted infinity-norm of the difference between a vector and the current state

   Collective on TS

   Input Arguments:
+  ts - time stepping context
-  Y - state vector to be compared to ts->vec_sol

   Output Arguments:
.  norm - weighted norm, a value of 1.0 is considered small

   Level: developer

.seealso: TSErrorWeightedNorm(), TSErrorWeightedNorm2()
@*/
PetscErrorCode TSErrorWeightedNormInfinity(TS ts,Vec Y,PetscReal *norm)
{
  PetscErrorCode    ierr;
  PetscInt          i,n,N,rstart,k;
  const PetscScalar *u,*y;
  Vec               U;
  PetscReal         max,gmax;
  PetscReal         tol;

  PetscFunctionBegin;
  PetscValidHeaderSpecific(ts,TS_CLASSID,1);
  PetscValidHeaderSpecific(Y,VEC_CLASSID,2);
  PetscValidPointer(norm,3);
  U = ts->vec_sol;
  PetscCheckSameTypeAndComm(U,1,Y,2);
  if (U == Y) SETERRQ(PetscObjectComm((PetscObject)U),PETSC_ERR_ARG_IDN,"Y cannot be the TS solution vector");

  ierr = VecGetSize(U,&N);CHKERRQ(ierr);
  ierr = VecGetLocalSize(U,&n);CHKERRQ(ierr);
  ierr = VecGetOwnershipRange(U,&rstart,NULL);CHKERRQ(ierr);
  ierr = VecGetArrayRead(U,&u);CHKERRQ(ierr);
  ierr = VecGetArrayRead(Y,&y);CHKERRQ(ierr);
  if (ts->vatol && ts->vrtol) {
    const PetscScalar *atol,*rtol;
    ierr = VecGetArrayRead(ts->vatol,&atol);CHKERRQ(ierr);
    ierr = VecGetArrayRead(ts->vrtol,&rtol);CHKERRQ(ierr);
    if(ts->is_diff) {
      const PetscInt *idx;
      ierr = ISGetIndices(ts->is_diff,&idx);CHKERRQ(ierr);
      ierr = ISGetLocalSize(ts->is_diff,&n);CHKERRQ(ierr);

      k = idx[0];
      tol = PetscRealPart(atol[k]) + PetscRealPart(rtol[k]) * PetscMax(PetscAbsScalar(u[k]),PetscAbsScalar(y[k]));
      max = PetscAbsScalar(y[k] - u[k]) / tol;
      for(i=1; i < n; i++) {
	k = idx[i] - rstart;
	tol = PetscRealPart(atol[k]) + PetscRealPart(rtol[k])*PetscMax(PetscAbsScalar(u[k]),PetscAbsScalar(y[k]));
	max = PetscMax(max,PetscAbsScalar(y[k] - u[k]) / tol);
      }
      ierr = ISRestoreIndices(ts->is_diff,&idx);CHKERRQ(ierr);
    } else {
      k = 0;
      tol = PetscRealPart(atol[k]) + PetscRealPart(rtol[k]) * PetscMax(PetscAbsScalar(u[k]),PetscAbsScalar(y[k]));
      max = PetscAbsScalar(y[k] - u[k]) / tol;
      for (i=1; i<n; i++) {
	tol = PetscRealPart(atol[i]) + PetscRealPart(rtol[i]) * PetscMax(PetscAbsScalar(u[i]),PetscAbsScalar(y[i]));
	max = PetscMax(max,PetscAbsScalar(y[i] - u[i]) / tol);
      }
    }
    ierr = VecRestoreArrayRead(ts->vatol,&atol);CHKERRQ(ierr);
    ierr = VecRestoreArrayRead(ts->vrtol,&rtol);CHKERRQ(ierr);
  } else if (ts->vatol) {       /* vector atol, scalar rtol */
    const PetscScalar *atol;
    ierr = VecGetArrayRead(ts->vatol,&atol);CHKERRQ(ierr);
    if(ts->is_diff) {
      const PetscInt *idx;
      ierr = ISGetIndices(ts->is_diff,&idx);CHKERRQ(ierr);
      ierr = ISGetLocalSize(ts->is_diff,&n);CHKERRQ(ierr);

      k = idx[0];
      tol = PetscRealPart(atol[k]) + ts->rtol * PetscMax(PetscAbsScalar(u[k]),PetscAbsScalar(y[k]));
      max = PetscAbsScalar(y[k] - u[k]) / tol;
      for(i=1; i < n; i++) {
	k = idx[i] - rstart;
	tol = PetscRealPart(atol[k]) + ts->rtol * PetscMax(PetscAbsScalar(u[k]),PetscAbsScalar(y[k]));
	max = PetscMax(max,PetscAbsScalar(y[k] - u[k]) / tol);
      }
      ierr = ISRestoreIndices(ts->is_diff,&idx);CHKERRQ(ierr);
    } else {
      k = 0;
      tol = PetscRealPart(atol[k]) + ts->rtol * PetscMax(PetscAbsScalar(u[k]),PetscAbsScalar(y[k]));
      max = PetscAbsScalar(y[k] - u[k]) / tol;
      for (i=1; i<n; i++) {
	tol = PetscRealPart(atol[i]) + ts->rtol * PetscMax(PetscAbsScalar(u[i]),PetscAbsScalar(y[i]));
        max = PetscMax(max,PetscAbsScalar(y[i] - u[i]) / tol);
      }
    }
    ierr = VecRestoreArrayRead(ts->vatol,&atol);CHKERRQ(ierr);
  } else if (ts->vrtol) {       /* scalar atol, vector rtol */
    const PetscScalar *rtol;
    ierr = VecGetArrayRead(ts->vrtol,&rtol);CHKERRQ(ierr);
    if(ts->is_diff) {
      const PetscInt *idx;
      ierr = ISGetIndices(ts->is_diff,&idx);CHKERRQ(ierr);
      ierr = ISGetLocalSize(ts->is_diff,&n);CHKERRQ(ierr);

      k = idx[0];
      tol = ts->atol + PetscRealPart(rtol[k])*PetscMax(PetscAbsScalar(u[k]),PetscAbsScalar(y[k]));
      max = PetscAbsScalar(y[k] - u[k]) / tol;
      for(i=1; i < n; i++) {
	k = idx[i] - rstart;
	tol = ts->atol + PetscRealPart(rtol[k]) * PetscMax(PetscAbsScalar(u[k]),PetscAbsScalar(y[k]));
	max = PetscMax(max,PetscAbsScalar(y[k] - u[k]) / tol);
      }
      ierr = ISRestoreIndices(ts->is_diff,&idx);CHKERRQ(ierr);
    } else {
      k = 0;
      tol = ts->atol + PetscRealPart(rtol[k]) * PetscMax(PetscAbsScalar(u[k]),PetscAbsScalar(y[k]));
      max = PetscAbsScalar(y[k] - u[k]) / tol;
      for (i=1; i<n; i++) {
	tol = ts->atol + PetscRealPart(rtol[i]) * PetscMax(PetscAbsScalar(u[i]),PetscAbsScalar(y[i]));
	max = PetscMax(max,PetscAbsScalar(y[i] - u[i]) / tol);
      }
    }
    ierr = VecRestoreArrayRead(ts->vrtol,&rtol);CHKERRQ(ierr);
  } else {                      /* scalar atol, scalar rtol */
    if (ts->is_diff) {
      const PetscInt *idx;
      ierr = ISGetIndices(ts->is_diff,&idx);CHKERRQ(ierr);
      ierr = ISGetLocalSize(ts->is_diff,&n);CHKERRQ(ierr);

      k = idx[0];
      tol = ts->atol + ts->rtol * PetscMax(PetscAbsScalar(u[k]),PetscAbsScalar(y[k]));
      max = PetscAbsScalar(y[k] - u[k]) / tol;
      for (i=1; i<n; i++) {
	k = idx[i] - rstart;
	tol = ts->atol + ts->rtol * PetscMax(PetscAbsScalar(u[k]),PetscAbsScalar(y[k]));
	max = PetscMax(max,PetscAbsScalar(y[k] - u[k]) / tol);
      }
      ierr = ISRestoreIndices(ts->is_diff,&idx);CHKERRQ(ierr);
    } else {
      k = 0;
      tol = ts->atol + ts->rtol * PetscMax(PetscAbsScalar(u[k]),PetscAbsScalar(y[k]));
      max = PetscAbsScalar(y[k] - u[k]) / tol;
      for (i=1; i<n; i++) {
	tol = ts->atol + ts->rtol * PetscMax(PetscAbsScalar(u[i]),PetscAbsScalar(y[i]));
	max = PetscMax(max,PetscAbsScalar(y[i] - u[i]) / tol);
      }
    }
  }
  ierr = VecRestoreArrayRead(U,&u);CHKERRQ(ierr);
  ierr = VecRestoreArrayRead(Y,&y);CHKERRQ(ierr);

  ierr  = MPI_Allreduce(&max,&gmax,1,MPIU_REAL,MPIU_MAX,PetscObjectComm((PetscObject)ts));CHKERRQ(ierr);
  *norm = gmax;

  if (PetscIsInfOrNanScalar(*norm)) SETERRQ(PetscObjectComm((PetscObject)ts),PETSC_ERR_FP,"Infinite or not-a-number generated in norm");
  PetscFunctionReturn(0);
}

#undef __FUNCT__
#define __FUNCT__ "TSErrorWeightedNorm"
/*@
   TSErrorWeightedNorm - compute a weighted norm of the difference between a vector and the current state

   Collective on TS

   Input Arguments:
+  ts - time stepping context
-  Y - state vector to be compared to ts->vec_sol

   Options Database Keys:
.  -ts_adapt_wnormtype <wnormtype> - 2, INFINITY

   Output Arguments:
.  norm - weighted norm, a value of 1.0 is considered small

   Level: developer

.seealso: TSErrorWeightedNormInfinity(), TSErrorWeightedNorm2()
@*/
PetscErrorCode TSErrorWeightedNorm(TS ts,Vec Y,PetscReal *norm)
{

  PetscFunctionBegin;

  if(ts->adapt->wnormtype == NORM_2) {
    PetscErrorCode    ierr;
    ierr = TSErrorWeightedNorm2(ts,Y,norm);
  } else if(ts->adapt->wnormtype == NORM_INFINITY) {
    PetscErrorCode    ierr;
    ierr = TSErrorWeightedNormInfinity(ts,Y,norm);
  }

  PetscFunctionReturn(0);
}


#undef __FUNCT__
#define __FUNCT__ "TSSetCFLTimeLocal"
/*@
   TSSetCFLTimeLocal - Set the local CFL constraint relative to forward Euler

   Logically Collective on TS

   Input Arguments:
+  ts - time stepping context
-  cfltime - maximum stable time step if using forward Euler (value can be different on each process)

   Note:
   After calling this function, the global CFL time can be obtained by calling TSGetCFLTime()

   Level: intermediate

.seealso: TSGetCFLTime(), TSADAPTCFL
@*/
PetscErrorCode TSSetCFLTimeLocal(TS ts,PetscReal cfltime)
{
  PetscFunctionBegin;
  PetscValidHeaderSpecific(ts,TS_CLASSID,1);
  ts->cfltime_local = cfltime;
  ts->cfltime       = -1.;
  PetscFunctionReturn(0);
}

#undef __FUNCT__
#define __FUNCT__ "TSGetCFLTime"
/*@
   TSGetCFLTime - Get the maximum stable time step according to CFL criteria applied to forward Euler

   Collective on TS

   Input Arguments:
.  ts - time stepping context

   Output Arguments:
.  cfltime - maximum stable time step for forward Euler

   Level: advanced

.seealso: TSSetCFLTimeLocal()
@*/
PetscErrorCode TSGetCFLTime(TS ts,PetscReal *cfltime)
{
  PetscErrorCode ierr;

  PetscFunctionBegin;
  if (ts->cfltime < 0) {
    ierr = MPI_Allreduce(&ts->cfltime_local,&ts->cfltime,1,MPIU_REAL,MPIU_MIN,PetscObjectComm((PetscObject)ts));CHKERRQ(ierr);
  }
  *cfltime = ts->cfltime;
  PetscFunctionReturn(0);
}

#undef __FUNCT__
#define __FUNCT__ "TSVISetVariableBounds"
/*@
   TSVISetVariableBounds - Sets the lower and upper bounds for the solution vector. xl <= x <= xu

   Input Parameters:
.  ts   - the TS context.
.  xl   - lower bound.
.  xu   - upper bound.

   Notes:
   If this routine is not called then the lower and upper bounds are set to
   PETSC_NINFINITY and PETSC_INFINITY respectively during SNESSetUp().

   Level: advanced

@*/
PetscErrorCode TSVISetVariableBounds(TS ts, Vec xl, Vec xu)
{
  PetscErrorCode ierr;
  SNES           snes;

  PetscFunctionBegin;
  ierr = TSGetSNES(ts,&snes);CHKERRQ(ierr);
  ierr = SNESVISetVariableBounds(snes,xl,xu);CHKERRQ(ierr);
  PetscFunctionReturn(0);
}

#if defined(PETSC_HAVE_MATLAB_ENGINE)
#include <mex.h>

typedef struct {char *funcname; mxArray *ctx;} TSMatlabContext;

#undef __FUNCT__
#define __FUNCT__ "TSComputeFunction_Matlab"
/*
   TSComputeFunction_Matlab - Calls the function that has been set with
                         TSSetFunctionMatlab().

   Collective on TS

   Input Parameters:
+  snes - the TS context
-  u - input vector

   Output Parameter:
.  y - function vector, as set by TSSetFunction()

   Notes:
   TSComputeFunction() is typically used within nonlinear solvers
   implementations, so most users would not generally call this routine
   themselves.

   Level: developer

.keywords: TS, nonlinear, compute, function

.seealso: TSSetFunction(), TSGetFunction()
*/
PetscErrorCode  TSComputeFunction_Matlab(TS snes,PetscReal time,Vec u,Vec udot,Vec y, void *ctx)
{
  PetscErrorCode  ierr;
  TSMatlabContext *sctx = (TSMatlabContext*)ctx;
  int             nlhs  = 1,nrhs = 7;
  mxArray         *plhs[1],*prhs[7];
  long long int   lx = 0,lxdot = 0,ly = 0,ls = 0;

  PetscFunctionBegin;
  PetscValidHeaderSpecific(snes,TS_CLASSID,1);
  PetscValidHeaderSpecific(u,VEC_CLASSID,3);
  PetscValidHeaderSpecific(udot,VEC_CLASSID,4);
  PetscValidHeaderSpecific(y,VEC_CLASSID,5);
  PetscCheckSameComm(snes,1,u,3);
  PetscCheckSameComm(snes,1,y,5);

  ierr = PetscMemcpy(&ls,&snes,sizeof(snes));CHKERRQ(ierr);
  ierr = PetscMemcpy(&lx,&u,sizeof(u));CHKERRQ(ierr);
  ierr = PetscMemcpy(&lxdot,&udot,sizeof(udot));CHKERRQ(ierr);
  ierr = PetscMemcpy(&ly,&y,sizeof(u));CHKERRQ(ierr);

  prhs[0] =  mxCreateDoubleScalar((double)ls);
  prhs[1] =  mxCreateDoubleScalar(time);
  prhs[2] =  mxCreateDoubleScalar((double)lx);
  prhs[3] =  mxCreateDoubleScalar((double)lxdot);
  prhs[4] =  mxCreateDoubleScalar((double)ly);
  prhs[5] =  mxCreateString(sctx->funcname);
  prhs[6] =  sctx->ctx;
  ierr    =  mexCallMATLAB(nlhs,plhs,nrhs,prhs,"PetscTSComputeFunctionInternal");CHKERRQ(ierr);
  ierr    =  mxGetScalar(plhs[0]);CHKERRQ(ierr);
  mxDestroyArray(prhs[0]);
  mxDestroyArray(prhs[1]);
  mxDestroyArray(prhs[2]);
  mxDestroyArray(prhs[3]);
  mxDestroyArray(prhs[4]);
  mxDestroyArray(prhs[5]);
  mxDestroyArray(plhs[0]);
  PetscFunctionReturn(0);
}


#undef __FUNCT__
#define __FUNCT__ "TSSetFunctionMatlab"
/*
   TSSetFunctionMatlab - Sets the function evaluation routine and function
   vector for use by the TS routines in solving ODEs
   equations from MATLAB. Here the function is a string containing the name of a MATLAB function

   Logically Collective on TS

   Input Parameters:
+  ts - the TS context
-  func - function evaluation routine

   Calling sequence of func:
$    func (TS ts,PetscReal time,Vec u,Vec udot,Vec f,void *ctx);

   Level: beginner

.keywords: TS, nonlinear, set, function

.seealso: TSGetFunction(), TSComputeFunction(), TSSetJacobian(), TSSetFunction()
*/
PetscErrorCode  TSSetFunctionMatlab(TS ts,const char *func,mxArray *ctx)
{
  PetscErrorCode  ierr;
  TSMatlabContext *sctx;

  PetscFunctionBegin;
  /* currently sctx is memory bleed */
  ierr = PetscMalloc(sizeof(TSMatlabContext),&sctx);CHKERRQ(ierr);
  ierr = PetscStrallocpy(func,&sctx->funcname);CHKERRQ(ierr);
  /*
     This should work, but it doesn't
  sctx->ctx = ctx;
  mexMakeArrayPersistent(sctx->ctx);
  */
  sctx->ctx = mxDuplicateArray(ctx);

  ierr = TSSetIFunction(ts,NULL,TSComputeFunction_Matlab,sctx);CHKERRQ(ierr);
  PetscFunctionReturn(0);
}

#undef __FUNCT__
#define __FUNCT__ "TSComputeJacobian_Matlab"
/*
   TSComputeJacobian_Matlab - Calls the function that has been set with
                         TSSetJacobianMatlab().

   Collective on TS

   Input Parameters:
+  ts - the TS context
.  u - input vector
.  A, B - the matrices
-  ctx - user context

   Level: developer

.keywords: TS, nonlinear, compute, function

.seealso: TSSetFunction(), TSGetFunction()
@*/
PetscErrorCode  TSComputeJacobian_Matlab(TS ts,PetscReal time,Vec u,Vec udot,PetscReal shift,Mat A,Mat B,void *ctx)
{
  PetscErrorCode  ierr;
  TSMatlabContext *sctx = (TSMatlabContext*)ctx;
  int             nlhs  = 2,nrhs = 9;
  mxArray         *plhs[2],*prhs[9];
  long long int   lx = 0,lxdot = 0,lA = 0,ls = 0, lB = 0;

  PetscFunctionBegin;
  PetscValidHeaderSpecific(ts,TS_CLASSID,1);
  PetscValidHeaderSpecific(u,VEC_CLASSID,3);

  /* call Matlab function in ctx with arguments u and y */

  ierr = PetscMemcpy(&ls,&ts,sizeof(ts));CHKERRQ(ierr);
  ierr = PetscMemcpy(&lx,&u,sizeof(u));CHKERRQ(ierr);
  ierr = PetscMemcpy(&lxdot,&udot,sizeof(u));CHKERRQ(ierr);
  ierr = PetscMemcpy(&lA,A,sizeof(u));CHKERRQ(ierr);
  ierr = PetscMemcpy(&lB,B,sizeof(u));CHKERRQ(ierr);

  prhs[0] =  mxCreateDoubleScalar((double)ls);
  prhs[1] =  mxCreateDoubleScalar((double)time);
  prhs[2] =  mxCreateDoubleScalar((double)lx);
  prhs[3] =  mxCreateDoubleScalar((double)lxdot);
  prhs[4] =  mxCreateDoubleScalar((double)shift);
  prhs[5] =  mxCreateDoubleScalar((double)lA);
  prhs[6] =  mxCreateDoubleScalar((double)lB);
  prhs[7] =  mxCreateString(sctx->funcname);
  prhs[8] =  sctx->ctx;
  ierr    =  mexCallMATLAB(nlhs,plhs,nrhs,prhs,"PetscTSComputeJacobianInternal");CHKERRQ(ierr);
  ierr    =  mxGetScalar(plhs[0]);CHKERRQ(ierr);
  mxDestroyArray(prhs[0]);
  mxDestroyArray(prhs[1]);
  mxDestroyArray(prhs[2]);
  mxDestroyArray(prhs[3]);
  mxDestroyArray(prhs[4]);
  mxDestroyArray(prhs[5]);
  mxDestroyArray(prhs[6]);
  mxDestroyArray(prhs[7]);
  mxDestroyArray(plhs[0]);
  mxDestroyArray(plhs[1]);
  PetscFunctionReturn(0);
}


#undef __FUNCT__
#define __FUNCT__ "TSSetJacobianMatlab"
/*
   TSSetJacobianMatlab - Sets the Jacobian function evaluation routine and two empty Jacobian matrices
   vector for use by the TS routines in solving ODEs from MATLAB. Here the function is a string containing the name of a MATLAB function

   Logically Collective on TS

   Input Parameters:
+  ts - the TS context
.  A,B - Jacobian matrices
.  func - function evaluation routine
-  ctx - user context

   Calling sequence of func:
$    flag = func (TS ts,PetscReal time,Vec u,Vec udot,Mat A,Mat B,void *ctx);


   Level: developer

.keywords: TS, nonlinear, set, function

.seealso: TSGetFunction(), TSComputeFunction(), TSSetJacobian(), TSSetFunction()
*/
PetscErrorCode  TSSetJacobianMatlab(TS ts,Mat A,Mat B,const char *func,mxArray *ctx)
{
  PetscErrorCode  ierr;
  TSMatlabContext *sctx;

  PetscFunctionBegin;
  /* currently sctx is memory bleed */
  ierr = PetscMalloc(sizeof(TSMatlabContext),&sctx);CHKERRQ(ierr);
  ierr = PetscStrallocpy(func,&sctx->funcname);CHKERRQ(ierr);
  /*
     This should work, but it doesn't
  sctx->ctx = ctx;
  mexMakeArrayPersistent(sctx->ctx);
  */
  sctx->ctx = mxDuplicateArray(ctx);

  ierr = TSSetIJacobian(ts,A,B,TSComputeJacobian_Matlab,sctx);CHKERRQ(ierr);
  PetscFunctionReturn(0);
}

#undef __FUNCT__
#define __FUNCT__ "TSMonitor_Matlab"
/*
   TSMonitor_Matlab - Calls the function that has been set with TSMonitorSetMatlab().

   Collective on TS

.seealso: TSSetFunction(), TSGetFunction()
@*/
PetscErrorCode  TSMonitor_Matlab(TS ts,PetscInt it, PetscReal time,Vec u, void *ctx)
{
  PetscErrorCode  ierr;
  TSMatlabContext *sctx = (TSMatlabContext*)ctx;
  int             nlhs  = 1,nrhs = 6;
  mxArray         *plhs[1],*prhs[6];
  long long int   lx = 0,ls = 0;

  PetscFunctionBegin;
  PetscValidHeaderSpecific(ts,TS_CLASSID,1);
  PetscValidHeaderSpecific(u,VEC_CLASSID,4);

  ierr = PetscMemcpy(&ls,&ts,sizeof(ts));CHKERRQ(ierr);
  ierr = PetscMemcpy(&lx,&u,sizeof(u));CHKERRQ(ierr);

  prhs[0] =  mxCreateDoubleScalar((double)ls);
  prhs[1] =  mxCreateDoubleScalar((double)it);
  prhs[2] =  mxCreateDoubleScalar((double)time);
  prhs[3] =  mxCreateDoubleScalar((double)lx);
  prhs[4] =  mxCreateString(sctx->funcname);
  prhs[5] =  sctx->ctx;
  ierr    =  mexCallMATLAB(nlhs,plhs,nrhs,prhs,"PetscTSMonitorInternal");CHKERRQ(ierr);
  ierr    =  mxGetScalar(plhs[0]);CHKERRQ(ierr);
  mxDestroyArray(prhs[0]);
  mxDestroyArray(prhs[1]);
  mxDestroyArray(prhs[2]);
  mxDestroyArray(prhs[3]);
  mxDestroyArray(prhs[4]);
  mxDestroyArray(plhs[0]);
  PetscFunctionReturn(0);
}


#undef __FUNCT__
#define __FUNCT__ "TSMonitorSetMatlab"
/*
   TSMonitorSetMatlab - Sets the monitor function from Matlab

   Level: developer

.keywords: TS, nonlinear, set, function

.seealso: TSGetFunction(), TSComputeFunction(), TSSetJacobian(), TSSetFunction()
*/
PetscErrorCode  TSMonitorSetMatlab(TS ts,const char *func,mxArray *ctx)
{
  PetscErrorCode  ierr;
  TSMatlabContext *sctx;

  PetscFunctionBegin;
  /* currently sctx is memory bleed */
  ierr = PetscMalloc(sizeof(TSMatlabContext),&sctx);CHKERRQ(ierr);
  ierr = PetscStrallocpy(func,&sctx->funcname);CHKERRQ(ierr);
  /*
     This should work, but it doesn't
  sctx->ctx = ctx;
  mexMakeArrayPersistent(sctx->ctx);
  */
  sctx->ctx = mxDuplicateArray(ctx);

  ierr = TSMonitorSet(ts,TSMonitor_Matlab,sctx,NULL);CHKERRQ(ierr);
  PetscFunctionReturn(0);
}
#endif

#undef __FUNCT__
#define __FUNCT__ "TSMonitorLGSolution"
/*@C
   TSMonitorLGSolution - Monitors progress of the TS solvers by plotting each component of the solution vector
       in a time based line graph

   Collective on TS

   Input Parameters:
+  ts - the TS context
.  step - current time-step
.  ptime - current time
-  lg - a line graph object

   Options Database:
.   -ts_monitor_lg_solution_variables

   Level: intermediate

    Notes: each process in a parallel run displays its component solutions in a separate window

.keywords: TS,  vector, monitor, view

.seealso: TSMonitorSet(), TSMonitorDefault(), VecView()
@*/
PetscErrorCode  TSMonitorLGSolution(TS ts,PetscInt step,PetscReal ptime,Vec u,void *dummy)
{
  PetscErrorCode    ierr;
  TSMonitorLGCtx    ctx = (TSMonitorLGCtx)dummy;
  const PetscScalar *yy;
  PetscInt          dim;
  Vec               v;

  PetscFunctionBegin;
  if (!step) {
    PetscDrawAxis axis;
    ierr = PetscDrawLGGetAxis(ctx->lg,&axis);CHKERRQ(ierr);
    ierr = PetscDrawAxisSetLabels(axis,"Solution as function of time","Time","Solution");CHKERRQ(ierr);
    if (ctx->names && !ctx->displaynames) {
      char      **displaynames;
      PetscBool flg;

      ierr = VecGetLocalSize(u,&dim);CHKERRQ(ierr);
      ierr = PetscMalloc((dim+1)*sizeof(char*),&displaynames);CHKERRQ(ierr);
      ierr = PetscMemzero(displaynames,(dim+1)*sizeof(char*));CHKERRQ(ierr);
      ierr = PetscOptionsGetStringArray(((PetscObject)ts)->prefix,"-ts_monitor_lg_solution_variables",displaynames,&dim,&flg);CHKERRQ(ierr);
      if (flg) {
        ierr = TSMonitorLGCtxSetDisplayVariables(ctx,(const char *const *)displaynames);CHKERRQ(ierr);
      }
      ierr = PetscStrArrayDestroy(&displaynames);CHKERRQ(ierr);
    }
    if (ctx->displaynames) {
      ierr = PetscDrawLGSetDimension(ctx->lg,ctx->ndisplayvariables);CHKERRQ(ierr);
      ierr = PetscDrawLGSetLegend(ctx->lg,(const char *const *)ctx->displaynames);CHKERRQ(ierr);
    } else if (ctx->names) {
      ierr = VecGetLocalSize(u,&dim);CHKERRQ(ierr);
      ierr = PetscDrawLGSetDimension(ctx->lg,dim);CHKERRQ(ierr);
      ierr = PetscDrawLGSetLegend(ctx->lg,(const char *const *)ctx->names);CHKERRQ(ierr);
    }
    ierr = PetscDrawLGReset(ctx->lg);CHKERRQ(ierr);
  }
  if (ctx->transform) {
    ierr = (*ctx->transform)(ctx->transformctx,u,&v);CHKERRQ(ierr);
  } else {
    v = u;
  }
  ierr = VecGetArrayRead(v,&yy);CHKERRQ(ierr);
#if defined(PETSC_USE_COMPLEX)
  {
    PetscReal *yreal;
    PetscInt  i,n;
    ierr = VecGetLocalSize(v,&n);CHKERRQ(ierr);
    ierr = PetscMalloc1(n,&yreal);CHKERRQ(ierr);
    for (i=0; i<n; i++) yreal[i] = PetscRealPart(yy[i]);
    ierr = PetscDrawLGAddCommonPoint(ctx->lg,ptime,yreal);CHKERRQ(ierr);
    ierr = PetscFree(yreal);CHKERRQ(ierr);
  }
#else
  if (ctx->displaynames) {
    PetscInt i;
    for (i=0; i<ctx->ndisplayvariables; i++) {
      ctx->displayvalues[i] = yy[ctx->displayvariables[i]];
    }
    ierr = PetscDrawLGAddCommonPoint(ctx->lg,ptime,ctx->displayvalues);CHKERRQ(ierr);
  } else {
    ierr = PetscDrawLGAddCommonPoint(ctx->lg,ptime,yy);CHKERRQ(ierr);
  }
#endif
  ierr = VecRestoreArrayRead(v,&yy);CHKERRQ(ierr);
  if (ctx->transform) {
    ierr = VecDestroy(&v);CHKERRQ(ierr);
  }
  if (((ctx->howoften > 0) && (!(step % ctx->howoften))) || ((ctx->howoften == -1) && ts->reason)) {
    ierr = PetscDrawLGDraw(ctx->lg);CHKERRQ(ierr);
  }
  PetscFunctionReturn(0);
}


#undef __FUNCT__
#define __FUNCT__ "TSMonitorLGSetVariableNames"
/*@C
   TSMonitorLGSetVariableNames - Sets the name of each component in the solution vector so that it may be displayed in the plot

   Collective on TS

   Input Parameters:
+  ts - the TS context
-  names - the names of the components, final string must be NULL

   Level: intermediate

.keywords: TS,  vector, monitor, view

.seealso: TSMonitorSet(), TSMonitorDefault(), VecView(), TSMonitorLGSetDisplayVariables(), TSMonitorLGCtxSetVariableNames()
@*/
PetscErrorCode  TSMonitorLGSetVariableNames(TS ts,const char * const *names)
{
  PetscErrorCode    ierr;
  PetscInt          i;

  PetscFunctionBegin;
  for (i=0; i<ts->numbermonitors; i++) {
    if (ts->monitor[i] == TSMonitorLGSolution) {
      ierr = TSMonitorLGCtxSetVariableNames((TSMonitorLGCtx)ts->monitorcontext[i],names);CHKERRQ(ierr);
      break;
    }
  }
  PetscFunctionReturn(0);
}

#undef __FUNCT__
#define __FUNCT__ "TSMonitorLGCtxSetVariableNames"
/*@C
   TSMonitorLGCtxSetVariableNames - Sets the name of each component in the solution vector so that it may be displayed in the plot

   Collective on TS

   Input Parameters:
+  ts - the TS context
-  names - the names of the components, final string must be NULL

   Level: intermediate

.keywords: TS,  vector, monitor, view

.seealso: TSMonitorSet(), TSMonitorDefault(), VecView(), TSMonitorLGSetDisplayVariables(), TSMonitorLGSetVariableNames()
@*/
PetscErrorCode  TSMonitorLGCtxSetVariableNames(TSMonitorLGCtx ctx,const char * const *names)
{
  PetscErrorCode    ierr;

  PetscFunctionBegin;
  ierr = PetscStrArrayDestroy(&ctx->names);CHKERRQ(ierr);
  ierr = PetscStrArrayallocpy(names,&ctx->names);CHKERRQ(ierr);
  PetscFunctionReturn(0);
}

#undef __FUNCT__
#define __FUNCT__ "TSMonitorLGGetVariableNames"
/*@C
   TSMonitorLGGetVariableNames - Gets the name of each component in the solution vector so that it may be displayed in the plot

   Collective on TS

   Input Parameter:
.  ts - the TS context

   Output Parameter:
.  names - the names of the components, final string must be NULL

   Level: intermediate

.keywords: TS,  vector, monitor, view

.seealso: TSMonitorSet(), TSMonitorDefault(), VecView(), TSMonitorLGSetDisplayVariables()
@*/
PetscErrorCode  TSMonitorLGGetVariableNames(TS ts,const char *const **names)
{
  PetscInt       i;

  PetscFunctionBegin;
  *names = NULL;
  for (i=0; i<ts->numbermonitors; i++) {
    if (ts->monitor[i] == TSMonitorLGSolution) {
      TSMonitorLGCtx  ctx = (TSMonitorLGCtx) ts->monitorcontext[i];
      *names = (const char *const *)ctx->names;
      break;
    }
  }
  PetscFunctionReturn(0);
}

#undef __FUNCT__
#define __FUNCT__ "TSMonitorLGCtxSetDisplayVariables"
/*@C
   TSMonitorLGCtxSetDisplayVariables - Sets the variables that are to be display in the monitor

   Collective on TS

   Input Parameters:
+  ctx - the TSMonitorLG context
.  displaynames - the names of the components, final string must be NULL

   Level: intermediate

.keywords: TS,  vector, monitor, view

.seealso: TSMonitorSet(), TSMonitorDefault(), VecView(), TSMonitorLGSetVariableNames()
@*/
PetscErrorCode  TSMonitorLGCtxSetDisplayVariables(TSMonitorLGCtx ctx,const char * const *displaynames)
{
  PetscInt          j = 0,k;
  PetscErrorCode    ierr;

  PetscFunctionBegin;
  if (!ctx->names) PetscFunctionReturn(0);
  ierr = PetscStrArrayDestroy(&ctx->displaynames);CHKERRQ(ierr);
  ierr = PetscStrArrayallocpy(displaynames,&ctx->displaynames);CHKERRQ(ierr);
  while (displaynames[j]) j++;
  ctx->ndisplayvariables = j;
  ierr = PetscMalloc1(ctx->ndisplayvariables,&ctx->displayvariables);CHKERRQ(ierr);
  ierr = PetscMalloc1(ctx->ndisplayvariables,&ctx->displayvalues);CHKERRQ(ierr);
  j = 0;
  while (displaynames[j]) {
    k = 0;
    while (ctx->names[k]) {
      PetscBool flg;
      ierr = PetscStrcmp(displaynames[j],ctx->names[k],&flg);CHKERRQ(ierr);
      if (flg) {
        ctx->displayvariables[j] = k;
        break;
      }
      k++;
    }
    j++;
  }
  PetscFunctionReturn(0);
}


#undef __FUNCT__
#define __FUNCT__ "TSMonitorLGSetDisplayVariables"
/*@C
   TSMonitorLGSetDisplayVariables - Sets the variables that are to be display in the monitor

   Collective on TS

   Input Parameters:
+  ts - the TS context
.  displaynames - the names of the components, final string must be NULL

   Level: intermediate

.keywords: TS,  vector, monitor, view

.seealso: TSMonitorSet(), TSMonitorDefault(), VecView(), TSMonitorLGSetVariableNames()
@*/
PetscErrorCode  TSMonitorLGSetDisplayVariables(TS ts,const char * const *displaynames)
{
  PetscInt          i;
  PetscErrorCode    ierr;

  PetscFunctionBegin;
  for (i=0; i<ts->numbermonitors; i++) {
    if (ts->monitor[i] == TSMonitorLGSolution) {
      ierr = TSMonitorLGCtxSetDisplayVariables((TSMonitorLGCtx)ts->monitorcontext[i],displaynames);CHKERRQ(ierr);
      break;
    }
  }
  PetscFunctionReturn(0);
}

#undef __FUNCT__
#define __FUNCT__ "TSMonitorLGSetTransform"
/*@C
   TSMonitorLGSetTransform - Solution vector will be transformed by provided function before being displayed

   Collective on TS

   Input Parameters:
+  ts - the TS context
.  transform - the transform function
.  destroy - function to destroy the optional context
-  ctx - optional context used by transform function

   Level: intermediate

.keywords: TS,  vector, monitor, view

.seealso: TSMonitorSet(), TSMonitorDefault(), VecView(), TSMonitorLGSetVariableNames(), TSMonitorLGCtxSetTransform()
@*/
PetscErrorCode  TSMonitorLGSetTransform(TS ts,PetscErrorCode (*transform)(void*,Vec,Vec*),PetscErrorCode (*destroy)(void*),void *tctx)
{
  PetscInt          i;
  PetscErrorCode    ierr;

  PetscFunctionBegin;
  for (i=0; i<ts->numbermonitors; i++) {
    if (ts->monitor[i] == TSMonitorLGSolution) {
      ierr = TSMonitorLGCtxSetTransform((TSMonitorLGCtx)ts->monitorcontext[i],transform,destroy,tctx);CHKERRQ(ierr);
    }
  }
  PetscFunctionReturn(0);
}

#undef __FUNCT__
#define __FUNCT__ "TSMonitorLGCtxSetTransform"
/*@C
   TSMonitorLGCtxSetTransform - Solution vector will be transformed by provided function before being displayed

   Collective on TSLGCtx

   Input Parameters:
+  ts - the TS context
.  transform - the transform function
.  destroy - function to destroy the optional context
-  ctx - optional context used by transform function

   Level: intermediate

.keywords: TS,  vector, monitor, view

.seealso: TSMonitorSet(), TSMonitorDefault(), VecView(), TSMonitorLGSetVariableNames(), TSMonitorLGSetTransform()
@*/
PetscErrorCode  TSMonitorLGCtxSetTransform(TSMonitorLGCtx ctx,PetscErrorCode (*transform)(void*,Vec,Vec*),PetscErrorCode (*destroy)(void*),void *tctx)
{
  PetscFunctionBegin;
  ctx->transform    = transform;
  ctx->transformdestroy = destroy;
  ctx->transformctx = tctx;
  PetscFunctionReturn(0);
}

#undef __FUNCT__
#define __FUNCT__ "TSMonitorLGError"
/*@C
   TSMonitorLGError - Monitors progress of the TS solvers by plotting each component of the solution vector
       in a time based line graph

   Collective on TS

   Input Parameters:
+  ts - the TS context
.  step - current time-step
.  ptime - current time
-  lg - a line graph object

   Level: intermediate

   Notes:
   Only for sequential solves.

   The user must provide the solution using TSSetSolutionFunction() to use this monitor.

   Options Database Keys:
.  -ts_monitor_lg_error - create a graphical monitor of error history

.keywords: TS,  vector, monitor, view

.seealso: TSMonitorSet(), TSMonitorDefault(), VecView(), TSSetSolutionFunction()
@*/
PetscErrorCode  TSMonitorLGError(TS ts,PetscInt step,PetscReal ptime,Vec u,void *dummy)
{
  PetscErrorCode    ierr;
  TSMonitorLGCtx    ctx = (TSMonitorLGCtx)dummy;
  const PetscScalar *yy;
  Vec               y;
  PetscInt          dim;

  PetscFunctionBegin;
  if (!step) {
    PetscDrawAxis axis;
    ierr = PetscDrawLGGetAxis(ctx->lg,&axis);CHKERRQ(ierr);
    ierr = PetscDrawAxisSetLabels(axis,"Error in solution as function of time","Time","Solution");CHKERRQ(ierr);
    ierr = VecGetLocalSize(u,&dim);CHKERRQ(ierr);
    ierr = PetscDrawLGSetDimension(ctx->lg,dim);CHKERRQ(ierr);
    ierr = PetscDrawLGReset(ctx->lg);CHKERRQ(ierr);
  }
  ierr = VecDuplicate(u,&y);CHKERRQ(ierr);
  ierr = TSComputeSolutionFunction(ts,ptime,y);CHKERRQ(ierr);
  ierr = VecAXPY(y,-1.0,u);CHKERRQ(ierr);
  ierr = VecGetArrayRead(y,&yy);CHKERRQ(ierr);
#if defined(PETSC_USE_COMPLEX)
  {
    PetscReal *yreal;
    PetscInt  i,n;
    ierr = VecGetLocalSize(y,&n);CHKERRQ(ierr);
    ierr = PetscMalloc1(n,&yreal);CHKERRQ(ierr);
    for (i=0; i<n; i++) yreal[i] = PetscRealPart(yy[i]);
    ierr = PetscDrawLGAddCommonPoint(ctx->lg,ptime,yreal);CHKERRQ(ierr);
    ierr = PetscFree(yreal);CHKERRQ(ierr);
  }
#else
  ierr = PetscDrawLGAddCommonPoint(ctx->lg,ptime,yy);CHKERRQ(ierr);
#endif
  ierr = VecRestoreArrayRead(y,&yy);CHKERRQ(ierr);
  ierr = VecDestroy(&y);CHKERRQ(ierr);
  if (((ctx->howoften > 0) && (!(step % ctx->howoften))) || ((ctx->howoften == -1) && ts->reason)) {
    ierr = PetscDrawLGDraw(ctx->lg);CHKERRQ(ierr);
  }
  PetscFunctionReturn(0);
}

#undef __FUNCT__
#define __FUNCT__ "TSMonitorLGSNESIterations"
PetscErrorCode TSMonitorLGSNESIterations(TS ts,PetscInt n,PetscReal ptime,Vec v,void *monctx)
{
  TSMonitorLGCtx ctx = (TSMonitorLGCtx) monctx;
  PetscReal      x   = ptime,y;
  PetscErrorCode ierr;
  PetscInt       its;

  PetscFunctionBegin;
  if (!n) {
    PetscDrawAxis axis;

    ierr = PetscDrawLGGetAxis(ctx->lg,&axis);CHKERRQ(ierr);
    ierr = PetscDrawAxisSetLabels(axis,"Nonlinear iterations as function of time","Time","SNES Iterations");CHKERRQ(ierr);
    ierr = PetscDrawLGReset(ctx->lg);CHKERRQ(ierr);

    ctx->snes_its = 0;
  }
  ierr = TSGetSNESIterations(ts,&its);CHKERRQ(ierr);
  y    = its - ctx->snes_its;
  ierr = PetscDrawLGAddPoint(ctx->lg,&x,&y);CHKERRQ(ierr);
  if (((ctx->howoften > 0) && (!(n % ctx->howoften)) && (n > -1)) || ((ctx->howoften == -1) && (n == -1))) {
    ierr = PetscDrawLGDraw(ctx->lg);CHKERRQ(ierr);
  }
  ctx->snes_its = its;
  PetscFunctionReturn(0);
}

#undef __FUNCT__
#define __FUNCT__ "TSMonitorLGKSPIterations"
PetscErrorCode TSMonitorLGKSPIterations(TS ts,PetscInt n,PetscReal ptime,Vec v,void *monctx)
{
  TSMonitorLGCtx ctx = (TSMonitorLGCtx) monctx;
  PetscReal      x   = ptime,y;
  PetscErrorCode ierr;
  PetscInt       its;

  PetscFunctionBegin;
  if (!n) {
    PetscDrawAxis axis;

    ierr = PetscDrawLGGetAxis(ctx->lg,&axis);CHKERRQ(ierr);
    ierr = PetscDrawAxisSetLabels(axis,"Linear iterations as function of time","Time","KSP Iterations");CHKERRQ(ierr);
    ierr = PetscDrawLGReset(ctx->lg);CHKERRQ(ierr);

    ctx->ksp_its = 0;
  }
  ierr = TSGetKSPIterations(ts,&its);CHKERRQ(ierr);
  y    = its - ctx->ksp_its;
  ierr = PetscDrawLGAddPoint(ctx->lg,&x,&y);CHKERRQ(ierr);
  if (((ctx->howoften > 0) && (!(n % ctx->howoften)) && (n > -1)) || ((ctx->howoften == -1) && (n == -1))) {
    ierr = PetscDrawLGDraw(ctx->lg);CHKERRQ(ierr);
  }
  ctx->ksp_its = its;
  PetscFunctionReturn(0);
}

#undef __FUNCT__
#define __FUNCT__ "TSComputeLinearStability"
/*@
   TSComputeLinearStability - computes the linear stability function at a point

   Collective on TS and Vec

   Input Parameters:
+  ts - the TS context
-  xr,xi - real and imaginary part of input arguments

   Output Parameters:
.  yr,yi - real and imaginary part of function value

   Level: developer

.keywords: TS, compute

.seealso: TSSetRHSFunction(), TSComputeIFunction()
@*/
PetscErrorCode TSComputeLinearStability(TS ts,PetscReal xr,PetscReal xi,PetscReal *yr,PetscReal *yi)
{
  PetscErrorCode ierr;

  PetscFunctionBegin;
  PetscValidHeaderSpecific(ts,TS_CLASSID,1);
  if (!ts->ops->linearstability) SETERRQ(PetscObjectComm((PetscObject)ts),PETSC_ERR_SUP,"Linearized stability function not provided for this method");
  ierr = (*ts->ops->linearstability)(ts,xr,xi,yr,yi);CHKERRQ(ierr);
  PetscFunctionReturn(0);
}

/* ------------------------------------------------------------------------*/
#undef __FUNCT__
#define __FUNCT__ "TSMonitorEnvelopeCtxCreate"
/*@C
   TSMonitorEnvelopeCtxCreate - Creates a context for use with TSMonitorEnvelope()

   Collective on TS

   Input Parameters:
.  ts  - the ODE solver object

   Output Parameter:
.  ctx - the context

   Level: intermediate

.keywords: TS, monitor, line graph, residual, seealso

.seealso: TSMonitorLGTimeStep(), TSMonitorSet(), TSMonitorLGSolution(), TSMonitorLGError()

@*/
PetscErrorCode  TSMonitorEnvelopeCtxCreate(TS ts,TSMonitorEnvelopeCtx *ctx)
{
  PetscErrorCode ierr;

  PetscFunctionBegin;
  ierr = PetscNew(ctx);CHKERRQ(ierr);
  PetscFunctionReturn(0);
}

#undef __FUNCT__
#define __FUNCT__ "TSMonitorEnvelope"
/*@C
   TSMonitorEnvelope - Monitors the maximum and minimum value of each component of the solution

   Collective on TS

   Input Parameters:
+  ts - the TS context
.  step - current time-step
.  ptime - current time
-  ctx - the envelope context

   Options Database:
.  -ts_monitor_envelope

   Level: intermediate

   Notes: after a solve you can use TSMonitorEnvelopeGetBounds() to access the envelope

.keywords: TS,  vector, monitor, view

.seealso: TSMonitorSet(), TSMonitorDefault(), VecView(), TSMonitorEnvelopeGetBounds()
@*/
PetscErrorCode  TSMonitorEnvelope(TS ts,PetscInt step,PetscReal ptime,Vec u,void *dummy)
{
  PetscErrorCode       ierr;
  TSMonitorEnvelopeCtx ctx = (TSMonitorEnvelopeCtx)dummy;

  PetscFunctionBegin;
  if (!ctx->max) {
    ierr = VecDuplicate(u,&ctx->max);CHKERRQ(ierr);
    ierr = VecDuplicate(u,&ctx->min);CHKERRQ(ierr);
    ierr = VecCopy(u,ctx->max);CHKERRQ(ierr);
    ierr = VecCopy(u,ctx->min);CHKERRQ(ierr);
  } else {
    ierr = VecPointwiseMax(ctx->max,u,ctx->max);CHKERRQ(ierr);
    ierr = VecPointwiseMin(ctx->min,u,ctx->min);CHKERRQ(ierr);
  }
  PetscFunctionReturn(0);
}


#undef __FUNCT__
#define __FUNCT__ "TSMonitorEnvelopeGetBounds"
/*@C
   TSMonitorEnvelopeGetBounds - Gets the bounds for the components of the solution

   Collective on TS

   Input Parameter:
.  ts - the TS context

   Output Parameter:
+  max - the maximum values
-  min - the minimum values

   Level: intermediate

.keywords: TS,  vector, monitor, view

.seealso: TSMonitorSet(), TSMonitorDefault(), VecView(), TSMonitorLGSetDisplayVariables()
@*/
PetscErrorCode  TSMonitorEnvelopeGetBounds(TS ts,Vec *max,Vec *min)
{
  PetscInt i;

  PetscFunctionBegin;
  if (max) *max = NULL;
  if (min) *min = NULL;
  for (i=0; i<ts->numbermonitors; i++) {
    if (ts->monitor[i] == TSMonitorEnvelope) {
      TSMonitorEnvelopeCtx  ctx = (TSMonitorEnvelopeCtx) ts->monitorcontext[i];
      if (max) *max = ctx->max;
      if (min) *min = ctx->min;
      break;
    }
  }
  PetscFunctionReturn(0);
}

#undef __FUNCT__
#define __FUNCT__ "TSMonitorEnvelopeCtxDestroy"
/*@C
   TSMonitorEnvelopeCtxDestroy - Destroys a context that was created  with TSMonitorEnvelopeCtxCreate().

   Collective on TSMonitorEnvelopeCtx

   Input Parameter:
.  ctx - the monitor context

   Level: intermediate

.keywords: TS, monitor, line graph, destroy

.seealso: TSMonitorLGCtxCreate(),  TSMonitorSet(), TSMonitorLGTimeStep();
@*/
PetscErrorCode  TSMonitorEnvelopeCtxDestroy(TSMonitorEnvelopeCtx *ctx)
{
  PetscErrorCode ierr;

  PetscFunctionBegin;
  ierr = VecDestroy(&(*ctx)->min);CHKERRQ(ierr);
  ierr = VecDestroy(&(*ctx)->max);CHKERRQ(ierr);
  ierr = PetscFree(*ctx);CHKERRQ(ierr);
  PetscFunctionReturn(0);
}

#undef __FUNCT__
#define __FUNCT__ "TSRollBack"
/*@
   TSRollBack - Rolls back one time step

   Collective on TS

   Input Parameter:
.  ts - the TS context obtained from TSCreate()

   Level: advanced

.keywords: TS, timestep, rollback

.seealso: TSCreate(), TSSetUp(), TSDestroy(), TSSolve(), TSSetPreStep(), TSSetPreStage(), TSInterpolate()
@*/
PetscErrorCode  TSRollBack(TS ts)
{
  PetscErrorCode ierr;

  PetscFunctionBegin;
  PetscValidHeaderSpecific(ts, TS_CLASSID,1);

  if (!ts->ops->rollback) SETERRQ1(PetscObjectComm((PetscObject)ts),PETSC_ERR_SUP,"TSRollBack not implemented for type '%s'",((PetscObject)ts)->type_name);
  ierr = (*ts->ops->rollback)(ts);CHKERRQ(ierr);
  ts->time_step = ts->ptime - ts->ptime_prev;
  ts->ptime = ts->ptime_prev;
  ts->steprollback = PETSC_TRUE; /* Flag to indicate that the step is rollbacked */
  PetscFunctionReturn(0);
}

#undef __FUNCT__
#define __FUNCT__ "TSGetStages"
/*@
   TSGetStages - Get the number of stages and stage values 

   Input Parameter:
.  ts - the TS context obtained from TSCreate()

   Level: advanced

.keywords: TS, getstages

.seealso: TSCreate()
@*/
PetscErrorCode  TSGetStages(TS ts,PetscInt *ns, Vec **Y)
{
  PetscErrorCode ierr;

  PetscFunctionBegin;
  PetscValidHeaderSpecific(ts, TS_CLASSID,1);
  PetscValidPointer(ns,2);

  if (!ts->ops->getstages) *ns=0;
  else {
    ierr = (*ts->ops->getstages)(ts,ns,Y);CHKERRQ(ierr);
  }
  PetscFunctionReturn(0);
}


#undef __FUNCT__
#define __FUNCT__ "TSComputeIJacobianDefaultColor"
/*@C
  TSComputeIJacobianDefaultColor - Computes the Jacobian using finite differences and coloring to exploit matrix sparsity.

  Collective on SNES

  Input Parameters:
+ ts - the TS context
. t - current timestep
. U - state vector
. Udot - time derivative of state vector
. shift - shift to apply, see note below
- ctx - an optional user context

  Output Parameters:
+ J - Jacobian matrix (not altered in this routine)
- B - newly computed Jacobian matrix to use with preconditioner (generally the same as J)

  Level: intermediate

  Notes:
  If F(t,U,Udot)=0 is the DAE, the required Jacobian is

  dF/dU + shift*dF/dUdot

  Most users should not need to explicitly call this routine, as it
  is used internally within the nonlinear solvers.

  This will first try to get the coloring from the DM.  If the DM type has no coloring
  routine, then it will try to get the coloring from the matrix.  This requires that the
  matrix have nonzero entries precomputed.

.keywords: TS, finite differences, Jacobian, coloring, sparse
.seealso: TSSetIJacobian(), MatFDColoringCreate(), MatFDColoringSetFunction()
@*/
PetscErrorCode TSComputeIJacobianDefaultColor(TS ts,PetscReal t,Vec U,Vec Udot,PetscReal shift,Mat J,Mat B,void *ctx)
{
  SNES           snes;
  MatFDColoring  color;
  PetscBool      hascolor, matcolor = PETSC_FALSE;
  PetscErrorCode ierr;

  PetscFunctionBegin;
  ierr = PetscOptionsGetBool(((PetscObject) ts)->prefix, "-ts_fd_color_use_mat", &matcolor, NULL);CHKERRQ(ierr);
  ierr = PetscObjectQuery((PetscObject) B, "TSMatFDColoring", (PetscObject *) &color);CHKERRQ(ierr);
  if (!color) {
    DM         dm;
    ISColoring iscoloring;

    ierr = TSGetDM(ts, &dm);CHKERRQ(ierr);
    ierr = DMHasColoring(dm, &hascolor);CHKERRQ(ierr);
    if (hascolor && !matcolor) {
      ierr = DMCreateColoring(dm, IS_COLORING_GLOBAL, &iscoloring);CHKERRQ(ierr);
      ierr = MatFDColoringCreate(B, iscoloring, &color);CHKERRQ(ierr);
      ierr = MatFDColoringSetFunction(color, (PetscErrorCode (*)(void)) SNESTSFormFunction, (void *) ts);CHKERRQ(ierr);
      ierr = MatFDColoringSetFromOptions(color);CHKERRQ(ierr);
      ierr = MatFDColoringSetUp(B, iscoloring, color);CHKERRQ(ierr);
      ierr = ISColoringDestroy(&iscoloring);CHKERRQ(ierr);
    } else {
      MatColoring mc;

      ierr = MatColoringCreate(B, &mc);CHKERRQ(ierr);
      ierr = MatColoringSetDistance(mc, 2);CHKERRQ(ierr);
      ierr = MatColoringSetType(mc, MATCOLORINGSL);CHKERRQ(ierr);
      ierr = MatColoringSetFromOptions(mc);CHKERRQ(ierr);
      ierr = MatColoringApply(mc, &iscoloring);CHKERRQ(ierr);
      ierr = MatColoringDestroy(&mc);CHKERRQ(ierr);
      ierr = MatFDColoringCreate(B, iscoloring, &color);CHKERRQ(ierr);
      ierr = MatFDColoringSetFunction(color, (PetscErrorCode (*)(void)) SNESTSFormFunction, (void *) ts);CHKERRQ(ierr);
      ierr = MatFDColoringSetFromOptions(color);CHKERRQ(ierr);
      ierr = MatFDColoringSetUp(B, iscoloring, color);CHKERRQ(ierr);
      ierr = ISColoringDestroy(&iscoloring);CHKERRQ(ierr);
    }
    ierr = PetscObjectCompose((PetscObject) B, "TSMatFDColoring", (PetscObject) color);CHKERRQ(ierr);
    ierr = PetscObjectDereference((PetscObject) color);CHKERRQ(ierr);
  }
  ierr = TSGetSNES(ts, &snes);CHKERRQ(ierr);
  ierr = MatFDColoringApply(B, color, U, snes);CHKERRQ(ierr);
  if (J != B) {
    ierr = MatAssemblyBegin(J, MAT_FINAL_ASSEMBLY);CHKERRQ(ierr);
    ierr = MatAssemblyEnd(J, MAT_FINAL_ASSEMBLY);CHKERRQ(ierr);
  }
  PetscFunctionReturn(0);
}<|MERGE_RESOLUTION|>--- conflicted
+++ resolved
@@ -43,11 +43,8 @@
 .  -ts_error_if_step_fails <true,false> - Error if no step succeeds
 .  -ts_rtol <rtol> - relative tolerance for local truncation error
 .  -ts_atol <atol> Absolute tolerance for local truncation error
-<<<<<<< HEAD
 .  -ts_adjoint_solve <yes,no> After solving the ODE/DAE solve the adjoint problem (requires -ts_save_trajectory)
-=======
 .  -ts_fd_color - Use finite differences with coloring to compute IJacobian
->>>>>>> 14eb1c5c
 .  -ts_monitor - print information at each timestep
 .  -ts_monitor_lg_timestep - Monitor timestep size graphically
 .  -ts_monitor_lg_solution - Monitor solution graphically
@@ -316,14 +313,14 @@
     ierr = TSMonitorSet(ts, TSMonitorLGDMDARay, rayctx, TSMonitorDMDARayDestroy);CHKERRQ(ierr);
   }
 
-<<<<<<< HEAD
   ierr = PetscOptionsName("-ts_monitor_envelope","Monitor maximum and minimum value of each component of the solution","TSMonitorEnvelope",&opt);CHKERRQ(ierr);
   if (opt) {
     TSMonitorEnvelopeCtx ctx;
 
     ierr = TSMonitorEnvelopeCtxCreate(ts,&ctx);CHKERRQ(ierr);
     ierr = TSMonitorSet(ts,TSMonitorEnvelope,ctx,(PetscErrorCode (*)(void**))TSMonitorEnvelopeCtxDestroy);CHKERRQ(ierr);
-=======
+  }
+
   flg  = PETSC_FALSE;
   ierr = PetscOptionsBool("-ts_fd_color", "Use finite differences with coloring to compute IJacobian", "TSComputeJacobianDefaultColor", flg, &flg, NULL);CHKERRQ(ierr);
   if (flg) {
@@ -335,7 +332,6 @@
     tdm->ijacobianctx = NULL;
     ierr = TSSetIJacobian(ts, NULL, NULL, TSComputeIJacobianDefaultColor, 0);CHKERRQ(ierr);
     ierr = PetscInfo(ts, "Setting default finite difference coloring Jacobian matrix\n");CHKERRQ(ierr);
->>>>>>> 14eb1c5c
   }
 
   /*
