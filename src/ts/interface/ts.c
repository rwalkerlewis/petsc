--- conflicted
+++ resolved
@@ -2607,11 +2607,7 @@
 @*/
 PetscErrorCode  TSStep(TS ts)
 {
-<<<<<<< HEAD
-=======
   DM               dm;
-  PetscReal        ptime_prev;
->>>>>>> e27bde96
   PetscErrorCode   ierr;
   static PetscBool cite = PETSC_FALSE;
 
@@ -2629,23 +2625,15 @@
   ierr = TSSetUp(ts);CHKERRQ(ierr);
 
   ts->reason = TS_CONVERGED_ITERATING;
-<<<<<<< HEAD
   ts->ptime_prev = ts->ptime;
-=======
-  ptime_prev = ts->ptime;
   ierr = DMSetOutputSequenceNumber(dm, ts->steps);CHKERRQ(ierr);
->>>>>>> e27bde96
 
   ierr = PetscLogEventBegin(TS_Step,ts,0,0,0);CHKERRQ(ierr);
   ierr = (*ts->ops->step)(ts);CHKERRQ(ierr);
   ierr = PetscLogEventEnd(TS_Step,ts,0,0,0);CHKERRQ(ierr);
 
-<<<<<<< HEAD
   ts->time_step_prev = ts->ptime - ts->ptime_prev;
-=======
-  ts->time_step_prev = ts->ptime - ptime_prev;
   ierr = DMSetOutputSequenceNumber(dm, ts->steps);CHKERRQ(ierr);
->>>>>>> e27bde96
 
   if (ts->reason < 0) {
     if (ts->errorifstepfailed) {
