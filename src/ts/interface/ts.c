
#include <private/tsimpl.h>        /*I "petscts.h"  I*/

/* Logging support */
PetscClassId  TS_CLASSID;
PetscLogEvent  TS_Step, TS_PseudoComputeTimeStep, TS_FunctionEval, TS_JacobianEval;

#undef __FUNCT__  
#define __FUNCT__ "TSSetTypeFromOptions"
/*
  TSSetTypeFromOptions - Sets the type of ts from user options.

  Collective on TS

  Input Parameter:
. ts - The ts

  Level: intermediate

.keywords: TS, set, options, database, type
.seealso: TSSetFromOptions(), TSSetType()
*/
static PetscErrorCode TSSetTypeFromOptions(TS ts)
{
  PetscBool      opt;
  const char     *defaultType;
  char           typeName[256];
  PetscErrorCode ierr;

  PetscFunctionBegin;
  if (((PetscObject)ts)->type_name) {
    defaultType = ((PetscObject)ts)->type_name;
  } else {
    defaultType = TSEULER;
  }

  if (!TSRegisterAllCalled) {ierr = TSRegisterAll(PETSC_NULL);CHKERRQ(ierr);}
  ierr = PetscOptionsList("-ts_type", "TS method"," TSSetType", TSList, defaultType, typeName, 256, &opt);CHKERRQ(ierr);
  if (opt) {
    ierr = TSSetType(ts, typeName);CHKERRQ(ierr);
  } else {
    ierr = TSSetType(ts, defaultType);CHKERRQ(ierr);
  }
  PetscFunctionReturn(0);
}

#undef __FUNCT__  
#define __FUNCT__ "TSSetFromOptions"
/*@
   TSSetFromOptions - Sets various TS parameters from user options.

   Collective on TS

   Input Parameter:
.  ts - the TS context obtained from TSCreate()

   Options Database Keys:
+  -ts_type <type> - TSEULER, TSBEULER, TSSUNDIALS, TSPSEUDO, TSCN, TSRK, TSTHETA, TSGL, TSSSP
.  -ts_max_steps maxsteps - maximum number of time-steps to take
.  -ts_max_time time - maximum time to compute to
.  -ts_dt dt - initial time step
.  -ts_monitor - print information at each timestep
-  -ts_monitor_draw - plot information at each timestep

   Level: beginner

.keywords: TS, timestep, set, options, database

.seealso: TSGetType()
@*/
PetscErrorCode  TSSetFromOptions(TS ts)
{
  PetscReal      dt;
  PetscBool      opt,flg;
  PetscErrorCode ierr;
  PetscViewer    monviewer;
  char           monfilename[PETSC_MAX_PATH_LEN];
  SNES           snes;

  PetscFunctionBegin;
  PetscValidHeaderSpecific(ts, TS_CLASSID,1);
  ierr = PetscOptionsBegin(((PetscObject)ts)->comm, ((PetscObject)ts)->prefix, "Time step options", "TS");CHKERRQ(ierr);

    /* Handle generic TS options */
    ierr = PetscOptionsInt("-ts_max_steps","Maximum number of time steps","TSSetDuration",ts->max_steps,&ts->max_steps,PETSC_NULL);CHKERRQ(ierr);
    ierr = PetscOptionsReal("-ts_max_time","Time to run to","TSSetDuration",ts->max_time,&ts->max_time,PETSC_NULL);CHKERRQ(ierr);
    ierr = PetscOptionsReal("-ts_init_time","Initial time","TSSetInitialTime", ts->ptime, &ts->ptime, PETSC_NULL);CHKERRQ(ierr);
    ierr = PetscOptionsReal("-ts_dt","Initial time step","TSSetInitialTimeStep",ts->initial_time_step,&dt,&opt);CHKERRQ(ierr);
    if (opt) {ierr = TSSetInitialTimeStep(ts,ts->ptime,dt);CHKERRQ(ierr);}
    ierr = PetscOptionsInt("-ts_max_snes_failures","Maximum number of nonlinear solve failures","",ts->max_snes_failures,&ts->max_snes_failures,PETSC_NULL);CHKERRQ(ierr);
    ierr = PetscOptionsInt("-ts_max_reject","Maximum number of step rejections","",ts->max_reject,&ts->max_reject,PETSC_NULL);CHKERRQ(ierr);
    ierr = PetscOptionsBool("-ts_error_if_step_failed","Error if no step succeeds","",ts->errorifstepfailed,&ts->errorifstepfailed,PETSC_NULL);CHKERRQ(ierr);

    /* Monitor options */
    ierr = PetscOptionsString("-ts_monitor","Monitor timestep size","TSMonitorDefault","stdout",monfilename,PETSC_MAX_PATH_LEN,&flg);CHKERRQ(ierr);
    if (flg) {
      ierr = PetscViewerASCIIOpen(((PetscObject)ts)->comm,monfilename,&monviewer);CHKERRQ(ierr);
      ierr = TSMonitorSet(ts,TSMonitorDefault,monviewer,(PetscErrorCode (*)(void**))PetscViewerDestroy);CHKERRQ(ierr);
    }
    opt  = PETSC_FALSE;
    ierr = PetscOptionsBool("-ts_monitor_draw","Monitor timestep size graphically","TSMonitorLG",opt,&opt,PETSC_NULL);CHKERRQ(ierr);
    if (opt) {
      ierr = TSMonitorSet(ts,TSMonitorLG,PETSC_NULL,PETSC_NULL);CHKERRQ(ierr);
    }
    opt  = PETSC_FALSE;
    ierr = PetscOptionsBool("-ts_monitor_solution","Monitor solution graphically","TSMonitorSolution",opt,&opt,PETSC_NULL);CHKERRQ(ierr);
    if (opt) {
      ierr = TSMonitorSet(ts,TSMonitorSolution,PETSC_NULL,PETSC_NULL);CHKERRQ(ierr);
    }

    /* Handle TS type options */
    ierr = TSSetTypeFromOptions(ts);CHKERRQ(ierr);

    /* Handle specific TS options */
    if (ts->ops->setfromoptions) {
      ierr = (*ts->ops->setfromoptions)(ts);CHKERRQ(ierr);
    }

    /* process any options handlers added with PetscObjectAddOptionsHandler() */
    ierr = PetscObjectProcessOptionsHandlers((PetscObject)ts);CHKERRQ(ierr);
  ierr = PetscOptionsEnd();CHKERRQ(ierr);

  ierr = TSGetSNES(ts,&snes);CHKERRQ(ierr);
  /* Handle subobject options */
  if (ts->problem_type == TS_LINEAR) {ierr = SNESSetType(snes,SNESKSPONLY);CHKERRQ(ierr);}
  ierr = SNESSetFromOptions(snes);CHKERRQ(ierr);
  PetscFunctionReturn(0);
}

#undef  __FUNCT__
#define __FUNCT__ "TSViewFromOptions"
/*@
  TSViewFromOptions - This function visualizes the ts based upon user options.

  Collective on TS

  Input Parameter:
. ts - The ts

  Level: intermediate

.keywords: TS, view, options, database
.seealso: TSSetFromOptions(), TSView()
@*/
PetscErrorCode  TSViewFromOptions(TS ts,const char title[])
{
  PetscViewer    viewer;
  PetscDraw      draw;
  PetscBool      opt = PETSC_FALSE;
  char           fileName[PETSC_MAX_PATH_LEN];
  PetscErrorCode ierr;

  PetscFunctionBegin;
  ierr = PetscOptionsGetString(((PetscObject)ts)->prefix, "-ts_view", fileName, PETSC_MAX_PATH_LEN, &opt);CHKERRQ(ierr);
  if (opt && !PetscPreLoadingOn) {
    ierr = PetscViewerASCIIOpen(((PetscObject)ts)->comm,fileName,&viewer);CHKERRQ(ierr);
    ierr = TSView(ts, viewer);CHKERRQ(ierr);
    ierr = PetscViewerDestroy(&viewer);CHKERRQ(ierr);
  }
  opt = PETSC_FALSE;
  ierr = PetscOptionsGetBool(((PetscObject)ts)->prefix, "-ts_view_draw", &opt,PETSC_NULL);CHKERRQ(ierr);
  if (opt) {
    ierr = PetscViewerDrawOpen(((PetscObject)ts)->comm, 0, 0, 0, 0, 300, 300, &viewer);CHKERRQ(ierr);
    ierr = PetscViewerDrawGetDraw(viewer, 0, &draw);CHKERRQ(ierr);
    if (title) {
      ierr = PetscDrawSetTitle(draw, (char *)title);CHKERRQ(ierr);
    } else {
      ierr = PetscObjectName((PetscObject)ts);CHKERRQ(ierr);
      ierr = PetscDrawSetTitle(draw, ((PetscObject)ts)->name);CHKERRQ(ierr);
    }
    ierr = TSView(ts, viewer);CHKERRQ(ierr);
    ierr = PetscViewerFlush(viewer);CHKERRQ(ierr);
    ierr = PetscDrawPause(draw);CHKERRQ(ierr);
    ierr = PetscViewerDestroy(&viewer);CHKERRQ(ierr);
  }
  PetscFunctionReturn(0);
}

#undef __FUNCT__  
#define __FUNCT__ "TSComputeRHSJacobian"
/*@
   TSComputeRHSJacobian - Computes the Jacobian matrix that has been
      set with TSSetRHSJacobian().

   Collective on TS and Vec

   Input Parameters:
+  ts - the TS context
.  t - current timestep
-  x - input vector

   Output Parameters:
+  A - Jacobian matrix
.  B - optional preconditioning matrix
-  flag - flag indicating matrix structure

   Notes: 
   Most users should not need to explicitly call this routine, as it 
   is used internally within the nonlinear solvers. 

   See KSPSetOperators() for important information about setting the
   flag parameter.

   Level: developer

.keywords: SNES, compute, Jacobian, matrix

.seealso:  TSSetRHSJacobian(), KSPSetOperators()
@*/
PetscErrorCode  TSComputeRHSJacobian(TS ts,PetscReal t,Vec X,Mat *A,Mat *B,MatStructure *flg)
{
  PetscErrorCode ierr;
  PetscInt Xstate;

  PetscFunctionBegin;
  PetscValidHeaderSpecific(ts,TS_CLASSID,1);
  PetscValidHeaderSpecific(X,VEC_CLASSID,3);
  PetscCheckSameComm(ts,1,X,3);
<<<<<<< HEAD
  ierr = PetscObjectStateQuery((PetscObject)X,&Xstate);CHKERRQ(ierr);
  if (ts->rhsjacobian.time == t && (ts->problem_type == TS_LINEAR || (ts->rhsjacobian.X == X && ts->rhsjacobian.Xstate == Xstate))) {
    *flg = ts->rhsjacobian.mstructure;
    PetscFunctionReturn(0);
  }
  if (ts->ops->rhsjacobian) {
=======

  if (!ts->userops->rhsjacobian && !ts->userops->ijacobian) SETERRQ(((PetscObject)ts)->comm,PETSC_ERR_USER,"Must call TSSetRHSJacobian() and / or TSSetIJacobian()");

  if (ts->userops->rhsjacobian) {
>>>>>>> f57a127f
    ierr = PetscLogEventBegin(TS_JacobianEval,ts,X,*A,*B);CHKERRQ(ierr);
    *flg = DIFFERENT_NONZERO_PATTERN;
    PetscStackPush("TS user Jacobian function");
    ierr = (*ts->userops->rhsjacobian)(ts,t,X,A,B,flg,ts->jacP);CHKERRQ(ierr);
    PetscStackPop;
    ierr = PetscLogEventEnd(TS_JacobianEval,ts,X,*A,*B);CHKERRQ(ierr);
    /* make sure user returned a correct Jacobian and preconditioner */
    PetscValidHeaderSpecific(*A,MAT_CLASSID,4);
    PetscValidHeaderSpecific(*B,MAT_CLASSID,5);
  } else {
    ierr = MatZeroEntries(*A);CHKERRQ(ierr);
    if (*A != *B) {ierr = MatZeroEntries(*B);CHKERRQ(ierr);}
    *flg = SAME_NONZERO_PATTERN;
  }
  ts->rhsjacobian.time = t;
  ts->rhsjacobian.X = X;
  ierr = PetscObjectStateQuery((PetscObject)X,&ts->rhsjacobian.Xstate);CHKERRQ(ierr);
  ts->rhsjacobian.mstructure = *flg;
  PetscFunctionReturn(0);
}

#undef __FUNCT__  
#define __FUNCT__ "TSComputeRHSFunction"
/*@
   TSComputeRHSFunction - Evaluates the right-hand-side function. 

   Collective on TS and Vec

   Input Parameters:
+  ts - the TS context
.  t - current time
-  x - state vector

   Output Parameter:
.  y - right hand side

   Note:
   Most users should not need to explicitly call this routine, as it
   is used internally within the nonlinear solvers.

   Level: developer

.keywords: TS, compute

.seealso: TSSetRHSFunction(), TSComputeIFunction()
@*/
PetscErrorCode TSComputeRHSFunction(TS ts,PetscReal t,Vec x,Vec y)
{
  PetscErrorCode ierr;

  PetscFunctionBegin;
  PetscValidHeaderSpecific(ts,TS_CLASSID,1);
  PetscValidHeaderSpecific(x,VEC_CLASSID,3);
  PetscValidHeaderSpecific(y,VEC_CLASSID,4);

  if (!ts->userops->rhsfunction && !ts->userops->ifunction) SETERRQ(((PetscObject)ts)->comm,PETSC_ERR_USER,"Must call TSSetRHSFunction() and / or TSSetIFunction()");

  ierr = PetscLogEventBegin(TS_FunctionEval,ts,x,y,0);CHKERRQ(ierr);
  if (ts->userops->rhsfunction) {
    PetscStackPush("TS user right-hand-side function");
    ierr = (*ts->userops->rhsfunction)(ts,t,x,y,ts->funP);CHKERRQ(ierr);
    PetscStackPop;
  } else {
    ierr = VecZeroEntries(y);CHKERRQ(ierr);
  }

  ierr = PetscLogEventEnd(TS_FunctionEval,ts,x,y,0);CHKERRQ(ierr);
  PetscFunctionReturn(0);
}

#undef __FUNCT__  
#define __FUNCT__ "TSGetRHSVec_Private"
static PetscErrorCode TSGetRHSVec_Private(TS ts,Vec *Frhs)
{
  PetscErrorCode ierr;

  PetscFunctionBegin;
  if (!ts->Frhs) {
    ierr = VecDuplicate(ts->vec_sol,&ts->Frhs);CHKERRQ(ierr);
  }
  *Frhs = ts->Frhs;
  PetscFunctionReturn(0);
}

#undef __FUNCT__  
#define __FUNCT__ "TSGetRHSMats_Private"
static PetscErrorCode TSGetRHSMats_Private(TS ts,Mat *Arhs,Mat *Brhs)
{
  PetscErrorCode ierr;
  Mat A,B;

  PetscFunctionBegin;
  ierr = TSGetIJacobian(ts,&A,&B,PETSC_NULL,PETSC_NULL);CHKERRQ(ierr);
  if (Arhs) {
    if (!ts->Arhs) {
      ierr = MatDuplicate(A,MAT_DO_NOT_COPY_VALUES,&ts->Arhs);CHKERRQ(ierr);
    }
    *Arhs = ts->Arhs;
  }
  if (Brhs) {
    if (!ts->Brhs) {
      ierr = MatDuplicate(B,MAT_DO_NOT_COPY_VALUES,&ts->Brhs);CHKERRQ(ierr);
    }
    *Brhs = ts->Brhs;
  }
  PetscFunctionReturn(0);
}

#undef __FUNCT__  
#define __FUNCT__ "TSComputeIFunction"
/*@
   TSComputeIFunction - Evaluates the DAE residual written in implicit form F(t,X,Xdot)=0

   Collective on TS and Vec

   Input Parameters:
+  ts - the TS context
.  t - current time
.  X - state vector
.  Xdot - time derivative of state vector
-  imex - flag indicates if the method is IMEX so that the RHSFunction should be kept separate

   Output Parameter:
.  Y - right hand side

   Note:
   Most users should not need to explicitly call this routine, as it
   is used internally within the nonlinear solvers.

   If the user did did not write their equations in implicit form, this
   function recasts them in implicit form.

   Level: developer

.keywords: TS, compute

.seealso: TSSetIFunction(), TSComputeRHSFunction()
@*/
PetscErrorCode TSComputeIFunction(TS ts,PetscReal t,Vec X,Vec Xdot,Vec Y,PetscBool imex)
{
  PetscErrorCode ierr;

  PetscFunctionBegin;
  PetscValidHeaderSpecific(ts,TS_CLASSID,1);
  PetscValidHeaderSpecific(X,VEC_CLASSID,3);
  PetscValidHeaderSpecific(Xdot,VEC_CLASSID,4);
  PetscValidHeaderSpecific(Y,VEC_CLASSID,5);

  if (!ts->userops->rhsfunction && !ts->userops->ifunction) SETERRQ(((PetscObject)ts)->comm,PETSC_ERR_USER,"Must call TSSetRHSFunction() and / or TSSetIFunction()");

  ierr = PetscLogEventBegin(TS_FunctionEval,ts,X,Xdot,Y);CHKERRQ(ierr);
  if (ts->userops->ifunction) {
    PetscStackPush("TS user implicit function");
    ierr = (*ts->userops->ifunction)(ts,t,X,Xdot,Y,ts->funP);CHKERRQ(ierr);
    PetscStackPop;
  }
  if (imex) {
    if (!ts->userops->ifunction) {ierr = VecCopy(Xdot,Y);CHKERRQ(ierr);}
  } else {
    if (!ts->userops->ifunction) {
      ierr = TSComputeRHSFunction(ts,t,X,Y);CHKERRQ(ierr);
      ierr = VecAYPX(Y,-1,Xdot);CHKERRQ(ierr);
    } else {
      Vec Frhs;
      ierr = TSGetRHSVec_Private(ts,&Frhs);CHKERRQ(ierr);
      ierr = TSComputeRHSFunction(ts,t,X,Frhs);CHKERRQ(ierr);
      ierr = VecAXPY(Y,-1,Frhs);CHKERRQ(ierr);
    }
  }
  ierr = PetscLogEventEnd(TS_FunctionEval,ts,X,Xdot,Y);CHKERRQ(ierr);
  PetscFunctionReturn(0);
}

#undef __FUNCT__  
#define __FUNCT__ "TSComputeIJacobian"
/*@
   TSComputeIJacobian - Evaluates the Jacobian of the DAE

   Collective on TS and Vec

   Input
      Input Parameters:
+  ts - the TS context
.  t - current timestep
.  X - state vector
.  Xdot - time derivative of state vector
.  shift - shift to apply, see note below
-  imex - flag indicates if the method is IMEX so that the RHSJacobian should be kept separate

   Output Parameters:
+  A - Jacobian matrix
.  B - optional preconditioning matrix
-  flag - flag indicating matrix structure

   Notes:
   If F(t,X,Xdot)=0 is the DAE, the required Jacobian is

   dF/dX + shift*dF/dXdot

   Most users should not need to explicitly call this routine, as it
   is used internally within the nonlinear solvers.

   Level: developer

.keywords: TS, compute, Jacobian, matrix

.seealso:  TSSetIJacobian()
@*/
PetscErrorCode TSComputeIJacobian(TS ts,PetscReal t,Vec X,Vec Xdot,PetscReal shift,Mat *A,Mat *B,MatStructure *flg,PetscBool imex)
{
  PetscErrorCode ierr;

  PetscFunctionBegin;
  PetscValidHeaderSpecific(ts,TS_CLASSID,1);
  PetscValidHeaderSpecific(X,VEC_CLASSID,3);
  PetscValidHeaderSpecific(Xdot,VEC_CLASSID,4);
  PetscValidPointer(A,6);
  PetscValidHeaderSpecific(*A,MAT_CLASSID,6);
  PetscValidPointer(B,7);
  PetscValidHeaderSpecific(*B,MAT_CLASSID,7);
  PetscValidPointer(flg,8);

  if (!ts->userops->rhsjacobian && !ts->userops->ijacobian) SETERRQ(((PetscObject)ts)->comm,PETSC_ERR_USER,"Must call TSSetRHSJacobian() and / or TSSetIJacobian()");

  *flg = SAME_NONZERO_PATTERN;  /* In case we're solving a linear problem in which case it wouldn't get initialized below. */
  ierr = PetscLogEventBegin(TS_JacobianEval,ts,X,*A,*B);CHKERRQ(ierr);
  if (ts->userops->ijacobian) {
    PetscStackPush("TS user implicit Jacobian");
    ierr = (*ts->userops->ijacobian)(ts,t,X,Xdot,shift,A,B,flg,ts->jacP);CHKERRQ(ierr);
    PetscStackPop;
    /* make sure user returned a correct Jacobian and preconditioner */
    PetscValidHeaderSpecific(*A,MAT_CLASSID,4);
    PetscValidHeaderSpecific(*B,MAT_CLASSID,5);
  }
  if (imex) {
    if (!ts->userops->ijacobian) {  /* system was written as Xdot = F(t,X) */
      ierr = MatZeroEntries(*A);CHKERRQ(ierr);
      ierr = MatShift(*A,1.0);CHKERRQ(ierr);
      if (*A != *B) {
        ierr = MatZeroEntries(*B);CHKERRQ(ierr);
        ierr = MatShift(*B,shift);CHKERRQ(ierr);
      }
      *flg = SAME_PRECONDITIONER;
    }
  } else {
    if (!ts->userops->ijacobian) {
      ierr = TSComputeRHSJacobian(ts,t,X,A,B,flg);CHKERRQ(ierr);
      ierr = MatScale(*A,-1);CHKERRQ(ierr);
      ierr = MatShift(*A,shift);CHKERRQ(ierr);
      if (*A != *B) {
        ierr = MatScale(*B,-1);CHKERRQ(ierr);
        ierr = MatShift(*B,shift);CHKERRQ(ierr);
      }
    } else if (ts->userops->rhsjacobian) {
      Mat Arhs,Brhs;
      MatStructure axpy,flg2 = DIFFERENT_NONZERO_PATTERN;
      ierr = TSGetRHSMats_Private(ts,&Arhs,&Brhs);CHKERRQ(ierr);
      ierr = TSComputeRHSJacobian(ts,t,X,&Arhs,&Brhs,&flg2);CHKERRQ(ierr);
      axpy = (*flg == flg2) ? SAME_NONZERO_PATTERN : DIFFERENT_NONZERO_PATTERN;
      ierr = MatAXPY(*A,-1,Arhs,axpy);CHKERRQ(ierr);
      if (*A != *B) {
        ierr = MatAXPY(*B,-1,Brhs,axpy);CHKERRQ(ierr);
      }
      *flg = PetscMin(*flg,flg2);
    }
  }
  ierr = PetscLogEventEnd(TS_JacobianEval,ts,X,*A,*B);CHKERRQ(ierr);
  PetscFunctionReturn(0);
}

#undef __FUNCT__  
#define __FUNCT__ "TSSetRHSFunction"
/*@C
    TSSetRHSFunction - Sets the routine for evaluating the function,
    F(t,u), where U_t = F(t,u).

    Logically Collective on TS

    Input Parameters:
+   ts - the TS context obtained from TSCreate()
.   r - vector to put the computed right hand side (or PETSC_NULL to have it created)
.   f - routine for evaluating the right-hand-side function
-   ctx - [optional] user-defined context for private data for the 
          function evaluation routine (may be PETSC_NULL)

    Calling sequence of func:
$     func (TS ts,PetscReal t,Vec u,Vec F,void *ctx);

+   t - current timestep
.   u - input vector
.   F - function vector
-   ctx - [optional] user-defined function context 

    Important: 
    The user MUST call either this routine or TSSetMatrices().

    Level: beginner

.keywords: TS, timestep, set, right-hand-side, function

.seealso: TSSetMatrices()
@*/
PetscErrorCode  TSSetRHSFunction(TS ts,Vec r,PetscErrorCode (*f)(TS,PetscReal,Vec,Vec,void*),void *ctx)
{
  PetscErrorCode ierr;
  SNES           snes;

  PetscFunctionBegin;
  PetscValidHeaderSpecific(ts,TS_CLASSID,1);
  if (r) PetscValidHeaderSpecific(r,VEC_CLASSID,2);
  if (f)   ts->userops->rhsfunction = f;
  if (ctx) ts->funP             = ctx;
  ierr = TSGetSNES(ts,&snes);CHKERRQ(ierr);
  ierr = SNESSetFunction(snes,r,SNESTSFormFunction,ts);CHKERRQ(ierr);
  PetscFunctionReturn(0);
}

#undef __FUNCT__  
#define __FUNCT__ "TSSetRHSJacobian"
/*@C
   TSSetRHSJacobian - Sets the function to compute the Jacobian of F,
   where U_t = F(U,t), as well as the location to store the matrix.
   Use TSSetMatrices() for linear problems.

   Logically Collective on TS

   Input Parameters:
+  ts  - the TS context obtained from TSCreate()
.  A   - Jacobian matrix
.  B   - preconditioner matrix (usually same as A)
.  f   - the Jacobian evaluation routine
-  ctx - [optional] user-defined context for private data for the 
         Jacobian evaluation routine (may be PETSC_NULL)

   Calling sequence of func:
$     func (TS ts,PetscReal t,Vec u,Mat *A,Mat *B,MatStructure *flag,void *ctx);

+  t - current timestep
.  u - input vector
.  A - matrix A, where U_t = A(t)u
.  B - preconditioner matrix, usually the same as A
.  flag - flag indicating information about the preconditioner matrix
          structure (same as flag in KSPSetOperators())
-  ctx - [optional] user-defined context for matrix evaluation routine

   Notes: 
   See KSPSetOperators() for important information about setting the flag
   output parameter in the routine func().  Be sure to read this information!

   The routine func() takes Mat * as the matrix arguments rather than Mat.  
   This allows the matrix evaluation routine to replace A and/or B with a 
   completely new matrix structure (not just different matrix elements)
   when appropriate, for instance, if the nonzero structure is changing
   throughout the global iterations.

   Level: beginner
   
.keywords: TS, timestep, set, right-hand-side, Jacobian

.seealso: TSDefaultComputeJacobianColor(),
          SNESDefaultComputeJacobianColor(), TSSetRHSFunction(), TSSetMatrices()

@*/
PetscErrorCode  TSSetRHSJacobian(TS ts,Mat A,Mat B,TSRHSJacobian f,void *ctx)
{
  PetscErrorCode ierr;
  SNES           snes;

  PetscFunctionBegin;
  PetscValidHeaderSpecific(ts,TS_CLASSID,1);
  if (A) PetscValidHeaderSpecific(A,MAT_CLASSID,2);
  if (B) PetscValidHeaderSpecific(B,MAT_CLASSID,3);
  if (A) PetscCheckSameComm(ts,1,A,2);
  if (B) PetscCheckSameComm(ts,1,B,3);

  if (f)   ts->userops->rhsjacobian = f;
  if (ctx) ts->jacP             = ctx;
  ierr = TSGetSNES(ts,&snes);CHKERRQ(ierr);
  if (!ts->ops->ijacobian) {
    ierr = SNESSetJacobian(snes,A,B,SNESTSFormJacobian,ts);CHKERRQ(ierr);
  }
  if (A) {
    ierr = PetscObjectReference((PetscObject)A);CHKERRQ(ierr);
    ierr = MatDestroy(&ts->Arhs);CHKERRQ(ierr);
    ts->Arhs = A;
  }
  if (B) {
    ierr = PetscObjectReference((PetscObject)B);CHKERRQ(ierr);
    ierr = MatDestroy(&ts->Brhs);CHKERRQ(ierr);
    ts->Brhs = B;
  }
  PetscFunctionReturn(0);
}


#undef __FUNCT__
#define __FUNCT__ "TSSetIFunction"
/*@C
   TSSetIFunction - Set the function to compute F(t,U,U_t) where F = 0 is the DAE to be solved.

   Logically Collective on TS

   Input Parameters:
+  ts  - the TS context obtained from TSCreate()
.  r   - vector to hold the residual (or PETSC_NULL to have it created internally)
.  f   - the function evaluation routine
-  ctx - user-defined context for private data for the function evaluation routine (may be PETSC_NULL)

   Calling sequence of f:
$  f(TS ts,PetscReal t,Vec u,Vec u_t,Vec F,ctx);

+  t   - time at step/stage being solved
.  u   - state vector
.  u_t - time derivative of state vector
.  F   - function vector
-  ctx - [optional] user-defined context for matrix evaluation routine

   Important:
   The user MUST call either this routine, TSSetRHSFunction(), or TSSetMatrices().  This routine must be used when not solving an ODE.

   Level: beginner

.keywords: TS, timestep, set, DAE, Jacobian

.seealso: TSSetMatrices(), TSSetRHSFunction(), TSSetIJacobian()
@*/
PetscErrorCode  TSSetIFunction(TS ts,Vec res,TSIFunction f,void *ctx)
{
  PetscErrorCode ierr;
  SNES           snes;

  PetscFunctionBegin;
  PetscValidHeaderSpecific(ts,TS_CLASSID,1);
  if (res) PetscValidHeaderSpecific(res,VEC_CLASSID,2);
  if (f)   ts->userops->ifunction = f;
  if (ctx) ts->funP           = ctx;
  ierr = TSGetSNES(ts,&snes);CHKERRQ(ierr);
  ierr = SNESSetFunction(snes,res,SNESTSFormFunction,ts);CHKERRQ(ierr);
  PetscFunctionReturn(0);
}

#undef __FUNCT__  
#define __FUNCT__ "TSGetIFunction"
/*@C
   TSGetIFunction - Returns the vector where the implicit residual is stored and the function/contex to compute it.

   Not Collective

   Input Parameter:
.  ts - the TS context

   Output Parameter:
+  r - vector to hold residual (or PETSC_NULL)
.  func - the function to compute residual (or PETSC_NULL)
-  ctx - the function context (or PETSC_NULL)

   Level: advanced

.keywords: TS, nonlinear, get, function

.seealso: TSSetIFunction(), SNESGetFunction()
@*/
PetscErrorCode TSGetIFunction(TS ts,Vec *r,TSIFunction *func,void **ctx)
{
  PetscErrorCode ierr;
  SNES snes;

  PetscFunctionBegin;
  PetscValidHeaderSpecific(ts,TS_CLASSID,1);
  ierr = TSGetSNES(ts,&snes);CHKERRQ(ierr);
  ierr = SNESGetFunction(snes,r,PETSC_NULL,PETSC_NULL);CHKERRQ(ierr);
  if (func) *func = ts->userops->ifunction;
  if (ctx)  *ctx  = ts->funP;
  PetscFunctionReturn(0);
}

#undef __FUNCT__  
#define __FUNCT__ "TSGetRHSFunction"
/*@C
   TSGetRHSFunction - Returns the vector where the right hand side is stored and the function/context to compute it.

   Not Collective

   Input Parameter:
.  ts - the TS context

   Output Parameter:
+  r - vector to hold computed right hand side (or PETSC_NULL)
.  func - the function to compute right hand side (or PETSC_NULL)
-  ctx - the function context (or PETSC_NULL)

   Level: advanced

.keywords: TS, nonlinear, get, function

.seealso: TSSetRhsfunction(), SNESGetFunction()
@*/
PetscErrorCode TSGetRHSFunction(TS ts,Vec *r,TSRHSFunction *func,void **ctx)
{
  PetscErrorCode ierr;
  SNES snes;

  PetscFunctionBegin;
  PetscValidHeaderSpecific(ts,TS_CLASSID,1);
  ierr = TSGetSNES(ts,&snes);CHKERRQ(ierr);
  ierr = SNESGetFunction(snes,r,PETSC_NULL,PETSC_NULL);CHKERRQ(ierr);
  if (func) *func = ts->userops->rhsfunction;
  if (ctx)  *ctx  = ts->funP;
  PetscFunctionReturn(0);
}

#undef __FUNCT__
#define __FUNCT__ "TSSetIJacobian"
/*@C
   TSSetIJacobian - Set the function to compute the matrix dF/dU + a*dF/dU_t where F(t,U,U_t) is the function
        you provided with TSSetIFunction().  

   Logically Collective on TS

   Input Parameters:
+  ts  - the TS context obtained from TSCreate()
.  A   - Jacobian matrix
.  B   - preconditioning matrix for A (may be same as A)
.  f   - the Jacobian evaluation routine
-  ctx - user-defined context for private data for the Jacobian evaluation routine (may be PETSC_NULL)

   Calling sequence of f:
$  f(TS ts,PetscReal t,Vec U,Vec U_t,PetscReal a,Mat *A,Mat *B,MatStructure *flag,void *ctx);

+  t    - time at step/stage being solved
.  U    - state vector
.  U_t  - time derivative of state vector
.  a    - shift
.  A    - Jacobian of G(U) = F(t,U,W+a*U), equivalent to dF/dU + a*dF/dU_t
.  B    - preconditioning matrix for A, may be same as A
.  flag - flag indicating information about the preconditioner matrix
          structure (same as flag in KSPSetOperators())
-  ctx  - [optional] user-defined context for matrix evaluation routine

   Notes:
   The matrices A and B are exactly the matrices that are used by SNES for the nonlinear solve.

   The matrix dF/dU + a*dF/dU_t you provide turns out to be 
   the Jacobian of G(U) = F(t,U,W+a*U) where F(t,U,U_t) = 0 is the DAE to be solved.
   The time integrator internally approximates U_t by W+a*U where the positive "shift"
   a and vector W depend on the integration method, step size, and past states. For example with 
   the backward Euler method a = 1/dt and W = -a*U(previous timestep) so
   W + a*U = a*(U - U(previous timestep)) = (U - U(previous timestep))/dt

   Level: beginner

.keywords: TS, timestep, DAE, Jacobian

.seealso: TSSetIFunction(), TSSetRHSJacobian()

@*/
PetscErrorCode  TSSetIJacobian(TS ts,Mat A,Mat B,TSIJacobian f,void *ctx)
{
  PetscErrorCode ierr;
  SNES           snes;

  PetscFunctionBegin;
  PetscValidHeaderSpecific(ts,TS_CLASSID,1);
  if (A) PetscValidHeaderSpecific(A,MAT_CLASSID,2);
  if (B) PetscValidHeaderSpecific(B,MAT_CLASSID,3);
  if (A) PetscCheckSameComm(ts,1,A,2);
  if (B) PetscCheckSameComm(ts,1,B,3);
  if (f)   ts->userops->ijacobian = f;
  if (ctx) ts->jacP           = ctx;
  ierr = TSGetSNES(ts,&snes);CHKERRQ(ierr);
  ierr = SNESSetJacobian(snes,A,B,SNESTSFormJacobian,ts);CHKERRQ(ierr);
  PetscFunctionReturn(0);
}

#undef __FUNCT__  
#define __FUNCT__ "TSView"
/*@C
    TSView - Prints the TS data structure.

    Collective on TS

    Input Parameters:
+   ts - the TS context obtained from TSCreate()
-   viewer - visualization context

    Options Database Key:
.   -ts_view - calls TSView() at end of TSStep()

    Notes:
    The available visualization contexts include
+     PETSC_VIEWER_STDOUT_SELF - standard output (default)
-     PETSC_VIEWER_STDOUT_WORLD - synchronized standard
         output where only the first processor opens
         the file.  All other processors send their 
         data to the first processor to print. 

    The user can open an alternative visualization context with
    PetscViewerASCIIOpen() - output to a specified file.

    Level: beginner

.keywords: TS, timestep, view

.seealso: PetscViewerASCIIOpen()
@*/
PetscErrorCode  TSView(TS ts,PetscViewer viewer)
{
  PetscErrorCode ierr;
  const TSType   type;
  PetscBool      iascii,isstring,isundials;

  PetscFunctionBegin;
  PetscValidHeaderSpecific(ts,TS_CLASSID,1);
  if (!viewer) {
    ierr = PetscViewerASCIIGetStdout(((PetscObject)ts)->comm,&viewer);CHKERRQ(ierr);
  }
  PetscValidHeaderSpecific(viewer,PETSC_VIEWER_CLASSID,2);
  PetscCheckSameComm(ts,1,viewer,2);

  ierr = PetscTypeCompare((PetscObject)viewer,PETSCVIEWERASCII,&iascii);CHKERRQ(ierr);
  ierr = PetscTypeCompare((PetscObject)viewer,PETSCVIEWERSTRING,&isstring);CHKERRQ(ierr);
  if (iascii) {
    ierr = PetscObjectPrintClassNamePrefixType((PetscObject)ts,viewer,"TS Object");CHKERRQ(ierr);
    if (ts->ops->view) {
      ierr = PetscViewerASCIIPushTab(viewer);CHKERRQ(ierr);
      ierr = (*ts->ops->view)(ts,viewer);CHKERRQ(ierr);
      ierr = PetscViewerASCIIPopTab(viewer);CHKERRQ(ierr);
    }
    ierr = PetscViewerASCIIPrintf(viewer,"  maximum steps=%D\n",ts->max_steps);CHKERRQ(ierr);
    ierr = PetscViewerASCIIPrintf(viewer,"  maximum time=%G\n",ts->max_time);CHKERRQ(ierr);
    if (ts->problem_type == TS_NONLINEAR) {
      ierr = PetscViewerASCIIPrintf(viewer,"  total number of nonlinear solver iterations=%D\n",ts->nonlinear_its);CHKERRQ(ierr);
      ierr = PetscViewerASCIIPrintf(viewer,"  total number of nonlinear solve failures=%D\n",ts->max_snes_failures);CHKERRQ(ierr);
    }
    ierr = PetscViewerASCIIPrintf(viewer,"  total number of linear solver iterations=%D\n",ts->linear_its);CHKERRQ(ierr);
    ierr = PetscViewerASCIIPrintf(viewer,"  total number of rejected steps=%D\n",ts->reject);CHKERRQ(ierr);
  } else if (isstring) {
    ierr = TSGetType(ts,&type);CHKERRQ(ierr);
    ierr = PetscViewerStringSPrintf(viewer," %-7.7s",type);CHKERRQ(ierr);
  }
  ierr = PetscViewerASCIIPushTab(viewer);CHKERRQ(ierr);
  ierr = PetscTypeCompare((PetscObject)ts,TSSUNDIALS,&isundials);CHKERRQ(ierr);
  if (!isundials && ts->snes) {ierr = SNESView(ts->snes,viewer);CHKERRQ(ierr);}
  ierr = PetscViewerASCIIPopTab(viewer);CHKERRQ(ierr);
  PetscFunctionReturn(0);
}


#undef __FUNCT__  
#define __FUNCT__ "TSSetApplicationContext"
/*@
   TSSetApplicationContext - Sets an optional user-defined context for 
   the timesteppers.

   Logically Collective on TS

   Input Parameters:
+  ts - the TS context obtained from TSCreate()
-  usrP - optional user context

   Level: intermediate

.keywords: TS, timestep, set, application, context

.seealso: TSGetApplicationContext()
@*/
PetscErrorCode  TSSetApplicationContext(TS ts,void *usrP)
{
  PetscFunctionBegin;
  PetscValidHeaderSpecific(ts,TS_CLASSID,1);
  ts->user = usrP;
  PetscFunctionReturn(0);
}

#undef __FUNCT__  
#define __FUNCT__ "TSGetApplicationContext"
/*@
    TSGetApplicationContext - Gets the user-defined context for the 
    timestepper.

    Not Collective

    Input Parameter:
.   ts - the TS context obtained from TSCreate()

    Output Parameter:
.   usrP - user context

    Level: intermediate

.keywords: TS, timestep, get, application, context

.seealso: TSSetApplicationContext()
@*/
PetscErrorCode  TSGetApplicationContext(TS ts,void *usrP)
{
  PetscFunctionBegin;
  PetscValidHeaderSpecific(ts,TS_CLASSID,1);
  *(void**)usrP = ts->user;
  PetscFunctionReturn(0);
}

#undef __FUNCT__  
#define __FUNCT__ "TSGetTimeStepNumber"
/*@
   TSGetTimeStepNumber - Gets the current number of timesteps.

   Not Collective

   Input Parameter:
.  ts - the TS context obtained from TSCreate()

   Output Parameter:
.  iter - number steps so far

   Level: intermediate

.keywords: TS, timestep, get, iteration, number
@*/
PetscErrorCode  TSGetTimeStepNumber(TS ts,PetscInt* iter)
{
  PetscFunctionBegin;
  PetscValidHeaderSpecific(ts,TS_CLASSID,1);
  PetscValidIntPointer(iter,2);
  *iter = ts->steps;
  PetscFunctionReturn(0);
}

#undef __FUNCT__  
#define __FUNCT__ "TSSetInitialTimeStep"
/*@
   TSSetInitialTimeStep - Sets the initial timestep to be used, 
   as well as the initial time.

   Logically Collective on TS

   Input Parameters:
+  ts - the TS context obtained from TSCreate()
.  initial_time - the initial time
-  time_step - the size of the timestep

   Level: intermediate

.seealso: TSSetTimeStep(), TSGetTimeStep()

.keywords: TS, set, initial, timestep
@*/
PetscErrorCode  TSSetInitialTimeStep(TS ts,PetscReal initial_time,PetscReal time_step)
{
  PetscErrorCode ierr;

  PetscFunctionBegin;
  PetscValidHeaderSpecific(ts,TS_CLASSID,1);
  ierr = TSSetTimeStep(ts,time_step);CHKERRQ(ierr);
  ts->initial_time_step = time_step;
  ts->ptime             = initial_time;
  PetscFunctionReturn(0);
}

#undef __FUNCT__  
#define __FUNCT__ "TSSetTimeStep"
/*@
   TSSetTimeStep - Allows one to reset the timestep at any time,
   useful for simple pseudo-timestepping codes.

   Logically Collective on TS

   Input Parameters:
+  ts - the TS context obtained from TSCreate()
-  time_step - the size of the timestep

   Level: intermediate

.seealso: TSSetInitialTimeStep(), TSGetTimeStep()

.keywords: TS, set, timestep
@*/
PetscErrorCode  TSSetTimeStep(TS ts,PetscReal time_step)
{
  PetscFunctionBegin;
  PetscValidHeaderSpecific(ts,TS_CLASSID,1);
  PetscValidLogicalCollectiveReal(ts,time_step,2);
  ts->time_step      = time_step;
  ts->next_time_step = time_step;
  PetscFunctionReturn(0);
}

#undef __FUNCT__  
#define __FUNCT__ "TSGetTimeStep"
/*@
   TSGetTimeStep - Gets the current timestep size.

   Not Collective

   Input Parameter:
.  ts - the TS context obtained from TSCreate()

   Output Parameter:
.  dt - the current timestep size

   Level: intermediate

.seealso: TSSetInitialTimeStep(), TSGetTimeStep()

.keywords: TS, get, timestep
@*/
PetscErrorCode  TSGetTimeStep(TS ts,PetscReal* dt)
{
  PetscFunctionBegin;
  PetscValidHeaderSpecific(ts,TS_CLASSID,1);
  PetscValidDoublePointer(dt,2);
  *dt = ts->time_step;
  PetscFunctionReturn(0);
}

#undef __FUNCT__  
#define __FUNCT__ "TSGetSolution"
/*@
   TSGetSolution - Returns the solution at the present timestep. It
   is valid to call this routine inside the function that you are evaluating
   in order to move to the new timestep. This vector not changed until
   the solution at the next timestep has been calculated.

   Not Collective, but Vec returned is parallel if TS is parallel

   Input Parameter:
.  ts - the TS context obtained from TSCreate()

   Output Parameter:
.  v - the vector containing the solution

   Level: intermediate

.seealso: TSGetTimeStep()

.keywords: TS, timestep, get, solution
@*/
PetscErrorCode  TSGetSolution(TS ts,Vec *v)
{
  PetscFunctionBegin;
  PetscValidHeaderSpecific(ts,TS_CLASSID,1);
  PetscValidPointer(v,2);
  *v = ts->vec_sol;
  PetscFunctionReturn(0);
}

/* ----- Routines to initialize and destroy a timestepper ---- */
#undef __FUNCT__  
#define __FUNCT__ "TSSetProblemType"
/*@
  TSSetProblemType - Sets the type of problem to be solved.

  Not collective

  Input Parameters:
+ ts   - The TS
- type - One of TS_LINEAR, TS_NONLINEAR where these types refer to problems of the forms
.vb
         U_t = A U    
         U_t = A(t) U 
         U_t = F(t,U) 
.ve

   Level: beginner

.keywords: TS, problem type
.seealso: TSSetUp(), TSProblemType, TS
@*/
PetscErrorCode  TSSetProblemType(TS ts, TSProblemType type) 
{
  PetscErrorCode ierr;

  PetscFunctionBegin;
  PetscValidHeaderSpecific(ts, TS_CLASSID,1);
  ts->problem_type = type;
  if (type == TS_LINEAR) {
    SNES snes;
    ierr = TSGetSNES(ts,&snes);CHKERRQ(ierr);
    ierr = SNESSetType(snes,SNESKSPONLY);CHKERRQ(ierr);
  }
  PetscFunctionReturn(0);
}

#undef __FUNCT__  
#define __FUNCT__ "TSGetProblemType"
/*@C
  TSGetProblemType - Gets the type of problem to be solved.

  Not collective

  Input Parameter:
. ts   - The TS

  Output Parameter:
. type - One of TS_LINEAR, TS_NONLINEAR where these types refer to problems of the forms
.vb
         M U_t = A U
         M(t) U_t = A(t) U
         U_t = F(t,U)
.ve

   Level: beginner

.keywords: TS, problem type
.seealso: TSSetUp(), TSProblemType, TS
@*/
PetscErrorCode  TSGetProblemType(TS ts, TSProblemType *type) 
{
  PetscFunctionBegin;
  PetscValidHeaderSpecific(ts, TS_CLASSID,1);
  PetscValidIntPointer(type,2);
  *type = ts->problem_type;
  PetscFunctionReturn(0);
}

#undef __FUNCT__  
#define __FUNCT__ "TSSetUp"
/*@
   TSSetUp - Sets up the internal data structures for the later use
   of a timestepper.  

   Collective on TS

   Input Parameter:
.  ts - the TS context obtained from TSCreate()

   Notes:
   For basic use of the TS solvers the user need not explicitly call
   TSSetUp(), since these actions will automatically occur during
   the call to TSStep().  However, if one wishes to control this
   phase separately, TSSetUp() should be called after TSCreate()
   and optional routines of the form TSSetXXX(), but before TSStep().  

   Level: advanced

.keywords: TS, timestep, setup

.seealso: TSCreate(), TSStep(), TSDestroy()
@*/
PetscErrorCode  TSSetUp(TS ts)
{
  PetscErrorCode ierr;

  PetscFunctionBegin;
  PetscValidHeaderSpecific(ts,TS_CLASSID,1);
  if (ts->setupcalled) PetscFunctionReturn(0);

  if (!((PetscObject)ts)->type_name) {
    ierr = TSSetType(ts,TSEULER);CHKERRQ(ierr);
  }

  if (!ts->vec_sol) SETERRQ(PETSC_COMM_SELF,PETSC_ERR_ARG_WRONGSTATE,"Must call TSSetSolution() first");

  if (ts->ops->setup) {
    ierr = (*ts->ops->setup)(ts);CHKERRQ(ierr);
  }

  ts->setupcalled = PETSC_TRUE;
  PetscFunctionReturn(0);
}

#undef __FUNCT__
#define __FUNCT__ "TSReset"
/*@
   TSReset - Resets a TS context and removes any allocated Vecs and Mats.

   Collective on TS

   Input Parameter:
.  ts - the TS context obtained from TSCreate()

   Level: beginner

.keywords: TS, timestep, reset

.seealso: TSCreate(), TSSetup(), TSDestroy()
@*/
PetscErrorCode  TSReset(TS ts)
{
  PetscErrorCode ierr;

  PetscFunctionBegin;
  PetscValidHeaderSpecific(ts,TS_CLASSID,1);
  if (ts->ops->reset) {
    ierr = (*ts->ops->reset)(ts);CHKERRQ(ierr);
  }
  if (ts->snes) {ierr = SNESReset(ts->snes);CHKERRQ(ierr);}
  ierr = MatDestroy(&ts->Arhs);CHKERRQ(ierr);
  ierr = MatDestroy(&ts->Brhs);CHKERRQ(ierr);
  ierr = VecDestroy(&ts->Frhs);CHKERRQ(ierr);
  ierr = VecDestroy(&ts->vec_sol);CHKERRQ(ierr);
  if (ts->work) {ierr = VecDestroyVecs(ts->nwork,&ts->work);CHKERRQ(ierr);}
  ts->setupcalled = PETSC_FALSE;
  PetscFunctionReturn(0);
}

#undef __FUNCT__
#define __FUNCT__ "TSDestroy"
/*@
   TSDestroy - Destroys the timestepper context that was created
   with TSCreate().

   Collective on TS

   Input Parameter:
.  ts - the TS context obtained from TSCreate()

   Level: beginner

.keywords: TS, timestepper, destroy

.seealso: TSCreate(), TSSetUp(), TSSolve()
@*/
PetscErrorCode  TSDestroy(TS *ts)
{
  PetscErrorCode ierr;

  PetscFunctionBegin;
  if (!*ts) PetscFunctionReturn(0);
  PetscValidHeaderSpecific((*ts),TS_CLASSID,1);
  if (--((PetscObject)(*ts))->refct > 0) {*ts = 0; PetscFunctionReturn(0);}

  ierr = TSReset((*ts));CHKERRQ(ierr);

  /* if memory was published with AMS then destroy it */
  ierr = PetscObjectDepublish((*ts));CHKERRQ(ierr);
  if ((*ts)->ops->destroy) {ierr = (*(*ts)->ops->destroy)((*ts));CHKERRQ(ierr);}

  ierr = SNESDestroy(&(*ts)->snes);CHKERRQ(ierr);
  ierr = DMDestroy(&(*ts)->dm);CHKERRQ(ierr);
  ierr = TSMonitorCancel((*ts));CHKERRQ(ierr);

  ierr = PetscFree((*ts)->userops);

  ierr = PetscHeaderDestroy(ts);CHKERRQ(ierr);
  PetscFunctionReturn(0);
}

#undef __FUNCT__  
#define __FUNCT__ "TSGetSNES"
/*@
   TSGetSNES - Returns the SNES (nonlinear solver) associated with 
   a TS (timestepper) context. Valid only for nonlinear problems.

   Not Collective, but SNES is parallel if TS is parallel

   Input Parameter:
.  ts - the TS context obtained from TSCreate()

   Output Parameter:
.  snes - the nonlinear solver context

   Notes:
   The user can then directly manipulate the SNES context to set various
   options, etc.  Likewise, the user can then extract and manipulate the 
   KSP, KSP, and PC contexts as well.

   TSGetSNES() does not work for integrators that do not use SNES; in
   this case TSGetSNES() returns PETSC_NULL in snes.

   Level: beginner

.keywords: timestep, get, SNES
@*/
PetscErrorCode  TSGetSNES(TS ts,SNES *snes)
{
  PetscErrorCode ierr;

  PetscFunctionBegin;
  PetscValidHeaderSpecific(ts,TS_CLASSID,1);
  PetscValidPointer(snes,2);
  if (!ts->snes) {
    ierr = SNESCreate(((PetscObject)ts)->comm,&ts->snes);CHKERRQ(ierr);
    ierr = PetscLogObjectParent(ts,ts->snes);CHKERRQ(ierr);
    ierr = PetscObjectIncrementTabLevel((PetscObject)ts->snes,(PetscObject)ts,1);CHKERRQ(ierr);
    if (ts->problem_type == TS_LINEAR) {
      ierr = SNESSetType(ts->snes,SNESKSPONLY);CHKERRQ(ierr);
    }
  }
  *snes = ts->snes;
  PetscFunctionReturn(0);
}

#undef __FUNCT__
#define __FUNCT__ "TSGetKSP"
/*@
   TSGetKSP - Returns the KSP (linear solver) associated with
   a TS (timestepper) context.

   Not Collective, but KSP is parallel if TS is parallel

   Input Parameter:
.  ts - the TS context obtained from TSCreate()

   Output Parameter:
.  ksp - the nonlinear solver context

   Notes:
   The user can then directly manipulate the KSP context to set various
   options, etc.  Likewise, the user can then extract and manipulate the
   KSP and PC contexts as well.

   TSGetKSP() does not work for integrators that do not use KSP;
   in this case TSGetKSP() returns PETSC_NULL in ksp.

   Level: beginner

.keywords: timestep, get, KSP
@*/
PetscErrorCode  TSGetKSP(TS ts,KSP *ksp)
{
  PetscErrorCode ierr;
  SNES           snes;

  PetscFunctionBegin;
  PetscValidHeaderSpecific(ts,TS_CLASSID,1);
  PetscValidPointer(ksp,2);
  if (!((PetscObject)ts)->type_name) SETERRQ(PETSC_COMM_SELF,PETSC_ERR_ARG_NULL,"KSP is not created yet. Call TSSetType() first");
  if (ts->problem_type != TS_LINEAR) SETERRQ(PETSC_COMM_SELF,PETSC_ERR_ARG_WRONG,"Linear only; use TSGetSNES()");
  ierr = TSGetSNES(ts,&snes);CHKERRQ(ierr);
  ierr = SNESGetKSP(snes,ksp);CHKERRQ(ierr);
  PetscFunctionReturn(0);
}

/* ----------- Routines to set solver parameters ---------- */

#undef __FUNCT__  
#define __FUNCT__ "TSGetDuration"
/*@
   TSGetDuration - Gets the maximum number of timesteps to use and 
   maximum time for iteration.

   Not Collective

   Input Parameters:
+  ts       - the TS context obtained from TSCreate()
.  maxsteps - maximum number of iterations to use, or PETSC_NULL
-  maxtime  - final time to iterate to, or PETSC_NULL

   Level: intermediate

.keywords: TS, timestep, get, maximum, iterations, time
@*/
PetscErrorCode  TSGetDuration(TS ts, PetscInt *maxsteps, PetscReal *maxtime)
{
  PetscFunctionBegin;
  PetscValidHeaderSpecific(ts, TS_CLASSID,1);
  if (maxsteps) {
    PetscValidIntPointer(maxsteps,2);
    *maxsteps = ts->max_steps;
  }
  if (maxtime ) {
    PetscValidScalarPointer(maxtime,3);
    *maxtime  = ts->max_time;
  }
  PetscFunctionReturn(0);
}

#undef __FUNCT__  
#define __FUNCT__ "TSSetDuration"
/*@
   TSSetDuration - Sets the maximum number of timesteps to use and 
   maximum time for iteration.

   Logically Collective on TS

   Input Parameters:
+  ts - the TS context obtained from TSCreate()
.  maxsteps - maximum number of iterations to use
-  maxtime - final time to iterate to

   Options Database Keys:
.  -ts_max_steps <maxsteps> - Sets maxsteps
.  -ts_max_time <maxtime> - Sets maxtime

   Notes:
   The default maximum number of iterations is 5000. Default time is 5.0

   Level: intermediate

.keywords: TS, timestep, set, maximum, iterations
@*/
PetscErrorCode  TSSetDuration(TS ts,PetscInt maxsteps,PetscReal maxtime)
{
  PetscFunctionBegin;
  PetscValidHeaderSpecific(ts,TS_CLASSID,1);
  PetscValidLogicalCollectiveInt(ts,maxsteps,2);
  PetscValidLogicalCollectiveReal(ts,maxtime,2);
  ts->max_steps = maxsteps;
  ts->max_time  = maxtime;
  PetscFunctionReturn(0);
}

#undef __FUNCT__  
#define __FUNCT__ "TSSetSolution"
/*@
   TSSetSolution - Sets the initial solution vector
   for use by the TS routines.

   Logically Collective on TS and Vec

   Input Parameters:
+  ts - the TS context obtained from TSCreate()
-  x - the solution vector

   Level: beginner

.keywords: TS, timestep, set, solution, initial conditions
@*/
PetscErrorCode  TSSetSolution(TS ts,Vec x)
{
  PetscErrorCode ierr;

  PetscFunctionBegin;
  PetscValidHeaderSpecific(ts,TS_CLASSID,1);
  PetscValidHeaderSpecific(x,VEC_CLASSID,2);
  ierr = PetscObjectReference((PetscObject)x);CHKERRQ(ierr);
  ierr = VecDestroy(&ts->vec_sol);CHKERRQ(ierr);
  ts->vec_sol = x;
  PetscFunctionReturn(0);
}

#undef __FUNCT__
#define __FUNCT__ "TSSetPreStep"
/*@C
  TSSetPreStep - Sets the general-purpose function
  called once at the beginning of each time step.

  Logically Collective on TS

  Input Parameters:
+ ts   - The TS context obtained from TSCreate()
- func - The function

  Calling sequence of func:
. func (TS ts);

  Level: intermediate

.keywords: TS, timestep
@*/
PetscErrorCode  TSSetPreStep(TS ts, PetscErrorCode (*func)(TS))
{
  PetscFunctionBegin;
  PetscValidHeaderSpecific(ts, TS_CLASSID,1);
  ts->ops->prestep = func;
  PetscFunctionReturn(0);
}

#undef __FUNCT__
#define __FUNCT__ "TSPreStep"
/*@C
  TSPreStep - Runs the user-defined pre-step function.

  Collective on TS

  Input Parameters:
. ts   - The TS context obtained from TSCreate()

  Notes:
  TSPreStep() is typically used within time stepping implementations,
  so most users would not generally call this routine themselves.

  Level: developer

.keywords: TS, timestep
@*/
PetscErrorCode  TSPreStep(TS ts)
{
  PetscErrorCode ierr;

  PetscFunctionBegin;
  PetscValidHeaderSpecific(ts,TS_CLASSID,1);
  if (ts->ops->prestep) {
    PetscStackPush("TS PreStep function");
    ierr = (*ts->ops->prestep)(ts);CHKERRQ(ierr);
    PetscStackPop;
  }
  PetscFunctionReturn(0);
}

#undef __FUNCT__
#define __FUNCT__ "TSSetPostStep"
/*@C
  TSSetPostStep - Sets the general-purpose function
  called once at the end of each time step.

  Logically Collective on TS

  Input Parameters:
+ ts   - The TS context obtained from TSCreate()
- func - The function

  Calling sequence of func:
. func (TS ts);

  Level: intermediate

.keywords: TS, timestep
@*/
PetscErrorCode  TSSetPostStep(TS ts, PetscErrorCode (*func)(TS))
{
  PetscFunctionBegin;
  PetscValidHeaderSpecific(ts, TS_CLASSID,1);
  ts->ops->poststep = func;
  PetscFunctionReturn(0);
}

#undef __FUNCT__
#define __FUNCT__ "TSPostStep"
/*@C
  TSPostStep - Runs the user-defined post-step function.

  Collective on TS

  Input Parameters:
. ts   - The TS context obtained from TSCreate()

  Notes:
  TSPostStep() is typically used within time stepping implementations,
  so most users would not generally call this routine themselves.

  Level: developer

.keywords: TS, timestep
@*/
PetscErrorCode  TSPostStep(TS ts)
{
  PetscErrorCode ierr;

  PetscFunctionBegin;
  PetscValidHeaderSpecific(ts,TS_CLASSID,1);
  if (ts->ops->poststep) {
    PetscStackPush("TS PostStep function");
    ierr = (*ts->ops->poststep)(ts);CHKERRQ(ierr);
    PetscStackPop;
  }
  PetscFunctionReturn(0);
}

/* ------------ Routines to set performance monitoring options ----------- */

#undef __FUNCT__  
#define __FUNCT__ "TSMonitorSet"
/*@C
   TSMonitorSet - Sets an ADDITIONAL function that is to be used at every
   timestep to display the iteration's  progress.   

   Logically Collective on TS

   Input Parameters:
+  ts - the TS context obtained from TSCreate()
.  func - monitoring routine
.  mctx - [optional] user-defined context for private data for the 
             monitor routine (use PETSC_NULL if no context is desired)
-  monitordestroy - [optional] routine that frees monitor context
          (may be PETSC_NULL)

   Calling sequence of func:
$    int func(TS ts,PetscInt steps,PetscReal time,Vec x,void *mctx)

+    ts - the TS context
.    steps - iteration number
.    time - current time
.    x - current iterate
-    mctx - [optional] monitoring context

   Notes:
   This routine adds an additional monitor to the list of monitors that 
   already has been loaded.

   Fortran notes: Only a single monitor function can be set for each TS object

   Level: intermediate

.keywords: TS, timestep, set, monitor

.seealso: TSMonitorDefault(), TSMonitorCancel()
@*/
PetscErrorCode  TSMonitorSet(TS ts,PetscErrorCode (*monitor)(TS,PetscInt,PetscReal,Vec,void*),void *mctx,PetscErrorCode (*mdestroy)(void**))
{
  PetscFunctionBegin;
  PetscValidHeaderSpecific(ts,TS_CLASSID,1);
  if (ts->numbermonitors >= MAXTSMONITORS) SETERRQ(PETSC_COMM_SELF,PETSC_ERR_ARG_OUTOFRANGE,"Too many monitors set");
  ts->monitor[ts->numbermonitors]           = monitor;
  ts->mdestroy[ts->numbermonitors]          = mdestroy;
  ts->monitorcontext[ts->numbermonitors++]  = (void*)mctx;
  PetscFunctionReturn(0);
}

#undef __FUNCT__  
#define __FUNCT__ "TSMonitorCancel"
/*@C
   TSMonitorCancel - Clears all the monitors that have been set on a time-step object.   

   Logically Collective on TS

   Input Parameters:
.  ts - the TS context obtained from TSCreate()

   Notes:
   There is no way to remove a single, specific monitor.

   Level: intermediate

.keywords: TS, timestep, set, monitor

.seealso: TSMonitorDefault(), TSMonitorSet()
@*/
PetscErrorCode  TSMonitorCancel(TS ts)
{
  PetscErrorCode ierr;
  PetscInt       i;

  PetscFunctionBegin;
  PetscValidHeaderSpecific(ts,TS_CLASSID,1);
  for (i=0; i<ts->numbermonitors; i++) {
    if (ts->mdestroy[i]) {
      ierr = (*ts->mdestroy[i])(&ts->monitorcontext[i]);CHKERRQ(ierr);
    }
  }
  ts->numbermonitors = 0;
  PetscFunctionReturn(0);
}

#undef __FUNCT__  
#define __FUNCT__ "TSMonitorDefault"
/*@
   TSMonitorDefault - Sets the Default monitor

   Level: intermediate

.keywords: TS, set, monitor

.seealso: TSMonitorDefault(), TSMonitorSet()
@*/
PetscErrorCode TSMonitorDefault(TS ts,PetscInt step,PetscReal ptime,Vec v,void *dummy)
{
  PetscErrorCode ierr;
  PetscViewer    viewer = dummy ? (PetscViewer) dummy : PETSC_VIEWER_STDOUT_(((PetscObject)ts)->comm);

  PetscFunctionBegin;
  ierr = PetscViewerASCIIAddTab(viewer,((PetscObject)ts)->tablevel);CHKERRQ(ierr);
  ierr = PetscViewerASCIIPrintf(viewer,"%D TS dt %G time %G\n",step,ts->time_step,ptime);CHKERRQ(ierr);
  ierr = PetscViewerASCIISubtractTab(viewer,((PetscObject)ts)->tablevel);CHKERRQ(ierr);
  PetscFunctionReturn(0);
}

#undef __FUNCT__  
#define __FUNCT__ "TSStep"
/*@
   TSStep - Steps the requested number of timesteps.

   Collective on TS

   Input Parameter:
.  ts - the TS context obtained from TSCreate()

   Output Parameters:
+  steps - number of iterations until termination
-  ptime - time until termination

   Level: beginner

.keywords: TS, timestep, solve

.seealso: TSCreate(), TSSetUp(), TSDestroy()
@*/
PetscErrorCode  TSStep(TS ts)
{
  PetscErrorCode ierr;

  PetscFunctionBegin;
  PetscValidHeaderSpecific(ts, TS_CLASSID,1);

  ierr = TSSetUp(ts);CHKERRQ(ierr);

  ierr = PetscLogEventBegin(TS_Step, ts, 0, 0, 0);CHKERRQ(ierr);
  ierr = (*ts->ops->step)(ts);CHKERRQ(ierr);
  ierr = PetscLogEventEnd(TS_Step, ts, 0, 0, 0);CHKERRQ(ierr);
  PetscFunctionReturn(0);
}

#undef __FUNCT__  
#define __FUNCT__ "TSSolve"
/*@
   TSSolve - Steps the requested number of timesteps.

   Collective on TS

   Input Parameter:
+  ts - the TS context obtained from TSCreate()
-  x - the solution vector, or PETSC_NULL if it was set with TSSetSolution()

   Level: beginner

.keywords: TS, timestep, solve

.seealso: TSCreate(), TSSetSolution(), TSStep()
@*/
PetscErrorCode  TSSolve(TS ts, Vec x)
{
  PetscInt       i;
  PetscErrorCode ierr;

  PetscFunctionBegin;
  PetscValidHeaderSpecific(ts,TS_CLASSID,1);
  PetscValidHeaderSpecific(x,VEC_CLASSID,2);
  ierr = TSSetSolution(ts,x); CHKERRQ(ierr);
  ierr = TSSetUp(ts); CHKERRQ(ierr);
  /* reset time step and iteration counters */
  ts->steps = 0;
  ts->linear_its = 0;
  ts->nonlinear_its = 0;
  ts->reason = TS_CONVERGED_ITERATING;
  ierr = TSMonitor(ts,ts->steps,ts->ptime,ts->vec_sol);CHKERRQ(ierr);

  if (ts->ops->solve) {         /* This private interface is transitional and should be removed when all implementations are updated. */
    ierr = (*ts->ops->solve)(ts);CHKERRQ(ierr);
  } else {
    /* steps the requested number of timesteps. */
    for (i=0; !ts->reason; ) {
      ierr = TSPreStep(ts);CHKERRQ(ierr);
      ierr = TSStep(ts);CHKERRQ(ierr);
      if (ts->reason < 0) {
        if (ts->errorifstepfailed) SETERRQ(((PetscObject)ts)->comm,PETSC_ERR_NOT_CONVERGED,"TSStep has failed");
      } else if (++i >= ts->max_steps) {
        ts->reason = TS_CONVERGED_ITS;
      } else if (ts->ptime >= ts->max_time) {
        ts->reason = TS_CONVERGED_TIME;
      }
      ierr = TSPostStep(ts);CHKERRQ(ierr);
      ierr = TSMonitor(ts,ts->steps,ts->ptime,ts->vec_sol);CHKERRQ(ierr);
    }
  }
  if (!PetscPreLoadingOn) {
    ierr = TSViewFromOptions(ts,((PetscObject)ts)->name);CHKERRQ(ierr);
  }
  PetscFunctionReturn(0);
}

#undef __FUNCT__  
#define __FUNCT__ "TSMonitor"
/*
     Runs the user provided monitor routines, if they exists.
*/
PetscErrorCode TSMonitor(TS ts,PetscInt step,PetscReal ptime,Vec x)
{
  PetscErrorCode ierr;
  PetscInt       i,n = ts->numbermonitors;

  PetscFunctionBegin;
  for (i=0; i<n; i++) {
    ierr = (*ts->monitor[i])(ts,step,ptime,x,ts->monitorcontext[i]);CHKERRQ(ierr);
  }
  PetscFunctionReturn(0);
}

/* ------------------------------------------------------------------------*/

#undef __FUNCT__  
#define __FUNCT__ "TSMonitorLGCreate"
/*@C
   TSMonitorLGCreate - Creates a line graph context for use with 
   TS to monitor convergence of preconditioned residual norms.

   Collective on TS

   Input Parameters:
+  host - the X display to open, or null for the local machine
.  label - the title to put in the title bar
.  x, y - the screen coordinates of the upper left coordinate of the window
-  m, n - the screen width and height in pixels

   Output Parameter:
.  draw - the drawing context

   Options Database Key:
.  -ts_monitor_draw - automatically sets line graph monitor

   Notes: 
   Use TSMonitorLGDestroy() to destroy this line graph, not PetscDrawLGDestroy().

   Level: intermediate

.keywords: TS, monitor, line graph, residual, seealso

.seealso: TSMonitorLGDestroy(), TSMonitorSet()

@*/
PetscErrorCode  TSMonitorLGCreate(const char host[],const char label[],int x,int y,int m,int n,PetscDrawLG *draw)
{
  PetscDraw      win;
  PetscErrorCode ierr;

  PetscFunctionBegin;
  ierr = PetscDrawCreate(PETSC_COMM_SELF,host,label,x,y,m,n,&win);CHKERRQ(ierr);
  ierr = PetscDrawSetType(win,PETSC_DRAW_X);CHKERRQ(ierr);
  ierr = PetscDrawLGCreate(win,1,draw);CHKERRQ(ierr);
  ierr = PetscDrawLGIndicateDataPoints(*draw);CHKERRQ(ierr);

  ierr = PetscLogObjectParent(*draw,win);CHKERRQ(ierr);
  PetscFunctionReturn(0);
}

#undef __FUNCT__  
#define __FUNCT__ "TSMonitorLG"
PetscErrorCode TSMonitorLG(TS ts,PetscInt n,PetscReal ptime,Vec v,void *monctx)
{
  PetscDrawLG    lg = (PetscDrawLG) monctx;
  PetscReal      x,y = ptime;
  PetscErrorCode ierr;

  PetscFunctionBegin;
  if (!monctx) {
    MPI_Comm    comm;
    PetscViewer viewer;

    ierr   = PetscObjectGetComm((PetscObject)ts,&comm);CHKERRQ(ierr);
    viewer = PETSC_VIEWER_DRAW_(comm);
    ierr   = PetscViewerDrawGetDrawLG(viewer,0,&lg);CHKERRQ(ierr);
  }

  if (!n) {ierr = PetscDrawLGReset(lg);CHKERRQ(ierr);}
  x = (PetscReal)n;
  ierr = PetscDrawLGAddPoint(lg,&x,&y);CHKERRQ(ierr);
  if (n < 20 || (n % 5)) {
    ierr = PetscDrawLGDraw(lg);CHKERRQ(ierr);
  }
  PetscFunctionReturn(0);
} 

#undef __FUNCT__  
#define __FUNCT__ "TSMonitorLGDestroy" 
/*@C
   TSMonitorLGDestroy - Destroys a line graph context that was created 
   with TSMonitorLGCreate().

   Collective on PetscDrawLG

   Input Parameter:
.  draw - the drawing context

   Level: intermediate

.keywords: TS, monitor, line graph, destroy

.seealso: TSMonitorLGCreate(),  TSMonitorSet(), TSMonitorLG();
@*/
PetscErrorCode  TSMonitorLGDestroy(PetscDrawLG *drawlg)
{
  PetscDraw      draw;
  PetscErrorCode ierr;

  PetscFunctionBegin;
  ierr = PetscDrawLGGetDraw(*drawlg,&draw);CHKERRQ(ierr);
  ierr = PetscDrawDestroy(&draw);CHKERRQ(ierr);
  ierr = PetscDrawLGDestroy(drawlg);CHKERRQ(ierr);
  PetscFunctionReturn(0);
}

#undef __FUNCT__  
#define __FUNCT__ "TSGetTime"
/*@
   TSGetTime - Gets the current time.

   Not Collective

   Input Parameter:
.  ts - the TS context obtained from TSCreate()

   Output Parameter:
.  t  - the current time

   Level: beginner

.seealso: TSSetInitialTimeStep(), TSGetTimeStep()

.keywords: TS, get, time
@*/
PetscErrorCode  TSGetTime(TS ts,PetscReal* t)
{
  PetscFunctionBegin;
  PetscValidHeaderSpecific(ts,TS_CLASSID,1);
  PetscValidDoublePointer(t,2);
  *t = ts->ptime;
  PetscFunctionReturn(0);
}

#undef __FUNCT__  
#define __FUNCT__ "TSSetTime"
/*@
   TSSetTime - Allows one to reset the time.

   Logically Collective on TS

   Input Parameters:
+  ts - the TS context obtained from TSCreate()
-  time - the time

   Level: intermediate

.seealso: TSGetTime(), TSSetDuration()

.keywords: TS, set, time
@*/
PetscErrorCode  TSSetTime(TS ts, PetscReal t) 
{
  PetscFunctionBegin;
  PetscValidHeaderSpecific(ts,TS_CLASSID,1);
  PetscValidLogicalCollectiveReal(ts,t,2);
  ts->ptime = t;
  PetscFunctionReturn(0);
}

#undef __FUNCT__
#define __FUNCT__ "TSSetOptionsPrefix" 
/*@C
   TSSetOptionsPrefix - Sets the prefix used for searching for all
   TS options in the database.

   Logically Collective on TS

   Input Parameter:
+  ts     - The TS context
-  prefix - The prefix to prepend to all option names

   Notes:
   A hyphen (-) must NOT be given at the beginning of the prefix name.
   The first character of all runtime options is AUTOMATICALLY the
   hyphen.

   Level: advanced

.keywords: TS, set, options, prefix, database

.seealso: TSSetFromOptions()

@*/
PetscErrorCode  TSSetOptionsPrefix(TS ts,const char prefix[])
{
  PetscErrorCode ierr;
  SNES           snes;

  PetscFunctionBegin;
  PetscValidHeaderSpecific(ts,TS_CLASSID,1);
  ierr = PetscObjectSetOptionsPrefix((PetscObject)ts,prefix);CHKERRQ(ierr);
  ierr = TSGetSNES(ts,&snes);CHKERRQ(ierr);
  ierr = SNESSetOptionsPrefix(snes,prefix);CHKERRQ(ierr);
  PetscFunctionReturn(0);
}


#undef __FUNCT__
#define __FUNCT__ "TSAppendOptionsPrefix" 
/*@C
   TSAppendOptionsPrefix - Appends to the prefix used for searching for all
   TS options in the database.

   Logically Collective on TS

   Input Parameter:
+  ts     - The TS context
-  prefix - The prefix to prepend to all option names

   Notes:
   A hyphen (-) must NOT be given at the beginning of the prefix name.
   The first character of all runtime options is AUTOMATICALLY the
   hyphen.

   Level: advanced

.keywords: TS, append, options, prefix, database

.seealso: TSGetOptionsPrefix()

@*/
PetscErrorCode  TSAppendOptionsPrefix(TS ts,const char prefix[])
{
  PetscErrorCode ierr;
  SNES           snes;

  PetscFunctionBegin;
  PetscValidHeaderSpecific(ts,TS_CLASSID,1);
  ierr = PetscObjectAppendOptionsPrefix((PetscObject)ts,prefix);CHKERRQ(ierr);
  ierr = TSGetSNES(ts,&snes);CHKERRQ(ierr);
  ierr = SNESAppendOptionsPrefix(snes,prefix);CHKERRQ(ierr);
  PetscFunctionReturn(0);
}

#undef __FUNCT__
#define __FUNCT__ "TSGetOptionsPrefix"
/*@C
   TSGetOptionsPrefix - Sets the prefix used for searching for all
   TS options in the database.

   Not Collective

   Input Parameter:
.  ts - The TS context

   Output Parameter:
.  prefix - A pointer to the prefix string used

   Notes: On the fortran side, the user should pass in a string 'prifix' of
   sufficient length to hold the prefix.

   Level: intermediate

.keywords: TS, get, options, prefix, database

.seealso: TSAppendOptionsPrefix()
@*/
PetscErrorCode  TSGetOptionsPrefix(TS ts,const char *prefix[])
{
  PetscErrorCode ierr;

  PetscFunctionBegin;
  PetscValidHeaderSpecific(ts,TS_CLASSID,1);
  PetscValidPointer(prefix,2);
  ierr = PetscObjectGetOptionsPrefix((PetscObject)ts,prefix);CHKERRQ(ierr);
  PetscFunctionReturn(0);
}

#undef __FUNCT__
#define __FUNCT__ "TSGetRHSJacobian"
/*@C
   TSGetRHSJacobian - Returns the Jacobian J at the present timestep.

   Not Collective, but parallel objects are returned if TS is parallel

   Input Parameter:
.  ts  - The TS context obtained from TSCreate()

   Output Parameters:
+  J   - The Jacobian J of F, where U_t = F(U,t)
.  M   - The preconditioner matrix, usually the same as J
.  func - Function to compute the Jacobian of the RHS
-  ctx - User-defined context for Jacobian evaluation routine

   Notes: You can pass in PETSC_NULL for any return argument you do not need.

   Level: intermediate

.seealso: TSGetTimeStep(), TSGetMatrices(), TSGetTime(), TSGetTimeStepNumber()

.keywords: TS, timestep, get, matrix, Jacobian
@*/
PetscErrorCode  TSGetRHSJacobian(TS ts,Mat *J,Mat *M,TSRHSJacobian *func,void **ctx)
{
  PetscErrorCode ierr;
  SNES           snes;

  PetscFunctionBegin;
  ierr = TSGetSNES(ts,&snes);CHKERRQ(ierr);
  ierr = SNESGetJacobian(snes,J,M,PETSC_NULL,PETSC_NULL);CHKERRQ(ierr);
  if (func) *func = ts->userops->rhsjacobian;
  if (ctx) *ctx = ts->jacP;
  PetscFunctionReturn(0);
}

#undef __FUNCT__
#define __FUNCT__ "TSGetIJacobian"
/*@C
   TSGetIJacobian - Returns the implicit Jacobian at the present timestep.

   Not Collective, but parallel objects are returned if TS is parallel

   Input Parameter:
.  ts  - The TS context obtained from TSCreate()

   Output Parameters:
+  A   - The Jacobian of F(t,U,U_t)
.  B   - The preconditioner matrix, often the same as A
.  f   - The function to compute the matrices
- ctx - User-defined context for Jacobian evaluation routine

   Notes: You can pass in PETSC_NULL for any return argument you do not need.

   Level: advanced

.seealso: TSGetTimeStep(), TSGetRHSJacobian(), TSGetMatrices(), TSGetTime(), TSGetTimeStepNumber()

.keywords: TS, timestep, get, matrix, Jacobian
@*/
PetscErrorCode  TSGetIJacobian(TS ts,Mat *A,Mat *B,TSIJacobian *f,void **ctx)
{
  PetscErrorCode ierr;
  SNES           snes;

  PetscFunctionBegin;
  ierr = TSGetSNES(ts,&snes);CHKERRQ(ierr);
  ierr = SNESGetJacobian(snes,A,B,PETSC_NULL,PETSC_NULL);CHKERRQ(ierr);
  if (f) *f = ts->userops->ijacobian;
  if (ctx) *ctx = ts->jacP;
  PetscFunctionReturn(0);
}

#undef __FUNCT__  
#define __FUNCT__ "TSMonitorSolution"
/*@C
   TSMonitorSolution - Monitors progress of the TS solvers by calling 
   VecView() for the solution at each timestep

   Collective on TS

   Input Parameters:
+  ts - the TS context
.  step - current time-step
.  ptime - current time
-  dummy - either a viewer or PETSC_NULL

   Level: intermediate

.keywords: TS,  vector, monitor, view

.seealso: TSMonitorSet(), TSMonitorDefault(), VecView()
@*/
PetscErrorCode  TSMonitorSolution(TS ts,PetscInt step,PetscReal ptime,Vec x,void *dummy)
{
  PetscErrorCode ierr;
  PetscViewer    viewer = (PetscViewer) dummy;

  PetscFunctionBegin;
  if (!dummy) {
    viewer = PETSC_VIEWER_DRAW_(((PetscObject)ts)->comm);
  }
  ierr = VecView(x,viewer);CHKERRQ(ierr);
  PetscFunctionReturn(0);
}


#undef __FUNCT__  
#define __FUNCT__ "TSSetDM"
/*@
   TSSetDM - Sets the DM that may be used by some preconditioners

   Logically Collective on TS and DM

   Input Parameters:
+  ts - the preconditioner context
-  dm - the dm

   Level: intermediate


.seealso: TSGetDM(), SNESSetDM(), SNESGetDM()
@*/
PetscErrorCode  TSSetDM(TS ts,DM dm)
{
  PetscErrorCode ierr;
  SNES           snes;

  PetscFunctionBegin;
  PetscValidHeaderSpecific(ts,TS_CLASSID,1);
  ierr = PetscObjectReference((PetscObject)dm);CHKERRQ(ierr);
  ierr = DMDestroy(&ts->dm);CHKERRQ(ierr);
  ts->dm = dm;
  ierr = TSGetSNES(ts,&snes);CHKERRQ(ierr);
  ierr = SNESSetDM(snes,dm);CHKERRQ(ierr);
  PetscFunctionReturn(0);
}

#undef __FUNCT__  
#define __FUNCT__ "TSGetDM"
/*@
   TSGetDM - Gets the DM that may be used by some preconditioners

   Not Collective

   Input Parameter:
. ts - the preconditioner context

   Output Parameter:
.  dm - the dm

   Level: intermediate


.seealso: TSSetDM(), SNESSetDM(), SNESGetDM()
@*/
PetscErrorCode  TSGetDM(TS ts,DM *dm)
{
  PetscFunctionBegin;
  PetscValidHeaderSpecific(ts,TS_CLASSID,1);
  *dm = ts->dm;
  PetscFunctionReturn(0);
}

#undef __FUNCT__  
#define __FUNCT__ "SNESTSFormFunction"
/*@
   SNESTSFormFunction - Function to evaluate nonlinear residual

   Logically Collective on SNES

   Input Parameter:
+ snes - nonlinear solver
. X - the current state at which to evaluate the residual
- ctx - user context, must be a TS

   Output Parameter:
. F - the nonlinear residual

   Notes:
   This function is not normally called by users and is automatically registered with the SNES used by TS.
   It is most frequently passed to MatFDColoringSetFunction().

   Level: advanced

.seealso: SNESSetFunction(), MatFDColoringSetFunction()
@*/
PetscErrorCode  SNESTSFormFunction(SNES snes,Vec X,Vec F,void *ctx)
{
  TS ts = (TS)ctx;
  PetscErrorCode ierr;

  PetscFunctionBegin;
  PetscValidHeaderSpecific(snes,SNES_CLASSID,1);
  PetscValidHeaderSpecific(X,VEC_CLASSID,2);
  PetscValidHeaderSpecific(F,VEC_CLASSID,3);
  PetscValidHeaderSpecific(ts,TS_CLASSID,4);
  ierr = (ts->ops->snesfunction)(snes,X,F,ts);CHKERRQ(ierr);
  PetscFunctionReturn(0);
}

#undef __FUNCT__  
#define __FUNCT__ "SNESTSFormJacobian"
/*@
   SNESTSFormJacobian - Function to evaluate the Jacobian

   Collective on SNES

   Input Parameter:
+ snes - nonlinear solver
. X - the current state at which to evaluate the residual
- ctx - user context, must be a TS

   Output Parameter:
+ A - the Jacobian
. B - the preconditioning matrix (may be the same as A)
- flag - indicates any structure change in the matrix

   Notes:
   This function is not normally called by users and is automatically registered with the SNES used by TS.

   Level: developer

.seealso: SNESSetJacobian()
@*/
PetscErrorCode  SNESTSFormJacobian(SNES snes,Vec X,Mat *A,Mat *B,MatStructure *flag,void *ctx)
{
  TS ts = (TS)ctx;
  PetscErrorCode ierr;

  PetscFunctionBegin;
  PetscValidHeaderSpecific(snes,SNES_CLASSID,1);
  PetscValidHeaderSpecific(X,VEC_CLASSID,2);
  PetscValidPointer(A,3);
  PetscValidHeaderSpecific(*A,MAT_CLASSID,3);
  PetscValidPointer(B,4);
  PetscValidHeaderSpecific(*B,MAT_CLASSID,4);
  PetscValidPointer(flag,5);
  PetscValidHeaderSpecific(ts,TS_CLASSID,6);
  ierr = (ts->ops->snesjacobian)(snes,X,A,B,flag,ts);CHKERRQ(ierr);
  PetscFunctionReturn(0);
}

#undef __FUNCT__  
#define __FUNCT__ "TSComputeRHSFunctionLinear"
/*@C
   TSComputeRHSFunctionLinear - Evaluate the right hand side via the user-provided Jacobian, for linear problems only

   Collective on TS

   Input Arguments:
+  ts - time stepping context
.  t - time at which to evaluate
.  X - state at which to evaluate
-  ctx - context

   Output Arguments:
.  F - right hand side

   Level: intermediate

   Notes:
   This function is intended to be passed to TSSetRHSFunction() to evaluate the right hand side for linear problems.
   The matrix (and optionally the evaluation context) should be passed to TSSetRHSJacobian().

.seealso: TSSetRHSFunction(), TSSetRHSJacobian(), TSComputeRHSJacobianConstant()
@*/
PetscErrorCode TSComputeRHSFunctionLinear(TS ts,PetscReal t,Vec X,Vec F,void *ctx)
{
  PetscErrorCode ierr;
  Mat Arhs,Brhs;
  MatStructure flg2;

  PetscFunctionBegin;
  ierr = TSGetRHSMats_Private(ts,&Arhs,&Brhs);CHKERRQ(ierr);
  ierr = TSComputeRHSJacobian(ts,t,X,&Arhs,&Brhs,&flg2);CHKERRQ(ierr);
  ierr = MatMult(Arhs,X,F);CHKERRQ(ierr);
  PetscFunctionReturn(0);
}

#undef __FUNCT__  
#define __FUNCT__ "TSComputeRHSJacobianConstant"
/*@C
   TSComputeRHSJacobianConstant - Reuses a Jacobian that is time-independent.

   Collective on TS

   Input Arguments:
+  ts - time stepping context
.  t - time at which to evaluate
.  X - state at which to evaluate
-  ctx - context

   Output Arguments:
+  A - pointer to operator
.  B - pointer to preconditioning matrix
-  flg - matrix structure flag

   Level: intermediate

   Notes:
   This function is intended to be passed to TSSetRHSJacobian() to evaluate the Jacobian for linear time-independent problems.

.seealso: TSSetRHSFunction(), TSSetRHSJacobian(), TSComputeRHSFunctionLinear()
@*/
PetscErrorCode TSComputeRHSJacobianConstant(TS ts,PetscReal t,Vec X,Mat *A,Mat *B,MatStructure *flg,void *ctx)
{

  PetscFunctionBegin;
  *flg = SAME_PRECONDITIONER;
  PetscFunctionReturn(0);
}

#if defined(PETSC_HAVE_MATLAB_ENGINE)
#include <mex.h>

typedef struct {char *funcname; mxArray *ctx;} TSMatlabContext;

#undef __FUNCT__  
#define __FUNCT__ "TSComputeFunction_Matlab"
/*
   TSComputeFunction_Matlab - Calls the function that has been set with
                         TSSetFunctionMatlab().  

   Collective on TS

   Input Parameters:
+  snes - the TS context
-  x - input vector

   Output Parameter:
.  y - function vector, as set by TSSetFunction()

   Notes:
   TSComputeFunction() is typically used within nonlinear solvers
   implementations, so most users would not generally call this routine
   themselves.

   Level: developer

.keywords: TS, nonlinear, compute, function

.seealso: TSSetFunction(), TSGetFunction()
*/
PetscErrorCode  TSComputeFunction_Matlab(TS snes,PetscReal time,Vec x,Vec xdot,Vec y, void *ctx)
{
  PetscErrorCode   ierr;
  TSMatlabContext *sctx = (TSMatlabContext *)ctx;
  int              nlhs = 1,nrhs = 7;
  mxArray	   *plhs[1],*prhs[7];
  long long int    lx = 0,lxdot = 0,ly = 0,ls = 0;
      
  PetscFunctionBegin;
  PetscValidHeaderSpecific(snes,TS_CLASSID,1);
  PetscValidHeaderSpecific(x,VEC_CLASSID,3);
  PetscValidHeaderSpecific(xdot,VEC_CLASSID,4);
  PetscValidHeaderSpecific(y,VEC_CLASSID,5);
  PetscCheckSameComm(snes,1,x,3);
  PetscCheckSameComm(snes,1,y,5);

  ierr = PetscMemcpy(&ls,&snes,sizeof(snes));CHKERRQ(ierr); 
  ierr = PetscMemcpy(&lx,&x,sizeof(x));CHKERRQ(ierr); 
  ierr = PetscMemcpy(&lxdot,&xdot,sizeof(xdot));CHKERRQ(ierr); 
  ierr = PetscMemcpy(&ly,&y,sizeof(x));CHKERRQ(ierr); 
  prhs[0] =  mxCreateDoubleScalar((double)ls);
  prhs[1] =  mxCreateDoubleScalar(time);
  prhs[2] =  mxCreateDoubleScalar((double)lx);
  prhs[3] =  mxCreateDoubleScalar((double)lxdot);
  prhs[4] =  mxCreateDoubleScalar((double)ly);
  prhs[5] =  mxCreateString(sctx->funcname);
  prhs[6] =  sctx->ctx;
  ierr    =  mexCallMATLAB(nlhs,plhs,nrhs,prhs,"PetscTSComputeFunctionInternal");CHKERRQ(ierr);
  ierr    =  mxGetScalar(plhs[0]);CHKERRQ(ierr);
  mxDestroyArray(prhs[0]);
  mxDestroyArray(prhs[1]);
  mxDestroyArray(prhs[2]);
  mxDestroyArray(prhs[3]);
  mxDestroyArray(prhs[4]);
  mxDestroyArray(prhs[5]);
  mxDestroyArray(plhs[0]);
  PetscFunctionReturn(0);
}


#undef __FUNCT__  
#define __FUNCT__ "TSSetFunctionMatlab"
/*
   TSSetFunctionMatlab - Sets the function evaluation routine and function 
   vector for use by the TS routines in solving ODEs
   equations from MATLAB. Here the function is a string containing the name of a MATLAB function

   Logically Collective on TS

   Input Parameters:
+  ts - the TS context
-  func - function evaluation routine

   Calling sequence of func:
$    func (TS ts,PetscReal time,Vec x,Vec xdot,Vec f,void *ctx);

   Level: beginner

.keywords: TS, nonlinear, set, function

.seealso: TSGetFunction(), TSComputeFunction(), TSSetJacobian(), TSSetFunction()
*/
PetscErrorCode  TSSetFunctionMatlab(TS snes,const char *func,mxArray *ctx)
{
  PetscErrorCode  ierr;
  TSMatlabContext *sctx;

  PetscFunctionBegin;
  /* currently sctx is memory bleed */
  ierr = PetscMalloc(sizeof(TSMatlabContext),&sctx);CHKERRQ(ierr);
  ierr = PetscStrallocpy(func,&sctx->funcname);CHKERRQ(ierr);
  /* 
     This should work, but it doesn't 
  sctx->ctx = ctx; 
  mexMakeArrayPersistent(sctx->ctx);
  */
  sctx->ctx = mxDuplicateArray(ctx);
  ierr = TSSetIFunction(snes,TSComputeFunction_Matlab,sctx);CHKERRQ(ierr);
  PetscFunctionReturn(0);
}

#undef __FUNCT__  
#define __FUNCT__ "TSComputeJacobian_Matlab"
/*
   TSComputeJacobian_Matlab - Calls the function that has been set with
                         TSSetJacobianMatlab().  

   Collective on TS

   Input Parameters:
+  snes - the TS context
.  x - input vector
.  A, B - the matrices
-  ctx - user context

   Output Parameter:
.  flag - structure of the matrix

   Level: developer

.keywords: TS, nonlinear, compute, function

.seealso: TSSetFunction(), TSGetFunction()
@*/
PetscErrorCode  TSComputeJacobian_Matlab(TS snes,PetscReal time,Vec x,Vec xdot,PetscReal shift,Mat *A,Mat *B,MatStructure *flag, void *ctx)
{
  PetscErrorCode  ierr;
  TSMatlabContext *sctx = (TSMatlabContext *)ctx;
  int             nlhs = 2,nrhs = 9;
  mxArray	  *plhs[2],*prhs[9];
  long long int   lx = 0,lxdot = 0,lA = 0,ls = 0, lB = 0;
      
  PetscFunctionBegin;
  PetscValidHeaderSpecific(snes,TS_CLASSID,1);
  PetscValidHeaderSpecific(x,VEC_CLASSID,3);

  /* call Matlab function in ctx with arguments x and y */

  ierr = PetscMemcpy(&ls,&snes,sizeof(snes));CHKERRQ(ierr); 
  ierr = PetscMemcpy(&lx,&x,sizeof(x));CHKERRQ(ierr); 
  ierr = PetscMemcpy(&lxdot,&xdot,sizeof(x));CHKERRQ(ierr); 
  ierr = PetscMemcpy(&lA,A,sizeof(x));CHKERRQ(ierr); 
  ierr = PetscMemcpy(&lB,B,sizeof(x));CHKERRQ(ierr); 
  prhs[0] =  mxCreateDoubleScalar((double)ls);
  prhs[1] =  mxCreateDoubleScalar((double)time);
  prhs[2] =  mxCreateDoubleScalar((double)lx);
  prhs[3] =  mxCreateDoubleScalar((double)lxdot);
  prhs[4] =  mxCreateDoubleScalar((double)shift);
  prhs[5] =  mxCreateDoubleScalar((double)lA);
  prhs[6] =  mxCreateDoubleScalar((double)lB);
  prhs[7] =  mxCreateString(sctx->funcname);
  prhs[8] =  sctx->ctx;
  ierr    =  mexCallMATLAB(nlhs,plhs,nrhs,prhs,"PetscTSComputeJacobianInternal");CHKERRQ(ierr);
  ierr    =  mxGetScalar(plhs[0]);CHKERRQ(ierr);
  *flag   =  (MatStructure) mxGetScalar(plhs[1]);CHKERRQ(ierr);
  mxDestroyArray(prhs[0]);
  mxDestroyArray(prhs[1]);
  mxDestroyArray(prhs[2]);
  mxDestroyArray(prhs[3]);
  mxDestroyArray(prhs[4]);
  mxDestroyArray(prhs[5]);
  mxDestroyArray(prhs[6]);
  mxDestroyArray(prhs[7]);
  mxDestroyArray(plhs[0]);
  mxDestroyArray(plhs[1]);
  PetscFunctionReturn(0);
}


#undef __FUNCT__  
#define __FUNCT__ "TSSetJacobianMatlab"
/*
   TSSetJacobianMatlab - Sets the Jacobian function evaluation routine and two empty Jacobian matrices
   vector for use by the TS routines in solving ODEs from MATLAB. Here the function is a string containing the name of a MATLAB function

   Logically Collective on TS

   Input Parameters:
+  snes - the TS context
.  A,B - Jacobian matrices
.  func - function evaluation routine
-  ctx - user context

   Calling sequence of func:
$    flag = func (TS snes,PetscReal time,Vec x,Vec xdot,Mat A,Mat B,void *ctx);


   Level: developer

.keywords: TS, nonlinear, set, function

.seealso: TSGetFunction(), TSComputeFunction(), TSSetJacobian(), TSSetFunction()
*/
PetscErrorCode  TSSetJacobianMatlab(TS snes,Mat A,Mat B,const char *func,mxArray *ctx)
{
  PetscErrorCode    ierr;
  TSMatlabContext *sctx;

  PetscFunctionBegin;
  /* currently sctx is memory bleed */
  ierr = PetscMalloc(sizeof(TSMatlabContext),&sctx);CHKERRQ(ierr);
  ierr = PetscStrallocpy(func,&sctx->funcname);CHKERRQ(ierr);
  /* 
     This should work, but it doesn't 
  sctx->ctx = ctx; 
  mexMakeArrayPersistent(sctx->ctx);
  */
  sctx->ctx = mxDuplicateArray(ctx);
  ierr = TSSetIJacobian(snes,A,B,TSComputeJacobian_Matlab,sctx);CHKERRQ(ierr);
  PetscFunctionReturn(0);
}

#undef __FUNCT__  
#define __FUNCT__ "TSMonitor_Matlab"
/*
   TSMonitor_Matlab - Calls the function that has been set with TSMonitorSetMatlab().  

   Collective on TS

.seealso: TSSetFunction(), TSGetFunction()
@*/
PetscErrorCode  TSMonitor_Matlab(TS snes,PetscInt it, PetscReal time,Vec x, void *ctx)
{
  PetscErrorCode  ierr;
  TSMatlabContext *sctx = (TSMatlabContext *)ctx;
  int             nlhs = 1,nrhs = 6;
  mxArray	  *plhs[1],*prhs[6];
  long long int   lx = 0,ls = 0;
      
  PetscFunctionBegin;
  PetscValidHeaderSpecific(snes,TS_CLASSID,1);
  PetscValidHeaderSpecific(x,VEC_CLASSID,4);

  ierr = PetscMemcpy(&ls,&snes,sizeof(snes));CHKERRQ(ierr); 
  ierr = PetscMemcpy(&lx,&x,sizeof(x));CHKERRQ(ierr); 
  prhs[0] =  mxCreateDoubleScalar((double)ls);
  prhs[1] =  mxCreateDoubleScalar((double)it);
  prhs[2] =  mxCreateDoubleScalar((double)time);
  prhs[3] =  mxCreateDoubleScalar((double)lx);
  prhs[4] =  mxCreateString(sctx->funcname);
  prhs[5] =  sctx->ctx;
  ierr    =  mexCallMATLAB(nlhs,plhs,nrhs,prhs,"PetscTSMonitorInternal");CHKERRQ(ierr);
  ierr    =  mxGetScalar(plhs[0]);CHKERRQ(ierr);
  mxDestroyArray(prhs[0]);
  mxDestroyArray(prhs[1]);
  mxDestroyArray(prhs[2]);
  mxDestroyArray(prhs[3]);
  mxDestroyArray(prhs[4]);
  mxDestroyArray(plhs[0]);
  PetscFunctionReturn(0);
}


#undef __FUNCT__  
#define __FUNCT__ "TSMonitorSetMatlab"
/*
   TSMonitorSetMatlab - Sets the monitor function from Matlab

   Level: developer

.keywords: TS, nonlinear, set, function

.seealso: TSGetFunction(), TSComputeFunction(), TSSetJacobian(), TSSetFunction()
*/
PetscErrorCode  TSMonitorSetMatlab(TS snes,const char *func,mxArray *ctx)
{
  PetscErrorCode    ierr;
  TSMatlabContext *sctx;

  PetscFunctionBegin;
  /* currently sctx is memory bleed */
  ierr = PetscMalloc(sizeof(TSMatlabContext),&sctx);CHKERRQ(ierr);
  ierr = PetscStrallocpy(func,&sctx->funcname);CHKERRQ(ierr);
  /* 
     This should work, but it doesn't 
  sctx->ctx = ctx; 
  mexMakeArrayPersistent(sctx->ctx);
  */
  sctx->ctx = mxDuplicateArray(ctx);
  ierr = TSMonitorSet(snes,TSMonitor_Matlab,sctx,PETSC_NULL);CHKERRQ(ierr);
  PetscFunctionReturn(0);
}

#endif<|MERGE_RESOLUTION|>--- conflicted
+++ resolved
@@ -216,19 +216,15 @@
   PetscValidHeaderSpecific(ts,TS_CLASSID,1);
   PetscValidHeaderSpecific(X,VEC_CLASSID,3);
   PetscCheckSameComm(ts,1,X,3);
-<<<<<<< HEAD
   ierr = PetscObjectStateQuery((PetscObject)X,&Xstate);CHKERRQ(ierr);
   if (ts->rhsjacobian.time == t && (ts->problem_type == TS_LINEAR || (ts->rhsjacobian.X == X && ts->rhsjacobian.Xstate == Xstate))) {
     *flg = ts->rhsjacobian.mstructure;
     PetscFunctionReturn(0);
-  }
-  if (ts->ops->rhsjacobian) {
-=======
 
   if (!ts->userops->rhsjacobian && !ts->userops->ijacobian) SETERRQ(((PetscObject)ts)->comm,PETSC_ERR_USER,"Must call TSSetRHSJacobian() and / or TSSetIJacobian()");
 
   if (ts->userops->rhsjacobian) {
->>>>>>> f57a127f
+  }
     ierr = PetscLogEventBegin(TS_JacobianEval,ts,X,*A,*B);CHKERRQ(ierr);
     *flg = DIFFERENT_NONZERO_PATTERN;
     PetscStackPush("TS user Jacobian function");
@@ -607,7 +603,7 @@
   if (f)   ts->userops->rhsjacobian = f;
   if (ctx) ts->jacP             = ctx;
   ierr = TSGetSNES(ts,&snes);CHKERRQ(ierr);
-  if (!ts->ops->ijacobian) {
+  if (!ts->userops->ijacobian) {
     ierr = SNESSetJacobian(snes,A,B,SNESTSFormJacobian,ts);CHKERRQ(ierr);
   }
   if (A) {
