
#include <petsc-private/tsimpl.h>        /*I "petscts.h"  I*/
#include <petscdmshell.h>
#include <petscdmda.h>
#include <petscviewer.h>
#include <petscdraw.h>

/* Logging support */
PetscClassId  TS_CLASSID, DMTS_CLASSID;
PetscLogEvent TS_Step, TS_PseudoComputeTimeStep, TS_FunctionEval, TS_JacobianEval;

const char *const TSExactFinalTimeOptions[] = {"STEPOVER","INTERPOLATE","MATCHSTEP","TSExactFinalTimeOption","TS_EXACTFINALTIME_",0};

#undef __FUNCT__
#define __FUNCT__ "TSSetTypeFromOptions"
/*
  TSSetTypeFromOptions - Sets the type of ts from user options.

  Collective on TS

  Input Parameter:
. ts - The ts

  Level: intermediate

.keywords: TS, set, options, database, type
.seealso: TSSetFromOptions(), TSSetType()
*/
static PetscErrorCode TSSetTypeFromOptions(TS ts)
{
  PetscBool      opt;
  const char     *defaultType;
  char           typeName[256];
  PetscErrorCode ierr;

  PetscFunctionBegin;
  if (((PetscObject)ts)->type_name) defaultType = ((PetscObject)ts)->type_name;
  else defaultType = TSEULER;

  if (!TSRegisterAllCalled) {ierr = TSRegisterAll();CHKERRQ(ierr);}
  ierr = PetscOptionsFList("-ts_type", "TS method"," TSSetType", TSList, defaultType, typeName, 256, &opt);CHKERRQ(ierr);
  if (opt) {
    ierr = TSSetType(ts, typeName);CHKERRQ(ierr);
  } else {
    ierr = TSSetType(ts, defaultType);CHKERRQ(ierr);
  }
  PetscFunctionReturn(0);
}

struct _n_TSMonitorDrawCtx {
  PetscViewer   viewer;
  PetscDrawAxis axis;
  Vec           initialsolution;
  PetscBool     showinitial;
  PetscInt      howoften;  /* when > 0 uses step % howoften, when negative only final solution plotted */
  PetscBool     showtimestepandtime;
  int           color;
};

#undef __FUNCT__
#define __FUNCT__ "TSSetFromOptions"
/*@
   TSSetFromOptions - Sets various TS parameters from user options.

   Collective on TS

   Input Parameter:
.  ts - the TS context obtained from TSCreate()

   Options Database Keys:
+  -ts_type <type> - TSEULER, TSBEULER, TSSUNDIALS, TSPSEUDO, TSCN, TSRK, TSTHETA, TSGL, TSSSP
.  -ts_max_steps maxsteps - maximum number of time-steps to take
.  -ts_final_time time - maximum time to compute to
.  -ts_dt dt - initial time step
.  -ts_monitor - print information at each timestep
.  -ts_monitor_lg_timestep - Monitor timestep size graphically
.  -ts_monitor_lg_solution - Monitor solution graphically
.  -ts_monitor_lg_error - Monitor error graphically
.  -ts_monitor_lg_snes_iterations - Monitor number nonlinear iterations for each timestep graphically
.  -ts_monitor_lg_ksp_iterations - Monitor number nonlinear iterations for each timestep graphically
.  -ts_monitor_sp_eig - Monitor eigenvalues of linearized operator graphically
.  -ts_monitor_draw_solution - Monitor solution graphically
.  -ts_monitor_draw_solution_phase - Monitor solution graphically with phase diagram
.  -ts_monitor_draw_error - Monitor error graphically
.  -ts_monitor_solution_binary <filename> - Save each solution to a binary file
-  -ts_monitor_solution_vtk <filename.vts> - Save each time step to a binary file, use filename-%%03D.vts

   Developer Note: We should unify all the -ts_monitor options in the way that -xxx_view has been unified

   Level: beginner

.keywords: TS, timestep, set, options, database

.seealso: TSGetType()
@*/
PetscErrorCode  TSSetFromOptions(TS ts)
{
  PetscBool              opt,flg;
  PetscErrorCode         ierr;
  PetscViewer            monviewer;
  char                   monfilename[PETSC_MAX_PATH_LEN];
  SNES                   snes;
  TSAdapt                adapt;
  PetscReal              time_step;
  TSExactFinalTimeOption eftopt;
  char                   dir[16];

  PetscFunctionBegin;
  PetscValidHeaderSpecific(ts, TS_CLASSID,1);
  ierr = PetscObjectOptionsBegin((PetscObject)ts);CHKERRQ(ierr);
  /* Handle TS type options */
  ierr = TSSetTypeFromOptions(ts);CHKERRQ(ierr);

  /* Handle generic TS options */
  ierr = PetscOptionsInt("-ts_max_steps","Maximum number of time steps","TSSetDuration",ts->max_steps,&ts->max_steps,NULL);CHKERRQ(ierr);
  ierr = PetscOptionsReal("-ts_final_time","Time to run to","TSSetDuration",ts->max_time,&ts->max_time,NULL);CHKERRQ(ierr);
  ierr = PetscOptionsReal("-ts_init_time","Initial time","TSSetTime",ts->ptime,&ts->ptime,NULL);CHKERRQ(ierr);
  ierr = PetscOptionsReal("-ts_dt","Initial time step","TSSetTimeStep",ts->time_step,&time_step,&flg);CHKERRQ(ierr);
  if (flg) {
    ierr = TSSetTimeStep(ts,time_step);CHKERRQ(ierr);
  }
  ierr = PetscOptionsEnum("-ts_exact_final_time","Option for handling of final time step","TSSetExactFinalTime",TSExactFinalTimeOptions,(PetscEnum)ts->exact_final_time,(PetscEnum*)&eftopt,&flg);CHKERRQ(ierr);
  if (flg) {ierr = TSSetExactFinalTime(ts,eftopt);CHKERRQ(ierr);}
  ierr = PetscOptionsInt("-ts_max_snes_failures","Maximum number of nonlinear solve failures","TSSetMaxSNESFailures",ts->max_snes_failures,&ts->max_snes_failures,NULL);CHKERRQ(ierr);
  ierr = PetscOptionsInt("-ts_max_reject","Maximum number of step rejections before step fails","TSSetMaxStepRejections",ts->max_reject,&ts->max_reject,NULL);CHKERRQ(ierr);
  ierr = PetscOptionsBool("-ts_error_if_step_fails","Error if no step succeeds","TSSetErrorIfStepFails",ts->errorifstepfailed,&ts->errorifstepfailed,NULL);CHKERRQ(ierr);
  ierr = PetscOptionsReal("-ts_rtol","Relative tolerance for local truncation error","TSSetTolerances",ts->rtol,&ts->rtol,NULL);CHKERRQ(ierr);
  ierr = PetscOptionsReal("-ts_atol","Absolute tolerance for local truncation error","TSSetTolerances",ts->atol,&ts->atol,NULL);CHKERRQ(ierr);

#if defined(PETSC_HAVE_SAWS)
  {
  PetscBool set;
  flg  = PETSC_FALSE;
  ierr = PetscOptionsBool("-ts_saws_block","Block for SAWs memory snooper at end of TSSolve","PetscObjectSAWsBlock",((PetscObject)ts)->amspublishblock,&flg,&set);CHKERRQ(ierr);
  if (set) {
    ierr = PetscObjectSAWsSetBlock((PetscObject)ts,flg);CHKERRQ(ierr);
  }
  }
#endif

  /* Monitor options */
  ierr = PetscOptionsString("-ts_monitor","Monitor timestep size","TSMonitorDefault","stdout",monfilename,PETSC_MAX_PATH_LEN,&flg);CHKERRQ(ierr);
  if (flg) {
    ierr = PetscViewerASCIIOpen(PetscObjectComm((PetscObject)ts),monfilename,&monviewer);CHKERRQ(ierr);
    ierr = TSMonitorSet(ts,TSMonitorDefault,monviewer,(PetscErrorCode (*)(void**))PetscViewerDestroy);CHKERRQ(ierr);
  }
  ierr = PetscOptionsString("-ts_monitor_python","Use Python function","TSMonitorSet",0,monfilename,PETSC_MAX_PATH_LEN,&flg);CHKERRQ(ierr);
  if (flg) {ierr = PetscPythonMonitorSet((PetscObject)ts,monfilename);CHKERRQ(ierr);}

  ierr = PetscOptionsName("-ts_monitor_lg_timestep","Monitor timestep size graphically","TSMonitorLGTimeStep",&opt);CHKERRQ(ierr);
  if (opt) {
    TSMonitorLGCtx ctx;
    PetscInt       howoften = 1;

    ierr = PetscOptionsInt("-ts_monitor_lg_timestep","Monitor timestep size graphically","TSMonitorLGTimeStep",howoften,&howoften,NULL);CHKERRQ(ierr);
    ierr = TSMonitorLGCtxCreate(PetscObjectComm((PetscObject)ts),0,0,PETSC_DECIDE,PETSC_DECIDE,300,300,howoften,&ctx);CHKERRQ(ierr);
    ierr = TSMonitorSet(ts,TSMonitorLGTimeStep,ctx,(PetscErrorCode (*)(void**))TSMonitorLGCtxDestroy);CHKERRQ(ierr);
  }
  ierr = PetscOptionsName("-ts_monitor_lg_solution","Monitor solution graphically","TSMonitorLGSolution",&opt);CHKERRQ(ierr);
  if (opt) {
    TSMonitorLGCtx ctx;
    PetscInt       howoften = 1;

    ierr = PetscOptionsInt("-ts_monitor_lg_solution","Monitor solution graphically","TSMonitorLGSolution",howoften,&howoften,NULL);CHKERRQ(ierr);
    ierr = TSMonitorLGCtxCreate(PETSC_COMM_SELF,0,0,PETSC_DECIDE,PETSC_DECIDE,600,400,howoften,&ctx);CHKERRQ(ierr);
    ierr = TSMonitorSet(ts,TSMonitorLGSolution,ctx,(PetscErrorCode (*)(void**))TSMonitorLGCtxDestroy);CHKERRQ(ierr);
  }
  ierr = PetscOptionsName("-ts_monitor_lg_error","Monitor error graphically","TSMonitorLGError",&opt);CHKERRQ(ierr);
  if (opt) {
    TSMonitorLGCtx ctx;
    PetscInt       howoften = 1;

    ierr = PetscOptionsInt("-ts_monitor_lg_error","Monitor error graphically","TSMonitorLGError",howoften,&howoften,NULL);CHKERRQ(ierr);
    ierr = TSMonitorLGCtxCreate(PETSC_COMM_SELF,0,0,PETSC_DECIDE,PETSC_DECIDE,600,400,howoften,&ctx);CHKERRQ(ierr);
    ierr = TSMonitorSet(ts,TSMonitorLGError,ctx,(PetscErrorCode (*)(void**))TSMonitorLGCtxDestroy);CHKERRQ(ierr);
  }
  ierr = PetscOptionsName("-ts_monitor_lg_snes_iterations","Monitor number nonlinear iterations for each timestep graphically","TSMonitorLGSNESIterations",&opt);CHKERRQ(ierr);
  if (opt) {
    TSMonitorLGCtx ctx;
    PetscInt       howoften = 1;

    ierr = PetscOptionsInt("-ts_monitor_lg_snes_iterations","Monitor number nonlinear iterations for each timestep graphically","TSMonitorLGSNESIterations",howoften,&howoften,NULL);CHKERRQ(ierr);
    ierr = TSMonitorLGCtxCreate(PETSC_COMM_SELF,0,0,PETSC_DECIDE,PETSC_DECIDE,300,300,howoften,&ctx);CHKERRQ(ierr);
    ierr = TSMonitorSet(ts,TSMonitorLGSNESIterations,ctx,(PetscErrorCode (*)(void**))TSMonitorLGCtxDestroy);CHKERRQ(ierr);
  }
  ierr = PetscOptionsName("-ts_monitor_lg_ksp_iterations","Monitor number nonlinear iterations for each timestep graphically","TSMonitorLGKSPIterations",&opt);CHKERRQ(ierr);
  if (opt) {
    TSMonitorLGCtx ctx;
    PetscInt       howoften = 1;

    ierr = PetscOptionsInt("-ts_monitor_lg_ksp_iterations","Monitor number nonlinear iterations for each timestep graphically","TSMonitorLGKSPIterations",howoften,&howoften,NULL);CHKERRQ(ierr);
    ierr = TSMonitorLGCtxCreate(PETSC_COMM_SELF,0,0,PETSC_DECIDE,PETSC_DECIDE,300,300,howoften,&ctx);CHKERRQ(ierr);
    ierr = TSMonitorSet(ts,TSMonitorLGKSPIterations,ctx,(PetscErrorCode (*)(void**))TSMonitorLGCtxDestroy);CHKERRQ(ierr);
  }
  ierr = PetscOptionsName("-ts_monitor_sp_eig","Monitor eigenvalues of linearized operator graphically","TSMonitorSPEig",&opt);CHKERRQ(ierr);
  if (opt) {
    TSMonitorSPEigCtx ctx;
    PetscInt          howoften = 1;

    ierr = PetscOptionsInt("-ts_monitor_sp_eig","Monitor eigenvalues of linearized operator graphically","TSMonitorSPEig",howoften,&howoften,NULL);CHKERRQ(ierr);
    ierr = TSMonitorSPEigCtxCreate(PETSC_COMM_SELF,0,0,PETSC_DECIDE,PETSC_DECIDE,600,400,howoften,&ctx);CHKERRQ(ierr);
    ierr = TSMonitorSet(ts,TSMonitorSPEig,ctx,(PetscErrorCode (*)(void**))TSMonitorSPEigCtxDestroy);CHKERRQ(ierr);
  }
  opt  = PETSC_FALSE;
  ierr = PetscOptionsName("-ts_monitor_draw_solution","Monitor solution graphically","TSMonitorDrawSolution",&opt);CHKERRQ(ierr);
  if (opt) {
    TSMonitorDrawCtx ctx;
    PetscInt         howoften = 1;

    ierr = PetscOptionsInt("-ts_monitor_draw_solution","Monitor solution graphically","TSMonitorDrawSolution",howoften,&howoften,NULL);CHKERRQ(ierr);
    ierr = TSMonitorDrawCtxCreate(PetscObjectComm((PetscObject)ts),0,0,PETSC_DECIDE,PETSC_DECIDE,600,400,howoften,&ctx);CHKERRQ(ierr);
    ierr = TSMonitorSet(ts,TSMonitorDrawSolution,ctx,(PetscErrorCode (*)(void**))TSMonitorDrawCtxDestroy);CHKERRQ(ierr);
  }
  opt  = PETSC_FALSE;
  ierr = PetscOptionsName("-ts_monitor_draw_solution_phase","Monitor solution graphically","TSMonitorDrawSolutionPhase",&opt);CHKERRQ(ierr);
  if (opt) {
    TSMonitorDrawCtx ctx;
    PetscReal        bounds[4];
    PetscInt         n = 4;
    PetscDraw        draw;

    ierr = PetscOptionsRealArray("-ts_monitor_draw_solution_phase","Monitor solution graphically","TSMonitorDrawSolutionPhase",bounds,&n,NULL);CHKERRQ(ierr);
    if (n != 4) SETERRQ(PetscObjectComm((PetscObject)ts),PETSC_ERR_ARG_WRONG,"Must provide bounding box of phase field");
    ierr = TSMonitorDrawCtxCreate(PetscObjectComm((PetscObject)ts),0,0,PETSC_DECIDE,PETSC_DECIDE,600,400,1,&ctx);CHKERRQ(ierr);
    ierr = PetscViewerDrawGetDraw(ctx->viewer,0,&draw);CHKERRQ(ierr);
    ierr = PetscDrawClear(draw);CHKERRQ(ierr);
    ierr = PetscDrawAxisCreate(draw,&ctx->axis);CHKERRQ(ierr);
    ierr = PetscDrawAxisSetLimits(ctx->axis,bounds[0],bounds[2],bounds[1],bounds[3]);CHKERRQ(ierr);
    ierr = PetscDrawAxisSetLabels(ctx->axis,"Phase Diagram","Variable 1","Variable 2");CHKERRQ(ierr);
    ierr = PetscDrawAxisDraw(ctx->axis);CHKERRQ(ierr);
    /* ierr = PetscDrawSetCoordinates(draw,bounds[0],bounds[1],bounds[2],bounds[3]);CHKERRQ(ierr); */
    ierr = TSMonitorSet(ts,TSMonitorDrawSolutionPhase,ctx,(PetscErrorCode (*)(void**))TSMonitorDrawCtxDestroy);CHKERRQ(ierr);
  }
  opt  = PETSC_FALSE;
  ierr = PetscOptionsName("-ts_monitor_draw_error","Monitor error graphically","TSMonitorDrawError",&opt);CHKERRQ(ierr);
  if (opt) {
    TSMonitorDrawCtx ctx;
    PetscInt         howoften = 1;

    ierr = PetscOptionsInt("-ts_monitor_draw_error","Monitor error graphically","TSMonitorDrawError",howoften,&howoften,NULL);CHKERRQ(ierr);
    ierr = TSMonitorDrawCtxCreate(PetscObjectComm((PetscObject)ts),0,0,PETSC_DECIDE,PETSC_DECIDE,600,400,howoften,&ctx);CHKERRQ(ierr);
    ierr = TSMonitorSet(ts,TSMonitorDrawError,ctx,(PetscErrorCode (*)(void**))TSMonitorDrawCtxDestroy);CHKERRQ(ierr);
  }
  opt  = PETSC_FALSE;
  ierr = PetscOptionsString("-ts_monitor_solution_binary","Save each solution to a binary file","TSMonitorSolutionBinary",0,monfilename,PETSC_MAX_PATH_LEN,&flg);CHKERRQ(ierr);
  if (flg) {
    PetscViewer ctx;
    if (monfilename[0]) {
      ierr = PetscViewerBinaryOpen(PetscObjectComm((PetscObject)ts),monfilename,FILE_MODE_WRITE,&ctx);CHKERRQ(ierr);
      ierr = TSMonitorSet(ts,TSMonitorSolutionBinary,ctx,(PetscErrorCode (*)(void**))PetscViewerDestroy);CHKERRQ(ierr);
    } else {
      ctx = PETSC_VIEWER_BINARY_(PetscObjectComm((PetscObject)ts));
      ierr = TSMonitorSet(ts,TSMonitorSolutionBinary,ctx,(PetscErrorCode (*)(void**))NULL);CHKERRQ(ierr);
    }
  }
  opt  = PETSC_FALSE;
  ierr = PetscOptionsString("-ts_monitor_solution_vtk","Save each time step to a binary file, use filename-%%03D.vts","TSMonitorSolutionVTK",0,monfilename,PETSC_MAX_PATH_LEN,&flg);CHKERRQ(ierr);
  if (flg) {
    const char *ptr,*ptr2;
    char       *filetemplate;
    if (!monfilename[0]) SETERRQ(PetscObjectComm((PetscObject)ts),PETSC_ERR_USER,"-ts_monitor_solution_vtk requires a file template, e.g. filename-%%03D.vts");
    /* Do some cursory validation of the input. */
    ierr = PetscStrstr(monfilename,"%",(char**)&ptr);CHKERRQ(ierr);
    if (!ptr) SETERRQ(PetscObjectComm((PetscObject)ts),PETSC_ERR_USER,"-ts_monitor_solution_vtk requires a file template, e.g. filename-%%03D.vts");
    for (ptr++; ptr && *ptr; ptr++) {
      ierr = PetscStrchr("DdiouxX",*ptr,(char**)&ptr2);CHKERRQ(ierr);
      if (!ptr2 && (*ptr < '0' || '9' < *ptr)) SETERRQ(PetscObjectComm((PetscObject)ts),PETSC_ERR_USER,"Invalid file template argument to -ts_monitor_solution_vtk, should look like filename-%%03D.vts");
      if (ptr2) break;
    }
    ierr = PetscStrallocpy(monfilename,&filetemplate);CHKERRQ(ierr);
    ierr = TSMonitorSet(ts,TSMonitorSolutionVTK,filetemplate,(PetscErrorCode (*)(void**))TSMonitorSolutionVTKDestroy);CHKERRQ(ierr);
  }

  ierr = PetscOptionsString("-ts_monitor_dmda_ray","Display a ray of the solution","None","y=0",dir,16,&flg);CHKERRQ(ierr);
  if (flg) {
    TSMonitorDMDARayCtx *rayctx;
    int                  ray = 0;
    DMDADirection        ddir;
    DM                   da;
    PetscMPIInt          rank;

    if (dir[1] != '=') SETERRQ1(PetscObjectComm((PetscObject)ts),PETSC_ERR_ARG_WRONG,"Unknown ray %s",dir);
    if (dir[0] == 'x') ddir = DMDA_X;
    else if (dir[0] == 'y') ddir = DMDA_Y;
    else SETERRQ1(PetscObjectComm((PetscObject)ts),PETSC_ERR_ARG_WRONG,"Unknown ray %s",dir);
    sscanf(dir+2,"%d",&ray);

    ierr = PetscInfo2(((PetscObject)ts),"Displaying DMDA ray %c = %D\n",dir[0],ray);CHKERRQ(ierr);
    ierr = PetscNew(&rayctx);CHKERRQ(ierr);
    ierr = TSGetDM(ts,&da);CHKERRQ(ierr);
    ierr = DMDAGetRay(da,ddir,ray,&rayctx->ray,&rayctx->scatter);CHKERRQ(ierr);
    ierr = MPI_Comm_rank(PetscObjectComm((PetscObject)ts),&rank);CHKERRQ(ierr);
    if (!rank) {
      ierr = PetscViewerDrawOpen(PETSC_COMM_SELF,0,0,0,0,600,300,&rayctx->viewer);CHKERRQ(ierr);
    }
    rayctx->lgctx = NULL;
    ierr = TSMonitorSet(ts,TSMonitorDMDARay,rayctx,TSMonitorDMDARayDestroy);CHKERRQ(ierr);
  }
  ierr = PetscOptionsString("-ts_monitor_lg_dmda_ray","Display a ray of the solution","None","x=0",dir,16,&flg);CHKERRQ(ierr);
  if (flg) {
    TSMonitorDMDARayCtx *rayctx;
    int                 ray = 0;
    DMDADirection       ddir;
    DM                  da;
    PetscInt            howoften = 1;

    if (dir[1] != '=') SETERRQ1(PetscObjectComm((PetscObject) ts), PETSC_ERR_ARG_WRONG, "Malformed ray %s", dir);
    if      (dir[0] == 'x') ddir = DMDA_X;
    else if (dir[0] == 'y') ddir = DMDA_Y;
    else SETERRQ1(PetscObjectComm((PetscObject) ts), PETSC_ERR_ARG_WRONG, "Unknown ray direction %s", dir);
    sscanf(dir+2, "%d", &ray);

    ierr = PetscInfo2(((PetscObject) ts),"Displaying LG DMDA ray %c = %D\n", dir[0], ray);CHKERRQ(ierr);
    ierr = PetscNew(&rayctx);CHKERRQ(ierr);
    ierr = TSGetDM(ts, &da);CHKERRQ(ierr);
    ierr = DMDAGetRay(da, ddir, ray, &rayctx->ray, &rayctx->scatter);CHKERRQ(ierr);
    ierr = TSMonitorLGCtxCreate(PETSC_COMM_SELF,0,0,PETSC_DECIDE,PETSC_DECIDE,600,400,howoften,&rayctx->lgctx);CHKERRQ(ierr);
    ierr = TSMonitorSet(ts, TSMonitorLGDMDARay, rayctx, TSMonitorDMDARayDestroy);CHKERRQ(ierr);
  }

  /*
     This code is all wrong. One is creating objects inside the TSSetFromOptions() so if run with the options gui
     will bleed memory. Also one is using a PetscOptionsBegin() inside a PetscOptionsBegin()
  */
  ierr = TSGetAdapt(ts,&adapt);CHKERRQ(ierr);
  ierr = TSAdaptSetFromOptions(adapt);CHKERRQ(ierr);

  ierr = TSGetSNES(ts,&snes);CHKERRQ(ierr);
  if (ts->problem_type == TS_LINEAR) {ierr = SNESSetType(snes,SNESKSPONLY);CHKERRQ(ierr);}

  /* Handle specific TS options */
  if (ts->ops->setfromoptions) {
    ierr = (*ts->ops->setfromoptions)(ts);CHKERRQ(ierr);
  }

  /* process any options handlers added with PetscObjectAddOptionsHandler() */
  ierr = PetscObjectProcessOptionsHandlers((PetscObject)ts);CHKERRQ(ierr);
  ierr = PetscOptionsEnd();CHKERRQ(ierr);
  PetscFunctionReturn(0);
}

#undef __FUNCT__
#undef __FUNCT__
#define __FUNCT__ "TSComputeRHSJacobian"
/*@
   TSComputeRHSJacobian - Computes the Jacobian matrix that has been
      set with TSSetRHSJacobian().

   Collective on TS and Vec

   Input Parameters:
+  ts - the TS context
.  t - current timestep
-  U - input vector

   Output Parameters:
+  A - Jacobian matrix
.  B - optional preconditioning matrix
-  flag - flag indicating matrix structure

   Notes:
   Most users should not need to explicitly call this routine, as it
   is used internally within the nonlinear solvers.

   See KSPSetOperators() for important information about setting the
   flag parameter.

   Level: developer

.keywords: SNES, compute, Jacobian, matrix

.seealso:  TSSetRHSJacobian(), KSPSetOperators()
@*/
PetscErrorCode  TSComputeRHSJacobian(TS ts,PetscReal t,Vec U,Mat A,Mat B)
{
  PetscErrorCode ierr;
  PetscObjectState Ustate;
  DM             dm;
  DMTS           tsdm;
  TSRHSJacobian  rhsjacobianfunc;
  void           *ctx;
  TSIJacobian    ijacobianfunc;

  PetscFunctionBegin;
  PetscValidHeaderSpecific(ts,TS_CLASSID,1);
  PetscValidHeaderSpecific(U,VEC_CLASSID,3);
  PetscCheckSameComm(ts,1,U,3);
  ierr = TSGetDM(ts,&dm);CHKERRQ(ierr);
  ierr = DMGetDMTS(dm,&tsdm);CHKERRQ(ierr);
  ierr = DMTSGetRHSJacobian(dm,&rhsjacobianfunc,&ctx);CHKERRQ(ierr);
  ierr = DMTSGetIJacobian(dm,&ijacobianfunc,NULL);CHKERRQ(ierr);
  ierr = PetscObjectStateGet((PetscObject)U,&Ustate);CHKERRQ(ierr);
  if (ts->rhsjacobian.time == t && (ts->problem_type == TS_LINEAR || (ts->rhsjacobian.X == U && ts->rhsjacobian.Xstate == Ustate))) {
    PetscFunctionReturn(0);
  }

  if (!rhsjacobianfunc && !ijacobianfunc) SETERRQ(PetscObjectComm((PetscObject)ts),PETSC_ERR_USER,"Must call TSSetRHSJacobian() and / or TSSetIJacobian()");

  if (ts->rhsjacobian.reuse) {
    ierr = MatShift(A,-ts->rhsjacobian.shift);CHKERRQ(ierr);
    ierr = MatScale(A,1./ts->rhsjacobian.scale);CHKERRQ(ierr);
    if (A != B) {
      ierr = MatShift(B,-ts->rhsjacobian.shift);CHKERRQ(ierr);
      ierr = MatScale(B,1./ts->rhsjacobian.scale);CHKERRQ(ierr);
    }
    ts->rhsjacobian.shift = 0;
    ts->rhsjacobian.scale = 1.;
  }

  if (rhsjacobianfunc) {
    ierr = PetscLogEventBegin(TS_JacobianEval,ts,U,A,B);CHKERRQ(ierr);
    PetscStackPush("TS user Jacobian function");
    ierr = (*rhsjacobianfunc)(ts,t,U,A,B,ctx);CHKERRQ(ierr);
    PetscStackPop;
    ierr = PetscLogEventEnd(TS_JacobianEval,ts,U,A,B);CHKERRQ(ierr);
    /* make sure user returned a correct Jacobian and preconditioner */
    PetscValidHeaderSpecific(A,MAT_CLASSID,4);
    PetscValidHeaderSpecific(B,MAT_CLASSID,5);
  } else {
    ierr = MatZeroEntries(A);CHKERRQ(ierr);
    if (A != B) {ierr = MatZeroEntries(B);CHKERRQ(ierr);}
  }
  ts->rhsjacobian.time       = t;
  ts->rhsjacobian.X          = U;
  ierr                       = PetscObjectStateGet((PetscObject)U,&ts->rhsjacobian.Xstate);CHKERRQ(ierr);
  PetscFunctionReturn(0);
}

#undef __FUNCT__
#define __FUNCT__ "TSComputeRHSFunction"
/*@
   TSComputeRHSFunction - Evaluates the right-hand-side function.

   Collective on TS and Vec

   Input Parameters:
+  ts - the TS context
.  t - current time
-  U - state vector

   Output Parameter:
.  y - right hand side

   Note:
   Most users should not need to explicitly call this routine, as it
   is used internally within the nonlinear solvers.

   Level: developer

.keywords: TS, compute

.seealso: TSSetRHSFunction(), TSComputeIFunction()
@*/
PetscErrorCode TSComputeRHSFunction(TS ts,PetscReal t,Vec U,Vec y)
{
  PetscErrorCode ierr;
  TSRHSFunction  rhsfunction;
  TSIFunction    ifunction;
  void           *ctx;
  DM             dm;

  PetscFunctionBegin;
  PetscValidHeaderSpecific(ts,TS_CLASSID,1);
  PetscValidHeaderSpecific(U,VEC_CLASSID,3);
  PetscValidHeaderSpecific(y,VEC_CLASSID,4);
  ierr = TSGetDM(ts,&dm);CHKERRQ(ierr);
  ierr = DMTSGetRHSFunction(dm,&rhsfunction,&ctx);CHKERRQ(ierr);
  ierr = DMTSGetIFunction(dm,&ifunction,NULL);CHKERRQ(ierr);

  if (!rhsfunction && !ifunction) SETERRQ(PetscObjectComm((PetscObject)ts),PETSC_ERR_USER,"Must call TSSetRHSFunction() and / or TSSetIFunction()");

  ierr = PetscLogEventBegin(TS_FunctionEval,ts,U,y,0);CHKERRQ(ierr);
  if (rhsfunction) {
    PetscStackPush("TS user right-hand-side function");
    ierr = (*rhsfunction)(ts,t,U,y,ctx);CHKERRQ(ierr);
    PetscStackPop;
  } else {
    ierr = VecZeroEntries(y);CHKERRQ(ierr);
  }

  ierr = PetscLogEventEnd(TS_FunctionEval,ts,U,y,0);CHKERRQ(ierr);
  PetscFunctionReturn(0);
}

#undef __FUNCT__
#define __FUNCT__ "TSComputeSolutionFunction"
/*@
   TSComputeSolutionFunction - Evaluates the solution function.

   Collective on TS and Vec

   Input Parameters:
+  ts - the TS context
-  t - current time

   Output Parameter:
.  U - the solution

   Note:
   Most users should not need to explicitly call this routine, as it
   is used internally within the nonlinear solvers.

   Level: developer

.keywords: TS, compute

.seealso: TSSetSolutionFunction(), TSSetRHSFunction(), TSComputeIFunction()
@*/
PetscErrorCode TSComputeSolutionFunction(TS ts,PetscReal t,Vec U)
{
  PetscErrorCode     ierr;
  TSSolutionFunction solutionfunction;
  void               *ctx;
  DM                 dm;

  PetscFunctionBegin;
  PetscValidHeaderSpecific(ts,TS_CLASSID,1);
  PetscValidHeaderSpecific(U,VEC_CLASSID,3);
  ierr = TSGetDM(ts,&dm);CHKERRQ(ierr);
  ierr = DMTSGetSolutionFunction(dm,&solutionfunction,&ctx);CHKERRQ(ierr);

  if (solutionfunction) {
    PetscStackPush("TS user solution function");
    ierr = (*solutionfunction)(ts,t,U,ctx);CHKERRQ(ierr);
    PetscStackPop;
  }
  PetscFunctionReturn(0);
}
#undef __FUNCT__
#define __FUNCT__ "TSComputeForcingFunction"
/*@
   TSComputeForcingFunction - Evaluates the forcing function.

   Collective on TS and Vec

   Input Parameters:
+  ts - the TS context
-  t - current time

   Output Parameter:
.  U - the function value

   Note:
   Most users should not need to explicitly call this routine, as it
   is used internally within the nonlinear solvers.

   Level: developer

.keywords: TS, compute

.seealso: TSSetSolutionFunction(), TSSetRHSFunction(), TSComputeIFunction()
@*/
PetscErrorCode TSComputeForcingFunction(TS ts,PetscReal t,Vec U)
{
  PetscErrorCode     ierr, (*forcing)(TS,PetscReal,Vec,void*);
  void               *ctx;
  DM                 dm;

  PetscFunctionBegin;
  PetscValidHeaderSpecific(ts,TS_CLASSID,1);
  PetscValidHeaderSpecific(U,VEC_CLASSID,3);
  ierr = TSGetDM(ts,&dm);CHKERRQ(ierr);
  ierr = DMTSGetForcingFunction(dm,&forcing,&ctx);CHKERRQ(ierr);

  if (forcing) {
    PetscStackPush("TS user forcing function");
    ierr = (*forcing)(ts,t,U,ctx);CHKERRQ(ierr);
    PetscStackPop;
  }
  PetscFunctionReturn(0);
}

#undef __FUNCT__
#define __FUNCT__ "TSGetRHSVec_Private"
static PetscErrorCode TSGetRHSVec_Private(TS ts,Vec *Frhs)
{
  Vec            F;
  PetscErrorCode ierr;

  PetscFunctionBegin;
  *Frhs = NULL;
  ierr  = TSGetIFunction(ts,&F,NULL,NULL);CHKERRQ(ierr);
  if (!ts->Frhs) {
    ierr = VecDuplicate(F,&ts->Frhs);CHKERRQ(ierr);
  }
  *Frhs = ts->Frhs;
  PetscFunctionReturn(0);
}

#undef __FUNCT__
#define __FUNCT__ "TSGetRHSMats_Private"
static PetscErrorCode TSGetRHSMats_Private(TS ts,Mat *Arhs,Mat *Brhs)
{
  Mat            A,B;
  PetscErrorCode ierr;

  PetscFunctionBegin;
  ierr = TSGetIJacobian(ts,&A,&B,NULL,NULL);CHKERRQ(ierr);
  if (Arhs) {
    if (!ts->Arhs) {
      ierr = MatDuplicate(A,MAT_DO_NOT_COPY_VALUES,&ts->Arhs);CHKERRQ(ierr);
    }
    *Arhs = ts->Arhs;
  }
  if (Brhs) {
    if (!ts->Brhs) {
      if (A != B) {
        ierr = MatDuplicate(B,MAT_DO_NOT_COPY_VALUES,&ts->Brhs);CHKERRQ(ierr);
      } else {
        ts->Brhs = ts->Arhs;
        ierr = PetscObjectReference((PetscObject)ts->Arhs);CHKERRQ(ierr);
      }
    }
    *Brhs = ts->Brhs;
  }
  PetscFunctionReturn(0);
}

#undef __FUNCT__
#define __FUNCT__ "TSComputeIFunction"
/*@
   TSComputeIFunction - Evaluates the DAE residual written in implicit form F(t,U,Udot)=0

   Collective on TS and Vec

   Input Parameters:
+  ts - the TS context
.  t - current time
.  U - state vector
.  Udot - time derivative of state vector
-  imex - flag indicates if the method is IMEX so that the RHSFunction should be kept separate

   Output Parameter:
.  Y - right hand side

   Note:
   Most users should not need to explicitly call this routine, as it
   is used internally within the nonlinear solvers.

   If the user did did not write their equations in implicit form, this
   function recasts them in implicit form.

   Level: developer

.keywords: TS, compute

.seealso: TSSetIFunction(), TSComputeRHSFunction()
@*/
PetscErrorCode TSComputeIFunction(TS ts,PetscReal t,Vec U,Vec Udot,Vec Y,PetscBool imex)
{
  PetscErrorCode ierr;
  TSIFunction    ifunction;
  TSRHSFunction  rhsfunction;
  void           *ctx;
  DM             dm;

  PetscFunctionBegin;
  PetscValidHeaderSpecific(ts,TS_CLASSID,1);
  PetscValidHeaderSpecific(U,VEC_CLASSID,3);
  PetscValidHeaderSpecific(Udot,VEC_CLASSID,4);
  PetscValidHeaderSpecific(Y,VEC_CLASSID,5);

  ierr = TSGetDM(ts,&dm);CHKERRQ(ierr);
  ierr = DMTSGetIFunction(dm,&ifunction,&ctx);CHKERRQ(ierr);
  ierr = DMTSGetRHSFunction(dm,&rhsfunction,NULL);CHKERRQ(ierr);

  if (!rhsfunction && !ifunction) SETERRQ(PetscObjectComm((PetscObject)ts),PETSC_ERR_USER,"Must call TSSetRHSFunction() and / or TSSetIFunction()");

  ierr = PetscLogEventBegin(TS_FunctionEval,ts,U,Udot,Y);CHKERRQ(ierr);
  if (ifunction) {
    PetscStackPush("TS user implicit function");
    ierr = (*ifunction)(ts,t,U,Udot,Y,ctx);CHKERRQ(ierr);
    PetscStackPop;
  }
  if (imex) {
    if (!ifunction) {
      ierr = VecCopy(Udot,Y);CHKERRQ(ierr);
    }
  } else if (rhsfunction) {
    if (ifunction) {
      Vec Frhs;
      ierr = TSGetRHSVec_Private(ts,&Frhs);CHKERRQ(ierr);
      ierr = TSComputeRHSFunction(ts,t,U,Frhs);CHKERRQ(ierr);
      ierr = VecAXPY(Y,-1,Frhs);CHKERRQ(ierr);
    } else {
      ierr = TSComputeRHSFunction(ts,t,U,Y);CHKERRQ(ierr);
      ierr = VecAYPX(Y,-1,Udot);CHKERRQ(ierr);
    }
  }
  ierr = PetscLogEventEnd(TS_FunctionEval,ts,U,Udot,Y);CHKERRQ(ierr);
  PetscFunctionReturn(0);
}

#undef __FUNCT__
#define __FUNCT__ "TSComputeIJacobian"
/*@
   TSComputeIJacobian - Evaluates the Jacobian of the DAE

   Collective on TS and Vec

   Input
      Input Parameters:
+  ts - the TS context
.  t - current timestep
.  U - state vector
.  Udot - time derivative of state vector
.  shift - shift to apply, see note below
-  imex - flag indicates if the method is IMEX so that the RHSJacobian should be kept separate

   Output Parameters:
+  A - Jacobian matrix
.  B - optional preconditioning matrix
-  flag - flag indicating matrix structure

   Notes:
   If F(t,U,Udot)=0 is the DAE, the required Jacobian is

   dF/dU + shift*dF/dUdot

   Most users should not need to explicitly call this routine, as it
   is used internally within the nonlinear solvers.

   Level: developer

.keywords: TS, compute, Jacobian, matrix

.seealso:  TSSetIJacobian()
@*/
PetscErrorCode TSComputeIJacobian(TS ts,PetscReal t,Vec U,Vec Udot,PetscReal shift,Mat A,Mat B,PetscBool imex)
{
  PetscErrorCode ierr;
  TSIJacobian    ijacobian;
  TSRHSJacobian  rhsjacobian;
  DM             dm;
  void           *ctx;

  PetscFunctionBegin;
  PetscValidHeaderSpecific(ts,TS_CLASSID,1);
  PetscValidHeaderSpecific(U,VEC_CLASSID,3);
  PetscValidHeaderSpecific(Udot,VEC_CLASSID,4);
  PetscValidPointer(A,6);
  PetscValidHeaderSpecific(A,MAT_CLASSID,6);
  PetscValidPointer(B,7);
  PetscValidHeaderSpecific(B,MAT_CLASSID,7);

  ierr = TSGetDM(ts,&dm);CHKERRQ(ierr);
  ierr = DMTSGetIJacobian(dm,&ijacobian,&ctx);CHKERRQ(ierr);
  ierr = DMTSGetRHSJacobian(dm,&rhsjacobian,NULL);CHKERRQ(ierr);

  if (!rhsjacobian && !ijacobian) SETERRQ(PetscObjectComm((PetscObject)ts),PETSC_ERR_USER,"Must call TSSetRHSJacobian() and / or TSSetIJacobian()");

  ierr = PetscLogEventBegin(TS_JacobianEval,ts,U,A,B);CHKERRQ(ierr);
  if (ijacobian) {
    PetscStackPush("TS user implicit Jacobian");
    ierr = (*ijacobian)(ts,t,U,Udot,shift,A,B,ctx);CHKERRQ(ierr);
    PetscStackPop;
    /* make sure user returned a correct Jacobian and preconditioner */
    PetscValidHeaderSpecific(A,MAT_CLASSID,4);
    PetscValidHeaderSpecific(B,MAT_CLASSID,5);
  }
  if (imex) {
    if (!ijacobian) {  /* system was written as Udot = G(t,U) */
      ierr = MatZeroEntries(A);CHKERRQ(ierr);
      ierr = MatShift(A,shift);CHKERRQ(ierr);
      if (A != B) {
        ierr = MatZeroEntries(B);CHKERRQ(ierr);
        ierr = MatShift(B,shift);CHKERRQ(ierr);
      }
    }
  } else {
    Mat Arhs = NULL,Brhs = NULL;
    if (rhsjacobian) {
      if (ijacobian) {
        ierr = TSGetRHSMats_Private(ts,&Arhs,&Brhs);CHKERRQ(ierr);
      } else {
        ierr = TSGetIJacobian(ts,&Arhs,&Brhs,NULL,NULL);CHKERRQ(ierr);
      }
      ierr = TSComputeRHSJacobian(ts,t,U,Arhs,Brhs);CHKERRQ(ierr);
    }
    if (Arhs == A) {           /* No IJacobian, so we only have the RHS matrix */
      ts->rhsjacobian.scale = -1;
      ts->rhsjacobian.shift = shift;
      ierr = MatScale(A,-1);CHKERRQ(ierr);
      ierr = MatShift(A,shift);CHKERRQ(ierr);
      if (A != B) {
        ierr = MatScale(B,-1);CHKERRQ(ierr);
        ierr = MatShift(B,shift);CHKERRQ(ierr);
      }
    } else if (Arhs) {          /* Both IJacobian and RHSJacobian */
      MatStructure axpy = DIFFERENT_NONZERO_PATTERN;
      if (!ijacobian) {         /* No IJacobian provided, but we have a separate RHS matrix */
        ierr = MatZeroEntries(A);CHKERRQ(ierr);
        ierr = MatShift(A,shift);CHKERRQ(ierr);
        if (A != B) {
          ierr = MatZeroEntries(B);CHKERRQ(ierr);
          ierr = MatShift(B,shift);CHKERRQ(ierr);
        }
      }
      ierr = MatAXPY(A,-1,Arhs,axpy);CHKERRQ(ierr);
      if (A != B) {
        ierr = MatAXPY(B,-1,Brhs,axpy);CHKERRQ(ierr);
      }
    }
  }
  ierr = PetscLogEventEnd(TS_JacobianEval,ts,U,A,B);CHKERRQ(ierr);
  PetscFunctionReturn(0);
}

#undef __FUNCT__
#define __FUNCT__ "TSSetRHSFunction"
/*@C
    TSSetRHSFunction - Sets the routine for evaluating the function,
    where U_t = G(t,u).

    Logically Collective on TS

    Input Parameters:
+   ts - the TS context obtained from TSCreate()
.   r - vector to put the computed right hand side (or NULL to have it created)
.   f - routine for evaluating the right-hand-side function
-   ctx - [optional] user-defined context for private data for the
          function evaluation routine (may be NULL)

    Calling sequence of func:
$     func (TS ts,PetscReal t,Vec u,Vec F,void *ctx);

+   t - current timestep
.   u - input vector
.   F - function vector
-   ctx - [optional] user-defined function context

    Level: beginner

.keywords: TS, timestep, set, right-hand-side, function

.seealso: TSSetRHSJacobian(), TSSetIJacobian()
@*/
PetscErrorCode  TSSetRHSFunction(TS ts,Vec r,PetscErrorCode (*f)(TS,PetscReal,Vec,Vec,void*),void *ctx)
{
  PetscErrorCode ierr;
  SNES           snes;
  Vec            ralloc = NULL;
  DM             dm;

  PetscFunctionBegin;
  PetscValidHeaderSpecific(ts,TS_CLASSID,1);
  if (r) PetscValidHeaderSpecific(r,VEC_CLASSID,2);

  ierr = TSGetDM(ts,&dm);CHKERRQ(ierr);
  ierr = DMTSSetRHSFunction(dm,f,ctx);CHKERRQ(ierr);
  ierr = TSGetSNES(ts,&snes);CHKERRQ(ierr);
  if (!r && !ts->dm && ts->vec_sol) {
    ierr = VecDuplicate(ts->vec_sol,&ralloc);CHKERRQ(ierr);
    r    = ralloc;
  }
  ierr = SNESSetFunction(snes,r,SNESTSFormFunction,ts);CHKERRQ(ierr);
  ierr = VecDestroy(&ralloc);CHKERRQ(ierr);
  PetscFunctionReturn(0);
}

#undef __FUNCT__
#define __FUNCT__ "TSSetSolutionFunction"
/*@C
    TSSetSolutionFunction - Provide a function that computes the solution of the ODE or DAE

    Logically Collective on TS

    Input Parameters:
+   ts - the TS context obtained from TSCreate()
.   f - routine for evaluating the solution
-   ctx - [optional] user-defined context for private data for the
          function evaluation routine (may be NULL)

    Calling sequence of func:
$     func (TS ts,PetscReal t,Vec u,void *ctx);

+   t - current timestep
.   u - output vector
-   ctx - [optional] user-defined function context

    Notes:
    This routine is used for testing accuracy of time integration schemes when you already know the solution.
    If analytic solutions are not known for your system, consider using the Method of Manufactured Solutions to
    create closed-form solutions with non-physical forcing terms.

    For low-dimensional problems solved in serial, such as small discrete systems, TSMonitorLGError() can be used to monitor the error history.

    Level: beginner

.keywords: TS, timestep, set, right-hand-side, function

.seealso: TSSetRHSJacobian(), TSSetIJacobian(), TSComputeSolutionFunction(), TSSetForcingFunction()
@*/
PetscErrorCode  TSSetSolutionFunction(TS ts,PetscErrorCode (*f)(TS,PetscReal,Vec,void*),void *ctx)
{
  PetscErrorCode ierr;
  DM             dm;

  PetscFunctionBegin;
  PetscValidHeaderSpecific(ts,TS_CLASSID,1);
  ierr = TSGetDM(ts,&dm);CHKERRQ(ierr);
  ierr = DMTSSetSolutionFunction(dm,f,ctx);CHKERRQ(ierr);
  PetscFunctionReturn(0);
}

#undef __FUNCT__
#define __FUNCT__ "TSSetForcingFunction"
/*@C
    TSSetForcingFunction - Provide a function that computes a forcing term for a ODE or PDE

    Logically Collective on TS

    Input Parameters:
+   ts - the TS context obtained from TSCreate()
.   f - routine for evaluating the forcing function
-   ctx - [optional] user-defined context for private data for the
          function evaluation routine (may be NULL)

    Calling sequence of func:
$     func (TS ts,PetscReal t,Vec u,void *ctx);

+   t - current timestep
.   u - output vector
-   ctx - [optional] user-defined function context

    Notes:
    This routine is useful for testing accuracy of time integration schemes when using the Method of Manufactured Solutions to
    create closed-form solutions with a non-physical forcing term.

    For low-dimensional problems solved in serial, such as small discrete systems, TSMonitorLGError() can be used to monitor the error history.

    Level: beginner

.keywords: TS, timestep, set, right-hand-side, function

.seealso: TSSetRHSJacobian(), TSSetIJacobian(), TSComputeSolutionFunction(), TSSetSolutionFunction()
@*/
PetscErrorCode  TSSetForcingFunction(TS ts,PetscErrorCode (*f)(TS,PetscReal,Vec,void*),void *ctx)
{
  PetscErrorCode ierr;
  DM             dm;

  PetscFunctionBegin;
  PetscValidHeaderSpecific(ts,TS_CLASSID,1);
  ierr = TSGetDM(ts,&dm);CHKERRQ(ierr);
  ierr = DMTSSetForcingFunction(dm,f,ctx);CHKERRQ(ierr);
  PetscFunctionReturn(0);
}

#undef __FUNCT__
#define __FUNCT__ "TSSetRHSJacobian"
/*@C
   TSSetRHSJacobian - Sets the function to compute the Jacobian of F,
   where U_t = G(U,t), as well as the location to store the matrix.

   Logically Collective on TS

   Input Parameters:
+  ts  - the TS context obtained from TSCreate()
.  Amat - (approximate) Jacobian matrix
.  Pmat - matrix from which preconditioner is to be constructed (usually the same as Amat)
.  f   - the Jacobian evaluation routine
-  ctx - [optional] user-defined context for private data for the
         Jacobian evaluation routine (may be NULL)

   Calling sequence of func:
$     func (TS ts,PetscReal t,Vec u,Mat *A,Mat *B,MatStructure *flag,void *ctx);

+  t - current timestep
.  u - input vector
.  Amat - (approximate) Jacobian matrix
.  Pmat - matrix from which preconditioner is to be constructed (usually the same as Amat)
.  flag - flag indicating information about the preconditioner matrix
          structure (same as flag in KSPSetOperators())
-  ctx - [optional] user-defined context for matrix evaluation routine

   Notes:
   See KSPSetOperators() for important information about setting the flag
   output parameter in the routine func().  Be sure to read this information!

   The routine func() takes Mat * as the matrix arguments rather than Mat.
   This allows the matrix evaluation routine to replace A and/or B with a
   completely new matrix structure (not just different matrix elements)
   when appropriate, for instance, if the nonzero structure is changing
   throughout the global iterations.

   Level: beginner

.keywords: TS, timestep, set, right-hand-side, Jacobian

.seealso: SNESComputeJacobianDefaultColor(), TSSetRHSFunction(), TSRHSJacobianSetReuse()

@*/
PetscErrorCode  TSSetRHSJacobian(TS ts,Mat Amat,Mat Pmat,TSRHSJacobian f,void *ctx)
{
  PetscErrorCode ierr;
  SNES           snes;
  DM             dm;
  TSIJacobian    ijacobian;

  PetscFunctionBegin;
  PetscValidHeaderSpecific(ts,TS_CLASSID,1);
  if (Amat) PetscValidHeaderSpecific(Amat,MAT_CLASSID,2);
  if (Pmat) PetscValidHeaderSpecific(Pmat,MAT_CLASSID,3);
  if (Amat) PetscCheckSameComm(ts,1,Amat,2);
  if (Pmat) PetscCheckSameComm(ts,1,Pmat,3);

  ierr = TSGetDM(ts,&dm);CHKERRQ(ierr);
  ierr = DMTSSetRHSJacobian(dm,f,ctx);CHKERRQ(ierr);
  if (f == TSComputeRHSJacobianConstant) {
    /* Handle this case automatically for the user; otherwise user should call themselves. */
    ierr = TSRHSJacobianSetReuse(ts,PETSC_TRUE);CHKERRQ(ierr);
  }
  ierr = DMTSGetIJacobian(dm,&ijacobian,NULL);CHKERRQ(ierr);
  ierr = TSGetSNES(ts,&snes);CHKERRQ(ierr);
  if (!ijacobian) {
    ierr = SNESSetJacobian(snes,Amat,Pmat,SNESTSFormJacobian,ts);CHKERRQ(ierr);
  }
  if (Amat) {
    ierr = PetscObjectReference((PetscObject)Amat);CHKERRQ(ierr);
    ierr = MatDestroy(&ts->Arhs);CHKERRQ(ierr);

    ts->Arhs = Amat;
  }
  if (Pmat) {
    ierr = PetscObjectReference((PetscObject)Pmat);CHKERRQ(ierr);
    ierr = MatDestroy(&ts->Brhs);CHKERRQ(ierr);

    ts->Brhs = Pmat;
  }
  PetscFunctionReturn(0);
}


#undef __FUNCT__
#define __FUNCT__ "TSSetIFunction"
/*@C
   TSSetIFunction - Set the function to compute F(t,U,U_t) where F() = 0 is the DAE to be solved.

   Logically Collective on TS

   Input Parameters:
+  ts  - the TS context obtained from TSCreate()
.  r   - vector to hold the residual (or NULL to have it created internally)
.  f   - the function evaluation routine
-  ctx - user-defined context for private data for the function evaluation routine (may be NULL)

   Calling sequence of f:
$  f(TS ts,PetscReal t,Vec u,Vec u_t,Vec F,ctx);

+  t   - time at step/stage being solved
.  u   - state vector
.  u_t - time derivative of state vector
.  F   - function vector
-  ctx - [optional] user-defined context for matrix evaluation routine

   Important:
   The user MUST call either this routine, TSSetRHSFunction().  This routine must be used when not solving an ODE, for example a DAE.

   Level: beginner

.keywords: TS, timestep, set, DAE, Jacobian

.seealso: TSSetRHSJacobian(), TSSetRHSFunction(), TSSetIJacobian()
@*/
PetscErrorCode  TSSetIFunction(TS ts,Vec res,TSIFunction f,void *ctx)
{
  PetscErrorCode ierr;
  SNES           snes;
  Vec            resalloc = NULL;
  DM             dm;

  PetscFunctionBegin;
  PetscValidHeaderSpecific(ts,TS_CLASSID,1);
  if (res) PetscValidHeaderSpecific(res,VEC_CLASSID,2);

  ierr = TSGetDM(ts,&dm);CHKERRQ(ierr);
  ierr = DMTSSetIFunction(dm,f,ctx);CHKERRQ(ierr);

  ierr = TSGetSNES(ts,&snes);CHKERRQ(ierr);
  if (!res && !ts->dm && ts->vec_sol) {
    ierr = VecDuplicate(ts->vec_sol,&resalloc);CHKERRQ(ierr);
    res  = resalloc;
  }
  ierr = SNESSetFunction(snes,res,SNESTSFormFunction,ts);CHKERRQ(ierr);
  ierr = VecDestroy(&resalloc);CHKERRQ(ierr);
  PetscFunctionReturn(0);
}

#undef __FUNCT__
#define __FUNCT__ "TSGetIFunction"
/*@C
   TSGetIFunction - Returns the vector where the implicit residual is stored and the function/contex to compute it.

   Not Collective

   Input Parameter:
.  ts - the TS context

   Output Parameter:
+  r - vector to hold residual (or NULL)
.  func - the function to compute residual (or NULL)
-  ctx - the function context (or NULL)

   Level: advanced

.keywords: TS, nonlinear, get, function

.seealso: TSSetIFunction(), SNESGetFunction()
@*/
PetscErrorCode TSGetIFunction(TS ts,Vec *r,TSIFunction *func,void **ctx)
{
  PetscErrorCode ierr;
  SNES           snes;
  DM             dm;

  PetscFunctionBegin;
  PetscValidHeaderSpecific(ts,TS_CLASSID,1);
  ierr = TSGetSNES(ts,&snes);CHKERRQ(ierr);
  ierr = SNESGetFunction(snes,r,NULL,NULL);CHKERRQ(ierr);
  ierr = TSGetDM(ts,&dm);CHKERRQ(ierr);
  ierr = DMTSGetIFunction(dm,func,ctx);CHKERRQ(ierr);
  PetscFunctionReturn(0);
}

#undef __FUNCT__
#define __FUNCT__ "TSGetRHSFunction"
/*@C
   TSGetRHSFunction - Returns the vector where the right hand side is stored and the function/context to compute it.

   Not Collective

   Input Parameter:
.  ts - the TS context

   Output Parameter:
+  r - vector to hold computed right hand side (or NULL)
.  func - the function to compute right hand side (or NULL)
-  ctx - the function context (or NULL)

   Level: advanced

.keywords: TS, nonlinear, get, function

.seealso: TSSetRhsfunction(), SNESGetFunction()
@*/
PetscErrorCode TSGetRHSFunction(TS ts,Vec *r,TSRHSFunction *func,void **ctx)
{
  PetscErrorCode ierr;
  SNES           snes;
  DM             dm;

  PetscFunctionBegin;
  PetscValidHeaderSpecific(ts,TS_CLASSID,1);
  ierr = TSGetSNES(ts,&snes);CHKERRQ(ierr);
  ierr = SNESGetFunction(snes,r,NULL,NULL);CHKERRQ(ierr);
  ierr = TSGetDM(ts,&dm);CHKERRQ(ierr);
  ierr = DMTSGetRHSFunction(dm,func,ctx);CHKERRQ(ierr);
  PetscFunctionReturn(0);
}

#undef __FUNCT__
#define __FUNCT__ "TSSetIJacobian"
/*@C
   TSSetIJacobian - Set the function to compute the matrix dF/dU + a*dF/dU_t where F(t,U,U_t) is the function
        you provided with TSSetIFunction().

   Logically Collective on TS

   Input Parameters:
+  ts  - the TS context obtained from TSCreate()
.  Amat - (approximate) Jacobian matrix
.  Pmat - matrix used to compute preconditioner (usually the same as Amat)
.  f   - the Jacobian evaluation routine
-  ctx - user-defined context for private data for the Jacobian evaluation routine (may be NULL)

   Calling sequence of f:
$  f(TS ts,PetscReal t,Vec U,Vec U_t,PetscReal a,Mat *Amat,Mat *Pmat,MatStructure *flag,void *ctx);

+  t    - time at step/stage being solved
.  U    - state vector
.  U_t  - time derivative of state vector
.  a    - shift
.  Amat - (approximate) Jacobian of F(t,U,W+a*U), equivalent to dF/dU + a*dF/dU_t
.  Pmat - matrix used for constructing preconditioner, usually the same as Amat
.  flag - flag indicating information about the preconditioner matrix
          structure (same as flag in KSPSetOperators())
-  ctx  - [optional] user-defined context for matrix evaluation routine

   Notes:
   The matrices Amat and Pmat are exactly the matrices that are used by SNES for the nonlinear solve.

   The matrix dF/dU + a*dF/dU_t you provide turns out to be
   the Jacobian of F(t,U,W+a*U) where F(t,U,U_t) = 0 is the DAE to be solved.
   The time integrator internally approximates U_t by W+a*U where the positive "shift"
   a and vector W depend on the integration method, step size, and past states. For example with
   the backward Euler method a = 1/dt and W = -a*U(previous timestep) so
   W + a*U = a*(U - U(previous timestep)) = (U - U(previous timestep))/dt

   Level: beginner

.keywords: TS, timestep, DAE, Jacobian

.seealso: TSSetIFunction(), TSSetRHSJacobian(), SNESComputeJacobianDefaultColor(), SNESComputeJacobianDefault()

@*/
PetscErrorCode  TSSetIJacobian(TS ts,Mat Amat,Mat Pmat,TSIJacobian f,void *ctx)
{
  PetscErrorCode ierr;
  SNES           snes;
  DM             dm;

  PetscFunctionBegin;
  PetscValidHeaderSpecific(ts,TS_CLASSID,1);
  if (Amat) PetscValidHeaderSpecific(Amat,MAT_CLASSID,2);
  if (Pmat) PetscValidHeaderSpecific(Pmat,MAT_CLASSID,3);
  if (Amat) PetscCheckSameComm(ts,1,Amat,2);
  if (Pmat) PetscCheckSameComm(ts,1,Pmat,3);

  ierr = TSGetDM(ts,&dm);CHKERRQ(ierr);
  ierr = DMTSSetIJacobian(dm,f,ctx);CHKERRQ(ierr);

  ierr = TSGetSNES(ts,&snes);CHKERRQ(ierr);
  ierr = SNESSetJacobian(snes,Amat,Pmat,SNESTSFormJacobian,ts);CHKERRQ(ierr);
  PetscFunctionReturn(0);
}

#undef __FUNCT__
#define __FUNCT__ "TSRHSJacobianSetReuse"
/*@
   TSRHSJacobianSetReuse - restore RHS Jacobian before re-evaluating.  Without this flag, TS will change the sign and
   shift the RHS Jacobian for a finite-time-step implicit solve, in which case the user function will need to recompute
   the entire Jacobian.  The reuse flag must be set if the evaluation function will assume that the matrix entries have
   not been changed by the TS.

   Logically Collective

   Input Arguments:
+  ts - TS context obtained from TSCreate()
-  reuse - PETSC_TRUE if the RHS Jacobian

   Level: intermediate

.seealso: TSSetRHSJacobian(), TSComputeRHSJacobianConstant()
@*/
PetscErrorCode TSRHSJacobianSetReuse(TS ts,PetscBool reuse)
{
  PetscFunctionBegin;
  ts->rhsjacobian.reuse = reuse;
  PetscFunctionReturn(0);
}

#undef __FUNCT__
#define __FUNCT__ "TSLoad"
/*@C
  TSLoad - Loads a KSP that has been stored in binary  with KSPView().

  Collective on PetscViewer

  Input Parameters:
+ newdm - the newly loaded TS, this needs to have been created with TSCreate() or
           some related function before a call to TSLoad().
- viewer - binary file viewer, obtained from PetscViewerBinaryOpen()

   Level: intermediate

  Notes:
   The type is determined by the data in the file, any type set into the TS before this call is ignored.

  Notes for advanced users:
  Most users should not need to know the details of the binary storage
  format, since TSLoad() and TSView() completely hide these details.
  But for anyone who's interested, the standard binary matrix storage
  format is
.vb
     has not yet been determined
.ve

.seealso: PetscViewerBinaryOpen(), TSView(), MatLoad(), VecLoad()
@*/
PetscErrorCode  TSLoad(TS ts, PetscViewer viewer)
{
  PetscErrorCode ierr;
  PetscBool      isbinary;
  PetscInt       classid;
  char           type[256];
  DMTS           sdm;
  DM             dm;

  PetscFunctionBegin;
  PetscValidHeaderSpecific(ts,TS_CLASSID,1);
  PetscValidHeaderSpecific(viewer,PETSC_VIEWER_CLASSID,2);
  ierr = PetscObjectTypeCompare((PetscObject)viewer,PETSCVIEWERBINARY,&isbinary);CHKERRQ(ierr);
  if (!isbinary) SETERRQ(PETSC_COMM_SELF,PETSC_ERR_ARG_WRONG,"Invalid viewer; open viewer with PetscViewerBinaryOpen()");

  ierr = PetscViewerBinaryRead(viewer,&classid,1,PETSC_INT);CHKERRQ(ierr);
  if (classid != TS_FILE_CLASSID) SETERRQ(PetscObjectComm((PetscObject)ts),PETSC_ERR_ARG_WRONG,"Not TS next in file");
  ierr = PetscViewerBinaryRead(viewer,type,256,PETSC_CHAR);CHKERRQ(ierr);
  ierr = TSSetType(ts, type);CHKERRQ(ierr);
  if (ts->ops->load) {
    ierr = (*ts->ops->load)(ts,viewer);CHKERRQ(ierr);
  }
  ierr = DMCreate(PetscObjectComm((PetscObject)ts),&dm);CHKERRQ(ierr);
  ierr = DMLoad(dm,viewer);CHKERRQ(ierr);
  ierr = TSSetDM(ts,dm);CHKERRQ(ierr);
  ierr = DMCreateGlobalVector(ts->dm,&ts->vec_sol);CHKERRQ(ierr);
  ierr = VecLoad(ts->vec_sol,viewer);CHKERRQ(ierr);
  ierr = DMGetDMTS(ts->dm,&sdm);CHKERRQ(ierr);
  ierr = DMTSLoad(sdm,viewer);CHKERRQ(ierr);
  PetscFunctionReturn(0);
}

#include <petscdraw.h>
#if defined(PETSC_HAVE_SAWS)
#include <petscviewersaws.h>
#endif
#undef __FUNCT__
#define __FUNCT__ "TSView"
/*@C
    TSView - Prints the TS data structure.

    Collective on TS

    Input Parameters:
+   ts - the TS context obtained from TSCreate()
-   viewer - visualization context

    Options Database Key:
.   -ts_view - calls TSView() at end of TSStep()

    Notes:
    The available visualization contexts include
+     PETSC_VIEWER_STDOUT_SELF - standard output (default)
-     PETSC_VIEWER_STDOUT_WORLD - synchronized standard
         output where only the first processor opens
         the file.  All other processors send their
         data to the first processor to print.

    The user can open an alternative visualization context with
    PetscViewerASCIIOpen() - output to a specified file.

    Level: beginner

.keywords: TS, timestep, view

.seealso: PetscViewerASCIIOpen()
@*/
PetscErrorCode  TSView(TS ts,PetscViewer viewer)
{
  PetscErrorCode ierr;
  TSType         type;
  PetscBool      iascii,isstring,isundials,isbinary,isdraw;
  DMTS           sdm;
#if defined(PETSC_HAVE_SAWS)
  PetscBool      isams;
#endif

  PetscFunctionBegin;
  PetscValidHeaderSpecific(ts,TS_CLASSID,1);
  if (!viewer) {
    ierr = PetscViewerASCIIGetStdout(PetscObjectComm((PetscObject)ts),&viewer);CHKERRQ(ierr);
  }
  PetscValidHeaderSpecific(viewer,PETSC_VIEWER_CLASSID,2);
  PetscCheckSameComm(ts,1,viewer,2);

  ierr = PetscObjectTypeCompare((PetscObject)viewer,PETSCVIEWERASCII,&iascii);CHKERRQ(ierr);
  ierr = PetscObjectTypeCompare((PetscObject)viewer,PETSCVIEWERSTRING,&isstring);CHKERRQ(ierr);
  ierr = PetscObjectTypeCompare((PetscObject)viewer,PETSCVIEWERBINARY,&isbinary);CHKERRQ(ierr);
  ierr = PetscObjectTypeCompare((PetscObject)viewer,PETSCVIEWERDRAW,&isdraw);CHKERRQ(ierr);
#if defined(PETSC_HAVE_SAWS)
  ierr = PetscObjectTypeCompare((PetscObject)viewer,PETSCVIEWERSAWS,&isams);CHKERRQ(ierr);
#endif
  if (iascii) {
    ierr = PetscObjectPrintClassNamePrefixType((PetscObject)ts,viewer);CHKERRQ(ierr);
    ierr = PetscViewerASCIIPrintf(viewer,"  maximum steps=%D\n",ts->max_steps);CHKERRQ(ierr);
    ierr = PetscViewerASCIIPrintf(viewer,"  maximum time=%g\n",(double)ts->max_time);CHKERRQ(ierr);
    if (ts->problem_type == TS_NONLINEAR) {
      ierr = PetscViewerASCIIPrintf(viewer,"  total number of nonlinear solver iterations=%D\n",ts->snes_its);CHKERRQ(ierr);
      ierr = PetscViewerASCIIPrintf(viewer,"  total number of nonlinear solve failures=%D\n",ts->num_snes_failures);CHKERRQ(ierr);
    }
    ierr = PetscViewerASCIIPrintf(viewer,"  total number of linear solver iterations=%D\n",ts->ksp_its);CHKERRQ(ierr);
    ierr = PetscViewerASCIIPrintf(viewer,"  total number of rejected steps=%D\n",ts->reject);CHKERRQ(ierr);
    ierr = DMGetDMTS(ts->dm,&sdm);CHKERRQ(ierr);
    ierr = DMTSView(sdm,viewer);CHKERRQ(ierr);
    if (ts->ops->view) {
      ierr = PetscViewerASCIIPushTab(viewer);CHKERRQ(ierr);
      ierr = (*ts->ops->view)(ts,viewer);CHKERRQ(ierr);
      ierr = PetscViewerASCIIPopTab(viewer);CHKERRQ(ierr);
    }
  } else if (isstring) {
    ierr = TSGetType(ts,&type);CHKERRQ(ierr);
    ierr = PetscViewerStringSPrintf(viewer," %-7.7s",type);CHKERRQ(ierr);
  } else if (isbinary) {
    PetscInt    classid = TS_FILE_CLASSID;
    MPI_Comm    comm;
    PetscMPIInt rank;
    char        type[256];

    ierr = PetscObjectGetComm((PetscObject)ts,&comm);CHKERRQ(ierr);
    ierr = MPI_Comm_rank(comm,&rank);CHKERRQ(ierr);
    if (!rank) {
      ierr = PetscViewerBinaryWrite(viewer,&classid,1,PETSC_INT,PETSC_FALSE);CHKERRQ(ierr);
      ierr = PetscStrncpy(type,((PetscObject)ts)->type_name,256);CHKERRQ(ierr);
      ierr = PetscViewerBinaryWrite(viewer,type,256,PETSC_CHAR,PETSC_FALSE);CHKERRQ(ierr);
    }
    if (ts->ops->view) {
      ierr = (*ts->ops->view)(ts,viewer);CHKERRQ(ierr);
    }
    ierr = DMView(ts->dm,viewer);CHKERRQ(ierr);
    ierr = VecView(ts->vec_sol,viewer);CHKERRQ(ierr);
    ierr = DMGetDMTS(ts->dm,&sdm);CHKERRQ(ierr);
    ierr = DMTSView(sdm,viewer);CHKERRQ(ierr);
  } else if (isdraw) {
    PetscDraw draw;
    char      str[36];
    PetscReal x,y,bottom,h;

    ierr   = PetscViewerDrawGetDraw(viewer,0,&draw);CHKERRQ(ierr);
    ierr   = PetscDrawGetCurrentPoint(draw,&x,&y);CHKERRQ(ierr);
    ierr   = PetscStrcpy(str,"TS: ");CHKERRQ(ierr);
    ierr   = PetscStrcat(str,((PetscObject)ts)->type_name);CHKERRQ(ierr);
    ierr   = PetscDrawBoxedString(draw,x,y,PETSC_DRAW_BLACK,PETSC_DRAW_BLACK,str,NULL,&h);CHKERRQ(ierr);
    bottom = y - h;
    ierr   = PetscDrawPushCurrentPoint(draw,x,bottom);CHKERRQ(ierr);
    if (ts->ops->view) {
      ierr = (*ts->ops->view)(ts,viewer);CHKERRQ(ierr);
    }
    ierr = PetscDrawPopCurrentPoint(draw);CHKERRQ(ierr);
#if defined(PETSC_HAVE_SAWS)
  } else if (isams) {
    PetscMPIInt rank;
    const char  *name;

    ierr = PetscObjectGetName((PetscObject)ts,&name);CHKERRQ(ierr);
    ierr = MPI_Comm_rank(PETSC_COMM_WORLD,&rank);CHKERRQ(ierr);
    if (!((PetscObject)ts)->amsmem && !rank) {
      char       dir[1024];

      ierr = PetscObjectViewSAWs((PetscObject)ts,viewer);CHKERRQ(ierr);
      ierr = PetscSNPrintf(dir,1024,"/PETSc/Objects/%s/time_step",name);CHKERRQ(ierr);
      PetscStackCallSAWs(SAWs_Register,(dir,&ts->steps,1,SAWs_READ,SAWs_INT));
      ierr = PetscSNPrintf(dir,1024,"/PETSc/Objects/%s/time",name);CHKERRQ(ierr);
      PetscStackCallSAWs(SAWs_Register,(dir,&ts->ptime,1,SAWs_READ,SAWs_DOUBLE));
    }
    if (ts->ops->view) {
      ierr = (*ts->ops->view)(ts,viewer);CHKERRQ(ierr);
    }
#endif
  }

  ierr = PetscViewerASCIIPushTab(viewer);CHKERRQ(ierr);
  ierr = PetscObjectTypeCompare((PetscObject)ts,TSSUNDIALS,&isundials);CHKERRQ(ierr);
  ierr = PetscViewerASCIIPopTab(viewer);CHKERRQ(ierr);
  PetscFunctionReturn(0);
}


#undef __FUNCT__
#define __FUNCT__ "TSSetApplicationContext"
/*@
   TSSetApplicationContext - Sets an optional user-defined context for
   the timesteppers.

   Logically Collective on TS

   Input Parameters:
+  ts - the TS context obtained from TSCreate()
-  usrP - optional user context

   Level: intermediate

.keywords: TS, timestep, set, application, context

.seealso: TSGetApplicationContext()
@*/
PetscErrorCode  TSSetApplicationContext(TS ts,void *usrP)
{
  PetscFunctionBegin;
  PetscValidHeaderSpecific(ts,TS_CLASSID,1);
  ts->user = usrP;
  PetscFunctionReturn(0);
}

#undef __FUNCT__
#define __FUNCT__ "TSGetApplicationContext"
/*@
    TSGetApplicationContext - Gets the user-defined context for the
    timestepper.

    Not Collective

    Input Parameter:
.   ts - the TS context obtained from TSCreate()

    Output Parameter:
.   usrP - user context

    Level: intermediate

.keywords: TS, timestep, get, application, context

.seealso: TSSetApplicationContext()
@*/
PetscErrorCode  TSGetApplicationContext(TS ts,void *usrP)
{
  PetscFunctionBegin;
  PetscValidHeaderSpecific(ts,TS_CLASSID,1);
  *(void**)usrP = ts->user;
  PetscFunctionReturn(0);
}

#undef __FUNCT__
#define __FUNCT__ "TSGetTimeStepNumber"
/*@
   TSGetTimeStepNumber - Gets the number of time steps completed.

   Not Collective

   Input Parameter:
.  ts - the TS context obtained from TSCreate()

   Output Parameter:
.  iter - number of steps completed so far

   Level: intermediate

.keywords: TS, timestep, get, iteration, number
.seealso: TSGetTime(), TSGetTimeStep(), TSSetPreStep(), TSSetPreStage(), TSSetPostStage(), TSSetPostStep()
@*/
PetscErrorCode  TSGetTimeStepNumber(TS ts,PetscInt *iter)
{
  PetscFunctionBegin;
  PetscValidHeaderSpecific(ts,TS_CLASSID,1);
  PetscValidIntPointer(iter,2);
  *iter = ts->steps;
  PetscFunctionReturn(0);
}

#undef __FUNCT__
#define __FUNCT__ "TSSetInitialTimeStep"
/*@
   TSSetInitialTimeStep - Sets the initial timestep to be used,
   as well as the initial time.

   Logically Collective on TS

   Input Parameters:
+  ts - the TS context obtained from TSCreate()
.  initial_time - the initial time
-  time_step - the size of the timestep

   Level: intermediate

.seealso: TSSetTimeStep(), TSGetTimeStep()

.keywords: TS, set, initial, timestep
@*/
PetscErrorCode  TSSetInitialTimeStep(TS ts,PetscReal initial_time,PetscReal time_step)
{
  PetscErrorCode ierr;

  PetscFunctionBegin;
  PetscValidHeaderSpecific(ts,TS_CLASSID,1);
  ierr = TSSetTimeStep(ts,time_step);CHKERRQ(ierr);
  ierr = TSSetTime(ts,initial_time);CHKERRQ(ierr);
  PetscFunctionReturn(0);
}

#undef __FUNCT__
#define __FUNCT__ "TSSetTimeStep"
/*@
   TSSetTimeStep - Allows one to reset the timestep at any time,
   useful for simple pseudo-timestepping codes.

   Logically Collective on TS

   Input Parameters:
+  ts - the TS context obtained from TSCreate()
-  time_step - the size of the timestep

   Level: intermediate

.seealso: TSSetInitialTimeStep(), TSGetTimeStep()

.keywords: TS, set, timestep
@*/
PetscErrorCode  TSSetTimeStep(TS ts,PetscReal time_step)
{
  PetscFunctionBegin;
  PetscValidHeaderSpecific(ts,TS_CLASSID,1);
  PetscValidLogicalCollectiveReal(ts,time_step,2);
  ts->time_step      = time_step;
  ts->time_step_orig = time_step;
  PetscFunctionReturn(0);
}

#undef __FUNCT__
#define __FUNCT__ "TSSetExactFinalTime"
/*@
   TSSetExactFinalTime - Determines whether to adapt the final time step to
     match the exact final time, interpolate solution to the exact final time,
     or just return at the final time TS computed.

  Logically Collective on TS

   Input Parameter:
+   ts - the time-step context
-   eftopt - exact final time option

   Level: beginner

.seealso: TSExactFinalTimeOption
@*/
PetscErrorCode  TSSetExactFinalTime(TS ts,TSExactFinalTimeOption eftopt)
{
  PetscFunctionBegin;
  PetscValidHeaderSpecific(ts,TS_CLASSID,1);
  PetscValidLogicalCollectiveEnum(ts,eftopt,2);
  ts->exact_final_time = eftopt;
  PetscFunctionReturn(0);
}

#undef __FUNCT__
#define __FUNCT__ "TSGetTimeStep"
/*@
   TSGetTimeStep - Gets the current timestep size.

   Not Collective

   Input Parameter:
.  ts - the TS context obtained from TSCreate()

   Output Parameter:
.  dt - the current timestep size

   Level: intermediate

.seealso: TSSetInitialTimeStep(), TSGetTimeStep()

.keywords: TS, get, timestep
@*/
PetscErrorCode  TSGetTimeStep(TS ts,PetscReal *dt)
{
  PetscFunctionBegin;
  PetscValidHeaderSpecific(ts,TS_CLASSID,1);
  PetscValidRealPointer(dt,2);
  *dt = ts->time_step;
  PetscFunctionReturn(0);
}

#undef __FUNCT__
#define __FUNCT__ "TSGetSolution"
/*@
   TSGetSolution - Returns the solution at the present timestep. It
   is valid to call this routine inside the function that you are evaluating
   in order to move to the new timestep. This vector not changed until
   the solution at the next timestep has been calculated.

   Not Collective, but Vec returned is parallel if TS is parallel

   Input Parameter:
.  ts - the TS context obtained from TSCreate()

   Output Parameter:
.  v - the vector containing the solution

   Level: intermediate

.seealso: TSGetTimeStep()

.keywords: TS, timestep, get, solution
@*/
PetscErrorCode  TSGetSolution(TS ts,Vec *v)
{
  PetscFunctionBegin;
  PetscValidHeaderSpecific(ts,TS_CLASSID,1);
  PetscValidPointer(v,2);
  *v = ts->vec_sol;
  PetscFunctionReturn(0);
}

/* ----- Routines to initialize and destroy a timestepper ---- */
#undef __FUNCT__
#define __FUNCT__ "TSSetProblemType"
/*@
  TSSetProblemType - Sets the type of problem to be solved.

  Not collective

  Input Parameters:
+ ts   - The TS
- type - One of TS_LINEAR, TS_NONLINEAR where these types refer to problems of the forms
.vb
         U_t - A U = 0      (linear)
         U_t - A(t) U = 0   (linear)
         F(t,U,U_t) = 0     (nonlinear)
.ve

   Level: beginner

.keywords: TS, problem type
.seealso: TSSetUp(), TSProblemType, TS
@*/
PetscErrorCode  TSSetProblemType(TS ts, TSProblemType type)
{
  PetscErrorCode ierr;

  PetscFunctionBegin;
  PetscValidHeaderSpecific(ts, TS_CLASSID,1);
  ts->problem_type = type;
  if (type == TS_LINEAR) {
    SNES snes;
    ierr = TSGetSNES(ts,&snes);CHKERRQ(ierr);
    ierr = SNESSetType(snes,SNESKSPONLY);CHKERRQ(ierr);
  }
  PetscFunctionReturn(0);
}

#undef __FUNCT__
#define __FUNCT__ "TSGetProblemType"
/*@C
  TSGetProblemType - Gets the type of problem to be solved.

  Not collective

  Input Parameter:
. ts   - The TS

  Output Parameter:
. type - One of TS_LINEAR, TS_NONLINEAR where these types refer to problems of the forms
.vb
         M U_t = A U
         M(t) U_t = A(t) U
         F(t,U,U_t)
.ve

   Level: beginner

.keywords: TS, problem type
.seealso: TSSetUp(), TSProblemType, TS
@*/
PetscErrorCode  TSGetProblemType(TS ts, TSProblemType *type)
{
  PetscFunctionBegin;
  PetscValidHeaderSpecific(ts, TS_CLASSID,1);
  PetscValidIntPointer(type,2);
  *type = ts->problem_type;
  PetscFunctionReturn(0);
}

#undef __FUNCT__
#define __FUNCT__ "TSSetUp"
/*@
   TSSetUp - Sets up the internal data structures for the later use
   of a timestepper.

   Collective on TS

   Input Parameter:
.  ts - the TS context obtained from TSCreate()

   Notes:
   For basic use of the TS solvers the user need not explicitly call
   TSSetUp(), since these actions will automatically occur during
   the call to TSStep().  However, if one wishes to control this
   phase separately, TSSetUp() should be called after TSCreate()
   and optional routines of the form TSSetXXX(), but before TSStep().

   Level: advanced

.keywords: TS, timestep, setup

.seealso: TSCreate(), TSStep(), TSDestroy()
@*/
PetscErrorCode  TSSetUp(TS ts)
{
  PetscErrorCode ierr;
  DM             dm;
  PetscErrorCode (*func)(SNES,Vec,Vec,void*);
  PetscErrorCode (*jac)(SNES,Vec,Mat,Mat,void*);
  TSIJacobian    ijac;
  TSRHSJacobian  rhsjac;

  PetscFunctionBegin;
  PetscValidHeaderSpecific(ts,TS_CLASSID,1);
  if (ts->setupcalled) PetscFunctionReturn(0);

  if (!((PetscObject)ts)->type_name) {
    ierr = TSSetType(ts,TSEULER);CHKERRQ(ierr);
  }

  if (!ts->vec_sol) SETERRQ(PETSC_COMM_SELF,PETSC_ERR_ARG_WRONGSTATE,"Must call TSSetSolution() first");

  ierr = TSGetAdapt(ts,&ts->adapt);CHKERRQ(ierr);

  if (ts->rhsjacobian.reuse) {
    Mat Amat,Pmat;
    SNES snes;
    ierr = TSGetSNES(ts,&snes);CHKERRQ(ierr);
    ierr = SNESGetJacobian(snes,&Amat,&Pmat,NULL,NULL);CHKERRQ(ierr);
    /* Matching matrices implies that an IJacobian is NOT set, because if it had been set, the IJacobian's matrix would
     * have displaced the RHS matrix */
    if (Amat == ts->Arhs) {
      ierr = MatDuplicate(ts->Arhs,MAT_DO_NOT_COPY_VALUES,&Amat);CHKERRQ(ierr);
      ierr = SNESSetJacobian(snes,Amat,NULL,NULL,NULL);CHKERRQ(ierr);
      ierr = MatDestroy(&Amat);CHKERRQ(ierr);
    }
    if (Pmat == ts->Brhs) {
      ierr = MatDuplicate(ts->Brhs,MAT_DO_NOT_COPY_VALUES,&Pmat);CHKERRQ(ierr);
      ierr = SNESSetJacobian(snes,NULL,Pmat,NULL,NULL);CHKERRQ(ierr);
      ierr = MatDestroy(&Pmat);CHKERRQ(ierr);
    }
  }

  if (ts->ops->setup) {
    ierr = (*ts->ops->setup)(ts);CHKERRQ(ierr);
  }

  /* in the case where we've set a DMTSFunction or what have you, we need the default SNESFunction
   to be set right but can't do it elsewhere due to the overreliance on ctx=ts.
   */
  ierr = TSGetDM(ts,&dm);CHKERRQ(ierr);
  ierr = DMSNESGetFunction(dm,&func,NULL);CHKERRQ(ierr);
  if (!func) {
    ierr =DMSNESSetFunction(dm,SNESTSFormFunction,ts);CHKERRQ(ierr);
  }
  /* if the SNES doesn't have a jacobian set and the TS has an ijacobian or rhsjacobian set, set the SNES to use it.
     Otherwise, the SNES will use coloring internally to form the Jacobian.
   */
  ierr = DMSNESGetJacobian(dm,&jac,NULL);CHKERRQ(ierr);
  ierr = DMTSGetIJacobian(dm,&ijac,NULL);CHKERRQ(ierr);
  ierr = DMTSGetRHSJacobian(dm,&rhsjac,NULL);CHKERRQ(ierr);
  if (!jac && (ijac || rhsjac)) {
    ierr = DMSNESSetJacobian(dm,SNESTSFormJacobian,ts);CHKERRQ(ierr);
  }
  ts->setupcalled = PETSC_TRUE;
  PetscFunctionReturn(0);
}

#undef __FUNCT__
#define __FUNCT__ "TSReset"
/*@
   TSReset - Resets a TS context and removes any allocated Vecs and Mats.

   Collective on TS

   Input Parameter:
.  ts - the TS context obtained from TSCreate()

   Level: beginner

.keywords: TS, timestep, reset

.seealso: TSCreate(), TSSetup(), TSDestroy()
@*/
PetscErrorCode  TSReset(TS ts)
{
  PetscErrorCode ierr;

  PetscFunctionBegin;
  PetscValidHeaderSpecific(ts,TS_CLASSID,1);
  if (ts->ops->reset) {
    ierr = (*ts->ops->reset)(ts);CHKERRQ(ierr);
  }
  if (ts->snes) {ierr = SNESReset(ts->snes);CHKERRQ(ierr);}

  ierr = MatDestroy(&ts->Arhs);CHKERRQ(ierr);
  ierr = MatDestroy(&ts->Brhs);CHKERRQ(ierr);
  ierr = VecDestroy(&ts->Frhs);CHKERRQ(ierr);
  ierr = VecDestroy(&ts->vec_sol);CHKERRQ(ierr);
  ierr = VecDestroy(&ts->vatol);CHKERRQ(ierr);
  ierr = VecDestroy(&ts->vrtol);CHKERRQ(ierr);
  ierr = VecDestroyVecs(ts->nwork,&ts->work);CHKERRQ(ierr);

  ts->setupcalled = PETSC_FALSE;
  PetscFunctionReturn(0);
}

#undef __FUNCT__
#define __FUNCT__ "TSDestroy"
/*@
   TSDestroy - Destroys the timestepper context that was created
   with TSCreate().

   Collective on TS

   Input Parameter:
.  ts - the TS context obtained from TSCreate()

   Level: beginner

.keywords: TS, timestepper, destroy

.seealso: TSCreate(), TSSetUp(), TSSolve()
@*/
PetscErrorCode  TSDestroy(TS *ts)
{
  PetscErrorCode ierr;

  PetscFunctionBegin;
  if (!*ts) PetscFunctionReturn(0);
  PetscValidHeaderSpecific((*ts),TS_CLASSID,1);
  if (--((PetscObject)(*ts))->refct > 0) {*ts = 0; PetscFunctionReturn(0);}

  ierr = TSReset((*ts));CHKERRQ(ierr);

  /* if memory was published with SAWs then destroy it */
  ierr = PetscObjectSAWsViewOff((PetscObject)*ts);CHKERRQ(ierr);
  if ((*ts)->ops->destroy) {ierr = (*(*ts)->ops->destroy)((*ts));CHKERRQ(ierr);}

  ierr = TSAdaptDestroy(&(*ts)->adapt);CHKERRQ(ierr);
  if ((*ts)->event) {
    ierr = TSEventMonitorDestroy(&(*ts)->event);CHKERRQ(ierr);
  }
  ierr = SNESDestroy(&(*ts)->snes);CHKERRQ(ierr);
  ierr = DMDestroy(&(*ts)->dm);CHKERRQ(ierr);
  ierr = TSMonitorCancel((*ts));CHKERRQ(ierr);

  ierr = PetscHeaderDestroy(ts);CHKERRQ(ierr);
  PetscFunctionReturn(0);
}

#undef __FUNCT__
#define __FUNCT__ "TSGetSNES"
/*@
   TSGetSNES - Returns the SNES (nonlinear solver) associated with
   a TS (timestepper) context. Valid only for nonlinear problems.

   Not Collective, but SNES is parallel if TS is parallel

   Input Parameter:
.  ts - the TS context obtained from TSCreate()

   Output Parameter:
.  snes - the nonlinear solver context

   Notes:
   The user can then directly manipulate the SNES context to set various
   options, etc.  Likewise, the user can then extract and manipulate the
   KSP, KSP, and PC contexts as well.

   TSGetSNES() does not work for integrators that do not use SNES; in
   this case TSGetSNES() returns NULL in snes.

   Level: beginner

.keywords: timestep, get, SNES
@*/
PetscErrorCode  TSGetSNES(TS ts,SNES *snes)
{
  PetscErrorCode ierr;

  PetscFunctionBegin;
  PetscValidHeaderSpecific(ts,TS_CLASSID,1);
  PetscValidPointer(snes,2);
  if (!ts->snes) {
    ierr = SNESCreate(PetscObjectComm((PetscObject)ts),&ts->snes);CHKERRQ(ierr);
    ierr = SNESSetFunction(ts->snes,NULL,SNESTSFormFunction,ts);CHKERRQ(ierr);
    ierr = PetscLogObjectParent((PetscObject)ts,(PetscObject)ts->snes);CHKERRQ(ierr);
    ierr = PetscObjectIncrementTabLevel((PetscObject)ts->snes,(PetscObject)ts,1);CHKERRQ(ierr);
    if (ts->dm) {ierr = SNESSetDM(ts->snes,ts->dm);CHKERRQ(ierr);}
    if (ts->problem_type == TS_LINEAR) {
      ierr = SNESSetType(ts->snes,SNESKSPONLY);CHKERRQ(ierr);
    }
  }
  *snes = ts->snes;
  PetscFunctionReturn(0);
}

#undef __FUNCT__
#define __FUNCT__ "TSSetSNES"
/*@
   TSSetSNES - Set the SNES (nonlinear solver) to be used by the timestepping context

   Collective

   Input Parameter:
+  ts - the TS context obtained from TSCreate()
-  snes - the nonlinear solver context

   Notes:
   Most users should have the TS created by calling TSGetSNES()

   Level: developer

.keywords: timestep, set, SNES
@*/
PetscErrorCode TSSetSNES(TS ts,SNES snes)
{
  PetscErrorCode ierr;
  PetscErrorCode (*func)(SNES,Vec,Mat,Mat,void*);

  PetscFunctionBegin;
  PetscValidHeaderSpecific(ts,TS_CLASSID,1);
  PetscValidHeaderSpecific(snes,SNES_CLASSID,2);
  ierr = PetscObjectReference((PetscObject)snes);CHKERRQ(ierr);
  ierr = SNESDestroy(&ts->snes);CHKERRQ(ierr);

  ts->snes = snes;

  ierr = SNESSetFunction(ts->snes,NULL,SNESTSFormFunction,ts);CHKERRQ(ierr);
  ierr = SNESGetJacobian(ts->snes,NULL,NULL,&func,NULL);CHKERRQ(ierr);
  if (func == SNESTSFormJacobian) {
    ierr = SNESSetJacobian(ts->snes,NULL,NULL,SNESTSFormJacobian,ts);CHKERRQ(ierr);
  }
  PetscFunctionReturn(0);
}

#undef __FUNCT__
#define __FUNCT__ "TSGetKSP"
/*@
   TSGetKSP - Returns the KSP (linear solver) associated with
   a TS (timestepper) context.

   Not Collective, but KSP is parallel if TS is parallel

   Input Parameter:
.  ts - the TS context obtained from TSCreate()

   Output Parameter:
.  ksp - the nonlinear solver context

   Notes:
   The user can then directly manipulate the KSP context to set various
   options, etc.  Likewise, the user can then extract and manipulate the
   KSP and PC contexts as well.

   TSGetKSP() does not work for integrators that do not use KSP;
   in this case TSGetKSP() returns NULL in ksp.

   Level: beginner

.keywords: timestep, get, KSP
@*/
PetscErrorCode  TSGetKSP(TS ts,KSP *ksp)
{
  PetscErrorCode ierr;
  SNES           snes;

  PetscFunctionBegin;
  PetscValidHeaderSpecific(ts,TS_CLASSID,1);
  PetscValidPointer(ksp,2);
  if (!((PetscObject)ts)->type_name) SETERRQ(PETSC_COMM_SELF,PETSC_ERR_ARG_NULL,"KSP is not created yet. Call TSSetType() first");
  if (ts->problem_type != TS_LINEAR) SETERRQ(PETSC_COMM_SELF,PETSC_ERR_ARG_WRONG,"Linear only; use TSGetSNES()");
  ierr = TSGetSNES(ts,&snes);CHKERRQ(ierr);
  ierr = SNESGetKSP(snes,ksp);CHKERRQ(ierr);
  PetscFunctionReturn(0);
}

/* ----------- Routines to set solver parameters ---------- */

#undef __FUNCT__
#define __FUNCT__ "TSGetDuration"
/*@
   TSGetDuration - Gets the maximum number of timesteps to use and
   maximum time for iteration.

   Not Collective

   Input Parameters:
+  ts       - the TS context obtained from TSCreate()
.  maxsteps - maximum number of iterations to use, or NULL
-  maxtime  - final time to iterate to, or NULL

   Level: intermediate

.keywords: TS, timestep, get, maximum, iterations, time
@*/
PetscErrorCode  TSGetDuration(TS ts, PetscInt *maxsteps, PetscReal *maxtime)
{
  PetscFunctionBegin;
  PetscValidHeaderSpecific(ts, TS_CLASSID,1);
  if (maxsteps) {
    PetscValidIntPointer(maxsteps,2);
    *maxsteps = ts->max_steps;
  }
  if (maxtime) {
    PetscValidScalarPointer(maxtime,3);
    *maxtime = ts->max_time;
  }
  PetscFunctionReturn(0);
}

#undef __FUNCT__
#define __FUNCT__ "TSSetDuration"
/*@
   TSSetDuration - Sets the maximum number of timesteps to use and
   maximum time for iteration.

   Logically Collective on TS

   Input Parameters:
+  ts - the TS context obtained from TSCreate()
.  maxsteps - maximum number of iterations to use
-  maxtime - final time to iterate to

   Options Database Keys:
.  -ts_max_steps <maxsteps> - Sets maxsteps
.  -ts_final_time <maxtime> - Sets maxtime

   Notes:
   The default maximum number of iterations is 5000. Default time is 5.0

   Level: intermediate

.keywords: TS, timestep, set, maximum, iterations

.seealso: TSSetExactFinalTime()
@*/
PetscErrorCode  TSSetDuration(TS ts,PetscInt maxsteps,PetscReal maxtime)
{
  PetscFunctionBegin;
  PetscValidHeaderSpecific(ts,TS_CLASSID,1);
  PetscValidLogicalCollectiveInt(ts,maxsteps,2);
  PetscValidLogicalCollectiveReal(ts,maxtime,2);
  if (maxsteps >= 0) ts->max_steps = maxsteps;
  if (maxtime != PETSC_DEFAULT) ts->max_time = maxtime;
  PetscFunctionReturn(0);
}

#undef __FUNCT__
#define __FUNCT__ "TSSetSolution"
/*@
   TSSetSolution - Sets the initial solution vector
   for use by the TS routines.

   Logically Collective on TS and Vec

   Input Parameters:
+  ts - the TS context obtained from TSCreate()
-  u - the solution vector

   Level: beginner

.keywords: TS, timestep, set, solution, initial conditions
@*/
PetscErrorCode  TSSetSolution(TS ts,Vec u)
{
  PetscErrorCode ierr;
  DM             dm;

  PetscFunctionBegin;
  PetscValidHeaderSpecific(ts,TS_CLASSID,1);
  PetscValidHeaderSpecific(u,VEC_CLASSID,2);
  ierr = PetscObjectReference((PetscObject)u);CHKERRQ(ierr);
  ierr = VecDestroy(&ts->vec_sol);CHKERRQ(ierr);

  ts->vec_sol = u;

  ierr = TSGetDM(ts,&dm);CHKERRQ(ierr);
  ierr = DMShellSetGlobalVector(dm,u);CHKERRQ(ierr);
  PetscFunctionReturn(0);
}

#undef __FUNCT__
#define __FUNCT__ "TSSetPreStep"
/*@C
  TSSetPreStep - Sets the general-purpose function
  called once at the beginning of each time step.

  Logically Collective on TS

  Input Parameters:
+ ts   - The TS context obtained from TSCreate()
- func - The function

  Calling sequence of func:
. func (TS ts);

  Level: intermediate

  Note:
  If a step is rejected, TSStep() will call this routine again before each attempt.
  The last completed time step number can be queried using TSGetTimeStepNumber(), the
  size of the step being attempted can be obtained using TSGetTimeStep().

.keywords: TS, timestep
.seealso: TSSetPreStage(), TSSetPostStage(), TSSetPostStep(), TSStep()
@*/
PetscErrorCode  TSSetPreStep(TS ts, PetscErrorCode (*func)(TS))
{
  PetscFunctionBegin;
  PetscValidHeaderSpecific(ts, TS_CLASSID,1);
  ts->prestep = func;
  PetscFunctionReturn(0);
}

#undef __FUNCT__
#define __FUNCT__ "TSPreStep"
/*@
  TSPreStep - Runs the user-defined pre-step function.

  Collective on TS

  Input Parameters:
. ts   - The TS context obtained from TSCreate()

  Notes:
  TSPreStep() is typically used within time stepping implementations,
  so most users would not generally call this routine themselves.

  Level: developer

.keywords: TS, timestep
.seealso: TSSetPreStep(), TSPreStage(), TSPostStage(), TSPostStep()
@*/
PetscErrorCode  TSPreStep(TS ts)
{
  PetscErrorCode ierr;

  PetscFunctionBegin;
  PetscValidHeaderSpecific(ts,TS_CLASSID,1);
  if (ts->prestep) {
    PetscStackCallStandard((*ts->prestep),(ts));
  }
  PetscFunctionReturn(0);
}

#undef __FUNCT__
#define __FUNCT__ "TSSetPreStage"
/*@C
  TSSetPreStage - Sets the general-purpose function
  called once at the beginning of each stage.

  Logically Collective on TS

  Input Parameters:
+ ts   - The TS context obtained from TSCreate()
- func - The function

  Calling sequence of func:
. PetscErrorCode func(TS ts, PetscReal stagetime);

  Level: intermediate

  Note:
  There may be several stages per time step. If the solve for a given stage fails, the step may be rejected and retried.
  The time step number being computed can be queried using TSGetTimeStepNumber() and the total size of the step being
  attempted can be obtained using TSGetTimeStep(). The time at the start of the step is available via TSGetTime().

.keywords: TS, timestep
.seealso: TSSetPostStage(), TSSetPreStep(), TSSetPostStep(), TSGetApplicationContext()
@*/
PetscErrorCode  TSSetPreStage(TS ts, PetscErrorCode (*func)(TS,PetscReal))
{
  PetscFunctionBegin;
  PetscValidHeaderSpecific(ts, TS_CLASSID,1);
  ts->prestage = func;
  PetscFunctionReturn(0);
}

#undef __FUNCT__
#define __FUNCT__ "TSSetPostStage"
/*@C
  TSSetPostStage - Sets the general-purpose function
  called once at the end of each stage.

  Logically Collective on TS

  Input Parameters:
+ ts   - The TS context obtained from TSCreate()
- func - The function

  Calling sequence of func:
. PetscErrorCode func(TS ts, PetscReal stagetime, PetscInt stageindex, Vec* Y);

  Level: intermediate

  Note:
  There may be several stages per time step. If the solve for a given stage fails, the step may be rejected and retried.
  The time step number being computed can be queried using TSGetTimeStepNumber() and the total size of the step being
  attempted can be obtained using TSGetTimeStep(). The time at the start of the step is available via TSGetTime().

.keywords: TS, timestep
.seealso: TSSetPreStage(), TSSetPreStep(), TSSetPostStep(), TSGetApplicationContext()
@*/
PetscErrorCode  TSSetPostStage(TS ts, PetscErrorCode (*func)(TS,PetscReal,PetscInt,Vec*))
{
  PetscFunctionBegin;
  PetscValidHeaderSpecific(ts, TS_CLASSID,1);
  ts->poststage = func;
  PetscFunctionReturn(0);
}

#undef __FUNCT__
#define __FUNCT__ "TSPreStage"
/*@
  TSPreStage - Runs the user-defined pre-stage function set using TSSetPreStage()

  Collective on TS

  Input Parameters:
. ts          - The TS context obtained from TSCreate()
  stagetime   - The absolute time of the current stage

  Notes:
  TSPreStage() is typically used within time stepping implementations,
  most users would not generally call this routine themselves.

  Level: developer

.keywords: TS, timestep
.seealso: TSPostStage(), TSSetPreStep(), TSPreStep(), TSPostStep()
@*/
PetscErrorCode  TSPreStage(TS ts, PetscReal stagetime)
{
  PetscErrorCode ierr;

  PetscFunctionBegin;
  PetscValidHeaderSpecific(ts,TS_CLASSID,1);
  if (ts->prestage) {
    PetscStackCallStandard((*ts->prestage),(ts,stagetime));
  }
  PetscFunctionReturn(0);
}

#undef __FUNCT__
#define __FUNCT__ "TSPostStage"
/*@
  TSPostStage - Runs the user-defined post-stage function set using TSSetPostStage()

  Collective on TS

  Input Parameters:
. ts          - The TS context obtained from TSCreate()
  stagetime   - The absolute time of the current stage
  stageindex  - Stage number
  Y           - Array of vectors (of size = total number
                of stages) with the stage solutions

  Notes:
  TSPostStage() is typically used within time stepping implementations,
  most users would not generally call this routine themselves.

  Level: developer

.keywords: TS, timestep
.seealso: TSPreStage(), TSSetPreStep(), TSPreStep(), TSPostStep()
@*/
PetscErrorCode  TSPostStage(TS ts, PetscReal stagetime, PetscInt stageindex, Vec *Y)
{
  PetscErrorCode ierr;

  PetscFunctionBegin;
  PetscValidHeaderSpecific(ts,TS_CLASSID,1);
  if (ts->prestage) {
    PetscStackCallStandard((*ts->poststage),(ts,stagetime,stageindex,Y));
  }
  PetscFunctionReturn(0);
}

#undef __FUNCT__
#define __FUNCT__ "TSSetPostStep"
/*@C
  TSSetPostStep - Sets the general-purpose function
  called once at the end of each time step.

  Logically Collective on TS

  Input Parameters:
+ ts   - The TS context obtained from TSCreate()
- func - The function

  Calling sequence of func:
$ func (TS ts);

  Level: intermediate

.keywords: TS, timestep
.seealso: TSSetPreStep(), TSSetPreStage(), TSGetTimeStep(), TSGetTimeStepNumber(), TSGetTime()
@*/
PetscErrorCode  TSSetPostStep(TS ts, PetscErrorCode (*func)(TS))
{
  PetscFunctionBegin;
  PetscValidHeaderSpecific(ts, TS_CLASSID,1);
  ts->poststep = func;
  PetscFunctionReturn(0);
}

#undef __FUNCT__
#define __FUNCT__ "TSPostStep"
/*@
  TSPostStep - Runs the user-defined post-step function.

  Collective on TS

  Input Parameters:
. ts   - The TS context obtained from TSCreate()

  Notes:
  TSPostStep() is typically used within time stepping implementations,
  so most users would not generally call this routine themselves.

  Level: developer

.keywords: TS, timestep
@*/
PetscErrorCode  TSPostStep(TS ts)
{
  PetscErrorCode ierr;

  PetscFunctionBegin;
  PetscValidHeaderSpecific(ts,TS_CLASSID,1);
  if (ts->poststep) {
    PetscStackCallStandard((*ts->poststep),(ts));
  }
  PetscFunctionReturn(0);
}

/* ------------ Routines to set performance monitoring options ----------- */

#undef __FUNCT__
#define __FUNCT__ "TSMonitorSet"
/*@C
   TSMonitorSet - Sets an ADDITIONAL function that is to be used at every
   timestep to display the iteration's  progress.

   Logically Collective on TS

   Input Parameters:
+  ts - the TS context obtained from TSCreate()
.  monitor - monitoring routine
.  mctx - [optional] user-defined context for private data for the
             monitor routine (use NULL if no context is desired)
-  monitordestroy - [optional] routine that frees monitor context
          (may be NULL)

   Calling sequence of monitor:
$    int monitor(TS ts,PetscInt steps,PetscReal time,Vec u,void *mctx)

+    ts - the TS context
.    steps - iteration number (after the final time step the monitor routine is called with a step of -1, this is at the final time which may have
                               been interpolated to)
.    time - current time
.    u - current iterate
-    mctx - [optional] monitoring context

   Notes:
   This routine adds an additional monitor to the list of monitors that
   already has been loaded.

   Fortran notes: Only a single monitor function can be set for each TS object

   Level: intermediate

.keywords: TS, timestep, set, monitor

.seealso: TSMonitorDefault(), TSMonitorCancel()
@*/
PetscErrorCode  TSMonitorSet(TS ts,PetscErrorCode (*monitor)(TS,PetscInt,PetscReal,Vec,void*),void *mctx,PetscErrorCode (*mdestroy)(void**))
{
  PetscFunctionBegin;
  PetscValidHeaderSpecific(ts,TS_CLASSID,1);
  if (ts->numbermonitors >= MAXTSMONITORS) SETERRQ(PETSC_COMM_SELF,PETSC_ERR_ARG_OUTOFRANGE,"Too many monitors set");
  ts->monitor[ts->numbermonitors]          = monitor;
  ts->monitordestroy[ts->numbermonitors]   = mdestroy;
  ts->monitorcontext[ts->numbermonitors++] = (void*)mctx;
  PetscFunctionReturn(0);
}

#undef __FUNCT__
#define __FUNCT__ "TSMonitorCancel"
/*@C
   TSMonitorCancel - Clears all the monitors that have been set on a time-step object.

   Logically Collective on TS

   Input Parameters:
.  ts - the TS context obtained from TSCreate()

   Notes:
   There is no way to remove a single, specific monitor.

   Level: intermediate

.keywords: TS, timestep, set, monitor

.seealso: TSMonitorDefault(), TSMonitorSet()
@*/
PetscErrorCode  TSMonitorCancel(TS ts)
{
  PetscErrorCode ierr;
  PetscInt       i;

  PetscFunctionBegin;
  PetscValidHeaderSpecific(ts,TS_CLASSID,1);
  for (i=0; i<ts->numbermonitors; i++) {
    if (ts->monitordestroy[i]) {
      ierr = (*ts->monitordestroy[i])(&ts->monitorcontext[i]);CHKERRQ(ierr);
    }
  }
  ts->numbermonitors = 0;
  PetscFunctionReturn(0);
}

#undef __FUNCT__
#define __FUNCT__ "TSMonitorDefault"
/*@
   TSMonitorDefault - Sets the Default monitor

   Level: intermediate

.keywords: TS, set, monitor

.seealso: TSMonitorDefault(), TSMonitorSet()
@*/
PetscErrorCode TSMonitorDefault(TS ts,PetscInt step,PetscReal ptime,Vec v,void *dummy)
{
  PetscErrorCode ierr;
  PetscViewer    viewer = dummy ? (PetscViewer) dummy : PETSC_VIEWER_STDOUT_(PetscObjectComm((PetscObject)ts));

  PetscFunctionBegin;
  ierr = PetscViewerASCIIAddTab(viewer,((PetscObject)ts)->tablevel);CHKERRQ(ierr);
  ierr = PetscViewerASCIIPrintf(viewer,"%D TS dt %g time %g\n",step,(double)ts->time_step,(double)ptime);CHKERRQ(ierr);
  ierr = PetscViewerASCIISubtractTab(viewer,((PetscObject)ts)->tablevel);CHKERRQ(ierr);
  PetscFunctionReturn(0);
}

#undef __FUNCT__
#define __FUNCT__ "TSSetRetainStages"
/*@
   TSSetRetainStages - Request that all stages in the upcoming step be stored so that interpolation will be available.

   Logically Collective on TS

   Input Argument:
.  ts - time stepping context

   Output Argument:
.  flg - PETSC_TRUE or PETSC_FALSE

   Level: intermediate

.keywords: TS, set

.seealso: TSInterpolate(), TSSetPostStep()
@*/
PetscErrorCode TSSetRetainStages(TS ts,PetscBool flg)
{
  PetscFunctionBegin;
  PetscValidHeaderSpecific(ts,TS_CLASSID,1);
  ts->retain_stages = flg;
  PetscFunctionReturn(0);
}

#undef __FUNCT__
#define __FUNCT__ "TSInterpolate"
/*@
   TSInterpolate - Interpolate the solution computed during the previous step to an arbitrary location in the interval

   Collective on TS

   Input Argument:
+  ts - time stepping context
-  t - time to interpolate to

   Output Argument:
.  U - state at given time

   Notes:
   The user should call TSSetRetainStages() before taking a step in which interpolation will be requested.

   Level: intermediate

   Developer Notes:
   TSInterpolate() and the storing of previous steps/stages should be generalized to support delay differential equations and continuous adjoints.

.keywords: TS, set

.seealso: TSSetRetainStages(), TSSetPostStep()
@*/
PetscErrorCode TSInterpolate(TS ts,PetscReal t,Vec U)
{
  PetscErrorCode ierr;

  PetscFunctionBegin;
  PetscValidHeaderSpecific(ts,TS_CLASSID,1);
  PetscValidHeaderSpecific(U,VEC_CLASSID,3);
  if (t < ts->ptime - ts->time_step_prev || t > ts->ptime) SETERRQ3(PetscObjectComm((PetscObject)ts),PETSC_ERR_ARG_OUTOFRANGE,"Requested time %g not in last time steps [%g,%g]",t,(double)(ts->ptime-ts->time_step_prev),(double)ts->ptime);
  if (!ts->ops->interpolate) SETERRQ1(PetscObjectComm((PetscObject)ts),PETSC_ERR_SUP,"%s does not provide interpolation",((PetscObject)ts)->type_name);
  ierr = (*ts->ops->interpolate)(ts,t,U);CHKERRQ(ierr);
  PetscFunctionReturn(0);
}

#undef __FUNCT__
#define __FUNCT__ "TSStep"
/*@
   TSStep - Steps one time step

   Collective on TS

   Input Parameter:
.  ts - the TS context obtained from TSCreate()

   Level: intermediate

   Notes:
   The hook set using TSSetPreStep() is called before each attempt to take the step. In general, the time step size may
   be changed due to adaptive error controller or solve failures. Note that steps may contain multiple stages.

   This may over-step the final time provided in TSSetDuration() depending on the time-step used. TSSolve() interpolates to exactly the
   time provided in TSSetDuration(). One can use TSInterpolate() to determine an interpolated solution within the final timestep.

.keywords: TS, timestep, solve

.seealso: TSCreate(), TSSetUp(), TSDestroy(), TSSolve(), TSSetPreStep(), TSSetPreStage(), TSSetPostStage(), TSInterpolate()
@*/
PetscErrorCode  TSStep(TS ts)
{
<<<<<<< HEAD
  PetscErrorCode ierr;
=======
  PetscReal        ptime_prev;
  PetscErrorCode   ierr;
  static PetscBool cite = PETSC_FALSE;
>>>>>>> 993acb50

  PetscFunctionBegin;
  PetscValidHeaderSpecific(ts, TS_CLASSID,1);
  ierr = PetscCitationsRegister("@techreport{tspaper,\n"
                                "  title       = {{PETSc/TS}: A Modern Scalable {DAE/ODE} Solver Library},\n"
                                "  author      = {Shrirang Abhyankar and Jed Brown and Emil Constantinescu and Debojyoti Ghosh and Barry F. Smith},\n"
                                "  type        = {Preprint},\n"
                                "  number      = {ANL/MCS-P5061-0114},\n"
                                "  institution = {Argonne National Laboratory},\n"
                                "  year        = {2014}\n}\n",&cite);

  ierr = TSSetUp(ts);CHKERRQ(ierr);

  ts->reason = TS_CONVERGED_ITERATING;
  ts->ptime_prev = ts->ptime;

  ierr = PetscLogEventBegin(TS_Step,ts,0,0,0);CHKERRQ(ierr);
  ierr = (*ts->ops->step)(ts);CHKERRQ(ierr);
  ierr = PetscLogEventEnd(TS_Step,ts,0,0,0);CHKERRQ(ierr);

  ts->time_step_prev = ts->ptime - ts->ptime_prev;

  if (ts->reason < 0) {
    if (ts->errorifstepfailed) {
      if (ts->reason == TS_DIVERGED_NONLINEAR_SOLVE) {
        SETERRQ1(PetscObjectComm((PetscObject)ts),PETSC_ERR_NOT_CONVERGED,"TSStep has failed due to %s, increase -ts_max_snes_failures or make negative to attempt recovery",TSConvergedReasons[ts->reason]);
      } else SETERRQ1(PetscObjectComm((PetscObject)ts),PETSC_ERR_NOT_CONVERGED,"TSStep has failed due to %s",TSConvergedReasons[ts->reason]);
    }
  } else if (!ts->reason) {
    if (ts->steps >= ts->max_steps)     ts->reason = TS_CONVERGED_ITS;
    else if (ts->ptime >= ts->max_time) ts->reason = TS_CONVERGED_TIME;
  }
  PetscFunctionReturn(0);
}

#undef __FUNCT__
#define __FUNCT__ "TSEvaluateStep"
/*@
   TSEvaluateStep - Evaluate the solution at the end of a time step with a given order of accuracy.

   Collective on TS

   Input Arguments:
+  ts - time stepping context
.  order - desired order of accuracy
-  done - whether the step was evaluated at this order (pass NULL to generate an error if not available)

   Output Arguments:
.  U - state at the end of the current step

   Level: advanced

   Notes:
   This function cannot be called until all stages have been evaluated.
   It is normally called by adaptive controllers before a step has been accepted and may also be called by the user after TSStep() has returned.

.seealso: TSStep(), TSAdapt
@*/
PetscErrorCode TSEvaluateStep(TS ts,PetscInt order,Vec U,PetscBool *done)
{
  PetscErrorCode ierr;

  PetscFunctionBegin;
  PetscValidHeaderSpecific(ts,TS_CLASSID,1);
  PetscValidType(ts,1);
  PetscValidHeaderSpecific(U,VEC_CLASSID,3);
  if (!ts->ops->evaluatestep) SETERRQ1(PetscObjectComm((PetscObject)ts),PETSC_ERR_SUP,"TSEvaluateStep not implemented for type '%s'",((PetscObject)ts)->type_name);
  ierr = (*ts->ops->evaluatestep)(ts,order,U,done);CHKERRQ(ierr);
  PetscFunctionReturn(0);
}

#undef __FUNCT__
#define __FUNCT__ "TSSolve"
/*@
   TSSolve - Steps the requested number of timesteps.

   Collective on TS

   Input Parameter:
+  ts - the TS context obtained from TSCreate()
-  u - the solution vector  (can be null if TSSetSolution() was used, otherwise must contain the initial conditions)

   Level: beginner

   Notes:
   The final time returned by this function may be different from the time of the internally
   held state accessible by TSGetSolution() and TSGetTime() because the method may have
   stepped over the final time.

.keywords: TS, timestep, solve

.seealso: TSCreate(), TSSetSolution(), TSStep()
@*/
PetscErrorCode TSSolve(TS ts,Vec u)
{
  Vec               solution;
  PetscErrorCode    ierr;

  PetscFunctionBegin;
  PetscValidHeaderSpecific(ts,TS_CLASSID,1);
  if (u) PetscValidHeaderSpecific(u,VEC_CLASSID,2);
  if (ts->exact_final_time == TS_EXACTFINALTIME_INTERPOLATE) {   /* Need ts->vec_sol to be distinct so it is not overwritten when we interpolate at the end */
    PetscValidHeaderSpecific(u,VEC_CLASSID,2);
    if (!ts->vec_sol || u == ts->vec_sol) {
      ierr = VecDuplicate(u,&solution);CHKERRQ(ierr);
      ierr = TSSetSolution(ts,solution);CHKERRQ(ierr);
      ierr = VecDestroy(&solution);CHKERRQ(ierr); /* grant ownership */
    }
    ierr = VecCopy(u,ts->vec_sol);CHKERRQ(ierr);
  } else if (u) {
    ierr = TSSetSolution(ts,u);CHKERRQ(ierr);
  }
  ierr = TSSetUp(ts);CHKERRQ(ierr);
  /* reset time step and iteration counters */
  ts->steps             = 0;
  ts->ksp_its           = 0;
  ts->snes_its          = 0;
  ts->num_snes_failures = 0;
  ts->reject            = 0;
  ts->reason            = TS_CONVERGED_ITERATING;

  ierr = TSViewFromOptions(ts,NULL,"-ts_view_pre");CHKERRQ(ierr);

  if (ts->ops->solve) {         /* This private interface is transitional and should be removed when all implementations are updated. */
    ierr = (*ts->ops->solve)(ts);CHKERRQ(ierr);
    ierr = VecCopy(ts->vec_sol,u);CHKERRQ(ierr);
    ts->solvetime = ts->ptime;
  } else {
    /* steps the requested number of timesteps. */
    if (ts->steps >= ts->max_steps)     ts->reason = TS_CONVERGED_ITS;
    else if (ts->ptime >= ts->max_time) ts->reason = TS_CONVERGED_TIME;
    while (!ts->reason) {
      ierr = TSMonitor(ts,ts->steps,ts->ptime,ts->vec_sol);CHKERRQ(ierr);
      ierr = TSStep(ts);CHKERRQ(ierr);
      ierr = TSPostStep(ts);CHKERRQ(ierr);
      if (ts->event) {
	ierr = TSEventMonitor(ts);CHKERRQ(ierr);
      }
    }
    if (ts->exact_final_time == TS_EXACTFINALTIME_INTERPOLATE && ts->ptime > ts->max_time) {
      ierr = TSInterpolate(ts,ts->max_time,u);CHKERRQ(ierr);
      ts->solvetime = ts->max_time;
      solution = u;
    } else {
      if (u) {ierr = VecCopy(ts->vec_sol,u);CHKERRQ(ierr);}
      ts->solvetime = ts->ptime;
      solution = ts->vec_sol;
    }
    ierr = TSMonitor(ts,ts->steps,ts->solvetime,solution);CHKERRQ(ierr);
  }
  ierr = TSViewFromOptions(ts,NULL,"-ts_view");CHKERRQ(ierr);
  ierr = PetscObjectSAWsBlock((PetscObject)ts);CHKERRQ(ierr);
  PetscFunctionReturn(0);
}

#undef __FUNCT__
#define __FUNCT__ "TSMonitor"
/*@
   TSMonitor - Runs all user-provided monitor routines set using TSMonitorSet()

   Collective on TS

   Input Parameters:
+  ts - time stepping context obtained from TSCreate()
.  step - step number that has just completed
.  ptime - model time of the state
-  u - state at the current model time

   Notes:
   TSMonitor() is typically used within the time stepping implementations.
   Users might call this function when using the TSStep() interface instead of TSSolve().

   Level: advanced

.keywords: TS, timestep
@*/
PetscErrorCode TSMonitor(TS ts,PetscInt step,PetscReal ptime,Vec u)
{
  PetscErrorCode ierr;
  PetscInt       i,n = ts->numbermonitors;

  PetscFunctionBegin;
  PetscValidHeaderSpecific(ts,TS_CLASSID,1);
  PetscValidHeaderSpecific(u,VEC_CLASSID,4);
  for (i=0; i<n; i++) {
    ierr = (*ts->monitor[i])(ts,step,ptime,u,ts->monitorcontext[i]);CHKERRQ(ierr);
  }
  PetscFunctionReturn(0);
}

/* ------------------------------------------------------------------------*/
#undef __FUNCT__
#define __FUNCT__ "TSMonitorLGCtxCreate"
/*@C
   TSMonitorLGCtxCreate - Creates a line graph context for use with
   TS to monitor the solution process graphically in various ways

   Collective on TS

   Input Parameters:
+  host - the X display to open, or null for the local machine
.  label - the title to put in the title bar
.  x, y - the screen coordinates of the upper left coordinate of the window
.  m, n - the screen width and height in pixels
-  howoften - if positive then determines the frequency of the plotting, if -1 then only at the final time

   Output Parameter:
.  ctx - the context

   Options Database Key:
+  -ts_monitor_lg_timestep - automatically sets line graph monitor
.  -ts_monitor_lg_solution -
.  -ts_monitor_lg_error -
.  -ts_monitor_lg_ksp_iterations -
.  -ts_monitor_lg_snes_iterations -
-  -lg_indicate_data_points <true,false> - indicate the data points (at each time step) on the plot; default is true

   Notes:
   Use TSMonitorLGCtxDestroy() to destroy.

   Level: intermediate

.keywords: TS, monitor, line graph, residual, seealso

.seealso: TSMonitorLGTimeStep(), TSMonitorSet(), TSMonitorLGSolution(), TSMonitorLGError()

@*/
PetscErrorCode  TSMonitorLGCtxCreate(MPI_Comm comm,const char host[],const char label[],int x,int y,int m,int n,PetscInt howoften,TSMonitorLGCtx *ctx)
{
  PetscDraw      win;
  PetscErrorCode ierr;

  PetscFunctionBegin;
  ierr = PetscNew(ctx);CHKERRQ(ierr);
  ierr = PetscDrawCreate(comm,host,label,x,y,m,n,&win);CHKERRQ(ierr);
  ierr = PetscDrawSetFromOptions(win);CHKERRQ(ierr);
  ierr = PetscDrawLGCreate(win,1,&(*ctx)->lg);CHKERRQ(ierr);
  ierr = PetscLogObjectParent((PetscObject)(*ctx)->lg,(PetscObject)win);CHKERRQ(ierr);
  ierr = PetscDrawLGIndicateDataPoints((*ctx)->lg,PETSC_TRUE);CHKERRQ(ierr);
  ierr = PetscDrawLGSetFromOptions((*ctx)->lg);CHKERRQ(ierr);
  (*ctx)->howoften = howoften;
  PetscFunctionReturn(0);
}

#undef __FUNCT__
#define __FUNCT__ "TSMonitorLGTimeStep"
PetscErrorCode TSMonitorLGTimeStep(TS ts,PetscInt step,PetscReal ptime,Vec v,void *monctx)
{
  TSMonitorLGCtx ctx = (TSMonitorLGCtx) monctx;
  PetscReal      x   = ptime,y;
  PetscErrorCode ierr;

  PetscFunctionBegin;
  if (!step) {
    PetscDrawAxis axis;
    ierr = PetscDrawLGGetAxis(ctx->lg,&axis);CHKERRQ(ierr);
    ierr = PetscDrawAxisSetLabels(axis,"Timestep as function of time","Time","Time step");CHKERRQ(ierr);
    ierr = PetscDrawLGReset(ctx->lg);CHKERRQ(ierr);
    ierr = PetscDrawLGIndicateDataPoints(ctx->lg,PETSC_TRUE);CHKERRQ(ierr);
  }
  ierr = TSGetTimeStep(ts,&y);CHKERRQ(ierr);
  ierr = PetscDrawLGAddPoint(ctx->lg,&x,&y);CHKERRQ(ierr);
  if (((ctx->howoften > 0) && (!(step % ctx->howoften))) || ((ctx->howoften == -1) && ts->reason)) {
    ierr = PetscDrawLGDraw(ctx->lg);CHKERRQ(ierr);
  }
  PetscFunctionReturn(0);
}

#undef __FUNCT__
#define __FUNCT__ "TSMonitorLGCtxDestroy"
/*@C
   TSMonitorLGCtxDestroy - Destroys a line graph context that was created
   with TSMonitorLGCtxCreate().

   Collective on TSMonitorLGCtx

   Input Parameter:
.  ctx - the monitor context

   Level: intermediate

.keywords: TS, monitor, line graph, destroy

.seealso: TSMonitorLGCtxCreate(),  TSMonitorSet(), TSMonitorLGTimeStep();
@*/
PetscErrorCode  TSMonitorLGCtxDestroy(TSMonitorLGCtx *ctx)
{
  PetscDraw      draw;
  PetscErrorCode ierr;

  PetscFunctionBegin;
  ierr = PetscDrawLGGetDraw((*ctx)->lg,&draw);CHKERRQ(ierr);
  ierr = PetscDrawDestroy(&draw);CHKERRQ(ierr);
  ierr = PetscDrawLGDestroy(&(*ctx)->lg);CHKERRQ(ierr);
  ierr = PetscFree(*ctx);CHKERRQ(ierr);
  PetscFunctionReturn(0);
}

#undef __FUNCT__
#define __FUNCT__ "TSGetTime"
/*@
   TSGetTime - Gets the time of the most recently completed step.

   Not Collective

   Input Parameter:
.  ts - the TS context obtained from TSCreate()

   Output Parameter:
.  t  - the current time

   Level: beginner

   Note:
   When called during time step evaluation (e.g. during residual evaluation or via hooks set using TSSetPreStep(),
   TSSetPreStage(), TSSetPostStage(), or TSSetPostStep()), the time is the time at the start of the step being evaluated.

.seealso: TSSetInitialTimeStep(), TSGetTimeStep()

.keywords: TS, get, time
@*/
PetscErrorCode  TSGetTime(TS ts,PetscReal *t)
{
  PetscFunctionBegin;
  PetscValidHeaderSpecific(ts,TS_CLASSID,1);
  PetscValidRealPointer(t,2);
  *t = ts->ptime;
  PetscFunctionReturn(0);
}

#undef __FUNCT__
#define __FUNCT__ "TSSetTime"
/*@
   TSSetTime - Allows one to reset the time.

   Logically Collective on TS

   Input Parameters:
+  ts - the TS context obtained from TSCreate()
-  time - the time

   Level: intermediate

.seealso: TSGetTime(), TSSetDuration()

.keywords: TS, set, time
@*/
PetscErrorCode  TSSetTime(TS ts, PetscReal t)
{
  PetscFunctionBegin;
  PetscValidHeaderSpecific(ts,TS_CLASSID,1);
  PetscValidLogicalCollectiveReal(ts,t,2);
  ts->ptime = t;
  PetscFunctionReturn(0);
}

#undef __FUNCT__
#define __FUNCT__ "TSSetOptionsPrefix"
/*@C
   TSSetOptionsPrefix - Sets the prefix used for searching for all
   TS options in the database.

   Logically Collective on TS

   Input Parameter:
+  ts     - The TS context
-  prefix - The prefix to prepend to all option names

   Notes:
   A hyphen (-) must NOT be given at the beginning of the prefix name.
   The first character of all runtime options is AUTOMATICALLY the
   hyphen.

   Level: advanced

.keywords: TS, set, options, prefix, database

.seealso: TSSetFromOptions()

@*/
PetscErrorCode  TSSetOptionsPrefix(TS ts,const char prefix[])
{
  PetscErrorCode ierr;
  SNES           snes;

  PetscFunctionBegin;
  PetscValidHeaderSpecific(ts,TS_CLASSID,1);
  ierr = PetscObjectSetOptionsPrefix((PetscObject)ts,prefix);CHKERRQ(ierr);
  ierr = TSGetSNES(ts,&snes);CHKERRQ(ierr);
  ierr = SNESSetOptionsPrefix(snes,prefix);CHKERRQ(ierr);
  PetscFunctionReturn(0);
}


#undef __FUNCT__
#define __FUNCT__ "TSAppendOptionsPrefix"
/*@C
   TSAppendOptionsPrefix - Appends to the prefix used for searching for all
   TS options in the database.

   Logically Collective on TS

   Input Parameter:
+  ts     - The TS context
-  prefix - The prefix to prepend to all option names

   Notes:
   A hyphen (-) must NOT be given at the beginning of the prefix name.
   The first character of all runtime options is AUTOMATICALLY the
   hyphen.

   Level: advanced

.keywords: TS, append, options, prefix, database

.seealso: TSGetOptionsPrefix()

@*/
PetscErrorCode  TSAppendOptionsPrefix(TS ts,const char prefix[])
{
  PetscErrorCode ierr;
  SNES           snes;

  PetscFunctionBegin;
  PetscValidHeaderSpecific(ts,TS_CLASSID,1);
  ierr = PetscObjectAppendOptionsPrefix((PetscObject)ts,prefix);CHKERRQ(ierr);
  ierr = TSGetSNES(ts,&snes);CHKERRQ(ierr);
  ierr = SNESAppendOptionsPrefix(snes,prefix);CHKERRQ(ierr);
  PetscFunctionReturn(0);
}

#undef __FUNCT__
#define __FUNCT__ "TSGetOptionsPrefix"
/*@C
   TSGetOptionsPrefix - Sets the prefix used for searching for all
   TS options in the database.

   Not Collective

   Input Parameter:
.  ts - The TS context

   Output Parameter:
.  prefix - A pointer to the prefix string used

   Notes: On the fortran side, the user should pass in a string 'prifix' of
   sufficient length to hold the prefix.

   Level: intermediate

.keywords: TS, get, options, prefix, database

.seealso: TSAppendOptionsPrefix()
@*/
PetscErrorCode  TSGetOptionsPrefix(TS ts,const char *prefix[])
{
  PetscErrorCode ierr;

  PetscFunctionBegin;
  PetscValidHeaderSpecific(ts,TS_CLASSID,1);
  PetscValidPointer(prefix,2);
  ierr = PetscObjectGetOptionsPrefix((PetscObject)ts,prefix);CHKERRQ(ierr);
  PetscFunctionReturn(0);
}

#undef __FUNCT__
#define __FUNCT__ "TSGetRHSJacobian"
/*@C
   TSGetRHSJacobian - Returns the Jacobian J at the present timestep.

   Not Collective, but parallel objects are returned if TS is parallel

   Input Parameter:
.  ts  - The TS context obtained from TSCreate()

   Output Parameters:
+  Amat - The (approximate) Jacobian J of G, where U_t = G(U,t)  (or NULL)
.  Pmat - The matrix from which the preconditioner is constructed, usually the same as Amat  (or NULL)
.  func - Function to compute the Jacobian of the RHS  (or NULL)
-  ctx - User-defined context for Jacobian evaluation routine  (or NULL)

   Notes: You can pass in NULL for any return argument you do not need.

   Level: intermediate

.seealso: TSGetTimeStep(), TSGetMatrices(), TSGetTime(), TSGetTimeStepNumber()

.keywords: TS, timestep, get, matrix, Jacobian
@*/
PetscErrorCode  TSGetRHSJacobian(TS ts,Mat *Amat,Mat *Pmat,TSRHSJacobian *func,void **ctx)
{
  PetscErrorCode ierr;
  SNES           snes;
  DM             dm;

  PetscFunctionBegin;
  ierr = TSGetSNES(ts,&snes);CHKERRQ(ierr);
  ierr = SNESGetJacobian(snes,Amat,Pmat,NULL,NULL);CHKERRQ(ierr);
  ierr = TSGetDM(ts,&dm);CHKERRQ(ierr);
  ierr = DMTSGetRHSJacobian(dm,func,ctx);CHKERRQ(ierr);
  PetscFunctionReturn(0);
}

#undef __FUNCT__
#define __FUNCT__ "TSGetIJacobian"
/*@C
   TSGetIJacobian - Returns the implicit Jacobian at the present timestep.

   Not Collective, but parallel objects are returned if TS is parallel

   Input Parameter:
.  ts  - The TS context obtained from TSCreate()

   Output Parameters:
+  Amat  - The (approximate) Jacobian of F(t,U,U_t)
.  Pmat - The matrix from which the preconditioner is constructed, often the same as Amat
.  f   - The function to compute the matrices
- ctx - User-defined context for Jacobian evaluation routine

   Notes: You can pass in NULL for any return argument you do not need.

   Level: advanced

.seealso: TSGetTimeStep(), TSGetRHSJacobian(), TSGetMatrices(), TSGetTime(), TSGetTimeStepNumber()

.keywords: TS, timestep, get, matrix, Jacobian
@*/
PetscErrorCode  TSGetIJacobian(TS ts,Mat *Amat,Mat *Pmat,TSIJacobian *f,void **ctx)
{
  PetscErrorCode ierr;
  SNES           snes;
  DM             dm;

  PetscFunctionBegin;
  ierr = TSGetSNES(ts,&snes);CHKERRQ(ierr);
  ierr = SNESSetUpMatrices(snes);CHKERRQ(ierr);
  ierr = SNESGetJacobian(snes,Amat,Pmat,NULL,NULL);CHKERRQ(ierr);
  ierr = TSGetDM(ts,&dm);CHKERRQ(ierr);
  ierr = DMTSGetIJacobian(dm,f,ctx);CHKERRQ(ierr);
  PetscFunctionReturn(0);
}


#undef __FUNCT__
#define __FUNCT__ "TSMonitorDrawSolution"
/*@C
   TSMonitorDrawSolution - Monitors progress of the TS solvers by calling
   VecView() for the solution at each timestep

   Collective on TS

   Input Parameters:
+  ts - the TS context
.  step - current time-step
.  ptime - current time
-  dummy - either a viewer or NULL

   Options Database:
.   -ts_monitor_draw_solution_initial - show initial solution as well as current solution

   Notes: the initial solution and current solution are not displayed with a common axis scaling so generally the option -ts_monitor_draw_solution_initial
       will look bad

   Level: intermediate

.keywords: TS,  vector, monitor, view

.seealso: TSMonitorSet(), TSMonitorDefault(), VecView()
@*/
PetscErrorCode  TSMonitorDrawSolution(TS ts,PetscInt step,PetscReal ptime,Vec u,void *dummy)
{
  PetscErrorCode   ierr;
  TSMonitorDrawCtx ictx = (TSMonitorDrawCtx)dummy;
  PetscDraw        draw;

  PetscFunctionBegin;
  if (!step && ictx->showinitial) {
    if (!ictx->initialsolution) {
      ierr = VecDuplicate(u,&ictx->initialsolution);CHKERRQ(ierr);
    }
    ierr = VecCopy(u,ictx->initialsolution);CHKERRQ(ierr);
  }
  if (!(((ictx->howoften > 0) && (!(step % ictx->howoften))) || ((ictx->howoften == -1) && ts->reason))) PetscFunctionReturn(0);

  if (ictx->showinitial) {
    PetscReal pause;
    ierr = PetscViewerDrawGetPause(ictx->viewer,&pause);CHKERRQ(ierr);
    ierr = PetscViewerDrawSetPause(ictx->viewer,0.0);CHKERRQ(ierr);
    ierr = VecView(ictx->initialsolution,ictx->viewer);CHKERRQ(ierr);
    ierr = PetscViewerDrawSetPause(ictx->viewer,pause);CHKERRQ(ierr);
    ierr = PetscViewerDrawSetHold(ictx->viewer,PETSC_TRUE);CHKERRQ(ierr);
  }
  ierr = VecView(u,ictx->viewer);CHKERRQ(ierr);
  if (ictx->showtimestepandtime) {
    PetscReal xl,yl,xr,yr,tw,w,h;
    char      time[32];
    size_t    len;

    ierr = PetscViewerDrawGetDraw(ictx->viewer,0,&draw);CHKERRQ(ierr);
    ierr = PetscSNPrintf(time,32,"Timestep %d Time %f",(int)step,(double)ptime);CHKERRQ(ierr);
    ierr = PetscDrawGetCoordinates(draw,&xl,&yl,&xr,&yr);CHKERRQ(ierr);
    ierr =  PetscStrlen(time,&len);CHKERRQ(ierr);
    ierr = PetscDrawStringGetSize(draw,&tw,NULL);CHKERRQ(ierr);
    w    = xl + .5*(xr - xl) - .5*len*tw;
    h    = yl + .95*(yr - yl);
    ierr = PetscDrawString(draw,w,h,PETSC_DRAW_BLACK,time);CHKERRQ(ierr);
    ierr = PetscDrawFlush(draw);CHKERRQ(ierr);
  }

  if (ictx->showinitial) {
    ierr = PetscViewerDrawSetHold(ictx->viewer,PETSC_FALSE);CHKERRQ(ierr);
  }
  PetscFunctionReturn(0);
}

#undef __FUNCT__
#define __FUNCT__ "TSMonitorDrawSolutionPhase"
/*@C
   TSMonitorDrawSolutionPhase - Monitors progress of the TS solvers by plotting the solution as a phase diagram

   Collective on TS

   Input Parameters:
+  ts - the TS context
.  step - current time-step
.  ptime - current time
-  dummy - either a viewer or NULL

   Level: intermediate

.keywords: TS,  vector, monitor, view

.seealso: TSMonitorSet(), TSMonitorDefault(), VecView()
@*/
PetscErrorCode  TSMonitorDrawSolutionPhase(TS ts,PetscInt step,PetscReal ptime,Vec u,void *dummy)
{
  PetscErrorCode    ierr;
  TSMonitorDrawCtx  ictx = (TSMonitorDrawCtx)dummy;
  PetscDraw         draw;
  MPI_Comm          comm;
  PetscInt          n;
  PetscMPIInt       size;
  PetscReal         xl,yl,xr,yr,tw,w,h;
  char              time[32];
  size_t            len;
  const PetscScalar *U;

  PetscFunctionBegin;
  ierr = PetscObjectGetComm((PetscObject)ts,&comm);CHKERRQ(ierr);
  ierr = MPI_Comm_size(comm,&size);CHKERRQ(ierr);
  if (size != 1) SETERRQ(comm,PETSC_ERR_SUP,"Only allowed for sequential runs");
  ierr = VecGetSize(u,&n);CHKERRQ(ierr);
  if (n != 2) SETERRQ(comm,PETSC_ERR_SUP,"Only for ODEs with two unknowns");

  ierr = PetscViewerDrawGetDraw(ictx->viewer,0,&draw);CHKERRQ(ierr);

  ierr = VecGetArrayRead(u,&U);CHKERRQ(ierr);
  ierr = PetscDrawAxisGetLimits(ictx->axis,&xl,&xr,&yl,&yr);CHKERRQ(ierr);
  if ((PetscRealPart(U[0]) < xl) || (PetscRealPart(U[1]) < yl) || (PetscRealPart(U[0]) > xr) || (PetscRealPart(U[1]) > yr)) {
      ierr = VecRestoreArrayRead(u,&U);CHKERRQ(ierr);
      PetscFunctionReturn(0);
  }
  if (!step) ictx->color++;
  ierr = PetscDrawPoint(draw,PetscRealPart(U[0]),PetscRealPart(U[1]),ictx->color);CHKERRQ(ierr);
  ierr = VecRestoreArrayRead(u,&U);CHKERRQ(ierr);

  if (ictx->showtimestepandtime) {
    ierr = PetscDrawGetCoordinates(draw,&xl,&yl,&xr,&yr);CHKERRQ(ierr);
    ierr = PetscSNPrintf(time,32,"Timestep %d Time %f",(int)step,(double)ptime);CHKERRQ(ierr);
    ierr = PetscStrlen(time,&len);CHKERRQ(ierr);
    ierr = PetscDrawStringGetSize(draw,&tw,NULL);CHKERRQ(ierr);
    w    = xl + .5*(xr - xl) - .5*len*tw;
    h    = yl + .95*(yr - yl);
    ierr = PetscDrawString(draw,w,h,PETSC_DRAW_BLACK,time);CHKERRQ(ierr);
  }
  ierr = PetscDrawFlush(draw);CHKERRQ(ierr);
  PetscFunctionReturn(0);
}


#undef __FUNCT__
#define __FUNCT__ "TSMonitorDrawCtxDestroy"
/*@C
   TSMonitorDrawCtxDestroy - Destroys the monitor context for TSMonitorDrawSolution()

   Collective on TS

   Input Parameters:
.    ctx - the monitor context

   Level: intermediate

.keywords: TS,  vector, monitor, view

.seealso: TSMonitorSet(), TSMonitorDefault(), VecView(), TSMonitorDrawSolution(), TSMonitorDrawError()
@*/
PetscErrorCode  TSMonitorDrawCtxDestroy(TSMonitorDrawCtx *ictx)
{
  PetscErrorCode ierr;

  PetscFunctionBegin;
  ierr = PetscDrawAxisDestroy(&(*ictx)->axis);CHKERRQ(ierr);
  ierr = PetscViewerDestroy(&(*ictx)->viewer);CHKERRQ(ierr);
  ierr = VecDestroy(&(*ictx)->initialsolution);CHKERRQ(ierr);
  ierr = PetscFree(*ictx);CHKERRQ(ierr);
  PetscFunctionReturn(0);
}

#undef __FUNCT__
#define __FUNCT__ "TSMonitorDrawCtxCreate"
/*@C
   TSMonitorDrawCtxCreate - Creates the monitor context for TSMonitorDrawCtx

   Collective on TS

   Input Parameter:
.    ts - time-step context

   Output Patameter:
.    ctx - the monitor context

   Options Database:
.   -ts_monitor_draw_solution_initial - show initial solution as well as current solution

   Level: intermediate

.keywords: TS,  vector, monitor, view

.seealso: TSMonitorSet(), TSMonitorDefault(), VecView(), TSMonitorDrawCtx()
@*/
PetscErrorCode  TSMonitorDrawCtxCreate(MPI_Comm comm,const char host[],const char label[],int x,int y,int m,int n,PetscInt howoften,TSMonitorDrawCtx *ctx)
{
  PetscErrorCode   ierr;

  PetscFunctionBegin;
  ierr = PetscNew(ctx);CHKERRQ(ierr);
  ierr = PetscViewerDrawOpen(comm,host,label,x,y,m,n,&(*ctx)->viewer);CHKERRQ(ierr);
  ierr = PetscViewerSetFromOptions((*ctx)->viewer);CHKERRQ(ierr);

  (*ctx)->howoften    = howoften;
  (*ctx)->showinitial = PETSC_FALSE;
  ierr = PetscOptionsGetBool(NULL,"-ts_monitor_draw_solution_initial",&(*ctx)->showinitial,NULL);CHKERRQ(ierr);

  (*ctx)->showtimestepandtime = PETSC_FALSE;
  ierr = PetscOptionsGetBool(NULL,"-ts_monitor_draw_solution_show_time",&(*ctx)->showtimestepandtime,NULL);CHKERRQ(ierr);
  (*ctx)->color = PETSC_DRAW_WHITE;
  PetscFunctionReturn(0);
}

#undef __FUNCT__
#define __FUNCT__ "TSMonitorDrawError"
/*@C
   TSMonitorDrawError - Monitors progress of the TS solvers by calling
   VecView() for the error at each timestep

   Collective on TS

   Input Parameters:
+  ts - the TS context
.  step - current time-step
.  ptime - current time
-  dummy - either a viewer or NULL

   Level: intermediate

.keywords: TS,  vector, monitor, view

.seealso: TSMonitorSet(), TSMonitorDefault(), VecView()
@*/
PetscErrorCode  TSMonitorDrawError(TS ts,PetscInt step,PetscReal ptime,Vec u,void *dummy)
{
  PetscErrorCode   ierr;
  TSMonitorDrawCtx ctx    = (TSMonitorDrawCtx)dummy;
  PetscViewer      viewer = ctx->viewer;
  Vec              work;

  PetscFunctionBegin;
  if (!(((ctx->howoften > 0) && (!(step % ctx->howoften))) || ((ctx->howoften == -1) && ts->reason))) PetscFunctionReturn(0);
  ierr = VecDuplicate(u,&work);CHKERRQ(ierr);
  ierr = TSComputeSolutionFunction(ts,ptime,work);CHKERRQ(ierr);
  ierr = VecAXPY(work,-1.0,u);CHKERRQ(ierr);
  ierr = VecView(work,viewer);CHKERRQ(ierr);
  ierr = VecDestroy(&work);CHKERRQ(ierr);
  PetscFunctionReturn(0);
}

#include <petsc-private/dmimpl.h>
#undef __FUNCT__
#define __FUNCT__ "TSSetDM"
/*@
   TSSetDM - Sets the DM that may be used by some preconditioners

   Logically Collective on TS and DM

   Input Parameters:
+  ts - the preconditioner context
-  dm - the dm

   Level: intermediate


.seealso: TSGetDM(), SNESSetDM(), SNESGetDM()
@*/
PetscErrorCode  TSSetDM(TS ts,DM dm)
{
  PetscErrorCode ierr;
  SNES           snes;
  DMTS           tsdm;

  PetscFunctionBegin;
  PetscValidHeaderSpecific(ts,TS_CLASSID,1);
  ierr = PetscObjectReference((PetscObject)dm);CHKERRQ(ierr);
  if (ts->dm) {               /* Move the DMTS context over to the new DM unless the new DM already has one */
    if (ts->dm->dmts && !dm->dmts) {
      ierr = DMCopyDMTS(ts->dm,dm);CHKERRQ(ierr);
      ierr = DMGetDMTS(ts->dm,&tsdm);CHKERRQ(ierr);
      if (tsdm->originaldm == ts->dm) { /* Grant write privileges to the replacement DM */
        tsdm->originaldm = dm;
      }
    }
    ierr = DMDestroy(&ts->dm);CHKERRQ(ierr);
  }
  ts->dm = dm;

  ierr = TSGetSNES(ts,&snes);CHKERRQ(ierr);
  ierr = SNESSetDM(snes,dm);CHKERRQ(ierr);
  PetscFunctionReturn(0);
}

#undef __FUNCT__
#define __FUNCT__ "TSGetDM"
/*@
   TSGetDM - Gets the DM that may be used by some preconditioners

   Not Collective

   Input Parameter:
. ts - the preconditioner context

   Output Parameter:
.  dm - the dm

   Level: intermediate


.seealso: TSSetDM(), SNESSetDM(), SNESGetDM()
@*/
PetscErrorCode  TSGetDM(TS ts,DM *dm)
{
  PetscErrorCode ierr;

  PetscFunctionBegin;
  PetscValidHeaderSpecific(ts,TS_CLASSID,1);
  if (!ts->dm) {
    ierr = DMShellCreate(PetscObjectComm((PetscObject)ts),&ts->dm);CHKERRQ(ierr);
    if (ts->snes) {ierr = SNESSetDM(ts->snes,ts->dm);CHKERRQ(ierr);}
  }
  *dm = ts->dm;
  PetscFunctionReturn(0);
}

#undef __FUNCT__
#define __FUNCT__ "SNESTSFormFunction"
/*@
   SNESTSFormFunction - Function to evaluate nonlinear residual

   Logically Collective on SNES

   Input Parameter:
+ snes - nonlinear solver
. U - the current state at which to evaluate the residual
- ctx - user context, must be a TS

   Output Parameter:
. F - the nonlinear residual

   Notes:
   This function is not normally called by users and is automatically registered with the SNES used by TS.
   It is most frequently passed to MatFDColoringSetFunction().

   Level: advanced

.seealso: SNESSetFunction(), MatFDColoringSetFunction()
@*/
PetscErrorCode  SNESTSFormFunction(SNES snes,Vec U,Vec F,void *ctx)
{
  TS             ts = (TS)ctx;
  PetscErrorCode ierr;

  PetscFunctionBegin;
  PetscValidHeaderSpecific(snes,SNES_CLASSID,1);
  PetscValidHeaderSpecific(U,VEC_CLASSID,2);
  PetscValidHeaderSpecific(F,VEC_CLASSID,3);
  PetscValidHeaderSpecific(ts,TS_CLASSID,4);
  ierr = (ts->ops->snesfunction)(snes,U,F,ts);CHKERRQ(ierr);
  PetscFunctionReturn(0);
}

#undef __FUNCT__
#define __FUNCT__ "SNESTSFormJacobian"
/*@
   SNESTSFormJacobian - Function to evaluate the Jacobian

   Collective on SNES

   Input Parameter:
+ snes - nonlinear solver
. U - the current state at which to evaluate the residual
- ctx - user context, must be a TS

   Output Parameter:
+ A - the Jacobian
. B - the preconditioning matrix (may be the same as A)
- flag - indicates any structure change in the matrix

   Notes:
   This function is not normally called by users and is automatically registered with the SNES used by TS.

   Level: developer

.seealso: SNESSetJacobian()
@*/
PetscErrorCode  SNESTSFormJacobian(SNES snes,Vec U,Mat A,Mat B,void *ctx)
{
  TS             ts = (TS)ctx;
  PetscErrorCode ierr;

  PetscFunctionBegin;
  PetscValidHeaderSpecific(snes,SNES_CLASSID,1);
  PetscValidHeaderSpecific(U,VEC_CLASSID,2);
  PetscValidPointer(A,3);
  PetscValidHeaderSpecific(A,MAT_CLASSID,3);
  PetscValidPointer(B,4);
  PetscValidHeaderSpecific(B,MAT_CLASSID,4);
  PetscValidHeaderSpecific(ts,TS_CLASSID,6);
  ierr = (ts->ops->snesjacobian)(snes,U,A,B,ts);CHKERRQ(ierr);
  PetscFunctionReturn(0);
}

#undef __FUNCT__
#define __FUNCT__ "TSComputeRHSFunctionLinear"
/*@C
   TSComputeRHSFunctionLinear - Evaluate the right hand side via the user-provided Jacobian, for linear problems only

   Collective on TS

   Input Arguments:
+  ts - time stepping context
.  t - time at which to evaluate
.  U - state at which to evaluate
-  ctx - context

   Output Arguments:
.  F - right hand side

   Level: intermediate

   Notes:
   This function is intended to be passed to TSSetRHSFunction() to evaluate the right hand side for linear problems.
   The matrix (and optionally the evaluation context) should be passed to TSSetRHSJacobian().

.seealso: TSSetRHSFunction(), TSSetRHSJacobian(), TSComputeRHSJacobianConstant()
@*/
PetscErrorCode TSComputeRHSFunctionLinear(TS ts,PetscReal t,Vec U,Vec F,void *ctx)
{
  PetscErrorCode ierr;
  Mat            Arhs,Brhs;

  PetscFunctionBegin;
  ierr = TSGetRHSMats_Private(ts,&Arhs,&Brhs);CHKERRQ(ierr);
  ierr = TSComputeRHSJacobian(ts,t,U,Arhs,Brhs);CHKERRQ(ierr);
  ierr = MatMult(Arhs,U,F);CHKERRQ(ierr);
  PetscFunctionReturn(0);
}

#undef __FUNCT__
#define __FUNCT__ "TSComputeRHSJacobianConstant"
/*@C
   TSComputeRHSJacobianConstant - Reuses a Jacobian that is time-independent.

   Collective on TS

   Input Arguments:
+  ts - time stepping context
.  t - time at which to evaluate
.  U - state at which to evaluate
-  ctx - context

   Output Arguments:
+  A - pointer to operator
.  B - pointer to preconditioning matrix
-  flg - matrix structure flag

   Level: intermediate

   Notes:
   This function is intended to be passed to TSSetRHSJacobian() to evaluate the Jacobian for linear time-independent problems.

.seealso: TSSetRHSFunction(), TSSetRHSJacobian(), TSComputeRHSFunctionLinear()
@*/
PetscErrorCode TSComputeRHSJacobianConstant(TS ts,PetscReal t,Vec U,Mat A,Mat B,void *ctx)
{
  PetscFunctionBegin;
  PetscFunctionReturn(0);
}

#undef __FUNCT__
#define __FUNCT__ "TSComputeIFunctionLinear"
/*@C
   TSComputeIFunctionLinear - Evaluate the left hand side via the user-provided Jacobian, for linear problems only

   Collective on TS

   Input Arguments:
+  ts - time stepping context
.  t - time at which to evaluate
.  U - state at which to evaluate
.  Udot - time derivative of state vector
-  ctx - context

   Output Arguments:
.  F - left hand side

   Level: intermediate

   Notes:
   The assumption here is that the left hand side is of the form A*Udot (and not A*Udot + B*U). For other cases, the
   user is required to write their own TSComputeIFunction.
   This function is intended to be passed to TSSetIFunction() to evaluate the left hand side for linear problems.
   The matrix (and optionally the evaluation context) should be passed to TSSetIJacobian().

.seealso: TSSetIFunction(), TSSetIJacobian(), TSComputeIJacobianConstant()
@*/
PetscErrorCode TSComputeIFunctionLinear(TS ts,PetscReal t,Vec U,Vec Udot,Vec F,void *ctx)
{
  PetscErrorCode ierr;
  Mat            A,B;

  PetscFunctionBegin;
  ierr = TSGetIJacobian(ts,&A,&B,NULL,NULL);CHKERRQ(ierr);
  ierr = TSComputeIJacobian(ts,t,U,Udot,1.0,A,B,PETSC_TRUE);CHKERRQ(ierr);
  ierr = MatMult(A,Udot,F);CHKERRQ(ierr);
  PetscFunctionReturn(0);
}

#undef __FUNCT__
#define __FUNCT__ "TSComputeIJacobianConstant"
/*@C
   TSComputeIJacobianConstant - Reuses a time-independent for a semi-implicit DAE or ODE

   Collective on TS

   Input Arguments:
+  ts - time stepping context
.  t - time at which to evaluate
.  U - state at which to evaluate
.  Udot - time derivative of state vector
.  shift - shift to apply
-  ctx - context

   Output Arguments:
+  A - pointer to operator
.  B - pointer to preconditioning matrix
-  flg - matrix structure flag

   Level: advanced

   Notes:
   This function is intended to be passed to TSSetIJacobian() to evaluate the Jacobian for linear time-independent problems.

   It is only appropriate for problems of the form

$     M Udot = F(U,t)

  where M is constant and F is non-stiff.  The user must pass M to TSSetIJacobian().  The current implementation only
  works with IMEX time integration methods such as TSROSW and TSARKIMEX, since there is no support for de-constructing
  an implicit operator of the form

$    shift*M + J

  where J is the Jacobian of -F(U).  Support may be added in a future version of PETSc, but for now, the user must store
  a copy of M or reassemble it when requested.

.seealso: TSSetIFunction(), TSSetIJacobian(), TSComputeIFunctionLinear()
@*/
PetscErrorCode TSComputeIJacobianConstant(TS ts,PetscReal t,Vec U,Vec Udot,PetscReal shift,Mat A,Mat B,void *ctx)
{
  PetscErrorCode ierr;

  PetscFunctionBegin;
  ierr = MatScale(A, shift / ts->ijacobian.shift);CHKERRQ(ierr);
  ts->ijacobian.shift = shift;
  PetscFunctionReturn(0);
}

#undef __FUNCT__
#define __FUNCT__ "TSGetEquationType"
/*@
   TSGetEquationType - Gets the type of the equation that TS is solving.

   Not Collective

   Input Parameter:
.  ts - the TS context

   Output Parameter:
.  equation_type - see TSEquationType

   Level: beginner

.keywords: TS, equation type

.seealso: TSSetEquationType(), TSEquationType
@*/
PetscErrorCode  TSGetEquationType(TS ts,TSEquationType *equation_type)
{
  PetscFunctionBegin;
  PetscValidHeaderSpecific(ts,TS_CLASSID,1);
  PetscValidPointer(equation_type,2);
  *equation_type = ts->equation_type;
  PetscFunctionReturn(0);
}

#undef __FUNCT__
#define __FUNCT__ "TSSetEquationType"
/*@
   TSSetEquationType - Sets the type of the equation that TS is solving.

   Not Collective

   Input Parameter:
+  ts - the TS context
.  equation_type - see TSEquationType

   Level: advanced

.keywords: TS, equation type

.seealso: TSGetEquationType(), TSEquationType
@*/
PetscErrorCode  TSSetEquationType(TS ts,TSEquationType equation_type)
{
  PetscFunctionBegin;
  PetscValidHeaderSpecific(ts,TS_CLASSID,1);
  ts->equation_type = equation_type;
  PetscFunctionReturn(0);
}

#undef __FUNCT__
#define __FUNCT__ "TSGetConvergedReason"
/*@
   TSGetConvergedReason - Gets the reason the TS iteration was stopped.

   Not Collective

   Input Parameter:
.  ts - the TS context

   Output Parameter:
.  reason - negative value indicates diverged, positive value converged, see TSConvergedReason or the
            manual pages for the individual convergence tests for complete lists

   Level: beginner

   Notes:
   Can only be called after the call to TSSolve() is complete.

.keywords: TS, nonlinear, set, convergence, test

.seealso: TSSetConvergenceTest(), TSConvergedReason
@*/
PetscErrorCode  TSGetConvergedReason(TS ts,TSConvergedReason *reason)
{
  PetscFunctionBegin;
  PetscValidHeaderSpecific(ts,TS_CLASSID,1);
  PetscValidPointer(reason,2);
  *reason = ts->reason;
  PetscFunctionReturn(0);
}

#undef __FUNCT__
#define __FUNCT__ "TSSetConvergedReason"
/*@
   TSSetConvergedReason - Sets the reason for handling the convergence of TSSolve.

   Not Collective

   Input Parameter:
+  ts - the TS context
.  reason - negative value indicates diverged, positive value converged, see TSConvergedReason or the
            manual pages for the individual convergence tests for complete lists

   Level: advanced

   Notes:
   Can only be called during TSSolve() is active.

.keywords: TS, nonlinear, set, convergence, test

.seealso: TSConvergedReason
@*/
PetscErrorCode  TSSetConvergedReason(TS ts,TSConvergedReason reason)
{
  PetscFunctionBegin;
  PetscValidHeaderSpecific(ts,TS_CLASSID,1);
  ts->reason = reason;
  PetscFunctionReturn(0);
}

#undef __FUNCT__
#define __FUNCT__ "TSGetSolveTime"
/*@
   TSGetSolveTime - Gets the time after a call to TSSolve()

   Not Collective

   Input Parameter:
.  ts - the TS context

   Output Parameter:
.  ftime - the final time. This time should correspond to the final time set with TSSetDuration()

   Level: beginner

   Notes:
   Can only be called after the call to TSSolve() is complete.

.keywords: TS, nonlinear, set, convergence, test

.seealso: TSSetConvergenceTest(), TSConvergedReason
@*/
PetscErrorCode  TSGetSolveTime(TS ts,PetscReal *ftime)
{
  PetscFunctionBegin;
  PetscValidHeaderSpecific(ts,TS_CLASSID,1);
  PetscValidPointer(ftime,2);
  *ftime = ts->solvetime;
  PetscFunctionReturn(0);
}

#undef __FUNCT__
#define __FUNCT__ "TSGetSNESIterations"
/*@
   TSGetSNESIterations - Gets the total number of nonlinear iterations
   used by the time integrator.

   Not Collective

   Input Parameter:
.  ts - TS context

   Output Parameter:
.  nits - number of nonlinear iterations

   Notes:
   This counter is reset to zero for each successive call to TSSolve().

   Level: intermediate

.keywords: TS, get, number, nonlinear, iterations

.seealso:  TSGetKSPIterations()
@*/
PetscErrorCode TSGetSNESIterations(TS ts,PetscInt *nits)
{
  PetscFunctionBegin;
  PetscValidHeaderSpecific(ts,TS_CLASSID,1);
  PetscValidIntPointer(nits,2);
  *nits = ts->snes_its;
  PetscFunctionReturn(0);
}

#undef __FUNCT__
#define __FUNCT__ "TSGetKSPIterations"
/*@
   TSGetKSPIterations - Gets the total number of linear iterations
   used by the time integrator.

   Not Collective

   Input Parameter:
.  ts - TS context

   Output Parameter:
.  lits - number of linear iterations

   Notes:
   This counter is reset to zero for each successive call to TSSolve().

   Level: intermediate

.keywords: TS, get, number, linear, iterations

.seealso:  TSGetSNESIterations(), SNESGetKSPIterations()
@*/
PetscErrorCode TSGetKSPIterations(TS ts,PetscInt *lits)
{
  PetscFunctionBegin;
  PetscValidHeaderSpecific(ts,TS_CLASSID,1);
  PetscValidIntPointer(lits,2);
  *lits = ts->ksp_its;
  PetscFunctionReturn(0);
}

#undef __FUNCT__
#define __FUNCT__ "TSGetStepRejections"
/*@
   TSGetStepRejections - Gets the total number of rejected steps.

   Not Collective

   Input Parameter:
.  ts - TS context

   Output Parameter:
.  rejects - number of steps rejected

   Notes:
   This counter is reset to zero for each successive call to TSSolve().

   Level: intermediate

.keywords: TS, get, number

.seealso:  TSGetSNESIterations(), TSGetKSPIterations(), TSSetMaxStepRejections(), TSGetSNESFailures(), TSSetMaxSNESFailures(), TSSetErrorIfStepFails()
@*/
PetscErrorCode TSGetStepRejections(TS ts,PetscInt *rejects)
{
  PetscFunctionBegin;
  PetscValidHeaderSpecific(ts,TS_CLASSID,1);
  PetscValidIntPointer(rejects,2);
  *rejects = ts->reject;
  PetscFunctionReturn(0);
}

#undef __FUNCT__
#define __FUNCT__ "TSGetSNESFailures"
/*@
   TSGetSNESFailures - Gets the total number of failed SNES solves

   Not Collective

   Input Parameter:
.  ts - TS context

   Output Parameter:
.  fails - number of failed nonlinear solves

   Notes:
   This counter is reset to zero for each successive call to TSSolve().

   Level: intermediate

.keywords: TS, get, number

.seealso:  TSGetSNESIterations(), TSGetKSPIterations(), TSSetMaxStepRejections(), TSGetStepRejections(), TSSetMaxSNESFailures()
@*/
PetscErrorCode TSGetSNESFailures(TS ts,PetscInt *fails)
{
  PetscFunctionBegin;
  PetscValidHeaderSpecific(ts,TS_CLASSID,1);
  PetscValidIntPointer(fails,2);
  *fails = ts->num_snes_failures;
  PetscFunctionReturn(0);
}

#undef __FUNCT__
#define __FUNCT__ "TSSetMaxStepRejections"
/*@
   TSSetMaxStepRejections - Sets the maximum number of step rejections before a step fails

   Not Collective

   Input Parameter:
+  ts - TS context
-  rejects - maximum number of rejected steps, pass -1 for unlimited

   Notes:
   The counter is reset to zero for each step

   Options Database Key:
 .  -ts_max_reject - Maximum number of step rejections before a step fails

   Level: intermediate

.keywords: TS, set, maximum, number

.seealso:  TSGetSNESIterations(), TSGetKSPIterations(), TSSetMaxSNESFailures(), TSGetStepRejections(), TSGetSNESFailures(), TSSetErrorIfStepFails(), TSGetConvergedReason()
@*/
PetscErrorCode TSSetMaxStepRejections(TS ts,PetscInt rejects)
{
  PetscFunctionBegin;
  PetscValidHeaderSpecific(ts,TS_CLASSID,1);
  ts->max_reject = rejects;
  PetscFunctionReturn(0);
}

#undef __FUNCT__
#define __FUNCT__ "TSSetMaxSNESFailures"
/*@
   TSSetMaxSNESFailures - Sets the maximum number of failed SNES solves

   Not Collective

   Input Parameter:
+  ts - TS context
-  fails - maximum number of failed nonlinear solves, pass -1 for unlimited

   Notes:
   The counter is reset to zero for each successive call to TSSolve().

   Options Database Key:
 .  -ts_max_snes_failures - Maximum number of nonlinear solve failures

   Level: intermediate

.keywords: TS, set, maximum, number

.seealso:  TSGetSNESIterations(), TSGetKSPIterations(), TSSetMaxStepRejections(), TSGetStepRejections(), TSGetSNESFailures(), SNESGetConvergedReason(), TSGetConvergedReason()
@*/
PetscErrorCode TSSetMaxSNESFailures(TS ts,PetscInt fails)
{
  PetscFunctionBegin;
  PetscValidHeaderSpecific(ts,TS_CLASSID,1);
  ts->max_snes_failures = fails;
  PetscFunctionReturn(0);
}

#undef __FUNCT__
#define __FUNCT__ "TSSetErrorIfStepFails"
/*@
   TSSetErrorIfStepFails - Error if no step succeeds

   Not Collective

   Input Parameter:
+  ts - TS context
-  err - PETSC_TRUE to error if no step succeeds, PETSC_FALSE to return without failure

   Options Database Key:
 .  -ts_error_if_step_fails - Error if no step succeeds

   Level: intermediate

.keywords: TS, set, error

.seealso:  TSGetSNESIterations(), TSGetKSPIterations(), TSSetMaxStepRejections(), TSGetStepRejections(), TSGetSNESFailures(), TSSetErrorIfStepFails(), TSGetConvergedReason()
@*/
PetscErrorCode TSSetErrorIfStepFails(TS ts,PetscBool err)
{
  PetscFunctionBegin;
  PetscValidHeaderSpecific(ts,TS_CLASSID,1);
  ts->errorifstepfailed = err;
  PetscFunctionReturn(0);
}

#undef __FUNCT__
#define __FUNCT__ "TSMonitorSolutionBinary"
/*@C
   TSMonitorSolutionBinary - Monitors progress of the TS solvers by VecView() for the solution at each timestep. Normally the viewer is a binary file

   Collective on TS

   Input Parameters:
+  ts - the TS context
.  step - current time-step
.  ptime - current time
.  u - current state
-  viewer - binary viewer

   Level: intermediate

.keywords: TS,  vector, monitor, view

.seealso: TSMonitorSet(), TSMonitorDefault(), VecView()
@*/
PetscErrorCode  TSMonitorSolutionBinary(TS ts,PetscInt step,PetscReal ptime,Vec u,void *viewer)
{
  PetscErrorCode ierr;
  PetscViewer    v = (PetscViewer)viewer;

  PetscFunctionBegin;
  ierr = VecView(u,v);CHKERRQ(ierr);
  PetscFunctionReturn(0);
}

#undef __FUNCT__
#define __FUNCT__ "TSMonitorSolutionVTK"
/*@C
   TSMonitorSolutionVTK - Monitors progress of the TS solvers by VecView() for the solution at each timestep.

   Collective on TS

   Input Parameters:
+  ts - the TS context
.  step - current time-step
.  ptime - current time
.  u - current state
-  filenametemplate - string containing a format specifier for the integer time step (e.g. %03D)

   Level: intermediate

   Notes:
   The VTK format does not allow writing multiple time steps in the same file, therefore a different file will be written for each time step.
   These are named according to the file name template.

   This function is normally passed as an argument to TSMonitorSet() along with TSMonitorSolutionVTKDestroy().

.keywords: TS,  vector, monitor, view

.seealso: TSMonitorSet(), TSMonitorDefault(), VecView()
@*/
PetscErrorCode TSMonitorSolutionVTK(TS ts,PetscInt step,PetscReal ptime,Vec u,void *filenametemplate)
{
  PetscErrorCode ierr;
  char           filename[PETSC_MAX_PATH_LEN];
  PetscViewer    viewer;

  PetscFunctionBegin;
  ierr = PetscSNPrintf(filename,sizeof(filename),(const char*)filenametemplate,step);CHKERRQ(ierr);
  ierr = PetscViewerVTKOpen(PetscObjectComm((PetscObject)ts),filename,FILE_MODE_WRITE,&viewer);CHKERRQ(ierr);
  ierr = VecView(u,viewer);CHKERRQ(ierr);
  ierr = PetscViewerDestroy(&viewer);CHKERRQ(ierr);
  PetscFunctionReturn(0);
}

#undef __FUNCT__
#define __FUNCT__ "TSMonitorSolutionVTKDestroy"
/*@C
   TSMonitorSolutionVTKDestroy - Destroy context for monitoring

   Collective on TS

   Input Parameters:
.  filenametemplate - string containing a format specifier for the integer time step (e.g. %03D)

   Level: intermediate

   Note:
   This function is normally passed to TSMonitorSet() along with TSMonitorSolutionVTK().

.keywords: TS,  vector, monitor, view

.seealso: TSMonitorSet(), TSMonitorSolutionVTK()
@*/
PetscErrorCode TSMonitorSolutionVTKDestroy(void *filenametemplate)
{
  PetscErrorCode ierr;

  PetscFunctionBegin;
  ierr = PetscFree(*(char**)filenametemplate);CHKERRQ(ierr);
  PetscFunctionReturn(0);
}

#undef __FUNCT__
#define __FUNCT__ "TSGetAdapt"
/*@
   TSGetAdapt - Get the adaptive controller context for the current method

   Collective on TS if controller has not been created yet

   Input Arguments:
.  ts - time stepping context

   Output Arguments:
.  adapt - adaptive controller

   Level: intermediate

.seealso: TSAdapt, TSAdaptSetType(), TSAdaptChoose()
@*/
PetscErrorCode TSGetAdapt(TS ts,TSAdapt *adapt)
{
  PetscErrorCode ierr;

  PetscFunctionBegin;
  PetscValidHeaderSpecific(ts,TS_CLASSID,1);
  PetscValidPointer(adapt,2);
  if (!ts->adapt) {
    ierr = TSAdaptCreate(PetscObjectComm((PetscObject)ts),&ts->adapt);CHKERRQ(ierr);
    ierr = PetscLogObjectParent((PetscObject)ts,(PetscObject)ts->adapt);CHKERRQ(ierr);
    ierr = PetscObjectIncrementTabLevel((PetscObject)ts->adapt,(PetscObject)ts,1);CHKERRQ(ierr);
  }
  *adapt = ts->adapt;
  PetscFunctionReturn(0);
}

#undef __FUNCT__
#define __FUNCT__ "TSSetTolerances"
/*@
   TSSetTolerances - Set tolerances for local truncation error when using adaptive controller

   Logically Collective

   Input Arguments:
+  ts - time integration context
.  atol - scalar absolute tolerances, PETSC_DECIDE to leave current value
.  vatol - vector of absolute tolerances or NULL, used in preference to atol if present
.  rtol - scalar relative tolerances, PETSC_DECIDE to leave current value
-  vrtol - vector of relative tolerances or NULL, used in preference to atol if present

   Level: beginner

.seealso: TS, TSAdapt, TSVecNormWRMS(), TSGetTolerances()
@*/
PetscErrorCode TSSetTolerances(TS ts,PetscReal atol,Vec vatol,PetscReal rtol,Vec vrtol)
{
  PetscErrorCode ierr;

  PetscFunctionBegin;
  if (atol != PETSC_DECIDE && atol != PETSC_DEFAULT) ts->atol = atol;
  if (vatol) {
    ierr = PetscObjectReference((PetscObject)vatol);CHKERRQ(ierr);
    ierr = VecDestroy(&ts->vatol);CHKERRQ(ierr);

    ts->vatol = vatol;
  }
  if (rtol != PETSC_DECIDE && rtol != PETSC_DEFAULT) ts->rtol = rtol;
  if (vrtol) {
    ierr = PetscObjectReference((PetscObject)vrtol);CHKERRQ(ierr);
    ierr = VecDestroy(&ts->vrtol);CHKERRQ(ierr);

    ts->vrtol = vrtol;
  }
  PetscFunctionReturn(0);
}

#undef __FUNCT__
#define __FUNCT__ "TSGetTolerances"
/*@
   TSGetTolerances - Get tolerances for local truncation error when using adaptive controller

   Logically Collective

   Input Arguments:
.  ts - time integration context

   Output Arguments:
+  atol - scalar absolute tolerances, NULL to ignore
.  vatol - vector of absolute tolerances, NULL to ignore
.  rtol - scalar relative tolerances, NULL to ignore
-  vrtol - vector of relative tolerances, NULL to ignore

   Level: beginner

.seealso: TS, TSAdapt, TSVecNormWRMS(), TSSetTolerances()
@*/
PetscErrorCode TSGetTolerances(TS ts,PetscReal *atol,Vec *vatol,PetscReal *rtol,Vec *vrtol)
{
  PetscFunctionBegin;
  if (atol)  *atol  = ts->atol;
  if (vatol) *vatol = ts->vatol;
  if (rtol)  *rtol  = ts->rtol;
  if (vrtol) *vrtol = ts->vrtol;
  PetscFunctionReturn(0);
}

#undef __FUNCT__
#define __FUNCT__ "TSErrorNormWRMS"
/*@
   TSErrorNormWRMS - compute a weighted norm of the difference between a vector and the current state

   Collective on TS

   Input Arguments:
+  ts - time stepping context
-  Y - state vector to be compared to ts->vec_sol

   Output Arguments:
.  norm - weighted norm, a value of 1.0 is considered small

   Level: developer

.seealso: TSSetTolerances()
@*/
PetscErrorCode TSErrorNormWRMS(TS ts,Vec Y,PetscReal *norm)
{
  PetscErrorCode    ierr;
  PetscInt          i,n,N;
  const PetscScalar *u,*y;
  Vec               U;
  PetscReal         sum,gsum;

  PetscFunctionBegin;
  PetscValidHeaderSpecific(ts,TS_CLASSID,1);
  PetscValidHeaderSpecific(Y,VEC_CLASSID,2);
  PetscValidPointer(norm,3);
  U = ts->vec_sol;
  PetscCheckSameTypeAndComm(U,1,Y,2);
  if (U == Y) SETERRQ(PetscObjectComm((PetscObject)U),PETSC_ERR_ARG_IDN,"Y cannot be the TS solution vector");

  ierr = VecGetSize(U,&N);CHKERRQ(ierr);
  ierr = VecGetLocalSize(U,&n);CHKERRQ(ierr);
  ierr = VecGetArrayRead(U,&u);CHKERRQ(ierr);
  ierr = VecGetArrayRead(Y,&y);CHKERRQ(ierr);
  sum  = 0.;
  if (ts->vatol && ts->vrtol) {
    const PetscScalar *atol,*rtol;
    ierr = VecGetArrayRead(ts->vatol,&atol);CHKERRQ(ierr);
    ierr = VecGetArrayRead(ts->vrtol,&rtol);CHKERRQ(ierr);
    for (i=0; i<n; i++) {
      PetscReal tol = PetscRealPart(atol[i]) + PetscRealPart(rtol[i]) * PetscMax(PetscAbsScalar(u[i]),PetscAbsScalar(y[i]));
      sum += PetscSqr(PetscAbsScalar(y[i] - u[i]) / tol);
    }
    ierr = VecRestoreArrayRead(ts->vatol,&atol);CHKERRQ(ierr);
    ierr = VecRestoreArrayRead(ts->vrtol,&rtol);CHKERRQ(ierr);
  } else if (ts->vatol) {       /* vector atol, scalar rtol */
    const PetscScalar *atol;
    ierr = VecGetArrayRead(ts->vatol,&atol);CHKERRQ(ierr);
    for (i=0; i<n; i++) {
      PetscReal tol = PetscRealPart(atol[i]) + ts->rtol * PetscMax(PetscAbsScalar(u[i]),PetscAbsScalar(y[i]));
      sum += PetscSqr(PetscAbsScalar(y[i] - u[i]) / tol);
    }
    ierr = VecRestoreArrayRead(ts->vatol,&atol);CHKERRQ(ierr);
  } else if (ts->vrtol) {       /* scalar atol, vector rtol */
    const PetscScalar *rtol;
    ierr = VecGetArrayRead(ts->vrtol,&rtol);CHKERRQ(ierr);
    for (i=0; i<n; i++) {
      PetscReal tol = ts->atol + PetscRealPart(rtol[i]) * PetscMax(PetscAbsScalar(u[i]),PetscAbsScalar(y[i]));
      sum += PetscSqr(PetscAbsScalar(y[i] - u[i]) / tol);
    }
    ierr = VecRestoreArrayRead(ts->vrtol,&rtol);CHKERRQ(ierr);
  } else {                      /* scalar atol, scalar rtol */
    for (i=0; i<n; i++) {
      PetscReal tol = ts->atol + ts->rtol * PetscMax(PetscAbsScalar(u[i]),PetscAbsScalar(y[i]));
      sum += PetscSqr(PetscAbsScalar(y[i] - u[i]) / tol);
    }
  }
  ierr = VecRestoreArrayRead(U,&u);CHKERRQ(ierr);
  ierr = VecRestoreArrayRead(Y,&y);CHKERRQ(ierr);

  ierr  = MPI_Allreduce(&sum,&gsum,1,MPIU_REAL,MPIU_SUM,PetscObjectComm((PetscObject)ts));CHKERRQ(ierr);
  *norm = PetscSqrtReal(gsum / N);
  if (PetscIsInfOrNanScalar(*norm)) SETERRQ(PetscObjectComm((PetscObject)ts),PETSC_ERR_FP,"Infinite or not-a-number generated in norm");
  PetscFunctionReturn(0);
}

#undef __FUNCT__
#define __FUNCT__ "TSSetCFLTimeLocal"
/*@
   TSSetCFLTimeLocal - Set the local CFL constraint relative to forward Euler

   Logically Collective on TS

   Input Arguments:
+  ts - time stepping context
-  cfltime - maximum stable time step if using forward Euler (value can be different on each process)

   Note:
   After calling this function, the global CFL time can be obtained by calling TSGetCFLTime()

   Level: intermediate

.seealso: TSGetCFLTime(), TSADAPTCFL
@*/
PetscErrorCode TSSetCFLTimeLocal(TS ts,PetscReal cfltime)
{
  PetscFunctionBegin;
  PetscValidHeaderSpecific(ts,TS_CLASSID,1);
  ts->cfltime_local = cfltime;
  ts->cfltime       = -1.;
  PetscFunctionReturn(0);
}

#undef __FUNCT__
#define __FUNCT__ "TSGetCFLTime"
/*@
   TSGetCFLTime - Get the maximum stable time step according to CFL criteria applied to forward Euler

   Collective on TS

   Input Arguments:
.  ts - time stepping context

   Output Arguments:
.  cfltime - maximum stable time step for forward Euler

   Level: advanced

.seealso: TSSetCFLTimeLocal()
@*/
PetscErrorCode TSGetCFLTime(TS ts,PetscReal *cfltime)
{
  PetscErrorCode ierr;

  PetscFunctionBegin;
  if (ts->cfltime < 0) {
    ierr = MPI_Allreduce(&ts->cfltime_local,&ts->cfltime,1,MPIU_REAL,MPIU_MIN,PetscObjectComm((PetscObject)ts));CHKERRQ(ierr);
  }
  *cfltime = ts->cfltime;
  PetscFunctionReturn(0);
}

#undef __FUNCT__
#define __FUNCT__ "TSVISetVariableBounds"
/*@
   TSVISetVariableBounds - Sets the lower and upper bounds for the solution vector. xl <= x <= xu

   Input Parameters:
.  ts   - the TS context.
.  xl   - lower bound.
.  xu   - upper bound.

   Notes:
   If this routine is not called then the lower and upper bounds are set to
   PETSC_NINFINITY and PETSC_INFINITY respectively during SNESSetUp().

   Level: advanced

@*/
PetscErrorCode TSVISetVariableBounds(TS ts, Vec xl, Vec xu)
{
  PetscErrorCode ierr;
  SNES           snes;

  PetscFunctionBegin;
  ierr = TSGetSNES(ts,&snes);CHKERRQ(ierr);
  ierr = SNESVISetVariableBounds(snes,xl,xu);CHKERRQ(ierr);
  PetscFunctionReturn(0);
}

#if defined(PETSC_HAVE_MATLAB_ENGINE)
#include <mex.h>

typedef struct {char *funcname; mxArray *ctx;} TSMatlabContext;

#undef __FUNCT__
#define __FUNCT__ "TSComputeFunction_Matlab"
/*
   TSComputeFunction_Matlab - Calls the function that has been set with
                         TSSetFunctionMatlab().

   Collective on TS

   Input Parameters:
+  snes - the TS context
-  u - input vector

   Output Parameter:
.  y - function vector, as set by TSSetFunction()

   Notes:
   TSComputeFunction() is typically used within nonlinear solvers
   implementations, so most users would not generally call this routine
   themselves.

   Level: developer

.keywords: TS, nonlinear, compute, function

.seealso: TSSetFunction(), TSGetFunction()
*/
PetscErrorCode  TSComputeFunction_Matlab(TS snes,PetscReal time,Vec u,Vec udot,Vec y, void *ctx)
{
  PetscErrorCode  ierr;
  TSMatlabContext *sctx = (TSMatlabContext*)ctx;
  int             nlhs  = 1,nrhs = 7;
  mxArray         *plhs[1],*prhs[7];
  long long int   lx = 0,lxdot = 0,ly = 0,ls = 0;

  PetscFunctionBegin;
  PetscValidHeaderSpecific(snes,TS_CLASSID,1);
  PetscValidHeaderSpecific(u,VEC_CLASSID,3);
  PetscValidHeaderSpecific(udot,VEC_CLASSID,4);
  PetscValidHeaderSpecific(y,VEC_CLASSID,5);
  PetscCheckSameComm(snes,1,u,3);
  PetscCheckSameComm(snes,1,y,5);

  ierr = PetscMemcpy(&ls,&snes,sizeof(snes));CHKERRQ(ierr);
  ierr = PetscMemcpy(&lx,&u,sizeof(u));CHKERRQ(ierr);
  ierr = PetscMemcpy(&lxdot,&udot,sizeof(udot));CHKERRQ(ierr);
  ierr = PetscMemcpy(&ly,&y,sizeof(u));CHKERRQ(ierr);

  prhs[0] =  mxCreateDoubleScalar((double)ls);
  prhs[1] =  mxCreateDoubleScalar(time);
  prhs[2] =  mxCreateDoubleScalar((double)lx);
  prhs[3] =  mxCreateDoubleScalar((double)lxdot);
  prhs[4] =  mxCreateDoubleScalar((double)ly);
  prhs[5] =  mxCreateString(sctx->funcname);
  prhs[6] =  sctx->ctx;
  ierr    =  mexCallMATLAB(nlhs,plhs,nrhs,prhs,"PetscTSComputeFunctionInternal");CHKERRQ(ierr);
  ierr    =  mxGetScalar(plhs[0]);CHKERRQ(ierr);
  mxDestroyArray(prhs[0]);
  mxDestroyArray(prhs[1]);
  mxDestroyArray(prhs[2]);
  mxDestroyArray(prhs[3]);
  mxDestroyArray(prhs[4]);
  mxDestroyArray(prhs[5]);
  mxDestroyArray(plhs[0]);
  PetscFunctionReturn(0);
}


#undef __FUNCT__
#define __FUNCT__ "TSSetFunctionMatlab"
/*
   TSSetFunctionMatlab - Sets the function evaluation routine and function
   vector for use by the TS routines in solving ODEs
   equations from MATLAB. Here the function is a string containing the name of a MATLAB function

   Logically Collective on TS

   Input Parameters:
+  ts - the TS context
-  func - function evaluation routine

   Calling sequence of func:
$    func (TS ts,PetscReal time,Vec u,Vec udot,Vec f,void *ctx);

   Level: beginner

.keywords: TS, nonlinear, set, function

.seealso: TSGetFunction(), TSComputeFunction(), TSSetJacobian(), TSSetFunction()
*/
PetscErrorCode  TSSetFunctionMatlab(TS ts,const char *func,mxArray *ctx)
{
  PetscErrorCode  ierr;
  TSMatlabContext *sctx;

  PetscFunctionBegin;
  /* currently sctx is memory bleed */
  ierr = PetscMalloc(sizeof(TSMatlabContext),&sctx);CHKERRQ(ierr);
  ierr = PetscStrallocpy(func,&sctx->funcname);CHKERRQ(ierr);
  /*
     This should work, but it doesn't
  sctx->ctx = ctx;
  mexMakeArrayPersistent(sctx->ctx);
  */
  sctx->ctx = mxDuplicateArray(ctx);

  ierr = TSSetIFunction(ts,NULL,TSComputeFunction_Matlab,sctx);CHKERRQ(ierr);
  PetscFunctionReturn(0);
}

#undef __FUNCT__
#define __FUNCT__ "TSComputeJacobian_Matlab"
/*
   TSComputeJacobian_Matlab - Calls the function that has been set with
                         TSSetJacobianMatlab().

   Collective on TS

   Input Parameters:
+  ts - the TS context
.  u - input vector
.  A, B - the matrices
-  ctx - user context

   Output Parameter:
.  flag - structure of the matrix

   Level: developer

.keywords: TS, nonlinear, compute, function

.seealso: TSSetFunction(), TSGetFunction()
@*/
PetscErrorCode  TSComputeJacobian_Matlab(TS ts,PetscReal time,Vec u,Vec udot,PetscReal shift,Mat *A,Mat *B,MatStructure *flag, void *ctx)
{
  PetscErrorCode  ierr;
  TSMatlabContext *sctx = (TSMatlabContext*)ctx;
  int             nlhs  = 2,nrhs = 9;
  mxArray         *plhs[2],*prhs[9];
  long long int   lx = 0,lxdot = 0,lA = 0,ls = 0, lB = 0;

  PetscFunctionBegin;
  PetscValidHeaderSpecific(ts,TS_CLASSID,1);
  PetscValidHeaderSpecific(u,VEC_CLASSID,3);

  /* call Matlab function in ctx with arguments u and y */

  ierr = PetscMemcpy(&ls,&ts,sizeof(ts));CHKERRQ(ierr);
  ierr = PetscMemcpy(&lx,&u,sizeof(u));CHKERRQ(ierr);
  ierr = PetscMemcpy(&lxdot,&udot,sizeof(u));CHKERRQ(ierr);
  ierr = PetscMemcpy(&lA,A,sizeof(u));CHKERRQ(ierr);
  ierr = PetscMemcpy(&lB,B,sizeof(u));CHKERRQ(ierr);

  prhs[0] =  mxCreateDoubleScalar((double)ls);
  prhs[1] =  mxCreateDoubleScalar((double)time);
  prhs[2] =  mxCreateDoubleScalar((double)lx);
  prhs[3] =  mxCreateDoubleScalar((double)lxdot);
  prhs[4] =  mxCreateDoubleScalar((double)shift);
  prhs[5] =  mxCreateDoubleScalar((double)lA);
  prhs[6] =  mxCreateDoubleScalar((double)lB);
  prhs[7] =  mxCreateString(sctx->funcname);
  prhs[8] =  sctx->ctx;
  ierr    =  mexCallMATLAB(nlhs,plhs,nrhs,prhs,"PetscTSComputeJacobianInternal");CHKERRQ(ierr);
  ierr    =  mxGetScalar(plhs[0]);CHKERRQ(ierr);
  *flag   =  (MatStructure) mxGetScalar(plhs[1]);CHKERRQ(ierr);
  mxDestroyArray(prhs[0]);
  mxDestroyArray(prhs[1]);
  mxDestroyArray(prhs[2]);
  mxDestroyArray(prhs[3]);
  mxDestroyArray(prhs[4]);
  mxDestroyArray(prhs[5]);
  mxDestroyArray(prhs[6]);
  mxDestroyArray(prhs[7]);
  mxDestroyArray(plhs[0]);
  mxDestroyArray(plhs[1]);
  PetscFunctionReturn(0);
}


#undef __FUNCT__
#define __FUNCT__ "TSSetJacobianMatlab"
/*
   TSSetJacobianMatlab - Sets the Jacobian function evaluation routine and two empty Jacobian matrices
   vector for use by the TS routines in solving ODEs from MATLAB. Here the function is a string containing the name of a MATLAB function

   Logically Collective on TS

   Input Parameters:
+  ts - the TS context
.  A,B - Jacobian matrices
.  func - function evaluation routine
-  ctx - user context

   Calling sequence of func:
$    flag = func (TS ts,PetscReal time,Vec u,Vec udot,Mat A,Mat B,void *ctx);


   Level: developer

.keywords: TS, nonlinear, set, function

.seealso: TSGetFunction(), TSComputeFunction(), TSSetJacobian(), TSSetFunction()
*/
PetscErrorCode  TSSetJacobianMatlab(TS ts,Mat A,Mat B,const char *func,mxArray *ctx)
{
  PetscErrorCode  ierr;
  TSMatlabContext *sctx;

  PetscFunctionBegin;
  /* currently sctx is memory bleed */
  ierr = PetscMalloc(sizeof(TSMatlabContext),&sctx);CHKERRQ(ierr);
  ierr = PetscStrallocpy(func,&sctx->funcname);CHKERRQ(ierr);
  /*
     This should work, but it doesn't
  sctx->ctx = ctx;
  mexMakeArrayPersistent(sctx->ctx);
  */
  sctx->ctx = mxDuplicateArray(ctx);

  ierr = TSSetIJacobian(ts,A,B,TSComputeJacobian_Matlab,sctx);CHKERRQ(ierr);
  PetscFunctionReturn(0);
}

#undef __FUNCT__
#define __FUNCT__ "TSMonitor_Matlab"
/*
   TSMonitor_Matlab - Calls the function that has been set with TSMonitorSetMatlab().

   Collective on TS

.seealso: TSSetFunction(), TSGetFunction()
@*/
PetscErrorCode  TSMonitor_Matlab(TS ts,PetscInt it, PetscReal time,Vec u, void *ctx)
{
  PetscErrorCode  ierr;
  TSMatlabContext *sctx = (TSMatlabContext*)ctx;
  int             nlhs  = 1,nrhs = 6;
  mxArray         *plhs[1],*prhs[6];
  long long int   lx = 0,ls = 0;

  PetscFunctionBegin;
  PetscValidHeaderSpecific(ts,TS_CLASSID,1);
  PetscValidHeaderSpecific(u,VEC_CLASSID,4);

  ierr = PetscMemcpy(&ls,&ts,sizeof(ts));CHKERRQ(ierr);
  ierr = PetscMemcpy(&lx,&u,sizeof(u));CHKERRQ(ierr);

  prhs[0] =  mxCreateDoubleScalar((double)ls);
  prhs[1] =  mxCreateDoubleScalar((double)it);
  prhs[2] =  mxCreateDoubleScalar((double)time);
  prhs[3] =  mxCreateDoubleScalar((double)lx);
  prhs[4] =  mxCreateString(sctx->funcname);
  prhs[5] =  sctx->ctx;
  ierr    =  mexCallMATLAB(nlhs,plhs,nrhs,prhs,"PetscTSMonitorInternal");CHKERRQ(ierr);
  ierr    =  mxGetScalar(plhs[0]);CHKERRQ(ierr);
  mxDestroyArray(prhs[0]);
  mxDestroyArray(prhs[1]);
  mxDestroyArray(prhs[2]);
  mxDestroyArray(prhs[3]);
  mxDestroyArray(prhs[4]);
  mxDestroyArray(plhs[0]);
  PetscFunctionReturn(0);
}


#undef __FUNCT__
#define __FUNCT__ "TSMonitorSetMatlab"
/*
   TSMonitorSetMatlab - Sets the monitor function from Matlab

   Level: developer

.keywords: TS, nonlinear, set, function

.seealso: TSGetFunction(), TSComputeFunction(), TSSetJacobian(), TSSetFunction()
*/
PetscErrorCode  TSMonitorSetMatlab(TS ts,const char *func,mxArray *ctx)
{
  PetscErrorCode  ierr;
  TSMatlabContext *sctx;

  PetscFunctionBegin;
  /* currently sctx is memory bleed */
  ierr = PetscMalloc(sizeof(TSMatlabContext),&sctx);CHKERRQ(ierr);
  ierr = PetscStrallocpy(func,&sctx->funcname);CHKERRQ(ierr);
  /*
     This should work, but it doesn't
  sctx->ctx = ctx;
  mexMakeArrayPersistent(sctx->ctx);
  */
  sctx->ctx = mxDuplicateArray(ctx);

  ierr = TSMonitorSet(ts,TSMonitor_Matlab,sctx,NULL);CHKERRQ(ierr);
  PetscFunctionReturn(0);
}
#endif



#undef __FUNCT__
#define __FUNCT__ "TSMonitorLGSolution"
/*@C
   TSMonitorLGSolution - Monitors progress of the TS solvers by plotting each component of the solution vector
       in a time based line graph

   Collective on TS

   Input Parameters:
+  ts - the TS context
.  step - current time-step
.  ptime - current time
-  lg - a line graph object

   Level: intermediate

    Notes: each process in a parallel run displays its component solutions in a separate window

.keywords: TS,  vector, monitor, view

.seealso: TSMonitorSet(), TSMonitorDefault(), VecView()
@*/
PetscErrorCode  TSMonitorLGSolution(TS ts,PetscInt step,PetscReal ptime,Vec u,void *dummy)
{
  PetscErrorCode    ierr;
  TSMonitorLGCtx    ctx = (TSMonitorLGCtx)dummy;
  const PetscScalar *yy;
  PetscInt          dim;

  PetscFunctionBegin;
  if (!step) {
    PetscDrawAxis axis;
    ierr = PetscDrawLGGetAxis(ctx->lg,&axis);CHKERRQ(ierr);
    ierr = PetscDrawAxisSetLabels(axis,"Solution as function of time","Time","Solution");CHKERRQ(ierr);
    ierr = VecGetLocalSize(u,&dim);CHKERRQ(ierr);
    ierr = PetscDrawLGSetDimension(ctx->lg,dim);CHKERRQ(ierr);
    ierr = PetscDrawLGReset(ctx->lg);CHKERRQ(ierr);
  }
  ierr = VecGetArrayRead(u,&yy);CHKERRQ(ierr);
#if defined(PETSC_USE_COMPLEX)
  {
    PetscReal *yreal;
    PetscInt  i,n;
    ierr = VecGetLocalSize(u,&n);CHKERRQ(ierr);
    ierr = PetscMalloc1(n,&yreal);CHKERRQ(ierr);
    for (i=0; i<n; i++) yreal[i] = PetscRealPart(yy[i]);
    ierr = PetscDrawLGAddCommonPoint(ctx->lg,ptime,yreal);CHKERRQ(ierr);
    ierr = PetscFree(yreal);CHKERRQ(ierr);
  }
#else
  ierr = PetscDrawLGAddCommonPoint(ctx->lg,ptime,yy);CHKERRQ(ierr);
#endif
  ierr = VecRestoreArrayRead(u,&yy);CHKERRQ(ierr);
  if (((ctx->howoften > 0) && (!(step % ctx->howoften))) || ((ctx->howoften == -1) && ts->reason)) {
    ierr = PetscDrawLGDraw(ctx->lg);CHKERRQ(ierr);
  }
  PetscFunctionReturn(0);
}

#undef __FUNCT__
#define __FUNCT__ "TSMonitorLGError"
/*@C
   TSMonitorLGError - Monitors progress of the TS solvers by plotting each component of the solution vector
       in a time based line graph

   Collective on TS

   Input Parameters:
+  ts - the TS context
.  step - current time-step
.  ptime - current time
-  lg - a line graph object

   Level: intermediate

   Notes:
   Only for sequential solves.

   The user must provide the solution using TSSetSolutionFunction() to use this monitor.

   Options Database Keys:
.  -ts_monitor_lg_error - create a graphical monitor of error history

.keywords: TS,  vector, monitor, view

.seealso: TSMonitorSet(), TSMonitorDefault(), VecView(), TSSetSolutionFunction()
@*/
PetscErrorCode  TSMonitorLGError(TS ts,PetscInt step,PetscReal ptime,Vec u,void *dummy)
{
  PetscErrorCode    ierr;
  TSMonitorLGCtx    ctx = (TSMonitorLGCtx)dummy;
  const PetscScalar *yy;
  Vec               y;
  PetscInt          dim;

  PetscFunctionBegin;
  if (!step) {
    PetscDrawAxis axis;
    ierr = PetscDrawLGGetAxis(ctx->lg,&axis);CHKERRQ(ierr);
    ierr = PetscDrawAxisSetLabels(axis,"Error in solution as function of time","Time","Solution");CHKERRQ(ierr);
    ierr = VecGetLocalSize(u,&dim);CHKERRQ(ierr);
    ierr = PetscDrawLGSetDimension(ctx->lg,dim);CHKERRQ(ierr);
    ierr = PetscDrawLGReset(ctx->lg);CHKERRQ(ierr);
  }
  ierr = VecDuplicate(u,&y);CHKERRQ(ierr);
  ierr = TSComputeSolutionFunction(ts,ptime,y);CHKERRQ(ierr);
  ierr = VecAXPY(y,-1.0,u);CHKERRQ(ierr);
  ierr = VecGetArrayRead(y,&yy);CHKERRQ(ierr);
#if defined(PETSC_USE_COMPLEX)
  {
    PetscReal *yreal;
    PetscInt  i,n;
    ierr = VecGetLocalSize(y,&n);CHKERRQ(ierr);
    ierr = PetscMalloc1(n,&yreal);CHKERRQ(ierr);
    for (i=0; i<n; i++) yreal[i] = PetscRealPart(yy[i]);
    ierr = PetscDrawLGAddCommonPoint(ctx->lg,ptime,yreal);CHKERRQ(ierr);
    ierr = PetscFree(yreal);CHKERRQ(ierr);
  }
#else
  ierr = PetscDrawLGAddCommonPoint(ctx->lg,ptime,yy);CHKERRQ(ierr);
#endif
  ierr = VecRestoreArrayRead(y,&yy);CHKERRQ(ierr);
  ierr = VecDestroy(&y);CHKERRQ(ierr);
  if (((ctx->howoften > 0) && (!(step % ctx->howoften))) || ((ctx->howoften == -1) && ts->reason)) {
    ierr = PetscDrawLGDraw(ctx->lg);CHKERRQ(ierr);
  }
  PetscFunctionReturn(0);
}

#undef __FUNCT__
#define __FUNCT__ "TSMonitorLGSNESIterations"
PetscErrorCode TSMonitorLGSNESIterations(TS ts,PetscInt n,PetscReal ptime,Vec v,void *monctx)
{
  TSMonitorLGCtx ctx = (TSMonitorLGCtx) monctx;
  PetscReal      x   = ptime,y;
  PetscErrorCode ierr;
  PetscInt       its;

  PetscFunctionBegin;
  if (!n) {
    PetscDrawAxis axis;

    ierr = PetscDrawLGGetAxis(ctx->lg,&axis);CHKERRQ(ierr);
    ierr = PetscDrawAxisSetLabels(axis,"Nonlinear iterations as function of time","Time","SNES Iterations");CHKERRQ(ierr);
    ierr = PetscDrawLGReset(ctx->lg);CHKERRQ(ierr);

    ctx->snes_its = 0;
  }
  ierr = TSGetSNESIterations(ts,&its);CHKERRQ(ierr);
  y    = its - ctx->snes_its;
  ierr = PetscDrawLGAddPoint(ctx->lg,&x,&y);CHKERRQ(ierr);
  if (((ctx->howoften > 0) && (!(n % ctx->howoften)) && (n > -1)) || ((ctx->howoften == -1) && (n == -1))) {
    ierr = PetscDrawLGDraw(ctx->lg);CHKERRQ(ierr);
  }
  ctx->snes_its = its;
  PetscFunctionReturn(0);
}

#undef __FUNCT__
#define __FUNCT__ "TSMonitorLGKSPIterations"
PetscErrorCode TSMonitorLGKSPIterations(TS ts,PetscInt n,PetscReal ptime,Vec v,void *monctx)
{
  TSMonitorLGCtx ctx = (TSMonitorLGCtx) monctx;
  PetscReal      x   = ptime,y;
  PetscErrorCode ierr;
  PetscInt       its;

  PetscFunctionBegin;
  if (!n) {
    PetscDrawAxis axis;

    ierr = PetscDrawLGGetAxis(ctx->lg,&axis);CHKERRQ(ierr);
    ierr = PetscDrawAxisSetLabels(axis,"Linear iterations as function of time","Time","KSP Iterations");CHKERRQ(ierr);
    ierr = PetscDrawLGReset(ctx->lg);CHKERRQ(ierr);

    ctx->ksp_its = 0;
  }
  ierr = TSGetKSPIterations(ts,&its);CHKERRQ(ierr);
  y    = its - ctx->ksp_its;
  ierr = PetscDrawLGAddPoint(ctx->lg,&x,&y);CHKERRQ(ierr);
  if (((ctx->howoften > 0) && (!(n % ctx->howoften)) && (n > -1)) || ((ctx->howoften == -1) && (n == -1))) {
    ierr = PetscDrawLGDraw(ctx->lg);CHKERRQ(ierr);
  }
  ctx->ksp_its = its;
  PetscFunctionReturn(0);
}

#undef __FUNCT__
#define __FUNCT__ "TSComputeLinearStability"
/*@
   TSComputeLinearStability - computes the linear stability function at a point

   Collective on TS and Vec

   Input Parameters:
+  ts - the TS context
-  xr,xi - real and imaginary part of input arguments

   Output Parameters:
.  yr,yi - real and imaginary part of function value

   Level: developer

.keywords: TS, compute

.seealso: TSSetRHSFunction(), TSComputeIFunction()
@*/
PetscErrorCode TSComputeLinearStability(TS ts,PetscReal xr,PetscReal xi,PetscReal *yr,PetscReal *yi)
{
  PetscErrorCode ierr;

  PetscFunctionBegin;
  PetscValidHeaderSpecific(ts,TS_CLASSID,1);
  if (!ts->ops->linearstability) SETERRQ(PetscObjectComm((PetscObject)ts),PETSC_ERR_SUP,"Linearized stability function not provided for this method");
  ierr = (*ts->ops->linearstability)(ts,xr,xi,yr,yi);CHKERRQ(ierr);
  PetscFunctionReturn(0);
}

#undef __FUNCT__
#define __FUNCT__ "TSRollBack"
/*@
   TSRollBack - Rolls back one time step

   Collective on TS

   Input Parameter:
.  ts - the TS context obtained from TSCreate()

   Level: advanced

.keywords: TS, timestep, rollback

.seealso: TSCreate(), TSSetUp(), TSDestroy(), TSSolve(), TSSetPreStep(), TSSetPreStage(), TSInterpolate()
@*/
PetscErrorCode  TSRollBack(TS ts)
{
  PetscErrorCode ierr;

  PetscFunctionBegin;
  PetscValidHeaderSpecific(ts, TS_CLASSID,1);

  if (!ts->ops->rollback) SETERRQ1(PetscObjectComm((PetscObject)ts),PETSC_ERR_SUP,"TSRollBack not implemented for type '%s'",((PetscObject)ts)->type_name);
  ierr = (*ts->ops->rollback)(ts);CHKERRQ(ierr);
  ts->time_step = ts->ptime - ts->ptime_prev;
  ts->ptime = ts->ptime_prev;
  PetscFunctionReturn(0);
}
<|MERGE_RESOLUTION|>--- conflicted
+++ resolved
@@ -2607,13 +2607,9 @@
 @*/
 PetscErrorCode  TSStep(TS ts)
 {
-<<<<<<< HEAD
-  PetscErrorCode ierr;
-=======
   PetscReal        ptime_prev;
   PetscErrorCode   ierr;
   static PetscBool cite = PETSC_FALSE;
->>>>>>> 993acb50
 
   PetscFunctionBegin;
   PetscValidHeaderSpecific(ts, TS_CLASSID,1);
