--- conflicted
+++ resolved
@@ -47,15 +47,9 @@
 #if defined(PETSC_HAVE_SUNDIALS)
   ierr = TSRegister(TSSUNDIALS, TSCreate_Sundials);CHKERRQ(ierr);
 #endif
-<<<<<<< HEAD
-  ierr = TSRegisterDynamic(TSRK,              path, "TSCreate_RK",       TSCreate_RK);CHKERRQ(ierr);
-  ierr = TSRegisterDynamic(TSARKIMEX,         path, "TSCreate_ARKIMEX",  TSCreate_ARKIMEX);CHKERRQ(ierr);
-  ierr = TSRegisterDynamic(TSROSW,            path, "TSCreate_RosW",     TSCreate_RosW);CHKERRQ(ierr);
-  ierr = TSRegisterDynamic(TSEIMEX,           path, "TSCreate_EIMEX",    TSCreate_EIMEX);CHKERRQ(ierr);
-=======
   ierr = TSRegister(TSRK,       TSCreate_RK);CHKERRQ(ierr);
   ierr = TSRegister(TSARKIMEX,  TSCreate_ARKIMEX);CHKERRQ(ierr);
   ierr = TSRegister(TSROSW,     TSCreate_RosW);CHKERRQ(ierr);
->>>>>>> 9adf3fe6
+  ierr = TSRegister(TSEIMEX,    TSCreate_EIMEX);CHKERRQ(ierr);
   PetscFunctionReturn(0);
 }
