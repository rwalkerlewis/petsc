/*
 GAMG geometric-algebric multigrid PC - Mark Adams 2011
 */
#include <petsc/private/matimpl.h>
#include <../src/ksp/pc/impls/gamg/gamg.h>           /*I "petscpc.h" I*/
#include <../src/ksp/pc/impls/bjacobi/bjacobi.h> /* Hack to access same_local_solves */

#if defined PETSC_GAMG_USE_LOG
PetscLogEvent petsc_gamg_setup_events[NUM_SET];
#endif

#if defined PETSC_USE_LOG
PetscLogEvent PC_GAMGGraph_AGG;
PetscLogEvent PC_GAMGGraph_GEO;
PetscLogEvent PC_GAMGCoarsen_AGG;
PetscLogEvent PC_GAMGCoarsen_GEO;
PetscLogEvent PC_GAMGProlongator_AGG;
PetscLogEvent PC_GAMGProlongator_GEO;
PetscLogEvent PC_GAMGOptProlongator_AGG;
#endif

#define GAMG_MAXLEVELS 30

/* #define GAMG_STAGES */
#if (defined PETSC_GAMG_USE_LOG && defined GAMG_STAGES)
static PetscLogStage gamg_stages[GAMG_MAXLEVELS];
#endif

static PetscFunctionList GAMGList = 0;
static PetscBool PCGAMGPackageInitialized;

/* ----------------------------------------------------------------------------- */
#undef __FUNCT__
#define __FUNCT__ "PCReset_GAMG"
PetscErrorCode PCReset_GAMG(PC pc)
{
  PetscErrorCode ierr;
  PC_MG          *mg      = (PC_MG*)pc->data;
  PC_GAMG        *pc_gamg = (PC_GAMG*)mg->innerctx;

  PetscFunctionBegin;
  if (pc_gamg->data) SETERRQ(PetscObjectComm((PetscObject)pc),PETSC_ERR_PLIB,"This should not happen, cleaned up in SetUp\n");
  pc_gamg->data_sz = 0;
  ierr = PetscFree(pc_gamg->orig_data);CHKERRQ(ierr);
  PetscFunctionReturn(0);
}

/* -------------------------------------------------------------------------- */
/*
   PCGAMGCreateLevel_GAMG: create coarse op with RAP.  repartition and/or reduce number
     of active processors.

   Input Parameter:
   . pc - parameters + side effect: coarse data in 'pc_gamg->data' and
          'pc_gamg->data_sz' are changed via repartitioning/reduction.
   . Amat_fine - matrix on this fine (k) level
   . cr_bs - coarse block size
   In/Output Parameter:
   . a_P_inout - prolongation operator to the next level (k-->k-1)
   . a_nactive_proc - number of active procs
   Output Parameter:
   . a_Amat_crs - coarse matrix that is created (k-1)
*/

#undef __FUNCT__
#define __FUNCT__ "PCGAMGCreateLevel_GAMG"
static PetscErrorCode PCGAMGCreateLevel_GAMG(PC pc,Mat Amat_fine,PetscInt cr_bs,Mat *a_P_inout,Mat *a_Amat_crs,PetscMPIInt *a_nactive_proc,IS * Pcolumnperm, PetscBool is_last)
{
  PetscErrorCode  ierr;
  PC_MG           *mg         = (PC_MG*)pc->data;
  PC_GAMG         *pc_gamg    = (PC_GAMG*)mg->innerctx;
  Mat             Cmat,Pold=*a_P_inout;
  MPI_Comm        comm;
  PetscMPIInt     rank,size,new_size,nactive=*a_nactive_proc;
  PetscInt        ncrs_eq,ncrs,f_bs;

  PetscFunctionBegin;
  ierr = PetscObjectGetComm((PetscObject)Amat_fine,&comm);CHKERRQ(ierr);
  ierr = MPI_Comm_rank(comm, &rank);CHKERRQ(ierr);
  ierr = MPI_Comm_size(comm, &size);CHKERRQ(ierr);
  ierr = MatGetBlockSize(Amat_fine, &f_bs);CHKERRQ(ierr);
  ierr = MatPtAP(Amat_fine, Pold, MAT_INITIAL_MATRIX, 2.0, &Cmat);CHKERRQ(ierr);

  /* set 'ncrs' (nodes), 'ncrs_eq' (equations)*/
  ierr = MatGetLocalSize(Cmat, &ncrs_eq, NULL);CHKERRQ(ierr);
  if (pc_gamg->data_cell_rows>0) {
    ncrs = pc_gamg->data_sz/pc_gamg->data_cell_cols/pc_gamg->data_cell_rows;
  } else {
    PetscInt  bs;
    ierr = MatGetBlockSize(Cmat, &bs);CHKERRQ(ierr);
    ncrs = ncrs_eq/bs;
  }

  /* get number of PEs to make active 'new_size', reduce, can be any integer 1-P */
  if (is_last && !pc_gamg->use_parallel_coarse_grid_solver) new_size = 1;
  else {
    PetscInt ncrs_eq_glob;
    ierr     = MatGetSize(Cmat, &ncrs_eq_glob, NULL);CHKERRQ(ierr);
    new_size = (PetscMPIInt)((float)ncrs_eq_glob/(float)pc_gamg->min_eq_proc + 0.5); /* hardwire min. number of eq/proc */
    if (!new_size) new_size = 1; /* not likely, posible? */
    else if (new_size >= nactive) new_size = nactive; /* no change, rare */
  }

  if (Pcolumnperm) *Pcolumnperm = NULL;

  if (!pc_gamg->repart && new_size==nactive) *a_Amat_crs = Cmat; /* output - no repartitioning or reduction - could bail here */
  else {
    PetscInt       *counts,*newproc_idx,ii,jj,kk,strideNew,*tidx,ncrs_new,ncrs_eq_new,nloc_old;
    IS             is_eq_newproc,is_eq_num,is_eq_num_prim,new_eq_indices;

    nloc_old = ncrs_eq/cr_bs;
    if (ncrs_eq % cr_bs) SETERRQ2(PETSC_COMM_SELF,PETSC_ERR_PLIB,"ncrs_eq %D not divisible by cr_bs %D",ncrs_eq,cr_bs);
#if defined PETSC_GAMG_USE_LOG
    ierr = PetscLogEventBegin(petsc_gamg_setup_events[SET12],0,0,0,0);CHKERRQ(ierr);
#endif
    /* make 'is_eq_newproc' */
    ierr = PetscMalloc1(size, &counts);CHKERRQ(ierr);
    if (pc_gamg->repart) {
      /* Repartition Cmat_{k} and move colums of P^{k}_{k-1} and coordinates of primal part accordingly */
      Mat adj;

     ierr = PetscInfo3(pc,"Repartition: size (active): %D --> %D, %D local equations\n",*a_nactive_proc,new_size,ncrs_eq);CHKERRQ(ierr);

      /* get 'adj' */
      if (cr_bs == 1) {
        ierr = MatConvert(Cmat, MATMPIADJ, MAT_INITIAL_MATRIX, &adj);CHKERRQ(ierr);
      } else {
        /* make a scalar matrix to partition (no Stokes here) */
        Mat               tMat;
        PetscInt          Istart_crs,Iend_crs,ncols,jj,Ii;
        const PetscScalar *vals;
        const PetscInt    *idx;
        PetscInt          *d_nnz, *o_nnz, M, N;
        static PetscInt   llev = 0;
        MatType           mtype;

        ierr = PetscMalloc2(ncrs, &d_nnz,ncrs, &o_nnz);CHKERRQ(ierr);
        ierr = MatGetOwnershipRange(Cmat, &Istart_crs, &Iend_crs);CHKERRQ(ierr);
        ierr = MatGetSize(Cmat, &M, &N);CHKERRQ(ierr);
        for (Ii = Istart_crs, jj = 0; Ii < Iend_crs; Ii += cr_bs, jj++) {
          ierr      = MatGetRow(Cmat,Ii,&ncols,0,0);CHKERRQ(ierr);
          d_nnz[jj] = ncols/cr_bs;
          o_nnz[jj] = ncols/cr_bs;
          ierr      = MatRestoreRow(Cmat,Ii,&ncols,0,0);CHKERRQ(ierr);
          if (d_nnz[jj] > ncrs) d_nnz[jj] = ncrs;
          if (o_nnz[jj] > (M/cr_bs-ncrs)) o_nnz[jj] = M/cr_bs-ncrs;
        }

        ierr = MatGetType(Amat_fine,&mtype);CHKERRQ(ierr);
        ierr = MatCreate(comm, &tMat);CHKERRQ(ierr);
        ierr = MatSetSizes(tMat, ncrs, ncrs,PETSC_DETERMINE, PETSC_DETERMINE);CHKERRQ(ierr);
        ierr = MatSetType(tMat,mtype);CHKERRQ(ierr);
        ierr = MatSeqAIJSetPreallocation(tMat,0,d_nnz);CHKERRQ(ierr);
        ierr = MatMPIAIJSetPreallocation(tMat,0,d_nnz,0,o_nnz);CHKERRQ(ierr);
        ierr = PetscFree2(d_nnz,o_nnz);CHKERRQ(ierr);

        for (ii = Istart_crs; ii < Iend_crs; ii++) {
          PetscInt dest_row = ii/cr_bs;
          ierr = MatGetRow(Cmat,ii,&ncols,&idx,&vals);CHKERRQ(ierr);
          for (jj = 0; jj < ncols; jj++) {
            PetscInt    dest_col = idx[jj]/cr_bs;
            PetscScalar v        = 1.0;
            ierr = MatSetValues(tMat,1,&dest_row,1,&dest_col,&v,ADD_VALUES);CHKERRQ(ierr);
          }
          ierr = MatRestoreRow(Cmat,ii,&ncols,&idx,&vals);CHKERRQ(ierr);
        }
        ierr = MatAssemblyBegin(tMat,MAT_FINAL_ASSEMBLY);CHKERRQ(ierr);
        ierr = MatAssemblyEnd(tMat,MAT_FINAL_ASSEMBLY);CHKERRQ(ierr);

        if (llev++ == -1) {
          PetscViewer viewer; char fname[32];
          ierr = PetscSNPrintf(fname,sizeof(fname),"part_mat_%D.mat",llev);CHKERRQ(ierr);
          PetscViewerBinaryOpen(comm,fname,FILE_MODE_WRITE,&viewer);
          ierr = MatView(tMat, viewer);CHKERRQ(ierr);
          ierr = PetscViewerDestroy(&viewer);CHKERRQ(ierr);
        }
        ierr = MatConvert(tMat, MATMPIADJ, MAT_INITIAL_MATRIX, &adj);CHKERRQ(ierr);
        ierr = MatDestroy(&tMat);CHKERRQ(ierr);
      } /* create 'adj' */

      { /* partition: get newproc_idx */
        char            prefix[256];
        const char      *pcpre;
        const PetscInt  *is_idx;
        MatPartitioning mpart;
        IS              proc_is;
        PetscInt        targetPE;

        ierr = MatPartitioningCreate(comm, &mpart);CHKERRQ(ierr);
        ierr = MatPartitioningSetAdjacency(mpart, adj);CHKERRQ(ierr);
        ierr = PCGetOptionsPrefix(pc, &pcpre);CHKERRQ(ierr);
        ierr = PetscSNPrintf(prefix,sizeof(prefix),"%spc_gamg_",pcpre ? pcpre : "");CHKERRQ(ierr);
        ierr = PetscObjectSetOptionsPrefix((PetscObject)mpart,prefix);CHKERRQ(ierr);
        ierr = MatPartitioningSetFromOptions(mpart);CHKERRQ(ierr);
        ierr = MatPartitioningSetNParts(mpart, new_size);CHKERRQ(ierr);
        ierr = MatPartitioningApply(mpart, &proc_is);CHKERRQ(ierr);
        ierr = MatPartitioningDestroy(&mpart);CHKERRQ(ierr);

        /* collect IS info */
        ierr     = PetscMalloc1(ncrs_eq, &newproc_idx);CHKERRQ(ierr);
        ierr     = ISGetIndices(proc_is, &is_idx);CHKERRQ(ierr);
        targetPE = 1; /* bring to "front" of machine */
        /*targetPE = size/new_size;*/ /* spread partitioning across machine */
        for (kk = jj = 0 ; kk < nloc_old ; kk++) {
          for (ii = 0 ; ii < cr_bs ; ii++, jj++) {
            newproc_idx[jj] = is_idx[kk] * targetPE; /* distribution */
          }
        }
        ierr = ISRestoreIndices(proc_is, &is_idx);CHKERRQ(ierr);
        ierr = ISDestroy(&proc_is);CHKERRQ(ierr);
      }
      ierr = MatDestroy(&adj);CHKERRQ(ierr);

      ierr = ISCreateGeneral(comm, ncrs_eq, newproc_idx, PETSC_COPY_VALUES, &is_eq_newproc);CHKERRQ(ierr);
      ierr = PetscFree(newproc_idx);CHKERRQ(ierr);
    } else { /* simple aggreagtion of parts -- 'is_eq_newproc' */
      PetscInt rfactor,targetPE;

      /* find factor */
      if (new_size == 1) rfactor = size; /* easy */
      else {
        PetscReal best_fact = 0.;
        jj = -1;
        for (kk = 1 ; kk <= size ; kk++) {
          if (!(size%kk)) { /* a candidate */
            PetscReal nactpe = (PetscReal)size/(PetscReal)kk, fact = nactpe/(PetscReal)new_size;
            if (fact > 1.0) fact = 1./fact; /* keep fact < 1 */
            if (fact > best_fact) {
              best_fact = fact; jj = kk;
            }
          }
        }
        if (jj != -1) rfactor = jj;
        else rfactor = 1; /* does this happen .. a prime */
      }
      new_size = size/rfactor;

      if (new_size==nactive) {
        *a_Amat_crs = Cmat; /* output - no repartitioning or reduction, bail out because nested here */
        ierr        = PetscFree(counts);CHKERRQ(ierr);
        ierr = PetscInfo2(pc,"Aggregate processors noop: new_size=%D, neq(loc)=%D\n",new_size,ncrs_eq);CHKERRQ(ierr);
#if defined PETSC_GAMG_USE_LOG
        ierr = PetscLogEventEnd(petsc_gamg_setup_events[SET12],0,0,0,0);CHKERRQ(ierr);
#endif
        PetscFunctionReturn(0);
      }

      ierr = PetscInfo1(pc,"Number of equations (loc) %D with simple aggregation\n",ncrs_eq);CHKERRQ(ierr);
      targetPE = rank/rfactor;
      ierr     = ISCreateStride(comm, ncrs_eq, targetPE, 0, &is_eq_newproc);CHKERRQ(ierr);
    } /* end simple 'is_eq_newproc' */

    /*
     Create an index set from the is_eq_newproc index set to indicate the mapping TO
     */
    ierr = ISPartitioningToNumbering(is_eq_newproc, &is_eq_num);CHKERRQ(ierr);
    is_eq_num_prim = is_eq_num;
    /*
      Determine how many equations/vertices are assigned to each processor
     */
    ierr        = ISPartitioningCount(is_eq_newproc, size, counts);CHKERRQ(ierr);
    ncrs_eq_new = counts[rank];
    ierr        = ISDestroy(&is_eq_newproc);CHKERRQ(ierr);
    ncrs_new = ncrs_eq_new/cr_bs; /* eqs */

    ierr = PetscFree(counts);CHKERRQ(ierr);
#if defined PETSC_GAMG_USE_LOG
    ierr = PetscLogEventEnd(petsc_gamg_setup_events[SET12],0,0,0,0);CHKERRQ(ierr);
#endif
    /* data movement scope -- this could be moved to subclasses so that we don't try to cram all auxilary data into some complex abstracted thing */
    {
    Vec            src_crd, dest_crd;
    const PetscInt *idx,ndata_rows=pc_gamg->data_cell_rows,ndata_cols=pc_gamg->data_cell_cols,node_data_sz=ndata_rows*ndata_cols;
    VecScatter     vecscat;
    PetscScalar    *array;
    IS isscat;

    /* move data (for primal equations only) */
    /* Create a vector to contain the newly ordered element information */
    ierr = VecCreate(comm, &dest_crd);CHKERRQ(ierr);
    ierr = VecSetSizes(dest_crd, node_data_sz*ncrs_new, PETSC_DECIDE);CHKERRQ(ierr);
    ierr = VecSetType(dest_crd,VECSTANDARD);CHKERRQ(ierr); /* this is needed! */
    /*
     There are 'ndata_rows*ndata_cols' data items per node, (one can think of the vectors of having
     a block size of ...).  Note, ISs are expanded into equation space by 'cr_bs'.
     */
    ierr = PetscMalloc1(ncrs*node_data_sz, &tidx);CHKERRQ(ierr);
    ierr = ISGetIndices(is_eq_num_prim, &idx);CHKERRQ(ierr);
    for (ii=0,jj=0; ii<ncrs; ii++) {
      PetscInt id = idx[ii*cr_bs]/cr_bs; /* get node back */
      for (kk=0; kk<node_data_sz; kk++, jj++) tidx[jj] = id*node_data_sz + kk;
    }
    ierr = ISRestoreIndices(is_eq_num_prim, &idx);CHKERRQ(ierr);
    ierr = ISCreateGeneral(comm, node_data_sz*ncrs, tidx, PETSC_COPY_VALUES, &isscat);CHKERRQ(ierr);
    ierr = PetscFree(tidx);CHKERRQ(ierr);
    /*
     Create a vector to contain the original vertex information for each element
     */
    ierr = VecCreateSeq(PETSC_COMM_SELF, node_data_sz*ncrs, &src_crd);CHKERRQ(ierr);
    for (jj=0; jj<ndata_cols; jj++) {
      const PetscInt stride0=ncrs*pc_gamg->data_cell_rows;
      for (ii=0; ii<ncrs; ii++) {
        for (kk=0; kk<ndata_rows; kk++) {
          PetscInt    ix = ii*ndata_rows + kk + jj*stride0, jx = ii*node_data_sz + kk*ndata_cols + jj;
          PetscScalar tt = (PetscScalar)pc_gamg->data[ix];
          ierr = VecSetValues(src_crd, 1, &jx, &tt, INSERT_VALUES);CHKERRQ(ierr);
        }
      }
    }
    ierr = VecAssemblyBegin(src_crd);CHKERRQ(ierr);
    ierr = VecAssemblyEnd(src_crd);CHKERRQ(ierr);
    /*
      Scatter the element vertex information (still in the original vertex ordering)
      to the correct processor
    */
    ierr = VecScatterCreate(src_crd, NULL, dest_crd, isscat, &vecscat);CHKERRQ(ierr);
    ierr = ISDestroy(&isscat);CHKERRQ(ierr);
    ierr = VecScatterBegin(vecscat,src_crd,dest_crd,INSERT_VALUES,SCATTER_FORWARD);CHKERRQ(ierr);
    ierr = VecScatterEnd(vecscat,src_crd,dest_crd,INSERT_VALUES,SCATTER_FORWARD);CHKERRQ(ierr);
    ierr = VecScatterDestroy(&vecscat);CHKERRQ(ierr);
    ierr = VecDestroy(&src_crd);CHKERRQ(ierr);
    /*
      Put the element vertex data into a new allocation of the gdata->ele
    */
    ierr = PetscFree(pc_gamg->data);CHKERRQ(ierr);
    ierr = PetscMalloc1(node_data_sz*ncrs_new, &pc_gamg->data);CHKERRQ(ierr);

    pc_gamg->data_sz = node_data_sz*ncrs_new;
    strideNew        = ncrs_new*ndata_rows;

    ierr = VecGetArray(dest_crd, &array);CHKERRQ(ierr);
    for (jj=0; jj<ndata_cols; jj++) {
      for (ii=0; ii<ncrs_new; ii++) {
        for (kk=0; kk<ndata_rows; kk++) {
          PetscInt ix = ii*ndata_rows + kk + jj*strideNew, jx = ii*node_data_sz + kk*ndata_cols + jj;
          pc_gamg->data[ix] = PetscRealPart(array[jx]);
        }
      }
    }
    ierr = VecRestoreArray(dest_crd, &array);CHKERRQ(ierr);
    ierr = VecDestroy(&dest_crd);CHKERRQ(ierr);
    }
    /* move A and P (columns) with new layout */
#if defined PETSC_GAMG_USE_LOG
    ierr = PetscLogEventBegin(petsc_gamg_setup_events[SET13],0,0,0,0);CHKERRQ(ierr);
#endif

    /*
      Invert for MatGetSubMatrix
    */
    ierr = ISInvertPermutation(is_eq_num, ncrs_eq_new, &new_eq_indices);CHKERRQ(ierr);
    ierr = ISSort(new_eq_indices);CHKERRQ(ierr); /* is this needed? */
    ierr = ISSetBlockSize(new_eq_indices, cr_bs);CHKERRQ(ierr);
    if (is_eq_num != is_eq_num_prim) {
      ierr = ISDestroy(&is_eq_num_prim);CHKERRQ(ierr); /* could be same as 'is_eq_num' */
    }
    if (Pcolumnperm) {
      ierr = PetscObjectReference((PetscObject)new_eq_indices);CHKERRQ(ierr);
      *Pcolumnperm = new_eq_indices;
    }
    ierr = ISDestroy(&is_eq_num);CHKERRQ(ierr);
#if defined PETSC_GAMG_USE_LOG
    ierr = PetscLogEventEnd(petsc_gamg_setup_events[SET13],0,0,0,0);CHKERRQ(ierr);
    ierr = PetscLogEventBegin(petsc_gamg_setup_events[SET14],0,0,0,0);CHKERRQ(ierr);
#endif
    /* 'a_Amat_crs' output */
    {
      Mat mat;
      ierr        = MatGetSubMatrix(Cmat, new_eq_indices, new_eq_indices, MAT_INITIAL_MATRIX, &mat);CHKERRQ(ierr);
      *a_Amat_crs = mat;
    }
    ierr = MatDestroy(&Cmat);CHKERRQ(ierr);

#if defined PETSC_GAMG_USE_LOG
    ierr = PetscLogEventEnd(petsc_gamg_setup_events[SET14],0,0,0,0);CHKERRQ(ierr);
#endif
    /* prolongator */
    {
      IS       findices;
      PetscInt Istart,Iend;
      Mat      Pnew;

      ierr = MatGetOwnershipRange(Pold, &Istart, &Iend);CHKERRQ(ierr);
#if defined PETSC_GAMG_USE_LOG
      ierr = PetscLogEventBegin(petsc_gamg_setup_events[SET15],0,0,0,0);CHKERRQ(ierr);
#endif
      ierr = ISCreateStride(comm,Iend-Istart,Istart,1,&findices);CHKERRQ(ierr);
      ierr = ISSetBlockSize(findices,f_bs);CHKERRQ(ierr);
      ierr = MatGetSubMatrix(Pold, findices, new_eq_indices, MAT_INITIAL_MATRIX, &Pnew);CHKERRQ(ierr);
      ierr = ISDestroy(&findices);CHKERRQ(ierr);

#if defined PETSC_GAMG_USE_LOG
      ierr = PetscLogEventEnd(petsc_gamg_setup_events[SET15],0,0,0,0);CHKERRQ(ierr);
#endif
      ierr = MatDestroy(a_P_inout);CHKERRQ(ierr);

      /* output - repartitioned */
      *a_P_inout = Pnew;
    }
    ierr = ISDestroy(&new_eq_indices);CHKERRQ(ierr);

    *a_nactive_proc = new_size; /* output */
  }
  PetscFunctionReturn(0);
}

/* -------------------------------------------------------------------------- */
/*
   PCSetUp_GAMG - Prepares for the use of the GAMG preconditioner
                    by setting data structures and options.

   Input Parameter:
.  pc - the preconditioner context

*/
#undef __FUNCT__
#define __FUNCT__ "PCSetUp_GAMG"
PetscErrorCode PCSetUp_GAMG(PC pc)
{
  PetscErrorCode ierr;
  PC_MG          *mg      = (PC_MG*)pc->data;
  PC_GAMG        *pc_gamg = (PC_GAMG*)mg->innerctx;
  Mat            Pmat     = pc->pmat;
  PetscInt       fine_level,level,level1,bs,M,N,qq,lidx,nASMBlocksArr[GAMG_MAXLEVELS];
  MPI_Comm       comm;
  PetscMPIInt    rank,size,nactivepe;
  Mat            Aarr[GAMG_MAXLEVELS],Parr[GAMG_MAXLEVELS];
  IS             *ASMLocalIDsArr[GAMG_MAXLEVELS];
  PetscLogDouble nnz0=0.,nnztot=0.;
  MatInfo        info;
  PetscBool      is_last = PETSC_FALSE;

  PetscFunctionBegin;
  ierr = PetscObjectGetComm((PetscObject)pc,&comm);CHKERRQ(ierr);
  ierr = MPI_Comm_rank(comm,&rank);CHKERRQ(ierr);
  ierr = MPI_Comm_size(comm,&size);CHKERRQ(ierr);

  if (pc_gamg->setup_count++ > 0) {
    if ((PetscBool)(!pc_gamg->reuse_prol)) {
      /* reset everything */
      ierr = PCReset_MG(pc);CHKERRQ(ierr);
      pc->setupcalled = 0;
    } else {
      PC_MG_Levels **mglevels = mg->levels;
      /* just do Galerkin grids */
      Mat          B,dA,dB;

     if (!pc->setupcalled) SETERRQ(PETSC_COMM_SELF,PETSC_ERR_PLIB,"PCSetUp() has not been called yet");
      if (pc_gamg->Nlevels > 1) {
        /* currently only handle case where mat and pmat are the same on coarser levels */
        ierr = KSPGetOperators(mglevels[pc_gamg->Nlevels-1]->smoothd,&dA,&dB);CHKERRQ(ierr);
        /* (re)set to get dirty flag */
        ierr = KSPSetOperators(mglevels[pc_gamg->Nlevels-1]->smoothd,dA,dB);CHKERRQ(ierr);

        for (level=pc_gamg->Nlevels-2; level>=0; level--) {
          /* the first time through the matrix structure has changed from repartitioning */
          if (pc_gamg->setup_count==2) {
            ierr = MatPtAP(dB,mglevels[level+1]->interpolate,MAT_INITIAL_MATRIX,1.0,&B);CHKERRQ(ierr);
            ierr = MatDestroy(&mglevels[level]->A);CHKERRQ(ierr);

            mglevels[level]->A = B;
          } else {
            ierr = KSPGetOperators(mglevels[level]->smoothd,NULL,&B);CHKERRQ(ierr);
            ierr = MatPtAP(dB,mglevels[level+1]->interpolate,MAT_REUSE_MATRIX,1.0,&B);CHKERRQ(ierr);
          }
          ierr = KSPSetOperators(mglevels[level]->smoothd,B,B);CHKERRQ(ierr);
          dB   = B;
        }
      }

      ierr = PCSetUp_MG(pc);CHKERRQ(ierr);
      PetscFunctionReturn(0);
    }
  }

  if (!pc_gamg->data) {
    if (pc_gamg->orig_data) {
      ierr = MatGetBlockSize(Pmat, &bs);CHKERRQ(ierr);
      ierr = MatGetLocalSize(Pmat, &qq, NULL);CHKERRQ(ierr);

      pc_gamg->data_sz        = (qq/bs)*pc_gamg->orig_data_cell_rows*pc_gamg->orig_data_cell_cols;
      pc_gamg->data_cell_rows = pc_gamg->orig_data_cell_rows;
      pc_gamg->data_cell_cols = pc_gamg->orig_data_cell_cols;

      ierr = PetscMalloc1(pc_gamg->data_sz, &pc_gamg->data);CHKERRQ(ierr);
      for (qq=0; qq<pc_gamg->data_sz; qq++) pc_gamg->data[qq] = pc_gamg->orig_data[qq];
    } else {
      if (!pc_gamg->ops->createdefaultdata) SETERRQ(comm,PETSC_ERR_PLIB,"'createdefaultdata' not set(?) need to support NULL data");
      ierr = pc_gamg->ops->createdefaultdata(pc,Pmat);CHKERRQ(ierr);
    }
  }

  /* cache original data for reuse */
  if (!pc_gamg->orig_data && (PetscBool)(!pc_gamg->reuse_prol)) {
    ierr = PetscMalloc1(pc_gamg->data_sz, &pc_gamg->orig_data);CHKERRQ(ierr);
    for (qq=0; qq<pc_gamg->data_sz; qq++) pc_gamg->orig_data[qq] = pc_gamg->data[qq];
    pc_gamg->orig_data_cell_rows = pc_gamg->data_cell_rows;
    pc_gamg->orig_data_cell_cols = pc_gamg->data_cell_cols;
  }

  /* get basic dims */
  ierr = MatGetBlockSize(Pmat, &bs);CHKERRQ(ierr);
  ierr = MatGetSize(Pmat, &M, &N);CHKERRQ(ierr);

  ierr = MatGetInfo(Pmat,MAT_GLOBAL_SUM,&info);CHKERRQ(ierr); /* global reduction */
  nnz0   = info.nz_used;
  nnztot = info.nz_used;
  ierr = PetscInfo6(pc,"level %d) N=%D, n data rows=%d, n data cols=%d, nnz/row (ave)=%d, np=%d\n",0,M,pc_gamg->data_cell_rows,pc_gamg->data_cell_cols,(int)(nnz0/(PetscReal)M+0.5),size);CHKERRQ(ierr);

  /* Get A_i and R_i */
  for (level=0, Aarr[0]=Pmat, nactivepe = size; level < (pc_gamg->Nlevels-1) && (!level || M>pc_gamg->coarse_eq_limit); level++) {
    pc_gamg->current_level = level;
    level1 = level + 1;
#if defined PETSC_GAMG_USE_LOG
    ierr = PetscLogEventBegin(petsc_gamg_setup_events[SET1],0,0,0,0);CHKERRQ(ierr);
#if (defined GAMG_STAGES)
    ierr = PetscLogStagePush(gamg_stages[level]);CHKERRQ(ierr);
#endif
#endif
    { /* construct prolongator */
      Mat              Gmat;
      PetscCoarsenData *agg_lists;
      Mat              Prol11;

      ierr = pc_gamg->ops->graph(pc,Aarr[level], &Gmat);CHKERRQ(ierr);
      ierr = pc_gamg->ops->coarsen(pc, &Gmat, &agg_lists);CHKERRQ(ierr);
      ierr = pc_gamg->ops->prolongator(pc,Aarr[level],Gmat,agg_lists,&Prol11);CHKERRQ(ierr);

      /* could have failed to create new level */
      if (Prol11) {
        /* get new block size of coarse matrices */
        ierr = MatGetBlockSizes(Prol11, NULL, &bs);CHKERRQ(ierr);

        if (pc_gamg->ops->optprolongator) {
          /* smooth */
          ierr = pc_gamg->ops->optprolongator(pc, Aarr[level], &Prol11);CHKERRQ(ierr);
        }

        Parr[level1] = Prol11;
      } else Parr[level1] = NULL; /* failed to coarsen */

      if (pc_gamg->use_aggs_in_asm) {
        PetscInt bs;
        ierr = MatGetBlockSizes(Prol11, &bs, NULL);CHKERRQ(ierr);
        ierr = PetscCDGetASMBlocks(agg_lists, bs, Gmat, &nASMBlocksArr[level], &ASMLocalIDsArr[level]);CHKERRQ(ierr);
      }

      ierr = MatDestroy(&Gmat);CHKERRQ(ierr);
      ierr = PetscCDDestroy(agg_lists);CHKERRQ(ierr);
    } /* construct prolongator scope */
#if defined PETSC_GAMG_USE_LOG
    ierr = PetscLogEventEnd(petsc_gamg_setup_events[SET1],0,0,0,0);CHKERRQ(ierr);
#endif
    if (!level) Aarr[0] = Pmat; /* use Pmat for finest level setup */
    if (!Parr[level1]) { /* failed to coarsen */
      ierr =  PetscInfo1(pc,"Stop gridding, level %D\n",level);CHKERRQ(ierr);
#if defined PETSC_GAMG_USE_LOG && defined GAMG_STAGES
      ierr = PetscLogStagePop();CHKERRQ(ierr);
#endif
      break;
    }
#if defined PETSC_GAMG_USE_LOG
    ierr = PetscLogEventBegin(petsc_gamg_setup_events[SET2],0,0,0,0);CHKERRQ(ierr);
#endif
    ierr = MatGetSize(Parr[level1], &M, &N);CHKERRQ(ierr); /* N is next M, a loop test variables */
    if (is_last) SETERRQ(PETSC_COMM_SELF,PETSC_ERR_PLIB,"Is last ????????");
    if (N <= pc_gamg->coarse_eq_limit) is_last = PETSC_TRUE;
    ierr = pc_gamg->ops->createlevel(pc, Aarr[level], bs, &Parr[level1], &Aarr[level1], &nactivepe, NULL, is_last);CHKERRQ(ierr);

#if defined PETSC_GAMG_USE_LOG
    ierr = PetscLogEventEnd(petsc_gamg_setup_events[SET2],0,0,0,0);CHKERRQ(ierr);
#endif
    ierr = MatGetSize(Aarr[level1], &M, &N);CHKERRQ(ierr); /* M is loop test variables */
    ierr = MatGetInfo(Aarr[level1], MAT_GLOBAL_SUM, &info);CHKERRQ(ierr);
    nnztot += info.nz_used;
    ierr = PetscInfo5(pc,"%d) N=%D, n data cols=%d, nnz/row (ave)=%d, %d active pes\n",level1,M,pc_gamg->data_cell_cols,(int)(info.nz_used/(PetscReal)M),nactivepe);CHKERRQ(ierr);

#if (defined PETSC_GAMG_USE_LOG && defined GAMG_STAGES)
    ierr = PetscLogStagePop();CHKERRQ(ierr);
#endif
    /* stop if one node or one proc -- could pull back for singular problems */
    if ( (pc_gamg->data_cell_cols && M/pc_gamg->data_cell_cols < 2) || (!pc_gamg->data_cell_cols && M/bs < 2) ) {
      ierr =  PetscInfo2(pc,"HARD stop of coarsening on level %D.  Grid too small: %D block nodes\n",level,M/bs);CHKERRQ(ierr);
      level++;
      break;
    }
  } /* levels */
  ierr                  = PetscFree(pc_gamg->data);CHKERRQ(ierr);

  ierr = PetscInfo2(pc,"%D levels, grid complexity = %g\n",level+1,nnztot/nnz0);CHKERRQ(ierr);
  pc_gamg->Nlevels = level + 1;
  fine_level       = level;
  ierr             = PCMGSetLevels(pc,pc_gamg->Nlevels,NULL);CHKERRQ(ierr);

  if (pc_gamg->Nlevels > 1) { /* don't setup MG if one level */
    /* set default smoothers & set operators */
    for (lidx = 1, level = pc_gamg->Nlevels-2; lidx <= fine_level; lidx++, level--) {
      KSP smoother;
      PC  subpc;

      ierr = PCMGGetSmoother(pc, lidx, &smoother);CHKERRQ(ierr);
      ierr = KSPGetPC(smoother, &subpc);CHKERRQ(ierr);

      ierr = KSPSetNormType(smoother, KSP_NORM_NONE);CHKERRQ(ierr);
      /* set ops */
      ierr = KSPSetOperators(smoother, Aarr[level], Aarr[level]);CHKERRQ(ierr);
      ierr = PCMGSetInterpolation(pc, lidx, Parr[level+1]);CHKERRQ(ierr);

      /* set defaults */
      ierr = KSPSetType(smoother, KSPCHEBYSHEV);CHKERRQ(ierr);

      /* set blocks for ASM smoother that uses the 'aggregates' */
      if (pc_gamg->use_aggs_in_asm) {
        PetscInt sz;
        IS       *iss;

        sz   = nASMBlocksArr[level];
        iss   = ASMLocalIDsArr[level];
        ierr = PCSetType(subpc, PCASM);CHKERRQ(ierr);
        ierr = PCASMSetOverlap(subpc, 0);CHKERRQ(ierr);
        ierr = PCASMSetType(subpc,PC_ASM_BASIC);CHKERRQ(ierr);
        if (!sz) {
          IS       is;
          ierr = ISCreateGeneral(PETSC_COMM_SELF, 0, NULL, PETSC_COPY_VALUES, &is);CHKERRQ(ierr);
          ierr = PCASMSetLocalSubdomains(subpc, 1, NULL, &is);CHKERRQ(ierr);
          ierr = ISDestroy(&is);CHKERRQ(ierr);
        } else {
          PetscInt kk;
          ierr = PCASMSetLocalSubdomains(subpc, sz, NULL, iss);CHKERRQ(ierr);
          for (kk=0; kk<sz; kk++) {
            ierr = ISDestroy(&iss[kk]);CHKERRQ(ierr);
          }
          ierr = PetscFree(iss);CHKERRQ(ierr);
        }
        ASMLocalIDsArr[level] = NULL;
        nASMBlocksArr[level]  = 0;
      } else {
        ierr = PCSetType(subpc, PCSOR);CHKERRQ(ierr);
      }
    }
    {
      /* coarse grid */
      KSP smoother,*k2; PC subpc,pc2; PetscInt ii,first;
      Mat Lmat = Aarr[(level=pc_gamg->Nlevels-1)]; lidx = 0;
      ierr = PCMGGetSmoother(pc, lidx, &smoother);CHKERRQ(ierr);
      ierr = KSPSetOperators(smoother, Lmat, Lmat);CHKERRQ(ierr);
      if (!pc_gamg->use_parallel_coarse_grid_solver) {
        ierr = KSPSetNormType(smoother, KSP_NORM_NONE);CHKERRQ(ierr);
        ierr = KSPGetPC(smoother, &subpc);CHKERRQ(ierr);
        ierr = PCSetType(subpc, PCBJACOBI);CHKERRQ(ierr);
        ierr = PCSetUp(subpc);CHKERRQ(ierr);
        ierr = PCBJacobiGetSubKSP(subpc,&ii,&first,&k2);CHKERRQ(ierr);
        if (ii != 1) SETERRQ1(PETSC_COMM_SELF,PETSC_ERR_PLIB,"ii %D is not one",ii);
        ierr = KSPGetPC(k2[0],&pc2);CHKERRQ(ierr);
        ierr = PCSetType(pc2, PCLU);CHKERRQ(ierr);
        ierr = PCFactorSetShiftType(pc2,MAT_SHIFT_INBLOCKS);CHKERRQ(ierr);
        ierr = KSPSetTolerances(k2[0],PETSC_DEFAULT,PETSC_DEFAULT,PETSC_DEFAULT,1);CHKERRQ(ierr);
        ierr = KSPSetType(k2[0], KSPPREONLY);CHKERRQ(ierr);
        /* This flag gets reset by PCBJacobiGetSubKSP(), but our BJacobi really does the same algorithm everywhere (and in
         * fact, all but one process will have zero dofs), so we reset the flag to avoid having PCView_BJacobi attempt to
         * view every subdomain as though they were different. */
        ((PC_BJacobi*)subpc->data)->same_local_solves = PETSC_TRUE;
      }
    }

    /* should be called in PCSetFromOptions_GAMG(), but cannot be called prior to PCMGSetLevels() */
    ierr = PetscObjectOptionsBegin((PetscObject)pc);CHKERRQ(ierr);
    ierr = PCSetFromOptions_MG(PetscOptionsObject,pc);CHKERRQ(ierr);
    ierr = PetscOptionsEnd();CHKERRQ(ierr);
    ierr = PCMGSetGalerkin(pc,PC_MG_GALERKIN_EXTERNAL);CHKERRQ(ierr);

    /* clean up */
    for (level=1; level<pc_gamg->Nlevels; level++) {
      ierr = MatDestroy(&Parr[level]);CHKERRQ(ierr);
      ierr = MatDestroy(&Aarr[level]);CHKERRQ(ierr);
    }
    ierr = PCSetUp_MG(pc);CHKERRQ(ierr);
  } else {
    KSP smoother;
    ierr = PetscInfo(pc,"One level solver used (system is seen as DD). Using default solver.\n");CHKERRQ(ierr);
    ierr = PCMGGetSmoother(pc, 0, &smoother);CHKERRQ(ierr);
    ierr = KSPSetOperators(smoother, Aarr[0], Aarr[0]);CHKERRQ(ierr);
    ierr = KSPSetType(smoother, KSPPREONLY);CHKERRQ(ierr);
    ierr = PCSetUp_MG(pc);CHKERRQ(ierr);
  }
  PetscFunctionReturn(0);
}

/* ------------------------------------------------------------------------- */
/*
 PCDestroy_GAMG - Destroys the private context for the GAMG preconditioner
   that was created with PCCreate_GAMG().

   Input Parameter:
.  pc - the preconditioner context

   Application Interface Routine: PCDestroy()
*/
#undef __FUNCT__
#define __FUNCT__ "PCDestroy_GAMG"
PetscErrorCode PCDestroy_GAMG(PC pc)
{
  PetscErrorCode ierr;
  PC_MG          *mg     = (PC_MG*)pc->data;
  PC_GAMG        *pc_gamg= (PC_GAMG*)mg->innerctx;

  PetscFunctionBegin;
  ierr = PCReset_GAMG(pc);CHKERRQ(ierr);
  if (pc_gamg->ops->destroy) {
    ierr = (*pc_gamg->ops->destroy)(pc);CHKERRQ(ierr);
  }
  ierr = PetscFree(pc_gamg->ops);CHKERRQ(ierr);
  ierr = PetscFree(pc_gamg->gamg_type_name);CHKERRQ(ierr);
  ierr = PetscFree(pc_gamg);CHKERRQ(ierr);
  ierr = PCDestroy_MG(pc);CHKERRQ(ierr);
  PetscFunctionReturn(0);
}

#undef __FUNCT__
#define __FUNCT__ "PCGAMGSetProcEqLim"
/*@
   PCGAMGSetProcEqLim - Set number of equations to aim for per process on the coarse grids via processor reduction.

   Logically Collective on PC

   Input Parameters:
+  pc - the preconditioner context
-  n - the number of equations


   Options Database Key:
.  -pc_gamg_process_eq_limit <limit>

   Notes: GAMG will reduce the number of MPI processes used directly on the coarse grids so that there are around <limit> equations on each process 
          that has degrees of freedom

   Level: intermediate

   Concepts: Unstructured multigrid preconditioner

.seealso: PCGAMGSetCoarseEqLim()
@*/
PetscErrorCode  PCGAMGSetProcEqLim(PC pc, PetscInt n)
{
  PetscErrorCode ierr;

  PetscFunctionBegin;
  PetscValidHeaderSpecific(pc,PC_CLASSID,1);
  ierr = PetscTryMethod(pc,"PCGAMGSetProcEqLim_C",(PC,PetscInt),(pc,n));CHKERRQ(ierr);
  PetscFunctionReturn(0);
}

#undef __FUNCT__
#define __FUNCT__ "PCGAMGSetProcEqLim_GAMG"
static PetscErrorCode PCGAMGSetProcEqLim_GAMG(PC pc, PetscInt n)
{
  PC_MG   *mg      = (PC_MG*)pc->data;
  PC_GAMG *pc_gamg = (PC_GAMG*)mg->innerctx;

  PetscFunctionBegin;
  if (n>0) pc_gamg->min_eq_proc = n;
  PetscFunctionReturn(0);
}

#undef __FUNCT__
#define __FUNCT__ "PCGAMGSetCoarseEqLim"
/*@
   PCGAMGSetCoarseEqLim - Set maximum number of equations on coarsest grid.

 Collective on PC

   Input Parameters:
+  pc - the preconditioner context
-  n - maximum number of equations to aim for

   Options Database Key:
.  -pc_gamg_coarse_eq_limit <limit>

   Level: intermediate

   Concepts: Unstructured multigrid preconditioner

.seealso: PCGAMGSetProcEqLim()
@*/
PetscErrorCode PCGAMGSetCoarseEqLim(PC pc, PetscInt n)
{
  PetscErrorCode ierr;

  PetscFunctionBegin;
  PetscValidHeaderSpecific(pc,PC_CLASSID,1);
  ierr = PetscTryMethod(pc,"PCGAMGSetCoarseEqLim_C",(PC,PetscInt),(pc,n));CHKERRQ(ierr);
  PetscFunctionReturn(0);
}

#undef __FUNCT__
#define __FUNCT__ "PCGAMGSetCoarseEqLim_GAMG"
static PetscErrorCode PCGAMGSetCoarseEqLim_GAMG(PC pc, PetscInt n)
{
  PC_MG   *mg      = (PC_MG*)pc->data;
  PC_GAMG *pc_gamg = (PC_GAMG*)mg->innerctx;

  PetscFunctionBegin;
  if (n>0) pc_gamg->coarse_eq_limit = n;
  PetscFunctionReturn(0);
}

#undef __FUNCT__
#define __FUNCT__ "PCGAMGSetRepartition"
/*@
   PCGAMGSetRepartition - Repartition the degrees of freedom across the processors on the coarser grids

   Collective on PC

   Input Parameters:
+  pc - the preconditioner context
-  n - PETSC_TRUE or PETSC_FALSE

   Options Database Key:
.  -pc_gamg_repartition <true,false>

   Notes: this will generally improve the loading balancing of the work on each level

   Level: intermediate

   Concepts: Unstructured multigrid preconditioner

.seealso: ()
@*/
PetscErrorCode PCGAMGSetRepartition(PC pc, PetscBool n)
{
  PetscErrorCode ierr;

  PetscFunctionBegin;
  PetscValidHeaderSpecific(pc,PC_CLASSID,1);
  ierr = PetscTryMethod(pc,"PCGAMGSetRepartition_C",(PC,PetscBool),(pc,n));CHKERRQ(ierr);
  PetscFunctionReturn(0);
}

#undef __FUNCT__
#define __FUNCT__ "PCGAMGSetRepartition_GAMG"
static PetscErrorCode PCGAMGSetRepartition_GAMG(PC pc, PetscBool n)
{
  PC_MG   *mg      = (PC_MG*)pc->data;
  PC_GAMG *pc_gamg = (PC_GAMG*)mg->innerctx;

  PetscFunctionBegin;
  pc_gamg->repart = n;
  PetscFunctionReturn(0);
}

#undef __FUNCT__
#define __FUNCT__ "PCGAMGSetReuseInterpolation"
/*@
   PCGAMGSetReuseInterpolation - Reuse prolongation when rebuilding algebraic multigrid preconditioner

   Collective on PC

   Input Parameters:
+  pc - the preconditioner context
-  n - PETSC_TRUE or PETSC_FALSE

   Options Database Key:
.  -pc_gamg_reuse_interpolation <true,false>

   Level: intermediate

   Notes: this may negatively affect the convergence rate of the method on new matrices if the matrix entries change a great deal, but allows
          rebuilding the preconditioner quicker.

   Concepts: Unstructured multigrid preconditioner

.seealso: ()
@*/
PetscErrorCode PCGAMGSetReuseInterpolation(PC pc, PetscBool n)
{
  PetscErrorCode ierr;

  PetscFunctionBegin;
  PetscValidHeaderSpecific(pc,PC_CLASSID,1);
  ierr = PetscTryMethod(pc,"PCGAMGSetReuseInterpolation_C",(PC,PetscBool),(pc,n));CHKERRQ(ierr);
  PetscFunctionReturn(0);
}

#undef __FUNCT__
#define __FUNCT__ "PCGAMGSetReuseInterpolation_GAMG"
static PetscErrorCode PCGAMGSetReuseInterpolation_GAMG(PC pc, PetscBool n)
{
  PC_MG   *mg      = (PC_MG*)pc->data;
  PC_GAMG *pc_gamg = (PC_GAMG*)mg->innerctx;

  PetscFunctionBegin;
  pc_gamg->reuse_prol = n;
  PetscFunctionReturn(0);
}

#undef __FUNCT__
#define __FUNCT__ "PCGAMGASMSetUseAggs"
/*@
   PCGAMGASMSetUseAggs - Have the PCGAMG smoother on each level use the aggregates defined by the coarsening process as the subdomains for the additive Schwarz preconditioner.

   Collective on PC

   Input Parameters:
+  pc - the preconditioner context
-  flg - PETSC_TRUE to use aggregates, PETSC_FALSE to not

   Options Database Key:
.  -pc_gamg_asm_use_agg

   Level: intermediate

   Concepts: Unstructured multigrid preconditioner

.seealso: ()
@*/
PetscErrorCode PCGAMGASMSetUseAggs(PC pc, PetscBool flg)
{
  PetscErrorCode ierr;

  PetscFunctionBegin;
  PetscValidHeaderSpecific(pc,PC_CLASSID,1);
  ierr = PetscTryMethod(pc,"PCGAMGASMSetUseAggs_C",(PC,PetscBool),(pc,flg));CHKERRQ(ierr);
  PetscFunctionReturn(0);
}

#undef __FUNCT__
#define __FUNCT__ "PCGAMGASMSetUseAggs_GAMG"
static PetscErrorCode PCGAMGASMSetUseAggs_GAMG(PC pc, PetscBool flg)
{
  PC_MG   *mg      = (PC_MG*)pc->data;
  PC_GAMG *pc_gamg = (PC_GAMG*)mg->innerctx;
<<<<<<< HEAD

  PetscFunctionBegin;
  pc_gamg->use_aggs_in_asm = flg;
  PetscFunctionReturn(0);
}

#undef __FUNCT__
#define __FUNCT__ "PCGAMGSetUseParallelCoarseGridSolve"
/*@
   PCGAMGSetUseParallelCoarseGridSolve - allow a parallel coarse grid solver

   Collective on PC

=======

  PetscFunctionBegin;
  pc_gamg->use_aggs_in_asm = flg;
  PetscFunctionReturn(0);
}

#undef __FUNCT__
#define __FUNCT__ "PCGAMGSetUseParallelCoarseGridSolve"
/*@
   PCGAMGSetUseParallelCoarseGridSolve - allow a parallel coarse grid solver

   Collective on PC

>>>>>>> c22f1541
   Input Parameters:
+  pc - the preconditioner context
-  flg - PETSC_TRUE to not force coarse grid onto one processor

   Options Database Key:
.  -pc_gamg_use_parallel_coarse_grid_solver

   Level: intermediate

   Concepts: Unstructured multigrid preconditioner

.seealso: ()
@*/
PetscErrorCode PCGAMGSetUseParallelCoarseGridSolve(PC pc, PetscBool flg)
{
  PetscErrorCode ierr;

  PetscFunctionBegin;
  PetscValidHeaderSpecific(pc,PC_CLASSID,1);
  ierr = PetscTryMethod(pc,"PCGAMGSetUseParallelCoarseGridSolve_C",(PC,PetscBool),(pc,flg));CHKERRQ(ierr);
  PetscFunctionReturn(0);
}

#undef __FUNCT__
#define __FUNCT__ "PCGAMGSetUseParallelCoarseGridSolve_GAMG"
static PetscErrorCode PCGAMGSetUseParallelCoarseGridSolve_GAMG(PC pc, PetscBool flg)
{
  PC_MG   *mg      = (PC_MG*)pc->data;
  PC_GAMG *pc_gamg = (PC_GAMG*)mg->innerctx;

  PetscFunctionBegin;
  pc_gamg->use_parallel_coarse_grid_solver = flg;
  PetscFunctionReturn(0);
}

#undef __FUNCT__
#define __FUNCT__ "PCGAMGSetNlevels"
/*@
   PCGAMGSetNlevels -  Sets the maximum number of levels PCGAMG will use

   Not collective on PC

   Input Parameters:
+  pc - the preconditioner
-  n - the maximum number of levels to use

   Options Database Key:
.  -pc_mg_levels

   Level: intermediate

   Concepts: Unstructured multigrid preconditioner

.seealso: ()
@*/
PetscErrorCode PCGAMGSetNlevels(PC pc, PetscInt n)
{
  PetscErrorCode ierr;

  PetscFunctionBegin;
  PetscValidHeaderSpecific(pc,PC_CLASSID,1);
  ierr = PetscTryMethod(pc,"PCGAMGSetNlevels_C",(PC,PetscInt),(pc,n));CHKERRQ(ierr);
  PetscFunctionReturn(0);
}

#undef __FUNCT__
#define __FUNCT__ "PCGAMGSetNlevels_GAMG"
static PetscErrorCode PCGAMGSetNlevels_GAMG(PC pc, PetscInt n)
{
  PC_MG   *mg      = (PC_MG*)pc->data;
  PC_GAMG *pc_gamg = (PC_GAMG*)mg->innerctx;

  PetscFunctionBegin;
  pc_gamg->Nlevels = n;
  PetscFunctionReturn(0);
}

#undef __FUNCT__
#define __FUNCT__ "PCGAMGSetThreshold"
/*@
   PCGAMGSetThreshold - Relative threshold to use for dropping edges in aggregation graph

   Not collective on PC

   Input Parameters:
+  pc - the preconditioner context
-  threshold - the threshold value, 0.0 means keep all nonzero entries in the graph; negative means keep even zero entries in the graph

   Options Database Key:
.  -pc_gamg_threshold <threshold>

   Notes: Before aggregating the graph GAMG will remove small values from the graph thus reducing the coupling in the graph and a different 
    (perhaps better) coarser set of points.

   Level: intermediate

   Concepts: Unstructured multigrid preconditioner

.seealso: ()
@*/
PetscErrorCode PCGAMGSetThreshold(PC pc, PetscReal n)
{
  PetscErrorCode ierr;

  PetscFunctionBegin;
  PetscValidHeaderSpecific(pc,PC_CLASSID,1);
  ierr = PetscTryMethod(pc,"PCGAMGSetThreshold_C",(PC,PetscReal),(pc,n));CHKERRQ(ierr);
  PetscFunctionReturn(0);
}

#undef __FUNCT__
#define __FUNCT__ "PCGAMGSetThreshold_GAMG"
static PetscErrorCode PCGAMGSetThreshold_GAMG(PC pc, PetscReal n)
{
  PC_MG   *mg      = (PC_MG*)pc->data;
  PC_GAMG *pc_gamg = (PC_GAMG*)mg->innerctx;

  PetscFunctionBegin;
  pc_gamg->threshold = n;
  PetscFunctionReturn(0);
}

#undef __FUNCT__
#define __FUNCT__ "PCGAMGSetType"
/*@
   PCGAMGSetType - Set solution method

   Collective on PC

   Input Parameters:
+  pc - the preconditioner context
-  type - PCGAMGAGG, PCGAMGGEO, or PCGAMGCLASSICAL

   Options Database Key:
.  -pc_gamg_type <agg,geo,classical> - type of algebraic multigrid to apply

   Level: intermediate

   Concepts: Unstructured multigrid preconditioner

.seealso: PCGAMGGetType(), PCGAMG, PCGAMGType
@*/
PetscErrorCode PCGAMGSetType(PC pc, PCGAMGType type)
{
  PetscErrorCode ierr;

  PetscFunctionBegin;
  PetscValidHeaderSpecific(pc,PC_CLASSID,1);
  ierr = PetscTryMethod(pc,"PCGAMGSetType_C",(PC,PCGAMGType),(pc,type));CHKERRQ(ierr);
  PetscFunctionReturn(0);
}

#undef __FUNCT__
#define __FUNCT__ "PCGAMGGetType"
/*@
   PCGAMGGetType - Get solution method

   Collective on PC

   Input Parameter:
.  pc - the preconditioner context

   Output Parameter:
.  type - the type of algorithm used

   Level: intermediate

   Concepts: Unstructured multigrid preconditioner

.seealso: PCGAMGSetType(), PCGAMGType
@*/
PetscErrorCode PCGAMGGetType(PC pc, PCGAMGType *type)
{
  PetscErrorCode ierr;

  PetscFunctionBegin;
  PetscValidHeaderSpecific(pc,PC_CLASSID,1);
  ierr = PetscUseMethod(pc,"PCGAMGGetType_C",(PC,PCGAMGType*),(pc,type));CHKERRQ(ierr);
  PetscFunctionReturn(0);
}

#undef __FUNCT__
#define __FUNCT__ "PCGAMGGetType_GAMG"
static PetscErrorCode PCGAMGGetType_GAMG(PC pc, PCGAMGType *type)
{
  PC_MG          *mg      = (PC_MG*)pc->data;
  PC_GAMG        *pc_gamg = (PC_GAMG*)mg->innerctx;

  PetscFunctionBegin;
  *type = pc_gamg->type;
  PetscFunctionReturn(0);
}

#undef __FUNCT__
#define __FUNCT__ "PCGAMGSetType_GAMG"
static PetscErrorCode PCGAMGSetType_GAMG(PC pc, PCGAMGType type)
{
  PetscErrorCode ierr,(*r)(PC);
  PC_MG          *mg      = (PC_MG*)pc->data;
  PC_GAMG        *pc_gamg = (PC_GAMG*)mg->innerctx;

  PetscFunctionBegin;
  pc_gamg->type = type;
  ierr = PetscFunctionListFind(GAMGList,type,&r);CHKERRQ(ierr);
  if (!r) SETERRQ1(PETSC_COMM_SELF,PETSC_ERR_ARG_UNKNOWN_TYPE,"Unknown GAMG type %s given",type);
  if (pc_gamg->ops->destroy) {
    ierr = (*pc_gamg->ops->destroy)(pc);CHKERRQ(ierr);
    ierr = PetscMemzero(pc_gamg->ops,sizeof(struct _PCGAMGOps));CHKERRQ(ierr);
    pc_gamg->ops->createlevel = PCGAMGCreateLevel_GAMG;
    /* cleaning up common data in pc_gamg - this should disapear someday */
    pc_gamg->data_cell_cols = 0;
    pc_gamg->data_cell_rows = 0;
    pc_gamg->orig_data_cell_cols = 0;
    pc_gamg->orig_data_cell_rows = 0;
    ierr = PetscFree(pc_gamg->data);CHKERRQ(ierr);
    pc_gamg->data_sz = 0;
  }
  ierr = PetscFree(pc_gamg->gamg_type_name);CHKERRQ(ierr);
  ierr = PetscStrallocpy(type,&pc_gamg->gamg_type_name);CHKERRQ(ierr);
  ierr = (*r)(pc);CHKERRQ(ierr);
  PetscFunctionReturn(0);
}

#undef __FUNCT__
#define __FUNCT__ "PCView_GAMG"
static PetscErrorCode PCView_GAMG(PC pc,PetscViewer viewer)
{
  PetscErrorCode ierr;
  PC_MG          *mg      = (PC_MG*)pc->data;
  PC_GAMG        *pc_gamg = (PC_GAMG*)mg->innerctx;

  PetscFunctionBegin;
  ierr = PetscViewerASCIIPrintf(viewer,"    GAMG specific options\n");CHKERRQ(ierr);
  ierr = PetscViewerASCIIPrintf(viewer,"      Threshold for dropping small values from graph %g\n",(double)pc_gamg->threshold);CHKERRQ(ierr);
  if (pc_gamg->use_aggs_in_asm) {
    ierr = PetscViewerASCIIPrintf(viewer,"      Using aggregates from coarsening process to define subdomains for PCASM\n");CHKERRQ(ierr);
  }
  if (pc_gamg->use_parallel_coarse_grid_solver) {
    ierr = PetscViewerASCIIPrintf(viewer,"      Using parallel coarse grid solver (all coarse grid equations not put on one process)\n");CHKERRQ(ierr);
  }
  if (pc_gamg->ops->view) {
    ierr = (*pc_gamg->ops->view)(pc,viewer);CHKERRQ(ierr);
  }
  PetscFunctionReturn(0);
}

#undef __FUNCT__
#define __FUNCT__ "PCSetFromOptions_GAMG"
PetscErrorCode PCSetFromOptions_GAMG(PetscOptionItems *PetscOptionsObject,PC pc)
{
  PetscErrorCode ierr;
  PC_MG          *mg      = (PC_MG*)pc->data;
  PC_GAMG        *pc_gamg = (PC_GAMG*)mg->innerctx;
  PetscBool      flag;
  MPI_Comm       comm;
  char           prefix[256];
  const char     *pcpre;

  PetscFunctionBegin;
  ierr = PetscObjectGetComm((PetscObject)pc,&comm);CHKERRQ(ierr);
  ierr = PetscOptionsHead(PetscOptionsObject,"GAMG options");CHKERRQ(ierr);
  {
    char tname[256];
    ierr = PetscOptionsFList("-pc_gamg_type","Type of AMG method","PCGAMGSetType",GAMGList, pc_gamg->gamg_type_name, tname, sizeof(tname), &flag);CHKERRQ(ierr);
    if (flag) {
      ierr = PCGAMGSetType(pc,tname);CHKERRQ(ierr);
    }
    ierr = PetscOptionsBool("-pc_gamg_repartition","Repartion coarse grids","PCGAMGSetRepartition",pc_gamg->repart,&pc_gamg->repart,NULL);CHKERRQ(ierr);
    ierr = PetscOptionsBool("-pc_gamg_reuse_interpolation","Reuse prolongation operator","PCGAMGReuseInterpolation",pc_gamg->reuse_prol,&pc_gamg->reuse_prol,NULL);CHKERRQ(ierr);
    ierr = PetscOptionsBool("-pc_gamg_asm_use_agg","Use aggregation agragates for ASM smoother","PCGAMGASMSetUseAggs",pc_gamg->use_aggs_in_asm,&pc_gamg->use_aggs_in_asm,NULL);CHKERRQ(ierr);
    ierr = PetscOptionsBool("-pc_gamg_use_parallel_coarse_grid_solver","Use parallel coarse grid solver (otherwise put last grid on one process)","PCGAMGSetUseParallelCoarseGridSolve",pc_gamg->use_parallel_coarse_grid_solver,&pc_gamg->use_parallel_coarse_grid_solver,NULL);CHKERRQ(ierr);
    ierr = PetscOptionsInt("-pc_gamg_process_eq_limit","Limit (goal) on number of equations per process on coarse grids","PCGAMGSetProcEqLim",pc_gamg->min_eq_proc,&pc_gamg->min_eq_proc,NULL);CHKERRQ(ierr);
    ierr = PetscOptionsInt("-pc_gamg_coarse_eq_limit","Limit on number of equations for the coarse grid","PCGAMGSetCoarseEqLim",pc_gamg->coarse_eq_limit,&pc_gamg->coarse_eq_limit,NULL);CHKERRQ(ierr);
    ierr = PetscOptionsReal("-pc_gamg_threshold","Relative threshold to use for dropping edges in aggregation graph","PCGAMGSetThreshold",pc_gamg->threshold,&pc_gamg->threshold,&flag);CHKERRQ(ierr);
    ierr = PetscOptionsInt("-pc_mg_levels","Set number of MG levels","PCGAMGSetNlevels",pc_gamg->Nlevels,&pc_gamg->Nlevels,NULL);CHKERRQ(ierr);

    /* set options for subtype */
    if (pc_gamg->ops->setfromoptions) {ierr = (*pc_gamg->ops->setfromoptions)(PetscOptionsObject,pc);CHKERRQ(ierr);}
  }
  ierr = PCGetOptionsPrefix(pc, &pcpre);CHKERRQ(ierr);
  ierr = PetscSNPrintf(prefix,sizeof(prefix),"%spc_gamg_",pcpre ? pcpre : "");CHKERRQ(ierr);
  ierr = PetscOptionsTail();CHKERRQ(ierr);
  PetscFunctionReturn(0);
}

/* -------------------------------------------------------------------------- */
/*MC
     PCGAMG - Geometric algebraic multigrid (AMG) preconditioner

   Options Database Keys:
+   -pc_gamg_type <type> - one of agg, geo, or classical
.   -pc_gamg_repartition  <true,default=false> - repartition the degrees of freedom accross the coarse grids as they are determined
.   -pc_gamg_reuse_interpolation <true,default=false> - when rebuilding the algebraic multigrid preconditioner reuse the previously computed interpolations
.   -pc_gamg_asm_use_agg <true,default=false> - use the aggregates from the coasening process to defined the subdomains on each level for the PCASM smoother
.   -pc_gamg_process_eq_limit <limit, default=50> - GAMG will reduce the number of MPI processes used directly on the coarse grids so that there are around <limit>
                                        equations on each process that has degrees of freedom
.   -pc_gamg_coarse_eq_limit <limit, default=50> - Set maximum number of equations on coarsest grid to aim for.
-   -pc_gamg_threshold <thresh,default=0> - Before aggregating the graph GAMG will remove small values from the graph thus reducing the coupling in the graph and a different

   Options Database Keys for default Aggregation:
+  -pc_gamg_agg_nsmooths <nsmooth, default=1> - number of smoothing steps to use with smooth aggregation
.  -pc_gamg_sym_graph <true,default=false> - symmetrize the graph before computing the aggregation
-  -pc_gamg_square_graph <n,default=1> - number of levels to square the graph before aggregating it

   Multigrid options(inherited):
+  -pc_mg_cycles <v>: v or w (PCMGSetCycleType())
.  -pc_mg_smoothup <1>: Number of post-smoothing steps (PCMGSetNumberSmoothUp)
.  -pc_mg_smoothdown <1>: Number of pre-smoothing steps (PCMGSetNumberSmoothDown)
.  -pc_mg_type <multiplicative>: (one of) additive multiplicative full kascade
-  -pc_mg_levels <levels> - Number of levels of multigrid to use.


  Notes: In order to obtain good performance for PCGAMG for vector valued problems you must
$       Call MatSetBlockSize() to indicate the number of degrees of freedom per grid point
$       Call MatSetNearNullSpace() (or PCSetCoordinates() if solving the equations of elasticity) to indicate the near null space of the operator
$       See the Users Manual Chapter 4 for more details

  Level: intermediate

  Concepts: algebraic multigrid

.seealso:  PCCreate(), PCSetType(), MatSetBlockSize(), PCMGType, PCSetCoordinates(), MatSetNearNullSpace(), PCGAMGSetType(), PCGAMGAGG, PCGAMGGEO, PCGAMGCLASSICAL, PCGAMGSetProcEqLim(),
           PCGAMGSetCoarseEqLim(), PCGAMGSetRepartition(), PCGAMGRegister(), PCGAMGSetReuseInterpolation(), PCGAMGASMSetUseAggs(), PCGAMGSetUseParallelCoarseGridSolve(), PCGAMGSetNlevels(), PCGAMGSetThreshold(), PCGAMGGetType(), PCGAMGSetReuseInterpolation()
M*/

#undef __FUNCT__
#define __FUNCT__ "PCCreate_GAMG"
PETSC_EXTERN PetscErrorCode PCCreate_GAMG(PC pc)
{
  PetscErrorCode ierr;
  PC_GAMG        *pc_gamg;
  PC_MG          *mg;

  PetscFunctionBegin;
   /* register AMG type */
  ierr = PCGAMGInitializePackage();CHKERRQ(ierr);

  /* PCGAMG is an inherited class of PCMG. Initialize pc as PCMG */
  ierr = PCSetType(pc, PCMG);CHKERRQ(ierr);
  ierr = PetscObjectChangeTypeName((PetscObject)pc, PCGAMG);CHKERRQ(ierr);

  /* create a supporting struct and attach it to pc */
  ierr         = PetscNewLog(pc,&pc_gamg);CHKERRQ(ierr);
  ierr         = PCMGSetGalerkin(pc,PC_MG_GALERKIN_EXTERNAL);CHKERRQ(ierr);
  mg           = (PC_MG*)pc->data;
  mg->innerctx = pc_gamg;

  ierr = PetscNewLog(pc,&pc_gamg->ops);CHKERRQ(ierr);

  pc_gamg->setup_count = 0;
  /* these should be in subctx but repartitioning needs simple arrays */
  pc_gamg->data_sz = 0;
  pc_gamg->data    = 0;

  /* overwrite the pointers of PCMG by the functions of base class PCGAMG */
  pc->ops->setfromoptions = PCSetFromOptions_GAMG;
  pc->ops->setup          = PCSetUp_GAMG;
  pc->ops->reset          = PCReset_GAMG;
  pc->ops->destroy        = PCDestroy_GAMG;
  mg->view                = PCView_GAMG;

  ierr = PetscObjectComposeFunction((PetscObject)pc,"PCGAMGSetProcEqLim_C",PCGAMGSetProcEqLim_GAMG);CHKERRQ(ierr);
  ierr = PetscObjectComposeFunction((PetscObject)pc,"PCGAMGSetCoarseEqLim_C",PCGAMGSetCoarseEqLim_GAMG);CHKERRQ(ierr);
  ierr = PetscObjectComposeFunction((PetscObject)pc,"PCGAMGSetRepartition_C",PCGAMGSetRepartition_GAMG);CHKERRQ(ierr);
  ierr = PetscObjectComposeFunction((PetscObject)pc,"PCGAMGSetReuseInterpolation_C",PCGAMGSetReuseInterpolation_GAMG);CHKERRQ(ierr);
  ierr = PetscObjectComposeFunction((PetscObject)pc,"PCGAMGASMSetUseAggs_C",PCGAMGASMSetUseAggs_GAMG);CHKERRQ(ierr);
  ierr = PetscObjectComposeFunction((PetscObject)pc,"PCGAMGSetUseParallelCoarseGridSolve_C",PCGAMGSetUseParallelCoarseGridSolve_GAMG);CHKERRQ(ierr);
  ierr = PetscObjectComposeFunction((PetscObject)pc,"PCGAMGSetThreshold_C",PCGAMGSetThreshold_GAMG);CHKERRQ(ierr);
  ierr = PetscObjectComposeFunction((PetscObject)pc,"PCGAMGSetType_C",PCGAMGSetType_GAMG);CHKERRQ(ierr);
  ierr = PetscObjectComposeFunction((PetscObject)pc,"PCGAMGGetType_C",PCGAMGGetType_GAMG);CHKERRQ(ierr);
  ierr = PetscObjectComposeFunction((PetscObject)pc,"PCGAMGSetNlevels_C",PCGAMGSetNlevels_GAMG);CHKERRQ(ierr);
  pc_gamg->repart           = PETSC_FALSE;
  pc_gamg->reuse_prol       = PETSC_FALSE;
  pc_gamg->use_aggs_in_asm  = PETSC_FALSE;
  pc_gamg->use_parallel_coarse_grid_solver = PETSC_FALSE;
  pc_gamg->min_eq_proc      = 50;
  pc_gamg->coarse_eq_limit  = 50;
  pc_gamg->threshold        = 0.;
  pc_gamg->Nlevels          = GAMG_MAXLEVELS;
  pc_gamg->current_level    = 0; /* don't need to init really */
  pc_gamg->ops->createlevel = PCGAMGCreateLevel_GAMG;

  /* PCSetUp_GAMG assumes that the type has been set, so set it to the default now */
  ierr = PCGAMGSetType(pc,PCGAMGAGG);CHKERRQ(ierr);
  PetscFunctionReturn(0);
}

#undef __FUNCT__
#define __FUNCT__ "PCGAMGInitializePackage"
/*@C
 PCGAMGInitializePackage - This function initializes everything in the PCGAMG package. It is called
    from PetscDLLibraryRegister() when using dynamic libraries, and on the first call to PCCreate_GAMG()
    when using static libraries.

 Level: developer

 .keywords: PC, PCGAMG, initialize, package
 .seealso: PetscInitialize()
@*/
PetscErrorCode PCGAMGInitializePackage(void)
{
  PetscErrorCode ierr;

  PetscFunctionBegin;
  if (PCGAMGPackageInitialized) PetscFunctionReturn(0);
  PCGAMGPackageInitialized = PETSC_TRUE;
  ierr = PetscFunctionListAdd(&GAMGList,PCGAMGGEO,PCCreateGAMG_GEO);CHKERRQ(ierr);
  ierr = PetscFunctionListAdd(&GAMGList,PCGAMGAGG,PCCreateGAMG_AGG);CHKERRQ(ierr);
  ierr = PetscFunctionListAdd(&GAMGList,PCGAMGCLASSICAL,PCCreateGAMG_Classical);CHKERRQ(ierr);
  ierr = PetscRegisterFinalize(PCGAMGFinalizePackage);CHKERRQ(ierr);

  /* general events */
  ierr = PetscLogEventRegister("PCGAMGGraph_AGG", 0, &PC_GAMGGraph_AGG);CHKERRQ(ierr);
  ierr = PetscLogEventRegister("PCGAMGGraph_GEO", PC_CLASSID, &PC_GAMGGraph_GEO);CHKERRQ(ierr);
  ierr = PetscLogEventRegister("PCGAMGCoarse_AGG", PC_CLASSID, &PC_GAMGCoarsen_AGG);CHKERRQ(ierr);
  ierr = PetscLogEventRegister("PCGAMGCoarse_GEO", PC_CLASSID, &PC_GAMGCoarsen_GEO);CHKERRQ(ierr);
  ierr = PetscLogEventRegister("PCGAMGProl_AGG", PC_CLASSID, &PC_GAMGProlongator_AGG);CHKERRQ(ierr);
  ierr = PetscLogEventRegister("PCGAMGProl_GEO", PC_CLASSID, &PC_GAMGProlongator_GEO);CHKERRQ(ierr);
  ierr = PetscLogEventRegister("PCGAMGPOpt_AGG", PC_CLASSID, &PC_GAMGOptProlongator_AGG);CHKERRQ(ierr);

#if defined PETSC_GAMG_USE_LOG
  ierr = PetscLogEventRegister("GAMG: createProl", PC_CLASSID, &petsc_gamg_setup_events[SET1]);CHKERRQ(ierr);
  ierr = PetscLogEventRegister("  Graph", PC_CLASSID, &petsc_gamg_setup_events[GRAPH]);CHKERRQ(ierr);
  /* PetscLogEventRegister("    G.Mat", PC_CLASSID, &petsc_gamg_setup_events[GRAPH_MAT]); */
  /* PetscLogEventRegister("    G.Filter", PC_CLASSID, &petsc_gamg_setup_events[GRAPH_FILTER]); */
  /* PetscLogEventRegister("    G.Square", PC_CLASSID, &petsc_gamg_setup_events[GRAPH_SQR]); */
  ierr = PetscLogEventRegister("  MIS/Agg", PC_CLASSID, &petsc_gamg_setup_events[SET4]);CHKERRQ(ierr);
  ierr = PetscLogEventRegister("  geo: growSupp", PC_CLASSID, &petsc_gamg_setup_events[SET5]);CHKERRQ(ierr);
  ierr = PetscLogEventRegister("  geo: triangle", PC_CLASSID, &petsc_gamg_setup_events[SET6]);CHKERRQ(ierr);
  ierr = PetscLogEventRegister("    search-set", PC_CLASSID, &petsc_gamg_setup_events[FIND_V]);CHKERRQ(ierr);
  ierr = PetscLogEventRegister("  SA: col data", PC_CLASSID, &petsc_gamg_setup_events[SET7]);CHKERRQ(ierr);
  ierr = PetscLogEventRegister("  SA: frmProl0", PC_CLASSID, &petsc_gamg_setup_events[SET8]);CHKERRQ(ierr);
  ierr = PetscLogEventRegister("  SA: smooth", PC_CLASSID, &petsc_gamg_setup_events[SET9]);CHKERRQ(ierr);
  ierr = PetscLogEventRegister("GAMG: partLevel", PC_CLASSID, &petsc_gamg_setup_events[SET2]);CHKERRQ(ierr);
  ierr = PetscLogEventRegister("  repartition", PC_CLASSID, &petsc_gamg_setup_events[SET12]);CHKERRQ(ierr);
  ierr = PetscLogEventRegister("  Invert-Sort", PC_CLASSID, &petsc_gamg_setup_events[SET13]);CHKERRQ(ierr);
  ierr = PetscLogEventRegister("  Move A", PC_CLASSID, &petsc_gamg_setup_events[SET14]);CHKERRQ(ierr);
  ierr = PetscLogEventRegister("  Move P", PC_CLASSID, &petsc_gamg_setup_events[SET15]);CHKERRQ(ierr);

  /* PetscLogEventRegister(" PL move data", PC_CLASSID, &petsc_gamg_setup_events[SET13]); */
  /* PetscLogEventRegister("GAMG: fix", PC_CLASSID, &petsc_gamg_setup_events[SET10]); */
  /* PetscLogEventRegister("GAMG: set levels", PC_CLASSID, &petsc_gamg_setup_events[SET11]); */
  /* create timer stages */
#if defined GAMG_STAGES
  {
    char     str[32];
    PetscInt lidx;
    sprintf(str,"MG Level %d (finest)",0);
    ierr = PetscLogStageRegister(str, &gamg_stages[0]);CHKERRQ(ierr);
    for (lidx=1; lidx<9; lidx++) {
      sprintf(str,"MG Level %d",lidx);
      ierr = PetscLogStageRegister(str, &gamg_stages[lidx]);CHKERRQ(ierr);
    }
  }
#endif
#endif
  PetscFunctionReturn(0);
}

#undef __FUNCT__
#define __FUNCT__ "PCGAMGFinalizePackage"
/*@C
 PCGAMGFinalizePackage - This function frees everything from the PCGAMG package. It is
    called from PetscFinalize() automatically.

 Level: developer

 .keywords: Petsc, destroy, package
 .seealso: PetscFinalize()
@*/
PetscErrorCode PCGAMGFinalizePackage(void)
{
  PetscErrorCode ierr;

  PetscFunctionBegin;
  PCGAMGPackageInitialized = PETSC_FALSE;
  ierr = PetscFunctionListDestroy(&GAMGList);CHKERRQ(ierr);
  PetscFunctionReturn(0);
}

#undef __FUNCT__
#define __FUNCT__ "PCGAMGRegister"
/*@C
 PCGAMGRegister - Register a PCGAMG implementation.

 Input Parameters:
 + type - string that will be used as the name of the GAMG type.
 - create - function for creating the gamg context.

  Level: advanced

 .seealso: PCGAMGType, PCGAMG, PCGAMGSetType()
@*/
PetscErrorCode PCGAMGRegister(PCGAMGType type, PetscErrorCode (*create)(PC))
{
  PetscErrorCode ierr;

  PetscFunctionBegin;
  ierr = PCGAMGInitializePackage();CHKERRQ(ierr);
  ierr = PetscFunctionListAdd(&GAMGList,type,create);CHKERRQ(ierr);
  PetscFunctionReturn(0);
}
<|MERGE_RESOLUTION|>--- conflicted
+++ resolved
@@ -929,7 +929,6 @@
 {
   PC_MG   *mg      = (PC_MG*)pc->data;
   PC_GAMG *pc_gamg = (PC_GAMG*)mg->innerctx;
-<<<<<<< HEAD
 
   PetscFunctionBegin;
   pc_gamg->use_aggs_in_asm = flg;
@@ -943,21 +942,6 @@
 
    Collective on PC
 
-=======
-
-  PetscFunctionBegin;
-  pc_gamg->use_aggs_in_asm = flg;
-  PetscFunctionReturn(0);
-}
-
-#undef __FUNCT__
-#define __FUNCT__ "PCGAMGSetUseParallelCoarseGridSolve"
-/*@
-   PCGAMGSetUseParallelCoarseGridSolve - allow a parallel coarse grid solver
-
-   Collective on PC
-
->>>>>>> c22f1541
    Input Parameters:
 +  pc - the preconditioner context
 -  flg - PETSC_TRUE to not force coarse grid onto one processor
