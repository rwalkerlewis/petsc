/* 
 GAMG geometric-algebric multiogrid PC - Mark Adams 2011
 */

#include <../src/ksp/pc/impls/gamg/gamg.h>

#if defined(PETSC_HAVE_TRIANGLE) 
#define REAL PetscReal
#include <triangle.h>
#endif

#include <assert.h>
#include <petscblaslapack.h>

typedef enum { NOT_DONE=-2, DELETED=-1, REMOVED=-3 } NState;
#define  IS_SELECTED(s) (s!=DELETED && s!=NOT_DONE && s!=REMOVED)

/* -------------------------------------------------------------------------- */
/*
   getDataWithGhosts - hacks into Mat MPIAIJ so this must have > 1 pe

   Input Parameter:
   . a_Gmat - MPIAIJ matrix for scattters
   . a_data_sz - number of data terms per node (# cols in output)
   . a_data_in[a_nloc*a_data_sz] - column oriented data
   Output Parameter:
   . a_stride - numbrt of rows of output
   . a_data_out[a_stride*a_data_sz] - output data with ghosts
*/
#undef __FUNCT__
#define __FUNCT__ "getDataWithGhosts"
PetscErrorCode getDataWithGhosts( const Mat a_Gmat,
                                  const PetscInt a_data_sz,
                                  const PetscReal a_data_in[],
                                  PetscInt *a_stride,
                                  PetscReal **a_data_out
                                  )
{
  PetscErrorCode ierr;
  PetscMPIInt    mype,npe;
  MPI_Comm       wcomm = ((PetscObject)a_Gmat)->comm;
  Vec            tmp_crds;
  Mat_MPIAIJ    *mpimat = (Mat_MPIAIJ*)a_Gmat->data;
  PetscInt       nnodes,num_ghosts,dir,kk,jj,my0,Iend,nloc;
  PetscScalar   *data_arr;
  PetscReal     *datas;

  PetscFunctionBegin;
  ierr = MPI_Comm_rank(wcomm,&mype);CHKERRQ(ierr);
  ierr = MPI_Comm_size(wcomm,&npe);CHKERRQ(ierr);                      assert(npe>1);
  ierr = MatGetOwnershipRange( a_Gmat, &my0, &Iend );    CHKERRQ(ierr);
  nloc = Iend - my0;
  ierr = VecGetLocalSize( mpimat->lvec, &num_ghosts );   CHKERRQ(ierr);
  nnodes = num_ghosts + nloc;
  *a_stride = nnodes;
  ierr = MatGetVecs( a_Gmat, &tmp_crds, 0 );    CHKERRQ(ierr);

  ierr = PetscMalloc( a_data_sz*nnodes*sizeof(PetscReal), &datas); CHKERRQ(ierr);
  for(dir=0; dir<a_data_sz; dir++) {
    /* set local, and global */
    for(kk=0; kk<nloc; kk++) {
      PetscInt gid = my0 + kk;
      PetscScalar crd = a_data_in[dir*nloc + kk]; /* col oriented */
      datas[dir*nnodes + kk] = crd;
      ierr = VecSetValues(tmp_crds, 1, &gid, &crd, INSERT_VALUES ); CHKERRQ(ierr);
    }
    ierr = VecAssemblyBegin( tmp_crds ); CHKERRQ(ierr);
    ierr = VecAssemblyEnd( tmp_crds ); CHKERRQ(ierr);
    /* get ghost datas */
    ierr = VecScatterBegin(mpimat->Mvctx,tmp_crds,mpimat->lvec,INSERT_VALUES,SCATTER_FORWARD);
    CHKERRQ(ierr);
    ierr = VecScatterEnd(mpimat->Mvctx,tmp_crds,mpimat->lvec,INSERT_VALUES,SCATTER_FORWARD);
    CHKERRQ(ierr);
    ierr = VecGetArray( mpimat->lvec, &data_arr );   CHKERRQ(ierr);
    for(kk=nloc,jj=0;jj<num_ghosts;kk++,jj++){
      datas[dir*nnodes + kk] = data_arr[jj];
    }
    ierr = VecRestoreArray( mpimat->lvec, &data_arr ); CHKERRQ(ierr);
  }
  ierr = VecDestroy(&tmp_crds); CHKERRQ(ierr);

  *a_data_out = datas;

  PetscFunctionReturn(0);
}
 /* -------------------------------------------------------------------------- */
/*
   smoothAggs - 

   Input Parameter:
   . a_Gmat - glabal matrix of graph (data not defined)
   Input/Output Parameter:

   . a_locals_llist - linked list of local nodes rooted at selected node (size is nloc + nghosts)
*/
#undef __FUNCT__
#define __FUNCT__ "smoothAggs"
PetscErrorCode smoothAggs( const Mat a_Gmat_2, /* base (squared) graph */
                           const Mat a_Gmat_1, /* base graph */
                           const PetscScalar a_lid_state[], /* [nloc], states */
                           PetscInt a_id_llist[], /* [nloc+nghost], aggragate list */
                           PetscScalar a_deleted_parent_gid[] /* [nloc], which pe owns my deleted */

                           )
{
  PetscErrorCode ierr;
  PetscBool      isMPI;
  Mat_SeqAIJ    *matA_2, *matB_2, *matA_1, *matB_1=0;
  MPI_Comm       wcomm = ((PetscObject)a_Gmat_2)->comm;
  PetscMPIInt    mype;
  PetscInt       nghosts_2,nghosts_1,lid,*ii,n,*idx,j,ix,Iend,my0;
  Mat_MPIAIJ    *mpimat_2 = 0, *mpimat_1=0;
  const PetscInt nloc = a_Gmat_2->rmap->n;
  PetscScalar   *cpcol_1_state;

  PetscFunctionBegin;
  ierr = MPI_Comm_rank( wcomm, &mype );   CHKERRQ(ierr);
  ierr = MatGetOwnershipRange(a_Gmat_1,&my0,&Iend);  CHKERRQ(ierr);
  
  /* get submatrices */
  ierr = PetscTypeCompare( (PetscObject)a_Gmat_2, MATMPIAIJ, &isMPI ); CHKERRQ(ierr);
  if (isMPI) {
    PetscInt    *gids, gid;
    PetscScalar *real_gids;
    Vec          tempVec;

    ierr = PetscMalloc( nloc*sizeof(PetscInt), &gids ); CHKERRQ(ierr);
    ierr = PetscMalloc( nloc*sizeof(PetscScalar), &real_gids ); CHKERRQ(ierr);

    for(lid=0,gid=my0;lid<nloc;lid++,gid++){
      gids[lid] = gid;
      real_gids[lid] = (PetscScalar)gid;
    }
    /* grab matrix objects */
    mpimat_2 = (Mat_MPIAIJ*)a_Gmat_2->data;
    matA_2 = (Mat_SeqAIJ*)mpimat_2->A->data;
    matB_2 = (Mat_SeqAIJ*)mpimat_2->B->data;
    mpimat_1 = (Mat_MPIAIJ*)a_Gmat_1->data;
    matA_1 = (Mat_SeqAIJ*)mpimat_1->A->data;
    matB_1 = (Mat_SeqAIJ*)mpimat_1->B->data;
    /* get ghost sizes */
    ierr = VecGetLocalSize( mpimat_1->lvec, &nghosts_1 ); CHKERRQ(ierr);
    ierr = VecGetLocalSize( mpimat_2->lvec, &nghosts_2 ); CHKERRQ(ierr);
    /* get 'cpcol_1_state' */
    ierr = MatGetVecs( a_Gmat_1, &tempVec, 0 );         CHKERRQ(ierr);
    if(nloc>0){
      ierr = VecSetValues( tempVec, nloc, gids, a_lid_state, INSERT_VALUES );  CHKERRQ(ierr); 
    }
    ierr = VecAssemblyBegin( tempVec ); CHKERRQ(ierr);
    ierr = VecAssemblyEnd( tempVec ); CHKERRQ(ierr);
    ierr = VecScatterBegin(mpimat_1->Mvctx,tempVec, mpimat_1->lvec,INSERT_VALUES,SCATTER_FORWARD);CHKERRQ(ierr);
    ierr =   VecScatterEnd(mpimat_1->Mvctx,tempVec, mpimat_1->lvec,INSERT_VALUES,SCATTER_FORWARD);CHKERRQ(ierr);
    ierr = VecGetArray( mpimat_1->lvec, &cpcol_1_state ); CHKERRQ(ierr);
    ierr = VecDestroy( &tempVec ); CHKERRQ(ierr); 

    ierr = PetscFree( gids );  CHKERRQ(ierr);
    ierr = PetscFree( real_gids );  CHKERRQ(ierr);
  } else {
    matA_2 = (Mat_SeqAIJ*)a_Gmat_2->data;
    matA_1 = (Mat_SeqAIJ*)a_Gmat_1->data;
    nghosts_2 = nghosts_1 = 0;
  }
  assert( matA_1 && !matA_1->compressedrow.use );
  assert( matB_1==0 || matB_1->compressedrow.use );

  {
    PetscInt *lid_cprowID_1;
    PetscInt *lid_selectedid;

    ierr = PetscMalloc( nloc*sizeof(PetscInt), &lid_cprowID_1 ); CHKERRQ(ierr);
    ierr = PetscMalloc( nloc*sizeof(PetscInt), &lid_selectedid ); CHKERRQ(ierr);

    /*reverse map to selelected node */
    for(lid=0;lid<nloc;lid++) lid_cprowID_1[lid] = lid_selectedid[lid] = -1;
    for(lid=0;lid<nloc;lid++){
      NState state = (NState)a_lid_state[lid];
      if( IS_SELECTED(state) ){
        PetscInt flid = lid;
        do{
          lid_selectedid[flid] = lid;
        } while( (flid=a_id_llist[flid]) != -1 );
      }
    }

    /* set index into cmpressed row 'lid_cprowID' */
    if( matB_1 ) {
      ii = matB_1->compressedrow.i;
      for (ix=0; ix<matB_1->compressedrow.nrows; ix++) {
        PetscInt lid = matB_1->compressedrow.rindex[ix];
        lid_cprowID_1[lid] = ix;
      }
    }
    
    for(lid=0;lid<nloc;lid++){
      NState state = (NState)a_lid_state[lid];
      if( IS_SELECTED(state) ) {
        /* steal locals */
        ii = matA_1->i; n = ii[lid+1] - ii[lid]; 
        idx = matA_1->j + ii[lid];
        for (j=0; j<n; j++) {
          PetscInt flid, lidj = idx[j];
          NState statej = (NState)a_lid_state[lidj];
          if( statej==DELETED && lid_selectedid[lidj] != lid && lid_selectedid[lidj] != -1){ /* steal it */
	    PetscInt hav=0, flid2 = lid_selectedid[lidj], lastid; assert(flid2!=-1);
            /* lid_selectedid[lidj] = lid; don't really need to do this ... */
            /* I'm stealing this local */
            for( lastid=flid2, flid=a_id_llist[flid2] ; flid!=-1 ; flid=a_id_llist[flid] ) {
              if( flid == lidj ) {
                a_id_llist[lastid] = a_id_llist[lidj];                    /* remove lidj from list */
                a_id_llist[lidj] = a_id_llist[lid]; a_id_llist[lid] = lidj; /* insert 'lidj' into head of llist */
                hav=1;
                //break;
              }
              lastid = flid;
            }
	    assert(hav==1);
          }
        }
        /* ghosts are done by 'DELETED' branch */
      }
      else if( state == DELETED ) {
        /* see if I have a selected ghost neighbors */
        if( (ix=lid_cprowID_1[lid]) != -1 ) { 
          PetscInt hav = 0, old_sel_lid = lid_selectedid[lid], lastid; assert(old_sel_lid<nloc);
          ii = matB_1->compressedrow.i; n = ii[ix+1] - ii[ix];
          idx = matB_1->j + ii[ix];
          for( j=0 ; j<n ; j++ ) {
            PetscInt cpid = idx[j];
            NState statej = (NState)cpcol_1_state[cpid];
            if( IS_SELECTED(statej) ) {
              PetscInt new_sel_gid = (PetscInt)statej, hv=0, flid;
              hav++;
              /* lid_selectedid[lid] = cpid; */
              /* remove from list */
	      if(old_sel_lid != -1){ 
		assert(a_deleted_parent_gid[lid]==-1.0); 
		for( lastid=old_sel_lid, flid=a_id_llist[old_sel_lid] ; flid != -1 ; flid=a_id_llist[flid] ) {
		  if( flid == lid ) {
		    a_id_llist[lastid] = a_id_llist[lid];   /* remove lid from 'old_sel_lid' list */
		    hv++;
		    //break;
		  }
		  lastid = flid;
		}
		assert(hv==1);
	      }
	      else {
		assert(a_deleted_parent_gid[lid]!=-1.0);
	      }
	      
              a_deleted_parent_gid[lid] = (PetscScalar)new_sel_gid; /* this will get other proc to add this */
	    }
          }
          assert(hav <= 1);
        }
      }
    }
    
    ierr = PetscFree( lid_cprowID_1 );  CHKERRQ(ierr);
    ierr = PetscFree( lid_selectedid );  CHKERRQ(ierr);
  }
  
  if(isMPI) {
    ierr = VecRestoreArray( mpimat_1->lvec, &cpcol_1_state ); CHKERRQ(ierr); 
  }

  PetscFunctionReturn(0);
}

static const PetscMPIInt target = -2;
/* -------------------------------------------------------------------------- */
/*
   maxIndSetAgg - parallel maximal independent set (MIS) with data locality info.

   Input Parameter:
   . a_perm - serial permutation of rows of local to process in MIS
   . a_rank - serial array of rank (priority) for MIS, lower can not be deleted by higher
   . a_Gmat - glabal matrix of graph (data not defined)
   . a_Auxmat - non-squared matrix
   . a_strict_aggs - flag for whether to keep strict (non overlapping) aggregates in 'llist';
   Output Parameter:
   . a_selected - IS of selected vertices, includes 'ghost' nodes at end with natural local indices
   . a_locals_llist - linked list of local nodes rooted at selected node (size is nloc + nghosts)
*/
#undef __FUNCT__
#define __FUNCT__ "maxIndSetAgg"
PetscErrorCode maxIndSetAgg( const IS a_perm,
                             const IS a_ranks,
                             const Mat a_Gmat,
                             const Mat a_Auxmat,
			     const PetscBool a_strict_aggs,
                             IS *a_selected,
                             IS *a_locals_llist
                             )
{
  PetscErrorCode ierr;
  PetscBool      isMPI;
  Mat_SeqAIJ    *matA, *matB = 0;
  MPI_Comm       wcomm = ((PetscObject)a_Gmat)->comm;
  Vec            locState, ghostState;
  PetscInt       num_fine_ghosts,kk,n,ix,j,*idx,*ii,iter,Iend,my0;
  Mat_MPIAIJ    *mpimat = 0;
  PetscScalar   *cpcol_gid,*cpcol_state;
  PetscMPIInt    mype;
  const PetscInt *perm_ix;
  PetscInt nDone = 0, nselected = 0;
  const PetscInt nloc = a_Gmat->rmap->n;

  PetscFunctionBegin;
  ierr = MPI_Comm_rank( wcomm, &mype );   CHKERRQ(ierr);
  /* get submatrices */
  ierr = PetscTypeCompare( (PetscObject)a_Gmat, MATMPIAIJ, &isMPI ); CHKERRQ(ierr);
  if (isMPI) {
    mpimat = (Mat_MPIAIJ*)a_Gmat->data;
    matA = (Mat_SeqAIJ*)mpimat->A->data;
    matB = (Mat_SeqAIJ*)mpimat->B->data;
  } else {
    matA = (Mat_SeqAIJ*)a_Gmat->data;
  }
  assert( matA && !matA->compressedrow.use );
  assert( matB==0 || matB->compressedrow.use );
  /* get vector */
  ierr = MatGetVecs( a_Gmat, &locState, 0 );         CHKERRQ(ierr);

  ierr = MatGetOwnershipRange(a_Gmat,&my0,&Iend);  CHKERRQ(ierr);

/* PetscReal *fiddata,fid_glid_loc[nloc]; */
/* for(kk=0;kk<nloc;kk++) fid_glid_loc[kk] = (PetscReal)(my0+kk); */
/* ierr = getDataWithGhosts( a_Gmat, 1, fid_glid_loc, &n, &fiddata ); CHKERRQ(ierr); */
/* PetscInt flid_fgid[n]; */
/* for(kk=0;kk<n;kk++) flid_fgid[kk] = (PetscInt)fiddata[kk]; */
/* ierr = PetscFree( fiddata ); CHKERRQ(ierr); */

  if( mpimat ) {
    PetscInt gid;
    for(kk=0,gid=my0;kk<nloc;kk++,gid++) {
      PetscScalar v = (PetscScalar)(gid);
      ierr = VecSetValues( locState, 1, &gid, &v, INSERT_VALUES );  CHKERRQ(ierr); /* set with GID */
    }
    ierr = VecAssemblyBegin( locState ); CHKERRQ(ierr);
    ierr = VecAssemblyEnd( locState ); CHKERRQ(ierr);
    ierr = VecScatterBegin(mpimat->Mvctx,locState,mpimat->lvec,INSERT_VALUES,SCATTER_FORWARD);CHKERRQ(ierr);
    ierr =   VecScatterEnd(mpimat->Mvctx,locState,mpimat->lvec,INSERT_VALUES,SCATTER_FORWARD);CHKERRQ(ierr);
    ierr = VecGetArray( mpimat->lvec, &cpcol_gid ); CHKERRQ(ierr); /* get proc ID in 'cpcol_gid' */
    ierr = VecDuplicate( mpimat->lvec, &ghostState ); CHKERRQ(ierr); /* need 2nd compressed col. of off proc data */
    ierr = VecGetLocalSize( mpimat->lvec, &num_fine_ghosts ); CHKERRQ(ierr);
    ierr = VecSet( ghostState, (PetscScalar)(NOT_DONE) );  CHKERRQ(ierr); /* set with UNKNOWN state */
  }
  else num_fine_ghosts = 0;

  {  /* need an inverse map - locals */
    PetscInt *lid_cprowID, *lid_gid;
    PetscScalar *deleted_parent_gid; /* only used for strict aggs */
    PetscInt *id_llist; /* linked list with locality info - output */
    PetscScalar *lid_state;

    ierr = PetscMalloc( nloc*sizeof(PetscInt), &lid_cprowID ); CHKERRQ(ierr);
    ierr = PetscMalloc( (nloc+1)*sizeof(PetscInt), &lid_gid ); CHKERRQ(ierr);
    ierr = PetscMalloc( (nloc+1)*sizeof(PetscScalar), &deleted_parent_gid ); CHKERRQ(ierr);
    ierr = PetscMalloc( (nloc+num_fine_ghosts)*sizeof(PetscInt), &id_llist ); CHKERRQ(ierr);
    ierr = PetscMalloc( (nloc+1)*sizeof(PetscScalar), &lid_state ); CHKERRQ(ierr);

    for(kk=0;kk<nloc;kk++) {
      id_llist[kk] = -1; /* terminates linked lists */
      lid_cprowID[kk] = -1;
      deleted_parent_gid[kk] = -1.0;
      lid_gid[kk] = kk + my0;
      lid_state[kk] =  (PetscScalar)(NOT_DONE);
    }
    for(ix=0;kk<nloc+num_fine_ghosts;kk++,ix++) {
      id_llist[kk] = -1; /* terminates linked lists */
    }
    /* set index into cmpressed row 'lid_cprowID' */
    if( matB ) {
      ii = matB->compressedrow.i;
      for (ix=0; ix<matB->compressedrow.nrows; ix++) {
        PetscInt lid = matB->compressedrow.rindex[ix];
        lid_cprowID[lid] = ix;
      }
    }
    /* MIS */
    ierr = ISGetIndices( a_perm, &perm_ix );     CHKERRQ(ierr);
    iter = 0;
    while ( nDone < nloc || PETSC_TRUE ) { /* asyncronous not implemented */
      iter++;
      if( mpimat ) {
        ierr = VecGetArray( ghostState, &cpcol_state ); CHKERRQ(ierr);
      }
      /* check all vertices */
      for(kk=0;kk<nloc;kk++){
        PetscInt lid = perm_ix[kk];
        NState state = (NState)lid_state[lid];
if(mype==target||target==-1)PetscPrintf(PETSC_COMM_SELF,"\t[%d]%s %d) try gid %d in state %s\n",mype,__FUNCT__,iter,lid+my0, (state==NOT_DONE) ? "not done" : (state!=DELETED) ? (state==REMOVED?"removed":"selected") : "deleted");
        if( state == NOT_DONE ) {
          /* parallel test, delete if selected ghost */
          PetscBool isOK = PETSC_TRUE;
          if( (ix=lid_cprowID[lid]) != -1 ) { /* if I have any ghost neighbors */
            ii = matB->compressedrow.i; n = ii[ix+1] - ii[ix];
            idx = matB->j + ii[ix];
            for( j=0 ; j<n ; j++ ) {
              PetscInt cpid = idx[j]; /* compressed row ID in B mat */
              PetscInt gid = (PetscInt)cpcol_gid[cpid];
              NState statej = (NState)cpcol_state[cpid];
	      //if(mype==target||target==-1)PetscPrintf(PETSC_COMM_SELF,"\t\t[%d]%s %d) check (local id) ghost %d on pe %d, for local gid %d \n",mype,__FUNCT__,iter,cpid,pe,lid+my0);
              if( statej == NOT_DONE && gid >= Iend ) { /* should be (pe>mype), use gid as pe proxy */
                isOK = PETSC_FALSE; /* can not delete */
if(mype==target||target==-1)PetscPrintf(PETSC_COMM_SELF,"\t\t\t[%d]%s %d) skip gid %d \n",mype,__FUNCT__,iter,lid+my0);
              }
              else if( IS_SELECTED(statej) ) { /* lid is now deleted, do it */
		assert(0);
              }
            }
          } /* parallel test */
          if( isOK ){ /* select or remove this vertex */
            nDone++;
            /* check for singleton */
            ii = matA->i; n = ii[lid+1] - ii[lid]; 
            if( n < 2 ) {
              /* if I have any ghost adj then not a sing */
              ix = lid_cprowID[lid];
              if( ix==-1 || (matB->compressedrow.i[ix+1]-matB->compressedrow.i[ix])==0 ){
if(mype==target||target==-1)PetscPrintf(PETSC_COMM_SELF,"\t\t[%d]%s removing gid %d (n loc adj=%d, ghost ix = %d\n",mype,__FUNCT__,lid+my0,n,ix);
                lid_state[lid] =  (PetscScalar)(REMOVED);
                continue; /* one local adj (me) and no ghost - singleton - flag and continue */
              }
            }
            /* SELECTED state encoded with global index */
            lid_state[lid] =  (PetscScalar)(lid+my0);
            nselected++;
if(mype==target||target==-1)PetscPrintf(PETSC_COMM_SELF,"\t\t[%d]%s select gid <%d>\n",mype,__FUNCT__,lid+my0);
	    /* delete local adj */
	    idx = matA->j + ii[lid];
	    for (j=0; j<n; j++) {
              PetscInt lidj = idx[j];
              NState statej = (NState)lid_state[lidj];
              if( statej == NOT_DONE ){
if(mype==target||target==-1)PetscPrintf(PETSC_COMM_SELF,"\t\t\t[%d]%s delete local <%d> with %d \n",mype,__FUNCT__,lidj+my0,lid+my0);
                nDone++; 
                id_llist[lidj] = id_llist[lid]; id_llist[lid] = lidj; /* insert 'lidj' into head of llist */
                lid_state[lidj] = (PetscScalar)DELETED;  /* delete this */
              }
            }

            /* delete ghost adj - deleted ghost done later for aggregation */
            if( !a_strict_aggs ) {
              if( (ix=lid_cprowID[lid]) != -1 ) { /* if I have any ghost neighbors */
                ii = matB->compressedrow.i; n = ii[ix+1] - ii[ix];
                idx = matB->j + ii[ix];
                for( j=0 ; j<n ; j++ ) {
                  PetscInt cpid = idx[j]; /* compressed row ID in B mat */
                  NState statej = (NState)cpcol_state[cpid]; assert( !IS_SELECTED(statej) );
                  
		  if( statej == NOT_DONE ) {
		    PetscInt lidj = nloc + cpid;
                    if(mype==target||target==-1)PetscPrintf(PETSC_COMM_SELF,"\t\t\t[%d]%s %d) selected %d deletes (local id) ghost <%d>\n",mype,__FUNCT__,iter,lid+my0,cpid);
		    /* cpcol_state[cpid] = (PetscScalar)DELETED; this should happen later ... */
		    id_llist[lidj] = id_llist[lid]; id_llist[lid] = lidj; /* insert 'lidj' into head of llist */
		  }
		}
	      }
	    }

          } /* selected */
        } /* not done vertex */
      } /* vertex loop */

      /* update ghost states and count todos */
      if( mpimat ) {
        PetscInt t1, t2;
        ierr = VecRestoreArray( ghostState, &cpcol_state ); CHKERRQ(ierr);
        /* put lid state in 'locState' */
        ierr = VecSetValues( locState, nloc, lid_gid, lid_state, INSERT_VALUES ); CHKERRQ(ierr);
        ierr = VecAssemblyBegin( locState ); CHKERRQ(ierr);
        ierr = VecAssemblyEnd( locState ); CHKERRQ(ierr);
        /* scatter states, check for done */
        ierr = VecScatterBegin(mpimat->Mvctx,locState,ghostState,INSERT_VALUES,SCATTER_FORWARD);
        CHKERRQ(ierr);
        ierr =   VecScatterEnd(mpimat->Mvctx,locState,ghostState,INSERT_VALUES,SCATTER_FORWARD);
        CHKERRQ(ierr);
	/* delete locals from selected ghosts */
        ierr = VecGetArray( ghostState, &cpcol_state ); CHKERRQ(ierr);
	ii = matB->compressedrow.i;        
	for (ix=0; ix<matB->compressedrow.nrows; ix++) {
	  PetscInt lid = matB->compressedrow.rindex[ix];
	  NState state = (NState)lid_state[lid];
	  if( state == NOT_DONE ) {
	    /* look at ghosts */
	    n = ii[ix+1] - ii[ix];
	    idx = matB->j + ii[ix];
            for( j=0 ; j<n ; j++ ) {
              PetscInt cpid = idx[j]; /* compressed row ID in B mat */
              NState statej = (NState)cpcol_state[cpid];
              if( IS_SELECTED(statej) ) { /* lid is now deleted, do it */
                PetscInt lidj = nloc + cpid;
                nDone++;
		lid_state[lid] = (PetscScalar)DELETED; /* delete this */
		if( !a_strict_aggs ) {	
		  id_llist[lid] = id_llist[lidj]; id_llist[lidj] = lid; /* insert 'lid' into head of ghost llist */
if(mype==target||target==-1)PetscPrintf(PETSC_COMM_SELF,"\t[%d]%s end %d loop: deleted local <%d> with selected ghost %d \n",mype,__FUNCT__,iter,lid+my0,(PetscInt)cpcol_state[cpid]);
		}
		else {
                  PetscInt gid = (PetscInt)cpcol_gid[cpid];  
		  deleted_parent_gid[lid] = (PetscScalar)gid; /* keep track of proc that I belong to */
if(mype==target||target==-1)PetscPrintf(PETSC_COMM_SELF,"\t[%d]%s end %d loop: deleted local %d with selected ghost %d \n",mype,__FUNCT__,iter,lid+my0,gid);
		}
		break;
	      }
	    }
	  }
	}
        ierr = VecRestoreArray( ghostState, &cpcol_state ); CHKERRQ(ierr);

	/* all done? */
        t1 = nloc - nDone; assert(t1>=0);
        ierr = MPI_Allreduce ( &t1, &t2, 1, MPIU_INT, MPIU_SUM, wcomm ); /* synchronous version */
        if( t2 == 0 ) break;
if(mype==target||target==-1)PetscPrintf(PETSC_COMM_SELF,"[%d]%s %d) finished MIS loop %d left to do\n",mype,__FUNCT__,iter,t1);
      }
      else break; /* all done */
    } /* outer parallel MIS loop */
    ierr = ISRestoreIndices(a_perm,&perm_ix);     CHKERRQ(ierr);

    if( mpimat ){ /* free this buffer up (not really needed here) */
      ierr = VecRestoreArray( mpimat->lvec, &cpcol_gid ); CHKERRQ(ierr);
    }
    
    /* adjust aggregates */
    if( a_strict_aggs ) {
      ierr = smoothAggs(a_Gmat, a_Auxmat, lid_state, id_llist, deleted_parent_gid); 
      CHKERRQ(ierr);
    }

    /* tell adj who my deleted vertices belong to */
    if( a_strict_aggs && matB ) {
      PetscScalar *cpcol_sel_gid; 
      PetscInt cpid;
      /* get proc of deleted ghost */
      ierr = VecSetValues(locState, nloc, lid_gid, deleted_parent_gid, INSERT_VALUES); CHKERRQ(ierr);
      ierr = VecAssemblyBegin(locState); CHKERRQ(ierr);
      ierr = VecAssemblyEnd(locState); CHKERRQ(ierr);
      ierr = VecScatterBegin(mpimat->Mvctx,locState,mpimat->lvec,INSERT_VALUES,SCATTER_FORWARD);CHKERRQ(ierr);
      ierr =   VecScatterEnd(mpimat->Mvctx,locState,mpimat->lvec,INSERT_VALUES,SCATTER_FORWARD);CHKERRQ(ierr);
      ierr = VecGetArray( mpimat->lvec, &cpcol_sel_gid ); CHKERRQ(ierr); /* has pe that owns ghost */
      for(cpid=0; cpid<num_fine_ghosts; cpid++) {
        PetscInt gid = (PetscInt)cpcol_sel_gid[cpid];
	if( gid >= my0 && gid < Iend ) { /* I own this deleted */
	  PetscInt lidj = nloc + cpid;
	  PetscInt lid = gid - my0;
if(mype==target||target==-1)PetscPrintf(PETSC_COMM_SELF,"\t\t\t[%d]%s post process: add (local id) ghost <%d> to selected node %d \n",mype,__FUNCT__,cpid,lid+my0);
	  id_llist[lidj] = id_llist[lid]; id_llist[lid] = lidj; /* insert 'lidj' into head of llist */
	  assert( IS_SELECTED((NState)lid_state[lid]) );
	}
      }
      ierr = VecRestoreArray( mpimat->lvec, &cpcol_sel_gid ); CHKERRQ(ierr);
    }

    /* create output IS of aggregates in linked list */
    ierr = ISCreateGeneral(PETSC_COMM_SELF,nloc+num_fine_ghosts,id_llist,PETSC_COPY_VALUES,a_locals_llist);
    CHKERRQ(ierr);

    /* make 'a_selected' - output */
    if( mpimat ) {
      ierr = VecGetArray( ghostState, &cpcol_state ); CHKERRQ(ierr);
    }
    for (j=0; j<num_fine_ghosts; j++) {
      if( IS_SELECTED((NState)cpcol_state[j]) ) nselected++;
    }
    {
      PetscInt *selected_set;
      ierr = PetscMalloc( nselected*sizeof(PetscInt), &selected_set ); CHKERRQ(ierr); 
      for(kk=0,j=0;kk<nloc;kk++){
        NState state = (NState)lid_state[kk];
        if( IS_SELECTED(state) ) {
          selected_set[j++] = kk;
        }
      }
      for (kk=0; kk<num_fine_ghosts; kk++) {
        if( IS_SELECTED((NState)cpcol_state[kk]) ) {
          selected_set[j++] = nloc + kk;
        }
      }
      assert(j==nselected);
      ierr = ISCreateGeneral(PETSC_COMM_SELF, nselected, selected_set, PETSC_COPY_VALUES, a_selected );
      CHKERRQ(ierr);
      ierr = PetscFree( selected_set );  CHKERRQ(ierr);
    }
    if( mpimat ) {
      ierr = VecRestoreArray( ghostState, &cpcol_state ); CHKERRQ(ierr);
    }

    ierr = PetscFree( lid_cprowID );  CHKERRQ(ierr);
    ierr = PetscFree( lid_gid );  CHKERRQ(ierr);
    ierr = PetscFree( deleted_parent_gid );  CHKERRQ(ierr);
    ierr = PetscFree( id_llist );  CHKERRQ(ierr);
    ierr = PetscFree( lid_state );  CHKERRQ(ierr);
  } /* scoping */

  if(mpimat){
    ierr = VecDestroy( &ghostState ); CHKERRQ(ierr);
  }

  ierr = VecDestroy( &locState );                    CHKERRQ(ierr);

  PetscFunctionReturn(0);
}

/* -------------------------------------------------------------------------- */
/*
 formProl0

   Input Parameter:
   . a_selected - list of selected local ID, includes selected ghosts
   . a_locals_llist - linked list with aggregates
   . a_bs - block size
   . a_nSAvec - num columns of new P
   . a_my0crs - global index of locals
   . a_data_stride - a_bs*(nloc nodes + ghost nodes)
   . a_data_in[a_data_stride*a_nSAvec] - local data on fine grid
   . a_flid_fgid[a_data_stride/a_bs] - make local to global IDs, includes ghosts in 'a_locals_llist'
  Output Parameter:
   . a_data_out - in with fine grid data (w/ghosts), out with coarse grid data
   . a_Prol - prolongation operator
*/
#undef __FUNCT__
#define __FUNCT__ "formProl0"
PetscErrorCode formProl0(IS a_selected, /* list of selected local ID, includes selected ghosts */
                         IS a_locals_llist, /* linked list from selected vertices of aggregate unselected vertices */
                         const PetscInt a_bs,
                         const PetscInt a_nSAvec,
                         const PetscInt a_my0crs,
			 const PetscInt a_data_stride,
			 PetscReal a_data_in[],
                         const PetscInt a_flid_fgid[],
                         PetscReal **a_data_out,
                         Mat a_Prol /* prolongation operator (output)*/
                         )
{
  PetscErrorCode ierr;
  PetscInt  Istart,Iend,nFineLoc,myFine0,clid,flid,aggID,kk,jj,ii,nLocalSelected,ndone,nSelected;
  MPI_Comm       wcomm = ((PetscObject)a_Prol)->comm;
  PetscMPIInt    mype, npe;
  const PetscInt *selected_idx,*llist_idx;
  PetscReal      *out_data;

  PetscFunctionBegin;
  ierr = MPI_Comm_rank(wcomm,&mype);CHKERRQ(ierr);
  ierr = MPI_Comm_size(wcomm,&npe);CHKERRQ(ierr);
  ierr = MatGetOwnershipRange( a_Prol, &Istart, &Iend );    CHKERRQ(ierr);
  nFineLoc = (Iend-Istart)/a_bs; myFine0 = Istart/a_bs; assert((Iend-Istart)%a_bs==0);
  
  ierr = ISGetLocalSize( a_selected, &nSelected );        CHKERRQ(ierr);
  ierr = ISGetIndices( a_selected, &selected_idx );       CHKERRQ(ierr);
  for(kk=0,nLocalSelected=0;kk<nSelected;kk++){
    PetscInt lid = selected_idx[kk];
    if(lid<nFineLoc) nLocalSelected++;
  }

  /* aloc space for coarse point data (output) */
#define DATA_OUT_STRIDE (nLocalSelected*a_nSAvec)
  ierr = PetscMalloc( (DATA_OUT_STRIDE*a_nSAvec+1)*sizeof(PetscReal), &out_data ); CHKERRQ(ierr);
  for(ii=0;ii<DATA_OUT_STRIDE*a_nSAvec+1;ii++) out_data[ii]=1.e300;
  *a_data_out = out_data; /* output - stride nLocalSelected*a_nSAvec */

  /* find points and set prolongation */
  ndone = 0;
  ierr = ISGetIndices( a_locals_llist, &llist_idx );      CHKERRQ(ierr);
  for( clid = 0 ; clid < nLocalSelected ; clid++ ){
    PetscInt cgid = a_my0crs + clid, cids[100];

    /* count agg */
    aggID = 0;
    flid = selected_idx[clid]; assert(flid != -1);
    do{
      aggID++;
    } while( (flid=llist_idx[flid]) != -1 );

    /* get block */
    {
      PetscBLASInt   asz=aggID,M=asz*a_bs,N=a_nSAvec,INFO;
      PetscBLASInt   Mdata=M+((N-M>0)?N-M:0),LDA=Mdata,LWORK=N*a_bs;
      PetscScalar    *qqc,*qqr,*TAU,*WORK;
      PetscInt       *fids;
      
      ierr = PetscMalloc( (Mdata*N)*sizeof(PetscScalar), &qqc ); CHKERRQ(ierr); 
      ierr = PetscMalloc( (M*N)*sizeof(PetscScalar), &qqr ); CHKERRQ(ierr); 
      ierr = PetscMalloc( N*sizeof(PetscScalar), &TAU ); CHKERRQ(ierr); 
      ierr = PetscMalloc( LWORK*sizeof(PetscScalar), &WORK ); CHKERRQ(ierr); 
      ierr = PetscMalloc( M*sizeof(PetscInt), &fids ); CHKERRQ(ierr); 

      flid = selected_idx[clid];
      aggID = 0;
      do{
        /* copy in B_i matrix - column oriented */
        PetscReal *data = &a_data_in[flid*a_bs];
        for( kk = ii = 0; ii < a_bs ; ii++ ) {
          for( jj = 0; jj < N ; jj++ ) {
            qqc[jj*Mdata + aggID*a_bs + ii] = data[jj*a_data_stride + ii];
          }
        }

        /* set fine IDs */
        for(kk=0;kk<a_bs;kk++) fids[aggID*a_bs + kk] = a_flid_fgid[flid]*a_bs + kk;
        
        aggID++;
      }while( (flid=llist_idx[flid]) != -1 );

      /* pad with zeros */
      for( ii = asz*a_bs; ii < Mdata ; ii++ ) {
	for( jj = 0; jj < N ; jj++, kk++ ) {
	  qqc[jj*Mdata + ii] = .0;
	}
      }

      ndone += aggID;
      /* QR */
      LAPACKgeqrf_( &Mdata, &N, qqc, &LDA, TAU, WORK, &LWORK, &INFO );
      if( INFO != 0 ) SETERRQ(PETSC_COMM_SELF,PETSC_ERR_LIB,"xGEQRS error");
      // get R - column oriented - output B_{i+1}
      {
        PetscReal *data = &out_data[clid*a_nSAvec];
        for( jj = 0; jj < a_nSAvec ; jj++ ) {
          for( ii = 0; ii < a_nSAvec ; ii++ ) {
            assert(data[jj*DATA_OUT_STRIDE + ii] == 1.e300);
            if( ii <= jj ) data[jj*DATA_OUT_STRIDE + ii] = qqc[jj*Mdata + ii];
	    else data[jj*DATA_OUT_STRIDE + ii] = 0.;
          }
        }
      }

      // get Q - row oriented
      LAPACKungqr_( &Mdata, &N, &N, qqc, &LDA, TAU, WORK, &LWORK, &INFO );
      if( INFO != 0 ) SETERRQ1(PETSC_COMM_SELF,PETSC_ERR_LIB,"xORGQR error arg %d",-INFO);

      for( ii = 0 ; ii < M ; ii++ ){
        for( jj = 0 ; jj < N ; jj++ ) {
          qqr[N*ii + jj] = qqc[jj*Mdata + ii];
        }
      }

      /* add diagonal block of P0 */
      for(kk=0;kk<N;kk++) cids[kk] = N*cgid + kk; /* global col IDs in P0 */
      ierr = MatSetValues(a_Prol,M,fids,N,cids,qqr,INSERT_VALUES); CHKERRQ(ierr);

      ierr = PetscFree( qqc );  CHKERRQ(ierr);
      ierr = PetscFree( qqr );  CHKERRQ(ierr);
      ierr = PetscFree( TAU );  CHKERRQ(ierr);
      ierr = PetscFree( WORK );  CHKERRQ(ierr);
      ierr = PetscFree( fids );  CHKERRQ(ierr);
    } /* scoping */
  } /* for all coarse nodes */
  assert(out_data[a_nSAvec*DATA_OUT_STRIDE]==1.e300);

/* MPI_Allreduce( &ndone, &ii, 1, MPIU_INT, MPIU_SUM, wcomm ); /\* synchronous version *\/ */
/* MatGetSize( a_Prol, &kk, &jj );  */
/* PetscPrintf(PETSC_COMM_WORLD," **** [%d]%s %d total done, N=%d (%d local done)\n",mype,__FUNCT__,ii,kk/a_bs,ndone); */

  ierr = ISRestoreIndices( a_selected, &selected_idx );     CHKERRQ(ierr);
  ierr = ISRestoreIndices( a_locals_llist, &llist_idx );     CHKERRQ(ierr);
  ierr = MatAssemblyBegin(a_Prol,MAT_FINAL_ASSEMBLY);CHKERRQ(ierr);
  ierr = MatAssemblyEnd(a_Prol,MAT_FINAL_ASSEMBLY);CHKERRQ(ierr);

  PetscFunctionReturn(0);
}

/* -------------------------------------------------------------------------- */
/*
 triangulateAndFormProl

   Input Parameter:
   . a_selected_2 - list of selected local ID, includes selected ghosts
   . a_nnodes -
   . a_coords[2*a_nnodes] - column vector of local coordinates w/ ghosts
   . a_selected_1 - selected IDs that go with base (1) graph
   . a_locals_llist - linked list with (some) locality info of base graph
   . a_crsGID[a_selected.size()] - global index for prolongation operator
   . a_bs - block size
  Output Parameter:
   . a_Prol - prolongation operator
   . a_worst_best - measure of worst missed fine vertex, 0 is no misses
*/
#undef __FUNCT__
#define __FUNCT__ "triangulateAndFormProl"
PetscErrorCode triangulateAndFormProl( IS  a_selected_2, /* list of selected local ID, includes selected ghosts */
				       const PetscInt a_nnodes,
                                       const PetscReal a_coords[], /* column vector of local coordinates w/ ghosts */
                                       IS  a_selected_1, /* list of selected local ID, includes selected ghosts */
                                       IS  a_locals_llist, /* linked list from selected vertices of aggregate unselected vertices */
				       const PetscInt a_crsGID[],
                                       const PetscInt a_bs,
                                       Mat a_Prol, /* prolongation operator (output) */
                                       PetscReal *a_worst_best /* measure of worst missed fine vertex, 0 is no misses */
                                       )
{
#if defined(PETSC_HAVE_TRIANGLE) 
  PetscErrorCode       ierr;
  PetscInt             jj,tid,tt,idx,nselected_1,nselected_2;
  struct triangulateio in,mid;
  const PetscInt      *selected_idx_1,*selected_idx_2,*llist_idx;
  PetscMPIInt          mype,npe;
  PetscInt             Istart,Iend,nFineLoc,myFine0;
  int kk,nPlotPts,sid;

  PetscFunctionBegin;
  *a_worst_best = 0.0;
  ierr = MPI_Comm_rank(((PetscObject)a_Prol)->comm,&mype);    CHKERRQ(ierr);
  ierr = MPI_Comm_size(((PetscObject)a_Prol)->comm,&npe);     CHKERRQ(ierr);
  ierr = ISGetLocalSize( a_selected_1, &nselected_1 );        CHKERRQ(ierr);
  ierr = ISGetLocalSize( a_selected_2, &nselected_2 );        CHKERRQ(ierr);
  if(nselected_2 == 1 || nselected_2 == 2 ){ /* 0 happens on idle processors */
    /* SETERRQ1(PETSC_COMM_SELF,PETSC_ERR_LIB,"Not enough points - error in stopping logic",nselected_2); */
    *a_worst_best = 100.0; /* this will cause a stop, but not globalized (should not happen) */
    PetscPrintf(PETSC_COMM_SELF,"[%d]%s %d selected point - bailing out\n",mype,__FUNCT__,nselected_2);
    PetscFunctionReturn(0);
  }
  ierr = MatGetOwnershipRange( a_Prol, &Istart, &Iend );  CHKERRQ(ierr);
  nFineLoc = (Iend-Istart)/a_bs; myFine0 = Istart/a_bs;
  nPlotPts = nFineLoc; /* locals */
  /* traingle */
  /* Define input points - in*/
  in.numberofpoints = nselected_2;
  in.numberofpointattributes = 0;
  /* get nselected points */
  ierr = PetscMalloc( 2*(nselected_2)*sizeof(REAL), &in.pointlist ); CHKERRQ(ierr);
  ierr = ISGetIndices( a_selected_2, &selected_idx_2 );     CHKERRQ(ierr);

  for(kk=0,sid=0;kk<nselected_2;kk++,sid += 2){
    PetscInt lid = selected_idx_2[kk];
    in.pointlist[sid] = a_coords[lid];
    in.pointlist[sid+1] = a_coords[a_nnodes + lid];
    if(lid>=nFineLoc) nPlotPts++;
  }
  assert(sid==2*nselected_2);

  in.numberofsegments = 0;
  in.numberofedges = 0;
  in.numberofholes = 0;
  in.numberofregions = 0;
  in.trianglelist = 0;
  in.segmentmarkerlist = 0;
  in.pointattributelist = 0;
  in.pointmarkerlist = 0;
  in.triangleattributelist = 0;
  in.trianglearealist = 0;
  in.segmentlist = 0;
  in.holelist = 0;
  in.regionlist = 0;
  in.edgelist = 0;
  in.edgemarkerlist = 0;
  in.normlist = 0;
  /* triangulate */
  mid.pointlist = 0;            /* Not needed if -N switch used. */
  /* Not needed if -N switch used or number of point attributes is zero: */
  mid.pointattributelist = 0;
  mid.pointmarkerlist = 0; /* Not needed if -N or -B switch used. */
  mid.trianglelist = 0;          /* Not needed if -E switch used. */
  /* Not needed if -E switch used or number of triangle attributes is zero: */
  mid.triangleattributelist = 0;
  mid.neighborlist = 0;         /* Needed only if -n switch used. */
  /* Needed only if segments are output (-p or -c) and -P not used: */
  mid.segmentlist = 0;
  /* Needed only if segments are output (-p or -c) and -P and -B not used: */
  mid.segmentmarkerlist = 0;
  mid.edgelist = 0;             /* Needed only if -e switch used. */
  mid.edgemarkerlist = 0;   /* Needed if -e used and -B not used. */
  mid.numberoftriangles = 0;

  /* Triangulate the points.  Switches are chosen to read and write a  */
  /*   PSLG (p), preserve the convex hull (c), number everything from  */
  /*   zero (z), assign a regional attribute to each element (A), and  */
  /*   produce an edge list (e), a Voronoi diagram (v), and a triangle */
  /*   neighbor list (n).                                            */
  if(nselected_2 != 0){ /* inactive processor */
    char args[] = "npczQ"; /* c is needed ? */
#if defined(PETSC_HAVE_TRIANGLE) 
    triangulate(args, &in, &mid, (struct triangulateio *) NULL );
#else
    SETERRQ(wcomm,PETSC_ERR_LIB,"configure with TRIANGLE to use geometric MG");
#endif
    /* output .poly files for 'showme' */
    if( !PETSC_TRUE ) {
      static int level = 1;
      FILE *file; char fname[32];

      sprintf(fname,"C%d_%d.poly",level,mype); file = fopen(fname, "w");
      /*First line: <# of vertices> <dimension (must be 2)> <# of attributes> <# of boundary markers (0 or 1)>*/
      fprintf(file, "%d  %d  %d  %d\n",in.numberofpoints,2,0,0);
      /*Following lines: <vertex #> <x> <y> */
      for(kk=0,sid=0;kk<in.numberofpoints;kk++,sid += 2){
        fprintf(file, "%d %e %e\n",kk,in.pointlist[sid],in.pointlist[sid+1]);
      }
      /*One line: <# of segments> <# of boundary markers (0 or 1)> */
      fprintf(file, "%d  %d\n",0,0);
      /*Following lines: <segment #> <endpoint> <endpoint> [boundary marker] */
      /* One line: <# of holes> */
      fprintf(file, "%d\n",0);
      /* Following lines: <hole #> <x> <y> */
      /* Optional line: <# of regional attributes and/or area constraints> */
      /* Optional following lines: <region #> <x> <y> <attribute> <maximum area> */
      fclose(file);

      /* elems */
      sprintf(fname,"C%d_%d.ele",level,mype); file = fopen(fname, "w");
      /*First line: <# of triangles> <nodes per triangle> <# of attributes> */
      fprintf(file, "%d %d %d\n",mid.numberoftriangles,3,0);
      /*Remaining lines: <triangle #> <node> <node> <node> ... [attributes]*/
      for(kk=0,sid=0;kk<mid.numberoftriangles;kk++,sid += 3){
        fprintf(file, "%d %d %d %d\n",kk,mid.trianglelist[sid],mid.trianglelist[sid+1],mid.trianglelist[sid+2]);
      }
      fclose(file);

      sprintf(fname,"C%d_%d.node",level,mype); file = fopen(fname, "w");
      /*First line: <# of vertices> <dimension (must be 2)> <# of attributes> <# of boundary markers (0 or 1)>*/
      //fprintf(file, "%d  %d  %d  %d\n",in.numberofpoints,2,0,0);
      fprintf(file, "%d  %d  %d  %d\n",nPlotPts,2,0,0);
      /*Following lines: <vertex #> <x> <y> */
      for(kk=0,sid=0;kk<in.numberofpoints;kk++,sid+=2){
        fprintf(file, "%d %e %e\n",kk,in.pointlist[sid],in.pointlist[sid+1]);
      }

      sid /= 2;
      for(jj=0;jj<nFineLoc;jj++){
        PetscBool sel = PETSC_TRUE;
        for( kk=0 ; kk<nselected_2 && sel ; kk++ ){
          PetscInt lid = selected_idx_2[kk];
          if( lid == jj ) sel = PETSC_FALSE;
        }
        if( sel ) {
          fprintf(file, "%d %e %e\n",sid++,a_coords[jj],a_coords[a_nnodes + jj]);
        }
      }
      fclose(file);
      assert(sid==nPlotPts);
      level++;
    }
  }
#if defined PETSC_USE_LOG
  ierr = PetscLogEventBegin(gamg_setup_events[FIND_V],0,0,0,0);CHKERRQ(ierr);
#endif
  { /* form P - setup some maps */
    PetscInt clid_iterator;
    PetscInt *nTri, *node_tri;
    
    ierr = PetscMalloc( nselected_2*sizeof(PetscInt), &node_tri ); CHKERRQ(ierr); 
    ierr = PetscMalloc( nselected_2*sizeof(PetscInt), &nTri ); CHKERRQ(ierr); 

    /* need list of triangles on node*/
    for(kk=0;kk<nselected_2;kk++) nTri[kk] = 0;
    for(tid=0,kk=0;tid<mid.numberoftriangles;tid++){
      for(jj=0;jj<3;jj++) {
        PetscInt cid = mid.trianglelist[kk++];
        if( nTri[cid] == 0 ) node_tri[cid] = tid;
        nTri[cid]++;
      }
    } 
#define EPS 1.e-12
    /* find points and set prolongation */
    ierr = ISGetIndices( a_selected_1, &selected_idx_1 );     CHKERRQ(ierr); 
    ierr = ISGetIndices( a_locals_llist, &llist_idx );     CHKERRQ(ierr);
    for( clid_iterator = 0 ; clid_iterator < nselected_1 ; clid_iterator++ ){
      PetscInt flid = selected_idx_1[clid_iterator]; assert(flid != -1);
      PetscScalar AA[3][3];
      PetscBLASInt N=3,NRHS=1,LDA=3,IPIV[3],LDB=3,INFO;
      do{
        if( flid < nFineLoc ) {  /*could be a ghost*/
          PetscInt bestTID = -1; PetscScalar best_alpha = 1.e10; 
          const PetscInt fgid = flid + myFine0;
          /* compute shape function for gid */
          const PetscReal fcoord[3] = { a_coords[flid], a_coords[a_nnodes + flid], 1.0 };
          PetscBool haveit = PETSC_FALSE; PetscScalar alpha[3]; PetscInt clids[3];
          /* look for it */
          for( tid = node_tri[clid_iterator], jj=0;
               jj < 5 && !haveit && tid != -1;
               jj++ ){
            for(tt=0;tt<3;tt++){
              PetscInt cid2 = mid.trianglelist[3*tid + tt];
              PetscInt lid2 = selected_idx_2[cid2];
              AA[tt][0] = a_coords[lid2]; AA[tt][1] = a_coords[a_nnodes + lid2]; AA[tt][2] = 1.0;
              clids[tt] = cid2; /* store for interp */
            }

            for(tt=0;tt<3;tt++) alpha[tt] = fcoord[tt];

            /* SUBROUTINE DGESV( N, NRHS, A, LDA, IPIV, B, LDB, INFO ) */
            LAPACKgesv_(&N, &NRHS, (PetscScalar*)AA, &LDA, IPIV, alpha, &LDB, &INFO);
            {
              PetscBool have=PETSC_TRUE;  PetscScalar lowest=1.e10;
              for( tt = 0, idx = 0 ; tt < 3 ; tt++ ) {
                if( alpha[tt] > 1.0+EPS || alpha[tt] < -EPS ) have = PETSC_FALSE;
                if( alpha[tt] < lowest ){
                  lowest = alpha[tt];
                  idx = tt;
                }
              }
              haveit = have;
            }
            tid = mid.neighborlist[3*tid + idx];
          }

          if( !haveit ) {
            /* brute force */
            for(tid=0 ; tid<mid.numberoftriangles && !haveit ; tid++ ){
              for(tt=0;tt<3;tt++){
                PetscInt cid2 = mid.trianglelist[3*tid + tt];
                PetscInt lid2 = selected_idx_2[cid2];
                AA[tt][0] = a_coords[lid2]; AA[tt][1] = a_coords[a_nnodes + lid2]; AA[tt][2] = 1.0;
                clids[tt] = cid2; /* store for interp */
              }
              for(tt=0;tt<3;tt++) alpha[tt] = fcoord[tt];
              /* SUBROUTINE DGESV( N, NRHS, A, LDA, IPIV, B, LDB, INFO ) */
              LAPACKgesv_(&N, &NRHS, (PetscScalar*)AA, &LDA, IPIV, alpha, &LDB, &INFO);
              {
                PetscBool have=PETSC_TRUE;  PetscScalar worst=0.0, v;
                for(tt=0; tt<3 && have ;tt++) {
                  if(alpha[tt] > 1.0+EPS || alpha[tt] < -EPS ) have=PETSC_FALSE;
                  if( (v=PetscAbs(alpha[tt]-0.5)) > worst ) worst = v;
                }
                if( worst < best_alpha ) {
                  best_alpha = worst; bestTID = tid;
                }
                haveit = have;
              }
            }
          }
          if( !haveit ) {
            if( best_alpha > *a_worst_best ) *a_worst_best = best_alpha;
            /* use best one */
            for(tt=0;tt<3;tt++){
              PetscInt cid2 = mid.trianglelist[3*bestTID + tt];
              PetscInt lid2 = selected_idx_2[cid2];
              AA[tt][0] = a_coords[lid2]; AA[tt][1] = a_coords[a_nnodes + lid2]; AA[tt][2] = 1.0;
              clids[tt] = cid2; /* store for interp */
            }
            for(tt=0;tt<3;tt++) alpha[tt] = fcoord[tt];
            /* SUBROUTINE DGESV( N, NRHS, A, LDA, IPIV, B, LDB, INFO ) */
            LAPACKgesv_(&N, &NRHS, (PetscScalar*)AA, &LDA, IPIV, alpha, &LDB, &INFO);
          }

          /* put in row of P */
          for(idx=0;idx<3;idx++){
            PetscReal shp = alpha[idx];
            if( PetscAbs(shp) > 1.e-6 ) {
              PetscInt cgid = a_crsGID[clids[idx]];
              PetscInt jj = cgid*a_bs, ii = fgid*a_bs; /* need to gloalize */
              for(tt=0 ; tt < a_bs ; tt++, ii++, jj++ ){
                ierr = MatSetValues(a_Prol,1,&ii,1,&jj,&shp,INSERT_VALUES); CHKERRQ(ierr);
              }
            }
          }
        } /* local vertex test */
      } while( (flid=llist_idx[flid]) != -1 );
    }
    ierr = ISRestoreIndices( a_selected_2, &selected_idx_2 );     CHKERRQ(ierr);
    ierr = ISRestoreIndices( a_selected_1, &selected_idx_1 );     CHKERRQ(ierr);
    ierr = ISRestoreIndices( a_locals_llist, &llist_idx );     CHKERRQ(ierr);
    ierr = MatAssemblyBegin(a_Prol,MAT_FINAL_ASSEMBLY);CHKERRQ(ierr);
    ierr = MatAssemblyEnd(a_Prol,MAT_FINAL_ASSEMBLY);CHKERRQ(ierr);

    ierr = PetscFree( node_tri );  CHKERRQ(ierr);
    ierr = PetscFree( nTri );  CHKERRQ(ierr);
  }
#if defined PETSC_USE_LOG
  ierr = PetscLogEventEnd(gamg_setup_events[FIND_V],0,0,0,0);CHKERRQ(ierr);
#endif
  free( mid.trianglelist );
  free( mid.neighborlist );
  ierr = PetscFree( in.pointlist );  CHKERRQ(ierr);

  PetscFunctionReturn(0);
#else
    SETERRQ(((PetscObject)a_Prol)->comm,PETSC_ERR_LIB,"configure with TRIANGLE to use geometric MG");
#endif
}
/* -------------------------------------------------------------------------- */
/*
   getGIDsOnSquareGraph - square graph, get

   Input Parameter:
   . a_selected_1 - selected local indices (includes ghosts in input a_Gmat_1)
   . a_Gmat1 - graph that goes with 'a_selected_1'
   Output Parameter:
   . a_selected_2 - selected local indices (includes ghosts in output a_Gmat_2)
   . a_Gmat_2 - graph that is squared of 'a_Gmat_1'
   . a_crsGID[a_selected_2.size()] - map of global IDs of coarse grid nodes
*/
#undef __FUNCT__
#define __FUNCT__ "getGIDsOnSquareGraph"
PetscErrorCode getGIDsOnSquareGraph( const IS a_selected_1,
                                     const Mat a_Gmat1,
                                     IS *a_selected_2,
                                     Mat *a_Gmat_2,
                                     PetscInt **a_crsGID
                                     )
{
  PetscErrorCode ierr;
  PetscMPIInt    mype,npe;
  PetscInt       *crsGID, kk,my0,Iend,nloc,nSelected_1;
  const PetscInt *selected_idx;
  MPI_Comm       wcomm = ((PetscObject)a_Gmat1)->comm;

  PetscFunctionBegin;
  ierr = MPI_Comm_rank(wcomm,&mype);CHKERRQ(ierr);
  ierr = MPI_Comm_size(wcomm,&npe);CHKERRQ(ierr);
  ierr = MatGetOwnershipRange(a_Gmat1,&my0,&Iend); CHKERRQ(ierr); /* AIJ */
  nloc = Iend - my0; /* this does not change */
  ierr = ISGetLocalSize( a_selected_1, &nSelected_1 );        CHKERRQ(ierr);

  if (npe == 1) { /* not much to do in serial */
    ierr = PetscMalloc( nSelected_1*sizeof(PetscInt), &crsGID ); CHKERRQ(ierr);
    for(kk=0;kk<nSelected_1;kk++) crsGID[kk] = kk;
    *a_Gmat_2 = 0;
    *a_selected_2 = a_selected_1; /* needed? */
  }
  else {
    PetscInt      idx,num_fine_ghosts,num_crs_ghost,nLocalSelected,myCrs0;
    Mat_MPIAIJ   *mpimat2;
    Mat           Gmat2;
    Vec           locState;
    PetscScalar   *cpcol_state;

    /* get 'nLocalSelected' */
    ierr = ISGetIndices( a_selected_1, &selected_idx );     CHKERRQ(ierr);
    for(kk=0,nLocalSelected=0;kk<nSelected_1;kk++){
      PetscInt lid = selected_idx[kk];
      if(lid<nloc) nLocalSelected++;
    }
    ierr = ISRestoreIndices( a_selected_1, &selected_idx );     CHKERRQ(ierr);
    /* scan my coarse zero gid, set 'lid_state' with coarse GID */
    MPI_Scan( &nLocalSelected, &myCrs0, 1, MPIU_INT, MPIU_SUM, wcomm );
    myCrs0 -= nLocalSelected;

    if( a_Gmat_2 != 0 ) { /* output */
      /* grow graph to get wider set of selected vertices to cover fine grid, invalidates 'llist' */
      ierr = MatMatMult(a_Gmat1, a_Gmat1, MAT_INITIAL_MATRIX, PETSC_DEFAULT, &Gmat2 );   CHKERRQ(ierr);
      *a_Gmat_2 = Gmat2; /* output */
    }
    else Gmat2 = a_Gmat1;  /* use local to get crsGIDs at least */
    /* get coarse grid GIDS for selected (locals and ghosts) */
    mpimat2 = (Mat_MPIAIJ*)Gmat2->data;
    ierr = MatGetVecs( Gmat2, &locState, 0 );         CHKERRQ(ierr);
    ierr = VecSet( locState, (PetscScalar)(NOT_DONE) );  CHKERRQ(ierr); /* set with UNKNOWN state */
    ierr = ISGetIndices( a_selected_1, &selected_idx );     CHKERRQ(ierr);
    for(kk=0;kk<nLocalSelected;kk++){
      PetscInt fgid = selected_idx[kk] + my0;
      PetscScalar v = (PetscScalar)(kk+myCrs0);
      ierr = VecSetValues( locState, 1, &fgid, &v, INSERT_VALUES );  CHKERRQ(ierr); /* set with PID */
    }
    ierr = ISRestoreIndices( a_selected_1, &selected_idx );     CHKERRQ(ierr);
    ierr = VecAssemblyBegin( locState ); CHKERRQ(ierr);
    ierr = VecAssemblyEnd( locState ); CHKERRQ(ierr);
    ierr = VecScatterBegin(mpimat2->Mvctx,locState,mpimat2->lvec,INSERT_VALUES,SCATTER_FORWARD);CHKERRQ(ierr);
    ierr =   VecScatterEnd(mpimat2->Mvctx,locState,mpimat2->lvec,INSERT_VALUES,SCATTER_FORWARD);CHKERRQ(ierr);
    ierr = VecGetLocalSize( mpimat2->lvec, &num_fine_ghosts ); CHKERRQ(ierr);
    ierr = VecGetArray( mpimat2->lvec, &cpcol_state ); CHKERRQ(ierr); 
    for(kk=0,num_crs_ghost=0;kk<num_fine_ghosts;kk++){
      if( (NState)cpcol_state[kk] != NOT_DONE ) num_crs_ghost++;
    }
    ierr = PetscMalloc( (nLocalSelected+num_crs_ghost)*sizeof(PetscInt), &crsGID ); CHKERRQ(ierr); /* output */
    {
      PetscInt *selected_set;
      ierr = PetscMalloc( (nLocalSelected+num_crs_ghost)*sizeof(PetscInt), &selected_set ); CHKERRQ(ierr);
      /* do ghost of 'crsGID' */
      for(kk=0,idx=nLocalSelected;kk<num_fine_ghosts;kk++){
        if( (NState)cpcol_state[kk] != NOT_DONE ){
          PetscInt cgid = (PetscInt)cpcol_state[kk];
          selected_set[idx] = nloc + kk;
          crsGID[idx++] = cgid;
        }
      }
      assert(idx==(nLocalSelected+num_crs_ghost));
      ierr = VecRestoreArray( mpimat2->lvec, &cpcol_state ); CHKERRQ(ierr);
      /* do locals in 'crsGID' */
      ierr = VecGetArray( locState, &cpcol_state ); CHKERRQ(ierr);
      for(kk=0,idx=0;kk<nloc;kk++){
        if( (NState)cpcol_state[kk] != NOT_DONE ){
          PetscInt cgid = (PetscInt)cpcol_state[kk];
          selected_set[idx] = kk;
          crsGID[idx++] = cgid;
        }
      }
      assert(idx==nLocalSelected);
      ierr = VecRestoreArray( locState, &cpcol_state ); CHKERRQ(ierr);

      if( a_selected_2 != 0 ) { /* output */
        ierr = ISCreateGeneral(PETSC_COMM_SELF,(nLocalSelected+num_crs_ghost),selected_set,PETSC_COPY_VALUES,a_selected_2);
        CHKERRQ(ierr);
      }
      ierr = PetscFree( selected_set );  CHKERRQ(ierr);
    }
    ierr = VecDestroy( &locState );                    CHKERRQ(ierr);
  }
  *a_crsGID = crsGID; /* output */

  PetscFunctionReturn(0);
}


/* Private context for the GAMG preconditioner */
typedef struct{
  PetscInt       m_lid;      // local vertex index
  PetscInt       m_degree;   // vertex degree
} GNode;
int compare (const void *a, const void *b)
{
  return (((GNode*)a)->m_degree - ((GNode*)b)->m_degree);
}

/* -------------------------------------------------------------------------- */
/*
   createProlongation

  Input Parameter:
   . a_Amat - matrix on this fine level
   . a_data[nloc*a_data_sz(in)]
   . a_dim - dimention
   . a_data_cols - number of colums in data (rows is infered from 
   . a_useSA - do smoothed aggregation, otherwise do geometric
   . a_level - 0 for finest, +L-1 for coarsest
  Input/Output Parameter:
   . a_bs - block size of fine grid (in) and coarse grid (out)
  Output Parameter:
   . a_P_out - prolongation operator to the next level
   . a_data_out - data of coarse grid points (num local columns in 'a_P_out')
   . a_isOK - flag for if this grid is usable
   . a_emax - max iegen value
*/
#undef __FUNCT__
#define __FUNCT__ "createProlongation"
PetscErrorCode createProlongation( const Mat a_Amat,
                                   const PetscReal a_data[],
                                   const PetscInt a_dim,
                                   const PetscInt a_data_cols,
                                   const PetscBool a_useSA,
                                   const PetscInt a_level,
				   PetscInt *a_bs,
                                   Mat *a_P_out,
                                   PetscReal **a_data_out,
                                   PetscBool *a_isOK,
                                   PetscReal *a_emax
                                   )
{
  PetscErrorCode ierr;
  PetscInt       ncols,Istart,Iend,Ii,nloc,jj,kk,my0,nLocalSelected,nnz0,nnz1;
  Mat            Prol, Gmat, AuxMat;
  PetscMPIInt    mype, npe;
  MPI_Comm       wcomm = ((PetscObject)a_Amat)->comm;
  IS             rankIS, permIS, llist_1, selected_1, selected_2;
  const PetscInt *selected_idx, *idx,bs_in=*a_bs,col_bs=(a_useSA ? a_data_cols : bs_in);
  const PetscScalar *vals;
  PetscScalar     v,vfilter=0.08;
  PetscInt *d_nnz;

  PetscFunctionBegin;
  *a_isOK = PETSC_TRUE;
  ierr = MPI_Comm_rank(wcomm,&mype);CHKERRQ(ierr);
  ierr = MPI_Comm_size(wcomm,&npe);CHKERRQ(ierr);
  ierr = MatGetOwnershipRange( a_Amat, &Istart, &Iend ); CHKERRQ(ierr);
  nloc = (Iend-Istart)/bs_in; my0 = Istart/bs_in; assert((Iend-Istart)%bs_in==0);
#if defined PETSC_USE_LOG
  ierr = PetscLogEventBegin(gamg_setup_events[SET3],0,0,0,0);CHKERRQ(ierr);
#endif
<<<<<<< HEAD
=======

  /* count nnz, there is sparcity in here so this might not be enough! */
  ierr = PetscMalloc( nloc*sizeof(PetscInt), &d_nnz ); CHKERRQ(ierr);
  for ( Ii = Istart, nnz0 = jj = 0 ; Ii < Iend ; Ii += bs_in, jj++ ) {
    ierr = MatGetRow(a_Amat,Ii,&ncols,0,0); CHKERRQ(ierr);
    d_nnz[jj] = ncols/bs_in + 3;
    nnz0 += ncols/bs_in;
    ierr = MatRestoreRow(a_Amat,Ii,&ncols,0,0); CHKERRQ(ierr);    
  }
  nnz0 /= nloc;

>>>>>>> 5b0f3858
  /* get scalar copy (norms) of matrix */
  ierr = MatCreateMPIAIJ( wcomm, nloc, nloc,
                          PETSC_DETERMINE, PETSC_DETERMINE,
                          0, d_nnz, 0, d_nnz, &Gmat );

  for( Ii = Istart; Ii < Iend ; Ii++ ) {
    PetscInt dest_row = Ii/bs_in;
    ierr = MatGetRow(a_Amat,Ii,&ncols,&idx,&vals); CHKERRQ(ierr);
    for(jj=0;jj<ncols;jj++){
      PetscInt dest_col = idx[jj]/bs_in;
      v = PetscAbs(vals[jj]);
      ierr = MatSetValues(Gmat,1,&dest_row,1,&dest_col,&v,ADD_VALUES); CHKERRQ(ierr);
    }
    ierr = MatRestoreRow(a_Amat,Ii,&ncols,&idx,&vals); CHKERRQ(ierr);
  }
  ierr = MatAssemblyBegin(Gmat,MAT_FINAL_ASSEMBLY);CHKERRQ(ierr);
  ierr = MatAssemblyEnd(Gmat,MAT_FINAL_ASSEMBLY);CHKERRQ(ierr);

  /* scale Gmat so filter works */
  {
    Vec diag;
    ierr = MatGetVecs( Gmat, &diag, 0 );    CHKERRQ(ierr);
    ierr = MatGetDiagonal( Gmat, diag );    CHKERRQ(ierr);
    ierr = VecReciprocal( diag );           CHKERRQ(ierr);
    ierr = VecSqrtAbs( diag );              CHKERRQ(ierr);
    ierr = MatDiagonalScale( Gmat, diag, diag );CHKERRQ(ierr);
    ierr = VecDestroy( &diag );           CHKERRQ(ierr);
  }
  
  /* filter Gmat */
<<<<<<< HEAD
  ierr = MatGetInfo(Gmat,MAT_GLOBAL_SUM,&info); CHKERRQ(ierr);
  ierr = MatGetSize( Gmat, &M, &N );  CHKERRQ(ierr);
  nnz0 = (PetscInt)(info.nz_used/(PetscReal)M + 0.5);
  if( a_useSA ){  
    vfilter = 1.5/(PetscScalar)nnz0;
    for(jj=0;jj<a_level;jj++) vfilter *= .01;
  }
  else {
    vfilter = .1/(PetscScalar)nnz0;
  }
=======
  vfilter = 0.05;
  for(jj=0;jj<a_level;jj++) vfilter *= .01; /* very fast decay for SA */

>>>>>>> 5b0f3858
  ierr = MatGetOwnershipRange(Gmat,&Istart,&Iend);CHKERRQ(ierr); /* use AIJ from here */
  {
    Mat Gmat2; 
    ierr = MatCreateMPIAIJ(wcomm,nloc,nloc,PETSC_DECIDE,PETSC_DECIDE,0,d_nnz,0,d_nnz,&Gmat2);
    CHKERRQ(ierr);
    for( Ii = Istart, nnz1 = 0 ; Ii < Iend; Ii++ ){
      ierr = MatGetRow(Gmat,Ii,&ncols,&idx,&vals); CHKERRQ(ierr);
      for(jj=0;jj<ncols;jj++){
        if( (v=PetscAbs(vals[jj])) > vfilter ) {
          ierr = MatSetValues(Gmat2,1,&Ii,1,&idx[jj],&v,INSERT_VALUES); CHKERRQ(ierr);
	  nnz1++;
        }
        /* else PetscPrintf(PETSC_COMM_SELF,"\t%s filtered %d, v=%e\n",__FUNCT__,Ii,vals[jj]); */
      }
      ierr = MatRestoreRow(Gmat,Ii,&ncols,&idx,&vals); CHKERRQ(ierr);
    }
    nnz1 /= nloc;
    ierr = MatAssemblyBegin(Gmat2,MAT_FINAL_ASSEMBLY);CHKERRQ(ierr);
    ierr = MatAssemblyEnd(Gmat2,MAT_FINAL_ASSEMBLY);CHKERRQ(ierr);
    ierr = MatDestroy( &Gmat );  CHKERRQ(ierr);
    Gmat = Gmat2;

    PetscPrintf(wcomm,"\t%s ave nnz/row %d --> %d\n",__FUNCT__,nnz0,nnz1); 
  }

  /* square matrix - SA */  
  if( a_useSA ){
    Mat Gmat2;
<<<<<<< HEAD
    ierr = MatMatMult( Gmat, Gmat, MAT_INITIAL_MATRIX, 2.4, &Gmat2 );
=======
    ierr = MatMatMult( Gmat, Gmat, MAT_INITIAL_MATRIX, 2.4, &Gmat2 ); //PETSC_DEFAULT
>>>>>>> 5b0f3858
    CHKERRQ(ierr);
    /* ierr = MatDestroy( &Gmat );  CHKERRQ(ierr); */
    AuxMat = Gmat;
    Gmat = Gmat2;
    /* force compressed row storage for B matrix in AuxMat */
    if (npe > 1) {
      Mat_MPIAIJ *mpimat = (Mat_MPIAIJ*)AuxMat->data;
      Mat_SeqAIJ *Bmat = (Mat_SeqAIJ*) mpimat->B->data;
      Bmat->compressedrow.check = PETSC_TRUE;
      ierr = MatCheckCompressedRow(mpimat->B,&Bmat->compressedrow,Bmat->i,AuxMat->rmap->n,-1.0);
      CHKERRQ(ierr);
      assert( Bmat->compressedrow.use );
    }
  }
<<<<<<< HEAD
  
=======

>>>>>>> 5b0f3858
  /* force compressed row storage for B matrix */
  if (npe > 1) {
    Mat_MPIAIJ *mpimat = (Mat_MPIAIJ*)Gmat->data;
    Mat_SeqAIJ *Bmat = (Mat_SeqAIJ*) mpimat->B->data;
    Bmat->compressedrow.check = PETSC_TRUE;
    ierr = MatCheckCompressedRow(mpimat->B,&Bmat->compressedrow,Bmat->i,Gmat->rmap->n,-1.0);
    CHKERRQ(ierr);
    assert( Bmat->compressedrow.use );
  }

  /* view */
  if( PETSC_FALSE ) {
    PetscViewer        viewer;
    ierr = PetscViewerASCIIOpen(wcomm, "Gmat_2.m", &viewer);  CHKERRQ(ierr);
    ierr = PetscViewerSetFormat(viewer,PETSC_VIEWER_ASCII_MATLAB); CHKERRQ(ierr);
    ierr = MatView(Gmat,viewer);CHKERRQ(ierr);
    ierr = PetscViewerDestroy( &viewer );
    
    ierr = PetscViewerASCIIOpen(wcomm, "Gmat_1.m", &viewer);  CHKERRQ(ierr);
    ierr = PetscViewerSetFormat(viewer,PETSC_VIEWER_ASCII_MATLAB); CHKERRQ(ierr);
    ierr = MatView(AuxMat,viewer);CHKERRQ(ierr);
    ierr = PetscViewerDestroy( &viewer );
  }

  /* Mat subMat = Gmat -- get degree of vertices */
  {
    GNode *gnodes;
    PetscInt *permute,*ranks;
    
    ierr = PetscMalloc( nloc*sizeof(GNode), &gnodes ); CHKERRQ(ierr);
    ierr = PetscMalloc( nloc*sizeof(PetscInt), &permute ); CHKERRQ(ierr);
    ierr = PetscMalloc( nloc*sizeof(PetscInt), &ranks ); CHKERRQ(ierr);

    for (Ii=Istart; Ii<Iend; Ii++) { /* locals only? */
      ierr = MatGetRow(Gmat,Ii,&ncols,0,0); CHKERRQ(ierr);
      {
        PetscInt lid = Ii - Istart;
        gnodes[lid].m_lid = lid;
        gnodes[lid].m_degree = ncols;
        /* if( (fabs(a_data[2*lid])<1.e-12 || fabs(a_data[2*lid]-1.)<1.e-12) && */
        /* 	    (fabs(a_data[2*lid+1])<1.e-12 || fabs(a_data[2*lid+1]-1.)<1.e-12) ) { */
        /* 	  gnodes[lid].m_degree = 1; */
        /* 	} HIT CORNERS of ex54/5 */
      }
      ierr = MatRestoreRow(Gmat,Ii,&ncols,0,0); CHKERRQ(ierr);
    }
    /* randomize */
    if( PETSC_TRUE ) {
      PetscBool *bIndexSet;
      ierr = PetscMalloc( nloc*sizeof(PetscBool), &bIndexSet ); CHKERRQ(ierr);
      for ( Ii = 0; Ii < nloc ; Ii++) bIndexSet[Ii] = PETSC_FALSE;
      for ( Ii = 0; Ii < nloc ; Ii++)
      {
        PetscInt iSwapIndex = rand()%nloc;
        if (!bIndexSet[iSwapIndex] && iSwapIndex != Ii)
        {
          GNode iTemp = gnodes[iSwapIndex];
          gnodes[iSwapIndex] = gnodes[Ii];
          gnodes[Ii] = iTemp;
          bIndexSet[Ii] = PETSC_TRUE;
          bIndexSet[iSwapIndex] = PETSC_TRUE;
        }
      }
      ierr = PetscFree( bIndexSet );  CHKERRQ(ierr);
    }
    /* only sort locals */
    qsort( gnodes, nloc, sizeof(GNode), compare );
    /* create IS of permutation */
    for(kk=0;kk<nloc;kk++) { /* locals only */
      permute[kk] = gnodes[kk].m_lid;
      ranks[kk] = gnodes[kk].m_degree;
    }
    ierr = ISCreateGeneral( PETSC_COMM_SELF, (Iend-Istart), permute, PETSC_COPY_VALUES, &permIS );
    CHKERRQ(ierr);
    ierr = ISCreateGeneral( PETSC_COMM_SELF, (Iend-Istart), ranks, PETSC_COPY_VALUES, &rankIS );
    CHKERRQ(ierr);

    ierr = PetscFree( gnodes );  CHKERRQ(ierr);
    ierr = PetscFree( permute );  CHKERRQ(ierr);
    ierr = PetscFree( ranks );  CHKERRQ(ierr);
  }
#if defined PETSC_USE_LOG
  ierr = PetscLogEventEnd(gamg_setup_events[SET3],0,0,0,0);   CHKERRQ(ierr);
#endif
  /* SELECT COARSE POINTS */
#if defined PETSC_USE_LOG
  ierr = PetscLogEventBegin(gamg_setup_events[SET4],0,0,0,0);CHKERRQ(ierr);
#endif
<<<<<<< HEAD
=======

>>>>>>> 5b0f3858
  ierr = maxIndSetAgg( permIS, rankIS, Gmat, AuxMat, a_useSA, &selected_1, &llist_1 );
  CHKERRQ(ierr);
  if( a_useSA ) {
    ierr = MatDestroy( &AuxMat );  CHKERRQ(ierr); 
  }
#if defined PETSC_USE_LOG
  ierr = PetscLogEventEnd(gamg_setup_events[SET4],0,0,0,0);CHKERRQ(ierr);
#endif
  ierr = ISDestroy(&permIS); CHKERRQ(ierr);
  ierr = ISDestroy(&rankIS); CHKERRQ(ierr);

  /* get 'nLocalSelected' */
  ierr = ISGetLocalSize( selected_1, &ncols );        CHKERRQ(ierr);
  ierr = ISGetIndices( selected_1, &selected_idx );     CHKERRQ(ierr);
  for(kk=0,nLocalSelected=0;kk<ncols;kk++){
    PetscInt lid = selected_idx[kk];
    if(lid<nloc) nLocalSelected++;
  }
  ierr = ISRestoreIndices( selected_1, &selected_idx );     CHKERRQ(ierr);

  /* create prolongator, create P matrix */
  ierr = MatCreateMPIAIJ(wcomm, nloc*bs_in, nLocalSelected*col_bs,
                         PETSC_DETERMINE, PETSC_DETERMINE,
                         a_data_cols, PETSC_NULL, a_data_cols, PETSC_NULL,
                         &Prol );
  CHKERRQ(ierr);
  
  /* can get all points "removed" */
  ierr = MatGetSize( Prol, &kk, &jj );  CHKERRQ(ierr);
  if( jj==0 ) {
    assert(0);
    *a_isOK = PETSC_FALSE;
    PetscPrintf(PETSC_COMM_WORLD,"[%d]%s no selected points on coarse grid\n",mype,__FUNCT__);
    ierr = MatDestroy( &Prol );  CHKERRQ(ierr);
    ierr = ISDestroy( &llist_1 ); CHKERRQ(ierr);
    ierr = ISDestroy( &selected_1 ); CHKERRQ(ierr);
    ierr = MatDestroy( &Gmat );  CHKERRQ(ierr);    
    ierr = PetscFree( d_nnz ); CHKERRQ(ierr);
    PetscFunctionReturn(0);
  }

  /* switch for SA or GAMG */
  if( !a_useSA ) {
    PetscReal *coords; assert(a_dim==a_data_cols); PetscInt nnodes;
    PetscInt  *crsGID;
    Mat        Gmat2;
    /* grow ghost data for better coarse grid cover of fine grid */
#if defined PETSC_USE_LOG
    ierr = PetscLogEventBegin(gamg_setup_events[SET5],0,0,0,0);CHKERRQ(ierr);
#endif
    ierr = getGIDsOnSquareGraph( selected_1, Gmat, &selected_2, &Gmat2, &crsGID );
    CHKERRQ(ierr);
    /* llist is now not valid wrt squared graph, but will work as iterator in 'triangulateAndFormProl' */
#if defined PETSC_USE_LOG
    ierr = PetscLogEventEnd(gamg_setup_events[SET5],0,0,0,0);CHKERRQ(ierr);
#endif
    /* create global vector of coorindates in 'coords' */
    if (npe > 1) {
      ierr = getDataWithGhosts( Gmat2, a_dim, a_data, &nnodes, &coords );
      CHKERRQ(ierr);
    }
    else {
      coords = (PetscReal*)a_data;
      nnodes = nloc;
    }
    ierr = MatDestroy( &Gmat2 );  CHKERRQ(ierr);

    /* triangulate */
    if( a_dim == 2 ) {
      PetscReal metric;
#if defined PETSC_USE_LOG
      ierr = PetscLogEventBegin(gamg_setup_events[SET6],0,0,0,0);CHKERRQ(ierr);
#endif
      ierr = triangulateAndFormProl( selected_2, nnodes, coords,
                                     selected_1, llist_1, crsGID, bs_in, Prol, &metric );
      CHKERRQ(ierr);
#if defined PETSC_USE_LOG
      ierr = PetscLogEventEnd(gamg_setup_events[SET6],0,0,0,0); CHKERRQ(ierr);
#endif
      ierr = PetscFree( crsGID );  CHKERRQ(ierr);

      /* clean up and create coordinates for coarse grid (output) */
      if (npe > 1) ierr = PetscFree( coords ); CHKERRQ(ierr);
      
      if( metric > 1. ) { /* needs to be globalized - should not happen */
        *a_isOK = PETSC_FALSE;
        PetscPrintf(PETSC_COMM_SELF,"[%d]%s failed metric for coarse grid %e\n",mype,__FUNCT__,metric);
        ierr = MatDestroy( &Prol );  CHKERRQ(ierr);
      }
      else if( metric > .0 ) {
        PetscPrintf(PETSC_COMM_SELF,"[%d]%s metric for coarse grid = %e\n",mype,__FUNCT__,metric);
      }
    } else {
      SETERRQ(wcomm,PETSC_ERR_LIB,"3D not implemented");
    }
    { /* create next coords - output */
      PetscReal *crs_crds;
      ierr = PetscMalloc( a_dim*nLocalSelected*sizeof(PetscReal), &crs_crds ); 
      CHKERRQ(ierr);
      ierr = ISGetIndices( selected_1, &selected_idx );     CHKERRQ(ierr);
      for(kk=0;kk<nLocalSelected;kk++){/* grab local select nodes to promote - output */
        PetscInt lid = selected_idx[kk];
        for(jj=0;jj<a_dim;jj++) crs_crds[jj*nLocalSelected + kk] = a_data[jj*nloc + lid];
      }
      ierr = ISRestoreIndices( selected_1, &selected_idx );     CHKERRQ(ierr);
      *a_data_out = crs_crds; /* out */
    }
    if (npe > 1) {
      ierr = ISDestroy( &selected_2 ); CHKERRQ(ierr); /* this is selected_1 in serial */
    }
    *a_emax = -1.0; /* no estimate */
  }
  else { /* SA */
    PetscReal alpha,emax,emin,*data_w_ghost;
    PetscInt  myCrs0, nbnodes, *flid_fgid;

<<<<<<< HEAD
    /* create global vector of coorindates in 'coords' */
=======
    /* create global vector of data in 'data_w_ghost' */
>>>>>>> 5b0f3858
#if defined PETSC_USE_LOG
    ierr = PetscLogEventBegin(gamg_setup_events[SET7],0,0,0,0);CHKERRQ(ierr);
#endif
    if (npe > 1) {
      PetscReal *tmp_gdata,*tmp_ldata,*tp2;

      ierr = PetscMalloc( nloc*sizeof(PetscReal), &tmp_ldata ); CHKERRQ(ierr);
      for( jj = 0 ; jj < a_data_cols ; jj++ ){
        for( kk = 0 ; kk < bs_in ; kk++) {
          PetscInt ii,nnodes;
	  const PetscReal *tp = a_data + jj*bs_in*nloc + kk;
	  for( ii = 0 ; ii < nloc ; ii++, tp += bs_in ){
	    tmp_ldata[ii] = *tp;
	  }
	  ierr = getDataWithGhosts( Gmat, 1, tmp_ldata, &nnodes, &tmp_gdata );
	  CHKERRQ(ierr);
	  if(jj==0 && kk==0) { /* now I know how many todal nodes - allocate */
	    ierr = PetscMalloc( nnodes*bs_in*a_data_cols*sizeof(PetscReal), &data_w_ghost ); CHKERRQ(ierr);
	    nbnodes = bs_in*nnodes;
	  }
	  tp2 = data_w_ghost + jj*bs_in*nnodes + kk;
	  for( ii = 0 ; ii < nnodes ; ii++, tp2 += bs_in ){
	    *tp2 = tmp_gdata[ii];
	  }
	  ierr = PetscFree( tmp_gdata ); CHKERRQ(ierr);
	}
      }
      ierr = PetscFree( tmp_ldata ); CHKERRQ(ierr);
    }
    else {
      nbnodes = bs_in*nloc;
      data_w_ghost = (PetscReal*)a_data;
    }
    
    /* scan my coarse zero gid */
    MPI_Scan( &nLocalSelected, &myCrs0, 1, MPIU_INT, MPIU_SUM, wcomm );
    myCrs0 -= nLocalSelected;

    /* get P0 */
    if( npe > 1 ){
      PetscReal *fid_glid_loc,*fiddata; 
      PetscInt nnodes;

      ierr = PetscMalloc( nloc*sizeof(PetscReal), &fid_glid_loc ); CHKERRQ(ierr);
      for(kk=0;kk<nloc;kk++) fid_glid_loc[kk] = (PetscReal)(my0+kk);
      ierr = getDataWithGhosts(Gmat, 1, fid_glid_loc, &nnodes, &fiddata);
      CHKERRQ(ierr);
      ierr = PetscMalloc( nnodes*sizeof(PetscInt), &flid_fgid ); CHKERRQ(ierr);
      for(kk=0;kk<nnodes;kk++) flid_fgid[kk] = (PetscInt)fiddata[kk];
      ierr = PetscFree( fiddata ); CHKERRQ(ierr);
      assert(nnodes==nbnodes/bs_in);
      ierr = PetscFree( fid_glid_loc ); CHKERRQ(ierr);
    }
    else {
      ierr = PetscMalloc( nloc*sizeof(PetscInt), &flid_fgid ); CHKERRQ(ierr);
      for(kk=0;kk<nloc;kk++) flid_fgid[kk] = my0 + kk;
    }
#if defined PETSC_USE_LOG
    ierr = PetscLogEventEnd(gamg_setup_events[SET7],0,0,0,0);CHKERRQ(ierr);
#endif
<<<<<<< HEAD
=======

>>>>>>> 5b0f3858
    ierr = formProl0(selected_1,llist_1,bs_in,a_data_cols,myCrs0,nbnodes,
		     data_w_ghost,flid_fgid,a_data_out,Prol);
    CHKERRQ(ierr);

    if (npe > 1) ierr = PetscFree( data_w_ghost );      CHKERRQ(ierr);
    ierr = PetscFree( flid_fgid ); CHKERRQ(ierr);

    /* smooth P0 */
#if defined PETSC_USE_LOG
    ierr = PetscLogEventBegin(gamg_setup_events[SET9],0,0,0,0);CHKERRQ(ierr);
#endif
    { /* eigen estimate 'emax' - this is also use for cheb smoother */
      KSP eksp; Mat Lmat = a_Amat;
      Vec bb, xx; PC pc;
      ierr = MatGetVecs( Lmat, &bb, 0 );         CHKERRQ(ierr);
      ierr = MatGetVecs( Lmat, &xx, 0 );         CHKERRQ(ierr);
      {
	PetscRandom    rctx;
	ierr = PetscRandomCreate(wcomm,&rctx);CHKERRQ(ierr);
	ierr = PetscRandomSetFromOptions(rctx);CHKERRQ(ierr);
	ierr = VecSetRandom(bb,rctx);CHKERRQ(ierr);
	ierr = PetscRandomDestroy( &rctx ); CHKERRQ(ierr);
      }
      ierr = KSPCreate(wcomm,&eksp);                            CHKERRQ(ierr);
      ierr = KSPSetType( eksp, KSPCG );                         CHKERRQ(ierr);
      ierr = KSPSetInitialGuessNonzero( eksp, PETSC_FALSE );    CHKERRQ(ierr);
      ierr = KSPSetOperators( eksp, Lmat, Lmat, DIFFERENT_NONZERO_PATTERN );
      CHKERRQ( ierr );
      ierr = KSPGetPC( eksp, &pc );                              CHKERRQ( ierr );
      ierr = PCSetType( pc, PCPBJACOBI ); CHKERRQ(ierr); /* smoother */
      ierr = KSPSetTolerances(eksp,PETSC_DEFAULT,PETSC_DEFAULT,PETSC_DEFAULT,10);
      CHKERRQ(ierr);
      ierr = KSPSetNormType( eksp, KSP_NORM_NONE );                 CHKERRQ(ierr);
      ierr = KSPSetComputeSingularValues( eksp,PETSC_TRUE );        CHKERRQ(ierr);
      ierr = KSPSolve( eksp, bb, xx );                              CHKERRQ(ierr);
      ierr = KSPComputeExtremeSingularValues( eksp, &emax, &emin ); CHKERRQ(ierr);
      PetscPrintf(PETSC_COMM_WORLD,"\t\t\t%s max eigen=%e min=%e PC=%s\n",__FUNCT__,emax,emin,PCPBJACOBI);
      ierr = VecDestroy( &xx );       CHKERRQ(ierr); 
      ierr = VecDestroy( &bb );       CHKERRQ(ierr);
      ierr = KSPDestroy( &eksp );     CHKERRQ(ierr);
    }

    /* smooth P1 := (I - omega/lam D^{-1}A)P0 */
    if( PETSC_TRUE ) {
      Mat Prol1, AA; Vec diag;
      ierr = MatDuplicate(a_Amat, MAT_COPY_VALUES, &AA); CHKERRQ(ierr); /*AIJ*/
      ierr = MatGetVecs( AA, &diag, 0 );    CHKERRQ(ierr);
      ierr = MatGetDiagonal( AA, diag );    CHKERRQ(ierr); /* effectively PCJACOBI */
      ierr = VecReciprocal( diag );         CHKERRQ(ierr);
      ierr = MatDiagonalScale( AA, diag, 0 ); CHKERRQ(ierr);
      ierr = VecDestroy( &diag );           CHKERRQ(ierr);
      alpha = -1.5/emax;
      ierr = MatScale( AA, alpha ); CHKERRQ(ierr);
      alpha = 1.;
      ierr = MatShift( AA, alpha ); CHKERRQ(ierr);
      ierr = MatMatMult( AA, Prol, MAT_INITIAL_MATRIX, PETSC_DEFAULT, &Prol1 );   CHKERRQ(ierr);
      ierr = MatDestroy( &Prol );  CHKERRQ(ierr);
      ierr = MatDestroy( &AA );    CHKERRQ(ierr);
      Prol = Prol1;
    }
#if defined PETSC_USE_LOG
    ierr = PetscLogEventEnd(gamg_setup_events[SET9],0,0,0,0);CHKERRQ(ierr);
#endif
    *a_emax = emax; /* estimate for cheb smoother */

    *a_bs = a_data_cols;
  }

  *a_P_out = Prol;  /* out */

  ierr = ISDestroy( &llist_1 ); CHKERRQ(ierr);
  ierr = ISDestroy( &selected_1 ); CHKERRQ(ierr);
  ierr = MatDestroy( &Gmat );  CHKERRQ(ierr);
  ierr = PetscFree( d_nnz ); CHKERRQ(ierr);

  PetscFunctionReturn(0);
}<|MERGE_RESOLUTION|>--- conflicted
+++ resolved
@@ -871,11 +871,7 @@
   /*   neighbor list (n).                                            */
   if(nselected_2 != 0){ /* inactive processor */
     char args[] = "npczQ"; /* c is needed ? */
-#if defined(PETSC_HAVE_TRIANGLE) 
     triangulate(args, &in, &mid, (struct triangulateio *) NULL );
-#else
-    SETERRQ(wcomm,PETSC_ERR_LIB,"configure with TRIANGLE to use geometric MG");
-#endif
     /* output .poly files for 'showme' */
     if( !PETSC_TRUE ) {
       static int level = 1;
@@ -1258,8 +1254,6 @@
 #if defined PETSC_USE_LOG
   ierr = PetscLogEventBegin(gamg_setup_events[SET3],0,0,0,0);CHKERRQ(ierr);
 #endif
-<<<<<<< HEAD
-=======
 
   /* count nnz, there is sparcity in here so this might not be enough! */
   ierr = PetscMalloc( nloc*sizeof(PetscInt), &d_nnz ); CHKERRQ(ierr);
@@ -1271,7 +1265,6 @@
   }
   nnz0 /= nloc;
 
->>>>>>> 5b0f3858
   /* get scalar copy (norms) of matrix */
   ierr = MatCreateMPIAIJ( wcomm, nloc, nloc,
                           PETSC_DETERMINE, PETSC_DETERMINE,
@@ -1302,22 +1295,9 @@
   }
   
   /* filter Gmat */
-<<<<<<< HEAD
-  ierr = MatGetInfo(Gmat,MAT_GLOBAL_SUM,&info); CHKERRQ(ierr);
-  ierr = MatGetSize( Gmat, &M, &N );  CHKERRQ(ierr);
-  nnz0 = (PetscInt)(info.nz_used/(PetscReal)M + 0.5);
-  if( a_useSA ){  
-    vfilter = 1.5/(PetscScalar)nnz0;
-    for(jj=0;jj<a_level;jj++) vfilter *= .01;
-  }
-  else {
-    vfilter = .1/(PetscScalar)nnz0;
-  }
-=======
   vfilter = 0.05;
   for(jj=0;jj<a_level;jj++) vfilter *= .01; /* very fast decay for SA */
 
->>>>>>> 5b0f3858
   ierr = MatGetOwnershipRange(Gmat,&Istart,&Iend);CHKERRQ(ierr); /* use AIJ from here */
   {
     Mat Gmat2; 
@@ -1346,11 +1326,7 @@
   /* square matrix - SA */  
   if( a_useSA ){
     Mat Gmat2;
-<<<<<<< HEAD
-    ierr = MatMatMult( Gmat, Gmat, MAT_INITIAL_MATRIX, 2.4, &Gmat2 );
-=======
     ierr = MatMatMult( Gmat, Gmat, MAT_INITIAL_MATRIX, 2.4, &Gmat2 ); //PETSC_DEFAULT
->>>>>>> 5b0f3858
     CHKERRQ(ierr);
     /* ierr = MatDestroy( &Gmat );  CHKERRQ(ierr); */
     AuxMat = Gmat;
@@ -1365,11 +1341,7 @@
       assert( Bmat->compressedrow.use );
     }
   }
-<<<<<<< HEAD
-  
-=======
-
->>>>>>> 5b0f3858
+
   /* force compressed row storage for B matrix */
   if (npe > 1) {
     Mat_MPIAIJ *mpimat = (Mat_MPIAIJ*)Gmat->data;
@@ -1458,10 +1430,7 @@
 #if defined PETSC_USE_LOG
   ierr = PetscLogEventBegin(gamg_setup_events[SET4],0,0,0,0);CHKERRQ(ierr);
 #endif
-<<<<<<< HEAD
-=======
-
->>>>>>> 5b0f3858
+
   ierr = maxIndSetAgg( permIS, rankIS, Gmat, AuxMat, a_useSA, &selected_1, &llist_1 );
   CHKERRQ(ierr);
   if( a_useSA ) {
@@ -1578,11 +1547,7 @@
     PetscReal alpha,emax,emin,*data_w_ghost;
     PetscInt  myCrs0, nbnodes, *flid_fgid;
 
-<<<<<<< HEAD
-    /* create global vector of coorindates in 'coords' */
-=======
     /* create global vector of data in 'data_w_ghost' */
->>>>>>> 5b0f3858
 #if defined PETSC_USE_LOG
     ierr = PetscLogEventBegin(gamg_setup_events[SET7],0,0,0,0);CHKERRQ(ierr);
 #endif
@@ -1643,10 +1608,7 @@
 #if defined PETSC_USE_LOG
     ierr = PetscLogEventEnd(gamg_setup_events[SET7],0,0,0,0);CHKERRQ(ierr);
 #endif
-<<<<<<< HEAD
-=======
-
->>>>>>> 5b0f3858
+
     ierr = formProl0(selected_1,llist_1,bs_in,a_data_cols,myCrs0,nbnodes,
 		     data_w_ghost,flid_fgid,a_data_out,Prol);
     CHKERRQ(ierr);
