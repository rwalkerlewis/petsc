--- conflicted
+++ resolved
@@ -1058,7 +1058,6 @@
 
   PetscFunctionBegin;
   /* no data for classical AMG */
-<<<<<<< HEAD
   pc_gamg->data = NULL;
   pc_gamg->data_cell_cols = 0;
   pc_gamg->data_cell_rows = 0;
@@ -1090,12 +1089,6 @@
   ierr = PetscFunctionListAdd(&PCGAMGClassicalProlongatorList,PCGAMGCLASSICALDIRECT,PCGAMGProlongator_Classical_Direct);CHKERRQ(ierr);
   ierr = PetscFunctionListAdd(&PCGAMGClassicalProlongatorList,PCGAMGCLASSICALSTANDARD,PCGAMGProlongator_Classical_Standard);CHKERRQ(ierr);
   ierr = PetscRegisterFinalize(PCGAMGClassicalFinalizePackage);CHKERRQ(ierr);
-=======
-  pc_gamg->data           = NULL;
-  pc_gamg->data_cell_cols = 0;
-  pc_gamg->data_cell_rows = 0;
-  pc_gamg->data_sz = 0;
->>>>>>> 578f55a3
   PetscFunctionReturn(0);
 }
 
