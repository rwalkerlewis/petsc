--- conflicted
+++ resolved
@@ -14,7 +14,6 @@
   PetscInt          *fields,*fields_col;
   VecScatter        sctx;
   IS                is,is_col;
-  DM                dm;
   PC_FieldSplitLink next,previous;
 };
 
@@ -304,23 +303,12 @@
       }
       ierr = PetscFree(fieldNames);CHKERRQ(ierr);
       ierr = PetscFree(fields);CHKERRQ(ierr);
-<<<<<<< HEAD
       if (dms) {
         ierr = PetscInfo(pc, "Setting up physics based fieldsplit preconditioner using the embedded DM\n");CHKERRQ(ierr);
         for(ilink = jac->head, i = 0; ilink; ilink = ilink->next, ++i) {
           const char *prefix;
           ierr = PetscObjectGetOptionsPrefix((PetscObject)(ilink->ksp),&prefix); CHKERRQ(ierr);
           ierr = PetscObjectSetOptionsPrefix((PetscObject)(dms[i]), prefix);     CHKERRQ(ierr);
-=======
-      if(dms) {
-        ierr = PetscInfo(pc,"Setting up physics based fieldsplit preconditioner using the embedded DM\n");CHKERRQ(ierr);
-        for (ilink=jac->head,i=0; ilink; ilink=ilink->next,i++) {
-          ierr = DMDestroy(&ilink->dm);CHKERRQ(ierr);
-          ilink->dm = dms[i];
-          if(ilink->dm) {
-            ierr = PetscObjectReference((PetscObject)ilink->dm);CHKERRQ(ierr);
-          }
->>>>>>> e6f2cca2
           ierr = KSPSetDM(ilink->ksp, dms[i]);CHKERRQ(ierr);
           ierr = KSPSetDMActive(ilink->ksp, PETSC_FALSE);CHKERRQ(ierr);
           ierr = PetscObjectIncrementTabLevel((PetscObject)dms[i],(PetscObject)ilink->ksp,0); CHKERRQ(ierr);
@@ -385,46 +373,7 @@
       ierr = PCFieldSplitSetIS(pc,"1",is2);CHKERRQ(ierr);
       ierr = ISDestroy(&is2);CHKERRQ(ierr);
     } else SETERRQ(((PetscObject) pc)->comm,PETSC_ERR_SUP,"Must provide at least two sets of fields to PCFieldSplit()");
-<<<<<<< HEAD
   } 
-=======
-  } else if (jac->reset) {
-    /* PCReset() has been called on this PC, ilink exists but all IS and Vec data structures in it must be rebuilt 
-       This is basically the !ilink portion of code above copied from above and the allocation of the ilinks removed
-       since they already exist. This should be totally rewritten */
-    ierr = PetscOptionsGetBool(((PetscObject)pc)->prefix,"-pc_fieldsplit_detect_saddle_point",&stokes,PETSC_NULL);CHKERRQ(ierr);
-    if (pc->dm && !stokes) {
-      PetscBool dmcomposite;
-      ierr = PetscObjectTypeCompare((PetscObject)pc->dm,DMCOMPOSITE,&dmcomposite);CHKERRQ(ierr);
-      if (dmcomposite) {
-        PetscInt nDM;
-        IS       *fields;
-        DM       *dms;
-        ierr = PetscInfo(pc,"Setting up physics based fieldsplit preconditioner using the embedded DM\n");CHKERRQ(ierr);
-        ierr = DMCompositeGetNumberDM(pc->dm,&nDM);CHKERRQ(ierr);
-        ierr = DMCompositeGetGlobalISs(pc->dm,&fields);CHKERRQ(ierr);
-        ierr = PetscMalloc(nDM*sizeof(DM),&dms);CHKERRQ(ierr);
-        ierr = DMCompositeGetEntriesArray(pc->dm,dms);CHKERRQ(ierr);
-        for (i=0; i<nDM; i++) {
-          ierr = DMDestroy(&ilink->dm);CHKERRQ(ierr);
-          ilink->dm = dms[i];
-          if(ilink->dm) {
-            ierr = PetscObjectReference((PetscObject)ilink->dm);CHKERRQ(ierr);
-          }
-          ierr = KSPSetDM(ilink->ksp,dms[i]);CHKERRQ(ierr);
-          ierr = KSPSetDMActive(ilink->ksp,PETSC_FALSE);CHKERRQ(ierr);
-          ilink->is = fields[i];
-          ilink     = ilink->next;
-        }
-        ierr = PetscFree(fields);CHKERRQ(ierr);
-        ierr = PetscFree(dms);CHKERRQ(ierr);
-      }
-    } else {
-      ierr = PetscOptionsGetBool(((PetscObject)pc)->prefix,"-pc_fieldsplit_default",&flg,PETSC_NULL);CHKERRQ(ierr);
-      if (stokes) {
-        IS       zerodiags,rest;
-        PetscInt nmin,nmax;
->>>>>>> e6f2cca2
 
 
   if (jac->nsplits < 2) SETERRQ1(((PetscObject) pc)->comm,PETSC_ERR_PLIB,"Unhandled case, must have at least two fields, not %d", jac->nsplits);
@@ -636,7 +585,6 @@
       ierr  = MatGetSubMatrix(pc->mat,ilink->is,ccis,MAT_INITIAL_MATRIX,&jac->B);CHKERRQ(ierr);
       ierr  = ISDestroy(&ccis);CHKERRQ(ierr);
       ilink = ilink->next;
-<<<<<<< HEAD
       ierr = ISComplement(ilink->is_col,rstart,rend,&ccis);CHKERRQ(ierr);
       ierr = MatGetSubMatrix(pc->mat,ilink->is,ccis,MAT_INITIAL_MATRIX,&jac->C);CHKERRQ(ierr);
       ierr = ISDestroy(&ccis);CHKERRQ(ierr);
@@ -674,42 +622,6 @@
       ierr  = KSPCreate(((PetscObject)pc)->comm,&jac->kspschur);               CHKERRQ(ierr);
       ierr  = PetscLogObjectParent((PetscObject)pc,(PetscObject)jac->kspschur);CHKERRQ(ierr);
       ierr  = PetscObjectIncrementTabLevel((PetscObject)jac->kspschur,(PetscObject)pc,1);           CHKERRQ(ierr);
-=======
-      ierr  = ISComplement(ilink->is_col,rstart,rend,&ccis);CHKERRQ(ierr);
-      ierr  = MatGetSubMatrix(pc->mat,ilink->is,ccis,MAT_INITIAL_MATRIX,&jac->C);CHKERRQ(ierr);
-      ierr  = ISDestroy(&ccis);CHKERRQ(ierr);
-      /* Use mat[0] (diagonal block of the real matrix) preconditioned by pmat[0] */
-      ierr  = MatCreateSchurComplement(jac->mat[0],jac->pmat[0],jac->B,jac->C,jac->mat[1],&jac->schur);CHKERRQ(ierr);
-      ierr  = MatGetNullSpace(jac->pmat[1], &sp);CHKERRQ(ierr);
-      /* FIXME: Attaching the A11-block's nullspace to S in lieu of a composable way to provide a null space for S  */
-      if (sp) {ierr  = MatSetNullSpace(jac->schur, sp);CHKERRQ(ierr);}
-      /* set tabbing, options prefix and DM of KSP inside the MatSchurComplement */
-      ierr  = MatSchurComplementGetKSP(jac->schur,&ksp);CHKERRQ(ierr);
-      ierr  = PetscObjectIncrementTabLevel((PetscObject)ksp,(PetscObject)pc,2);CHKERRQ(ierr);
-      {
-        PC pcinner;
-        ierr = KSPGetPC(ksp,&pcinner);CHKERRQ(ierr);
-        ierr = PetscObjectIncrementTabLevel((PetscObject)pcinner,(PetscObject)pc,2);CHKERRQ(ierr);
-      }
-      ierr  = PetscSNPrintf(schurprefix,sizeof schurprefix,"%sfieldsplit_%s_",((PetscObject)pc)->prefix?((PetscObject)pc)->prefix:"",jac->head->splitname);CHKERRQ(ierr);
-      ierr  = KSPSetOptionsPrefix(ksp,schurprefix);CHKERRQ(ierr);
-      /* Can't do KSPGetDM(jac->head->ksp,&dminner); KSPSetDM(ksp,dminner): KSPGetDM() will create DMShell, if the DM hasn't been set - not what we want. */
-      /* i.e. Dmitry says that something in petsc-3.3 misbehaves if a DMShell is passed instead of no DM at all. Such behavior is incorrect. */
-      ierr = KSPSetDM(ksp,jac->head->dm);CHKERRQ(ierr);
-      ierr = KSPSetDMActive(ksp,PETSC_FALSE);CHKERRQ(ierr);
-      ierr = KSPSetFromOptions(ksp);CHKERRQ(ierr);
-      /* Need to call this everytime because new matrix is being created */
-      ierr  = MatSetFromOptions(jac->schur);CHKERRQ(ierr);
-      ierr  = MatSetUp(jac->schur);CHKERRQ(ierr);
-      /* Create and set up the KSP for the Schur complement; forward the second split's DM and set up tabbingn. */
-      ierr  = KSPCreate(((PetscObject)pc)->comm,&jac->kspschur);CHKERRQ(ierr);
-      ierr  = PetscLogObjectParent((PetscObject)pc,(PetscObject)jac->kspschur);CHKERRQ(ierr);
-      ierr  = PetscObjectIncrementTabLevel((PetscObject)jac->kspschur,(PetscObject)pc,1);CHKERRQ(ierr);
-      /* Can't do KSPGetDM(ilink->ksp,&dmschur); KSPSetDM(kspshur,dmschur): KSPGetDM() will create DMShell, if the DM hasn't been set - not what we want. */
-      ierr = KSPSetDM(jac->kspschur,ilink->dm);CHKERRQ(ierr);
-      ierr = KSPSetDMActive(jac->kspschur,PETSC_FALSE);CHKERRQ(ierr);
-
->>>>>>> e6f2cca2
       ierr  = KSPSetOperators(jac->kspschur,jac->schur,FieldSplitSchurPre(jac),DIFFERENT_NONZERO_PATTERN);CHKERRQ(ierr);
       if (jac->schurpre == PC_FIELDSPLIT_SCHUR_PRE_SELF) {
         PC pcschur;
@@ -717,13 +629,8 @@
         ierr = PCSetType(pcschur,PCNONE);CHKERRQ(ierr);
         /* Note: This is bad if there exist preconditioners for MATSCHURCOMPLEMENT */
       }
-<<<<<<< HEAD
       ierr  = KSPGetOptionsPrefix(jac->head->next->ksp, &Dprefix); CHKERRQ(ierr);
       ierr  = KSPSetOptionsPrefix(jac->kspschur,         Dprefix); CHKERRQ(ierr);
-=======
-      ierr = PetscSNPrintf(schurprefix,sizeof schurprefix,"%sfieldsplit_%s_",((PetscObject)pc)->prefix?((PetscObject)pc)->prefix:"",ilink->splitname);CHKERRQ(ierr);
-      ierr = KSPSetOptionsPrefix(jac->kspschur,schurprefix);CHKERRQ(ierr);
->>>>>>> e6f2cca2
       /* really want setfromoptions called in PCSetFromOptions_FieldSplit(), but it is not ready yet */
       /* need to call this every time, since the jac->kspschur is freshly created, otherwise its options never get set */
       ierr = KSPSetFromOptions(jac->kspschur);CHKERRQ(ierr);
@@ -997,7 +904,6 @@
   PetscFunctionBegin;
   while (ilink) {
     ierr = KSPReset(ilink->ksp);CHKERRQ(ierr);
-    ierr = DMDestroy(&ilink->dm);CHKERRQ(ierr);
     ierr = VecDestroy(&ilink->x);CHKERRQ(ierr);
     ierr = VecDestroy(&ilink->y);CHKERRQ(ierr);
     ierr = VecScatterDestroy(&ilink->sctx);CHKERRQ(ierr);
