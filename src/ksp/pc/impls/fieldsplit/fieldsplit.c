--- conflicted
+++ resolved
@@ -902,9 +902,7 @@
     ierr = VecScatterBegin(ilinkD->sctx,ilinkD->y,y,INSERT_VALUES,SCATTER_REVERSE);CHKERRQ(ierr);
     ierr = VecScatterEnd(ilinkA->sctx,x,ilinkA->x,ADD_VALUES,SCATTER_FORWARD);CHKERRQ(ierr);
     ierr = PetscLogEventBegin(ilinkA->event,kspA,ilinkA->x,ilinkA->y,NULL);CHKERRQ(ierr);
-    ierr = PetscLogEventBegin(ilinkA->event,kspA,ilinkA->x,ilinkA->y,NULL);CHKERRQ(ierr);
     ierr = KSPSolve(kspA,ilinkA->x,ilinkA->y);CHKERRQ(ierr);
-    ierr = PetscLogEventEnd(ilinkA->event,kspA,ilinkA->x,ilinkA->y,NULL);CHKERRQ(ierr);
     ierr = PetscLogEventEnd(ilinkA->event,kspA,ilinkA->x,ilinkA->y,NULL);CHKERRQ(ierr);
     ierr = VecScatterBegin(ilinkA->sctx,ilinkA->y,y,INSERT_VALUES,SCATTER_REVERSE);CHKERRQ(ierr);
     ierr = VecScatterEnd(ilinkD->sctx,ilinkD->y,y,INSERT_VALUES,SCATTER_REVERSE);CHKERRQ(ierr);
@@ -971,14 +969,11 @@
       while (ilink) {
         ierr  = PetscLogEventBegin(ilink->event,ilink->ksp,ilink->x,ilink->y,NULL);CHKERRQ(ierr);
         ierr  = KSPSolve(ilink->ksp,ilink->x,ilink->y);CHKERRQ(ierr);
-<<<<<<< HEAD
         ierr  = PetscLogEventEnd(ilink->event,ilink->ksp,ilink->x,ilink->y,NULL);CHKERRQ(ierr);
-=======
         ierr = KSPGetConvergedReason(ilink->ksp,&reason);CHKERRQ(ierr);
         if (reason == KSP_DIVERGED_PCSETUP_FAILED) {
           pc->failedreason = PC_SUBPC_ERROR;
         }
->>>>>>> 85738450
         ilink = ilink->next;
       }
       ierr = VecStrideScatterAll(jac->y,y,INSERT_VALUES);CHKERRQ(ierr);
@@ -1000,14 +995,11 @@
     ierr = VecScatterEnd(ilink->sctx,x,ilink->x,INSERT_VALUES,SCATTER_FORWARD);CHKERRQ(ierr);
     ierr = PetscLogEventBegin(ilink->event,ilink->ksp,ilink->x,ilink->y,NULL);CHKERRQ(ierr);
     ierr = KSPSolve(ilink->ksp,ilink->x,ilink->y);CHKERRQ(ierr);
-<<<<<<< HEAD
     ierr = PetscLogEventEnd(ilink->event,ilink->ksp,ilink->x,ilink->y,NULL);CHKERRQ(ierr);
-=======
     ierr = KSPGetConvergedReason(ilink->ksp,&reason);CHKERRQ(ierr);
     if (reason == KSP_DIVERGED_PCSETUP_FAILED) {
       pc->failedreason = PC_SUBPC_ERROR;
     }
->>>>>>> 85738450
     ierr = VecScatterBegin(ilink->sctx,ilink->y,y,ADD_VALUES,SCATTER_REVERSE);CHKERRQ(ierr);
     ierr = VecScatterEnd(ilink->sctx,ilink->y,y,ADD_VALUES,SCATTER_REVERSE);CHKERRQ(ierr);
 
@@ -1021,14 +1013,11 @@
     /* solve on second block variables */
     ierr = PetscLogEventBegin(ilink->event,ilink->ksp,ilink->x,ilink->y,NULL);CHKERRQ(ierr);
     ierr = KSPSolve(ilink->ksp,ilink->x,ilink->y);CHKERRQ(ierr);
-<<<<<<< HEAD
     ierr = PetscLogEventEnd(ilink->event,ilink->ksp,ilink->x,ilink->y,NULL);CHKERRQ(ierr);
-=======
     ierr = KSPGetConvergedReason(ilink->ksp,&reason);CHKERRQ(ierr);
     if (reason == KSP_DIVERGED_PCSETUP_FAILED) {
       pc->failedreason = PC_SUBPC_ERROR;
     }
->>>>>>> 85738450
     ierr = VecScatterBegin(ilink->sctx,ilink->y,y,ADD_VALUES,SCATTER_REVERSE);CHKERRQ(ierr);
     ierr = VecScatterEnd(ilink->sctx,ilink->y,y,ADD_VALUES,SCATTER_REVERSE);CHKERRQ(ierr);
   } else if (jac->type == PC_COMPOSITE_MULTIPLICATIVE || jac->type == PC_COMPOSITE_SYMMETRIC_MULTIPLICATIVE) {
@@ -1052,14 +1041,11 @@
       ierr = VecScatterEnd(ilink->sctx,x,ilink->x,ADD_VALUES,SCATTER_FORWARD);CHKERRQ(ierr);
       ierr = PetscLogEventBegin(ilink->event,ilink->ksp,ilink->x,ilink->y,NULL);CHKERRQ(ierr);
       ierr = KSPSolve(ilink->ksp,ilink->x,ilink->y);CHKERRQ(ierr);
-<<<<<<< HEAD
       ierr = PetscLogEventEnd(ilink->event,ilink->ksp,ilink->x,ilink->y,NULL);CHKERRQ(ierr);
-=======
       ierr = KSPGetConvergedReason(ilink->ksp,&reason);CHKERRQ(ierr);
       if (reason == KSP_DIVERGED_PCSETUP_FAILED) {
         pc->failedreason = PC_SUBPC_ERROR;
       }
->>>>>>> 85738450
       ierr = VecScatterBegin(ilink->sctx,ilink->y,y,ADD_VALUES,SCATTER_REVERSE);CHKERRQ(ierr);
       ierr = VecScatterEnd(ilink->sctx,ilink->y,y,ADD_VALUES,SCATTER_REVERSE);CHKERRQ(ierr);
     }
@@ -1074,14 +1060,11 @@
         ierr = VecScatterEnd(ilink->sctx,x,ilink->x,ADD_VALUES,SCATTER_FORWARD);CHKERRQ(ierr);
         ierr = PetscLogEventBegin(ilink->event,ilink->ksp,ilink->x,ilink->y,NULL);CHKERRQ(ierr);
         ierr = KSPSolve(ilink->ksp,ilink->x,ilink->y);CHKERRQ(ierr);
-<<<<<<< HEAD
         ierr = PetscLogEventEnd(ilink->event,ilink->ksp,ilink->x,ilink->y,NULL);CHKERRQ(ierr);
-=======
         ierr = KSPGetConvergedReason(ilink->ksp,&reason);CHKERRQ(ierr);
         if (reason == KSP_DIVERGED_PCSETUP_FAILED) {
           pc->failedreason = PC_SUBPC_ERROR;
         }
->>>>>>> 85738450
         ierr = VecScatterBegin(ilink->sctx,ilink->y,y,ADD_VALUES,SCATTER_REVERSE);CHKERRQ(ierr);
         ierr = VecScatterEnd(ilink->sctx,ilink->y,y,ADD_VALUES,SCATTER_REVERSE);CHKERRQ(ierr);
       }
@@ -1118,17 +1101,13 @@
       if (jac->bs > 0 && bs != jac->bs) SETERRQ2(PetscObjectComm((PetscObject)pc),PETSC_ERR_ARG_WRONGSTATE,"Blocksize of y vector %D does not match fieldsplit blocksize %D",bs,jac->bs);
       ierr = VecStrideGatherAll(x,jac->x,INSERT_VALUES);CHKERRQ(ierr);
       while (ilink) {
-<<<<<<< HEAD
         ierr = PetscLogEventBegin(ilink->event,ilink->ksp,ilink->x,ilink->y,NULL);CHKERRQ(ierr);
         ierr  = KSPSolveTranspose(ilink->ksp,ilink->x,ilink->y);CHKERRQ(ierr);
         ierr = PetscLogEventEnd(ilink->event,ilink->ksp,ilink->x,ilink->y,NULL);CHKERRQ(ierr);
-=======
-        ierr = KSPSolveTranspose(ilink->ksp,ilink->x,ilink->y);CHKERRQ(ierr);
         ierr = KSPGetConvergedReason(ilink->ksp,&reason);CHKERRQ(ierr);
         if (reason == KSP_DIVERGED_PCSETUP_FAILED) {
           pc->failedreason = PC_SUBPC_ERROR;
         }
->>>>>>> 85738450
         ilink = ilink->next;
       }
       ierr = VecStrideScatterAll(jac->y,y,INSERT_VALUES);CHKERRQ(ierr);
