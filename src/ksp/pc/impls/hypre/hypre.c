--- conflicted
+++ resolved
@@ -269,15 +269,9 @@
 #define __FUNCT__ "PCDestroy_HYPRE"
 static PetscErrorCode PCDestroy_HYPRE(PC pc)
 {
-<<<<<<< HEAD
-  PC_HYPRE       *jac = (PC_HYPRE*)pc->data;
-  PetscErrorCode ierr;
-  PetscScalar    *petscvecarray;
-=======
   PC_HYPRE                 *jac = (PC_HYPRE*)pc->data;
   PetscErrorCode           ierr;
   PETSC_UNUSED PetscScalar *petscvecarray;
->>>>>>> b0bc92c6
 
   PetscFunctionBegin;
   if (jac->ij) PetscStackCallStandard(HYPRE_IJMatrixDestroy,(jac->ij));
