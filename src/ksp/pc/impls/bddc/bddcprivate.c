#include <../src/mat/impls/aij/seq/aij.h>
#include <../src/ksp/pc/impls/bddc/bddc.h>
#include <../src/ksp/pc/impls/bddc/bddcprivate.h>
#include <petscblaslapack.h>
#include <petsc/private/sfimpl.h>


#undef __FUNCT__
#define __FUNCT__ "PCBDDCComputeNoNetFlux"
PetscErrorCode PCBDDCComputeNoNetFlux(Mat A, Mat divudotp, IS vl2l, PCBDDCGraph graph, MatNullSpace *nnsp)
{
  Mat                    loc_divudotp;
  Vec                    p,v,vins,quad_vec,*quad_vecs;
  ISLocalToGlobalMapping rmap;
  IS                     *faces,*edges;
  PetscScalar            *vals;
  const PetscScalar      *array;
  PetscInt               i,maxneighs,lmaxneighs,maxsize,nf,ne;
  PetscMPIInt            rank;
  PetscErrorCode         ierr;

  PetscFunctionBegin;
  ierr = PCBDDCGraphGetCandidatesIS(graph,&nf,&faces,&ne,&edges,NULL);CHKERRQ(ierr);
  if (graph->twodim) {
    lmaxneighs = 2;
  } else {
    lmaxneighs = 1;
    for (i=0;i<ne;i++) {
      const PetscInt *idxs;
      ierr = ISGetIndices(edges[i],&idxs);CHKERRQ(ierr);
      lmaxneighs = PetscMax(lmaxneighs,graph->count[idxs[0]]);
      ierr = ISRestoreIndices(edges[i],&idxs);CHKERRQ(ierr);
    }
    lmaxneighs++; /* graph count does not include self */
  }
  ierr = MPIU_Allreduce(&lmaxneighs,&maxneighs,1,MPIU_INT,MPI_MAX,PetscObjectComm((PetscObject)A));CHKERRQ(ierr);
  maxsize = 0;
  for (i=0;i<ne;i++) {
    PetscInt nn;
    ierr = ISGetLocalSize(edges[i],&nn);CHKERRQ(ierr);
    maxsize = PetscMax(maxsize,nn);
  }
  for (i=0;i<nf;i++) {
    PetscInt nn;
    ierr = ISGetLocalSize(faces[i],&nn);CHKERRQ(ierr);
    maxsize = PetscMax(maxsize,nn);
  }
  ierr = PetscMalloc1(maxsize,&vals);CHKERRQ(ierr);
  /* create vectors to hold quadrature weights */
  ierr = MatCreateVecs(A,&quad_vec,NULL);CHKERRQ(ierr);
  ierr = MatGetLocalToGlobalMapping(A,&rmap,NULL);CHKERRQ(ierr);
  ierr = VecDuplicateVecs(quad_vec,maxneighs,&quad_vecs);CHKERRQ(ierr);
  ierr = VecDestroy(&quad_vec);CHKERRQ(ierr);
  for (i=0;i<maxneighs;i++) {
    PetscInt first,last;

    ierr = VecSetLocalToGlobalMapping(quad_vecs[i],rmap);CHKERRQ(ierr);
    /* the near-null space fo BDDC carries information on quadrature weights,
       and these can be collinear -> so cheat with MatNullSpaceCreate
       and create a suitable set of basis vectors first */
    ierr = VecGetOwnershipRange(quad_vecs[i],&first,&last);CHKERRQ(ierr);
    if (i>=first && i < last) {
      PetscScalar *data;
      ierr = VecGetArray(quad_vecs[i],&data);CHKERRQ(ierr);
      data[i-first] = 1.;
      ierr = VecRestoreArray(quad_vecs[i],&data);CHKERRQ(ierr);
    }
    ierr = PetscObjectStateIncrease((PetscObject)quad_vecs[i]);CHKERRQ(ierr);
  }
  ierr = MatNullSpaceCreate(PetscObjectComm((PetscObject)A),PETSC_FALSE,maxneighs,quad_vecs,nnsp);CHKERRQ(ierr);
  for (i=0;i<maxneighs;i++) { /* reset vectors */
    PetscInt first,last;
    ierr = VecGetOwnershipRange(quad_vecs[i],&first,&last);CHKERRQ(ierr);
    if (i>=first && i < last) {
      PetscScalar *data;
      ierr = VecGetArray(quad_vecs[i],&data);CHKERRQ(ierr);
      data[i-first] = 0.;
      ierr = VecRestoreArray(quad_vecs[i],&data);CHKERRQ(ierr);
    }
    ierr = PetscObjectStateIncrease((PetscObject)quad_vecs[i]);CHKERRQ(ierr);
  }
  /* compute local quad vec */
  ierr = MatISGetLocalMat(divudotp,&loc_divudotp);CHKERRQ(ierr);
  ierr = MatCreateVecs(loc_divudotp,&v,&p);CHKERRQ(ierr);
  ierr = VecSet(p,1.);CHKERRQ(ierr);
  ierr = MatMultTranspose(loc_divudotp,p,v);CHKERRQ(ierr);
  if (vl2l) {
    ierr = VecGetSubVector(v,vl2l,&vins);CHKERRQ(ierr);
  } else {
    vins = v;
  }
  ierr = VecGetArrayRead(vins,&array);CHKERRQ(ierr);
  ierr = VecDestroy(&p);CHKERRQ(ierr);
  /* insert in global quadrature vecs */
  ierr = MPI_Comm_rank(PetscObjectComm((PetscObject)A),&rank);CHKERRQ(ierr);
  for (i=0;i<nf;i++) {
    const PetscInt    *idxs;
    PetscInt          idx,nn,j;

    ierr = ISGetIndices(faces[i],&idxs);CHKERRQ(ierr);
    ierr = ISGetLocalSize(faces[i],&nn);CHKERRQ(ierr);
    for (j=0;j<nn;j++) vals[j] = array[idxs[j]];
    ierr = PetscFindInt(rank,graph->count[idxs[0]],graph->neighbours_set[idxs[0]],&idx);CHKERRQ(ierr);
    idx = -(idx+1);
    ierr = VecSetValuesLocal(quad_vecs[idx],nn,idxs,vals,INSERT_VALUES);CHKERRQ(ierr);
    ierr = ISRestoreIndices(faces[i],&idxs);CHKERRQ(ierr);
    ierr = ISDestroy(&faces[i]);CHKERRQ(ierr);
  }
  for (i=0;i<ne;i++) {
    const PetscInt    *idxs;
    PetscInt          idx,nn,j;

    ierr = ISGetIndices(edges[i],&idxs);CHKERRQ(ierr);
    ierr = ISGetLocalSize(edges[i],&nn);CHKERRQ(ierr);
    for (j=0;j<nn;j++) vals[j] = array[idxs[j]];
    ierr = PetscFindInt(rank,graph->count[idxs[0]],graph->neighbours_set[idxs[0]],&idx);CHKERRQ(ierr);
    idx = -(idx+1);
    ierr = VecSetValuesLocal(quad_vecs[idx],nn,idxs,vals,INSERT_VALUES);CHKERRQ(ierr);
    ierr = ISRestoreIndices(edges[i],&idxs);CHKERRQ(ierr);
    ierr = ISDestroy(&edges[i]);CHKERRQ(ierr);
  }
  ierr = PetscFree(edges);CHKERRQ(ierr);
  ierr = PetscFree(faces);CHKERRQ(ierr);
  ierr = VecRestoreArrayRead(vins,&array);CHKERRQ(ierr);
  if (vl2l) {
    ierr = VecRestoreSubVector(v,vl2l,&vins);CHKERRQ(ierr);
  }
  ierr = VecDestroy(&v);CHKERRQ(ierr);
  ierr = PetscFree(vals);CHKERRQ(ierr);

  /* assemble near null space */
  for (i=0;i<maxneighs;i++) {
    ierr = VecAssemblyBegin(quad_vecs[i]);CHKERRQ(ierr);
  }
  for (i=0;i<maxneighs;i++) {
    ierr = VecAssemblyEnd(quad_vecs[i]);CHKERRQ(ierr);
  }
  ierr = VecDestroyVecs(maxneighs,&quad_vecs);CHKERRQ(ierr);
  PetscFunctionReturn(0);
}


#undef __FUNCT__
#define __FUNCT__ "PCBDDCComputeLocalTopologyInfo"
PetscErrorCode PCBDDCComputeLocalTopologyInfo(PC pc)
{
  PetscErrorCode ierr;
  Vec            local,global;
  PC_BDDC        *pcbddc = (PC_BDDC*)pc->data;
  Mat_IS         *matis = (Mat_IS*)pc->pmat->data;

  PetscFunctionBegin;
  ierr = MatCreateVecs(pc->pmat,&global,NULL);CHKERRQ(ierr);
  /* need to convert from global to local topology information and remove references to information in global ordering */
  ierr = MatCreateVecs(matis->A,&local,NULL);CHKERRQ(ierr);
  if (pcbddc->user_provided_isfordofs) {
    if (pcbddc->n_ISForDofs) {
      PetscInt i;
      ierr = PetscMalloc1(pcbddc->n_ISForDofs,&pcbddc->ISForDofsLocal);CHKERRQ(ierr);
      for (i=0;i<pcbddc->n_ISForDofs;i++) {
        ierr = PCBDDCGlobalToLocal(matis->rctx,global,local,pcbddc->ISForDofs[i],&pcbddc->ISForDofsLocal[i]);CHKERRQ(ierr);
        ierr = ISDestroy(&pcbddc->ISForDofs[i]);CHKERRQ(ierr);
      }
      pcbddc->n_ISForDofsLocal = pcbddc->n_ISForDofs;
      pcbddc->n_ISForDofs = 0;
      ierr = PetscFree(pcbddc->ISForDofs);CHKERRQ(ierr);
    }
  } else {
    if (!pcbddc->n_ISForDofsLocal) { /* field split not present, create it in local ordering if bs > 1 */
      PetscInt i, n = matis->A->rmap->n;
      ierr = MatGetBlockSize(pc->pmat,&i);CHKERRQ(ierr);
      if (i > 1) {
        pcbddc->n_ISForDofsLocal = i;
        ierr = PetscMalloc1(pcbddc->n_ISForDofsLocal,&pcbddc->ISForDofsLocal);CHKERRQ(ierr);
        for (i=0;i<pcbddc->n_ISForDofsLocal;i++) {
          ierr = ISCreateStride(PetscObjectComm((PetscObject)pc),n/pcbddc->n_ISForDofsLocal,i,pcbddc->n_ISForDofsLocal,&pcbddc->ISForDofsLocal[i]);CHKERRQ(ierr);
        }
      }
    }
  }

  if (!pcbddc->DirichletBoundariesLocal && pcbddc->DirichletBoundaries) {
    ierr = PCBDDCGlobalToLocal(matis->rctx,global,local,pcbddc->DirichletBoundaries,&pcbddc->DirichletBoundariesLocal);CHKERRQ(ierr);
  }
  if (!pcbddc->NeumannBoundariesLocal && pcbddc->NeumannBoundaries) {
    ierr = PCBDDCGlobalToLocal(matis->rctx,global,local,pcbddc->NeumannBoundaries,&pcbddc->NeumannBoundariesLocal);CHKERRQ(ierr);
  }
  if (!pcbddc->user_primal_vertices_local && pcbddc->user_primal_vertices) {
    ierr = PCBDDCGlobalToLocal(matis->rctx,global,local,pcbddc->user_primal_vertices,&pcbddc->user_primal_vertices_local);CHKERRQ(ierr);
  }
  ierr = VecDestroy(&global);CHKERRQ(ierr);
  ierr = VecDestroy(&local);CHKERRQ(ierr);
  PetscFunctionReturn(0);
}

#undef __FUNCT__
#define __FUNCT__ "PCBDDCBenignRemoveInterior"
PetscErrorCode PCBDDCBenignRemoveInterior(PC pc,Vec r,Vec z)
{
  PC_IS             *pcis = (PC_IS*)(pc->data);
  PC_BDDC           *pcbddc = (PC_BDDC*)(pc->data);
  PetscErrorCode    ierr;

  PetscFunctionBegin;
  if (!pcbddc->benign_have_null) {
    PetscFunctionReturn(0);
  }
  if (pcbddc->ChangeOfBasisMatrix) {
    Vec swap;

    ierr = MatMultTranspose(pcbddc->ChangeOfBasisMatrix,r,pcbddc->work_change);CHKERRQ(ierr);
    swap = pcbddc->work_change;
    pcbddc->work_change = r;
    r = swap;
  }
  ierr = VecScatterBegin(pcis->global_to_D,r,pcis->vec1_D,INSERT_VALUES,SCATTER_FORWARD);CHKERRQ(ierr);
  ierr = VecScatterEnd(pcis->global_to_D,r,pcis->vec1_D,INSERT_VALUES,SCATTER_FORWARD);CHKERRQ(ierr);
  ierr = KSPSolve(pcbddc->ksp_D,pcis->vec1_D,pcis->vec2_D);CHKERRQ(ierr);
  ierr = VecSet(z,0.);CHKERRQ(ierr);
  ierr = VecScatterBegin(pcis->global_to_D,pcis->vec2_D,z,INSERT_VALUES,SCATTER_REVERSE);CHKERRQ(ierr);
  ierr = VecScatterEnd(pcis->global_to_D,pcis->vec2_D,z,INSERT_VALUES,SCATTER_REVERSE);CHKERRQ(ierr);
  if (pcbddc->ChangeOfBasisMatrix) {
    Vec swap;

    swap = r;
    r = pcbddc->work_change;
    pcbddc->work_change = swap;
    ierr = VecCopy(z,pcbddc->work_change);CHKERRQ(ierr);
    ierr = MatMult(pcbddc->ChangeOfBasisMatrix,pcbddc->work_change,z);CHKERRQ(ierr);
  }
  PetscFunctionReturn(0);
}

#undef __FUNCT__
#define __FUNCT__ "PCBDDCBenignMatMult_Private_Private"
PetscErrorCode PCBDDCBenignMatMult_Private_Private(Mat A, Vec x, Vec y, PetscBool transpose)
{
  PCBDDCBenignMatMult_ctx ctx;
  PetscErrorCode          ierr;
  PetscBool               apply_right,apply_left,reset_x;

  PetscFunctionBegin;
  ierr = MatShellGetContext(A,&ctx);CHKERRQ(ierr);
  if (transpose) {
    apply_right = ctx->apply_left;
    apply_left = ctx->apply_right;
  } else {
    apply_right = ctx->apply_right;
    apply_left = ctx->apply_left;
  }
  reset_x = PETSC_FALSE;
  if (apply_right) {
    const PetscScalar *ax;
    PetscInt          nl,i;

    ierr = VecGetLocalSize(x,&nl);CHKERRQ(ierr);
    ierr = VecGetArrayRead(x,&ax);CHKERRQ(ierr);
    ierr = PetscMemcpy(ctx->work,ax,nl*sizeof(PetscScalar));CHKERRQ(ierr);
    ierr = VecRestoreArrayRead(x,&ax);CHKERRQ(ierr);
    for (i=0;i<ctx->benign_n;i++) {
      PetscScalar    sum,val;
      const PetscInt *idxs;
      PetscInt       nz,j;
      ierr = ISGetLocalSize(ctx->benign_zerodiag_subs[i],&nz);CHKERRQ(ierr);
      ierr = ISGetIndices(ctx->benign_zerodiag_subs[i],&idxs);CHKERRQ(ierr);
      sum = 0.;
      if (ctx->apply_p0) {
        val = ctx->work[idxs[nz-1]];
        for (j=0;j<nz-1;j++) {
          sum += ctx->work[idxs[j]];
          ctx->work[idxs[j]] += val;
        }
      } else {
        for (j=0;j<nz-1;j++) {
          sum += ctx->work[idxs[j]];
        }
      }
      ctx->work[idxs[nz-1]] -= sum;
      ierr = ISRestoreIndices(ctx->benign_zerodiag_subs[i],&idxs);CHKERRQ(ierr);
    }
    ierr = VecPlaceArray(x,ctx->work);CHKERRQ(ierr);
    reset_x = PETSC_TRUE;
  }
  if (transpose) {
    ierr = MatMultTranspose(ctx->A,x,y);CHKERRQ(ierr);
  } else {
    ierr = MatMult(ctx->A,x,y);CHKERRQ(ierr);
  }
  if (reset_x) {
    ierr = VecResetArray(x);CHKERRQ(ierr);
  }
  if (apply_left) {
    PetscScalar *ay;
    PetscInt    i;

    ierr = VecGetArray(y,&ay);CHKERRQ(ierr);
    for (i=0;i<ctx->benign_n;i++) {
      PetscScalar    sum,val;
      const PetscInt *idxs;
      PetscInt       nz,j;
      ierr = ISGetLocalSize(ctx->benign_zerodiag_subs[i],&nz);CHKERRQ(ierr);
      ierr = ISGetIndices(ctx->benign_zerodiag_subs[i],&idxs);CHKERRQ(ierr);
      val = -ay[idxs[nz-1]];
      if (ctx->apply_p0) {
        sum = 0.;
        for (j=0;j<nz-1;j++) {
          sum += ay[idxs[j]];
          ay[idxs[j]] += val;
        }
        ay[idxs[nz-1]] += sum;
      } else {
        for (j=0;j<nz-1;j++) {
          ay[idxs[j]] += val;
        }
        ay[idxs[nz-1]] = 0.;
      }
      ierr = ISRestoreIndices(ctx->benign_zerodiag_subs[i],&idxs);CHKERRQ(ierr);
    }
    ierr = VecRestoreArray(y,&ay);CHKERRQ(ierr);
  }
  PetscFunctionReturn(0);
}

#undef __FUNCT__
#define __FUNCT__ "PCBDDCBenignMatMultTranspose_Private"
PetscErrorCode PCBDDCBenignMatMultTranspose_Private(Mat A, Vec x, Vec y)
{
  PetscErrorCode ierr;

  PetscFunctionBegin;
  ierr = PCBDDCBenignMatMult_Private_Private(A,x,y,PETSC_TRUE);CHKERRQ(ierr);
  PetscFunctionReturn(0);
}

#undef __FUNCT__
#define __FUNCT__ "PCBDDCBenignMatMult_Private"
PetscErrorCode PCBDDCBenignMatMult_Private(Mat A, Vec x, Vec y)
{
  PetscErrorCode ierr;

  PetscFunctionBegin;
  ierr = PCBDDCBenignMatMult_Private_Private(A,x,y,PETSC_FALSE);CHKERRQ(ierr);
  PetscFunctionReturn(0);
}

#undef __FUNCT__
#define __FUNCT__ "PCBDDCBenignShellMat"
PetscErrorCode PCBDDCBenignShellMat(PC pc, PetscBool restore)
{
  PC_IS                   *pcis = (PC_IS*)pc->data;
  PC_BDDC                 *pcbddc = (PC_BDDC*)pc->data;
  PCBDDCBenignMatMult_ctx ctx;
  PetscErrorCode          ierr;

  PetscFunctionBegin;
  if (!restore) {
    Mat                A_IB,A_BI;
    PetscScalar        *work;
    PCBDDCReuseSolvers reuse = pcbddc->sub_schurs ? pcbddc->sub_schurs->reuse_solver : NULL;

    if (pcbddc->benign_original_mat) {
      SETERRQ(PETSC_COMM_SELF,PETSC_ERR_PLIB,"Benign original mat has not been restored");
    }
    if (!pcbddc->benign_change || !pcbddc->benign_n || pcbddc->benign_change_explicit) {
      PetscFunctionReturn(0);
    }
    ierr = PetscMalloc1(pcis->n,&work);CHKERRQ(ierr);
    ierr = MatCreate(PETSC_COMM_SELF,&A_IB);CHKERRQ(ierr);
    ierr = MatSetSizes(A_IB,pcis->n-pcis->n_B,pcis->n_B,PETSC_DECIDE,PETSC_DECIDE);CHKERRQ(ierr);
    ierr = MatSetType(A_IB,MATSHELL);CHKERRQ(ierr);
    ierr = MatShellSetOperation(A_IB,MATOP_MULT,(void (*)(void))PCBDDCBenignMatMult_Private);CHKERRQ(ierr);
    ierr = MatShellSetOperation(A_IB,MATOP_MULT_TRANSPOSE,(void (*)(void))PCBDDCBenignMatMultTranspose_Private);CHKERRQ(ierr);
    ierr = PetscNew(&ctx);CHKERRQ(ierr);
    ierr = MatShellSetContext(A_IB,ctx);CHKERRQ(ierr);
    ctx->apply_left = PETSC_TRUE;
    ctx->apply_right = PETSC_FALSE;
    ctx->apply_p0 = PETSC_FALSE;
    ctx->benign_n = pcbddc->benign_n;
    if (reuse) {
      ctx->benign_zerodiag_subs = reuse->benign_zerodiag_subs;
      ctx->free = PETSC_FALSE;
    } else { /* TODO: could be optimized for successive solves */
      ISLocalToGlobalMapping N_to_D;
      PetscInt               i;

      ierr = ISLocalToGlobalMappingCreateIS(pcis->is_I_local,&N_to_D);CHKERRQ(ierr);
      ierr = PetscMalloc1(pcbddc->benign_n,&ctx->benign_zerodiag_subs);CHKERRQ(ierr);
      for (i=0;i<pcbddc->benign_n;i++) {
        ierr = ISGlobalToLocalMappingApplyIS(N_to_D,IS_GTOLM_DROP,pcbddc->benign_zerodiag_subs[i],&ctx->benign_zerodiag_subs[i]);CHKERRQ(ierr);
      }
      ierr = ISLocalToGlobalMappingDestroy(&N_to_D);CHKERRQ(ierr);
      ctx->free = PETSC_TRUE;
    }
    ctx->A = pcis->A_IB; 
    ctx->work = work;
    ierr = MatSetUp(A_IB);CHKERRQ(ierr);
    ierr = MatAssemblyBegin(A_IB,MAT_FINAL_ASSEMBLY);CHKERRQ(ierr);
    ierr = MatAssemblyEnd(A_IB,MAT_FINAL_ASSEMBLY);CHKERRQ(ierr);
    pcis->A_IB = A_IB;

    /* A_BI as A_IB^T */
    ierr = MatCreateTranspose(A_IB,&A_BI);CHKERRQ(ierr);
    pcbddc->benign_original_mat = pcis->A_BI;
    pcis->A_BI = A_BI;
  } else {
    if (!pcbddc->benign_original_mat) {
      PetscFunctionReturn(0);
    }
    ierr = MatShellGetContext(pcis->A_IB,&ctx);CHKERRQ(ierr);
    ierr = MatDestroy(&pcis->A_IB);CHKERRQ(ierr);
    pcis->A_IB = ctx->A;
    ctx->A = NULL;
    ierr = MatDestroy(&pcis->A_BI);CHKERRQ(ierr);
    pcis->A_BI = pcbddc->benign_original_mat;
    pcbddc->benign_original_mat = NULL;
    if (ctx->free) {
      PetscInt i;
      for (i=0;i<ctx->benign_n;i++) {
        ierr = ISDestroy(&ctx->benign_zerodiag_subs[i]);CHKERRQ(ierr);
      }
      ierr = PetscFree(ctx->benign_zerodiag_subs);CHKERRQ(ierr);
    }
    ierr = PetscFree(ctx->work);CHKERRQ(ierr);
    ierr = PetscFree(ctx);CHKERRQ(ierr);
  }
  PetscFunctionReturn(0);
}

/* used just in bddc debug mode */
#undef __FUNCT__
#define __FUNCT__ "PCBDDCBenignProject"
PetscErrorCode PCBDDCBenignProject(PC pc, IS is1, IS is2, Mat *B)
{
  PC_BDDC        *pcbddc = (PC_BDDC*)pc->data;
  Mat_IS         *matis = (Mat_IS*)pc->pmat->data;
  Mat            An;
  PetscErrorCode ierr;

  PetscFunctionBegin;
  ierr = MatPtAP(matis->A,pcbddc->benign_change,MAT_INITIAL_MATRIX,2.0,&An);CHKERRQ(ierr);
  ierr = MatZeroRowsColumns(An,pcbddc->benign_n,pcbddc->benign_p0_lidx,1.0,NULL,NULL);CHKERRQ(ierr);
  if (is1) {
    ierr = MatGetSubMatrix(An,is1,is2,MAT_INITIAL_MATRIX,B);CHKERRQ(ierr);
    ierr = MatDestroy(&An);CHKERRQ(ierr); 
  } else {
    *B = An;
  }
  PetscFunctionReturn(0);
}

/* TODO: add reuse flag */
#undef __FUNCT__
#define __FUNCT__ "MatSeqAIJCompress"
PetscErrorCode MatSeqAIJCompress(Mat A, Mat *B)
{
  Mat            Bt;
  PetscScalar    *a,*bdata;
  const PetscInt *ii,*ij;
  PetscInt       m,n,i,nnz,*bii,*bij;
  PetscBool      flg_row;
  PetscErrorCode ierr;

  PetscFunctionBegin;
  ierr = MatGetSize(A,&n,&m);CHKERRQ(ierr);
  ierr = MatGetRowIJ(A,0,PETSC_FALSE,PETSC_FALSE,&n,&ii,&ij,&flg_row);CHKERRQ(ierr);
  ierr = MatSeqAIJGetArray(A,&a);CHKERRQ(ierr);
  nnz = n;
  for (i=0;i<ii[n];i++) {
    if (PetscLikely(PetscAbsScalar(a[i]) > PETSC_SMALL)) nnz++;
  }
  ierr = PetscMalloc1(n+1,&bii);CHKERRQ(ierr);
  ierr = PetscMalloc1(nnz,&bij);CHKERRQ(ierr);
  ierr = PetscMalloc1(nnz,&bdata);CHKERRQ(ierr);
  nnz = 0;
  bii[0] = 0;
  for (i=0;i<n;i++) {
    PetscInt j;
    for (j=ii[i];j<ii[i+1];j++) {
      PetscScalar entry = a[j];
      if (PetscLikely(PetscAbsScalar(entry) > PETSC_SMALL) || ij[j] == i) {
        bij[nnz] = ij[j];
        bdata[nnz] = entry;
        nnz++;
      }
    }
    bii[i+1] = nnz;
  }
  ierr = MatSeqAIJRestoreArray(A,&a);CHKERRQ(ierr);
  ierr = MatCreateSeqAIJWithArrays(PetscObjectComm((PetscObject)A),n,m,bii,bij,bdata,&Bt);CHKERRQ(ierr);
  ierr = MatRestoreRowIJ(A,0,PETSC_FALSE,PETSC_FALSE,&n,&ii,&ij,&flg_row);CHKERRQ(ierr);
  {
    Mat_SeqAIJ *b = (Mat_SeqAIJ*)(Bt->data);
    b->free_a = PETSC_TRUE;
    b->free_ij = PETSC_TRUE;
  }
  *B = Bt;
  PetscFunctionReturn(0);
}

#undef __FUNCT__
#define __FUNCT__ "MatDetectDisconnectedComponents"
PetscErrorCode MatDetectDisconnectedComponents(Mat A, PetscBool filter, PetscInt *ncc, IS* cc[])
{
  Mat                    B;
  IS                     is_dummy,*cc_n;
  ISLocalToGlobalMapping l2gmap_dummy;
  PCBDDCGraph            graph;
  PetscInt               i,n;
  PetscInt               *xadj,*adjncy;
  PetscInt               *xadj_filtered,*adjncy_filtered;
  PetscBool              flg_row,isseqaij;
  PetscErrorCode         ierr;

  PetscFunctionBegin;
  if (!A->rmap->N || !A->cmap->N) {
    *ncc = 0;
    *cc = NULL;
    PetscFunctionReturn(0);
  }
  ierr = PetscObjectTypeCompare((PetscObject)A,MATSEQAIJ,&isseqaij);CHKERRQ(ierr);
  if (!isseqaij && filter) {
    PetscBool isseqdense;

    ierr = PetscObjectTypeCompare((PetscObject)A,MATSEQDENSE,&isseqdense);CHKERRQ(ierr);
    if (!isseqdense) {
      ierr = MatConvert(A,MATSEQAIJ,MAT_INITIAL_MATRIX,&B);CHKERRQ(ierr);
    } else { /* TODO: rectangular case and LDA */
      PetscScalar *array;
      PetscReal   chop=1.e-6;

      ierr = MatDuplicate(A,MAT_COPY_VALUES,&B);CHKERRQ(ierr);
      ierr = MatDenseGetArray(B,&array);CHKERRQ(ierr);
      ierr = MatGetSize(B,&n,NULL);CHKERRQ(ierr);
      for (i=0;i<n;i++) {
        PetscInt j;
        for (j=i+1;j<n;j++) {
          PetscReal thresh = chop*(PetscAbsScalar(array[i*(n+1)])+PetscAbsScalar(array[j*(n+1)]));
          if (PetscAbsScalar(array[i*n+j]) < thresh) array[i*n+j] = 0.;
          if (PetscAbsScalar(array[j*n+i]) < thresh) array[j*n+i] = 0.;
        }
      }
      ierr = MatDenseRestoreArray(B,&array);CHKERRQ(ierr);
      ierr = MatConvert(B,MATSEQAIJ,MAT_INPLACE_MATRIX,&B);CHKERRQ(ierr);
    }
  } else {
    B = A;
  }
  ierr = MatGetRowIJ(B,0,PETSC_TRUE,PETSC_FALSE,&n,(const PetscInt**)&xadj,(const PetscInt**)&adjncy,&flg_row);CHKERRQ(ierr);

  /* if filter is true, then removes entries lower than PETSC_SMALL in magnitude */
  if (filter) {
    PetscScalar *data;
    PetscInt    j,cum;

    ierr = PetscCalloc2(n+1,&xadj_filtered,xadj[n],&adjncy_filtered);CHKERRQ(ierr);
    ierr = MatSeqAIJGetArray(B,&data);CHKERRQ(ierr);
    cum = 0;
    for (i=0;i<n;i++) {
      PetscInt t;

      for (j=xadj[i];j<xadj[i+1];j++) {
        if (PetscUnlikely(PetscAbsScalar(data[j]) < PETSC_SMALL)) {
          continue;
        }
        adjncy_filtered[cum+xadj_filtered[i]++] = adjncy[j];
      }
      t = xadj_filtered[i];
      xadj_filtered[i] = cum;
      cum += t;
    }
    ierr = MatSeqAIJRestoreArray(B,&data);CHKERRQ(ierr);
  } else {
    xadj_filtered = NULL;
    adjncy_filtered = NULL;
  }

  /* compute local connected components using PCBDDCGraph */
  ierr = ISCreateStride(PETSC_COMM_SELF,n,0,1,&is_dummy);CHKERRQ(ierr);
  ierr = ISLocalToGlobalMappingCreateIS(is_dummy,&l2gmap_dummy);CHKERRQ(ierr);
  ierr = ISDestroy(&is_dummy);CHKERRQ(ierr);
  ierr = PCBDDCGraphCreate(&graph);CHKERRQ(ierr);
  ierr = PCBDDCGraphInit(graph,l2gmap_dummy,n);CHKERRQ(ierr);
  ierr = ISLocalToGlobalMappingDestroy(&l2gmap_dummy);CHKERRQ(ierr);
  if (xadj_filtered) {
    graph->xadj = xadj_filtered;
    graph->adjncy = adjncy_filtered;
  } else {
    graph->xadj = xadj;
    graph->adjncy = adjncy;
  }
  ierr = PCBDDCGraphSetUp(graph,1,NULL,NULL,0,NULL,NULL);CHKERRQ(ierr);
  ierr = PCBDDCGraphComputeConnectedComponents(graph);CHKERRQ(ierr);
  /* partial clean up */
  ierr = PetscFree2(xadj_filtered,adjncy_filtered);CHKERRQ(ierr);
  ierr = MatRestoreRowIJ(B,0,PETSC_TRUE,PETSC_FALSE,&n,(const PetscInt**)&xadj,(const PetscInt**)&adjncy,&flg_row);CHKERRQ(ierr);
  if (A != B) {
    ierr = MatDestroy(&B);CHKERRQ(ierr);
  }

  /* get back data */
  if (ncc) *ncc = graph->ncc;
  if (cc) {
    ierr = PetscMalloc1(graph->ncc,&cc_n);CHKERRQ(ierr);
    for (i=0;i<graph->ncc;i++) {
      ierr = ISCreateGeneral(PETSC_COMM_SELF,graph->cptr[i+1]-graph->cptr[i],graph->queue+graph->cptr[i],PETSC_COPY_VALUES,&cc_n[i]);CHKERRQ(ierr);
    }
    *cc = cc_n;
  }
  /* clean up graph */
  graph->xadj = 0;
  graph->adjncy = 0;
  ierr = PCBDDCGraphDestroy(&graph);CHKERRQ(ierr);
  PetscFunctionReturn(0);
}

#undef __FUNCT__
#define __FUNCT__ "PCBDDCBenignCheck"
PetscErrorCode PCBDDCBenignCheck(PC pc, IS zerodiag)
{
  PC_BDDC*       pcbddc = (PC_BDDC*)pc->data;
  PC_IS*         pcis = (PC_IS*)(pc->data);
  IS             dirIS = NULL;
  PetscInt       i;
  PetscErrorCode ierr;

  PetscFunctionBegin;
  ierr = PCBDDCGraphGetDirichletDofs(pcbddc->mat_graph,&dirIS);CHKERRQ(ierr);
  if (zerodiag) {
    Mat            A;
    Vec            vec3_N;
    PetscScalar    *vals;
    const PetscInt *idxs;
    PetscInt       nz,*count;

    /* p0 */
    ierr = VecSet(pcis->vec1_N,0.);CHKERRQ(ierr);
    ierr = PetscMalloc1(pcis->n,&vals);CHKERRQ(ierr);
    ierr = ISGetLocalSize(zerodiag,&nz);CHKERRQ(ierr);
    ierr = ISGetIndices(zerodiag,&idxs);CHKERRQ(ierr);
    for (i=0;i<nz;i++) vals[i] = 1.;
    ierr = VecSetValues(pcis->vec1_N,nz,idxs,vals,INSERT_VALUES);CHKERRQ(ierr);
    ierr = VecAssemblyBegin(pcis->vec1_N);CHKERRQ(ierr);
    ierr = VecAssemblyEnd(pcis->vec1_N);CHKERRQ(ierr);
    /* v_I */
    ierr = VecSetRandom(pcis->vec2_N,NULL);CHKERRQ(ierr);
    for (i=0;i<nz;i++) vals[i] = 0.;
    ierr = VecSetValues(pcis->vec2_N,nz,idxs,vals,INSERT_VALUES);CHKERRQ(ierr);
    ierr = ISRestoreIndices(zerodiag,&idxs);CHKERRQ(ierr);
    ierr = ISGetIndices(pcis->is_B_local,&idxs);CHKERRQ(ierr);
    for (i=0;i<pcis->n_B;i++) vals[i] = 0.;
    ierr = VecSetValues(pcis->vec2_N,pcis->n_B,idxs,vals,INSERT_VALUES);CHKERRQ(ierr);
    ierr = ISRestoreIndices(pcis->is_B_local,&idxs);CHKERRQ(ierr);
    if (dirIS) {
      PetscInt n;

      ierr = ISGetLocalSize(dirIS,&n);CHKERRQ(ierr);
      ierr = ISGetIndices(dirIS,&idxs);CHKERRQ(ierr);
      for (i=0;i<n;i++) vals[i] = 0.;
      ierr = VecSetValues(pcis->vec2_N,n,idxs,vals,INSERT_VALUES);CHKERRQ(ierr);
      ierr = ISRestoreIndices(dirIS,&idxs);CHKERRQ(ierr);
    }
    ierr = VecAssemblyBegin(pcis->vec2_N);CHKERRQ(ierr);
    ierr = VecAssemblyEnd(pcis->vec2_N);CHKERRQ(ierr);
    ierr = VecDuplicate(pcis->vec1_N,&vec3_N);CHKERRQ(ierr);
    ierr = VecSet(vec3_N,0.);CHKERRQ(ierr);
    ierr = MatISGetLocalMat(pc->pmat,&A);CHKERRQ(ierr);
    ierr = MatMult(A,pcis->vec1_N,vec3_N);CHKERRQ(ierr);
    ierr = VecDot(vec3_N,pcis->vec2_N,&vals[0]);CHKERRQ(ierr);
    if (PetscAbsScalar(vals[0]) > 1.e-1) {
      SETERRQ1(PETSC_COMM_SELF,PETSC_ERR_SUP,"Benign trick can not be applied! b(v_I,p_0) = %1.6e (should be numerically 0.)",PetscAbsScalar(vals[0]));
    }
    ierr = PetscFree(vals);CHKERRQ(ierr);
    ierr = VecDestroy(&vec3_N);CHKERRQ(ierr);

    /* there should not be any pressure dofs lying on the interface */
    ierr = PetscCalloc1(pcis->n,&count);CHKERRQ(ierr);
    ierr = ISGetIndices(pcis->is_B_local,&idxs);CHKERRQ(ierr);
    for (i=0;i<pcis->n_B;i++) count[idxs[i]]++;
    ierr = ISRestoreIndices(pcis->is_B_local,&idxs);CHKERRQ(ierr);
    ierr = ISGetIndices(zerodiag,&idxs);CHKERRQ(ierr);
    for (i=0;i<nz;i++) {
      if (count[idxs[i]]) {
        SETERRQ1(PETSC_COMM_SELF,PETSC_ERR_SUP,"Benign trick can not be applied! pressure dof %d is an interface dof",idxs[i]);
      }
    }
    ierr = ISRestoreIndices(zerodiag,&idxs);CHKERRQ(ierr);
    ierr = PetscFree(count);CHKERRQ(ierr);
  }
  ierr = ISDestroy(&dirIS);CHKERRQ(ierr);

  /* check PCBDDCBenignGetOrSetP0 */
  ierr = VecSetRandom(pcis->vec1_global,NULL);CHKERRQ(ierr);
  for (i=0;i<pcbddc->benign_n;i++) pcbddc->benign_p0[i] = -PetscGlobalRank-i;
  ierr = PCBDDCBenignGetOrSetP0(pc,pcis->vec1_global,PETSC_FALSE);CHKERRQ(ierr);
  for (i=0;i<pcbddc->benign_n;i++) pcbddc->benign_p0[i] = 1;
  ierr = PCBDDCBenignGetOrSetP0(pc,pcis->vec1_global,PETSC_TRUE);CHKERRQ(ierr);
  for (i=0;i<pcbddc->benign_n;i++) {
    if ((PetscInt)PetscRealPart(pcbddc->benign_p0[i]) != -PetscGlobalRank-i) {
      SETERRQ3(PETSC_COMM_SELF,PETSC_ERR_PLIB,"Error testing PCBDDCBenignGetOrSetP0! Found %1.4e at %d instead of %1.4e\n",pcbddc->benign_p0[i],i,-PetscGlobalRank-i);CHKERRQ(ierr);
    }
  }
  PetscFunctionReturn(0);
}

#undef __FUNCT__
#define __FUNCT__ "PCBDDCBenignDetectSaddlePoint"
PetscErrorCode PCBDDCBenignDetectSaddlePoint(PC pc, IS *zerodiaglocal)
{
  PC_BDDC*       pcbddc = (PC_BDDC*)pc->data;
  IS             pressures,zerodiag,*zerodiag_subs;
  PetscInt       nz,n;
  PetscInt       *interior_dofs,n_interior_dofs;
  PetscBool      sorted,have_null,has_null_pressures,recompute_zerodiag;
  PetscErrorCode ierr;

  PetscFunctionBegin;
  ierr = PetscSFDestroy(&pcbddc->benign_sf);CHKERRQ(ierr);
  ierr = MatDestroy(&pcbddc->benign_B0);CHKERRQ(ierr);
  for (n=0;n<pcbddc->benign_n;n++) {
    ierr = ISDestroy(&pcbddc->benign_zerodiag_subs[n]);CHKERRQ(ierr);
  }
  ierr = PetscFree(pcbddc->benign_zerodiag_subs);CHKERRQ(ierr);
  pcbddc->benign_n = 0;
  /* if a local info on dofs is present, assumes that the last field represents  "pressures"
     otherwise, it uses only zerodiagonal dofs (ok if the pressure block is all zero; it could fail if it is not)
     Checks if all the pressure dofs in each subdomain have a zero diagonal
     If not, a change of basis on pressures is not needed
     since the local Schur complements are already SPD
  */
  has_null_pressures = PETSC_TRUE;
  have_null = PETSC_TRUE;
  if (pcbddc->n_ISForDofsLocal) {
    PetscInt npl,*idxs,p = pcbddc->n_ISForDofsLocal-1;

    /* Dofs splitting for BDDC cannot have PETSC_COMM_SELF, so create a sequential IS */
    ierr = ISGetLocalSize(pcbddc->ISForDofsLocal[p],&npl);CHKERRQ(ierr);
    ierr = ISGetIndices(pcbddc->ISForDofsLocal[p],(const PetscInt**)&idxs);CHKERRQ(ierr);
    ierr = ISCreateGeneral(PETSC_COMM_SELF,npl,idxs,PETSC_COPY_VALUES,&pressures);CHKERRQ(ierr);
    ierr = ISRestoreIndices(pcbddc->ISForDofsLocal[p],(const PetscInt**)&idxs);CHKERRQ(ierr);
    ierr = ISSorted(pressures,&sorted);CHKERRQ(ierr);
    if (!sorted) {
      ierr = ISSort(pressures);CHKERRQ(ierr);
    }
  } else {
    pressures = NULL;
  }
  /* pcis has not been setup yet, so get the local size from the subdomain matrix */
  ierr = MatGetLocalSize(pcbddc->local_mat,&n,NULL);CHKERRQ(ierr);
  if (!n) pcbddc->benign_change_explicit = PETSC_TRUE;
  ierr = MatFindZeroDiagonals(pcbddc->local_mat,&zerodiag);CHKERRQ(ierr);
  ierr = ISSorted(zerodiag,&sorted);CHKERRQ(ierr);
  if (!sorted) {
    ierr = ISSort(zerodiag);CHKERRQ(ierr);
  }
  ierr = ISGetLocalSize(zerodiag,&nz);CHKERRQ(ierr);
  if (!nz) {
    if (n) have_null = PETSC_FALSE;
    has_null_pressures = PETSC_FALSE;
    ierr = ISDestroy(&zerodiag);CHKERRQ(ierr);
  }
  recompute_zerodiag = PETSC_FALSE;
  /* in case disconnected subdomains info is present, split the pressures accordingly (otherwise the benign trick could fail) */
  zerodiag_subs = NULL;
  pcbddc->benign_n = 0;
  n_interior_dofs = 0;
  interior_dofs = NULL;
  if (pcbddc->current_level) { /* need to compute interior nodes */
    PetscInt n,i,j;
    PetscInt n_neigh,*neigh,*n_shared,**shared;
    PetscInt *iwork;

    ierr = ISLocalToGlobalMappingGetSize(pc->pmat->rmap->mapping,&n);CHKERRQ(ierr);
    ierr = ISLocalToGlobalMappingGetInfo(pc->pmat->rmap->mapping,&n_neigh,&neigh,&n_shared,&shared);CHKERRQ(ierr);
    ierr = PetscCalloc1(n,&iwork);CHKERRQ(ierr);
    ierr = PetscMalloc1(n,&interior_dofs);CHKERRQ(ierr);
    for (i=0;i<n_neigh;i++)
      for (j=0;j<n_shared[i];j++)
          iwork[shared[i][j]] += 1;
    for (i=0;i<n;i++)
      if (!iwork[i])
        interior_dofs[n_interior_dofs++] = i;
    ierr = PetscFree(iwork);CHKERRQ(ierr);
    ierr = ISLocalToGlobalMappingRestoreInfo(pc->pmat->rmap->mapping,&n_neigh,&neigh,&n_shared,&shared);CHKERRQ(ierr);
  }
  if (has_null_pressures) {
    IS             *subs;
    PetscInt       nsubs,i,j,nl;
    const PetscInt *idxs;
    PetscScalar    *array;
    Vec            *work;
    Mat_IS*        matis = (Mat_IS*)(pc->pmat->data);

    subs = pcbddc->local_subs;
    nsubs = pcbddc->n_local_subs;
    /* these vectors are needed to check if the constant on pressures is in the kernel of the local operator B (i.e. B(v_I,p0) should be zero) */
    if (pcbddc->current_level) {
      ierr = VecDuplicateVecs(matis->y,2,&work);CHKERRQ(ierr);
      ierr = ISGetLocalSize(zerodiag,&nl);CHKERRQ(ierr);
      ierr = ISGetIndices(zerodiag,&idxs);CHKERRQ(ierr);
      /* work[0] = 1_p */
      ierr = VecSet(work[0],0.);CHKERRQ(ierr);
      ierr = VecGetArray(work[0],&array);CHKERRQ(ierr);
      for (j=0;j<nl;j++) array[idxs[j]] = 1.;
      ierr = VecRestoreArray(work[0],&array);CHKERRQ(ierr);
      /* work[0] = 1_v */
      ierr = VecSet(work[1],1.);CHKERRQ(ierr);
      ierr = VecGetArray(work[1],&array);CHKERRQ(ierr);
      for (j=0;j<nl;j++) array[idxs[j]] = 0.;
      ierr = VecRestoreArray(work[1],&array);CHKERRQ(ierr);
      ierr = ISRestoreIndices(zerodiag,&idxs);CHKERRQ(ierr);
    }
    if (nsubs > 1) {
      ierr = PetscCalloc1(nsubs,&zerodiag_subs);CHKERRQ(ierr);
      for (i=0;i<nsubs;i++) {
        ISLocalToGlobalMapping l2g;
        IS                     t_zerodiag_subs;
        PetscInt               nl;

        ierr = ISLocalToGlobalMappingCreateIS(subs[i],&l2g);CHKERRQ(ierr);
        ierr = ISGlobalToLocalMappingApplyIS(l2g,IS_GTOLM_DROP,zerodiag,&t_zerodiag_subs);CHKERRQ(ierr);
        ierr = ISGetLocalSize(t_zerodiag_subs,&nl);CHKERRQ(ierr);
        if (nl) {
          PetscBool valid = PETSC_TRUE;

          if (pcbddc->current_level) {
            ierr = VecSet(matis->x,0);CHKERRQ(ierr);
            ierr = ISGetLocalSize(subs[i],&nl);CHKERRQ(ierr);
            ierr = ISGetIndices(subs[i],&idxs);CHKERRQ(ierr);
            ierr = VecGetArray(matis->x,&array);CHKERRQ(ierr);
            for (j=0;j<nl;j++) array[idxs[j]] = 1.;
            ierr = VecRestoreArray(matis->x,&array);CHKERRQ(ierr);
            ierr = ISRestoreIndices(subs[i],&idxs);CHKERRQ(ierr);
            ierr = VecPointwiseMult(matis->x,work[0],matis->x);CHKERRQ(ierr);
            ierr = MatMult(matis->A,matis->x,matis->y);CHKERRQ(ierr);
            ierr = VecPointwiseMult(matis->y,work[1],matis->y);CHKERRQ(ierr);
            ierr = VecGetArray(matis->y,&array);CHKERRQ(ierr);
            for (j=0;j<n_interior_dofs;j++) {
              if (PetscAbsScalar(array[interior_dofs[j]]) > PETSC_SMALL) {
                valid = PETSC_FALSE;
                break;
              }
            }
            ierr = VecRestoreArray(matis->y,&array);CHKERRQ(ierr);
          }
          if (valid && pcbddc->NeumannBoundariesLocal) {
            IS       t_bc;
            PetscInt nzb;

            ierr = ISGlobalToLocalMappingApplyIS(l2g,IS_GTOLM_DROP,pcbddc->NeumannBoundariesLocal,&t_bc);CHKERRQ(ierr);
            ierr = ISGetLocalSize(t_bc,&nzb);CHKERRQ(ierr);
            ierr = ISDestroy(&t_bc);CHKERRQ(ierr);
            if (nzb) valid = PETSC_FALSE;
          }
          if (valid && pressures) {
            IS t_pressure_subs;
            ierr = ISGlobalToLocalMappingApplyIS(l2g,IS_GTOLM_DROP,pressures,&t_pressure_subs);CHKERRQ(ierr);
            ierr = ISEqual(t_pressure_subs,t_zerodiag_subs,&valid);CHKERRQ(ierr);
            ierr = ISDestroy(&t_pressure_subs);CHKERRQ(ierr);
          }
          if (valid) {
            ierr = ISLocalToGlobalMappingApplyIS(l2g,t_zerodiag_subs,&zerodiag_subs[pcbddc->benign_n]);CHKERRQ(ierr);
            pcbddc->benign_n++;
          } else {
            recompute_zerodiag = PETSC_TRUE;
          }
        }
        ierr = ISDestroy(&t_zerodiag_subs);CHKERRQ(ierr);
        ierr = ISLocalToGlobalMappingDestroy(&l2g);CHKERRQ(ierr);
      }
    } else { /* there's just one subdomain (or zero if they have not been detected */
      PetscBool valid = PETSC_TRUE;

      if (pcbddc->NeumannBoundariesLocal) {
        PetscInt nzb;
        ierr = ISGetLocalSize(pcbddc->NeumannBoundariesLocal,&nzb);CHKERRQ(ierr);
        if (nzb) valid = PETSC_FALSE;
      }
      if (valid && pressures) {
        ierr = ISEqual(pressures,zerodiag,&valid);CHKERRQ(ierr);
      }
      if (valid && pcbddc->current_level) {
        ierr = MatMult(matis->A,work[0],matis->x);CHKERRQ(ierr);
        ierr = VecPointwiseMult(matis->x,work[1],matis->x);CHKERRQ(ierr);
        ierr = VecGetArray(matis->x,&array);CHKERRQ(ierr);
        for (j=0;j<n_interior_dofs;j++) {
            if (PetscAbsScalar(array[interior_dofs[j]]) > PETSC_SMALL) {
              valid = PETSC_FALSE;
              break;
          }
        }
        ierr = VecRestoreArray(matis->x,&array);CHKERRQ(ierr);
      }
      if (valid) {
        pcbddc->benign_n = 1;
        ierr = PetscMalloc1(pcbddc->benign_n,&zerodiag_subs);CHKERRQ(ierr);
        ierr = PetscObjectReference((PetscObject)zerodiag);CHKERRQ(ierr);
        zerodiag_subs[0] = zerodiag;
      }
    }
    if (pcbddc->current_level) {
      ierr = VecDestroyVecs(2,&work);CHKERRQ(ierr);
    }
  }
  ierr = PetscFree(interior_dofs);CHKERRQ(ierr);

  if (!pcbddc->benign_n) {
    PetscInt n;

    ierr = ISDestroy(&zerodiag);CHKERRQ(ierr);
    recompute_zerodiag = PETSC_FALSE;
    ierr = MatGetLocalSize(pcbddc->local_mat,&n,NULL);CHKERRQ(ierr);
    if (n) {
      has_null_pressures = PETSC_FALSE;
      have_null = PETSC_FALSE;
    }
  }

  /* final check for null pressures */
  if (zerodiag && pressures) {
    PetscInt nz,np;
    ierr = ISGetLocalSize(zerodiag,&nz);CHKERRQ(ierr);
    ierr = ISGetLocalSize(pressures,&np);CHKERRQ(ierr);
    if (nz != np) have_null = PETSC_FALSE;
  }

  if (recompute_zerodiag) {
    ierr = ISDestroy(&zerodiag);CHKERRQ(ierr);
    if (pcbddc->benign_n == 1) {
      ierr = PetscObjectReference((PetscObject)zerodiag_subs[0]);CHKERRQ(ierr);
      zerodiag = zerodiag_subs[0];
    } else {
      PetscInt i,nzn,*new_idxs;

      nzn = 0;
      for (i=0;i<pcbddc->benign_n;i++) {
        PetscInt ns;
        ierr = ISGetLocalSize(zerodiag_subs[i],&ns);CHKERRQ(ierr);
        nzn += ns;
      }
      ierr = PetscMalloc1(nzn,&new_idxs);CHKERRQ(ierr);
      nzn = 0;
      for (i=0;i<pcbddc->benign_n;i++) {
        PetscInt ns,*idxs;
        ierr = ISGetLocalSize(zerodiag_subs[i],&ns);CHKERRQ(ierr);
        ierr = ISGetIndices(zerodiag_subs[i],(const PetscInt**)&idxs);CHKERRQ(ierr);
        ierr = PetscMemcpy(new_idxs+nzn,idxs,ns*sizeof(PetscInt));CHKERRQ(ierr);
        ierr = ISRestoreIndices(zerodiag_subs[i],(const PetscInt**)&idxs);CHKERRQ(ierr);
        nzn += ns;
      }
      ierr = PetscSortInt(nzn,new_idxs);CHKERRQ(ierr);
      ierr = ISCreateGeneral(PETSC_COMM_SELF,nzn,new_idxs,PETSC_OWN_POINTER,&zerodiag);CHKERRQ(ierr);
    }
    have_null = PETSC_FALSE;
  }

  /* Prepare matrix to compute no-net-flux */
  if (pcbddc->compute_nonetflux && !pcbddc->divudotp) {
    Mat                    A,loc_divudotp;
    ISLocalToGlobalMapping rl2g,cl2g,l2gmap;
    IS                     row,col,isused = NULL;
    PetscInt               M,N,n,st,n_isused;

    if (pressures) {
      isused = pressures;
    } else {
      isused = zerodiag;
    }
    ierr = MatGetLocalToGlobalMapping(pc->pmat,&l2gmap,NULL);CHKERRQ(ierr);
    ierr = MatISGetLocalMat(pc->pmat,&A);CHKERRQ(ierr);
    ierr = MatGetLocalSize(A,&n,NULL);CHKERRQ(ierr);
    if (!isused && n) SETERRQ(PETSC_COMM_SELF,PETSC_ERR_USER,"Don't know how to extract div u dot p! Please provide the pressure field");
    n_isused = 0;
    if (isused) {
      ierr = ISGetLocalSize(isused,&n_isused);CHKERRQ(ierr);
    }
    ierr = MPI_Scan(&n_isused,&st,1,MPIU_INT,MPI_SUM,PetscObjectComm((PetscObject)pc));CHKERRQ(ierr);
    st = st-n_isused;
    if (n) {
      const PetscInt *gidxs;

      ierr = MatGetSubMatrix(A,isused,NULL,MAT_INITIAL_MATRIX,&loc_divudotp);CHKERRQ(ierr);
      ierr = ISLocalToGlobalMappingGetIndices(l2gmap,&gidxs);CHKERRQ(ierr);
      /* TODO: extend ISCreateStride with st = PETSC_DECIDE */
      ierr = ISCreateStride(PetscObjectComm((PetscObject)pc),n_isused,st,1,&row);CHKERRQ(ierr);
      ierr = ISCreateGeneral(PetscObjectComm((PetscObject)pc),n,gidxs,PETSC_COPY_VALUES,&col);CHKERRQ(ierr);
      ierr = ISLocalToGlobalMappingRestoreIndices(l2gmap,&gidxs);CHKERRQ(ierr);
    } else {
      ierr = MatCreateSeqAIJ(PETSC_COMM_SELF,0,0,1,NULL,&loc_divudotp);CHKERRQ(ierr);
      ierr = ISCreateStride(PetscObjectComm((PetscObject)pc),n_isused,st,1,&row);CHKERRQ(ierr);
      ierr = ISCreateGeneral(PetscObjectComm((PetscObject)pc),0,NULL,PETSC_COPY_VALUES,&col);CHKERRQ(ierr);
    }
    ierr = MatGetSize(pc->pmat,NULL,&N);CHKERRQ(ierr);
    ierr = ISGetSize(row,&M);CHKERRQ(ierr);
    ierr = ISLocalToGlobalMappingCreateIS(row,&rl2g);CHKERRQ(ierr);
    ierr = ISLocalToGlobalMappingCreateIS(col,&cl2g);CHKERRQ(ierr);
    ierr = ISDestroy(&row);CHKERRQ(ierr);
    ierr = ISDestroy(&col);CHKERRQ(ierr);
    ierr = MatCreate(PetscObjectComm((PetscObject)pc),&pcbddc->divudotp);CHKERRQ(ierr);
    ierr = MatSetType(pcbddc->divudotp,MATIS);CHKERRQ(ierr);
    ierr = MatSetSizes(pcbddc->divudotp,PETSC_DECIDE,PETSC_DECIDE,M,N);CHKERRQ(ierr);
    ierr = MatSetLocalToGlobalMapping(pcbddc->divudotp,rl2g,cl2g);CHKERRQ(ierr);
    ierr = ISLocalToGlobalMappingDestroy(&rl2g);CHKERRQ(ierr);
    ierr = ISLocalToGlobalMappingDestroy(&cl2g);CHKERRQ(ierr);
    ierr = MatISSetLocalMat(pcbddc->divudotp,loc_divudotp);CHKERRQ(ierr);
    ierr = MatDestroy(&loc_divudotp);CHKERRQ(ierr);
    ierr = MatAssemblyBegin(pcbddc->divudotp,MAT_FINAL_ASSEMBLY);CHKERRQ(ierr);
    ierr = MatAssemblyEnd(pcbddc->divudotp,MAT_FINAL_ASSEMBLY);CHKERRQ(ierr);
  }

  /* change of basis and p0 dofs */
  if (has_null_pressures) {
    IS             zerodiagc;
    const PetscInt *idxs,*idxsc;
    PetscInt       i,s,*nnz;

    ierr = ISGetLocalSize(zerodiag,&nz);CHKERRQ(ierr);
    ierr = ISComplement(zerodiag,0,n,&zerodiagc);CHKERRQ(ierr);
    ierr = ISGetIndices(zerodiagc,&idxsc);CHKERRQ(ierr);
    /* local change of basis for pressures */
    ierr = MatDestroy(&pcbddc->benign_change);CHKERRQ(ierr);
    ierr = MatCreate(PetscObjectComm((PetscObject)pcbddc->local_mat),&pcbddc->benign_change);CHKERRQ(ierr);
    ierr = MatSetType(pcbddc->benign_change,MATAIJ);CHKERRQ(ierr);
    ierr = MatSetSizes(pcbddc->benign_change,n,n,PETSC_DECIDE,PETSC_DECIDE);CHKERRQ(ierr);
    ierr = PetscMalloc1(n,&nnz);CHKERRQ(ierr);
    for (i=0;i<n-nz;i++) nnz[idxsc[i]] = 1; /* identity on velocities plus pressure dofs for non-singular subdomains */
    for (i=0;i<pcbddc->benign_n;i++) {
      PetscInt nzs,j;

      ierr = ISGetLocalSize(zerodiag_subs[i],&nzs);CHKERRQ(ierr);
      ierr = ISGetIndices(zerodiag_subs[i],&idxs);CHKERRQ(ierr);
      for (j=0;j<nzs-1;j++) nnz[idxs[j]] = 2; /* change on pressures */
      nnz[idxs[nzs-1]] = nzs; /* last local pressure dof in subdomain */
      ierr = ISRestoreIndices(zerodiag_subs[i],&idxs);CHKERRQ(ierr);
    }
    ierr = MatSeqAIJSetPreallocation(pcbddc->benign_change,0,nnz);CHKERRQ(ierr);
    ierr = PetscFree(nnz);CHKERRQ(ierr);
    /* set identity on velocities */
    for (i=0;i<n-nz;i++) {
      ierr = MatSetValue(pcbddc->benign_change,idxsc[i],idxsc[i],1.,INSERT_VALUES);CHKERRQ(ierr);
    }
    ierr = ISRestoreIndices(zerodiagc,&idxsc);CHKERRQ(ierr);
    ierr = ISDestroy(&zerodiagc);CHKERRQ(ierr);
    ierr = PetscFree3(pcbddc->benign_p0_lidx,pcbddc->benign_p0_gidx,pcbddc->benign_p0);CHKERRQ(ierr);
    ierr = PetscMalloc3(pcbddc->benign_n,&pcbddc->benign_p0_lidx,pcbddc->benign_n,&pcbddc->benign_p0_gidx,pcbddc->benign_n,&pcbddc->benign_p0);CHKERRQ(ierr);
    /* set change on pressures */
    for (s=0;s<pcbddc->benign_n;s++) {
      PetscScalar *array;
      PetscInt    nzs;

      ierr = ISGetLocalSize(zerodiag_subs[s],&nzs);CHKERRQ(ierr);
      ierr = ISGetIndices(zerodiag_subs[s],&idxs);CHKERRQ(ierr);
      for (i=0;i<nzs-1;i++) {
        PetscScalar vals[2];
        PetscInt    cols[2];

        cols[0] = idxs[i];
        cols[1] = idxs[nzs-1];
        vals[0] = 1.;
        vals[1] = 1.;
        ierr = MatSetValues(pcbddc->benign_change,1,cols,2,cols,vals,INSERT_VALUES);CHKERRQ(ierr);
      }
      ierr = PetscMalloc1(nzs,&array);CHKERRQ(ierr);
      for (i=0;i<nzs-1;i++) array[i] = -1.;
      array[nzs-1] = 1.;
      ierr = MatSetValues(pcbddc->benign_change,1,idxs+nzs-1,nzs,idxs,array,INSERT_VALUES);CHKERRQ(ierr);
      /* store local idxs for p0 */
      pcbddc->benign_p0_lidx[s] = idxs[nzs-1];
      ierr = ISRestoreIndices(zerodiag_subs[s],&idxs);CHKERRQ(ierr);
      ierr = PetscFree(array);CHKERRQ(ierr);
    }
    ierr = MatAssemblyBegin(pcbddc->benign_change,MAT_FINAL_ASSEMBLY);CHKERRQ(ierr);
    ierr = MatAssemblyEnd(pcbddc->benign_change,MAT_FINAL_ASSEMBLY);CHKERRQ(ierr);
    /* project if needed */
    if (pcbddc->benign_change_explicit) {
      Mat M;

      ierr = MatPtAP(pcbddc->local_mat,pcbddc->benign_change,MAT_INITIAL_MATRIX,2.0,&M);CHKERRQ(ierr);
      ierr = MatDestroy(&pcbddc->local_mat);CHKERRQ(ierr);
      ierr = MatSeqAIJCompress(M,&pcbddc->local_mat);CHKERRQ(ierr);
      ierr = MatDestroy(&M);CHKERRQ(ierr);
    }
    /* store global idxs for p0 */
    ierr = ISLocalToGlobalMappingApply(pc->pmat->rmap->mapping,pcbddc->benign_n,pcbddc->benign_p0_lidx,pcbddc->benign_p0_gidx);CHKERRQ(ierr);
  }
  pcbddc->benign_zerodiag_subs = zerodiag_subs;
  ierr = ISDestroy(&pressures);CHKERRQ(ierr);

  /* determines if the coarse solver will be singular or not */
  ierr = MPI_Allreduce(&have_null,&pcbddc->benign_null,1,MPIU_BOOL,MPI_LAND,PetscObjectComm((PetscObject)pc));CHKERRQ(ierr);
  /* determines if the problem has subdomains with 0 pressure block */
  ierr = MPI_Allreduce(&have_null,&pcbddc->benign_have_null,1,MPIU_BOOL,MPI_LOR,PetscObjectComm((PetscObject)pc));CHKERRQ(ierr);
  *zerodiaglocal = zerodiag;
  PetscFunctionReturn(0);
}

#undef __FUNCT__
#define __FUNCT__ "PCBDDCBenignGetOrSetP0"
PetscErrorCode PCBDDCBenignGetOrSetP0(PC pc, Vec v, PetscBool get)
{
  PC_BDDC*       pcbddc = (PC_BDDC*)pc->data;
  PetscScalar    *array;
  PetscErrorCode ierr;

  PetscFunctionBegin;
  if (!pcbddc->benign_sf) {
    ierr = PetscSFCreate(PetscObjectComm((PetscObject)pc),&pcbddc->benign_sf);CHKERRQ(ierr);
    ierr = PetscSFSetGraphLayout(pcbddc->benign_sf,pc->pmat->rmap,pcbddc->benign_n,NULL,PETSC_OWN_POINTER,pcbddc->benign_p0_gidx);CHKERRQ(ierr);
  }
  if (get) {
    ierr = VecGetArrayRead(v,(const PetscScalar**)&array);CHKERRQ(ierr);
    ierr = PetscSFBcastBegin(pcbddc->benign_sf,MPIU_SCALAR,array,pcbddc->benign_p0);CHKERRQ(ierr);
    ierr = PetscSFBcastEnd(pcbddc->benign_sf,MPIU_SCALAR,array,pcbddc->benign_p0);CHKERRQ(ierr);
    ierr = VecRestoreArrayRead(v,(const PetscScalar**)&array);CHKERRQ(ierr);
  } else {
    ierr = VecGetArray(v,&array);CHKERRQ(ierr);
    ierr = PetscSFReduceBegin(pcbddc->benign_sf,MPIU_SCALAR,pcbddc->benign_p0,array,MPIU_REPLACE);CHKERRQ(ierr);
    ierr = PetscSFReduceEnd(pcbddc->benign_sf,MPIU_SCALAR,pcbddc->benign_p0,array,MPIU_REPLACE);CHKERRQ(ierr);
    ierr = VecRestoreArray(v,&array);CHKERRQ(ierr);
  }
  PetscFunctionReturn(0);
}

#undef __FUNCT__
#define __FUNCT__ "PCBDDCBenignPopOrPushB0"
PetscErrorCode PCBDDCBenignPopOrPushB0(PC pc, PetscBool pop)
{
  PC_BDDC*       pcbddc = (PC_BDDC*)pc->data;
  PetscErrorCode ierr;

  PetscFunctionBegin;
  /* TODO: add error checking
    - avoid nested pop (or push) calls.
    - cannot push before pop.
    - cannot call this if pcbddc->local_mat is NULL
  */
  if (!pcbddc->benign_n) {
    PetscFunctionReturn(0);
  }
  if (pop) {
    if (pcbddc->benign_change_explicit) {
      IS       is_p0;
      MatReuse reuse;

      /* extract B_0 */
      reuse = MAT_INITIAL_MATRIX;
      if (pcbddc->benign_B0) {
        reuse = MAT_REUSE_MATRIX;
      }
      ierr = ISCreateGeneral(PETSC_COMM_SELF,pcbddc->benign_n,pcbddc->benign_p0_lidx,PETSC_COPY_VALUES,&is_p0);CHKERRQ(ierr);
      ierr = MatGetSubMatrix(pcbddc->local_mat,is_p0,NULL,reuse,&pcbddc->benign_B0);CHKERRQ(ierr);
      /* remove rows and cols from local problem */
      ierr = MatSetOption(pcbddc->local_mat,MAT_KEEP_NONZERO_PATTERN,PETSC_TRUE);CHKERRQ(ierr);
      ierr = MatSetOption(pcbddc->local_mat,MAT_NEW_NONZERO_LOCATION_ERR,PETSC_FALSE);CHKERRQ(ierr);
      ierr = MatZeroRowsColumnsIS(pcbddc->local_mat,is_p0,1.0,NULL,NULL);CHKERRQ(ierr);
      ierr = ISDestroy(&is_p0);CHKERRQ(ierr);
    } else {
      Mat_IS      *matis = (Mat_IS*)pc->pmat->data;
      PetscScalar *vals;
      PetscInt    i,n,*idxs_ins;

      ierr = VecGetLocalSize(matis->y,&n);CHKERRQ(ierr);
      ierr = PetscMalloc2(n,&idxs_ins,n,&vals);CHKERRQ(ierr);
      if (!pcbddc->benign_B0) {
        PetscInt *nnz;
        ierr = MatCreate(PetscObjectComm((PetscObject)pcbddc->local_mat),&pcbddc->benign_B0);CHKERRQ(ierr);
        ierr = MatSetType(pcbddc->benign_B0,MATAIJ);CHKERRQ(ierr);
        ierr = MatSetSizes(pcbddc->benign_B0,pcbddc->benign_n,n,PETSC_DECIDE,PETSC_DECIDE);CHKERRQ(ierr);
        ierr = PetscMalloc1(pcbddc->benign_n,&nnz);CHKERRQ(ierr);
        for (i=0;i<pcbddc->benign_n;i++) {
          ierr = ISGetLocalSize(pcbddc->benign_zerodiag_subs[i],&nnz[i]);CHKERRQ(ierr);
          nnz[i] = n - nnz[i];
        }
        ierr = MatSeqAIJSetPreallocation(pcbddc->benign_B0,0,nnz);CHKERRQ(ierr);
        ierr = PetscFree(nnz);CHKERRQ(ierr);
      }

      for (i=0;i<pcbddc->benign_n;i++) {
        PetscScalar *array;
        PetscInt    *idxs,j,nz,cum;

        ierr = VecSet(matis->x,0.);CHKERRQ(ierr);
        ierr = ISGetLocalSize(pcbddc->benign_zerodiag_subs[i],&nz);CHKERRQ(ierr);
        ierr = ISGetIndices(pcbddc->benign_zerodiag_subs[i],(const PetscInt**)&idxs);CHKERRQ(ierr);
        for (j=0;j<nz;j++) vals[j] = 1.;
        ierr = VecSetValues(matis->x,nz,idxs,vals,INSERT_VALUES);CHKERRQ(ierr);
        ierr = VecAssemblyBegin(matis->x);CHKERRQ(ierr);
        ierr = VecAssemblyEnd(matis->x);CHKERRQ(ierr);
        ierr = VecSet(matis->y,0.);CHKERRQ(ierr);
        ierr = MatMult(matis->A,matis->x,matis->y);CHKERRQ(ierr);
        ierr = VecGetArray(matis->y,&array);CHKERRQ(ierr);
        cum = 0;
        for (j=0;j<n;j++) {
          if (PetscUnlikely(PetscAbsScalar(array[j]) > PETSC_SMALL)) {
            vals[cum] = array[j];
            idxs_ins[cum] = j;
            cum++;
          }
        }
        ierr = MatSetValues(pcbddc->benign_B0,1,&i,cum,idxs_ins,vals,INSERT_VALUES);CHKERRQ(ierr);
        ierr = VecRestoreArray(matis->y,&array);CHKERRQ(ierr);
        ierr = ISRestoreIndices(pcbddc->benign_zerodiag_subs[i],(const PetscInt**)&idxs);CHKERRQ(ierr);
      }
      ierr = MatAssemblyBegin(pcbddc->benign_B0,MAT_FINAL_ASSEMBLY);CHKERRQ(ierr);
      ierr = MatAssemblyEnd(pcbddc->benign_B0,MAT_FINAL_ASSEMBLY);CHKERRQ(ierr);
      ierr = PetscFree2(idxs_ins,vals);CHKERRQ(ierr);
    }
  } else { /* push */
    if (pcbddc->benign_change_explicit) {
      PetscInt i;

      for (i=0;i<pcbddc->benign_n;i++) {
        PetscScalar *B0_vals;
        PetscInt    *B0_cols,B0_ncol;

        ierr = MatGetRow(pcbddc->benign_B0,i,&B0_ncol,(const PetscInt**)&B0_cols,(const PetscScalar**)&B0_vals);CHKERRQ(ierr);
        ierr = MatSetValues(pcbddc->local_mat,1,pcbddc->benign_p0_lidx+i,B0_ncol,B0_cols,B0_vals,INSERT_VALUES);CHKERRQ(ierr);
        ierr = MatSetValues(pcbddc->local_mat,B0_ncol,B0_cols,1,pcbddc->benign_p0_lidx+i,B0_vals,INSERT_VALUES);CHKERRQ(ierr);
        ierr = MatSetValue(pcbddc->local_mat,pcbddc->benign_p0_lidx[i],pcbddc->benign_p0_lidx[i],0.0,INSERT_VALUES);CHKERRQ(ierr);
        ierr = MatRestoreRow(pcbddc->benign_B0,i,&B0_ncol,(const PetscInt**)&B0_cols,(const PetscScalar**)&B0_vals);CHKERRQ(ierr);
      }
      ierr = MatAssemblyBegin(pcbddc->local_mat,MAT_FINAL_ASSEMBLY);CHKERRQ(ierr);
      ierr = MatAssemblyEnd(pcbddc->local_mat,MAT_FINAL_ASSEMBLY);CHKERRQ(ierr);
    } else {
      SETERRQ(PETSC_COMM_SELF,PETSC_ERR_PLIB,"Cannot push B0!\n");
    }
  }
  PetscFunctionReturn(0);
}

#undef __FUNCT__
#define __FUNCT__ "PCBDDCAdaptiveSelection"
PetscErrorCode PCBDDCAdaptiveSelection(PC pc)
{
  PC_BDDC*        pcbddc = (PC_BDDC*)pc->data;
  PCBDDCSubSchurs sub_schurs = pcbddc->sub_schurs;
  PetscBLASInt    B_dummyint,B_neigs,B_ierr,B_lwork;
  PetscBLASInt    *B_iwork,*B_ifail;
  PetscScalar     *work,lwork;
  PetscScalar     *St,*S,*eigv;
  PetscScalar     *Sarray,*Starray;
  PetscReal       *eigs,thresh;
  PetscInt        i,nmax,nmin,nv,cum,mss,cum2,cumarray,maxneigs;
  PetscBool       allocated_S_St;
#if defined(PETSC_USE_COMPLEX)
  PetscReal       *rwork;
#endif
  PetscErrorCode  ierr;

  PetscFunctionBegin;
  if (!sub_schurs) SETERRQ(PETSC_COMM_SELF,PETSC_ERR_PLIB,"Adaptive selection of constraints requires SubSchurs data");
  if (!sub_schurs->schur_explicit) SETERRQ(PetscObjectComm((PetscObject)pc),PETSC_ERR_SUP,"Adaptive selection of constraints requires MUMPS and/or MKL_CPARDISO");
  if (sub_schurs->n_subs && (!sub_schurs->is_hermitian || !sub_schurs->is_posdef)) SETERRQ2(PETSC_COMM_SELF,PETSC_ERR_SUP,"Adaptive selection not yet implemented for general matrix pencils (herm %d, posdef %d)\n",sub_schurs->is_hermitian,sub_schurs->is_posdef);

  if (pcbddc->dbg_flag) {
    ierr = PetscViewerFlush(pcbddc->dbg_viewer);CHKERRQ(ierr);
    ierr = PetscViewerASCIIPrintf(pcbddc->dbg_viewer,"--------------------------------------------------\n");CHKERRQ(ierr);
    ierr = PetscViewerASCIIPrintf(pcbddc->dbg_viewer,"Check adaptive selection of constraints\n");CHKERRQ(ierr);
    ierr = PetscViewerASCIIPushSynchronized(pcbddc->dbg_viewer);CHKERRQ(ierr);
  }

  if (pcbddc->dbg_flag) {
    PetscViewerASCIISynchronizedPrintf(pcbddc->dbg_viewer,"Subdomain %04d cc %d (%d,%d).\n",PetscGlobalRank,sub_schurs->n_subs,sub_schurs->is_hermitian,sub_schurs->is_posdef);
  }

  /* max size of subsets */
  mss = 0;
  for (i=0;i<sub_schurs->n_subs;i++) {
    PetscInt subset_size;

    ierr = ISGetLocalSize(sub_schurs->is_subs[i],&subset_size);CHKERRQ(ierr);
    mss = PetscMax(mss,subset_size);
  }

  /* min/max and threshold */
  nmax = pcbddc->adaptive_nmax > 0 ? pcbddc->adaptive_nmax : mss;
  nmin = pcbddc->adaptive_nmin > 0 ? pcbddc->adaptive_nmin : 0;
  nmax = PetscMax(nmin,nmax);
  allocated_S_St = PETSC_FALSE;
  if (nmin) {
    allocated_S_St = PETSC_TRUE;
  }

  /* allocate lapack workspace */
  cum = cum2 = 0;
  maxneigs = 0;
  for (i=0;i<sub_schurs->n_subs;i++) {
    PetscInt n,subset_size;

    ierr = ISGetLocalSize(sub_schurs->is_subs[i],&subset_size);CHKERRQ(ierr);
    n = PetscMin(subset_size,nmax);
    cum += subset_size;
    cum2 += subset_size*n;
    maxneigs = PetscMax(maxneigs,n);
  }
  if (mss) {
    if (sub_schurs->is_hermitian && sub_schurs->is_posdef) {
      PetscBLASInt B_itype = 1;
      PetscBLASInt B_N = mss;
      PetscReal    zero = 0.0;
      PetscReal    eps = 0.0; /* dlamch? */

      B_lwork = -1;
      S = NULL;
      St = NULL;
      eigs = NULL;
      eigv = NULL;
      B_iwork = NULL;
      B_ifail = NULL;
#if defined(PETSC_USE_COMPLEX)
      rwork = NULL;
#endif
      thresh = 1.0;
      ierr = PetscFPTrapPush(PETSC_FP_TRAP_OFF);CHKERRQ(ierr);
#if defined(PETSC_USE_COMPLEX)
      PetscStackCallBLAS("LAPACKsygvx",LAPACKsygvx_(&B_itype,"V","V","L",&B_N,St,&B_N,S,&B_N,&zero,&thresh,&B_dummyint,&B_dummyint,&eps,&B_neigs,eigs,eigv,&B_N,&lwork,&B_lwork,rwork,B_iwork,B_ifail,&B_ierr));
#else
      PetscStackCallBLAS("LAPACKsygvx",LAPACKsygvx_(&B_itype,"V","V","L",&B_N,St,&B_N,S,&B_N,&zero,&thresh,&B_dummyint,&B_dummyint,&eps,&B_neigs,eigs,eigv,&B_N,&lwork,&B_lwork,B_iwork,B_ifail,&B_ierr));
#endif
      if (B_ierr != 0) SETERRQ1(PETSC_COMM_SELF,PETSC_ERR_LIB,"Error in query to SYGVX Lapack routine %d",(int)B_ierr);
      ierr = PetscFPTrapPop();CHKERRQ(ierr);
    } else {
        /* TODO */
    }
  } else {
    lwork = 0;
  }

  nv = 0;
  if (sub_schurs->is_vertices && pcbddc->use_vertices) { /* complement set of active subsets, each entry is a vertex (boundary made by active subsets, vertices and dirichlet dofs) */
    ierr = ISGetLocalSize(sub_schurs->is_vertices,&nv);CHKERRQ(ierr);
  }
  ierr = PetscBLASIntCast((PetscInt)PetscRealPart(lwork),&B_lwork);CHKERRQ(ierr);
  if (allocated_S_St) {
    ierr = PetscMalloc2(mss*mss,&S,mss*mss,&St);CHKERRQ(ierr);
  }
  ierr = PetscMalloc5(mss*mss,&eigv,mss,&eigs,B_lwork,&work,5*mss,&B_iwork,mss,&B_ifail);CHKERRQ(ierr);
#if defined(PETSC_USE_COMPLEX)
  ierr = PetscMalloc1(7*mss,&rwork);CHKERRQ(ierr);
#endif
  ierr = PetscMalloc5(nv+sub_schurs->n_subs,&pcbddc->adaptive_constraints_n,
                      nv+sub_schurs->n_subs+1,&pcbddc->adaptive_constraints_idxs_ptr,
                      nv+sub_schurs->n_subs+1,&pcbddc->adaptive_constraints_data_ptr,
                      nv+cum,&pcbddc->adaptive_constraints_idxs,
                      nv+cum2,&pcbddc->adaptive_constraints_data);CHKERRQ(ierr);
  ierr = PetscMemzero(pcbddc->adaptive_constraints_n,(nv+sub_schurs->n_subs)*sizeof(PetscInt));CHKERRQ(ierr);

  maxneigs = 0;
  cum = cumarray = 0;
  pcbddc->adaptive_constraints_idxs_ptr[0] = 0;
  pcbddc->adaptive_constraints_data_ptr[0] = 0;
  if (sub_schurs->is_vertices && pcbddc->use_vertices) {
    const PetscInt *idxs;

    ierr = ISGetIndices(sub_schurs->is_vertices,&idxs);CHKERRQ(ierr);
    for (cum=0;cum<nv;cum++) {
      pcbddc->adaptive_constraints_n[cum] = 1;
      pcbddc->adaptive_constraints_idxs[cum] = idxs[cum];
      pcbddc->adaptive_constraints_data[cum] = 1.0;
      pcbddc->adaptive_constraints_idxs_ptr[cum+1] = pcbddc->adaptive_constraints_idxs_ptr[cum]+1;
      pcbddc->adaptive_constraints_data_ptr[cum+1] = pcbddc->adaptive_constraints_data_ptr[cum]+1;
    }
    ierr = ISRestoreIndices(sub_schurs->is_vertices,&idxs);CHKERRQ(ierr);
  }

  if (mss) { /* multilevel */
    ierr = MatSeqAIJGetArray(sub_schurs->sum_S_Ej_inv_all,&Sarray);CHKERRQ(ierr);
    ierr = MatSeqAIJGetArray(sub_schurs->sum_S_Ej_tilda_all,&Starray);CHKERRQ(ierr);
  }

  thresh = pcbddc->adaptive_threshold;
  for (i=0;i<sub_schurs->n_subs;i++) {
    const PetscInt *idxs;
    PetscReal      upper,lower;
    PetscInt       j,subset_size,eigs_start = 0;
    PetscBLASInt   B_N;
    PetscBool      same_data = PETSC_FALSE;

    if (pcbddc->use_deluxe_scaling) {
      upper = PETSC_MAX_REAL;
      lower = thresh;
    } else {
      upper = 1./thresh;
      lower = 0.;
    }
    ierr = ISGetLocalSize(sub_schurs->is_subs[i],&subset_size);CHKERRQ(ierr);
    ierr = ISGetIndices(sub_schurs->is_subs[i],&idxs);CHKERRQ(ierr);
    ierr = PetscBLASIntCast(subset_size,&B_N);CHKERRQ(ierr);
    if (allocated_S_St) { /* S and S_t should be copied since we could need them later */
      if (sub_schurs->is_hermitian) {
        PetscInt j,k;
        if (sub_schurs->n_subs == 1) { /* zeroing memory to use PetscMemcmp later */
          ierr = PetscMemzero(S,subset_size*subset_size*sizeof(PetscScalar));CHKERRQ(ierr);
          ierr = PetscMemzero(St,subset_size*subset_size*sizeof(PetscScalar));CHKERRQ(ierr);
        }
        for (j=0;j<subset_size;j++) {
          for (k=j;k<subset_size;k++) {
            S [j*subset_size+k] = Sarray [cumarray+j*subset_size+k];
            St[j*subset_size+k] = Starray[cumarray+j*subset_size+k];
          }
        }
      } else {
        ierr = PetscMemcpy(S,Sarray+cumarray,subset_size*subset_size*sizeof(PetscScalar));CHKERRQ(ierr);
        ierr = PetscMemcpy(St,Starray+cumarray,subset_size*subset_size*sizeof(PetscScalar));CHKERRQ(ierr);
      }
    } else {
      S = Sarray + cumarray;
      St = Starray + cumarray;
    }
    /* see if we can save some work */
    if (sub_schurs->n_subs == 1 && pcbddc->use_deluxe_scaling) {
      ierr = PetscMemcmp(S,St,subset_size*subset_size*sizeof(PetscScalar),&same_data);CHKERRQ(ierr);
    }

    if (same_data && !sub_schurs->change) { /* there's no need of constraints here */
      B_neigs = 0;
    } else {
      if (sub_schurs->is_hermitian && sub_schurs->is_posdef) {
        PetscBLASInt B_itype = 1;
        PetscBLASInt B_IL, B_IU;
        PetscReal    eps = -1.0; /* dlamch? */
        PetscInt     nmin_s;
        PetscBool    compute_range = PETSC_FALSE;

        if (pcbddc->dbg_flag) {
          PetscViewerASCIISynchronizedPrintf(pcbddc->dbg_viewer,"Computing for sub %d/%d %d %d.\n",i,sub_schurs->n_subs,subset_size,pcbddc->mat_graph->count[idxs[0]]);
        }

        compute_range = PETSC_FALSE;
        if (thresh > 1.+PETSC_SMALL && !same_data) {
          compute_range = PETSC_TRUE;
        }

        ierr = PetscFPTrapPush(PETSC_FP_TRAP_OFF);CHKERRQ(ierr);
        if (compute_range) {

          /* ask for eigenvalues larger than thresh */
#if defined(PETSC_USE_COMPLEX)
          PetscStackCallBLAS("LAPACKsygvx",LAPACKsygvx_(&B_itype,"V","V","L",&B_N,St,&B_N,S,&B_N,&lower,&upper,&B_IL,&B_IU,&eps,&B_neigs,eigs,eigv,&B_N,work,&B_lwork,rwork,B_iwork,B_ifail,&B_ierr));
#else
          PetscStackCallBLAS("LAPACKsygvx",LAPACKsygvx_(&B_itype,"V","V","L",&B_N,St,&B_N,S,&B_N,&lower,&upper,&B_IL,&B_IU,&eps,&B_neigs,eigs,eigv,&B_N,work,&B_lwork,B_iwork,B_ifail,&B_ierr));
#endif
        } else if (!same_data) {
          B_IU = PetscMax(1,PetscMin(B_N,nmax));
          B_IL = 1;
#if defined(PETSC_USE_COMPLEX)
          PetscStackCallBLAS("LAPACKsygvx",LAPACKsygvx_(&B_itype,"V","I","L",&B_N,St,&B_N,S,&B_N,&lower,&upper,&B_IL,&B_IU,&eps,&B_neigs,eigs,eigv,&B_N,work,&B_lwork,rwork,B_iwork,B_ifail,&B_ierr));
#else
          PetscStackCallBLAS("LAPACKsygvx",LAPACKsygvx_(&B_itype,"V","I","L",&B_N,St,&B_N,S,&B_N,&lower,&upper,&B_IL,&B_IU,&eps,&B_neigs,eigs,eigv,&B_N,work,&B_lwork,B_iwork,B_ifail,&B_ierr));
#endif
        } else { /* same_data is true, so get the adaptive function requested by the user */
          PetscInt k;
          if (!sub_schurs->change_primal_sub) SETERRQ(PETSC_COMM_SELF,PETSC_ERR_PLIB,"This should not happen");
          ierr = ISGetLocalSize(sub_schurs->change_primal_sub[i],&nmax);CHKERRQ(ierr);
          ierr = PetscBLASIntCast(nmax,&B_neigs);CHKERRQ(ierr);
          nmin = nmax;
          ierr = PetscMemzero(eigv,subset_size*nmax*sizeof(PetscScalar));CHKERRQ(ierr);
          for (k=0;k<nmax;k++) {
            eigs[k] = 1./PETSC_SMALL;
            eigv[k*(subset_size+1)] = 1.0;
          }
        }
        ierr = PetscFPTrapPop();CHKERRQ(ierr);
        if (B_ierr) {
          if (B_ierr < 0 ) SETERRQ1(PETSC_COMM_SELF,PETSC_ERR_LIB,"Error in SYGVX Lapack routine: illegal value for argument %d",-(int)B_ierr);
          else if (B_ierr <= B_N) SETERRQ1(PETSC_COMM_SELF,PETSC_ERR_LIB,"Error in SYGVX Lapack routine: %d eigenvalues failed to converge",(int)B_ierr);
          else SETERRQ1(PETSC_COMM_SELF,PETSC_ERR_LIB,"Error in SYGVX Lapack routine: leading minor of order %d is not positive definite",(int)B_ierr-B_N-1);
        }

        if (B_neigs > nmax) {
          if (pcbddc->dbg_flag) {
            PetscViewerASCIISynchronizedPrintf(pcbddc->dbg_viewer,"   found %d eigs, more than maximum required %d.\n",B_neigs,nmax);
          }
          if (pcbddc->use_deluxe_scaling) eigs_start = B_neigs -nmax;
          B_neigs = nmax;
        }

        nmin_s = PetscMin(nmin,B_N);
        if (B_neigs < nmin_s) {
          PetscBLASInt B_neigs2;

          if (pcbddc->use_deluxe_scaling) {
            B_IL = B_N - nmin_s + 1;
            B_IU = B_N - B_neigs;
          } else {
            B_IL = B_neigs + 1;
            B_IU = nmin_s;
          }
          if (pcbddc->dbg_flag) {
            PetscViewerASCIISynchronizedPrintf(pcbddc->dbg_viewer,"   found %d eigs, less than minimum required %d. Asking for %d to %d incl (fortran like)\n",B_neigs,nmin,B_IL,B_IU);
          }
          if (sub_schurs->is_hermitian) {
            PetscInt j,k;
            for (j=0;j<subset_size;j++) {
              for (k=j;k<subset_size;k++) {
                S [j*subset_size+k] = Sarray [cumarray+j*subset_size+k];
                St[j*subset_size+k] = Starray[cumarray+j*subset_size+k];
              }
            }
          } else {
            ierr = PetscMemcpy(S,Sarray+cumarray,subset_size*subset_size*sizeof(PetscScalar));CHKERRQ(ierr);
            ierr = PetscMemcpy(St,Starray+cumarray,subset_size*subset_size*sizeof(PetscScalar));CHKERRQ(ierr);
          }
          ierr = PetscFPTrapPush(PETSC_FP_TRAP_OFF);CHKERRQ(ierr);
#if defined(PETSC_USE_COMPLEX)
          PetscStackCallBLAS("LAPACKsygvx",LAPACKsygvx_(&B_itype,"V","I","L",&B_N,St,&B_N,S,&B_N,&lower,&upper,&B_IL,&B_IU,&eps,&B_neigs2,eigs+B_neigs,eigv+B_neigs*subset_size,&B_N,work,&B_lwork,rwork,B_iwork,B_ifail,&B_ierr));
#else
          PetscStackCallBLAS("LAPACKsygvx",LAPACKsygvx_(&B_itype,"V","I","L",&B_N,St,&B_N,S,&B_N,&lower,&upper,&B_IL,&B_IU,&eps,&B_neigs2,eigs+B_neigs,eigv+B_neigs*subset_size,&B_N,work,&B_lwork,B_iwork,B_ifail,&B_ierr));
#endif
          ierr = PetscFPTrapPop();CHKERRQ(ierr);
          B_neigs += B_neigs2;
        }
        if (B_ierr) {
          if (B_ierr < 0 ) SETERRQ1(PETSC_COMM_SELF,PETSC_ERR_LIB,"Error in SYGVX Lapack routine: illegal value for argument %d",-(int)B_ierr);
          else if (B_ierr <= B_N) SETERRQ1(PETSC_COMM_SELF,PETSC_ERR_LIB,"Error in SYGVX Lapack routine: %d eigenvalues failed to converge",(int)B_ierr);
          else SETERRQ1(PETSC_COMM_SELF,PETSC_ERR_LIB,"Error in SYGVX Lapack routine: leading minor of order %d is not positive definite",(int)B_ierr-B_N-1);
        }
        if (pcbddc->dbg_flag) {
          ierr = PetscViewerASCIISynchronizedPrintf(pcbddc->dbg_viewer,"   -> Got %d eigs\n",B_neigs);CHKERRQ(ierr);
          for (j=0;j<B_neigs;j++) {
            if (eigs[j] == 0.0) {
              ierr = PetscViewerASCIISynchronizedPrintf(pcbddc->dbg_viewer,"     Inf\n");CHKERRQ(ierr);
            } else {
              if (pcbddc->use_deluxe_scaling) {
                ierr = PetscViewerASCIISynchronizedPrintf(pcbddc->dbg_viewer,"     %1.6e\n",eigs[j+eigs_start]);CHKERRQ(ierr);
              } else {
                ierr = PetscViewerASCIISynchronizedPrintf(pcbddc->dbg_viewer,"     %1.6e\n",1./eigs[j+eigs_start]);CHKERRQ(ierr);
              }
            }
          }
        }
      } else {
          /* TODO */
      }
    }
    /* change the basis back to the original one */
    if (sub_schurs->change) {
      Mat change,phi,phit;

      if (pcbddc->dbg_flag > 1) {
        PetscInt ii;
        for (ii=0;ii<B_neigs;ii++) {
          ierr = PetscViewerASCIISynchronizedPrintf(pcbddc->dbg_viewer,"   -> Eigenvector (old basis) %d/%d (%d)\n",ii,B_neigs,B_N);CHKERRQ(ierr);
          for (j=0;j<B_N;j++) {
            ierr = PetscViewerASCIISynchronizedPrintf(pcbddc->dbg_viewer,"       %1.4e\n",eigv[(ii+eigs_start)*subset_size+j]);CHKERRQ(ierr);
          }
        }
      }
      ierr = KSPGetOperators(sub_schurs->change[i],&change,NULL);CHKERRQ(ierr);
      ierr = MatCreateSeqDense(PETSC_COMM_SELF,subset_size,B_neigs,eigv+eigs_start*subset_size,&phit);CHKERRQ(ierr);
      ierr = MatMatMult(change,phit,MAT_INITIAL_MATRIX,PETSC_DEFAULT,&phi);CHKERRQ(ierr);
      ierr = MatCopy(phi,phit,SAME_NONZERO_PATTERN);CHKERRQ(ierr);
      ierr = MatDestroy(&phit);CHKERRQ(ierr);
      ierr = MatDestroy(&phi);CHKERRQ(ierr);
    }
    maxneigs = PetscMax(B_neigs,maxneigs);
    pcbddc->adaptive_constraints_n[i+nv] = B_neigs;
    if (B_neigs) {
      ierr = PetscMemcpy(pcbddc->adaptive_constraints_data+pcbddc->adaptive_constraints_data_ptr[cum],eigv+eigs_start*subset_size,B_neigs*subset_size*sizeof(PetscScalar));CHKERRQ(ierr);

      if (pcbddc->dbg_flag > 1) {
        PetscInt ii;
        for (ii=0;ii<B_neigs;ii++) {
          ierr = PetscViewerASCIISynchronizedPrintf(pcbddc->dbg_viewer,"   -> Eigenvector %d/%d (%d)\n",ii,B_neigs,B_N);CHKERRQ(ierr);
          for (j=0;j<B_N;j++) {
#if defined(PETSC_USE_COMPLEX)
            PetscReal r = PetscRealPart(pcbddc->adaptive_constraints_data[ii*subset_size+j+pcbddc->adaptive_constraints_data_ptr[cum]]);
            PetscReal c = PetscImaginaryPart(pcbddc->adaptive_constraints_data[ii*subset_size+j+pcbddc->adaptive_constraints_data_ptr[cum]]);
            ierr = PetscViewerASCIISynchronizedPrintf(pcbddc->dbg_viewer,"       %1.4e + %1.4e i\n",r,c);CHKERRQ(ierr);
#else
            ierr = PetscViewerASCIISynchronizedPrintf(pcbddc->dbg_viewer,"       %1.4e\n",pcbddc->adaptive_constraints_data[ii*subset_size+j+pcbddc->adaptive_constraints_data_ptr[cum]]);CHKERRQ(ierr);
#endif
          }
        }
      }
      ierr = PetscMemcpy(pcbddc->adaptive_constraints_idxs+pcbddc->adaptive_constraints_idxs_ptr[cum],idxs,subset_size*sizeof(PetscInt));CHKERRQ(ierr);
      pcbddc->adaptive_constraints_idxs_ptr[cum+1] = pcbddc->adaptive_constraints_idxs_ptr[cum] + subset_size;
      pcbddc->adaptive_constraints_data_ptr[cum+1] = pcbddc->adaptive_constraints_data_ptr[cum] + subset_size*B_neigs;
      cum++;
    }
    ierr = ISRestoreIndices(sub_schurs->is_subs[i],&idxs);CHKERRQ(ierr);
    /* shift for next computation */
    cumarray += subset_size*subset_size;
  }
  if (pcbddc->dbg_flag) {
    ierr = PetscViewerFlush(pcbddc->dbg_viewer);CHKERRQ(ierr);
  }

  if (mss) {
    ierr = MatSeqAIJRestoreArray(sub_schurs->sum_S_Ej_inv_all,&Sarray);CHKERRQ(ierr);
    ierr = MatSeqAIJRestoreArray(sub_schurs->sum_S_Ej_tilda_all,&Starray);CHKERRQ(ierr);
    /* destroy matrices (junk) */
    ierr = MatDestroy(&sub_schurs->sum_S_Ej_inv_all);CHKERRQ(ierr);
    ierr = MatDestroy(&sub_schurs->sum_S_Ej_tilda_all);CHKERRQ(ierr);
  }
  if (allocated_S_St) {
    ierr = PetscFree2(S,St);CHKERRQ(ierr);
  }
  ierr = PetscFree5(eigv,eigs,work,B_iwork,B_ifail);CHKERRQ(ierr);
#if defined(PETSC_USE_COMPLEX)
  ierr = PetscFree(rwork);CHKERRQ(ierr);
#endif
  if (pcbddc->dbg_flag) {
    PetscInt maxneigs_r;
    ierr = MPIU_Allreduce(&maxneigs,&maxneigs_r,1,MPIU_INT,MPI_MAX,PetscObjectComm((PetscObject)pc));CHKERRQ(ierr);
    ierr = PetscViewerASCIIPrintf(pcbddc->dbg_viewer,"Maximum number of constraints per cc %d\n",maxneigs_r);CHKERRQ(ierr);
  }
  PetscFunctionReturn(0);
}

#undef __FUNCT__
#define __FUNCT__ "PCBDDCSetUpSolvers"
PetscErrorCode PCBDDCSetUpSolvers(PC pc)
{
  PetscScalar    *coarse_submat_vals;
  PetscErrorCode ierr;

  PetscFunctionBegin;
  /* Setup local scatters R_to_B and (optionally) R_to_D */
  /* PCBDDCSetUpLocalWorkVectors should be called first! */
  ierr = PCBDDCSetUpLocalScatters(pc);CHKERRQ(ierr);

  /* Setup local neumann solver ksp_R */
  /* PCBDDCSetUpLocalScatters should be called first! */
  ierr = PCBDDCSetUpLocalSolvers(pc,PETSC_FALSE,PETSC_TRUE);CHKERRQ(ierr);

  /*
     Setup local correction and local part of coarse basis.
     Gives back the dense local part of the coarse matrix in column major ordering
  */
  ierr = PCBDDCSetUpCorrection(pc,&coarse_submat_vals);CHKERRQ(ierr);

  /* Compute total number of coarse nodes and setup coarse solver */
  ierr = PCBDDCSetUpCoarseSolver(pc,coarse_submat_vals);CHKERRQ(ierr);

  /* free */
  ierr = PetscFree(coarse_submat_vals);CHKERRQ(ierr);
  PetscFunctionReturn(0);
}

#undef __FUNCT__
#define __FUNCT__ "PCBDDCResetCustomization"
PetscErrorCode PCBDDCResetCustomization(PC pc)
{
  PC_BDDC        *pcbddc = (PC_BDDC*)pc->data;
  PetscErrorCode ierr;

  PetscFunctionBegin;
  ierr = PCBDDCGraphResetCSR(pcbddc->mat_graph);CHKERRQ(ierr);
  ierr = ISDestroy(&pcbddc->user_primal_vertices);CHKERRQ(ierr);
  ierr = ISDestroy(&pcbddc->user_primal_vertices_local);CHKERRQ(ierr);
  ierr = ISDestroy(&pcbddc->NeumannBoundaries);CHKERRQ(ierr);
  ierr = ISDestroy(&pcbddc->NeumannBoundariesLocal);CHKERRQ(ierr);
  ierr = ISDestroy(&pcbddc->DirichletBoundaries);CHKERRQ(ierr);
  ierr = MatNullSpaceDestroy(&pcbddc->onearnullspace);CHKERRQ(ierr);
  ierr = PetscFree(pcbddc->onearnullvecs_state);CHKERRQ(ierr);
  ierr = ISDestroy(&pcbddc->DirichletBoundariesLocal);CHKERRQ(ierr);
  ierr = PCBDDCSetDofsSplitting(pc,0,NULL);CHKERRQ(ierr);
  ierr = PCBDDCSetDofsSplittingLocal(pc,0,NULL);CHKERRQ(ierr);
  PetscFunctionReturn(0);
}

#undef __FUNCT__
#define __FUNCT__ "PCBDDCResetTopography"
PetscErrorCode PCBDDCResetTopography(PC pc)
{
  PC_BDDC        *pcbddc = (PC_BDDC*)pc->data;
  PetscInt       i;
  PetscErrorCode ierr;

  PetscFunctionBegin;
  ierr = MatDestroy(&pcbddc->user_ChangeOfBasisMatrix);CHKERRQ(ierr);
  ierr = MatDestroy(&pcbddc->ChangeOfBasisMatrix);CHKERRQ(ierr);
  ierr = MatDestroy(&pcbddc->switch_static_change);CHKERRQ(ierr);
  ierr = VecDestroy(&pcbddc->work_change);CHKERRQ(ierr);
  ierr = MatDestroy(&pcbddc->ConstraintMatrix);CHKERRQ(ierr);
  ierr = MatDestroy(&pcbddc->divudotp);CHKERRQ(ierr);
  ierr = ISDestroy(&pcbddc->divudotp_vl2l);CHKERRQ(ierr);
  ierr = PCBDDCGraphReset(pcbddc->mat_graph);CHKERRQ(ierr);
  for (i=0;i<pcbddc->n_local_subs;i++) {
    ierr = ISDestroy(&pcbddc->local_subs[i]);CHKERRQ(ierr);
  }
  ierr = PetscFree(pcbddc->local_subs);CHKERRQ(ierr);
  if (pcbddc->sub_schurs) {
    ierr = PCBDDCSubSchursReset(pcbddc->sub_schurs);CHKERRQ(ierr);
  }
  PetscFunctionReturn(0);
}

#undef __FUNCT__
#define __FUNCT__ "PCBDDCResetSolvers"
PetscErrorCode PCBDDCResetSolvers(PC pc)
{
  PC_BDDC        *pcbddc = (PC_BDDC*)pc->data;
  PetscErrorCode ierr;

  PetscFunctionBegin;
  ierr = VecDestroy(&pcbddc->coarse_vec);CHKERRQ(ierr);
  if (pcbddc->coarse_phi_B) {
    PetscScalar *array;
    ierr = MatDenseGetArray(pcbddc->coarse_phi_B,&array);CHKERRQ(ierr);
    ierr = PetscFree(array);CHKERRQ(ierr);
  }
  ierr = MatDestroy(&pcbddc->coarse_phi_B);CHKERRQ(ierr);
  ierr = MatDestroy(&pcbddc->coarse_phi_D);CHKERRQ(ierr);
  ierr = MatDestroy(&pcbddc->coarse_psi_B);CHKERRQ(ierr);
  ierr = MatDestroy(&pcbddc->coarse_psi_D);CHKERRQ(ierr);
  ierr = VecDestroy(&pcbddc->vec1_P);CHKERRQ(ierr);
  ierr = VecDestroy(&pcbddc->vec1_C);CHKERRQ(ierr);
  ierr = MatDestroy(&pcbddc->local_auxmat2);CHKERRQ(ierr);
  ierr = MatDestroy(&pcbddc->local_auxmat1);CHKERRQ(ierr);
  ierr = VecDestroy(&pcbddc->vec1_R);CHKERRQ(ierr);
  ierr = VecDestroy(&pcbddc->vec2_R);CHKERRQ(ierr);
  ierr = ISDestroy(&pcbddc->is_R_local);CHKERRQ(ierr);
  ierr = VecScatterDestroy(&pcbddc->R_to_B);CHKERRQ(ierr);
  ierr = VecScatterDestroy(&pcbddc->R_to_D);CHKERRQ(ierr);
  ierr = VecScatterDestroy(&pcbddc->coarse_loc_to_glob);CHKERRQ(ierr);
  ierr = KSPDestroy(&pcbddc->ksp_D);CHKERRQ(ierr);
  ierr = KSPDestroy(&pcbddc->ksp_R);CHKERRQ(ierr);
  ierr = KSPDestroy(&pcbddc->coarse_ksp);CHKERRQ(ierr);
  ierr = MatDestroy(&pcbddc->local_mat);CHKERRQ(ierr);
  ierr = PetscFree(pcbddc->primal_indices_local_idxs);CHKERRQ(ierr);
  ierr = PetscFree2(pcbddc->local_primal_ref_node,pcbddc->local_primal_ref_mult);CHKERRQ(ierr);
  ierr = PetscFree(pcbddc->global_primal_indices);CHKERRQ(ierr);
  ierr = ISDestroy(&pcbddc->coarse_subassembling);CHKERRQ(ierr);
  ierr = MatDestroy(&pcbddc->benign_change);CHKERRQ(ierr);
  ierr = VecDestroy(&pcbddc->benign_vec);CHKERRQ(ierr);
  ierr = PCBDDCBenignShellMat(pc,PETSC_TRUE);CHKERRQ(ierr);
  ierr = MatDestroy(&pcbddc->benign_B0);CHKERRQ(ierr);
  ierr = PetscSFDestroy(&pcbddc->benign_sf);CHKERRQ(ierr);
  if (pcbddc->benign_zerodiag_subs) {
    PetscInt i;
    for (i=0;i<pcbddc->benign_n;i++) {
      ierr = ISDestroy(&pcbddc->benign_zerodiag_subs[i]);CHKERRQ(ierr);
    }
    ierr = PetscFree(pcbddc->benign_zerodiag_subs);CHKERRQ(ierr);
  }
  ierr = PetscFree3(pcbddc->benign_p0_lidx,pcbddc->benign_p0_gidx,pcbddc->benign_p0);CHKERRQ(ierr);
  PetscFunctionReturn(0);
}

#undef __FUNCT__
#define __FUNCT__ "PCBDDCSetUpLocalWorkVectors"
PetscErrorCode PCBDDCSetUpLocalWorkVectors(PC pc)
{
  PC_BDDC        *pcbddc = (PC_BDDC*)pc->data;
  PC_IS          *pcis = (PC_IS*)pc->data;
  VecType        impVecType;
  PetscInt       n_constraints,n_R,old_size;
  PetscErrorCode ierr;

  PetscFunctionBegin;
  if (!pcbddc->ConstraintMatrix) SETERRQ(PetscObjectComm((PetscObject)pc),PETSC_ERR_PLIB,"BDDC Constraint matrix has not been created");
  /* get sizes */
  n_constraints = pcbddc->local_primal_size - pcbddc->benign_n - pcbddc->n_vertices;
  n_R = pcis->n - pcbddc->n_vertices;
  ierr = VecGetType(pcis->vec1_N,&impVecType);CHKERRQ(ierr);
  /* local work vectors (try to avoid unneeded work)*/
  /* R nodes */
  old_size = -1;
  if (pcbddc->vec1_R) {
    ierr = VecGetSize(pcbddc->vec1_R,&old_size);CHKERRQ(ierr);
  }
  if (n_R != old_size) {
    ierr = VecDestroy(&pcbddc->vec1_R);CHKERRQ(ierr);
    ierr = VecDestroy(&pcbddc->vec2_R);CHKERRQ(ierr);
    ierr = VecCreate(PetscObjectComm((PetscObject)pcis->vec1_N),&pcbddc->vec1_R);CHKERRQ(ierr);
    ierr = VecSetSizes(pcbddc->vec1_R,PETSC_DECIDE,n_R);CHKERRQ(ierr);
    ierr = VecSetType(pcbddc->vec1_R,impVecType);CHKERRQ(ierr);
    ierr = VecDuplicate(pcbddc->vec1_R,&pcbddc->vec2_R);CHKERRQ(ierr);
  }
  /* local primal dofs */
  old_size = -1;
  if (pcbddc->vec1_P) {
    ierr = VecGetSize(pcbddc->vec1_P,&old_size);CHKERRQ(ierr);
  }
  if (pcbddc->local_primal_size != old_size) {
    ierr = VecDestroy(&pcbddc->vec1_P);CHKERRQ(ierr);
    ierr = VecCreate(PetscObjectComm((PetscObject)pcis->vec1_N),&pcbddc->vec1_P);CHKERRQ(ierr);
    ierr = VecSetSizes(pcbddc->vec1_P,PETSC_DECIDE,pcbddc->local_primal_size);CHKERRQ(ierr);
    ierr = VecSetType(pcbddc->vec1_P,impVecType);CHKERRQ(ierr);
  }
  /* local explicit constraints */
  old_size = -1;
  if (pcbddc->vec1_C) {
    ierr = VecGetSize(pcbddc->vec1_C,&old_size);CHKERRQ(ierr);
  }
  if (n_constraints && n_constraints != old_size) {
    ierr = VecDestroy(&pcbddc->vec1_C);CHKERRQ(ierr);
    ierr = VecCreate(PetscObjectComm((PetscObject)pcis->vec1_N),&pcbddc->vec1_C);CHKERRQ(ierr);
    ierr = VecSetSizes(pcbddc->vec1_C,PETSC_DECIDE,n_constraints);CHKERRQ(ierr);
    ierr = VecSetType(pcbddc->vec1_C,impVecType);CHKERRQ(ierr);
  }
  PetscFunctionReturn(0);
}

#undef __FUNCT__
#define __FUNCT__ "PCBDDCSetUpCorrection"
PetscErrorCode PCBDDCSetUpCorrection(PC pc, PetscScalar **coarse_submat_vals_n)
{
  PetscErrorCode  ierr;
  /* pointers to pcis and pcbddc */
  PC_IS*          pcis = (PC_IS*)pc->data;
  PC_BDDC*        pcbddc = (PC_BDDC*)pc->data;
  PCBDDCSubSchurs sub_schurs = pcbddc->sub_schurs;
  /* submatrices of local problem */
  Mat             A_RV,A_VR,A_VV,local_auxmat2_R;
  /* submatrices of local coarse problem */
  Mat             S_VV,S_CV,S_VC,S_CC;
  /* working matrices */
  Mat             C_CR;
  /* additional working stuff */
  PC              pc_R;
  Mat             F;
  Vec             dummy_vec;
  PetscBool       isLU,isCHOL,isILU,need_benign_correction;
  PetscScalar     *coarse_submat_vals; /* TODO: use a PETSc matrix */
  PetscScalar     *work;
  PetscInt        *idx_V_B;
  PetscInt        lda_rhs,n,n_vertices,n_constraints,*p0_lidx_I;
  PetscInt        i,n_R,n_D,n_B;

  /* some shortcuts to scalars */
  PetscScalar     one=1.0,m_one=-1.0;

  PetscFunctionBegin;
  if (!pcbddc->symmetric_primal && pcbddc->benign_n) {
    SETERRQ(PETSC_COMM_SELF,PETSC_ERR_SUP,"Non-symmetric primal basis computation with benign trick not yet implemented");
  }

  /* Set Non-overlapping dimensions */
  n_vertices = pcbddc->n_vertices;
  n_constraints = pcbddc->local_primal_size - pcbddc->benign_n - n_vertices;
  n_B = pcis->n_B;
  n_D = pcis->n - n_B;
  n_R = pcis->n - n_vertices;

  /* vertices in boundary numbering */
  ierr = PetscMalloc1(n_vertices,&idx_V_B);CHKERRQ(ierr);
  ierr = ISGlobalToLocalMappingApply(pcis->BtoNmap,IS_GTOLM_DROP,n_vertices,pcbddc->local_primal_ref_node,&i,idx_V_B);CHKERRQ(ierr);
  if (i != n_vertices) SETERRQ2(PETSC_COMM_SELF,PETSC_ERR_PLIB,"Error in boundary numbering for BDDC vertices! %D != %D\n",n_vertices,i);

  /* Subdomain contribution (Non-overlapping) to coarse matrix  */
  ierr = PetscCalloc1(pcbddc->local_primal_size*pcbddc->local_primal_size,&coarse_submat_vals);CHKERRQ(ierr);
  ierr = MatCreateSeqDense(PETSC_COMM_SELF,n_vertices,n_vertices,coarse_submat_vals,&S_VV);CHKERRQ(ierr);
  ierr = MatSeqDenseSetLDA(S_VV,pcbddc->local_primal_size);CHKERRQ(ierr);
  ierr = MatCreateSeqDense(PETSC_COMM_SELF,n_constraints,n_vertices,coarse_submat_vals+n_vertices,&S_CV);CHKERRQ(ierr);
  ierr = MatSeqDenseSetLDA(S_CV,pcbddc->local_primal_size);CHKERRQ(ierr);
  ierr = MatCreateSeqDense(PETSC_COMM_SELF,n_vertices,n_constraints,coarse_submat_vals+pcbddc->local_primal_size*n_vertices,&S_VC);CHKERRQ(ierr);
  ierr = MatSeqDenseSetLDA(S_VC,pcbddc->local_primal_size);CHKERRQ(ierr);
  ierr = MatCreateSeqDense(PETSC_COMM_SELF,n_constraints,n_constraints,coarse_submat_vals+(pcbddc->local_primal_size+1)*n_vertices,&S_CC);CHKERRQ(ierr);
  ierr = MatSeqDenseSetLDA(S_CC,pcbddc->local_primal_size);CHKERRQ(ierr);

  /* determine if can use MatSolve routines instead of calling KSPSolve on ksp_R */
  ierr = KSPGetPC(pcbddc->ksp_R,&pc_R);CHKERRQ(ierr);
  ierr = PetscObjectTypeCompare((PetscObject)pc_R,PCLU,&isLU);CHKERRQ(ierr);
  ierr = PetscObjectTypeCompare((PetscObject)pc_R,PCILU,&isILU);CHKERRQ(ierr);
  ierr = PetscObjectTypeCompare((PetscObject)pc_R,PCCHOLESKY,&isCHOL);CHKERRQ(ierr);
  lda_rhs = n_R;
  need_benign_correction = PETSC_FALSE;
  if (isLU || isILU || isCHOL) {
    ierr = PCFactorGetMatrix(pc_R,&F);CHKERRQ(ierr);
  } else if (sub_schurs && sub_schurs->reuse_solver) {
    PCBDDCReuseSolvers reuse_solver = sub_schurs->reuse_solver;
    MatFactorType      type;

    F = reuse_solver->F;
    ierr = MatGetFactorType(F,&type);CHKERRQ(ierr);
    if (type == MAT_FACTOR_CHOLESKY) isCHOL = PETSC_TRUE;
    ierr = MatGetSize(F,&lda_rhs,NULL);CHKERRQ(ierr);
    need_benign_correction = (PetscBool)(!!reuse_solver->benign_n);
  } else {
    F = NULL;
  }

  /* allocate workspace */
  n = 0;
  if (n_constraints) {
    n += lda_rhs*n_constraints;
  }
  if (n_vertices) {
    n = PetscMax(2*lda_rhs*n_vertices,n);
    n = PetscMax((lda_rhs+n_B)*n_vertices,n);
  }
  ierr = PetscMalloc1(n,&work);CHKERRQ(ierr);

  /* create dummy vector to modify rhs and sol of MatMatSolve (work array will never be used) */
  dummy_vec = NULL;
  if (need_benign_correction && lda_rhs != n_R && F) {
    ierr = VecCreateSeqWithArray(PETSC_COMM_SELF,1,lda_rhs,work,&dummy_vec);CHKERRQ(ierr);
  }

  /* Precompute stuffs needed for preprocessing and application of BDDC*/
  if (n_constraints) {
    Mat         M1,M2,M3,C_B;
    IS          is_aux;
    PetscScalar *array,*array2;

    ierr = MatDestroy(&pcbddc->local_auxmat1);CHKERRQ(ierr);
    ierr = MatDestroy(&pcbddc->local_auxmat2);CHKERRQ(ierr);

    /* Extract constraints on R nodes: C_{CR}  */
    ierr = ISCreateStride(PETSC_COMM_SELF,n_constraints,n_vertices,1,&is_aux);CHKERRQ(ierr);
    ierr = MatGetSubMatrix(pcbddc->ConstraintMatrix,is_aux,pcbddc->is_R_local,MAT_INITIAL_MATRIX,&C_CR);CHKERRQ(ierr);
    ierr = MatGetSubMatrix(pcbddc->ConstraintMatrix,is_aux,pcis->is_B_local,MAT_INITIAL_MATRIX,&C_B);CHKERRQ(ierr);

    /* Assemble         local_auxmat2_R =        (- A_{RR}^{-1} C^T_{CR}) needed by BDDC setup */
    /* Assemble pcbddc->local_auxmat2   = R_to_B (- A_{RR}^{-1} C^T_{CR}) needed by BDDC application */
    ierr = PetscMemzero(work,lda_rhs*n_constraints*sizeof(PetscScalar));CHKERRQ(ierr);
    for (i=0;i<n_constraints;i++) {
      const PetscScalar *row_cmat_values;
      const PetscInt    *row_cmat_indices;
      PetscInt          size_of_constraint,j;

      ierr = MatGetRow(C_CR,i,&size_of_constraint,&row_cmat_indices,&row_cmat_values);CHKERRQ(ierr);
      for (j=0;j<size_of_constraint;j++) {
        work[row_cmat_indices[j]+i*lda_rhs] = -row_cmat_values[j];
      }
      ierr = MatRestoreRow(C_CR,i,&size_of_constraint,&row_cmat_indices,&row_cmat_values);CHKERRQ(ierr);
    }
    ierr = MatCreateSeqDense(PETSC_COMM_SELF,lda_rhs,n_constraints,NULL,&local_auxmat2_R);CHKERRQ(ierr);
    if (F) {
      Mat B;

      ierr = MatCreateSeqDense(PETSC_COMM_SELF,lda_rhs,n_constraints,work,&B);CHKERRQ(ierr);
      if (need_benign_correction) {
        PCBDDCReuseSolvers reuse_solver = sub_schurs->reuse_solver;

        /* rhs is already zero on interior dofs, no need to change the rhs */
        ierr = PetscMemzero(reuse_solver->benign_save_vals,pcbddc->benign_n*sizeof(PetscScalar));CHKERRQ(ierr);
      }
      ierr = MatMatSolve(F,B,local_auxmat2_R);CHKERRQ(ierr);
      if (need_benign_correction) {
        PetscScalar        *marr;
        PCBDDCReuseSolvers reuse_solver = sub_schurs->reuse_solver;

        ierr = MatDenseGetArray(local_auxmat2_R,&marr);CHKERRQ(ierr);
        if (lda_rhs != n_R) {
          for (i=0;i<n_constraints;i++) {
            ierr = VecPlaceArray(dummy_vec,marr+i*lda_rhs);CHKERRQ(ierr);
            ierr = PCBDDCReuseSolversBenignAdapt(reuse_solver,dummy_vec,NULL,PETSC_TRUE,PETSC_TRUE);CHKERRQ(ierr);
            ierr = VecResetArray(dummy_vec);CHKERRQ(ierr);
          }
        } else {
          for (i=0;i<n_constraints;i++) {
            ierr = VecPlaceArray(pcbddc->vec1_R,marr+i*lda_rhs);CHKERRQ(ierr);
            ierr = PCBDDCReuseSolversBenignAdapt(reuse_solver,pcbddc->vec1_R,NULL,PETSC_TRUE,PETSC_TRUE);CHKERRQ(ierr);
            ierr = VecResetArray(pcbddc->vec1_R);CHKERRQ(ierr);
          }
        }
        ierr = MatDenseRestoreArray(local_auxmat2_R,&marr);CHKERRQ(ierr);
      }
      ierr = MatDestroy(&B);CHKERRQ(ierr);
    } else {
      PetscScalar *marr;

      ierr = MatDenseGetArray(local_auxmat2_R,&marr);CHKERRQ(ierr);
      for (i=0;i<n_constraints;i++) {
        ierr = VecPlaceArray(pcbddc->vec1_R,work+i*lda_rhs);CHKERRQ(ierr);
        ierr = VecPlaceArray(pcbddc->vec2_R,marr+i*lda_rhs);CHKERRQ(ierr);
        ierr = KSPSolve(pcbddc->ksp_R,pcbddc->vec1_R,pcbddc->vec2_R);CHKERRQ(ierr);
        ierr = VecResetArray(pcbddc->vec1_R);CHKERRQ(ierr);
        ierr = VecResetArray(pcbddc->vec2_R);CHKERRQ(ierr);
      }
      ierr = MatDenseRestoreArray(local_auxmat2_R,&marr);CHKERRQ(ierr);
    }
    if (!pcbddc->switch_static) {
      ierr = MatCreateSeqDense(PETSC_COMM_SELF,n_B,n_constraints,NULL,&pcbddc->local_auxmat2);CHKERRQ(ierr);
      ierr = MatDenseGetArray(pcbddc->local_auxmat2,&array);CHKERRQ(ierr);
      ierr = MatDenseGetArray(local_auxmat2_R,&array2);CHKERRQ(ierr);
      for (i=0;i<n_constraints;i++) {
        ierr = VecPlaceArray(pcbddc->vec1_R,array2+i*lda_rhs);CHKERRQ(ierr);
        ierr = VecPlaceArray(pcis->vec1_B,array+i*n_B);CHKERRQ(ierr);
        ierr = VecScatterBegin(pcbddc->R_to_B,pcbddc->vec1_R,pcis->vec1_B,INSERT_VALUES,SCATTER_FORWARD);CHKERRQ(ierr);
        ierr = VecScatterEnd(pcbddc->R_to_B,pcbddc->vec1_R,pcis->vec1_B,INSERT_VALUES,SCATTER_FORWARD);CHKERRQ(ierr);
        ierr = VecResetArray(pcis->vec1_B);CHKERRQ(ierr);
        ierr = VecResetArray(pcbddc->vec1_R);CHKERRQ(ierr);
      }
      ierr = MatDenseRestoreArray(local_auxmat2_R,&array2);CHKERRQ(ierr);
      ierr = MatDenseRestoreArray(pcbddc->local_auxmat2,&array);CHKERRQ(ierr);
      ierr = MatMatMult(C_B,pcbddc->local_auxmat2,MAT_INITIAL_MATRIX,PETSC_DEFAULT,&M3);CHKERRQ(ierr);
    } else {
      if (lda_rhs != n_R) {
        IS dummy;

        ierr = ISCreateStride(PETSC_COMM_SELF,n_R,0,1,&dummy);CHKERRQ(ierr);
        ierr = MatGetSubMatrix(local_auxmat2_R,dummy,NULL,MAT_INITIAL_MATRIX,&pcbddc->local_auxmat2);CHKERRQ(ierr);
        ierr = ISDestroy(&dummy);CHKERRQ(ierr);
      } else {
        ierr = PetscObjectReference((PetscObject)local_auxmat2_R);CHKERRQ(ierr);
        pcbddc->local_auxmat2 = local_auxmat2_R;
      }
      ierr = MatMatMult(C_CR,pcbddc->local_auxmat2,MAT_INITIAL_MATRIX,PETSC_DEFAULT,&M3);CHKERRQ(ierr);
    }
    ierr = ISDestroy(&is_aux);CHKERRQ(ierr);
    /* Assemble explicitly S_CC = ( C_{CR} A_{RR}^{-1} C^T_{CR} )^{-1}  */
    ierr = MatScale(M3,m_one);CHKERRQ(ierr);
    ierr = MatDuplicate(M3,MAT_DO_NOT_COPY_VALUES,&M1);CHKERRQ(ierr);
    ierr = MatDuplicate(M3,MAT_DO_NOT_COPY_VALUES,&M2);CHKERRQ(ierr);
    if (isCHOL) {
      ierr = MatCholeskyFactor(M3,NULL,NULL);CHKERRQ(ierr);
    } else {
      ierr = MatLUFactor(M3,NULL,NULL,NULL);CHKERRQ(ierr);
    }
    ierr = VecSet(pcbddc->vec1_C,one);CHKERRQ(ierr);
    ierr = MatDiagonalSet(M2,pcbddc->vec1_C,INSERT_VALUES);CHKERRQ(ierr);
    ierr = MatMatSolve(M3,M2,M1);CHKERRQ(ierr);
    ierr = MatDestroy(&M2);CHKERRQ(ierr);
    ierr = MatDestroy(&M3);CHKERRQ(ierr);
    /* Assemble local_auxmat1 = S_CC*C_{CB} needed by BDDC application in KSP and in preproc */
    ierr = MatMatMult(M1,C_B,MAT_INITIAL_MATRIX,PETSC_DEFAULT,&pcbddc->local_auxmat1);CHKERRQ(ierr);
    ierr = MatDestroy(&C_B);CHKERRQ(ierr);
    ierr = MatCopy(M1,S_CC,SAME_NONZERO_PATTERN);CHKERRQ(ierr); /* S_CC can have a different LDA, MatMatSolve doesn't support it */
    ierr = MatDestroy(&M1);CHKERRQ(ierr);
  }

  /* Get submatrices from subdomain matrix */
  if (n_vertices) {
    IS is_aux;

    if (sub_schurs && sub_schurs->reuse_solver) { /* is_R_local is not sorted, ISComplement doesn't like it */
      IS tis;

      ierr = ISDuplicate(pcbddc->is_R_local,&tis);CHKERRQ(ierr);
      ierr = ISSort(tis);CHKERRQ(ierr);
      ierr = ISComplement(tis,0,pcis->n,&is_aux);CHKERRQ(ierr);
      ierr = ISDestroy(&tis);CHKERRQ(ierr);
    } else {
      ierr = ISComplement(pcbddc->is_R_local,0,pcis->n,&is_aux);CHKERRQ(ierr);
    }
    ierr = MatGetSubMatrix(pcbddc->local_mat,pcbddc->is_R_local,is_aux,MAT_INITIAL_MATRIX,&A_RV);CHKERRQ(ierr);
    ierr = MatGetSubMatrix(pcbddc->local_mat,is_aux,pcbddc->is_R_local,MAT_INITIAL_MATRIX,&A_VR);CHKERRQ(ierr);
    ierr = MatGetSubMatrix(pcbddc->local_mat,is_aux,is_aux,MAT_INITIAL_MATRIX,&A_VV);CHKERRQ(ierr);
    ierr = ISDestroy(&is_aux);CHKERRQ(ierr);
  }

  /* Matrix of coarse basis functions (local) */
  if (pcbddc->coarse_phi_B) {
    PetscInt on_B,on_primal,on_D=n_D;
    if (pcbddc->coarse_phi_D) {
      ierr = MatGetSize(pcbddc->coarse_phi_D,&on_D,NULL);CHKERRQ(ierr);
    }
    ierr = MatGetSize(pcbddc->coarse_phi_B,&on_B,&on_primal);CHKERRQ(ierr);
    if (on_B != n_B || on_primal != pcbddc->local_primal_size || on_D != n_D) {
      PetscScalar *marray;

      ierr = MatDenseGetArray(pcbddc->coarse_phi_B,&marray);CHKERRQ(ierr);
      ierr = PetscFree(marray);CHKERRQ(ierr);
      ierr = MatDestroy(&pcbddc->coarse_phi_B);CHKERRQ(ierr);
      ierr = MatDestroy(&pcbddc->coarse_psi_B);CHKERRQ(ierr);
      ierr = MatDestroy(&pcbddc->coarse_phi_D);CHKERRQ(ierr);
      ierr = MatDestroy(&pcbddc->coarse_psi_D);CHKERRQ(ierr);
    }
  }

  if (!pcbddc->coarse_phi_B) {
    PetscScalar *marray;

    n = n_B*pcbddc->local_primal_size;
    if (pcbddc->switch_static || pcbddc->dbg_flag) {
      n += n_D*pcbddc->local_primal_size;
    }
    if (!pcbddc->symmetric_primal) {
      n *= 2;
    }
    ierr = PetscCalloc1(n,&marray);CHKERRQ(ierr);
    ierr = MatCreateSeqDense(PETSC_COMM_SELF,n_B,pcbddc->local_primal_size,marray,&pcbddc->coarse_phi_B);CHKERRQ(ierr);
    n = n_B*pcbddc->local_primal_size;
    if (pcbddc->switch_static || pcbddc->dbg_flag) {
      ierr = MatCreateSeqDense(PETSC_COMM_SELF,n_D,pcbddc->local_primal_size,marray+n,&pcbddc->coarse_phi_D);CHKERRQ(ierr);
      n += n_D*pcbddc->local_primal_size;
    }
    if (!pcbddc->symmetric_primal) {
      ierr = MatCreateSeqDense(PETSC_COMM_SELF,n_B,pcbddc->local_primal_size,marray+n,&pcbddc->coarse_psi_B);CHKERRQ(ierr);
      if (pcbddc->switch_static || pcbddc->dbg_flag) {
        n = n_B*pcbddc->local_primal_size;
        ierr = MatCreateSeqDense(PETSC_COMM_SELF,n_D,pcbddc->local_primal_size,marray+n,&pcbddc->coarse_psi_D);CHKERRQ(ierr);
      }
    } else {
      ierr = PetscObjectReference((PetscObject)pcbddc->coarse_phi_B);CHKERRQ(ierr);
      pcbddc->coarse_psi_B = pcbddc->coarse_phi_B;
      if (pcbddc->switch_static || pcbddc->dbg_flag) {
        ierr = PetscObjectReference((PetscObject)pcbddc->coarse_phi_D);CHKERRQ(ierr);
        pcbddc->coarse_psi_D = pcbddc->coarse_phi_D;
      }
    }
  }

  /* We are now ready to evaluate coarse basis functions and subdomain contribution to coarse problem */
  p0_lidx_I = NULL;
  if (pcbddc->benign_n && (pcbddc->switch_static || pcbddc->dbg_flag)) {
    const PetscInt *idxs;

    ierr = ISGetIndices(pcis->is_I_local,&idxs);CHKERRQ(ierr);
    ierr = PetscMalloc1(pcbddc->benign_n,&p0_lidx_I);CHKERRQ(ierr);
    for (i=0;i<pcbddc->benign_n;i++) {
      ierr = PetscFindInt(pcbddc->benign_p0_lidx[i],pcis->n-pcis->n_B,idxs,&p0_lidx_I[i]);CHKERRQ(ierr);
    }
    ierr = ISRestoreIndices(pcis->is_I_local,&idxs);CHKERRQ(ierr);
  }

  /* vertices */
  if (n_vertices) {

    ierr = MatConvert(A_VV,MATDENSE,MAT_INPLACE_MATRIX,&A_VV);CHKERRQ(ierr);

    if (n_R) {
      Mat          A_RRmA_RV,A_RV_bcorr=NULL,S_VVt; /* S_VVt with LDA=N */
      PetscBLASInt B_N,B_one = 1;
      PetscScalar  *x,*y;
      PetscBool    isseqaij;

      ierr = MatScale(A_RV,m_one);CHKERRQ(ierr);
      if (need_benign_correction) {
        ISLocalToGlobalMapping RtoN;
        IS                     is_p0;
        PetscInt               *idxs_p0,n;

        ierr = PetscMalloc1(pcbddc->benign_n,&idxs_p0);CHKERRQ(ierr);
        ierr = ISLocalToGlobalMappingCreateIS(pcbddc->is_R_local,&RtoN);CHKERRQ(ierr);
        ierr = ISGlobalToLocalMappingApply(RtoN,IS_GTOLM_DROP,pcbddc->benign_n,pcbddc->benign_p0_lidx,&n,idxs_p0);CHKERRQ(ierr);
        if (n != pcbddc->benign_n) SETERRQ2(PETSC_COMM_SELF,PETSC_ERR_PLIB,"Error in R numbering for benign p0! %d != %d\n",n,pcbddc->benign_n);
        ierr = ISLocalToGlobalMappingDestroy(&RtoN);CHKERRQ(ierr);
        ierr = ISCreateGeneral(PETSC_COMM_SELF,n,idxs_p0,PETSC_OWN_POINTER,&is_p0);CHKERRQ(ierr);
        ierr = MatGetSubMatrix(A_RV,is_p0,NULL,MAT_INITIAL_MATRIX,&A_RV_bcorr);CHKERRQ(ierr);
        ierr = ISDestroy(&is_p0);CHKERRQ(ierr);
      }

      if (lda_rhs == n_R) {
        ierr = MatConvert(A_RV,MATDENSE,MAT_INPLACE_MATRIX,&A_RV);CHKERRQ(ierr);
      } else {
        PetscScalar    *av,*array;
        const PetscInt *xadj,*adjncy;
        PetscInt       n;
        PetscBool      flg_row;

        array = work+lda_rhs*n_vertices;
        ierr = PetscMemzero(array,lda_rhs*n_vertices*sizeof(PetscScalar));CHKERRQ(ierr);
        ierr = MatConvert(A_RV,MATSEQAIJ,MAT_INPLACE_MATRIX,&A_RV);CHKERRQ(ierr);
        ierr = MatGetRowIJ(A_RV,0,PETSC_FALSE,PETSC_FALSE,&n,&xadj,&adjncy,&flg_row);CHKERRQ(ierr);
        ierr = MatSeqAIJGetArray(A_RV,&av);CHKERRQ(ierr);
        for (i=0;i<n;i++) {
          PetscInt j;
          for (j=xadj[i];j<xadj[i+1];j++) array[lda_rhs*adjncy[j]+i] = av[j];
        }
        ierr = MatRestoreRowIJ(A_RV,0,PETSC_FALSE,PETSC_FALSE,&n,&xadj,&adjncy,&flg_row);CHKERRQ(ierr);
        ierr = MatDestroy(&A_RV);CHKERRQ(ierr);
        ierr = MatCreateSeqDense(PETSC_COMM_SELF,lda_rhs,n_vertices,array,&A_RV);CHKERRQ(ierr);
      }
      ierr = MatCreateSeqDense(PETSC_COMM_SELF,lda_rhs,n_vertices,work,&A_RRmA_RV);CHKERRQ(ierr);
      if (need_benign_correction) {
        PCBDDCReuseSolvers reuse_solver = sub_schurs->reuse_solver;
        PetscScalar        *marr;

        ierr = MatDenseGetArray(A_RV,&marr);CHKERRQ(ierr);
        /* need \Phi^T A_RV = (I+L)A_RV, L given by

               | 0 0  0 | (V)
           L = | 0 0 -1 | (P-p0)
               | 0 0 -1 | (p0)

        */
        for (i=0;i<reuse_solver->benign_n;i++) {
          const PetscScalar *vals;
          const PetscInt    *idxs,*idxs_zero;
          PetscInt          n,j,nz;

          ierr = ISGetLocalSize(reuse_solver->benign_zerodiag_subs[i],&nz);CHKERRQ(ierr);
          ierr = ISGetIndices(reuse_solver->benign_zerodiag_subs[i],&idxs_zero);CHKERRQ(ierr);
          ierr = MatGetRow(A_RV_bcorr,i,&n,&idxs,&vals);CHKERRQ(ierr);
          for (j=0;j<n;j++) {
            PetscScalar val = vals[j];
            PetscInt    k,col = idxs[j];
            for (k=0;k<nz;k++) marr[idxs_zero[k]+lda_rhs*col] -= val;
          }
          ierr = MatRestoreRow(A_RV_bcorr,i,&n,&idxs,&vals);CHKERRQ(ierr);
          ierr = ISRestoreIndices(reuse_solver->benign_zerodiag_subs[i],&idxs_zero);CHKERRQ(ierr);
        }
        ierr = MatDenseRestoreArray(A_RV,&marr);CHKERRQ(ierr);
      }
      if (F) {
        /* need to correct the rhs */
        if (need_benign_correction) {
          PCBDDCReuseSolvers reuse_solver = sub_schurs->reuse_solver;
          PetscScalar        *marr;

          ierr = MatDenseGetArray(A_RV,&marr);CHKERRQ(ierr);
          if (lda_rhs != n_R) {
            for (i=0;i<n_vertices;i++) {
              ierr = VecPlaceArray(dummy_vec,marr+i*lda_rhs);CHKERRQ(ierr);
              ierr = PCBDDCReuseSolversBenignAdapt(reuse_solver,dummy_vec,NULL,PETSC_FALSE,PETSC_TRUE);CHKERRQ(ierr);
              ierr = VecResetArray(dummy_vec);CHKERRQ(ierr);
            }
          } else {
            for (i=0;i<n_vertices;i++) {
              ierr = VecPlaceArray(pcbddc->vec1_R,marr+i*lda_rhs);CHKERRQ(ierr);
              ierr = PCBDDCReuseSolversBenignAdapt(reuse_solver,pcbddc->vec1_R,NULL,PETSC_FALSE,PETSC_TRUE);CHKERRQ(ierr);
              ierr = VecResetArray(pcbddc->vec1_R);CHKERRQ(ierr);
            }
          }
          ierr = MatDenseRestoreArray(A_RV,&marr);CHKERRQ(ierr);
        }
        ierr = MatMatSolve(F,A_RV,A_RRmA_RV);CHKERRQ(ierr);
        /* need to correct the solution */
        if (need_benign_correction) {
          PCBDDCReuseSolvers reuse_solver = sub_schurs->reuse_solver;
          PetscScalar        *marr;

          ierr = MatDenseGetArray(A_RRmA_RV,&marr);CHKERRQ(ierr);
          if (lda_rhs != n_R) {
            for (i=0;i<n_vertices;i++) {
              ierr = VecPlaceArray(dummy_vec,marr+i*lda_rhs);CHKERRQ(ierr);
              ierr = PCBDDCReuseSolversBenignAdapt(reuse_solver,dummy_vec,NULL,PETSC_TRUE,PETSC_TRUE);CHKERRQ(ierr);
              ierr = VecResetArray(dummy_vec);CHKERRQ(ierr);
            }
          } else {
            for (i=0;i<n_vertices;i++) {
              ierr = VecPlaceArray(pcbddc->vec1_R,marr+i*lda_rhs);CHKERRQ(ierr);
              ierr = PCBDDCReuseSolversBenignAdapt(reuse_solver,pcbddc->vec1_R,NULL,PETSC_TRUE,PETSC_TRUE);CHKERRQ(ierr);
              ierr = VecResetArray(pcbddc->vec1_R);CHKERRQ(ierr);
            }
          }
          ierr = MatDenseRestoreArray(A_RRmA_RV,&marr);CHKERRQ(ierr);
        }
      } else {
        ierr = MatDenseGetArray(A_RV,&y);CHKERRQ(ierr);
        for (i=0;i<n_vertices;i++) {
          ierr = VecPlaceArray(pcbddc->vec1_R,y+i*lda_rhs);CHKERRQ(ierr);
          ierr = VecPlaceArray(pcbddc->vec2_R,work+i*lda_rhs);CHKERRQ(ierr);
          ierr = KSPSolve(pcbddc->ksp_R,pcbddc->vec1_R,pcbddc->vec2_R);CHKERRQ(ierr);
          ierr = VecResetArray(pcbddc->vec1_R);CHKERRQ(ierr);
          ierr = VecResetArray(pcbddc->vec2_R);CHKERRQ(ierr);
        }
        ierr = MatDenseRestoreArray(A_RV,&y);CHKERRQ(ierr);
      }
      ierr = MatDestroy(&A_RV);CHKERRQ(ierr);
      /* S_VV and S_CV */
      if (n_constraints) {
        Mat B;

        ierr = PetscMemzero(work+lda_rhs*n_vertices,n_B*n_vertices*sizeof(PetscScalar));CHKERRQ(ierr);
        for (i=0;i<n_vertices;i++) {
          ierr = VecPlaceArray(pcbddc->vec1_R,work+i*lda_rhs);CHKERRQ(ierr);
          ierr = VecPlaceArray(pcis->vec1_B,work+lda_rhs*n_vertices+i*n_B);CHKERRQ(ierr);
          ierr = VecScatterBegin(pcbddc->R_to_B,pcbddc->vec1_R,pcis->vec1_B,INSERT_VALUES,SCATTER_FORWARD);CHKERRQ(ierr);
          ierr = VecScatterEnd(pcbddc->R_to_B,pcbddc->vec1_R,pcis->vec1_B,INSERT_VALUES,SCATTER_FORWARD);CHKERRQ(ierr);
          ierr = VecResetArray(pcis->vec1_B);CHKERRQ(ierr);
          ierr = VecResetArray(pcbddc->vec1_R);CHKERRQ(ierr);
        }
        ierr = MatCreateSeqDense(PETSC_COMM_SELF,n_B,n_vertices,work+lda_rhs*n_vertices,&B);CHKERRQ(ierr);
        ierr = MatMatMult(pcbddc->local_auxmat1,B,MAT_REUSE_MATRIX,PETSC_DEFAULT,&S_CV);CHKERRQ(ierr);
        ierr = MatDestroy(&B);CHKERRQ(ierr);
        ierr = MatCreateSeqDense(PETSC_COMM_SELF,lda_rhs,n_vertices,work+lda_rhs*n_vertices,&B);CHKERRQ(ierr);
        ierr = MatMatMult(local_auxmat2_R,S_CV,MAT_REUSE_MATRIX,PETSC_DEFAULT,&B);CHKERRQ(ierr);
        ierr = MatScale(S_CV,m_one);CHKERRQ(ierr);
        ierr = PetscBLASIntCast(lda_rhs*n_vertices,&B_N);CHKERRQ(ierr);
        PetscStackCallBLAS("BLASaxpy",BLASaxpy_(&B_N,&one,work+lda_rhs*n_vertices,&B_one,work,&B_one));
        ierr = MatDestroy(&B);CHKERRQ(ierr);
      }
      ierr = PetscObjectTypeCompare((PetscObject)A_VR,MATSEQAIJ,&isseqaij);CHKERRQ(ierr);
      if (!isseqaij) { /* MatMatMult with SEQ(S)BAIJ below will raise an error */
        ierr = MatConvert(A_VR,MATSEQAIJ,MAT_INPLACE_MATRIX,&A_VR);CHKERRQ(ierr);
      }
      if (lda_rhs != n_R) {
        ierr = MatDestroy(&A_RRmA_RV);CHKERRQ(ierr);
        ierr = MatCreateSeqDense(PETSC_COMM_SELF,n_R,n_vertices,work,&A_RRmA_RV);CHKERRQ(ierr);
        ierr = MatSeqDenseSetLDA(A_RRmA_RV,lda_rhs);CHKERRQ(ierr);
      }
      ierr = MatMatMult(A_VR,A_RRmA_RV,MAT_INITIAL_MATRIX,PETSC_DEFAULT,&S_VVt);CHKERRQ(ierr);
      /* need A_VR * \Phi * A_RRmA_RV = A_VR * (I+L)^T * A_RRmA_RV, L given as before */
      if (need_benign_correction) {
        PCBDDCReuseSolvers reuse_solver = sub_schurs->reuse_solver;
        PetscScalar      *marr,*sums;

        ierr = PetscMalloc1(n_vertices,&sums);CHKERRQ(ierr);
        ierr = MatDenseGetArray(S_VVt,&marr);
        for (i=0;i<reuse_solver->benign_n;i++) {
          const PetscScalar *vals;
          const PetscInt    *idxs,*idxs_zero;
          PetscInt          n,j,nz;

          ierr = ISGetLocalSize(reuse_solver->benign_zerodiag_subs[i],&nz);CHKERRQ(ierr);
          ierr = ISGetIndices(reuse_solver->benign_zerodiag_subs[i],&idxs_zero);CHKERRQ(ierr);
          for (j=0;j<n_vertices;j++) {
            PetscInt k;
            sums[j] = 0.;
            for (k=0;k<nz;k++) sums[j] += work[idxs_zero[k]+j*lda_rhs];
          }
          ierr = MatGetRow(A_RV_bcorr,i,&n,&idxs,&vals);CHKERRQ(ierr);
          for (j=0;j<n;j++) {
            PetscScalar val = vals[j];
            PetscInt k;
            for (k=0;k<n_vertices;k++) {
              marr[idxs[j]+k*n_vertices] += val*sums[k];
            }
          }
          ierr = MatRestoreRow(A_RV_bcorr,i,&n,&idxs,&vals);CHKERRQ(ierr);
          ierr = ISRestoreIndices(reuse_solver->benign_zerodiag_subs[i],&idxs_zero);CHKERRQ(ierr);
        }
        ierr = PetscFree(sums);CHKERRQ(ierr);
        ierr = MatDenseRestoreArray(S_VVt,&marr);
        ierr = MatDestroy(&A_RV_bcorr);CHKERRQ(ierr);
      }
      ierr = MatDestroy(&A_RRmA_RV);CHKERRQ(ierr);
      ierr = PetscBLASIntCast(n_vertices*n_vertices,&B_N);CHKERRQ(ierr);
      ierr = MatDenseGetArray(A_VV,&x);CHKERRQ(ierr);
      ierr = MatDenseGetArray(S_VVt,&y);CHKERRQ(ierr);
      PetscStackCallBLAS("BLASaxpy",BLASaxpy_(&B_N,&one,x,&B_one,y,&B_one));
      ierr = MatDenseRestoreArray(A_VV,&x);CHKERRQ(ierr);
      ierr = MatDenseRestoreArray(S_VVt,&y);CHKERRQ(ierr);
      ierr = MatCopy(S_VVt,S_VV,SAME_NONZERO_PATTERN);CHKERRQ(ierr);
      ierr = MatDestroy(&S_VVt);CHKERRQ(ierr);
    } else {
      ierr = MatCopy(A_VV,S_VV,SAME_NONZERO_PATTERN);CHKERRQ(ierr);
    }
    ierr = MatDestroy(&A_VV);CHKERRQ(ierr);

    /* coarse basis functions */
    for (i=0;i<n_vertices;i++) {
      PetscScalar *y;

      ierr = VecPlaceArray(pcbddc->vec1_R,work+lda_rhs*i);CHKERRQ(ierr);
      ierr = MatDenseGetArray(pcbddc->coarse_phi_B,&y);CHKERRQ(ierr);
      ierr = VecPlaceArray(pcis->vec1_B,y+n_B*i);CHKERRQ(ierr);
      ierr = VecScatterBegin(pcbddc->R_to_B,pcbddc->vec1_R,pcis->vec1_B,INSERT_VALUES,SCATTER_FORWARD);CHKERRQ(ierr);
      ierr = VecScatterEnd(pcbddc->R_to_B,pcbddc->vec1_R,pcis->vec1_B,INSERT_VALUES,SCATTER_FORWARD);CHKERRQ(ierr);
      y[n_B*i+idx_V_B[i]] = 1.0;
      ierr = MatDenseRestoreArray(pcbddc->coarse_phi_B,&y);CHKERRQ(ierr);
      ierr = VecResetArray(pcis->vec1_B);CHKERRQ(ierr);

      if (pcbddc->switch_static || pcbddc->dbg_flag) {
        PetscInt j;

        ierr = MatDenseGetArray(pcbddc->coarse_phi_D,&y);CHKERRQ(ierr);
        ierr = VecPlaceArray(pcis->vec1_D,y+n_D*i);CHKERRQ(ierr);
        ierr = VecScatterBegin(pcbddc->R_to_D,pcbddc->vec1_R,pcis->vec1_D,INSERT_VALUES,SCATTER_FORWARD);CHKERRQ(ierr);
        ierr = VecScatterEnd(pcbddc->R_to_D,pcbddc->vec1_R,pcis->vec1_D,INSERT_VALUES,SCATTER_FORWARD);CHKERRQ(ierr);
        ierr = VecResetArray(pcis->vec1_D);CHKERRQ(ierr);
        for (j=0;j<pcbddc->benign_n;j++) y[n_D*i+p0_lidx_I[j]] = 0.0;
        ierr = MatDenseRestoreArray(pcbddc->coarse_phi_D,&y);CHKERRQ(ierr);
      }
      ierr = VecResetArray(pcbddc->vec1_R);CHKERRQ(ierr);
    }
    /* if n_R == 0 the object is not destroyed */
    ierr = MatDestroy(&A_RV);CHKERRQ(ierr);
  }
  ierr = VecDestroy(&dummy_vec);CHKERRQ(ierr);

  if (n_constraints) {
    Mat B;

    ierr = MatCreateSeqDense(PETSC_COMM_SELF,lda_rhs,n_constraints,work,&B);CHKERRQ(ierr);
    ierr = MatScale(S_CC,m_one);CHKERRQ(ierr);
    ierr = MatMatMult(local_auxmat2_R,S_CC,MAT_REUSE_MATRIX,PETSC_DEFAULT,&B);CHKERRQ(ierr);
    ierr = MatScale(S_CC,m_one);CHKERRQ(ierr);
    if (n_vertices) {
      if (isCHOL) { /* if we can solve the interior problem with cholesky, we should also be fine with transposing here */
        ierr = MatTranspose(S_CV,MAT_REUSE_MATRIX,&S_VC);CHKERRQ(ierr);
      } else {
        Mat S_VCt;

        if (lda_rhs != n_R) {
          ierr = MatDestroy(&B);CHKERRQ(ierr);
          ierr = MatCreateSeqDense(PETSC_COMM_SELF,n_R,n_constraints,work,&B);CHKERRQ(ierr);
          ierr = MatSeqDenseSetLDA(B,lda_rhs);CHKERRQ(ierr);
        }
        ierr = MatMatMult(A_VR,B,MAT_INITIAL_MATRIX,PETSC_DEFAULT,&S_VCt);CHKERRQ(ierr);
        ierr = MatCopy(S_VCt,S_VC,SAME_NONZERO_PATTERN);CHKERRQ(ierr);
        ierr = MatDestroy(&S_VCt);CHKERRQ(ierr);
      }
    }
    ierr = MatDestroy(&B);CHKERRQ(ierr);
    /* coarse basis functions */
    for (i=0;i<n_constraints;i++) {
      PetscScalar *y;

      ierr = VecPlaceArray(pcbddc->vec1_R,work+lda_rhs*i);CHKERRQ(ierr);
      ierr = MatDenseGetArray(pcbddc->coarse_phi_B,&y);CHKERRQ(ierr);
      ierr = VecPlaceArray(pcis->vec1_B,y+n_B*(i+n_vertices));CHKERRQ(ierr);
      ierr = VecScatterBegin(pcbddc->R_to_B,pcbddc->vec1_R,pcis->vec1_B,INSERT_VALUES,SCATTER_FORWARD);CHKERRQ(ierr);
      ierr = VecScatterEnd(pcbddc->R_to_B,pcbddc->vec1_R,pcis->vec1_B,INSERT_VALUES,SCATTER_FORWARD);CHKERRQ(ierr);
      ierr = MatDenseRestoreArray(pcbddc->coarse_phi_B,&y);CHKERRQ(ierr);
      ierr = VecResetArray(pcis->vec1_B);CHKERRQ(ierr);
      if (pcbddc->switch_static || pcbddc->dbg_flag) {
        PetscInt j;

        ierr = MatDenseGetArray(pcbddc->coarse_phi_D,&y);CHKERRQ(ierr);
        ierr = VecPlaceArray(pcis->vec1_D,y+n_D*(i+n_vertices));CHKERRQ(ierr);
        ierr = VecScatterBegin(pcbddc->R_to_D,pcbddc->vec1_R,pcis->vec1_D,INSERT_VALUES,SCATTER_FORWARD);CHKERRQ(ierr);
        ierr = VecScatterEnd(pcbddc->R_to_D,pcbddc->vec1_R,pcis->vec1_D,INSERT_VALUES,SCATTER_FORWARD);CHKERRQ(ierr);
        ierr = VecResetArray(pcis->vec1_D);CHKERRQ(ierr);
        for (j=0;j<pcbddc->benign_n;j++) y[n_D*i+p0_lidx_I[j]] = 0.0;
        ierr = MatDenseRestoreArray(pcbddc->coarse_phi_D,&y);CHKERRQ(ierr);
      }
      ierr = VecResetArray(pcbddc->vec1_R);CHKERRQ(ierr);
    }
  }
  if (n_constraints) {
    ierr = MatDestroy(&local_auxmat2_R);CHKERRQ(ierr);
  }
  ierr = PetscFree(p0_lidx_I);CHKERRQ(ierr);

  /* coarse matrix entries relative to B_0 */
  if (pcbddc->benign_n) {
    Mat         B0_B,B0_BPHI;
    IS          is_dummy;
    PetscScalar *data;
    PetscInt    j;

    ierr = ISCreateStride(PETSC_COMM_SELF,pcbddc->benign_n,0,1,&is_dummy);CHKERRQ(ierr);
    ierr = MatGetSubMatrix(pcbddc->benign_B0,is_dummy,pcis->is_B_local,MAT_INITIAL_MATRIX,&B0_B);CHKERRQ(ierr);
    ierr = ISDestroy(&is_dummy);CHKERRQ(ierr);
    ierr = MatMatMult(B0_B,pcbddc->coarse_phi_B,MAT_INITIAL_MATRIX,1.0,&B0_BPHI);CHKERRQ(ierr);
    ierr = MatConvert(B0_BPHI,MATSEQDENSE,MAT_INPLACE_MATRIX,&B0_BPHI);CHKERRQ(ierr);
    ierr = MatDenseGetArray(B0_BPHI,&data);CHKERRQ(ierr);
    for (j=0;j<pcbddc->benign_n;j++) {
      PetscInt primal_idx = pcbddc->local_primal_size - pcbddc->benign_n + j;
      for (i=0;i<pcbddc->local_primal_size;i++) {
        coarse_submat_vals[primal_idx*pcbddc->local_primal_size+i] = data[i*pcbddc->benign_n+j];
        coarse_submat_vals[i*pcbddc->local_primal_size+primal_idx] = data[i*pcbddc->benign_n+j];
      }
    }
    ierr = MatDenseRestoreArray(B0_BPHI,&data);CHKERRQ(ierr);
    ierr = MatDestroy(&B0_B);CHKERRQ(ierr);
    ierr = MatDestroy(&B0_BPHI);CHKERRQ(ierr);
  }

  /* compute other basis functions for non-symmetric problems */
  if (!pcbddc->symmetric_primal) {
    Mat         B_V=NULL,B_C=NULL;
    PetscScalar *marray;

    if (n_constraints) {
      Mat S_CCT,C_CRT;

      ierr = MatTranspose(C_CR,MAT_INPLACE_MATRIX,&C_CRT);CHKERRQ(ierr);
      ierr = MatTranspose(S_CC,MAT_INITIAL_MATRIX,&S_CCT);CHKERRQ(ierr);
      ierr = MatMatMult(C_CRT,S_CCT,MAT_INITIAL_MATRIX,PETSC_DEFAULT,&B_C);CHKERRQ(ierr);
      ierr = MatDestroy(&S_CCT);CHKERRQ(ierr);
      if (n_vertices) {
        Mat S_VCT;

        ierr = MatTranspose(S_VC,MAT_INITIAL_MATRIX,&S_VCT);CHKERRQ(ierr);
        ierr = MatMatMult(C_CRT,S_VCT,MAT_INITIAL_MATRIX,PETSC_DEFAULT,&B_V);CHKERRQ(ierr);
        ierr = MatDestroy(&S_VCT);CHKERRQ(ierr);
      }
      ierr = MatDestroy(&C_CRT);CHKERRQ(ierr);
    } else {
      ierr = MatCreateSeqDense(PETSC_COMM_SELF,n_R,n_vertices,NULL,&B_V);CHKERRQ(ierr);
    }
    if (n_vertices && n_R) {
      PetscScalar    *av,*marray;
      const PetscInt *xadj,*adjncy;
      PetscInt       n;
      PetscBool      flg_row;

      /* B_V = B_V - A_VR^T */
      ierr = MatConvert(A_VR,MATSEQAIJ,MAT_INPLACE_MATRIX,&A_VR);CHKERRQ(ierr);
      ierr = MatGetRowIJ(A_VR,0,PETSC_FALSE,PETSC_FALSE,&n,&xadj,&adjncy,&flg_row);CHKERRQ(ierr);
      ierr = MatSeqAIJGetArray(A_VR,&av);CHKERRQ(ierr);
      ierr = MatDenseGetArray(B_V,&marray);CHKERRQ(ierr);
      for (i=0;i<n;i++) {
        PetscInt j;
        for (j=xadj[i];j<xadj[i+1];j++) marray[i*n_R + adjncy[j]] -= av[j];
      }
      ierr = MatDenseRestoreArray(B_V,&marray);CHKERRQ(ierr);
      ierr = MatRestoreRowIJ(A_VR,0,PETSC_FALSE,PETSC_FALSE,&n,&xadj,&adjncy,&flg_row);CHKERRQ(ierr);
      ierr = MatDestroy(&A_VR);CHKERRQ(ierr);
    }

    /* currently there's no support for MatTransposeMatSolve(F,B,X) */
    ierr = MatDenseGetArray(B_V,&marray);CHKERRQ(ierr);
    for (i=0;i<n_vertices;i++) {
      ierr = VecPlaceArray(pcbddc->vec1_R,marray+i*n_R);CHKERRQ(ierr);
      ierr = VecPlaceArray(pcbddc->vec2_R,work+i*n_R);CHKERRQ(ierr);
      ierr = KSPSolveTranspose(pcbddc->ksp_R,pcbddc->vec1_R,pcbddc->vec2_R);CHKERRQ(ierr);
      ierr = VecResetArray(pcbddc->vec1_R);CHKERRQ(ierr);
      ierr = VecResetArray(pcbddc->vec2_R);CHKERRQ(ierr);
    }
    ierr = MatDenseRestoreArray(B_V,&marray);CHKERRQ(ierr);
    if (B_C) {
      ierr = MatDenseGetArray(B_C,&marray);CHKERRQ(ierr);
      for (i=n_vertices;i<n_constraints+n_vertices;i++) {
        ierr = VecPlaceArray(pcbddc->vec1_R,marray+(i-n_vertices)*n_R);CHKERRQ(ierr);
        ierr = VecPlaceArray(pcbddc->vec2_R,work+i*n_R);CHKERRQ(ierr);
        ierr = KSPSolveTranspose(pcbddc->ksp_R,pcbddc->vec1_R,pcbddc->vec2_R);CHKERRQ(ierr);
        ierr = VecResetArray(pcbddc->vec1_R);CHKERRQ(ierr);
        ierr = VecResetArray(pcbddc->vec2_R);CHKERRQ(ierr);
      }
      ierr = MatDenseRestoreArray(B_C,&marray);CHKERRQ(ierr);
    }
    for (i=n_vertices;i<n_constraints+n_vertices;i++) {
      ierr = VecPlaceArray(pcbddc->vec1_R,marray+(i-n_vertices)*n_R);CHKERRQ(ierr);
      ierr = VecPlaceArray(pcbddc->vec2_R,work+i*n_R);CHKERRQ(ierr);
      ierr = KSPSolveTranspose(pcbddc->ksp_R,pcbddc->vec1_R,pcbddc->vec2_R);CHKERRQ(ierr);
      ierr = VecResetArray(pcbddc->vec1_R);CHKERRQ(ierr);
      ierr = VecResetArray(pcbddc->vec2_R);CHKERRQ(ierr);
    }
    ierr = MatDenseRestoreArray(B_C,&marray);CHKERRQ(ierr);
    /* coarse basis functions */
    for (i=0;i<pcbddc->local_primal_size;i++) {
      PetscScalar *y;

      ierr = VecPlaceArray(pcbddc->vec1_R,work+i*n_R);CHKERRQ(ierr);
      ierr = MatDenseGetArray(pcbddc->coarse_psi_B,&y);CHKERRQ(ierr);
      ierr = VecPlaceArray(pcis->vec1_B,y+n_B*i);CHKERRQ(ierr);
      ierr = VecScatterBegin(pcbddc->R_to_B,pcbddc->vec1_R,pcis->vec1_B,INSERT_VALUES,SCATTER_FORWARD);CHKERRQ(ierr);
      ierr = VecScatterEnd(pcbddc->R_to_B,pcbddc->vec1_R,pcis->vec1_B,INSERT_VALUES,SCATTER_FORWARD);CHKERRQ(ierr);
      if (i<n_vertices) {
        y[n_B*i+idx_V_B[i]] = 1.0;
      }
      ierr = MatDenseRestoreArray(pcbddc->coarse_psi_B,&y);CHKERRQ(ierr);
      ierr = VecResetArray(pcis->vec1_B);CHKERRQ(ierr);

      if (pcbddc->switch_static || pcbddc->dbg_flag) {
        ierr = MatDenseGetArray(pcbddc->coarse_psi_D,&y);CHKERRQ(ierr);
        ierr = VecPlaceArray(pcis->vec1_D,y+n_D*i);CHKERRQ(ierr);
        ierr = VecScatterBegin(pcbddc->R_to_D,pcbddc->vec1_R,pcis->vec1_D,INSERT_VALUES,SCATTER_FORWARD);CHKERRQ(ierr);
        ierr = VecScatterEnd(pcbddc->R_to_D,pcbddc->vec1_R,pcis->vec1_D,INSERT_VALUES,SCATTER_FORWARD);CHKERRQ(ierr);
        ierr = VecResetArray(pcis->vec1_D);CHKERRQ(ierr);
        ierr = MatDenseRestoreArray(pcbddc->coarse_psi_D,&y);CHKERRQ(ierr);
      }
      ierr = VecResetArray(pcbddc->vec1_R);CHKERRQ(ierr);
    }
    ierr = MatDestroy(&B_V);CHKERRQ(ierr);
    ierr = MatDestroy(&B_C);CHKERRQ(ierr);
  }
  /* free memory */
  ierr = PetscFree(idx_V_B);CHKERRQ(ierr);
  ierr = MatDestroy(&S_VV);CHKERRQ(ierr);
  ierr = MatDestroy(&S_CV);CHKERRQ(ierr);
  ierr = MatDestroy(&S_VC);CHKERRQ(ierr);
  ierr = MatDestroy(&S_CC);CHKERRQ(ierr);
  ierr = PetscFree(work);CHKERRQ(ierr);
  if (n_vertices) {
    ierr = MatDestroy(&A_VR);CHKERRQ(ierr);
  }
  if (n_constraints) {
    ierr = MatDestroy(&C_CR);CHKERRQ(ierr);
  }
  /* Checking coarse_sub_mat and coarse basis functios */
  /* Symmetric case     : It should be \Phi^{(j)^T} A^{(j)} \Phi^{(j)}=coarse_sub_mat */
  /* Non-symmetric case : It should be \Psi^{(j)^T} A^{(j)} \Phi^{(j)}=coarse_sub_mat */
  if (pcbddc->dbg_flag) {
    Mat         coarse_sub_mat;
    Mat         AUXMAT,TM1,TM2,TM3,TM4;
    Mat         coarse_phi_D,coarse_phi_B;
    Mat         coarse_psi_D,coarse_psi_B;
    Mat         A_II,A_BB,A_IB,A_BI;
    Mat         C_B,CPHI;
    IS          is_dummy;
    Vec         mones;
    MatType     checkmattype=MATSEQAIJ;
    PetscReal   real_value;

    if (pcbddc->benign_n && !pcbddc->benign_change_explicit) {
      Mat A;
      ierr = PCBDDCBenignProject(pc,NULL,NULL,&A);CHKERRQ(ierr);
      ierr = MatGetSubMatrix(A,pcis->is_I_local,pcis->is_I_local,MAT_INITIAL_MATRIX,&A_II);CHKERRQ(ierr);
      ierr = MatGetSubMatrix(A,pcis->is_I_local,pcis->is_B_local,MAT_INITIAL_MATRIX,&A_IB);CHKERRQ(ierr);
      ierr = MatGetSubMatrix(A,pcis->is_B_local,pcis->is_I_local,MAT_INITIAL_MATRIX,&A_BI);CHKERRQ(ierr);
      ierr = MatGetSubMatrix(A,pcis->is_B_local,pcis->is_B_local,MAT_INITIAL_MATRIX,&A_BB);CHKERRQ(ierr);
      ierr = MatDestroy(&A);CHKERRQ(ierr);
    } else {
      ierr = MatConvert(pcis->A_II,checkmattype,MAT_INITIAL_MATRIX,&A_II);CHKERRQ(ierr);
      ierr = MatConvert(pcis->A_IB,checkmattype,MAT_INITIAL_MATRIX,&A_IB);CHKERRQ(ierr);
      ierr = MatConvert(pcis->A_BI,checkmattype,MAT_INITIAL_MATRIX,&A_BI);CHKERRQ(ierr);
      ierr = MatConvert(pcis->A_BB,checkmattype,MAT_INITIAL_MATRIX,&A_BB);CHKERRQ(ierr);
    }
    ierr = MatConvert(pcbddc->coarse_phi_D,checkmattype,MAT_INITIAL_MATRIX,&coarse_phi_D);CHKERRQ(ierr);
    ierr = MatConvert(pcbddc->coarse_phi_B,checkmattype,MAT_INITIAL_MATRIX,&coarse_phi_B);CHKERRQ(ierr);
    if (!pcbddc->symmetric_primal) {
      ierr = MatConvert(pcbddc->coarse_psi_D,checkmattype,MAT_INITIAL_MATRIX,&coarse_psi_D);CHKERRQ(ierr);
      ierr = MatConvert(pcbddc->coarse_psi_B,checkmattype,MAT_INITIAL_MATRIX,&coarse_psi_B);CHKERRQ(ierr);
    }
    ierr = MatCreateSeqDense(PETSC_COMM_SELF,pcbddc->local_primal_size,pcbddc->local_primal_size,coarse_submat_vals,&coarse_sub_mat);CHKERRQ(ierr);

    ierr = PetscViewerASCIIPrintf(pcbddc->dbg_viewer,"--------------------------------------------------\n");CHKERRQ(ierr);
    ierr = PetscViewerASCIIPrintf(pcbddc->dbg_viewer,"Check coarse sub mat computation (symmetric %d)\n",pcbddc->symmetric_primal);CHKERRQ(ierr);
    ierr = PetscViewerFlush(pcbddc->dbg_viewer);CHKERRQ(ierr);
    if (!pcbddc->symmetric_primal) {
      ierr = MatMatMult(A_II,coarse_phi_D,MAT_INITIAL_MATRIX,1.0,&AUXMAT);CHKERRQ(ierr);
      ierr = MatTransposeMatMult(coarse_psi_D,AUXMAT,MAT_INITIAL_MATRIX,1.0,&TM1);CHKERRQ(ierr);
      ierr = MatDestroy(&AUXMAT);CHKERRQ(ierr);
      ierr = MatMatMult(A_BB,coarse_phi_B,MAT_INITIAL_MATRIX,1.0,&AUXMAT);CHKERRQ(ierr);
      ierr = MatTransposeMatMult(coarse_psi_B,AUXMAT,MAT_INITIAL_MATRIX,1.0,&TM2);CHKERRQ(ierr);
      ierr = MatDestroy(&AUXMAT);CHKERRQ(ierr);
      ierr = MatMatMult(A_IB,coarse_phi_B,MAT_INITIAL_MATRIX,1.0,&AUXMAT);CHKERRQ(ierr);
      ierr = MatTransposeMatMult(coarse_psi_D,AUXMAT,MAT_INITIAL_MATRIX,1.0,&TM3);CHKERRQ(ierr);
      ierr = MatDestroy(&AUXMAT);CHKERRQ(ierr);
      ierr = MatMatMult(A_BI,coarse_phi_D,MAT_INITIAL_MATRIX,1.0,&AUXMAT);CHKERRQ(ierr);
      ierr = MatTransposeMatMult(coarse_psi_B,AUXMAT,MAT_INITIAL_MATRIX,1.0,&TM4);CHKERRQ(ierr);
      ierr = MatDestroy(&AUXMAT);CHKERRQ(ierr);
    } else {
      ierr = MatPtAP(A_II,coarse_phi_D,MAT_INITIAL_MATRIX,1.0,&TM1);CHKERRQ(ierr);
      ierr = MatPtAP(A_BB,coarse_phi_B,MAT_INITIAL_MATRIX,1.0,&TM2);CHKERRQ(ierr);
      ierr = MatMatMult(A_IB,coarse_phi_B,MAT_INITIAL_MATRIX,1.0,&AUXMAT);CHKERRQ(ierr);
      ierr = MatTransposeMatMult(coarse_phi_D,AUXMAT,MAT_INITIAL_MATRIX,1.0,&TM3);CHKERRQ(ierr);
      ierr = MatDestroy(&AUXMAT);CHKERRQ(ierr);
      ierr = MatMatMult(A_BI,coarse_phi_D,MAT_INITIAL_MATRIX,1.0,&AUXMAT);CHKERRQ(ierr);
      ierr = MatTransposeMatMult(coarse_phi_B,AUXMAT,MAT_INITIAL_MATRIX,1.0,&TM4);CHKERRQ(ierr);
      ierr = MatDestroy(&AUXMAT);CHKERRQ(ierr);
    }
    ierr = MatAXPY(TM1,one,TM2,DIFFERENT_NONZERO_PATTERN);CHKERRQ(ierr);
    ierr = MatAXPY(TM1,one,TM3,DIFFERENT_NONZERO_PATTERN);CHKERRQ(ierr);
    ierr = MatAXPY(TM1,one,TM4,DIFFERENT_NONZERO_PATTERN);CHKERRQ(ierr);
    ierr = MatConvert(TM1,MATSEQDENSE,MAT_INPLACE_MATRIX,&TM1);CHKERRQ(ierr);
    if (pcbddc->benign_n) {
      Mat         B0_B,B0_BPHI;
      PetscScalar *data,*data2;
      PetscInt    j;

      ierr = ISCreateStride(PETSC_COMM_SELF,pcbddc->benign_n,0,1,&is_dummy);CHKERRQ(ierr);
      ierr = MatGetSubMatrix(pcbddc->benign_B0,is_dummy,pcis->is_B_local,MAT_INITIAL_MATRIX,&B0_B);CHKERRQ(ierr);
      ierr = MatMatMult(B0_B,coarse_phi_B,MAT_INITIAL_MATRIX,1.0,&B0_BPHI);CHKERRQ(ierr);
      ierr = MatConvert(B0_BPHI,MATSEQDENSE,MAT_INPLACE_MATRIX,&B0_BPHI);CHKERRQ(ierr);
      ierr = MatDenseGetArray(TM1,&data);CHKERRQ(ierr);
      ierr = MatDenseGetArray(B0_BPHI,&data2);CHKERRQ(ierr);
      for (j=0;j<pcbddc->benign_n;j++) {
        PetscInt primal_idx = pcbddc->local_primal_size - pcbddc->benign_n + j;
        for (i=0;i<pcbddc->local_primal_size;i++) {
          data[primal_idx*pcbddc->local_primal_size+i] += data2[i*pcbddc->benign_n+j];
          data[i*pcbddc->local_primal_size+primal_idx] += data2[i*pcbddc->benign_n+j];
        }
      }
      ierr = MatDenseRestoreArray(TM1,&data);CHKERRQ(ierr);
      ierr = MatDenseRestoreArray(B0_BPHI,&data2);CHKERRQ(ierr);
      ierr = MatDestroy(&B0_B);CHKERRQ(ierr);
      ierr = ISDestroy(&is_dummy);CHKERRQ(ierr);
      ierr = MatDestroy(&B0_BPHI);CHKERRQ(ierr);
    }
#if 0
  {
    PetscViewer viewer;
    char filename[256];
    sprintf(filename,"details_local_coarse_mat%d_level%d.m",PetscGlobalRank,pcbddc->current_level);
    ierr = PetscViewerASCIIOpen(PETSC_COMM_SELF,filename,&viewer);CHKERRQ(ierr);
    ierr = PetscViewerSetFormat(viewer,PETSC_VIEWER_ASCII_MATLAB);CHKERRQ(ierr);
    ierr = PetscObjectSetName((PetscObject)coarse_sub_mat,"computed");CHKERRQ(ierr);
    ierr = MatView(coarse_sub_mat,viewer);CHKERRQ(ierr);
    ierr = PetscObjectSetName((PetscObject)TM1,"projected");CHKERRQ(ierr);
    ierr = MatView(TM1,viewer);CHKERRQ(ierr);
    if (save_change) {
      Mat phi_B;
      ierr = MatMatMult(save_change,pcbddc->coarse_phi_B,MAT_INITIAL_MATRIX,1.0,&phi_B);CHKERRQ(ierr);
      ierr = PetscObjectSetName((PetscObject)phi_B,"phi_B");CHKERRQ(ierr);
      ierr = MatView(phi_B,viewer);CHKERRQ(ierr);
      ierr = MatDestroy(&phi_B);CHKERRQ(ierr);
    } else {
      ierr = PetscObjectSetName((PetscObject)pcbddc->coarse_phi_B,"phi_B");CHKERRQ(ierr);
      ierr = MatView(pcbddc->coarse_phi_B,viewer);CHKERRQ(ierr);
    }
    if (pcbddc->coarse_phi_D) {
      ierr = PetscObjectSetName((PetscObject)pcbddc->coarse_phi_D,"phi_D");CHKERRQ(ierr);
      ierr = MatView(pcbddc->coarse_phi_D,viewer);CHKERRQ(ierr);
    }
    if (pcbddc->coarse_psi_B) {
      ierr = PetscObjectSetName((PetscObject)pcbddc->coarse_psi_B,"psi_B");CHKERRQ(ierr);
      ierr = MatView(pcbddc->coarse_psi_B,viewer);CHKERRQ(ierr);
    }
    if (pcbddc->coarse_psi_D) {
      ierr = PetscObjectSetName((PetscObject)pcbddc->coarse_psi_D,"psi_D");CHKERRQ(ierr);
      ierr = MatView(pcbddc->coarse_psi_D,viewer);CHKERRQ(ierr);
    }
    ierr = PetscViewerDestroy(&viewer);CHKERRQ(ierr);
  }
#endif
    ierr = MatAXPY(TM1,m_one,coarse_sub_mat,DIFFERENT_NONZERO_PATTERN);CHKERRQ(ierr);
    ierr = MatNorm(TM1,NORM_FROBENIUS,&real_value);CHKERRQ(ierr);
    ierr = PetscViewerASCIIPushSynchronized(pcbddc->dbg_viewer);CHKERRQ(ierr);
    ierr = PetscViewerASCIISynchronizedPrintf(pcbddc->dbg_viewer,"Subdomain %04d          matrix error % 1.14e\n",PetscGlobalRank,real_value);CHKERRQ(ierr);

    /* check constraints */
    ierr = ISCreateStride(PETSC_COMM_SELF,pcbddc->local_primal_size-pcbddc->benign_n,0,1,&is_dummy);CHKERRQ(ierr);
    ierr = MatGetSubMatrix(pcbddc->ConstraintMatrix,is_dummy,pcis->is_B_local,MAT_INITIAL_MATRIX,&C_B);CHKERRQ(ierr);
    if (!pcbddc->benign_n) { /* TODO: add benign case */
      ierr = MatMatMult(C_B,coarse_phi_B,MAT_INITIAL_MATRIX,1.0,&CPHI);CHKERRQ(ierr);
    } else {
      PetscScalar *data;
      Mat         tmat;
      ierr = MatDenseGetArray(pcbddc->coarse_phi_B,&data);CHKERRQ(ierr);
      ierr = MatCreateSeqDense(PETSC_COMM_SELF,pcis->n_B,pcbddc->local_primal_size-pcbddc->benign_n,data,&tmat);CHKERRQ(ierr);
      ierr = MatDenseRestoreArray(pcbddc->coarse_phi_B,&data);CHKERRQ(ierr);
      ierr = MatMatMult(C_B,tmat,MAT_INITIAL_MATRIX,1.0,&CPHI);CHKERRQ(ierr);
      ierr = MatDestroy(&tmat);CHKERRQ(ierr);
    }
    ierr = MatCreateVecs(CPHI,&mones,NULL);CHKERRQ(ierr);
    ierr = VecSet(mones,-1.0);CHKERRQ(ierr);
    ierr = MatDiagonalSet(CPHI,mones,ADD_VALUES);CHKERRQ(ierr);
    ierr = MatNorm(CPHI,NORM_FROBENIUS,&real_value);CHKERRQ(ierr);
    ierr = PetscViewerASCIISynchronizedPrintf(pcbddc->dbg_viewer,"Subdomain %04d phi constraints error % 1.14e\n",PetscGlobalRank,real_value);CHKERRQ(ierr);
    if (!pcbddc->symmetric_primal) {
      ierr = MatMatMult(C_B,coarse_psi_B,MAT_REUSE_MATRIX,1.0,&CPHI);CHKERRQ(ierr);
      ierr = VecSet(mones,-1.0);CHKERRQ(ierr);
      ierr = MatDiagonalSet(CPHI,mones,ADD_VALUES);CHKERRQ(ierr);
      ierr = MatNorm(CPHI,NORM_FROBENIUS,&real_value);CHKERRQ(ierr);
      ierr = PetscViewerASCIISynchronizedPrintf(pcbddc->dbg_viewer,"Subdomain %04d psi constraints error % 1.14e\n",PetscGlobalRank,real_value);CHKERRQ(ierr);
    }
    ierr = MatDestroy(&C_B);CHKERRQ(ierr);
    ierr = MatDestroy(&CPHI);CHKERRQ(ierr);
    ierr = ISDestroy(&is_dummy);CHKERRQ(ierr);
    ierr = VecDestroy(&mones);CHKERRQ(ierr);
    ierr = PetscViewerFlush(pcbddc->dbg_viewer);CHKERRQ(ierr);
    ierr = MatDestroy(&A_II);CHKERRQ(ierr);
    ierr = MatDestroy(&A_BB);CHKERRQ(ierr);
    ierr = MatDestroy(&A_IB);CHKERRQ(ierr);
    ierr = MatDestroy(&A_BI);CHKERRQ(ierr);
    ierr = MatDestroy(&TM1);CHKERRQ(ierr);
    ierr = MatDestroy(&TM2);CHKERRQ(ierr);
    ierr = MatDestroy(&TM3);CHKERRQ(ierr);
    ierr = MatDestroy(&TM4);CHKERRQ(ierr);
    ierr = MatDestroy(&coarse_phi_D);CHKERRQ(ierr);
    ierr = MatDestroy(&coarse_phi_B);CHKERRQ(ierr);
    if (!pcbddc->symmetric_primal) {
      ierr = MatDestroy(&coarse_psi_D);CHKERRQ(ierr);
      ierr = MatDestroy(&coarse_psi_B);CHKERRQ(ierr);
    }
    ierr = MatDestroy(&coarse_sub_mat);CHKERRQ(ierr);
  }
  /* get back data */
  *coarse_submat_vals_n = coarse_submat_vals;
  PetscFunctionReturn(0);
}

#undef __FUNCT__
#define __FUNCT__ "MatGetSubMatrixUnsorted"
PetscErrorCode MatGetSubMatrixUnsorted(Mat A, IS isrow, IS iscol, Mat* B)
{
  Mat            *work_mat;
  IS             isrow_s,iscol_s;
  PetscBool      rsorted,csorted;
  PetscInt       rsize,*idxs_perm_r=NULL,csize,*idxs_perm_c=NULL;
  PetscErrorCode ierr;

  PetscFunctionBegin;
  ierr = ISSorted(isrow,&rsorted);CHKERRQ(ierr);
  ierr = ISSorted(iscol,&csorted);CHKERRQ(ierr);
  ierr = ISGetLocalSize(isrow,&rsize);CHKERRQ(ierr);
  ierr = ISGetLocalSize(iscol,&csize);CHKERRQ(ierr);

  if (!rsorted) {
    const PetscInt *idxs;
    PetscInt *idxs_sorted,i;

    ierr = PetscMalloc1(rsize,&idxs_perm_r);CHKERRQ(ierr);
    ierr = PetscMalloc1(rsize,&idxs_sorted);CHKERRQ(ierr);
    for (i=0;i<rsize;i++) {
      idxs_perm_r[i] = i;
    }
    ierr = ISGetIndices(isrow,&idxs);CHKERRQ(ierr);
    ierr = PetscSortIntWithPermutation(rsize,idxs,idxs_perm_r);CHKERRQ(ierr);
    for (i=0;i<rsize;i++) {
      idxs_sorted[i] = idxs[idxs_perm_r[i]];
    }
    ierr = ISRestoreIndices(isrow,&idxs);CHKERRQ(ierr);
    ierr = ISCreateGeneral(PETSC_COMM_SELF,rsize,idxs_sorted,PETSC_OWN_POINTER,&isrow_s);CHKERRQ(ierr);
  } else {
    ierr = PetscObjectReference((PetscObject)isrow);CHKERRQ(ierr);
    isrow_s = isrow;
  }

  if (!csorted) {
    if (isrow == iscol) {
      ierr = PetscObjectReference((PetscObject)isrow_s);CHKERRQ(ierr);
      iscol_s = isrow_s;
    } else {
      const PetscInt *idxs;
      PetscInt       *idxs_sorted,i;

      ierr = PetscMalloc1(csize,&idxs_perm_c);CHKERRQ(ierr);
      ierr = PetscMalloc1(csize,&idxs_sorted);CHKERRQ(ierr);
      for (i=0;i<csize;i++) {
        idxs_perm_c[i] = i;
      }
      ierr = ISGetIndices(iscol,&idxs);CHKERRQ(ierr);
      ierr = PetscSortIntWithPermutation(csize,idxs,idxs_perm_c);CHKERRQ(ierr);
      for (i=0;i<csize;i++) {
        idxs_sorted[i] = idxs[idxs_perm_c[i]];
      }
      ierr = ISRestoreIndices(iscol,&idxs);CHKERRQ(ierr);
      ierr = ISCreateGeneral(PETSC_COMM_SELF,csize,idxs_sorted,PETSC_OWN_POINTER,&iscol_s);CHKERRQ(ierr);
    }
  } else {
    ierr = PetscObjectReference((PetscObject)iscol);CHKERRQ(ierr);
    iscol_s = iscol;
  }

  ierr = MatGetSubMatrices(A,1,&isrow_s,&iscol_s,MAT_INITIAL_MATRIX,&work_mat);CHKERRQ(ierr);

  if (!rsorted || !csorted) {
    Mat      new_mat;
    IS       is_perm_r,is_perm_c;

    if (!rsorted) {
      PetscInt *idxs_r,i;
      ierr = PetscMalloc1(rsize,&idxs_r);CHKERRQ(ierr);
      for (i=0;i<rsize;i++) {
        idxs_r[idxs_perm_r[i]] = i;
      }
      ierr = PetscFree(idxs_perm_r);CHKERRQ(ierr);
      ierr = ISCreateGeneral(PETSC_COMM_SELF,rsize,idxs_r,PETSC_OWN_POINTER,&is_perm_r);CHKERRQ(ierr);
    } else {
      ierr = ISCreateStride(PETSC_COMM_SELF,rsize,0,1,&is_perm_r);CHKERRQ(ierr);
    }
    ierr = ISSetPermutation(is_perm_r);CHKERRQ(ierr);

    if (!csorted) {
      if (isrow_s == iscol_s) {
        ierr = PetscObjectReference((PetscObject)is_perm_r);CHKERRQ(ierr);
        is_perm_c = is_perm_r;
      } else {
        PetscInt *idxs_c,i;
        ierr = PetscMalloc1(csize,&idxs_c);CHKERRQ(ierr);
        for (i=0;i<csize;i++) {
          idxs_c[idxs_perm_c[i]] = i;
        }
        ierr = PetscFree(idxs_perm_c);CHKERRQ(ierr);
        ierr = ISCreateGeneral(PETSC_COMM_SELF,csize,idxs_c,PETSC_OWN_POINTER,&is_perm_c);CHKERRQ(ierr);
      }
    } else {
      ierr = ISCreateStride(PETSC_COMM_SELF,csize,0,1,&is_perm_c);CHKERRQ(ierr);
    }
    ierr = ISSetPermutation(is_perm_c);CHKERRQ(ierr);

    ierr = MatPermute(work_mat[0],is_perm_r,is_perm_c,&new_mat);CHKERRQ(ierr);
    ierr = MatDestroy(&work_mat[0]);CHKERRQ(ierr);
    work_mat[0] = new_mat;
    ierr = ISDestroy(&is_perm_r);CHKERRQ(ierr);
    ierr = ISDestroy(&is_perm_c);CHKERRQ(ierr);
  }

  ierr = PetscObjectReference((PetscObject)work_mat[0]);CHKERRQ(ierr);
  *B = work_mat[0];
  ierr = MatDestroyMatrices(1,&work_mat);CHKERRQ(ierr);
  ierr = ISDestroy(&isrow_s);CHKERRQ(ierr);
  ierr = ISDestroy(&iscol_s);CHKERRQ(ierr);
  PetscFunctionReturn(0);
}

#undef __FUNCT__
#define __FUNCT__ "PCBDDCComputeLocalMatrix"
PetscErrorCode PCBDDCComputeLocalMatrix(PC pc, Mat ChangeOfBasisMatrix)
{
  Mat_IS*        matis = (Mat_IS*)pc->pmat->data;
  PC_BDDC*       pcbddc = (PC_BDDC*)pc->data;
  Mat            new_mat;
  IS             is_local,is_global;
  PetscInt       local_size;
  PetscBool      isseqaij;
  PetscErrorCode ierr;

  PetscFunctionBegin;
  ierr = MatDestroy(&pcbddc->local_mat);CHKERRQ(ierr);
  ierr = MatGetSize(matis->A,&local_size,NULL);CHKERRQ(ierr);
  ierr = ISCreateStride(PetscObjectComm((PetscObject)matis->A),local_size,0,1,&is_local);CHKERRQ(ierr);
  ierr = ISLocalToGlobalMappingApplyIS(pc->pmat->rmap->mapping,is_local,&is_global);CHKERRQ(ierr);
  ierr = ISDestroy(&is_local);CHKERRQ(ierr);
  ierr = MatGetSubMatrixUnsorted(ChangeOfBasisMatrix,is_global,is_global,&new_mat);CHKERRQ(ierr);
  ierr = ISDestroy(&is_global);CHKERRQ(ierr);

  /* check */
  if (pcbddc->dbg_flag) {
    Vec       x,x_change;
    PetscReal error;

    ierr = MatCreateVecs(ChangeOfBasisMatrix,&x,&x_change);CHKERRQ(ierr);
    ierr = VecSetRandom(x,NULL);CHKERRQ(ierr);
    ierr = MatMult(ChangeOfBasisMatrix,x,x_change);CHKERRQ(ierr);
    ierr = VecScatterBegin(matis->cctx,x,matis->x,INSERT_VALUES,SCATTER_FORWARD);CHKERRQ(ierr);
    ierr = VecScatterEnd(matis->cctx,x,matis->x,INSERT_VALUES,SCATTER_FORWARD);CHKERRQ(ierr);
    ierr = MatMult(new_mat,matis->x,matis->y);CHKERRQ(ierr);
    ierr = VecScatterBegin(matis->rctx,matis->y,x,INSERT_VALUES,SCATTER_REVERSE);CHKERRQ(ierr);
    ierr = VecScatterEnd(matis->rctx,matis->y,x,INSERT_VALUES,SCATTER_REVERSE);CHKERRQ(ierr);
    ierr = VecAXPY(x,-1.0,x_change);CHKERRQ(ierr);
    ierr = VecNorm(x,NORM_INFINITY,&error);CHKERRQ(ierr);
    ierr = PetscViewerFlush(pcbddc->dbg_viewer);CHKERRQ(ierr);
    ierr = PetscViewerASCIIPrintf(pcbddc->dbg_viewer,"Error global vs local change on N: %1.6e\n",error);CHKERRQ(ierr);
    ierr = VecDestroy(&x);CHKERRQ(ierr);
    ierr = VecDestroy(&x_change);CHKERRQ(ierr);
  }

  /* TODO: HOW TO WORK WITH BAIJ and SBAIJ and SEQDENSE? */
  ierr = PetscObjectTypeCompare((PetscObject)matis->A,MATSEQAIJ,&isseqaij);CHKERRQ(ierr);
  if (isseqaij) {
    ierr = MatDestroy(&pcbddc->local_mat);CHKERRQ(ierr);
    ierr = MatPtAP(matis->A,new_mat,MAT_INITIAL_MATRIX,2.0,&pcbddc->local_mat);CHKERRQ(ierr);
  } else {
    Mat work_mat;

    ierr = MatDestroy(&pcbddc->local_mat);CHKERRQ(ierr);
    ierr = MatConvert(matis->A,MATSEQAIJ,MAT_INITIAL_MATRIX,&work_mat);CHKERRQ(ierr);
    ierr = MatPtAP(work_mat,new_mat,MAT_INITIAL_MATRIX,2.0,&pcbddc->local_mat);CHKERRQ(ierr);
    ierr = MatDestroy(&work_mat);CHKERRQ(ierr);
  }
  if (matis->A->symmetric_set) {
    ierr = MatSetOption(pcbddc->local_mat,MAT_SYMMETRIC,matis->A->symmetric);CHKERRQ(ierr);
#if !defined(PETSC_USE_COMPLEX)
    ierr = MatSetOption(pcbddc->local_mat,MAT_HERMITIAN,matis->A->symmetric);CHKERRQ(ierr);
#endif
  }
  ierr = MatDestroy(&new_mat);CHKERRQ(ierr);
  PetscFunctionReturn(0);
}

#undef __FUNCT__
#define __FUNCT__ "PCBDDCSetUpLocalScatters"
PetscErrorCode PCBDDCSetUpLocalScatters(PC pc)
{
  PC_IS*          pcis = (PC_IS*)(pc->data);
  PC_BDDC*        pcbddc = (PC_BDDC*)pc->data;
  PCBDDCSubSchurs sub_schurs = pcbddc->sub_schurs;
  PetscInt        *idx_R_local=NULL;
  PetscInt        n_vertices,i,j,n_R,n_D,n_B;
  PetscInt        vbs,bs;
  PetscBT         bitmask=NULL;
  PetscErrorCode  ierr;

  PetscFunctionBegin;
  /*
    No need to setup local scatters if
      - primal space is unchanged
        AND
      - we actually have locally some primal dofs (could not be true in multilevel or for isolated subdomains)
        AND
      - we are not in debugging mode (this is needed since there are Synchronized prints at the end of the subroutine
  */
  if (!pcbddc->new_primal_space_local && pcbddc->local_primal_size && !pcbddc->dbg_flag) {
    PetscFunctionReturn(0);
  }
  /* destroy old objects */
  ierr = ISDestroy(&pcbddc->is_R_local);CHKERRQ(ierr);
  ierr = VecScatterDestroy(&pcbddc->R_to_B);CHKERRQ(ierr);
  ierr = VecScatterDestroy(&pcbddc->R_to_D);CHKERRQ(ierr);
  /* Set Non-overlapping dimensions */
  n_B = pcis->n_B;
  n_D = pcis->n - n_B;
  n_vertices = pcbddc->n_vertices;

  /* Dohrmann's notation: dofs splitted in R (Remaining: all dofs but the vertices) and V (Vertices) */

  /* create auxiliary bitmask and allocate workspace */
  if (!sub_schurs || !sub_schurs->reuse_solver) {
    ierr = PetscMalloc1(pcis->n-n_vertices,&idx_R_local);CHKERRQ(ierr);
    ierr = PetscBTCreate(pcis->n,&bitmask);CHKERRQ(ierr);
    for (i=0;i<n_vertices;i++) {
      ierr = PetscBTSet(bitmask,pcbddc->local_primal_ref_node[i]);CHKERRQ(ierr);
    }

    for (i=0, n_R=0; i<pcis->n; i++) {
      if (!PetscBTLookup(bitmask,i)) {
        idx_R_local[n_R++] = i;
      }
    }
  } else { /* A different ordering (already computed) is present if we are reusing the Schur solver */
    PCBDDCReuseSolvers reuse_solver = sub_schurs->reuse_solver;

    ierr = ISGetIndices(reuse_solver->is_R,(const PetscInt**)&idx_R_local);CHKERRQ(ierr);
    ierr = ISGetLocalSize(reuse_solver->is_R,&n_R);CHKERRQ(ierr);
  }

  /* Block code */
  vbs = 1;
  ierr = MatGetBlockSize(pcbddc->local_mat,&bs);CHKERRQ(ierr);
  if (bs>1 && !(n_vertices%bs)) {
    PetscBool is_blocked = PETSC_TRUE;
    PetscInt  *vary;
    if (!sub_schurs || !sub_schurs->reuse_solver) {
      ierr = PetscMalloc1(pcis->n/bs,&vary);CHKERRQ(ierr);
      ierr = PetscMemzero(vary,pcis->n/bs*sizeof(PetscInt));CHKERRQ(ierr);
      /* Verify that the vertex indices correspond to each element in a block (code taken from sbaij2.c) */
      /* it is ok to check this way since local_primal_ref_node are always sorted by local numbering and idx_R_local is obtained as a complement */
      for (i=0; i<n_vertices; i++) vary[pcbddc->local_primal_ref_node[i]/bs]++;
      for (i=0; i<pcis->n/bs; i++) {
        if (vary[i]!=0 && vary[i]!=bs) {
          is_blocked = PETSC_FALSE;
          break;
        }
      }
      ierr = PetscFree(vary);CHKERRQ(ierr);
    } else {
      /* Verify directly the R set */
      for (i=0; i<n_R/bs; i++) {
        PetscInt j,node=idx_R_local[bs*i];
        for (j=1; j<bs; j++) {
          if (node != idx_R_local[bs*i+j]-j) {
            is_blocked = PETSC_FALSE;
            break;
          }
        }
      }
    }
    if (is_blocked) { /* build compressed IS for R nodes (complement of vertices) */
      vbs = bs;
      for (i=0;i<n_R/vbs;i++) {
        idx_R_local[i] = idx_R_local[vbs*i]/vbs;
      }
    }
  }
  ierr = ISCreateBlock(PETSC_COMM_SELF,vbs,n_R/vbs,idx_R_local,PETSC_COPY_VALUES,&pcbddc->is_R_local);CHKERRQ(ierr);
  if (sub_schurs && sub_schurs->reuse_solver) {
    PCBDDCReuseSolvers reuse_solver = sub_schurs->reuse_solver;

    ierr = ISRestoreIndices(reuse_solver->is_R,(const PetscInt**)&idx_R_local);CHKERRQ(ierr);
    ierr = ISDestroy(&reuse_solver->is_R);CHKERRQ(ierr);
    ierr = PetscObjectReference((PetscObject)pcbddc->is_R_local);CHKERRQ(ierr);
    reuse_solver->is_R = pcbddc->is_R_local;
  } else {
    ierr = PetscFree(idx_R_local);CHKERRQ(ierr);
  }

  /* print some info if requested */
  if (pcbddc->dbg_flag) {
    ierr = PetscViewerASCIIPrintf(pcbddc->dbg_viewer,"--------------------------------------------------\n");CHKERRQ(ierr);
    ierr = PetscViewerFlush(pcbddc->dbg_viewer);CHKERRQ(ierr);
    ierr = PetscViewerASCIIPushSynchronized(pcbddc->dbg_viewer);CHKERRQ(ierr);
    ierr = PetscViewerASCIISynchronizedPrintf(pcbddc->dbg_viewer,"Subdomain %04d local dimensions\n",PetscGlobalRank);CHKERRQ(ierr);
    ierr = PetscViewerASCIISynchronizedPrintf(pcbddc->dbg_viewer,"local_size = %d, dirichlet_size = %d, boundary_size = %d\n",pcis->n,n_D,n_B);CHKERRQ(ierr);
    ierr = PetscViewerASCIISynchronizedPrintf(pcbddc->dbg_viewer,"r_size = %d, v_size = %d, constraints = %d, local_primal_size = %d\n",n_R,n_vertices,pcbddc->local_primal_size-n_vertices-pcbddc->benign_n,pcbddc->local_primal_size);CHKERRQ(ierr);
    ierr = PetscViewerFlush(pcbddc->dbg_viewer);CHKERRQ(ierr);
  }

  /* VecScatters pcbddc->R_to_B and (optionally) pcbddc->R_to_D */
  if (!sub_schurs || !sub_schurs->reuse_solver) {
    IS       is_aux1,is_aux2;
    PetscInt *aux_array1,*aux_array2,*is_indices,*idx_R_local;

    ierr = ISGetIndices(pcbddc->is_R_local,(const PetscInt**)&idx_R_local);CHKERRQ(ierr);
    ierr = PetscMalloc1(pcis->n_B-n_vertices,&aux_array1);CHKERRQ(ierr);
    ierr = PetscMalloc1(pcis->n_B-n_vertices,&aux_array2);CHKERRQ(ierr);
    ierr = ISGetIndices(pcis->is_I_local,(const PetscInt**)&is_indices);CHKERRQ(ierr);
    for (i=0; i<n_D; i++) {
      ierr = PetscBTSet(bitmask,is_indices[i]);CHKERRQ(ierr);
    }
    ierr = ISRestoreIndices(pcis->is_I_local,(const PetscInt**)&is_indices);CHKERRQ(ierr);
    for (i=0, j=0; i<n_R; i++) {
      if (!PetscBTLookup(bitmask,idx_R_local[i])) {
        aux_array1[j++] = i;
      }
    }
    ierr = ISCreateGeneral(PETSC_COMM_SELF,j,aux_array1,PETSC_OWN_POINTER,&is_aux1);CHKERRQ(ierr);
    ierr = ISGetIndices(pcis->is_B_local,(const PetscInt**)&is_indices);CHKERRQ(ierr);
    for (i=0, j=0; i<n_B; i++) {
      if (!PetscBTLookup(bitmask,is_indices[i])) {
        aux_array2[j++] = i;
      }
    }
    ierr = ISRestoreIndices(pcis->is_B_local,(const PetscInt**)&is_indices);CHKERRQ(ierr);
    ierr = ISCreateGeneral(PETSC_COMM_SELF,j,aux_array2,PETSC_OWN_POINTER,&is_aux2);CHKERRQ(ierr);
    ierr = VecScatterCreate(pcbddc->vec1_R,is_aux1,pcis->vec1_B,is_aux2,&pcbddc->R_to_B);CHKERRQ(ierr);
    ierr = ISDestroy(&is_aux1);CHKERRQ(ierr);
    ierr = ISDestroy(&is_aux2);CHKERRQ(ierr);

    if (pcbddc->switch_static || pcbddc->dbg_flag) {
      ierr = PetscMalloc1(n_D,&aux_array1);CHKERRQ(ierr);
      for (i=0, j=0; i<n_R; i++) {
        if (PetscBTLookup(bitmask,idx_R_local[i])) {
          aux_array1[j++] = i;
        }
      }
      ierr = ISCreateGeneral(PETSC_COMM_SELF,j,aux_array1,PETSC_OWN_POINTER,&is_aux1);CHKERRQ(ierr);
      ierr = VecScatterCreate(pcbddc->vec1_R,is_aux1,pcis->vec1_D,(IS)0,&pcbddc->R_to_D);CHKERRQ(ierr);
      ierr = ISDestroy(&is_aux1);CHKERRQ(ierr);
    }
    ierr = PetscBTDestroy(&bitmask);CHKERRQ(ierr);
    ierr = ISRestoreIndices(pcbddc->is_R_local,(const PetscInt**)&idx_R_local);CHKERRQ(ierr);
  } else {
    PCBDDCReuseSolvers reuse_solver = sub_schurs->reuse_solver;
    IS                 tis;
    PetscInt           schur_size;

    ierr = ISGetLocalSize(reuse_solver->is_B,&schur_size);CHKERRQ(ierr);
    ierr = ISCreateStride(PETSC_COMM_SELF,schur_size,n_D,1,&tis);CHKERRQ(ierr);
    ierr = VecScatterCreate(pcbddc->vec1_R,tis,pcis->vec1_B,reuse_solver->is_B,&pcbddc->R_to_B);CHKERRQ(ierr);
    ierr = ISDestroy(&tis);CHKERRQ(ierr);
    if (pcbddc->switch_static || pcbddc->dbg_flag) {
      ierr = ISCreateStride(PETSC_COMM_SELF,n_D,0,1,&tis);CHKERRQ(ierr);
      ierr = VecScatterCreate(pcbddc->vec1_R,tis,pcis->vec1_D,(IS)0,&pcbddc->R_to_D);CHKERRQ(ierr);
      ierr = ISDestroy(&tis);CHKERRQ(ierr);
    }
  }
  PetscFunctionReturn(0);
}


#undef __FUNCT__
#define __FUNCT__ "PCBDDCSetUpLocalSolvers"
PetscErrorCode PCBDDCSetUpLocalSolvers(PC pc, PetscBool dirichlet, PetscBool neumann)
{
  PC_BDDC        *pcbddc = (PC_BDDC*)pc->data;
  PC_IS          *pcis = (PC_IS*)pc->data;
  PC             pc_temp;
  Mat            A_RR;
  MatReuse       reuse;
  PetscScalar    m_one = -1.0;
  PetscReal      value;
  PetscInt       n_D,n_R;
  PetscBool      check_corr[2],issbaij;
  PetscErrorCode ierr;
  /* prefixes stuff */
  char           dir_prefix[256],neu_prefix[256],str_level[16];
  size_t         len;

  PetscFunctionBegin;

  /* compute prefixes */
  ierr = PetscStrcpy(dir_prefix,"");CHKERRQ(ierr);
  ierr = PetscStrcpy(neu_prefix,"");CHKERRQ(ierr);
  if (!pcbddc->current_level) {
    ierr = PetscStrcpy(dir_prefix,((PetscObject)pc)->prefix);CHKERRQ(ierr);
    ierr = PetscStrcpy(neu_prefix,((PetscObject)pc)->prefix);CHKERRQ(ierr);
    ierr = PetscStrcat(dir_prefix,"pc_bddc_dirichlet_");CHKERRQ(ierr);
    ierr = PetscStrcat(neu_prefix,"pc_bddc_neumann_");CHKERRQ(ierr);
  } else {
    ierr = PetscStrcpy(str_level,"");CHKERRQ(ierr);
    sprintf(str_level,"l%d_",(int)(pcbddc->current_level));
    ierr = PetscStrlen(((PetscObject)pc)->prefix,&len);CHKERRQ(ierr);
    len -= 15; /* remove "pc_bddc_coarse_" */
    if (pcbddc->current_level>1) len -= 3; /* remove "lX_" with X level number */
    if (pcbddc->current_level>10) len -= 1; /* remove another char from level number */
    ierr = PetscStrncpy(dir_prefix,((PetscObject)pc)->prefix,len+1);CHKERRQ(ierr);
    ierr = PetscStrncpy(neu_prefix,((PetscObject)pc)->prefix,len+1);CHKERRQ(ierr);
    ierr = PetscStrcat(dir_prefix,"pc_bddc_dirichlet_");CHKERRQ(ierr);
    ierr = PetscStrcat(neu_prefix,"pc_bddc_neumann_");CHKERRQ(ierr);
    ierr = PetscStrcat(dir_prefix,str_level);CHKERRQ(ierr);
    ierr = PetscStrcat(neu_prefix,str_level);CHKERRQ(ierr);
  }

  /* DIRICHLET PROBLEM */
  if (dirichlet) {
    PCBDDCSubSchurs sub_schurs = pcbddc->sub_schurs;
    if (pcbddc->benign_n && !pcbddc->benign_change_explicit) {
      if (!sub_schurs || !sub_schurs->reuse_solver) {
        SETERRQ(PETSC_COMM_SELF,PETSC_ERR_SUP,"Not yet implemented\n");
      }
      if (pcbddc->dbg_flag) {
        Mat    A_IIn;

        ierr = PCBDDCBenignProject(pc,pcis->is_I_local,pcis->is_I_local,&A_IIn);CHKERRQ(ierr);
        ierr = MatDestroy(&pcis->A_II);CHKERRQ(ierr);
        pcis->A_II = A_IIn;
      }
    }
    if (pcbddc->local_mat->symmetric_set) {
      ierr = MatSetOption(pcis->A_II,MAT_SYMMETRIC,pcbddc->local_mat->symmetric_set);CHKERRQ(ierr);
    }
    /* Matrix for Dirichlet problem is pcis->A_II */
    n_D = pcis->n - pcis->n_B;
    if (!pcbddc->ksp_D) { /* create object if not yet build */
      ierr = KSPCreate(PETSC_COMM_SELF,&pcbddc->ksp_D);CHKERRQ(ierr);
      ierr = PetscObjectIncrementTabLevel((PetscObject)pcbddc->ksp_D,(PetscObject)pc,1);CHKERRQ(ierr);
      /* default */
      ierr = KSPSetType(pcbddc->ksp_D,KSPPREONLY);CHKERRQ(ierr);
      ierr = KSPSetOptionsPrefix(pcbddc->ksp_D,dir_prefix);CHKERRQ(ierr);
      ierr = PetscObjectTypeCompare((PetscObject)pcis->A_II,MATSEQSBAIJ,&issbaij);CHKERRQ(ierr);
      ierr = KSPGetPC(pcbddc->ksp_D,&pc_temp);CHKERRQ(ierr);
      if (issbaij) {
        ierr = PCSetType(pc_temp,PCCHOLESKY);CHKERRQ(ierr);
      } else {
        ierr = PCSetType(pc_temp,PCLU);CHKERRQ(ierr);
      }
      /* Allow user's customization */
      ierr = KSPSetFromOptions(pcbddc->ksp_D);CHKERRQ(ierr);
      ierr = PCFactorSetReuseFill(pc_temp,PETSC_TRUE);CHKERRQ(ierr);
    }
    ierr = KSPSetOperators(pcbddc->ksp_D,pcis->A_II,pcis->A_II);CHKERRQ(ierr);
    if (sub_schurs && sub_schurs->reuse_solver) {
      PCBDDCReuseSolvers reuse_solver = sub_schurs->reuse_solver;

      ierr = KSPSetPC(pcbddc->ksp_D,reuse_solver->interior_solver);CHKERRQ(ierr);
    }
    /* umfpack interface has a bug when matrix dimension is zero. TODO solve from umfpack interface */
    if (!n_D) {
      ierr = KSPGetPC(pcbddc->ksp_D,&pc_temp);CHKERRQ(ierr);
      ierr = PCSetType(pc_temp,PCNONE);CHKERRQ(ierr);
    }
    /* Set Up KSP for Dirichlet problem of BDDC */
    ierr = KSPSetUp(pcbddc->ksp_D);CHKERRQ(ierr);
    /* set ksp_D into pcis data */
    ierr = KSPDestroy(&pcis->ksp_D);CHKERRQ(ierr);
    ierr = PetscObjectReference((PetscObject)pcbddc->ksp_D);CHKERRQ(ierr);
    pcis->ksp_D = pcbddc->ksp_D;
  }

  /* NEUMANN PROBLEM */
  A_RR = 0;
  if (neumann) {
    PCBDDCSubSchurs sub_schurs = pcbddc->sub_schurs;
    PetscInt        ibs,mbs;
    PetscBool       issbaij;
    Mat_IS*         matis = (Mat_IS*)pc->pmat->data;
    /* Matrix for Neumann problem is A_RR -> we need to create/reuse it at this point */
    ierr = ISGetSize(pcbddc->is_R_local,&n_R);CHKERRQ(ierr);
    if (pcbddc->ksp_R) { /* already created ksp */
      PetscInt nn_R;
      ierr = KSPGetOperators(pcbddc->ksp_R,NULL,&A_RR);CHKERRQ(ierr);
      ierr = PetscObjectReference((PetscObject)A_RR);CHKERRQ(ierr);
      ierr = MatGetSize(A_RR,&nn_R,NULL);CHKERRQ(ierr);
      if (nn_R != n_R) { /* old ksp is not reusable, so reset it */
        ierr = KSPReset(pcbddc->ksp_R);CHKERRQ(ierr);
        ierr = MatDestroy(&A_RR);CHKERRQ(ierr);
        reuse = MAT_INITIAL_MATRIX;
      } else { /* same sizes, but nonzero pattern depend on primal vertices so it can be changed */
        if (pcbddc->new_primal_space_local) { /* we are not sure the matrix will have the same nonzero pattern */
          ierr = MatDestroy(&A_RR);CHKERRQ(ierr);
          reuse = MAT_INITIAL_MATRIX;
        } else { /* safe to reuse the matrix */
          reuse = MAT_REUSE_MATRIX;
        }
      }
      /* last check */
      if (pc->flag == DIFFERENT_NONZERO_PATTERN) {
        ierr = MatDestroy(&A_RR);CHKERRQ(ierr);
        reuse = MAT_INITIAL_MATRIX;
      }
    } else { /* first time, so we need to create the matrix */
      reuse = MAT_INITIAL_MATRIX;
    }
    /* convert pcbddc->local_mat if needed later in PCBDDCSetUpCorrection */
    ierr = MatGetBlockSize(pcbddc->local_mat,&mbs);CHKERRQ(ierr);
    ierr = ISGetBlockSize(pcbddc->is_R_local,&ibs);CHKERRQ(ierr);
    ierr = PetscObjectTypeCompare((PetscObject)pcbddc->local_mat,MATSEQSBAIJ,&issbaij);CHKERRQ(ierr);
    if (ibs != mbs) { /* need to convert to SEQAIJ to extract any submatrix with is_R_local */
      if (matis->A == pcbddc->local_mat) {
        ierr = MatDestroy(&pcbddc->local_mat);CHKERRQ(ierr);
        ierr = MatConvert(matis->A,MATSEQAIJ,MAT_INITIAL_MATRIX,&pcbddc->local_mat);CHKERRQ(ierr);
      } else {
        ierr = MatConvert(pcbddc->local_mat,MATSEQAIJ,MAT_INPLACE_MATRIX,&pcbddc->local_mat);CHKERRQ(ierr);
      }
    } else if (issbaij) { /* need to convert to BAIJ to get offdiagonal blocks */
      if (matis->A == pcbddc->local_mat) {
        ierr = MatDestroy(&pcbddc->local_mat);CHKERRQ(ierr);
        ierr = MatConvert(matis->A,MATSEQBAIJ,MAT_INITIAL_MATRIX,&pcbddc->local_mat);CHKERRQ(ierr);
      } else {
        ierr = MatConvert(pcbddc->local_mat,MATSEQBAIJ,MAT_INPLACE_MATRIX,&pcbddc->local_mat);CHKERRQ(ierr);
      }
    }
    /* extract A_RR */
    if (sub_schurs && sub_schurs->reuse_solver) {
      PCBDDCReuseSolvers reuse_solver = sub_schurs->reuse_solver;

      if (pcbddc->dbg_flag) { /* we need A_RR to test the solver later */
        ierr = MatDestroy(&A_RR);CHKERRQ(ierr);
        if (reuse_solver->benign_n) { /* we are not using the explicit change of basis on the pressures */
          ierr = PCBDDCBenignProject(pc,pcbddc->is_R_local,pcbddc->is_R_local,&A_RR);CHKERRQ(ierr);
        } else {
          ierr = MatGetSubMatrix(pcbddc->local_mat,pcbddc->is_R_local,pcbddc->is_R_local,MAT_INITIAL_MATRIX,&A_RR);CHKERRQ(ierr);
        }
      } else {
        ierr = MatDestroy(&A_RR);CHKERRQ(ierr);
        ierr = PCGetOperators(reuse_solver->correction_solver,&A_RR,NULL);CHKERRQ(ierr);
        ierr = PetscObjectReference((PetscObject)A_RR);CHKERRQ(ierr);
      }
    } else { /* we have to build the neumann solver, so we need to extract the relevant matrix */
      ierr = MatGetSubMatrix(pcbddc->local_mat,pcbddc->is_R_local,pcbddc->is_R_local,reuse,&A_RR);CHKERRQ(ierr);
    }
    if (pcbddc->local_mat->symmetric_set) {
      ierr = MatSetOption(A_RR,MAT_SYMMETRIC,pcbddc->local_mat->symmetric_set);CHKERRQ(ierr);
    }
    if (!pcbddc->ksp_R) { /* create object if not present */
      ierr = KSPCreate(PETSC_COMM_SELF,&pcbddc->ksp_R);CHKERRQ(ierr);
      ierr = PetscObjectIncrementTabLevel((PetscObject)pcbddc->ksp_R,(PetscObject)pc,1);CHKERRQ(ierr);
      /* default */
      ierr = KSPSetType(pcbddc->ksp_R,KSPPREONLY);CHKERRQ(ierr);
      ierr = KSPSetOptionsPrefix(pcbddc->ksp_R,neu_prefix);CHKERRQ(ierr);
      ierr = KSPGetPC(pcbddc->ksp_R,&pc_temp);CHKERRQ(ierr);
      ierr = PetscObjectTypeCompare((PetscObject)A_RR,MATSEQSBAIJ,&issbaij);CHKERRQ(ierr);
      if (issbaij) {
        ierr = PCSetType(pc_temp,PCCHOLESKY);CHKERRQ(ierr);
      } else {
        ierr = PCSetType(pc_temp,PCLU);CHKERRQ(ierr);
      }
      /* Allow user's customization */
      ierr = KSPSetFromOptions(pcbddc->ksp_R);CHKERRQ(ierr);
      ierr = PCFactorSetReuseFill(pc_temp,PETSC_TRUE);CHKERRQ(ierr);
    }
    /* umfpack interface has a bug when matrix dimension is zero. TODO solve from umfpack interface */
    if (!n_R) {
      ierr = KSPGetPC(pcbddc->ksp_R,&pc_temp);CHKERRQ(ierr);
      ierr = PCSetType(pc_temp,PCNONE);CHKERRQ(ierr);
    }
    ierr = KSPSetOperators(pcbddc->ksp_R,A_RR,A_RR);CHKERRQ(ierr);
    /* Reuse solver if it is present */
    if (sub_schurs && sub_schurs->reuse_solver) {
      PCBDDCReuseSolvers reuse_solver = sub_schurs->reuse_solver;

      ierr = KSPSetPC(pcbddc->ksp_R,reuse_solver->correction_solver);CHKERRQ(ierr);
    }
    /* Set Up KSP for Neumann problem of BDDC */
    ierr = KSPSetUp(pcbddc->ksp_R);CHKERRQ(ierr);
  }

  if (pcbddc->dbg_flag) {
    ierr = PetscViewerFlush(pcbddc->dbg_viewer);CHKERRQ(ierr);
    ierr = PetscViewerASCIIPushSynchronized(pcbddc->dbg_viewer);CHKERRQ(ierr);
    ierr = PetscViewerASCIIPrintf(pcbddc->dbg_viewer,"--------------------------------------------------\n");CHKERRQ(ierr);
  }

  /* adapt Dirichlet and Neumann solvers if a nullspace correction has been requested */
  check_corr[0] = check_corr[1] = PETSC_FALSE;
  if (pcbddc->NullSpace_corr[0]) {
    ierr = PCBDDCSetUseExactDirichlet(pc,PETSC_FALSE);CHKERRQ(ierr);
  }
  if (dirichlet && pcbddc->NullSpace_corr[0] && !pcbddc->switch_static) {
    check_corr[0] = PETSC_TRUE;
    ierr = PCBDDCNullSpaceAssembleCorrection(pc,PETSC_TRUE,pcbddc->NullSpace_corr[1]);CHKERRQ(ierr);
  }
  if (neumann && pcbddc->NullSpace_corr[2]) {
    check_corr[1] = PETSC_TRUE;
    ierr = PCBDDCNullSpaceAssembleCorrection(pc,PETSC_FALSE,pcbddc->NullSpace_corr[3]);CHKERRQ(ierr);
  }

  /* check Dirichlet and Neumann solvers */
  if (pcbddc->dbg_flag) {
    if (dirichlet) { /* Dirichlet */
      ierr = VecSetRandom(pcis->vec1_D,NULL);CHKERRQ(ierr);
      ierr = MatMult(pcis->A_II,pcis->vec1_D,pcis->vec2_D);CHKERRQ(ierr);
      ierr = KSPSolve(pcbddc->ksp_D,pcis->vec2_D,pcis->vec2_D);CHKERRQ(ierr);
      ierr = VecAXPY(pcis->vec1_D,m_one,pcis->vec2_D);CHKERRQ(ierr);
      ierr = VecNorm(pcis->vec1_D,NORM_INFINITY,&value);CHKERRQ(ierr);
      ierr = PetscViewerASCIISynchronizedPrintf(pcbddc->dbg_viewer,"Subdomain %04d infinity error for Dirichlet solve (%s) = % 1.14e \n",PetscGlobalRank,((PetscObject)(pcbddc->ksp_D))->prefix,value);CHKERRQ(ierr);
      if (check_corr[0]) {
        ierr = PCBDDCNullSpaceCheckCorrection(pc,PETSC_TRUE);CHKERRQ(ierr);
      }
      ierr = PetscViewerFlush(pcbddc->dbg_viewer);CHKERRQ(ierr);
    }
    if (neumann) { /* Neumann */
      ierr = VecSetRandom(pcbddc->vec1_R,NULL);CHKERRQ(ierr);
      ierr = MatMult(A_RR,pcbddc->vec1_R,pcbddc->vec2_R);CHKERRQ(ierr);
      ierr = KSPSolve(pcbddc->ksp_R,pcbddc->vec2_R,pcbddc->vec2_R);CHKERRQ(ierr);
      ierr = VecAXPY(pcbddc->vec1_R,m_one,pcbddc->vec2_R);CHKERRQ(ierr);
      ierr = VecNorm(pcbddc->vec1_R,NORM_INFINITY,&value);CHKERRQ(ierr);
      ierr = PetscViewerASCIISynchronizedPrintf(pcbddc->dbg_viewer,"Subdomain %04d infinity error for Neumann solve (%s) = % 1.14e\n",PetscGlobalRank,((PetscObject)(pcbddc->ksp_R))->prefix,value);CHKERRQ(ierr);
      if (check_corr[1]) {
        ierr = PCBDDCNullSpaceCheckCorrection(pc,PETSC_FALSE);CHKERRQ(ierr);
      }
      ierr = PetscViewerFlush(pcbddc->dbg_viewer);CHKERRQ(ierr);
    }
  }
  /* free Neumann problem's matrix */
  ierr = MatDestroy(&A_RR);CHKERRQ(ierr);
  PetscFunctionReturn(0);
}

#undef __FUNCT__
#define __FUNCT__ "PCBDDCSolveSubstructureCorrection"
static PetscErrorCode  PCBDDCSolveSubstructureCorrection(PC pc, Vec inout_B, Vec inout_D, PetscBool applytranspose)
{
  PetscErrorCode  ierr;
  PC_BDDC*        pcbddc = (PC_BDDC*)(pc->data);
  PCBDDCSubSchurs sub_schurs = pcbddc->sub_schurs;
  PetscBool       reuse_solver = sub_schurs ? ( sub_schurs->reuse_solver ? PETSC_TRUE : PETSC_FALSE ) : PETSC_FALSE;

  PetscFunctionBegin;
  if (!reuse_solver) {
    ierr = VecSet(pcbddc->vec1_R,0.);CHKERRQ(ierr);
  }
  if (!pcbddc->switch_static) {
    if (applytranspose && pcbddc->local_auxmat1) {
      ierr = MatMultTranspose(pcbddc->local_auxmat2,inout_B,pcbddc->vec1_C);CHKERRQ(ierr);
      ierr = MatMultTransposeAdd(pcbddc->local_auxmat1,pcbddc->vec1_C,inout_B,inout_B);CHKERRQ(ierr);
    }
    if (!reuse_solver) {
      ierr = VecScatterBegin(pcbddc->R_to_B,inout_B,pcbddc->vec1_R,INSERT_VALUES,SCATTER_REVERSE);CHKERRQ(ierr);
      ierr = VecScatterEnd(pcbddc->R_to_B,inout_B,pcbddc->vec1_R,INSERT_VALUES,SCATTER_REVERSE);CHKERRQ(ierr);
    } else {
      PCBDDCReuseSolvers reuse_solver = sub_schurs->reuse_solver;

      ierr = VecScatterBegin(reuse_solver->correction_scatter_B,inout_B,reuse_solver->rhs_B,INSERT_VALUES,SCATTER_FORWARD);CHKERRQ(ierr);
      ierr = VecScatterEnd(reuse_solver->correction_scatter_B,inout_B,reuse_solver->rhs_B,INSERT_VALUES,SCATTER_FORWARD);CHKERRQ(ierr);
    }
  } else {
    ierr = VecScatterBegin(pcbddc->R_to_B,inout_B,pcbddc->vec1_R,INSERT_VALUES,SCATTER_REVERSE);CHKERRQ(ierr);
    ierr = VecScatterEnd(pcbddc->R_to_B,inout_B,pcbddc->vec1_R,INSERT_VALUES,SCATTER_REVERSE);CHKERRQ(ierr);
    ierr = VecScatterBegin(pcbddc->R_to_D,inout_D,pcbddc->vec1_R,INSERT_VALUES,SCATTER_REVERSE);CHKERRQ(ierr);
    ierr = VecScatterEnd(pcbddc->R_to_D,inout_D,pcbddc->vec1_R,INSERT_VALUES,SCATTER_REVERSE);CHKERRQ(ierr);
    if (applytranspose && pcbddc->local_auxmat1) {
      ierr = MatMultTranspose(pcbddc->local_auxmat2,pcbddc->vec1_R,pcbddc->vec1_C);CHKERRQ(ierr);
      ierr = MatMultTransposeAdd(pcbddc->local_auxmat1,pcbddc->vec1_C,inout_B,inout_B);CHKERRQ(ierr);
      ierr = VecScatterBegin(pcbddc->R_to_B,inout_B,pcbddc->vec1_R,INSERT_VALUES,SCATTER_REVERSE);CHKERRQ(ierr);
      ierr = VecScatterEnd(pcbddc->R_to_B,inout_B,pcbddc->vec1_R,INSERT_VALUES,SCATTER_REVERSE);CHKERRQ(ierr);
    }
  }
  if (!reuse_solver || pcbddc->switch_static) {
    if (applytranspose) {
      ierr = KSPSolveTranspose(pcbddc->ksp_R,pcbddc->vec1_R,pcbddc->vec1_R);CHKERRQ(ierr);
    } else {
      ierr = KSPSolve(pcbddc->ksp_R,pcbddc->vec1_R,pcbddc->vec1_R);CHKERRQ(ierr);
    }
  } else {
    PCBDDCReuseSolvers reuse_solver = sub_schurs->reuse_solver;

    if (applytranspose) {
      ierr = MatFactorSolveSchurComplementTranspose(reuse_solver->F,reuse_solver->rhs_B,reuse_solver->sol_B);CHKERRQ(ierr);
    } else {
      ierr = MatFactorSolveSchurComplement(reuse_solver->F,reuse_solver->rhs_B,reuse_solver->sol_B);CHKERRQ(ierr);
    }
  }
  ierr = VecSet(inout_B,0.);CHKERRQ(ierr);
  if (!pcbddc->switch_static) {
    if (!reuse_solver) {
      ierr = VecScatterBegin(pcbddc->R_to_B,pcbddc->vec1_R,inout_B,INSERT_VALUES,SCATTER_FORWARD);CHKERRQ(ierr);
      ierr = VecScatterEnd(pcbddc->R_to_B,pcbddc->vec1_R,inout_B,INSERT_VALUES,SCATTER_FORWARD);CHKERRQ(ierr);
    } else {
      PCBDDCReuseSolvers reuse_solver = sub_schurs->reuse_solver;

      ierr = VecScatterBegin(reuse_solver->correction_scatter_B,reuse_solver->sol_B,inout_B,INSERT_VALUES,SCATTER_REVERSE);CHKERRQ(ierr);
      ierr = VecScatterEnd(reuse_solver->correction_scatter_B,reuse_solver->sol_B,inout_B,INSERT_VALUES,SCATTER_REVERSE);CHKERRQ(ierr);
    }
    if (!applytranspose && pcbddc->local_auxmat1) {
      ierr = MatMult(pcbddc->local_auxmat1,inout_B,pcbddc->vec1_C);CHKERRQ(ierr);
      ierr = MatMultAdd(pcbddc->local_auxmat2,pcbddc->vec1_C,inout_B,inout_B);CHKERRQ(ierr);
    }
  } else {
    ierr = VecScatterBegin(pcbddc->R_to_B,pcbddc->vec1_R,inout_B,INSERT_VALUES,SCATTER_FORWARD);CHKERRQ(ierr);
    ierr = VecScatterEnd(pcbddc->R_to_B,pcbddc->vec1_R,inout_B,INSERT_VALUES,SCATTER_FORWARD);CHKERRQ(ierr);
    ierr = VecScatterBegin(pcbddc->R_to_D,pcbddc->vec1_R,inout_D,INSERT_VALUES,SCATTER_FORWARD);CHKERRQ(ierr);
    ierr = VecScatterEnd(pcbddc->R_to_D,pcbddc->vec1_R,inout_D,INSERT_VALUES,SCATTER_FORWARD);CHKERRQ(ierr);
    if (!applytranspose && pcbddc->local_auxmat1) {
      ierr = MatMult(pcbddc->local_auxmat1,inout_B,pcbddc->vec1_C);CHKERRQ(ierr);
      ierr = MatMultAdd(pcbddc->local_auxmat2,pcbddc->vec1_C,pcbddc->vec1_R,pcbddc->vec1_R);CHKERRQ(ierr);
    }
    ierr = VecScatterBegin(pcbddc->R_to_B,pcbddc->vec1_R,inout_B,INSERT_VALUES,SCATTER_FORWARD);CHKERRQ(ierr);
    ierr = VecScatterEnd(pcbddc->R_to_B,pcbddc->vec1_R,inout_B,INSERT_VALUES,SCATTER_FORWARD);CHKERRQ(ierr);
    ierr = VecScatterBegin(pcbddc->R_to_D,pcbddc->vec1_R,inout_D,INSERT_VALUES,SCATTER_FORWARD);CHKERRQ(ierr);
    ierr = VecScatterEnd(pcbddc->R_to_D,pcbddc->vec1_R,inout_D,INSERT_VALUES,SCATTER_FORWARD);CHKERRQ(ierr);
  }
  PetscFunctionReturn(0);
}

/* parameter apply transpose determines if the interface preconditioner should be applied transposed or not */
#undef __FUNCT__
#define __FUNCT__ "PCBDDCApplyInterfacePreconditioner"
PetscErrorCode  PCBDDCApplyInterfacePreconditioner(PC pc, PetscBool applytranspose)
{
  PetscErrorCode ierr;
  PC_BDDC*        pcbddc = (PC_BDDC*)(pc->data);
  PC_IS*            pcis = (PC_IS*)  (pc->data);
  const PetscScalar zero = 0.0;

  PetscFunctionBegin;
  /* Application of PSI^T or PHI^T (depending on applytranspose, see comment above) */
  if (!pcbddc->benign_apply_coarse_only) {
    if (applytranspose) {
      ierr = MatMultTranspose(pcbddc->coarse_phi_B,pcis->vec1_B,pcbddc->vec1_P);CHKERRQ(ierr);
      if (pcbddc->switch_static) { ierr = MatMultTransposeAdd(pcbddc->coarse_phi_D,pcis->vec1_D,pcbddc->vec1_P,pcbddc->vec1_P);CHKERRQ(ierr); }
    } else {
      ierr = MatMultTranspose(pcbddc->coarse_psi_B,pcis->vec1_B,pcbddc->vec1_P);CHKERRQ(ierr);
      if (pcbddc->switch_static) { ierr = MatMultTransposeAdd(pcbddc->coarse_psi_D,pcis->vec1_D,pcbddc->vec1_P,pcbddc->vec1_P);CHKERRQ(ierr); }
    }
  } else {
    ierr = VecSet(pcbddc->vec1_P,zero);CHKERRQ(ierr);
  }

  /* add p0 to the last value of vec1_P holding the coarse dof relative to p0 */
  if (pcbddc->benign_n) {
    PetscScalar *array;
    PetscInt    j;

    ierr = VecGetArray(pcbddc->vec1_P,&array);CHKERRQ(ierr);
    for (j=0;j<pcbddc->benign_n;j++) array[pcbddc->local_primal_size-pcbddc->benign_n+j] += pcbddc->benign_p0[j];
    ierr = VecRestoreArray(pcbddc->vec1_P,&array);CHKERRQ(ierr);
  }

  /* start communications from local primal nodes to rhs of coarse solver */
  ierr = VecSet(pcbddc->coarse_vec,zero);CHKERRQ(ierr);
  ierr = PCBDDCScatterCoarseDataBegin(pc,ADD_VALUES,SCATTER_FORWARD);CHKERRQ(ierr);
  ierr = PCBDDCScatterCoarseDataEnd(pc,ADD_VALUES,SCATTER_FORWARD);CHKERRQ(ierr);

  /* Coarse solution -> rhs and sol updated inside PCBDDCScattarCoarseDataBegin/End */
  if (pcbddc->coarse_ksp) {
    Mat          coarse_mat;
    Vec          rhs,sol;
    MatNullSpace nullsp;
    PetscBool    isbddc = PETSC_FALSE;

    if (pcbddc->benign_have_null) {
      PC        coarse_pc;

      ierr = KSPGetPC(pcbddc->coarse_ksp,&coarse_pc);CHKERRQ(ierr);
      ierr = PetscObjectTypeCompare((PetscObject)coarse_pc,PCBDDC,&isbddc);CHKERRQ(ierr);
      /* we need to propagate to coarser levels the need for a possible benign correction */
      if (isbddc && pcbddc->benign_apply_coarse_only && !pcbddc->benign_skip_correction) {
        PC_BDDC* coarsepcbddc = (PC_BDDC*)(coarse_pc->data);
        coarsepcbddc->benign_skip_correction = PETSC_FALSE;
        coarsepcbddc->benign_apply_coarse_only = PETSC_TRUE;
      }
    }
    ierr = KSPGetRhs(pcbddc->coarse_ksp,&rhs);CHKERRQ(ierr);
    ierr = KSPGetSolution(pcbddc->coarse_ksp,&sol);CHKERRQ(ierr);
    ierr = KSPGetOperators(pcbddc->coarse_ksp,&coarse_mat,NULL);CHKERRQ(ierr);
    ierr = MatGetNullSpace(coarse_mat,&nullsp);CHKERRQ(ierr);
    if (nullsp) {
      ierr = MatNullSpaceRemove(nullsp,rhs);CHKERRQ(ierr);
    }
    if (applytranspose) {
      if (pcbddc->benign_apply_coarse_only) {
        SETERRQ(PetscObjectComm((PetscObject)pcbddc->coarse_ksp),PETSC_ERR_SUP,"Not yet implemented");
      } else {
        ierr = KSPSolveTranspose(pcbddc->coarse_ksp,rhs,sol);CHKERRQ(ierr);
      }
    } else {
      if (pcbddc->benign_apply_coarse_only && isbddc) { /* need just to apply the coarse preconditioner during presolve */
        PC        coarse_pc;

        ierr = KSPGetPC(pcbddc->coarse_ksp,&coarse_pc);CHKERRQ(ierr);
        ierr = PCPreSolve(coarse_pc,pcbddc->coarse_ksp);CHKERRQ(ierr);
        ierr = PCBDDCBenignRemoveInterior(coarse_pc,rhs,sol);CHKERRQ(ierr);
        ierr = PCPostSolve(coarse_pc,pcbddc->coarse_ksp);CHKERRQ(ierr);
      } else {
        ierr = KSPSolve(pcbddc->coarse_ksp,rhs,sol);CHKERRQ(ierr);
      }
    }
    /* we don't need the benign correction at coarser levels anymore */
    if (pcbddc->benign_have_null && isbddc) {
      PC        coarse_pc;
      PC_BDDC*  coarsepcbddc;

      ierr = KSPGetPC(pcbddc->coarse_ksp,&coarse_pc);CHKERRQ(ierr);
      coarsepcbddc = (PC_BDDC*)(coarse_pc->data);
      coarsepcbddc->benign_skip_correction = PETSC_TRUE;
      coarsepcbddc->benign_apply_coarse_only = PETSC_FALSE;
    }
    if (nullsp) {
      ierr = MatNullSpaceRemove(nullsp,sol);CHKERRQ(ierr);
    }
  }

  /* Local solution on R nodes */
  if (pcis->n && !pcbddc->benign_apply_coarse_only) {
    ierr = PCBDDCSolveSubstructureCorrection(pc,pcis->vec1_B,pcis->vec1_D,applytranspose);CHKERRQ(ierr);
  }
  /* communications from coarse sol to local primal nodes */
  ierr = PCBDDCScatterCoarseDataBegin(pc,INSERT_VALUES,SCATTER_REVERSE);CHKERRQ(ierr);
  ierr = PCBDDCScatterCoarseDataEnd(pc,INSERT_VALUES,SCATTER_REVERSE);CHKERRQ(ierr);

  /* Sum contributions from the two levels */
  if (!pcbddc->benign_apply_coarse_only) {
    if (applytranspose) {
      ierr = MatMultAdd(pcbddc->coarse_psi_B,pcbddc->vec1_P,pcis->vec1_B,pcis->vec1_B);CHKERRQ(ierr);
      if (pcbddc->switch_static) { ierr = MatMultAdd(pcbddc->coarse_psi_D,pcbddc->vec1_P,pcis->vec1_D,pcis->vec1_D);CHKERRQ(ierr); }
    } else {
      ierr = MatMultAdd(pcbddc->coarse_phi_B,pcbddc->vec1_P,pcis->vec1_B,pcis->vec1_B);CHKERRQ(ierr);
      if (pcbddc->switch_static) { ierr = MatMultAdd(pcbddc->coarse_phi_D,pcbddc->vec1_P,pcis->vec1_D,pcis->vec1_D);CHKERRQ(ierr); }
    }
    /* store p0 */
    if (pcbddc->benign_n) {
      PetscScalar *array;
      PetscInt    j;

      ierr = VecGetArray(pcbddc->vec1_P,&array);CHKERRQ(ierr);
      for (j=0;j<pcbddc->benign_n;j++) pcbddc->benign_p0[j] = array[pcbddc->local_primal_size-pcbddc->benign_n+j];
      ierr = VecRestoreArray(pcbddc->vec1_P,&array);CHKERRQ(ierr);
    }
  } else { /* expand the coarse solution */
    if (applytranspose) {
      ierr = MatMult(pcbddc->coarse_psi_B,pcbddc->vec1_P,pcis->vec1_B);CHKERRQ(ierr);
    } else {
      ierr = MatMult(pcbddc->coarse_phi_B,pcbddc->vec1_P,pcis->vec1_B);CHKERRQ(ierr);
    }
  }
  PetscFunctionReturn(0);
}

#undef __FUNCT__
#define __FUNCT__ "PCBDDCScatterCoarseDataBegin"
PetscErrorCode PCBDDCScatterCoarseDataBegin(PC pc,InsertMode imode, ScatterMode smode)
{
  PetscErrorCode ierr;
  PC_BDDC*       pcbddc = (PC_BDDC*)(pc->data);
  PetscScalar    *array;
  Vec            from,to;

  PetscFunctionBegin;
  if (smode == SCATTER_REVERSE) { /* from global to local -> get data from coarse solution */
    from = pcbddc->coarse_vec;
    to = pcbddc->vec1_P;
    if (pcbddc->coarse_ksp) { /* get array from coarse processes */
      Vec tvec;

      ierr = KSPGetRhs(pcbddc->coarse_ksp,&tvec);CHKERRQ(ierr);
      ierr = VecResetArray(tvec);CHKERRQ(ierr);
      ierr = KSPGetSolution(pcbddc->coarse_ksp,&tvec);CHKERRQ(ierr);
      ierr = VecGetArray(tvec,&array);CHKERRQ(ierr);
      ierr = VecPlaceArray(from,array);CHKERRQ(ierr);
      ierr = VecRestoreArray(tvec,&array);CHKERRQ(ierr);
    }
  } else { /* from local to global -> put data in coarse right hand side */
    from = pcbddc->vec1_P;
    to = pcbddc->coarse_vec;
  }
  ierr = VecScatterBegin(pcbddc->coarse_loc_to_glob,from,to,imode,smode);CHKERRQ(ierr);
  PetscFunctionReturn(0);
}

#undef __FUNCT__
#define __FUNCT__ "PCBDDCScatterCoarseDataEnd"
PetscErrorCode PCBDDCScatterCoarseDataEnd(PC pc, InsertMode imode, ScatterMode smode)
{
  PetscErrorCode ierr;
  PC_BDDC*       pcbddc = (PC_BDDC*)(pc->data);
  PetscScalar    *array;
  Vec            from,to;

  PetscFunctionBegin;
  if (smode == SCATTER_REVERSE) { /* from global to local -> get data from coarse solution */
    from = pcbddc->coarse_vec;
    to = pcbddc->vec1_P;
  } else { /* from local to global -> put data in coarse right hand side */
    from = pcbddc->vec1_P;
    to = pcbddc->coarse_vec;
  }
  ierr = VecScatterEnd(pcbddc->coarse_loc_to_glob,from,to,imode,smode);CHKERRQ(ierr);
  if (smode == SCATTER_FORWARD) {
    if (pcbddc->coarse_ksp) { /* get array from coarse processes */
      Vec tvec;

      ierr = KSPGetRhs(pcbddc->coarse_ksp,&tvec);CHKERRQ(ierr);
      ierr = VecGetArray(to,&array);CHKERRQ(ierr);
      ierr = VecPlaceArray(tvec,array);CHKERRQ(ierr);
      ierr = VecRestoreArray(to,&array);CHKERRQ(ierr);
    }
  } else {
    if (pcbddc->coarse_ksp) { /* restore array of pcbddc->coarse_vec */
     ierr = VecResetArray(from);CHKERRQ(ierr);
    }
  }
  PetscFunctionReturn(0);
}

/* uncomment for testing purposes */
/* #define PETSC_MISSING_LAPACK_GESVD 1 */
#undef __FUNCT__
#define __FUNCT__ "PCBDDCConstraintsSetUp"
PetscErrorCode PCBDDCConstraintsSetUp(PC pc)
{
  PetscErrorCode    ierr;
  PC_IS*            pcis = (PC_IS*)(pc->data);
  PC_BDDC*          pcbddc = (PC_BDDC*)pc->data;
  Mat_IS*           matis = (Mat_IS*)pc->pmat->data;
  /* one and zero */
  PetscScalar       one=1.0,zero=0.0;
  /* space to store constraints and their local indices */
  PetscScalar       *constraints_data;
  PetscInt          *constraints_idxs,*constraints_idxs_B;
  PetscInt          *constraints_idxs_ptr,*constraints_data_ptr;
  PetscInt          *constraints_n;
  /* iterators */
  PetscInt          i,j,k,total_counts,total_counts_cc,cum;
  /* BLAS integers */
  PetscBLASInt      lwork,lierr;
  PetscBLASInt      Blas_N,Blas_M,Blas_K,Blas_one=1;
  PetscBLASInt      Blas_LDA,Blas_LDB,Blas_LDC;
  /* reuse */
  PetscInt          olocal_primal_size,olocal_primal_size_cc;
  PetscInt          *olocal_primal_ref_node,*olocal_primal_ref_mult;
  /* change of basis */
  PetscBool         qr_needed;
  PetscBT           change_basis,qr_needed_idx;
  /* auxiliary stuff */
  PetscInt          *nnz,*is_indices;
  PetscInt          ncc;
  /* some quantities */
  PetscInt          n_vertices,total_primal_vertices,valid_constraints;
  PetscInt          size_of_constraint,max_size_of_constraint=0,max_constraints,temp_constraints;

  PetscFunctionBegin;
  /* Destroy Mat objects computed previously */
  ierr = MatDestroy(&pcbddc->ChangeOfBasisMatrix);CHKERRQ(ierr);
  ierr = MatDestroy(&pcbddc->ConstraintMatrix);CHKERRQ(ierr);
  ierr = MatDestroy(&pcbddc->switch_static_change);CHKERRQ(ierr);
  /* save info on constraints from previous setup (if any) */
  olocal_primal_size = pcbddc->local_primal_size;
  olocal_primal_size_cc = pcbddc->local_primal_size_cc;
  ierr = PetscMalloc2(olocal_primal_size_cc,&olocal_primal_ref_node,olocal_primal_size_cc,&olocal_primal_ref_mult);CHKERRQ(ierr);
  ierr = PetscMemcpy(olocal_primal_ref_node,pcbddc->local_primal_ref_node,olocal_primal_size_cc*sizeof(PetscInt));CHKERRQ(ierr);
  ierr = PetscMemcpy(olocal_primal_ref_mult,pcbddc->local_primal_ref_mult,olocal_primal_size_cc*sizeof(PetscInt));CHKERRQ(ierr);
  ierr = PetscFree2(pcbddc->local_primal_ref_node,pcbddc->local_primal_ref_mult);CHKERRQ(ierr);
  ierr = PetscFree(pcbddc->primal_indices_local_idxs);CHKERRQ(ierr);

  if (!pcbddc->adaptive_selection) {
    IS           ISForVertices,*ISForFaces,*ISForEdges;
    MatNullSpace nearnullsp;
    const Vec    *nearnullvecs;
    Vec          *localnearnullsp;
    PetscScalar  *array;
    PetscInt     n_ISForFaces,n_ISForEdges,nnsp_size;
    PetscBool    nnsp_has_cnst;
    /* LAPACK working arrays for SVD or POD */
    PetscBool    skip_lapack,boolforchange;
    PetscScalar  *work;
    PetscReal    *singular_vals;
#if defined(PETSC_USE_COMPLEX)
    PetscReal    *rwork;
#endif
#if defined(PETSC_MISSING_LAPACK_GESVD)
    PetscScalar  *temp_basis,*correlation_mat;
#else
    PetscBLASInt dummy_int=1;
    PetscScalar  dummy_scalar=1.;
#endif

    /* Get index sets for faces, edges and vertices from graph */
    ierr = PCBDDCGraphGetCandidatesIS(pcbddc->mat_graph,&n_ISForFaces,&ISForFaces,&n_ISForEdges,&ISForEdges,&ISForVertices);CHKERRQ(ierr);
    /* print some info */
    if (pcbddc->dbg_flag && !pcbddc->sub_schurs) {
      PetscInt nv;

      ierr = PCBDDCGraphASCIIView(pcbddc->mat_graph,pcbddc->dbg_flag,pcbddc->dbg_viewer);CHKERRQ(ierr);
      ierr = ISGetSize(ISForVertices,&nv);CHKERRQ(ierr);
      ierr = PetscViewerASCIIPushSynchronized(pcbddc->dbg_viewer);CHKERRQ(ierr);
      ierr = PetscViewerASCIISynchronizedPrintf(pcbddc->dbg_viewer,"--------------------------------------------------------------\n");CHKERRQ(ierr);
      ierr = PetscViewerASCIISynchronizedPrintf(pcbddc->dbg_viewer,"Subdomain %04d got %02d local candidate vertices (%d)\n",PetscGlobalRank,nv,pcbddc->use_vertices);CHKERRQ(ierr);
      ierr = PetscViewerASCIISynchronizedPrintf(pcbddc->dbg_viewer,"Subdomain %04d got %02d local candidate edges    (%d)\n",PetscGlobalRank,n_ISForEdges,pcbddc->use_edges);CHKERRQ(ierr);
      ierr = PetscViewerASCIISynchronizedPrintf(pcbddc->dbg_viewer,"Subdomain %04d got %02d local candidate faces    (%d)\n",PetscGlobalRank,n_ISForFaces,pcbddc->use_faces);CHKERRQ(ierr);
      ierr = PetscViewerFlush(pcbddc->dbg_viewer);CHKERRQ(ierr);
      ierr = PetscViewerASCIIPopSynchronized(pcbddc->dbg_viewer);CHKERRQ(ierr);
    }

    /* free unneeded index sets */
    if (!pcbddc->use_vertices) {
      ierr = ISDestroy(&ISForVertices);CHKERRQ(ierr);
    }
    if (!pcbddc->use_edges) {
      for (i=0;i<n_ISForEdges;i++) {
        ierr = ISDestroy(&ISForEdges[i]);CHKERRQ(ierr);
      }
      ierr = PetscFree(ISForEdges);CHKERRQ(ierr);
      n_ISForEdges = 0;
    }
    if (!pcbddc->use_faces) {
      for (i=0;i<n_ISForFaces;i++) {
        ierr = ISDestroy(&ISForFaces[i]);CHKERRQ(ierr);
      }
      ierr = PetscFree(ISForFaces);CHKERRQ(ierr);
      n_ISForFaces = 0;
    }

    /* check if near null space is attached to global mat */
    ierr = MatGetNearNullSpace(pc->pmat,&nearnullsp);CHKERRQ(ierr);
    if (nearnullsp) {
      ierr = MatNullSpaceGetVecs(nearnullsp,&nnsp_has_cnst,&nnsp_size,&nearnullvecs);CHKERRQ(ierr);
      /* remove any stored info */
      ierr = MatNullSpaceDestroy(&pcbddc->onearnullspace);CHKERRQ(ierr);
      ierr = PetscFree(pcbddc->onearnullvecs_state);CHKERRQ(ierr);
      /* store information for BDDC solver reuse */
      ierr = PetscObjectReference((PetscObject)nearnullsp);CHKERRQ(ierr);
      pcbddc->onearnullspace = nearnullsp;
      ierr = PetscMalloc1(nnsp_size,&pcbddc->onearnullvecs_state);CHKERRQ(ierr);
      for (i=0;i<nnsp_size;i++) {
        ierr = PetscObjectStateGet((PetscObject)nearnullvecs[i],&pcbddc->onearnullvecs_state[i]);CHKERRQ(ierr);
      }
    } else { /* if near null space is not provided BDDC uses constants by default */
      nnsp_size = 0;
      nnsp_has_cnst = PETSC_TRUE;
    }
    /* get max number of constraints on a single cc */
    max_constraints = nnsp_size;
    if (nnsp_has_cnst) max_constraints++;

    /*
         Evaluate maximum storage size needed by the procedure
         - Indices for connected component i stored at "constraints_idxs + constraints_idxs_ptr[i]"
         - Values for constraints on connected component i stored at "constraints_data + constraints_data_ptr[i]"
         There can be multiple constraints per connected component
                                                                                                                                                           */
    n_vertices = 0;
    if (ISForVertices) {
      ierr = ISGetSize(ISForVertices,&n_vertices);CHKERRQ(ierr);
    }
    ncc = n_vertices+n_ISForFaces+n_ISForEdges;
    ierr = PetscMalloc3(ncc+1,&constraints_idxs_ptr,ncc+1,&constraints_data_ptr,ncc,&constraints_n);CHKERRQ(ierr);

    total_counts = n_ISForFaces+n_ISForEdges;
    total_counts *= max_constraints;
    total_counts += n_vertices;
    ierr = PetscBTCreate(total_counts,&change_basis);CHKERRQ(ierr);

    total_counts = 0;
    max_size_of_constraint = 0;
    for (i=0;i<n_ISForEdges+n_ISForFaces;i++) {
      IS used_is;
      if (i<n_ISForEdges) {
        used_is = ISForEdges[i];
      } else {
        used_is = ISForFaces[i-n_ISForEdges];
      }
      ierr = ISGetSize(used_is,&j);CHKERRQ(ierr);
      total_counts += j;
      max_size_of_constraint = PetscMax(j,max_size_of_constraint);
    }
    ierr = PetscMalloc3(total_counts*max_constraints+n_vertices,&constraints_data,total_counts+n_vertices,&constraints_idxs,total_counts+n_vertices,&constraints_idxs_B);CHKERRQ(ierr);

    /* get local part of global near null space vectors */
    ierr = PetscMalloc1(nnsp_size,&localnearnullsp);CHKERRQ(ierr);
    for (k=0;k<nnsp_size;k++) {
      ierr = VecDuplicate(pcis->vec1_N,&localnearnullsp[k]);CHKERRQ(ierr);
      ierr = VecScatterBegin(matis->rctx,nearnullvecs[k],localnearnullsp[k],INSERT_VALUES,SCATTER_FORWARD);CHKERRQ(ierr);
      ierr = VecScatterEnd(matis->rctx,nearnullvecs[k],localnearnullsp[k],INSERT_VALUES,SCATTER_FORWARD);CHKERRQ(ierr);
    }

    /* whether or not to skip lapack calls */
    skip_lapack = PETSC_TRUE;
    if (n_ISForFaces+n_ISForEdges && max_constraints > 1 && !pcbddc->use_nnsp_true) skip_lapack = PETSC_FALSE;

    /* First we issue queries to allocate optimal workspace for LAPACKgesvd (or LAPACKsyev if SVD is missing) */
    if (!skip_lapack) {
      PetscScalar temp_work;

#if defined(PETSC_MISSING_LAPACK_GESVD)
      /* Proper Orthogonal Decomposition (POD) using the snapshot method */
      ierr = PetscMalloc1(max_constraints*max_constraints,&correlation_mat);CHKERRQ(ierr);
      ierr = PetscMalloc1(max_constraints,&singular_vals);CHKERRQ(ierr);
      ierr = PetscMalloc1(max_size_of_constraint*max_constraints,&temp_basis);CHKERRQ(ierr);
#if defined(PETSC_USE_COMPLEX)
      ierr = PetscMalloc1(3*max_constraints,&rwork);CHKERRQ(ierr);
#endif
      /* now we evaluate the optimal workspace using query with lwork=-1 */
      ierr = PetscBLASIntCast(max_constraints,&Blas_N);CHKERRQ(ierr);
      ierr = PetscBLASIntCast(max_constraints,&Blas_LDA);CHKERRQ(ierr);
      lwork = -1;
      ierr = PetscFPTrapPush(PETSC_FP_TRAP_OFF);CHKERRQ(ierr);
#if !defined(PETSC_USE_COMPLEX)
      PetscStackCallBLAS("LAPACKsyev",LAPACKsyev_("V","U",&Blas_N,correlation_mat,&Blas_LDA,singular_vals,&temp_work,&lwork,&lierr));
#else
      PetscStackCallBLAS("LAPACKsyev",LAPACKsyev_("V","U",&Blas_N,correlation_mat,&Blas_LDA,singular_vals,&temp_work,&lwork,rwork,&lierr));
#endif
      ierr = PetscFPTrapPop();CHKERRQ(ierr);
      if (lierr) SETERRQ1(PETSC_COMM_SELF,PETSC_ERR_LIB,"Error in query to SYEV Lapack routine %d",(int)lierr);
#else /* on missing GESVD */
      /* SVD */
      PetscInt max_n,min_n;
      max_n = max_size_of_constraint;
      min_n = max_constraints;
      if (max_size_of_constraint < max_constraints) {
        min_n = max_size_of_constraint;
        max_n = max_constraints;
      }
      ierr = PetscMalloc1(min_n,&singular_vals);CHKERRQ(ierr);
#if defined(PETSC_USE_COMPLEX)
      ierr = PetscMalloc1(5*min_n,&rwork);CHKERRQ(ierr);
#endif
      /* now we evaluate the optimal workspace using query with lwork=-1 */
      lwork = -1;
      ierr = PetscBLASIntCast(max_n,&Blas_M);CHKERRQ(ierr);
      ierr = PetscBLASIntCast(min_n,&Blas_N);CHKERRQ(ierr);
      ierr = PetscBLASIntCast(max_n,&Blas_LDA);CHKERRQ(ierr);
      ierr = PetscFPTrapPush(PETSC_FP_TRAP_OFF);CHKERRQ(ierr);
#if !defined(PETSC_USE_COMPLEX)
      PetscStackCallBLAS("LAPACKgesvd",LAPACKgesvd_("O","N",&Blas_M,&Blas_N,&constraints_data[0],&Blas_LDA,singular_vals,&dummy_scalar,&dummy_int,&dummy_scalar,&dummy_int,&temp_work,&lwork,&lierr));
#else
      PetscStackCallBLAS("LAPACKgesvd",LAPACKgesvd_("O","N",&Blas_M,&Blas_N,&constraints_data[0],&Blas_LDA,singular_vals,&dummy_scalar,&dummy_int,&dummy_scalar,&dummy_int,&temp_work,&lwork,rwork,&lierr));
#endif
      ierr = PetscFPTrapPop();CHKERRQ(ierr);
      if (lierr) SETERRQ1(PETSC_COMM_SELF,PETSC_ERR_LIB,"Error in query to GESVD Lapack routine %d",(int)lierr);
#endif /* on missing GESVD */
      /* Allocate optimal workspace */
      ierr = PetscBLASIntCast((PetscInt)PetscRealPart(temp_work),&lwork);CHKERRQ(ierr);
      ierr = PetscMalloc1(lwork,&work);CHKERRQ(ierr);
    }
    /* Now we can loop on constraining sets */
    total_counts = 0;
    constraints_idxs_ptr[0] = 0;
    constraints_data_ptr[0] = 0;
    /* vertices */
    if (n_vertices) {
      ierr = ISGetIndices(ISForVertices,(const PetscInt**)&is_indices);CHKERRQ(ierr);
      ierr = PetscMemcpy(constraints_idxs,is_indices,n_vertices*sizeof(PetscInt));CHKERRQ(ierr);
      for (i=0;i<n_vertices;i++) {
        constraints_n[total_counts] = 1;
        constraints_data[total_counts] = 1.0;
        constraints_idxs_ptr[total_counts+1] = constraints_idxs_ptr[total_counts]+1;
        constraints_data_ptr[total_counts+1] = constraints_data_ptr[total_counts]+1;
        total_counts++;
      }
      ierr = ISRestoreIndices(ISForVertices,(const PetscInt**)&is_indices);CHKERRQ(ierr);
      n_vertices = total_counts;
    }

    /* edges and faces */
    total_counts_cc = total_counts;
    for (ncc=0;ncc<n_ISForEdges+n_ISForFaces;ncc++) {
      IS        used_is;
      PetscBool idxs_copied = PETSC_FALSE;

      if (ncc<n_ISForEdges) {
        used_is = ISForEdges[ncc];
        boolforchange = pcbddc->use_change_of_basis; /* change or not the basis on the edge */
      } else {
        used_is = ISForFaces[ncc-n_ISForEdges];
        boolforchange = (PetscBool)(pcbddc->use_change_of_basis && pcbddc->use_change_on_faces); /* change or not the basis on the face */
      }
      temp_constraints = 0;          /* zero the number of constraints I have on this conn comp */

      ierr = ISGetSize(used_is,&size_of_constraint);CHKERRQ(ierr);
      ierr = ISGetIndices(used_is,(const PetscInt**)&is_indices);CHKERRQ(ierr);
      /* change of basis should not be performed on local periodic nodes */
      if (pcbddc->mat_graph->mirrors && pcbddc->mat_graph->mirrors[is_indices[0]]) boolforchange = PETSC_FALSE;
      if (nnsp_has_cnst) {
        PetscScalar quad_value;

        ierr = PetscMemcpy(constraints_idxs + constraints_idxs_ptr[total_counts_cc],is_indices,size_of_constraint*sizeof(PetscInt));CHKERRQ(ierr);
        idxs_copied = PETSC_TRUE;

        if (!pcbddc->use_nnsp_true) {
          quad_value = (PetscScalar)(1.0/PetscSqrtReal((PetscReal)size_of_constraint));
        } else {
          quad_value = 1.0;
        }
        for (j=0;j<size_of_constraint;j++) {
          constraints_data[constraints_data_ptr[total_counts_cc]+j] = quad_value;
        }
        temp_constraints++;
        total_counts++;
      }
      for (k=0;k<nnsp_size;k++) {
        PetscReal real_value;
        PetscScalar *ptr_to_data;

        ierr = VecGetArrayRead(localnearnullsp[k],(const PetscScalar**)&array);CHKERRQ(ierr);
        ptr_to_data = &constraints_data[constraints_data_ptr[total_counts_cc]+temp_constraints*size_of_constraint];
        for (j=0;j<size_of_constraint;j++) {
          ptr_to_data[j] = array[is_indices[j]];
        }
        ierr = VecRestoreArrayRead(localnearnullsp[k],(const PetscScalar**)&array);CHKERRQ(ierr);
        /* check if array is null on the connected component */
        ierr = PetscBLASIntCast(size_of_constraint,&Blas_N);CHKERRQ(ierr);
        PetscStackCallBLAS("BLASasum",real_value = BLASasum_(&Blas_N,ptr_to_data,&Blas_one));
        if (real_value > 0.0) { /* keep indices and values */
          temp_constraints++;
          total_counts++;
          if (!idxs_copied) {
            ierr = PetscMemcpy(constraints_idxs + constraints_idxs_ptr[total_counts_cc],is_indices,size_of_constraint*sizeof(PetscInt));CHKERRQ(ierr);
            idxs_copied = PETSC_TRUE;
          }
        }
      }
      ierr = ISRestoreIndices(used_is,(const PetscInt**)&is_indices);CHKERRQ(ierr);
      valid_constraints = temp_constraints;
      if (!pcbddc->use_nnsp_true && temp_constraints) {
        if (temp_constraints == 1) { /* just normalize the constraint */
          PetscScalar norm,*ptr_to_data;

          ptr_to_data = &constraints_data[constraints_data_ptr[total_counts_cc]];
          ierr = PetscBLASIntCast(size_of_constraint,&Blas_N);CHKERRQ(ierr);
          PetscStackCallBLAS("BLASdot",norm = BLASdot_(&Blas_N,ptr_to_data,&Blas_one,ptr_to_data,&Blas_one));
          norm = 1.0/PetscSqrtReal(PetscRealPart(norm));
          PetscStackCallBLAS("BLASscal",BLASscal_(&Blas_N,&norm,ptr_to_data,&Blas_one));
        } else { /* perform SVD */
          PetscReal   tol = 1.0e-8; /* tolerance for retaining eigenmodes */
          PetscScalar *ptr_to_data = &constraints_data[constraints_data_ptr[total_counts_cc]];

#if defined(PETSC_MISSING_LAPACK_GESVD)
          /* SVD: Y = U*S*V^H                -> U (eigenvectors of Y*Y^H) = Y*V*(S)^\dag
             POD: Y^H*Y = V*D*V^H, D = S^H*S -> U = Y*V*D^(-1/2)
             -> When PETSC_USE_COMPLEX and PETSC_MISSING_LAPACK_GESVD are defined
                the constraints basis will differ (by a complex factor with absolute value equal to 1)
                from that computed using LAPACKgesvd
             -> This is due to a different computation of eigenvectors in LAPACKheev
             -> The quality of the POD-computed basis will be the same */
          ierr = PetscMemzero(correlation_mat,temp_constraints*temp_constraints*sizeof(PetscScalar));CHKERRQ(ierr);
          /* Store upper triangular part of correlation matrix */
          ierr = PetscBLASIntCast(size_of_constraint,&Blas_N);CHKERRQ(ierr);
          ierr = PetscFPTrapPush(PETSC_FP_TRAP_OFF);CHKERRQ(ierr);
          for (j=0;j<temp_constraints;j++) {
            for (k=0;k<j+1;k++) {
              PetscStackCallBLAS("BLASdot",correlation_mat[j*temp_constraints+k] = BLASdot_(&Blas_N,ptr_to_data+k*size_of_constraint,&Blas_one,ptr_to_data+j*size_of_constraint,&Blas_one));
            }
          }
          /* compute eigenvalues and eigenvectors of correlation matrix */
          ierr = PetscBLASIntCast(temp_constraints,&Blas_N);CHKERRQ(ierr);
          ierr = PetscBLASIntCast(temp_constraints,&Blas_LDA);CHKERRQ(ierr);
#if !defined(PETSC_USE_COMPLEX)
          PetscStackCallBLAS("LAPACKsyev",LAPACKsyev_("V","U",&Blas_N,correlation_mat,&Blas_LDA,singular_vals,work,&lwork,&lierr));
#else
          PetscStackCallBLAS("LAPACKsyev",LAPACKsyev_("V","U",&Blas_N,correlation_mat,&Blas_LDA,singular_vals,work,&lwork,rwork,&lierr));
#endif
          ierr = PetscFPTrapPop();CHKERRQ(ierr);
          if (lierr) SETERRQ1(PETSC_COMM_SELF,PETSC_ERR_LIB,"Error in SYEV Lapack routine %d",(int)lierr);
          /* retain eigenvalues greater than tol: note that LAPACKsyev gives eigs in ascending order */
          j = 0;
          while (j < temp_constraints && singular_vals[j] < tol) j++;
          total_counts = total_counts-j;
          valid_constraints = temp_constraints-j;
          /* scale and copy POD basis into used quadrature memory */
          ierr = PetscBLASIntCast(size_of_constraint,&Blas_M);CHKERRQ(ierr);
          ierr = PetscBLASIntCast(temp_constraints,&Blas_N);CHKERRQ(ierr);
          ierr = PetscBLASIntCast(temp_constraints,&Blas_K);CHKERRQ(ierr);
          ierr = PetscBLASIntCast(size_of_constraint,&Blas_LDA);CHKERRQ(ierr);
          ierr = PetscBLASIntCast(temp_constraints,&Blas_LDB);CHKERRQ(ierr);
          ierr = PetscBLASIntCast(size_of_constraint,&Blas_LDC);CHKERRQ(ierr);
          if (j<temp_constraints) {
            PetscInt ii;
            for (k=j;k<temp_constraints;k++) singular_vals[k] = 1.0/PetscSqrtReal(singular_vals[k]);
            ierr = PetscFPTrapPush(PETSC_FP_TRAP_OFF);CHKERRQ(ierr);
            PetscStackCallBLAS("BLASgemm",BLASgemm_("N","N",&Blas_M,&Blas_N,&Blas_K,&one,ptr_to_data,&Blas_LDA,correlation_mat,&Blas_LDB,&zero,temp_basis,&Blas_LDC));
            ierr = PetscFPTrapPop();CHKERRQ(ierr);
            for (k=0;k<temp_constraints-j;k++) {
              for (ii=0;ii<size_of_constraint;ii++) {
                ptr_to_data[k*size_of_constraint+ii] = singular_vals[temp_constraints-1-k]*temp_basis[(temp_constraints-1-k)*size_of_constraint+ii];
              }
            }
          }
#else  /* on missing GESVD */
          ierr = PetscBLASIntCast(size_of_constraint,&Blas_M);CHKERRQ(ierr);
          ierr = PetscBLASIntCast(temp_constraints,&Blas_N);CHKERRQ(ierr);
          ierr = PetscBLASIntCast(size_of_constraint,&Blas_LDA);CHKERRQ(ierr);
          ierr = PetscFPTrapPush(PETSC_FP_TRAP_OFF);CHKERRQ(ierr);
#if !defined(PETSC_USE_COMPLEX)
          PetscStackCallBLAS("LAPACKgesvd",LAPACKgesvd_("O","N",&Blas_M,&Blas_N,ptr_to_data,&Blas_LDA,singular_vals,&dummy_scalar,&dummy_int,&dummy_scalar,&dummy_int,work,&lwork,&lierr));
#else
          PetscStackCallBLAS("LAPACKgesvd",LAPACKgesvd_("O","N",&Blas_M,&Blas_N,ptr_to_data,&Blas_LDA,singular_vals,&dummy_scalar,&dummy_int,&dummy_scalar,&dummy_int,work,&lwork,rwork,&lierr));
#endif
          if (lierr) SETERRQ1(PETSC_COMM_SELF,PETSC_ERR_LIB,"Error in GESVD Lapack routine %d",(int)lierr);
          ierr = PetscFPTrapPop();CHKERRQ(ierr);
          /* retain eigenvalues greater than tol: note that LAPACKgesvd gives eigs in descending order */
          k = temp_constraints;
          if (k > size_of_constraint) k = size_of_constraint;
          j = 0;
          while (j < k && singular_vals[k-j-1] < tol) j++;
          valid_constraints = k-j;
          total_counts = total_counts-temp_constraints+valid_constraints;
#endif /* on missing GESVD */
        }
      }
      /* update pointers information */
      if (valid_constraints) {
        constraints_n[total_counts_cc] = valid_constraints;
        constraints_idxs_ptr[total_counts_cc+1] = constraints_idxs_ptr[total_counts_cc]+size_of_constraint;
        constraints_data_ptr[total_counts_cc+1] = constraints_data_ptr[total_counts_cc]+size_of_constraint*valid_constraints;
        /* set change_of_basis flag */
        if (boolforchange) {
          PetscBTSet(change_basis,total_counts_cc);
        }
        total_counts_cc++;
      }
    }
    /* free workspace */
    if (!skip_lapack) {
      ierr = PetscFree(work);CHKERRQ(ierr);
#if defined(PETSC_USE_COMPLEX)
      ierr = PetscFree(rwork);CHKERRQ(ierr);
#endif
      ierr = PetscFree(singular_vals);CHKERRQ(ierr);
#if defined(PETSC_MISSING_LAPACK_GESVD)
      ierr = PetscFree(correlation_mat);CHKERRQ(ierr);
      ierr = PetscFree(temp_basis);CHKERRQ(ierr);
#endif
    }
    for (k=0;k<nnsp_size;k++) {
      ierr = VecDestroy(&localnearnullsp[k]);CHKERRQ(ierr);
    }
    ierr = PetscFree(localnearnullsp);CHKERRQ(ierr);
    /* free index sets of faces, edges and vertices */
    for (i=0;i<n_ISForFaces;i++) {
      ierr = ISDestroy(&ISForFaces[i]);CHKERRQ(ierr);
    }
    if (n_ISForFaces) {
      ierr = PetscFree(ISForFaces);CHKERRQ(ierr);
    }
    for (i=0;i<n_ISForEdges;i++) {
      ierr = ISDestroy(&ISForEdges[i]);CHKERRQ(ierr);
    }
    if (n_ISForEdges) {
      ierr = PetscFree(ISForEdges);CHKERRQ(ierr);
    }
    ierr = ISDestroy(&ISForVertices);CHKERRQ(ierr);
  } else {
    PCBDDCSubSchurs sub_schurs = pcbddc->sub_schurs;

    total_counts = 0;
    n_vertices = 0;
    if (sub_schurs->is_vertices && pcbddc->use_vertices) {
      ierr = ISGetLocalSize(sub_schurs->is_vertices,&n_vertices);CHKERRQ(ierr);
    }
    max_constraints = 0;
    total_counts_cc = 0;
    for (i=0;i<sub_schurs->n_subs+n_vertices;i++) {
      total_counts += pcbddc->adaptive_constraints_n[i];
      if (pcbddc->adaptive_constraints_n[i]) total_counts_cc++;
      max_constraints = PetscMax(max_constraints,pcbddc->adaptive_constraints_n[i]);
    }
    constraints_idxs_ptr = pcbddc->adaptive_constraints_idxs_ptr;
    constraints_data_ptr = pcbddc->adaptive_constraints_data_ptr;
    constraints_idxs = pcbddc->adaptive_constraints_idxs;
    constraints_data = pcbddc->adaptive_constraints_data;
    /* constraints_n differs from pcbddc->adaptive_constraints_n */
    ierr = PetscMalloc1(total_counts_cc,&constraints_n);CHKERRQ(ierr);
    total_counts_cc = 0;
    for (i=0;i<sub_schurs->n_subs+n_vertices;i++) {
      if (pcbddc->adaptive_constraints_n[i]) {
        constraints_n[total_counts_cc++] = pcbddc->adaptive_constraints_n[i];
      }
    }
#if 0
    printf("Found %d totals (%d)\n",total_counts_cc,total_counts);
    for (i=0;i<total_counts_cc;i++) {
      printf("const %d, start %d",i,constraints_idxs_ptr[i]);
      printf(" end %d:\n",constraints_idxs_ptr[i+1]);
      for (j=constraints_idxs_ptr[i];j<constraints_idxs_ptr[i+1];j++) {
        printf(" %d",constraints_idxs[j]);
      }
      printf("\n");
      printf("number of cc: %d\n",constraints_n[i]);
    }
    for (i=0;i<n_vertices;i++) {
      PetscPrintf(PETSC_COMM_SELF,"[%d] vertex %d, n %d\n",PetscGlobalRank,i,pcbddc->adaptive_constraints_n[i]);
    }
    for (i=0;i<sub_schurs->n_subs;i++) {
      PetscPrintf(PETSC_COMM_SELF,"[%d] sub %d, edge %d, n %d\n",PetscGlobalRank,i,(PetscBool)PetscBTLookup(sub_schurs->is_edge,i),pcbddc->adaptive_constraints_n[i+n_vertices]);
    }
#endif

    max_size_of_constraint = 0;
    for (i=0;i<total_counts_cc;i++) max_size_of_constraint = PetscMax(max_size_of_constraint,constraints_idxs_ptr[i+1]-constraints_idxs_ptr[i]);
    ierr = PetscMalloc1(constraints_idxs_ptr[total_counts_cc],&constraints_idxs_B);CHKERRQ(ierr);
    /* Change of basis */
    ierr = PetscBTCreate(total_counts_cc,&change_basis);CHKERRQ(ierr);
    if (pcbddc->use_change_of_basis) {
      for (i=0;i<sub_schurs->n_subs;i++) {
        if (PetscBTLookup(sub_schurs->is_edge,i) || pcbddc->use_change_on_faces) {
          ierr = PetscBTSet(change_basis,i+n_vertices);CHKERRQ(ierr);
        }
      }
    }
  }
  pcbddc->local_primal_size = total_counts;
  ierr = PetscMalloc1(pcbddc->local_primal_size+pcbddc->benign_n,&pcbddc->primal_indices_local_idxs);CHKERRQ(ierr);

  /* map constraints_idxs in boundary numbering */
  ierr = ISGlobalToLocalMappingApply(pcis->BtoNmap,IS_GTOLM_DROP,constraints_idxs_ptr[total_counts_cc],constraints_idxs,&i,constraints_idxs_B);CHKERRQ(ierr);
  if (i != constraints_idxs_ptr[total_counts_cc]) SETERRQ2(PETSC_COMM_SELF,PETSC_ERR_SUP,"Error in boundary numbering for constraints indices %D != %D\n",constraints_idxs_ptr[total_counts_cc],i);

  /* Create constraint matrix */
  ierr = MatCreate(PETSC_COMM_SELF,&pcbddc->ConstraintMatrix);CHKERRQ(ierr);
  ierr = MatSetType(pcbddc->ConstraintMatrix,MATAIJ);CHKERRQ(ierr);
  ierr = MatSetSizes(pcbddc->ConstraintMatrix,pcbddc->local_primal_size,pcis->n,pcbddc->local_primal_size,pcis->n);CHKERRQ(ierr);

  /* find primal_dofs: subdomain corners plus dofs selected as primal after change of basis */
  /* determine if a QR strategy is needed for change of basis */
  qr_needed = PETSC_FALSE;
  ierr = PetscBTCreate(total_counts_cc,&qr_needed_idx);CHKERRQ(ierr);
  total_primal_vertices=0;
  pcbddc->local_primal_size_cc = 0;
  for (i=0;i<total_counts_cc;i++) {
    size_of_constraint = constraints_idxs_ptr[i+1]-constraints_idxs_ptr[i];
    if (size_of_constraint == 1 && pcbddc->mat_graph->custom_minimal_size) {
      pcbddc->primal_indices_local_idxs[total_primal_vertices++] = constraints_idxs[constraints_idxs_ptr[i]];
      pcbddc->local_primal_size_cc += 1;
    } else if (PetscBTLookup(change_basis,i)) {
      for (k=0;k<constraints_n[i];k++) {
        pcbddc->primal_indices_local_idxs[total_primal_vertices++] = constraints_idxs[constraints_idxs_ptr[i]+k];
      }
      pcbddc->local_primal_size_cc += constraints_n[i];
      if (constraints_n[i] > 1 || pcbddc->use_qr_single) {
        PetscBTSet(qr_needed_idx,i);
        qr_needed = PETSC_TRUE;
      }
    } else {
      pcbddc->local_primal_size_cc += 1;
    }
  }
  /* note that the local variable n_vertices used below stores the number of pointwise constraints */
  pcbddc->n_vertices = total_primal_vertices;
  /* permute indices in order to have a sorted set of vertices */
  ierr = PetscSortInt(total_primal_vertices,pcbddc->primal_indices_local_idxs);CHKERRQ(ierr);

  ierr = PetscMalloc2(pcbddc->local_primal_size_cc+pcbddc->benign_n,&pcbddc->local_primal_ref_node,pcbddc->local_primal_size_cc+pcbddc->benign_n,&pcbddc->local_primal_ref_mult);CHKERRQ(ierr);
  ierr = PetscMemcpy(pcbddc->local_primal_ref_node,pcbddc->primal_indices_local_idxs,total_primal_vertices*sizeof(PetscInt));CHKERRQ(ierr);
  for (i=0;i<total_primal_vertices;i++) pcbddc->local_primal_ref_mult[i] = 1;

  /* nonzero structure of constraint matrix */
  /* and get reference dof for local constraints */
  ierr = PetscMalloc1(pcbddc->local_primal_size,&nnz);CHKERRQ(ierr);
  for (i=0;i<total_primal_vertices;i++) nnz[i] = 1;

  j = total_primal_vertices;
  total_counts = total_primal_vertices;
  cum = total_primal_vertices;
  for (i=n_vertices;i<total_counts_cc;i++) {
    if (!PetscBTLookup(change_basis,i)) {
      pcbddc->local_primal_ref_node[cum] = constraints_idxs[constraints_idxs_ptr[i]];
      pcbddc->local_primal_ref_mult[cum] = constraints_n[i];
      cum++;
      size_of_constraint = constraints_idxs_ptr[i+1]-constraints_idxs_ptr[i];
      for (k=0;k<constraints_n[i];k++) {
        pcbddc->primal_indices_local_idxs[total_counts++] = constraints_idxs[constraints_idxs_ptr[i]+k];
        nnz[j+k] = size_of_constraint;
      }
      j += constraints_n[i];
    }
  }
  ierr = MatSeqAIJSetPreallocation(pcbddc->ConstraintMatrix,0,nnz);CHKERRQ(ierr);
  ierr = PetscFree(nnz);CHKERRQ(ierr);

  /* set values in constraint matrix */
  for (i=0;i<total_primal_vertices;i++) {
    ierr = MatSetValue(pcbddc->ConstraintMatrix,i,pcbddc->local_primal_ref_node[i],1.0,INSERT_VALUES);CHKERRQ(ierr);
  }
  total_counts = total_primal_vertices;
  for (i=n_vertices;i<total_counts_cc;i++) {
    if (!PetscBTLookup(change_basis,i)) {
      PetscInt *cols;

      size_of_constraint = constraints_idxs_ptr[i+1]-constraints_idxs_ptr[i];
      cols = constraints_idxs+constraints_idxs_ptr[i];
      for (k=0;k<constraints_n[i];k++) {
        PetscInt    row = total_counts+k;
        PetscScalar *vals;

        vals = constraints_data+constraints_data_ptr[i]+k*size_of_constraint;
        ierr = MatSetValues(pcbddc->ConstraintMatrix,1,&row,size_of_constraint,cols,vals,INSERT_VALUES);CHKERRQ(ierr);
      }
      total_counts += constraints_n[i];
    }
  }
  /* assembling */
  ierr = MatAssemblyBegin(pcbddc->ConstraintMatrix,MAT_FINAL_ASSEMBLY);CHKERRQ(ierr);
  ierr = MatAssemblyEnd(pcbddc->ConstraintMatrix,MAT_FINAL_ASSEMBLY);CHKERRQ(ierr);

  /*
  ierr = PetscViewerPushFormat(PETSC_VIEWER_STDOUT_SELF,PETSC_VIEWER_ASCII_MATLAB);CHKERRQ(ierr);
  ierr = MatView(pcbddc->ConstraintMatrix,(PetscViewer)0);CHKERRQ(ierr);
  ierr = PetscViewerPopFormat(PETSC_VIEWER_STDOUT_SELF);CHKERRQ(ierr);
  */
  /* Create matrix for change of basis. We don't need it in case pcbddc->use_change_of_basis is FALSE */
  if (pcbddc->use_change_of_basis) {
    /* dual and primal dofs on a single cc */
    PetscInt     dual_dofs,primal_dofs;
    /* working stuff for GEQRF */
    PetscScalar  *qr_basis,*qr_tau = NULL,*qr_work,lqr_work_t;
    PetscBLASInt lqr_work;
    /* working stuff for UNGQR */
    PetscScalar  *gqr_work,lgqr_work_t;
    PetscBLASInt lgqr_work;
    /* working stuff for TRTRS */
    PetscScalar  *trs_rhs;
    PetscBLASInt Blas_NRHS;
    /* pointers for values insertion into change of basis matrix */
    PetscInt     *start_rows,*start_cols;
    PetscScalar  *start_vals;
    /* working stuff for values insertion */
    PetscBT      is_primal;
    PetscInt     *aux_primal_numbering_B;
    /* matrix sizes */
    PetscInt     global_size,local_size;
    /* temporary change of basis */
    Mat          localChangeOfBasisMatrix;
    /* extra space for debugging */
    PetscScalar  *dbg_work;

    /* local temporary change of basis acts on local interfaces -> dimension is n_B x n_B */
    ierr = MatCreate(PETSC_COMM_SELF,&localChangeOfBasisMatrix);CHKERRQ(ierr);
    ierr = MatSetType(localChangeOfBasisMatrix,MATAIJ);CHKERRQ(ierr);
    ierr = MatSetSizes(localChangeOfBasisMatrix,pcis->n,pcis->n,pcis->n,pcis->n);CHKERRQ(ierr);
    /* nonzeros for local mat */
    ierr = PetscMalloc1(pcis->n,&nnz);CHKERRQ(ierr);
    if (!pcbddc->benign_change || pcbddc->fake_change) {
      for (i=0;i<pcis->n;i++) nnz[i]=1;
    } else {
      const PetscInt *ii;
      PetscInt       n;
      PetscBool      flg_row;
      ierr = MatGetRowIJ(pcbddc->benign_change,0,PETSC_FALSE,PETSC_FALSE,&n,&ii,NULL,&flg_row);CHKERRQ(ierr);
      for (i=0;i<n;i++) nnz[i] = ii[i+1]-ii[i];
      ierr = MatRestoreRowIJ(pcbddc->benign_change,0,PETSC_FALSE,PETSC_FALSE,&n,&ii,NULL,&flg_row);CHKERRQ(ierr);
    }
    for (i=n_vertices;i<total_counts_cc;i++) {
      if (PetscBTLookup(change_basis,i)) {
        size_of_constraint = constraints_idxs_ptr[i+1]-constraints_idxs_ptr[i];
        if (PetscBTLookup(qr_needed_idx,i)) {
          for (j=0;j<size_of_constraint;j++) nnz[constraints_idxs[constraints_idxs_ptr[i]+j]] = size_of_constraint;
        } else {
          nnz[constraints_idxs[constraints_idxs_ptr[i]]] = size_of_constraint;
          for (j=1;j<size_of_constraint;j++) nnz[constraints_idxs[constraints_idxs_ptr[i]+j]] = 2;
        }
      }
    }
    ierr = MatSeqAIJSetPreallocation(localChangeOfBasisMatrix,0,nnz);CHKERRQ(ierr);
    ierr = PetscFree(nnz);CHKERRQ(ierr);
    /* Set interior change in the matrix */
    if (!pcbddc->benign_change || pcbddc->fake_change) {
      for (i=0;i<pcis->n;i++) {
        ierr = MatSetValue(localChangeOfBasisMatrix,i,i,1.0,INSERT_VALUES);CHKERRQ(ierr);
      }
    } else {
      const PetscInt *ii,*jj;
      PetscScalar    *aa;
      PetscInt       n;
      PetscBool      flg_row;
      ierr = MatGetRowIJ(pcbddc->benign_change,0,PETSC_FALSE,PETSC_FALSE,&n,&ii,&jj,&flg_row);CHKERRQ(ierr);
      ierr = MatSeqAIJGetArray(pcbddc->benign_change,&aa);CHKERRQ(ierr);
      for (i=0;i<n;i++) {
        ierr = MatSetValues(localChangeOfBasisMatrix,1,&i,ii[i+1]-ii[i],jj+ii[i],aa+ii[i],INSERT_VALUES);CHKERRQ(ierr);
      }
      ierr = MatSeqAIJRestoreArray(pcbddc->benign_change,&aa);CHKERRQ(ierr);
      ierr = MatRestoreRowIJ(pcbddc->benign_change,0,PETSC_FALSE,PETSC_FALSE,&n,&ii,&jj,&flg_row);CHKERRQ(ierr);
    }

    if (pcbddc->dbg_flag) {
      ierr = PetscViewerASCIISynchronizedPrintf(pcbddc->dbg_viewer,"--------------------------------------------------------------\n");CHKERRQ(ierr);
      ierr = PetscViewerASCIISynchronizedPrintf(pcbddc->dbg_viewer,"Checking change of basis computation for subdomain %04d\n",PetscGlobalRank);CHKERRQ(ierr);
    }


    /* Now we loop on the constraints which need a change of basis */
    /*
       Change of basis matrix is evaluated similarly to the FIRST APPROACH in
       Klawonn and Widlund, Dual-primal FETI-DP methods for linear elasticity, (see Sect 6.2.1)

       Basic blocks of change of basis matrix T computed by

          - Using the following block transformation if there is only a primal dof on the cc (and -pc_bddc_use_qr_single is not specified)

            | 1        0   ...        0         s_1/S |
            | 0        1   ...        0         s_2/S |
            |              ...                        |
            | 0        ...            1     s_{n-1}/S |
            | -s_1/s_n ...    -s_{n-1}/s_n      s_n/S |

            with S = \sum_{i=1}^n s_i^2
            NOTE: in the above example, the primal dof is the last one of the edge in LOCAL ordering
                  in the current implementation, the primal dof is the first one of the edge in GLOBAL ordering

          - QR decomposition of constraints otherwise
    */
    if (qr_needed) {
      /* space to store Q */
      ierr = PetscMalloc1(max_size_of_constraint*max_size_of_constraint,&qr_basis);CHKERRQ(ierr);
      /* first we issue queries for optimal work */
      ierr = PetscBLASIntCast(max_size_of_constraint,&Blas_M);CHKERRQ(ierr);
      ierr = PetscBLASIntCast(max_constraints,&Blas_N);CHKERRQ(ierr);
      ierr = PetscBLASIntCast(max_size_of_constraint,&Blas_LDA);CHKERRQ(ierr);
      lqr_work = -1;
      PetscStackCallBLAS("LAPACKgeqrf",LAPACKgeqrf_(&Blas_M,&Blas_N,qr_basis,&Blas_LDA,qr_tau,&lqr_work_t,&lqr_work,&lierr));
      if (lierr) SETERRQ1(PETSC_COMM_SELF,PETSC_ERR_LIB,"Error in query to GEQRF Lapack routine %d",(int)lierr);
      ierr = PetscBLASIntCast((PetscInt)PetscRealPart(lqr_work_t),&lqr_work);CHKERRQ(ierr);
      ierr = PetscMalloc1((PetscInt)PetscRealPart(lqr_work_t),&qr_work);CHKERRQ(ierr);
      lgqr_work = -1;
      ierr = PetscBLASIntCast(max_size_of_constraint,&Blas_M);CHKERRQ(ierr);
      ierr = PetscBLASIntCast(max_size_of_constraint,&Blas_N);CHKERRQ(ierr);
      ierr = PetscBLASIntCast(max_constraints,&Blas_K);CHKERRQ(ierr);
      ierr = PetscBLASIntCast(max_size_of_constraint,&Blas_LDA);CHKERRQ(ierr);
      if (Blas_K>Blas_M) Blas_K=Blas_M; /* adjust just for computing optimal work */
      PetscStackCallBLAS("LAPACKungqr",LAPACKungqr_(&Blas_M,&Blas_N,&Blas_K,qr_basis,&Blas_LDA,qr_tau,&lgqr_work_t,&lgqr_work,&lierr));
      if (lierr) SETERRQ1(PETSC_COMM_SELF,PETSC_ERR_LIB,"Error in query to UNGQR Lapack routine %d",(int)lierr);
      ierr = PetscBLASIntCast((PetscInt)PetscRealPart(lgqr_work_t),&lgqr_work);CHKERRQ(ierr);
      ierr = PetscMalloc1((PetscInt)PetscRealPart(lgqr_work_t),&gqr_work);CHKERRQ(ierr);
      /* array to store scaling factors for reflectors */
      ierr = PetscMalloc1(max_constraints,&qr_tau);CHKERRQ(ierr);
      /* array to store rhs and solution of triangular solver */
      ierr = PetscMalloc1(max_constraints*max_constraints,&trs_rhs);CHKERRQ(ierr);
      /* allocating workspace for check */
      if (pcbddc->dbg_flag) {
        ierr = PetscMalloc1(max_size_of_constraint*(max_constraints+max_size_of_constraint),&dbg_work);CHKERRQ(ierr);
      }
    }
    /* array to store whether a node is primal or not */
    ierr = PetscBTCreate(pcis->n_B,&is_primal);CHKERRQ(ierr);
    ierr = PetscMalloc1(total_primal_vertices,&aux_primal_numbering_B);CHKERRQ(ierr);
    ierr = ISGlobalToLocalMappingApply(pcis->BtoNmap,IS_GTOLM_DROP,total_primal_vertices,pcbddc->local_primal_ref_node,&i,aux_primal_numbering_B);CHKERRQ(ierr);
    if (i != total_primal_vertices) SETERRQ2(PETSC_COMM_SELF,PETSC_ERR_SUP,"Error in boundary numbering for BDDC vertices! %D != %D\n",total_primal_vertices,i);
    for (i=0;i<total_primal_vertices;i++) {
      ierr = PetscBTSet(is_primal,aux_primal_numbering_B[i]);CHKERRQ(ierr);
    }
    ierr = PetscFree(aux_primal_numbering_B);CHKERRQ(ierr);

    /* loop on constraints and see whether or not they need a change of basis and compute it */
    for (total_counts=n_vertices;total_counts<total_counts_cc;total_counts++) {
      size_of_constraint = constraints_idxs_ptr[total_counts+1]-constraints_idxs_ptr[total_counts];
      if (PetscBTLookup(change_basis,total_counts)) {
        /* get constraint info */
        primal_dofs = constraints_n[total_counts];
        dual_dofs = size_of_constraint-primal_dofs;

        if (pcbddc->dbg_flag) {
          ierr = PetscViewerASCIISynchronizedPrintf(pcbddc->dbg_viewer,"Constraints %d: %d need a change of basis (size %d)\n",total_counts,primal_dofs,size_of_constraint);CHKERRQ(ierr);
        }

        if (PetscBTLookup(qr_needed_idx,total_counts)) { /* QR */

          /* copy quadrature constraints for change of basis check */
          if (pcbddc->dbg_flag) {
            ierr = PetscMemcpy(dbg_work,&constraints_data[constraints_data_ptr[total_counts]],size_of_constraint*primal_dofs*sizeof(PetscScalar));CHKERRQ(ierr);
          }
          /* copy temporary constraints into larger work vector (in order to store all columns of Q) */
          ierr = PetscMemcpy(qr_basis,&constraints_data[constraints_data_ptr[total_counts]],size_of_constraint*primal_dofs*sizeof(PetscScalar));CHKERRQ(ierr);

          /* compute QR decomposition of constraints */
          ierr = PetscBLASIntCast(size_of_constraint,&Blas_M);CHKERRQ(ierr);
          ierr = PetscBLASIntCast(primal_dofs,&Blas_N);CHKERRQ(ierr);
          ierr = PetscBLASIntCast(size_of_constraint,&Blas_LDA);CHKERRQ(ierr);
          ierr = PetscFPTrapPush(PETSC_FP_TRAP_OFF);CHKERRQ(ierr);
          PetscStackCallBLAS("LAPACKgeqrf",LAPACKgeqrf_(&Blas_M,&Blas_N,qr_basis,&Blas_LDA,qr_tau,qr_work,&lqr_work,&lierr));
          if (lierr) SETERRQ1(PETSC_COMM_SELF,PETSC_ERR_LIB,"Error in GEQRF Lapack routine %d",(int)lierr);
          ierr = PetscFPTrapPop();CHKERRQ(ierr);

          /* explictly compute R^-T */
          ierr = PetscMemzero(trs_rhs,primal_dofs*primal_dofs*sizeof(*trs_rhs));CHKERRQ(ierr);
          for (j=0;j<primal_dofs;j++) trs_rhs[j*(primal_dofs+1)] = 1.0;
          ierr = PetscBLASIntCast(primal_dofs,&Blas_N);CHKERRQ(ierr);
          ierr = PetscBLASIntCast(primal_dofs,&Blas_NRHS);CHKERRQ(ierr);
          ierr = PetscBLASIntCast(size_of_constraint,&Blas_LDA);CHKERRQ(ierr);
          ierr = PetscBLASIntCast(primal_dofs,&Blas_LDB);CHKERRQ(ierr);
          ierr = PetscFPTrapPush(PETSC_FP_TRAP_OFF);CHKERRQ(ierr);
          PetscStackCallBLAS("LAPACKtrtrs",LAPACKtrtrs_("U","T","N",&Blas_N,&Blas_NRHS,qr_basis,&Blas_LDA,trs_rhs,&Blas_LDB,&lierr));
          if (lierr) SETERRQ1(PETSC_COMM_SELF,PETSC_ERR_LIB,"Error in TRTRS Lapack routine %d",(int)lierr);
          ierr = PetscFPTrapPop();CHKERRQ(ierr);

          /* explicitly compute all columns of Q (Q = [Q1 | Q2] ) overwriting QR factorization in qr_basis */
          ierr = PetscBLASIntCast(size_of_constraint,&Blas_M);CHKERRQ(ierr);
          ierr = PetscBLASIntCast(size_of_constraint,&Blas_N);CHKERRQ(ierr);
          ierr = PetscBLASIntCast(primal_dofs,&Blas_K);CHKERRQ(ierr);
          ierr = PetscBLASIntCast(size_of_constraint,&Blas_LDA);CHKERRQ(ierr);
          ierr = PetscFPTrapPush(PETSC_FP_TRAP_OFF);CHKERRQ(ierr);
          PetscStackCallBLAS("LAPACKungqr",LAPACKungqr_(&Blas_M,&Blas_N,&Blas_K,qr_basis,&Blas_LDA,qr_tau,gqr_work,&lgqr_work,&lierr));
          if (lierr) SETERRQ1(PETSC_COMM_SELF,PETSC_ERR_LIB,"Error in UNGQR Lapack routine %d",(int)lierr);
          ierr = PetscFPTrapPop();CHKERRQ(ierr);

          /* first primal_dofs columns of Q need to be re-scaled in order to be unitary w.r.t constraints
             i.e. C_{pxn}*Q_{nxn} should be equal to [I_pxp | 0_pxd] (see check below)
             where n=size_of_constraint, p=primal_dofs, d=dual_dofs (n=p+d), I and 0 identity and null matrix resp. */
          ierr = PetscBLASIntCast(size_of_constraint,&Blas_M);CHKERRQ(ierr);
          ierr = PetscBLASIntCast(primal_dofs,&Blas_N);CHKERRQ(ierr);
          ierr = PetscBLASIntCast(primal_dofs,&Blas_K);CHKERRQ(ierr);
          ierr = PetscBLASIntCast(size_of_constraint,&Blas_LDA);CHKERRQ(ierr);
          ierr = PetscBLASIntCast(primal_dofs,&Blas_LDB);CHKERRQ(ierr);
          ierr = PetscBLASIntCast(size_of_constraint,&Blas_LDC);CHKERRQ(ierr);
          ierr = PetscFPTrapPush(PETSC_FP_TRAP_OFF);CHKERRQ(ierr);
          PetscStackCallBLAS("BLASgemm",BLASgemm_("N","N",&Blas_M,&Blas_N,&Blas_K,&one,qr_basis,&Blas_LDA,trs_rhs,&Blas_LDB,&zero,constraints_data+constraints_data_ptr[total_counts],&Blas_LDC));
          ierr = PetscFPTrapPop();CHKERRQ(ierr);
          ierr = PetscMemcpy(qr_basis,&constraints_data[constraints_data_ptr[total_counts]],size_of_constraint*primal_dofs*sizeof(PetscScalar));CHKERRQ(ierr);

          /* insert values in change of basis matrix respecting global ordering of new primal dofs */
          start_rows = &constraints_idxs[constraints_idxs_ptr[total_counts]];
          /* insert cols for primal dofs */
          for (j=0;j<primal_dofs;j++) {
            start_vals = &qr_basis[j*size_of_constraint];
            start_cols = &constraints_idxs[constraints_idxs_ptr[total_counts]+j];
            ierr = MatSetValues(localChangeOfBasisMatrix,size_of_constraint,start_rows,1,start_cols,start_vals,INSERT_VALUES);CHKERRQ(ierr);
          }
          /* insert cols for dual dofs */
          for (j=0,k=0;j<dual_dofs;k++) {
            if (!PetscBTLookup(is_primal,constraints_idxs_B[constraints_idxs_ptr[total_counts]+k])) {
              start_vals = &qr_basis[(primal_dofs+j)*size_of_constraint];
              start_cols = &constraints_idxs[constraints_idxs_ptr[total_counts]+k];
              ierr = MatSetValues(localChangeOfBasisMatrix,size_of_constraint,start_rows,1,start_cols,start_vals,INSERT_VALUES);CHKERRQ(ierr);
              j++;
            }
          }

          /* check change of basis */
          if (pcbddc->dbg_flag) {
            PetscInt   ii,jj;
            PetscBool valid_qr=PETSC_TRUE;
            ierr = PetscBLASIntCast(primal_dofs,&Blas_M);CHKERRQ(ierr);
            ierr = PetscBLASIntCast(size_of_constraint,&Blas_N);CHKERRQ(ierr);
            ierr = PetscBLASIntCast(size_of_constraint,&Blas_K);CHKERRQ(ierr);
            ierr = PetscBLASIntCast(size_of_constraint,&Blas_LDA);CHKERRQ(ierr);
            ierr = PetscBLASIntCast(size_of_constraint,&Blas_LDB);CHKERRQ(ierr);
            ierr = PetscBLASIntCast(primal_dofs,&Blas_LDC);CHKERRQ(ierr);
            ierr = PetscFPTrapPush(PETSC_FP_TRAP_OFF);CHKERRQ(ierr);
            PetscStackCallBLAS("BLASgemm",BLASgemm_("T","N",&Blas_M,&Blas_N,&Blas_K,&one,dbg_work,&Blas_LDA,qr_basis,&Blas_LDB,&zero,&dbg_work[size_of_constraint*primal_dofs],&Blas_LDC));
            ierr = PetscFPTrapPop();CHKERRQ(ierr);
            for (jj=0;jj<size_of_constraint;jj++) {
              for (ii=0;ii<primal_dofs;ii++) {
                if (ii != jj && PetscAbsScalar(dbg_work[size_of_constraint*primal_dofs+jj*primal_dofs+ii]) > 1.e-12) valid_qr = PETSC_FALSE;
                if (ii == jj && PetscAbsScalar(dbg_work[size_of_constraint*primal_dofs+jj*primal_dofs+ii]-1.0) > 1.e-12) valid_qr = PETSC_FALSE;
              }
            }
            if (!valid_qr) {
              ierr = PetscViewerASCIISynchronizedPrintf(pcbddc->dbg_viewer,"\t-> wrong change of basis!\n");CHKERRQ(ierr);
              for (jj=0;jj<size_of_constraint;jj++) {
                for (ii=0;ii<primal_dofs;ii++) {
                  if (ii != jj && PetscAbsScalar(dbg_work[size_of_constraint*primal_dofs+jj*primal_dofs+ii]) > 1.e-12) {
                    PetscViewerASCIISynchronizedPrintf(pcbddc->dbg_viewer,"\tQr basis function %d is not orthogonal to constraint %d (%1.14e)!\n",jj,ii,PetscAbsScalar(dbg_work[size_of_constraint*primal_dofs+jj*primal_dofs+ii]));
                  }
                  if (ii == jj && PetscAbsScalar(dbg_work[size_of_constraint*primal_dofs+jj*primal_dofs+ii]-1.0) > 1.e-12) {
                    PetscViewerASCIISynchronizedPrintf(pcbddc->dbg_viewer,"\tQr basis function %d is not unitary w.r.t constraint %d (%1.14e)!\n",jj,ii,PetscAbsScalar(dbg_work[size_of_constraint*primal_dofs+jj*primal_dofs+ii]));
                  }
                }
              }
            } else {
              ierr = PetscViewerASCIISynchronizedPrintf(pcbddc->dbg_viewer,"\t-> right change of basis!\n");CHKERRQ(ierr);
            }
          }
        } else { /* simple transformation block */
          PetscInt    row,col;
          PetscScalar val,norm;

          ierr = PetscBLASIntCast(size_of_constraint,&Blas_N);CHKERRQ(ierr);
          PetscStackCallBLAS("BLASdot",norm = BLASdot_(&Blas_N,constraints_data+constraints_data_ptr[total_counts],&Blas_one,constraints_data+constraints_data_ptr[total_counts],&Blas_one));
          for (j=0;j<size_of_constraint;j++) {
            PetscInt row_B = constraints_idxs_B[constraints_idxs_ptr[total_counts]+j];
            row = constraints_idxs[constraints_idxs_ptr[total_counts]+j];
            if (!PetscBTLookup(is_primal,row_B)) {
              col = constraints_idxs[constraints_idxs_ptr[total_counts]];
              ierr = MatSetValue(localChangeOfBasisMatrix,row,row,1.0,INSERT_VALUES);CHKERRQ(ierr);
              ierr = MatSetValue(localChangeOfBasisMatrix,row,col,constraints_data[constraints_data_ptr[total_counts]+j]/norm,INSERT_VALUES);CHKERRQ(ierr);
            } else {
              for (k=0;k<size_of_constraint;k++) {
                col = constraints_idxs[constraints_idxs_ptr[total_counts]+k];
                if (row != col) {
                  val = -constraints_data[constraints_data_ptr[total_counts]+k]/constraints_data[constraints_data_ptr[total_counts]];
                } else {
                  val = constraints_data[constraints_data_ptr[total_counts]]/norm;
                }
                ierr = MatSetValue(localChangeOfBasisMatrix,row,col,val,INSERT_VALUES);CHKERRQ(ierr);
              }
            }
          }
          if (pcbddc->dbg_flag) {
            ierr = PetscViewerASCIISynchronizedPrintf(pcbddc->dbg_viewer,"\t-> using standard change of basis\n");CHKERRQ(ierr);
          }
        }
      } else {
        if (pcbddc->dbg_flag) {
          ierr = PetscViewerASCIISynchronizedPrintf(pcbddc->dbg_viewer,"Constraint %d does not need a change of basis (size %d)\n",total_counts,size_of_constraint);CHKERRQ(ierr);
        }
      }
    }

    /* free workspace */
    if (qr_needed) {
      if (pcbddc->dbg_flag) {
        ierr = PetscFree(dbg_work);CHKERRQ(ierr);
      }
      ierr = PetscFree(trs_rhs);CHKERRQ(ierr);
      ierr = PetscFree(qr_tau);CHKERRQ(ierr);
      ierr = PetscFree(qr_work);CHKERRQ(ierr);
      ierr = PetscFree(gqr_work);CHKERRQ(ierr);
      ierr = PetscFree(qr_basis);CHKERRQ(ierr);
    }
    ierr = PetscBTDestroy(&is_primal);CHKERRQ(ierr);
    ierr = MatAssemblyBegin(localChangeOfBasisMatrix,MAT_FINAL_ASSEMBLY);CHKERRQ(ierr);
    ierr = MatAssemblyEnd(localChangeOfBasisMatrix,MAT_FINAL_ASSEMBLY);CHKERRQ(ierr);

    /* assembling of global change of variable */
    if (!pcbddc->fake_change) {
      Mat      tmat;
      PetscInt bs;

      ierr = VecGetSize(pcis->vec1_global,&global_size);CHKERRQ(ierr);
      ierr = VecGetLocalSize(pcis->vec1_global,&local_size);CHKERRQ(ierr);
      ierr = MatDuplicate(pc->pmat,MAT_DO_NOT_COPY_VALUES,&tmat);CHKERRQ(ierr);
      ierr = MatISSetLocalMat(tmat,localChangeOfBasisMatrix);CHKERRQ(ierr);
      ierr = MatCreate(PetscObjectComm((PetscObject)pc),&pcbddc->ChangeOfBasisMatrix);CHKERRQ(ierr);
      ierr = MatSetType(pcbddc->ChangeOfBasisMatrix,MATAIJ);CHKERRQ(ierr);
      ierr = MatGetBlockSize(pc->pmat,&bs);CHKERRQ(ierr);
      ierr = MatSetBlockSize(pcbddc->ChangeOfBasisMatrix,bs);CHKERRQ(ierr);
      ierr = MatSetSizes(pcbddc->ChangeOfBasisMatrix,local_size,local_size,global_size,global_size);CHKERRQ(ierr);
      ierr = MatISSetMPIXAIJPreallocation_Private(tmat,pcbddc->ChangeOfBasisMatrix,PETSC_TRUE);CHKERRQ(ierr);
      ierr = MatISGetMPIXAIJ(tmat,MAT_REUSE_MATRIX,&pcbddc->ChangeOfBasisMatrix);CHKERRQ(ierr);
      ierr = MatDestroy(&tmat);CHKERRQ(ierr);
      ierr = VecSet(pcis->vec1_global,0.0);CHKERRQ(ierr);
      ierr = VecSet(pcis->vec1_N,1.0);CHKERRQ(ierr);
      ierr = VecScatterBegin(matis->rctx,pcis->vec1_N,pcis->vec1_global,ADD_VALUES,SCATTER_REVERSE);CHKERRQ(ierr);
      ierr = VecScatterEnd(matis->rctx,pcis->vec1_N,pcis->vec1_global,ADD_VALUES,SCATTER_REVERSE);CHKERRQ(ierr);
      ierr = VecReciprocal(pcis->vec1_global);CHKERRQ(ierr);
      ierr = MatDiagonalScale(pcbddc->ChangeOfBasisMatrix,pcis->vec1_global,NULL);CHKERRQ(ierr);

      /* check */
      if (pcbddc->dbg_flag) {
        PetscReal error;
        Vec       x,x_change;

        ierr = VecDuplicate(pcis->vec1_global,&x);CHKERRQ(ierr);
        ierr = VecDuplicate(pcis->vec1_global,&x_change);CHKERRQ(ierr);
        ierr = VecSetRandom(x,NULL);CHKERRQ(ierr);
        ierr = VecCopy(x,pcis->vec1_global);CHKERRQ(ierr);
        ierr = VecScatterBegin(matis->rctx,x,pcis->vec1_N,INSERT_VALUES,SCATTER_FORWARD);CHKERRQ(ierr);
        ierr = VecScatterEnd(matis->rctx,x,pcis->vec1_N,INSERT_VALUES,SCATTER_FORWARD);CHKERRQ(ierr);
        ierr = MatMult(localChangeOfBasisMatrix,pcis->vec1_N,pcis->vec2_N);CHKERRQ(ierr);
        ierr = VecScatterBegin(matis->rctx,pcis->vec2_N,x,INSERT_VALUES,SCATTER_REVERSE);CHKERRQ(ierr);
        ierr = VecScatterEnd(matis->rctx,pcis->vec2_N,x,INSERT_VALUES,SCATTER_REVERSE);CHKERRQ(ierr);
        ierr = MatMult(pcbddc->ChangeOfBasisMatrix,pcis->vec1_global,x_change);CHKERRQ(ierr);
        ierr = VecAXPY(x,-1.0,x_change);CHKERRQ(ierr);
        ierr = VecNorm(x,NORM_INFINITY,&error);CHKERRQ(ierr);
        ierr = PetscViewerFlush(pcbddc->dbg_viewer);CHKERRQ(ierr);
        ierr = PetscViewerASCIIPrintf(pcbddc->dbg_viewer,"Error global vs local change: %1.6e\n",error);CHKERRQ(ierr);
        ierr = VecDestroy(&x);CHKERRQ(ierr);
        ierr = VecDestroy(&x_change);CHKERRQ(ierr);
      }
      /* adapt sub_schurs computed (if any) */
      if (pcbddc->use_deluxe_scaling) {
        PCBDDCSubSchurs sub_schurs=pcbddc->sub_schurs;

        if (pcbddc->use_change_of_basis && pcbddc->adaptive_userdefined) {
          SETERRQ(PetscObjectComm((PetscObject)pc),PETSC_ERR_SUP,"Cannot mix automatic change of basis, adaptive selection and user-defined constraints");CHKERRQ(ierr);
        }
        if (sub_schurs && sub_schurs->S_Ej_all) {
          Mat                    S_new,tmat;
          IS                     is_all_N,is_V_Sall = NULL;

          ierr = ISLocalToGlobalMappingApplyIS(pcis->BtoNmap,sub_schurs->is_Ej_all,&is_all_N);CHKERRQ(ierr);
          ierr = MatGetSubMatrix(localChangeOfBasisMatrix,is_all_N,is_all_N,MAT_INITIAL_MATRIX,&tmat);CHKERRQ(ierr);
          if (pcbddc->deluxe_zerorows) {
            ISLocalToGlobalMapping NtoSall;
            IS                     is_V;
            ierr = ISCreateGeneral(PETSC_COMM_SELF,pcbddc->n_vertices,pcbddc->local_primal_ref_node,PETSC_COPY_VALUES,&is_V);CHKERRQ(ierr);
            ierr = ISLocalToGlobalMappingCreateIS(is_all_N,&NtoSall);CHKERRQ(ierr);
            ierr = ISGlobalToLocalMappingApplyIS(NtoSall,IS_GTOLM_DROP,is_V,&is_V_Sall);CHKERRQ(ierr);
            ierr = ISLocalToGlobalMappingDestroy(&NtoSall);CHKERRQ(ierr);
            ierr = ISDestroy(&is_V);CHKERRQ(ierr);
          }
          ierr = ISDestroy(&is_all_N);CHKERRQ(ierr);
          ierr = MatPtAP(sub_schurs->S_Ej_all,tmat,MAT_INITIAL_MATRIX,1.0,&S_new);CHKERRQ(ierr);
          ierr = MatDestroy(&sub_schurs->S_Ej_all);CHKERRQ(ierr);
          ierr = PetscObjectReference((PetscObject)S_new);CHKERRQ(ierr);
          if (pcbddc->deluxe_zerorows) {
            const PetscScalar *array;
            const PetscInt    *idxs_V,*idxs_all;
            PetscInt          i,n_V;

            ierr = MatZeroRowsColumnsIS(S_new,is_V_Sall,1.,NULL,NULL);CHKERRQ(ierr);
            ierr = ISGetLocalSize(is_V_Sall,&n_V);CHKERRQ(ierr);
            ierr = ISGetIndices(is_V_Sall,&idxs_V);CHKERRQ(ierr);
            ierr = ISGetIndices(sub_schurs->is_Ej_all,&idxs_all);CHKERRQ(ierr);
            ierr = VecGetArrayRead(pcis->D,&array);CHKERRQ(ierr);
            for (i=0;i<n_V;i++) {
              PetscScalar val;
              PetscInt    idx;

              idx = idxs_V[i];
              val = array[idxs_all[idxs_V[i]]];
              ierr = MatSetValue(S_new,idx,idx,val,INSERT_VALUES);CHKERRQ(ierr);
            }
            ierr = MatAssemblyBegin(S_new,MAT_FINAL_ASSEMBLY);CHKERRQ(ierr);
            ierr = MatAssemblyEnd(S_new,MAT_FINAL_ASSEMBLY);CHKERRQ(ierr);
            ierr = VecRestoreArrayRead(pcis->D,&array);CHKERRQ(ierr);
            ierr = ISRestoreIndices(sub_schurs->is_Ej_all,&idxs_all);CHKERRQ(ierr);
            ierr = ISRestoreIndices(is_V_Sall,&idxs_V);CHKERRQ(ierr);
          }
          sub_schurs->S_Ej_all = S_new;
          ierr = MatDestroy(&S_new);CHKERRQ(ierr);
          if (sub_schurs->sum_S_Ej_all) {
            ierr = MatPtAP(sub_schurs->sum_S_Ej_all,tmat,MAT_INITIAL_MATRIX,1.0,&S_new);CHKERRQ(ierr);
            ierr = MatDestroy(&sub_schurs->sum_S_Ej_all);CHKERRQ(ierr);
            ierr = PetscObjectReference((PetscObject)S_new);CHKERRQ(ierr);
            if (pcbddc->deluxe_zerorows) {
              ierr = MatZeroRowsColumnsIS(S_new,is_V_Sall,1.,NULL,NULL);CHKERRQ(ierr);
            }
            sub_schurs->sum_S_Ej_all = S_new;
            ierr = MatDestroy(&S_new);CHKERRQ(ierr);
          }
          ierr = ISDestroy(&is_V_Sall);CHKERRQ(ierr);
          ierr = MatDestroy(&tmat);CHKERRQ(ierr);
        }
        /* destroy any change of basis context in sub_schurs */
        if (sub_schurs && sub_schurs->change) {
          PetscInt i;

          for (i=0;i<sub_schurs->n_subs;i++) {
            ierr = KSPDestroy(&sub_schurs->change[i]);CHKERRQ(ierr);
          }
          ierr = PetscFree(sub_schurs->change);CHKERRQ(ierr);
        }
      }
      if (pcbddc->switch_static) { /* need to save the local change */
        pcbddc->switch_static_change = localChangeOfBasisMatrix;
      } else {
        ierr = MatDestroy(&localChangeOfBasisMatrix);CHKERRQ(ierr);
      }
      /* determine if any process has changed the pressures locally */
      pcbddc->change_interior = pcbddc->benign_have_null;
    } else { /* fake change (get back change of basis into ConstraintMatrix and info on qr) */
      ierr = MatDestroy(&pcbddc->ConstraintMatrix);CHKERRQ(ierr);
      pcbddc->ConstraintMatrix = localChangeOfBasisMatrix;
      pcbddc->use_qr_single = qr_needed;
    }
  } else if (pcbddc->user_ChangeOfBasisMatrix || pcbddc->benign_saddle_point) {
    if (!pcbddc->benign_have_null && pcbddc->user_ChangeOfBasisMatrix) {
      ierr = PetscObjectReference((PetscObject)pcbddc->user_ChangeOfBasisMatrix);CHKERRQ(ierr);
      pcbddc->ChangeOfBasisMatrix = pcbddc->user_ChangeOfBasisMatrix;
    } else {
      Mat benign_global = NULL;
      if (pcbddc->benign_have_null) {
        Mat tmat;

        pcbddc->change_interior = PETSC_TRUE;
        ierr = VecSet(pcis->vec1_global,0.0);CHKERRQ(ierr);
        ierr = VecSet(pcis->vec1_N,1.0);CHKERRQ(ierr);
        ierr = VecScatterBegin(matis->rctx,pcis->vec1_N,pcis->vec1_global,ADD_VALUES,SCATTER_REVERSE);CHKERRQ(ierr);
        ierr = VecScatterEnd(matis->rctx,pcis->vec1_N,pcis->vec1_global,ADD_VALUES,SCATTER_REVERSE);CHKERRQ(ierr);
        ierr = VecReciprocal(pcis->vec1_global);CHKERRQ(ierr);
        ierr = VecScatterBegin(matis->rctx,pcis->vec1_global,pcis->vec1_N,INSERT_VALUES,SCATTER_FORWARD);CHKERRQ(ierr);
        ierr = VecScatterEnd(matis->rctx,pcis->vec1_global,pcis->vec1_N,INSERT_VALUES,SCATTER_FORWARD);CHKERRQ(ierr);
        ierr = MatDuplicate(pc->pmat,MAT_DO_NOT_COPY_VALUES,&tmat);CHKERRQ(ierr);
        if (pcbddc->benign_change) {
          Mat M;

          ierr = MatDuplicate(pcbddc->benign_change,MAT_COPY_VALUES,&M);CHKERRQ(ierr);
          ierr = MatDiagonalScale(M,pcis->vec1_N,NULL);CHKERRQ(ierr);
          ierr = MatISSetLocalMat(tmat,M);CHKERRQ(ierr);
          ierr = MatDestroy(&M);CHKERRQ(ierr);
        } else {
          Mat         eye;
          PetscScalar *array;

          ierr = VecGetArray(pcis->vec1_N,&array);CHKERRQ(ierr);
          ierr = MatCreateSeqAIJ(PETSC_COMM_SELF,pcis->n,pcis->n,1,NULL,&eye);CHKERRQ(ierr);
          for (i=0;i<pcis->n;i++) {
            ierr = MatSetValue(eye,i,i,array[i],INSERT_VALUES);CHKERRQ(ierr);
          }
          ierr = VecRestoreArray(pcis->vec1_N,&array);CHKERRQ(ierr);
          ierr = MatAssemblyBegin(eye,MAT_FINAL_ASSEMBLY);CHKERRQ(ierr);
          ierr = MatAssemblyEnd(eye,MAT_FINAL_ASSEMBLY);CHKERRQ(ierr);
          ierr = MatISSetLocalMat(tmat,eye);CHKERRQ(ierr);
          ierr = MatDestroy(&eye);CHKERRQ(ierr);
        }
        ierr = MatISGetMPIXAIJ(tmat,MAT_INITIAL_MATRIX,&benign_global);CHKERRQ(ierr);
        ierr = MatDestroy(&tmat);CHKERRQ(ierr);
      }
      if (pcbddc->user_ChangeOfBasisMatrix) {
        ierr = MatMatMult(pcbddc->user_ChangeOfBasisMatrix,benign_global,MAT_INITIAL_MATRIX,PETSC_DEFAULT,&pcbddc->ChangeOfBasisMatrix);CHKERRQ(ierr);
        ierr = MatDestroy(&benign_global);CHKERRQ(ierr);
      } else if (pcbddc->benign_have_null) {
        pcbddc->ChangeOfBasisMatrix = benign_global;
      }
    }
    if (pcbddc->switch_static && pcbddc->ChangeOfBasisMatrix) { /* need to save the local change */
      IS             is_global;
      const PetscInt *gidxs;

      ierr = ISLocalToGlobalMappingGetIndices(pc->pmat->rmap->mapping,&gidxs);CHKERRQ(ierr);
      ierr = ISCreateGeneral(PetscObjectComm((PetscObject)pc),pcis->n,gidxs,PETSC_COPY_VALUES,&is_global);CHKERRQ(ierr);
      ierr = ISLocalToGlobalMappingRestoreIndices(pc->pmat->rmap->mapping,&gidxs);CHKERRQ(ierr);
      ierr = MatGetSubMatrixUnsorted(pcbddc->ChangeOfBasisMatrix,is_global,is_global,&pcbddc->switch_static_change);CHKERRQ(ierr);
      ierr = ISDestroy(&is_global);CHKERRQ(ierr);
    }
  }
  if (!pcbddc->fake_change && pcbddc->ChangeOfBasisMatrix && !pcbddc->work_change) {
    ierr = VecDuplicate(pcis->vec1_global,&pcbddc->work_change);CHKERRQ(ierr);
  }

  if (!pcbddc->fake_change) {
    /* add pressure dofs to set of primal nodes for numbering purposes */
    for (i=0;i<pcbddc->benign_n;i++) {
      pcbddc->local_primal_ref_node[pcbddc->local_primal_size_cc] = pcbddc->benign_p0_lidx[i];
      pcbddc->primal_indices_local_idxs[pcbddc->local_primal_size] = pcbddc->benign_p0_lidx[i];
      pcbddc->local_primal_ref_mult[pcbddc->local_primal_size_cc] = 1;
      pcbddc->local_primal_size_cc++;
      pcbddc->local_primal_size++;
    }

    /* check if a new primal space has been introduced (also take into account benign trick) */
    pcbddc->new_primal_space_local = PETSC_TRUE;
    if (olocal_primal_size == pcbddc->local_primal_size) {
      ierr = PetscMemcmp(pcbddc->local_primal_ref_node,olocal_primal_ref_node,olocal_primal_size_cc*sizeof(PetscInt),&pcbddc->new_primal_space_local);CHKERRQ(ierr);
      pcbddc->new_primal_space_local = (PetscBool)(!pcbddc->new_primal_space_local);
      if (!pcbddc->new_primal_space_local) {
        ierr = PetscMemcmp(pcbddc->local_primal_ref_mult,olocal_primal_ref_mult,olocal_primal_size_cc*sizeof(PetscInt),&pcbddc->new_primal_space_local);CHKERRQ(ierr);
        pcbddc->new_primal_space_local = (PetscBool)(!pcbddc->new_primal_space_local);
      }
    }
    /* new_primal_space will be used for numbering of coarse dofs, so it should be the same across all subdomains */
    ierr = MPIU_Allreduce(&pcbddc->new_primal_space_local,&pcbddc->new_primal_space,1,MPIU_BOOL,MPI_LOR,PetscObjectComm((PetscObject)pc));CHKERRQ(ierr);
  }
  ierr = PetscFree2(olocal_primal_ref_node,olocal_primal_ref_mult);CHKERRQ(ierr);

  /* flush dbg viewer */
  if (pcbddc->dbg_flag) {
    ierr = PetscViewerFlush(pcbddc->dbg_viewer);CHKERRQ(ierr);
  }

  /* free workspace */
  ierr = PetscBTDestroy(&qr_needed_idx);CHKERRQ(ierr);
  ierr = PetscBTDestroy(&change_basis);CHKERRQ(ierr);
  if (!pcbddc->adaptive_selection) {
    ierr = PetscFree3(constraints_idxs_ptr,constraints_data_ptr,constraints_n);CHKERRQ(ierr);
    ierr = PetscFree3(constraints_data,constraints_idxs,constraints_idxs_B);CHKERRQ(ierr);
  } else {
    ierr = PetscFree5(pcbddc->adaptive_constraints_n,
                      pcbddc->adaptive_constraints_idxs_ptr,
                      pcbddc->adaptive_constraints_data_ptr,
                      pcbddc->adaptive_constraints_idxs,
                      pcbddc->adaptive_constraints_data);CHKERRQ(ierr);
    ierr = PetscFree(constraints_n);CHKERRQ(ierr);
    ierr = PetscFree(constraints_idxs_B);CHKERRQ(ierr);
  }
  PetscFunctionReturn(0);
}

#undef __FUNCT__
#define __FUNCT__ "PCBDDCAnalyzeInterface"
PetscErrorCode PCBDDCAnalyzeInterface(PC pc)
{
  PC_BDDC     *pcbddc = (PC_BDDC*)pc->data;
  PC_IS       *pcis = (PC_IS*)pc->data;
  Mat_IS      *matis  = (Mat_IS*)pc->pmat->data;
  PetscInt    ierr,i,N;

  PetscFunctionBegin;
  /* Reset previously computed graph */
  ierr = PCBDDCGraphReset(pcbddc->mat_graph);CHKERRQ(ierr);
  /* Init local Graph struct */
  ierr = MatGetSize(pc->pmat,&N,NULL);CHKERRQ(ierr);
  ierr = PCBDDCGraphInit(pcbddc->mat_graph,pcis->mapping,N);CHKERRQ(ierr);

  /* Check validity of the csr graph passed in by the user */
  if (pcbddc->mat_graph->nvtxs_csr && pcbddc->mat_graph->nvtxs_csr != pcbddc->mat_graph->nvtxs) {
    SETERRQ2(PETSC_COMM_SELF,PETSC_ERR_ARG_WRONG,"Invalid size of local CSR graph! Found %d, expected %d\n",pcbddc->mat_graph->nvtxs_csr,pcbddc->mat_graph->nvtxs);
  }

  /* Set default CSR adjacency of local dofs if not provided by the user with PCBDDCSetLocalAdjacencyGraph */
  if ( (!pcbddc->mat_graph->xadj || !pcbddc->mat_graph->adjncy) && pcbddc->use_local_adj) {
    PetscInt  *xadj,*adjncy;
    PetscInt  nvtxs;
    PetscBool flg_row=PETSC_FALSE;

    ierr = MatGetRowIJ(matis->A,0,PETSC_TRUE,PETSC_FALSE,&nvtxs,(const PetscInt**)&xadj,(const PetscInt**)&adjncy,&flg_row);CHKERRQ(ierr);
    if (flg_row) {
      ierr = PCBDDCSetLocalAdjacencyGraph(pc,nvtxs,xadj,adjncy,PETSC_COPY_VALUES);CHKERRQ(ierr);
      pcbddc->computed_rowadj = PETSC_TRUE;
    }
    ierr = MatRestoreRowIJ(matis->A,0,PETSC_TRUE,PETSC_FALSE,&nvtxs,(const PetscInt**)&xadj,(const PetscInt**)&adjncy,&flg_row);CHKERRQ(ierr);
  }
  if (pcbddc->dbg_flag) {
    ierr = PetscViewerFlush(pcbddc->dbg_viewer);CHKERRQ(ierr);
  }

  /* Setup of Graph */
  pcbddc->mat_graph->commsizelimit = 0; /* don't use the COMM_SELF variant of the graph */
  ierr = PCBDDCGraphSetUp(pcbddc->mat_graph,pcbddc->vertex_size,pcbddc->NeumannBoundariesLocal,pcbddc->DirichletBoundariesLocal,pcbddc->n_ISForDofsLocal,pcbddc->ISForDofsLocal,pcbddc->user_primal_vertices_local);CHKERRQ(ierr);

  /* attach info on disconnected subdomains if present */
  if (pcbddc->n_local_subs) {
    PetscInt *local_subs;

    ierr = PetscMalloc1(N,&local_subs);CHKERRQ(ierr);
    for (i=0;i<pcbddc->n_local_subs;i++) {
      const PetscInt *idxs;
      PetscInt       nl,j;

      ierr = ISGetLocalSize(pcbddc->local_subs[i],&nl);CHKERRQ(ierr);
      ierr = ISGetIndices(pcbddc->local_subs[i],&idxs);CHKERRQ(ierr);
      for (j=0;j<nl;j++) {
        local_subs[idxs[j]] = i;
      }
      ierr = ISRestoreIndices(pcbddc->local_subs[i],&idxs);CHKERRQ(ierr);
    }
    pcbddc->mat_graph->n_local_subs = pcbddc->n_local_subs;
    pcbddc->mat_graph->local_subs = local_subs;
  }

  /* Graph's connected components analysis */
  ierr = PCBDDCGraphComputeConnectedComponents(pcbddc->mat_graph);CHKERRQ(ierr);
  PetscFunctionReturn(0);
}

<<<<<<< HEAD
/* given an index sets possibly with holes, renumbers the indexes removing the holes */
#undef __FUNCT__
#define __FUNCT__ "PCBDDCSubsetNumbering"
PetscErrorCode PCBDDCSubsetNumbering(IS subset, IS subset_mult, PetscInt *N_n, IS *subset_n)
{
  PetscSF        sf;
  PetscLayout    map;
  const PetscInt *idxs;
  PetscInt       *leaf_data,*root_data,*gidxs;
  PetscInt       N,n,i,lbounds[2],gbounds[2],Nl;
  PetscInt       n_n,nlocals,start,first_index;
  PetscMPIInt    commsize;
  PetscBool      first_found;
  PetscErrorCode ierr;

  PetscFunctionBegin;
  ierr = ISGetLocalSize(subset,&n);CHKERRQ(ierr);
  if (subset_mult) {
    PetscCheckSameComm(subset,1,subset_mult,2);
    ierr = ISGetLocalSize(subset,&i);CHKERRQ(ierr);
    if (i != n) SETERRQ2(PETSC_COMM_SELF,PETSC_ERR_PLIB,"Local subset and multiplicity sizes don't match! %d != %d",n,i);
  }
  /* create workspace layout for computing global indices of subset */
  ierr = ISGetIndices(subset,&idxs);CHKERRQ(ierr);
  lbounds[0] = lbounds[1] = 0;
  for (i=0;i<n;i++) {
    if (idxs[i] < lbounds[0]) lbounds[0] = idxs[i];
    else if (idxs[i] > lbounds[1]) lbounds[1] = idxs[i];
  }
  lbounds[0] = -lbounds[0];
  ierr = MPIU_Allreduce(lbounds,gbounds,2,MPIU_INT,MPI_MAX,PetscObjectComm((PetscObject)subset));CHKERRQ(ierr);
  gbounds[0] = -gbounds[0];
  N = gbounds[1] - gbounds[0] + 1;
  ierr = PetscLayoutCreate(PetscObjectComm((PetscObject)subset),&map);CHKERRQ(ierr);
  ierr = PetscLayoutSetBlockSize(map,1);CHKERRQ(ierr);
  ierr = PetscLayoutSetSize(map,N);CHKERRQ(ierr);
  ierr = PetscLayoutSetUp(map);CHKERRQ(ierr);
  ierr = PetscLayoutGetLocalSize(map,&Nl);CHKERRQ(ierr);

  /* create sf : leaf_data == multiplicity of indexes, root data == global index in layout */
  ierr = PetscMalloc2(n,&leaf_data,Nl,&root_data);CHKERRQ(ierr);
  if (subset_mult) {
    const PetscInt* idxs_mult;

    ierr = ISGetIndices(subset_mult,&idxs_mult);CHKERRQ(ierr);
    ierr = PetscMemcpy(leaf_data,idxs_mult,n*sizeof(PetscInt));CHKERRQ(ierr);
    ierr = ISRestoreIndices(subset_mult,&idxs_mult);CHKERRQ(ierr);
  } else {
    for (i=0;i<n;i++) leaf_data[i] = 1;
  }
  /* local size of new subset */
  n_n = 0;
  for (i=0;i<n;i++) n_n += leaf_data[i];

  /* global indexes in layout */
  ierr = PetscMalloc1(n_n,&gidxs);CHKERRQ(ierr); /* allocating possibly extra space in gidxs which will be used later */
  for (i=0;i<n;i++) gidxs[i] = idxs[i] - gbounds[0];
  ierr = ISRestoreIndices(subset,&idxs);CHKERRQ(ierr);
  ierr = PetscSFCreate(PetscObjectComm((PetscObject)subset),&sf);CHKERRQ(ierr);
  ierr = PetscSFSetGraphLayout(sf,map,n,NULL,PETSC_COPY_VALUES,gidxs);CHKERRQ(ierr);
  ierr = PetscLayoutDestroy(&map);CHKERRQ(ierr);

  /* reduce from leaves to roots */
  ierr = PetscMemzero(root_data,Nl*sizeof(PetscInt));CHKERRQ(ierr);
  ierr = PetscSFReduceBegin(sf,MPIU_INT,leaf_data,root_data,MPI_MAX);CHKERRQ(ierr);
  ierr = PetscSFReduceEnd(sf,MPIU_INT,leaf_data,root_data,MPI_MAX);CHKERRQ(ierr);

  /* count indexes in local part of layout */
  nlocals = 0;
  first_index = -1;
  first_found = PETSC_FALSE;
  for (i=0;i<Nl;i++) {
    if (!first_found && root_data[i]) {
      first_found = PETSC_TRUE;
      first_index = i;
    }
    nlocals += root_data[i];
  }

  /* cumulative of number of indexes and size of subset without holes */
#if defined(PETSC_HAVE_MPI_EXSCAN)
  start = 0;
  ierr = MPI_Exscan(&nlocals,&start,1,MPIU_INT,MPI_SUM,PetscObjectComm((PetscObject)subset));CHKERRQ(ierr);
#else
  ierr = MPI_Scan(&nlocals,&start,1,MPIU_INT,MPI_SUM,PetscObjectComm((PetscObject)subset));CHKERRQ(ierr);
  start = start-nlocals;
#endif

  if (N_n) { /* compute total size of new subset if requested */
    *N_n = start + nlocals;
    ierr = MPI_Comm_size(PetscObjectComm((PetscObject)subset),&commsize);CHKERRQ(ierr);
    ierr = MPI_Bcast(N_n,1,MPIU_INT,commsize-1,PetscObjectComm((PetscObject)subset));CHKERRQ(ierr);
  }

  /* adapt root data with cumulative */
  if (first_found) {
    PetscInt old_index;

    root_data[first_index] += start;
    old_index = first_index;
    for (i=first_index+1;i<Nl;i++) {
      if (root_data[i]) {
        root_data[i] += root_data[old_index];
        old_index = i;
      }
    }
  }

  /* from roots to leaves */
  ierr = PetscSFBcastBegin(sf,MPIU_INT,root_data,leaf_data);CHKERRQ(ierr);
  ierr = PetscSFBcastEnd(sf,MPIU_INT,root_data,leaf_data);CHKERRQ(ierr);
  ierr = PetscSFDestroy(&sf);CHKERRQ(ierr);

  /* create new IS with global indexes without holes */
  if (subset_mult) {
    const PetscInt* idxs_mult;
    PetscInt        cum;

    cum = 0;
    ierr = ISGetIndices(subset_mult,&idxs_mult);CHKERRQ(ierr);
    for (i=0;i<n;i++) {
      PetscInt j;
      for (j=0;j<idxs_mult[i];j++) gidxs[cum++] = leaf_data[i] - idxs_mult[i] + j;
    }
    ierr = ISRestoreIndices(subset_mult,&idxs_mult);CHKERRQ(ierr);
  } else {
    for (i=0;i<n;i++) {
      gidxs[i] = leaf_data[i]-1;
    }
  }
  ierr = ISCreateGeneral(PetscObjectComm((PetscObject)subset),n_n,gidxs,PETSC_OWN_POINTER,subset_n);CHKERRQ(ierr);
  ierr = PetscFree2(leaf_data,root_data);CHKERRQ(ierr);
  PetscFunctionReturn(0);
}

/* this implements stabilized Gram-Schmidt */
=======
>>>>>>> 516da910
#undef __FUNCT__
#define __FUNCT__ "PCBDDCOrthonormalizeVecs"
PetscErrorCode PCBDDCOrthonormalizeVecs(PetscInt n, Vec vecs[])
{
  PetscInt       i,j;
  PetscScalar    *alphas;
  PetscErrorCode ierr;

  PetscFunctionBegin;
  ierr = PetscMalloc1(n,&alphas);CHKERRQ(ierr);
  for (i=0;i<n;i++) {
    ierr = VecNormalize(vecs[i],NULL);CHKERRQ(ierr);
    ierr = VecMDot(vecs[i],n-i-1,&vecs[i+1],alphas);CHKERRQ(ierr);
    for (j=0;j<n-i-1;j++) alphas[j] = PetscConj(-alphas[j]);
    ierr = VecMAXPY(vecs[j],n-i-1,alphas,vecs+i);CHKERRQ(ierr);
  }
  ierr = PetscFree(alphas);CHKERRQ(ierr);
  PetscFunctionReturn(0);
}

#undef __FUNCT__
#define __FUNCT__ "MatISGetSubassemblingPattern"
PetscErrorCode MatISGetSubassemblingPattern(Mat mat, PetscInt *n_subdomains, PetscInt redprocs, IS* is_sends, PetscBool *have_void)
{
  Mat            A;
  PetscInt       n_neighs,*neighs,*n_shared,**shared;
  PetscMPIInt    size,rank,color;
  PetscInt       *xadj,*adjncy;
  PetscInt       *adjncy_wgt,*v_wgt,*ranks_send_to_idx;
  PetscInt       im_active,active_procs,n,i,j,local_size,threshold = 2;
  PetscInt       void_procs,*procs_candidates = NULL;
  PetscInt       xadj_count, *count;
  PetscBool      ismatis,use_vwgt=PETSC_FALSE;
  PetscSubcomm   psubcomm;
  MPI_Comm       subcomm;
  PetscErrorCode ierr;

  PetscFunctionBegin;
  PetscValidHeaderSpecific(mat,MAT_CLASSID,1);
  ierr = PetscObjectTypeCompare((PetscObject)mat,MATIS,&ismatis);CHKERRQ(ierr);
  if (!ismatis) SETERRQ1(PetscObjectComm((PetscObject)mat),PETSC_ERR_SUP,"Cannot use %s on a matrix object which is not of type MATIS",__FUNCT__);
  PetscValidLogicalCollectiveInt(mat,*n_subdomains,2);
  PetscValidLogicalCollectiveInt(mat,redprocs,3);
  if (*n_subdomains <=0) SETERRQ1(PetscObjectComm((PetscObject)mat),PETSC_ERR_ARG_WRONG,"Invalid number of subdomains requested %d\n",*n_subdomains);

  if (have_void) *have_void = PETSC_FALSE;
  ierr = MPI_Comm_size(PetscObjectComm((PetscObject)mat),&size);CHKERRQ(ierr);
  ierr = MPI_Comm_rank(PetscObjectComm((PetscObject)mat),&rank);CHKERRQ(ierr);
  ierr = MatISGetLocalMat(mat,&A);CHKERRQ(ierr);
  ierr = MatGetLocalSize(A,&n,NULL);CHKERRQ(ierr);
  im_active = !!(n);
  ierr = MPIU_Allreduce(&im_active,&active_procs,1,MPIU_INT,MPI_SUM,PetscObjectComm((PetscObject)mat));CHKERRQ(ierr);
  void_procs = size - active_procs;
  /* get ranks of of non-active processes in mat communicator */
  if (void_procs) {
    PetscInt ncand;

    if (have_void) *have_void = PETSC_TRUE;
    ierr = PetscMalloc1(size,&procs_candidates);CHKERRQ(ierr);
    ierr = MPI_Allgather(&im_active,1,MPIU_INT,procs_candidates,1,MPIU_INT,PetscObjectComm((PetscObject)mat));CHKERRQ(ierr);
    for (i=0,ncand=0;i<size;i++) {
      if (!procs_candidates[i]) {
        procs_candidates[ncand++] = i;
      }
    }
    /* force n_subdomains to be not greater that the number of non-active processes */
    *n_subdomains = PetscMin(void_procs,*n_subdomains);
  }

  /* number of subdomains requested greater than active processes -> just shift the matrix */
  if (active_procs < *n_subdomains) {
    PetscInt issize,isidx;
    if (im_active) {
      issize = 1;
      if (procs_candidates) { /* shift the pattern on non-active candidates (if any) */
        isidx = procs_candidates[rank];
      } else {
        isidx = rank;
      }
    } else {
      issize = 0;
      isidx = -1;
    }
    *n_subdomains = active_procs;
    ierr = ISCreateGeneral(PetscObjectComm((PetscObject)mat),issize,&isidx,PETSC_COPY_VALUES,is_sends);CHKERRQ(ierr);
    ierr = PetscFree(procs_candidates);CHKERRQ(ierr);
    PetscFunctionReturn(0);
  }
  ierr = PetscOptionsGetBool(NULL,NULL,"-matis_partitioning_use_vwgt",&use_vwgt,NULL);CHKERRQ(ierr);
  ierr = PetscOptionsGetInt(NULL,NULL,"-matis_partitioning_threshold",&threshold,NULL);CHKERRQ(ierr);
  threshold = PetscMax(threshold,2);

  /* Get info on mapping */
  ierr = ISLocalToGlobalMappingGetSize(mat->rmap->mapping,&local_size);CHKERRQ(ierr);
  ierr = ISLocalToGlobalMappingGetInfo(mat->rmap->mapping,&n_neighs,&neighs,&n_shared,&shared);CHKERRQ(ierr);

  /* build local CSR graph of subdomains' connectivity */
  ierr = PetscMalloc1(2,&xadj);CHKERRQ(ierr);
  xadj[0] = 0;
  xadj[1] = PetscMax(n_neighs-1,0);
  ierr = PetscMalloc1(xadj[1],&adjncy);CHKERRQ(ierr);
  ierr = PetscMalloc1(xadj[1],&adjncy_wgt);CHKERRQ(ierr);
  ierr = PetscCalloc1(local_size,&count);CHKERRQ(ierr);
  for (i=1;i<n_neighs;i++)
    for (j=0;j<n_shared[i];j++)
      count[shared[i][j]] += 1;

  xadj_count = 0;
  for (i=1;i<n_neighs;i++) {
    for (j=0;j<n_shared[i];j++) {
      if (count[shared[i][j]] < threshold) {
        adjncy[xadj_count] = neighs[i];
        adjncy_wgt[xadj_count] = n_shared[i];
        xadj_count++;
        break;
      }
    }
  }
  xadj[1] = xadj_count;
  ierr = PetscFree(count);CHKERRQ(ierr);
  ierr = ISLocalToGlobalMappingRestoreInfo(mat->rmap->mapping,&n_neighs,&neighs,&n_shared,&shared);CHKERRQ(ierr);
  ierr = PetscSortIntWithArray(xadj[1],adjncy,adjncy_wgt);CHKERRQ(ierr);

  ierr = PetscMalloc1(1,&ranks_send_to_idx);CHKERRQ(ierr);

  /* Restrict work on active processes only */
  ierr = PetscMPIIntCast(im_active,&color);CHKERRQ(ierr);
  if (void_procs) {
    ierr = PetscSubcommCreate(PetscObjectComm((PetscObject)mat),&psubcomm);CHKERRQ(ierr);
    ierr = PetscSubcommSetNumber(psubcomm,2);CHKERRQ(ierr); /* 2 groups, active process and not active processes */
    ierr = PetscSubcommSetTypeGeneral(psubcomm,color,rank);CHKERRQ(ierr);
    subcomm = PetscSubcommChild(psubcomm);
  } else {
    psubcomm = NULL;
    subcomm = PetscObjectComm((PetscObject)mat);
  }

  v_wgt = NULL;
  if (!color) {
    ierr = PetscFree(xadj);CHKERRQ(ierr);
    ierr = PetscFree(adjncy);CHKERRQ(ierr);
    ierr = PetscFree(adjncy_wgt);CHKERRQ(ierr);
  } else {
    Mat             subdomain_adj;
    IS              new_ranks,new_ranks_contig;
    MatPartitioning partitioner;
    PetscInt        rstart=0,rend=0;
    PetscInt        *is_indices,*oldranks;
    PetscMPIInt     size;
    PetscBool       aggregate;

    ierr = MPI_Comm_size(subcomm,&size);CHKERRQ(ierr);
    if (void_procs) {
      PetscInt prank = rank;
      ierr = PetscMalloc1(size,&oldranks);CHKERRQ(ierr);
      ierr = MPI_Allgather(&prank,1,MPIU_INT,oldranks,1,MPIU_INT,subcomm);CHKERRQ(ierr);
      for (i=0;i<xadj[1];i++) {
        ierr = PetscFindInt(adjncy[i],size,oldranks,&adjncy[i]);CHKERRQ(ierr);
      }
      ierr = PetscSortIntWithArray(xadj[1],adjncy,adjncy_wgt);CHKERRQ(ierr);
    } else {
      oldranks = NULL;
    }
    aggregate = ((redprocs > 0 && redprocs < size) ? PETSC_TRUE : PETSC_FALSE);
    if (aggregate) { /* TODO: all this part could be made more efficient */
      PetscInt    lrows,row,ncols,*cols;
      PetscMPIInt nrank;
      PetscScalar *vals;

      ierr = MPI_Comm_rank(subcomm,&nrank);CHKERRQ(ierr);
      lrows = 0;
      if (nrank<redprocs) {
        lrows = size/redprocs;
        if (nrank<size%redprocs) lrows++;
      }
      ierr = MatCreateAIJ(subcomm,lrows,lrows,size,size,50,NULL,50,NULL,&subdomain_adj);CHKERRQ(ierr);
      ierr = MatGetOwnershipRange(subdomain_adj,&rstart,&rend);CHKERRQ(ierr);
      ierr = MatSetOption(subdomain_adj,MAT_NEW_NONZERO_LOCATION_ERR,PETSC_FALSE);CHKERRQ(ierr);
      ierr = MatSetOption(subdomain_adj,MAT_NEW_NONZERO_ALLOCATION_ERR,PETSC_FALSE);CHKERRQ(ierr);
      row = nrank;
      ncols = xadj[1]-xadj[0];
      cols = adjncy;
      ierr = PetscMalloc1(ncols,&vals);CHKERRQ(ierr);
      for (i=0;i<ncols;i++) vals[i] = adjncy_wgt[i];
      ierr = MatSetValues(subdomain_adj,1,&row,ncols,cols,vals,INSERT_VALUES);CHKERRQ(ierr);
      ierr = MatAssemblyBegin(subdomain_adj,MAT_FINAL_ASSEMBLY);CHKERRQ(ierr);
      ierr = MatAssemblyEnd(subdomain_adj,MAT_FINAL_ASSEMBLY);CHKERRQ(ierr);
      ierr = PetscFree(xadj);CHKERRQ(ierr);
      ierr = PetscFree(adjncy);CHKERRQ(ierr);
      ierr = PetscFree(adjncy_wgt);CHKERRQ(ierr);
      ierr = PetscFree(vals);CHKERRQ(ierr);
      if (use_vwgt) {
        Vec               v;
        const PetscScalar *array;
        PetscInt          nl;

        ierr = MatCreateVecs(subdomain_adj,&v,NULL);CHKERRQ(ierr);
        ierr = VecSetValue(v,row,(PetscScalar)local_size,INSERT_VALUES);CHKERRQ(ierr);
        ierr = VecAssemblyBegin(v);CHKERRQ(ierr);
        ierr = VecAssemblyEnd(v);CHKERRQ(ierr);
        ierr = VecGetLocalSize(v,&nl);CHKERRQ(ierr);
        ierr = VecGetArrayRead(v,&array);CHKERRQ(ierr);
        ierr = PetscMalloc1(nl,&v_wgt);CHKERRQ(ierr);
        for (i=0;i<nl;i++) v_wgt[i] = (PetscInt)PetscRealPart(array[i]);
        ierr = VecRestoreArrayRead(v,&array);CHKERRQ(ierr);
        ierr = VecDestroy(&v);CHKERRQ(ierr);
      }
    } else {
      ierr = MatCreateMPIAdj(subcomm,1,(PetscInt)size,xadj,adjncy,adjncy_wgt,&subdomain_adj);CHKERRQ(ierr);
      if (use_vwgt) {
        ierr = PetscMalloc1(1,&v_wgt);CHKERRQ(ierr);
        v_wgt[0] = local_size;
      }
    }
    /* ierr = MatView(subdomain_adj,0);CHKERRQ(ierr); */

    /* Partition */
    ierr = MatPartitioningCreate(subcomm,&partitioner);CHKERRQ(ierr);
    ierr = MatPartitioningSetAdjacency(partitioner,subdomain_adj);CHKERRQ(ierr);
    if (v_wgt) {
      ierr = MatPartitioningSetVertexWeights(partitioner,v_wgt);CHKERRQ(ierr);
    }
    *n_subdomains = PetscMin((PetscInt)size,*n_subdomains);
    ierr = MatPartitioningSetNParts(partitioner,*n_subdomains);CHKERRQ(ierr);
    ierr = MatPartitioningSetFromOptions(partitioner);CHKERRQ(ierr);
    ierr = MatPartitioningApply(partitioner,&new_ranks);CHKERRQ(ierr);
    /* ierr = MatPartitioningView(partitioner,0);CHKERRQ(ierr); */

    /* renumber new_ranks to avoid "holes" in new set of processors */
    ierr = ISRenumber(new_ranks,NULL,NULL,&new_ranks_contig);CHKERRQ(ierr);
    ierr = ISDestroy(&new_ranks);CHKERRQ(ierr);
    ierr = ISGetIndices(new_ranks_contig,(const PetscInt**)&is_indices);CHKERRQ(ierr);
    if (!aggregate) {
      if (procs_candidates) { /* shift the pattern on non-active candidates (if any) */
#if defined(PETSC_USE_DEBUG)
        if (!oldranks) SETERRQ(PETSC_COMM_SELF,PETSC_ERR_PLIB,"This should not happen");
#endif
        ranks_send_to_idx[0] = procs_candidates[oldranks[is_indices[0]]];
      } else if (oldranks) {
        ranks_send_to_idx[0] = oldranks[is_indices[0]];
      } else {
        ranks_send_to_idx[0] = is_indices[0];
      }
    } else {
      PetscInt    idxs[1];
      PetscMPIInt tag;
      MPI_Request *reqs;

      ierr = PetscObjectGetNewTag((PetscObject)subdomain_adj,&tag);CHKERRQ(ierr);
      ierr = PetscMalloc1(rend-rstart,&reqs);CHKERRQ(ierr);
      for (i=rstart;i<rend;i++) {
        ierr = MPI_Isend(is_indices+i-rstart,1,MPIU_INT,i,tag,subcomm,&reqs[i-rstart]);CHKERRQ(ierr);
      }
      ierr = MPI_Recv(idxs,1,MPIU_INT,MPI_ANY_SOURCE,tag,subcomm,MPI_STATUS_IGNORE);CHKERRQ(ierr);
      ierr = MPI_Waitall(rend-rstart,reqs,MPI_STATUSES_IGNORE);CHKERRQ(ierr);
      ierr = PetscFree(reqs);CHKERRQ(ierr);
      if (procs_candidates) { /* shift the pattern on non-active candidates (if any) */
#if defined(PETSC_USE_DEBUG)
        if (!oldranks) SETERRQ(PETSC_COMM_SELF,PETSC_ERR_PLIB,"This should not happen");
#endif
        ranks_send_to_idx[0] = procs_candidates[oldranks[idxs[0]]];
      } else if (oldranks) {
        ranks_send_to_idx[0] = oldranks[idxs[0]];
      } else {
        ranks_send_to_idx[0] = idxs[0];
      }
    }
    ierr = ISRestoreIndices(new_ranks_contig,(const PetscInt**)&is_indices);CHKERRQ(ierr);
    /* clean up */
    ierr = PetscFree(oldranks);CHKERRQ(ierr);
    ierr = ISDestroy(&new_ranks_contig);CHKERRQ(ierr);
    ierr = MatDestroy(&subdomain_adj);CHKERRQ(ierr);
    ierr = MatPartitioningDestroy(&partitioner);CHKERRQ(ierr);
  }
  ierr = PetscSubcommDestroy(&psubcomm);CHKERRQ(ierr);
  ierr = PetscFree(procs_candidates);CHKERRQ(ierr);

  /* assemble parallel IS for sends */
  i = 1;
  if (!color) i=0;
  ierr = ISCreateGeneral(PetscObjectComm((PetscObject)mat),i,ranks_send_to_idx,PETSC_OWN_POINTER,is_sends);CHKERRQ(ierr);
  PetscFunctionReturn(0);
}

typedef enum {MATDENSE_PRIVATE=0,MATAIJ_PRIVATE,MATBAIJ_PRIVATE,MATSBAIJ_PRIVATE}MatTypePrivate;

#undef __FUNCT__
#define __FUNCT__ "MatISSubassemble"
PetscErrorCode MatISSubassemble(Mat mat, IS is_sends, PetscInt n_subdomains, PetscBool restrict_comm, PetscBool restrict_full, PetscBool reuse, Mat *mat_n, PetscInt nis, IS isarray[], PetscInt nvecs, Vec nnsp_vec[])
{
  Mat                    local_mat;
  IS                     is_sends_internal;
  PetscInt               rows,cols,new_local_rows;
  PetscInt               i,bs,buf_size_idxs,buf_size_idxs_is,buf_size_vals,buf_size_vecs;
  PetscBool              ismatis,isdense,newisdense,destroy_mat;
  ISLocalToGlobalMapping l2gmap;
  PetscInt*              l2gmap_indices;
  const PetscInt*        is_indices;
  MatType                new_local_type;
  /* buffers */
  PetscInt               *ptr_idxs,*send_buffer_idxs,*recv_buffer_idxs;
  PetscInt               *ptr_idxs_is,*send_buffer_idxs_is,*recv_buffer_idxs_is;
  PetscInt               *recv_buffer_idxs_local;
  PetscScalar            *ptr_vals,*send_buffer_vals,*recv_buffer_vals;
  PetscScalar            *ptr_vecs,*send_buffer_vecs,*recv_buffer_vecs;
  /* MPI */
  MPI_Comm               comm,comm_n;
  PetscSubcomm           subcomm;
  PetscMPIInt            n_sends,n_recvs,commsize;
  PetscMPIInt            *iflags,*ilengths_idxs,*ilengths_vals,*ilengths_idxs_is;
  PetscMPIInt            *onodes,*onodes_is,*olengths_idxs,*olengths_idxs_is,*olengths_vals;
  PetscMPIInt            len,tag_idxs,tag_idxs_is,tag_vals,tag_vecs,source_dest;
  MPI_Request            *send_req_idxs,*send_req_idxs_is,*send_req_vals,*send_req_vecs;
  MPI_Request            *recv_req_idxs,*recv_req_idxs_is,*recv_req_vals,*recv_req_vecs;
  PetscErrorCode         ierr;

  PetscFunctionBegin;
  PetscValidHeaderSpecific(mat,MAT_CLASSID,1);
  ierr = PetscObjectTypeCompare((PetscObject)mat,MATIS,&ismatis);CHKERRQ(ierr);
  if (!ismatis) SETERRQ1(PetscObjectComm((PetscObject)mat),PETSC_ERR_SUP,"Cannot use %s on a matrix object which is not of type MATIS",__FUNCT__);
  PetscValidLogicalCollectiveInt(mat,n_subdomains,3);
  PetscValidLogicalCollectiveBool(mat,restrict_comm,4);
  PetscValidLogicalCollectiveBool(mat,restrict_full,5);
  PetscValidLogicalCollectiveBool(mat,reuse,6);
  PetscValidLogicalCollectiveInt(mat,nis,8);
  PetscValidLogicalCollectiveInt(mat,nvecs,10);
  if (nvecs) {
    if (nvecs > 1) SETERRQ(PetscObjectComm((PetscObject)mat),PETSC_ERR_SUP,"Just 1 vector supported");
    PetscValidHeaderSpecific(nnsp_vec[0],VEC_CLASSID,11);
  }
  /* further checks */
  ierr = MatISGetLocalMat(mat,&local_mat);CHKERRQ(ierr);
  ierr = PetscObjectTypeCompare((PetscObject)local_mat,MATSEQDENSE,&isdense);CHKERRQ(ierr);
  if (!isdense) SETERRQ(PetscObjectComm((PetscObject)mat),PETSC_ERR_SUP,"Currently cannot subassemble MATIS when local matrix type is not of type SEQDENSE");
  ierr = MatGetSize(local_mat,&rows,&cols);CHKERRQ(ierr);
  if (rows != cols) SETERRQ(PetscObjectComm((PetscObject)mat),PETSC_ERR_SUP,"Local MATIS matrices should be square");
  if (reuse && *mat_n) {
    PetscInt mrows,mcols,mnrows,mncols;
    PetscValidHeaderSpecific(*mat_n,MAT_CLASSID,7);
    ierr = PetscObjectTypeCompare((PetscObject)*mat_n,MATIS,&ismatis);CHKERRQ(ierr);
    if (!ismatis) SETERRQ(PetscObjectComm((PetscObject)*mat_n),PETSC_ERR_SUP,"Cannot reuse a matrix which is not of type MATIS");
    ierr = MatGetSize(mat,&mrows,&mcols);CHKERRQ(ierr);
    ierr = MatGetSize(*mat_n,&mnrows,&mncols);CHKERRQ(ierr);
    if (mrows != mnrows) SETERRQ2(PetscObjectComm((PetscObject)mat),PETSC_ERR_SUP,"Cannot reuse matrix! Wrong number of rows %D != %D",mrows,mnrows);
    if (mcols != mncols) SETERRQ2(PetscObjectComm((PetscObject)mat),PETSC_ERR_SUP,"Cannot reuse matrix! Wrong number of cols %D != %D",mcols,mncols);
  }
  ierr = MatGetBlockSize(local_mat,&bs);CHKERRQ(ierr);
  PetscValidLogicalCollectiveInt(mat,bs,0);

  /* prepare IS for sending if not provided */
  if (!is_sends) {
    if (!n_subdomains) SETERRQ(PetscObjectComm((PetscObject)mat),PETSC_ERR_SUP,"You should specify either an IS or a target number of subdomains");
    ierr = MatISGetSubassemblingPattern(mat,&n_subdomains,0,&is_sends_internal,NULL);CHKERRQ(ierr);
  } else {
    ierr = PetscObjectReference((PetscObject)is_sends);CHKERRQ(ierr);
    is_sends_internal = is_sends;
  }

  /* get comm */
  ierr = PetscObjectGetComm((PetscObject)mat,&comm);CHKERRQ(ierr);

  /* compute number of sends */
  ierr = ISGetLocalSize(is_sends_internal,&i);CHKERRQ(ierr);
  ierr = PetscMPIIntCast(i,&n_sends);CHKERRQ(ierr);

  /* compute number of receives */
  ierr = MPI_Comm_size(comm,&commsize);CHKERRQ(ierr);
  ierr = PetscMalloc1(commsize,&iflags);CHKERRQ(ierr);
  ierr = PetscMemzero(iflags,commsize*sizeof(*iflags));CHKERRQ(ierr);
  ierr = ISGetIndices(is_sends_internal,&is_indices);CHKERRQ(ierr);
  for (i=0;i<n_sends;i++) iflags[is_indices[i]] = 1;
  ierr = PetscGatherNumberOfMessages(comm,iflags,NULL,&n_recvs);CHKERRQ(ierr);
  ierr = PetscFree(iflags);CHKERRQ(ierr);

  /* restrict comm if requested */
  subcomm = 0;
  destroy_mat = PETSC_FALSE;
  if (restrict_comm) {
    PetscMPIInt color,subcommsize;

    color = 0;
    if (restrict_full) {
      if (!n_recvs) color = 1; /* processes not receiving anything will not partecipate in new comm (full restriction) */
    } else {
      if (!n_recvs && n_sends) color = 1; /* just those processes that are sending but not receiving anything will not partecipate in new comm */
    }
    ierr = MPIU_Allreduce(&color,&subcommsize,1,MPI_INT,MPI_SUM,comm);CHKERRQ(ierr);
    subcommsize = commsize - subcommsize;
    /* check if reuse has been requested */
    if (reuse) {
      if (*mat_n) {
        PetscMPIInt subcommsize2;
        ierr = MPI_Comm_size(PetscObjectComm((PetscObject)*mat_n),&subcommsize2);CHKERRQ(ierr);
        if (subcommsize != subcommsize2) SETERRQ2(PetscObjectComm((PetscObject)*mat_n),PETSC_ERR_PLIB,"Cannot reuse matrix! wrong subcomm size %d != %d",subcommsize,subcommsize2);
        comm_n = PetscObjectComm((PetscObject)*mat_n);
      } else {
        comm_n = PETSC_COMM_SELF;
      }
    } else { /* MAT_INITIAL_MATRIX */
      PetscMPIInt rank;

      ierr = MPI_Comm_rank(comm,&rank);CHKERRQ(ierr);
      ierr = PetscSubcommCreate(comm,&subcomm);CHKERRQ(ierr);
      ierr = PetscSubcommSetNumber(subcomm,2);CHKERRQ(ierr);
      ierr = PetscSubcommSetTypeGeneral(subcomm,color,rank);CHKERRQ(ierr);
      comm_n = PetscSubcommChild(subcomm);
    }
    /* flag to destroy *mat_n if not significative */
    if (color) destroy_mat = PETSC_TRUE;
  } else {
    comm_n = comm;
  }

  /* prepare send/receive buffers */
  ierr = PetscMalloc1(commsize,&ilengths_idxs);CHKERRQ(ierr);
  ierr = PetscMemzero(ilengths_idxs,commsize*sizeof(*ilengths_idxs));CHKERRQ(ierr);
  ierr = PetscMalloc1(commsize,&ilengths_vals);CHKERRQ(ierr);
  ierr = PetscMemzero(ilengths_vals,commsize*sizeof(*ilengths_vals));CHKERRQ(ierr);
  if (nis) {
    ierr = PetscCalloc1(commsize,&ilengths_idxs_is);CHKERRQ(ierr);
  }

  /* Get data from local matrices */
  if (!isdense) SETERRQ(PetscObjectComm((PetscObject)mat),PETSC_ERR_SUP,"Subassembling of AIJ local matrices not yet implemented");
    /* TODO: See below some guidelines on how to prepare the local buffers */
    /*
       send_buffer_vals should contain the raw values of the local matrix
       send_buffer_idxs should contain:
       - MatType_PRIVATE type
       - PetscInt        size_of_l2gmap
       - PetscInt        global_row_indices[size_of_l2gmap]
       - PetscInt        all_other_info_which_is_needed_to_compute_preallocation_and_set_values
    */
  else {
    ierr = MatDenseGetArray(local_mat,&send_buffer_vals);CHKERRQ(ierr);
    ierr = ISLocalToGlobalMappingGetSize(mat->rmap->mapping,&i);CHKERRQ(ierr);
    ierr = PetscMalloc1(i+2,&send_buffer_idxs);CHKERRQ(ierr);
    send_buffer_idxs[0] = (PetscInt)MATDENSE_PRIVATE;
    send_buffer_idxs[1] = i;
    ierr = ISLocalToGlobalMappingGetIndices(mat->rmap->mapping,(const PetscInt**)&ptr_idxs);CHKERRQ(ierr);
    ierr = PetscMemcpy(&send_buffer_idxs[2],ptr_idxs,i*sizeof(PetscInt));CHKERRQ(ierr);
    ierr = ISLocalToGlobalMappingRestoreIndices(mat->rmap->mapping,(const PetscInt**)&ptr_idxs);CHKERRQ(ierr);
    ierr = PetscMPIIntCast(i,&len);CHKERRQ(ierr);
    for (i=0;i<n_sends;i++) {
      ilengths_vals[is_indices[i]] = len*len;
      ilengths_idxs[is_indices[i]] = len+2;
    }
  }
  ierr = PetscGatherMessageLengths2(comm,n_sends,n_recvs,ilengths_idxs,ilengths_vals,&onodes,&olengths_idxs,&olengths_vals);CHKERRQ(ierr);
  /* additional is (if any) */
  if (nis) {
    PetscMPIInt psum;
    PetscInt j;
    for (j=0,psum=0;j<nis;j++) {
      PetscInt plen;
      ierr = ISGetLocalSize(isarray[j],&plen);CHKERRQ(ierr);
      ierr = PetscMPIIntCast(plen,&len);CHKERRQ(ierr);
      psum += len+1; /* indices + lenght */
    }
    ierr = PetscMalloc1(psum,&send_buffer_idxs_is);CHKERRQ(ierr);
    for (j=0,psum=0;j<nis;j++) {
      PetscInt plen;
      const PetscInt *is_array_idxs;
      ierr = ISGetLocalSize(isarray[j],&plen);CHKERRQ(ierr);
      send_buffer_idxs_is[psum] = plen;
      ierr = ISGetIndices(isarray[j],&is_array_idxs);CHKERRQ(ierr);
      ierr = PetscMemcpy(&send_buffer_idxs_is[psum+1],is_array_idxs,plen*sizeof(PetscInt));CHKERRQ(ierr);
      ierr = ISRestoreIndices(isarray[j],&is_array_idxs);CHKERRQ(ierr);
      psum += plen+1; /* indices + lenght */
    }
    for (i=0;i<n_sends;i++) {
      ilengths_idxs_is[is_indices[i]] = psum;
    }
    ierr = PetscGatherMessageLengths(comm,n_sends,n_recvs,ilengths_idxs_is,&onodes_is,&olengths_idxs_is);CHKERRQ(ierr);
  }

  buf_size_idxs = 0;
  buf_size_vals = 0;
  buf_size_idxs_is = 0;
  buf_size_vecs = 0;
  for (i=0;i<n_recvs;i++) {
    buf_size_idxs += (PetscInt)olengths_idxs[i];
    buf_size_vals += (PetscInt)olengths_vals[i];
    if (nis) buf_size_idxs_is += (PetscInt)olengths_idxs_is[i];
    if (nvecs) buf_size_vecs += (PetscInt)olengths_idxs[i];
  }
  ierr = PetscMalloc1(buf_size_idxs,&recv_buffer_idxs);CHKERRQ(ierr);
  ierr = PetscMalloc1(buf_size_vals,&recv_buffer_vals);CHKERRQ(ierr);
  ierr = PetscMalloc1(buf_size_idxs_is,&recv_buffer_idxs_is);CHKERRQ(ierr);
  ierr = PetscMalloc1(buf_size_vecs,&recv_buffer_vecs);CHKERRQ(ierr);

  /* get new tags for clean communications */
  ierr = PetscObjectGetNewTag((PetscObject)mat,&tag_idxs);CHKERRQ(ierr);
  ierr = PetscObjectGetNewTag((PetscObject)mat,&tag_vals);CHKERRQ(ierr);
  ierr = PetscObjectGetNewTag((PetscObject)mat,&tag_idxs_is);CHKERRQ(ierr);
  ierr = PetscObjectGetNewTag((PetscObject)mat,&tag_vecs);CHKERRQ(ierr);

  /* allocate for requests */
  ierr = PetscMalloc1(n_sends,&send_req_idxs);CHKERRQ(ierr);
  ierr = PetscMalloc1(n_sends,&send_req_vals);CHKERRQ(ierr);
  ierr = PetscMalloc1(n_sends,&send_req_idxs_is);CHKERRQ(ierr);
  ierr = PetscMalloc1(n_sends,&send_req_vecs);CHKERRQ(ierr);
  ierr = PetscMalloc1(n_recvs,&recv_req_idxs);CHKERRQ(ierr);
  ierr = PetscMalloc1(n_recvs,&recv_req_vals);CHKERRQ(ierr);
  ierr = PetscMalloc1(n_recvs,&recv_req_idxs_is);CHKERRQ(ierr);
  ierr = PetscMalloc1(n_recvs,&recv_req_vecs);CHKERRQ(ierr);

  /* communications */
  ptr_idxs = recv_buffer_idxs;
  ptr_vals = recv_buffer_vals;
  ptr_idxs_is = recv_buffer_idxs_is;
  ptr_vecs = recv_buffer_vecs;
  for (i=0;i<n_recvs;i++) {
    source_dest = onodes[i];
    ierr = MPI_Irecv(ptr_idxs,olengths_idxs[i],MPIU_INT,source_dest,tag_idxs,comm,&recv_req_idxs[i]);CHKERRQ(ierr);
    ierr = MPI_Irecv(ptr_vals,olengths_vals[i],MPIU_SCALAR,source_dest,tag_vals,comm,&recv_req_vals[i]);CHKERRQ(ierr);
    ptr_idxs += olengths_idxs[i];
    ptr_vals += olengths_vals[i];
    if (nis) {
      source_dest = onodes_is[i];
      ierr = MPI_Irecv(ptr_idxs_is,olengths_idxs_is[i],MPIU_INT,source_dest,tag_idxs_is,comm,&recv_req_idxs_is[i]);CHKERRQ(ierr);
      ptr_idxs_is += olengths_idxs_is[i];
    }
    if (nvecs) {
      source_dest = onodes[i];
      ierr = MPI_Irecv(ptr_vecs,olengths_idxs[i]-2,MPIU_SCALAR,source_dest,tag_vecs,comm,&recv_req_vecs[i]);CHKERRQ(ierr);
      ptr_vecs += olengths_idxs[i]-2;
    }
  }
  for (i=0;i<n_sends;i++) {
    ierr = PetscMPIIntCast(is_indices[i],&source_dest);CHKERRQ(ierr);
    ierr = MPI_Isend(send_buffer_idxs,ilengths_idxs[source_dest],MPIU_INT,source_dest,tag_idxs,comm,&send_req_idxs[i]);CHKERRQ(ierr);
    ierr = MPI_Isend(send_buffer_vals,ilengths_vals[source_dest],MPIU_SCALAR,source_dest,tag_vals,comm,&send_req_vals[i]);CHKERRQ(ierr);
    if (nis) {
      ierr = MPI_Isend(send_buffer_idxs_is,ilengths_idxs_is[source_dest],MPIU_INT,source_dest,tag_idxs_is,comm,&send_req_idxs_is[i]);CHKERRQ(ierr);
    }
    if (nvecs) {
      ierr = VecGetArray(nnsp_vec[0],&send_buffer_vecs);CHKERRQ(ierr);
      ierr = MPI_Isend(send_buffer_vecs,ilengths_idxs[source_dest]-2,MPIU_SCALAR,source_dest,tag_vecs,comm,&send_req_vecs[i]);CHKERRQ(ierr);
    }
  }
  ierr = ISRestoreIndices(is_sends_internal,&is_indices);CHKERRQ(ierr);
  ierr = ISDestroy(&is_sends_internal);CHKERRQ(ierr);

  /* assemble new l2g map */
  ierr = MPI_Waitall(n_recvs,recv_req_idxs,MPI_STATUSES_IGNORE);CHKERRQ(ierr);
  ptr_idxs = recv_buffer_idxs;
  new_local_rows = 0;
  for (i=0;i<n_recvs;i++) {
    new_local_rows += *(ptr_idxs+1); /* second element is the local size of the l2gmap */
    ptr_idxs += olengths_idxs[i];
  }
  ierr = PetscMalloc1(new_local_rows,&l2gmap_indices);CHKERRQ(ierr);
  ptr_idxs = recv_buffer_idxs;
  new_local_rows = 0;
  for (i=0;i<n_recvs;i++) {
    ierr = PetscMemcpy(&l2gmap_indices[new_local_rows],ptr_idxs+2,(*(ptr_idxs+1))*sizeof(PetscInt));CHKERRQ(ierr);
    new_local_rows += *(ptr_idxs+1); /* second element is the local size of the l2gmap */
    ptr_idxs += olengths_idxs[i];
  }
  ierr = PetscSortRemoveDupsInt(&new_local_rows,l2gmap_indices);CHKERRQ(ierr);
  ierr = ISLocalToGlobalMappingCreate(comm_n,1,new_local_rows,l2gmap_indices,PETSC_COPY_VALUES,&l2gmap);CHKERRQ(ierr);
  ierr = PetscFree(l2gmap_indices);CHKERRQ(ierr);

  /* infer new local matrix type from received local matrices type */
  /* currently if all local matrices are of type X, then the resulting matrix will be of type X, except for the dense case */
  /* it also assumes that if the block size is set, than it is the same among all local matrices (see checks at the beginning of the function) */
  if (n_recvs) {
    MatTypePrivate new_local_type_private = (MatTypePrivate)send_buffer_idxs[0];
    ptr_idxs = recv_buffer_idxs;
    for (i=0;i<n_recvs;i++) {
      if ((PetscInt)new_local_type_private != *ptr_idxs) {
        new_local_type_private = MATAIJ_PRIVATE;
        break;
      }
      ptr_idxs += olengths_idxs[i];
    }
    switch (new_local_type_private) {
      case MATDENSE_PRIVATE:
        if (n_recvs>1) { /* subassembling of dense matrices does not give a dense matrix! */
          new_local_type = MATSEQAIJ;
          bs = 1;
        } else { /* if I receive only 1 dense matrix */
          new_local_type = MATSEQDENSE;
          bs = 1;
        }
        break;
      case MATAIJ_PRIVATE:
        new_local_type = MATSEQAIJ;
        bs = 1;
        break;
      case MATBAIJ_PRIVATE:
        new_local_type = MATSEQBAIJ;
        break;
      case MATSBAIJ_PRIVATE:
        new_local_type = MATSEQSBAIJ;
        break;
      default:
        SETERRQ2(comm,PETSC_ERR_SUP,"Unsupported private type %d in %s",new_local_type_private,__FUNCT__);
        break;
    }
  } else { /* by default, new_local_type is seqdense */
    new_local_type = MATSEQDENSE;
    bs = 1;
  }

  /* create MATIS object if needed */
  if (!reuse) {
    ierr = MatGetSize(mat,&rows,&cols);CHKERRQ(ierr);
    ierr = MatCreateIS(comm_n,bs,PETSC_DECIDE,PETSC_DECIDE,rows,cols,l2gmap,NULL,mat_n);CHKERRQ(ierr);
  } else {
    /* it also destroys the local matrices */
    if (*mat_n) {
      ierr = MatSetLocalToGlobalMapping(*mat_n,l2gmap,l2gmap);CHKERRQ(ierr);
    } else { /* this is a fake object */
      ierr = MatCreateIS(comm_n,bs,PETSC_DECIDE,PETSC_DECIDE,rows,cols,l2gmap,NULL,mat_n);CHKERRQ(ierr);
    }
  }
  ierr = MatISGetLocalMat(*mat_n,&local_mat);CHKERRQ(ierr);
  ierr = MatSetType(local_mat,new_local_type);CHKERRQ(ierr);

  ierr = MPI_Waitall(n_recvs,recv_req_vals,MPI_STATUSES_IGNORE);CHKERRQ(ierr);

  /* Global to local map of received indices */
  ierr = PetscMalloc1(buf_size_idxs,&recv_buffer_idxs_local);CHKERRQ(ierr); /* needed for values insertion */
  ierr = ISGlobalToLocalMappingApply(l2gmap,IS_GTOLM_MASK,buf_size_idxs,recv_buffer_idxs,&i,recv_buffer_idxs_local);CHKERRQ(ierr);
  ierr = ISLocalToGlobalMappingDestroy(&l2gmap);CHKERRQ(ierr);

  /* restore attributes -> type of incoming data and its size */
  buf_size_idxs = 0;
  for (i=0;i<n_recvs;i++) {
    recv_buffer_idxs_local[buf_size_idxs] = recv_buffer_idxs[buf_size_idxs];
    recv_buffer_idxs_local[buf_size_idxs+1] = recv_buffer_idxs[buf_size_idxs+1];
    buf_size_idxs += (PetscInt)olengths_idxs[i];
  }
  ierr = PetscFree(recv_buffer_idxs);CHKERRQ(ierr);

  /* set preallocation */
  ierr = PetscObjectTypeCompare((PetscObject)local_mat,MATSEQDENSE,&newisdense);CHKERRQ(ierr);
  if (!newisdense) {
    PetscInt *new_local_nnz=0;

    ptr_idxs = recv_buffer_idxs_local;
    if (n_recvs) {
      ierr = PetscCalloc1(new_local_rows,&new_local_nnz);CHKERRQ(ierr);
    }
    for (i=0;i<n_recvs;i++) {
      PetscInt j;
      if (*ptr_idxs == (PetscInt)MATDENSE_PRIVATE) { /* preallocation provided for dense case only */
        for (j=0;j<*(ptr_idxs+1);j++) {
          new_local_nnz[*(ptr_idxs+2+j)] += *(ptr_idxs+1);
        }
      } else {
        /* TODO */
      }
      ptr_idxs += olengths_idxs[i];
    }
    if (new_local_nnz) {
      for (i=0;i<new_local_rows;i++) new_local_nnz[i] = PetscMin(new_local_nnz[i],new_local_rows);
      ierr = MatSeqAIJSetPreallocation(local_mat,0,new_local_nnz);CHKERRQ(ierr);
      for (i=0;i<new_local_rows;i++) new_local_nnz[i] /= bs;
      ierr = MatSeqBAIJSetPreallocation(local_mat,bs,0,new_local_nnz);CHKERRQ(ierr);
      for (i=0;i<new_local_rows;i++) new_local_nnz[i] = PetscMax(new_local_nnz[i]-i,0);
      ierr = MatSeqSBAIJSetPreallocation(local_mat,bs,0,new_local_nnz);CHKERRQ(ierr);
    } else {
      ierr = MatSetUp(local_mat);CHKERRQ(ierr);
    }
    ierr = PetscFree(new_local_nnz);CHKERRQ(ierr);
  } else {
    ierr = MatSetUp(local_mat);CHKERRQ(ierr);
  }

  /* set values */
  ptr_vals = recv_buffer_vals;
  ptr_idxs = recv_buffer_idxs_local;
  for (i=0;i<n_recvs;i++) {
    if (*ptr_idxs == (PetscInt)MATDENSE_PRIVATE) { /* values insertion provided for dense case only */
      ierr = MatSetOption(local_mat,MAT_ROW_ORIENTED,PETSC_FALSE);CHKERRQ(ierr);
      ierr = MatSetValues(local_mat,*(ptr_idxs+1),ptr_idxs+2,*(ptr_idxs+1),ptr_idxs+2,ptr_vals,ADD_VALUES);CHKERRQ(ierr);
      ierr = MatAssemblyBegin(local_mat,MAT_FLUSH_ASSEMBLY);CHKERRQ(ierr);
      ierr = MatAssemblyEnd(local_mat,MAT_FLUSH_ASSEMBLY);CHKERRQ(ierr);
      ierr = MatSetOption(local_mat,MAT_ROW_ORIENTED,PETSC_TRUE);CHKERRQ(ierr);
    } else {
      /* TODO */
    }
    ptr_idxs += olengths_idxs[i];
    ptr_vals += olengths_vals[i];
  }
  ierr = MatAssemblyBegin(local_mat,MAT_FINAL_ASSEMBLY);CHKERRQ(ierr);
  ierr = MatAssemblyEnd(local_mat,MAT_FINAL_ASSEMBLY);CHKERRQ(ierr);
  ierr = MatAssemblyBegin(*mat_n,MAT_FINAL_ASSEMBLY);CHKERRQ(ierr);
  ierr = MatAssemblyEnd(*mat_n,MAT_FINAL_ASSEMBLY);CHKERRQ(ierr);
  ierr = PetscFree(recv_buffer_vals);CHKERRQ(ierr);

#if 0
  if (!restrict_comm) { /* check */
    Vec       lvec,rvec;
    PetscReal infty_error;

    ierr = MatCreateVecs(mat,&rvec,&lvec);CHKERRQ(ierr);
    ierr = VecSetRandom(rvec,NULL);CHKERRQ(ierr);
    ierr = MatMult(mat,rvec,lvec);CHKERRQ(ierr);
    ierr = VecScale(lvec,-1.0);CHKERRQ(ierr);
    ierr = MatMultAdd(*mat_n,rvec,lvec,lvec);CHKERRQ(ierr);
    ierr = VecNorm(lvec,NORM_INFINITY,&infty_error);CHKERRQ(ierr);
    ierr = PetscPrintf(PetscObjectComm((PetscObject)mat),"Infinity error subassembling %1.6e\n",infty_error);
    ierr = VecDestroy(&rvec);CHKERRQ(ierr);
    ierr = VecDestroy(&lvec);CHKERRQ(ierr);
  }
#endif

  /* assemble new additional is (if any) */
  if (nis) {
    PetscInt **temp_idxs,*count_is,j,psum;

    ierr = MPI_Waitall(n_recvs,recv_req_idxs_is,MPI_STATUSES_IGNORE);CHKERRQ(ierr);
    ierr = PetscCalloc1(nis,&count_is);CHKERRQ(ierr);
    ptr_idxs = recv_buffer_idxs_is;
    psum = 0;
    for (i=0;i<n_recvs;i++) {
      for (j=0;j<nis;j++) {
        PetscInt plen = *(ptr_idxs); /* first element is the local size of IS's indices */
        count_is[j] += plen; /* increment counting of buffer for j-th IS */
        psum += plen;
        ptr_idxs += plen+1; /* shift pointer to received data */
      }
    }
    ierr = PetscMalloc1(nis,&temp_idxs);CHKERRQ(ierr);
    ierr = PetscMalloc1(psum,&temp_idxs[0]);CHKERRQ(ierr);
    for (i=1;i<nis;i++) {
      temp_idxs[i] = temp_idxs[i-1]+count_is[i-1];
    }
    ierr = PetscMemzero(count_is,nis*sizeof(PetscInt));CHKERRQ(ierr);
    ptr_idxs = recv_buffer_idxs_is;
    for (i=0;i<n_recvs;i++) {
      for (j=0;j<nis;j++) {
        PetscInt plen = *(ptr_idxs); /* first element is the local size of IS's indices */
        ierr = PetscMemcpy(&temp_idxs[j][count_is[j]],ptr_idxs+1,plen*sizeof(PetscInt));CHKERRQ(ierr);
        count_is[j] += plen; /* increment starting point of buffer for j-th IS */
        ptr_idxs += plen+1; /* shift pointer to received data */
      }
    }
    for (i=0;i<nis;i++) {
      ierr = ISDestroy(&isarray[i]);CHKERRQ(ierr);
      ierr = PetscSortRemoveDupsInt(&count_is[i],temp_idxs[i]);CHKERRQ(ierr);CHKERRQ(ierr);
      ierr = ISCreateGeneral(comm_n,count_is[i],temp_idxs[i],PETSC_COPY_VALUES,&isarray[i]);CHKERRQ(ierr);
    }
    ierr = PetscFree(count_is);CHKERRQ(ierr);
    ierr = PetscFree(temp_idxs[0]);CHKERRQ(ierr);
    ierr = PetscFree(temp_idxs);CHKERRQ(ierr);
  }
  /* free workspace */
  ierr = PetscFree(recv_buffer_idxs_is);CHKERRQ(ierr);
  ierr = MPI_Waitall(n_sends,send_req_idxs,MPI_STATUSES_IGNORE);CHKERRQ(ierr);
  ierr = PetscFree(send_buffer_idxs);CHKERRQ(ierr);
  ierr = MPI_Waitall(n_sends,send_req_vals,MPI_STATUSES_IGNORE);CHKERRQ(ierr);
  if (isdense) {
    ierr = MatISGetLocalMat(mat,&local_mat);CHKERRQ(ierr);
    ierr = MatDenseRestoreArray(local_mat,&send_buffer_vals);CHKERRQ(ierr);
  } else {
    /* ierr = PetscFree(send_buffer_vals);CHKERRQ(ierr); */
  }
  if (nis) {
    ierr = MPI_Waitall(n_sends,send_req_idxs_is,MPI_STATUSES_IGNORE);CHKERRQ(ierr);
    ierr = PetscFree(send_buffer_idxs_is);CHKERRQ(ierr);
  }

  if (nvecs) {
    ierr = MPI_Waitall(n_recvs,recv_req_vecs,MPI_STATUSES_IGNORE);CHKERRQ(ierr);
    ierr = MPI_Waitall(n_sends,send_req_vecs,MPI_STATUSES_IGNORE);CHKERRQ(ierr);
    ierr = VecRestoreArray(nnsp_vec[0],&send_buffer_vecs);CHKERRQ(ierr);
    ierr = VecDestroy(&nnsp_vec[0]);CHKERRQ(ierr);
    ierr = VecCreate(comm_n,&nnsp_vec[0]);CHKERRQ(ierr);
    ierr = VecSetSizes(nnsp_vec[0],new_local_rows,PETSC_DECIDE);CHKERRQ(ierr);
    ierr = VecSetType(nnsp_vec[0],VECSTANDARD);CHKERRQ(ierr);
    /* set values */
    ptr_vals = recv_buffer_vecs;
    ptr_idxs = recv_buffer_idxs_local;
    ierr = VecGetArray(nnsp_vec[0],&send_buffer_vecs);CHKERRQ(ierr);
    for (i=0;i<n_recvs;i++) {
      PetscInt j;
      for (j=0;j<*(ptr_idxs+1);j++) {
        send_buffer_vecs[*(ptr_idxs+2+j)] += *(ptr_vals + j);
      }
      ptr_idxs += olengths_idxs[i];
      ptr_vals += olengths_idxs[i]-2;
    }
    ierr = VecRestoreArray(nnsp_vec[0],&send_buffer_vecs);CHKERRQ(ierr);
    ierr = VecAssemblyBegin(nnsp_vec[0]);CHKERRQ(ierr);
    ierr = VecAssemblyEnd(nnsp_vec[0]);CHKERRQ(ierr);
  }

  ierr = PetscFree(recv_buffer_vecs);CHKERRQ(ierr);
  ierr = PetscFree(recv_buffer_idxs_local);CHKERRQ(ierr);
  ierr = PetscFree(recv_req_idxs);CHKERRQ(ierr);
  ierr = PetscFree(recv_req_vals);CHKERRQ(ierr);
  ierr = PetscFree(recv_req_vecs);CHKERRQ(ierr);
  ierr = PetscFree(recv_req_idxs_is);CHKERRQ(ierr);
  ierr = PetscFree(send_req_idxs);CHKERRQ(ierr);
  ierr = PetscFree(send_req_vals);CHKERRQ(ierr);
  ierr = PetscFree(send_req_vecs);CHKERRQ(ierr);
  ierr = PetscFree(send_req_idxs_is);CHKERRQ(ierr);
  ierr = PetscFree(ilengths_vals);CHKERRQ(ierr);
  ierr = PetscFree(ilengths_idxs);CHKERRQ(ierr);
  ierr = PetscFree(olengths_vals);CHKERRQ(ierr);
  ierr = PetscFree(olengths_idxs);CHKERRQ(ierr);
  ierr = PetscFree(onodes);CHKERRQ(ierr);
  if (nis) {
    ierr = PetscFree(ilengths_idxs_is);CHKERRQ(ierr);
    ierr = PetscFree(olengths_idxs_is);CHKERRQ(ierr);
    ierr = PetscFree(onodes_is);CHKERRQ(ierr);
  }
  ierr = PetscSubcommDestroy(&subcomm);CHKERRQ(ierr);
  if (destroy_mat) { /* destroy mat is true only if restrict comm is true and process will not partecipate */
    ierr = MatDestroy(mat_n);CHKERRQ(ierr);
    for (i=0;i<nis;i++) {
      ierr = ISDestroy(&isarray[i]);CHKERRQ(ierr);
    }
    if (nvecs) { /* need to match VecDestroy nnsp_vec called in the other code path */
      ierr = VecDestroy(&nnsp_vec[0]);CHKERRQ(ierr);
    }
    *mat_n = NULL;
  }
  PetscFunctionReturn(0);
}

/* temporary hack into ksp private data structure */
#include <petsc/private/kspimpl.h>

#undef __FUNCT__
#define __FUNCT__ "PCBDDCSetUpCoarseSolver"
PetscErrorCode PCBDDCSetUpCoarseSolver(PC pc,PetscScalar* coarse_submat_vals)
{
  PC_BDDC                *pcbddc = (PC_BDDC*)pc->data;
  PC_IS                  *pcis = (PC_IS*)pc->data;
  Mat                    coarse_mat,coarse_mat_is,coarse_submat_dense;
  Mat                    coarsedivudotp = NULL;
  MatNullSpace           CoarseNullSpace = NULL;
  ISLocalToGlobalMapping coarse_islg;
  IS                     coarse_is,*isarray;
  PetscInt               i,im_active=-1,active_procs=-1;
  PetscInt               nis,nisdofs,nisneu,nisvert;
  PC                     pc_temp;
  PCType                 coarse_pc_type;
  KSPType                coarse_ksp_type;
  PetscBool              multilevel_requested,multilevel_allowed;
  PetscBool              isredundant,isbddc,isnn,coarse_reuse;
  Mat                    t_coarse_mat_is;
  PetscInt               ncoarse;
  PetscBool              compute_vecs = PETSC_FALSE;
  PetscScalar            *array;
  MatReuse               coarse_mat_reuse;
  PetscBool              restr, full_restr, have_void;
  PetscErrorCode         ierr;

  PetscFunctionBegin;
  /* Assign global numbering to coarse dofs */
  if (pcbddc->new_primal_space || pcbddc->coarse_size == -1) { /* a new primal space is present or it is the first initialization, so recompute global numbering */
    PetscInt ocoarse_size;
    compute_vecs = PETSC_TRUE;
    ocoarse_size = pcbddc->coarse_size;
    ierr = PetscFree(pcbddc->global_primal_indices);CHKERRQ(ierr);
    ierr = PCBDDCComputePrimalNumbering(pc,&pcbddc->coarse_size,&pcbddc->global_primal_indices);CHKERRQ(ierr);
    /* see if we can avoid some work */
    if (pcbddc->coarse_ksp) { /* coarse ksp has already been created */
      /* if the coarse size is different or we are using adaptive selection, better to not reuse the coarse matrix */
      if (ocoarse_size != pcbddc->coarse_size || pcbddc->adaptive_selection) {
        PC        pc;
        PetscBool isbddc;

        /* temporary workaround since PCBDDC does not have a reset method so far */
        ierr = KSPGetPC(pcbddc->coarse_ksp,&pc);CHKERRQ(ierr);
        ierr = PetscObjectTypeCompare((PetscObject)pc,PCBDDC,&isbddc);CHKERRQ(ierr);
        if (isbddc) {
          ierr = KSPDestroy(&pcbddc->coarse_ksp);CHKERRQ(ierr);
        } else {
          ierr = KSPReset(pcbddc->coarse_ksp);CHKERRQ(ierr);
        }
        coarse_reuse = PETSC_FALSE;
      } else { /* we can safely reuse already computed coarse matrix */
        coarse_reuse = PETSC_TRUE;
      }
    } else { /* there's no coarse ksp, so we need to create the coarse matrix too */
      coarse_reuse = PETSC_FALSE;
    }
    /* reset any subassembling information */
    if (!coarse_reuse || pcbddc->recompute_topography) {
      ierr = ISDestroy(&pcbddc->coarse_subassembling);CHKERRQ(ierr);
    }
  } else { /* primal space is unchanged, so we can reuse coarse matrix */
    coarse_reuse = PETSC_TRUE;
  }
  /* assemble coarse matrix */
  if (coarse_reuse && pcbddc->coarse_ksp) {
    ierr = KSPGetOperators(pcbddc->coarse_ksp,&coarse_mat,NULL);CHKERRQ(ierr);
    ierr = PetscObjectReference((PetscObject)coarse_mat);CHKERRQ(ierr);
    coarse_mat_reuse = MAT_REUSE_MATRIX;
  } else {
    coarse_mat = NULL;
    coarse_mat_reuse = MAT_INITIAL_MATRIX;
  }

  /* creates temporary l2gmap and IS for coarse indexes */
  ierr = ISCreateGeneral(PetscObjectComm((PetscObject)pc),pcbddc->local_primal_size,pcbddc->global_primal_indices,PETSC_COPY_VALUES,&coarse_is);CHKERRQ(ierr);
  ierr = ISLocalToGlobalMappingCreateIS(coarse_is,&coarse_islg);CHKERRQ(ierr);

  /* creates temporary MATIS object for coarse matrix */
  ierr = MatCreateSeqDense(PETSC_COMM_SELF,pcbddc->local_primal_size,pcbddc->local_primal_size,NULL,&coarse_submat_dense);CHKERRQ(ierr);
  ierr = MatDenseGetArray(coarse_submat_dense,&array);CHKERRQ(ierr);
  ierr = PetscMemcpy(array,coarse_submat_vals,sizeof(*coarse_submat_vals)*pcbddc->local_primal_size*pcbddc->local_primal_size);CHKERRQ(ierr);
  ierr = MatDenseRestoreArray(coarse_submat_dense,&array);CHKERRQ(ierr);
  ierr = MatCreateIS(PetscObjectComm((PetscObject)pc),1,PETSC_DECIDE,PETSC_DECIDE,pcbddc->coarse_size,pcbddc->coarse_size,coarse_islg,NULL,&t_coarse_mat_is);CHKERRQ(ierr);
  ierr = MatISSetLocalMat(t_coarse_mat_is,coarse_submat_dense);CHKERRQ(ierr);
  ierr = MatAssemblyBegin(t_coarse_mat_is,MAT_FINAL_ASSEMBLY);CHKERRQ(ierr);
  ierr = MatAssemblyEnd(t_coarse_mat_is,MAT_FINAL_ASSEMBLY);CHKERRQ(ierr);
  ierr = MatDestroy(&coarse_submat_dense);CHKERRQ(ierr);

  /* count "active" (i.e. with positive local size) and "void" processes */
  im_active = !!(pcis->n);
  ierr = MPIU_Allreduce(&im_active,&active_procs,1,MPIU_INT,MPI_SUM,PetscObjectComm((PetscObject)pc));CHKERRQ(ierr);

  /* determine number of process partecipating to coarse solver and compute subassembling pattern */
  /* restr : whether if we want to exclude senders (which are not receivers) from the subassembling pattern */
  /* full_restr : just use the receivers from the subassembling pattern */
  coarse_mat_is = NULL;
  multilevel_allowed = PETSC_FALSE;
  multilevel_requested = PETSC_FALSE;
  full_restr = PETSC_TRUE;
  pcbddc->coarse_eqs_per_proc = PetscMin(PetscMax(pcbddc->coarse_size,1),pcbddc->coarse_eqs_per_proc);
  if (pcbddc->current_level < pcbddc->max_levels) multilevel_requested = PETSC_TRUE;
  if (multilevel_requested) {
    ncoarse = active_procs/pcbddc->coarsening_ratio;
    restr = PETSC_FALSE;
    full_restr = PETSC_FALSE;
  } else {
    ncoarse = pcbddc->coarse_size/pcbddc->coarse_eqs_per_proc;
    restr = PETSC_TRUE;
    full_restr = PETSC_TRUE;
  }
  if (!pcbddc->coarse_size) multilevel_allowed = multilevel_requested = restr = full_restr = PETSC_FALSE;
  ncoarse = PetscMax(1,ncoarse);
  if (!pcbddc->coarse_subassembling) {
    if (pcbddc->coarsening_ratio > 1) {
      ierr = MatISGetSubassemblingPattern(t_coarse_mat_is,&ncoarse,pcbddc->coarse_adj_red,&pcbddc->coarse_subassembling,&have_void);CHKERRQ(ierr);
    } else {
      PetscMPIInt size,rank;
      ierr = MPI_Comm_size(PetscObjectComm((PetscObject)pc),&size);CHKERRQ(ierr);
      ierr = MPI_Comm_rank(PetscObjectComm((PetscObject)pc),&rank);CHKERRQ(ierr);
      have_void = (active_procs == (PetscInt)size) ? PETSC_FALSE : PETSC_TRUE;
      ierr = ISCreateStride(PetscObjectComm((PetscObject)pc),1,rank,1,&pcbddc->coarse_subassembling);CHKERRQ(ierr);
    }
  } else { /* if a subassembling pattern exists, then we can reuse the coarse ksp and compute the number of process involved */
    PetscInt    psum;
    PetscMPIInt size;
    if (pcbddc->coarse_ksp) psum = 1;
    else psum = 0;
    ierr = MPIU_Allreduce(&psum,&ncoarse,1,MPIU_INT,MPI_SUM,PetscObjectComm((PetscObject)pc));CHKERRQ(ierr);
    ierr = MPI_Comm_size(PetscObjectComm((PetscObject)pc),&size);CHKERRQ(ierr);
    if (ncoarse < size) have_void = PETSC_TRUE;
  }
  /* determine if we can go multilevel */
  if (multilevel_requested) {
    if (ncoarse > 1) multilevel_allowed = PETSC_TRUE; /* found enough processes */
    else restr = full_restr = PETSC_TRUE; /* 1 subdomain, use a direct solver */
  }
  if (multilevel_allowed && have_void) restr = PETSC_TRUE;

  /* dump subassembling pattern */
  if (pcbddc->dbg_flag && multilevel_allowed) {
    ierr = ISView(pcbddc->coarse_subassembling,pcbddc->dbg_viewer);CHKERRQ(ierr);
  }

  /* compute dofs splitting and neumann boundaries for coarse dofs */
  if (multilevel_allowed && (pcbddc->n_ISForDofsLocal || pcbddc->NeumannBoundariesLocal)) { /* protects from unneded computations */
    PetscInt               *tidxs,*tidxs2,nout,tsize,i;
    const PetscInt         *idxs;
    ISLocalToGlobalMapping tmap;

    /* create map between primal indices (in local representative ordering) and local primal numbering */
    ierr = ISLocalToGlobalMappingCreate(PETSC_COMM_SELF,1,pcbddc->local_primal_size,pcbddc->primal_indices_local_idxs,PETSC_COPY_VALUES,&tmap);CHKERRQ(ierr);
    /* allocate space for temporary storage */
    ierr = PetscMalloc1(pcbddc->local_primal_size,&tidxs);CHKERRQ(ierr);
    ierr = PetscMalloc1(pcbddc->local_primal_size,&tidxs2);CHKERRQ(ierr);
    /* allocate for IS array */
    nisdofs = pcbddc->n_ISForDofsLocal;
    nisneu = !!pcbddc->NeumannBoundariesLocal;
    nisvert = 0; /* nisvert is not used */
    nis = nisdofs + nisneu + nisvert;
    ierr = PetscMalloc1(nis,&isarray);CHKERRQ(ierr);
    /* dofs splitting */
    for (i=0;i<nisdofs;i++) {
      /* ierr = ISView(pcbddc->ISForDofsLocal[i],0);CHKERRQ(ierr); */
      ierr = ISGetLocalSize(pcbddc->ISForDofsLocal[i],&tsize);CHKERRQ(ierr);
      ierr = ISGetIndices(pcbddc->ISForDofsLocal[i],&idxs);CHKERRQ(ierr);
      ierr = ISGlobalToLocalMappingApply(tmap,IS_GTOLM_DROP,tsize,idxs,&nout,tidxs);CHKERRQ(ierr);
      ierr = ISRestoreIndices(pcbddc->ISForDofsLocal[i],&idxs);CHKERRQ(ierr);
      ierr = ISLocalToGlobalMappingApply(coarse_islg,nout,tidxs,tidxs2);CHKERRQ(ierr);
      ierr = ISCreateGeneral(PetscObjectComm((PetscObject)pc),nout,tidxs2,PETSC_COPY_VALUES,&isarray[i]);CHKERRQ(ierr);
      /* ierr = ISView(isarray[i],0);CHKERRQ(ierr); */
    }
    /* neumann boundaries */
    if (pcbddc->NeumannBoundariesLocal) {
      /* ierr = ISView(pcbddc->NeumannBoundariesLocal,0);CHKERRQ(ierr); */
      ierr = ISGetLocalSize(pcbddc->NeumannBoundariesLocal,&tsize);CHKERRQ(ierr);
      ierr = ISGetIndices(pcbddc->NeumannBoundariesLocal,&idxs);CHKERRQ(ierr);
      ierr = ISGlobalToLocalMappingApply(tmap,IS_GTOLM_DROP,tsize,idxs,&nout,tidxs);CHKERRQ(ierr);
      ierr = ISRestoreIndices(pcbddc->NeumannBoundariesLocal,&idxs);CHKERRQ(ierr);
      ierr = ISLocalToGlobalMappingApply(coarse_islg,nout,tidxs,tidxs2);CHKERRQ(ierr);
      ierr = ISCreateGeneral(PetscObjectComm((PetscObject)pc),nout,tidxs2,PETSC_COPY_VALUES,&isarray[nisdofs]);CHKERRQ(ierr);
      /* ierr = ISView(isarray[nisdofs],0);CHKERRQ(ierr); */
    }
    /* free memory */
    ierr = PetscFree(tidxs);CHKERRQ(ierr);
    ierr = PetscFree(tidxs2);CHKERRQ(ierr);
    ierr = ISLocalToGlobalMappingDestroy(&tmap);CHKERRQ(ierr);
  } else {
    nis = 0;
    nisdofs = 0;
    nisneu = 0;
    nisvert = 0;
    isarray = NULL;
  }
  /* destroy no longer needed map */
  ierr = ISLocalToGlobalMappingDestroy(&coarse_islg);CHKERRQ(ierr);

  /* subassemble */
  if (multilevel_allowed) {
    Vec       vp[1];
    PetscInt  nvecs = 0;
    PetscBool reuse,reuser;

    if (coarse_mat) reuse = PETSC_TRUE;
    else reuse = PETSC_FALSE;
    ierr = MPIU_Allreduce(&reuse,&reuser,1,MPIU_BOOL,MPI_LOR,PetscObjectComm((PetscObject)pc));CHKERRQ(ierr);
    vp[0] = NULL;
    if (pcbddc->benign_have_null) { /* propagate no-net-flux quadrature to coarser level */
      ierr = VecCreate(PetscObjectComm((PetscObject)pc),&vp[0]);CHKERRQ(ierr);
      ierr = VecSetSizes(vp[0],pcbddc->local_primal_size,PETSC_DECIDE);CHKERRQ(ierr);
      ierr = VecSetType(vp[0],VECSTANDARD);CHKERRQ(ierr);
      nvecs = 1;

      if (pcbddc->divudotp) {
        Mat      B,loc_divudotp;
        Vec      v,p;
        IS       dummy;
        PetscInt np;

        ierr = MatISGetLocalMat(pcbddc->divudotp,&loc_divudotp);CHKERRQ(ierr);
        ierr = MatGetSize(loc_divudotp,&np,NULL);CHKERRQ(ierr);
        ierr = ISCreateStride(PETSC_COMM_SELF,np,0,1,&dummy);CHKERRQ(ierr);
        ierr = MatGetSubMatrix(loc_divudotp,dummy,pcis->is_B_local,MAT_INITIAL_MATRIX,&B);CHKERRQ(ierr);
        ierr = MatCreateVecs(B,&v,&p);CHKERRQ(ierr);
        ierr = VecSet(p,1.);CHKERRQ(ierr);
        ierr = MatMultTranspose(B,p,v);CHKERRQ(ierr);
        ierr = VecDestroy(&p);CHKERRQ(ierr);
        ierr = MatDestroy(&B);CHKERRQ(ierr);
        ierr = VecGetArray(vp[0],&array);CHKERRQ(ierr);
        ierr = VecPlaceArray(pcbddc->vec1_P,array);CHKERRQ(ierr);
        ierr = VecRestoreArray(vp[0],&array);CHKERRQ(ierr);
        ierr = MatMultTranspose(pcbddc->coarse_phi_B,v,pcbddc->vec1_P);CHKERRQ(ierr);
        ierr = VecResetArray(pcbddc->vec1_P);CHKERRQ(ierr);
        ierr = ISDestroy(&dummy);CHKERRQ(ierr);
        ierr = VecDestroy(&v);CHKERRQ(ierr);
      }
    }
    if (reuser) {
      ierr = MatISSubassemble(t_coarse_mat_is,pcbddc->coarse_subassembling,0,restr,full_restr,PETSC_TRUE,&coarse_mat,nis,isarray,nvecs,vp);CHKERRQ(ierr);
    } else {
      ierr = MatISSubassemble(t_coarse_mat_is,pcbddc->coarse_subassembling,0,restr,full_restr,PETSC_FALSE,&coarse_mat_is,nis,isarray,nvecs,vp);CHKERRQ(ierr);
    }
    if (vp[0]) { /* vp[0] could have been placed on a different set of processes */
      PetscScalar *arraym,*arrayv;
      PetscInt    nl;
      ierr = VecGetLocalSize(vp[0],&nl);CHKERRQ(ierr);
      ierr = MatCreateSeqDense(PETSC_COMM_SELF,1,nl,NULL,&coarsedivudotp);CHKERRQ(ierr);
      ierr = MatDenseGetArray(coarsedivudotp,&arraym);CHKERRQ(ierr);
      ierr = VecGetArray(vp[0],&arrayv);CHKERRQ(ierr);
      ierr = PetscMemcpy(arraym,arrayv,nl*sizeof(PetscScalar));CHKERRQ(ierr);
      ierr = VecRestoreArray(vp[0],&arrayv);CHKERRQ(ierr);
      ierr = MatDenseRestoreArray(coarsedivudotp,&arraym);CHKERRQ(ierr);
      ierr = VecDestroy(&vp[0]);CHKERRQ(ierr);
    } else {
      ierr = MatCreateSeqAIJ(PETSC_COMM_SELF,0,0,1,NULL,&coarsedivudotp);CHKERRQ(ierr);
    }
  } else {
    ierr = MatISSubassemble(t_coarse_mat_is,pcbddc->coarse_subassembling,0,restr,full_restr,PETSC_FALSE,&coarse_mat_is,nis,isarray,0,NULL);CHKERRQ(ierr);
  }
  if (coarse_mat_is || coarse_mat) {
    PetscMPIInt size;
    ierr = MPI_Comm_size(PetscObjectComm((PetscObject)coarse_mat_is),&size);
    if (!multilevel_allowed) {
      ierr = MatISGetMPIXAIJ(coarse_mat_is,coarse_mat_reuse,&coarse_mat);CHKERRQ(ierr);
    } else {
      Mat A;

      /* if this matrix is present, it means we are not reusing the coarse matrix */
      if (coarse_mat_is) {
        if (coarse_mat) SETERRQ(PetscObjectComm((PetscObject)coarse_mat_is),PETSC_ERR_PLIB,"This should not happen");
        ierr = PetscObjectReference((PetscObject)coarse_mat_is);CHKERRQ(ierr);
        coarse_mat = coarse_mat_is;
      }
      /* be sure we don't have MatSeqDENSE as local mat */
      ierr = MatISGetLocalMat(coarse_mat,&A);CHKERRQ(ierr);
      ierr = MatConvert(A,MATSEQAIJ,MAT_INPLACE_MATRIX,&A);CHKERRQ(ierr);
    }
  }
  ierr = MatDestroy(&t_coarse_mat_is);CHKERRQ(ierr);
  ierr = MatDestroy(&coarse_mat_is);CHKERRQ(ierr);

  /* create local to global scatters for coarse problem */
  if (compute_vecs) {
    PetscInt lrows;
    ierr = VecDestroy(&pcbddc->coarse_vec);CHKERRQ(ierr);
    if (coarse_mat) {
      ierr = MatGetLocalSize(coarse_mat,&lrows,NULL);CHKERRQ(ierr);
    } else {
      lrows = 0;
    }
    ierr = VecCreate(PetscObjectComm((PetscObject)pc),&pcbddc->coarse_vec);CHKERRQ(ierr);
    ierr = VecSetSizes(pcbddc->coarse_vec,lrows,PETSC_DECIDE);CHKERRQ(ierr);
    ierr = VecSetType(pcbddc->coarse_vec,VECSTANDARD);CHKERRQ(ierr);
    ierr = VecScatterDestroy(&pcbddc->coarse_loc_to_glob);CHKERRQ(ierr);
    ierr = VecScatterCreate(pcbddc->vec1_P,NULL,pcbddc->coarse_vec,coarse_is,&pcbddc->coarse_loc_to_glob);CHKERRQ(ierr);
  }
  ierr = ISDestroy(&coarse_is);CHKERRQ(ierr);

  /* set defaults for coarse KSP and PC */
  if (multilevel_allowed) {
    coarse_ksp_type = KSPRICHARDSON;
    coarse_pc_type = PCBDDC;
  } else {
    coarse_ksp_type = KSPPREONLY;
    coarse_pc_type = PCREDUNDANT;
  }

  /* print some info if requested */
  if (pcbddc->dbg_flag) {
    if (!multilevel_allowed) {
      ierr = PetscViewerASCIIPrintf(pcbddc->dbg_viewer,"--------------------------------------------------\n");CHKERRQ(ierr);
      if (multilevel_requested) {
        ierr = PetscViewerASCIIPrintf(pcbddc->dbg_viewer,"Not enough active processes on level %d (active processes %d, coarsening ratio %d)\n",pcbddc->current_level,active_procs,pcbddc->coarsening_ratio);CHKERRQ(ierr);
      } else if (pcbddc->max_levels) {
        ierr = PetscViewerASCIIPrintf(pcbddc->dbg_viewer,"Maximum number of requested levels reached (%d)\n",pcbddc->max_levels);CHKERRQ(ierr);
      }
      ierr = PetscViewerFlush(pcbddc->dbg_viewer);CHKERRQ(ierr);
    }
  }

  /* create the coarse KSP object only once with defaults */
  if (coarse_mat) {
    PetscViewer dbg_viewer = NULL;
    if (pcbddc->dbg_flag) {
      dbg_viewer = PETSC_VIEWER_STDOUT_(PetscObjectComm((PetscObject)coarse_mat));
      ierr = PetscViewerASCIIAddTab(dbg_viewer,2*pcbddc->current_level);CHKERRQ(ierr);
    }
    if (!pcbddc->coarse_ksp) {
      char prefix[256],str_level[16];
      size_t len;
      ierr = KSPCreate(PetscObjectComm((PetscObject)coarse_mat),&pcbddc->coarse_ksp);CHKERRQ(ierr);
      ierr = KSPSetErrorIfNotConverged(pcbddc->coarse_ksp,pc->erroriffailure);CHKERRQ(ierr);
      ierr = PetscObjectIncrementTabLevel((PetscObject)pcbddc->coarse_ksp,(PetscObject)pc,1);CHKERRQ(ierr);
      ierr = KSPSetTolerances(pcbddc->coarse_ksp,PETSC_DEFAULT,PETSC_DEFAULT,PETSC_DEFAULT,1);CHKERRQ(ierr);
      ierr = KSPSetOperators(pcbddc->coarse_ksp,coarse_mat,coarse_mat);CHKERRQ(ierr);
      ierr = KSPSetType(pcbddc->coarse_ksp,coarse_ksp_type);CHKERRQ(ierr);
      ierr = KSPSetNormType(pcbddc->coarse_ksp,KSP_NORM_NONE);CHKERRQ(ierr);
      ierr = KSPGetPC(pcbddc->coarse_ksp,&pc_temp);CHKERRQ(ierr);
      ierr = PCSetType(pc_temp,coarse_pc_type);CHKERRQ(ierr);
      /* prefix */
      ierr = PetscStrcpy(prefix,"");CHKERRQ(ierr);
      ierr = PetscStrcpy(str_level,"");CHKERRQ(ierr);
      if (!pcbddc->current_level) {
        ierr = PetscStrcpy(prefix,((PetscObject)pc)->prefix);CHKERRQ(ierr);
        ierr = PetscStrcat(prefix,"pc_bddc_coarse_");CHKERRQ(ierr);
      } else {
        ierr = PetscStrlen(((PetscObject)pc)->prefix,&len);CHKERRQ(ierr);
        if (pcbddc->current_level>1) len -= 3; /* remove "lX_" with X level number */
        if (pcbddc->current_level>10) len -= 1; /* remove another char from level number */
        ierr = PetscStrncpy(prefix,((PetscObject)pc)->prefix,len+1);CHKERRQ(ierr);
        sprintf(str_level,"l%d_",(int)(pcbddc->current_level));
        ierr = PetscStrcat(prefix,str_level);CHKERRQ(ierr);
      }
      ierr = KSPSetOptionsPrefix(pcbddc->coarse_ksp,prefix);CHKERRQ(ierr);
      /* propagate BDDC info to the next level (these are dummy calls if pc_temp is not of type PCBDDC) */
      ierr = PCBDDCSetLevel(pc_temp,pcbddc->current_level+1);CHKERRQ(ierr);
      ierr = PCBDDCSetCoarseningRatio(pc_temp,pcbddc->coarsening_ratio);CHKERRQ(ierr);
      ierr = PCBDDCSetLevels(pc_temp,pcbddc->max_levels);CHKERRQ(ierr);
      /* allow user customization */
      ierr = KSPSetFromOptions(pcbddc->coarse_ksp);CHKERRQ(ierr);
    }
    /* propagate BDDC info to the next level (these are dummy calls if pc_temp is not of type PCBDDC) */
    ierr = KSPGetPC(pcbddc->coarse_ksp,&pc_temp);CHKERRQ(ierr);
    if (nisdofs) {
      ierr = PCBDDCSetDofsSplitting(pc_temp,nisdofs,isarray);CHKERRQ(ierr);
      for (i=0;i<nisdofs;i++) {
        ierr = ISDestroy(&isarray[i]);CHKERRQ(ierr);
      }
    }
    if (nisneu) {
      ierr = PCBDDCSetNeumannBoundaries(pc_temp,isarray[nisdofs]);CHKERRQ(ierr);
      ierr = ISDestroy(&isarray[nisdofs]);CHKERRQ(ierr);
    }
    if (nisvert) {
      ierr = PCBDDCSetPrimalVerticesIS(pc_temp,isarray[nis-1]);CHKERRQ(ierr);
      ierr = ISDestroy(&isarray[nis-1]);CHKERRQ(ierr);
    }

    /* get some info after set from options */
    ierr = PetscObjectTypeCompare((PetscObject)pc_temp,PCNN,&isnn);CHKERRQ(ierr);
    ierr = PetscObjectTypeCompare((PetscObject)pc_temp,PCBDDC,&isbddc);CHKERRQ(ierr);
    ierr = PetscObjectTypeCompare((PetscObject)pc_temp,PCREDUNDANT,&isredundant);CHKERRQ(ierr);
    if (isbddc && !multilevel_allowed) { /* multilevel can only be requested via pc_bddc_set_levels */
      ierr = PCSetType(pc_temp,coarse_pc_type);CHKERRQ(ierr);
      isbddc = PETSC_FALSE;
    }
    ierr = PCFactorSetReuseFill(pc_temp,PETSC_TRUE);CHKERRQ(ierr);
    if (isredundant) {
      KSP inner_ksp;
      PC  inner_pc;
      ierr = PCRedundantGetKSP(pc_temp,&inner_ksp);CHKERRQ(ierr);
      ierr = KSPGetPC(inner_ksp,&inner_pc);CHKERRQ(ierr);
      ierr = PCFactorSetReuseFill(inner_pc,PETSC_TRUE);CHKERRQ(ierr);
    }

    /* parameters which miss an API */
    if (isbddc) {
      PC_BDDC* pcbddc_coarse = (PC_BDDC*)pc_temp->data;
      pcbddc_coarse->detect_disconnected = PETSC_TRUE;
      pcbddc_coarse->coarse_eqs_per_proc = pcbddc->coarse_eqs_per_proc;
      pcbddc_coarse->benign_saddle_point = pcbddc->benign_have_null;
      if (pcbddc_coarse->benign_saddle_point) {
        Mat                    coarsedivudotp_is;
        ISLocalToGlobalMapping l2gmap,rl2g,cl2g;
        IS                     row,col;
        const PetscInt         *gidxs;
        PetscInt               n,st,M,N;

        ierr = MatGetSize(coarsedivudotp,&n,NULL);CHKERRQ(ierr);
        ierr = MPI_Scan(&n,&st,1,MPIU_INT,MPI_SUM,PetscObjectComm((PetscObject)coarse_mat));CHKERRQ(ierr);
        st = st-n;
        ierr = ISCreateStride(PetscObjectComm((PetscObject)coarse_mat),1,st,1,&row);CHKERRQ(ierr);
        ierr = MatGetLocalToGlobalMapping(coarse_mat,&l2gmap,NULL);CHKERRQ(ierr);
        ierr = ISLocalToGlobalMappingGetSize(l2gmap,&n);CHKERRQ(ierr);
        ierr = ISLocalToGlobalMappingGetIndices(l2gmap,&gidxs);CHKERRQ(ierr);
        ierr = ISCreateGeneral(PetscObjectComm((PetscObject)coarse_mat),n,gidxs,PETSC_COPY_VALUES,&col);CHKERRQ(ierr);
        ierr = ISLocalToGlobalMappingRestoreIndices(l2gmap,&gidxs);CHKERRQ(ierr);
        ierr = ISLocalToGlobalMappingCreateIS(row,&rl2g);CHKERRQ(ierr);
        ierr = ISLocalToGlobalMappingCreateIS(col,&cl2g);CHKERRQ(ierr);
        ierr = ISGetSize(row,&M);CHKERRQ(ierr);
        ierr = MatGetSize(coarse_mat,&N,NULL);CHKERRQ(ierr);
        ierr = ISDestroy(&row);CHKERRQ(ierr);
        ierr = ISDestroy(&col);CHKERRQ(ierr);
        ierr = MatCreate(PetscObjectComm((PetscObject)coarse_mat),&coarsedivudotp_is);CHKERRQ(ierr);
        ierr = MatSetType(coarsedivudotp_is,MATIS);CHKERRQ(ierr);
        ierr = MatSetSizes(coarsedivudotp_is,PETSC_DECIDE,PETSC_DECIDE,M,N);CHKERRQ(ierr);
        ierr = MatSetLocalToGlobalMapping(coarsedivudotp_is,rl2g,cl2g);CHKERRQ(ierr);
        ierr = ISLocalToGlobalMappingDestroy(&rl2g);CHKERRQ(ierr);
        ierr = ISLocalToGlobalMappingDestroy(&cl2g);CHKERRQ(ierr);
        ierr = MatISSetLocalMat(coarsedivudotp_is,coarsedivudotp);CHKERRQ(ierr);
        ierr = MatDestroy(&coarsedivudotp);CHKERRQ(ierr);
        ierr = PCBDDCSetDivergenceMat(pc_temp,coarsedivudotp_is,NULL);CHKERRQ(ierr);
        ierr = MatDestroy(&coarsedivudotp_is);CHKERRQ(ierr);
        pcbddc_coarse->adaptive_userdefined = PETSC_TRUE;
        if (pcbddc->adaptive_threshold < 1.0) pcbddc_coarse->deluxe_zerorows = PETSC_TRUE;
      }
    }

    /* propagate symmetry info of coarse matrix */
    ierr = MatSetOption(coarse_mat,MAT_STRUCTURALLY_SYMMETRIC,PETSC_TRUE);CHKERRQ(ierr);
    if (pc->pmat->symmetric_set) {
      ierr = MatSetOption(coarse_mat,MAT_SYMMETRIC,pc->pmat->symmetric);CHKERRQ(ierr);
    }
    if (pc->pmat->hermitian_set) {
      ierr = MatSetOption(coarse_mat,MAT_HERMITIAN,pc->pmat->hermitian);CHKERRQ(ierr);
    }
    if (pc->pmat->spd_set) {
      ierr = MatSetOption(coarse_mat,MAT_SPD,pc->pmat->spd);CHKERRQ(ierr);
    }
    if (pcbddc->benign_saddle_point && !pcbddc->benign_have_null) {
      ierr = MatSetOption(coarse_mat,MAT_SPD,PETSC_TRUE);CHKERRQ(ierr);
    }
    /* set operators */
    ierr = KSPSetOperators(pcbddc->coarse_ksp,coarse_mat,coarse_mat);CHKERRQ(ierr);
    if (pcbddc->dbg_flag) {
      ierr = PetscViewerASCIISubtractTab(dbg_viewer,2*pcbddc->current_level);CHKERRQ(ierr);
    }
  }
  ierr = PetscFree(isarray);CHKERRQ(ierr);
#if 0
  {
    PetscViewer viewer;
    char filename[256];
    sprintf(filename,"coarse_mat_level%d.m",pcbddc->current_level);
    ierr = PetscViewerASCIIOpen(PetscObjectComm((PetscObject)coarse_mat),filename,&viewer);CHKERRQ(ierr);
    ierr = PetscViewerPushFormat(viewer,PETSC_VIEWER_ASCII_MATLAB);CHKERRQ(ierr);
    ierr = MatView(coarse_mat,viewer);CHKERRQ(ierr);
    ierr = PetscViewerPopFormat(viewer);CHKERRQ(ierr);
    ierr = PetscViewerDestroy(&viewer);CHKERRQ(ierr);
  }
#endif

  if (pcbddc->coarse_ksp) {
    Vec crhs,csol;

    ierr = KSPGetSolution(pcbddc->coarse_ksp,&csol);CHKERRQ(ierr);
    ierr = KSPGetRhs(pcbddc->coarse_ksp,&crhs);CHKERRQ(ierr);
    if (!csol) {
      ierr = MatCreateVecs(coarse_mat,&((pcbddc->coarse_ksp)->vec_sol),NULL);CHKERRQ(ierr);
    }
    if (!crhs) {
      ierr = MatCreateVecs(coarse_mat,NULL,&((pcbddc->coarse_ksp)->vec_rhs));CHKERRQ(ierr);
    }
  }
  ierr = MatDestroy(&coarsedivudotp);CHKERRQ(ierr);

  /* compute null space for coarse solver if the benign trick has been requested */
  if (pcbddc->benign_null) {

    ierr = VecSet(pcbddc->vec1_P,0.);CHKERRQ(ierr);
    for (i=0;i<pcbddc->benign_n;i++) {
      ierr = VecSetValue(pcbddc->vec1_P,pcbddc->local_primal_size-pcbddc->benign_n+i,1.0,INSERT_VALUES);CHKERRQ(ierr);
    }
    ierr = VecAssemblyBegin(pcbddc->vec1_P);CHKERRQ(ierr);
    ierr = VecAssemblyEnd(pcbddc->vec1_P);CHKERRQ(ierr);
    ierr = VecScatterBegin(pcbddc->coarse_loc_to_glob,pcbddc->vec1_P,pcbddc->coarse_vec,INSERT_VALUES,SCATTER_FORWARD);CHKERRQ(ierr);
    ierr = VecScatterEnd(pcbddc->coarse_loc_to_glob,pcbddc->vec1_P,pcbddc->coarse_vec,INSERT_VALUES,SCATTER_FORWARD);CHKERRQ(ierr);
    if (coarse_mat) {
      Vec         nullv;
      PetscScalar *array,*array2;
      PetscInt    nl;

      ierr = MatCreateVecs(coarse_mat,&nullv,NULL);CHKERRQ(ierr);
      ierr = VecGetLocalSize(nullv,&nl);CHKERRQ(ierr);
      ierr = VecGetArrayRead(pcbddc->coarse_vec,(const PetscScalar**)&array);CHKERRQ(ierr);
      ierr = VecGetArray(nullv,&array2);CHKERRQ(ierr);
      ierr = PetscMemcpy(array2,array,nl*sizeof(*array));CHKERRQ(ierr);
      ierr = VecRestoreArray(nullv,&array2);CHKERRQ(ierr);
      ierr = VecRestoreArrayRead(pcbddc->coarse_vec,(const PetscScalar**)&array);CHKERRQ(ierr);
      ierr = VecNormalize(nullv,NULL);CHKERRQ(ierr);
      ierr = MatNullSpaceCreate(PetscObjectComm((PetscObject)coarse_mat),PETSC_FALSE,1,&nullv,&CoarseNullSpace);CHKERRQ(ierr);
      ierr = VecDestroy(&nullv);CHKERRQ(ierr);
    }
  }

  if (pcbddc->coarse_ksp) {
    PetscBool ispreonly;

    if (CoarseNullSpace) {
      PetscBool isnull;
      ierr = MatNullSpaceTest(CoarseNullSpace,coarse_mat,&isnull);CHKERRQ(ierr);
      if (isnull) {
        ierr = MatSetNullSpace(coarse_mat,CoarseNullSpace);CHKERRQ(ierr);
      }
      /* TODO: add local nullspaces (if any) */
    }
    /* setup coarse ksp */
    ierr = KSPSetUp(pcbddc->coarse_ksp);CHKERRQ(ierr);
    /* Check coarse problem if in debug mode or if solving with an iterative method */
    ierr = PetscObjectTypeCompare((PetscObject)pcbddc->coarse_ksp,KSPPREONLY,&ispreonly);CHKERRQ(ierr);
    if (pcbddc->dbg_flag || (!ispreonly && pcbddc->use_coarse_estimates) ) {
      KSP       check_ksp;
      KSPType   check_ksp_type;
      PC        check_pc;
      Vec       check_vec,coarse_vec;
      PetscReal abs_infty_error,infty_error,lambda_min=1.0,lambda_max=1.0;
      PetscInt  its;
      PetscBool compute_eigs;
      PetscReal *eigs_r,*eigs_c;
      PetscInt  neigs;
      const char *prefix;

      /* Create ksp object suitable for estimation of extreme eigenvalues */
      ierr = KSPCreate(PetscObjectComm((PetscObject)pcbddc->coarse_ksp),&check_ksp);CHKERRQ(ierr);
      ierr = KSPSetErrorIfNotConverged(pcbddc->coarse_ksp,pc->erroriffailure);CHKERRQ(ierr);
      ierr = KSPSetOperators(check_ksp,coarse_mat,coarse_mat);CHKERRQ(ierr);
      ierr = KSPSetTolerances(check_ksp,1.e-12,1.e-12,PETSC_DEFAULT,pcbddc->coarse_size);CHKERRQ(ierr);
      /* prevent from setup unneeded object */
      ierr = KSPGetPC(check_ksp,&check_pc);CHKERRQ(ierr);
      ierr = PCSetType(check_pc,PCNONE);CHKERRQ(ierr);
      if (ispreonly) {
        check_ksp_type = KSPPREONLY;
        compute_eigs = PETSC_FALSE;
      } else {
        check_ksp_type = KSPGMRES;
        compute_eigs = PETSC_TRUE;
      }
      ierr = KSPSetType(check_ksp,check_ksp_type);CHKERRQ(ierr);
      ierr = KSPSetComputeSingularValues(check_ksp,compute_eigs);CHKERRQ(ierr);
      ierr = KSPSetComputeEigenvalues(check_ksp,compute_eigs);CHKERRQ(ierr);
      ierr = KSPGMRESSetRestart(check_ksp,pcbddc->coarse_size+1);CHKERRQ(ierr);
      ierr = KSPGetOptionsPrefix(pcbddc->coarse_ksp,&prefix);CHKERRQ(ierr);
      ierr = KSPSetOptionsPrefix(check_ksp,prefix);CHKERRQ(ierr);
      ierr = KSPAppendOptionsPrefix(check_ksp,"check_");CHKERRQ(ierr);
      ierr = KSPSetFromOptions(check_ksp);CHKERRQ(ierr);
      ierr = KSPSetUp(check_ksp);CHKERRQ(ierr);
      ierr = KSPGetPC(pcbddc->coarse_ksp,&check_pc);CHKERRQ(ierr);
      ierr = KSPSetPC(check_ksp,check_pc);CHKERRQ(ierr);
      /* create random vec */
      ierr = MatCreateVecs(coarse_mat,&coarse_vec,&check_vec);CHKERRQ(ierr);
      ierr = VecSetRandom(check_vec,NULL);CHKERRQ(ierr);
      ierr = MatMult(coarse_mat,check_vec,coarse_vec);CHKERRQ(ierr);
      /* solve coarse problem */
      ierr = KSPSolve(check_ksp,coarse_vec,coarse_vec);CHKERRQ(ierr);
      /* set eigenvalue estimation if preonly has not been requested */
      if (compute_eigs) {
        ierr = PetscMalloc1(pcbddc->coarse_size+1,&eigs_r);CHKERRQ(ierr);
        ierr = PetscMalloc1(pcbddc->coarse_size+1,&eigs_c);CHKERRQ(ierr);
        ierr = KSPComputeEigenvalues(check_ksp,pcbddc->coarse_size+1,eigs_r,eigs_c,&neigs);CHKERRQ(ierr);
        if (neigs) {
          lambda_max = eigs_r[neigs-1];
          lambda_min = eigs_r[0];
          if (pcbddc->use_coarse_estimates) {
            if (lambda_max>=lambda_min) { /* using PETSC_SMALL since lambda_max == lambda_min is not allowed by KSPChebyshevSetEigenvalues */
              ierr = KSPChebyshevSetEigenvalues(pcbddc->coarse_ksp,lambda_max+PETSC_SMALL,lambda_min);CHKERRQ(ierr);
              ierr = KSPRichardsonSetScale(pcbddc->coarse_ksp,2.0/(lambda_max+lambda_min));CHKERRQ(ierr);
            }
          }
        }
      }

      /* check coarse problem residual error */
      if (pcbddc->dbg_flag) {
        PetscViewer dbg_viewer = PETSC_VIEWER_STDOUT_(PetscObjectComm((PetscObject)pcbddc->coarse_ksp));
        ierr = PetscViewerASCIIAddTab(dbg_viewer,2*(pcbddc->current_level+1));CHKERRQ(ierr);
        ierr = VecAXPY(check_vec,-1.0,coarse_vec);CHKERRQ(ierr);
        ierr = VecNorm(check_vec,NORM_INFINITY,&infty_error);CHKERRQ(ierr);
        ierr = MatMult(coarse_mat,check_vec,coarse_vec);CHKERRQ(ierr);
        ierr = VecNorm(coarse_vec,NORM_INFINITY,&abs_infty_error);CHKERRQ(ierr);
        ierr = PetscViewerASCIIPrintf(dbg_viewer,"Coarse problem details (use estimates %d)\n",pcbddc->use_coarse_estimates);CHKERRQ(ierr);
        ierr = PetscObjectPrintClassNamePrefixType((PetscObject)(pcbddc->coarse_ksp),dbg_viewer);CHKERRQ(ierr);
        ierr = PetscObjectPrintClassNamePrefixType((PetscObject)(check_pc),dbg_viewer);CHKERRQ(ierr);
        ierr = PetscViewerASCIIPrintf(dbg_viewer,"Coarse problem exact infty_error   : %1.6e\n",infty_error);CHKERRQ(ierr);
        ierr = PetscViewerASCIIPrintf(dbg_viewer,"Coarse problem residual infty_error: %1.6e\n",abs_infty_error);CHKERRQ(ierr);
        if (CoarseNullSpace) {
          ierr = PetscViewerASCIIPrintf(dbg_viewer,"Coarse problem is singular\n");CHKERRQ(ierr);
        }
        if (compute_eigs) {
          PetscReal lambda_max_s,lambda_min_s;
          ierr = KSPGetType(check_ksp,&check_ksp_type);CHKERRQ(ierr);
          ierr = KSPGetIterationNumber(check_ksp,&its);CHKERRQ(ierr);
          ierr = KSPComputeExtremeSingularValues(check_ksp,&lambda_max_s,&lambda_min_s);CHKERRQ(ierr);
          ierr = PetscViewerASCIIPrintf(dbg_viewer,"Coarse problem eigenvalues (estimated with %d iterations of %s): %1.6e %1.6e (%1.6e %1.6e)\n",its,check_ksp_type,lambda_min,lambda_max,lambda_min_s,lambda_max_s);CHKERRQ(ierr);
          for (i=0;i<neigs;i++) {
            ierr = PetscViewerASCIIPrintf(dbg_viewer,"%1.6e %1.6ei\n",eigs_r[i],eigs_c[i]);CHKERRQ(ierr);
          }
        }
        ierr = PetscViewerFlush(dbg_viewer);CHKERRQ(ierr);
        ierr = PetscViewerASCIISubtractTab(dbg_viewer,2*(pcbddc->current_level+1));CHKERRQ(ierr);
      }
      ierr = VecDestroy(&check_vec);CHKERRQ(ierr);
      ierr = VecDestroy(&coarse_vec);CHKERRQ(ierr);
      ierr = KSPDestroy(&check_ksp);CHKERRQ(ierr);
      if (compute_eigs) {
        ierr = PetscFree(eigs_r);CHKERRQ(ierr);
        ierr = PetscFree(eigs_c);CHKERRQ(ierr);
      }
    }
  }
  ierr = MatNullSpaceDestroy(&CoarseNullSpace);CHKERRQ(ierr);
  /* print additional info */
  if (pcbddc->dbg_flag) {
    /* waits until all processes reaches this point */
    ierr = PetscBarrier((PetscObject)pc);CHKERRQ(ierr);
    ierr = PetscViewerASCIIPrintf(pcbddc->dbg_viewer,"Coarse solver setup completed at level %d\n",pcbddc->current_level);CHKERRQ(ierr);
    ierr = PetscViewerFlush(pcbddc->dbg_viewer);CHKERRQ(ierr);
  }

  /* free memory */
  ierr = MatDestroy(&coarse_mat);CHKERRQ(ierr);
  PetscFunctionReturn(0);
}

#undef __FUNCT__
#define __FUNCT__ "PCBDDCComputePrimalNumbering"
PetscErrorCode PCBDDCComputePrimalNumbering(PC pc,PetscInt* coarse_size_n,PetscInt** local_primal_indices_n)
{
  PC_BDDC*       pcbddc = (PC_BDDC*)pc->data;
  PC_IS*         pcis = (PC_IS*)pc->data;
  Mat_IS*        matis = (Mat_IS*)pc->pmat->data;
  IS             subset,subset_mult,subset_n;
  PetscInt       local_size,coarse_size=0;
  PetscInt       *local_primal_indices=NULL;
  const PetscInt *t_local_primal_indices;
  PetscErrorCode ierr;

  PetscFunctionBegin;
  /* Compute global number of coarse dofs */
  if (pcbddc->local_primal_size && !pcbddc->local_primal_ref_node) SETERRQ(PETSC_COMM_SELF,PETSC_ERR_PLIB,"BDDC ConstraintsSetUp should be called first");
  ierr = ISCreateGeneral(PetscObjectComm((PetscObject)(pc->pmat)),pcbddc->local_primal_size_cc,pcbddc->local_primal_ref_node,PETSC_COPY_VALUES,&subset_n);CHKERRQ(ierr);
  ierr = ISLocalToGlobalMappingApplyIS(pcis->mapping,subset_n,&subset);CHKERRQ(ierr);
  ierr = ISDestroy(&subset_n);CHKERRQ(ierr);
  ierr = ISCreateGeneral(PetscObjectComm((PetscObject)(pc->pmat)),pcbddc->local_primal_size_cc,pcbddc->local_primal_ref_mult,PETSC_COPY_VALUES,&subset_mult);CHKERRQ(ierr);
  ierr = ISRenumber(subset,subset_mult,&coarse_size,&subset_n);CHKERRQ(ierr);
  ierr = ISDestroy(&subset);CHKERRQ(ierr);
  ierr = ISDestroy(&subset_mult);CHKERRQ(ierr);
  ierr = ISGetLocalSize(subset_n,&local_size);CHKERRQ(ierr);
  if (local_size != pcbddc->local_primal_size) SETERRQ2(PETSC_COMM_SELF,PETSC_ERR_PLIB,"Invalid number of local primal indices computed %D != %D",local_size,pcbddc->local_primal_size);
  ierr = PetscMalloc1(local_size,&local_primal_indices);CHKERRQ(ierr);
  ierr = ISGetIndices(subset_n,&t_local_primal_indices);CHKERRQ(ierr);
  ierr = PetscMemcpy(local_primal_indices,t_local_primal_indices,local_size*sizeof(PetscInt));CHKERRQ(ierr);
  ierr = ISRestoreIndices(subset_n,&t_local_primal_indices);CHKERRQ(ierr);
  ierr = ISDestroy(&subset_n);CHKERRQ(ierr);

  /* check numbering */
  if (pcbddc->dbg_flag) {
    PetscScalar coarsesum,*array,*array2;
    PetscInt    i;
    PetscBool   set_error = PETSC_FALSE,set_error_reduced = PETSC_FALSE;

    ierr = PetscViewerFlush(pcbddc->dbg_viewer);CHKERRQ(ierr);
    ierr = PetscViewerASCIIPrintf(pcbddc->dbg_viewer,"--------------------------------------------------\n");CHKERRQ(ierr);
    ierr = PetscViewerASCIIPrintf(pcbddc->dbg_viewer,"Check coarse indices\n");CHKERRQ(ierr);
    ierr = PetscViewerASCIIPushSynchronized(pcbddc->dbg_viewer);CHKERRQ(ierr);
    /* counter */
    ierr = VecSet(pcis->vec1_global,0.0);CHKERRQ(ierr);
    ierr = VecSet(pcis->vec1_N,1.0);CHKERRQ(ierr);
    ierr = VecScatterBegin(matis->rctx,pcis->vec1_N,pcis->vec1_global,ADD_VALUES,SCATTER_REVERSE);CHKERRQ(ierr);
    ierr = VecScatterEnd(matis->rctx,pcis->vec1_N,pcis->vec1_global,ADD_VALUES,SCATTER_REVERSE);CHKERRQ(ierr);
    ierr = VecScatterBegin(matis->rctx,pcis->vec1_global,pcis->vec2_N,INSERT_VALUES,SCATTER_FORWARD);CHKERRQ(ierr);
    ierr = VecScatterEnd(matis->rctx,pcis->vec1_global,pcis->vec2_N,INSERT_VALUES,SCATTER_FORWARD);CHKERRQ(ierr);
    ierr = VecSet(pcis->vec1_N,0.0);CHKERRQ(ierr);
    for (i=0;i<pcbddc->local_primal_size;i++) {
      ierr = VecSetValue(pcis->vec1_N,pcbddc->primal_indices_local_idxs[i],1.0,INSERT_VALUES);CHKERRQ(ierr);
    }
    ierr = VecAssemblyBegin(pcis->vec1_N);CHKERRQ(ierr);
    ierr = VecAssemblyEnd(pcis->vec1_N);CHKERRQ(ierr);
    ierr = VecSet(pcis->vec1_global,0.0);CHKERRQ(ierr);
    ierr = VecScatterBegin(matis->rctx,pcis->vec1_N,pcis->vec1_global,ADD_VALUES,SCATTER_REVERSE);CHKERRQ(ierr);
    ierr = VecScatterEnd(matis->rctx,pcis->vec1_N,pcis->vec1_global,ADD_VALUES,SCATTER_REVERSE);CHKERRQ(ierr);
    ierr = VecScatterBegin(matis->rctx,pcis->vec1_global,pcis->vec1_N,INSERT_VALUES,SCATTER_FORWARD);CHKERRQ(ierr);
    ierr = VecScatterEnd(matis->rctx,pcis->vec1_global,pcis->vec1_N,INSERT_VALUES,SCATTER_FORWARD);CHKERRQ(ierr);
    ierr = VecGetArray(pcis->vec1_N,&array);CHKERRQ(ierr);
    ierr = VecGetArray(pcis->vec2_N,&array2);CHKERRQ(ierr);
    for (i=0;i<pcis->n;i++) {
      if (array[i] != 0.0 && array[i] != array2[i]) {
        PetscInt owned = (PetscInt)PetscRealPart(array[i]),gi;
        PetscInt neigh = (PetscInt)PetscRealPart(array2[i]);
        set_error = PETSC_TRUE;
        ierr = ISLocalToGlobalMappingApply(pcis->mapping,1,&i,&gi);CHKERRQ(ierr);
        ierr = PetscViewerASCIISynchronizedPrintf(pcbddc->dbg_viewer,"Subdomain %04d: local index %d (gid %d) owned by %d processes instead of %d!\n",PetscGlobalRank,i,gi,owned,neigh);CHKERRQ(ierr);
      }
    }
    ierr = VecRestoreArray(pcis->vec2_N,&array2);CHKERRQ(ierr);
    ierr = MPIU_Allreduce(&set_error,&set_error_reduced,1,MPIU_BOOL,MPI_LOR,PetscObjectComm((PetscObject)pc));CHKERRQ(ierr);
    ierr = PetscViewerFlush(pcbddc->dbg_viewer);CHKERRQ(ierr);
    for (i=0;i<pcis->n;i++) {
      if (PetscRealPart(array[i]) > 0.0) array[i] = 1.0/PetscRealPart(array[i]);
    }
    ierr = VecRestoreArray(pcis->vec1_N,&array);CHKERRQ(ierr);
    ierr = VecSet(pcis->vec1_global,0.0);CHKERRQ(ierr);
    ierr = VecScatterBegin(matis->rctx,pcis->vec1_N,pcis->vec1_global,ADD_VALUES,SCATTER_REVERSE);CHKERRQ(ierr);
    ierr = VecScatterEnd(matis->rctx,pcis->vec1_N,pcis->vec1_global,ADD_VALUES,SCATTER_REVERSE);CHKERRQ(ierr);
    ierr = VecSum(pcis->vec1_global,&coarsesum);CHKERRQ(ierr);
    ierr = PetscViewerASCIIPrintf(pcbddc->dbg_viewer,"Size of coarse problem is %d (%lf)\n",coarse_size,PetscRealPart(coarsesum));CHKERRQ(ierr);
    if (pcbddc->dbg_flag > 1 || set_error_reduced) {
      PetscInt *gidxs;

      ierr = PetscMalloc1(pcbddc->local_primal_size,&gidxs);CHKERRQ(ierr);
      ierr = ISLocalToGlobalMappingApply(pcis->mapping,pcbddc->local_primal_size,pcbddc->primal_indices_local_idxs,gidxs);CHKERRQ(ierr);
      ierr = PetscViewerASCIIPrintf(pcbddc->dbg_viewer,"Distribution of local primal indices\n");CHKERRQ(ierr);
      ierr = PetscViewerFlush(pcbddc->dbg_viewer);CHKERRQ(ierr);
      ierr = PetscViewerASCIISynchronizedPrintf(pcbddc->dbg_viewer,"Subdomain %04d\n",PetscGlobalRank);CHKERRQ(ierr);
      for (i=0;i<pcbddc->local_primal_size;i++) {
        ierr = PetscViewerASCIISynchronizedPrintf(pcbddc->dbg_viewer,"local_primal_indices[%d]=%d (%d,%d)\n",i,local_primal_indices[i],pcbddc->primal_indices_local_idxs[i],gidxs[i]);CHKERRQ(ierr);
      }
      ierr = PetscViewerFlush(pcbddc->dbg_viewer);CHKERRQ(ierr);
      ierr = PetscFree(gidxs);CHKERRQ(ierr);
    }
    ierr = PetscViewerFlush(pcbddc->dbg_viewer);CHKERRQ(ierr);
    ierr = PetscViewerASCIIPushSynchronized(pcbddc->dbg_viewer);CHKERRQ(ierr);
    if (set_error_reduced) SETERRQ(PetscObjectComm((PetscObject)pc),PETSC_ERR_PLIB,"BDDC Numbering of coarse dofs failed");
  }
  /* ierr = PetscPrintf(PetscObjectComm((PetscObject)pc),"Size of coarse problem is %d\n",coarse_size);CHKERRQ(ierr); */
  /* get back data */
  *coarse_size_n = coarse_size;
  *local_primal_indices_n = local_primal_indices;
  PetscFunctionReturn(0);
}

#undef __FUNCT__
#define __FUNCT__ "PCBDDCGlobalToLocal"
PetscErrorCode PCBDDCGlobalToLocal(VecScatter g2l_ctx,Vec gwork, Vec lwork, IS globalis, IS* localis)
{
  IS             localis_t;
  PetscInt       i,lsize,*idxs,n;
  PetscScalar    *vals;
  PetscErrorCode ierr;

  PetscFunctionBegin;
  /* get indices in local ordering exploiting local to global map */
  ierr = ISGetLocalSize(globalis,&lsize);CHKERRQ(ierr);
  ierr = PetscMalloc1(lsize,&vals);CHKERRQ(ierr);
  for (i=0;i<lsize;i++) vals[i] = 1.0;
  ierr = ISGetIndices(globalis,(const PetscInt**)&idxs);CHKERRQ(ierr);
  ierr = VecSet(gwork,0.0);CHKERRQ(ierr);
  ierr = VecSet(lwork,0.0);CHKERRQ(ierr);
  if (idxs) { /* multilevel guard */
    ierr = VecSetValues(gwork,lsize,idxs,vals,INSERT_VALUES);CHKERRQ(ierr);
  }
  ierr = VecAssemblyBegin(gwork);CHKERRQ(ierr);
  ierr = ISRestoreIndices(globalis,(const PetscInt**)&idxs);CHKERRQ(ierr);
  ierr = PetscFree(vals);CHKERRQ(ierr);
  ierr = VecAssemblyEnd(gwork);CHKERRQ(ierr);
  /* now compute set in local ordering */
  ierr = VecScatterBegin(g2l_ctx,gwork,lwork,INSERT_VALUES,SCATTER_FORWARD);CHKERRQ(ierr);
  ierr = VecScatterEnd(g2l_ctx,gwork,lwork,INSERT_VALUES,SCATTER_FORWARD);CHKERRQ(ierr);
  ierr = VecGetArrayRead(lwork,(const PetscScalar**)&vals);CHKERRQ(ierr);
  ierr = VecGetSize(lwork,&n);CHKERRQ(ierr);
  for (i=0,lsize=0;i<n;i++) {
    if (PetscRealPart(vals[i]) > 0.5) {
      lsize++;
    }
  }
  ierr = PetscMalloc1(lsize,&idxs);CHKERRQ(ierr);
  for (i=0,lsize=0;i<n;i++) {
    if (PetscRealPart(vals[i]) > 0.5) {
      idxs[lsize++] = i;
    }
  }
  ierr = VecRestoreArrayRead(lwork,(const PetscScalar**)&vals);CHKERRQ(ierr);
  ierr = ISCreateGeneral(PetscObjectComm((PetscObject)gwork),lsize,idxs,PETSC_OWN_POINTER,&localis_t);CHKERRQ(ierr);
  *localis = localis_t;
  PetscFunctionReturn(0);
}

#undef __FUNCT__
#define __FUNCT__ "PCBDDCSetUpSubSchurs"
PetscErrorCode PCBDDCSetUpSubSchurs(PC pc)
{
  PC_IS               *pcis=(PC_IS*)pc->data;
  PC_BDDC             *pcbddc=(PC_BDDC*)pc->data;
  PCBDDCSubSchurs     sub_schurs=pcbddc->sub_schurs;
  Mat                 S_j;
  PetscInt            *used_xadj,*used_adjncy;
  PetscBool           free_used_adj;
  PetscErrorCode      ierr;

  PetscFunctionBegin;
  /* decide the adjacency to be used for determining internal problems for local schur on subsets */
  free_used_adj = PETSC_FALSE;
  if (pcbddc->sub_schurs_layers == -1) {
    used_xadj = NULL;
    used_adjncy = NULL;
  } else {
    if (pcbddc->sub_schurs_use_useradj && pcbddc->mat_graph->xadj) {
      used_xadj = pcbddc->mat_graph->xadj;
      used_adjncy = pcbddc->mat_graph->adjncy;
    } else if (pcbddc->computed_rowadj) {
      used_xadj = pcbddc->mat_graph->xadj;
      used_adjncy = pcbddc->mat_graph->adjncy;
    } else {
      PetscBool      flg_row=PETSC_FALSE;
      const PetscInt *xadj,*adjncy;
      PetscInt       nvtxs;

      ierr = MatGetRowIJ(pcbddc->local_mat,0,PETSC_TRUE,PETSC_FALSE,&nvtxs,&xadj,&adjncy,&flg_row);CHKERRQ(ierr);
      if (flg_row) {
        ierr = PetscMalloc2(nvtxs+1,&used_xadj,xadj[nvtxs],&used_adjncy);CHKERRQ(ierr);
        ierr = PetscMemcpy(used_xadj,xadj,(nvtxs+1)*sizeof(*xadj));CHKERRQ(ierr);
        ierr = PetscMemcpy(used_adjncy,adjncy,(xadj[nvtxs])*sizeof(*adjncy));CHKERRQ(ierr);
        free_used_adj = PETSC_TRUE;
      } else {
        pcbddc->sub_schurs_layers = -1;
        used_xadj = NULL;
        used_adjncy = NULL;
      }
      ierr = MatRestoreRowIJ(pcbddc->local_mat,0,PETSC_TRUE,PETSC_FALSE,&nvtxs,&xadj,&adjncy,&flg_row);CHKERRQ(ierr);
    }
  }

  /* setup sub_schurs data */
  ierr = MatCreateSchurComplement(pcis->A_II,pcis->A_II,pcis->A_IB,pcis->A_BI,pcis->A_BB,&S_j);CHKERRQ(ierr);
  if (!sub_schurs->schur_explicit) {
    /* pcbddc->ksp_D up to date only if not using MatFactor with Schur complement support */
    ierr = MatSchurComplementSetKSP(S_j,pcbddc->ksp_D);CHKERRQ(ierr);
    ierr = PCBDDCSubSchursSetUp(sub_schurs,NULL,S_j,PETSC_FALSE,used_xadj,used_adjncy,pcbddc->sub_schurs_layers,NULL,pcbddc->adaptive_selection,PETSC_FALSE,PETSC_FALSE,0,NULL,NULL,NULL,NULL);CHKERRQ(ierr);
  } else {
    PetscBool reuse_solvers = (PetscBool)!pcbddc->use_change_of_basis;
    PetscBool isseqaij,need_change = PETSC_FALSE;;
    PetscInt  benign_n;
    Mat       change = NULL;
    Vec       scaling = NULL;
    IS        change_primal = NULL;

    if (!pcbddc->use_vertices && reuse_solvers) {
      PetscInt n_vertices;

      ierr = ISGetLocalSize(sub_schurs->is_vertices,&n_vertices);CHKERRQ(ierr);
      reuse_solvers = (PetscBool)!n_vertices;
    }
    ierr = PetscObjectTypeCompare((PetscObject)pcbddc->local_mat,MATSEQAIJ,&isseqaij);CHKERRQ(ierr);
    if (!isseqaij) {
      Mat_IS* matis = (Mat_IS*)pc->pmat->data;
      if (matis->A == pcbddc->local_mat) {
        ierr = MatDestroy(&pcbddc->local_mat);CHKERRQ(ierr);
        ierr = MatConvert(matis->A,MATSEQAIJ,MAT_INITIAL_MATRIX,&pcbddc->local_mat);CHKERRQ(ierr);
      } else {
        ierr = MatConvert(pcbddc->local_mat,MATSEQAIJ,MAT_INPLACE_MATRIX,&pcbddc->local_mat);CHKERRQ(ierr);
      }
    }
    if (!pcbddc->benign_change_explicit) {
      benign_n = pcbddc->benign_n;
    } else {
      benign_n = 0;
    }
    /* sub_schurs->change is a local object; instead, PCBDDCConstraintsSetUp and the quantities used in the test below are logically collective on pc.
       We need a global reduction to avoid possible deadlocks.
       We assume that sub_schurs->change is created once, and then reused for different solves, unless the topography has been recomputed */
    if (pcbddc->adaptive_userdefined || (pcbddc->deluxe_zerorows && !pcbddc->use_change_of_basis)) {
      PetscBool have_loc_change = (PetscBool)(!!sub_schurs->change);
      ierr = MPIU_Allreduce(&have_loc_change,&need_change,1,MPIU_BOOL,MPI_LOR,PetscObjectComm((PetscObject)pc));CHKERRQ(ierr);
      need_change = (PetscBool)(!need_change);
    }
    /* If the user defines additional constraints, we import them here.
       We need to compute the change of basis according to the quadrature weights attached to pmat via MatSetNearNullSpace, and this could not be done (at the moment) without some hacking */
    if (need_change) {
      PC_IS   *pcisf;
      PC_BDDC *pcbddcf;
      PC      pcf;

      if (pcbddc->sub_schurs_rebuild) SETERRQ(PETSC_COMM_SELF,PETSC_ERR_SUP,"Cannot compute change of basis with a different graph");
      ierr = PCCreate(PetscObjectComm((PetscObject)pc),&pcf);CHKERRQ(ierr);
      ierr = PCSetOperators(pcf,pc->mat,pc->pmat);CHKERRQ(ierr);
      ierr = PCSetType(pcf,PCBDDC);CHKERRQ(ierr);
      /* hacks */
      pcisf = (PC_IS*)pcf->data;
      pcisf->is_B_local = pcis->is_B_local;
      pcisf->vec1_N = pcis->vec1_N;
      pcisf->BtoNmap = pcis->BtoNmap;
      pcisf->n = pcis->n;
      pcisf->n_B = pcis->n_B;
      pcbddcf = (PC_BDDC*)pcf->data;
      ierr = PetscFree(pcbddcf->mat_graph);CHKERRQ(ierr);
      pcbddcf->mat_graph = pcbddc->mat_graph;
      pcbddcf->use_faces = PETSC_TRUE;
      pcbddcf->use_change_of_basis = PETSC_TRUE;
      pcbddcf->use_change_on_faces = PETSC_TRUE;
      pcbddcf->use_qr_single = PETSC_TRUE;
      pcbddcf->fake_change = PETSC_TRUE;
      ierr = PCBDDCConstraintsSetUp(pcf);CHKERRQ(ierr);
      /* store information on primal vertices and change of basis (in local numbering) */
      sub_schurs->change_with_qr = pcbddcf->use_qr_single;
      ierr = ISCreateGeneral(PETSC_COMM_SELF,pcbddcf->n_vertices,pcbddcf->local_primal_ref_node,PETSC_COPY_VALUES,&change_primal);CHKERRQ(ierr);
      change = pcbddcf->ConstraintMatrix;
      pcbddcf->ConstraintMatrix = NULL;
      /* free unneeded memory allocated in PCBDDCConstraintsSetUp */
      ierr = PetscFree(pcbddcf->sub_schurs);CHKERRQ(ierr);
      ierr = MatNullSpaceDestroy(&pcbddcf->onearnullspace);CHKERRQ(ierr);
      ierr = PetscFree2(pcbddcf->local_primal_ref_node,pcbddcf->local_primal_ref_mult);CHKERRQ(ierr);
      ierr = PetscFree(pcbddcf->primal_indices_local_idxs);CHKERRQ(ierr);
      ierr = PetscFree(pcbddcf->onearnullvecs_state);CHKERRQ(ierr);
      ierr = PetscFree(pcf->data);CHKERRQ(ierr);
      pcf->ops->destroy = NULL;
      ierr = PCDestroy(&pcf);CHKERRQ(ierr);
    }
    if (!pcbddc->use_deluxe_scaling) scaling = pcis->D;
    ierr = PCBDDCSubSchursSetUp(sub_schurs,pcbddc->local_mat,S_j,pcbddc->sub_schurs_exact_schur,used_xadj,used_adjncy,pcbddc->sub_schurs_layers,scaling,pcbddc->adaptive_selection,reuse_solvers,pcbddc->benign_saddle_point,benign_n,pcbddc->benign_p0_lidx,pcbddc->benign_zerodiag_subs,change,change_primal);CHKERRQ(ierr);
    ierr = MatDestroy(&change);CHKERRQ(ierr);
    ierr = ISDestroy(&change_primal);CHKERRQ(ierr);
  }
  ierr = MatDestroy(&S_j);CHKERRQ(ierr);

  /* free adjacency */
  if (free_used_adj) {
    ierr = PetscFree2(used_xadj,used_adjncy);CHKERRQ(ierr);
  }
  PetscFunctionReturn(0);
}

#undef __FUNCT__
#define __FUNCT__ "PCBDDCInitSubSchurs"
PetscErrorCode PCBDDCInitSubSchurs(PC pc)
{
  PC_IS               *pcis=(PC_IS*)pc->data;
  PC_BDDC             *pcbddc=(PC_BDDC*)pc->data;
  PCBDDCGraph         graph;
  PetscErrorCode      ierr;

  PetscFunctionBegin;
  /* attach interface graph for determining subsets */
  if (pcbddc->sub_schurs_rebuild) { /* in case rebuild has been requested, it uses a graph generated only by the neighbouring information */
    IS       verticesIS,verticescomm;
    PetscInt vsize,*idxs;

    ierr = PCBDDCGraphGetCandidatesIS(pcbddc->mat_graph,NULL,NULL,NULL,NULL,&verticesIS);CHKERRQ(ierr);
    ierr = ISGetSize(verticesIS,&vsize);CHKERRQ(ierr);
    ierr = ISGetIndices(verticesIS,(const PetscInt**)&idxs);CHKERRQ(ierr);
    ierr = ISCreateGeneral(PetscObjectComm((PetscObject)pc),vsize,idxs,PETSC_COPY_VALUES,&verticescomm);CHKERRQ(ierr);
    ierr = ISRestoreIndices(verticesIS,(const PetscInt**)&idxs);CHKERRQ(ierr);
    ierr = ISDestroy(&verticesIS);CHKERRQ(ierr);
    ierr = PCBDDCGraphCreate(&graph);CHKERRQ(ierr);
    ierr = PCBDDCGraphInit(graph,pcbddc->mat_graph->l2gmap,pcbddc->mat_graph->nvtxs_global);CHKERRQ(ierr);
    ierr = PCBDDCGraphSetUp(graph,pcbddc->mat_graph->custom_minimal_size,NULL,pcbddc->DirichletBoundariesLocal,0,NULL,verticescomm);CHKERRQ(ierr);
    ierr = ISDestroy(&verticescomm);CHKERRQ(ierr);
    ierr = PCBDDCGraphComputeConnectedComponents(graph);CHKERRQ(ierr);
  } else {
    graph = pcbddc->mat_graph;
  }
  /* print some info */
  if (pcbddc->dbg_flag) {
    IS       vertices;
    PetscInt nv,nedges,nfaces;
    ierr = PCBDDCGraphASCIIView(graph,pcbddc->dbg_flag,pcbddc->dbg_viewer);CHKERRQ(ierr);
    ierr = PCBDDCGraphGetCandidatesIS(graph,&nfaces,NULL,&nedges,NULL,&vertices);CHKERRQ(ierr);
    ierr = ISGetSize(vertices,&nv);CHKERRQ(ierr);
    ierr = ISDestroy(&vertices);CHKERRQ(ierr);
    ierr = PetscViewerASCIIPushSynchronized(pcbddc->dbg_viewer);CHKERRQ(ierr);
    ierr = PetscViewerASCIISynchronizedPrintf(pcbddc->dbg_viewer,"--------------------------------------------------------------\n");CHKERRQ(ierr);
    ierr = PetscViewerASCIISynchronizedPrintf(pcbddc->dbg_viewer,"Subdomain %04d got %02d local candidate vertices (%d)\n",PetscGlobalRank,nv,pcbddc->use_vertices);CHKERRQ(ierr);
    ierr = PetscViewerASCIISynchronizedPrintf(pcbddc->dbg_viewer,"Subdomain %04d got %02d local candidate edges    (%d)\n",PetscGlobalRank,nedges,pcbddc->use_edges);CHKERRQ(ierr);
    ierr = PetscViewerASCIISynchronizedPrintf(pcbddc->dbg_viewer,"Subdomain %04d got %02d local candidate faces    (%d)\n",PetscGlobalRank,nfaces,pcbddc->use_faces);CHKERRQ(ierr);
    ierr = PetscViewerFlush(pcbddc->dbg_viewer);CHKERRQ(ierr);
    ierr = PetscViewerASCIIPopSynchronized(pcbddc->dbg_viewer);CHKERRQ(ierr);
  }

  /* sub_schurs init */
  if (!pcbddc->sub_schurs) {
    ierr = PCBDDCSubSchursCreate(&pcbddc->sub_schurs);CHKERRQ(ierr);
  }
  ierr = PCBDDCSubSchursInit(pcbddc->sub_schurs,pcis->is_I_local,pcis->is_B_local,graph,pcis->BtoNmap);CHKERRQ(ierr);

  /* free graph struct */
  if (pcbddc->sub_schurs_rebuild) {
    ierr = PCBDDCGraphDestroy(&graph);CHKERRQ(ierr);
  }
  PetscFunctionReturn(0);
}

#undef __FUNCT__
#define __FUNCT__ "PCBDDCCheckOperator"
PetscErrorCode PCBDDCCheckOperator(PC pc)
{
  PC_IS               *pcis=(PC_IS*)pc->data;
  PC_BDDC             *pcbddc=(PC_BDDC*)pc->data;
  PetscErrorCode      ierr;

  PetscFunctionBegin;
  if (pcbddc->n_vertices == pcbddc->local_primal_size) {
    IS             zerodiag = NULL;
    Mat            S_j,B0_B=NULL;
    Vec            dummy_vec=NULL,vec_check_B,vec_scale_P;
    PetscScalar    *p0_check,*array,*array2;
    PetscReal      norm;
    PetscInt       i;

    /* B0 and B0_B */
    if (zerodiag) {
      IS       dummy;

      ierr = ISCreateStride(PETSC_COMM_SELF,pcbddc->benign_n,0,1,&dummy);CHKERRQ(ierr);
      ierr = MatGetSubMatrix(pcbddc->benign_B0,dummy,pcis->is_B_local,MAT_INITIAL_MATRIX,&B0_B);CHKERRQ(ierr);
      ierr = MatCreateVecs(B0_B,NULL,&dummy_vec);CHKERRQ(ierr);
      ierr = ISDestroy(&dummy);CHKERRQ(ierr);
    }
    /* I need a primal vector to scale primal nodes since BDDC sums contibutions */
    ierr = VecDuplicate(pcbddc->vec1_P,&vec_scale_P);CHKERRQ(ierr);
    ierr = VecSet(pcbddc->vec1_P,1.0);CHKERRQ(ierr);
    ierr = VecScatterBegin(pcbddc->coarse_loc_to_glob,pcbddc->vec1_P,pcbddc->coarse_vec,ADD_VALUES,SCATTER_FORWARD);CHKERRQ(ierr);
    ierr = VecScatterEnd(pcbddc->coarse_loc_to_glob,pcbddc->vec1_P,pcbddc->coarse_vec,ADD_VALUES,SCATTER_FORWARD);CHKERRQ(ierr);
    ierr = VecScatterBegin(pcbddc->coarse_loc_to_glob,pcbddc->coarse_vec,vec_scale_P,INSERT_VALUES,SCATTER_REVERSE);CHKERRQ(ierr);
    ierr = VecScatterEnd(pcbddc->coarse_loc_to_glob,pcbddc->coarse_vec,vec_scale_P,INSERT_VALUES,SCATTER_REVERSE);CHKERRQ(ierr);
    ierr = VecReciprocal(vec_scale_P);CHKERRQ(ierr);
    /* S_j */
    ierr = MatCreateSchurComplement(pcis->A_II,pcis->A_II,pcis->A_IB,pcis->A_BI,pcis->A_BB,&S_j);CHKERRQ(ierr);
    ierr = MatSchurComplementSetKSP(S_j,pcbddc->ksp_D);CHKERRQ(ierr);

    /* mimic vector in \widetilde{W}_\Gamma */
    ierr = VecSetRandom(pcis->vec1_N,NULL);CHKERRQ(ierr);
    /* continuous in primal space */
    ierr = VecSetRandom(pcbddc->coarse_vec,NULL);CHKERRQ(ierr);
    ierr = VecScatterBegin(pcbddc->coarse_loc_to_glob,pcbddc->coarse_vec,pcbddc->vec1_P,INSERT_VALUES,SCATTER_REVERSE);CHKERRQ(ierr);
    ierr = VecScatterEnd(pcbddc->coarse_loc_to_glob,pcbddc->coarse_vec,pcbddc->vec1_P,INSERT_VALUES,SCATTER_REVERSE);CHKERRQ(ierr);
    ierr = VecGetArray(pcbddc->vec1_P,&array);CHKERRQ(ierr);
    ierr = PetscCalloc1(pcbddc->benign_n,&p0_check);CHKERRQ(ierr);
    for (i=0;i<pcbddc->benign_n;i++) p0_check[i] = array[pcbddc->local_primal_size-pcbddc->benign_n+i];
    ierr = VecSetValues(pcis->vec1_N,pcbddc->local_primal_size,pcbddc->local_primal_ref_node,array,INSERT_VALUES);CHKERRQ(ierr);
    ierr = VecRestoreArray(pcbddc->vec1_P,&array);CHKERRQ(ierr);
    ierr = VecAssemblyBegin(pcis->vec1_N);CHKERRQ(ierr);
    ierr = VecAssemblyEnd(pcis->vec1_N);CHKERRQ(ierr);
    ierr = VecScatterBegin(pcis->N_to_B,pcis->vec1_N,pcis->vec2_B,INSERT_VALUES,SCATTER_FORWARD);CHKERRQ(ierr);
    ierr = VecScatterEnd(pcis->N_to_B,pcis->vec1_N,pcis->vec2_B,INSERT_VALUES,SCATTER_FORWARD);CHKERRQ(ierr);
    ierr = VecDuplicate(pcis->vec2_B,&vec_check_B);CHKERRQ(ierr);
    ierr = VecCopy(pcis->vec2_B,vec_check_B);CHKERRQ(ierr);

    /* assemble rhs for coarse problem */
    /* widetilde{S}_\Gamma w_\Gamma + \widetilde{B0}^T_B p0 */
    /* local with Schur */
    ierr = MatMult(S_j,pcis->vec2_B,pcis->vec1_B);CHKERRQ(ierr);
    if (zerodiag) {
      ierr = VecGetArray(dummy_vec,&array);CHKERRQ(ierr);
      for (i=0;i<pcbddc->benign_n;i++) array[i] = p0_check[i];
      ierr = VecRestoreArray(dummy_vec,&array);CHKERRQ(ierr);
      ierr = MatMultTransposeAdd(B0_B,dummy_vec,pcis->vec1_B,pcis->vec1_B);CHKERRQ(ierr);
    }
    /* sum on primal nodes the local contributions */
    ierr = VecScatterBegin(pcis->N_to_B,pcis->vec1_B,pcis->vec1_N,INSERT_VALUES,SCATTER_REVERSE);CHKERRQ(ierr);
    ierr = VecScatterEnd(pcis->N_to_B,pcis->vec1_B,pcis->vec1_N,INSERT_VALUES,SCATTER_REVERSE);CHKERRQ(ierr);
    ierr = VecGetArray(pcis->vec1_N,&array);CHKERRQ(ierr);
    ierr = VecGetArray(pcbddc->vec1_P,&array2);CHKERRQ(ierr);
    for (i=0;i<pcbddc->local_primal_size;i++) array2[i] = array[pcbddc->local_primal_ref_node[i]];
    ierr = VecRestoreArray(pcbddc->vec1_P,&array2);CHKERRQ(ierr);
    ierr = VecRestoreArray(pcis->vec1_N,&array);CHKERRQ(ierr);
    ierr = VecSet(pcbddc->coarse_vec,0.);CHKERRQ(ierr);
    ierr = VecScatterBegin(pcbddc->coarse_loc_to_glob,pcbddc->vec1_P,pcbddc->coarse_vec,ADD_VALUES,SCATTER_FORWARD);CHKERRQ(ierr);
    ierr = VecScatterEnd(pcbddc->coarse_loc_to_glob,pcbddc->vec1_P,pcbddc->coarse_vec,ADD_VALUES,SCATTER_FORWARD);CHKERRQ(ierr);
    ierr = VecScatterBegin(pcbddc->coarse_loc_to_glob,pcbddc->coarse_vec,pcbddc->vec1_P,INSERT_VALUES,SCATTER_REVERSE);CHKERRQ(ierr);
    ierr = VecScatterEnd(pcbddc->coarse_loc_to_glob,pcbddc->coarse_vec,pcbddc->vec1_P,INSERT_VALUES,SCATTER_REVERSE);CHKERRQ(ierr);
    ierr = VecGetArray(pcbddc->vec1_P,&array);CHKERRQ(ierr);
    /* scale primal nodes (BDDC sums contibutions) */
    ierr = VecPointwiseMult(pcbddc->vec1_P,vec_scale_P,pcbddc->vec1_P);CHKERRQ(ierr);
    ierr = VecSetValues(pcis->vec1_N,pcbddc->local_primal_size,pcbddc->local_primal_ref_node,array,INSERT_VALUES);CHKERRQ(ierr);
    ierr = VecRestoreArray(pcbddc->vec1_P,&array);CHKERRQ(ierr);
    ierr = VecAssemblyBegin(pcis->vec1_N);CHKERRQ(ierr);
    ierr = VecAssemblyEnd(pcis->vec1_N);CHKERRQ(ierr);
    ierr = VecScatterBegin(pcis->N_to_B,pcis->vec1_N,pcis->vec1_B,INSERT_VALUES,SCATTER_FORWARD);CHKERRQ(ierr);
    ierr = VecScatterEnd(pcis->N_to_B,pcis->vec1_N,pcis->vec1_B,INSERT_VALUES,SCATTER_FORWARD);CHKERRQ(ierr);
    /* global: \widetilde{B0}_B w_\Gamma */
    if (zerodiag) {
      ierr = MatMult(B0_B,pcis->vec2_B,dummy_vec);CHKERRQ(ierr);
      ierr = VecGetArray(dummy_vec,&array);CHKERRQ(ierr);
      for (i=0;i<pcbddc->benign_n;i++) pcbddc->benign_p0[i] = array[i];
      ierr = VecRestoreArray(dummy_vec,&array);CHKERRQ(ierr);
    }
    /* BDDC */
    ierr = VecSet(pcis->vec1_D,0.);CHKERRQ(ierr);
    ierr = PCBDDCApplyInterfacePreconditioner(pc,PETSC_FALSE);CHKERRQ(ierr);

    ierr = VecCopy(pcis->vec1_B,pcis->vec2_B);CHKERRQ(ierr);
    ierr = VecAXPY(pcis->vec1_B,-1.0,vec_check_B);CHKERRQ(ierr);
    ierr = VecNorm(pcis->vec1_B,NORM_INFINITY,&norm);CHKERRQ(ierr);
    PetscPrintf(PETSC_COMM_SELF,"[%d] BDDC local error is %1.4e\n",PetscGlobalRank,norm);
    for (i=0;i<pcbddc->benign_n;i++) {
      PetscPrintf(PETSC_COMM_SELF,"[%d] BDDC p0[%d] error is %1.4e\n",PetscGlobalRank,i,PetscAbsScalar(pcbddc->benign_p0[i]-p0_check[i]));
    }
    ierr = PetscFree(p0_check);CHKERRQ(ierr);
    ierr = VecDestroy(&vec_scale_P);CHKERRQ(ierr);
    ierr = VecDestroy(&vec_check_B);CHKERRQ(ierr);
    ierr = VecDestroy(&dummy_vec);CHKERRQ(ierr);
    ierr = MatDestroy(&S_j);CHKERRQ(ierr);
    ierr = MatDestroy(&B0_B);CHKERRQ(ierr);
  }
  PetscFunctionReturn(0);
}<|MERGE_RESOLUTION|>--- conflicted
+++ resolved
@@ -2488,14 +2488,6 @@
       }
       ierr = MatDenseRestoreArray(B_C,&marray);CHKERRQ(ierr);
     }
-    for (i=n_vertices;i<n_constraints+n_vertices;i++) {
-      ierr = VecPlaceArray(pcbddc->vec1_R,marray+(i-n_vertices)*n_R);CHKERRQ(ierr);
-      ierr = VecPlaceArray(pcbddc->vec2_R,work+i*n_R);CHKERRQ(ierr);
-      ierr = KSPSolveTranspose(pcbddc->ksp_R,pcbddc->vec1_R,pcbddc->vec2_R);CHKERRQ(ierr);
-      ierr = VecResetArray(pcbddc->vec1_R);CHKERRQ(ierr);
-      ierr = VecResetArray(pcbddc->vec2_R);CHKERRQ(ierr);
-    }
-    ierr = MatDenseRestoreArray(B_C,&marray);CHKERRQ(ierr);
     /* coarse basis functions */
     for (i=0;i<pcbddc->local_primal_size;i++) {
       PetscScalar *y;
@@ -4846,145 +4838,6 @@
   PetscFunctionReturn(0);
 }
 
-<<<<<<< HEAD
-/* given an index sets possibly with holes, renumbers the indexes removing the holes */
-#undef __FUNCT__
-#define __FUNCT__ "PCBDDCSubsetNumbering"
-PetscErrorCode PCBDDCSubsetNumbering(IS subset, IS subset_mult, PetscInt *N_n, IS *subset_n)
-{
-  PetscSF        sf;
-  PetscLayout    map;
-  const PetscInt *idxs;
-  PetscInt       *leaf_data,*root_data,*gidxs;
-  PetscInt       N,n,i,lbounds[2],gbounds[2],Nl;
-  PetscInt       n_n,nlocals,start,first_index;
-  PetscMPIInt    commsize;
-  PetscBool      first_found;
-  PetscErrorCode ierr;
-
-  PetscFunctionBegin;
-  ierr = ISGetLocalSize(subset,&n);CHKERRQ(ierr);
-  if (subset_mult) {
-    PetscCheckSameComm(subset,1,subset_mult,2);
-    ierr = ISGetLocalSize(subset,&i);CHKERRQ(ierr);
-    if (i != n) SETERRQ2(PETSC_COMM_SELF,PETSC_ERR_PLIB,"Local subset and multiplicity sizes don't match! %d != %d",n,i);
-  }
-  /* create workspace layout for computing global indices of subset */
-  ierr = ISGetIndices(subset,&idxs);CHKERRQ(ierr);
-  lbounds[0] = lbounds[1] = 0;
-  for (i=0;i<n;i++) {
-    if (idxs[i] < lbounds[0]) lbounds[0] = idxs[i];
-    else if (idxs[i] > lbounds[1]) lbounds[1] = idxs[i];
-  }
-  lbounds[0] = -lbounds[0];
-  ierr = MPIU_Allreduce(lbounds,gbounds,2,MPIU_INT,MPI_MAX,PetscObjectComm((PetscObject)subset));CHKERRQ(ierr);
-  gbounds[0] = -gbounds[0];
-  N = gbounds[1] - gbounds[0] + 1;
-  ierr = PetscLayoutCreate(PetscObjectComm((PetscObject)subset),&map);CHKERRQ(ierr);
-  ierr = PetscLayoutSetBlockSize(map,1);CHKERRQ(ierr);
-  ierr = PetscLayoutSetSize(map,N);CHKERRQ(ierr);
-  ierr = PetscLayoutSetUp(map);CHKERRQ(ierr);
-  ierr = PetscLayoutGetLocalSize(map,&Nl);CHKERRQ(ierr);
-
-  /* create sf : leaf_data == multiplicity of indexes, root data == global index in layout */
-  ierr = PetscMalloc2(n,&leaf_data,Nl,&root_data);CHKERRQ(ierr);
-  if (subset_mult) {
-    const PetscInt* idxs_mult;
-
-    ierr = ISGetIndices(subset_mult,&idxs_mult);CHKERRQ(ierr);
-    ierr = PetscMemcpy(leaf_data,idxs_mult,n*sizeof(PetscInt));CHKERRQ(ierr);
-    ierr = ISRestoreIndices(subset_mult,&idxs_mult);CHKERRQ(ierr);
-  } else {
-    for (i=0;i<n;i++) leaf_data[i] = 1;
-  }
-  /* local size of new subset */
-  n_n = 0;
-  for (i=0;i<n;i++) n_n += leaf_data[i];
-
-  /* global indexes in layout */
-  ierr = PetscMalloc1(n_n,&gidxs);CHKERRQ(ierr); /* allocating possibly extra space in gidxs which will be used later */
-  for (i=0;i<n;i++) gidxs[i] = idxs[i] - gbounds[0];
-  ierr = ISRestoreIndices(subset,&idxs);CHKERRQ(ierr);
-  ierr = PetscSFCreate(PetscObjectComm((PetscObject)subset),&sf);CHKERRQ(ierr);
-  ierr = PetscSFSetGraphLayout(sf,map,n,NULL,PETSC_COPY_VALUES,gidxs);CHKERRQ(ierr);
-  ierr = PetscLayoutDestroy(&map);CHKERRQ(ierr);
-
-  /* reduce from leaves to roots */
-  ierr = PetscMemzero(root_data,Nl*sizeof(PetscInt));CHKERRQ(ierr);
-  ierr = PetscSFReduceBegin(sf,MPIU_INT,leaf_data,root_data,MPI_MAX);CHKERRQ(ierr);
-  ierr = PetscSFReduceEnd(sf,MPIU_INT,leaf_data,root_data,MPI_MAX);CHKERRQ(ierr);
-
-  /* count indexes in local part of layout */
-  nlocals = 0;
-  first_index = -1;
-  first_found = PETSC_FALSE;
-  for (i=0;i<Nl;i++) {
-    if (!first_found && root_data[i]) {
-      first_found = PETSC_TRUE;
-      first_index = i;
-    }
-    nlocals += root_data[i];
-  }
-
-  /* cumulative of number of indexes and size of subset without holes */
-#if defined(PETSC_HAVE_MPI_EXSCAN)
-  start = 0;
-  ierr = MPI_Exscan(&nlocals,&start,1,MPIU_INT,MPI_SUM,PetscObjectComm((PetscObject)subset));CHKERRQ(ierr);
-#else
-  ierr = MPI_Scan(&nlocals,&start,1,MPIU_INT,MPI_SUM,PetscObjectComm((PetscObject)subset));CHKERRQ(ierr);
-  start = start-nlocals;
-#endif
-
-  if (N_n) { /* compute total size of new subset if requested */
-    *N_n = start + nlocals;
-    ierr = MPI_Comm_size(PetscObjectComm((PetscObject)subset),&commsize);CHKERRQ(ierr);
-    ierr = MPI_Bcast(N_n,1,MPIU_INT,commsize-1,PetscObjectComm((PetscObject)subset));CHKERRQ(ierr);
-  }
-
-  /* adapt root data with cumulative */
-  if (first_found) {
-    PetscInt old_index;
-
-    root_data[first_index] += start;
-    old_index = first_index;
-    for (i=first_index+1;i<Nl;i++) {
-      if (root_data[i]) {
-        root_data[i] += root_data[old_index];
-        old_index = i;
-      }
-    }
-  }
-
-  /* from roots to leaves */
-  ierr = PetscSFBcastBegin(sf,MPIU_INT,root_data,leaf_data);CHKERRQ(ierr);
-  ierr = PetscSFBcastEnd(sf,MPIU_INT,root_data,leaf_data);CHKERRQ(ierr);
-  ierr = PetscSFDestroy(&sf);CHKERRQ(ierr);
-
-  /* create new IS with global indexes without holes */
-  if (subset_mult) {
-    const PetscInt* idxs_mult;
-    PetscInt        cum;
-
-    cum = 0;
-    ierr = ISGetIndices(subset_mult,&idxs_mult);CHKERRQ(ierr);
-    for (i=0;i<n;i++) {
-      PetscInt j;
-      for (j=0;j<idxs_mult[i];j++) gidxs[cum++] = leaf_data[i] - idxs_mult[i] + j;
-    }
-    ierr = ISRestoreIndices(subset_mult,&idxs_mult);CHKERRQ(ierr);
-  } else {
-    for (i=0;i<n;i++) {
-      gidxs[i] = leaf_data[i]-1;
-    }
-  }
-  ierr = ISCreateGeneral(PetscObjectComm((PetscObject)subset),n_n,gidxs,PETSC_OWN_POINTER,subset_n);CHKERRQ(ierr);
-  ierr = PetscFree2(leaf_data,root_data);CHKERRQ(ierr);
-  PetscFunctionReturn(0);
-}
-
-/* this implements stabilized Gram-Schmidt */
-=======
->>>>>>> 516da910
 #undef __FUNCT__
 #define __FUNCT__ "PCBDDCOrthonormalizeVecs"
 PetscErrorCode PCBDDCOrthonormalizeVecs(PetscInt n, Vec vecs[])
