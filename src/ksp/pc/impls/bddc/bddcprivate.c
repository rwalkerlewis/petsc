--- conflicted
+++ resolved
@@ -5253,8 +5253,6 @@
       }
       /* Allow user's customization */
       ierr = KSPSetFromOptions(pcbddc->ksp_D);CHKERRQ(ierr);
-<<<<<<< HEAD
-=======
       ierr = PetscObjectQueryFunction((PetscObject)pc_temp,"PCSetCoordinates_C",&f);CHKERRQ(ierr);
       if (f && pcbddc->mat_graph->cloc) {
         PetscReal      *coords = pcbddc->mat_graph->coords,*scoords;
@@ -5273,7 +5271,6 @@
         ierr = PCSetCoordinates(pc_temp,cdim,nl,scoords);CHKERRQ(ierr);
         ierr = PetscFree(scoords);CHKERRQ(ierr);
       }
->>>>>>> 80db8efe
     }
     ierr = KSPSetOperators(pcbddc->ksp_D,pcis->A_II,pcis->A_II);CHKERRQ(ierr);
     if (sub_schurs && sub_schurs->reuse_solver) {
@@ -5393,8 +5390,6 @@
       }
       /* Allow user's customization */
       ierr = KSPSetFromOptions(pcbddc->ksp_R);CHKERRQ(ierr);
-<<<<<<< HEAD
-=======
       ierr = PetscObjectQueryFunction((PetscObject)pc_temp,"PCSetCoordinates_C",&f);CHKERRQ(ierr);
       if (f && pcbddc->mat_graph->cloc) {
         PetscReal      *coords = pcbddc->mat_graph->coords,*scoords;
@@ -5413,7 +5408,6 @@
         ierr = PCSetCoordinates(pc_temp,cdim,nl,scoords);CHKERRQ(ierr);
         ierr = PetscFree(scoords);CHKERRQ(ierr);
       }
->>>>>>> 80db8efe
     }
     /* umfpack interface has a bug when matrix dimension is zero. TODO solve from umfpack interface */
     if (!n_R) {
@@ -8210,11 +8204,7 @@
         /* Nonstandard use of PetscStrncpy() to copy only a portion of the string */
         ierr = PetscStrncpy(prefix,((PetscObject)pc)->prefix,len+1);CHKERRQ(ierr);
         ierr = PetscSNPrintf(str_level,sizeof(str_level),"l%d_",(int)(pcbddc->current_level));CHKERRQ(ierr);
-<<<<<<< HEAD
         ierr = PetscStrlcat(prefix,str_level,sizeof(prefix));CHKERRQ(ierr);
-=======
-        ierr = PetscStrcat(prefix,str_level);CHKERRQ(ierr);
->>>>>>> 80db8efe
       }
       ierr = KSPSetOptionsPrefix(pcbddc->coarse_ksp,prefix);CHKERRQ(ierr);
       /* propagate BDDC info to the next level (these are dummy calls if pc_temp is not of type PCBDDC) */
