--- conflicted
+++ resolved
@@ -1646,12 +1646,6 @@
   PetscBool      monolithic = PETSC_FALSE;
 
   PetscFunctionBegin;
-<<<<<<< HEAD
-=======
-  ierr = PetscOptionsBegin(PetscObjectComm((PetscObject)pc),((PetscObject)pc)->prefix,"BDDC topology options","PC");CHKERRQ(ierr);
-  ierr = PetscOptionsBool("-pc_bddc_monolithic","Don't split dofs by block size",NULL,monolithic,&monolithic,NULL);CHKERRQ(ierr);
-  ierr = PetscOptionsEnd();CHKERRQ(ierr);
->>>>>>> a03c0d05
   /* need to convert from global to local topology information and remove references to information in global ordering */
   ierr = MatCreateVecs(pc->pmat,&global,NULL);CHKERRQ(ierr);
   ierr = MatCreateVecs(matis->A,&local,NULL);CHKERRQ(ierr);
@@ -1675,11 +1669,7 @@
       if (!dm) {
         ierr = MatGetDM(pc->pmat, &dm);CHKERRQ(ierr);
       }
-<<<<<<< HEAD
       if (dm) {
-=======
-      if (dm && !monolithic) {
->>>>>>> a03c0d05
         IS      *fields;
         PetscInt nf,i;
         ierr = DMCreateFieldDecomposition(dm,&nf,NULL,&fields,NULL);CHKERRQ(ierr);
@@ -1694,22 +1684,14 @@
         PetscContainer   c;
 
         ierr = PetscObjectQuery((PetscObject)pc->pmat,"_convert_nest_lfields",(PetscObject*)&c);CHKERRQ(ierr);
-<<<<<<< HEAD
         if (c) {
-=======
-        if (c && !monolithic) {
->>>>>>> a03c0d05
           MatISLocalFields lf;
           ierr = PetscContainerGetPointer(c,(void**)&lf);CHKERRQ(ierr);
           ierr = PCBDDCSetDofsSplittingLocal(pc,lf->nr,lf->rf);CHKERRQ(ierr);
         } else { /* fallback, create the default fields if bs > 1 */
           PetscInt i, n = matis->A->rmap->n;
           ierr = MatGetBlockSize(pc->pmat,&i);CHKERRQ(ierr);
-<<<<<<< HEAD
           if (i > 1) {
-=======
-          if (i > 1 && !monolithic) {
->>>>>>> a03c0d05
             pcbddc->n_ISForDofsLocal = i;
             ierr = PetscMalloc1(pcbddc->n_ISForDofsLocal,&pcbddc->ISForDofsLocal);CHKERRQ(ierr);
             for (i=0;i<pcbddc->n_ISForDofsLocal;i++) {
@@ -2127,11 +2109,7 @@
       ierr = DMPlexGetAdjacency(dm, p, &adjSize, &adj);CHKERRQ(ierr);
       for (a = 0; a < adjSize; ++a) {
         const PetscInt point = adj[a];
-<<<<<<< HEAD
-        if (point != p && pStart <= point && point < pEnd) {
-=======
         if (pStart <= point && point < pEnd) {
->>>>>>> a03c0d05
           PetscInt *PETSC_RESTRICT pBuf;
           ierr = PetscSectionAddDof(section, p, 1);CHKERRQ(ierr);
           ierr = PetscSegBufferGetInts(adjBuffer, 1, &pBuf);CHKERRQ(ierr);
