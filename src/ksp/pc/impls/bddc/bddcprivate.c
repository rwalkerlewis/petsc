#include <../src/mat/impls/aij/seq/aij.h>
#include <../src/ksp/pc/impls/bddc/bddc.h>
#include <../src/ksp/pc/impls/bddc/bddcprivate.h>
#include <petscblaslapack.h>
#include <petsc/private/sfimpl.h>

#undef __FUNCT__
#define __FUNCT__ "PCBDDCComputeLocalTopologyInfo"
PetscErrorCode PCBDDCComputeLocalTopologyInfo(PC pc)
{
  PetscErrorCode ierr;
  Vec            local,global;
  PC_BDDC        *pcbddc = (PC_BDDC*)pc->data;
  Mat_IS         *matis = (Mat_IS*)pc->pmat->data;

  PetscFunctionBegin;
  ierr = MatCreateVecs(pc->pmat,&global,NULL);CHKERRQ(ierr);
  /* need to convert from global to local topology information and remove references to information in global ordering */
  ierr = MatCreateVecs(matis->A,&local,NULL);CHKERRQ(ierr);
  if (pcbddc->user_provided_isfordofs) {
    if (pcbddc->n_ISForDofs) {
      PetscInt i;
      ierr = PetscMalloc1(pcbddc->n_ISForDofs,&pcbddc->ISForDofsLocal);CHKERRQ(ierr);
      for (i=0;i<pcbddc->n_ISForDofs;i++) {
        ierr = PCBDDCGlobalToLocal(matis->rctx,global,local,pcbddc->ISForDofs[i],&pcbddc->ISForDofsLocal[i]);CHKERRQ(ierr);
        ierr = ISDestroy(&pcbddc->ISForDofs[i]);CHKERRQ(ierr);
      }
      pcbddc->n_ISForDofsLocal = pcbddc->n_ISForDofs;
      pcbddc->n_ISForDofs = 0;
      ierr = PetscFree(pcbddc->ISForDofs);CHKERRQ(ierr);
    }
  } else {
    if (!pcbddc->n_ISForDofsLocal) { /* field split not present, create it in local ordering */
      PetscInt i, n = matis->A->rmap->n;
      ierr = MatGetBlockSize(pc->pmat,&pcbddc->n_ISForDofsLocal);CHKERRQ(ierr);
      ierr = PetscMalloc1(pcbddc->n_ISForDofsLocal,&pcbddc->ISForDofsLocal);CHKERRQ(ierr);
      for (i=0;i<pcbddc->n_ISForDofsLocal;i++) {
        ierr = ISCreateStride(PetscObjectComm((PetscObject)pc),n/pcbddc->n_ISForDofsLocal,i,pcbddc->n_ISForDofsLocal,&pcbddc->ISForDofsLocal[i]);CHKERRQ(ierr);
      }
    }
  }

  if (!pcbddc->DirichletBoundariesLocal && pcbddc->DirichletBoundaries) {
    ierr = PCBDDCGlobalToLocal(matis->rctx,global,local,pcbddc->DirichletBoundaries,&pcbddc->DirichletBoundariesLocal);CHKERRQ(ierr);
  }
  if (!pcbddc->NeumannBoundariesLocal && pcbddc->NeumannBoundaries) {
    ierr = PCBDDCGlobalToLocal(matis->rctx,global,local,pcbddc->NeumannBoundaries,&pcbddc->NeumannBoundariesLocal);CHKERRQ(ierr);
  }
  if (!pcbddc->user_primal_vertices_local && pcbddc->user_primal_vertices) {
    ierr = PCBDDCGlobalToLocal(matis->rctx,global,local,pcbddc->user_primal_vertices,&pcbddc->user_primal_vertices_local);CHKERRQ(ierr);
  }
  ierr = VecDestroy(&global);CHKERRQ(ierr);
  ierr = VecDestroy(&local);CHKERRQ(ierr);
  PetscFunctionReturn(0);
}

#undef __FUNCT__
#define __FUNCT__ "PCBDDCBenignRemoveInterior"
PetscErrorCode PCBDDCBenignRemoveInterior(PC pc,Vec r,Vec z)
{
  PC_IS             *pcis = (PC_IS*)(pc->data);
  PC_BDDC           *pcbddc = (PC_BDDC*)(pc->data);
  PetscErrorCode    ierr;

  PetscFunctionBegin;
  if (!pcbddc->benign_have_null) {
    PetscFunctionReturn(0);
  }
  if (pcbddc->ChangeOfBasisMatrix) {
    Vec swap;

    ierr = MatMultTranspose(pcbddc->ChangeOfBasisMatrix,r,pcbddc->work_change);CHKERRQ(ierr);
    swap = pcbddc->work_change;
    pcbddc->work_change = r;
    r = swap;
  }
  ierr = VecScatterBegin(pcis->global_to_D,r,pcis->vec1_D,INSERT_VALUES,SCATTER_FORWARD);CHKERRQ(ierr);
  ierr = VecScatterEnd(pcis->global_to_D,r,pcis->vec1_D,INSERT_VALUES,SCATTER_FORWARD);CHKERRQ(ierr);
  if (pcbddc->benign_n) {
    ierr = KSPSolve(pcbddc->ksp_D,pcis->vec1_D,pcis->vec2_D);CHKERRQ(ierr);
  } else {
    ierr = VecSet(pcis->vec2_D,0.);CHKERRQ(ierr);
  }
  ierr = VecSet(z,0.);CHKERRQ(ierr);
  ierr = VecScatterBegin(pcis->global_to_D,pcis->vec2_D,z,INSERT_VALUES,SCATTER_REVERSE);CHKERRQ(ierr);
  ierr = VecScatterEnd(pcis->global_to_D,pcis->vec2_D,z,INSERT_VALUES,SCATTER_REVERSE);CHKERRQ(ierr);
  if (pcbddc->ChangeOfBasisMatrix) {
    Vec swap;

    swap = r;
    r = pcbddc->work_change;
    pcbddc->work_change = swap;
    ierr = VecCopy(z,pcbddc->work_change);CHKERRQ(ierr);
    ierr = MatMult(pcbddc->ChangeOfBasisMatrix,pcbddc->work_change,z);CHKERRQ(ierr);
  }
  PetscFunctionReturn(0);
}

#undef __FUNCT__
#define __FUNCT__ "PCBDDCBenignMatMult_Private_Private"
PetscErrorCode PCBDDCBenignMatMult_Private_Private(Mat A, Vec x, Vec y, PetscBool transpose)
{
  PCBDDCBenignMatMult_ctx ctx;
  PetscErrorCode          ierr;
  PetscBool               apply_right,apply_left,reset_x;

  PetscFunctionBegin;
  ierr = MatShellGetContext(A,&ctx);CHKERRQ(ierr);
  if (transpose) {
    apply_right = ctx->apply_left;
    apply_left = ctx->apply_right;
  } else {
    apply_right = ctx->apply_right;
    apply_left = ctx->apply_left;
  }
  reset_x = PETSC_FALSE;
  if (apply_right) {
    const PetscScalar *ax;
    PetscInt          nl,i;

    ierr = VecGetLocalSize(x,&nl);CHKERRQ(ierr);
    ierr = VecGetArrayRead(x,&ax);CHKERRQ(ierr);
    ierr = PetscMemcpy(ctx->work,ax,nl*sizeof(PetscScalar));CHKERRQ(ierr);
    ierr = VecRestoreArrayRead(x,&ax);CHKERRQ(ierr);
    for (i=0;i<ctx->benign_n;i++) {
      PetscScalar    sum,val;
      const PetscInt *idxs;
      PetscInt       nz,j;
      ierr = ISGetLocalSize(ctx->benign_zerodiag_subs[i],&nz);CHKERRQ(ierr);
      ierr = ISGetIndices(ctx->benign_zerodiag_subs[i],&idxs);CHKERRQ(ierr);
      sum = 0.;
      if (ctx->apply_p0) {
        val = ctx->work[idxs[nz-1]];
        for (j=0;j<nz-1;j++) {
          sum += ctx->work[idxs[j]];
          ctx->work[idxs[j]] += val;
        }
      } else {
        for (j=0;j<nz-1;j++) {
          sum += ctx->work[idxs[j]];
        }
      }
      ctx->work[idxs[nz-1]] -= sum;
      ierr = ISRestoreIndices(ctx->benign_zerodiag_subs[i],&idxs);CHKERRQ(ierr);
    }
    ierr = VecPlaceArray(x,ctx->work);CHKERRQ(ierr);
    reset_x = PETSC_TRUE;
  }
  if (transpose) {
    ierr = MatMultTranspose(ctx->A,x,y);CHKERRQ(ierr);
  } else {
    ierr = MatMult(ctx->A,x,y);CHKERRQ(ierr);
  }
  if (reset_x) {
    ierr = VecResetArray(x);CHKERRQ(ierr);
  }
  if (apply_left) {
    PetscScalar *ay;
    PetscInt    i;

    ierr = VecGetArray(y,&ay);CHKERRQ(ierr);
    for (i=0;i<ctx->benign_n;i++) {
      PetscScalar    sum,val;
      const PetscInt *idxs;
      PetscInt       nz,j;
      ierr = ISGetLocalSize(ctx->benign_zerodiag_subs[i],&nz);CHKERRQ(ierr);
      ierr = ISGetIndices(ctx->benign_zerodiag_subs[i],&idxs);CHKERRQ(ierr);
      val = -ay[idxs[nz-1]];
      if (ctx->apply_p0) {
        sum = 0.;
        for (j=0;j<nz-1;j++) {
          sum += ay[idxs[j]];
          ay[idxs[j]] += val;
        }
        ay[idxs[nz-1]] += sum;
      } else {
        for (j=0;j<nz-1;j++) {
          ay[idxs[j]] += val;
        }
        ay[idxs[nz-1]] = 0.;
      }
      ierr = ISRestoreIndices(ctx->benign_zerodiag_subs[i],&idxs);CHKERRQ(ierr);
    }
    ierr = VecRestoreArray(y,&ay);CHKERRQ(ierr);
  }
  PetscFunctionReturn(0);
}

#undef __FUNCT__
#define __FUNCT__ "PCBDDCBenignMatMultTranspose_Private"
PetscErrorCode PCBDDCBenignMatMultTranspose_Private(Mat A, Vec x, Vec y)
{
  PetscErrorCode ierr;

  PetscFunctionBegin;
  ierr = PCBDDCBenignMatMult_Private_Private(A,x,y,PETSC_TRUE);CHKERRQ(ierr);
  PetscFunctionReturn(0);
}

#undef __FUNCT__
#define __FUNCT__ "PCBDDCBenignMatMult_Private"
PetscErrorCode PCBDDCBenignMatMult_Private(Mat A, Vec x, Vec y)
{
  PetscErrorCode ierr;

  PetscFunctionBegin;
  ierr = PCBDDCBenignMatMult_Private_Private(A,x,y,PETSC_FALSE);CHKERRQ(ierr);
  PetscFunctionReturn(0);
}

#undef __FUNCT__
#define __FUNCT__ "PCBDDCBenignShellMat"
PetscErrorCode PCBDDCBenignShellMat(PC pc, PetscBool restore)
{
  PC_IS                   *pcis = (PC_IS*)pc->data;
  PC_BDDC                 *pcbddc = (PC_BDDC*)pc->data;
  PCBDDCBenignMatMult_ctx ctx;
  PetscErrorCode          ierr;

  PetscFunctionBegin;
  if (!restore) {
    Mat                A_IB,A_BI;
    PetscScalar        *work;
    PCBDDCReuseSolvers reuse = pcbddc->sub_schurs->reuse_solver;

    if (pcbddc->benign_original_mat) {
      SETERRQ(PETSC_COMM_SELF,PETSC_ERR_PLIB,"Benign original mat has not been restored");
    }
    if (!pcbddc->benign_change || !pcbddc->benign_n || pcbddc->benign_change_explicit) {
      PetscFunctionReturn(0);
    }
    ierr = PetscMalloc1(pcis->n,&work);CHKERRQ(ierr);
    ierr = MatCreate(PETSC_COMM_SELF,&A_IB);CHKERRQ(ierr);
    ierr = MatSetSizes(A_IB,pcis->n-pcis->n_B,pcis->n_B,PETSC_DECIDE,PETSC_DECIDE);CHKERRQ(ierr);
    ierr = MatSetType(A_IB,MATSHELL);CHKERRQ(ierr);
    ierr = MatShellSetOperation(A_IB,MATOP_MULT,(void (*)(void))PCBDDCBenignMatMult_Private);CHKERRQ(ierr);
    ierr = MatShellSetOperation(A_IB,MATOP_MULT_TRANSPOSE,(void (*)(void))PCBDDCBenignMatMultTranspose_Private);CHKERRQ(ierr);
    ierr = PetscNew(&ctx);CHKERRQ(ierr);
    ierr = MatShellSetContext(A_IB,ctx);CHKERRQ(ierr);
    ctx->apply_left = PETSC_TRUE;
    ctx->apply_right = PETSC_FALSE;
    ctx->apply_p0 = PETSC_FALSE;
    ctx->benign_n = pcbddc->benign_n;
    if (reuse) {
      ctx->benign_zerodiag_subs = reuse->benign_zerodiag_subs;
      ctx->free = PETSC_FALSE;
    } else { /* TODO: could be optimized for successive solves */
      ISLocalToGlobalMapping N_to_D;
      PetscInt               i;

      ierr = ISLocalToGlobalMappingCreateIS(pcis->is_I_local,&N_to_D);CHKERRQ(ierr);
      ierr = PetscMalloc1(pcbddc->benign_n,&ctx->benign_zerodiag_subs);CHKERRQ(ierr);
      for (i=0;i<pcbddc->benign_n;i++) {
        ierr = ISGlobalToLocalMappingApplyIS(N_to_D,IS_GTOLM_DROP,pcbddc->benign_zerodiag_subs[i],&ctx->benign_zerodiag_subs[i]);CHKERRQ(ierr);
      }
      ierr = ISLocalToGlobalMappingDestroy(&N_to_D);CHKERRQ(ierr);
      ctx->free = PETSC_TRUE;
    }
    ctx->A = pcis->A_IB; 
    ctx->work = work;
    ierr = MatSetUp(A_IB);CHKERRQ(ierr);
    ierr = MatAssemblyBegin(A_IB,MAT_FINAL_ASSEMBLY);CHKERRQ(ierr);
    ierr = MatAssemblyEnd(A_IB,MAT_FINAL_ASSEMBLY);CHKERRQ(ierr);
    pcis->A_IB = A_IB;

    /* A_BI as A_IB^T */
    ierr = MatCreateTranspose(A_IB,&A_BI);CHKERRQ(ierr);
    pcbddc->benign_original_mat = pcis->A_BI;
    pcis->A_BI = A_BI;
  } else {
    if (!pcbddc->benign_original_mat) {
      PetscFunctionReturn(0);
    }
    ierr = MatShellGetContext(pcis->A_IB,&ctx);CHKERRQ(ierr);
    ierr = MatDestroy(&pcis->A_IB);CHKERRQ(ierr);
    pcis->A_IB = ctx->A;
    ctx->A = NULL;
    ierr = MatDestroy(&pcis->A_BI);CHKERRQ(ierr);
    pcis->A_BI = pcbddc->benign_original_mat;
    pcbddc->benign_original_mat = NULL;
    if (ctx->free) {
      PetscInt i;
      for (i=0;i<ctx->benign_n;i++) {
        ierr = ISDestroy(&ctx->benign_zerodiag_subs[i]);CHKERRQ(ierr);
      }
      ierr = PetscFree(ctx->benign_zerodiag_subs);CHKERRQ(ierr);
    }
    ierr = PetscFree(ctx->work);CHKERRQ(ierr);
    ierr = PetscFree(ctx);CHKERRQ(ierr);
  }
  PetscFunctionReturn(0);
}

/* used just in bddc debug mode */
#undef __FUNCT__
#define __FUNCT__ "PCBDDCBenignProject"
PetscErrorCode PCBDDCBenignProject(PC pc, IS is1, IS is2, Mat *B)
{
  PC_BDDC        *pcbddc = (PC_BDDC*)pc->data;
  Mat_IS         *matis = (Mat_IS*)pc->pmat->data;
  Mat            An;
  PetscErrorCode ierr;

  PetscFunctionBegin;
  ierr = MatPtAP(matis->A,pcbddc->benign_change,MAT_INITIAL_MATRIX,2.0,&An);CHKERRQ(ierr);
  ierr = MatZeroRowsColumns(An,pcbddc->benign_n,pcbddc->benign_p0_lidx,1.0,NULL,NULL);CHKERRQ(ierr);
  if (is1) {
    ierr = MatGetSubMatrix(An,is1,is2,MAT_INITIAL_MATRIX,B);CHKERRQ(ierr);
    ierr = MatDestroy(&An);CHKERRQ(ierr); 
  } else {
    *B = An;
  }
  PetscFunctionReturn(0);
}

/* TODO: add reuse flag */
#undef __FUNCT__
#define __FUNCT__ "MatSeqAIJCompress"
PetscErrorCode MatSeqAIJCompress(Mat A, Mat *B)
{
  Mat            Bt;
  PetscScalar    *a,*bdata;
  const PetscInt *ii,*ij;
  PetscInt       m,n,i,nnz,*bii,*bij;
  PetscBool      flg_row;
  PetscErrorCode ierr;

  PetscFunctionBegin;
  ierr = MatGetSize(A,&n,&m);CHKERRQ(ierr);
  ierr = MatGetRowIJ(A,0,PETSC_FALSE,PETSC_FALSE,&n,&ii,&ij,&flg_row);CHKERRQ(ierr);
  ierr = MatSeqAIJGetArray(A,&a);CHKERRQ(ierr);
  nnz = n;
  for (i=0;i<ii[n];i++) {
    if (PetscLikely(PetscAbsScalar(a[i]) > PETSC_SMALL)) nnz++;
  }
  ierr = PetscMalloc1(n+1,&bii);CHKERRQ(ierr);
  ierr = PetscMalloc1(nnz,&bij);CHKERRQ(ierr);
  ierr = PetscMalloc1(nnz,&bdata);CHKERRQ(ierr);
  nnz = 0;
  bii[0] = 0;
  for (i=0;i<n;i++) {
    PetscInt j;
    for (j=ii[i];j<ii[i+1];j++) {
      PetscScalar entry = a[j];
      if (PetscLikely(PetscAbsScalar(entry) > PETSC_SMALL) || ij[j] == i) {
        bij[nnz] = ij[j];
        bdata[nnz] = entry;
        nnz++;
      }
    }
    bii[i+1] = nnz;
  }
  ierr = MatSeqAIJRestoreArray(A,&a);CHKERRQ(ierr);
  ierr = MatCreateSeqAIJWithArrays(PetscObjectComm((PetscObject)A),n,m,bii,bij,bdata,&Bt);CHKERRQ(ierr);
  ierr = MatRestoreRowIJ(A,0,PETSC_FALSE,PETSC_FALSE,&n,&ii,&ij,&flg_row);CHKERRQ(ierr);
  {
    Mat_SeqAIJ *b = (Mat_SeqAIJ*)(Bt->data);
    b->free_a = PETSC_TRUE;
    b->free_ij = PETSC_TRUE;
  }
  *B = Bt;
  PetscFunctionReturn(0);
}

#undef __FUNCT__
#define __FUNCT__ "MatDetectDisconnectedComponents"
PetscErrorCode MatDetectDisconnectedComponents(Mat A, PetscBool filter, PetscInt *ncc, IS* cc[])
{
  Mat                    B;
  IS                     is_dummy,*cc_n;
  ISLocalToGlobalMapping l2gmap_dummy;
  PCBDDCGraph            graph;
  PetscInt               i,n;
  PetscInt               *xadj,*adjncy;
  PetscInt               *xadj_filtered,*adjncy_filtered;
  PetscBool              flg_row,isseqaij;
  PetscErrorCode         ierr;

  PetscFunctionBegin;
  if (!A->rmap->N || !A->cmap->N) {
    *ncc = 0;
    *cc = NULL;
    PetscFunctionReturn(0);
  }
  ierr = PetscObjectTypeCompare((PetscObject)A,MATSEQAIJ,&isseqaij);CHKERRQ(ierr);
  if (!isseqaij && filter) {
    PetscBool isseqdense;

    ierr = PetscObjectTypeCompare((PetscObject)A,MATSEQDENSE,&isseqdense);CHKERRQ(ierr);
    if (!isseqdense) {
      ierr = MatConvert(A,MATSEQAIJ,MAT_INITIAL_MATRIX,&B);CHKERRQ(ierr);
    } else { /* TODO: rectangular case and LDA */
      PetscScalar *array;
      PetscReal   chop=1.e-6;

      ierr = MatDuplicate(A,MAT_COPY_VALUES,&B);CHKERRQ(ierr);
      ierr = MatDenseGetArray(B,&array);CHKERRQ(ierr);
      ierr = MatGetSize(B,&n,NULL);CHKERRQ(ierr);
      for (i=0;i<n;i++) {
        PetscInt j;
        for (j=i+1;j<n;j++) {
          PetscReal thresh = chop*(PetscAbsScalar(array[i*(n+1)])+PetscAbsScalar(array[j*(n+1)]));
          if (PetscAbsScalar(array[i*n+j]) < thresh) array[i*n+j] = 0.;
          if (PetscAbsScalar(array[j*n+i]) < thresh) array[j*n+i] = 0.;
        }
      }
      ierr = MatDenseRestoreArray(B,&array);CHKERRQ(ierr);
      ierr = MatConvert(B,MATSEQAIJ,MAT_INPLACE_MATRIX,&B);CHKERRQ(ierr);
    }
  } else {
    B = A;
  }
  ierr = MatGetRowIJ(B,0,PETSC_TRUE,PETSC_FALSE,&n,(const PetscInt**)&xadj,(const PetscInt**)&adjncy,&flg_row);CHKERRQ(ierr);

  /* if filter is true, then removes entries lower than PETSC_SMALL in magnitude */
  if (filter) {
    PetscScalar *data;
    PetscInt    j,cum;

    ierr = PetscCalloc2(n+1,&xadj_filtered,xadj[n],&adjncy_filtered);CHKERRQ(ierr);
    ierr = MatSeqAIJGetArray(B,&data);CHKERRQ(ierr);
    cum = 0;
    for (i=0;i<n;i++) {
      PetscInt t;

      for (j=xadj[i];j<xadj[i+1];j++) {
        if (PetscUnlikely(PetscAbsScalar(data[j]) < PETSC_SMALL)) {
          continue;
        }
        adjncy_filtered[cum+xadj_filtered[i]++] = adjncy[j];
      }
      t = xadj_filtered[i];
      xadj_filtered[i] = cum;
      cum += t;
    }
    ierr = MatSeqAIJRestoreArray(B,&data);CHKERRQ(ierr);
  } else {
    xadj_filtered = NULL;
    adjncy_filtered = NULL;
  }

  /* compute local connected components using PCBDDCGraph */
  ierr = ISCreateStride(PETSC_COMM_SELF,n,0,1,&is_dummy);CHKERRQ(ierr);
  ierr = ISLocalToGlobalMappingCreateIS(is_dummy,&l2gmap_dummy);CHKERRQ(ierr);
  ierr = ISDestroy(&is_dummy);CHKERRQ(ierr);
  ierr = PCBDDCGraphCreate(&graph);CHKERRQ(ierr);
  ierr = PCBDDCGraphInit(graph,l2gmap_dummy,n);CHKERRQ(ierr);
  ierr = ISLocalToGlobalMappingDestroy(&l2gmap_dummy);CHKERRQ(ierr);
  if (xadj_filtered) {
    graph->xadj = xadj_filtered;
    graph->adjncy = adjncy_filtered;
  } else {
    graph->xadj = xadj;
    graph->adjncy = adjncy;
  }
  ierr = PCBDDCGraphSetUp(graph,1,NULL,NULL,0,NULL,NULL);CHKERRQ(ierr);
  ierr = PCBDDCGraphComputeConnectedComponents(graph);CHKERRQ(ierr);
  /* partial clean up */
  ierr = PetscFree2(xadj_filtered,adjncy_filtered);CHKERRQ(ierr);
  ierr = MatRestoreRowIJ(B,0,PETSC_TRUE,PETSC_FALSE,&n,(const PetscInt**)&xadj,(const PetscInt**)&adjncy,&flg_row);CHKERRQ(ierr);
  if (A != B) {
    ierr = MatDestroy(&B);CHKERRQ(ierr);
  }

  /* get back data */
  if (ncc) *ncc = graph->ncc;
  if (cc) {
    ierr = PetscMalloc1(graph->ncc,&cc_n);CHKERRQ(ierr);
    for (i=0;i<graph->ncc;i++) {
      ierr = ISCreateGeneral(PETSC_COMM_SELF,graph->cptr[i+1]-graph->cptr[i],graph->queue+graph->cptr[i],PETSC_COPY_VALUES,&cc_n[i]);CHKERRQ(ierr);
    }
    *cc = cc_n;
  }
  /* clean up graph */
  graph->xadj = 0;
  graph->adjncy = 0;
  ierr = PCBDDCGraphDestroy(&graph);CHKERRQ(ierr);
  PetscFunctionReturn(0);
}

#undef __FUNCT__
#define __FUNCT__ "PCBDDCBenignCheck"
PetscErrorCode PCBDDCBenignCheck(PC pc, IS zerodiag)
{
  PC_BDDC*       pcbddc = (PC_BDDC*)pc->data;
  PC_IS*         pcis = (PC_IS*)(pc->data);
  IS             dirIS = NULL;
  PetscInt       i;
  PetscErrorCode ierr;

  PetscFunctionBegin;
  ierr = PCBDDCGraphGetDirichletDofs(pcbddc->mat_graph,&dirIS);CHKERRQ(ierr);
  if (zerodiag) {
    Mat            A;
    Vec            vec3_N;
    PetscScalar    *vals;
    const PetscInt *idxs;
    PetscInt       nz,*count;

    /* p0 */
    ierr = VecSet(pcis->vec1_N,0.);CHKERRQ(ierr);
    ierr = PetscMalloc1(pcis->n,&vals);CHKERRQ(ierr);
    ierr = ISGetLocalSize(zerodiag,&nz);CHKERRQ(ierr);
    ierr = ISGetIndices(zerodiag,&idxs);CHKERRQ(ierr);
    for (i=0;i<nz;i++) vals[i] = 1.;
    ierr = VecSetValues(pcis->vec1_N,nz,idxs,vals,INSERT_VALUES);CHKERRQ(ierr);
    ierr = VecAssemblyBegin(pcis->vec1_N);CHKERRQ(ierr);
    ierr = VecAssemblyEnd(pcis->vec1_N);CHKERRQ(ierr);
    /* v_I */
    ierr = VecSetRandom(pcis->vec2_N,NULL);CHKERRQ(ierr);
    for (i=0;i<nz;i++) vals[i] = 0.;
    ierr = VecSetValues(pcis->vec2_N,nz,idxs,vals,INSERT_VALUES);CHKERRQ(ierr);
    ierr = ISRestoreIndices(zerodiag,&idxs);CHKERRQ(ierr);
    ierr = ISGetIndices(pcis->is_B_local,&idxs);CHKERRQ(ierr);
    for (i=0;i<pcis->n_B;i++) vals[i] = 0.;
    ierr = VecSetValues(pcis->vec2_N,pcis->n_B,idxs,vals,INSERT_VALUES);CHKERRQ(ierr);
    ierr = ISRestoreIndices(pcis->is_B_local,&idxs);CHKERRQ(ierr);
    if (dirIS) {
      PetscInt n;

      ierr = ISGetLocalSize(dirIS,&n);CHKERRQ(ierr);
      ierr = ISGetIndices(dirIS,&idxs);CHKERRQ(ierr);
      for (i=0;i<n;i++) vals[i] = 0.;
      ierr = VecSetValues(pcis->vec2_N,n,idxs,vals,INSERT_VALUES);CHKERRQ(ierr);
      ierr = ISRestoreIndices(dirIS,&idxs);CHKERRQ(ierr);
    }
    ierr = VecAssemblyBegin(pcis->vec2_N);CHKERRQ(ierr);
    ierr = VecAssemblyEnd(pcis->vec2_N);CHKERRQ(ierr);
    ierr = VecDuplicate(pcis->vec1_N,&vec3_N);CHKERRQ(ierr);
    ierr = VecSet(vec3_N,0.);CHKERRQ(ierr);
    ierr = MatISGetLocalMat(pc->mat,&A);CHKERRQ(ierr);
    ierr = MatMult(A,pcis->vec1_N,vec3_N);CHKERRQ(ierr);
    ierr = VecDot(vec3_N,pcis->vec2_N,&vals[0]);CHKERRQ(ierr);
    if (PetscAbsScalar(vals[0]) > 1.e-1) {
      SETERRQ1(PETSC_COMM_SELF,PETSC_ERR_SUP,"Benign trick can not be applied! b(v_I,p_0) = %1.6e (should be numerically 0.)",PetscAbsScalar(vals[0]));
    }
    ierr = PetscFree(vals);CHKERRQ(ierr);
    ierr = VecDestroy(&vec3_N);CHKERRQ(ierr);

    /* there should not be any pressure dofs lying on the interface */
    ierr = PetscCalloc1(pcis->n,&count);CHKERRQ(ierr);
    ierr = ISGetIndices(pcis->is_B_local,&idxs);CHKERRQ(ierr);
    for (i=0;i<pcis->n_B;i++) count[idxs[i]]++;
    ierr = ISRestoreIndices(pcis->is_B_local,&idxs);CHKERRQ(ierr);
    ierr = ISGetIndices(zerodiag,&idxs);CHKERRQ(ierr);
    for (i=0;i<nz;i++) {
      if (count[idxs[i]]) {
        SETERRQ1(PETSC_COMM_SELF,PETSC_ERR_SUP,"Benign trick can not be applied! pressure dof %d is an interface dof",idxs[i]);
      }
    }
    ierr = ISRestoreIndices(zerodiag,&idxs);CHKERRQ(ierr);
    ierr = PetscFree(count);CHKERRQ(ierr);
  }
  ierr = ISDestroy(&dirIS);CHKERRQ(ierr);

  /* check PCBDDCBenignGetOrSetP0 */
  ierr = VecSetRandom(pcis->vec1_global,NULL);CHKERRQ(ierr);
  for (i=0;i<pcbddc->benign_n;i++) pcbddc->benign_p0[i] = -PetscGlobalRank-i;
  ierr = PCBDDCBenignGetOrSetP0(pc,pcis->vec1_global,PETSC_FALSE);CHKERRQ(ierr);
  for (i=0;i<pcbddc->benign_n;i++) pcbddc->benign_p0[i] = 1;
  ierr = PCBDDCBenignGetOrSetP0(pc,pcis->vec1_global,PETSC_TRUE);CHKERRQ(ierr);
  for (i=0;i<pcbddc->benign_n;i++) {
    if ((PetscInt)PetscRealPart(pcbddc->benign_p0[i]) != -PetscGlobalRank-i) {
      SETERRQ3(PETSC_COMM_SELF,PETSC_ERR_PLIB,"Error testing PCBDDCBenignGetOrSetP0! Found %1.4e at %d instead of %1.4e\n",pcbddc->benign_p0[i],i,-PetscGlobalRank-i);CHKERRQ(ierr);
    }
  }
  PetscFunctionReturn(0);
}

#undef __FUNCT__
#define __FUNCT__ "PCBDDCBenignDetectSaddlePoint"
PetscErrorCode PCBDDCBenignDetectSaddlePoint(PC pc, IS *zerodiaglocal)
{
  PC_BDDC*       pcbddc = (PC_BDDC*)pc->data;
  IS             pressures,zerodiag,*zerodiag_subs;
  PetscInt       nz,n;
  PetscInt       *interior_dofs,n_interior_dofs;
  PetscBool      sorted,have_null,has_null_pressures,recompute_zerodiag;
  PetscErrorCode ierr;

  PetscFunctionBegin;
  ierr = PetscSFDestroy(&pcbddc->benign_sf);CHKERRQ(ierr);
  ierr = MatDestroy(&pcbddc->benign_B0);CHKERRQ(ierr);
  for (n=0;n<pcbddc->benign_n;n++) {
    ierr = ISDestroy(&pcbddc->benign_zerodiag_subs[n]);CHKERRQ(ierr);
  }
  ierr = PetscFree(pcbddc->benign_zerodiag_subs);CHKERRQ(ierr);
  pcbddc->benign_n = 0;
  /* if a local info on dofs is present, assumes the last field is represented by "pressures"
     otherwise, it uses only zerodiagonal dofs (ok if the pressure block is all zero; it could fail if it is not)
     Checks if all the pressure dofs in each subdomain have a zero diagonal
     If not, a change of basis on pressures is not needed
     since the local Schur complements are SPD
  */
  has_null_pressures = PETSC_TRUE;
  have_null = PETSC_TRUE;
  if (pcbddc->n_ISForDofsLocal) {
    PetscInt npl,*idxs,p = pcbddc->n_ISForDofsLocal-1;

    /* Dofs splitting for BDDC cannot have PETSC_COMM_SELF, so create a sequential IS */
    ierr = ISGetLocalSize(pcbddc->ISForDofsLocal[p],&npl);CHKERRQ(ierr);
    ierr = ISGetIndices(pcbddc->ISForDofsLocal[p],(const PetscInt**)&idxs);CHKERRQ(ierr);
    ierr = ISCreateGeneral(PETSC_COMM_SELF,npl,idxs,PETSC_COPY_VALUES,&pressures);CHKERRQ(ierr);
    ierr = ISRestoreIndices(pcbddc->ISForDofsLocal[p],(const PetscInt**)&idxs);CHKERRQ(ierr);
    ierr = ISSorted(pressures,&sorted);CHKERRQ(ierr);
    if (!sorted) {
      ierr = ISSort(pressures);CHKERRQ(ierr);
    }
  } else {
    pressures = NULL;
  }
  /* pcis has not been setup yet, so get the local size from the subdomain matrix */
  ierr = MatGetLocalSize(pcbddc->local_mat,&n,NULL);CHKERRQ(ierr);
  if (!n) pcbddc->benign_change_explicit = PETSC_TRUE;
  ierr = MatFindZeroDiagonals(pcbddc->local_mat,&zerodiag);CHKERRQ(ierr);
  ierr = ISSorted(zerodiag,&sorted);CHKERRQ(ierr);
  if (!sorted) {
    ierr = ISSort(zerodiag);CHKERRQ(ierr);
  }
  ierr = ISGetLocalSize(zerodiag,&nz);CHKERRQ(ierr);
  if (!nz) {
    if (n) have_null = PETSC_FALSE;
    has_null_pressures = PETSC_FALSE;
    ierr = ISDestroy(&zerodiag);CHKERRQ(ierr);
  }
  recompute_zerodiag = PETSC_FALSE;
  /* in case disconnected subdomains info is present, split the pressures accordingly (otherwise the benign trick could fail) */
  zerodiag_subs = NULL;
  pcbddc->benign_n = 0;
  n_interior_dofs = 0;
  interior_dofs = NULL;
  if (pcbddc->current_level) { /* need to compute interior nodes */
    PetscInt n,i,j;
    PetscInt n_neigh,*neigh,*n_shared,**shared;
    PetscInt *iwork;

    ierr = ISLocalToGlobalMappingGetSize(pc->pmat->rmap->mapping,&n);CHKERRQ(ierr);
    ierr = ISLocalToGlobalMappingGetInfo(pc->pmat->rmap->mapping,&n_neigh,&neigh,&n_shared,&shared);CHKERRQ(ierr);
    ierr = PetscCalloc1(n,&iwork);CHKERRQ(ierr);
    ierr = PetscMalloc1(n,&interior_dofs);CHKERRQ(ierr);
    for (i=0;i<n_neigh;i++)
      for (j=0;j<n_shared[i];j++)
          iwork[shared[i][j]] += 1;
    for (i=0;i<n;i++)
      if (!iwork[i])
        interior_dofs[n_interior_dofs++] = i;
    ierr = PetscFree(iwork);CHKERRQ(ierr);
    ierr = ISLocalToGlobalMappingRestoreInfo(pc->pmat->rmap->mapping,&n_neigh,&neigh,&n_shared,&shared);CHKERRQ(ierr);
  }
  if (has_null_pressures) {
    IS             *subs;
    PetscInt       nsubs,i,j,nl;
    const PetscInt *idxs;
    PetscScalar    *array;
    Vec            *work;
    Mat_IS*        matis = (Mat_IS*)(pc->pmat->data);

    subs = pcbddc->local_subs;
    nsubs = pcbddc->n_local_subs;
    /* these vectors are needed to check if the constant on pressures is in the kernel of the local operator B (i.e. B(v_I,p0) should be zero) */
    if (pcbddc->current_level) {
      ierr = VecDuplicateVecs(matis->y,2,&work);CHKERRQ(ierr);
      ierr = ISGetLocalSize(zerodiag,&nl);CHKERRQ(ierr);
      ierr = ISGetIndices(zerodiag,&idxs);CHKERRQ(ierr);
      /* work[0] = 1_p */
      ierr = VecSet(work[0],0.);CHKERRQ(ierr);
      ierr = VecGetArray(work[0],&array);CHKERRQ(ierr);
      for (j=0;j<nl;j++) array[idxs[j]] = 1.;
      ierr = VecRestoreArray(work[0],&array);CHKERRQ(ierr);
      /* work[0] = 1_v */
      ierr = VecSet(work[1],1.);CHKERRQ(ierr);
      ierr = VecGetArray(work[1],&array);CHKERRQ(ierr);
      for (j=0;j<nl;j++) array[idxs[j]] = 0.;
      ierr = VecRestoreArray(work[1],&array);CHKERRQ(ierr);
      ierr = ISRestoreIndices(zerodiag,&idxs);CHKERRQ(ierr);
    }
    if (nsubs > 1) {
      ierr = PetscCalloc1(nsubs,&zerodiag_subs);CHKERRQ(ierr);
      for (i=0;i<nsubs;i++) {
        ISLocalToGlobalMapping l2g;
        IS                     t_zerodiag_subs;
        PetscInt               nl;

        ierr = ISLocalToGlobalMappingCreateIS(subs[i],&l2g);CHKERRQ(ierr);
        ierr = ISGlobalToLocalMappingApplyIS(l2g,IS_GTOLM_DROP,zerodiag,&t_zerodiag_subs);CHKERRQ(ierr);
        ierr = ISGetLocalSize(t_zerodiag_subs,&nl);CHKERRQ(ierr);
        if (nl) {
          PetscBool valid = PETSC_TRUE;

          if (pcbddc->current_level) {
            ierr = VecSet(matis->x,0);CHKERRQ(ierr);
            ierr = ISGetLocalSize(subs[i],&nl);CHKERRQ(ierr);
            ierr = ISGetIndices(subs[i],&idxs);CHKERRQ(ierr);
            ierr = VecGetArray(matis->x,&array);CHKERRQ(ierr);
            for (j=0;j<nl;j++) array[idxs[j]] = 1.;
            ierr = VecRestoreArray(matis->x,&array);CHKERRQ(ierr);
            ierr = ISRestoreIndices(subs[i],&idxs);CHKERRQ(ierr);
            ierr = VecPointwiseMult(matis->x,work[0],matis->x);CHKERRQ(ierr);
            ierr = MatMult(matis->A,matis->x,matis->y);CHKERRQ(ierr);
            ierr = VecPointwiseMult(matis->y,work[1],matis->y);CHKERRQ(ierr);
            ierr = VecGetArray(matis->y,&array);CHKERRQ(ierr);
            for (j=0;j<n_interior_dofs;j++) {
              if (PetscAbsScalar(array[interior_dofs[j]]) > PETSC_SMALL) {
                valid = PETSC_FALSE;
                break;
              }
            }
            ierr = VecRestoreArray(matis->y,&array);CHKERRQ(ierr);
          }
          if (valid && pcbddc->NeumannBoundariesLocal) {
            IS       t_bc;
            PetscInt nzb;

            ierr = ISGlobalToLocalMappingApplyIS(l2g,IS_GTOLM_DROP,pcbddc->NeumannBoundariesLocal,&t_bc);CHKERRQ(ierr);
            ierr = ISGetLocalSize(t_bc,&nzb);CHKERRQ(ierr);
            ierr = ISDestroy(&t_bc);CHKERRQ(ierr);
            if (nzb) valid = PETSC_FALSE;
          }
          if (valid && pressures) {
            IS t_pressure_subs;
            ierr = ISGlobalToLocalMappingApplyIS(l2g,IS_GTOLM_DROP,pressures,&t_pressure_subs);CHKERRQ(ierr);
            ierr = ISEqual(t_pressure_subs,t_zerodiag_subs,&valid);CHKERRQ(ierr);
            ierr = ISDestroy(&t_pressure_subs);CHKERRQ(ierr);
          }
          if (valid) {
            ierr = ISLocalToGlobalMappingApplyIS(l2g,t_zerodiag_subs,&zerodiag_subs[pcbddc->benign_n]);CHKERRQ(ierr);
            pcbddc->benign_n++;
          } else {
            recompute_zerodiag = PETSC_TRUE;
          }
        }
        ierr = ISDestroy(&t_zerodiag_subs);CHKERRQ(ierr);
        ierr = ISLocalToGlobalMappingDestroy(&l2g);CHKERRQ(ierr);
      }
    } else { /* there's just one subdomain (or zero if they have not been detected */
      PetscBool valid = PETSC_TRUE;

      if (pcbddc->NeumannBoundariesLocal) {
        PetscInt nzb;
        ierr = ISGetLocalSize(pcbddc->NeumannBoundariesLocal,&nzb);CHKERRQ(ierr);
        if (nzb) valid = PETSC_FALSE;
      }
      if (valid && pressures) {
        ierr = ISEqual(pressures,zerodiag,&valid);CHKERRQ(ierr);
      }
      if (valid && pcbddc->current_level) {
        ierr = MatMult(matis->A,work[0],matis->x);CHKERRQ(ierr);
        ierr = VecPointwiseMult(matis->x,work[1],matis->x);CHKERRQ(ierr);
        ierr = VecGetArray(matis->x,&array);CHKERRQ(ierr);
        for (j=0;j<n_interior_dofs;j++) {
            if (PetscAbsScalar(array[interior_dofs[j]]) > PETSC_SMALL) {
              valid = PETSC_FALSE;
              break;
          }
        }
        ierr = VecRestoreArray(matis->x,&array);CHKERRQ(ierr);
      }
      if (valid) {
        pcbddc->benign_n = 1;
        ierr = PetscMalloc1(pcbddc->benign_n,&zerodiag_subs);CHKERRQ(ierr);
        ierr = PetscObjectReference((PetscObject)zerodiag);CHKERRQ(ierr);
        zerodiag_subs[0] = zerodiag;
      }
    }
    if (pcbddc->current_level) {
      ierr = VecDestroyVecs(2,&work);CHKERRQ(ierr);
    }
  }
  ierr = PetscFree(interior_dofs);CHKERRQ(ierr);

  if (!pcbddc->benign_n) {
    PetscInt n;

    ierr = ISDestroy(&zerodiag);CHKERRQ(ierr);
    recompute_zerodiag = PETSC_FALSE;
    ierr = MatGetLocalSize(pcbddc->local_mat,&n,NULL);CHKERRQ(ierr);
    if (n) {
      has_null_pressures = PETSC_FALSE;
      have_null = PETSC_FALSE;
    }
  }

  /* final check for null pressures */
  if (zerodiag && pressures) {
    PetscInt nz,np;
    ierr = ISGetLocalSize(zerodiag,&nz);CHKERRQ(ierr);
    ierr = ISGetLocalSize(pressures,&np);CHKERRQ(ierr);
    if (nz != np) have_null = PETSC_FALSE;
  }

  if (recompute_zerodiag) {
    ierr = ISDestroy(&zerodiag);CHKERRQ(ierr);
    if (pcbddc->benign_n == 1) {
      ierr = PetscObjectReference((PetscObject)zerodiag_subs[0]);CHKERRQ(ierr);
      zerodiag = zerodiag_subs[0];
    } else {
      PetscInt i,nzn,*new_idxs;

      nzn = 0;
      for (i=0;i<pcbddc->benign_n;i++) {
        PetscInt ns;
        ierr = ISGetLocalSize(zerodiag_subs[i],&ns);CHKERRQ(ierr);
        nzn += ns;
      }
      ierr = PetscMalloc1(nzn,&new_idxs);CHKERRQ(ierr);
      nzn = 0;
      for (i=0;i<pcbddc->benign_n;i++) {
        PetscInt ns,*idxs;
        ierr = ISGetLocalSize(zerodiag_subs[i],&ns);CHKERRQ(ierr);
        ierr = ISGetIndices(zerodiag_subs[i],(const PetscInt**)&idxs);CHKERRQ(ierr);
        ierr = PetscMemcpy(new_idxs+nzn,idxs,ns*sizeof(PetscInt));CHKERRQ(ierr);
        ierr = ISRestoreIndices(zerodiag_subs[i],(const PetscInt**)&idxs);CHKERRQ(ierr);
        nzn += ns;
      }
      ierr = PetscSortInt(nzn,new_idxs);CHKERRQ(ierr);
      ierr = ISCreateGeneral(PETSC_COMM_SELF,nzn,new_idxs,PETSC_OWN_POINTER,&zerodiag);CHKERRQ(ierr);
    }
    have_null = PETSC_FALSE;
  }

  /* no-net-flux */
  if (pcbddc->benign_compute_nonetflux) {
    Mat_IS*                matis = (Mat_IS*)(pc->pmat->data);
    MatNullSpace           near_null_space;
    ISLocalToGlobalMapping rmap;
    Vec                    quad_vec;
    PetscScalar            *pvals;
    PetscInt               i,np,*dummyins;
    IS                     isused = NULL;
    PetscBool              participate = PETSC_TRUE;

    /* create vector to hold quadrature weights */
    ierr = MatCreateVecs(pc->pmat,&quad_vec,NULL);CHKERRQ(ierr);
    ierr = VecSet(quad_vec,0.0);CHKERRQ(ierr);
    ierr = MatGetLocalToGlobalMapping(pc->pmat,&rmap,NULL);CHKERRQ(ierr);
    ierr = VecSetLocalToGlobalMapping(quad_vec,rmap);CHKERRQ(ierr);

    /* compute B^{(i)T} * 1_p */
    np = 0;
    if (pressures) {
      isused = pressures;
    } else {
      isused = zerodiag;
    }
    if (isused) {
      ierr = ISGetLocalSize(isused,&np);CHKERRQ(ierr);
    }
    ierr = PetscMalloc1(np,&pvals);CHKERRQ(ierr);
    for (i=0;i<np;i++) pvals[i] = 1.;
    ierr = VecSet(matis->x,0.);CHKERRQ(ierr);
    if (np) {
      const PetscInt *pidxs;

      if (isused) {
        ierr = ISGetIndices(isused,&pidxs);CHKERRQ(ierr);
      }
      ierr = VecSetValues(matis->x,np,pidxs,pvals,INSERT_VALUES);CHKERRQ(ierr);
      if (isused) {
        ierr = ISRestoreIndices(isused,&pidxs);CHKERRQ(ierr);
      }
    }
    ierr = VecAssemblyBegin(matis->x);CHKERRQ(ierr);
    ierr = VecAssemblyEnd(matis->x);CHKERRQ(ierr);
    ierr = MatMult(matis->A,matis->x,matis->y);CHKERRQ(ierr);
    ierr = PetscFree(pvals);CHKERRQ(ierr);
    if (!isused) participate = PETSC_FALSE;
    /* decide which of the sharing ranks (per dof) has to insert the values (should just be a matter of having a different orientation) */
    ierr = MatISSetUpSF(pc->pmat);CHKERRQ(ierr);
    for (i=0;i<matis->sf->nroots;i++) matis->sf_rootdata[i] = -1;
    for (i=0;i<matis->sf->nleaves;i++)
      if (participate) matis->sf_leafdata[i] = PetscGlobalRank;
      else  matis->sf_leafdata[i] = -1;

    ierr = PetscSFReduceBegin(matis->sf,MPIU_INT,matis->sf_leafdata,matis->sf_rootdata,MPI_MAX);CHKERRQ(ierr);
    ierr = PetscSFReduceEnd(matis->sf,MPIU_INT,matis->sf_leafdata,matis->sf_rootdata,MPI_MAX);CHKERRQ(ierr);
    ierr = PetscSFBcastBegin(matis->sf,MPIU_INT,matis->sf_rootdata,matis->sf_leafdata);CHKERRQ(ierr);
    ierr = PetscSFBcastEnd(matis->sf,MPIU_INT,matis->sf_rootdata,matis->sf_leafdata);CHKERRQ(ierr);
    ierr = VecGetArray(matis->y,&pvals);CHKERRQ(ierr);
    for (i=0;i<matis->sf->nleaves;i++) {
      if (PetscGlobalRank != matis->sf_leafdata[i]) {
        pvals[i] = 0.;
      }
    }
    ierr = PetscMalloc1(matis->sf->nleaves,&dummyins);CHKERRQ(ierr);
    for (i=0;i<matis->sf->nleaves;i++) dummyins[i] = i;
    ierr = VecSetValuesLocal(quad_vec,matis->sf->nleaves,dummyins,pvals,ADD_VALUES);CHKERRQ(ierr);
    ierr = VecRestoreArray(matis->y,&pvals);CHKERRQ(ierr);
    ierr = PetscFree(dummyins);CHKERRQ(ierr);

    /* assembly quadrature vec and attach near null space to pmat */
    ierr = VecAssemblyBegin(quad_vec);CHKERRQ(ierr);
    ierr = VecAssemblyEnd(quad_vec);CHKERRQ(ierr);
    ierr = VecNormalize(quad_vec,NULL);CHKERRQ(ierr);
    ierr = MatNullSpaceCreate(PetscObjectComm((PetscObject)pc),PETSC_FALSE,1,&quad_vec,&near_null_space);CHKERRQ(ierr);
    ierr = VecDestroy(&quad_vec);CHKERRQ(ierr);
    ierr = MatSetNearNullSpace(pc->pmat,near_null_space);CHKERRQ(ierr);
    ierr = MatNullSpaceDestroy(&near_null_space);CHKERRQ(ierr);
  }

  /* change of basis and p0 dofs */
  if (has_null_pressures) {
    IS             zerodiagc;
    const PetscInt *idxs,*idxsc;
    PetscInt       i,s,*nnz;

    ierr = ISGetLocalSize(zerodiag,&nz);CHKERRQ(ierr);
    ierr = ISComplement(zerodiag,0,n,&zerodiagc);CHKERRQ(ierr);
    ierr = ISGetIndices(zerodiagc,&idxsc);CHKERRQ(ierr);
    /* local change of basis for pressures */
    ierr = MatDestroy(&pcbddc->benign_change);CHKERRQ(ierr);
    ierr = MatCreate(PetscObjectComm((PetscObject)pcbddc->local_mat),&pcbddc->benign_change);CHKERRQ(ierr);
    ierr = MatSetType(pcbddc->benign_change,MATAIJ);CHKERRQ(ierr);
    ierr = MatSetSizes(pcbddc->benign_change,n,n,PETSC_DECIDE,PETSC_DECIDE);CHKERRQ(ierr);
    ierr = PetscMalloc1(n,&nnz);CHKERRQ(ierr);
    for (i=0;i<n-nz;i++) nnz[idxsc[i]] = 1; /* identity on velocities plus pressure dofs for non-singular subdomains */
    for (i=0;i<pcbddc->benign_n;i++) {
      PetscInt nzs,j;

      ierr = ISGetLocalSize(zerodiag_subs[i],&nzs);CHKERRQ(ierr);
      ierr = ISGetIndices(zerodiag_subs[i],&idxs);CHKERRQ(ierr);
      for (j=0;j<nzs-1;j++) nnz[idxs[j]] = 2; /* change on pressures */
      nnz[idxs[nzs-1]] = nzs; /* last local pressure dof in subdomain */
      ierr = ISRestoreIndices(zerodiag_subs[i],&idxs);CHKERRQ(ierr);
    }
    ierr = MatSeqAIJSetPreallocation(pcbddc->benign_change,0,nnz);CHKERRQ(ierr);
    ierr = PetscFree(nnz);CHKERRQ(ierr);
    /* set identity on velocities */
    for (i=0;i<n-nz;i++) {
      ierr = MatSetValue(pcbddc->benign_change,idxsc[i],idxsc[i],1.,INSERT_VALUES);CHKERRQ(ierr);
    }
    ierr = ISRestoreIndices(zerodiagc,&idxsc);CHKERRQ(ierr);
    ierr = ISDestroy(&zerodiagc);CHKERRQ(ierr);
    ierr = PetscFree3(pcbddc->benign_p0_lidx,pcbddc->benign_p0_gidx,pcbddc->benign_p0);CHKERRQ(ierr);
    ierr = PetscMalloc3(pcbddc->benign_n,&pcbddc->benign_p0_lidx,pcbddc->benign_n,&pcbddc->benign_p0_gidx,pcbddc->benign_n,&pcbddc->benign_p0);CHKERRQ(ierr);
    /* set change on pressures */
    for (s=0;s<pcbddc->benign_n;s++) {
      PetscScalar *array;
      PetscInt    nzs;

      ierr = ISGetLocalSize(zerodiag_subs[s],&nzs);CHKERRQ(ierr);
      ierr = ISGetIndices(zerodiag_subs[s],&idxs);CHKERRQ(ierr);
      for (i=0;i<nzs-1;i++) {
        PetscScalar vals[2];
        PetscInt    cols[2];

        cols[0] = idxs[i];
        cols[1] = idxs[nzs-1];
        vals[0] = 1.;
        vals[1] = 1.;
        ierr = MatSetValues(pcbddc->benign_change,1,cols,2,cols,vals,INSERT_VALUES);CHKERRQ(ierr);
      }
      ierr = PetscMalloc1(nzs,&array);CHKERRQ(ierr);
      for (i=0;i<nzs-1;i++) array[i] = -1.;
      array[nzs-1] = 1.;
      ierr = MatSetValues(pcbddc->benign_change,1,idxs+nzs-1,nzs,idxs,array,INSERT_VALUES);CHKERRQ(ierr);
      /* store local idxs for p0 */
      pcbddc->benign_p0_lidx[s] = idxs[nzs-1];
      ierr = ISRestoreIndices(zerodiag_subs[s],&idxs);CHKERRQ(ierr);
      ierr = PetscFree(array);CHKERRQ(ierr);
    }
    ierr = MatAssemblyBegin(pcbddc->benign_change,MAT_FINAL_ASSEMBLY);CHKERRQ(ierr);
    ierr = MatAssemblyEnd(pcbddc->benign_change,MAT_FINAL_ASSEMBLY);CHKERRQ(ierr);
    /* project if needed */
    if (pcbddc->benign_change_explicit) {
      Mat M;

      ierr = MatPtAP(pcbddc->local_mat,pcbddc->benign_change,MAT_INITIAL_MATRIX,2.0,&M);CHKERRQ(ierr);
      ierr = MatDestroy(&pcbddc->local_mat);CHKERRQ(ierr);
      ierr = MatSeqAIJCompress(M,&pcbddc->local_mat);CHKERRQ(ierr);
      ierr = MatDestroy(&M);CHKERRQ(ierr);
    }
    /* store global idxs for p0 */
    ierr = ISLocalToGlobalMappingApply(pc->pmat->rmap->mapping,pcbddc->benign_n,pcbddc->benign_p0_lidx,pcbddc->benign_p0_gidx);CHKERRQ(ierr);
  }
  pcbddc->benign_zerodiag_subs = zerodiag_subs;
  ierr = ISDestroy(&pressures);CHKERRQ(ierr);

  /* determines if the coarse solver will be singular or not */
  ierr = MPI_Allreduce(&have_null,&pcbddc->benign_null,1,MPIU_BOOL,MPI_LAND,PetscObjectComm((PetscObject)pc));CHKERRQ(ierr);
  /* determines if the problem has subdomains with 0 pressure block */
  ierr = MPI_Allreduce(&have_null,&pcbddc->benign_have_null,1,MPIU_BOOL,MPI_LOR,PetscObjectComm((PetscObject)pc));CHKERRQ(ierr);
  *zerodiaglocal = zerodiag;
  PetscFunctionReturn(0);
}

#undef __FUNCT__
#define __FUNCT__ "PCBDDCBenignGetOrSetP0"
PetscErrorCode PCBDDCBenignGetOrSetP0(PC pc, Vec v, PetscBool get)
{
  PC_BDDC*       pcbddc = (PC_BDDC*)pc->data;
  PetscScalar    *array;
  PetscErrorCode ierr;

  PetscFunctionBegin;
  if (!pcbddc->benign_sf) {
    ierr = PetscSFCreate(PetscObjectComm((PetscObject)pc),&pcbddc->benign_sf);CHKERRQ(ierr);
    ierr = PetscSFSetGraphLayout(pcbddc->benign_sf,pc->pmat->rmap,pcbddc->benign_n,NULL,PETSC_OWN_POINTER,pcbddc->benign_p0_gidx);CHKERRQ(ierr);
  }
  if (get) {
    ierr = VecGetArrayRead(v,(const PetscScalar**)&array);CHKERRQ(ierr);
    ierr = PetscSFBcastBegin(pcbddc->benign_sf,MPIU_SCALAR,array,pcbddc->benign_p0);CHKERRQ(ierr);
    ierr = PetscSFBcastEnd(pcbddc->benign_sf,MPIU_SCALAR,array,pcbddc->benign_p0);CHKERRQ(ierr);
    ierr = VecRestoreArrayRead(v,(const PetscScalar**)&array);CHKERRQ(ierr);
  } else {
    ierr = VecGetArray(v,&array);CHKERRQ(ierr);
    ierr = PetscSFReduceBegin(pcbddc->benign_sf,MPIU_SCALAR,pcbddc->benign_p0,array,MPIU_REPLACE);CHKERRQ(ierr);
    ierr = PetscSFReduceEnd(pcbddc->benign_sf,MPIU_SCALAR,pcbddc->benign_p0,array,MPIU_REPLACE);CHKERRQ(ierr);
    ierr = VecRestoreArray(v,&array);CHKERRQ(ierr);
  }
  PetscFunctionReturn(0);
}

#undef __FUNCT__
#define __FUNCT__ "PCBDDCBenignPopOrPushB0"
PetscErrorCode PCBDDCBenignPopOrPushB0(PC pc, PetscBool pop)
{
  PC_BDDC*       pcbddc = (PC_BDDC*)pc->data;
  PetscErrorCode ierr;

  PetscFunctionBegin;
  /* TODO: add error checking
    - avoid nested pop (or push) calls.
    - cannot push before pop.
    - cannot call this if pcbddc->local_mat is NULL
  */
  if (!pcbddc->benign_n) {
    PetscFunctionReturn(0);
  }
  if (pop) {
    if (pcbddc->benign_change_explicit) {
      IS       is_p0;
      MatReuse reuse;

      /* extract B_0 */
      reuse = MAT_INITIAL_MATRIX;
      if (pcbddc->benign_B0) {
        reuse = MAT_REUSE_MATRIX;
      }
      ierr = ISCreateGeneral(PETSC_COMM_SELF,pcbddc->benign_n,pcbddc->benign_p0_lidx,PETSC_COPY_VALUES,&is_p0);CHKERRQ(ierr);
      ierr = MatGetSubMatrix(pcbddc->local_mat,is_p0,NULL,reuse,&pcbddc->benign_B0);CHKERRQ(ierr);
      /* remove rows and cols from local problem */
      ierr = MatSetOption(pcbddc->local_mat,MAT_KEEP_NONZERO_PATTERN,PETSC_TRUE);CHKERRQ(ierr);
      ierr = MatSetOption(pcbddc->local_mat,MAT_NEW_NONZERO_LOCATION_ERR,PETSC_FALSE);CHKERRQ(ierr);
      ierr = MatZeroRowsColumnsIS(pcbddc->local_mat,is_p0,1.0,NULL,NULL);CHKERRQ(ierr);
      ierr = ISDestroy(&is_p0);CHKERRQ(ierr);
    } else {
      Mat_IS      *matis = (Mat_IS*)pc->pmat->data;
      PetscScalar *vals;
      PetscInt    i,n,*idxs_ins;

      ierr = VecGetLocalSize(matis->y,&n);CHKERRQ(ierr);
      ierr = PetscMalloc2(n,&idxs_ins,n,&vals);CHKERRQ(ierr);
      if (!pcbddc->benign_B0) {
        PetscInt *nnz;
        ierr = MatCreate(PetscObjectComm((PetscObject)pcbddc->local_mat),&pcbddc->benign_B0);CHKERRQ(ierr);
        ierr = MatSetType(pcbddc->benign_B0,MATAIJ);CHKERRQ(ierr);
        ierr = MatSetSizes(pcbddc->benign_B0,pcbddc->benign_n,n,PETSC_DECIDE,PETSC_DECIDE);CHKERRQ(ierr);
        ierr = PetscMalloc1(pcbddc->benign_n,&nnz);CHKERRQ(ierr);
        for (i=0;i<pcbddc->benign_n;i++) {
          ierr = ISGetLocalSize(pcbddc->benign_zerodiag_subs[i],&nnz[i]);CHKERRQ(ierr);
          nnz[i] = n - nnz[i];
        }
        ierr = MatSeqAIJSetPreallocation(pcbddc->benign_B0,0,nnz);CHKERRQ(ierr);
        ierr = PetscFree(nnz);CHKERRQ(ierr);
      }

      for (i=0;i<pcbddc->benign_n;i++) {
        PetscScalar *array;
        PetscInt    *idxs,j,nz,cum;

        ierr = VecSet(matis->x,0.);CHKERRQ(ierr);
        ierr = ISGetLocalSize(pcbddc->benign_zerodiag_subs[i],&nz);CHKERRQ(ierr);
        ierr = ISGetIndices(pcbddc->benign_zerodiag_subs[i],(const PetscInt**)&idxs);CHKERRQ(ierr);
        for (j=0;j<nz;j++) vals[j] = 1.;
        ierr = VecSetValues(matis->x,nz,idxs,vals,INSERT_VALUES);CHKERRQ(ierr);
        ierr = VecAssemblyBegin(matis->x);CHKERRQ(ierr);
        ierr = VecAssemblyEnd(matis->x);CHKERRQ(ierr);
        ierr = VecSet(matis->y,0.);CHKERRQ(ierr);
        ierr = MatMult(matis->A,matis->x,matis->y);CHKERRQ(ierr);
        ierr = VecGetArray(matis->y,&array);CHKERRQ(ierr);
        cum = 0;
        for (j=0;j<n;j++) {
          if (PetscUnlikely(PetscAbsScalar(array[j]) > PETSC_SMALL)) {
            vals[cum] = array[j];
            idxs_ins[cum] = j;
            cum++;
          }
        }
        ierr = MatSetValues(pcbddc->benign_B0,1,&i,cum,idxs_ins,vals,INSERT_VALUES);CHKERRQ(ierr);
        ierr = VecRestoreArray(matis->y,&array);CHKERRQ(ierr);
        ierr = ISRestoreIndices(pcbddc->benign_zerodiag_subs[i],(const PetscInt**)&idxs);CHKERRQ(ierr);
      }
      ierr = MatAssemblyBegin(pcbddc->benign_B0,MAT_FINAL_ASSEMBLY);CHKERRQ(ierr);
      ierr = MatAssemblyEnd(pcbddc->benign_B0,MAT_FINAL_ASSEMBLY);CHKERRQ(ierr);
      ierr = PetscFree2(idxs_ins,vals);CHKERRQ(ierr);
    }
  } else { /* push */
    if (pcbddc->benign_change_explicit) {
      PetscInt i;

      for (i=0;i<pcbddc->benign_n;i++) {
        PetscScalar *B0_vals;
        PetscInt    *B0_cols,B0_ncol;

        ierr = MatGetRow(pcbddc->benign_B0,i,&B0_ncol,(const PetscInt**)&B0_cols,(const PetscScalar**)&B0_vals);CHKERRQ(ierr);
        ierr = MatSetValues(pcbddc->local_mat,1,pcbddc->benign_p0_lidx+i,B0_ncol,B0_cols,B0_vals,INSERT_VALUES);CHKERRQ(ierr);
        ierr = MatSetValues(pcbddc->local_mat,B0_ncol,B0_cols,1,pcbddc->benign_p0_lidx+i,B0_vals,INSERT_VALUES);CHKERRQ(ierr);
        ierr = MatSetValue(pcbddc->local_mat,pcbddc->benign_p0_lidx[i],pcbddc->benign_p0_lidx[i],0.0,INSERT_VALUES);CHKERRQ(ierr);
        ierr = MatRestoreRow(pcbddc->benign_B0,i,&B0_ncol,(const PetscInt**)&B0_cols,(const PetscScalar**)&B0_vals);CHKERRQ(ierr);
      }
      ierr = MatAssemblyBegin(pcbddc->local_mat,MAT_FINAL_ASSEMBLY);CHKERRQ(ierr);
      ierr = MatAssemblyEnd(pcbddc->local_mat,MAT_FINAL_ASSEMBLY);CHKERRQ(ierr);
    } else {
      SETERRQ(PETSC_COMM_SELF,PETSC_ERR_PLIB,"Cannot push B0!\n");
    }
  }
  PetscFunctionReturn(0);
}

#undef __FUNCT__
#define __FUNCT__ "PCBDDCAdaptiveSelection"
PetscErrorCode PCBDDCAdaptiveSelection(PC pc)
{
  PC_BDDC*        pcbddc = (PC_BDDC*)pc->data;
  PCBDDCSubSchurs sub_schurs = pcbddc->sub_schurs;
  PetscBLASInt    B_dummyint,B_neigs,B_ierr,B_lwork;
  PetscBLASInt    *B_iwork,*B_ifail;
  PetscScalar     *work,lwork;
  PetscScalar     *St,*S,*eigv;
  PetscScalar     *Sarray,*Starray;
  PetscReal       *eigs,thresh;
  PetscInt        i,nmax,nmin,nv,cum,mss,cum2,cumarray,maxneigs;
  PetscBool       allocated_S_St;
#if defined(PETSC_USE_COMPLEX)
  PetscReal       *rwork;
#endif
  PetscErrorCode  ierr;

  PetscFunctionBegin;
  if (!sub_schurs->schur_explicit) SETERRQ(PetscObjectComm((PetscObject)pc),PETSC_ERR_SUP,"Adaptive selection of constraints requires MUMPS and/or MKL_CPARDISO");
  if (sub_schurs->n_subs && (!sub_schurs->is_hermitian || !sub_schurs->is_posdef)) SETERRQ2(PETSC_COMM_SELF,PETSC_ERR_SUP,"Adaptive selection not yet implemented for general matrix pencils (herm %d, posdef %d)\n",sub_schurs->is_hermitian,sub_schurs->is_posdef);

  if (pcbddc->dbg_flag) {
    ierr = PetscViewerFlush(pcbddc->dbg_viewer);CHKERRQ(ierr);
    ierr = PetscViewerASCIIPrintf(pcbddc->dbg_viewer,"--------------------------------------------------\n");CHKERRQ(ierr);
    ierr = PetscViewerASCIIPrintf(pcbddc->dbg_viewer,"Check adaptive selection of constraints\n");CHKERRQ(ierr);
    ierr = PetscViewerASCIIPushSynchronized(pcbddc->dbg_viewer);CHKERRQ(ierr);
  }

  if (pcbddc->dbg_flag) {
    PetscViewerASCIISynchronizedPrintf(pcbddc->dbg_viewer,"Subdomain %04d cc %d (%d,%d).\n",PetscGlobalRank,sub_schurs->n_subs,sub_schurs->is_hermitian,sub_schurs->is_posdef);
  }

  /* max size of subsets */
  mss = 0;
  for (i=0;i<sub_schurs->n_subs;i++) {
    PetscInt subset_size;

    ierr = ISGetLocalSize(sub_schurs->is_subs[i],&subset_size);CHKERRQ(ierr);
    mss = PetscMax(mss,subset_size);
  }

  /* min/max and threshold */
  nmax = pcbddc->adaptive_nmax > 0 ? pcbddc->adaptive_nmax : mss;
  nmin = pcbddc->adaptive_nmin > 0 ? pcbddc->adaptive_nmin : 0;
  nmax = PetscMax(nmin,nmax);
  allocated_S_St = PETSC_FALSE;
  if (nmin) {
    allocated_S_St = PETSC_TRUE;
  }

  /* allocate lapack workspace */
  cum = cum2 = 0;
  maxneigs = 0;
  for (i=0;i<sub_schurs->n_subs;i++) {
    PetscInt n,subset_size;

    ierr = ISGetLocalSize(sub_schurs->is_subs[i],&subset_size);CHKERRQ(ierr);
    n = PetscMin(subset_size,nmax);
    cum += subset_size;
    cum2 += subset_size*n;
    maxneigs = PetscMax(maxneigs,n);
  }
  if (mss) {
    if (sub_schurs->is_hermitian && sub_schurs->is_posdef) {
      PetscBLASInt B_itype = 1;
      PetscBLASInt B_N = mss;
      PetscReal    zero = 0.0;
      PetscReal    eps = 0.0; /* dlamch? */

      B_lwork = -1;
      S = NULL;
      St = NULL;
      eigs = NULL;
      eigv = NULL;
      B_iwork = NULL;
      B_ifail = NULL;
#if defined(PETSC_USE_COMPLEX)
      rwork = NULL;
#endif
      thresh = 1.0;
      ierr = PetscFPTrapPush(PETSC_FP_TRAP_OFF);CHKERRQ(ierr);
#if defined(PETSC_USE_COMPLEX)
      PetscStackCallBLAS("LAPACKsygvx",LAPACKsygvx_(&B_itype,"V","V","L",&B_N,St,&B_N,S,&B_N,&zero,&thresh,&B_dummyint,&B_dummyint,&eps,&B_neigs,eigs,eigv,&B_N,&lwork,&B_lwork,rwork,B_iwork,B_ifail,&B_ierr));
#else
      PetscStackCallBLAS("LAPACKsygvx",LAPACKsygvx_(&B_itype,"V","V","L",&B_N,St,&B_N,S,&B_N,&zero,&thresh,&B_dummyint,&B_dummyint,&eps,&B_neigs,eigs,eigv,&B_N,&lwork,&B_lwork,B_iwork,B_ifail,&B_ierr));
#endif
      if (B_ierr != 0) SETERRQ1(PETSC_COMM_SELF,PETSC_ERR_LIB,"Error in query to SYGVX Lapack routine %d",(int)B_ierr);
      ierr = PetscFPTrapPop();CHKERRQ(ierr);
    } else {
        /* TODO */
    }
  } else {
    lwork = 0;
  }

  nv = 0;
  if (sub_schurs->is_vertices && pcbddc->use_vertices) { /* complement set of active subsets, each entry is a vertex (boundary made by active subsets, vertices and dirichlet dofs) */
    ierr = ISGetLocalSize(sub_schurs->is_vertices,&nv);CHKERRQ(ierr);
  }
  ierr = PetscBLASIntCast((PetscInt)PetscRealPart(lwork),&B_lwork);CHKERRQ(ierr);
  if (allocated_S_St) {
    ierr = PetscMalloc2(mss*mss,&S,mss*mss,&St);CHKERRQ(ierr);
  }
  ierr = PetscMalloc5(mss*mss,&eigv,mss,&eigs,B_lwork,&work,5*mss,&B_iwork,mss,&B_ifail);CHKERRQ(ierr);
#if defined(PETSC_USE_COMPLEX)
  ierr = PetscMalloc1(7*mss,&rwork);CHKERRQ(ierr);
#endif
  ierr = PetscMalloc5(nv+sub_schurs->n_subs,&pcbddc->adaptive_constraints_n,
                      nv+sub_schurs->n_subs+1,&pcbddc->adaptive_constraints_idxs_ptr,
                      nv+sub_schurs->n_subs+1,&pcbddc->adaptive_constraints_data_ptr,
                      nv+cum,&pcbddc->adaptive_constraints_idxs,
                      nv+cum2,&pcbddc->adaptive_constraints_data);CHKERRQ(ierr);
  ierr = PetscMemzero(pcbddc->adaptive_constraints_n,(nv+sub_schurs->n_subs)*sizeof(PetscInt));CHKERRQ(ierr);

  maxneigs = 0;
  cum = cumarray = 0;
  pcbddc->adaptive_constraints_idxs_ptr[0] = 0;
  pcbddc->adaptive_constraints_data_ptr[0] = 0;
  if (sub_schurs->is_vertices && pcbddc->use_vertices) {
    const PetscInt *idxs;

    ierr = ISGetIndices(sub_schurs->is_vertices,&idxs);CHKERRQ(ierr);
    for (cum=0;cum<nv;cum++) {
      pcbddc->adaptive_constraints_n[cum] = 1;
      pcbddc->adaptive_constraints_idxs[cum] = idxs[cum];
      pcbddc->adaptive_constraints_data[cum] = 1.0;
      pcbddc->adaptive_constraints_idxs_ptr[cum+1] = pcbddc->adaptive_constraints_idxs_ptr[cum]+1;
      pcbddc->adaptive_constraints_data_ptr[cum+1] = pcbddc->adaptive_constraints_data_ptr[cum]+1;
    }
    ierr = ISRestoreIndices(sub_schurs->is_vertices,&idxs);CHKERRQ(ierr);
  }

  if (mss) { /* multilevel */
    ierr = MatSeqAIJGetArray(sub_schurs->sum_S_Ej_inv_all,&Sarray);CHKERRQ(ierr);
    ierr = MatSeqAIJGetArray(sub_schurs->sum_S_Ej_tilda_all,&Starray);CHKERRQ(ierr);
  }

  thresh = pcbddc->adaptive_threshold;
  for (i=0;i<sub_schurs->n_subs;i++) {
    const PetscInt *idxs;
    PetscReal      upper,lower;
    PetscInt       j,subset_size,eigs_start = 0;
    PetscBLASInt   B_N;
    PetscBool      same_data = PETSC_FALSE;

    if (pcbddc->use_deluxe_scaling) {
      upper = PETSC_MAX_REAL;
      lower = thresh;
    } else {
      upper = 1./thresh;
      lower = 0.;
    }
    ierr = ISGetLocalSize(sub_schurs->is_subs[i],&subset_size);CHKERRQ(ierr);
    ierr = ISGetIndices(sub_schurs->is_subs[i],&idxs);CHKERRQ(ierr);
    ierr = PetscBLASIntCast(subset_size,&B_N);CHKERRQ(ierr);
    if (allocated_S_St) { /* S and S_t should be copied since we could need them later */
      if (sub_schurs->is_hermitian) {
        PetscInt j,k;
        if (sub_schurs->n_subs == 1) { /* zeroing memory to use PetscMemcmp later */
          ierr = PetscMemzero(S,subset_size*subset_size*sizeof(PetscScalar));CHKERRQ(ierr);
          ierr = PetscMemzero(St,subset_size*subset_size*sizeof(PetscScalar));CHKERRQ(ierr);
        }
        for (j=0;j<subset_size;j++) {
          for (k=j;k<subset_size;k++) {
            S [j*subset_size+k] = Sarray [cumarray+j*subset_size+k];
            St[j*subset_size+k] = Starray[cumarray+j*subset_size+k];
          }
        }
      } else {
        ierr = PetscMemcpy(S,Sarray+cumarray,subset_size*subset_size*sizeof(PetscScalar));CHKERRQ(ierr);
        ierr = PetscMemcpy(St,Starray+cumarray,subset_size*subset_size*sizeof(PetscScalar));CHKERRQ(ierr);
      }
    } else {
      S = Sarray + cumarray;
      St = Starray + cumarray;
    }
    /* see if we can save some work */
    if (sub_schurs->n_subs == 1 && pcbddc->use_deluxe_scaling) {
      ierr = PetscMemcmp(S,St,subset_size*subset_size*sizeof(PetscScalar),&same_data);CHKERRQ(ierr);
    }

    if (same_data && !sub_schurs->change) { /* there's no need of constraints here */
      B_neigs = 0;
    } else {
      if (sub_schurs->is_hermitian && sub_schurs->is_posdef) {
        PetscBLASInt B_itype = 1;
        PetscBLASInt B_IL, B_IU;
        PetscReal    eps = -1.0; /* dlamch? */
        PetscInt     nmin_s;
        PetscBool    compute_range = PETSC_FALSE;

        if (pcbddc->dbg_flag) {
          PetscViewerASCIISynchronizedPrintf(pcbddc->dbg_viewer,"Computing for sub %d/%d %d %d.\n",i,sub_schurs->n_subs,subset_size,pcbddc->mat_graph->count[idxs[0]]);
        }

        compute_range = PETSC_FALSE;
        if (thresh > 1.+PETSC_SMALL && !same_data) {
          compute_range = PETSC_TRUE;
        }

        ierr = PetscFPTrapPush(PETSC_FP_TRAP_OFF);CHKERRQ(ierr);
        if (compute_range) {

          /* ask for eigenvalues larger than thresh */
#if defined(PETSC_USE_COMPLEX)
          PetscStackCallBLAS("LAPACKsygvx",LAPACKsygvx_(&B_itype,"V","V","L",&B_N,St,&B_N,S,&B_N,&lower,&upper,&B_IL,&B_IU,&eps,&B_neigs,eigs,eigv,&B_N,work,&B_lwork,rwork,B_iwork,B_ifail,&B_ierr));
#else
          PetscStackCallBLAS("LAPACKsygvx",LAPACKsygvx_(&B_itype,"V","V","L",&B_N,St,&B_N,S,&B_N,&lower,&upper,&B_IL,&B_IU,&eps,&B_neigs,eigs,eigv,&B_N,work,&B_lwork,B_iwork,B_ifail,&B_ierr));
#endif
        } else if (!same_data) {
          B_IU = PetscMax(1,PetscMin(B_N,nmax));
          B_IL = 1;
#if defined(PETSC_USE_COMPLEX)
          PetscStackCallBLAS("LAPACKsygvx",LAPACKsygvx_(&B_itype,"V","I","L",&B_N,St,&B_N,S,&B_N,&lower,&upper,&B_IL,&B_IU,&eps,&B_neigs,eigs,eigv,&B_N,work,&B_lwork,rwork,B_iwork,B_ifail,&B_ierr));
#else
          PetscStackCallBLAS("LAPACKsygvx",LAPACKsygvx_(&B_itype,"V","I","L",&B_N,St,&B_N,S,&B_N,&lower,&upper,&B_IL,&B_IU,&eps,&B_neigs,eigs,eigv,&B_N,work,&B_lwork,B_iwork,B_ifail,&B_ierr));
#endif
        } else { /* same_data is true, so get the adaptive function requested by the user */
          PetscInt k;
          if (!sub_schurs->change_primal_sub) SETERRQ(PETSC_COMM_SELF,PETSC_ERR_PLIB,"This should not happen");
          ierr = ISGetLocalSize(sub_schurs->change_primal_sub[i],&nmax);CHKERRQ(ierr);
          ierr = PetscBLASIntCast(nmax,&B_neigs);CHKERRQ(ierr);
          nmin = nmax;
          ierr = PetscMemzero(eigv,subset_size*nmax*sizeof(PetscScalar));CHKERRQ(ierr);
          for (k=0;k<nmax;k++) {
            eigs[k] = 1./PETSC_SMALL;
            eigv[k*(subset_size+1)] = 1.0;
          }
        }
        ierr = PetscFPTrapPop();CHKERRQ(ierr);
        if (B_ierr) {
          if (B_ierr < 0 ) SETERRQ1(PETSC_COMM_SELF,PETSC_ERR_LIB,"Error in SYGVX Lapack routine: illegal value for argument %d",-(int)B_ierr);
          else if (B_ierr <= B_N) SETERRQ1(PETSC_COMM_SELF,PETSC_ERR_LIB,"Error in SYGVX Lapack routine: %d eigenvalues failed to converge",(int)B_ierr);
          else SETERRQ1(PETSC_COMM_SELF,PETSC_ERR_LIB,"Error in SYGVX Lapack routine: leading minor of order %d is not positive definite",(int)B_ierr-B_N-1);
        }

        if (B_neigs > nmax) {
          if (pcbddc->dbg_flag) {
            PetscViewerASCIISynchronizedPrintf(pcbddc->dbg_viewer,"   found %d eigs, more than maximum required %d.\n",B_neigs,nmax);
          }
          if (pcbddc->use_deluxe_scaling) eigs_start = B_neigs -nmax;
          B_neigs = nmax;
        }

        nmin_s = PetscMin(nmin,B_N);
        if (B_neigs < nmin_s) {
          PetscBLASInt B_neigs2;

          if (pcbddc->use_deluxe_scaling) {
            B_IL = B_N - nmin_s + 1;
            B_IU = B_N - B_neigs;
          } else {
            B_IL = B_neigs + 1;
            B_IU = nmin_s;
          }
          if (pcbddc->dbg_flag) {
            PetscViewerASCIISynchronizedPrintf(pcbddc->dbg_viewer,"   found %d eigs, less than minimum required %d. Asking for %d to %d incl (fortran like)\n",B_neigs,nmin,B_IL,B_IU);
          }
          if (sub_schurs->is_hermitian) {
            PetscInt j;
            for (j=0;j<subset_size;j++) {
              ierr = PetscMemcpy(S+j*(subset_size+1),Sarray+cumarray+j*(subset_size+1),(subset_size-j)*sizeof(PetscScalar));CHKERRQ(ierr);
            }
            for (j=0;j<subset_size;j++) {
              ierr = PetscMemcpy(St+j*(subset_size+1),Starray+cumarray+j*(subset_size+1),(subset_size-j)*sizeof(PetscScalar));CHKERRQ(ierr);
            }
          } else {
            ierr = PetscMemcpy(S,Sarray+cumarray,subset_size*subset_size*sizeof(PetscScalar));CHKERRQ(ierr);
            ierr = PetscMemcpy(St,Starray+cumarray,subset_size*subset_size*sizeof(PetscScalar));CHKERRQ(ierr);
          }
          ierr = PetscFPTrapPush(PETSC_FP_TRAP_OFF);CHKERRQ(ierr);
#if defined(PETSC_USE_COMPLEX)
          PetscStackCallBLAS("LAPACKsygvx",LAPACKsygvx_(&B_itype,"V","I","L",&B_N,St,&B_N,S,&B_N,&lower,&upper,&B_IL,&B_IU,&eps,&B_neigs2,eigs+B_neigs,eigv+B_neigs*subset_size,&B_N,work,&B_lwork,rwork,B_iwork,B_ifail,&B_ierr));
#else
          PetscStackCallBLAS("LAPACKsygvx",LAPACKsygvx_(&B_itype,"V","I","L",&B_N,St,&B_N,S,&B_N,&lower,&upper,&B_IL,&B_IU,&eps,&B_neigs2,eigs+B_neigs,eigv+B_neigs*subset_size,&B_N,work,&B_lwork,B_iwork,B_ifail,&B_ierr));
#endif
          ierr = PetscFPTrapPop();CHKERRQ(ierr);
          B_neigs += B_neigs2;
        }
        if (B_ierr) {
          if (B_ierr < 0 ) SETERRQ1(PETSC_COMM_SELF,PETSC_ERR_LIB,"Error in SYGVX Lapack routine: illegal value for argument %d",-(int)B_ierr);
          else if (B_ierr <= B_N) SETERRQ1(PETSC_COMM_SELF,PETSC_ERR_LIB,"Error in SYGVX Lapack routine: %d eigenvalues failed to converge",(int)B_ierr);
          else SETERRQ1(PETSC_COMM_SELF,PETSC_ERR_LIB,"Error in SYGVX Lapack routine: leading minor of order %d is not positive definite",(int)B_ierr-B_N-1);
        }
        if (pcbddc->dbg_flag) {
          ierr = PetscViewerASCIISynchronizedPrintf(pcbddc->dbg_viewer,"   -> Got %d eigs\n",B_neigs);CHKERRQ(ierr);
          for (j=0;j<B_neigs;j++) {
            if (eigs[j] == 0.0) {
              ierr = PetscViewerASCIISynchronizedPrintf(pcbddc->dbg_viewer,"     Inf\n");CHKERRQ(ierr);
            } else {
              if (pcbddc->use_deluxe_scaling) {
                ierr = PetscViewerASCIISynchronizedPrintf(pcbddc->dbg_viewer,"     %1.6e\n",eigs[j+eigs_start]);CHKERRQ(ierr);
              } else {
                ierr = PetscViewerASCIISynchronizedPrintf(pcbddc->dbg_viewer,"     %1.6e\n",1./eigs[j+eigs_start]);CHKERRQ(ierr);
              }
            }
          }
        }
      } else {
          /* TODO */
      }
    }
    /* change the basis back to the original one */
    if (sub_schurs->change) {
      Mat change,phi,phit;

      if (pcbddc->dbg_flag > 1) {
        PetscInt ii;
        for (ii=0;ii<B_neigs;ii++) {
          ierr = PetscViewerASCIISynchronizedPrintf(pcbddc->dbg_viewer,"   -> Eigenvector (old basis) %d/%d (%d)\n",ii,B_neigs,B_N);CHKERRQ(ierr);
          for (j=0;j<B_N;j++) {
            ierr = PetscViewerASCIISynchronizedPrintf(pcbddc->dbg_viewer,"       %1.4e\n",eigv[(ii+eigs_start)*subset_size+j]);CHKERRQ(ierr);
          }
        }
      }
      ierr = KSPGetOperators(sub_schurs->change[i],&change,NULL);CHKERRQ(ierr);
      ierr = MatCreateSeqDense(PETSC_COMM_SELF,subset_size,B_neigs,eigv+eigs_start*subset_size,&phit);CHKERRQ(ierr);
      ierr = MatMatMult(change,phit,MAT_INITIAL_MATRIX,PETSC_DEFAULT,&phi);CHKERRQ(ierr);
      ierr = MatCopy(phi,phit,SAME_NONZERO_PATTERN);CHKERRQ(ierr);
      ierr = MatDestroy(&phit);CHKERRQ(ierr);
      ierr = MatDestroy(&phi);CHKERRQ(ierr);
    }
    maxneigs = PetscMax(B_neigs,maxneigs);
    pcbddc->adaptive_constraints_n[i+nv] = B_neigs;
    if (B_neigs) {
      ierr = PetscMemcpy(pcbddc->adaptive_constraints_data+pcbddc->adaptive_constraints_data_ptr[cum],eigv+eigs_start*subset_size,B_neigs*subset_size*sizeof(PetscScalar));CHKERRQ(ierr);

      if (pcbddc->dbg_flag > 1) {
        PetscInt ii;
        for (ii=0;ii<B_neigs;ii++) {
          ierr = PetscViewerASCIISynchronizedPrintf(pcbddc->dbg_viewer,"   -> Eigenvector %d/%d (%d)\n",ii,B_neigs,B_N);CHKERRQ(ierr);
          for (j=0;j<B_N;j++) {
#if defined(PETSC_USE_COMPLEX)
            PetscReal r = PetscRealPart(pcbddc->adaptive_constraints_data[ii*subset_size+j+pcbddc->adaptive_constraints_data_ptr[cum]]);
            PetscReal c = PetscImaginaryPart(pcbddc->adaptive_constraints_data[ii*subset_size+j+pcbddc->adaptive_constraints_data_ptr[cum]]);
            ierr = PetscViewerASCIISynchronizedPrintf(pcbddc->dbg_viewer,"       %1.4e + %1.4e i\n",r,c);CHKERRQ(ierr);
#else
            ierr = PetscViewerASCIISynchronizedPrintf(pcbddc->dbg_viewer,"       %1.4e\n",pcbddc->adaptive_constraints_data[ii*subset_size+j+pcbddc->adaptive_constraints_data_ptr[cum]]);CHKERRQ(ierr);
#endif
          }
        }
      }
      ierr = PetscMemcpy(pcbddc->adaptive_constraints_idxs+pcbddc->adaptive_constraints_idxs_ptr[cum],idxs,subset_size*sizeof(PetscInt));CHKERRQ(ierr);
      pcbddc->adaptive_constraints_idxs_ptr[cum+1] = pcbddc->adaptive_constraints_idxs_ptr[cum] + subset_size;
      pcbddc->adaptive_constraints_data_ptr[cum+1] = pcbddc->adaptive_constraints_data_ptr[cum] + subset_size*B_neigs;
      cum++;
    }
    ierr = ISRestoreIndices(sub_schurs->is_subs[i],&idxs);CHKERRQ(ierr);
    /* shift for next computation */
    cumarray += subset_size*subset_size;
  }
  if (pcbddc->dbg_flag) {
    ierr = PetscViewerFlush(pcbddc->dbg_viewer);CHKERRQ(ierr);
  }

  if (mss) {
    ierr = MatSeqAIJRestoreArray(sub_schurs->sum_S_Ej_inv_all,&Sarray);CHKERRQ(ierr);
    ierr = MatSeqAIJRestoreArray(sub_schurs->sum_S_Ej_tilda_all,&Starray);CHKERRQ(ierr);
    /* destroy matrices (junk) */
    ierr = MatDestroy(&sub_schurs->sum_S_Ej_inv_all);CHKERRQ(ierr);
    ierr = MatDestroy(&sub_schurs->sum_S_Ej_tilda_all);CHKERRQ(ierr);
  }
  if (allocated_S_St) {
    ierr = PetscFree2(S,St);CHKERRQ(ierr);
  }
  ierr = PetscFree5(eigv,eigs,work,B_iwork,B_ifail);CHKERRQ(ierr);
#if defined(PETSC_USE_COMPLEX)
  ierr = PetscFree(rwork);CHKERRQ(ierr);
#endif
  if (pcbddc->dbg_flag) {
    PetscInt maxneigs_r;
    ierr = MPIU_Allreduce(&maxneigs,&maxneigs_r,1,MPIU_INT,MPI_MAX,PetscObjectComm((PetscObject)pc));CHKERRQ(ierr);
    ierr = PetscViewerASCIIPrintf(pcbddc->dbg_viewer,"Maximum number of constraints per cc %d\n",maxneigs_r);CHKERRQ(ierr);
  }
  PetscFunctionReturn(0);
}

#undef __FUNCT__
#define __FUNCT__ "PCBDDCSetUpSolvers"
PetscErrorCode PCBDDCSetUpSolvers(PC pc)
{
  PetscScalar    *coarse_submat_vals;
  PetscErrorCode ierr;

  PetscFunctionBegin;
  /* Setup local scatters R_to_B and (optionally) R_to_D */
  /* PCBDDCSetUpLocalWorkVectors should be called first! */
  ierr = PCBDDCSetUpLocalScatters(pc);CHKERRQ(ierr);

  /* Setup local neumann solver ksp_R */
  /* PCBDDCSetUpLocalScatters should be called first! */
  ierr = PCBDDCSetUpLocalSolvers(pc,PETSC_FALSE,PETSC_TRUE);CHKERRQ(ierr);

  /*
     Setup local correction and local part of coarse basis.
     Gives back the dense local part of the coarse matrix in column major ordering
  */
  ierr = PCBDDCSetUpCorrection(pc,&coarse_submat_vals);CHKERRQ(ierr);

  /* Compute total number of coarse nodes and setup coarse solver */
  ierr = PCBDDCSetUpCoarseSolver(pc,coarse_submat_vals);CHKERRQ(ierr);

  /* free */
  ierr = PetscFree(coarse_submat_vals);CHKERRQ(ierr);
  PetscFunctionReturn(0);
}

#undef __FUNCT__
#define __FUNCT__ "PCBDDCResetCustomization"
PetscErrorCode PCBDDCResetCustomization(PC pc)
{
  PC_BDDC        *pcbddc = (PC_BDDC*)pc->data;
  PetscErrorCode ierr;

  PetscFunctionBegin;
  ierr = PCBDDCGraphResetCSR(pcbddc->mat_graph);CHKERRQ(ierr);
  ierr = ISDestroy(&pcbddc->user_primal_vertices);CHKERRQ(ierr);
<<<<<<< HEAD
  ierr = ISDestroy(&pcbddc->user_primal_vertices_local);CHKERRQ(ierr);
  ierr = MatNullSpaceDestroy(&pcbddc->NullSpace);CHKERRQ(ierr);
=======
>>>>>>> c061df66
  ierr = ISDestroy(&pcbddc->NeumannBoundaries);CHKERRQ(ierr);
  ierr = ISDestroy(&pcbddc->NeumannBoundariesLocal);CHKERRQ(ierr);
  ierr = ISDestroy(&pcbddc->DirichletBoundaries);CHKERRQ(ierr);
  ierr = MatNullSpaceDestroy(&pcbddc->onearnullspace);CHKERRQ(ierr);
  ierr = PetscFree(pcbddc->onearnullvecs_state);CHKERRQ(ierr);
  ierr = ISDestroy(&pcbddc->DirichletBoundariesLocal);CHKERRQ(ierr);
  ierr = PCBDDCSetDofsSplitting(pc,0,NULL);CHKERRQ(ierr);
  ierr = PCBDDCSetDofsSplittingLocal(pc,0,NULL);CHKERRQ(ierr);
  PetscFunctionReturn(0);
}

#undef __FUNCT__
#define __FUNCT__ "PCBDDCResetTopography"
PetscErrorCode PCBDDCResetTopography(PC pc)
{
  PC_BDDC        *pcbddc = (PC_BDDC*)pc->data;
  PetscInt       i;
  PetscErrorCode ierr;

  PetscFunctionBegin;
  ierr = MatDestroy(&pcbddc->user_ChangeOfBasisMatrix);CHKERRQ(ierr);
  ierr = MatDestroy(&pcbddc->ChangeOfBasisMatrix);CHKERRQ(ierr);
  ierr = MatDestroy(&pcbddc->switch_static_change);CHKERRQ(ierr);
  ierr = VecDestroy(&pcbddc->work_change);CHKERRQ(ierr);
  ierr = MatDestroy(&pcbddc->ConstraintMatrix);CHKERRQ(ierr);
  ierr = PCBDDCGraphReset(pcbddc->mat_graph);CHKERRQ(ierr);
  for (i=0;i<pcbddc->n_local_subs;i++) {
    ierr = ISDestroy(&pcbddc->local_subs[i]);CHKERRQ(ierr);
  }
  ierr = PetscFree(pcbddc->local_subs);CHKERRQ(ierr);
  ierr = PCBDDCSubSchursReset(pcbddc->sub_schurs);CHKERRQ(ierr);
  PetscFunctionReturn(0);
}

#undef __FUNCT__
#define __FUNCT__ "PCBDDCResetSolvers"
PetscErrorCode PCBDDCResetSolvers(PC pc)
{
  PC_BDDC        *pcbddc = (PC_BDDC*)pc->data;
  PetscErrorCode ierr;

  PetscFunctionBegin;
  ierr = VecDestroy(&pcbddc->coarse_vec);CHKERRQ(ierr);
  if (pcbddc->coarse_phi_B) {
    PetscScalar *array;
    ierr = MatDenseGetArray(pcbddc->coarse_phi_B,&array);CHKERRQ(ierr);
    ierr = PetscFree(array);CHKERRQ(ierr);
  }
  ierr = MatDestroy(&pcbddc->coarse_phi_B);CHKERRQ(ierr);
  ierr = MatDestroy(&pcbddc->coarse_phi_D);CHKERRQ(ierr);
  ierr = MatDestroy(&pcbddc->coarse_psi_B);CHKERRQ(ierr);
  ierr = MatDestroy(&pcbddc->coarse_psi_D);CHKERRQ(ierr);
  ierr = VecDestroy(&pcbddc->vec1_P);CHKERRQ(ierr);
  ierr = VecDestroy(&pcbddc->vec1_C);CHKERRQ(ierr);
  ierr = MatDestroy(&pcbddc->local_auxmat2);CHKERRQ(ierr);
  ierr = MatDestroy(&pcbddc->local_auxmat1);CHKERRQ(ierr);
  ierr = VecDestroy(&pcbddc->vec1_R);CHKERRQ(ierr);
  ierr = VecDestroy(&pcbddc->vec2_R);CHKERRQ(ierr);
  ierr = ISDestroy(&pcbddc->is_R_local);CHKERRQ(ierr);
  ierr = VecScatterDestroy(&pcbddc->R_to_B);CHKERRQ(ierr);
  ierr = VecScatterDestroy(&pcbddc->R_to_D);CHKERRQ(ierr);
  ierr = VecScatterDestroy(&pcbddc->coarse_loc_to_glob);CHKERRQ(ierr);
  ierr = KSPDestroy(&pcbddc->ksp_D);CHKERRQ(ierr);
  ierr = KSPDestroy(&pcbddc->ksp_R);CHKERRQ(ierr);
  ierr = KSPDestroy(&pcbddc->coarse_ksp);CHKERRQ(ierr);
  ierr = MatDestroy(&pcbddc->local_mat);CHKERRQ(ierr);
  ierr = PetscFree(pcbddc->primal_indices_local_idxs);CHKERRQ(ierr);
  ierr = PetscFree2(pcbddc->local_primal_ref_node,pcbddc->local_primal_ref_mult);CHKERRQ(ierr);
  ierr = PetscFree(pcbddc->global_primal_indices);CHKERRQ(ierr);
  ierr = ISDestroy(&pcbddc->coarse_subassembling);CHKERRQ(ierr);
  ierr = MatDestroy(&pcbddc->benign_change);CHKERRQ(ierr);
  ierr = VecDestroy(&pcbddc->benign_vec);CHKERRQ(ierr);
  ierr = PCBDDCBenignShellMat(pc,PETSC_TRUE);CHKERRQ(ierr);
  ierr = MatDestroy(&pcbddc->benign_B0);CHKERRQ(ierr);
  ierr = PetscSFDestroy(&pcbddc->benign_sf);CHKERRQ(ierr);
  if (pcbddc->benign_zerodiag_subs) {
    PetscInt i;
    for (i=0;i<pcbddc->benign_n;i++) {
      ierr = ISDestroy(&pcbddc->benign_zerodiag_subs[i]);CHKERRQ(ierr);
    }
    ierr = PetscFree(pcbddc->benign_zerodiag_subs);CHKERRQ(ierr);
  }
  ierr = PetscFree3(pcbddc->benign_p0_lidx,pcbddc->benign_p0_gidx,pcbddc->benign_p0);CHKERRQ(ierr);
  PetscFunctionReturn(0);
}

#undef __FUNCT__
#define __FUNCT__ "PCBDDCSetUpLocalWorkVectors"
PetscErrorCode PCBDDCSetUpLocalWorkVectors(PC pc)
{
  PC_BDDC        *pcbddc = (PC_BDDC*)pc->data;
  PC_IS          *pcis = (PC_IS*)pc->data;
  VecType        impVecType;
  PetscInt       n_constraints,n_R,old_size;
  PetscErrorCode ierr;

  PetscFunctionBegin;
  if (!pcbddc->ConstraintMatrix) SETERRQ(PetscObjectComm((PetscObject)pc),PETSC_ERR_PLIB,"BDDC Constraint matrix has not been created");
  /* get sizes */
  n_constraints = pcbddc->local_primal_size - pcbddc->benign_n - pcbddc->n_vertices;
  n_R = pcis->n - pcbddc->n_vertices;
  ierr = VecGetType(pcis->vec1_N,&impVecType);CHKERRQ(ierr);
  /* local work vectors (try to avoid unneeded work)*/
  /* R nodes */
  old_size = -1;
  if (pcbddc->vec1_R) {
    ierr = VecGetSize(pcbddc->vec1_R,&old_size);CHKERRQ(ierr);
  }
  if (n_R != old_size) {
    ierr = VecDestroy(&pcbddc->vec1_R);CHKERRQ(ierr);
    ierr = VecDestroy(&pcbddc->vec2_R);CHKERRQ(ierr);
    ierr = VecCreate(PetscObjectComm((PetscObject)pcis->vec1_N),&pcbddc->vec1_R);CHKERRQ(ierr);
    ierr = VecSetSizes(pcbddc->vec1_R,PETSC_DECIDE,n_R);CHKERRQ(ierr);
    ierr = VecSetType(pcbddc->vec1_R,impVecType);CHKERRQ(ierr);
    ierr = VecDuplicate(pcbddc->vec1_R,&pcbddc->vec2_R);CHKERRQ(ierr);
  }
  /* local primal dofs */
  old_size = -1;
  if (pcbddc->vec1_P) {
    ierr = VecGetSize(pcbddc->vec1_P,&old_size);CHKERRQ(ierr);
  }
  if (pcbddc->local_primal_size != old_size) {
    ierr = VecDestroy(&pcbddc->vec1_P);CHKERRQ(ierr);
    ierr = VecCreate(PetscObjectComm((PetscObject)pcis->vec1_N),&pcbddc->vec1_P);CHKERRQ(ierr);
    ierr = VecSetSizes(pcbddc->vec1_P,PETSC_DECIDE,pcbddc->local_primal_size);CHKERRQ(ierr);
    ierr = VecSetType(pcbddc->vec1_P,impVecType);CHKERRQ(ierr);
  }
  /* local explicit constraints */
  old_size = -1;
  if (pcbddc->vec1_C) {
    ierr = VecGetSize(pcbddc->vec1_C,&old_size);CHKERRQ(ierr);
  }
  if (n_constraints && n_constraints != old_size) {
    ierr = VecDestroy(&pcbddc->vec1_C);CHKERRQ(ierr);
    ierr = VecCreate(PetscObjectComm((PetscObject)pcis->vec1_N),&pcbddc->vec1_C);CHKERRQ(ierr);
    ierr = VecSetSizes(pcbddc->vec1_C,PETSC_DECIDE,n_constraints);CHKERRQ(ierr);
    ierr = VecSetType(pcbddc->vec1_C,impVecType);CHKERRQ(ierr);
  }
  PetscFunctionReturn(0);
}

#undef __FUNCT__
#define __FUNCT__ "PCBDDCSetUpCorrection"
PetscErrorCode PCBDDCSetUpCorrection(PC pc, PetscScalar **coarse_submat_vals_n)
{
  PetscErrorCode  ierr;
  /* pointers to pcis and pcbddc */
  PC_IS*          pcis = (PC_IS*)pc->data;
  PC_BDDC*        pcbddc = (PC_BDDC*)pc->data;
  PCBDDCSubSchurs sub_schurs = pcbddc->sub_schurs;
  /* submatrices of local problem */
  Mat             A_RV,A_VR,A_VV,local_auxmat2_R;
  /* submatrices of local coarse problem */
  Mat             S_VV,S_CV,S_VC,S_CC;
  /* working matrices */
  Mat             C_CR;
  /* additional working stuff */
  PC              pc_R;
  Mat             F;
  Vec             dummy_vec;
  PetscBool       isLU,isCHOL,isILU,need_benign_correction;
  PetscScalar     *coarse_submat_vals; /* TODO: use a PETSc matrix */
  PetscScalar     *work;
  PetscInt        *idx_V_B;
  PetscInt        lda_rhs,n,n_vertices,n_constraints,*p0_lidx_I;
  PetscInt        i,n_R,n_D,n_B;

  /* some shortcuts to scalars */
  PetscScalar     one=1.0,m_one=-1.0;

  PetscFunctionBegin;
  if (!pcbddc->symmetric_primal && pcbddc->benign_n) {
    SETERRQ(PETSC_COMM_SELF,PETSC_ERR_SUP,"Non-symmetric primal basis computation with benign trick not yet implemented");
  }

  /* Set Non-overlapping dimensions */
  n_vertices = pcbddc->n_vertices;
  n_constraints = pcbddc->local_primal_size - pcbddc->benign_n - n_vertices;
  n_B = pcis->n_B;
  n_D = pcis->n - n_B;
  n_R = pcis->n - n_vertices;

  /* vertices in boundary numbering */
  ierr = PetscMalloc1(n_vertices,&idx_V_B);CHKERRQ(ierr);
  ierr = ISGlobalToLocalMappingApply(pcis->BtoNmap,IS_GTOLM_DROP,n_vertices,pcbddc->local_primal_ref_node,&i,idx_V_B);CHKERRQ(ierr);
  if (i != n_vertices) SETERRQ2(PETSC_COMM_SELF,PETSC_ERR_PLIB,"Error in boundary numbering for BDDC vertices! %D != %D\n",n_vertices,i);

  /* Subdomain contribution (Non-overlapping) to coarse matrix  */
  ierr = PetscCalloc1(pcbddc->local_primal_size*pcbddc->local_primal_size,&coarse_submat_vals);CHKERRQ(ierr);
  ierr = MatCreateSeqDense(PETSC_COMM_SELF,n_vertices,n_vertices,coarse_submat_vals,&S_VV);CHKERRQ(ierr);
  ierr = MatSeqDenseSetLDA(S_VV,pcbddc->local_primal_size);CHKERRQ(ierr);
  ierr = MatCreateSeqDense(PETSC_COMM_SELF,n_constraints,n_vertices,coarse_submat_vals+n_vertices,&S_CV);CHKERRQ(ierr);
  ierr = MatSeqDenseSetLDA(S_CV,pcbddc->local_primal_size);CHKERRQ(ierr);
  ierr = MatCreateSeqDense(PETSC_COMM_SELF,n_vertices,n_constraints,coarse_submat_vals+pcbddc->local_primal_size*n_vertices,&S_VC);CHKERRQ(ierr);
  ierr = MatSeqDenseSetLDA(S_VC,pcbddc->local_primal_size);CHKERRQ(ierr);
  ierr = MatCreateSeqDense(PETSC_COMM_SELF,n_constraints,n_constraints,coarse_submat_vals+(pcbddc->local_primal_size+1)*n_vertices,&S_CC);CHKERRQ(ierr);
  ierr = MatSeqDenseSetLDA(S_CC,pcbddc->local_primal_size);CHKERRQ(ierr);

  /* determine if can use MatSolve routines instead of calling KSPSolve on ksp_R */
  ierr = KSPGetPC(pcbddc->ksp_R,&pc_R);CHKERRQ(ierr);
  ierr = PetscObjectTypeCompare((PetscObject)pc_R,PCLU,&isLU);CHKERRQ(ierr);
  ierr = PetscObjectTypeCompare((PetscObject)pc_R,PCILU,&isILU);CHKERRQ(ierr);
  ierr = PetscObjectTypeCompare((PetscObject)pc_R,PCCHOLESKY,&isCHOL);CHKERRQ(ierr);
  lda_rhs = n_R;
  need_benign_correction = PETSC_FALSE;
  if (isLU || isILU || isCHOL) {
    ierr = PCFactorGetMatrix(pc_R,&F);CHKERRQ(ierr);
  } else if (sub_schurs->reuse_solver) {
    PCBDDCReuseSolvers reuse_solver = sub_schurs->reuse_solver;
    MatFactorType      type;

    F = reuse_solver->F;
    ierr = MatGetFactorType(F,&type);CHKERRQ(ierr);
    if (type == MAT_FACTOR_CHOLESKY) isCHOL = PETSC_TRUE;
    ierr = MatGetSize(F,&lda_rhs,NULL);CHKERRQ(ierr);
    need_benign_correction = (PetscBool)(!!reuse_solver->benign_n);
  } else {
    F = NULL;
  }

  /* allocate workspace */
  n = 0;
  if (n_constraints) {
    n += lda_rhs*n_constraints;
  }
  if (n_vertices) {
    n = PetscMax(2*lda_rhs*n_vertices,n);
    n = PetscMax((lda_rhs+n_B)*n_vertices,n);
  }
  ierr = PetscMalloc1(n,&work);CHKERRQ(ierr);

  /* create dummy vector to modify rhs and sol of MatMatSolve (work array will never be used) */
  dummy_vec = NULL;
  if (need_benign_correction && lda_rhs != n_R && F) {
    ierr = VecCreateSeqWithArray(PETSC_COMM_SELF,1,lda_rhs,work,&dummy_vec);CHKERRQ(ierr);
  }

  /* Precompute stuffs needed for preprocessing and application of BDDC*/
  if (n_constraints) {
    Mat         M1,M2,M3,C_B;
    IS          is_aux;
    PetscScalar *array,*array2;

    ierr = MatDestroy(&pcbddc->local_auxmat1);CHKERRQ(ierr);
    ierr = MatDestroy(&pcbddc->local_auxmat2);CHKERRQ(ierr);

    /* Extract constraints on R nodes: C_{CR}  */
    ierr = ISCreateStride(PETSC_COMM_SELF,n_constraints,n_vertices,1,&is_aux);CHKERRQ(ierr);
    ierr = MatGetSubMatrix(pcbddc->ConstraintMatrix,is_aux,pcbddc->is_R_local,MAT_INITIAL_MATRIX,&C_CR);CHKERRQ(ierr);
    ierr = MatGetSubMatrix(pcbddc->ConstraintMatrix,is_aux,pcis->is_B_local,MAT_INITIAL_MATRIX,&C_B);CHKERRQ(ierr);

    /* Assemble         local_auxmat2_R =        (- A_{RR}^{-1} C^T_{CR}) needed by BDDC setup */
    /* Assemble pcbddc->local_auxmat2   = R_to_B (- A_{RR}^{-1} C^T_{CR}) needed by BDDC application */
    ierr = PetscMemzero(work,lda_rhs*n_constraints*sizeof(PetscScalar));CHKERRQ(ierr);
    for (i=0;i<n_constraints;i++) {
      const PetscScalar *row_cmat_values;
      const PetscInt    *row_cmat_indices;
      PetscInt          size_of_constraint,j;

      ierr = MatGetRow(C_CR,i,&size_of_constraint,&row_cmat_indices,&row_cmat_values);CHKERRQ(ierr);
      for (j=0;j<size_of_constraint;j++) {
        work[row_cmat_indices[j]+i*lda_rhs] = -row_cmat_values[j];
      }
      ierr = MatRestoreRow(C_CR,i,&size_of_constraint,&row_cmat_indices,&row_cmat_values);CHKERRQ(ierr);
    }
    ierr = MatCreateSeqDense(PETSC_COMM_SELF,lda_rhs,n_constraints,NULL,&local_auxmat2_R);CHKERRQ(ierr);
    if (F) {
      Mat B;

      ierr = MatCreateSeqDense(PETSC_COMM_SELF,lda_rhs,n_constraints,work,&B);CHKERRQ(ierr);
      if (need_benign_correction) {
        PCBDDCReuseSolvers reuse_solver = sub_schurs->reuse_solver;

        /* rhs is already zero on interior dofs, no need to change the rhs */
        ierr = PetscMemzero(reuse_solver->benign_save_vals,pcbddc->benign_n*sizeof(PetscScalar));CHKERRQ(ierr);
      }
      ierr = MatMatSolve(F,B,local_auxmat2_R);CHKERRQ(ierr);
      if (need_benign_correction) {
        PetscScalar        *marr;
        PCBDDCReuseSolvers reuse_solver = sub_schurs->reuse_solver;

        ierr = MatDenseGetArray(local_auxmat2_R,&marr);CHKERRQ(ierr);
        if (lda_rhs != n_R) {
          for (i=0;i<n_constraints;i++) {
            ierr = VecPlaceArray(dummy_vec,marr+i*lda_rhs);CHKERRQ(ierr);
            ierr = PCBDDCReuseSolversBenignAdapt(reuse_solver,dummy_vec,NULL,PETSC_TRUE,PETSC_TRUE);CHKERRQ(ierr);
            ierr = VecResetArray(dummy_vec);CHKERRQ(ierr);
          }
        } else {
          for (i=0;i<n_constraints;i++) {
            ierr = VecPlaceArray(pcbddc->vec1_R,marr+i*lda_rhs);CHKERRQ(ierr);
            ierr = PCBDDCReuseSolversBenignAdapt(reuse_solver,pcbddc->vec1_R,NULL,PETSC_TRUE,PETSC_TRUE);CHKERRQ(ierr);
            ierr = VecResetArray(pcbddc->vec1_R);CHKERRQ(ierr);
          }
        }
        ierr = MatDenseRestoreArray(local_auxmat2_R,&marr);CHKERRQ(ierr);
      }
      ierr = MatDestroy(&B);CHKERRQ(ierr);
    } else {
      PetscScalar *marr;

      ierr = MatDenseGetArray(local_auxmat2_R,&marr);CHKERRQ(ierr);
      for (i=0;i<n_constraints;i++) {
        ierr = VecPlaceArray(pcbddc->vec1_R,work+i*lda_rhs);CHKERRQ(ierr);
        ierr = VecPlaceArray(pcbddc->vec2_R,marr+i*lda_rhs);CHKERRQ(ierr);
        ierr = KSPSolve(pcbddc->ksp_R,pcbddc->vec1_R,pcbddc->vec2_R);CHKERRQ(ierr);
        ierr = VecResetArray(pcbddc->vec1_R);CHKERRQ(ierr);
        ierr = VecResetArray(pcbddc->vec2_R);CHKERRQ(ierr);
      }
      ierr = MatDenseRestoreArray(local_auxmat2_R,&marr);CHKERRQ(ierr);
    }
    if (!pcbddc->switch_static) {
      ierr = MatCreateSeqDense(PETSC_COMM_SELF,n_B,n_constraints,NULL,&pcbddc->local_auxmat2);CHKERRQ(ierr);
      ierr = MatDenseGetArray(pcbddc->local_auxmat2,&array);CHKERRQ(ierr);
      ierr = MatDenseGetArray(local_auxmat2_R,&array2);CHKERRQ(ierr);
      for (i=0;i<n_constraints;i++) {
        ierr = VecPlaceArray(pcbddc->vec1_R,array2+i*lda_rhs);CHKERRQ(ierr);
        ierr = VecPlaceArray(pcis->vec1_B,array+i*n_B);CHKERRQ(ierr);
        ierr = VecScatterBegin(pcbddc->R_to_B,pcbddc->vec1_R,pcis->vec1_B,INSERT_VALUES,SCATTER_FORWARD);CHKERRQ(ierr);
        ierr = VecScatterEnd(pcbddc->R_to_B,pcbddc->vec1_R,pcis->vec1_B,INSERT_VALUES,SCATTER_FORWARD);CHKERRQ(ierr);
        ierr = VecResetArray(pcis->vec1_B);CHKERRQ(ierr);
        ierr = VecResetArray(pcbddc->vec1_R);CHKERRQ(ierr);
      }
      ierr = MatDenseRestoreArray(local_auxmat2_R,&array2);CHKERRQ(ierr);
      ierr = MatDenseRestoreArray(pcbddc->local_auxmat2,&array);CHKERRQ(ierr);
      ierr = MatMatMult(C_B,pcbddc->local_auxmat2,MAT_INITIAL_MATRIX,PETSC_DEFAULT,&M3);CHKERRQ(ierr);
    } else {
      if (lda_rhs != n_R) {
        IS dummy;

        ierr = ISCreateStride(PETSC_COMM_SELF,n_R,0,1,&dummy);CHKERRQ(ierr);
        ierr = MatGetSubMatrix(local_auxmat2_R,dummy,NULL,MAT_INITIAL_MATRIX,&pcbddc->local_auxmat2);CHKERRQ(ierr);
        ierr = ISDestroy(&dummy);CHKERRQ(ierr);
      } else {
        ierr = PetscObjectReference((PetscObject)local_auxmat2_R);CHKERRQ(ierr);
        pcbddc->local_auxmat2 = local_auxmat2_R;
      }
      ierr = MatMatMult(C_CR,pcbddc->local_auxmat2,MAT_INITIAL_MATRIX,PETSC_DEFAULT,&M3);CHKERRQ(ierr);
    }
    ierr = ISDestroy(&is_aux);CHKERRQ(ierr);
    /* Assemble explicitly S_CC = ( C_{CR} A_{RR}^{-1} C^T_{CR} )^{-1}  */
    ierr = MatScale(M3,m_one);CHKERRQ(ierr);
    ierr = MatDuplicate(M3,MAT_DO_NOT_COPY_VALUES,&M1);CHKERRQ(ierr);
    ierr = MatDuplicate(M3,MAT_DO_NOT_COPY_VALUES,&M2);CHKERRQ(ierr);
    if (isCHOL) {
      ierr = MatCholeskyFactor(M3,NULL,NULL);CHKERRQ(ierr);
    } else {
      ierr = MatLUFactor(M3,NULL,NULL,NULL);CHKERRQ(ierr);
    }
    ierr = VecSet(pcbddc->vec1_C,one);CHKERRQ(ierr);
    ierr = MatDiagonalSet(M2,pcbddc->vec1_C,INSERT_VALUES);CHKERRQ(ierr);
    ierr = MatMatSolve(M3,M2,M1);CHKERRQ(ierr);
    ierr = MatDestroy(&M2);CHKERRQ(ierr);
    ierr = MatDestroy(&M3);CHKERRQ(ierr);
    /* Assemble local_auxmat1 = S_CC*C_{CB} needed by BDDC application in KSP and in preproc */
    ierr = MatMatMult(M1,C_B,MAT_INITIAL_MATRIX,PETSC_DEFAULT,&pcbddc->local_auxmat1);CHKERRQ(ierr);
    ierr = MatDestroy(&C_B);CHKERRQ(ierr);
    ierr = MatCopy(M1,S_CC,SAME_NONZERO_PATTERN);CHKERRQ(ierr); /* S_CC can have a different LDA, MatMatSolve doesn't support it */
    ierr = MatDestroy(&M1);CHKERRQ(ierr);
  }

  /* Get submatrices from subdomain matrix */
  if (n_vertices) {
    IS is_aux;

    if (sub_schurs->reuse_solver) { /* is_R_local is not sorted, ISComplement doesn't like it */
      IS tis;

      ierr = ISDuplicate(pcbddc->is_R_local,&tis);CHKERRQ(ierr);
      ierr = ISSort(tis);CHKERRQ(ierr);
      ierr = ISComplement(tis,0,pcis->n,&is_aux);CHKERRQ(ierr);
      ierr = ISDestroy(&tis);CHKERRQ(ierr);
    } else {
      ierr = ISComplement(pcbddc->is_R_local,0,pcis->n,&is_aux);CHKERRQ(ierr);
    }
    ierr = MatGetSubMatrix(pcbddc->local_mat,pcbddc->is_R_local,is_aux,MAT_INITIAL_MATRIX,&A_RV);CHKERRQ(ierr);
    ierr = MatGetSubMatrix(pcbddc->local_mat,is_aux,pcbddc->is_R_local,MAT_INITIAL_MATRIX,&A_VR);CHKERRQ(ierr);
    ierr = MatGetSubMatrix(pcbddc->local_mat,is_aux,is_aux,MAT_INITIAL_MATRIX,&A_VV);CHKERRQ(ierr);
    ierr = ISDestroy(&is_aux);CHKERRQ(ierr);
  }

  /* Matrix of coarse basis functions (local) */
  if (pcbddc->coarse_phi_B) {
    PetscInt on_B,on_primal,on_D=n_D;
    if (pcbddc->coarse_phi_D) {
      ierr = MatGetSize(pcbddc->coarse_phi_D,&on_D,NULL);CHKERRQ(ierr);
    }
    ierr = MatGetSize(pcbddc->coarse_phi_B,&on_B,&on_primal);CHKERRQ(ierr);
    if (on_B != n_B || on_primal != pcbddc->local_primal_size || on_D != n_D) {
      PetscScalar *marray;

      ierr = MatDenseGetArray(pcbddc->coarse_phi_B,&marray);CHKERRQ(ierr);
      ierr = PetscFree(marray);CHKERRQ(ierr);
      ierr = MatDestroy(&pcbddc->coarse_phi_B);CHKERRQ(ierr);
      ierr = MatDestroy(&pcbddc->coarse_psi_B);CHKERRQ(ierr);
      ierr = MatDestroy(&pcbddc->coarse_phi_D);CHKERRQ(ierr);
      ierr = MatDestroy(&pcbddc->coarse_psi_D);CHKERRQ(ierr);
    }
  }

  if (!pcbddc->coarse_phi_B) {
    PetscScalar *marray;

    n = n_B*pcbddc->local_primal_size;
    if (pcbddc->switch_static || pcbddc->dbg_flag) {
      n += n_D*pcbddc->local_primal_size;
    }
    if (!pcbddc->symmetric_primal) {
      n *= 2;
    }
    ierr = PetscCalloc1(n,&marray);CHKERRQ(ierr);
    ierr = MatCreateSeqDense(PETSC_COMM_SELF,n_B,pcbddc->local_primal_size,marray,&pcbddc->coarse_phi_B);CHKERRQ(ierr);
    n = n_B*pcbddc->local_primal_size;
    if (pcbddc->switch_static || pcbddc->dbg_flag) {
      ierr = MatCreateSeqDense(PETSC_COMM_SELF,n_D,pcbddc->local_primal_size,marray+n,&pcbddc->coarse_phi_D);CHKERRQ(ierr);
      n += n_D*pcbddc->local_primal_size;
    }
    if (!pcbddc->symmetric_primal) {
      ierr = MatCreateSeqDense(PETSC_COMM_SELF,n_B,pcbddc->local_primal_size,marray+n,&pcbddc->coarse_psi_B);CHKERRQ(ierr);
      if (pcbddc->switch_static || pcbddc->dbg_flag) {
        n = n_B*pcbddc->local_primal_size;
        ierr = MatCreateSeqDense(PETSC_COMM_SELF,n_D,pcbddc->local_primal_size,marray+n,&pcbddc->coarse_psi_D);CHKERRQ(ierr);
      }
    } else {
      ierr = PetscObjectReference((PetscObject)pcbddc->coarse_phi_B);CHKERRQ(ierr);
      pcbddc->coarse_psi_B = pcbddc->coarse_phi_B;
      if (pcbddc->switch_static || pcbddc->dbg_flag) {
        ierr = PetscObjectReference((PetscObject)pcbddc->coarse_phi_D);CHKERRQ(ierr);
        pcbddc->coarse_psi_D = pcbddc->coarse_phi_D;
      }
    }
  }

  /* We are now ready to evaluate coarse basis functions and subdomain contribution to coarse problem */
  p0_lidx_I = NULL;
  if (pcbddc->benign_n && (pcbddc->switch_static || pcbddc->dbg_flag)) {
    const PetscInt *idxs;

    ierr = ISGetIndices(pcis->is_I_local,&idxs);CHKERRQ(ierr);
    ierr = PetscMalloc1(pcbddc->benign_n,&p0_lidx_I);CHKERRQ(ierr);
    for (i=0;i<pcbddc->benign_n;i++) {
      ierr = PetscFindInt(pcbddc->benign_p0_lidx[i],pcis->n-pcis->n_B,idxs,&p0_lidx_I[i]);CHKERRQ(ierr);
    }
    ierr = ISRestoreIndices(pcis->is_I_local,&idxs);CHKERRQ(ierr);
  }

  /* vertices */
  if (n_vertices) {

    ierr = MatConvert(A_VV,MATDENSE,MAT_INPLACE_MATRIX,&A_VV);CHKERRQ(ierr);

    if (n_R) {
      Mat          A_RRmA_RV,A_RV_bcorr=NULL,S_VVt; /* S_VVt with LDA=N */
      PetscBLASInt B_N,B_one = 1;
      PetscScalar  *x,*y;
      PetscBool    isseqaij;

      ierr = MatScale(A_RV,m_one);CHKERRQ(ierr);
      if (need_benign_correction) {
        ISLocalToGlobalMapping RtoN;
        IS                     is_p0;
        PetscInt               *idxs_p0,n;

        ierr = PetscMalloc1(pcbddc->benign_n,&idxs_p0);CHKERRQ(ierr);
        ierr = ISLocalToGlobalMappingCreateIS(pcbddc->is_R_local,&RtoN);CHKERRQ(ierr);
        ierr = ISGlobalToLocalMappingApply(RtoN,IS_GTOLM_DROP,pcbddc->benign_n,pcbddc->benign_p0_lidx,&n,idxs_p0);CHKERRQ(ierr);
        if (n != pcbddc->benign_n) SETERRQ2(PETSC_COMM_SELF,PETSC_ERR_PLIB,"Error in R numbering for benign p0! %d != %d\n",n,pcbddc->benign_n);
        ierr = ISLocalToGlobalMappingDestroy(&RtoN);CHKERRQ(ierr);
        ierr = ISCreateGeneral(PETSC_COMM_SELF,n,idxs_p0,PETSC_OWN_POINTER,&is_p0);CHKERRQ(ierr);
        ierr = MatGetSubMatrix(A_RV,is_p0,NULL,MAT_INITIAL_MATRIX,&A_RV_bcorr);CHKERRQ(ierr);
        ierr = ISDestroy(&is_p0);CHKERRQ(ierr);
      }

      if (lda_rhs == n_R) {
        ierr = MatConvert(A_RV,MATDENSE,MAT_INPLACE_MATRIX,&A_RV);CHKERRQ(ierr);
      } else {
        PetscScalar    *av,*array;
        const PetscInt *xadj,*adjncy;
        PetscInt       n;
        PetscBool      flg_row;

        array = work+lda_rhs*n_vertices;
        ierr = PetscMemzero(array,lda_rhs*n_vertices*sizeof(PetscScalar));CHKERRQ(ierr);
        ierr = MatConvert(A_RV,MATSEQAIJ,MAT_INPLACE_MATRIX,&A_RV);CHKERRQ(ierr);
        ierr = MatGetRowIJ(A_RV,0,PETSC_FALSE,PETSC_FALSE,&n,&xadj,&adjncy,&flg_row);CHKERRQ(ierr);
        ierr = MatSeqAIJGetArray(A_RV,&av);CHKERRQ(ierr);
        for (i=0;i<n;i++) {
          PetscInt j;
          for (j=xadj[i];j<xadj[i+1];j++) array[lda_rhs*adjncy[j]+i] = av[j];
        }
        ierr = MatRestoreRowIJ(A_RV,0,PETSC_FALSE,PETSC_FALSE,&n,&xadj,&adjncy,&flg_row);CHKERRQ(ierr);
        ierr = MatDestroy(&A_RV);CHKERRQ(ierr);
        ierr = MatCreateSeqDense(PETSC_COMM_SELF,lda_rhs,n_vertices,array,&A_RV);CHKERRQ(ierr);
      }
      ierr = MatCreateSeqDense(PETSC_COMM_SELF,lda_rhs,n_vertices,work,&A_RRmA_RV);CHKERRQ(ierr);
      if (need_benign_correction) {
        PCBDDCReuseSolvers reuse_solver = sub_schurs->reuse_solver;
        PetscScalar        *marr;

        ierr = MatDenseGetArray(A_RV,&marr);CHKERRQ(ierr);
        /* need \Phi^T A_RV = (I+L)A_RV, L given by

               | 0 0  0 | (V)
           L = | 0 0 -1 | (P-p0)
               | 0 0 -1 | (p0)

        */
        for (i=0;i<reuse_solver->benign_n;i++) {
          const PetscScalar *vals;
          const PetscInt    *idxs,*idxs_zero;
          PetscInt          n,j,nz;

          ierr = ISGetLocalSize(reuse_solver->benign_zerodiag_subs[i],&nz);CHKERRQ(ierr);
          ierr = ISGetIndices(reuse_solver->benign_zerodiag_subs[i],&idxs_zero);CHKERRQ(ierr);
          ierr = MatGetRow(A_RV_bcorr,i,&n,&idxs,&vals);CHKERRQ(ierr);
          for (j=0;j<n;j++) {
            PetscScalar val = vals[j];
            PetscInt    k,col = idxs[j];
            for (k=0;k<nz;k++) marr[idxs_zero[k]+lda_rhs*col] -= val;
          }
          ierr = MatRestoreRow(A_RV_bcorr,i,&n,&idxs,&vals);CHKERRQ(ierr);
          ierr = ISRestoreIndices(reuse_solver->benign_zerodiag_subs[i],&idxs_zero);CHKERRQ(ierr);
        }
        ierr = MatDenseRestoreArray(A_RV,&marr);CHKERRQ(ierr);
      }
      if (F) {
        /* need to correct the rhs */
        if (need_benign_correction) {
          PCBDDCReuseSolvers reuse_solver = sub_schurs->reuse_solver;
          PetscScalar        *marr;

          ierr = MatDenseGetArray(A_RV,&marr);CHKERRQ(ierr);
          if (lda_rhs != n_R) {
            for (i=0;i<n_vertices;i++) {
              ierr = VecPlaceArray(dummy_vec,marr+i*lda_rhs);CHKERRQ(ierr);
              ierr = PCBDDCReuseSolversBenignAdapt(reuse_solver,dummy_vec,NULL,PETSC_FALSE,PETSC_TRUE);CHKERRQ(ierr);
              ierr = VecResetArray(dummy_vec);CHKERRQ(ierr);
            }
          } else {
            for (i=0;i<n_vertices;i++) {
              ierr = VecPlaceArray(pcbddc->vec1_R,marr+i*lda_rhs);CHKERRQ(ierr);
              ierr = PCBDDCReuseSolversBenignAdapt(reuse_solver,pcbddc->vec1_R,NULL,PETSC_FALSE,PETSC_TRUE);CHKERRQ(ierr);
              ierr = VecResetArray(pcbddc->vec1_R);CHKERRQ(ierr);
            }
          }
          ierr = MatDenseRestoreArray(A_RV,&marr);CHKERRQ(ierr);
        }
        ierr = MatMatSolve(F,A_RV,A_RRmA_RV);CHKERRQ(ierr);
        /* need to correct the solution */
        if (need_benign_correction) {
          PCBDDCReuseSolvers reuse_solver = sub_schurs->reuse_solver;
          PetscScalar        *marr;

          ierr = MatDenseGetArray(A_RRmA_RV,&marr);CHKERRQ(ierr);
          if (lda_rhs != n_R) {
            for (i=0;i<n_vertices;i++) {
              ierr = VecPlaceArray(dummy_vec,marr+i*lda_rhs);CHKERRQ(ierr);
              ierr = PCBDDCReuseSolversBenignAdapt(reuse_solver,dummy_vec,NULL,PETSC_TRUE,PETSC_TRUE);CHKERRQ(ierr);
              ierr = VecResetArray(dummy_vec);CHKERRQ(ierr);
            }
          } else {
            for (i=0;i<n_vertices;i++) {
              ierr = VecPlaceArray(pcbddc->vec1_R,marr+i*lda_rhs);CHKERRQ(ierr);
              ierr = PCBDDCReuseSolversBenignAdapt(reuse_solver,pcbddc->vec1_R,NULL,PETSC_TRUE,PETSC_TRUE);CHKERRQ(ierr);
              ierr = VecResetArray(pcbddc->vec1_R);CHKERRQ(ierr);
            }
          }
          ierr = MatDenseRestoreArray(A_RRmA_RV,&marr);CHKERRQ(ierr);
        }
      } else {
        ierr = MatDenseGetArray(A_RV,&y);CHKERRQ(ierr);
        for (i=0;i<n_vertices;i++) {
          ierr = VecPlaceArray(pcbddc->vec1_R,y+i*lda_rhs);CHKERRQ(ierr);
          ierr = VecPlaceArray(pcbddc->vec2_R,work+i*lda_rhs);CHKERRQ(ierr);
          ierr = KSPSolve(pcbddc->ksp_R,pcbddc->vec1_R,pcbddc->vec2_R);CHKERRQ(ierr);
          ierr = VecResetArray(pcbddc->vec1_R);CHKERRQ(ierr);
          ierr = VecResetArray(pcbddc->vec2_R);CHKERRQ(ierr);
        }
        ierr = MatDenseRestoreArray(A_RV,&y);CHKERRQ(ierr);
      }
      ierr = MatDestroy(&A_RV);CHKERRQ(ierr);
      /* S_VV and S_CV */
      if (n_constraints) {
        Mat B;

        ierr = PetscMemzero(work+lda_rhs*n_vertices,n_B*n_vertices*sizeof(PetscScalar));CHKERRQ(ierr);
        for (i=0;i<n_vertices;i++) {
          ierr = VecPlaceArray(pcbddc->vec1_R,work+i*lda_rhs);CHKERRQ(ierr);
          ierr = VecPlaceArray(pcis->vec1_B,work+lda_rhs*n_vertices+i*n_B);CHKERRQ(ierr);
          ierr = VecScatterBegin(pcbddc->R_to_B,pcbddc->vec1_R,pcis->vec1_B,INSERT_VALUES,SCATTER_FORWARD);CHKERRQ(ierr);
          ierr = VecScatterEnd(pcbddc->R_to_B,pcbddc->vec1_R,pcis->vec1_B,INSERT_VALUES,SCATTER_FORWARD);CHKERRQ(ierr);
          ierr = VecResetArray(pcis->vec1_B);CHKERRQ(ierr);
          ierr = VecResetArray(pcbddc->vec1_R);CHKERRQ(ierr);
        }
        ierr = MatCreateSeqDense(PETSC_COMM_SELF,n_B,n_vertices,work+lda_rhs*n_vertices,&B);CHKERRQ(ierr);
        ierr = MatMatMult(pcbddc->local_auxmat1,B,MAT_REUSE_MATRIX,PETSC_DEFAULT,&S_CV);CHKERRQ(ierr);
        ierr = MatDestroy(&B);CHKERRQ(ierr);
        ierr = MatCreateSeqDense(PETSC_COMM_SELF,lda_rhs,n_vertices,work+lda_rhs*n_vertices,&B);CHKERRQ(ierr);
        ierr = MatMatMult(local_auxmat2_R,S_CV,MAT_REUSE_MATRIX,PETSC_DEFAULT,&B);CHKERRQ(ierr);
        ierr = MatScale(S_CV,m_one);CHKERRQ(ierr);
        ierr = PetscBLASIntCast(lda_rhs*n_vertices,&B_N);CHKERRQ(ierr);
        PetscStackCallBLAS("BLASaxpy",BLASaxpy_(&B_N,&one,work+lda_rhs*n_vertices,&B_one,work,&B_one));
        ierr = MatDestroy(&B);CHKERRQ(ierr);
      }
      ierr = PetscObjectTypeCompare((PetscObject)A_VR,MATSEQAIJ,&isseqaij);CHKERRQ(ierr);
      if (!isseqaij) { /* MatMatMult with SEQ(S)BAIJ below will raise an error */
        ierr = MatConvert(A_VR,MATSEQAIJ,MAT_INPLACE_MATRIX,&A_VR);CHKERRQ(ierr);
      }
      if (lda_rhs != n_R) {
        ierr = MatDestroy(&A_RRmA_RV);CHKERRQ(ierr);
        ierr = MatCreateSeqDense(PETSC_COMM_SELF,n_R,n_vertices,work,&A_RRmA_RV);CHKERRQ(ierr);
        ierr = MatSeqDenseSetLDA(A_RRmA_RV,lda_rhs);CHKERRQ(ierr);
      }
      ierr = MatMatMult(A_VR,A_RRmA_RV,MAT_INITIAL_MATRIX,PETSC_DEFAULT,&S_VVt);CHKERRQ(ierr);
      /* need A_VR * \Phi * A_RRmA_RV = A_VR * (I+L)^T * A_RRmA_RV, L given as before */
      if (need_benign_correction) {
        PCBDDCReuseSolvers reuse_solver = sub_schurs->reuse_solver;
        PetscScalar      *marr,*sums;

        ierr = PetscMalloc1(n_vertices,&sums);CHKERRQ(ierr);
        ierr = MatDenseGetArray(S_VVt,&marr);
        for (i=0;i<reuse_solver->benign_n;i++) {
          const PetscScalar *vals;
          const PetscInt    *idxs,*idxs_zero;
          PetscInt          n,j,nz;

          ierr = ISGetLocalSize(reuse_solver->benign_zerodiag_subs[i],&nz);CHKERRQ(ierr);
          ierr = ISGetIndices(reuse_solver->benign_zerodiag_subs[i],&idxs_zero);CHKERRQ(ierr);
          for (j=0;j<n_vertices;j++) {
            PetscInt k;
            sums[j] = 0.;
            for (k=0;k<nz;k++) sums[j] += work[idxs_zero[k]+j*lda_rhs];
          }
          ierr = MatGetRow(A_RV_bcorr,i,&n,&idxs,&vals);CHKERRQ(ierr);
          for (j=0;j<n;j++) {
            PetscScalar val = vals[j];
            PetscInt k;
            for (k=0;k<n_vertices;k++) {
              marr[idxs[j]+k*n_vertices] += val*sums[k];
            }
          }
          ierr = MatRestoreRow(A_RV_bcorr,i,&n,&idxs,&vals);CHKERRQ(ierr);
          ierr = ISRestoreIndices(reuse_solver->benign_zerodiag_subs[i],&idxs_zero);CHKERRQ(ierr);
        }
        ierr = PetscFree(sums);CHKERRQ(ierr);
        ierr = MatDenseRestoreArray(S_VVt,&marr);
        ierr = MatDestroy(&A_RV_bcorr);CHKERRQ(ierr);
      }
      ierr = MatDestroy(&A_RRmA_RV);CHKERRQ(ierr);
      ierr = PetscBLASIntCast(n_vertices*n_vertices,&B_N);CHKERRQ(ierr);
      ierr = MatDenseGetArray(A_VV,&x);CHKERRQ(ierr);
      ierr = MatDenseGetArray(S_VVt,&y);CHKERRQ(ierr);
      PetscStackCallBLAS("BLASaxpy",BLASaxpy_(&B_N,&one,x,&B_one,y,&B_one));
      ierr = MatDenseRestoreArray(A_VV,&x);CHKERRQ(ierr);
      ierr = MatDenseRestoreArray(S_VVt,&y);CHKERRQ(ierr);
      ierr = MatCopy(S_VVt,S_VV,SAME_NONZERO_PATTERN);CHKERRQ(ierr);
      ierr = MatDestroy(&S_VVt);CHKERRQ(ierr);
    } else {
      ierr = MatCopy(A_VV,S_VV,SAME_NONZERO_PATTERN);CHKERRQ(ierr);
    }
    ierr = MatDestroy(&A_VV);CHKERRQ(ierr);

    /* coarse basis functions */
    for (i=0;i<n_vertices;i++) {
      PetscScalar *y;

      ierr = VecPlaceArray(pcbddc->vec1_R,work+lda_rhs*i);CHKERRQ(ierr);
      ierr = MatDenseGetArray(pcbddc->coarse_phi_B,&y);CHKERRQ(ierr);
      ierr = VecPlaceArray(pcis->vec1_B,y+n_B*i);CHKERRQ(ierr);
      ierr = VecScatterBegin(pcbddc->R_to_B,pcbddc->vec1_R,pcis->vec1_B,INSERT_VALUES,SCATTER_FORWARD);CHKERRQ(ierr);
      ierr = VecScatterEnd(pcbddc->R_to_B,pcbddc->vec1_R,pcis->vec1_B,INSERT_VALUES,SCATTER_FORWARD);CHKERRQ(ierr);
      y[n_B*i+idx_V_B[i]] = 1.0;
      ierr = MatDenseRestoreArray(pcbddc->coarse_phi_B,&y);CHKERRQ(ierr);
      ierr = VecResetArray(pcis->vec1_B);CHKERRQ(ierr);

      if (pcbddc->switch_static || pcbddc->dbg_flag) {
        PetscInt j;

        ierr = MatDenseGetArray(pcbddc->coarse_phi_D,&y);CHKERRQ(ierr);
        ierr = VecPlaceArray(pcis->vec1_D,y+n_D*i);CHKERRQ(ierr);
        ierr = VecScatterBegin(pcbddc->R_to_D,pcbddc->vec1_R,pcis->vec1_D,INSERT_VALUES,SCATTER_FORWARD);CHKERRQ(ierr);
        ierr = VecScatterEnd(pcbddc->R_to_D,pcbddc->vec1_R,pcis->vec1_D,INSERT_VALUES,SCATTER_FORWARD);CHKERRQ(ierr);
        ierr = VecResetArray(pcis->vec1_D);CHKERRQ(ierr);
        for (j=0;j<pcbddc->benign_n;j++) y[n_D*i+p0_lidx_I[j]] = 0.0;
        ierr = MatDenseRestoreArray(pcbddc->coarse_phi_D,&y);CHKERRQ(ierr);
      }
      ierr = VecResetArray(pcbddc->vec1_R);CHKERRQ(ierr);
    }
    /* if n_R == 0 the object is not destroyed */
    ierr = MatDestroy(&A_RV);CHKERRQ(ierr);
  }
  ierr = VecDestroy(&dummy_vec);CHKERRQ(ierr);

  if (n_constraints) {
    Mat B;

    ierr = MatCreateSeqDense(PETSC_COMM_SELF,lda_rhs,n_constraints,work,&B);CHKERRQ(ierr);
    ierr = MatScale(S_CC,m_one);CHKERRQ(ierr);
    ierr = MatMatMult(local_auxmat2_R,S_CC,MAT_REUSE_MATRIX,PETSC_DEFAULT,&B);CHKERRQ(ierr);
    ierr = MatScale(S_CC,m_one);CHKERRQ(ierr);
    if (n_vertices) {
      if (isCHOL) { /* if we can solve the interior problem with cholesky, we should also be fine with transposing here */
        ierr = MatTranspose(S_CV,MAT_REUSE_MATRIX,&S_VC);CHKERRQ(ierr);
      } else {
        Mat S_VCt;

        if (lda_rhs != n_R) {
          ierr = MatDestroy(&B);CHKERRQ(ierr);
          ierr = MatCreateSeqDense(PETSC_COMM_SELF,n_R,n_constraints,work,&B);CHKERRQ(ierr);
          ierr = MatSeqDenseSetLDA(B,lda_rhs);CHKERRQ(ierr);
        }
        ierr = MatMatMult(A_VR,B,MAT_INITIAL_MATRIX,PETSC_DEFAULT,&S_VCt);CHKERRQ(ierr);
        ierr = MatCopy(S_VCt,S_VC,SAME_NONZERO_PATTERN);CHKERRQ(ierr);
        ierr = MatDestroy(&S_VCt);CHKERRQ(ierr);
      }
    }
    ierr = MatDestroy(&B);CHKERRQ(ierr);
    /* coarse basis functions */
    for (i=0;i<n_constraints;i++) {
      PetscScalar *y;

      ierr = VecPlaceArray(pcbddc->vec1_R,work+lda_rhs*i);CHKERRQ(ierr);
      ierr = MatDenseGetArray(pcbddc->coarse_phi_B,&y);CHKERRQ(ierr);
      ierr = VecPlaceArray(pcis->vec1_B,y+n_B*(i+n_vertices));CHKERRQ(ierr);
      ierr = VecScatterBegin(pcbddc->R_to_B,pcbddc->vec1_R,pcis->vec1_B,INSERT_VALUES,SCATTER_FORWARD);CHKERRQ(ierr);
      ierr = VecScatterEnd(pcbddc->R_to_B,pcbddc->vec1_R,pcis->vec1_B,INSERT_VALUES,SCATTER_FORWARD);CHKERRQ(ierr);
      ierr = MatDenseRestoreArray(pcbddc->coarse_phi_B,&y);CHKERRQ(ierr);
      ierr = VecResetArray(pcis->vec1_B);CHKERRQ(ierr);
      if (pcbddc->switch_static || pcbddc->dbg_flag) {
        PetscInt j;

        ierr = MatDenseGetArray(pcbddc->coarse_phi_D,&y);CHKERRQ(ierr);
        ierr = VecPlaceArray(pcis->vec1_D,y+n_D*(i+n_vertices));CHKERRQ(ierr);
        ierr = VecScatterBegin(pcbddc->R_to_D,pcbddc->vec1_R,pcis->vec1_D,INSERT_VALUES,SCATTER_FORWARD);CHKERRQ(ierr);
        ierr = VecScatterEnd(pcbddc->R_to_D,pcbddc->vec1_R,pcis->vec1_D,INSERT_VALUES,SCATTER_FORWARD);CHKERRQ(ierr);
        ierr = VecResetArray(pcis->vec1_D);CHKERRQ(ierr);
        for (j=0;j<pcbddc->benign_n;j++) y[n_D*i+p0_lidx_I[j]] = 0.0;
        ierr = MatDenseRestoreArray(pcbddc->coarse_phi_D,&y);CHKERRQ(ierr);
      }
      ierr = VecResetArray(pcbddc->vec1_R);CHKERRQ(ierr);
    }
  }
  if (n_constraints) {
    ierr = MatDestroy(&local_auxmat2_R);CHKERRQ(ierr);
  }
  ierr = PetscFree(p0_lidx_I);CHKERRQ(ierr);

  /* coarse matrix entries relative to B_0 */
  if (pcbddc->benign_n) {
    Mat         B0_B,B0_BPHI;
    IS          is_dummy;
    PetscScalar *data;
    PetscInt    j;

    ierr = ISCreateStride(PETSC_COMM_SELF,pcbddc->benign_n,0,1,&is_dummy);CHKERRQ(ierr);
    ierr = MatGetSubMatrix(pcbddc->benign_B0,is_dummy,pcis->is_B_local,MAT_INITIAL_MATRIX,&B0_B);CHKERRQ(ierr);
    ierr = ISDestroy(&is_dummy);CHKERRQ(ierr);
    ierr = MatMatMult(B0_B,pcbddc->coarse_phi_B,MAT_INITIAL_MATRIX,1.0,&B0_BPHI);CHKERRQ(ierr);
    ierr = MatConvert(B0_BPHI,MATSEQDENSE,MAT_INPLACE_MATRIX,&B0_BPHI);CHKERRQ(ierr);
    ierr = MatDenseGetArray(B0_BPHI,&data);CHKERRQ(ierr);
    for (j=0;j<pcbddc->benign_n;j++) {
      PetscInt primal_idx = pcbddc->local_primal_size - pcbddc->benign_n + j;
      for (i=0;i<pcbddc->local_primal_size;i++) {
        coarse_submat_vals[primal_idx*pcbddc->local_primal_size+i] = data[i*pcbddc->benign_n+j];
        coarse_submat_vals[i*pcbddc->local_primal_size+primal_idx] = data[i*pcbddc->benign_n+j];
      }
    }
    ierr = MatDenseRestoreArray(B0_BPHI,&data);CHKERRQ(ierr);
    ierr = MatDestroy(&B0_B);CHKERRQ(ierr);
    ierr = MatDestroy(&B0_BPHI);CHKERRQ(ierr);
  }

  /* compute other basis functions for non-symmetric problems */
  if (!pcbddc->symmetric_primal) {
    Mat         B_V=NULL,B_C=NULL;
    PetscScalar *marray;

    if (n_constraints) {
      Mat S_CCT,C_CRT;

      ierr = MatTranspose(C_CR,MAT_INPLACE_MATRIX,&C_CRT);CHKERRQ(ierr);
      ierr = MatTranspose(S_CC,MAT_INITIAL_MATRIX,&S_CCT);CHKERRQ(ierr);
      ierr = MatMatMult(C_CRT,S_CCT,MAT_INITIAL_MATRIX,PETSC_DEFAULT,&B_C);CHKERRQ(ierr);
      ierr = MatDestroy(&S_CCT);CHKERRQ(ierr);
      if (n_vertices) {
        Mat S_VCT;

        ierr = MatTranspose(S_VC,MAT_INITIAL_MATRIX,&S_VCT);CHKERRQ(ierr);
        ierr = MatMatMult(C_CRT,S_VCT,MAT_INITIAL_MATRIX,PETSC_DEFAULT,&B_V);CHKERRQ(ierr);
        ierr = MatDestroy(&S_VCT);CHKERRQ(ierr);
      }
      ierr = MatDestroy(&C_CRT);CHKERRQ(ierr);
    }
    if (n_vertices && n_R) {
      PetscScalar    *av,*marray;
      const PetscInt *xadj,*adjncy;
      PetscInt       n;
      PetscBool      flg_row;

      /* B_V = B_V - A_VR^T */
      ierr = MatConvert(A_VR,MATSEQAIJ,MAT_INPLACE_MATRIX,&A_VR);CHKERRQ(ierr);
      ierr = MatGetRowIJ(A_VR,0,PETSC_FALSE,PETSC_FALSE,&n,&xadj,&adjncy,&flg_row);CHKERRQ(ierr);
      ierr = MatSeqAIJGetArray(A_VR,&av);CHKERRQ(ierr);
      ierr = MatDenseGetArray(B_V,&marray);CHKERRQ(ierr);
      for (i=0;i<n;i++) {
        PetscInt j;
        for (j=xadj[i];j<xadj[i+1];j++) marray[i*n_R + adjncy[j]] -= av[j];
      }
      ierr = MatDenseRestoreArray(B_V,&marray);CHKERRQ(ierr);
      ierr = MatRestoreRowIJ(A_VR,0,PETSC_FALSE,PETSC_FALSE,&n,&xadj,&adjncy,&flg_row);CHKERRQ(ierr);
      ierr = MatDestroy(&A_VR);CHKERRQ(ierr);
    }

    /* currently there's no support for MatTransposeMatSolve(F,B,X) */
    ierr = MatDenseGetArray(B_V,&marray);CHKERRQ(ierr);
    for (i=0;i<n_vertices;i++) {
      ierr = VecPlaceArray(pcbddc->vec1_R,marray+i*n_R);CHKERRQ(ierr);
      ierr = VecPlaceArray(pcbddc->vec2_R,work+i*n_R);CHKERRQ(ierr);
      ierr = KSPSolveTranspose(pcbddc->ksp_R,pcbddc->vec1_R,pcbddc->vec2_R);CHKERRQ(ierr);
      ierr = VecResetArray(pcbddc->vec1_R);CHKERRQ(ierr);
      ierr = VecResetArray(pcbddc->vec2_R);CHKERRQ(ierr);
    }
    ierr = MatDenseRestoreArray(B_V,&marray);CHKERRQ(ierr);
    ierr = MatDenseGetArray(B_C,&marray);CHKERRQ(ierr);
    for (i=n_vertices;i<n_constraints+n_vertices;i++) {
      ierr = VecPlaceArray(pcbddc->vec1_R,marray+(i-n_vertices)*n_R);CHKERRQ(ierr);
      ierr = VecPlaceArray(pcbddc->vec2_R,work+i*n_R);CHKERRQ(ierr);
      ierr = KSPSolveTranspose(pcbddc->ksp_R,pcbddc->vec1_R,pcbddc->vec2_R);CHKERRQ(ierr);
      ierr = VecResetArray(pcbddc->vec1_R);CHKERRQ(ierr);
      ierr = VecResetArray(pcbddc->vec2_R);CHKERRQ(ierr);
    }
    ierr = MatDenseRestoreArray(B_C,&marray);CHKERRQ(ierr);
    /* coarse basis functions */
    for (i=0;i<pcbddc->local_primal_size;i++) {
      PetscScalar *y;

      ierr = VecPlaceArray(pcbddc->vec1_R,work+i*n_R);CHKERRQ(ierr);
      ierr = MatDenseGetArray(pcbddc->coarse_psi_B,&y);CHKERRQ(ierr);
      ierr = VecPlaceArray(pcis->vec1_B,y+n_B*i);CHKERRQ(ierr);
      ierr = VecScatterBegin(pcbddc->R_to_B,pcbddc->vec1_R,pcis->vec1_B,INSERT_VALUES,SCATTER_FORWARD);CHKERRQ(ierr);
      ierr = VecScatterEnd(pcbddc->R_to_B,pcbddc->vec1_R,pcis->vec1_B,INSERT_VALUES,SCATTER_FORWARD);CHKERRQ(ierr);
      if (i<n_vertices) {
        y[n_B*i+idx_V_B[i]] = 1.0;
      }
      ierr = MatDenseRestoreArray(pcbddc->coarse_psi_B,&y);CHKERRQ(ierr);
      ierr = VecResetArray(pcis->vec1_B);CHKERRQ(ierr);

      if (pcbddc->switch_static || pcbddc->dbg_flag) {
        ierr = MatDenseGetArray(pcbddc->coarse_psi_D,&y);CHKERRQ(ierr);
        ierr = VecPlaceArray(pcis->vec1_D,y+n_D*i);CHKERRQ(ierr);
        ierr = VecScatterBegin(pcbddc->R_to_D,pcbddc->vec1_R,pcis->vec1_D,INSERT_VALUES,SCATTER_FORWARD);CHKERRQ(ierr);
        ierr = VecScatterEnd(pcbddc->R_to_D,pcbddc->vec1_R,pcis->vec1_D,INSERT_VALUES,SCATTER_FORWARD);CHKERRQ(ierr);
        ierr = VecResetArray(pcis->vec1_D);CHKERRQ(ierr);
        ierr = MatDenseRestoreArray(pcbddc->coarse_psi_D,&y);CHKERRQ(ierr);
      }
      ierr = VecResetArray(pcbddc->vec1_R);CHKERRQ(ierr);
    }
    ierr = MatDestroy(&B_V);CHKERRQ(ierr);
    ierr = MatDestroy(&B_C);CHKERRQ(ierr);
  }
  /* free memory */
  ierr = PetscFree(idx_V_B);CHKERRQ(ierr);
  ierr = MatDestroy(&S_VV);CHKERRQ(ierr);
  ierr = MatDestroy(&S_CV);CHKERRQ(ierr);
  ierr = MatDestroy(&S_VC);CHKERRQ(ierr);
  ierr = MatDestroy(&S_CC);CHKERRQ(ierr);
  ierr = PetscFree(work);CHKERRQ(ierr);
  if (n_vertices) {
    ierr = MatDestroy(&A_VR);CHKERRQ(ierr);
  }
  if (n_constraints) {
    ierr = MatDestroy(&C_CR);CHKERRQ(ierr);
  }
  /* Checking coarse_sub_mat and coarse basis functios */
  /* Symmetric case     : It should be \Phi^{(j)^T} A^{(j)} \Phi^{(j)}=coarse_sub_mat */
  /* Non-symmetric case : It should be \Psi^{(j)^T} A^{(j)} \Phi^{(j)}=coarse_sub_mat */
  if (pcbddc->dbg_flag) {
    Mat         coarse_sub_mat;
    Mat         AUXMAT,TM1,TM2,TM3,TM4;
    Mat         coarse_phi_D,coarse_phi_B;
    Mat         coarse_psi_D,coarse_psi_B;
    Mat         A_II,A_BB,A_IB,A_BI;
    Mat         C_B,CPHI;
    IS          is_dummy;
    Vec         mones;
    MatType     checkmattype=MATSEQAIJ;
    PetscReal   real_value;

    if (pcbddc->benign_n && !pcbddc->benign_change_explicit) {
      Mat A;
      ierr = PCBDDCBenignProject(pc,NULL,NULL,&A);CHKERRQ(ierr);
      ierr = MatGetSubMatrix(A,pcis->is_I_local,pcis->is_I_local,MAT_INITIAL_MATRIX,&A_II);CHKERRQ(ierr);
      ierr = MatGetSubMatrix(A,pcis->is_I_local,pcis->is_B_local,MAT_INITIAL_MATRIX,&A_IB);CHKERRQ(ierr);
      ierr = MatGetSubMatrix(A,pcis->is_B_local,pcis->is_I_local,MAT_INITIAL_MATRIX,&A_BI);CHKERRQ(ierr);
      ierr = MatGetSubMatrix(A,pcis->is_B_local,pcis->is_B_local,MAT_INITIAL_MATRIX,&A_BB);CHKERRQ(ierr);
      ierr = MatDestroy(&A);CHKERRQ(ierr);
    } else {
      ierr = MatConvert(pcis->A_II,checkmattype,MAT_INITIAL_MATRIX,&A_II);CHKERRQ(ierr);
      ierr = MatConvert(pcis->A_IB,checkmattype,MAT_INITIAL_MATRIX,&A_IB);CHKERRQ(ierr);
      ierr = MatConvert(pcis->A_BI,checkmattype,MAT_INITIAL_MATRIX,&A_BI);CHKERRQ(ierr);
      ierr = MatConvert(pcis->A_BB,checkmattype,MAT_INITIAL_MATRIX,&A_BB);CHKERRQ(ierr);
    }
    ierr = MatConvert(pcbddc->coarse_phi_D,checkmattype,MAT_INITIAL_MATRIX,&coarse_phi_D);CHKERRQ(ierr);
    ierr = MatConvert(pcbddc->coarse_phi_B,checkmattype,MAT_INITIAL_MATRIX,&coarse_phi_B);CHKERRQ(ierr);
    if (!pcbddc->symmetric_primal) {
      ierr = MatConvert(pcbddc->coarse_psi_D,checkmattype,MAT_INITIAL_MATRIX,&coarse_psi_D);CHKERRQ(ierr);
      ierr = MatConvert(pcbddc->coarse_psi_B,checkmattype,MAT_INITIAL_MATRIX,&coarse_psi_B);CHKERRQ(ierr);
    }
    ierr = MatCreateSeqDense(PETSC_COMM_SELF,pcbddc->local_primal_size,pcbddc->local_primal_size,coarse_submat_vals,&coarse_sub_mat);CHKERRQ(ierr);

    ierr = PetscViewerASCIIPrintf(pcbddc->dbg_viewer,"--------------------------------------------------\n");CHKERRQ(ierr);
    ierr = PetscViewerASCIIPrintf(pcbddc->dbg_viewer,"Check coarse sub mat computation (symmetric %d)\n",pcbddc->symmetric_primal);CHKERRQ(ierr);
    ierr = PetscViewerFlush(pcbddc->dbg_viewer);CHKERRQ(ierr);
    if (!pcbddc->symmetric_primal) {
      ierr = MatMatMult(A_II,coarse_phi_D,MAT_INITIAL_MATRIX,1.0,&AUXMAT);CHKERRQ(ierr);
      ierr = MatTransposeMatMult(coarse_psi_D,AUXMAT,MAT_INITIAL_MATRIX,1.0,&TM1);CHKERRQ(ierr);
      ierr = MatDestroy(&AUXMAT);CHKERRQ(ierr);
      ierr = MatMatMult(A_BB,coarse_phi_B,MAT_INITIAL_MATRIX,1.0,&AUXMAT);CHKERRQ(ierr);
      ierr = MatTransposeMatMult(coarse_psi_B,AUXMAT,MAT_INITIAL_MATRIX,1.0,&TM2);CHKERRQ(ierr);
      ierr = MatDestroy(&AUXMAT);CHKERRQ(ierr);
      ierr = MatMatMult(A_IB,coarse_phi_B,MAT_INITIAL_MATRIX,1.0,&AUXMAT);CHKERRQ(ierr);
      ierr = MatTransposeMatMult(coarse_psi_D,AUXMAT,MAT_INITIAL_MATRIX,1.0,&TM3);CHKERRQ(ierr);
      ierr = MatDestroy(&AUXMAT);CHKERRQ(ierr);
      ierr = MatMatMult(A_BI,coarse_phi_D,MAT_INITIAL_MATRIX,1.0,&AUXMAT);CHKERRQ(ierr);
      ierr = MatTransposeMatMult(coarse_psi_B,AUXMAT,MAT_INITIAL_MATRIX,1.0,&TM4);CHKERRQ(ierr);
      ierr = MatDestroy(&AUXMAT);CHKERRQ(ierr);
    } else {
      ierr = MatPtAP(A_II,coarse_phi_D,MAT_INITIAL_MATRIX,1.0,&TM1);CHKERRQ(ierr);
      ierr = MatPtAP(A_BB,coarse_phi_B,MAT_INITIAL_MATRIX,1.0,&TM2);CHKERRQ(ierr);
      ierr = MatMatMult(A_IB,coarse_phi_B,MAT_INITIAL_MATRIX,1.0,&AUXMAT);CHKERRQ(ierr);
      ierr = MatTransposeMatMult(coarse_phi_D,AUXMAT,MAT_INITIAL_MATRIX,1.0,&TM3);CHKERRQ(ierr);
      ierr = MatDestroy(&AUXMAT);CHKERRQ(ierr);
      ierr = MatMatMult(A_BI,coarse_phi_D,MAT_INITIAL_MATRIX,1.0,&AUXMAT);CHKERRQ(ierr);
      ierr = MatTransposeMatMult(coarse_phi_B,AUXMAT,MAT_INITIAL_MATRIX,1.0,&TM4);CHKERRQ(ierr);
      ierr = MatDestroy(&AUXMAT);CHKERRQ(ierr);
    }
    ierr = MatAXPY(TM1,one,TM2,DIFFERENT_NONZERO_PATTERN);CHKERRQ(ierr);
    ierr = MatAXPY(TM1,one,TM3,DIFFERENT_NONZERO_PATTERN);CHKERRQ(ierr);
    ierr = MatAXPY(TM1,one,TM4,DIFFERENT_NONZERO_PATTERN);CHKERRQ(ierr);
    ierr = MatConvert(TM1,MATSEQDENSE,MAT_INPLACE_MATRIX,&TM1);CHKERRQ(ierr);
    if (pcbddc->benign_n) {
      Mat         B0_B,B0_BPHI;
      PetscScalar *data,*data2;
      PetscInt    j;

      ierr = ISCreateStride(PETSC_COMM_SELF,pcbddc->benign_n,0,1,&is_dummy);CHKERRQ(ierr);
      ierr = MatGetSubMatrix(pcbddc->benign_B0,is_dummy,pcis->is_B_local,MAT_INITIAL_MATRIX,&B0_B);CHKERRQ(ierr);
      ierr = MatMatMult(B0_B,coarse_phi_B,MAT_INITIAL_MATRIX,1.0,&B0_BPHI);CHKERRQ(ierr);
      ierr = MatConvert(B0_BPHI,MATSEQDENSE,MAT_INPLACE_MATRIX,&B0_BPHI);CHKERRQ(ierr);
      ierr = MatDenseGetArray(TM1,&data);CHKERRQ(ierr);
      ierr = MatDenseGetArray(B0_BPHI,&data2);CHKERRQ(ierr);
      for (j=0;j<pcbddc->benign_n;j++) {
        PetscInt primal_idx = pcbddc->local_primal_size - pcbddc->benign_n + j;
        for (i=0;i<pcbddc->local_primal_size;i++) {
          data[primal_idx*pcbddc->local_primal_size+i] += data2[i*pcbddc->benign_n+j];
          data[i*pcbddc->local_primal_size+primal_idx] += data2[i*pcbddc->benign_n+j];
        }
      }
      ierr = MatDenseRestoreArray(TM1,&data);CHKERRQ(ierr);
      ierr = MatDenseRestoreArray(B0_BPHI,&data2);CHKERRQ(ierr);
      ierr = MatDestroy(&B0_B);CHKERRQ(ierr);
      ierr = ISDestroy(&is_dummy);CHKERRQ(ierr);
      ierr = MatDestroy(&B0_BPHI);CHKERRQ(ierr);
    }
#if 0
  {
    PetscViewer viewer;
    char filename[256];
    sprintf(filename,"details_local_coarse_mat%d_level%d.m",PetscGlobalRank,pcbddc->current_level);
    ierr = PetscViewerASCIIOpen(PETSC_COMM_SELF,filename,&viewer);CHKERRQ(ierr);
    ierr = PetscViewerSetFormat(viewer,PETSC_VIEWER_ASCII_MATLAB);CHKERRQ(ierr);
    ierr = PetscObjectSetName((PetscObject)coarse_sub_mat,"computed");CHKERRQ(ierr);
    ierr = MatView(coarse_sub_mat,viewer);CHKERRQ(ierr);
    ierr = PetscObjectSetName((PetscObject)TM1,"projected");CHKERRQ(ierr);
    ierr = MatView(TM1,viewer);CHKERRQ(ierr);
    if (save_change) {
      Mat phi_B;
      ierr = MatMatMult(save_change,pcbddc->coarse_phi_B,MAT_INITIAL_MATRIX,1.0,&phi_B);CHKERRQ(ierr);
      ierr = PetscObjectSetName((PetscObject)phi_B,"phi_B");CHKERRQ(ierr);
      ierr = MatView(phi_B,viewer);CHKERRQ(ierr);
      ierr = MatDestroy(&phi_B);CHKERRQ(ierr);
    } else {
      ierr = PetscObjectSetName((PetscObject)pcbddc->coarse_phi_B,"phi_B");CHKERRQ(ierr);
      ierr = MatView(pcbddc->coarse_phi_B,viewer);CHKERRQ(ierr);
    }
    if (pcbddc->coarse_phi_D) {
      ierr = PetscObjectSetName((PetscObject)pcbddc->coarse_phi_D,"phi_D");CHKERRQ(ierr);
      ierr = MatView(pcbddc->coarse_phi_D,viewer);CHKERRQ(ierr);
    }
    if (pcbddc->coarse_psi_B) {
      ierr = PetscObjectSetName((PetscObject)pcbddc->coarse_psi_B,"psi_B");CHKERRQ(ierr);
      ierr = MatView(pcbddc->coarse_psi_B,viewer);CHKERRQ(ierr);
    }
    if (pcbddc->coarse_psi_D) {
      ierr = PetscObjectSetName((PetscObject)pcbddc->coarse_psi_D,"psi_D");CHKERRQ(ierr);
      ierr = MatView(pcbddc->coarse_psi_D,viewer);CHKERRQ(ierr);
    }
    ierr = PetscViewerDestroy(&viewer);CHKERRQ(ierr);
  }
#endif
    ierr = MatAXPY(TM1,m_one,coarse_sub_mat,DIFFERENT_NONZERO_PATTERN);CHKERRQ(ierr);
    ierr = MatNorm(TM1,NORM_FROBENIUS,&real_value);CHKERRQ(ierr);
    ierr = PetscViewerASCIIPushSynchronized(pcbddc->dbg_viewer);CHKERRQ(ierr);
    ierr = PetscViewerASCIISynchronizedPrintf(pcbddc->dbg_viewer,"Subdomain %04d          matrix error % 1.14e\n",PetscGlobalRank,real_value);CHKERRQ(ierr);

    /* check constraints */
    ierr = ISCreateStride(PETSC_COMM_SELF,pcbddc->local_primal_size-pcbddc->benign_n,0,1,&is_dummy);CHKERRQ(ierr);
    ierr = MatGetSubMatrix(pcbddc->ConstraintMatrix,is_dummy,pcis->is_B_local,MAT_INITIAL_MATRIX,&C_B);CHKERRQ(ierr);
    if (!pcbddc->benign_n) { /* TODO: add benign case */
      ierr = MatMatMult(C_B,coarse_phi_B,MAT_INITIAL_MATRIX,1.0,&CPHI);CHKERRQ(ierr);
    } else {
      PetscScalar *data;
      Mat         tmat;
      ierr = MatDenseGetArray(pcbddc->coarse_phi_B,&data);CHKERRQ(ierr);
      ierr = MatCreateSeqDense(PETSC_COMM_SELF,pcis->n_B,pcbddc->local_primal_size-pcbddc->benign_n,data,&tmat);CHKERRQ(ierr);
      ierr = MatDenseRestoreArray(pcbddc->coarse_phi_B,&data);CHKERRQ(ierr);
      ierr = MatMatMult(C_B,tmat,MAT_INITIAL_MATRIX,1.0,&CPHI);CHKERRQ(ierr);
      ierr = MatDestroy(&tmat);CHKERRQ(ierr);
    }
    ierr = MatCreateVecs(CPHI,&mones,NULL);CHKERRQ(ierr);
    ierr = VecSet(mones,-1.0);CHKERRQ(ierr);
    ierr = MatDiagonalSet(CPHI,mones,ADD_VALUES);CHKERRQ(ierr);
    ierr = MatNorm(CPHI,NORM_FROBENIUS,&real_value);CHKERRQ(ierr);
    ierr = PetscViewerASCIISynchronizedPrintf(pcbddc->dbg_viewer,"Subdomain %04d phi constraints error % 1.14e\n",PetscGlobalRank,real_value);CHKERRQ(ierr);
    if (!pcbddc->symmetric_primal) {
      ierr = MatMatMult(C_B,coarse_psi_B,MAT_REUSE_MATRIX,1.0,&CPHI);CHKERRQ(ierr);
      ierr = VecSet(mones,-1.0);CHKERRQ(ierr);
      ierr = MatDiagonalSet(CPHI,mones,ADD_VALUES);CHKERRQ(ierr);
      ierr = MatNorm(CPHI,NORM_FROBENIUS,&real_value);CHKERRQ(ierr);
      ierr = PetscViewerASCIISynchronizedPrintf(pcbddc->dbg_viewer,"Subdomain %04d psi constraints error % 1.14e\n",PetscGlobalRank,real_value);CHKERRQ(ierr);
    }
    ierr = MatDestroy(&C_B);CHKERRQ(ierr);
    ierr = MatDestroy(&CPHI);CHKERRQ(ierr);
    ierr = ISDestroy(&is_dummy);CHKERRQ(ierr);
    ierr = VecDestroy(&mones);CHKERRQ(ierr);
    ierr = PetscViewerFlush(pcbddc->dbg_viewer);CHKERRQ(ierr);
    ierr = MatDestroy(&A_II);CHKERRQ(ierr);
    ierr = MatDestroy(&A_BB);CHKERRQ(ierr);
    ierr = MatDestroy(&A_IB);CHKERRQ(ierr);
    ierr = MatDestroy(&A_BI);CHKERRQ(ierr);
    ierr = MatDestroy(&TM1);CHKERRQ(ierr);
    ierr = MatDestroy(&TM2);CHKERRQ(ierr);
    ierr = MatDestroy(&TM3);CHKERRQ(ierr);
    ierr = MatDestroy(&TM4);CHKERRQ(ierr);
    ierr = MatDestroy(&coarse_phi_D);CHKERRQ(ierr);
    ierr = MatDestroy(&coarse_phi_B);CHKERRQ(ierr);
    if (!pcbddc->symmetric_primal) {
      ierr = MatDestroy(&coarse_psi_D);CHKERRQ(ierr);
      ierr = MatDestroy(&coarse_psi_B);CHKERRQ(ierr);
    }
    ierr = MatDestroy(&coarse_sub_mat);CHKERRQ(ierr);
  }
  /* get back data */
  *coarse_submat_vals_n = coarse_submat_vals;
  PetscFunctionReturn(0);
}

#undef __FUNCT__
#define __FUNCT__ "MatGetSubMatrixUnsorted"
PetscErrorCode MatGetSubMatrixUnsorted(Mat A, IS isrow, IS iscol, Mat* B)
{
  Mat            *work_mat;
  IS             isrow_s,iscol_s;
  PetscBool      rsorted,csorted;
  PetscInt       rsize,*idxs_perm_r=NULL,csize,*idxs_perm_c=NULL;
  PetscErrorCode ierr;

  PetscFunctionBegin;
  ierr = ISSorted(isrow,&rsorted);CHKERRQ(ierr);
  ierr = ISSorted(iscol,&csorted);CHKERRQ(ierr);
  ierr = ISGetLocalSize(isrow,&rsize);CHKERRQ(ierr);
  ierr = ISGetLocalSize(iscol,&csize);CHKERRQ(ierr);

  if (!rsorted) {
    const PetscInt *idxs;
    PetscInt *idxs_sorted,i;

    ierr = PetscMalloc1(rsize,&idxs_perm_r);CHKERRQ(ierr);
    ierr = PetscMalloc1(rsize,&idxs_sorted);CHKERRQ(ierr);
    for (i=0;i<rsize;i++) {
      idxs_perm_r[i] = i;
    }
    ierr = ISGetIndices(isrow,&idxs);CHKERRQ(ierr);
    ierr = PetscSortIntWithPermutation(rsize,idxs,idxs_perm_r);CHKERRQ(ierr);
    for (i=0;i<rsize;i++) {
      idxs_sorted[i] = idxs[idxs_perm_r[i]];
    }
    ierr = ISRestoreIndices(isrow,&idxs);CHKERRQ(ierr);
    ierr = ISCreateGeneral(PETSC_COMM_SELF,rsize,idxs_sorted,PETSC_OWN_POINTER,&isrow_s);CHKERRQ(ierr);
  } else {
    ierr = PetscObjectReference((PetscObject)isrow);CHKERRQ(ierr);
    isrow_s = isrow;
  }

  if (!csorted) {
    if (isrow == iscol) {
      ierr = PetscObjectReference((PetscObject)isrow_s);CHKERRQ(ierr);
      iscol_s = isrow_s;
    } else {
      const PetscInt *idxs;
      PetscInt       *idxs_sorted,i;

      ierr = PetscMalloc1(csize,&idxs_perm_c);CHKERRQ(ierr);
      ierr = PetscMalloc1(csize,&idxs_sorted);CHKERRQ(ierr);
      for (i=0;i<csize;i++) {
        idxs_perm_c[i] = i;
      }
      ierr = ISGetIndices(iscol,&idxs);CHKERRQ(ierr);
      ierr = PetscSortIntWithPermutation(csize,idxs,idxs_perm_c);CHKERRQ(ierr);
      for (i=0;i<csize;i++) {
        idxs_sorted[i] = idxs[idxs_perm_c[i]];
      }
      ierr = ISRestoreIndices(iscol,&idxs);CHKERRQ(ierr);
      ierr = ISCreateGeneral(PETSC_COMM_SELF,csize,idxs_sorted,PETSC_OWN_POINTER,&iscol_s);CHKERRQ(ierr);
    }
  } else {
    ierr = PetscObjectReference((PetscObject)iscol);CHKERRQ(ierr);
    iscol_s = iscol;
  }

  ierr = MatGetSubMatrices(A,1,&isrow_s,&iscol_s,MAT_INITIAL_MATRIX,&work_mat);CHKERRQ(ierr);

  if (!rsorted || !csorted) {
    Mat      new_mat;
    IS       is_perm_r,is_perm_c;

    if (!rsorted) {
      PetscInt *idxs_r,i;
      ierr = PetscMalloc1(rsize,&idxs_r);CHKERRQ(ierr);
      for (i=0;i<rsize;i++) {
        idxs_r[idxs_perm_r[i]] = i;
      }
      ierr = PetscFree(idxs_perm_r);CHKERRQ(ierr);
      ierr = ISCreateGeneral(PETSC_COMM_SELF,rsize,idxs_r,PETSC_OWN_POINTER,&is_perm_r);CHKERRQ(ierr);
    } else {
      ierr = ISCreateStride(PETSC_COMM_SELF,rsize,0,1,&is_perm_r);CHKERRQ(ierr);
    }
    ierr = ISSetPermutation(is_perm_r);CHKERRQ(ierr);

    if (!csorted) {
      if (isrow_s == iscol_s) {
        ierr = PetscObjectReference((PetscObject)is_perm_r);CHKERRQ(ierr);
        is_perm_c = is_perm_r;
      } else {
        PetscInt *idxs_c,i;
        ierr = PetscMalloc1(csize,&idxs_c);CHKERRQ(ierr);
        for (i=0;i<csize;i++) {
          idxs_c[idxs_perm_c[i]] = i;
        }
        ierr = PetscFree(idxs_perm_c);CHKERRQ(ierr);
        ierr = ISCreateGeneral(PETSC_COMM_SELF,csize,idxs_c,PETSC_OWN_POINTER,&is_perm_c);CHKERRQ(ierr);
      }
    } else {
      ierr = ISCreateStride(PETSC_COMM_SELF,csize,0,1,&is_perm_c);CHKERRQ(ierr);
    }
    ierr = ISSetPermutation(is_perm_c);CHKERRQ(ierr);

    ierr = MatPermute(work_mat[0],is_perm_r,is_perm_c,&new_mat);CHKERRQ(ierr);
    ierr = MatDestroy(&work_mat[0]);CHKERRQ(ierr);
    work_mat[0] = new_mat;
    ierr = ISDestroy(&is_perm_r);CHKERRQ(ierr);
    ierr = ISDestroy(&is_perm_c);CHKERRQ(ierr);
  }

  ierr = PetscObjectReference((PetscObject)work_mat[0]);CHKERRQ(ierr);
  *B = work_mat[0];
  ierr = MatDestroyMatrices(1,&work_mat);CHKERRQ(ierr);
  ierr = ISDestroy(&isrow_s);CHKERRQ(ierr);
  ierr = ISDestroy(&iscol_s);CHKERRQ(ierr);
  PetscFunctionReturn(0);
}

#undef __FUNCT__
#define __FUNCT__ "PCBDDCComputeLocalMatrix"
PetscErrorCode PCBDDCComputeLocalMatrix(PC pc, Mat ChangeOfBasisMatrix)
{
  Mat_IS*        matis = (Mat_IS*)pc->pmat->data;
  PC_BDDC*       pcbddc = (PC_BDDC*)pc->data;
  Mat            new_mat;
  IS             is_local,is_global;
  PetscInt       local_size;
  PetscBool      isseqaij;
  PetscErrorCode ierr;

  PetscFunctionBegin;
  ierr = MatDestroy(&pcbddc->local_mat);CHKERRQ(ierr);
  ierr = MatGetSize(matis->A,&local_size,NULL);CHKERRQ(ierr);
  ierr = ISCreateStride(PetscObjectComm((PetscObject)matis->A),local_size,0,1,&is_local);CHKERRQ(ierr);
  ierr = ISLocalToGlobalMappingApplyIS(pc->pmat->rmap->mapping,is_local,&is_global);CHKERRQ(ierr);
  ierr = ISDestroy(&is_local);CHKERRQ(ierr);
  ierr = MatGetSubMatrixUnsorted(ChangeOfBasisMatrix,is_global,is_global,&new_mat);CHKERRQ(ierr);
  ierr = ISDestroy(&is_global);CHKERRQ(ierr);

  /* check */
  if (pcbddc->dbg_flag) {
    Vec       x,x_change;
    PetscReal error;

    ierr = MatCreateVecs(ChangeOfBasisMatrix,&x,&x_change);CHKERRQ(ierr);
    ierr = VecSetRandom(x,NULL);CHKERRQ(ierr);
    ierr = MatMult(ChangeOfBasisMatrix,x,x_change);CHKERRQ(ierr);
    ierr = VecScatterBegin(matis->cctx,x,matis->x,INSERT_VALUES,SCATTER_FORWARD);CHKERRQ(ierr);
    ierr = VecScatterEnd(matis->cctx,x,matis->x,INSERT_VALUES,SCATTER_FORWARD);CHKERRQ(ierr);
    ierr = MatMult(new_mat,matis->x,matis->y);CHKERRQ(ierr);
    ierr = VecScatterBegin(matis->rctx,matis->y,x,INSERT_VALUES,SCATTER_REVERSE);CHKERRQ(ierr);
    ierr = VecScatterEnd(matis->rctx,matis->y,x,INSERT_VALUES,SCATTER_REVERSE);CHKERRQ(ierr);
    ierr = VecAXPY(x,-1.0,x_change);CHKERRQ(ierr);
    ierr = VecNorm(x,NORM_INFINITY,&error);CHKERRQ(ierr);
    ierr = PetscViewerFlush(pcbddc->dbg_viewer);CHKERRQ(ierr);
    ierr = PetscViewerASCIIPrintf(pcbddc->dbg_viewer,"Error global vs local change on N: %1.6e\n",error);CHKERRQ(ierr);
    ierr = VecDestroy(&x);CHKERRQ(ierr);
    ierr = VecDestroy(&x_change);CHKERRQ(ierr);
  }

  /* TODO: HOW TO WORK WITH BAIJ and SBAIJ and SEQDENSE? */
  ierr = PetscObjectTypeCompare((PetscObject)matis->A,MATSEQAIJ,&isseqaij);CHKERRQ(ierr);
  if (isseqaij) {
    ierr = MatDestroy(&pcbddc->local_mat);CHKERRQ(ierr);
    ierr = MatPtAP(matis->A,new_mat,MAT_INITIAL_MATRIX,2.0,&pcbddc->local_mat);CHKERRQ(ierr);
  } else {
    Mat work_mat;

    ierr = MatDestroy(&pcbddc->local_mat);CHKERRQ(ierr);
    ierr = MatConvert(matis->A,MATSEQAIJ,MAT_INITIAL_MATRIX,&work_mat);CHKERRQ(ierr);
    ierr = MatPtAP(work_mat,new_mat,MAT_INITIAL_MATRIX,2.0,&pcbddc->local_mat);CHKERRQ(ierr);
  }
  if (matis->A->symmetric_set) {
    ierr = MatSetOption(pcbddc->local_mat,MAT_SYMMETRIC,matis->A->symmetric);CHKERRQ(ierr);
#if !defined(PETSC_USE_COMPLEX)
    ierr = MatSetOption(pcbddc->local_mat,MAT_HERMITIAN,matis->A->symmetric);CHKERRQ(ierr);
#endif
  }
  ierr = MatDestroy(&new_mat);CHKERRQ(ierr);
  PetscFunctionReturn(0);
}

#undef __FUNCT__
#define __FUNCT__ "PCBDDCSetUpLocalScatters"
PetscErrorCode PCBDDCSetUpLocalScatters(PC pc)
{
  PC_IS*          pcis = (PC_IS*)(pc->data);
  PC_BDDC*        pcbddc = (PC_BDDC*)pc->data;
  PCBDDCSubSchurs sub_schurs = pcbddc->sub_schurs;
  PetscInt        *idx_R_local=NULL;
  PetscInt        n_vertices,i,j,n_R,n_D,n_B;
  PetscInt        vbs,bs;
  PetscBT         bitmask=NULL;
  PetscErrorCode  ierr;

  PetscFunctionBegin;
  /*
    No need to setup local scatters if
      - primal space is unchanged
        AND
      - we actually have locally some primal dofs (could not be true in multilevel or for isolated subdomains)
        AND
      - we are not in debugging mode (this is needed since there are Synchronized prints at the end of the subroutine
  */
  if (!pcbddc->new_primal_space_local && pcbddc->local_primal_size && !pcbddc->dbg_flag) {
    PetscFunctionReturn(0);
  }
  /* destroy old objects */
  ierr = ISDestroy(&pcbddc->is_R_local);CHKERRQ(ierr);
  ierr = VecScatterDestroy(&pcbddc->R_to_B);CHKERRQ(ierr);
  ierr = VecScatterDestroy(&pcbddc->R_to_D);CHKERRQ(ierr);
  /* Set Non-overlapping dimensions */
  n_B = pcis->n_B;
  n_D = pcis->n - n_B;
  n_vertices = pcbddc->n_vertices;

  /* Dohrmann's notation: dofs splitted in R (Remaining: all dofs but the vertices) and V (Vertices) */

  /* create auxiliary bitmask and allocate workspace */
  if (!sub_schurs->reuse_solver) {
    ierr = PetscMalloc1(pcis->n-n_vertices,&idx_R_local);CHKERRQ(ierr);
    ierr = PetscBTCreate(pcis->n,&bitmask);CHKERRQ(ierr);
    for (i=0;i<n_vertices;i++) {
      ierr = PetscBTSet(bitmask,pcbddc->local_primal_ref_node[i]);CHKERRQ(ierr);
    }

    for (i=0, n_R=0; i<pcis->n; i++) {
      if (!PetscBTLookup(bitmask,i)) {
        idx_R_local[n_R++] = i;
      }
    }
  } else { /* A different ordering (already computed) is present if we are reusing the Schur solver */
    PCBDDCReuseSolvers reuse_solver = sub_schurs->reuse_solver;

    ierr = ISGetIndices(reuse_solver->is_R,(const PetscInt**)&idx_R_local);CHKERRQ(ierr);
    ierr = ISGetLocalSize(reuse_solver->is_R,&n_R);CHKERRQ(ierr);
  }

  /* Block code */
  vbs = 1;
  ierr = MatGetBlockSize(pcbddc->local_mat,&bs);CHKERRQ(ierr);
  if (bs>1 && !(n_vertices%bs)) {
    PetscBool is_blocked = PETSC_TRUE;
    PetscInt  *vary;
    if (!sub_schurs->reuse_solver) {
      ierr = PetscMalloc1(pcis->n/bs,&vary);CHKERRQ(ierr);
      ierr = PetscMemzero(vary,pcis->n/bs*sizeof(PetscInt));CHKERRQ(ierr);
      /* Verify that the vertex indices correspond to each element in a block (code taken from sbaij2.c) */
      /* it is ok to check this way since local_primal_ref_node are always sorted by local numbering and idx_R_local is obtained as a complement */
      for (i=0; i<n_vertices; i++) vary[pcbddc->local_primal_ref_node[i]/bs]++;
      for (i=0; i<pcis->n/bs; i++) {
        if (vary[i]!=0 && vary[i]!=bs) {
          is_blocked = PETSC_FALSE;
          break;
        }
      }
      ierr = PetscFree(vary);CHKERRQ(ierr);
    } else {
      /* Verify directly the R set */
      for (i=0; i<n_R/bs; i++) {
        PetscInt j,node=idx_R_local[bs*i];
        for (j=1; j<bs; j++) {
          if (node != idx_R_local[bs*i+j]-j) {
            is_blocked = PETSC_FALSE;
            break;
          }
        }
      }
    }
    if (is_blocked) { /* build compressed IS for R nodes (complement of vertices) */
      vbs = bs;
      for (i=0;i<n_R/vbs;i++) {
        idx_R_local[i] = idx_R_local[vbs*i]/vbs;
      }
    }
  }
  ierr = ISCreateBlock(PETSC_COMM_SELF,vbs,n_R/vbs,idx_R_local,PETSC_COPY_VALUES,&pcbddc->is_R_local);CHKERRQ(ierr);
  if (sub_schurs->reuse_solver) {
    PCBDDCReuseSolvers reuse_solver = sub_schurs->reuse_solver;

    ierr = ISRestoreIndices(reuse_solver->is_R,(const PetscInt**)&idx_R_local);CHKERRQ(ierr);
    ierr = ISDestroy(&reuse_solver->is_R);CHKERRQ(ierr);
    ierr = PetscObjectReference((PetscObject)pcbddc->is_R_local);CHKERRQ(ierr);
    reuse_solver->is_R = pcbddc->is_R_local;
  } else {
    ierr = PetscFree(idx_R_local);CHKERRQ(ierr);
  }

  /* print some info if requested */
  if (pcbddc->dbg_flag) {
    ierr = PetscViewerASCIIPrintf(pcbddc->dbg_viewer,"--------------------------------------------------\n");CHKERRQ(ierr);
    ierr = PetscViewerFlush(pcbddc->dbg_viewer);CHKERRQ(ierr);
    ierr = PetscViewerASCIIPushSynchronized(pcbddc->dbg_viewer);CHKERRQ(ierr);
    ierr = PetscViewerASCIISynchronizedPrintf(pcbddc->dbg_viewer,"Subdomain %04d local dimensions\n",PetscGlobalRank);CHKERRQ(ierr);
    ierr = PetscViewerASCIISynchronizedPrintf(pcbddc->dbg_viewer,"local_size = %d, dirichlet_size = %d, boundary_size = %d\n",pcis->n,n_D,n_B);CHKERRQ(ierr);
    ierr = PetscViewerASCIISynchronizedPrintf(pcbddc->dbg_viewer,"r_size = %d, v_size = %d, constraints = %d, local_primal_size = %d\n",n_R,n_vertices,pcbddc->local_primal_size-n_vertices-pcbddc->benign_n,pcbddc->local_primal_size);CHKERRQ(ierr);
    ierr = PetscViewerFlush(pcbddc->dbg_viewer);CHKERRQ(ierr);
  }

  /* VecScatters pcbddc->R_to_B and (optionally) pcbddc->R_to_D */
  if (!sub_schurs->reuse_solver) {
    IS       is_aux1,is_aux2;
    PetscInt *aux_array1,*aux_array2,*is_indices,*idx_R_local;

    ierr = ISGetIndices(pcbddc->is_R_local,(const PetscInt**)&idx_R_local);CHKERRQ(ierr);
    ierr = PetscMalloc1(pcis->n_B-n_vertices,&aux_array1);CHKERRQ(ierr);
    ierr = PetscMalloc1(pcis->n_B-n_vertices,&aux_array2);CHKERRQ(ierr);
    ierr = ISGetIndices(pcis->is_I_local,(const PetscInt**)&is_indices);CHKERRQ(ierr);
    for (i=0; i<n_D; i++) {
      ierr = PetscBTSet(bitmask,is_indices[i]);CHKERRQ(ierr);
    }
    ierr = ISRestoreIndices(pcis->is_I_local,(const PetscInt**)&is_indices);CHKERRQ(ierr);
    for (i=0, j=0; i<n_R; i++) {
      if (!PetscBTLookup(bitmask,idx_R_local[i])) {
        aux_array1[j++] = i;
      }
    }
    ierr = ISCreateGeneral(PETSC_COMM_SELF,j,aux_array1,PETSC_OWN_POINTER,&is_aux1);CHKERRQ(ierr);
    ierr = ISGetIndices(pcis->is_B_local,(const PetscInt**)&is_indices);CHKERRQ(ierr);
    for (i=0, j=0; i<n_B; i++) {
      if (!PetscBTLookup(bitmask,is_indices[i])) {
        aux_array2[j++] = i;
      }
    }
    ierr = ISRestoreIndices(pcis->is_B_local,(const PetscInt**)&is_indices);CHKERRQ(ierr);
    ierr = ISCreateGeneral(PETSC_COMM_SELF,j,aux_array2,PETSC_OWN_POINTER,&is_aux2);CHKERRQ(ierr);
    ierr = VecScatterCreate(pcbddc->vec1_R,is_aux1,pcis->vec1_B,is_aux2,&pcbddc->R_to_B);CHKERRQ(ierr);
    ierr = ISDestroy(&is_aux1);CHKERRQ(ierr);
    ierr = ISDestroy(&is_aux2);CHKERRQ(ierr);

    if (pcbddc->switch_static || pcbddc->dbg_flag) {
      ierr = PetscMalloc1(n_D,&aux_array1);CHKERRQ(ierr);
      for (i=0, j=0; i<n_R; i++) {
        if (PetscBTLookup(bitmask,idx_R_local[i])) {
          aux_array1[j++] = i;
        }
      }
      ierr = ISCreateGeneral(PETSC_COMM_SELF,j,aux_array1,PETSC_OWN_POINTER,&is_aux1);CHKERRQ(ierr);
      ierr = VecScatterCreate(pcbddc->vec1_R,is_aux1,pcis->vec1_D,(IS)0,&pcbddc->R_to_D);CHKERRQ(ierr);
      ierr = ISDestroy(&is_aux1);CHKERRQ(ierr);
    }
    ierr = PetscBTDestroy(&bitmask);CHKERRQ(ierr);
    ierr = ISRestoreIndices(pcbddc->is_R_local,(const PetscInt**)&idx_R_local);CHKERRQ(ierr);
  } else {
    PCBDDCReuseSolvers reuse_solver = sub_schurs->reuse_solver;
    IS                 tis;
    PetscInt           schur_size;

    ierr = ISGetLocalSize(reuse_solver->is_B,&schur_size);CHKERRQ(ierr);
    ierr = ISCreateStride(PETSC_COMM_SELF,schur_size,n_D,1,&tis);CHKERRQ(ierr);
    ierr = VecScatterCreate(pcbddc->vec1_R,tis,pcis->vec1_B,reuse_solver->is_B,&pcbddc->R_to_B);CHKERRQ(ierr);
    ierr = ISDestroy(&tis);CHKERRQ(ierr);
    if (pcbddc->switch_static || pcbddc->dbg_flag) {
      ierr = ISCreateStride(PETSC_COMM_SELF,n_D,0,1,&tis);CHKERRQ(ierr);
      ierr = VecScatterCreate(pcbddc->vec1_R,tis,pcis->vec1_D,(IS)0,&pcbddc->R_to_D);CHKERRQ(ierr);
      ierr = ISDestroy(&tis);CHKERRQ(ierr);
    }
  }
  PetscFunctionReturn(0);
}


#undef __FUNCT__
#define __FUNCT__ "PCBDDCSetUpLocalSolvers"
PetscErrorCode PCBDDCSetUpLocalSolvers(PC pc, PetscBool dirichlet, PetscBool neumann)
{
  PC_BDDC        *pcbddc = (PC_BDDC*)pc->data;
  PC_IS          *pcis = (PC_IS*)pc->data;
  PC             pc_temp;
  Mat            A_RR;
  MatReuse       reuse;
  PetscScalar    m_one = -1.0;
  PetscReal      value;
  PetscInt       n_D,n_R;
  PetscBool      check_corr[2],issbaij;
  PetscErrorCode ierr;
  /* prefixes stuff */
  char           dir_prefix[256],neu_prefix[256],str_level[16];
  size_t         len;

  PetscFunctionBegin;

  /* compute prefixes */
  ierr = PetscStrcpy(dir_prefix,"");CHKERRQ(ierr);
  ierr = PetscStrcpy(neu_prefix,"");CHKERRQ(ierr);
  if (!pcbddc->current_level) {
    ierr = PetscStrcpy(dir_prefix,((PetscObject)pc)->prefix);CHKERRQ(ierr);
    ierr = PetscStrcpy(neu_prefix,((PetscObject)pc)->prefix);CHKERRQ(ierr);
    ierr = PetscStrcat(dir_prefix,"pc_bddc_dirichlet_");CHKERRQ(ierr);
    ierr = PetscStrcat(neu_prefix,"pc_bddc_neumann_");CHKERRQ(ierr);
  } else {
    ierr = PetscStrcpy(str_level,"");CHKERRQ(ierr);
    sprintf(str_level,"l%d_",(int)(pcbddc->current_level));
    ierr = PetscStrlen(((PetscObject)pc)->prefix,&len);CHKERRQ(ierr);
    len -= 15; /* remove "pc_bddc_coarse_" */
    if (pcbddc->current_level>1) len -= 3; /* remove "lX_" with X level number */
    if (pcbddc->current_level>10) len -= 1; /* remove another char from level number */
    ierr = PetscStrncpy(dir_prefix,((PetscObject)pc)->prefix,len+1);CHKERRQ(ierr);
    ierr = PetscStrncpy(neu_prefix,((PetscObject)pc)->prefix,len+1);CHKERRQ(ierr);
    ierr = PetscStrcat(dir_prefix,"pc_bddc_dirichlet_");CHKERRQ(ierr);
    ierr = PetscStrcat(neu_prefix,"pc_bddc_neumann_");CHKERRQ(ierr);
    ierr = PetscStrcat(dir_prefix,str_level);CHKERRQ(ierr);
    ierr = PetscStrcat(neu_prefix,str_level);CHKERRQ(ierr);
  }

  /* DIRICHLET PROBLEM */
  if (dirichlet) {
    PCBDDCSubSchurs sub_schurs = pcbddc->sub_schurs;
    if (pcbddc->benign_n && !pcbddc->benign_change_explicit) {
      if (!sub_schurs->reuse_solver) {
        SETERRQ(PETSC_COMM_SELF,PETSC_ERR_SUP,"Not yet implemented\n");
      }
      if (pcbddc->dbg_flag) {
        Mat    A_IIn;

        ierr = PCBDDCBenignProject(pc,pcis->is_I_local,pcis->is_I_local,&A_IIn);CHKERRQ(ierr);
        ierr = MatDestroy(&pcis->A_II);CHKERRQ(ierr);
        pcis->A_II = A_IIn;
      }
    }
    if (pcbddc->local_mat->symmetric_set) {
      ierr = MatSetOption(pcis->A_II,MAT_SYMMETRIC,pcbddc->local_mat->symmetric_set);CHKERRQ(ierr);
    }
    /* Matrix for Dirichlet problem is pcis->A_II */
    n_D = pcis->n - pcis->n_B;
    if (!pcbddc->ksp_D) { /* create object if not yet build */
      ierr = KSPCreate(PETSC_COMM_SELF,&pcbddc->ksp_D);CHKERRQ(ierr);
      ierr = PetscObjectIncrementTabLevel((PetscObject)pcbddc->ksp_D,(PetscObject)pc,1);CHKERRQ(ierr);
      /* default */
      ierr = KSPSetType(pcbddc->ksp_D,KSPPREONLY);CHKERRQ(ierr);
      ierr = KSPSetOptionsPrefix(pcbddc->ksp_D,dir_prefix);CHKERRQ(ierr);
      ierr = PetscObjectTypeCompare((PetscObject)pcis->A_II,MATSEQSBAIJ,&issbaij);CHKERRQ(ierr);
      ierr = KSPGetPC(pcbddc->ksp_D,&pc_temp);CHKERRQ(ierr);
      if (issbaij) {
        ierr = PCSetType(pc_temp,PCCHOLESKY);CHKERRQ(ierr);
      } else {
        ierr = PCSetType(pc_temp,PCLU);CHKERRQ(ierr);
      }
      /* Allow user's customization */
      ierr = KSPSetFromOptions(pcbddc->ksp_D);CHKERRQ(ierr);
      ierr = PCFactorSetReuseFill(pc_temp,PETSC_TRUE);CHKERRQ(ierr);
    }
    ierr = KSPSetOperators(pcbddc->ksp_D,pcis->A_II,pcis->A_II);CHKERRQ(ierr);
    if (sub_schurs->reuse_solver) {
      PCBDDCReuseSolvers reuse_solver = sub_schurs->reuse_solver;

      ierr = KSPSetPC(pcbddc->ksp_D,reuse_solver->interior_solver);CHKERRQ(ierr);
    }
    /* umfpack interface has a bug when matrix dimension is zero. TODO solve from umfpack interface */
    if (!n_D) {
      ierr = KSPGetPC(pcbddc->ksp_D,&pc_temp);CHKERRQ(ierr);
      ierr = PCSetType(pc_temp,PCNONE);CHKERRQ(ierr);
    }
    /* Set Up KSP for Dirichlet problem of BDDC */
    ierr = KSPSetUp(pcbddc->ksp_D);CHKERRQ(ierr);
    /* set ksp_D into pcis data */
    ierr = KSPDestroy(&pcis->ksp_D);CHKERRQ(ierr);
    ierr = PetscObjectReference((PetscObject)pcbddc->ksp_D);CHKERRQ(ierr);
    pcis->ksp_D = pcbddc->ksp_D;
  }

  /* NEUMANN PROBLEM */
  A_RR = 0;
  if (neumann) {
    PCBDDCSubSchurs sub_schurs = pcbddc->sub_schurs;
    PetscInt        ibs,mbs;
    PetscBool       issbaij;
    Mat_IS*         matis = (Mat_IS*)pc->pmat->data;
    /* Matrix for Neumann problem is A_RR -> we need to create/reuse it at this point */
    ierr = ISGetSize(pcbddc->is_R_local,&n_R);CHKERRQ(ierr);
    if (pcbddc->ksp_R) { /* already created ksp */
      PetscInt nn_R;
      ierr = KSPGetOperators(pcbddc->ksp_R,NULL,&A_RR);CHKERRQ(ierr);
      ierr = PetscObjectReference((PetscObject)A_RR);CHKERRQ(ierr);
      ierr = MatGetSize(A_RR,&nn_R,NULL);CHKERRQ(ierr);
      if (nn_R != n_R) { /* old ksp is not reusable, so reset it */
        ierr = KSPReset(pcbddc->ksp_R);CHKERRQ(ierr);
        ierr = MatDestroy(&A_RR);CHKERRQ(ierr);
        reuse = MAT_INITIAL_MATRIX;
      } else { /* same sizes, but nonzero pattern depend on primal vertices so it can be changed */
        if (pcbddc->new_primal_space_local) { /* we are not sure the matrix will have the same nonzero pattern */
          ierr = MatDestroy(&A_RR);CHKERRQ(ierr);
          reuse = MAT_INITIAL_MATRIX;
        } else { /* safe to reuse the matrix */
          reuse = MAT_REUSE_MATRIX;
        }
      }
      /* last check */
      if (pc->flag == DIFFERENT_NONZERO_PATTERN) {
        ierr = MatDestroy(&A_RR);CHKERRQ(ierr);
        reuse = MAT_INITIAL_MATRIX;
      }
    } else { /* first time, so we need to create the matrix */
      reuse = MAT_INITIAL_MATRIX;
    }
    /* convert pcbddc->local_mat if needed later in PCBDDCSetUpCorrection */
    ierr = MatGetBlockSize(pcbddc->local_mat,&mbs);CHKERRQ(ierr);
    ierr = ISGetBlockSize(pcbddc->is_R_local,&ibs);CHKERRQ(ierr);
    ierr = PetscObjectTypeCompare((PetscObject)pcbddc->local_mat,MATSEQSBAIJ,&issbaij);CHKERRQ(ierr);
    if (ibs != mbs) { /* need to convert to SEQAIJ to extract any submatrix with is_R_local */
      if (matis->A == pcbddc->local_mat) {
        ierr = MatDestroy(&pcbddc->local_mat);CHKERRQ(ierr);
        ierr = MatConvert(matis->A,MATSEQAIJ,MAT_INITIAL_MATRIX,&pcbddc->local_mat);CHKERRQ(ierr);
      } else {
        ierr = MatConvert(pcbddc->local_mat,MATSEQAIJ,MAT_INPLACE_MATRIX,&pcbddc->local_mat);CHKERRQ(ierr);
      }
    } else if (issbaij) { /* need to convert to BAIJ to get offdiagonal blocks */
      if (matis->A == pcbddc->local_mat) {
        ierr = MatDestroy(&pcbddc->local_mat);CHKERRQ(ierr);
        ierr = MatConvert(matis->A,MATSEQBAIJ,MAT_INITIAL_MATRIX,&pcbddc->local_mat);CHKERRQ(ierr);
      } else {
        ierr = MatConvert(pcbddc->local_mat,MATSEQBAIJ,MAT_INPLACE_MATRIX,&pcbddc->local_mat);CHKERRQ(ierr);
      }
    }
    /* extract A_RR */
    if (sub_schurs->reuse_solver) {
      PCBDDCReuseSolvers reuse_solver = sub_schurs->reuse_solver;

      if (pcbddc->dbg_flag) { /* we need A_RR to test the solver later */
        ierr = MatDestroy(&A_RR);CHKERRQ(ierr);
        if (reuse_solver->benign_n) { /* we are not using the explicit change of basis on the pressures */
          ierr = PCBDDCBenignProject(pc,pcbddc->is_R_local,pcbddc->is_R_local,&A_RR);CHKERRQ(ierr);
        } else {
          ierr = MatGetSubMatrix(pcbddc->local_mat,pcbddc->is_R_local,pcbddc->is_R_local,MAT_INITIAL_MATRIX,&A_RR);CHKERRQ(ierr);
        }
      } else {
        ierr = MatDestroy(&A_RR);CHKERRQ(ierr);
        ierr = PCGetOperators(reuse_solver->correction_solver,&A_RR,NULL);CHKERRQ(ierr);
        ierr = PetscObjectReference((PetscObject)A_RR);CHKERRQ(ierr);
      }
    } else { /* we have to build the neumann solver, so we need to extract the relevant matrix */
      ierr = MatGetSubMatrix(pcbddc->local_mat,pcbddc->is_R_local,pcbddc->is_R_local,reuse,&A_RR);CHKERRQ(ierr);
    }
    if (pcbddc->local_mat->symmetric_set) {
      ierr = MatSetOption(A_RR,MAT_SYMMETRIC,pcbddc->local_mat->symmetric_set);CHKERRQ(ierr);
    }
    if (!pcbddc->ksp_R) { /* create object if not present */
      ierr = KSPCreate(PETSC_COMM_SELF,&pcbddc->ksp_R);CHKERRQ(ierr);
      ierr = PetscObjectIncrementTabLevel((PetscObject)pcbddc->ksp_R,(PetscObject)pc,1);CHKERRQ(ierr);
      /* default */
      ierr = KSPSetType(pcbddc->ksp_R,KSPPREONLY);CHKERRQ(ierr);
      ierr = KSPSetOptionsPrefix(pcbddc->ksp_R,neu_prefix);CHKERRQ(ierr);
      ierr = KSPGetPC(pcbddc->ksp_R,&pc_temp);CHKERRQ(ierr);
      ierr = PetscObjectTypeCompare((PetscObject)A_RR,MATSEQSBAIJ,&issbaij);CHKERRQ(ierr);
      if (issbaij) {
        ierr = PCSetType(pc_temp,PCCHOLESKY);CHKERRQ(ierr);
      } else {
        ierr = PCSetType(pc_temp,PCLU);CHKERRQ(ierr);
      }
      /* Allow user's customization */
      ierr = KSPSetFromOptions(pcbddc->ksp_R);CHKERRQ(ierr);
      ierr = PCFactorSetReuseFill(pc_temp,PETSC_TRUE);CHKERRQ(ierr);
    }
    /* umfpack interface has a bug when matrix dimension is zero. TODO solve from umfpack interface */
    if (!n_R) {
      ierr = KSPGetPC(pcbddc->ksp_R,&pc_temp);CHKERRQ(ierr);
      ierr = PCSetType(pc_temp,PCNONE);CHKERRQ(ierr);
    }
    ierr = KSPSetOperators(pcbddc->ksp_R,A_RR,A_RR);CHKERRQ(ierr);
    /* Reuse solver if it is present */
    if (sub_schurs->reuse_solver) {
      PCBDDCReuseSolvers reuse_solver = sub_schurs->reuse_solver;

      ierr = KSPSetPC(pcbddc->ksp_R,reuse_solver->correction_solver);CHKERRQ(ierr);
    }
    /* Set Up KSP for Neumann problem of BDDC */
    ierr = KSPSetUp(pcbddc->ksp_R);CHKERRQ(ierr);
  }

  if (pcbddc->dbg_flag) {
    ierr = PetscViewerFlush(pcbddc->dbg_viewer);CHKERRQ(ierr);
    ierr = PetscViewerASCIIPushSynchronized(pcbddc->dbg_viewer);CHKERRQ(ierr);
    ierr = PetscViewerASCIIPrintf(pcbddc->dbg_viewer,"--------------------------------------------------\n");CHKERRQ(ierr);
  }

  /* adapt Dirichlet and Neumann solvers if a nullspace correction has been requested */
  check_corr[0] = check_corr[1] = PETSC_FALSE;
  if (pcbddc->NullSpace_corr[0]) {
    ierr = PCBDDCSetUseExactDirichlet(pc,PETSC_FALSE);CHKERRQ(ierr);
  }
  if (dirichlet && pcbddc->NullSpace_corr[0] && !pcbddc->switch_static) {
    check_corr[0] = PETSC_TRUE;
    ierr = PCBDDCNullSpaceAssembleCorrection(pc,PETSC_TRUE,pcbddc->NullSpace_corr[1]);CHKERRQ(ierr);
  }
  if (neumann && pcbddc->NullSpace_corr[2]) {
    check_corr[1] = PETSC_TRUE;
    ierr = PCBDDCNullSpaceAssembleCorrection(pc,PETSC_FALSE,pcbddc->NullSpace_corr[3]);CHKERRQ(ierr);
  }

  /* check Dirichlet and Neumann solvers */
  if (pcbddc->dbg_flag) {
    if (dirichlet) { /* Dirichlet */
      ierr = VecSetRandom(pcis->vec1_D,NULL);CHKERRQ(ierr);
      ierr = MatMult(pcis->A_II,pcis->vec1_D,pcis->vec2_D);CHKERRQ(ierr);
      ierr = KSPSolve(pcbddc->ksp_D,pcis->vec2_D,pcis->vec2_D);CHKERRQ(ierr);
      ierr = VecAXPY(pcis->vec1_D,m_one,pcis->vec2_D);CHKERRQ(ierr);
      ierr = VecNorm(pcis->vec1_D,NORM_INFINITY,&value);CHKERRQ(ierr);
      ierr = PetscViewerASCIISynchronizedPrintf(pcbddc->dbg_viewer,"Subdomain %04d infinity error for Dirichlet solve (%s) = % 1.14e \n",PetscGlobalRank,((PetscObject)(pcbddc->ksp_D))->prefix,value);CHKERRQ(ierr);
      if (check_corr[0]) {
        ierr = PCBDDCNullSpaceCheckCorrection(pc,PETSC_TRUE);CHKERRQ(ierr);
      }
      ierr = PetscViewerFlush(pcbddc->dbg_viewer);CHKERRQ(ierr);
    }
    if (neumann) { /* Neumann */
      ierr = VecSetRandom(pcbddc->vec1_R,NULL);CHKERRQ(ierr);
      ierr = MatMult(A_RR,pcbddc->vec1_R,pcbddc->vec2_R);CHKERRQ(ierr);
      ierr = KSPSolve(pcbddc->ksp_R,pcbddc->vec2_R,pcbddc->vec2_R);CHKERRQ(ierr);
      ierr = VecAXPY(pcbddc->vec1_R,m_one,pcbddc->vec2_R);CHKERRQ(ierr);
      ierr = VecNorm(pcbddc->vec1_R,NORM_INFINITY,&value);CHKERRQ(ierr);
      ierr = PetscViewerASCIISynchronizedPrintf(pcbddc->dbg_viewer,"Subdomain %04d infinity error for Neumann solve (%s) = % 1.14e\n",PetscGlobalRank,((PetscObject)(pcbddc->ksp_R))->prefix,value);CHKERRQ(ierr);
      if (check_corr[1]) {
        ierr = PCBDDCNullSpaceCheckCorrection(pc,PETSC_FALSE);CHKERRQ(ierr);
      }
      ierr = PetscViewerFlush(pcbddc->dbg_viewer);CHKERRQ(ierr);
    }
  }
  /* free Neumann problem's matrix */
  ierr = MatDestroy(&A_RR);CHKERRQ(ierr);
  PetscFunctionReturn(0);
}

#undef __FUNCT__
#define __FUNCT__ "PCBDDCSolveSubstructureCorrection"
static PetscErrorCode  PCBDDCSolveSubstructureCorrection(PC pc, Vec inout_B, Vec inout_D, PetscBool applytranspose)
{
  PetscErrorCode  ierr;
  PC_BDDC*        pcbddc = (PC_BDDC*)(pc->data);
  PCBDDCSubSchurs sub_schurs = pcbddc->sub_schurs;

  PetscFunctionBegin;
  if (!sub_schurs->reuse_solver) {
    ierr = VecSet(pcbddc->vec1_R,0.);CHKERRQ(ierr);
  }
  if (!pcbddc->switch_static) {
    if (applytranspose && pcbddc->local_auxmat1) {
      ierr = MatMultTranspose(pcbddc->local_auxmat2,inout_B,pcbddc->vec1_C);CHKERRQ(ierr);
      ierr = MatMultTransposeAdd(pcbddc->local_auxmat1,pcbddc->vec1_C,inout_B,inout_B);CHKERRQ(ierr);
    }
    if (!sub_schurs->reuse_solver) {
      ierr = VecScatterBegin(pcbddc->R_to_B,inout_B,pcbddc->vec1_R,INSERT_VALUES,SCATTER_REVERSE);CHKERRQ(ierr);
      ierr = VecScatterEnd(pcbddc->R_to_B,inout_B,pcbddc->vec1_R,INSERT_VALUES,SCATTER_REVERSE);CHKERRQ(ierr);
    } else {
      PCBDDCReuseSolvers reuse_solver = sub_schurs->reuse_solver;

      ierr = VecScatterBegin(reuse_solver->correction_scatter_B,inout_B,reuse_solver->rhs_B,INSERT_VALUES,SCATTER_FORWARD);CHKERRQ(ierr);
      ierr = VecScatterEnd(reuse_solver->correction_scatter_B,inout_B,reuse_solver->rhs_B,INSERT_VALUES,SCATTER_FORWARD);CHKERRQ(ierr);
    }
  } else {
    ierr = VecScatterBegin(pcbddc->R_to_B,inout_B,pcbddc->vec1_R,INSERT_VALUES,SCATTER_REVERSE);CHKERRQ(ierr);
    ierr = VecScatterEnd(pcbddc->R_to_B,inout_B,pcbddc->vec1_R,INSERT_VALUES,SCATTER_REVERSE);CHKERRQ(ierr);
    ierr = VecScatterBegin(pcbddc->R_to_D,inout_D,pcbddc->vec1_R,INSERT_VALUES,SCATTER_REVERSE);CHKERRQ(ierr);
    ierr = VecScatterEnd(pcbddc->R_to_D,inout_D,pcbddc->vec1_R,INSERT_VALUES,SCATTER_REVERSE);CHKERRQ(ierr);
    if (applytranspose && pcbddc->local_auxmat1) {
      ierr = MatMultTranspose(pcbddc->local_auxmat2,pcbddc->vec1_R,pcbddc->vec1_C);CHKERRQ(ierr);
      ierr = MatMultTransposeAdd(pcbddc->local_auxmat1,pcbddc->vec1_C,inout_B,inout_B);CHKERRQ(ierr);
      ierr = VecScatterBegin(pcbddc->R_to_B,inout_B,pcbddc->vec1_R,INSERT_VALUES,SCATTER_REVERSE);CHKERRQ(ierr);
      ierr = VecScatterEnd(pcbddc->R_to_B,inout_B,pcbddc->vec1_R,INSERT_VALUES,SCATTER_REVERSE);CHKERRQ(ierr);
    }
  }
  if (!sub_schurs->reuse_solver || pcbddc->switch_static) {
    if (applytranspose) {
      ierr = KSPSolveTranspose(pcbddc->ksp_R,pcbddc->vec1_R,pcbddc->vec1_R);CHKERRQ(ierr);
    } else {
      ierr = KSPSolve(pcbddc->ksp_R,pcbddc->vec1_R,pcbddc->vec1_R);CHKERRQ(ierr);
    }
  } else {
    PCBDDCReuseSolvers reuse_solver = sub_schurs->reuse_solver;

    if (applytranspose) {
      ierr = MatFactorSolveSchurComplementTranspose(reuse_solver->F,reuse_solver->rhs_B,reuse_solver->sol_B);CHKERRQ(ierr);
    } else {
      ierr = MatFactorSolveSchurComplement(reuse_solver->F,reuse_solver->rhs_B,reuse_solver->sol_B);CHKERRQ(ierr);
    }
  }
  ierr = VecSet(inout_B,0.);CHKERRQ(ierr);
  if (!pcbddc->switch_static) {
    if (!sub_schurs->reuse_solver) {
      ierr = VecScatterBegin(pcbddc->R_to_B,pcbddc->vec1_R,inout_B,INSERT_VALUES,SCATTER_FORWARD);CHKERRQ(ierr);
      ierr = VecScatterEnd(pcbddc->R_to_B,pcbddc->vec1_R,inout_B,INSERT_VALUES,SCATTER_FORWARD);CHKERRQ(ierr);
    } else {
      PCBDDCReuseSolvers reuse_solver = sub_schurs->reuse_solver;

      ierr = VecScatterBegin(reuse_solver->correction_scatter_B,reuse_solver->sol_B,inout_B,INSERT_VALUES,SCATTER_REVERSE);CHKERRQ(ierr);
      ierr = VecScatterEnd(reuse_solver->correction_scatter_B,reuse_solver->sol_B,inout_B,INSERT_VALUES,SCATTER_REVERSE);CHKERRQ(ierr);
    }
    if (!applytranspose && pcbddc->local_auxmat1) {
      ierr = MatMult(pcbddc->local_auxmat1,inout_B,pcbddc->vec1_C);CHKERRQ(ierr);
      ierr = MatMultAdd(pcbddc->local_auxmat2,pcbddc->vec1_C,inout_B,inout_B);CHKERRQ(ierr);
    }
  } else {
    ierr = VecScatterBegin(pcbddc->R_to_B,pcbddc->vec1_R,inout_B,INSERT_VALUES,SCATTER_FORWARD);CHKERRQ(ierr);
    ierr = VecScatterEnd(pcbddc->R_to_B,pcbddc->vec1_R,inout_B,INSERT_VALUES,SCATTER_FORWARD);CHKERRQ(ierr);
    ierr = VecScatterBegin(pcbddc->R_to_D,pcbddc->vec1_R,inout_D,INSERT_VALUES,SCATTER_FORWARD);CHKERRQ(ierr);
    ierr = VecScatterEnd(pcbddc->R_to_D,pcbddc->vec1_R,inout_D,INSERT_VALUES,SCATTER_FORWARD);CHKERRQ(ierr);
    if (!applytranspose && pcbddc->local_auxmat1) {
      ierr = MatMult(pcbddc->local_auxmat1,inout_B,pcbddc->vec1_C);CHKERRQ(ierr);
      ierr = MatMultAdd(pcbddc->local_auxmat2,pcbddc->vec1_C,pcbddc->vec1_R,pcbddc->vec1_R);CHKERRQ(ierr);
    }
    ierr = VecScatterBegin(pcbddc->R_to_B,pcbddc->vec1_R,inout_B,INSERT_VALUES,SCATTER_FORWARD);CHKERRQ(ierr);
    ierr = VecScatterEnd(pcbddc->R_to_B,pcbddc->vec1_R,inout_B,INSERT_VALUES,SCATTER_FORWARD);CHKERRQ(ierr);
    ierr = VecScatterBegin(pcbddc->R_to_D,pcbddc->vec1_R,inout_D,INSERT_VALUES,SCATTER_FORWARD);CHKERRQ(ierr);
    ierr = VecScatterEnd(pcbddc->R_to_D,pcbddc->vec1_R,inout_D,INSERT_VALUES,SCATTER_FORWARD);CHKERRQ(ierr);
  }
  PetscFunctionReturn(0);
}

/* parameter apply transpose determines if the interface preconditioner should be applied transposed or not */
#undef __FUNCT__
#define __FUNCT__ "PCBDDCApplyInterfacePreconditioner"
PetscErrorCode  PCBDDCApplyInterfacePreconditioner(PC pc, PetscBool applytranspose)
{
  PetscErrorCode ierr;
  PC_BDDC*        pcbddc = (PC_BDDC*)(pc->data);
  PC_IS*            pcis = (PC_IS*)  (pc->data);
  const PetscScalar zero = 0.0;

  PetscFunctionBegin;
  /* Application of PSI^T or PHI^T (depending on applytranspose, see comment above) */
  if (!pcbddc->benign_apply_coarse_only) {
    if (applytranspose) {
      ierr = MatMultTranspose(pcbddc->coarse_phi_B,pcis->vec1_B,pcbddc->vec1_P);CHKERRQ(ierr);
      if (pcbddc->switch_static) { ierr = MatMultTransposeAdd(pcbddc->coarse_phi_D,pcis->vec1_D,pcbddc->vec1_P,pcbddc->vec1_P);CHKERRQ(ierr); }
    } else {
      ierr = MatMultTranspose(pcbddc->coarse_psi_B,pcis->vec1_B,pcbddc->vec1_P);CHKERRQ(ierr);
      if (pcbddc->switch_static) { ierr = MatMultTransposeAdd(pcbddc->coarse_psi_D,pcis->vec1_D,pcbddc->vec1_P,pcbddc->vec1_P);CHKERRQ(ierr); }
    }
  } else {
    ierr = VecSet(pcbddc->vec1_P,zero);CHKERRQ(ierr);
  }

  /* add p0 to the last value of vec1_P holding the coarse dof relative to p0 */
  if (pcbddc->benign_n) {
    PetscScalar *array;
    PetscInt    j;

    ierr = VecGetArray(pcbddc->vec1_P,&array);CHKERRQ(ierr);
    for (j=0;j<pcbddc->benign_n;j++) array[pcbddc->local_primal_size-pcbddc->benign_n+j] += pcbddc->benign_p0[j];
    ierr = VecRestoreArray(pcbddc->vec1_P,&array);CHKERRQ(ierr);
  }

  /* start communications from local primal nodes to rhs of coarse solver */
  ierr = VecSet(pcbddc->coarse_vec,zero);CHKERRQ(ierr);
  ierr = PCBDDCScatterCoarseDataBegin(pc,ADD_VALUES,SCATTER_FORWARD);CHKERRQ(ierr);
  ierr = PCBDDCScatterCoarseDataEnd(pc,ADD_VALUES,SCATTER_FORWARD);CHKERRQ(ierr);

  /* Coarse solution -> rhs and sol updated inside PCBDDCScattarCoarseDataBegin/End */
  /* TODO remove null space when doing multilevel */
  if (pcbddc->coarse_ksp) {
    Mat          coarse_mat;
    Vec          rhs,sol;
    MatNullSpace nullsp;
    PetscBool    isbddc = PETSC_FALSE;

    if (pcbddc->benign_have_null) {
      PC        coarse_pc;

      ierr = KSPGetPC(pcbddc->coarse_ksp,&coarse_pc);CHKERRQ(ierr);
      ierr = PetscObjectTypeCompare((PetscObject)coarse_pc,PCBDDC,&isbddc);CHKERRQ(ierr);
      /* we need to propagate to coarser levels the need for a possible benign correction */
      if (isbddc && pcbddc->benign_apply_coarse_only && !pcbddc->benign_skip_correction) {
        PC_BDDC* coarsepcbddc = (PC_BDDC*)(coarse_pc->data);
        coarsepcbddc->benign_skip_correction = PETSC_FALSE;
        coarsepcbddc->benign_apply_coarse_only = PETSC_TRUE;
      }
    }
    ierr = KSPGetRhs(pcbddc->coarse_ksp,&rhs);CHKERRQ(ierr);
    ierr = KSPGetSolution(pcbddc->coarse_ksp,&sol);CHKERRQ(ierr);
    ierr = KSPGetOperators(pcbddc->coarse_ksp,&coarse_mat,NULL);CHKERRQ(ierr);
    ierr = MatGetNullSpace(coarse_mat,&nullsp);CHKERRQ(ierr);
    if (nullsp) {
      ierr = MatNullSpaceRemove(nullsp,rhs);CHKERRQ(ierr);
    }
    if (applytranspose) {
      if (pcbddc->benign_apply_coarse_only) {
        SETERRQ(PetscObjectComm((PetscObject)pcbddc->coarse_ksp),PETSC_ERR_SUP,"Not yet implemented");
      } else {
        ierr = KSPSolveTranspose(pcbddc->coarse_ksp,rhs,sol);CHKERRQ(ierr);
      }
    } else {
      if (pcbddc->benign_apply_coarse_only && isbddc) { /* need just to apply the coarse preconditioner during presolve */
        PC        coarse_pc;

        ierr = KSPGetPC(pcbddc->coarse_ksp,&coarse_pc);CHKERRQ(ierr);
        ierr = PCPreSolve(coarse_pc,pcbddc->coarse_ksp);CHKERRQ(ierr);
        ierr = PCBDDCBenignRemoveInterior(coarse_pc,rhs,sol);CHKERRQ(ierr);
        ierr = PCPostSolve(coarse_pc,pcbddc->coarse_ksp);CHKERRQ(ierr);
      } else {
        ierr = KSPSolve(pcbddc->coarse_ksp,rhs,sol);CHKERRQ(ierr);
      }
    }
    /* we don't the benign correction at coarser levels anymore */
    if (pcbddc->benign_have_null && isbddc) {
      PC        coarse_pc;
      PC_BDDC*  coarsepcbddc;

      ierr = KSPGetPC(pcbddc->coarse_ksp,&coarse_pc);CHKERRQ(ierr);
      coarsepcbddc = (PC_BDDC*)(coarse_pc->data);
      coarsepcbddc->benign_skip_correction = PETSC_TRUE;
      coarsepcbddc->benign_apply_coarse_only = PETSC_FALSE;
    }
    if (nullsp) {
      ierr = MatNullSpaceRemove(nullsp,sol);CHKERRQ(ierr);
    }
  }

  /* Local solution on R nodes */
  if (pcis->n && !pcbddc->benign_apply_coarse_only) {
    ierr = PCBDDCSolveSubstructureCorrection(pc,pcis->vec1_B,pcis->vec1_D,applytranspose);CHKERRQ(ierr);
  }
  /* communications from coarse sol to local primal nodes */
  ierr = PCBDDCScatterCoarseDataBegin(pc,INSERT_VALUES,SCATTER_REVERSE);CHKERRQ(ierr);
  ierr = PCBDDCScatterCoarseDataEnd(pc,INSERT_VALUES,SCATTER_REVERSE);CHKERRQ(ierr);

  /* Sum contributions from the two levels */
  if (!pcbddc->benign_apply_coarse_only) {
    if (applytranspose) {
      ierr = MatMultAdd(pcbddc->coarse_psi_B,pcbddc->vec1_P,pcis->vec1_B,pcis->vec1_B);CHKERRQ(ierr);
      if (pcbddc->switch_static) { ierr = MatMultAdd(pcbddc->coarse_psi_D,pcbddc->vec1_P,pcis->vec1_D,pcis->vec1_D);CHKERRQ(ierr); }
    } else {
      ierr = MatMultAdd(pcbddc->coarse_phi_B,pcbddc->vec1_P,pcis->vec1_B,pcis->vec1_B);CHKERRQ(ierr);
      if (pcbddc->switch_static) { ierr = MatMultAdd(pcbddc->coarse_phi_D,pcbddc->vec1_P,pcis->vec1_D,pcis->vec1_D);CHKERRQ(ierr); }
    }
    /* store p0 */
    if (pcbddc->benign_n) {
      PetscScalar *array;
      PetscInt    j;

      ierr = VecGetArray(pcbddc->vec1_P,&array);CHKERRQ(ierr);
      for (j=0;j<pcbddc->benign_n;j++) pcbddc->benign_p0[j] = array[pcbddc->local_primal_size-pcbddc->benign_n+j];
      ierr = VecRestoreArray(pcbddc->vec1_P,&array);CHKERRQ(ierr);
    }
  } else { /* expand the coarse solution */
    if (applytranspose) {
      ierr = MatMult(pcbddc->coarse_psi_B,pcbddc->vec1_P,pcis->vec1_B);CHKERRQ(ierr);
    } else {
      ierr = MatMult(pcbddc->coarse_phi_B,pcbddc->vec1_P,pcis->vec1_B);CHKERRQ(ierr);
    }
  }
  PetscFunctionReturn(0);
}

#undef __FUNCT__
#define __FUNCT__ "PCBDDCScatterCoarseDataBegin"
PetscErrorCode PCBDDCScatterCoarseDataBegin(PC pc,InsertMode imode, ScatterMode smode)
{
  PetscErrorCode ierr;
  PC_BDDC*       pcbddc = (PC_BDDC*)(pc->data);
  PetscScalar    *array;
  Vec            from,to;

  PetscFunctionBegin;
  if (smode == SCATTER_REVERSE) { /* from global to local -> get data from coarse solution */
    from = pcbddc->coarse_vec;
    to = pcbddc->vec1_P;
    if (pcbddc->coarse_ksp) { /* get array from coarse processes */
      Vec tvec;

      ierr = KSPGetRhs(pcbddc->coarse_ksp,&tvec);CHKERRQ(ierr);
      ierr = VecResetArray(tvec);CHKERRQ(ierr);
      ierr = KSPGetSolution(pcbddc->coarse_ksp,&tvec);CHKERRQ(ierr);
      ierr = VecGetArray(tvec,&array);CHKERRQ(ierr);
      ierr = VecPlaceArray(from,array);CHKERRQ(ierr);
      ierr = VecRestoreArray(tvec,&array);CHKERRQ(ierr);
    }
  } else { /* from local to global -> put data in coarse right hand side */
    from = pcbddc->vec1_P;
    to = pcbddc->coarse_vec;
  }
  ierr = VecScatterBegin(pcbddc->coarse_loc_to_glob,from,to,imode,smode);CHKERRQ(ierr);
  PetscFunctionReturn(0);
}

#undef __FUNCT__
#define __FUNCT__ "PCBDDCScatterCoarseDataEnd"
PetscErrorCode PCBDDCScatterCoarseDataEnd(PC pc, InsertMode imode, ScatterMode smode)
{
  PetscErrorCode ierr;
  PC_BDDC*       pcbddc = (PC_BDDC*)(pc->data);
  PetscScalar    *array;
  Vec            from,to;

  PetscFunctionBegin;
  if (smode == SCATTER_REVERSE) { /* from global to local -> get data from coarse solution */
    from = pcbddc->coarse_vec;
    to = pcbddc->vec1_P;
  } else { /* from local to global -> put data in coarse right hand side */
    from = pcbddc->vec1_P;
    to = pcbddc->coarse_vec;
  }
  ierr = VecScatterEnd(pcbddc->coarse_loc_to_glob,from,to,imode,smode);CHKERRQ(ierr);
  if (smode == SCATTER_FORWARD) {
    if (pcbddc->coarse_ksp) { /* get array from coarse processes */
      Vec tvec;

      ierr = KSPGetRhs(pcbddc->coarse_ksp,&tvec);CHKERRQ(ierr);
      ierr = VecGetArray(to,&array);CHKERRQ(ierr);
      ierr = VecPlaceArray(tvec,array);CHKERRQ(ierr);
      ierr = VecRestoreArray(to,&array);CHKERRQ(ierr);
    }
  } else {
    if (pcbddc->coarse_ksp) { /* restore array of pcbddc->coarse_vec */
     ierr = VecResetArray(from);CHKERRQ(ierr);
    }
  }
  PetscFunctionReturn(0);
}

/* uncomment for testing purposes */
/* #define PETSC_MISSING_LAPACK_GESVD 1 */
#undef __FUNCT__
#define __FUNCT__ "PCBDDCConstraintsSetUp"
PetscErrorCode PCBDDCConstraintsSetUp(PC pc)
{
  PetscErrorCode    ierr;
  PC_IS*            pcis = (PC_IS*)(pc->data);
  PC_BDDC*          pcbddc = (PC_BDDC*)pc->data;
  Mat_IS*           matis = (Mat_IS*)pc->pmat->data;
  /* one and zero */
  PetscScalar       one=1.0,zero=0.0;
  /* space to store constraints and their local indices */
  PetscScalar       *constraints_data;
  PetscInt          *constraints_idxs,*constraints_idxs_B;
  PetscInt          *constraints_idxs_ptr,*constraints_data_ptr;
  PetscInt          *constraints_n;
  /* iterators */
  PetscInt          i,j,k,total_counts,total_counts_cc,cum;
  /* BLAS integers */
  PetscBLASInt      lwork,lierr;
  PetscBLASInt      Blas_N,Blas_M,Blas_K,Blas_one=1;
  PetscBLASInt      Blas_LDA,Blas_LDB,Blas_LDC;
  /* reuse */
  PetscInt          olocal_primal_size,olocal_primal_size_cc;
  PetscInt          *olocal_primal_ref_node,*olocal_primal_ref_mult;
  /* change of basis */
  PetscBool         qr_needed;
  PetscBT           change_basis,qr_needed_idx;
  /* auxiliary stuff */
  PetscInt          *nnz,*is_indices;
  PetscInt          ncc;
  /* some quantities */
  PetscInt          n_vertices,total_primal_vertices,valid_constraints;
  PetscInt          size_of_constraint,max_size_of_constraint=0,max_constraints,temp_constraints;

  PetscFunctionBegin;
  /* Destroy Mat objects computed previously */
  ierr = MatDestroy(&pcbddc->ChangeOfBasisMatrix);CHKERRQ(ierr);
  ierr = MatDestroy(&pcbddc->ConstraintMatrix);CHKERRQ(ierr);
  ierr = MatDestroy(&pcbddc->switch_static_change);CHKERRQ(ierr);
  /* save info on constraints from previous setup (if any) */
  olocal_primal_size = pcbddc->local_primal_size;
  olocal_primal_size_cc = pcbddc->local_primal_size_cc;
  ierr = PetscMalloc2(olocal_primal_size_cc,&olocal_primal_ref_node,olocal_primal_size_cc,&olocal_primal_ref_mult);CHKERRQ(ierr);
  ierr = PetscMemcpy(olocal_primal_ref_node,pcbddc->local_primal_ref_node,olocal_primal_size_cc*sizeof(PetscInt));CHKERRQ(ierr);
  ierr = PetscMemcpy(olocal_primal_ref_mult,pcbddc->local_primal_ref_mult,olocal_primal_size_cc*sizeof(PetscInt));CHKERRQ(ierr);
  ierr = PetscFree2(pcbddc->local_primal_ref_node,pcbddc->local_primal_ref_mult);CHKERRQ(ierr);
  ierr = PetscFree(pcbddc->primal_indices_local_idxs);CHKERRQ(ierr);

  if (!pcbddc->adaptive_selection) {
    IS           ISForVertices,*ISForFaces,*ISForEdges;
    MatNullSpace nearnullsp;
    const Vec    *nearnullvecs;
    Vec          *localnearnullsp;
    PetscScalar  *array;
    PetscInt     n_ISForFaces,n_ISForEdges,nnsp_size;
    PetscBool    nnsp_has_cnst;
    /* LAPACK working arrays for SVD or POD */
    PetscBool    skip_lapack,boolforchange;
    PetscScalar  *work;
    PetscReal    *singular_vals;
#if defined(PETSC_USE_COMPLEX)
    PetscReal    *rwork;
#endif
#if defined(PETSC_MISSING_LAPACK_GESVD)
    PetscScalar  *temp_basis,*correlation_mat;
#else
    PetscBLASInt dummy_int=1;
    PetscScalar  dummy_scalar=1.;
#endif

    /* Get index sets for faces, edges and vertices from graph */
    ierr = PCBDDCGraphGetCandidatesIS(pcbddc->mat_graph,&n_ISForFaces,&ISForFaces,&n_ISForEdges,&ISForEdges,&ISForVertices);CHKERRQ(ierr);
    /* print some info */
    if (pcbddc->dbg_flag && !pcbddc->sub_schurs) {
      PetscInt nv;

      ierr = PCBDDCGraphASCIIView(pcbddc->mat_graph,pcbddc->dbg_flag,pcbddc->dbg_viewer);CHKERRQ(ierr);
      ierr = ISGetSize(ISForVertices,&nv);CHKERRQ(ierr);
      ierr = PetscViewerASCIIPushSynchronized(pcbddc->dbg_viewer);CHKERRQ(ierr);
      ierr = PetscViewerASCIISynchronizedPrintf(pcbddc->dbg_viewer,"--------------------------------------------------------------\n");CHKERRQ(ierr);
      ierr = PetscViewerASCIISynchronizedPrintf(pcbddc->dbg_viewer,"Subdomain %04d got %02d local candidate vertices (%d)\n",PetscGlobalRank,nv,pcbddc->use_vertices);CHKERRQ(ierr);
      ierr = PetscViewerASCIISynchronizedPrintf(pcbddc->dbg_viewer,"Subdomain %04d got %02d local candidate edges    (%d)\n",PetscGlobalRank,n_ISForEdges,pcbddc->use_edges);CHKERRQ(ierr);
      ierr = PetscViewerASCIISynchronizedPrintf(pcbddc->dbg_viewer,"Subdomain %04d got %02d local candidate faces    (%d)\n",PetscGlobalRank,n_ISForFaces,pcbddc->use_faces);CHKERRQ(ierr);
      ierr = PetscViewerFlush(pcbddc->dbg_viewer);CHKERRQ(ierr);
      ierr = PetscViewerASCIIPopSynchronized(pcbddc->dbg_viewer);CHKERRQ(ierr);
    }

    /* free unneeded index sets */
    if (!pcbddc->use_vertices) {
      ierr = ISDestroy(&ISForVertices);CHKERRQ(ierr);
    }
    if (!pcbddc->use_edges) {
      for (i=0;i<n_ISForEdges;i++) {
        ierr = ISDestroy(&ISForEdges[i]);CHKERRQ(ierr);
      }
      ierr = PetscFree(ISForEdges);CHKERRQ(ierr);
      n_ISForEdges = 0;
    }
    if (!pcbddc->use_faces) {
      for (i=0;i<n_ISForFaces;i++) {
        ierr = ISDestroy(&ISForFaces[i]);CHKERRQ(ierr);
      }
      ierr = PetscFree(ISForFaces);CHKERRQ(ierr);
      n_ISForFaces = 0;
    }

    /* check if near null space is attached to global mat */
    ierr = MatGetNearNullSpace(pc->pmat,&nearnullsp);CHKERRQ(ierr);
    if (nearnullsp) {
      ierr = MatNullSpaceGetVecs(nearnullsp,&nnsp_has_cnst,&nnsp_size,&nearnullvecs);CHKERRQ(ierr);
      /* remove any stored info */
      ierr = MatNullSpaceDestroy(&pcbddc->onearnullspace);CHKERRQ(ierr);
      ierr = PetscFree(pcbddc->onearnullvecs_state);CHKERRQ(ierr);
      /* store information for BDDC solver reuse */
      ierr = PetscObjectReference((PetscObject)nearnullsp);CHKERRQ(ierr);
      pcbddc->onearnullspace = nearnullsp;
      ierr = PetscMalloc1(nnsp_size,&pcbddc->onearnullvecs_state);CHKERRQ(ierr);
      for (i=0;i<nnsp_size;i++) {
        ierr = PetscObjectStateGet((PetscObject)nearnullvecs[i],&pcbddc->onearnullvecs_state[i]);CHKERRQ(ierr);
      }
    } else { /* if near null space is not provided BDDC uses constants by default */
      nnsp_size = 0;
      nnsp_has_cnst = PETSC_TRUE;
    }
    /* get max number of constraints on a single cc */
    max_constraints = nnsp_size;
    if (nnsp_has_cnst) max_constraints++;

    /*
         Evaluate maximum storage size needed by the procedure
         - Indices for connected component i stored at "constraints_idxs + constraints_idxs_ptr[i]"
         - Values for constraints on connected component i stored at "constraints_data + constraints_data_ptr[i]"
         There can be multiple constraints per connected component
                                                                                                                                                           */
    n_vertices = 0;
    if (ISForVertices) {
      ierr = ISGetSize(ISForVertices,&n_vertices);CHKERRQ(ierr);
    }
    ncc = n_vertices+n_ISForFaces+n_ISForEdges;
    ierr = PetscMalloc3(ncc+1,&constraints_idxs_ptr,ncc+1,&constraints_data_ptr,ncc,&constraints_n);CHKERRQ(ierr);

    total_counts = n_ISForFaces+n_ISForEdges;
    total_counts *= max_constraints;
    total_counts += n_vertices;
    ierr = PetscBTCreate(total_counts,&change_basis);CHKERRQ(ierr);

    total_counts = 0;
    max_size_of_constraint = 0;
    for (i=0;i<n_ISForEdges+n_ISForFaces;i++) {
      IS used_is;
      if (i<n_ISForEdges) {
        used_is = ISForEdges[i];
      } else {
        used_is = ISForFaces[i-n_ISForEdges];
      }
      ierr = ISGetSize(used_is,&j);CHKERRQ(ierr);
      total_counts += j;
      max_size_of_constraint = PetscMax(j,max_size_of_constraint);
    }
    ierr = PetscMalloc3(total_counts*max_constraints+n_vertices,&constraints_data,total_counts+n_vertices,&constraints_idxs,total_counts+n_vertices,&constraints_idxs_B);CHKERRQ(ierr);

    /* get local part of global near null space vectors */
    ierr = PetscMalloc1(nnsp_size,&localnearnullsp);CHKERRQ(ierr);
    for (k=0;k<nnsp_size;k++) {
      ierr = VecDuplicate(pcis->vec1_N,&localnearnullsp[k]);CHKERRQ(ierr);
      ierr = VecScatterBegin(matis->rctx,nearnullvecs[k],localnearnullsp[k],INSERT_VALUES,SCATTER_FORWARD);CHKERRQ(ierr);
      ierr = VecScatterEnd(matis->rctx,nearnullvecs[k],localnearnullsp[k],INSERT_VALUES,SCATTER_FORWARD);CHKERRQ(ierr);
    }

    /* whether or not to skip lapack calls */
    skip_lapack = PETSC_TRUE;
    if (n_ISForFaces+n_ISForEdges && max_constraints > 1 && !pcbddc->use_nnsp_true) skip_lapack = PETSC_FALSE;

    /* First we issue queries to allocate optimal workspace for LAPACKgesvd (or LAPACKsyev if SVD is missing) */
    if (!skip_lapack) {
      PetscScalar temp_work;

#if defined(PETSC_MISSING_LAPACK_GESVD)
      /* Proper Orthogonal Decomposition (POD) using the snapshot method */
      ierr = PetscMalloc1(max_constraints*max_constraints,&correlation_mat);CHKERRQ(ierr);
      ierr = PetscMalloc1(max_constraints,&singular_vals);CHKERRQ(ierr);
      ierr = PetscMalloc1(max_size_of_constraint*max_constraints,&temp_basis);CHKERRQ(ierr);
#if defined(PETSC_USE_COMPLEX)
      ierr = PetscMalloc1(3*max_constraints,&rwork);CHKERRQ(ierr);
#endif
      /* now we evaluate the optimal workspace using query with lwork=-1 */
      ierr = PetscBLASIntCast(max_constraints,&Blas_N);CHKERRQ(ierr);
      ierr = PetscBLASIntCast(max_constraints,&Blas_LDA);CHKERRQ(ierr);
      lwork = -1;
      ierr = PetscFPTrapPush(PETSC_FP_TRAP_OFF);CHKERRQ(ierr);
#if !defined(PETSC_USE_COMPLEX)
      PetscStackCallBLAS("LAPACKsyev",LAPACKsyev_("V","U",&Blas_N,correlation_mat,&Blas_LDA,singular_vals,&temp_work,&lwork,&lierr));
#else
      PetscStackCallBLAS("LAPACKsyev",LAPACKsyev_("V","U",&Blas_N,correlation_mat,&Blas_LDA,singular_vals,&temp_work,&lwork,rwork,&lierr));
#endif
      ierr = PetscFPTrapPop();CHKERRQ(ierr);
      if (lierr) SETERRQ1(PETSC_COMM_SELF,PETSC_ERR_LIB,"Error in query to SYEV Lapack routine %d",(int)lierr);
#else /* on missing GESVD */
      /* SVD */
      PetscInt max_n,min_n;
      max_n = max_size_of_constraint;
      min_n = max_constraints;
      if (max_size_of_constraint < max_constraints) {
        min_n = max_size_of_constraint;
        max_n = max_constraints;
      }
      ierr = PetscMalloc1(min_n,&singular_vals);CHKERRQ(ierr);
#if defined(PETSC_USE_COMPLEX)
      ierr = PetscMalloc1(5*min_n,&rwork);CHKERRQ(ierr);
#endif
      /* now we evaluate the optimal workspace using query with lwork=-1 */
      lwork = -1;
      ierr = PetscBLASIntCast(max_n,&Blas_M);CHKERRQ(ierr);
      ierr = PetscBLASIntCast(min_n,&Blas_N);CHKERRQ(ierr);
      ierr = PetscBLASIntCast(max_n,&Blas_LDA);CHKERRQ(ierr);
      ierr = PetscFPTrapPush(PETSC_FP_TRAP_OFF);CHKERRQ(ierr);
#if !defined(PETSC_USE_COMPLEX)
      PetscStackCallBLAS("LAPACKgesvd",LAPACKgesvd_("O","N",&Blas_M,&Blas_N,&constraints_data[0],&Blas_LDA,singular_vals,&dummy_scalar,&dummy_int,&dummy_scalar,&dummy_int,&temp_work,&lwork,&lierr));
#else
      PetscStackCallBLAS("LAPACKgesvd",LAPACKgesvd_("O","N",&Blas_M,&Blas_N,&constraints_data[0],&Blas_LDA,singular_vals,&dummy_scalar,&dummy_int,&dummy_scalar,&dummy_int,&temp_work,&lwork,rwork,&lierr));
#endif
      ierr = PetscFPTrapPop();CHKERRQ(ierr);
      if (lierr) SETERRQ1(PETSC_COMM_SELF,PETSC_ERR_LIB,"Error in query to GESVD Lapack routine %d",(int)lierr);
#endif /* on missing GESVD */
      /* Allocate optimal workspace */
      ierr = PetscBLASIntCast((PetscInt)PetscRealPart(temp_work),&lwork);CHKERRQ(ierr);
      ierr = PetscMalloc1(lwork,&work);CHKERRQ(ierr);
    }
    /* Now we can loop on constraining sets */
    total_counts = 0;
    constraints_idxs_ptr[0] = 0;
    constraints_data_ptr[0] = 0;
    /* vertices */
    if (n_vertices) {
      ierr = ISGetIndices(ISForVertices,(const PetscInt**)&is_indices);CHKERRQ(ierr);
      ierr = PetscMemcpy(constraints_idxs,is_indices,n_vertices*sizeof(PetscInt));CHKERRQ(ierr);
      for (i=0;i<n_vertices;i++) {
        constraints_n[total_counts] = 1;
        constraints_data[total_counts] = 1.0;
        constraints_idxs_ptr[total_counts+1] = constraints_idxs_ptr[total_counts]+1;
        constraints_data_ptr[total_counts+1] = constraints_data_ptr[total_counts]+1;
        total_counts++;
      }
      ierr = ISRestoreIndices(ISForVertices,(const PetscInt**)&is_indices);CHKERRQ(ierr);
      n_vertices = total_counts;
    }

    /* edges and faces */
    total_counts_cc = total_counts;
    for (ncc=0;ncc<n_ISForEdges+n_ISForFaces;ncc++) {
      IS        used_is;
      PetscBool idxs_copied = PETSC_FALSE;

      if (ncc<n_ISForEdges) {
        used_is = ISForEdges[ncc];
        boolforchange = pcbddc->use_change_of_basis; /* change or not the basis on the edge */
      } else {
        used_is = ISForFaces[ncc-n_ISForEdges];
        boolforchange = (PetscBool)(pcbddc->use_change_of_basis && pcbddc->use_change_on_faces); /* change or not the basis on the face */
      }
      temp_constraints = 0;          /* zero the number of constraints I have on this conn comp */

      ierr = ISGetSize(used_is,&size_of_constraint);CHKERRQ(ierr);
      ierr = ISGetIndices(used_is,(const PetscInt**)&is_indices);CHKERRQ(ierr);
      /* change of basis should not be performed on local periodic nodes */
      if (pcbddc->mat_graph->mirrors && pcbddc->mat_graph->mirrors[is_indices[0]]) boolforchange = PETSC_FALSE;
      if (nnsp_has_cnst) {
        PetscScalar quad_value;

        ierr = PetscMemcpy(constraints_idxs + constraints_idxs_ptr[total_counts_cc],is_indices,size_of_constraint*sizeof(PetscInt));CHKERRQ(ierr);
        idxs_copied = PETSC_TRUE;

        if (!pcbddc->use_nnsp_true) {
          quad_value = (PetscScalar)(1.0/PetscSqrtReal((PetscReal)size_of_constraint));
        } else {
          quad_value = 1.0;
        }
        for (j=0;j<size_of_constraint;j++) {
          constraints_data[constraints_data_ptr[total_counts_cc]+j] = quad_value;
        }
        temp_constraints++;
        total_counts++;
      }
      for (k=0;k<nnsp_size;k++) {
        PetscReal real_value;
        PetscScalar *ptr_to_data;

        ierr = VecGetArrayRead(localnearnullsp[k],(const PetscScalar**)&array);CHKERRQ(ierr);
        ptr_to_data = &constraints_data[constraints_data_ptr[total_counts_cc]+temp_constraints*size_of_constraint];
        for (j=0;j<size_of_constraint;j++) {
          ptr_to_data[j] = array[is_indices[j]];
        }
        ierr = VecRestoreArrayRead(localnearnullsp[k],(const PetscScalar**)&array);CHKERRQ(ierr);
        /* check if array is null on the connected component */
        ierr = PetscBLASIntCast(size_of_constraint,&Blas_N);CHKERRQ(ierr);
        PetscStackCallBLAS("BLASasum",real_value = BLASasum_(&Blas_N,ptr_to_data,&Blas_one));
        if (real_value > 0.0) { /* keep indices and values */
          temp_constraints++;
          total_counts++;
          if (!idxs_copied) {
            ierr = PetscMemcpy(constraints_idxs + constraints_idxs_ptr[total_counts_cc],is_indices,size_of_constraint*sizeof(PetscInt));CHKERRQ(ierr);
            idxs_copied = PETSC_TRUE;
          }
        }
      }
      ierr = ISRestoreIndices(used_is,(const PetscInt**)&is_indices);CHKERRQ(ierr);
      valid_constraints = temp_constraints;
      if (!pcbddc->use_nnsp_true && temp_constraints) {
        if (temp_constraints == 1) { /* just normalize the constraint */
          PetscScalar norm,*ptr_to_data;

          ptr_to_data = &constraints_data[constraints_data_ptr[total_counts_cc]];
          ierr = PetscBLASIntCast(size_of_constraint,&Blas_N);CHKERRQ(ierr);
          PetscStackCallBLAS("BLASdot",norm = BLASdot_(&Blas_N,ptr_to_data,&Blas_one,ptr_to_data,&Blas_one));
          norm = 1.0/PetscSqrtReal(PetscRealPart(norm));
          PetscStackCallBLAS("BLASscal",BLASscal_(&Blas_N,&norm,ptr_to_data,&Blas_one));
        } else { /* perform SVD */
          PetscReal   tol = 1.0e-8; /* tolerance for retaining eigenmodes */
          PetscScalar *ptr_to_data = &constraints_data[constraints_data_ptr[total_counts_cc]];

#if defined(PETSC_MISSING_LAPACK_GESVD)
          /* SVD: Y = U*S*V^H                -> U (eigenvectors of Y*Y^H) = Y*V*(S)^\dag
             POD: Y^H*Y = V*D*V^H, D = S^H*S -> U = Y*V*D^(-1/2)
             -> When PETSC_USE_COMPLEX and PETSC_MISSING_LAPACK_GESVD are defined
                the constraints basis will differ (by a complex factor with absolute value equal to 1)
                from that computed using LAPACKgesvd
             -> This is due to a different computation of eigenvectors in LAPACKheev
             -> The quality of the POD-computed basis will be the same */
          ierr = PetscMemzero(correlation_mat,temp_constraints*temp_constraints*sizeof(PetscScalar));CHKERRQ(ierr);
          /* Store upper triangular part of correlation matrix */
          ierr = PetscBLASIntCast(size_of_constraint,&Blas_N);CHKERRQ(ierr);
          ierr = PetscFPTrapPush(PETSC_FP_TRAP_OFF);CHKERRQ(ierr);
          for (j=0;j<temp_constraints;j++) {
            for (k=0;k<j+1;k++) {
              PetscStackCallBLAS("BLASdot",correlation_mat[j*temp_constraints+k] = BLASdot_(&Blas_N,ptr_to_data+k*size_of_constraint,&Blas_one,ptr_to_data+j*size_of_constraint,&Blas_one));
            }
          }
          /* compute eigenvalues and eigenvectors of correlation matrix */
          ierr = PetscBLASIntCast(temp_constraints,&Blas_N);CHKERRQ(ierr);
          ierr = PetscBLASIntCast(temp_constraints,&Blas_LDA);CHKERRQ(ierr);
#if !defined(PETSC_USE_COMPLEX)
          PetscStackCallBLAS("LAPACKsyev",LAPACKsyev_("V","U",&Blas_N,correlation_mat,&Blas_LDA,singular_vals,work,&lwork,&lierr));
#else
          PetscStackCallBLAS("LAPACKsyev",LAPACKsyev_("V","U",&Blas_N,correlation_mat,&Blas_LDA,singular_vals,work,&lwork,rwork,&lierr));
#endif
          ierr = PetscFPTrapPop();CHKERRQ(ierr);
          if (lierr) SETERRQ1(PETSC_COMM_SELF,PETSC_ERR_LIB,"Error in SYEV Lapack routine %d",(int)lierr);
          /* retain eigenvalues greater than tol: note that LAPACKsyev gives eigs in ascending order */
          j = 0;
          while (j < temp_constraints && singular_vals[j] < tol) j++;
          total_counts = total_counts-j;
          valid_constraints = temp_constraints-j;
          /* scale and copy POD basis into used quadrature memory */
          ierr = PetscBLASIntCast(size_of_constraint,&Blas_M);CHKERRQ(ierr);
          ierr = PetscBLASIntCast(temp_constraints,&Blas_N);CHKERRQ(ierr);
          ierr = PetscBLASIntCast(temp_constraints,&Blas_K);CHKERRQ(ierr);
          ierr = PetscBLASIntCast(size_of_constraint,&Blas_LDA);CHKERRQ(ierr);
          ierr = PetscBLASIntCast(temp_constraints,&Blas_LDB);CHKERRQ(ierr);
          ierr = PetscBLASIntCast(size_of_constraint,&Blas_LDC);CHKERRQ(ierr);
          if (j<temp_constraints) {
            PetscInt ii;
            for (k=j;k<temp_constraints;k++) singular_vals[k] = 1.0/PetscSqrtReal(singular_vals[k]);
            ierr = PetscFPTrapPush(PETSC_FP_TRAP_OFF);CHKERRQ(ierr);
            PetscStackCallBLAS("BLASgemm",BLASgemm_("N","N",&Blas_M,&Blas_N,&Blas_K,&one,ptr_to_data,&Blas_LDA,correlation_mat,&Blas_LDB,&zero,temp_basis,&Blas_LDC));
            ierr = PetscFPTrapPop();CHKERRQ(ierr);
            for (k=0;k<temp_constraints-j;k++) {
              for (ii=0;ii<size_of_constraint;ii++) {
                ptr_to_data[k*size_of_constraint+ii] = singular_vals[temp_constraints-1-k]*temp_basis[(temp_constraints-1-k)*size_of_constraint+ii];
              }
            }
          }
#else  /* on missing GESVD */
          ierr = PetscBLASIntCast(size_of_constraint,&Blas_M);CHKERRQ(ierr);
          ierr = PetscBLASIntCast(temp_constraints,&Blas_N);CHKERRQ(ierr);
          ierr = PetscBLASIntCast(size_of_constraint,&Blas_LDA);CHKERRQ(ierr);
          ierr = PetscFPTrapPush(PETSC_FP_TRAP_OFF);CHKERRQ(ierr);
#if !defined(PETSC_USE_COMPLEX)
          PetscStackCallBLAS("LAPACKgesvd",LAPACKgesvd_("O","N",&Blas_M,&Blas_N,ptr_to_data,&Blas_LDA,singular_vals,&dummy_scalar,&dummy_int,&dummy_scalar,&dummy_int,work,&lwork,&lierr));
#else
          PetscStackCallBLAS("LAPACKgesvd",LAPACKgesvd_("O","N",&Blas_M,&Blas_N,ptr_to_data,&Blas_LDA,singular_vals,&dummy_scalar,&dummy_int,&dummy_scalar,&dummy_int,work,&lwork,rwork,&lierr));
#endif
          if (lierr) SETERRQ1(PETSC_COMM_SELF,PETSC_ERR_LIB,"Error in GESVD Lapack routine %d",(int)lierr);
          ierr = PetscFPTrapPop();CHKERRQ(ierr);
          /* retain eigenvalues greater than tol: note that LAPACKgesvd gives eigs in descending order */
          k = temp_constraints;
          if (k > size_of_constraint) k = size_of_constraint;
          j = 0;
          while (j < k && singular_vals[k-j-1] < tol) j++;
          valid_constraints = k-j;
          total_counts = total_counts-temp_constraints+valid_constraints;
#endif /* on missing GESVD */
        }
      }
      /* update pointers information */
      if (valid_constraints) {
        constraints_n[total_counts_cc] = valid_constraints;
        constraints_idxs_ptr[total_counts_cc+1] = constraints_idxs_ptr[total_counts_cc]+size_of_constraint;
        constraints_data_ptr[total_counts_cc+1] = constraints_data_ptr[total_counts_cc]+size_of_constraint*valid_constraints;
        /* set change_of_basis flag */
        if (boolforchange) {
          PetscBTSet(change_basis,total_counts_cc);
        }
        total_counts_cc++;
      }
    }
    /* free workspace */
    if (!skip_lapack) {
      ierr = PetscFree(work);CHKERRQ(ierr);
#if defined(PETSC_USE_COMPLEX)
      ierr = PetscFree(rwork);CHKERRQ(ierr);
#endif
      ierr = PetscFree(singular_vals);CHKERRQ(ierr);
#if defined(PETSC_MISSING_LAPACK_GESVD)
      ierr = PetscFree(correlation_mat);CHKERRQ(ierr);
      ierr = PetscFree(temp_basis);CHKERRQ(ierr);
#endif
    }
    for (k=0;k<nnsp_size;k++) {
      ierr = VecDestroy(&localnearnullsp[k]);CHKERRQ(ierr);
    }
    ierr = PetscFree(localnearnullsp);CHKERRQ(ierr);
    /* free index sets of faces, edges and vertices */
    for (i=0;i<n_ISForFaces;i++) {
      ierr = ISDestroy(&ISForFaces[i]);CHKERRQ(ierr);
    }
    if (n_ISForFaces) {
      ierr = PetscFree(ISForFaces);CHKERRQ(ierr);
    }
    for (i=0;i<n_ISForEdges;i++) {
      ierr = ISDestroy(&ISForEdges[i]);CHKERRQ(ierr);
    }
    if (n_ISForEdges) {
      ierr = PetscFree(ISForEdges);CHKERRQ(ierr);
    }
    ierr = ISDestroy(&ISForVertices);CHKERRQ(ierr);
  } else {
    PCBDDCSubSchurs sub_schurs = pcbddc->sub_schurs;

    total_counts = 0;
    n_vertices = 0;
    if (sub_schurs->is_vertices && pcbddc->use_vertices) {
      ierr = ISGetLocalSize(sub_schurs->is_vertices,&n_vertices);CHKERRQ(ierr);
    }
    max_constraints = 0;
    total_counts_cc = 0;
    for (i=0;i<sub_schurs->n_subs+n_vertices;i++) {
      total_counts += pcbddc->adaptive_constraints_n[i];
      if (pcbddc->adaptive_constraints_n[i]) total_counts_cc++;
      max_constraints = PetscMax(max_constraints,pcbddc->adaptive_constraints_n[i]);
    }
    constraints_idxs_ptr = pcbddc->adaptive_constraints_idxs_ptr;
    constraints_data_ptr = pcbddc->adaptive_constraints_data_ptr;
    constraints_idxs = pcbddc->adaptive_constraints_idxs;
    constraints_data = pcbddc->adaptive_constraints_data;
    /* constraints_n differs from pcbddc->adaptive_constraints_n */
    ierr = PetscMalloc1(total_counts_cc,&constraints_n);CHKERRQ(ierr);
    total_counts_cc = 0;
    for (i=0;i<sub_schurs->n_subs+n_vertices;i++) {
      if (pcbddc->adaptive_constraints_n[i]) {
        constraints_n[total_counts_cc++] = pcbddc->adaptive_constraints_n[i];
      }
    }
#if 0
    printf("Found %d totals (%d)\n",total_counts_cc,total_counts);
    for (i=0;i<total_counts_cc;i++) {
      printf("const %d, start %d",i,constraints_idxs_ptr[i]);
      printf(" end %d:\n",constraints_idxs_ptr[i+1]);
      for (j=constraints_idxs_ptr[i];j<constraints_idxs_ptr[i+1];j++) {
        printf(" %d",constraints_idxs[j]);
      }
      printf("\n");
      printf("number of cc: %d\n",constraints_n[i]);
    }
    for (i=0;i<n_vertices;i++) {
      PetscPrintf(PETSC_COMM_SELF,"[%d] vertex %d, n %d\n",PetscGlobalRank,i,pcbddc->adaptive_constraints_n[i]);
    }
    for (i=0;i<sub_schurs->n_subs;i++) {
      PetscPrintf(PETSC_COMM_SELF,"[%d] sub %d, edge %d, n %d\n",PetscGlobalRank,i,(PetscBool)PetscBTLookup(sub_schurs->is_edge,i),pcbddc->adaptive_constraints_n[i+n_vertices]);
    }
#endif

    max_size_of_constraint = 0;
    for (i=0;i<total_counts_cc;i++) max_size_of_constraint = PetscMax(max_size_of_constraint,constraints_idxs_ptr[i+1]-constraints_idxs_ptr[i]);
    ierr = PetscMalloc1(constraints_idxs_ptr[total_counts_cc],&constraints_idxs_B);CHKERRQ(ierr);
    /* Change of basis */
    ierr = PetscBTCreate(total_counts_cc,&change_basis);CHKERRQ(ierr);
    if (pcbddc->use_change_of_basis) {
      for (i=0;i<sub_schurs->n_subs;i++) {
        if (PetscBTLookup(sub_schurs->is_edge,i) || pcbddc->use_change_on_faces) {
          ierr = PetscBTSet(change_basis,i+n_vertices);CHKERRQ(ierr);
        }
      }
    }
  }
  pcbddc->local_primal_size = total_counts;
  ierr = PetscMalloc1(pcbddc->local_primal_size+pcbddc->benign_n,&pcbddc->primal_indices_local_idxs);CHKERRQ(ierr);

  /* map constraints_idxs in boundary numbering */
  ierr = ISGlobalToLocalMappingApply(pcis->BtoNmap,IS_GTOLM_DROP,constraints_idxs_ptr[total_counts_cc],constraints_idxs,&i,constraints_idxs_B);CHKERRQ(ierr);
  if (i != constraints_idxs_ptr[total_counts_cc]) SETERRQ2(PETSC_COMM_SELF,PETSC_ERR_SUP,"Error in boundary numbering for constraints indices %D != %D\n",constraints_idxs_ptr[total_counts_cc],i);

  /* Create constraint matrix */
  ierr = MatCreate(PETSC_COMM_SELF,&pcbddc->ConstraintMatrix);CHKERRQ(ierr);
  ierr = MatSetType(pcbddc->ConstraintMatrix,MATAIJ);CHKERRQ(ierr);
  ierr = MatSetSizes(pcbddc->ConstraintMatrix,pcbddc->local_primal_size,pcis->n,pcbddc->local_primal_size,pcis->n);CHKERRQ(ierr);

  /* find primal_dofs: subdomain corners plus dofs selected as primal after change of basis */
  /* determine if a QR strategy is needed for change of basis */
  qr_needed = PETSC_FALSE;
  ierr = PetscBTCreate(total_counts_cc,&qr_needed_idx);CHKERRQ(ierr);
  total_primal_vertices=0;
  pcbddc->local_primal_size_cc = 0;
  for (i=0;i<total_counts_cc;i++) {
    size_of_constraint = constraints_idxs_ptr[i+1]-constraints_idxs_ptr[i];
    if (size_of_constraint == 1 && pcbddc->mat_graph->custom_minimal_size) {
      pcbddc->primal_indices_local_idxs[total_primal_vertices++] = constraints_idxs[constraints_idxs_ptr[i]];
      pcbddc->local_primal_size_cc += 1;
    } else if (PetscBTLookup(change_basis,i)) {
      for (k=0;k<constraints_n[i];k++) {
        pcbddc->primal_indices_local_idxs[total_primal_vertices++] = constraints_idxs[constraints_idxs_ptr[i]+k];
      }
      pcbddc->local_primal_size_cc += constraints_n[i];
      if (constraints_n[i] > 1 || pcbddc->use_qr_single) {
        PetscBTSet(qr_needed_idx,i);
        qr_needed = PETSC_TRUE;
      }
    } else {
      pcbddc->local_primal_size_cc += 1;
    }
  }
  /* note that the local variable n_vertices used below stores the number of pointwise constraints */
  pcbddc->n_vertices = total_primal_vertices;
  /* permute indices in order to have a sorted set of vertices */
  ierr = PetscSortInt(total_primal_vertices,pcbddc->primal_indices_local_idxs);CHKERRQ(ierr);

  ierr = PetscMalloc2(pcbddc->local_primal_size_cc+pcbddc->benign_n,&pcbddc->local_primal_ref_node,pcbddc->local_primal_size_cc+pcbddc->benign_n,&pcbddc->local_primal_ref_mult);CHKERRQ(ierr);
  ierr = PetscMemcpy(pcbddc->local_primal_ref_node,pcbddc->primal_indices_local_idxs,total_primal_vertices*sizeof(PetscInt));CHKERRQ(ierr);
  for (i=0;i<total_primal_vertices;i++) pcbddc->local_primal_ref_mult[i] = 1;

  /* nonzero structure of constraint matrix */
  /* and get reference dof for local constraints */
  ierr = PetscMalloc1(pcbddc->local_primal_size,&nnz);CHKERRQ(ierr);
  for (i=0;i<total_primal_vertices;i++) nnz[i] = 1;

  j = total_primal_vertices;
  total_counts = total_primal_vertices;
  cum = total_primal_vertices;
  for (i=n_vertices;i<total_counts_cc;i++) {
    if (!PetscBTLookup(change_basis,i)) {
      pcbddc->local_primal_ref_node[cum] = constraints_idxs[constraints_idxs_ptr[i]];
      pcbddc->local_primal_ref_mult[cum] = constraints_n[i];
      cum++;
      size_of_constraint = constraints_idxs_ptr[i+1]-constraints_idxs_ptr[i];
      for (k=0;k<constraints_n[i];k++) {
        pcbddc->primal_indices_local_idxs[total_counts++] = constraints_idxs[constraints_idxs_ptr[i]+k];
        nnz[j+k] = size_of_constraint;
      }
      j += constraints_n[i];
    }
  }
  ierr = MatSeqAIJSetPreallocation(pcbddc->ConstraintMatrix,0,nnz);CHKERRQ(ierr);
  ierr = PetscFree(nnz);CHKERRQ(ierr);

  /* set values in constraint matrix */
  for (i=0;i<total_primal_vertices;i++) {
    ierr = MatSetValue(pcbddc->ConstraintMatrix,i,pcbddc->local_primal_ref_node[i],1.0,INSERT_VALUES);CHKERRQ(ierr);
  }
  total_counts = total_primal_vertices;
  for (i=n_vertices;i<total_counts_cc;i++) {
    if (!PetscBTLookup(change_basis,i)) {
      PetscInt *cols;

      size_of_constraint = constraints_idxs_ptr[i+1]-constraints_idxs_ptr[i];
      cols = constraints_idxs+constraints_idxs_ptr[i];
      for (k=0;k<constraints_n[i];k++) {
        PetscInt    row = total_counts+k;
        PetscScalar *vals;

        vals = constraints_data+constraints_data_ptr[i]+k*size_of_constraint;
        ierr = MatSetValues(pcbddc->ConstraintMatrix,1,&row,size_of_constraint,cols,vals,INSERT_VALUES);CHKERRQ(ierr);
      }
      total_counts += constraints_n[i];
    }
  }
  /* assembling */
  ierr = MatAssemblyBegin(pcbddc->ConstraintMatrix,MAT_FINAL_ASSEMBLY);CHKERRQ(ierr);
  ierr = MatAssemblyEnd(pcbddc->ConstraintMatrix,MAT_FINAL_ASSEMBLY);CHKERRQ(ierr);

  /*
  ierr = PetscViewerPushFormat(PETSC_VIEWER_STDOUT_SELF,PETSC_VIEWER_ASCII_MATLAB);CHKERRQ(ierr);
  ierr = MatView(pcbddc->ConstraintMatrix,(PetscViewer)0);CHKERRQ(ierr);
  ierr = PetscViewerPopFormat(PETSC_VIEWER_STDOUT_SELF);CHKERRQ(ierr);
  */
  /* Create matrix for change of basis. We don't need it in case pcbddc->use_change_of_basis is FALSE */
  if (pcbddc->use_change_of_basis) {
    /* dual and primal dofs on a single cc */
    PetscInt     dual_dofs,primal_dofs;
    /* working stuff for GEQRF */
    PetscScalar  *qr_basis,*qr_tau = NULL,*qr_work,lqr_work_t;
    PetscBLASInt lqr_work;
    /* working stuff for UNGQR */
    PetscScalar  *gqr_work,lgqr_work_t;
    PetscBLASInt lgqr_work;
    /* working stuff for TRTRS */
    PetscScalar  *trs_rhs;
    PetscBLASInt Blas_NRHS;
    /* pointers for values insertion into change of basis matrix */
    PetscInt     *start_rows,*start_cols;
    PetscScalar  *start_vals;
    /* working stuff for values insertion */
    PetscBT      is_primal;
    PetscInt     *aux_primal_numbering_B;
    /* matrix sizes */
    PetscInt     global_size,local_size;
    /* temporary change of basis */
    Mat          localChangeOfBasisMatrix;
    /* extra space for debugging */
    PetscScalar  *dbg_work;

    /* local temporary change of basis acts on local interfaces -> dimension is n_B x n_B */
    ierr = MatCreate(PETSC_COMM_SELF,&localChangeOfBasisMatrix);CHKERRQ(ierr);
    ierr = MatSetType(localChangeOfBasisMatrix,MATAIJ);CHKERRQ(ierr);
    ierr = MatSetSizes(localChangeOfBasisMatrix,pcis->n,pcis->n,pcis->n,pcis->n);CHKERRQ(ierr);
    /* nonzeros for local mat */
    ierr = PetscMalloc1(pcis->n,&nnz);CHKERRQ(ierr);
    if (!pcbddc->benign_change || pcbddc->fake_change) {
      for (i=0;i<pcis->n;i++) nnz[i]=1;
    } else {
      const PetscInt *ii;
      PetscInt       n;
      PetscBool      flg_row;
      ierr = MatGetRowIJ(pcbddc->benign_change,0,PETSC_FALSE,PETSC_FALSE,&n,&ii,NULL,&flg_row);CHKERRQ(ierr);
      for (i=0;i<n;i++) nnz[i] = ii[i+1]-ii[i];
      ierr = MatRestoreRowIJ(pcbddc->benign_change,0,PETSC_FALSE,PETSC_FALSE,&n,&ii,NULL,&flg_row);CHKERRQ(ierr);
    }
    for (i=n_vertices;i<total_counts_cc;i++) {
      if (PetscBTLookup(change_basis,i)) {
        size_of_constraint = constraints_idxs_ptr[i+1]-constraints_idxs_ptr[i];
        if (PetscBTLookup(qr_needed_idx,i)) {
          for (j=0;j<size_of_constraint;j++) nnz[constraints_idxs[constraints_idxs_ptr[i]+j]] = size_of_constraint;
        } else {
          nnz[constraints_idxs[constraints_idxs_ptr[i]]] = size_of_constraint;
          for (j=1;j<size_of_constraint;j++) nnz[constraints_idxs[constraints_idxs_ptr[i]+j]] = 2;
        }
      }
    }
    ierr = MatSeqAIJSetPreallocation(localChangeOfBasisMatrix,0,nnz);CHKERRQ(ierr);
    ierr = PetscFree(nnz);CHKERRQ(ierr);
    /* Set interior change in the matrix */
    if (!pcbddc->benign_change || pcbddc->fake_change) {
      for (i=0;i<pcis->n;i++) {
        ierr = MatSetValue(localChangeOfBasisMatrix,i,i,1.0,INSERT_VALUES);CHKERRQ(ierr);
      }
    } else {
      const PetscInt *ii,*jj;
      PetscScalar    *aa;
      PetscInt       n;
      PetscBool      flg_row;
      ierr = MatGetRowIJ(pcbddc->benign_change,0,PETSC_FALSE,PETSC_FALSE,&n,&ii,&jj,&flg_row);CHKERRQ(ierr);
      ierr = MatSeqAIJGetArray(pcbddc->benign_change,&aa);CHKERRQ(ierr);
      for (i=0;i<n;i++) {
        ierr = MatSetValues(localChangeOfBasisMatrix,1,&i,ii[i+1]-ii[i],jj+ii[i],aa+ii[i],INSERT_VALUES);CHKERRQ(ierr);
      }
      ierr = MatSeqAIJRestoreArray(pcbddc->benign_change,&aa);CHKERRQ(ierr);
      ierr = MatRestoreRowIJ(pcbddc->benign_change,0,PETSC_FALSE,PETSC_FALSE,&n,&ii,&jj,&flg_row);CHKERRQ(ierr);
    }

    if (pcbddc->dbg_flag) {
      ierr = PetscViewerASCIISynchronizedPrintf(pcbddc->dbg_viewer,"--------------------------------------------------------------\n");CHKERRQ(ierr);
      ierr = PetscViewerASCIISynchronizedPrintf(pcbddc->dbg_viewer,"Checking change of basis computation for subdomain %04d\n",PetscGlobalRank);CHKERRQ(ierr);
    }


    /* Now we loop on the constraints which need a change of basis */
    /*
       Change of basis matrix is evaluated similarly to the FIRST APPROACH in
       Klawonn and Widlund, Dual-primal FETI-DP methods for linear elasticity, (see Sect 6.2.1)

       Basic blocks of change of basis matrix T computed by

          - Using the following block transformation if there is only a primal dof on the cc (and -pc_bddc_use_qr_single is not specified)

            | 1        0   ...        0         s_1/S |
            | 0        1   ...        0         s_2/S |
            |              ...                        |
            | 0        ...            1     s_{n-1}/S |
            | -s_1/s_n ...    -s_{n-1}/s_n      s_n/S |

            with S = \sum_{i=1}^n s_i^2
            NOTE: in the above example, the primal dof is the last one of the edge in LOCAL ordering
                  in the current implementation, the primal dof is the first one of the edge in GLOBAL ordering

          - QR decomposition of constraints otherwise
    */
    if (qr_needed) {
      /* space to store Q */
      ierr = PetscMalloc1(max_size_of_constraint*max_size_of_constraint,&qr_basis);CHKERRQ(ierr);
      /* first we issue queries for optimal work */
      ierr = PetscBLASIntCast(max_size_of_constraint,&Blas_M);CHKERRQ(ierr);
      ierr = PetscBLASIntCast(max_constraints,&Blas_N);CHKERRQ(ierr);
      ierr = PetscBLASIntCast(max_size_of_constraint,&Blas_LDA);CHKERRQ(ierr);
      lqr_work = -1;
      PetscStackCallBLAS("LAPACKgeqrf",LAPACKgeqrf_(&Blas_M,&Blas_N,qr_basis,&Blas_LDA,qr_tau,&lqr_work_t,&lqr_work,&lierr));
      if (lierr) SETERRQ1(PETSC_COMM_SELF,PETSC_ERR_LIB,"Error in query to GEQRF Lapack routine %d",(int)lierr);
      ierr = PetscBLASIntCast((PetscInt)PetscRealPart(lqr_work_t),&lqr_work);CHKERRQ(ierr);
      ierr = PetscMalloc1((PetscInt)PetscRealPart(lqr_work_t),&qr_work);CHKERRQ(ierr);
      lgqr_work = -1;
      ierr = PetscBLASIntCast(max_size_of_constraint,&Blas_M);CHKERRQ(ierr);
      ierr = PetscBLASIntCast(max_size_of_constraint,&Blas_N);CHKERRQ(ierr);
      ierr = PetscBLASIntCast(max_constraints,&Blas_K);CHKERRQ(ierr);
      ierr = PetscBLASIntCast(max_size_of_constraint,&Blas_LDA);CHKERRQ(ierr);
      if (Blas_K>Blas_M) Blas_K=Blas_M; /* adjust just for computing optimal work */
      PetscStackCallBLAS("LAPACKungqr",LAPACKungqr_(&Blas_M,&Blas_N,&Blas_K,qr_basis,&Blas_LDA,qr_tau,&lgqr_work_t,&lgqr_work,&lierr));
      if (lierr) SETERRQ1(PETSC_COMM_SELF,PETSC_ERR_LIB,"Error in query to UNGQR Lapack routine %d",(int)lierr);
      ierr = PetscBLASIntCast((PetscInt)PetscRealPart(lgqr_work_t),&lgqr_work);CHKERRQ(ierr);
      ierr = PetscMalloc1((PetscInt)PetscRealPart(lgqr_work_t),&gqr_work);CHKERRQ(ierr);
      /* array to store scaling factors for reflectors */
      ierr = PetscMalloc1(max_constraints,&qr_tau);CHKERRQ(ierr);
      /* array to store rhs and solution of triangular solver */
      ierr = PetscMalloc1(max_constraints*max_constraints,&trs_rhs);CHKERRQ(ierr);
      /* allocating workspace for check */
      if (pcbddc->dbg_flag) {
        ierr = PetscMalloc1(max_size_of_constraint*(max_constraints+max_size_of_constraint),&dbg_work);CHKERRQ(ierr);
      }
    }
    /* array to store whether a node is primal or not */
    ierr = PetscBTCreate(pcis->n_B,&is_primal);CHKERRQ(ierr);
    ierr = PetscMalloc1(total_primal_vertices,&aux_primal_numbering_B);CHKERRQ(ierr);
    ierr = ISGlobalToLocalMappingApply(pcis->BtoNmap,IS_GTOLM_DROP,total_primal_vertices,pcbddc->local_primal_ref_node,&i,aux_primal_numbering_B);CHKERRQ(ierr);
    if (i != total_primal_vertices) SETERRQ2(PETSC_COMM_SELF,PETSC_ERR_SUP,"Error in boundary numbering for BDDC vertices! %D != %D\n",total_primal_vertices,i);
    for (i=0;i<total_primal_vertices;i++) {
      ierr = PetscBTSet(is_primal,aux_primal_numbering_B[i]);CHKERRQ(ierr);
    }
    ierr = PetscFree(aux_primal_numbering_B);CHKERRQ(ierr);

    /* loop on constraints and see whether or not they need a change of basis and compute it */
    for (total_counts=n_vertices;total_counts<total_counts_cc;total_counts++) {
      size_of_constraint = constraints_idxs_ptr[total_counts+1]-constraints_idxs_ptr[total_counts];
      if (PetscBTLookup(change_basis,total_counts)) {
        /* get constraint info */
        primal_dofs = constraints_n[total_counts];
        dual_dofs = size_of_constraint-primal_dofs;

        if (pcbddc->dbg_flag) {
          ierr = PetscViewerASCIISynchronizedPrintf(pcbddc->dbg_viewer,"Constraints %d: %d need a change of basis (size %d)\n",total_counts,primal_dofs,size_of_constraint);CHKERRQ(ierr);
        }

        if (PetscBTLookup(qr_needed_idx,total_counts)) { /* QR */

          /* copy quadrature constraints for change of basis check */
          if (pcbddc->dbg_flag) {
            ierr = PetscMemcpy(dbg_work,&constraints_data[constraints_data_ptr[total_counts]],size_of_constraint*primal_dofs*sizeof(PetscScalar));CHKERRQ(ierr);
          }
          /* copy temporary constraints into larger work vector (in order to store all columns of Q) */
          ierr = PetscMemcpy(qr_basis,&constraints_data[constraints_data_ptr[total_counts]],size_of_constraint*primal_dofs*sizeof(PetscScalar));CHKERRQ(ierr);

          /* compute QR decomposition of constraints */
          ierr = PetscBLASIntCast(size_of_constraint,&Blas_M);CHKERRQ(ierr);
          ierr = PetscBLASIntCast(primal_dofs,&Blas_N);CHKERRQ(ierr);
          ierr = PetscBLASIntCast(size_of_constraint,&Blas_LDA);CHKERRQ(ierr);
          ierr = PetscFPTrapPush(PETSC_FP_TRAP_OFF);CHKERRQ(ierr);
          PetscStackCallBLAS("LAPACKgeqrf",LAPACKgeqrf_(&Blas_M,&Blas_N,qr_basis,&Blas_LDA,qr_tau,qr_work,&lqr_work,&lierr));
          if (lierr) SETERRQ1(PETSC_COMM_SELF,PETSC_ERR_LIB,"Error in GEQRF Lapack routine %d",(int)lierr);
          ierr = PetscFPTrapPop();CHKERRQ(ierr);

          /* explictly compute R^-T */
          ierr = PetscMemzero(trs_rhs,primal_dofs*primal_dofs*sizeof(*trs_rhs));CHKERRQ(ierr);
          for (j=0;j<primal_dofs;j++) trs_rhs[j*(primal_dofs+1)] = 1.0;
          ierr = PetscBLASIntCast(primal_dofs,&Blas_N);CHKERRQ(ierr);
          ierr = PetscBLASIntCast(primal_dofs,&Blas_NRHS);CHKERRQ(ierr);
          ierr = PetscBLASIntCast(size_of_constraint,&Blas_LDA);CHKERRQ(ierr);
          ierr = PetscBLASIntCast(primal_dofs,&Blas_LDB);CHKERRQ(ierr);
          ierr = PetscFPTrapPush(PETSC_FP_TRAP_OFF);CHKERRQ(ierr);
          PetscStackCallBLAS("LAPACKtrtrs",LAPACKtrtrs_("U","T","N",&Blas_N,&Blas_NRHS,qr_basis,&Blas_LDA,trs_rhs,&Blas_LDB,&lierr));
          if (lierr) SETERRQ1(PETSC_COMM_SELF,PETSC_ERR_LIB,"Error in TRTRS Lapack routine %d",(int)lierr);
          ierr = PetscFPTrapPop();CHKERRQ(ierr);

          /* explicitly compute all columns of Q (Q = [Q1 | Q2] ) overwriting QR factorization in qr_basis */
          ierr = PetscBLASIntCast(size_of_constraint,&Blas_M);CHKERRQ(ierr);
          ierr = PetscBLASIntCast(size_of_constraint,&Blas_N);CHKERRQ(ierr);
          ierr = PetscBLASIntCast(primal_dofs,&Blas_K);CHKERRQ(ierr);
          ierr = PetscBLASIntCast(size_of_constraint,&Blas_LDA);CHKERRQ(ierr);
          ierr = PetscFPTrapPush(PETSC_FP_TRAP_OFF);CHKERRQ(ierr);
          PetscStackCallBLAS("LAPACKungqr",LAPACKungqr_(&Blas_M,&Blas_N,&Blas_K,qr_basis,&Blas_LDA,qr_tau,gqr_work,&lgqr_work,&lierr));
          if (lierr) SETERRQ1(PETSC_COMM_SELF,PETSC_ERR_LIB,"Error in UNGQR Lapack routine %d",(int)lierr);
          ierr = PetscFPTrapPop();CHKERRQ(ierr);

          /* first primal_dofs columns of Q need to be re-scaled in order to be unitary w.r.t constraints
             i.e. C_{pxn}*Q_{nxn} should be equal to [I_pxp | 0_pxd] (see check below)
             where n=size_of_constraint, p=primal_dofs, d=dual_dofs (n=p+d), I and 0 identity and null matrix resp. */
          ierr = PetscBLASIntCast(size_of_constraint,&Blas_M);CHKERRQ(ierr);
          ierr = PetscBLASIntCast(primal_dofs,&Blas_N);CHKERRQ(ierr);
          ierr = PetscBLASIntCast(primal_dofs,&Blas_K);CHKERRQ(ierr);
          ierr = PetscBLASIntCast(size_of_constraint,&Blas_LDA);CHKERRQ(ierr);
          ierr = PetscBLASIntCast(primal_dofs,&Blas_LDB);CHKERRQ(ierr);
          ierr = PetscBLASIntCast(size_of_constraint,&Blas_LDC);CHKERRQ(ierr);
          ierr = PetscFPTrapPush(PETSC_FP_TRAP_OFF);CHKERRQ(ierr);
          PetscStackCallBLAS("BLASgemm",BLASgemm_("N","N",&Blas_M,&Blas_N,&Blas_K,&one,qr_basis,&Blas_LDA,trs_rhs,&Blas_LDB,&zero,constraints_data+constraints_data_ptr[total_counts],&Blas_LDC));
          ierr = PetscFPTrapPop();CHKERRQ(ierr);
          ierr = PetscMemcpy(qr_basis,&constraints_data[constraints_data_ptr[total_counts]],size_of_constraint*primal_dofs*sizeof(PetscScalar));CHKERRQ(ierr);

          /* insert values in change of basis matrix respecting global ordering of new primal dofs */
          start_rows = &constraints_idxs[constraints_idxs_ptr[total_counts]];
          /* insert cols for primal dofs */
          for (j=0;j<primal_dofs;j++) {
            start_vals = &qr_basis[j*size_of_constraint];
            start_cols = &constraints_idxs[constraints_idxs_ptr[total_counts]+j];
            ierr = MatSetValues(localChangeOfBasisMatrix,size_of_constraint,start_rows,1,start_cols,start_vals,INSERT_VALUES);CHKERRQ(ierr);
          }
          /* insert cols for dual dofs */
          for (j=0,k=0;j<dual_dofs;k++) {
            if (!PetscBTLookup(is_primal,constraints_idxs_B[constraints_idxs_ptr[total_counts]+k])) {
              start_vals = &qr_basis[(primal_dofs+j)*size_of_constraint];
              start_cols = &constraints_idxs[constraints_idxs_ptr[total_counts]+k];
              ierr = MatSetValues(localChangeOfBasisMatrix,size_of_constraint,start_rows,1,start_cols,start_vals,INSERT_VALUES);CHKERRQ(ierr);
              j++;
            }
          }

          /* check change of basis */
          if (pcbddc->dbg_flag) {
            PetscInt   ii,jj;
            PetscBool valid_qr=PETSC_TRUE;
            ierr = PetscBLASIntCast(primal_dofs,&Blas_M);CHKERRQ(ierr);
            ierr = PetscBLASIntCast(size_of_constraint,&Blas_N);CHKERRQ(ierr);
            ierr = PetscBLASIntCast(size_of_constraint,&Blas_K);CHKERRQ(ierr);
            ierr = PetscBLASIntCast(size_of_constraint,&Blas_LDA);CHKERRQ(ierr);
            ierr = PetscBLASIntCast(size_of_constraint,&Blas_LDB);CHKERRQ(ierr);
            ierr = PetscBLASIntCast(primal_dofs,&Blas_LDC);CHKERRQ(ierr);
            ierr = PetscFPTrapPush(PETSC_FP_TRAP_OFF);CHKERRQ(ierr);
            PetscStackCallBLAS("BLASgemm",BLASgemm_("T","N",&Blas_M,&Blas_N,&Blas_K,&one,dbg_work,&Blas_LDA,qr_basis,&Blas_LDB,&zero,&dbg_work[size_of_constraint*primal_dofs],&Blas_LDC));
            ierr = PetscFPTrapPop();CHKERRQ(ierr);
            for (jj=0;jj<size_of_constraint;jj++) {
              for (ii=0;ii<primal_dofs;ii++) {
                if (ii != jj && PetscAbsScalar(dbg_work[size_of_constraint*primal_dofs+jj*primal_dofs+ii]) > 1.e-12) valid_qr = PETSC_FALSE;
                if (ii == jj && PetscAbsScalar(dbg_work[size_of_constraint*primal_dofs+jj*primal_dofs+ii]-1.0) > 1.e-12) valid_qr = PETSC_FALSE;
              }
            }
            if (!valid_qr) {
              ierr = PetscViewerASCIISynchronizedPrintf(pcbddc->dbg_viewer,"\t-> wrong change of basis!\n");CHKERRQ(ierr);
              for (jj=0;jj<size_of_constraint;jj++) {
                for (ii=0;ii<primal_dofs;ii++) {
                  if (ii != jj && PetscAbsScalar(dbg_work[size_of_constraint*primal_dofs+jj*primal_dofs+ii]) > 1.e-12) {
                    PetscViewerASCIISynchronizedPrintf(pcbddc->dbg_viewer,"\tQr basis function %d is not orthogonal to constraint %d (%1.14e)!\n",jj,ii,PetscAbsScalar(dbg_work[size_of_constraint*primal_dofs+jj*primal_dofs+ii]));
                  }
                  if (ii == jj && PetscAbsScalar(dbg_work[size_of_constraint*primal_dofs+jj*primal_dofs+ii]-1.0) > 1.e-12) {
                    PetscViewerASCIISynchronizedPrintf(pcbddc->dbg_viewer,"\tQr basis function %d is not unitary w.r.t constraint %d (%1.14e)!\n",jj,ii,PetscAbsScalar(dbg_work[size_of_constraint*primal_dofs+jj*primal_dofs+ii]));
                  }
                }
              }
            } else {
              ierr = PetscViewerASCIISynchronizedPrintf(pcbddc->dbg_viewer,"\t-> right change of basis!\n");CHKERRQ(ierr);
            }
          }
        } else { /* simple transformation block */
          PetscInt    row,col;
          PetscScalar val,norm;

          ierr = PetscBLASIntCast(size_of_constraint,&Blas_N);CHKERRQ(ierr);
          PetscStackCallBLAS("BLASdot",norm = BLASdot_(&Blas_N,constraints_data+constraints_data_ptr[total_counts],&Blas_one,constraints_data+constraints_data_ptr[total_counts],&Blas_one));
          for (j=0;j<size_of_constraint;j++) {
            PetscInt row_B = constraints_idxs_B[constraints_idxs_ptr[total_counts]+j];
            row = constraints_idxs[constraints_idxs_ptr[total_counts]+j];
            if (!PetscBTLookup(is_primal,row_B)) {
              col = constraints_idxs[constraints_idxs_ptr[total_counts]];
              ierr = MatSetValue(localChangeOfBasisMatrix,row,row,1.0,INSERT_VALUES);CHKERRQ(ierr);
              ierr = MatSetValue(localChangeOfBasisMatrix,row,col,constraints_data[constraints_data_ptr[total_counts]+j]/norm,INSERT_VALUES);CHKERRQ(ierr);
            } else {
              for (k=0;k<size_of_constraint;k++) {
                col = constraints_idxs[constraints_idxs_ptr[total_counts]+k];
                if (row != col) {
                  val = -constraints_data[constraints_data_ptr[total_counts]+k]/constraints_data[constraints_data_ptr[total_counts]];
                } else {
                  val = constraints_data[constraints_data_ptr[total_counts]]/norm;
                }
                ierr = MatSetValue(localChangeOfBasisMatrix,row,col,val,INSERT_VALUES);CHKERRQ(ierr);
              }
            }
          }
          if (pcbddc->dbg_flag) {
            ierr = PetscViewerASCIISynchronizedPrintf(pcbddc->dbg_viewer,"\t-> using standard change of basis\n");CHKERRQ(ierr);
          }
        }
      } else {
        if (pcbddc->dbg_flag) {
          ierr = PetscViewerASCIISynchronizedPrintf(pcbddc->dbg_viewer,"Constraint %d does not need a change of basis (size %d)\n",total_counts,size_of_constraint);CHKERRQ(ierr);
        }
      }
    }

    /* free workspace */
    if (qr_needed) {
      if (pcbddc->dbg_flag) {
        ierr = PetscFree(dbg_work);CHKERRQ(ierr);
      }
      ierr = PetscFree(trs_rhs);CHKERRQ(ierr);
      ierr = PetscFree(qr_tau);CHKERRQ(ierr);
      ierr = PetscFree(qr_work);CHKERRQ(ierr);
      ierr = PetscFree(gqr_work);CHKERRQ(ierr);
      ierr = PetscFree(qr_basis);CHKERRQ(ierr);
    }
    ierr = PetscBTDestroy(&is_primal);CHKERRQ(ierr);
    ierr = MatAssemblyBegin(localChangeOfBasisMatrix,MAT_FINAL_ASSEMBLY);CHKERRQ(ierr);
    ierr = MatAssemblyEnd(localChangeOfBasisMatrix,MAT_FINAL_ASSEMBLY);CHKERRQ(ierr);

    /* assembling of global change of variable */
    if (!pcbddc->fake_change) {
      Mat      tmat;
      PetscInt bs;

      ierr = VecGetSize(pcis->vec1_global,&global_size);CHKERRQ(ierr);
      ierr = VecGetLocalSize(pcis->vec1_global,&local_size);CHKERRQ(ierr);
      ierr = MatDuplicate(pc->pmat,MAT_DO_NOT_COPY_VALUES,&tmat);CHKERRQ(ierr);
      ierr = MatISSetLocalMat(tmat,localChangeOfBasisMatrix);CHKERRQ(ierr);
      ierr = MatCreate(PetscObjectComm((PetscObject)pc),&pcbddc->ChangeOfBasisMatrix);CHKERRQ(ierr);
      ierr = MatSetType(pcbddc->ChangeOfBasisMatrix,MATAIJ);CHKERRQ(ierr);
      ierr = MatGetBlockSize(pc->pmat,&bs);CHKERRQ(ierr);
      ierr = MatSetBlockSize(pcbddc->ChangeOfBasisMatrix,bs);CHKERRQ(ierr);
      ierr = MatSetSizes(pcbddc->ChangeOfBasisMatrix,local_size,local_size,global_size,global_size);CHKERRQ(ierr);
      ierr = MatISSetMPIXAIJPreallocation_Private(tmat,pcbddc->ChangeOfBasisMatrix,PETSC_TRUE);CHKERRQ(ierr);
      ierr = MatISGetMPIXAIJ(tmat,MAT_REUSE_MATRIX,&pcbddc->ChangeOfBasisMatrix);CHKERRQ(ierr);
      ierr = MatDestroy(&tmat);CHKERRQ(ierr);
      ierr = VecSet(pcis->vec1_global,0.0);CHKERRQ(ierr);
      ierr = VecSet(pcis->vec1_N,1.0);CHKERRQ(ierr);
      ierr = VecScatterBegin(matis->rctx,pcis->vec1_N,pcis->vec1_global,ADD_VALUES,SCATTER_REVERSE);CHKERRQ(ierr);
      ierr = VecScatterEnd(matis->rctx,pcis->vec1_N,pcis->vec1_global,ADD_VALUES,SCATTER_REVERSE);CHKERRQ(ierr);
      ierr = VecReciprocal(pcis->vec1_global);CHKERRQ(ierr);
      ierr = MatDiagonalScale(pcbddc->ChangeOfBasisMatrix,pcis->vec1_global,NULL);CHKERRQ(ierr);

      /* check */
      if (pcbddc->dbg_flag) {
        PetscReal error;
        Vec       x,x_change;

        ierr = VecDuplicate(pcis->vec1_global,&x);CHKERRQ(ierr);
        ierr = VecDuplicate(pcis->vec1_global,&x_change);CHKERRQ(ierr);
        ierr = VecSetRandom(x,NULL);CHKERRQ(ierr);
        ierr = VecCopy(x,pcis->vec1_global);CHKERRQ(ierr);
        ierr = VecScatterBegin(matis->rctx,x,pcis->vec1_N,INSERT_VALUES,SCATTER_FORWARD);CHKERRQ(ierr);
        ierr = VecScatterEnd(matis->rctx,x,pcis->vec1_N,INSERT_VALUES,SCATTER_FORWARD);CHKERRQ(ierr);
        ierr = MatMult(localChangeOfBasisMatrix,pcis->vec1_N,pcis->vec2_N);CHKERRQ(ierr);
        ierr = VecScatterBegin(matis->rctx,pcis->vec2_N,x,INSERT_VALUES,SCATTER_REVERSE);CHKERRQ(ierr);
        ierr = VecScatterEnd(matis->rctx,pcis->vec2_N,x,INSERT_VALUES,SCATTER_REVERSE);CHKERRQ(ierr);
        ierr = MatMult(pcbddc->ChangeOfBasisMatrix,pcis->vec1_global,x_change);CHKERRQ(ierr);
        ierr = VecAXPY(x,-1.0,x_change);CHKERRQ(ierr);
        ierr = VecNorm(x,NORM_INFINITY,&error);CHKERRQ(ierr);
        ierr = PetscViewerFlush(pcbddc->dbg_viewer);CHKERRQ(ierr);
        ierr = PetscViewerASCIIPrintf(pcbddc->dbg_viewer,"Error global vs local change: %1.6e\n",error);CHKERRQ(ierr);
        ierr = VecDestroy(&x);CHKERRQ(ierr);
        ierr = VecDestroy(&x_change);CHKERRQ(ierr);
      }
      /* adapt sub_schurs computed (if any) */
      if (pcbddc->use_deluxe_scaling) {
        PCBDDCSubSchurs sub_schurs=pcbddc->sub_schurs;

        if (pcbddc->use_change_of_basis && pcbddc->adaptive_userdefined) {
          SETERRQ(PetscObjectComm((PetscObject)pc),PETSC_ERR_SUP,"Cannot mix automatic change of basis, adaptive selection and user-defined constraints");CHKERRQ(ierr);
        }
        if (sub_schurs->S_Ej_all) {
          Mat                    S_new,tmat;
          IS                     is_all_N,is_V_Sall = NULL;

          ierr = ISLocalToGlobalMappingApplyIS(pcis->BtoNmap,sub_schurs->is_Ej_all,&is_all_N);CHKERRQ(ierr);
          ierr = MatGetSubMatrix(localChangeOfBasisMatrix,is_all_N,is_all_N,MAT_INITIAL_MATRIX,&tmat);CHKERRQ(ierr);
          if (pcbddc->deluxe_zerorows) {
            ISLocalToGlobalMapping NtoSall;
            IS                     is_V;
            ierr = ISCreateGeneral(PETSC_COMM_SELF,pcbddc->n_vertices,pcbddc->local_primal_ref_node,PETSC_COPY_VALUES,&is_V);CHKERRQ(ierr);
            ierr = ISLocalToGlobalMappingCreateIS(is_all_N,&NtoSall);CHKERRQ(ierr);
            ierr = ISGlobalToLocalMappingApplyIS(NtoSall,IS_GTOLM_DROP,is_V,&is_V_Sall);CHKERRQ(ierr);
            ierr = ISLocalToGlobalMappingDestroy(&NtoSall);CHKERRQ(ierr);
            ierr = ISDestroy(&is_V);CHKERRQ(ierr);
          }
          ierr = ISDestroy(&is_all_N);CHKERRQ(ierr);
          ierr = MatPtAP(sub_schurs->S_Ej_all,tmat,MAT_INITIAL_MATRIX,1.0,&S_new);CHKERRQ(ierr);
          ierr = MatDestroy(&sub_schurs->S_Ej_all);CHKERRQ(ierr);
          ierr = PetscObjectReference((PetscObject)S_new);CHKERRQ(ierr);
          if (pcbddc->deluxe_zerorows) {
            const PetscScalar *array;
            const PetscInt    *idxs_V,*idxs_all;
            PetscInt          i,n_V;

            ierr = MatZeroRowsColumnsIS(S_new,is_V_Sall,1.,NULL,NULL);CHKERRQ(ierr);
            ierr = ISGetLocalSize(is_V_Sall,&n_V);CHKERRQ(ierr);
            ierr = ISGetIndices(is_V_Sall,&idxs_V);CHKERRQ(ierr);
            ierr = ISGetIndices(sub_schurs->is_Ej_all,&idxs_all);CHKERRQ(ierr);
            ierr = VecGetArrayRead(pcis->D,&array);CHKERRQ(ierr);
            for (i=0;i<n_V;i++) {
              PetscScalar val;
              PetscInt    idx;

              idx = idxs_V[i];
              val = array[idxs_all[idxs_V[i]]];
              ierr = MatSetValue(S_new,idx,idx,val,INSERT_VALUES);CHKERRQ(ierr);
            }
            ierr = MatAssemblyBegin(S_new,MAT_FINAL_ASSEMBLY);CHKERRQ(ierr);
            ierr = MatAssemblyEnd(S_new,MAT_FINAL_ASSEMBLY);CHKERRQ(ierr);
            ierr = VecRestoreArrayRead(pcis->D,&array);CHKERRQ(ierr);
            ierr = ISRestoreIndices(sub_schurs->is_Ej_all,&idxs_all);CHKERRQ(ierr);
            ierr = ISRestoreIndices(is_V_Sall,&idxs_V);CHKERRQ(ierr);
          }
          sub_schurs->S_Ej_all = S_new;
          ierr = MatDestroy(&S_new);CHKERRQ(ierr);
          if (sub_schurs->sum_S_Ej_all) {
            ierr = MatPtAP(sub_schurs->sum_S_Ej_all,tmat,MAT_INITIAL_MATRIX,1.0,&S_new);CHKERRQ(ierr);
            ierr = MatDestroy(&sub_schurs->sum_S_Ej_all);CHKERRQ(ierr);
            ierr = PetscObjectReference((PetscObject)S_new);CHKERRQ(ierr);
            if (pcbddc->deluxe_zerorows) {
              ierr = MatZeroRowsColumnsIS(S_new,is_V_Sall,1.,NULL,NULL);CHKERRQ(ierr);
            }
            sub_schurs->sum_S_Ej_all = S_new;
            ierr = MatDestroy(&S_new);CHKERRQ(ierr);
          }
          ierr = ISDestroy(&is_V_Sall);CHKERRQ(ierr);
          ierr = MatDestroy(&tmat);CHKERRQ(ierr);
        }
        /* destroy any change of basis context in sub_schurs */
        if (sub_schurs->change) {
          PetscInt i;

          for (i=0;i<sub_schurs->n_subs;i++) {
            ierr = KSPDestroy(&sub_schurs->change[i]);CHKERRQ(ierr);
          }
          ierr = PetscFree(sub_schurs->change);CHKERRQ(ierr);
        }
      }
      if (pcbddc->switch_static) { /* need to save the local change */
        pcbddc->switch_static_change = localChangeOfBasisMatrix;
      } else {
        ierr = MatDestroy(&localChangeOfBasisMatrix);CHKERRQ(ierr);
      }
      /* determine if any process has changed the pressures locally */
      pcbddc->change_interior = pcbddc->benign_have_null;
    } else { /* fake change (get back change of basis into ConstraintMatrix and info on qr) */
      ierr = MatDestroy(&pcbddc->ConstraintMatrix);CHKERRQ(ierr);
      pcbddc->ConstraintMatrix = localChangeOfBasisMatrix;
      pcbddc->use_qr_single = qr_needed;
    }
  } else if (pcbddc->user_ChangeOfBasisMatrix || pcbddc->benign_saddle_point) {
    if (!pcbddc->benign_have_null && pcbddc->user_ChangeOfBasisMatrix) {
      ierr = PetscObjectReference((PetscObject)pcbddc->user_ChangeOfBasisMatrix);CHKERRQ(ierr);
      pcbddc->ChangeOfBasisMatrix = pcbddc->user_ChangeOfBasisMatrix;
    } else {
      Mat benign_global = NULL;
      if (pcbddc->benign_have_null) {
        Mat tmat;

        pcbddc->change_interior = PETSC_TRUE;
        ierr = VecSet(pcis->vec1_global,0.0);CHKERRQ(ierr);
        ierr = VecSet(pcis->vec1_N,1.0);CHKERRQ(ierr);
        ierr = VecScatterBegin(matis->rctx,pcis->vec1_N,pcis->vec1_global,ADD_VALUES,SCATTER_REVERSE);CHKERRQ(ierr);
        ierr = VecScatterEnd(matis->rctx,pcis->vec1_N,pcis->vec1_global,ADD_VALUES,SCATTER_REVERSE);CHKERRQ(ierr);
        ierr = VecReciprocal(pcis->vec1_global);CHKERRQ(ierr);
        ierr = VecScatterBegin(matis->rctx,pcis->vec1_global,pcis->vec1_N,INSERT_VALUES,SCATTER_FORWARD);CHKERRQ(ierr);
        ierr = VecScatterEnd(matis->rctx,pcis->vec1_global,pcis->vec1_N,INSERT_VALUES,SCATTER_FORWARD);CHKERRQ(ierr);
        ierr = MatDuplicate(pc->pmat,MAT_DO_NOT_COPY_VALUES,&tmat);CHKERRQ(ierr);
        if (pcbddc->benign_change) {
          Mat M;

          ierr = MatDuplicate(pcbddc->benign_change,MAT_COPY_VALUES,&M);CHKERRQ(ierr);
          ierr = MatDiagonalScale(M,pcis->vec1_N,NULL);CHKERRQ(ierr);
          ierr = MatISSetLocalMat(tmat,M);CHKERRQ(ierr);
          ierr = MatDestroy(&M);CHKERRQ(ierr);
        } else {
          Mat         eye;
          PetscScalar *array;

          ierr = VecGetArray(pcis->vec1_N,&array);CHKERRQ(ierr);
          ierr = MatCreateSeqAIJ(PETSC_COMM_SELF,pcis->n,pcis->n,1,NULL,&eye);CHKERRQ(ierr);
          for (i=0;i<pcis->n;i++) {
            ierr = MatSetValue(eye,i,i,array[i],INSERT_VALUES);CHKERRQ(ierr);
          }
          ierr = VecRestoreArray(pcis->vec1_N,&array);CHKERRQ(ierr);
          ierr = MatAssemblyBegin(eye,MAT_FINAL_ASSEMBLY);CHKERRQ(ierr);
          ierr = MatAssemblyEnd(eye,MAT_FINAL_ASSEMBLY);CHKERRQ(ierr);
          ierr = MatISSetLocalMat(tmat,eye);CHKERRQ(ierr);
          ierr = MatDestroy(&eye);CHKERRQ(ierr);
        }
        ierr = MatISGetMPIXAIJ(tmat,MAT_INITIAL_MATRIX,&benign_global);CHKERRQ(ierr);
        ierr = MatDestroy(&tmat);CHKERRQ(ierr);
      }
      if (pcbddc->user_ChangeOfBasisMatrix) {
        ierr = MatMatMult(pcbddc->user_ChangeOfBasisMatrix,benign_global,MAT_INITIAL_MATRIX,PETSC_DEFAULT,&pcbddc->ChangeOfBasisMatrix);CHKERRQ(ierr);
        ierr = MatDestroy(&benign_global);CHKERRQ(ierr);
      } else if (pcbddc->benign_have_null) {
        pcbddc->ChangeOfBasisMatrix = benign_global;
      }
    }
    if (pcbddc->switch_static && pcbddc->ChangeOfBasisMatrix) { /* need to save the local change */
      IS             is_global;
      const PetscInt *gidxs;

      ierr = ISLocalToGlobalMappingGetIndices(pc->pmat->rmap->mapping,&gidxs);CHKERRQ(ierr);
      ierr = ISCreateGeneral(PetscObjectComm((PetscObject)pc),pcis->n,gidxs,PETSC_COPY_VALUES,&is_global);CHKERRQ(ierr);
      ierr = ISLocalToGlobalMappingRestoreIndices(pc->pmat->rmap->mapping,&gidxs);CHKERRQ(ierr);
      ierr = MatGetSubMatrixUnsorted(pcbddc->ChangeOfBasisMatrix,is_global,is_global,&pcbddc->switch_static_change);CHKERRQ(ierr);
      ierr = ISDestroy(&is_global);CHKERRQ(ierr);
    }
  }
  if (!pcbddc->fake_change && pcbddc->ChangeOfBasisMatrix && !pcbddc->work_change) {
    ierr = VecDuplicate(pcis->vec1_global,&pcbddc->work_change);CHKERRQ(ierr);
  }

  if (!pcbddc->fake_change) {
    /* add pressure dofs to set of primal nodes for numbering purposes */
    for (i=0;i<pcbddc->benign_n;i++) {
      pcbddc->local_primal_ref_node[pcbddc->local_primal_size_cc] = pcbddc->benign_p0_lidx[i];
      pcbddc->primal_indices_local_idxs[pcbddc->local_primal_size] = pcbddc->benign_p0_lidx[i];
      pcbddc->local_primal_ref_mult[pcbddc->local_primal_size_cc] = 1;
      pcbddc->local_primal_size_cc++;
      pcbddc->local_primal_size++;
    }

    /* check if a new primal space has been introduced (also take into account benign trick) */
    pcbddc->new_primal_space_local = PETSC_TRUE;
    if (olocal_primal_size == pcbddc->local_primal_size) {
      ierr = PetscMemcmp(pcbddc->local_primal_ref_node,olocal_primal_ref_node,olocal_primal_size_cc*sizeof(PetscInt),&pcbddc->new_primal_space_local);CHKERRQ(ierr);
      pcbddc->new_primal_space_local = (PetscBool)(!pcbddc->new_primal_space_local);
      if (!pcbddc->new_primal_space_local) {
        ierr = PetscMemcmp(pcbddc->local_primal_ref_mult,olocal_primal_ref_mult,olocal_primal_size_cc*sizeof(PetscInt),&pcbddc->new_primal_space_local);CHKERRQ(ierr);
        pcbddc->new_primal_space_local = (PetscBool)(!pcbddc->new_primal_space_local);
      }
    }
    /* new_primal_space will be used for numbering of coarse dofs, so it should be the same across all subdomains */
    ierr = MPIU_Allreduce(&pcbddc->new_primal_space_local,&pcbddc->new_primal_space,1,MPIU_BOOL,MPI_LOR,PetscObjectComm((PetscObject)pc));CHKERRQ(ierr);
  }
  ierr = PetscFree2(olocal_primal_ref_node,olocal_primal_ref_mult);CHKERRQ(ierr);

  /* flush dbg viewer */
  if (pcbddc->dbg_flag) {
    ierr = PetscViewerFlush(pcbddc->dbg_viewer);CHKERRQ(ierr);
  }

  /* free workspace */
  ierr = PetscBTDestroy(&qr_needed_idx);CHKERRQ(ierr);
  ierr = PetscBTDestroy(&change_basis);CHKERRQ(ierr);
  if (!pcbddc->adaptive_selection) {
    ierr = PetscFree3(constraints_idxs_ptr,constraints_data_ptr,constraints_n);CHKERRQ(ierr);
    ierr = PetscFree3(constraints_data,constraints_idxs,constraints_idxs_B);CHKERRQ(ierr);
  } else {
    ierr = PetscFree5(pcbddc->adaptive_constraints_n,
                      pcbddc->adaptive_constraints_idxs_ptr,
                      pcbddc->adaptive_constraints_data_ptr,
                      pcbddc->adaptive_constraints_idxs,
                      pcbddc->adaptive_constraints_data);CHKERRQ(ierr);
    ierr = PetscFree(constraints_n);CHKERRQ(ierr);
    ierr = PetscFree(constraints_idxs_B);CHKERRQ(ierr);
  }
  PetscFunctionReturn(0);
}

#undef __FUNCT__
#define __FUNCT__ "PCBDDCAnalyzeInterface"
PetscErrorCode PCBDDCAnalyzeInterface(PC pc)
{
  PC_BDDC     *pcbddc = (PC_BDDC*)pc->data;
  PC_IS       *pcis = (PC_IS*)pc->data;
  Mat_IS      *matis  = (Mat_IS*)pc->pmat->data;
  PetscInt    ierr,i,N;

  PetscFunctionBegin;
  /* Reset previously computed graph */
  ierr = PCBDDCGraphReset(pcbddc->mat_graph);CHKERRQ(ierr);
  /* Init local Graph struct */
  ierr = MatGetSize(pc->pmat,&N,NULL);CHKERRQ(ierr);
  ierr = PCBDDCGraphInit(pcbddc->mat_graph,pcis->mapping,N);CHKERRQ(ierr);

  /* Check validity of the csr graph passed in by the user */
  if (pcbddc->mat_graph->nvtxs_csr && pcbddc->mat_graph->nvtxs_csr != pcbddc->mat_graph->nvtxs) {
    SETERRQ2(PETSC_COMM_SELF,PETSC_ERR_ARG_WRONG,"Invalid size of local CSR graph! Found %d, expected %d\n",pcbddc->mat_graph->nvtxs_csr,pcbddc->mat_graph->nvtxs);
  }

  /* Set default CSR adjacency of local dofs if not provided by the user with PCBDDCSetLocalAdjacencyGraph */
  if ( (!pcbddc->mat_graph->xadj || !pcbddc->mat_graph->adjncy) && pcbddc->use_local_adj) {
    PetscInt  *xadj,*adjncy;
    PetscInt  nvtxs;
    PetscBool flg_row=PETSC_FALSE;

    ierr = MatGetRowIJ(matis->A,0,PETSC_TRUE,PETSC_FALSE,&nvtxs,(const PetscInt**)&xadj,(const PetscInt**)&adjncy,&flg_row);CHKERRQ(ierr);
    if (flg_row) {
      ierr = PCBDDCSetLocalAdjacencyGraph(pc,nvtxs,xadj,adjncy,PETSC_COPY_VALUES);CHKERRQ(ierr);
      pcbddc->computed_rowadj = PETSC_TRUE;
    }
    ierr = MatRestoreRowIJ(matis->A,0,PETSC_TRUE,PETSC_FALSE,&nvtxs,(const PetscInt**)&xadj,(const PetscInt**)&adjncy,&flg_row);CHKERRQ(ierr);
  }
  if (pcbddc->dbg_flag) {
    ierr = PetscViewerFlush(pcbddc->dbg_viewer);CHKERRQ(ierr);
  }

  /* Setup of Graph */
  ierr = PCBDDCGraphSetUp(pcbddc->mat_graph,pcbddc->vertex_size,pcbddc->NeumannBoundariesLocal,pcbddc->DirichletBoundariesLocal,pcbddc->n_ISForDofsLocal,pcbddc->ISForDofsLocal,pcbddc->user_primal_vertices_local);CHKERRQ(ierr);

  /* attach info on disconnected subdomains if present */
  if (pcbddc->n_local_subs) {
    PetscInt *local_subs;

    ierr = PetscMalloc1(N,&local_subs);CHKERRQ(ierr);
    for (i=0;i<pcbddc->n_local_subs;i++) {
      const PetscInt *idxs;
      PetscInt       nl,j;

      ierr = ISGetLocalSize(pcbddc->local_subs[i],&nl);CHKERRQ(ierr);
      ierr = ISGetIndices(pcbddc->local_subs[i],&idxs);CHKERRQ(ierr);
      for (j=0;j<nl;j++) {
        local_subs[idxs[j]] = i;
      }
      ierr = ISRestoreIndices(pcbddc->local_subs[i],&idxs);CHKERRQ(ierr);
    }
    pcbddc->mat_graph->n_local_subs = pcbddc->n_local_subs;
    pcbddc->mat_graph->local_subs = local_subs;
  }

  /* Graph's connected components analysis */
  ierr = PCBDDCGraphComputeConnectedComponents(pcbddc->mat_graph);CHKERRQ(ierr);
  PetscFunctionReturn(0);
}

/* given an index sets possibly with holes, renumbers the indexes removing the holes */
#undef __FUNCT__
#define __FUNCT__ "PCBDDCSubsetNumbering"
PetscErrorCode PCBDDCSubsetNumbering(IS subset, IS subset_mult, PetscInt *N_n, IS *subset_n)
{
  PetscSF        sf;
  PetscLayout    map;
  const PetscInt *idxs;
  PetscInt       *leaf_data,*root_data,*gidxs;
  PetscInt       N,n,i,lbounds[2],gbounds[2],Nl;
  PetscInt       n_n,nlocals,start,first_index;
  PetscMPIInt    commsize;
  PetscBool      first_found;
  PetscErrorCode ierr;

  PetscFunctionBegin;
  ierr = ISGetLocalSize(subset,&n);CHKERRQ(ierr);
  if (subset_mult) {
    PetscCheckSameComm(subset,1,subset_mult,2);
    ierr = ISGetLocalSize(subset,&i);CHKERRQ(ierr);
    if (i != n) SETERRQ2(PETSC_COMM_SELF,PETSC_ERR_PLIB,"Local subset and multiplicity sizes don't match! %d != %d",n,i);
  }
  /* create workspace layout for computing global indices of subset */
  ierr = ISGetIndices(subset,&idxs);CHKERRQ(ierr);
  lbounds[0] = lbounds[1] = 0;
  for (i=0;i<n;i++) {
    if (idxs[i] < lbounds[0]) lbounds[0] = idxs[i];
    else if (idxs[i] > lbounds[1]) lbounds[1] = idxs[i];
  }
  lbounds[0] = -lbounds[0];
  ierr = MPIU_Allreduce(lbounds,gbounds,2,MPIU_INT,MPI_MAX,PetscObjectComm((PetscObject)subset));CHKERRQ(ierr);
  gbounds[0] = -gbounds[0];
  N = gbounds[1] - gbounds[0] + 1;
  ierr = PetscLayoutCreate(PetscObjectComm((PetscObject)subset),&map);CHKERRQ(ierr);
  ierr = PetscLayoutSetBlockSize(map,1);CHKERRQ(ierr);
  ierr = PetscLayoutSetSize(map,N);CHKERRQ(ierr);
  ierr = PetscLayoutSetUp(map);CHKERRQ(ierr);
  ierr = PetscLayoutGetLocalSize(map,&Nl);CHKERRQ(ierr);

  /* create sf : leaf_data == multiplicity of indexes, root data == global index in layout */
  ierr = PetscMalloc2(n,&leaf_data,Nl,&root_data);CHKERRQ(ierr);
  if (subset_mult) {
    const PetscInt* idxs_mult;

    ierr = ISGetIndices(subset_mult,&idxs_mult);CHKERRQ(ierr);
    ierr = PetscMemcpy(leaf_data,idxs_mult,n*sizeof(PetscInt));CHKERRQ(ierr);
    ierr = ISRestoreIndices(subset_mult,&idxs_mult);CHKERRQ(ierr);
  } else {
    for (i=0;i<n;i++) leaf_data[i] = 1;
  }
  /* local size of new subset */
  n_n = 0;
  for (i=0;i<n;i++) n_n += leaf_data[i];

  /* global indexes in layout */
  ierr = PetscMalloc1(n_n,&gidxs);CHKERRQ(ierr); /* allocating possibly extra space in gidxs which will be used later */
  for (i=0;i<n;i++) gidxs[i] = idxs[i] - gbounds[0];
  ierr = ISRestoreIndices(subset,&idxs);CHKERRQ(ierr);
  ierr = PetscSFCreate(PetscObjectComm((PetscObject)subset),&sf);CHKERRQ(ierr);
  ierr = PetscSFSetGraphLayout(sf,map,n,NULL,PETSC_COPY_VALUES,gidxs);CHKERRQ(ierr);
  ierr = PetscLayoutDestroy(&map);CHKERRQ(ierr);

  /* reduce from leaves to roots */
  ierr = PetscMemzero(root_data,Nl*sizeof(PetscInt));CHKERRQ(ierr);
  ierr = PetscSFReduceBegin(sf,MPIU_INT,leaf_data,root_data,MPI_MAX);CHKERRQ(ierr);
  ierr = PetscSFReduceEnd(sf,MPIU_INT,leaf_data,root_data,MPI_MAX);CHKERRQ(ierr);

  /* count indexes in local part of layout */
  nlocals = 0;
  first_index = -1;
  first_found = PETSC_FALSE;
  for (i=0;i<Nl;i++) {
    if (!first_found && root_data[i]) {
      first_found = PETSC_TRUE;
      first_index = i;
    }
    nlocals += root_data[i];
  }

  /* cumulative of number of indexes and size of subset without holes */
#if defined(PETSC_HAVE_MPI_EXSCAN)
  start = 0;
  ierr = MPI_Exscan(&nlocals,&start,1,MPIU_INT,MPI_SUM,PetscObjectComm((PetscObject)subset));CHKERRQ(ierr);
#else
  ierr = MPI_Scan(&nlocals,&start,1,MPIU_INT,MPI_SUM,PetscObjectComm((PetscObject)subset));CHKERRQ(ierr);
  start = start-nlocals;
#endif

  if (N_n) { /* compute total size of new subset if requested */
    *N_n = start + nlocals;
    ierr = MPI_Comm_size(PetscObjectComm((PetscObject)subset),&commsize);CHKERRQ(ierr);
    ierr = MPI_Bcast(N_n,1,MPIU_INT,commsize-1,PetscObjectComm((PetscObject)subset));CHKERRQ(ierr);
  }

  /* adapt root data with cumulative */
  if (first_found) {
    PetscInt old_index;

    root_data[first_index] += start;
    old_index = first_index;
    for (i=first_index+1;i<Nl;i++) {
      if (root_data[i]) {
        root_data[i] += root_data[old_index];
        old_index = i;
      }
    }
  }

  /* from roots to leaves */
  ierr = PetscSFBcastBegin(sf,MPIU_INT,root_data,leaf_data);CHKERRQ(ierr);
  ierr = PetscSFBcastEnd(sf,MPIU_INT,root_data,leaf_data);CHKERRQ(ierr);
  ierr = PetscSFDestroy(&sf);CHKERRQ(ierr);

  /* create new IS with global indexes without holes */
  if (subset_mult) {
    const PetscInt* idxs_mult;
    PetscInt        cum;

    cum = 0;
    ierr = ISGetIndices(subset_mult,&idxs_mult);CHKERRQ(ierr);
    for (i=0;i<n;i++) {
      PetscInt j;
      for (j=0;j<idxs_mult[i];j++) gidxs[cum++] = leaf_data[i] - idxs_mult[i] + j;
    }
    ierr = ISRestoreIndices(subset_mult,&idxs_mult);CHKERRQ(ierr);
  } else {
    for (i=0;i<n;i++) {
      gidxs[i] = leaf_data[i]-1;
    }
  }
  ierr = ISCreateGeneral(PetscObjectComm((PetscObject)subset),n_n,gidxs,PETSC_OWN_POINTER,subset_n);CHKERRQ(ierr);
  ierr = PetscFree2(leaf_data,root_data);CHKERRQ(ierr);
  PetscFunctionReturn(0);
}

#undef __FUNCT__
#define __FUNCT__ "PCBDDCOrthonormalizeVecs"
PetscErrorCode PCBDDCOrthonormalizeVecs(PetscInt n, Vec vecs[])
{
  PetscInt       i,j;
  PetscScalar    *alphas;
  PetscErrorCode ierr;

  PetscFunctionBegin;
  /* this implements stabilized Gram-Schmidt */
  ierr = PetscMalloc1(n,&alphas);CHKERRQ(ierr);
  for (i=0;i<n;i++) {
    ierr = VecNormalize(vecs[i],NULL);CHKERRQ(ierr);
    if (i<n) { ierr = VecMDot(vecs[i],n-i-1,&vecs[i+1],&alphas[i+1]);CHKERRQ(ierr); }
    for (j=i+1;j<n;j++) { ierr = VecAXPY(vecs[j],PetscConj(-alphas[j]),vecs[i]);CHKERRQ(ierr); }
  }
  ierr = PetscFree(alphas);CHKERRQ(ierr);
  PetscFunctionReturn(0);
}

#undef __FUNCT__
#define __FUNCT__ "MatISGetSubassemblingPattern"
PetscErrorCode MatISGetSubassemblingPattern(Mat mat, PetscInt *n_subdomains, PetscInt redprocs, IS* is_sends, PetscBool *have_void)
{
  Mat            A;
  PetscInt       n_neighs,*neighs,*n_shared,**shared;
  PetscMPIInt    size,rank,color;
  PetscInt       *xadj,*adjncy;
  PetscInt       *adjncy_wgt,*v_wgt,*ranks_send_to_idx;
  PetscInt       im_active,active_procs,n,i,j,local_size,threshold = 2;
  PetscInt       void_procs,*procs_candidates = NULL;
  PetscInt       xadj_count, *count;
  PetscBool      ismatis,use_vwgt=PETSC_FALSE;
  PetscSubcomm   psubcomm;
  MPI_Comm       subcomm;
  PetscErrorCode ierr;

  PetscFunctionBegin;
  PetscValidHeaderSpecific(mat,MAT_CLASSID,1);
  ierr = PetscObjectTypeCompare((PetscObject)mat,MATIS,&ismatis);CHKERRQ(ierr);
  if (!ismatis) SETERRQ1(PetscObjectComm((PetscObject)mat),PETSC_ERR_SUP,"Cannot use %s on a matrix object which is not of type MATIS",__FUNCT__);
  PetscValidLogicalCollectiveInt(mat,*n_subdomains,2);
  PetscValidLogicalCollectiveInt(mat,redprocs,3);
  if (*n_subdomains <=0) SETERRQ1(PetscObjectComm((PetscObject)mat),PETSC_ERR_ARG_WRONG,"Invalid number of subdomains requested %d\n",*n_subdomains);

  if (have_void) *have_void = PETSC_FALSE;
  ierr = MPI_Comm_size(PetscObjectComm((PetscObject)mat),&size);CHKERRQ(ierr);
  ierr = MPI_Comm_rank(PetscObjectComm((PetscObject)mat),&rank);CHKERRQ(ierr);
  ierr = MatISGetLocalMat(mat,&A);CHKERRQ(ierr);
  ierr = MatGetLocalSize(A,&n,NULL);CHKERRQ(ierr);
  im_active = !!(n);
  ierr = MPIU_Allreduce(&im_active,&active_procs,1,MPIU_INT,MPI_SUM,PetscObjectComm((PetscObject)mat));CHKERRQ(ierr);
  void_procs = size - active_procs;
  /* get ranks of of non-active processes in mat communicator */
  if (void_procs) {
    PetscInt ncand;

    if (have_void) *have_void = PETSC_TRUE;
    ierr = PetscMalloc1(size,&procs_candidates);CHKERRQ(ierr);
    ierr = MPI_Allgather(&im_active,1,MPIU_INT,procs_candidates,1,MPIU_INT,PetscObjectComm((PetscObject)mat));CHKERRQ(ierr);
    for (i=0,ncand=0;i<size;i++) {
      if (!procs_candidates[i]) {
        procs_candidates[ncand++] = i;
      }
    }
    /* force n_subdomains to be not greater that the number of non-active processes */
    *n_subdomains = PetscMin(void_procs,*n_subdomains);
  }

  /* number of subdomains requested greater than active processes -> just shift the matrix */
  if (active_procs < *n_subdomains) {
    PetscInt issize,isidx;
    if (im_active) {
      issize = 1;
      if (procs_candidates) { /* shift the pattern on non-active candidates (if any) */
        isidx = procs_candidates[rank];
      } else {
        isidx = rank;
      }
    } else {
      issize = 0;
      isidx = -1;
    }
    *n_subdomains = active_procs;
    ierr = ISCreateGeneral(PetscObjectComm((PetscObject)mat),issize,&isidx,PETSC_COPY_VALUES,is_sends);CHKERRQ(ierr);
    ierr = PetscFree(procs_candidates);CHKERRQ(ierr);
    PetscFunctionReturn(0);
  }
  ierr = PetscOptionsGetBool(NULL,NULL,"-matis_partitioning_use_vwgt",&use_vwgt,NULL);CHKERRQ(ierr);
  ierr = PetscOptionsGetInt(NULL,NULL,"-matis_partitioning_threshold",&threshold,NULL);CHKERRQ(ierr);
  threshold = PetscMax(threshold,2);

  /* Get info on mapping */
  ierr = ISLocalToGlobalMappingGetSize(mat->rmap->mapping,&local_size);CHKERRQ(ierr);
  ierr = ISLocalToGlobalMappingGetInfo(mat->rmap->mapping,&n_neighs,&neighs,&n_shared,&shared);CHKERRQ(ierr);

  /* build local CSR graph of subdomains' connectivity */
  ierr = PetscMalloc1(2,&xadj);CHKERRQ(ierr);
  xadj[0] = 0;
  xadj[1] = PetscMax(n_neighs-1,0);
  ierr = PetscMalloc1(xadj[1],&adjncy);CHKERRQ(ierr);
  ierr = PetscMalloc1(xadj[1],&adjncy_wgt);CHKERRQ(ierr);
  ierr = PetscCalloc1(local_size,&count);CHKERRQ(ierr);
  for (i=1;i<n_neighs;i++)
    for (j=0;j<n_shared[i];j++)
      count[shared[i][j]] += 1;

  xadj_count = 0;
  for (i=1;i<n_neighs;i++) {
    for (j=0;j<n_shared[i];j++) {
      if (count[shared[i][j]] < threshold) {
        adjncy[xadj_count] = neighs[i];
        adjncy_wgt[xadj_count] = n_shared[i];
        xadj_count++;
        break;
      }
    }
  }
  xadj[1] = xadj_count;
  ierr = PetscFree(count);CHKERRQ(ierr);
  ierr = ISLocalToGlobalMappingRestoreInfo(mat->rmap->mapping,&n_neighs,&neighs,&n_shared,&shared);CHKERRQ(ierr);
  ierr = PetscSortIntWithArray(xadj[1],adjncy,adjncy_wgt);CHKERRQ(ierr);

  ierr = PetscMalloc1(1,&ranks_send_to_idx);CHKERRQ(ierr);

  /* Restrict work on active processes only */
  ierr = PetscMPIIntCast(im_active,&color);CHKERRQ(ierr);
  if (void_procs) {
    ierr = PetscSubcommCreate(PetscObjectComm((PetscObject)mat),&psubcomm);CHKERRQ(ierr);
    ierr = PetscSubcommSetNumber(psubcomm,2);CHKERRQ(ierr); /* 2 groups, active process and not active processes */
    ierr = PetscSubcommSetTypeGeneral(psubcomm,color,rank);CHKERRQ(ierr);
    subcomm = PetscSubcommChild(psubcomm);
  } else {
    psubcomm = NULL;
    subcomm = PetscObjectComm((PetscObject)mat);
  }

  v_wgt = NULL;
  if (!color) {
    ierr = PetscFree(xadj);CHKERRQ(ierr);
    ierr = PetscFree(adjncy);CHKERRQ(ierr);
    ierr = PetscFree(adjncy_wgt);CHKERRQ(ierr);
  } else {
    Mat             subdomain_adj;
    IS              new_ranks,new_ranks_contig;
    MatPartitioning partitioner;
    PetscInt        rstart=0,rend=0;
    PetscInt        *is_indices,*oldranks;
    PetscMPIInt     size;
    PetscBool       aggregate;

    ierr = MPI_Comm_size(subcomm,&size);CHKERRQ(ierr);
    if (void_procs) {
      PetscInt prank = rank;
      ierr = PetscMalloc1(size,&oldranks);CHKERRQ(ierr);
      ierr = MPI_Allgather(&prank,1,MPIU_INT,oldranks,1,MPIU_INT,subcomm);CHKERRQ(ierr);
      for (i=0;i<xadj[1];i++) {
        ierr = PetscFindInt(adjncy[i],size,oldranks,&adjncy[i]);CHKERRQ(ierr);
      }
      ierr = PetscSortIntWithArray(xadj[1],adjncy,adjncy_wgt);CHKERRQ(ierr);
    } else {
      oldranks = NULL;
    }
    aggregate = ((redprocs > 0 && redprocs < size) ? PETSC_TRUE : PETSC_FALSE);
    if (aggregate) { /* TODO: all this part could be made more efficient */
      PetscInt    lrows,row,ncols,*cols;
      PetscMPIInt nrank;
      PetscScalar *vals;

      ierr = MPI_Comm_rank(subcomm,&nrank);CHKERRQ(ierr);
      lrows = 0;
      if (nrank<redprocs) {
        lrows = size/redprocs;
        if (nrank<size%redprocs) lrows++;
      }
      ierr = MatCreateAIJ(subcomm,lrows,lrows,size,size,50,NULL,50,NULL,&subdomain_adj);CHKERRQ(ierr);
      ierr = MatGetOwnershipRange(subdomain_adj,&rstart,&rend);CHKERRQ(ierr);
      ierr = MatSetOption(subdomain_adj,MAT_NEW_NONZERO_LOCATION_ERR,PETSC_FALSE);CHKERRQ(ierr);
      ierr = MatSetOption(subdomain_adj,MAT_NEW_NONZERO_ALLOCATION_ERR,PETSC_FALSE);CHKERRQ(ierr);
      row = nrank;
      ncols = xadj[1]-xadj[0];
      cols = adjncy;
      ierr = PetscMalloc1(ncols,&vals);CHKERRQ(ierr);
      for (i=0;i<ncols;i++) vals[i] = adjncy_wgt[i];
      ierr = MatSetValues(subdomain_adj,1,&row,ncols,cols,vals,INSERT_VALUES);CHKERRQ(ierr);
      ierr = MatAssemblyBegin(subdomain_adj,MAT_FINAL_ASSEMBLY);CHKERRQ(ierr);
      ierr = MatAssemblyEnd(subdomain_adj,MAT_FINAL_ASSEMBLY);CHKERRQ(ierr);
      ierr = PetscFree(xadj);CHKERRQ(ierr);
      ierr = PetscFree(adjncy);CHKERRQ(ierr);
      ierr = PetscFree(adjncy_wgt);CHKERRQ(ierr);
      ierr = PetscFree(vals);CHKERRQ(ierr);
      if (use_vwgt) {
        Vec               v;
        const PetscScalar *array;
        PetscInt          nl;

        ierr = MatCreateVecs(subdomain_adj,&v,NULL);CHKERRQ(ierr);
        ierr = VecSetValue(v,row,(PetscScalar)local_size,INSERT_VALUES);CHKERRQ(ierr);
        ierr = VecAssemblyBegin(v);CHKERRQ(ierr);
        ierr = VecAssemblyEnd(v);CHKERRQ(ierr);
        ierr = VecGetLocalSize(v,&nl);CHKERRQ(ierr);
        ierr = VecGetArrayRead(v,&array);CHKERRQ(ierr);
        ierr = PetscMalloc1(nl,&v_wgt);CHKERRQ(ierr);
        for (i=0;i<nl;i++) v_wgt[i] = (PetscInt)PetscRealPart(array[i]);
        ierr = VecRestoreArrayRead(v,&array);CHKERRQ(ierr);
        ierr = VecDestroy(&v);CHKERRQ(ierr);
      }
    } else {
      ierr = MatCreateMPIAdj(subcomm,1,(PetscInt)size,xadj,adjncy,adjncy_wgt,&subdomain_adj);CHKERRQ(ierr);
      if (use_vwgt) {
        ierr = PetscMalloc1(1,&v_wgt);CHKERRQ(ierr);
        v_wgt[0] = local_size;
      }
    }
    /* ierr = MatView(subdomain_adj,0);CHKERRQ(ierr); */

    /* Partition */
    ierr = MatPartitioningCreate(subcomm,&partitioner);CHKERRQ(ierr);
    ierr = MatPartitioningSetAdjacency(partitioner,subdomain_adj);CHKERRQ(ierr);
    if (v_wgt) {
      ierr = MatPartitioningSetVertexWeights(partitioner,v_wgt);CHKERRQ(ierr);
    }
    *n_subdomains = PetscMin((PetscInt)size,*n_subdomains);
    ierr = MatPartitioningSetNParts(partitioner,*n_subdomains);CHKERRQ(ierr);
    ierr = MatPartitioningSetFromOptions(partitioner);CHKERRQ(ierr);
    ierr = MatPartitioningApply(partitioner,&new_ranks);CHKERRQ(ierr);
    /* ierr = MatPartitioningView(partitioner,0);CHKERRQ(ierr); */

    /* renumber new_ranks to avoid "holes" in new set of processors */
    ierr = PCBDDCSubsetNumbering(new_ranks,NULL,NULL,&new_ranks_contig);CHKERRQ(ierr);
    ierr = ISDestroy(&new_ranks);CHKERRQ(ierr);
    ierr = ISGetIndices(new_ranks_contig,(const PetscInt**)&is_indices);CHKERRQ(ierr);
    if (!aggregate) {
      if (procs_candidates) { /* shift the pattern on non-active candidates (if any) */
#if defined(PETSC_USE_DEBUG)
        if (!oldranks) SETERRQ(PETSC_COMM_SELF,PETSC_ERR_PLIB,"This should not happen");
#endif
        ranks_send_to_idx[0] = procs_candidates[oldranks[is_indices[0]]];
      } else if (oldranks) {
        ranks_send_to_idx[0] = oldranks[is_indices[0]];
      } else {
        ranks_send_to_idx[0] = is_indices[0];
      }
    } else {
      PetscInt    idxs[1];
      PetscMPIInt tag;
      MPI_Request *reqs;

      ierr = PetscObjectGetNewTag((PetscObject)subdomain_adj,&tag);CHKERRQ(ierr);
      ierr = PetscMalloc1(rend-rstart,&reqs);CHKERRQ(ierr);
      for (i=rstart;i<rend;i++) {
        ierr = MPI_Isend(is_indices+i-rstart,1,MPIU_INT,i,tag,subcomm,&reqs[i-rstart]);CHKERRQ(ierr);
      }
      ierr = MPI_Recv(idxs,1,MPIU_INT,MPI_ANY_SOURCE,tag,subcomm,MPI_STATUS_IGNORE);CHKERRQ(ierr);
      ierr = MPI_Waitall(rend-rstart,reqs,MPI_STATUSES_IGNORE);CHKERRQ(ierr);
      ierr = PetscFree(reqs);CHKERRQ(ierr);
      if (procs_candidates) { /* shift the pattern on non-active candidates (if any) */
#if defined(PETSC_USE_DEBUG)
        if (!oldranks) SETERRQ(PETSC_COMM_SELF,PETSC_ERR_PLIB,"This should not happen");
#endif
        ranks_send_to_idx[0] = procs_candidates[oldranks[idxs[0]]];
      } else if (oldranks) {
        ranks_send_to_idx[0] = oldranks[idxs[0]];
      } else {
        ranks_send_to_idx[0] = idxs[0];
      }
    }
    ierr = ISRestoreIndices(new_ranks_contig,(const PetscInt**)&is_indices);CHKERRQ(ierr);
    /* clean up */
    ierr = PetscFree(oldranks);CHKERRQ(ierr);
    ierr = ISDestroy(&new_ranks_contig);CHKERRQ(ierr);
    ierr = MatDestroy(&subdomain_adj);CHKERRQ(ierr);
    ierr = MatPartitioningDestroy(&partitioner);CHKERRQ(ierr);
  }
  ierr = PetscSubcommDestroy(&psubcomm);CHKERRQ(ierr);
  ierr = PetscFree(procs_candidates);CHKERRQ(ierr);

  /* assemble parallel IS for sends */
  i = 1;
  if (!color) i=0;
  ierr = ISCreateGeneral(PetscObjectComm((PetscObject)mat),i,ranks_send_to_idx,PETSC_OWN_POINTER,is_sends);CHKERRQ(ierr);
  PetscFunctionReturn(0);
}

typedef enum {MATDENSE_PRIVATE=0,MATAIJ_PRIVATE,MATBAIJ_PRIVATE,MATSBAIJ_PRIVATE}MatTypePrivate;

#undef __FUNCT__
#define __FUNCT__ "MatISSubassemble"
PetscErrorCode MatISSubassemble(Mat mat, IS is_sends, PetscInt n_subdomains, PetscBool restrict_comm, PetscBool restrict_full, PetscBool reuse, Mat *mat_n, PetscInt nis, IS isarray[])
{
  Mat                    local_mat;
  IS                     is_sends_internal;
  PetscInt               rows,cols,new_local_rows;
  PetscInt               i,bs,buf_size_idxs,buf_size_idxs_is,buf_size_vals;
  PetscBool              ismatis,isdense,newisdense,destroy_mat;
  ISLocalToGlobalMapping l2gmap;
  PetscInt*              l2gmap_indices;
  const PetscInt*        is_indices;
  MatType                new_local_type;
  /* buffers */
  PetscInt               *ptr_idxs,*send_buffer_idxs,*recv_buffer_idxs;
  PetscInt               *ptr_idxs_is,*send_buffer_idxs_is,*recv_buffer_idxs_is;
  PetscInt               *recv_buffer_idxs_local;
  PetscScalar            *ptr_vals,*send_buffer_vals,*recv_buffer_vals;
  /* MPI */
  MPI_Comm               comm,comm_n;
  PetscSubcomm           subcomm;
  PetscMPIInt            n_sends,n_recvs,commsize;
  PetscMPIInt            *iflags,*ilengths_idxs,*ilengths_vals,*ilengths_idxs_is;
  PetscMPIInt            *onodes,*onodes_is,*olengths_idxs,*olengths_idxs_is,*olengths_vals;
  PetscMPIInt            len,tag_idxs,tag_idxs_is,tag_vals,source_dest;
  MPI_Request            *send_req_idxs,*send_req_idxs_is,*send_req_vals;
  MPI_Request            *recv_req_idxs,*recv_req_idxs_is,*recv_req_vals;
  PetscErrorCode         ierr;

  PetscFunctionBegin;
  PetscValidHeaderSpecific(mat,MAT_CLASSID,1);
  ierr = PetscObjectTypeCompare((PetscObject)mat,MATIS,&ismatis);CHKERRQ(ierr);
  if (!ismatis) SETERRQ1(PetscObjectComm((PetscObject)mat),PETSC_ERR_SUP,"Cannot use %s on a matrix object which is not of type MATIS",__FUNCT__);
  PetscValidLogicalCollectiveInt(mat,n_subdomains,3);
  PetscValidLogicalCollectiveBool(mat,restrict_comm,4);
  PetscValidLogicalCollectiveBool(mat,restrict_full,5);
  PetscValidLogicalCollectiveBool(mat,reuse,6);
  PetscValidLogicalCollectiveInt(mat,nis,8);

  /* further checks */
  ierr = MatISGetLocalMat(mat,&local_mat);CHKERRQ(ierr);
  ierr = PetscObjectTypeCompare((PetscObject)local_mat,MATSEQDENSE,&isdense);CHKERRQ(ierr);
  if (!isdense) SETERRQ(PetscObjectComm((PetscObject)mat),PETSC_ERR_SUP,"Currently cannot subassemble MATIS when local matrix type is not of type SEQDENSE");
  ierr = MatGetSize(local_mat,&rows,&cols);CHKERRQ(ierr);
  if (rows != cols) SETERRQ(PetscObjectComm((PetscObject)mat),PETSC_ERR_SUP,"Local MATIS matrices should be square");
  if (reuse && *mat_n) {
    PetscInt mrows,mcols,mnrows,mncols;
    PetscValidHeaderSpecific(*mat_n,MAT_CLASSID,7);
    ierr = PetscObjectTypeCompare((PetscObject)*mat_n,MATIS,&ismatis);CHKERRQ(ierr);
    if (!ismatis) SETERRQ(PetscObjectComm((PetscObject)*mat_n),PETSC_ERR_SUP,"Cannot reuse a matrix which is not of type MATIS");
    ierr = MatGetSize(mat,&mrows,&mcols);CHKERRQ(ierr);
    ierr = MatGetSize(*mat_n,&mnrows,&mncols);CHKERRQ(ierr);
    if (mrows != mnrows) SETERRQ2(PetscObjectComm((PetscObject)mat),PETSC_ERR_SUP,"Cannot reuse matrix! Wrong number of rows %D != %D",mrows,mnrows);
    if (mcols != mncols) SETERRQ2(PetscObjectComm((PetscObject)mat),PETSC_ERR_SUP,"Cannot reuse matrix! Wrong number of cols %D != %D",mcols,mncols);
  }
  ierr = MatGetBlockSize(local_mat,&bs);CHKERRQ(ierr);
  PetscValidLogicalCollectiveInt(mat,bs,0);

  /* prepare IS for sending if not provided */
  if (!is_sends) {
    if (!n_subdomains) SETERRQ(PetscObjectComm((PetscObject)mat),PETSC_ERR_SUP,"You should specify either an IS or a target number of subdomains");
    ierr = MatISGetSubassemblingPattern(mat,&n_subdomains,0,&is_sends_internal,NULL);CHKERRQ(ierr);
  } else {
    ierr = PetscObjectReference((PetscObject)is_sends);CHKERRQ(ierr);
    is_sends_internal = is_sends;
  }

  /* get comm */
  ierr = PetscObjectGetComm((PetscObject)mat,&comm);CHKERRQ(ierr);

  /* compute number of sends */
  ierr = ISGetLocalSize(is_sends_internal,&i);CHKERRQ(ierr);
  ierr = PetscMPIIntCast(i,&n_sends);CHKERRQ(ierr);

  /* compute number of receives */
  ierr = MPI_Comm_size(comm,&commsize);CHKERRQ(ierr);
  ierr = PetscMalloc1(commsize,&iflags);CHKERRQ(ierr);
  ierr = PetscMemzero(iflags,commsize*sizeof(*iflags));CHKERRQ(ierr);
  ierr = ISGetIndices(is_sends_internal,&is_indices);CHKERRQ(ierr);
  for (i=0;i<n_sends;i++) iflags[is_indices[i]] = 1;
  ierr = PetscGatherNumberOfMessages(comm,iflags,NULL,&n_recvs);CHKERRQ(ierr);
  ierr = PetscFree(iflags);CHKERRQ(ierr);

  /* restrict comm if requested */
  subcomm = 0;
  destroy_mat = PETSC_FALSE;
  if (restrict_comm) {
    PetscMPIInt color,subcommsize;

    color = 0;
    if (restrict_full) {
      if (!n_recvs) color = 1; /* processes not receiving anything will not partecipate in new comm (full restriction) */
    } else {
      if (!n_recvs && n_sends) color = 1; /* just those processes that are sending but not receiving anything will not partecipate in new comm */
    }
    ierr = MPIU_Allreduce(&color,&subcommsize,1,MPI_INT,MPI_SUM,comm);CHKERRQ(ierr);
    subcommsize = commsize - subcommsize;
    /* check if reuse has been requested */
    if (reuse) {
      if (*mat_n) {
        PetscMPIInt subcommsize2;
        ierr = MPI_Comm_size(PetscObjectComm((PetscObject)*mat_n),&subcommsize2);CHKERRQ(ierr);
        if (subcommsize != subcommsize2) SETERRQ2(PetscObjectComm((PetscObject)*mat_n),PETSC_ERR_PLIB,"Cannot reuse matrix! wrong subcomm size %d != %d",subcommsize,subcommsize2);
        comm_n = PetscObjectComm((PetscObject)*mat_n);
      } else {
        comm_n = PETSC_COMM_SELF;
      }
    } else { /* MAT_INITIAL_MATRIX */
      PetscMPIInt rank;

      ierr = MPI_Comm_rank(comm,&rank);CHKERRQ(ierr);
      ierr = PetscSubcommCreate(comm,&subcomm);CHKERRQ(ierr);
      ierr = PetscSubcommSetNumber(subcomm,2);CHKERRQ(ierr);
      ierr = PetscSubcommSetTypeGeneral(subcomm,color,rank);CHKERRQ(ierr);
      comm_n = PetscSubcommChild(subcomm);
    }
    /* flag to destroy *mat_n if not significative */
    if (color) destroy_mat = PETSC_TRUE;
  } else {
    comm_n = comm;
  }

  /* prepare send/receive buffers */
  ierr = PetscMalloc1(commsize,&ilengths_idxs);CHKERRQ(ierr);
  ierr = PetscMemzero(ilengths_idxs,commsize*sizeof(*ilengths_idxs));CHKERRQ(ierr);
  ierr = PetscMalloc1(commsize,&ilengths_vals);CHKERRQ(ierr);
  ierr = PetscMemzero(ilengths_vals,commsize*sizeof(*ilengths_vals));CHKERRQ(ierr);
  if (nis) {
    ierr = PetscCalloc1(commsize,&ilengths_idxs_is);CHKERRQ(ierr);
  }

  /* Get data from local matrices */
  if (!isdense) SETERRQ(PetscObjectComm((PetscObject)mat),PETSC_ERR_SUP,"Subassembling of AIJ local matrices not yet implemented");
    /* TODO: See below some guidelines on how to prepare the local buffers */
    /*
       send_buffer_vals should contain the raw values of the local matrix
       send_buffer_idxs should contain:
       - MatType_PRIVATE type
       - PetscInt        size_of_l2gmap
       - PetscInt        global_row_indices[size_of_l2gmap]
       - PetscInt        all_other_info_which_is_needed_to_compute_preallocation_and_set_values
    */
  else {
    ierr = MatDenseGetArray(local_mat,&send_buffer_vals);CHKERRQ(ierr);
    ierr = ISLocalToGlobalMappingGetSize(mat->rmap->mapping,&i);CHKERRQ(ierr);
    ierr = PetscMalloc1(i+2,&send_buffer_idxs);CHKERRQ(ierr);
    send_buffer_idxs[0] = (PetscInt)MATDENSE_PRIVATE;
    send_buffer_idxs[1] = i;
    ierr = ISLocalToGlobalMappingGetIndices(mat->rmap->mapping,(const PetscInt**)&ptr_idxs);CHKERRQ(ierr);
    ierr = PetscMemcpy(&send_buffer_idxs[2],ptr_idxs,i*sizeof(PetscInt));CHKERRQ(ierr);
    ierr = ISLocalToGlobalMappingRestoreIndices(mat->rmap->mapping,(const PetscInt**)&ptr_idxs);CHKERRQ(ierr);
    ierr = PetscMPIIntCast(i,&len);CHKERRQ(ierr);
    for (i=0;i<n_sends;i++) {
      ilengths_vals[is_indices[i]] = len*len;
      ilengths_idxs[is_indices[i]] = len+2;
    }
  }
  ierr = PetscGatherMessageLengths2(comm,n_sends,n_recvs,ilengths_idxs,ilengths_vals,&onodes,&olengths_idxs,&olengths_vals);CHKERRQ(ierr);
  /* additional is (if any) */
  if (nis) {
    PetscMPIInt psum;
    PetscInt j;
    for (j=0,psum=0;j<nis;j++) {
      PetscInt plen;
      ierr = ISGetLocalSize(isarray[j],&plen);CHKERRQ(ierr);
      ierr = PetscMPIIntCast(plen,&len);CHKERRQ(ierr);
      psum += len+1; /* indices + lenght */
    }
    ierr = PetscMalloc1(psum,&send_buffer_idxs_is);CHKERRQ(ierr);
    for (j=0,psum=0;j<nis;j++) {
      PetscInt plen;
      const PetscInt *is_array_idxs;
      ierr = ISGetLocalSize(isarray[j],&plen);CHKERRQ(ierr);
      send_buffer_idxs_is[psum] = plen;
      ierr = ISGetIndices(isarray[j],&is_array_idxs);CHKERRQ(ierr);
      ierr = PetscMemcpy(&send_buffer_idxs_is[psum+1],is_array_idxs,plen*sizeof(PetscInt));CHKERRQ(ierr);
      ierr = ISRestoreIndices(isarray[j],&is_array_idxs);CHKERRQ(ierr);
      psum += plen+1; /* indices + lenght */
    }
    for (i=0;i<n_sends;i++) {
      ilengths_idxs_is[is_indices[i]] = psum;
    }
    ierr = PetscGatherMessageLengths(comm,n_sends,n_recvs,ilengths_idxs_is,&onodes_is,&olengths_idxs_is);CHKERRQ(ierr);
  }

  buf_size_idxs = 0;
  buf_size_vals = 0;
  buf_size_idxs_is = 0;
  for (i=0;i<n_recvs;i++) {
    buf_size_idxs += (PetscInt)olengths_idxs[i];
    buf_size_vals += (PetscInt)olengths_vals[i];
    if (nis) buf_size_idxs_is += (PetscInt)olengths_idxs_is[i];
  }
  ierr = PetscMalloc1(buf_size_idxs,&recv_buffer_idxs);CHKERRQ(ierr);
  ierr = PetscMalloc1(buf_size_vals,&recv_buffer_vals);CHKERRQ(ierr);
  ierr = PetscMalloc1(buf_size_idxs_is,&recv_buffer_idxs_is);CHKERRQ(ierr);

  /* get new tags for clean communications */
  ierr = PetscObjectGetNewTag((PetscObject)mat,&tag_idxs);CHKERRQ(ierr);
  ierr = PetscObjectGetNewTag((PetscObject)mat,&tag_vals);CHKERRQ(ierr);
  ierr = PetscObjectGetNewTag((PetscObject)mat,&tag_idxs_is);CHKERRQ(ierr);

  /* allocate for requests */
  ierr = PetscMalloc1(n_sends,&send_req_idxs);CHKERRQ(ierr);
  ierr = PetscMalloc1(n_sends,&send_req_vals);CHKERRQ(ierr);
  ierr = PetscMalloc1(n_sends,&send_req_idxs_is);CHKERRQ(ierr);
  ierr = PetscMalloc1(n_recvs,&recv_req_idxs);CHKERRQ(ierr);
  ierr = PetscMalloc1(n_recvs,&recv_req_vals);CHKERRQ(ierr);
  ierr = PetscMalloc1(n_recvs,&recv_req_idxs_is);CHKERRQ(ierr);

  /* communications */
  ptr_idxs = recv_buffer_idxs;
  ptr_vals = recv_buffer_vals;
  ptr_idxs_is = recv_buffer_idxs_is;
  for (i=0;i<n_recvs;i++) {
    source_dest = onodes[i];
    ierr = MPI_Irecv(ptr_idxs,olengths_idxs[i],MPIU_INT,source_dest,tag_idxs,comm,&recv_req_idxs[i]);CHKERRQ(ierr);
    ierr = MPI_Irecv(ptr_vals,olengths_vals[i],MPIU_SCALAR,source_dest,tag_vals,comm,&recv_req_vals[i]);CHKERRQ(ierr);
    ptr_idxs += olengths_idxs[i];
    ptr_vals += olengths_vals[i];
    if (nis) {
      source_dest = onodes_is[i];
      ierr = MPI_Irecv(ptr_idxs_is,olengths_idxs_is[i],MPIU_INT,source_dest,tag_idxs_is,comm,&recv_req_idxs_is[i]);CHKERRQ(ierr);
      ptr_idxs_is += olengths_idxs_is[i];
    }
  }
  for (i=0;i<n_sends;i++) {
    ierr = PetscMPIIntCast(is_indices[i],&source_dest);CHKERRQ(ierr);
    ierr = MPI_Isend(send_buffer_idxs,ilengths_idxs[source_dest],MPIU_INT,source_dest,tag_idxs,comm,&send_req_idxs[i]);CHKERRQ(ierr);
    ierr = MPI_Isend(send_buffer_vals,ilengths_vals[source_dest],MPIU_SCALAR,source_dest,tag_vals,comm,&send_req_vals[i]);CHKERRQ(ierr);
    if (nis) {
      ierr = MPI_Isend(send_buffer_idxs_is,ilengths_idxs_is[source_dest],MPIU_INT,source_dest,tag_idxs_is,comm,&send_req_idxs_is[i]);CHKERRQ(ierr);
    }
  }
  ierr = ISRestoreIndices(is_sends_internal,&is_indices);CHKERRQ(ierr);
  ierr = ISDestroy(&is_sends_internal);CHKERRQ(ierr);

  /* assemble new l2g map */
  ierr = MPI_Waitall(n_recvs,recv_req_idxs,MPI_STATUSES_IGNORE);CHKERRQ(ierr);
  ptr_idxs = recv_buffer_idxs;
  new_local_rows = 0;
  for (i=0;i<n_recvs;i++) {
    new_local_rows += *(ptr_idxs+1); /* second element is the local size of the l2gmap */
    ptr_idxs += olengths_idxs[i];
  }
  ierr = PetscMalloc1(new_local_rows,&l2gmap_indices);CHKERRQ(ierr);
  ptr_idxs = recv_buffer_idxs;
  new_local_rows = 0;
  for (i=0;i<n_recvs;i++) {
    ierr = PetscMemcpy(&l2gmap_indices[new_local_rows],ptr_idxs+2,(*(ptr_idxs+1))*sizeof(PetscInt));CHKERRQ(ierr);
    new_local_rows += *(ptr_idxs+1); /* second element is the local size of the l2gmap */
    ptr_idxs += olengths_idxs[i];
  }
  ierr = PetscSortRemoveDupsInt(&new_local_rows,l2gmap_indices);CHKERRQ(ierr);
  ierr = ISLocalToGlobalMappingCreate(comm_n,1,new_local_rows,l2gmap_indices,PETSC_COPY_VALUES,&l2gmap);CHKERRQ(ierr);
  ierr = PetscFree(l2gmap_indices);CHKERRQ(ierr);

  /* infer new local matrix type from received local matrices type */
  /* currently if all local matrices are of type X, then the resulting matrix will be of type X, except for the dense case */
  /* it also assumes that if the block size is set, than it is the same among all local matrices (see checks at the beginning of the function) */
  if (n_recvs) {
    MatTypePrivate new_local_type_private = (MatTypePrivate)send_buffer_idxs[0];
    ptr_idxs = recv_buffer_idxs;
    for (i=0;i<n_recvs;i++) {
      if ((PetscInt)new_local_type_private != *ptr_idxs) {
        new_local_type_private = MATAIJ_PRIVATE;
        break;
      }
      ptr_idxs += olengths_idxs[i];
    }
    switch (new_local_type_private) {
      case MATDENSE_PRIVATE:
        if (n_recvs>1) { /* subassembling of dense matrices does not give a dense matrix! */
          new_local_type = MATSEQAIJ;
          bs = 1;
        } else { /* if I receive only 1 dense matrix */
          new_local_type = MATSEQDENSE;
          bs = 1;
        }
        break;
      case MATAIJ_PRIVATE:
        new_local_type = MATSEQAIJ;
        bs = 1;
        break;
      case MATBAIJ_PRIVATE:
        new_local_type = MATSEQBAIJ;
        break;
      case MATSBAIJ_PRIVATE:
        new_local_type = MATSEQSBAIJ;
        break;
      default:
        SETERRQ2(comm,PETSC_ERR_SUP,"Unsupported private type %d in %s",new_local_type_private,__FUNCT__);
        break;
    }
  } else { /* by default, new_local_type is seqdense */
    new_local_type = MATSEQDENSE;
    bs = 1;
  }

  /* create MATIS object if needed */
  if (!reuse) {
    ierr = MatGetSize(mat,&rows,&cols);CHKERRQ(ierr);
    ierr = MatCreateIS(comm_n,bs,PETSC_DECIDE,PETSC_DECIDE,rows,cols,l2gmap,NULL,mat_n);CHKERRQ(ierr);
  } else {
    /* it also destroys the local matrices */
    if (*mat_n) {
      ierr = MatSetLocalToGlobalMapping(*mat_n,l2gmap,l2gmap);CHKERRQ(ierr);
    } else { /* this is a fake object */
      ierr = MatCreateIS(comm_n,bs,PETSC_DECIDE,PETSC_DECIDE,rows,cols,l2gmap,NULL,mat_n);CHKERRQ(ierr);
    }
  }
  ierr = MatISGetLocalMat(*mat_n,&local_mat);CHKERRQ(ierr);
  ierr = MatSetType(local_mat,new_local_type);CHKERRQ(ierr);

  ierr = MPI_Waitall(n_recvs,recv_req_vals,MPI_STATUSES_IGNORE);CHKERRQ(ierr);

  /* Global to local map of received indices */
  ierr = PetscMalloc1(buf_size_idxs,&recv_buffer_idxs_local);CHKERRQ(ierr); /* needed for values insertion */
  ierr = ISGlobalToLocalMappingApply(l2gmap,IS_GTOLM_MASK,buf_size_idxs,recv_buffer_idxs,&i,recv_buffer_idxs_local);CHKERRQ(ierr);
  ierr = ISLocalToGlobalMappingDestroy(&l2gmap);CHKERRQ(ierr);

  /* restore attributes -> type of incoming data and its size */
  buf_size_idxs = 0;
  for (i=0;i<n_recvs;i++) {
    recv_buffer_idxs_local[buf_size_idxs] = recv_buffer_idxs[buf_size_idxs];
    recv_buffer_idxs_local[buf_size_idxs+1] = recv_buffer_idxs[buf_size_idxs+1];
    buf_size_idxs += (PetscInt)olengths_idxs[i];
  }
  ierr = PetscFree(recv_buffer_idxs);CHKERRQ(ierr);

  /* set preallocation */
  ierr = PetscObjectTypeCompare((PetscObject)local_mat,MATSEQDENSE,&newisdense);CHKERRQ(ierr);
  if (!newisdense) {
    PetscInt *new_local_nnz=0;

    ptr_idxs = recv_buffer_idxs_local;
    if (n_recvs) {
      ierr = PetscCalloc1(new_local_rows,&new_local_nnz);CHKERRQ(ierr);
    }
    for (i=0;i<n_recvs;i++) {
      PetscInt j;
      if (*ptr_idxs == (PetscInt)MATDENSE_PRIVATE) { /* preallocation provided for dense case only */
        for (j=0;j<*(ptr_idxs+1);j++) {
          new_local_nnz[*(ptr_idxs+2+j)] += *(ptr_idxs+1);
        }
      } else {
        /* TODO */
      }
      ptr_idxs += olengths_idxs[i];
    }
    if (new_local_nnz) {
      for (i=0;i<new_local_rows;i++) new_local_nnz[i] = PetscMin(new_local_nnz[i],new_local_rows);
      ierr = MatSeqAIJSetPreallocation(local_mat,0,new_local_nnz);CHKERRQ(ierr);
      for (i=0;i<new_local_rows;i++) new_local_nnz[i] /= bs;
      ierr = MatSeqBAIJSetPreallocation(local_mat,bs,0,new_local_nnz);CHKERRQ(ierr);
      for (i=0;i<new_local_rows;i++) new_local_nnz[i] = PetscMax(new_local_nnz[i]-i,0);
      ierr = MatSeqSBAIJSetPreallocation(local_mat,bs,0,new_local_nnz);CHKERRQ(ierr);
    } else {
      ierr = MatSetUp(local_mat);CHKERRQ(ierr);
    }
    ierr = PetscFree(new_local_nnz);CHKERRQ(ierr);
  } else {
    ierr = MatSetUp(local_mat);CHKERRQ(ierr);
  }

  /* set values */
  ptr_vals = recv_buffer_vals;
  ptr_idxs = recv_buffer_idxs_local;
  for (i=0;i<n_recvs;i++) {
    if (*ptr_idxs == (PetscInt)MATDENSE_PRIVATE) { /* values insertion provided for dense case only */
      ierr = MatSetOption(local_mat,MAT_ROW_ORIENTED,PETSC_FALSE);CHKERRQ(ierr);
      ierr = MatSetValues(local_mat,*(ptr_idxs+1),ptr_idxs+2,*(ptr_idxs+1),ptr_idxs+2,ptr_vals,ADD_VALUES);CHKERRQ(ierr);
      ierr = MatAssemblyBegin(local_mat,MAT_FLUSH_ASSEMBLY);CHKERRQ(ierr);
      ierr = MatAssemblyEnd(local_mat,MAT_FLUSH_ASSEMBLY);CHKERRQ(ierr);
      ierr = MatSetOption(local_mat,MAT_ROW_ORIENTED,PETSC_TRUE);CHKERRQ(ierr);
    } else {
      /* TODO */
    }
    ptr_idxs += olengths_idxs[i];
    ptr_vals += olengths_vals[i];
  }
  ierr = MatAssemblyBegin(local_mat,MAT_FINAL_ASSEMBLY);CHKERRQ(ierr);
  ierr = MatAssemblyEnd(local_mat,MAT_FINAL_ASSEMBLY);CHKERRQ(ierr);
  ierr = MatAssemblyBegin(*mat_n,MAT_FINAL_ASSEMBLY);CHKERRQ(ierr);
  ierr = MatAssemblyEnd(*mat_n,MAT_FINAL_ASSEMBLY);CHKERRQ(ierr);
  ierr = PetscFree(recv_buffer_vals);CHKERRQ(ierr);
  ierr = PetscFree(recv_buffer_idxs_local);CHKERRQ(ierr);

#if 0
  if (!restrict_comm) { /* check */
    Vec       lvec,rvec;
    PetscReal infty_error;

    ierr = MatCreateVecs(mat,&rvec,&lvec);CHKERRQ(ierr);
    ierr = VecSetRandom(rvec,NULL);CHKERRQ(ierr);
    ierr = MatMult(mat,rvec,lvec);CHKERRQ(ierr);
    ierr = VecScale(lvec,-1.0);CHKERRQ(ierr);
    ierr = MatMultAdd(*mat_n,rvec,lvec,lvec);CHKERRQ(ierr);
    ierr = VecNorm(lvec,NORM_INFINITY,&infty_error);CHKERRQ(ierr);
    ierr = PetscPrintf(PetscObjectComm((PetscObject)mat),"Infinity error subassembling %1.6e\n",infty_error);
    ierr = VecDestroy(&rvec);CHKERRQ(ierr);
    ierr = VecDestroy(&lvec);CHKERRQ(ierr);
  }
#endif

  /* assemble new additional is (if any) */
  if (nis) {
    PetscInt **temp_idxs,*count_is,j,psum;

    ierr = MPI_Waitall(n_recvs,recv_req_idxs_is,MPI_STATUSES_IGNORE);CHKERRQ(ierr);
    ierr = PetscCalloc1(nis,&count_is);CHKERRQ(ierr);
    ptr_idxs = recv_buffer_idxs_is;
    psum = 0;
    for (i=0;i<n_recvs;i++) {
      for (j=0;j<nis;j++) {
        PetscInt plen = *(ptr_idxs); /* first element is the local size of IS's indices */
        count_is[j] += plen; /* increment counting of buffer for j-th IS */
        psum += plen;
        ptr_idxs += plen+1; /* shift pointer to received data */
      }
    }
    ierr = PetscMalloc1(nis,&temp_idxs);CHKERRQ(ierr);
    ierr = PetscMalloc1(psum,&temp_idxs[0]);CHKERRQ(ierr);
    for (i=1;i<nis;i++) {
      temp_idxs[i] = temp_idxs[i-1]+count_is[i-1];
    }
    ierr = PetscMemzero(count_is,nis*sizeof(PetscInt));CHKERRQ(ierr);
    ptr_idxs = recv_buffer_idxs_is;
    for (i=0;i<n_recvs;i++) {
      for (j=0;j<nis;j++) {
        PetscInt plen = *(ptr_idxs); /* first element is the local size of IS's indices */
        ierr = PetscMemcpy(&temp_idxs[j][count_is[j]],ptr_idxs+1,plen*sizeof(PetscInt));CHKERRQ(ierr);
        count_is[j] += plen; /* increment starting point of buffer for j-th IS */
        ptr_idxs += plen+1; /* shift pointer to received data */
      }
    }
    for (i=0;i<nis;i++) {
      ierr = ISDestroy(&isarray[i]);CHKERRQ(ierr);
      ierr = PetscSortRemoveDupsInt(&count_is[i],temp_idxs[i]);CHKERRQ(ierr);CHKERRQ(ierr);
      ierr = ISCreateGeneral(comm_n,count_is[i],temp_idxs[i],PETSC_COPY_VALUES,&isarray[i]);CHKERRQ(ierr);
    }
    ierr = PetscFree(count_is);CHKERRQ(ierr);
    ierr = PetscFree(temp_idxs[0]);CHKERRQ(ierr);
    ierr = PetscFree(temp_idxs);CHKERRQ(ierr);
  }
  /* free workspace */
  ierr = PetscFree(recv_buffer_idxs_is);CHKERRQ(ierr);
  ierr = MPI_Waitall(n_sends,send_req_idxs,MPI_STATUSES_IGNORE);CHKERRQ(ierr);
  ierr = PetscFree(send_buffer_idxs);CHKERRQ(ierr);
  ierr = MPI_Waitall(n_sends,send_req_vals,MPI_STATUSES_IGNORE);CHKERRQ(ierr);
  if (isdense) {
    ierr = MatISGetLocalMat(mat,&local_mat);CHKERRQ(ierr);
    ierr = MatDenseRestoreArray(local_mat,&send_buffer_vals);CHKERRQ(ierr);
  } else {
    /* ierr = PetscFree(send_buffer_vals);CHKERRQ(ierr); */
  }
  if (nis) {
    ierr = MPI_Waitall(n_sends,send_req_idxs_is,MPI_STATUSES_IGNORE);CHKERRQ(ierr);
    ierr = PetscFree(send_buffer_idxs_is);CHKERRQ(ierr);
  }
  ierr = PetscFree(recv_req_idxs);CHKERRQ(ierr);
  ierr = PetscFree(recv_req_vals);CHKERRQ(ierr);
  ierr = PetscFree(recv_req_idxs_is);CHKERRQ(ierr);
  ierr = PetscFree(send_req_idxs);CHKERRQ(ierr);
  ierr = PetscFree(send_req_vals);CHKERRQ(ierr);
  ierr = PetscFree(send_req_idxs_is);CHKERRQ(ierr);
  ierr = PetscFree(ilengths_vals);CHKERRQ(ierr);
  ierr = PetscFree(ilengths_idxs);CHKERRQ(ierr);
  ierr = PetscFree(olengths_vals);CHKERRQ(ierr);
  ierr = PetscFree(olengths_idxs);CHKERRQ(ierr);
  ierr = PetscFree(onodes);CHKERRQ(ierr);
  if (nis) {
    ierr = PetscFree(ilengths_idxs_is);CHKERRQ(ierr);
    ierr = PetscFree(olengths_idxs_is);CHKERRQ(ierr);
    ierr = PetscFree(onodes_is);CHKERRQ(ierr);
  }
  ierr = PetscSubcommDestroy(&subcomm);CHKERRQ(ierr);
  if (destroy_mat) { /* destroy mat is true only if restrict comm is true and process will not partecipate */
    ierr = MatDestroy(mat_n);CHKERRQ(ierr);
    for (i=0;i<nis;i++) {
      ierr = ISDestroy(&isarray[i]);CHKERRQ(ierr);
    }
    *mat_n = NULL;
  }
  PetscFunctionReturn(0);
}

/* temporary hack into ksp private data structure */
#include <petsc/private/kspimpl.h>

#undef __FUNCT__
#define __FUNCT__ "PCBDDCSetUpCoarseSolver"
PetscErrorCode PCBDDCSetUpCoarseSolver(PC pc,PetscScalar* coarse_submat_vals)
{
  PC_BDDC                *pcbddc = (PC_BDDC*)pc->data;
  PC_IS                  *pcis = (PC_IS*)pc->data;
  Mat                    coarse_mat,coarse_mat_is,coarse_submat_dense;
  ISLocalToGlobalMapping coarse_islg;
  IS                     coarse_is,*isarray;
  PetscInt               i,im_active=-1,active_procs=-1;
  PetscInt               nis,nisdofs,nisneu,nisvert;
  PC                     pc_temp;
  PCType                 coarse_pc_type;
  KSPType                coarse_ksp_type;
  PetscBool              multilevel_requested,multilevel_allowed;
  PetscBool              isredundant,isbddc,isnn,coarse_reuse;
  Mat                    t_coarse_mat_is;
  PetscInt               ncoarse;
  PetscBool              compute_vecs = PETSC_FALSE;
  PetscScalar            *array;
  MatReuse               coarse_mat_reuse;
  PetscBool              restr, full_restr, have_void;
  PetscErrorCode         ierr;

  PetscFunctionBegin;
  /* Assign global numbering to coarse dofs */
  if (pcbddc->new_primal_space || pcbddc->coarse_size == -1) { /* a new primal space is present or it is the first initialization, so recompute global numbering */
    PetscInt ocoarse_size;
    compute_vecs = PETSC_TRUE;
    ocoarse_size = pcbddc->coarse_size;
    ierr = PetscFree(pcbddc->global_primal_indices);CHKERRQ(ierr);
    ierr = PCBDDCComputePrimalNumbering(pc,&pcbddc->coarse_size,&pcbddc->global_primal_indices);CHKERRQ(ierr);
    /* see if we can avoid some work */
    if (pcbddc->coarse_ksp) { /* coarse ksp has already been created */
      /* if the coarse size is different or we are using adaptive selection, better to not reuse the coarse matrix */
      if (ocoarse_size != pcbddc->coarse_size || pcbddc->adaptive_selection) {
        PC        pc;
        PetscBool isbddc;

        /* temporary workaround since PCBDDC does not have a reset method so far */
        ierr = KSPGetPC(pcbddc->coarse_ksp,&pc);CHKERRQ(ierr);
        ierr = PetscObjectTypeCompare((PetscObject)pc,PCBDDC,&isbddc);CHKERRQ(ierr);
        if (isbddc) {
          ierr = KSPDestroy(&pcbddc->coarse_ksp);CHKERRQ(ierr);
        } else {
          ierr = KSPReset(pcbddc->coarse_ksp);CHKERRQ(ierr);
        }
        coarse_reuse = PETSC_FALSE;
      } else { /* we can safely reuse already computed coarse matrix */
        coarse_reuse = PETSC_TRUE;
      }
    } else { /* there's no coarse ksp, so we need to create the coarse matrix too */
      coarse_reuse = PETSC_FALSE;
    }
    /* reset any subassembling information */
    if (!coarse_reuse || pcbddc->recompute_topography) {
      ierr = ISDestroy(&pcbddc->coarse_subassembling);CHKERRQ(ierr);
    }
  } else { /* primal space is unchanged, so we can reuse coarse matrix */
    coarse_reuse = PETSC_TRUE;
  }
  /* assemble coarse matrix */
  if (coarse_reuse && pcbddc->coarse_ksp) {
    ierr = KSPGetOperators(pcbddc->coarse_ksp,&coarse_mat,NULL);CHKERRQ(ierr);
    ierr = PetscObjectReference((PetscObject)coarse_mat);CHKERRQ(ierr);
    coarse_mat_reuse = MAT_REUSE_MATRIX;
  } else {
    coarse_mat = NULL;
    coarse_mat_reuse = MAT_INITIAL_MATRIX;
  }

  /* creates temporary l2gmap and IS for coarse indexes */
  ierr = ISCreateGeneral(PetscObjectComm((PetscObject)pc),pcbddc->local_primal_size,pcbddc->global_primal_indices,PETSC_COPY_VALUES,&coarse_is);CHKERRQ(ierr);
  ierr = ISLocalToGlobalMappingCreateIS(coarse_is,&coarse_islg);CHKERRQ(ierr);

  /* creates temporary MATIS object for coarse matrix */
  ierr = MatCreateSeqDense(PETSC_COMM_SELF,pcbddc->local_primal_size,pcbddc->local_primal_size,NULL,&coarse_submat_dense);CHKERRQ(ierr);
  ierr = MatDenseGetArray(coarse_submat_dense,&array);CHKERRQ(ierr);
  ierr = PetscMemcpy(array,coarse_submat_vals,sizeof(*coarse_submat_vals)*pcbddc->local_primal_size*pcbddc->local_primal_size);CHKERRQ(ierr);
  ierr = MatDenseRestoreArray(coarse_submat_dense,&array);CHKERRQ(ierr);
  ierr = MatCreateIS(PetscObjectComm((PetscObject)pc),1,PETSC_DECIDE,PETSC_DECIDE,pcbddc->coarse_size,pcbddc->coarse_size,coarse_islg,NULL,&t_coarse_mat_is);CHKERRQ(ierr);
  ierr = MatISSetLocalMat(t_coarse_mat_is,coarse_submat_dense);CHKERRQ(ierr);
  ierr = MatAssemblyBegin(t_coarse_mat_is,MAT_FINAL_ASSEMBLY);CHKERRQ(ierr);
  ierr = MatAssemblyEnd(t_coarse_mat_is,MAT_FINAL_ASSEMBLY);CHKERRQ(ierr);
  ierr = MatDestroy(&coarse_submat_dense);CHKERRQ(ierr);

  /* count "active" (i.e. with positive local size) and "void" processes */
  im_active = !!(pcis->n);
  ierr = MPIU_Allreduce(&im_active,&active_procs,1,MPIU_INT,MPI_SUM,PetscObjectComm((PetscObject)pc));CHKERRQ(ierr);

  /* determine number of process partecipating to coarse solver and compute subassembling pattern */
  /* restr : whether if we want to exclude senders (which are not receivers) from the subassembling pattern */
  /* full_restr : just use the receivers from the subassembling pattern */
  coarse_mat_is = NULL;
  multilevel_allowed = PETSC_FALSE;
  multilevel_requested = PETSC_FALSE;
  full_restr = PETSC_TRUE;
  pcbddc->coarse_eqs_per_proc = PetscMin(pcbddc->coarse_size,pcbddc->coarse_eqs_per_proc);
  if (pcbddc->current_level < pcbddc->max_levels) multilevel_requested = PETSC_TRUE;
  if (multilevel_requested) {
    ncoarse = active_procs/pcbddc->coarsening_ratio;
    restr = PETSC_FALSE;
    full_restr = PETSC_FALSE;
  } else {
    ncoarse = pcbddc->coarse_size/pcbddc->coarse_eqs_per_proc;
    restr = PETSC_TRUE;
    full_restr = PETSC_TRUE;
  }
  ncoarse = PetscMax(1,ncoarse);
  if (!pcbddc->coarse_subassembling) {
    ierr = MatISGetSubassemblingPattern(t_coarse_mat_is,&ncoarse,pcbddc->coarse_adj_red,&pcbddc->coarse_subassembling,&have_void);CHKERRQ(ierr);
  } else { /* if a subassembling pattern exists, then we can reuse the coarse ksp and compute the number of process involved */
    PetscInt    psum;
    PetscMPIInt size;
    if (pcbddc->coarse_ksp) psum = 1;
    else psum = 0;
    ierr = MPIU_Allreduce(&psum,&ncoarse,1,MPIU_INT,MPI_SUM,PetscObjectComm((PetscObject)pc));CHKERRQ(ierr);
    ierr = MPI_Comm_size(PetscObjectComm((PetscObject)pc),&size);CHKERRQ(ierr);
    if (ncoarse < size) have_void = PETSC_TRUE;
  }
  /* determine if we can go multilevel */
  if (multilevel_requested) {
    if (ncoarse > 1) multilevel_allowed = PETSC_TRUE; /* found enough processes */
    else restr = full_restr = PETSC_TRUE; /* 1 subdomain, use a direct solver */
  }
  if (multilevel_allowed && have_void) restr = PETSC_TRUE;

  /* dump subassembling pattern */
  if (pcbddc->dbg_flag && multilevel_allowed) {
    ierr = ISView(pcbddc->coarse_subassembling,pcbddc->dbg_viewer);CHKERRQ(ierr);
  }

  /* compute dofs splitting and neumann boundaries for coarse dofs */
  if (multilevel_allowed && (pcbddc->n_ISForDofsLocal || pcbddc->NeumannBoundariesLocal)) { /* protects from unneded computations */
    PetscInt               *tidxs,*tidxs2,nout,tsize,i;
    const PetscInt         *idxs;
    ISLocalToGlobalMapping tmap;

    /* create map between primal indices (in local representative ordering) and local primal numbering */
    ierr = ISLocalToGlobalMappingCreate(PETSC_COMM_SELF,1,pcbddc->local_primal_size,pcbddc->primal_indices_local_idxs,PETSC_COPY_VALUES,&tmap);CHKERRQ(ierr);
    /* allocate space for temporary storage */
    ierr = PetscMalloc1(pcbddc->local_primal_size,&tidxs);CHKERRQ(ierr);
    ierr = PetscMalloc1(pcbddc->local_primal_size,&tidxs2);CHKERRQ(ierr);
    /* allocate for IS array */
    nisdofs = pcbddc->n_ISForDofsLocal;
    nisneu = !!pcbddc->NeumannBoundariesLocal;
    nisvert = 0; /* nisvert is not used */
    nis = nisdofs + nisneu + nisvert;
    ierr = PetscMalloc1(nis,&isarray);CHKERRQ(ierr);
    /* dofs splitting */
    for (i=0;i<nisdofs;i++) {
      /* ierr = ISView(pcbddc->ISForDofsLocal[i],0);CHKERRQ(ierr); */
      ierr = ISGetLocalSize(pcbddc->ISForDofsLocal[i],&tsize);CHKERRQ(ierr);
      ierr = ISGetIndices(pcbddc->ISForDofsLocal[i],&idxs);CHKERRQ(ierr);
      ierr = ISGlobalToLocalMappingApply(tmap,IS_GTOLM_DROP,tsize,idxs,&nout,tidxs);CHKERRQ(ierr);
      ierr = ISRestoreIndices(pcbddc->ISForDofsLocal[i],&idxs);CHKERRQ(ierr);
      ierr = ISLocalToGlobalMappingApply(coarse_islg,nout,tidxs,tidxs2);CHKERRQ(ierr);
      ierr = ISCreateGeneral(PetscObjectComm((PetscObject)pc),nout,tidxs2,PETSC_COPY_VALUES,&isarray[i]);CHKERRQ(ierr);
      /* ierr = ISView(isarray[i],0);CHKERRQ(ierr); */
    }
    /* neumann boundaries */
    if (pcbddc->NeumannBoundariesLocal) {
      /* ierr = ISView(pcbddc->NeumannBoundariesLocal,0);CHKERRQ(ierr); */
      ierr = ISGetLocalSize(pcbddc->NeumannBoundariesLocal,&tsize);CHKERRQ(ierr);
      ierr = ISGetIndices(pcbddc->NeumannBoundariesLocal,&idxs);CHKERRQ(ierr);
      ierr = ISGlobalToLocalMappingApply(tmap,IS_GTOLM_DROP,tsize,idxs,&nout,tidxs);CHKERRQ(ierr);
      ierr = ISRestoreIndices(pcbddc->NeumannBoundariesLocal,&idxs);CHKERRQ(ierr);
      ierr = ISLocalToGlobalMappingApply(coarse_islg,nout,tidxs,tidxs2);CHKERRQ(ierr);
      ierr = ISCreateGeneral(PetscObjectComm((PetscObject)pc),nout,tidxs2,PETSC_COPY_VALUES,&isarray[nisdofs]);CHKERRQ(ierr);
      /* ierr = ISView(isarray[nisdofs],0);CHKERRQ(ierr); */
    }
    /* free memory */
    ierr = PetscFree(tidxs);CHKERRQ(ierr);
    ierr = PetscFree(tidxs2);CHKERRQ(ierr);
    ierr = ISLocalToGlobalMappingDestroy(&tmap);CHKERRQ(ierr);
  } else {
    nis = 0;
    nisdofs = 0;
    nisneu = 0;
    nisvert = 0;
    isarray = NULL;
  }
  /* destroy no longer needed map */
  ierr = ISLocalToGlobalMappingDestroy(&coarse_islg);CHKERRQ(ierr);

  /* subassemble */
  if (multilevel_allowed) {
    PetscBool reuse,reuser;
    if (coarse_mat) reuse = PETSC_TRUE;
    else reuse = PETSC_FALSE;
    ierr = MPIU_Allreduce(&reuse,&reuser,1,MPIU_BOOL,MPI_LOR,PetscObjectComm((PetscObject)pc));CHKERRQ(ierr);
    if (reuser) {
      ierr = MatISSubassemble(t_coarse_mat_is,pcbddc->coarse_subassembling,0,restr,full_restr,PETSC_TRUE,&coarse_mat,nis,isarray);CHKERRQ(ierr);
    } else {
      ierr = MatISSubassemble(t_coarse_mat_is,pcbddc->coarse_subassembling,0,restr,full_restr,PETSC_FALSE,&coarse_mat_is,nis,isarray);CHKERRQ(ierr);
    }
    /* TODO: if (pcbddc->benign_have_null) -> give a hint to the coarser levels if they have to locally apply the benign trick or not */
  } else {
    ierr = MatISSubassemble(t_coarse_mat_is,pcbddc->coarse_subassembling,0,restr,full_restr,PETSC_FALSE,&coarse_mat_is,nis,isarray);CHKERRQ(ierr);
  }
  if (coarse_mat_is || coarse_mat) {
    PetscMPIInt size;
    ierr = MPI_Comm_size(PetscObjectComm((PetscObject)coarse_mat_is),&size);
    if (!multilevel_allowed) {
      ierr = MatISGetMPIXAIJ(coarse_mat_is,coarse_mat_reuse,&coarse_mat);CHKERRQ(ierr);
    } else {
      Mat A;

      /* if this matrix is present, it means we are not reusing the coarse matrix */
      if (coarse_mat_is) {
        if (coarse_mat) SETERRQ(PetscObjectComm((PetscObject)coarse_mat_is),PETSC_ERR_PLIB,"This should not happen");
        ierr = PetscObjectReference((PetscObject)coarse_mat_is);CHKERRQ(ierr);
        coarse_mat = coarse_mat_is;
      }
      /* be sure we don't have MatSeqDENSE as local mat */
      ierr = MatISGetLocalMat(coarse_mat,&A);CHKERRQ(ierr);
      ierr = MatConvert(A,MATSEQAIJ,MAT_INPLACE_MATRIX,&A);CHKERRQ(ierr);
    }
  }
  ierr = MatDestroy(&t_coarse_mat_is);CHKERRQ(ierr);
  ierr = MatDestroy(&coarse_mat_is);CHKERRQ(ierr);

  /* create local to global scatters for coarse problem */
  if (compute_vecs) {
    PetscInt lrows;
    ierr = VecDestroy(&pcbddc->coarse_vec);CHKERRQ(ierr);
    if (coarse_mat) {
      ierr = MatGetLocalSize(coarse_mat,&lrows,NULL);CHKERRQ(ierr);
    } else {
      lrows = 0;
    }
    ierr = VecCreate(PetscObjectComm((PetscObject)pc),&pcbddc->coarse_vec);CHKERRQ(ierr);
    ierr = VecSetSizes(pcbddc->coarse_vec,lrows,PETSC_DECIDE);CHKERRQ(ierr);
    ierr = VecSetType(pcbddc->coarse_vec,VECSTANDARD);CHKERRQ(ierr);
    ierr = VecScatterDestroy(&pcbddc->coarse_loc_to_glob);CHKERRQ(ierr);
    ierr = VecScatterCreate(pcbddc->vec1_P,NULL,pcbddc->coarse_vec,coarse_is,&pcbddc->coarse_loc_to_glob);CHKERRQ(ierr);
  }
  ierr = ISDestroy(&coarse_is);CHKERRQ(ierr);

  /* set defaults for coarse KSP and PC */
  if (multilevel_allowed) {
    coarse_ksp_type = KSPRICHARDSON;
    coarse_pc_type = PCBDDC;
  } else {
    coarse_ksp_type = KSPPREONLY;
    coarse_pc_type = PCREDUNDANT;
  }

  /* print some info if requested */
  if (pcbddc->dbg_flag) {
    if (!multilevel_allowed) {
      ierr = PetscViewerASCIIPrintf(pcbddc->dbg_viewer,"--------------------------------------------------\n");CHKERRQ(ierr);
      if (multilevel_requested) {
        ierr = PetscViewerASCIIPrintf(pcbddc->dbg_viewer,"Not enough active processes on level %d (active processes %d, coarsening ratio %d)\n",pcbddc->current_level,active_procs,pcbddc->coarsening_ratio);CHKERRQ(ierr);
      } else if (pcbddc->max_levels) {
        ierr = PetscViewerASCIIPrintf(pcbddc->dbg_viewer,"Maximum number of requested levels reached (%d)\n",pcbddc->max_levels);CHKERRQ(ierr);
      }
      ierr = PetscViewerFlush(pcbddc->dbg_viewer);CHKERRQ(ierr);
    }
  }

  /* create the coarse KSP object only once with defaults */
  if (coarse_mat) {
    PetscViewer dbg_viewer = NULL;
    if (pcbddc->dbg_flag) {
      dbg_viewer = PETSC_VIEWER_STDOUT_(PetscObjectComm((PetscObject)coarse_mat));
      ierr = PetscViewerASCIIAddTab(dbg_viewer,2*pcbddc->current_level);CHKERRQ(ierr);
    }
    if (!pcbddc->coarse_ksp) {
      char prefix[256],str_level[16];
      size_t len;
      ierr = KSPCreate(PetscObjectComm((PetscObject)coarse_mat),&pcbddc->coarse_ksp);CHKERRQ(ierr);
      ierr = KSPSetErrorIfNotConverged(pcbddc->coarse_ksp,pc->erroriffailure);CHKERRQ(ierr);
      ierr = PetscObjectIncrementTabLevel((PetscObject)pcbddc->coarse_ksp,(PetscObject)pc,1);CHKERRQ(ierr);
      ierr = KSPSetTolerances(pcbddc->coarse_ksp,PETSC_DEFAULT,PETSC_DEFAULT,PETSC_DEFAULT,1);CHKERRQ(ierr);
      ierr = KSPSetOperators(pcbddc->coarse_ksp,coarse_mat,coarse_mat);CHKERRQ(ierr);
      ierr = KSPSetType(pcbddc->coarse_ksp,coarse_ksp_type);CHKERRQ(ierr);
      ierr = KSPSetNormType(pcbddc->coarse_ksp,KSP_NORM_NONE);CHKERRQ(ierr);
      ierr = KSPGetPC(pcbddc->coarse_ksp,&pc_temp);CHKERRQ(ierr);
      ierr = PCSetType(pc_temp,coarse_pc_type);CHKERRQ(ierr);
      /* prefix */
      ierr = PetscStrcpy(prefix,"");CHKERRQ(ierr);
      ierr = PetscStrcpy(str_level,"");CHKERRQ(ierr);
      if (!pcbddc->current_level) {
        ierr = PetscStrcpy(prefix,((PetscObject)pc)->prefix);CHKERRQ(ierr);
        ierr = PetscStrcat(prefix,"pc_bddc_coarse_");CHKERRQ(ierr);
      } else {
        ierr = PetscStrlen(((PetscObject)pc)->prefix,&len);CHKERRQ(ierr);
        if (pcbddc->current_level>1) len -= 3; /* remove "lX_" with X level number */
        if (pcbddc->current_level>10) len -= 1; /* remove another char from level number */
        ierr = PetscStrncpy(prefix,((PetscObject)pc)->prefix,len+1);CHKERRQ(ierr);
        sprintf(str_level,"l%d_",(int)(pcbddc->current_level));
        ierr = PetscStrcat(prefix,str_level);CHKERRQ(ierr);
      }
      ierr = KSPSetOptionsPrefix(pcbddc->coarse_ksp,prefix);CHKERRQ(ierr);
      /* propagate BDDC info to the next level (these are dummy calls if pc_temp is not of type PCBDDC) */
      ierr = PCBDDCSetLevel(pc_temp,pcbddc->current_level+1);CHKERRQ(ierr);
      ierr = PCBDDCSetCoarseningRatio(pc_temp,pcbddc->coarsening_ratio);CHKERRQ(ierr);
      ierr = PCBDDCSetLevels(pc_temp,pcbddc->max_levels);CHKERRQ(ierr);
      /* allow user customization */
      ierr = KSPSetFromOptions(pcbddc->coarse_ksp);CHKERRQ(ierr);
    }
    /* propagate BDDC info to the next level (these are dummy calls if pc_temp is not of type PCBDDC) */
    ierr = KSPGetPC(pcbddc->coarse_ksp,&pc_temp);CHKERRQ(ierr);
    if (nisdofs) {
      ierr = PCBDDCSetDofsSplitting(pc_temp,nisdofs,isarray);CHKERRQ(ierr);
      for (i=0;i<nisdofs;i++) {
        ierr = ISDestroy(&isarray[i]);CHKERRQ(ierr);
      }
    }
    if (nisneu) {
      ierr = PCBDDCSetNeumannBoundaries(pc_temp,isarray[nisdofs]);CHKERRQ(ierr);
      ierr = ISDestroy(&isarray[nisdofs]);CHKERRQ(ierr);
    }
    if (nisvert) {
      ierr = PCBDDCSetPrimalVerticesIS(pc_temp,isarray[nis-1]);CHKERRQ(ierr);
      ierr = ISDestroy(&isarray[nis-1]);CHKERRQ(ierr);
    }

    /* get some info after set from options */
    ierr = PetscObjectTypeCompare((PetscObject)pc_temp,PCNN,&isnn);CHKERRQ(ierr);
    ierr = PetscObjectTypeCompare((PetscObject)pc_temp,PCBDDC,&isbddc);CHKERRQ(ierr);
    ierr = PetscObjectTypeCompare((PetscObject)pc_temp,PCREDUNDANT,&isredundant);CHKERRQ(ierr);
    if (isbddc && !multilevel_allowed) { /* multilevel can only be requested via pc_bddc_set_levels */
      ierr = PCSetType(pc_temp,coarse_pc_type);CHKERRQ(ierr);
      isbddc = PETSC_FALSE;
    }
    ierr = PCFactorSetReuseFill(pc_temp,PETSC_TRUE);CHKERRQ(ierr);
    if (isredundant) {
      KSP inner_ksp;
      PC  inner_pc;
      ierr = PCRedundantGetKSP(pc_temp,&inner_ksp);CHKERRQ(ierr);
      ierr = KSPGetPC(inner_ksp,&inner_pc);CHKERRQ(ierr);
      ierr = PCFactorSetReuseFill(inner_pc,PETSC_TRUE);CHKERRQ(ierr);
    }

    /* parameters which miss an API */
    if (isbddc) {
      PC_BDDC* pcbddc_coarse = (PC_BDDC*)pc_temp->data;
      pcbddc_coarse->detect_disconnected = PETSC_TRUE;
      pcbddc_coarse->coarse_eqs_per_proc = pcbddc->coarse_eqs_per_proc;
      pcbddc_coarse->benign_saddle_point = pcbddc->benign_have_null;
      if (pcbddc_coarse->benign_saddle_point) {
        pcbddc_coarse->benign_compute_nonetflux = PETSC_TRUE;
        pcbddc_coarse->adaptive_userdefined = PETSC_TRUE;
        if (pcbddc->adaptive_threshold < 1.0) pcbddc_coarse->deluxe_zerorows = PETSC_TRUE;
      }
    }

    /* propagate symmetry info of coarse matrix */
    ierr = MatSetOption(coarse_mat,MAT_STRUCTURALLY_SYMMETRIC,PETSC_TRUE);CHKERRQ(ierr);
    if (pc->pmat->symmetric_set) {
      ierr = MatSetOption(coarse_mat,MAT_SYMMETRIC,pc->pmat->symmetric);CHKERRQ(ierr);
    }
    if (pc->pmat->hermitian_set) {
      ierr = MatSetOption(coarse_mat,MAT_HERMITIAN,pc->pmat->hermitian);CHKERRQ(ierr);
    }
    if (pc->pmat->spd_set) {
      ierr = MatSetOption(coarse_mat,MAT_SPD,pc->pmat->spd);CHKERRQ(ierr);
    }
    if (pcbddc->benign_saddle_point && !pcbddc->benign_have_null) {
      ierr = MatSetOption(coarse_mat,MAT_SPD,PETSC_TRUE);CHKERRQ(ierr);
    }
    /* set operators */
    ierr = KSPSetOperators(pcbddc->coarse_ksp,coarse_mat,coarse_mat);CHKERRQ(ierr);
    if (pcbddc->dbg_flag) {
      ierr = PetscViewerASCIISubtractTab(dbg_viewer,2*pcbddc->current_level);CHKERRQ(ierr);
    }
  }
  ierr = PetscFree(isarray);CHKERRQ(ierr);
#if 0
  {
    PetscViewer viewer;
    char filename[256];
    sprintf(filename,"coarse_mat_level%d.m",pcbddc->current_level);
    ierr = PetscViewerASCIIOpen(PetscObjectComm((PetscObject)coarse_mat),filename,&viewer);CHKERRQ(ierr);
    ierr = PetscViewerPushFormat(viewer,PETSC_VIEWER_ASCII_MATLAB);CHKERRQ(ierr);
    ierr = MatView(coarse_mat,viewer);CHKERRQ(ierr);
    ierr = PetscViewerPopFormat(viewer);CHKERRQ(ierr);
    ierr = PetscViewerDestroy(&viewer);CHKERRQ(ierr);
  }
#endif

<<<<<<< HEAD
  /* Compute coarse null space (special handling by BDDC only) */
#if 0
  if (pcbddc->NullSpace) {
    ierr = PCBDDCNullSpaceAssembleCoarse(pc,coarse_mat,&CoarseNullSpace);CHKERRQ(ierr);
  }
#endif
  /* hack */
=======
>>>>>>> c061df66
  if (pcbddc->coarse_ksp) {
    Vec crhs,csol;

<<<<<<< HEAD
=======
    /* setup coarse ksp */
    ierr = KSPSetUp(pcbddc->coarse_ksp);CHKERRQ(ierr);
>>>>>>> c061df66
    ierr = KSPGetSolution(pcbddc->coarse_ksp,&csol);CHKERRQ(ierr);
    ierr = KSPGetRhs(pcbddc->coarse_ksp,&crhs);CHKERRQ(ierr);
    if (!csol) {
      ierr = MatCreateVecs(coarse_mat,&((pcbddc->coarse_ksp)->vec_sol),NULL);CHKERRQ(ierr);
    }
    if (!crhs) {
      ierr = MatCreateVecs(coarse_mat,NULL,&((pcbddc->coarse_ksp)->vec_rhs));CHKERRQ(ierr);
    }
  }

  /* compute null space for coarse solver if the benign trick has been requested */
  if (pcbddc->benign_null) {

    ierr = VecSet(pcbddc->vec1_P,0.);CHKERRQ(ierr);
    for (i=0;i<pcbddc->benign_n;i++) {
      ierr = VecSetValue(pcbddc->vec1_P,pcbddc->local_primal_size-pcbddc->benign_n+i,1.0,INSERT_VALUES);CHKERRQ(ierr);
    }
    ierr = VecAssemblyBegin(pcbddc->vec1_P);CHKERRQ(ierr);
    ierr = VecAssemblyEnd(pcbddc->vec1_P);CHKERRQ(ierr);
    ierr = VecScatterBegin(pcbddc->coarse_loc_to_glob,pcbddc->vec1_P,pcbddc->coarse_vec,INSERT_VALUES,SCATTER_FORWARD);CHKERRQ(ierr);
    ierr = VecScatterEnd(pcbddc->coarse_loc_to_glob,pcbddc->vec1_P,pcbddc->coarse_vec,INSERT_VALUES,SCATTER_FORWARD);CHKERRQ(ierr);
    if (coarse_mat) {
      Vec         nullv;
      PetscScalar *array,*array2;
      PetscInt    nl;

      ierr = MatCreateVecs(coarse_mat,&nullv,NULL);CHKERRQ(ierr);
      ierr = VecGetLocalSize(nullv,&nl);CHKERRQ(ierr);
      ierr = VecGetArrayRead(pcbddc->coarse_vec,(const PetscScalar**)&array);CHKERRQ(ierr);
      ierr = VecGetArray(nullv,&array2);CHKERRQ(ierr);
      ierr = PetscMemcpy(array2,array,nl*sizeof(*array));CHKERRQ(ierr);
      ierr = VecRestoreArray(nullv,&array2);CHKERRQ(ierr);
      ierr = VecRestoreArrayRead(pcbddc->coarse_vec,(const PetscScalar**)&array);CHKERRQ(ierr);
      ierr = VecNormalize(nullv,NULL);CHKERRQ(ierr);
      ierr = MatNullSpaceCreate(PetscObjectComm((PetscObject)coarse_mat),PETSC_FALSE,1,&nullv,&CoarseNullSpace);CHKERRQ(ierr);
      ierr = VecDestroy(&nullv);CHKERRQ(ierr);
    }
  }

  if (pcbddc->coarse_ksp) {
    PetscBool ispreonly;

    if (CoarseNullSpace) {
      PetscBool isnull;
      ierr = MatNullSpaceTest(CoarseNullSpace,coarse_mat,&isnull);CHKERRQ(ierr);
      if (0) {
        if (isbddc && !pcbddc->benign_saddle_point) {
          ierr = PCBDDCSetNullSpace(pc_temp,CoarseNullSpace);CHKERRQ(ierr);
        } else {
          ierr = MatSetNullSpace(coarse_mat,CoarseNullSpace);CHKERRQ(ierr);
        }
      } else {
        ierr = MatNullSpaceDestroy(&CoarseNullSpace);CHKERRQ(ierr);
      }
    }
    /* setup coarse ksp */
    ierr = KSPSetUp(pcbddc->coarse_ksp);CHKERRQ(ierr);
    /* Check coarse problem if in debug mode or if solving with an iterative method */
    ierr = PetscObjectTypeCompare((PetscObject)pcbddc->coarse_ksp,KSPPREONLY,&ispreonly);CHKERRQ(ierr);
    if (pcbddc->dbg_flag || (!ispreonly && pcbddc->use_coarse_estimates) ) {
      KSP       check_ksp;
      KSPType   check_ksp_type;
      PC        check_pc;
      Vec       check_vec,coarse_vec;
      PetscReal abs_infty_error,infty_error,lambda_min=1.0,lambda_max=1.0;
      PetscInt  its;
      PetscBool compute_eigs;
      PetscReal *eigs_r,*eigs_c;
      PetscInt  neigs;
      const char *prefix;

      /* Create ksp object suitable for estimation of extreme eigenvalues */
      ierr = KSPCreate(PetscObjectComm((PetscObject)pcbddc->coarse_ksp),&check_ksp);CHKERRQ(ierr);
      ierr = KSPSetErrorIfNotConverged(pcbddc->coarse_ksp,pc->erroriffailure);CHKERRQ(ierr);
      ierr = KSPSetOperators(check_ksp,coarse_mat,coarse_mat);CHKERRQ(ierr);
      ierr = KSPSetTolerances(check_ksp,1.e-12,1.e-12,PETSC_DEFAULT,pcbddc->coarse_size);CHKERRQ(ierr);
      /* prevent from setup unneeded object */
      ierr = KSPGetPC(check_ksp,&check_pc);CHKERRQ(ierr);
      ierr = PCSetType(check_pc,PCNONE);CHKERRQ(ierr);
      if (ispreonly) {
        check_ksp_type = KSPPREONLY;
        compute_eigs = PETSC_FALSE;
      } else {
        check_ksp_type = KSPGMRES;
        compute_eigs = PETSC_TRUE;
      }
      ierr = KSPSetType(check_ksp,check_ksp_type);CHKERRQ(ierr);
      ierr = KSPSetComputeSingularValues(check_ksp,compute_eigs);CHKERRQ(ierr);
      ierr = KSPSetComputeEigenvalues(check_ksp,compute_eigs);CHKERRQ(ierr);
      ierr = KSPGMRESSetRestart(check_ksp,pcbddc->coarse_size+1);CHKERRQ(ierr);
      ierr = KSPGetOptionsPrefix(pcbddc->coarse_ksp,&prefix);CHKERRQ(ierr);
      ierr = KSPSetOptionsPrefix(check_ksp,prefix);CHKERRQ(ierr);
      ierr = KSPAppendOptionsPrefix(check_ksp,"check_");CHKERRQ(ierr);
      ierr = KSPSetFromOptions(check_ksp);CHKERRQ(ierr);
      ierr = KSPSetUp(check_ksp);CHKERRQ(ierr);
      ierr = KSPGetPC(pcbddc->coarse_ksp,&check_pc);CHKERRQ(ierr);
      ierr = KSPSetPC(check_ksp,check_pc);CHKERRQ(ierr);
      /* create random vec */
      ierr = MatCreateVecs(coarse_mat,&coarse_vec,&check_vec);CHKERRQ(ierr);
      ierr = VecSetRandom(check_vec,NULL);CHKERRQ(ierr);
      ierr = MatMult(coarse_mat,check_vec,coarse_vec);CHKERRQ(ierr);
      /* solve coarse problem */
      ierr = KSPSolve(check_ksp,coarse_vec,coarse_vec);CHKERRQ(ierr);
      /* set eigenvalue estimation if preonly has not been requested */
      if (compute_eigs) {
        ierr = PetscMalloc1(pcbddc->coarse_size+1,&eigs_r);CHKERRQ(ierr);
        ierr = PetscMalloc1(pcbddc->coarse_size+1,&eigs_c);CHKERRQ(ierr);
        ierr = KSPComputeEigenvalues(check_ksp,pcbddc->coarse_size+1,eigs_r,eigs_c,&neigs);CHKERRQ(ierr);
        lambda_max = eigs_r[neigs-1];
        lambda_min = eigs_r[0];
        if (pcbddc->use_coarse_estimates) {
          if (lambda_max>=lambda_min) { /* using PETSC_SMALL since lambda_max == lambda_min is not allowed by KSPChebyshevSetEigenvalues */
            ierr = KSPChebyshevSetEigenvalues(pcbddc->coarse_ksp,lambda_max+PETSC_SMALL,lambda_min);CHKERRQ(ierr);
            ierr = KSPRichardsonSetScale(pcbddc->coarse_ksp,2.0/(lambda_max+lambda_min));CHKERRQ(ierr);
          }
        }
      }

      /* check coarse problem residual error */
      if (pcbddc->dbg_flag) {
        PetscViewer dbg_viewer = PETSC_VIEWER_STDOUT_(PetscObjectComm((PetscObject)pcbddc->coarse_ksp));
        ierr = PetscViewerASCIIAddTab(dbg_viewer,2*(pcbddc->current_level+1));CHKERRQ(ierr);
        ierr = VecAXPY(check_vec,-1.0,coarse_vec);CHKERRQ(ierr);
        ierr = VecNorm(check_vec,NORM_INFINITY,&infty_error);CHKERRQ(ierr);
        ierr = MatMult(coarse_mat,check_vec,coarse_vec);CHKERRQ(ierr);
        ierr = VecNorm(coarse_vec,NORM_INFINITY,&abs_infty_error);CHKERRQ(ierr);
        ierr = PetscViewerASCIIPrintf(dbg_viewer,"Coarse problem details (use estimates %d)\n",pcbddc->use_coarse_estimates);CHKERRQ(ierr);
        ierr = PetscObjectPrintClassNamePrefixType((PetscObject)(pcbddc->coarse_ksp),dbg_viewer);CHKERRQ(ierr);
        ierr = PetscObjectPrintClassNamePrefixType((PetscObject)(check_pc),dbg_viewer);CHKERRQ(ierr);
        ierr = PetscViewerASCIIPrintf(dbg_viewer,"Coarse problem exact infty_error   : %1.6e\n",infty_error);CHKERRQ(ierr);
        ierr = PetscViewerASCIIPrintf(dbg_viewer,"Coarse problem residual infty_error: %1.6e\n",abs_infty_error);CHKERRQ(ierr);
        if (CoarseNullSpace) {
          ierr = PetscViewerASCIIPrintf(dbg_viewer,"Coarse problem is singular\n");CHKERRQ(ierr);
        }
        if (compute_eigs) {
          PetscReal lambda_max_s,lambda_min_s;
          ierr = KSPGetType(check_ksp,&check_ksp_type);CHKERRQ(ierr);
          ierr = KSPGetIterationNumber(check_ksp,&its);CHKERRQ(ierr);
          ierr = KSPComputeExtremeSingularValues(check_ksp,&lambda_max_s,&lambda_min_s);CHKERRQ(ierr);
          ierr = PetscViewerASCIIPrintf(dbg_viewer,"Coarse problem eigenvalues (estimated with %d iterations of %s): %1.6e %1.6e (%1.6e %1.6e)\n",its,check_ksp_type,lambda_min,lambda_max,lambda_min_s,lambda_max_s);CHKERRQ(ierr);
          for (i=0;i<neigs;i++) {
            ierr = PetscViewerASCIIPrintf(dbg_viewer,"%1.6e %1.6ei\n",eigs_r[i],eigs_c[i]);CHKERRQ(ierr);
          }
        }
        ierr = PetscViewerFlush(dbg_viewer);CHKERRQ(ierr);
        ierr = PetscViewerASCIISubtractTab(dbg_viewer,2*(pcbddc->current_level+1));CHKERRQ(ierr);
      }
      ierr = VecDestroy(&check_vec);CHKERRQ(ierr);
      ierr = VecDestroy(&coarse_vec);CHKERRQ(ierr);
      ierr = KSPDestroy(&check_ksp);CHKERRQ(ierr);
      if (compute_eigs) {
        ierr = PetscFree(eigs_r);CHKERRQ(ierr);
        ierr = PetscFree(eigs_c);CHKERRQ(ierr);
      }
    }
  }
  /* print additional info */
  if (pcbddc->dbg_flag) {
    /* waits until all processes reaches this point */
    ierr = PetscBarrier((PetscObject)pc);CHKERRQ(ierr);
    ierr = PetscViewerASCIIPrintf(pcbddc->dbg_viewer,"Coarse solver setup completed at level %d\n",pcbddc->current_level);CHKERRQ(ierr);
    ierr = PetscViewerFlush(pcbddc->dbg_viewer);CHKERRQ(ierr);
  }

  /* free memory */
  ierr = MatDestroy(&coarse_mat);CHKERRQ(ierr);
  PetscFunctionReturn(0);
}

#undef __FUNCT__
#define __FUNCT__ "PCBDDCComputePrimalNumbering"
PetscErrorCode PCBDDCComputePrimalNumbering(PC pc,PetscInt* coarse_size_n,PetscInt** local_primal_indices_n)
{
  PC_BDDC*       pcbddc = (PC_BDDC*)pc->data;
  PC_IS*         pcis = (PC_IS*)pc->data;
  Mat_IS*        matis = (Mat_IS*)pc->pmat->data;
  IS             subset,subset_mult,subset_n;
  PetscInt       local_size,coarse_size=0;
  PetscInt       *local_primal_indices=NULL;
  const PetscInt *t_local_primal_indices;
  PetscErrorCode ierr;

  PetscFunctionBegin;
  /* Compute global number of coarse dofs */
  if (pcbddc->local_primal_size && !pcbddc->local_primal_ref_node) SETERRQ(PETSC_COMM_SELF,PETSC_ERR_PLIB,"BDDC ConstraintsSetUp should be called first");
  ierr = ISCreateGeneral(PetscObjectComm((PetscObject)(pc->pmat)),pcbddc->local_primal_size_cc,pcbddc->local_primal_ref_node,PETSC_COPY_VALUES,&subset_n);CHKERRQ(ierr);
  ierr = ISLocalToGlobalMappingApplyIS(pcis->mapping,subset_n,&subset);CHKERRQ(ierr);
  ierr = ISDestroy(&subset_n);CHKERRQ(ierr);
  ierr = ISCreateGeneral(PetscObjectComm((PetscObject)(pc->pmat)),pcbddc->local_primal_size_cc,pcbddc->local_primal_ref_mult,PETSC_COPY_VALUES,&subset_mult);CHKERRQ(ierr);
  ierr = PCBDDCSubsetNumbering(subset,subset_mult,&coarse_size,&subset_n);CHKERRQ(ierr);
  ierr = ISDestroy(&subset);CHKERRQ(ierr);
  ierr = ISDestroy(&subset_mult);CHKERRQ(ierr);
  ierr = ISGetLocalSize(subset_n,&local_size);CHKERRQ(ierr);
  if (local_size != pcbddc->local_primal_size) SETERRQ2(PETSC_COMM_SELF,PETSC_ERR_PLIB,"Invalid number of local primal indices computed %D != %D",local_size,pcbddc->local_primal_size);
  ierr = PetscMalloc1(local_size,&local_primal_indices);CHKERRQ(ierr);
  ierr = ISGetIndices(subset_n,&t_local_primal_indices);CHKERRQ(ierr);
  ierr = PetscMemcpy(local_primal_indices,t_local_primal_indices,local_size*sizeof(PetscInt));CHKERRQ(ierr);
  ierr = ISRestoreIndices(subset_n,&t_local_primal_indices);CHKERRQ(ierr);
  ierr = ISDestroy(&subset_n);CHKERRQ(ierr);

  /* check numbering */
  if (pcbddc->dbg_flag) {
    PetscScalar coarsesum,*array,*array2;
    PetscInt    i;
    PetscBool   set_error = PETSC_FALSE,set_error_reduced = PETSC_FALSE;

    ierr = PetscViewerFlush(pcbddc->dbg_viewer);CHKERRQ(ierr);
    ierr = PetscViewerASCIIPrintf(pcbddc->dbg_viewer,"--------------------------------------------------\n");CHKERRQ(ierr);
    ierr = PetscViewerASCIIPrintf(pcbddc->dbg_viewer,"Check coarse indices\n");CHKERRQ(ierr);
    ierr = PetscViewerASCIIPushSynchronized(pcbddc->dbg_viewer);CHKERRQ(ierr);
    /* counter */
    ierr = VecSet(pcis->vec1_global,0.0);CHKERRQ(ierr);
    ierr = VecSet(pcis->vec1_N,1.0);CHKERRQ(ierr);
    ierr = VecScatterBegin(matis->rctx,pcis->vec1_N,pcis->vec1_global,ADD_VALUES,SCATTER_REVERSE);CHKERRQ(ierr);
    ierr = VecScatterEnd(matis->rctx,pcis->vec1_N,pcis->vec1_global,ADD_VALUES,SCATTER_REVERSE);CHKERRQ(ierr);
    ierr = VecScatterBegin(matis->rctx,pcis->vec1_global,pcis->vec2_N,INSERT_VALUES,SCATTER_FORWARD);CHKERRQ(ierr);
    ierr = VecScatterEnd(matis->rctx,pcis->vec1_global,pcis->vec2_N,INSERT_VALUES,SCATTER_FORWARD);CHKERRQ(ierr);
    ierr = VecSet(pcis->vec1_N,0.0);CHKERRQ(ierr);
    for (i=0;i<pcbddc->local_primal_size;i++) {
      ierr = VecSetValue(pcis->vec1_N,pcbddc->primal_indices_local_idxs[i],1.0,INSERT_VALUES);CHKERRQ(ierr);
    }
    ierr = VecAssemblyBegin(pcis->vec1_N);CHKERRQ(ierr);
    ierr = VecAssemblyEnd(pcis->vec1_N);CHKERRQ(ierr);
    ierr = VecSet(pcis->vec1_global,0.0);CHKERRQ(ierr);
    ierr = VecScatterBegin(matis->rctx,pcis->vec1_N,pcis->vec1_global,ADD_VALUES,SCATTER_REVERSE);CHKERRQ(ierr);
    ierr = VecScatterEnd(matis->rctx,pcis->vec1_N,pcis->vec1_global,ADD_VALUES,SCATTER_REVERSE);CHKERRQ(ierr);
    ierr = VecScatterBegin(matis->rctx,pcis->vec1_global,pcis->vec1_N,INSERT_VALUES,SCATTER_FORWARD);CHKERRQ(ierr);
    ierr = VecScatterEnd(matis->rctx,pcis->vec1_global,pcis->vec1_N,INSERT_VALUES,SCATTER_FORWARD);CHKERRQ(ierr);
    ierr = VecGetArray(pcis->vec1_N,&array);CHKERRQ(ierr);
    ierr = VecGetArray(pcis->vec2_N,&array2);CHKERRQ(ierr);
    for (i=0;i<pcis->n;i++) {
      if (array[i] != 0.0 && array[i] != array2[i]) {
        PetscInt owned = (PetscInt)PetscRealPart(array[i]),gi;
        PetscInt neigh = (PetscInt)PetscRealPart(array2[i]);
        set_error = PETSC_TRUE;
        ierr = ISLocalToGlobalMappingApply(pcis->mapping,1,&i,&gi);CHKERRQ(ierr);
        ierr = PetscViewerASCIISynchronizedPrintf(pcbddc->dbg_viewer,"Subdomain %04d: local index %d (gid %d) owned by %d processes instead of %d!\n",PetscGlobalRank,i,gi,owned,neigh);CHKERRQ(ierr);
      }
    }
    ierr = VecRestoreArray(pcis->vec2_N,&array2);CHKERRQ(ierr);
    ierr = MPIU_Allreduce(&set_error,&set_error_reduced,1,MPIU_BOOL,MPI_LOR,PetscObjectComm((PetscObject)pc));CHKERRQ(ierr);
    ierr = PetscViewerFlush(pcbddc->dbg_viewer);CHKERRQ(ierr);
    for (i=0;i<pcis->n;i++) {
      if (PetscRealPart(array[i]) > 0.0) array[i] = 1.0/PetscRealPart(array[i]);
    }
    ierr = VecRestoreArray(pcis->vec1_N,&array);CHKERRQ(ierr);
    ierr = VecSet(pcis->vec1_global,0.0);CHKERRQ(ierr);
    ierr = VecScatterBegin(matis->rctx,pcis->vec1_N,pcis->vec1_global,ADD_VALUES,SCATTER_REVERSE);CHKERRQ(ierr);
    ierr = VecScatterEnd(matis->rctx,pcis->vec1_N,pcis->vec1_global,ADD_VALUES,SCATTER_REVERSE);CHKERRQ(ierr);
    ierr = VecSum(pcis->vec1_global,&coarsesum);CHKERRQ(ierr);
    ierr = PetscViewerASCIIPrintf(pcbddc->dbg_viewer,"Size of coarse problem is %d (%lf)\n",coarse_size,PetscRealPart(coarsesum));CHKERRQ(ierr);
    if (pcbddc->dbg_flag > 1 || set_error_reduced) {
      PetscInt *gidxs;

      ierr = PetscMalloc1(pcbddc->local_primal_size,&gidxs);CHKERRQ(ierr);
      ierr = ISLocalToGlobalMappingApply(pcis->mapping,pcbddc->local_primal_size,pcbddc->primal_indices_local_idxs,gidxs);CHKERRQ(ierr);
      ierr = PetscViewerASCIIPrintf(pcbddc->dbg_viewer,"Distribution of local primal indices\n");CHKERRQ(ierr);
      ierr = PetscViewerFlush(pcbddc->dbg_viewer);CHKERRQ(ierr);
      ierr = PetscViewerASCIISynchronizedPrintf(pcbddc->dbg_viewer,"Subdomain %04d\n",PetscGlobalRank);CHKERRQ(ierr);
      for (i=0;i<pcbddc->local_primal_size;i++) {
        ierr = PetscViewerASCIISynchronizedPrintf(pcbddc->dbg_viewer,"local_primal_indices[%d]=%d (%d,%d)\n",i,local_primal_indices[i],pcbddc->primal_indices_local_idxs[i],gidxs[i]);CHKERRQ(ierr);
      }
      ierr = PetscViewerFlush(pcbddc->dbg_viewer);CHKERRQ(ierr);
      ierr = PetscFree(gidxs);CHKERRQ(ierr);
    }
    ierr = PetscViewerFlush(pcbddc->dbg_viewer);CHKERRQ(ierr);
    ierr = PetscViewerASCIIPushSynchronized(pcbddc->dbg_viewer);CHKERRQ(ierr);
    if (set_error_reduced) SETERRQ(PetscObjectComm((PetscObject)pc),PETSC_ERR_PLIB,"BDDC Numbering of coarse dofs failed");
  }
  /* ierr = PetscPrintf(PetscObjectComm((PetscObject)pc),"Size of coarse problem is %d\n",coarse_size);CHKERRQ(ierr); */
  /* get back data */
  *coarse_size_n = coarse_size;
  *local_primal_indices_n = local_primal_indices;
  PetscFunctionReturn(0);
}

#undef __FUNCT__
#define __FUNCT__ "PCBDDCGlobalToLocal"
PetscErrorCode PCBDDCGlobalToLocal(VecScatter g2l_ctx,Vec gwork, Vec lwork, IS globalis, IS* localis)
{
  IS             localis_t;
  PetscInt       i,lsize,*idxs,n;
  PetscScalar    *vals;
  PetscErrorCode ierr;

  PetscFunctionBegin;
  /* get indices in local ordering exploiting local to global map */
  ierr = ISGetLocalSize(globalis,&lsize);CHKERRQ(ierr);
  ierr = PetscMalloc1(lsize,&vals);CHKERRQ(ierr);
  for (i=0;i<lsize;i++) vals[i] = 1.0;
  ierr = ISGetIndices(globalis,(const PetscInt**)&idxs);CHKERRQ(ierr);
  ierr = VecSet(gwork,0.0);CHKERRQ(ierr);
  ierr = VecSet(lwork,0.0);CHKERRQ(ierr);
  if (idxs) { /* multilevel guard */
    ierr = VecSetValues(gwork,lsize,idxs,vals,INSERT_VALUES);CHKERRQ(ierr);
  }
  ierr = VecAssemblyBegin(gwork);CHKERRQ(ierr);
  ierr = ISRestoreIndices(globalis,(const PetscInt**)&idxs);CHKERRQ(ierr);
  ierr = PetscFree(vals);CHKERRQ(ierr);
  ierr = VecAssemblyEnd(gwork);CHKERRQ(ierr);
  /* now compute set in local ordering */
  ierr = VecScatterBegin(g2l_ctx,gwork,lwork,INSERT_VALUES,SCATTER_FORWARD);CHKERRQ(ierr);
  ierr = VecScatterEnd(g2l_ctx,gwork,lwork,INSERT_VALUES,SCATTER_FORWARD);CHKERRQ(ierr);
  ierr = VecGetArrayRead(lwork,(const PetscScalar**)&vals);CHKERRQ(ierr);
  ierr = VecGetSize(lwork,&n);CHKERRQ(ierr);
  for (i=0,lsize=0;i<n;i++) {
    if (PetscRealPart(vals[i]) > 0.5) {
      lsize++;
    }
  }
  ierr = PetscMalloc1(lsize,&idxs);CHKERRQ(ierr);
  for (i=0,lsize=0;i<n;i++) {
    if (PetscRealPart(vals[i]) > 0.5) {
      idxs[lsize++] = i;
    }
  }
  ierr = VecRestoreArrayRead(lwork,(const PetscScalar**)&vals);CHKERRQ(ierr);
  ierr = ISCreateGeneral(PetscObjectComm((PetscObject)gwork),lsize,idxs,PETSC_OWN_POINTER,&localis_t);CHKERRQ(ierr);
  *localis = localis_t;
  PetscFunctionReturn(0);
}

#undef __FUNCT__
#define __FUNCT__ "PCBDDCSetUpSubSchurs"
PetscErrorCode PCBDDCSetUpSubSchurs(PC pc)
{
  PC_IS               *pcis=(PC_IS*)pc->data;
  PC_BDDC             *pcbddc=(PC_BDDC*)pc->data;
  PCBDDCSubSchurs     sub_schurs=pcbddc->sub_schurs;
  Mat                 S_j;
  PetscInt            *used_xadj,*used_adjncy;
  PetscBool           free_used_adj;
  PetscErrorCode      ierr;

  PetscFunctionBegin;
  /* decide the adjacency to be used for determining internal problems for local schur on subsets */
  free_used_adj = PETSC_FALSE;
  if (pcbddc->sub_schurs_layers == -1) {
    used_xadj = NULL;
    used_adjncy = NULL;
  } else {
    if (pcbddc->sub_schurs_use_useradj && pcbddc->mat_graph->xadj) {
      used_xadj = pcbddc->mat_graph->xadj;
      used_adjncy = pcbddc->mat_graph->adjncy;
    } else if (pcbddc->computed_rowadj) {
      used_xadj = pcbddc->mat_graph->xadj;
      used_adjncy = pcbddc->mat_graph->adjncy;
    } else {
      PetscBool      flg_row=PETSC_FALSE;
      const PetscInt *xadj,*adjncy;
      PetscInt       nvtxs;

      ierr = MatGetRowIJ(pcbddc->local_mat,0,PETSC_TRUE,PETSC_FALSE,&nvtxs,&xadj,&adjncy,&flg_row);CHKERRQ(ierr);
      if (flg_row) {
        ierr = PetscMalloc2(nvtxs+1,&used_xadj,xadj[nvtxs],&used_adjncy);CHKERRQ(ierr);
        ierr = PetscMemcpy(used_xadj,xadj,(nvtxs+1)*sizeof(*xadj));CHKERRQ(ierr);
        ierr = PetscMemcpy(used_adjncy,adjncy,(xadj[nvtxs])*sizeof(*adjncy));CHKERRQ(ierr);
        free_used_adj = PETSC_TRUE;
      } else {
        pcbddc->sub_schurs_layers = -1;
        used_xadj = NULL;
        used_adjncy = NULL;
      }
      ierr = MatRestoreRowIJ(pcbddc->local_mat,0,PETSC_TRUE,PETSC_FALSE,&nvtxs,&xadj,&adjncy,&flg_row);CHKERRQ(ierr);
    }
  }

  /* setup sub_schurs data */
  ierr = MatCreateSchurComplement(pcis->A_II,pcis->A_II,pcis->A_IB,pcis->A_BI,pcis->A_BB,&S_j);CHKERRQ(ierr);
  if (!sub_schurs->schur_explicit) {
    /* pcbddc->ksp_D up to date only if not using MatFactor with Schur complement support */
    ierr = MatSchurComplementSetKSP(S_j,pcbddc->ksp_D);CHKERRQ(ierr);
    ierr = PCBDDCSubSchursSetUp(sub_schurs,NULL,S_j,PETSC_FALSE,used_xadj,used_adjncy,pcbddc->sub_schurs_layers,NULL,pcbddc->adaptive_selection,PETSC_FALSE,PETSC_FALSE,0,NULL,NULL,NULL,NULL);CHKERRQ(ierr);
  } else {
    PetscBool reuse_solvers = (PetscBool)!pcbddc->use_change_of_basis;
    PetscBool isseqaij,need_change = PETSC_FALSE;;
    PetscInt  benign_n;
    Mat       change = NULL;
    Vec       scaling = NULL;
    IS        change_primal = NULL;

    if (!pcbddc->use_vertices && reuse_solvers) {
      PetscInt n_vertices;

      ierr = ISGetLocalSize(sub_schurs->is_vertices,&n_vertices);CHKERRQ(ierr);
      reuse_solvers = (PetscBool)!n_vertices;
    }
    ierr = PetscObjectTypeCompare((PetscObject)pcbddc->local_mat,MATSEQAIJ,&isseqaij);CHKERRQ(ierr);
    if (!isseqaij) {
      Mat_IS* matis = (Mat_IS*)pc->pmat->data;
      if (matis->A == pcbddc->local_mat) {
        ierr = MatDestroy(&pcbddc->local_mat);CHKERRQ(ierr);
        ierr = MatConvert(matis->A,MATSEQAIJ,MAT_INITIAL_MATRIX,&pcbddc->local_mat);CHKERRQ(ierr);
      } else {
        ierr = MatConvert(pcbddc->local_mat,MATSEQAIJ,MAT_INPLACE_MATRIX,&pcbddc->local_mat);CHKERRQ(ierr);
      }
    }
    if (!pcbddc->benign_change_explicit) {
      benign_n = pcbddc->benign_n;
    } else {
      benign_n = 0;
    }
    /* sub_schurs->change is a local object; instead, PCBDDCConstraintsSetUp and the quantities used in the test below are logically collective on pc.
       We need a global reduction to avoid possible deadlocks.
       We assume that sub_schurs->change is created once, and then reused for different solves, unless the topography has been recomputed */
    if (pcbddc->adaptive_userdefined || (pcbddc->deluxe_zerorows && !pcbddc->use_change_of_basis)) {
      PetscBool have_loc_change = (PetscBool)(!!sub_schurs->change);
      ierr = MPIU_Allreduce(&have_loc_change,&need_change,1,MPIU_BOOL,MPI_LOR,PetscObjectComm((PetscObject)pc));CHKERRQ(ierr);
      need_change = (PetscBool)(!need_change);
    }
    /* If the user defines additional constraints, we import them here.
       We need to compute the change of basis according to the quadrature weights attached to pmat via MatSetNearNullSpace, and this could not be done (at the moment) without some hacking */
    if (need_change) {
      PC_IS   *pcisf;
      PC_BDDC *pcbddcf;
      PC      pcf;

      if (pcbddc->sub_schurs_rebuild) SETERRQ(PETSC_COMM_SELF,PETSC_ERR_SUP,"Cannot compute change of basis with a different graph");
      ierr = PCCreate(PetscObjectComm((PetscObject)pc),&pcf);CHKERRQ(ierr);
      ierr = PCSetOperators(pcf,pc->mat,pc->pmat);CHKERRQ(ierr);
      ierr = PCSetType(pcf,PCBDDC);CHKERRQ(ierr);
      /* hacks */
      pcisf = (PC_IS*)pcf->data;
      pcisf->is_B_local = pcis->is_B_local;
      pcisf->vec1_N = pcis->vec1_N;
      pcisf->BtoNmap = pcis->BtoNmap;
      pcisf->n = pcis->n;
      pcisf->n_B = pcis->n_B;
      pcbddcf = (PC_BDDC*)pcf->data;
      ierr = PetscFree(pcbddcf->mat_graph);CHKERRQ(ierr);
      pcbddcf->mat_graph = pcbddc->mat_graph;
      pcbddcf->use_faces = PETSC_TRUE;
      pcbddcf->use_change_of_basis = PETSC_TRUE;
      pcbddcf->use_change_on_faces = PETSC_TRUE;
      pcbddcf->use_qr_single = PETSC_TRUE;
      pcbddcf->fake_change = PETSC_TRUE;
      ierr = PCBDDCConstraintsSetUp(pcf);CHKERRQ(ierr);
      /* store information on primal vertices and change of basis (in local numbering) */
      sub_schurs->change_with_qr = pcbddcf->use_qr_single;
      ierr = ISCreateGeneral(PETSC_COMM_SELF,pcbddcf->n_vertices,pcbddcf->local_primal_ref_node,PETSC_COPY_VALUES,&change_primal);CHKERRQ(ierr);
      change = pcbddcf->ConstraintMatrix;
      pcbddcf->ConstraintMatrix = NULL;
      /* free unneeded memory allocated in PCBDDCConstraintsSetUp */
      ierr = PetscFree(pcbddcf->sub_schurs);CHKERRQ(ierr);
      ierr = MatNullSpaceDestroy(&pcbddcf->onearnullspace);CHKERRQ(ierr);
      ierr = PetscFree2(pcbddcf->local_primal_ref_node,pcbddcf->local_primal_ref_mult);CHKERRQ(ierr);
      ierr = PetscFree(pcbddcf->primal_indices_local_idxs);CHKERRQ(ierr);
      ierr = PetscFree(pcbddcf->onearnullvecs_state);CHKERRQ(ierr);
      ierr = PetscFree(pcf->data);CHKERRQ(ierr);
      pcf->ops->destroy = NULL;
      ierr = PCDestroy(&pcf);CHKERRQ(ierr);
    }
    if (!pcbddc->use_deluxe_scaling) scaling = pcis->D;
    ierr = PCBDDCSubSchursSetUp(sub_schurs,pcbddc->local_mat,S_j,pcbddc->sub_schurs_exact_schur,used_xadj,used_adjncy,pcbddc->sub_schurs_layers,scaling,pcbddc->adaptive_selection,reuse_solvers,pcbddc->benign_saddle_point,benign_n,pcbddc->benign_p0_lidx,pcbddc->benign_zerodiag_subs,change,change_primal);CHKERRQ(ierr);
    ierr = MatDestroy(&change);CHKERRQ(ierr);
    ierr = ISDestroy(&change_primal);CHKERRQ(ierr);
  }
  ierr = MatDestroy(&S_j);CHKERRQ(ierr);

  /* free adjacency */
  if (free_used_adj) {
    ierr = PetscFree2(used_xadj,used_adjncy);CHKERRQ(ierr);
  }
  PetscFunctionReturn(0);
}

#undef __FUNCT__
#define __FUNCT__ "PCBDDCInitSubSchurs"
PetscErrorCode PCBDDCInitSubSchurs(PC pc)
{
  PC_IS               *pcis=(PC_IS*)pc->data;
  PC_BDDC             *pcbddc=(PC_BDDC*)pc->data;
  PCBDDCSubSchurs     sub_schurs=pcbddc->sub_schurs;
  PCBDDCGraph         graph;
  PetscErrorCode      ierr;

  PetscFunctionBegin;
  /* attach interface graph for determining subsets */
  if (pcbddc->sub_schurs_rebuild) { /* in case rebuild has been requested, it uses a graph generated only by the neighbouring information */
    IS       verticesIS,verticescomm;
    PetscInt vsize,*idxs;

    ierr = PCBDDCGraphGetCandidatesIS(pcbddc->mat_graph,NULL,NULL,NULL,NULL,&verticesIS);CHKERRQ(ierr);
    ierr = ISGetSize(verticesIS,&vsize);CHKERRQ(ierr);
    ierr = ISGetIndices(verticesIS,(const PetscInt**)&idxs);CHKERRQ(ierr);
    ierr = ISCreateGeneral(PetscObjectComm((PetscObject)pc),vsize,idxs,PETSC_COPY_VALUES,&verticescomm);CHKERRQ(ierr);
    ierr = ISRestoreIndices(verticesIS,(const PetscInt**)&idxs);CHKERRQ(ierr);
    ierr = ISDestroy(&verticesIS);CHKERRQ(ierr);
    ierr = PCBDDCGraphCreate(&graph);CHKERRQ(ierr);
    ierr = PCBDDCGraphInit(graph,pcbddc->mat_graph->l2gmap,pcbddc->mat_graph->nvtxs_global);CHKERRQ(ierr);
    ierr = PCBDDCGraphSetUp(graph,pcbddc->mat_graph->custom_minimal_size,NULL,pcbddc->DirichletBoundariesLocal,0,NULL,verticescomm);CHKERRQ(ierr);
    ierr = ISDestroy(&verticescomm);CHKERRQ(ierr);
    ierr = PCBDDCGraphComputeConnectedComponents(graph);CHKERRQ(ierr);
  } else {
    graph = pcbddc->mat_graph;
  }
  /* print some info */
  if (pcbddc->dbg_flag) {
    IS       vertices;
    PetscInt nv,nedges,nfaces;
    ierr = PCBDDCGraphASCIIView(graph,pcbddc->dbg_flag,pcbddc->dbg_viewer);CHKERRQ(ierr);
    ierr = PCBDDCGraphGetCandidatesIS(graph,&nfaces,NULL,&nedges,NULL,&vertices);CHKERRQ(ierr);
    ierr = ISGetSize(vertices,&nv);CHKERRQ(ierr);
    ierr = ISDestroy(&vertices);CHKERRQ(ierr);
    ierr = PetscViewerASCIIPushSynchronized(pcbddc->dbg_viewer);CHKERRQ(ierr);
    ierr = PetscViewerASCIISynchronizedPrintf(pcbddc->dbg_viewer,"--------------------------------------------------------------\n");CHKERRQ(ierr);
    ierr = PetscViewerASCIISynchronizedPrintf(pcbddc->dbg_viewer,"Subdomain %04d got %02d local candidate vertices (%d)\n",PetscGlobalRank,nv,pcbddc->use_vertices);CHKERRQ(ierr);
    ierr = PetscViewerASCIISynchronizedPrintf(pcbddc->dbg_viewer,"Subdomain %04d got %02d local candidate edges    (%d)\n",PetscGlobalRank,nedges,pcbddc->use_edges);CHKERRQ(ierr);
    ierr = PetscViewerASCIISynchronizedPrintf(pcbddc->dbg_viewer,"Subdomain %04d got %02d local candidate faces    (%d)\n",PetscGlobalRank,nfaces,pcbddc->use_faces);CHKERRQ(ierr);
    ierr = PetscViewerFlush(pcbddc->dbg_viewer);CHKERRQ(ierr);
    ierr = PetscViewerASCIIPopSynchronized(pcbddc->dbg_viewer);CHKERRQ(ierr);
  }

  /* sub_schurs init */
  ierr = PCBDDCSubSchursInit(sub_schurs,pcis->is_I_local,pcis->is_B_local,graph,pcis->BtoNmap);CHKERRQ(ierr);

  /* free graph struct */
  if (pcbddc->sub_schurs_rebuild) {
    ierr = PCBDDCGraphDestroy(&graph);CHKERRQ(ierr);
  }
  PetscFunctionReturn(0);
}

#undef __FUNCT__
#define __FUNCT__ "PCBDDCCheckOperator"
PetscErrorCode PCBDDCCheckOperator(PC pc)
{
  PC_IS               *pcis=(PC_IS*)pc->data;
  PC_BDDC             *pcbddc=(PC_BDDC*)pc->data;
  PetscErrorCode      ierr;

  PetscFunctionBegin;
  if (pcbddc->n_vertices == pcbddc->local_primal_size) {
    IS             zerodiag = NULL;
    Mat            S_j,B0_B=NULL;
    Vec            dummy_vec=NULL,vec_check_B,vec_scale_P;
    PetscScalar    *p0_check,*array,*array2;
    PetscReal      norm;
    PetscInt       i;

    /* B0 and B0_B */
    if (zerodiag) {
      IS       dummy;

      ierr = ISCreateStride(PETSC_COMM_SELF,pcbddc->benign_n,0,1,&dummy);CHKERRQ(ierr);
      ierr = MatGetSubMatrix(pcbddc->benign_B0,dummy,pcis->is_B_local,MAT_INITIAL_MATRIX,&B0_B);CHKERRQ(ierr);
      ierr = MatCreateVecs(B0_B,NULL,&dummy_vec);CHKERRQ(ierr);
      ierr = ISDestroy(&dummy);CHKERRQ(ierr);
    }
    /* I need a primal vector to scale primal nodes since BDDC sums contibutions */
    ierr = VecDuplicate(pcbddc->vec1_P,&vec_scale_P);CHKERRQ(ierr);
    ierr = VecSet(pcbddc->vec1_P,1.0);CHKERRQ(ierr);
    ierr = VecScatterBegin(pcbddc->coarse_loc_to_glob,pcbddc->vec1_P,pcbddc->coarse_vec,ADD_VALUES,SCATTER_FORWARD);CHKERRQ(ierr);
    ierr = VecScatterEnd(pcbddc->coarse_loc_to_glob,pcbddc->vec1_P,pcbddc->coarse_vec,ADD_VALUES,SCATTER_FORWARD);CHKERRQ(ierr);
    ierr = VecScatterBegin(pcbddc->coarse_loc_to_glob,pcbddc->coarse_vec,vec_scale_P,INSERT_VALUES,SCATTER_REVERSE);CHKERRQ(ierr);
    ierr = VecScatterEnd(pcbddc->coarse_loc_to_glob,pcbddc->coarse_vec,vec_scale_P,INSERT_VALUES,SCATTER_REVERSE);CHKERRQ(ierr);
    ierr = VecReciprocal(vec_scale_P);CHKERRQ(ierr);
    /* S_j */
    ierr = MatCreateSchurComplement(pcis->A_II,pcis->A_II,pcis->A_IB,pcis->A_BI,pcis->A_BB,&S_j);CHKERRQ(ierr);
    ierr = MatSchurComplementSetKSP(S_j,pcbddc->ksp_D);CHKERRQ(ierr);

    /* mimic vector in \widetilde{W}_\Gamma */
    ierr = VecSetRandom(pcis->vec1_N,NULL);CHKERRQ(ierr);
    /* continuous in primal space */
    ierr = VecSetRandom(pcbddc->coarse_vec,NULL);CHKERRQ(ierr);
    ierr = VecScatterBegin(pcbddc->coarse_loc_to_glob,pcbddc->coarse_vec,pcbddc->vec1_P,INSERT_VALUES,SCATTER_REVERSE);CHKERRQ(ierr);
    ierr = VecScatterEnd(pcbddc->coarse_loc_to_glob,pcbddc->coarse_vec,pcbddc->vec1_P,INSERT_VALUES,SCATTER_REVERSE);CHKERRQ(ierr);
    ierr = VecGetArray(pcbddc->vec1_P,&array);CHKERRQ(ierr);
    ierr = PetscCalloc1(pcbddc->benign_n,&p0_check);CHKERRQ(ierr);
    for (i=0;i<pcbddc->benign_n;i++) p0_check[i] = array[pcbddc->local_primal_size-pcbddc->benign_n+i];
    ierr = VecSetValues(pcis->vec1_N,pcbddc->local_primal_size,pcbddc->local_primal_ref_node,array,INSERT_VALUES);CHKERRQ(ierr);
    ierr = VecRestoreArray(pcbddc->vec1_P,&array);CHKERRQ(ierr);
    ierr = VecAssemblyBegin(pcis->vec1_N);CHKERRQ(ierr);
    ierr = VecAssemblyEnd(pcis->vec1_N);CHKERRQ(ierr);
    ierr = VecScatterBegin(pcis->N_to_B,pcis->vec1_N,pcis->vec2_B,INSERT_VALUES,SCATTER_FORWARD);CHKERRQ(ierr);
    ierr = VecScatterEnd(pcis->N_to_B,pcis->vec1_N,pcis->vec2_B,INSERT_VALUES,SCATTER_FORWARD);CHKERRQ(ierr);
    ierr = VecDuplicate(pcis->vec2_B,&vec_check_B);CHKERRQ(ierr);
    ierr = VecCopy(pcis->vec2_B,vec_check_B);CHKERRQ(ierr);

    /* assemble rhs for coarse problem */
    /* widetilde{S}_\Gamma w_\Gamma + \widetilde{B0}^T_B p0 */
    /* local with Schur */
    ierr = MatMult(S_j,pcis->vec2_B,pcis->vec1_B);CHKERRQ(ierr);
    if (zerodiag) {
      ierr = VecGetArray(dummy_vec,&array);CHKERRQ(ierr);
      for (i=0;i<pcbddc->benign_n;i++) array[i] = p0_check[i];
      ierr = VecRestoreArray(dummy_vec,&array);CHKERRQ(ierr);
      ierr = MatMultTransposeAdd(B0_B,dummy_vec,pcis->vec1_B,pcis->vec1_B);CHKERRQ(ierr);
    }
    /* sum on primal nodes the local contributions */
    ierr = VecScatterBegin(pcis->N_to_B,pcis->vec1_B,pcis->vec1_N,INSERT_VALUES,SCATTER_REVERSE);CHKERRQ(ierr);
    ierr = VecScatterEnd(pcis->N_to_B,pcis->vec1_B,pcis->vec1_N,INSERT_VALUES,SCATTER_REVERSE);CHKERRQ(ierr);
    ierr = VecGetArray(pcis->vec1_N,&array);CHKERRQ(ierr);
    ierr = VecGetArray(pcbddc->vec1_P,&array2);CHKERRQ(ierr);
    for (i=0;i<pcbddc->local_primal_size;i++) array2[i] = array[pcbddc->local_primal_ref_node[i]];
    ierr = VecRestoreArray(pcbddc->vec1_P,&array2);CHKERRQ(ierr);
    ierr = VecRestoreArray(pcis->vec1_N,&array);CHKERRQ(ierr);
    ierr = VecSet(pcbddc->coarse_vec,0.);CHKERRQ(ierr);
    ierr = VecScatterBegin(pcbddc->coarse_loc_to_glob,pcbddc->vec1_P,pcbddc->coarse_vec,ADD_VALUES,SCATTER_FORWARD);CHKERRQ(ierr);
    ierr = VecScatterEnd(pcbddc->coarse_loc_to_glob,pcbddc->vec1_P,pcbddc->coarse_vec,ADD_VALUES,SCATTER_FORWARD);CHKERRQ(ierr);
    ierr = VecScatterBegin(pcbddc->coarse_loc_to_glob,pcbddc->coarse_vec,pcbddc->vec1_P,INSERT_VALUES,SCATTER_REVERSE);CHKERRQ(ierr);
    ierr = VecScatterEnd(pcbddc->coarse_loc_to_glob,pcbddc->coarse_vec,pcbddc->vec1_P,INSERT_VALUES,SCATTER_REVERSE);CHKERRQ(ierr);
    ierr = VecGetArray(pcbddc->vec1_P,&array);CHKERRQ(ierr);
    /* scale primal nodes (BDDC sums contibutions) */
    ierr = VecPointwiseMult(pcbddc->vec1_P,vec_scale_P,pcbddc->vec1_P);CHKERRQ(ierr);
    ierr = VecSetValues(pcis->vec1_N,pcbddc->local_primal_size,pcbddc->local_primal_ref_node,array,INSERT_VALUES);CHKERRQ(ierr);
    ierr = VecRestoreArray(pcbddc->vec1_P,&array);CHKERRQ(ierr);
    ierr = VecAssemblyBegin(pcis->vec1_N);CHKERRQ(ierr);
    ierr = VecAssemblyEnd(pcis->vec1_N);CHKERRQ(ierr);
    ierr = VecScatterBegin(pcis->N_to_B,pcis->vec1_N,pcis->vec1_B,INSERT_VALUES,SCATTER_FORWARD);CHKERRQ(ierr);
    ierr = VecScatterEnd(pcis->N_to_B,pcis->vec1_N,pcis->vec1_B,INSERT_VALUES,SCATTER_FORWARD);CHKERRQ(ierr);
    /* global: \widetilde{B0}_B w_\Gamma */
    if (zerodiag) {
      ierr = MatMult(B0_B,pcis->vec2_B,dummy_vec);CHKERRQ(ierr);
      ierr = VecGetArray(dummy_vec,&array);CHKERRQ(ierr);
      for (i=0;i<pcbddc->benign_n;i++) pcbddc->benign_p0[i] = array[i];
      ierr = VecRestoreArray(dummy_vec,&array);CHKERRQ(ierr);
    }
    /* BDDC */
    ierr = VecSet(pcis->vec1_D,0.);CHKERRQ(ierr);
    ierr = PCBDDCApplyInterfacePreconditioner(pc,PETSC_FALSE);CHKERRQ(ierr);

    ierr = VecCopy(pcis->vec1_B,pcis->vec2_B);CHKERRQ(ierr);
    ierr = VecAXPY(pcis->vec1_B,-1.0,vec_check_B);CHKERRQ(ierr);
    ierr = VecNorm(pcis->vec1_B,NORM_INFINITY,&norm);CHKERRQ(ierr);
    PetscPrintf(PETSC_COMM_SELF,"[%d] BDDC local error is %1.4e\n",PetscGlobalRank,norm);
    for (i=0;i<pcbddc->benign_n;i++) {
      PetscPrintf(PETSC_COMM_SELF,"[%d] BDDC p0[%d] error is %1.4e\n",PetscGlobalRank,i,PetscAbsScalar(pcbddc->benign_p0[i]-p0_check[i]));
    }
    ierr = PetscFree(p0_check);CHKERRQ(ierr);
    ierr = VecDestroy(&vec_scale_P);CHKERRQ(ierr);
    ierr = VecDestroy(&vec_check_B);CHKERRQ(ierr);
    ierr = VecDestroy(&dummy_vec);CHKERRQ(ierr);
    ierr = MatDestroy(&S_j);CHKERRQ(ierr);
    ierr = MatDestroy(&B0_B);CHKERRQ(ierr);
  }
  PetscFunctionReturn(0);
}<|MERGE_RESOLUTION|>--- conflicted
+++ resolved
@@ -1536,11 +1536,7 @@
   PetscFunctionBegin;
   ierr = PCBDDCGraphResetCSR(pcbddc->mat_graph);CHKERRQ(ierr);
   ierr = ISDestroy(&pcbddc->user_primal_vertices);CHKERRQ(ierr);
-<<<<<<< HEAD
   ierr = ISDestroy(&pcbddc->user_primal_vertices_local);CHKERRQ(ierr);
-  ierr = MatNullSpaceDestroy(&pcbddc->NullSpace);CHKERRQ(ierr);
-=======
->>>>>>> c061df66
   ierr = ISDestroy(&pcbddc->NeumannBoundaries);CHKERRQ(ierr);
   ierr = ISDestroy(&pcbddc->NeumannBoundariesLocal);CHKERRQ(ierr);
   ierr = ISDestroy(&pcbddc->DirichletBoundaries);CHKERRQ(ierr);
@@ -5639,6 +5635,7 @@
   PC_BDDC                *pcbddc = (PC_BDDC*)pc->data;
   PC_IS                  *pcis = (PC_IS*)pc->data;
   Mat                    coarse_mat,coarse_mat_is,coarse_submat_dense;
+  MatNullSpace           CoarseNullSpace = NULL;
   ISLocalToGlobalMapping coarse_islg;
   IS                     coarse_is,*isarray;
   PetscInt               i,im_active=-1,active_procs=-1;
@@ -6015,24 +6012,9 @@
   }
 #endif
 
-<<<<<<< HEAD
-  /* Compute coarse null space (special handling by BDDC only) */
-#if 0
-  if (pcbddc->NullSpace) {
-    ierr = PCBDDCNullSpaceAssembleCoarse(pc,coarse_mat,&CoarseNullSpace);CHKERRQ(ierr);
-  }
-#endif
-  /* hack */
-=======
->>>>>>> c061df66
   if (pcbddc->coarse_ksp) {
     Vec crhs,csol;
 
-<<<<<<< HEAD
-=======
-    /* setup coarse ksp */
-    ierr = KSPSetUp(pcbddc->coarse_ksp);CHKERRQ(ierr);
->>>>>>> c061df66
     ierr = KSPGetSolution(pcbddc->coarse_ksp,&csol);CHKERRQ(ierr);
     ierr = KSPGetRhs(pcbddc->coarse_ksp,&crhs);CHKERRQ(ierr);
     if (!csol) {
@@ -6078,15 +6060,10 @@
     if (CoarseNullSpace) {
       PetscBool isnull;
       ierr = MatNullSpaceTest(CoarseNullSpace,coarse_mat,&isnull);CHKERRQ(ierr);
-      if (0) {
-        if (isbddc && !pcbddc->benign_saddle_point) {
-          ierr = PCBDDCSetNullSpace(pc_temp,CoarseNullSpace);CHKERRQ(ierr);
-        } else {
-          ierr = MatSetNullSpace(coarse_mat,CoarseNullSpace);CHKERRQ(ierr);
-        }
-      } else {
-        ierr = MatNullSpaceDestroy(&CoarseNullSpace);CHKERRQ(ierr);
-      }
+      if (isnull) {
+        ierr = MatSetNullSpace(coarse_mat,CoarseNullSpace);CHKERRQ(ierr);
+      }
+      /* TODO: add local nullspaces (if any) */
     }
     /* setup coarse ksp */
     ierr = KSPSetUp(pcbddc->coarse_ksp);CHKERRQ(ierr);
@@ -6189,6 +6166,7 @@
       }
     }
   }
+  ierr = MatNullSpaceDestroy(&CoarseNullSpace);CHKERRQ(ierr);
   /* print additional info */
   if (pcbddc->dbg_flag) {
     /* waits until all processes reaches this point */
