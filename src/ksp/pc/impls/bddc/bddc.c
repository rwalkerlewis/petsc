/* TODOLIST

   Solvers
   - Add support for cholesky for coarse solver (similar to local solvers)
   - Propagate ksp prefixes for solvers to mat objects?

   User interface
   - ** DM attached to pc?

   Debugging output
   - * Better management of verbosity levels of debugging output

   Extra
   - *** Is it possible to work with PCBDDCGraph on boundary indices only (less memory consumed)?
   - BDDC with MG framework?

   FETIDP
   - Move FETIDP code to its own classes

   MATIS related operations contained in BDDC code
   - Provide general case for subassembling

*/

#include <../src/ksp/pc/impls/bddc/bddc.h> /*I "petscpc.h" I*/  /* includes for fortran wrappers */
#include <../src/ksp/pc/impls/bddc/bddcprivate.h>
#include <petscblaslapack.h>

/* temporarily declare it */
PetscErrorCode PCApply_BDDC(PC,Vec,Vec);

/* -------------------------------------------------------------------------- */
#undef __FUNCT__
#define __FUNCT__ "PCSetFromOptions_BDDC"
PetscErrorCode PCSetFromOptions_BDDC(PetscOptionItems *PetscOptionsObject,PC pc)
{
  PC_BDDC        *pcbddc = (PC_BDDC*)pc->data;
  PetscErrorCode ierr;

  PetscFunctionBegin;
  ierr = PetscOptionsHead(PetscOptionsObject,"BDDC options");CHKERRQ(ierr);
  /* Verbose debugging */
  ierr = PetscOptionsBool("-pc_bddc_dirichlet_approximate","Inform PCBDDC that we are using approximate Dirichlet solvers","none",pcbddc->NullSpace_corr[0],&pcbddc->NullSpace_corr[0],NULL);CHKERRQ(ierr);
  ierr = PetscOptionsBool("-pc_bddc_dirichlet_approximate_scale","Inform PCBDDC that we need to scale the Dirichlet solve","none",pcbddc->NullSpace_corr[1],&pcbddc->NullSpace_corr[1],NULL);CHKERRQ(ierr);
  ierr = PetscOptionsBool("-pc_bddc_neumann_approximate","Inform PCBDDC that we are using approximate Neumann solvers","none",pcbddc->NullSpace_corr[2],&pcbddc->NullSpace_corr[2],NULL);CHKERRQ(ierr);
  ierr = PetscOptionsBool("-pc_bddc_neumann_approximate_scale","Inform PCBDDC that we need to scale the Neumann solve","none",pcbddc->NullSpace_corr[3],&pcbddc->NullSpace_corr[3],NULL);CHKERRQ(ierr);
  ierr = PetscOptionsInt("-pc_bddc_check_level","Verbose output for PCBDDC (intended for debug)","none",pcbddc->dbg_flag,&pcbddc->dbg_flag,NULL);CHKERRQ(ierr);
  /* Primal space customization */
  ierr = PetscOptionsBool("-pc_bddc_use_local_mat_graph","Use or not adjacency graph of local mat for interface analysis","none",pcbddc->use_local_adj,&pcbddc->use_local_adj,NULL);CHKERRQ(ierr);
  ierr = PetscOptionsBool("-pc_bddc_use_vertices","Use or not corner dofs in coarse space","none",pcbddc->use_vertices,&pcbddc->use_vertices,NULL);CHKERRQ(ierr);
  ierr = PetscOptionsBool("-pc_bddc_use_edges","Use or not edge constraints in coarse space","none",pcbddc->use_edges,&pcbddc->use_edges,NULL);CHKERRQ(ierr);
  ierr = PetscOptionsBool("-pc_bddc_use_faces","Use or not face constraints in coarse space","none",pcbddc->use_faces,&pcbddc->use_faces,NULL);CHKERRQ(ierr);
  ierr = PetscOptionsInt("-pc_bddc_vertex_size","Connected components smaller or equal to vertex size will be considered as primal vertices","none",pcbddc->vertex_size,&pcbddc->vertex_size,NULL);CHKERRQ(ierr);
  ierr = PetscOptionsBool("-pc_bddc_use_true_nnsp","Use near null space attached to the matrix without modifications","none",pcbddc->use_nnsp_true,&pcbddc->use_nnsp_true,NULL);CHKERRQ(ierr);
  ierr = PetscOptionsBool("-pc_bddc_use_qr_single","Use QR factorization for single constraints on cc (QR is always used when multiple constraints are present)","none",pcbddc->use_qr_single,&pcbddc->use_qr_single,NULL);CHKERRQ(ierr);
  /* Change of basis */
  ierr = PetscOptionsBool("-pc_bddc_use_change_of_basis","Use or not internal change of basis on local edge nodes","none",pcbddc->use_change_of_basis,&pcbddc->use_change_of_basis,NULL);CHKERRQ(ierr);
  ierr = PetscOptionsBool("-pc_bddc_use_change_on_faces","Use or not internal change of basis on local face nodes","none",pcbddc->use_change_on_faces,&pcbddc->use_change_on_faces,NULL);CHKERRQ(ierr);
  if (!pcbddc->use_change_of_basis) {
    pcbddc->use_change_on_faces = PETSC_FALSE;
  }
  /* Switch between M_2 (default) and M_3 preconditioners (as defined by C. Dohrmann in the ref. article) */
  ierr = PetscOptionsBool("-pc_bddc_switch_static","Switch on static condensation ops around the interface preconditioner","none",pcbddc->switch_static,&pcbddc->switch_static,NULL);CHKERRQ(ierr);
  ierr = PetscOptionsInt("-pc_bddc_coarse_eqs_per_proc","Number of equations per process for coarse problem redistribution (significant only at the coarsest level)","none",pcbddc->coarse_eqs_per_proc,&pcbddc->coarse_eqs_per_proc,NULL);CHKERRQ(ierr);
  ierr = PetscOptionsInt("-pc_bddc_coarsening_ratio","Set coarsening ratio used in multilevel coarsening","none",pcbddc->coarsening_ratio,&pcbddc->coarsening_ratio,NULL);CHKERRQ(ierr);
  ierr = PetscOptionsInt("-pc_bddc_levels","Set maximum number of levels for multilevel","none",pcbddc->max_levels,&pcbddc->max_levels,NULL);CHKERRQ(ierr);
  ierr = PetscOptionsBool("-pc_bddc_use_coarse_estimates","Use estimated eigenvalues for coarse problem","none",pcbddc->use_coarse_estimates,&pcbddc->use_coarse_estimates,NULL);CHKERRQ(ierr);
  ierr = PetscOptionsBool("-pc_bddc_use_deluxe_scaling","Use deluxe scaling for BDDC","none",pcbddc->use_deluxe_scaling,&pcbddc->use_deluxe_scaling,NULL);CHKERRQ(ierr);
  ierr = PetscOptionsBool("-pc_bddc_schur_rebuild","Whether or not the interface graph for Schur principal minors has to be rebuilt (i.e. define the interface without any adjacency)","none",pcbddc->sub_schurs_rebuild,&pcbddc->sub_schurs_rebuild,NULL);CHKERRQ(ierr);
  ierr = PetscOptionsInt("-pc_bddc_schur_layers","Number of dofs' layers for the computation of principal minors (i.e. -1 uses all dofs)","none",pcbddc->sub_schurs_layers,&pcbddc->sub_schurs_layers,NULL);CHKERRQ(ierr);
  ierr = PetscOptionsBool("-pc_bddc_schur_use_useradj","Whether or not the CSR graph specified by the user should be used for computing successive layers (default is to use adj of local mat)","none",pcbddc->sub_schurs_use_useradj,&pcbddc->sub_schurs_use_useradj,NULL);CHKERRQ(ierr);
  ierr = PetscOptionsBool("-pc_bddc_schur_exact","Whether or not to use the exact Schur complement instead of the reduced one (which excludes size 1 cc)","none",pcbddc->sub_schurs_exact_schur,&pcbddc->sub_schurs_exact_schur,NULL);CHKERRQ(ierr);
  ierr = PetscOptionsBool("-pc_bddc_deluxe_zerorows","Zero rows and columns of deluxe operators associated with primal dofs","none",pcbddc->deluxe_zerorows,&pcbddc->deluxe_zerorows,NULL);CHKERRQ(ierr);
  ierr = PetscOptionsBool("-pc_bddc_adaptive_userdefined","Use user-defined constraints (should be attached via MatSetNearNullSpace to pmat) in addition to those adaptively generated","none",pcbddc->adaptive_userdefined,&pcbddc->adaptive_userdefined,NULL);CHKERRQ(ierr);
  ierr = PetscOptionsReal("-pc_bddc_adaptive_threshold","Threshold to be used for adaptive selection of constraints","none",pcbddc->adaptive_threshold,&pcbddc->adaptive_threshold,NULL);CHKERRQ(ierr);
  ierr = PetscOptionsInt("-pc_bddc_adaptive_nmin","Minimum number of constraints per connected components","none",pcbddc->adaptive_nmin,&pcbddc->adaptive_nmin,NULL);CHKERRQ(ierr);
  ierr = PetscOptionsInt("-pc_bddc_adaptive_nmax","Maximum number of constraints per connected components","none",pcbddc->adaptive_nmax,&pcbddc->adaptive_nmax,NULL);CHKERRQ(ierr);
  ierr = PetscOptionsBool("-pc_bddc_symmetric","Symmetric computation of primal basis functions","none",pcbddc->symmetric_primal,&pcbddc->symmetric_primal,NULL);CHKERRQ(ierr);
  ierr = PetscOptionsInt("-pc_bddc_coarse_adj","Number of processors where to map the coarse adjacency list","none",pcbddc->coarse_adj_red,&pcbddc->coarse_adj_red,NULL);CHKERRQ(ierr);
  ierr = PetscOptionsBool("-pc_bddc_benign_trick","Apply the benign subspace trick to saddle point problems with discontinuous pressures","none",pcbddc->benign_saddle_point,&pcbddc->benign_saddle_point,NULL);CHKERRQ(ierr);
  ierr = PetscOptionsBool("-pc_bddc_benign_nonetflux","Automatic computation of no-net-flux quadrature weights","none",pcbddc->benign_compute_nonetflux,&pcbddc->benign_compute_nonetflux,NULL);CHKERRQ(ierr);
  ierr = PetscOptionsBool("-pc_bddc_benign_change","Compute the pressure change of basis explicitly","none",pcbddc->benign_change_explicit,&pcbddc->benign_change_explicit,NULL);CHKERRQ(ierr);
  ierr = PetscOptionsBool("-pc_bddc_benign_compute_correction","Compute the benign correction during PreSolve","none",pcbddc->benign_compute_correction,&pcbddc->benign_compute_correction,NULL);CHKERRQ(ierr);
  ierr = PetscOptionsBool("-pc_bddc_detect_disconnected","Detects disconnected subdomains","none",pcbddc->detect_disconnected,&pcbddc->detect_disconnected,NULL);CHKERRQ(ierr);
  ierr = PetscOptionsBool("-pc_bddc_eliminate_dirichlet","Whether or not we want to eliminate dirichlet dofs during presolve","none",pcbddc->eliminate_dirdofs,&pcbddc->eliminate_dirdofs,NULL);CHKERRQ(ierr);
  ierr = PetscOptionsTail();CHKERRQ(ierr);
  PetscFunctionReturn(0);
}

/* -------------------------------------------------------------------------- */
#undef __FUNCT__
#define __FUNCT__ "PCView_BDDC"
static PetscErrorCode PCView_BDDC(PC pc,PetscViewer viewer)
{
  PC_BDDC              *pcbddc = (PC_BDDC*)pc->data;
  PC_IS                *pcis = (PC_IS*)pc->data;
  PetscErrorCode       ierr;
  PetscBool            isascii,isstring;
  PetscSubcomm         subcomm;
  PetscViewer          subviewer;

  PetscFunctionBegin;
  ierr = PetscObjectTypeCompare((PetscObject)viewer,PETSCVIEWERASCII,&isascii);CHKERRQ(ierr);
  ierr = PetscObjectTypeCompare((PetscObject)viewer,PETSCVIEWERSTRING,&isstring);CHKERRQ(ierr);
  /* Nothing printed for the String viewer */
  /* ASCII viewer */
  if (isascii) {
    PetscMPIInt   color,rank;
    Petsc64bitInt loc[6],gsum[5],gmax[5],gmin[5],totbenign;
    PetscScalar   interface_size;
    PetscReal     ratio1=0.,ratio2=0.;
    Vec           counter;

    ierr = PetscViewerASCIIPrintf(viewer,"  BDDC: Use verbose output: %d\n",pcbddc->dbg_flag);CHKERRQ(ierr);
    ierr = PetscViewerASCIIPrintf(viewer,"  BDDC: Use user-defined CSR: %d\n",!!pcbddc->mat_graph->nvtxs_csr);CHKERRQ(ierr);
    ierr = PetscViewerASCIIPrintf(viewer,"  BDDC: Use local mat graph: %d\n",pcbddc->use_local_adj);CHKERRQ(ierr);
    if (pcbddc->mat_graph->twodim) {
      ierr = PetscViewerASCIIPrintf(viewer,"  BDDC: Connectivity graph topological dimension: 2\n");CHKERRQ(ierr);
    } else {
      ierr = PetscViewerASCIIPrintf(viewer,"  BDDC: Connectivity graph topological dimension: 3\n");CHKERRQ(ierr);
    }
    ierr = PetscViewerASCIIPrintf(viewer,"  BDDC: Use vertices: %d (vertext size %d)\n",pcbddc->use_vertices,pcbddc->vertex_size);CHKERRQ(ierr);
    ierr = PetscViewerASCIIPrintf(viewer,"  BDDC: Use edges: %d\n",pcbddc->use_edges);CHKERRQ(ierr);
    ierr = PetscViewerASCIIPrintf(viewer,"  BDDC: Use faces: %d\n",pcbddc->use_faces);CHKERRQ(ierr);
    ierr = PetscViewerASCIIPrintf(viewer,"  BDDC: Use true near null space: %d\n",pcbddc->use_nnsp_true);CHKERRQ(ierr);
    ierr = PetscViewerASCIIPrintf(viewer,"  BDDC: Use QR for single constraints on cc: %d\n",pcbddc->use_qr_single);CHKERRQ(ierr);
    ierr = PetscViewerASCIIPrintf(viewer,"  BDDC: Use change of basis on local edge nodes: %d\n",pcbddc->use_change_of_basis);CHKERRQ(ierr);
    ierr = PetscViewerASCIIPrintf(viewer,"  BDDC: Use change of basis on local face nodes: %d\n",pcbddc->use_change_on_faces);CHKERRQ(ierr);
    ierr = PetscViewerASCIIPrintf(viewer,"  BDDC: User defined change of basis matrix: %d\n",!!pcbddc->user_ChangeOfBasisMatrix);CHKERRQ(ierr);
    ierr = PetscViewerASCIIPrintf(viewer,"  BDDC: Has change of basis matrix: %d\n",!!pcbddc->ChangeOfBasisMatrix);CHKERRQ(ierr);
    ierr = PetscViewerASCIIPrintf(viewer,"  BDDC: Eliminate dirichlet boundary dofs: %d\n",pcbddc->eliminate_dirdofs);CHKERRQ(ierr);
    ierr = PetscViewerASCIIPrintf(viewer,"  BDDC: Switch on static condensation ops around the interface preconditioner: %d\n",pcbddc->switch_static);CHKERRQ(ierr);
    ierr = PetscViewerASCIIPrintf(viewer,"  BDDC: Use exact dirichlet trick: %d\n",pcbddc->use_exact_dirichlet_trick);CHKERRQ(ierr);
    ierr = PetscViewerASCIIPrintf(viewer,"  BDDC: Multilevel max levels: %d\n",pcbddc->max_levels);CHKERRQ(ierr);
    ierr = PetscViewerASCIIPrintf(viewer,"  BDDC: Multilevel coarsening ratio: %d\n",pcbddc->coarsening_ratio);CHKERRQ(ierr);
    ierr = PetscViewerASCIIPrintf(viewer,"  BDDC: Use estimated eigs for coarse problem: %d\n",pcbddc->use_coarse_estimates);CHKERRQ(ierr);
    ierr = PetscViewerASCIIPrintf(viewer,"  BDDC: Use deluxe scaling: %d\n",pcbddc->use_deluxe_scaling);CHKERRQ(ierr);
    ierr = PetscViewerASCIIPrintf(viewer,"  BDDC: Use deluxe zerorows: %d\n",pcbddc->deluxe_zerorows);CHKERRQ(ierr);
    ierr = PetscViewerASCIIPrintf(viewer,"  BDDC: Rebuild interface graph for Schur principal minors: %d\n",pcbddc->sub_schurs_rebuild);CHKERRQ(ierr);
    ierr = PetscViewerASCIIPrintf(viewer,"  BDDC: Number of dofs' layers for the computation of principal minors: %d\n",pcbddc->sub_schurs_layers);CHKERRQ(ierr);
    ierr = PetscViewerASCIIPrintf(viewer,"  BDDC: Use user CSR graph to compute successive layers: %d\n",pcbddc->sub_schurs_use_useradj);CHKERRQ(ierr);
    ierr = PetscViewerASCIIPrintf(viewer,"  BDDC: Adaptive constraint selection threshold (active %d, userdefined %d): %g\n",pcbddc->adaptive_threshold,pcbddc->adaptive_selection,pcbddc->adaptive_userdefined);CHKERRQ(ierr);
    ierr = PetscViewerASCIIPrintf(viewer,"  BDDC: Min constraints / connected component: %d\n",pcbddc->adaptive_nmin);CHKERRQ(ierr);
    ierr = PetscViewerASCIIPrintf(viewer,"  BDDC: Max constraints / connected component: %d\n",pcbddc->adaptive_nmax);CHKERRQ(ierr);
    ierr = PetscViewerASCIIPrintf(viewer,"  BDDC: Invert exact Schur complement for adaptive selection: %d\n",pcbddc->sub_schurs_exact_schur);CHKERRQ(ierr);
    ierr = PetscViewerASCIIPrintf(viewer,"  BDDC: Symmetric computation of primal basis functions: %d\n",pcbddc->symmetric_primal);CHKERRQ(ierr);
    ierr = PetscViewerASCIIPrintf(viewer,"  BDDC: Num. Procs. to map coarse adjacency list: %d\n",pcbddc->coarse_adj_red);CHKERRQ(ierr);
    ierr = PetscViewerASCIIPrintf(viewer,"  BDDC: Coarse eqs per proc (significant at the coarsest level): %d\n",pcbddc->coarse_eqs_per_proc);CHKERRQ(ierr);
    ierr = PetscViewerASCIIPrintf(viewer,"  BDDC: Detect disconnected: %d\n",pcbddc->detect_disconnected);CHKERRQ(ierr);
    ierr = PetscViewerASCIIPrintf(viewer,"  BDDC: Benign subspace trick: %d\n",pcbddc->benign_saddle_point);CHKERRQ(ierr);
    ierr = PetscViewerASCIIPrintf(viewer,"  BDDC: Benign subspace trick is active: %d (algebraic computation of no-net-flux %d)\n",pcbddc->benign_have_null,pcbddc->benign_compute_nonetflux);CHKERRQ(ierr);

    /* compute some numbers on the domain decomposition */
    ierr = VecSet(pcis->vec1_B,1.0);CHKERRQ(ierr);
    ierr = MatCreateVecs(pc->pmat,&counter,0);CHKERRQ(ierr);
    ierr = VecSet(counter,0.0);CHKERRQ(ierr);
    ierr = VecScatterBegin(pcis->global_to_B,pcis->vec1_B,counter,INSERT_VALUES,SCATTER_REVERSE);CHKERRQ(ierr);
    ierr = VecScatterEnd(pcis->global_to_B,pcis->vec1_B,counter,INSERT_VALUES,SCATTER_REVERSE);CHKERRQ(ierr);
    ierr = VecSum(counter,&interface_size);CHKERRQ(ierr);
    ierr = VecDestroy(&counter);CHKERRQ(ierr);
    gsum[0] = 1;
    gsum[1] = gsum[2] = gsum[3] = gsum[4] = 0;
    loc[0] = !!pcis->n;
    loc[1] = pcis->n - pcis->n_B;
    loc[2] = pcis->n_B;
    loc[3] = pcbddc->local_primal_size;
    loc[4] = pcis->n;
    loc[5] = pcbddc->benign_n;
    ierr = MPI_Reduce(loc,gsum,5,MPIU_INT64,MPI_SUM,0,PetscObjectComm((PetscObject)pc));CHKERRQ(ierr);
    if (!loc[0]) loc[1] = loc[2] = loc[3] = loc[4] = -1;
    ierr = MPI_Reduce(loc,gmax,5,MPIU_INT64,MPI_MAX,0,PetscObjectComm((PetscObject)pc));CHKERRQ(ierr);
    if (!loc[0]) loc[1] = loc[2] = loc[3] = loc[4] = PETSC_MAX_INT;
    ierr = MPI_Reduce(loc,gmin,5,MPIU_INT64,MPI_MIN,0,PetscObjectComm((PetscObject)pc));CHKERRQ(ierr);
    ierr = MPI_Reduce(&loc[5],&totbenign,1,MPIU_INT64,MPI_SUM,0,PetscObjectComm((PetscObject)pc));CHKERRQ(ierr);
    if (pcbddc->coarse_size) {
      ratio1 = pc->pmat->rmap->N/(1.*pcbddc->coarse_size);
      ratio2 = PetscRealPart(interface_size)/pcbddc->coarse_size;
    }
    ierr = PetscViewerASCIIPrintf(viewer,"  BDDC: ********************************** STATISTICS AT LEVEL %d **********************************\n",pcbddc->current_level);CHKERRQ(ierr);
    ierr = PetscViewerASCIIPrintf(viewer,"  BDDC: Global dofs sizes: all %d interface %d coarse %d\n",pc->pmat->rmap->N,(PetscInt)PetscRealPart(interface_size),pcbddc->coarse_size);CHKERRQ(ierr);
    ierr = PetscViewerASCIIPrintf(viewer,"  BDDC: Coarsening ratios: all/coarse %d interface/coarse %d\n",(PetscInt)ratio1,(PetscInt)ratio2);CHKERRQ(ierr);
    ierr = PetscViewerASCIIPrintf(viewer,"  BDDC: Active processes : %d\n",(PetscInt)gsum[0]);CHKERRQ(ierr);
    if (pcbddc->benign_have_null) {
      ierr = PetscViewerASCIIPrintf(viewer,"  BDDC: Benign subs      : %d\n",(PetscInt)totbenign);CHKERRQ(ierr);
    }
    ierr = PetscViewerASCIIPrintf(viewer,"  BDDC: Dofs type        :\tMIN\tMAX\tMEAN\n",(PetscInt)gmin[1],(PetscInt)gmax[1],(PetscInt)(gsum[1]/gsum[0]));CHKERRQ(ierr);
    ierr = PetscViewerASCIIPrintf(viewer,"  BDDC: Interior  dofs   :\t%d\t%d\t%d\n",(PetscInt)gmin[1],(PetscInt)gmax[1],(PetscInt)(gsum[1]/gsum[0]));CHKERRQ(ierr);
    ierr = PetscViewerASCIIPrintf(viewer,"  BDDC: Interface dofs   :\t%d\t%d\t%d\n",(PetscInt)gmin[2],(PetscInt)gmax[2],(PetscInt)(gsum[2]/gsum[0]));CHKERRQ(ierr);
    ierr = PetscViewerASCIIPrintf(viewer,"  BDDC: Primal    dofs   :\t%d\t%d\t%d\n",(PetscInt)gmin[3],(PetscInt)gmax[3],(PetscInt)(gsum[3]/gsum[0]));CHKERRQ(ierr);
    ierr = PetscViewerASCIIPrintf(viewer,"  BDDC: Local     dofs   :\t%d\t%d\t%d\n",(PetscInt)gmin[4],(PetscInt)gmax[4],(PetscInt)(gsum[4]/gsum[0]));CHKERRQ(ierr);
    ierr = PetscViewerASCIIPrintf(viewer,"  BDDC: ********************************** COARSE PROBLEM DETAILS *********************************\n",pcbddc->current_level);CHKERRQ(ierr);
    ierr = PetscViewerFlush(viewer);CHKERRQ(ierr);

    /* the coarse problem can be handled with a different communicator */
    if (pcbddc->coarse_ksp) color = 1;
    else color = 0;
    ierr = MPI_Comm_rank(PetscObjectComm((PetscObject)pc),&rank);CHKERRQ(ierr);
    ierr = PetscSubcommCreate(PetscObjectComm((PetscObject)pc),&subcomm);CHKERRQ(ierr);
    ierr = PetscSubcommSetNumber(subcomm,2);CHKERRQ(ierr);
    ierr = PetscSubcommSetTypeGeneral(subcomm,color,rank);CHKERRQ(ierr);
    ierr = PetscViewerGetSubViewer(viewer,PetscSubcommChild(subcomm),&subviewer);CHKERRQ(ierr);
    if (color == 1) {
      ierr = KSPView(pcbddc->coarse_ksp,subviewer);CHKERRQ(ierr);
      ierr = PetscViewerFlush(subviewer);CHKERRQ(ierr);
    }
    ierr = PetscViewerRestoreSubViewer(viewer,PetscSubcommChild(subcomm),&subviewer);CHKERRQ(ierr);
    ierr = PetscSubcommDestroy(&subcomm);CHKERRQ(ierr);
    ierr = PetscViewerFlush(viewer);CHKERRQ(ierr);
  }
  PetscFunctionReturn(0);
}

/* -------------------------------------------------------------------------- */
#undef __FUNCT__
#define __FUNCT__ "PCBDDCSetChangeOfBasisMat_BDDC"
static PetscErrorCode PCBDDCSetChangeOfBasisMat_BDDC(PC pc, Mat change, PetscBool interior)
{
  PC_BDDC        *pcbddc = (PC_BDDC*)pc->data;
  PetscErrorCode ierr;

  PetscFunctionBegin;
  ierr = PetscObjectReference((PetscObject)change);CHKERRQ(ierr);
  ierr = MatDestroy(&pcbddc->user_ChangeOfBasisMatrix);CHKERRQ(ierr);
  pcbddc->user_ChangeOfBasisMatrix = change;
  pcbddc->change_interior = interior;
  PetscFunctionReturn(0);
}
#undef __FUNCT__
#define __FUNCT__ "PCBDDCSetChangeOfBasisMat"
/*@
 PCBDDCSetChangeOfBasisMat - Set user defined change of basis for dofs

   Collective on PC

   Input Parameters:
+  pc - the preconditioning context
.  change - the change of basis matrix
-  interior - whether or not the change of basis modifies interior dofs

   Level: intermediate

   Notes:

.seealso: PCBDDC
@*/
PetscErrorCode PCBDDCSetChangeOfBasisMat(PC pc, Mat change, PetscBool interior)
{
  PetscErrorCode ierr;

  PetscFunctionBegin;
  PetscValidHeaderSpecific(pc,PC_CLASSID,1);
  PetscValidHeaderSpecific(change,MAT_CLASSID,2);
  PetscCheckSameComm(pc,1,change,2);
  if (pc->mat) {
    PetscInt rows_c,cols_c,rows,cols;
    ierr = MatGetSize(pc->mat,&rows,&cols);CHKERRQ(ierr);
    ierr = MatGetSize(change,&rows_c,&cols_c);CHKERRQ(ierr);
    if (rows_c != rows) SETERRQ2(PetscObjectComm((PetscObject)pc),PETSC_ERR_SUP,"Invalid number of rows for change of basis matrix! %d != %d",rows_c,rows);
    if (cols_c != cols) SETERRQ2(PetscObjectComm((PetscObject)pc),PETSC_ERR_SUP,"Invalid number of columns for change of basis matrix! %d != %d",cols_c,cols);
    ierr = MatGetLocalSize(pc->mat,&rows,&cols);CHKERRQ(ierr);
    ierr = MatGetLocalSize(change,&rows_c,&cols_c);CHKERRQ(ierr);
    if (rows_c != rows) SETERRQ2(PetscObjectComm((PetscObject)pc),PETSC_ERR_SUP,"Invalid number of local rows for change of basis matrix! %d != %d",rows_c,rows);
    if (cols_c != cols) SETERRQ2(PetscObjectComm((PetscObject)pc),PETSC_ERR_SUP,"Invalid number of local columns for change of basis matrix! %d != %d",cols_c,cols);
  }
  ierr = PetscTryMethod(pc,"PCBDDCSetChangeOfBasisMat_C",(PC,Mat,PetscBool),(pc,change,interior));CHKERRQ(ierr);
  PetscFunctionReturn(0);
}
/* -------------------------------------------------------------------------- */
#undef __FUNCT__
#define __FUNCT__ "PCBDDCSetPrimalVerticesIS_BDDC"
static PetscErrorCode PCBDDCSetPrimalVerticesIS_BDDC(PC pc, IS PrimalVertices)
{
  PC_BDDC        *pcbddc = (PC_BDDC*)pc->data;
  PetscBool      isequal = PETSC_FALSE;
  PetscErrorCode ierr;

  PetscFunctionBegin;
  ierr = PetscObjectReference((PetscObject)PrimalVertices);CHKERRQ(ierr);
  if (pcbddc->user_primal_vertices) {
    ierr = ISEqual(PrimalVertices,pcbddc->user_primal_vertices,&isequal);CHKERRQ(ierr);
  }
  ierr = ISDestroy(&pcbddc->user_primal_vertices);CHKERRQ(ierr);
  ierr = ISDestroy(&pcbddc->user_primal_vertices_local);CHKERRQ(ierr);
  pcbddc->user_primal_vertices = PrimalVertices;
  if (!isequal) pcbddc->recompute_topography = PETSC_TRUE;
  PetscFunctionReturn(0);
}
#undef __FUNCT__
#define __FUNCT__ "PCBDDCSetPrimalVerticesIS"
/*@
 PCBDDCSetPrimalVerticesIS - Set additional user defined primal vertices in PCBDDC

   Collective

   Input Parameters:
+  pc - the preconditioning context
-  PrimalVertices - index set of primal vertices in global numbering (can be empty)

   Level: intermediate

   Notes:
     Any process can list any global node

.seealso: PCBDDC
@*/
PetscErrorCode PCBDDCSetPrimalVerticesIS(PC pc, IS PrimalVertices)
{
  PetscErrorCode ierr;

  PetscFunctionBegin;
  PetscValidHeaderSpecific(pc,PC_CLASSID,1);
  PetscValidHeaderSpecific(PrimalVertices,IS_CLASSID,2);
  PetscCheckSameComm(pc,1,PrimalVertices,2);
  ierr = PetscTryMethod(pc,"PCBDDCSetPrimalVerticesIS_C",(PC,IS),(pc,PrimalVertices));CHKERRQ(ierr);
  PetscFunctionReturn(0);
}
/* -------------------------------------------------------------------------- */
#undef __FUNCT__
#define __FUNCT__ "PCBDDCSetPrimalVerticesLocalIS_BDDC"
static PetscErrorCode PCBDDCSetPrimalVerticesLocalIS_BDDC(PC pc, IS PrimalVertices)
{
  PC_BDDC        *pcbddc = (PC_BDDC*)pc->data;
  PetscBool      isequal = PETSC_FALSE;
  PetscErrorCode ierr;

  PetscFunctionBegin;
  ierr = PetscObjectReference((PetscObject)PrimalVertices);CHKERRQ(ierr);
  if (pcbddc->user_primal_vertices_local) {
    ierr = ISEqual(PrimalVertices,pcbddc->user_primal_vertices_local,&isequal);CHKERRQ(ierr);
  }
  ierr = ISDestroy(&pcbddc->user_primal_vertices);CHKERRQ(ierr);
  ierr = ISDestroy(&pcbddc->user_primal_vertices_local);CHKERRQ(ierr);
  pcbddc->user_primal_vertices_local = PrimalVertices;
  if (!isequal) pcbddc->recompute_topography = PETSC_TRUE;
  PetscFunctionReturn(0);
}
#undef __FUNCT__
#define __FUNCT__ "PCBDDCSetPrimalVerticesLocalIS"
/*@
 PCBDDCSetPrimalVerticesLocalIS - Set additional user defined primal vertices in PCBDDC

   Collective

   Input Parameters:
+  pc - the preconditioning context
-  PrimalVertices - index set of primal vertices in local numbering (can be empty)

   Level: intermediate

   Notes:

.seealso: PCBDDC
@*/
PetscErrorCode PCBDDCSetPrimalVerticesLocalIS(PC pc, IS PrimalVertices)
{
  PetscErrorCode ierr;

  PetscFunctionBegin;
  PetscValidHeaderSpecific(pc,PC_CLASSID,1);
  PetscValidHeaderSpecific(PrimalVertices,IS_CLASSID,2);
  PetscCheckSameComm(pc,1,PrimalVertices,2);
  ierr = PetscTryMethod(pc,"PCBDDCSetPrimalVerticesLocalIS_C",(PC,IS),(pc,PrimalVertices));CHKERRQ(ierr);
  PetscFunctionReturn(0);
}
/* -------------------------------------------------------------------------- */
#undef __FUNCT__
#define __FUNCT__ "PCBDDCSetCoarseningRatio_BDDC"
static PetscErrorCode PCBDDCSetCoarseningRatio_BDDC(PC pc,PetscInt k)
{
  PC_BDDC  *pcbddc = (PC_BDDC*)pc->data;

  PetscFunctionBegin;
  pcbddc->coarsening_ratio = k;
  PetscFunctionReturn(0);
}

#undef __FUNCT__
#define __FUNCT__ "PCBDDCSetCoarseningRatio"
/*@
 PCBDDCSetCoarseningRatio - Set coarsening ratio used in multilevel

   Logically collective on PC

   Input Parameters:
+  pc - the preconditioning context
-  k - coarsening ratio (H/h at the coarser level)

   Options Database Keys:
.    -pc_bddc_coarsening_ratio

   Level: intermediate

   Notes:
     Approximatively k subdomains at the finer level will be aggregated into a single subdomain at the coarser level

.seealso: PCBDDC, PCBDDCSetLevels()
@*/
PetscErrorCode PCBDDCSetCoarseningRatio(PC pc,PetscInt k)
{
  PetscErrorCode ierr;

  PetscFunctionBegin;
  PetscValidHeaderSpecific(pc,PC_CLASSID,1);
  PetscValidLogicalCollectiveInt(pc,k,2);
  ierr = PetscTryMethod(pc,"PCBDDCSetCoarseningRatio_C",(PC,PetscInt),(pc,k));CHKERRQ(ierr);
  PetscFunctionReturn(0);
}

/* The following functions (PCBDDCSetUseExactDirichlet PCBDDCSetLevel) are not public */
#undef __FUNCT__
#define __FUNCT__ "PCBDDCSetUseExactDirichlet_BDDC"
static PetscErrorCode PCBDDCSetUseExactDirichlet_BDDC(PC pc,PetscBool flg)
{
  PC_BDDC  *pcbddc = (PC_BDDC*)pc->data;

  PetscFunctionBegin;
  pcbddc->use_exact_dirichlet_trick = flg;
  PetscFunctionReturn(0);
}

#undef __FUNCT__
#define __FUNCT__ "PCBDDCSetUseExactDirichlet"
PetscErrorCode PCBDDCSetUseExactDirichlet(PC pc,PetscBool flg)
{
  PetscErrorCode ierr;

  PetscFunctionBegin;
  PetscValidHeaderSpecific(pc,PC_CLASSID,1);
  PetscValidLogicalCollectiveBool(pc,flg,2);
  ierr = PetscTryMethod(pc,"PCBDDCSetUseExactDirichlet_C",(PC,PetscBool),(pc,flg));CHKERRQ(ierr);
  PetscFunctionReturn(0);
}

#undef __FUNCT__
#define __FUNCT__ "PCBDDCSetLevel_BDDC"
static PetscErrorCode PCBDDCSetLevel_BDDC(PC pc,PetscInt level)
{
  PC_BDDC  *pcbddc = (PC_BDDC*)pc->data;

  PetscFunctionBegin;
  pcbddc->current_level = level;
  PetscFunctionReturn(0);
}

#undef __FUNCT__
#define __FUNCT__ "PCBDDCSetLevel"
PetscErrorCode PCBDDCSetLevel(PC pc,PetscInt level)
{
  PetscErrorCode ierr;

  PetscFunctionBegin;
  PetscValidHeaderSpecific(pc,PC_CLASSID,1);
  PetscValidLogicalCollectiveInt(pc,level,2);
  ierr = PetscTryMethod(pc,"PCBDDCSetLevel_C",(PC,PetscInt),(pc,level));CHKERRQ(ierr);
  PetscFunctionReturn(0);
}

#undef __FUNCT__
#define __FUNCT__ "PCBDDCSetLevels_BDDC"
static PetscErrorCode PCBDDCSetLevels_BDDC(PC pc,PetscInt levels)
{
  PC_BDDC  *pcbddc = (PC_BDDC*)pc->data;

  PetscFunctionBegin;
  pcbddc->max_levels = levels;
  PetscFunctionReturn(0);
}

#undef __FUNCT__
#define __FUNCT__ "PCBDDCSetLevels"
/*@
 PCBDDCSetLevels - Sets the maximum number of levels for multilevel

   Logically collective on PC

   Input Parameters:
+  pc - the preconditioning context
-  levels - the maximum number of levels (max 9)

   Options Database Keys:
.    -pc_bddc_levels

   Level: intermediate

   Notes:
     Default value is 0, i.e. traditional one-level BDDC

.seealso: PCBDDC, PCBDDCSetCoarseningRatio()
@*/
PetscErrorCode PCBDDCSetLevels(PC pc,PetscInt levels)
{
  PetscErrorCode ierr;

  PetscFunctionBegin;
  PetscValidHeaderSpecific(pc,PC_CLASSID,1);
  PetscValidLogicalCollectiveInt(pc,levels,2);
  if (levels > 99) SETERRQ(PetscObjectComm((PetscObject)pc),PETSC_ERR_SUP,"Maximum number of levels for bddc is 99\n");
  ierr = PetscTryMethod(pc,"PCBDDCSetLevels_C",(PC,PetscInt),(pc,levels));CHKERRQ(ierr);
  PetscFunctionReturn(0);
}
/* -------------------------------------------------------------------------- */

#undef __FUNCT__
#define __FUNCT__ "PCBDDCSetDirichletBoundaries_BDDC"
static PetscErrorCode PCBDDCSetDirichletBoundaries_BDDC(PC pc,IS DirichletBoundaries)
{
  PC_BDDC        *pcbddc = (PC_BDDC*)pc->data;
  PetscBool      isequal = PETSC_FALSE;
  PetscErrorCode ierr;

  PetscFunctionBegin;
  ierr = PetscObjectReference((PetscObject)DirichletBoundaries);CHKERRQ(ierr);
  if (pcbddc->DirichletBoundaries) {
    ierr = ISEqual(DirichletBoundaries,pcbddc->DirichletBoundaries,&isequal);CHKERRQ(ierr);
  }
  /* last user setting takes precendence -> destroy any other customization */
  ierr = ISDestroy(&pcbddc->DirichletBoundariesLocal);CHKERRQ(ierr);
  ierr = ISDestroy(&pcbddc->DirichletBoundaries);CHKERRQ(ierr);
  pcbddc->DirichletBoundaries = DirichletBoundaries;
  if (!isequal) pcbddc->recompute_topography = PETSC_TRUE;
  PetscFunctionReturn(0);
}

#undef __FUNCT__
#define __FUNCT__ "PCBDDCSetDirichletBoundaries"
/*@
 PCBDDCSetDirichletBoundaries - Set IS defining Dirichlet boundaries for the global problem.

   Collective

   Input Parameters:
+  pc - the preconditioning context
-  DirichletBoundaries - parallel IS defining the Dirichlet boundaries

   Level: intermediate

   Notes:
     Provide the information if you used MatZeroRows/Columns routines. Any process can list any global node

.seealso: PCBDDC, PCBDDCSetDirichletBoundariesLocal(), MatZeroRows(), MatZeroRowsColumns()
@*/
PetscErrorCode PCBDDCSetDirichletBoundaries(PC pc,IS DirichletBoundaries)
{
  PetscErrorCode ierr;

  PetscFunctionBegin;
  PetscValidHeaderSpecific(pc,PC_CLASSID,1);
  PetscValidHeaderSpecific(DirichletBoundaries,IS_CLASSID,2);
  PetscCheckSameComm(pc,1,DirichletBoundaries,2);
  ierr = PetscTryMethod(pc,"PCBDDCSetDirichletBoundaries_C",(PC,IS),(pc,DirichletBoundaries));CHKERRQ(ierr);
  PetscFunctionReturn(0);
}
/* -------------------------------------------------------------------------- */

#undef __FUNCT__
#define __FUNCT__ "PCBDDCSetDirichletBoundariesLocal_BDDC"
static PetscErrorCode PCBDDCSetDirichletBoundariesLocal_BDDC(PC pc,IS DirichletBoundaries)
{
  PC_BDDC        *pcbddc = (PC_BDDC*)pc->data;
  PetscBool      isequal = PETSC_FALSE;
  PetscErrorCode ierr;

  PetscFunctionBegin;
  ierr = PetscObjectReference((PetscObject)DirichletBoundaries);CHKERRQ(ierr);
  if (pcbddc->DirichletBoundariesLocal) {
    ierr = ISEqual(DirichletBoundaries,pcbddc->DirichletBoundariesLocal,&isequal);CHKERRQ(ierr);
  }
  /* last user setting takes precendence -> destroy any other customization */
  ierr = ISDestroy(&pcbddc->DirichletBoundariesLocal);CHKERRQ(ierr);
  ierr = ISDestroy(&pcbddc->DirichletBoundaries);CHKERRQ(ierr);
  pcbddc->DirichletBoundariesLocal = DirichletBoundaries;
  if (!isequal) pcbddc->recompute_topography = PETSC_TRUE;
  PetscFunctionReturn(0);
}

#undef __FUNCT__
#define __FUNCT__ "PCBDDCSetDirichletBoundariesLocal"
/*@
 PCBDDCSetDirichletBoundariesLocal - Set IS defining Dirichlet boundaries for the global problem in local ordering.

   Collective

   Input Parameters:
+  pc - the preconditioning context
-  DirichletBoundaries - parallel IS defining the Dirichlet boundaries (in local ordering)

   Level: intermediate

   Notes:

.seealso: PCBDDC, PCBDDCSetDirichletBoundaries(), MatZeroRows(), MatZeroRowsColumns()
@*/
PetscErrorCode PCBDDCSetDirichletBoundariesLocal(PC pc,IS DirichletBoundaries)
{
  PetscErrorCode ierr;

  PetscFunctionBegin;
  PetscValidHeaderSpecific(pc,PC_CLASSID,1);
  PetscValidHeaderSpecific(DirichletBoundaries,IS_CLASSID,2);
  PetscCheckSameComm(pc,1,DirichletBoundaries,2);
  ierr = PetscTryMethod(pc,"PCBDDCSetDirichletBoundariesLocal_C",(PC,IS),(pc,DirichletBoundaries));CHKERRQ(ierr);
  PetscFunctionReturn(0);
}
/* -------------------------------------------------------------------------- */

#undef __FUNCT__
#define __FUNCT__ "PCBDDCSetNeumannBoundaries_BDDC"
static PetscErrorCode PCBDDCSetNeumannBoundaries_BDDC(PC pc,IS NeumannBoundaries)
{
  PC_BDDC        *pcbddc = (PC_BDDC*)pc->data;
  PetscBool      isequal = PETSC_FALSE;
  PetscErrorCode ierr;

  PetscFunctionBegin;
  ierr = PetscObjectReference((PetscObject)NeumannBoundaries);CHKERRQ(ierr);
  if (pcbddc->NeumannBoundaries) {
    ierr = ISEqual(NeumannBoundaries,pcbddc->NeumannBoundaries,&isequal);CHKERRQ(ierr);
  }
  /* last user setting takes precendence -> destroy any other customization */
  ierr = ISDestroy(&pcbddc->NeumannBoundariesLocal);CHKERRQ(ierr);
  ierr = ISDestroy(&pcbddc->NeumannBoundaries);CHKERRQ(ierr);
  pcbddc->NeumannBoundaries = NeumannBoundaries;
  if (!isequal) pcbddc->recompute_topography = PETSC_TRUE;
  PetscFunctionReturn(0);
}

#undef __FUNCT__
#define __FUNCT__ "PCBDDCSetNeumannBoundaries"
/*@
 PCBDDCSetNeumannBoundaries - Set IS defining Neumann boundaries for the global problem.

   Collective

   Input Parameters:
+  pc - the preconditioning context
-  NeumannBoundaries - parallel IS defining the Neumann boundaries

   Level: intermediate

   Notes:
     Any process can list any global node

.seealso: PCBDDC, PCBDDCSetNeumannBoundariesLocal()
@*/
PetscErrorCode PCBDDCSetNeumannBoundaries(PC pc,IS NeumannBoundaries)
{
  PetscErrorCode ierr;

  PetscFunctionBegin;
  PetscValidHeaderSpecific(pc,PC_CLASSID,1);
  PetscValidHeaderSpecific(NeumannBoundaries,IS_CLASSID,2);
  PetscCheckSameComm(pc,1,NeumannBoundaries,2);
  ierr = PetscTryMethod(pc,"PCBDDCSetNeumannBoundaries_C",(PC,IS),(pc,NeumannBoundaries));CHKERRQ(ierr);
  PetscFunctionReturn(0);
}
/* -------------------------------------------------------------------------- */

#undef __FUNCT__
#define __FUNCT__ "PCBDDCSetNeumannBoundariesLocal_BDDC"
static PetscErrorCode PCBDDCSetNeumannBoundariesLocal_BDDC(PC pc,IS NeumannBoundaries)
{
  PC_BDDC        *pcbddc = (PC_BDDC*)pc->data;
  PetscBool      isequal = PETSC_FALSE;
  PetscErrorCode ierr;

  PetscFunctionBegin;
  ierr = PetscObjectReference((PetscObject)NeumannBoundaries);CHKERRQ(ierr);
  if (pcbddc->NeumannBoundariesLocal) {
    ierr = ISEqual(NeumannBoundaries,pcbddc->NeumannBoundariesLocal,&isequal);CHKERRQ(ierr);
  }
  /* last user setting takes precendence -> destroy any other customization */
  ierr = ISDestroy(&pcbddc->NeumannBoundariesLocal);CHKERRQ(ierr);
  ierr = ISDestroy(&pcbddc->NeumannBoundaries);CHKERRQ(ierr);
  pcbddc->NeumannBoundariesLocal = NeumannBoundaries;
  if (!isequal) pcbddc->recompute_topography = PETSC_TRUE;
  PetscFunctionReturn(0);
}

#undef __FUNCT__
#define __FUNCT__ "PCBDDCSetNeumannBoundariesLocal"
/*@
 PCBDDCSetNeumannBoundariesLocal - Set IS defining Neumann boundaries for the global problem in local ordering.

   Collective

   Input Parameters:
+  pc - the preconditioning context
-  NeumannBoundaries - parallel IS defining the subdomain part of Neumann boundaries (in local ordering)

   Level: intermediate

   Notes:

.seealso: PCBDDC, PCBDDCSetNeumannBoundaries()
@*/
PetscErrorCode PCBDDCSetNeumannBoundariesLocal(PC pc,IS NeumannBoundaries)
{
  PetscErrorCode ierr;

  PetscFunctionBegin;
  PetscValidHeaderSpecific(pc,PC_CLASSID,1);
  PetscValidHeaderSpecific(NeumannBoundaries,IS_CLASSID,2);
  PetscCheckSameComm(pc,1,NeumannBoundaries,2);
  ierr = PetscTryMethod(pc,"PCBDDCSetNeumannBoundariesLocal_C",(PC,IS),(pc,NeumannBoundaries));CHKERRQ(ierr);
  PetscFunctionReturn(0);
}
/* -------------------------------------------------------------------------- */

#undef __FUNCT__
#define __FUNCT__ "PCBDDCGetDirichletBoundaries_BDDC"
static PetscErrorCode PCBDDCGetDirichletBoundaries_BDDC(PC pc,IS *DirichletBoundaries)
{
  PC_BDDC  *pcbddc = (PC_BDDC*)pc->data;

  PetscFunctionBegin;
  *DirichletBoundaries = pcbddc->DirichletBoundaries;
  PetscFunctionReturn(0);
}

#undef __FUNCT__
#define __FUNCT__ "PCBDDCGetDirichletBoundaries"
/*@
 PCBDDCGetDirichletBoundaries - Get parallel IS for Dirichlet boundaries

   Collective

   Input Parameters:
.  pc - the preconditioning context

   Output Parameters:
.  DirichletBoundaries - index set defining the Dirichlet boundaries

   Level: intermediate

   Notes:
     The IS returned (if any) is the same passed in earlier by the user with PCBDDCSetDirichletBoundaries

.seealso: PCBDDC
@*/
PetscErrorCode PCBDDCGetDirichletBoundaries(PC pc,IS *DirichletBoundaries)
{
  PetscErrorCode ierr;

  PetscFunctionBegin;
  PetscValidHeaderSpecific(pc,PC_CLASSID,1);
  ierr = PetscUseMethod(pc,"PCBDDCGetDirichletBoundaries_C",(PC,IS*),(pc,DirichletBoundaries));CHKERRQ(ierr);
  PetscFunctionReturn(0);
}
/* -------------------------------------------------------------------------- */

#undef __FUNCT__
#define __FUNCT__ "PCBDDCGetDirichletBoundariesLocal_BDDC"
static PetscErrorCode PCBDDCGetDirichletBoundariesLocal_BDDC(PC pc,IS *DirichletBoundaries)
{
  PC_BDDC  *pcbddc = (PC_BDDC*)pc->data;

  PetscFunctionBegin;
  *DirichletBoundaries = pcbddc->DirichletBoundariesLocal;
  PetscFunctionReturn(0);
}

#undef __FUNCT__
#define __FUNCT__ "PCBDDCGetDirichletBoundariesLocal"
/*@
 PCBDDCGetDirichletBoundariesLocal - Get parallel IS for Dirichlet boundaries (in local ordering)

   Collective

   Input Parameters:
.  pc - the preconditioning context

   Output Parameters:
.  DirichletBoundaries - index set defining the subdomain part of Dirichlet boundaries

   Level: intermediate

   Notes:
     The IS returned could be the same passed in earlier by the user (if provided with PCBDDCSetDirichletBoundariesLocal) or a global-to-local map of the global IS (if provided with PCBDDCSetDirichletBoundaries).
          In the latter case, the IS will be available after PCSetUp.

.seealso: PCBDDC
@*/
PetscErrorCode PCBDDCGetDirichletBoundariesLocal(PC pc,IS *DirichletBoundaries)
{
  PetscErrorCode ierr;

  PetscFunctionBegin;
  PetscValidHeaderSpecific(pc,PC_CLASSID,1);
  ierr = PetscUseMethod(pc,"PCBDDCGetDirichletBoundariesLocal_C",(PC,IS*),(pc,DirichletBoundaries));CHKERRQ(ierr);
  PetscFunctionReturn(0);
}
/* -------------------------------------------------------------------------- */

#undef __FUNCT__
#define __FUNCT__ "PCBDDCGetNeumannBoundaries_BDDC"
static PetscErrorCode PCBDDCGetNeumannBoundaries_BDDC(PC pc,IS *NeumannBoundaries)
{
  PC_BDDC  *pcbddc = (PC_BDDC*)pc->data;

  PetscFunctionBegin;
  *NeumannBoundaries = pcbddc->NeumannBoundaries;
  PetscFunctionReturn(0);
}

#undef __FUNCT__
#define __FUNCT__ "PCBDDCGetNeumannBoundaries"
/*@
 PCBDDCGetNeumannBoundaries - Get parallel IS for Neumann boundaries

   Collective

   Input Parameters:
.  pc - the preconditioning context

   Output Parameters:
.  NeumannBoundaries - index set defining the Neumann boundaries

   Level: intermediate

   Notes:
     The IS returned (if any) is the same passed in earlier by the user with PCBDDCSetNeumannBoundaries

.seealso: PCBDDC
@*/
PetscErrorCode PCBDDCGetNeumannBoundaries(PC pc,IS *NeumannBoundaries)
{
  PetscErrorCode ierr;

  PetscFunctionBegin;
  PetscValidHeaderSpecific(pc,PC_CLASSID,1);
  ierr = PetscUseMethod(pc,"PCBDDCGetNeumannBoundaries_C",(PC,IS*),(pc,NeumannBoundaries));CHKERRQ(ierr);
  PetscFunctionReturn(0);
}
/* -------------------------------------------------------------------------- */

#undef __FUNCT__
#define __FUNCT__ "PCBDDCGetNeumannBoundariesLocal_BDDC"
static PetscErrorCode PCBDDCGetNeumannBoundariesLocal_BDDC(PC pc,IS *NeumannBoundaries)
{
  PC_BDDC  *pcbddc = (PC_BDDC*)pc->data;

  PetscFunctionBegin;
  *NeumannBoundaries = pcbddc->NeumannBoundariesLocal;
  PetscFunctionReturn(0);
}

#undef __FUNCT__
#define __FUNCT__ "PCBDDCGetNeumannBoundariesLocal"
/*@
 PCBDDCGetNeumannBoundariesLocal - Get parallel IS for Neumann boundaries (in local ordering)

   Collective

   Input Parameters:
.  pc - the preconditioning context

   Output Parameters:
.  NeumannBoundaries - index set defining the subdomain part of Neumann boundaries

   Level: intermediate

   Notes:
     The IS returned could be the same passed in earlier by the user (if provided with PCBDDCSetNeumannBoundariesLocal) or a global-to-local map of the global IS (if provided with PCBDDCSetNeumannBoundaries).
          In the latter case, the IS will be available after PCSetUp.

.seealso: PCBDDC
@*/
PetscErrorCode PCBDDCGetNeumannBoundariesLocal(PC pc,IS *NeumannBoundaries)
{
  PetscErrorCode ierr;

  PetscFunctionBegin;
  PetscValidHeaderSpecific(pc,PC_CLASSID,1);
  ierr = PetscUseMethod(pc,"PCBDDCGetNeumannBoundariesLocal_C",(PC,IS*),(pc,NeumannBoundaries));CHKERRQ(ierr);
  PetscFunctionReturn(0);
}
/* -------------------------------------------------------------------------- */

#undef __FUNCT__
#define __FUNCT__ "PCBDDCSetLocalAdjacencyGraph_BDDC"
static PetscErrorCode PCBDDCSetLocalAdjacencyGraph_BDDC(PC pc, PetscInt nvtxs,const PetscInt xadj[],const PetscInt adjncy[], PetscCopyMode copymode)
{
  PC_BDDC        *pcbddc = (PC_BDDC*)pc->data;
  PCBDDCGraph    mat_graph = pcbddc->mat_graph;
  PetscBool      same_data = PETSC_FALSE;
  PetscErrorCode ierr;

  PetscFunctionBegin;
  if (!nvtxs) {
    ierr = PCBDDCGraphResetCSR(mat_graph);CHKERRQ(ierr);
    PetscFunctionReturn(0);
  }
  if (mat_graph->nvtxs_csr == nvtxs) {
    if (mat_graph->xadj == xadj && mat_graph->adjncy == adjncy) same_data = PETSC_TRUE;
    if (!same_data && mat_graph->xadj[nvtxs] == xadj[nvtxs]) {
      ierr = PetscMemcmp(adjncy,mat_graph->adjncy,nvtxs*sizeof(PetscInt),&same_data);CHKERRQ(ierr);
    }
  }
  if (!same_data) {
    /* free old CSR */
    ierr = PCBDDCGraphResetCSR(mat_graph);CHKERRQ(ierr);
    /* get CSR into graph structure */
    if (copymode == PETSC_COPY_VALUES) {
      ierr = PetscMalloc1(nvtxs+1,&mat_graph->xadj);CHKERRQ(ierr);
      ierr = PetscMalloc1(xadj[nvtxs],&mat_graph->adjncy);CHKERRQ(ierr);
      ierr = PetscMemcpy(mat_graph->xadj,xadj,(nvtxs+1)*sizeof(PetscInt));CHKERRQ(ierr);
      ierr = PetscMemcpy(mat_graph->adjncy,adjncy,xadj[nvtxs]*sizeof(PetscInt));CHKERRQ(ierr);
    } else if (copymode == PETSC_OWN_POINTER) {
      mat_graph->xadj = (PetscInt*)xadj;
      mat_graph->adjncy = (PetscInt*)adjncy;
    }
    mat_graph->nvtxs_csr = nvtxs;
    pcbddc->recompute_topography = PETSC_TRUE;
  }
  PetscFunctionReturn(0);
}

#undef __FUNCT__
#define __FUNCT__ "PCBDDCSetLocalAdjacencyGraph"
/*@
 PCBDDCSetLocalAdjacencyGraph - Set adjacency structure (CSR graph) of the local matrix

   Not collective

   Input Parameters:
+  pc - the preconditioning context
.  nvtxs - number of local vertices of the graph (i.e., the size of the local problem)
.  xadj, adjncy - the CSR graph
-  copymode - either PETSC_COPY_VALUES or PETSC_OWN_POINTER.

   Level: intermediate

   Notes:

.seealso: PCBDDC,PetscCopyMode
@*/
PetscErrorCode PCBDDCSetLocalAdjacencyGraph(PC pc,PetscInt nvtxs,const PetscInt xadj[],const PetscInt adjncy[], PetscCopyMode copymode)
{
  void (*f)(void) = 0;
  PetscErrorCode ierr;

  PetscFunctionBegin;
  PetscValidHeaderSpecific(pc,PC_CLASSID,1);
  if (nvtxs) {
    PetscValidIntPointer(xadj,3);
    PetscValidIntPointer(adjncy,4);
  }
  if (copymode != PETSC_COPY_VALUES && copymode != PETSC_OWN_POINTER)  SETERRQ1(PETSC_COMM_SELF,PETSC_ERR_SUP,"Unsupported copy mode %d",copymode);
  ierr = PetscTryMethod(pc,"PCBDDCSetLocalAdjacencyGraph_C",(PC,PetscInt,const PetscInt[],const PetscInt[],PetscCopyMode),(pc,nvtxs,xadj,adjncy,copymode));CHKERRQ(ierr);
  /* free arrays if PCBDDC is not the PC type */
  ierr = PetscObjectQueryFunction((PetscObject)pc,"PCBDDCSetLocalAdjacencyGraph_C",&f);CHKERRQ(ierr);
  if (!f && copymode == PETSC_OWN_POINTER) {
    ierr = PetscFree(xadj);CHKERRQ(ierr);
    ierr = PetscFree(adjncy);CHKERRQ(ierr);
  }
  PetscFunctionReturn(0);
}
/* -------------------------------------------------------------------------- */

#undef __FUNCT__
#define __FUNCT__ "PCBDDCSetDofsSplittingLocal_BDDC"
static PetscErrorCode PCBDDCSetDofsSplittingLocal_BDDC(PC pc,PetscInt n_is, IS ISForDofs[])
{
  PC_BDDC        *pcbddc = (PC_BDDC*)pc->data;
  PetscInt       i;
  PetscBool      isequal = PETSC_FALSE;
  PetscErrorCode ierr;

  PetscFunctionBegin;
  if (pcbddc->n_ISForDofsLocal == n_is) {
    for (i=0;i<n_is;i++) {
      PetscBool isequalt;
      ierr = ISEqual(ISForDofs[i],pcbddc->ISForDofsLocal[i],&isequalt);CHKERRQ(ierr);
      if (!isequalt) break;
    }
    if (i == n_is) isequal = PETSC_TRUE;
  }
  for (i=0;i<n_is;i++) {
    ierr = PetscObjectReference((PetscObject)ISForDofs[i]);CHKERRQ(ierr);
  }
  /* Destroy ISes if they were already set */
  for (i=0;i<pcbddc->n_ISForDofsLocal;i++) {
    ierr = ISDestroy(&pcbddc->ISForDofsLocal[i]);CHKERRQ(ierr);
  }
  ierr = PetscFree(pcbddc->ISForDofsLocal);CHKERRQ(ierr);
  /* last user setting takes precendence -> destroy any other customization */
  for (i=0;i<pcbddc->n_ISForDofs;i++) {
    ierr = ISDestroy(&pcbddc->ISForDofs[i]);CHKERRQ(ierr);
  }
  ierr = PetscFree(pcbddc->ISForDofs);CHKERRQ(ierr);
  pcbddc->n_ISForDofs = 0;
  /* allocate space then set */
  if (n_is) {
    ierr = PetscMalloc1(n_is,&pcbddc->ISForDofsLocal);CHKERRQ(ierr);
  }
  for (i=0;i<n_is;i++) {
    pcbddc->ISForDofsLocal[i] = ISForDofs[i];
  }
  pcbddc->n_ISForDofsLocal = n_is;
  if (n_is) pcbddc->user_provided_isfordofs = PETSC_TRUE;
  if (!isequal) pcbddc->recompute_topography = PETSC_TRUE;
  PetscFunctionReturn(0);
}

#undef __FUNCT__
#define __FUNCT__ "PCBDDCSetDofsSplittingLocal"
/*@
 PCBDDCSetDofsSplittingLocal - Set index sets defining fields of the local subdomain matrix

   Collective

   Input Parameters:
+  pc - the preconditioning context
.  n_is - number of index sets defining the fields
-  ISForDofs - array of IS describing the fields in local ordering

   Level: intermediate

   Notes:
     n_is should be the same among processes. Not all nodes need to be listed: unlisted nodes will belong to the complement field.

.seealso: PCBDDC
@*/
PetscErrorCode PCBDDCSetDofsSplittingLocal(PC pc,PetscInt n_is, IS ISForDofs[])
{
  PetscInt       i;
  PetscErrorCode ierr;

  PetscFunctionBegin;
  PetscValidHeaderSpecific(pc,PC_CLASSID,1);
  PetscValidLogicalCollectiveInt(pc,n_is,2);
  for (i=0;i<n_is;i++) {
    PetscCheckSameComm(pc,1,ISForDofs[i],3);
    PetscValidHeaderSpecific(ISForDofs[i],IS_CLASSID,3);
  }
  ierr = PetscTryMethod(pc,"PCBDDCSetDofsSplittingLocal_C",(PC,PetscInt,IS[]),(pc,n_is,ISForDofs));CHKERRQ(ierr);
  PetscFunctionReturn(0);
}
/* -------------------------------------------------------------------------- */

#undef __FUNCT__
#define __FUNCT__ "PCBDDCSetDofsSplitting_BDDC"
static PetscErrorCode PCBDDCSetDofsSplitting_BDDC(PC pc,PetscInt n_is, IS ISForDofs[])
{
  PC_BDDC        *pcbddc = (PC_BDDC*)pc->data;
  PetscInt       i;
  PetscBool      isequal = PETSC_FALSE;
  PetscErrorCode ierr;

  PetscFunctionBegin;
  if (pcbddc->n_ISForDofs == n_is) {
    for (i=0;i<n_is;i++) {
      PetscBool isequalt;
      ierr = ISEqual(ISForDofs[i],pcbddc->ISForDofs[i],&isequalt);CHKERRQ(ierr);
      if (!isequalt) break;
    }
    if (i == n_is) isequal = PETSC_TRUE;
  }
  for (i=0;i<n_is;i++) {
    ierr = PetscObjectReference((PetscObject)ISForDofs[i]);CHKERRQ(ierr);
  }
  /* Destroy ISes if they were already set */
  for (i=0;i<pcbddc->n_ISForDofs;i++) {
    ierr = ISDestroy(&pcbddc->ISForDofs[i]);CHKERRQ(ierr);
  }
  ierr = PetscFree(pcbddc->ISForDofs);CHKERRQ(ierr);
  /* last user setting takes precendence -> destroy any other customization */
  for (i=0;i<pcbddc->n_ISForDofsLocal;i++) {
    ierr = ISDestroy(&pcbddc->ISForDofsLocal[i]);CHKERRQ(ierr);
  }
  ierr = PetscFree(pcbddc->ISForDofsLocal);CHKERRQ(ierr);
  pcbddc->n_ISForDofsLocal = 0;
  /* allocate space then set */
  if (n_is) {
    ierr = PetscMalloc1(n_is,&pcbddc->ISForDofs);CHKERRQ(ierr);
  }
  for (i=0;i<n_is;i++) {
    pcbddc->ISForDofs[i] = ISForDofs[i];
  }
  pcbddc->n_ISForDofs = n_is;
  if (n_is) pcbddc->user_provided_isfordofs = PETSC_TRUE;
  if (!isequal) pcbddc->recompute_topography = PETSC_TRUE;
  PetscFunctionReturn(0);
}

#undef __FUNCT__
#define __FUNCT__ "PCBDDCSetDofsSplitting"
/*@
 PCBDDCSetDofsSplitting - Set index sets defining fields of the global matrix

   Collective

   Input Parameters:
+  pc - the preconditioning context
.  n_is - number of index sets defining the fields
-  ISForDofs - array of IS describing the fields in global ordering

   Level: intermediate

   Notes:
     Any process can list any global node. Not all nodes need to be listed: unlisted nodes will belong to the complement field.

.seealso: PCBDDC
@*/
PetscErrorCode PCBDDCSetDofsSplitting(PC pc,PetscInt n_is, IS ISForDofs[])
{
  PetscInt       i;
  PetscErrorCode ierr;

  PetscFunctionBegin;
  PetscValidHeaderSpecific(pc,PC_CLASSID,1);
  PetscValidLogicalCollectiveInt(pc,n_is,2);
  for (i=0;i<n_is;i++) {
    PetscCheckSameComm(pc,1,ISForDofs[i],3);
    PetscValidHeaderSpecific(ISForDofs[i],IS_CLASSID,3);
  }
  ierr = PetscTryMethod(pc,"PCBDDCSetDofsSplitting_C",(PC,PetscInt,IS[]),(pc,n_is,ISForDofs));CHKERRQ(ierr);
  PetscFunctionReturn(0);
}

/* -------------------------------------------------------------------------- */
#undef __FUNCT__
#define __FUNCT__ "PCPreSolve_BDDC"
/* -------------------------------------------------------------------------- */
/*
   PCPreSolve_BDDC - Changes the right hand side and (if necessary) the initial
                     guess if a transformation of basis approach has been selected.

   Input Parameter:
+  pc - the preconditioner contex

   Application Interface Routine: PCPreSolve()

   Notes:
     The interface routine PCPreSolve() is not usually called directly by
   the user, but instead is called by KSPSolve().
*/
static PetscErrorCode PCPreSolve_BDDC(PC pc, KSP ksp, Vec rhs, Vec x)
{
  PetscErrorCode ierr;
  PC_BDDC        *pcbddc = (PC_BDDC*)pc->data;
  PC_IS          *pcis = (PC_IS*)(pc->data);
  Vec            used_vec;
  PetscBool      save_rhs = PETSC_TRUE, benign_correction_computed;

  PetscFunctionBegin;
  /* if we are working with CG, one dirichlet solve can be avoided during Krylov iterations */
  if (ksp) {
    PetscBool iscg, isgroppcg, ispipecg, ispipecgrr;
    ierr = PetscObjectTypeCompare((PetscObject)ksp,KSPCG,&iscg);CHKERRQ(ierr);
    ierr = PetscObjectTypeCompare((PetscObject)ksp,KSPGROPPCG,&isgroppcg);CHKERRQ(ierr);
    ierr = PetscObjectTypeCompare((PetscObject)ksp,KSPPIPECG,&ispipecg);CHKERRQ(ierr);
    ierr = PetscObjectTypeCompare((PetscObject)ksp,KSPPIPECGRR,&ispipecgrr);CHKERRQ(ierr);
    if (pcbddc->benign_apply_coarse_only || pcbddc->switch_static || (!iscg && !isgroppcg && !ispipecg && !ispipecgrr)) {
      ierr = PCBDDCSetUseExactDirichlet(pc,PETSC_FALSE);CHKERRQ(ierr);
    }
  }

  /* Creates parallel work vectors used in presolve */
  if (!pcbddc->original_rhs) {
    ierr = VecDuplicate(pcis->vec1_global,&pcbddc->original_rhs);CHKERRQ(ierr);
  }
  if (!pcbddc->temp_solution) {
    ierr = VecDuplicate(pcis->vec1_global,&pcbddc->temp_solution);CHKERRQ(ierr);
  }

  pcbddc->temp_solution_used = PETSC_FALSE;
  if (x) {
    ierr = PetscObjectReference((PetscObject)x);CHKERRQ(ierr);
    used_vec = x;
  } else { /* it can only happen when calling PCBDDCMatFETIDPGetRHS */
    ierr = PetscObjectReference((PetscObject)pcbddc->temp_solution);CHKERRQ(ierr);
    used_vec = pcbddc->temp_solution;
    ierr = VecSet(used_vec,0.0);CHKERRQ(ierr);
    pcbddc->temp_solution_used = PETSC_TRUE;
  }

  /* hack into ksp data structure since PCPreSolve comes earlier than setting to zero the guess in src/ksp/ksp/interface/itfunc.c */
  if (ksp) {
    /* store the flag for the initial guess since it will be restored back during PCPostSolve_BDDC */
    ierr = KSPGetInitialGuessNonzero(ksp,&pcbddc->ksp_guess_nonzero);CHKERRQ(ierr);
    if (!pcbddc->ksp_guess_nonzero) {
      ierr = VecSet(used_vec,0.0);CHKERRQ(ierr);
    }
  }

  pcbddc->rhs_change = PETSC_FALSE;
  /* Take into account zeroed rows -> change rhs and store solution removed */
  if (rhs && pcbddc->eliminate_dirdofs) {
    IS dirIS = NULL;

    /* DirichletBoundariesLocal may not be consistent among neighbours; gets a dirichlet dofs IS from graph (may be cached) */
    ierr = PCBDDCGraphGetDirichletDofs(pcbddc->mat_graph,&dirIS);CHKERRQ(ierr);
    if (dirIS) {
      Mat_IS            *matis = (Mat_IS*)pc->pmat->data;
      PetscInt          dirsize,i,*is_indices;
      PetscScalar       *array_x;
      const PetscScalar *array_diagonal;

      ierr = MatGetDiagonal(pc->pmat,pcis->vec1_global);CHKERRQ(ierr);
      ierr = VecPointwiseDivide(pcis->vec1_global,rhs,pcis->vec1_global);CHKERRQ(ierr);
      ierr = VecScatterBegin(matis->rctx,pcis->vec1_global,pcis->vec2_N,INSERT_VALUES,SCATTER_FORWARD);CHKERRQ(ierr);
      ierr = VecScatterEnd(matis->rctx,pcis->vec1_global,pcis->vec2_N,INSERT_VALUES,SCATTER_FORWARD);CHKERRQ(ierr);
      ierr = VecScatterBegin(matis->rctx,used_vec,pcis->vec1_N,INSERT_VALUES,SCATTER_FORWARD);CHKERRQ(ierr);
      ierr = VecScatterEnd(matis->rctx,used_vec,pcis->vec1_N,INSERT_VALUES,SCATTER_FORWARD);CHKERRQ(ierr);
      ierr = ISGetLocalSize(dirIS,&dirsize);CHKERRQ(ierr);
      ierr = VecGetArray(pcis->vec1_N,&array_x);CHKERRQ(ierr);
      ierr = VecGetArrayRead(pcis->vec2_N,&array_diagonal);CHKERRQ(ierr);
      ierr = ISGetIndices(dirIS,(const PetscInt**)&is_indices);CHKERRQ(ierr);
      for (i=0; i<dirsize; i++) array_x[is_indices[i]] = array_diagonal[is_indices[i]];
      ierr = ISRestoreIndices(dirIS,(const PetscInt**)&is_indices);CHKERRQ(ierr);
      ierr = VecRestoreArrayRead(pcis->vec2_N,&array_diagonal);CHKERRQ(ierr);
      ierr = VecRestoreArray(pcis->vec1_N,&array_x);CHKERRQ(ierr);
      ierr = VecScatterBegin(matis->rctx,pcis->vec1_N,used_vec,INSERT_VALUES,SCATTER_REVERSE);CHKERRQ(ierr);
      ierr = VecScatterEnd(matis->rctx,pcis->vec1_N,used_vec,INSERT_VALUES,SCATTER_REVERSE);CHKERRQ(ierr);
      pcbddc->rhs_change = PETSC_TRUE;
      ierr = ISDestroy(&dirIS);CHKERRQ(ierr);
    }
  }

  /* remove the computed solution or the initial guess from the rhs */
  if (pcbddc->rhs_change || (ksp && pcbddc->ksp_guess_nonzero) ) {
    /* save the original rhs */
    if (save_rhs) {
      ierr = VecSwap(rhs,pcbddc->original_rhs);CHKERRQ(ierr);
      save_rhs = PETSC_FALSE;
    }
    pcbddc->rhs_change = PETSC_TRUE;
    ierr = VecScale(used_vec,-1.0);CHKERRQ(ierr);
    ierr = MatMultAdd(pc->mat,used_vec,pcbddc->original_rhs,rhs);CHKERRQ(ierr);
    ierr = VecScale(used_vec,-1.0);CHKERRQ(ierr);
    ierr = VecCopy(used_vec,pcbddc->temp_solution);CHKERRQ(ierr);
    pcbddc->temp_solution_used = PETSC_TRUE;
    if (ksp) {
      ierr = KSPSetInitialGuessNonzero(ksp,PETSC_FALSE);CHKERRQ(ierr);
    }
  }
  ierr = VecDestroy(&used_vec);CHKERRQ(ierr);

  /* compute initial vector in benign space if needed (TODO: FETI-DP is untested)
     and remove non-benign solution from the rhs */
  benign_correction_computed = PETSC_FALSE;
  if (rhs && pcbddc->benign_compute_correction && pcbddc->benign_have_null) {
    /* compute u^*_h using ideas similar to those in Xuemin Tu's PhD thesis (see Section 4.8.1)
       Recursively apply BDDC in the multilevel case */
    if (!pcbddc->benign_vec) {
      ierr = VecDuplicate(rhs,&pcbddc->benign_vec);CHKERRQ(ierr);
    }
    pcbddc->benign_apply_coarse_only = PETSC_TRUE;
    if (!pcbddc->benign_skip_correction) {
      ierr = PCApply_BDDC(pc,rhs,pcbddc->benign_vec);CHKERRQ(ierr);
      benign_correction_computed = PETSC_TRUE;
      if (pcbddc->temp_solution_used) {
        ierr = VecAXPY(pcbddc->temp_solution,1.0,pcbddc->benign_vec);CHKERRQ(ierr);
      }
      ierr = VecScale(pcbddc->benign_vec,-1.0);CHKERRQ(ierr);
      /* store the original rhs if not done earlier */
      if (save_rhs) {
        ierr = VecSwap(rhs,pcbddc->original_rhs);CHKERRQ(ierr);
        save_rhs = PETSC_FALSE;
      }
      if (pcbddc->rhs_change) {
        ierr = MatMultAdd(pc->mat,pcbddc->benign_vec,rhs,rhs);CHKERRQ(ierr);
      } else {
        ierr = MatMultAdd(pc->mat,pcbddc->benign_vec,pcbddc->original_rhs,rhs);CHKERRQ(ierr);
      }
      pcbddc->rhs_change = PETSC_TRUE;
    }
    pcbddc->benign_apply_coarse_only = PETSC_FALSE;
  }
#if 0
  if (pcbddc->dbg_flag && benign_correction_computed) {
    Vec v;
    ierr = VecDuplicate(pcis->vec1_global,&v);CHKERRQ(ierr);
    ierr = MatMultTranspose(pcbddc->ChangeOfBasisMatrix,rhs,v);CHKERRQ(ierr);
    ierr = PCBDDCBenignGetOrSetP0(pc,v,PETSC_TRUE);CHKERRQ(ierr);
    PetscViewerASCIIPrintf(PETSC_VIEWER_STDOUT_(PetscObjectComm((PetscObject)pc)),"LEVEL %d: IS CORRECTION BENIGN?\n",pcbddc->current_level);
    PetscScalarView(pcbddc->benign_n,pcbddc->benign_p0,PETSC_VIEWER_STDOUT_(PetscObjectComm((PetscObject)pc)));
    ierr = VecDestroy(&v);CHKERRQ(ierr);
  }
#endif

  /* set initial guess if using PCG */
  if (x && pcbddc->use_exact_dirichlet_trick) {
    ierr = VecSet(x,0.0);CHKERRQ(ierr);
    if (pcbddc->ChangeOfBasisMatrix && pcbddc->change_interior) {
      if (benign_correction_computed) { /* we have already saved the changed rhs */
        ierr = VecLockPop(pcis->vec1_global);CHKERRQ(ierr);
      } else {
        ierr = MatMultTranspose(pcbddc->ChangeOfBasisMatrix,rhs,pcis->vec1_global);CHKERRQ(ierr);
      }
      ierr = VecScatterBegin(pcis->global_to_D,pcis->vec1_global,pcis->vec1_D,INSERT_VALUES,SCATTER_FORWARD);CHKERRQ(ierr);
      ierr = VecScatterEnd(pcis->global_to_D,pcis->vec1_global,pcis->vec1_D,INSERT_VALUES,SCATTER_FORWARD);CHKERRQ(ierr);
    } else {
      ierr = VecScatterBegin(pcis->global_to_D,rhs,pcis->vec1_D,INSERT_VALUES,SCATTER_FORWARD);CHKERRQ(ierr);
      ierr = VecScatterEnd(pcis->global_to_D,rhs,pcis->vec1_D,INSERT_VALUES,SCATTER_FORWARD);CHKERRQ(ierr);
    }
    ierr = KSPSolve(pcbddc->ksp_D,pcis->vec1_D,pcis->vec2_D);CHKERRQ(ierr);
    if (pcbddc->ChangeOfBasisMatrix && pcbddc->change_interior) {
      ierr = VecSet(pcis->vec1_global,0.);CHKERRQ(ierr);
      ierr = VecScatterBegin(pcis->global_to_D,pcis->vec2_D,pcis->vec1_global,INSERT_VALUES,SCATTER_REVERSE);CHKERRQ(ierr);
      ierr = VecScatterEnd(pcis->global_to_D,pcis->vec2_D,pcis->vec1_global,INSERT_VALUES,SCATTER_REVERSE);CHKERRQ(ierr);
      ierr = MatMult(pcbddc->ChangeOfBasisMatrix,pcis->vec1_global,x);CHKERRQ(ierr);
    } else {
      ierr = VecScatterBegin(pcis->global_to_D,pcis->vec2_D,x,INSERT_VALUES,SCATTER_REVERSE);CHKERRQ(ierr);
      ierr = VecScatterEnd(pcis->global_to_D,pcis->vec2_D,x,INSERT_VALUES,SCATTER_REVERSE);CHKERRQ(ierr);
    }
    if (ksp) {
      ierr = KSPSetInitialGuessNonzero(ksp,PETSC_TRUE);CHKERRQ(ierr);
    }
  }
<<<<<<< HEAD
=======

  if (pcbddc->ChangeOfBasisMatrix) {
    PCBDDCChange_ctx change_ctx;

    /* get change ctx */
    ierr = MatShellGetContext(pcbddc->new_global_mat,&change_ctx);CHKERRQ(ierr);

    /* set current iteration matrix inside change context (change of basis has been already set into the ctx during PCSetUp) */
    ierr = MatDestroy(&change_ctx->original_mat);CHKERRQ(ierr);
    ierr = PetscObjectReference((PetscObject)pc->mat);CHKERRQ(ierr);
    change_ctx->original_mat = pc->mat;

    /* change iteration matrix */
    ierr = MatDestroy(&pc->mat);CHKERRQ(ierr);
    ierr = PetscObjectReference((PetscObject)pcbddc->new_global_mat);CHKERRQ(ierr);
    pc->mat = pcbddc->new_global_mat;

    /* store the original rhs */
    if (copy_rhs) {
      ierr = VecCopy(rhs,pcbddc->original_rhs);CHKERRQ(ierr);
      copy_rhs = PETSC_FALSE;
    }

    /* change rhs */
    ierr = MatMultTranspose(change_ctx->global_change,rhs,pcis->vec1_global);CHKERRQ(ierr);
    ierr = VecCopy(pcis->vec1_global,rhs);CHKERRQ(ierr);
    pcbddc->rhs_change = PETSC_TRUE;
  }
>>>>>>> c061df66
  PetscFunctionReturn(0);
}

/* -------------------------------------------------------------------------- */
#undef __FUNCT__
#define __FUNCT__ "PCPostSolve_BDDC"
/* -------------------------------------------------------------------------- */
/*
   PCPostSolve_BDDC - Changes the computed solution if a transformation of basis
                     approach has been selected. Also, restores rhs to its original state.

   Input Parameter:
+  pc - the preconditioner contex

   Application Interface Routine: PCPostSolve()

   Notes:
     The interface routine PCPostSolve() is not usually called directly by
     the user, but instead is called by KSPSolve().
*/
static PetscErrorCode PCPostSolve_BDDC(PC pc, KSP ksp, Vec rhs, Vec x)
{
  PetscErrorCode ierr;
  PC_BDDC        *pcbddc = (PC_BDDC*)pc->data;

  PetscFunctionBegin;
  /* add solution removed in presolve */
  if (x && pcbddc->rhs_change) {
    if (pcbddc->temp_solution_used) {
      ierr = VecAXPY(x,1.0,pcbddc->temp_solution);CHKERRQ(ierr);
    } else if (pcbddc->benign_compute_correction) {
      ierr = VecAXPY(x,-1.0,pcbddc->benign_vec);CHKERRQ(ierr);
    }
  }
  pcbddc->temp_solution_used = PETSC_FALSE;

  /* restore rhs to its original state */
  if (rhs && pcbddc->rhs_change) {
    ierr = VecSwap(rhs,pcbddc->original_rhs);CHKERRQ(ierr);
  }
  pcbddc->rhs_change = PETSC_FALSE;
  /* restore ksp guess state */
  if (ksp) {
    ierr = KSPSetInitialGuessNonzero(ksp,pcbddc->ksp_guess_nonzero);CHKERRQ(ierr);
  }
  PetscFunctionReturn(0);
}
/* -------------------------------------------------------------------------- */
#undef __FUNCT__
#define __FUNCT__ "PCSetUp_BDDC"
/* -------------------------------------------------------------------------- */
/*
   PCSetUp_BDDC - Prepares for the use of the BDDC preconditioner
                  by setting data structures and options.

   Input Parameter:
+  pc - the preconditioner context

   Application Interface Routine: PCSetUp()

   Notes:
     The interface routine PCSetUp() is not usually called directly by
     the user, but instead is called by PCApply() if necessary.
*/
PetscErrorCode PCSetUp_BDDC(PC pc)
{
  PetscErrorCode ierr;
  PC_BDDC*       pcbddc = (PC_BDDC*)pc->data;
  Mat_IS*        matis;
  MatNullSpace   nearnullspace;
  IS             zerodiag = NULL;
  PetscInt       nrows,ncols;
  PetscBool      computetopography,computesolvers,computesubschurs;
  PetscBool      computeconstraintsmatrix;
  PetscBool      new_nearnullspace_provided,ismatis;

  PetscFunctionBegin;
  ierr = PetscObjectTypeCompare((PetscObject)pc->pmat,MATIS,&ismatis);CHKERRQ(ierr);
  if (!ismatis) SETERRQ(PetscObjectComm((PetscObject)pc),PETSC_ERR_ARG_WRONG,"PCBDDC preconditioner requires matrix of type MATIS");
  ierr = MatGetSize(pc->pmat,&nrows,&ncols);CHKERRQ(ierr);
  if (nrows != ncols) SETERRQ(PetscObjectComm((PetscObject)pc),PETSC_ERR_SUP,"PCBDDC preconditioner requires a square preconditioning matrix");
  matis = (Mat_IS*)pc->pmat->data;
  /* the following lines of code should be replaced by a better logic between PCIS, PCNN, PCBDDC and other future nonoverlapping preconditioners */
  /* For BDDC we need to define a local "Neumann" problem different to that defined in PCISSetup
     Also, BDDC directly build the Dirichlet problem */
  /* split work */
  if (pc->setupcalled) {
    if (pc->flag == SAME_NONZERO_PATTERN) {
      computetopography = PETSC_FALSE;
      computesolvers = PETSC_TRUE;
    } else { /* DIFFERENT_NONZERO_PATTERN */
      computetopography = PETSC_TRUE;
      computesolvers = PETSC_TRUE;
    }
  } else {
    computetopography = PETSC_TRUE;
    computesolvers = PETSC_TRUE;
  }
  if (pcbddc->recompute_topography) {
    computetopography = PETSC_TRUE;
  }
  pcbddc->recompute_topography = computetopography;
  computeconstraintsmatrix = PETSC_FALSE;

  /* check parameters' compatibility */
  if (!pcbddc->use_deluxe_scaling) pcbddc->deluxe_zerorows = PETSC_FALSE;
  pcbddc->adaptive_selection = (PetscBool)(pcbddc->adaptive_threshold > 0.0);
  pcbddc->adaptive_userdefined = (PetscBool)(pcbddc->adaptive_selection && pcbddc->adaptive_userdefined);
  if (pcbddc->adaptive_selection) pcbddc->use_faces = PETSC_TRUE;

  computesubschurs = (PetscBool)(pcbddc->adaptive_selection || pcbddc->use_deluxe_scaling);
  if (pcbddc->switch_static) {
    PetscBool ismatis;
    ierr = PetscObjectTypeCompare((PetscObject)pc->mat,MATIS,&ismatis);CHKERRQ(ierr);
    if (!ismatis) SETERRQ(PetscObjectComm((PetscObject)pc),PETSC_ERR_SUP,"When the static switch is one, the iteration matrix should be of type MATIS");
  }

  /* Get stdout for dbg */
  if (pcbddc->dbg_flag) {
    if (!pcbddc->dbg_viewer) {
      pcbddc->dbg_viewer = PETSC_VIEWER_STDOUT_(PetscObjectComm((PetscObject)pc));
      ierr = PetscViewerASCIIPushSynchronized(pcbddc->dbg_viewer);CHKERRQ(ierr);
    }
    ierr = PetscViewerASCIIAddTab(pcbddc->dbg_viewer,2*pcbddc->current_level);CHKERRQ(ierr);
  }

  if (pcbddc->user_ChangeOfBasisMatrix) {
    /* use_change_of_basis flag is used to automatically compute a change of basis from constraints */
    pcbddc->use_change_of_basis = PETSC_FALSE;
    ierr = PCBDDCComputeLocalMatrix(pc,pcbddc->user_ChangeOfBasisMatrix);CHKERRQ(ierr);
  } else {
    ierr = MatDestroy(&pcbddc->local_mat);CHKERRQ(ierr);
    ierr = PetscObjectReference((PetscObject)matis->A);CHKERRQ(ierr);
    pcbddc->local_mat = matis->A;
  }

  /* detect local disconnected subdomains if requested and not done before */
  if (pcbddc->detect_disconnected && !pcbddc->n_local_subs) {
    ierr = MatDetectDisconnectedComponents(pcbddc->local_mat,PETSC_FALSE,&pcbddc->n_local_subs,&pcbddc->local_subs);CHKERRQ(ierr);
  }

  /* compute topology info in local ordering */
  if (pcbddc->recompute_topography) {
    ierr = PCBDDCComputeLocalTopologyInfo(pc);CHKERRQ(ierr);
  }

  /*
     Compute change of basis on local pressures (aka zerodiag dofs)
     This should come earlier then PCISSetUp for extracting the correct subdomain matrices
  */
  ierr = PCBDDCBenignShellMat(pc,PETSC_TRUE);CHKERRQ(ierr);
  if (pcbddc->benign_saddle_point) {
    PC_IS* pcis = (PC_IS*)pc->data;

    if (pcbddc->user_ChangeOfBasisMatrix || pcbddc->use_change_of_basis || !computesubschurs) pcbddc->benign_change_explicit = PETSC_TRUE;
    /* detect local saddle point and change the basis in pcbddc->local_mat */
    ierr = PCBDDCBenignDetectSaddlePoint(pc,&zerodiag);CHKERRQ(ierr);
    /* pop B0 mat from local mat */
    ierr = PCBDDCBenignPopOrPushB0(pc,PETSC_TRUE);CHKERRQ(ierr);
    /* give pcis a hint to not reuse submatrices during PCISCreate */
    if (pc->flag == SAME_NONZERO_PATTERN && pcis->reusesubmatrices == PETSC_TRUE) {
      if (pcbddc->benign_n && (pcbddc->benign_change_explicit || pcbddc->dbg_flag)) {
        pcis->reusesubmatrices = PETSC_FALSE;
      } else {
        pcis->reusesubmatrices = PETSC_TRUE;
      }
    } else {
      pcis->reusesubmatrices = PETSC_FALSE;
    }
  }

  /* propagate relevant information */
#if !defined(PETSC_USE_COMPLEX) /* workaround for reals */
  if (matis->A->symmetric_set) {
    ierr = MatSetOption(pcbddc->local_mat,MAT_HERMITIAN,matis->A->symmetric);CHKERRQ(ierr);
  }
#endif
  if (matis->A->symmetric_set) {
    ierr = MatSetOption(pcbddc->local_mat,MAT_SYMMETRIC,matis->A->symmetric);CHKERRQ(ierr);
  }
  if (matis->A->spd_set) {
    ierr = MatSetOption(pcbddc->local_mat,MAT_SPD,matis->A->spd);CHKERRQ(ierr);
  }

  /* Set up all the "iterative substructuring" common block without computing solvers */
  {
    Mat temp_mat;

    temp_mat = matis->A;
    matis->A = pcbddc->local_mat;
    ierr = PCISSetUp(pc,PETSC_FALSE);CHKERRQ(ierr);
    pcbddc->local_mat = matis->A;
    matis->A = temp_mat;
  }

  /* Analyze interface */
  if (computetopography) {
    ierr = PCBDDCAnalyzeInterface(pc);CHKERRQ(ierr);
    computeconstraintsmatrix = PETSC_TRUE;
    if (pcbddc->adaptive_selection && !pcbddc->use_deluxe_scaling && !pcbddc->mat_graph->twodim) {
      SETERRQ(PETSC_COMM_SELF,PETSC_ERR_SUP,"Cannot compute the adaptive primal space for a problem with 3D edges without deluxe scaling");
    }
  }

  /* check existence of a divergence free extension, i.e.
     b(v_I,p_0) = 0 for all v_I (raise error if not).
     Also, check that PCBDDCBenignGetOrSetP0 works */
#if defined(PETSC_USE_DEBUG)
  if (pcbddc->benign_saddle_point) {
    ierr = PCBDDCBenignCheck(pc,zerodiag);CHKERRQ(ierr);
  }
#endif
  ierr = ISDestroy(&zerodiag);CHKERRQ(ierr);

  /* Setup local dirichlet solver ksp_D and sub_schurs solvers */
  if (computesolvers) {
    PCBDDCSubSchurs sub_schurs=pcbddc->sub_schurs;

    if (computesubschurs && computetopography) {
      ierr = PCBDDCInitSubSchurs(pc);CHKERRQ(ierr);
    }
    /* SetUp Scaling operator (scaling matrices could be needed in SubSchursSetUp)*/
    if (!pcbddc->use_deluxe_scaling) {
      ierr = PCBDDCScalingSetUp(pc);CHKERRQ(ierr);
    }
    if (sub_schurs->schur_explicit) {
      if (computesubschurs) {
        ierr = PCBDDCSetUpSubSchurs(pc);CHKERRQ(ierr);
      }
      ierr = PCBDDCSetUpLocalSolvers(pc,PETSC_TRUE,PETSC_FALSE);CHKERRQ(ierr);
    } else {
      ierr = PCBDDCSetUpLocalSolvers(pc,PETSC_TRUE,PETSC_FALSE);CHKERRQ(ierr);
      if (computesubschurs) {
        ierr = PCBDDCSetUpSubSchurs(pc);CHKERRQ(ierr);
      }
    }
    if (pcbddc->adaptive_selection) {
      ierr = PCBDDCAdaptiveSelection(pc);CHKERRQ(ierr);
      computeconstraintsmatrix = PETSC_TRUE;
    }
  }

  /* infer if NullSpace object attached to Mat via MatSetNearNullSpace has changed */
  new_nearnullspace_provided = PETSC_FALSE;
  ierr = MatGetNearNullSpace(pc->pmat,&nearnullspace);CHKERRQ(ierr);
  if (pcbddc->onearnullspace) { /* already used nearnullspace */
    if (!nearnullspace) { /* near null space attached to mat has been destroyed */
      new_nearnullspace_provided = PETSC_TRUE;
    } else {
      /* determine if the two nullspaces are different (should be lightweight) */
      if (nearnullspace != pcbddc->onearnullspace) {
        new_nearnullspace_provided = PETSC_TRUE;
      } else { /* maybe the user has changed the content of the nearnullspace so check vectors ObjectStateId */
        PetscInt         i;
        const Vec        *nearnullvecs;
        PetscObjectState state;
        PetscInt         nnsp_size;
        ierr = MatNullSpaceGetVecs(nearnullspace,NULL,&nnsp_size,&nearnullvecs);CHKERRQ(ierr);
        for (i=0;i<nnsp_size;i++) {
          ierr = PetscObjectStateGet((PetscObject)nearnullvecs[i],&state);CHKERRQ(ierr);
          if (pcbddc->onearnullvecs_state[i] != state) {
            new_nearnullspace_provided = PETSC_TRUE;
            break;
          }
        }
      }
    }
  } else {
    if (!nearnullspace) { /* both nearnullspaces are null */
      new_nearnullspace_provided = PETSC_FALSE;
    } else { /* nearnullspace attached later */
      new_nearnullspace_provided = PETSC_TRUE;
    }
  }

  /* Setup constraints and related work vectors */
  /* reset primal space flags */
  pcbddc->new_primal_space = PETSC_FALSE;
  pcbddc->new_primal_space_local = PETSC_FALSE;
  if (computeconstraintsmatrix || new_nearnullspace_provided) {
    /* It also sets the primal space flags */
    ierr = PCBDDCConstraintsSetUp(pc);CHKERRQ(ierr);
    /* Allocate needed local vectors (which depends on quantities defined during ConstraintsSetUp) */
    ierr = PCBDDCSetUpLocalWorkVectors(pc);CHKERRQ(ierr);
  }

  if (computesolvers || pcbddc->new_primal_space) {
    if (pcbddc->use_change_of_basis) {
      PC_IS *pcis = (PC_IS*)(pc->data);

      ierr = PCBDDCComputeLocalMatrix(pc,pcbddc->ChangeOfBasisMatrix);CHKERRQ(ierr);
      if (pcbddc->benign_change) {
        ierr = MatDestroy(&pcbddc->benign_B0);CHKERRQ(ierr);
        /* pop B0 from pcbddc->local_mat */
        ierr = PCBDDCBenignPopOrPushB0(pc,PETSC_TRUE);CHKERRQ(ierr);
      }
      /* get submatrices */
      ierr = MatDestroy(&pcis->A_IB);CHKERRQ(ierr);
      ierr = MatDestroy(&pcis->A_BI);CHKERRQ(ierr);
      ierr = MatDestroy(&pcis->A_BB);CHKERRQ(ierr);
      ierr = MatGetSubMatrix(pcbddc->local_mat,pcis->is_B_local,pcis->is_B_local,MAT_INITIAL_MATRIX,&pcis->A_BB);CHKERRQ(ierr);
      ierr = MatGetSubMatrix(pcbddc->local_mat,pcis->is_I_local,pcis->is_B_local,MAT_INITIAL_MATRIX,&pcis->A_IB);CHKERRQ(ierr);
      ierr = MatGetSubMatrix(pcbddc->local_mat,pcis->is_B_local,pcis->is_I_local,MAT_INITIAL_MATRIX,&pcis->A_BI);CHKERRQ(ierr);
      /* set flag in pcis to not reuse submatrices during PCISCreate */
      pcis->reusesubmatrices = PETSC_FALSE;
    } else if (!pcbddc->user_ChangeOfBasisMatrix && !pcbddc->benign_change) {
      ierr = MatDestroy(&pcbddc->local_mat);CHKERRQ(ierr);
      ierr = PetscObjectReference((PetscObject)matis->A);CHKERRQ(ierr);
      pcbddc->local_mat = matis->A;
    }
    /* SetUp coarse and local Neumann solvers */
    ierr = PCBDDCSetUpSolvers(pc);CHKERRQ(ierr);
    /* SetUp Scaling operator */
    if (pcbddc->use_deluxe_scaling) {
      ierr = PCBDDCScalingSetUp(pc);CHKERRQ(ierr);
    }
  }
  /* mark topography as done */
  pcbddc->recompute_topography = PETSC_FALSE;

  /* wrap pcis->A_IB and pcis->A_BI if we did not change explicitly the variables on the pressures */
  ierr = PCBDDCBenignShellMat(pc,PETSC_FALSE);CHKERRQ(ierr);

  if (pcbddc->dbg_flag) {
    ierr = PetscViewerASCIISubtractTab(pcbddc->dbg_viewer,2*pcbddc->current_level);CHKERRQ(ierr);
  }
  PetscFunctionReturn(0);
}

/* -------------------------------------------------------------------------- */
/*
   PCApply_BDDC - Applies the BDDC operator to a vector.

   Input Parameters:
+  pc - the preconditioner context
-  r - input vector (global)

   Output Parameter:
.  z - output vector (global)

   Application Interface Routine: PCApply()
 */
#undef __FUNCT__
#define __FUNCT__ "PCApply_BDDC"
PetscErrorCode PCApply_BDDC(PC pc,Vec r,Vec z)
{
  PC_IS             *pcis = (PC_IS*)(pc->data);
  PC_BDDC           *pcbddc = (PC_BDDC*)(pc->data);
  PetscInt          n_B = pcis->n_B, n_D = pcis->n - n_B;
  PetscErrorCode    ierr;
  const PetscScalar one = 1.0;
  const PetscScalar m_one = -1.0;
  const PetscScalar zero = 0.0;

/* This code is similar to that provided in nn.c for PCNN
   NN interface preconditioner changed to BDDC
   Added support for M_3 preconditioner in the reference article (code is active if pcbddc->switch_static == PETSC_TRUE) */

  PetscFunctionBegin;
  if (pcbddc->ChangeOfBasisMatrix) {
    Vec swap;

    ierr = MatMultTranspose(pcbddc->ChangeOfBasisMatrix,r,pcbddc->work_change);CHKERRQ(ierr);
    swap = pcbddc->work_change;
    pcbddc->work_change = r;
    r = swap;
    /* save rhs so that we don't need to apply the change of basis for the exact dirichlet trick in PreSolve */
    if (pcbddc->benign_apply_coarse_only && pcbddc->use_exact_dirichlet_trick && pcbddc->change_interior) {
      ierr = VecCopy(r,pcis->vec1_global);CHKERRQ(ierr);
      ierr = VecLockPush(pcis->vec1_global);CHKERRQ(ierr);
    }
  }
  if (pcbddc->benign_have_null) { /* get p0 from r */
    ierr = PCBDDCBenignGetOrSetP0(pc,r,PETSC_TRUE);CHKERRQ(ierr);
  }
  if (!pcbddc->use_exact_dirichlet_trick && !pcbddc->benign_apply_coarse_only) {
    ierr = VecCopy(r,z);CHKERRQ(ierr);
    /* First Dirichlet solve */
    ierr = VecScatterBegin(pcis->global_to_D,r,pcis->vec1_D,INSERT_VALUES,SCATTER_FORWARD);CHKERRQ(ierr);
    ierr = VecScatterEnd(pcis->global_to_D,r,pcis->vec1_D,INSERT_VALUES,SCATTER_FORWARD);CHKERRQ(ierr);
    /*
      Assembling right hand side for BDDC operator
      - pcis->vec1_D for the Dirichlet part (if needed, i.e. pcbddc->switch_static == PETSC_TRUE)
      - pcis->vec1_B the interface part of the global vector z
    */
    if (n_D) {
      ierr = KSPSolve(pcbddc->ksp_D,pcis->vec1_D,pcis->vec2_D);CHKERRQ(ierr);
      ierr = VecScale(pcis->vec2_D,m_one);CHKERRQ(ierr);
      if (pcbddc->switch_static) {
        Mat_IS *matis = (Mat_IS*)(pc->mat->data);

        ierr = VecSet(pcis->vec1_N,0.);CHKERRQ(ierr);
        ierr = VecScatterBegin(pcis->N_to_D,pcis->vec2_D,pcis->vec1_N,INSERT_VALUES,SCATTER_REVERSE);CHKERRQ(ierr);
        ierr = VecScatterEnd(pcis->N_to_D,pcis->vec2_D,pcis->vec1_N,INSERT_VALUES,SCATTER_REVERSE);CHKERRQ(ierr);
        if (!pcbddc->switch_static_change) {
          ierr = MatMult(matis->A,pcis->vec1_N,pcis->vec2_N);CHKERRQ(ierr);
        } else {
          ierr = MatMult(pcbddc->switch_static_change,pcis->vec1_N,pcis->vec2_N);CHKERRQ(ierr);
          ierr = MatMult(matis->A,pcis->vec2_N,pcis->vec1_N);CHKERRQ(ierr);
          ierr = MatMultTranspose(pcbddc->switch_static_change,pcis->vec1_N,pcis->vec2_N);CHKERRQ(ierr);
        }
        ierr = VecScatterBegin(pcis->N_to_D,pcis->vec2_N,pcis->vec1_D,ADD_VALUES,SCATTER_FORWARD);CHKERRQ(ierr);
        ierr = VecScatterEnd(pcis->N_to_D,pcis->vec2_N,pcis->vec1_D,ADD_VALUES,SCATTER_FORWARD);CHKERRQ(ierr);
        ierr = VecScatterBegin(pcis->N_to_B,pcis->vec2_N,pcis->vec1_B,INSERT_VALUES,SCATTER_FORWARD);CHKERRQ(ierr);
        ierr = VecScatterEnd(pcis->N_to_B,pcis->vec2_N,pcis->vec1_B,INSERT_VALUES,SCATTER_FORWARD);CHKERRQ(ierr);
      } else {
        ierr = MatMult(pcis->A_BI,pcis->vec2_D,pcis->vec1_B);CHKERRQ(ierr);
      }
    } else {
      ierr = VecSet(pcis->vec1_B,zero);CHKERRQ(ierr);
    }
    ierr = VecScatterBegin(pcis->global_to_B,pcis->vec1_B,z,ADD_VALUES,SCATTER_REVERSE);CHKERRQ(ierr);
    ierr = VecScatterEnd(pcis->global_to_B,pcis->vec1_B,z,ADD_VALUES,SCATTER_REVERSE);CHKERRQ(ierr);
    ierr = PCBDDCScalingRestriction(pc,z,pcis->vec1_B);CHKERRQ(ierr);
  } else {
    if (!pcbddc->benign_apply_coarse_only) {
      ierr = PCBDDCScalingRestriction(pc,r,pcis->vec1_B);CHKERRQ(ierr);
    }
  }

  /* Apply interface preconditioner
     input/output vecs: pcis->vec1_B and pcis->vec1_D */
  ierr = PCBDDCApplyInterfacePreconditioner(pc,PETSC_FALSE);CHKERRQ(ierr);

  /* Apply transpose of partition of unity operator */
  ierr = PCBDDCScalingExtension(pc,pcis->vec1_B,z);CHKERRQ(ierr);

  /* Second Dirichlet solve and assembling of output */
  ierr = VecScatterBegin(pcis->global_to_B,z,pcis->vec1_B,INSERT_VALUES,SCATTER_FORWARD);CHKERRQ(ierr);
  ierr = VecScatterEnd(pcis->global_to_B,z,pcis->vec1_B,INSERT_VALUES,SCATTER_FORWARD);CHKERRQ(ierr);
  if (n_B) {
    if (pcbddc->switch_static) {
      Mat_IS *matis = (Mat_IS*)(pc->mat->data);

      ierr = VecScatterBegin(pcis->N_to_D,pcis->vec1_D,pcis->vec1_N,INSERT_VALUES,SCATTER_REVERSE);CHKERRQ(ierr);
      ierr = VecScatterEnd(pcis->N_to_D,pcis->vec1_D,pcis->vec1_N,INSERT_VALUES,SCATTER_REVERSE);CHKERRQ(ierr);
      ierr = VecScatterBegin(pcis->N_to_B,pcis->vec1_B,pcis->vec1_N,INSERT_VALUES,SCATTER_REVERSE);CHKERRQ(ierr);
      ierr = VecScatterEnd(pcis->N_to_B,pcis->vec1_B,pcis->vec1_N,INSERT_VALUES,SCATTER_REVERSE);CHKERRQ(ierr);
      if (!pcbddc->switch_static_change) {
        ierr = MatMult(matis->A,pcis->vec1_N,pcis->vec2_N);CHKERRQ(ierr);
      } else {
        ierr = MatMult(pcbddc->switch_static_change,pcis->vec1_N,pcis->vec2_N);CHKERRQ(ierr);
        ierr = MatMult(matis->A,pcis->vec2_N,pcis->vec1_N);CHKERRQ(ierr);
        ierr = MatMultTranspose(pcbddc->switch_static_change,pcis->vec1_N,pcis->vec2_N);CHKERRQ(ierr);
      }
      ierr = VecScatterBegin(pcis->N_to_D,pcis->vec2_N,pcis->vec3_D,INSERT_VALUES,SCATTER_FORWARD);CHKERRQ(ierr);
      ierr = VecScatterEnd(pcis->N_to_D,pcis->vec2_N,pcis->vec3_D,INSERT_VALUES,SCATTER_FORWARD);CHKERRQ(ierr);
    } else {
      ierr = MatMult(pcis->A_IB,pcis->vec1_B,pcis->vec3_D);CHKERRQ(ierr);
    }
  } else if (pcbddc->switch_static) { /* n_B is zero */
    Mat_IS *matis = (Mat_IS*)(pc->mat->data);

    if (!pcbddc->switch_static_change) {
      ierr = MatMult(matis->A,pcis->vec1_D,pcis->vec3_D);CHKERRQ(ierr);
    } else {
      ierr = MatMult(pcbddc->switch_static_change,pcis->vec1_D,pcis->vec1_N);CHKERRQ(ierr);
      ierr = MatMult(matis->A,pcis->vec1_N,pcis->vec2_N);CHKERRQ(ierr);
      ierr = MatMultTranspose(pcbddc->switch_static_change,pcis->vec2_N,pcis->vec3_D);CHKERRQ(ierr);
    }
  }
  ierr = KSPSolve(pcbddc->ksp_D,pcis->vec3_D,pcis->vec4_D);CHKERRQ(ierr);

  if (!pcbddc->use_exact_dirichlet_trick && !pcbddc->benign_apply_coarse_only) {
    if (pcbddc->switch_static) {
      ierr = VecAXPBYPCZ(pcis->vec2_D,m_one,one,m_one,pcis->vec4_D,pcis->vec1_D);CHKERRQ(ierr);
    } else {
      ierr = VecAXPBY(pcis->vec2_D,m_one,m_one,pcis->vec4_D);CHKERRQ(ierr);
    }
    ierr = VecScatterBegin(pcis->global_to_D,pcis->vec2_D,z,INSERT_VALUES,SCATTER_REVERSE);CHKERRQ(ierr);
    ierr = VecScatterEnd(pcis->global_to_D,pcis->vec2_D,z,INSERT_VALUES,SCATTER_REVERSE);CHKERRQ(ierr);
  } else {
    if (pcbddc->switch_static) {
      ierr = VecAXPBY(pcis->vec4_D,one,m_one,pcis->vec1_D);CHKERRQ(ierr);
    } else {
      ierr = VecScale(pcis->vec4_D,m_one);CHKERRQ(ierr);
    }
    ierr = VecScatterBegin(pcis->global_to_D,pcis->vec4_D,z,INSERT_VALUES,SCATTER_REVERSE);CHKERRQ(ierr);
    ierr = VecScatterEnd(pcis->global_to_D,pcis->vec4_D,z,INSERT_VALUES,SCATTER_REVERSE);CHKERRQ(ierr);
  }

  if (pcbddc->benign_have_null) { /* set p0 (computed in PCBDDCApplyInterface) */
    if (pcbddc->benign_apply_coarse_only) {
      ierr = PetscMemzero(pcbddc->benign_p0,pcbddc->benign_n*sizeof(PetscScalar));CHKERRQ(ierr);
    }
    ierr = PCBDDCBenignGetOrSetP0(pc,z,PETSC_FALSE);CHKERRQ(ierr);
  }

  if (pcbddc->ChangeOfBasisMatrix) {
    Vec swap;

    swap = r;
    r = pcbddc->work_change;
    pcbddc->work_change = swap;
    ierr = VecCopy(z,pcbddc->work_change);CHKERRQ(ierr);
    ierr = MatMult(pcbddc->ChangeOfBasisMatrix,pcbddc->work_change,z);CHKERRQ(ierr);
  }
  PetscFunctionReturn(0);
}

/* -------------------------------------------------------------------------- */
/*
   PCApplyTranspose_BDDC - Applies the transpose of the BDDC operator to a vector.

   Input Parameters:
+  pc - the preconditioner context
-  r - input vector (global)

   Output Parameter:
.  z - output vector (global)

   Application Interface Routine: PCApplyTranspose()
 */
#undef __FUNCT__
#define __FUNCT__ "PCApplyTranspose_BDDC"
PetscErrorCode PCApplyTranspose_BDDC(PC pc,Vec r,Vec z)
{
  PC_IS             *pcis = (PC_IS*)(pc->data);
  PC_BDDC           *pcbddc = (PC_BDDC*)(pc->data);
  PetscInt          n_B = pcis->n_B, n_D = pcis->n - n_B;
  PetscErrorCode    ierr;
  const PetscScalar one = 1.0;
  const PetscScalar m_one = -1.0;
  const PetscScalar zero = 0.0;

  PetscFunctionBegin;
  if (pcbddc->ChangeOfBasisMatrix) {
    Vec swap;

    ierr = MatMultTranspose(pcbddc->ChangeOfBasisMatrix,r,pcbddc->work_change);CHKERRQ(ierr);
    swap = pcbddc->work_change;
    pcbddc->work_change = r;
    r = swap;
    /* save rhs so that we don't need to apply the change of basis for the exact dirichlet trick in PreSolve */
    if (pcbddc->benign_apply_coarse_only && pcbddc->use_exact_dirichlet_trick && pcbddc->change_interior) {
      ierr = VecCopy(r,pcis->vec1_global);CHKERRQ(ierr);
      ierr = VecLockPush(pcis->vec1_global);CHKERRQ(ierr);
    }
  }
  if (pcbddc->benign_have_null) { /* get p0 from r */
    ierr = PCBDDCBenignGetOrSetP0(pc,r,PETSC_TRUE);CHKERRQ(ierr);
  }
  if (!pcbddc->use_exact_dirichlet_trick && !pcbddc->benign_apply_coarse_only) {
    ierr = VecCopy(r,z);CHKERRQ(ierr);
    /* First Dirichlet solve */
    ierr = VecScatterBegin(pcis->global_to_D,r,pcis->vec1_D,INSERT_VALUES,SCATTER_FORWARD);CHKERRQ(ierr);
    ierr = VecScatterEnd(pcis->global_to_D,r,pcis->vec1_D,INSERT_VALUES,SCATTER_FORWARD);CHKERRQ(ierr);
    /*
      Assembling right hand side for BDDC operator
      - pcis->vec1_D for the Dirichlet part (if needed, i.e. pcbddc->switch_static == PETSC_TRUE)
      - pcis->vec1_B the interface part of the global vector z
    */
    if (n_D) {
      ierr = KSPSolveTranspose(pcbddc->ksp_D,pcis->vec1_D,pcis->vec2_D);CHKERRQ(ierr);
      ierr = VecScale(pcis->vec2_D,m_one);CHKERRQ(ierr);
      if (pcbddc->switch_static) {
        Mat_IS *matis = (Mat_IS*)(pc->mat->data);

        ierr = VecSet(pcis->vec1_N,0.);CHKERRQ(ierr);
        ierr = VecScatterBegin(pcis->N_to_D,pcis->vec2_D,pcis->vec1_N,INSERT_VALUES,SCATTER_REVERSE);CHKERRQ(ierr);
        ierr = VecScatterEnd(pcis->N_to_D,pcis->vec2_D,pcis->vec1_N,INSERT_VALUES,SCATTER_REVERSE);CHKERRQ(ierr);
        if (!pcbddc->switch_static_change) {
          ierr = MatMultTranspose(matis->A,pcis->vec1_N,pcis->vec2_N);CHKERRQ(ierr);
        } else {
          ierr = MatMult(pcbddc->switch_static_change,pcis->vec1_N,pcis->vec2_N);CHKERRQ(ierr);
          ierr = MatMultTranspose(matis->A,pcis->vec2_N,pcis->vec1_N);CHKERRQ(ierr);
          ierr = MatMultTranspose(pcbddc->switch_static_change,pcis->vec1_N,pcis->vec2_N);CHKERRQ(ierr);
        }
        ierr = VecScatterBegin(pcis->N_to_D,pcis->vec2_N,pcis->vec1_D,ADD_VALUES,SCATTER_FORWARD);CHKERRQ(ierr);
        ierr = VecScatterEnd(pcis->N_to_D,pcis->vec2_N,pcis->vec1_D,ADD_VALUES,SCATTER_FORWARD);CHKERRQ(ierr);
        ierr = VecScatterBegin(pcis->N_to_B,pcis->vec2_N,pcis->vec1_B,INSERT_VALUES,SCATTER_FORWARD);CHKERRQ(ierr);
        ierr = VecScatterEnd(pcis->N_to_B,pcis->vec2_N,pcis->vec1_B,INSERT_VALUES,SCATTER_FORWARD);CHKERRQ(ierr);
      } else {
        ierr = MatMultTranspose(pcis->A_IB,pcis->vec2_D,pcis->vec1_B);CHKERRQ(ierr);
      }
    } else {
      ierr = VecSet(pcis->vec1_B,zero);CHKERRQ(ierr);
    }
    ierr = VecScatterBegin(pcis->global_to_B,pcis->vec1_B,z,ADD_VALUES,SCATTER_REVERSE);CHKERRQ(ierr);
    ierr = VecScatterEnd(pcis->global_to_B,pcis->vec1_B,z,ADD_VALUES,SCATTER_REVERSE);CHKERRQ(ierr);
    ierr = PCBDDCScalingRestriction(pc,z,pcis->vec1_B);CHKERRQ(ierr);
  } else {
    ierr = PCBDDCScalingRestriction(pc,r,pcis->vec1_B);CHKERRQ(ierr);
  }

  /* Apply interface preconditioner
     input/output vecs: pcis->vec1_B and pcis->vec1_D */
  ierr = PCBDDCApplyInterfacePreconditioner(pc,PETSC_TRUE);CHKERRQ(ierr);

  /* Apply transpose of partition of unity operator */
  ierr = PCBDDCScalingExtension(pc,pcis->vec1_B,z);CHKERRQ(ierr);

  /* Second Dirichlet solve and assembling of output */
  ierr = VecScatterBegin(pcis->global_to_B,z,pcis->vec1_B,INSERT_VALUES,SCATTER_FORWARD);CHKERRQ(ierr);
  ierr = VecScatterEnd(pcis->global_to_B,z,pcis->vec1_B,INSERT_VALUES,SCATTER_FORWARD);CHKERRQ(ierr);
  if (n_B) {
    if (pcbddc->switch_static) {
      Mat_IS *matis = (Mat_IS*)(pc->mat->data);

      ierr = VecScatterBegin(pcis->N_to_D,pcis->vec1_D,pcis->vec1_N,INSERT_VALUES,SCATTER_REVERSE);CHKERRQ(ierr);
      ierr = VecScatterEnd(pcis->N_to_D,pcis->vec1_D,pcis->vec1_N,INSERT_VALUES,SCATTER_REVERSE);CHKERRQ(ierr);
      ierr = VecScatterBegin(pcis->N_to_B,pcis->vec1_B,pcis->vec1_N,INSERT_VALUES,SCATTER_REVERSE);CHKERRQ(ierr);
      ierr = VecScatterEnd(pcis->N_to_B,pcis->vec1_B,pcis->vec1_N,INSERT_VALUES,SCATTER_REVERSE);CHKERRQ(ierr);
      if (!pcbddc->switch_static_change) {
        ierr = MatMultTranspose(matis->A,pcis->vec1_N,pcis->vec2_N);CHKERRQ(ierr);
      } else {
        ierr = MatMult(pcbddc->switch_static_change,pcis->vec1_N,pcis->vec2_N);CHKERRQ(ierr);
        ierr = MatMultTranspose(matis->A,pcis->vec2_N,pcis->vec1_N);CHKERRQ(ierr);
        ierr = MatMultTranspose(pcbddc->switch_static_change,pcis->vec1_N,pcis->vec2_N);CHKERRQ(ierr);
      }
      ierr = VecScatterBegin(pcis->N_to_D,pcis->vec2_N,pcis->vec3_D,INSERT_VALUES,SCATTER_FORWARD);CHKERRQ(ierr);
      ierr = VecScatterEnd(pcis->N_to_D,pcis->vec2_N,pcis->vec3_D,INSERT_VALUES,SCATTER_FORWARD);CHKERRQ(ierr);
    } else {
      ierr = MatMultTranspose(pcis->A_BI,pcis->vec1_B,pcis->vec3_D);CHKERRQ(ierr);
    }
  } else if (pcbddc->switch_static) { /* n_B is zero */
    Mat_IS *matis = (Mat_IS*)(pc->mat->data);

    if (!pcbddc->switch_static_change) {
      ierr = MatMultTranspose(matis->A,pcis->vec1_D,pcis->vec3_D);CHKERRQ(ierr);
    } else {
      ierr = MatMult(pcbddc->switch_static_change,pcis->vec1_D,pcis->vec1_N);CHKERRQ(ierr);
      ierr = MatMultTranspose(matis->A,pcis->vec1_N,pcis->vec2_N);CHKERRQ(ierr);
      ierr = MatMultTranspose(pcbddc->switch_static_change,pcis->vec2_N,pcis->vec3_D);CHKERRQ(ierr);
    }
  }
  ierr = KSPSolveTranspose(pcbddc->ksp_D,pcis->vec3_D,pcis->vec4_D);CHKERRQ(ierr);
  if (!pcbddc->use_exact_dirichlet_trick && !pcbddc->benign_apply_coarse_only) {
    if (pcbddc->switch_static) {
      ierr = VecAXPBYPCZ(pcis->vec2_D,m_one,one,m_one,pcis->vec4_D,pcis->vec1_D);CHKERRQ(ierr);
    } else {
      ierr = VecAXPBY(pcis->vec2_D,m_one,m_one,pcis->vec4_D);CHKERRQ(ierr);
    }
    ierr = VecScatterBegin(pcis->global_to_D,pcis->vec2_D,z,INSERT_VALUES,SCATTER_REVERSE);CHKERRQ(ierr);
    ierr = VecScatterEnd(pcis->global_to_D,pcis->vec2_D,z,INSERT_VALUES,SCATTER_REVERSE);CHKERRQ(ierr);
  } else {
    if (pcbddc->switch_static) {
      ierr = VecAXPBY(pcis->vec4_D,one,m_one,pcis->vec1_D);CHKERRQ(ierr);
    } else {
      ierr = VecScale(pcis->vec4_D,m_one);CHKERRQ(ierr);
    }
    ierr = VecScatterBegin(pcis->global_to_D,pcis->vec4_D,z,INSERT_VALUES,SCATTER_REVERSE);CHKERRQ(ierr);
    ierr = VecScatterEnd(pcis->global_to_D,pcis->vec4_D,z,INSERT_VALUES,SCATTER_REVERSE);CHKERRQ(ierr);
  }
  if (pcbddc->benign_have_null) { /* set p0 (computed in PCBDDCApplyInterface) */
    ierr = PCBDDCBenignGetOrSetP0(pc,z,PETSC_FALSE);CHKERRQ(ierr);
  }
  if (pcbddc->ChangeOfBasisMatrix) {
    Vec swap;

    swap = r;
    r = pcbddc->work_change;
    pcbddc->work_change = swap;
    ierr = VecCopy(z,pcbddc->work_change);CHKERRQ(ierr);
    ierr = MatMult(pcbddc->ChangeOfBasisMatrix,pcbddc->work_change,z);CHKERRQ(ierr);
  }
  PetscFunctionReturn(0);
}
/* -------------------------------------------------------------------------- */

#undef __FUNCT__
#define __FUNCT__ "PCDestroy_BDDC"
PetscErrorCode PCDestroy_BDDC(PC pc)
{
  PC_BDDC        *pcbddc = (PC_BDDC*)pc->data;
  PetscErrorCode ierr;

  PetscFunctionBegin;
  /* free BDDC custom data  */
  ierr = PCBDDCResetCustomization(pc);CHKERRQ(ierr);
  /* destroy objects related to topography */
  ierr = PCBDDCResetTopography(pc);CHKERRQ(ierr);
  /* free allocated graph structure */
  ierr = PetscFree(pcbddc->mat_graph);CHKERRQ(ierr);
  /* free allocated sub schurs structure */
  ierr = PetscFree(pcbddc->sub_schurs);CHKERRQ(ierr);
  /* destroy objects for scaling operator */
  ierr = PCBDDCScalingDestroy(pc);CHKERRQ(ierr);
  ierr = PetscFree(pcbddc->deluxe_ctx);CHKERRQ(ierr);
  /* free solvers stuff */
  ierr = PCBDDCResetSolvers(pc);CHKERRQ(ierr);
  /* free global vectors needed in presolve */
  ierr = VecDestroy(&pcbddc->temp_solution);CHKERRQ(ierr);
  ierr = VecDestroy(&pcbddc->original_rhs);CHKERRQ(ierr);
  /* free data created by PCIS */
  ierr = PCISDestroy(pc);CHKERRQ(ierr);
  /* remove functions */
  ierr = PetscObjectComposeFunction((PetscObject)pc,"PCBDDCSetChangeOfBasisMat_C",NULL);CHKERRQ(ierr);
  ierr = PetscObjectComposeFunction((PetscObject)pc,"PCBDDCSetPrimalVerticesLocalIS_C",NULL);CHKERRQ(ierr);
  ierr = PetscObjectComposeFunction((PetscObject)pc,"PCBDDCSetPrimalVerticesIS_C",NULL);CHKERRQ(ierr);
  ierr = PetscObjectComposeFunction((PetscObject)pc,"PCBDDCSetCoarseningRatio_C",NULL);CHKERRQ(ierr);
  ierr = PetscObjectComposeFunction((PetscObject)pc,"PCBDDCSetLevel_C",NULL);CHKERRQ(ierr);
  ierr = PetscObjectComposeFunction((PetscObject)pc,"PCBDDCSetUseExactDirichlet_C",NULL);CHKERRQ(ierr);
  ierr = PetscObjectComposeFunction((PetscObject)pc,"PCBDDCSetLevels_C",NULL);CHKERRQ(ierr);
  ierr = PetscObjectComposeFunction((PetscObject)pc,"PCBDDCSetDirichletBoundaries_C",NULL);CHKERRQ(ierr);
  ierr = PetscObjectComposeFunction((PetscObject)pc,"PCBDDCSetDirichletBoundariesLocal_C",NULL);CHKERRQ(ierr);
  ierr = PetscObjectComposeFunction((PetscObject)pc,"PCBDDCSetNeumannBoundaries_C",NULL);CHKERRQ(ierr);
  ierr = PetscObjectComposeFunction((PetscObject)pc,"PCBDDCSetNeumannBoundariesLocal_C",NULL);CHKERRQ(ierr);
  ierr = PetscObjectComposeFunction((PetscObject)pc,"PCBDDCGetDirichletBoundaries_C",NULL);CHKERRQ(ierr);
  ierr = PetscObjectComposeFunction((PetscObject)pc,"PCBDDCGetDirichletBoundariesLocal_C",NULL);CHKERRQ(ierr);
  ierr = PetscObjectComposeFunction((PetscObject)pc,"PCBDDCGetNeumannBoundaries_C",NULL);CHKERRQ(ierr);
  ierr = PetscObjectComposeFunction((PetscObject)pc,"PCBDDCGetNeumannBoundariesLocal_C",NULL);CHKERRQ(ierr);
  ierr = PetscObjectComposeFunction((PetscObject)pc,"PCBDDCSetDofsSplitting_C",NULL);CHKERRQ(ierr);
  ierr = PetscObjectComposeFunction((PetscObject)pc,"PCBDDCSetDofsSplittingLocal_C",NULL);CHKERRQ(ierr);
  ierr = PetscObjectComposeFunction((PetscObject)pc,"PCBDDCSetLocalAdjacencyGraph_C",NULL);CHKERRQ(ierr);
  ierr = PetscObjectComposeFunction((PetscObject)pc,"PCBDDCCreateFETIDPOperators_C",NULL);CHKERRQ(ierr);
  ierr = PetscObjectComposeFunction((PetscObject)pc,"PCBDDCMatFETIDPGetRHS_C",NULL);CHKERRQ(ierr);
  ierr = PetscObjectComposeFunction((PetscObject)pc,"PCBDDCMatFETIDPGetSolution_C",NULL);CHKERRQ(ierr);
  ierr = PetscObjectComposeFunction((PetscObject)pc,"PCPreSolveChangeRHS_C",NULL);CHKERRQ(ierr);
  /* Free the private data structure */
  ierr = PetscFree(pc->data);CHKERRQ(ierr);
  PetscFunctionReturn(0);
}
/* -------------------------------------------------------------------------- */

#undef __FUNCT__
#define __FUNCT__ "PCPreSolveChangeRHS_BDDC"
static PetscErrorCode PCPreSolveChangeRHS_BDDC(PC pc, PetscBool* change)
{
  PetscFunctionBegin;
  *change = PETSC_TRUE;
  PetscFunctionReturn(0);
}

#undef __FUNCT__
#define __FUNCT__ "PCBDDCMatFETIDPGetRHS_BDDC"
static PetscErrorCode PCBDDCMatFETIDPGetRHS_BDDC(Mat fetidp_mat, Vec standard_rhs, Vec fetidp_flux_rhs)
{
  FETIDPMat_ctx  mat_ctx;
  Vec            copy_standard_rhs;
  PC_IS*         pcis;
  PC_BDDC*       pcbddc;
  PetscErrorCode ierr;

  PetscFunctionBegin;
  ierr = MatShellGetContext(fetidp_mat,&mat_ctx);CHKERRQ(ierr);
  pcis = (PC_IS*)mat_ctx->pc->data;
  pcbddc = (PC_BDDC*)mat_ctx->pc->data;

  /*
     change of basis for physical rhs if needed
     It also changes the rhs in case of dirichlet boundaries
     TODO: better management when FETIDP will have its own class
  */
  ierr = VecDuplicate(standard_rhs,&copy_standard_rhs);CHKERRQ(ierr);
  ierr = VecCopy(standard_rhs,copy_standard_rhs);CHKERRQ(ierr);
  ierr = PCPreSolve_BDDC(mat_ctx->pc,NULL,copy_standard_rhs,NULL);CHKERRQ(ierr);
  /* store vectors for computation of fetidp final solution */
  ierr = VecScatterBegin(pcis->global_to_D,copy_standard_rhs,mat_ctx->temp_solution_D,INSERT_VALUES,SCATTER_FORWARD);CHKERRQ(ierr);
  ierr = VecScatterEnd(pcis->global_to_D,copy_standard_rhs,mat_ctx->temp_solution_D,INSERT_VALUES,SCATTER_FORWARD);CHKERRQ(ierr);
  /* scale rhs since it should be unassembled */
  /* TODO use counter scaling? (also below) */
  ierr = VecScatterBegin(pcis->global_to_B,copy_standard_rhs,mat_ctx->temp_solution_B,INSERT_VALUES,SCATTER_FORWARD);CHKERRQ(ierr);
  ierr = VecScatterEnd(pcis->global_to_B,copy_standard_rhs,mat_ctx->temp_solution_B,INSERT_VALUES,SCATTER_FORWARD);CHKERRQ(ierr);
  /* Apply partition of unity */
  ierr = VecPointwiseMult(mat_ctx->temp_solution_B,pcis->D,mat_ctx->temp_solution_B);CHKERRQ(ierr);
  /* ierr = PCBDDCScalingRestriction(mat_ctx->pc,copy_standard_rhs,mat_ctx->temp_solution_B);CHKERRQ(ierr); */
  if (!pcbddc->switch_static) {
    /* compute partially subassembled Schur complement right-hand side */
    ierr = KSPSolve(pcbddc->ksp_D,mat_ctx->temp_solution_D,pcis->vec1_D);CHKERRQ(ierr);
    ierr = MatMult(pcis->A_BI,pcis->vec1_D,pcis->vec1_B);CHKERRQ(ierr);
    ierr = VecAXPY(mat_ctx->temp_solution_B,-1.0,pcis->vec1_B);CHKERRQ(ierr);
    ierr = VecSet(copy_standard_rhs,0.0);CHKERRQ(ierr);
    ierr = VecScatterBegin(pcis->global_to_B,mat_ctx->temp_solution_B,copy_standard_rhs,ADD_VALUES,SCATTER_REVERSE);CHKERRQ(ierr);
    ierr = VecScatterEnd(pcis->global_to_B,mat_ctx->temp_solution_B,copy_standard_rhs,ADD_VALUES,SCATTER_REVERSE);CHKERRQ(ierr);
    /* ierr = PCBDDCScalingRestriction(mat_ctx->pc,copy_standard_rhs,mat_ctx->temp_solution_B);CHKERRQ(ierr); */
    ierr = VecScatterBegin(pcis->global_to_B,copy_standard_rhs,mat_ctx->temp_solution_B,INSERT_VALUES,SCATTER_FORWARD);CHKERRQ(ierr);
    ierr = VecScatterEnd(pcis->global_to_B,copy_standard_rhs,mat_ctx->temp_solution_B,INSERT_VALUES,SCATTER_FORWARD);CHKERRQ(ierr);
    ierr = VecPointwiseMult(mat_ctx->temp_solution_B,pcis->D,mat_ctx->temp_solution_B);CHKERRQ(ierr);
  }
  ierr = VecDestroy(&copy_standard_rhs);CHKERRQ(ierr);
  /* BDDC rhs */
  ierr = VecCopy(mat_ctx->temp_solution_B,pcis->vec1_B);CHKERRQ(ierr);
  if (pcbddc->switch_static) {
    ierr = VecCopy(mat_ctx->temp_solution_D,pcis->vec1_D);CHKERRQ(ierr);
  }
  /* apply BDDC */
  ierr = PCBDDCApplyInterfacePreconditioner(mat_ctx->pc,PETSC_FALSE);CHKERRQ(ierr);
  /* Application of B_delta and assembling of rhs for fetidp fluxes */
  ierr = VecSet(fetidp_flux_rhs,0.0);CHKERRQ(ierr);
  ierr = MatMult(mat_ctx->B_delta,pcis->vec1_B,mat_ctx->lambda_local);CHKERRQ(ierr);
  ierr = VecScatterBegin(mat_ctx->l2g_lambda,mat_ctx->lambda_local,fetidp_flux_rhs,ADD_VALUES,SCATTER_FORWARD);CHKERRQ(ierr);
  ierr = VecScatterEnd(mat_ctx->l2g_lambda,mat_ctx->lambda_local,fetidp_flux_rhs,ADD_VALUES,SCATTER_FORWARD);CHKERRQ(ierr);
  PetscFunctionReturn(0);
}

#undef __FUNCT__
#define __FUNCT__ "PCBDDCMatFETIDPGetRHS"
/*@
 PCBDDCMatFETIDPGetRHS - Compute the right-hand side for FETI-DP linear system using the physical right-hand side

   Collective

   Input Parameters:
+  fetidp_mat      - the FETI-DP matrix object obtained by a call to PCBDDCCreateFETIDPOperators
-  standard_rhs    - the right-hand side of the original linear system

   Output Parameters:
.  fetidp_flux_rhs - the right-hand side for the FETI-DP linear system

   Level: developer

   Notes:

.seealso: PCBDDC, PCBDDCCreateFETIDPOperators, PCBDDCMatFETIDPGetSolution
@*/
PetscErrorCode PCBDDCMatFETIDPGetRHS(Mat fetidp_mat, Vec standard_rhs, Vec fetidp_flux_rhs)
{
  FETIDPMat_ctx  mat_ctx;
  PetscErrorCode ierr;

  PetscFunctionBegin;
  ierr = MatShellGetContext(fetidp_mat,&mat_ctx);CHKERRQ(ierr);
  ierr = PetscUseMethod(mat_ctx->pc,"PCBDDCMatFETIDPGetRHS_C",(Mat,Vec,Vec),(fetidp_mat,standard_rhs,fetidp_flux_rhs));CHKERRQ(ierr);
  PetscFunctionReturn(0);
}
/* -------------------------------------------------------------------------- */

#undef __FUNCT__
#define __FUNCT__ "PCBDDCMatFETIDPGetSolution_BDDC"
static PetscErrorCode PCBDDCMatFETIDPGetSolution_BDDC(Mat fetidp_mat, Vec fetidp_flux_sol, Vec standard_sol)
{
  FETIDPMat_ctx  mat_ctx;
  PC_IS*         pcis;
  PC_BDDC*       pcbddc;
  PetscErrorCode ierr;

  PetscFunctionBegin;
  ierr = MatShellGetContext(fetidp_mat,&mat_ctx);CHKERRQ(ierr);
  pcis = (PC_IS*)mat_ctx->pc->data;
  pcbddc = (PC_BDDC*)mat_ctx->pc->data;

  /* apply B_delta^T */
  ierr = VecScatterBegin(mat_ctx->l2g_lambda,fetidp_flux_sol,mat_ctx->lambda_local,INSERT_VALUES,SCATTER_REVERSE);CHKERRQ(ierr);
  ierr = VecScatterEnd  (mat_ctx->l2g_lambda,fetidp_flux_sol,mat_ctx->lambda_local,INSERT_VALUES,SCATTER_REVERSE);CHKERRQ(ierr);
  ierr = MatMultTranspose(mat_ctx->B_delta,mat_ctx->lambda_local,pcis->vec1_B);CHKERRQ(ierr);
  /* compute rhs for BDDC application */
  ierr = VecAYPX(pcis->vec1_B,-1.0,mat_ctx->temp_solution_B);CHKERRQ(ierr);
  if (pcbddc->switch_static) {
    ierr = VecCopy(mat_ctx->temp_solution_D,pcis->vec1_D);CHKERRQ(ierr);
  }
  /* apply BDDC */
  ierr = PCBDDCApplyInterfacePreconditioner(mat_ctx->pc,PETSC_FALSE);CHKERRQ(ierr);
  /* put values into standard global vector */
  ierr = VecScatterBegin(pcis->global_to_B,pcis->vec1_B,standard_sol,INSERT_VALUES,SCATTER_REVERSE);CHKERRQ(ierr);
  ierr = VecScatterEnd  (pcis->global_to_B,pcis->vec1_B,standard_sol,INSERT_VALUES,SCATTER_REVERSE);CHKERRQ(ierr);
  if (!pcbddc->switch_static) {
    /* compute values into the interior if solved for the partially subassembled Schur complement */
    ierr = MatMult(pcis->A_IB,pcis->vec1_B,pcis->vec1_D);CHKERRQ(ierr);
    ierr = VecAXPY(mat_ctx->temp_solution_D,-1.0,pcis->vec1_D);CHKERRQ(ierr);
    ierr = KSPSolve(pcbddc->ksp_D,mat_ctx->temp_solution_D,pcis->vec1_D);CHKERRQ(ierr);
  }
  ierr = VecScatterBegin(pcis->global_to_D,pcis->vec1_D,standard_sol,INSERT_VALUES,SCATTER_REVERSE);CHKERRQ(ierr);
  ierr = VecScatterEnd  (pcis->global_to_D,pcis->vec1_D,standard_sol,INSERT_VALUES,SCATTER_REVERSE);CHKERRQ(ierr);
  /* final change of basis if needed
     Is also sums the dirichlet part removed during RHS assembling */
  ierr = PCPostSolve_BDDC(mat_ctx->pc,NULL,NULL,standard_sol);CHKERRQ(ierr);
  PetscFunctionReturn(0);
}

#undef __FUNCT__
#define __FUNCT__ "PCBDDCMatFETIDPGetSolution"
/*@
 PCBDDCMatFETIDPGetSolution - Compute the physical solution using the solution of the FETI-DP linear system

   Collective

   Input Parameters:
+  fetidp_mat      - the FETI-DP matrix obtained by a call to PCBDDCCreateFETIDPOperators
-  fetidp_flux_sol - the solution of the FETI-DP linear system

   Output Parameters:
.  standard_sol    - the solution defined on the physical domain

   Level: developer

   Notes:

.seealso: PCBDDC, PCBDDCCreateFETIDPOperators, PCBDDCMatFETIDPGetRHS
@*/
PetscErrorCode PCBDDCMatFETIDPGetSolution(Mat fetidp_mat, Vec fetidp_flux_sol, Vec standard_sol)
{
  FETIDPMat_ctx  mat_ctx;
  PetscErrorCode ierr;

  PetscFunctionBegin;
  ierr = MatShellGetContext(fetidp_mat,&mat_ctx);CHKERRQ(ierr);
  ierr = PetscUseMethod(mat_ctx->pc,"PCBDDCMatFETIDPGetSolution_C",(Mat,Vec,Vec),(fetidp_mat,fetidp_flux_sol,standard_sol));CHKERRQ(ierr);
  PetscFunctionReturn(0);
}
/* -------------------------------------------------------------------------- */

extern PetscErrorCode FETIDPMatMult(Mat,Vec,Vec);
extern PetscErrorCode FETIDPMatMultTranspose(Mat,Vec,Vec);
extern PetscErrorCode PCBDDCDestroyFETIDPMat(Mat);
extern PetscErrorCode FETIDPPCApply(PC,Vec,Vec);
extern PetscErrorCode FETIDPPCApplyTranspose(PC,Vec,Vec);
extern PetscErrorCode PCBDDCDestroyFETIDPPC(PC);

#undef __FUNCT__
#define __FUNCT__ "PCBDDCCreateFETIDPOperators_BDDC"
static PetscErrorCode PCBDDCCreateFETIDPOperators_BDDC(PC pc, Mat *fetidp_mat, PC *fetidp_pc)
{

  FETIDPMat_ctx  fetidpmat_ctx;
  Mat            newmat;
  FETIDPPC_ctx   fetidppc_ctx;
  PC             newpc;
  MPI_Comm       comm;
  PetscErrorCode ierr;

  PetscFunctionBegin;
  ierr = PetscObjectGetComm((PetscObject)pc,&comm);CHKERRQ(ierr);
  /* FETIDP linear matrix */
  ierr = PCBDDCCreateFETIDPMatContext(pc,&fetidpmat_ctx);CHKERRQ(ierr);
  ierr = PCBDDCSetupFETIDPMatContext(fetidpmat_ctx);CHKERRQ(ierr);
  ierr = MatCreateShell(comm,PETSC_DECIDE,PETSC_DECIDE,fetidpmat_ctx->n_lambda,fetidpmat_ctx->n_lambda,fetidpmat_ctx,&newmat);CHKERRQ(ierr);
  ierr = MatShellSetOperation(newmat,MATOP_MULT,(void (*)(void))FETIDPMatMult);CHKERRQ(ierr);
  ierr = MatShellSetOperation(newmat,MATOP_MULT_TRANSPOSE,(void (*)(void))FETIDPMatMultTranspose);CHKERRQ(ierr);
  ierr = MatShellSetOperation(newmat,MATOP_DESTROY,(void (*)(void))PCBDDCDestroyFETIDPMat);CHKERRQ(ierr);
  ierr = MatSetUp(newmat);CHKERRQ(ierr);
  /* FETIDP preconditioner */
  ierr = PCBDDCCreateFETIDPPCContext(pc,&fetidppc_ctx);CHKERRQ(ierr);
  ierr = PCBDDCSetupFETIDPPCContext(newmat,fetidppc_ctx);CHKERRQ(ierr);
  ierr = PCCreate(comm,&newpc);CHKERRQ(ierr);
  ierr = PCSetType(newpc,PCSHELL);CHKERRQ(ierr);
  ierr = PCShellSetContext(newpc,fetidppc_ctx);CHKERRQ(ierr);
  ierr = PCShellSetApply(newpc,FETIDPPCApply);CHKERRQ(ierr);
  ierr = PCShellSetApplyTranspose(newpc,FETIDPPCApplyTranspose);CHKERRQ(ierr);
  ierr = PCShellSetDestroy(newpc,PCBDDCDestroyFETIDPPC);CHKERRQ(ierr);
  ierr = PCSetOperators(newpc,newmat,newmat);CHKERRQ(ierr);
  ierr = PCSetUp(newpc);CHKERRQ(ierr);
  /* return pointers for objects created */
  *fetidp_mat=newmat;
  *fetidp_pc=newpc;
  PetscFunctionReturn(0);
}

#undef __FUNCT__
#define __FUNCT__ "PCBDDCCreateFETIDPOperators"
/*@
 PCBDDCCreateFETIDPOperators - Create FETI-DP operators

   Collective

   Input Parameters:
.  pc - the BDDC preconditioning context (setup should have been called before)

   Output Parameters:
+  fetidp_mat - shell FETI-DP matrix object
-  fetidp_pc  - shell Dirichlet preconditioner for FETI-DP matrix

   Options Database Keys:
.    -fetidp_fullyredundant <false> - use or not a fully redundant set of Lagrange multipliers

   Level: developer

   Notes:
     Currently the only operations provided for FETI-DP matrix are MatMult and MatMultTranspose

.seealso: PCBDDC, PCBDDCMatFETIDPGetRHS, PCBDDCMatFETIDPGetSolution
@*/
PetscErrorCode PCBDDCCreateFETIDPOperators(PC pc, Mat *fetidp_mat, PC *fetidp_pc)
{
  PetscErrorCode ierr;

  PetscFunctionBegin;
  PetscValidHeaderSpecific(pc,PC_CLASSID,1);
  if (pc->setupcalled) {
    ierr = PetscUseMethod(pc,"PCBDDCCreateFETIDPOperators_C",(PC,Mat*,PC*),(pc,fetidp_mat,fetidp_pc));CHKERRQ(ierr);
  } else SETERRQ(PETSC_COMM_SELF,PETSC_ERR_SUP,"You must call PCSetup_BDDC() first \n");
  PetscFunctionReturn(0);
}
/* -------------------------------------------------------------------------- */
/*MC
   PCBDDC - Balancing Domain Decomposition by Constraints.

   An implementation of the BDDC preconditioner based on

.vb
   [1] C. R. Dohrmann. "An approximate BDDC preconditioner", Numerical Linear Algebra with Applications Volume 14, Issue 2, pages 149-168, March 2007
   [2] A. Klawonn and O. B. Widlund. "Dual-Primal FETI Methods for Linear Elasticity", http://cs.nyu.edu/csweb/Research/TechReports/TR2004-855/TR2004-855.pdf
   [3] J. Mandel, B. Sousedik, C. R. Dohrmann. "Multispace and Multilevel BDDC", http://arxiv.org/abs/0712.3977
   [4] C. Pechstein and C. R. Dohrmann. "Modern domain decomposition methods BDDC, deluxe scaling, and an algebraic approach", Seminar talk, Linz, December 2013, http://people.ricam.oeaw.ac.at/c.pechstein/pechstein-bddc2013.pdf
.ve

   The matrix to be preconditioned (Pmat) must be of type MATIS.

   Currently works with MATIS matrices with local matrices of type MATSEQAIJ, MATSEQBAIJ or MATSEQSBAIJ, either with real or complex numbers.

   It also works with unsymmetric and indefinite problems.

   Unlike 'conventional' interface preconditioners, PCBDDC iterates over all degrees of freedom, not just those on the interface. This allows the use of approximate solvers on the subdomains.

   Approximate local solvers are automatically adapted (see [1]) if the user has attached a nullspace object to the subdomain matrices, and informed BDDC of using approximate solvers (via the command line).

   Boundary nodes are split in vertices, edges and faces classes using information from the local to global mapping of dofs and the local connectivity graph of nodes. The latter can be customized by using PCBDDCSetLocalAdjacencyGraph()
   Additional information on dofs can be provided by using PCBDDCSetDofsSplitting(), PCBDDCSetDirichletBoundaries(), PCBDDCSetNeumannBoundaries(), and PCBDDCSetPrimalVerticesIS() and their local counterparts.

   Constraints can be customized by attaching a MatNullSpace object to the MATIS matrix via MatSetNearNullSpace(). Non-singular modes are retained via SVD.

   Change of basis is performed similarly to [2] when requested. When more than one constraint is present on a single connected component (i.e. an edge or a face), a robust method based on local QR factorizations is used.
   User defined change of basis can be passed to PCBDDC by using PCBDDCSetChangeOfBasisMat()

   The PETSc implementation also supports multilevel BDDC [3]. Coarse grids are partitioned using a MatPartitioning object.

   Adaptive selection of primal constraints [4] is supported for SPD systems with high-contrast in the coefficients if MUMPS or MKL_PARDISO are present. Future versions of the code will also consider using PASTIX.

   An experimental interface to the FETI-DP method is available. FETI-DP operators could be created using PCBDDCCreateFETIDPOperators(). A stand-alone class for the FETI-DP method will be provided in the next releases.
   Deluxe scaling is not supported yet for FETI-DP.

   Options Database Keys (some of them, run with -h for a complete list):

.    -pc_bddc_use_vertices <true> - use or not vertices in primal space
.    -pc_bddc_use_edges <true> - use or not edges in primal space
.    -pc_bddc_use_faces <false> - use or not faces in primal space
.    -pc_bddc_symmetric <true> - symmetric computation of primal basis functions. Specify false for unsymmetric problems
.    -pc_bddc_use_change_of_basis <false> - use change of basis approach (on edges only)
.    -pc_bddc_use_change_on_faces <false> - use change of basis approach on faces if change of basis has been requested
.    -pc_bddc_switch_static <false> - switches from M_2 (default) to M_3 operator (see reference article [1])
.    -pc_bddc_levels <0> - maximum number of levels for multilevel
.    -pc_bddc_coarsening_ratio <8> - number of subdomains which will be aggregated together at the coarser level (e.g. H/h ratio at the coarser level, significative only in the multilevel case)
.    -pc_bddc_redistribute <0> - size of a subset of processors where the coarse problem will be remapped (the value is ignored if not at the coarsest level)
.    -pc_bddc_use_deluxe_scaling <false> - use deluxe scaling
.    -pc_bddc_schur_layers <-1> - select the economic version of deluxe scaling by specifying the number of layers (-1 corresponds to the original deluxe scaling)
.    -pc_bddc_adaptive_threshold <0.0> - when a value greater than one is specified, adaptive selection of constraints is performed on edges and faces (requires deluxe scaling and MUMPS or MKL_PARDISO installed)
-    -pc_bddc_check_level <0> - set verbosity level of debugging output

   Options for Dirichlet, Neumann or coarse solver can be set with
.vb
      -pc_bddc_dirichlet_
      -pc_bddc_neumann_
      -pc_bddc_coarse_
.ve
   e.g -pc_bddc_dirichlet_ksp_type richardson -pc_bddc_dirichlet_pc_type gamg. PCBDDC uses by default KPSPREONLY and PCLU.

   When using a multilevel approach, solvers' options at the N-th level (N > 1) can be specified as
.vb
      -pc_bddc_dirichlet_lN_
      -pc_bddc_neumann_lN_
      -pc_bddc_coarse_lN_
.ve
   Note that level number ranges from the finest (0) to the coarsest (N).
   In order to specify options for the BDDC operators at the coarser levels (and not for the solvers), prepend -pc_bddc_coarse_ or -pc_bddc_coarse_l to the option, e.g.
.vb
     -pc_bddc_coarse_pc_bddc_adaptive_threshold 5 -pc_bddc_coarse_l1_pc_bddc_redistribute 3
.ve
   will use a threshold of 5 for constraints' selection at the first coarse level and will redistribute the coarse problem of the first coarse level on 3 processors

   Level: intermediate

   Developer notes:

   Contributed by Stefano Zampini

.seealso:  PCCreate(), PCSetType(), PCType (for list of available types), PC,  MATIS
M*/

#undef __FUNCT__
#define __FUNCT__ "PCCreate_BDDC"
PETSC_EXTERN PetscErrorCode PCCreate_BDDC(PC pc)
{
  PetscErrorCode      ierr;
  PC_BDDC             *pcbddc;

  PetscFunctionBegin;
  /* Creates the private data structure for this preconditioner and attach it to the PC object. */
  ierr      = PetscNewLog(pc,&pcbddc);CHKERRQ(ierr);
  pc->data  = (void*)pcbddc;

  /* create PCIS data structure */
  ierr = PCISCreate(pc);CHKERRQ(ierr);

  /* BDDC customization */
  pcbddc->use_local_adj       = PETSC_TRUE;
  pcbddc->use_vertices        = PETSC_TRUE;
  pcbddc->use_edges           = PETSC_TRUE;
  pcbddc->use_faces           = PETSC_FALSE;
  pcbddc->use_change_of_basis = PETSC_FALSE;
  pcbddc->use_change_on_faces = PETSC_FALSE;
  pcbddc->switch_static       = PETSC_FALSE;
  pcbddc->use_nnsp_true       = PETSC_FALSE;
  pcbddc->use_qr_single       = PETSC_FALSE;
  pcbddc->symmetric_primal    = PETSC_TRUE;
  pcbddc->benign_saddle_point = PETSC_FALSE;
  pcbddc->benign_have_null    = PETSC_FALSE;
  pcbddc->vertex_size         = 1;
  pcbddc->dbg_flag            = 0;
  /* private */
  pcbddc->local_primal_size          = 0;
  pcbddc->local_primal_size_cc       = 0;
  pcbddc->local_primal_ref_node      = 0;
  pcbddc->local_primal_ref_mult      = 0;
  pcbddc->n_vertices                 = 0;
  pcbddc->primal_indices_local_idxs  = 0;
  pcbddc->recompute_topography       = PETSC_FALSE;
  pcbddc->coarse_size                = -1;
  pcbddc->new_primal_space           = PETSC_FALSE;
  pcbddc->new_primal_space_local     = PETSC_FALSE;
  pcbddc->global_primal_indices      = 0;
  pcbddc->onearnullspace             = 0;
  pcbddc->onearnullvecs_state        = 0;
  pcbddc->user_primal_vertices       = 0;
<<<<<<< HEAD
  pcbddc->user_primal_vertices_local = 0;
  pcbddc->NullSpace                  = 0;
=======
>>>>>>> c061df66
  pcbddc->temp_solution              = 0;
  pcbddc->original_rhs               = 0;
  pcbddc->local_mat                  = 0;
  pcbddc->ChangeOfBasisMatrix        = 0;
  pcbddc->user_ChangeOfBasisMatrix   = 0;
  pcbddc->coarse_vec                 = 0;
  pcbddc->coarse_ksp                 = 0;
  pcbddc->coarse_phi_B               = 0;
  pcbddc->coarse_phi_D               = 0;
  pcbddc->coarse_psi_B               = 0;
  pcbddc->coarse_psi_D               = 0;
  pcbddc->vec1_P                     = 0;
  pcbddc->vec1_R                     = 0;
  pcbddc->vec2_R                     = 0;
  pcbddc->local_auxmat1              = 0;
  pcbddc->local_auxmat2              = 0;
  pcbddc->R_to_B                     = 0;
  pcbddc->R_to_D                     = 0;
  pcbddc->ksp_D                      = 0;
  pcbddc->ksp_R                      = 0;
  pcbddc->NeumannBoundaries          = 0;
  pcbddc->NeumannBoundariesLocal     = 0;
  pcbddc->DirichletBoundaries        = 0;
  pcbddc->DirichletBoundariesLocal   = 0;
  pcbddc->user_provided_isfordofs    = PETSC_FALSE;
  pcbddc->n_ISForDofs                = 0;
  pcbddc->n_ISForDofsLocal           = 0;
  pcbddc->ISForDofs                  = 0;
  pcbddc->ISForDofsLocal             = 0;
  pcbddc->ConstraintMatrix           = 0;
  pcbddc->use_exact_dirichlet_trick  = PETSC_TRUE;
  pcbddc->coarse_loc_to_glob         = 0;
  pcbddc->coarsening_ratio           = 8;
  pcbddc->coarse_adj_red             = 0;
  pcbddc->current_level              = 0;
  pcbddc->max_levels                 = 0;
  pcbddc->use_coarse_estimates       = PETSC_FALSE;
  pcbddc->coarse_eqs_per_proc        = 1;
  pcbddc->coarse_subassembling       = 0;
  pcbddc->detect_disconnected        = PETSC_FALSE;
  pcbddc->n_local_subs               = 0;
  pcbddc->local_subs                 = NULL;

  /* benign subspace trick */
  pcbddc->benign_change              = 0;
  pcbddc->benign_compute_correction  = PETSC_TRUE;
  pcbddc->benign_vec                 = 0;
  pcbddc->benign_original_mat        = 0;
  pcbddc->benign_sf                  = 0;
  pcbddc->benign_B0                  = 0;
  pcbddc->benign_n                   = 0;
  pcbddc->benign_p0                  = NULL;
  pcbddc->benign_p0_lidx             = NULL;
  pcbddc->benign_p0_gidx             = NULL;
  pcbddc->benign_null                = PETSC_FALSE;

  /* create local graph structure */
  ierr = PCBDDCGraphCreate(&pcbddc->mat_graph);CHKERRQ(ierr);

  /* scaling */
  pcbddc->work_scaling          = 0;
  pcbddc->use_deluxe_scaling    = PETSC_FALSE;

  /* create sub schurs structure */
  ierr = PCBDDCSubSchursCreate(&pcbddc->sub_schurs);CHKERRQ(ierr);
  pcbddc->sub_schurs_rebuild     = PETSC_FALSE;
  pcbddc->sub_schurs_layers      = -1;
  pcbddc->sub_schurs_use_useradj = PETSC_FALSE;

  pcbddc->computed_rowadj = PETSC_FALSE;

  /* adaptivity */
  pcbddc->adaptive_threshold      = 0.0;
  pcbddc->adaptive_nmax           = 0;
  pcbddc->adaptive_nmin           = 0;

  /* function pointers */
  pc->ops->apply               = PCApply_BDDC;
  pc->ops->applytranspose      = PCApplyTranspose_BDDC;
  pc->ops->setup               = PCSetUp_BDDC;
  pc->ops->destroy             = PCDestroy_BDDC;
  pc->ops->setfromoptions      = PCSetFromOptions_BDDC;
  pc->ops->view                = PCView_BDDC;
  pc->ops->applyrichardson     = 0;
  pc->ops->applysymmetricleft  = 0;
  pc->ops->applysymmetricright = 0;
  pc->ops->presolve            = PCPreSolve_BDDC;
  pc->ops->postsolve           = PCPostSolve_BDDC;

  /* composing function */
  ierr = PetscObjectComposeFunction((PetscObject)pc,"PCBDDCSetChangeOfBasisMat_C",PCBDDCSetChangeOfBasisMat_BDDC);CHKERRQ(ierr);
  ierr = PetscObjectComposeFunction((PetscObject)pc,"PCBDDCSetPrimalVerticesLocalIS_C",PCBDDCSetPrimalVerticesLocalIS_BDDC);CHKERRQ(ierr);
  ierr = PetscObjectComposeFunction((PetscObject)pc,"PCBDDCSetPrimalVerticesIS_C",PCBDDCSetPrimalVerticesIS_BDDC);CHKERRQ(ierr);
  ierr = PetscObjectComposeFunction((PetscObject)pc,"PCBDDCSetCoarseningRatio_C",PCBDDCSetCoarseningRatio_BDDC);CHKERRQ(ierr);
  ierr = PetscObjectComposeFunction((PetscObject)pc,"PCBDDCSetLevel_C",PCBDDCSetLevel_BDDC);CHKERRQ(ierr);
  ierr = PetscObjectComposeFunction((PetscObject)pc,"PCBDDCSetUseExactDirichlet_C",PCBDDCSetUseExactDirichlet_BDDC);CHKERRQ(ierr);
  ierr = PetscObjectComposeFunction((PetscObject)pc,"PCBDDCSetLevels_C",PCBDDCSetLevels_BDDC);CHKERRQ(ierr);
  ierr = PetscObjectComposeFunction((PetscObject)pc,"PCBDDCSetDirichletBoundaries_C",PCBDDCSetDirichletBoundaries_BDDC);CHKERRQ(ierr);
  ierr = PetscObjectComposeFunction((PetscObject)pc,"PCBDDCSetDirichletBoundariesLocal_C",PCBDDCSetDirichletBoundariesLocal_BDDC);CHKERRQ(ierr);
  ierr = PetscObjectComposeFunction((PetscObject)pc,"PCBDDCSetNeumannBoundaries_C",PCBDDCSetNeumannBoundaries_BDDC);CHKERRQ(ierr);
  ierr = PetscObjectComposeFunction((PetscObject)pc,"PCBDDCSetNeumannBoundariesLocal_C",PCBDDCSetNeumannBoundariesLocal_BDDC);CHKERRQ(ierr);
  ierr = PetscObjectComposeFunction((PetscObject)pc,"PCBDDCGetDirichletBoundaries_C",PCBDDCGetDirichletBoundaries_BDDC);CHKERRQ(ierr);
  ierr = PetscObjectComposeFunction((PetscObject)pc,"PCBDDCGetDirichletBoundariesLocal_C",PCBDDCGetDirichletBoundariesLocal_BDDC);CHKERRQ(ierr);
  ierr = PetscObjectComposeFunction((PetscObject)pc,"PCBDDCGetNeumannBoundaries_C",PCBDDCGetNeumannBoundaries_BDDC);CHKERRQ(ierr);
  ierr = PetscObjectComposeFunction((PetscObject)pc,"PCBDDCGetNeumannBoundariesLocal_C",PCBDDCGetNeumannBoundariesLocal_BDDC);CHKERRQ(ierr);
  ierr = PetscObjectComposeFunction((PetscObject)pc,"PCBDDCSetDofsSplitting_C",PCBDDCSetDofsSplitting_BDDC);CHKERRQ(ierr);
  ierr = PetscObjectComposeFunction((PetscObject)pc,"PCBDDCSetDofsSplittingLocal_C",PCBDDCSetDofsSplittingLocal_BDDC);CHKERRQ(ierr);
  ierr = PetscObjectComposeFunction((PetscObject)pc,"PCBDDCSetLocalAdjacencyGraph_C",PCBDDCSetLocalAdjacencyGraph_BDDC);CHKERRQ(ierr);
  ierr = PetscObjectComposeFunction((PetscObject)pc,"PCBDDCCreateFETIDPOperators_C",PCBDDCCreateFETIDPOperators_BDDC);CHKERRQ(ierr);
  ierr = PetscObjectComposeFunction((PetscObject)pc,"PCBDDCMatFETIDPGetRHS_C",PCBDDCMatFETIDPGetRHS_BDDC);CHKERRQ(ierr);
  ierr = PetscObjectComposeFunction((PetscObject)pc,"PCBDDCMatFETIDPGetSolution_C",PCBDDCMatFETIDPGetSolution_BDDC);CHKERRQ(ierr);
  ierr = PetscObjectComposeFunction((PetscObject)pc,"PCPreSolveChangeRHS_C",PCPreSolveChangeRHS_BDDC);CHKERRQ(ierr);
  PetscFunctionReturn(0);
}
<|MERGE_RESOLUTION|>--- conflicted
+++ resolved
@@ -1309,37 +1309,6 @@
       ierr = KSPSetInitialGuessNonzero(ksp,PETSC_TRUE);CHKERRQ(ierr);
     }
   }
-<<<<<<< HEAD
-=======
-
-  if (pcbddc->ChangeOfBasisMatrix) {
-    PCBDDCChange_ctx change_ctx;
-
-    /* get change ctx */
-    ierr = MatShellGetContext(pcbddc->new_global_mat,&change_ctx);CHKERRQ(ierr);
-
-    /* set current iteration matrix inside change context (change of basis has been already set into the ctx during PCSetUp) */
-    ierr = MatDestroy(&change_ctx->original_mat);CHKERRQ(ierr);
-    ierr = PetscObjectReference((PetscObject)pc->mat);CHKERRQ(ierr);
-    change_ctx->original_mat = pc->mat;
-
-    /* change iteration matrix */
-    ierr = MatDestroy(&pc->mat);CHKERRQ(ierr);
-    ierr = PetscObjectReference((PetscObject)pcbddc->new_global_mat);CHKERRQ(ierr);
-    pc->mat = pcbddc->new_global_mat;
-
-    /* store the original rhs */
-    if (copy_rhs) {
-      ierr = VecCopy(rhs,pcbddc->original_rhs);CHKERRQ(ierr);
-      copy_rhs = PETSC_FALSE;
-    }
-
-    /* change rhs */
-    ierr = MatMultTranspose(change_ctx->global_change,rhs,pcis->vec1_global);CHKERRQ(ierr);
-    ierr = VecCopy(pcis->vec1_global,rhs);CHKERRQ(ierr);
-    pcbddc->rhs_change = PETSC_TRUE;
-  }
->>>>>>> c061df66
   PetscFunctionReturn(0);
 }
 
@@ -2443,11 +2412,7 @@
   pcbddc->onearnullspace             = 0;
   pcbddc->onearnullvecs_state        = 0;
   pcbddc->user_primal_vertices       = 0;
-<<<<<<< HEAD
   pcbddc->user_primal_vertices_local = 0;
-  pcbddc->NullSpace                  = 0;
-=======
->>>>>>> c061df66
   pcbddc->temp_solution              = 0;
   pcbddc->original_rhs               = 0;
   pcbddc->local_mat                  = 0;
