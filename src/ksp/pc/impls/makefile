
ALL: lib

LIBBASE  = libpetscksp
DIRS     = jacobi none sor shell bjacobi mg eisens asm ksp composite redundant spai is pbjacobi ml\
           mat hypre tfs fieldsplit factor galerkin cp wb python \
           chowiluviennacl chowiluviennaclcuda rowscalingviennacl rowscalingviennaclcuda saviennacl saviennaclcuda\
<<<<<<< HEAD
           lsc redistribute gasm svd gamg parms bddc kaczmarz telescope patch
=======
           lsc redistribute gasm svd gamg parms bddc kaczmarz telescope lmvm
>>>>>>> b7be29c0
LOCDIR   = src/ksp/pc/impls/

include ${PETSC_DIR}/lib/petsc/conf/variables
include ${PETSC_DIR}/lib/petsc/conf/rules
include ${PETSC_DIR}/lib/petsc/conf/test<|MERGE_RESOLUTION|>--- conflicted
+++ resolved
@@ -5,11 +5,7 @@
 DIRS     = jacobi none sor shell bjacobi mg eisens asm ksp composite redundant spai is pbjacobi ml\
            mat hypre tfs fieldsplit factor galerkin cp wb python \
            chowiluviennacl chowiluviennaclcuda rowscalingviennacl rowscalingviennaclcuda saviennacl saviennaclcuda\
-<<<<<<< HEAD
-           lsc redistribute gasm svd gamg parms bddc kaczmarz telescope patch
-=======
-           lsc redistribute gasm svd gamg parms bddc kaczmarz telescope lmvm
->>>>>>> b7be29c0
+           lsc redistribute gasm svd gamg parms bddc kaczmarz telescope patch lmvm
 LOCDIR   = src/ksp/pc/impls/
 
 include ${PETSC_DIR}/lib/petsc/conf/variables
