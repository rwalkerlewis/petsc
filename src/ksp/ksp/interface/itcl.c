--- conflicted
+++ resolved
@@ -431,28 +431,6 @@
     ierr = PetscOptionsBool("-ksp_error_if_not_converged","Generate error if solver does not converge","KSPSetErrorIfNotConverged",ksp->errorifnotconverged,&ksp->errorifnotconverged,NULL);CHKERRQ(ierr);
     ierr = PetscOptionsBool("-ksp_reuse_preconditioner","Use initial preconditioner and don't ever compute a new one ","KSPReusePreconditioner",reuse,&reuse,NULL);CHKERRQ(ierr);
     ierr = KSPSetReusePreconditioner(ksp,reuse);CHKERRQ(ierr);
-<<<<<<< HEAD
-    ierr = PetscOptionsGetViewer(comm, ((PetscObject) ksp)->options,prefix, "-ksp_view",                        &ksp->viewer,         &ksp->format,         &ksp->view);CHKERRQ(ierr);
-    ierr = PetscOptionsGetViewer(comm, ((PetscObject) ksp)->options,prefix, "-ksp_converged_reason",            &ksp->viewerReason,   &ksp->formatReason,   &ksp->viewReason);CHKERRQ(ierr);
-    ierr = PetscOptionsGetViewer(comm, ((PetscObject) ksp)->options,prefix, "-ksp_view_mat",                    &ksp->viewerMat,      &ksp->formatMat,      &ksp->viewMat);CHKERRQ(ierr);
-    ierr = PetscOptionsGetViewer(comm, ((PetscObject) ksp)->options,prefix, "-ksp_view_pmat",                   &ksp->viewerPMat,     &ksp->formatPMat,     &ksp->viewPMat);CHKERRQ(ierr);
-    ierr = PetscOptionsGetViewer(comm, ((PetscObject) ksp)->options,prefix, "-ksp_view_rhs",                    &ksp->viewerRhs,      &ksp->formatRhs,      &ksp->viewRhs);CHKERRQ(ierr);
-    ierr = PetscOptionsGetViewer(comm, ((PetscObject) ksp)->options,prefix, "-ksp_view_solution",               &ksp->viewerSol,      &ksp->formatSol,      &ksp->viewSol);CHKERRQ(ierr);
-    ierr = PetscOptionsGetViewer(comm, ((PetscObject) ksp)->options,prefix, "-ksp_view_mat_explicit",           &ksp->viewerMatExp,   &ksp->formatMatExp,   &ksp->viewMatExp);CHKERRQ(ierr);
-    ierr = PetscOptionsGetViewer(comm, ((PetscObject) ksp)->options,prefix, "-ksp_view_final_residual",         &ksp->viewerFinalRes, &ksp->formatFinalRes, &ksp->viewFinalRes);CHKERRQ(ierr);
-    ierr = PetscOptionsGetViewer(comm, ((PetscObject) ksp)->options,prefix, "-ksp_view_preconditioned_operator_explicit", &ksp->viewerPOpExp, &ksp->formatPOpExp, &ksp->viewPOpExp);CHKERRQ(ierr);
-
-    ierr = KSPGetDiagonalScale(ksp,&flag);CHKERRQ(ierr);
-    ierr = PetscOptionsBool("-ksp_diagonal_scale","Diagonal scale matrix before building preconditioner","KSPSetDiagonalScale",flag,&flag,&flg);CHKERRQ(ierr);
-    if (flg) {
-      ierr = KSPSetDiagonalScale(ksp,flag);CHKERRQ(ierr);
-    }
-    ierr = KSPGetDiagonalScaleFix(ksp,&flag);CHKERRQ(ierr);
-    ierr = PetscOptionsBool("-ksp_diagonal_scale_fix","Fix diagonally scaled matrix after solve","KSPSetDiagonalScaleFix",flag,&flag,&flg);CHKERRQ(ierr);
-    if (flg) {
-      ierr = KSPSetDiagonalScaleFix(ksp,flag);CHKERRQ(ierr);
-    }
-=======
     ierr = PetscOptionsGetViewer(comm,((PetscObject) ksp)->options,prefix,"-ksp_view",                                 &ksp->viewer,        &ksp->format,        &ksp->view);CHKERRQ(ierr);
     ierr = PetscOptionsGetViewer(comm,((PetscObject) ksp)->options,prefix,"-ksp_converged_reason",                     &ksp->viewerReason,  &ksp->formatReason,  &ksp->viewReason);CHKERRQ(ierr);
     ierr = PetscOptionsGetViewer(comm,((PetscObject) ksp)->options,prefix,"-ksp_view_mat",                             &ksp->viewerMat,     &ksp->formatMat,     &ksp->viewMat);CHKERRQ(ierr);
@@ -464,7 +442,16 @@
     ierr = PetscOptionsGetViewer(comm,((PetscObject) ksp)->options,prefix,"-ksp_view_preconditioned_operator_explicit",&ksp->viewerPOpExp,  &ksp->formatPOpExp,  &ksp->viewPOpExp);CHKERRQ(ierr);
     ierr = PetscOptionsGetViewer(comm,((PetscObject) ksp)->options,prefix,"-ksp_view_diagonal_scale",                  &ksp->viewerDScale,  &ksp->formatDScale,  &ksp->viewDScale);CHKERRQ(ierr);
 
->>>>>>> c0d8e2f3
+    ierr = KSPGetDiagonalScale(ksp,&flag);CHKERRQ(ierr);
+    ierr = PetscOptionsBool("-ksp_diagonal_scale","Diagonal scale matrix before building preconditioner","KSPSetDiagonalScale",flag,&flag,&flg);CHKERRQ(ierr);
+    if (flg) {
+      ierr = KSPSetDiagonalScale(ksp,flag);CHKERRQ(ierr);
+    }
+    ierr = KSPGetDiagonalScaleFix(ksp,&flag);CHKERRQ(ierr);
+    ierr = PetscOptionsBool("-ksp_diagonal_scale_fix","Fix diagonally scaled matrix after solve","KSPSetDiagonalScaleFix",flag,&flag,&flg);CHKERRQ(ierr);
+    if (flg) {
+      ierr = KSPSetDiagonalScaleFix(ksp,flag);CHKERRQ(ierr);
+    }
     goto skipoptions;
   }
 
