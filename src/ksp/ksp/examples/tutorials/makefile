CFLAGS	         =
FFLAGS	         =
CPPFLAGS         =
FPPFLAGS         =
LOCDIR           = src/ksp/ksp/examples/tutorials/
EXAMPLESC        = ex1.c ex2.c ex3.c ex4.c ex5.c ex6.c ex7.c ex8.c ex9.c \
                ex10.c ex11.c ex12.c ex13.c ex15.c ex16.c ex18.c ex23.c \
                ex25.c ex27.c ex28.c ex29.c ex30.c ex31.c ex32.c ex34.c \
                ex41.c ex42.c ex43.c \
                ex45.c ex46.c  ex49.c ex50.c ex51.c ex52.c ex53.c \
                ex54.c ex55.c ex56.c ex58.c ex62.c ex63.cxx ex64.c ex65.c
EXAMPLESF        = ex1f.F ex2f.F ex6f.F ex11f.F ex13f90.F ex14f.F ex15f.F ex21f.F ex22f.F ex44f.F90 ex45f.F \
                   ex52f.F ex54f.F ex61f.F90
MANSEC           = KSP
CLEANFILES       = rhs.vtk solution.vtk
NP               = 1

include ${PETSC_DIR}/lib/petsc/conf/variables
include ${PETSC_DIR}/lib/petsc/conf/rules

ex1: ex1.o  chkopts
	-${CLINKER} -o ex1 ex1.o  ${PETSC_KSP_LIB}
	${RM} ex1.o

ex1f: ex1f.o  chkopts
	-${FLINKER} -o ex1f ex1f.o  ${PETSC_KSP_LIB}
	${RM} ex1f.o

ex2: ex2.o  chkopts
	-${CLINKER} -o ex2 ex2.o  ${PETSC_KSP_LIB}
	${RM} ex2.o

ex2a: ex2a.o  chkopts
	-${CLINKER} -o ex2a ex2a.o  ${PETSC_KSP_LIB}
	${RM} ex2a.o

ex2f: ex2f.o  chkopts
	-${FLINKER} -o ex2f ex2f.o  ${PETSC_KSP_LIB}
	${RM} ex2f.o

ex3: ex3.o  chkopts
	-${CLINKER} -o ex3 ex3.o  ${PETSC_KSP_LIB}
	${RM} ex3.o

ex4: ex4.o  chkopts
	-${CLINKER} -o ex4 ex4.o  ${PETSC_KSP_LIB}
	${RM} ex4.o

ex5: ex5.o  chkopts
	-${CLINKER} -o ex5 ex5.o  ${PETSC_KSP_LIB}
	${RM} ex5.o

ex6: ex6.o  chkopts
	-${CLINKER} -o ex6 ex6.o  ${PETSC_KSP_LIB}
	${RM} ex6.o

ex6f: ex6f.o  chkopts
	-${FLINKER} -o ex6f ex6f.o  ${PETSC_KSP_LIB}
	${RM} ex6f.o

ex7: ex7.o  chkopts
	-${CLINKER} -o ex7 ex7.o  ${PETSC_KSP_LIB}
	${RM} ex7.o

ex8: ex8.o  chkopts
	-${CLINKER} -o ex8 ex8.o  ${PETSC_KSP_LIB}
	${RM} ex8.o

ex9: ex9.o  chkopts
	-${CLINKER} -o ex9 ex9.o  ${PETSC_KSP_LIB}
	${RM} ex9.o

ex10: ex10.o  chkopts
	-${CLINKER} -o ex10 ex10.o  ${PETSC_KSP_LIB}
	${RM} ex10.o

ex11: ex11.o  chkopts
	-${CLINKER} -o ex11 ex11.o  ${PETSC_KSP_LIB}
	${RM} ex11.o

ex11f: ex11f.o  chkopts
	-${FLINKER} -o ex11f ex11f.o  ${PETSC_KSP_LIB}
	${RM} ex11f.o

ex12: ex12.o  chkopts
	-${CLINKER} -o ex12 ex12.o  ${PETSC_KSP_LIB}
	${RM} ex12.o

ex13: ex13.o  chkopts
	-${CLINKER} -o ex13 ex13.o  ${PETSC_KSP_LIB}
	${RM} ex13.o

ex13f90: ex13f90.o  chkopts
	-${FLINKER} -o ex13f90 ex13f90.o  ${PETSC_KSP_LIB}
	${RM} ex13f90.o

ex14: ex14.o  chkopts
	-${CLINKER} -o ex14 ex14.o  ${PETSC_KSP_LIB}
	${RM} ex14.o

ex14f: ex14f.o  chkopts
	-${FLINKER} -o ex14f ex14f.o  ${PETSC_KSP_LIB}
	${RM} ex14f.o

ex15: ex15.o  chkopts
	-${CLINKER} -o ex15 ex15.o  ${PETSC_KSP_LIB}
	${RM} ex15.o

ex15f: ex15f.o  chkopts
	-${FLINKER} -o ex15f ex15f.o  ${PETSC_KSP_LIB}
	${RM} ex15f.o

ex16: ex16.o  chkopts
	-${CLINKER} -o ex16 ex16.o  ${PETSC_KSP_LIB}
	${RM} ex16.o

ex17: ex17.o  chkopts
	-${CLINKER} -o ex17 ex17.o  ${PETSC_KSP_LIB}
	${RM} ex17.o

ex18: ex18.o  chkopts
	-${CLINKER} -o ex18 ex18.o  ${PETSC_KSP_LIB}
	${RM} ex18.o

ex20: ex20.o  chkopts
	-${CLINKER} -o ex20 ex20.o  ${PETSC_KSP_LIB}
	${RM} ex20.o

ex21f: ex21f.o  chkopts
	-${FLINKER} -o ex21f ex21f.o  ${PETSC_KSP_LIB}
	${RM} ex21f.o

ex22: ex22.o  chkopts
	-${CLINKER} -o ex22 ex22.o  ${PETSC_SNES_LIB}
	${RM} ex22.o

ex22f: ex22f.o  chkopts
	-${FLINKER} -o ex22f ex22f.o  ${PETSC_SNES_LIB}
	${RM} ex22f.o

ex23: ex23.o  chkopts
	-${CLINKER} -o ex23 ex23.o  ${PETSC_KSP_LIB}
	${RM} ex23.o

ex25: ex25.o  chkopts
	-${CLINKER} -o ex25 ex25.o  ${PETSC_SNES_LIB}
	${RM} ex25.o

ex26: ex26.o  chkopts
	-${CLINKER} -o ex26 ex26.o  ${PETSC_KSP_LIB}
	${RM} ex26.o

ex27: ex27.o  chkopts
	-${CLINKER} -o ex27 ex27.o  ${PETSC_KSP_LIB}
	${RM} ex27.o

ex28: ex28.o  chkopts
	-${CLINKER} -o ex28 ex28.o  ${PETSC_SNES_LIB}
	${RM} ex28.o

ex29: ex29.o  chkopts
	-${CLINKER} -o ex29 ex29.o  ${PETSC_SNES_LIB}
	${RM} ex29.o

ex30: ex30.o  chkopts
	-${CLINKER} -o ex30 ex30.o  ${PETSC_KSP_LIB}
	${RM} ex30.o

ex31: ex31.o  chkopts
	-${CLINKER} -o ex31 ex31.o  ${PETSC_SNES_LIB}
	${RM} ex31.o

ex32: ex32.o  chkopts
	-${CLINKER} -o ex32 ex32.o  ${PETSC_SNES_LIB}
	${RM} ex32.o

ex33: ex33.o chkopts
	-${CLINKER} -o ex33 ex33.o ${PETSC_SNES_LIB}
	${RM} ex33.o

ex34: ex34.o chkopts
	-${CLINKER} -o ex34 ex34.o ${PETSC_SNES_LIB}
	${RM} ex34.o

ex35: ex35.o chkopts
	-${CLINKER} -o ex35 ex35.o ${PETSC_SNES_LIB}
	${RM} ex35.o

ex36: ex36.o chkopts
	-${CLINKER} -o ex36 ex36.o ${PETSC_SNES_LIB}
	${RM} ex36.o

ex37: ex37.o chkopts
	-${CLINKER} -o ex37 ex37.o ${PETSC_SNES_LIB}
	${RM} ex37.o

ex38: ex38.o chkopts
	-${CLINKER} -o ex38 ex38.o ${PETSC_SNES_LIB}
	${RM} ex38.o

ex39: ex39.o chkopts
	-${CLINKER} -o ex39 ex39.o ${PETSC_SNES_LIB}
	${RM} ex39.o

ex40: ex40.o chkopts
	-${CLINKER} -o ex40 ex40.o ${PETSC_SNES_LIB}
	${RM} ex40.o

ex41: ex41.o chkopts
	-${CLINKER} -o ex41 ex41.o ${PETSC_SNES_LIB}
	${RM} ex41.o

ex42: ex42.o chkopts
	-${CLINKER} -o ex42 ex42.o ${PETSC_KSP_LIB}
	${RM} ex42.o

ex43: ex43.o chkopts
	-${CLINKER} -o ex43 ex43.o ${PETSC_KSP_LIB}
	${RM} ex43.o

# not tested in nightly builds because requires F90 compiler that handles long lines
ex44f: ex44f.o  chkopts
	-${FLINKER} -o ex44f ex44f.o  ${PETSC_KSP_LIB}
	${RM} ex44f.o

ex45f: ex45f.o  chkopts
	-${FLINKER} -o ex45f ex45f.o  ${PETSC_KSP_LIB}
	${RM} ex45f.o

ex45: ex45.o chkopts
	-${CLINKER} -o ex45 ex45.o ${PETSC_KSP_LIB}
	${RM} ex45.o

ex46: ex46.o chkopts
	-${CLINKER} -o ex46 ex46.o ${PETSC_KSP_LIB}
	${RM} ex46.o

ex47: ex47.o chkopts
	-${CLINKER} -o ex47 ex47.o ${PETSC_KSP_LIB}
	${RM} ex47.o

ex49: ex49.o chkopts
	-${CLINKER} -o ex49 ex49.o ${PETSC_KSP_LIB}
	${RM} ex49.o

ex50: ex50.o chkopts
	-${CLINKER} -o ex50 ex50.o ${PETSC_KSP_LIB}
	${RM} ex50.o

ex51: ex51.o chkopts
	-${CLINKER} -o ex51 ex51.o ${PETSC_KSP_LIB}
	${RM} ex51.o

ex52: ex52.o chkopts
	-${CLINKER} -o ex52 ex52.o ${PETSC_KSP_LIB}
	${RM} ex52.o

ex52f: ex52f.o  chkopts
	-${FLINKER} -o ex52f ex52f.o  ${PETSC_KSP_LIB}
	${RM} ex52f.o

ex53: ex53.o chkopts
	-${CLINKER} -o ex53 ex53.o ${PETSC_KSP_LIB}
	${RM} ex53.o

ex54: ex54.o chkopts
	-${CLINKER} -o ex54 ex54.o ${PETSC_KSP_LIB}
	${RM} ex54.o

ex54f: ex54f.o  chkopts
	-${FLINKER} -o ex54f ex54f.o  ${PETSC_KSP_LIB}
	${RM} ex54f.o

ex55: ex55.o chkopts
	-${CLINKER} -o ex55 ex55.o ${PETSC_KSP_LIB}
	${RM} ex55.o

ex56: ex56.o chkopts
	-${CLINKER} -o ex56 ex56.o ${PETSC_KSP_LIB}
	${RM} ex56.o

ex57f: ex57f.o  chkopts
	-${FLINKER} -o ex57f ex57f.o  ${PETSC_KSP_LIB}
	${RM} ex57f.o

ex58: ex58.o chkopts
	-${CLINKER} -o ex58 ex58.o ${PETSC_KSP_LIB}
	${RM} ex58.o

ex59: ex59.o chkopts
	-${CLINKER} -o ex59 ex59.o ${PETSC_KSP_LIB}
	${RM} ex59.o

ex60: ex60.o  chkopts
	-${CLINKER} -o ex60 ex60.o  ${PETSC_KSP_LIB}
	${RM} ex60.o

ex61f: ex61f.o  chkopts
	-${FLINKER} -o ex61f ex61f.o  ${PETSC_KSP_LIB}
	${RM} ex61f.o

ex62: ex62.o  chkopts
	-${CLINKER} -o ex62 ex62.o  ${PETSC_KSP_LIB}
	${RM} ex62.o

ex63: ex63.o  chkopts
	-${CLINKER} -o ex63 ex63.o  ${PETSC_KSP_LIB}
	${RM} ex63.o

ex64: ex64.o  chkopts
	-${CLINKER} -o ex64 ex64.o  ${PETSC_KSP_LIB}
	${RM} ex64.

ex65: ex65.o  chkopts
	-${CLINKER} -o ex65 ex65.o  ${PETSC_KSP_LIB}
	${RM} ex65.o

#----------------------------------------------------------------------------
runex1:
	-@${MPIEXEC} -n 1 ./ex1 -ksp_monitor_short -ksp_gmres_cgs_refinement_type refine_always > ex1_1.tmp 2>&1;	  \
	   if (${DIFF} output/ex1_1.out ex1_1.tmp) then true; \
	   else printf "${PWD}\nPossible problem with ex1_1, diffs above\n=========================================\n"; fi; \
	   ${RM} -f ex1_1.tmp
runex1_2:
	-@${MPIEXEC} -n 1 ./ex1 -pc_type sor -pc_sor_symmetric -ksp_monitor_short -ksp_gmres_cgs_refinement_type refine_always >\
	   ex1_2.tmp 2>&1;   \
	   if (${DIFF} output/ex1_2.out ex1_2.tmp) then true; \
	   else printf "${PWD}\nPossible problem with ex1_2, diffs above\n=========================================\n"; fi; \
	   ${RM} -f ex1_2.tmp
runex1_3:
	-@${MPIEXEC} -n 1 ./ex1 -pc_type eisenstat -ksp_monitor_short -ksp_gmres_cgs_refinement_type refine_always >\
	   ex1_3.tmp 2>&1;   \
	   if (${DIFF} output/ex1_3.out ex1_3.tmp) then true; \
	   else printf "${PWD}\nPossible problem with ex1_3, diffs above\n=========================================\n"; fi; \
	   ${RM} -f ex1_3.tmp
runex1f:
	-@${MPIEXEC} -n 1 ./ex1f -ksp_monitor_short -ksp_gmres_cgs_refinement_type refine_always > ex1f_1.tmp 2>&1;	  \
	   if (${DIFF} output/ex1f_1.out ex1f_1.tmp) then true; \
	   else printf "${PWD}\nPossible problem with ex1f_1, diffs above\n=========================================\n"; fi; \
	   ${RM} -f ex1f_1.tmp
runex2:
	-@${MPIEXEC} -n 1 ./ex2 -ksp_monitor_short -m 5 -n 5 -ksp_gmres_cgs_refinement_type refine_always > ex2_1.tmp 2>&1; \
	   if (${DIFF} output/ex2_1.out ex2_1.tmp) then true; \
	   else printf "${PWD}\nPossible problem with ex2_1, diffs above\n=========================================\n"; fi; \
	   ${RM} -f ex2_1.tmp
runex2_2:
	-@${MPIEXEC} -n 2 ./ex2 -ksp_monitor_short -m 5 -n 5 -ksp_gmres_cgs_refinement_type refine_always > ex2_2.tmp 2>&1; \
	   if (${DIFF} output/ex2_2.out ex2_2.tmp) then true; \
	   else printf "${PWD}\nPossible problem with ex2_2, diffs above\n=========================================\n"; fi; \
	   ${RM} -f ex2_2.tmp
runex2_3:
	-@${MPIEXEC} -n 1 ./ex2 -pc_type sor -pc_sor_symmetric -ksp_monitor_short -ksp_gmres_cgs_refinement_type refine_always > \
	    ex2_3.tmp 2>&1;   \
	   if (${DIFF} output/ex2_3.out ex2_3.tmp) then true; \
	   else printf "${PWD}\nPossible problem with ex2_3, diffs above\n=========================================\n"; fi; \
	   ${RM} -f ex2_3.tmp
runex2_4:
	-@${MPIEXEC} -n 1 ./ex2 -pc_type eisenstat -ksp_monitor_short -ksp_gmres_cgs_refinement_type refine_always >\
	    ex2_4.tmp 2>&1;   \
	   if (${DIFF} output/ex2_4.out ex2_4.tmp) then true; \
	   else printf "${PWD}\nPossible problem with ex2_4, diffs above\n=========================================\n"; fi; \
	   ${RM} -f ex2_4.tmp
runex2_5:
	-@${MPIEXEC} -n 2 ./ex2 -ksp_monitor_short -m 5 -n 5 -mat_view draw -ksp_gmres_cgs_refinement_type refine_always -nox  > ex2_5.tmp 2>&1; \
	   if (${DIFF} output/ex2_2.out ex2_5.tmp) then true; \
	   else printf "${PWD}\nPossible problem with ex2_5, diffs above\n=========================================\n"; fi; \
	   ${RM} -f ex2_5.tmp
runex2_bjacobi:
	-@${MPIEXEC} -n 4 ./ex2 -pc_type bjacobi -pc_bjacobi_blocks 1 -ksp_monitor_short -sub_pc_type jacobi -sub_ksp_type gmres > ex2.tmp 2>&1; \
	   if (${DIFF} output/ex2_bjacobi.out ex2.tmp) then true; \
	   else printf "${PWD}\nPossible problem with ex2_bjacobi, diffs above\n=========================================\n"; fi; \
	   ${RM} -f ex2.tmp
runex2_bjacobi_2:
	-@${MPIEXEC} -n 4 ./ex2 -pc_type bjacobi -pc_bjacobi_blocks 2 -ksp_monitor_short -sub_pc_type jacobi -sub_ksp_type gmres -ksp_view > ex2.tmp 2>&1; \
	   if (${DIFF} output/ex2_bjacobi_2.out ex2.tmp) then true; \
	   else printf "${PWD}\nPossible problem with ex2_bjacobi_2, diffs above\n=========================================\n"; fi; \
	   ${RM} -f ex2.tmp
runex2_bjacobi_3:
	-@${MPIEXEC} -n 4 ./ex2 -pc_type bjacobi -pc_bjacobi_blocks 4 -ksp_monitor_short -sub_pc_type jacobi -sub_ksp_type gmres > ex2.tmp 2>&1; \
	   if (${DIFF} output/ex2_bjacobi_3.out ex2.tmp) then true; \
	   else printf "${PWD}\nPossible problem with ex2_bjacobi_3, diffs above\n=========================================\n"; fi; \
	   ${RM} -f ex2.tmp
runex2_chebyest_1:
	-@${MPIEXEC} -n 1 ./ex2 -m 80 -n 80 -ksp_pc_side right -pc_type ksp -ksp_ksp_type chebyshev -ksp_ksp_max_it 5 -ksp_ksp_chebyshev_esteig 0.9,0,0,1.1 -ksp_monitor_short > ex2.tmp 2>&1; \
           ${DIFF} output/ex2_chebyest_1.out ex2.tmp || printf "${PWD}\nPossible problem with ex2_chebyest_1, diffs above\n=========================================\n"; \
           ${RM} -f ex2.tmp
runex2_chebyest_2:
	-@${MPIEXEC} -n 1 ./ex2 -m 80 -n 80 -ksp_pc_side right -pc_type ksp -ksp_ksp_type chebyshev -ksp_ksp_max_it 5 -ksp_ksp_chebyshev_esteig 0.9,0,0,1.1 -ksp_esteig_ksp_type cg -ksp_monitor_short > ex2.tmp 2>&1; \
           ${DIFF} output/ex2_chebyest_2.out ex2.tmp || printf "${PWD}\nPossible problem with ex2_chebyest_2, diffs above\n=========================================\n"; \
           ${RM} -f ex2.tmp
runex2_umfpack:
	-@${MPIEXEC} -n 1 ./ex2 -ksp_type preonly -pc_type lu -pc_factor_mat_solver_package umfpack > ex2_umfpack.tmp 2>&1; \
           if (${DIFF} output/ex2_umfpack.out ex2_umfpack.tmp) then true; \
           else printf "${PWD}\nPossible problem with ex2_umfpack, diffs above\n=========================================\n"; fi; \
           ${RM} -f ex2_umfpack.tmp
runex2_mkl_pardiso_lu:
	-@${MPIEXEC} -n 1 ./ex2 -ksp_type preonly -pc_type lu -pc_factor_mat_solver_package mkl_pardiso > ex2_mkl_pardiso.tmp 2>&1; \
           if (${DIFF} output/ex2_mkl_pardiso_lu.out ex2_mkl_pardiso.tmp) then true; \
           else printf "${PWD}\nPossible problem with ex2_mkl_pardiso_lu, diffs above\n=========================================\n"; fi; \
           ${RM} -f ex2_mkl_pardiso.tmp
runex2_mkl_pardiso_cholesky:
	-@${MPIEXEC} -n 1 ./ex2 -ksp_type preonly -pc_type cholesky -mat_type sbaij -pc_factor_mat_solver_package mkl_pardiso > ex2_mkl_pardiso.tmp 2>&1; \
           if (${DIFF} output/ex2_mkl_pardiso_cholesky.out ex2_mkl_pardiso.tmp) then true; \
           else printf "${PWD}\nPossible problem with ex2_mkl_pardiso_cholesky, diffs above\n=========================================\n"; fi; \
           ${RM} -f ex2_mkl_pardiso.tmp
runex2_fbcgs:
	-@${MPIEXEC} -n 1 ./ex2 -ksp_type fbcgs -pc_type ilu  > ex2.tmp 2>&1; \
           if (${DIFF} output/ex2_fbcgs.out ex2.tmp) then true; \
           else printf "${PWD}\nPossible problem with ex2_fbcgs, diffs above\n=========================================\n"; fi; \
           ${RM} -f ex2.tmp
runex2_fbcgs_2:
	-@${MPIEXEC} -n 3 ./ex2 -ksp_type fbcgsr -pc_type bjacobi > ex2.tmp 2>&1; \
           if (${DIFF} output/ex2_fbcgs_2.out ex2.tmp) then true; \
           else printf "${PWD}\nPossible problem with ex2_fbcgs_2, diffs above\n=========================================\n"; fi; \
           ${RM} -f ex2.tmp
runex2_telescope:
	-@${MPIEXEC} -n 4 ./ex2 -m 100 -n 100 -ksp_converged_reason -pc_type telescope -pc_telescope_reduction_factor 4 -telescope_pc_type bjacobi > ex2.tmp 2>&1; \
           if (${DIFF} output/ex2_telescope.out ex2.tmp) then true; \
           else printf "${PWD}\nPossible problem with ex2_telescope, diffs above\n=========================================\n"; fi; \
           ${RM} -f ex2.tmp
runex2_pipecg:
	-@${MPIEXEC} -n 1 ./ex2 -ksp_monitor_short -ksp_type pipecg -m 9 -n 9 > ex2_pipecg.tmp 2>&1; \
	   ${DIFF} output/ex2_pipecg.out ex2_pipecg.tmp || printf "${PWD}\nPossible problem with ex2_pipecg, diffs above\n=========================================\n"; \
	   ${RM} -f ex2_pipecg.tmp
runex2_pipecr:
	-@${MPIEXEC} -n 1 ./ex2 -ksp_monitor_short -ksp_type pipecr -m 9 -n 9 > ex2_pipecr.tmp 2>&1; \
	   ${DIFF} output/ex2_pipecr.out ex2_pipecr.tmp || printf "${PWD}\nPossible problem with ex2_pipecr, diffs above\n=========================================\n"; \
	   ${RM} -f ex2_pipecr.tmp
runex2_groppcg:
	-@${MPIEXEC} -n 1 ./ex2 -ksp_monitor_short -ksp_type groppcg -m 9 -n 9 > ex2_groppcg.tmp 2>&1; \
	   ${DIFF} output/ex2_groppcg.out ex2_groppcg.tmp || printf "${PWD}\nPossible problem with ex2_groppcg, diffs above\n=========================================\n"; \
	   ${RM} -f ex2_groppcg.tmp
runex2_pipecgrr:
	-@${MPIEXEC} -n 1 ./ex2 -ksp_monitor_short -ksp_type pipecgrr -m 9 -n 9 > ex2_pipecgrr.tmp 2>&1; \
	   ${DIFF} output/ex2_pipecgrr.out ex2_pipecgrr.tmp || printf "${PWD}\nPossible problem with ex2_pipecgrr, diffs above\n=========================================\n"; \
	   ${RM} -f ex2_pipecgrr.tmp

runex2f:
	-@${MPIEXEC} -n 2 ./ex2f -pc_type jacobi -ksp_monitor_short -ksp_gmres_cgs_refinement_type refine_always > ex2f_1.tmp 2>&1; \
	   if (${DIFF} output/ex2f_1.out ex2f_1.tmp) then true; \
	   else printf "${PWD}\nPossible problem with ex2f_1, diffs above\n=========================================\n"; fi; \
	   ${RM} -f ex2f_1.tmp
runex2f_2:
	-@${MPIEXEC} -n 2 ./ex2f -pc_type jacobi -my_ksp_monitor -ksp_gmres_cgs_refinement_type refine_always > ex2f_2.tmp 2>&1; \
	   if (${DIFF} output/ex2f_2.out ex2f_2.tmp) then true; \
	   else printf "${PWD}\nPossible problem with ex2f_2, diffs above\n=========================================\n"; fi; \
	   ${RM} -f ex2f_2.tmp
runex4:
	-@${MPIEXEC} -n 1 ./ex4 -pc_type none > ex4_1.tmp 2>&1; \
	   if (${DIFF} output/ex4_1.out ex4_1.tmp) then true; \
	   else printf "${PWD}\nPossible problem with ex4_1, diffs above\n=========================================\n"; fi; \
	   ${RM} -f ex4_1.tmp
runex5:
	-@${MPIEXEC} -n 1 ./ex5 -pc_type jacobi -ksp_monitor_short -ksp_gmres_cgs_refinement_type refine_always > ex5_1.tmp 2>&1; \
	   if (${DIFF} output/ex5_1.out ex5_1.tmp) then true; \
	   else printf "${PWD}\nPossible problem with ex5_1, diffs above\n=========================================\n"; fi; \
	   ${RM} -f ex5_1.tmp
runex5_2:
	-@${MPIEXEC} -n 2 ./ex5 -pc_type jacobi -ksp_monitor_short -ksp_gmres_cgs_refinement_type refine_always \
	   -ksp_rtol .000001 > ex5_2.tmp 2>&1;   \
	   if (${DIFF} output/ex5_2.out ex5_2.tmp) then true; \
	   else printf "${PWD}\nPossible problem with ex5_2, diffs above\n=========================================\n"; fi; \
	   ${RM} -f ex5_2.tmp
runex5_5:
	-@${MPIEXEC} -n 2 ./ex5 -ksp_gmres_cgs_refinement_type refine_always > ex5_5.tmp 2>&1; \
	   if (${DIFF} output/ex5_5.out ex5_5.tmp) then true; \
	   else printf "${PWD}\nPossible problem with ex5_5, diffs above\n=========================================\n"; fi; \
	   ${RM} -f ex5_5.tmp
runex5_redundant_0:
	-@${MPIEXEC} -n 1 ./ex5 -m 1000 -pc_type redundant -pc_redundant_number 1 -redundant_ksp_type gmres -redundant_pc_type jacobi  > ex5.tmp 2>&1;   \
	   if (${DIFF} output/ex5_redundant_0.out ex5.tmp) then true; \
	   else printf "${PWD}\nPossible problem with ex5_redundant, diffs above\n=========================================\n"; fi; \
	   ${RM} -f ex5.tmp
runex5_redundant_1:
	-@${MPIEXEC} -n 5 ./ex5 -pc_type redundant -pc_redundant_number 1 -redundant_ksp_type gmres -redundant_pc_type jacobi  > ex5.tmp 2>&1;   \
	   if (${DIFF} output/ex5_redundant_1.out ex5.tmp) then true; \
	   else printf "${PWD}\nPossible problem with ex5_redundant_1, diffs above\n=========================================\n"; fi; \
	   ${RM} -f ex5.tmp
runex5_redundant_2:
	-@${MPIEXEC} -n 5 ./ex5 -pc_type redundant -pc_redundant_number 3 -redundant_ksp_type gmres -redundant_pc_type jacobi > ex5.tmp 2>&1;   \
	   if (${DIFF} output/ex5_redundant_2.out ex5.tmp) then true; \
	   else printf "${PWD}\nPossible problem with ex5_redundant_2, diffs above\n=========================================\n"; fi; \
	   ${RM} -f ex5.tmp
runex5_redundant_3:
	-@${MPIEXEC} -n 5 ./ex5 -pc_type redundant -pc_redundant_number 5 -redundant_ksp_type gmres -redundant_pc_type jacobi  > ex5.tmp 2>&1;   \
	   if (${DIFF} output/ex5_redundant_3.out ex5.tmp) then true; \
	   else printf "${PWD}\nPossible problem with ex5_redundant_3, diffs above\n=========================================\n"; fi; \
	   ${RM} -f ex5.tmp
runex5_redundant_4:
	-@${MPIEXEC} -n 5 ./ex5 -pc_type redundant -pc_redundant_number 3 -redundant_ksp_type gmres -redundant_pc_type jacobi -psubcomm_type interlaced > ex5.tmp 2>&1;   \
	   if (${DIFF} output/ex5_redundant_4.out ex5.tmp) then true; \
	   else printf "${PWD}\nPossible problem with ex5_redundant_4, diffs above\n=========================================\n"; fi; \
	   ${RM} -f ex5.tmp
runex6:
	-@${MPIEXEC} -n 1 ./ex6 -ksp_view  > ex6_0.tmp 2>&1; \
	   if (${DIFF} output/ex6_0.out ex6_0.tmp) then true; \
	   else printf "${PWD}\nPossible problem with ex6_0, diffs above\n=========================================\n"; fi; \
	   ${RM} -f ex6_0.tmp
runex6_1:
	-@${MPIEXEC} -n 4 ./ex6 -ksp_view > ex6_1.tmp 2>&1; \
	   if (${DIFF} output/ex6_1.out ex6_1.tmp) then true; \
	   else printf "${PWD}\nPossible problem with ex6_1, diffs above\n=========================================\n"; fi; \
	   ${RM} -f ex6_1.tmp
runex6_2:
	-@${MPIEXEC} -n 4 ./ex6 -user_subdomains -ksp_view ${ARGS} > ex6_2.tmp 2>&1; \
	   if (${DIFF} output/ex6_2.out ex6_2.tmp) then true; \
	   else printf "${PWD}\nPossible problem with ex6_2, diffs above\n=========================================\n"; fi; \
	   ${RM} -f ex6_2.tmp
runex6f:
	-@${MPIEXEC} -n 1 ./ex6f -pc_type jacobi -mat_view -ksp_monitor_short -ksp_gmres_cgs_refinement_type refine_always > ex6f_1.tmp 2>&1; \
	   if (${DIFF} output/ex6f_1.out ex6f_1.tmp) then true; \
	   else printf "${PWD}\nPossible problem with ex6f_1, diffs above\n=========================================\n"; fi; \
	   ${RM} -f ex6f_1.tmp
runex7:
	-@${MPIEXEC} -n 2 ./ex7 -ksp_monitor_short -ksp_gmres_cgs_refinement_type refine_always> ex7_1.tmp 2>&1; \
	   if (${DIFF} output/ex7_1.out ex7_1.tmp) then true; \
	   else printf "${PWD}\nPossible problem with ex7_1, diffs above\n=========================================\n"; fi; \
	   ${RM} -f ex7_1.tmp
runex7_2:
	-@${MPIEXEC} -n 2 ./ex7 -ksp_view > ex7_2.tmp 2>&1; \
	   if (${DIFF} output/ex7_2.out ex7_2.tmp) then true; \
	   else printf "${PWD}\nPossible problem with ex7_2, diffs above\n=========================================\n"; fi; \
	   ${RM} -f ex7_2.tmp
runex7_mpiaijcusp:
	-@${MPIEXEC} -n 1 ./ex7 -ksp_monitor_short  -mat_type mpiaijcusp -sub_pc_factor_mat_solver_package cusparse -vec_type mpicusp > ex7_mpiaijcusp.tmp 2>&1; \
	   if (${DIFF} output/ex7_mpiaijcusp.out ex7_mpiaijcusp.tmp) then true; \
	   else printf "${PWD}\nPossible problem with with ex7_mpiaijcusp, diffs above\n=========================================\n"; fi; \
	   ${RM} -f ex7_mpiaijcusp.tmp
runex7_mpiaijcusp_2:
	-@${MPIEXEC} -n 2 ./ex7 -ksp_monitor_short  -mat_type mpiaijcusp -sub_pc_factor_mat_solver_package cusparse -vec_type mpicusp > ex7_mpiaijcusp_2.tmp 2>&1; \
	   if (${DIFF} output/ex7_mpiaijcusp_2.out ex7_mpiaijcusp_2.tmp) then true; \
	   else printf "${PWD}\nPossible problem with with ex7_mpiaijcusp_2, diffs above\n=========================================\n"; fi; \
	   ${RM} -f ex7_mpiaijcusp_2.tmp
runex7_mpiaijcusp_simple:
	-@${MPIEXEC} -n 1 ./ex7 -ksp_monitor_short  -mat_type mpiaijcusp -sub_pc_factor_mat_solver_package cusparse -vec_type mpicusp -sub_ksp_type preonly -sub_pc_type ilu > ex7_mpiaijcusp_simple.tmp 2>&1; \
	   if (${DIFF} output/ex7_mpiaijcusp_simple.out ex7_mpiaijcusp_simple.tmp) then true; \
	   else printf "${PWD}\nPossible problem with with ex7_mpiaijcusp_simple, diffs above\n=========================================\n"; fi; \
	   ${RM} -f ex7_mpiaijcusp_simple.tmp
runex7_mpiaijcusp_simple_2:
	-@${MPIEXEC} -n 2 ./ex7 -ksp_monitor_short  -mat_type mpiaijcusp -sub_pc_factor_mat_solver_package cusparse -vec_type mpicusp -sub_ksp_type preonly -sub_pc_type ilu > ex7_mpiaijcusp_simple_2.tmp 2>&1; \
	   if (${DIFF} output/ex7_mpiaijcusp_simple_2.out ex7_mpiaijcusp_simple_2.tmp) then true; \
	   else printf "${PWD}\nPossible problem with with ex7_mpiaijcusp_simple_2, diffs above\n=========================================\n"; fi; \
	   ${RM} -f ex7_mpiaijcusp_simple_2.tmp
runex7_mpiaijcusparse:
	-@${MPIEXEC} -n 1 ./ex7 -ksp_monitor_short -mat_type mpiaijcusparse -sub_pc_factor_mat_solver_package cusparse  -vec_type mpicuda > ex7_mpiaijcusparse.tmp 2>&1; \
	   if (${DIFF} output/ex7_mpiaijcusparse.out ex7_mpiaijcusparse.tmp) then true; \
	   else printf "${PWD}\nPossible problem with with ex7_mpiaijcusparse, diffs above\n=========================================\n"; fi; \
	   ${RM} -f ex7_mpiaijcusparse.tmp
runex7_mpiaijcusparse_2:
	-@${MPIEXEC} -n 2 ./ex7 -ksp_monitor_short -mat_type mpiaijcusparse -sub_pc_factor_mat_solver_package cusparse  -vec_type mpicuda > ex7_mpiaijcusparse_2.tmp 2>&1; \
	   if (${DIFF} output/ex7_mpiaijcusparse_2.out ex7_mpiaijcusparse_2.tmp) then true; \
	   else printf "${PWD}\nPossible problem with with ex7_mpiaijcusparse_2, diffs above\n=========================================\n"; fi; \
	   ${RM} -f ex7_mpiaijcusparse_2.tmp
NP = 1
M  = 4
N  = 5
MDOMAINS = 2
NDOMAINS = 1
OVERLAP=1
runex8:
	-@${MPIEXEC} -n ${NP} ./ex8 -m $M -n $N -user_set_subdomains -Mdomains ${MDOMAINS} -Ndomains ${NDOMAINS} -overlap ${OVERLAP} -print_error ${ARGS}


runex8_1:
	-@${MPIEXEC} -n 1 ./ex8 -print_error > ex8_1.tmp 2>&1; \
	   if (${DIFF} output/ex8_1.out ex8_1.tmp) then true; \
	   else printf "${PWD}\nPossible problem with ex8_1, diffs above\n=========================================\n"; fi; \
	   ${RM} -f ex8_1.tmp

runex9:
	-@${MPIEXEC} -n 1 ./ex9 -t 2 -pc_type jacobi -ksp_monitor_short -ksp_type gmres -ksp_gmres_cgs_refinement_type refine_always \
	   -s2_ksp_type bcgs -s2_pc_type jacobi -s2_ksp_monitor_short \
           > ex9_1.tmp 2>&1; \
	   if (${DIFF} output/ex9_1.out ex9_1.tmp) then true; \
	   else printf "${PWD}\nPossible problem with ex9_1, diffs above\n=========================================\n"; fi; \
	   ${RM} -f ex9_1.tmp
runex10:
	-@${MPIEXEC} -n 2 ./ex10 -f0 ${PETSC_DIR}/share/petsc/datafiles/matrices/spd-real-int${PETSC_INDEX_SIZE}-float${PETSC_SCALAR_SIZE} > ex10_1.tmp 2>&1; \
	   if (${DIFF} output/ex10_1.out ex10_1.tmp) then true; \
	   else printf "${PWD}\nPossible problem with ex10_1, diffs above\n=========================================\n"; fi; \
	   ${RM} -f ex10_1.tmp

# See http://www.mcs.anl.gov/petsc/documentation/faq.html#datafiles for how to obtain the datafiles used below
runex10_xxt:
	-@${MPIEXEC} -n 8 ./ex10 -f0 ${DATAFILESPATH}/matrices/poisson1 -check_symmetry -ksp_type cg -pc_type tfs -ksp_monitor_short -ksp_view > ex10_xxt.tmp 2>&1; \
	   if (${DIFF} output/ex10_xxt.out ex10_xxt.tmp) then true; \
	   else printf "${PWD}\nPossible problem with ex10_xxt, diffs above\n=========================================\n"; fi; \
	   ${RM} -f ex10_xxt.tmp
runex10_xyt:
	-@${MPIEXEC} -n 8 ./ex10 -f0 ${DATAFILESPATH}/matrices/arco1 -ksp_type gmres -pc_type tfs -ksp_monitor_short -ksp_view > ex10_xyt.tmp 2>&1; \
	   if (${DIFF} output/ex10_xyt.out ex10_xyt.tmp) then true; \
	   else printf "${PWD}\nPossible problem with ex10_xyt, diffs above\n=========================================\n"; fi; \
	   ${RM} -f ex10_xyt.tmp
runex10_2:
	-@${MPIEXEC} -n 2 ./ex10 -ksp_type bicg \
	   -f0 ${DATAFILESPATH}/matrices/medium > ex10_2.tmp 2>&1; \
	   if (${DIFF} output/ex10_2.out ex10_2.tmp) then true; \
	   else printf "${PWD}\nPossible problem with ex10_2, diffs above\n=========================================\n"; fi; \
	   ${RM} -f ex10_2.tmp
runex10_3:
	-@${MPIEXEC} -n 2 ./ex10 -ksp_type bicg -pc_type asm \
	   -f0 ${DATAFILESPATH}/matrices/medium > ex10_3.tmp 2>&1; \
	   if (${DIFF} output/ex10_3.out ex10_3.tmp) then true; \
	   else printf "${PWD}\nPossible problem with ex10_3, diffs above\n=========================================\n"; fi; \
	   ${RM} -f ex10_3.tmp
runex10_4:
	-@${MPIEXEC} -n 1 ./ex10 -ksp_type bicg -pc_type lu \
	   -f0 ${DATAFILESPATH}/matrices/medium > ex10_4.tmp 2>&1; \
	   if (${DIFF} output/ex10_4.out ex10_4.tmp) then true; \
	   else printf "${PWD}\nPossible problem with ex10_4, diffs above\n=========================================\n"; fi; \
	   ${RM} -f ex10_4.tmp
runex10_5:
	-@${MPIEXEC} -n 1 ./ex10 -ksp_type bicg \
	   -f0 ${DATAFILESPATH}/matrices/medium > ex10_5.tmp 2>&1; \
	   if (${DIFF} output/ex10_5.out ex10_5.tmp) then true; \
	   else printf "${PWD}\nPossible problem with ex10_5, diffs above\n=========================================\n"; fi; \
	   ${RM} -f ex10_5.tmp
runex10_6:
	-@${MPIEXEC} -n 1 ./ex10 -pc_factor_levels 2 -pc_factor_fill 1.73 -ksp_gmres_cgs_refinement_type refine_always \
	   -f0 ${DATAFILESPATH}/matrices/fem1 > ex10_6.tmp 2>&1; \
	   if (${DIFF} output/ex10_6.out ex10_6.tmp) then true; \
	   else printf "${PWD}\nPossible problem with ex10_6, diffs above\n=========================================\n"; fi; \
	   ${RM} -f ex10_6.tmp
# See http://www.mcs.anl.gov/petsc/documentation/faq.html#datafiles for how to obtain the datafiles used below
BS = 2 3 4 5 6 7 8
runex10_7:
	-@touch ex10_7.tmp
	-@for bs in ${BS}; do \
	 ${MPIEXEC} -n 1 ./ex10 -f0 ${DATAFILESPATH}/matrices/medium -viewer_binary_skip_info \
                    -mat_type seqbaij -matload_block_size $$bs -ksp_max_it 100 -ksp_gmres_cgs_refinement_type refine_always -ksp_rtol \
                    1.0e-15 -ksp_monitor_short >> ex10_7.tmp 2>&1 ; \
	 ${MPIEXEC} -n 1 ./ex10 -f0 ${DATAFILESPATH}/matrices/medium -viewer_binary_skip_info \
                    -mat_type seqbaij -matload_block_size $$bs -ksp_max_it 100 -ksp_gmres_cgs_refinement_type refine_always -ksp_rtol \
                    1.0e-15 -ksp_monitor_short -pc_factor_mat_ordering_type nd >> ex10_7.tmp 2>&1 ; \
	 ${MPIEXEC} -n 1 ./ex10 -f0 ${DATAFILESPATH}/matrices/medium -viewer_binary_skip_info \
                    -mat_type seqbaij -matload_block_size $$bs -ksp_max_it 100 -ksp_gmres_cgs_refinement_type refine_always -ksp_rtol \
                    1.0e-15 -ksp_monitor_short -pc_factor_levels 1 >> ex10_7.tmp 2>&1 ; \
	 ${MPIEXEC} -n 1 ./ex10 -f0 ${DATAFILESPATH}/matrices/medium -viewer_binary_skip_info \
                    -mat_type seqbaij -matload_block_size $$bs -ksp_type preonly \
                    -pc_type lu  >> ex10_7.tmp 2>&1 ; \
         done;
	-@if (${DIFF} output/ex10_7.out ex10_7.tmp) then true; \
	   else printf "${PWD}\nPossible problem with ex10_7, diffs above\n=========================================\n"; fi;
	-@${RM} -f ex10_7.tmp
# See http://www.mcs.anl.gov/petsc/documentation/faq.html#datafiles for how to obtain the datafiles used below
runex10_8:
	-@${MPIEXEC} -n 1 ./ex10 -ksp_diagonal_scale -pc_type eisenstat -ksp_monitor_short -ksp_diagonal_scale_fix \
	   -f0 ${DATAFILESPATH}/matrices/medium -ksp_gmres_cgs_refinement_type refine_always  -mat_no_inode > ex10_8.tmp 2>&1; \
	   if (${DIFF} output/ex10_8.out ex10_8.tmp) then true; \
	   else printf "${PWD}\nPossible problem with ex10_8, diffs above\n=========================================\n"; fi; \
	   ${RM} -f ex10_8.tmp
# See http://www.mcs.anl.gov/petsc/documentation/faq.html#datafiles for how to obtain the datafiles used below
runex10_9:
	-@touch ex10_9.tmp
	-@for type in gmres; do \
          for bs in 1 2 3 4 5 6 7; do \
	 ${MPIEXEC} -n 1 ./ex10 -f0 ${DATAFILESPATH}/matrices/medium -viewer_binary_skip_info \
                    -mat_type seqbaij -matload_block_size $$bs -ksp_max_it 100 -ksp_gmres_cgs_refinement_type refine_always -ksp_rtol \
                    1.0e-15 -ksp_monitor_short >> ex10_9.tmp 2>&1 ; \
	 ${MPIEXEC} -n 1 ./ex10 -f0 ${DATAFILESPATH}/matrices/medium -ksp_gmres_cgs_refinement_type refine_always -viewer_binary_skip_info \
                    -mat_type seqbaij -matload_block_size $$bs -ksp_max_it 100 -ksp_rtol \
                    1.0e-15 -ksp_monitor_short -trans >> ex10_9.tmp 2>&1 ; \
          for np in 2 3; do \
	 ${MPIEXEC} -n $$np ./ex10 -f0 ${DATAFILESPATH}/matrices/medium -viewer_binary_skip_info \
                    -mat_type mpibaij -matload_block_size $$bs -ksp_max_it 100 -ksp_gmres_cgs_refinement_type refine_always -ksp_rtol \
                    1.0e-15 -ksp_monitor_short >> ex10_9.tmp 2>&1 ; \
	 ${MPIEXEC} -n $$np ./ex10 -f0 ${DATAFILESPATH}/matrices/medium -ksp_gmres_cgs_refinement_type refine_always -viewer_binary_skip_info \
                    -mat_type mpibaij -matload_block_size $$bs -ksp_max_it 100 -ksp_rtol \
                    1.0e-15 -ksp_monitor_short -trans >> ex10_9.tmp 2>&1 ; \
         done; done; done;
	-@if (${DIFF} output/ex10_9.out ex10_9.tmp) then true; \
	   else printf "${PWD}\nPossible problem with ex10_9, diffs above\n=========================================\n"; fi;
	-@${RM} -f ex10_9.tmp
# See http://www.mcs.anl.gov/petsc/documentation/faq.html#datafiles for how to obtain the datafiles used below
runex10_10:
	-@${MPIEXEC} -n 2 ./ex10  -ksp_type fgmres -pc_type ksp \
	   -f0 ${DATAFILESPATH}/matrices/medium -ksp_fgmres_modifypcksp -ksp_monitor_short> ex10_10.tmp 2>&1; \
	   if (${DIFF} output/ex10_10.out ex10_10.tmp) then true; \
	   else printf "${PWD}\nPossible problem with ex10_10, diffs above\n=========================================\n"; fi; \
	   ${RM} -f ex10_10.tmp
runex10_11:
	-@${MPIEXEC} -n 2 ./ex10 -f0 http://ftp.mcs.anl.gov/pub/petsc/matrices/testmatrix.gz > ex10_11.tmp 2>&1;\
	   if (${DIFF} output/ex10_11.out ex10_11.tmp) then true; \
	   else printf "${PWD}\nPossible problem with ex10_11, diffs above\n=========================================\n"; fi; \
	   ${RM} -f ex10_11.tmp
runex10_12:
	-@${MPIEXEC} -n 1 ./ex10 -pc_type lu -pc_factor_mat_solver_package matlab -f0 ${DATAFILESPATH}/matrices/arco1 > ex10_12.tmp 2>&1;\
	   if (${DIFF} output/ex10_12.out ex10_12.tmp) then true; \
	   else printf "${PWD}\nPossible problem with ex10_12, diffs above\n=========================================\n"; fi; \
	   ${RM} -f ex10_12.tmp
runex10_13:
	-@${MPIEXEC} -n 1 ./ex10 -mat_type lusol -pc_type lu -f0 ${DATAFILESPATH}/matrices/arco1 > ex10_13.tmp 2>&1;\
	   if (${DIFF} output/ex10_13.out ex10_13.tmp) then true; \
	   else printf "${PWD}\nPossible problem with ex10_13, diffs above\n=========================================\n"; fi; \
	   ${RM} -f ex10_13.tmp
runex10_14:
	-@${MPIEXEC} -n 3 ./ex10 -pc_type spai -f0 ${DATAFILESPATH}/matrices/medium > ex10_14.tmp 2>&1; \
	  ${DIFF} output/ex10_14.out ex10_14.tmp || printf "${PWD}\nPossible problem with ex10_14, diffs above\n=========================================\n"; \
	  ${RM} -f ex10_14.tmp
runex10_15:
	-@${MPIEXEC} -n 3 ./ex10 -pc_type hypre -pc_hypre_type pilut -f0 ${DATAFILESPATH}/matrices/medium > ex10_15.tmp 2>&1;\
	   if (${DIFF} output/ex10_15.out ex10_15.tmp) then true; \
	   else printf "${PWD}\nPossible problem with ex10_15, diffs above\n=========================================\n"; fi; \
	   ${RM} -f ex10_15.tmp
runex10_16:
	-@${MPIEXEC} -n 3 ./ex10 -pc_type hypre -pc_hypre_type parasails -f0 ${DATAFILESPATH}/matrices/medium > ex10_16.tmp 2>&1;\
	   if (${DIFF} output/ex10_16.out ex10_16.tmp) then true; \
	   else printf "${PWD}\nPossible problem with ex10_16, diffs above\n=========================================\n"; fi; \
	   ${RM} -f ex10_16.tmp
runex10_17:
	-@${MPIEXEC} -n 3 ./ex10 -pc_type hypre -pc_hypre_type boomeramg -f0 ${DATAFILESPATH}/matrices/medium > ex10_17.tmp 2>&1;\
	   if (${DIFF} output/ex10_17.out ex10_17.tmp) then true; \
	   else printf "${PWD}\nPossible problem with ex10_17, diffs above\n=========================================\n"; fi; \
	   ${RM} -f ex10_17.tmp
runex10_boomeramg_schwarz:
	-@${MPIEXEC} -n 2 ./ex10 -ksp_monitor_short -ksp_rtol 1.E-9 -pc_type hypre -pc_hypre_type boomeramg -pc_hypre_boomeramg_smooth_type Schwarz-smoothers -f0 ${DATAFILESPATH}/matrices/poisson2.gz > ex10_boomeramg_schwarz.tmp 2>&1;\
	   if (${DIFF} output/ex10_boomeramg_schwarz.out ex10_boomeramg_schwarz.tmp) then true; \
	   else printf "${PWD}\nPossible problem with ex10_boomeramg_schwarz, diffs above\n=========================================\n"; fi; \
	   ${RM} -f ex10_boomeramg_schwarz.tmp
runex10_boomeramg_pilut:
	-@${MPIEXEC} -n 2 ./ex10 -ksp_monitor_short -ksp_rtol 1.E-9 -pc_type hypre -pc_hypre_type boomeramg -pc_hypre_boomeramg_smooth_type Pilut -pc_hypre_boomeramg_smooth_num_levels 2 -f0 ${DATAFILESPATH}/matrices/poisson2.gz > ex10_boomeramg_pilut.tmp 2>&1;\
	   if (${DIFF} output/ex10_boomeramg_pilut.out ex10_boomeramg_pilut.tmp) then true; \
	   else printf "${PWD}\nPossible problem with ex10_boomeramg_pilut, diffs above\n=========================================\n"; fi; \
	   ${RM} -f ex10_boomeramg_pilut.tmp
runex10_boomeramg_parasails:
	-@${MPIEXEC} -n 2 ./ex10 -ksp_monitor_short -ksp_rtol 1.E-9 -pc_type hypre -pc_hypre_type boomeramg -pc_hypre_boomeramg_smooth_type ParaSails -pc_hypre_boomeramg_smooth_num_levels 2 -f0 ${DATAFILESPATH}/matrices/poisson2.gz > ex10_boomeramg_parasails.tmp 2>&1;\
	   if (${DIFF} output/ex10_boomeramg_parasails.out ex10_boomeramg_parasails.tmp) then true; \
	   else printf "${PWD}\nPossible problem with ex10_boomeramg_parasails, diffs above\n=========================================\n"; fi; \
	   ${RM} -f ex10_boomeramg_parasails.tmp
# Euclid has a bug in its handling of MPI communicators resulting in some memory not being freed at conclusion of the run
runex10_boomeramg_euclid:
	-@${MPIEXEC} -n 2 ./ex10 -ksp_monitor_short -ksp_rtol 1.E-9 -pc_type hypre -pc_hypre_type boomeramg -pc_hypre_boomeramg_smooth_type Euclid -pc_hypre_boomeramg_smooth_num_levels 2 -pc_hypre_boomeramg_eu_level 1 -pc_hypre_boomeramg_eu_droptolerance 0.01  -f0 ${DATAFILESPATH}/matrices/poisson2.gz > ex10_boomeramg_euclid.tmp 2>&1;\
	   if (${DIFF} output/ex10_boomeramg_euclid.out ex10_boomeramg_euclid.tmp) then true; \
	   else printf "${PWD}\nPossible problem with ex10_boomeramg_euclid, diffs above\n=========================================\n"; fi; \
	   ${RM} -f ex10_boomeramg_euclid.tmp
runex10_boomeramg_euclid_bj:
	-@${MPIEXEC} -n 2 ./ex10 -ksp_monitor_short -ksp_rtol 1.E-9 -pc_type hypre -pc_hypre_type boomeramg -pc_hypre_boomeramg_smooth_type Euclid -pc_hypre_boomeramg_smooth_num_levels 2 -pc_hypre_boomeramg_eu_level 1 -pc_hypre_boomeramg_eu_droptolerance 0.01 -pc_hypre_boomeramg_eu_bj -f0 ${DATAFILESPATH}/matrices/poisson2.gz > ex10_boomeramg_euclid_bj.tmp 2>&1;\
	   if (${DIFF} output/ex10_boomeramg_euclid_bj.out ex10_boomeramg_euclid_bj.tmp) then true; \
	   else printf "${PWD}\nPossible problem with ex10_boomeramg_euclid_bj, diffs above\n=========================================\n"; fi; \
	   ${RM} -f ex10_boomeramg_euclid_bj.tmp
runex10_cr:
	-@${MPIEXEC} -n 1 ./ex10 -f0 ${DATAFILESPATH}/matrices/poisson2.gz -ksp_type cr -ksp_monitor_short -pc_type icc > ex10_cr.tmp 2>&1; \
	   if (${DIFF} output/ex10_cr.out ex10_cr.tmp) then true; \
	   else printf "${PWD}\nPossible problem with ex10_cr, diffs above\n=========================================\n"; fi; \
	   ${RM} -f ex10_cr.tmp
runex10_lcd:
	-@${MPIEXEC} -n 1 ./ex10 -f0 ${DATAFILESPATH}/matrices/poisson2.gz -ksp_type lcd -ksp_monitor_short -pc_type icc > ex10_lcd.tmp 2>&1; \
	   if (${DIFF} output/ex10_lcd.out ex10_lcd.tmp) then true; \
	   else printf "${PWD}\nPossible problem with ex10_lcd, diffs above\n=========================================\n"; fi; \
	   ${RM} -f ex10_lcd.tmp
# See http://www.mcs.anl.gov/petsc/documentation/faq.html#datafiles for how to obtain the datafiles used below
LEVELS = 0 2 4
runex10_19:
	-@touch ex10_19aij.tmp
	-@touch ex10_19sbaij.tmp
	-@for levels in ${LEVELS}; do \
	${MPIEXEC} -n 1 ./ex10 -f0 ${DATAFILESPATH}/matrices/poisson1 -ksp_type cg -pc_type icc -pc_factor_levels $$levels >> ex10_19aij.tmp 2>&1; \
	 ${MPIEXEC} -n 1 ./ex10 -f0 ${DATAFILESPATH}/matrices/poisson1 -ksp_type cg -pc_type icc -pc_factor_levels $$levels -mat_type seqsbaij >> ex10_19sbaij.tmp 2>&1; \
	done;
	-@if (${DIFF} ex10_19aij.tmp ex10_19sbaij.tmp) then true; \
	   else printf "${PWD}\nPossible problem with ex10_19, diffs above\n=========================================\n"; fi; \
	${RM} -f ex10_19aij.tmp ex10_19sbaij.tmp
# See http://www.mcs.anl.gov/petsc/documentation/faq.html#datafiles for how to obtain the datafiles used below

runex10_superlu_lu_1:
	-@${MPIEXEC} -n 1 ./ex10 -f0 ${DATAFILESPATH}/matrices/small -ksp_type preonly -pc_type lu -pc_factor_mat_solver_package superlu -num_numfac 2 -num_rhs 2 > ex10_superlu_lu_1.tmp 2>&1; \
	   if (${DIFF} output/ex10_mumps.out ex10_superlu_lu_1.tmp) then true; \
	   else printf "${PWD}\nPossible problem with ex10_superlu_lu_1, diffs above\n=========================================\n"; fi; \
	   ${RM} -f ex10_superlu_lu_1.tmp

runex10_superlu_dist_lu_1:
	-@${MPIEXEC} -n 1 ./ex10 -f0 ${DATAFILESPATH}/matrices/small -ksp_type preonly -pc_type lu -pc_factor_mat_solver_package superlu_dist -num_numfac 2 -num_rhs 2 > ex10_superlu_lu_2.tmp 2>&1; \
	   if (${DIFF} output/ex10_mumps.out ex10_superlu_lu_2.tmp) then true; \
	   else printf "${PWD}\nPossible problem with ex10_superlu_lu_2, diffs above\n=========================================\n"; fi; \
	   ${RM} -f ex10_superlu_lu_2.tmp
runex10_superlu_dist_lu_2:
	-@${MPIEXEC} -n 2 ./ex10 -f0 ${DATAFILESPATH}/matrices/small -ksp_type preonly -pc_type lu -pc_factor_mat_solver_package superlu_dist -num_numfac 2 -num_rhs 2 > ex10_superlu_lu_2.tmp 2>&1; \
	   if (${DIFF} output/ex10_mumps.out ex10_superlu_lu_2.tmp) then true; \
	   else printf "${PWD}\nPossible problem with ex10_superlu_lu_2, diffs above\n=========================================\n"; fi; \
	   ${RM} -f ex10_superlu_lu_2.tmp
runex10_umfpack:
	-@${MPIEXEC} -n 1 ./ex10 -f0 ${DATAFILESPATH}/matrices/small -ksp_type preonly -pc_type lu -mat_type seqaij -pc_factor_mat_solver_package umfpack -num_numfac 2 -num_rhs 2 > ex10_umfpack.tmp 2>&1; \
	   if (${DIFF} output/ex10_umfpack.out ex10_umfpack.tmp) then true; \
	   else printf "${PWD}\nPossible problem with ex10_umfpack, diffs above\n=========================================\n"; fi; \
	   ${RM} -f ex10_umfpack.tmp
runex10_mumps_lu_1:
	-@${MPIEXEC} -n 1 ./ex10 -f0 ${DATAFILESPATH}/matrices/small -ksp_type preonly -pc_type lu -mat_type seqaij -pc_factor_mat_solver_package mumps -num_numfac 2 -num_rhs 2 > ex10_mumps_lu_1.tmp 2>&1; \
	   if (${DIFF} output/ex10_mumps.out ex10_mumps_lu_1.tmp) then true; \
	   else printf "${PWD}\nPossible problem with ex10_mumps_lu_1, diffs above\n=========================================\n"; fi; \
	   ${RM} -f ex10_mumps_lu_1.tmp
runex10_mumps_lu_metis:
	-@${MPIEXEC} -n 1 ./ex10 -f0 ${DATAFILESPATH}/matrices/small -ksp_type preonly -pc_type lu -mat_type aij -pc_factor_mat_solver_package mumps -num_numfac 2 -num_rhs 2 -mat_mumps_icntl_7 5 > ex10_mumps_lu_1.tmp 2>&1; \
	   if (${DIFF} output/ex10_mumps.out ex10_mumps_lu_1.tmp) then true; \
	   else printf "${PWD}\nPossible problem with ex10_mumps_lu_metis, diffs above\n=========================================\n"; fi; \
	   ${RM} -f ex10_mumps_lu_1.tmp
runex10_mumps_lu_2:
	-@${MPIEXEC} -n 2 ./ex10 -f0 ${DATAFILESPATH}/matrices/small -ksp_type preonly -pc_type lu -mat_type mpiaij -pc_factor_mat_solver_package mumps -num_numfac 2 -num_rhs 2 > ex10_mumps_lu_2.tmp 2>&1; \
	   if (${DIFF} output/ex10_mumps.out ex10_mumps_lu_2.tmp) then true; \
	   else printf "${PWD}\nPossible problem with ex10_mumps_lu_2, diffs above\n=========================================\n"; fi; \
	   ${RM} -f ex10_mumps_lu_2.tmp
runex10_mumps_lu_parmetis:
	-@${MPIEXEC} -n 2 ./ex10 -f0 ${DATAFILESPATH}/matrices/small -ksp_type preonly -pc_type lu -mat_type mpiaij -pc_factor_mat_solver_package mumps -num_numfac 2 -num_rhs 2 -mat_mumps_icntl_28 2 -mat_mumps_icntl_29 2 > ex10_mumps_lu_2.tmp 2>&1; \
	   if (${DIFF} output/ex10_mumps.out ex10_mumps_lu_2.tmp) then true; \
	   else printf "${PWD}\nPossible problem with ex10_mumps_lu_parmetis, diffs above\n=========================================\n"; fi; \
	   ${RM} -f ex10_mumps_lu_2.tmp
runex10_mumps_lu_3:
	-@${MPIEXEC} -n 1 ./ex10 -f0 ${DATAFILESPATH}/matrices/small -ksp_type preonly -pc_type lu -mat_type seqbaij -pc_factor_mat_solver_package mumps -num_numfac 2 -num_rhs 2 -matload_block_size 2 > ex10_mumps_lu_3.tmp 2>&1; \
	   if (${DIFF} output/ex10_mumps.out ex10_mumps_lu_3.tmp) then true; \
	   else printf "${PWD}\nPossible problem with ex10_mumps_lu_3, diffs above\n=========================================\n"; fi; \
	   ${RM} -f ex10_mumps_lu_3.tmp
runex10_mumps_lu_4:
	-@${MPIEXEC} -n 2 ./ex10 -f0 ${DATAFILESPATH}/matrices/small -ksp_type preonly -pc_type lu -mat_type mpibaij -pc_factor_mat_solver_package mumps -num_numfac 2 -num_rhs 2 -matload_block_size 2 > ex10_mumps_lu_4.tmp 2>&1; \
	   if (${DIFF} output/ex10_mumps.out ex10_mumps_lu_4.tmp) then true; \
	   else printf "${PWD}\nPossible problem with ex10_mumps_lu_4, diffs above\n=========================================\n"; fi; \
	   ${RM} -f ex10_mumps_lu_4.tmp
runex10_mumps_cholesky_1:
	-@${MPIEXEC} -n 1 ./ex10 -f0 ${DATAFILESPATH}/matrices/small -ksp_type preonly -pc_type cholesky -mat_type sbaij -pc_factor_mat_solver_package mumps -num_numfac 2 -num_rhs 2 -mat_ignore_lower_triangular > ex10_mumps_cholesky_1.tmp 2>&1; \
	   if (${DIFF} output/ex10_mumps.out ex10_mumps_cholesky_1.tmp) then true; \
	   else printf "${PWD}\nPossible problem with ex10_mumps_cholesky_1, diffs above\n=========================================\n"; fi; \
	   ${RM} -f ex10_mumps_cholesky_1.tmp
runex10_mumps_cholesky_2:
	-@${MPIEXEC} -n 2 ./ex10 -f0 ${DATAFILESPATH}/matrices/small -ksp_type preonly -pc_type cholesky -mat_type sbaij -pc_factor_mat_solver_package mumps -num_numfac 2 -num_rhs 2 -mat_ignore_lower_triangular > ex10_mumps_cholesky_2.tmp 2>&1; \
	   if (${DIFF} output/ex10_mumps.out ex10_mumps_cholesky_2.tmp) then true; \
	   else printf "${PWD}\nPossible problem with ex10_mumps_cholesky_2, diffs above\n=========================================\n"; fi; \
	   ${RM} -f ex10_mumps_cholesky_2.tmp
runex10_mumps_cholesky_3:
	-@${MPIEXEC} -n 1 ./ex10 -f0 ${DATAFILESPATH}/matrices/small -ksp_type preonly -pc_type cholesky -mat_type aij -pc_factor_mat_solver_package mumps -num_numfac 2 -num_rhs 2 > ex10_mumps_cholesky_3.tmp 2>&1; \
	   if (${DIFF} output/ex10_mumps.out ex10_mumps_cholesky_3.tmp) then true; \
	   else printf "${PWD}\nPossible problem with ex10_mumps_cholesky_3, diffs above\n=========================================\n"; fi; \
	   ${RM} -f ex10_mumps_cholesky_3.tmp
runex10_mumps_cholesky_4:
	-@${MPIEXEC} -n 2 ./ex10 -f0 ${DATAFILESPATH}/matrices/small -ksp_type preonly -pc_type cholesky -mat_type aij -pc_factor_mat_solver_package mumps -num_numfac 2 -num_rhs 2 > ex10_mumps_cholesky_4.tmp 2>&1; \
	   if (${DIFF} output/ex10_mumps.out ex10_mumps_cholesky_4.tmp) then true; \
	   else printf "${PWD}\nPossible problem with ex10_mumps_cholesky_4, diffs above\n=========================================\n"; fi; \
	   ${RM} -f ex10_mumps_cholesky_4.tmp
runex10_mumps_cholesky_spd_1:
	-@${MPIEXEC} -n 1 ./ex10 -f0 ${DATAFILESPATH}/matrices/small -ksp_type preonly -pc_type cholesky -mat_type aij -matload_spd -pc_factor_mat_solver_package mumps -num_numfac 2 -num_rhs 2 > ex10_mumps_cholesky_spd_1.tmp 2>&1; \
	   if (${DIFF} output/ex10_mumps.out ex10_mumps_cholesky_spd_1.tmp) then true; \
	   else printf "${PWD}\nPossible problem with ex10_mumps_cholesky_spd_1, diffs above\n=========================================\n"; fi; \
	   ${RM} -f ex10_mumps_cholesky_spd_1.tmp
runex10_mumps_cholesky_spd_2:
	-@${MPIEXEC} -n 2 ./ex10 -f0 ${DATAFILESPATH}/matrices/small -ksp_type preonly -pc_type cholesky -mat_type aij -matload_spd -pc_factor_mat_solver_package mumps -num_numfac 2 -num_rhs 2 > ex10_mumps_cholesky_spd_2.tmp 2>&1; \
	   if (${DIFF} output/ex10_mumps.out ex10_mumps_cholesky_spd_2.tmp) then true; \
	   else printf "${PWD}\nPossible problem with ex10_mumps_cholesky_spd_2, diffs above\n=========================================\n"; fi; \
	   ${RM} -f ex10_mumps_cholesky_spd_2.tmp

NSUBCOMM = 8 7 6 5 4 3 2 1
runex10_mumps_redundant:
	-@touch ex10_mumps_redundant.tmp
	-@for nsubcomm in ${NSUBCOMM}; do \
	${MPIEXEC} -n 8 ./ex10 -f0 ${DATAFILESPATH}/matrices/medium -ksp_type preonly -pc_type redundant -pc_redundant_number $$nsubcomm -redundant_pc_factor_mat_solver_package mumps -num_numfac 2 -num_rhs 2 >> ex10_mumps_redundant.tmp 2>&1; \
	done;
	-@if (${DIFF} output/ex10_mumps_redundant.out ex10_mumps_redundant.tmp) then true; \
	   else printf "${PWD}\nPossible problem with ex10_mumps_redundant, diffs above\n=========================================\n"; fi; \
	${RM} -f ex10_mumps_redundant.tmp;

runex10_pastix_lu_1:
	-@${MPIEXEC} -n 1 ./ex10 -f0 ${DATAFILESPATH}/matrices/small -ksp_type preonly -pc_type lu -mat_type seqaij -pc_factor_mat_solver_package pastix -num_numfac 2 -num_rhs 2 > ex10_pastix_lu_1.tmp 2>&1; \
	   if (${DIFF} output/ex10_mumps.out ex10_pastix_lu_1.tmp) then true; \
	   else printf "${PWD}\nPossible problem with ex10_pastix_lu_1, diffs above\n=========================================\n"; fi; \
	   ${RM} -f ex10_pastix_lu_1.tmp
runex10_pastix_lu_2:
	-@${MPIEXEC} -n 2 ./ex10 -f0 ${DATAFILESPATH}/matrices/small -ksp_type preonly -pc_type lu -mat_type mpiaij -pc_factor_mat_solver_package pastix -num_numfac 2 -num_rhs 2 > ex10_pastix_lu_2.tmp 2>&1; \
	   if (${DIFF} output/ex10_mumps.out ex10_pastix_lu_2.tmp) then true; \
	   else printf "${PWD}\nPossible problem with ex10_pastix_lu_2, diffs above\n=========================================\n"; fi; \
	   ${RM} -f ex10_pastix_lu_2.tmp
runex10_pastix_cholesky_1:
	-@${MPIEXEC} -n 1 ./ex10 -f0 ${DATAFILESPATH}/matrices/small -ksp_type preonly -pc_type cholesky -mat_type sbaij -pc_factor_mat_solver_package pastix -num_numfac 2 -num_rhs 2 -mat_ignore_lower_triangular > ex10_pastix_cholesky_1.tmp 2>&1; \
	   if (${DIFF} output/ex10_mumps.out ex10_pastix_cholesky_1.tmp) then true; \
	   else printf "${PWD}\nPossible problem with ex10_pastix_cholesky_1, diffs above\n=========================================\n"; fi; \
	   ${RM} -f ex10_pastix_cholesky_1.tmp
runex10_pastix_cholesky_2:
	-@${MPIEXEC} -n 2 ./ex10 -f0 ${DATAFILESPATH}/matrices/small -ksp_type preonly -pc_type cholesky -mat_type sbaij -pc_factor_mat_solver_package pastix -num_numfac 2 -num_rhs 2 -mat_ignore_lower_triangular > ex10_pastix_cholesky_2.tmp 2>&1; \
	   if (${DIFF} output/ex10_mumps.out ex10_pastix_cholesky_2.tmp) then true; \
	   else printf "${PWD}\nPossible problem with ex10_pastix_cholesky_2, diffs above\n=========================================\n"; fi; \
	   ${RM} -f ex10_pastix_cholesky_2.tmp

NSUBCOMM = 8 7 6 5 4 3 2 1
runex10_pastix_redundant:
	-@touch ex10_pastix_redundant.tmp
	-@for nsubcomm in ${NSUBCOMM}; do \
	${MPIEXEC} -n 8 ./ex10 -f0 ${DATAFILESPATH}/matrices/medium -ksp_type preonly -pc_type redundant -pc_redundant_number $$nsubcomm -redundant_pc_factor_mat_solver_package pastix -num_numfac 2 -num_rhs 2 >> ex10_pastix_redundant.tmp 2>&1; \
	done;
	-@if (${DIFF} output/ex10_mumps_redundant.out ex10_pastix_redundant.tmp) then true; \
	   else printf "${PWD}\nPossible problem with ex10_pastix_redundant, diffs above\n=========================================\n"; fi; \
	${RM} -f ex10_pastix_redundant.tmp;

runex10_superlu_dist_redundant:
	-@touch ex10_superlu_dist_redundant.tmp
	-@for nsubcomm in ${NSUBCOMM}; do \
	${MPIEXEC} -n 8 ./ex10 -f0 ${DATAFILESPATH}/matrices/medium -ksp_type preonly -pc_type redundant -pc_redundant_number $$nsubcomm -redundant_pc_factor_mat_solver_package superlu_dist -num_numfac 2 -num_rhs 2 >> ex10_superlu_dist_redundant.tmp 2>&1; \
	done;
	-@if (${DIFF} output/ex10_mumps_redundant.out ex10_superlu_dist_redundant.tmp) then true; \
	  else printf "${PWD}\nPossible problem with ex10_superlu_dist_redundant, diffs above\n=========================================\n"; fi; \
	${RM} -f ex10_superlu_dist_redundant.tmp;
runex10_ILU: # test ilu fill greater than zero
	-@${MPIEXEC} -n 1 ./ex10 -f0 ${DATAFILESPATH}/matrices/small -pc_factor_levels 1  > ex10_20.tmp 2>&1; \
	   if (${DIFF} output/ex10_ILU.out ex10_20.tmp) then true; \
	   else printf "${PWD}\nPossible problem with ex10_ILU, diffs above\n=========================================\n"; fi; \
	   ${RM} -f ex10_20.tmp
runex10_ILUBAIJ: # test ilu fill greater than zero
	-@${MPIEXEC} -n 1 ./ex10 -f0 ${DATAFILESPATH}/matrices/small -pc_factor_levels 1 -mat_type baij > ex10_20.tmp 2>&1; \
	   if (${DIFF} output/ex10_ILU.out ex10_20.tmp) then true; \
	   else printf "${PWD}\nPossible problem with ex10_ILU, diffs above\n=========================================\n"; fi; \
	   ${RM} -f ex10_20.tmp
runex10_cg:
	-@${MPIEXEC} -n 1 ./ex10 -f0 ${DATAFILESPATH}/matrices/small -mat_type mpisbaij -ksp_type cg -pc_type eisenstat -ksp_monitor_short -ksp_converged_reason > ex10_20.tmp 2>&1; \
	   if (${DIFF} output/ex10_cg_singlereduction.out ex10_20.tmp) then true; \
	   else printf "${PWD}\nPossible problem with ex10_cg, diffs above\n=========================================\n"; fi; \
	   ${RM} -f ex10_20.tmp
runex10_cg_singlereduction:
	-@${MPIEXEC} -n 1 ./ex10 -f0 ${DATAFILESPATH}/matrices/small -mat_type mpisbaij -ksp_type cg -pc_type eisenstat -ksp_monitor_short -ksp_converged_reason -ksp_cg_single_reduction > ex10_20.tmp 2>&1; \
	   if (${DIFF} output/ex10_cg_singlereduction.out ex10_20.tmp) then true; \
	   else printf "${PWD}\nPossible problem with ex10_cg_singlereduction, diffs above\n=========================================\n"; fi; \
	   ${RM} -f ex10_20.tmp
runex10_seqaijcrl:
	-@${MPIEXEC} -n 1 ./ex10 -f0 ${DATAFILESPATH}/matrices/small -ksp_monitor_short -ksp_view -mat_view ascii::ascii_info -mat_type seqaijcrl > ex10_seqaijcrl.tmp 2>&1; \
	   if (${DIFF} output/ex10_seqcrl.out ex10_seqaijcrl.tmp) then true; \
	   else printf "${PWD}\nPossible problem with ex10_seqaijcrl, diffs above\n=========================================\n"; fi; \
	   ${RM} -f ex10_seqaijcrl.tmp
runex10_mpiaijcrl:
	-@${MPIEXEC} -n 2 ./ex10 -f0 ${DATAFILESPATH}/matrices/small -ksp_monitor_short -ksp_view  -mat_type mpiaijcrl > ex10_mpiaijcrl.tmp 2>&1; \
	   if (${DIFF} output/ex10_mpiaij.out ex10_mpiaijcrl.tmp) then true; \
	   else printf "${PWD}\nPossible problem with ex10_mpiaijcrl, diffs above\n=========================================\n"; fi; \
	   ${RM} -f ex10_mpiaijcrl.tmp
runex10_seqaijperm:
	-@${MPIEXEC} -n 1 ./ex10 -f0 ${DATAFILESPATH}/matrices/small -ksp_monitor_short -ksp_view -mat_view ascii::ascii_info -mat_type seqaijperm > ex10_seqaijperm.tmp 2>&1; \
	   if (${DIFF} output/ex10_seqcsrperm.out ex10_seqaijperm.tmp) then true; \
	   else printf "${PWD}\nPossible problem with ex10_seqaijperm, diffs above\n=========================================\n"; fi; \
	   ${RM} -f ex10_seqaijperm.tmp
runex10_mpiaijperm:
	-@${MPIEXEC} -n 2 ./ex10 -f0 ${DATAFILESPATH}/matrices/small -ksp_monitor_short -ksp_view  -mat_type mpiaijperm > ex10_mpiaijperm.tmp 2>&1; \
	   if (${DIFF} output/ex10_mpicsrperm.out ex10_mpiaijperm.tmp) then true; \
	   else printf "${PWD}\nPossible problem with ex10_mpiaijperm, diffs above\n=========================================\n"; fi; \
	   ${RM} -f ex10_mpiaijperm.tmp
runex10_aijcusparse:
	-@${MPIEXEC} -n 1 ./ex10 -f0 ${DATAFILESPATH}/matrices/medium -ksp_monitor_short -ksp_view -mat_view ascii::ascii_info -mat_type aijcusparse -pc_factor_mat_solver_package cusparse -pc_type ilu > ex10_aijcusparse.tmp 2>&1; \
	   if (${DIFF} output/ex10_aijcusparse.out ex10_aijcusparse.tmp) then true; \
	   else printf "${PWD}\nPossible problem with ex10_aijcusparse, diffs above\n=========================================\n"; fi; \
	   ${RM} -f ex10_aijcusparse.tmp
runex10_zeropivot:
	-@${MPIEXEC} -n 3 ./ex10 -f0 ${DATAFILESPATH}/matrices/small -test_zeropivot -ksp_converged_reason -ksp_type fgmres -pc_type ksp -ksp_pc_type bjacobi > ex10.tmp 2>&1; \
	   if (${DIFF} output/ex10_zeropivot.out ex10.tmp) then true; \
	   else printf "${PWD}\nPossible problem with ex10_zeropivot, diffs above\n=========================================\n"; fi; \
	   ${RM} -f ex10.tmp
runex10_zeropivot_2:
	-@${MPIEXEC} -n 2 ./ex10 -f0 ${DATAFILESPATH}/matrices/small -test_zeropivot -ksp_converged_reason -ksp_type fgmres -pc_type ksp -ksp_ksp_type cg -ksp_pc_type bjacobi -ksp_pc_bjacobi_blocks 1 > ex10.tmp 2>&1; \
	   if (${DIFF} output/ex10_zeropivot.out ex10.tmp) then true; \
	   else printf "${PWD}\nPossible problem with ex10_zeropivot_2, diffs above\n=========================================\n"; fi; \
	   ${RM} -f ex10.tmp
runex10_zeropivot_3:
	-@${MPIEXEC} -n 3 ./ex10 -f0 ${DATAFILESPATH}/matrices/small -test_zeropivot -ksp_converged_reason -ksp_type fgmres -pc_type ksp -ksp_ksp_converged_reason -ksp_pc_type bjacobi -ksp_sub_ksp_converged_reason > ex10.tmp 2>&1; \
	   if (${DIFF} output/ex10_zeropivot_3.out ex10.tmp) then true; \
	   else printf "${PWD}\nPossible problem with ex10_zeropivot_3, diffs above\n=========================================\n"; fi; \
	   ${RM} -f ex10.tmp

runex11:
	-@${MPIEXEC} -n 1 ./ex11 -n 6 -norandom -pc_type none -ksp_monitor_short -ksp_gmres_cgs_refinement_type refine_always > ex11_1.tmp 2>&1; \
	   if (${DIFF} output/ex11_1.out ex11_1.tmp) then true; \
	   else printf "${PWD}\nPossible problem with ex11_1, diffs above\n=========================================\n"; fi; \
	   ${RM} -f ex11_1.tmp
runex11f:
	-@${MPIEXEC} -n 1 ./ex11f -n 6 -norandom -pc_type none -ksp_monitor_short -ksp_gmres_cgs_refinement_type refine_always > ex11f_1.tmp 2>&1; \
	   if (${DIFF} output/ex11f_1.out ex11f_1.tmp) then true; \
	   else printf "${PWD}\nPossible problem with ex11f_1, diffs above\n=========================================\n"; fi; \
	   ${RM} -f ex11f_1.tmp
runex12:
	-@${MPIEXEC} -n 1 ./ex12 -ksp_gmres_cgs_refinement_type refine_always > ex12_1.tmp 2>&1; \
	   if (${DIFF} output/ex12_1.out ex12_1.tmp) then true; \
	   else printf "${PWD}\nPossible problem with ex12_1, diffs above\n=========================================\n"; fi; \
	   ${RM} -f ex12_1.tmp
runex13:
	-@${MPIEXEC} -n 1 ./ex13 -m 19 -n 20 -ksp_gmres_cgs_refinement_type refine_always > ex13_1.tmp 2>&1; \
	   if (${DIFF} output/ex13_1.out ex13_1.tmp) then true; \
	   else printf "${PWD}\nPossible problem with ex13_1, diffs above\n=========================================\n"; fi; \
	   ${RM} -f ex13_1.tmp
runex13f90:
	-@${MPIEXEC} -n 1 ./ex13f90 -m 19 -n 20 -ksp_gmres_cgs_refinement_type refine_always > ex13f90_1.tmp 2>&1; \
	   if (${DIFF} output/ex13f90_1.out ex13f90_1.tmp) then true; \
	   else printf "${PWD}\nPossible problem with ex13f90_1, diffs above\n=========================================\n"; fi; \
	   ${RM} -f ex13f90_1.tmp
runex14f:
	-@${MPIEXEC} -n 1 ./ex14f -no_output -ksp_gmres_cgs_refinement_type refine_always > ex14_1.tmp 2>&1; \
	   if (${DIFF} output/ex14_1.out ex14_1.tmp) then true; \
	   else printf "${PWD}\nPossible problem with ex14f_1, diffs above\n=========================================\n"; fi; \
	   ${RM} -f ex14_1.tmp
runex15:
	-@${MPIEXEC} -n 2 ./ex15 -ksp_view -user_defined_pc -ksp_gmres_cgs_refinement_type refine_always > ex15_1.tmp 2>&1; \
	   if (${DIFF} output/ex15_1.out ex15_1.tmp) then true; \
	   else printf "${PWD}\nPossible problem with ex15_1, diffs above\n=========================================\n"; fi; \
	   ${RM} -f ex15_1.tmp
runex15_tsirm:
	-@${MPIEXEC} -n 1 ./ex15 -m 600 -n 600 -ksp_type tsirm -pc_type ksp -ksp_monitor_short -ksp_ksp_type fgmres -ksp_ksp_rtol 1e-10  -ksp_pc_type mg -ksp_ksp_max_it 30  > ex15_tsirm.tmp 2>&1; \
	   if (${DIFF} output/ex15_tsirm.out ex15_tsirm.tmp) then true; \
	   else printf "${PWD}\nPossible problem with ex15_tsirm, diffs above\n=========================================\n"; fi; \
	   ${RM} -f ex15_tsirm.tmp
runex15f:
	-@${MPIEXEC} -n 2 ./ex15f -ksp_view -user_defined_pc -ksp_gmres_cgs_refinement_type refine_always > ex15f_1.tmp 2>&1; \
	   if (${DIFF} output/ex15f_1.out ex15f_1.tmp) then true; \
	   else printf "${PWD}\nPossible problem with ex15f_1, diffs above\n=========================================\n"; fi; \
	   ${RM} -f ex15f_1.tmp
runex16:
	-@${MPIEXEC} -n 2 ./ex16 -ntimes 4 -ksp_gmres_cgs_refinement_type refine_always > ex16_1.tmp 2>&1; \
	   if (${DIFF} output/ex16_1.out ex16_1.tmp) then true; \
	   else printf "${PWD}\nPossible problem with ex16_1, diffs above\n=========================================\n"; fi; \
	   ${RM} -f ex16_1.tmp
runex18:
	-@${MPIEXEC} -n 3 ./ex18 -m 39 -n 18 -ksp_monitor_short -permute nd > ex18_1.tmp 2>&1; \
	   ${DIFF} output/ex18_1.out ex18_1.tmp || printf "${PWD}\nPossible problem with ex18_1, diffs above\n=========================================\n"; \
	   ${RM} -f ex18_1.tmp
runex18_bas:
	-@${MPIEXEC} -n 1 ./ex18 -m 13 -n 17 -ksp_monitor_short -ksp_type cg -pc_type icc -pc_factor_mat_solver_package bas -ksp_view -pc_factor_levels 1 | grep -v "CG or CGNE: variant" > ex18_bas.tmp 2>&1; \
	   ${DIFF} output/ex18_bas.out ex18_bas.tmp || printf "${PWD}\nPossible problem with ex18_bas, diffs above\n=========================================\n"; \
	   ${RM} -f ex18_bas.tmp
runex18_2:
	-@${MPIEXEC} -n 3 ./ex18 -m 39 -n 18 -ksp_monitor_short -permute rcm > ex18_2.tmp 2>&1; \
	   ${DIFF} output/ex18_2.out ex18_2.tmp || printf "${PWD}\nPossible problem with ex18_2, diffs above\n=========================================\n"; \
	   ${RM} -f ex18_2.tmp
runex18_3:
	-@${MPIEXEC} -n 3 ./ex18 -m 13 -n 17 -ksp_monitor_short -ksp_type cg -ksp_cg_single_reduction > ex18_3.tmp 2>&1; \
	   ${DIFF} output/ex18_3.out ex18_3.tmp || printf "${PWD}\nPossible problem with ex18_3, diffs above\n=========================================\n"; \
	   ${RM} -f ex18_3.tmp
runex21f:
	-@${MPIEXEC} -n 1 ./ex21f  > ex21f_1.tmp 2>&1; \
	   if (${DIFF} output/ex21f_1.out ex21f_1.tmp) then true; \
	   else printf "${PWD}\nPossible problem with ex21f_1, diffs above\n=========================================\n"; fi; \
	   ${RM} -f ex21f_1.tmp
runex22f:
	-@${MPIEXEC} -n 1 ./ex22f -pc_mg_type full -ksp_monitor_short -mg_levels_ksp_monitor_short -mg_levels_ksp_norm_type preconditioned -pc_type mg -da_refine 2 -ksp_type fgmres > ex22_1.tmp 2>&1;	  \
	   if (${DIFF} output/ex22_1.out ex22_1.tmp) then true; \
	   else printf "${PWD}\nPossible problem with ex22f_1, diffs above\n=========================================\n"; fi; \
	   ${RM} -f ex22_1.tmp

runex23:
	-@${MPIEXEC} -n 1 ./ex23 -ksp_monitor_short -ksp_gmres_cgs_refinement_type refine_always > ex23_1.tmp 2>&1;	  \
	   if (${DIFF} output/ex23_1.out ex23_1.tmp) then true; \
	   else printf "${PWD}\nPossible problem with ex23_1, diffs above\n=========================================\n"; fi; \
	   ${RM} -f ex23_1.tmp

runex23_2:
	-@${MPIEXEC} -n 3 ./ex23 -ksp_monitor_short -ksp_gmres_cgs_refinement_type refine_always > ex23_2.tmp 2>&1;	  \
	   if (${DIFF} output/ex23_2.out ex23_2.tmp) then true; \
	   else printf "${PWD}\nPossible problem with ex23_2, diffs above\n=========================================\n"; fi; \
	   ${RM} -f ex23_2.tmp

runex23_3 :
	-@${MPIEXEC} -n 2 ./ex23 -ksp_monitor_short -ksp_rtol 1e-6 -ksp_type pipefgmres > ex23_3.tmp 2>&1;	  \
	   if (${DIFF} output/ex23_3.out ex23_3.tmp) then true; \
	   else printf "${PWD}\nPossible problem with with ex23_3, diffs above\n=========================================\n"; fi; \
	   ${RM} -f ex23_3.tmp

runex25:
	-@${MPIEXEC} -n 1 ./ex25 -pc_type mg -ksp_type fgmres -da_refine 2 -ksp_monitor_short -mg_levels_ksp_monitor_short -mg_levels_ksp_norm_type unpreconditioned -ksp_view -pc_mg_type full  > ex25_1.tmp 2>&1;	  \
	   if (${DIFF} output/ex25_1.out ex25_1.tmp) then true; \
	   else printf "${PWD}\nPossible problem with ex25_1, diffs above\n=========================================\n"; fi; \
	   ${RM} -f ex25_1.tmp

runex25_2:
	-@${MPIEXEC} -n 2 ./ex25 -pc_type mg -ksp_type fgmres -da_refine 2 -ksp_monitor_short -mg_levels_ksp_monitor_short -mg_levels_ksp_norm_type unpreconditioned -ksp_view -pc_mg_type full > ex25_2.tmp 2>&1;	  \
	   if (${DIFF} output/ex25_2.out ex25_2.tmp) then true; \
	   else printf "${PWD}\nPossible problem with ex25_2, diffs above\n=========================================\n"; fi; \
	   ${RM} -f ex25_2.tmp

runex27:
	-@${MPIEXEC} -n 1 ./ex27 -f ${DATAFILESPATH}/matrices/medium  -ksp_view  -ksp_monitor_short -ksp_max_it 100  > ex27_1.tmp 2>&1;	  \
	   if (${DIFF} output/ex27_1.out ex27_1.tmp) then true; \
	   else printf "${PWD}\nPossible problem with ex27_1, diffs above\n=========================================\n"; fi; \
	   ${RM} -f ex27_1.tmp

runex28:
	-@${MPIEXEC} -n 1 ./ex28 -ksp_monitor_short -pc_type mg -pc_mg_type full -ksp_type fgmres -da_refine 2 -mg_levels_ksp_type gmres -mg_levels_ksp_max_it 1 -mg_levels_pc_type ilu > ex28_1.tmp 2>&1;	  \
	   if (${DIFF} output/ex28_1.out ex28_1.tmp) then true; \
	   else printf "${PWD}\nPossible problem with ex28_1, diffs above\n=========================================\n"; fi; \
	   ${RM} -f ex28_1.tmp

runex29:
	-@${MPIEXEC} -n 1 ./ex29 -pc_type mg -pc_mg_type full -ksp_type fgmres -ksp_monitor_short -da_refine 8 > ex29_1.tmp 2>&1;	  \
	   if (${DIFF} output/ex29_1.out ex29_1.tmp) then true; \
	   else printf "${PWD}\nPossible problem with ex29_1, diffs above\n=========================================\n"; fi; \
	   ${RM} -f ex29_1.tmp

runex29_2:
	-@${MPIEXEC} -n 1 ./ex29  -bc_type neumann -pc_type mg -pc_mg_type full -ksp_type fgmres -ksp_monitor_short -da_refine 8 -mg_coarse_pc_factor_shift_type nonzero > ex29_2.tmp 2>&1;	  \
	   if (${DIFF} output/ex29_2.out ex29_2.tmp) then true; \
	   else printf "${PWD}\nPossible problem with ex29_2, diffs above\n=========================================\n"; fi; \
	   ${RM} -f ex29_2.tmp

runex29_telescope:
	-@${MPIEXEC} -n 4 ./ex29 -ksp_monitor_short -da_grid_x 257 -da_grid_y 257 -pc_type mg -pc_mg_galerkin -pc_mg_levels 4 -ksp_type richardson -mg_levels_ksp_type chebyshev -mg_levels_pc_type jacobi -mg_coarse_pc_type telescope -mg_coarse_pc_telescope_ignore_kspcomputeoperators -mg_coarse_telescope_pc_type mg -mg_coarse_telescope_pc_mg_galerkin -mg_coarse_telescope_pc_mg_levels 3 -mg_coarse_telescope_mg_levels_ksp_type chebyshev -mg_coarse_telescope_mg_levels_pc_type jacobi -mg_coarse_pc_telescope_reduction_factor 4 > ex29_telescope.tmp 2>&1;	  \
	   if (${DIFF} output/ex29_telescope.out ex29_telescope.tmp) then true; \
	   else printf "${PWD}\nPossible problem with ex29_telescope, diffs above\n=========================================\n"; fi; \
	   ${RM} -f ex29_telescope.tmp

runex30:
	-@${MPIEXEC} -n 1 ./ex30 > ex30_1.tmp 2>&1;	  \
	   if (${DIFF} output/ex30_1.out ex30_1.tmp) then true; \
	   else printf "${PWD}\nPossible problem with ex30_1, diffs above\n=========================================\n"; fi; \
	   ${RM} -f ex30_1.tmp

runex32:
	-@${MPIEXEC} -n 1 ./ex32 -pc_type mg -pc_mg_type full -ksp_type fgmres -ksp_monitor_short -pc_mg_levels 3 -mg_coarse_pc_factor_shift_type nonzero > ex32_1.tmp 2>&1;	  \
	   if (${DIFF} output/ex32_1.out ex32_1.tmp) then true; \
	   else printf "${PWD}\nPossible problem with ex32_1, diffs above\n=========================================\n"; fi; \
	   ${RM} -f ex32_1.tmp

runex34:
	-@${MPIEXEC} -n 1 ./ex34  -pc_type mg -pc_mg_type full -ksp_type fgmres -ksp_monitor_short -pc_mg_levels 3 -mg_coarse_pc_factor_shift_type nonzero -ksp_view > ex34_1.tmp 2>&1;	  \
	   if (${DIFF} output/ex34_1.out ex34_1.tmp) then true; \
	   else printf "${PWD}\nPossible problem with ex34_1, diffs above\n=========================================\n"; fi; \
	   ${RM} -f ex34_1.tmp

runex34_2 :
	-@${MPIEXEC} -n 2 ./ex34 -ksp_monitor_short -da_grid_x 50 -da_grid_y 50 -pc_type ksp -ksp_ksp_type cg -ksp_pc_type bjacobi -ksp_ksp_rtol 1e-1 -ksp_ksp_monitor -ksp_type pipefgmres -ksp_gmres_restart 5 > ex34_2.tmp 2>&1; \
	   if (${DIFF} output/ex34_2.out ex34_2.tmp) then true; \
	   else printf "${PWD}\nPossible problem with with ex34_2, diffs above\n=========================================\n"; fi; \
	   ${RM} -f ex34_2.tmp

runex35:
	-@${MPIEXEC} -n 1 ./ex35 -bc_type dirichlet -nu .01 -n 10 -ksp_type cg -pc_type sor -ksp_converged_reason > ex35_1.tmp 2>&1;\
	   if (${DIFF} output/ex35_1.out ex35_1.tmp) then true ;  \
	   else echo ${PWD} ; echo "Possible problem with runex35, diffs above \n========================================="; fi ;\
	   ${RM} -f ex35_1.tmp

runex35_2:
	-@${MPIEXEC} -n 2 ./ex35 -bc_type dirichlet -nu .01 -n 20 -ksp_type cg -pc_type sor -ksp_converged_reason > ex35_2.tmp 2>&1;\
	   if (${DIFF} output/ex35_2.out ex35_2.tmp) then true ;  \
	   else echo ${PWD} ; echo "Possible problem with runex35_2, diffs above \n========================================="; fi ;\
	   ${RM} -f ex35_2.tmp

runex43:
	-@${MPIEXEC} -n 1 ./ex43 -stokes_ksp_type fgmres -stokes_pc_type fieldsplit -stokes_pc_fieldsplit_block_size 3 -stokes_pc_fieldsplit_type SYMMETRIC_MULTIPLICATIVE -stokes_pc_fieldsplit_0_fields 0,1 -stokes_pc_fieldsplit_1_fields 2 -stokes_fieldsplit_0_ksp_type preonly -stokes_fieldsplit_0_pc_type lu -stokes_fieldsplit_1_ksp_type preonly -stokes_fieldsplit_1_pc_type jacobi -c_str 0 -solcx_eta0 1.0 -solcx_eta1 1.0e6 -solcx_xc 0.5 -solcx_nz 2 -mx 20 -my 20 -stokes_ksp_monitor_short > ex43_1.tmp 2>&1;	  \
	   ${DIFF} output/ex43_1.out ex43_1.tmp || printf "${PWD}\nPossible problem with ex43_1, diffs above\n=========================================\n"; \
	   ${RM} -f ex43_1.tmp

runex43_2:
	-@${MPIEXEC} -n 1 ./ex43 -stokes_ksp_type fgmres -stokes_pc_type fieldsplit -stokes_pc_fieldsplit_block_size 3 -stokes_pc_fieldsplit_type SYMMETRIC_MULTIPLICATIVE -stokes_fieldsplit_u_ksp_type preonly -stokes_fieldsplit_u_pc_type lu -stokes_fieldsplit_p_ksp_type preonly -stokes_fieldsplit_p_pc_type jacobi -c_str 0 -solcx_eta0 1.0 -solcx_eta1 1.0e6 -solcx_xc 0.5 -solcx_nz 2 -mx 20 -my 20 -stokes_ksp_monitor_short > ex43_2.tmp 2>&1;	  \
	   ${DIFF} output/ex43_1.out ex43_2.tmp || printf "${PWD}\nPossible problem with ex43_2, diffs above\n=========================================\n"; \
	   ${RM} -f ex43_2.tmp

runex43_3:
	-@${MPIEXEC} -n 4 ./ex43 -stokes_ksp_type gcr -stokes_ksp_gcr_restart 60 -stokes_ksp_norm_type unpreconditioned -stokes_ksp_rtol 1.e-2 -c_str 3 -sinker_eta0 1.0 -sinker_eta1 100 -sinker_dx 0.4 -sinker_dy 0.3 -mx 128 -my 128 -stokes_ksp_monitor_short -stokes_pc_type mg -stokes_mg_levels_pc_type fieldsplit -stokes_pc_mg_galerkin -stokes_mg_levels_pc_fieldsplit_block_size 3 -stokes_mg_levels_pc_fieldsplit_0_fields 0,1 -stokes_mg_levels_pc_fieldsplit_1_fields 2 -stokes_mg_levels_fieldsplit_0_pc_type sor -stokes_mg_levels_fieldsplit_1_pc_type sor -stokes_mg_levels_ksp_type chebyshev -stokes_mg_levels_ksp_max_it 1 -stokes_mg_levels_ksp_chebyshev_esteig 0,0.2,0,1.1 -stokes_pc_mg_levels 4 -stokes_ksp_view > ex43_3.tmp 2>&1;	  \
	   ${DIFF} output/ex43_3.out ex43_3.tmp || printf "${PWD}\nPossible problem with ex43_3, diffs above\n=========================================\n"; \
	   ${RM} -f ex43_3.tmp

runex43_bjacobi:
	-@${MPIEXEC} -n 4 ./ex43 -stokes_ksp_rtol 1.e-4 -stokes_pc_type bjacobi -stokes_pc_bjacobi_blocks 2 -mat_type aij -stokes_ksp_converged_reason > ex43.tmp 2>&1;	  \
	   ${DIFF} output/ex43_bjacobi.out ex43.tmp || printf "${PWD}\nPossible problem with ex43_bjacobi, diffs above\n=========================================\n"; \
	   ${RM} -f ex43.tmp
runex43_bjacobi_baij:
	-@${MPIEXEC} -n 4 ./ex43 -stokes_ksp_rtol 1.e-4 -stokes_pc_type bjacobi -stokes_pc_bjacobi_blocks 2 -mat_type baij -stokes_ksp_converged_reason > ex43.tmp 2>&1;	  \
	   ${DIFF} output/ex43_bjacobi.out ex43.tmp || printf "${PWD}\nPossible problem with ex43_bjacobi_baij, diffs above\n=========================================\n"; \
	   ${RM} -f ex43.tmp

runex43_nested_gmg:
	-@${MPIEXEC} -n 4 ./ex43 -mx 16 -my 16 -stokes_ksp_type fgmres  -stokes_pc_type fieldsplit -stokes_fieldsplit_u_pc_type mg -stokes_fieldsplit_u_pc_mg_levels 5 -stokes_fieldsplit_u_pc_mg_galerkin -stokes_fieldsplit_u_ksp_type cg -stokes_fieldsplit_u_ksp_rtol 1.0e-4 -stokes_fieldsplit_u_mg_levels_pc_type jacobi -solcx_eta0 1.0e4 -stokes_fieldsplit_u_ksp_converged_reason -stokes_ksp_converged_reason -stokes_fieldsplit_p_sub_pc_factor_zeropivot 1.e-8 > ex43.tmp 2>&1;	  \
	   ${DIFF} output/ex43_nested_gmg.out ex43.tmp || printf "${PWD}\nPossible problem with ex43_nested_gmg, diffs above\n=========================================\n"; \
	   ${RM} -f ex43.tmp

runex43_4:
	-@${MPIEXEC} -n 4 ./ex43 -stokes_ksp_type pipegcr -stokes_ksp_pipegcr_mmax 60 -stokes_ksp_pipegcr_unroll_w 1 -stokes_ksp_norm_type natural -c_str 3 -sinker_eta0 1.0 -sinker_eta1 100 -sinker_dx 0.4 -sinker_dy 0.3 -mx 128 -my 128 -stokes_ksp_monitor_short -stokes_pc_type mg -stokes_mg_levels_pc_type fieldsplit -stokes_pc_mg_galerkin -stokes_mg_levels_pc_fieldsplit_block_size 3 -stokes_mg_levels_pc_fieldsplit_0_fields 0,1 -stokes_mg_levels_pc_fieldsplit_1_fields 2 -stokes_mg_levels_fieldsplit_0_pc_type sor -stokes_mg_levels_fieldsplit_1_pc_type sor -stokes_mg_levels_ksp_type chebyshev -stokes_mg_levels_ksp_max_it 1 -stokes_mg_levels_ksp_chebyshev_esteig 0,0.2,0,1.1 -stokes_pc_mg_levels 4 -stokes_ksp_view > ex43_4.tmp 2>&1;	  \
	   ${DIFF} output/ex43_4.out ex43_4.tmp || printf "${PWD}\nPossible problem with ex43_4, diffs above\n=========================================\n"; \
	   ${RM} -f ex43_4.tmp

runex43_5:
	-@${MPIEXEC} -n 4 ./ex43 -stokes_ksp_type pipegcr -stokes_pc_type fieldsplit -stokes_pc_fieldsplit_block_size 3 -stokes_pc_fieldsplit_type SYMMETRIC_MULTIPLICATIVE -stokes_pc_fieldsplit_0_fields 0,1 -stokes_pc_fieldsplit_1_fields 2 -stokes_fieldsplit_0_ksp_type preonly -stokes_fieldsplit_0_pc_type bjacobi -stokes_fieldsplit_1_ksp_type preonly -stokes_fieldsplit_1_pc_type bjacobi -c_str 0 -solcx_eta0 1.0 -solcx_eta1 1.0e6 -solcx_xc 0.5 -solcx_nz 2 -mx 20 -my 20 -stokes_ksp_monitor_short -stokes_ksp_view > ex43_5.tmp 2>&1;	  \
	   ${DIFF} output/ex43_5.out ex43_5.tmp || printf "${PWD}\nPossible problem with ex43_5, diffs above\n=========================================\n"; \
	   ${RM} -f ex43_5.tmp

runex43_6:
	-@${MPIEXEC} -n 8 ./ex43 -stokes_ksp_view -stokes_pc_type mg -stokes_pc_mg_levels 2 -stokes_mg_coarse_pc_type telescope -stokes_mg_coarse_pc_telescope_reduction_factor 2 -stokes_pc_mg_galerkin 1 -stokes_mg_coarse_pc_telescope_subcomm_type contiguous > ex43_6.tmp 2>&1; \
	   ${DIFF} output/ex43_6.out ex43_6.tmp || printf "${PWD}\nPossible problem with ex43_6, diffs above\n=========================================\n"; \
	   ${RM} -f ex43_6.tmp

runex45:
	-@${MPIEXEC} -n 4 ./ex45 -pc_type exotic -ksp_monitor_short -ksp_type fgmres -mg_levels_ksp_type gmres -mg_levels_ksp_max_it 1 -mg_levels_pc_type bjacobi > ex45_1.tmp 2>&1;	  \
	   ${DIFF} output/ex45_1.out ex45_1.tmp || printf "${PWD}\nPossible problem with ex45_1, diffs above\n=========================================\n"; \
	   ${RM} -f ex45_1.tmp
runex45_2:
	-@${MPIEXEC} -n 4 ./ex45 -ksp_monitor_short -da_grid_x 21 -da_grid_y 21 -da_grid_z 21 -pc_type mg -pc_mg_levels 3 -mg_levels_ksp_type richardson -mg_levels_ksp_max_it 1 -mg_levels_pc_type bjacobi > ex45_2.tmp 2>&1; \
	   ${DIFF} output/ex45_2.out ex45_2.tmp || printf "${PWD}\nPossible problem with ex45_2, diffs above\n=========================================\n"; \
	   ${RM} -f ex45_2.tmp

runex45_telescope:
	-@${MPIEXEC} -n 4 ./ex45 -ksp_type fgmres -ksp_monitor_short -pc_type mg -mg_levels_ksp_type richardson -mg_levels_pc_type jacobi  -pc_mg_levels 2 -da_grid_x 65 -da_grid_y 65 -da_grid_z 65 -mg_coarse_pc_type telescope -mg_coarse_pc_telescope_ignore_kspcomputeoperators -mg_coarse_pc_telescope_reduction_factor 4 -mg_coarse_telescope_pc_type mg -mg_coarse_telescope_pc_mg_galerkin -mg_coarse_telescope_pc_mg_levels 3 -mg_coarse_telescope_mg_levels_ksp_type richardson -mg_coarse_telescope_mg_levels_pc_type jacobi   -mg_levels_ksp_type richardson -mg_coarse_telescope_mg_levels_ksp_type richardson -ksp_rtol 1.0e-4  > ex45_telescope.tmp 2>&1; \
	   ${DIFF} output/ex45_telescope.out ex45_telescope.tmp || printf "${PWD}\nPossible problem with ex45_telescope, diffs above\n=========================================\n"; \
	   ${RM} -f ex45_telescope.tmp

runex45_telescope_2:
	-@${MPIEXEC} -n 4 ./ex45 -ksp_type fgmres -ksp_monitor_short -pc_type mg -mg_levels_ksp_type richardson -mg_levels_pc_type jacobi  -pc_mg_levels 2 -da_grid_x 65 -da_grid_y 65 -da_grid_z 65 -mg_coarse_pc_type telescope -mg_coarse_pc_telescope_reduction_factor 2 -mg_coarse_telescope_pc_type mg -mg_coarse_telescope_pc_mg_galerkin -mg_coarse_telescope_pc_mg_levels 3 -mg_coarse_telescope_mg_levels_ksp_type richardson -mg_coarse_telescope_mg_levels_pc_type jacobi   -mg_levels_ksp_type richardson -mg_coarse_telescope_mg_levels_ksp_type richardson -ksp_rtol 1.0e-4  > ex45_telescope_2.tmp 2>&1; \
	   ${DIFF} output/ex45_telescope_2.out ex45_telescope_2.tmp || printf "${PWD}\nPossible problem with ex45_telescope_2, diffs above\n=========================================\n"; \
	   ${RM} -f ex45_telescope_2.tmp


runex45f:
	-@${MPIEXEC} -n 4 ./ex45f -ksp_monitor_short -da_refine 5 -pc_type mg -pc_mg_levels 5 -mg_levels_ksp_type chebyshev -mg_levels_ksp_max_it 2 -mg_levels_pc_type jacobi -ksp_pc_side right > ex45f_1.tmp 2>&1; \
	   ${DIFF} output/ex45f_1.out ex45f_1.tmp || printf "${PWD}\nPossible problem with ex45f_1, diffs above\n=========================================\n"; \
	   ${RM} -f ex45f_1.tmp

runex46_aijcusp:
	-@${MPIEXEC} -n 1 ./ex46 -mat_type aijcusp -dm_vec_type cusp -random_exact_sol > ex46_aijcusp.tmp 2>& 1; \
		${DIFF} output/ex46_aijcusp.out ex46_aijcusp.tmp || printf "${PWD}\nPossible problem with ex46_aijcusp, diffs above\n=========================================\n"; \
		${RM} ex46_aijcusp.tmp
runex46_aijcusparse:
	-@${MPIEXEC} -n 1 ./ex46 -mat_type aijcusparse -dm_vec_type cuda -random_exact_sol > ex46_aijcusparse.tmp 2>& 1; \
		${DIFF} output/ex46_aijcusparse.out ex46_aijcusparse.tmp || printf "${PWD}\nPossible problem with ex46_aijcusparse, diffs above\n=========================================\n"; \
		${RM} ex46_aijcusparse.tmp

runex49:
	-@${MPIEXEC} -n 1 ./ex49 -mx 20 -my 30 -elas_ksp_monitor_short -no_view -c_str 3 -sponge_E0 1 -sponge_E1 1000 -sponge_nu0 0.4 -sponge_nu1 0.2 -sponge_t 1 -sponge_w 8 -elas_ksp_rtol 5e-3 -elas_ksp_view  > ex49_1.tmp 2>&1;	  \
	   ${DIFF} output/ex49_1.out ex49_1.tmp || printf "${PWD}\nPossible problem with ex49_1, diffs above\n=========================================\n"; \
	   ${RM} -f ex49_1.tmp

runex49_2:
	-@${MPIEXEC} -n 4 ./ex49 -mx 20 -my 30 -elas_ksp_monitor_short -no_view -c_str 3 -sponge_E0 1 -sponge_E1 1000 -sponge_nu0 0.4 -sponge_nu1 0.2 -sponge_t 1 -sponge_w 8 -elas_ksp_type gcr -elas_pc_type asm -elas_sub_pc_type lu -elas_ksp_rtol 5e-3 > ex49_2.tmp 2>&1;	  \
	   ${DIFF} output/ex49_2.out ex49_2.tmp || printf "${PWD}\nPossible problem with ex49_2, diffs above\n=========================================\n"; \
	   ${RM} -f ex49_2.tmp

runex49_3:
	-@${MPIEXEC} -n 4 ./ex49 -mx 20 -my 30 -elas_ksp_monitor_short -no_view -c_str 2 -brick_E 1,10,1000,100 -brick_nu 0.4,0.2,0.3,0.1 -brick_span 3 -elas_pc_type asm -elas_sub_pc_type lu -elas_ksp_rtol 5e-3  > ex49_3.tmp 2>&1; \
	   ${DIFF} output/ex49_3.out ex49_3.tmp || printf "${PWD}\nPossible problem with ex49_3, diffs above\n=========================================\n"; \
	   ${RM} -f ex49_3.tmp

runex49_4:
	-@${MPIEXEC} -n 4 ./ex49 -elas_ksp_monitor_short -elas_ksp_converged_reason -elas_ksp_type cg -elas_ksp_norm_type unpreconditioned -mx 40 -my 40 -c_str 2 -brick_E 1,1e-6,1e-2 -brick_nu .3,.2,.4 -brick_span 8 -elas_mg_levels_ksp_type chebyshev -elas_pc_type ml -elas_mg_levels_ksp_chebyshev_esteig 0,0.2,0,1.1 -elas_mg_levels_pc_type pbjacobi -elas_mg_levels_ksp_max_it 2 -use_nonsymbc -elas_pc_ml_nullspace user > ex49_4.tmp 2>&1; \
	   ${DIFF} output/ex49_4.out ex49_4.tmp || printf "${PWD}\nPossible problem with ex49_4, diffs above\n=========================================\n"; \
	   ${RM} -f ex49_4.tmp

runex49_5:
	-@${MPIEXEC} -n 3 ./ex49 -elas_ksp_monitor_short -elas_ksp_converged_reason -elas_ksp_type cg -elas_ksp_norm_type natural -mx 22 -my 22 -c_str 2 -brick_E 1,1e-6,1e-2 -brick_nu .3,.2,.4 -brick_span 8 -elas_pc_type gamg -elas_mg_levels_ksp_type chebyshev -elas_mg_levels_ksp_max_it 1 -elas_mg_levels_ksp_chebyshev_esteig 0.2,1.1 -elas_mg_levels_pc_type jacobi -elas_pc_gamg_random_no_imaginary_part -elas_pc_gamg_random_no_imaginary_part > ex49_5.tmp 2>&1; \
	   ${DIFF} output/ex49_5.out ex49_5.tmp || printf "${PWD}\nPossible problem with ex49_5, diffs above\n=========================================\n"; \
	   ${RM} -f ex49_5.tmp

# hyper has some valgrind serious bus in it for vec_interp_variant hence this crashes on some systems, waiting for hypre team to fix
runex49_hypre_nullspace:
	-@${MPIEXEC} -n 1 ./ex49 -elas_ksp_monitor_short -elas_ksp_converged_reason -elas_ksp_type cg -elas_ksp_norm_type natural -mx 22 -my 22 -c_str 2 -brick_E 1,1e-6,1e-2 -brick_nu .3,.2,.4 -brick_span 8 -elas_pc_type hypre  -elas_pc_hypre_boomeramg_nodal_coarsen  6 -elas_pc_hypre_boomeramg_vec_interp_variant 3 -elas_ksp_view > ex49_hypre_nullspace.tmp 2>&1; \
	   ${DIFF} output/ex49_hypre_nullspace.out ex49_hypre_nullspace.tmp || printf "${PWD}\nPossible problem with ex49_hypre_nullspace, diffs above\n=========================================\n"; \
	   ${RM} -f ex49_hypre_nullspace.tmp

runex49_6:
	-@${MPIEXEC} -n 4 ./ex49 -mx 20 -my 30 -elas_ksp_monitor_short -no_view -c_str 3 -sponge_E0 1 -sponge_E1 1000 -sponge_nu0 0.4 -sponge_nu1 0.2 -sponge_t 1 -sponge_w 8 -elas_ksp_type pipegcr -elas_pc_type asm -elas_sub_pc_type lu > ex49_6.tmp 2>&1;	  \
	   ${DIFF} output/ex49_6.out ex49_6.tmp || printf "${PWD}\nPossible problem with ex49_6, diffs above\n=========================================\n"; \
	   ${RM} -f ex49_6.tmp

runex49_7:
	-@${MPIEXEC} -n 4 ./ex49 -mx 20 -my 30 -elas_ksp_monitor_short -no_view -c_str 3 -sponge_E0 1 -sponge_E1 1000 -sponge_nu0 0.4 -sponge_nu1 0.2 -sponge_t 1 -sponge_w 8 -elas_ksp_type pipegcr -elas_pc_type asm -elas_sub_pc_type ksp -elas_sub_ksp_ksp_type cg -elas_sub_ksp_ksp_max_it 15 > ex49_7.tmp 2>&1;	  \
	   ${DIFF} output/ex49_7.out ex49_7.tmp || printf "${PWD}\nPossible problem with ex49_7, diffs above\n=========================================\n"; \
	   ${RM} -f ex49_7.tmp

runex49_8:
	-@${MPIEXEC} -n 4 ./ex49 -mx 20 -my 30 -elas_ksp_monitor_short -no_view -c_str 3 -sponge_E0 1 -sponge_E1 1000 -sponge_nu0 0.4 -sponge_nu1 0.2 -sponge_t 1 -sponge_w 8 -elas_ksp_type pipefgmres -elas_pc_type asm -elas_sub_pc_type ksp -elas_sub_ksp_ksp_type cg -elas_sub_ksp_ksp_max_it 15 > ex49_8.tmp 2>&1;	  \
	   ${DIFF} output/ex49_8.out ex49_8.tmp || printf "${PWD}\nPossible problem with ex49_8, diffs above\n=========================================\n"; \
	   ${RM} -f ex49_8.tmp

runex50:
	-@${MPIEXEC} -n 1 ./ex50 -pc_type mg -pc_mg_type full -ksp_type fgmres -ksp_monitor_short -da_refine 1 -mg_levels_pc_factor_shift_type nonzero -mg_coarse_pc_factor_shift_type nonzero -ksp_view  > ex50.tmp 2>&1;         \
        ${DIFF} output/ex50.out ex50.tmp || printf "${PWD}\nPossible problem with ex50, diffs above\n=========================================\n"; \
        ${RM} -f ex50.tmp

runex50_2:
	-@${MPIEXEC} -n 2 ./ex50 -pc_type mg -pc_mg_type full -ksp_type fgmres -ksp_monitor_short -da_refine 1 -mg_levels_sub_pc_factor_shift_type nonzero -mg_coarse_pc_type redundant -mg_coarse_redundant_pc_type svd -ksp_view > ex50_2.tmp 2>&1;         \
        ${DIFF} output/ex50_2.out ex50_2.tmp || printf "${PWD}\nPossible problem with ex50_2, diffs above\n=========================================\n"; \
        ${RM} -f ex50_2.tmp

runex50_3 :
	-@${MPIEXEC} -n 2 ./ex50 -pc_type mg -pc_mg_type full -ksp_monitor_short -da_refine 5 -mg_coarse_ksp_type cg -mg_coarse_ksp_converged_reason -mg_coarse_ksp_rtol 1e-2 -mg_coarse_ksp_max_it 5 -mg_coarse_pc_type none -pc_mg_levels 2 -ksp_type pipefgmres -ksp_pipefgmres_shift 1.5 > ex50_3.tmp 2>&1;	  \
	   ${DIFF} output/ex50_3.out ex50_3.tmp || printf "${PWD}\nPossible problem with ex50_3, diffs above\n=========================================\n"; \
	   ${RM} -f ex50_3.tmp

runex51:
	-@${MPIEXEC} -n 2 ./ex51 -ksp_monitor_short > ex51.tmp 2>&1;	  \
	   ${DIFF} output/ex51_1.out ex51.tmp || printf "${PWD}\nPossible problem with ex51, diffs above\n=========================================\n"; \
	   ${RM} -f ex51.tmp

runex52:
	-@${MPIEXEC} -n 1 ./ex52 -use_petsc_lu > ex52.tmp 2>&1;	  \
	   ${DIFF} output/ex52_2.out ex52.tmp || printf "${PWD}\nPossible problem with ex52, diffs above\n=========================================\n"; \
	   ${RM} -f ex52.tmp
runex52_mumps:
	-@${MPIEXEC} -n 3 ./ex52 -use_mumps_lu > ex52.tmp 2>&1;	  \
	   ${DIFF} output/ex52_1.out ex52.tmp || printf "${PWD}\nPossible problem with ex52_mumps, diffs above\n=========================================\n"; \
	   ${RM} -f ex52.tmp
runex52_mumps_2:
	-@${MPIEXEC} -n 3 ./ex52 -use_mumps_ch > ex52.tmp 2>&1;	  \
	   ${DIFF} output/ex52_1.out ex52.tmp || printf "${PWD}\nPossible problem with ex52_mumps_2, diffs above\n=========================================\n"; \
	   ${RM} -f ex52.tmp
runex52_mumps_3:
	-@${MPIEXEC} -n 3 ./ex52 -use_mumps_ch -mat_type sbaij > ex52.tmp 2>&1;	  \
	   ${DIFF} output/ex52_1.out ex52.tmp || printf "${PWD}\nPossible problem with ex52_mumps_3, diffs above\n=========================================\n"; \
	   ${RM} -f ex52.tmp
runex52_superlu_ilu:
	-@${MPIEXEC} -n 1 ./ex52 -use_superlu_ilu > ex52.tmp 2>&1;	  \
	   ${DIFF} output/ex52_2.out ex52.tmp || printf "${PWD}\nPossible problem with ex52_superlu_ilu, diffs above\n=========================================\n"; \
	   ${RM} -f ex52.tmp
runex52_superlu:
	-@${MPIEXEC} -n 1 ./ex52 -use_superlu_lu > ex52.tmp 2>&1;	  \
	   ${DIFF} output/ex52_2.out ex52.tmp || printf "${PWD}\nPossible problem with ex52_superlu, diffs above\n=========================================\n"; \
	   ${RM} -f ex52.tmp
runex52_superlu_dist:
	-@${MPIEXEC} -n 2 ./ex52 -use_superlu_lu > ex52.tmp 2>&1;	  \
	   ${DIFF} output/ex52_2.out ex52.tmp || printf "${PWD}\nPossible problem with ex52_superlu_dist, diffs above\n=========================================\n"; \
	   ${RM} -f ex52.tmp
runex52_strumpack_ilu:
	-@${MPIEXEC} -n 1 ./ex52 -use_strumpack_ilu > ex52.tmp 2>&1;	  \
	   ${DIFF} output/ex52_3.out ex52.tmp || printf "${PWD}\nPossible problem with ex52_strumpack_ilu, diffs above\n=========================================\n"; \
	   ${RM} -f ex52.tmp
runex52_strumpack:
	-@${MPIEXEC} -n 1 ./ex52 -use_strumpack_lu > ex52.tmp 2>&1;	  \
	   ${DIFF} output/ex52_3.out ex52.tmp || printf "${PWD}\nPossible problem with ex52_strumpack, diffs above\n=========================================\n"; \
	   ${RM} -f ex52.tmp
runex52_strumpack_ilu_2:
	-@${MPIEXEC} -n 2 ./ex52 -use_strumpack_ilu > ex52.tmp 2>&1;	  \
	   ${DIFF} output/ex52_3.out ex52.tmp || printf "${PWD}\nPossible problem with ex52_strumpack_ilu, diffs above\n=========================================\n"; \
	   ${RM} -f ex52.tmp
runex52_strumpack_2:
	-@${MPIEXEC} -n 2 ./ex52 -use_strumpack_lu > ex52.tmp 2>&1;	  \
	   ${DIFF} output/ex52_3.out ex52.tmp || printf "${PWD}\nPossible problem with ex52_strumpack, diffs above\n=========================================\n"; \
	   ${RM} -f ex52.tmp

runex52f_mumps:
	-@${MPIEXEC} -n 3 ./ex52f > ex52.tmp 2>&1;	  \
	   ${DIFF} output/ex52f_1.out ex52.tmp || printf "${PWD}\nPossible problem with ex52f_mumps, diffs above\n=========================================\n"; \
	   ${RM} -f ex52.tmp

runex53:
	-@${MPIEXEC} -n 1 ./ex53 > ex53.tmp 2>&1;         \
        ${DIFF} output/ex53.out ex53.tmp || printf "${PWD}\nPossible problem with ex53, diffs above\n=========================================\n"; \
        ${RM} -f ex53.tmp

runex53_2:
	-@${MPIEXEC} -n 2 ./ex53 > ex53.tmp 2>&1;	  \
	   ${DIFF} output/ex53.out ex53.tmp || printf "${PWD}\nPossible problem with ex53_2, diffs above\n=========================================\n"; \
	   ${RM} -f ex53.tmp

runex54_geo:
	-@${MPIEXEC} -n 4 ./ex54 -ne 49 -alpha 1.e-3 -ksp_type cg -pc_type gamg -pc_gamg_type geo -pc_gamg_coarse_eq_limit 200 -mg_levels_pc_type jacobi -mg_levels_ksp_chebyshev_esteig 0,0.05,0,1.05 -ksp_monitor_short -mg_levels_esteig_ksp_type cg > ex.tmp 2>&1;	  \
         ${DIFF} output/ex54_0.out ex.tmp || printf "${PWD}\nPossible problem with ex54_0.out, diffs above\n=========================================\n"; \
        ${RM} -f ex.tmp

runex54:
	-@${MPIEXEC} -n 4 ./ex54 -ne 49 -alpha 1.e-3 -ksp_type cg -pc_type gamg -pc_gamg_type agg -pc_gamg_agg_nsmooths 1 -ksp_converged_reason -mg_levels_esteig_ksp_type cg > ex.tmp 2>&1; \
         ${DIFF} output/ex54_1.out ex.tmp || printf "${PWD}\nPossible problem with ex54_1.out, diffs above\n======================================\n"; \
        ${RM} -f ex.tmp

runex54_Classical:
	-@${MPIEXEC} -n 1 ./ex54 -ne 49 -alpha 1.e-3 -ksp_type cg -pc_type gamg -pc_gamg_type classical -mg_levels_ksp_chebyshev_esteig 0,0.05,0,1.05 -ksp_converged_reason -mg_levels_esteig_ksp_type cg > ex.tmp 2>&1; \
         ${DIFF} output/ex54_classical.out ex.tmp || printf "${PWD}\nPossible problem with ex54_classical.out, diffs above\n======================================\n"; \
       ${RM} -f ex.tmp

runex54f:
	-@${MPIEXEC} -n 4 ./ex54f -ne 39 -theta 30.0 -epsilon 1.e-1 -blob_center 0.,0. -ksp_type cg -pc_type gamg -pc_gamg_type agg -pc_gamg_agg_nsmooths 1 -mg_levels_ksp_chebyshev_esteig 0,0.05,0,1.05 -mat_coarsen_type hem -pc_gamg_square_graph 0 -ksp_monitor_short -mg_levels_esteig_ksp_type cg > ex.tmp 2>&1; \
         ${DIFF} output/ex54f.out ex.tmp || printf "${PWD}\nPossible problem with ex54f.out, diffs above\n======================================\n"; \
        ${RM} -f ex.tmp

runex55_geo:
	-@${MPIEXEC} -n 4 ./ex55 -ne 29 -alpha 1.e-3 -ksp_type cg -pc_type gamg -pc_gamg_type geo -use_coordinates -ksp_monitor_short -mg_levels_esteig_ksp_type cg -ksp_type cg -ksp_norm_type unpreconditioned > ex.tmp 2>&1;	  \
         ${DIFF} output/ex55_0.out ex.tmp || printf "${PWD}\nPossible problem with ex55_0.out, diffs above\n=========================================\n"; \
        ${RM} -f ex.tmp

runex55_hypre:
	-@${MPIEXEC} -n 4 ./ex55 -ne 29 -alpha 1.e-3 -ksp_type cg -pc_type hypre -pc_hypre_type boomeramg -ksp_monitor_short > ex.tmp 2>&1;	  \
         ${DIFF} output/ex55_hypre.out ex.tmp || printf "${PWD}\nPossible problem with ex55_hypre, diffs above\n=========================================\n"; \
        ${RM} -f ex.tmp

runex55:
	-@${MPIEXEC} -n 4 ./ex55 -ne 29 -alpha 1.e-3 -ksp_type cg -pc_type gamg -pc_gamg_type agg -pc_gamg_agg_nsmooths 1 -use_coordinates -ksp_converged_reason -mg_levels_esteig_ksp_type cg -ksp_rtol 1.e-3 -ksp_monitor_short > ex.tmp 2>&1; \
         ${DIFF} output/ex55_sa.out ex.tmp || printf "${PWD}\nPossible problem with ex55_sa.out, diffs above\n=========================================\n"; \
        ${RM} -f ex.tmp

runex55_Classical:
	-@${MPIEXEC} -n 4 ./ex55 -ne 29 -alpha 1.e-3 -ksp_type cg -pc_type gamg -pc_gamg_type classical -mg_levels_ksp_max_it 5 -ksp_converged_reason -mg_levels_esteig_ksp_type cg > ex.tmp 2>&1; \
         ${DIFF} output/ex55_classical.out ex.tmp || printf "${PWD}\nPossible problem with ex55_classical.out, diffs above\n=========================================\n"; \
        ${RM} -f ex.tmp

runex55_NC:
	-@${MPIEXEC} -n 4 ./ex55 -ne 29 -alpha 1.e-3 -ksp_type cg -pc_type gamg -pc_gamg_type agg -pc_gamg_agg_nsmooths 1 -ksp_converged_reason -mg_levels_esteig_ksp_type cg > ex.tmp 2>&1; \
         ${DIFF} output/ex55_NC.out ex.tmp || printf "${PWD}\nPossible problem with ex55_NC.out, diffs above\n======================================\n"; \
        ${RM} -f ex.tmp

runex56:
	-@${MPIEXEC} -n 8 ./ex56 -ne 11 -alpha 1.e-3 -ksp_type cg -pc_type gamg -pc_gamg_type agg -pc_gamg_agg_nsmooths 1 -pc_gamg_coarse_eq_limit 10 -pc_gamg_reuse_interpolation true -two_solves -ksp_converged_reason -use_mat_nearnullspace -mg_levels_esteig_ksp_type gmres -pc_gamg_square_graph 1 -mg_levels_ksp_type chebyshev -mg_levels_ksp_chebyshev_esteig 0,0.05,0,1.05 -mg_levels_pc_type sor > ex.tmp 2>&1; \
         ${DIFF} output/ex56_0.out ex.tmp || printf "${PWD}\nPossible problem with ex56_0.out, diffs above \n=========================================\n"; \
         ${RM} -f ex.tmp

runex56_ml:
	-@${MPIEXEC} -n 8 ./ex56 -ne 9 -alpha 1.e-3 -ksp_type cg -pc_type ml -mg_levels_ksp_type chebyshev -mg_levels_ksp_chebyshev_esteig 0,0.05,0,1.05 -mg_levels_pc_type sor -ksp_monitor_short -mg_levels_esteig_ksp_type cg > ex.tmp 2>&1;	\
         ${DIFF} output/ex56_ml.out ex.tmp || printf "${PWD}\nPossible problem with ex56_ml.out, diffs above\n=========================================\n"; \
        ${RM} -f ex.tmp

runex56_nns:
	-@${MPIEXEC} -n 1 ./ex56 -ne 9 -alpha 1.e-3 -ksp_converged_reason -ksp_type cg -ksp_max_it 50 -pc_type gamg -pc_gamg_type agg -pc_gamg_agg_nsmooths 1 -pc_gamg_coarse_eq_limit 1000 -mg_levels_ksp_type chebyshev -mg_levels_pc_type sor -pc_gamg_reuse_interpolation true -two_solves -use_mat_nearnullspace -mg_levels_esteig_ksp_type cg > ex.tmp 2>&1;	\
         ${DIFF} output/ex56_nns.out ex.tmp || printf "${PWD}\nPossible problem with ex56_nns.out, diffs above\n=========================================\n"; \
         ${RM} -f ex.tmp

runex58:
	-@${MPIEXEC} -n 1 ./ex58 -mat_type aij > ex58.tmp 2>&1;         \
	${DIFF} output/ex58.out ex58.tmp || printf "${PWD}\nPossible problem with ex58, diffs above\n=========================================\n"; \
	${RM} -f ex58.tmp
runex58_baij:
	-@${MPIEXEC} -n 1 ./ex58 -mat_type baij > ex58.tmp 2>&1;         \
	${DIFF} output/ex58.out ex58.tmp || printf "${PWD}\nPossible problem with ex58_baij, diffs above\n=========================================\n"; \
	${RM} -f ex58.tmp
runex58_sbaij:
	-@${MPIEXEC} -n 1 ./ex58 -mat_type sbaij > ex58.tmp 2>&1;         \
	${DIFF} output/ex58.out ex58.tmp || printf "${PWD}\nPossible problem with ex58_sbaij, diffs above\n=========================================\n"; \
	${RM} -f ex58.tmp

runex59:
	-@${MPIEXEC} -n 4 ./ex59 -nex 7 > ex59.tmp 2>&1;         \
	${DIFF} output/ex59_1.out ex59.tmp || printf "${PWD}\nPossible problem with ex59, diffs above\n=========================================\n"; \
	${RM} -f ex59.tmp
runex59_2:
	-@${MPIEXEC} -n 4 ./ex59 -npx 2 -npy 2 -nex 6 -ney 6 -ksp_max_it 3 > ex59_2.tmp 2>&1;         \
	${DIFF} output/ex59_2.out ex59_2.tmp || printf "${PWD}\nPossible problem with ex59_2, diffs above\n=========================================\n"; \
	${RM} -f ex59_2.tmp
runex59_3:
	-@${MPIEXEC} -n 4 ./ex59 -npx 2 -npy 2 -npz 1 -nex 6 -ney 6 -nez 1 -ksp_max_it 4 > ex59_3.tmp 2>&1;         \
	${DIFF} output/ex59_3.out ex59_3.tmp || printf "${PWD}\nPossible problem with ex59_3, diffs above\n=========================================\n"; \
	${RM} -f ex59_3.tmp
runex59_approximate:
	-@${MPIEXEC} -n 8 ./ex59 -npx 2 -npy 2 -npz 2 -p 2 -nex 8 -ney 7 -nez 9 -ksp_max_it 25 -subdomain_mat_type aij -pc_bddc_switch_static -pc_bddc_dirichlet_approximate -pc_bddc_neumann_approximate -pc_bddc_dirichlet_pc_type gamg -pc_bddc_neumann_pc_type sor -pc_bddc_neumann_approximate_scale > ex59_approximate.tmp 2>&1;         \
	${DIFF} output/ex59_approximate.out ex59_approximate.tmp || printf "${PWD}\nPossible problem with ex59_approximate, diffs above\n=========================================\n"; \
	${RM} -f ex59_approximate.tmp

runex60:
	-@${MPIEXEC} -n 2 ./ex60 -ksp_monitor_short -ksp_rtol 1e-6 -diagfunc 1 -ksp_type fcg -ksp_fcg_mmax 1 -eta 0.1 > ex60_1.tmp 2>&1;	  \
	   if (${DIFF} output/ex60_1.out ex60_1.tmp) then true; \
	   else printf "${PWD}\nPossible problem with with ex60_1, diffs above\n=========================================\n"; fi; \
	   ${RM} -f ex60_1.tmp
runex60_2:
	-@${MPIEXEC} -n 2 ./ex60 -ksp_monitor_short -diagfunc 3 -ksp_type fcg -ksp_fcg_mmax 10000 -eta 0.3333 > ex60_2.tmp 2>&1;	  \
	   if (${DIFF} output/ex60_2.out ex60_2.tmp) then true; \
	   else printf "${PWD}\nPossible problem with with ex60_2, diffs above\n=========================================\n"; fi; \
	   ${RM} -f ex60_2.tmp

runex60_3:
	-@${MPIEXEC} -n 3 ./ex60 -ksp_monitor_short -ksp_rtol 1e-6 -diagfunc 2 -ksp_type fgmres -eta 0.1 > ex60_3.tmp 2>&1;	  \
	   if (${DIFF} output/ex60_3.out ex60_3.tmp) then true; \
	   else printf "${PWD}\nPossible problem with with ex60_3, diffs above\n=========================================\n"; fi; \
	   ${RM} -f ex60_3.tmp

runex60_4:
	-@${MPIEXEC} -n 2 ./ex60 -ksp_monitor_short -ksp_rtol 1e-6 -diagfunc 1 -ksp_type pipefcg -ksp_pipefcg_mmax 1 -eta 0.1 > ex60_4.tmp 2>&1;	  \
	   if (${DIFF} output/ex60_4.out ex60_4.tmp) then true; \
	   else printf "${PWD}\nPossible problem with with ex60_4, diffs above\n=========================================\n"; fi; \
	   ${RM} -f ex60_4.tmp

runex60_5:
	-@${MPIEXEC} -n 2 ./ex60 -ksp_monitor_short -ksp_rtol 1e-6 -diagfunc 3 -ksp_type pipefcg -ksp_pipefcg_mmax 10000 -eta 0.1 > ex60_5.tmp 2>&1;	  \
           if (${DIFF} output/ex60_5.out ex60_5.tmp) then true; \
	   else printf "${PWD}\nPossible problem with with ex60_5, diffs above\n=========================================\n"; fi; \
	   ${RM} -f ex60_5.tmp

runex60_6 :
	-@${MPIEXEC} -n 4 ./ex60 -ksp_monitor_short -ksp_rtol 1e-6 -diagfunc 3 -ksp_type fcg -ksp_fcg_mmax 10000 -eta 0 -pc_type ksp -ksp_ksp_type cg -ksp_pc_type none -ksp_ksp_rtol 1e-1 -ksp_ksp_max_it 5 -ksp_ksp_converged_reason > ex60_6.tmp 2>&1; \
           if (${DIFF} output/ex60_6.out ex60_6.tmp) then true; \
	   else printf "${PWD}\nPossible problem with with ex60_6, diffs above\n=========================================\n"; fi; \
	   ${RM} -f ex60_6.tmp

runex60_7 :
	-@${MPIEXEC} -n 4 ./ex60 -ksp_monitor_short -ksp_rtol 1e-6 -diagfunc 3 -ksp_type pipefcg -ksp_pipefcg_mmax 10000 -eta 0 -pc_type ksp -ksp_ksp_type cg -ksp_pc_type none -ksp_ksp_rtol 1e-1 -ksp_ksp_max_it 5 -ksp_ksp_converged_reason > ex60_7.tmp 2>&1; \
           if (${DIFF} output/ex60_7.out ex60_7.tmp) then true; \
	   else printf "${PWD}\nPossible problem with with ex60_7, diffs above\n=========================================\n"; fi; \
	   ${RM} -f ex60_7.tmp

runex60_8 :
	-@${MPIEXEC} -n 2 ./ex60 -ksp_monitor_short -ksp_rtol 1e-6 -diagfunc 1 -ksp_type pipefgmres -pc_type ksp -ksp_ksp_type cg -ksp_pc_type none -ksp_ksp_rtol 1e-2 -ksp_ksp_converged_reason > ex60_8.tmp 2>&1;	  \
	   if (${DIFF} output/ex60_8.out ex60_8.tmp) then true; \
	   else printf "${PWD}\nPossible problem with with ex60_8, diffs above\n=========================================\n"; fi; \
	   ${RM} -f ex60_8.tmp

runex60_9 :
	-@${MPIEXEC} -n 2 ./ex60 -ksp_monitor_short -ksp_rtol 1e-6 -diagfunc 1 -ksp_type pipefgmres -pc_type ksp -ksp_ksp_type cg -ksp_pc_type none -ksp_ksp_rtol 1e-2 -ksp_ksp_converged_reason > ex60_9.tmp 2>&1;	  \
	   if (${DIFF} output/ex60_9.out ex60_9.tmp) then true; \
	   else printf "${PWD}\nPossible problem with with ex60_9, diffs above\n=========================================\n"; fi; \
	   ${RM} -f ex60_9.tmp

NP = 1
M  = 4
N  = 5
MDOMAINS = 2
NDOMAINS = 1
OVERLAP=1
TSUBDOMAINS = 1

runex62_valgrind:
	-@${MPIEXEC} -n ${NP} valgrind ./ex62 -M $M -N $N -print_error ${ARGS}

runex62:
	-@${MPIEXEC} -n ${NP} ./ex62 -M $M -N $N -print_error ${ARGS}

runex62_hp:
	-@${MPIEXEC} -n 4 ./ex62  -M 7  -N 9  -pc_gasm_overlap  1  -sub_pc_type lu  -sub_pc_factor_mat_solver_package superlu_dist  -ksp_monitor -print_error  -pc_gasm_total_subdomains 2 -pc_gasm_use_hierachical_partitioning 1 > ex62.tmp 2>&1;	  \
	   if (${DIFF} output/ex62.out ex62.tmp) then true; \
	   else printf "${PWD}\nPossible problem with with ex62, diffs above\n=========================================\n"; fi; \
	   ${RM} -f ex62.tmp

runex62_2D:
	-@${MPIEXEC} -n ${NP} ./ex62 -M $M -N $N -user_set_subdomains -Mdomains ${MDOMAINS} -Ndomains ${NDOMAINS} -overlap ${OVERLAP} -print_error ${ARGS}

TSUBDOMAINS=1
runex62_superlu_dist:
	-@${MPIEXEC} -n ${NP} ./ex62 -M $M -N $N -print_error -pc_gasm_total_subdomains ${TSUBDOMAINS} -sub_pc_type lu -sub_pc_factor_mat_solver_package superlu_dist ${ARGS}


runex62_2D_1:
	-@${MPIEXEC} -n 1 ./ex62 -M 7 -N 9 -user_set_subdomains -Mdomains 1 -Ndomains 3 -overlap 1 -print_error -pc_gasm_print_subdomains > ex62.tmp 2>&1; \
	    if (${DIFF} output/ex62_2D_1.out ex62.tmp) then true; \
	    else printf "${PWD}\nPossible problem with ex62_2D_1, diffs above\n=========================================\n"; fi; \
	    ${RM} -f ex62.tmp


runex62_2D_2:
	-@${MPIEXEC} -n 2 ./ex62 -M 7 -N 9 -user_set_subdomains -Mdomains 1 -Ndomains 3 -overlap 1 -print_error -pc_gasm_print_subdomains > ex62.tmp 2>&1; \
	   if (${DIFF} output/ex62_2D_2.out ex62.tmp) then true; \
	   else printf "${PWD}\nPossible problem with ex62_2D_2, diffs above\n=========================================\n"; fi; \
	   ${RM} -f ex62.tmp

runex62_2D_3:
	-@${MPIEXEC} -n 3 ./ex62 -M 7 -N 9 -user_set_subdomains -Mdomains 1 -Ndomains 3 -overlap 1 -print_error -pc_gasm_print_subdomains > ex62.tmp 2>&1; \
	   if (${DIFF} output/ex62_2D_3.out ex62.tmp) then true; \
	   else printf "${PWD}\nPossible problem with ex62_2D_3, diffs above\n=========================================\n"; fi; \
	   ${RM} -f ex62.tmp

runex62_superlu_dist_1:
	-@${MPIEXEC} -n 1 ./ex62 -M 7 -N 9 -print_error -pc_gasm_total_subdomains 1 -pc_gasm_print_subdomains -sub_pc_type lu -sub_pc_factor_mat_solver_package superlu_dist > ex62.tmp 2>&1; \
	    if (${DIFF} output/ex62_superlu_dist_1.out ex62.tmp) then true; \
	    else printf "${PWD}\nPossible problem with ex62_superlu_dist_1, diffs above\n=========================================\n"; fi; \
	    ${RM} -f ex62.tmp

runex62_superlu_dist_2:
	-@${MPIEXEC} -n 2 ./ex62 -M 7 -N 9 -print_error -pc_gasm_total_subdomains 1 -pc_gasm_print_subdomains -sub_pc_type lu -sub_pc_factor_mat_solver_package superlu_dist > ex62.tmp 2>&1; \
	    if (${DIFF} output/ex62_superlu_dist_2.out ex62.tmp) then true; \
	    else printf "${PWD}\nPossible problem with ex62_superlu_dist_2, diffs above\n=========================================\n"; fi; \
	    ${RM} -f ex62.tmp

runex62_superlu_dist_3:
	-@${MPIEXEC} -n 3 ./ex62 -M 7 -N 9 -print_error -pc_gasm_total_subdomains 2 -pc_gasm_print_subdomains -sub_pc_type lu -sub_pc_factor_mat_solver_package superlu_dist > ex62.tmp 2>&1; \
	    if (${DIFF} output/ex62_superlu_dist_3.out ex62.tmp) then true; \
	    else printf "${PWD}\nPossible problem with ex62_superlu_dist_3, diffs above\n=========================================\n"; fi; \
	    ${RM} -f ex62.tmp

runex62_superlu_dist_4:
	-@${MPIEXEC} -n 4 ./ex62 -M 7 -N 9 -print_error -pc_gasm_total_subdomains 2 -pc_gasm_print_subdomains -sub_pc_type lu -sub_pc_factor_mat_solver_package superlu_dist > ex62.tmp 2>&1; \
	    if (${DIFF} output/ex62_superlu_dist_4.out ex62.tmp) then true; \
	    else printf "${PWD}\nPossible problem with ex62_superlu_dist_4, diffs above\n=========================================\n"; fi; \
	    ${RM} -f ex62.tmp

runex63:
	-@${MPIEXEC} -n 1 ./ex63 --filedir=${PETSC_DIR}/share/petsc/datafiles/matrices/ --filename=amesos2_test_mat0.mtx --solver=SuperLU --print-residual=true -ksp_monitor -pc_type lu -pc_factor_mat_solver_package superlu -ksp_view -ksp_converged_reason  > ex63_1.tmp 2>&1;	  \
	   if (${DIFF} output/ex63_1.out ex63_1.tmp) then true; \
	   else printf "${PWD}\nPossible problem with with ex63_1, diffs above\n=========================================\n"; fi; \
	   ${RM} -f ex63_1.tmp

runex63_2:
	-@${MPIEXEC} -n 1 ./ex63 --filedir=${PETSC_DIR}/share/petsc/datafiles/matrices/ --filename=amesos2_test_mat0.mtx --solver=SuperLUDist --print-residual=true -ksp_monitor -pc_type lu -pc_factor_mat_solver_package superlu_dist -ksp_view -ksp_converged_reason  > ex63_2.tmp 2>&1;	  \
	   if (${DIFF} output/ex63_2.out ex63_2.tmp) then true; \
	   else printf "${PWD}\nPossible problem with with ex63_2, diffs above\n=========================================\n"; fi; \
	   ${RM} -f ex63_2.tmp
	   
runex64:
	-@${MPIEXEC} -n 4 ./ex64  -ksp_monitor -pc_gasm_overlap  1  -sub_pc_type lu  -sub_pc_factor_mat_solver_package superlu_dist    -pc_gasm_total_subdomains 2 > ex64.tmp 2>&1;	  \
	   if (${DIFF} output/ex64.out ex64.tmp) then true; \
	   else printf "${PWD}\nPossible problem with with ex64, diffs above\n=========================================\n"; fi; \
	   ${RM} -f ex64.tmp	   

runex65:
	-@${MPIEXEC} -n 4 ./ex65  -ksp_monitor -pc_type mg -da_refine 3 > ex65.tmp 2>&1;	  \
	   if (${DIFF} output/ex65.out ex65.tmp) then true; \
	   else printf "${PWD}\nPossible problem with with ex65, diffs above\n=========================================\n"; fi; \
	   ${RM} -f ex65.tmp	   




TESTEXAMPLES_C		       = ex1.PETSc runex1 runex1_2 runex1_3 ex1.rm ex2.PETSc runex2 runex2_2 runex2_3 \
                                 runex2_4 runex2_bjacobi runex2_bjacobi_2 runex2_bjacobi_3  \
                                 runex2_chebyest_1 runex2_chebyest_2 runex2_fbcgs runex2_fbcgs_2 runex2_telescope runex2_pipecg runex2_pipecr runex2_groppcg runex2_pipecgrr ex2.rm \
                                 ex4.PETSc ex4.rm ex7.PETSc runex7 runex7_2 ex7.rm ex4.PETSc ex4.rm ex5.PETSc runex5 runex5_2 \
                                 runex5_redundant_0 runex5_redundant_1 runex5_redundant_2 runex5_redundant_3 runex5_redundant_4 ex5.rm \
                                 ex6.PETSc runex6 runex6_1 runex6_2 ex6.rm \
                                 ex9.PETSc runex9 ex9.rm ex12.PETSc runex12 ex12.rm ex13.PETSc runex13 ex13.rm \
                                 ex15.PETSc runex15 ex15.rm ex16.PETSc runex16 ex16.rm \
                                 ex23.PETSc runex23 runex23_2 ex23.rm ex25.PETSc runex25_2 ex25.rm \
                                 ex18.PETSc runex18_3 ex18.rm \
                                 ex27.PETSc ex27.rm ex28.PETSc ex28.rm ex29.PETSc runex29_telescope ex29.rm \
                                 ex31.PETSc ex31.rm ex32.PETSc runex32 ex32.rm ex34.PETSc runex34 ex34.rm ex42.PETSc ex42.rm \
                                 ex43.PETSc runex43 runex43_2 runex43_bjacobi runex43_bjacobi_baij runex43_nested_gmg runex43_6 ex43.rm \
                                 ex45.PETSc runex45 runex45_2 runex45_telescope runex45_telescope_2 ex45.rm \
                                 ex49.PETSc runex49 runex49_2 runex49_3 runex49_5 ex49.rm \
                                 ex51.PETSc runex51 ex51.rm \
                                 ex53.PETSc runex53 ex53.rm \
                                 ex54.PETSc runex54 runex54_Classical ex54.rm ex55.PETSc runex55 runex55_Classical runex55_NC ex55.rm\
                                 ex56.PETSc runex56_nns runex56 ex56.rm ex59.PETSc runex59 runex59_2 runex59_3 ex59.rm \
                                 ex58.PETSc runex58 runex58_baij runex58_sbaij ex58.rm \
                                 ex60.PETSc runex60 runex60_2 runex60_3 ex60.rm \
                                 ex62.PETSc runex62_2D_1 runex62_2D_2 runex62_2D_3 ex62.rm ex65.PETSc runex65 ex65.rm
TESTEXAMPLES_C_NOTSINGLE       = ex18.PETSc runex18_bas ex18.rm ex25.PETSc runex25 ex25.rm ex43.PETSc runex43_3 ex43.rm
TESTEXAMPLES_C_NOCOMPLEX       = ex54.PETSc ex54.rm ex10.PETSc runex10 ex10.rm
TESTEXAMPLES_C_NOCOMPLEX_NOTSINGLE = ex23.PETSc runex23_3 ex23.rm  ex15.PETSc runex15_tsirm ex15.rm \
                                 ex34.PETSc runex34 runex34_2 ex34.rm \
                                 ex43.PETSc runex43_4 runex43_5 ex43.rm \
                                 ex49.PETSc runex49_6 runex49_7 runex49_8 ex49.rm \
                                 ex50.PETSc runex50_3 ex50.rm \
                                 ex60.PETSc runex60_4 runex60_5 runex60_6 runex60_7 runex60_8 runex60_9 ex60.rm
TESTEXAMPLES_C_X	       = ex2.PETSc runex2_5 ex2.rm ex5.PETSc runex5_5 ex5.rm ex8.PETSc ex8.rm ex28.PETSc runex28 ex28.rm
TESTEXAMPLES_FORTRAN	       = ex1f.PETSc runex1f ex1f.rm ex2f.PETSc runex2f runex2f_2 ex2f.rm ex6f.PETSc ex6f.rm \
                                 ex15f.PETSc runex15f ex15f.rm \
                                  ex45f.PETSc runex45f ex45f.rm
TESTEXAMPLES_FORTRAN_NOTSINGLE  = ex14f.PETSc runex14f  ex14f.rm  ex22f.PETSc runex22f ex22f.rm ex21f.PETSc runex21f ex21f.rm
TESTEXAMPLES_FORTRAN_MPIUNI    = ex1f.PETSc runex1f ex1f.rm ex6f.PETSc runex6f ex6f.rm
TESTEXAMPLES_C_X_MPIUNI      = ex1.PETSc runex1 runex1_2 runex1_3 ex1.rm ex2.PETSc runex2 runex2_3 ex2.rm \
                                 ex7.PETSc ex7.rm ex5.PETSc ex5.rm  ex9.PETSc runex9 ex9.rm \
                                 ex23.PETSc runex23 ex23.rm
TESTEXAMPLES_C_COMPLEX	       = ex10.PETSc ex10.rm ex11.PETSc runex11 ex11.rm
<<<<<<< HEAD
TESTEXAMPLES_DATAFILESPATH     = ex10.PETSc runex10_xxt runex10_xyt runex10_2 runex10_3 runex10_4 runex10_5 runex10_6 runex10_7 runex10_8 \
                                 runex10_9 runex10_10 runex10_19  runex10_ILU runex10_ILUBAIJ runex10_cg \
=======
TESTEXAMPLES_DATAFILESPATH     = ex10.PETSc runex10_2 runex10_3 runex10_4 runex10_5 runex10_6 runex10_7 runex10_8 \
                                 runex10_9 runex10_10 runex10_19  runex10_ILU runex10_ILUBAIJ runex10_cg runex10_cr runex10_lcd \
>>>>>>> 6b57b4bd
                                 runex10_cg_singlereduction runex10_seqaijcrl runex10_mpiaijcrl runex10_seqaijperm runex10_mpiaijperm ex10.rm \
                                 ex27.PETSc runex27 ex27.rm
# even though ex10.c is -pc_mg_smoothdown na C example to run with -mat_type lusol requires a Fortran compiler, hence
# we list it with the fortran examples
TESTEXAMPLES_FORTRAN_NOCOMPLEX =
TESTEXAMPLES_FORTRAN_COMPLEX            = ex11f.PETSc runex11f ex11f.rm
TESTEXAMPLES_F90	                = ex13f90.PETSc runex13f90 ex13f90.rm
TESTEXAMPLES_13		                = ex3.PETSc ex3.rm ex14f.PETSc ex14f.rm
TESTEXAMPLES_MATLAB_ENGINE              = ex10.PETSc runex10_12  ex10.rm
TESTEXAMPLES_17		                = ex10.PETSc runex10_11 ex10.rm
TESTEXAMPLES_18		                = ex2.PETSc runex2_6 ex2.rm
TESTEXAMPLES_SPAI	                = ex10.PETSc runex10_14 ex10.rm
TESTEXAMPLES_HYPRE	                = ex49.PETSc runex49_hypre_nullspace ex49.rm
TESTEXAMPLES_HYPRE_DATAFILESPATH        = ex10.PETSc runex10_15 runex10_16 runex10_17 runex10_boomeramg_schwarz runex10_boomeramg_parasails runex10_boomeramg_pilut ex10.rm
TESTEXAMPLES_LUSOL	                = ex10.PETSc runex10_13 ex10.rm
TESTEXAMPLES_MUMPS                      = ex53.PETSc runex53 runex53_2 ex53.rm \
                                          ex52.PETSc runex52 runex52_mumps runex52_mumps_2 runex52_mumps_3 ex52.rm ex52f.PETSc runex52f_mumps ex52f.rm
TESTEXAMPLES_MUMPS_DATAFILESPATH        = ex10.PETSc runex10_mumps_lu_1 runex10_mumps_lu_2 runex10_mumps_lu_3 runex10_mumps_lu_4 \
                                          runex10_mumps_cholesky_1 runex10_mumps_cholesky_2 runex10_mumps_cholesky_3 runex10_mumps_cholesky_4 \
                                          runex10_mumps_redundant runex10_mumps_cholesky_spd_1 runex10_mumps_cholesky_spd_2 \
                                          runex10_zeropivot runex10_zeropivot_2 ex10.rm
TESTEXAMPLES_PASTIX_DATAFILESPATH       = ex10.PETSc runex10_pastix_lu_1 runex10_pastix_lu_2  \
			  	          runex10_pastix_cholesky_1 runex10_pastix_cholesky_2  runex10_pastix_redundant \
                                          ex10.rm
TESTEXAMPLES_SUPERLU                    = ex52.PETSc runex52_superlu_ilu runex52_superlu ex52.rm
TESTEXAMPLES_SUPERLU_DATAFILESPATH      = ex10.PETSc runex10_superlu_lu_1 ex10.rm
TESTEXAMPLES_SUPERLU_DIST               = ex52.PETSc runex52_superlu_dist ex52.rm ex64.PETSc runex64 ex64.rm \
	 			          ex62.PETSc runex62_superlu_dist_1 runex62_superlu_dist_2 runex62_superlu_dist_3 runex62_superlu_dist_4 ex62.rm
TESTEXAMPLES_SUPERLU_DIST_DATAFILESPATH = ex10.PETSc runex10_superlu_dist_lu_1 runex10_superlu_dist_lu_2 runex10_superlu_dist_redundant ex10.rm
TESTEXAMPLES_STRUMPACK                  = ex52.PETSc runex52_strumpack_ilu runex52_strumpack runex52_strumpack_ilu_2 runex52_strumpack_2 ex52.rm
TESTEXAMPLES_SUITESPARSE_DATAFILESPATH  = ex10.PETSc runex10_umfpack ex10.rm
TESTEXAMPLES_SUITESPARSE                = ex2.PETSc runex2_umfpack ex2.rm
TESTEXAMPLES_MKL_PARDISO                = ex2.PETSc runex2_mkl_pardiso_lu runex2_mkl_pardiso_cholesky ex2.rm
TESTEXAMPLES_CUDA_DATAFILESPATH         = ex10.PETSc runex10_aijcusparse ex10.rm
TESTEXAMPLES_CUDA                       = ex4.PETSc runex4 ex4.rm ex7.PETSc  runex7_mpiaijcusparse runex7_mpiaijcusparse_2 ex7.rm \
                                          ex46.PETSc runex46_aijcusp runex46_aijcusparse ex46.rm
TESTEXAMPLES_MOAB                       = ex35.PETSc runex35 ex35.rm
TESTEXAMPLES_MOAB_HDF5                  = ex35.PETSc runex35_2 ex35.rm
TESTEXAMPLES_TRILINOS                   = ex63.PETSc runex63 runex63_2 ex63.rm

include ${PETSC_DIR}/lib/petsc/conf/test<|MERGE_RESOLUTION|>--- conflicted
+++ resolved
@@ -1612,13 +1612,8 @@
                                  ex7.PETSc ex7.rm ex5.PETSc ex5.rm  ex9.PETSc runex9 ex9.rm \
                                  ex23.PETSc runex23 ex23.rm
 TESTEXAMPLES_C_COMPLEX	       = ex10.PETSc ex10.rm ex11.PETSc runex11 ex11.rm
-<<<<<<< HEAD
 TESTEXAMPLES_DATAFILESPATH     = ex10.PETSc runex10_xxt runex10_xyt runex10_2 runex10_3 runex10_4 runex10_5 runex10_6 runex10_7 runex10_8 \
-                                 runex10_9 runex10_10 runex10_19  runex10_ILU runex10_ILUBAIJ runex10_cg \
-=======
-TESTEXAMPLES_DATAFILESPATH     = ex10.PETSc runex10_2 runex10_3 runex10_4 runex10_5 runex10_6 runex10_7 runex10_8 \
                                  runex10_9 runex10_10 runex10_19  runex10_ILU runex10_ILUBAIJ runex10_cg runex10_cr runex10_lcd \
->>>>>>> 6b57b4bd
                                  runex10_cg_singlereduction runex10_seqaijcrl runex10_mpiaijcrl runex10_seqaijperm runex10_mpiaijperm ex10.rm \
                                  ex27.PETSc runex27 ex27.rm
 # even though ex10.c is -pc_mg_smoothdown na C example to run with -mat_type lusol requires a Fortran compiler, hence
