      program main              !   Solves the linear system  J x = f
#include <petsc/finclude/petscdef.h>
      use petscksp; use petscdm
      implicit none
      Vec x,f
      Mat J
      DM da
      KSP ksp
      PetscErrorCode ierr
      PetscInt eight,one

<<<<<<< HEAD
      call DMDACreate1d(MPI_COMM_WORLD,DM_BOUNDARY_NONE,8,1,1,        &
     &  PETSC_NULL_INTEGER,da,ierr)
      call DMSetFromOptions(da,ierr)
      call DMSetUp(da,ierr)
      call DMCreateGlobalVector(da,x,ierr)
      call VecDuplicate(x,f,ierr)
      call DMSetMatType(da,MATAIJ,ierr)
      call DMCreateMatrix(da,J,ierr)
=======
      eight = 8
      one = 1
      call PetscInitialize(PETSC_NULL_CHARACTER,ierr)
      if (ierr .ne. 0) then
        print*,'Unable to initialize PETSc'
        stop
      endif
      call DMDACreate1d(MPI_COMM_WORLD,DM_BOUNDARY_NONE,eight,one,one,PETSC_NULL_INTEGER,da,ierr);CHKERRQ(ierr)
      call DMCreateGlobalVector(da,x,ierr);CHKERRQ(ierr)
      call VecDuplicate(x,f,ierr);CHKERRQ(ierr)
      call DMSetMatType(da,MATAIJ,ierr);CHKERRQ(ierr)
      call DMCreateMatrix(da,J,ierr);CHKERRQ(ierr)
>>>>>>> 6466afd8

      call ComputeRHS(da,f,ierr);CHKERRQ(ierr)
      call ComputeMatrix(da,J,ierr);CHKERRQ(ierr)

      call KSPCreate(MPI_COMM_WORLD,ksp,ierr);CHKERRQ(ierr)
      call KSPSetOperators(ksp,J,J,ierr);CHKERRQ(ierr)
      call KSPSetFromOptions(ksp,ierr);CHKERRQ(ierr)
      call KSPSolve(ksp,f,x,ierr);CHKERRQ(ierr)

      call MatDestroy(J,ierr);CHKERRQ(ierr)
      call VecDestroy(x,ierr);CHKERRQ(ierr)
      call VecDestroy(f,ierr);CHKERRQ(ierr)
      call KSPDestroy(ksp,ierr);CHKERRQ(ierr)
      call DMDestroy(da,ierr);CHKERRQ(ierr)
      call PetscFinalize(ierr);CHKERRQ(ierr)
      end

      subroutine  ComputeRHS(da,x,ierr)
      use petscdm; use petscdmda
      implicit none
      DM da
      Vec x
      PetscErrorCode ierr
      PetscInt xs,xm,i,mx
      PetscScalar hx
      PetscScalar, pointer :: xx(:)
      call DMDAGetInfo(da,PETSC_NULL_INTEGER,mx,PETSC_NULL_INTEGER,PETSC_NULL_INTEGER,PETSC_NULL_INTEGER,PETSC_NULL_INTEGER, &
     &     PETSC_NULL_INTEGER,PETSC_NULL_INTEGER,PETSC_NULL_INTEGER,PETSC_NULL_INTEGER,PETSC_NULL_INTEGER,PETSC_NULL_INTEGER, &
     &     PETSC_NULL_INTEGER,ierr);CHKERRQ(ierr)
      call DMDAGetCorners(da,xs,PETSC_NULL_INTEGER,PETSC_NULL_INTEGER,xm,PETSC_NULL_INTEGER,PETSC_NULL_INTEGER,ierr);CHKERRQ(ierr)
      hx     = 1.0_PETSC_REAL_KIND/(mx-1)
      call DMDAVecGetArrayF90(da,x,xx,ierr);CHKERRQ(ierr)
      do i=xs,xs+xm-1
       xx(i) = i*hx
      enddo
      call DMDAVecRestoreArrayF90(da,x,xx,ierr);CHKERRQ(ierr)
      return
      end
      
      subroutine ComputeMatrix(da,J,ierr)
      use petscdm
      implicit none
      Mat J
      DM da
      PetscErrorCode ierr
      PetscInt xs,xm,i,mx
      PetscScalar hx,one

      one = 1.0
      call DMDAGetInfo(da,PETSC_NULL_INTEGER,mx,PETSC_NULL_INTEGER,PETSC_NULL_INTEGER,PETSC_NULL_INTEGER,PETSC_NULL_INTEGER, &
     &  PETSC_NULL_INTEGER,PETSC_NULL_INTEGER,PETSC_NULL_INTEGER,PETSC_NULL_INTEGER,PETSC_NULL_INTEGER,PETSC_NULL_INTEGER,   &
     &  PETSC_NULL_INTEGER,ierr);CHKERRQ(ierr)
      call DMDAGetCorners(da,xs,PETSC_NULL_INTEGER,PETSC_NULL_INTEGER,xm,PETSC_NULL_INTEGER,PETSC_NULL_INTEGER,ierr);CHKERRQ(ierr)
      hx     = 1.0_PETSC_REAL_KIND/(mx-1)
      do i=xs,xs+xm-1
        if ((i .eq. 0) .or. (i .eq. mx-1)) then
          call MatSetValue(J,i,i,one,INSERT_VALUES,ierr);CHKERRQ(ierr)
        else
          call MatSetValue(J,i,i-1,-hx,INSERT_VALUES,ierr);CHKERRQ(ierr)
          call MatSetValue(J,i,i+1,-hx,INSERT_VALUES,ierr);CHKERRQ(ierr)
          call MatSetValue(J,i,i,2*hx,INSERT_VALUES,ierr);CHKERRQ(ierr)
        endif
      enddo
      call MatAssemblyBegin(J,MAT_FINAL_ASSEMBLY,ierr);CHKERRQ(ierr)
      call MatAssemblyEnd(J,MAT_FINAL_ASSEMBLY,ierr);CHKERRQ(ierr)
      return
      end<|MERGE_RESOLUTION|>--- conflicted
+++ resolved
@@ -9,16 +9,6 @@
       PetscErrorCode ierr
       PetscInt eight,one
 
-<<<<<<< HEAD
-      call DMDACreate1d(MPI_COMM_WORLD,DM_BOUNDARY_NONE,8,1,1,        &
-     &  PETSC_NULL_INTEGER,da,ierr)
-      call DMSetFromOptions(da,ierr)
-      call DMSetUp(da,ierr)
-      call DMCreateGlobalVector(da,x,ierr)
-      call VecDuplicate(x,f,ierr)
-      call DMSetMatType(da,MATAIJ,ierr)
-      call DMCreateMatrix(da,J,ierr)
-=======
       eight = 8
       one = 1
       call PetscInitialize(PETSC_NULL_CHARACTER,ierr)
@@ -27,11 +17,12 @@
         stop
       endif
       call DMDACreate1d(MPI_COMM_WORLD,DM_BOUNDARY_NONE,eight,one,one,PETSC_NULL_INTEGER,da,ierr);CHKERRQ(ierr)
+      call DMSetFromOptions(da,ierr)
+      call DMSetUp(da,ierr)
       call DMCreateGlobalVector(da,x,ierr);CHKERRQ(ierr)
       call VecDuplicate(x,f,ierr);CHKERRQ(ierr)
       call DMSetMatType(da,MATAIJ,ierr);CHKERRQ(ierr)
       call DMCreateMatrix(da,J,ierr);CHKERRQ(ierr)
->>>>>>> 6466afd8
 
       call ComputeRHS(da,f,ierr);CHKERRQ(ierr)
       call ComputeMatrix(da,J,ierr);CHKERRQ(ierr)
