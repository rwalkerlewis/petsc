--- conflicted
+++ resolved
@@ -1,14 +1,6 @@
-<<<<<<< HEAD
-  0 KSP Residual norm 163.775 
-  1 KSP Residual norm 30.2591 
-  2 KSP Residual norm 2.66989 
-  3 KSP Residual norm 0.646247 
-  4 KSP Residual norm 0.0682014 
-=======
   0 KSP Residual norm 152.068 
   1 KSP Residual norm 37.4708 
   2 KSP Residual norm 4.64227 
   3 KSP Residual norm 1.00662 
   4 KSP Residual norm 0.0643964 
->>>>>>> c22f1541
 Linear solve converged due to CONVERGED_RTOL iterations 4