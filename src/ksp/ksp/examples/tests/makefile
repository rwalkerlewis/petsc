--- conflicted
+++ resolved
@@ -458,24 +458,11 @@
            ${RM} -f ex24_4.tmp
 # See http://www.mcs.anl.gov/petsc/documentation/faq.html#datafiles for how to obtain the datafiles used below
 runex25:
-<<<<<<< HEAD
-	-@${MPIEXEC} -n 1 ./ex25 -f ${DATAFILESPATH}/matrices/indefinite/afiro > ex25_1.tmp 2>&1; \
-           if (${DIFF} output/ex25_1.out ex25_1.tmp) then true; \
-           else printf "${PWD}\nPossible problem with ex25_1, diffs above\n=========================================\n"; fi; \
-           ${RM} -f ex25_1.tmp
-runex25_2:
-	-@${MPIEXEC} -n 1 ./ex25 -f ${DATAFILESPATH}/matrices/indefinite/afiro \
-		-pc_type jacobi -pc_jacobi_type rowmax > ex25_2.tmp 2>&1; \
-           if (${DIFF} output/ex25_2.out ex25_2.tmp) then true; \
-           else printf "${PWD}\nPossible problem with ex25_2, diffs above\n=========================================\n"; fi; \
-           ${RM} -f ex25_2.tmp
-=======
 	-@${MPIEXEC} -n 1 ./ex25 -f ${DATAFILESPATH}/matrices/indefinite/afiro -ksp_rtol 1.e-3 > ex25_1.tmp 2>&1; \
            if (${DIFF} output/ex25_1.out ex25_1.tmp) then true; \
            else printf "${PWD}\nPossible problem with ex25_1, diffs above\n=========================================\n"; fi; \
            ${RM} -f ex25_1.tmp
 
->>>>>>> f6a9b476
 runex26:
 	-@${MPIEXEC} -n 1 ./ex26 -ksp_monitor_short > ex26_1.tmp 2>&1; \
 	if (${DIFF} output/ex26_1.out ex26_1.tmp) then true; \
