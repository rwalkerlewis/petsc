
CFLAGS	  =
FFLAGS    =
CPPFLAGS  =
FPPFLAGS  =
LOCDIR    = src/ksp/ksp/examples/tests/
EXAMPLESC       = ex1.c ex2.c ex3.c ex4.c ex6.c ex7.c ex8.c ex10.c ex11.c ex14.c \
                ex15.c ex17.c ex18.c ex19.c ex20.c ex21.c ex22.c ex24.c \
                ex25.c ex26.c ex27.c ex28.c ex29.c ex30.c ex31.c ex32.c \
<<<<<<< HEAD
                ex33.c ex36.c ex37.c ex38.c ex39.c ex40.c ex41.c ex42.c \
=======
                ex33.c ex37.c ex38.c ex39.c ex40.c ex41.c ex42.c \
>>>>>>> 2b4fba52
                ex43.c ex44.c ex45.c ex46.cxx ex47.c ex48.c ex49.c ex50.c ex51.c
EXAMPLESCH      =
EXAMPLESF       = ex5f.F ex12f.F ex16f.F

include ${PETSC_DIR}/lib/petsc/conf/variables
include ${PETSC_DIR}/lib/petsc/conf/rules

ex1: ex1.o  chkopts
	-${CLINKER} -o ex1 ex1.o  ${PETSC_KSP_LIB}
	${RM} ex1.o

ex2: ex2.o  chkopts
	-${CLINKER} -o ex2 ex2.o  ${PETSC_KSP_LIB}
	${RM} ex2.o

ex3: ex3.o  chkopts
	-${CLINKER} -o ex3 ex3.o  ${PETSC_KSP_LIB}
	${RM} ex3.o

ex4: ex4.o  chkopts
	-${CLINKER} -o ex4 ex4.o  ${PETSC_KSP_LIB}
	${RM} ex4.o

ex5: ex5.o  chkopts
	-${CLINKER} -o ex5 ex5.o  ${PETSC_KSP_LIB}
	${RM} ex5.o

ex6: ex6.o  chkopts
	-${CLINKER} -o ex6 ex6.o  ${PETSC_KSP_LIB}
	${RM} ex6.o

ex7: ex7.o  chkopts
	-${CLINKER} -o ex7 ex7.o  ${PETSC_KSP_LIB}
	${RM} ex7.o

ex8: ex8.o  chkopts
	-${CLINKER} -o ex8 ex8.o  ${PETSC_KSP_LIB}
	${RM} ex8.o

ex9: ex9.o  chkopts
	-${CLINKER} -o ex9 ex9.o  ${PETSC_KSP_LIB}
	${RM} ex9.o

ex10: ex10.o  chkopts
	-${CLINKER} -o ex10 ex10.o  ${PETSC_KSP_LIB}
	${RM} ex10.o

ex11: ex11.o  chkopts
	-${CLINKER} -o ex11 ex11.o  ${PETSC_KSP_LIB}
	${RM} ex11.o

ex12f: ex12f.o  chkopts
	-${FLINKER} -o ex12f ex12f.o  ${PETSC_KSP_LIB}
	${RM} ex12f.o

ex5f: ex5f.o  chkopts
	-${FLINKER} -o ex5f ex5f.o  ${PETSC_KSP_LIB}
	${RM} ex5f.o

ex13: ex13.o  chkopts
	-${CLINKER} -o ex13 ex13.o  ${PETSC_KSP_LIB}
	${RM} ex13.o

ex14: ex14.o  chkopts
	-${CLINKER} -o ex14 ex14.o  ${PETSC_KSP_LIB}
	${RM} ex14.o

ex15: ex15.o  chkopts
	-${CLINKER} -o ex15 ex15.o  ${PETSC_KSP_LIB}
	${RM} ex15.o

ex16f: ex16f.o  chkopts
	-${FLINKER} -o ex16f ex16f.o  ${PETSC_KSP_LIB}
	${RM} ex16f.o

ex17: ex17.o  chkopts
	-${CLINKER} -o ex17 ex17.o  ${PETSC_KSP_LIB}
	${RM} ex17.o

ex18: ex18.o  chkopts
	-${CLINKER} -o ex18 ex18.o  ${PETSC_KSP_LIB}
	${RM} ex18.o

ex19: ex19.o  chkopts
	-${CLINKER} -o ex19 ex19.o  ${PETSC_KSP_LIB}
	${RM} ex19.o

ex20: ex20.o  chkopts
	-${CLINKER} -o ex20 ex20.o  ${PETSC_KSP_LIB}
	${RM} ex20.o

ex21: ex21.o  chkopts
	-${CLINKER} -o ex21 ex21.o   ${PETSC_KSP_LIB}
	${RM} ex21.o

ex22: ex22.o  chkopts
	-${CLINKER} -o ex22 ex22.o  ${PETSC_KSP_LIB}
	${RM} ex22.o

ex24: ex24.o  chkopts
	-${CLINKER} -o ex24 ex24.o  ${PETSC_KSP_LIB}
	${RM} ex24.o
ex25: ex25.o  chkopts
	-${CLINKER} -o ex25 ex25.o  ${PETSC_KSP_LIB}
	${RM} ex25.o
ex26: ex26.o  chkopts
	-${CLINKER} -o ex26 ex26.o  ${PETSC_KSP_LIB}
	${RM} ex26.o
ex27: ex27.o  chkopts
	-${CLINKER} -o ex27 ex27.o  ${PETSC_KSP_LIB}
	${RM} ex27.o
ex28: ex28.o  chkopts
	-${CLINKER} -o ex28 ex28.o  ${PETSC_KSP_LIB}
	${RM} ex28.o
ex29: ex29.o  chkopts
	-${CLINKER} -o ex29 ex29.o  ${PETSC_KSP_LIB}
	${RM} ex29.o
ex30: ex30.o  chkopts
	-${CLINKER} -o ex30 ex30.o  ${PETSC_KSP_LIB}
	${RM} ex30.o
ex31: ex31.o  chkopts
	-${CLINKER} -o ex31 ex31.o  ${PETSC_KSP_LIB}
	${RM} ex31.o
ex32: ex32.o  chkopts
	-${CLINKER} -o ex32 ex32.o  ${PETSC_KSP_LIB}
	${RM} ex32.o
ex33: ex33.o  chkopts
	-${CLINKER} -o ex33 ex33.o  ${PETSC_KSP_LIB}
	${RM} ex33.o
ex34: ex34.o  chkopts
	-${CLINKER} -o ex34 ex34.o  ${PETSC_KSP_LIB}
	${RM} ex34.o
ex36: ex36.o  chkopts
	-${CLINKER} -o ex36 ex36.o  ${PETSC_KSP_LIB}
	${RM} ex36.o
ex37: ex37.o  chkopts
	-${CLINKER} -o ex37 ex37.o  ${PETSC_KSP_LIB}
	${RM} ex37.o
ex38: ex38.o chkopts
	-${CLINKER} -o ex38 ex38.o ${PETSC_KSP_LIB}
	${RM} ex38.o
ex39: ex39.o chkopts
	-${CLINKER} -o ex39 ex39.o ${PETSC_KSP_LIB}
	${RM} ex39.o
ex40: ex40.o chkopts
	-${CLINKER} -o ex40 ex40.o ${PETSC_KSP_LIB}
	${RM} ex40.o
ex41: ex41.o chkopts
	-${CLINKER} -o ex41 ex41.o ${PETSC_KSP_LIB}
	${RM} ex41.o
ex42: ex42.o chkopts
	-${CLINKER} -o ex42 ex42.o ${PETSC_KSP_LIB}
	${RM} ex42.o
ex43: ex43.o chkopts
	-${CLINKER} -o ex43 ex43.o ${PETSC_KSP_LIB}
	${RM} ex43.o
ex44: ex44.o chkopts
	-${CLINKER} -o ex44 ex44.o ${PETSC_KSP_LIB}
	${RM} ex44.o
ex45: ex45.o chkopts
	-${CLINKER} -o ex45 ex45.o ${PETSC_KSP_LIB}
	${RM} ex45.o
ex46: ex46.o chkopts
	-${CLINKER} -o ex46 ex46.o ${PETSC_KSP_LIB}
	${RM} ex46.o
ex47: ex47.o chkopts
	-${CLINKER} -o ex47 ex47.o ${PETSC_KSP_LIB}
	${RM} ex47.o
ex47f: ex47f.o chkopts
	-${FLINKER} -o ex47f ex47f.o ${PETSC_KSP_LIB}
	${RM} ex47f.o
ex48: ex48.o chkopts
	-${CLINKER} -o ex48 ex48.o ${PETSC_KSP_LIB}
	${RM} ex48.o
ex49: ex49.o chkopts
	-${CLINKER} -o ex49 ex49.o ${PETSC_KSP_LIB}
	${RM} ex49.o
ex50: ex50.o chkopts
	-${CLINKER} -o ex50 ex50.o ${PETSC_KSP_LIB}
	${RM} ex50.o
ex51: ex51.o chkopts
	-${CLINKER} -o ex51 ex51.o ${PETSC_KSP_LIB}
	${RM} ex51.o
#------------------------------------------------------------------------------------
runex1:
	-@${MPIEXEC} -n 1 ./ex1 -pc_type jacobi -ksp_monitor_short -ksp_gmres_cgs_refinement_type refine_always > ex1_1.tmp 2>&1;	  \
	   if (${DIFF} output/ex1_1.out ex1_1.tmp) then true; \
	   else printf "${PWD}\nPossible problem with ex1_1, diffs above\n=========================================\n"; fi; \
	   ${RM} -f ex1_1.tmp
runex1_2:
	-@${MPIEXEC} -n 2 ./ex1 -pc_type jacobi -ksp_monitor_short -ksp_gmres_cgs_refinement_type refine_always > ex1_2.tmp 2>&1;	 \
	   if (${DIFF} output/ex1_2.out ex1_2.tmp) then true; \
	   else printf "${PWD}\nPossible problem with ex1_2, diffs above\n=========================================\n"; fi; \
	   ${RM} -f ex1_2.tmp
runex1_3:
	-@${MPIEXEC} -n 1 ./ex1 -pc_type sor -pc_sor_symmetric -ksp_monitor_short -ksp_gmres_cgs_refinement_type refine_always >\
	   ex1_3.tmp 2>&1;   \
	   if (${DIFF} output/ex1_3.out ex1_3.tmp) then true; \
	   else printf "${PWD}\nPossible problem with ex1_3, diffs above\n=========================================\n"; fi; \
	   ${RM} -f ex1_3.tmp
runex1_5:
	-@${MPIEXEC} -n 1 ./ex1 -pc_type eisenstat -ksp_monitor_short -ksp_gmres_cgs_refinement_type refine_always >\
	   ex1_5.tmp 2>&1;   \
	   if (${DIFF} output/ex1_5.out ex1_5.tmp) then true; \
	   else printf "${PWD}\nPossible problem with ex1_5, diffs above\n=========================================\n"; fi; \
	   ${RM} -f ex1_5.tmp
runex3:
	-@${MPIEXEC} -n 1 ./ex3 -pc_type jacobi -ksp_monitor_short -m 5 -ksp_gmres_cgs_refinement_type refine_always > ex3_1.tmp 2>&1;   \
	   if (${DIFF} output/ex3_1.out ex3_1.tmp) then true; \
	   else printf "${PWD}\nPossible problem with ex3_1, diffs above\n=========================================\n"; fi; \
	   ${RM} -f ex3_1.tmp
runex3_2:
	-@${MPIEXEC} -n 2 ./ex3 -pc_type jacobi -ksp_monitor_short -m 5 -ksp_gmres_cgs_refinement_type refine_always > ex3_2.tmp 2>&1;   \
	   if (${DIFF} output/ex3_2.out ex3_2.tmp) then true; \
	   else printf "${PWD}\nPossible problem with ex3_2, diffs above\n=========================================\n"; fi; \
	   ${RM} -f ex3_2.tmp
runex3_nocheby:
	-@${MPIEXEC} -n 1 ./ex3 -ksp_est_view > ex3_nocheby.tmp 2>&1; \
	   if (${DIFF} output/ex3_nocheby.out ex3_nocheby.tmp) then true; \
	   else printf "${PWD}\nPossible problem with ex3_nocheby, diffs above\n=========================================\n"; fi; \
	   ${RM} -f ex3_nocheby.tmp
runex3_chebynoest:
	-@${MPIEXEC} -n 1 ./ex3 -ksp_est_view -ksp_type chebyshev -ksp_chebyshev_eigenvalues 0.1,1.0 > ex3_chebynoest.tmp 2>&1; \
	   if (${DIFF} output/ex3_chebynoest.out ex3_chebynoest.tmp) then true; \
	   else printf "${PWD}\nPossible problem with ex3_chebynoest, diffs above\n=========================================\n"; fi; \
	   ${RM} -f ex3_chebynoest.tmp
runex3_chebyest:
	-@${MPIEXEC} -n 1 ./ex3 -ksp_est_view -ksp_type chebyshev -ksp_chebyshev_esteig > ex3_chebyest.tmp 2>&1; \
	   if (${DIFF} output/ex3_chebyest.out ex3_chebyest.tmp) then true; \
	   else printf "${PWD}\nPossible problem with ex3_chebyest, diffs above\n=========================================\n"; fi; \
	   ${RM} -f ex3_chebyest.tmp
runex4:
	-@${MPIEXEC} -n 1 ./ex4 -ksp_monitor_short -m 5 -pc_type jacobi -ksp_gmres_cgs_refinement_type refine_always > ex4_1.tmp 2>&1;\
	   if (${DIFF} output/ex4_1.out ex4_1.tmp) then true; \
	   else printf "${PWD}\nPossible problem with ex4_1, diffs above\n=========================================\n"; fi; \
	   ${RM} -f ex4_1.tmp
runex4_3:
	-@${MPIEXEC} -n 1 ./ex4 -pc_type sor -pc_sor_symmetric -ksp_monitor_short -m 5 -ksp_gmres_cgs_refinement_type refine_always >\
	   ex4_3.tmp 2>&1;   \
	   if (${DIFF} output/ex4_3.out ex4_3.tmp) then true; \
	   else printf "${PWD}\nPossible problem with ex4_3, diffs above\n=========================================\n"; fi; \
	   ${RM} -f ex4_3.tmp
runex4_5:
	-@${MPIEXEC} -n 1 ./ex4 -pc_type eisenstat -ksp_monitor_short -m 5	-ksp_gmres_cgs_refinement_type refine_always >\
	   ex4_5.tmp 2>&1;   \
	   if (${DIFF} output/ex4_5.out ex4_5.tmp) then true; \
	   else printf "${PWD}\nPossible problem with ex4_5, diffs above\n=========================================\n"; fi; \
	   ${RM} -f ex4_5.tmp
runex5:
	-@${MPIEXEC} -n 2 ./ex5 -ksp_monitor_short -nokspview -ksp_gmres_cgs_refinement_type refine_always > ex5_1.tmp 2>&1; \
	   if (${DIFF} output/ex5_1.out ex5_1.tmp) then true; \
	   else printf "${PWD}\nPossible problem with ex5_1, diffs above\n=========================================\n"; fi; \
	   ${RM} -f ex5_1.tmp
runex5f:
	-@${MPIEXEC} -n 1 ./ex5f -ksp_monitor_short > ex5f_1.tmp 2>&1; \
	   if (${DIFF} output/ex5f_1.out ex5f_1.tmp) then true; \
	   else printf "${PWD}\nPossible problem with ex5f_1, diffs above\n=========================================\n"; fi; \
	   ${RM} -f ex5f_1.tmp
#
# See http://www.mcs.anl.gov/petsc/documentation/faq.html#datafiles for how to obtain the datafiles used below
runex6:
	-@${MPIEXEC} -n 1 ./ex6 -ksp_type preonly  -pc_type lu -options_left no \
	   -f ${DATAFILESPATH}/matrices/arco1 > ex6_1.tmp 2>&1; \
	   if (${DIFF} output/ex6_1.out ex6_1.tmp) then true; \
	   else printf "${PWD}\nPossible problem with ex6_1, diffs above\n=========================================\n"; fi; \
	   ${RM} -f ex6_1.tmp
runex6_2:
	-@${MPIEXEC} -n 1 ./ex6 -sub_pc_type ilu -options_left no \
	   -f ${DATAFILESPATH}/matrices/arco1 \
	   -ksp_gmres_restart 100 -ksp_gmres_cgs_refinement_type refine_always -sub_ksp_type preonly -pc_type bjacobi \
	   -pc_bjacobi_blocks 8 -sub_pc_factor_in_place -ksp_monitor_short \
	   > ex6_2.tmp 2>&1; \
	   if (${DIFF} output/ex6_2.out ex6_2.tmp) then true; \
	   else printf "${PWD}\nPossible problem with ex6_2, diffs above\n=========================================\n"; fi; \
	   ${RM} -f ex6_2.tmp

runex6_7:
	-@${MPIEXEC} -n 1 ./ex6 -ksp_gmres_cgs_refinement_type refine_always -pc_type asm -pc_asm_blocks 6 \
	   -f ${DATAFILESPATH}/matrices/small \
	   -matload_block_size 6  -ksp_monitor_short  > ex6_7.tmp 2>&1; \
	   if (${DIFF} output/ex6_7.out ex6_7.tmp) then true; \
	   else printf "${PWD}\nPossible problem with ex6_7, diffs above\n=========================================\n"; fi; \
	   ${RM} -f ex6_7.tmp
runex7:
	-@${MPIEXEC} -n 2 ./ex7 -ksp_gmres_cgs_refinement_type refine_always -pc_type jacobi -ksp_monitor_short > ex7_1.tmp 2>&1; \
	   if (${DIFF} output/ex7_1.out ex7_1.tmp) then true; \
	   else printf "${PWD}\nPossible problem with ex7_1, diffs above\n=========================================\n"; fi; \
	   ${RM} -f ex7_1.tmp
runex8:
	-@${MPIEXEC} -n 1 ./ex8 > ex8_1.tmp 2>&1; \
	   if (${DIFF} output/ex8_1.out ex8_1.tmp) then true; \
	   else printf "${PWD}\nPossible problem with ex8_1, diffs above\n=========================================\n"; fi; \
	   ${RM} -f ex8_1.tmp
runex8_2:
	-@${MPIEXEC} -n 1 ./ex8 -sameA > ex8_2.tmp 2>&1;   \
	   if (${DIFF} output/ex8_2.out ex8_2.tmp) then true; \
	   else printf "${PWD}\nPossible problem with ex8_2, diffs above\n=========================================\n"; fi; \
	   ${RM} -f ex8_2.tmp

runex10:
	-@${MPIEXEC} -n 1 ./ex10 -matconvert_type seqaij -ksp_monitor_short -ksp_rtol 1.e-2  -pc_type jacobi >ex10_1.tmp 2>&1; \
	   if (${DIFF} output/ex10_1.out ex10_1.tmp) then true; \
	   else printf "${PWD}\nPossible problem with ex10_1, diffs above\n=========================================\n"; fi; \
	   ${RM} -f ex10_1.tmp
# See http://www.mcs.anl.gov/petsc/documentation/faq.html#datafiles for how to obtain the datafiles used below
runex11:
	-@${MPIEXEC} -n 1 ./ex11 -f ${DATAFILESPATH}/matrices/underworld32.gz \
                -fc_ksp_view \
                -fc_ksp_monitor_short \
                -fc_ksp_type fgmres \
                -fc_ksp_max_it 4000 \
                -fc_ksp_diagonal_scale \
                -fc_pc_type fieldsplit \
	        -fc_pc_fieldsplit_type SCHUR \
		-fc_pc_fieldsplit_schur_fact_type UPPER \
                -fc_fieldsplit_velocity_ksp_type cg \
                -fc_fieldsplit_velocity_pc_type cholesky \
                -fc_fieldsplit_velocity_pc_factor_mat_ordering_type nd \
                -fc_fieldsplit_pressure_ksp_max_it 100 \
                -fc_fieldsplit_pressure_ksp_constant_null_space \
                -fc_fieldsplit_pressure_ksp_monitor_short \
		-fc_fieldsplit_pressure_pc_type lsc \
		-fc_fieldsplit_pressure_lsc_ksp_type cg \
		-fc_fieldsplit_pressure_lsc_ksp_max_it 100 \
		-fc_fieldsplit_pressure_lsc_ksp_constant_null_space \
		-fc_fieldsplit_pressure_lsc_ksp_converged_reason \
		-fc_fieldsplit_pressure_lsc_pc_type icc \
                 > ex11_1.tmp 2>&1; \
	   ${DIFF} output/ex11_1.out ex11_1.tmp || printf "${PWD}\nPossible problem with ex11_1, diffs above\n=========================================\n";\
	   ${RM} -f ex11_1.tmp

runex11_2:
	-@${MPIEXEC} -n 4 ./ex11 -f ${DATAFILESPATH}/matrices/underworld32.gz \
                -fc_ksp_view \
                -fc_ksp_monitor_short \
                -fc_ksp_type fgmres \
                -fc_ksp_max_it 4000 \
                -fc_ksp_diagonal_scale \
                -fc_pc_type fieldsplit \
                -fc_pc_fieldsplit_type SCHUR \
                -fc_pc_fieldsplit_schur_fact_type UPPER \
                -fc_fieldsplit_velocity_ksp_type cg \
                -fc_fieldsplit_velocity_ksp_rtol 1.0e-6 \
                -fc_fieldsplit_velocity_pc_type bjacobi \
                -fc_fieldsplit_velocity_sub_pc_type cholesky \
                -fc_fieldsplit_velocity_sub_pc_factor_mat_ordering_type nd \
                -fc_fieldsplit_pressure_ksp_type fgmres \
                -fc_fieldsplit_pressure_ksp_constant_null_space \
                -fc_fieldsplit_pressure_ksp_monitor_short \
                -fc_fieldsplit_pressure_pc_type lsc \
                -fc_fieldsplit_pressure_lsc_ksp_type cg \
                -fc_fieldsplit_pressure_lsc_ksp_rtol 1.0e-2 \
                -fc_fieldsplit_pressure_lsc_ksp_constant_null_space \
                -fc_fieldsplit_pressure_lsc_ksp_converged_reason \
                -fc_fieldsplit_pressure_lsc_pc_type bjacobi \
                -fc_fieldsplit_pressure_lsc_sub_pc_type icc \
                 > ex11_2.tmp 2>&1; \
	   ${DIFF} output/ex11_2.out ex11_2.tmp || printf "${PWD}\nPossible problem with ex11_2, diffs above\n=========================================\n";\
	   ${RM} -f ex11_2.tmp

# See http://www.mcs.anl.gov/petsc/documentation/faq.html#datafiles for how to obtain the datafiles used below
runex12f:
	-@${MPIEXEC} -n 1 ./ex12f  -f ${DATAFILESPATH}/matrices/arco1 -options_left no > ex12f_1.tmp 2>&1; \
	   if (${DIFF} output/ex12f_1.out ex12f_1.tmp) then true; \
	   else printf "${PWD}\nPossible problem with ex12f_1, diffs above\n=========================================\n"; fi; \
	   ${RM} -f ex12f_1.tmp
runex13:
	-@${MPIEXEC} -n 2  ./ex13 -ksp_gmres_cgs_refinement_type refine_always -ksp_monitor_short > ex13_1.tmp 2>&1; \
	   if (${DIFF} output/ex13_1.out ex13_1.tmp) then true; \
	   else printf "${PWD}\nPossible problem with ex13_1, diffs above\n=========================================\n"; fi; \
	   ${RM} -f ex13_1.tmp
runex14:
	-@${MPIEXEC} -n 1  ./ex14  > ex14_1.tmp 2>&1; \
	   if (${DIFF} output/ex14_1.out ex14_1.tmp) then true; \
	   else printf "${PWD}\nPossible problem with ex14_1, diffs above\n=========================================\n"; fi; \
	   ${RM} -f ex14_1.tmp
# See http://www.mcs.anl.gov/petsc/documentation/faq.html#datafiles for how to obtain the datafiles used below
runex16f:
	-@${MPIEXEC} -n 1 ./ex16f   -f ${DATAFILESPATH}/matrices/arco1 -options_left no> ex16f_1.tmp 2>&1; \
	   if (${DIFF} output/ex16f_1.out ex16f_1.tmp) then true; \
	   else printf "${PWD}\nPossible problem with ex16f_1, diffs above\n=========================================\n"; fi; \
	   ${RM} -f ex16f_1.tmp
runex17:
	-@${MPIEXEC} -n 1 ./ex17 -ksp_gmres_cgs_refinement_type refine_always -n 6 -ksp_monitor_short -p 5 -norandom -ksp_type gmres \
	   -pc_type jacobi -ksp_max_it 15 > ex17_1.tmp 2>&1; \
	   if (${DIFF} output/ex17_1.out ex17_1.tmp) then true; \
	   else printf "${PWD}\nPossible problem with ex17_1, diffs above\n=========================================\n"; fi; \
	   ${RM} -f ex17_1.tmp
runex17_2:
	-@${MPIEXEC} -n 3 ./ex17 -ksp_gmres_cgs_refinement_type refine_always -n 6 -ksp_monitor_short -p 5 -norandom -ksp_type gmres \
	   -pc_type jacobi -ksp_max_it 15 > ex17_1.tmp 2>&1; \
	   if (${DIFF} output/ex17_1.out ex17_1.tmp) then true; \
	   else printf "${PWD}\nPossible problem with ex17_2, diffs above\n=========================================\n"; fi; \
	   ${RM} -f ex17_1.tmp
runex17_superlu_dist:
	-@${MPIEXEC} -n 1 ./ex17 -n 6 -p 5 -norandom -pc_type lu -pc_factor_mat_solver_package superlu_dist -mat_superlu_dist_colperm MMD_ATA > ex17_1.tmp 2>&1; \
	   if (${DIFF} output/ex17_superlu_dist.out ex17_1.tmp) then true; \
	   else printf "${PWD}\nPossible problem with ex17_superlu_dist, diffs above\n=========================================\n"; fi; \
	   ${RM} -f ex17_1.tmp
runex17_superlu_dist_2:
	-@${MPIEXEC} -n 3 ./ex17 -n 6 -p 5 -norandom -pc_type lu -pc_factor_mat_solver_package superlu_dist -mat_superlu_dist_colperm MMD_ATA > ex17_1.tmp 2>&1; \
	   if (${DIFF} output/ex17_superlu_dist.out ex17_1.tmp) then true; \
	   else printf "${PWD}\nPossible problem with ex17_superlu_dist_2, diffs above\n=========================================\n"; fi; \
	   ${RM} -f ex17_1.tmp

# See http://www.mcs.anl.gov/petsc/documentation/faq.html#datafiles for how to obtain the datafiles used below
runex18:
	-@${MPIEXEC} -n 1 ./ex18 -ksp_gmres_cgs_refinement_type refine_always -f  ${DATAFILESPATH}/matrices/arco1
runex19:
	-@${MPIEXEC} -n 1 ./ex19 -ksp_gmres_cgs_refinement_type refine_always -pc_type jacobi -ksp_monitor_short \
	-ksp_type gmres  > ex19_1.tmp 2>&1; \
	   if (${DIFF} output/ex19_1.out ex19_1.tmp) then true; \
	   else printf "${PWD}\nPossible problem with ex19_1, diffs above\n=========================================\n"; fi; \
	   ${RM} -f ex19_1.tmp
runex19_2:
	-@${MPIEXEC} -n 3 ./ex19 -ksp_monitor_short > ex19_2.tmp 2>&1; \
	if (${DIFF} output/ex19_2.out ex19_2.tmp) then true; \
	   else printf "${PWD}\nPossible problem with ex19_2, diffs above\n=========================================\n"; fi; \
	   ${RM} -f ex19_2.tmp
runex20:
	-@${MPIEXEC} -n 1 ./ex20 -ksp_monitor_short  > ex20_1.tmp 2>&1; \
	   if (${DIFF} output/ex20_1.out ex20_1.tmp) then true; \
	   else printf "${PWD}\nPossible problem with ex20_1, diffs above\n=========================================\n"; fi; \
	   ${RM} -f ex20_1.tmp

runex21:
	-@${MPIEXEC} -n 1 ./ex21 > ex21_1.tmp 2>&1; \
	   if (${DIFF} output/ex21_1.out ex21_1.tmp) then true; \
	   else printf "${PWD}\nPossible problem with ex21_1, diffs above\n=========================================\n"; fi; \
	   ${RM} -f ex21_1.tmp

runex21_2:
	-@${MPIEXEC} -n 2 ./ex21 > ex21_2.tmp 2>&1; \
	   if (${DIFF} output/ex21_2.out ex21_2.tmp) then true; \
	   else printf "${PWD}\nPossible problem with ex21_2, diffs above\n=========================================\n"; fi; \
	   ${RM} -f ex21_2.tmp


runex21_3:
	-@${MPIEXEC} -n 3 ./ex21 > ex21_3.tmp 2>&1; \
	   if (${DIFF} output/ex21_3.out ex21_3.tmp) then true; \
	   else printf "${PWD}\nPossible problem with ex21_3, diffs above\n=========================================\n"; fi; \
	   ${RM} -f ex21_3.tmp

runex22:
	-@${MPIEXEC} -n 1 ./ex22  > ex22_1.tmp 2>&1; \
	   ${DIFF} output/ex22_1.out ex22_1.tmp || printf "${PWD}\nPossible problem with ex22, diffs above\n=========================================\n"; \
	   ${RM} -f ex22_1.tmp
runex22_2:
	-@${MPIEXEC} -n 2 ./ex22  > ex22_2.tmp 2>&1; \
	   ${DIFF} output/ex22_2.out ex22_2.tmp || printf "${PWD}\nPossible problem with ex22_2, diffs above\n=========================================\n"; \
	   ${RM} -f ex22_2.tmp
runex22_3:
	-@${MPIEXEC} -n 2 ./ex22 -ksp_monitor_short -ksp_type bicg > ex22_3.tmp 2>&1; \
	   ${DIFF} output/ex22_3.out ex22_3.tmp || printf "${PWD}\nPossible problem with ex22_3, diffs above\n=========================================\n"; \
	   ${RM} -f ex22_3.tmp

runex24:
	-@${MPIEXEC} -n 1 ./ex24 -pc_type icc -mat_type seqsbaij -mat_ignore_lower_triangular > ex24_1.tmp 2>&1; \
           if (${DIFF} output/ex24_1.out ex24_1.tmp) then true; \
           else printf "${PWD}\nPossible problem with ex24_1, diffs above\n=========================================\n"; fi; \
           ${RM} -f ex24_1.tmp
runex24_2:
	-@${MPIEXEC} -n 1 ./ex24 -pc_type icc -pc_factor_levels 2  -mat_type seqsbaij -mat_ignore_lower_triangular > ex24_2.tmp 2>&1; \
           if (${DIFF} output/ex24_2.out ex24_2.tmp) then true; \
           else printf "${PWD}\nPossible problem with ex24_2, diffs above\n=========================================\n"; fi; \
           ${RM} -f ex24_2.tmp
runex24_3:
	-@${MPIEXEC} -n 2 ./ex24 -pc_type bjacobi -sub_pc_type icc  -mat_type mpisbaij -mat_ignore_lower_triangular -ksp_max_it 8 > ex24_3.tmp 2>&1; \
           if (${DIFF} output/ex24_3.out ex24_3.tmp) then true; \
           else printf "${PWD}\nPossible problem with ex24_3, diffs above\n=========================================\n"; fi; \
           ${RM} -f ex24_3.tmp
runex24_4:
	-@${MPIEXEC} -n 2 ./ex24 -pc_type bjacobi -sub_pc_type icc -sub_pc_factor_levels 1 -mat_type mpisbaij -mat_ignore_lower_triangular > ex24_4.tmp 2>&1; \
           if (${DIFF} output/ex24_4.out ex24_4.tmp) then true; \
           else printf "${PWD}\nPossible problem with ex24_4, diffs above\n=========================================\n"; fi; \
           ${RM} -f ex24_4.tmp
# See http://www.mcs.anl.gov/petsc/documentation/faq.html#datafiles for how to obtain the datafiles used below
runex25:
	-@${MPIEXEC} -n 1 ./ex25 -f ${DATAFILESPATH}/matrices/indefinite/afiro -ksp_rtol 1.e-3 > ex25_1.tmp 2>&1; \
           if (${DIFF} output/ex25_1.out ex25_1.tmp) then true; \
           else printf "${PWD}\nPossible problem with ex25_1, diffs above\n=========================================\n"; fi; \
           ${RM} -f ex25_1.tmp

runex26:
	-@${MPIEXEC} -n 1 ./ex26 -ksp_monitor_short > ex26_1.tmp 2>&1; \
	if (${DIFF} output/ex26_1.out ex26_1.tmp) then true; \
	   else printf "${PWD}\nPossible problem with ex26_1, diffs above\n=========================================\n"; fi; \
	   ${RM} -f ex26_1.tmp
runex26_2:
	-@${MPIEXEC} -n 3 ./ex26 -ksp_monitor_short > ex26_2.tmp 2>&1; \
	if (${DIFF} output/ex26_2.out ex26_2.tmp) then true; \
	   else printf "${PWD}\nPossible problem with ex26_2, diffs above\n=========================================\n"; fi; \
	   ${RM} -f ex26_2.tmp

runex26_ml:
	-@${MPIEXEC} -n 1 ./ex26 -ksp_monitor_short -pc_type ml -mat_no_inode > ex26_1.tmp 2>&1; \
	if (${DIFF} output/ex26_ml_1.out ex26_1.tmp) then true; \
           else printf "${PWD}\nPossible problem with ex26_ml_1, diffs above\n=========================================\n"; fi; \
           ${RM} -f ex26_1.tmp
runex26_ml_2:
	-@${MPIEXEC} -n 3 ./ex26 -ksp_monitor_short -pc_type ml -mat_no_inode -ksp_max_it 3 > ex26_2.tmp 2>&1; \
	if (${DIFF} output/ex26_ml_2.out ex26_2.tmp) then true; \
	   else printf "${PWD}\nPossible problem with ex26_ml_2, diffs above\n=========================================\n"; fi; \
	   ${RM} -f ex26_2.tmp
runex26_ml_3:
	-@${MPIEXEC} -n 1 ./ex26 -ksp_monitor_short -pc_type ml -mat_no_inode -pc_mg_type ADDITIVE -ksp_max_it 7 > ex26_3.tmp 2>&1; \
	if (${DIFF} output/ex26_ml_3.out ex26_3.tmp) then true; \
	   else printf "${PWD}\nPossible problem with ex26_ml_3, diffs above\n=========================================\n"; fi; \
	   ${RM} -f ex26_3.tmp
# See http://www.mcs.anl.gov/petsc/documentation/faq.html#datafiles for how to obtain the datafiles used below
runex27:
	-@${MPIEXEC} -n 1 ./ex27 -f ${DATAFILESPATH}/matrices/small > ex27.tmp 2>&1; \
	if (${DIFF} output/ex27.out ex27.tmp) then true; \
	   else printf "${PWD}\nPossible problem with ex27, diffs above\n=========================================\n"; fi; \
	   ${RM} -f ex27.tmp
runex28:
	-@${MPIEXEC} -n 3 ./ex28 > ex28.tmp 2>&1; \
	if (${DIFF} output/ex28.out ex28.tmp) then true; \
	   else printf "${PWD}\nPossible problem with ex28, diffs above\n=========================================\n"; fi; \
	   ${RM} -f ex28.tmp
runex28_2:
	-@${MPIEXEC} -n 3 ./ex28 -procedural -pc_redundant_number 3 -redundant_ksp_type gmres -redundant_pc_type bjacobi > ex28.tmp 2>&1; \
	if (${DIFF} output/ex28_2.out ex28.tmp) then true; \
	   else printf "${PWD}\nPossible problem with ex28_2, diffs above\n=========================================\n"; fi; \
	   ${RM} -f ex28.tmp
runex28_3:
	-@${MPIEXEC} -n 5 ./ex28 -procedural -pc_redundant_number 3 -redundant_ksp_type gmres -redundant_pc_type bjacobi > ex28.tmp 2>&1; \
	if (${DIFF} output/ex28_3.out ex28.tmp) then true; \
	   else printf "${PWD}\nPossible problem with ex28_3, diffs above\n=========================================\n"; fi; \
	   ${RM} -f ex28.tmp
runex29:
	-@${MPIEXEC} -n 1 ./ex29 -mat_no_inode > ex29.tmp 2>&1; \
	if (${DIFF} output/ex29.out ex29.tmp) then true; \
	   else printf "${PWD}\nPossible problem with ex29, diffs above\n=========================================\n"; fi; \
	   ${RM} -f ex29.tmp
runex29_2:
	-@${MPIEXEC} -n 3 ./ex29  > ex29_2.tmp 2>&1; \
	if (${DIFF} output/ex29_2.out ex29_2.tmp) then true; \
	   else printf "${PWD}\nPossible problem with ex29_2, diffs above\n=========================================\n"; fi; \
	   ${RM} -f ex29_2.tmp
# See http://www.mcs.anl.gov/petsc/documentation/faq.html#datafiles for how to obtain the datafiles used below
runex30:
	-@${MPIEXEC} -n 1 ./ex30 -f ${DATAFILESPATH}/matrices/small -ksp_type preonly -pc_type ilu -pc_factor_mat_ordering_type natural -num_numfac 2 -pc_factor_reuse_fill > ex30.tmp 2>&1; \
	if (${DIFF} output/ex30.out ex30.tmp) then true; \
	   else printf "${PWD}\nPossible problem with ex30, diffs above\n=========================================\n"; fi; \
	   ${RM} -f ex30.tmp
runex30_2:
	-@${MPIEXEC} -n 1 ./ex30 -f ${DATAFILESPATH}/matrices/arco1 -mat_type baij -matload_block_size 3 -ksp_type preonly -pc_type ilu -pc_factor_mat_ordering_type natural -num_numfac 2 > ex30.tmp 2>&1; \
	if (${DIFF} output/ex30_2.out ex30.tmp) then true; \
	   else printf "${PWD}\nPossible problem with ex30_2, diffs above\n=========================================\n"; fi; \
	   ${RM} -f ex30.tmp

runex30_shift: # test lu with shift
	-@${MPIEXEC} -n 1 ./ex30 -f0 ${DATAFILESPATH}/matrices/small -mat_sigma -4.0 -ksp_type preonly -pc_type lu -pc_factor_shift_type NONZERO -pc_factor_shift_amount 1.e-5 > ex30.tmp 2>&1; \
	   if (${DIFF} output/ex30_shiftnz.out ex30.tmp) then true; \
	   else printf "${PWD}\nPossible problem with ex30_shiftnz, diffs above\n=========================================\n"; fi; \
	   ${RM} -f ex30.tmp
	-@${MPIEXEC} -n 1 ./ex30 -f0 ${DATAFILESPATH}/matrices/small -mat_sigma -4.0 -ksp_type preonly -pc_type lu -pc_factor_shift_type POSITIVE_DEFINITE > ex30.tmp 2>&1; \
	   if (${DIFF} output/ex30_shiftpd.out ex30.tmp) then true; \
	   else printf "${PWD}\nPossible problem with ex30_shiftpd, diffs above\n=========================================\n"; fi; \
	   ${RM} -f ex30.tmp

runex30_shift_cholesky_aij: # test cholesky with shift
	-@${MPIEXEC} -n 1 ./ex30 -f0 ${DATAFILESPATH}/matrices/small -mat_sigma -4.0 -ksp_type preonly -pc_type cholesky -pc_factor_shift_type NONZERO -pc_factor_shift_amount 1.e-5 > ex30.tmp 2>&1; \
	   if (${DIFF} output/ex30_shiftnz.out ex30.tmp) then true; \
	   else printf "${PWD}\nPossible problem with ex30_shiftnz_cholesky_aij, diffs above\n=========================================\n"; fi; \
	   ${RM} -f ex30.tmp
	-@${MPIEXEC} -n 1 ./ex30 -f0 ${DATAFILESPATH}/matrices/small -mat_sigma -4.0 -ksp_type preonly -pc_type cholesky -pc_factor_shift_type POSITIVE_DEFINITE > ex30.tmp 2>&1; \
	   if (${DIFF} output/ex30_shiftpd_2.out ex30.tmp) then true; \
	   else printf "${PWD}\nPossible problem with ex30_shiftpd_cholesky_aij, diffs above\n=========================================\n"; fi; \
	   ${RM} -f ex30.tmp

runex30_shift_cholesky_sbaij: # test cholesky with shift
	-@${MPIEXEC} -n 1 ./ex30 -f0 ${DATAFILESPATH}/matrices/small -mat_sigma -4.0 -ksp_type preonly -pc_type cholesky -pc_factor_shift_type NONZERO -pc_factor_shift_amount 1.e-5 -mat_type sbaij > ex30.tmp 2>&1; \
	   if (${DIFF} output/ex30_shiftnz.out ex30.tmp) then true; \
	   else printf "${PWD}\nPossible problem with ex30_shiftnz_cholesky_sbaij, diffs above\n=========================================\n"; fi; \
	   ${RM} -f ex30.tmp
	-@${MPIEXEC} -n 1 ./ex30 -f0 ${DATAFILESPATH}/matrices/small -mat_sigma -4.0 -ksp_type preonly -pc_type cholesky -pc_factor_shift_type POSITIVE_DEFINITE -mat_type sbaij > ex30.tmp 2>&1; \
	   if (${DIFF} output/ex30_shiftpd_2.out ex30.tmp) then true; \
	   else printf "${PWD}\nPossible problem with ex30_shiftpd_cholesky_sbaij, diffs above\n=========================================\n"; fi; \
	   ${RM} -f ex30.tmp

runex30_shift_in_blocks_aij: # sensitive to machine, thus not submitted to the nightly tests
	-@${MPIEXEC} -n 1 ./ex30 -f0 ${DATAFILESPATH}/matrices/small -mat_sigma -4.0 -ksp_type preonly -pc_type lu -pc_factor_shift_type INBLOCKS > ex30.tmp 2>&1; \
	   if (${DIFF} output/ex30_shiftinblocks.out ex30.tmp) then true; \
	   else printf "${PWD}\nPossible problem with ex30_shiftinblocks_lu, diffs above\n=========================================\n"; fi; \
	   ${RM} -f ex30.tmp
	-@${MPIEXEC} -n 1 ./ex30 -f0 ${DATAFILESPATH}/matrices/small -mat_sigma -4.0 -ksp_type preonly -pc_type cholesky -pc_factor_shift_type INBLOCKS > ex30.tmp 2>&1; \
	   if (${DIFF} output/ex30_shiftinblocks.out ex30.tmp) then true; \
	   else printf "${PWD}\nPossible problem with ex30_shiftinblocks_cholesky, diffs above\n=========================================\n"; fi; \
	   ${RM} -f ex30.tmp

runex30_shift_in_blocks_sbaij: # sensitive to machine, thus not submitted to the nightly tests
	-@${MPIEXEC} -n 1 ./ex30 -f0 ${DATAFILESPATH}/matrices/small -mat_sigma -4.0 -ksp_type preonly -pc_type cholesky -pc_factor_shift_type INBLOCKS -mat_type sbaij > ex30.tmp 2>&1; \
	   if (${DIFF} output/ex30_shiftinblocks.out ex30.tmp) then true; \
	   else printf "${PWD}\nPossible problem with ex30_shift_in_blocks_sbaij, diffs above\n=========================================\n"; fi; \
	   ${RM} -f ex30.tmp

runex31:
	-@${MPIEXEC} -n 3 ./ex31 -f ${DATAFILESPATH}/matrices/small -partition -mat_partitioning_type parmetis > ex31.tmp 2>&1; \
	if (${DIFF} output/ex31.out ex31.tmp) then true; \
	   else printf "${PWD}\nPossible problem with ex31, diffs above\n=========================================\n"; fi; \
	   ${RM} -f ex31.tmp

runex32_testset1:
	@-count=0; \
	for i in 1 2 3 4 5; do \
	    for ordering in natural nd; do \
		for simtype in '' -trans;do \
		    for flevels in 0 1 2 3; do \
	    	    	count=`expr $$count + 1`; \
	   		echo "[$${count}]_start" > ex32.tmp 2>&1; \
		    	${MPIEXEC} -n 1 ./ex32 -ksp_monitor_short -dof $$i -pc_type ilu -pc_factor_mat_ordering_type $$ordering -mat_type aij $$simtype -pc_factor_levels $$flevels >> ex32.tmp 2>&1;  \
		    	echo "[$${count}]_end" >> ex32.tmp 2>&1;  \
		    	sed -n '/\['$${count}']_start/,/\['$${count}']_end/p' output/ex32_1.out > ex32.tmp2 2>&1;  \
		    	if (${DIFF} ex32.tmp ex32.tmp2) then true;  \
		    	    else printf "${PWD}\nPossible problem with ./ex32 -ksp_monitor_short -dof $$i -pc_type ilu -pc_factor_mat_ordering_type $$ordering -mat_type aij $$simtype -pc_factor_levels $$flevels"; fi;   \
			    ${RM} -f ex32.tmp; ${RM} -f ex32.tmp2; \
	    	    done; \
		done; \
	    done; \
	done;

runex32_testset2:
	@-count=0; \
	for i in 1 2 3 4 5 6 7 8; do \
	    for ordering in natural nd; do \
		for simtype in '' -trans;do \
		    for flevels in 0 1 2 3; do \
                        count=`expr $$count + 1`; \
	   		echo "[$${count}]_start" > ex32.tmp 2>&1; \
		    	${MPIEXEC} -n 1 ./ex32 -ksp_monitor_short -dof $$i -pc_type ilu -pc_factor_mat_ordering_type $$ordering -mat_type baij $$simtype -pc_factor_levels $$flevels >> ex32.tmp 2>&1;  \
		    	    echo "[$${count}]_end" >> ex32.tmp 2>&1;  \
		    	    sed -n '/\['$${count}']_start/,/\['$${count}']_end/p' output/ex32_2.out > ex32.tmp2 2>&1;  \
		    	if (${DIFF} ex32.tmp ex32.tmp2) then true;  \
		    	    else printf "${PWD}\nPossible problem with ./ex32 -ksp_monitor_short -dof $$i -pc_type ilu -pc_factor_mat_ordering_type $$ordering -mat_type baij $$simtype -pc_factor_levels $$flevels"; fi;   \
			${RM} -f ex32.tmp; ${RM} -f ex32.tmp2; \
	    	    done; \
		done; \
	    done; \
	done;

runex32_testset3:
	@-count=0; \
	for i in 1 2 3 4 5; do \
	    for ordering in natural nd; do \
		for simtype in '' -trans;do \
	    	    count=`expr $$count + 1`; \
	   	    echo "[$${count}]_start" > ex32.tmp 2>&1; \
		    ${MPIEXEC} -n 1 ./ex32 -ksp_monitor_short -dof $$i -pc_type lu -pc_factor_mat_ordering_type $$ordering -mat_type aij $$simtype >> ex32.tmp 2>&1;  \
		    echo "[$${count}]_end" >> ex32.tmp 2>&1;  \
		    sed -n '/\['$${count}']_start/,/\['$${count}']_end/p' output/ex32_3.out > ex32.tmp2 2>&1;  \
		    if (${DIFF} ex32.tmp ex32.tmp2) then true;  \
		    	else printf "${PWD}\nPossible problem with ./ex32 -ksp_monitor_short -dof $$i -pc_type lu -pc_factor_mat_ordering_type $$ordering -mat_type aij $$simtype "; fi;   \
		    ${RM} -f ex32.tmp; ${RM} -f ex32.tmp2; \
		done; \
	    done; \
	done;

runex32_testset4:
	@-count=0; \
	for i in 1 2 3 4 5 6 7 8; do \
	    for ordering in natural nd; do \
		for simtype in '' -trans;do \
	    	    count=`expr $$count + 1`; \
	   	    echo "[$${count}]_start" > ex32.tmp 2>&1; \
		    ${MPIEXEC} -n 1 ./ex32 -ksp_monitor_short -dof $$i -pc_type lu -pc_factor_mat_ordering_type $$ordering -mat_type baij $$simtype >> ex32.tmp 2>&1;  \
		    echo "[$${count}]_end" >> ex32.tmp 2>&1;  \
		    sed -n '/\['$${count}']_start/,/\['$${count}']_end/p' output/ex32_4.out > ex32.tmp2 2>&1;  \
		    if (${DIFF} ex32.tmp ex32.tmp2) then true;  \
		    	else printf "${PWD}\nPossible problem with ./ex32 -ksp_monitor_short -dof $$i -pc_type lu -pc_factor_mat_ordering_type $$ordering -mat_type baij $$simtype "; fi;   \
		    ${RM} -f ex32.tmp; ${RM} -f ex32.tmp2; \
		done; \
	    done; \
	done;

runex32_testset5:
	@-count=0; \
	for ordering in natural nd; do \
	    for flevels in 0 1 2 3; do \
		count=`expr $$count + 1`; \
	   	echo "[$${count}]_start" > ex32.tmp 2>&1; \
		${MPIEXEC} -n 1 ./ex32 -ksp_monitor_short -dof 1 -pc_type icc -ksp_type cg -pc_factor_mat_ordering_type $$ordering -mat_type aij -pc_factor_levels $$flevels >> ex32.tmp 2>&1;  \
		echo "[$${count}]_end" >> ex32.tmp 2>&1;  \
		sed -n '/\['$${count}']_start/,/\['$${count}']_end/p' output/ex32_5.out > ex32.tmp2 2>&1;  \
		if (${DIFF} ex32.tmp ex32.tmp2) then true;  \
		    	else printf "${PWD}\nPossible problem with ./ex32 -ksp_monitor_short -dof 1 -pc_type icc -ksp_type cg -pc_factor_mat_ordering_type $$ordering -mat_type aij -pc_factor_levels $$flevels"; fi;   \
		${RM} -f ex32.tmp; ${RM} -f ex32.tmp2; \
	   done; \
	done; \

	@-count=8; \
        for ordering in natural nd; do \
	    count=`expr $$count + 1`; \
	    echo "[$${count}]_start" > ex32.tmp 2>&1; \
	    ${MPIEXEC} -n 1 ./ex32 -ksp_monitor_short -dof 1 -pc_type cholesky -ksp_type cg -pc_factor_mat_ordering_type $$ordering -mat_type aij >> ex32.tmp 2>&1;  \
	    echo "[$${count}]_end" >> ex32.tmp 2>&1;  \
	    sed -n '/\['$${count}']_start/,/\['$${count}']_end/p' output/ex32_5.out > ex32.tmp2 2>&1;  \
	    if (${DIFF} ex32.tmp ex32.tmp2) then true;  \
	    else printf "${PWD}\nPossible problem with ./ex32 -ksp_monitor_short -dof 1 -pc_type cholesky -ksp_type cg -pc_factor_mat_ordering_type $$ordering -mat_type aij "; fi;   \
	    ${RM} -f ex32.tmp; ${RM} -f ex32.tmp2; \
	done; \


	@-count=10; \
	count=`expr $$count + 1`; \
	echo "[$${count}]_start" > ex32.tmp 2>&1; \
	${MPIEXEC} -n 1 ./ex32 -ksp_monitor_short -dof 1 -pc_type icc -test_sbaij1 >> ex32.tmp 2>&1;  \
	echo "[$${count}]_end" >> ex32.tmp 2>&1;  \
	sed -n '/\['$${count}']_start/,/\['$${count}']_end/p' output/ex32_5.out > ex32.tmp2 2>&1;  \
	if (${DIFF} ex32.tmp ex32.tmp2) then true;  \
	else printf "${PWD}\nPossible problem with ./ex32 -ksp_monitor_short -dof 1 -pc_type icc -test_sbaij1"; fi;   \
	${RM} -f ex32.tmp; ${RM} -f ex32.tmp2

runex32_aij_sbaij_icc:
	-@${MPIEXEC} -n 1 ./ex32 -ksp_monitor_short -dof 1 -test_sbaij1 -mat_ignore_lower_triangular -pc_type icc > ex32_aij_sbaij_icc.out 2>&1;
	-@${MPIEXEC} -n 1 ./ex32 -ksp_monitor_short -dof 1 -mat_type aij -pc_type icc -pc_factor_mat_ordering_type natural > ex32.tmp 2>&1; \
	if (${DIFF} ex32_aij_sbaij_icc.out ex32.tmp) then true; \
	   else printf "${PWD}\nPossible problem with ex32_aij_sbaij_icc, diffs above\n=========================================\n"; fi; \
	   ${RM} -f ex32.tmp; ${RM} -f ex32_aij_sbaij_icc.out

runex32_aij_sbaij_icc_lev1:
	-@${MPIEXEC} -n 1 ./ex32 -ksp_monitor_short -dof 1 -test_sbaij1 -ksp_type cg -pc_type icc -pc_factor_levels 1 > ex32_aij_sbaij_icc.out 2>&1;
	-@${MPIEXEC} -n 1 ./ex32 -ksp_monitor_short -dof 1 -mat_type aij -ksp_type cg -pc_type icc -pc_factor_mat_ordering_type natural -pc_factor_levels 1 > ex32.tmp 2>&1; \
	if (${DIFF} ex32_aij_sbaij_icc.out ex32.tmp) then true; \
	   else printf "${PWD}\nPossible problem with ex32_aij_sbaij_icc_lev1, diffs above\n=========================================\n"; fi; \
	   ${RM} -f ex32.tmp; ${RM} -f ex32_aij_sbaij_icc.out

runex32_aij_sbaij_icc_lev10:
	-@${MPIEXEC} -n 1 ./ex32 -ksp_monitor_short -dof 1 -test_sbaij1 -ksp_type cg -pc_type icc -pc_factor_levels 10 > ex32_aij_sbaij_icc.out 2>&1;
	-@${MPIEXEC} -n 1 ./ex32 -ksp_monitor_short -dof 1 -mat_type aij -ksp_type cg -pc_type icc -pc_factor_mat_ordering_type natural -pc_factor_levels 10 > ex32.tmp 2>&1; \
	if (${DIFF} ex32_aij_sbaij_icc.out ex32.tmp) then true; \
	   else printf "${PWD}\nPossible problem with ex32_aij_sbaij_icc_lev10, diffs above\n=========================================\n"; fi; \
	   ${RM} -f ex32.tmp; ${RM} -f ex32_aij_sbaij_icc.out

runex32_aij_sbaij_cholesky:
	-@${MPIEXEC} -n 1 ./ex32 -ksp_monitor_short -dof 1 -test_sbaij1 -pc_type cholesky > ex32_aij_sbaij_icc.out 2>&1;
	-@${MPIEXEC} -n 1 ./ex32 -ksp_monitor_short -dof 1 -mat_type aij -pc_type cholesky -pc_factor_mat_ordering_type natural > ex32.tmp 2>&1; \
	if (${DIFF} ex32_aij_sbaij_icc.out ex32.tmp) then true; \
	   else printf "${PWD}\nPossible problem with ex32_aij_sbaij_icc_lev1, diffs above\n=========================================\n"; fi; \
	   ${RM} -f ex32.tmp; ${RM} -f ex32_aij_sbaij_icc.out

runex32_inode2:
	-@${MPIEXEC} -n 1 ./ex32 -ksp_monitor_short -mat_type aij -dof 2 > ex32_inode.out 2>&1;
	-@${MPIEXEC} -n 1 ./ex32 -ksp_monitor_short -mat_type aij -dof 2 -mat_no_inode > ex32.tmp 2>&1; \
	if (${DIFF} ex32_inode.out ex32.tmp) then true; \
	   else printf "${PWD}\nPossible problem with ex32_inode2, diffs above\n=========================================\n"; fi; \
	   ${RM} -f ex32.tmp; ${RM} -f ex32_inode.out
runex32_inode2_nd:
	-@${MPIEXEC} -n 1 ./ex32 -ksp_monitor_short -mat_type aij -dof 2 -pc_factor_mat_ordering_type nd > ex32_inode.out 2>&1;
	-@${MPIEXEC} -n 1 ./ex32 -ksp_monitor_short -mat_type aij -dof 2 -pc_factor_mat_ordering_type nd -mat_no_inode > ex32.tmp 2>&1; \
	if (${DIFF} ex32_inode.out ex32.tmp) then true; \
	   else printf "${PWD}\nPossible problem with ex32_inode2_nd, diffs above\n=========================================\n"; fi; \
	   ${RM} -f ex32.tmp; ${RM} -f ex32_inode.out

runex32_inode3:
	-@${MPIEXEC} -n 1 ./ex32 -ksp_monitor_short -mat_type aij -dof 3 > ex32_inode.out 2>&1;
	-@${MPIEXEC} -n 1 ./ex32 -ksp_monitor_short -mat_type aij -dof 3 -mat_no_inode > ex32.tmp 2>&1; \
	if (${DIFF} ex32_inode.out ex32.tmp) then true; \
	   else printf "${PWD}\nPossible problem with ex32_inode3, diffs above\n=========================================\n"; fi; \
	   ${RM} -f ex32.tmp; ${RM} -f ex32_inode.out
runex32_inode3_nd:
	-@${MPIEXEC} -n 1 ./ex32 -ksp_monitor_short -mat_type aij -dof 3 -pc_factor_mat_ordering_type nd > ex32_inode.out 2>&1;
	-@${MPIEXEC} -n 1 ./ex32 -ksp_monitor_short -mat_type aij -dof 3 -pc_factor_mat_ordering_type nd -mat_no_inode > ex32.tmp 2>&1; \
	if (${DIFF} ex32_inode.out ex32.tmp) then true; \
	   else printf "${PWD}\nPossible problem with ex32_inode3_nd, diffs above\n=========================================\n"; fi; \
	   ${RM} -f ex32.tmp; ${RM} -f ex32_inode.out

runex32_inode4:
	-@${MPIEXEC} -n 1 ./ex32 -ksp_monitor_short -mat_type aij -dof 4 > ex32_inode.out 2>&1;
	-@${MPIEXEC} -n 1 ./ex32 -ksp_monitor_short -mat_type aij -dof 4 -mat_no_inode > ex32.tmp 2>&1; \
	if (${DIFF} ex32_inode.out ex32.tmp) then true; \
	   else printf "${PWD}\nPossible problem with ex32_inode4, diffs above\n=========================================\n"; fi; \
	   ${RM} -f ex32.tmp; ${RM} -f ex32_inode.out
runex32_inode4_nd:
	-@${MPIEXEC} -n 1 ./ex32 -ksp_monitor_short -mat_type aij -dof 4 -pc_factor_mat_ordering_type nd > ex32_inode.out 2>&1;
	-@${MPIEXEC} -n 1 ./ex32 -ksp_monitor_short -mat_type aij -dof 4 -pc_factor_mat_ordering_type nd -mat_no_inode > ex32.tmp 2>&1; \
	if (${DIFF} ex32_inode.out ex32.tmp) then true; \
	   else printf "${PWD}\nPossible problem with ex32_inode4_nd, diffs above\n=========================================\n"; fi; \
	   ${RM} -f ex32.tmp; ${RM} -f ex32_inode.out

runex32_inode5:
	-@${MPIEXEC} -n 1 ./ex32 -ksp_monitor_short -mat_type aij -dof 5 > ex32_inode.out 2>&1;
	-@${MPIEXEC} -n 1 ./ex32 -ksp_monitor_short -mat_type aij -dof 5 -mat_no_inode > ex32.tmp 2>&1; \
	if (${DIFF} ex32_inode.out ex32.tmp) then true; \
	   else printf "${PWD}\nPossible problem with ex32_inode5, diffs above\n=========================================\n"; fi; \
	   ${RM} -f ex32.tmp; ${RM} -f ex32_inode.out
runex32_inode5_nd:
	-@${MPIEXEC} -n 1 ./ex32 -ksp_monitor_short -mat_type aij -dof 5 -pc_factor_mat_ordering_type nd > ex32_inode.out 2>&1;
	-@${MPIEXEC} -n 1 ./ex32 -ksp_monitor_short -mat_type aij -dof 5 -pc_factor_mat_ordering_type nd -mat_no_inode > ex32.tmp 2>&1; \
	if (${DIFF} ex32_inode.out ex32.tmp) then true; \
	   else printf "${PWD}\nPossible problem with ex32_inode5_nd, diffs above\n=========================================\n"; fi; \
	   ${RM} -f ex32.tmp; ${RM} -f ex32_inode.out
runex32_cholmod:
	-@${MPIEXEC} -n 1 ./ex32 -ksp_monitor_short -dm_mat_type aij -pc_factor_mat_solver_package cholmod -ksp_monitor_short -pc_type cholesky -ksp_view > ex32.tmp 2>&1;\
	if (${DIFF} output/ex32_cholmod.out ex32.tmp) then true; \
	   else printf "${PWD}\nPossible problem with ex32_cholmod, diffs above\n=========================================\n"; fi; \
	   ${RM} -f ex32.tmp; 
runex32_cholmod_seqsbaij:
	-@${MPIEXEC} -n 1 ./ex32 -ksp_monitor_short -dm_mat_type sbaij -pc_factor_mat_solver_package cholmod -ksp_monitor_short -pc_type cholesky -ksp_view > ex32.tmp 2>&1;\
	if (${DIFF} output/ex32_cholmod_sbaij.out ex32.tmp) then true; \
	   else printf "${PWD}\nPossible problem with ex32_cholmod_seqsbai, diffs above\n=========================================\n"; fi; \
	   ${RM} -f ex32.tmp; 
runex33:
	-@${MPIEXEC} -n 1 ./ex33 -sigma 2.0 > ex33.tmp 2>&1; \
	if (${DIFF} output/ex33.out ex33.tmp) then true; \
	   else printf "${PWD}\nPossible problem with ex33, diffs above\n=========================================\n"; fi; \
	   ${RM} -f ex33.tmp
runex33_mumps:
	-@${MPIEXEC} -n 1 ./ex33 -sigma 2.0 -pc_factor_mat_solver_package mumps -mat_mumps_icntl_13 1 -mat_mumps_icntl_24 1 > ex33.tmp 2>&1; \
	if (${DIFF} output/ex33.out ex33.tmp) then true; \
	   else printf "${PWD}\nPossible problem with ex33_mumps, diffs above\n=========================================\n"; fi; \
	   ${RM} -f ex33.tmp
runex33_mumps_2:
	-@${MPIEXEC} -n 3 ./ex33 -sigma 2.0 -pc_factor_mat_solver_package mumps -mat_mumps_icntl_13 1 -mat_mumps_icntl_24 1 > ex33.tmp 2>&1; \
	if (${DIFF} output/ex33.out ex33.tmp) then true; \
	   else printf "${PWD}\nPossible problem with ex33_mumps_2, diffs above\n=========================================\n"; fi; \
	   ${RM} -f ex33.tmp
runex33_mkl_pardiso:
	-@${MPIEXEC} -n 1 ./ex33 -sigma 2.0 -pc_factor_mat_solver_package mkl_pardiso > ex33.tmp 2>&1; \
	if (${DIFF} output/ex33.out ex33.tmp) then true; \
	   else printf "${PWD}\nPossible problem with ex33_mumps, diffs above\n=========================================\n"; fi; \
	   ${RM} -f ex33.tmp

# See http://www.mcs.anl.gov/petsc/documentation/faq.html#datafiles for how to obtain the datafiles used below
runex37:
	-@${MPIEXEC} -n 1 ./ex37 -f ${DATAFILESPATH}/matrices/small -nsubcomm 1 > ex37.tmp 2>&1;\
	if (${DIFF} output/ex37.out ex37.tmp) then true; \
	   else printf "${PWD}\nPossible problem with ex37, diffs above\n=========================================\n"; fi; \
	   ${RM} -f ex37.tmp
runex37_2:
	-@${MPIEXEC} -n 4 ./ex37 -f ${DATAFILESPATH}/matrices/small -nsubcomm 2 > ex37.tmp 2>&1;\
	if (${DIFF} output/ex37.out ex37.tmp) then true; \
	   else printf "${PWD}\nPossible problem with ex37_2, diffs above\n=========================================\n"; fi; \
	   ${RM} -f ex37.tmp
runex37_MUMPS:
	-@${MPIEXEC} -n 4 ./ex37 -f ${DATAFILESPATH}/matrices/small -nsubcomm 2 -pc_factor_mat_solver_package mumps -pc_type lu > ex37.tmp 2>&1;\
	if (${DIFF} output/ex37.out ex37.tmp) then true; \
	   else printf "${PWD}\nPossible problem with ex37_MUMPS, diffs above\n=========================================\n"; fi; \
	   ${RM} -f ex37.tmp
runex37_3:
	-@${MPIEXEC} -n 4 ./ex37 -f ${DATAFILESPATH}/matrices/small -nsubcomm 2 -subcomm_type 0 > ex37.tmp 2>&1;\
	if (${DIFF} output/ex37.out ex37.tmp) then true; \
	   else printf "${PWD}\nPossible problem with ex37_4, diffs above\n=========================================\n"; fi; \
	   ${RM} -f ex37.tmp
runex37_4:
	-@${MPIEXEC} -n 4 ./ex37 -f ${DATAFILESPATH}/matrices/small -nsubcomm 2 -subcomm_type 1 > ex37.tmp 2>&1;\
	if (${DIFF} output/ex37.out ex37.tmp) then true; \
	   else printf "${PWD}\nPossible problem with ex37_4, diffs above\n=========================================\n"; fi; \
	   ${RM} -f ex37.tmp
runex37_5:
	-@${MPIEXEC} -n 4 ./ex37 -f ${DATAFILESPATH}/matrices/small -nsubcomm 2 -subcomm_type 2 > ex37.tmp 2>&1;\
	if (${DIFF} output/ex37.out ex37.tmp) then true; \
	   else printf "${PWD}\nPossible problem with ex37_5, diffs above\n=========================================\n"; fi; \
	   ${RM} -f ex37.tmp

runex38:
	-@${MPIEXEC} -n 8 ./ex38 -ksp_type fbcgs -ksp_rtol 1.e-6 -sub_ksp_type bcgs -sub_ksp_rtol 1.e-3 -pc_type bjacobi -ksp_converged_reason -n1 64 -n2 64 > ex38.tmp 2>&1;\
	if (${DIFF} output/ex38.out ex38.tmp) then true; \
	   else printf "${PWD}\nPossible problem with ex38_1, diffs above\n=========================================\n"; fi; \
	   ${RM} -f ex38.tmp

runex39:
	-@${MPIEXEC} -n 8 ./ex39 -ksp_type fbcgs -ksp_rtol 1.e-6 -sub_ksp_type bcgs -sub_ksp_rtol 1.e-3 -pc_type bjacobi -ksp_converged_reason -n1 32 -n2 32 -n3 32 > ex39.tmp 2>&1;\
	if (${DIFF} output/ex39.out ex39.tmp) then true; \
	   else printf "${PWD}\nPossible problem with ex39_1, diffs above\n=========================================\n"; fi; \
	   ${RM} -f ex39.tmp
runex39_2:
	-@${MPIEXEC} -n 8 ./ex39 -ksp_type fbcgsr -ksp_rtol 1.e-6 -sub_ksp_type bcgs -sub_ksp_rtol 1.e-3 -pc_type bjacobi -ksp_converged_reason -n1 32 -n2 32 -n3 32 > ex39.tmp 2>&1;\
	if (${DIFF} output/ex39.out ex39.tmp) then true; \
	   else printf "${PWD}\nPossible problem with ex39_2, diffs above\n=========================================\n"; fi; \
	   ${RM} -f ex39.tmp

runex40:
	-@${MPIEXEC} -n 6 ./ex40 -pc_type none  > ex40.tmp 2>&1;\
	if (${DIFF} output/ex40.out ex40.tmp) then true; \
	   else printf "${PWD}\nPossible problem with ex40_1, diffs above\n=========================================\n"; fi; \
	   ${RM} -f ex40.tmp
runex40_2:
	-@${MPIEXEC} -n 6 ./ex40 -pc_type lu -pc_factor_mat_solver_package elemental > ex40.tmp 2>&1;\
	if (${DIFF} output/ex40_2.out ex40.tmp) then true; \
	   else printf "${PWD}\nPossible problem with ex40_2, diffs above\n=========================================\n"; fi; \
	   ${RM} -f ex40.tmp
runex41:
	-@${MPIEXEC} -n 1 ./ex41  > ex41_1.tmp 2>&1;\
	   if (${DIFF} output/ex41_1.out ex41_1.tmp) then true; \
	   else printf "${PWD}\nPossible problem with ex41_1, diffs above\n=========================================\n"; fi; \
	   ${RM} -f ex41_1.tmp
runex41_2:
	-@${MPIEXEC} -n 2 ./ex41  > ex41_2.tmp 2>&1;\
	   if (${DIFF} output/ex41_2.out ex41_2.tmp) then true; \
	   else printf "${PWD}\nPossible problem with ex41_2, diffs above\n=========================================\n"; fi; \
	   ${RM} -f ex41_2.tmp
runex42:
	-@${MPIEXEC} -n 1 ./ex42 -ksp_type minres -pc_type none -ksp_converged_reason > ex42.tmp 2>&1;\
	if (${DIFF} output/ex42.out ex42.tmp) then true; \
	   else printf "${PWD}\nPossible problem with ex42_1, diffs above\n=========================================\n"; fi; \
	   ${RM} -f ex42.tmp
runex42_2:
	-@${MPIEXEC} -n 3 ./ex42 -ksp_type minres -pc_type none -ksp_converged_reason > ex42.tmp 2>&1;\
	if (${DIFF} output/ex42_2.out ex42.tmp) then true; \
	   else printf "${PWD}\nPossible problem with ex42_2, diffs above\n=========================================\n"; fi; \
	   ${RM} -f ex42.tmp

runex43:
	-@${MPIEXEC} -n 1 ./ex43 -f ${DATAFILESPATH}/matrices/cfd.2.10 -mat_type seqaijcusparse -pc_factor_mat_solver_package cusparse  -mat_cusparse_storage_format ell -vec_type cuda -pc_type ilu > ex43.tmp 2>&1;\
	if (${DIFF} output/ex43.out ex43.tmp) then true; \
	   else printf "${PWD}\nPossible problem with ex43, diffs above\n=========================================\n"; fi; \
	   ${RM} -f ex43.tmp

runex43_2:
	-@${MPIEXEC} -n 1 ./ex43 -f ${DATAFILESPATH}/matrices/shallow_water1 -mat_type seqaijcusparse  -pc_factor_mat_solver_package cusparse -mat_cusparse_storage_format hyb -vec_type cuda -ksp_type cg -pc_type icc > ex43_2.tmp 2>&1;\
	if (${DIFF} output/ex43_2.out ex43_2.tmp) then true; \
	   else printf "${PWD}\nPossible problem with ex43_2, diffs above\n=========================================\n"; fi; \
	   ${RM} -f ex43_2.tmp

runex43_3:
	-@${MPIEXEC} -n 1 ./ex43 -f ${DATAFILESPATH}/matrices/cfd.2.10 -mat_type seqaijcusparse  -pc_factor_mat_solver_package cusparse -mat_cusparse_storage_format csr -vec_type cuda -ksp_type bicg -pc_type ilu > ex43_3.tmp 2>&1;\
	if (${DIFF} output/ex43_3.out ex43_3.tmp) then true; \
	   else printf "${PWD}\nPossible problem with ex43_3, diffs above\n=========================================\n"; fi; \
	   ${RM} -f ex43_3.tmp

runex43_4:
	-@${MPIEXEC} -n 1 ./ex43 -f ${DATAFILESPATH}/matrices/cfd.2.10 -mat_type seqaijcusparse  -pc_factor_mat_solver_package cusparse -mat_cusparse_storage_format csr -vec_type cuda -ksp_type bicg -pc_type ilu -pc_factor_mat_ordering_type nd > ex43_4.tmp 2>&1;\
	if (${DIFF} output/ex43_4.out ex43_4.tmp) then true; \
	   else printf "${PWD}\nPossible problem with ex43_4, diffs above\n=========================================\n"; fi; \
	   ${RM} -f ex43_4.tmp

runex43_5:
	-@${MPIEXEC} -n 2 ./ex43 -f ${DATAFILESPATH}/matrices/shallow_water1 -mat_type mpiaijcusparse -mat_cusparse_mult_diag_storage_format hyb -pc_type none -vec_type cuda > ex43_5.tmp 2>&1;\
	if (${DIFF} output/ex43_5.out ex43_5.tmp) then true; \
	   else printf "${PWD}\nPossible problem with ex43_5, diffs above\n=========================================\n"; fi; \
	   ${RM} -f ex43_5.tmp

runex43_6:
	-@${MPIEXEC} -n 1 ./ex43 -f ${DATAFILESPATH}/matrices/shallow_water1 -mat_type seqaijcusp -pc_type none -vec_type seqcusp > ex43_6.tmp 2>&1;\
	if (${DIFF} output/ex43_6.out ex43_6.tmp) then true; \
	   else printf "${PWD}\nPossible problem with ex43_6, diffs above\n=========================================\n"; fi; \
	   ${RM} -f ex43_6.tmp

runex43_7:
	-@${MPIEXEC} -n 1 ./ex43 -f ${DATAFILESPATH}/matrices/shallow_water1 -mat_type seqaijcusp -mat_cusp_mult_storage_format ell -pc_type none -vec_type seqcusp > ex43_7.tmp 2>&1;\
	if (${DIFF} output/ex43_7.out ex43_7.tmp) then true; \
	   else printf "${PWD}\nPossible problem with ex43_7, diffs above\n=========================================\n"; fi; \
	   ${RM} -f ex43_7.tmp

runex43_8:
	-@${MPIEXEC} -n 2 ./ex43 -f ${DATAFILESPATH}/matrices/shallow_water1 -mat_type mpiaijcusp -pc_type none -vec_type mpicusp > ex43_8.tmp 2>&1;\
	if (${DIFF} output/ex43_8.out ex43_8.tmp) then true; \
	   else printf "${PWD}\nPossible problem with ex43_8, diffs above\n=========================================\n"; fi; \
	   ${RM} -f ex43_8.tmp


EX44RICH=-ksp_type richardson -ksp_max_it 1 -ksp_final_residual -pc_type sor
EX44RICHNONZ=${EX44RICH} -ksp_initial_guess_nonzero
runex44:
	-@for mt in aij baij dense; do \
	  case $$mt in \
	    aij|dense|sbaij) \
	      bss="1" \
	      ;; \
	    baij) \
	      bss="1 2 3 4 5 6 7 15" \
	      ;; \
	  esac; \
	  for bs in $$bss; do \
	    ${MPIEXEC} -n 1 ./ex44 ${EX44RICH} -mat_type $$mt -mat_block_size $$bs > ex44.tmp 2>&1;\
	    if (${DIFF} output/ex44_aij_zero.out ex44.tmp) then true; \
	       else printf "${PWD}\nPossible problem with ex44 -mat_type $$mt -mat_block_size $$bs, diffs above\n=========================================\n"; fi; \
	    ${MPIEXEC} -n 1 ./ex44 ${EX44RICHNONZ} -mat_type $$mt -mat_block_size $$bs > ex44.tmp 2>&1;\
	    if (${DIFF} output/ex44_aij_nonz.out ex44.tmp) then true; \
	       else printf "${PWD}\nPossible problem with ex44 -mat_type $$mt -mat_block_size $$bs -ksp_initial_guess_nonzero, diffs above\n=========================================\n"; fi; \
		  ${RM} ex44.tmp; \
	  done \
	done

runex45:
	-@${MPIEXEC} -n 1 ./ex45  > ex45.tmp 2>&1;\
	if (${DIFF} output/ex45_1.out ex45.tmp) then true; \
	   else printf "${PWD}\nPossible problem with ex45, diffs above\n=========================================\n"; fi; \
	   ${RM} -f ex45.tmp

runex46:
	-@${MPIEXEC} -n 1 ./ex46 > ex46.tmp 2>&1;\
	if (${DIFF} output/ex46_1.out ex46.tmp) then true; \
	   else printf "${PWD}\nPossible problem with ex46, diffs above\n=========================================\n"; fi; \
	   ${RM} -f ex46.tmp

runex47:
	-@${MPIEXEC} -n 1 ./ex47 -pc_type fieldsplit > ex47.tmp 2>&1;\
	if (${DIFF} output/ex47_1.out ex47.tmp) then true; \
	   else printf "${PWD}\nPossible problem with ex47, diffs above\n=========================================\n"; fi; \
	   ${RM} -f ex47.tmp

runex48:
	-@${MPIEXEC} -n 1 ./ex48 -ksp_monitor_short -ksp_converged_reason -ksp_type minres -pc_type jacobi -ksp_error_if_not_converged > ex48.tmp 2>&1;\
	if (${DIFF} output/ex48_1.out ex48.tmp) then true; \
	   else printf "${PWD}\nPossible problem with ex48, diffs above\n=========================================\n"; fi; \
	   ${RM} -f ex48.tmp

runex49:
	@for bs in 1 2 3 4 5 6 7 8 9 10 11 12; do \
           ${MPIEXEC} -n 1 ./ex49 -bs $$bs -pc_type cholesky  ;\
         done;
runex50:
	@for bs in 1 2 3 4 5 6 7 ; do \
           ${MPIEXEC} -n 1 ./ex50 -bs $$bs -pc_type pbjacobi  ;\
         done;


runex51:
	-@${MPIEXEC} -n 1 ./ex51 -reverse > ex51.tmp 2>&1;\
	if (${DIFF} output/ex51_1.out ex51.tmp) then true; \
	   else printf "${PWD}\nPossible problem with ex51, diffs above\n=========================================\n"; fi; \
	   ${RM} -f ex51.tmp

runex51_2:
	-@${MPIEXEC} -n 1 ./ex51 -reverse -pc_type cholesky > ex51.tmp 2>&1;\
	if (${DIFF} output/ex51_1.out ex51.tmp) then true; \
	   else printf "${PWD}\nPossible problem with ex51_2, diffs above\n=========================================\n"; fi; \
	   ${RM} -f ex51.tmp

TESTEXAMPLES_C		       = ex1.PETSc ex1.rm ex3.PETSc runex3 runex3_2 runex3_nocheby runex3_chebynoest runex3_chebyest ex3.rm ex4.PETSc runex4 runex4_3 \
                                 runex4_5 ex4.rm \
                                 ex14.PETSc runex14 ex14.rm ex19.PETSc runex19 runex19_2 ex19.rm ex21.PETSc runex21 runex21_2 runex21_3 ex21.rm \
                                 ex22.PETSc runex22 runex22_2 ex22.rm \
                                 ex24.PETSc runex24 runex24_2 runex24_3 runex24_4 ex24.rm \
                                 ex26.PETSc runex26 runex26_2 ex26.rm ex27.PETSc ex27.rm \
                                 ex28.PETSc runex28 runex28_2 runex28_3 ex28.rm \
                                 ex32.PETSc runex32_testset1 runex32_testset2 runex32_testset3 runex32_testset4 runex32_testset5 \
                                 runex32_aij_sbaij_icc runex32_aij_sbaij_icc_lev1 runex32_aij_sbaij_icc_lev10 runex32_aij_sbaij_cholesky \
                                 runex32_inode2 runex32_inode2_nd runex32_inode3 runex32_inode3_nd runex32_inode4 runex32_inode4_nd \
                                 runex32_inode5 runex32_inode5_nd ex32.rm \
                                 ex38.PETSc runex38 ex38.rm ex39.PETSc runex39 runex39_2 ex39.rm ex41.PETSc runex41 runex41_2 ex41.rm \
                                 ex42.PETSc runex42 runex42_2 ex42.rm \
                                 ex44.PETSc runex44 ex44.rm ex45.PETSc runex45 ex45.rm ex47.PETSc runex47 ex47.rm ex48.PETSc runex48 ex48.rm\
<<<<<<< HEAD
                                 ex49.PETSc runex49 ex49.rm ex50.PETSc runex50 ex50.rm
=======
                                 ex49.PETSc runex49 ex49.rm ex50.PETSc runex50 ex50.rm \
>>>>>>> 2b4fba52
                                 ex51.PETSc runex51 runex51_2 ex51.rm
TESTEXAMPLES_C_X	       = ex10.PETSc runex10 ex10.rm ex15.PETSc ex15.rm
TESTEXAMPLES_C_NOCOMPLEX       = ex8.PETSc runex8 runex8_2 ex8.rm ex33.PETSc runex33 ex33.rm
TESTEXAMPLES_FORTRAN	       = ex5f.PETSc runex5f ex5f.rm ex12f.PETSc ex12f.rm
TESTEXAMPLES_FORTRAN_MPIUNI    = ex12f.PETSc ex12f.rm ex16f.PETSc ex16f.rm
TESTEXAMPLES_C_X_MPIUNI        = ex3.PETSc runex3 ex3.rm ex4.PETSc runex4 ex4.rm
TESTEXAMPLES_C_COMPLEX	       = ex17.PETSc runex17 runex17_2 ex17.rm
TESTEXAMPLES_C_COMPLEX_MPIUNI  = ex17.PETSc runex17 ex17.rm
TESTEXAMPLES_DATAFILESPATH     = ex6.PETSc runex6 runex6_2 ex6.rm ex11.PETSc runex11 runex11_2 ex11.rm \
                                 ex25.PETSc runex25 ex25.rm ex27.PETSc runex27 ex25.rm \
                                 ex30.PETSc runex30 runex30_2 runex30_shift runex30_shift_cholesky_aij runex30_shift_cholesky_sbaij ex30.rm \
                                 ex37.PETSc runex37 runex37_2 runex37_3 runex37_4 runex37_5 ex37.rm
TESTEXAMPLES_FORTRAN_DATAFILESPATH = ex12f.PETSc runex12f ex12f.rm ex16f.PETSc runex16f ex16f.rm
TESTEXAMPLES_PARMETIS_DATAFILESPATH = ex31.PETSc runex31 ex31.rm

TESTEXAMPLES_FORTRAN_NOCOMPLEX =
TESTEXAMPLES_13		       = ex18.PETSc ex18.rm ex20.PETSc runex20 ex20.rm ex5f.PETSc ex5f.rm
TESTEXAMPLES_ML                = ex26.PETSc runex26_ml runex26_ml_2 runex26_ml_3 ex26.rm ex29.PETSc runex29 runex29_2 ex29.rm
TESTEXAMPLES_ELEMENTAL         = ex40.PETSc runex40 runex40_2 ex40.rm
TESTEXAMPLES_VECCUDA_DATAFILESPATH = ex43.PETSc runex43 runex43_2 runex43_3 runex43_4 runex43_5 ex43.rm
TESTEXAMPLES_SUITESPARSE       = ex32.PETSc runex32_cholmod runex32_cholmod_seqsbaij ex32.rm
TESTEXAMPLES_CHOMBO            =
TESTEXAMPLES_SUPERLU_DIST_COMPLEX = ex17.PETSc runex17_superlu_dist runex17_superlu_dist_2 ex17.rm
TESTEXAMPLES_MUMPS             = ex33.PETSc runex33_mumps runex33_mumps_2 ex33.rm
TESTEXAMPLES_MKL_PARDISO       = ex33.PETSc runex33_mkl_pardiso ex33.rm
include ${PETSC_DIR}/lib/petsc/conf/test<|MERGE_RESOLUTION|>--- conflicted
+++ resolved
@@ -7,11 +7,7 @@
 EXAMPLESC       = ex1.c ex2.c ex3.c ex4.c ex6.c ex7.c ex8.c ex10.c ex11.c ex14.c \
                 ex15.c ex17.c ex18.c ex19.c ex20.c ex21.c ex22.c ex24.c \
                 ex25.c ex26.c ex27.c ex28.c ex29.c ex30.c ex31.c ex32.c \
-<<<<<<< HEAD
                 ex33.c ex36.c ex37.c ex38.c ex39.c ex40.c ex41.c ex42.c \
-=======
-                ex33.c ex37.c ex38.c ex39.c ex40.c ex41.c ex42.c \
->>>>>>> 2b4fba52
                 ex43.c ex44.c ex45.c ex46.cxx ex47.c ex48.c ex49.c ex50.c ex51.c
 EXAMPLESCH      =
 EXAMPLESF       = ex5f.F ex12f.F ex16f.F
@@ -1049,11 +1045,7 @@
                                  ex38.PETSc runex38 ex38.rm ex39.PETSc runex39 runex39_2 ex39.rm ex41.PETSc runex41 runex41_2 ex41.rm \
                                  ex42.PETSc runex42 runex42_2 ex42.rm \
                                  ex44.PETSc runex44 ex44.rm ex45.PETSc runex45 ex45.rm ex47.PETSc runex47 ex47.rm ex48.PETSc runex48 ex48.rm\
-<<<<<<< HEAD
-                                 ex49.PETSc runex49 ex49.rm ex50.PETSc runex50 ex50.rm
-=======
                                  ex49.PETSc runex49 ex49.rm ex50.PETSc runex50 ex50.rm \
->>>>>>> 2b4fba52
                                  ex51.PETSc runex51 runex51_2 ex51.rm
 TESTEXAMPLES_C_X	       = ex10.PETSc runex10 ex10.rm ex15.PETSc ex15.rm
 TESTEXAMPLES_C_NOCOMPLEX       = ex8.PETSc runex8 runex8_2 ex8.rm ex33.PETSc runex33 ex33.rm
