--- conflicted
+++ resolved
@@ -7,12 +7,8 @@
 EXAMPLESC       = ex1.c ex3.c ex4.c ex6.c ex7.c ex10.c ex11.c ex14.c \
                 ex15.c ex17.c ex18.c ex19.c ex20.c ex21.c ex22.c ex24.c \
                 ex25.c ex26.c ex27.c ex28.c ex29.c ex30.c ex31.c ex32.c \
-<<<<<<< HEAD
                 ex33.c ex34.c ex35.c ex36.c ex37.c ex38.c ex39.c ex40.c ex41.c ex42.c \
-                ex43-aijcusparse.c
-=======
-                ex33.c ex34.c ex35.c ex36.c ex37.c ex38.c ex39.c ex40.c ex41.c ex42.c ex44.c
->>>>>>> f485a2dc
+                ex43-aijcusparse.c ex44.c
 EXAMPLESCH      =
 EXAMPLESF       = ex5f.F ex12f.F ex16f.F
 
@@ -168,15 +164,12 @@
 ex42: ex42.o chkopts
 	-${CLINKER} -o ex42 ex42.o ${PETSC_KSP_LIB}
 	${RM} ex42.o
-<<<<<<< HEAD
 ex43-aijcusparse: ex43-aijcusparse.o chkopts
 	-${CLINKER} -o ex43-aijcusparse ex43-aijcusparse.o ${PETSC_KSP_LIB}
 	${RM} ex43-aijcusparse.o
-=======
 ex44: ex44.o chkopts
 	-${CLINKER} -o ex44 ex44.o ${PETSC_KSP_LIB}
 	${RM} ex44.o
->>>>>>> f485a2dc
 #------------------------------------------------------------------------------------
 runex1:
 	-@${MPIEXEC} -n 1 ./ex1 -pc_type jacobi -ksp_monitor_short -ksp_gmres_cgs_refinement_type refine_always > ex1_1.tmp 2>&1;	  \
@@ -857,7 +850,6 @@
 	if (${DIFF} output/ex42_2.out ex42.tmp) then true; \
 	   else echo ${PWD} ; echo "Possible problem with with ex42_2, diffs above \n========================================="; fi; \
 	   ${RM} -f ex42.tmp
-<<<<<<< HEAD
 
 runex43-aijcusparse:
 	-@${MPIEXEC} -n 1 ./ex43-aijcusparse -f ${DATAFILESPATH}/matrices/cfd.2.10 > ex43-aijcusparse.tmp 2>&1;\
@@ -870,8 +862,6 @@
 	if (${DIFF} output/ex43-aijcusparse_2.out ex43-aijcusparse_2.tmp) then true; \
 	   else echo ${PWD} ; echo "Possible problem with with ex43-aijcusparse_2, diffs above \n========================================="; fi; \
 	   ${RM} -f ex43-aijcusparse_2.tmp
-=======
->>>>>>> f485a2dc
 
 EX44RICH=-ksp_type richardson -ksp_max_it 1 -ksp_final_residual -pc_type sor
 EX44RICHNONZ=${EX44RICH} -ksp_initial_guess_nonzero
