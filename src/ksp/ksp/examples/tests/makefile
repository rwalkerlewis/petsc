
CFLAGS	  =
FFLAGS    =
CPPFLAGS  =
FPPFLAGS  =
LOCDIR    = src/ksp/ksp/examples/tests/
EXAMPLESC       = ex1.c ex2.c ex3.c ex4.c ex6.c ex7.c ex8.c ex10.c ex11.c ex14.c \
                ex15.c ex17.c ex18.c ex19.c ex20.c ex21.c ex22.c ex24.c \
                ex25.c ex26.c ex27.c ex28.c ex29.c ex30.c ex31.c ex32.c \
<<<<<<< HEAD
                ex33.c ex37.c ex38.c ex39.c ex40.c ex41.c ex42.c \
                ex43.c ex44.c ex45.c ex46.cxx ex47.c ex48.c ex49.c ex50.c
=======
                ex33.c ex36.c ex37.c ex38.c ex39.c ex40.c ex41.c ex42.c \
                ex43.c ex44.c ex45.c ex46.cxx ex47.c ex48.c ex51.c
>>>>>>> 33827c64
EXAMPLESCH      =
EXAMPLESF       = ex5f.F ex12f.F ex16f.F

include ${PETSC_DIR}/lib/petsc/conf/variables
include ${PETSC_DIR}/lib/petsc/conf/rules

ex1: ex1.o  chkopts
	-${CLINKER} -o ex1 ex1.o  ${PETSC_KSP_LIB}
	${RM} ex1.o

ex2: ex2.o  chkopts
	-${CLINKER} -o ex2 ex2.o  ${PETSC_KSP_LIB}
	${RM} ex2.o

ex3: ex3.o  chkopts
	-${CLINKER} -o ex3 ex3.o  ${PETSC_KSP_LIB}
	${RM} ex3.o

ex4: ex4.o  chkopts
	-${CLINKER} -o ex4 ex4.o  ${PETSC_KSP_LIB}
	${RM} ex4.o

ex5: ex5.o  chkopts
	-${CLINKER} -o ex5 ex5.o  ${PETSC_KSP_LIB}
	${RM} ex5.o

ex6: ex6.o  chkopts
	-${CLINKER} -o ex6 ex6.o  ${PETSC_KSP_LIB}
	${RM} ex6.o

ex7: ex7.o  chkopts
	-${CLINKER} -o ex7 ex7.o  ${PETSC_KSP_LIB}
	${RM} ex7.o

ex8: ex8.o  chkopts
	-${CLINKER} -o ex8 ex8.o  ${PETSC_KSP_LIB}
	${RM} ex8.o

ex9: ex9.o  chkopts
	-${CLINKER} -o ex9 ex9.o  ${PETSC_KSP_LIB}
	${RM} ex9.o

ex10: ex10.o  chkopts
	-${CLINKER} -o ex10 ex10.o  ${PETSC_KSP_LIB}
	${RM} ex10.o

ex11: ex11.o  chkopts
	-${CLINKER} -o ex11 ex11.o  ${PETSC_KSP_LIB}
	${RM} ex11.o

ex12f: ex12f.o  chkopts
	-${FLINKER} -o ex12f ex12f.o  ${PETSC_KSP_LIB}
	${RM} ex12f.o

ex5f: ex5f.o  chkopts
	-${FLINKER} -o ex5f ex5f.o  ${PETSC_KSP_LIB}
	${RM} ex5f.o

ex13: ex13.o  chkopts
	-${CLINKER} -o ex13 ex13.o  ${PETSC_KSP_LIB}
	${RM} ex13.o

ex14: ex14.o  chkopts
	-${CLINKER} -o ex14 ex14.o  ${PETSC_KSP_LIB}
	${RM} ex14.o

ex15: ex15.o  chkopts
	-${CLINKER} -o ex15 ex15.o  ${PETSC_KSP_LIB}
	${RM} ex15.o

ex16f: ex16f.o  chkopts
	-${FLINKER} -o ex16f ex16f.o  ${PETSC_KSP_LIB}
	${RM} ex16f.o

ex17: ex17.o  chkopts
	-${CLINKER} -o ex17 ex17.o  ${PETSC_KSP_LIB}
	${RM} ex17.o

ex18: ex18.o  chkopts
	-${CLINKER} -o ex18 ex18.o  ${PETSC_KSP_LIB}
	${RM} ex18.o

ex19: ex19.o  chkopts
	-${CLINKER} -o ex19 ex19.o  ${PETSC_KSP_LIB}
	${RM} ex19.o

ex20: ex20.o  chkopts
	-${CLINKER} -o ex20 ex20.o  ${PETSC_KSP_LIB}
	${RM} ex20.o

ex21: ex21.o  chkopts
	-${CLINKER} -o ex21 ex21.o   ${PETSC_KSP_LIB}
	${RM} ex21.o

ex22: ex22.o  chkopts
	-${CLINKER} -o ex22 ex22.o  ${PETSC_KSP_LIB}
	${RM} ex22.o

ex24: ex24.o  chkopts
	-${CLINKER} -o ex24 ex24.o  ${PETSC_KSP_LIB}
	${RM} ex24.o
ex25: ex25.o  chkopts
	-${CLINKER} -o ex25 ex25.o  ${PETSC_KSP_LIB}
	${RM} ex25.o
ex26: ex26.o  chkopts
	-${CLINKER} -o ex26 ex26.o  ${PETSC_KSP_LIB}
	${RM} ex26.o
ex27: ex27.o  chkopts
	-${CLINKER} -o ex27 ex27.o  ${PETSC_KSP_LIB}
	${RM} ex27.o
ex28: ex28.o  chkopts
	-${CLINKER} -o ex28 ex28.o  ${PETSC_KSP_LIB}
	${RM} ex28.o
ex29: ex29.o  chkopts
	-${CLINKER} -o ex29 ex29.o  ${PETSC_KSP_LIB}
	${RM} ex29.o
ex30: ex30.o  chkopts
	-${CLINKER} -o ex30 ex30.o  ${PETSC_KSP_LIB}
	${RM} ex30.o
ex31: ex31.o  chkopts
	-${CLINKER} -o ex31 ex31.o  ${PETSC_KSP_LIB}
	${RM} ex31.o
ex32: ex32.o  chkopts
	-${CLINKER} -o ex32 ex32.o  ${PETSC_KSP_LIB}
	${RM} ex32.o
ex33: ex33.o  chkopts
	-${CLINKER} -o ex33 ex33.o  ${PETSC_KSP_LIB}
	${RM} ex33.o
ex34: ex34.o  chkopts
	-${CLINKER} -o ex34 ex34.o  ${PETSC_KSP_LIB}
	${RM} ex34.o
ex36: ex36.o  chkopts
	-${CLINKER} -o ex36 ex36.o  ${PETSC_KSP_LIB}
	${RM} ex36.o
ex37: ex37.o  chkopts
	-${CLINKER} -o ex37 ex37.o  ${PETSC_KSP_LIB}
	${RM} ex37.o
ex38: ex38.o chkopts
	-${CLINKER} -o ex38 ex38.o ${PETSC_KSP_LIB}
	${RM} ex38.o
ex39: ex39.o chkopts
	-${CLINKER} -o ex39 ex39.o ${PETSC_KSP_LIB}
	${RM} ex39.o
ex40: ex40.o chkopts
	-${CLINKER} -o ex40 ex40.o ${PETSC_KSP_LIB}
	${RM} ex40.o
ex41: ex41.o chkopts
	-${CLINKER} -o ex41 ex41.o ${PETSC_KSP_LIB}
	${RM} ex41.o
ex42: ex42.o chkopts
	-${CLINKER} -o ex42 ex42.o ${PETSC_KSP_LIB}
	${RM} ex42.o
ex43: ex43.o chkopts
	-${CLINKER} -o ex43 ex43.o ${PETSC_KSP_LIB}
	${RM} ex43.o
ex44: ex44.o chkopts
	-${CLINKER} -o ex44 ex44.o ${PETSC_KSP_LIB}
	${RM} ex44.o
ex45: ex45.o chkopts
	-${CLINKER} -o ex45 ex45.o ${PETSC_KSP_LIB}
	${RM} ex45.o
ex46: ex46.o chkopts
	-${CLINKER} -o ex46 ex46.o ${PETSC_KSP_LIB}
	${RM} ex46.o
ex47: ex47.o chkopts
	-${CLINKER} -o ex47 ex47.o ${PETSC_KSP_LIB}
	${RM} ex47.o
ex47f: ex47f.o chkopts
	-${FLINKER} -o ex47f ex47f.o ${PETSC_KSP_LIB}
	${RM} ex47f.o
ex48: ex48.o chkopts
	-${CLINKER} -o ex48 ex48.o ${PETSC_KSP_LIB}
	${RM} ex48.o
<<<<<<< HEAD
ex49: ex49.o chkopts
	-${CLINKER} -o ex49 ex49.o ${PETSC_KSP_LIB}
	${RM} ex49.o
ex50: ex50.o chkopts
	-${CLINKER} -o ex50 ex50.o ${PETSC_KSP_LIB}
	${RM} ex50.o
=======
ex51: ex51.o chkopts
	-${CLINKER} -o ex51 ex51.o ${PETSC_KSP_LIB}
	${RM} ex51.o
>>>>>>> 33827c64
#------------------------------------------------------------------------------------
runex1:
	-@${MPIEXEC} -n 1 ./ex1 -pc_type jacobi -ksp_monitor_short -ksp_gmres_cgs_refinement_type refine_always > ex1_1.tmp 2>&1;	  \
	   if (${DIFF} output/ex1_1.out ex1_1.tmp) then true; \
	   else printf "${PWD}\nPossible problem with ex1_1, diffs above\n=========================================\n"; fi; \
	   ${RM} -f ex1_1.tmp
runex1_2:
	-@${MPIEXEC} -n 2 ./ex1 -pc_type jacobi -ksp_monitor_short -ksp_gmres_cgs_refinement_type refine_always > ex1_2.tmp 2>&1;	 \
	   if (${DIFF} output/ex1_2.out ex1_2.tmp) then true; \
	   else printf "${PWD}\nPossible problem with ex1_2, diffs above\n=========================================\n"; fi; \
	   ${RM} -f ex1_2.tmp
runex1_3:
	-@${MPIEXEC} -n 1 ./ex1 -pc_type sor -pc_sor_symmetric -ksp_monitor_short -ksp_gmres_cgs_refinement_type refine_always >\
	   ex1_3.tmp 2>&1;   \
	   if (${DIFF} output/ex1_3.out ex1_3.tmp) then true; \
	   else printf "${PWD}\nPossible problem with ex1_3, diffs above\n=========================================\n"; fi; \
	   ${RM} -f ex1_3.tmp
runex1_5:
	-@${MPIEXEC} -n 1 ./ex1 -pc_type eisenstat -ksp_monitor_short -ksp_gmres_cgs_refinement_type refine_always >\
	   ex1_5.tmp 2>&1;   \
	   if (${DIFF} output/ex1_5.out ex1_5.tmp) then true; \
	   else printf "${PWD}\nPossible problem with ex1_5, diffs above\n=========================================\n"; fi; \
	   ${RM} -f ex1_5.tmp
runex3:
	-@${MPIEXEC} -n 1 ./ex3 -pc_type jacobi -ksp_monitor_short -m 5 -ksp_gmres_cgs_refinement_type refine_always > ex3_1.tmp 2>&1;   \
	   if (${DIFF} output/ex3_1.out ex3_1.tmp) then true; \
	   else printf "${PWD}\nPossible problem with ex3_1, diffs above\n=========================================\n"; fi; \
	   ${RM} -f ex3_1.tmp
runex3_2:
	-@${MPIEXEC} -n 2 ./ex3 -pc_type jacobi -ksp_monitor_short -m 5 -ksp_gmres_cgs_refinement_type refine_always > ex3_2.tmp 2>&1;   \
	   if (${DIFF} output/ex3_2.out ex3_2.tmp) then true; \
	   else printf "${PWD}\nPossible problem with ex3_2, diffs above\n=========================================\n"; fi; \
	   ${RM} -f ex3_2.tmp
runex3_nocheby:
	-@${MPIEXEC} -n 1 ./ex3 -ksp_est_view > ex3_nocheby.tmp 2>&1; \
	   if (${DIFF} output/ex3_nocheby.out ex3_nocheby.tmp) then true; \
	   else printf "${PWD}\nPossible problem with ex3_nocheby, diffs above\n=========================================\n"; fi; \
	   ${RM} -f ex3_nocheby.tmp
runex3_chebynoest:
	-@${MPIEXEC} -n 1 ./ex3 -ksp_est_view -ksp_type chebyshev -ksp_chebyshev_eigenvalues 0.1,1.0 > ex3_chebynoest.tmp 2>&1; \
	   if (${DIFF} output/ex3_chebynoest.out ex3_chebynoest.tmp) then true; \
	   else printf "${PWD}\nPossible problem with ex3_chebynoest, diffs above\n=========================================\n"; fi; \
	   ${RM} -f ex3_chebynoest.tmp
runex3_chebyest:
	-@${MPIEXEC} -n 1 ./ex3 -ksp_est_view -ksp_type chebyshev -ksp_chebyshev_esteig > ex3_chebyest.tmp 2>&1; \
	   if (${DIFF} output/ex3_chebyest.out ex3_chebyest.tmp) then true; \
	   else printf "${PWD}\nPossible problem with ex3_chebyest, diffs above\n=========================================\n"; fi; \
	   ${RM} -f ex3_chebyest.tmp
runex4:
	-@${MPIEXEC} -n 1 ./ex4 -ksp_monitor_short -m 5 -pc_type jacobi -ksp_gmres_cgs_refinement_type refine_always > ex4_1.tmp 2>&1;\
	   if (${DIFF} output/ex4_1.out ex4_1.tmp) then true; \
	   else printf "${PWD}\nPossible problem with ex4_1, diffs above\n=========================================\n"; fi; \
	   ${RM} -f ex4_1.tmp
runex4_3:
	-@${MPIEXEC} -n 1 ./ex4 -pc_type sor -pc_sor_symmetric -ksp_monitor_short -m 5 -ksp_gmres_cgs_refinement_type refine_always >\
	   ex4_3.tmp 2>&1;   \
	   if (${DIFF} output/ex4_3.out ex4_3.tmp) then true; \
	   else printf "${PWD}\nPossible problem with ex4_3, diffs above\n=========================================\n"; fi; \
	   ${RM} -f ex4_3.tmp
runex4_5:
	-@${MPIEXEC} -n 1 ./ex4 -pc_type eisenstat -ksp_monitor_short -m 5	-ksp_gmres_cgs_refinement_type refine_always >\
	   ex4_5.tmp 2>&1;   \
	   if (${DIFF} output/ex4_5.out ex4_5.tmp) then true; \
	   else printf "${PWD}\nPossible problem with ex4_5, diffs above\n=========================================\n"; fi; \
	   ${RM} -f ex4_5.tmp
runex5:
	-@${MPIEXEC} -n 2 ./ex5 -ksp_monitor_short -nokspview -ksp_gmres_cgs_refinement_type refine_always > ex5_1.tmp 2>&1; \
	   if (${DIFF} output/ex5_1.out ex5_1.tmp) then true; \
	   else printf "${PWD}\nPossible problem with ex5_1, diffs above\n=========================================\n"; fi; \
	   ${RM} -f ex5_1.tmp
runex5f:
	-@${MPIEXEC} -n 1 ./ex5f -ksp_monitor_short > ex5f_1.tmp 2>&1; \
	   if (${DIFF} output/ex5f_1.out ex5f_1.tmp) then true; \
	   else printf "${PWD}\nPossible problem with ex5f_1, diffs above\n=========================================\n"; fi; \
	   ${RM} -f ex5f_1.tmp
#
# See http://www.mcs.anl.gov/petsc/documentation/faq.html#datafiles for how to obtain the datafiles used below
runex6:
	-@${MPIEXEC} -n 1 ./ex6 -ksp_type preonly  -pc_type lu -options_left no \
	   -f ${DATAFILESPATH}/matrices/arco1 > ex6_1.tmp 2>&1; \
	   if (${DIFF} output/ex6_1.out ex6_1.tmp) then true; \
	   else printf "${PWD}\nPossible problem with ex6_1, diffs above\n=========================================\n"; fi; \
	   ${RM} -f ex6_1.tmp
runex6_2:
	-@${MPIEXEC} -n 1 ./ex6 -sub_pc_type ilu -options_left no \
	   -f ${DATAFILESPATH}/matrices/arco1 \
	   -ksp_gmres_restart 100 -ksp_gmres_cgs_refinement_type refine_always -sub_ksp_type preonly -pc_type bjacobi \
	   -pc_bjacobi_blocks 8 -sub_pc_factor_in_place -ksp_monitor_short \
	   > ex6_2.tmp 2>&1; \
	   if (${DIFF} output/ex6_2.out ex6_2.tmp) then true; \
	   else printf "${PWD}\nPossible problem with ex6_2, diffs above\n=========================================\n"; fi; \
	   ${RM} -f ex6_2.tmp

runex6_7:
	-@${MPIEXEC} -n 1 ./ex6 -ksp_gmres_cgs_refinement_type refine_always -pc_type asm -pc_asm_blocks 6 \
	   -f ${DATAFILESPATH}/matrices/small \
	   -matload_block_size 6  -ksp_monitor_short  > ex6_7.tmp 2>&1; \
	   if (${DIFF} output/ex6_7.out ex6_7.tmp) then true; \
	   else printf "${PWD}\nPossible problem with ex6_7, diffs above\n=========================================\n"; fi; \
	   ${RM} -f ex6_7.tmp
runex7:
	-@${MPIEXEC} -n 2 ./ex7 -ksp_gmres_cgs_refinement_type refine_always -pc_type jacobi -ksp_monitor_short > ex7_1.tmp 2>&1; \
	   if (${DIFF} output/ex7_1.out ex7_1.tmp) then true; \
	   else printf "${PWD}\nPossible problem with ex7_1, diffs above\n=========================================\n"; fi; \
	   ${RM} -f ex7_1.tmp
runex8:
	-@${MPIEXEC} -n 1 ./ex8 > ex8_1.tmp 2>&1; \
	   if (${DIFF} output/ex8_1.out ex8_1.tmp) then true; \
	   else printf "${PWD}\nPossible problem with ex8_1, diffs above\n=========================================\n"; fi; \
	   ${RM} -f ex8_1.tmp
runex8_2:
	-@${MPIEXEC} -n 1 ./ex8 -sameA > ex8_2.tmp 2>&1;   \
	   if (${DIFF} output/ex8_2.out ex8_2.tmp) then true; \
	   else printf "${PWD}\nPossible problem with ex8_2, diffs above\n=========================================\n"; fi; \
	   ${RM} -f ex8_2.tmp

runex10:
	-@${MPIEXEC} -n 1 ./ex10 -matconvert_type seqaij -ksp_monitor_short -ksp_rtol 1.e-2  -pc_type jacobi >ex10_1.tmp 2>&1; \
	   if (${DIFF} output/ex10_1.out ex10_1.tmp) then true; \
	   else printf "${PWD}\nPossible problem with ex10_1, diffs above\n=========================================\n"; fi; \
	   ${RM} -f ex10_1.tmp
# See http://www.mcs.anl.gov/petsc/documentation/faq.html#datafiles for how to obtain the datafiles used below
runex11:
	-@${MPIEXEC} -n 1 ./ex11 -f ${DATAFILESPATH}/matrices/underworld32.gz \
                -fc_ksp_view \
                -fc_ksp_monitor_short \
                -fc_ksp_type fgmres \
                -fc_ksp_max_it 4000 \
                -fc_ksp_diagonal_scale \
                -fc_pc_type fieldsplit \
	        -fc_pc_fieldsplit_type SCHUR \
		-fc_pc_fieldsplit_schur_fact_type UPPER \
                -fc_fieldsplit_velocity_ksp_type cg \
                -fc_fieldsplit_velocity_pc_type cholesky \
                -fc_fieldsplit_velocity_pc_factor_mat_ordering_type nd \
                -fc_fieldsplit_pressure_ksp_max_it 100 \
                -fc_fieldsplit_pressure_ksp_constant_null_space \
                -fc_fieldsplit_pressure_ksp_monitor_short \
		-fc_fieldsplit_pressure_pc_type lsc \
		-fc_fieldsplit_pressure_lsc_ksp_type cg \
		-fc_fieldsplit_pressure_lsc_ksp_max_it 100 \
		-fc_fieldsplit_pressure_lsc_ksp_constant_null_space \
		-fc_fieldsplit_pressure_lsc_ksp_converged_reason \
		-fc_fieldsplit_pressure_lsc_pc_type icc \
                 > ex11_1.tmp 2>&1; \
	   ${DIFF} output/ex11_1.out ex11_1.tmp || printf "${PWD}\nPossible problem with ex11_1, diffs above\n=========================================\n";\
	   ${RM} -f ex11_1.tmp

runex11_2:
	-@${MPIEXEC} -n 4 ./ex11 -f ${DATAFILESPATH}/matrices/underworld32.gz \
                -fc_ksp_view \
                -fc_ksp_monitor_short \
                -fc_ksp_type fgmres \
                -fc_ksp_max_it 4000 \
                -fc_ksp_diagonal_scale \
                -fc_pc_type fieldsplit \
                -fc_pc_fieldsplit_type SCHUR \
                -fc_pc_fieldsplit_schur_fact_type UPPER \
                -fc_fieldsplit_velocity_ksp_type cg \
                -fc_fieldsplit_velocity_ksp_rtol 1.0e-6 \
                -fc_fieldsplit_velocity_pc_type bjacobi \
                -fc_fieldsplit_velocity_sub_pc_type cholesky \
                -fc_fieldsplit_velocity_sub_pc_factor_mat_ordering_type nd \
                -fc_fieldsplit_pressure_ksp_type fgmres \
                -fc_fieldsplit_pressure_ksp_constant_null_space \
                -fc_fieldsplit_pressure_ksp_monitor_short \
                -fc_fieldsplit_pressure_pc_type lsc \
                -fc_fieldsplit_pressure_lsc_ksp_type cg \
                -fc_fieldsplit_pressure_lsc_ksp_rtol 1.0e-2 \
                -fc_fieldsplit_pressure_lsc_ksp_constant_null_space \
                -fc_fieldsplit_pressure_lsc_ksp_converged_reason \
                -fc_fieldsplit_pressure_lsc_pc_type bjacobi \
                -fc_fieldsplit_pressure_lsc_sub_pc_type icc \
                 > ex11_2.tmp 2>&1; \
	   ${DIFF} output/ex11_2.out ex11_2.tmp || printf "${PWD}\nPossible problem with ex11_2, diffs above\n=========================================\n";\
	   ${RM} -f ex11_2.tmp

# See http://www.mcs.anl.gov/petsc/documentation/faq.html#datafiles for how to obtain the datafiles used below
runex12f:
	-@${MPIEXEC} -n 1 ./ex12f  -f ${DATAFILESPATH}/matrices/arco1 -options_left no > ex12f_1.tmp 2>&1; \
	   if (${DIFF} output/ex12f_1.out ex12f_1.tmp) then true; \
	   else printf "${PWD}\nPossible problem with ex12f_1, diffs above\n=========================================\n"; fi; \
	   ${RM} -f ex12f_1.tmp
runex13:
	-@${MPIEXEC} -n 2  ./ex13 -ksp_gmres_cgs_refinement_type refine_always -ksp_monitor_short > ex13_1.tmp 2>&1; \
	   if (${DIFF} output/ex13_1.out ex13_1.tmp) then true; \
	   else printf "${PWD}\nPossible problem with ex13_1, diffs above\n=========================================\n"; fi; \
	   ${RM} -f ex13_1.tmp
runex14:
	-@${MPIEXEC} -n 1  ./ex14  > ex14_1.tmp 2>&1; \
	   if (${DIFF} output/ex14_1.out ex14_1.tmp) then true; \
	   else printf "${PWD}\nPossible problem with ex14_1, diffs above\n=========================================\n"; fi; \
	   ${RM} -f ex14_1.tmp
# See http://www.mcs.anl.gov/petsc/documentation/faq.html#datafiles for how to obtain the datafiles used below
runex16f:
	-@${MPIEXEC} -n 1 ./ex16f   -f ${DATAFILESPATH}/matrices/arco1 -options_left no> ex16f_1.tmp 2>&1; \
	   if (${DIFF} output/ex16f_1.out ex16f_1.tmp) then true; \
	   else printf "${PWD}\nPossible problem with ex16f_1, diffs above\n=========================================\n"; fi; \
	   ${RM} -f ex16f_1.tmp
runex17:
	-@${MPIEXEC} -n 1 ./ex17 -ksp_gmres_cgs_refinement_type refine_always -n 6 -ksp_monitor_short -p 5 -norandom -ksp_type gmres \
	   -pc_type jacobi -ksp_max_it 15 > ex17_1.tmp 2>&1; \
	   if (${DIFF} output/ex17_1.out ex17_1.tmp) then true; \
	   else printf "${PWD}\nPossible problem with ex17_1, diffs above\n=========================================\n"; fi; \
	   ${RM} -f ex17_1.tmp
runex17_2:
	-@${MPIEXEC} -n 3 ./ex17 -ksp_gmres_cgs_refinement_type refine_always -n 6 -ksp_monitor_short -p 5 -norandom -ksp_type gmres \
	   -pc_type jacobi -ksp_max_it 15 > ex17_1.tmp 2>&1; \
	   if (${DIFF} output/ex17_1.out ex17_1.tmp) then true; \
	   else printf "${PWD}\nPossible problem with ex17_2, diffs above\n=========================================\n"; fi; \
	   ${RM} -f ex17_1.tmp
runex17_superlu_dist:
	-@${MPIEXEC} -n 1 ./ex17 -n 6 -p 5 -norandom -pc_type lu -pc_factor_mat_solver_package superlu_dist -mat_superlu_dist_colperm MMD_ATA > ex17_1.tmp 2>&1; \
	   if (${DIFF} output/ex17_superlu_dist.out ex17_1.tmp) then true; \
	   else printf "${PWD}\nPossible problem with ex17_superlu_dist, diffs above\n=========================================\n"; fi; \
	   ${RM} -f ex17_1.tmp
runex17_superlu_dist_2:
	-@${MPIEXEC} -n 3 ./ex17 -n 6 -p 5 -norandom -pc_type lu -pc_factor_mat_solver_package superlu_dist -mat_superlu_dist_colperm MMD_ATA > ex17_1.tmp 2>&1; \
	   if (${DIFF} output/ex17_superlu_dist.out ex17_1.tmp) then true; \
	   else printf "${PWD}\nPossible problem with ex17_superlu_dist_2, diffs above\n=========================================\n"; fi; \
	   ${RM} -f ex17_1.tmp

# See http://www.mcs.anl.gov/petsc/documentation/faq.html#datafiles for how to obtain the datafiles used below
runex18:
	-@${MPIEXEC} -n 1 ./ex18 -ksp_gmres_cgs_refinement_type refine_always -f  ${DATAFILESPATH}/matrices/arco1
runex19:
	-@${MPIEXEC} -n 1 ./ex19 -ksp_gmres_cgs_refinement_type refine_always -pc_type jacobi -ksp_monitor_short \
	-ksp_type gmres  > ex19_1.tmp 2>&1; \
	   if (${DIFF} output/ex19_1.out ex19_1.tmp) then true; \
	   else printf "${PWD}\nPossible problem with ex19_1, diffs above\n=========================================\n"; fi; \
	   ${RM} -f ex19_1.tmp
runex19_2:
	-@${MPIEXEC} -n 3 ./ex19 -ksp_monitor_short > ex19_2.tmp 2>&1; \
	if (${DIFF} output/ex19_2.out ex19_2.tmp) then true; \
	   else printf "${PWD}\nPossible problem with ex19_2, diffs above\n=========================================\n"; fi; \
	   ${RM} -f ex19_2.tmp
runex20:
	-@${MPIEXEC} -n 1 ./ex20 -ksp_monitor_short  > ex20_1.tmp 2>&1; \
	   if (${DIFF} output/ex20_1.out ex20_1.tmp) then true; \
	   else printf "${PWD}\nPossible problem with ex20_1, diffs above\n=========================================\n"; fi; \
	   ${RM} -f ex20_1.tmp

runex21:
	-@${MPIEXEC} -n 1 ./ex21 > ex21_1.tmp 2>&1; \
	   if (${DIFF} output/ex21_1.out ex21_1.tmp) then true; \
	   else printf "${PWD}\nPossible problem with ex21_1, diffs above\n=========================================\n"; fi; \
	   ${RM} -f ex21_1.tmp

runex21_2:
	-@${MPIEXEC} -n 2 ./ex21 > ex21_2.tmp 2>&1; \
	   if (${DIFF} output/ex21_2.out ex21_2.tmp) then true; \
	   else printf "${PWD}\nPossible problem with ex21_2, diffs above\n=========================================\n"; fi; \
	   ${RM} -f ex21_2.tmp


runex21_3:
	-@${MPIEXEC} -n 3 ./ex21 > ex21_3.tmp 2>&1; \
	   if (${DIFF} output/ex21_3.out ex21_3.tmp) then true; \
	   else printf "${PWD}\nPossible problem with ex21_3, diffs above\n=========================================\n"; fi; \
	   ${RM} -f ex21_3.tmp

runex22:
	-@${MPIEXEC} -n 1 ./ex22  > ex22_1.tmp 2>&1; \
	   ${DIFF} output/ex22_1.out ex22_1.tmp || printf "${PWD}\nPossible problem with ex22, diffs above\n=========================================\n"; \
	   ${RM} -f ex22_1.tmp
runex22_2:
	-@${MPIEXEC} -n 2 ./ex22  > ex22_2.tmp 2>&1; \
	   ${DIFF} output/ex22_2.out ex22_2.tmp || printf "${PWD}\nPossible problem with ex22_2, diffs above\n=========================================\n"; \
	   ${RM} -f ex22_2.tmp
runex22_3:
	-@${MPIEXEC} -n 2 ./ex22 -ksp_monitor_short -ksp_type bicg > ex22_3.tmp 2>&1; \
	   ${DIFF} output/ex22_3.out ex22_3.tmp || printf "${PWD}\nPossible problem with ex22_3, diffs above\n=========================================\n"; \
	   ${RM} -f ex22_3.tmp

runex24:
	-@${MPIEXEC} -n 1 ./ex24 -pc_type icc -mat_type seqsbaij -mat_ignore_lower_triangular > ex24_1.tmp 2>&1; \
           if (${DIFF} output/ex24_1.out ex24_1.tmp) then true; \
           else printf "${PWD}\nPossible problem with ex24_1, diffs above\n=========================================\n"; fi; \
           ${RM} -f ex24_1.tmp
runex24_2:
	-@${MPIEXEC} -n 1 ./ex24 -pc_type icc -pc_factor_levels 2  -mat_type seqsbaij -mat_ignore_lower_triangular > ex24_2.tmp 2>&1; \
           if (${DIFF} output/ex24_2.out ex24_2.tmp) then true; \
           else printf "${PWD}\nPossible problem with ex24_2, diffs above\n=========================================\n"; fi; \
           ${RM} -f ex24_2.tmp
runex24_3:
	-@${MPIEXEC} -n 2 ./ex24 -pc_type bjacobi -sub_pc_type icc  -mat_type mpisbaij -mat_ignore_lower_triangular -ksp_max_it 8 > ex24_3.tmp 2>&1; \
           if (${DIFF} output/ex24_3.out ex24_3.tmp) then true; \
           else printf "${PWD}\nPossible problem with ex24_3, diffs above\n=========================================\n"; fi; \
           ${RM} -f ex24_3.tmp
runex24_4:
	-@${MPIEXEC} -n 2 ./ex24 -pc_type bjacobi -sub_pc_type icc -sub_pc_factor_levels 1 -mat_type mpisbaij -mat_ignore_lower_triangular > ex24_4.tmp 2>&1; \
           if (${DIFF} output/ex24_4.out ex24_4.tmp) then true; \
           else printf "${PWD}\nPossible problem with ex24_4, diffs above\n=========================================\n"; fi; \
           ${RM} -f ex24_4.tmp
# See http://www.mcs.anl.gov/petsc/documentation/faq.html#datafiles for how to obtain the datafiles used below
runex25:
	-@${MPIEXEC} -n 1 ./ex25 -f ${DATAFILESPATH}/matrices/indefinite/afiro -ksp_rtol 1.e-3 > ex25_1.tmp 2>&1; \
           if (${DIFF} output/ex25_1.out ex25_1.tmp) then true; \
           else printf "${PWD}\nPossible problem with ex25_1, diffs above\n=========================================\n"; fi; \
           ${RM} -f ex25_1.tmp

runex26:
	-@${MPIEXEC} -n 1 ./ex26 -ksp_monitor_short > ex26_1.tmp 2>&1; \
	if (${DIFF} output/ex26_1.out ex26_1.tmp) then true; \
	   else printf "${PWD}\nPossible problem with ex26_1, diffs above\n=========================================\n"; fi; \
	   ${RM} -f ex26_1.tmp
runex26_2:
	-@${MPIEXEC} -n 3 ./ex26 -ksp_monitor_short > ex26_2.tmp 2>&1; \
	if (${DIFF} output/ex26_2.out ex26_2.tmp) then true; \
	   else printf "${PWD}\nPossible problem with ex26_2, diffs above\n=========================================\n"; fi; \
	   ${RM} -f ex26_2.tmp

runex26_ml:
	-@${MPIEXEC} -n 1 ./ex26 -ksp_monitor_short -pc_type ml -mat_no_inode > ex26_1.tmp 2>&1; \
	if (${DIFF} output/ex26_ml_1.out ex26_1.tmp) then true; \
           else printf "${PWD}\nPossible problem with ex26_ml_1, diffs above\n=========================================\n"; fi; \
           ${RM} -f ex26_1.tmp
runex26_ml_2:
	-@${MPIEXEC} -n 3 ./ex26 -ksp_monitor_short -pc_type ml -mat_no_inode -ksp_max_it 3 > ex26_2.tmp 2>&1; \
	if (${DIFF} output/ex26_ml_2.out ex26_2.tmp) then true; \
	   else printf "${PWD}\nPossible problem with ex26_ml_2, diffs above\n=========================================\n"; fi; \
	   ${RM} -f ex26_2.tmp
runex26_ml_3:
	-@${MPIEXEC} -n 1 ./ex26 -ksp_monitor_short -pc_type ml -mat_no_inode -pc_mg_type ADDITIVE -ksp_max_it 7 > ex26_3.tmp 2>&1; \
	if (${DIFF} output/ex26_ml_3.out ex26_3.tmp) then true; \
	   else printf "${PWD}\nPossible problem with ex26_ml_3, diffs above\n=========================================\n"; fi; \
	   ${RM} -f ex26_3.tmp
# See http://www.mcs.anl.gov/petsc/documentation/faq.html#datafiles for how to obtain the datafiles used below
runex27:
	-@${MPIEXEC} -n 1 ./ex27 -f ${DATAFILESPATH}/matrices/small > ex27.tmp 2>&1; \
	if (${DIFF} output/ex27.out ex27.tmp) then true; \
	   else printf "${PWD}\nPossible problem with ex27, diffs above\n=========================================\n"; fi; \
	   ${RM} -f ex27.tmp
runex28:
	-@${MPIEXEC} -n 3 ./ex28 > ex28.tmp 2>&1; \
	if (${DIFF} output/ex28.out ex28.tmp) then true; \
	   else printf "${PWD}\nPossible problem with ex28, diffs above\n=========================================\n"; fi; \
	   ${RM} -f ex28.tmp
runex28_2:
	-@${MPIEXEC} -n 3 ./ex28 -procedural -pc_redundant_number 3 -redundant_ksp_type gmres -redundant_pc_type bjacobi > ex28.tmp 2>&1; \
	if (${DIFF} output/ex28_2.out ex28.tmp) then true; \
	   else printf "${PWD}\nPossible problem with ex28_2, diffs above\n=========================================\n"; fi; \
	   ${RM} -f ex28.tmp
runex28_3:
	-@${MPIEXEC} -n 5 ./ex28 -procedural -pc_redundant_number 3 -redundant_ksp_type gmres -redundant_pc_type bjacobi > ex28.tmp 2>&1; \
	if (${DIFF} output/ex28_3.out ex28.tmp) then true; \
	   else printf "${PWD}\nPossible problem with ex28_3, diffs above\n=========================================\n"; fi; \
	   ${RM} -f ex28.tmp
runex29:
	-@${MPIEXEC} -n 1 ./ex29 -mat_no_inode > ex29.tmp 2>&1; \
	if (${DIFF} output/ex29.out ex29.tmp) then true; \
	   else printf "${PWD}\nPossible problem with ex29, diffs above\n=========================================\n"; fi; \
	   ${RM} -f ex29.tmp
runex29_2:
	-@${MPIEXEC} -n 3 ./ex29  > ex29_2.tmp 2>&1; \
	if (${DIFF} output/ex29_2.out ex29_2.tmp) then true; \
	   else printf "${PWD}\nPossible problem with ex29_2, diffs above\n=========================================\n"; fi; \
	   ${RM} -f ex29_2.tmp
# See http://www.mcs.anl.gov/petsc/documentation/faq.html#datafiles for how to obtain the datafiles used below
runex30:
	-@${MPIEXEC} -n 1 ./ex30 -f ${DATAFILESPATH}/matrices/small -ksp_type preonly -pc_type ilu -pc_factor_mat_ordering_type natural -num_numfac 2 -pc_factor_reuse_fill > ex30.tmp 2>&1; \
	if (${DIFF} output/ex30.out ex30.tmp) then true; \
	   else printf "${PWD}\nPossible problem with ex30, diffs above\n=========================================\n"; fi; \
	   ${RM} -f ex30.tmp
runex30_2:
	-@${MPIEXEC} -n 1 ./ex30 -f ${DATAFILESPATH}/matrices/arco1 -mat_type baij -matload_block_size 3 -ksp_type preonly -pc_type ilu -pc_factor_mat_ordering_type natural -num_numfac 2 > ex30.tmp 2>&1; \
	if (${DIFF} output/ex30_2.out ex30.tmp) then true; \
	   else printf "${PWD}\nPossible problem with ex30_2, diffs above\n=========================================\n"; fi; \
	   ${RM} -f ex30.tmp

runex30_shift: # test lu with shift
	-@${MPIEXEC} -n 1 ./ex30 -f0 ${DATAFILESPATH}/matrices/small -mat_sigma -4.0 -ksp_type preonly -pc_type lu -pc_factor_shift_type NONZERO -pc_factor_shift_amount 1.e-5 > ex30.tmp 2>&1; \
	   if (${DIFF} output/ex30_shiftnz.out ex30.tmp) then true; \
	   else printf "${PWD}\nPossible problem with ex30_shiftnz, diffs above\n=========================================\n"; fi; \
	   ${RM} -f ex30.tmp
	-@${MPIEXEC} -n 1 ./ex30 -f0 ${DATAFILESPATH}/matrices/small -mat_sigma -4.0 -ksp_type preonly -pc_type lu -pc_factor_shift_type POSITIVE_DEFINITE > ex30.tmp 2>&1; \
	   if (${DIFF} output/ex30_shiftpd.out ex30.tmp) then true; \
	   else printf "${PWD}\nPossible problem with ex30_shiftpd, diffs above\n=========================================\n"; fi; \
	   ${RM} -f ex30.tmp

runex30_shift_cholesky_aij: # test cholesky with shift
	-@${MPIEXEC} -n 1 ./ex30 -f0 ${DATAFILESPATH}/matrices/small -mat_sigma -4.0 -ksp_type preonly -pc_type cholesky -pc_factor_shift_type NONZERO -pc_factor_shift_amount 1.e-5 > ex30.tmp 2>&1; \
	   if (${DIFF} output/ex30_shiftnz.out ex30.tmp) then true; \
	   else printf "${PWD}\nPossible problem with ex30_shiftnz_cholesky_aij, diffs above\n=========================================\n"; fi; \
	   ${RM} -f ex30.tmp
	-@${MPIEXEC} -n 1 ./ex30 -f0 ${DATAFILESPATH}/matrices/small -mat_sigma -4.0 -ksp_type preonly -pc_type cholesky -pc_factor_shift_type POSITIVE_DEFINITE > ex30.tmp 2>&1; \
	   if (${DIFF} output/ex30_shiftpd_2.out ex30.tmp) then true; \
	   else printf "${PWD}\nPossible problem with ex30_shiftpd_cholesky_aij, diffs above\n=========================================\n"; fi; \
	   ${RM} -f ex30.tmp

runex30_shift_cholesky_sbaij: # test cholesky with shift
	-@${MPIEXEC} -n 1 ./ex30 -f0 ${DATAFILESPATH}/matrices/small -mat_sigma -4.0 -ksp_type preonly -pc_type cholesky -pc_factor_shift_type NONZERO -pc_factor_shift_amount 1.e-5 -mat_type sbaij > ex30.tmp 2>&1; \
	   if (${DIFF} output/ex30_shiftnz.out ex30.tmp) then true; \
	   else printf "${PWD}\nPossible problem with ex30_shiftnz_cholesky_sbaij, diffs above\n=========================================\n"; fi; \
	   ${RM} -f ex30.tmp
	-@${MPIEXEC} -n 1 ./ex30 -f0 ${DATAFILESPATH}/matrices/small -mat_sigma -4.0 -ksp_type preonly -pc_type cholesky -pc_factor_shift_type POSITIVE_DEFINITE -mat_type sbaij > ex30.tmp 2>&1; \
	   if (${DIFF} output/ex30_shiftpd_2.out ex30.tmp) then true; \
	   else printf "${PWD}\nPossible problem with ex30_shiftpd_cholesky_sbaij, diffs above\n=========================================\n"; fi; \
	   ${RM} -f ex30.tmp

runex30_shift_in_blocks_aij: # sensitive to machine, thus not submitted to the nightly tests
	-@${MPIEXEC} -n 1 ./ex30 -f0 ${DATAFILESPATH}/matrices/small -mat_sigma -4.0 -ksp_type preonly -pc_type lu -pc_factor_shift_type INBLOCKS > ex30.tmp 2>&1; \
	   if (${DIFF} output/ex30_shiftinblocks.out ex30.tmp) then true; \
	   else printf "${PWD}\nPossible problem with ex30_shiftinblocks_lu, diffs above\n=========================================\n"; fi; \
	   ${RM} -f ex30.tmp
	-@${MPIEXEC} -n 1 ./ex30 -f0 ${DATAFILESPATH}/matrices/small -mat_sigma -4.0 -ksp_type preonly -pc_type cholesky -pc_factor_shift_type INBLOCKS > ex30.tmp 2>&1; \
	   if (${DIFF} output/ex30_shiftinblocks.out ex30.tmp) then true; \
	   else printf "${PWD}\nPossible problem with ex30_shiftinblocks_cholesky, diffs above\n=========================================\n"; fi; \
	   ${RM} -f ex30.tmp

runex30_shift_in_blocks_sbaij: # sensitive to machine, thus not submitted to the nightly tests
	-@${MPIEXEC} -n 1 ./ex30 -f0 ${DATAFILESPATH}/matrices/small -mat_sigma -4.0 -ksp_type preonly -pc_type cholesky -pc_factor_shift_type INBLOCKS -mat_type sbaij > ex30.tmp 2>&1; \
	   if (${DIFF} output/ex30_shiftinblocks.out ex30.tmp) then true; \
	   else printf "${PWD}\nPossible problem with ex30_shift_in_blocks_sbaij, diffs above\n=========================================\n"; fi; \
	   ${RM} -f ex30.tmp

runex31:
	-@${MPIEXEC} -n 3 ./ex31 -f ${DATAFILESPATH}/matrices/small -partition -mat_partitioning_type parmetis > ex31.tmp 2>&1; \
	if (${DIFF} output/ex31.out ex31.tmp) then true; \
	   else printf "${PWD}\nPossible problem with ex31, diffs above\n=========================================\n"; fi; \
	   ${RM} -f ex31.tmp

runex32_testset1:
	@-count=0; \
	for i in 1 2 3 4 5; do \
	    for ordering in natural nd; do \
		for simtype in '' -trans;do \
		    for flevels in 0 1 2 3; do \
	    	    	count=`expr $$count + 1`; \
	   		echo "[$${count}]_start" > ex32.tmp 2>&1; \
		    	${MPIEXEC} -n 1 ./ex32 -ksp_monitor_short -dof $$i -pc_type ilu -pc_factor_mat_ordering_type $$ordering -mat_type aij $$simtype -pc_factor_levels $$flevels >> ex32.tmp 2>&1;  \
		    	echo "[$${count}]_end" >> ex32.tmp 2>&1;  \
		    	sed -n '/\['$${count}']_start/,/\['$${count}']_end/p' output/ex32_1.out > ex32.tmp2 2>&1;  \
		    	if (${DIFF} ex32.tmp ex32.tmp2) then true;  \
		    	    else printf "${PWD}\nPossible problem with ./ex32 -ksp_monitor_short -dof $$i -pc_type ilu -pc_factor_mat_ordering_type $$ordering -mat_type aij $$simtype -pc_factor_levels $$flevels"; fi;   \
			    ${RM} -f ex32.tmp; ${RM} -f ex32.tmp2; \
	    	    done; \
		done; \
	    done; \
	done;

runex32_testset2:
	@-count=0; \
	for i in 1 2 3 4 5 6 7 8; do \
	    for ordering in natural nd; do \
		for simtype in '' -trans;do \
		    for flevels in 0 1 2 3; do \
                        count=`expr $$count + 1`; \
	   		echo "[$${count}]_start" > ex32.tmp 2>&1; \
		    	${MPIEXEC} -n 1 ./ex32 -ksp_monitor_short -dof $$i -pc_type ilu -pc_factor_mat_ordering_type $$ordering -mat_type baij $$simtype -pc_factor_levels $$flevels >> ex32.tmp 2>&1;  \
		    	    echo "[$${count}]_end" >> ex32.tmp 2>&1;  \
		    	    sed -n '/\['$${count}']_start/,/\['$${count}']_end/p' output/ex32_2.out > ex32.tmp2 2>&1;  \
		    	if (${DIFF} ex32.tmp ex32.tmp2) then true;  \
		    	    else printf "${PWD}\nPossible problem with ./ex32 -ksp_monitor_short -dof $$i -pc_type ilu -pc_factor_mat_ordering_type $$ordering -mat_type baij $$simtype -pc_factor_levels $$flevels"; fi;   \
			${RM} -f ex32.tmp; ${RM} -f ex32.tmp2; \
	    	    done; \
		done; \
	    done; \
	done;

runex32_testset3:
	@-count=0; \
	for i in 1 2 3 4 5; do \
	    for ordering in natural nd; do \
		for simtype in '' -trans;do \
	    	    count=`expr $$count + 1`; \
	   	    echo "[$${count}]_start" > ex32.tmp 2>&1; \
		    ${MPIEXEC} -n 1 ./ex32 -ksp_monitor_short -dof $$i -pc_type lu -pc_factor_mat_ordering_type $$ordering -mat_type aij $$simtype >> ex32.tmp 2>&1;  \
		    echo "[$${count}]_end" >> ex32.tmp 2>&1;  \
		    sed -n '/\['$${count}']_start/,/\['$${count}']_end/p' output/ex32_3.out > ex32.tmp2 2>&1;  \
		    if (${DIFF} ex32.tmp ex32.tmp2) then true;  \
		    	else printf "${PWD}\nPossible problem with ./ex32 -ksp_monitor_short -dof $$i -pc_type lu -pc_factor_mat_ordering_type $$ordering -mat_type aij $$simtype "; fi;   \
		    ${RM} -f ex32.tmp; ${RM} -f ex32.tmp2; \
		done; \
	    done; \
	done;

runex32_testset4:
	@-count=0; \
	for i in 1 2 3 4 5 6 7 8; do \
	    for ordering in natural nd; do \
		for simtype in '' -trans;do \
	    	    count=`expr $$count + 1`; \
	   	    echo "[$${count}]_start" > ex32.tmp 2>&1; \
		    ${MPIEXEC} -n 1 ./ex32 -ksp_monitor_short -dof $$i -pc_type lu -pc_factor_mat_ordering_type $$ordering -mat_type baij $$simtype >> ex32.tmp 2>&1;  \
		    echo "[$${count}]_end" >> ex32.tmp 2>&1;  \
		    sed -n '/\['$${count}']_start/,/\['$${count}']_end/p' output/ex32_4.out > ex32.tmp2 2>&1;  \
		    if (${DIFF} ex32.tmp ex32.tmp2) then true;  \
		    	else printf "${PWD}\nPossible problem with ./ex32 -ksp_monitor_short -dof $$i -pc_type lu -pc_factor_mat_ordering_type $$ordering -mat_type baij $$simtype "; fi;   \
		    ${RM} -f ex32.tmp; ${RM} -f ex32.tmp2; \
		done; \
	    done; \
	done;

runex32_testset5:
	@-count=0; \
	for ordering in natural nd; do \
	    for flevels in 0 1 2 3; do \
		count=`expr $$count + 1`; \
	   	echo "[$${count}]_start" > ex32.tmp 2>&1; \
		${MPIEXEC} -n 1 ./ex32 -ksp_monitor_short -dof 1 -pc_type icc -ksp_type cg -pc_factor_mat_ordering_type $$ordering -mat_type aij -pc_factor_levels $$flevels >> ex32.tmp 2>&1;  \
		echo "[$${count}]_end" >> ex32.tmp 2>&1;  \
		sed -n '/\['$${count}']_start/,/\['$${count}']_end/p' output/ex32_5.out > ex32.tmp2 2>&1;  \
		if (${DIFF} ex32.tmp ex32.tmp2) then true;  \
		    	else printf "${PWD}\nPossible problem with ./ex32 -ksp_monitor_short -dof 1 -pc_type icc -ksp_type cg -pc_factor_mat_ordering_type $$ordering -mat_type aij -pc_factor_levels $$flevels"; fi;   \
		${RM} -f ex32.tmp; ${RM} -f ex32.tmp2; \
	   done; \
	done; \

	@-count=8; \
        for ordering in natural nd; do \
	    count=`expr $$count + 1`; \
	    echo "[$${count}]_start" > ex32.tmp 2>&1; \
	    ${MPIEXEC} -n 1 ./ex32 -ksp_monitor_short -dof 1 -pc_type cholesky -ksp_type cg -pc_factor_mat_ordering_type $$ordering -mat_type aij >> ex32.tmp 2>&1;  \
	    echo "[$${count}]_end" >> ex32.tmp 2>&1;  \
	    sed -n '/\['$${count}']_start/,/\['$${count}']_end/p' output/ex32_5.out > ex32.tmp2 2>&1;  \
	    if (${DIFF} ex32.tmp ex32.tmp2) then true;  \
	    else printf "${PWD}\nPossible problem with ./ex32 -ksp_monitor_short -dof 1 -pc_type cholesky -ksp_type cg -pc_factor_mat_ordering_type $$ordering -mat_type aij "; fi;   \
	    ${RM} -f ex32.tmp; ${RM} -f ex32.tmp2; \
	done; \


	@-count=10; \
	count=`expr $$count + 1`; \
	echo "[$${count}]_start" > ex32.tmp 2>&1; \
	${MPIEXEC} -n 1 ./ex32 -ksp_monitor_short -dof 1 -pc_type icc -test_sbaij1 >> ex32.tmp 2>&1;  \
	echo "[$${count}]_end" >> ex32.tmp 2>&1;  \
	sed -n '/\['$${count}']_start/,/\['$${count}']_end/p' output/ex32_5.out > ex32.tmp2 2>&1;  \
	if (${DIFF} ex32.tmp ex32.tmp2) then true;  \
	else printf "${PWD}\nPossible problem with ./ex32 -ksp_monitor_short -dof 1 -pc_type icc -test_sbaij1"; fi;   \
	${RM} -f ex32.tmp; ${RM} -f ex32.tmp2

runex32_aij_sbaij_icc:
	-@${MPIEXEC} -n 1 ./ex32 -ksp_monitor_short -dof 1 -test_sbaij1 -mat_ignore_lower_triangular -pc_type icc > ex32_aij_sbaij_icc.out 2>&1;
	-@${MPIEXEC} -n 1 ./ex32 -ksp_monitor_short -dof 1 -mat_type aij -pc_type icc -pc_factor_mat_ordering_type natural > ex32.tmp 2>&1; \
	if (${DIFF} ex32_aij_sbaij_icc.out ex32.tmp) then true; \
	   else printf "${PWD}\nPossible problem with ex32_aij_sbaij_icc, diffs above\n=========================================\n"; fi; \
	   ${RM} -f ex32.tmp; ${RM} -f ex32_aij_sbaij_icc.out

runex32_aij_sbaij_icc_lev1:
	-@${MPIEXEC} -n 1 ./ex32 -ksp_monitor_short -dof 1 -test_sbaij1 -ksp_type cg -pc_type icc -pc_factor_levels 1 > ex32_aij_sbaij_icc.out 2>&1;
	-@${MPIEXEC} -n 1 ./ex32 -ksp_monitor_short -dof 1 -mat_type aij -ksp_type cg -pc_type icc -pc_factor_mat_ordering_type natural -pc_factor_levels 1 > ex32.tmp 2>&1; \
	if (${DIFF} ex32_aij_sbaij_icc.out ex32.tmp) then true; \
	   else printf "${PWD}\nPossible problem with ex32_aij_sbaij_icc_lev1, diffs above\n=========================================\n"; fi; \
	   ${RM} -f ex32.tmp; ${RM} -f ex32_aij_sbaij_icc.out

runex32_aij_sbaij_icc_lev10:
	-@${MPIEXEC} -n 1 ./ex32 -ksp_monitor_short -dof 1 -test_sbaij1 -ksp_type cg -pc_type icc -pc_factor_levels 10 > ex32_aij_sbaij_icc.out 2>&1;
	-@${MPIEXEC} -n 1 ./ex32 -ksp_monitor_short -dof 1 -mat_type aij -ksp_type cg -pc_type icc -pc_factor_mat_ordering_type natural -pc_factor_levels 10 > ex32.tmp 2>&1; \
	if (${DIFF} ex32_aij_sbaij_icc.out ex32.tmp) then true; \
	   else printf "${PWD}\nPossible problem with ex32_aij_sbaij_icc_lev10, diffs above\n=========================================\n"; fi; \
	   ${RM} -f ex32.tmp; ${RM} -f ex32_aij_sbaij_icc.out

runex32_aij_sbaij_cholesky:
	-@${MPIEXEC} -n 1 ./ex32 -ksp_monitor_short -dof 1 -test_sbaij1 -pc_type cholesky > ex32_aij_sbaij_icc.out 2>&1;
	-@${MPIEXEC} -n 1 ./ex32 -ksp_monitor_short -dof 1 -mat_type aij -pc_type cholesky -pc_factor_mat_ordering_type natural > ex32.tmp 2>&1; \
	if (${DIFF} ex32_aij_sbaij_icc.out ex32.tmp) then true; \
	   else printf "${PWD}\nPossible problem with ex32_aij_sbaij_icc_lev1, diffs above\n=========================================\n"; fi; \
	   ${RM} -f ex32.tmp; ${RM} -f ex32_aij_sbaij_icc.out

runex32_inode2:
	-@${MPIEXEC} -n 1 ./ex32 -ksp_monitor_short -mat_type aij -dof 2 > ex32_inode.out 2>&1;
	-@${MPIEXEC} -n 1 ./ex32 -ksp_monitor_short -mat_type aij -dof 2 -mat_no_inode > ex32.tmp 2>&1; \
	if (${DIFF} ex32_inode.out ex32.tmp) then true; \
	   else printf "${PWD}\nPossible problem with ex32_inode2, diffs above\n=========================================\n"; fi; \
	   ${RM} -f ex32.tmp; ${RM} -f ex32_inode.out
runex32_inode2_nd:
	-@${MPIEXEC} -n 1 ./ex32 -ksp_monitor_short -mat_type aij -dof 2 -pc_factor_mat_ordering_type nd > ex32_inode.out 2>&1;
	-@${MPIEXEC} -n 1 ./ex32 -ksp_monitor_short -mat_type aij -dof 2 -pc_factor_mat_ordering_type nd -mat_no_inode > ex32.tmp 2>&1; \
	if (${DIFF} ex32_inode.out ex32.tmp) then true; \
	   else printf "${PWD}\nPossible problem with ex32_inode2_nd, diffs above\n=========================================\n"; fi; \
	   ${RM} -f ex32.tmp; ${RM} -f ex32_inode.out

runex32_inode3:
	-@${MPIEXEC} -n 1 ./ex32 -ksp_monitor_short -mat_type aij -dof 3 > ex32_inode.out 2>&1;
	-@${MPIEXEC} -n 1 ./ex32 -ksp_monitor_short -mat_type aij -dof 3 -mat_no_inode > ex32.tmp 2>&1; \
	if (${DIFF} ex32_inode.out ex32.tmp) then true; \
	   else printf "${PWD}\nPossible problem with ex32_inode3, diffs above\n=========================================\n"; fi; \
	   ${RM} -f ex32.tmp; ${RM} -f ex32_inode.out
runex32_inode3_nd:
	-@${MPIEXEC} -n 1 ./ex32 -ksp_monitor_short -mat_type aij -dof 3 -pc_factor_mat_ordering_type nd > ex32_inode.out 2>&1;
	-@${MPIEXEC} -n 1 ./ex32 -ksp_monitor_short -mat_type aij -dof 3 -pc_factor_mat_ordering_type nd -mat_no_inode > ex32.tmp 2>&1; \
	if (${DIFF} ex32_inode.out ex32.tmp) then true; \
	   else printf "${PWD}\nPossible problem with ex32_inode3_nd, diffs above\n=========================================\n"; fi; \
	   ${RM} -f ex32.tmp; ${RM} -f ex32_inode.out

runex32_inode4:
	-@${MPIEXEC} -n 1 ./ex32 -ksp_monitor_short -mat_type aij -dof 4 > ex32_inode.out 2>&1;
	-@${MPIEXEC} -n 1 ./ex32 -ksp_monitor_short -mat_type aij -dof 4 -mat_no_inode > ex32.tmp 2>&1; \
	if (${DIFF} ex32_inode.out ex32.tmp) then true; \
	   else printf "${PWD}\nPossible problem with ex32_inode4, diffs above\n=========================================\n"; fi; \
	   ${RM} -f ex32.tmp; ${RM} -f ex32_inode.out
runex32_inode4_nd:
	-@${MPIEXEC} -n 1 ./ex32 -ksp_monitor_short -mat_type aij -dof 4 -pc_factor_mat_ordering_type nd > ex32_inode.out 2>&1;
	-@${MPIEXEC} -n 1 ./ex32 -ksp_monitor_short -mat_type aij -dof 4 -pc_factor_mat_ordering_type nd -mat_no_inode > ex32.tmp 2>&1; \
	if (${DIFF} ex32_inode.out ex32.tmp) then true; \
	   else printf "${PWD}\nPossible problem with ex32_inode4_nd, diffs above\n=========================================\n"; fi; \
	   ${RM} -f ex32.tmp; ${RM} -f ex32_inode.out

runex32_inode5:
	-@${MPIEXEC} -n 1 ./ex32 -ksp_monitor_short -mat_type aij -dof 5 > ex32_inode.out 2>&1;
	-@${MPIEXEC} -n 1 ./ex32 -ksp_monitor_short -mat_type aij -dof 5 -mat_no_inode > ex32.tmp 2>&1; \
	if (${DIFF} ex32_inode.out ex32.tmp) then true; \
	   else printf "${PWD}\nPossible problem with ex32_inode5, diffs above\n=========================================\n"; fi; \
	   ${RM} -f ex32.tmp; ${RM} -f ex32_inode.out
runex32_inode5_nd:
	-@${MPIEXEC} -n 1 ./ex32 -ksp_monitor_short -mat_type aij -dof 5 -pc_factor_mat_ordering_type nd > ex32_inode.out 2>&1;
	-@${MPIEXEC} -n 1 ./ex32 -ksp_monitor_short -mat_type aij -dof 5 -pc_factor_mat_ordering_type nd -mat_no_inode > ex32.tmp 2>&1; \
	if (${DIFF} ex32_inode.out ex32.tmp) then true; \
	   else printf "${PWD}\nPossible problem with ex32_inode5_nd, diffs above\n=========================================\n"; fi; \
	   ${RM} -f ex32.tmp; ${RM} -f ex32_inode.out
runex32_cholmod:
	-@${MPIEXEC} -n 1 ./ex32 -ksp_monitor_short -dm_mat_type aij -pc_factor_mat_solver_package cholmod -ksp_monitor_short -pc_type cholesky -ksp_view > ex32.tmp 2>&1;\
	if (${DIFF} output/ex32_cholmod.out ex32.tmp) then true; \
	   else printf "${PWD}\nPossible problem with ex32_cholmod, diffs above\n=========================================\n"; fi; \
	   ${RM} -f ex32.tmp; 
runex32_cholmod_seqsbaij:
	-@${MPIEXEC} -n 1 ./ex32 -ksp_monitor_short -dm_mat_type sbaij -pc_factor_mat_solver_package cholmod -ksp_monitor_short -pc_type cholesky -ksp_view > ex32.tmp 2>&1;\
	if (${DIFF} output/ex32_cholmod_sbaij.out ex32.tmp) then true; \
	   else printf "${PWD}\nPossible problem with ex32_cholmod_seqsbai, diffs above\n=========================================\n"; fi; \
	   ${RM} -f ex32.tmp; 
runex33:
	-@${MPIEXEC} -n 1 ./ex33 -sigma 2.0 > ex33.tmp 2>&1; \
	if (${DIFF} output/ex33.out ex33.tmp) then true; \
	   else printf "${PWD}\nPossible problem with ex33, diffs above\n=========================================\n"; fi; \
	   ${RM} -f ex33.tmp
runex33_mumps:
	-@${MPIEXEC} -n 1 ./ex33 -sigma 2.0 -pc_factor_mat_solver_package mumps -mat_mumps_icntl_13 1 -mat_mumps_icntl_24 1 > ex33.tmp 2>&1; \
	if (${DIFF} output/ex33.out ex33.tmp) then true; \
	   else printf "${PWD}\nPossible problem with ex33_mumps, diffs above\n=========================================\n"; fi; \
	   ${RM} -f ex33.tmp
runex33_mumps_2:
	-@${MPIEXEC} -n 3 ./ex33 -sigma 2.0 -pc_factor_mat_solver_package mumps -mat_mumps_icntl_13 1 -mat_mumps_icntl_24 1 > ex33.tmp 2>&1; \
	if (${DIFF} output/ex33.out ex33.tmp) then true; \
	   else printf "${PWD}\nPossible problem with ex33_mumps_2, diffs above\n=========================================\n"; fi; \
	   ${RM} -f ex33.tmp
runex33_mkl_pardiso:
	-@${MPIEXEC} -n 1 ./ex33 -sigma 2.0 -pc_factor_mat_solver_package mkl_pardiso > ex33.tmp 2>&1; \
	if (${DIFF} output/ex33.out ex33.tmp) then true; \
	   else printf "${PWD}\nPossible problem with ex33_mumps, diffs above\n=========================================\n"; fi; \
	   ${RM} -f ex33.tmp

# See http://www.mcs.anl.gov/petsc/documentation/faq.html#datafiles for how to obtain the datafiles used below
runex37:
	-@${MPIEXEC} -n 1 ./ex37 -f ${DATAFILESPATH}/matrices/small -nsubcomm 1 > ex37.tmp 2>&1;\
	if (${DIFF} output/ex37.out ex37.tmp) then true; \
	   else printf "${PWD}\nPossible problem with ex37, diffs above\n=========================================\n"; fi; \
	   ${RM} -f ex37.tmp
runex37_2:
	-@${MPIEXEC} -n 4 ./ex37 -f ${DATAFILESPATH}/matrices/small -nsubcomm 2 > ex37.tmp 2>&1;\
	if (${DIFF} output/ex37.out ex37.tmp) then true; \
	   else printf "${PWD}\nPossible problem with ex37_2, diffs above\n=========================================\n"; fi; \
	   ${RM} -f ex37.tmp
runex37_MUMPS:
	-@${MPIEXEC} -n 4 ./ex37 -f ${DATAFILESPATH}/matrices/small -nsubcomm 2 -pc_factor_mat_solver_package mumps -pc_type lu > ex37.tmp 2>&1;\
	if (${DIFF} output/ex37.out ex37.tmp) then true; \
	   else printf "${PWD}\nPossible problem with ex37_MUMPS, diffs above\n=========================================\n"; fi; \
	   ${RM} -f ex37.tmp
runex37_3:
	-@${MPIEXEC} -n 4 ./ex37 -f ${DATAFILESPATH}/matrices/small -nsubcomm 2 -subcomm_type 0 > ex37.tmp 2>&1;\
	if (${DIFF} output/ex37.out ex37.tmp) then true; \
	   else printf "${PWD}\nPossible problem with ex37_4, diffs above\n=========================================\n"; fi; \
	   ${RM} -f ex37.tmp
runex37_4:
	-@${MPIEXEC} -n 4 ./ex37 -f ${DATAFILESPATH}/matrices/small -nsubcomm 2 -subcomm_type 1 > ex37.tmp 2>&1;\
	if (${DIFF} output/ex37.out ex37.tmp) then true; \
	   else printf "${PWD}\nPossible problem with ex37_4, diffs above\n=========================================\n"; fi; \
	   ${RM} -f ex37.tmp
runex37_5:
	-@${MPIEXEC} -n 4 ./ex37 -f ${DATAFILESPATH}/matrices/small -nsubcomm 2 -subcomm_type 2 > ex37.tmp 2>&1;\
	if (${DIFF} output/ex37.out ex37.tmp) then true; \
	   else printf "${PWD}\nPossible problem with ex37_5, diffs above\n=========================================\n"; fi; \
	   ${RM} -f ex37.tmp

runex38:
	-@${MPIEXEC} -n 8 ./ex38 -ksp_type fbcgs -ksp_rtol 1.e-6 -sub_ksp_type bcgs -sub_ksp_rtol 1.e-3 -pc_type bjacobi -ksp_converged_reason -n1 64 -n2 64 > ex38.tmp 2>&1;\
	if (${DIFF} output/ex38.out ex38.tmp) then true; \
	   else printf "${PWD}\nPossible problem with ex38_1, diffs above\n=========================================\n"; fi; \
	   ${RM} -f ex38.tmp

runex39:
	-@${MPIEXEC} -n 8 ./ex39 -ksp_type fbcgs -ksp_rtol 1.e-6 -sub_ksp_type bcgs -sub_ksp_rtol 1.e-3 -pc_type bjacobi -ksp_converged_reason -n1 32 -n2 32 -n3 32 > ex39.tmp 2>&1;\
	if (${DIFF} output/ex39.out ex39.tmp) then true; \
	   else printf "${PWD}\nPossible problem with ex39_1, diffs above\n=========================================\n"; fi; \
	   ${RM} -f ex39.tmp
runex39_2:
	-@${MPIEXEC} -n 8 ./ex39 -ksp_type fbcgsr -ksp_rtol 1.e-6 -sub_ksp_type bcgs -sub_ksp_rtol 1.e-3 -pc_type bjacobi -ksp_converged_reason -n1 32 -n2 32 -n3 32 > ex39.tmp 2>&1;\
	if (${DIFF} output/ex39.out ex39.tmp) then true; \
	   else printf "${PWD}\nPossible problem with ex39_2, diffs above\n=========================================\n"; fi; \
	   ${RM} -f ex39.tmp

runex40:
	-@${MPIEXEC} -n 6 ./ex40 -pc_type none  > ex40.tmp 2>&1;\
	if (${DIFF} output/ex40.out ex40.tmp) then true; \
	   else printf "${PWD}\nPossible problem with ex40_1, diffs above\n=========================================\n"; fi; \
	   ${RM} -f ex40.tmp
runex40_2:
	-@${MPIEXEC} -n 6 ./ex40 -pc_type lu -pc_factor_mat_solver_package elemental > ex40.tmp 2>&1;\
	if (${DIFF} output/ex40_2.out ex40.tmp) then true; \
	   else printf "${PWD}\nPossible problem with ex40_2, diffs above\n=========================================\n"; fi; \
	   ${RM} -f ex40.tmp
runex41:
	-@${MPIEXEC} -n 1 ./ex41  > ex41_1.tmp 2>&1;\
	   if (${DIFF} output/ex41_1.out ex41_1.tmp) then true; \
	   else printf "${PWD}\nPossible problem with ex41_1, diffs above\n=========================================\n"; fi; \
	   ${RM} -f ex41_1.tmp
runex41_2:
	-@${MPIEXEC} -n 2 ./ex41  > ex41_2.tmp 2>&1;\
	   if (${DIFF} output/ex41_2.out ex41_2.tmp) then true; \
	   else printf "${PWD}\nPossible problem with ex41_2, diffs above\n=========================================\n"; fi; \
	   ${RM} -f ex41_2.tmp
runex42:
	-@${MPIEXEC} -n 1 ./ex42 -ksp_type minres -pc_type none -ksp_converged_reason > ex42.tmp 2>&1;\
	if (${DIFF} output/ex42.out ex42.tmp) then true; \
	   else printf "${PWD}\nPossible problem with ex42_1, diffs above\n=========================================\n"; fi; \
	   ${RM} -f ex42.tmp
runex42_2:
	-@${MPIEXEC} -n 3 ./ex42 -ksp_type minres -pc_type none -ksp_converged_reason > ex42.tmp 2>&1;\
	if (${DIFF} output/ex42_2.out ex42.tmp) then true; \
	   else printf "${PWD}\nPossible problem with ex42_2, diffs above\n=========================================\n"; fi; \
	   ${RM} -f ex42.tmp

runex43:
	-@${MPIEXEC} -n 1 ./ex43 -f ${DATAFILESPATH}/matrices/cfd.2.10 -mat_type seqaijcusparse -pc_factor_mat_solver_package cusparse  -mat_cusparse_storage_format ell -vec_type cuda -pc_type ilu > ex43.tmp 2>&1;\
	if (${DIFF} output/ex43.out ex43.tmp) then true; \
	   else printf "${PWD}\nPossible problem with ex43, diffs above\n=========================================\n"; fi; \
	   ${RM} -f ex43.tmp

runex43_2:
	-@${MPIEXEC} -n 1 ./ex43 -f ${DATAFILESPATH}/matrices/shallow_water1 -mat_type seqaijcusparse  -pc_factor_mat_solver_package cusparse -mat_cusparse_storage_format hyb -vec_type cuda -ksp_type cg -pc_type icc > ex43_2.tmp 2>&1;\
	if (${DIFF} output/ex43_2.out ex43_2.tmp) then true; \
	   else printf "${PWD}\nPossible problem with ex43_2, diffs above\n=========================================\n"; fi; \
	   ${RM} -f ex43_2.tmp

runex43_3:
	-@${MPIEXEC} -n 1 ./ex43 -f ${DATAFILESPATH}/matrices/cfd.2.10 -mat_type seqaijcusparse  -pc_factor_mat_solver_package cusparse -mat_cusparse_storage_format csr -vec_type cuda -ksp_type bicg -pc_type ilu > ex43_3.tmp 2>&1;\
	if (${DIFF} output/ex43_3.out ex43_3.tmp) then true; \
	   else printf "${PWD}\nPossible problem with ex43_3, diffs above\n=========================================\n"; fi; \
	   ${RM} -f ex43_3.tmp

runex43_4:
	-@${MPIEXEC} -n 1 ./ex43 -f ${DATAFILESPATH}/matrices/cfd.2.10 -mat_type seqaijcusparse  -pc_factor_mat_solver_package cusparse -mat_cusparse_storage_format csr -vec_type cuda -ksp_type bicg -pc_type ilu -pc_factor_mat_ordering_type nd > ex43_4.tmp 2>&1;\
	if (${DIFF} output/ex43_4.out ex43_4.tmp) then true; \
	   else printf "${PWD}\nPossible problem with ex43_4, diffs above\n=========================================\n"; fi; \
	   ${RM} -f ex43_4.tmp

runex43_5:
	-@${MPIEXEC} -n 2 ./ex43 -f ${DATAFILESPATH}/matrices/shallow_water1 -mat_type mpiaijcusparse -mat_cusparse_mult_diag_storage_format hyb -pc_type none -vec_type cuda > ex43_5.tmp 2>&1;\
	if (${DIFF} output/ex43_5.out ex43_5.tmp) then true; \
	   else printf "${PWD}\nPossible problem with ex43_5, diffs above\n=========================================\n"; fi; \
	   ${RM} -f ex43_5.tmp

runex43_6:
	-@${MPIEXEC} -n 1 ./ex43 -f ${DATAFILESPATH}/matrices/shallow_water1 -mat_type seqaijcusp -pc_type none -vec_type seqcusp > ex43_6.tmp 2>&1;\
	if (${DIFF} output/ex43_6.out ex43_6.tmp) then true; \
	   else printf "${PWD}\nPossible problem with ex43_6, diffs above\n=========================================\n"; fi; \
	   ${RM} -f ex43_6.tmp

runex43_7:
	-@${MPIEXEC} -n 1 ./ex43 -f ${DATAFILESPATH}/matrices/shallow_water1 -mat_type seqaijcusp -mat_cusp_mult_storage_format ell -pc_type none -vec_type seqcusp > ex43_7.tmp 2>&1;\
	if (${DIFF} output/ex43_7.out ex43_7.tmp) then true; \
	   else printf "${PWD}\nPossible problem with ex43_7, diffs above\n=========================================\n"; fi; \
	   ${RM} -f ex43_7.tmp

runex43_8:
	-@${MPIEXEC} -n 2 ./ex43 -f ${DATAFILESPATH}/matrices/shallow_water1 -mat_type mpiaijcusp -pc_type none -vec_type mpicusp > ex43_8.tmp 2>&1;\
	if (${DIFF} output/ex43_8.out ex43_8.tmp) then true; \
	   else printf "${PWD}\nPossible problem with ex43_8, diffs above\n=========================================\n"; fi; \
	   ${RM} -f ex43_8.tmp


EX44RICH=-ksp_type richardson -ksp_max_it 1 -ksp_final_residual -pc_type sor
EX44RICHNONZ=${EX44RICH} -ksp_initial_guess_nonzero
runex44:
	-@for mt in aij baij dense; do \
	  case $$mt in \
	    aij|dense|sbaij) \
	      bss="1" \
	      ;; \
	    baij) \
	      bss="1 2 3 4 5 6 7 15" \
	      ;; \
	  esac; \
	  for bs in $$bss; do \
	    ${MPIEXEC} -n 1 ./ex44 ${EX44RICH} -mat_type $$mt -mat_block_size $$bs > ex44.tmp 2>&1;\
	    if (${DIFF} output/ex44_aij_zero.out ex44.tmp) then true; \
	       else printf "${PWD}\nPossible problem with ex44 -mat_type $$mt -mat_block_size $$bs, diffs above\n=========================================\n"; fi; \
	    ${MPIEXEC} -n 1 ./ex44 ${EX44RICHNONZ} -mat_type $$mt -mat_block_size $$bs > ex44.tmp 2>&1;\
	    if (${DIFF} output/ex44_aij_nonz.out ex44.tmp) then true; \
	       else printf "${PWD}\nPossible problem with ex44 -mat_type $$mt -mat_block_size $$bs -ksp_initial_guess_nonzero, diffs above\n=========================================\n"; fi; \
		  ${RM} ex44.tmp; \
	  done \
	done

runex45:
	-@${MPIEXEC} -n 1 ./ex45  > ex45.tmp 2>&1;\
	if (${DIFF} output/ex45_1.out ex45.tmp) then true; \
	   else printf "${PWD}\nPossible problem with ex45, diffs above\n=========================================\n"; fi; \
	   ${RM} -f ex45.tmp

runex46:
	-@${MPIEXEC} -n 1 ./ex46 > ex46.tmp 2>&1;\
	if (${DIFF} output/ex46_1.out ex46.tmp) then true; \
	   else printf "${PWD}\nPossible problem with ex46, diffs above\n=========================================\n"; fi; \
	   ${RM} -f ex46.tmp

runex47:
	-@${MPIEXEC} -n 1 ./ex47 -pc_type fieldsplit > ex47.tmp 2>&1;\
	if (${DIFF} output/ex47_1.out ex47.tmp) then true; \
	   else printf "${PWD}\nPossible problem with ex47, diffs above\n=========================================\n"; fi; \
	   ${RM} -f ex47.tmp

runex48:
	-@${MPIEXEC} -n 1 ./ex48 -ksp_monitor_short -ksp_converged_reason -ksp_type minres -pc_type jacobi -ksp_error_if_not_converged > ex48.tmp 2>&1;\
	if (${DIFF} output/ex48_1.out ex48.tmp) then true; \
	   else printf "${PWD}\nPossible problem with ex48, diffs above\n=========================================\n"; fi; \
	   ${RM} -f ex48.tmp

<<<<<<< HEAD
runex49:
	@for bs in 1 2 3 4 5 6 7 8 9 10 11 12; do \
           ${MPIEXEC} -n 1 ./ex49 -bs $$bs -pc_type cholesky  ;\
         done;
runex50:
	@for bs in 1 2 3 4 5 6 7 ; do \
           ${MPIEXEC} -n 1 ./ex50 -bs $$bs -pc_type pbjacobi  ;\
         done;

=======
runex51:
	-@${MPIEXEC} -n 1 ./ex51 -reverse > ex51.tmp 2>&1;\
	if (${DIFF} output/ex51_1.out ex51.tmp) then true; \
	   else printf "${PWD}\nPossible problem with ex51, diffs above\n=========================================\n"; fi; \
	   ${RM} -f ex51.tmp

runex51_2:
	-@${MPIEXEC} -n 1 ./ex51 -reverse -pc_type cholesky > ex51.tmp 2>&1;\
	if (${DIFF} output/ex51_1.out ex51.tmp) then true; \
	   else printf "${PWD}\nPossible problem with ex51_2, diffs above\n=========================================\n"; fi; \
	   ${RM} -f ex51.tmp
>>>>>>> 33827c64

TESTEXAMPLES_C		       = ex1.PETSc ex1.rm ex3.PETSc runex3 runex3_2 runex3_nocheby runex3_chebynoest runex3_chebyest ex3.rm ex4.PETSc runex4 runex4_3 \
                                 runex4_5 ex4.rm \
                                 ex14.PETSc runex14 ex14.rm ex19.PETSc runex19 runex19_2 ex19.rm ex21.PETSc runex21 runex21_2 runex21_3 ex21.rm \
                                 ex22.PETSc runex22 runex22_2 ex22.rm \
                                 ex24.PETSc runex24 runex24_2 runex24_3 runex24_4 ex24.rm \
                                 ex26.PETSc runex26 runex26_2 ex26.rm ex27.PETSc ex27.rm \
                                 ex28.PETSc runex28 runex28_2 runex28_3 ex28.rm \
                                 ex32.PETSc runex32_testset1 runex32_testset2 runex32_testset3 runex32_testset4 runex32_testset5 \
                                 runex32_aij_sbaij_icc runex32_aij_sbaij_icc_lev1 runex32_aij_sbaij_icc_lev10 runex32_aij_sbaij_cholesky \
                                 runex32_inode2 runex32_inode2_nd runex32_inode3 runex32_inode3_nd runex32_inode4 runex32_inode4_nd \
                                 runex32_inode5 runex32_inode5_nd ex32.rm \
                                 ex38.PETSc runex38 ex38.rm ex39.PETSc runex39 runex39_2 ex39.rm ex41.PETSc runex41 runex41_2 ex41.rm \
                                 ex42.PETSc runex42 runex42_2 ex42.rm \
<<<<<<< HEAD
                                 ex44.PETSc runex44 ex44.rm ex45.PETSc runex45 ex45.rm ex47.PETSc runex47 ex47.rm ex48.PETSc runex48 ex48.rm\
                                 ex49.PETSc runex49 ex49.rm ex50.PETSc runex50 ex50.rm
=======
                                 ex44.PETSc runex44 ex44.rm ex45.PETSc runex45 ex45.rm ex47.PETSc runex47 ex47.rm ex48.PETSc runex48 ex48.rm \
                                 ex51.PETSc runex51 runex51_2 ex51.rm
>>>>>>> 33827c64
TESTEXAMPLES_C_X	       = ex10.PETSc runex10 ex10.rm ex15.PETSc ex15.rm
TESTEXAMPLES_C_NOCOMPLEX       = ex8.PETSc runex8 runex8_2 ex8.rm ex33.PETSc runex33 ex33.rm
TESTEXAMPLES_FORTRAN	       = ex5f.PETSc runex5f ex5f.rm ex12f.PETSc ex12f.rm
TESTEXAMPLES_FORTRAN_MPIUNI    = ex12f.PETSc ex12f.rm ex16f.PETSc ex16f.rm
TESTEXAMPLES_C_X_MPIUNI        = ex3.PETSc runex3 ex3.rm ex4.PETSc runex4 ex4.rm
TESTEXAMPLES_C_COMPLEX	       = ex17.PETSc runex17 runex17_2 ex17.rm
TESTEXAMPLES_C_COMPLEX_MPIUNI  = ex17.PETSc runex17 ex17.rm
TESTEXAMPLES_DATAFILESPATH     = ex6.PETSc runex6 runex6_2 ex6.rm ex11.PETSc runex11 runex11_2 ex11.rm \
                                 ex25.PETSc runex25 ex25.rm ex27.PETSc runex27 ex25.rm \
                                 ex30.PETSc runex30 runex30_2 runex30_shift runex30_shift_cholesky_aij runex30_shift_cholesky_sbaij ex30.rm \
                                 ex37.PETSc runex37 runex37_2 runex37_3 runex37_4 runex37_5 ex37.rm
TESTEXAMPLES_FORTRAN_DATAFILESPATH = ex12f.PETSc runex12f ex12f.rm ex16f.PETSc runex16f ex16f.rm
TESTEXAMPLES_PARMETIS_DATAFILESPATH = ex31.PETSc runex31 ex31.rm

TESTEXAMPLES_FORTRAN_NOCOMPLEX =
TESTEXAMPLES_13		       = ex18.PETSc ex18.rm ex20.PETSc runex20 ex20.rm ex5f.PETSc ex5f.rm
TESTEXAMPLES_ML                = ex26.PETSc runex26_ml runex26_ml_2 runex26_ml_3 ex26.rm ex29.PETSc runex29 runex29_2 ex29.rm
TESTEXAMPLES_ELEMENTAL         = ex40.PETSc runex40 runex40_2 ex40.rm
TESTEXAMPLES_VECCUDA_DATAFILESPATH = ex43.PETSc runex43 runex43_2 runex43_3 runex43_4 runex43_5 ex43.rm
TESTEXAMPLES_SUITESPARSE       = ex32.PETSc runex32_cholmod runex32_cholmod_seqsbaij ex32.rm
TESTEXAMPLES_CHOMBO            =
TESTEXAMPLES_SUPERLU_DIST_COMPLEX = ex17.PETSc runex17_superlu_dist runex17_superlu_dist_2 ex17.rm
TESTEXAMPLES_MUMPS             = ex33.PETSc runex33_mumps runex33_mumps_2 ex33.rm
TESTEXAMPLES_MKL_PARDISO       = ex33.PETSc runex33_mkl_pardiso ex33.rm
include ${PETSC_DIR}/lib/petsc/conf/test<|MERGE_RESOLUTION|>--- conflicted
+++ resolved
@@ -7,13 +7,8 @@
 EXAMPLESC       = ex1.c ex2.c ex3.c ex4.c ex6.c ex7.c ex8.c ex10.c ex11.c ex14.c \
                 ex15.c ex17.c ex18.c ex19.c ex20.c ex21.c ex22.c ex24.c \
                 ex25.c ex26.c ex27.c ex28.c ex29.c ex30.c ex31.c ex32.c \
-<<<<<<< HEAD
-                ex33.c ex37.c ex38.c ex39.c ex40.c ex41.c ex42.c \
-                ex43.c ex44.c ex45.c ex46.cxx ex47.c ex48.c ex49.c ex50.c
-=======
                 ex33.c ex36.c ex37.c ex38.c ex39.c ex40.c ex41.c ex42.c \
-                ex43.c ex44.c ex45.c ex46.cxx ex47.c ex48.c ex51.c
->>>>>>> 33827c64
+                ex43.c ex44.c ex45.c ex46.cxx ex47.c ex48.c ex49.c ex50.c ex51.c
 EXAMPLESCH      =
 EXAMPLESF       = ex5f.F ex12f.F ex16f.F
 
@@ -187,18 +182,15 @@
 ex48: ex48.o chkopts
 	-${CLINKER} -o ex48 ex48.o ${PETSC_KSP_LIB}
 	${RM} ex48.o
-<<<<<<< HEAD
 ex49: ex49.o chkopts
 	-${CLINKER} -o ex49 ex49.o ${PETSC_KSP_LIB}
 	${RM} ex49.o
 ex50: ex50.o chkopts
 	-${CLINKER} -o ex50 ex50.o ${PETSC_KSP_LIB}
 	${RM} ex50.o
-=======
 ex51: ex51.o chkopts
 	-${CLINKER} -o ex51 ex51.o ${PETSC_KSP_LIB}
 	${RM} ex51.o
->>>>>>> 33827c64
 #------------------------------------------------------------------------------------
 runex1:
 	-@${MPIEXEC} -n 1 ./ex1 -pc_type jacobi -ksp_monitor_short -ksp_gmres_cgs_refinement_type refine_always > ex1_1.tmp 2>&1;	  \
@@ -1017,7 +1009,6 @@
 	   else printf "${PWD}\nPossible problem with ex48, diffs above\n=========================================\n"; fi; \
 	   ${RM} -f ex48.tmp
 
-<<<<<<< HEAD
 runex49:
 	@for bs in 1 2 3 4 5 6 7 8 9 10 11 12; do \
            ${MPIEXEC} -n 1 ./ex49 -bs $$bs -pc_type cholesky  ;\
@@ -1027,7 +1018,7 @@
            ${MPIEXEC} -n 1 ./ex50 -bs $$bs -pc_type pbjacobi  ;\
          done;
 
-=======
+
 runex51:
 	-@${MPIEXEC} -n 1 ./ex51 -reverse > ex51.tmp 2>&1;\
 	if (${DIFF} output/ex51_1.out ex51.tmp) then true; \
@@ -1039,7 +1030,6 @@
 	if (${DIFF} output/ex51_1.out ex51.tmp) then true; \
 	   else printf "${PWD}\nPossible problem with ex51_2, diffs above\n=========================================\n"; fi; \
 	   ${RM} -f ex51.tmp
->>>>>>> 33827c64
 
 TESTEXAMPLES_C		       = ex1.PETSc ex1.rm ex3.PETSc runex3 runex3_2 runex3_nocheby runex3_chebynoest runex3_chebyest ex3.rm ex4.PETSc runex4 runex4_3 \
                                  runex4_5 ex4.rm \
@@ -1054,13 +1044,9 @@
                                  runex32_inode5 runex32_inode5_nd ex32.rm \
                                  ex38.PETSc runex38 ex38.rm ex39.PETSc runex39 runex39_2 ex39.rm ex41.PETSc runex41 runex41_2 ex41.rm \
                                  ex42.PETSc runex42 runex42_2 ex42.rm \
-<<<<<<< HEAD
                                  ex44.PETSc runex44 ex44.rm ex45.PETSc runex45 ex45.rm ex47.PETSc runex47 ex47.rm ex48.PETSc runex48 ex48.rm\
                                  ex49.PETSc runex49 ex49.rm ex50.PETSc runex50 ex50.rm
-=======
-                                 ex44.PETSc runex44 ex44.rm ex45.PETSc runex45 ex45.rm ex47.PETSc runex47 ex47.rm ex48.PETSc runex48 ex48.rm \
                                  ex51.PETSc runex51 runex51_2 ex51.rm
->>>>>>> 33827c64
 TESTEXAMPLES_C_X	       = ex10.PETSc runex10 ex10.rm ex15.PETSc ex15.rm
 TESTEXAMPLES_C_NOCOMPLEX       = ex8.PETSc runex8 runex8_2 ex8.rm ex33.PETSc runex33 ex33.rm
 TESTEXAMPLES_FORTRAN	       = ex5f.PETSc runex5f ex5f.rm ex12f.PETSc ex12f.rm
