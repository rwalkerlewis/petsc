
CFLAGS	  =
FFLAGS    =
CPPFLAGS  =
FPPFLAGS  =
LOCDIR    = src/ksp/ksp/examples/tests/
EXAMPLESC       = ex1.c ex2.c ex3.c ex4.c ex6.c  ex8.c ex10.c ex11.c ex14.c \
                ex15.c ex17.c ex18.c ex19.c ex20.c ex21.c ex22.c ex24.c \
                ex25.c ex26.c ex27.c ex28.c ex29.c ex30.c ex31.c ex32.c \
                ex33.c ex37.c ex38.c ex39.c ex40.c ex41.c ex42.c \
                ex43.c ex44.c ex45.c ex46.cxx ex47.c ex48.c ex49.c ex50.c ex51.c ex52.c ex53.c ex54.c ex55.c
EXAMPLESCH      =
EXAMPLESF       = ex5f.F ex12f.F ex16f.F90 ex52f.F ex54f.F

include ${PETSC_DIR}/lib/petsc/conf/variables
include ${PETSC_DIR}/lib/petsc/conf/rules

ex1: ex1.o  chkopts
	-${CLINKER} -o ex1 ex1.o  ${PETSC_KSP_LIB}
	${RM} ex1.o

ex2: ex2.o  chkopts
	-${CLINKER} -o ex2 ex2.o  ${PETSC_KSP_LIB}
	${RM} ex2.o

ex3: ex3.o  chkopts
	-${CLINKER} -o ex3 ex3.o  ${PETSC_KSP_LIB}
	${RM} ex3.o

ex4: ex4.o  chkopts
	-${CLINKER} -o ex4 ex4.o  ${PETSC_KSP_LIB}
	${RM} ex4.o

ex5: ex5.o  chkopts
	-${CLINKER} -o ex5 ex5.o  ${PETSC_KSP_LIB}
	${RM} ex5.o

ex6: ex6.o  chkopts
	-${CLINKER} -o ex6 ex6.o  ${PETSC_KSP_LIB}
	${RM} ex6.o

ex8: ex8.o  chkopts
	-${CLINKER} -o ex8 ex8.o  ${PETSC_KSP_LIB}
	${RM} ex8.o

ex9: ex9.o  chkopts
	-${CLINKER} -o ex9 ex9.o  ${PETSC_KSP_LIB}
	${RM} ex9.o

ex10: ex10.o  chkopts
	-${CLINKER} -o ex10 ex10.o  ${PETSC_KSP_LIB}
	${RM} ex10.o

ex11: ex11.o  chkopts
	-${CLINKER} -o ex11 ex11.o  ${PETSC_KSP_LIB}
	${RM} ex11.o

ex12f: ex12f.o  chkopts
	-${FLINKER} -o ex12f ex12f.o  ${PETSC_KSP_LIB}
	${RM} ex12f.o

ex5f: ex5f.o  chkopts
	-${FLINKER} -o ex5f ex5f.o  ${PETSC_KSP_LIB}
	${RM} ex5f.o

ex14: ex14.o  chkopts
	-${CLINKER} -o ex14 ex14.o  ${PETSC_KSP_LIB}
	${RM} ex14.o

ex15: ex15.o  chkopts
	-${CLINKER} -o ex15 ex15.o  ${PETSC_KSP_LIB}
	${RM} ex15.o

ex16f: ex16f.o  chkopts
	-${FLINKER} -o ex16f ex16f.o  ${PETSC_KSP_LIB}
	${RM} ex16f.o

ex17: ex17.o  chkopts
	-${CLINKER} -o ex17 ex17.o  ${PETSC_KSP_LIB}
	${RM} ex17.o

ex18: ex18.o  chkopts
	-${CLINKER} -o ex18 ex18.o  ${PETSC_KSP_LIB}
	${RM} ex18.o

ex19: ex19.o  chkopts
	-${CLINKER} -o ex19 ex19.o  ${PETSC_KSP_LIB}
	${RM} ex19.o

ex20: ex20.o  chkopts
	-${CLINKER} -o ex20 ex20.o  ${PETSC_KSP_LIB}
	${RM} ex20.o

ex21: ex21.o  chkopts
	-${CLINKER} -o ex21 ex21.o   ${PETSC_KSP_LIB}
	${RM} ex21.o

ex22: ex22.o  chkopts
	-${CLINKER} -o ex22 ex22.o  ${PETSC_KSP_LIB}
	${RM} ex22.o

ex24: ex24.o  chkopts
	-${CLINKER} -o ex24 ex24.o  ${PETSC_KSP_LIB}
	${RM} ex24.o
ex25: ex25.o  chkopts
	-${CLINKER} -o ex25 ex25.o  ${PETSC_KSP_LIB}
	${RM} ex25.o
ex26: ex26.o  chkopts
	-${CLINKER} -o ex26 ex26.o  ${PETSC_KSP_LIB}
	${RM} ex26.o
ex27: ex27.o  chkopts
	-${CLINKER} -o ex27 ex27.o  ${PETSC_KSP_LIB}
	${RM} ex27.o
ex28: ex28.o  chkopts
	-${CLINKER} -o ex28 ex28.o  ${PETSC_KSP_LIB}
	${RM} ex28.o
ex29: ex29.o  chkopts
	-${CLINKER} -o ex29 ex29.o  ${PETSC_KSP_LIB}
	${RM} ex29.o
ex30: ex30.o  chkopts
	-${CLINKER} -o ex30 ex30.o  ${PETSC_KSP_LIB}
	${RM} ex30.o
ex31: ex31.o  chkopts
	-${CLINKER} -o ex31 ex31.o  ${PETSC_KSP_LIB}
	${RM} ex31.o
ex32: ex32.o  chkopts
	-${CLINKER} -o ex32 ex32.o  ${PETSC_KSP_LIB}
	${RM} ex32.o
ex33: ex33.o  chkopts
	-${CLINKER} -o ex33 ex33.o  ${PETSC_KSP_LIB}
	${RM} ex33.o
ex34: ex34.o  chkopts
	-${CLINKER} -o ex34 ex34.o  ${PETSC_KSP_LIB}
	${RM} ex34.o
ex37: ex37.o  chkopts
	-${CLINKER} -o ex37 ex37.o  ${PETSC_KSP_LIB}
	${RM} ex37.o
ex38: ex38.o chkopts
	-${CLINKER} -o ex38 ex38.o ${PETSC_KSP_LIB}
	${RM} ex38.o
ex39: ex39.o chkopts
	-${CLINKER} -o ex39 ex39.o ${PETSC_KSP_LIB}
	${RM} ex39.o
ex40: ex40.o chkopts
	-${CLINKER} -o ex40 ex40.o ${PETSC_KSP_LIB}
	${RM} ex40.o
ex41: ex41.o chkopts
	-${CLINKER} -o ex41 ex41.o ${PETSC_KSP_LIB}
	${RM} ex41.o
ex42: ex42.o chkopts
	-${CLINKER} -o ex42 ex42.o ${PETSC_KSP_LIB}
	${RM} ex42.o
ex43: ex43.o chkopts
	-${CLINKER} -o ex43 ex43.o ${PETSC_KSP_LIB}
	${RM} ex43.o
ex44: ex44.o chkopts
	-${CLINKER} -o ex44 ex44.o ${PETSC_KSP_LIB}
	${RM} ex44.o
ex45: ex45.o chkopts
	-${CLINKER} -o ex45 ex45.o ${PETSC_KSP_LIB}
	${RM} ex45.o
ex46: ex46.o chkopts
	-${CLINKER} -o ex46 ex46.o ${PETSC_KSP_LIB}
	${RM} ex46.o
ex47: ex47.o chkopts
	-${CLINKER} -o ex47 ex47.o ${PETSC_KSP_LIB}
	${RM} ex47.o
ex47f: ex47f.o chkopts
	-${FLINKER} -o ex47f ex47f.o ${PETSC_KSP_LIB}
	${RM} ex47f.o
ex48: ex48.o chkopts
	-${CLINKER} -o ex48 ex48.o ${PETSC_KSP_LIB}
	${RM} ex48.o
ex49: ex49.o chkopts
	-${CLINKER} -o ex49 ex49.o ${PETSC_KSP_LIB}
	${RM} ex49.o
ex50: ex50.o chkopts
	-${CLINKER} -o ex50 ex50.o ${PETSC_KSP_LIB}
	${RM} ex50.o
ex51: ex51.o chkopts
	-${CLINKER} -o ex51 ex51.o ${PETSC_KSP_LIB}
	${RM} ex51.o
ex52f: ex52f.o  chkopts
	-${FLINKER} -o ex52f ex52f.o  ${PETSC_KSP_LIB}
	${RM} ex52f.o
ex53: ex53.o chkopts
	-${CLINKER} -o ex53 ex53.o ${PETSC_KSP_LIB}
	${RM} ex53.o
ex54: ex54.o chkopts
	-${CLINKER} -o ex54 ex54.o ${PETSC_KSP_LIB}
	${RM} ex54.o
<<<<<<< HEAD
ex54f: ex54f.o  chkopts
	-${FLINKER} -o ex54f ex54f.o  ${PETSC_KSP_LIB}
	${RM} ex54f.o
=======
ex55: ex55.o chkopts
	-${CLINKER} -o ex55 ex55.o ${PETSC_KSP_LIB}
	${RM} ex55.o
>>>>>>> 2b1d202a
#------------------------------------------------------------------------------------
runex32_testset1:
	@-count=0; \
	for i in 1 2 3 4 5; do \
	    for ordering in natural nd; do \
		for simtype in '' -trans;do \
		    for flevels in 0 1 2 3; do \
	    	    	count=`expr $$count + 1`; \
	   		echo "[$${count}]_start" > ex32.tmp 2>&1; \
		    	${MPIEXEC} -n 1 ./ex32 -ksp_monitor_short -dof $$i -pc_type ilu -pc_factor_mat_ordering_type $$ordering -dm_mat_type aij $$simtype -pc_factor_levels $$flevels >> ex32.tmp 2>&1;  \
		    	echo "[$${count}]_end" >> ex32.tmp 2>&1;  \
		    	sed -n '/\['$${count}']_start/,/\['$${count}']_end/p' output/ex32_1.out > ex32.tmp2 2>&1;  \
		    	if (${DIFF} ex32.tmp ex32.tmp2) then true;  \
		    	    else printf "${PWD}\nPossible problem with ./ex32 -ksp_monitor_short -dof $$i -pc_type ilu -pc_factor_mat_ordering_type $$ordering -dm_mat_type aij $$simtype -pc_factor_levels $$flevels"; fi;   \
			    ${RM} -f ex32.tmp; ${RM} -f ex32.tmp2; \
	    	    done; \
		done; \
	    done; \
	done;

runex32_testset2:
	@-count=0; \
	for i in 1 2 3 4 5 6 7 8; do \
	    for ordering in natural nd; do \
		for simtype in '' -trans;do \
		    for flevels in 0 1 2 3; do \
                        count=`expr $$count + 1`; \
	   		echo "[$${count}]_start" > ex32.tmp 2>&1; \
		    	${MPIEXEC} -n 1 ./ex32 -ksp_monitor_short -dof $$i -pc_type ilu -pc_factor_mat_ordering_type $$ordering -dm_mat_type baij $$simtype -pc_factor_levels $$flevels >> ex32.tmp 2>&1;  \
		    	    echo "[$${count}]_end" >> ex32.tmp 2>&1;  \
		    	    sed -n '/\['$${count}']_start/,/\['$${count}']_end/p' output/ex32_2.out > ex32.tmp2 2>&1;  \
		    	if (${DIFF} ex32.tmp ex32.tmp2) then true;  \
		    	    else printf "${PWD}\nPossible problem with ./ex32 -ksp_monitor_short -dof $$i -pc_type ilu -pc_factor_mat_ordering_type $$ordering -dm_mat_type baij $$simtype -pc_factor_levels $$flevels"; fi;   \
			${RM} -f ex32.tmp; ${RM} -f ex32.tmp2; \
	    	    done; \
		done; \
	    done; \
	done;

runex32_testset3:
	@-count=0; \
	for i in 1 2 3 4 5; do \
	    for ordering in natural nd; do \
		for simtype in '' -trans;do \
	    	    count=`expr $$count + 1`; \
	   	    echo "[$${count}]_start" > ex32.tmp 2>&1; \
		    ${MPIEXEC} -n 1 ./ex32 -ksp_monitor_short -dof $$i -pc_type lu -pc_factor_mat_ordering_type $$ordering -dm_mat_type aij $$simtype >> ex32.tmp 2>&1;  \
		    echo "[$${count}]_end" >> ex32.tmp 2>&1;  \
		    sed -n '/\['$${count}']_start/,/\['$${count}']_end/p' output/ex32_3.out > ex32.tmp2 2>&1;  \
		    if (${DIFF} ex32.tmp ex32.tmp2) then true;  \
		    	else printf "${PWD}\nPossible problem with ./ex32 -ksp_monitor_short -dof $$i -pc_type lu -pc_factor_mat_ordering_type $$ordering -dm_mat_type aij $$simtype "; fi;   \
		    ${RM} -f ex32.tmp; ${RM} -f ex32.tmp2; \
		done; \
	    done; \
	done;

runex32_testset4:
	@-count=0; \
	for i in 1 2 3 4 5 6 7 8; do \
	    for ordering in natural nd; do \
		for simtype in '' -trans;do \
	    	    count=`expr $$count + 1`; \
	   	    echo "[$${count}]_start" > ex32.tmp 2>&1; \
		    ${MPIEXEC} -n 1 ./ex32 -ksp_monitor_short -dof $$i -pc_type lu -pc_factor_mat_ordering_type $$ordering -dm_mat_type baij $$simtype >> ex32.tmp 2>&1;  \
		    echo "[$${count}]_end" >> ex32.tmp 2>&1;  \
		    sed -n '/\['$${count}']_start/,/\['$${count}']_end/p' output/ex32_4.out > ex32.tmp2 2>&1;  \
		    if (${DIFF} ex32.tmp ex32.tmp2) then true;  \
		    	else printf "${PWD}\nPossible problem with ./ex32 -ksp_monitor_short -dof $$i -pc_type lu -pc_factor_mat_ordering_type $$ordering -dm_mat_type baij $$simtype "; fi;   \
		    ${RM} -f ex32.tmp; ${RM} -f ex32.tmp2; \
		done; \
	    done; \
	done;

runex32_testset5:
	@-count=0; \
	for ordering in natural nd; do \
	    for flevels in 0 1 2 3; do \
		count=`expr $$count + 1`; \
	   	echo "[$${count}]_start" > ex32.tmp 2>&1; \
		${MPIEXEC} -n 1 ./ex32 -ksp_monitor_short -dof 1 -pc_type icc -ksp_type cg -pc_factor_mat_ordering_type $$ordering -dm_mat_type aij -pc_factor_levels $$flevels >> ex32.tmp 2>&1;  \
		echo "[$${count}]_end" >> ex32.tmp 2>&1;  \
		sed -n '/\['$${count}']_start/,/\['$${count}']_end/p' output/ex32_5.out > ex32.tmp2 2>&1;  \
		if (${DIFF} ex32.tmp ex32.tmp2) then true;  \
		    	else printf "${PWD}\nPossible problem with ./ex32 -ksp_monitor_short -dof 1 -pc_type icc -ksp_type cg -pc_factor_mat_ordering_type $$ordering -dm_mat_type aij -pc_factor_levels $$flevels"; fi;   \
		${RM} -f ex32.tmp; ${RM} -f ex32.tmp2; \
	   done; \
	done; \

	@-count=8; \
        for ordering in natural nd; do \
	    count=`expr $$count + 1`; \
	    echo "[$${count}]_start" > ex32.tmp 2>&1; \
	    ${MPIEXEC} -n 1 ./ex32 -ksp_monitor_short -dof 1 -pc_type cholesky -ksp_type cg -pc_factor_mat_ordering_type $$ordering -dm_mat_type aij >> ex32.tmp 2>&1;  \
	    echo "[$${count}]_end" >> ex32.tmp 2>&1;  \
	    sed -n '/\['$${count}']_start/,/\['$${count}']_end/p' output/ex32_5.out > ex32.tmp2 2>&1;  \
	    if (${DIFF} ex32.tmp ex32.tmp2) then true;  \
	    else printf "${PWD}\nPossible problem with ./ex32 -ksp_monitor_short -dof 1 -pc_type cholesky -ksp_type cg -pc_factor_mat_ordering_type $$ordering -dm_mat_type aij "; fi;   \
	    ${RM} -f ex32.tmp; ${RM} -f ex32.tmp2; \
	done; \


	@-count=10; \
	count=`expr $$count + 1`; \
	echo "[$${count}]_start" > ex32.tmp 2>&1; \
	${MPIEXEC} -n 1 ./ex32 -ksp_monitor_short -dof 1 -pc_type icc -test_sbaij1 >> ex32.tmp 2>&1;  \
	echo "[$${count}]_end" >> ex32.tmp 2>&1;  \
	sed -n '/\['$${count}']_start/,/\['$${count}']_end/p' output/ex32_5.out > ex32.tmp2 2>&1;  \
	if (${DIFF} ex32.tmp ex32.tmp2) then true;  \
	else printf "${PWD}\nPossible problem with ./ex32 -ksp_monitor_short -dof 1 -pc_type icc -test_sbaij1"; fi;   \
	${RM} -f ex32.tmp; ${RM} -f ex32.tmp2

runex32_aij_sbaij_icc:
	-@${MPIEXEC} -n 1 ./ex32 -ksp_monitor_short -dof 1 -test_sbaij1 -mat_ignore_lower_triangular -pc_type icc > ex32_aij_sbaij_icc.out 2>&1;
	-@${MPIEXEC} -n 1 ./ex32 -ksp_monitor_short -dof 1 -dm_mat_type aij -pc_type icc -pc_factor_mat_ordering_type natural > ex32.tmp 2>&1; \
	if (${DIFF} ex32_aij_sbaij_icc.out ex32.tmp) then true; \
	   else printf "${PWD}\nPossible problem with ex32_aij_sbaij_icc, diffs above\n=========================================\n"; fi; \
	   ${RM} -f ex32.tmp; ${RM} -f ex32_aij_sbaij_icc.out

runex32_aij_sbaij_icc_lev1:
	-@${MPIEXEC} -n 1 ./ex32 -ksp_monitor_short -dof 1 -test_sbaij1 -ksp_type cg -pc_type icc -pc_factor_levels 1 > ex32_aij_sbaij_icc.out 2>&1;
	-@${MPIEXEC} -n 1 ./ex32 -ksp_monitor_short -dof 1 -dm_mat_type aij -ksp_type cg -pc_type icc -pc_factor_mat_ordering_type natural -pc_factor_levels 1 > ex32.tmp 2>&1; \
	if (${DIFF} ex32_aij_sbaij_icc.out ex32.tmp) then true; \
	   else printf "${PWD}\nPossible problem with ex32_aij_sbaij_icc_lev1, diffs above\n=========================================\n"; fi; \
	   ${RM} -f ex32.tmp; ${RM} -f ex32_aij_sbaij_icc.out

runex32_aij_sbaij_icc_lev10:
	-@${MPIEXEC} -n 1 ./ex32 -ksp_monitor_short -dof 1 -test_sbaij1 -ksp_type cg -pc_type icc -pc_factor_levels 10 > ex32_aij_sbaij_icc.out 2>&1;
	-@${MPIEXEC} -n 1 ./ex32 -ksp_monitor_short -dof 1 -dm_mat_type aij -ksp_type cg -pc_type icc -pc_factor_mat_ordering_type natural -pc_factor_levels 10 > ex32.tmp 2>&1; \
	if (${DIFF} ex32_aij_sbaij_icc.out ex32.tmp) then true; \
	   else printf "${PWD}\nPossible problem with ex32_aij_sbaij_icc_lev10, diffs above\n=========================================\n"; fi; \
	   ${RM} -f ex32.tmp; ${RM} -f ex32_aij_sbaij_icc.out

runex32_aij_sbaij_cholesky:
	-@${MPIEXEC} -n 1 ./ex32 -ksp_monitor_short -dof 1 -test_sbaij1 -pc_type cholesky > ex32_aij_sbaij_icc.out 2>&1;
	-@${MPIEXEC} -n 1 ./ex32 -ksp_monitor_short -dof 1 -dm_mat_type aij -pc_type cholesky -pc_factor_mat_ordering_type natural > ex32.tmp 2>&1; \
	if (${DIFF} ex32_aij_sbaij_icc.out ex32.tmp) then true; \
	   else printf "${PWD}\nPossible problem with ex32_aij_sbaij_icc_lev1, diffs above\n=========================================\n"; fi; \
	   ${RM} -f ex32.tmp; ${RM} -f ex32_aij_sbaij_icc.out

runex32_inode2:
	-@${MPIEXEC} -n 1 ./ex32 -ksp_monitor_short -dm_mat_type aij -dof 2 > ex32_inode.out 2>&1;
	-@${MPIEXEC} -n 1 ./ex32 -ksp_monitor_short -dm_mat_type aij -dof 2 -mat_no_inode > ex32.tmp 2>&1; \
	if (${DIFF} ex32_inode.out ex32.tmp) then true; \
	   else printf "${PWD}\nPossible problem with ex32_inode2, diffs above\n=========================================\n"; fi; \
	   ${RM} -f ex32.tmp; ${RM} -f ex32_inode.out
runex32_inode2_nd:
	-@${MPIEXEC} -n 1 ./ex32 -ksp_monitor_short -dm_mat_type aij -dof 2 -pc_factor_mat_ordering_type nd > ex32_inode.out 2>&1;
	-@${MPIEXEC} -n 1 ./ex32 -ksp_monitor_short -dm_mat_type aij -dof 2 -pc_factor_mat_ordering_type nd -mat_no_inode > ex32.tmp 2>&1; \
	if (${DIFF} ex32_inode.out ex32.tmp) then true; \
	   else printf "${PWD}\nPossible problem with ex32_inode2_nd, diffs above\n=========================================\n"; fi; \
	   ${RM} -f ex32.tmp; ${RM} -f ex32_inode.out

runex32_inode3:
	-@${MPIEXEC} -n 1 ./ex32 -ksp_monitor_short -dm_mat_type aij -dof 3 > ex32_inode.out 2>&1;
	-@${MPIEXEC} -n 1 ./ex32 -ksp_monitor_short -dm_mat_type aij -dof 3 -mat_no_inode > ex32.tmp 2>&1; \
	if (${DIFF} ex32_inode.out ex32.tmp) then true; \
	   else printf "${PWD}\nPossible problem with ex32_inode3, diffs above\n=========================================\n"; fi; \
	   ${RM} -f ex32.tmp; ${RM} -f ex32_inode.out
runex32_inode3_nd:
	-@${MPIEXEC} -n 1 ./ex32 -ksp_monitor_short -dm_mat_type aij -dof 3 -pc_factor_mat_ordering_type nd > ex32_inode.out 2>&1;
	-@${MPIEXEC} -n 1 ./ex32 -ksp_monitor_short -dm_mat_type aij -dof 3 -pc_factor_mat_ordering_type nd -mat_no_inode > ex32.tmp 2>&1; \
	if (${DIFF} ex32_inode.out ex32.tmp) then true; \
	   else printf "${PWD}\nPossible problem with ex32_inode3_nd, diffs above\n=========================================\n"; fi; \
	   ${RM} -f ex32.tmp; ${RM} -f ex32_inode.out

runex32_inode4:
	-@${MPIEXEC} -n 1 ./ex32 -ksp_monitor_short -dm_mat_type aij -dof 4 > ex32_inode.out 2>&1;
	-@${MPIEXEC} -n 1 ./ex32 -ksp_monitor_short -dm_mat_type aij -dof 4 -mat_no_inode > ex32.tmp 2>&1; \
	if (${DIFF} ex32_inode.out ex32.tmp) then true; \
	   else printf "${PWD}\nPossible problem with ex32_inode4, diffs above\n=========================================\n"; fi; \
	   ${RM} -f ex32.tmp; ${RM} -f ex32_inode.out
runex32_inode4_nd:
	-@${MPIEXEC} -n 1 ./ex32 -ksp_monitor_short -dm_mat_type aij -dof 4 -pc_factor_mat_ordering_type nd > ex32_inode.out 2>&1;
	-@${MPIEXEC} -n 1 ./ex32 -ksp_monitor_short -dm_mat_type aij -dof 4 -pc_factor_mat_ordering_type nd -mat_no_inode > ex32.tmp 2>&1; \
	if (${DIFF} ex32_inode.out ex32.tmp) then true; \
	   else printf "${PWD}\nPossible problem with ex32_inode4_nd, diffs above\n=========================================\n"; fi; \
	   ${RM} -f ex32.tmp; ${RM} -f ex32_inode.out

runex32_inode5:
	-@${MPIEXEC} -n 1 ./ex32 -ksp_monitor_short -dm_mat_type aij -dof 5 > ex32_inode.out 2>&1;
	-@${MPIEXEC} -n 1 ./ex32 -ksp_monitor_short -dm_mat_type aij -dof 5 -mat_no_inode > ex32.tmp 2>&1; \
	if (${DIFF} ex32_inode.out ex32.tmp) then true; \
	   else printf "${PWD}\nPossible problem with ex32_inode5, diffs above\n=========================================\n"; fi; \
	   ${RM} -f ex32.tmp; ${RM} -f ex32_inode.out
runex32_inode5_nd:
	-@${MPIEXEC} -n 1 ./ex32 -ksp_monitor_short -dm_mat_type aij -dof 5 -pc_factor_mat_ordering_type nd > ex32_inode.out 2>&1;
	-@${MPIEXEC} -n 1 ./ex32 -ksp_monitor_short -dm_mat_type aij -dof 5 -pc_factor_mat_ordering_type nd -mat_no_inode > ex32.tmp 2>&1; \
	if (${DIFF} ex32_inode.out ex32.tmp) then true; \
	   else printf "${PWD}\nPossible problem with ex32_inode5_nd, diffs above\n=========================================\n"; fi; \
	   ${RM} -f ex32.tmp; ${RM} -f ex32_inode.out
runex32_cholmod:
	-@${MPIEXEC} -n 1 ./ex32 -ksp_monitor_short -dm_mat_type aij -pc_factor_mat_solver_package cholmod -ksp_monitor_short -pc_type cholesky -ksp_view > ex32.tmp 2>&1;\
	if (${DIFF} output/ex32_cholmod.out ex32.tmp) then true; \
	   else printf "${PWD}\nPossible problem with ex32_cholmod, diffs above\n=========================================\n"; fi; \
	   ${RM} -f ex32.tmp;
runex32_cholmod_seqsbaij:
	-@${MPIEXEC} -n 1 ./ex32 -ksp_monitor_short -dm_mat_type sbaij -pc_factor_mat_solver_package cholmod -ksp_monitor_short -pc_type cholesky -ksp_view > ex32.tmp 2>&1;\
	if (${DIFF} output/ex32_cholmod_sbaij.out ex32.tmp) then true; \
	   else printf "${PWD}\nPossible problem with ex32_cholmod_seqsbai, diffs above\n=========================================\n"; fi; \
	   ${RM} -f ex32.tmp;

runex38:
	-@${MPIEXEC} -n 8 ./ex38 -ksp_type fbcgs -ksp_rtol 1.e-6 -sub_ksp_type bcgs -sub_ksp_rtol 1.e-3 -pc_type bjacobi -ksp_converged_reason -n1 64 -n2 64 > ex38.tmp 2>&1;\
	if (${DIFF} output/ex38.out ex38.tmp) then true; \
	   else printf "${PWD}\nPossible problem with ex38_1, diffs above\n=========================================\n"; fi; \
	   ${RM} -f ex38.tmp

runex39:
	-@${MPIEXEC} -n 8 ./ex39 -ksp_type fbcgs -ksp_rtol 1.e-6 -sub_ksp_type bcgs -sub_ksp_rtol 1.e-3 -pc_type bjacobi -ksp_converged_reason -n1 32 -n2 32 -n3 32 > ex39.tmp 2>&1;\
	if (${DIFF} output/ex39.out ex39.tmp) then true; \
	   else printf "${PWD}\nPossible problem with ex39_1, diffs above\n=========================================\n"; fi; \
	   ${RM} -f ex39.tmp
runex39_2:
	-@${MPIEXEC} -n 8 ./ex39 -ksp_type fbcgsr -ksp_rtol 1.e-6 -sub_ksp_type bcgs -sub_ksp_rtol 1.e-3 -pc_type bjacobi -ksp_converged_reason -n1 32 -n2 32 -n3 32 > ex39.tmp 2>&1;\
	if (${DIFF} output/ex39.out ex39.tmp) then true; \
	   else printf "${PWD}\nPossible problem with ex39_2, diffs above\n=========================================\n"; fi; \
	   ${RM} -f ex39.tmp

runex40:
	-@${MPIEXEC} -n 6 ./ex40 -pc_type none  > ex40.tmp 2>&1;\
	if (${DIFF} output/ex40.out ex40.tmp) then true; \
	   else printf "${PWD}\nPossible problem with ex40_1, diffs above\n=========================================\n"; fi; \
	   ${RM} -f ex40.tmp
runex40_2:
	-@${MPIEXEC} -n 6 ./ex40 -pc_type lu -pc_factor_mat_solver_package elemental > ex40.tmp 2>&1;\
	if (${DIFF} output/ex40_2.out ex40.tmp) then true; \
	   else printf "${PWD}\nPossible problem with ex40_2, diffs above\n=========================================\n"; fi; \
	   ${RM} -f ex40.tmp
runex41:
	-@${MPIEXEC} -n 1 ./ex41  > ex41_1.tmp 2>&1;\
	   if (${DIFF} output/ex41_1.out ex41_1.tmp) then true; \
	   else printf "${PWD}\nPossible problem with ex41_1, diffs above\n=========================================\n"; fi; \
	   ${RM} -f ex41_1.tmp
runex41_2:
	-@${MPIEXEC} -n 2 ./ex41  > ex41_2.tmp 2>&1;\
	   if (${DIFF} output/ex41_2.out ex41_2.tmp) then true; \
	   else printf "${PWD}\nPossible problem with ex41_2, diffs above\n=========================================\n"; fi; \
	   ${RM} -f ex41_2.tmp
runex42:
	-@${MPIEXEC} -n 1 ./ex42 -ksp_type minres -pc_type none -ksp_converged_reason > ex42.tmp 2>&1;\
	if (${DIFF} output/ex42.out ex42.tmp) then true; \
	   else printf "${PWD}\nPossible problem with ex42_1, diffs above\n=========================================\n"; fi; \
	   ${RM} -f ex42.tmp
runex42_2:
	-@${MPIEXEC} -n 3 ./ex42 -ksp_type minres -pc_type none -ksp_converged_reason > ex42.tmp 2>&1;\
	if (${DIFF} output/ex42_2.out ex42.tmp) then true; \
	   else printf "${PWD}\nPossible problem with ex42_2, diffs above\n=========================================\n"; fi; \
	   ${RM} -f ex42.tmp

runex43:
	-@${MPIEXEC} -n 1 ./ex43 -f ${DATAFILESPATH}/matrices/cfd.2.10 -mat_type seqaijcusparse -pc_factor_mat_solver_package cusparse  -mat_cusparse_storage_format ell -vec_type cuda -pc_type ilu > ex43.tmp 2>&1;\
	if (${DIFF} output/ex43.out ex43.tmp) then true; \
	   else printf "${PWD}\nPossible problem with ex43, diffs above\n=========================================\n"; fi; \
	   ${RM} -f ex43.tmp

runex43_2:
	-@${MPIEXEC} -n 1 ./ex43 -f ${DATAFILESPATH}/matrices/shallow_water1 -mat_type seqaijcusparse  -pc_factor_mat_solver_package cusparse -mat_cusparse_storage_format hyb -vec_type cuda -ksp_type cg -pc_type icc > ex43_2.tmp 2>&1;\
	if (${DIFF} output/ex43_2.out ex43_2.tmp) then true; \
	   else printf "${PWD}\nPossible problem with ex43_2, diffs above\n=========================================\n"; fi; \
	   ${RM} -f ex43_2.tmp

runex43_3:
	-@${MPIEXEC} -n 1 ./ex43 -f ${DATAFILESPATH}/matrices/cfd.2.10 -mat_type seqaijcusparse  -pc_factor_mat_solver_package cusparse -mat_cusparse_storage_format csr -vec_type cuda -ksp_type bicg -pc_type ilu > ex43_3.tmp 2>&1;\
	if (${DIFF} output/ex43_3.out ex43_3.tmp) then true; \
	   else printf "${PWD}\nPossible problem with ex43_3, diffs above\n=========================================\n"; fi; \
	   ${RM} -f ex43_3.tmp

runex43_4:
	-@${MPIEXEC} -n 1 ./ex43 -f ${DATAFILESPATH}/matrices/cfd.2.10 -mat_type seqaijcusparse  -pc_factor_mat_solver_package cusparse -mat_cusparse_storage_format csr -vec_type cuda -ksp_type bicg -pc_type ilu -pc_factor_mat_ordering_type nd > ex43_4.tmp 2>&1;\
	if (${DIFF} output/ex43_4.out ex43_4.tmp) then true; \
	   else printf "${PWD}\nPossible problem with ex43_4, diffs above\n=========================================\n"; fi; \
	   ${RM} -f ex43_4.tmp

runex43_5:
	-@${MPIEXEC} -n 2 ./ex43 -f ${DATAFILESPATH}/matrices/shallow_water1 -mat_type mpiaijcusparse -mat_cusparse_mult_diag_storage_format hyb -pc_type none -vec_type cuda > ex43_5.tmp 2>&1;\
	if (${DIFF} output/ex43_5.out ex43_5.tmp) then true; \
	   else printf "${PWD}\nPossible problem with ex43_5, diffs above\n=========================================\n"; fi; \
	   ${RM} -f ex43_5.tmp

runex43_6:
	-@${MPIEXEC} -n 1 ./ex43 -f ${DATAFILESPATH}/matrices/shallow_water1 -mat_type seqaijcusp -pc_type none -vec_type seqcusp > ex43_6.tmp 2>&1;\
	if (${DIFF} output/ex43_6.out ex43_6.tmp) then true; \
	   else printf "${PWD}\nPossible problem with ex43_6, diffs above\n=========================================\n"; fi; \
	   ${RM} -f ex43_6.tmp

runex43_7:
	-@${MPIEXEC} -n 1 ./ex43 -f ${DATAFILESPATH}/matrices/shallow_water1 -mat_type seqaijcusp -mat_cusp_mult_storage_format ell -pc_type none -vec_type seqcusp > ex43_7.tmp 2>&1;\
	if (${DIFF} output/ex43_7.out ex43_7.tmp) then true; \
	   else printf "${PWD}\nPossible problem with ex43_7, diffs above\n=========================================\n"; fi; \
	   ${RM} -f ex43_7.tmp

runex43_8:
	-@${MPIEXEC} -n 2 ./ex43 -f ${DATAFILESPATH}/matrices/shallow_water1 -mat_type mpiaijcusp -pc_type none -vec_type mpicusp > ex43_8.tmp 2>&1;\
	if (${DIFF} output/ex43_8.out ex43_8.tmp) then true; \
	   else printf "${PWD}\nPossible problem with ex43_8, diffs above\n=========================================\n"; fi; \
	   ${RM} -f ex43_8.tmp


EX44RICH=-ksp_type richardson -ksp_max_it 1 -ksp_final_residual -pc_type sor
EX44RICHNONZ=${EX44RICH} -ksp_initial_guess_nonzero
runex44:
	-@for mt in aij baij dense; do \
	  case $$mt in \
	    aij|dense|sbaij) \
	      bss="1" \
	      ;; \
	    baij) \
	      bss="1 2 3 4 5 6 7 15" \
	      ;; \
	  esac; \
	  for bs in $$bss; do \
	    ${MPIEXEC} -n 1 ./ex44 ${EX44RICH} -mat_type $$mt -mat_block_size $$bs > ex44.tmp 2>&1;\
	    if (${DIFF} output/ex44_aij_zero.out ex44.tmp) then true; \
	       else printf "${PWD}\nPossible problem with ex44 -mat_type $$mt -mat_block_size $$bs, diffs above\n=========================================\n"; fi; \
	    ${MPIEXEC} -n 1 ./ex44 ${EX44RICHNONZ} -mat_type $$mt -mat_block_size $$bs > ex44.tmp 2>&1;\
	    if (${DIFF} output/ex44_aij_nonz.out ex44.tmp) then true; \
	       else printf "${PWD}\nPossible problem with ex44 -mat_type $$mt -mat_block_size $$bs -ksp_initial_guess_nonzero, diffs above\n=========================================\n"; fi; \
		  ${RM} ex44.tmp; \
	  done \
	done

runex45:
	-@${MPIEXEC} -n 1 ./ex45  > ex45.tmp 2>&1;\
	if (${DIFF} output/ex45_1.out ex45.tmp) then true; \
	   else printf "${PWD}\nPossible problem with ex45, diffs above\n=========================================\n"; fi; \
	   ${RM} -f ex45.tmp

runex46:
	-@${MPIEXEC} -n 1 ./ex46 > ex46.tmp 2>&1;\
	if (${DIFF} output/ex46_1.out ex46.tmp) then true; \
	   else printf "${PWD}\nPossible problem with ex46, diffs above\n=========================================\n"; fi; \
	   ${RM} -f ex46.tmp

runex47:
	-@${MPIEXEC} -n 1 ./ex47 -pc_type fieldsplit > ex47.tmp 2>&1;\
	if (${DIFF} output/ex47_1.out ex47.tmp) then true; \
	   else printf "${PWD}\nPossible problem with ex47, diffs above\n=========================================\n"; fi; \
	   ${RM} -f ex47.tmp

runex48:
	-@${MPIEXEC} -n 1 ./ex48 -ksp_monitor_short -ksp_converged_reason -ksp_type minres -pc_type jacobi -ksp_error_if_not_converged > ex48.tmp 2>&1;\
	if (${DIFF} output/ex48_1.out ex48.tmp) then true; \
	   else printf "${PWD}\nPossible problem with ex48, diffs above\n=========================================\n"; fi; \
	   ${RM} -f ex48.tmp

runex49:
	@for bs in 1 2 3 4 5 6 7 8 9 10 11 12; do \
           ${MPIEXEC} -n 1 ./ex49 -bs $$bs -pc_type cholesky  ;\
         done;
runex50:
	@for bs in 1 2 3 4 5 6 7; do \
           ${MPIEXEC} -n 1 ./ex50 -bs $$bs -pc_type pbjacobi  ;\
         done;
runex50_2:
	@for bs in 8 9 10 11 12 13 14 15; do \
           ${MPIEXEC} -n 1 ./ex50 -bs $$bs -pc_type ilu ;\
         done;

runex51:
	-@${MPIEXEC} -n 1 ./ex51 -reverse > ex51.tmp 2>&1;\
	if (${DIFF} output/ex51_1.out ex51.tmp) then true; \
	   else printf "${PWD}\nPossible problem with ex51, diffs above\n=========================================\n"; fi; \
	   ${RM} -f ex51.tmp

runex51_2:
	-@x="bad"; ${MPIEXEC} -n 1 ./ex51 -reverse -pc_type cholesky > ex51.tmp 2>&1;\
	if (${DIFF} output/ex51_1.out ex51.tmp > /dev/null 2>&1) then x='good'; fi; \
	if (${DIFF} output/ex51_2.out ex51.tmp > /dev/null 2>&1) then x='good'; fi; \
        if [ "$$x" = "bad" ]; then ${DIFF} output/ex51_1.out ex51.tmp ; ${DIFF} output/ex51_2.out ex51.tmp ; printf "${PWD}\nPossible problem with ex51_2, diffs above\n=========================================\n"; fi; \
        ${RM} -f ex51.tmp

runex52f:
	-@${MPIEXEC} -n 1 ./ex52f   > ex52f_1.tmp 2>&1; \
	   if (${DIFF} output/ex52f_1.out ex52f_1.tmp) then true; \
	   else printf "${PWD}\nPossible problem with ex52f_1, diffs above\n=========================================\n"; fi; \
	   ${RM} -f ex52f_1.tmp

runex53:
	-@${MPIEXEC} -n 2 ./ex53 -method 1 > ex53.tmp 2>&1;\
	if (${DIFF} output/ex53_1.out ex53.tmp) then true; \
	   else printf "${PWD}\nPossible problem with ex53, diffs above\n=========================================\n"; fi; \
	   ${RM} -f ex53.tmp
runex53_2:
	-@${MPIEXEC} -n 2 ./ex53 -method 2 > ex53.tmp 2>&1;\
	if (${DIFF} output/ex53_2.out ex53.tmp) then true; \
	   else printf "${PWD}\nPossible problem with ex53_2, diffs above\n=========================================\n"; fi; \
	   ${RM} -f ex53.tmp

runex54:
	-@${MPIEXEC} -n 1 ./ex54 -ksp_monitor_true_residual -ksp_max_it 10 -sys_view -ksp_converged_reason -ksp_view -ksp_lsqr_set_standard_error -ksp_lsqr_monitor > ex54_1.tmp 2>&1;\
           x="bad"; \
	   if (${DIFF} output/ex54_1.out ex54_1.tmp > /dev/null 2>&1) then x='good'; fi ;\
	   if (${DIFF} output/ex54_1_alt.out ex54_1.tmp > /dev/null 2>&1) then x='good'; fi; \
	   if [ "$$x" = "bad" ]; then ${DIFF} output/ex54_1.out ex54_1.tmp ; ${DIFF} output/ex54_1_alt.out ex54_1.tmp ; printf "${PWD}\nPossible problem with ex54_1, diffs above\n=========================================\n"; fi; \
	   ${RM} -f ex54_1.tmp

runex54_2:
	-@${MPIEXEC} -n 4 ./ex54 -ksp_monitor_true_residual -ksp_max_it 10 -sys_view -ksp_converged_reason -ksp_view -ksp_lsqr_set_standard_error -ksp_lsqr_monitor > ex54_2.tmp 2>&1;\
           x="bad"; \
	   if (${DIFF} output/ex54_2.out ex54_2.tmp > /dev/null 2>&1) then x='good'; fi ;\
	   if (${DIFF} output/ex54_2_alt.out ex54_2.tmp > /dev/null 2>&1) then x='good'; fi; \
	   if [ "$$x" = "bad" ]; then ${DIFF} output/ex54_2.out ex54_2.tmp ; ${DIFF} output/ex54_2_alt.out ex54_2.tmp ; printf "${PWD}\nPossible problem with ex54_2, diffs above\n=========================================\n"; fi; \
	   ${RM} -f ex54_2.tmp


TESTEXAMPLES_C		       = ex32.PETSc runex32_testset1 runex32_testset2 runex32_testset3 runex32_testset4 runex32_testset5 \
                                 runex32_aij_sbaij_icc runex32_aij_sbaij_icc_lev1 runex32_aij_sbaij_icc_lev10 runex32_aij_sbaij_cholesky printdot \
                                 runex32_inode2 runex32_inode2_nd runex32_inode3 runex32_inode3_nd runex32_inode4 runex32_inode4_nd \
                                 runex32_inode5 runex32_inode5_nd ex32.rm \
                                 ex38.PETSc runex38 ex38.rm ex39.PETSc runex39 runex39_2 ex39.rm ex41.PETSc runex41 runex41_2 ex41.rm \
                                 ex42.PETSc runex42 runex42_2 ex42.rm \
                                 ex44.PETSc runex44 ex44.rm ex45.PETSc runex45 ex45.rm ex47.PETSc runex47 ex47.rm ex48.PETSc runex48 ex48.rm printdot \
                                 ex50.PETSc runex50 runex50_2 ex50.rm \
                                 ex51.PETSc runex51 runex51_2 ex51.rm ex53.PETSc runex53 runex53_2 ex53.rm ex54.PETSc runex54 runex54_2 ex54.rm
TESTEXAMPLES_C_NOTSINGLE       = ex49.PETSc runex49 ex49.rm
TESTEXAMPLES_C_X	       = ex15.PETSc ex15.rm
TESTEXAMPLES_FORTRAN	       = ex12f.PETSc ex12f.rm ex52f.PETSc runex52f ex52f.rm

TESTEXAMPLES_13		       = ex18.PETSc ex18.rm ex5f.PETSc ex5f.rm
TESTEXAMPLES_ELEMENTAL         = ex40.PETSc runex40 runex40_2 ex40.rm
TESTEXAMPLES_VECCUDA_DATAFILESPATH = ex43.PETSc runex43 runex43_2 runex43_3 runex43_4 runex43_5 ex43.rm
TESTEXAMPLES_SUITESPARSE       = ex32.PETSc runex32_cholmod runex32_cholmod_seqsbaij ex32.rm
TESTEXAMPLES_CHOMBO            =
include ${PETSC_DIR}/lib/petsc/conf/test<|MERGE_RESOLUTION|>--- conflicted
+++ resolved
@@ -189,15 +189,12 @@
 ex54: ex54.o chkopts
 	-${CLINKER} -o ex54 ex54.o ${PETSC_KSP_LIB}
 	${RM} ex54.o
-<<<<<<< HEAD
 ex54f: ex54f.o  chkopts
 	-${FLINKER} -o ex54f ex54f.o  ${PETSC_KSP_LIB}
 	${RM} ex54f.o
-=======
 ex55: ex55.o chkopts
 	-${CLINKER} -o ex55 ex55.o ${PETSC_KSP_LIB}
 	${RM} ex55.o
->>>>>>> 2b1d202a
 #------------------------------------------------------------------------------------
 runex32_testset1:
 	@-count=0; \
