
CFLAGS	  =
FFLAGS    =
CPPFLAGS  =
FPPFLAGS  =
LOCDIR    = src/ksp/ksp/examples/tests/
EXAMPLESC       = ex1.c ex2.c ex3.c ex4.c ex6.c ex7.c ex8.c ex10.c ex11.c ex14.c \
                ex15.c ex17.c ex18.c ex19.c ex20.c ex21.c ex22.c ex24.c \
                ex25.c ex26.c ex27.c ex28.c ex29.c ex30.c ex31.c ex32.c \
                ex33.c ex35.c ex36.c ex37.c ex38.c ex39.c ex40.c ex41.c ex42.c \
                ex43.c ex44.c ex45.c
EXAMPLESCH      =
EXAMPLESF       = ex5f.F ex12f.F ex16f.F

include ${PETSC_DIR}/lib/petsc-conf/variables
include ${PETSC_DIR}/lib/petsc-conf/rules

ex1: ex1.o  chkopts
	-${CLINKER} -o ex1 ex1.o  ${PETSC_KSP_LIB}
	${RM} ex1.o

ex2: ex2.o  chkopts
	-${CLINKER} -o ex2 ex2.o  ${PETSC_KSP_LIB}
	${RM} ex2.o

ex3: ex3.o  chkopts
	-${CLINKER} -o ex3 ex3.o  ${PETSC_KSP_LIB}
	${RM} ex3.o

ex4: ex4.o  chkopts
	-${CLINKER} -o ex4 ex4.o  ${PETSC_KSP_LIB}
	${RM} ex4.o

ex5: ex5.o  chkopts
	-${CLINKER} -o ex5 ex5.o  ${PETSC_KSP_LIB}
	${RM} ex5.o

ex6: ex6.o  chkopts
	-${CLINKER} -o ex6 ex6.o  ${PETSC_KSP_LIB}
	${RM} ex6.o

ex7: ex7.o  chkopts
	-${CLINKER} -o ex7 ex7.o  ${PETSC_KSP_LIB}
	${RM} ex7.o

ex8: ex8.o  chkopts
	-${CLINKER} -o ex8 ex8.o  ${PETSC_KSP_LIB}
	${RM} ex8.o

ex9: ex9.o  chkopts
	-${CLINKER} -o ex9 ex9.o  ${PETSC_KSP_LIB}
	${RM} ex9.o

ex10: ex10.o  chkopts
	-${CLINKER} -o ex10 ex10.o  ${PETSC_KSP_LIB}
	${RM} ex10.o

ex11: ex11.o  chkopts
	-${CLINKER} -o ex11 ex11.o  ${PETSC_KSP_LIB}
	${RM} ex11.o

ex12f: ex12f.o  chkopts
	-${FLINKER} -o ex12f ex12f.o  ${PETSC_KSP_LIB}
	${RM} ex12f.o

ex5f: ex5f.o  chkopts
	-${FLINKER} -o ex5f ex5f.o  ${PETSC_KSP_LIB}
	${RM} ex5f.o

ex13: ex13.o  chkopts
	-${CLINKER} -o ex13 ex13.o  ${PETSC_KSP_LIB}
	${RM} ex13.o

ex14: ex14.o  chkopts
	-${CLINKER} -o ex14 ex14.o  ${PETSC_KSP_LIB}
	${RM} ex14.o

ex15: ex15.o  chkopts
	-${CLINKER} -o ex15 ex15.o  ${PETSC_KSP_LIB}
	${RM} ex15.o

ex16f: ex16f.o  chkopts
	-${FLINKER} -o ex16f ex16f.o  ${PETSC_KSP_LIB}
	${RM} ex16f.o

ex17: ex17.o  chkopts
	-${CLINKER} -o ex17 ex17.o  ${PETSC_KSP_LIB}
	${RM} ex17.o

ex18: ex18.o  chkopts
	-${CLINKER} -o ex18 ex18.o  ${PETSC_KSP_LIB}
	${RM} ex18.o

ex19: ex19.o  chkopts
	-${CLINKER} -o ex19 ex19.o  ${PETSC_KSP_LIB}
	${RM} ex19.o

ex20: ex20.o  chkopts
	-${CLINKER} -o ex20 ex20.o  ${PETSC_KSP_LIB}
	${RM} ex20.o

ex21: ex21.o  chkopts
	-${CLINKER} -o ex21 ex21.o   ${PETSC_KSP_LIB}
	${RM} ex21.o

ex22: ex22.o  chkopts
	-${CLINKER} -o ex22 ex22.o  ${PETSC_KSP_LIB}
	${RM} ex22.o

ex24: ex24.o  chkopts
	-${CLINKER} -o ex24 ex24.o  ${PETSC_KSP_LIB}
	${RM} ex24.o
ex25: ex25.o  chkopts
	-${CLINKER} -o ex25 ex25.o  ${PETSC_KSP_LIB}
	${RM} ex25.o
ex26: ex26.o  chkopts
	-${CLINKER} -o ex26 ex26.o  ${PETSC_KSP_LIB}
	${RM} ex26.o
ex27: ex27.o  chkopts
	-${CLINKER} -o ex27 ex27.o  ${PETSC_KSP_LIB}
	${RM} ex27.o
ex28: ex28.o  chkopts
	-${CLINKER} -o ex28 ex28.o  ${PETSC_KSP_LIB}
	${RM} ex28.o
ex29: ex29.o  chkopts
	-${CLINKER} -o ex29 ex29.o  ${PETSC_KSP_LIB}
	${RM} ex29.o
ex30: ex30.o  chkopts
	-${CLINKER} -o ex30 ex30.o  ${PETSC_KSP_LIB}
	${RM} ex30.o
ex31: ex31.o  chkopts
	-${CLINKER} -o ex31 ex31.o  ${PETSC_KSP_LIB}
	${RM} ex31.o
ex32: ex32.o  chkopts
	-${CLINKER} -o ex32 ex32.o  ${PETSC_KSP_LIB}
	${RM} ex32.o
ex33: ex33.o  chkopts
	-${CLINKER} -o ex33 ex33.o  ${PETSC_KSP_LIB}
	${RM} ex33.o
ex34: ex34.o  chkopts
	-${CLINKER} -o ex34 ex34.o  ${PETSC_KSP_LIB}
	${RM} ex34.o
ex35: ex35.o  chkopts
	-${CLINKER} -o ex35 ex35.o  ${PETSC_KSP_LIB}
	${RM} ex35.o
ex36: ex36.o  chkopts
	-${CLINKER} -o ex36 ex36.o  ${PETSC_KSP_LIB}
	${RM} ex36.o
ex37: ex37.o  chkopts
	-${CLINKER} -o ex37 ex37.o  ${PETSC_KSP_LIB}
	${RM} ex37.o
ex38: ex38.o chkopts
	-${CLINKER} -o ex38 ex38.o ${PETSC_KSP_LIB}
	${RM} ex38.o
ex39: ex39.o chkopts
	-${CLINKER} -o ex39 ex39.o ${PETSC_KSP_LIB}
	${RM} ex39.o
ex40: ex40.o chkopts
	-${CLINKER} -o ex40 ex40.o ${PETSC_KSP_LIB}
	${RM} ex40.o
ex41: ex41.o chkopts
	-${CLINKER} -o ex41 ex41.o ${PETSC_KSP_LIB}
	${RM} ex41.o
ex42: ex42.o chkopts
	-${CLINKER} -o ex42 ex42.o ${PETSC_KSP_LIB}
	${RM} ex42.o
ex43: ex43.o chkopts
	-${CLINKER} -o ex43 ex43.o ${PETSC_KSP_LIB}
	${RM} ex43.o
ex44: ex44.o chkopts
	-${CLINKER} -o ex44 ex44.o ${PETSC_KSP_LIB}
	${RM} ex44.o
ex45: ex45.o chkopts
	-${CLINKER} -o ex45 ex45.o ${PETSC_KSP_LIB}
	${RM} ex45.o
#------------------------------------------------------------------------------------
runex1:
	-@${MPIEXEC} -n 1 ./ex1 -pc_type jacobi -ksp_monitor_short -ksp_gmres_cgs_refinement_type refine_always > ex1_1.tmp 2>&1;	  \
	   if (${DIFF} output/ex1_1.out ex1_1.tmp) then true; \
	   else printf "${PWD}\nPossible problem with ex1_1, diffs above\n=========================================\n"; fi; \
	   ${RM} -f ex1_1.tmp
runex1_2:
	-@${MPIEXEC} -n 2 ./ex1 -pc_type jacobi -ksp_monitor_short -ksp_gmres_cgs_refinement_type refine_always > ex1_2.tmp 2>&1;	 \
	   if (${DIFF} output/ex1_2.out ex1_2.tmp) then true; \
	   else printf "${PWD}\nPossible problem with ex1_2, diffs above\n=========================================\n"; fi; \
	   ${RM} -f ex1_2.tmp
runex1_3:
	-@${MPIEXEC} -n 1 ./ex1 -pc_type sor -pc_sor_symmetric -ksp_monitor_short -ksp_gmres_cgs_refinement_type refine_always >\
	   ex1_3.tmp 2>&1;   \
	   if (${DIFF} output/ex1_3.out ex1_3.tmp) then true; \
	   else printf "${PWD}\nPossible problem with ex1_3, diffs above\n=========================================\n"; fi; \
	   ${RM} -f ex1_3.tmp
runex1_5:
	-@${MPIEXEC} -n 1 ./ex1 -pc_type eisenstat -ksp_monitor_short -ksp_gmres_cgs_refinement_type refine_always >\
	   ex1_5.tmp 2>&1;   \
	   if (${DIFF} output/ex1_5.out ex1_5.tmp) then true; \
	   else printf "${PWD}\nPossible problem with ex1_5, diffs above\n=========================================\n"; fi; \
	   ${RM} -f ex1_5.tmp
runex3:
	-@${MPIEXEC} -n 1 ./ex3 -pc_type jacobi -ksp_monitor_short -m 5 -ksp_gmres_cgs_refinement_type refine_always > ex3_1.tmp 2>&1;   \
	   if (${DIFF} output/ex3_1.out ex3_1.tmp) then true; \
	   else printf "${PWD}\nPossible problem with ex3_1, diffs above\n=========================================\n"; fi; \
	   ${RM} -f ex3_1.tmp
runex3_2:
	-@${MPIEXEC} -n 2 ./ex3 -pc_type jacobi -ksp_monitor_short -m 5 -ksp_gmres_cgs_refinement_type refine_always > ex3_2.tmp 2>&1;   \
	   if (${DIFF} output/ex3_2.out ex3_2.tmp) then true; \
	   else printf "${PWD}\nPossible problem with ex3_2, diffs above\n=========================================\n"; fi; \
	   ${RM} -f ex3_2.tmp
runex4:
	-@${MPIEXEC} -n 1 ./ex4 -ksp_monitor_short -m 5 -pc_type jacobi -ksp_gmres_cgs_refinement_type refine_always > ex4_1.tmp 2>&1;\
	   if (${DIFF} output/ex4_1.out ex4_1.tmp) then true; \
	   else printf "${PWD}\nPossible problem with ex4_1, diffs above\n=========================================\n"; fi; \
	   ${RM} -f ex4_1.tmp
runex4_3:
	-@${MPIEXEC} -n 1 ./ex4 -pc_type sor -pc_sor_symmetric -ksp_monitor_short -m 5 -ksp_gmres_cgs_refinement_type refine_always >\
	   ex4_3.tmp 2>&1;   \
	   if (${DIFF} output/ex4_3.out ex4_3.tmp) then true; \
	   else printf "${PWD}\nPossible problem with ex4_3, diffs above\n=========================================\n"; fi; \
	   ${RM} -f ex4_3.tmp
runex4_5:
	-@${MPIEXEC} -n 1 ./ex4 -pc_type eisenstat -ksp_monitor_short -m 5	-ksp_gmres_cgs_refinement_type refine_always >\
	   ex4_5.tmp 2>&1;   \
	   if (${DIFF} output/ex4_5.out ex4_5.tmp) then true; \
	   else printf "${PWD}\nPossible problem with ex4_5, diffs above\n=========================================\n"; fi; \
	   ${RM} -f ex4_5.tmp
runex5:
	-@${MPIEXEC} -n 2 ./ex5 -ksp_monitor_short -nokspview -ksp_gmres_cgs_refinement_type refine_always > ex5_1.tmp 2>&1; \
	   if (${DIFF} output/ex5_1.out ex5_1.tmp) then true; \
	   else printf "${PWD}\nPossible problem with ex5_1, diffs above\n=========================================\n"; fi; \
	   ${RM} -f ex5_1.tmp
runex5f:
	-@${MPIEXEC} -n 1 ./ex5f -ksp_monitor_short > ex5f_1.tmp 2>&1; \
	   if (${DIFF} output/ex5f_1.out ex5f_1.tmp) then true; \
	   else printf "${PWD}\nPossible problem with ex5f_1, diffs above\n=========================================\n"; fi; \
	   ${RM} -f ex5f_1.tmp
#
# See http://www.mcs.anl.gov/petsc/documentation/faq.html#datafiles for how to obtain the datafiles used below
runex6:
	-@${MPIEXEC} -n 1 ./ex6 -ksp_type preonly  -pc_type lu -options_left no \
	   -f ${DATAFILESPATH}/matrices/arco1 > ex6_1.tmp 2>&1; \
	   if (${DIFF} output/ex6_1.out ex6_1.tmp) then true; \
	   else printf "${PWD}\nPossible problem with ex6_1, diffs above\n=========================================\n"; fi; \
	   ${RM} -f ex6_1.tmp
runex6_2:
	-@${MPIEXEC} -n 1 ./ex6 -sub_pc_type ilu -options_left no \
	   -f ${DATAFILESPATH}/matrices/arco1 \
	   -ksp_gmres_restart 100 -ksp_gmres_cgs_refinement_type refine_always -sub_ksp_type preonly -pc_type bjacobi \
	   -pc_bjacobi_blocks 8 -sub_pc_factor_in_place -ksp_monitor_short \
	   > ex6_2.tmp 2>&1; \
	   if (${DIFF} output/ex6_2.out ex6_2.tmp) then true; \
	   else printf "${PWD}\nPossible problem with ex6_2, diffs above\n=========================================\n"; fi; \
	   ${RM} -f ex6_2.tmp

runex6_7:
	-@${MPIEXEC} -n 1 ./ex6 -ksp_gmres_cgs_refinement_type refine_always -pc_type asm -pc_asm_blocks 6 \
	   -f ${DATAFILESPATH}/matrices/small \
	   -matload_block_size 6  -ksp_monitor_short  > ex6_7.tmp 2>&1; \
	   if (${DIFF} output/ex6_7.out ex6_7.tmp) then true; \
	   else printf "${PWD}\nPossible problem with ex6_7, diffs above\n=========================================\n"; fi; \
	   ${RM} -f ex6_7.tmp
runex7:
	-@${MPIEXEC} -n 2 ./ex7 -ksp_gmres_cgs_refinement_type refine_always -pc_type jacobi -ksp_monitor_short > ex7_1.tmp 2>&1; \
	   if (${DIFF} output/ex7_1.out ex7_1.tmp) then true; \
	   else printf "${PWD}\nPossible problem with ex7_1, diffs above\n=========================================\n"; fi; \
	   ${RM} -f ex7_1.tmp
runex8:
	-@${MPIEXEC} -n 1 ./ex8 > ex8_1.tmp 2>&1; \
	   if (${DIFF} output/ex8_1.out ex8_1.tmp) then true; \
	   else printf "${PWD}\nPossible problem with ex8_1, diffs above\n=========================================\n"; fi; \
	   ${RM} -f ex8_1.tmp
runex8_2:
	-@${MPIEXEC} -n 1 ./ex8 -sameA \
	   -ksp_rtol .000001 > ex8_2.tmp 2>&1;   \
	   if (${DIFF} output/ex8_2.out ex8_2.tmp) then true; \
	   else printf "${PWD}\nPossible problem with ex8_2, diffs above\n=========================================\n"; fi; \
	   ${RM} -f ex8_2.tmp

runex10:
	-@${MPIEXEC} -n 1 ./ex10 -matconvert_type seqaij -ksp_monitor_short >ex10_1.tmp 2>&1; \
	   if (${DIFF} output/ex10_1.out ex10_1.tmp) then true; \
	   else printf "${PWD}\nPossible problem with ex10_1, diffs above\n=========================================\n"; fi; \
	   ${RM} -f ex10_1.tmp
# See http://www.mcs.anl.gov/petsc/documentation/faq.html#datafiles for how to obtain the datafiles used below
runex11:
	-@${MPIEXEC} -n 1 ./ex11 -f ${DATAFILESPATH}/matrices/underworld32.gz \
                -fc_ksp_view \
                -fc_ksp_monitor_short \
                -fc_ksp_type fgmres \
                -fc_ksp_rtol 1.0e-10 \
                -fc_ksp_max_it 4000 \
                -fc_ksp_diagonal_scale \
                -fc_pc_type fieldsplit \
	        -fc_pc_fieldsplit_type SCHUR \
		-fc_pc_fieldsplit_schur_fact_type UPPER \
                -fc_fieldsplit_velocity_ksp_type cg \
                -fc_fieldsplit_velocity_pc_type cholesky \
                -fc_fieldsplit_velocity_pc_factor_mat_ordering_type nd \
                -fc_fieldsplit_pressure_ksp_max_it 100 \
                -fc_fieldsplit_pressure_ksp_constant_null_space \
                -fc_fieldsplit_pressure_ksp_monitor_short \
		-fc_fieldsplit_pressure_pc_type lsc \
		-fc_fieldsplit_pressure_lsc_ksp_type cg \
		-fc_fieldsplit_pressure_lsc_ksp_max_it 100 \
		-fc_fieldsplit_pressure_lsc_ksp_constant_null_space \
		-fc_fieldsplit_pressure_lsc_ksp_converged_reason \
		-fc_fieldsplit_pressure_lsc_pc_type icc \
                 > ex11_1.tmp 2>&1; \
	   ${DIFF} output/ex11_1.out ex11_1.tmp || printf "${PWD}\nPossible problem with ex11_1, diffs above\n=========================================\n";\
	   ${RM} -f ex11_1.tmp

runex11_2:
	-@${MPIEXEC} -n 4 ./ex11 -f ${DATAFILESPATH}/matrices/underworld32.gz \
                -fc_ksp_view \
                -fc_ksp_monitor_short \
                -fc_ksp_type fgmres \
                -fc_ksp_rtol 1.0e-10 \
                -fc_ksp_max_it 4000 \
                -fc_ksp_diagonal_scale \
                -fc_pc_type fieldsplit \
                -fc_pc_fieldsplit_type SCHUR \
                -fc_pc_fieldsplit_schur_fact_type UPPER \
                -fc_fieldsplit_velocity_ksp_type cg \
                -fc_fieldsplit_velocity_ksp_rtol 1.0e-6 \
                -fc_fieldsplit_velocity_pc_type bjacobi \
                -fc_fieldsplit_velocity_sub_pc_type cholesky \
                -fc_fieldsplit_velocity_sub_pc_factor_mat_ordering_type nd \
                -fc_fieldsplit_pressure_ksp_type fgmres \
                -fc_fieldsplit_pressure_ksp_constant_null_space \
                -fc_fieldsplit_pressure_ksp_monitor_short \
                -fc_fieldsplit_pressure_pc_type lsc \
                -fc_fieldsplit_pressure_lsc_ksp_type cg \
                -fc_fieldsplit_pressure_lsc_ksp_rtol 1.0e-2 \
                -fc_fieldsplit_pressure_lsc_ksp_constant_null_space \
                -fc_fieldsplit_pressure_lsc_ksp_converged_reason \
                -fc_fieldsplit_pressure_lsc_pc_type bjacobi \
                -fc_fieldsplit_pressure_lsc_sub_pc_type icc \
                 > ex11_2.tmp 2>&1; \
	   ${DIFF} output/ex11_2.out ex11_2.tmp || printf "${PWD}\nPossible problem with ex11_2, diffs above\n=========================================\n";\
	   ${RM} -f ex11_2.tmp

# See http://www.mcs.anl.gov/petsc/documentation/faq.html#datafiles for how to obtain the datafiles used below
runex12f:
	-@${MPIEXEC} -n 1 ./ex12f  -f ${DATAFILESPATH}/matrices/arco1 -options_left no > ex12f_1.tmp 2>&1; \
	   if (${DIFF} output/ex12f_1.out ex12f_1.tmp) then true; \
	   else printf "${PWD}\nPossible problem with ex12f_1, diffs above\n=========================================\n"; fi; \
	   ${RM} -f ex12f_1.tmp
runex13:
	-@${MPIEXEC} -n 2  ./ex13 -ksp_gmres_cgs_refinement_type refine_always -ksp_monitor_short > ex13_1.tmp 2>&1; \
	   if (${DIFF} output/ex13_1.out ex13_1.tmp) then true; \
	   else printf "${PWD}\nPossible problem with ex13_1, diffs above\n=========================================\n"; fi; \
	   ${RM} -f ex13_1.tmp
runex14:
	-@${MPIEXEC} -n 1  ./ex14  > ex14_1.tmp 2>&1; \
	   if (${DIFF} output/ex14_1.out ex14_1.tmp) then true; \
	   else printf "${PWD}\nPossible problem with ex14_1, diffs above\n=========================================\n"; fi; \
	   ${RM} -f ex14_1.tmp
# See http://www.mcs.anl.gov/petsc/documentation/faq.html#datafiles for how to obtain the datafiles used below
runex16f:
	-@${MPIEXEC} -n 1 ./ex16f   -f ${DATAFILESPATH}/matrices/arco1 -options_left no> ex16f_1.tmp 2>&1; \
	   if (${DIFF} output/ex16f_1.out ex16f_1.tmp) then true; \
	   else printf "${PWD}\nPossible problem with ex16f_1, diffs above\n=========================================\n"; fi; \
	   ${RM} -f ex16f_1.tmp
runex17:
	-@${MPIEXEC} -n 1 ./ex17 -ksp_gmres_cgs_refinement_type refine_always -n 6 -ksp_monitor_short -p 5 -norandom -ksp_type gmres \
	   -pc_type jacobi -ksp_max_it 15 > ex17_1.tmp 2>&1; \
	   if (${DIFF} output/ex17_1.out ex17_1.tmp) then true; \
	   else printf "${PWD}\nPossible problem with ex17_1, diffs above\n=========================================\n"; fi; \
	   ${RM} -f ex17_1.tmp
# See http://www.mcs.anl.gov/petsc/documentation/faq.html#datafiles for how to obtain the datafiles used below
runex18:
	-@${MPIEXEC} -n 1 ./ex18 -ksp_gmres_cgs_refinement_type refine_always -f  ${DATAFILESPATH}/matrices/arco1
runex19:
	-@${MPIEXEC} -n 1 ./ex19 -ksp_gmres_cgs_refinement_type refine_always -pc_type jacobi -ksp_monitor_short \
	-ksp_type gmres  > ex19_1.tmp 2>&1; \
	   if (${DIFF} output/ex19_1.out ex19_1.tmp) then true; \
	   else printf "${PWD}\nPossible problem with ex19_1, diffs above\n=========================================\n"; fi; \
	   ${RM} -f ex19_1.tmp
runex19_2:
	-@${MPIEXEC} -n 3 ./ex19 -ksp_monitor_short > ex19_2.tmp 2>&1; \
	if (${DIFF} output/ex19_2.out ex19_2.tmp) then true; \
	   else printf "${PWD}\nPossible problem with ex19_2, diffs above\n=========================================\n"; fi; \
	   ${RM} -f ex19_2.tmp
runex20:
	-@${MPIEXEC} -n 1 ./ex20 -ksp_gmres_cgs_refinement_type refine_always -pc_type jacobi -mat_view -ksp_monitor_short -ksp_atol 1.0e-13 > ex20_1.tmp 2>&1; \
	   if (${DIFF} output/ex20_1.out ex20_1.tmp) then true; \
	   else printf "${PWD}\nPossible problem with ex20_1, diffs above\n=========================================\n"; fi; \
	   ${RM} -f ex20_1.tmp

runex21:
	-@${MPIEXEC} -n 1 ./ex21 > ex21_1.tmp 2>&1; \
	   if (${DIFF} output/ex21_1.out ex21_1.tmp) then true; \
	   else printf "${PWD}\nPossible problem with ex21_1, diffs above\n=========================================\n"; fi; \
	   ${RM} -f ex21_1.tmp

runex21_2:
	-@${MPIEXEC} -n 2 ./ex21 > ex21_2.tmp 2>&1; \
	   if (${DIFF} output/ex21_2.out ex21_2.tmp) then true; \
	   else printf "${PWD}\nPossible problem with ex21_2, diffs above\n=========================================\n"; fi; \
	   ${RM} -f ex21_2.tmp


runex21_3:
	-@${MPIEXEC} -n 3 ./ex21 > ex21_3.tmp 2>&1; \
	   if (${DIFF} output/ex21_3.out ex21_3.tmp) then true; \
	   else printf "${PWD}\nPossible problem with ex21_3, diffs above\n=========================================\n"; fi; \
	   ${RM} -f ex21_3.tmp

runex22:
	-@${MPIEXEC} -n 1 ./ex22  > ex22_1.tmp 2>&1; \
	   ${DIFF} output/ex22_1.out ex22_1.tmp || printf "${PWD}\nPossible problem with ex22, diffs above\n=========================================\n"; \
	   ${RM} -f ex22_1.tmp
runex22_2:
	-@${MPIEXEC} -n 2 ./ex22  > ex22_2.tmp 2>&1; \
	   ${DIFF} output/ex22_2.out ex22_2.tmp || printf "${PWD}\nPossible problem with ex22_2, diffs above\n=========================================\n"; \
	   ${RM} -f ex22_2.tmp
runex22_3:
	-@${MPIEXEC} -n 2 ./ex22 -ksp_monitor_short -ksp_type bicg > ex22_3.tmp 2>&1; \
	   ${DIFF} output/ex22_3.out ex22_3.tmp || printf "${PWD}\nPossible problem with ex22_3, diffs above\n=========================================\n"; \
	   ${RM} -f ex22_3.tmp

runex24:
	-@${MPIEXEC} -n 1 ./ex24 -pc_type icc -mat_type seqsbaij -mat_ignore_lower_triangular > ex24_1.tmp 2>&1; \
           if (${DIFF} output/ex24_1.out ex24_1.tmp) then true; \
           else printf "${PWD}\nPossible problem with ex24_1, diffs above\n=========================================\n"; fi; \
           ${RM} -f ex24_1.tmp
runex24_2:
	-@${MPIEXEC} -n 1 ./ex24 -pc_type icc -pc_factor_levels 2  -mat_type seqsbaij -mat_ignore_lower_triangular > ex24_2.tmp 2>&1; \
           if (${DIFF} output/ex24_2.out ex24_2.tmp) then true; \
           else printf "${PWD}\nPossible problem with ex24_2, diffs above\n=========================================\n"; fi; \
           ${RM} -f ex24_2.tmp
runex24_3:
	-@${MPIEXEC} -n 2 ./ex24 -pc_type bjacobi -sub_pc_type icc  -mat_type mpisbaij -mat_ignore_lower_triangular > ex24_3.tmp 2>&1; \
           if (${DIFF} output/ex24_3.out ex24_3.tmp) then true; \
           else printf "${PWD}\nPossible problem with ex24_3, diffs above\n=========================================\n"; fi; \
           ${RM} -f ex24_3.tmp
runex24_4:
	-@${MPIEXEC} -n 2 ./ex24 -pc_type bjacobi -sub_pc_type icc -sub_pc_factor_levels 1 -mat_type mpisbaij -mat_ignore_lower_triangular > ex24_4.tmp 2>&1; \
           if (${DIFF} output/ex24_4.out ex24_4.tmp) then true; \
           else printf "${PWD}\nPossible problem with ex24_4, diffs above\n=========================================\n"; fi; \
           ${RM} -f ex24_4.tmp
# See http://www.mcs.anl.gov/petsc/documentation/faq.html#datafiles for how to obtain the datafiles used below
runex25:
	-@${MPIEXEC} -n 1 ./ex25 -fload ${DATAFILESPATH}/matrices/indefinite/afiro > ex25_1.tmp 2>&1; \
           if (${DIFF} output/ex25_1.out ex25_1.tmp) then true; \
           else printf "${PWD}\nPossible problem with ex25_1, diffs above\n=========================================\n"; fi; \
           ${RM} -f ex25_1.tmp
runex25_2:
	-@${MPIEXEC} -n 1 ./ex25 -fload ${DATAFILESPATH}/matrices/indefinite/afiro \
		-pc_type jacobi -pc_jacobi_type rowmax > ex25_2.tmp 2>&1; \
           if (${DIFF} output/ex25_2.out ex25_2.tmp) then true; \
           else printf "${PWD}\nPossible problem with ex25_2, diffs above\n=========================================\n"; fi; \
           ${RM} -f ex25_2.tmp
runex26:
	-@${MPIEXEC} -n 1 ./ex26 -ksp_monitor_short > ex26_1.tmp 2>&1; \
	if (${DIFF} output/ex26_1.out ex26_1.tmp) then true; \
	   else printf "${PWD}\nPossible problem with ex26_1, diffs above\n=========================================\n"; fi; \
	   ${RM} -f ex26_1.tmp
runex26_2:
	-@${MPIEXEC} -n 3 ./ex26 -ksp_monitor_short > ex26_2.tmp 2>&1; \
	if (${DIFF} output/ex26_2.out ex26_2.tmp) then true; \
	   else printf "${PWD}\nPossible problem with ex26_2, diffs above\n=========================================\n"; fi; \
	   ${RM} -f ex26_2.tmp

runex26_ml:
	-@${MPIEXEC} -n 1 ./ex26 -ksp_monitor_short -pc_type ml -mat_no_inode > ex26_1.tmp 2>&1; \
	if (${DIFF} output/ex26_ml_1.out ex26_1.tmp) then true; \
           else printf "${PWD}\nPossible problem with ex26_ml_1, diffs above\n=========================================\n"; fi; \
           ${RM} -f ex26_1.tmp
runex26_ml_2:
	-@${MPIEXEC} -n 3 ./ex26 -ksp_monitor_short -pc_type ml -mat_no_inode > ex26_2.tmp 2>&1; \
	if (${DIFF} output/ex26_ml_2.out ex26_2.tmp) then true; \
	   else printf "${PWD}\nPossible problem with ex26_ml_2, diffs above\n=========================================\n"; fi; \
	   ${RM} -f ex26_2.tmp
runex26_ml_3:
	-@${MPIEXEC} -n 1 ./ex26 -ksp_monitor_short -pc_type ml -mat_no_inode -pc_mg_type ADDITIVE > ex26_2.tmp 2>&1; \
	if (${DIFF} output/ex26_ml_3.out ex26_2.tmp) then true; \
	   else printf "${PWD}\nPossible problem with ex26_ml_3, diffs above\n=========================================\n"; fi; \
	   ${RM} -f ex26_2.tmp
# See http://www.mcs.anl.gov/petsc/documentation/faq.html#datafiles for how to obtain the datafiles used below
runex27:
	-@${MPIEXEC} -n 1 ./ex27 -f ${DATAFILESPATH}/matrices/small > ex27.tmp 2>&1; \
	if (${DIFF} output/ex27.out ex27.tmp) then true; \
	   else printf "${PWD}\nPossible problem with ex27, diffs above\n=========================================\n"; fi; \
	   ${RM} -f ex27.tmp
runex28:
	-@${MPIEXEC} -n 3 ./ex28 > ex28.tmp 2>&1; \
	if (${DIFF} output/ex28.out ex28.tmp) then true; \
	   else printf "${PWD}\nPossible problem with ex28, diffs above\n=========================================\n"; fi; \
	   ${RM} -f ex28.tmp
runex28_2:
	-@${MPIEXEC} -n 3 ./ex28 -procedural -pc_redundant_number 3 -redundant_ksp_type gmres -redundant_pc_type bjacobi > ex28.tmp 2>&1; \
	if (${DIFF} output/ex28_2.out ex28.tmp) then true; \
	   else printf "${PWD}\nPossible problem with ex28_2, diffs above\n=========================================\n"; fi; \
	   ${RM} -f ex28.tmp
runex28_3:
	-@${MPIEXEC} -n 5 ./ex28 -procedural -pc_redundant_number 3 -redundant_ksp_type gmres -redundant_pc_type bjacobi > ex28.tmp 2>&1; \
	if (${DIFF} output/ex28.out ex28.tmp) then true; \
	   else printf "${PWD}\nPossible problem with ex28_3, diffs above\n=========================================\n"; fi; \
	   ${RM} -f ex28.tmp
runex29:
	-@${MPIEXEC} -n 1 ./ex29 -ksp_monitor_short -mat_no_inode > ex29.tmp 2>&1; \
	if (${DIFF} output/ex29.out ex29.tmp) then true; \
	   else printf "${PWD}\nPossible problem with ex29, diffs above\n=========================================\n"; fi; \
	   ${RM} -f ex29.tmp
runex29_2:
	-@${MPIEXEC} -n 3 ./ex29 -ksp_monitor_short > ex29_2.tmp 2>&1; \
	if (${DIFF} output/ex29_2.out ex29_2.tmp) then true; \
	   else printf "${PWD}\nPossible problem with ex29_2, diffs above\n=========================================\n"; fi; \
	   ${RM} -f ex29_2.tmp
# See http://www.mcs.anl.gov/petsc/documentation/faq.html#datafiles for how to obtain the datafiles used below
runex30:
	-@${MPIEXEC} -n 1 ./ex30 -f ${DATAFILESPATH}/matrices/small -ksp_type preonly -pc_type ilu -pc_factor_mat_ordering_type natural -num_numfac 2 -pc_factor_reuse_fill > ex30.tmp 2>&1; \
	if (${DIFF} output/ex30.out ex30.tmp) then true; \
	   else printf "${PWD}\nPossible problem with ex30, diffs above\n=========================================\n"; fi; \
	   ${RM} -f ex30.tmp
runex30_2:
	-@${MPIEXEC} -n 1 ./ex30 -f ${DATAFILESPATH}/matrices/arco1 -mat_type baij -matload_block_size 3 -ksp_type preonly -pc_type ilu -pc_factor_mat_ordering_type natural -num_numfac 2 > ex30.tmp 2>&1; \
	if (${DIFF} output/ex30_2.out ex30.tmp) then true; \
	   else printf "${PWD}\nPossible problem with ex30_2, diffs above\n=========================================\n"; fi; \
	   ${RM} -f ex30.tmp

runex30_shift: # test lu with shift
	-@${MPIEXEC} -n 1 ./ex30 -f0 ${DATAFILESPATH}/matrices/small -mat_sigma -4.0 -ksp_type preonly -pc_type lu -pc_factor_shift_type NONZERO -pc_factor_shift_amount 1.e-5 > ex30.tmp 2>&1; \
	   if (${DIFF} output/ex30_shiftnz.out ex30.tmp) then true; \
	   else printf "${PWD}\nPossible problem with ex30_shiftnz, diffs above\n=========================================\n"; fi; \
	   ${RM} -f ex30.tmp
	-@${MPIEXEC} -n 1 ./ex30 -f0 ${DATAFILESPATH}/matrices/small -mat_sigma -4.0 -ksp_type preonly -pc_type lu -pc_factor_shift_type POSITIVE_DEFINITE > ex30.tmp 2>&1; \
	   if (${DIFF} output/ex30_shiftpd.out ex30.tmp) then true; \
	   else printf "${PWD}\nPossible problem with ex30_shiftpd, diffs above\n=========================================\n"; fi; \
	   ${RM} -f ex30.tmp

runex30_shift_cholesky_aij: # test cholesky with shift
	-@${MPIEXEC} -n 1 ./ex30 -f0 ${DATAFILESPATH}/matrices/small -mat_sigma -4.0 -ksp_type preonly -pc_type cholesky -pc_factor_shift_type NONZERO -pc_factor_shift_amount 1.e-5 > ex30.tmp 2>&1; \
	   if (${DIFF} output/ex30_shiftnz.out ex30.tmp) then true; \
	   else printf "${PWD}\nPossible problem with ex30_shiftnz_cholesky_aij, diffs above\n=========================================\n"; fi; \
	   ${RM} -f ex30.tmp
	-@${MPIEXEC} -n 1 ./ex30 -f0 ${DATAFILESPATH}/matrices/small -mat_sigma -4.0 -ksp_type preonly -pc_type cholesky -pc_factor_shift_type POSITIVE_DEFINITE > ex30.tmp 2>&1; \
	   if (${DIFF} output/ex30_shiftpd_2.out ex30.tmp) then true; \
	   else printf "${PWD}\nPossible problem with ex30_shiftpd_cholesky_aij, diffs above\n=========================================\n"; fi; \
	   ${RM} -f ex30.tmp

runex30_shift_cholesky_sbaij: # test cholesky with shift
	-@${MPIEXEC} -n 1 ./ex30 -f0 ${DATAFILESPATH}/matrices/small -mat_sigma -4.0 -ksp_type preonly -pc_type cholesky -pc_factor_shift_type NONZERO -pc_factor_shift_amount 1.e-5 -mat_type sbaij > ex30.tmp 2>&1; \
	   if (${DIFF} output/ex30_shiftnz.out ex30.tmp) then true; \
	   else printf "${PWD}\nPossible problem with ex30_shiftnz_cholesky_sbaij, diffs above\n=========================================\n"; fi; \
	   ${RM} -f ex30.tmp
	-@${MPIEXEC} -n 1 ./ex30 -f0 ${DATAFILESPATH}/matrices/small -mat_sigma -4.0 -ksp_type preonly -pc_type cholesky -pc_factor_shift_type POSITIVE_DEFINITE -mat_type sbaij > ex30.tmp 2>&1; \
	   if (${DIFF} output/ex30_shiftpd_2.out ex30.tmp) then true; \
	   else printf "${PWD}\nPossible problem with ex30_shiftpd_cholesky_sbaij, diffs above\n=========================================\n"; fi; \
	   ${RM} -f ex30.tmp

runex30_shift_in_blocks_aij: # sensitive to machine, thus not submitted to the nightly tests
	-@${MPIEXEC} -n 1 ./ex30 -f0 ${DATAFILESPATH}/matrices/small -mat_sigma -4.0 -ksp_type preonly -pc_type lu -pc_factor_shift_type INBLOCKS > ex30.tmp 2>&1; \
	   if (${DIFF} output/ex30_shiftinblocks.out ex30.tmp) then true; \
	   else printf "${PWD}\nPossible problem with ex30_shiftinblocks_lu, diffs above\n=========================================\n"; fi; \
	   ${RM} -f ex30.tmp
	-@${MPIEXEC} -n 1 ./ex30 -f0 ${DATAFILESPATH}/matrices/small -mat_sigma -4.0 -ksp_type preonly -pc_type cholesky -pc_factor_shift_type INBLOCKS > ex30.tmp 2>&1; \
	   if (${DIFF} output/ex30_shiftinblocks.out ex30.tmp) then true; \
	   else printf "${PWD}\nPossible problem with ex30_shiftinblocks_cholesky, diffs above\n=========================================\n"; fi; \
	   ${RM} -f ex30.tmp

runex30_shift_in_blocks_sbaij: # sensitive to machine, thus not submitted to the nightly tests
	-@${MPIEXEC} -n 1 ./ex30 -f0 ${DATAFILESPATH}/matrices/small -mat_sigma -4.0 -ksp_type preonly -pc_type cholesky -pc_factor_shift_type INBLOCKS -mat_type sbaij > ex30.tmp 2>&1; \
	   if (${DIFF} output/ex30_shiftinblocks.out ex30.tmp) then true; \
	   else printf "${PWD}\nPossible problem with ex30_shift_in_blocks_sbaij, diffs above\n=========================================\n"; fi; \
	   ${RM} -f ex30.tmp

runex31:
	-@${MPIEXEC} -n 3 ./ex31 -f ${DATAFILESPATH}/matrices/small -partition > ex31.tmp 2>&1; \
	if (${DIFF} output/ex31.out ex31.tmp) then true; \
	   else printf "${PWD}\nPossible problem with ex31, diffs above\n=========================================\n"; fi; \
	   ${RM} -f ex31.tmp

runex32_testset1:
	@-count=0; \
	for i in 1 2 3 4 5; do \
	    for ordering in natural nd; do \
		for simtype in '' -trans;do \
		    for flevels in 0 1 2 3; do \
	    	    	count=`expr $$count + 1`; \
	   		echo "[$${count}]_start" > ex32.tmp 2>&1; \
		    	${MPIEXEC} -n 1 ./ex32 -ksp_monitor_short -dof $$i -pc_type ilu -pc_factor_mat_ordering_type $$ordering -mat_type aij $$simtype -pc_factor_levels $$flevels >> ex32.tmp 2>&1;  \
		    	echo "[$${count}]_end" >> ex32.tmp 2>&1;  \
		    	sed -n '/\['$${count}']_start/,/\['$${count}']_end/p' output/ex32_1.out > ex32.tmp2 2>&1;  \
		    	if (${DIFF} ex32.tmp ex32.tmp2) then true;  \
		    	    else printf "${PWD}\nPossible problem with ./ex32 -ksp_monitor_short -dof $$i -pc_type ilu -pc_factor_mat_ordering_type $$ordering -mat_type aij $$simtype -pc_factor_levels $$flevels"; fi;   \
			    ${RM} -f ex32.tmp; ${RM} -f ex32.tmp2; \
	    	    done; \
		done; \
	    done; \
	done;

runex32_testset2:
	@-count=0; \
	for i in 1 2 3 4 5 6 7 8; do \
	    for ordering in natural nd; do \
		for simtype in '' -trans;do \
		    for flevels in 0 1 2 3; do \
                        count=`expr $$count + 1`; \
	   		echo "[$${count}]_start" > ex32.tmp 2>&1; \
		    	${MPIEXEC} -n 1 ./ex32 -ksp_monitor_short -dof $$i -pc_type ilu -pc_factor_mat_ordering_type $$ordering -mat_type baij $$simtype -pc_factor_levels $$flevels >> ex32.tmp 2>&1;  \
		    	    echo "[$${count}]_end" >> ex32.tmp 2>&1;  \
		    	    sed -n '/\['$${count}']_start/,/\['$${count}']_end/p' output/ex32_2.out > ex32.tmp2 2>&1;  \
		    	if (${DIFF} ex32.tmp ex32.tmp2) then true;  \
		    	    else printf "${PWD}\nPossible problem with ./ex32 -ksp_monitor_short -dof $$i -pc_type ilu -pc_factor_mat_ordering_type $$ordering -mat_type baij $$simtype -pc_factor_levels $$flevels"; fi;   \
			${RM} -f ex32.tmp; ${RM} -f ex32.tmp2; \
	    	    done; \
		done; \
	    done; \
	done;

runex32_testset3:
	@-count=0; \
	for i in 1 2 3 4 5; do \
	    for ordering in natural nd; do \
		for simtype in '' -trans;do \
	    	    count=`expr $$count + 1`; \
	   	    echo "[$${count}]_start" > ex32.tmp 2>&1; \
		    ${MPIEXEC} -n 1 ./ex32 -ksp_monitor_short -dof $$i -pc_type lu -pc_factor_mat_ordering_type $$ordering -mat_type aij $$simtype >> ex32.tmp 2>&1;  \
		    echo "[$${count}]_end" >> ex32.tmp 2>&1;  \
		    sed -n '/\['$${count}']_start/,/\['$${count}']_end/p' output/ex32_3.out > ex32.tmp2 2>&1;  \
		    if (${DIFF} ex32.tmp ex32.tmp2) then true;  \
		    	else printf "${PWD}\nPossible problem with ./ex32 -ksp_monitor_short -dof $$i -pc_type lu -pc_factor_mat_ordering_type $$ordering -mat_type aij $$simtype "; fi;   \
		    ${RM} -f ex32.tmp; ${RM} -f ex32.tmp2; \
		done; \
	    done; \
	done;

runex32_testset4:
	@-count=0; \
	for i in 1 2 3 4 5 6 7 8; do \
	    for ordering in natural nd; do \
		for simtype in '' -trans;do \
	    	    count=`expr $$count + 1`; \
	   	    echo "[$${count}]_start" > ex32.tmp 2>&1; \
		    ${MPIEXEC} -n 1 ./ex32 -ksp_monitor_short -dof $$i -pc_type lu -pc_factor_mat_ordering_type $$ordering -mat_type baij $$simtype >> ex32.tmp 2>&1;  \
		    echo "[$${count}]_end" >> ex32.tmp 2>&1;  \
		    sed -n '/\['$${count}']_start/,/\['$${count}']_end/p' output/ex32_4.out > ex32.tmp2 2>&1;  \
		    if (${DIFF} ex32.tmp ex32.tmp2) then true;  \
		    	else printf "${PWD}\nPossible problem with ./ex32 -ksp_monitor_short -dof $$i -pc_type lu -pc_factor_mat_ordering_type $$ordering -mat_type baij $$simtype "; fi;   \
		    ${RM} -f ex32.tmp; ${RM} -f ex32.tmp2; \
		done; \
	    done; \
	done;

runex32_testset5:
	@-count=0; \
	for ordering in natural nd; do \
	    for flevels in 0 1 2 3; do \
		count=`expr $$count + 1`; \
	   	echo "[$${count}]_start" > ex32.tmp 2>&1; \
		${MPIEXEC} -n 1 ./ex32 -ksp_monitor_short -dof 1 -pc_type icc -ksp_type cg -pc_factor_mat_ordering_type $$ordering -mat_type aij -pc_factor_levels $$flevels >> ex32.tmp 2>&1;  \
		echo "[$${count}]_end" >> ex32.tmp 2>&1;  \
		sed -n '/\['$${count}']_start/,/\['$${count}']_end/p' output/ex32_5.out > ex32.tmp2 2>&1;  \
		if (${DIFF} ex32.tmp ex32.tmp2) then true;  \
		    	else printf "${PWD}\nPossible problem with ./ex32 -ksp_monitor_short -dof 1 -pc_type icc -ksp_type cg -pc_factor_mat_ordering_type $$ordering -mat_type aij -pc_factor_levels $$flevels"; fi;   \
		${RM} -f ex32.tmp; ${RM} -f ex32.tmp2; \
	   done; \
	done; \

	@-count=8; \
        for ordering in natural nd; do \
	    count=`expr $$count + 1`; \
	    echo "[$${count}]_start" > ex32.tmp 2>&1; \
	    ${MPIEXEC} -n 1 ./ex32 -ksp_monitor_short -dof 1 -pc_type cholesky -ksp_type cg -pc_factor_mat_ordering_type $$ordering -mat_type aij >> ex32.tmp 2>&1;  \
	    echo "[$${count}]_end" >> ex32.tmp 2>&1;  \
	    sed -n '/\['$${count}']_start/,/\['$${count}']_end/p' output/ex32_5.out > ex32.tmp2 2>&1;  \
	    if (${DIFF} ex32.tmp ex32.tmp2) then true;  \
	    else printf "${PWD}\nPossible problem with ./ex32 -ksp_monitor_short -dof 1 -pc_type cholesky -ksp_type cg -pc_factor_mat_ordering_type $$ordering -mat_type aij "; fi;   \
	    ${RM} -f ex32.tmp; ${RM} -f ex32.tmp2; \
	done; \


	@-count=10; \
	count=`expr $$count + 1`; \
	echo "[$${count}]_start" > ex32.tmp 2>&1; \
	${MPIEXEC} -n 1 ./ex32 -ksp_monitor_short -dof 1 -pc_type icc -test_sbaij1 >> ex32.tmp 2>&1;  \
	echo "[$${count}]_end" >> ex32.tmp 2>&1;  \
	sed -n '/\['$${count}']_start/,/\['$${count}']_end/p' output/ex32_5.out > ex32.tmp2 2>&1;  \
	if (${DIFF} ex32.tmp ex32.tmp2) then true;  \
	else printf "${PWD}\nPossible problem with ./ex32 -ksp_monitor_short -dof 1 -pc_type icc -test_sbaij1"; fi;   \
	${RM} -f ex32.tmp; ${RM} -f ex32.tmp2

runex32_aij_sbaij_icc:
	-@${MPIEXEC} -n 1 ./ex32 -ksp_monitor_short -dof 1 -test_sbaij1 -mat_ignore_lower_triangular -pc_type icc > ex32_aij_sbaij_icc.out 2>&1;
	-@${MPIEXEC} -n 1 ./ex32 -ksp_monitor_short -dof 1 -mat_type aij -pc_type icc -pc_factor_mat_ordering_type natural > ex32.tmp 2>&1; \
	if (${DIFF} ex32_aij_sbaij_icc.out ex32.tmp) then true; \
	   else printf "${PWD}\nPossible problem with ex32_aij_sbaij_icc, diffs above\n=========================================\n"; fi; \
	   ${RM} -f ex32.tmp; ${RM} -f ex32_aij_sbaij_icc.out

runex32_aij_sbaij_icc_lev1:
	-@${MPIEXEC} -n 1 ./ex32 -ksp_monitor_short -dof 1 -test_sbaij1 -ksp_type cg -pc_type icc -pc_factor_levels 1 > ex32_aij_sbaij_icc.out 2>&1;
	-@${MPIEXEC} -n 1 ./ex32 -ksp_monitor_short -dof 1 -mat_type aij -ksp_type cg -pc_type icc -pc_factor_mat_ordering_type natural -pc_factor_levels 1 > ex32.tmp 2>&1; \
	if (${DIFF} ex32_aij_sbaij_icc.out ex32.tmp) then true; \
	   else printf "${PWD}\nPossible problem with ex32_aij_sbaij_icc_lev1, diffs above\n=========================================\n"; fi; \
	   ${RM} -f ex32.tmp; ${RM} -f ex32_aij_sbaij_icc.out

runex32_aij_sbaij_icc_lev10:
	-@${MPIEXEC} -n 1 ./ex32 -ksp_monitor_short -dof 1 -test_sbaij1 -ksp_type cg -pc_type icc -pc_factor_levels 10 > ex32_aij_sbaij_icc.out 2>&1;
	-@${MPIEXEC} -n 1 ./ex32 -ksp_monitor_short -dof 1 -mat_type aij -ksp_type cg -pc_type icc -pc_factor_mat_ordering_type natural -pc_factor_levels 10 > ex32.tmp 2>&1; \
	if (${DIFF} ex32_aij_sbaij_icc.out ex32.tmp) then true; \
	   else printf "${PWD}\nPossible problem with ex32_aij_sbaij_icc_lev10, diffs above\n=========================================\n"; fi; \
	   ${RM} -f ex32.tmp; ${RM} -f ex32_aij_sbaij_icc.out

runex32_aij_sbaij_cholesky:
	-@${MPIEXEC} -n 1 ./ex32 -ksp_monitor_short -dof 1 -test_sbaij1 -pc_type cholesky > ex32_aij_sbaij_icc.out 2>&1;
	-@${MPIEXEC} -n 1 ./ex32 -ksp_monitor_short -dof 1 -mat_type aij -pc_type cholesky -pc_factor_mat_ordering_type natural > ex32.tmp 2>&1; \
	if (${DIFF} ex32_aij_sbaij_icc.out ex32.tmp) then true; \
	   else printf "${PWD}\nPossible problem with ex32_aij_sbaij_icc_lev1, diffs above\n=========================================\n"; fi; \
	   ${RM} -f ex32.tmp; ${RM} -f ex32_aij_sbaij_icc.out

runex32_inode2:
	-@${MPIEXEC} -n 1 ./ex32 -ksp_monitor_short -mat_type aij -dof 2 > ex32_inode.out 2>&1;
	-@${MPIEXEC} -n 1 ./ex32 -ksp_monitor_short -mat_type aij -dof 2 -mat_no_inode > ex32.tmp 2>&1; \
	if (${DIFF} ex32_inode.out ex32.tmp) then true; \
	   else printf "${PWD}\nPossible problem with ex32_inode2, diffs above\n=========================================\n"; fi; \
	   ${RM} -f ex32.tmp; ${RM} -f ex32_inode.out
runex32_inode2_nd:
	-@${MPIEXEC} -n 1 ./ex32 -ksp_monitor_short -mat_type aij -dof 2 -pc_factor_mat_ordering_type nd > ex32_inode.out 2>&1;
	-@${MPIEXEC} -n 1 ./ex32 -ksp_monitor_short -mat_type aij -dof 2 -pc_factor_mat_ordering_type nd -mat_no_inode > ex32.tmp 2>&1; \
	if (${DIFF} ex32_inode.out ex32.tmp) then true; \
	   else printf "${PWD}\nPossible problem with ex32_inode2_nd, diffs above\n=========================================\n"; fi; \
	   ${RM} -f ex32.tmp; ${RM} -f ex32_inode.out

runex32_inode3:
	-@${MPIEXEC} -n 1 ./ex32 -ksp_monitor_short -mat_type aij -dof 3 > ex32_inode.out 2>&1;
	-@${MPIEXEC} -n 1 ./ex32 -ksp_monitor_short -mat_type aij -dof 3 -mat_no_inode > ex32.tmp 2>&1; \
	if (${DIFF} ex32_inode.out ex32.tmp) then true; \
	   else printf "${PWD}\nPossible problem with ex32_inode3, diffs above\n=========================================\n"; fi; \
	   ${RM} -f ex32.tmp; ${RM} -f ex32_inode.out
runex32_inode3_nd:
	-@${MPIEXEC} -n 1 ./ex32 -ksp_monitor_short -mat_type aij -dof 3 -pc_factor_mat_ordering_type nd > ex32_inode.out 2>&1;
	-@${MPIEXEC} -n 1 ./ex32 -ksp_monitor_short -mat_type aij -dof 3 -pc_factor_mat_ordering_type nd -mat_no_inode > ex32.tmp 2>&1; \
	if (${DIFF} ex32_inode.out ex32.tmp) then true; \
	   else printf "${PWD}\nPossible problem with ex32_inode3_nd, diffs above\n=========================================\n"; fi; \
	   ${RM} -f ex32.tmp; ${RM} -f ex32_inode.out

runex32_inode4:
	-@${MPIEXEC} -n 1 ./ex32 -ksp_monitor_short -mat_type aij -dof 4 > ex32_inode.out 2>&1;
	-@${MPIEXEC} -n 1 ./ex32 -ksp_monitor_short -mat_type aij -dof 4 -mat_no_inode > ex32.tmp 2>&1; \
	if (${DIFF} ex32_inode.out ex32.tmp) then true; \
	   else printf "${PWD}\nPossible problem with ex32_inode4, diffs above\n=========================================\n"; fi; \
	   ${RM} -f ex32.tmp; ${RM} -f ex32_inode.out
runex32_inode4_nd:
	-@${MPIEXEC} -n 1 ./ex32 -ksp_monitor_short -mat_type aij -dof 4 -pc_factor_mat_ordering_type nd > ex32_inode.out 2>&1;
	-@${MPIEXEC} -n 1 ./ex32 -ksp_monitor_short -mat_type aij -dof 4 -pc_factor_mat_ordering_type nd -mat_no_inode > ex32.tmp 2>&1; \
	if (${DIFF} ex32_inode.out ex32.tmp) then true; \
	   else printf "${PWD}\nPossible problem with ex32_inode4_nd, diffs above\n=========================================\n"; fi; \
	   ${RM} -f ex32.tmp; ${RM} -f ex32_inode.out

runex32_inode5:
	-@${MPIEXEC} -n 1 ./ex32 -ksp_monitor_short -mat_type aij -dof 5 > ex32_inode.out 2>&1;
	-@${MPIEXEC} -n 1 ./ex32 -ksp_monitor_short -mat_type aij -dof 5 -mat_no_inode > ex32.tmp 2>&1; \
	if (${DIFF} ex32_inode.out ex32.tmp) then true; \
	   else printf "${PWD}\nPossible problem with ex32_inode5, diffs above\n=========================================\n"; fi; \
	   ${RM} -f ex32.tmp; ${RM} -f ex32_inode.out
runex32_inode5_nd:
	-@${MPIEXEC} -n 1 ./ex32 -ksp_monitor_short -mat_type aij -dof 5 -pc_factor_mat_ordering_type nd > ex32_inode.out 2>&1;
	-@${MPIEXEC} -n 1 ./ex32 -ksp_monitor_short -mat_type aij -dof 5 -pc_factor_mat_ordering_type nd -mat_no_inode > ex32.tmp 2>&1; \
	if (${DIFF} ex32_inode.out ex32.tmp) then true; \
	   else printf "${PWD}\nPossible problem with ex32_inode5_nd, diffs above\n=========================================\n"; fi; \
	   ${RM} -f ex32.tmp; ${RM} -f ex32_inode.out
runex32_cholmod:
	-@${MPIEXEC} -n 1 ./ex32 -ksp_monitor_short -dm_mat_type aij -pc_factor_mat_solver_package cholmod -ksp_monitor_short -pc_type cholesky -ksp_view > ex32.tmp 2>&1;\
	if (${DIFF} output/ex32_cholmod.out ex32.tmp) then true; \
	   else printf "${PWD}\nPossible problem with ex32_cholmod, diffs above\n=========================================\n"; fi; \
	   ${RM} -f ex32.tmp; 
runex32_cholmod_seqsbaij:
	-@${MPIEXEC} -n 1 ./ex32 -ksp_monitor_short -dm_mat_type sbaij -pc_factor_mat_solver_package cholmod -ksp_monitor_short -pc_type cholesky -ksp_view > ex32.tmp 2>&1;\
	if (${DIFF} output/ex32_cholmod_sbaij.out ex32.tmp) then true; \
	   else printf "${PWD}\nPossible problem with ex32_cholmod, diffs above\n=========================================\n"; fi; \
	   ${RM} -f ex32.tmp; 
runex33:
	-@${MPIEXEC} -n 1 ./ex33 -sigma 2.0 > ex33.tmp 2>&1; \
	if (${DIFF} output/ex33.out ex33.tmp) then true; \
	   else printf "${PWD}\nPossible problem with ex33, diffs above\n=========================================\n"; fi; \
	   ${RM} -f ex33.tmp
runex33_mumps:
	-@${MPIEXEC} -n 1 ./ex33 -sigma 2.0 -pc_factor_mat_solver_package mumps -mat_mumps_icntl_13 1 > ex33.tmp 2>&1; \
	if (${DIFF} output/ex33.out ex33.tmp) then true; \
	   else printf "${PWD}\nPossible problem with ex33_mumps, diffs above\n=========================================\n"; fi; \
	   ${RM} -f ex33.tmp
runex33_mumps_2:
	-@${MPIEXEC} -n 3 ./ex33 -sigma 2.0 -pc_factor_mat_solver_package mumps -mat_mumps_icntl_13 1 > ex33.tmp 2>&1; \
	if (${DIFF} output/ex33.out ex33.tmp) then true; \
	   else printf "${PWD}\nPossible problem with ex33_mumps_2, diffs above\n=========================================\n"; fi; \
	   ${RM} -f ex33.tmp
# See http://www.mcs.anl.gov/petsc/documentation/faq.html#datafiles for how to obtain the datafiles used below
runex37:
	-@${MPIEXEC} -n 1 ./ex37 -f ${DATAFILESPATH}/matrices/small -nsubcomm 1 > ex37.tmp 2>&1;\
	if (${DIFF} output/ex37.out ex37.tmp) then true; \
	   else printf "${PWD}\nPossible problem with ex37, diffs above\n=========================================\n"; fi; \
	   ${RM} -f ex37.tmp
runex37_2:
	-@${MPIEXEC} -n 4 ./ex37 -f ${DATAFILESPATH}/matrices/small -nsubcomm 2 > ex37.tmp 2>&1;\
	if (${DIFF} output/ex37.out ex37.tmp) then true; \
	   else printf "${PWD}\nPossible problem with ex37_2, diffs above\n=========================================\n"; fi; \
	   ${RM} -f ex37.tmp
runex37_MUMPS:
	-@${MPIEXEC} -n 4 ./ex37 -f ${DATAFILESPATH}/matrices/small -nsubcomm 2 -pc_factor_mat_solver_package mumps -pc_type lu > ex37.tmp 2>&1;\
	if (${DIFF} output/ex37.out ex37.tmp) then true; \
	   else printf "${PWD}\nPossible problem with ex37_MUMPS, diffs above\n=========================================\n"; fi; \
	   ${RM} -f ex37.tmp
runex37_3:
	-@${MPIEXEC} -n 4 ./ex37 -f ${DATAFILESPATH}/matrices/small -nsubcomm 2 -subcomm_type 0 > ex37.tmp 2>&1;\
	if (${DIFF} output/ex37.out ex37.tmp) then true; \
	   else printf "${PWD}\nPossible problem with ex37_4, diffs above\n=========================================\n"; fi; \
	   ${RM} -f ex37.tmp
runex37_4:
	-@${MPIEXEC} -n 4 ./ex37 -f ${DATAFILESPATH}/matrices/small -nsubcomm 2 -subcomm_type 1 > ex37.tmp 2>&1;\
	if (${DIFF} output/ex37.out ex37.tmp) then true; \
	   else printf "${PWD}\nPossible problem with ex37_4, diffs above\n=========================================\n"; fi; \
	   ${RM} -f ex37.tmp
runex37_5:
	-@${MPIEXEC} -n 4 ./ex37 -f ${DATAFILESPATH}/matrices/small -nsubcomm 2 -subcomm_type 2 > ex37.tmp 2>&1;\
	if (${DIFF} output/ex37.out ex37.tmp) then true; \
	   else printf "${PWD}\nPossible problem with ex37_5, diffs above\n=========================================\n"; fi; \
	   ${RM} -f ex37.tmp

runex38:
	-@${MPIEXEC} -n 8 ./ex38 -ksp_type fbcgs -ksp_rtol 1.e-6 -sub_ksp_type bcgs -sub_ksp_rtol 1.e-3 -pc_type bjacobi -ksp_converged_reason -n1 64 -n2 64 > ex38.tmp 2>&1;\
	if (${DIFF} output/ex38.out ex38.tmp) then true; \
	   else printf "${PWD}\nPossible problem with ex38_1, diffs above\n=========================================\n"; fi; \
	   ${RM} -f ex38.tmp

runex39:
	-@${MPIEXEC} -n 8 ./ex39 -ksp_type fbcgs -ksp_rtol 1.e-6 -sub_ksp_type bcgs -sub_ksp_rtol 1.e-3 -pc_type bjacobi -ksp_converged_reason -n1 32 -n2 32 -n3 32 > ex39.tmp 2>&1;\
	if (${DIFF} output/ex39.out ex39.tmp) then true; \
	   else printf "${PWD}\nPossible problem with ex39_1, diffs above\n=========================================\n"; fi; \
	   ${RM} -f ex39.tmp
runex39_2:
	-@${MPIEXEC} -n 8 ./ex39 -ksp_type fbcgsr -ksp_rtol 1.e-6 -sub_ksp_type bcgs -sub_ksp_rtol 1.e-3 -pc_type bjacobi -ksp_converged_reason -n1 32 -n2 32 -n3 32 > ex39.tmp 2>&1;\
	if (${DIFF} output/ex39.out ex39.tmp) then true; \
	   else printf "${PWD}\nPossible problem with ex39_2, diffs above\n=========================================\n"; fi; \
	   ${RM} -f ex39.tmp

runex40:
	-@${MPIEXEC} -n 6 ./ex40 -pc_type none  > ex40.tmp 2>&1;\
	if (${DIFF} output/ex40.out ex40.tmp) then true; \
	   else printf "${PWD}\nPossible problem with ex40_1, diffs above\n=========================================\n"; fi; \
	   ${RM} -f ex40.tmp
runex40_2:
	-@${MPIEXEC} -n 6 ./ex40 -pc_type lu -pc_factor_mat_solver_package elemental > ex40.tmp 2>&1;\
	if (${DIFF} output/ex40_2.out ex40.tmp) then true; \
	   else printf "${PWD}\nPossible problem with ex40_2, diffs above\n=========================================\n"; fi; \
	   ${RM} -f ex40.tmp

runex42:
	-@${MPIEXEC} -n 1 ./ex42 -ksp_type minres -pc_type none -ksp_converged_reason > ex42.tmp 2>&1;\
	if (${DIFF} output/ex42.out ex42.tmp) then true; \
	   else printf "${PWD}\nPossible problem with ex42_1, diffs above\n=========================================\n"; fi; \
	   ${RM} -f ex42.tmp
runex42_2:
	-@${MPIEXEC} -n 3 ./ex42 -ksp_type minres -pc_type none -ksp_converged_reason > ex42.tmp 2>&1;\
	if (${DIFF} output/ex42_2.out ex42.tmp) then true; \
	   else printf "${PWD}\nPossible problem with ex42_2, diffs above\n=========================================\n"; fi; \
	   ${RM} -f ex42.tmp

runex43:
	-@${MPIEXEC} -n 1 ./ex43 -f ${DATAFILESPATH}/matrices/cfd.2.10 -mat_type seqaijcusparse -mat_cusparse_storage_format ell -vec_type seqcusp -pc_type ilu > ex43.tmp 2>&1;\
	if (${DIFF} output/ex43.out ex43.tmp) then true; \
	   else printf "${PWD}\nPossible problem with ex43, diffs above\n=========================================\n"; fi; \
	   ${RM} -f ex43.tmp

runex43_2:
	-@${MPIEXEC} -n 1 ./ex43 -f ${DATAFILESPATH}/matrices/shallow_water1 -mat_type seqaijcusparse -mat_cusparse_storage_format hyb -vec_type seqcusp -ksp_type cg -pc_type icc > ex43_2.tmp 2>&1;\
	if (${DIFF} output/ex43_2.out ex43_2.tmp) then true; \
	   else printf "${PWD}\nPossible problem with ex43_2, diffs above\n=========================================\n"; fi; \
	   ${RM} -f ex43_2.tmp

runex43_3:
	-@${MPIEXEC} -n 1 ./ex43 -f ${DATAFILESPATH}/matrices/cfd.2.10 -mat_type seqaijcusparse -mat_cusparse_storage_format csr -vec_type seqcusp -ksp_type bicg -pc_type ilu > ex43_3.tmp 2>&1;\
	if (${DIFF} output/ex43_3.out ex43_3.tmp) then true; \
	   else printf "${PWD}\nPossible problem with ex43_3, diffs above\n=========================================\n"; fi; \
	   ${RM} -f ex43_3.tmp

runex43_4:
	-@${MPIEXEC} -n 1 ./ex43 -f ${DATAFILESPATH}/matrices/cfd.2.10 -mat_type seqaijcusparse -mat_cusparse_storage_format csr -vec_type seqcusp -ksp_type bicg -pc_type ilu -pc_factor_mat_ordering_type nd > ex43_4.tmp 2>&1;\
	if (${DIFF} output/ex43_4.out ex43_4.tmp) then true; \
	   else printf "${PWD}\nPossible problem with ex43_4, diffs above\n=========================================\n"; fi; \
	   ${RM} -f ex43_4.tmp

runex43_5:
	-@${MPIEXEC} -n 2 ./ex43 -f ${DATAFILESPATH}/matrices/shallow_water1 -mat_type mpiaijcusparse -mat_cusparse_mult_diag_storage_format hyb -pc_type none -vec_type mpicusp > ex43_5.tmp 2>&1;\
	if (${DIFF} output/ex43_5.out ex43_5.tmp) then true; \
	   else printf "${PWD}\nPossible problem with ex43_5, diffs above\n=========================================\n"; fi; \
	   ${RM} -f ex43_5.tmp

runex43_6:
	-@${MPIEXEC} -n 1 ./ex43 -f ${DATAFILESPATH}/matrices/shallow_water1 -mat_type seqaijcusp -pc_type none -vec_type seqcusp > ex43_6.tmp 2>&1;\
	if (${DIFF} output/ex43_6.out ex43_6.tmp) then true; \
	   else printf "${PWD}\nPossible problem with ex43_6, diffs above\n=========================================\n"; fi; \
	   ${RM} -f ex43_6.tmp

runex43_7:
	-@${MPIEXEC} -n 1 ./ex43 -f ${DATAFILESPATH}/matrices/shallow_water1 -mat_type seqaijcusp -mat_cusp_mult_storage_format ell -pc_type none -vec_type seqcusp > ex43_7.tmp 2>&1;\
	if (${DIFF} output/ex43_7.out ex43_7.tmp) then true; \
	   else printf "${PWD}\nPossible problem with ex43_7, diffs above\n=========================================\n"; fi; \
	   ${RM} -f ex43_7.tmp

runex43_8:
	-@${MPIEXEC} -n 2 ./ex43 -f ${DATAFILESPATH}/matrices/shallow_water1 -mat_type mpiaijcusp -pc_type none -vec_type mpicusp > ex43_8.tmp 2>&1;\
	if (${DIFF} output/ex43_8.out ex43_8.tmp) then true; \
	   else printf "${PWD}\nPossible problem with ex43_8, diffs above\n=========================================\n"; fi; \
	   ${RM} -f ex43_8.tmp


EX44RICH=-ksp_type richardson -ksp_max_it 1 -ksp_final_residual -pc_type sor
EX44RICHNONZ=${EX44RICH} -ksp_initial_guess_nonzero
runex44:
	-@for mt in aij baij dense; do \
	  case $$mt in \
	    aij|dense|sbaij) \
	      bss="1" \
	      ;; \
	    baij) \
	      bss="1 2 3 4 5 6 7 15" \
	      ;; \
	  esac; \
	  for bs in $$bss; do \
	    ${MPIEXEC} -n 1 ./ex44 ${EX44RICH} -mat_type $$mt -mat_block_size $$bs > ex44.tmp 2>&1;\
	    if (${DIFF} output/ex44_aij_zero.out ex44.tmp) then true; \
	       else printf "${PWD}\nPossible problem with ex44 -mat_type $$mt -mat_block_size $$bs, diffs above\n=========================================\n"; fi; \
	    ${MPIEXEC} -n 1 ./ex44 ${EX44RICHNONZ} -mat_type $$mt -mat_block_size $$bs > ex44.tmp 2>&1;\
	    if (${DIFF} output/ex44_aij_nonz.out ex44.tmp) then true; \
	       else printf "${PWD}\nPossible problem with ex44 -mat_type $$mt -mat_block_size $$bs -ksp_initial_guess_nonzero, diffs above\n=========================================\n"; fi; \
		  ${RM} ex44.tmp; \
	  done \
	done

runex45:
	-@${MPIEXEC} -n 1 ./ex45  > ex45.tmp 2>&1;\
	if (${DIFF} output/ex45_1.out ex45.tmp) then true; \
	   else printf "${PWD}\nPossible problem with ex45, diffs above\n=========================================\n"; fi; \
	   ${RM} -f ex45.tmp

TESTEXAMPLES_C		       = ex1.PETSc ex1.rm ex3.PETSc runex3 runex3_2 ex3.rm ex4.PETSc runex4 runex4_3 \
                                 runex4_5 ex4.rm \
                                 ex14.PETSc runex14 ex14.rm ex19.PETSc runex19 runex19_2 ex19.rm \
                                 ex22.PETSc runex22 runex22_2 ex22.rm \
                                 ex24.PETSc runex24 runex24_2 runex24_3 runex24_4 ex24.rm \
                                 ex26.PETSc runex26 runex26_2 ex26.rm ex27.PETSc ex27.rm \
                                 ex28.PETSc runex28 runex28_2 runex28_3 ex28.rm \
                                 ex32.PETSc runex32_testset1 runex32_testset2 runex32_testset3 runex32_testset4 runex32_testset5 \
                                 runex32_aij_sbaij_icc runex32_aij_sbaij_icc_lev1 runex32_aij_sbaij_icc_lev10 runex32_aij_sbaij_cholesky \
                                 runex32_inode2 runex32_inode2_nd runex32_inode3 runex32_inode3_nd runex32_inode4 runex32_inode4_nd \
                                 runex32_inode5 runex32_inode5_nd ex32.rm \
                                 ex38.PETSc runex38 ex38.rm ex39.PETSc runex39 runex39_2 ex39.rm \
                                 ex42.PETSc runex42 runex42_2 ex42.rm \
                                 ex44.PETSc runex44 ex44.rm ex45.PETSc runex45 ex45.rm
TESTEXAMPLES_C_X	       = ex10.PETSc runex10 ex10.rm ex15.PETSc ex15.rm
TESTEXAMPLES_C_NOCOMPLEX       = ex8.PETSc runex8 runex8_2 ex8.rm ex33.PETSc runex33 ex33.rm
TESTEXAMPLES_FORTRAN	       = ex5f.PETSc runex5f ex5f.rm ex12f.PETSc ex12f.rm
TESTEXAMPLES_FORTRAN_MPIUNI    = ex12f.PETSc ex12f.rm ex16f.PETSc ex16f.rm
TESTEXAMPLES_C_X_MPIUNI      = ex3.PETSc runex3 ex3.rm ex4.PETSc runex4 ex4.rm
TESTEXAMPLES_C_COMPLEX	       = ex17.PETSc runex17 ex17.rm
TESTEXAMPLES_C_COMPLEX_MPIUNI  = ex17.PETSc runex17 ex17.rm
TESTEXAMPLES_DATAFILESPATH     = ex6.PETSc runex6 runex6_2 ex6.rm ex11.PETSc runex11 runex11_2 ex11.rm \
                                 ex25.PETSc runex25 runex25_2 ex25.rm ex27.PETSc runex27 ex25.rm \
                                 ex30.PETSc runex30 runex30_2 runex30_shift runex30_shift_cholesky_aij runex30_shift_cholesky_sbaij ex30.rm \
                                 ex31.PETSc runex31 ex31.rm \
                                 ex37.PETSc runex37 runex37_2 runex37_3 runex37_4 runex37_5 ex37.rm \
                                 ex12f.PETSc runex12f ex12f.rm ex16f.PETSc runex16f ex16f.rm
TESTEXAMPLES_FORTRAN_NOCOMPLEX =
TESTEXAMPLES_13		       = ex18.PETSc ex18.rm ex20.PETSc runex20 ex20.rm ex5f.PETSc ex5f.rm
TESTEXAMPLES_ML                = ex26.PETSc runex26_ml runex26_ml_2 runex26_ml_3 ex26.rm ex29.PETSc runex29 runex29_2 ex29.rm
TESTEXAMPLES_ELEMENTAL         = ex40.PETSc runex40 runex40_2 ex40.rm
TESTEXAMPLES_CUDA              = ex43.PETSc runex43 runex43_2 runex43_3 runex43_4 runex43_5 runex43_6 runex43_7 runex43_8 ex43.rm
<<<<<<< HEAD
include ${PETSC_DIR}/lib/petsc-conf/test
=======
TESTEXAMPLES_SUITESPARSE       = ex32.PETSc runex32_cholmod runex32_cholmod_seqsbaij ex32.rm
include ${PETSC_DIR}/conf/test
>>>>>>> b9eaa5e8
<|MERGE_RESOLUTION|>--- conflicted
+++ resolved
@@ -966,9 +966,5 @@
 TESTEXAMPLES_ML                = ex26.PETSc runex26_ml runex26_ml_2 runex26_ml_3 ex26.rm ex29.PETSc runex29 runex29_2 ex29.rm
 TESTEXAMPLES_ELEMENTAL         = ex40.PETSc runex40 runex40_2 ex40.rm
 TESTEXAMPLES_CUDA              = ex43.PETSc runex43 runex43_2 runex43_3 runex43_4 runex43_5 runex43_6 runex43_7 runex43_8 ex43.rm
-<<<<<<< HEAD
-include ${PETSC_DIR}/lib/petsc-conf/test
-=======
 TESTEXAMPLES_SUITESPARSE       = ex32.PETSc runex32_cholmod runex32_cholmod_seqsbaij ex32.rm
-include ${PETSC_DIR}/conf/test
->>>>>>> b9eaa5e8
+include ${PETSC_DIR}/lib/petsc-conf/test