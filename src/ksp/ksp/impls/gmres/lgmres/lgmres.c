
#include <../src/ksp/ksp/impls/gmres/lgmres/lgmresimpl.h>   /*I petscksp.h I*/

#define LGMRES_DELTA_DIRECTIONS 10
#define LGMRES_DEFAULT_MAXK     30
#define LGMRES_DEFAULT_AUGDIM   2 /*default number of augmentation vectors */
static PetscErrorCode    KSPLGMRESGetNewVectors(KSP,PetscInt);
static PetscErrorCode    KSPLGMRESUpdateHessenberg(KSP,PetscInt,PetscBool,PetscReal*);
static PetscErrorCode    KSPLGMRESBuildSoln(PetscScalar*,Vec,Vec,KSP,PetscInt);

#undef __FUNCT__
#define __FUNCT__ "KSPLGMRESSetAugDim"
PetscErrorCode  KSPLGMRESSetAugDim(KSP ksp, PetscInt dim)
{
  PetscErrorCode ierr;

  PetscFunctionBegin;
  ierr = PetscTryMethod((ksp),"KSPLGMRESSetAugDim_C",(KSP,PetscInt),(ksp,dim));CHKERRQ(ierr);
  PetscFunctionReturn(0);
}

#undef __FUNCT__
#define __FUNCT__ "KSPLGMRESSetConstant"
PetscErrorCode  KSPLGMRESSetConstant(KSP ksp)
{
  PetscErrorCode ierr;

  PetscFunctionBegin;
  ierr = PetscTryMethod((ksp),"KSPLGMRESSetConstant_C",(KSP),(ksp));CHKERRQ(ierr);
  PetscFunctionReturn(0);
}

/*
    KSPSetUp_LGMRES - Sets up the workspace needed by lgmres.

    This is called once, usually automatically by KSPSolve() or KSPSetUp(),
    but can be called directly by KSPSetUp().

*/
#undef __FUNCT__
#define __FUNCT__ "KSPSetUp_LGMRES"
PetscErrorCode    KSPSetUp_LGMRES(KSP ksp)
{
  PetscErrorCode ierr;
  PetscInt       max_k,k, aug_dim;
  KSP_LGMRES     *lgmres = (KSP_LGMRES*)ksp->data;

  PetscFunctionBegin;
  max_k   = lgmres->max_k;
  aug_dim = lgmres->aug_dim;
  ierr    = KSPSetUp_GMRES(ksp);CHKERRQ(ierr);

  /* need array of pointers to augvecs*/
  ierr = PetscMalloc1(2*aug_dim + AUG_OFFSET,&lgmres->augvecs);CHKERRQ(ierr);

  lgmres->aug_vecs_allocated = 2 *aug_dim + AUG_OFFSET;

  ierr = PetscMalloc1(2*aug_dim + AUG_OFFSET,&lgmres->augvecs_user_work);CHKERRQ(ierr);
  ierr = PetscMalloc1(aug_dim,&lgmres->aug_order);CHKERRQ(ierr);
  ierr = PetscLogObjectMemory((PetscObject)ksp,(aug_dim)*(4*sizeof(void*) + sizeof(PetscInt)) + AUG_OFFSET*2*sizeof(void*));CHKERRQ(ierr);

  /*  for now we will preallocate the augvecs - because aug_dim << restart
     ... also keep in mind that we need to keep augvecs from cycle to cycle*/
  lgmres->aug_vv_allocated = 2* aug_dim + AUG_OFFSET;
  lgmres->augwork_alloc    =  2* aug_dim + AUG_OFFSET;

  ierr = KSPCreateVecs(ksp,lgmres->aug_vv_allocated,&lgmres->augvecs_user_work[0],0,NULL);CHKERRQ(ierr);
  ierr = PetscMalloc1(max_k+1,&lgmres->hwork);CHKERRQ(ierr);
  ierr = PetscLogObjectParents(ksp,lgmres->aug_vv_allocated,lgmres->augvecs_user_work[0]);CHKERRQ(ierr);
  for (k=0; k<lgmres->aug_vv_allocated; k++) {
    lgmres->augvecs[k] = lgmres->augvecs_user_work[0][k];
  }
  PetscFunctionReturn(0);
}


/*

    KSPLGMRESCycle - Run lgmres, possibly with restart.  Return residual
                  history if requested.

    input parameters:
.        lgmres  - structure containing parameters and work areas

    output parameters:
.        nres    - residuals (from preconditioned system) at each step.
                  If restarting, consider passing nres+it.  If null,
                  ignored
.        itcount - number of iterations used.   nres[0] to nres[itcount]
                  are defined.  If null, ignored.  If null, ignored.
.        converged - 0 if not converged


    Notes:
    On entry, the value in vector VEC_VV(0) should be
    the initial residual.


 */
#undef __FUNCT__
#define __FUNCT__ "KSPLGMRESCycle"
PetscErrorCode KSPLGMRESCycle(PetscInt *itcount,KSP ksp)
{
  KSP_LGMRES     *lgmres = (KSP_LGMRES*)(ksp->data);
  PetscReal      res_norm, res;
  PetscReal      hapbnd, tt;
  PetscScalar    tmp;
  PetscBool      hapend = PETSC_FALSE;  /* indicates happy breakdown ending */
  PetscErrorCode ierr;
  PetscInt       loc_it;                /* local count of # of dir. in Krylov space */
  PetscInt       max_k  = lgmres->max_k; /* max approx space size */
  PetscInt       max_it = ksp->max_it;  /* max # of overall iterations for the method */

  /* LGMRES_MOD - new variables*/
  PetscInt    aug_dim = lgmres->aug_dim;
  PetscInt    spot    = 0;
  PetscInt    order   = 0;
  PetscInt    it_arnoldi;                /* number of arnoldi steps to take */
  PetscInt    it_total;                  /* total number of its to take (=approx space size)*/
  PetscInt    ii, jj;
  PetscReal   tmp_norm;
  PetscScalar inv_tmp_norm;
  PetscScalar *avec;

  PetscFunctionBegin;
  /* Number of pseudo iterations since last restart is the number
     of prestart directions */
  loc_it = 0;

  /* LGMRES_MOD: determine number of arnoldi steps to take */
  /* if approx_constant then we keep the space the same size even if
     we don't have the full number of aug vectors yet*/
  if (lgmres->approx_constant) it_arnoldi = max_k - lgmres->aug_ct;
  else it_arnoldi = max_k - aug_dim;

  it_total =  it_arnoldi + lgmres->aug_ct;

  /* initial residual is in VEC_VV(0)  - compute its norm*/
  ierr = VecNorm(VEC_VV(0),NORM_2,&res_norm);CHKERRQ(ierr);
  res  = res_norm;

  /* first entry in right-hand-side of hessenberg system is just
     the initial residual norm */
  *GRS(0) = res_norm;

  /* check for the convergence */
  if (!res) {
    if (itcount) *itcount = 0;
    ksp->reason = KSP_CONVERGED_ATOL;

    ierr = PetscInfo(ksp,"Converged due to zero residual norm on entry\n");CHKERRQ(ierr);
    PetscFunctionReturn(0);
  }

  /* scale VEC_VV (the initial residual) */
  tmp = 1.0/res_norm; ierr = VecScale(VEC_VV(0),tmp);CHKERRQ(ierr);

  ksp->rnorm = res;


  /* note: (lgmres->it) is always set one less than (loc_it) It is used in
     KSPBUILDSolution_LGMRES, where it is passed to KSPLGMRESBuildSoln.
     Note that when KSPLGMRESBuildSoln is called from this function,
     (loc_it -1) is passed, so the two are equivalent */
  lgmres->it = (loc_it - 1);


  /* MAIN ITERATION LOOP BEGINNING*/


  /* keep iterating until we have converged OR generated the max number
     of directions OR reached the max number of iterations for the method */
  ierr = (*ksp->converged)(ksp,ksp->its,res,&ksp->reason,ksp->cnvP);CHKERRQ(ierr);

  while (!ksp->reason && loc_it < it_total && ksp->its < max_it) { /* LGMRES_MOD: changed to it_total */
    ierr       = KSPLogResidualHistory(ksp,res);CHKERRQ(ierr);
    lgmres->it = (loc_it - 1);
    ierr       = KSPMonitor(ksp,ksp->its,res);CHKERRQ(ierr);

    /* see if more space is needed for work vectors */
    if (lgmres->vv_allocated <= loc_it + VEC_OFFSET + 1) {
      ierr = KSPLGMRESGetNewVectors(ksp,loc_it+1);CHKERRQ(ierr);
      /* (loc_it+1) is passed in as number of the first vector that should
          be allocated */
    }

    /*LGMRES_MOD: decide whether this is an arnoldi step or an aug step */
    if (loc_it < it_arnoldi) { /* Arnoldi */
      ierr = KSP_PCApplyBAorAB(ksp,VEC_VV(loc_it),VEC_VV(1+loc_it),VEC_TEMP_MATOP);CHKERRQ(ierr);
    } else { /*aug step */
      order = loc_it - it_arnoldi + 1; /* which aug step */
      for (ii=0; ii<aug_dim; ii++) {
        if (lgmres->aug_order[ii] == order) {
          spot = ii;
          break; /* must have this because there will be duplicates before aug_ct = aug_dim */
        }
      }

      ierr = VecCopy(A_AUGVEC(spot), VEC_VV(1+loc_it));CHKERRQ(ierr);
      /*note: an alternate implementation choice would be to only save the AUGVECS and
        not A_AUGVEC and then apply the PC here to the augvec */
    }

    /* update hessenberg matrix and do Gram-Schmidt - new direction is in
       VEC_VV(1+loc_it)*/
    ierr = (*lgmres->orthog)(ksp,loc_it);CHKERRQ(ierr);

    /* new entry in hessenburg is the 2-norm of our new direction */
    ierr = VecNorm(VEC_VV(loc_it+1),NORM_2,&tt);CHKERRQ(ierr);

    *HH(loc_it+1,loc_it)  = tt;
    *HES(loc_it+1,loc_it) = tt;


    /* check for the happy breakdown */
    hapbnd = PetscAbsScalar(tt / *GRS(loc_it)); /* GRS(loc_it) contains the res_norm from the last iteration  */
    if (hapbnd > lgmres->haptol) hapbnd = lgmres->haptol;
    if (tt > hapbnd) {
      tmp  = 1.0/tt;
      ierr = VecScale(VEC_VV(loc_it+1),tmp);CHKERRQ(ierr); /* scale new direction by its norm */
    } else {
      ierr   = PetscInfo2(ksp,"Detected happy breakdown, current hapbnd = %g tt = %g\n",(double)hapbnd,(double)tt);CHKERRQ(ierr);
      hapend = PETSC_TRUE;
    }

    /* Now apply rotations to new col of hessenberg (and right side of system),
       calculate new rotation, and get new residual norm at the same time*/
    ierr = KSPLGMRESUpdateHessenberg(ksp,loc_it,hapend,&res);CHKERRQ(ierr);
    if (ksp->reason) break;

    loc_it++;
    lgmres->it = (loc_it-1);   /* Add this here in case it has converged */

    ierr = PetscObjectSAWsTakeAccess((PetscObject)ksp);CHKERRQ(ierr);
    ksp->its++;
    ksp->rnorm = res;
    ierr       = PetscObjectSAWsGrantAccess((PetscObject)ksp);CHKERRQ(ierr);

    ierr = (*ksp->converged)(ksp,ksp->its,res,&ksp->reason,ksp->cnvP);CHKERRQ(ierr);

    /* Catch error in happy breakdown and signal convergence and break from loop */
    if (hapend) {
      if (!ksp->reason) {
        if (ksp->errorifnotconverged) SETERRQ1(PetscObjectComm((PetscObject)ksp),PETSC_ERR_NOT_CONVERGED,"You reached the happy break down, but convergence was not indicated. Residual norm = %g",(double)res);
        else {
          ksp->reason = KSP_DIVERGED_BREAKDOWN;
          break;
        }
      }
    }
  }
  /* END OF ITERATION LOOP */
  ierr = KSPLogResidualHistory(ksp,res);CHKERRQ(ierr);

  /* Monitor if we know that we will not return for a restart */
  if (ksp->reason || ksp->its >= max_it) {
    ierr = KSPMonitor(ksp, ksp->its, res);CHKERRQ(ierr);
  }

  if (itcount) *itcount = loc_it;

  /*
    Down here we have to solve for the "best" coefficients of the Krylov
    columns, add the solution values together, and possibly unwind the
    preconditioning from the solution
   */

  /* Form the solution (or the solution so far) */
  /* Note: must pass in (loc_it-1) for iteration count so that KSPLGMRESBuildSoln
     properly navigates */

  ierr = KSPLGMRESBuildSoln(GRS(0),ksp->vec_sol,ksp->vec_sol,ksp,loc_it-1);CHKERRQ(ierr);


  /* LGMRES_MOD collect aug vector and A*augvector for future restarts -
     only if we will be restarting (i.e. this cycle performed it_total
     iterations)  */
  if (!ksp->reason && ksp->its < max_it && aug_dim > 0) {

    /*AUG_TEMP contains the new augmentation vector (assigned in  KSPLGMRESBuildSoln) */
    if (!lgmres->aug_ct) {
      spot = 0;
      lgmres->aug_ct++;
    } else if (lgmres->aug_ct < aug_dim) {
      spot = lgmres->aug_ct;
      lgmres->aug_ct++;
    } else { /* truncate */
      for (ii=0; ii<aug_dim; ii++) {
        if (lgmres->aug_order[ii] == aug_dim) spot = ii;
      }
    }



    ierr = VecCopy(AUG_TEMP, AUGVEC(spot));CHKERRQ(ierr);
    /*need to normalize */
    ierr = VecNorm(AUGVEC(spot), NORM_2, &tmp_norm);CHKERRQ(ierr);

    inv_tmp_norm = 1.0/tmp_norm;

    ierr = VecScale(AUGVEC(spot),inv_tmp_norm);CHKERRQ(ierr);

    /*set new aug vector to order 1  - move all others back one */
    for (ii=0; ii < aug_dim; ii++) AUG_ORDER(ii)++;
    AUG_ORDER(spot) = 1;

    /*now add the A*aug vector to A_AUGVEC(spot)  - this is independ. of preconditioning type*/
    /* want V*H*y - y is in GRS, V is in VEC_VV and H is in HES */


    /* first do H+*y */
    avec = lgmres->hwork;
    ierr = PetscMemzero(avec,(it_total+1)*sizeof(*avec));CHKERRQ(ierr);
    for (ii=0; ii < it_total + 1; ii++) {
      for (jj=0; jj <= ii+1 && jj < it_total+1; jj++) {
        avec[jj] += *HES(jj ,ii) * *GRS(ii);
      }
    }

    /*now multiply result by V+ */
    ierr = VecSet(VEC_TEMP,0.0);CHKERRQ(ierr);
    ierr = VecMAXPY(VEC_TEMP, it_total+1, avec, &VEC_VV(0));CHKERRQ(ierr); /*answer is in VEC_TEMP*/

    /*copy answer to aug location  and scale*/
    ierr = VecCopy(VEC_TEMP,  A_AUGVEC(spot));CHKERRQ(ierr);
    ierr = VecScale(A_AUGVEC(spot),inv_tmp_norm);CHKERRQ(ierr);
  }
  PetscFunctionReturn(0);
}

/*
    KSPSolve_LGMRES - This routine applies the LGMRES method.


   Input Parameter:
.     ksp - the Krylov space object that was set to use lgmres

   Output Parameter:
.     outits - number of iterations used

*/
#undef __FUNCT__
#define __FUNCT__ "KSPSolve_LGMRES"

PetscErrorCode KSPSolve_LGMRES(KSP ksp)
{
  PetscErrorCode ierr;
  PetscInt       cycle_its; /* iterations done in a call to KSPLGMRESCycle */
  PetscInt       itcount;   /* running total of iterations, incl. those in restarts */
  KSP_LGMRES     *lgmres    = (KSP_LGMRES*)ksp->data;
  PetscBool      guess_zero = ksp->guess_zero;
  PetscInt       ii;        /*LGMRES_MOD variable */

  PetscFunctionBegin;
  if (ksp->calc_sings && !lgmres->Rsvd) SETERRQ(PetscObjectComm((PetscObject)ksp),PETSC_ERR_ORDER,"Must call KSPSetComputeSingularValues() before KSPSetUp() is called");

  ierr = PetscObjectSAWsTakeAccess((PetscObject)ksp);CHKERRQ(ierr);

  ksp->its        = 0;
  lgmres->aug_ct  = 0;
  lgmres->matvecs = 0;

  ierr = PetscObjectSAWsGrantAccess((PetscObject)ksp);CHKERRQ(ierr);

  /* initialize */
  itcount     = 0;
  ksp->reason = KSP_CONVERGED_ITERATING;
  /*LGMRES_MOD*/
  for (ii=0; ii<lgmres->aug_dim; ii++) lgmres->aug_order[ii] = 0;

  while (!ksp->reason) {
    /* calc residual - puts in VEC_VV(0) */
    ierr     = KSPInitialResidual(ksp,ksp->vec_sol,VEC_TEMP,VEC_TEMP_MATOP,VEC_VV(0),ksp->vec_rhs);CHKERRQ(ierr);
    ierr     = KSPLGMRESCycle(&cycle_its,ksp);CHKERRQ(ierr);
    itcount += cycle_its;
    if (itcount >= ksp->max_it) {
      if (!ksp->reason) ksp->reason = KSP_DIVERGED_ITS;
      break;
    }
    ksp->guess_zero = PETSC_FALSE; /* every future call to KSPInitialResidual() will have nonzero guess */
  }
  ksp->guess_zero = guess_zero; /* restore if user provided nonzero initial guess */
  PetscFunctionReturn(0);
}

/*

   KSPDestroy_LGMRES - Frees all memory space used by the Krylov method.

*/
#undef __FUNCT__
#define __FUNCT__ "KSPDestroy_LGMRES"
PetscErrorCode KSPDestroy_LGMRES(KSP ksp)
{
  KSP_LGMRES     *lgmres = (KSP_LGMRES*)ksp->data;
  PetscErrorCode ierr;

  PetscFunctionBegin;
  ierr = PetscFree(lgmres->augvecs);CHKERRQ(ierr);
  if (lgmres->augwork_alloc) {
    ierr = VecDestroyVecs(lgmres->augwork_alloc,&lgmres->augvecs_user_work[0]);CHKERRQ(ierr);
  }
  ierr = PetscFree(lgmres->augvecs_user_work);CHKERRQ(ierr);
  ierr = PetscFree(lgmres->aug_order);CHKERRQ(ierr);
  ierr = PetscFree(lgmres->hwork);CHKERRQ(ierr);
  ierr = KSPDestroy_GMRES(ksp);CHKERRQ(ierr);
  PetscFunctionReturn(0);
}

/*
    KSPLGMRESBuildSoln - create the solution from the starting vector and the
                      current iterates.

    Input parameters:
        nrs - work area of size it + 1.
        vguess  - index of initial guess
        vdest - index of result.  Note that vguess may == vdest (replace
                guess with the solution).
        it - HH upper triangular part is a block of size (it+1) x (it+1)

     This is an internal routine that knows about the LGMRES internals.
 */
#undef __FUNCT__
#define __FUNCT__ "KSPLGMRESBuildSoln"
static PetscErrorCode KSPLGMRESBuildSoln(PetscScalar *nrs,Vec vguess,Vec vdest,KSP ksp,PetscInt it)
{
  PetscScalar    tt;
  PetscErrorCode ierr;
  PetscInt       ii,k,j;
  KSP_LGMRES     *lgmres = (KSP_LGMRES*)(ksp->data);
  /*LGMRES_MOD */
  PetscInt it_arnoldi, it_aug;
  PetscInt jj, spot = 0;

  PetscFunctionBegin;
  /* Solve for solution vector that minimizes the residual */

  /* If it is < 0, no lgmres steps have been performed */
  if (it < 0) {
    ierr = VecCopy(vguess,vdest);CHKERRQ(ierr); /* VecCopy() is smart, exists immediately if vguess == vdest */
    PetscFunctionReturn(0);
  }

  /* so (it+1) lgmres steps HAVE been performed */

  /* LGMRES_MOD - determine if we need to use augvecs for the soln  - do not assume that
     this is called after the total its allowed for an approx space */
  if (lgmres->approx_constant) {
    it_arnoldi = lgmres->max_k - lgmres->aug_ct;
  } else {
    it_arnoldi = lgmres->max_k - lgmres->aug_dim;
  }
  if (it_arnoldi >= it +1) {
    it_aug     = 0;
    it_arnoldi = it+1;
  } else {
    it_aug = (it + 1) - it_arnoldi;
  }

  /* now it_arnoldi indicates the number of matvecs that took place */
  lgmres->matvecs += it_arnoldi;


  /* solve the upper triangular system - GRS is the right side and HH is
     the upper triangular matrix  - put soln in nrs */
  if (*HH(it,it) == 0.0) SETERRQ2(PETSC_COMM_SELF,PETSC_ERR_CONV_FAILED,"HH(it,it) is identically zero; it = %D GRS(it) = %g",it,(double)PetscAbsScalar(*GRS(it)));
  if (*HH(it,it) != 0.0) {
    nrs[it] = *GRS(it) / *HH(it,it);
  } else {
    nrs[it] = 0.0;
  }

  for (ii=1; ii<=it; ii++) {
    k  = it - ii;
    tt = *GRS(k);
    for (j=k+1; j<=it; j++) tt = tt - *HH(k,j) * nrs[j];
    nrs[k] = tt / *HH(k,k);
  }

  /* Accumulate the correction to the soln of the preconditioned prob. in VEC_TEMP */
  ierr = VecSet(VEC_TEMP,0.0);CHKERRQ(ierr); /* set VEC_TEMP components to 0 */

  /*LGMRES_MOD - if augmenting has happened we need to form the solution
    using the augvecs */
  if (!it_aug) { /* all its are from arnoldi */
    ierr = VecMAXPY(VEC_TEMP,it+1,nrs,&VEC_VV(0));CHKERRQ(ierr);
  } else { /*use aug vecs */
    /*first do regular krylov directions */
    ierr = VecMAXPY(VEC_TEMP,it_arnoldi,nrs,&VEC_VV(0));CHKERRQ(ierr);
    /*now add augmented portions - add contribution of aug vectors one at a time*/


    for (ii=0; ii<it_aug; ii++) {
      for (jj=0; jj<lgmres->aug_dim; jj++) {
        if (lgmres->aug_order[jj] == (ii+1)) {
          spot = jj;
          break; /* must have this because there will be duplicates before aug_ct = aug_dim */
        }
      }
      ierr = VecAXPY(VEC_TEMP,nrs[it_arnoldi+ii],AUGVEC(spot));CHKERRQ(ierr);
    }
  }
  /* now VEC_TEMP is what we want to keep for augmenting purposes - grab before the
     preconditioner is "unwound" from right-precondtioning*/
  ierr = VecCopy(VEC_TEMP, AUG_TEMP);CHKERRQ(ierr);

  ierr = KSPUnwindPreconditioner(ksp,VEC_TEMP,VEC_TEMP_MATOP);CHKERRQ(ierr);

  /* add solution to previous solution */
  /* put updated solution into vdest.*/
  ierr = VecCopy(vguess,vdest);CHKERRQ(ierr);
  ierr = VecAXPY(vdest,1.0,VEC_TEMP);CHKERRQ(ierr);
  PetscFunctionReturn(0);
}

/*

    KSPLGMRESUpdateHessenberg - Do the scalar work for the orthogonalization.
                            Return new residual.

    input parameters:

.        ksp -    Krylov space object
.        it  -    plane rotations are applied to the (it+1)th column of the
                  modified hessenberg (i.e. HH(:,it))
.        hapend - PETSC_FALSE not happy breakdown ending.

    output parameters:
.        res - the new residual

 */
#undef __FUNCT__
#define __FUNCT__ "KSPLGMRESUpdateHessenberg"
static PetscErrorCode KSPLGMRESUpdateHessenberg(KSP ksp,PetscInt it,PetscBool hapend,PetscReal *res)
{
  PetscScalar *hh,*cc,*ss,tt;
  PetscInt    j;
  KSP_LGMRES  *lgmres = (KSP_LGMRES*)(ksp->data);

  PetscFunctionBegin;
  hh = HH(0,it);   /* pointer to beginning of column to update - so
                      incrementing hh "steps down" the (it+1)th col of HH*/
  cc = CC(0);      /* beginning of cosine rotations */
  ss = SS(0);      /* beginning of sine rotations */

  /* Apply all the previously computed plane rotations to the new column
     of the Hessenberg matrix */
  /* Note: this uses the rotation [conj(c)  s ; -s   c], c= cos(theta), s= sin(theta) */

  for (j=1; j<=it; j++) {
    tt  = *hh;
    *hh = PetscConj(*cc) * tt + *ss * *(hh+1);
    hh++;
    *hh = *cc++ * *hh - (*ss++ * tt);
    /* hh, cc, and ss have all been incremented one by end of loop */
  }

  /*
    compute the new plane rotation, and apply it to:
     1) the right-hand-side of the Hessenberg system (GRS)
        note: it affects GRS(it) and GRS(it+1)
     2) the new column of the Hessenberg matrix
        note: it affects HH(it,it) which is currently pointed to
        by hh and HH(it+1, it) (*(hh+1))
    thus obtaining the updated value of the residual...
  */

  /* compute new plane rotation */

  if (!hapend) {
    tt = PetscSqrtScalar(PetscConj(*hh) * *hh + PetscConj(*(hh+1)) * *(hh+1));
    if (tt == 0.0) {
      ksp->reason = KSP_DIVERGED_NULL;
      PetscFunctionReturn(0);
    }
    *cc = *hh / tt;         /* new cosine value */
    *ss = *(hh+1) / tt;        /* new sine value */

    /* apply to 1) and 2) */
    *GRS(it+1) = -(*ss * *GRS(it));
    *GRS(it)   = PetscConj(*cc) * *GRS(it);
    *hh        = PetscConj(*cc) * *hh + *ss * *(hh+1);

    /* residual is the last element (it+1) of right-hand side! */
    *res = PetscAbsScalar(*GRS(it+1));

  } else { /* happy breakdown: HH(it+1, it) = 0, therfore we don't need to apply
            another rotation matrix (so RH doesn't change).  The new residual is
            always the new sine term times the residual from last time (GRS(it)),
            but now the new sine rotation would be zero...so the residual should
            be zero...so we will multiply "zero" by the last residual.  This might
            not be exactly what we want to do here -could just return "zero". */

    *res = 0.0;
  }
  PetscFunctionReturn(0);
}

/*

   KSPLGMRESGetNewVectors - This routine allocates more work vectors, starting from
                         VEC_VV(it)

*/
#undef __FUNCT__
#define __FUNCT__ "KSPLGMRESGetNewVectors"
static PetscErrorCode KSPLGMRESGetNewVectors(KSP ksp,PetscInt it)
{
  KSP_LGMRES     *lgmres = (KSP_LGMRES*)ksp->data;
  PetscInt       nwork   = lgmres->nwork_alloc; /* number of work vector chunks allocated */
  PetscInt       nalloc;                      /* number to allocate */
  PetscErrorCode ierr;
  PetscInt       k;

  PetscFunctionBegin;
  nalloc = lgmres->delta_allocate; /* number of vectors to allocate
                                      in a single chunk */

  /* Adjust the number to allocate to make sure that we don't exceed the
     number of available slots (lgmres->vecs_allocated)*/
  if (it + VEC_OFFSET + nalloc >= lgmres->vecs_allocated) {
    nalloc = lgmres->vecs_allocated - it - VEC_OFFSET;
  }
  if (!nalloc) PetscFunctionReturn(0);

  lgmres->vv_allocated += nalloc; /* vv_allocated is the number of vectors allocated */

  /* work vectors */
  ierr = KSPCreateVecs(ksp,nalloc,&lgmres->user_work[nwork],0,NULL);CHKERRQ(ierr);
  ierr = PetscLogObjectParents(ksp,nalloc,lgmres->user_work[nwork]);CHKERRQ(ierr);
  /* specify size of chunk allocated */
  lgmres->mwork_alloc[nwork] = nalloc;

  for (k=0; k < nalloc; k++) {
    lgmres->vecs[it+VEC_OFFSET+k] = lgmres->user_work[nwork][k];
  }


  /* LGMRES_MOD - for now we are preallocating the augmentation vectors */


  /* increment the number of work vector chunks */
  lgmres->nwork_alloc++;
  PetscFunctionReturn(0);
}

/*

   KSPBuildSolution_LGMRES

     Input Parameter:
.     ksp - the Krylov space object
.     ptr-

   Output Parameter:
.     result - the solution

   Note: this calls KSPLGMRESBuildSoln - the same function that KSPLGMRESCycle
   calls directly.

*/
#undef __FUNCT__
#define __FUNCT__ "KSPBuildSolution_LGMRES"
PetscErrorCode KSPBuildSolution_LGMRES(KSP ksp,Vec ptr,Vec *result)
{
  KSP_LGMRES     *lgmres = (KSP_LGMRES*)ksp->data;
  PetscErrorCode ierr;

  PetscFunctionBegin;
  if (!ptr) {
    if (!lgmres->sol_temp) {
      ierr = VecDuplicate(ksp->vec_sol,&lgmres->sol_temp);CHKERRQ(ierr);
      ierr = PetscLogObjectParent((PetscObject)ksp,(PetscObject)lgmres->sol_temp);CHKERRQ(ierr);
    }
    ptr = lgmres->sol_temp;
  }
  if (!lgmres->nrs) {
    /* allocate the work area */
    ierr = PetscMalloc1(lgmres->max_k,&lgmres->nrs);CHKERRQ(ierr);
    ierr = PetscLogObjectMemory((PetscObject)ksp,lgmres->max_k*sizeof(PetscScalar));CHKERRQ(ierr);
  }

  ierr = KSPLGMRESBuildSoln(lgmres->nrs,ksp->vec_sol,ptr,ksp,lgmres->it);CHKERRQ(ierr);
  if (result) *result = ptr;
  PetscFunctionReturn(0);
}

#undef __FUNCT__
#define __FUNCT__ "KSPView_LGMRES"
PetscErrorCode KSPView_LGMRES(KSP ksp,PetscViewer viewer)
{
  KSP_LGMRES     *lgmres = (KSP_LGMRES*)ksp->data;
  PetscErrorCode ierr;
  PetscBool      iascii;

  PetscFunctionBegin;
  ierr = KSPView_GMRES(ksp,viewer);CHKERRQ(ierr);
  ierr = PetscObjectTypeCompare((PetscObject)viewer,PETSCVIEWERASCII,&iascii);CHKERRQ(ierr);
  if (iascii) {
    /*LGMRES_MOD */
    ierr = PetscViewerASCIIPrintf(viewer,"  LGMRES: aug. dimension=%D\n",lgmres->aug_dim);CHKERRQ(ierr);
    if (lgmres->approx_constant) {
      ierr = PetscViewerASCIIPrintf(viewer,"  LGMRES: approx. space size was kept constant.\n");CHKERRQ(ierr);
    }
    ierr = PetscViewerASCIIPrintf(viewer,"  LGMRES: number of matvecs=%D\n",lgmres->matvecs);CHKERRQ(ierr);
  }
  PetscFunctionReturn(0);
}

#undef __FUNCT__
#define __FUNCT__ "KSPSetFromOptions_LGMRES"
PetscErrorCode KSPSetFromOptions_LGMRES(PetscOptions *PetscOptionsObject,KSP ksp)
{
  PetscErrorCode ierr;
  PetscInt       aug;
  KSP_LGMRES     *lgmres = (KSP_LGMRES*) ksp->data;
  PetscBool      flg     = PETSC_FALSE;

  PetscFunctionBegin;
<<<<<<< HEAD
  ierr = KSPSetFromOptions_GMRES(ksp);CHKERRQ(ierr);
  ierr = PetscOptionsHead("KSP LGMRES Options");CHKERRQ(ierr);
=======
  ierr = KSPSetFromOptions_GMRES(PetscOptionsObject,ksp);CHKERRQ(ierr);
  ierr = PetscOptionsHead(PetscOptionsObject,"KSP LGMRES Options");CHKERRQ(ierr);
>>>>>>> dfdea288
  ierr = PetscOptionsBool("-ksp_lgmres_constant","Use constant approx. space size","KSPGMRESSetConstant",lgmres->approx_constant,&lgmres->approx_constant,NULL);CHKERRQ(ierr);
  ierr = PetscOptionsInt("-ksp_lgmres_augment","Number of error approximations to augment the Krylov space with","KSPLGMRESSetAugDim",lgmres->aug_dim,&aug,&flg);CHKERRQ(ierr);
  if (flg) { ierr = KSPLGMRESSetAugDim(ksp,aug);CHKERRQ(ierr); }
  ierr = PetscOptionsTail();CHKERRQ(ierr);
  PetscFunctionReturn(0);
}

/*functions for extra lgmres options here*/
#undef __FUNCT__
#define __FUNCT__ "KSPLGMRESSetConstant_LGMRES"
static PetscErrorCode  KSPLGMRESSetConstant_LGMRES(KSP ksp)
{
  KSP_LGMRES *lgmres = (KSP_LGMRES*)ksp->data;

  PetscFunctionBegin;
  lgmres->approx_constant = PETSC_TRUE;
  PetscFunctionReturn(0);
}

#undef __FUNCT__
#define __FUNCT__ "KSPLGMRESSetAugDim_LGMRES"
static PetscErrorCode  KSPLGMRESSetAugDim_LGMRES(KSP ksp,PetscInt aug_dim)
{
  KSP_LGMRES *lgmres = (KSP_LGMRES*)ksp->data;

  PetscFunctionBegin;
  if (aug_dim < 0) SETERRQ(PetscObjectComm((PetscObject)ksp),PETSC_ERR_ARG_OUTOFRANGE,"Augmentation dimension must be positive");
  if (aug_dim > (lgmres->max_k -1)) SETERRQ(PetscObjectComm((PetscObject)ksp),PETSC_ERR_ARG_OUTOFRANGE,"Augmentation dimension must be <= (restart size-1)");
  lgmres->aug_dim = aug_dim;
  PetscFunctionReturn(0);
}

/* end new lgmres functions */

/*MC
    KSPLGMRES - Augments the standard GMRES approximation space with approximations to
                the error from previous restart cycles.

  Options Database Keys:
+   -ksp_gmres_restart <restart> - total approximation space size (Krylov directions + error approximations)
.   -ksp_gmres_haptol <tol> - sets the tolerance for "happy ending" (exact convergence)
.   -ksp_gmres_preallocate - preallocate all the Krylov search directions initially (otherwise groups of
                            vectors are allocated as needed)
.   -ksp_gmres_classicalgramschmidt - use classical (unmodified) Gram-Schmidt to orthogonalize against the Krylov space (fast) (the default)
.   -ksp_gmres_modifiedgramschmidt - use modified Gram-Schmidt in the orthogonalization (more stable, but slower)
.   -ksp_gmres_cgs_refinement_type <never,ifneeded,always> - determine if iterative refinement is used to increase the
                                  stability of the classical Gram-Schmidt  orthogonalization.
.   -ksp_gmres_krylov_monitor - plot the Krylov space generated
.   -ksp_lgmres_augment <k> - number of error approximations to augment the Krylov space with
-   -ksp_lgmres_constant - use a constant approx. space size (only affects restart cycles < num. error approx.(k), i.e. the first k restarts)

    To run LGMRES(m, k) as described in the above paper, use:
       -ksp_gmres_restart <m+k>
       -ksp_lgmres_augment <k>

  Level: beginner

   Notes: Supports both left and right preconditioning, but not symmetric.

   References:
    A. H. Baker, E.R. Jessup, and T.A. Manteuffel. A technique for
    accelerating the convergence of restarted GMRES. SIAM
    Journal on Matrix Analysis and Applications, 26 (2005), pp. 962-984.

  Developer Notes:  This object is subclassed off of KSPGMRES

  Contributed by: Allison Baker

.seealso:  KSPCreate(), KSPSetType(), KSPType (for list of available types), KSP, KSPFGMRES, KSPGMRES,
          KSPGMRESSetRestart(), KSPGMRESSetHapTol(), KSPGMRESSetPreAllocateVectors(), KSPGMRESSetOrthogonalization(), KSPGMRESGetOrthogonalization(),
          KSPGMRESClassicalGramSchmidtOrthogonalization(), KSPGMRESModifiedGramSchmidtOrthogonalization(),
          KSPGMRESCGSRefinementType, KSPGMRESSetCGSRefinementType(), KSPGMRESGetCGSRefinementType(), KSPGMRESMonitorKrylov(), KSPLGMRESSetAugDim(),
          KSPGMRESSetConstant()

M*/

#undef __FUNCT__
#define __FUNCT__ "KSPCreate_LGMRES"
PETSC_EXTERN PetscErrorCode KSPCreate_LGMRES(KSP ksp)
{
  KSP_LGMRES     *lgmres;
  PetscErrorCode ierr;

  PetscFunctionBegin;
  ierr = PetscNewLog(ksp,&lgmres);CHKERRQ(ierr);

  ksp->data               = (void*)lgmres;
  ksp->ops->buildsolution = KSPBuildSolution_LGMRES;

  ksp->ops->setup                        = KSPSetUp_LGMRES;
  ksp->ops->solve                        = KSPSolve_LGMRES;
  ksp->ops->destroy                      = KSPDestroy_LGMRES;
  ksp->ops->view                         = KSPView_LGMRES;
  ksp->ops->setfromoptions               = KSPSetFromOptions_LGMRES;
  ksp->ops->computeextremesingularvalues = KSPComputeExtremeSingularValues_GMRES;
  ksp->ops->computeeigenvalues           = KSPComputeEigenvalues_GMRES;

  ierr = KSPSetSupportedNorm(ksp,KSP_NORM_PRECONDITIONED,PC_LEFT,3);CHKERRQ(ierr);
  ierr = KSPSetSupportedNorm(ksp,KSP_NORM_UNPRECONDITIONED,PC_RIGHT,2);CHKERRQ(ierr);

  ierr = PetscObjectComposeFunction((PetscObject)ksp,"KSPGMRESSetPreAllocateVectors_C",KSPGMRESSetPreAllocateVectors_GMRES);CHKERRQ(ierr);
  ierr = PetscObjectComposeFunction((PetscObject)ksp,"KSPGMRESSetOrthogonalization_C",KSPGMRESSetOrthogonalization_GMRES);CHKERRQ(ierr);
  ierr = PetscObjectComposeFunction((PetscObject)ksp,"KSPGMRESGetOrthogonalization_C",KSPGMRESGetOrthogonalization_GMRES);CHKERRQ(ierr);
  ierr = PetscObjectComposeFunction((PetscObject)ksp,"KSPGMRESSetRestart_C",KSPGMRESSetRestart_GMRES);CHKERRQ(ierr);
  ierr = PetscObjectComposeFunction((PetscObject)ksp,"KSPGMRESGetRestart_C",KSPGMRESGetRestart_GMRES);CHKERRQ(ierr);
  ierr = PetscObjectComposeFunction((PetscObject)ksp,"KSPGMRESSetHapTol_C",KSPGMRESSetHapTol_GMRES);CHKERRQ(ierr);
  ierr = PetscObjectComposeFunction((PetscObject)ksp,"KSPGMRESSetCGSRefinementType_C",KSPGMRESSetCGSRefinementType_GMRES);CHKERRQ(ierr);
  ierr = PetscObjectComposeFunction((PetscObject)ksp,"KSPGMRESGetCGSRefinementType_C",KSPGMRESGetCGSRefinementType_GMRES);CHKERRQ(ierr);

  /*LGMRES_MOD add extra functions here - like the one to set num of aug vectors */
  ierr = PetscObjectComposeFunction((PetscObject)ksp,"KSPLGMRESSetConstant_C",KSPLGMRESSetConstant_LGMRES);CHKERRQ(ierr);
  ierr = PetscObjectComposeFunction((PetscObject)ksp,"KSPLGMRESSetAugDim_C",KSPLGMRESSetAugDim_LGMRES);CHKERRQ(ierr);


  /*defaults */
  lgmres->haptol         = 1.0e-30;
  lgmres->q_preallocate  = 0;
  lgmres->delta_allocate = LGMRES_DELTA_DIRECTIONS;
  lgmres->orthog         = KSPGMRESClassicalGramSchmidtOrthogonalization;
  lgmres->nrs            = 0;
  lgmres->sol_temp       = 0;
  lgmres->max_k          = LGMRES_DEFAULT_MAXK;
  lgmres->Rsvd           = 0;
  lgmres->cgstype        = KSP_GMRES_CGS_REFINE_NEVER;
  lgmres->orthogwork     = 0;

  /*LGMRES_MOD - new defaults */
  lgmres->aug_dim         = LGMRES_DEFAULT_AUGDIM;
  lgmres->aug_ct          = 0;     /* start with no aug vectors */
  lgmres->approx_constant = PETSC_FALSE;
  lgmres->matvecs         = 0;
  PetscFunctionReturn(0);
}<|MERGE_RESOLUTION|>--- conflicted
+++ resolved
@@ -717,13 +717,8 @@
   PetscBool      flg     = PETSC_FALSE;
 
   PetscFunctionBegin;
-<<<<<<< HEAD
-  ierr = KSPSetFromOptions_GMRES(ksp);CHKERRQ(ierr);
-  ierr = PetscOptionsHead("KSP LGMRES Options");CHKERRQ(ierr);
-=======
   ierr = KSPSetFromOptions_GMRES(PetscOptionsObject,ksp);CHKERRQ(ierr);
   ierr = PetscOptionsHead(PetscOptionsObject,"KSP LGMRES Options");CHKERRQ(ierr);
->>>>>>> dfdea288
   ierr = PetscOptionsBool("-ksp_lgmres_constant","Use constant approx. space size","KSPGMRESSetConstant",lgmres->approx_constant,&lgmres->approx_constant,NULL);CHKERRQ(ierr);
   ierr = PetscOptionsInt("-ksp_lgmres_augment","Number of error approximations to augment the Krylov space with","KSPLGMRESSetAugDim",lgmres->aug_dim,&aug,&flg);CHKERRQ(ierr);
   if (flg) { ierr = KSPLGMRESSetAugDim(ksp,aug);CHKERRQ(ierr); }
