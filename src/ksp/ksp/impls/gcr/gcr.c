
#include <petsc/private/kspimpl.h>

typedef struct {
  PetscInt    restart;
  PetscInt    n_restarts;
  PetscScalar *val;
  Vec         *VV, *SS;
  Vec         R;

  PetscErrorCode (*modifypc)(KSP,PetscInt,PetscReal,void*);  /* function to modify the preconditioner*/
  PetscErrorCode (*modifypc_destroy)(void*);                 /* function to destroy the user context for the modifypc function */

  void *modifypc_ctx;                                        /* user defined data for the modifypc function */
} KSP_GCR;

#undef __FUNCT__
#define __FUNCT__ "KSPSolve_GCR_cycle"
static PetscErrorCode KSPSolve_GCR_cycle(KSP ksp)
{
  KSP_GCR        *ctx = (KSP_GCR*)ksp->data;
  PetscErrorCode ierr;
  PetscScalar    r_dot_v;
  Mat            A, B;
  PC             pc;
  Vec            s,v,r;
  /*
     The residual norm will not be computed when ksp->its > ksp->chknorm hence need to initialize norm_r with some dummy value
  */
  PetscReal      norm_r = 0.0,nrm;
  PetscInt       k, i, restart;
  Vec            x;

  PetscFunctionBegin;
  restart = ctx->restart;
  ierr    = KSPGetPC(ksp, &pc);CHKERRQ(ierr);
  ierr    = KSPGetOperators(ksp, &A, &B);CHKERRQ(ierr);

  x = ksp->vec_sol;
  r = ctx->R;

  for (k=0; k<restart; k++) {
    v = ctx->VV[k];
    s = ctx->SS[k];
    if (ctx->modifypc) {
      ierr = (*ctx->modifypc)(ksp,ksp->its,ksp->rnorm,ctx->modifypc_ctx);CHKERRQ(ierr);
    }

    ierr = KSP_PCApply(ksp, r, s);CHKERRQ(ierr); /* s = B^{-1} r */
    ierr = KSP_MatMult(ksp,A, s, v);CHKERRQ(ierr);  /* v = A s */

    ierr = VecMDot(v,k, ctx->VV, ctx->val);CHKERRQ(ierr);
    for (i=0; i<k; i++) ctx->val[i] = -ctx->val[i];
    ierr = VecMAXPY(v,k,ctx->val,ctx->VV);CHKERRQ(ierr); /* v = v - sum_{i=0}^{k-1} alpha_i v_i */
    ierr = VecMAXPY(s,k,ctx->val,ctx->SS);CHKERRQ(ierr); /* s = s - sum_{i=0}^{k-1} alpha_i s_i */

    ierr    = VecDotNorm2(r,v,&r_dot_v,&nrm);CHKERRQ(ierr);
    nrm     = PetscSqrtReal(nrm);
    r_dot_v = r_dot_v/nrm;
    ierr    = VecScale(v, 1.0/nrm);CHKERRQ(ierr);
    ierr    = VecScale(s, 1.0/nrm);CHKERRQ(ierr);
    ierr    = VecAXPY(x,  r_dot_v, s);CHKERRQ(ierr);
    ierr    = VecAXPY(r, -r_dot_v, v);CHKERRQ(ierr);
    if (ksp->its > ksp->chknorm) {
      ierr = VecNorm(r, NORM_2, &norm_r);CHKERRQ(ierr);
    }
    /* update the local counter and the global counter */
    ksp->its++;
    ksp->rnorm = norm_r;

    ierr = KSPLogResidualHistory(ksp,norm_r);CHKERRQ(ierr);
    ierr = KSPMonitor(ksp,ksp->its,norm_r);CHKERRQ(ierr);

<<<<<<< HEAD
    if (ksp->its > ksp->chknorm) {
      ierr = (*ksp->converged)(ksp,ksp->its,norm_r,&ksp->reason,ksp->cnvP);CHKERRQ(ierr);
=======
    if (ksp->its-1 > ksp->chknorm) {
      ierr = (*ksp->converged)(ksp,ksp->its,res,&ksp->reason,ksp->cnvP);CHKERRQ(ierr);
>>>>>>> 279ad1c0
      if (ksp->reason) break;
    }

    if (ksp->its >= ksp->max_it) {
      ksp->reason = KSP_CONVERGED_ITS;
      break;
    }
  }
  ctx->n_restarts++;
  PetscFunctionReturn(0);
}

#undef __FUNCT__
#define __FUNCT__ "KSPSolve_GCR"
static PetscErrorCode KSPSolve_GCR(KSP ksp)
{
  KSP_GCR        *ctx = (KSP_GCR*)ksp->data;
  PetscErrorCode ierr;
  Mat            A, B;
  Vec            r,b,x;
  PetscReal      norm_r;

  PetscFunctionBegin;
  ierr = KSPGetOperators(ksp, &A, &B);CHKERRQ(ierr);
  x    = ksp->vec_sol;
  b    = ksp->vec_rhs;
  r    = ctx->R;

  /* compute initial residual */
  ierr = KSP_MatMult(ksp,A, x, r);CHKERRQ(ierr);
  ierr = VecAYPX(r, -1.0, b);CHKERRQ(ierr); /* r = b - A x  */
  ierr = VecNorm(r, NORM_2, &norm_r);CHKERRQ(ierr);

  ksp->its    = 0;
  ksp->rnorm0 = norm_r;

  ierr = KSPLogResidualHistory(ksp,ksp->rnorm0);CHKERRQ(ierr);
  ierr = KSPMonitor(ksp,ksp->its,ksp->rnorm0);CHKERRQ(ierr);
  ierr = (*ksp->converged)(ksp,ksp->its,ksp->rnorm0,&ksp->reason,ksp->cnvP);CHKERRQ(ierr);
  if (ksp->reason) PetscFunctionReturn(0);

  do {
    ierr = KSPSolve_GCR_cycle(ksp);CHKERRQ(ierr);
    if (ksp->reason) break; /* catch case when convergence occurs inside the cycle */
  } while (ksp->its < ksp->max_it);CHKERRQ(ierr);

  if (ksp->its >= ksp->max_it) ksp->reason = KSP_DIVERGED_ITS;
  PetscFunctionReturn(0);
}

#undef __FUNCT__
#define __FUNCT__ "KSPView_GCR"
static PetscErrorCode KSPView_GCR(KSP ksp, PetscViewer viewer)
{
  KSP_GCR        *ctx = (KSP_GCR*)ksp->data;
  PetscErrorCode ierr;
  PetscBool      iascii;

  PetscFunctionBegin;
  PetscObjectTypeCompare((PetscObject)viewer,PETSCVIEWERASCII,&iascii);
  if (iascii) {
    ierr = PetscViewerASCIIPrintf(viewer,"  GCR: restart = %D \n", ctx->restart);CHKERRQ(ierr);
    ierr = PetscViewerASCIIPrintf(viewer,"  GCR: restarts performed = %D \n", ctx->n_restarts);CHKERRQ(ierr);
  }
  PetscFunctionReturn(0);
}


#undef __FUNCT__
#define __FUNCT__ "KSPSetUp_GCR"
static PetscErrorCode KSPSetUp_GCR(KSP ksp)
{
  KSP_GCR        *ctx = (KSP_GCR*)ksp->data;
  PetscErrorCode ierr;
  Mat            A;
  PetscBool      diagonalscale;

  PetscFunctionBegin;
  ierr = PCGetDiagonalScale(ksp->pc,&diagonalscale);CHKERRQ(ierr);
  if (diagonalscale) SETERRQ1(PetscObjectComm((PetscObject)ksp),PETSC_ERR_SUP,"Krylov method %s does not support diagonal scaling",((PetscObject)ksp)->type_name);

  ierr = KSPGetOperators(ksp, &A, NULL);CHKERRQ(ierr);
  ierr = MatCreateVecs(A, &ctx->R, NULL);CHKERRQ(ierr);
  ierr = VecDuplicateVecs(ctx->R, ctx->restart, &ctx->VV);CHKERRQ(ierr);
  ierr = VecDuplicateVecs(ctx->R, ctx->restart, &ctx->SS);CHKERRQ(ierr);

  ierr = PetscMalloc1(ctx->restart, &ctx->val);CHKERRQ(ierr);
  PetscFunctionReturn(0);
}

#undef __FUNCT__
#define __FUNCT__ "KSPReset_GCR"
static PetscErrorCode KSPReset_GCR(KSP ksp)
{
  PetscErrorCode ierr;
  KSP_GCR        *ctx = (KSP_GCR*)ksp->data;

  PetscFunctionBegin;
  ierr = VecDestroy(&ctx->R);CHKERRQ(ierr);
  ierr = VecDestroyVecs(ctx->restart,&ctx->VV);CHKERRQ(ierr);
  ierr = VecDestroyVecs(ctx->restart,&ctx->SS);CHKERRQ(ierr);
  if (ctx->modifypc_destroy) {
    ierr = (*ctx->modifypc_destroy)(ctx->modifypc_ctx);CHKERRQ(ierr);
  }
  ierr = PetscFree(ctx->val);CHKERRQ(ierr);
  PetscFunctionReturn(0);
}

#undef __FUNCT__
#define __FUNCT__ "KSPDestroy_GCR"
static PetscErrorCode KSPDestroy_GCR(KSP ksp)
{
  PetscErrorCode ierr;

  PetscFunctionBegin;
  ierr = KSPReset_GCR(ksp);CHKERRQ(ierr);
  ierr = KSPDestroyDefault(ksp);CHKERRQ(ierr);
  PetscFunctionReturn(0);
}

#undef __FUNCT__
#define __FUNCT__ "KSPSetFromOptions_GCR"
static PetscErrorCode KSPSetFromOptions_GCR(PetscOptionItems *PetscOptionsObject,KSP ksp)
{
  PetscErrorCode ierr;
  KSP_GCR        *ctx = (KSP_GCR*)ksp->data;
  PetscInt       restart;
  PetscBool      flg;

  PetscFunctionBegin;
  ierr = PetscOptionsHead(PetscOptionsObject,"KSP GCR options");CHKERRQ(ierr);
  ierr = PetscOptionsInt("-ksp_gcr_restart","Number of Krylov search directions","KSPGCRSetRestart",ctx->restart,&restart,&flg);CHKERRQ(ierr);
  if (flg) { ierr = KSPGCRSetRestart(ksp,restart);CHKERRQ(ierr); }
  ierr = PetscOptionsTail();CHKERRQ(ierr);
  PetscFunctionReturn(0);
}

/* Force these parameters to not be EXTERN_C */
typedef PetscErrorCode (*KSPGCRModifyPCFunction)(KSP,PetscInt,PetscReal,void*);
typedef PetscErrorCode (*KSPGCRDestroyFunction)(void*);

#undef __FUNCT__
#define __FUNCT__ "KSPGCRSetModifyPC_GCR"
static PetscErrorCode  KSPGCRSetModifyPC_GCR(KSP ksp,KSPGCRModifyPCFunction function,void *data,KSPGCRDestroyFunction destroy)
{
  KSP_GCR *ctx = (KSP_GCR*)ksp->data;

  PetscFunctionBegin;
  PetscValidHeaderSpecific(ksp,KSP_CLASSID,1);
  ctx->modifypc         = function;
  ctx->modifypc_destroy = destroy;
  ctx->modifypc_ctx     = data;
  PetscFunctionReturn(0);
}

#undef __FUNCT__
#define __FUNCT__ "KSPGCRSetModifyPC"
/*@C
 KSPGCRSetModifyPC - Sets the routine used by GCR to modify the preconditioner.

 Logically Collective on KSP

 Input Parameters:
 +  ksp      - iterative context obtained from KSPCreate()
 .  function - user defined function to modify the preconditioner
 .  ctx      - user provided contex for the modify preconditioner function
 -  destroy  - the function to use to destroy the user provided application context.

 Calling Sequence of function:
  PetscErrorCode function (KSP ksp, PetscInt n, PetscReal rnorm, void *ctx)

 ksp   - iterative context
 n     - the total number of GCR iterations that have occurred
 rnorm - 2-norm residual value
 ctx   - the user provided application context

 Level: intermediate

 Notes:
 The default modifypc routine is KSPGCRModifyPCNoChange()

 .seealso: KSPGCRModifyPCNoChange()

 @*/
PetscErrorCode  KSPGCRSetModifyPC(KSP ksp,PetscErrorCode (*function)(KSP,PetscInt,PetscReal,void*),void *data,PetscErrorCode (*destroy)(void*))
{
  PetscErrorCode ierr;

  PetscFunctionBegin;
  ierr = PetscUseMethod(ksp,"KSPGCRSetModifyPC_C",(KSP,PetscErrorCode (*)(KSP,PetscInt,PetscReal,void*),void *data,PetscErrorCode (*)(void*)),(ksp,function,data,destroy));CHKERRQ(ierr);
  PetscFunctionReturn(0);
}

#undef __FUNCT__
#define __FUNCT__ "KSPGCRSetRestart_GCR"
static PetscErrorCode KSPGCRSetRestart_GCR(KSP ksp,PetscInt restart)
{
  KSP_GCR *ctx;

  PetscFunctionBegin;
  ctx          = (KSP_GCR*)ksp->data;
  ctx->restart = restart;
  PetscFunctionReturn(0);
}

#undef __FUNCT__
#define __FUNCT__ "KSPGCRSetRestart"
PetscErrorCode  KSPGCRSetRestart(KSP ksp, PetscInt restart)
{
  PetscErrorCode ierr;

  PetscFunctionBegin;
  ierr = PetscTryMethod(ksp,"KSPGCRSetRestart_C",(KSP,PetscInt),(ksp,restart));CHKERRQ(ierr);
  PetscFunctionReturn(0);
}

#undef __FUNCT__
#define __FUNCT__ "KSPBuildSolution_GCR"
static PetscErrorCode  KSPBuildSolution_GCR(KSP ksp, Vec v, Vec *V)
{
  PetscErrorCode ierr;
  Vec            x;

  PetscFunctionBegin;
  x = ksp->vec_sol;
  if (v) {
    ierr = VecCopy(x, v);CHKERRQ(ierr);
    if (V) *V = v;
  } else if (V) {
    *V = ksp->vec_sol;
  }
  PetscFunctionReturn(0);
}

#undef __FUNCT__
#define __FUNCT__ "KSPBuildResidual_GCR"
static PetscErrorCode  KSPBuildResidual_GCR(KSP ksp, Vec t, Vec v, Vec *V)
{
  PetscErrorCode ierr;
  KSP_GCR        *ctx;

  PetscFunctionBegin;
  ctx = (KSP_GCR*)ksp->data;
  if (v) {
    ierr = VecCopy(ctx->R, v);CHKERRQ(ierr);
    if (V) *V = v;
  } else if (V) {
    *V = ctx->R;
  }
  PetscFunctionReturn(0);
}

/*MC
     KSPGCR - Implements the preconditioned Generalized Conjugate Residual method.

   Options Database Keys:
.   -ksp_gcr_restart <restart> - the number of stored vectors to orthogonalize against

   Level: beginner

    Notes: The GCR Krylov method supports non-symmetric matrices and permits the use of a preconditioner
           which may vary from one iteration to the next. Users can can define a method to vary the
           preconditioner between iterates via KSPGCRSetModifyPC().

           Restarts are solves with x0 not equal to zero. When a restart occurs, the initial starting
           solution is given by the current estimate for x which was obtained by the last restart
           iterations of the GCR algorithm.

           Unlike GMRES and FGMRES, when using GCR, the solution and residual vector can be directly accessed at any iterate,
           with zero computational cost, via a call to KSPBuildSolution() and KSPBuildResidual() respectively.

           This implementation of GCR will only apply the stopping condition test whenever ksp->its > ksp->chknorm,
           where ksp->chknorm is specified via the command line argument -ksp_check_norm_iteration or via
           the function KSPSetCheckNormIteration(). Hence the residual norm reported by the monitor and stored
           in the residual history will be listed as 0.0 before this iteration. It is actually not 0.0; just not calculated.

           The method implemented requires the storage of 2 x restart + 1 vectors, twice as much as GMRES.
           Support only for right preconditioning.

    Contributed by Dave May

    References:
.          1. - S. C. Eisenstat, H. C. Elman, and H. C. Schultz. Variational iterative methods for
           nonsymmetric systems of linear equations. SIAM J. Numer. Anal., 20, 1983


.seealso:  KSPCreate(), KSPSetType(), KSPType (for list of available types), KSP,
           KSPGCRSetRestart(), KSPGCRSetModifyPC(), KSPGMRES, KSPFGMRES

M*/
#undef __FUNCT__
#define __FUNCT__ "KSPCreate_GCR"
PETSC_EXTERN PetscErrorCode KSPCreate_GCR(KSP ksp)
{
  PetscErrorCode ierr;
  KSP_GCR        *ctx;

  PetscFunctionBegin;
  ierr = PetscNewLog(ksp,&ctx);CHKERRQ(ierr);

  ctx->restart    = 30;
  ctx->n_restarts = 0;
  ksp->data       = (void*)ctx;

  ierr = KSPSetSupportedNorm(ksp,KSP_NORM_UNPRECONDITIONED,PC_RIGHT,3);CHKERRQ(ierr);

  ksp->ops->setup          = KSPSetUp_GCR;
  ksp->ops->solve          = KSPSolve_GCR;
  ksp->ops->reset          = KSPReset_GCR;
  ksp->ops->destroy        = KSPDestroy_GCR;
  ksp->ops->view           = KSPView_GCR;
  ksp->ops->setfromoptions = KSPSetFromOptions_GCR;
  ksp->ops->buildsolution  = KSPBuildSolution_GCR;
  ksp->ops->buildresidual  = KSPBuildResidual_GCR;

  ierr = PetscObjectComposeFunction((PetscObject)ksp, "KSPGCRSetRestart_C",KSPGCRSetRestart_GCR);CHKERRQ(ierr);
  ierr = PetscObjectComposeFunction((PetscObject)ksp,"KSPGCRSetModifyPC_C",KSPGCRSetModifyPC_GCR);CHKERRQ(ierr);
  PetscFunctionReturn(0);
}




<|MERGE_RESOLUTION|>--- conflicted
+++ resolved
@@ -71,13 +71,8 @@
     ierr = KSPLogResidualHistory(ksp,norm_r);CHKERRQ(ierr);
     ierr = KSPMonitor(ksp,ksp->its,norm_r);CHKERRQ(ierr);
 
-<<<<<<< HEAD
-    if (ksp->its > ksp->chknorm) {
+    if (ksp->its-1 > ksp->chknorm) {
       ierr = (*ksp->converged)(ksp,ksp->its,norm_r,&ksp->reason,ksp->cnvP);CHKERRQ(ierr);
-=======
-    if (ksp->its-1 > ksp->chknorm) {
-      ierr = (*ksp->converged)(ksp,ksp->its,res,&ksp->reason,ksp->cnvP);CHKERRQ(ierr);
->>>>>>> 279ad1c0
       if (ksp->reason) break;
     }
 
