
/*
   This is where the abstract matrix operations are defined
*/

#include <petsc/private/matimpl.h>        /*I "petscmat.h" I*/
#include <petsc/private/isimpl.h>
#include <petsc/private/vecimpl.h>

/* Logging support */
PetscClassId MAT_CLASSID;
PetscClassId MAT_COLORING_CLASSID;
PetscClassId MAT_FDCOLORING_CLASSID;
PetscClassId MAT_TRANSPOSECOLORING_CLASSID;

PetscLogEvent MAT_Mult, MAT_Mults, MAT_MultConstrained, MAT_MultAdd, MAT_MultTranspose;
PetscLogEvent MAT_MultTransposeConstrained, MAT_MultTransposeAdd, MAT_Solve, MAT_Solves, MAT_SolveAdd, MAT_SolveTranspose, MAT_MatSolve;
PetscLogEvent MAT_SolveTransposeAdd, MAT_SOR, MAT_ForwardSolve, MAT_BackwardSolve, MAT_LUFactor, MAT_LUFactorSymbolic;
PetscLogEvent MAT_LUFactorNumeric, MAT_CholeskyFactor, MAT_CholeskyFactorSymbolic, MAT_CholeskyFactorNumeric, MAT_ILUFactor;
PetscLogEvent MAT_ILUFactorSymbolic, MAT_ICCFactorSymbolic, MAT_Copy, MAT_Convert, MAT_Scale, MAT_AssemblyBegin;
PetscLogEvent MAT_AssemblyEnd, MAT_SetValues, MAT_GetValues, MAT_GetRow, MAT_GetRowIJ, MAT_GetSubMatrices, MAT_GetOrdering, MAT_RedundantMat, MAT_GetSeqNonzeroStructure;
PetscLogEvent MAT_IncreaseOverlap, MAT_Partitioning, MAT_Coarsen, MAT_ZeroEntries, MAT_Load, MAT_View, MAT_AXPY, MAT_FDColoringCreate;
PetscLogEvent MAT_FDColoringSetUp, MAT_FDColoringApply,MAT_Transpose,MAT_FDColoringFunction, MAT_GetSubMatrix;
PetscLogEvent MAT_TransposeColoringCreate;
PetscLogEvent MAT_MatMult, MAT_MatMultSymbolic, MAT_MatMultNumeric;
PetscLogEvent MAT_PtAP, MAT_PtAPSymbolic, MAT_PtAPNumeric,MAT_RARt, MAT_RARtSymbolic, MAT_RARtNumeric;
PetscLogEvent MAT_MatTransposeMult, MAT_MatTransposeMultSymbolic, MAT_MatTransposeMultNumeric;
PetscLogEvent MAT_TransposeMatMult, MAT_TransposeMatMultSymbolic, MAT_TransposeMatMultNumeric;
PetscLogEvent MAT_MatMatMult, MAT_MatMatMultSymbolic, MAT_MatMatMultNumeric;
PetscLogEvent MAT_MultHermitianTranspose,MAT_MultHermitianTransposeAdd;
PetscLogEvent MAT_Getsymtranspose, MAT_Getsymtransreduced, MAT_Transpose_SeqAIJ, MAT_GetBrowsOfAcols;
PetscLogEvent MAT_GetBrowsOfAocols, MAT_Getlocalmat, MAT_Getlocalmatcondensed, MAT_Seqstompi, MAT_Seqstompinum, MAT_Seqstompisym;
PetscLogEvent MAT_Applypapt, MAT_Applypapt_numeric, MAT_Applypapt_symbolic, MAT_GetSequentialNonzeroStructure;
PetscLogEvent MAT_GetMultiProcBlock;
PetscLogEvent MAT_CUSPCopyToGPU, MAT_CUSPARSECopyToGPU, MAT_SetValuesBatch, MAT_SetValuesBatchI, MAT_SetValuesBatchII, MAT_SetValuesBatchIII, MAT_SetValuesBatchIV;
PetscLogEvent MAT_ViennaCLCopyToGPU;
PetscLogEvent MAT_Merge,MAT_Residual,MAT_SetRandom;
PetscLogEvent MATCOLORING_Apply,MATCOLORING_Comm,MATCOLORING_Local,MATCOLORING_ISCreate,MATCOLORING_SetUp,MATCOLORING_Weights;

const char *const MatFactorTypes[] = {"NONE","LU","CHOLESKY","ILU","ICC","ILUDT","MatFactorType","MAT_FACTOR_",0};

#undef __FUNCT__
#define __FUNCT__ "MatSetRandom"
/*@
   MatSetRandom - Sets all components of a matrix to random numbers. For sparse matrices that have been preallocated it randomly selects appropriate locations

   Logically Collective on Vec

   Input Parameters:
+  x  - the vector
-  rctx - the random number context, formed by PetscRandomCreate(), or NULL and
          it will create one internally.

   Output Parameter:
.  x  - the vector

   Example of Usage:
.vb
     PetscRandomCreate(PETSC_COMM_WORLD,&rctx);
     MatSetRandom(x,rctx);
     PetscRandomDestroy(rctx);
.ve

   Level: intermediate

   Concepts: matrix^setting to random
   Concepts: random^matrix

.seealso: MatZeroEntries(), MatSetValues(), PetscRandomCreate(), PetscRandomDestroy()
@*/
PetscErrorCode MatSetRandom(Mat x,PetscRandom rctx)
{
  PetscErrorCode ierr;
  PetscRandom    randObj = NULL;

  PetscFunctionBegin;
  PetscValidHeaderSpecific(x,MAT_CLASSID,1);
  if (rctx) PetscValidHeaderSpecific(rctx,PETSC_RANDOM_CLASSID,2);
  PetscValidType(x,1);

  if (!rctx) {
    MPI_Comm comm;
    ierr = PetscObjectGetComm((PetscObject)x,&comm);CHKERRQ(ierr);
    ierr = PetscRandomCreate(comm,&randObj);CHKERRQ(ierr);
    ierr = PetscRandomSetFromOptions(randObj);CHKERRQ(ierr);
    rctx = randObj;
  }

  ierr = PetscLogEventBegin(MAT_SetRandom,x,rctx,0,0);CHKERRQ(ierr);
  ierr = (*x->ops->setrandom)(x,rctx);CHKERRQ(ierr);
  ierr = PetscLogEventEnd(MAT_SetRandom,x,rctx,0,0);CHKERRQ(ierr);

  x->assembled = PETSC_TRUE;
  ierr         = PetscRandomDestroy(&randObj);CHKERRQ(ierr);
  PetscFunctionReturn(0);
}

#undef __FUNCT__
#define __FUNCT__ "MatFactorGetError"
/*@
   MatFactorGetError - gets the error code from a factorization

   Logically Collective on Mat

   Input Parameters:
.  mat - the factored matrix

   Output Parameter:
.  err  - the error code

   Level: advanced

<<<<<<< HEAD
.seealso: MatZeroEntries(), MatFactor(), MatGetFactor(), MatFactorSymbolic()
=======
.seealso: MatZeroEntries(), MatFactor(), MatGetFactor(), MatFactorSymbolic(), MatFactorClearError()
>>>>>>> 2b4fba52
@*/
PetscErrorCode MatFactorGetError(Mat mat,MatFactorError *err)
{
  PetscFunctionBegin;
  PetscValidHeaderSpecific(mat,MAT_CLASSID,1);
  *err = mat->errortype;
  PetscFunctionReturn(0);
}

<<<<<<< HEAD
=======
#undef __FUNCT__
#define __FUNCT__ "MatFactorClearError"
/*@
   MatFactorClearError - clears the error code in a factorization

   Logically Collective on Mat

   Input Parameter:
.  mat - the factored matrix

   Level: advanced

.seealso: MatZeroEntries(), MatFactor(), MatGetFactor(), MatFactorSymbolic(), MatFactorGetError()
@*/
PetscErrorCode MatFactorClearError(Mat mat)
{
  PetscFunctionBegin;
  PetscValidHeaderSpecific(mat,MAT_CLASSID,1);
  mat->errortype = MAT_FACTOR_NOERROR;
  PetscFunctionReturn(0);
}

>>>>>>> 2b4fba52

#undef __FUNCT__
#define __FUNCT__ "MatFindNonzeroRows"
/*@
      MatFindNonzeroRows - Locate all rows that are not completely zero in the matrix

  Input Parameter:
.    A  - the matrix

  Output Parameter:
.    keptrows - the rows that are not completely zero

  Level: intermediate

 @*/
PetscErrorCode MatFindNonzeroRows(Mat mat,IS *keptrows)
{
  PetscErrorCode ierr;

  PetscValidHeaderSpecific(mat,MAT_CLASSID,1);
  PetscValidType(mat,1);
  if (!mat->assembled) SETERRQ(PetscObjectComm((PetscObject)mat),PETSC_ERR_ARG_WRONGSTATE,"Not for unassembled matrix");
  if (mat->factortype) SETERRQ(PetscObjectComm((PetscObject)mat),PETSC_ERR_ARG_WRONGSTATE,"Not for factored matrix");
  if (!mat->ops->findnonzerorows) SETERRQ(PetscObjectComm((PetscObject)mat),PETSC_ERR_SUP,"Not coded for this matrix type");
  ierr = (*mat->ops->findnonzerorows)(mat,keptrows);CHKERRQ(ierr);
  PetscFunctionReturn(0);
}

#undef __FUNCT__
#define __FUNCT__ "MatGetDiagonalBlock"
/*@
   MatGetDiagonalBlock - Returns the part of the matrix associated with the on-process coupling

   Not Collective

   Input Parameters:
.   A - the matrix

   Output Parameters:
.   a - the diagonal part (which is a SEQUENTIAL matrix)

   Notes: see the manual page for MatCreateAIJ() for more information on the "diagonal part" of the matrix.
          Use caution, as the reference count on the returned matrix is not incremented and it is used as
	  part of the containing MPI Mat's normal operation.

   Level: advanced

@*/
PetscErrorCode MatGetDiagonalBlock(Mat A,Mat *a)
{
  PetscErrorCode ierr,(*f)(Mat,Mat*);
  PetscMPIInt    size;

  PetscFunctionBegin;
  PetscValidHeaderSpecific(A,MAT_CLASSID,1);
  PetscValidType(A,1);
  PetscValidPointer(a,3);
  if (A->factortype) SETERRQ(PetscObjectComm((PetscObject)A),PETSC_ERR_ARG_WRONGSTATE,"Not for factored matrix");
  ierr = MPI_Comm_size(PetscObjectComm((PetscObject)A),&size);CHKERRQ(ierr);
  ierr = PetscObjectQueryFunction((PetscObject)A,"MatGetDiagonalBlock_C",&f);CHKERRQ(ierr);
  if (f) {
    ierr = (*f)(A,a);CHKERRQ(ierr);
    PetscFunctionReturn(0);
  } else if (size == 1) {
    *a = A;
  } else {
    MatType mattype;
    ierr = MatGetType(A,&mattype);CHKERRQ(ierr);
    SETERRQ1(PetscObjectComm((PetscObject)A),PETSC_ERR_SUP,"Matrix type %s does not support getting diagonal block",mattype);
  }
  PetscFunctionReturn(0);
}

#undef __FUNCT__
#define __FUNCT__ "MatGetTrace"
/*@
   MatGetTrace - Gets the trace of a matrix. The sum of the diagonal entries.

   Collective on Mat

   Input Parameters:
.  mat - the matrix

   Output Parameter:
.   trace - the sum of the diagonal entries

   Level: advanced

@*/
PetscErrorCode MatGetTrace(Mat mat,PetscScalar *trace)
{
  PetscErrorCode ierr;
  Vec            diag;

  PetscFunctionBegin;
  ierr = MatCreateVecs(mat,&diag,NULL);CHKERRQ(ierr);
  ierr = MatGetDiagonal(mat,diag);CHKERRQ(ierr);
  ierr = VecSum(diag,trace);CHKERRQ(ierr);
  ierr = VecDestroy(&diag);CHKERRQ(ierr);
  PetscFunctionReturn(0);
}

#undef __FUNCT__
#define __FUNCT__ "MatRealPart"
/*@
   MatRealPart - Zeros out the imaginary part of the matrix

   Logically Collective on Mat

   Input Parameters:
.  mat - the matrix

   Level: advanced


.seealso: MatImaginaryPart()
@*/
PetscErrorCode MatRealPart(Mat mat)
{
  PetscErrorCode ierr;

  PetscFunctionBegin;
  PetscValidHeaderSpecific(mat,MAT_CLASSID,1);
  PetscValidType(mat,1);
  if (!mat->assembled) SETERRQ(PetscObjectComm((PetscObject)mat),PETSC_ERR_ARG_WRONGSTATE,"Not for unassembled matrix");
  if (mat->factortype) SETERRQ(PetscObjectComm((PetscObject)mat),PETSC_ERR_ARG_WRONGSTATE,"Not for factored matrix");
  if (!mat->ops->realpart) SETERRQ1(PetscObjectComm((PetscObject)mat),PETSC_ERR_SUP,"Mat type %s",((PetscObject)mat)->type_name);
  MatCheckPreallocated(mat,1);
  ierr = (*mat->ops->realpart)(mat);CHKERRQ(ierr);
#if defined(PETSC_HAVE_CUSP)
  if (mat->valid_GPU_matrix != PETSC_CUSP_UNALLOCATED) {
    mat->valid_GPU_matrix = PETSC_CUSP_CPU;
  }
#elif defined(PETSC_HAVE_VIENNACL)
  if (mat->valid_GPU_matrix != PETSC_VIENNACL_UNALLOCATED) {
    mat->valid_GPU_matrix = PETSC_VIENNACL_CPU;
  }
#elif defined(PETSC_HAVE_VECCUDA)
  if (mat->valid_GPU_matrix != PETSC_CUDA_UNALLOCATED) {
    mat->valid_GPU_matrix = PETSC_CUDA_CPU;
  }
#endif
  PetscFunctionReturn(0);
}

#undef __FUNCT__
#define __FUNCT__ "MatGetGhosts"
/*@C
   MatGetGhosts - Get the global index of all ghost nodes defined by the sparse matrix

   Collective on Mat

   Input Parameter:
.  mat - the matrix

   Output Parameters:
+   nghosts - number of ghosts (note for BAIJ matrices there is one ghost for each block)
-   ghosts - the global indices of the ghost points

   Notes: the nghosts and ghosts are suitable to pass into VecCreateGhost()

   Level: advanced

@*/
PetscErrorCode MatGetGhosts(Mat mat,PetscInt *nghosts,const PetscInt *ghosts[])
{
  PetscErrorCode ierr;

  PetscFunctionBegin;
  PetscValidHeaderSpecific(mat,MAT_CLASSID,1);
  PetscValidType(mat,1);
  if (!mat->assembled) SETERRQ(PetscObjectComm((PetscObject)mat),PETSC_ERR_ARG_WRONGSTATE,"Not for unassembled matrix");
  if (mat->factortype) SETERRQ(PetscObjectComm((PetscObject)mat),PETSC_ERR_ARG_WRONGSTATE,"Not for factored matrix");
  if (!mat->ops->getghosts) {
    if (nghosts) *nghosts = 0;
    if (ghosts) *ghosts = 0;
  } else {
    ierr = (*mat->ops->getghosts)(mat,nghosts,ghosts);CHKERRQ(ierr);
  }
  PetscFunctionReturn(0);
}


#undef __FUNCT__
#define __FUNCT__ "MatImaginaryPart"
/*@
   MatImaginaryPart - Moves the imaginary part of the matrix to the real part and zeros the imaginary part

   Logically Collective on Mat

   Input Parameters:
.  mat - the matrix

   Level: advanced


.seealso: MatRealPart()
@*/
PetscErrorCode MatImaginaryPart(Mat mat)
{
  PetscErrorCode ierr;

  PetscFunctionBegin;
  PetscValidHeaderSpecific(mat,MAT_CLASSID,1);
  PetscValidType(mat,1);
  if (!mat->assembled) SETERRQ(PetscObjectComm((PetscObject)mat),PETSC_ERR_ARG_WRONGSTATE,"Not for unassembled matrix");
  if (mat->factortype) SETERRQ(PetscObjectComm((PetscObject)mat),PETSC_ERR_ARG_WRONGSTATE,"Not for factored matrix");
  if (!mat->ops->imaginarypart) SETERRQ1(PetscObjectComm((PetscObject)mat),PETSC_ERR_SUP,"Mat type %s",((PetscObject)mat)->type_name);
  MatCheckPreallocated(mat,1);
  ierr = (*mat->ops->imaginarypart)(mat);CHKERRQ(ierr);
#if defined(PETSC_HAVE_CUSP)
  if (mat->valid_GPU_matrix != PETSC_CUSP_UNALLOCATED) {
    mat->valid_GPU_matrix = PETSC_CUSP_CPU;
  }
#elif defined(PETSC_HAVE_VIENNACL)
  if (mat->valid_GPU_matrix != PETSC_VIENNACL_UNALLOCATED) {
    mat->valid_GPU_matrix = PETSC_VIENNACL_CPU;
  }
#elif defined(PETSC_HAVE_VECCUDA)
  if (mat->valid_GPU_matrix != PETSC_CUDA_UNALLOCATED) {
    mat->valid_GPU_matrix = PETSC_CUDA_CPU;
  }
#endif
  PetscFunctionReturn(0);
}

#undef __FUNCT__
#define __FUNCT__ "MatMissingDiagonal"
/*@
   MatMissingDiagonal - Determine if sparse matrix is missing a diagonal entry (or block entry for BAIJ matrices)

   Collective on Mat

   Input Parameter:
.  mat - the matrix

   Output Parameters:
+  missing - is any diagonal missing
-  dd - first diagonal entry that is missing (optional)

   Level: advanced


.seealso: MatRealPart()
@*/
PetscErrorCode MatMissingDiagonal(Mat mat,PetscBool *missing,PetscInt *dd)
{
  PetscErrorCode ierr;

  PetscFunctionBegin;
  PetscValidHeaderSpecific(mat,MAT_CLASSID,1);
  PetscValidType(mat,1);
  if (!mat->assembled) SETERRQ(PetscObjectComm((PetscObject)mat),PETSC_ERR_ARG_WRONGSTATE,"Not for unassembled matrix");
  if (mat->factortype) SETERRQ(PetscObjectComm((PetscObject)mat),PETSC_ERR_ARG_WRONGSTATE,"Not for factored matrix");
  if (!mat->ops->missingdiagonal) SETERRQ1(PetscObjectComm((PetscObject)mat),PETSC_ERR_SUP,"Mat type %s",((PetscObject)mat)->type_name);
  ierr = (*mat->ops->missingdiagonal)(mat,missing,dd);CHKERRQ(ierr);
  PetscFunctionReturn(0);
}

#undef __FUNCT__
#define __FUNCT__ "MatGetRow"
/*@C
   MatGetRow - Gets a row of a matrix.  You MUST call MatRestoreRow()
   for each row that you get to ensure that your application does
   not bleed memory.

   Not Collective

   Input Parameters:
+  mat - the matrix
-  row - the row to get

   Output Parameters:
+  ncols -  if not NULL, the number of nonzeros in the row
.  cols - if not NULL, the column numbers
-  vals - if not NULL, the values

   Notes:
   This routine is provided for people who need to have direct access
   to the structure of a matrix.  We hope that we provide enough
   high-level matrix routines that few users will need it.

   MatGetRow() always returns 0-based column indices, regardless of
   whether the internal representation is 0-based (default) or 1-based.

   For better efficiency, set cols and/or vals to NULL if you do
   not wish to extract these quantities.

   The user can only examine the values extracted with MatGetRow();
   the values cannot be altered.  To change the matrix entries, one
   must use MatSetValues().

   You can only have one call to MatGetRow() outstanding for a particular
   matrix at a time, per processor. MatGetRow() can only obtain rows
   associated with the given processor, it cannot get rows from the
   other processors; for that we suggest using MatGetSubMatrices(), then
   MatGetRow() on the submatrix. The row indix passed to MatGetRows()
   is in the global number of rows.

   Fortran Notes:
   The calling sequence from Fortran is
.vb
   MatGetRow(matrix,row,ncols,cols,values,ierr)
         Mat     matrix (input)
         integer row    (input)
         integer ncols  (output)
         integer cols(maxcols) (output)
         double precision (or double complex) values(maxcols) output
.ve
   where maxcols >= maximum nonzeros in any row of the matrix.


   Caution:
   Do not try to change the contents of the output arrays (cols and vals).
   In some cases, this may corrupt the matrix.

   Level: advanced

   Concepts: matrices^row access

.seealso: MatRestoreRow(), MatSetValues(), MatGetValues(), MatGetSubMatrices(), MatGetDiagonal()
@*/
PetscErrorCode MatGetRow(Mat mat,PetscInt row,PetscInt *ncols,const PetscInt *cols[],const PetscScalar *vals[])
{
  PetscErrorCode ierr;
  PetscInt       incols;

  PetscFunctionBegin;
  PetscValidHeaderSpecific(mat,MAT_CLASSID,1);
  PetscValidType(mat,1);
  if (!mat->assembled) SETERRQ(PETSC_COMM_SELF,PETSC_ERR_ARG_WRONGSTATE,"Not for unassembled matrix");
  if (mat->factortype) SETERRQ(PETSC_COMM_SELF,PETSC_ERR_ARG_WRONGSTATE,"Not for factored matrix");
  if (!mat->ops->getrow) SETERRQ1(PETSC_COMM_SELF,PETSC_ERR_SUP,"Mat type %s",((PetscObject)mat)->type_name);
  MatCheckPreallocated(mat,1);
  ierr = PetscLogEventBegin(MAT_GetRow,mat,0,0,0);CHKERRQ(ierr);
  ierr = (*mat->ops->getrow)(mat,row,&incols,(PetscInt**)cols,(PetscScalar**)vals);CHKERRQ(ierr);
  if (ncols) *ncols = incols;
  ierr = PetscLogEventEnd(MAT_GetRow,mat,0,0,0);CHKERRQ(ierr);
  PetscFunctionReturn(0);
}

#undef __FUNCT__
#define __FUNCT__ "MatConjugate"
/*@
   MatConjugate - replaces the matrix values with their complex conjugates

   Logically Collective on Mat

   Input Parameters:
.  mat - the matrix

   Level: advanced

.seealso:  VecConjugate()
@*/
PetscErrorCode MatConjugate(Mat mat)
{
#if defined(PETSC_USE_COMPLEX)
  PetscErrorCode ierr;

  PetscFunctionBegin;
  PetscValidHeaderSpecific(mat,MAT_CLASSID,1);
  if (!mat->assembled) SETERRQ(PetscObjectComm((PetscObject)mat),PETSC_ERR_ARG_WRONGSTATE,"Not for unassembled matrix");
  if (!mat->ops->conjugate) SETERRQ(PetscObjectComm((PetscObject)mat),PETSC_ERR_SUP,"Not provided for this matrix format, send email to petsc-maint@mcs.anl.gov");
  ierr = (*mat->ops->conjugate)(mat);CHKERRQ(ierr);
#if defined(PETSC_HAVE_CUSP)
  if (mat->valid_GPU_matrix != PETSC_CUSP_UNALLOCATED) {
    mat->valid_GPU_matrix = PETSC_CUSP_CPU;
  }
#elif defined(PETSC_HAVE_VIENNACL)
  if (mat->valid_GPU_matrix != PETSC_VIENNACL_UNALLOCATED) {
    mat->valid_GPU_matrix = PETSC_VIENNACL_CPU;
  }
#elif defined(PETSC_HAVE_VECCUDA)
  if (mat->valid_GPU_matrix != PETSC_CUDA_UNALLOCATED) {
    mat->valid_GPU_matrix = PETSC_CUDA_CPU;
  }
#endif
  PetscFunctionReturn(0);
#else
  return 0;
#endif
}

#undef __FUNCT__
#define __FUNCT__ "MatRestoreRow"
/*@C
   MatRestoreRow - Frees any temporary space allocated by MatGetRow().

   Not Collective

   Input Parameters:
+  mat - the matrix
.  row - the row to get
.  ncols, cols - the number of nonzeros and their columns
-  vals - if nonzero the column values

   Notes:
   This routine should be called after you have finished examining the entries.

   This routine zeros out ncols, cols, and vals. This is to prevent accidental
   us of the array after it has been restored. If you pass NULL, it will
   not zero the pointers.  Use of cols or vals after MatRestoreRow is invalid.

   Fortran Notes:
   The calling sequence from Fortran is
.vb
   MatRestoreRow(matrix,row,ncols,cols,values,ierr)
      Mat     matrix (input)
      integer row    (input)
      integer ncols  (output)
      integer cols(maxcols) (output)
      double precision (or double complex) values(maxcols) output
.ve
   Where maxcols >= maximum nonzeros in any row of the matrix.

   In Fortran MatRestoreRow() MUST be called after MatGetRow()
   before another call to MatGetRow() can be made.

   Level: advanced

.seealso:  MatGetRow()
@*/
PetscErrorCode MatRestoreRow(Mat mat,PetscInt row,PetscInt *ncols,const PetscInt *cols[],const PetscScalar *vals[])
{
  PetscErrorCode ierr;

  PetscFunctionBegin;
  PetscValidHeaderSpecific(mat,MAT_CLASSID,1);
  if (ncols) PetscValidIntPointer(ncols,3);
  if (!mat->assembled) SETERRQ(PETSC_COMM_SELF,PETSC_ERR_ARG_WRONGSTATE,"Not for unassembled matrix");
  if (!mat->ops->restorerow) PetscFunctionReturn(0);
  ierr = (*mat->ops->restorerow)(mat,row,ncols,(PetscInt **)cols,(PetscScalar **)vals);CHKERRQ(ierr);
  if (ncols) *ncols = 0;
  if (cols)  *cols = NULL;
  if (vals)  *vals = NULL;
  PetscFunctionReturn(0);
}

#undef __FUNCT__
#define __FUNCT__ "MatGetRowUpperTriangular"
/*@
   MatGetRowUpperTriangular - Sets a flag to enable calls to MatGetRow() for matrix in MATSBAIJ format.
   You should call MatRestoreRowUpperTriangular() after calling MatGetRow/MatRestoreRow() to disable the flag.

   Not Collective

   Input Parameters:
+  mat - the matrix

   Notes:
   The flag is to ensure that users are aware of MatGetRow() only provides the upper trianglular part of the row for the matrices in MATSBAIJ format.

   Level: advanced

   Concepts: matrices^row access

.seealso: MatRestoreRowRowUpperTriangular()
@*/
PetscErrorCode MatGetRowUpperTriangular(Mat mat)
{
  PetscErrorCode ierr;

  PetscFunctionBegin;
  PetscValidHeaderSpecific(mat,MAT_CLASSID,1);
  PetscValidType(mat,1);
  if (!mat->assembled) SETERRQ(PETSC_COMM_SELF,PETSC_ERR_ARG_WRONGSTATE,"Not for unassembled matrix");
  if (mat->factortype) SETERRQ(PETSC_COMM_SELF,PETSC_ERR_ARG_WRONGSTATE,"Not for factored matrix");
  if (!mat->ops->getrowuppertriangular) SETERRQ1(PETSC_COMM_SELF,PETSC_ERR_SUP,"Mat type %s",((PetscObject)mat)->type_name);
  MatCheckPreallocated(mat,1);
  ierr = (*mat->ops->getrowuppertriangular)(mat);CHKERRQ(ierr);
  PetscFunctionReturn(0);
}

#undef __FUNCT__
#define __FUNCT__ "MatRestoreRowUpperTriangular"
/*@
   MatRestoreRowUpperTriangular - Disable calls to MatGetRow() for matrix in MATSBAIJ format.

   Not Collective

   Input Parameters:
+  mat - the matrix

   Notes:
   This routine should be called after you have finished MatGetRow/MatRestoreRow().


   Level: advanced

.seealso:  MatGetRowUpperTriangular()
@*/
PetscErrorCode MatRestoreRowUpperTriangular(Mat mat)
{
  PetscErrorCode ierr;

  PetscFunctionBegin;
  PetscValidHeaderSpecific(mat,MAT_CLASSID,1);
  if (!mat->assembled) SETERRQ(PETSC_COMM_SELF,PETSC_ERR_ARG_WRONGSTATE,"Not for unassembled matrix");
  if (!mat->ops->restorerowuppertriangular) PetscFunctionReturn(0);
  ierr = (*mat->ops->restorerowuppertriangular)(mat);CHKERRQ(ierr);
  PetscFunctionReturn(0);
}

#undef __FUNCT__
#define __FUNCT__ "MatSetOptionsPrefix"
/*@C
   MatSetOptionsPrefix - Sets the prefix used for searching for all
   Mat options in the database.

   Logically Collective on Mat

   Input Parameter:
+  A - the Mat context
-  prefix - the prefix to prepend to all option names

   Notes:
   A hyphen (-) must NOT be given at the beginning of the prefix name.
   The first character of all runtime options is AUTOMATICALLY the hyphen.

   Level: advanced

.keywords: Mat, set, options, prefix, database

.seealso: MatSetFromOptions()
@*/
PetscErrorCode MatSetOptionsPrefix(Mat A,const char prefix[])
{
  PetscErrorCode ierr;

  PetscFunctionBegin;
  PetscValidHeaderSpecific(A,MAT_CLASSID,1);
  ierr = PetscObjectSetOptionsPrefix((PetscObject)A,prefix);CHKERRQ(ierr);
  PetscFunctionReturn(0);
}

#undef __FUNCT__
#define __FUNCT__ "MatAppendOptionsPrefix"
/*@C
   MatAppendOptionsPrefix - Appends to the prefix used for searching for all
   Mat options in the database.

   Logically Collective on Mat

   Input Parameters:
+  A - the Mat context
-  prefix - the prefix to prepend to all option names

   Notes:
   A hyphen (-) must NOT be given at the beginning of the prefix name.
   The first character of all runtime options is AUTOMATICALLY the hyphen.

   Level: advanced

.keywords: Mat, append, options, prefix, database

.seealso: MatGetOptionsPrefix()
@*/
PetscErrorCode MatAppendOptionsPrefix(Mat A,const char prefix[])
{
  PetscErrorCode ierr;

  PetscFunctionBegin;
  PetscValidHeaderSpecific(A,MAT_CLASSID,1);
  ierr = PetscObjectAppendOptionsPrefix((PetscObject)A,prefix);CHKERRQ(ierr);
  PetscFunctionReturn(0);
}

#undef __FUNCT__
#define __FUNCT__ "MatGetOptionsPrefix"
/*@C
   MatGetOptionsPrefix - Sets the prefix used for searching for all
   Mat options in the database.

   Not Collective

   Input Parameter:
.  A - the Mat context

   Output Parameter:
.  prefix - pointer to the prefix string used

   Notes: On the fortran side, the user should pass in a string 'prefix' of
   sufficient length to hold the prefix.

   Level: advanced

.keywords: Mat, get, options, prefix, database

.seealso: MatAppendOptionsPrefix()
@*/
PetscErrorCode MatGetOptionsPrefix(Mat A,const char *prefix[])
{
  PetscErrorCode ierr;

  PetscFunctionBegin;
  PetscValidHeaderSpecific(A,MAT_CLASSID,1);
  ierr = PetscObjectGetOptionsPrefix((PetscObject)A,prefix);CHKERRQ(ierr);
  PetscFunctionReturn(0);
}

#undef __FUNCT__
#define __FUNCT__ "MatSetUp"
/*@
   MatSetUp - Sets up the internal matrix data structures for the later use.

   Collective on Mat

   Input Parameters:
.  A - the Mat context

   Notes:
   If the user has not set preallocation for this matrix then a default preallocation that is likely to be inefficient is used.

   If a suitable preallocation routine is used, this function does not need to be called.

   See the Performance chapter of the PETSc users manual for how to preallocate matrices

   Level: beginner

.keywords: Mat, setup

.seealso: MatCreate(), MatDestroy()
@*/
PetscErrorCode MatSetUp(Mat A)
{
  PetscMPIInt    size;
  PetscErrorCode ierr;

  PetscFunctionBegin;
  PetscValidHeaderSpecific(A,MAT_CLASSID,1);
  if (!((PetscObject)A)->type_name) {
    ierr = MPI_Comm_size(PetscObjectComm((PetscObject)A), &size);CHKERRQ(ierr);
    if (size == 1) {
      ierr = MatSetType(A, MATSEQAIJ);CHKERRQ(ierr);
    } else {
      ierr = MatSetType(A, MATMPIAIJ);CHKERRQ(ierr);
    }
  }
  if (!A->preallocated && A->ops->setup) {
    ierr = PetscInfo(A,"Warning not preallocating matrix storage\n");CHKERRQ(ierr);
    ierr = (*A->ops->setup)(A);CHKERRQ(ierr);
  }
  if (A->rmap->n < 0 || A->rmap->N < 0) {
    ierr = PetscLayoutSetUp(A->rmap);CHKERRQ(ierr);
  }
  if (A->cmap->n < 0 || A->cmap->N < 0) {
    ierr = PetscLayoutSetUp(A->cmap);CHKERRQ(ierr);
  }
  A->preallocated = PETSC_TRUE;
  PetscFunctionReturn(0);
}

#if defined(PETSC_HAVE_SAWS)
#include <petscviewersaws.h>
#endif
#undef __FUNCT__
#define __FUNCT__ "MatView"
/*@C
   MatView - Visualizes a matrix object.

   Collective on Mat

   Input Parameters:
+  mat - the matrix
-  viewer - visualization context

  Notes:
  The available visualization contexts include
+    PETSC_VIEWER_STDOUT_SELF - for sequential matrices
.    PETSC_VIEWER_STDOUT_WORLD - for parallel matrices created on PETSC_COMM_WORLD
.    PETSC_VIEWER_STDOUT_(comm) - for matrices created on MPI communicator comm
-     PETSC_VIEWER_DRAW_WORLD - graphical display of nonzero structure

   The user can open alternative visualization contexts with
+    PetscViewerASCIIOpen() - Outputs matrix to a specified file
.    PetscViewerBinaryOpen() - Outputs matrix in binary to a
         specified file; corresponding input uses MatLoad()
.    PetscViewerDrawOpen() - Outputs nonzero matrix structure to
         an X window display
-    PetscViewerSocketOpen() - Outputs matrix to Socket viewer.
         Currently only the sequential dense and AIJ
         matrix types support the Socket viewer.

   The user can call PetscViewerPushFormat() to specify the output
   format of ASCII printed objects (when using PETSC_VIEWER_STDOUT_SELF,
   PETSC_VIEWER_STDOUT_WORLD and PetscViewerASCIIOpen).  Available formats include
+    PETSC_VIEWER_DEFAULT - default, prints matrix contents
.    PETSC_VIEWER_ASCII_MATLAB - prints matrix contents in Matlab format
.    PETSC_VIEWER_ASCII_DENSE - prints entire matrix including zeros
.    PETSC_VIEWER_ASCII_COMMON - prints matrix contents, using a sparse
         format common among all matrix types
.    PETSC_VIEWER_ASCII_IMPL - prints matrix contents, using an implementation-specific
         format (which is in many cases the same as the default)
.    PETSC_VIEWER_ASCII_INFO - prints basic information about the matrix
         size and structure (not the matrix entries)
.    PETSC_VIEWER_ASCII_INFO_DETAIL - prints more detailed information about
         the matrix structure

   Options Database Keys:
+  -mat_view ::ascii_info - Prints info on matrix at conclusion of MatEndAssembly()
.  -mat_view ::ascii_info_detail - Prints more detailed info
.  -mat_view - Prints matrix in ASCII format
.  -mat_view ::ascii_matlab - Prints matrix in Matlab format
.  -mat_view draw - PetscDraws nonzero structure of matrix, using MatView() and PetscDrawOpenX().
.  -display <name> - Sets display name (default is host)
.  -draw_pause <sec> - Sets number of seconds to pause after display
.  -mat_view socket - Sends matrix to socket, can be accessed from Matlab (see Users-Manual: ch_matlab for details)
.  -viewer_socket_machine <machine> -
.  -viewer_socket_port <port> -
.  -mat_view binary - save matrix to file in binary format
-  -viewer_binary_filename <name> -
   Level: beginner

   Notes: see the manual page for MatLoad() for the exact format of the binary file when the binary
      viewer is used.

      See share/petsc/matlab/PetscBinaryRead.m for a Matlab code that can read in the binary file when the binary
      viewer is used.

      One can use '-mat_view draw -draw_pause -1' to pause the graphical display of matrix nonzero structure.
      And then use the following mouse functions:
          left mouse: zoom in
          middle mouse: zoom out
          right mouse: continue with the simulation

   Concepts: matrices^viewing
   Concepts: matrices^plotting
   Concepts: matrices^printing

.seealso: PetscViewerPushFormat(), PetscViewerASCIIOpen(), PetscViewerDrawOpen(),
          PetscViewerSocketOpen(), PetscViewerBinaryOpen(), MatLoad()
@*/
PetscErrorCode MatView(Mat mat,PetscViewer viewer)
{
  PetscErrorCode    ierr;
  PetscInt          rows,cols,rbs,cbs;
  PetscBool         iascii,ibinary;
  PetscViewerFormat format;
#if defined(PETSC_HAVE_SAWS)
  PetscBool         issaws;
#endif

  PetscFunctionBegin;
  PetscValidHeaderSpecific(mat,MAT_CLASSID,1);
  PetscValidType(mat,1);
  if (!viewer) {
    ierr = PetscViewerASCIIGetStdout(PetscObjectComm((PetscObject)mat),&viewer);CHKERRQ(ierr);
  }
  PetscValidHeaderSpecific(viewer,PETSC_VIEWER_CLASSID,2);
  PetscCheckSameComm(mat,1,viewer,2);
  MatCheckPreallocated(mat,1);
  ierr = PetscObjectTypeCompare((PetscObject)viewer,PETSCVIEWERBINARY,&ibinary);CHKERRQ(ierr);
  if (ibinary) {
    PetscBool mpiio;
    ierr = PetscViewerBinaryGetUseMPIIO(viewer,&mpiio);CHKERRQ(ierr);
    if (mpiio) SETERRQ(PetscObjectComm((PetscObject)viewer),PETSC_ERR_SUP,"PETSc matrix viewers do not support using MPI-IO, turn off that flag");
  }

  ierr = PetscLogEventBegin(MAT_View,mat,viewer,0,0);CHKERRQ(ierr);
  ierr = PetscObjectTypeCompare((PetscObject)viewer,PETSCVIEWERASCII,&iascii);CHKERRQ(ierr);
  ierr = PetscViewerGetFormat(viewer,&format);CHKERRQ(ierr);
  if ((!iascii || (format != PETSC_VIEWER_ASCII_INFO || format == PETSC_VIEWER_ASCII_INFO_DETAIL)) && mat->factortype) {
    SETERRQ(PetscObjectComm((PetscObject)mat),PETSC_ERR_ARG_WRONGSTATE,"No viewers for factored matrix except ASCII info or info_detailed");
  }

#if defined(PETSC_HAVE_SAWS)
  ierr = PetscObjectTypeCompare((PetscObject)viewer,PETSCVIEWERSAWS,&issaws);CHKERRQ(ierr);
#endif
  if (iascii) {
    if (!mat->assembled) SETERRQ(PetscObjectComm((PetscObject)mat),PETSC_ERR_ORDER,"Must call MatAssemblyBegin/End() before viewing matrix");
    ierr = PetscObjectPrintClassNamePrefixType((PetscObject)mat,viewer);CHKERRQ(ierr);
    if (format == PETSC_VIEWER_ASCII_INFO || format == PETSC_VIEWER_ASCII_INFO_DETAIL) {
      ierr = PetscViewerASCIIPushTab(viewer);CHKERRQ(ierr);
      ierr = MatGetSize(mat,&rows,&cols);CHKERRQ(ierr);
      ierr = MatGetBlockSizes(mat,&rbs,&cbs);CHKERRQ(ierr);
      if (rbs != 1 || cbs != 1) {
        if (rbs != cbs) {ierr = PetscViewerASCIIPrintf(viewer,"rows=%D, cols=%D, rbs=%D, cbs = %D\n",rows,cols,rbs,cbs);CHKERRQ(ierr);}
        else            {ierr = PetscViewerASCIIPrintf(viewer,"rows=%D, cols=%D, bs=%D\n",rows,cols,rbs);CHKERRQ(ierr);}
      } else {
        ierr = PetscViewerASCIIPrintf(viewer,"rows=%D, cols=%D\n",rows,cols);CHKERRQ(ierr);
      }
      if (mat->factortype) {
        const MatSolverPackage solver;
        ierr = MatFactorGetSolverPackage(mat,&solver);CHKERRQ(ierr);
        ierr = PetscViewerASCIIPrintf(viewer,"package used to perform factorization: %s\n",solver);CHKERRQ(ierr);
      }
      if (mat->ops->getinfo) {
        MatInfo info;
        ierr = MatGetInfo(mat,MAT_GLOBAL_SUM,&info);CHKERRQ(ierr);
        ierr = PetscViewerASCIIPrintf(viewer,"total: nonzeros=%.f, allocated nonzeros=%.f\n",info.nz_used,info.nz_allocated);CHKERRQ(ierr);
        ierr = PetscViewerASCIIPrintf(viewer,"total number of mallocs used during MatSetValues calls =%D\n",(PetscInt)info.mallocs);CHKERRQ(ierr);
      }
      if (mat->nullsp) {ierr = PetscViewerASCIIPrintf(viewer,"  has attached null space\n");CHKERRQ(ierr);}
      if (mat->nearnullsp) {ierr = PetscViewerASCIIPrintf(viewer,"  has attached near null space\n");CHKERRQ(ierr);}
    }
#if defined(PETSC_HAVE_SAWS)
  } else if (issaws) {
    PetscMPIInt rank;

    ierr = PetscObjectName((PetscObject)mat);CHKERRQ(ierr);
    ierr = MPI_Comm_rank(PETSC_COMM_WORLD,&rank);CHKERRQ(ierr);
    if (!((PetscObject)mat)->amsmem && !rank) {
      ierr = PetscObjectViewSAWs((PetscObject)mat,viewer);CHKERRQ(ierr);
    }
#endif
  }
  if (mat->ops->view) {
    ierr = PetscViewerASCIIPushTab(viewer);CHKERRQ(ierr);
    ierr = (*mat->ops->view)(mat,viewer);CHKERRQ(ierr);
    ierr = PetscViewerASCIIPopTab(viewer);CHKERRQ(ierr);
  }
  if (iascii) {
    if (!mat->assembled) SETERRQ(PetscObjectComm((PetscObject)mat),PETSC_ERR_ORDER,"Must call MatAssemblyBegin/End() before viewing matrix");
    ierr = PetscViewerGetFormat(viewer,&format);CHKERRQ(ierr);
    if (format == PETSC_VIEWER_ASCII_INFO || format == PETSC_VIEWER_ASCII_INFO_DETAIL) {
      ierr = PetscViewerASCIIPopTab(viewer);CHKERRQ(ierr);
    }
  }
  ierr = PetscLogEventEnd(MAT_View,mat,viewer,0,0);CHKERRQ(ierr);
  PetscFunctionReturn(0);
}

#if defined(PETSC_USE_DEBUG)
#include <../src/sys/totalview/tv_data_display.h>
PETSC_UNUSED static int TV_display_type(const struct _p_Mat *mat)
{
  TV_add_row("Local rows", "int", &mat->rmap->n);
  TV_add_row("Local columns", "int", &mat->cmap->n);
  TV_add_row("Global rows", "int", &mat->rmap->N);
  TV_add_row("Global columns", "int", &mat->cmap->N);
  TV_add_row("Typename", TV_ascii_string_type, ((PetscObject)mat)->type_name);
  return TV_format_OK;
}
#endif

#undef __FUNCT__
#define __FUNCT__ "MatLoad"
/*@C
   MatLoad - Loads a matrix that has been stored in binary format
   with MatView().  The matrix format is determined from the options database.
   Generates a parallel MPI matrix if the communicator has more than one
   processor.  The default matrix type is AIJ.

   Collective on PetscViewer

   Input Parameters:
+  newmat - the newly loaded matrix, this needs to have been created with MatCreate()
            or some related function before a call to MatLoad()
-  viewer - binary file viewer, created with PetscViewerBinaryOpen()

   Options Database Keys:
   Used with block matrix formats (MATSEQBAIJ,  ...) to specify
   block size
.    -matload_block_size <bs>

   Level: beginner

   Notes:
   If the Mat type has not yet been given then MATAIJ is used, call MatSetFromOptions() on the
   Mat before calling this routine if you wish to set it from the options database.

   MatLoad() automatically loads into the options database any options
   given in the file filename.info where filename is the name of the file
   that was passed to the PetscViewerBinaryOpen(). The options in the info
   file will be ignored if you use the -viewer_binary_skip_info option.

   If the type or size of newmat is not set before a call to MatLoad, PETSc
   sets the default matrix type AIJ and sets the local and global sizes.
   If type and/or size is already set, then the same are used.

   In parallel, each processor can load a subset of rows (or the
   entire matrix).  This routine is especially useful when a large
   matrix is stored on disk and only part of it is desired on each
   processor.  For example, a parallel solver may access only some of
   the rows from each processor.  The algorithm used here reads
   relatively small blocks of data rather than reading the entire
   matrix and then subsetting it.

   Notes for advanced users:
   Most users should not need to know the details of the binary storage
   format, since MatLoad() and MatView() completely hide these details.
   But for anyone who's interested, the standard binary matrix storage
   format is

$    int    MAT_FILE_CLASSID
$    int    number of rows
$    int    number of columns
$    int    total number of nonzeros
$    int    *number nonzeros in each row
$    int    *column indices of all nonzeros (starting index is zero)
$    PetscScalar *values of all nonzeros

   PETSc automatically does the byte swapping for
machines that store the bytes reversed, e.g.  DEC alpha, freebsd,
linux, Windows and the paragon; thus if you write your own binary
read/write routines you have to swap the bytes; see PetscBinaryRead()
and PetscBinaryWrite() to see how this may be done.

.keywords: matrix, load, binary, input

.seealso: PetscViewerBinaryOpen(), MatView(), VecLoad()

 @*/
PetscErrorCode MatLoad(Mat newmat,PetscViewer viewer)
{
  PetscErrorCode ierr;
  PetscBool      isbinary,flg;

  PetscFunctionBegin;
  PetscValidHeaderSpecific(newmat,MAT_CLASSID,1);
  PetscValidHeaderSpecific(viewer,PETSC_VIEWER_CLASSID,2);
  ierr = PetscObjectTypeCompare((PetscObject)viewer,PETSCVIEWERBINARY,&isbinary);CHKERRQ(ierr);
  if (!isbinary) SETERRQ(PETSC_COMM_SELF,PETSC_ERR_ARG_WRONG,"Invalid viewer; open viewer with PetscViewerBinaryOpen()");

  if (!((PetscObject)newmat)->type_name) {
    ierr = MatSetType(newmat,MATAIJ);CHKERRQ(ierr);
  }

  if (!newmat->ops->load) SETERRQ(PETSC_COMM_SELF,PETSC_ERR_SUP,"MatLoad is not supported for type");
  ierr = PetscLogEventBegin(MAT_Load,viewer,0,0,0);CHKERRQ(ierr);
  ierr = (*newmat->ops->load)(newmat,viewer);CHKERRQ(ierr);
  ierr = PetscLogEventEnd(MAT_Load,viewer,0,0,0);CHKERRQ(ierr);

  flg  = PETSC_FALSE;
  ierr = PetscOptionsGetBool(((PetscObject)newmat)->options,((PetscObject)newmat)->prefix,"-matload_symmetric",&flg,NULL);CHKERRQ(ierr);
  if (flg) {
    ierr = MatSetOption(newmat,MAT_SYMMETRIC,PETSC_TRUE);CHKERRQ(ierr);
    ierr = MatSetOption(newmat,MAT_SYMMETRY_ETERNAL,PETSC_TRUE);CHKERRQ(ierr);
  }
  flg  = PETSC_FALSE;
  ierr = PetscOptionsGetBool(((PetscObject)newmat)->options,((PetscObject)newmat)->prefix,"-matload_spd",&flg,NULL);CHKERRQ(ierr);
  if (flg) {
    ierr = MatSetOption(newmat,MAT_SPD,PETSC_TRUE);CHKERRQ(ierr);
  }
  PetscFunctionReturn(0);
}

#undef __FUNCT__
#define __FUNCT__ "MatDestroy_Redundant"
PetscErrorCode MatDestroy_Redundant(Mat_Redundant **redundant)
{
  PetscErrorCode ierr;
  Mat_Redundant  *redund = *redundant;
  PetscInt       i;

  PetscFunctionBegin;
  if (redund){
    if (redund->matseq) { /* via MatGetSubMatrices()  */
      ierr = ISDestroy(&redund->isrow);CHKERRQ(ierr);
      ierr = ISDestroy(&redund->iscol);CHKERRQ(ierr);
      ierr = MatDestroy(&redund->matseq[0]);CHKERRQ(ierr);
      ierr = PetscFree(redund->matseq);CHKERRQ(ierr);
    } else {
      ierr = PetscFree2(redund->send_rank,redund->recv_rank);CHKERRQ(ierr);
      ierr = PetscFree(redund->sbuf_j);CHKERRQ(ierr);
      ierr = PetscFree(redund->sbuf_a);CHKERRQ(ierr);
      for (i=0; i<redund->nrecvs; i++) {
        ierr = PetscFree(redund->rbuf_j[i]);CHKERRQ(ierr);
        ierr = PetscFree(redund->rbuf_a[i]);CHKERRQ(ierr);
      }
      ierr = PetscFree4(redund->sbuf_nz,redund->rbuf_nz,redund->rbuf_j,redund->rbuf_a);CHKERRQ(ierr);
    }

    if (redund->subcomm) {
      ierr = PetscCommDestroy(&redund->subcomm);CHKERRQ(ierr);
    }
    ierr = PetscFree(redund);CHKERRQ(ierr);
  }
  PetscFunctionReturn(0);
}

#undef __FUNCT__
#define __FUNCT__ "MatDestroy"
/*@
   MatDestroy - Frees space taken by a matrix.

   Collective on Mat

   Input Parameter:
.  A - the matrix

   Level: beginner

@*/
PetscErrorCode MatDestroy(Mat *A)
{
  PetscErrorCode ierr;

  PetscFunctionBegin;
  if (!*A) PetscFunctionReturn(0);
  PetscValidHeaderSpecific(*A,MAT_CLASSID,1);
  if (--((PetscObject)(*A))->refct > 0) {*A = NULL; PetscFunctionReturn(0);}

  /* if memory was published with SAWs then destroy it */
  ierr = PetscObjectSAWsViewOff((PetscObject)*A);CHKERRQ(ierr);
  if ((*A)->ops->destroy) {
    ierr = (*(*A)->ops->destroy)(*A);CHKERRQ(ierr);
  }

  ierr = PetscFree((*A)->solvertype);CHKERRQ(ierr);
  ierr = MatDestroy_Redundant(&(*A)->redundant);CHKERRQ(ierr);
  ierr = MatNullSpaceDestroy(&(*A)->nullsp);CHKERRQ(ierr);
  ierr = MatNullSpaceDestroy(&(*A)->transnullsp);CHKERRQ(ierr);
  ierr = MatNullSpaceDestroy(&(*A)->nearnullsp);CHKERRQ(ierr);
  ierr = PetscLayoutDestroy(&(*A)->rmap);CHKERRQ(ierr);
  ierr = PetscLayoutDestroy(&(*A)->cmap);CHKERRQ(ierr);
  ierr = PetscHeaderDestroy(A);CHKERRQ(ierr);
  PetscFunctionReturn(0);
}

#undef __FUNCT__
#define __FUNCT__ "MatSetValues"
/*@
   MatSetValues - Inserts or adds a block of values into a matrix.
   These values may be cached, so MatAssemblyBegin() and MatAssemblyEnd()
   MUST be called after all calls to MatSetValues() have been completed.

   Not Collective

   Input Parameters:
+  mat - the matrix
.  v - a logically two-dimensional array of values
.  m, idxm - the number of rows and their global indices
.  n, idxn - the number of columns and their global indices
-  addv - either ADD_VALUES or INSERT_VALUES, where
   ADD_VALUES adds values to any existing entries, and
   INSERT_VALUES replaces existing entries with new values

   Notes:
   If you create the matrix yourself (that is not with a call to DMCreateMatrix()) then you MUST call MatXXXXSetPreallocation() or
      MatSetUp() before using this routine

   By default the values, v, are row-oriented. See MatSetOption() for other options.

   Calls to MatSetValues() with the INSERT_VALUES and ADD_VALUES
   options cannot be mixed without intervening calls to the assembly
   routines.

   MatSetValues() uses 0-based row and column numbers in Fortran
   as well as in C.

   Negative indices may be passed in idxm and idxn, these rows and columns are
   simply ignored. This allows easily inserting element stiffness matrices
   with homogeneous Dirchlet boundary conditions that you don't want represented
   in the matrix.

   Efficiency Alert:
   The routine MatSetValuesBlocked() may offer much better efficiency
   for users of block sparse formats (MATSEQBAIJ and MATMPIBAIJ).

   Level: beginner

   Concepts: matrices^putting entries in

.seealso: MatSetOption(), MatAssemblyBegin(), MatAssemblyEnd(), MatSetValuesBlocked(), MatSetValuesLocal(),
          InsertMode, INSERT_VALUES, ADD_VALUES
@*/
PetscErrorCode MatSetValues(Mat mat,PetscInt m,const PetscInt idxm[],PetscInt n,const PetscInt idxn[],const PetscScalar v[],InsertMode addv)
{
  PetscErrorCode ierr;
#if defined(PETSC_USE_DEBUG)
  PetscInt       i,j;
#endif

  PetscFunctionBeginHot;
  PetscValidHeaderSpecific(mat,MAT_CLASSID,1);
  PetscValidType(mat,1);
  if (!m || !n) PetscFunctionReturn(0); /* no values to insert */
  PetscValidIntPointer(idxm,3);
  PetscValidIntPointer(idxn,5);
  PetscValidScalarPointer(v,6);
  MatCheckPreallocated(mat,1);
  if (mat->insertmode == NOT_SET_VALUES) {
    mat->insertmode = addv;
  }
#if defined(PETSC_USE_DEBUG)
  else if (mat->insertmode != addv) SETERRQ(PETSC_COMM_SELF,PETSC_ERR_ARG_WRONGSTATE,"Cannot mix add values and insert values");
  if (mat->factortype) SETERRQ(PETSC_COMM_SELF,PETSC_ERR_ARG_WRONGSTATE,"Not for factored matrix");
  if (!mat->ops->setvalues) SETERRQ1(PETSC_COMM_SELF,PETSC_ERR_SUP,"Mat type %s",((PetscObject)mat)->type_name);

  for (i=0; i<m; i++) {
    for (j=0; j<n; j++) {
      if (mat->erroriffailure && PetscIsInfOrNanScalar(v[i*n+j]))
#if defined(PETSC_USE_COMPLEX)
        SETERRQ4(PETSC_COMM_SELF,PETSC_ERR_FP,"Inserting %g+ig at matrix entry (%D,%D)",(double)PetscRealPart(v[i*n+j]),(double)PetscImaginaryPart(v[i*n+j]),idxm[i],idxn[j]);
#else
        SETERRQ3(PETSC_COMM_SELF,PETSC_ERR_FP,"Inserting %g at matrix entry (%D,%D)",(double)v[i*n+j],idxm[i],idxn[j]);
#endif
    }
  }
#endif

  if (mat->assembled) {
    mat->was_assembled = PETSC_TRUE;
    mat->assembled     = PETSC_FALSE;
  }
  ierr = PetscLogEventBegin(MAT_SetValues,mat,0,0,0);CHKERRQ(ierr);
  ierr = (*mat->ops->setvalues)(mat,m,idxm,n,idxn,v,addv);CHKERRQ(ierr);
  ierr = PetscLogEventEnd(MAT_SetValues,mat,0,0,0);CHKERRQ(ierr);
#if defined(PETSC_HAVE_CUSP)
  if (mat->valid_GPU_matrix != PETSC_CUSP_UNALLOCATED) {
    mat->valid_GPU_matrix = PETSC_CUSP_CPU;
  }
#elif defined(PETSC_HAVE_VIENNACL)
  if (mat->valid_GPU_matrix != PETSC_VIENNACL_UNALLOCATED) {
    mat->valid_GPU_matrix = PETSC_VIENNACL_CPU;
  }
#elif defined(PETSC_HAVE_VECCUDA)
  if (mat->valid_GPU_matrix != PETSC_CUDA_UNALLOCATED) {
    mat->valid_GPU_matrix = PETSC_CUDA_CPU;
  }
#endif
  PetscFunctionReturn(0);
}


#undef __FUNCT__
#define __FUNCT__ "MatSetValuesRowLocal"
/*@
   MatSetValuesRowLocal - Inserts a row (block row for BAIJ matrices) of nonzero
        values into a matrix

   Not Collective

   Input Parameters:
+  mat - the matrix
.  row - the (block) row to set
-  v - a logically two-dimensional array of values

   Notes:
   By the values, v, are column-oriented (for the block version) and sorted

   All the nonzeros in the row must be provided

   The matrix must have previously had its column indices set

   The row must belong to this process

   Level: intermediate

   Concepts: matrices^putting entries in

.seealso: MatSetOption(), MatAssemblyBegin(), MatAssemblyEnd(), MatSetValuesBlocked(), MatSetValuesLocal(),
          InsertMode, INSERT_VALUES, ADD_VALUES, MatSetValues(), MatSetValuesRow(), MatSetLocalToGlobalMapping()
@*/
PetscErrorCode MatSetValuesRowLocal(Mat mat,PetscInt row,const PetscScalar v[])
{
  PetscErrorCode ierr;
  PetscInt       globalrow;

  PetscFunctionBegin;
  PetscValidHeaderSpecific(mat,MAT_CLASSID,1);
  PetscValidType(mat,1);
  PetscValidScalarPointer(v,2);
  ierr = ISLocalToGlobalMappingApply(mat->rmap->mapping,1,&row,&globalrow);CHKERRQ(ierr);
  ierr = MatSetValuesRow(mat,globalrow,v);CHKERRQ(ierr);
#if defined(PETSC_HAVE_CUSP)
  if (mat->valid_GPU_matrix != PETSC_CUSP_UNALLOCATED) {
    mat->valid_GPU_matrix = PETSC_CUSP_CPU;
  }
#elif defined(PETSC_HAVE_VIENNACL)
  if (mat->valid_GPU_matrix != PETSC_VIENNACL_UNALLOCATED) {
    mat->valid_GPU_matrix = PETSC_VIENNACL_CPU;
  }
#elif defined(PETSC_HAVE_VECCUDA)
  if (mat->valid_GPU_matrix != PETSC_CUDA_UNALLOCATED) {
    mat->valid_GPU_matrix = PETSC_CUDA_CPU;
  }
#endif
  PetscFunctionReturn(0);
}

#undef __FUNCT__
#define __FUNCT__ "MatSetValuesRow"
/*@
   MatSetValuesRow - Inserts a row (block row for BAIJ matrices) of nonzero
        values into a matrix

   Not Collective

   Input Parameters:
+  mat - the matrix
.  row - the (block) row to set
-  v - a logically two-dimensional array of values

   Notes:
   The values, v, are column-oriented for the block version.

   All the nonzeros in the row must be provided

   THE MATRIX MUSAT HAVE PREVIOUSLY HAD ITS COLUMN INDICES SET. IT IS RARE THAT THIS ROUTINE IS USED, usually MatSetValues() is used.

   The row must belong to this process

   Level: advanced

   Concepts: matrices^putting entries in

.seealso: MatSetOption(), MatAssemblyBegin(), MatAssemblyEnd(), MatSetValuesBlocked(), MatSetValuesLocal(),
          InsertMode, INSERT_VALUES, ADD_VALUES, MatSetValues()
@*/
PetscErrorCode MatSetValuesRow(Mat mat,PetscInt row,const PetscScalar v[])
{
  PetscErrorCode ierr;

  PetscFunctionBeginHot;
  PetscValidHeaderSpecific(mat,MAT_CLASSID,1);
  PetscValidType(mat,1);
  MatCheckPreallocated(mat,1);
  PetscValidScalarPointer(v,2);
#if defined(PETSC_USE_DEBUG)
  if (mat->insertmode == ADD_VALUES) SETERRQ(PETSC_COMM_SELF,PETSC_ERR_ARG_WRONGSTATE,"Cannot mix add and insert values");
  if (mat->factortype) SETERRQ(PETSC_COMM_SELF,PETSC_ERR_ARG_WRONGSTATE,"Not for factored matrix");
#endif
  mat->insertmode = INSERT_VALUES;

  if (mat->assembled) {
    mat->was_assembled = PETSC_TRUE;
    mat->assembled     = PETSC_FALSE;
  }
  ierr = PetscLogEventBegin(MAT_SetValues,mat,0,0,0);CHKERRQ(ierr);
  if (!mat->ops->setvaluesrow) SETERRQ1(PETSC_COMM_SELF,PETSC_ERR_SUP,"Mat type %s",((PetscObject)mat)->type_name);
  ierr = (*mat->ops->setvaluesrow)(mat,row,v);CHKERRQ(ierr);
  ierr = PetscLogEventEnd(MAT_SetValues,mat,0,0,0);CHKERRQ(ierr);
#if defined(PETSC_HAVE_CUSP)
  if (mat->valid_GPU_matrix != PETSC_CUSP_UNALLOCATED) {
    mat->valid_GPU_matrix = PETSC_CUSP_CPU;
  }
#elif defined(PETSC_HAVE_VIENNACL)
  if (mat->valid_GPU_matrix != PETSC_VIENNACL_UNALLOCATED) {
    mat->valid_GPU_matrix = PETSC_VIENNACL_CPU;
  }
#elif defined(PETSC_HAVE_VECCUDA)
  if (mat->valid_GPU_matrix != PETSC_CUDA_UNALLOCATED) {
    mat->valid_GPU_matrix = PETSC_CUDA_CPU;
  }
#endif
  PetscFunctionReturn(0);
}

#undef __FUNCT__
#define __FUNCT__ "MatSetValuesStencil"
/*@
   MatSetValuesStencil - Inserts or adds a block of values into a matrix.
     Using structured grid indexing

   Not Collective

   Input Parameters:
+  mat - the matrix
.  m - number of rows being entered
.  idxm - grid coordinates (and component number when dof > 1) for matrix rows being entered
.  n - number of columns being entered
.  idxn - grid coordinates (and component number when dof > 1) for matrix columns being entered
.  v - a logically two-dimensional array of values
-  addv - either ADD_VALUES or INSERT_VALUES, where
   ADD_VALUES adds values to any existing entries, and
   INSERT_VALUES replaces existing entries with new values

   Notes:
   By default the values, v, are row-oriented.  See MatSetOption() for other options.

   Calls to MatSetValuesStencil() with the INSERT_VALUES and ADD_VALUES
   options cannot be mixed without intervening calls to the assembly
   routines.

   The grid coordinates are across the entire grid, not just the local portion

   MatSetValuesStencil() uses 0-based row and column numbers in Fortran
   as well as in C.

   For setting/accessing vector values via array coordinates you can use the DMDAVecGetArray() routine

   In order to use this routine you must either obtain the matrix with DMCreateMatrix()
   or call MatSetLocalToGlobalMapping() and MatSetStencil() first.

   The columns and rows in the stencil passed in MUST be contained within the
   ghost region of the given process as set with DMDACreateXXX() or MatSetStencil(). For example,
   if you create a DMDA with an overlap of one grid level and on a particular process its first
   local nonghost x logical coordinate is 6 (so its first ghost x logical coordinate is 5) the
   first i index you can use in your column and row indices in MatSetStencil() is 5.

   In Fortran idxm and idxn should be declared as
$     MatStencil idxm(4,m),idxn(4,n)
   and the values inserted using
$    idxm(MatStencil_i,1) = i
$    idxm(MatStencil_j,1) = j
$    idxm(MatStencil_k,1) = k
$    idxm(MatStencil_c,1) = c
   etc

   For periodic boundary conditions use negative indices for values to the left (below 0; that are to be
   obtained by wrapping values from right edge). For values to the right of the last entry using that index plus one
   etc to obtain values that obtained by wrapping the values from the left edge. This does not work for anything but the
   DM_BOUNDARY_PERIODIC boundary type.

   For indices that don't mean anything for your case (like the k index when working in 2d) or the c index when you have
   a single value per point) you can skip filling those indices.

   Inspired by the structured grid interface to the HYPRE package
   (http://www.llnl.gov/CASC/hypre)

   Efficiency Alert:
   The routine MatSetValuesBlockedStencil() may offer much better efficiency
   for users of block sparse formats (MATSEQBAIJ and MATMPIBAIJ).

   Level: beginner

   Concepts: matrices^putting entries in

.seealso: MatSetOption(), MatAssemblyBegin(), MatAssemblyEnd(), MatSetValuesBlocked(), MatSetValuesLocal()
          MatSetValues(), MatSetValuesBlockedStencil(), MatSetStencil(), DMCreateMatrix(), DMDAVecGetArray(), MatStencil
@*/
PetscErrorCode MatSetValuesStencil(Mat mat,PetscInt m,const MatStencil idxm[],PetscInt n,const MatStencil idxn[],const PetscScalar v[],InsertMode addv)
{
  PetscErrorCode ierr;
  PetscInt       buf[8192],*bufm=0,*bufn=0,*jdxm,*jdxn;
  PetscInt       j,i,dim = mat->stencil.dim,*dims = mat->stencil.dims+1,tmp;
  PetscInt       *starts = mat->stencil.starts,*dxm = (PetscInt*)idxm,*dxn = (PetscInt*)idxn,sdim = dim - (1 - (PetscInt)mat->stencil.noc);

  PetscFunctionBegin;
  if (!m || !n) PetscFunctionReturn(0); /* no values to insert */
  PetscValidHeaderSpecific(mat,MAT_CLASSID,1);
  PetscValidType(mat,1);
  PetscValidIntPointer(idxm,3);
  PetscValidIntPointer(idxn,5);
  PetscValidScalarPointer(v,6);

  if ((m+n) <= (PetscInt)(sizeof(buf)/sizeof(PetscInt))) {
    jdxm = buf; jdxn = buf+m;
  } else {
    ierr = PetscMalloc2(m,&bufm,n,&bufn);CHKERRQ(ierr);
    jdxm = bufm; jdxn = bufn;
  }
  for (i=0; i<m; i++) {
    for (j=0; j<3-sdim; j++) dxm++;
    tmp = *dxm++ - starts[0];
    for (j=0; j<dim-1; j++) {
      if ((*dxm++ - starts[j+1]) < 0 || tmp < 0) tmp = -1;
      else                                       tmp = tmp*dims[j] + *(dxm-1) - starts[j+1];
    }
    if (mat->stencil.noc) dxm++;
    jdxm[i] = tmp;
  }
  for (i=0; i<n; i++) {
    for (j=0; j<3-sdim; j++) dxn++;
    tmp = *dxn++ - starts[0];
    for (j=0; j<dim-1; j++) {
      if ((*dxn++ - starts[j+1]) < 0 || tmp < 0) tmp = -1;
      else                                       tmp = tmp*dims[j] + *(dxn-1) - starts[j+1];
    }
    if (mat->stencil.noc) dxn++;
    jdxn[i] = tmp;
  }
  ierr = MatSetValuesLocal(mat,m,jdxm,n,jdxn,v,addv);CHKERRQ(ierr);
  ierr = PetscFree2(bufm,bufn);CHKERRQ(ierr);
  PetscFunctionReturn(0);
}

#undef __FUNCT__
#define __FUNCT__ "MatSetValuesBlockedStencil"
/*@
   MatSetValuesBlockedStencil - Inserts or adds a block of values into a matrix.
     Using structured grid indexing

   Not Collective

   Input Parameters:
+  mat - the matrix
.  m - number of rows being entered
.  idxm - grid coordinates for matrix rows being entered
.  n - number of columns being entered
.  idxn - grid coordinates for matrix columns being entered
.  v - a logically two-dimensional array of values
-  addv - either ADD_VALUES or INSERT_VALUES, where
   ADD_VALUES adds values to any existing entries, and
   INSERT_VALUES replaces existing entries with new values

   Notes:
   By default the values, v, are row-oriented and unsorted.
   See MatSetOption() for other options.

   Calls to MatSetValuesBlockedStencil() with the INSERT_VALUES and ADD_VALUES
   options cannot be mixed without intervening calls to the assembly
   routines.

   The grid coordinates are across the entire grid, not just the local portion

   MatSetValuesBlockedStencil() uses 0-based row and column numbers in Fortran
   as well as in C.

   For setting/accessing vector values via array coordinates you can use the DMDAVecGetArray() routine

   In order to use this routine you must either obtain the matrix with DMCreateMatrix()
   or call MatSetBlockSize(), MatSetLocalToGlobalMapping() and MatSetStencil() first.

   The columns and rows in the stencil passed in MUST be contained within the
   ghost region of the given process as set with DMDACreateXXX() or MatSetStencil(). For example,
   if you create a DMDA with an overlap of one grid level and on a particular process its first
   local nonghost x logical coordinate is 6 (so its first ghost x logical coordinate is 5) the
   first i index you can use in your column and row indices in MatSetStencil() is 5.

   In Fortran idxm and idxn should be declared as
$     MatStencil idxm(4,m),idxn(4,n)
   and the values inserted using
$    idxm(MatStencil_i,1) = i
$    idxm(MatStencil_j,1) = j
$    idxm(MatStencil_k,1) = k
   etc

   Negative indices may be passed in idxm and idxn, these rows and columns are
   simply ignored. This allows easily inserting element stiffness matrices
   with homogeneous Dirchlet boundary conditions that you don't want represented
   in the matrix.

   Inspired by the structured grid interface to the HYPRE package
   (http://www.llnl.gov/CASC/hypre)

   Level: beginner

   Concepts: matrices^putting entries in

.seealso: MatSetOption(), MatAssemblyBegin(), MatAssemblyEnd(), MatSetValuesBlocked(), MatSetValuesLocal()
          MatSetValues(), MatSetValuesStencil(), MatSetStencil(), DMCreateMatrix(), DMDAVecGetArray(), MatStencil,
          MatSetBlockSize(), MatSetLocalToGlobalMapping()
@*/
PetscErrorCode MatSetValuesBlockedStencil(Mat mat,PetscInt m,const MatStencil idxm[],PetscInt n,const MatStencil idxn[],const PetscScalar v[],InsertMode addv)
{
  PetscErrorCode ierr;
  PetscInt       buf[8192],*bufm=0,*bufn=0,*jdxm,*jdxn;
  PetscInt       j,i,dim = mat->stencil.dim,*dims = mat->stencil.dims+1,tmp;
  PetscInt       *starts = mat->stencil.starts,*dxm = (PetscInt*)idxm,*dxn = (PetscInt*)idxn,sdim = dim - (1 - (PetscInt)mat->stencil.noc);

  PetscFunctionBegin;
  if (!m || !n) PetscFunctionReturn(0); /* no values to insert */
  PetscValidHeaderSpecific(mat,MAT_CLASSID,1);
  PetscValidType(mat,1);
  PetscValidIntPointer(idxm,3);
  PetscValidIntPointer(idxn,5);
  PetscValidScalarPointer(v,6);

  if ((m+n) <= (PetscInt)(sizeof(buf)/sizeof(PetscInt))) {
    jdxm = buf; jdxn = buf+m;
  } else {
    ierr = PetscMalloc2(m,&bufm,n,&bufn);CHKERRQ(ierr);
    jdxm = bufm; jdxn = bufn;
  }
  for (i=0; i<m; i++) {
    for (j=0; j<3-sdim; j++) dxm++;
    tmp = *dxm++ - starts[0];
    for (j=0; j<sdim-1; j++) {
      if ((*dxm++ - starts[j+1]) < 0 || tmp < 0) tmp = -1;
      else                                       tmp = tmp*dims[j] + *(dxm-1) - starts[j+1];
    }
    dxm++;
    jdxm[i] = tmp;
  }
  for (i=0; i<n; i++) {
    for (j=0; j<3-sdim; j++) dxn++;
    tmp = *dxn++ - starts[0];
    for (j=0; j<sdim-1; j++) {
      if ((*dxn++ - starts[j+1]) < 0 || tmp < 0) tmp = -1;
      else                                       tmp = tmp*dims[j] + *(dxn-1) - starts[j+1];
    }
    dxn++;
    jdxn[i] = tmp;
  }
  ierr = MatSetValuesBlockedLocal(mat,m,jdxm,n,jdxn,v,addv);CHKERRQ(ierr);
  ierr = PetscFree2(bufm,bufn);CHKERRQ(ierr);
#if defined(PETSC_HAVE_CUSP)
  if (mat->valid_GPU_matrix != PETSC_CUSP_UNALLOCATED) {
    mat->valid_GPU_matrix = PETSC_CUSP_CPU;
  }
#elif defined(PETSC_HAVE_VIENNACL)
  if (mat->valid_GPU_matrix != PETSC_VIENNACL_UNALLOCATED) {
    mat->valid_GPU_matrix = PETSC_VIENNACL_CPU;
  }
#elif defined(PETSC_HAVE_VECCUDA)
  if (mat->valid_GPU_matrix != PETSC_CUDA_UNALLOCATED) {
    mat->valid_GPU_matrix = PETSC_CUDA_CPU;
  }
#endif
  PetscFunctionReturn(0);
}

#undef __FUNCT__
#define __FUNCT__ "MatSetStencil"
/*@
   MatSetStencil - Sets the grid information for setting values into a matrix via
        MatSetValuesStencil()

   Not Collective

   Input Parameters:
+  mat - the matrix
.  dim - dimension of the grid 1, 2, or 3
.  dims - number of grid points in x, y, and z direction, including ghost points on your processor
.  starts - starting point of ghost nodes on your processor in x, y, and z direction
-  dof - number of degrees of freedom per node


   Inspired by the structured grid interface to the HYPRE package
   (www.llnl.gov/CASC/hyper)

   For matrices generated with DMCreateMatrix() this routine is automatically called and so not needed by the
   user.

   Level: beginner

   Concepts: matrices^putting entries in

.seealso: MatSetOption(), MatAssemblyBegin(), MatAssemblyEnd(), MatSetValuesBlocked(), MatSetValuesLocal()
          MatSetValues(), MatSetValuesBlockedStencil(), MatSetValuesStencil()
@*/
PetscErrorCode MatSetStencil(Mat mat,PetscInt dim,const PetscInt dims[],const PetscInt starts[],PetscInt dof)
{
  PetscInt i;

  PetscFunctionBegin;
  PetscValidHeaderSpecific(mat,MAT_CLASSID,1);
  PetscValidIntPointer(dims,3);
  PetscValidIntPointer(starts,4);

  mat->stencil.dim = dim + (dof > 1);
  for (i=0; i<dim; i++) {
    mat->stencil.dims[i]   = dims[dim-i-1];      /* copy the values in backwards */
    mat->stencil.starts[i] = starts[dim-i-1];
  }
  mat->stencil.dims[dim]   = dof;
  mat->stencil.starts[dim] = 0;
  mat->stencil.noc         = (PetscBool)(dof == 1);
  PetscFunctionReturn(0);
}

#undef __FUNCT__
#define __FUNCT__ "MatSetValuesBlocked"
/*@
   MatSetValuesBlocked - Inserts or adds a block of values into a matrix.

   Not Collective

   Input Parameters:
+  mat - the matrix
.  v - a logically two-dimensional array of values
.  m, idxm - the number of block rows and their global block indices
.  n, idxn - the number of block columns and their global block indices
-  addv - either ADD_VALUES or INSERT_VALUES, where
   ADD_VALUES adds values to any existing entries, and
   INSERT_VALUES replaces existing entries with new values

   Notes:
   If you create the matrix yourself (that is not with a call to DMCreateMatrix()) then you MUST call
   MatXXXXSetPreallocation() or MatSetUp() before using this routine.

   The m and n count the NUMBER of blocks in the row direction and column direction,
   NOT the total number of rows/columns; for example, if the block size is 2 and
   you are passing in values for rows 2,3,4,5  then m would be 2 (not 4).
   The values in idxm would be 1 2; that is the first index for each block divided by
   the block size.

   Note that you must call MatSetBlockSize() when constructing this matrix (before
   preallocating it).

   By default the values, v, are row-oriented, so the layout of
   v is the same as for MatSetValues(). See MatSetOption() for other options.

   Calls to MatSetValuesBlocked() with the INSERT_VALUES and ADD_VALUES
   options cannot be mixed without intervening calls to the assembly
   routines.

   MatSetValuesBlocked() uses 0-based row and column numbers in Fortran
   as well as in C.

   Negative indices may be passed in idxm and idxn, these rows and columns are
   simply ignored. This allows easily inserting element stiffness matrices
   with homogeneous Dirchlet boundary conditions that you don't want represented
   in the matrix.

   Each time an entry is set within a sparse matrix via MatSetValues(),
   internal searching must be done to determine where to place the
   data in the matrix storage space.  By instead inserting blocks of
   entries via MatSetValuesBlocked(), the overhead of matrix assembly is
   reduced.

   Example:
$   Suppose m=n=2 and block size(bs) = 2 The array is
$
$   1  2  | 3  4
$   5  6  | 7  8
$   - - - | - - -
$   9  10 | 11 12
$   13 14 | 15 16
$
$   v[] should be passed in like
$   v[] = [1,2,3,4,5,6,7,8,9,10,11,12,13,14,15,16]
$
$  If you are not using row oriented storage of v (that is you called MatSetOption(mat,MAT_ROW_ORIENTED,PETSC_FALSE)) then
$   v[] = [1,5,9,13,2,6,10,14,3,7,11,15,4,8,12,16]

   Level: intermediate

   Concepts: matrices^putting entries in blocked

.seealso: MatSetBlockSize(), MatSetOption(), MatAssemblyBegin(), MatAssemblyEnd(), MatSetValues(), MatSetValuesBlockedLocal()
@*/
PetscErrorCode MatSetValuesBlocked(Mat mat,PetscInt m,const PetscInt idxm[],PetscInt n,const PetscInt idxn[],const PetscScalar v[],InsertMode addv)
{
  PetscErrorCode ierr;

  PetscFunctionBeginHot;
  PetscValidHeaderSpecific(mat,MAT_CLASSID,1);
  PetscValidType(mat,1);
  if (!m || !n) PetscFunctionReturn(0); /* no values to insert */
  PetscValidIntPointer(idxm,3);
  PetscValidIntPointer(idxn,5);
  PetscValidScalarPointer(v,6);
  MatCheckPreallocated(mat,1);
  if (mat->insertmode == NOT_SET_VALUES) {
    mat->insertmode = addv;
  }
#if defined(PETSC_USE_DEBUG)
  else if (mat->insertmode != addv) SETERRQ(PETSC_COMM_SELF,PETSC_ERR_ARG_WRONGSTATE,"Cannot mix add values and insert values");
  if (mat->factortype) SETERRQ(PETSC_COMM_SELF,PETSC_ERR_ARG_WRONGSTATE,"Not for factored matrix");
  if (!mat->ops->setvaluesblocked && !mat->ops->setvalues) SETERRQ1(PETSC_COMM_SELF,PETSC_ERR_SUP,"Mat type %s",((PetscObject)mat)->type_name);
#endif

  if (mat->assembled) {
    mat->was_assembled = PETSC_TRUE;
    mat->assembled     = PETSC_FALSE;
  }
  ierr = PetscLogEventBegin(MAT_SetValues,mat,0,0,0);CHKERRQ(ierr);
  if (mat->ops->setvaluesblocked) {
    ierr = (*mat->ops->setvaluesblocked)(mat,m,idxm,n,idxn,v,addv);CHKERRQ(ierr);
  } else {
    PetscInt buf[8192],*bufr=0,*bufc=0,*iidxm,*iidxn;
    PetscInt i,j,bs,cbs;
    ierr = MatGetBlockSizes(mat,&bs,&cbs);CHKERRQ(ierr);
    if (m*bs+n*cbs <= (PetscInt)(sizeof(buf)/sizeof(PetscInt))) {
      iidxm = buf; iidxn = buf + m*bs;
    } else {
      ierr  = PetscMalloc2(m*bs,&bufr,n*cbs,&bufc);CHKERRQ(ierr);
      iidxm = bufr; iidxn = bufc;
    }
    for (i=0; i<m; i++) {
      for (j=0; j<bs; j++) {
        iidxm[i*bs+j] = bs*idxm[i] + j;
      }
    }
    for (i=0; i<n; i++) {
      for (j=0; j<cbs; j++) {
        iidxn[i*cbs+j] = cbs*idxn[i] + j;
      }
    }
    ierr = MatSetValues(mat,m*bs,iidxm,n*cbs,iidxn,v,addv);CHKERRQ(ierr);
    ierr = PetscFree2(bufr,bufc);CHKERRQ(ierr);
  }
  ierr = PetscLogEventEnd(MAT_SetValues,mat,0,0,0);CHKERRQ(ierr);
#if defined(PETSC_HAVE_CUSP)
  if (mat->valid_GPU_matrix != PETSC_CUSP_UNALLOCATED) {
    mat->valid_GPU_matrix = PETSC_CUSP_CPU;
  }
#elif defined(PETSC_HAVE_VIENNACL)
  if (mat->valid_GPU_matrix != PETSC_VIENNACL_UNALLOCATED) {
    mat->valid_GPU_matrix = PETSC_VIENNACL_CPU;
  }
#elif defined(PETSC_HAVE_VECCUDA)
  if (mat->valid_GPU_matrix != PETSC_CUDA_UNALLOCATED) {
    mat->valid_GPU_matrix = PETSC_CUDA_CPU;
  }
#endif
  PetscFunctionReturn(0);
}

#undef __FUNCT__
#define __FUNCT__ "MatGetValues"
/*@
   MatGetValues - Gets a block of values from a matrix.

   Not Collective; currently only returns a local block

   Input Parameters:
+  mat - the matrix
.  v - a logically two-dimensional array for storing the values
.  m, idxm - the number of rows and their global indices
-  n, idxn - the number of columns and their global indices

   Notes:
   The user must allocate space (m*n PetscScalars) for the values, v.
   The values, v, are then returned in a row-oriented format,
   analogous to that used by default in MatSetValues().

   MatGetValues() uses 0-based row and column numbers in
   Fortran as well as in C.

   MatGetValues() requires that the matrix has been assembled
   with MatAssemblyBegin()/MatAssemblyEnd().  Thus, calls to
   MatSetValues() and MatGetValues() CANNOT be made in succession
   without intermediate matrix assembly.

   Negative row or column indices will be ignored and those locations in v[] will be
   left unchanged.

   Level: advanced

   Concepts: matrices^accessing values

.seealso: MatGetRow(), MatGetSubMatrices(), MatSetValues()
@*/
PetscErrorCode MatGetValues(Mat mat,PetscInt m,const PetscInt idxm[],PetscInt n,const PetscInt idxn[],PetscScalar v[])
{
  PetscErrorCode ierr;

  PetscFunctionBegin;
  PetscValidHeaderSpecific(mat,MAT_CLASSID,1);
  PetscValidType(mat,1);
  if (!m || !n) PetscFunctionReturn(0);
  PetscValidIntPointer(idxm,3);
  PetscValidIntPointer(idxn,5);
  PetscValidScalarPointer(v,6);
  if (!mat->assembled) SETERRQ(PETSC_COMM_SELF,PETSC_ERR_ARG_WRONGSTATE,"Not for unassembled matrix");
  if (mat->factortype) SETERRQ(PETSC_COMM_SELF,PETSC_ERR_ARG_WRONGSTATE,"Not for factored matrix");
  if (!mat->ops->getvalues) SETERRQ1(PETSC_COMM_SELF,PETSC_ERR_SUP,"Mat type %s",((PetscObject)mat)->type_name);
  MatCheckPreallocated(mat,1);

  ierr = PetscLogEventBegin(MAT_GetValues,mat,0,0,0);CHKERRQ(ierr);
  ierr = (*mat->ops->getvalues)(mat,m,idxm,n,idxn,v);CHKERRQ(ierr);
  ierr = PetscLogEventEnd(MAT_GetValues,mat,0,0,0);CHKERRQ(ierr);
  PetscFunctionReturn(0);
}

#undef __FUNCT__
#define __FUNCT__ "MatSetValuesBatch"
/*@
  MatSetValuesBatch - Adds (ADD_VALUES) many blocks of values into a matrix at once. The blocks must all be square and
  the same size. Currently, this can only be called once and creates the given matrix.

  Not Collective

  Input Parameters:
+ mat - the matrix
. nb - the number of blocks
. bs - the number of rows (and columns) in each block
. rows - a concatenation of the rows for each block
- v - a concatenation of logically two-dimensional arrays of values

  Notes:
  In the future, we will extend this routine to handle rectangular blocks, and to allow multiple calls for a given matrix.

  Level: advanced

  Concepts: matrices^putting entries in

.seealso: MatSetOption(), MatAssemblyBegin(), MatAssemblyEnd(), MatSetValuesBlocked(), MatSetValuesLocal(),
          InsertMode, INSERT_VALUES, ADD_VALUES, MatSetValues()
@*/
PetscErrorCode MatSetValuesBatch(Mat mat, PetscInt nb, PetscInt bs, PetscInt rows[], const PetscScalar v[])
{
  PetscErrorCode ierr;

  PetscFunctionBegin;
  PetscValidHeaderSpecific(mat,MAT_CLASSID,1);
  PetscValidType(mat,1);
  PetscValidScalarPointer(rows,4);
  PetscValidScalarPointer(v,5);
#if defined(PETSC_USE_DEBUG)
  if (mat->factortype) SETERRQ(PETSC_COMM_SELF,PETSC_ERR_ARG_WRONGSTATE,"Not for factored matrix");
#endif

  ierr = PetscLogEventBegin(MAT_SetValuesBatch,mat,0,0,0);CHKERRQ(ierr);
  if (mat->ops->setvaluesbatch) {
    ierr = (*mat->ops->setvaluesbatch)(mat,nb,bs,rows,v);CHKERRQ(ierr);
  } else {
    PetscInt b;
    for (b = 0; b < nb; ++b) {
      ierr = MatSetValues(mat, bs, &rows[b*bs], bs, &rows[b*bs], &v[b*bs*bs], ADD_VALUES);CHKERRQ(ierr);
    }
  }
  ierr = PetscLogEventEnd(MAT_SetValuesBatch,mat,0,0,0);CHKERRQ(ierr);
  PetscFunctionReturn(0);
}

#undef __FUNCT__
#define __FUNCT__ "MatSetLocalToGlobalMapping"
/*@
   MatSetLocalToGlobalMapping - Sets a local-to-global numbering for use by
   the routine MatSetValuesLocal() to allow users to insert matrix entries
   using a local (per-processor) numbering.

   Not Collective

   Input Parameters:
+  x - the matrix
.  rmapping - row mapping created with ISLocalToGlobalMappingCreate()   or ISLocalToGlobalMappingCreateIS()
- cmapping - column mapping

   Level: intermediate

   Concepts: matrices^local to global mapping
   Concepts: local to global mapping^for matrices

.seealso:  MatAssemblyBegin(), MatAssemblyEnd(), MatSetValues(), MatSetValuesLocal()
@*/
PetscErrorCode MatSetLocalToGlobalMapping(Mat x,ISLocalToGlobalMapping rmapping,ISLocalToGlobalMapping cmapping)
{
  PetscErrorCode ierr;

  PetscFunctionBegin;
  PetscValidHeaderSpecific(x,MAT_CLASSID,1);
  PetscValidType(x,1);
  PetscValidHeaderSpecific(rmapping,IS_LTOGM_CLASSID,2);
  PetscValidHeaderSpecific(cmapping,IS_LTOGM_CLASSID,3);

  if (x->ops->setlocaltoglobalmapping) {
    ierr = (*x->ops->setlocaltoglobalmapping)(x,rmapping,cmapping);CHKERRQ(ierr);
  } else {
    ierr = PetscLayoutSetISLocalToGlobalMapping(x->rmap,rmapping);CHKERRQ(ierr);
    ierr = PetscLayoutSetISLocalToGlobalMapping(x->cmap,cmapping);CHKERRQ(ierr);
  }
  PetscFunctionReturn(0);
}


#undef __FUNCT__
#define __FUNCT__ "MatGetLocalToGlobalMapping"
/*@
   MatGetLocalToGlobalMapping - Gets the local-to-global numbering set by MatSetLocalToGlobalMapping()

   Not Collective

   Input Parameters:
.  A - the matrix

   Output Parameters:
+ rmapping - row mapping
- cmapping - column mapping

   Level: advanced

   Concepts: matrices^local to global mapping
   Concepts: local to global mapping^for matrices

.seealso:  MatSetValuesLocal()
@*/
PetscErrorCode MatGetLocalToGlobalMapping(Mat A,ISLocalToGlobalMapping *rmapping,ISLocalToGlobalMapping *cmapping)
{
  PetscFunctionBegin;
  PetscValidHeaderSpecific(A,MAT_CLASSID,1);
  PetscValidType(A,1);
  if (rmapping) PetscValidPointer(rmapping,2);
  if (cmapping) PetscValidPointer(cmapping,3);
  if (rmapping) *rmapping = A->rmap->mapping;
  if (cmapping) *cmapping = A->cmap->mapping;
  PetscFunctionReturn(0);
}

#undef __FUNCT__
#define __FUNCT__ "MatGetLayouts"
/*@
   MatGetLayouts - Gets the PetscLayout objects for rows and columns

   Not Collective

   Input Parameters:
.  A - the matrix

   Output Parameters:
+ rmap - row layout
- cmap - column layout

   Level: advanced

.seealso:  MatCreateVecs(), MatGetLocalToGlobalMapping()
@*/
PetscErrorCode MatGetLayouts(Mat A,PetscLayout *rmap,PetscLayout *cmap)
{
  PetscFunctionBegin;
  PetscValidHeaderSpecific(A,MAT_CLASSID,1);
  PetscValidType(A,1);
  if (rmap) PetscValidPointer(rmap,2);
  if (cmap) PetscValidPointer(cmap,3);
  if (rmap) *rmap = A->rmap;
  if (cmap) *cmap = A->cmap;
  PetscFunctionReturn(0);
}

#undef __FUNCT__
#define __FUNCT__ "MatSetValuesLocal"
/*@
   MatSetValuesLocal - Inserts or adds values into certain locations of a matrix,
   using a local ordering of the nodes.

   Not Collective

   Input Parameters:
+  x - the matrix
.  nrow, irow - number of rows and their local indices
.  ncol, icol - number of columns and their local indices
.  y -  a logically two-dimensional array of values
-  addv - either INSERT_VALUES or ADD_VALUES, where
   ADD_VALUES adds values to any existing entries, and
   INSERT_VALUES replaces existing entries with new values

   Notes:
   If you create the matrix yourself (that is not with a call to DMCreateMatrix()) then you MUST call MatXXXXSetPreallocation() or
      MatSetUp() before using this routine

   If you create the matrix yourself (that is not with a call to DMCreateMatrix()) then you MUST call MatSetLocalToGlobalMapping() before using this routine

   Calls to MatSetValuesLocal() with the INSERT_VALUES and ADD_VALUES
   options cannot be mixed without intervening calls to the assembly
   routines.

   These values may be cached, so MatAssemblyBegin() and MatAssemblyEnd()
   MUST be called after all calls to MatSetValuesLocal() have been completed.

   Level: intermediate

   Concepts: matrices^putting entries in with local numbering

.seealso:  MatAssemblyBegin(), MatAssemblyEnd(), MatSetValues(), MatSetLocalToGlobalMapping(),
           MatSetValueLocal()
@*/
PetscErrorCode MatSetValuesLocal(Mat mat,PetscInt nrow,const PetscInt irow[],PetscInt ncol,const PetscInt icol[],const PetscScalar y[],InsertMode addv)
{
  PetscErrorCode ierr;

  PetscFunctionBeginHot;
  PetscValidHeaderSpecific(mat,MAT_CLASSID,1);
  PetscValidType(mat,1);
  MatCheckPreallocated(mat,1);
  if (!nrow || !ncol) PetscFunctionReturn(0); /* no values to insert */
  PetscValidIntPointer(irow,3);
  PetscValidIntPointer(icol,5);
  PetscValidScalarPointer(y,6);
  if (mat->insertmode == NOT_SET_VALUES) {
    mat->insertmode = addv;
  }
#if defined(PETSC_USE_DEBUG)
  else if (mat->insertmode != addv) SETERRQ(PETSC_COMM_SELF,PETSC_ERR_ARG_WRONGSTATE,"Cannot mix add values and insert values");
  if (mat->factortype) SETERRQ(PETSC_COMM_SELF,PETSC_ERR_ARG_WRONGSTATE,"Not for factored matrix");
  if (!mat->ops->setvalueslocal && !mat->ops->setvalues) SETERRQ1(PETSC_COMM_SELF,PETSC_ERR_SUP,"Mat type %s",((PetscObject)mat)->type_name);
#endif

  if (mat->assembled) {
    mat->was_assembled = PETSC_TRUE;
    mat->assembled     = PETSC_FALSE;
  }
  ierr = PetscLogEventBegin(MAT_SetValues,mat,0,0,0);CHKERRQ(ierr);
  if (mat->ops->setvalueslocal) {
    ierr = (*mat->ops->setvalueslocal)(mat,nrow,irow,ncol,icol,y,addv);CHKERRQ(ierr);
  } else {
    PetscInt buf[8192],*bufr=0,*bufc=0,*irowm,*icolm;
    if ((nrow+ncol) <= (PetscInt)(sizeof(buf)/sizeof(PetscInt))) {
      irowm = buf; icolm = buf+nrow;
    } else {
      ierr  = PetscMalloc2(nrow,&bufr,ncol,&bufc);CHKERRQ(ierr);
      irowm = bufr; icolm = bufc;
    }
    ierr = ISLocalToGlobalMappingApply(mat->rmap->mapping,nrow,irow,irowm);CHKERRQ(ierr);
    ierr = ISLocalToGlobalMappingApply(mat->cmap->mapping,ncol,icol,icolm);CHKERRQ(ierr);
    ierr = MatSetValues(mat,nrow,irowm,ncol,icolm,y,addv);CHKERRQ(ierr);
    ierr = PetscFree2(bufr,bufc);CHKERRQ(ierr);
  }
  ierr = PetscLogEventEnd(MAT_SetValues,mat,0,0,0);CHKERRQ(ierr);
#if defined(PETSC_HAVE_CUSP)
  if (mat->valid_GPU_matrix != PETSC_CUSP_UNALLOCATED) {
    mat->valid_GPU_matrix = PETSC_CUSP_CPU;
  }
#elif defined(PETSC_HAVE_VIENNACL)
  if (mat->valid_GPU_matrix != PETSC_VIENNACL_UNALLOCATED) {
    mat->valid_GPU_matrix = PETSC_VIENNACL_CPU;
  }
#elif defined(PETSC_HAVE_VECCUDA)
  if (mat->valid_GPU_matrix != PETSC_CUDA_UNALLOCATED) {
    mat->valid_GPU_matrix = PETSC_CUDA_CPU;
  }
#endif
  PetscFunctionReturn(0);
}

#undef __FUNCT__
#define __FUNCT__ "MatSetValuesBlockedLocal"
/*@
   MatSetValuesBlockedLocal - Inserts or adds values into certain locations of a matrix,
   using a local ordering of the nodes a block at a time.

   Not Collective

   Input Parameters:
+  x - the matrix
.  nrow, irow - number of rows and their local indices
.  ncol, icol - number of columns and their local indices
.  y -  a logically two-dimensional array of values
-  addv - either INSERT_VALUES or ADD_VALUES, where
   ADD_VALUES adds values to any existing entries, and
   INSERT_VALUES replaces existing entries with new values

   Notes:
   If you create the matrix yourself (that is not with a call to DMCreateMatrix()) then you MUST call MatXXXXSetPreallocation() or
      MatSetUp() before using this routine

   If you create the matrix yourself (that is not with a call to DMCreateMatrix()) then you MUST call MatSetBlockSize() and MatSetLocalToGlobalMapping()
      before using this routineBefore calling MatSetValuesLocal(), the user must first set the

   Calls to MatSetValuesBlockedLocal() with the INSERT_VALUES and ADD_VALUES
   options cannot be mixed without intervening calls to the assembly
   routines.

   These values may be cached, so MatAssemblyBegin() and MatAssemblyEnd()
   MUST be called after all calls to MatSetValuesBlockedLocal() have been completed.

   Level: intermediate

   Concepts: matrices^putting blocked values in with local numbering

.seealso:  MatSetBlockSize(), MatSetLocalToGlobalMapping(), MatAssemblyBegin(), MatAssemblyEnd(),
           MatSetValuesLocal(),  MatSetValuesBlocked()
@*/
PetscErrorCode MatSetValuesBlockedLocal(Mat mat,PetscInt nrow,const PetscInt irow[],PetscInt ncol,const PetscInt icol[],const PetscScalar y[],InsertMode addv)
{
  PetscErrorCode ierr;

  PetscFunctionBeginHot;
  PetscValidHeaderSpecific(mat,MAT_CLASSID,1);
  PetscValidType(mat,1);
  MatCheckPreallocated(mat,1);
  if (!nrow || !ncol) PetscFunctionReturn(0); /* no values to insert */
  PetscValidIntPointer(irow,3);
  PetscValidIntPointer(icol,5);
  PetscValidScalarPointer(y,6);
  if (mat->insertmode == NOT_SET_VALUES) {
    mat->insertmode = addv;
  }
#if defined(PETSC_USE_DEBUG)
  else if (mat->insertmode != addv) SETERRQ(PETSC_COMM_SELF,PETSC_ERR_ARG_WRONGSTATE,"Cannot mix add values and insert values");
  if (mat->factortype) SETERRQ(PETSC_COMM_SELF,PETSC_ERR_ARG_WRONGSTATE,"Not for factored matrix");
  if (!mat->ops->setvaluesblockedlocal && !mat->ops->setvaluesblocked && !mat->ops->setvalueslocal && !mat->ops->setvalues) SETERRQ1(PETSC_COMM_SELF,PETSC_ERR_SUP,"Mat type %s",((PetscObject)mat)->type_name);
#endif

  if (mat->assembled) {
    mat->was_assembled = PETSC_TRUE;
    mat->assembled     = PETSC_FALSE;
  }
  ierr = PetscLogEventBegin(MAT_SetValues,mat,0,0,0);CHKERRQ(ierr);
  if (mat->ops->setvaluesblockedlocal) {
    ierr = (*mat->ops->setvaluesblockedlocal)(mat,nrow,irow,ncol,icol,y,addv);CHKERRQ(ierr);
  } else {
    PetscInt buf[8192],*bufr=0,*bufc=0,*irowm,*icolm;
    if ((nrow+ncol) <= (PetscInt)(sizeof(buf)/sizeof(PetscInt))) {
      irowm = buf; icolm = buf + nrow;
    } else {
      ierr  = PetscMalloc2(nrow,&bufr,ncol,&bufc);CHKERRQ(ierr);
      irowm = bufr; icolm = bufc;
    }
    ierr = ISLocalToGlobalMappingApplyBlock(mat->rmap->mapping,nrow,irow,irowm);CHKERRQ(ierr);
    ierr = ISLocalToGlobalMappingApplyBlock(mat->cmap->mapping,ncol,icol,icolm);CHKERRQ(ierr);
    ierr = MatSetValuesBlocked(mat,nrow,irowm,ncol,icolm,y,addv);CHKERRQ(ierr);
    ierr = PetscFree2(bufr,bufc);CHKERRQ(ierr);
  }
  ierr = PetscLogEventEnd(MAT_SetValues,mat,0,0,0);CHKERRQ(ierr);
#if defined(PETSC_HAVE_CUSP)
  if (mat->valid_GPU_matrix != PETSC_CUSP_UNALLOCATED) {
    mat->valid_GPU_matrix = PETSC_CUSP_CPU;
  }
#elif defined(PETSC_HAVE_VIENNACL)
  if (mat->valid_GPU_matrix != PETSC_VIENNACL_UNALLOCATED) {
    mat->valid_GPU_matrix = PETSC_VIENNACL_CPU;
  }
#elif defined(PETSC_HAVE_VECCUDA)
  if (mat->valid_GPU_matrix != PETSC_CUDA_UNALLOCATED) {
    mat->valid_GPU_matrix = PETSC_CUDA_CPU;
  }
#endif
  PetscFunctionReturn(0);
}

#undef __FUNCT__
#define __FUNCT__ "MatMultDiagonalBlock"
/*@
   MatMultDiagonalBlock - Computes the matrix-vector product, y = Dx. Where D is defined by the inode or block structure of the diagonal

   Collective on Mat and Vec

   Input Parameters:
+  mat - the matrix
-  x   - the vector to be multiplied

   Output Parameters:
.  y - the result

   Notes:
   The vectors x and y cannot be the same.  I.e., one cannot
   call MatMult(A,y,y).

   Level: developer

   Concepts: matrix-vector product

.seealso: MatMultTranspose(), MatMultAdd(), MatMultTransposeAdd()
@*/
PetscErrorCode MatMultDiagonalBlock(Mat mat,Vec x,Vec y)
{
  PetscErrorCode ierr;

  PetscFunctionBegin;
  PetscValidHeaderSpecific(mat,MAT_CLASSID,1);
  PetscValidType(mat,1);
  PetscValidHeaderSpecific(x,VEC_CLASSID,2);
  PetscValidHeaderSpecific(y,VEC_CLASSID,3);

  if (!mat->assembled) SETERRQ(PetscObjectComm((PetscObject)mat),PETSC_ERR_ARG_WRONGSTATE,"Not for unassembled matrix");
  if (mat->factortype) SETERRQ(PetscObjectComm((PetscObject)mat),PETSC_ERR_ARG_WRONGSTATE,"Not for factored matrix");
  if (x == y) SETERRQ(PetscObjectComm((PetscObject)mat),PETSC_ERR_ARG_WRONGSTATE,"x and y must be different vectors");
  MatCheckPreallocated(mat,1);

  if (!mat->ops->multdiagonalblock) SETERRQ(PetscObjectComm((PetscObject)mat),PETSC_ERR_SUP,"This matrix type does not have a multiply defined");
  ierr = (*mat->ops->multdiagonalblock)(mat,x,y);CHKERRQ(ierr);
  ierr = PetscObjectStateIncrease((PetscObject)y);CHKERRQ(ierr);
  PetscFunctionReturn(0);
}

/* --------------------------------------------------------*/
#undef __FUNCT__
#define __FUNCT__ "MatMult"
/*@
   MatMult - Computes the matrix-vector product, y = Ax.

   Neighbor-wise Collective on Mat and Vec

   Input Parameters:
+  mat - the matrix
-  x   - the vector to be multiplied

   Output Parameters:
.  y - the result

   Notes:
   The vectors x and y cannot be the same.  I.e., one cannot
   call MatMult(A,y,y).

   Level: beginner

   Concepts: matrix-vector product

.seealso: MatMultTranspose(), MatMultAdd(), MatMultTransposeAdd()
@*/
PetscErrorCode MatMult(Mat mat,Vec x,Vec y)
{
  PetscErrorCode ierr;

  PetscFunctionBegin;
  PetscValidHeaderSpecific(mat,MAT_CLASSID,1);
  PetscValidType(mat,1);
  PetscValidHeaderSpecific(x,VEC_CLASSID,2);
  PetscValidHeaderSpecific(y,VEC_CLASSID,3);
  if (!mat->assembled) SETERRQ(PetscObjectComm((PetscObject)mat),PETSC_ERR_ARG_WRONGSTATE,"Not for unassembled matrix");
  if (mat->factortype) SETERRQ(PetscObjectComm((PetscObject)mat),PETSC_ERR_ARG_WRONGSTATE,"Not for factored matrix");
  if (x == y) SETERRQ(PetscObjectComm((PetscObject)mat),PETSC_ERR_ARG_WRONGSTATE,"x and y must be different vectors");
#if !defined(PETSC_HAVE_CONSTRAINTS)
  if (mat->cmap->N != x->map->N) SETERRQ2(PETSC_COMM_SELF,PETSC_ERR_ARG_SIZ,"Mat mat,Vec x: global dim %D %D",mat->cmap->N,x->map->N);
  if (mat->rmap->N != y->map->N) SETERRQ2(PETSC_COMM_SELF,PETSC_ERR_ARG_SIZ,"Mat mat,Vec y: global dim %D %D",mat->rmap->N,y->map->N);
  if (mat->rmap->n != y->map->n) SETERRQ2(PETSC_COMM_SELF,PETSC_ERR_ARG_SIZ,"Mat mat,Vec y: local dim %D %D",mat->rmap->n,y->map->n);
#endif
  VecLocked(y,3);
  if (mat->erroriffailure) {ierr = VecValidValues(x,2,PETSC_TRUE);CHKERRQ(ierr);}
  MatCheckPreallocated(mat,1);

  ierr = VecLockPush(x);CHKERRQ(ierr);
  if (!mat->ops->mult) SETERRQ(PetscObjectComm((PetscObject)mat),PETSC_ERR_SUP,"This matrix type does not have a multiply defined");
  ierr = PetscLogEventBegin(MAT_Mult,mat,x,y,0);CHKERRQ(ierr);
  ierr = (*mat->ops->mult)(mat,x,y);CHKERRQ(ierr);
  ierr = PetscLogEventEnd(MAT_Mult,mat,x,y,0);CHKERRQ(ierr);
  if (mat->erroriffailure) {ierr = VecValidValues(y,3,PETSC_FALSE);CHKERRQ(ierr);}
  ierr = VecLockPop(x);CHKERRQ(ierr);
  PetscFunctionReturn(0);
}

#undef __FUNCT__
#define __FUNCT__ "MatMultTranspose"
/*@
   MatMultTranspose - Computes matrix transpose times a vector.

   Neighbor-wise Collective on Mat and Vec

   Input Parameters:
+  mat - the matrix
-  x   - the vector to be multilplied

   Output Parameters:
.  y - the result

   Notes:
   The vectors x and y cannot be the same.  I.e., one cannot
   call MatMultTranspose(A,y,y).

   For complex numbers this does NOT compute the Hermitian (complex conjugate) transpose multiple,
   use MatMultHermitianTranspose()

   Level: beginner

   Concepts: matrix vector product^transpose

.seealso: MatMult(), MatMultAdd(), MatMultTransposeAdd(), MatMultHermitianTranspose(), MatTranspose()
@*/
PetscErrorCode MatMultTranspose(Mat mat,Vec x,Vec y)
{
  PetscErrorCode ierr;

  PetscFunctionBegin;
  PetscValidHeaderSpecific(mat,MAT_CLASSID,1);
  PetscValidType(mat,1);
  PetscValidHeaderSpecific(x,VEC_CLASSID,2);
  PetscValidHeaderSpecific(y,VEC_CLASSID,3);

  if (!mat->assembled) SETERRQ(PetscObjectComm((PetscObject)mat),PETSC_ERR_ARG_WRONGSTATE,"Not for unassembled matrix");
  if (mat->factortype) SETERRQ(PetscObjectComm((PetscObject)mat),PETSC_ERR_ARG_WRONGSTATE,"Not for factored matrix");
  if (x == y) SETERRQ(PetscObjectComm((PetscObject)mat),PETSC_ERR_ARG_WRONGSTATE,"x and y must be different vectors");
#if !defined(PETSC_HAVE_CONSTRAINTS)
  if (mat->rmap->N != x->map->N) SETERRQ2(PETSC_COMM_SELF,PETSC_ERR_ARG_SIZ,"Mat mat,Vec x: global dim %D %D",mat->rmap->N,x->map->N);
  if (mat->cmap->N != y->map->N) SETERRQ2(PETSC_COMM_SELF,PETSC_ERR_ARG_SIZ,"Mat mat,Vec y: global dim %D %D",mat->cmap->N,y->map->N);
#endif
  if (mat->erroriffailure) {ierr = VecValidValues(x,2,PETSC_TRUE);CHKERRQ(ierr);}
  MatCheckPreallocated(mat,1);

  if (!mat->ops->multtranspose) SETERRQ(PetscObjectComm((PetscObject)mat),PETSC_ERR_SUP,"This matrix type does not have a multiply tranpose defined");
  ierr = PetscLogEventBegin(MAT_MultTranspose,mat,x,y,0);CHKERRQ(ierr);
  ierr = VecLockPush(x);CHKERRQ(ierr);
  ierr = (*mat->ops->multtranspose)(mat,x,y);CHKERRQ(ierr);
  ierr = VecLockPop(x);CHKERRQ(ierr);
  ierr = PetscLogEventEnd(MAT_MultTranspose,mat,x,y,0);CHKERRQ(ierr);
  ierr = PetscObjectStateIncrease((PetscObject)y);CHKERRQ(ierr);
  if (mat->erroriffailure) {ierr = VecValidValues(y,3,PETSC_FALSE);CHKERRQ(ierr);}
  PetscFunctionReturn(0);
}

#undef __FUNCT__
#define __FUNCT__ "MatMultHermitianTranspose"
/*@
   MatMultHermitianTranspose - Computes matrix Hermitian transpose times a vector.

   Neighbor-wise Collective on Mat and Vec

   Input Parameters:
+  mat - the matrix
-  x   - the vector to be multilplied

   Output Parameters:
.  y - the result

   Notes:
   The vectors x and y cannot be the same.  I.e., one cannot
   call MatMultHermitianTranspose(A,y,y).

   Also called the conjugate transpose, complex conjugate transpose, or adjoint.

   For real numbers MatMultTranspose() and MatMultHermitianTranspose() are identical.

   Level: beginner

   Concepts: matrix vector product^transpose

.seealso: MatMult(), MatMultAdd(), MatMultHermitianTransposeAdd(), MatMultTranspose()
@*/
PetscErrorCode MatMultHermitianTranspose(Mat mat,Vec x,Vec y)
{
  PetscErrorCode ierr;
  Vec            w;

  PetscFunctionBegin;
  PetscValidHeaderSpecific(mat,MAT_CLASSID,1);
  PetscValidType(mat,1);
  PetscValidHeaderSpecific(x,VEC_CLASSID,2);
  PetscValidHeaderSpecific(y,VEC_CLASSID,3);

  if (!mat->assembled) SETERRQ(PetscObjectComm((PetscObject)mat),PETSC_ERR_ARG_WRONGSTATE,"Not for unassembled matrix");
  if (mat->factortype) SETERRQ(PetscObjectComm((PetscObject)mat),PETSC_ERR_ARG_WRONGSTATE,"Not for factored matrix");
  if (x == y) SETERRQ(PetscObjectComm((PetscObject)mat),PETSC_ERR_ARG_WRONGSTATE,"x and y must be different vectors");
#if !defined(PETSC_HAVE_CONSTRAINTS)
  if (mat->rmap->N != x->map->N) SETERRQ2(PETSC_COMM_SELF,PETSC_ERR_ARG_SIZ,"Mat mat,Vec x: global dim %D %D",mat->rmap->N,x->map->N);
  if (mat->cmap->N != y->map->N) SETERRQ2(PETSC_COMM_SELF,PETSC_ERR_ARG_SIZ,"Mat mat,Vec y: global dim %D %D",mat->cmap->N,y->map->N);
#endif
  MatCheckPreallocated(mat,1);

  ierr = PetscLogEventBegin(MAT_MultHermitianTranspose,mat,x,y,0);CHKERRQ(ierr);
  if (mat->ops->multhermitiantranspose) {
    ierr = VecLockPush(x);CHKERRQ(ierr);
    ierr = (*mat->ops->multhermitiantranspose)(mat,x,y);CHKERRQ(ierr);
    ierr = VecLockPop(x);CHKERRQ(ierr);
  } else {
    ierr = VecDuplicate(x,&w);CHKERRQ(ierr);
    ierr = VecCopy(x,w);CHKERRQ(ierr);
    ierr = VecConjugate(w);CHKERRQ(ierr);
    ierr = MatMultTranspose(mat,w,y);CHKERRQ(ierr);
    ierr = VecDestroy(&w);CHKERRQ(ierr);
    ierr = VecConjugate(y);CHKERRQ(ierr);
  }
  ierr = PetscLogEventEnd(MAT_MultHermitianTranspose,mat,x,y,0);CHKERRQ(ierr);
  ierr = PetscObjectStateIncrease((PetscObject)y);CHKERRQ(ierr);
  PetscFunctionReturn(0);
}

#undef __FUNCT__
#define __FUNCT__ "MatMultAdd"
/*@
    MatMultAdd -  Computes v3 = v2 + A * v1.

    Neighbor-wise Collective on Mat and Vec

    Input Parameters:
+   mat - the matrix
-   v1, v2 - the vectors

    Output Parameters:
.   v3 - the result

    Notes:
    The vectors v1 and v3 cannot be the same.  I.e., one cannot
    call MatMultAdd(A,v1,v2,v1).

    Level: beginner

    Concepts: matrix vector product^addition

.seealso: MatMultTranspose(), MatMult(), MatMultTransposeAdd()
@*/
PetscErrorCode MatMultAdd(Mat mat,Vec v1,Vec v2,Vec v3)
{
  PetscErrorCode ierr;

  PetscFunctionBegin;
  PetscValidHeaderSpecific(mat,MAT_CLASSID,1);
  PetscValidType(mat,1);
  PetscValidHeaderSpecific(v1,VEC_CLASSID,2);
  PetscValidHeaderSpecific(v2,VEC_CLASSID,3);
  PetscValidHeaderSpecific(v3,VEC_CLASSID,4);

  if (!mat->assembled) SETERRQ(PetscObjectComm((PetscObject)mat),PETSC_ERR_ARG_WRONGSTATE,"Not for unassembled matrix");
  if (mat->factortype) SETERRQ(PetscObjectComm((PetscObject)mat),PETSC_ERR_ARG_WRONGSTATE,"Not for factored matrix");
  if (mat->cmap->N != v1->map->N) SETERRQ2(PetscObjectComm((PetscObject)mat),PETSC_ERR_ARG_SIZ,"Mat mat,Vec v1: global dim %D %D",mat->cmap->N,v1->map->N);
  /* if (mat->rmap->N != v2->map->N) SETERRQ2(PETSC_COMM_SELF,PETSC_ERR_ARG_SIZ,"Mat mat,Vec v2: global dim %D %D",mat->rmap->N,v2->map->N);
     if (mat->rmap->N != v3->map->N) SETERRQ2(PETSC_COMM_SELF,PETSC_ERR_ARG_SIZ,"Mat mat,Vec v3: global dim %D %D",mat->rmap->N,v3->map->N); */
  if (mat->rmap->n != v3->map->n) SETERRQ2(PETSC_COMM_SELF,PETSC_ERR_ARG_SIZ,"Mat mat,Vec v3: local dim %D %D",mat->rmap->n,v3->map->n);
  if (mat->rmap->n != v2->map->n) SETERRQ2(PETSC_COMM_SELF,PETSC_ERR_ARG_SIZ,"Mat mat,Vec v2: local dim %D %D",mat->rmap->n,v2->map->n);
  if (v1 == v3) SETERRQ(PetscObjectComm((PetscObject)mat),PETSC_ERR_ARG_IDN,"v1 and v3 must be different vectors");
  MatCheckPreallocated(mat,1);

  if (!mat->ops->multadd) SETERRQ1(PetscObjectComm((PetscObject)mat),PETSC_ERR_SUP,"No MatMultAdd() for matrix type '%s'",((PetscObject)mat)->type_name);
  ierr = PetscLogEventBegin(MAT_MultAdd,mat,v1,v2,v3);CHKERRQ(ierr);
  ierr = VecLockPush(v1);CHKERRQ(ierr);
  ierr = (*mat->ops->multadd)(mat,v1,v2,v3);CHKERRQ(ierr);
  ierr = VecLockPop(v1);CHKERRQ(ierr);
  ierr = PetscLogEventEnd(MAT_MultAdd,mat,v1,v2,v3);CHKERRQ(ierr);
  ierr = PetscObjectStateIncrease((PetscObject)v3);CHKERRQ(ierr);
  PetscFunctionReturn(0);
}

#undef __FUNCT__
#define __FUNCT__ "MatMultTransposeAdd"
/*@
   MatMultTransposeAdd - Computes v3 = v2 + A' * v1.

   Neighbor-wise Collective on Mat and Vec

   Input Parameters:
+  mat - the matrix
-  v1, v2 - the vectors

   Output Parameters:
.  v3 - the result

   Notes:
   The vectors v1 and v3 cannot be the same.  I.e., one cannot
   call MatMultTransposeAdd(A,v1,v2,v1).

   Level: beginner

   Concepts: matrix vector product^transpose and addition

.seealso: MatMultTranspose(), MatMultAdd(), MatMult()
@*/
PetscErrorCode MatMultTransposeAdd(Mat mat,Vec v1,Vec v2,Vec v3)
{
  PetscErrorCode ierr;

  PetscFunctionBegin;
  PetscValidHeaderSpecific(mat,MAT_CLASSID,1);
  PetscValidType(mat,1);
  PetscValidHeaderSpecific(v1,VEC_CLASSID,2);
  PetscValidHeaderSpecific(v2,VEC_CLASSID,3);
  PetscValidHeaderSpecific(v3,VEC_CLASSID,4);

  if (!mat->assembled) SETERRQ(PetscObjectComm((PetscObject)mat),PETSC_ERR_ARG_WRONGSTATE,"Not for unassembled matrix");
  if (mat->factortype) SETERRQ(PetscObjectComm((PetscObject)mat),PETSC_ERR_ARG_WRONGSTATE,"Not for factored matrix");
  if (!mat->ops->multtransposeadd) SETERRQ1(PetscObjectComm((PetscObject)mat),PETSC_ERR_SUP,"Mat type %s",((PetscObject)mat)->type_name);
  if (v1 == v3) SETERRQ(PetscObjectComm((PetscObject)mat),PETSC_ERR_ARG_IDN,"v1 and v3 must be different vectors");
  if (mat->rmap->N != v1->map->N) SETERRQ2(PetscObjectComm((PetscObject)mat),PETSC_ERR_ARG_SIZ,"Mat mat,Vec v1: global dim %D %D",mat->rmap->N,v1->map->N);
  if (mat->cmap->N != v2->map->N) SETERRQ2(PetscObjectComm((PetscObject)mat),PETSC_ERR_ARG_SIZ,"Mat mat,Vec v2: global dim %D %D",mat->cmap->N,v2->map->N);
  if (mat->cmap->N != v3->map->N) SETERRQ2(PetscObjectComm((PetscObject)mat),PETSC_ERR_ARG_SIZ,"Mat mat,Vec v3: global dim %D %D",mat->cmap->N,v3->map->N);
  MatCheckPreallocated(mat,1);

  ierr = PetscLogEventBegin(MAT_MultTransposeAdd,mat,v1,v2,v3);CHKERRQ(ierr);
  ierr = VecLockPush(v1);CHKERRQ(ierr);
  ierr = (*mat->ops->multtransposeadd)(mat,v1,v2,v3);CHKERRQ(ierr);
  ierr = VecLockPop(v1);CHKERRQ(ierr);
  ierr = PetscLogEventEnd(MAT_MultTransposeAdd,mat,v1,v2,v3);CHKERRQ(ierr);
  ierr = PetscObjectStateIncrease((PetscObject)v3);CHKERRQ(ierr);
  PetscFunctionReturn(0);
}

#undef __FUNCT__
#define __FUNCT__ "MatMultHermitianTransposeAdd"
/*@
   MatMultHermitianTransposeAdd - Computes v3 = v2 + A^H * v1.

   Neighbor-wise Collective on Mat and Vec

   Input Parameters:
+  mat - the matrix
-  v1, v2 - the vectors

   Output Parameters:
.  v3 - the result

   Notes:
   The vectors v1 and v3 cannot be the same.  I.e., one cannot
   call MatMultHermitianTransposeAdd(A,v1,v2,v1).

   Level: beginner

   Concepts: matrix vector product^transpose and addition

.seealso: MatMultHermitianTranspose(), MatMultTranspose(), MatMultAdd(), MatMult()
@*/
PetscErrorCode MatMultHermitianTransposeAdd(Mat mat,Vec v1,Vec v2,Vec v3)
{
  PetscErrorCode ierr;

  PetscFunctionBegin;
  PetscValidHeaderSpecific(mat,MAT_CLASSID,1);
  PetscValidType(mat,1);
  PetscValidHeaderSpecific(v1,VEC_CLASSID,2);
  PetscValidHeaderSpecific(v2,VEC_CLASSID,3);
  PetscValidHeaderSpecific(v3,VEC_CLASSID,4);

  if (!mat->assembled) SETERRQ(PetscObjectComm((PetscObject)mat),PETSC_ERR_ARG_WRONGSTATE,"Not for unassembled matrix");
  if (mat->factortype) SETERRQ(PetscObjectComm((PetscObject)mat),PETSC_ERR_ARG_WRONGSTATE,"Not for factored matrix");
  if (v1 == v3) SETERRQ(PetscObjectComm((PetscObject)mat),PETSC_ERR_ARG_IDN,"v1 and v3 must be different vectors");
  if (mat->rmap->N != v1->map->N) SETERRQ2(PetscObjectComm((PetscObject)mat),PETSC_ERR_ARG_SIZ,"Mat mat,Vec v1: global dim %D %D",mat->rmap->N,v1->map->N);
  if (mat->cmap->N != v2->map->N) SETERRQ2(PetscObjectComm((PetscObject)mat),PETSC_ERR_ARG_SIZ,"Mat mat,Vec v2: global dim %D %D",mat->cmap->N,v2->map->N);
  if (mat->cmap->N != v3->map->N) SETERRQ2(PetscObjectComm((PetscObject)mat),PETSC_ERR_ARG_SIZ,"Mat mat,Vec v3: global dim %D %D",mat->cmap->N,v3->map->N);
  MatCheckPreallocated(mat,1);

  ierr = PetscLogEventBegin(MAT_MultHermitianTransposeAdd,mat,v1,v2,v3);CHKERRQ(ierr);
  ierr = VecLockPush(v1);CHKERRQ(ierr);
  if (mat->ops->multhermitiantransposeadd) {
    ierr = (*mat->ops->multhermitiantransposeadd)(mat,v1,v2,v3);CHKERRQ(ierr);
   } else {
    Vec w,z;
    ierr = VecDuplicate(v1,&w);CHKERRQ(ierr);
    ierr = VecCopy(v1,w);CHKERRQ(ierr);
    ierr = VecConjugate(w);CHKERRQ(ierr);
    ierr = VecDuplicate(v3,&z);CHKERRQ(ierr);
    ierr = MatMultTranspose(mat,w,z);CHKERRQ(ierr);
    ierr = VecDestroy(&w);CHKERRQ(ierr);
    ierr = VecConjugate(z);CHKERRQ(ierr);
    ierr = VecWAXPY(v3,1.0,v2,z);CHKERRQ(ierr);
    ierr = VecDestroy(&z);CHKERRQ(ierr);
  }
  ierr = VecLockPop(v1);CHKERRQ(ierr);
  ierr = PetscLogEventEnd(MAT_MultHermitianTransposeAdd,mat,v1,v2,v3);CHKERRQ(ierr);
  ierr = PetscObjectStateIncrease((PetscObject)v3);CHKERRQ(ierr);
  PetscFunctionReturn(0);
}

#undef __FUNCT__
#define __FUNCT__ "MatMultConstrained"
/*@
   MatMultConstrained - The inner multiplication routine for a
   constrained matrix P^T A P.

   Neighbor-wise Collective on Mat and Vec

   Input Parameters:
+  mat - the matrix
-  x   - the vector to be multilplied

   Output Parameters:
.  y - the result

   Notes:
   The vectors x and y cannot be the same.  I.e., one cannot
   call MatMult(A,y,y).

   Level: beginner

.keywords: matrix, multiply, matrix-vector product, constraint
.seealso: MatMult(), MatMultTranspose(), MatMultAdd(), MatMultTransposeAdd()
@*/
PetscErrorCode MatMultConstrained(Mat mat,Vec x,Vec y)
{
  PetscErrorCode ierr;

  PetscFunctionBegin;
  PetscValidHeaderSpecific(mat,MAT_CLASSID,1);
  PetscValidHeaderSpecific(x,VEC_CLASSID,2);
  PetscValidHeaderSpecific(y,VEC_CLASSID,3);
  if (!mat->assembled) SETERRQ(PETSC_COMM_SELF,PETSC_ERR_ARG_WRONGSTATE,"Not for unassembled matrix");
  if (mat->factortype) SETERRQ(PETSC_COMM_SELF,PETSC_ERR_ARG_WRONGSTATE,"Not for factored matrix");
  if (x == y) SETERRQ(PETSC_COMM_SELF,PETSC_ERR_ARG_WRONGSTATE,"x and y must be different vectors");
  if (mat->cmap->N != x->map->N) SETERRQ2(PETSC_COMM_SELF,PETSC_ERR_ARG_SIZ,"Mat mat,Vec x: global dim %D %D",mat->cmap->N,x->map->N);
  if (mat->rmap->N != y->map->N) SETERRQ2(PETSC_COMM_SELF,PETSC_ERR_ARG_SIZ,"Mat mat,Vec y: global dim %D %D",mat->rmap->N,y->map->N);
  if (mat->rmap->n != y->map->n) SETERRQ2(PETSC_COMM_SELF,PETSC_ERR_ARG_SIZ,"Mat mat,Vec y: local dim %D %D",mat->rmap->n,y->map->n);

  ierr = PetscLogEventBegin(MAT_MultConstrained,mat,x,y,0);CHKERRQ(ierr);
  ierr = VecLockPush(x);CHKERRQ(ierr);
  ierr = (*mat->ops->multconstrained)(mat,x,y);CHKERRQ(ierr);
  ierr = VecLockPop(x);CHKERRQ(ierr);
  ierr = PetscLogEventEnd(MAT_MultConstrained,mat,x,y,0);CHKERRQ(ierr);
  ierr = PetscObjectStateIncrease((PetscObject)y);CHKERRQ(ierr);
  PetscFunctionReturn(0);
}

#undef __FUNCT__
#define __FUNCT__ "MatMultTransposeConstrained"
/*@
   MatMultTransposeConstrained - The inner multiplication routine for a
   constrained matrix P^T A^T P.

   Neighbor-wise Collective on Mat and Vec

   Input Parameters:
+  mat - the matrix
-  x   - the vector to be multilplied

   Output Parameters:
.  y - the result

   Notes:
   The vectors x and y cannot be the same.  I.e., one cannot
   call MatMult(A,y,y).

   Level: beginner

.keywords: matrix, multiply, matrix-vector product, constraint
.seealso: MatMult(), MatMultTranspose(), MatMultAdd(), MatMultTransposeAdd()
@*/
PetscErrorCode MatMultTransposeConstrained(Mat mat,Vec x,Vec y)
{
  PetscErrorCode ierr;

  PetscFunctionBegin;
  PetscValidHeaderSpecific(mat,MAT_CLASSID,1);
  PetscValidHeaderSpecific(x,VEC_CLASSID,2);
  PetscValidHeaderSpecific(y,VEC_CLASSID,3);
  if (!mat->assembled) SETERRQ(PETSC_COMM_SELF,PETSC_ERR_ARG_WRONGSTATE,"Not for unassembled matrix");
  if (mat->factortype) SETERRQ(PETSC_COMM_SELF,PETSC_ERR_ARG_WRONGSTATE,"Not for factored matrix");
  if (x == y) SETERRQ(PETSC_COMM_SELF,PETSC_ERR_ARG_WRONGSTATE,"x and y must be different vectors");
  if (mat->rmap->N != x->map->N) SETERRQ2(PETSC_COMM_SELF,PETSC_ERR_ARG_SIZ,"Mat mat,Vec x: global dim %D %D",mat->cmap->N,x->map->N);
  if (mat->cmap->N != y->map->N) SETERRQ2(PETSC_COMM_SELF,PETSC_ERR_ARG_SIZ,"Mat mat,Vec y: global dim %D %D",mat->rmap->N,y->map->N);

  ierr = PetscLogEventBegin(MAT_MultConstrained,mat,x,y,0);CHKERRQ(ierr);
  ierr = (*mat->ops->multtransposeconstrained)(mat,x,y);CHKERRQ(ierr);
  ierr = PetscLogEventEnd(MAT_MultConstrained,mat,x,y,0);CHKERRQ(ierr);
  ierr = PetscObjectStateIncrease((PetscObject)y);CHKERRQ(ierr);
  PetscFunctionReturn(0);
}

#undef __FUNCT__
#define __FUNCT__ "MatGetFactorType"
/*@C
   MatGetFactorType - gets the type of factorization it is

   Note Collective
   as the flag

   Input Parameters:
.  mat - the matrix

   Output Parameters:
.  t - the type, one of MAT_FACTOR_NONE, MAT_FACTOR_LU, MAT_FACTOR_CHOLESKY, MAT_FACTOR_ILU, MAT_FACTOR_ICC,MAT_FACTOR_ILUDT

    Level: intermediate

.seealso:    MatFactorType, MatGetFactor()
@*/
PetscErrorCode MatGetFactorType(Mat mat,MatFactorType *t)
{
  PetscFunctionBegin;
  PetscValidHeaderSpecific(mat,MAT_CLASSID,1);
  PetscValidType(mat,1);
  *t = mat->factortype;
  PetscFunctionReturn(0);
}

/* ------------------------------------------------------------*/
#undef __FUNCT__
#define __FUNCT__ "MatGetInfo"
/*@C
   MatGetInfo - Returns information about matrix storage (number of
   nonzeros, memory, etc.).

   Collective on Mat if MAT_GLOBAL_MAX or MAT_GLOBAL_SUM is used as the flag

   Input Parameters:
.  mat - the matrix

   Output Parameters:
+  flag - flag indicating the type of parameters to be returned
   (MAT_LOCAL - local matrix, MAT_GLOBAL_MAX - maximum over all processors,
   MAT_GLOBAL_SUM - sum over all processors)
-  info - matrix information context

   Notes:
   The MatInfo context contains a variety of matrix data, including
   number of nonzeros allocated and used, number of mallocs during
   matrix assembly, etc.  Additional information for factored matrices
   is provided (such as the fill ratio, number of mallocs during
   factorization, etc.).  Much of this info is printed to PETSC_STDOUT
   when using the runtime options
$       -info -mat_view ::ascii_info

   Example for C/C++ Users:
   See the file ${PETSC_DIR}/include/petscmat.h for a complete list of
   data within the MatInfo context.  For example,
.vb
      MatInfo info;
      Mat     A;
      double  mal, nz_a, nz_u;

      MatGetInfo(A,MAT_LOCAL,&info);
      mal  = info.mallocs;
      nz_a = info.nz_allocated;
.ve

   Example for Fortran Users:
   Fortran users should declare info as a double precision
   array of dimension MAT_INFO_SIZE, and then extract the parameters
   of interest.  See the file ${PETSC_DIR}/include/petsc/finclude/petscmat.h
   a complete list of parameter names.
.vb
      double  precision info(MAT_INFO_SIZE)
      double  precision mal, nz_a
      Mat     A
      integer ierr

      call MatGetInfo(A,MAT_LOCAL,info,ierr)
      mal = info(MAT_INFO_MALLOCS)
      nz_a = info(MAT_INFO_NZ_ALLOCATED)
.ve

    Level: intermediate

    Concepts: matrices^getting information on

    Developer Note: fortran interface is not autogenerated as the f90
    interface defintion cannot be generated correctly [due to MatInfo]

.seealso: MatStashGetInfo()

@*/
PetscErrorCode MatGetInfo(Mat mat,MatInfoType flag,MatInfo *info)
{
  PetscErrorCode ierr;

  PetscFunctionBegin;
  PetscValidHeaderSpecific(mat,MAT_CLASSID,1);
  PetscValidType(mat,1);
  PetscValidPointer(info,3);
  if (!mat->ops->getinfo) SETERRQ1(PETSC_COMM_SELF,PETSC_ERR_SUP,"Mat type %s",((PetscObject)mat)->type_name);
  MatCheckPreallocated(mat,1);
  ierr = (*mat->ops->getinfo)(mat,flag,info);CHKERRQ(ierr);
  PetscFunctionReturn(0);
}

#undef __FUNCT__
#define __FUNCT__ "MatGetInfo_External"
/*
   This is used by external packages where it is not easy to get the info from the actual 
   matrix factorization.
*/
PetscErrorCode MatGetInfo_External(Mat A,MatInfoType flag,MatInfo *info)
{
  PetscErrorCode ierr;

  PetscFunctionBegin;
  ierr = PetscMemzero(info,sizeof(MatInfo));CHKERRQ(ierr);
  PetscFunctionReturn(0);
}

/* ----------------------------------------------------------*/

#undef __FUNCT__
#define __FUNCT__ "MatLUFactor"
/*@C
   MatLUFactor - Performs in-place LU factorization of matrix.

   Collective on Mat

   Input Parameters:
+  mat - the matrix
.  row - row permutation
.  col - column permutation
-  info - options for factorization, includes
$          fill - expected fill as ratio of original fill.
$          dtcol - pivot tolerance (0 no pivot, 1 full column pivoting)
$                   Run with the option -info to determine an optimal value to use

   Notes:
   Most users should employ the simplified KSP interface for linear solvers
   instead of working directly with matrix algebra routines such as this.
   See, e.g., KSPCreate().

   This changes the state of the matrix to a factored matrix; it cannot be used
   for example with MatSetValues() unless one first calls MatSetUnfactored().

   Level: developer

   Concepts: matrices^LU factorization

.seealso: MatLUFactorSymbolic(), MatLUFactorNumeric(), MatCholeskyFactor(),
          MatGetOrdering(), MatSetUnfactored(), MatFactorInfo, MatGetFactor()

    Developer Note: fortran interface is not autogenerated as the f90
    interface defintion cannot be generated correctly [due to MatFactorInfo]

@*/
PetscErrorCode MatLUFactor(Mat mat,IS row,IS col,const MatFactorInfo *info)
{
  PetscErrorCode ierr;
  MatFactorInfo  tinfo;

  PetscFunctionBegin;
  PetscValidHeaderSpecific(mat,MAT_CLASSID,1);
  if (row) PetscValidHeaderSpecific(row,IS_CLASSID,2);
  if (col) PetscValidHeaderSpecific(col,IS_CLASSID,3);
  if (info) PetscValidPointer(info,4);
  PetscValidType(mat,1);
  if (!mat->assembled) SETERRQ(PetscObjectComm((PetscObject)mat),PETSC_ERR_ARG_WRONGSTATE,"Not for unassembled matrix");
  if (mat->factortype) SETERRQ(PetscObjectComm((PetscObject)mat),PETSC_ERR_ARG_WRONGSTATE,"Not for factored matrix");
  if (!mat->ops->lufactor) SETERRQ1(PetscObjectComm((PetscObject)mat),PETSC_ERR_SUP,"Mat type %s",((PetscObject)mat)->type_name);
  MatCheckPreallocated(mat,1);
  if (!info) {
    ierr = MatFactorInfoInitialize(&tinfo);CHKERRQ(ierr);
    info = &tinfo;
  }

  ierr = PetscLogEventBegin(MAT_LUFactor,mat,row,col,0);CHKERRQ(ierr);
  ierr = (*mat->ops->lufactor)(mat,row,col,info);CHKERRQ(ierr);
  ierr = PetscLogEventEnd(MAT_LUFactor,mat,row,col,0);CHKERRQ(ierr);
  ierr = PetscObjectStateIncrease((PetscObject)mat);CHKERRQ(ierr);
  PetscFunctionReturn(0);
}

#undef __FUNCT__
#define __FUNCT__ "MatILUFactor"
/*@C
   MatILUFactor - Performs in-place ILU factorization of matrix.

   Collective on Mat

   Input Parameters:
+  mat - the matrix
.  row - row permutation
.  col - column permutation
-  info - structure containing
$      levels - number of levels of fill.
$      expected fill - as ratio of original fill.
$      1 or 0 - indicating force fill on diagonal (improves robustness for matrices
                missing diagonal entries)

   Notes:
   Probably really in-place only when level of fill is zero, otherwise allocates
   new space to store factored matrix and deletes previous memory.

   Most users should employ the simplified KSP interface for linear solvers
   instead of working directly with matrix algebra routines such as this.
   See, e.g., KSPCreate().

   Level: developer

   Concepts: matrices^ILU factorization

.seealso: MatILUFactorSymbolic(), MatLUFactorNumeric(), MatCholeskyFactor(), MatFactorInfo

    Developer Note: fortran interface is not autogenerated as the f90
    interface defintion cannot be generated correctly [due to MatFactorInfo]

@*/
PetscErrorCode MatILUFactor(Mat mat,IS row,IS col,const MatFactorInfo *info)
{
  PetscErrorCode ierr;

  PetscFunctionBegin;
  PetscValidHeaderSpecific(mat,MAT_CLASSID,1);
  if (row) PetscValidHeaderSpecific(row,IS_CLASSID,2);
  if (col) PetscValidHeaderSpecific(col,IS_CLASSID,3);
  PetscValidPointer(info,4);
  PetscValidType(mat,1);
  if (mat->rmap->N != mat->cmap->N) SETERRQ(PetscObjectComm((PetscObject)mat),PETSC_ERR_ARG_WRONG,"matrix must be square");
  if (!mat->assembled) SETERRQ(PetscObjectComm((PetscObject)mat),PETSC_ERR_ARG_WRONGSTATE,"Not for unassembled matrix");
  if (mat->factortype) SETERRQ(PetscObjectComm((PetscObject)mat),PETSC_ERR_ARG_WRONGSTATE,"Not for factored matrix");
  if (!mat->ops->ilufactor) SETERRQ1(PetscObjectComm((PetscObject)mat),PETSC_ERR_SUP,"Mat type %s",((PetscObject)mat)->type_name);
  MatCheckPreallocated(mat,1);

  ierr = PetscLogEventBegin(MAT_ILUFactor,mat,row,col,0);CHKERRQ(ierr);
  ierr = (*mat->ops->ilufactor)(mat,row,col,info);CHKERRQ(ierr);
  ierr = PetscLogEventEnd(MAT_ILUFactor,mat,row,col,0);CHKERRQ(ierr);
  ierr = PetscObjectStateIncrease((PetscObject)mat);CHKERRQ(ierr);
  PetscFunctionReturn(0);
}

#undef __FUNCT__
#define __FUNCT__ "MatLUFactorSymbolic"
/*@C
   MatLUFactorSymbolic - Performs symbolic LU factorization of matrix.
   Call this routine before calling MatLUFactorNumeric().

   Collective on Mat

   Input Parameters:
+  fact - the factor matrix obtained with MatGetFactor()
.  mat - the matrix
.  row, col - row and column permutations
-  info - options for factorization, includes
$          fill - expected fill as ratio of original fill.
$          dtcol - pivot tolerance (0 no pivot, 1 full column pivoting)
$                   Run with the option -info to determine an optimal value to use


   Notes: See Users-Manual: ch_mat for additional information about choosing the fill factor for better efficiency.

   Most users should employ the simplified KSP interface for linear solvers
   instead of working directly with matrix algebra routines such as this.
   See, e.g., KSPCreate().

   Level: developer

   Concepts: matrices^LU symbolic factorization

.seealso: MatLUFactor(), MatLUFactorNumeric(), MatCholeskyFactor(), MatFactorInfo, MatFactorInfoInitialize()

    Developer Note: fortran interface is not autogenerated as the f90
    interface defintion cannot be generated correctly [due to MatFactorInfo]

@*/
PetscErrorCode MatLUFactorSymbolic(Mat fact,Mat mat,IS row,IS col,const MatFactorInfo *info)
{
  PetscErrorCode ierr;

  PetscFunctionBegin;
  PetscValidHeaderSpecific(mat,MAT_CLASSID,1);
  if (row) PetscValidHeaderSpecific(row,IS_CLASSID,2);
  if (col) PetscValidHeaderSpecific(col,IS_CLASSID,3);
  if (info) PetscValidPointer(info,4);
  PetscValidType(mat,1);
  PetscValidPointer(fact,5);
  if (!mat->assembled) SETERRQ(PetscObjectComm((PetscObject)mat),PETSC_ERR_ARG_WRONGSTATE,"Not for unassembled matrix");
  if (mat->factortype) SETERRQ(PetscObjectComm((PetscObject)mat),PETSC_ERR_ARG_WRONGSTATE,"Not for factored matrix");
  if (!(fact)->ops->lufactorsymbolic) {
    const MatSolverPackage spackage;
    ierr = MatFactorGetSolverPackage(fact,&spackage);CHKERRQ(ierr);
    SETERRQ2(PetscObjectComm((PetscObject)mat),PETSC_ERR_SUP,"Matrix type %s symbolic LU using solver package %s",((PetscObject)mat)->type_name,spackage);
  }
  MatCheckPreallocated(mat,2);

  ierr = PetscLogEventBegin(MAT_LUFactorSymbolic,mat,row,col,0);CHKERRQ(ierr);
  ierr = (fact->ops->lufactorsymbolic)(fact,mat,row,col,info);CHKERRQ(ierr);
  ierr = PetscLogEventEnd(MAT_LUFactorSymbolic,mat,row,col,0);CHKERRQ(ierr);
  ierr = PetscObjectStateIncrease((PetscObject)fact);CHKERRQ(ierr);
  PetscFunctionReturn(0);
}

#undef __FUNCT__
#define __FUNCT__ "MatLUFactorNumeric"
/*@C
   MatLUFactorNumeric - Performs numeric LU factorization of a matrix.
   Call this routine after first calling MatLUFactorSymbolic().

   Collective on Mat

   Input Parameters:
+  fact - the factor matrix obtained with MatGetFactor()
.  mat - the matrix
-  info - options for factorization

   Notes:
   See MatLUFactor() for in-place factorization.  See
   MatCholeskyFactorNumeric() for the symmetric, positive definite case.

   Most users should employ the simplified KSP interface for linear solvers
   instead of working directly with matrix algebra routines such as this.
   See, e.g., KSPCreate().

   Level: developer

   Concepts: matrices^LU numeric factorization

.seealso: MatLUFactorSymbolic(), MatLUFactor(), MatCholeskyFactor()

    Developer Note: fortran interface is not autogenerated as the f90
    interface defintion cannot be generated correctly [due to MatFactorInfo]

@*/
PetscErrorCode MatLUFactorNumeric(Mat fact,Mat mat,const MatFactorInfo *info)
{
  PetscErrorCode ierr;

  PetscFunctionBegin;
  PetscValidHeaderSpecific(mat,MAT_CLASSID,1);
  PetscValidType(mat,1);
  PetscValidPointer(fact,2);
  PetscValidHeaderSpecific(fact,MAT_CLASSID,2);
  if (!mat->assembled) SETERRQ(PetscObjectComm((PetscObject)mat),PETSC_ERR_ARG_WRONGSTATE,"Not for unassembled matrix");
  if (mat->rmap->N != (fact)->rmap->N || mat->cmap->N != (fact)->cmap->N) SETERRQ4(PetscObjectComm((PetscObject)mat),PETSC_ERR_ARG_SIZ,"Mat mat,Mat fact: global dimensions are different %D should = %D %D should = %D",mat->rmap->N,(fact)->rmap->N,mat->cmap->N,(fact)->cmap->N);

  if (!(fact)->ops->lufactornumeric) SETERRQ1(PetscObjectComm((PetscObject)mat),PETSC_ERR_SUP,"Mat type %s numeric LU",((PetscObject)mat)->type_name);
  MatCheckPreallocated(mat,2);
  ierr = PetscLogEventBegin(MAT_LUFactorNumeric,mat,fact,0,0);CHKERRQ(ierr);
  ierr = (fact->ops->lufactornumeric)(fact,mat,info);CHKERRQ(ierr);
  ierr = PetscLogEventEnd(MAT_LUFactorNumeric,mat,fact,0,0);CHKERRQ(ierr);
  ierr = MatViewFromOptions(fact,NULL,"-mat_factor_view");CHKERRQ(ierr);
  ierr = PetscObjectStateIncrease((PetscObject)fact);CHKERRQ(ierr);
  PetscFunctionReturn(0);
}

#undef __FUNCT__
#define __FUNCT__ "MatCholeskyFactor"
/*@C
   MatCholeskyFactor - Performs in-place Cholesky factorization of a
   symmetric matrix.

   Collective on Mat

   Input Parameters:
+  mat - the matrix
.  perm - row and column permutations
-  f - expected fill as ratio of original fill

   Notes:
   See MatLUFactor() for the nonsymmetric case.  See also
   MatCholeskyFactorSymbolic(), and MatCholeskyFactorNumeric().

   Most users should employ the simplified KSP interface for linear solvers
   instead of working directly with matrix algebra routines such as this.
   See, e.g., KSPCreate().

   Level: developer

   Concepts: matrices^Cholesky factorization

.seealso: MatLUFactor(), MatCholeskyFactorSymbolic(), MatCholeskyFactorNumeric()
          MatGetOrdering()

    Developer Note: fortran interface is not autogenerated as the f90
    interface defintion cannot be generated correctly [due to MatFactorInfo]

@*/
PetscErrorCode MatCholeskyFactor(Mat mat,IS perm,const MatFactorInfo *info)
{
  PetscErrorCode ierr;

  PetscFunctionBegin;
  PetscValidHeaderSpecific(mat,MAT_CLASSID,1);
  PetscValidType(mat,1);
  if (perm) PetscValidHeaderSpecific(perm,IS_CLASSID,2);
  if (info) PetscValidPointer(info,3);
  if (mat->rmap->N != mat->cmap->N) SETERRQ(PetscObjectComm((PetscObject)mat),PETSC_ERR_ARG_WRONG,"Matrix must be square");
  if (!mat->assembled) SETERRQ(PetscObjectComm((PetscObject)mat),PETSC_ERR_ARG_WRONGSTATE,"Not for unassembled matrix");
  if (mat->factortype) SETERRQ(PetscObjectComm((PetscObject)mat),PETSC_ERR_ARG_WRONGSTATE,"Not for factored matrix");
  if (!mat->ops->choleskyfactor) SETERRQ1(PetscObjectComm((PetscObject)mat),PETSC_ERR_SUP,"Mat type %s",((PetscObject)mat)->type_name);
  MatCheckPreallocated(mat,1);

  ierr = PetscLogEventBegin(MAT_CholeskyFactor,mat,perm,0,0);CHKERRQ(ierr);
  ierr = (*mat->ops->choleskyfactor)(mat,perm,info);CHKERRQ(ierr);
  ierr = PetscLogEventEnd(MAT_CholeskyFactor,mat,perm,0,0);CHKERRQ(ierr);
  ierr = PetscObjectStateIncrease((PetscObject)mat);CHKERRQ(ierr);
  PetscFunctionReturn(0);
}

#undef __FUNCT__
#define __FUNCT__ "MatCholeskyFactorSymbolic"
/*@C
   MatCholeskyFactorSymbolic - Performs symbolic Cholesky factorization
   of a symmetric matrix.

   Collective on Mat

   Input Parameters:
+  fact - the factor matrix obtained with MatGetFactor()
.  mat - the matrix
.  perm - row and column permutations
-  info - options for factorization, includes
$          fill - expected fill as ratio of original fill.
$          dtcol - pivot tolerance (0 no pivot, 1 full column pivoting)
$                   Run with the option -info to determine an optimal value to use

   Notes:
   See MatLUFactorSymbolic() for the nonsymmetric case.  See also
   MatCholeskyFactor() and MatCholeskyFactorNumeric().

   Most users should employ the simplified KSP interface for linear solvers
   instead of working directly with matrix algebra routines such as this.
   See, e.g., KSPCreate().

   Level: developer

   Concepts: matrices^Cholesky symbolic factorization

.seealso: MatLUFactorSymbolic(), MatCholeskyFactor(), MatCholeskyFactorNumeric()
          MatGetOrdering()

    Developer Note: fortran interface is not autogenerated as the f90
    interface defintion cannot be generated correctly [due to MatFactorInfo]

@*/
PetscErrorCode MatCholeskyFactorSymbolic(Mat fact,Mat mat,IS perm,const MatFactorInfo *info)
{
  PetscErrorCode ierr;

  PetscFunctionBegin;
  PetscValidHeaderSpecific(mat,MAT_CLASSID,1);
  PetscValidType(mat,1);
  if (perm) PetscValidHeaderSpecific(perm,IS_CLASSID,2);
  if (info) PetscValidPointer(info,3);
  PetscValidPointer(fact,4);
  if (mat->rmap->N != mat->cmap->N) SETERRQ(PetscObjectComm((PetscObject)mat),PETSC_ERR_ARG_WRONG,"Matrix must be square");
  if (!mat->assembled) SETERRQ(PetscObjectComm((PetscObject)mat),PETSC_ERR_ARG_WRONGSTATE,"Not for unassembled matrix");
  if (mat->factortype) SETERRQ(PetscObjectComm((PetscObject)mat),PETSC_ERR_ARG_WRONGSTATE,"Not for factored matrix");
  if (!(fact)->ops->choleskyfactorsymbolic) {
    const MatSolverPackage spackage;
    ierr = MatFactorGetSolverPackage(fact,&spackage);CHKERRQ(ierr);
    SETERRQ2(PetscObjectComm((PetscObject)mat),PETSC_ERR_SUP,"Mat type %s symbolic factor Cholesky using solver package %s",((PetscObject)mat)->type_name,spackage);
  }
  MatCheckPreallocated(mat,2);

  ierr = PetscLogEventBegin(MAT_CholeskyFactorSymbolic,mat,perm,0,0);CHKERRQ(ierr);
  ierr = (fact->ops->choleskyfactorsymbolic)(fact,mat,perm,info);CHKERRQ(ierr);
  ierr = PetscLogEventEnd(MAT_CholeskyFactorSymbolic,mat,perm,0,0);CHKERRQ(ierr);
  ierr = PetscObjectStateIncrease((PetscObject)fact);CHKERRQ(ierr);
  PetscFunctionReturn(0);
}

#undef __FUNCT__
#define __FUNCT__ "MatCholeskyFactorNumeric"
/*@C
   MatCholeskyFactorNumeric - Performs numeric Cholesky factorization
   of a symmetric matrix. Call this routine after first calling
   MatCholeskyFactorSymbolic().

   Collective on Mat

   Input Parameters:
+  fact - the factor matrix obtained with MatGetFactor()
.  mat - the initial matrix
.  info - options for factorization
-  fact - the symbolic factor of mat


   Notes:
   Most users should employ the simplified KSP interface for linear solvers
   instead of working directly with matrix algebra routines such as this.
   See, e.g., KSPCreate().

   Level: developer

   Concepts: matrices^Cholesky numeric factorization

.seealso: MatCholeskyFactorSymbolic(), MatCholeskyFactor(), MatLUFactorNumeric()

    Developer Note: fortran interface is not autogenerated as the f90
    interface defintion cannot be generated correctly [due to MatFactorInfo]

@*/
PetscErrorCode MatCholeskyFactorNumeric(Mat fact,Mat mat,const MatFactorInfo *info)
{
  PetscErrorCode ierr;

  PetscFunctionBegin;
  PetscValidHeaderSpecific(mat,MAT_CLASSID,1);
  PetscValidType(mat,1);
  PetscValidPointer(fact,2);
  PetscValidHeaderSpecific(fact,MAT_CLASSID,2);
  if (!mat->assembled) SETERRQ(PetscObjectComm((PetscObject)mat),PETSC_ERR_ARG_WRONGSTATE,"Not for unassembled matrix");
  if (!(fact)->ops->choleskyfactornumeric) SETERRQ1(PetscObjectComm((PetscObject)mat),PETSC_ERR_SUP,"Mat type %s numeric factor Cholesky",((PetscObject)mat)->type_name);
  if (mat->rmap->N != (fact)->rmap->N || mat->cmap->N != (fact)->cmap->N) SETERRQ4(PetscObjectComm((PetscObject)mat),PETSC_ERR_ARG_SIZ,"Mat mat,Mat fact: global dim %D should = %D %D should = %D",mat->rmap->N,(fact)->rmap->N,mat->cmap->N,(fact)->cmap->N);
  MatCheckPreallocated(mat,2);

  ierr = PetscLogEventBegin(MAT_CholeskyFactorNumeric,mat,fact,0,0);CHKERRQ(ierr);
  ierr = (fact->ops->choleskyfactornumeric)(fact,mat,info);CHKERRQ(ierr);
  ierr = PetscLogEventEnd(MAT_CholeskyFactorNumeric,mat,fact,0,0);CHKERRQ(ierr);
  ierr = MatViewFromOptions(fact,NULL,"-mat_factor_view");CHKERRQ(ierr);
  ierr = PetscObjectStateIncrease((PetscObject)fact);CHKERRQ(ierr);
  PetscFunctionReturn(0);
}

/* ----------------------------------------------------------------*/
#undef __FUNCT__
#define __FUNCT__ "MatSolve"
/*@
   MatSolve - Solves A x = b, given a factored matrix.

   Neighbor-wise Collective on Mat and Vec

   Input Parameters:
+  mat - the factored matrix
-  b - the right-hand-side vector

   Output Parameter:
.  x - the result vector

   Notes:
   The vectors b and x cannot be the same.  I.e., one cannot
   call MatSolve(A,x,x).

   Notes:
   Most users should employ the simplified KSP interface for linear solvers
   instead of working directly with matrix algebra routines such as this.
   See, e.g., KSPCreate().

   Level: developer

   Concepts: matrices^triangular solves

.seealso: MatSolveAdd(), MatSolveTranspose(), MatSolveTransposeAdd()
@*/
PetscErrorCode MatSolve(Mat mat,Vec b,Vec x)
{
  PetscErrorCode ierr;

  PetscFunctionBegin;
  PetscValidHeaderSpecific(mat,MAT_CLASSID,1);
  PetscValidType(mat,1);
  PetscValidHeaderSpecific(b,VEC_CLASSID,2);
  PetscValidHeaderSpecific(x,VEC_CLASSID,3);
  PetscCheckSameComm(mat,1,b,2);
  PetscCheckSameComm(mat,1,x,3);
  if (x == b) SETERRQ(PetscObjectComm((PetscObject)mat),PETSC_ERR_ARG_IDN,"x and b must be different vectors");
  if (!mat->factortype) SETERRQ(PetscObjectComm((PetscObject)mat),PETSC_ERR_ARG_WRONGSTATE,"Unfactored matrix");
  if (mat->cmap->N != x->map->N) SETERRQ2(PetscObjectComm((PetscObject)mat),PETSC_ERR_ARG_SIZ,"Mat mat,Vec x: global dim %D %D",mat->cmap->N,x->map->N);
  if (mat->rmap->N != b->map->N) SETERRQ2(PetscObjectComm((PetscObject)mat),PETSC_ERR_ARG_SIZ,"Mat mat,Vec b: global dim %D %D",mat->rmap->N,b->map->N);
  if (mat->rmap->n != b->map->n) SETERRQ2(PETSC_COMM_SELF,PETSC_ERR_ARG_SIZ,"Mat mat,Vec b: local dim %D %D",mat->rmap->n,b->map->n);
  if (!mat->rmap->N && !mat->cmap->N) PetscFunctionReturn(0);
  if (!mat->ops->solve) SETERRQ1(PetscObjectComm((PetscObject)mat),PETSC_ERR_SUP,"Mat type %s",((PetscObject)mat)->type_name);
  MatCheckPreallocated(mat,1);

  ierr = PetscLogEventBegin(MAT_Solve,mat,b,x,0);CHKERRQ(ierr);
  if (mat->errortype) {
    ierr = PetscInfo1(mat,"MatFactorError %D\n",mat->errortype);CHKERRQ(ierr);
    ierr = VecSetInf(x);CHKERRQ(ierr);
  } else {
    ierr = (*mat->ops->solve)(mat,b,x);CHKERRQ(ierr);
  }
  ierr = PetscLogEventEnd(MAT_Solve,mat,b,x,0);CHKERRQ(ierr);
  ierr = PetscObjectStateIncrease((PetscObject)x);CHKERRQ(ierr);
  PetscFunctionReturn(0);
}

#undef __FUNCT__
#define __FUNCT__ "MatMatSolve_Basic"
PetscErrorCode MatMatSolve_Basic(Mat A,Mat B,Mat X)
{
  PetscErrorCode ierr;
  Vec            b,x;
  PetscInt       m,N,i;
  PetscScalar    *bb,*xx;
  PetscBool      flg;

  PetscFunctionBegin;
  ierr = PetscObjectTypeCompareAny((PetscObject)B,&flg,MATSEQDENSE,MATMPIDENSE,NULL);CHKERRQ(ierr);
  if (!flg) SETERRQ(PetscObjectComm((PetscObject)A),PETSC_ERR_ARG_WRONG,"Matrix B must be MATDENSE matrix");
  ierr = PetscObjectTypeCompareAny((PetscObject)X,&flg,MATSEQDENSE,MATMPIDENSE,NULL);CHKERRQ(ierr);
  if (!flg) SETERRQ(PetscObjectComm((PetscObject)A),PETSC_ERR_ARG_WRONG,"Matrix X must be MATDENSE matrix");

  ierr = MatDenseGetArray(B,&bb);CHKERRQ(ierr);
  ierr = MatDenseGetArray(X,&xx);CHKERRQ(ierr);
  ierr = MatGetLocalSize(B,&m,NULL);CHKERRQ(ierr);  /* number local rows */
  ierr = MatGetSize(B,NULL,&N);CHKERRQ(ierr);       /* total columns in dense matrix */
  ierr = MatCreateVecs(A,&x,&b);CHKERRQ(ierr);
  for (i=0; i<N; i++) {
    ierr = VecPlaceArray(b,bb + i*m);CHKERRQ(ierr);
    ierr = VecPlaceArray(x,xx + i*m);CHKERRQ(ierr);
    ierr = MatSolve(A,b,x);CHKERRQ(ierr);
    ierr = VecResetArray(x);CHKERRQ(ierr);
    ierr = VecResetArray(b);CHKERRQ(ierr);
  }
  ierr = VecDestroy(&b);CHKERRQ(ierr);
  ierr = VecDestroy(&x);CHKERRQ(ierr);
  ierr = MatDenseRestoreArray(B,&bb);CHKERRQ(ierr);
  ierr = MatDenseRestoreArray(X,&xx);CHKERRQ(ierr);
  PetscFunctionReturn(0);
}

#undef __FUNCT__
#define __FUNCT__ "MatMatSolve"
/*@
   MatMatSolve - Solves A X = B, given a factored matrix.

   Neighbor-wise Collective on Mat

   Input Parameters:
+  A - the factored matrix
-  B - the right-hand-side matrix  (dense matrix)

   Output Parameter:
.  X - the result matrix (dense matrix)

   Notes:
   The matrices b and x cannot be the same.  I.e., one cannot
   call MatMatSolve(A,x,x).

   Notes:
   Most users should usually employ the simplified KSP interface for linear solvers
   instead of working directly with matrix algebra routines such as this.
   See, e.g., KSPCreate(). However KSP can only solve for one vector (column of X)
   at a time.

   When using SuperLU_Dist as a parallel solver PETSc will use the SuperLU_Dist functionality to solve multiple right hand sides simultaneously. For MUMPS
   it calls a separate solve for each right hand side since MUMPS does not yet support distributed right hand sides.

   Since the resulting matrix X must always be dense we do not support sparse representation of the matrix B.

   Level: developer

   Concepts: matrices^triangular solves

.seealso: MatMatSolveAdd(), MatMatSolveTranspose(), MatMatSolveTransposeAdd(), MatLUFactor(), MatCholeskyFactor()
@*/
PetscErrorCode MatMatSolve(Mat A,Mat B,Mat X)
{
  PetscErrorCode ierr;

  PetscFunctionBegin;
  PetscValidHeaderSpecific(A,MAT_CLASSID,1);
  PetscValidType(A,1);
  PetscValidHeaderSpecific(B,MAT_CLASSID,2);
  PetscValidHeaderSpecific(X,MAT_CLASSID,3);
  PetscCheckSameComm(A,1,B,2);
  PetscCheckSameComm(A,1,X,3);
  if (X == B) SETERRQ(PetscObjectComm((PetscObject)A),PETSC_ERR_ARG_IDN,"X and B must be different matrices");
  if (!A->factortype) SETERRQ(PetscObjectComm((PetscObject)A),PETSC_ERR_ARG_WRONGSTATE,"Unfactored matrix");
  if (A->cmap->N != X->rmap->N) SETERRQ2(PetscObjectComm((PetscObject)A),PETSC_ERR_ARG_SIZ,"Mat A,Mat X: global dim %D %D",A->cmap->N,X->rmap->N);
  if (A->rmap->N != B->rmap->N) SETERRQ2(PetscObjectComm((PetscObject)A),PETSC_ERR_ARG_SIZ,"Mat A,Mat B: global dim %D %D",A->rmap->N,B->rmap->N);
  if (A->rmap->n != B->rmap->n) SETERRQ2(PETSC_COMM_SELF,PETSC_ERR_ARG_SIZ,"Mat A,Mat B: local dim %D %D",A->rmap->n,B->rmap->n);
  if (X->cmap->N < B->cmap->N) SETERRQ(PETSC_COMM_SELF,PETSC_ERR_ARG_SIZ,"Solution matrix must have same number of columns as rhs matrix");
  if (!A->rmap->N && !A->cmap->N) PetscFunctionReturn(0);
  MatCheckPreallocated(A,1);

  ierr = PetscLogEventBegin(MAT_MatSolve,A,B,X,0);CHKERRQ(ierr);
  if (!A->ops->matsolve) {
    ierr = PetscInfo1(A,"Mat type %s using basic MatMatSolve\n",((PetscObject)A)->type_name);CHKERRQ(ierr);
    ierr = MatMatSolve_Basic(A,B,X);CHKERRQ(ierr);
  } else {
    ierr = (*A->ops->matsolve)(A,B,X);CHKERRQ(ierr);
  }
  ierr = PetscLogEventEnd(MAT_MatSolve,A,B,X,0);CHKERRQ(ierr);
  ierr = PetscObjectStateIncrease((PetscObject)X);CHKERRQ(ierr);
  PetscFunctionReturn(0);
}


#undef __FUNCT__
#define __FUNCT__ "MatForwardSolve"
/*@
   MatForwardSolve - Solves L x = b, given a factored matrix, A = LU, or
                            U^T*D^(1/2) x = b, given a factored symmetric matrix, A = U^T*D*U,

   Neighbor-wise Collective on Mat and Vec

   Input Parameters:
+  mat - the factored matrix
-  b - the right-hand-side vector

   Output Parameter:
.  x - the result vector

   Notes:
   MatSolve() should be used for most applications, as it performs
   a forward solve followed by a backward solve.

   The vectors b and x cannot be the same,  i.e., one cannot
   call MatForwardSolve(A,x,x).

   For matrix in seqsbaij format with block size larger than 1,
   the diagonal blocks are not implemented as D = D^(1/2) * D^(1/2) yet.
   MatForwardSolve() solves U^T*D y = b, and
   MatBackwardSolve() solves U x = y.
   Thus they do not provide a symmetric preconditioner.

   Most users should employ the simplified KSP interface for linear solvers
   instead of working directly with matrix algebra routines such as this.
   See, e.g., KSPCreate().

   Level: developer

   Concepts: matrices^forward solves

.seealso: MatSolve(), MatBackwardSolve()
@*/
PetscErrorCode MatForwardSolve(Mat mat,Vec b,Vec x)
{
  PetscErrorCode ierr;

  PetscFunctionBegin;
  PetscValidHeaderSpecific(mat,MAT_CLASSID,1);
  PetscValidType(mat,1);
  PetscValidHeaderSpecific(b,VEC_CLASSID,2);
  PetscValidHeaderSpecific(x,VEC_CLASSID,3);
  PetscCheckSameComm(mat,1,b,2);
  PetscCheckSameComm(mat,1,x,3);
  if (x == b) SETERRQ(PetscObjectComm((PetscObject)mat),PETSC_ERR_ARG_IDN,"x and b must be different vectors");
  if (!mat->factortype) SETERRQ(PetscObjectComm((PetscObject)mat),PETSC_ERR_ARG_WRONGSTATE,"Unfactored matrix");
  if (!mat->ops->forwardsolve) SETERRQ1(PetscObjectComm((PetscObject)mat),PETSC_ERR_SUP,"Mat type %s",((PetscObject)mat)->type_name);
  if (mat->cmap->N != x->map->N) SETERRQ2(PetscObjectComm((PetscObject)mat),PETSC_ERR_ARG_SIZ,"Mat mat,Vec x: global dim %D %D",mat->cmap->N,x->map->N);
  if (mat->rmap->N != b->map->N) SETERRQ2(PetscObjectComm((PetscObject)mat),PETSC_ERR_ARG_SIZ,"Mat mat,Vec b: global dim %D %D",mat->rmap->N,b->map->N);
  if (mat->rmap->n != b->map->n) SETERRQ2(PETSC_COMM_SELF,PETSC_ERR_ARG_SIZ,"Mat mat,Vec b: local dim %D %D",mat->rmap->n,b->map->n);
  MatCheckPreallocated(mat,1);
  ierr = PetscLogEventBegin(MAT_ForwardSolve,mat,b,x,0);CHKERRQ(ierr);
  ierr = (*mat->ops->forwardsolve)(mat,b,x);CHKERRQ(ierr);
  ierr = PetscLogEventEnd(MAT_ForwardSolve,mat,b,x,0);CHKERRQ(ierr);
  ierr = PetscObjectStateIncrease((PetscObject)x);CHKERRQ(ierr);
  PetscFunctionReturn(0);
}

#undef __FUNCT__
#define __FUNCT__ "MatBackwardSolve"
/*@
   MatBackwardSolve - Solves U x = b, given a factored matrix, A = LU.
                             D^(1/2) U x = b, given a factored symmetric matrix, A = U^T*D*U,

   Neighbor-wise Collective on Mat and Vec

   Input Parameters:
+  mat - the factored matrix
-  b - the right-hand-side vector

   Output Parameter:
.  x - the result vector

   Notes:
   MatSolve() should be used for most applications, as it performs
   a forward solve followed by a backward solve.

   The vectors b and x cannot be the same.  I.e., one cannot
   call MatBackwardSolve(A,x,x).

   For matrix in seqsbaij format with block size larger than 1,
   the diagonal blocks are not implemented as D = D^(1/2) * D^(1/2) yet.
   MatForwardSolve() solves U^T*D y = b, and
   MatBackwardSolve() solves U x = y.
   Thus they do not provide a symmetric preconditioner.

   Most users should employ the simplified KSP interface for linear solvers
   instead of working directly with matrix algebra routines such as this.
   See, e.g., KSPCreate().

   Level: developer

   Concepts: matrices^backward solves

.seealso: MatSolve(), MatForwardSolve()
@*/
PetscErrorCode MatBackwardSolve(Mat mat,Vec b,Vec x)
{
  PetscErrorCode ierr;

  PetscFunctionBegin;
  PetscValidHeaderSpecific(mat,MAT_CLASSID,1);
  PetscValidType(mat,1);
  PetscValidHeaderSpecific(b,VEC_CLASSID,2);
  PetscValidHeaderSpecific(x,VEC_CLASSID,3);
  PetscCheckSameComm(mat,1,b,2);
  PetscCheckSameComm(mat,1,x,3);
  if (x == b) SETERRQ(PetscObjectComm((PetscObject)mat),PETSC_ERR_ARG_IDN,"x and b must be different vectors");
  if (!mat->factortype) SETERRQ(PetscObjectComm((PetscObject)mat),PETSC_ERR_ARG_WRONGSTATE,"Unfactored matrix");
  if (!mat->ops->backwardsolve) SETERRQ1(PetscObjectComm((PetscObject)mat),PETSC_ERR_SUP,"Mat type %s",((PetscObject)mat)->type_name);
  if (mat->cmap->N != x->map->N) SETERRQ2(PetscObjectComm((PetscObject)mat),PETSC_ERR_ARG_SIZ,"Mat mat,Vec x: global dim %D %D",mat->cmap->N,x->map->N);
  if (mat->rmap->N != b->map->N) SETERRQ2(PetscObjectComm((PetscObject)mat),PETSC_ERR_ARG_SIZ,"Mat mat,Vec b: global dim %D %D",mat->rmap->N,b->map->N);
  if (mat->rmap->n != b->map->n) SETERRQ2(PETSC_COMM_SELF,PETSC_ERR_ARG_SIZ,"Mat mat,Vec b: local dim %D %D",mat->rmap->n,b->map->n);
  MatCheckPreallocated(mat,1);

  ierr = PetscLogEventBegin(MAT_BackwardSolve,mat,b,x,0);CHKERRQ(ierr);
  ierr = (*mat->ops->backwardsolve)(mat,b,x);CHKERRQ(ierr);
  ierr = PetscLogEventEnd(MAT_BackwardSolve,mat,b,x,0);CHKERRQ(ierr);
  ierr = PetscObjectStateIncrease((PetscObject)x);CHKERRQ(ierr);
  PetscFunctionReturn(0);
}

#undef __FUNCT__
#define __FUNCT__ "MatSolveAdd"
/*@
   MatSolveAdd - Computes x = y + inv(A)*b, given a factored matrix.

   Neighbor-wise Collective on Mat and Vec

   Input Parameters:
+  mat - the factored matrix
.  b - the right-hand-side vector
-  y - the vector to be added to

   Output Parameter:
.  x - the result vector

   Notes:
   The vectors b and x cannot be the same.  I.e., one cannot
   call MatSolveAdd(A,x,y,x).

   Most users should employ the simplified KSP interface for linear solvers
   instead of working directly with matrix algebra routines such as this.
   See, e.g., KSPCreate().

   Level: developer

   Concepts: matrices^triangular solves

.seealso: MatSolve(), MatSolveTranspose(), MatSolveTransposeAdd()
@*/
PetscErrorCode MatSolveAdd(Mat mat,Vec b,Vec y,Vec x)
{
  PetscScalar    one = 1.0;
  Vec            tmp;
  PetscErrorCode ierr;

  PetscFunctionBegin;
  PetscValidHeaderSpecific(mat,MAT_CLASSID,1);
  PetscValidType(mat,1);
  PetscValidHeaderSpecific(y,VEC_CLASSID,2);
  PetscValidHeaderSpecific(b,VEC_CLASSID,3);
  PetscValidHeaderSpecific(x,VEC_CLASSID,4);
  PetscCheckSameComm(mat,1,b,2);
  PetscCheckSameComm(mat,1,y,2);
  PetscCheckSameComm(mat,1,x,3);
  if (x == b) SETERRQ(PetscObjectComm((PetscObject)mat),PETSC_ERR_ARG_IDN,"x and b must be different vectors");
  if (!mat->factortype) SETERRQ(PetscObjectComm((PetscObject)mat),PETSC_ERR_ARG_WRONGSTATE,"Unfactored matrix");
  if (mat->cmap->N != x->map->N) SETERRQ2(PetscObjectComm((PetscObject)mat),PETSC_ERR_ARG_SIZ,"Mat mat,Vec x: global dim %D %D",mat->cmap->N,x->map->N);
  if (mat->rmap->N != b->map->N) SETERRQ2(PetscObjectComm((PetscObject)mat),PETSC_ERR_ARG_SIZ,"Mat mat,Vec b: global dim %D %D",mat->rmap->N,b->map->N);
  if (mat->rmap->N != y->map->N) SETERRQ2(PetscObjectComm((PetscObject)mat),PETSC_ERR_ARG_SIZ,"Mat mat,Vec y: global dim %D %D",mat->rmap->N,y->map->N);
  if (mat->rmap->n != b->map->n) SETERRQ2(PETSC_COMM_SELF,PETSC_ERR_ARG_SIZ,"Mat mat,Vec b: local dim %D %D",mat->rmap->n,b->map->n);
  if (x->map->n != y->map->n) SETERRQ2(PETSC_COMM_SELF,PETSC_ERR_ARG_SIZ,"Vec x,Vec y: local dim %D %D",x->map->n,y->map->n);
  MatCheckPreallocated(mat,1);

  ierr = PetscLogEventBegin(MAT_SolveAdd,mat,b,x,y);CHKERRQ(ierr);
  if (mat->ops->solveadd) {
    ierr = (*mat->ops->solveadd)(mat,b,y,x);CHKERRQ(ierr);
  } else {
    /* do the solve then the add manually */
    if (x != y) {
      ierr = MatSolve(mat,b,x);CHKERRQ(ierr);
      ierr = VecAXPY(x,one,y);CHKERRQ(ierr);
    } else {
      ierr = VecDuplicate(x,&tmp);CHKERRQ(ierr);
      ierr = PetscLogObjectParent((PetscObject)mat,(PetscObject)tmp);CHKERRQ(ierr);
      ierr = VecCopy(x,tmp);CHKERRQ(ierr);
      ierr = MatSolve(mat,b,x);CHKERRQ(ierr);
      ierr = VecAXPY(x,one,tmp);CHKERRQ(ierr);
      ierr = VecDestroy(&tmp);CHKERRQ(ierr);
    }
  }
  ierr = PetscLogEventEnd(MAT_SolveAdd,mat,b,x,y);CHKERRQ(ierr);
  ierr = PetscObjectStateIncrease((PetscObject)x);CHKERRQ(ierr);
  PetscFunctionReturn(0);
}

#undef __FUNCT__
#define __FUNCT__ "MatSolveTranspose"
/*@
   MatSolveTranspose - Solves A' x = b, given a factored matrix.

   Neighbor-wise Collective on Mat and Vec

   Input Parameters:
+  mat - the factored matrix
-  b - the right-hand-side vector

   Output Parameter:
.  x - the result vector

   Notes:
   The vectors b and x cannot be the same.  I.e., one cannot
   call MatSolveTranspose(A,x,x).

   Most users should employ the simplified KSP interface for linear solvers
   instead of working directly with matrix algebra routines such as this.
   See, e.g., KSPCreate().

   Level: developer

   Concepts: matrices^triangular solves

.seealso: MatSolve(), MatSolveAdd(), MatSolveTransposeAdd()
@*/
PetscErrorCode MatSolveTranspose(Mat mat,Vec b,Vec x)
{
  PetscErrorCode ierr;

  PetscFunctionBegin;
  PetscValidHeaderSpecific(mat,MAT_CLASSID,1);
  PetscValidType(mat,1);
  PetscValidHeaderSpecific(b,VEC_CLASSID,2);
  PetscValidHeaderSpecific(x,VEC_CLASSID,3);
  PetscCheckSameComm(mat,1,b,2);
  PetscCheckSameComm(mat,1,x,3);
  if (!mat->factortype) SETERRQ(PetscObjectComm((PetscObject)mat),PETSC_ERR_ARG_WRONGSTATE,"Unfactored matrix");
  if (x == b) SETERRQ(PetscObjectComm((PetscObject)mat),PETSC_ERR_ARG_IDN,"x and b must be different vectors");
  if (!mat->ops->solvetranspose) SETERRQ1(PetscObjectComm((PetscObject)mat),PETSC_ERR_SUP,"Matrix type %s",((PetscObject)mat)->type_name);
  if (mat->rmap->N != x->map->N) SETERRQ2(PetscObjectComm((PetscObject)mat),PETSC_ERR_ARG_SIZ,"Mat mat,Vec x: global dim %D %D",mat->rmap->N,x->map->N);
  if (mat->cmap->N != b->map->N) SETERRQ2(PetscObjectComm((PetscObject)mat),PETSC_ERR_ARG_SIZ,"Mat mat,Vec b: global dim %D %D",mat->cmap->N,b->map->N);
  MatCheckPreallocated(mat,1);
  ierr = PetscLogEventBegin(MAT_SolveTranspose,mat,b,x,0);CHKERRQ(ierr);
  if (mat->errortype) {
    ierr = PetscInfo1(mat,"MatFactorError %D\n",mat->errortype);CHKERRQ(ierr);
    ierr = VecSetInf(x);CHKERRQ(ierr);
  } else {
    ierr = (*mat->ops->solvetranspose)(mat,b,x);CHKERRQ(ierr);
  }
  ierr = PetscLogEventEnd(MAT_SolveTranspose,mat,b,x,0);CHKERRQ(ierr);
  ierr = PetscObjectStateIncrease((PetscObject)x);CHKERRQ(ierr);
  PetscFunctionReturn(0);
}

#undef __FUNCT__
#define __FUNCT__ "MatSolveTransposeAdd"
/*@
   MatSolveTransposeAdd - Computes x = y + inv(Transpose(A)) b, given a
                      factored matrix.

   Neighbor-wise Collective on Mat and Vec

   Input Parameters:
+  mat - the factored matrix
.  b - the right-hand-side vector
-  y - the vector to be added to

   Output Parameter:
.  x - the result vector

   Notes:
   The vectors b and x cannot be the same.  I.e., one cannot
   call MatSolveTransposeAdd(A,x,y,x).

   Most users should employ the simplified KSP interface for linear solvers
   instead of working directly with matrix algebra routines such as this.
   See, e.g., KSPCreate().

   Level: developer

   Concepts: matrices^triangular solves

.seealso: MatSolve(), MatSolveAdd(), MatSolveTranspose()
@*/
PetscErrorCode MatSolveTransposeAdd(Mat mat,Vec b,Vec y,Vec x)
{
  PetscScalar    one = 1.0;
  PetscErrorCode ierr;
  Vec            tmp;

  PetscFunctionBegin;
  PetscValidHeaderSpecific(mat,MAT_CLASSID,1);
  PetscValidType(mat,1);
  PetscValidHeaderSpecific(y,VEC_CLASSID,2);
  PetscValidHeaderSpecific(b,VEC_CLASSID,3);
  PetscValidHeaderSpecific(x,VEC_CLASSID,4);
  PetscCheckSameComm(mat,1,b,2);
  PetscCheckSameComm(mat,1,y,3);
  PetscCheckSameComm(mat,1,x,4);
  if (x == b) SETERRQ(PetscObjectComm((PetscObject)mat),PETSC_ERR_ARG_IDN,"x and b must be different vectors");
  if (!mat->factortype) SETERRQ(PetscObjectComm((PetscObject)mat),PETSC_ERR_ARG_WRONGSTATE,"Unfactored matrix");
  if (mat->rmap->N != x->map->N) SETERRQ2(PetscObjectComm((PetscObject)mat),PETSC_ERR_ARG_SIZ,"Mat mat,Vec x: global dim %D %D",mat->rmap->N,x->map->N);
  if (mat->cmap->N != b->map->N) SETERRQ2(PetscObjectComm((PetscObject)mat),PETSC_ERR_ARG_SIZ,"Mat mat,Vec b: global dim %D %D",mat->cmap->N,b->map->N);
  if (mat->cmap->N != y->map->N) SETERRQ2(PetscObjectComm((PetscObject)mat),PETSC_ERR_ARG_SIZ,"Mat mat,Vec y: global dim %D %D",mat->cmap->N,y->map->N);
  if (x->map->n != y->map->n) SETERRQ2(PETSC_COMM_SELF,PETSC_ERR_ARG_SIZ,"Vec x,Vec y: local dim %D %D",x->map->n,y->map->n);
  MatCheckPreallocated(mat,1);

  ierr = PetscLogEventBegin(MAT_SolveTransposeAdd,mat,b,x,y);CHKERRQ(ierr);
  if (mat->ops->solvetransposeadd) {
    if (mat->errortype) {
      ierr = PetscInfo1(mat,"MatFactorError %D\n",mat->errortype);CHKERRQ(ierr);
      ierr = VecSetInf(x);CHKERRQ(ierr);
    } else {
      ierr = (*mat->ops->solvetransposeadd)(mat,b,y,x);CHKERRQ(ierr);
    }
  } else {
    /* do the solve then the add manually */
    if (x != y) {
      ierr = MatSolveTranspose(mat,b,x);CHKERRQ(ierr);
      ierr = VecAXPY(x,one,y);CHKERRQ(ierr);
    } else {
      ierr = VecDuplicate(x,&tmp);CHKERRQ(ierr);
      ierr = PetscLogObjectParent((PetscObject)mat,(PetscObject)tmp);CHKERRQ(ierr);
      ierr = VecCopy(x,tmp);CHKERRQ(ierr);
      ierr = MatSolveTranspose(mat,b,x);CHKERRQ(ierr);
      ierr = VecAXPY(x,one,tmp);CHKERRQ(ierr);
      ierr = VecDestroy(&tmp);CHKERRQ(ierr);
    }
  }
  ierr = PetscLogEventEnd(MAT_SolveTransposeAdd,mat,b,x,y);CHKERRQ(ierr);
  ierr = PetscObjectStateIncrease((PetscObject)x);CHKERRQ(ierr);
  PetscFunctionReturn(0);
}
/* ----------------------------------------------------------------*/

#undef __FUNCT__
#define __FUNCT__ "MatSOR"
/*@
   MatSOR - Computes relaxation (SOR, Gauss-Seidel) sweeps.

   Neighbor-wise Collective on Mat and Vec

   Input Parameters:
+  mat - the matrix
.  b - the right hand side
.  omega - the relaxation factor
.  flag - flag indicating the type of SOR (see below)
.  shift -  diagonal shift
.  its - the number of iterations
-  lits - the number of local iterations

   Output Parameters:
.  x - the solution (can contain an initial guess, use option SOR_ZERO_INITIAL_GUESS to indicate no guess)

   SOR Flags:
.     SOR_FORWARD_SWEEP - forward SOR
.     SOR_BACKWARD_SWEEP - backward SOR
.     SOR_SYMMETRIC_SWEEP - SSOR (symmetric SOR)
.     SOR_LOCAL_FORWARD_SWEEP - local forward SOR
.     SOR_LOCAL_BACKWARD_SWEEP - local forward SOR
.     SOR_LOCAL_SYMMETRIC_SWEEP - local SSOR
.     SOR_APPLY_UPPER, SOR_APPLY_LOWER - applies
         upper/lower triangular part of matrix to
         vector (with omega)
.     SOR_ZERO_INITIAL_GUESS - zero initial guess

   Notes:
   SOR_LOCAL_FORWARD_SWEEP, SOR_LOCAL_BACKWARD_SWEEP, and
   SOR_LOCAL_SYMMETRIC_SWEEP perform separate independent smoothings
   on each processor.

   Application programmers will not generally use MatSOR() directly,
   but instead will employ the KSP/PC interface.

   Notes: for BAIJ, SBAIJ, and AIJ matrices with Inodes this does a block SOR smoothing, otherwise it does a pointwise smoothing

   Notes for Advanced Users:
   The flags are implemented as bitwise inclusive or operations.
   For example, use (SOR_ZERO_INITIAL_GUESS | SOR_SYMMETRIC_SWEEP)
   to specify a zero initial guess for SSOR.

   Most users should employ the simplified KSP interface for linear solvers
   instead of working directly with matrix algebra routines such as this.
   See, e.g., KSPCreate().

   Vectors x and b CANNOT be the same

   Developer Note: We should add block SOR support for AIJ matrices with block size set to great than one and no inodes

   Level: developer

   Concepts: matrices^relaxation
   Concepts: matrices^SOR
   Concepts: matrices^Gauss-Seidel

@*/
PetscErrorCode MatSOR(Mat mat,Vec b,PetscReal omega,MatSORType flag,PetscReal shift,PetscInt its,PetscInt lits,Vec x)
{
  PetscErrorCode ierr;

  PetscFunctionBegin;
  PetscValidHeaderSpecific(mat,MAT_CLASSID,1);
  PetscValidType(mat,1);
  PetscValidHeaderSpecific(b,VEC_CLASSID,2);
  PetscValidHeaderSpecific(x,VEC_CLASSID,8);
  PetscCheckSameComm(mat,1,b,2);
  PetscCheckSameComm(mat,1,x,8);
  if (!mat->ops->sor) SETERRQ1(PetscObjectComm((PetscObject)mat),PETSC_ERR_SUP,"Mat type %s",((PetscObject)mat)->type_name);
  if (!mat->assembled) SETERRQ(PetscObjectComm((PetscObject)mat),PETSC_ERR_ARG_WRONGSTATE,"Not for unassembled matrix");
  if (mat->factortype) SETERRQ(PetscObjectComm((PetscObject)mat),PETSC_ERR_ARG_WRONGSTATE,"Not for factored matrix");
  if (mat->cmap->N != x->map->N) SETERRQ2(PetscObjectComm((PetscObject)mat),PETSC_ERR_ARG_SIZ,"Mat mat,Vec x: global dim %D %D",mat->cmap->N,x->map->N);
  if (mat->rmap->N != b->map->N) SETERRQ2(PetscObjectComm((PetscObject)mat),PETSC_ERR_ARG_SIZ,"Mat mat,Vec b: global dim %D %D",mat->rmap->N,b->map->N);
  if (mat->rmap->n != b->map->n) SETERRQ2(PETSC_COMM_SELF,PETSC_ERR_ARG_SIZ,"Mat mat,Vec b: local dim %D %D",mat->rmap->n,b->map->n);
  if (its <= 0) SETERRQ1(PETSC_COMM_SELF,PETSC_ERR_ARG_WRONG,"Relaxation requires global its %D positive",its);
  if (lits <= 0) SETERRQ1(PETSC_COMM_SELF,PETSC_ERR_ARG_WRONG,"Relaxation requires local its %D positive",lits);
  if (b == x) SETERRQ(PETSC_COMM_SELF,PETSC_ERR_ARG_IDN,"b and x vector cannot be the same");

  MatCheckPreallocated(mat,1);
  ierr = PetscLogEventBegin(MAT_SOR,mat,b,x,0);CHKERRQ(ierr);
  ierr =(*mat->ops->sor)(mat,b,omega,flag,shift,its,lits,x);CHKERRQ(ierr);
  ierr = PetscLogEventEnd(MAT_SOR,mat,b,x,0);CHKERRQ(ierr);
  ierr = PetscObjectStateIncrease((PetscObject)x);CHKERRQ(ierr);
  PetscFunctionReturn(0);
}

#undef __FUNCT__
#define __FUNCT__ "MatCopy_Basic"
/*
      Default matrix copy routine.
*/
PetscErrorCode MatCopy_Basic(Mat A,Mat B,MatStructure str)
{
  PetscErrorCode    ierr;
  PetscInt          i,rstart = 0,rend = 0,nz;
  const PetscInt    *cwork;
  const PetscScalar *vwork;

  PetscFunctionBegin;
  if (B->assembled) {
    ierr = MatZeroEntries(B);CHKERRQ(ierr);
  }
  ierr = MatGetOwnershipRange(A,&rstart,&rend);CHKERRQ(ierr);
  for (i=rstart; i<rend; i++) {
    ierr = MatGetRow(A,i,&nz,&cwork,&vwork);CHKERRQ(ierr);
    ierr = MatSetValues(B,1,&i,nz,cwork,vwork,INSERT_VALUES);CHKERRQ(ierr);
    ierr = MatRestoreRow(A,i,&nz,&cwork,&vwork);CHKERRQ(ierr);
  }
  ierr = MatAssemblyBegin(B,MAT_FINAL_ASSEMBLY);CHKERRQ(ierr);
  ierr = MatAssemblyEnd(B,MAT_FINAL_ASSEMBLY);CHKERRQ(ierr);
  ierr = PetscObjectStateIncrease((PetscObject)B);CHKERRQ(ierr);
  PetscFunctionReturn(0);
}

#undef __FUNCT__
#define __FUNCT__ "MatCopy"
/*@
   MatCopy - Copys a matrix to another matrix.

   Collective on Mat

   Input Parameters:
+  A - the matrix
-  str - SAME_NONZERO_PATTERN or DIFFERENT_NONZERO_PATTERN

   Output Parameter:
.  B - where the copy is put

   Notes:
   If you use SAME_NONZERO_PATTERN then the two matrices had better have the
   same nonzero pattern or the routine will crash.

   MatCopy() copies the matrix entries of a matrix to another existing
   matrix (after first zeroing the second matrix).  A related routine is
   MatConvert(), which first creates a new matrix and then copies the data.

   Level: intermediate

   Concepts: matrices^copying

.seealso: MatConvert(), MatDuplicate()

@*/
PetscErrorCode MatCopy(Mat A,Mat B,MatStructure str)
{
  PetscErrorCode ierr;
  PetscInt       i;

  PetscFunctionBegin;
  PetscValidHeaderSpecific(A,MAT_CLASSID,1);
  PetscValidHeaderSpecific(B,MAT_CLASSID,2);
  PetscValidType(A,1);
  PetscValidType(B,2);
  PetscCheckSameComm(A,1,B,2);
  MatCheckPreallocated(B,2);
  if (!A->assembled) SETERRQ(PetscObjectComm((PetscObject)A),PETSC_ERR_ARG_WRONGSTATE,"Not for unassembled matrix");
  if (A->factortype) SETERRQ(PetscObjectComm((PetscObject)A),PETSC_ERR_ARG_WRONGSTATE,"Not for factored matrix");
  if (A->rmap->N != B->rmap->N || A->cmap->N != B->cmap->N) SETERRQ4(PetscObjectComm((PetscObject)A),PETSC_ERR_ARG_SIZ,"Mat A,Mat B: global dim (%D,%D) (%D,%D)",A->rmap->N,B->rmap->N,A->cmap->N,B->cmap->N);
  MatCheckPreallocated(A,1);

  ierr = PetscLogEventBegin(MAT_Copy,A,B,0,0);CHKERRQ(ierr);
  if (A->ops->copy) {
    ierr = (*A->ops->copy)(A,B,str);CHKERRQ(ierr);
  } else { /* generic conversion */
    ierr = MatCopy_Basic(A,B,str);CHKERRQ(ierr);
  }

  B->stencil.dim = A->stencil.dim;
  B->stencil.noc = A->stencil.noc;
  for (i=0; i<=A->stencil.dim; i++) {
    B->stencil.dims[i]   = A->stencil.dims[i];
    B->stencil.starts[i] = A->stencil.starts[i];
  }

  ierr = PetscLogEventEnd(MAT_Copy,A,B,0,0);CHKERRQ(ierr);
  ierr = PetscObjectStateIncrease((PetscObject)B);CHKERRQ(ierr);
  PetscFunctionReturn(0);
}

#undef __FUNCT__
#define __FUNCT__ "MatConvert"
/*@C
   MatConvert - Converts a matrix to another matrix, either of the same
   or different type.

   Collective on Mat

   Input Parameters:
+  mat - the matrix
.  newtype - new matrix type.  Use MATSAME to create a new matrix of the
   same type as the original matrix.
-  reuse - denotes if the destination matrix is to be created or reused.
   Use MAT_INPLACE_MATRIX for inplace conversion, otherwise use
   MAT_INITIAL_MATRIX or MAT_REUSE_MATRIX.

   Output Parameter:
.  M - pointer to place new matrix

   Notes:
   MatConvert() first creates a new matrix and then copies the data from
   the first matrix.  A related routine is MatCopy(), which copies the matrix
   entries of one matrix to another already existing matrix context.

   Cannot be used to convert a sequential matrix to parallel or parallel to sequential,
   the MPI communicator of the generated matrix is always the same as the communicator
   of the input matrix.

   Level: intermediate

   Concepts: matrices^converting between storage formats

.seealso: MatCopy(), MatDuplicate()
@*/
PetscErrorCode MatConvert(Mat mat, MatType newtype,MatReuse reuse,Mat *M)
{
  PetscErrorCode ierr;
  PetscBool      sametype,issame,flg;
  char           convname[256],mtype[256];
  Mat            B;

  PetscFunctionBegin;
  PetscValidHeaderSpecific(mat,MAT_CLASSID,1);
  PetscValidType(mat,1);
  PetscValidPointer(M,3);
  if (!mat->assembled) SETERRQ(PetscObjectComm((PetscObject)mat),PETSC_ERR_ARG_WRONGSTATE,"Not for unassembled matrix");
  if (mat->factortype) SETERRQ(PetscObjectComm((PetscObject)mat),PETSC_ERR_ARG_WRONGSTATE,"Not for factored matrix");
  MatCheckPreallocated(mat,1);
  ierr = MatSetOption(mat,MAT_NEW_NONZERO_LOCATION_ERR,PETSC_FALSE);CHKERRQ(ierr);

  ierr = PetscOptionsGetString(((PetscObject)mat)->options,((PetscObject)mat)->prefix,"-matconvert_type",mtype,256,&flg);CHKERRQ(ierr);
  if (flg) {
    newtype = mtype;
  }
  ierr = PetscObjectTypeCompare((PetscObject)mat,newtype,&sametype);CHKERRQ(ierr);
  ierr = PetscStrcmp(newtype,"same",&issame);CHKERRQ(ierr);
  if ((reuse == MAT_INPLACE_MATRIX) && (mat != *M)) SETERRQ(PetscObjectComm((PetscObject)mat),PETSC_ERR_SUP,"MAT_INPLACE_MATRIX requires same input and output matrix");

  if ((reuse == MAT_INPLACE_MATRIX) && (issame || sametype)) PetscFunctionReturn(0);

  if ((sametype || issame) && (reuse==MAT_INITIAL_MATRIX) && mat->ops->duplicate) {
    ierr = (*mat->ops->duplicate)(mat,MAT_COPY_VALUES,M);CHKERRQ(ierr);
  } else {
    PetscErrorCode (*conv)(Mat, MatType,MatReuse,Mat*)=NULL;
    const char     *prefix[3] = {"seq","mpi",""};
    PetscInt       i;
    /*
       Order of precedence:
       1) See if a specialized converter is known to the current matrix.
       2) See if a specialized converter is known to the desired matrix class.
       3) See if a good general converter is registered for the desired class
          (as of 6/27/03 only MATMPIADJ falls into this category).
       4) See if a good general converter is known for the current matrix.
       5) Use a really basic converter.
    */

    /* 1) See if a specialized converter is known to the current matrix and the desired class */
    for (i=0; i<3; i++) {
      ierr = PetscStrcpy(convname,"MatConvert_");CHKERRQ(ierr);
      ierr = PetscStrcat(convname,((PetscObject)mat)->type_name);CHKERRQ(ierr);
      ierr = PetscStrcat(convname,"_");CHKERRQ(ierr);
      ierr = PetscStrcat(convname,prefix[i]);CHKERRQ(ierr);
      ierr = PetscStrcat(convname,issame ? ((PetscObject)mat)->type_name : newtype);CHKERRQ(ierr);
      ierr = PetscStrcat(convname,"_C");CHKERRQ(ierr);
      ierr = PetscObjectQueryFunction((PetscObject)mat,convname,&conv);CHKERRQ(ierr);
      if (conv) goto foundconv;
    }

    /* 2)  See if a specialized converter is known to the desired matrix class. */
    ierr = MatCreate(PetscObjectComm((PetscObject)mat),&B);CHKERRQ(ierr);
    ierr = MatSetSizes(B,mat->rmap->n,mat->cmap->n,mat->rmap->N,mat->cmap->N);CHKERRQ(ierr);
    ierr = MatSetType(B,newtype);CHKERRQ(ierr);
    for (i=0; i<3; i++) {
      ierr = PetscStrcpy(convname,"MatConvert_");CHKERRQ(ierr);
      ierr = PetscStrcat(convname,((PetscObject)mat)->type_name);CHKERRQ(ierr);
      ierr = PetscStrcat(convname,"_");CHKERRQ(ierr);
      ierr = PetscStrcat(convname,prefix[i]);CHKERRQ(ierr);
      ierr = PetscStrcat(convname,newtype);CHKERRQ(ierr);
      ierr = PetscStrcat(convname,"_C");CHKERRQ(ierr);
      ierr = PetscObjectQueryFunction((PetscObject)B,convname,&conv);CHKERRQ(ierr);
      if (conv) {
        ierr = MatDestroy(&B);CHKERRQ(ierr);
        goto foundconv;
      }
    }

    /* 3) See if a good general converter is registered for the desired class */
    conv = B->ops->convertfrom;
    ierr = MatDestroy(&B);CHKERRQ(ierr);
    if (conv) goto foundconv;

    /* 4) See if a good general converter is known for the current matrix */
    if (mat->ops->convert) {
      conv = mat->ops->convert;
    }
    if (conv) goto foundconv;

    /* 5) Use a really basic converter. */
    conv = MatConvert_Basic;

foundconv:
    ierr = PetscLogEventBegin(MAT_Convert,mat,0,0,0);CHKERRQ(ierr);
    ierr = (*conv)(mat,newtype,reuse,M);CHKERRQ(ierr);
    ierr = PetscLogEventEnd(MAT_Convert,mat,0,0,0);CHKERRQ(ierr);
  }
  ierr = PetscObjectStateIncrease((PetscObject)*M);CHKERRQ(ierr);

  /* Copy Mat options */
  if (mat->symmetric) {ierr = MatSetOption(*M,MAT_SYMMETRIC,PETSC_TRUE);CHKERRQ(ierr);}
  if (mat->hermitian) {ierr = MatSetOption(*M,MAT_HERMITIAN,PETSC_TRUE);CHKERRQ(ierr);}
  PetscFunctionReturn(0);
}

#undef __FUNCT__
#define __FUNCT__ "MatFactorGetSolverPackage"
/*@C
   MatFactorGetSolverPackage - Returns name of the package providing the factorization routines

   Not Collective

   Input Parameter:
.  mat - the matrix, must be a factored matrix

   Output Parameter:
.   type - the string name of the package (do not free this string)

   Notes:
      In Fortran you pass in a empty string and the package name will be copied into it.
    (Make sure the string is long enough)

   Level: intermediate

.seealso: MatCopy(), MatDuplicate(), MatGetFactorAvailable(), MatGetFactor()
@*/
PetscErrorCode MatFactorGetSolverPackage(Mat mat, const MatSolverPackage *type)
{
  PetscErrorCode ierr, (*conv)(Mat,const MatSolverPackage*);

  PetscFunctionBegin;
  PetscValidHeaderSpecific(mat,MAT_CLASSID,1);
  PetscValidType(mat,1);
  if (!mat->factortype) SETERRQ(PetscObjectComm((PetscObject)mat),PETSC_ERR_ARG_WRONGSTATE,"Only for factored matrix");
  ierr = PetscObjectQueryFunction((PetscObject)mat,"MatFactorGetSolverPackage_C",&conv);CHKERRQ(ierr);
  if (!conv) {
    *type = MATSOLVERPETSC;
  } else {
    ierr = (*conv)(mat,type);CHKERRQ(ierr);
  }
  PetscFunctionReturn(0);
}

typedef struct _MatSolverPackageForSpecifcType* MatSolverPackageForSpecifcType;
struct _MatSolverPackageForSpecifcType {
  MatType                        mtype;
  PetscErrorCode                 (*getfactor[4])(Mat,MatFactorType,Mat*);
  MatSolverPackageForSpecifcType next;
};

typedef struct _MatSolverPackageHolder* MatSolverPackageHolder;
struct _MatSolverPackageHolder {
  char                           *name;
  MatSolverPackageForSpecifcType handlers;
  MatSolverPackageHolder         next;
};

static MatSolverPackageHolder MatSolverPackageHolders = NULL;

#undef __FUNCT__
#define __FUNCT__ "MatSolverPackageRegister"
/*@C
   MatSolvePackageRegister - Registers a MatSolverPackage that works for a particular matrix type

   Input Parameters:
+    package - name of the package, for example petsc or superlu
.    mtype - the matrix type that works with this package
.    ftype - the type of factorization supported by the package
-    getfactor - routine that will create the factored matrix ready to be used

    Level: intermediate

.seealso: MatCopy(), MatDuplicate(), MatGetFactorAvailable()
@*/
PetscErrorCode MatSolverPackageRegister(const MatSolverPackage package,const MatType mtype,MatFactorType ftype,PetscErrorCode (*getfactor)(Mat,MatFactorType,Mat*))
{
  PetscErrorCode                 ierr;
  MatSolverPackageHolder         next = MatSolverPackageHolders,prev;
  PetscBool                      flg;
  MatSolverPackageForSpecifcType inext,iprev = NULL;

  PetscFunctionBegin;
  if (!next) {
    ierr = PetscNew(&MatSolverPackageHolders);CHKERRQ(ierr);
    ierr = PetscStrallocpy(package,&MatSolverPackageHolders->name);CHKERRQ(ierr);
    ierr = PetscNew(&MatSolverPackageHolders->handlers);CHKERRQ(ierr);
    ierr = PetscStrallocpy(mtype,(char **)&MatSolverPackageHolders->handlers->mtype);CHKERRQ(ierr);
    MatSolverPackageHolders->handlers->getfactor[(int)ftype-1] = getfactor;
    PetscFunctionReturn(0);
  }
  while (next) {
    ierr = PetscStrcasecmp(package,next->name,&flg);CHKERRQ(ierr);
    if (flg) {
      if (!next->handlers) SETERRQ(PETSC_COMM_SELF,PETSC_ERR_PLIB,"MatSolverPackageHolder is missing handlers");
      inext = next->handlers;
      while (inext) {
        ierr = PetscStrcasecmp(mtype,inext->mtype,&flg);CHKERRQ(ierr);
        if (flg) {
          inext->getfactor[(int)ftype-1] = getfactor;
          PetscFunctionReturn(0);
        }
        iprev = inext;
        inext = inext->next;
      }
      ierr = PetscNew(&iprev->next);CHKERRQ(ierr);
      ierr = PetscStrallocpy(mtype,(char **)&iprev->next->mtype);CHKERRQ(ierr);
      iprev->next->getfactor[(int)ftype-1] = getfactor;
      PetscFunctionReturn(0);
    }
    prev = next;
    next = next->next;
  }
  ierr = PetscNew(&prev->next);CHKERRQ(ierr);
  ierr = PetscStrallocpy(package,&prev->next->name);CHKERRQ(ierr);
  ierr = PetscNew(&prev->next->handlers);CHKERRQ(ierr);
  ierr = PetscStrallocpy(mtype,(char **)&prev->next->handlers->mtype);CHKERRQ(ierr);
  prev->next->handlers->getfactor[(int)ftype-1] = getfactor;
  PetscFunctionReturn(0);
}

#undef __FUNCT__
#define __FUNCT__ "MatSolverPackageGet"
/*@C
   MatSolvePackageGet - Get's the function that creates the factor matrix if it exist

   Input Parameters:
+    package - name of the package, for example petsc or superlu
.    ftype - the type of factorization supported by the package
-    mtype - the matrix type that works with this package

   Output Parameters:
+   foundpackage - PETSC_TRUE if the package was registered
.   foundmtype - PETSC_TRUE if the package supports the requested mtype
-   getfactor - routine that will create the factored matrix ready to be used or NULL if not found

    Level: intermediate

.seealso: MatCopy(), MatDuplicate(), MatGetFactorAvailable()
@*/
PetscErrorCode MatSolverPackageGet(const MatSolverPackage package,const MatType mtype,MatFactorType ftype,PetscBool *foundpackage,PetscBool *foundmtype,PetscErrorCode (**getfactor)(Mat,MatFactorType,Mat*))
{
  PetscErrorCode                 ierr;
  MatSolverPackageHolder         next = MatSolverPackageHolders;
  PetscBool                      flg;
  MatSolverPackageForSpecifcType inext;

  PetscFunctionBegin;
  if (foundpackage) *foundpackage = PETSC_FALSE;
  if (foundmtype)   *foundmtype   = PETSC_FALSE;
  if (getfactor)    *getfactor    = NULL;

  if (package) {
    while (next) {
      ierr = PetscStrcasecmp(package,next->name,&flg);CHKERRQ(ierr);
      if (flg) {
        if (foundpackage) *foundpackage = PETSC_TRUE;
        inext = next->handlers;
        while (inext) {
          ierr = PetscStrcasecmp(mtype,inext->mtype,&flg);CHKERRQ(ierr);
          if (flg) {
            if (foundmtype) *foundmtype = PETSC_TRUE;
            if (getfactor)  *getfactor  = inext->getfactor[(int)ftype-1];
            PetscFunctionReturn(0);
          }
          inext = inext->next;
        }
      }
      next = next->next;
    }
  } else {
    while (next) {
      inext = next->handlers;
      while (inext) {
        ierr = PetscStrcasecmp(mtype,inext->mtype,&flg);CHKERRQ(ierr);
        if (flg && inext->getfactor[(int)ftype-1]) {
          if (foundpackage) *foundpackage = PETSC_TRUE;
          if (foundmtype)   *foundmtype   = PETSC_TRUE;
          if (getfactor)    *getfactor    = inext->getfactor[(int)ftype-1];
          PetscFunctionReturn(0);
        }
        inext = inext->next;
      }
      next = next->next;
    }
  }
  PetscFunctionReturn(0);
}

#undef __FUNCT__
#define __FUNCT__ "MatSolverPackageDestroy"
PetscErrorCode MatSolverPackageDestroy(void)
{
  PetscErrorCode                 ierr;
  MatSolverPackageHolder         next = MatSolverPackageHolders,prev;
  MatSolverPackageForSpecifcType inext,iprev;

  PetscFunctionBegin;
  while (next) {
    ierr = PetscFree(next->name);CHKERRQ(ierr);
    inext = next->handlers;
    while (inext) {
      ierr = PetscFree(inext->mtype);CHKERRQ(ierr);
      iprev = inext;
      inext = inext->next;
      ierr = PetscFree(iprev);CHKERRQ(ierr);
    }
    prev = next;
    next = next->next;
    ierr = PetscFree(prev);CHKERRQ(ierr);
  }
  MatSolverPackageHolders = NULL;
  PetscFunctionReturn(0);
}

#undef __FUNCT__
#define __FUNCT__ "MatGetFactor"
/*@C
   MatGetFactor - Returns a matrix suitable to calls to MatXXFactorSymbolic()

   Collective on Mat

   Input Parameters:
+  mat - the matrix
.  type - name of solver type, for example, superlu, petsc (to use PETSc's default)
-  ftype - factor type, MAT_FACTOR_LU, MAT_FACTOR_CHOLESKY, MAT_FACTOR_ICC, MAT_FACTOR_ILU,

   Output Parameters:
.  f - the factor matrix used with MatXXFactorSymbolic() calls

   Notes:
      Some PETSc matrix formats have alternative solvers available that are contained in alternative packages
     such as pastix, superlu, mumps etc.

      PETSc must have been ./configure to use the external solver, using the option --download-package

   Level: intermediate

.seealso: MatCopy(), MatDuplicate(), MatGetFactorAvailable()
@*/
PetscErrorCode MatGetFactor(Mat mat, const MatSolverPackage type,MatFactorType ftype,Mat *f)
{
  PetscErrorCode ierr,(*conv)(Mat,MatFactorType,Mat*);
  PetscBool      foundpackage,foundmtype;

  PetscFunctionBegin;
  PetscValidHeaderSpecific(mat,MAT_CLASSID,1);
  PetscValidType(mat,1);

  if (mat->factortype) SETERRQ(PetscObjectComm((PetscObject)mat),PETSC_ERR_ARG_WRONGSTATE,"Not for factored matrix");
  MatCheckPreallocated(mat,1);

  ierr = MatSolverPackageGet(type,((PetscObject)mat)->type_name,ftype,&foundpackage,&foundmtype,&conv);CHKERRQ(ierr);
  if (!foundpackage) {
    if (type) {
      SETERRQ2(PetscObjectComm((PetscObject)mat),PETSC_ERR_MISSING_FACTOR,"Could not locate solver package %s. Perhaps you must ./configure with --download-%s",type,type);
    } else {
      SETERRQ(PetscObjectComm((PetscObject)mat),PETSC_ERR_MISSING_FACTOR,"Could not locate a solver package. Perhaps you must ./configure with --download-<package>");
    }
  }
  
  if (!foundmtype) SETERRQ2(PetscObjectComm((PetscObject)mat),PETSC_ERR_MISSING_FACTOR,"MatSolverPackage %s does not support matrix type %s",type,((PetscObject)mat)->type_name);
  if (!conv) SETERRQ3(PetscObjectComm((PetscObject)mat),PETSC_ERR_MISSING_FACTOR,"MatSolverPackage %s does not support factorization type %s for  matrix type %s",type,MatFactorTypes[ftype],((PetscObject)mat)->type_name);

  ierr = (*conv)(mat,ftype,f);CHKERRQ(ierr);
  PetscFunctionReturn(0);
}

#undef __FUNCT__
#define __FUNCT__ "MatGetFactorAvailable"
/*@C
   MatGetFactorAvailable - Returns a a flag if matrix supports particular package and factor type

   Not Collective

   Input Parameters:
+  mat - the matrix
.  type - name of solver type, for example, superlu, petsc (to use PETSc's default)
-  ftype - factor type, MAT_FACTOR_LU, MAT_FACTOR_CHOLESKY, MAT_FACTOR_ICC, MAT_FACTOR_ILU,

   Output Parameter:
.    flg - PETSC_TRUE if the factorization is available

   Notes:
      Some PETSc matrix formats have alternative solvers available that are contained in alternative packages
     such as pastix, superlu, mumps etc.

      PETSc must have been ./configure to use the external solver, using the option --download-package

   Level: intermediate

.seealso: MatCopy(), MatDuplicate(), MatGetFactor()
@*/
PetscErrorCode MatGetFactorAvailable(Mat mat, const MatSolverPackage type,MatFactorType ftype,PetscBool  *flg)
{
  PetscErrorCode ierr, (*gconv)(Mat,MatFactorType,Mat*);

  PetscFunctionBegin;
  PetscValidHeaderSpecific(mat,MAT_CLASSID,1);
  PetscValidType(mat,1);

  if (mat->factortype) SETERRQ(PetscObjectComm((PetscObject)mat),PETSC_ERR_ARG_WRONGSTATE,"Not for factored matrix");
  MatCheckPreallocated(mat,1);

  *flg = PETSC_FALSE;
  ierr = MatSolverPackageGet(type,((PetscObject)mat)->type_name,ftype,NULL,NULL,&gconv);CHKERRQ(ierr);
  if (gconv) {
    *flg = PETSC_TRUE;
  }
  PetscFunctionReturn(0);
}

#include <petscdmtypes.h>

#undef __FUNCT__
#define __FUNCT__ "MatDuplicate"
/*@
   MatDuplicate - Duplicates a matrix including the non-zero structure.

   Collective on Mat

   Input Parameters:
+  mat - the matrix
-  op - either MAT_DO_NOT_COPY_VALUES or MAT_COPY_VALUES, cause it to copy the numerical values in the matrix
        MAT_SHARE_NONZERO_PATTERN to share the nonzero patterns with the previous matrix and not copy them.

   Output Parameter:
.  M - pointer to place new matrix

   Level: intermediate

   Concepts: matrices^duplicating

    Notes: You cannot change the nonzero pattern for the parent or child matrix if you use MAT_SHARE_NONZERO_PATTERN.

.seealso: MatCopy(), MatConvert()
@*/
PetscErrorCode MatDuplicate(Mat mat,MatDuplicateOption op,Mat *M)
{
  PetscErrorCode ierr;
  Mat            B;
  PetscInt       i;
  DM             dm;

  PetscFunctionBegin;
  PetscValidHeaderSpecific(mat,MAT_CLASSID,1);
  PetscValidType(mat,1);
  PetscValidPointer(M,3);
  if (!mat->assembled) SETERRQ(PetscObjectComm((PetscObject)mat),PETSC_ERR_ARG_WRONGSTATE,"Not for unassembled matrix");
  if (mat->factortype) SETERRQ(PetscObjectComm((PetscObject)mat),PETSC_ERR_ARG_WRONGSTATE,"Not for factored matrix");
  MatCheckPreallocated(mat,1);

  *M = 0;
  if (!mat->ops->duplicate) SETERRQ(PetscObjectComm((PetscObject)mat),PETSC_ERR_SUP,"Not written for this matrix type");
  ierr = PetscLogEventBegin(MAT_Convert,mat,0,0,0);CHKERRQ(ierr);
  ierr = (*mat->ops->duplicate)(mat,op,M);CHKERRQ(ierr);
  B    = *M;

  B->stencil.dim = mat->stencil.dim;
  B->stencil.noc = mat->stencil.noc;
  for (i=0; i<=mat->stencil.dim; i++) {
    B->stencil.dims[i]   = mat->stencil.dims[i];
    B->stencil.starts[i] = mat->stencil.starts[i];
  }

  B->nooffproczerorows = mat->nooffproczerorows;
  B->nooffprocentries  = mat->nooffprocentries;

  ierr = PetscObjectQuery((PetscObject) mat, "__PETSc_dm", (PetscObject*) &dm);CHKERRQ(ierr);
  if (dm) {
    ierr = PetscObjectCompose((PetscObject) B, "__PETSc_dm", (PetscObject) dm);CHKERRQ(ierr);
  }
  ierr = PetscLogEventEnd(MAT_Convert,mat,0,0,0);CHKERRQ(ierr);
  ierr = PetscObjectStateIncrease((PetscObject)B);CHKERRQ(ierr);
  PetscFunctionReturn(0);
}

#undef __FUNCT__
#define __FUNCT__ "MatGetDiagonal"
/*@
   MatGetDiagonal - Gets the diagonal of a matrix.

   Logically Collective on Mat and Vec

   Input Parameters:
+  mat - the matrix
-  v - the vector for storing the diagonal

   Output Parameter:
.  v - the diagonal of the matrix

   Level: intermediate

   Note:
   Currently only correct in parallel for square matrices.

   Concepts: matrices^accessing diagonals

.seealso: MatGetRow(), MatGetSubMatrices(), MatGetSubmatrix(), MatGetRowMaxAbs()
@*/
PetscErrorCode MatGetDiagonal(Mat mat,Vec v)
{
  PetscErrorCode ierr;

  PetscFunctionBegin;
  PetscValidHeaderSpecific(mat,MAT_CLASSID,1);
  PetscValidType(mat,1);
  PetscValidHeaderSpecific(v,VEC_CLASSID,2);
  if (!mat->assembled) SETERRQ(PetscObjectComm((PetscObject)mat),PETSC_ERR_ARG_WRONGSTATE,"Not for unassembled matrix");
  if (!mat->ops->getdiagonal) SETERRQ1(PetscObjectComm((PetscObject)mat),PETSC_ERR_SUP,"Mat type %s",((PetscObject)mat)->type_name);
  MatCheckPreallocated(mat,1);

  ierr = (*mat->ops->getdiagonal)(mat,v);CHKERRQ(ierr);
  ierr = PetscObjectStateIncrease((PetscObject)v);CHKERRQ(ierr);
  PetscFunctionReturn(0);
}

#undef __FUNCT__
#define __FUNCT__ "MatGetRowMin"
/*@C
   MatGetRowMin - Gets the minimum value (of the real part) of each
        row of the matrix

   Logically Collective on Mat and Vec

   Input Parameters:
.  mat - the matrix

   Output Parameter:
+  v - the vector for storing the maximums
-  idx - the indices of the column found for each row (optional)

   Level: intermediate

   Notes: The result of this call are the same as if one converted the matrix to dense format
      and found the minimum value in each row (i.e. the implicit zeros are counted as zeros).

    This code is only implemented for a couple of matrix formats.

   Concepts: matrices^getting row maximums

.seealso: MatGetDiagonal(), MatGetSubMatrices(), MatGetSubmatrix(), MatGetRowMaxAbs(),
          MatGetRowMax()
@*/
PetscErrorCode MatGetRowMin(Mat mat,Vec v,PetscInt idx[])
{
  PetscErrorCode ierr;

  PetscFunctionBegin;
  PetscValidHeaderSpecific(mat,MAT_CLASSID,1);
  PetscValidType(mat,1);
  PetscValidHeaderSpecific(v,VEC_CLASSID,2);
  if (!mat->assembled) SETERRQ(PetscObjectComm((PetscObject)mat),PETSC_ERR_ARG_WRONGSTATE,"Not for unassembled matrix");
  if (!mat->ops->getrowmax) SETERRQ1(PETSC_COMM_SELF,PETSC_ERR_SUP,"Mat type %s",((PetscObject)mat)->type_name);
  MatCheckPreallocated(mat,1);

  ierr = (*mat->ops->getrowmin)(mat,v,idx);CHKERRQ(ierr);
  ierr = PetscObjectStateIncrease((PetscObject)v);CHKERRQ(ierr);
  PetscFunctionReturn(0);
}

#undef __FUNCT__
#define __FUNCT__ "MatGetRowMinAbs"
/*@C
   MatGetRowMinAbs - Gets the minimum value (in absolute value) of each
        row of the matrix

   Logically Collective on Mat and Vec

   Input Parameters:
.  mat - the matrix

   Output Parameter:
+  v - the vector for storing the minimums
-  idx - the indices of the column found for each row (or NULL if not needed)

   Level: intermediate

   Notes: if a row is completely empty or has only 0.0 values then the idx[] value for that
    row is 0 (the first column).

    This code is only implemented for a couple of matrix formats.

   Concepts: matrices^getting row maximums

.seealso: MatGetDiagonal(), MatGetSubMatrices(), MatGetSubmatrix(), MatGetRowMax(), MatGetRowMaxAbs(), MatGetRowMin()
@*/
PetscErrorCode MatGetRowMinAbs(Mat mat,Vec v,PetscInt idx[])
{
  PetscErrorCode ierr;

  PetscFunctionBegin;
  PetscValidHeaderSpecific(mat,MAT_CLASSID,1);
  PetscValidType(mat,1);
  PetscValidHeaderSpecific(v,VEC_CLASSID,2);
  if (!mat->assembled) SETERRQ(PetscObjectComm((PetscObject)mat),PETSC_ERR_ARG_WRONGSTATE,"Not for unassembled matrix");
  if (!mat->ops->getrowminabs) SETERRQ1(PetscObjectComm((PetscObject)mat),PETSC_ERR_SUP,"Mat type %s",((PetscObject)mat)->type_name);
  MatCheckPreallocated(mat,1);
  if (idx) {ierr = PetscMemzero(idx,mat->rmap->n*sizeof(PetscInt));CHKERRQ(ierr);}

  ierr = (*mat->ops->getrowminabs)(mat,v,idx);CHKERRQ(ierr);
  ierr = PetscObjectStateIncrease((PetscObject)v);CHKERRQ(ierr);
  PetscFunctionReturn(0);
}

#undef __FUNCT__
#define __FUNCT__ "MatGetRowMax"
/*@C
   MatGetRowMax - Gets the maximum value (of the real part) of each
        row of the matrix

   Logically Collective on Mat and Vec

   Input Parameters:
.  mat - the matrix

   Output Parameter:
+  v - the vector for storing the maximums
-  idx - the indices of the column found for each row (optional)

   Level: intermediate

   Notes: The result of this call are the same as if one converted the matrix to dense format
      and found the minimum value in each row (i.e. the implicit zeros are counted as zeros).

    This code is only implemented for a couple of matrix formats.

   Concepts: matrices^getting row maximums

.seealso: MatGetDiagonal(), MatGetSubMatrices(), MatGetSubmatrix(), MatGetRowMaxAbs(), MatGetRowMin()
@*/
PetscErrorCode MatGetRowMax(Mat mat,Vec v,PetscInt idx[])
{
  PetscErrorCode ierr;

  PetscFunctionBegin;
  PetscValidHeaderSpecific(mat,MAT_CLASSID,1);
  PetscValidType(mat,1);
  PetscValidHeaderSpecific(v,VEC_CLASSID,2);
  if (!mat->assembled) SETERRQ(PetscObjectComm((PetscObject)mat),PETSC_ERR_ARG_WRONGSTATE,"Not for unassembled matrix");
  if (!mat->ops->getrowmax) SETERRQ1(PetscObjectComm((PetscObject)mat),PETSC_ERR_SUP,"Mat type %s",((PetscObject)mat)->type_name);
  MatCheckPreallocated(mat,1);

  ierr = (*mat->ops->getrowmax)(mat,v,idx);CHKERRQ(ierr);
  ierr = PetscObjectStateIncrease((PetscObject)v);CHKERRQ(ierr);
  PetscFunctionReturn(0);
}

#undef __FUNCT__
#define __FUNCT__ "MatGetRowMaxAbs"
/*@C
   MatGetRowMaxAbs - Gets the maximum value (in absolute value) of each
        row of the matrix

   Logically Collective on Mat and Vec

   Input Parameters:
.  mat - the matrix

   Output Parameter:
+  v - the vector for storing the maximums
-  idx - the indices of the column found for each row (or NULL if not needed)

   Level: intermediate

   Notes: if a row is completely empty or has only 0.0 values then the idx[] value for that
    row is 0 (the first column).

    This code is only implemented for a couple of matrix formats.

   Concepts: matrices^getting row maximums

.seealso: MatGetDiagonal(), MatGetSubMatrices(), MatGetSubmatrix(), MatGetRowMax(), MatGetRowMin()
@*/
PetscErrorCode MatGetRowMaxAbs(Mat mat,Vec v,PetscInt idx[])
{
  PetscErrorCode ierr;

  PetscFunctionBegin;
  PetscValidHeaderSpecific(mat,MAT_CLASSID,1);
  PetscValidType(mat,1);
  PetscValidHeaderSpecific(v,VEC_CLASSID,2);
  if (!mat->assembled) SETERRQ(PetscObjectComm((PetscObject)mat),PETSC_ERR_ARG_WRONGSTATE,"Not for unassembled matrix");
  if (!mat->ops->getrowmaxabs) SETERRQ1(PETSC_COMM_SELF,PETSC_ERR_SUP,"Mat type %s",((PetscObject)mat)->type_name);
  MatCheckPreallocated(mat,1);
  if (idx) {ierr = PetscMemzero(idx,mat->rmap->n*sizeof(PetscInt));CHKERRQ(ierr);}

  ierr = (*mat->ops->getrowmaxabs)(mat,v,idx);CHKERRQ(ierr);
  ierr = PetscObjectStateIncrease((PetscObject)v);CHKERRQ(ierr);
  PetscFunctionReturn(0);
}

#undef __FUNCT__
#define __FUNCT__ "MatGetRowSum"
/*@
   MatGetRowSum - Gets the sum of each row of the matrix

   Logically Collective on Mat and Vec

   Input Parameters:
.  mat - the matrix

   Output Parameter:
.  v - the vector for storing the sum of rows

   Level: intermediate

   Notes: This code is slow since it is not currently specialized for different formats

   Concepts: matrices^getting row sums

.seealso: MatGetDiagonal(), MatGetSubMatrices(), MatGetSubmatrix(), MatGetRowMax(), MatGetRowMin()
@*/
PetscErrorCode MatGetRowSum(Mat mat, Vec v)
{
  PetscInt       start = 0, end = 0, row;
  PetscScalar    *array;
  PetscErrorCode ierr;

  PetscFunctionBegin;
  PetscValidHeaderSpecific(mat,MAT_CLASSID,1);
  PetscValidType(mat,1);
  PetscValidHeaderSpecific(v,VEC_CLASSID,2);
  if (!mat->assembled) SETERRQ(PetscObjectComm((PetscObject)mat),PETSC_ERR_ARG_WRONGSTATE,"Not for unassembled matrix");
  MatCheckPreallocated(mat,1);
  ierr = MatGetOwnershipRange(mat, &start, &end);CHKERRQ(ierr);
  ierr = VecGetArray(v, &array);CHKERRQ(ierr);
  for (row = start; row < end; ++row) {
    PetscInt          ncols, col;
    const PetscInt    *cols;
    const PetscScalar *vals;

    array[row - start] = 0.0;

    ierr = MatGetRow(mat, row, &ncols, &cols, &vals);CHKERRQ(ierr);
    for (col = 0; col < ncols; col++) {
      array[row - start] += vals[col];
    }
    ierr = MatRestoreRow(mat, row, &ncols, &cols, &vals);CHKERRQ(ierr);
  }
  ierr = VecRestoreArray(v, &array);CHKERRQ(ierr);
  ierr = PetscObjectStateIncrease((PetscObject) v);CHKERRQ(ierr);
  PetscFunctionReturn(0);
}

#undef __FUNCT__
#define __FUNCT__ "MatTranspose"
/*@
   MatTranspose - Computes an in-place or out-of-place transpose of a matrix.

   Collective on Mat

   Input Parameter:
+  mat - the matrix to transpose
-  reuse - either MAT_INITIAL_MATRIX or MAT_REUSE_MATRIX

   Output Parameters:
.  B - the transpose

   Notes:
     If you  pass in &mat for B the transpose will be done in place, for example MatTranspose(mat,MAT_REUSE_MATRIX,&mat);

     Consider using MatCreateTranspose() instead if you only need a matrix that behaves like the transpose, but don't need the storage to be changed.

   Level: intermediate

   Concepts: matrices^transposing

.seealso: MatMultTranspose(), MatMultTransposeAdd(), MatIsTranspose(), MatReuse
@*/
PetscErrorCode MatTranspose(Mat mat,MatReuse reuse,Mat *B)
{
  PetscErrorCode ierr;

  PetscFunctionBegin;
  PetscValidHeaderSpecific(mat,MAT_CLASSID,1);
  PetscValidType(mat,1);
  if (!mat->assembled) SETERRQ(PetscObjectComm((PetscObject)mat),PETSC_ERR_ARG_WRONGSTATE,"Not for unassembled matrix");
  if (mat->factortype) SETERRQ(PetscObjectComm((PetscObject)mat),PETSC_ERR_ARG_WRONGSTATE,"Not for factored matrix");
  if (!mat->ops->transpose) SETERRQ1(PetscObjectComm((PetscObject)mat),PETSC_ERR_SUP,"Mat type %s",((PetscObject)mat)->type_name);
  MatCheckPreallocated(mat,1);

  ierr = PetscLogEventBegin(MAT_Transpose,mat,0,0,0);CHKERRQ(ierr);
  ierr = (*mat->ops->transpose)(mat,reuse,B);CHKERRQ(ierr);
  ierr = PetscLogEventEnd(MAT_Transpose,mat,0,0,0);CHKERRQ(ierr);
  if (B) {ierr = PetscObjectStateIncrease((PetscObject)*B);CHKERRQ(ierr);}
  PetscFunctionReturn(0);
}

#undef __FUNCT__
#define __FUNCT__ "MatIsTranspose"
/*@
   MatIsTranspose - Test whether a matrix is another one's transpose,
        or its own, in which case it tests symmetry.

   Collective on Mat

   Input Parameter:
+  A - the matrix to test
-  B - the matrix to test against, this can equal the first parameter

   Output Parameters:
.  flg - the result

   Notes:
   Only available for SeqAIJ/MPIAIJ matrices. The sequential algorithm
   has a running time of the order of the number of nonzeros; the parallel
   test involves parallel copies of the block-offdiagonal parts of the matrix.

   Level: intermediate

   Concepts: matrices^transposing, matrix^symmetry

.seealso: MatTranspose(), MatIsSymmetric(), MatIsHermitian()
@*/
PetscErrorCode MatIsTranspose(Mat A,Mat B,PetscReal tol,PetscBool  *flg)
{
  PetscErrorCode ierr,(*f)(Mat,Mat,PetscReal,PetscBool*),(*g)(Mat,Mat,PetscReal,PetscBool*);

  PetscFunctionBegin;
  PetscValidHeaderSpecific(A,MAT_CLASSID,1);
  PetscValidHeaderSpecific(B,MAT_CLASSID,2);
  PetscValidPointer(flg,3);
  ierr = PetscObjectQueryFunction((PetscObject)A,"MatIsTranspose_C",&f);CHKERRQ(ierr);
  ierr = PetscObjectQueryFunction((PetscObject)B,"MatIsTranspose_C",&g);CHKERRQ(ierr);
  *flg = PETSC_FALSE;
  if (f && g) {
    if (f == g) {
      ierr = (*f)(A,B,tol,flg);CHKERRQ(ierr);
    } else SETERRQ(PetscObjectComm((PetscObject)A),PETSC_ERR_ARG_NOTSAMETYPE,"Matrices do not have the same comparator for symmetry test");
  } else {
    MatType mattype;
    if (!f) {
      ierr = MatGetType(A,&mattype);CHKERRQ(ierr);
    } else {
      ierr = MatGetType(B,&mattype);CHKERRQ(ierr);
    }
    SETERRQ1(PETSC_COMM_SELF,PETSC_ERR_SUP,"Matrix of type <%s> does not support checking for transpose",mattype);
  }
  PetscFunctionReturn(0);
}

#undef __FUNCT__
#define __FUNCT__ "MatHermitianTranspose"
/*@
   MatHermitianTranspose - Computes an in-place or out-of-place transpose of a matrix in complex conjugate.

   Collective on Mat

   Input Parameter:
+  mat - the matrix to transpose and complex conjugate
-  reuse - store the transpose matrix in the provided B

   Output Parameters:
.  B - the Hermitian

   Notes:
     If you  pass in &mat for B the Hermitian will be done in place

   Level: intermediate

   Concepts: matrices^transposing, complex conjugatex

.seealso: MatTranspose(), MatMultTranspose(), MatMultTransposeAdd(), MatIsTranspose(), MatReuse
@*/
PetscErrorCode MatHermitianTranspose(Mat mat,MatReuse reuse,Mat *B)
{
  PetscErrorCode ierr;

  PetscFunctionBegin;
  ierr = MatTranspose(mat,reuse,B);CHKERRQ(ierr);
#if defined(PETSC_USE_COMPLEX)
  ierr = MatConjugate(*B);CHKERRQ(ierr);
#endif
  PetscFunctionReturn(0);
}

#undef __FUNCT__
#define __FUNCT__ "MatIsHermitianTranspose"
/*@
   MatIsHermitianTranspose - Test whether a matrix is another one's Hermitian transpose,

   Collective on Mat

   Input Parameter:
+  A - the matrix to test
-  B - the matrix to test against, this can equal the first parameter

   Output Parameters:
.  flg - the result

   Notes:
   Only available for SeqAIJ/MPIAIJ matrices. The sequential algorithm
   has a running time of the order of the number of nonzeros; the parallel
   test involves parallel copies of the block-offdiagonal parts of the matrix.

   Level: intermediate

   Concepts: matrices^transposing, matrix^symmetry

.seealso: MatTranspose(), MatIsSymmetric(), MatIsHermitian(), MatIsTranspose()
@*/
PetscErrorCode MatIsHermitianTranspose(Mat A,Mat B,PetscReal tol,PetscBool  *flg)
{
  PetscErrorCode ierr,(*f)(Mat,Mat,PetscReal,PetscBool*),(*g)(Mat,Mat,PetscReal,PetscBool*);

  PetscFunctionBegin;
  PetscValidHeaderSpecific(A,MAT_CLASSID,1);
  PetscValidHeaderSpecific(B,MAT_CLASSID,2);
  PetscValidPointer(flg,3);
  ierr = PetscObjectQueryFunction((PetscObject)A,"MatIsHermitianTranspose_C",&f);CHKERRQ(ierr);
  ierr = PetscObjectQueryFunction((PetscObject)B,"MatIsHermitianTranspose_C",&g);CHKERRQ(ierr);
  if (f && g) {
    if (f==g) {
      ierr = (*f)(A,B,tol,flg);CHKERRQ(ierr);
    } else SETERRQ(PetscObjectComm((PetscObject)A),PETSC_ERR_ARG_NOTSAMETYPE,"Matrices do not have the same comparator for Hermitian test");
  }
  PetscFunctionReturn(0);
}

#undef __FUNCT__
#define __FUNCT__ "MatPermute"
/*@
   MatPermute - Creates a new matrix with rows and columns permuted from the
   original.

   Collective on Mat

   Input Parameters:
+  mat - the matrix to permute
.  row - row permutation, each processor supplies only the permutation for its rows
-  col - column permutation, each processor supplies only the permutation for its columns

   Output Parameters:
.  B - the permuted matrix

   Level: advanced

   Note:
   The index sets map from row/col of permuted matrix to row/col of original matrix.
   The index sets should be on the same communicator as Mat and have the same local sizes.

   Concepts: matrices^permuting

.seealso: MatGetOrdering(), ISAllGather()

@*/
PetscErrorCode MatPermute(Mat mat,IS row,IS col,Mat *B)
{
  PetscErrorCode ierr;

  PetscFunctionBegin;
  PetscValidHeaderSpecific(mat,MAT_CLASSID,1);
  PetscValidType(mat,1);
  PetscValidHeaderSpecific(row,IS_CLASSID,2);
  PetscValidHeaderSpecific(col,IS_CLASSID,3);
  PetscValidPointer(B,4);
  if (!mat->assembled) SETERRQ(PetscObjectComm((PetscObject)mat),PETSC_ERR_ARG_WRONGSTATE,"Not for unassembled matrix");
  if (mat->factortype) SETERRQ(PetscObjectComm((PetscObject)mat),PETSC_ERR_ARG_WRONGSTATE,"Not for factored matrix");
  if (!mat->ops->permute) SETERRQ1(PETSC_COMM_SELF,PETSC_ERR_SUP,"MatPermute not available for Mat type %s",((PetscObject)mat)->type_name);
  MatCheckPreallocated(mat,1);

  ierr = (*mat->ops->permute)(mat,row,col,B);CHKERRQ(ierr);
  ierr = PetscObjectStateIncrease((PetscObject)*B);CHKERRQ(ierr);
  PetscFunctionReturn(0);
}

#undef __FUNCT__
#define __FUNCT__ "MatEqual"
/*@
   MatEqual - Compares two matrices.

   Collective on Mat

   Input Parameters:
+  A - the first matrix
-  B - the second matrix

   Output Parameter:
.  flg - PETSC_TRUE if the matrices are equal; PETSC_FALSE otherwise.

   Level: intermediate

   Concepts: matrices^equality between
@*/
PetscErrorCode MatEqual(Mat A,Mat B,PetscBool  *flg)
{
  PetscErrorCode ierr;

  PetscFunctionBegin;
  PetscValidHeaderSpecific(A,MAT_CLASSID,1);
  PetscValidHeaderSpecific(B,MAT_CLASSID,2);
  PetscValidType(A,1);
  PetscValidType(B,2);
  PetscValidIntPointer(flg,3);
  PetscCheckSameComm(A,1,B,2);
  MatCheckPreallocated(B,2);
  if (!A->assembled) SETERRQ(PetscObjectComm((PetscObject)A),PETSC_ERR_ARG_WRONGSTATE,"Not for unassembled matrix");
  if (!B->assembled) SETERRQ(PetscObjectComm((PetscObject)A),PETSC_ERR_ARG_WRONGSTATE,"Not for unassembled matrix");
  if (A->rmap->N != B->rmap->N || A->cmap->N != B->cmap->N) SETERRQ4(PetscObjectComm((PetscObject)A),PETSC_ERR_ARG_SIZ,"Mat A,Mat B: global dim %D %D %D %D",A->rmap->N,B->rmap->N,A->cmap->N,B->cmap->N);
  if (!A->ops->equal) SETERRQ1(PetscObjectComm((PetscObject)A),PETSC_ERR_SUP,"Mat type %s",((PetscObject)A)->type_name);
  if (!B->ops->equal) SETERRQ1(PetscObjectComm((PetscObject)A),PETSC_ERR_SUP,"Mat type %s",((PetscObject)B)->type_name);
  if (A->ops->equal != B->ops->equal) SETERRQ2(PetscObjectComm((PetscObject)A),PETSC_ERR_ARG_INCOMP,"A is type: %s\nB is type: %s",((PetscObject)A)->type_name,((PetscObject)B)->type_name);
  MatCheckPreallocated(A,1);

  ierr = (*A->ops->equal)(A,B,flg);CHKERRQ(ierr);
  PetscFunctionReturn(0);
}

#undef __FUNCT__
#define __FUNCT__ "MatDiagonalScale"
/*@
   MatDiagonalScale - Scales a matrix on the left and right by diagonal
   matrices that are stored as vectors.  Either of the two scaling
   matrices can be NULL.

   Collective on Mat

   Input Parameters:
+  mat - the matrix to be scaled
.  l - the left scaling vector (or NULL)
-  r - the right scaling vector (or NULL)

   Notes:
   MatDiagonalScale() computes A = LAR, where
   L = a diagonal matrix (stored as a vector), R = a diagonal matrix (stored as a vector)
   The L scales the rows of the matrix, the R scales the columns of the matrix.

   Level: intermediate

   Concepts: matrices^diagonal scaling
   Concepts: diagonal scaling of matrices

.seealso: MatScale()
@*/
PetscErrorCode MatDiagonalScale(Mat mat,Vec l,Vec r)
{
  PetscErrorCode ierr;

  PetscFunctionBegin;
  PetscValidHeaderSpecific(mat,MAT_CLASSID,1);
  PetscValidType(mat,1);
  if (!mat->ops->diagonalscale) SETERRQ1(PetscObjectComm((PetscObject)mat),PETSC_ERR_SUP,"Mat type %s",((PetscObject)mat)->type_name);
  if (l) {PetscValidHeaderSpecific(l,VEC_CLASSID,2);PetscCheckSameComm(mat,1,l,2);}
  if (r) {PetscValidHeaderSpecific(r,VEC_CLASSID,3);PetscCheckSameComm(mat,1,r,3);}
  if (!mat->assembled) SETERRQ(PetscObjectComm((PetscObject)mat),PETSC_ERR_ARG_WRONGSTATE,"Not for unassembled matrix");
  if (mat->factortype) SETERRQ(PetscObjectComm((PetscObject)mat),PETSC_ERR_ARG_WRONGSTATE,"Not for factored matrix");
  MatCheckPreallocated(mat,1);

  ierr = PetscLogEventBegin(MAT_Scale,mat,0,0,0);CHKERRQ(ierr);
  ierr = (*mat->ops->diagonalscale)(mat,l,r);CHKERRQ(ierr);
  ierr = PetscLogEventEnd(MAT_Scale,mat,0,0,0);CHKERRQ(ierr);
  ierr = PetscObjectStateIncrease((PetscObject)mat);CHKERRQ(ierr);
#if defined(PETSC_HAVE_CUSP)
  if (mat->valid_GPU_matrix != PETSC_CUSP_UNALLOCATED) {
    mat->valid_GPU_matrix = PETSC_CUSP_CPU;
  }
#elif defined(PETSC_HAVE_VIENNACL)
  if (mat->valid_GPU_matrix != PETSC_VIENNACL_UNALLOCATED) {
    mat->valid_GPU_matrix = PETSC_VIENNACL_CPU;
  }
#elif defined(PETSC_HAVE_VECCUDA)
  if (mat->valid_GPU_matrix != PETSC_CUDA_UNALLOCATED) {
    mat->valid_GPU_matrix = PETSC_CUDA_CPU;
  }
#endif
  PetscFunctionReturn(0);
}

#undef __FUNCT__
#define __FUNCT__ "MatScale"
/*@
    MatScale - Scales all elements of a matrix by a given number.

    Logically Collective on Mat

    Input Parameters:
+   mat - the matrix to be scaled
-   a  - the scaling value

    Output Parameter:
.   mat - the scaled matrix

    Level: intermediate

    Concepts: matrices^scaling all entries

.seealso: MatDiagonalScale()
@*/
PetscErrorCode MatScale(Mat mat,PetscScalar a)
{
  PetscErrorCode ierr;

  PetscFunctionBegin;
  PetscValidHeaderSpecific(mat,MAT_CLASSID,1);
  PetscValidType(mat,1);
  if (a != (PetscScalar)1.0 && !mat->ops->scale) SETERRQ1(PETSC_COMM_SELF,PETSC_ERR_SUP,"Mat type %s",((PetscObject)mat)->type_name);
  if (!mat->assembled) SETERRQ(PetscObjectComm((PetscObject)mat),PETSC_ERR_ARG_WRONGSTATE,"Not for unassembled matrix");
  if (mat->factortype) SETERRQ(PetscObjectComm((PetscObject)mat),PETSC_ERR_ARG_WRONGSTATE,"Not for factored matrix");
  PetscValidLogicalCollectiveScalar(mat,a,2);
  MatCheckPreallocated(mat,1);

  ierr = PetscLogEventBegin(MAT_Scale,mat,0,0,0);CHKERRQ(ierr);
  if (a != (PetscScalar)1.0) {
    ierr = (*mat->ops->scale)(mat,a);CHKERRQ(ierr);
    ierr = PetscObjectStateIncrease((PetscObject)mat);CHKERRQ(ierr);
#if defined(PETSC_HAVE_CUSP)
    if (mat->valid_GPU_matrix != PETSC_CUSP_UNALLOCATED) {
      mat->valid_GPU_matrix = PETSC_CUSP_CPU;
    }
#elif defined(PETSC_HAVE_VIENNACL)
    if (mat->valid_GPU_matrix != PETSC_VIENNACL_UNALLOCATED) {
      mat->valid_GPU_matrix = PETSC_VIENNACL_CPU;
    }
#elif defined(PETSC_HAVE_VECCUDA)
    if (mat->valid_GPU_matrix != PETSC_CUDA_UNALLOCATED) {
      mat->valid_GPU_matrix = PETSC_CUDA_CPU;
    }
#endif
  }
  ierr = PetscLogEventEnd(MAT_Scale,mat,0,0,0);CHKERRQ(ierr);
  PetscFunctionReturn(0);
}

#undef __FUNCT__
#define __FUNCT__ "MatNorm"
/*@
   MatNorm - Calculates various norms of a matrix.

   Collective on Mat

   Input Parameters:
+  mat - the matrix
-  type - the type of norm, NORM_1, NORM_FROBENIUS, NORM_INFINITY

   Output Parameters:
.  nrm - the resulting norm

   Level: intermediate

   Concepts: matrices^norm
   Concepts: norm^of matrix
@*/
PetscErrorCode MatNorm(Mat mat,NormType type,PetscReal *nrm)
{
  PetscErrorCode ierr;

  PetscFunctionBegin;
  PetscValidHeaderSpecific(mat,MAT_CLASSID,1);
  PetscValidType(mat,1);
  PetscValidScalarPointer(nrm,3);

  if (!mat->assembled) SETERRQ(PetscObjectComm((PetscObject)mat),PETSC_ERR_ARG_WRONGSTATE,"Not for unassembled matrix");
  if (mat->factortype) SETERRQ(PetscObjectComm((PetscObject)mat),PETSC_ERR_ARG_WRONGSTATE,"Not for factored matrix");
  if (!mat->ops->norm) SETERRQ1(PetscObjectComm((PetscObject)mat),PETSC_ERR_SUP,"Mat type %s",((PetscObject)mat)->type_name);
  MatCheckPreallocated(mat,1);

  ierr = (*mat->ops->norm)(mat,type,nrm);CHKERRQ(ierr);
  PetscFunctionReturn(0);
}

/*
     This variable is used to prevent counting of MatAssemblyBegin() that
   are called from within a MatAssemblyEnd().
*/
static PetscInt MatAssemblyEnd_InUse = 0;
#undef __FUNCT__
#define __FUNCT__ "MatAssemblyBegin"
/*@
   MatAssemblyBegin - Begins assembling the matrix.  This routine should
   be called after completing all calls to MatSetValues().

   Collective on Mat

   Input Parameters:
+  mat - the matrix
-  type - type of assembly, either MAT_FLUSH_ASSEMBLY or MAT_FINAL_ASSEMBLY

   Notes:
   MatSetValues() generally caches the values.  The matrix is ready to
   use only after MatAssemblyBegin() and MatAssemblyEnd() have been called.
   Use MAT_FLUSH_ASSEMBLY when switching between ADD_VALUES and INSERT_VALUES
   in MatSetValues(); use MAT_FINAL_ASSEMBLY for the final assembly before
   using the matrix.

   ALL processes that share a matrix MUST call MatAssemblyBegin() and MatAssemblyEnd() the SAME NUMBER of times, and each time with the
   same flag of MAT_FLUSH_ASSEMBLY or MAT_FINAL_ASSEMBLY for all processes. Thus you CANNOT locally change from ADD_VALUES to INSERT_VALUES, that is
   a global collective operation requring all processes that share the matrix.

   Space for preallocated nonzeros that is not filled by a call to MatSetValues() or a related routine are compressed
   out by assembly. If you intend to use that extra space on a subsequent assembly, be sure to insert explicit zeros
   before MAT_FINAL_ASSEMBLY so the space is not compressed out.

   Level: beginner

   Concepts: matrices^assembling

.seealso: MatAssemblyEnd(), MatSetValues(), MatAssembled()
@*/
PetscErrorCode MatAssemblyBegin(Mat mat,MatAssemblyType type)
{
  PetscErrorCode ierr;

  PetscFunctionBegin;
  PetscValidHeaderSpecific(mat,MAT_CLASSID,1);
  PetscValidType(mat,1);
  MatCheckPreallocated(mat,1);
  if (mat->factortype) SETERRQ(PetscObjectComm((PetscObject)mat),PETSC_ERR_ARG_WRONGSTATE,"Not for factored matrix.\nDid you forget to call MatSetUnfactored()?");
  if (mat->assembled) {
    mat->was_assembled = PETSC_TRUE;
    mat->assembled     = PETSC_FALSE;
  }
  if (!MatAssemblyEnd_InUse) {
    ierr = PetscLogEventBegin(MAT_AssemblyBegin,mat,0,0,0);CHKERRQ(ierr);
    if (mat->ops->assemblybegin) {ierr = (*mat->ops->assemblybegin)(mat,type);CHKERRQ(ierr);}
    ierr = PetscLogEventEnd(MAT_AssemblyBegin,mat,0,0,0);CHKERRQ(ierr);
  } else if (mat->ops->assemblybegin) {
    ierr = (*mat->ops->assemblybegin)(mat,type);CHKERRQ(ierr);
  }
  PetscFunctionReturn(0);
}

#undef __FUNCT__
#define __FUNCT__ "MatAssembled"
/*@
   MatAssembled - Indicates if a matrix has been assembled and is ready for
     use; for example, in matrix-vector product.

   Not Collective

   Input Parameter:
.  mat - the matrix

   Output Parameter:
.  assembled - PETSC_TRUE or PETSC_FALSE

   Level: advanced

   Concepts: matrices^assembled?

.seealso: MatAssemblyEnd(), MatSetValues(), MatAssemblyBegin()
@*/
PetscErrorCode MatAssembled(Mat mat,PetscBool  *assembled)
{
  PetscFunctionBegin;
  PetscValidHeaderSpecific(mat,MAT_CLASSID,1);
  PetscValidType(mat,1);
  PetscValidPointer(assembled,2);
  *assembled = mat->assembled;
  PetscFunctionReturn(0);
}

#undef __FUNCT__
#define __FUNCT__ "MatAssemblyEnd"
/*@
   MatAssemblyEnd - Completes assembling the matrix.  This routine should
   be called after MatAssemblyBegin().

   Collective on Mat

   Input Parameters:
+  mat - the matrix
-  type - type of assembly, either MAT_FLUSH_ASSEMBLY or MAT_FINAL_ASSEMBLY

   Options Database Keys:
+  -mat_view ::ascii_info - Prints info on matrix at conclusion of MatEndAssembly()
.  -mat_view ::ascii_info_detail - Prints more detailed info
.  -mat_view - Prints matrix in ASCII format
.  -mat_view ::ascii_matlab - Prints matrix in Matlab format
.  -mat_view draw - PetscDraws nonzero structure of matrix, using MatView() and PetscDrawOpenX().
.  -display <name> - Sets display name (default is host)
.  -draw_pause <sec> - Sets number of seconds to pause after display
.  -mat_view socket - Sends matrix to socket, can be accessed from Matlab (See Users-Manual: ch_matlab )
.  -viewer_socket_machine <machine> - Machine to use for socket
.  -viewer_socket_port <port> - Port number to use for socket
-  -mat_view binary:filename[:append] - Save matrix to file in binary format

   Notes:
   MatSetValues() generally caches the values.  The matrix is ready to
   use only after MatAssemblyBegin() and MatAssemblyEnd() have been called.
   Use MAT_FLUSH_ASSEMBLY when switching between ADD_VALUES and INSERT_VALUES
   in MatSetValues(); use MAT_FINAL_ASSEMBLY for the final assembly before
   using the matrix.

   Space for preallocated nonzeros that is not filled by a call to MatSetValues() or a related routine are compressed
   out by assembly. If you intend to use that extra space on a subsequent assembly, be sure to insert explicit zeros
   before MAT_FINAL_ASSEMBLY so the space is not compressed out.

   Level: beginner

.seealso: MatAssemblyBegin(), MatSetValues(), PetscDrawOpenX(), PetscDrawCreate(), MatView(), MatAssembled(), PetscViewerSocketOpen()
@*/
PetscErrorCode MatAssemblyEnd(Mat mat,MatAssemblyType type)
{
  PetscErrorCode  ierr;
  static PetscInt inassm = 0;
  PetscBool       flg    = PETSC_FALSE;

  PetscFunctionBegin;
  PetscValidHeaderSpecific(mat,MAT_CLASSID,1);
  PetscValidType(mat,1);

  inassm++;
  MatAssemblyEnd_InUse++;
  if (MatAssemblyEnd_InUse == 1) { /* Do the logging only the first time through */
    ierr = PetscLogEventBegin(MAT_AssemblyEnd,mat,0,0,0);CHKERRQ(ierr);
    if (mat->ops->assemblyend) {
      ierr = (*mat->ops->assemblyend)(mat,type);CHKERRQ(ierr);
    }
    ierr = PetscLogEventEnd(MAT_AssemblyEnd,mat,0,0,0);CHKERRQ(ierr);
  } else if (mat->ops->assemblyend) {
    ierr = (*mat->ops->assemblyend)(mat,type);CHKERRQ(ierr);
  }

  /* Flush assembly is not a true assembly */
  if (type != MAT_FLUSH_ASSEMBLY) {
    mat->assembled = PETSC_TRUE; mat->num_ass++;
  }
  mat->insertmode = NOT_SET_VALUES;
  MatAssemblyEnd_InUse--;
  ierr = PetscObjectStateIncrease((PetscObject)mat);CHKERRQ(ierr);
  if (!mat->symmetric_eternal) {
    mat->symmetric_set              = PETSC_FALSE;
    mat->hermitian_set              = PETSC_FALSE;
    mat->structurally_symmetric_set = PETSC_FALSE;
  }
#if defined(PETSC_HAVE_CUSP)
  if (mat->valid_GPU_matrix != PETSC_CUSP_UNALLOCATED) {
    mat->valid_GPU_matrix = PETSC_CUSP_CPU;
  }
#elif defined(PETSC_HAVE_VIENNACL)
  if (mat->valid_GPU_matrix != PETSC_VIENNACL_UNALLOCATED) {
    mat->valid_GPU_matrix = PETSC_VIENNACL_CPU;
  }
#elif defined(PETSC_HAVE_VECCUDA)
  if (mat->valid_GPU_matrix != PETSC_CUDA_UNALLOCATED) {
    mat->valid_GPU_matrix = PETSC_CUDA_CPU;
  }
#endif
  if (inassm == 1 && type != MAT_FLUSH_ASSEMBLY) {
    ierr = MatViewFromOptions(mat,NULL,"-mat_view");CHKERRQ(ierr);

    if (mat->checksymmetryonassembly) {
      ierr = MatIsSymmetric(mat,mat->checksymmetrytol,&flg);CHKERRQ(ierr);
      if (flg) {
        ierr = PetscPrintf(PetscObjectComm((PetscObject)mat),"Matrix is symmetric (tolerance %g)\n",(double)mat->checksymmetrytol);CHKERRQ(ierr);
      } else {
        ierr = PetscPrintf(PetscObjectComm((PetscObject)mat),"Matrix is not symmetric (tolerance %g)\n",(double)mat->checksymmetrytol);CHKERRQ(ierr);
      }
    }
    if (mat->nullsp && mat->checknullspaceonassembly) {
      ierr = MatNullSpaceTest(mat->nullsp,mat,NULL);CHKERRQ(ierr);
    }
  }
  inassm--;
  PetscFunctionReturn(0);
}

#undef __FUNCT__
#define __FUNCT__ "MatSetOption"
/*@
   MatSetOption - Sets a parameter option for a matrix. Some options
   may be specific to certain storage formats.  Some options
   determine how values will be inserted (or added). Sorted,
   row-oriented input will generally assemble the fastest. The default
   is row-oriented.

   Logically Collective on Mat for certain operations, such as MAT_SPD, not collective for MAT_ROW_ORIENTED, see MatOption

   Input Parameters:
+  mat - the matrix
.  option - the option, one of those listed below (and possibly others),
-  flg - turn the option on (PETSC_TRUE) or off (PETSC_FALSE)

  Options Describing Matrix Structure:
+    MAT_SPD - symmetric positive definite
.    MAT_SYMMETRIC - symmetric in terms of both structure and value
.    MAT_HERMITIAN - transpose is the complex conjugation
.    MAT_STRUCTURALLY_SYMMETRIC - symmetric nonzero structure
-    MAT_SYMMETRY_ETERNAL - if you would like the symmetry/Hermitian flag
                            you set to be kept with all future use of the matrix
                            including after MatAssemblyBegin/End() which could
                            potentially change the symmetry structure, i.e. you
                            KNOW the matrix will ALWAYS have the property you set.


   Options For Use with MatSetValues():
   Insert a logically dense subblock, which can be
.    MAT_ROW_ORIENTED - row-oriented (default)

   Note these options reflect the data you pass in with MatSetValues(); it has
   nothing to do with how the data is stored internally in the matrix
   data structure.

   When (re)assembling a matrix, we can restrict the input for
   efficiency/debugging purposes.  These options include:
+    MAT_NEW_NONZERO_LOCATIONS - additional insertions will be allowed if they generate a new nonzero (slow)
.    MAT_NEW_DIAGONALS - new diagonals will be allowed (for block diagonal format only)
.    MAT_IGNORE_OFF_PROC_ENTRIES - drops off-processor entries
.    MAT_NEW_NONZERO_LOCATION_ERR - generates an error for new matrix entry
.    MAT_USE_HASH_TABLE - uses a hash table to speed up matrix assembly
.    MAT_NO_OFF_PROC_ENTRIES - you know each process will only set values for its own rows, will generate an error if
        any process sets values for another process. This avoids all reductions in the MatAssembly routines and thus improves
        performance for very large process counts.
-    MAT_SUBSET_OFF_PROC_ENTRIES - you know that the first assembly after setting this flag will set a superset
        of the off-process entries required for all subsequent assemblies. This avoids a rendezvous step in the MatAssembly
        functions, instead sending only neighbor messages.

   Notes:
   Except for MAT_UNUSED_NONZERO_LOCATION_ERR and  MAT_ROW_ORIENTED all processes that share the matrix must pass the same value in flg!

   Some options are relevant only for particular matrix types and
   are thus ignored by others.  Other options are not supported by
   certain matrix types and will generate an error message if set.

   If using a Fortran 77 module to compute a matrix, one may need to
   use the column-oriented option (or convert to the row-oriented
   format).

   MAT_NEW_NONZERO_LOCATIONS set to PETSC_FALSE indicates that any add or insertion
   that would generate a new entry in the nonzero structure is instead
   ignored.  Thus, if memory has not alredy been allocated for this particular
   data, then the insertion is ignored. For dense matrices, in which
   the entire array is allocated, no entries are ever ignored.
   Set after the first MatAssemblyEnd(). If this option is set then the MatAssemblyBegin/End() processes has one less global reduction

   MAT_NEW_NONZERO_LOCATION_ERR set to PETSC_TRUE indicates that any add or insertion
   that would generate a new entry in the nonzero structure instead produces
   an error. (Currently supported for AIJ and BAIJ formats only.) If this option is set then the MatAssemblyBegin/End() processes has one less global reduction

   MAT_NEW_NONZERO_ALLOCATION_ERR set to PETSC_TRUE indicates that any add or insertion
   that would generate a new entry that has not been preallocated will
   instead produce an error. (Currently supported for AIJ and BAIJ formats
   only.) This is a useful flag when debugging matrix memory preallocation.
   If this option is set then the MatAssemblyBegin/End() processes has one less global reduction

   MAT_IGNORE_OFF_PROC_ENTRIES set to PETSC_TRUE indicates entries destined for
   other processors should be dropped, rather than stashed.
   This is useful if you know that the "owning" processor is also
   always generating the correct matrix entries, so that PETSc need
   not transfer duplicate entries generated on another processor.

   MAT_USE_HASH_TABLE indicates that a hash table be used to improve the
   searches during matrix assembly. When this flag is set, the hash table
   is created during the first Matrix Assembly. This hash table is
   used the next time through, during MatSetVaules()/MatSetVaulesBlocked()
   to improve the searching of indices. MAT_NEW_NONZERO_LOCATIONS flag
   should be used with MAT_USE_HASH_TABLE flag. This option is currently
   supported by MATMPIBAIJ format only.

   MAT_KEEP_NONZERO_PATTERN indicates when MatZeroRows() is called the zeroed entries
   are kept in the nonzero structure

   MAT_IGNORE_ZERO_ENTRIES - for AIJ/IS matrices this will stop zero values from creating
   a zero location in the matrix

   MAT_USE_INODES - indicates using inode version of the code - works with AIJ matrix types

   MAT_NO_OFF_PROC_ZERO_ROWS - you know each process will only zero its own rows. This avoids all reductions in the
        zero row routines and thus improves performance for very large process counts.

   MAT_IGNORE_LOWER_TRIANGULAR - For SBAIJ matrices will ignore any insertions you make in the lower triangular
        part of the matrix (since they should match the upper triangular part).

   Notes: Can only be called after MatSetSizes() and MatSetType() have been set.

   Level: intermediate

   Concepts: matrices^setting options

.seealso:  MatOption, Mat

@*/
PetscErrorCode MatSetOption(Mat mat,MatOption op,PetscBool flg)
{
  PetscErrorCode ierr;

  PetscFunctionBegin;
  PetscValidHeaderSpecific(mat,MAT_CLASSID,1);
  PetscValidType(mat,1);
  if (op > 0) {
    PetscValidLogicalCollectiveEnum(mat,op,2);
    PetscValidLogicalCollectiveBool(mat,flg,3);
  }

  if (((int) op) <= MAT_OPTION_MIN || ((int) op) >= MAT_OPTION_MAX) SETERRQ1(PetscObjectComm((PetscObject)mat),PETSC_ERR_ARG_OUTOFRANGE,"Options %d is out of range",(int)op);
  if (!((PetscObject)mat)->type_name) SETERRQ(PetscObjectComm((PetscObject)mat),PETSC_ERR_ARG_TYPENOTSET,"Cannot set options until type and size have been set, see MatSetType() and MatSetSizes()");

  switch (op) {
  case MAT_NO_OFF_PROC_ENTRIES:
    mat->nooffprocentries = flg;
    PetscFunctionReturn(0);
    break;
  case MAT_SUBSET_OFF_PROC_ENTRIES:
    mat->subsetoffprocentries = flg;
    PetscFunctionReturn(0);
  case MAT_NO_OFF_PROC_ZERO_ROWS:
    mat->nooffproczerorows = flg;
    PetscFunctionReturn(0);
    break;
  case MAT_SPD:
    mat->spd_set = PETSC_TRUE;
    mat->spd     = flg;
    if (flg) {
      mat->symmetric                  = PETSC_TRUE;
      mat->structurally_symmetric     = PETSC_TRUE;
      mat->symmetric_set              = PETSC_TRUE;
      mat->structurally_symmetric_set = PETSC_TRUE;
    }
    break;
  case MAT_SYMMETRIC:
    mat->symmetric = flg;
    if (flg) mat->structurally_symmetric = PETSC_TRUE;
    mat->symmetric_set              = PETSC_TRUE;
    mat->structurally_symmetric_set = flg;
    break;
  case MAT_HERMITIAN:
    mat->hermitian = flg;
    if (flg) mat->structurally_symmetric = PETSC_TRUE;
    mat->hermitian_set              = PETSC_TRUE;
    mat->structurally_symmetric_set = flg;
    break;
  case MAT_STRUCTURALLY_SYMMETRIC:
    mat->structurally_symmetric     = flg;
    mat->structurally_symmetric_set = PETSC_TRUE;
    break;
  case MAT_SYMMETRY_ETERNAL:
    mat->symmetric_eternal = flg;
    break;
  default:
    break;
  }
  if (mat->ops->setoption) {
    ierr = (*mat->ops->setoption)(mat,op,flg);CHKERRQ(ierr);
  }
  PetscFunctionReturn(0);
}

#undef __FUNCT__
#define __FUNCT__ "MatGetOption"
/*@
   MatGetOption - Gets a parameter option that has been set for a matrix.

   Logically Collective on Mat for certain operations, such as MAT_SPD, not collective for MAT_ROW_ORIENTED, see MatOption

   Input Parameters:
+  mat - the matrix
-  option - the option, this only responds to certain options, check the code for which ones

   Output Parameter:
.  flg - turn the option on (PETSC_TRUE) or off (PETSC_FALSE)

    Notes: Can only be called after MatSetSizes() and MatSetType() have been set.

   Level: intermediate

   Concepts: matrices^setting options

.seealso:  MatOption, MatSetOption()

@*/
PetscErrorCode MatGetOption(Mat mat,MatOption op,PetscBool *flg)
{
  PetscFunctionBegin;
  PetscValidHeaderSpecific(mat,MAT_CLASSID,1);
  PetscValidType(mat,1);

  if (((int) op) <= MAT_OPTION_MIN || ((int) op) >= MAT_OPTION_MAX) SETERRQ1(PetscObjectComm((PetscObject)mat),PETSC_ERR_ARG_OUTOFRANGE,"Options %d is out of range",(int)op);
  if (!((PetscObject)mat)->type_name) SETERRQ(PetscObjectComm((PetscObject)mat),PETSC_ERR_ARG_TYPENOTSET,"Cannot get options until type and size have been set, see MatSetType() and MatSetSizes()");

  switch (op) {
  case MAT_NO_OFF_PROC_ENTRIES:
    *flg = mat->nooffprocentries;
    break;
  case MAT_NO_OFF_PROC_ZERO_ROWS:
    *flg = mat->nooffproczerorows;
    break;
  case MAT_SYMMETRIC:
    *flg = mat->symmetric;
    break;
  case MAT_HERMITIAN:
    *flg = mat->hermitian;
    break;
  case MAT_STRUCTURALLY_SYMMETRIC:
    *flg = mat->structurally_symmetric;
    break;
  case MAT_SYMMETRY_ETERNAL:
    *flg = mat->symmetric_eternal;
    break;
  default:
    break;
  }
  PetscFunctionReturn(0);
}

#undef __FUNCT__
#define __FUNCT__ "MatZeroEntries"
/*@
   MatZeroEntries - Zeros all entries of a matrix.  For sparse matrices
   this routine retains the old nonzero structure.

   Logically Collective on Mat

   Input Parameters:
.  mat - the matrix

   Level: intermediate

   Notes: If the matrix was not preallocated then a default, likely poor preallocation will be set in the matrix, so this should be called after the preallocation phase.
   See the Performance chapter of the users manual for information on preallocating matrices.

   Concepts: matrices^zeroing

.seealso: MatZeroRows()
@*/
PetscErrorCode MatZeroEntries(Mat mat)
{
  PetscErrorCode ierr;

  PetscFunctionBegin;
  PetscValidHeaderSpecific(mat,MAT_CLASSID,1);
  PetscValidType(mat,1);
  if (mat->factortype) SETERRQ(PetscObjectComm((PetscObject)mat),PETSC_ERR_ARG_WRONGSTATE,"Not for factored matrix");
  if (mat->insertmode != NOT_SET_VALUES) SETERRQ(PETSC_COMM_SELF,PETSC_ERR_ARG_WRONGSTATE,"Not for matrices where you have set values but not yet assembled");
  if (!mat->ops->zeroentries) SETERRQ1(PetscObjectComm((PetscObject)mat),PETSC_ERR_SUP,"Mat type %s",((PetscObject)mat)->type_name);
  MatCheckPreallocated(mat,1);

  ierr = PetscLogEventBegin(MAT_ZeroEntries,mat,0,0,0);CHKERRQ(ierr);
  ierr = (*mat->ops->zeroentries)(mat);CHKERRQ(ierr);
  ierr = PetscLogEventEnd(MAT_ZeroEntries,mat,0,0,0);CHKERRQ(ierr);
  ierr = PetscObjectStateIncrease((PetscObject)mat);CHKERRQ(ierr);
#if defined(PETSC_HAVE_CUSP)
  if (mat->valid_GPU_matrix != PETSC_CUSP_UNALLOCATED) {
    mat->valid_GPU_matrix = PETSC_CUSP_CPU;
  }
#elif defined(PETSC_HAVE_VIENNACL)
  if (mat->valid_GPU_matrix != PETSC_VIENNACL_UNALLOCATED) {
    mat->valid_GPU_matrix = PETSC_VIENNACL_CPU;
  }
#elif defined(PETSC_HAVE_VECCUDA)
  if (mat->valid_GPU_matrix != PETSC_CUDA_UNALLOCATED) {
    mat->valid_GPU_matrix = PETSC_CUDA_CPU;
  }
#endif
  PetscFunctionReturn(0);
}

#undef __FUNCT__
#define __FUNCT__ "MatZeroRowsColumns"
/*@C
   MatZeroRowsColumns - Zeros all entries (except possibly the main diagonal)
   of a set of rows and columns of a matrix.

   Collective on Mat

   Input Parameters:
+  mat - the matrix
.  numRows - the number of rows to remove
.  rows - the global row indices
.  diag - value put in all diagonals of eliminated rows (0.0 will even eliminate diagonal entry)
.  x - optional vector of solutions for zeroed rows (other entries in vector are not used)
-  b - optional vector of right hand side, that will be adjusted by provided solution

   Notes:
   This does not change the nonzero structure of the matrix, it merely zeros those entries in the matrix.

   The user can set a value in the diagonal entry (or for the AIJ and
   row formats can optionally remove the main diagonal entry from the
   nonzero structure as well, by passing 0.0 as the final argument).

   For the parallel case, all processes that share the matrix (i.e.,
   those in the communicator used for matrix creation) MUST call this
   routine, regardless of whether any rows being zeroed are owned by
   them.

   Each processor can indicate any rows in the entire matrix to be zeroed (i.e. each process does NOT have to
   list only rows local to itself).

   The option MAT_NO_OFF_PROC_ZERO_ROWS does not apply to this routine.

   Level: intermediate

   Concepts: matrices^zeroing rows

.seealso: MatZeroRowsIS(), MatZeroRowsStencil(), MatZeroEntries(), MatZeroRowsLocal(), MatSetOption(), MatZeroRowsColumnsIS()
@*/
PetscErrorCode MatZeroRowsColumns(Mat mat,PetscInt numRows,const PetscInt rows[],PetscScalar diag,Vec x,Vec b)
{
  PetscErrorCode ierr;

  PetscFunctionBegin;
  PetscValidHeaderSpecific(mat,MAT_CLASSID,1);
  PetscValidType(mat,1);
  if (numRows) PetscValidIntPointer(rows,3);
  if (!mat->assembled) SETERRQ(PetscObjectComm((PetscObject)mat),PETSC_ERR_ARG_WRONGSTATE,"Not for unassembled matrix");
  if (mat->factortype) SETERRQ(PetscObjectComm((PetscObject)mat),PETSC_ERR_ARG_WRONGSTATE,"Not for factored matrix");
  if (!mat->ops->zerorowscolumns) SETERRQ1(PetscObjectComm((PetscObject)mat),PETSC_ERR_SUP,"Mat type %s",((PetscObject)mat)->type_name);
  MatCheckPreallocated(mat,1);

  ierr = (*mat->ops->zerorowscolumns)(mat,numRows,rows,diag,x,b);CHKERRQ(ierr);
  ierr = MatViewFromOptions(mat,NULL,"-mat_view");CHKERRQ(ierr);
  ierr = PetscObjectStateIncrease((PetscObject)mat);CHKERRQ(ierr);
#if defined(PETSC_HAVE_CUSP)
  if (mat->valid_GPU_matrix != PETSC_CUSP_UNALLOCATED) {
    mat->valid_GPU_matrix = PETSC_CUSP_CPU;
  }
#elif defined(PETSC_HAVE_VIENNACL)
  if (mat->valid_GPU_matrix != PETSC_VIENNACL_UNALLOCATED) {
    mat->valid_GPU_matrix = PETSC_VIENNACL_CPU;
  }
#elif defined(PETSC_HAVE_VECCUDA)
  if (mat->valid_GPU_matrix != PETSC_CUDA_UNALLOCATED) {
    mat->valid_GPU_matrix = PETSC_CUDA_CPU;
  }
#endif
  PetscFunctionReturn(0);
}

#undef __FUNCT__
#define __FUNCT__ "MatZeroRowsColumnsIS"
/*@C
   MatZeroRowsColumnsIS - Zeros all entries (except possibly the main diagonal)
   of a set of rows and columns of a matrix.

   Collective on Mat

   Input Parameters:
+  mat - the matrix
.  is - the rows to zero
.  diag - value put in all diagonals of eliminated rows (0.0 will even eliminate diagonal entry)
.  x - optional vector of solutions for zeroed rows (other entries in vector are not used)
-  b - optional vector of right hand side, that will be adjusted by provided solution

   Notes:
   This does not change the nonzero structure of the matrix, it merely zeros those entries in the matrix.

   The user can set a value in the diagonal entry (or for the AIJ and
   row formats can optionally remove the main diagonal entry from the
   nonzero structure as well, by passing 0.0 as the final argument).

   For the parallel case, all processes that share the matrix (i.e.,
   those in the communicator used for matrix creation) MUST call this
   routine, regardless of whether any rows being zeroed are owned by
   them.

   Each processor can indicate any rows in the entire matrix to be zeroed (i.e. each process does NOT have to
   list only rows local to itself).

   The option MAT_NO_OFF_PROC_ZERO_ROWS does not apply to this routine.

   Level: intermediate

   Concepts: matrices^zeroing rows

.seealso: MatZeroRowsIS(), MatZeroRowsStencil(), MatZeroEntries(), MatZeroRowsLocal(), MatSetOption(), MatZeroRowsColumns()
@*/
PetscErrorCode MatZeroRowsColumnsIS(Mat mat,IS is,PetscScalar diag,Vec x,Vec b)
{
  PetscErrorCode ierr;
  PetscInt       numRows;
  const PetscInt *rows;

  PetscFunctionBegin;
  PetscValidHeaderSpecific(mat,MAT_CLASSID,1);
  PetscValidHeaderSpecific(is,IS_CLASSID,2);
  PetscValidType(mat,1);
  PetscValidType(is,2);
  ierr = ISGetLocalSize(is,&numRows);CHKERRQ(ierr);
  ierr = ISGetIndices(is,&rows);CHKERRQ(ierr);
  ierr = MatZeroRowsColumns(mat,numRows,rows,diag,x,b);CHKERRQ(ierr);
  ierr = ISRestoreIndices(is,&rows);CHKERRQ(ierr);
  PetscFunctionReturn(0);
}

#undef __FUNCT__
#define __FUNCT__ "MatZeroRows"
/*@C
   MatZeroRows - Zeros all entries (except possibly the main diagonal)
   of a set of rows of a matrix.

   Collective on Mat

   Input Parameters:
+  mat - the matrix
.  numRows - the number of rows to remove
.  rows - the global row indices
.  diag - value put in all diagonals of eliminated rows (0.0 will even eliminate diagonal entry)
.  x - optional vector of solutions for zeroed rows (other entries in vector are not used)
-  b - optional vector of right hand side, that will be adjusted by provided solution

   Notes:
   For the AIJ and BAIJ matrix formats this removes the old nonzero structure,
   but does not release memory.  For the dense and block diagonal
   formats this does not alter the nonzero structure.

   If the option MatSetOption(mat,MAT_KEEP_NONZERO_PATTERN,PETSC_TRUE) the nonzero structure
   of the matrix is not changed (even for AIJ and BAIJ matrices) the values are
   merely zeroed.

   The user can set a value in the diagonal entry (or for the AIJ and
   row formats can optionally remove the main diagonal entry from the
   nonzero structure as well, by passing 0.0 as the final argument).

   For the parallel case, all processes that share the matrix (i.e.,
   those in the communicator used for matrix creation) MUST call this
   routine, regardless of whether any rows being zeroed are owned by
   them.

   Each processor can indicate any rows in the entire matrix to be zeroed (i.e. each process does NOT have to
   list only rows local to itself).

   You can call MatSetOption(mat,MAT_NO_OFF_PROC_ZERO_ROWS,PETSC_TRUE) if each process indicates only rows it
   owns that are to be zeroed. This saves a global synchronization in the implementation.

   Level: intermediate

   Concepts: matrices^zeroing rows

.seealso: MatZeroRowsIS(), MatZeroRowsStencil(), MatZeroEntries(), MatZeroRowsLocal(), MatSetOption()
@*/
PetscErrorCode MatZeroRows(Mat mat,PetscInt numRows,const PetscInt rows[],PetscScalar diag,Vec x,Vec b)
{
  PetscErrorCode ierr;

  PetscFunctionBegin;
  PetscValidHeaderSpecific(mat,MAT_CLASSID,1);
  PetscValidType(mat,1);
  if (numRows) PetscValidIntPointer(rows,3);
  if (!mat->assembled) SETERRQ(PetscObjectComm((PetscObject)mat),PETSC_ERR_ARG_WRONGSTATE,"Not for unassembled matrix");
  if (mat->factortype) SETERRQ(PetscObjectComm((PetscObject)mat),PETSC_ERR_ARG_WRONGSTATE,"Not for factored matrix");
  if (!mat->ops->zerorows) SETERRQ1(PetscObjectComm((PetscObject)mat),PETSC_ERR_SUP,"Mat type %s",((PetscObject)mat)->type_name);
  MatCheckPreallocated(mat,1);

  ierr = (*mat->ops->zerorows)(mat,numRows,rows,diag,x,b);CHKERRQ(ierr);
  ierr = MatViewFromOptions(mat,NULL,"-mat_view");CHKERRQ(ierr);
  ierr = PetscObjectStateIncrease((PetscObject)mat);CHKERRQ(ierr);
#if defined(PETSC_HAVE_CUSP)
  if (mat->valid_GPU_matrix != PETSC_CUSP_UNALLOCATED) {
    mat->valid_GPU_matrix = PETSC_CUSP_CPU;
  }
#elif defined(PETSC_HAVE_VIENNACL)
  if (mat->valid_GPU_matrix != PETSC_VIENNACL_UNALLOCATED) {
    mat->valid_GPU_matrix = PETSC_VIENNACL_CPU;
  }
#elif defined(PETSC_HAVE_VECCUDA)
  if (mat->valid_GPU_matrix != PETSC_CUDA_UNALLOCATED) {
    mat->valid_GPU_matrix = PETSC_CUDA_CPU;
  }
#endif
  PetscFunctionReturn(0);
}

#undef __FUNCT__
#define __FUNCT__ "MatZeroRowsIS"
/*@C
   MatZeroRowsIS - Zeros all entries (except possibly the main diagonal)
   of a set of rows of a matrix.

   Collective on Mat

   Input Parameters:
+  mat - the matrix
.  is - index set of rows to remove
.  diag - value put in all diagonals of eliminated rows
.  x - optional vector of solutions for zeroed rows (other entries in vector are not used)
-  b - optional vector of right hand side, that will be adjusted by provided solution

   Notes:
   For the AIJ and BAIJ matrix formats this removes the old nonzero structure,
   but does not release memory.  For the dense and block diagonal
   formats this does not alter the nonzero structure.

   If the option MatSetOption(mat,MAT_KEEP_NONZERO_PATTERN,PETSC_TRUE) the nonzero structure
   of the matrix is not changed (even for AIJ and BAIJ matrices) the values are
   merely zeroed.

   The user can set a value in the diagonal entry (or for the AIJ and
   row formats can optionally remove the main diagonal entry from the
   nonzero structure as well, by passing 0.0 as the final argument).

   For the parallel case, all processes that share the matrix (i.e.,
   those in the communicator used for matrix creation) MUST call this
   routine, regardless of whether any rows being zeroed are owned by
   them.

   Each processor can indicate any rows in the entire matrix to be zeroed (i.e. each process does NOT have to
   list only rows local to itself).

   You can call MatSetOption(mat,MAT_NO_OFF_PROC_ZERO_ROWS,PETSC_TRUE) if each process indicates only rows it
   owns that are to be zeroed. This saves a global synchronization in the implementation.

   Level: intermediate

   Concepts: matrices^zeroing rows

.seealso: MatZeroRows(), MatZeroRowsStencil(), MatZeroEntries(), MatZeroRowsLocal(), MatSetOption()
@*/
PetscErrorCode MatZeroRowsIS(Mat mat,IS is,PetscScalar diag,Vec x,Vec b)
{
  PetscInt       numRows;
  const PetscInt *rows;
  PetscErrorCode ierr;

  PetscFunctionBegin;
  PetscValidHeaderSpecific(mat,MAT_CLASSID,1);
  PetscValidType(mat,1);
  PetscValidHeaderSpecific(is,IS_CLASSID,2);
  ierr = ISGetLocalSize(is,&numRows);CHKERRQ(ierr);
  ierr = ISGetIndices(is,&rows);CHKERRQ(ierr);
  ierr = MatZeroRows(mat,numRows,rows,diag,x,b);CHKERRQ(ierr);
  ierr = ISRestoreIndices(is,&rows);CHKERRQ(ierr);
  PetscFunctionReturn(0);
}

#undef __FUNCT__
#define __FUNCT__ "MatZeroRowsStencil"
/*@C
   MatZeroRowsStencil - Zeros all entries (except possibly the main diagonal)
   of a set of rows of a matrix. These rows must be local to the process.

   Collective on Mat

   Input Parameters:
+  mat - the matrix
.  numRows - the number of rows to remove
.  rows - the grid coordinates (and component number when dof > 1) for matrix rows
.  diag - value put in all diagonals of eliminated rows (0.0 will even eliminate diagonal entry)
.  x - optional vector of solutions for zeroed rows (other entries in vector are not used)
-  b - optional vector of right hand side, that will be adjusted by provided solution

   Notes:
   For the AIJ and BAIJ matrix formats this removes the old nonzero structure,
   but does not release memory.  For the dense and block diagonal
   formats this does not alter the nonzero structure.

   If the option MatSetOption(mat,MAT_KEEP_NONZERO_PATTERN,PETSC_TRUE) the nonzero structure
   of the matrix is not changed (even for AIJ and BAIJ matrices) the values are
   merely zeroed.

   The user can set a value in the diagonal entry (or for the AIJ and
   row formats can optionally remove the main diagonal entry from the
   nonzero structure as well, by passing 0.0 as the final argument).

   For the parallel case, all processes that share the matrix (i.e.,
   those in the communicator used for matrix creation) MUST call this
   routine, regardless of whether any rows being zeroed are owned by
   them.

   Each processor can indicate any rows in the entire matrix to be zeroed (i.e. each process does NOT have to
   list only rows local to itself).

   The grid coordinates are across the entire grid, not just the local portion

   In Fortran idxm and idxn should be declared as
$     MatStencil idxm(4,m)
   and the values inserted using
$    idxm(MatStencil_i,1) = i
$    idxm(MatStencil_j,1) = j
$    idxm(MatStencil_k,1) = k
$    idxm(MatStencil_c,1) = c
   etc

   For periodic boundary conditions use negative indices for values to the left (below 0; that are to be
   obtained by wrapping values from right edge). For values to the right of the last entry using that index plus one
   etc to obtain values that obtained by wrapping the values from the left edge. This does not work for anything but the
   DM_BOUNDARY_PERIODIC boundary type.

   For indices that don't mean anything for your case (like the k index when working in 2d) or the c index when you have
   a single value per point) you can skip filling those indices.

   Level: intermediate

   Concepts: matrices^zeroing rows

.seealso: MatZeroRows(), MatZeroRowsIS(), MatZeroEntries(), MatZeroRowsLocal(), MatSetOption()
@*/
PetscErrorCode MatZeroRowsStencil(Mat mat,PetscInt numRows,const MatStencil rows[],PetscScalar diag,Vec x,Vec b)
{
  PetscInt       dim     = mat->stencil.dim;
  PetscInt       sdim    = dim - (1 - (PetscInt) mat->stencil.noc);
  PetscInt       *dims   = mat->stencil.dims+1;
  PetscInt       *starts = mat->stencil.starts;
  PetscInt       *dxm    = (PetscInt*) rows;
  PetscInt       *jdxm, i, j, tmp, numNewRows = 0;
  PetscErrorCode ierr;

  PetscFunctionBegin;
  PetscValidHeaderSpecific(mat,MAT_CLASSID,1);
  PetscValidType(mat,1);
  if (numRows) PetscValidIntPointer(rows,3);

  ierr = PetscMalloc1(numRows, &jdxm);CHKERRQ(ierr);
  for (i = 0; i < numRows; ++i) {
    /* Skip unused dimensions (they are ordered k, j, i, c) */
    for (j = 0; j < 3-sdim; ++j) dxm++;
    /* Local index in X dir */
    tmp = *dxm++ - starts[0];
    /* Loop over remaining dimensions */
    for (j = 0; j < dim-1; ++j) {
      /* If nonlocal, set index to be negative */
      if ((*dxm++ - starts[j+1]) < 0 || tmp < 0) tmp = PETSC_MIN_INT;
      /* Update local index */
      else tmp = tmp*dims[j] + *(dxm-1) - starts[j+1];
    }
    /* Skip component slot if necessary */
    if (mat->stencil.noc) dxm++;
    /* Local row number */
    if (tmp >= 0) {
      jdxm[numNewRows++] = tmp;
    }
  }
  ierr = MatZeroRowsLocal(mat,numNewRows,jdxm,diag,x,b);CHKERRQ(ierr);
  ierr = PetscFree(jdxm);CHKERRQ(ierr);
  PetscFunctionReturn(0);
}

#undef __FUNCT__
#define __FUNCT__ "MatZeroRowsColumnsStencil"
/*@C
   MatZeroRowsColumnsStencil - Zeros all row and column entries (except possibly the main diagonal)
   of a set of rows and columns of a matrix.

   Collective on Mat

   Input Parameters:
+  mat - the matrix
.  numRows - the number of rows/columns to remove
.  rows - the grid coordinates (and component number when dof > 1) for matrix rows
.  diag - value put in all diagonals of eliminated rows (0.0 will even eliminate diagonal entry)
.  x - optional vector of solutions for zeroed rows (other entries in vector are not used)
-  b - optional vector of right hand side, that will be adjusted by provided solution

   Notes:
   For the AIJ and BAIJ matrix formats this removes the old nonzero structure,
   but does not release memory.  For the dense and block diagonal
   formats this does not alter the nonzero structure.

   If the option MatSetOption(mat,MAT_KEEP_NONZERO_PATTERN,PETSC_TRUE) the nonzero structure
   of the matrix is not changed (even for AIJ and BAIJ matrices) the values are
   merely zeroed.

   The user can set a value in the diagonal entry (or for the AIJ and
   row formats can optionally remove the main diagonal entry from the
   nonzero structure as well, by passing 0.0 as the final argument).

   For the parallel case, all processes that share the matrix (i.e.,
   those in the communicator used for matrix creation) MUST call this
   routine, regardless of whether any rows being zeroed are owned by
   them.

   Each processor can indicate any rows in the entire matrix to be zeroed (i.e. each process does NOT have to
   list only rows local to itself, but the row/column numbers are given in local numbering).

   The grid coordinates are across the entire grid, not just the local portion

   In Fortran idxm and idxn should be declared as
$     MatStencil idxm(4,m)
   and the values inserted using
$    idxm(MatStencil_i,1) = i
$    idxm(MatStencil_j,1) = j
$    idxm(MatStencil_k,1) = k
$    idxm(MatStencil_c,1) = c
   etc

   For periodic boundary conditions use negative indices for values to the left (below 0; that are to be
   obtained by wrapping values from right edge). For values to the right of the last entry using that index plus one
   etc to obtain values that obtained by wrapping the values from the left edge. This does not work for anything but the
   DM_BOUNDARY_PERIODIC boundary type.

   For indices that don't mean anything for your case (like the k index when working in 2d) or the c index when you have
   a single value per point) you can skip filling those indices.

   Level: intermediate

   Concepts: matrices^zeroing rows

.seealso: MatZeroRows(), MatZeroRowsIS(), MatZeroEntries(), MatZeroRowsLocal(), MatSetOption()
@*/
PetscErrorCode MatZeroRowsColumnsStencil(Mat mat,PetscInt numRows,const MatStencil rows[],PetscScalar diag,Vec x,Vec b)
{
  PetscInt       dim     = mat->stencil.dim;
  PetscInt       sdim    = dim - (1 - (PetscInt) mat->stencil.noc);
  PetscInt       *dims   = mat->stencil.dims+1;
  PetscInt       *starts = mat->stencil.starts;
  PetscInt       *dxm    = (PetscInt*) rows;
  PetscInt       *jdxm, i, j, tmp, numNewRows = 0;
  PetscErrorCode ierr;

  PetscFunctionBegin;
  PetscValidHeaderSpecific(mat,MAT_CLASSID,1);
  PetscValidType(mat,1);
  if (numRows) PetscValidIntPointer(rows,3);

  ierr = PetscMalloc1(numRows, &jdxm);CHKERRQ(ierr);
  for (i = 0; i < numRows; ++i) {
    /* Skip unused dimensions (they are ordered k, j, i, c) */
    for (j = 0; j < 3-sdim; ++j) dxm++;
    /* Local index in X dir */
    tmp = *dxm++ - starts[0];
    /* Loop over remaining dimensions */
    for (j = 0; j < dim-1; ++j) {
      /* If nonlocal, set index to be negative */
      if ((*dxm++ - starts[j+1]) < 0 || tmp < 0) tmp = PETSC_MIN_INT;
      /* Update local index */
      else tmp = tmp*dims[j] + *(dxm-1) - starts[j+1];
    }
    /* Skip component slot if necessary */
    if (mat->stencil.noc) dxm++;
    /* Local row number */
    if (tmp >= 0) {
      jdxm[numNewRows++] = tmp;
    }
  }
  ierr = MatZeroRowsColumnsLocal(mat,numNewRows,jdxm,diag,x,b);CHKERRQ(ierr);
  ierr = PetscFree(jdxm);CHKERRQ(ierr);
  PetscFunctionReturn(0);
}

#undef __FUNCT__
#define __FUNCT__ "MatZeroRowsLocal"
/*@C
   MatZeroRowsLocal - Zeros all entries (except possibly the main diagonal)
   of a set of rows of a matrix; using local numbering of rows.

   Collective on Mat

   Input Parameters:
+  mat - the matrix
.  numRows - the number of rows to remove
.  rows - the global row indices
.  diag - value put in all diagonals of eliminated rows
.  x - optional vector of solutions for zeroed rows (other entries in vector are not used)
-  b - optional vector of right hand side, that will be adjusted by provided solution

   Notes:
   Before calling MatZeroRowsLocal(), the user must first set the
   local-to-global mapping by calling MatSetLocalToGlobalMapping().

   For the AIJ matrix formats this removes the old nonzero structure,
   but does not release memory.  For the dense and block diagonal
   formats this does not alter the nonzero structure.

   If the option MatSetOption(mat,MAT_KEEP_NONZERO_PATTERN,PETSC_TRUE) the nonzero structure
   of the matrix is not changed (even for AIJ and BAIJ matrices) the values are
   merely zeroed.

   The user can set a value in the diagonal entry (or for the AIJ and
   row formats can optionally remove the main diagonal entry from the
   nonzero structure as well, by passing 0.0 as the final argument).

   You can call MatSetOption(mat,MAT_NO_OFF_PROC_ZERO_ROWS,PETSC_TRUE) if each process indicates only rows it
   owns that are to be zeroed. This saves a global synchronization in the implementation.

   Level: intermediate

   Concepts: matrices^zeroing

.seealso: MatZeroRows(), MatZeroRowsLocalIS(), MatZeroEntries(), MatZeroRows(), MatSetLocalToGlobalMapping
@*/
PetscErrorCode MatZeroRowsLocal(Mat mat,PetscInt numRows,const PetscInt rows[],PetscScalar diag,Vec x,Vec b)
{
  PetscErrorCode ierr;

  PetscFunctionBegin;
  PetscValidHeaderSpecific(mat,MAT_CLASSID,1);
  PetscValidType(mat,1);
  if (numRows) PetscValidIntPointer(rows,3);
  if (!mat->assembled) SETERRQ(PetscObjectComm((PetscObject)mat),PETSC_ERR_ARG_WRONGSTATE,"Not for unassembled matrix");
  if (mat->factortype) SETERRQ(PetscObjectComm((PetscObject)mat),PETSC_ERR_ARG_WRONGSTATE,"Not for factored matrix");
  MatCheckPreallocated(mat,1);

  if (mat->ops->zerorowslocal) {
    ierr = (*mat->ops->zerorowslocal)(mat,numRows,rows,diag,x,b);CHKERRQ(ierr);
  } else {
    IS             is, newis;
    const PetscInt *newRows;

    if (!mat->rmap->mapping) SETERRQ(PetscObjectComm((PetscObject)mat),PETSC_ERR_ARG_WRONGSTATE,"Need to provide local to global mapping to matrix first");
    ierr = ISCreateGeneral(PETSC_COMM_SELF,numRows,rows,PETSC_COPY_VALUES,&is);CHKERRQ(ierr);
    ierr = ISLocalToGlobalMappingApplyIS(mat->rmap->mapping,is,&newis);CHKERRQ(ierr);
    ierr = ISGetIndices(newis,&newRows);CHKERRQ(ierr);
    ierr = (*mat->ops->zerorows)(mat,numRows,newRows,diag,x,b);CHKERRQ(ierr);
    ierr = ISRestoreIndices(newis,&newRows);CHKERRQ(ierr);
    ierr = ISDestroy(&newis);CHKERRQ(ierr);
    ierr = ISDestroy(&is);CHKERRQ(ierr);
  }
  ierr = PetscObjectStateIncrease((PetscObject)mat);CHKERRQ(ierr);
#if defined(PETSC_HAVE_CUSP)
  if (mat->valid_GPU_matrix != PETSC_CUSP_UNALLOCATED) {
    mat->valid_GPU_matrix = PETSC_CUSP_CPU;
  }
#elif defined(PETSC_HAVE_VIENNACL)
  if (mat->valid_GPU_matrix != PETSC_VIENNACL_UNALLOCATED) {
    mat->valid_GPU_matrix = PETSC_VIENNACL_CPU;
  }
#elif defined(PETSC_HAVE_VECCUDA)
  if (mat->valid_GPU_matrix != PETSC_CUDA_UNALLOCATED) {
    mat->valid_GPU_matrix = PETSC_CUDA_CPU;
  }
#endif
  PetscFunctionReturn(0);
}

#undef __FUNCT__
#define __FUNCT__ "MatZeroRowsLocalIS"
/*@C
   MatZeroRowsLocalIS - Zeros all entries (except possibly the main diagonal)
   of a set of rows of a matrix; using local numbering of rows.

   Collective on Mat

   Input Parameters:
+  mat - the matrix
.  is - index set of rows to remove
.  diag - value put in all diagonals of eliminated rows
.  x - optional vector of solutions for zeroed rows (other entries in vector are not used)
-  b - optional vector of right hand side, that will be adjusted by provided solution

   Notes:
   Before calling MatZeroRowsLocalIS(), the user must first set the
   local-to-global mapping by calling MatSetLocalToGlobalMapping().

   For the AIJ matrix formats this removes the old nonzero structure,
   but does not release memory.  For the dense and block diagonal
   formats this does not alter the nonzero structure.

   If the option MatSetOption(mat,MAT_KEEP_NONZERO_PATTERN,PETSC_TRUE) the nonzero structure
   of the matrix is not changed (even for AIJ and BAIJ matrices) the values are
   merely zeroed.

   The user can set a value in the diagonal entry (or for the AIJ and
   row formats can optionally remove the main diagonal entry from the
   nonzero structure as well, by passing 0.0 as the final argument).

   You can call MatSetOption(mat,MAT_NO_OFF_PROC_ZERO_ROWS,PETSC_TRUE) if each process indicates only rows it
   owns that are to be zeroed. This saves a global synchronization in the implementation.

   Level: intermediate

   Concepts: matrices^zeroing

.seealso: MatZeroRows(), MatZeroRowsLocal(), MatZeroEntries(), MatZeroRows(), MatSetLocalToGlobalMapping
@*/
PetscErrorCode MatZeroRowsLocalIS(Mat mat,IS is,PetscScalar diag,Vec x,Vec b)
{
  PetscErrorCode ierr;
  PetscInt       numRows;
  const PetscInt *rows;

  PetscFunctionBegin;
  PetscValidHeaderSpecific(mat,MAT_CLASSID,1);
  PetscValidType(mat,1);
  PetscValidHeaderSpecific(is,IS_CLASSID,2);
  if (!mat->assembled) SETERRQ(PetscObjectComm((PetscObject)mat),PETSC_ERR_ARG_WRONGSTATE,"Not for unassembled matrix");
  if (mat->factortype) SETERRQ(PetscObjectComm((PetscObject)mat),PETSC_ERR_ARG_WRONGSTATE,"Not for factored matrix");
  MatCheckPreallocated(mat,1);

  ierr = ISGetLocalSize(is,&numRows);CHKERRQ(ierr);
  ierr = ISGetIndices(is,&rows);CHKERRQ(ierr);
  ierr = MatZeroRowsLocal(mat,numRows,rows,diag,x,b);CHKERRQ(ierr);
  ierr = ISRestoreIndices(is,&rows);CHKERRQ(ierr);
  PetscFunctionReturn(0);
}

#undef __FUNCT__
#define __FUNCT__ "MatZeroRowsColumnsLocal"
/*@C
   MatZeroRowsColumnsLocal - Zeros all entries (except possibly the main diagonal)
   of a set of rows and columns of a matrix; using local numbering of rows.

   Collective on Mat

   Input Parameters:
+  mat - the matrix
.  numRows - the number of rows to remove
.  rows - the global row indices
.  diag - value put in all diagonals of eliminated rows
.  x - optional vector of solutions for zeroed rows (other entries in vector are not used)
-  b - optional vector of right hand side, that will be adjusted by provided solution

   Notes:
   Before calling MatZeroRowsColumnsLocal(), the user must first set the
   local-to-global mapping by calling MatSetLocalToGlobalMapping().

   The user can set a value in the diagonal entry (or for the AIJ and
   row formats can optionally remove the main diagonal entry from the
   nonzero structure as well, by passing 0.0 as the final argument).

   Level: intermediate

   Concepts: matrices^zeroing

.seealso: MatZeroRows(), MatZeroRowsLocalIS(), MatZeroEntries(), MatZeroRows(), MatSetLocalToGlobalMapping
@*/
PetscErrorCode MatZeroRowsColumnsLocal(Mat mat,PetscInt numRows,const PetscInt rows[],PetscScalar diag,Vec x,Vec b)
{
  PetscErrorCode ierr;
  IS             is, newis;
  const PetscInt *newRows;

  PetscFunctionBegin;
  PetscValidHeaderSpecific(mat,MAT_CLASSID,1);
  PetscValidType(mat,1);
  if (numRows) PetscValidIntPointer(rows,3);
  if (!mat->assembled) SETERRQ(PetscObjectComm((PetscObject)mat),PETSC_ERR_ARG_WRONGSTATE,"Not for unassembled matrix");
  if (mat->factortype) SETERRQ(PetscObjectComm((PetscObject)mat),PETSC_ERR_ARG_WRONGSTATE,"Not for factored matrix");
  MatCheckPreallocated(mat,1);

  if (!mat->cmap->mapping) SETERRQ(PetscObjectComm((PetscObject)mat),PETSC_ERR_ARG_WRONGSTATE,"Need to provide local to global mapping to matrix first");
  ierr = ISCreateGeneral(PETSC_COMM_SELF,numRows,rows,PETSC_COPY_VALUES,&is);CHKERRQ(ierr);
  ierr = ISLocalToGlobalMappingApplyIS(mat->cmap->mapping,is,&newis);CHKERRQ(ierr);
  ierr = ISGetIndices(newis,&newRows);CHKERRQ(ierr);
  ierr = (*mat->ops->zerorowscolumns)(mat,numRows,newRows,diag,x,b);CHKERRQ(ierr);
  ierr = ISRestoreIndices(newis,&newRows);CHKERRQ(ierr);
  ierr = ISDestroy(&newis);CHKERRQ(ierr);
  ierr = ISDestroy(&is);CHKERRQ(ierr);
  ierr = PetscObjectStateIncrease((PetscObject)mat);CHKERRQ(ierr);
#if defined(PETSC_HAVE_CUSP)
  if (mat->valid_GPU_matrix != PETSC_CUSP_UNALLOCATED) {
    mat->valid_GPU_matrix = PETSC_CUSP_CPU;
  }
#elif defined(PETSC_HAVE_VIENNACL)
  if (mat->valid_GPU_matrix != PETSC_VIENNACL_UNALLOCATED) {
    mat->valid_GPU_matrix = PETSC_VIENNACL_CPU;
  }
#elif defined(PETSC_HAVE_VECCUDA)
  if (mat->valid_GPU_matrix != PETSC_CUDA_UNALLOCATED) {
    mat->valid_GPU_matrix = PETSC_CUDA_CPU;
  }
#endif
  PetscFunctionReturn(0);
}

#undef __FUNCT__
#define __FUNCT__ "MatZeroRowsColumnsLocalIS"
/*@C
   MatZeroRowsColumnsLocalIS - Zeros all entries (except possibly the main diagonal)
   of a set of rows and columns of a matrix; using local numbering of rows.

   Collective on Mat

   Input Parameters:
+  mat - the matrix
.  is - index set of rows to remove
.  diag - value put in all diagonals of eliminated rows
.  x - optional vector of solutions for zeroed rows (other entries in vector are not used)
-  b - optional vector of right hand side, that will be adjusted by provided solution

   Notes:
   Before calling MatZeroRowsColumnsLocalIS(), the user must first set the
   local-to-global mapping by calling MatSetLocalToGlobalMapping().

   The user can set a value in the diagonal entry (or for the AIJ and
   row formats can optionally remove the main diagonal entry from the
   nonzero structure as well, by passing 0.0 as the final argument).

   Level: intermediate

   Concepts: matrices^zeroing

.seealso: MatZeroRows(), MatZeroRowsLocal(), MatZeroEntries(), MatZeroRows(), MatSetLocalToGlobalMapping
@*/
PetscErrorCode MatZeroRowsColumnsLocalIS(Mat mat,IS is,PetscScalar diag,Vec x,Vec b)
{
  PetscErrorCode ierr;
  PetscInt       numRows;
  const PetscInt *rows;

  PetscFunctionBegin;
  PetscValidHeaderSpecific(mat,MAT_CLASSID,1);
  PetscValidType(mat,1);
  PetscValidHeaderSpecific(is,IS_CLASSID,2);
  if (!mat->assembled) SETERRQ(PetscObjectComm((PetscObject)mat),PETSC_ERR_ARG_WRONGSTATE,"Not for unassembled matrix");
  if (mat->factortype) SETERRQ(PetscObjectComm((PetscObject)mat),PETSC_ERR_ARG_WRONGSTATE,"Not for factored matrix");
  MatCheckPreallocated(mat,1);

  ierr = ISGetLocalSize(is,&numRows);CHKERRQ(ierr);
  ierr = ISGetIndices(is,&rows);CHKERRQ(ierr);
  ierr = MatZeroRowsColumnsLocal(mat,numRows,rows,diag,x,b);CHKERRQ(ierr);
  ierr = ISRestoreIndices(is,&rows);CHKERRQ(ierr);
  PetscFunctionReturn(0);
}

#undef __FUNCT__
#define __FUNCT__ "MatGetSize"
/*@
   MatGetSize - Returns the numbers of rows and columns in a matrix.

   Not Collective

   Input Parameter:
.  mat - the matrix

   Output Parameters:
+  m - the number of global rows
-  n - the number of global columns

   Note: both output parameters can be NULL on input.

   Level: beginner

   Concepts: matrices^size

.seealso: MatGetLocalSize()
@*/
PetscErrorCode MatGetSize(Mat mat,PetscInt *m,PetscInt *n)
{
  PetscFunctionBegin;
  PetscValidHeaderSpecific(mat,MAT_CLASSID,1);
  if (m) *m = mat->rmap->N;
  if (n) *n = mat->cmap->N;
  PetscFunctionReturn(0);
}

#undef __FUNCT__
#define __FUNCT__ "MatGetLocalSize"
/*@
   MatGetLocalSize - Returns the number of rows and columns in a matrix
   stored locally.  This information may be implementation dependent, so
   use with care.

   Not Collective

   Input Parameters:
.  mat - the matrix

   Output Parameters:
+  m - the number of local rows
-  n - the number of local columns

   Note: both output parameters can be NULL on input.

   Level: beginner

   Concepts: matrices^local size

.seealso: MatGetSize()
@*/
PetscErrorCode MatGetLocalSize(Mat mat,PetscInt *m,PetscInt *n)
{
  PetscFunctionBegin;
  PetscValidHeaderSpecific(mat,MAT_CLASSID,1);
  if (m) PetscValidIntPointer(m,2);
  if (n) PetscValidIntPointer(n,3);
  if (m) *m = mat->rmap->n;
  if (n) *n = mat->cmap->n;
  PetscFunctionReturn(0);
}

#undef __FUNCT__
#define __FUNCT__ "MatGetOwnershipRangeColumn"
/*@
   MatGetOwnershipRangeColumn - Returns the range of matrix columns associated with rows of a vector one multiplies by that owned by
   this processor. (The columns of the "diagonal block")

   Not Collective, unless matrix has not been allocated, then collective on Mat

   Input Parameters:
.  mat - the matrix

   Output Parameters:
+  m - the global index of the first local column
-  n - one more than the global index of the last local column

   Notes: both output parameters can be NULL on input.

   Level: developer

   Concepts: matrices^column ownership

.seealso:  MatGetOwnershipRange(), MatGetOwnershipRanges(), MatGetOwnershipRangesColumn()

@*/
PetscErrorCode MatGetOwnershipRangeColumn(Mat mat,PetscInt *m,PetscInt *n)
{
  PetscFunctionBegin;
  PetscValidHeaderSpecific(mat,MAT_CLASSID,1);
  PetscValidType(mat,1);
  if (m) PetscValidIntPointer(m,2);
  if (n) PetscValidIntPointer(n,3);
  MatCheckPreallocated(mat,1);
  if (m) *m = mat->cmap->rstart;
  if (n) *n = mat->cmap->rend;
  PetscFunctionReturn(0);
}

#undef __FUNCT__
#define __FUNCT__ "MatGetOwnershipRange"
/*@
   MatGetOwnershipRange - Returns the range of matrix rows owned by
   this processor, assuming that the matrix is laid out with the first
   n1 rows on the first processor, the next n2 rows on the second, etc.
   For certain parallel layouts this range may not be well defined.

   Not Collective

   Input Parameters:
.  mat - the matrix

   Output Parameters:
+  m - the global index of the first local row
-  n - one more than the global index of the last local row

   Note: Both output parameters can be NULL on input.
$  This function requires that the matrix be preallocated. If you have not preallocated, consider using
$    PetscSplitOwnership(MPI_Comm comm, PetscInt *n, PetscInt *N)
$  and then MPI_Scan() to calculate prefix sums of the local sizes.

   Level: beginner

   Concepts: matrices^row ownership

.seealso:   MatGetOwnershipRanges(), MatGetOwnershipRangeColumn(), MatGetOwnershipRangesColumn(), PetscSplitOwnership(), PetscSplitOwnershipBlock()

@*/
PetscErrorCode MatGetOwnershipRange(Mat mat,PetscInt *m,PetscInt *n)
{
  PetscFunctionBegin;
  PetscValidHeaderSpecific(mat,MAT_CLASSID,1);
  PetscValidType(mat,1);
  if (m) PetscValidIntPointer(m,2);
  if (n) PetscValidIntPointer(n,3);
  MatCheckPreallocated(mat,1);
  if (m) *m = mat->rmap->rstart;
  if (n) *n = mat->rmap->rend;
  PetscFunctionReturn(0);
}

#undef __FUNCT__
#define __FUNCT__ "MatGetOwnershipRanges"
/*@C
   MatGetOwnershipRanges - Returns the range of matrix rows owned by
   each process

   Not Collective, unless matrix has not been allocated, then collective on Mat

   Input Parameters:
.  mat - the matrix

   Output Parameters:
.  ranges - start of each processors portion plus one more than the total length at the end

   Level: beginner

   Concepts: matrices^row ownership

.seealso:   MatGetOwnershipRange(), MatGetOwnershipRangeColumn(), MatGetOwnershipRangesColumn()

@*/
PetscErrorCode MatGetOwnershipRanges(Mat mat,const PetscInt **ranges)
{
  PetscErrorCode ierr;

  PetscFunctionBegin;
  PetscValidHeaderSpecific(mat,MAT_CLASSID,1);
  PetscValidType(mat,1);
  MatCheckPreallocated(mat,1);
  ierr = PetscLayoutGetRanges(mat->rmap,ranges);CHKERRQ(ierr);
  PetscFunctionReturn(0);
}

#undef __FUNCT__
#define __FUNCT__ "MatGetOwnershipRangesColumn"
/*@C
   MatGetOwnershipRangesColumn - Returns the range of matrix columns associated with rows of a vector one multiplies by that owned by
   this processor. (The columns of the "diagonal blocks" for each process)

   Not Collective, unless matrix has not been allocated, then collective on Mat

   Input Parameters:
.  mat - the matrix

   Output Parameters:
.  ranges - start of each processors portion plus one more then the total length at the end

   Level: beginner

   Concepts: matrices^column ownership

.seealso:   MatGetOwnershipRange(), MatGetOwnershipRangeColumn(), MatGetOwnershipRanges()

@*/
PetscErrorCode MatGetOwnershipRangesColumn(Mat mat,const PetscInt **ranges)
{
  PetscErrorCode ierr;

  PetscFunctionBegin;
  PetscValidHeaderSpecific(mat,MAT_CLASSID,1);
  PetscValidType(mat,1);
  MatCheckPreallocated(mat,1);
  ierr = PetscLayoutGetRanges(mat->cmap,ranges);CHKERRQ(ierr);
  PetscFunctionReturn(0);
}

#undef __FUNCT__
#define __FUNCT__ "MatGetOwnershipIS"
/*@C
   MatGetOwnershipIS - Get row and column ownership as index sets

   Not Collective

   Input Arguments:
.  A - matrix of type Elemental

   Output Arguments:
+  rows - rows in which this process owns elements
.  cols - columns in which this process owns elements

   Level: intermediate

.seealso: MatGetOwnershipRange(), MatGetOwnershipRangeColumn(), MatSetValues(), MATELEMENTAL, MatSetValues()
@*/
PetscErrorCode MatGetOwnershipIS(Mat A,IS *rows,IS *cols)
{
  PetscErrorCode ierr,(*f)(Mat,IS*,IS*);

  PetscFunctionBegin;
  MatCheckPreallocated(A,1);
  ierr = PetscObjectQueryFunction((PetscObject)A,"MatGetOwnershipIS_C",&f);CHKERRQ(ierr);
  if (f) {
    ierr = (*f)(A,rows,cols);CHKERRQ(ierr);
  } else {   /* Create a standard row-based partition, each process is responsible for ALL columns in their row block */
    if (rows) {ierr = ISCreateStride(PETSC_COMM_SELF,A->rmap->n,A->rmap->rstart,1,rows);CHKERRQ(ierr);}
    if (cols) {ierr = ISCreateStride(PETSC_COMM_SELF,A->cmap->N,0,1,cols);CHKERRQ(ierr);}
  }
  PetscFunctionReturn(0);
}

#undef __FUNCT__
#define __FUNCT__ "MatILUFactorSymbolic"
/*@C
   MatILUFactorSymbolic - Performs symbolic ILU factorization of a matrix.
   Uses levels of fill only, not drop tolerance. Use MatLUFactorNumeric()
   to complete the factorization.

   Collective on Mat

   Input Parameters:
+  mat - the matrix
.  row - row permutation
.  column - column permutation
-  info - structure containing
$      levels - number of levels of fill.
$      expected fill - as ratio of original fill.
$      1 or 0 - indicating force fill on diagonal (improves robustness for matrices
                missing diagonal entries)

   Output Parameters:
.  fact - new matrix that has been symbolically factored

   Notes: See Users-Manual: ch_mat for additional information about choosing the fill factor for better efficiency.

   Most users should employ the simplified KSP interface for linear solvers
   instead of working directly with matrix algebra routines such as this.
   See, e.g., KSPCreate().

   Level: developer

  Concepts: matrices^symbolic LU factorization
  Concepts: matrices^factorization
  Concepts: LU^symbolic factorization

.seealso: MatLUFactorSymbolic(), MatLUFactorNumeric(), MatCholeskyFactor()
          MatGetOrdering(), MatFactorInfo

    Developer Note: fortran interface is not autogenerated as the f90
    interface defintion cannot be generated correctly [due to MatFactorInfo]

@*/
PetscErrorCode MatILUFactorSymbolic(Mat fact,Mat mat,IS row,IS col,const MatFactorInfo *info)
{
  PetscErrorCode ierr;

  PetscFunctionBegin;
  PetscValidHeaderSpecific(mat,MAT_CLASSID,1);
  PetscValidType(mat,1);
  PetscValidHeaderSpecific(row,IS_CLASSID,2);
  PetscValidHeaderSpecific(col,IS_CLASSID,3);
  PetscValidPointer(info,4);
  PetscValidPointer(fact,5);
  if (info->levels < 0) SETERRQ1(PetscObjectComm((PetscObject)mat),PETSC_ERR_ARG_OUTOFRANGE,"Levels of fill negative %D",(PetscInt)info->levels);
  if (info->fill < 1.0) SETERRQ1(PetscObjectComm((PetscObject)mat),PETSC_ERR_ARG_OUTOFRANGE,"Expected fill less than 1.0 %g",(double)info->fill);
  if (!(fact)->ops->ilufactorsymbolic) {
    const MatSolverPackage spackage;
    ierr = MatFactorGetSolverPackage(fact,&spackage);CHKERRQ(ierr);
    SETERRQ2(PetscObjectComm((PetscObject)mat),PETSC_ERR_SUP,"Matrix type %s symbolic ILU using solver package %s",((PetscObject)mat)->type_name,spackage);
  }
  if (!mat->assembled) SETERRQ(PetscObjectComm((PetscObject)mat),PETSC_ERR_ARG_WRONGSTATE,"Not for unassembled matrix");
  if (mat->factortype) SETERRQ(PetscObjectComm((PetscObject)mat),PETSC_ERR_ARG_WRONGSTATE,"Not for factored matrix");
  MatCheckPreallocated(mat,2);

  ierr = PetscLogEventBegin(MAT_ILUFactorSymbolic,mat,row,col,0);CHKERRQ(ierr);
  ierr = (fact->ops->ilufactorsymbolic)(fact,mat,row,col,info);CHKERRQ(ierr);
  ierr = PetscLogEventEnd(MAT_ILUFactorSymbolic,mat,row,col,0);CHKERRQ(ierr);
  PetscFunctionReturn(0);
}

#undef __FUNCT__
#define __FUNCT__ "MatICCFactorSymbolic"
/*@C
   MatICCFactorSymbolic - Performs symbolic incomplete
   Cholesky factorization for a symmetric matrix.  Use
   MatCholeskyFactorNumeric() to complete the factorization.

   Collective on Mat

   Input Parameters:
+  mat - the matrix
.  perm - row and column permutation
-  info - structure containing
$      levels - number of levels of fill.
$      expected fill - as ratio of original fill.

   Output Parameter:
.  fact - the factored matrix

   Notes:
   Most users should employ the KSP interface for linear solvers
   instead of working directly with matrix algebra routines such as this.
   See, e.g., KSPCreate().

   Level: developer

  Concepts: matrices^symbolic incomplete Cholesky factorization
  Concepts: matrices^factorization
  Concepts: Cholsky^symbolic factorization

.seealso: MatCholeskyFactorNumeric(), MatCholeskyFactor(), MatFactorInfo

    Developer Note: fortran interface is not autogenerated as the f90
    interface defintion cannot be generated correctly [due to MatFactorInfo]

@*/
PetscErrorCode MatICCFactorSymbolic(Mat fact,Mat mat,IS perm,const MatFactorInfo *info)
{
  PetscErrorCode ierr;

  PetscFunctionBegin;
  PetscValidHeaderSpecific(mat,MAT_CLASSID,1);
  PetscValidType(mat,1);
  PetscValidHeaderSpecific(perm,IS_CLASSID,2);
  PetscValidPointer(info,3);
  PetscValidPointer(fact,4);
  if (mat->factortype) SETERRQ(PetscObjectComm((PetscObject)mat),PETSC_ERR_ARG_WRONGSTATE,"Not for factored matrix");
  if (info->levels < 0) SETERRQ1(PetscObjectComm((PetscObject)mat),PETSC_ERR_ARG_OUTOFRANGE,"Levels negative %D",(PetscInt) info->levels);
  if (info->fill < 1.0) SETERRQ1(PetscObjectComm((PetscObject)mat),PETSC_ERR_ARG_OUTOFRANGE,"Expected fill less than 1.0 %g",(double)info->fill);
  if (!(fact)->ops->iccfactorsymbolic) {
    const MatSolverPackage spackage;
    ierr = MatFactorGetSolverPackage(fact,&spackage);CHKERRQ(ierr);
    SETERRQ2(PetscObjectComm((PetscObject)mat),PETSC_ERR_SUP,"Matrix type %s symbolic ICC using solver package %s",((PetscObject)mat)->type_name,spackage);
  }
  if (!mat->assembled) SETERRQ(PetscObjectComm((PetscObject)mat),PETSC_ERR_ARG_WRONGSTATE,"Not for unassembled matrix");
  MatCheckPreallocated(mat,2);

  ierr = PetscLogEventBegin(MAT_ICCFactorSymbolic,mat,perm,0,0);CHKERRQ(ierr);
  ierr = (fact->ops->iccfactorsymbolic)(fact,mat,perm,info);CHKERRQ(ierr);
  ierr = PetscLogEventEnd(MAT_ICCFactorSymbolic,mat,perm,0,0);CHKERRQ(ierr);
  PetscFunctionReturn(0);
}

#undef __FUNCT__
#define __FUNCT__ "MatGetSubMatrices"
/*@C
   MatGetSubMatrices - Extracts several submatrices from a matrix. If submat
   points to an array of valid matrices, they may be reused to store the new
   submatrices.

   Collective on Mat

   Input Parameters:
+  mat - the matrix
.  n   - the number of submatrixes to be extracted (on this processor, may be zero)
.  irow, icol - index sets of rows and columns to extract
-  scall - either MAT_INITIAL_MATRIX or MAT_REUSE_MATRIX

   Output Parameter:
.  submat - the array of submatrices

   Notes:
   MatGetSubMatrices() can extract ONLY sequential submatrices
   (from both sequential and parallel matrices). Use MatGetSubMatrix()
   to extract a parallel submatrix.

   Some matrix types place restrictions on the row and column
   indices, such as that they be sorted or that they be equal to each other.

   The index sets may not have duplicate entries.

   When extracting submatrices from a parallel matrix, each processor can
   form a different submatrix by setting the rows and columns of its
   individual index sets according to the local submatrix desired.

   When finished using the submatrices, the user should destroy
   them with MatDestroyMatrices().

   MAT_REUSE_MATRIX can only be used when the nonzero structure of the
   original matrix has not changed from that last call to MatGetSubMatrices().

   This routine creates the matrices in submat; you should NOT create them before
   calling it. It also allocates the array of matrix pointers submat.

   For BAIJ matrices the index sets must respect the block structure, that is if they
   request one row/column in a block, they must request all rows/columns that are in
   that block. For example, if the block size is 2 you cannot request just row 0 and
   column 0.

   Fortran Note:
   The Fortran interface is slightly different from that given below; it
   requires one to pass in  as submat a Mat (integer) array of size at least m.

   Level: advanced

   Concepts: matrices^accessing submatrices
   Concepts: submatrices

.seealso: MatDestroyMatrices(), MatGetSubMatrix(), MatGetRow(), MatGetDiagonal(), MatReuse
@*/
PetscErrorCode MatGetSubMatrices(Mat mat,PetscInt n,const IS irow[],const IS icol[],MatReuse scall,Mat *submat[])
{
  PetscErrorCode ierr;
  PetscInt       i;
  PetscBool      eq;

  PetscFunctionBegin;
  PetscValidHeaderSpecific(mat,MAT_CLASSID,1);
  PetscValidType(mat,1);
  if (n) {
    PetscValidPointer(irow,3);
    PetscValidHeaderSpecific(*irow,IS_CLASSID,3);
    PetscValidPointer(icol,4);
    PetscValidHeaderSpecific(*icol,IS_CLASSID,4);
  }
  PetscValidPointer(submat,6);
  if (n && scall == MAT_REUSE_MATRIX) {
    PetscValidPointer(*submat,6);
    PetscValidHeaderSpecific(**submat,MAT_CLASSID,6);
  }
  if (!mat->ops->getsubmatrices) SETERRQ1(PETSC_COMM_SELF,PETSC_ERR_SUP,"Mat type %s",((PetscObject)mat)->type_name);
  if (!mat->assembled) SETERRQ(PetscObjectComm((PetscObject)mat),PETSC_ERR_ARG_WRONGSTATE,"Not for unassembled matrix");
  if (mat->factortype) SETERRQ(PetscObjectComm((PetscObject)mat),PETSC_ERR_ARG_WRONGSTATE,"Not for factored matrix");
  MatCheckPreallocated(mat,1);

  ierr = PetscLogEventBegin(MAT_GetSubMatrices,mat,0,0,0);CHKERRQ(ierr);
  ierr = (*mat->ops->getsubmatrices)(mat,n,irow,icol,scall,submat);CHKERRQ(ierr);
  ierr = PetscLogEventEnd(MAT_GetSubMatrices,mat,0,0,0);CHKERRQ(ierr);
  for (i=0; i<n; i++) {
    (*submat)[i]->factortype = MAT_FACTOR_NONE;  /* in case in place factorization was previously done on submatrix */
    if (mat->symmetric || mat->structurally_symmetric || mat->hermitian) {
      ierr = ISEqual(irow[i],icol[i],&eq);CHKERRQ(ierr);
      if (eq) {
        if (mat->symmetric) {
          ierr = MatSetOption((*submat)[i],MAT_SYMMETRIC,PETSC_TRUE);CHKERRQ(ierr);
        } else if (mat->hermitian) {
          ierr = MatSetOption((*submat)[i],MAT_HERMITIAN,PETSC_TRUE);CHKERRQ(ierr);
        } else if (mat->structurally_symmetric) {
          ierr = MatSetOption((*submat)[i],MAT_STRUCTURALLY_SYMMETRIC,PETSC_TRUE);CHKERRQ(ierr);
        }
      }
    }
  }
  PetscFunctionReturn(0);
}

#undef __FUNCT__
#define __FUNCT__ "MatGetSubMatricesMPI"
PetscErrorCode MatGetSubMatricesMPI(Mat mat,PetscInt n,const IS irow[],const IS icol[],MatReuse scall,Mat *submat[])
{
  PetscErrorCode ierr;
  PetscInt       i;
  PetscBool      eq;

  PetscFunctionBegin;
  PetscValidHeaderSpecific(mat,MAT_CLASSID,1);
  PetscValidType(mat,1);
  if (n) {
    PetscValidPointer(irow,3);
    PetscValidHeaderSpecific(*irow,IS_CLASSID,3);
    PetscValidPointer(icol,4);
    PetscValidHeaderSpecific(*icol,IS_CLASSID,4);
  }
  PetscValidPointer(submat,6);
  if (n && scall == MAT_REUSE_MATRIX) {
    PetscValidPointer(*submat,6);
    PetscValidHeaderSpecific(**submat,MAT_CLASSID,6);
  }
  if (!mat->ops->getsubmatricesmpi) SETERRQ1(PETSC_COMM_SELF,PETSC_ERR_SUP,"Mat type %s",((PetscObject)mat)->type_name);
  if (!mat->assembled) SETERRQ(PetscObjectComm((PetscObject)mat),PETSC_ERR_ARG_WRONGSTATE,"Not for unassembled matrix");
  if (mat->factortype) SETERRQ(PetscObjectComm((PetscObject)mat),PETSC_ERR_ARG_WRONGSTATE,"Not for factored matrix");
  MatCheckPreallocated(mat,1);

  ierr = PetscLogEventBegin(MAT_GetSubMatrices,mat,0,0,0);CHKERRQ(ierr);
  ierr = (*mat->ops->getsubmatricesmpi)(mat,n,irow,icol,scall,submat);CHKERRQ(ierr);
  ierr = PetscLogEventEnd(MAT_GetSubMatrices,mat,0,0,0);CHKERRQ(ierr);
  for (i=0; i<n; i++) {
    if (mat->symmetric || mat->structurally_symmetric || mat->hermitian) {
      ierr = ISEqual(irow[i],icol[i],&eq);CHKERRQ(ierr);
      if (eq) {
        if (mat->symmetric) {
          ierr = MatSetOption((*submat)[i],MAT_SYMMETRIC,PETSC_TRUE);CHKERRQ(ierr);
        } else if (mat->hermitian) {
          ierr = MatSetOption((*submat)[i],MAT_HERMITIAN,PETSC_TRUE);CHKERRQ(ierr);
        } else if (mat->structurally_symmetric) {
          ierr = MatSetOption((*submat)[i],MAT_STRUCTURALLY_SYMMETRIC,PETSC_TRUE);CHKERRQ(ierr);
        }
      }
    }
  }
  PetscFunctionReturn(0);
}

#undef __FUNCT__
#define __FUNCT__ "MatDestroyMatrices"
/*@C
   MatDestroyMatrices - Destroys a set of matrices obtained with MatGetSubMatrices().

   Collective on Mat

   Input Parameters:
+  n - the number of local matrices
-  mat - the matrices (note that this is a pointer to the array of matrices, just to match the calling
                       sequence of MatGetSubMatrices())

   Level: advanced

    Notes: Frees not only the matrices, but also the array that contains the matrices
           In Fortran will not free the array.

.seealso: MatGetSubMatrices()
@*/
PetscErrorCode MatDestroyMatrices(PetscInt n,Mat *mat[])
{
  PetscErrorCode ierr;
  PetscInt       i;

  PetscFunctionBegin;
  if (!*mat) PetscFunctionReturn(0);
  if (n < 0) SETERRQ1(PETSC_COMM_SELF,PETSC_ERR_ARG_OUTOFRANGE,"Trying to destroy negative number of matrices %D",n);
  PetscValidPointer(mat,2);
  for (i=0; i<n; i++) {
    ierr = MatDestroy(&(*mat)[i]);CHKERRQ(ierr);
  }
  /* memory is allocated even if n = 0 */
  ierr = PetscFree(*mat);CHKERRQ(ierr);
  *mat = NULL;
  PetscFunctionReturn(0);
}

#undef __FUNCT__
#define __FUNCT__ "MatGetSeqNonzeroStructure"
/*@C
   MatGetSeqNonzeroStructure - Extracts the sequential nonzero structure from a matrix.

   Collective on Mat

   Input Parameters:
.  mat - the matrix

   Output Parameter:
.  matstruct - the sequential matrix with the nonzero structure of mat

  Level: intermediate

.seealso: MatDestroySeqNonzeroStructure(), MatGetSubMatrices(), MatDestroyMatrices()
@*/
PetscErrorCode MatGetSeqNonzeroStructure(Mat mat,Mat *matstruct)
{
  PetscErrorCode ierr;

  PetscFunctionBegin;
  PetscValidHeaderSpecific(mat,MAT_CLASSID,1);
  PetscValidPointer(matstruct,2);

  PetscValidType(mat,1);
  if (mat->factortype) SETERRQ(PetscObjectComm((PetscObject)mat),PETSC_ERR_ARG_WRONGSTATE,"Not for factored matrix");
  MatCheckPreallocated(mat,1);

  if (!mat->ops->getseqnonzerostructure) SETERRQ1(PetscObjectComm((PetscObject)mat),PETSC_ERR_SUP,"Not for matrix type %s\n",((PetscObject)mat)->type_name);
  ierr = PetscLogEventBegin(MAT_GetSeqNonzeroStructure,mat,0,0,0);CHKERRQ(ierr);
  ierr = (*mat->ops->getseqnonzerostructure)(mat,matstruct);CHKERRQ(ierr);
  ierr = PetscLogEventEnd(MAT_GetSeqNonzeroStructure,mat,0,0,0);CHKERRQ(ierr);
  PetscFunctionReturn(0);
}

#undef __FUNCT__
#define __FUNCT__ "MatDestroySeqNonzeroStructure"
/*@C
   MatDestroySeqNonzeroStructure - Destroys matrix obtained with MatGetSeqNonzeroStructure().

   Collective on Mat

   Input Parameters:
.  mat - the matrix (note that this is a pointer to the array of matrices, just to match the calling
                       sequence of MatGetSequentialNonzeroStructure())

   Level: advanced

    Notes: Frees not only the matrices, but also the array that contains the matrices

.seealso: MatGetSeqNonzeroStructure()
@*/
PetscErrorCode MatDestroySeqNonzeroStructure(Mat *mat)
{
  PetscErrorCode ierr;

  PetscFunctionBegin;
  PetscValidPointer(mat,1);
  ierr = MatDestroy(mat);CHKERRQ(ierr);
  PetscFunctionReturn(0);
}

#undef __FUNCT__
#define __FUNCT__ "MatIncreaseOverlap"
/*@
   MatIncreaseOverlap - Given a set of submatrices indicated by index sets,
   replaces the index sets by larger ones that represent submatrices with
   additional overlap.

   Collective on Mat

   Input Parameters:
+  mat - the matrix
.  n   - the number of index sets
.  is  - the array of index sets (these index sets will changed during the call)
-  ov  - the additional overlap requested

   Options Database:
.  -mat_increase_overlap_scalable - use a scalable algorithm to compute the overlap (supported by MPIAIJ matrix)

   Level: developer

   Concepts: overlap
   Concepts: ASM^computing overlap

.seealso: MatGetSubMatrices()
@*/
PetscErrorCode MatIncreaseOverlap(Mat mat,PetscInt n,IS is[],PetscInt ov)
{
  PetscErrorCode ierr;

  PetscFunctionBegin;
  PetscValidHeaderSpecific(mat,MAT_CLASSID,1);
  PetscValidType(mat,1);
  if (n < 0) SETERRQ1(PETSC_COMM_SELF,PETSC_ERR_ARG_OUTOFRANGE,"Must have one or more domains, you have %D",n);
  if (n) {
    PetscValidPointer(is,3);
    PetscValidHeaderSpecific(*is,IS_CLASSID,3);
  }
  if (!mat->assembled) SETERRQ(PetscObjectComm((PetscObject)mat),PETSC_ERR_ARG_WRONGSTATE,"Not for unassembled matrix");
  if (mat->factortype) SETERRQ(PetscObjectComm((PetscObject)mat),PETSC_ERR_ARG_WRONGSTATE,"Not for factored matrix");
  MatCheckPreallocated(mat,1);

  if (!ov) PetscFunctionReturn(0);
  if (!mat->ops->increaseoverlap) SETERRQ1(PetscObjectComm((PetscObject)mat),PETSC_ERR_SUP,"Mat type %s",((PetscObject)mat)->type_name);
  ierr = PetscLogEventBegin(MAT_IncreaseOverlap,mat,0,0,0);CHKERRQ(ierr);
  ierr = (*mat->ops->increaseoverlap)(mat,n,is,ov);CHKERRQ(ierr);
  ierr = PetscLogEventEnd(MAT_IncreaseOverlap,mat,0,0,0);CHKERRQ(ierr);
  PetscFunctionReturn(0);
}


PetscErrorCode MatIncreaseOverlapSplit_Single(Mat,IS*,PetscInt);

#undef __FUNCT__
#define __FUNCT__ "MatIncreaseOverlapSplit"
/*@
   MatIncreaseOverlapSplit - Given a set of submatrices indicated by index sets across
   a sub communicator, replaces the index sets by larger ones that represent submatrices with
   additional overlap.

   Collective on Mat

   Input Parameters:
+  mat - the matrix
.  n   - the number of index sets
.  is  - the array of index sets (these index sets will changed during the call)
-  ov  - the additional overlap requested

   Options Database:
.  -mat_increase_overlap_scalable - use a scalable algorithm to compute the overlap (supported by MPIAIJ matrix)

   Level: developer

   Concepts: overlap
   Concepts: ASM^computing overlap

.seealso: MatGetSubMatrices()
@*/
PetscErrorCode MatIncreaseOverlapSplit(Mat mat,PetscInt n,IS is[],PetscInt ov)
{
  PetscInt       i;
  PetscErrorCode ierr;

  PetscFunctionBegin;
  PetscValidHeaderSpecific(mat,MAT_CLASSID,1);
  PetscValidType(mat,1);
  if (n < 0) SETERRQ1(PETSC_COMM_SELF,PETSC_ERR_ARG_OUTOFRANGE,"Must have one or more domains, you have %D",n);
  if (n) {
    PetscValidPointer(is,3);
    PetscValidHeaderSpecific(*is,IS_CLASSID,3);
  }
  if (!mat->assembled) SETERRQ(PetscObjectComm((PetscObject)mat),PETSC_ERR_ARG_WRONGSTATE,"Not for unassembled matrix");
  if (mat->factortype) SETERRQ(PetscObjectComm((PetscObject)mat),PETSC_ERR_ARG_WRONGSTATE,"Not for factored matrix");
  MatCheckPreallocated(mat,1);
  if (!ov) PetscFunctionReturn(0);
  ierr = PetscLogEventBegin(MAT_IncreaseOverlap,mat,0,0,0);CHKERRQ(ierr);
  for(i=0; i<n; i++){
	ierr =  MatIncreaseOverlapSplit_Single(mat,&is[i],ov);CHKERRQ(ierr);
  }
  ierr = PetscLogEventEnd(MAT_IncreaseOverlap,mat,0,0,0);CHKERRQ(ierr);
  PetscFunctionReturn(0);
}




#undef __FUNCT__
#define __FUNCT__ "MatGetBlockSize"
/*@
   MatGetBlockSize - Returns the matrix block size.

   Not Collective

   Input Parameter:
.  mat - the matrix

   Output Parameter:
.  bs - block size

   Notes:
    Block row formats are MATSEQBAIJ, MATMPIBAIJ, MATSEQSBAIJ, MATMPISBAIJ. These formats ALWAYS have square block storage in the matrix.

   If the block size has not been set yet this routine returns 1.

   Level: intermediate

   Concepts: matrices^block size

.seealso: MatCreateSeqBAIJ(), MatCreateBAIJ(), MatGetBlockSizes()
@*/
PetscErrorCode MatGetBlockSize(Mat mat,PetscInt *bs)
{
  PetscFunctionBegin;
  PetscValidHeaderSpecific(mat,MAT_CLASSID,1);
  PetscValidIntPointer(bs,2);
  *bs = PetscAbs(mat->rmap->bs);
  PetscFunctionReturn(0);
}

#undef __FUNCT__
#define __FUNCT__ "MatGetBlockSizes"
/*@
   MatGetBlockSizes - Returns the matrix block row and column sizes.

   Not Collective

   Input Parameter:
.  mat - the matrix

   Output Parameter:
.  rbs - row block size
.  cbs - coumn block size

   Notes:
    Block row formats are MATSEQBAIJ, MATMPIBAIJ, MATSEQSBAIJ, MATMPISBAIJ. These formats ALWAYS have square block storage in the matrix.
    If you pass a different block size for the columns than the rows, the row block size determines the square block storage.

   If a block size has not been set yet this routine returns 1.

   Level: intermediate

   Concepts: matrices^block size

.seealso: MatCreateSeqBAIJ(), MatCreateBAIJ(), MatGetBlockSize(), MatSetBlockSize(), MatSetBlockSizes()
@*/
PetscErrorCode MatGetBlockSizes(Mat mat,PetscInt *rbs, PetscInt *cbs)
{
  PetscFunctionBegin;
  PetscValidHeaderSpecific(mat,MAT_CLASSID,1);
  if (rbs) PetscValidIntPointer(rbs,2);
  if (cbs) PetscValidIntPointer(cbs,3);
  if (rbs) *rbs = PetscAbs(mat->rmap->bs);
  if (cbs) *cbs = PetscAbs(mat->cmap->bs);
  PetscFunctionReturn(0);
}

#undef __FUNCT__
#define __FUNCT__ "MatSetBlockSize"
/*@
   MatSetBlockSize - Sets the matrix block size.

   Logically Collective on Mat

   Input Parameters:
+  mat - the matrix
-  bs - block size

   Notes:
    Block row formats are MATSEQBAIJ, MATMPIBAIJ, MATSEQSBAIJ, MATMPISBAIJ. These formats ALWAYS have square block storage in the matrix.

     This must be called before MatSetUp() or MatXXXSetPreallocation() (or will default to 1) and the block size cannot be changed later

   Level: intermediate

   Concepts: matrices^block size

.seealso: MatCreateSeqBAIJ(), MatCreateBAIJ(), MatGetBlockSize(), MatSetBlockSizes(), MatGetBlockSizes()
@*/
PetscErrorCode MatSetBlockSize(Mat mat,PetscInt bs)
{
  PetscErrorCode ierr;

  PetscFunctionBegin;
  PetscValidHeaderSpecific(mat,MAT_CLASSID,1);
  PetscValidLogicalCollectiveInt(mat,bs,2);
  ierr = PetscLayoutSetBlockSize(mat->rmap,bs);CHKERRQ(ierr);
  ierr = PetscLayoutSetBlockSize(mat->cmap,bs);CHKERRQ(ierr);
  PetscFunctionReturn(0);
}

#undef __FUNCT__
#define __FUNCT__ "MatSetBlockSizes"
/*@
   MatSetBlockSizes - Sets the matrix block row and column sizes.

   Logically Collective on Mat

   Input Parameters:
+  mat - the matrix
-  rbs - row block size
-  cbs - column block size

   Notes:
    Block row formats are MATSEQBAIJ, MATMPIBAIJ, MATSEQSBAIJ, MATMPISBAIJ. These formats ALWAYS have square block storage in the matrix.
    If you pass a different block size for the columns than the rows, the row block size determines the square block storage.

    This must be called before MatSetUp() or MatXXXSetPreallocation() (or will default to 1) and the block size cannot be changed later

    The row and column block size determine the blocksize of the "row" and "column" vectors returned by MatCreateVecs().

   Level: intermediate

   Concepts: matrices^block size

.seealso: MatCreateSeqBAIJ(), MatCreateBAIJ(), MatGetBlockSize(), MatSetBlockSize(), MatGetBlockSizes()
@*/
PetscErrorCode MatSetBlockSizes(Mat mat,PetscInt rbs,PetscInt cbs)
{
  PetscErrorCode ierr;

  PetscFunctionBegin;
  PetscValidHeaderSpecific(mat,MAT_CLASSID,1);
  PetscValidLogicalCollectiveInt(mat,rbs,2);
  PetscValidLogicalCollectiveInt(mat,cbs,3);
  ierr = PetscLayoutSetBlockSize(mat->rmap,rbs);CHKERRQ(ierr);
  ierr = PetscLayoutSetBlockSize(mat->cmap,cbs);CHKERRQ(ierr);
  PetscFunctionReturn(0);
}

#undef __FUNCT__
#define __FUNCT__ "MatSetBlockSizesFromMats"
/*@
   MatSetBlockSizesFromMats - Sets the matrix block row and column sizes to match a pair of matrices

   Logically Collective on Mat

   Input Parameters:
+  mat - the matrix
.  fromRow - matrix from which to copy row block size
-  fromCol - matrix from which to copy column block size (can be same as fromRow)

   Level: developer

   Concepts: matrices^block size

.seealso: MatCreateSeqBAIJ(), MatCreateBAIJ(), MatGetBlockSize(), MatSetBlockSizes()
@*/
PetscErrorCode MatSetBlockSizesFromMats(Mat mat,Mat fromRow,Mat fromCol)
{
  PetscErrorCode ierr;

  PetscFunctionBegin;
  PetscValidHeaderSpecific(mat,MAT_CLASSID,1);
  PetscValidHeaderSpecific(fromRow,MAT_CLASSID,2);
  PetscValidHeaderSpecific(fromCol,MAT_CLASSID,3);
  if (fromRow->rmap->bs > 0) {ierr = PetscLayoutSetBlockSize(mat->rmap,fromRow->rmap->bs);CHKERRQ(ierr);}
  if (fromCol->cmap->bs > 0) {ierr = PetscLayoutSetBlockSize(mat->cmap,fromCol->cmap->bs);CHKERRQ(ierr);}
  PetscFunctionReturn(0);
}

#undef __FUNCT__
#define __FUNCT__ "MatResidual"
/*@
   MatResidual - Default routine to calculate the residual.

   Collective on Mat and Vec

   Input Parameters:
+  mat - the matrix
.  b   - the right-hand-side
-  x   - the approximate solution

   Output Parameter:
.  r - location to store the residual

   Level: developer

.keywords: MG, default, multigrid, residual

.seealso: PCMGSetResidual()
@*/
PetscErrorCode MatResidual(Mat mat,Vec b,Vec x,Vec r)
{
  PetscErrorCode ierr;

  PetscFunctionBegin;
  PetscValidHeaderSpecific(mat,MAT_CLASSID,1);
  PetscValidHeaderSpecific(b,VEC_CLASSID,2);
  PetscValidHeaderSpecific(x,VEC_CLASSID,3);
  PetscValidHeaderSpecific(r,VEC_CLASSID,4);
  PetscValidType(mat,1);
  MatCheckPreallocated(mat,1);
  ierr  = PetscLogEventBegin(MAT_Residual,mat,0,0,0);CHKERRQ(ierr);
  if (!mat->ops->residual) {
    ierr = MatMult(mat,x,r);CHKERRQ(ierr);
    ierr = VecAYPX(r,-1.0,b);CHKERRQ(ierr);
  } else {
    ierr  = (*mat->ops->residual)(mat,b,x,r);CHKERRQ(ierr);
  }
  ierr  = PetscLogEventEnd(MAT_Residual,mat,0,0,0);CHKERRQ(ierr);
  PetscFunctionReturn(0);
}

#undef __FUNCT__
#define __FUNCT__ "MatGetRowIJ"
/*@C
    MatGetRowIJ - Returns the compressed row storage i and j indices for sequential matrices.

   Collective on Mat

    Input Parameters:
+   mat - the matrix
.   shift -  0 or 1 indicating we want the indices starting at 0 or 1
.   symmetric - PETSC_TRUE or PETSC_FALSE indicating the matrix data structure should be   symmetrized
-   inodecompressed - PETSC_TRUE or PETSC_FALSE  indicating if the nonzero structure of the
                 inodes or the nonzero elements is wanted. For BAIJ matrices the compressed version is
                 always used.

    Output Parameters:
+   n - number of rows in the (possibly compressed) matrix
.   ia - the row pointers [of length n+1]
.   ja - the column indices
-   done - indicates if the routine actually worked and returned appropriate ia[] and ja[] arrays; callers
           are responsible for handling the case when done == PETSC_FALSE and ia and ja are not set

    Level: developer

    Notes: You CANNOT change any of the ia[] or ja[] values.

           Use MatRestoreRowIJ() when you are finished accessing the ia[] and ja[] values

    Fortran Node

           In Fortran use
$           PetscInt ia(1), ja(1)
$           PetscOffset iia, jja
$      call MatGetRowIJ(mat,shift,symmetric,inodecompressed,n,ia,iia,ja,jja,done,ierr)
$      Acess the ith and jth entries via ia(iia + i) and ja(jja + j)
$
$          or
$
$           PetscInt, pointer :: ia(:),ja(:)
$    call  MatGetRowIJF90(mat,shift,symmetric,inodecompressed,n,ia,ja,done,ierr)
$      Acess the ith and jth entries via ia(i) and ja(j)



.seealso: MatGetColumnIJ(), MatRestoreRowIJ(), MatSeqAIJGetArray()
@*/
PetscErrorCode MatGetRowIJ(Mat mat,PetscInt shift,PetscBool symmetric,PetscBool inodecompressed,PetscInt *n,const PetscInt *ia[],const PetscInt *ja[],PetscBool  *done)
{
  PetscErrorCode ierr;

  PetscFunctionBegin;
  PetscValidHeaderSpecific(mat,MAT_CLASSID,1);
  PetscValidType(mat,1);
  PetscValidIntPointer(n,4);
  if (ia) PetscValidIntPointer(ia,5);
  if (ja) PetscValidIntPointer(ja,6);
  PetscValidIntPointer(done,7);
  MatCheckPreallocated(mat,1);
  if (!mat->ops->getrowij) *done = PETSC_FALSE;
  else {
    *done = PETSC_TRUE;
    ierr  = PetscLogEventBegin(MAT_GetRowIJ,mat,0,0,0);CHKERRQ(ierr);
    ierr  = (*mat->ops->getrowij)(mat,shift,symmetric,inodecompressed,n,ia,ja,done);CHKERRQ(ierr);
    ierr  = PetscLogEventEnd(MAT_GetRowIJ,mat,0,0,0);CHKERRQ(ierr);
  }
  PetscFunctionReturn(0);
}

#undef __FUNCT__
#define __FUNCT__ "MatGetColumnIJ"
/*@C
    MatGetColumnIJ - Returns the compressed column storage i and j indices for sequential matrices.

    Collective on Mat

    Input Parameters:
+   mat - the matrix
.   shift - 1 or zero indicating we want the indices starting at 0 or 1
.   symmetric - PETSC_TRUE or PETSC_FALSE indicating the matrix data structure should be
                symmetrized
.   inodecompressed - PETSC_TRUE or PETSC_FALSE indicating if the nonzero structure of the
                 inodes or the nonzero elements is wanted. For BAIJ matrices the compressed version is
                 always used.
.   n - number of columns in the (possibly compressed) matrix
.   ia - the column pointers
-   ja - the row indices

    Output Parameters:
.   done - PETSC_TRUE or PETSC_FALSE, indicating whether the values have been returned

    Note:
    This routine zeros out n, ia, and ja. This is to prevent accidental
    us of the array after it has been restored. If you pass NULL, it will
    not zero the pointers.  Use of ia or ja after MatRestoreColumnIJ() is invalid.

    Level: developer

.seealso: MatGetRowIJ(), MatRestoreColumnIJ()
@*/
PetscErrorCode MatGetColumnIJ(Mat mat,PetscInt shift,PetscBool symmetric,PetscBool inodecompressed,PetscInt *n,const PetscInt *ia[],const PetscInt *ja[],PetscBool  *done)
{
  PetscErrorCode ierr;

  PetscFunctionBegin;
  PetscValidHeaderSpecific(mat,MAT_CLASSID,1);
  PetscValidType(mat,1);
  PetscValidIntPointer(n,4);
  if (ia) PetscValidIntPointer(ia,5);
  if (ja) PetscValidIntPointer(ja,6);
  PetscValidIntPointer(done,7);
  MatCheckPreallocated(mat,1);
  if (!mat->ops->getcolumnij) *done = PETSC_FALSE;
  else {
    *done = PETSC_TRUE;
    ierr  = (*mat->ops->getcolumnij)(mat,shift,symmetric,inodecompressed,n,ia,ja,done);CHKERRQ(ierr);
  }
  PetscFunctionReturn(0);
}

#undef __FUNCT__
#define __FUNCT__ "MatRestoreRowIJ"
/*@C
    MatRestoreRowIJ - Call after you are completed with the ia,ja indices obtained with
    MatGetRowIJ().

    Collective on Mat

    Input Parameters:
+   mat - the matrix
.   shift - 1 or zero indicating we want the indices starting at 0 or 1
.   symmetric - PETSC_TRUE or PETSC_FALSE indicating the matrix data structure should be
                symmetrized
.   inodecompressed -  PETSC_TRUE or PETSC_FALSE indicating if the nonzero structure of the
                 inodes or the nonzero elements is wanted. For BAIJ matrices the compressed version is
                 always used.
.   n - size of (possibly compressed) matrix
.   ia - the row pointers
-   ja - the column indices

    Output Parameters:
.   done - PETSC_TRUE or PETSC_FALSE indicated that the values have been returned

    Note:
    This routine zeros out n, ia, and ja. This is to prevent accidental
    us of the array after it has been restored. If you pass NULL, it will
    not zero the pointers.  Use of ia or ja after MatRestoreRowIJ() is invalid.

    Level: developer

.seealso: MatGetRowIJ(), MatRestoreColumnIJ()
@*/
PetscErrorCode MatRestoreRowIJ(Mat mat,PetscInt shift,PetscBool symmetric,PetscBool inodecompressed,PetscInt *n,const PetscInt *ia[],const PetscInt *ja[],PetscBool  *done)
{
  PetscErrorCode ierr;

  PetscFunctionBegin;
  PetscValidHeaderSpecific(mat,MAT_CLASSID,1);
  PetscValidType(mat,1);
  if (ia) PetscValidIntPointer(ia,5);
  if (ja) PetscValidIntPointer(ja,6);
  PetscValidIntPointer(done,7);
  MatCheckPreallocated(mat,1);

  if (!mat->ops->restorerowij) *done = PETSC_FALSE;
  else {
    *done = PETSC_TRUE;
    ierr  = (*mat->ops->restorerowij)(mat,shift,symmetric,inodecompressed,n,ia,ja,done);CHKERRQ(ierr);
    if (n)  *n = 0;
    if (ia) *ia = NULL;
    if (ja) *ja = NULL;
  }
  PetscFunctionReturn(0);
}

#undef __FUNCT__
#define __FUNCT__ "MatRestoreColumnIJ"
/*@C
    MatRestoreColumnIJ - Call after you are completed with the ia,ja indices obtained with
    MatGetColumnIJ().

    Collective on Mat

    Input Parameters:
+   mat - the matrix
.   shift - 1 or zero indicating we want the indices starting at 0 or 1
-   symmetric - PETSC_TRUE or PETSC_FALSE indicating the matrix data structure should be
                symmetrized
-   inodecompressed - PETSC_TRUE or PETSC_FALSE indicating if the nonzero structure of the
                 inodes or the nonzero elements is wanted. For BAIJ matrices the compressed version is
                 always used.

    Output Parameters:
+   n - size of (possibly compressed) matrix
.   ia - the column pointers
.   ja - the row indices
-   done - PETSC_TRUE or PETSC_FALSE indicated that the values have been returned

    Level: developer

.seealso: MatGetColumnIJ(), MatRestoreRowIJ()
@*/
PetscErrorCode MatRestoreColumnIJ(Mat mat,PetscInt shift,PetscBool symmetric,PetscBool inodecompressed,PetscInt *n,const PetscInt *ia[],const PetscInt *ja[],PetscBool  *done)
{
  PetscErrorCode ierr;

  PetscFunctionBegin;
  PetscValidHeaderSpecific(mat,MAT_CLASSID,1);
  PetscValidType(mat,1);
  if (ia) PetscValidIntPointer(ia,5);
  if (ja) PetscValidIntPointer(ja,6);
  PetscValidIntPointer(done,7);
  MatCheckPreallocated(mat,1);

  if (!mat->ops->restorecolumnij) *done = PETSC_FALSE;
  else {
    *done = PETSC_TRUE;
    ierr  = (*mat->ops->restorecolumnij)(mat,shift,symmetric,inodecompressed,n,ia,ja,done);CHKERRQ(ierr);
    if (n)  *n = 0;
    if (ia) *ia = NULL;
    if (ja) *ja = NULL;
  }
  PetscFunctionReturn(0);
}

#undef __FUNCT__
#define __FUNCT__ "MatColoringPatch"
/*@C
    MatColoringPatch -Used inside matrix coloring routines that
    use MatGetRowIJ() and/or MatGetColumnIJ().

    Collective on Mat

    Input Parameters:
+   mat - the matrix
.   ncolors - max color value
.   n   - number of entries in colorarray
-   colorarray - array indicating color for each column

    Output Parameters:
.   iscoloring - coloring generated using colorarray information

    Level: developer

.seealso: MatGetRowIJ(), MatGetColumnIJ()

@*/
PetscErrorCode MatColoringPatch(Mat mat,PetscInt ncolors,PetscInt n,ISColoringValue colorarray[],ISColoring *iscoloring)
{
  PetscErrorCode ierr;

  PetscFunctionBegin;
  PetscValidHeaderSpecific(mat,MAT_CLASSID,1);
  PetscValidType(mat,1);
  PetscValidIntPointer(colorarray,4);
  PetscValidPointer(iscoloring,5);
  MatCheckPreallocated(mat,1);

  if (!mat->ops->coloringpatch) {
    ierr = ISColoringCreate(PetscObjectComm((PetscObject)mat),ncolors,n,colorarray,PETSC_OWN_POINTER,iscoloring);CHKERRQ(ierr);
  } else {
    ierr = (*mat->ops->coloringpatch)(mat,ncolors,n,colorarray,iscoloring);CHKERRQ(ierr);
  }
  PetscFunctionReturn(0);
}


#undef __FUNCT__
#define __FUNCT__ "MatSetUnfactored"
/*@
   MatSetUnfactored - Resets a factored matrix to be treated as unfactored.

   Logically Collective on Mat

   Input Parameter:
.  mat - the factored matrix to be reset

   Notes:
   This routine should be used only with factored matrices formed by in-place
   factorization via ILU(0) (or by in-place LU factorization for the MATSEQDENSE
   format).  This option can save memory, for example, when solving nonlinear
   systems with a matrix-free Newton-Krylov method and a matrix-based, in-place
   ILU(0) preconditioner.

   Note that one can specify in-place ILU(0) factorization by calling
.vb
     PCType(pc,PCILU);
     PCFactorSeUseInPlace(pc);
.ve
   or by using the options -pc_type ilu -pc_factor_in_place

   In-place factorization ILU(0) can also be used as a local
   solver for the blocks within the block Jacobi or additive Schwarz
   methods (runtime option: -sub_pc_factor_in_place).  See Users-Manual: ch_pc
   for details on setting local solver options.

   Most users should employ the simplified KSP interface for linear solvers
   instead of working directly with matrix algebra routines such as this.
   See, e.g., KSPCreate().

   Level: developer

.seealso: PCFactorSetUseInPlace(), PCFactorGetUseInPlace()

   Concepts: matrices^unfactored

@*/
PetscErrorCode MatSetUnfactored(Mat mat)
{
  PetscErrorCode ierr;

  PetscFunctionBegin;
  PetscValidHeaderSpecific(mat,MAT_CLASSID,1);
  PetscValidType(mat,1);
  MatCheckPreallocated(mat,1);
  mat->factortype = MAT_FACTOR_NONE;
  if (!mat->ops->setunfactored) PetscFunctionReturn(0);
  ierr = (*mat->ops->setunfactored)(mat);CHKERRQ(ierr);
  PetscFunctionReturn(0);
}

/*MC
    MatDenseGetArrayF90 - Accesses a matrix array from Fortran90.

    Synopsis:
    MatDenseGetArrayF90(Mat x,{Scalar, pointer :: xx_v(:,:)},integer ierr)

    Not collective

    Input Parameter:
.   x - matrix

    Output Parameters:
+   xx_v - the Fortran90 pointer to the array
-   ierr - error code

    Example of Usage:
.vb
      PetscScalar, pointer xx_v(:,:)
      ....
      call MatDenseGetArrayF90(x,xx_v,ierr)
      a = xx_v(3)
      call MatDenseRestoreArrayF90(x,xx_v,ierr)
.ve

    Level: advanced

.seealso:  MatDenseRestoreArrayF90(), MatDenseGetArray(), MatDenseRestoreArray(), MatSeqAIJGetArrayF90()

    Concepts: matrices^accessing array

M*/

/*MC
    MatDenseRestoreArrayF90 - Restores a matrix array that has been
    accessed with MatDenseGetArrayF90().

    Synopsis:
    MatDenseRestoreArrayF90(Mat x,{Scalar, pointer :: xx_v(:,:)},integer ierr)

    Not collective

    Input Parameters:
+   x - matrix
-   xx_v - the Fortran90 pointer to the array

    Output Parameter:
.   ierr - error code

    Example of Usage:
.vb
       PetscScalar, pointer xx_v(:,:)
       ....
       call MatDenseGetArrayF90(x,xx_v,ierr)
       a = xx_v(3)
       call MatDenseRestoreArrayF90(x,xx_v,ierr)
.ve

    Level: advanced

.seealso:  MatDenseGetArrayF90(), MatDenseGetArray(), MatDenseRestoreArray(), MatSeqAIJRestoreArrayF90()

M*/


/*MC
    MatSeqAIJGetArrayF90 - Accesses a matrix array from Fortran90.

    Synopsis:
    MatSeqAIJGetArrayF90(Mat x,{Scalar, pointer :: xx_v(:)},integer ierr)

    Not collective

    Input Parameter:
.   x - matrix

    Output Parameters:
+   xx_v - the Fortran90 pointer to the array
-   ierr - error code

    Example of Usage:
.vb
      PetscScalar, pointer xx_v(:)
      ....
      call MatSeqAIJGetArrayF90(x,xx_v,ierr)
      a = xx_v(3)
      call MatSeqAIJRestoreArrayF90(x,xx_v,ierr)
.ve

    Level: advanced

.seealso:  MatSeqAIJRestoreArrayF90(), MatSeqAIJGetArray(), MatSeqAIJRestoreArray(), MatDenseGetArrayF90()

    Concepts: matrices^accessing array

M*/

/*MC
    MatSeqAIJRestoreArrayF90 - Restores a matrix array that has been
    accessed with MatSeqAIJGetArrayF90().

    Synopsis:
    MatSeqAIJRestoreArrayF90(Mat x,{Scalar, pointer :: xx_v(:)},integer ierr)

    Not collective

    Input Parameters:
+   x - matrix
-   xx_v - the Fortran90 pointer to the array

    Output Parameter:
.   ierr - error code

    Example of Usage:
.vb
       PetscScalar, pointer xx_v(:)
       ....
       call MatSeqAIJGetArrayF90(x,xx_v,ierr)
       a = xx_v(3)
       call MatSeqAIJRestoreArrayF90(x,xx_v,ierr)
.ve

    Level: advanced

.seealso:  MatSeqAIJGetArrayF90(), MatSeqAIJGetArray(), MatSeqAIJRestoreArray(), MatDenseRestoreArrayF90()

M*/


#undef __FUNCT__
#define __FUNCT__ "MatGetSubMatrix"
/*@
    MatGetSubMatrix - Gets a single submatrix on the same number of processors
                      as the original matrix.

    Collective on Mat

    Input Parameters:
+   mat - the original matrix
.   isrow - parallel IS containing the rows this processor should obtain
.   iscol - parallel IS containing all columns you wish to keep. Each process should list the columns that will be in IT's "diagonal part" in the new matrix.
-   cll - either MAT_INITIAL_MATRIX or MAT_REUSE_MATRIX

    Output Parameter:
.   newmat - the new submatrix, of the same type as the old

    Level: advanced

    Notes:
    The submatrix will be able to be multiplied with vectors using the same layout as iscol.

    Some matrix types place restrictions on the row and column indices, such
    as that they be sorted or that they be equal to each other.

    The index sets may not have duplicate entries.

      The first time this is called you should use a cll of MAT_INITIAL_MATRIX,
   the MatGetSubMatrix() routine will create the newmat for you. Any additional calls
   to this routine with a mat of the same nonzero structure and with a call of MAT_REUSE_MATRIX
   will reuse the matrix generated the first time.  You should call MatDestroy() on newmat when
   you are finished using it.

    The communicator of the newly obtained matrix is ALWAYS the same as the communicator of
    the input matrix.

    If iscol is NULL then all columns are obtained (not supported in Fortran).

   Example usage:
   Consider the following 8x8 matrix with 34 non-zero values, that is
   assembled across 3 processors. Let's assume that proc0 owns 3 rows,
   proc1 owns 3 rows, proc2 owns 2 rows. This division can be shown
   as follows:

.vb
            1  2  0  |  0  3  0  |  0  4
    Proc0   0  5  6  |  7  0  0  |  8  0
            9  0 10  | 11  0  0  | 12  0
    -------------------------------------
           13  0 14  | 15 16 17  |  0  0
    Proc1   0 18  0  | 19 20 21  |  0  0
            0  0  0  | 22 23  0  | 24  0
    -------------------------------------
    Proc2  25 26 27  |  0  0 28  | 29  0
           30  0  0  | 31 32 33  |  0 34
.ve

    Suppose isrow = [0 1 | 4 | 6 7] and iscol = [1 2 | 3 4 5 | 6].  The resulting submatrix is

.vb
            2  0  |  0  3  0  |  0
    Proc0   5  6  |  7  0  0  |  8
    -------------------------------
    Proc1  18  0  | 19 20 21  |  0
    -------------------------------
    Proc2  26 27  |  0  0 28  | 29
            0  0  | 31 32 33  |  0
.ve


    Concepts: matrices^submatrices

.seealso: MatGetSubMatrices()
@*/
PetscErrorCode MatGetSubMatrix(Mat mat,IS isrow,IS iscol,MatReuse cll,Mat *newmat)
{
  PetscErrorCode ierr;
  PetscMPIInt    size;
  Mat            *local;
  IS             iscoltmp;

  PetscFunctionBegin;
  PetscValidHeaderSpecific(mat,MAT_CLASSID,1);
  PetscValidHeaderSpecific(isrow,IS_CLASSID,2);
  if (iscol) PetscValidHeaderSpecific(iscol,IS_CLASSID,3);
  PetscValidPointer(newmat,5);
  if (cll == MAT_REUSE_MATRIX) PetscValidHeaderSpecific(*newmat,MAT_CLASSID,5);
  PetscValidType(mat,1);
  if (mat->factortype) SETERRQ(PetscObjectComm((PetscObject)mat),PETSC_ERR_ARG_WRONGSTATE,"Not for factored matrix");
  if (cll == MAT_IGNORE_MATRIX) SETERRQ(PetscObjectComm((PetscObject)mat),PETSC_ERR_ARG_WRONGSTATE,"Cannot use MAT_IGNORE_MATRIX");

  MatCheckPreallocated(mat,1);
  ierr = MPI_Comm_size(PetscObjectComm((PetscObject)mat),&size);CHKERRQ(ierr);

  if (!iscol || isrow == iscol) {
    PetscBool   stride;
    PetscMPIInt grabentirematrix = 0,grab;
    ierr = PetscObjectTypeCompare((PetscObject)isrow,ISSTRIDE,&stride);CHKERRQ(ierr);
    if (stride) {
      PetscInt first,step,n,rstart,rend;
      ierr = ISStrideGetInfo(isrow,&first,&step);CHKERRQ(ierr);
      if (step == 1) {
        ierr = MatGetOwnershipRange(mat,&rstart,&rend);CHKERRQ(ierr);
        if (rstart == first) {
          ierr = ISGetLocalSize(isrow,&n);CHKERRQ(ierr);
          if (n == rend-rstart) {
            grabentirematrix = 1;
          }
        }
      }
    }
    ierr = MPIU_Allreduce(&grabentirematrix,&grab,1,MPI_INT,MPI_MIN,PetscObjectComm((PetscObject)mat));CHKERRQ(ierr);
    if (grab) {
      ierr = PetscInfo(mat,"Getting entire matrix as submatrix\n");CHKERRQ(ierr);
      if (cll == MAT_INITIAL_MATRIX) {
        *newmat = mat;
        ierr    = PetscObjectReference((PetscObject)mat);CHKERRQ(ierr);
      }
      PetscFunctionReturn(0);
    }
  }

  if (!iscol) {
    ierr = ISCreateStride(PetscObjectComm((PetscObject)mat),mat->cmap->n,mat->cmap->rstart,1,&iscoltmp);CHKERRQ(ierr);
  } else {
    iscoltmp = iscol;
  }

  /* if original matrix is on just one processor then use submatrix generated */
  if (mat->ops->getsubmatrices && !mat->ops->getsubmatrix && size == 1 && cll == MAT_REUSE_MATRIX) {
    ierr = MatGetSubMatrices(mat,1,&isrow,&iscoltmp,MAT_REUSE_MATRIX,&newmat);CHKERRQ(ierr);
    if (!iscol) {ierr = ISDestroy(&iscoltmp);CHKERRQ(ierr);}
    PetscFunctionReturn(0);
  } else if (mat->ops->getsubmatrices && !mat->ops->getsubmatrix && size == 1) {
    ierr    = MatGetSubMatrices(mat,1,&isrow,&iscoltmp,MAT_INITIAL_MATRIX,&local);CHKERRQ(ierr);
    *newmat = *local;
    ierr    = PetscFree(local);CHKERRQ(ierr);
    if (!iscol) {ierr = ISDestroy(&iscoltmp);CHKERRQ(ierr);}
    PetscFunctionReturn(0);
  } else if (!mat->ops->getsubmatrix) {
    /* Create a new matrix type that implements the operation using the full matrix */
    ierr = PetscLogEventBegin(MAT_GetSubMatrix,mat,0,0,0);CHKERRQ(ierr);
    switch (cll) {
    case MAT_INITIAL_MATRIX:
      ierr = MatCreateSubMatrix(mat,isrow,iscoltmp,newmat);CHKERRQ(ierr);
      break;
    case MAT_REUSE_MATRIX:
      ierr = MatSubMatrixUpdate(*newmat,mat,isrow,iscoltmp);CHKERRQ(ierr);
      break;
    default: SETERRQ(PetscObjectComm((PetscObject)mat),PETSC_ERR_ARG_OUTOFRANGE,"Invalid MatReuse, must be either MAT_INITIAL_MATRIX or MAT_REUSE_MATRIX");
    }
    ierr = PetscLogEventEnd(MAT_GetSubMatrix,mat,0,0,0);CHKERRQ(ierr);
    if (!iscol) {ierr = ISDestroy(&iscoltmp);CHKERRQ(ierr);}
    PetscFunctionReturn(0);
  }

  if (!mat->ops->getsubmatrix) SETERRQ1(PETSC_COMM_SELF,PETSC_ERR_SUP,"Mat type %s",((PetscObject)mat)->type_name);
  ierr = PetscLogEventBegin(MAT_GetSubMatrix,mat,0,0,0);CHKERRQ(ierr);
  ierr = (*mat->ops->getsubmatrix)(mat,isrow,iscoltmp,cll,newmat);CHKERRQ(ierr);
  ierr = PetscLogEventEnd(MAT_GetSubMatrix,mat,0,0,0);CHKERRQ(ierr);
  if (!iscol) {ierr = ISDestroy(&iscoltmp);CHKERRQ(ierr);}
  if (*newmat && cll == MAT_INITIAL_MATRIX) {ierr = PetscObjectStateIncrease((PetscObject)*newmat);CHKERRQ(ierr);}
  PetscFunctionReturn(0);
}

#undef __FUNCT__
#define __FUNCT__ "MatStashSetInitialSize"
/*@
   MatStashSetInitialSize - sets the sizes of the matrix stash, that is
   used during the assembly process to store values that belong to
   other processors.

   Not Collective

   Input Parameters:
+  mat   - the matrix
.  size  - the initial size of the stash.
-  bsize - the initial size of the block-stash(if used).

   Options Database Keys:
+   -matstash_initial_size <size> or <size0,size1,...sizep-1>
-   -matstash_block_initial_size <bsize>  or <bsize0,bsize1,...bsizep-1>

   Level: intermediate

   Notes:
     The block-stash is used for values set with MatSetValuesBlocked() while
     the stash is used for values set with MatSetValues()

     Run with the option -info and look for output of the form
     MatAssemblyBegin_MPIXXX:Stash has MM entries, uses nn mallocs.
     to determine the appropriate value, MM, to use for size and
     MatAssemblyBegin_MPIXXX:Block-Stash has BMM entries, uses nn mallocs.
     to determine the value, BMM to use for bsize

   Concepts: stash^setting matrix size
   Concepts: matrices^stash

.seealso: MatAssemblyBegin(), MatAssemblyEnd(), Mat, MatStashGetInfo()

@*/
PetscErrorCode MatStashSetInitialSize(Mat mat,PetscInt size, PetscInt bsize)
{
  PetscErrorCode ierr;

  PetscFunctionBegin;
  PetscValidHeaderSpecific(mat,MAT_CLASSID,1);
  PetscValidType(mat,1);
  ierr = MatStashSetInitialSize_Private(&mat->stash,size);CHKERRQ(ierr);
  ierr = MatStashSetInitialSize_Private(&mat->bstash,bsize);CHKERRQ(ierr);
  PetscFunctionReturn(0);
}

#undef __FUNCT__
#define __FUNCT__ "MatInterpolateAdd"
/*@
   MatInterpolateAdd - w = y + A*x or A'*x depending on the shape of
     the matrix

   Neighbor-wise Collective on Mat

   Input Parameters:
+  mat   - the matrix
.  x,y - the vectors
-  w - where the result is stored

   Level: intermediate

   Notes:
    w may be the same vector as y.

    This allows one to use either the restriction or interpolation (its transpose)
    matrix to do the interpolation

    Concepts: interpolation

.seealso: MatMultAdd(), MatMultTransposeAdd(), MatRestrict()

@*/
PetscErrorCode MatInterpolateAdd(Mat A,Vec x,Vec y,Vec w)
{
  PetscErrorCode ierr;
  PetscInt       M,N,Ny;

  PetscFunctionBegin;
  PetscValidHeaderSpecific(A,MAT_CLASSID,1);
  PetscValidHeaderSpecific(x,VEC_CLASSID,2);
  PetscValidHeaderSpecific(y,VEC_CLASSID,3);
  PetscValidHeaderSpecific(w,VEC_CLASSID,4);
  PetscValidType(A,1);
  MatCheckPreallocated(A,1);
  ierr = MatGetSize(A,&M,&N);CHKERRQ(ierr);
  ierr = VecGetSize(y,&Ny);CHKERRQ(ierr);
  if (M == Ny) {
    ierr = MatMultAdd(A,x,y,w);CHKERRQ(ierr);
  } else {
    ierr = MatMultTransposeAdd(A,x,y,w);CHKERRQ(ierr);
  }
  PetscFunctionReturn(0);
}

#undef __FUNCT__
#define __FUNCT__ "MatInterpolate"
/*@
   MatInterpolate - y = A*x or A'*x depending on the shape of
     the matrix

   Neighbor-wise Collective on Mat

   Input Parameters:
+  mat   - the matrix
-  x,y - the vectors

   Level: intermediate

   Notes:
    This allows one to use either the restriction or interpolation (its transpose)
    matrix to do the interpolation

   Concepts: matrices^interpolation

.seealso: MatMultAdd(), MatMultTransposeAdd(), MatRestrict()

@*/
PetscErrorCode MatInterpolate(Mat A,Vec x,Vec y)
{
  PetscErrorCode ierr;
  PetscInt       M,N,Ny;

  PetscFunctionBegin;
  PetscValidHeaderSpecific(A,MAT_CLASSID,1);
  PetscValidHeaderSpecific(x,VEC_CLASSID,2);
  PetscValidHeaderSpecific(y,VEC_CLASSID,3);
  PetscValidType(A,1);
  MatCheckPreallocated(A,1);
  ierr = MatGetSize(A,&M,&N);CHKERRQ(ierr);
  ierr = VecGetSize(y,&Ny);CHKERRQ(ierr);
  if (M == Ny) {
    ierr = MatMult(A,x,y);CHKERRQ(ierr);
  } else {
    ierr = MatMultTranspose(A,x,y);CHKERRQ(ierr);
  }
  PetscFunctionReturn(0);
}

#undef __FUNCT__
#define __FUNCT__ "MatRestrict"
/*@
   MatRestrict - y = A*x or A'*x

   Neighbor-wise Collective on Mat

   Input Parameters:
+  mat   - the matrix
-  x,y - the vectors

   Level: intermediate

   Notes:
    This allows one to use either the restriction or interpolation (its transpose)
    matrix to do the restriction

   Concepts: matrices^restriction

.seealso: MatMultAdd(), MatMultTransposeAdd(), MatInterpolate()

@*/
PetscErrorCode MatRestrict(Mat A,Vec x,Vec y)
{
  PetscErrorCode ierr;
  PetscInt       M,N,Ny;

  PetscFunctionBegin;
  PetscValidHeaderSpecific(A,MAT_CLASSID,1);
  PetscValidHeaderSpecific(x,VEC_CLASSID,2);
  PetscValidHeaderSpecific(y,VEC_CLASSID,3);
  PetscValidType(A,1);
  MatCheckPreallocated(A,1);

  ierr = MatGetSize(A,&M,&N);CHKERRQ(ierr);
  ierr = VecGetSize(y,&Ny);CHKERRQ(ierr);
  if (M == Ny) {
    ierr = MatMult(A,x,y);CHKERRQ(ierr);
  } else {
    ierr = MatMultTranspose(A,x,y);CHKERRQ(ierr);
  }
  PetscFunctionReturn(0);
}

#undef __FUNCT__
#define __FUNCT__ "MatGetNullSpace"
/*@
   MatGetNullSpace - retrieves the null space to a matrix.

   Logically Collective on Mat and MatNullSpace

   Input Parameters:
+  mat - the matrix
-  nullsp - the null space object

   Level: developer

   Concepts: null space^attaching to matrix

.seealso: MatCreate(), MatNullSpaceCreate(), MatSetNearNullSpace(), MatSetNullSpace()
@*/
PetscErrorCode MatGetNullSpace(Mat mat, MatNullSpace *nullsp)
{
  PetscFunctionBegin;
  PetscValidHeaderSpecific(mat,MAT_CLASSID,1);
  PetscValidType(mat,1);
  PetscValidPointer(nullsp,2);
  *nullsp = mat->nullsp;
  PetscFunctionReturn(0);
}

#undef __FUNCT__
#define __FUNCT__ "MatSetNullSpace"
/*@
   MatSetNullSpace - attaches a null space to a matrix.

   Logically Collective on Mat and MatNullSpace

   Input Parameters:
+  mat - the matrix
-  nullsp - the null space object

   Level: advanced

   Notes:
      This null space is used by the linear solvers. Overwrites any previous null space that may have been attached

      For inconsistent singular systems (linear systems where the right hand side is not in the range of the operator) you also likely should
      call MatSetTransposeNullSpace(). This allows the linear system to be solved in a least squares sense.

      You can remove the null space by calling this routine with an nullsp of NULL


      The fundamental theorem of linear algebra (Gilbert Strang, Introduction to Applied Mathematics, page 72) states that
   the domain of a matrix A (from R^n to R^m (m rows, n columns) R^n = the direct sum of the null space of A, n(A), + the range of A^T, R(A^T).
   Similarly R^m = direct sum n(A^T) + R(A).  Hence the linear system A x = b has a solution only if b in R(A) (or correspondingly b is orthogonal to
   n(A^T)) and if x is a solution then x + alpha n(A) is a solution for any alpha. The minimum norm solution is orthogonal to n(A). For problems without a solution
   the solution that minimizes the norm of the residual (the least squares solution) can be obtained by solving A x = \hat{b} where \hat{b} is b orthogonalized to the n(A^T).

      Krylov solvers can produce the minimal norm solution to the least squares problem by utilizing MatNullSpaceRemove().

   Concepts: null space^attaching to matrix

.seealso: MatCreate(), MatNullSpaceCreate(), MatSetNearNullSpace(), MatGetNullSpace(), MatSetTransposeNullSpace(), MatGetTransposeNullSpace(), MatNullSpaceRemove()
@*/
PetscErrorCode MatSetNullSpace(Mat mat,MatNullSpace nullsp)
{
  PetscErrorCode ierr;

  PetscFunctionBegin;
  PetscValidHeaderSpecific(mat,MAT_CLASSID,1);
  PetscValidType(mat,1);
  if (nullsp) PetscValidHeaderSpecific(nullsp,MAT_NULLSPACE_CLASSID,2);
  MatCheckPreallocated(mat,1);
  if (nullsp) {ierr = PetscObjectReference((PetscObject)nullsp);CHKERRQ(ierr);}
  ierr = MatNullSpaceDestroy(&mat->nullsp);CHKERRQ(ierr);
  mat->nullsp = nullsp;
  PetscFunctionReturn(0);
}

#undef __FUNCT__
#define __FUNCT__ "MatGetTransposeNullSpace"
/*@
   MatGetTransposeNullSpace - retrieves the null space of the transpose of a matrix.

   Logically Collective on Mat and MatNullSpace

   Input Parameters:
+  mat - the matrix
-  nullsp - the null space object

   Level: developer

   Concepts: null space^attaching to matrix

.seealso: MatCreate(), MatNullSpaceCreate(), MatSetNearNullSpace(), MatSetTransposeNullSpace(), MatSetNullSpace(), MatGetNullSpace()
@*/
PetscErrorCode MatGetTransposeNullSpace(Mat mat, MatNullSpace *nullsp)
{
  PetscFunctionBegin;
  PetscValidHeaderSpecific(mat,MAT_CLASSID,1);
  PetscValidType(mat,1);
  PetscValidPointer(nullsp,2);
  *nullsp = mat->transnullsp;
  PetscFunctionReturn(0);
}

#undef __FUNCT__
#define __FUNCT__ "MatSetTransposeNullSpace"
/*@
   MatSetTransposeNullSpace - attaches a null space to a matrix.

   Logically Collective on Mat and MatNullSpace

   Input Parameters:
+  mat - the matrix
-  nullsp - the null space object

   Level: advanced

   Notes:
      For inconsistent singular systems (linear systems where the right hand side is not in the range of the operator) this allows the linear system to be solved in a least squares sense.
      You must also call MatSetNullSpace()


      The fundamental theorem of linear algebra (Gilbert Strang, Introduction to Applied Mathematics, page 72) states that
   the domain of a matrix A (from R^n to R^m (m rows, n columns) R^n = the direct sum of the null space of A, n(A), + the range of A^T, R(A^T).
   Similarly R^m = direct sum n(A^T) + R(A).  Hence the linear system A x = b has a solution only if b in R(A) (or correspondingly b is orthogonal to
   n(A^T)) and if x is a solution then x + alpha n(A) is a solution for any alpha. The minimum norm solution is orthogonal to n(A). For problems without a solution
   the solution that minimizes the norm of the residual (the least squares solution) can be obtained by solving A x = \hat{b} where \hat{b} is b orthogonalized to the n(A^T).

      Krylov solvers can produce the minimal norm solution to the least squares problem by utilizing MatNullSpaceRemove().

   Concepts: null space^attaching to matrix

.seealso: MatCreate(), MatNullSpaceCreate(), MatSetNearNullSpace(), MatGetNullSpace(), MatSetNullSpace(), MatGetTransposeNullSpace(), MatNullSpaceRemove()
@*/
PetscErrorCode MatSetTransposeNullSpace(Mat mat,MatNullSpace nullsp)
{
  PetscErrorCode ierr;

  PetscFunctionBegin;
  PetscValidHeaderSpecific(mat,MAT_CLASSID,1);
  PetscValidType(mat,1);
  PetscValidHeaderSpecific(nullsp,MAT_NULLSPACE_CLASSID,2);
  MatCheckPreallocated(mat,1);
  ierr = PetscObjectReference((PetscObject)nullsp);CHKERRQ(ierr);
  ierr = MatNullSpaceDestroy(&mat->transnullsp);CHKERRQ(ierr);
  mat->transnullsp = nullsp;
  PetscFunctionReturn(0);
}

#undef __FUNCT__
#define __FUNCT__ "MatSetNearNullSpace"
/*@
   MatSetNearNullSpace - attaches a null space to a matrix, which is often the null space (rigid body modes) of the operator without boundary conditions
        This null space will be used to provide near null space vectors to a multigrid preconditioner built from this matrix.

   Logically Collective on Mat and MatNullSpace

   Input Parameters:
+  mat - the matrix
-  nullsp - the null space object

   Level: advanced

   Notes:
      Overwrites any previous near null space that may have been attached

      You can remove the null space by calling this routine with an nullsp of NULL

   Concepts: null space^attaching to matrix

.seealso: MatCreate(), MatNullSpaceCreate(), MatSetNullSpace(), MatNullSpaceCreateRigidBody(), MatGetNearNullSpace()
@*/
PetscErrorCode MatSetNearNullSpace(Mat mat,MatNullSpace nullsp)
{
  PetscErrorCode ierr;

  PetscFunctionBegin;
  PetscValidHeaderSpecific(mat,MAT_CLASSID,1);
  PetscValidType(mat,1);
  if (nullsp) PetscValidHeaderSpecific(nullsp,MAT_NULLSPACE_CLASSID,2);
  MatCheckPreallocated(mat,1);
  if (nullsp) {ierr = PetscObjectReference((PetscObject)nullsp);CHKERRQ(ierr);}
  ierr = MatNullSpaceDestroy(&mat->nearnullsp);CHKERRQ(ierr);
  mat->nearnullsp = nullsp;
  PetscFunctionReturn(0);
}

#undef __FUNCT__
#define __FUNCT__ "MatGetNearNullSpace"
/*@
   MatGetNearNullSpace -Get null space attached with MatSetNearNullSpace()

   Not Collective

   Input Parameters:
.  mat - the matrix

   Output Parameters:
.  nullsp - the null space object, NULL if not set

   Level: developer

   Concepts: null space^attaching to matrix

.seealso: MatSetNearNullSpace(), MatGetNullSpace(), MatNullSpaceCreate()
@*/
PetscErrorCode MatGetNearNullSpace(Mat mat,MatNullSpace *nullsp)
{
  PetscFunctionBegin;
  PetscValidHeaderSpecific(mat,MAT_CLASSID,1);
  PetscValidType(mat,1);
  PetscValidPointer(nullsp,2);
  MatCheckPreallocated(mat,1);
  *nullsp = mat->nearnullsp;
  PetscFunctionReturn(0);
}

#undef __FUNCT__
#define __FUNCT__ "MatICCFactor"
/*@C
   MatICCFactor - Performs in-place incomplete Cholesky factorization of matrix.

   Collective on Mat

   Input Parameters:
+  mat - the matrix
.  row - row/column permutation
.  fill - expected fill factor >= 1.0
-  level - level of fill, for ICC(k)

   Notes:
   Probably really in-place only when level of fill is zero, otherwise allocates
   new space to store factored matrix and deletes previous memory.

   Most users should employ the simplified KSP interface for linear solvers
   instead of working directly with matrix algebra routines such as this.
   See, e.g., KSPCreate().

   Level: developer

   Concepts: matrices^incomplete Cholesky factorization
   Concepts: Cholesky factorization

.seealso: MatICCFactorSymbolic(), MatLUFactorNumeric(), MatCholeskyFactor()

    Developer Note: fortran interface is not autogenerated as the f90
    interface defintion cannot be generated correctly [due to MatFactorInfo]

@*/
PetscErrorCode MatICCFactor(Mat mat,IS row,const MatFactorInfo *info)
{
  PetscErrorCode ierr;

  PetscFunctionBegin;
  PetscValidHeaderSpecific(mat,MAT_CLASSID,1);
  PetscValidType(mat,1);
  if (row) PetscValidHeaderSpecific(row,IS_CLASSID,2);
  PetscValidPointer(info,3);
  if (mat->rmap->N != mat->cmap->N) SETERRQ(PetscObjectComm((PetscObject)mat),PETSC_ERR_ARG_WRONG,"matrix must be square");
  if (!mat->assembled) SETERRQ(PetscObjectComm((PetscObject)mat),PETSC_ERR_ARG_WRONGSTATE,"Not for unassembled matrix");
  if (mat->factortype) SETERRQ(PetscObjectComm((PetscObject)mat),PETSC_ERR_ARG_WRONGSTATE,"Not for factored matrix");
  if (!mat->ops->iccfactor) SETERRQ1(PetscObjectComm((PetscObject)mat),PETSC_ERR_SUP,"Mat type %s",((PetscObject)mat)->type_name);
  MatCheckPreallocated(mat,1);
  ierr = (*mat->ops->iccfactor)(mat,row,info);CHKERRQ(ierr);
  ierr = PetscObjectStateIncrease((PetscObject)mat);CHKERRQ(ierr);
  PetscFunctionReturn(0);
}

#undef __FUNCT__
#define __FUNCT__ "MatSetValuesAdifor"
/*@
   MatSetValuesAdifor - Sets values computed with automatic differentiation into a matrix.

   Not Collective

   Input Parameters:
+  mat - the matrix
.  nl - leading dimension of v
-  v - the values compute with ADIFOR

   Level: developer

   Notes:
     Must call MatSetColoring() before using this routine. Also this matrix must already
     have its nonzero pattern determined.

.seealso: MatSetOption(), MatAssemblyBegin(), MatAssemblyEnd(), MatSetValuesBlocked(), MatSetValuesLocal(),
          MatSetValues(), MatSetColoring()
@*/
PetscErrorCode MatSetValuesAdifor(Mat mat,PetscInt nl,void *v)
{
  PetscErrorCode ierr;

  PetscFunctionBegin;
  PetscValidHeaderSpecific(mat,MAT_CLASSID,1);
  PetscValidType(mat,1);
  PetscValidPointer(v,3);

  if (!mat->assembled) SETERRQ(PetscObjectComm((PetscObject)mat),PETSC_ERR_ARG_WRONGSTATE,"Matrix must be already assembled");
  ierr = PetscLogEventBegin(MAT_SetValues,mat,0,0,0);CHKERRQ(ierr);
  if (!mat->ops->setvaluesadifor) SETERRQ1(PetscObjectComm((PetscObject)mat),PETSC_ERR_SUP,"Mat type %s",((PetscObject)mat)->type_name);
  ierr = (*mat->ops->setvaluesadifor)(mat,nl,v);CHKERRQ(ierr);
  ierr = PetscLogEventEnd(MAT_SetValues,mat,0,0,0);CHKERRQ(ierr);
  ierr = PetscObjectStateIncrease((PetscObject)mat);CHKERRQ(ierr);
  PetscFunctionReturn(0);
}

#undef __FUNCT__
#define __FUNCT__ "MatDiagonalScaleLocal"
/*@
   MatDiagonalScaleLocal - Scales columns of a matrix given the scaling values including the
         ghosted ones.

   Not Collective

   Input Parameters:
+  mat - the matrix
-  diag = the diagonal values, including ghost ones

   Level: developer

   Notes: Works only for MPIAIJ and MPIBAIJ matrices

.seealso: MatDiagonalScale()
@*/
PetscErrorCode MatDiagonalScaleLocal(Mat mat,Vec diag)
{
  PetscErrorCode ierr;
  PetscMPIInt    size;

  PetscFunctionBegin;
  PetscValidHeaderSpecific(mat,MAT_CLASSID,1);
  PetscValidHeaderSpecific(diag,VEC_CLASSID,2);
  PetscValidType(mat,1);

  if (!mat->assembled) SETERRQ(PetscObjectComm((PetscObject)mat),PETSC_ERR_ARG_WRONGSTATE,"Matrix must be already assembled");
  ierr = PetscLogEventBegin(MAT_Scale,mat,0,0,0);CHKERRQ(ierr);
  ierr = MPI_Comm_size(PetscObjectComm((PetscObject)mat),&size);CHKERRQ(ierr);
  if (size == 1) {
    PetscInt n,m;
    ierr = VecGetSize(diag,&n);CHKERRQ(ierr);
    ierr = MatGetSize(mat,0,&m);CHKERRQ(ierr);
    if (m == n) {
      ierr = MatDiagonalScale(mat,0,diag);CHKERRQ(ierr);
    } else SETERRQ(PETSC_COMM_SELF,PETSC_ERR_SUP,"Only supported for sequential matrices when no ghost points/periodic conditions");
  } else {
    ierr = PetscUseMethod(mat,"MatDiagonalScaleLocal_C",(Mat,Vec),(mat,diag));CHKERRQ(ierr);
  }
  ierr = PetscLogEventEnd(MAT_Scale,mat,0,0,0);CHKERRQ(ierr);
  ierr = PetscObjectStateIncrease((PetscObject)mat);CHKERRQ(ierr);
  PetscFunctionReturn(0);
}

#undef __FUNCT__
#define __FUNCT__ "MatGetInertia"
/*@
   MatGetInertia - Gets the inertia from a factored matrix

   Collective on Mat

   Input Parameter:
.  mat - the matrix

   Output Parameters:
+   nneg - number of negative eigenvalues
.   nzero - number of zero eigenvalues
-   npos - number of positive eigenvalues

   Level: advanced

   Notes: Matrix must have been factored by MatCholeskyFactor()


@*/
PetscErrorCode MatGetInertia(Mat mat,PetscInt *nneg,PetscInt *nzero,PetscInt *npos)
{
  PetscErrorCode ierr;

  PetscFunctionBegin;
  PetscValidHeaderSpecific(mat,MAT_CLASSID,1);
  PetscValidType(mat,1);
  if (!mat->factortype) SETERRQ(PetscObjectComm((PetscObject)mat),PETSC_ERR_ARG_WRONGSTATE,"Unfactored matrix");
  if (!mat->assembled) SETERRQ(PetscObjectComm((PetscObject)mat),PETSC_ERR_ARG_WRONGSTATE,"Numeric factor mat is not assembled");
  if (!mat->ops->getinertia) SETERRQ1(PetscObjectComm((PetscObject)mat),PETSC_ERR_SUP,"Mat type %s",((PetscObject)mat)->type_name);
  ierr = (*mat->ops->getinertia)(mat,nneg,nzero,npos);CHKERRQ(ierr);
  PetscFunctionReturn(0);
}

/* ----------------------------------------------------------------*/
#undef __FUNCT__
#define __FUNCT__ "MatSolves"
/*@C
   MatSolves - Solves A x = b, given a factored matrix, for a collection of vectors

   Neighbor-wise Collective on Mat and Vecs

   Input Parameters:
+  mat - the factored matrix
-  b - the right-hand-side vectors

   Output Parameter:
.  x - the result vectors

   Notes:
   The vectors b and x cannot be the same.  I.e., one cannot
   call MatSolves(A,x,x).

   Notes:
   Most users should employ the simplified KSP interface for linear solvers
   instead of working directly with matrix algebra routines such as this.
   See, e.g., KSPCreate().

   Level: developer

   Concepts: matrices^triangular solves

.seealso: MatSolveAdd(), MatSolveTranspose(), MatSolveTransposeAdd(), MatSolve()
@*/
PetscErrorCode MatSolves(Mat mat,Vecs b,Vecs x)
{
  PetscErrorCode ierr;

  PetscFunctionBegin;
  PetscValidHeaderSpecific(mat,MAT_CLASSID,1);
  PetscValidType(mat,1);
  if (x == b) SETERRQ(PetscObjectComm((PetscObject)mat),PETSC_ERR_ARG_IDN,"x and b must be different vectors");
  if (!mat->factortype) SETERRQ(PetscObjectComm((PetscObject)mat),PETSC_ERR_ARG_WRONGSTATE,"Unfactored matrix");
  if (!mat->rmap->N && !mat->cmap->N) PetscFunctionReturn(0);

  if (!mat->ops->solves) SETERRQ1(PetscObjectComm((PetscObject)mat),PETSC_ERR_SUP,"Mat type %s",((PetscObject)mat)->type_name);
  MatCheckPreallocated(mat,1);
  ierr = PetscLogEventBegin(MAT_Solves,mat,0,0,0);CHKERRQ(ierr);
  ierr = (*mat->ops->solves)(mat,b,x);CHKERRQ(ierr);
  ierr = PetscLogEventEnd(MAT_Solves,mat,0,0,0);CHKERRQ(ierr);
  PetscFunctionReturn(0);
}

#undef __FUNCT__
#define __FUNCT__ "MatIsSymmetric"
/*@
   MatIsSymmetric - Test whether a matrix is symmetric

   Collective on Mat

   Input Parameter:
+  A - the matrix to test
-  tol - difference between value and its transpose less than this amount counts as equal (use 0.0 for exact transpose)

   Output Parameters:
.  flg - the result

   Notes: For real numbers MatIsSymmetric() and MatIsHermitian() return identical results

   Level: intermediate

   Concepts: matrix^symmetry

.seealso: MatTranspose(), MatIsTranspose(), MatIsHermitian(), MatIsStructurallySymmetric(), MatSetOption(), MatIsSymmetricKnown()
@*/
PetscErrorCode MatIsSymmetric(Mat A,PetscReal tol,PetscBool  *flg)
{
  PetscErrorCode ierr;

  PetscFunctionBegin;
  PetscValidHeaderSpecific(A,MAT_CLASSID,1);
  PetscValidPointer(flg,2);

  if (!A->symmetric_set) {
    if (!A->ops->issymmetric) {
      MatType mattype;
      ierr = MatGetType(A,&mattype);CHKERRQ(ierr);
      SETERRQ1(PETSC_COMM_SELF,PETSC_ERR_SUP,"Matrix of type <%s> does not support checking for symmetric",mattype);
    }
    ierr = (*A->ops->issymmetric)(A,tol,flg);CHKERRQ(ierr);
    if (!tol) {
      A->symmetric_set = PETSC_TRUE;
      A->symmetric     = *flg;
      if (A->symmetric) {
        A->structurally_symmetric_set = PETSC_TRUE;
        A->structurally_symmetric     = PETSC_TRUE;
      }
    }
  } else if (A->symmetric) {
    *flg = PETSC_TRUE;
  } else if (!tol) {
    *flg = PETSC_FALSE;
  } else {
    if (!A->ops->issymmetric) {
      MatType mattype;
      ierr = MatGetType(A,&mattype);CHKERRQ(ierr);
      SETERRQ1(PETSC_COMM_SELF,PETSC_ERR_SUP,"Matrix of type <%s> does not support checking for symmetric",mattype);
    }
    ierr = (*A->ops->issymmetric)(A,tol,flg);CHKERRQ(ierr);
  }
  PetscFunctionReturn(0);
}

#undef __FUNCT__
#define __FUNCT__ "MatIsHermitian"
/*@
   MatIsHermitian - Test whether a matrix is Hermitian

   Collective on Mat

   Input Parameter:
+  A - the matrix to test
-  tol - difference between value and its transpose less than this amount counts as equal (use 0.0 for exact Hermitian)

   Output Parameters:
.  flg - the result

   Level: intermediate

   Concepts: matrix^symmetry

.seealso: MatTranspose(), MatIsTranspose(), MatIsHermitian(), MatIsStructurallySymmetric(), MatSetOption(),
          MatIsSymmetricKnown(), MatIsSymmetric()
@*/
PetscErrorCode MatIsHermitian(Mat A,PetscReal tol,PetscBool  *flg)
{
  PetscErrorCode ierr;

  PetscFunctionBegin;
  PetscValidHeaderSpecific(A,MAT_CLASSID,1);
  PetscValidPointer(flg,2);

  if (!A->hermitian_set) {
    if (!A->ops->ishermitian) {
      MatType mattype;
      ierr = MatGetType(A,&mattype);CHKERRQ(ierr);
      SETERRQ1(PETSC_COMM_SELF,PETSC_ERR_SUP,"Matrix of type <%s> does not support checking for hermitian",mattype);
    }
    ierr = (*A->ops->ishermitian)(A,tol,flg);CHKERRQ(ierr);
    if (!tol) {
      A->hermitian_set = PETSC_TRUE;
      A->hermitian     = *flg;
      if (A->hermitian) {
        A->structurally_symmetric_set = PETSC_TRUE;
        A->structurally_symmetric     = PETSC_TRUE;
      }
    }
  } else if (A->hermitian) {
    *flg = PETSC_TRUE;
  } else if (!tol) {
    *flg = PETSC_FALSE;
  } else {
    if (!A->ops->ishermitian) {
      MatType mattype;
      ierr = MatGetType(A,&mattype);CHKERRQ(ierr);
      SETERRQ1(PETSC_COMM_SELF,PETSC_ERR_SUP,"Matrix of type <%s> does not support checking for hermitian",mattype);
    }
    ierr = (*A->ops->ishermitian)(A,tol,flg);CHKERRQ(ierr);
  }
  PetscFunctionReturn(0);
}

#undef __FUNCT__
#define __FUNCT__ "MatIsSymmetricKnown"
/*@
   MatIsSymmetricKnown - Checks the flag on the matrix to see if it is symmetric.

   Not Collective

   Input Parameter:
.  A - the matrix to check

   Output Parameters:
+  set - if the symmetric flag is set (this tells you if the next flag is valid)
-  flg - the result

   Level: advanced

   Concepts: matrix^symmetry

   Note: Does not check the matrix values directly, so this may return unknown (set = PETSC_FALSE). Use MatIsSymmetric()
         if you want it explicitly checked

.seealso: MatTranspose(), MatIsTranspose(), MatIsHermitian(), MatIsStructurallySymmetric(), MatSetOption(), MatIsSymmetric()
@*/
PetscErrorCode MatIsSymmetricKnown(Mat A,PetscBool  *set,PetscBool  *flg)
{
  PetscFunctionBegin;
  PetscValidHeaderSpecific(A,MAT_CLASSID,1);
  PetscValidPointer(set,2);
  PetscValidPointer(flg,3);
  if (A->symmetric_set) {
    *set = PETSC_TRUE;
    *flg = A->symmetric;
  } else {
    *set = PETSC_FALSE;
  }
  PetscFunctionReturn(0);
}

#undef __FUNCT__
#define __FUNCT__ "MatIsHermitianKnown"
/*@
   MatIsHermitianKnown - Checks the flag on the matrix to see if it is hermitian.

   Not Collective

   Input Parameter:
.  A - the matrix to check

   Output Parameters:
+  set - if the hermitian flag is set (this tells you if the next flag is valid)
-  flg - the result

   Level: advanced

   Concepts: matrix^symmetry

   Note: Does not check the matrix values directly, so this may return unknown (set = PETSC_FALSE). Use MatIsHermitian()
         if you want it explicitly checked

.seealso: MatTranspose(), MatIsTranspose(), MatIsHermitian(), MatIsStructurallySymmetric(), MatSetOption(), MatIsSymmetric()
@*/
PetscErrorCode MatIsHermitianKnown(Mat A,PetscBool  *set,PetscBool  *flg)
{
  PetscFunctionBegin;
  PetscValidHeaderSpecific(A,MAT_CLASSID,1);
  PetscValidPointer(set,2);
  PetscValidPointer(flg,3);
  if (A->hermitian_set) {
    *set = PETSC_TRUE;
    *flg = A->hermitian;
  } else {
    *set = PETSC_FALSE;
  }
  PetscFunctionReturn(0);
}

#undef __FUNCT__
#define __FUNCT__ "MatIsStructurallySymmetric"
/*@
   MatIsStructurallySymmetric - Test whether a matrix is structurally symmetric

   Collective on Mat

   Input Parameter:
.  A - the matrix to test

   Output Parameters:
.  flg - the result

   Level: intermediate

   Concepts: matrix^symmetry

.seealso: MatTranspose(), MatIsTranspose(), MatIsHermitian(), MatIsSymmetric(), MatSetOption()
@*/
PetscErrorCode MatIsStructurallySymmetric(Mat A,PetscBool  *flg)
{
  PetscErrorCode ierr;

  PetscFunctionBegin;
  PetscValidHeaderSpecific(A,MAT_CLASSID,1);
  PetscValidPointer(flg,2);
  if (!A->structurally_symmetric_set) {
    if (!A->ops->isstructurallysymmetric) SETERRQ(PetscObjectComm((PetscObject)A),PETSC_ERR_SUP,"Matrix does not support checking for structural symmetric");
    ierr = (*A->ops->isstructurallysymmetric)(A,&A->structurally_symmetric);CHKERRQ(ierr);

    A->structurally_symmetric_set = PETSC_TRUE;
  }
  *flg = A->structurally_symmetric;
  PetscFunctionReturn(0);
}

#undef __FUNCT__
#define __FUNCT__ "MatStashGetInfo"
extern PetscErrorCode MatStashGetInfo_Private(MatStash*,PetscInt*,PetscInt*);
/*@
   MatStashGetInfo - Gets how many values are currently in the matrix stash, i.e. need
       to be communicated to other processors during the MatAssemblyBegin/End() process

    Not collective

   Input Parameter:
.   vec - the vector

   Output Parameters:
+   nstash   - the size of the stash
.   reallocs - the number of additional mallocs incurred.
.   bnstash   - the size of the block stash
-   breallocs - the number of additional mallocs incurred.in the block stash

   Level: advanced

.seealso: MatAssemblyBegin(), MatAssemblyEnd(), Mat, MatStashSetInitialSize()

@*/
PetscErrorCode MatStashGetInfo(Mat mat,PetscInt *nstash,PetscInt *reallocs,PetscInt *bnstash,PetscInt *breallocs)
{
  PetscErrorCode ierr;

  PetscFunctionBegin;
  ierr = MatStashGetInfo_Private(&mat->stash,nstash,reallocs);CHKERRQ(ierr);
  ierr = MatStashGetInfo_Private(&mat->bstash,bnstash,breallocs);CHKERRQ(ierr);
  PetscFunctionReturn(0);
}

#undef __FUNCT__
#define __FUNCT__ "MatCreateVecs"
/*@C
   MatCreateVecs - Get vector(s) compatible with the matrix, i.e. with the same
     parallel layout

   Collective on Mat

   Input Parameter:
.  mat - the matrix

   Output Parameter:
+   right - (optional) vector that the matrix can be multiplied against
-   left - (optional) vector that the matrix vector product can be stored in

   Notes:
    The blocksize of the returned vectors is determined by the row and column block sizes set with MatSetBlockSizes() or the single blocksize (same for both) set by MatSetBlockSize().

  Notes: These are new vectors which are not owned by the Mat, they should be destroyed in VecDestroy() when no longer needed

  Level: advanced

.seealso: MatCreate(), VecDestroy()
@*/
PetscErrorCode MatCreateVecs(Mat mat,Vec *right,Vec *left)
{
  PetscErrorCode ierr;

  PetscFunctionBegin;
  PetscValidHeaderSpecific(mat,MAT_CLASSID,1);
  PetscValidType(mat,1);
  if (mat->ops->getvecs) {
    ierr = (*mat->ops->getvecs)(mat,right,left);CHKERRQ(ierr);
  } else {
    PetscInt rbs,cbs;
    ierr = MatGetBlockSizes(mat,&rbs,&cbs);CHKERRQ(ierr);
    if (right) {
      if (mat->cmap->n < 0) SETERRQ(PetscObjectComm((PetscObject)mat),PETSC_ERR_ARG_WRONGSTATE,"PetscLayout for columns not yet setup");
      ierr = VecCreate(PetscObjectComm((PetscObject)mat),right);CHKERRQ(ierr);
      ierr = VecSetSizes(*right,mat->cmap->n,PETSC_DETERMINE);CHKERRQ(ierr);
      ierr = VecSetBlockSize(*right,cbs);CHKERRQ(ierr);
      ierr = VecSetType(*right,VECSTANDARD);CHKERRQ(ierr);
      ierr = PetscLayoutReference(mat->cmap,&(*right)->map);CHKERRQ(ierr);
    }
    if (left) {
      if (mat->rmap->n < 0) SETERRQ(PetscObjectComm((PetscObject)mat),PETSC_ERR_ARG_WRONGSTATE,"PetscLayout for rows not yet setup");
      ierr = VecCreate(PetscObjectComm((PetscObject)mat),left);CHKERRQ(ierr);
      ierr = VecSetSizes(*left,mat->rmap->n,PETSC_DETERMINE);CHKERRQ(ierr);
      ierr = VecSetBlockSize(*left,rbs);CHKERRQ(ierr);
      ierr = VecSetType(*left,VECSTANDARD);CHKERRQ(ierr);
      ierr = PetscLayoutReference(mat->rmap,&(*left)->map);CHKERRQ(ierr);
    }
  }
  PetscFunctionReturn(0);
}

#undef __FUNCT__
#define __FUNCT__ "MatFactorInfoInitialize"
/*@C
   MatFactorInfoInitialize - Initializes a MatFactorInfo data structure
     with default values.

   Not Collective

   Input Parameters:
.    info - the MatFactorInfo data structure


   Notes: The solvers are generally used through the KSP and PC objects, for example
          PCLU, PCILU, PCCHOLESKY, PCICC

   Level: developer

.seealso: MatFactorInfo

    Developer Note: fortran interface is not autogenerated as the f90
    interface defintion cannot be generated correctly [due to MatFactorInfo]

@*/

PetscErrorCode MatFactorInfoInitialize(MatFactorInfo *info)
{
  PetscErrorCode ierr;

  PetscFunctionBegin;
  ierr = PetscMemzero(info,sizeof(MatFactorInfo));CHKERRQ(ierr);
  PetscFunctionReturn(0);
}

#undef __FUNCT__
#define __FUNCT__ "MatFactorSetSchurIS"
/*@
   MatFactorSetSchurIS - Set indices corresponding to the Schur complement

   Collective on Mat

   Input Parameters:
+  mat - the factored matrix
-  is - the index set defining the Schur indices (0-based)

   Notes:

   Level: developer

   Concepts:

.seealso: MatGetFactor(), MatFactorSetSchurIS(), MatFactorRestoreSchurComplement(), MatFactorCreateSchurComplement()

@*/
PetscErrorCode MatFactorSetSchurIS(Mat mat,IS is)
{
  PetscErrorCode ierr,(*f)(Mat,IS);

  PetscFunctionBegin;
  PetscValidHeaderSpecific(mat,MAT_CLASSID,1);
  PetscValidType(mat,1);
  PetscValidHeaderSpecific(is,IS_CLASSID,2);
  PetscValidType(is,2);
  PetscCheckSameComm(mat,1,is,2);
  if (!mat->factortype) SETERRQ(PetscObjectComm((PetscObject)mat),PETSC_ERR_ARG_WRONGSTATE,"Only for factored matrix");
  ierr = PetscObjectQueryFunction((PetscObject)mat,"MatFactorSetSchurIS_C",&f);CHKERRQ(ierr);
  if (!f) SETERRQ(PetscObjectComm((PetscObject)mat),PETSC_ERR_SUP,"The selected MatSolverPackage does not support Schur complement computation. You should use MATSOLVERMUMPS or MATSOLVERMKL_PARDISO");
  ierr = (*f)(mat,is);CHKERRQ(ierr);
  PetscFunctionReturn(0);
}

#undef __FUNCT__
#define __FUNCT__ "MatFactorCreateSchurComplement"
/*@
  MatFactorCreateSchurComplement - Create a Schur complement matrix object using Schur data computed during the factorization step

   Logically Collective on Mat

   Input Parameters:
+  F - the factored matrix obtained by calling MatGetFactor() from PETSc-MUMPS interface
.  *S - location where to return the Schur complement (MATDENSE)

   Notes:
   The routine provides a copy of the Schur data stored within solver's data strutures. The caller must destroy the object when it is no longer needed.
   If MatFactorInvertSchurComplement has been called, the routine gets back the inverse

   Level: advanced

   References:

.seealso: MatGetFactor(), MatFactorSetSchurIS(), MatFactorGetSchurComplement()
@*/
PetscErrorCode MatFactorCreateSchurComplement(Mat F,Mat* S)
{
  PetscErrorCode ierr;

  PetscFunctionBegin;
  PetscValidHeaderSpecific(F,MAT_CLASSID,1);
  ierr = PetscUseMethod(F,"MatFactorCreateSchurComplement_C",(Mat,Mat*),(F,S));CHKERRQ(ierr);
  PetscFunctionReturn(0);
}

#undef __FUNCT__
#define __FUNCT__ "MatFactorGetSchurComplement"
/*@
  MatFactorGetSchurComplement - Get a Schur complement matrix object using the current Schur data

   Logically Collective on Mat

   Input Parameters:
+  F - the factored matrix obtained by calling MatGetFactor()
.  *S - location where to return the Schur complement (in MATDENSE format)

   Notes:
   Schur complement mode is currently implemented for sequential matrices.
   The routine returns a dense matrix pointing to the raw data of the Schur Complement stored within the data strutures of the solver; e.g. if MatFactorInvertSchurComplement has been called, the returned matrix is actually the inverse of the Schur complement.
   The caller should call MatFactorRestoreSchurComplement when the object is no longer needed.

   Level: advanced

   References:

.seealso: MatGetFactor(), MatFactorSetSchurIS(), MatFactorRestoreSchurComplement(), MatFactorCreateSchurComplement()
@*/
PetscErrorCode MatFactorGetSchurComplement(Mat F,Mat* S)
{
  PetscErrorCode ierr;

  PetscFunctionBegin;
  PetscValidHeaderSpecific(F,MAT_CLASSID,1);
  ierr = PetscUseMethod(F,"MatFactorGetSchurComplement_C",(Mat,Mat*),(F,S));CHKERRQ(ierr);
  PetscFunctionReturn(0);
}

#undef __FUNCT__
#define __FUNCT__ "MatFactorRestoreSchurComplement"
/*@
  MatFactorRestoreSchurComplement - Restore the Schur complement matrix object obtained from a call to MatFactorGetSchurComplement

   Logically Collective on Mat

   Input Parameters:
+  F - the factored matrix obtained by calling MatGetFactor()
.  *S - location where the Schur complement is stored

   Notes:

   Level: advanced

   References:

.seealso: MatGetFactor(), MatFactorSetSchurIS(), MatFactorRestoreSchurComplement(), MatFactorCreateSchurComplement()
@*/
PetscErrorCode MatFactorRestoreSchurComplement(Mat F,Mat* S)
{
  PetscErrorCode ierr;

  PetscFunctionBegin;
  PetscValidHeaderSpecific(F,MAT_CLASSID,1);
  PetscValidHeaderSpecific(*S,MAT_CLASSID,1);
  ierr = MatDestroy(S);CHKERRQ(ierr);
  PetscFunctionReturn(0);
}

#undef __FUNCT__
#define __FUNCT__ "MatFactorSolveSchurComplementTranspose"
/*@
  MatFactorSolveSchurComplementTranspose - Solve the transpose of the Schur complement system computed during the factorization step

   Logically Collective on Mat

   Input Parameters:
+  F - the factored matrix obtained by calling MatGetFactor()
.  rhs - location where the right hand side of the Schur complement system is stored
-  sol - location where the solution of the Schur complement system has to be returned

   Notes:
   The sizes of the vectors should match the size of the Schur complement

   Level: advanced

   References:

.seealso: MatGetFactor(), MatFactorSetSchurIS()
@*/
PetscErrorCode MatFactorSolveSchurComplementTranspose(Mat F, Vec rhs, Vec sol)
{
  PetscErrorCode ierr;

  PetscFunctionBegin;
  PetscValidHeaderSpecific(F,MAT_CLASSID,1);
  PetscValidHeaderSpecific(rhs,VEC_CLASSID,2);
  PetscValidHeaderSpecific(sol,VEC_CLASSID,2);
  PetscCheckSameComm(F,1,rhs,2);
  PetscCheckSameComm(F,1,sol,3);
  ierr = PetscUseMethod(F,"MatFactorSolveSchurComplementTranspose_C",(Mat,Vec,Vec),(F,rhs,sol));CHKERRQ(ierr);
  PetscFunctionReturn(0);
}

#undef __FUNCT__
#define __FUNCT__ "MatFactorSolveSchurComplement"
/*@
  MatFactorSolveSchurComplement - Solve the Schur complement system computed during the factorization step

   Logically Collective on Mat

   Input Parameters:
+  F - the factored matrix obtained by calling MatGetFactor()
.  rhs - location where the right hand side of the Schur complement system is stored
-  sol - location where the solution of the Schur complement system has to be returned

   Notes:
   The sizes of the vectors should match the size of the Schur complement

   Level: advanced

   References:

.seealso: MatGetFactor(), MatFactorSetSchurIS()
@*/
PetscErrorCode MatFactorSolveSchurComplement(Mat F, Vec rhs, Vec sol)
{
  PetscErrorCode ierr;

  PetscFunctionBegin;
  PetscValidHeaderSpecific(F,MAT_CLASSID,1);
  PetscValidHeaderSpecific(rhs,VEC_CLASSID,2);
  PetscValidHeaderSpecific(sol,VEC_CLASSID,2);
  PetscCheckSameComm(F,1,rhs,2);
  PetscCheckSameComm(F,1,sol,3);
  ierr = PetscUseMethod(F,"MatFactorSolveSchurComplement_C",(Mat,Vec,Vec),(F,rhs,sol));CHKERRQ(ierr);
  PetscFunctionReturn(0);
}

#undef __FUNCT__
#define __FUNCT__ "MatFactorInvertSchurComplement"
/*@
  MatFactorInvertSchurComplement - Invert the raw Schur data computed during the factorization step

   Logically Collective on Mat

   Input Parameters:
+  F - the factored matrix obtained by calling MatGetFactor()

   Notes:

   Level: advanced

   References:

.seealso: MatGetFactor(), MatFactorSetSchurIS()
@*/
PetscErrorCode MatFactorInvertSchurComplement(Mat F)
{
  PetscErrorCode ierr;

  PetscFunctionBegin;
  PetscValidHeaderSpecific(F,MAT_CLASSID,1);
  ierr = PetscUseMethod(F,"MatFactorInvertSchurComplement_C",(Mat),(F));CHKERRQ(ierr);
  PetscFunctionReturn(0);
}


#undef __FUNCT__
#define __FUNCT__ "MatPtAP"
/*@
   MatPtAP - Creates the matrix product C = P^T * A * P

   Neighbor-wise Collective on Mat

   Input Parameters:
+  A - the matrix
.  P - the projection matrix
.  scall - either MAT_INITIAL_MATRIX or MAT_REUSE_MATRIX
-  fill - expected fill as ratio of nnz(C)/(nnz(A) + nnz(P)), use PETSC_DEFAULT if you do not have a good estimate
          if the result is a dense matrix this is irrelevent

   Output Parameters:
.  C - the product matrix

   Notes:
   C will be created and must be destroyed by the user with MatDestroy().

   This routine is currently only implemented for pairs of AIJ matrices and classes
   which inherit from AIJ.

   Level: intermediate

.seealso: MatPtAPSymbolic(), MatPtAPNumeric(), MatMatMult(), MatRARt()
@*/
PetscErrorCode MatPtAP(Mat A,Mat P,MatReuse scall,PetscReal fill,Mat *C)
{
  PetscErrorCode ierr;
  PetscErrorCode (*fA)(Mat,Mat,MatReuse,PetscReal,Mat*);
  PetscErrorCode (*fP)(Mat,Mat,MatReuse,PetscReal,Mat*);
  PetscErrorCode (*ptap)(Mat,Mat,MatReuse,PetscReal,Mat*)=NULL;
  PetscBool      viatranspose=PETSC_FALSE,viamatmatmatmult=PETSC_FALSE;

  PetscFunctionBegin;
  ierr = PetscOptionsGetBool(((PetscObject)A)->options,((PetscObject)A)->prefix,"-matptap_viatranspose",&viatranspose,NULL);CHKERRQ(ierr);
  ierr = PetscOptionsGetBool(((PetscObject)A)->options,((PetscObject)A)->prefix,"-matptap_viamatmatmatmult",&viamatmatmatmult,NULL);CHKERRQ(ierr);

  PetscValidHeaderSpecific(A,MAT_CLASSID,1);
  PetscValidType(A,1);
  MatCheckPreallocated(A,1);
  if (!A->assembled) SETERRQ(PetscObjectComm((PetscObject)A),PETSC_ERR_ARG_WRONGSTATE,"Not for unassembled matrix");
  if (A->factortype) SETERRQ(PetscObjectComm((PetscObject)A),PETSC_ERR_ARG_WRONGSTATE,"Not for factored matrix");
  PetscValidHeaderSpecific(P,MAT_CLASSID,2);
  PetscValidType(P,2);
  MatCheckPreallocated(P,2);
  if (!P->assembled) SETERRQ(PetscObjectComm((PetscObject)A),PETSC_ERR_ARG_WRONGSTATE,"Not for unassembled matrix");
  if (P->factortype) SETERRQ(PetscObjectComm((PetscObject)A),PETSC_ERR_ARG_WRONGSTATE,"Not for factored matrix");

  if (A->rmap->N!= A->cmap->N) SETERRQ2(PetscObjectComm((PetscObject)A),PETSC_ERR_ARG_SIZ,"Matrix A must be square, %D != %D",A->rmap->N,A->cmap->N);
  if (P->rmap->N != A->cmap->N) SETERRQ2(PetscObjectComm((PetscObject)A),PETSC_ERR_ARG_SIZ,"Matrix dimensions are incompatible, %D != %D",P->rmap->N,A->cmap->N);
  if (fill == PETSC_DEFAULT || fill == PETSC_DECIDE) fill = 2.0;
  if (fill < 1.0) SETERRQ1(PetscObjectComm((PetscObject)A),PETSC_ERR_ARG_SIZ,"Expected fill=%g must be >= 1.0",(double)fill);

  if (scall == MAT_REUSE_MATRIX) {
    PetscValidPointer(*C,5);
    PetscValidHeaderSpecific(*C,MAT_CLASSID,5);
    if (viatranspose || viamatmatmatmult) {
      Mat Pt;
      ierr = MatTranspose(P,MAT_INITIAL_MATRIX,&Pt);CHKERRQ(ierr);
      if (viamatmatmatmult) {
        ierr = MatMatMatMult(Pt,A,P,scall,fill,C);CHKERRQ(ierr);
      } else {
        Mat AP;
        ierr = MatMatMult(A,P,MAT_INITIAL_MATRIX,fill,&AP);CHKERRQ(ierr);
        ierr = MatMatMult(Pt,AP,scall,fill,C);CHKERRQ(ierr);
        ierr = MatDestroy(&AP);CHKERRQ(ierr);
      }
      ierr = MatDestroy(&Pt);CHKERRQ(ierr);
    } else {
      ierr = PetscLogEventBegin(MAT_PtAP,A,P,0,0);CHKERRQ(ierr);
      ierr = PetscLogEventBegin(MAT_PtAPNumeric,A,P,0,0);CHKERRQ(ierr);
      ierr = (*(*C)->ops->ptapnumeric)(A,P,*C);CHKERRQ(ierr);
      ierr = PetscLogEventEnd(MAT_PtAPNumeric,A,P,0,0);CHKERRQ(ierr);
      ierr = PetscLogEventEnd(MAT_PtAP,A,P,0,0);CHKERRQ(ierr);
    }
    PetscFunctionReturn(0);
  }

  if (fill == PETSC_DEFAULT || fill == PETSC_DECIDE) fill = 2.0;
  if (fill < 1.0) SETERRQ1(PetscObjectComm((PetscObject)A),PETSC_ERR_ARG_SIZ,"Expected fill=%g must be >= 1.0",(double)fill);

  fA = A->ops->ptap;
  fP = P->ops->ptap;
  if (fP == fA) {
    if (!fA) SETERRQ1(PetscObjectComm((PetscObject)A),PETSC_ERR_SUP,"MatPtAP not supported for A of type %s",((PetscObject)A)->type_name);
    ptap = fA;
  } else {
    /* dispatch based on the type of A and P from their PetscObject's PetscFunctionLists. */
    char ptapname[256];
    ierr = PetscStrcpy(ptapname,"MatPtAP_");CHKERRQ(ierr);
    ierr = PetscStrcat(ptapname,((PetscObject)A)->type_name);CHKERRQ(ierr);
    ierr = PetscStrcat(ptapname,"_");CHKERRQ(ierr);
    ierr = PetscStrcat(ptapname,((PetscObject)P)->type_name);CHKERRQ(ierr);
    ierr = PetscStrcat(ptapname,"_C");CHKERRQ(ierr); /* e.g., ptapname = "MatPtAP_seqdense_seqaij_C" */
    ierr = PetscObjectQueryFunction((PetscObject)P,ptapname,&ptap);CHKERRQ(ierr);
    if (!ptap) SETERRQ2(PetscObjectComm((PetscObject)A),PETSC_ERR_ARG_INCOMP,"MatPtAP requires A, %s, to be compatible with P, %s",((PetscObject)A)->type_name,((PetscObject)P)->type_name);
  }

  if (viatranspose || viamatmatmatmult) {
    Mat Pt;
    ierr = MatTranspose(P,MAT_INITIAL_MATRIX,&Pt);CHKERRQ(ierr);
    if (viamatmatmatmult) {
      ierr = MatMatMatMult(Pt,A,P,scall,fill,C);CHKERRQ(ierr);
      ierr = PetscInfo(*C,"MatPtAP via MatMatMatMult\n");CHKERRQ(ierr);
    } else {
      Mat AP;
      ierr = MatMatMult(A,P,MAT_INITIAL_MATRIX,fill,&AP);CHKERRQ(ierr);
      ierr = MatMatMult(Pt,AP,scall,fill,C);CHKERRQ(ierr);
      ierr = MatDestroy(&AP);CHKERRQ(ierr);
      ierr = PetscInfo(*C,"MatPtAP via MatTranspose and MatMatMult\n");CHKERRQ(ierr);
    }
    ierr = MatDestroy(&Pt);CHKERRQ(ierr);
  } else {
    ierr = PetscLogEventBegin(MAT_PtAP,A,P,0,0);CHKERRQ(ierr);
    ierr = (*ptap)(A,P,scall,fill,C);CHKERRQ(ierr);
    ierr = PetscLogEventEnd(MAT_PtAP,A,P,0,0);CHKERRQ(ierr);
  }
  PetscFunctionReturn(0);
}

#undef __FUNCT__
#define __FUNCT__ "MatPtAPNumeric"
/*@
   MatPtAPNumeric - Computes the matrix product C = P^T * A * P

   Neighbor-wise Collective on Mat

   Input Parameters:
+  A - the matrix
-  P - the projection matrix

   Output Parameters:
.  C - the product matrix

   Notes:
   C must have been created by calling MatPtAPSymbolic and must be destroyed by
   the user using MatDeatroy().

   This routine is currently only implemented for pairs of AIJ matrices and classes
   which inherit from AIJ.  C will be of type MATAIJ.

   Level: intermediate

.seealso: MatPtAP(), MatPtAPSymbolic(), MatMatMultNumeric()
@*/
PetscErrorCode MatPtAPNumeric(Mat A,Mat P,Mat C)
{
  PetscErrorCode ierr;

  PetscFunctionBegin;
  PetscValidHeaderSpecific(A,MAT_CLASSID,1);
  PetscValidType(A,1);
  if (!A->assembled) SETERRQ(PetscObjectComm((PetscObject)A),PETSC_ERR_ARG_WRONGSTATE,"Not for unassembled matrix");
  if (A->factortype) SETERRQ(PetscObjectComm((PetscObject)A),PETSC_ERR_ARG_WRONGSTATE,"Not for factored matrix");
  PetscValidHeaderSpecific(P,MAT_CLASSID,2);
  PetscValidType(P,2);
  MatCheckPreallocated(P,2);
  if (!P->assembled) SETERRQ(PetscObjectComm((PetscObject)A),PETSC_ERR_ARG_WRONGSTATE,"Not for unassembled matrix");
  if (P->factortype) SETERRQ(PetscObjectComm((PetscObject)A),PETSC_ERR_ARG_WRONGSTATE,"Not for factored matrix");
  PetscValidHeaderSpecific(C,MAT_CLASSID,3);
  PetscValidType(C,3);
  MatCheckPreallocated(C,3);
  if (C->factortype) SETERRQ(PetscObjectComm((PetscObject)A),PETSC_ERR_ARG_WRONGSTATE,"Not for factored matrix");
  if (P->cmap->N!=C->rmap->N) SETERRQ2(PetscObjectComm((PetscObject)A),PETSC_ERR_ARG_SIZ,"Matrix dimensions are incompatible, %D != %D",P->cmap->N,C->rmap->N);
  if (P->rmap->N!=A->cmap->N) SETERRQ2(PetscObjectComm((PetscObject)A),PETSC_ERR_ARG_SIZ,"Matrix dimensions are incompatible, %D != %D",P->rmap->N,A->cmap->N);
  if (A->rmap->N!=A->cmap->N) SETERRQ2(PetscObjectComm((PetscObject)A),PETSC_ERR_ARG_SIZ,"Matrix 'A' must be square, %D != %D",A->rmap->N,A->cmap->N);
  if (P->cmap->N!=C->cmap->N) SETERRQ2(PetscObjectComm((PetscObject)A),PETSC_ERR_ARG_SIZ,"Matrix dimensions are incompatible, %D != %D",P->cmap->N,C->cmap->N);
  MatCheckPreallocated(A,1);

  ierr = PetscLogEventBegin(MAT_PtAPNumeric,A,P,0,0);CHKERRQ(ierr);
  ierr = (*C->ops->ptapnumeric)(A,P,C);CHKERRQ(ierr);
  ierr = PetscLogEventEnd(MAT_PtAPNumeric,A,P,0,0);CHKERRQ(ierr);
  PetscFunctionReturn(0);
}

#undef __FUNCT__
#define __FUNCT__ "MatPtAPSymbolic"
/*@
   MatPtAPSymbolic - Creates the (i,j) structure of the matrix product C = P^T * A * P

   Neighbor-wise Collective on Mat

   Input Parameters:
+  A - the matrix
-  P - the projection matrix

   Output Parameters:
.  C - the (i,j) structure of the product matrix

   Notes:
   C will be created and must be destroyed by the user with MatDestroy().

   This routine is currently only implemented for pairs of SeqAIJ matrices and classes
   which inherit from SeqAIJ.  C will be of type MATSEQAIJ.  The product is computed using
   this (i,j) structure by calling MatPtAPNumeric().

   Level: intermediate

.seealso: MatPtAP(), MatPtAPNumeric(), MatMatMultSymbolic()
@*/
PetscErrorCode MatPtAPSymbolic(Mat A,Mat P,PetscReal fill,Mat *C)
{
  PetscErrorCode ierr;

  PetscFunctionBegin;
  PetscValidHeaderSpecific(A,MAT_CLASSID,1);
  PetscValidType(A,1);
  if (!A->assembled) SETERRQ(PetscObjectComm((PetscObject)A),PETSC_ERR_ARG_WRONGSTATE,"Not for unassembled matrix");
  if (A->factortype) SETERRQ(PetscObjectComm((PetscObject)A),PETSC_ERR_ARG_WRONGSTATE,"Not for factored matrix");
  if (fill <1.0) SETERRQ1(PetscObjectComm((PetscObject)A),PETSC_ERR_ARG_SIZ,"Expected fill=%g must be >= 1.0",(double)fill);
  PetscValidHeaderSpecific(P,MAT_CLASSID,2);
  PetscValidType(P,2);
  MatCheckPreallocated(P,2);
  if (!P->assembled) SETERRQ(PetscObjectComm((PetscObject)A),PETSC_ERR_ARG_WRONGSTATE,"Not for unassembled matrix");
  if (P->factortype) SETERRQ(PetscObjectComm((PetscObject)A),PETSC_ERR_ARG_WRONGSTATE,"Not for factored matrix");
  PetscValidPointer(C,3);

  if (P->rmap->N!=A->cmap->N) SETERRQ2(PetscObjectComm((PetscObject)A),PETSC_ERR_ARG_SIZ,"Matrix dimensions are incompatible, %D != %D",P->rmap->N,A->cmap->N);
  if (A->rmap->N!=A->cmap->N) SETERRQ2(PetscObjectComm((PetscObject)A),PETSC_ERR_ARG_SIZ,"Matrix 'A' must be square, %D != %D",A->rmap->N,A->cmap->N);
  MatCheckPreallocated(A,1);
  ierr = PetscLogEventBegin(MAT_PtAPSymbolic,A,P,0,0);CHKERRQ(ierr);
  ierr = (*A->ops->ptapsymbolic)(A,P,fill,C);CHKERRQ(ierr);
  ierr = PetscLogEventEnd(MAT_PtAPSymbolic,A,P,0,0);CHKERRQ(ierr);

  /* ierr = MatSetBlockSize(*C,A->rmap->bs);CHKERRQ(ierr); NO! this is not always true -ma */
  PetscFunctionReturn(0);
}

#undef __FUNCT__
#define __FUNCT__ "MatRARt"
/*@
   MatRARt - Creates the matrix product C = R * A * R^T

   Neighbor-wise Collective on Mat

   Input Parameters:
+  A - the matrix
.  R - the projection matrix
.  scall - either MAT_INITIAL_MATRIX or MAT_REUSE_MATRIX
-  fill - expected fill as ratio of nnz(C)/nnz(A), use PETSC_DEFAULT if you do not have a good estimate
          if the result is a dense matrix this is irrelevent

   Output Parameters:
.  C - the product matrix

   Notes:
   C will be created and must be destroyed by the user with MatDestroy().

   This routine is currently only implemented for pairs of AIJ matrices and classes
   which inherit from AIJ.

   Level: intermediate

.seealso: MatRARtSymbolic(), MatRARtNumeric(), MatMatMult(), MatPtAP()
@*/
PetscErrorCode MatRARt(Mat A,Mat R,MatReuse scall,PetscReal fill,Mat *C)
{
  PetscErrorCode ierr;

  PetscFunctionBegin;
  PetscValidHeaderSpecific(A,MAT_CLASSID,1);
  PetscValidType(A,1);
  if (!A->assembled) SETERRQ(PetscObjectComm((PetscObject)A),PETSC_ERR_ARG_WRONGSTATE,"Not for unassembled matrix");
  if (A->factortype) SETERRQ(PetscObjectComm((PetscObject)A),PETSC_ERR_ARG_WRONGSTATE,"Not for factored matrix");
  PetscValidHeaderSpecific(R,MAT_CLASSID,2);
  PetscValidType(R,2);
  MatCheckPreallocated(R,2);
  if (!R->assembled) SETERRQ(PetscObjectComm((PetscObject)A),PETSC_ERR_ARG_WRONGSTATE,"Not for unassembled matrix");
  if (R->factortype) SETERRQ(PetscObjectComm((PetscObject)A),PETSC_ERR_ARG_WRONGSTATE,"Not for factored matrix");
  PetscValidPointer(C,3);
  if (R->cmap->N!=A->rmap->N) SETERRQ2(PetscObjectComm((PetscObject)R),PETSC_ERR_ARG_SIZ,"Matrix dimensions are incompatible, %D != %D",R->cmap->N,A->rmap->N);

  if (fill == PETSC_DEFAULT || fill == PETSC_DECIDE) fill = 2.0;
  if (fill < 1.0) SETERRQ1(PetscObjectComm((PetscObject)A),PETSC_ERR_ARG_SIZ,"Expected fill=%g must be >= 1.0",(double)fill);
  MatCheckPreallocated(A,1);

  if (!A->ops->rart) {
    MatType mattype;
    ierr = MatGetType(A,&mattype);CHKERRQ(ierr);
    SETERRQ1(PetscObjectComm((PetscObject)A),PETSC_ERR_SUP,"Matrix of type <%s> does not support RARt",mattype);
  }
  ierr = PetscLogEventBegin(MAT_RARt,A,R,0,0);CHKERRQ(ierr);
  ierr = (*A->ops->rart)(A,R,scall,fill,C);CHKERRQ(ierr);
  ierr = PetscLogEventEnd(MAT_RARt,A,R,0,0);CHKERRQ(ierr);
  PetscFunctionReturn(0);
}

#undef __FUNCT__
#define __FUNCT__ "MatRARtNumeric"
/*@
   MatRARtNumeric - Computes the matrix product C = R * A * R^T

   Neighbor-wise Collective on Mat

   Input Parameters:
+  A - the matrix
-  R - the projection matrix

   Output Parameters:
.  C - the product matrix

   Notes:
   C must have been created by calling MatRARtSymbolic and must be destroyed by
   the user using MatDestroy().

   This routine is currently only implemented for pairs of AIJ matrices and classes
   which inherit from AIJ.  C will be of type MATAIJ.

   Level: intermediate

.seealso: MatRARt(), MatRARtSymbolic(), MatMatMultNumeric()
@*/
PetscErrorCode MatRARtNumeric(Mat A,Mat R,Mat C)
{
  PetscErrorCode ierr;

  PetscFunctionBegin;
  PetscValidHeaderSpecific(A,MAT_CLASSID,1);
  PetscValidType(A,1);
  if (!A->assembled) SETERRQ(PetscObjectComm((PetscObject)A),PETSC_ERR_ARG_WRONGSTATE,"Not for unassembled matrix");
  if (A->factortype) SETERRQ(PetscObjectComm((PetscObject)A),PETSC_ERR_ARG_WRONGSTATE,"Not for factored matrix");
  PetscValidHeaderSpecific(R,MAT_CLASSID,2);
  PetscValidType(R,2);
  MatCheckPreallocated(R,2);
  if (!R->assembled) SETERRQ(PetscObjectComm((PetscObject)A),PETSC_ERR_ARG_WRONGSTATE,"Not for unassembled matrix");
  if (R->factortype) SETERRQ(PetscObjectComm((PetscObject)A),PETSC_ERR_ARG_WRONGSTATE,"Not for factored matrix");
  PetscValidHeaderSpecific(C,MAT_CLASSID,3);
  PetscValidType(C,3);
  MatCheckPreallocated(C,3);
  if (C->factortype) SETERRQ(PetscObjectComm((PetscObject)A),PETSC_ERR_ARG_WRONGSTATE,"Not for factored matrix");
  if (R->rmap->N!=C->rmap->N) SETERRQ2(PetscObjectComm((PetscObject)A),PETSC_ERR_ARG_SIZ,"Matrix dimensions are incompatible, %D != %D",R->rmap->N,C->rmap->N);
  if (R->cmap->N!=A->rmap->N) SETERRQ2(PetscObjectComm((PetscObject)A),PETSC_ERR_ARG_SIZ,"Matrix dimensions are incompatible, %D != %D",R->cmap->N,A->rmap->N);
  if (A->rmap->N!=A->cmap->N) SETERRQ2(PetscObjectComm((PetscObject)A),PETSC_ERR_ARG_SIZ,"Matrix 'A' must be square, %D != %D",A->rmap->N,A->cmap->N);
  if (R->rmap->N!=C->cmap->N) SETERRQ2(PetscObjectComm((PetscObject)A),PETSC_ERR_ARG_SIZ,"Matrix dimensions are incompatible, %D != %D",R->rmap->N,C->cmap->N);
  MatCheckPreallocated(A,1);

  ierr = PetscLogEventBegin(MAT_RARtNumeric,A,R,0,0);CHKERRQ(ierr);
  ierr = (*A->ops->rartnumeric)(A,R,C);CHKERRQ(ierr);
  ierr = PetscLogEventEnd(MAT_RARtNumeric,A,R,0,0);CHKERRQ(ierr);
  PetscFunctionReturn(0);
}

#undef __FUNCT__
#define __FUNCT__ "MatRARtSymbolic"
/*@
   MatRARtSymbolic - Creates the (i,j) structure of the matrix product C = R * A * R^T

   Neighbor-wise Collective on Mat

   Input Parameters:
+  A - the matrix
-  R - the projection matrix

   Output Parameters:
.  C - the (i,j) structure of the product matrix

   Notes:
   C will be created and must be destroyed by the user with MatDestroy().

   This routine is currently only implemented for pairs of SeqAIJ matrices and classes
   which inherit from SeqAIJ.  C will be of type MATSEQAIJ.  The product is computed using
   this (i,j) structure by calling MatRARtNumeric().

   Level: intermediate

.seealso: MatRARt(), MatRARtNumeric(), MatMatMultSymbolic()
@*/
PetscErrorCode MatRARtSymbolic(Mat A,Mat R,PetscReal fill,Mat *C)
{
  PetscErrorCode ierr;

  PetscFunctionBegin;
  PetscValidHeaderSpecific(A,MAT_CLASSID,1);
  PetscValidType(A,1);
  if (!A->assembled) SETERRQ(PetscObjectComm((PetscObject)A),PETSC_ERR_ARG_WRONGSTATE,"Not for unassembled matrix");
  if (A->factortype) SETERRQ(PetscObjectComm((PetscObject)A),PETSC_ERR_ARG_WRONGSTATE,"Not for factored matrix");
  if (fill <1.0) SETERRQ1(PetscObjectComm((PetscObject)A),PETSC_ERR_ARG_SIZ,"Expected fill=%g must be >= 1.0",(double)fill);
  PetscValidHeaderSpecific(R,MAT_CLASSID,2);
  PetscValidType(R,2);
  MatCheckPreallocated(R,2);
  if (!R->assembled) SETERRQ(PetscObjectComm((PetscObject)A),PETSC_ERR_ARG_WRONGSTATE,"Not for unassembled matrix");
  if (R->factortype) SETERRQ(PetscObjectComm((PetscObject)A),PETSC_ERR_ARG_WRONGSTATE,"Not for factored matrix");
  PetscValidPointer(C,3);

  if (R->cmap->N!=A->rmap->N) SETERRQ2(PetscObjectComm((PetscObject)A),PETSC_ERR_ARG_SIZ,"Matrix dimensions are incompatible, %D != %D",R->cmap->N,A->rmap->N);
  if (A->rmap->N!=A->cmap->N) SETERRQ2(PetscObjectComm((PetscObject)A),PETSC_ERR_ARG_SIZ,"Matrix 'A' must be square, %D != %D",A->rmap->N,A->cmap->N);
  MatCheckPreallocated(A,1);
  ierr = PetscLogEventBegin(MAT_RARtSymbolic,A,R,0,0);CHKERRQ(ierr);
  ierr = (*A->ops->rartsymbolic)(A,R,fill,C);CHKERRQ(ierr);
  ierr = PetscLogEventEnd(MAT_RARtSymbolic,A,R,0,0);CHKERRQ(ierr);

  ierr = MatSetBlockSizes(*C,PetscAbs(R->rmap->bs),PetscAbs(R->rmap->bs));CHKERRQ(ierr);
  PetscFunctionReturn(0);
}

#undef __FUNCT__
#define __FUNCT__ "MatMatMult"
/*@
   MatMatMult - Performs Matrix-Matrix Multiplication C=A*B.

   Neighbor-wise Collective on Mat

   Input Parameters:
+  A - the left matrix
.  B - the right matrix
.  scall - either MAT_INITIAL_MATRIX or MAT_REUSE_MATRIX
-  fill - expected fill as ratio of nnz(C)/(nnz(A) + nnz(B)), use PETSC_DEFAULT if you do not have a good estimate
          if the result is a dense matrix this is irrelevent

   Output Parameters:
.  C - the product matrix

   Notes:
   Unless scall is MAT_REUSE_MATRIX C will be created.

   MAT_REUSE_MATRIX can only be used if the matrices A and B have the same nonzero pattern as in the previous call

   To determine the correct fill value, run with -info and search for the string "Fill ratio" to see the value
   actually needed.

   If you have many matrices with the same non-zero structure to multiply, you
   should either
$   1) use MAT_REUSE_MATRIX in all calls but the first or
$   2) call MatMatMultSymbolic() once and then MatMatMultNumeric() for each product needed
   In the special case where matrix B (and hence C) are dense you can create the correctly sized matrix C yourself and then call this routine
   with MAT_REUSE_MATRIX, rather than first having MatMatMult() create it for you. You can NEVER do this if the matrix C is sparse.

   Level: intermediate

.seealso: MatMatMultSymbolic(), MatMatMultNumeric(), MatTransposeMatMult(),  MatMatTransposeMult(), MatPtAP()
@*/
PetscErrorCode MatMatMult(Mat A,Mat B,MatReuse scall,PetscReal fill,Mat *C)
{
  PetscErrorCode ierr;
  PetscErrorCode (*fA)(Mat,Mat,MatReuse,PetscReal,Mat*);
  PetscErrorCode (*fB)(Mat,Mat,MatReuse,PetscReal,Mat*);
  PetscErrorCode (*mult)(Mat,Mat,MatReuse,PetscReal,Mat*)=NULL;

  PetscFunctionBegin;
  PetscValidHeaderSpecific(A,MAT_CLASSID,1);
  PetscValidType(A,1);
  MatCheckPreallocated(A,1);
  if (!A->assembled) SETERRQ(PetscObjectComm((PetscObject)A),PETSC_ERR_ARG_WRONGSTATE,"Not for unassembled matrix");
  if (A->factortype) SETERRQ(PetscObjectComm((PetscObject)A),PETSC_ERR_ARG_WRONGSTATE,"Not for factored matrix");
  PetscValidHeaderSpecific(B,MAT_CLASSID,2);
  PetscValidType(B,2);
  MatCheckPreallocated(B,2);
  if (!B->assembled) SETERRQ(PetscObjectComm((PetscObject)A),PETSC_ERR_ARG_WRONGSTATE,"Not for unassembled matrix");
  if (B->factortype) SETERRQ(PetscObjectComm((PetscObject)A),PETSC_ERR_ARG_WRONGSTATE,"Not for factored matrix");
  PetscValidPointer(C,3);
  if (B->rmap->N!=A->cmap->N) SETERRQ2(PetscObjectComm((PetscObject)A),PETSC_ERR_ARG_SIZ,"Matrix dimensions are incompatible, %D != %D",B->rmap->N,A->cmap->N);
  if (scall == MAT_REUSE_MATRIX) {
    PetscValidPointer(*C,5);
    PetscValidHeaderSpecific(*C,MAT_CLASSID,5);
    ierr = PetscLogEventBegin(MAT_MatMult,A,B,0,0);CHKERRQ(ierr);
    ierr = PetscLogEventBegin(MAT_MatMultNumeric,A,B,0,0);CHKERRQ(ierr);
    ierr = (*(*C)->ops->matmultnumeric)(A,B,*C);CHKERRQ(ierr);
    ierr = PetscLogEventEnd(MAT_MatMultNumeric,A,B,0,0);CHKERRQ(ierr);
    ierr = PetscLogEventEnd(MAT_MatMult,A,B,0,0);CHKERRQ(ierr);
    PetscFunctionReturn(0);
  }
  if (fill == PETSC_DEFAULT || fill == PETSC_DECIDE) fill = 2.0;
  if (fill < 1.0) SETERRQ1(PetscObjectComm((PetscObject)A),PETSC_ERR_ARG_SIZ,"Expected fill=%g must be >= 1.0",(double)fill);

  fA = A->ops->matmult;
  fB = B->ops->matmult;
  if (fB == fA) {
    if (!fB) SETERRQ1(PetscObjectComm((PetscObject)A),PETSC_ERR_SUP,"MatMatMult not supported for B of type %s",((PetscObject)B)->type_name);
    mult = fB;
  } else {
    /* dispatch based on the type of A and B from their PetscObject's PetscFunctionLists. */
    char multname[256];
    ierr = PetscStrcpy(multname,"MatMatMult_");CHKERRQ(ierr);
    ierr = PetscStrcat(multname,((PetscObject)A)->type_name);CHKERRQ(ierr);
    ierr = PetscStrcat(multname,"_");CHKERRQ(ierr);
    ierr = PetscStrcat(multname,((PetscObject)B)->type_name);CHKERRQ(ierr);
    ierr = PetscStrcat(multname,"_C");CHKERRQ(ierr); /* e.g., multname = "MatMatMult_seqdense_seqaij_C" */
    ierr = PetscObjectQueryFunction((PetscObject)B,multname,&mult);CHKERRQ(ierr);
    if (!mult) SETERRQ2(PetscObjectComm((PetscObject)A),PETSC_ERR_ARG_INCOMP,"MatMatMult requires A, %s, to be compatible with B, %s",((PetscObject)A)->type_name,((PetscObject)B)->type_name);
  }
  ierr = PetscLogEventBegin(MAT_MatMult,A,B,0,0);CHKERRQ(ierr);
  ierr = (*mult)(A,B,scall,fill,C);CHKERRQ(ierr);
  ierr = PetscLogEventEnd(MAT_MatMult,A,B,0,0);CHKERRQ(ierr);
  PetscFunctionReturn(0);
}

#undef __FUNCT__
#define __FUNCT__ "MatMatMultSymbolic"
/*@
   MatMatMultSymbolic - Performs construction, preallocation, and computes the ij structure
   of the matrix-matrix product C=A*B.  Call this routine before calling MatMatMultNumeric().

   Neighbor-wise Collective on Mat

   Input Parameters:
+  A - the left matrix
.  B - the right matrix
-  fill - expected fill as ratio of nnz(C)/(nnz(A) + nnz(B)), use PETSC_DEFAULT if you do not have a good estimate,
      if C is a dense matrix this is irrelevent

   Output Parameters:
.  C - the product matrix

   Notes:
   Unless scall is MAT_REUSE_MATRIX C will be created.

   To determine the correct fill value, run with -info and search for the string "Fill ratio" to see the value
   actually needed.

   This routine is currently implemented for
    - pairs of AIJ matrices and classes which inherit from AIJ, C will be of type AIJ
    - pairs of AIJ (A) and Dense (B) matrix, C will be of type Dense.
    - pairs of Dense (A) and AIJ (B) matrix, C will be of type Dense.

   Level: intermediate

   Developers Note: There are ways to estimate the number of nonzeros in the resulting product, see for example, http://arxiv.org/abs/1006.4173
     We should incorporate them into PETSc.

.seealso: MatMatMult(), MatMatMultNumeric()
@*/
PetscErrorCode MatMatMultSymbolic(Mat A,Mat B,PetscReal fill,Mat *C)
{
  PetscErrorCode ierr;
  PetscErrorCode (*Asymbolic)(Mat,Mat,PetscReal,Mat*);
  PetscErrorCode (*Bsymbolic)(Mat,Mat,PetscReal,Mat*);
  PetscErrorCode (*symbolic)(Mat,Mat,PetscReal,Mat*)=NULL;

  PetscFunctionBegin;
  PetscValidHeaderSpecific(A,MAT_CLASSID,1);
  PetscValidType(A,1);
  if (!A->assembled) SETERRQ(PetscObjectComm((PetscObject)A),PETSC_ERR_ARG_WRONGSTATE,"Not for unassembled matrix");
  if (A->factortype) SETERRQ(PetscObjectComm((PetscObject)A),PETSC_ERR_ARG_WRONGSTATE,"Not for factored matrix");

  PetscValidHeaderSpecific(B,MAT_CLASSID,2);
  PetscValidType(B,2);
  MatCheckPreallocated(B,2);
  if (!B->assembled) SETERRQ(PetscObjectComm((PetscObject)A),PETSC_ERR_ARG_WRONGSTATE,"Not for unassembled matrix");
  if (B->factortype) SETERRQ(PetscObjectComm((PetscObject)A),PETSC_ERR_ARG_WRONGSTATE,"Not for factored matrix");
  PetscValidPointer(C,3);

  if (B->rmap->N!=A->cmap->N) SETERRQ2(PetscObjectComm((PetscObject)A),PETSC_ERR_ARG_SIZ,"Matrix dimensions are incompatible, %D != %D",B->rmap->N,A->cmap->N);
  if (fill == PETSC_DEFAULT) fill = 2.0;
  if (fill < 1.0) SETERRQ1(PetscObjectComm((PetscObject)A),PETSC_ERR_ARG_SIZ,"Expected fill=%g must be > 1.0",(double)fill);
  MatCheckPreallocated(A,1);

  Asymbolic = A->ops->matmultsymbolic;
  Bsymbolic = B->ops->matmultsymbolic;
  if (Asymbolic == Bsymbolic) {
    if (!Bsymbolic) SETERRQ1(PetscObjectComm((PetscObject)A),PETSC_ERR_SUP,"C=A*B not implemented for B of type %s",((PetscObject)B)->type_name);
    symbolic = Bsymbolic;
  } else { /* dispatch based on the type of A and B */
    char symbolicname[256];
    ierr = PetscStrcpy(symbolicname,"MatMatMultSymbolic_");CHKERRQ(ierr);
    ierr = PetscStrcat(symbolicname,((PetscObject)A)->type_name);CHKERRQ(ierr);
    ierr = PetscStrcat(symbolicname,"_");CHKERRQ(ierr);
    ierr = PetscStrcat(symbolicname,((PetscObject)B)->type_name);CHKERRQ(ierr);
    ierr = PetscStrcat(symbolicname,"_C");CHKERRQ(ierr);
    ierr = PetscObjectQueryFunction((PetscObject)B,symbolicname,&symbolic);CHKERRQ(ierr);
    if (!symbolic) SETERRQ2(PetscObjectComm((PetscObject)A),PETSC_ERR_ARG_INCOMP,"MatMatMultSymbolic requires A, %s, to be compatible with B, %s",((PetscObject)A)->type_name,((PetscObject)B)->type_name);
  }
  ierr = PetscLogEventBegin(MAT_MatMultSymbolic,A,B,0,0);CHKERRQ(ierr);
  ierr = (*symbolic)(A,B,fill,C);CHKERRQ(ierr);
  ierr = PetscLogEventEnd(MAT_MatMultSymbolic,A,B,0,0);CHKERRQ(ierr);
  PetscFunctionReturn(0);
}

#undef __FUNCT__
#define __FUNCT__ "MatMatMultNumeric"
/*@
   MatMatMultNumeric - Performs the numeric matrix-matrix product.
   Call this routine after first calling MatMatMultSymbolic().

   Neighbor-wise Collective on Mat

   Input Parameters:
+  A - the left matrix
-  B - the right matrix

   Output Parameters:
.  C - the product matrix, which was created by from MatMatMultSymbolic() or a call to MatMatMult().

   Notes:
   C must have been created with MatMatMultSymbolic().

   This routine is currently implemented for
    - pairs of AIJ matrices and classes which inherit from AIJ, C will be of type MATAIJ.
    - pairs of AIJ (A) and Dense (B) matrix, C will be of type Dense.
    - pairs of Dense (A) and AIJ (B) matrix, C will be of type Dense.

   Level: intermediate

.seealso: MatMatMult(), MatMatMultSymbolic()
@*/
PetscErrorCode MatMatMultNumeric(Mat A,Mat B,Mat C)
{
  PetscErrorCode ierr;

  PetscFunctionBegin;
  ierr = MatMatMult(A,B,MAT_REUSE_MATRIX,0.0,&C);CHKERRQ(ierr);
  PetscFunctionReturn(0);
}

#undef __FUNCT__
#define __FUNCT__ "MatMatTransposeMult"
/*@
   MatMatTransposeMult - Performs Matrix-Matrix Multiplication C=A*B^T.

   Neighbor-wise Collective on Mat

   Input Parameters:
+  A - the left matrix
.  B - the right matrix
.  scall - either MAT_INITIAL_MATRIX or MAT_REUSE_MATRIX
-  fill - expected fill as ratio of nnz(C)/(nnz(A) + nnz(B)), use PETSC_DEFAULT if not known

   Output Parameters:
.  C - the product matrix

   Notes:
   C will be created if MAT_INITIAL_MATRIX and must be destroyed by the user with MatDestroy().

   MAT_REUSE_MATRIX can only be used if the matrices A and B have the same nonzero pattern as in the previous call

  To determine the correct fill value, run with -info and search for the string "Fill ratio" to see the value
   actually needed.

   This routine is currently only implemented for pairs of SeqAIJ matrices.  C will be of type MATSEQAIJ.

   Level: intermediate

.seealso: MatMatTransposeMultSymbolic(), MatMatTransposeMultNumeric(), MatMatMult(), MatTransposeMatMult() MatPtAP()
@*/
PetscErrorCode MatMatTransposeMult(Mat A,Mat B,MatReuse scall,PetscReal fill,Mat *C)
{
  PetscErrorCode ierr;
  PetscErrorCode (*fA)(Mat,Mat,MatReuse,PetscReal,Mat*);
  PetscErrorCode (*fB)(Mat,Mat,MatReuse,PetscReal,Mat*);

  PetscFunctionBegin;
  PetscValidHeaderSpecific(A,MAT_CLASSID,1);
  PetscValidType(A,1);
  if (!A->assembled) SETERRQ(PetscObjectComm((PetscObject)A),PETSC_ERR_ARG_WRONGSTATE,"Not for unassembled matrix");
  if (A->factortype) SETERRQ(PetscObjectComm((PetscObject)A),PETSC_ERR_ARG_WRONGSTATE,"Not for factored matrix");
  PetscValidHeaderSpecific(B,MAT_CLASSID,2);
  PetscValidType(B,2);
  MatCheckPreallocated(B,2);
  if (!B->assembled) SETERRQ(PetscObjectComm((PetscObject)A),PETSC_ERR_ARG_WRONGSTATE,"Not for unassembled matrix");
  if (B->factortype) SETERRQ(PetscObjectComm((PetscObject)A),PETSC_ERR_ARG_WRONGSTATE,"Not for factored matrix");
  PetscValidPointer(C,3);
  if (B->cmap->N!=A->cmap->N) SETERRQ2(PetscObjectComm((PetscObject)A),PETSC_ERR_ARG_SIZ,"Matrix dimensions are incompatible, AN %D != BN %D",A->cmap->N,B->cmap->N);
  if (fill == PETSC_DEFAULT || fill == PETSC_DECIDE) fill = 2.0;
  if (fill < 1.0) SETERRQ1(PetscObjectComm((PetscObject)A),PETSC_ERR_ARG_SIZ,"Expected fill=%g must be > 1.0",(double)fill);
  MatCheckPreallocated(A,1);

  fA = A->ops->mattransposemult;
  if (!fA) SETERRQ1(PetscObjectComm((PetscObject)A),PETSC_ERR_SUP,"MatMatTransposeMult not supported for A of type %s",((PetscObject)A)->type_name);
  fB = B->ops->mattransposemult;
  if (!fB) SETERRQ1(PetscObjectComm((PetscObject)A),PETSC_ERR_SUP,"MatMatTransposeMult not supported for B of type %s",((PetscObject)B)->type_name);
  if (fB!=fA) SETERRQ2(PetscObjectComm((PetscObject)A),PETSC_ERR_ARG_INCOMP,"MatMatTransposeMult requires A, %s, to be compatible with B, %s",((PetscObject)A)->type_name,((PetscObject)B)->type_name);

  ierr = PetscLogEventBegin(MAT_MatTransposeMult,A,B,0,0);CHKERRQ(ierr);
  if (scall == MAT_INITIAL_MATRIX) {
    ierr = PetscLogEventBegin(MAT_MatTransposeMultSymbolic,A,B,0,0);CHKERRQ(ierr);
    ierr = (*A->ops->mattransposemultsymbolic)(A,B,fill,C);CHKERRQ(ierr);
    ierr = PetscLogEventEnd(MAT_MatTransposeMultSymbolic,A,B,0,0);CHKERRQ(ierr);
  }
  ierr = PetscLogEventBegin(MAT_MatTransposeMultNumeric,A,B,0,0);CHKERRQ(ierr);
  ierr = (*A->ops->mattransposemultnumeric)(A,B,*C);CHKERRQ(ierr);
  ierr = PetscLogEventEnd(MAT_MatTransposeMultNumeric,A,B,0,0);CHKERRQ(ierr);
  ierr = PetscLogEventEnd(MAT_MatTransposeMult,A,B,0,0);CHKERRQ(ierr);
  PetscFunctionReturn(0);
}

#undef __FUNCT__
#define __FUNCT__ "MatTransposeMatMult"
/*@
   MatTransposeMatMult - Performs Matrix-Matrix Multiplication C=A^T*B.

   Neighbor-wise Collective on Mat

   Input Parameters:
+  A - the left matrix
.  B - the right matrix
.  scall - either MAT_INITIAL_MATRIX or MAT_REUSE_MATRIX
-  fill - expected fill as ratio of nnz(C)/(nnz(A) + nnz(B)), use PETSC_DEFAULT if not known

   Output Parameters:
.  C - the product matrix

   Notes:
   C will be created if MAT_INITIAL_MATRIX and must be destroyed by the user with MatDestroy().

   MAT_REUSE_MATRIX can only be used if the matrices A and B have the same nonzero pattern as in the previous call

  To determine the correct fill value, run with -info and search for the string "Fill ratio" to see the value
   actually needed.

   This routine is currently implemented for pairs of AIJ matrices and pairs of SeqDense matrices and classes
   which inherit from SeqAIJ.  C will be of same type as the input matrices.

   Level: intermediate

.seealso: MatTransposeMatMultSymbolic(), MatTransposeMatMultNumeric(), MatMatMult(), MatMatTransposeMult(), MatPtAP()
@*/
PetscErrorCode MatTransposeMatMult(Mat A,Mat B,MatReuse scall,PetscReal fill,Mat *C)
{
  PetscErrorCode ierr;
  PetscErrorCode (*fA)(Mat,Mat,MatReuse,PetscReal,Mat*);
  PetscErrorCode (*fB)(Mat,Mat,MatReuse,PetscReal,Mat*);
  PetscErrorCode (*transposematmult)(Mat,Mat,MatReuse,PetscReal,Mat*) = NULL;

  PetscFunctionBegin;
  PetscValidHeaderSpecific(A,MAT_CLASSID,1);
  PetscValidType(A,1);
  if (!A->assembled) SETERRQ(PetscObjectComm((PetscObject)A),PETSC_ERR_ARG_WRONGSTATE,"Not for unassembled matrix");
  if (A->factortype) SETERRQ(PetscObjectComm((PetscObject)A),PETSC_ERR_ARG_WRONGSTATE,"Not for factored matrix");
  PetscValidHeaderSpecific(B,MAT_CLASSID,2);
  PetscValidType(B,2);
  MatCheckPreallocated(B,2);
  if (!B->assembled) SETERRQ(PetscObjectComm((PetscObject)A),PETSC_ERR_ARG_WRONGSTATE,"Not for unassembled matrix");
  if (B->factortype) SETERRQ(PetscObjectComm((PetscObject)A),PETSC_ERR_ARG_WRONGSTATE,"Not for factored matrix");
  PetscValidPointer(C,3);
  if (B->rmap->N!=A->rmap->N) SETERRQ2(PetscObjectComm((PetscObject)A),PETSC_ERR_ARG_SIZ,"Matrix dimensions are incompatible, %D != %D",B->rmap->N,A->rmap->N);
  if (fill == PETSC_DEFAULT || fill == PETSC_DECIDE) fill = 2.0;
  if (fill < 1.0) SETERRQ1(PetscObjectComm((PetscObject)A),PETSC_ERR_ARG_SIZ,"Expected fill=%g must be > 1.0",(double)fill);
  MatCheckPreallocated(A,1);

  fA = A->ops->transposematmult;
  fB = B->ops->transposematmult;
  if (fB==fA) {
    if (!fA) SETERRQ1(PetscObjectComm((PetscObject)A),PETSC_ERR_SUP,"MatTransposeMatMult not supported for A of type %s",((PetscObject)A)->type_name);
    transposematmult = fA;
  } else {
    /* dispatch based on the type of A and B from their PetscObject's PetscFunctionLists. */
    char multname[256];
    ierr = PetscStrcpy(multname,"MatTransposeMatMult_");CHKERRQ(ierr);
    ierr = PetscStrcat(multname,((PetscObject)A)->type_name);CHKERRQ(ierr);
    ierr = PetscStrcat(multname,"_");CHKERRQ(ierr);
    ierr = PetscStrcat(multname,((PetscObject)B)->type_name);CHKERRQ(ierr);
    ierr = PetscStrcat(multname,"_C");CHKERRQ(ierr); /* e.g., multname = "MatMatMult_seqdense_seqaij_C" */
    ierr = PetscObjectQueryFunction((PetscObject)B,multname,&transposematmult);CHKERRQ(ierr);
    if (!transposematmult) SETERRQ2(PetscObjectComm((PetscObject)A),PETSC_ERR_ARG_INCOMP,"MatTransposeMatMult requires A, %s, to be compatible with B, %s",((PetscObject)A)->type_name,((PetscObject)B)->type_name);
  }
  ierr = PetscLogEventBegin(MAT_TransposeMatMult,A,B,0,0);CHKERRQ(ierr);
  ierr = (*transposematmult)(A,B,scall,fill,C);CHKERRQ(ierr);
  ierr = PetscLogEventEnd(MAT_TransposeMatMult,A,B,0,0);CHKERRQ(ierr);
  PetscFunctionReturn(0);
}

#undef __FUNCT__
#define __FUNCT__ "MatMatMatMult"
/*@
   MatMatMatMult - Performs Matrix-Matrix-Matrix Multiplication D=A*B*C.

   Neighbor-wise Collective on Mat

   Input Parameters:
+  A - the left matrix
.  B - the middle matrix
.  C - the right matrix
.  scall - either MAT_INITIAL_MATRIX or MAT_REUSE_MATRIX
-  fill - expected fill as ratio of nnz(D)/(nnz(A) + nnz(B)+nnz(C)), use PETSC_DEFAULT if you do not have a good estimate
          if the result is a dense matrix this is irrelevent

   Output Parameters:
.  D - the product matrix

   Notes:
   Unless scall is MAT_REUSE_MATRIX D will be created.

   MAT_REUSE_MATRIX can only be used if the matrices A, B and C have the same nonzero pattern as in the previous call

   To determine the correct fill value, run with -info and search for the string "Fill ratio" to see the value
   actually needed.

   If you have many matrices with the same non-zero structure to multiply, you
   should use MAT_REUSE_MATRIX in all calls but the first or

   Level: intermediate

.seealso: MatMatMult, MatPtAP()
@*/
PetscErrorCode MatMatMatMult(Mat A,Mat B,Mat C,MatReuse scall,PetscReal fill,Mat *D)
{
  PetscErrorCode ierr;
  PetscErrorCode (*fA)(Mat,Mat,Mat,MatReuse,PetscReal,Mat*);
  PetscErrorCode (*fB)(Mat,Mat,Mat,MatReuse,PetscReal,Mat*);
  PetscErrorCode (*fC)(Mat,Mat,Mat,MatReuse,PetscReal,Mat*);
  PetscErrorCode (*mult)(Mat,Mat,Mat,MatReuse,PetscReal,Mat*)=NULL;

  PetscFunctionBegin;
  PetscValidHeaderSpecific(A,MAT_CLASSID,1);
  PetscValidType(A,1);
  MatCheckPreallocated(A,1);
  if (!A->assembled) SETERRQ(PetscObjectComm((PetscObject)A),PETSC_ERR_ARG_WRONGSTATE,"Not for unassembled matrix");
  if (A->factortype) SETERRQ(PetscObjectComm((PetscObject)A),PETSC_ERR_ARG_WRONGSTATE,"Not for factored matrix");
  PetscValidHeaderSpecific(B,MAT_CLASSID,2);
  PetscValidType(B,2);
  MatCheckPreallocated(B,2);
  if (!B->assembled) SETERRQ(PetscObjectComm((PetscObject)B),PETSC_ERR_ARG_WRONGSTATE,"Not for unassembled matrix");
  if (B->factortype) SETERRQ(PetscObjectComm((PetscObject)B),PETSC_ERR_ARG_WRONGSTATE,"Not for factored matrix");
  PetscValidHeaderSpecific(C,MAT_CLASSID,3);
  PetscValidPointer(C,3);
  MatCheckPreallocated(C,3);
  if (!C->assembled) SETERRQ(PetscObjectComm((PetscObject)C),PETSC_ERR_ARG_WRONGSTATE,"Not for unassembled matrix");
  if (C->factortype) SETERRQ(PetscObjectComm((PetscObject)C),PETSC_ERR_ARG_WRONGSTATE,"Not for factored matrix");
  if (B->rmap->N!=A->cmap->N) SETERRQ2(PetscObjectComm((PetscObject)B),PETSC_ERR_ARG_SIZ,"Matrix dimensions are incompatible, %D != %D",B->rmap->N,A->cmap->N);
  if (C->rmap->N!=B->cmap->N) SETERRQ2(PetscObjectComm((PetscObject)C),PETSC_ERR_ARG_SIZ,"Matrix dimensions are incompatible, %D != %D",C->rmap->N,B->cmap->N);
  if (scall == MAT_REUSE_MATRIX) {
    PetscValidPointer(*D,6);
    PetscValidHeaderSpecific(*D,MAT_CLASSID,6);
    ierr = PetscLogEventBegin(MAT_MatMatMult,A,B,0,0);CHKERRQ(ierr);
    ierr = (*(*D)->ops->matmatmult)(A,B,C,scall,fill,D);CHKERRQ(ierr);
    ierr = PetscLogEventEnd(MAT_MatMatMult,A,B,0,0);CHKERRQ(ierr);
    PetscFunctionReturn(0);
  }
  if (fill == PETSC_DEFAULT || fill == PETSC_DECIDE) fill = 2.0;
  if (fill < 1.0) SETERRQ1(PetscObjectComm((PetscObject)A),PETSC_ERR_ARG_SIZ,"Expected fill=%g must be >= 1.0",(double)fill);

  fA = A->ops->matmatmult;
  fB = B->ops->matmatmult;
  fC = C->ops->matmatmult;
  if (fA == fB && fA == fC) {
    if (!fA) SETERRQ1(PetscObjectComm((PetscObject)A),PETSC_ERR_SUP,"MatMatMatMult not supported for A of type %s",((PetscObject)A)->type_name);
    mult = fA;
  } else {
    /* dispatch based on the type of A, B and C from their PetscObject's PetscFunctionLists. */
    char multname[256];
    ierr = PetscStrcpy(multname,"MatMatMatMult_");CHKERRQ(ierr);
    ierr = PetscStrcat(multname,((PetscObject)A)->type_name);CHKERRQ(ierr);
    ierr = PetscStrcat(multname,"_");CHKERRQ(ierr);
    ierr = PetscStrcat(multname,((PetscObject)B)->type_name);CHKERRQ(ierr);
    ierr = PetscStrcat(multname,"_");CHKERRQ(ierr);
    ierr = PetscStrcat(multname,((PetscObject)C)->type_name);CHKERRQ(ierr);
    ierr = PetscStrcat(multname,"_C");CHKERRQ(ierr);
    ierr = PetscObjectQueryFunction((PetscObject)B,multname,&mult);CHKERRQ(ierr);
    if (!mult) SETERRQ3(PetscObjectComm((PetscObject)A),PETSC_ERR_ARG_INCOMP,"MatMatMatMult requires A, %s, to be compatible with B, %s, C, %s",((PetscObject)A)->type_name,((PetscObject)B)->type_name,((PetscObject)C)->type_name);
  }
  ierr = PetscLogEventBegin(MAT_MatMatMult,A,B,0,0);CHKERRQ(ierr);
  ierr = (*mult)(A,B,C,scall,fill,D);CHKERRQ(ierr);
  ierr = PetscLogEventEnd(MAT_MatMatMult,A,B,0,0);CHKERRQ(ierr);
  PetscFunctionReturn(0);
}

#undef __FUNCT__
#define __FUNCT__ "MatCreateRedundantMatrix"
/*@
   MatCreateRedundantMatrix - Create redundant matrices and put them into processors of subcommunicators.

   Collective on Mat

   Input Parameters:
+  mat - the matrix
.  nsubcomm - the number of subcommunicators (= number of redundant parallel or sequential matrices)
.  subcomm - MPI communicator split from the communicator where mat resides in (or MPI_COMM_NULL if nsubcomm is used)
-  reuse - either MAT_INITIAL_MATRIX or MAT_REUSE_MATRIX

   Output Parameter:
.  matredundant - redundant matrix

   Notes:
   MAT_REUSE_MATRIX can only be used when the nonzero structure of the
   original matrix has not changed from that last call to MatCreateRedundantMatrix().

   This routine creates the duplicated matrices in subcommunicators; you should NOT create them before
   calling it.

   Level: advanced

   Concepts: subcommunicator
   Concepts: duplicate matrix

.seealso: MatDestroy()
@*/
PetscErrorCode MatCreateRedundantMatrix(Mat mat,PetscInt nsubcomm,MPI_Comm subcomm,MatReuse reuse,Mat *matredundant)
{
  PetscErrorCode ierr;
  MPI_Comm       comm;
  PetscMPIInt    size;
  PetscInt       mloc_sub,rstart,rend,M=mat->rmap->N,N=mat->cmap->N,bs=mat->rmap->bs;
  Mat_Redundant  *redund=NULL;
  PetscSubcomm   psubcomm=NULL;
  MPI_Comm       subcomm_in=subcomm;
  Mat            *matseq;
  IS             isrow,iscol;
  PetscBool      newsubcomm=PETSC_FALSE;

  PetscFunctionBegin;
  ierr = MPI_Comm_size(PetscObjectComm((PetscObject)mat),&size);CHKERRQ(ierr);
  if (size == 1 || nsubcomm == 1) {
    if (reuse == MAT_INITIAL_MATRIX) {
      ierr = MatDuplicate(mat,MAT_COPY_VALUES,matredundant);CHKERRQ(ierr);
    } else {
      ierr = MatCopy(mat,*matredundant,SAME_NONZERO_PATTERN);CHKERRQ(ierr);
    }
    PetscFunctionReturn(0);
  }

  PetscValidHeaderSpecific(mat,MAT_CLASSID,1);
  if (nsubcomm && reuse == MAT_REUSE_MATRIX) {
    PetscValidPointer(*matredundant,5);
    PetscValidHeaderSpecific(*matredundant,MAT_CLASSID,5);
  }
  if (!mat->assembled) SETERRQ(PetscObjectComm((PetscObject)mat),PETSC_ERR_ARG_WRONGSTATE,"Not for unassembled matrix");
  if (mat->factortype) SETERRQ(PetscObjectComm((PetscObject)mat),PETSC_ERR_ARG_WRONGSTATE,"Not for factored matrix");
  MatCheckPreallocated(mat,1);

  ierr = PetscLogEventBegin(MAT_RedundantMat,mat,0,0,0);CHKERRQ(ierr);
  if (subcomm_in == MPI_COMM_NULL && reuse == MAT_INITIAL_MATRIX) { /* get subcomm if user does not provide subcomm */
    /* create psubcomm, then get subcomm */
    ierr = PetscObjectGetComm((PetscObject)mat,&comm);CHKERRQ(ierr);
    ierr = MPI_Comm_size(comm,&size);CHKERRQ(ierr);
    if (nsubcomm < 1 || nsubcomm > size) SETERRQ1(PETSC_COMM_SELF,PETSC_ERR_ARG_SIZ,"nsubcomm must between 1 and %D",size);

    ierr = PetscSubcommCreate(comm,&psubcomm);CHKERRQ(ierr);
    ierr = PetscSubcommSetNumber(psubcomm,nsubcomm);CHKERRQ(ierr);
    ierr = PetscSubcommSetType(psubcomm,PETSC_SUBCOMM_CONTIGUOUS);CHKERRQ(ierr);
    ierr = PetscSubcommSetFromOptions(psubcomm);CHKERRQ(ierr);
    ierr = PetscCommDuplicate(PetscSubcommChild(psubcomm),&subcomm,NULL);CHKERRQ(ierr);
    newsubcomm = PETSC_TRUE;
    ierr = PetscSubcommDestroy(&psubcomm);CHKERRQ(ierr);
  }

  /* get isrow, iscol and a local sequential matrix matseq[0] */
  if (reuse == MAT_INITIAL_MATRIX) {
    mloc_sub = PETSC_DECIDE;
    if (bs < 1) {
      ierr = PetscSplitOwnership(subcomm,&mloc_sub,&M);CHKERRQ(ierr);
    } else {
      ierr = PetscSplitOwnershipBlock(subcomm,bs,&mloc_sub,&M);CHKERRQ(ierr);
    }
    ierr = MPI_Scan(&mloc_sub,&rend,1,MPIU_INT,MPI_SUM,subcomm);CHKERRQ(ierr);
    rstart = rend - mloc_sub;
    ierr = ISCreateStride(PETSC_COMM_SELF,mloc_sub,rstart,1,&isrow);CHKERRQ(ierr);
    ierr = ISCreateStride(PETSC_COMM_SELF,N,0,1,&iscol);CHKERRQ(ierr);
  } else { /* reuse == MAT_REUSE_MATRIX */
    /* retrieve subcomm */
    ierr = PetscObjectGetComm((PetscObject)(*matredundant),&subcomm);CHKERRQ(ierr);
    redund = (*matredundant)->redundant;
    isrow  = redund->isrow;
    iscol  = redund->iscol;
    matseq = redund->matseq;
  }
  ierr = MatGetSubMatrices(mat,1,&isrow,&iscol,reuse,&matseq);CHKERRQ(ierr);

  /* get matredundant over subcomm */
  if (reuse == MAT_INITIAL_MATRIX) {
    ierr = MatCreateMPIMatConcatenateSeqMat(subcomm,matseq[0],mloc_sub,reuse,matredundant);CHKERRQ(ierr);

    /* create a supporting struct and attach it to C for reuse */
    ierr = PetscNewLog(*matredundant,&redund);CHKERRQ(ierr);
    (*matredundant)->redundant = redund;
    redund->isrow              = isrow;
    redund->iscol              = iscol;
    redund->matseq             = matseq;
    if (newsubcomm) {
      redund->subcomm          = subcomm;
    } else {
      redund->subcomm          = MPI_COMM_NULL;
    }
  } else {
    ierr = MatCreateMPIMatConcatenateSeqMat(subcomm,matseq[0],PETSC_DECIDE,reuse,matredundant);CHKERRQ(ierr);
  }
  ierr = PetscLogEventEnd(MAT_RedundantMat,mat,0,0,0);CHKERRQ(ierr);
  PetscFunctionReturn(0);
}

#undef __FUNCT__
#define __FUNCT__ "MatGetMultiProcBlock"
/*@C
   MatGetMultiProcBlock - Create multiple [bjacobi] 'parallel submatrices' from
   a given 'mat' object. Each submatrix can span multiple procs.

   Collective on Mat

   Input Parameters:
+  mat - the matrix
.  subcomm - the subcommunicator obtained by com_split(comm)
-  scall - either MAT_INITIAL_MATRIX or MAT_REUSE_MATRIX

   Output Parameter:
.  subMat - 'parallel submatrices each spans a given subcomm

  Notes:
  The submatrix partition across processors is dictated by 'subComm' a
  communicator obtained by com_split(comm). The comm_split
  is not restriced to be grouped with consecutive original ranks.

  Due the comm_split() usage, the parallel layout of the submatrices
  map directly to the layout of the original matrix [wrt the local
  row,col partitioning]. So the original 'DiagonalMat' naturally maps
  into the 'DiagonalMat' of the subMat, hence it is used directly from
  the subMat. However the offDiagMat looses some columns - and this is
  reconstructed with MatSetValues()

  Level: advanced

  Concepts: subcommunicator
  Concepts: submatrices

.seealso: MatGetSubMatrices()
@*/
PetscErrorCode   MatGetMultiProcBlock(Mat mat, MPI_Comm subComm, MatReuse scall,Mat *subMat)
{
  PetscErrorCode ierr;
  PetscMPIInt    commsize,subCommSize;

  PetscFunctionBegin;
  ierr = MPI_Comm_size(PetscObjectComm((PetscObject)mat),&commsize);CHKERRQ(ierr);
  ierr = MPI_Comm_size(subComm,&subCommSize);CHKERRQ(ierr);
  if (subCommSize > commsize) SETERRQ2(PetscObjectComm((PetscObject)mat),PETSC_ERR_ARG_OUTOFRANGE,"CommSize %D < SubCommZize %D",commsize,subCommSize);

  ierr = PetscLogEventBegin(MAT_GetMultiProcBlock,mat,0,0,0);CHKERRQ(ierr);
  ierr = (*mat->ops->getmultiprocblock)(mat,subComm,scall,subMat);CHKERRQ(ierr);
  ierr = PetscLogEventEnd(MAT_GetMultiProcBlock,mat,0,0,0);CHKERRQ(ierr);
  PetscFunctionReturn(0);
}

#undef __FUNCT__
#define __FUNCT__ "MatGetLocalSubMatrix"
/*@
   MatGetLocalSubMatrix - Gets a reference to a submatrix specified in local numbering

   Not Collective

   Input Arguments:
   mat - matrix to extract local submatrix from
   isrow - local row indices for submatrix
   iscol - local column indices for submatrix

   Output Arguments:
   submat - the submatrix

   Level: intermediate

   Notes:
   The submat should be returned with MatRestoreLocalSubMatrix().

   Depending on the format of mat, the returned submat may not implement MatMult().  Its communicator may be
   the same as mat, it may be PETSC_COMM_SELF, or some other subcomm of mat's.

   The submat always implements MatSetValuesLocal().  If isrow and iscol have the same block size, then
   MatSetValuesBlockedLocal() will also be implemented.

   The mat must have had a ISLocalToGlobalMapping provided to it with MatSetLocalToGlobalMapping(). Note that 
   matrices obtained with DMCreateMat() generally already have the local to global mapping provided.   

.seealso: MatRestoreLocalSubMatrix(), MatCreateLocalRef(), MatSetLocalToGlobalMapping()
@*/
PetscErrorCode MatGetLocalSubMatrix(Mat mat,IS isrow,IS iscol,Mat *submat)
{
  PetscErrorCode ierr;

  PetscFunctionBegin;
  PetscValidHeaderSpecific(mat,MAT_CLASSID,1);
  PetscValidHeaderSpecific(isrow,IS_CLASSID,2);
  PetscValidHeaderSpecific(iscol,IS_CLASSID,3);
  PetscCheckSameComm(isrow,2,iscol,3);
  PetscValidPointer(submat,4);
  if (!mat->rmap->mapping) SETERRQ(PetscObjectComm((PetscObject)mat),PETSC_ERR_ARG_WRONGSTATE,"Matrix must have local to global mapping provided before this call");
                                 
  if (mat->ops->getlocalsubmatrix) {
    ierr = (*mat->ops->getlocalsubmatrix)(mat,isrow,iscol,submat);CHKERRQ(ierr);
  } else {
    ierr = MatCreateLocalRef(mat,isrow,iscol,submat);CHKERRQ(ierr);
  }
  PetscFunctionReturn(0);
}

#undef __FUNCT__
#define __FUNCT__ "MatRestoreLocalSubMatrix"
/*@
   MatRestoreLocalSubMatrix - Restores a reference to a submatrix specified in local numbering

   Not Collective

   Input Arguments:
   mat - matrix to extract local submatrix from
   isrow - local row indices for submatrix
   iscol - local column indices for submatrix
   submat - the submatrix

   Level: intermediate

.seealso: MatGetLocalSubMatrix()
@*/
PetscErrorCode MatRestoreLocalSubMatrix(Mat mat,IS isrow,IS iscol,Mat *submat)
{
  PetscErrorCode ierr;

  PetscFunctionBegin;
  PetscValidHeaderSpecific(mat,MAT_CLASSID,1);
  PetscValidHeaderSpecific(isrow,IS_CLASSID,2);
  PetscValidHeaderSpecific(iscol,IS_CLASSID,3);
  PetscCheckSameComm(isrow,2,iscol,3);
  PetscValidPointer(submat,4);
  if (*submat) {
    PetscValidHeaderSpecific(*submat,MAT_CLASSID,4);
  }

  if (mat->ops->restorelocalsubmatrix) {
    ierr = (*mat->ops->restorelocalsubmatrix)(mat,isrow,iscol,submat);CHKERRQ(ierr);
  } else {
    ierr = MatDestroy(submat);CHKERRQ(ierr);
  }
  *submat = NULL;
  PetscFunctionReturn(0);
}

/* --------------------------------------------------------*/
#undef __FUNCT__
#define __FUNCT__ "MatFindZeroDiagonals"
/*@
   MatFindZeroDiagonals - Finds all the rows of a matrix that have zero or no entry in the matrix

   Collective on Mat

   Input Parameter:
.  mat - the matrix

   Output Parameter:
.  is - if any rows have zero diagonals this contains the list of them

   Level: developer

   Concepts: matrix-vector product

.seealso: MatMultTranspose(), MatMultAdd(), MatMultTransposeAdd()
@*/
PetscErrorCode MatFindZeroDiagonals(Mat mat,IS *is)
{
  PetscErrorCode ierr;

  PetscFunctionBegin;
  PetscValidHeaderSpecific(mat,MAT_CLASSID,1);
  PetscValidType(mat,1);
  if (!mat->assembled) SETERRQ(PetscObjectComm((PetscObject)mat),PETSC_ERR_ARG_WRONGSTATE,"Not for unassembled matrix");
  if (mat->factortype) SETERRQ(PetscObjectComm((PetscObject)mat),PETSC_ERR_ARG_WRONGSTATE,"Not for factored matrix");

  if (!mat->ops->findzerodiagonals) {
    Vec                diag;
    const PetscScalar *a;
    PetscInt          *rows;
    PetscInt           rStart, rEnd, r, nrow = 0;

    ierr = MatCreateVecs(mat, &diag, NULL);CHKERRQ(ierr);
    ierr = MatGetDiagonal(mat, diag);CHKERRQ(ierr);
    ierr = MatGetOwnershipRange(mat, &rStart, &rEnd);CHKERRQ(ierr);
    ierr = VecGetArrayRead(diag, &a);CHKERRQ(ierr);
    for (r = 0; r < rEnd-rStart; ++r) if (a[r] == 0.0) ++nrow;
    ierr = PetscMalloc1(nrow, &rows);CHKERRQ(ierr);
    nrow = 0;
    for (r = 0; r < rEnd-rStart; ++r) if (a[r] == 0.0) rows[nrow++] = r+rStart;
    ierr = VecRestoreArrayRead(diag, &a);CHKERRQ(ierr);
    ierr = VecDestroy(&diag);CHKERRQ(ierr);
    ierr = ISCreateGeneral(PetscObjectComm((PetscObject) mat), nrow, rows, PETSC_OWN_POINTER, is);CHKERRQ(ierr);
  } else {
    ierr = (*mat->ops->findzerodiagonals)(mat, is);CHKERRQ(ierr);
  }
  PetscFunctionReturn(0);
}

#undef __FUNCT__
#define __FUNCT__ "MatFindOffBlockDiagonalEntries"
/*@
   MatFindOffBlockDiagonalEntries - Finds all the rows of a matrix that have entries outside of the main diagonal block (defined by the matrix block size)

   Collective on Mat

   Input Parameter:
.  mat - the matrix

   Output Parameter:
.  is - contains the list of rows with off block diagonal entries

   Level: developer

   Concepts: matrix-vector product

.seealso: MatMultTranspose(), MatMultAdd(), MatMultTransposeAdd()
@*/
PetscErrorCode MatFindOffBlockDiagonalEntries(Mat mat,IS *is)
{
  PetscErrorCode ierr;

  PetscFunctionBegin;
  PetscValidHeaderSpecific(mat,MAT_CLASSID,1);
  PetscValidType(mat,1);
  if (!mat->assembled) SETERRQ(PetscObjectComm((PetscObject)mat),PETSC_ERR_ARG_WRONGSTATE,"Not for unassembled matrix");
  if (mat->factortype) SETERRQ(PetscObjectComm((PetscObject)mat),PETSC_ERR_ARG_WRONGSTATE,"Not for factored matrix");

  if (!mat->ops->findoffblockdiagonalentries) SETERRQ(PetscObjectComm((PetscObject)mat),PETSC_ERR_SUP,"This matrix type does not have a find off block diagonal entries defined");
  ierr = (*mat->ops->findoffblockdiagonalentries)(mat,is);CHKERRQ(ierr);
  PetscFunctionReturn(0);
}

#undef __FUNCT__
#define __FUNCT__ "MatInvertBlockDiagonal"
/*@C
  MatInvertBlockDiagonal - Inverts the block diagonal entries.

  Collective on Mat

  Input Parameters:
. mat - the matrix

  Output Parameters:
. values - the block inverses in column major order (FORTRAN-like)

   Note:
   This routine is not available from Fortran.

  Level: advanced
@*/
PetscErrorCode MatInvertBlockDiagonal(Mat mat,const PetscScalar **values)
{
  PetscErrorCode ierr;

  PetscFunctionBegin;
  PetscValidHeaderSpecific(mat,MAT_CLASSID,1);
  if (!mat->assembled) SETERRQ(PETSC_COMM_SELF,PETSC_ERR_ARG_WRONGSTATE,"Not for unassembled matrix");
  if (mat->factortype) SETERRQ(PETSC_COMM_SELF,PETSC_ERR_ARG_WRONGSTATE,"Not for factored matrix");
  if (!mat->ops->invertblockdiagonal) SETERRQ(PETSC_COMM_SELF,PETSC_ERR_SUP,"Not supported");
  ierr = (*mat->ops->invertblockdiagonal)(mat,values);CHKERRQ(ierr);
  PetscFunctionReturn(0);
}

#undef __FUNCT__
#define __FUNCT__ "MatTransposeColoringDestroy"
/*@C
    MatTransposeColoringDestroy - Destroys a coloring context for matrix product C=A*B^T that was created
    via MatTransposeColoringCreate().

    Collective on MatTransposeColoring

    Input Parameter:
.   c - coloring context

    Level: intermediate

.seealso: MatTransposeColoringCreate()
@*/
PetscErrorCode MatTransposeColoringDestroy(MatTransposeColoring *c)
{
  PetscErrorCode       ierr;
  MatTransposeColoring matcolor=*c;

  PetscFunctionBegin;
  if (!matcolor) PetscFunctionReturn(0);
  if (--((PetscObject)matcolor)->refct > 0) {matcolor = 0; PetscFunctionReturn(0);}

  ierr = PetscFree3(matcolor->ncolumns,matcolor->nrows,matcolor->colorforrow);CHKERRQ(ierr);
  ierr = PetscFree(matcolor->rows);CHKERRQ(ierr);
  ierr = PetscFree(matcolor->den2sp);CHKERRQ(ierr);
  ierr = PetscFree(matcolor->colorforcol);CHKERRQ(ierr);
  ierr = PetscFree(matcolor->columns);CHKERRQ(ierr);
  if (matcolor->brows>0) {
    ierr = PetscFree(matcolor->lstart);CHKERRQ(ierr);
  }
  ierr = PetscHeaderDestroy(c);CHKERRQ(ierr);
  PetscFunctionReturn(0);
}

#undef __FUNCT__
#define __FUNCT__ "MatTransColoringApplySpToDen"
/*@C
    MatTransColoringApplySpToDen - Given a symbolic matrix product C=A*B^T for which
    a MatTransposeColoring context has been created, computes a dense B^T by Apply
    MatTransposeColoring to sparse B.

    Collective on MatTransposeColoring

    Input Parameters:
+   B - sparse matrix B
.   Btdense - symbolic dense matrix B^T
-   coloring - coloring context created with MatTransposeColoringCreate()

    Output Parameter:
.   Btdense - dense matrix B^T

    Options Database Keys:
+    -mat_transpose_coloring_view - Activates basic viewing or coloring
.    -mat_transpose_coloring_view_draw - Activates drawing of coloring
-    -mat_transpose_coloring_view_info - Activates viewing of coloring info

    Level: intermediate

.seealso: MatTransposeColoringCreate(), MatTransposeColoringDestroy()

.keywords: coloring
@*/
PetscErrorCode MatTransColoringApplySpToDen(MatTransposeColoring coloring,Mat B,Mat Btdense)
{
  PetscErrorCode ierr;

  PetscFunctionBegin;
  PetscValidHeaderSpecific(B,MAT_CLASSID,1);
  PetscValidHeaderSpecific(Btdense,MAT_CLASSID,2);
  PetscValidHeaderSpecific(coloring,MAT_TRANSPOSECOLORING_CLASSID,3);

  if (!B->ops->transcoloringapplysptoden) SETERRQ1(PETSC_COMM_SELF,PETSC_ERR_SUP,"Not supported for this matrix type %s",((PetscObject)B)->type_name);
  ierr = (B->ops->transcoloringapplysptoden)(coloring,B,Btdense);CHKERRQ(ierr);
  PetscFunctionReturn(0);
}

#undef __FUNCT__
#define __FUNCT__ "MatTransColoringApplyDenToSp"
/*@C
    MatTransColoringApplyDenToSp - Given a symbolic matrix product Csp=A*B^T for which
    a MatTransposeColoring context has been created and a dense matrix Cden=A*Btdense
    in which Btdens is obtained from MatTransColoringApplySpToDen(), recover sparse matrix
    Csp from Cden.

    Collective on MatTransposeColoring

    Input Parameters:
+   coloring - coloring context created with MatTransposeColoringCreate()
-   Cden - matrix product of a sparse matrix and a dense matrix Btdense

    Output Parameter:
.   Csp - sparse matrix

    Options Database Keys:
+    -mat_multtranspose_coloring_view - Activates basic viewing or coloring
.    -mat_multtranspose_coloring_view_draw - Activates drawing of coloring
-    -mat_multtranspose_coloring_view_info - Activates viewing of coloring info

    Level: intermediate

.seealso: MatTransposeColoringCreate(), MatTransposeColoringDestroy(), MatTransColoringApplySpToDen()

.keywords: coloring
@*/
PetscErrorCode MatTransColoringApplyDenToSp(MatTransposeColoring matcoloring,Mat Cden,Mat Csp)
{
  PetscErrorCode ierr;

  PetscFunctionBegin;
  PetscValidHeaderSpecific(matcoloring,MAT_TRANSPOSECOLORING_CLASSID,1);
  PetscValidHeaderSpecific(Cden,MAT_CLASSID,2);
  PetscValidHeaderSpecific(Csp,MAT_CLASSID,3);

  if (!Csp->ops->transcoloringapplydentosp) SETERRQ1(PETSC_COMM_SELF,PETSC_ERR_SUP,"Not supported for this matrix type %s",((PetscObject)Csp)->type_name);
  ierr = (Csp->ops->transcoloringapplydentosp)(matcoloring,Cden,Csp);CHKERRQ(ierr);
  PetscFunctionReturn(0);
}

#undef __FUNCT__
#define __FUNCT__ "MatTransposeColoringCreate"
/*@C
   MatTransposeColoringCreate - Creates a matrix coloring context for matrix product C=A*B^T.

   Collective on Mat

   Input Parameters:
+  mat - the matrix product C
-  iscoloring - the coloring of the matrix; usually obtained with MatColoringCreate() or DMCreateColoring()

    Output Parameter:
.   color - the new coloring context

    Level: intermediate

.seealso: MatTransposeColoringDestroy(), MatTransposeColoringSetFromOptions(), MatTransColoringApplySpToDen(),
           MatTransColoringApplyDenToSp(), MatTransposeColoringView(),
@*/
PetscErrorCode MatTransposeColoringCreate(Mat mat,ISColoring iscoloring,MatTransposeColoring *color)
{
  MatTransposeColoring c;
  MPI_Comm             comm;
  PetscErrorCode       ierr;

  PetscFunctionBegin;
  ierr = PetscLogEventBegin(MAT_TransposeColoringCreate,mat,0,0,0);CHKERRQ(ierr);
  ierr = PetscObjectGetComm((PetscObject)mat,&comm);CHKERRQ(ierr);
  ierr = PetscHeaderCreate(c,MAT_TRANSPOSECOLORING_CLASSID,"MatTransposeColoring","Matrix product C=A*B^T via coloring","Mat",comm,MatTransposeColoringDestroy,NULL);CHKERRQ(ierr);

  c->ctype = iscoloring->ctype;
  if (mat->ops->transposecoloringcreate) {
    ierr = (*mat->ops->transposecoloringcreate)(mat,iscoloring,c);CHKERRQ(ierr);
  } else SETERRQ(PetscObjectComm((PetscObject)mat),PETSC_ERR_SUP,"Code not yet written for this matrix type");

  *color = c;
  ierr   = PetscLogEventEnd(MAT_TransposeColoringCreate,mat,0,0,0);CHKERRQ(ierr);
  PetscFunctionReturn(0);
}

#undef __FUNCT__
#define __FUNCT__ "MatGetNonzeroState"
/*@
      MatGetNonzeroState - Returns a 64 bit integer representing the current state of nonzeros in the matrix. If the
        matrix has had no new nonzero locations added to the matrix since the previous call then the value will be the
        same, otherwise it will be larger

     Not Collective

  Input Parameter:
.    A  - the matrix

  Output Parameter:
.    state - the current state

  Notes: You can only compare states from two different calls to the SAME matrix, you cannot compare calls between
         different matrices

  Level: intermediate

@*/
PetscErrorCode MatGetNonzeroState(Mat mat,PetscObjectState *state)
{
  PetscFunctionBegin;
  PetscValidHeaderSpecific(mat,MAT_CLASSID,1);
  *state = mat->nonzerostate;
  PetscFunctionReturn(0);
}

#undef __FUNCT__
#define __FUNCT__ "MatCreateMPIMatConcatenateSeqMat"
/*@
      MatCreateMPIMatConcatenateSeqMat - Creates a single large PETSc matrix by concatenating sequential
                 matrices from each processor

    Collective on MPI_Comm

   Input Parameters:
+    comm - the communicators the parallel matrix will live on
.    seqmat - the input sequential matrices
.    n - number of local columns (or PETSC_DECIDE)
-    reuse - either MAT_INITIAL_MATRIX or MAT_REUSE_MATRIX

   Output Parameter:
.    mpimat - the parallel matrix generated

    Level: advanced

   Notes: The number of columns of the matrix in EACH processor MUST be the same.

@*/
PetscErrorCode MatCreateMPIMatConcatenateSeqMat(MPI_Comm comm,Mat seqmat,PetscInt n,MatReuse reuse,Mat *mpimat)
{
  PetscErrorCode ierr;
  PetscMPIInt    size;

  PetscFunctionBegin;
  ierr = MPI_Comm_size(comm,&size);CHKERRQ(ierr);
  if (size == 1) {
    if (reuse == MAT_INITIAL_MATRIX) {
      ierr = MatDuplicate(seqmat,MAT_COPY_VALUES,mpimat);CHKERRQ(ierr);
    } else {
      ierr = MatCopy(seqmat,*mpimat,SAME_NONZERO_PATTERN);CHKERRQ(ierr);
    }
    PetscFunctionReturn(0);
  }

  if (!seqmat->ops->creatempimatconcatenateseqmat) SETERRQ1(PetscObjectComm((PetscObject)seqmat),PETSC_ERR_SUP,"Mat type %s",((PetscObject)seqmat)->type_name);
  ierr = PetscLogEventBegin(MAT_Merge,seqmat,0,0,0);CHKERRQ(ierr);
  ierr = (*seqmat->ops->creatempimatconcatenateseqmat)(comm,seqmat,n,reuse,mpimat);CHKERRQ(ierr);
  ierr = PetscLogEventEnd(MAT_Merge,seqmat,0,0,0);CHKERRQ(ierr);
  PetscFunctionReturn(0);
}

#undef __FUNCT__
#define __FUNCT__ "MatSubdomainsCreateCoalesce"
/*@
     MatSubdomainsCreateCoalesce - Creates index subdomains by coalescing adjacent
                 ranks' ownership ranges.

    Collective on A

   Input Parameters:
+    A   - the matrix to create subdomains from
-    N   - requested number of subdomains


   Output Parameters:
+    n   - number of subdomains resulting on this rank
-    iss - IS list with indices of subdomains on this rank

    Level: advanced

    Notes: number of subdomains must be smaller than the communicator size
@*/
PetscErrorCode MatSubdomainsCreateCoalesce(Mat A,PetscInt N,PetscInt *n,IS *iss[])
{
  MPI_Comm        comm,subcomm;
  PetscMPIInt     size,rank,color;
  PetscInt        rstart,rend,k;
  PetscErrorCode  ierr;

  PetscFunctionBegin;
  ierr = PetscObjectGetComm((PetscObject)A,&comm);CHKERRQ(ierr);
  ierr = MPI_Comm_size(comm,&size);CHKERRQ(ierr);
  ierr = MPI_Comm_rank(comm,&rank);CHKERRQ(ierr);
  if (N < 1 || N >= (PetscInt)size) SETERRQ2(PETSC_COMM_SELF,PETSC_ERR_ARG_WRONG,"number of subdomains must be > 0 and < %D, got N = %D",size,N);
  *n = 1;
  k = ((PetscInt)size)/N + ((PetscInt)size%N>0); /* There are up to k ranks to a color */
  color = rank/k;
  ierr = MPI_Comm_split(comm,color,rank,&subcomm);CHKERRQ(ierr);
  ierr = PetscMalloc1(1,iss);CHKERRQ(ierr);
  ierr = MatGetOwnershipRange(A,&rstart,&rend);CHKERRQ(ierr);
  ierr = ISCreateStride(subcomm,rend-rstart,rstart,1,iss[0]);CHKERRQ(ierr);
  ierr = MPI_Comm_free(&subcomm);CHKERRQ(ierr);
  PetscFunctionReturn(0);
}<|MERGE_RESOLUTION|>--- conflicted
+++ resolved
@@ -110,11 +110,7 @@
 
    Level: advanced
 
-<<<<<<< HEAD
-.seealso: MatZeroEntries(), MatFactor(), MatGetFactor(), MatFactorSymbolic()
-=======
 .seealso: MatZeroEntries(), MatFactor(), MatGetFactor(), MatFactorSymbolic(), MatFactorClearError()
->>>>>>> 2b4fba52
 @*/
 PetscErrorCode MatFactorGetError(Mat mat,MatFactorError *err)
 {
@@ -124,8 +120,6 @@
   PetscFunctionReturn(0);
 }
 
-<<<<<<< HEAD
-=======
 #undef __FUNCT__
 #define __FUNCT__ "MatFactorClearError"
 /*@
@@ -148,7 +142,6 @@
   PetscFunctionReturn(0);
 }
 
->>>>>>> 2b4fba52
 
 #undef __FUNCT__
 #define __FUNCT__ "MatFindNonzeroRows"
