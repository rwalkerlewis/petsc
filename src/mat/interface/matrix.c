
/*
   This is where the abstract matrix operations are defined
*/

#include <petsc/private/matimpl.h>        /*I "petscmat.h" I*/
#include <petsc/private/isimpl.h>
#include <petsc/private/vecimpl.h>

/* Logging support */
PetscClassId MAT_CLASSID;
PetscClassId MAT_COLORING_CLASSID;
PetscClassId MAT_FDCOLORING_CLASSID;
PetscClassId MAT_TRANSPOSECOLORING_CLASSID;

PetscLogEvent MAT_Mult, MAT_Mults, MAT_MultConstrained, MAT_MultAdd, MAT_MultTranspose;
PetscLogEvent MAT_MultTransposeConstrained, MAT_MultTransposeAdd, MAT_Solve, MAT_Solves, MAT_SolveAdd, MAT_SolveTranspose, MAT_MatSolve;
PetscLogEvent MAT_SolveTransposeAdd, MAT_SOR, MAT_ForwardSolve, MAT_BackwardSolve, MAT_LUFactor, MAT_LUFactorSymbolic;
PetscLogEvent MAT_LUFactorNumeric, MAT_CholeskyFactor, MAT_CholeskyFactorSymbolic, MAT_CholeskyFactorNumeric, MAT_ILUFactor;
PetscLogEvent MAT_ILUFactorSymbolic, MAT_ICCFactorSymbolic, MAT_Copy, MAT_Convert, MAT_Scale, MAT_AssemblyBegin;
PetscLogEvent MAT_AssemblyEnd, MAT_SetValues, MAT_GetValues, MAT_GetRow, MAT_GetRowIJ, MAT_CreateSubMats, MAT_GetOrdering, MAT_RedundantMat, MAT_GetSeqNonzeroStructure;
PetscLogEvent MAT_IncreaseOverlap, MAT_Partitioning, MAT_Coarsen, MAT_ZeroEntries, MAT_Load, MAT_View, MAT_AXPY, MAT_FDColoringCreate;
PetscLogEvent MAT_FDColoringSetUp, MAT_FDColoringApply,MAT_Transpose,MAT_FDColoringFunction, MAT_CreateSubMat;
PetscLogEvent MAT_TransposeColoringCreate;
PetscLogEvent MAT_MatMult, MAT_MatMultSymbolic, MAT_MatMultNumeric;
PetscLogEvent MAT_PtAP, MAT_PtAPSymbolic, MAT_PtAPNumeric,MAT_RARt, MAT_RARtSymbolic, MAT_RARtNumeric;
PetscLogEvent MAT_MatTransposeMult, MAT_MatTransposeMultSymbolic, MAT_MatTransposeMultNumeric;
PetscLogEvent MAT_TransposeMatMult, MAT_TransposeMatMultSymbolic, MAT_TransposeMatMultNumeric;
PetscLogEvent MAT_MatMatMult, MAT_MatMatMultSymbolic, MAT_MatMatMultNumeric;
PetscLogEvent MAT_MultHermitianTranspose,MAT_MultHermitianTransposeAdd;
PetscLogEvent MAT_Getsymtranspose, MAT_Getsymtransreduced, MAT_Transpose_SeqAIJ, MAT_GetBrowsOfAcols;
PetscLogEvent MAT_GetBrowsOfAocols, MAT_Getlocalmat, MAT_Getlocalmatcondensed, MAT_Seqstompi, MAT_Seqstompinum, MAT_Seqstompisym;
PetscLogEvent MAT_Applypapt, MAT_Applypapt_numeric, MAT_Applypapt_symbolic, MAT_GetSequentialNonzeroStructure;
PetscLogEvent MAT_GetMultiProcBlock;
PetscLogEvent MAT_CUSPCopyToGPU, MAT_CUSPARSECopyToGPU, MAT_SetValuesBatch, MAT_SetValuesBatchI, MAT_SetValuesBatchII, MAT_SetValuesBatchIII, MAT_SetValuesBatchIV;
PetscLogEvent MAT_ViennaCLCopyToGPU;
PetscLogEvent MAT_Merge,MAT_Residual,MAT_SetRandom;
PetscLogEvent MATCOLORING_Apply,MATCOLORING_Comm,MATCOLORING_Local,MATCOLORING_ISCreate,MATCOLORING_SetUp,MATCOLORING_Weights;

const char *const MatFactorTypes[] = {"NONE","LU","CHOLESKY","ILU","ICC","ILUDT","MatFactorType","MAT_FACTOR_",0};

/*@
   MatSetRandom - Sets all components of a matrix to random numbers. For sparse matrices that have been preallocated it randomly selects appropriate locations

   Logically Collective on Mat

   Input Parameters:
+  x  - the matrix
-  rctx - the random number context, formed by PetscRandomCreate(), or NULL and
          it will create one internally.

   Output Parameter:
.  x  - the matrix

   Example of Usage:
.vb
     PetscRandomCreate(PETSC_COMM_WORLD,&rctx);
     MatSetRandom(x,rctx);
     PetscRandomDestroy(rctx);
.ve

   Level: intermediate

   Concepts: matrix^setting to random
   Concepts: random^matrix

.seealso: MatZeroEntries(), MatSetValues(), PetscRandomCreate(), PetscRandomDestroy()
@*/
PetscErrorCode MatSetRandom(Mat x,PetscRandom rctx)
{
  PetscErrorCode ierr;
  PetscRandom    randObj = NULL;

  PetscFunctionBegin;
  PetscValidHeaderSpecific(x,MAT_CLASSID,1);
  if (rctx) PetscValidHeaderSpecific(rctx,PETSC_RANDOM_CLASSID,2);
  PetscValidType(x,1);

  if (!rctx) {
    MPI_Comm comm;
    ierr = PetscObjectGetComm((PetscObject)x,&comm);CHKERRQ(ierr);
    ierr = PetscRandomCreate(comm,&randObj);CHKERRQ(ierr);
    ierr = PetscRandomSetFromOptions(randObj);CHKERRQ(ierr);
    rctx = randObj;
  }

  ierr = PetscLogEventBegin(MAT_SetRandom,x,rctx,0,0);CHKERRQ(ierr);
  ierr = (*x->ops->setrandom)(x,rctx);CHKERRQ(ierr);
  ierr = PetscLogEventEnd(MAT_SetRandom,x,rctx,0,0);CHKERRQ(ierr);

  x->assembled = PETSC_TRUE;
  ierr         = PetscRandomDestroy(&randObj);CHKERRQ(ierr);
  PetscFunctionReturn(0);
}

/*@
   MatFactorGetErrorZeroPivot - returns the pivot value that was determined to be zero and the row it occurred in

   Logically Collective on Mat

   Input Parameters:
.  mat - the factored matrix

   Output Parameter:
+  pivot - the pivot value computed
-  row - the row that the zero pivot occurred. Note that this row must be interpreted carefully due to row reorderings and which processes
         the share the matrix

   Level: advanced

   Notes: This routine does not work for factorizations done with external packages.
   This routine should only be called if MatGetFactorError() returns a value of MAT_FACTOR_NUMERIC_ZEROPIVOT

   This can be called on non-factored matrices that come from, for example, matrices used in SOR.

.seealso: MatZeroEntries(), MatFactor(), MatGetFactor(), MatFactorSymbolic(), MatFactorClearError(), MatFactorGetErrorZeroPivot()
@*/
PetscErrorCode MatFactorGetErrorZeroPivot(Mat mat,PetscReal *pivot,PetscInt *row)
{
  PetscFunctionBegin;
  PetscValidHeaderSpecific(mat,MAT_CLASSID,1);
  *pivot = mat->factorerror_zeropivot_value;
  *row   = mat->factorerror_zeropivot_row;
  PetscFunctionReturn(0);
}

/*@
   MatFactorGetError - gets the error code from a factorization

   Logically Collective on Mat

   Input Parameters:
.  mat - the factored matrix

   Output Parameter:
.  err  - the error code

   Level: advanced

   Notes:    This can be called on non-factored matrices that come from, for example, matrices used in SOR.

.seealso: MatZeroEntries(), MatFactor(), MatGetFactor(), MatFactorSymbolic(), MatFactorClearError(), MatFactorGetErrorZeroPivot()
@*/
PetscErrorCode MatFactorGetError(Mat mat,MatFactorError *err)
{
  PetscFunctionBegin;
  PetscValidHeaderSpecific(mat,MAT_CLASSID,1);
  *err = mat->factorerrortype;
  PetscFunctionReturn(0);
}

/*@
   MatFactorClearError - clears the error code in a factorization

   Logically Collective on Mat

   Input Parameter:
.  mat - the factored matrix

   Level: developer

   Notes: This can be called on non-factored matrices that come from, for example, matrices used in SOR.

.seealso: MatZeroEntries(), MatFactor(), MatGetFactor(), MatFactorSymbolic(), MatFactorGetError(), MatFactorGetErrorZeroPivot()
@*/
PetscErrorCode MatFactorClearError(Mat mat)
{
  PetscFunctionBegin;
  PetscValidHeaderSpecific(mat,MAT_CLASSID,1);
  mat->factorerrortype             = MAT_FACTOR_NOERROR;
  mat->factorerror_zeropivot_value = 0.0;
  mat->factorerror_zeropivot_row   = 0;
  PetscFunctionReturn(0);
}

static PetscErrorCode MatFindNonzeroRows_Basic(Mat mat,IS *keptrows)
{
  PetscErrorCode    ierr;
  Vec               r,l;
  const PetscScalar *al;
  PetscInt          i,nz,gnz,N,n;

  PetscFunctionBegin;
  ierr = MatGetSize(mat,&N,NULL);CHKERRQ(ierr);
  ierr = MatGetLocalSize(mat,&n,NULL);CHKERRQ(ierr);
  ierr = MatCreateVecs(mat,&r,&l);CHKERRQ(ierr);
  ierr = VecSet(l,0.0);CHKERRQ(ierr);
  ierr = VecSetRandom(r,NULL);CHKERRQ(ierr);
  ierr = MatMult(mat,r,l);CHKERRQ(ierr);
  ierr = VecGetArrayRead(l,&al);CHKERRQ(ierr);
  for (i=0,nz=0;i<n;i++) if (al[i] != 0.0) nz++;
  ierr = MPIU_Allreduce(&nz,&gnz,1,MPIU_INT,MPI_SUM,PetscObjectComm((PetscObject)mat));CHKERRQ(ierr);
  if (gnz != N) {
    PetscInt *nzr;
    ierr = PetscMalloc1(nz,&nzr);CHKERRQ(ierr);
    if (nz) { for (i=0,nz=0;i<n;i++) if (al[i] != 0.0) nzr[nz++] = i; }
    ierr = ISCreateGeneral(PetscObjectComm((PetscObject)mat),nz,nzr,PETSC_OWN_POINTER,keptrows);CHKERRQ(ierr);
  } else *keptrows = NULL;
  ierr = VecRestoreArrayRead(l,&al);CHKERRQ(ierr);
  ierr = VecDestroy(&l);CHKERRQ(ierr);
  ierr = VecDestroy(&r);CHKERRQ(ierr);
  PetscFunctionReturn(0);
}

/*@
      MatFindNonzeroRows - Locate all rows that are not completely zero in the matrix

  Input Parameter:
.    A  - the matrix

  Output Parameter:
.    keptrows - the rows that are not completely zero

  Notes: keptrows is set to NULL if all rows are nonzero.

  Level: intermediate

 @*/
PetscErrorCode MatFindNonzeroRows(Mat mat,IS *keptrows)
{
  PetscErrorCode ierr;

  PetscFunctionBegin;
  PetscValidHeaderSpecific(mat,MAT_CLASSID,1);
  PetscValidType(mat,1);
  PetscValidPointer(keptrows,2);
  if (!mat->assembled) SETERRQ(PetscObjectComm((PetscObject)mat),PETSC_ERR_ARG_WRONGSTATE,"Not for unassembled matrix");
  if (mat->factortype) SETERRQ(PetscObjectComm((PetscObject)mat),PETSC_ERR_ARG_WRONGSTATE,"Not for factored matrix");
  if (!mat->ops->findnonzerorows) {
    ierr = MatFindNonzeroRows_Basic(mat,keptrows);CHKERRQ(ierr);
  } else {
    ierr = (*mat->ops->findnonzerorows)(mat,keptrows);CHKERRQ(ierr);
  }
  PetscFunctionReturn(0);
}

/*@
      MatFindZeroRows - Locate all rows that are completely zero in the matrix

  Input Parameter:
.    A  - the matrix

  Output Parameter:
.    zerorows - the rows that are completely zero

  Notes: zerorows is set to NULL if no rows are zero.

  Level: intermediate

 @*/
PetscErrorCode MatFindZeroRows(Mat mat,IS *zerorows)
{
  PetscErrorCode ierr;
  IS keptrows;
  PetscInt m, n;

  PetscValidHeaderSpecific(mat,MAT_CLASSID,1);
  PetscValidType(mat,1);

  ierr = MatFindNonzeroRows(mat, &keptrows);CHKERRQ(ierr);
  /* MatFindNonzeroRows sets keptrows to NULL if there are no zero rows.
     In keeping with this convention, we set zerorows to NULL if there are no zero
     rows. */
  if (keptrows == NULL) {
    *zerorows = NULL;
  } else {
    ierr = MatGetOwnershipRange(mat,&m,&n);CHKERRQ(ierr);
    ierr = ISComplement(keptrows,m,n,zerorows);CHKERRQ(ierr);
    ierr = ISDestroy(&keptrows);CHKERRQ(ierr);
  }
  PetscFunctionReturn(0);
}

/*@
   MatGetDiagonalBlock - Returns the part of the matrix associated with the on-process coupling

   Not Collective

   Input Parameters:
.   A - the matrix

   Output Parameters:
.   a - the diagonal part (which is a SEQUENTIAL matrix)

   Notes: see the manual page for MatCreateAIJ() for more information on the "diagonal part" of the matrix.
          Use caution, as the reference count on the returned matrix is not incremented and it is used as
	  part of the containing MPI Mat's normal operation.

   Level: advanced

@*/
PetscErrorCode MatGetDiagonalBlock(Mat A,Mat *a)
{
  PetscErrorCode ierr;

  PetscFunctionBegin;
  PetscValidHeaderSpecific(A,MAT_CLASSID,1);
  PetscValidType(A,1);
  PetscValidPointer(a,3);
  if (A->factortype) SETERRQ(PetscObjectComm((PetscObject)A),PETSC_ERR_ARG_WRONGSTATE,"Not for factored matrix");
  if (!A->ops->getdiagonalblock) {
    PetscMPIInt size;
    ierr = MPI_Comm_size(PetscObjectComm((PetscObject)A),&size);CHKERRQ(ierr);
    if (size == 1) {
      *a = A;
      PetscFunctionReturn(0);
    } else SETERRQ(PetscObjectComm((PetscObject)A),PETSC_ERR_SUP,"Not coded for this matrix type");
  }
  ierr = (*A->ops->getdiagonalblock)(A,a);CHKERRQ(ierr);
  PetscFunctionReturn(0);
}

/*@
   MatGetTrace - Gets the trace of a matrix. The sum of the diagonal entries.

   Collective on Mat

   Input Parameters:
.  mat - the matrix

   Output Parameter:
.   trace - the sum of the diagonal entries

   Level: advanced

@*/
PetscErrorCode MatGetTrace(Mat mat,PetscScalar *trace)
{
  PetscErrorCode ierr;
  Vec            diag;

  PetscFunctionBegin;
  ierr = MatCreateVecs(mat,&diag,NULL);CHKERRQ(ierr);
  ierr = MatGetDiagonal(mat,diag);CHKERRQ(ierr);
  ierr = VecSum(diag,trace);CHKERRQ(ierr);
  ierr = VecDestroy(&diag);CHKERRQ(ierr);
  PetscFunctionReturn(0);
}

/*@
   MatRealPart - Zeros out the imaginary part of the matrix

   Logically Collective on Mat

   Input Parameters:
.  mat - the matrix

   Level: advanced


.seealso: MatImaginaryPart()
@*/
PetscErrorCode MatRealPart(Mat mat)
{
  PetscErrorCode ierr;

  PetscFunctionBegin;
  PetscValidHeaderSpecific(mat,MAT_CLASSID,1);
  PetscValidType(mat,1);
  if (!mat->assembled) SETERRQ(PetscObjectComm((PetscObject)mat),PETSC_ERR_ARG_WRONGSTATE,"Not for unassembled matrix");
  if (mat->factortype) SETERRQ(PetscObjectComm((PetscObject)mat),PETSC_ERR_ARG_WRONGSTATE,"Not for factored matrix");
  if (!mat->ops->realpart) SETERRQ1(PetscObjectComm((PetscObject)mat),PETSC_ERR_SUP,"Mat type %s",((PetscObject)mat)->type_name);
  MatCheckPreallocated(mat,1);
  ierr = (*mat->ops->realpart)(mat);CHKERRQ(ierr);
#if defined(PETSC_HAVE_CUSP)
  if (mat->valid_GPU_matrix != PETSC_CUSP_UNALLOCATED) {
    mat->valid_GPU_matrix = PETSC_CUSP_CPU;
  }
#elif defined(PETSC_HAVE_VIENNACL)
  if (mat->valid_GPU_matrix != PETSC_VIENNACL_UNALLOCATED) {
    mat->valid_GPU_matrix = PETSC_VIENNACL_CPU;
  }
#elif defined(PETSC_HAVE_VECCUDA)
  if (mat->valid_GPU_matrix != PETSC_CUDA_UNALLOCATED) {
    mat->valid_GPU_matrix = PETSC_CUDA_CPU;
  }
#endif
  PetscFunctionReturn(0);
}

/*@C
   MatGetGhosts - Get the global index of all ghost nodes defined by the sparse matrix

   Collective on Mat

   Input Parameter:
.  mat - the matrix

   Output Parameters:
+   nghosts - number of ghosts (note for BAIJ matrices there is one ghost for each block)
-   ghosts - the global indices of the ghost points

   Notes: the nghosts and ghosts are suitable to pass into VecCreateGhost()

   Level: advanced

@*/
PetscErrorCode MatGetGhosts(Mat mat,PetscInt *nghosts,const PetscInt *ghosts[])
{
  PetscErrorCode ierr;

  PetscFunctionBegin;
  PetscValidHeaderSpecific(mat,MAT_CLASSID,1);
  PetscValidType(mat,1);
  if (!mat->assembled) SETERRQ(PetscObjectComm((PetscObject)mat),PETSC_ERR_ARG_WRONGSTATE,"Not for unassembled matrix");
  if (mat->factortype) SETERRQ(PetscObjectComm((PetscObject)mat),PETSC_ERR_ARG_WRONGSTATE,"Not for factored matrix");
  if (!mat->ops->getghosts) {
    if (nghosts) *nghosts = 0;
    if (ghosts) *ghosts = 0;
  } else {
    ierr = (*mat->ops->getghosts)(mat,nghosts,ghosts);CHKERRQ(ierr);
  }
  PetscFunctionReturn(0);
}


/*@
   MatImaginaryPart - Moves the imaginary part of the matrix to the real part and zeros the imaginary part

   Logically Collective on Mat

   Input Parameters:
.  mat - the matrix

   Level: advanced


.seealso: MatRealPart()
@*/
PetscErrorCode MatImaginaryPart(Mat mat)
{
  PetscErrorCode ierr;

  PetscFunctionBegin;
  PetscValidHeaderSpecific(mat,MAT_CLASSID,1);
  PetscValidType(mat,1);
  if (!mat->assembled) SETERRQ(PetscObjectComm((PetscObject)mat),PETSC_ERR_ARG_WRONGSTATE,"Not for unassembled matrix");
  if (mat->factortype) SETERRQ(PetscObjectComm((PetscObject)mat),PETSC_ERR_ARG_WRONGSTATE,"Not for factored matrix");
  if (!mat->ops->imaginarypart) SETERRQ1(PetscObjectComm((PetscObject)mat),PETSC_ERR_SUP,"Mat type %s",((PetscObject)mat)->type_name);
  MatCheckPreallocated(mat,1);
  ierr = (*mat->ops->imaginarypart)(mat);CHKERRQ(ierr);
#if defined(PETSC_HAVE_CUSP)
  if (mat->valid_GPU_matrix != PETSC_CUSP_UNALLOCATED) {
    mat->valid_GPU_matrix = PETSC_CUSP_CPU;
  }
#elif defined(PETSC_HAVE_VIENNACL)
  if (mat->valid_GPU_matrix != PETSC_VIENNACL_UNALLOCATED) {
    mat->valid_GPU_matrix = PETSC_VIENNACL_CPU;
  }
#elif defined(PETSC_HAVE_VECCUDA)
  if (mat->valid_GPU_matrix != PETSC_CUDA_UNALLOCATED) {
    mat->valid_GPU_matrix = PETSC_CUDA_CPU;
  }
#endif
  PetscFunctionReturn(0);
}

/*@
   MatMissingDiagonal - Determine if sparse matrix is missing a diagonal entry (or block entry for BAIJ matrices)

   Not Collective

   Input Parameter:
.  mat - the matrix

   Output Parameters:
+  missing - is any diagonal missing
-  dd - first diagonal entry that is missing (optional) on this process

   Level: advanced


.seealso: MatRealPart()
@*/
PetscErrorCode MatMissingDiagonal(Mat mat,PetscBool *missing,PetscInt *dd)
{
  PetscErrorCode ierr;

  PetscFunctionBegin;
  PetscValidHeaderSpecific(mat,MAT_CLASSID,1);
  PetscValidType(mat,1);
  if (!mat->assembled) SETERRQ(PetscObjectComm((PetscObject)mat),PETSC_ERR_ARG_WRONGSTATE,"Not for unassembled matrix");
  if (mat->factortype) SETERRQ(PetscObjectComm((PetscObject)mat),PETSC_ERR_ARG_WRONGSTATE,"Not for factored matrix");
  if (!mat->ops->missingdiagonal) SETERRQ1(PetscObjectComm((PetscObject)mat),PETSC_ERR_SUP,"Mat type %s",((PetscObject)mat)->type_name);
  ierr = (*mat->ops->missingdiagonal)(mat,missing,dd);CHKERRQ(ierr);
  PetscFunctionReturn(0);
}

/*@C
   MatGetRow - Gets a row of a matrix.  You MUST call MatRestoreRow()
   for each row that you get to ensure that your application does
   not bleed memory.

   Not Collective

   Input Parameters:
+  mat - the matrix
-  row - the row to get

   Output Parameters:
+  ncols -  if not NULL, the number of nonzeros in the row
.  cols - if not NULL, the column numbers
-  vals - if not NULL, the values

   Notes:
   This routine is provided for people who need to have direct access
   to the structure of a matrix.  We hope that we provide enough
   high-level matrix routines that few users will need it.

   MatGetRow() always returns 0-based column indices, regardless of
   whether the internal representation is 0-based (default) or 1-based.

   For better efficiency, set cols and/or vals to NULL if you do
   not wish to extract these quantities.

   The user can only examine the values extracted with MatGetRow();
   the values cannot be altered.  To change the matrix entries, one
   must use MatSetValues().

   You can only have one call to MatGetRow() outstanding for a particular
   matrix at a time, per processor. MatGetRow() can only obtain rows
   associated with the given processor, it cannot get rows from the
   other processors; for that we suggest using MatCreateSubMatrices(), then
   MatGetRow() on the submatrix. The row index passed to MatGetRows()
   is in the global number of rows.

   Fortran Notes:
   The calling sequence from Fortran is
.vb
   MatGetRow(matrix,row,ncols,cols,values,ierr)
         Mat     matrix (input)
         integer row    (input)
         integer ncols  (output)
         integer cols(maxcols) (output)
         double precision (or double complex) values(maxcols) output
.ve
   where maxcols >= maximum nonzeros in any row of the matrix.


   Caution:
   Do not try to change the contents of the output arrays (cols and vals).
   In some cases, this may corrupt the matrix.

   Level: advanced

   Concepts: matrices^row access

.seealso: MatRestoreRow(), MatSetValues(), MatGetValues(), MatCreateSubMatrices(), MatGetDiagonal()
@*/
PetscErrorCode MatGetRow(Mat mat,PetscInt row,PetscInt *ncols,const PetscInt *cols[],const PetscScalar *vals[])
{
  PetscErrorCode ierr;
  PetscInt       incols;

  PetscFunctionBegin;
  PetscValidHeaderSpecific(mat,MAT_CLASSID,1);
  PetscValidType(mat,1);
  if (!mat->assembled) SETERRQ(PETSC_COMM_SELF,PETSC_ERR_ARG_WRONGSTATE,"Not for unassembled matrix");
  if (mat->factortype) SETERRQ(PETSC_COMM_SELF,PETSC_ERR_ARG_WRONGSTATE,"Not for factored matrix");
  if (!mat->ops->getrow) SETERRQ1(PETSC_COMM_SELF,PETSC_ERR_SUP,"Mat type %s",((PetscObject)mat)->type_name);
  MatCheckPreallocated(mat,1);
  ierr = PetscLogEventBegin(MAT_GetRow,mat,0,0,0);CHKERRQ(ierr);
  ierr = (*mat->ops->getrow)(mat,row,&incols,(PetscInt**)cols,(PetscScalar**)vals);CHKERRQ(ierr);
  if (ncols) *ncols = incols;
  ierr = PetscLogEventEnd(MAT_GetRow,mat,0,0,0);CHKERRQ(ierr);
  PetscFunctionReturn(0);
}

/*@
   MatConjugate - replaces the matrix values with their complex conjugates

   Logically Collective on Mat

   Input Parameters:
.  mat - the matrix

   Level: advanced

.seealso:  VecConjugate()
@*/
PetscErrorCode MatConjugate(Mat mat)
{
#if defined(PETSC_USE_COMPLEX)
  PetscErrorCode ierr;

  PetscFunctionBegin;
  PetscValidHeaderSpecific(mat,MAT_CLASSID,1);
  if (!mat->assembled) SETERRQ(PetscObjectComm((PetscObject)mat),PETSC_ERR_ARG_WRONGSTATE,"Not for unassembled matrix");
  if (!mat->ops->conjugate) SETERRQ(PetscObjectComm((PetscObject)mat),PETSC_ERR_SUP,"Not provided for this matrix format, send email to petsc-maint@mcs.anl.gov");
  ierr = (*mat->ops->conjugate)(mat);CHKERRQ(ierr);
#if defined(PETSC_HAVE_CUSP)
  if (mat->valid_GPU_matrix != PETSC_CUSP_UNALLOCATED) {
    mat->valid_GPU_matrix = PETSC_CUSP_CPU;
  }
#elif defined(PETSC_HAVE_VIENNACL)
  if (mat->valid_GPU_matrix != PETSC_VIENNACL_UNALLOCATED) {
    mat->valid_GPU_matrix = PETSC_VIENNACL_CPU;
  }
#elif defined(PETSC_HAVE_VECCUDA)
  if (mat->valid_GPU_matrix != PETSC_CUDA_UNALLOCATED) {
    mat->valid_GPU_matrix = PETSC_CUDA_CPU;
  }
#endif
  PetscFunctionReturn(0);
#else
  return 0;
#endif
}

/*@C
   MatRestoreRow - Frees any temporary space allocated by MatGetRow().

   Not Collective

   Input Parameters:
+  mat - the matrix
.  row - the row to get
.  ncols, cols - the number of nonzeros and their columns
-  vals - if nonzero the column values

   Notes:
   This routine should be called after you have finished examining the entries.

   This routine zeros out ncols, cols, and vals. This is to prevent accidental
   us of the array after it has been restored. If you pass NULL, it will
   not zero the pointers.  Use of cols or vals after MatRestoreRow is invalid.

   Fortran Notes:
   The calling sequence from Fortran is
.vb
   MatRestoreRow(matrix,row,ncols,cols,values,ierr)
      Mat     matrix (input)
      integer row    (input)
      integer ncols  (output)
      integer cols(maxcols) (output)
      double precision (or double complex) values(maxcols) output
.ve
   Where maxcols >= maximum nonzeros in any row of the matrix.

   In Fortran MatRestoreRow() MUST be called after MatGetRow()
   before another call to MatGetRow() can be made.

   Level: advanced

.seealso:  MatGetRow()
@*/
PetscErrorCode MatRestoreRow(Mat mat,PetscInt row,PetscInt *ncols,const PetscInt *cols[],const PetscScalar *vals[])
{
  PetscErrorCode ierr;

  PetscFunctionBegin;
  PetscValidHeaderSpecific(mat,MAT_CLASSID,1);
  if (ncols) PetscValidIntPointer(ncols,3);
  if (!mat->assembled) SETERRQ(PETSC_COMM_SELF,PETSC_ERR_ARG_WRONGSTATE,"Not for unassembled matrix");
  if (!mat->ops->restorerow) PetscFunctionReturn(0);
  ierr = (*mat->ops->restorerow)(mat,row,ncols,(PetscInt **)cols,(PetscScalar **)vals);CHKERRQ(ierr);
  if (ncols) *ncols = 0;
  if (cols)  *cols = NULL;
  if (vals)  *vals = NULL;
  PetscFunctionReturn(0);
}

/*@
   MatGetRowUpperTriangular - Sets a flag to enable calls to MatGetRow() for matrix in MATSBAIJ format.
   You should call MatRestoreRowUpperTriangular() after calling MatGetRow/MatRestoreRow() to disable the flag.

   Not Collective

   Input Parameters:
+  mat - the matrix

   Notes:
   The flag is to ensure that users are aware of MatGetRow() only provides the upper trianglular part of the row for the matrices in MATSBAIJ format.

   Level: advanced

   Concepts: matrices^row access

.seealso: MatRestoreRowRowUpperTriangular()
@*/
PetscErrorCode MatGetRowUpperTriangular(Mat mat)
{
  PetscErrorCode ierr;

  PetscFunctionBegin;
  PetscValidHeaderSpecific(mat,MAT_CLASSID,1);
  PetscValidType(mat,1);
  if (!mat->assembled) SETERRQ(PETSC_COMM_SELF,PETSC_ERR_ARG_WRONGSTATE,"Not for unassembled matrix");
  if (mat->factortype) SETERRQ(PETSC_COMM_SELF,PETSC_ERR_ARG_WRONGSTATE,"Not for factored matrix");
  if (!mat->ops->getrowuppertriangular) SETERRQ1(PETSC_COMM_SELF,PETSC_ERR_SUP,"Mat type %s",((PetscObject)mat)->type_name);
  MatCheckPreallocated(mat,1);
  ierr = (*mat->ops->getrowuppertriangular)(mat);CHKERRQ(ierr);
  PetscFunctionReturn(0);
}

/*@
   MatRestoreRowUpperTriangular - Disable calls to MatGetRow() for matrix in MATSBAIJ format.

   Not Collective

   Input Parameters:
+  mat - the matrix

   Notes:
   This routine should be called after you have finished MatGetRow/MatRestoreRow().


   Level: advanced

.seealso:  MatGetRowUpperTriangular()
@*/
PetscErrorCode MatRestoreRowUpperTriangular(Mat mat)
{
  PetscErrorCode ierr;

  PetscFunctionBegin;
  PetscValidHeaderSpecific(mat,MAT_CLASSID,1);
  if (!mat->assembled) SETERRQ(PETSC_COMM_SELF,PETSC_ERR_ARG_WRONGSTATE,"Not for unassembled matrix");
  if (!mat->ops->restorerowuppertriangular) PetscFunctionReturn(0);
  ierr = (*mat->ops->restorerowuppertriangular)(mat);CHKERRQ(ierr);
  PetscFunctionReturn(0);
}

/*@C
   MatSetOptionsPrefix - Sets the prefix used for searching for all
   Mat options in the database.

   Logically Collective on Mat

   Input Parameter:
+  A - the Mat context
-  prefix - the prefix to prepend to all option names

   Notes:
   A hyphen (-) must NOT be given at the beginning of the prefix name.
   The first character of all runtime options is AUTOMATICALLY the hyphen.

   Level: advanced

.keywords: Mat, set, options, prefix, database

.seealso: MatSetFromOptions()
@*/
PetscErrorCode MatSetOptionsPrefix(Mat A,const char prefix[])
{
  PetscErrorCode ierr;

  PetscFunctionBegin;
  PetscValidHeaderSpecific(A,MAT_CLASSID,1);
  ierr = PetscObjectSetOptionsPrefix((PetscObject)A,prefix);CHKERRQ(ierr);
  PetscFunctionReturn(0);
}

/*@C
   MatAppendOptionsPrefix - Appends to the prefix used for searching for all
   Mat options in the database.

   Logically Collective on Mat

   Input Parameters:
+  A - the Mat context
-  prefix - the prefix to prepend to all option names

   Notes:
   A hyphen (-) must NOT be given at the beginning of the prefix name.
   The first character of all runtime options is AUTOMATICALLY the hyphen.

   Level: advanced

.keywords: Mat, append, options, prefix, database

.seealso: MatGetOptionsPrefix()
@*/
PetscErrorCode MatAppendOptionsPrefix(Mat A,const char prefix[])
{
  PetscErrorCode ierr;

  PetscFunctionBegin;
  PetscValidHeaderSpecific(A,MAT_CLASSID,1);
  ierr = PetscObjectAppendOptionsPrefix((PetscObject)A,prefix);CHKERRQ(ierr);
  PetscFunctionReturn(0);
}

/*@C
   MatGetOptionsPrefix - Sets the prefix used for searching for all
   Mat options in the database.

   Not Collective

   Input Parameter:
.  A - the Mat context

   Output Parameter:
.  prefix - pointer to the prefix string used

   Notes: On the fortran side, the user should pass in a string 'prefix' of
   sufficient length to hold the prefix.

   Level: advanced

.keywords: Mat, get, options, prefix, database

.seealso: MatAppendOptionsPrefix()
@*/
PetscErrorCode MatGetOptionsPrefix(Mat A,const char *prefix[])
{
  PetscErrorCode ierr;

  PetscFunctionBegin;
  PetscValidHeaderSpecific(A,MAT_CLASSID,1);
  ierr = PetscObjectGetOptionsPrefix((PetscObject)A,prefix);CHKERRQ(ierr);
  PetscFunctionReturn(0);
}

/*@
   MatResetPreallocation - Reset mat to use the original nonzero pattern provided by users.

   Collective on Mat

   Input Parameters:
.  A - the Mat context

   Notes:
   The allocated memory will be shrunk after calling MatAssembly with MAT_FINAL_ASSEMBLY. Users can reset the preallocation to access the original memory.
   Currently support MPIAIJ and SEQAIJ.

   Level: beginner

.keywords: Mat, ResetPreallocation

.seealso: MatSeqAIJSetPreallocation(), MatMPIAIJSetPreallocation(), MatXAIJSetPreallocation()
@*/
PetscErrorCode MatResetPreallocation(Mat A)
{
  PetscErrorCode ierr;

  PetscFunctionBegin;
  PetscValidHeaderSpecific(A,MAT_CLASSID,1);
  PetscValidType(A,1);
  ierr = PetscUseMethod(A,"MatResetPreallocation_C",(Mat),(A));CHKERRQ(ierr);
  PetscFunctionReturn(0);
}


/*@
   MatSetUp - Sets up the internal matrix data structures for the later use.

   Collective on Mat

   Input Parameters:
.  A - the Mat context

   Notes:
   If the user has not set preallocation for this matrix then a default preallocation that is likely to be inefficient is used.

   If a suitable preallocation routine is used, this function does not need to be called.

   See the Performance chapter of the PETSc users manual for how to preallocate matrices

   Level: beginner

.keywords: Mat, setup

.seealso: MatCreate(), MatDestroy()
@*/
PetscErrorCode MatSetUp(Mat A)
{
  PetscMPIInt    size;
  PetscErrorCode ierr;

  PetscFunctionBegin;
  PetscValidHeaderSpecific(A,MAT_CLASSID,1);
  if (!((PetscObject)A)->type_name) {
    ierr = MPI_Comm_size(PetscObjectComm((PetscObject)A), &size);CHKERRQ(ierr);
    if (size == 1) {
      ierr = MatSetType(A, MATSEQAIJ);CHKERRQ(ierr);
    } else {
      ierr = MatSetType(A, MATMPIAIJ);CHKERRQ(ierr);
    }
  }
  if (!A->preallocated && A->ops->setup) {
    ierr = PetscInfo(A,"Warning not preallocating matrix storage\n");CHKERRQ(ierr);
    ierr = (*A->ops->setup)(A);CHKERRQ(ierr);
  }
  ierr = PetscLayoutSetUp(A->rmap);CHKERRQ(ierr);
  ierr = PetscLayoutSetUp(A->cmap);CHKERRQ(ierr);
  A->preallocated = PETSC_TRUE;
  PetscFunctionReturn(0);
}

#if defined(PETSC_HAVE_SAWS)
#include <petscviewersaws.h>
#endif
/*@C
   MatView - Visualizes a matrix object.

   Collective on Mat

   Input Parameters:
+  mat - the matrix
-  viewer - visualization context

  Notes:
  The available visualization contexts include
+    PETSC_VIEWER_STDOUT_SELF - for sequential matrices
.    PETSC_VIEWER_STDOUT_WORLD - for parallel matrices created on PETSC_COMM_WORLD
.    PETSC_VIEWER_STDOUT_(comm) - for matrices created on MPI communicator comm
-     PETSC_VIEWER_DRAW_WORLD - graphical display of nonzero structure

   The user can open alternative visualization contexts with
+    PetscViewerASCIIOpen() - Outputs matrix to a specified file
.    PetscViewerBinaryOpen() - Outputs matrix in binary to a
         specified file; corresponding input uses MatLoad()
.    PetscViewerDrawOpen() - Outputs nonzero matrix structure to
         an X window display
-    PetscViewerSocketOpen() - Outputs matrix to Socket viewer.
         Currently only the sequential dense and AIJ
         matrix types support the Socket viewer.

   The user can call PetscViewerPushFormat() to specify the output
   format of ASCII printed objects (when using PETSC_VIEWER_STDOUT_SELF,
   PETSC_VIEWER_STDOUT_WORLD and PetscViewerASCIIOpen).  Available formats include
+    PETSC_VIEWER_DEFAULT - default, prints matrix contents
.    PETSC_VIEWER_ASCII_MATLAB - prints matrix contents in Matlab format
.    PETSC_VIEWER_ASCII_DENSE - prints entire matrix including zeros
.    PETSC_VIEWER_ASCII_COMMON - prints matrix contents, using a sparse
         format common among all matrix types
.    PETSC_VIEWER_ASCII_IMPL - prints matrix contents, using an implementation-specific
         format (which is in many cases the same as the default)
.    PETSC_VIEWER_ASCII_INFO - prints basic information about the matrix
         size and structure (not the matrix entries)
.    PETSC_VIEWER_ASCII_INFO_DETAIL - prints more detailed information about
         the matrix structure

   Options Database Keys:
+  -mat_view ::ascii_info - Prints info on matrix at conclusion of MatAssemblyEnd()
.  -mat_view ::ascii_info_detail - Prints more detailed info
.  -mat_view - Prints matrix in ASCII format
.  -mat_view ::ascii_matlab - Prints matrix in Matlab format
.  -mat_view draw - PetscDraws nonzero structure of matrix, using MatView() and PetscDrawOpenX().
.  -display <name> - Sets display name (default is host)
.  -draw_pause <sec> - Sets number of seconds to pause after display
.  -mat_view socket - Sends matrix to socket, can be accessed from Matlab (see Users-Manual: ch_matlab for details)
.  -viewer_socket_machine <machine> -
.  -viewer_socket_port <port> -
.  -mat_view binary - save matrix to file in binary format
-  -viewer_binary_filename <name> -
   Level: beginner

   Notes: see the manual page for MatLoad() for the exact format of the binary file when the binary
      viewer is used.

      See share/petsc/matlab/PetscBinaryRead.m for a Matlab code that can read in the binary file when the binary
      viewer is used.

      One can use '-mat_view draw -draw_pause -1' to pause the graphical display of matrix nonzero structure.
      And then use the following mouse functions:
          left mouse: zoom in
          middle mouse: zoom out
          right mouse: continue with the simulation

   Concepts: matrices^viewing
   Concepts: matrices^plotting
   Concepts: matrices^printing

.seealso: PetscViewerPushFormat(), PetscViewerASCIIOpen(), PetscViewerDrawOpen(),
          PetscViewerSocketOpen(), PetscViewerBinaryOpen(), MatLoad()
@*/
PetscErrorCode MatView(Mat mat,PetscViewer viewer)
{
  PetscErrorCode    ierr;
  PetscInt          rows,cols,rbs,cbs;
  PetscBool         iascii,ibinary;
  PetscViewerFormat format;
  PetscMPIInt       size;
#if defined(PETSC_HAVE_SAWS)
  PetscBool         issaws;
#endif

  PetscFunctionBegin;
  PetscValidHeaderSpecific(mat,MAT_CLASSID,1);
  PetscValidType(mat,1);
  if (!viewer) {
    ierr = PetscViewerASCIIGetStdout(PetscObjectComm((PetscObject)mat),&viewer);CHKERRQ(ierr);
  }
  PetscValidHeaderSpecific(viewer,PETSC_VIEWER_CLASSID,2);
  PetscCheckSameComm(mat,1,viewer,2);
  MatCheckPreallocated(mat,1);
  ierr = PetscViewerGetFormat(viewer,&format);CHKERRQ(ierr);
  ierr = MPI_Comm_size(PetscObjectComm((PetscObject)mat),&size);CHKERRQ(ierr);
  if (size == 1 && format == PETSC_VIEWER_LOAD_BALANCE) PetscFunctionReturn(0);
  ierr = PetscObjectTypeCompare((PetscObject)viewer,PETSCVIEWERBINARY,&ibinary);CHKERRQ(ierr);
  if (ibinary) {
    PetscBool mpiio;
    ierr = PetscViewerBinaryGetUseMPIIO(viewer,&mpiio);CHKERRQ(ierr);
    if (mpiio) SETERRQ(PetscObjectComm((PetscObject)viewer),PETSC_ERR_SUP,"PETSc matrix viewers do not support using MPI-IO, turn off that flag");
  }

  ierr = PetscLogEventBegin(MAT_View,mat,viewer,0,0);CHKERRQ(ierr);
  ierr = PetscObjectTypeCompare((PetscObject)viewer,PETSCVIEWERASCII,&iascii);CHKERRQ(ierr);
  if ((!iascii || (format != PETSC_VIEWER_ASCII_INFO || format == PETSC_VIEWER_ASCII_INFO_DETAIL)) && mat->factortype) {
    SETERRQ(PetscObjectComm((PetscObject)mat),PETSC_ERR_ARG_WRONGSTATE,"No viewers for factored matrix except ASCII info or info_detailed");
  }

#if defined(PETSC_HAVE_SAWS)
  ierr = PetscObjectTypeCompare((PetscObject)viewer,PETSCVIEWERSAWS,&issaws);CHKERRQ(ierr);
#endif
  if (iascii) {
    if (!mat->assembled) SETERRQ(PetscObjectComm((PetscObject)mat),PETSC_ERR_ORDER,"Must call MatAssemblyBegin/End() before viewing matrix");
    ierr = PetscObjectPrintClassNamePrefixType((PetscObject)mat,viewer);CHKERRQ(ierr);
    if (format == PETSC_VIEWER_ASCII_INFO || format == PETSC_VIEWER_ASCII_INFO_DETAIL) {
      ierr = PetscViewerASCIIPushTab(viewer);CHKERRQ(ierr);
      ierr = MatGetSize(mat,&rows,&cols);CHKERRQ(ierr);
      ierr = MatGetBlockSizes(mat,&rbs,&cbs);CHKERRQ(ierr);
      if (rbs != 1 || cbs != 1) {
        if (rbs != cbs) {ierr = PetscViewerASCIIPrintf(viewer,"rows=%D, cols=%D, rbs=%D, cbs = %D\n",rows,cols,rbs,cbs);CHKERRQ(ierr);}
        else            {ierr = PetscViewerASCIIPrintf(viewer,"rows=%D, cols=%D, bs=%D\n",rows,cols,rbs);CHKERRQ(ierr);}
      } else {
        ierr = PetscViewerASCIIPrintf(viewer,"rows=%D, cols=%D\n",rows,cols);CHKERRQ(ierr);
      }
      if (mat->factortype) {
        MatSolverType solver;
        ierr = MatFactorGetSolverType(mat,&solver);CHKERRQ(ierr);
        ierr = PetscViewerASCIIPrintf(viewer,"package used to perform factorization: %s\n",solver);CHKERRQ(ierr);
      }
      if (mat->ops->getinfo) {
        MatInfo info;
        ierr = MatGetInfo(mat,MAT_GLOBAL_SUM,&info);CHKERRQ(ierr);
        ierr = PetscViewerASCIIPrintf(viewer,"total: nonzeros=%.f, allocated nonzeros=%.f\n",info.nz_used,info.nz_allocated);CHKERRQ(ierr);
        ierr = PetscViewerASCIIPrintf(viewer,"total number of mallocs used during MatSetValues calls =%D\n",(PetscInt)info.mallocs);CHKERRQ(ierr);
      }
      if (mat->nullsp) {ierr = PetscViewerASCIIPrintf(viewer,"  has attached null space\n");CHKERRQ(ierr);}
      if (mat->nearnullsp) {ierr = PetscViewerASCIIPrintf(viewer,"  has attached near null space\n");CHKERRQ(ierr);}
    }
#if defined(PETSC_HAVE_SAWS)
  } else if (issaws) {
    PetscMPIInt rank;

    ierr = PetscObjectName((PetscObject)mat);CHKERRQ(ierr);
    ierr = MPI_Comm_rank(PETSC_COMM_WORLD,&rank);CHKERRQ(ierr);
    if (!((PetscObject)mat)->amsmem && !rank) {
      ierr = PetscObjectViewSAWs((PetscObject)mat,viewer);CHKERRQ(ierr);
    }
#endif
  }
  if ((format == PETSC_VIEWER_NATIVE || format == PETSC_VIEWER_LOAD_BALANCE) && mat->ops->viewnative) {
    ierr = PetscViewerASCIIPushTab(viewer);CHKERRQ(ierr);
    ierr = (*mat->ops->viewnative)(mat,viewer);CHKERRQ(ierr);
    ierr = PetscViewerASCIIPopTab(viewer);CHKERRQ(ierr);
  } else if (mat->ops->view) {
    ierr = PetscViewerASCIIPushTab(viewer);CHKERRQ(ierr);
    ierr = (*mat->ops->view)(mat,viewer);CHKERRQ(ierr);
    ierr = PetscViewerASCIIPopTab(viewer);CHKERRQ(ierr);
  }
  if (iascii) {
    if (!mat->assembled) SETERRQ(PetscObjectComm((PetscObject)mat),PETSC_ERR_ORDER,"Must call MatAssemblyBegin/End() before viewing matrix");
    ierr = PetscViewerGetFormat(viewer,&format);CHKERRQ(ierr);
    if (format == PETSC_VIEWER_ASCII_INFO || format == PETSC_VIEWER_ASCII_INFO_DETAIL) {
      ierr = PetscViewerASCIIPopTab(viewer);CHKERRQ(ierr);
    }
  }
  ierr = PetscLogEventEnd(MAT_View,mat,viewer,0,0);CHKERRQ(ierr);
  PetscFunctionReturn(0);
}

#if defined(PETSC_USE_DEBUG)
#include <../src/sys/totalview/tv_data_display.h>
PETSC_UNUSED static int TV_display_type(const struct _p_Mat *mat)
{
  TV_add_row("Local rows", "int", &mat->rmap->n);
  TV_add_row("Local columns", "int", &mat->cmap->n);
  TV_add_row("Global rows", "int", &mat->rmap->N);
  TV_add_row("Global columns", "int", &mat->cmap->N);
  TV_add_row("Typename", TV_ascii_string_type, ((PetscObject)mat)->type_name);
  return TV_format_OK;
}
#endif

/*@C
   MatLoad - Loads a matrix that has been stored in binary format
   with MatView().  The matrix format is determined from the options database.
   Generates a parallel MPI matrix if the communicator has more than one
   processor.  The default matrix type is AIJ.

   Collective on PetscViewer

   Input Parameters:
+  newmat - the newly loaded matrix, this needs to have been created with MatCreate()
            or some related function before a call to MatLoad()
-  viewer - binary file viewer, created with PetscViewerBinaryOpen()

   Options Database Keys:
   Used with block matrix formats (MATSEQBAIJ,  ...) to specify
   block size
.    -matload_block_size <bs>

   Level: beginner

   Notes:
   If the Mat type has not yet been given then MATAIJ is used, call MatSetFromOptions() on the
   Mat before calling this routine if you wish to set it from the options database.

   MatLoad() automatically loads into the options database any options
   given in the file filename.info where filename is the name of the file
   that was passed to the PetscViewerBinaryOpen(). The options in the info
   file will be ignored if you use the -viewer_binary_skip_info option.

   If the type or size of newmat is not set before a call to MatLoad, PETSc
   sets the default matrix type AIJ and sets the local and global sizes.
   If type and/or size is already set, then the same are used.

   In parallel, each processor can load a subset of rows (or the
   entire matrix).  This routine is especially useful when a large
   matrix is stored on disk and only part of it is desired on each
   processor.  For example, a parallel solver may access only some of
   the rows from each processor.  The algorithm used here reads
   relatively small blocks of data rather than reading the entire
   matrix and then subsetting it.

   Notes for advanced users:
   Most users should not need to know the details of the binary storage
   format, since MatLoad() and MatView() completely hide these details.
   But for anyone who's interested, the standard binary matrix storage
   format is

$    int    MAT_FILE_CLASSID
$    int    number of rows
$    int    number of columns
$    int    total number of nonzeros
$    int    *number nonzeros in each row
$    int    *column indices of all nonzeros (starting index is zero)
$    PetscScalar *values of all nonzeros

   PETSc automatically does the byte swapping for
machines that store the bytes reversed, e.g.  DEC alpha, freebsd,
linux, Windows and the paragon; thus if you write your own binary
read/write routines you have to swap the bytes; see PetscBinaryRead()
and PetscBinaryWrite() to see how this may be done.

.keywords: matrix, load, binary, input

.seealso: PetscViewerBinaryOpen(), MatView(), VecLoad()

 @*/
PetscErrorCode MatLoad(Mat newmat,PetscViewer viewer)
{
  PetscErrorCode ierr;
  PetscBool      isbinary,flg;

  PetscFunctionBegin;
  PetscValidHeaderSpecific(newmat,MAT_CLASSID,1);
  PetscValidHeaderSpecific(viewer,PETSC_VIEWER_CLASSID,2);
  ierr = PetscObjectTypeCompare((PetscObject)viewer,PETSCVIEWERBINARY,&isbinary);CHKERRQ(ierr);
  if (!isbinary) SETERRQ(PETSC_COMM_SELF,PETSC_ERR_ARG_WRONG,"Invalid viewer; open viewer with PetscViewerBinaryOpen()");

  if (!((PetscObject)newmat)->type_name) {
    ierr = MatSetType(newmat,MATAIJ);CHKERRQ(ierr);
  }

  if (!newmat->ops->load) SETERRQ(PETSC_COMM_SELF,PETSC_ERR_SUP,"MatLoad is not supported for type");
  ierr = PetscLogEventBegin(MAT_Load,viewer,0,0,0);CHKERRQ(ierr);
  ierr = (*newmat->ops->load)(newmat,viewer);CHKERRQ(ierr);
  ierr = PetscLogEventEnd(MAT_Load,viewer,0,0,0);CHKERRQ(ierr);

  flg  = PETSC_FALSE;
  ierr = PetscOptionsGetBool(((PetscObject)newmat)->options,((PetscObject)newmat)->prefix,"-matload_symmetric",&flg,NULL);CHKERRQ(ierr);
  if (flg) {
    ierr = MatSetOption(newmat,MAT_SYMMETRIC,PETSC_TRUE);CHKERRQ(ierr);
    ierr = MatSetOption(newmat,MAT_SYMMETRY_ETERNAL,PETSC_TRUE);CHKERRQ(ierr);
  }
  flg  = PETSC_FALSE;
  ierr = PetscOptionsGetBool(((PetscObject)newmat)->options,((PetscObject)newmat)->prefix,"-matload_spd",&flg,NULL);CHKERRQ(ierr);
  if (flg) {
    ierr = MatSetOption(newmat,MAT_SPD,PETSC_TRUE);CHKERRQ(ierr);
  }
  PetscFunctionReturn(0);
}

PetscErrorCode MatDestroy_Redundant(Mat_Redundant **redundant)
{
  PetscErrorCode ierr;
  Mat_Redundant  *redund = *redundant;
  PetscInt       i;

  PetscFunctionBegin;
  if (redund){
    if (redund->matseq) { /* via MatCreateSubMatrices()  */
      ierr = ISDestroy(&redund->isrow);CHKERRQ(ierr);
      ierr = ISDestroy(&redund->iscol);CHKERRQ(ierr);
      ierr = MatDestroySubMatrices(1,&redund->matseq);CHKERRQ(ierr);
    } else {
      ierr = PetscFree2(redund->send_rank,redund->recv_rank);CHKERRQ(ierr);
      ierr = PetscFree(redund->sbuf_j);CHKERRQ(ierr);
      ierr = PetscFree(redund->sbuf_a);CHKERRQ(ierr);
      for (i=0; i<redund->nrecvs; i++) {
        ierr = PetscFree(redund->rbuf_j[i]);CHKERRQ(ierr);
        ierr = PetscFree(redund->rbuf_a[i]);CHKERRQ(ierr);
      }
      ierr = PetscFree4(redund->sbuf_nz,redund->rbuf_nz,redund->rbuf_j,redund->rbuf_a);CHKERRQ(ierr);
    }

    if (redund->subcomm) {
      ierr = PetscCommDestroy(&redund->subcomm);CHKERRQ(ierr);
    }
    ierr = PetscFree(redund);CHKERRQ(ierr);
  }
  PetscFunctionReturn(0);
}

/*@
   MatDestroy - Frees space taken by a matrix.

   Collective on Mat

   Input Parameter:
.  A - the matrix

   Level: beginner

@*/
PetscErrorCode MatDestroy(Mat *A)
{
  PetscErrorCode ierr;

  PetscFunctionBegin;
  if (!*A) PetscFunctionReturn(0);
  PetscValidHeaderSpecific(*A,MAT_CLASSID,1);
  if (--((PetscObject)(*A))->refct > 0) {*A = NULL; PetscFunctionReturn(0);}

  /* if memory was published with SAWs then destroy it */
  ierr = PetscObjectSAWsViewOff((PetscObject)*A);CHKERRQ(ierr);
  if ((*A)->ops->destroy) {
    ierr = (*(*A)->ops->destroy)(*A);CHKERRQ(ierr);
  }

  ierr = PetscFree((*A)->solvertype);CHKERRQ(ierr);
  ierr = MatDestroy_Redundant(&(*A)->redundant);CHKERRQ(ierr);
  ierr = MatNullSpaceDestroy(&(*A)->nullsp);CHKERRQ(ierr);
  ierr = MatNullSpaceDestroy(&(*A)->transnullsp);CHKERRQ(ierr);
  ierr = MatNullSpaceDestroy(&(*A)->nearnullsp);CHKERRQ(ierr);
  ierr = MatDestroy(&(*A)->schur);CHKERRQ(ierr);
  ierr = PetscLayoutDestroy(&(*A)->rmap);CHKERRQ(ierr);
  ierr = PetscLayoutDestroy(&(*A)->cmap);CHKERRQ(ierr);
  ierr = PetscHeaderDestroy(A);CHKERRQ(ierr);
  PetscFunctionReturn(0);
}

/*@C
   MatSetValues - Inserts or adds a block of values into a matrix.
   These values may be cached, so MatAssemblyBegin() and MatAssemblyEnd()
   MUST be called after all calls to MatSetValues() have been completed.

   Not Collective

   Input Parameters:
+  mat - the matrix
.  v - a logically two-dimensional array of values
.  m, idxm - the number of rows and their global indices
.  n, idxn - the number of columns and their global indices
-  addv - either ADD_VALUES or INSERT_VALUES, where
   ADD_VALUES adds values to any existing entries, and
   INSERT_VALUES replaces existing entries with new values

   Notes:
   If you create the matrix yourself (that is not with a call to DMCreateMatrix()) then you MUST call MatXXXXSetPreallocation() or
      MatSetUp() before using this routine

   By default the values, v, are row-oriented. See MatSetOption() for other options.

   Calls to MatSetValues() with the INSERT_VALUES and ADD_VALUES
   options cannot be mixed without intervening calls to the assembly
   routines.

   MatSetValues() uses 0-based row and column numbers in Fortran
   as well as in C.

   Negative indices may be passed in idxm and idxn, these rows and columns are
   simply ignored. This allows easily inserting element stiffness matrices
   with homogeneous Dirchlet boundary conditions that you don't want represented
   in the matrix.

   Efficiency Alert:
   The routine MatSetValuesBlocked() may offer much better efficiency
   for users of block sparse formats (MATSEQBAIJ and MATMPIBAIJ).

   Level: beginner

   Developer Notes: This is labeled with C so does not automatically generate Fortran stubs and interfaces
                    because it requires multiple Fortran interfaces depending on which arguments are scalar or arrays.

   Concepts: matrices^putting entries in

.seealso: MatSetOption(), MatAssemblyBegin(), MatAssemblyEnd(), MatSetValuesBlocked(), MatSetValuesLocal(),
          InsertMode, INSERT_VALUES, ADD_VALUES
@*/
PetscErrorCode MatSetValues(Mat mat,PetscInt m,const PetscInt idxm[],PetscInt n,const PetscInt idxn[],const PetscScalar v[],InsertMode addv)
{
  PetscErrorCode ierr;
#if defined(PETSC_USE_DEBUG)
  PetscInt       i,j;
#endif

  PetscFunctionBeginHot;
  PetscValidHeaderSpecific(mat,MAT_CLASSID,1);
  PetscValidType(mat,1);
  if (!m || !n) PetscFunctionReturn(0); /* no values to insert */
  PetscValidIntPointer(idxm,3);
  PetscValidIntPointer(idxn,5);
  PetscValidScalarPointer(v,6);
  MatCheckPreallocated(mat,1);
  if (mat->insertmode == NOT_SET_VALUES) {
    mat->insertmode = addv;
  }
#if defined(PETSC_USE_DEBUG)
  else if (mat->insertmode != addv) SETERRQ(PETSC_COMM_SELF,PETSC_ERR_ARG_WRONGSTATE,"Cannot mix add values and insert values");
  if (mat->factortype) SETERRQ(PETSC_COMM_SELF,PETSC_ERR_ARG_WRONGSTATE,"Not for factored matrix");
  if (!mat->ops->setvalues) SETERRQ1(PETSC_COMM_SELF,PETSC_ERR_SUP,"Mat type %s",((PetscObject)mat)->type_name);

  for (i=0; i<m; i++) {
    for (j=0; j<n; j++) {
      if (mat->erroriffailure && PetscIsInfOrNanScalar(v[i*n+j]))
#if defined(PETSC_USE_COMPLEX)
        SETERRQ4(PETSC_COMM_SELF,PETSC_ERR_FP,"Inserting %g+ig at matrix entry (%D,%D)",(double)PetscRealPart(v[i*n+j]),(double)PetscImaginaryPart(v[i*n+j]),idxm[i],idxn[j]);
#else
        SETERRQ3(PETSC_COMM_SELF,PETSC_ERR_FP,"Inserting %g at matrix entry (%D,%D)",(double)v[i*n+j],idxm[i],idxn[j]);
#endif
    }
  }
#endif

  if (mat->assembled) {
    mat->was_assembled = PETSC_TRUE;
    mat->assembled     = PETSC_FALSE;
  }
  ierr = PetscLogEventBegin(MAT_SetValues,mat,0,0,0);CHKERRQ(ierr);
  ierr = (*mat->ops->setvalues)(mat,m,idxm,n,idxn,v,addv);CHKERRQ(ierr);
  ierr = PetscLogEventEnd(MAT_SetValues,mat,0,0,0);CHKERRQ(ierr);
#if defined(PETSC_HAVE_CUSP)
  if (mat->valid_GPU_matrix != PETSC_CUSP_UNALLOCATED) {
    mat->valid_GPU_matrix = PETSC_CUSP_CPU;
  }
#elif defined(PETSC_HAVE_VIENNACL)
  if (mat->valid_GPU_matrix != PETSC_VIENNACL_UNALLOCATED) {
    mat->valid_GPU_matrix = PETSC_VIENNACL_CPU;
  }
#elif defined(PETSC_HAVE_VECCUDA)
  if (mat->valid_GPU_matrix != PETSC_CUDA_UNALLOCATED) {
    mat->valid_GPU_matrix = PETSC_CUDA_CPU;
  }
#endif
  PetscFunctionReturn(0);
}


/*@
   MatSetValuesRowLocal - Inserts a row (block row for BAIJ matrices) of nonzero
        values into a matrix

   Not Collective

   Input Parameters:
+  mat - the matrix
.  row - the (block) row to set
-  v - a logically two-dimensional array of values

   Notes:
   By the values, v, are column-oriented (for the block version) and sorted

   All the nonzeros in the row must be provided

   The matrix must have previously had its column indices set

   The row must belong to this process

   Level: intermediate

   Concepts: matrices^putting entries in

.seealso: MatSetOption(), MatAssemblyBegin(), MatAssemblyEnd(), MatSetValuesBlocked(), MatSetValuesLocal(),
          InsertMode, INSERT_VALUES, ADD_VALUES, MatSetValues(), MatSetValuesRow(), MatSetLocalToGlobalMapping()
@*/
PetscErrorCode MatSetValuesRowLocal(Mat mat,PetscInt row,const PetscScalar v[])
{
  PetscErrorCode ierr;
  PetscInt       globalrow;

  PetscFunctionBegin;
  PetscValidHeaderSpecific(mat,MAT_CLASSID,1);
  PetscValidType(mat,1);
  PetscValidScalarPointer(v,2);
  ierr = ISLocalToGlobalMappingApply(mat->rmap->mapping,1,&row,&globalrow);CHKERRQ(ierr);
  ierr = MatSetValuesRow(mat,globalrow,v);CHKERRQ(ierr);
#if defined(PETSC_HAVE_CUSP)
  if (mat->valid_GPU_matrix != PETSC_CUSP_UNALLOCATED) {
    mat->valid_GPU_matrix = PETSC_CUSP_CPU;
  }
#elif defined(PETSC_HAVE_VIENNACL)
  if (mat->valid_GPU_matrix != PETSC_VIENNACL_UNALLOCATED) {
    mat->valid_GPU_matrix = PETSC_VIENNACL_CPU;
  }
#elif defined(PETSC_HAVE_VECCUDA)
  if (mat->valid_GPU_matrix != PETSC_CUDA_UNALLOCATED) {
    mat->valid_GPU_matrix = PETSC_CUDA_CPU;
  }
#endif
  PetscFunctionReturn(0);
}

/*@
   MatSetValuesRow - Inserts a row (block row for BAIJ matrices) of nonzero
        values into a matrix

   Not Collective

   Input Parameters:
+  mat - the matrix
.  row - the (block) row to set
-  v - a logically two-dimensional (column major) array of values for  block matrices with blocksize larger than one, otherwise a one dimensional array of values

   Notes:
   The values, v, are column-oriented for the block version.

   All the nonzeros in the row must be provided

   THE MATRIX MUST HAVE PREVIOUSLY HAD ITS COLUMN INDICES SET. IT IS RARE THAT THIS ROUTINE IS USED, usually MatSetValues() is used.

   The row must belong to this process

   Level: advanced

   Concepts: matrices^putting entries in

.seealso: MatSetOption(), MatAssemblyBegin(), MatAssemblyEnd(), MatSetValuesBlocked(), MatSetValuesLocal(),
          InsertMode, INSERT_VALUES, ADD_VALUES, MatSetValues()
@*/
PetscErrorCode MatSetValuesRow(Mat mat,PetscInt row,const PetscScalar v[])
{
  PetscErrorCode ierr;

  PetscFunctionBeginHot;
  PetscValidHeaderSpecific(mat,MAT_CLASSID,1);
  PetscValidType(mat,1);
  MatCheckPreallocated(mat,1);
  PetscValidScalarPointer(v,2);
#if defined(PETSC_USE_DEBUG)
  if (mat->insertmode == ADD_VALUES) SETERRQ(PETSC_COMM_SELF,PETSC_ERR_ARG_WRONGSTATE,"Cannot mix add and insert values");
  if (mat->factortype) SETERRQ(PETSC_COMM_SELF,PETSC_ERR_ARG_WRONGSTATE,"Not for factored matrix");
#endif
  mat->insertmode = INSERT_VALUES;

  if (mat->assembled) {
    mat->was_assembled = PETSC_TRUE;
    mat->assembled     = PETSC_FALSE;
  }
  ierr = PetscLogEventBegin(MAT_SetValues,mat,0,0,0);CHKERRQ(ierr);
  if (!mat->ops->setvaluesrow) SETERRQ1(PETSC_COMM_SELF,PETSC_ERR_SUP,"Mat type %s",((PetscObject)mat)->type_name);
  ierr = (*mat->ops->setvaluesrow)(mat,row,v);CHKERRQ(ierr);
  ierr = PetscLogEventEnd(MAT_SetValues,mat,0,0,0);CHKERRQ(ierr);
#if defined(PETSC_HAVE_CUSP)
  if (mat->valid_GPU_matrix != PETSC_CUSP_UNALLOCATED) {
    mat->valid_GPU_matrix = PETSC_CUSP_CPU;
  }
#elif defined(PETSC_HAVE_VIENNACL)
  if (mat->valid_GPU_matrix != PETSC_VIENNACL_UNALLOCATED) {
    mat->valid_GPU_matrix = PETSC_VIENNACL_CPU;
  }
#elif defined(PETSC_HAVE_VECCUDA)
  if (mat->valid_GPU_matrix != PETSC_CUDA_UNALLOCATED) {
    mat->valid_GPU_matrix = PETSC_CUDA_CPU;
  }
#endif
  PetscFunctionReturn(0);
}

/*@
   MatSetValuesStencil - Inserts or adds a block of values into a matrix.
     Using structured grid indexing

   Not Collective

   Input Parameters:
+  mat - the matrix
.  m - number of rows being entered
.  idxm - grid coordinates (and component number when dof > 1) for matrix rows being entered
.  n - number of columns being entered
.  idxn - grid coordinates (and component number when dof > 1) for matrix columns being entered
.  v - a logically two-dimensional array of values
-  addv - either ADD_VALUES or INSERT_VALUES, where
   ADD_VALUES adds values to any existing entries, and
   INSERT_VALUES replaces existing entries with new values

   Notes:
   By default the values, v, are row-oriented.  See MatSetOption() for other options.

   Calls to MatSetValuesStencil() with the INSERT_VALUES and ADD_VALUES
   options cannot be mixed without intervening calls to the assembly
   routines.

   The grid coordinates are across the entire grid, not just the local portion

   MatSetValuesStencil() uses 0-based row and column numbers in Fortran
   as well as in C.

   For setting/accessing vector values via array coordinates you can use the DMDAVecGetArray() routine

   In order to use this routine you must either obtain the matrix with DMCreateMatrix()
   or call MatSetLocalToGlobalMapping() and MatSetStencil() first.

   The columns and rows in the stencil passed in MUST be contained within the
   ghost region of the given process as set with DMDACreateXXX() or MatSetStencil(). For example,
   if you create a DMDA with an overlap of one grid level and on a particular process its first
   local nonghost x logical coordinate is 6 (so its first ghost x logical coordinate is 5) the
   first i index you can use in your column and row indices in MatSetStencil() is 5.

   In Fortran idxm and idxn should be declared as
$     MatStencil idxm(4,m),idxn(4,n)
   and the values inserted using
$    idxm(MatStencil_i,1) = i
$    idxm(MatStencil_j,1) = j
$    idxm(MatStencil_k,1) = k
$    idxm(MatStencil_c,1) = c
   etc

   For periodic boundary conditions use negative indices for values to the left (below 0; that are to be
   obtained by wrapping values from right edge). For values to the right of the last entry using that index plus one
   etc to obtain values that obtained by wrapping the values from the left edge. This does not work for anything but the
   DM_BOUNDARY_PERIODIC boundary type.

   For indices that don't mean anything for your case (like the k index when working in 2d) or the c index when you have
   a single value per point) you can skip filling those indices.

   Inspired by the structured grid interface to the HYPRE package
   (http://www.llnl.gov/CASC/hypre)

   Efficiency Alert:
   The routine MatSetValuesBlockedStencil() may offer much better efficiency
   for users of block sparse formats (MATSEQBAIJ and MATMPIBAIJ).

   Level: beginner

   Concepts: matrices^putting entries in

.seealso: MatSetOption(), MatAssemblyBegin(), MatAssemblyEnd(), MatSetValuesBlocked(), MatSetValuesLocal()
          MatSetValues(), MatSetValuesBlockedStencil(), MatSetStencil(), DMCreateMatrix(), DMDAVecGetArray(), MatStencil
@*/
PetscErrorCode MatSetValuesStencil(Mat mat,PetscInt m,const MatStencil idxm[],PetscInt n,const MatStencil idxn[],const PetscScalar v[],InsertMode addv)
{
  PetscErrorCode ierr;
  PetscInt       buf[8192],*bufm=0,*bufn=0,*jdxm,*jdxn;
  PetscInt       j,i,dim = mat->stencil.dim,*dims = mat->stencil.dims+1,tmp;
  PetscInt       *starts = mat->stencil.starts,*dxm = (PetscInt*)idxm,*dxn = (PetscInt*)idxn,sdim = dim - (1 - (PetscInt)mat->stencil.noc);

  PetscFunctionBegin;
  if (!m || !n) PetscFunctionReturn(0); /* no values to insert */
  PetscValidHeaderSpecific(mat,MAT_CLASSID,1);
  PetscValidType(mat,1);
  PetscValidIntPointer(idxm,3);
  PetscValidIntPointer(idxn,5);
  PetscValidScalarPointer(v,6);

  if ((m+n) <= (PetscInt)(sizeof(buf)/sizeof(PetscInt))) {
    jdxm = buf; jdxn = buf+m;
  } else {
    ierr = PetscMalloc2(m,&bufm,n,&bufn);CHKERRQ(ierr);
    jdxm = bufm; jdxn = bufn;
  }
  for (i=0; i<m; i++) {
    for (j=0; j<3-sdim; j++) dxm++;
    tmp = *dxm++ - starts[0];
    for (j=0; j<dim-1; j++) {
      if ((*dxm++ - starts[j+1]) < 0 || tmp < 0) tmp = -1;
      else                                       tmp = tmp*dims[j] + *(dxm-1) - starts[j+1];
    }
    if (mat->stencil.noc) dxm++;
    jdxm[i] = tmp;
  }
  for (i=0; i<n; i++) {
    for (j=0; j<3-sdim; j++) dxn++;
    tmp = *dxn++ - starts[0];
    for (j=0; j<dim-1; j++) {
      if ((*dxn++ - starts[j+1]) < 0 || tmp < 0) tmp = -1;
      else                                       tmp = tmp*dims[j] + *(dxn-1) - starts[j+1];
    }
    if (mat->stencil.noc) dxn++;
    jdxn[i] = tmp;
  }
  ierr = MatSetValuesLocal(mat,m,jdxm,n,jdxn,v,addv);CHKERRQ(ierr);
  ierr = PetscFree2(bufm,bufn);CHKERRQ(ierr);
  PetscFunctionReturn(0);
}

/*@
   MatSetValuesBlockedStencil - Inserts or adds a block of values into a matrix.
     Using structured grid indexing

   Not Collective

   Input Parameters:
+  mat - the matrix
.  m - number of rows being entered
.  idxm - grid coordinates for matrix rows being entered
.  n - number of columns being entered
.  idxn - grid coordinates for matrix columns being entered
.  v - a logically two-dimensional array of values
-  addv - either ADD_VALUES or INSERT_VALUES, where
   ADD_VALUES adds values to any existing entries, and
   INSERT_VALUES replaces existing entries with new values

   Notes:
   By default the values, v, are row-oriented and unsorted.
   See MatSetOption() for other options.

   Calls to MatSetValuesBlockedStencil() with the INSERT_VALUES and ADD_VALUES
   options cannot be mixed without intervening calls to the assembly
   routines.

   The grid coordinates are across the entire grid, not just the local portion

   MatSetValuesBlockedStencil() uses 0-based row and column numbers in Fortran
   as well as in C.

   For setting/accessing vector values via array coordinates you can use the DMDAVecGetArray() routine

   In order to use this routine you must either obtain the matrix with DMCreateMatrix()
   or call MatSetBlockSize(), MatSetLocalToGlobalMapping() and MatSetStencil() first.

   The columns and rows in the stencil passed in MUST be contained within the
   ghost region of the given process as set with DMDACreateXXX() or MatSetStencil(). For example,
   if you create a DMDA with an overlap of one grid level and on a particular process its first
   local nonghost x logical coordinate is 6 (so its first ghost x logical coordinate is 5) the
   first i index you can use in your column and row indices in MatSetStencil() is 5.

   In Fortran idxm and idxn should be declared as
$     MatStencil idxm(4,m),idxn(4,n)
   and the values inserted using
$    idxm(MatStencil_i,1) = i
$    idxm(MatStencil_j,1) = j
$    idxm(MatStencil_k,1) = k
   etc

   Negative indices may be passed in idxm and idxn, these rows and columns are
   simply ignored. This allows easily inserting element stiffness matrices
   with homogeneous Dirchlet boundary conditions that you don't want represented
   in the matrix.

   Inspired by the structured grid interface to the HYPRE package
   (http://www.llnl.gov/CASC/hypre)

   Level: beginner

   Concepts: matrices^putting entries in

.seealso: MatSetOption(), MatAssemblyBegin(), MatAssemblyEnd(), MatSetValuesBlocked(), MatSetValuesLocal()
          MatSetValues(), MatSetValuesStencil(), MatSetStencil(), DMCreateMatrix(), DMDAVecGetArray(), MatStencil,
          MatSetBlockSize(), MatSetLocalToGlobalMapping()
@*/
PetscErrorCode MatSetValuesBlockedStencil(Mat mat,PetscInt m,const MatStencil idxm[],PetscInt n,const MatStencil idxn[],const PetscScalar v[],InsertMode addv)
{
  PetscErrorCode ierr;
  PetscInt       buf[8192],*bufm=0,*bufn=0,*jdxm,*jdxn;
  PetscInt       j,i,dim = mat->stencil.dim,*dims = mat->stencil.dims+1,tmp;
  PetscInt       *starts = mat->stencil.starts,*dxm = (PetscInt*)idxm,*dxn = (PetscInt*)idxn,sdim = dim - (1 - (PetscInt)mat->stencil.noc);

  PetscFunctionBegin;
  if (!m || !n) PetscFunctionReturn(0); /* no values to insert */
  PetscValidHeaderSpecific(mat,MAT_CLASSID,1);
  PetscValidType(mat,1);
  PetscValidIntPointer(idxm,3);
  PetscValidIntPointer(idxn,5);
  PetscValidScalarPointer(v,6);

  if ((m+n) <= (PetscInt)(sizeof(buf)/sizeof(PetscInt))) {
    jdxm = buf; jdxn = buf+m;
  } else {
    ierr = PetscMalloc2(m,&bufm,n,&bufn);CHKERRQ(ierr);
    jdxm = bufm; jdxn = bufn;
  }
  for (i=0; i<m; i++) {
    for (j=0; j<3-sdim; j++) dxm++;
    tmp = *dxm++ - starts[0];
    for (j=0; j<sdim-1; j++) {
      if ((*dxm++ - starts[j+1]) < 0 || tmp < 0) tmp = -1;
      else                                       tmp = tmp*dims[j] + *(dxm-1) - starts[j+1];
    }
    dxm++;
    jdxm[i] = tmp;
  }
  for (i=0; i<n; i++) {
    for (j=0; j<3-sdim; j++) dxn++;
    tmp = *dxn++ - starts[0];
    for (j=0; j<sdim-1; j++) {
      if ((*dxn++ - starts[j+1]) < 0 || tmp < 0) tmp = -1;
      else                                       tmp = tmp*dims[j] + *(dxn-1) - starts[j+1];
    }
    dxn++;
    jdxn[i] = tmp;
  }
  ierr = MatSetValuesBlockedLocal(mat,m,jdxm,n,jdxn,v,addv);CHKERRQ(ierr);
  ierr = PetscFree2(bufm,bufn);CHKERRQ(ierr);
#if defined(PETSC_HAVE_CUSP)
  if (mat->valid_GPU_matrix != PETSC_CUSP_UNALLOCATED) {
    mat->valid_GPU_matrix = PETSC_CUSP_CPU;
  }
#elif defined(PETSC_HAVE_VIENNACL)
  if (mat->valid_GPU_matrix != PETSC_VIENNACL_UNALLOCATED) {
    mat->valid_GPU_matrix = PETSC_VIENNACL_CPU;
  }
#elif defined(PETSC_HAVE_VECCUDA)
  if (mat->valid_GPU_matrix != PETSC_CUDA_UNALLOCATED) {
    mat->valid_GPU_matrix = PETSC_CUDA_CPU;
  }
#endif
  PetscFunctionReturn(0);
}

/*@
   MatSetStencil - Sets the grid information for setting values into a matrix via
        MatSetValuesStencil()

   Not Collective

   Input Parameters:
+  mat - the matrix
.  dim - dimension of the grid 1, 2, or 3
.  dims - number of grid points in x, y, and z direction, including ghost points on your processor
.  starts - starting point of ghost nodes on your processor in x, y, and z direction
-  dof - number of degrees of freedom per node


   Inspired by the structured grid interface to the HYPRE package
   (www.llnl.gov/CASC/hyper)

   For matrices generated with DMCreateMatrix() this routine is automatically called and so not needed by the
   user.

   Level: beginner

   Concepts: matrices^putting entries in

.seealso: MatSetOption(), MatAssemblyBegin(), MatAssemblyEnd(), MatSetValuesBlocked(), MatSetValuesLocal()
          MatSetValues(), MatSetValuesBlockedStencil(), MatSetValuesStencil()
@*/
PetscErrorCode MatSetStencil(Mat mat,PetscInt dim,const PetscInt dims[],const PetscInt starts[],PetscInt dof)
{
  PetscInt i;

  PetscFunctionBegin;
  PetscValidHeaderSpecific(mat,MAT_CLASSID,1);
  PetscValidIntPointer(dims,3);
  PetscValidIntPointer(starts,4);

  mat->stencil.dim = dim + (dof > 1);
  for (i=0; i<dim; i++) {
    mat->stencil.dims[i]   = dims[dim-i-1];      /* copy the values in backwards */
    mat->stencil.starts[i] = starts[dim-i-1];
  }
  mat->stencil.dims[dim]   = dof;
  mat->stencil.starts[dim] = 0;
  mat->stencil.noc         = (PetscBool)(dof == 1);
  PetscFunctionReturn(0);
}

/*@C
   MatSetValuesBlocked - Inserts or adds a block of values into a matrix.

   Not Collective

   Input Parameters:
+  mat - the matrix
.  v - a logically two-dimensional array of values
.  m, idxm - the number of block rows and their global block indices
.  n, idxn - the number of block columns and their global block indices
-  addv - either ADD_VALUES or INSERT_VALUES, where
   ADD_VALUES adds values to any existing entries, and
   INSERT_VALUES replaces existing entries with new values

   Notes:
   If you create the matrix yourself (that is not with a call to DMCreateMatrix()) then you MUST call
   MatXXXXSetPreallocation() or MatSetUp() before using this routine.

   The m and n count the NUMBER of blocks in the row direction and column direction,
   NOT the total number of rows/columns; for example, if the block size is 2 and
   you are passing in values for rows 2,3,4,5  then m would be 2 (not 4).
   The values in idxm would be 1 2; that is the first index for each block divided by
   the block size.

   Note that you must call MatSetBlockSize() when constructing this matrix (before
   preallocating it).

   By default the values, v, are row-oriented, so the layout of
   v is the same as for MatSetValues(). See MatSetOption() for other options.

   Calls to MatSetValuesBlocked() with the INSERT_VALUES and ADD_VALUES
   options cannot be mixed without intervening calls to the assembly
   routines.

   MatSetValuesBlocked() uses 0-based row and column numbers in Fortran
   as well as in C.

   Negative indices may be passed in idxm and idxn, these rows and columns are
   simply ignored. This allows easily inserting element stiffness matrices
   with homogeneous Dirchlet boundary conditions that you don't want represented
   in the matrix.

   Each time an entry is set within a sparse matrix via MatSetValues(),
   internal searching must be done to determine where to place the
   data in the matrix storage space.  By instead inserting blocks of
   entries via MatSetValuesBlocked(), the overhead of matrix assembly is
   reduced.

   Example:
$   Suppose m=n=2 and block size(bs) = 2 The array is
$
$   1  2  | 3  4
$   5  6  | 7  8
$   - - - | - - -
$   9  10 | 11 12
$   13 14 | 15 16
$
$   v[] should be passed in like
$   v[] = [1,2,3,4,5,6,7,8,9,10,11,12,13,14,15,16]
$
$  If you are not using row oriented storage of v (that is you called MatSetOption(mat,MAT_ROW_ORIENTED,PETSC_FALSE)) then
$   v[] = [1,5,9,13,2,6,10,14,3,7,11,15,4,8,12,16]

   Level: intermediate

   Concepts: matrices^putting entries in blocked

.seealso: MatSetBlockSize(), MatSetOption(), MatAssemblyBegin(), MatAssemblyEnd(), MatSetValues(), MatSetValuesBlockedLocal()
@*/
PetscErrorCode MatSetValuesBlocked(Mat mat,PetscInt m,const PetscInt idxm[],PetscInt n,const PetscInt idxn[],const PetscScalar v[],InsertMode addv)
{
  PetscErrorCode ierr;

  PetscFunctionBeginHot;
  PetscValidHeaderSpecific(mat,MAT_CLASSID,1);
  PetscValidType(mat,1);
  if (!m || !n) PetscFunctionReturn(0); /* no values to insert */
  PetscValidIntPointer(idxm,3);
  PetscValidIntPointer(idxn,5);
  PetscValidScalarPointer(v,6);
  MatCheckPreallocated(mat,1);
  if (mat->insertmode == NOT_SET_VALUES) {
    mat->insertmode = addv;
  }
#if defined(PETSC_USE_DEBUG)
  else if (mat->insertmode != addv) SETERRQ(PETSC_COMM_SELF,PETSC_ERR_ARG_WRONGSTATE,"Cannot mix add values and insert values");
  if (mat->factortype) SETERRQ(PETSC_COMM_SELF,PETSC_ERR_ARG_WRONGSTATE,"Not for factored matrix");
  if (!mat->ops->setvaluesblocked && !mat->ops->setvalues) SETERRQ1(PETSC_COMM_SELF,PETSC_ERR_SUP,"Mat type %s",((PetscObject)mat)->type_name);
#endif

  if (mat->assembled) {
    mat->was_assembled = PETSC_TRUE;
    mat->assembled     = PETSC_FALSE;
  }
  ierr = PetscLogEventBegin(MAT_SetValues,mat,0,0,0);CHKERRQ(ierr);
  if (mat->ops->setvaluesblocked) {
    ierr = (*mat->ops->setvaluesblocked)(mat,m,idxm,n,idxn,v,addv);CHKERRQ(ierr);
  } else {
    PetscInt buf[8192],*bufr=0,*bufc=0,*iidxm,*iidxn;
    PetscInt i,j,bs,cbs;
    ierr = MatGetBlockSizes(mat,&bs,&cbs);CHKERRQ(ierr);
    if (m*bs+n*cbs <= (PetscInt)(sizeof(buf)/sizeof(PetscInt))) {
      iidxm = buf; iidxn = buf + m*bs;
    } else {
      ierr  = PetscMalloc2(m*bs,&bufr,n*cbs,&bufc);CHKERRQ(ierr);
      iidxm = bufr; iidxn = bufc;
    }
    for (i=0; i<m; i++) {
      for (j=0; j<bs; j++) {
        iidxm[i*bs+j] = bs*idxm[i] + j;
      }
    }
    for (i=0; i<n; i++) {
      for (j=0; j<cbs; j++) {
        iidxn[i*cbs+j] = cbs*idxn[i] + j;
      }
    }
    ierr = MatSetValues(mat,m*bs,iidxm,n*cbs,iidxn,v,addv);CHKERRQ(ierr);
    ierr = PetscFree2(bufr,bufc);CHKERRQ(ierr);
  }
  ierr = PetscLogEventEnd(MAT_SetValues,mat,0,0,0);CHKERRQ(ierr);
#if defined(PETSC_HAVE_CUSP)
  if (mat->valid_GPU_matrix != PETSC_CUSP_UNALLOCATED) {
    mat->valid_GPU_matrix = PETSC_CUSP_CPU;
  }
#elif defined(PETSC_HAVE_VIENNACL)
  if (mat->valid_GPU_matrix != PETSC_VIENNACL_UNALLOCATED) {
    mat->valid_GPU_matrix = PETSC_VIENNACL_CPU;
  }
#elif defined(PETSC_HAVE_VECCUDA)
  if (mat->valid_GPU_matrix != PETSC_CUDA_UNALLOCATED) {
    mat->valid_GPU_matrix = PETSC_CUDA_CPU;
  }
#endif
  PetscFunctionReturn(0);
}

/*@
   MatGetValues - Gets a block of values from a matrix.

   Not Collective; currently only returns a local block

   Input Parameters:
+  mat - the matrix
.  v - a logically two-dimensional array for storing the values
.  m, idxm - the number of rows and their global indices
-  n, idxn - the number of columns and their global indices

   Notes:
   The user must allocate space (m*n PetscScalars) for the values, v.
   The values, v, are then returned in a row-oriented format,
   analogous to that used by default in MatSetValues().

   MatGetValues() uses 0-based row and column numbers in
   Fortran as well as in C.

   MatGetValues() requires that the matrix has been assembled
   with MatAssemblyBegin()/MatAssemblyEnd().  Thus, calls to
   MatSetValues() and MatGetValues() CANNOT be made in succession
   without intermediate matrix assembly.

   Negative row or column indices will be ignored and those locations in v[] will be
   left unchanged.

   Level: advanced

   Concepts: matrices^accessing values

.seealso: MatGetRow(), MatCreateSubMatrices(), MatSetValues()
@*/
PetscErrorCode MatGetValues(Mat mat,PetscInt m,const PetscInt idxm[],PetscInt n,const PetscInt idxn[],PetscScalar v[])
{
  PetscErrorCode ierr;

  PetscFunctionBegin;
  PetscValidHeaderSpecific(mat,MAT_CLASSID,1);
  PetscValidType(mat,1);
  if (!m || !n) PetscFunctionReturn(0);
  PetscValidIntPointer(idxm,3);
  PetscValidIntPointer(idxn,5);
  PetscValidScalarPointer(v,6);
  if (!mat->assembled) SETERRQ(PETSC_COMM_SELF,PETSC_ERR_ARG_WRONGSTATE,"Not for unassembled matrix");
  if (mat->factortype) SETERRQ(PETSC_COMM_SELF,PETSC_ERR_ARG_WRONGSTATE,"Not for factored matrix");
  if (!mat->ops->getvalues) SETERRQ1(PETSC_COMM_SELF,PETSC_ERR_SUP,"Mat type %s",((PetscObject)mat)->type_name);
  MatCheckPreallocated(mat,1);

  ierr = PetscLogEventBegin(MAT_GetValues,mat,0,0,0);CHKERRQ(ierr);
  ierr = (*mat->ops->getvalues)(mat,m,idxm,n,idxn,v);CHKERRQ(ierr);
  ierr = PetscLogEventEnd(MAT_GetValues,mat,0,0,0);CHKERRQ(ierr);
  PetscFunctionReturn(0);
}

/*@
  MatSetValuesBatch - Adds (ADD_VALUES) many blocks of values into a matrix at once. The blocks must all be square and
  the same size. Currently, this can only be called once and creates the given matrix.

  Not Collective

  Input Parameters:
+ mat - the matrix
. nb - the number of blocks
. bs - the number of rows (and columns) in each block
. rows - a concatenation of the rows for each block
- v - a concatenation of logically two-dimensional arrays of values

  Notes:
  In the future, we will extend this routine to handle rectangular blocks, and to allow multiple calls for a given matrix.

  Level: advanced

  Concepts: matrices^putting entries in

.seealso: MatSetOption(), MatAssemblyBegin(), MatAssemblyEnd(), MatSetValuesBlocked(), MatSetValuesLocal(),
          InsertMode, INSERT_VALUES, ADD_VALUES, MatSetValues()
@*/
PetscErrorCode MatSetValuesBatch(Mat mat, PetscInt nb, PetscInt bs, PetscInt rows[], const PetscScalar v[])
{
  PetscErrorCode ierr;

  PetscFunctionBegin;
  PetscValidHeaderSpecific(mat,MAT_CLASSID,1);
  PetscValidType(mat,1);
  PetscValidScalarPointer(rows,4);
  PetscValidScalarPointer(v,5);
#if defined(PETSC_USE_DEBUG)
  if (mat->factortype) SETERRQ(PETSC_COMM_SELF,PETSC_ERR_ARG_WRONGSTATE,"Not for factored matrix");
#endif

  ierr = PetscLogEventBegin(MAT_SetValuesBatch,mat,0,0,0);CHKERRQ(ierr);
  if (mat->ops->setvaluesbatch) {
    ierr = (*mat->ops->setvaluesbatch)(mat,nb,bs,rows,v);CHKERRQ(ierr);
  } else {
    PetscInt b;
    for (b = 0; b < nb; ++b) {
      ierr = MatSetValues(mat, bs, &rows[b*bs], bs, &rows[b*bs], &v[b*bs*bs], ADD_VALUES);CHKERRQ(ierr);
    }
  }
  ierr = PetscLogEventEnd(MAT_SetValuesBatch,mat,0,0,0);CHKERRQ(ierr);
  PetscFunctionReturn(0);
}

/*@
   MatSetLocalToGlobalMapping - Sets a local-to-global numbering for use by
   the routine MatSetValuesLocal() to allow users to insert matrix entries
   using a local (per-processor) numbering.

   Not Collective

   Input Parameters:
+  x - the matrix
.  rmapping - row mapping created with ISLocalToGlobalMappingCreate()   or ISLocalToGlobalMappingCreateIS()
- cmapping - column mapping

   Level: intermediate

   Concepts: matrices^local to global mapping
   Concepts: local to global mapping^for matrices

.seealso:  MatAssemblyBegin(), MatAssemblyEnd(), MatSetValues(), MatSetValuesLocal()
@*/
PetscErrorCode MatSetLocalToGlobalMapping(Mat x,ISLocalToGlobalMapping rmapping,ISLocalToGlobalMapping cmapping)
{
  PetscErrorCode ierr;

  PetscFunctionBegin;
  PetscValidHeaderSpecific(x,MAT_CLASSID,1);
  PetscValidType(x,1);
  PetscValidHeaderSpecific(rmapping,IS_LTOGM_CLASSID,2);
  PetscValidHeaderSpecific(cmapping,IS_LTOGM_CLASSID,3);

  if (x->ops->setlocaltoglobalmapping) {
    ierr = (*x->ops->setlocaltoglobalmapping)(x,rmapping,cmapping);CHKERRQ(ierr);
  } else {
    ierr = PetscLayoutSetISLocalToGlobalMapping(x->rmap,rmapping);CHKERRQ(ierr);
    ierr = PetscLayoutSetISLocalToGlobalMapping(x->cmap,cmapping);CHKERRQ(ierr);
  }
  PetscFunctionReturn(0);
}


/*@
   MatGetLocalToGlobalMapping - Gets the local-to-global numbering set by MatSetLocalToGlobalMapping()

   Not Collective

   Input Parameters:
.  A - the matrix

   Output Parameters:
+ rmapping - row mapping
- cmapping - column mapping

   Level: advanced

   Concepts: matrices^local to global mapping
   Concepts: local to global mapping^for matrices

.seealso:  MatSetValuesLocal()
@*/
PetscErrorCode MatGetLocalToGlobalMapping(Mat A,ISLocalToGlobalMapping *rmapping,ISLocalToGlobalMapping *cmapping)
{
  PetscFunctionBegin;
  PetscValidHeaderSpecific(A,MAT_CLASSID,1);
  PetscValidType(A,1);
  if (rmapping) PetscValidPointer(rmapping,2);
  if (cmapping) PetscValidPointer(cmapping,3);
  if (rmapping) *rmapping = A->rmap->mapping;
  if (cmapping) *cmapping = A->cmap->mapping;
  PetscFunctionReturn(0);
}

/*@
   MatGetLayouts - Gets the PetscLayout objects for rows and columns

   Not Collective

   Input Parameters:
.  A - the matrix

   Output Parameters:
+ rmap - row layout
- cmap - column layout

   Level: advanced

.seealso:  MatCreateVecs(), MatGetLocalToGlobalMapping()
@*/
PetscErrorCode MatGetLayouts(Mat A,PetscLayout *rmap,PetscLayout *cmap)
{
  PetscFunctionBegin;
  PetscValidHeaderSpecific(A,MAT_CLASSID,1);
  PetscValidType(A,1);
  if (rmap) PetscValidPointer(rmap,2);
  if (cmap) PetscValidPointer(cmap,3);
  if (rmap) *rmap = A->rmap;
  if (cmap) *cmap = A->cmap;
  PetscFunctionReturn(0);
}

/*@C
   MatSetValuesLocal - Inserts or adds values into certain locations of a matrix,
   using a local ordering of the nodes.

   Not Collective

   Input Parameters:
+  mat - the matrix
.  nrow, irow - number of rows and their local indices
.  ncol, icol - number of columns and their local indices
.  y -  a logically two-dimensional array of values
-  addv - either INSERT_VALUES or ADD_VALUES, where
   ADD_VALUES adds values to any existing entries, and
   INSERT_VALUES replaces existing entries with new values

   Notes:
   If you create the matrix yourself (that is not with a call to DMCreateMatrix()) then you MUST call MatXXXXSetPreallocation() or
      MatSetUp() before using this routine

   If you create the matrix yourself (that is not with a call to DMCreateMatrix()) then you MUST call MatSetLocalToGlobalMapping() before using this routine

   Calls to MatSetValuesLocal() with the INSERT_VALUES and ADD_VALUES
   options cannot be mixed without intervening calls to the assembly
   routines.

   These values may be cached, so MatAssemblyBegin() and MatAssemblyEnd()
   MUST be called after all calls to MatSetValuesLocal() have been completed.

   Level: intermediate

   Concepts: matrices^putting entries in with local numbering

   Developer Notes: This is labeled with C so does not automatically generate Fortran stubs and interfaces
                    because it requires multiple Fortran interfaces depending on which arguments are scalar or arrays.

.seealso:  MatAssemblyBegin(), MatAssemblyEnd(), MatSetValues(), MatSetLocalToGlobalMapping(),
           MatSetValueLocal()
@*/
PetscErrorCode MatSetValuesLocal(Mat mat,PetscInt nrow,const PetscInt irow[],PetscInt ncol,const PetscInt icol[],const PetscScalar y[],InsertMode addv)
{
  PetscErrorCode ierr;

  PetscFunctionBeginHot;
  PetscValidHeaderSpecific(mat,MAT_CLASSID,1);
  PetscValidType(mat,1);
  MatCheckPreallocated(mat,1);
  if (!nrow || !ncol) PetscFunctionReturn(0); /* no values to insert */
  PetscValidIntPointer(irow,3);
  PetscValidIntPointer(icol,5);
  PetscValidScalarPointer(y,6);
  if (mat->insertmode == NOT_SET_VALUES) {
    mat->insertmode = addv;
  }
#if defined(PETSC_USE_DEBUG)
  else if (mat->insertmode != addv) SETERRQ(PETSC_COMM_SELF,PETSC_ERR_ARG_WRONGSTATE,"Cannot mix add values and insert values");
  if (mat->factortype) SETERRQ(PETSC_COMM_SELF,PETSC_ERR_ARG_WRONGSTATE,"Not for factored matrix");
  if (!mat->ops->setvalueslocal && !mat->ops->setvalues) SETERRQ1(PETSC_COMM_SELF,PETSC_ERR_SUP,"Mat type %s",((PetscObject)mat)->type_name);
#endif

  if (mat->assembled) {
    mat->was_assembled = PETSC_TRUE;
    mat->assembled     = PETSC_FALSE;
  }
  ierr = PetscLogEventBegin(MAT_SetValues,mat,0,0,0);CHKERRQ(ierr);
  if (mat->ops->setvalueslocal) {
    ierr = (*mat->ops->setvalueslocal)(mat,nrow,irow,ncol,icol,y,addv);CHKERRQ(ierr);
  } else {
    PetscInt buf[8192],*bufr=0,*bufc=0,*irowm,*icolm;
    if ((nrow+ncol) <= (PetscInt)(sizeof(buf)/sizeof(PetscInt))) {
      irowm = buf; icolm = buf+nrow;
    } else {
      ierr  = PetscMalloc2(nrow,&bufr,ncol,&bufc);CHKERRQ(ierr);
      irowm = bufr; icolm = bufc;
    }
    ierr = ISLocalToGlobalMappingApply(mat->rmap->mapping,nrow,irow,irowm);CHKERRQ(ierr);
    ierr = ISLocalToGlobalMappingApply(mat->cmap->mapping,ncol,icol,icolm);CHKERRQ(ierr);
    ierr = MatSetValues(mat,nrow,irowm,ncol,icolm,y,addv);CHKERRQ(ierr);
    ierr = PetscFree2(bufr,bufc);CHKERRQ(ierr);
  }
  ierr = PetscLogEventEnd(MAT_SetValues,mat,0,0,0);CHKERRQ(ierr);
#if defined(PETSC_HAVE_CUSP)
  if (mat->valid_GPU_matrix != PETSC_CUSP_UNALLOCATED) {
    mat->valid_GPU_matrix = PETSC_CUSP_CPU;
  }
#elif defined(PETSC_HAVE_VIENNACL)
  if (mat->valid_GPU_matrix != PETSC_VIENNACL_UNALLOCATED) {
    mat->valid_GPU_matrix = PETSC_VIENNACL_CPU;
  }
#elif defined(PETSC_HAVE_VECCUDA)
  if (mat->valid_GPU_matrix != PETSC_CUDA_UNALLOCATED) {
    mat->valid_GPU_matrix = PETSC_CUDA_CPU;
  }
#endif
  PetscFunctionReturn(0);
}

/*@C
   MatSetValuesBlockedLocal - Inserts or adds values into certain locations of a matrix,
   using a local ordering of the nodes a block at a time.

   Not Collective

   Input Parameters:
+  x - the matrix
.  nrow, irow - number of rows and their local indices
.  ncol, icol - number of columns and their local indices
.  y -  a logically two-dimensional array of values
-  addv - either INSERT_VALUES or ADD_VALUES, where
   ADD_VALUES adds values to any existing entries, and
   INSERT_VALUES replaces existing entries with new values

   Notes:
   If you create the matrix yourself (that is not with a call to DMCreateMatrix()) then you MUST call MatXXXXSetPreallocation() or
      MatSetUp() before using this routine

   If you create the matrix yourself (that is not with a call to DMCreateMatrix()) then you MUST call MatSetBlockSize() and MatSetLocalToGlobalMapping()
      before using this routineBefore calling MatSetValuesLocal(), the user must first set the

   Calls to MatSetValuesBlockedLocal() with the INSERT_VALUES and ADD_VALUES
   options cannot be mixed without intervening calls to the assembly
   routines.

   These values may be cached, so MatAssemblyBegin() and MatAssemblyEnd()
   MUST be called after all calls to MatSetValuesBlockedLocal() have been completed.

   Level: intermediate

   Developer Notes: This is labeled with C so does not automatically generate Fortran stubs and interfaces
                    because it requires multiple Fortran interfaces depending on which arguments are scalar or arrays.

   Concepts: matrices^putting blocked values in with local numbering

.seealso:  MatSetBlockSize(), MatSetLocalToGlobalMapping(), MatAssemblyBegin(), MatAssemblyEnd(),
           MatSetValuesLocal(),  MatSetValuesBlocked()
@*/
PetscErrorCode MatSetValuesBlockedLocal(Mat mat,PetscInt nrow,const PetscInt irow[],PetscInt ncol,const PetscInt icol[],const PetscScalar y[],InsertMode addv)
{
  PetscErrorCode ierr;

  PetscFunctionBeginHot;
  PetscValidHeaderSpecific(mat,MAT_CLASSID,1);
  PetscValidType(mat,1);
  MatCheckPreallocated(mat,1);
  if (!nrow || !ncol) PetscFunctionReturn(0); /* no values to insert */
  PetscValidIntPointer(irow,3);
  PetscValidIntPointer(icol,5);
  PetscValidScalarPointer(y,6);
  if (mat->insertmode == NOT_SET_VALUES) {
    mat->insertmode = addv;
  }
#if defined(PETSC_USE_DEBUG)
  else if (mat->insertmode != addv) SETERRQ(PETSC_COMM_SELF,PETSC_ERR_ARG_WRONGSTATE,"Cannot mix add values and insert values");
  if (mat->factortype) SETERRQ(PETSC_COMM_SELF,PETSC_ERR_ARG_WRONGSTATE,"Not for factored matrix");
  if (!mat->ops->setvaluesblockedlocal && !mat->ops->setvaluesblocked && !mat->ops->setvalueslocal && !mat->ops->setvalues) SETERRQ1(PETSC_COMM_SELF,PETSC_ERR_SUP,"Mat type %s",((PetscObject)mat)->type_name);
#endif

  if (mat->assembled) {
    mat->was_assembled = PETSC_TRUE;
    mat->assembled     = PETSC_FALSE;
  }
  ierr = PetscLogEventBegin(MAT_SetValues,mat,0,0,0);CHKERRQ(ierr);
  if (mat->ops->setvaluesblockedlocal) {
    ierr = (*mat->ops->setvaluesblockedlocal)(mat,nrow,irow,ncol,icol,y,addv);CHKERRQ(ierr);
  } else {
    PetscInt buf[8192],*bufr=0,*bufc=0,*irowm,*icolm;
    if ((nrow+ncol) <= (PetscInt)(sizeof(buf)/sizeof(PetscInt))) {
      irowm = buf; icolm = buf + nrow;
    } else {
      ierr  = PetscMalloc2(nrow,&bufr,ncol,&bufc);CHKERRQ(ierr);
      irowm = bufr; icolm = bufc;
    }
    ierr = ISLocalToGlobalMappingApplyBlock(mat->rmap->mapping,nrow,irow,irowm);CHKERRQ(ierr);
    ierr = ISLocalToGlobalMappingApplyBlock(mat->cmap->mapping,ncol,icol,icolm);CHKERRQ(ierr);
    ierr = MatSetValuesBlocked(mat,nrow,irowm,ncol,icolm,y,addv);CHKERRQ(ierr);
    ierr = PetscFree2(bufr,bufc);CHKERRQ(ierr);
  }
  ierr = PetscLogEventEnd(MAT_SetValues,mat,0,0,0);CHKERRQ(ierr);
#if defined(PETSC_HAVE_CUSP)
  if (mat->valid_GPU_matrix != PETSC_CUSP_UNALLOCATED) {
    mat->valid_GPU_matrix = PETSC_CUSP_CPU;
  }
#elif defined(PETSC_HAVE_VIENNACL)
  if (mat->valid_GPU_matrix != PETSC_VIENNACL_UNALLOCATED) {
    mat->valid_GPU_matrix = PETSC_VIENNACL_CPU;
  }
#elif defined(PETSC_HAVE_VECCUDA)
  if (mat->valid_GPU_matrix != PETSC_CUDA_UNALLOCATED) {
    mat->valid_GPU_matrix = PETSC_CUDA_CPU;
  }
#endif
  PetscFunctionReturn(0);
}

/*@
   MatMultDiagonalBlock - Computes the matrix-vector product, y = Dx. Where D is defined by the inode or block structure of the diagonal

   Collective on Mat and Vec

   Input Parameters:
+  mat - the matrix
-  x   - the vector to be multiplied

   Output Parameters:
.  y - the result

   Notes:
   The vectors x and y cannot be the same.  I.e., one cannot
   call MatMult(A,y,y).

   Level: developer

   Concepts: matrix-vector product

.seealso: MatMultTranspose(), MatMultAdd(), MatMultTransposeAdd()
@*/
PetscErrorCode MatMultDiagonalBlock(Mat mat,Vec x,Vec y)
{
  PetscErrorCode ierr;

  PetscFunctionBegin;
  PetscValidHeaderSpecific(mat,MAT_CLASSID,1);
  PetscValidType(mat,1);
  PetscValidHeaderSpecific(x,VEC_CLASSID,2);
  PetscValidHeaderSpecific(y,VEC_CLASSID,3);

  if (!mat->assembled) SETERRQ(PetscObjectComm((PetscObject)mat),PETSC_ERR_ARG_WRONGSTATE,"Not for unassembled matrix");
  if (mat->factortype) SETERRQ(PetscObjectComm((PetscObject)mat),PETSC_ERR_ARG_WRONGSTATE,"Not for factored matrix");
  if (x == y) SETERRQ(PetscObjectComm((PetscObject)mat),PETSC_ERR_ARG_WRONGSTATE,"x and y must be different vectors");
  MatCheckPreallocated(mat,1);

  if (!mat->ops->multdiagonalblock) SETERRQ(PetscObjectComm((PetscObject)mat),PETSC_ERR_SUP,"This matrix type does not have a multiply defined");
  ierr = (*mat->ops->multdiagonalblock)(mat,x,y);CHKERRQ(ierr);
  ierr = PetscObjectStateIncrease((PetscObject)y);CHKERRQ(ierr);
  PetscFunctionReturn(0);
}

/* --------------------------------------------------------*/
/*@
   MatMult - Computes the matrix-vector product, y = Ax.

   Neighbor-wise Collective on Mat and Vec

   Input Parameters:
+  mat - the matrix
-  x   - the vector to be multiplied

   Output Parameters:
.  y - the result

   Notes:
   The vectors x and y cannot be the same.  I.e., one cannot
   call MatMult(A,y,y).

   Level: beginner

   Concepts: matrix-vector product

.seealso: MatMultTranspose(), MatMultAdd(), MatMultTransposeAdd()
@*/
PetscErrorCode MatMult(Mat mat,Vec x,Vec y)
{
  PetscErrorCode ierr;

  PetscFunctionBegin;
  PetscValidHeaderSpecific(mat,MAT_CLASSID,1);
  PetscValidType(mat,1);
  PetscValidHeaderSpecific(x,VEC_CLASSID,2);
  PetscValidHeaderSpecific(y,VEC_CLASSID,3);
  if (!mat->assembled) SETERRQ(PetscObjectComm((PetscObject)mat),PETSC_ERR_ARG_WRONGSTATE,"Not for unassembled matrix");
  if (mat->factortype) SETERRQ(PetscObjectComm((PetscObject)mat),PETSC_ERR_ARG_WRONGSTATE,"Not for factored matrix");
  if (x == y) SETERRQ(PetscObjectComm((PetscObject)mat),PETSC_ERR_ARG_WRONGSTATE,"x and y must be different vectors");
#if !defined(PETSC_HAVE_CONSTRAINTS)
  if (mat->cmap->N != x->map->N) SETERRQ2(PETSC_COMM_SELF,PETSC_ERR_ARG_SIZ,"Mat mat,Vec x: global dim %D %D",mat->cmap->N,x->map->N);
  if (mat->rmap->N != y->map->N) SETERRQ2(PETSC_COMM_SELF,PETSC_ERR_ARG_SIZ,"Mat mat,Vec y: global dim %D %D",mat->rmap->N,y->map->N);
  if (mat->rmap->n != y->map->n) SETERRQ2(PETSC_COMM_SELF,PETSC_ERR_ARG_SIZ,"Mat mat,Vec y: local dim %D %D",mat->rmap->n,y->map->n);
#endif
  VecLocked(y,3);
  if (mat->erroriffailure) {ierr = VecValidValues(x,2,PETSC_TRUE);CHKERRQ(ierr);}
  MatCheckPreallocated(mat,1);

  ierr = VecLockPush(x);CHKERRQ(ierr);
  if (!mat->ops->mult) SETERRQ(PetscObjectComm((PetscObject)mat),PETSC_ERR_SUP,"This matrix type does not have a multiply defined");
  ierr = PetscLogEventBegin(MAT_Mult,mat,x,y,0);CHKERRQ(ierr);
  ierr = (*mat->ops->mult)(mat,x,y);CHKERRQ(ierr);
  ierr = PetscLogEventEnd(MAT_Mult,mat,x,y,0);CHKERRQ(ierr);
  if (mat->erroriffailure) {ierr = VecValidValues(y,3,PETSC_FALSE);CHKERRQ(ierr);}
  ierr = VecLockPop(x);CHKERRQ(ierr);
  PetscFunctionReturn(0);
}

/*@
   MatMultTranspose - Computes matrix transpose times a vector y = A^T * x.

   Neighbor-wise Collective on Mat and Vec

   Input Parameters:
+  mat - the matrix
-  x   - the vector to be multiplied

   Output Parameters:
.  y - the result

   Notes:
   The vectors x and y cannot be the same.  I.e., one cannot
   call MatMultTranspose(A,y,y).

   For complex numbers this does NOT compute the Hermitian (complex conjugate) transpose multiple,
   use MatMultHermitianTranspose()

   Level: beginner

   Concepts: matrix vector product^transpose

.seealso: MatMult(), MatMultAdd(), MatMultTransposeAdd(), MatMultHermitianTranspose(), MatTranspose()
@*/
PetscErrorCode MatMultTranspose(Mat mat,Vec x,Vec y)
{
  PetscErrorCode ierr;

  PetscFunctionBegin;
  PetscValidHeaderSpecific(mat,MAT_CLASSID,1);
  PetscValidType(mat,1);
  PetscValidHeaderSpecific(x,VEC_CLASSID,2);
  PetscValidHeaderSpecific(y,VEC_CLASSID,3);

  if (!mat->assembled) SETERRQ(PetscObjectComm((PetscObject)mat),PETSC_ERR_ARG_WRONGSTATE,"Not for unassembled matrix");
  if (mat->factortype) SETERRQ(PetscObjectComm((PetscObject)mat),PETSC_ERR_ARG_WRONGSTATE,"Not for factored matrix");
  if (x == y) SETERRQ(PetscObjectComm((PetscObject)mat),PETSC_ERR_ARG_WRONGSTATE,"x and y must be different vectors");
#if !defined(PETSC_HAVE_CONSTRAINTS)
  if (mat->rmap->N != x->map->N) SETERRQ2(PETSC_COMM_SELF,PETSC_ERR_ARG_SIZ,"Mat mat,Vec x: global dim %D %D",mat->rmap->N,x->map->N);
  if (mat->cmap->N != y->map->N) SETERRQ2(PETSC_COMM_SELF,PETSC_ERR_ARG_SIZ,"Mat mat,Vec y: global dim %D %D",mat->cmap->N,y->map->N);
#endif
  if (mat->erroriffailure) {ierr = VecValidValues(x,2,PETSC_TRUE);CHKERRQ(ierr);}
  MatCheckPreallocated(mat,1);

  if (!mat->ops->multtranspose) SETERRQ(PetscObjectComm((PetscObject)mat),PETSC_ERR_SUP,"This matrix type does not have a multiply transpose defined");
  ierr = PetscLogEventBegin(MAT_MultTranspose,mat,x,y,0);CHKERRQ(ierr);
  ierr = VecLockPush(x);CHKERRQ(ierr);
  ierr = (*mat->ops->multtranspose)(mat,x,y);CHKERRQ(ierr);
  ierr = VecLockPop(x);CHKERRQ(ierr);
  ierr = PetscLogEventEnd(MAT_MultTranspose,mat,x,y,0);CHKERRQ(ierr);
  ierr = PetscObjectStateIncrease((PetscObject)y);CHKERRQ(ierr);
  if (mat->erroriffailure) {ierr = VecValidValues(y,3,PETSC_FALSE);CHKERRQ(ierr);}
  PetscFunctionReturn(0);
}

/*@
   MatMultHermitianTranspose - Computes matrix Hermitian transpose times a vector.

   Neighbor-wise Collective on Mat and Vec

   Input Parameters:
+  mat - the matrix
-  x   - the vector to be multilplied

   Output Parameters:
.  y - the result

   Notes:
   The vectors x and y cannot be the same.  I.e., one cannot
   call MatMultHermitianTranspose(A,y,y).

   Also called the conjugate transpose, complex conjugate transpose, or adjoint.

   For real numbers MatMultTranspose() and MatMultHermitianTranspose() are identical.

   Level: beginner

   Concepts: matrix vector product^transpose

.seealso: MatMult(), MatMultAdd(), MatMultHermitianTransposeAdd(), MatMultTranspose()
@*/
PetscErrorCode MatMultHermitianTranspose(Mat mat,Vec x,Vec y)
{
  PetscErrorCode ierr;
  Vec            w;

  PetscFunctionBegin;
  PetscValidHeaderSpecific(mat,MAT_CLASSID,1);
  PetscValidType(mat,1);
  PetscValidHeaderSpecific(x,VEC_CLASSID,2);
  PetscValidHeaderSpecific(y,VEC_CLASSID,3);

  if (!mat->assembled) SETERRQ(PetscObjectComm((PetscObject)mat),PETSC_ERR_ARG_WRONGSTATE,"Not for unassembled matrix");
  if (mat->factortype) SETERRQ(PetscObjectComm((PetscObject)mat),PETSC_ERR_ARG_WRONGSTATE,"Not for factored matrix");
  if (x == y) SETERRQ(PetscObjectComm((PetscObject)mat),PETSC_ERR_ARG_WRONGSTATE,"x and y must be different vectors");
#if !defined(PETSC_HAVE_CONSTRAINTS)
  if (mat->rmap->N != x->map->N) SETERRQ2(PETSC_COMM_SELF,PETSC_ERR_ARG_SIZ,"Mat mat,Vec x: global dim %D %D",mat->rmap->N,x->map->N);
  if (mat->cmap->N != y->map->N) SETERRQ2(PETSC_COMM_SELF,PETSC_ERR_ARG_SIZ,"Mat mat,Vec y: global dim %D %D",mat->cmap->N,y->map->N);
#endif
  MatCheckPreallocated(mat,1);

  ierr = PetscLogEventBegin(MAT_MultHermitianTranspose,mat,x,y,0);CHKERRQ(ierr);
  if (mat->ops->multhermitiantranspose) {
    ierr = VecLockPush(x);CHKERRQ(ierr);
    ierr = (*mat->ops->multhermitiantranspose)(mat,x,y);CHKERRQ(ierr);
    ierr = VecLockPop(x);CHKERRQ(ierr);
  } else {
    ierr = VecDuplicate(x,&w);CHKERRQ(ierr);
    ierr = VecCopy(x,w);CHKERRQ(ierr);
    ierr = VecConjugate(w);CHKERRQ(ierr);
    ierr = MatMultTranspose(mat,w,y);CHKERRQ(ierr);
    ierr = VecDestroy(&w);CHKERRQ(ierr);
    ierr = VecConjugate(y);CHKERRQ(ierr);
  }
  ierr = PetscLogEventEnd(MAT_MultHermitianTranspose,mat,x,y,0);CHKERRQ(ierr);
  ierr = PetscObjectStateIncrease((PetscObject)y);CHKERRQ(ierr);
  PetscFunctionReturn(0);
}

/*@
    MatMultAdd -  Computes v3 = v2 + A * v1.

    Neighbor-wise Collective on Mat and Vec

    Input Parameters:
+   mat - the matrix
-   v1, v2 - the vectors

    Output Parameters:
.   v3 - the result

    Notes:
    The vectors v1 and v3 cannot be the same.  I.e., one cannot
    call MatMultAdd(A,v1,v2,v1).

    Level: beginner

    Concepts: matrix vector product^addition

.seealso: MatMultTranspose(), MatMult(), MatMultTransposeAdd()
@*/
PetscErrorCode MatMultAdd(Mat mat,Vec v1,Vec v2,Vec v3)
{
  PetscErrorCode ierr;

  PetscFunctionBegin;
  PetscValidHeaderSpecific(mat,MAT_CLASSID,1);
  PetscValidType(mat,1);
  PetscValidHeaderSpecific(v1,VEC_CLASSID,2);
  PetscValidHeaderSpecific(v2,VEC_CLASSID,3);
  PetscValidHeaderSpecific(v3,VEC_CLASSID,4);

  if (!mat->assembled) SETERRQ(PetscObjectComm((PetscObject)mat),PETSC_ERR_ARG_WRONGSTATE,"Not for unassembled matrix");
  if (mat->factortype) SETERRQ(PetscObjectComm((PetscObject)mat),PETSC_ERR_ARG_WRONGSTATE,"Not for factored matrix");
  if (mat->cmap->N != v1->map->N) SETERRQ2(PetscObjectComm((PetscObject)mat),PETSC_ERR_ARG_SIZ,"Mat mat,Vec v1: global dim %D %D",mat->cmap->N,v1->map->N);
  /* if (mat->rmap->N != v2->map->N) SETERRQ2(PETSC_COMM_SELF,PETSC_ERR_ARG_SIZ,"Mat mat,Vec v2: global dim %D %D",mat->rmap->N,v2->map->N);
     if (mat->rmap->N != v3->map->N) SETERRQ2(PETSC_COMM_SELF,PETSC_ERR_ARG_SIZ,"Mat mat,Vec v3: global dim %D %D",mat->rmap->N,v3->map->N); */
  if (mat->rmap->n != v3->map->n) SETERRQ2(PETSC_COMM_SELF,PETSC_ERR_ARG_SIZ,"Mat mat,Vec v3: local dim %D %D",mat->rmap->n,v3->map->n);
  if (mat->rmap->n != v2->map->n) SETERRQ2(PETSC_COMM_SELF,PETSC_ERR_ARG_SIZ,"Mat mat,Vec v2: local dim %D %D",mat->rmap->n,v2->map->n);
  if (v1 == v3) SETERRQ(PetscObjectComm((PetscObject)mat),PETSC_ERR_ARG_IDN,"v1 and v3 must be different vectors");
  MatCheckPreallocated(mat,1);

  if (!mat->ops->multadd) SETERRQ1(PetscObjectComm((PetscObject)mat),PETSC_ERR_SUP,"No MatMultAdd() for matrix type '%s'",((PetscObject)mat)->type_name);
  ierr = PetscLogEventBegin(MAT_MultAdd,mat,v1,v2,v3);CHKERRQ(ierr);
  ierr = VecLockPush(v1);CHKERRQ(ierr);
  ierr = (*mat->ops->multadd)(mat,v1,v2,v3);CHKERRQ(ierr);
  ierr = VecLockPop(v1);CHKERRQ(ierr);
  ierr = PetscLogEventEnd(MAT_MultAdd,mat,v1,v2,v3);CHKERRQ(ierr);
  ierr = PetscObjectStateIncrease((PetscObject)v3);CHKERRQ(ierr);
  PetscFunctionReturn(0);
}

/*@
   MatMultTransposeAdd - Computes v3 = v2 + A' * v1.

   Neighbor-wise Collective on Mat and Vec

   Input Parameters:
+  mat - the matrix
-  v1, v2 - the vectors

   Output Parameters:
.  v3 - the result

   Notes:
   The vectors v1 and v3 cannot be the same.  I.e., one cannot
   call MatMultTransposeAdd(A,v1,v2,v1).

   Level: beginner

   Concepts: matrix vector product^transpose and addition

.seealso: MatMultTranspose(), MatMultAdd(), MatMult()
@*/
PetscErrorCode MatMultTransposeAdd(Mat mat,Vec v1,Vec v2,Vec v3)
{
  PetscErrorCode ierr;

  PetscFunctionBegin;
  PetscValidHeaderSpecific(mat,MAT_CLASSID,1);
  PetscValidType(mat,1);
  PetscValidHeaderSpecific(v1,VEC_CLASSID,2);
  PetscValidHeaderSpecific(v2,VEC_CLASSID,3);
  PetscValidHeaderSpecific(v3,VEC_CLASSID,4);

  if (!mat->assembled) SETERRQ(PetscObjectComm((PetscObject)mat),PETSC_ERR_ARG_WRONGSTATE,"Not for unassembled matrix");
  if (mat->factortype) SETERRQ(PetscObjectComm((PetscObject)mat),PETSC_ERR_ARG_WRONGSTATE,"Not for factored matrix");
  if (!mat->ops->multtransposeadd) SETERRQ1(PetscObjectComm((PetscObject)mat),PETSC_ERR_SUP,"Mat type %s",((PetscObject)mat)->type_name);
  if (v1 == v3) SETERRQ(PetscObjectComm((PetscObject)mat),PETSC_ERR_ARG_IDN,"v1 and v3 must be different vectors");
  if (mat->rmap->N != v1->map->N) SETERRQ2(PetscObjectComm((PetscObject)mat),PETSC_ERR_ARG_SIZ,"Mat mat,Vec v1: global dim %D %D",mat->rmap->N,v1->map->N);
  if (mat->cmap->N != v2->map->N) SETERRQ2(PetscObjectComm((PetscObject)mat),PETSC_ERR_ARG_SIZ,"Mat mat,Vec v2: global dim %D %D",mat->cmap->N,v2->map->N);
  if (mat->cmap->N != v3->map->N) SETERRQ2(PetscObjectComm((PetscObject)mat),PETSC_ERR_ARG_SIZ,"Mat mat,Vec v3: global dim %D %D",mat->cmap->N,v3->map->N);
  MatCheckPreallocated(mat,1);

  ierr = PetscLogEventBegin(MAT_MultTransposeAdd,mat,v1,v2,v3);CHKERRQ(ierr);
  ierr = VecLockPush(v1);CHKERRQ(ierr);
  ierr = (*mat->ops->multtransposeadd)(mat,v1,v2,v3);CHKERRQ(ierr);
  ierr = VecLockPop(v1);CHKERRQ(ierr);
  ierr = PetscLogEventEnd(MAT_MultTransposeAdd,mat,v1,v2,v3);CHKERRQ(ierr);
  ierr = PetscObjectStateIncrease((PetscObject)v3);CHKERRQ(ierr);
  PetscFunctionReturn(0);
}

/*@
   MatMultHermitianTransposeAdd - Computes v3 = v2 + A^H * v1.

   Neighbor-wise Collective on Mat and Vec

   Input Parameters:
+  mat - the matrix
-  v1, v2 - the vectors

   Output Parameters:
.  v3 - the result

   Notes:
   The vectors v1 and v3 cannot be the same.  I.e., one cannot
   call MatMultHermitianTransposeAdd(A,v1,v2,v1).

   Level: beginner

   Concepts: matrix vector product^transpose and addition

.seealso: MatMultHermitianTranspose(), MatMultTranspose(), MatMultAdd(), MatMult()
@*/
PetscErrorCode MatMultHermitianTransposeAdd(Mat mat,Vec v1,Vec v2,Vec v3)
{
  PetscErrorCode ierr;

  PetscFunctionBegin;
  PetscValidHeaderSpecific(mat,MAT_CLASSID,1);
  PetscValidType(mat,1);
  PetscValidHeaderSpecific(v1,VEC_CLASSID,2);
  PetscValidHeaderSpecific(v2,VEC_CLASSID,3);
  PetscValidHeaderSpecific(v3,VEC_CLASSID,4);

  if (!mat->assembled) SETERRQ(PetscObjectComm((PetscObject)mat),PETSC_ERR_ARG_WRONGSTATE,"Not for unassembled matrix");
  if (mat->factortype) SETERRQ(PetscObjectComm((PetscObject)mat),PETSC_ERR_ARG_WRONGSTATE,"Not for factored matrix");
  if (v1 == v3) SETERRQ(PetscObjectComm((PetscObject)mat),PETSC_ERR_ARG_IDN,"v1 and v3 must be different vectors");
  if (mat->rmap->N != v1->map->N) SETERRQ2(PetscObjectComm((PetscObject)mat),PETSC_ERR_ARG_SIZ,"Mat mat,Vec v1: global dim %D %D",mat->rmap->N,v1->map->N);
  if (mat->cmap->N != v2->map->N) SETERRQ2(PetscObjectComm((PetscObject)mat),PETSC_ERR_ARG_SIZ,"Mat mat,Vec v2: global dim %D %D",mat->cmap->N,v2->map->N);
  if (mat->cmap->N != v3->map->N) SETERRQ2(PetscObjectComm((PetscObject)mat),PETSC_ERR_ARG_SIZ,"Mat mat,Vec v3: global dim %D %D",mat->cmap->N,v3->map->N);
  MatCheckPreallocated(mat,1);

  ierr = PetscLogEventBegin(MAT_MultHermitianTransposeAdd,mat,v1,v2,v3);CHKERRQ(ierr);
  ierr = VecLockPush(v1);CHKERRQ(ierr);
  if (mat->ops->multhermitiantransposeadd) {
    ierr = (*mat->ops->multhermitiantransposeadd)(mat,v1,v2,v3);CHKERRQ(ierr);
   } else {
    Vec w,z;
    ierr = VecDuplicate(v1,&w);CHKERRQ(ierr);
    ierr = VecCopy(v1,w);CHKERRQ(ierr);
    ierr = VecConjugate(w);CHKERRQ(ierr);
    ierr = VecDuplicate(v3,&z);CHKERRQ(ierr);
    ierr = MatMultTranspose(mat,w,z);CHKERRQ(ierr);
    ierr = VecDestroy(&w);CHKERRQ(ierr);
    ierr = VecConjugate(z);CHKERRQ(ierr);
    ierr = VecWAXPY(v3,1.0,v2,z);CHKERRQ(ierr);
    ierr = VecDestroy(&z);CHKERRQ(ierr);
  }
  ierr = VecLockPop(v1);CHKERRQ(ierr);
  ierr = PetscLogEventEnd(MAT_MultHermitianTransposeAdd,mat,v1,v2,v3);CHKERRQ(ierr);
  ierr = PetscObjectStateIncrease((PetscObject)v3);CHKERRQ(ierr);
  PetscFunctionReturn(0);
}

/*@
   MatMultConstrained - The inner multiplication routine for a
   constrained matrix P^T A P.

   Neighbor-wise Collective on Mat and Vec

   Input Parameters:
+  mat - the matrix
-  x   - the vector to be multilplied

   Output Parameters:
.  y - the result

   Notes:
   The vectors x and y cannot be the same.  I.e., one cannot
   call MatMult(A,y,y).

   Level: beginner

.keywords: matrix, multiply, matrix-vector product, constraint
.seealso: MatMult(), MatMultTranspose(), MatMultAdd(), MatMultTransposeAdd()
@*/
PetscErrorCode MatMultConstrained(Mat mat,Vec x,Vec y)
{
  PetscErrorCode ierr;

  PetscFunctionBegin;
  PetscValidHeaderSpecific(mat,MAT_CLASSID,1);
  PetscValidHeaderSpecific(x,VEC_CLASSID,2);
  PetscValidHeaderSpecific(y,VEC_CLASSID,3);
  if (!mat->assembled) SETERRQ(PETSC_COMM_SELF,PETSC_ERR_ARG_WRONGSTATE,"Not for unassembled matrix");
  if (mat->factortype) SETERRQ(PETSC_COMM_SELF,PETSC_ERR_ARG_WRONGSTATE,"Not for factored matrix");
  if (x == y) SETERRQ(PETSC_COMM_SELF,PETSC_ERR_ARG_WRONGSTATE,"x and y must be different vectors");
  if (mat->cmap->N != x->map->N) SETERRQ2(PETSC_COMM_SELF,PETSC_ERR_ARG_SIZ,"Mat mat,Vec x: global dim %D %D",mat->cmap->N,x->map->N);
  if (mat->rmap->N != y->map->N) SETERRQ2(PETSC_COMM_SELF,PETSC_ERR_ARG_SIZ,"Mat mat,Vec y: global dim %D %D",mat->rmap->N,y->map->N);
  if (mat->rmap->n != y->map->n) SETERRQ2(PETSC_COMM_SELF,PETSC_ERR_ARG_SIZ,"Mat mat,Vec y: local dim %D %D",mat->rmap->n,y->map->n);

  ierr = PetscLogEventBegin(MAT_MultConstrained,mat,x,y,0);CHKERRQ(ierr);
  ierr = VecLockPush(x);CHKERRQ(ierr);
  ierr = (*mat->ops->multconstrained)(mat,x,y);CHKERRQ(ierr);
  ierr = VecLockPop(x);CHKERRQ(ierr);
  ierr = PetscLogEventEnd(MAT_MultConstrained,mat,x,y,0);CHKERRQ(ierr);
  ierr = PetscObjectStateIncrease((PetscObject)y);CHKERRQ(ierr);
  PetscFunctionReturn(0);
}

/*@
   MatMultTransposeConstrained - The inner multiplication routine for a
   constrained matrix P^T A^T P.

   Neighbor-wise Collective on Mat and Vec

   Input Parameters:
+  mat - the matrix
-  x   - the vector to be multilplied

   Output Parameters:
.  y - the result

   Notes:
   The vectors x and y cannot be the same.  I.e., one cannot
   call MatMult(A,y,y).

   Level: beginner

.keywords: matrix, multiply, matrix-vector product, constraint
.seealso: MatMult(), MatMultTranspose(), MatMultAdd(), MatMultTransposeAdd()
@*/
PetscErrorCode MatMultTransposeConstrained(Mat mat,Vec x,Vec y)
{
  PetscErrorCode ierr;

  PetscFunctionBegin;
  PetscValidHeaderSpecific(mat,MAT_CLASSID,1);
  PetscValidHeaderSpecific(x,VEC_CLASSID,2);
  PetscValidHeaderSpecific(y,VEC_CLASSID,3);
  if (!mat->assembled) SETERRQ(PETSC_COMM_SELF,PETSC_ERR_ARG_WRONGSTATE,"Not for unassembled matrix");
  if (mat->factortype) SETERRQ(PETSC_COMM_SELF,PETSC_ERR_ARG_WRONGSTATE,"Not for factored matrix");
  if (x == y) SETERRQ(PETSC_COMM_SELF,PETSC_ERR_ARG_WRONGSTATE,"x and y must be different vectors");
  if (mat->rmap->N != x->map->N) SETERRQ2(PETSC_COMM_SELF,PETSC_ERR_ARG_SIZ,"Mat mat,Vec x: global dim %D %D",mat->cmap->N,x->map->N);
  if (mat->cmap->N != y->map->N) SETERRQ2(PETSC_COMM_SELF,PETSC_ERR_ARG_SIZ,"Mat mat,Vec y: global dim %D %D",mat->rmap->N,y->map->N);

  ierr = PetscLogEventBegin(MAT_MultConstrained,mat,x,y,0);CHKERRQ(ierr);
  ierr = (*mat->ops->multtransposeconstrained)(mat,x,y);CHKERRQ(ierr);
  ierr = PetscLogEventEnd(MAT_MultConstrained,mat,x,y,0);CHKERRQ(ierr);
  ierr = PetscObjectStateIncrease((PetscObject)y);CHKERRQ(ierr);
  PetscFunctionReturn(0);
}

/*@C
   MatGetFactorType - gets the type of factorization it is

   Note Collective
   as the flag

   Input Parameters:
.  mat - the matrix

   Output Parameters:
.  t - the type, one of MAT_FACTOR_NONE, MAT_FACTOR_LU, MAT_FACTOR_CHOLESKY, MAT_FACTOR_ILU, MAT_FACTOR_ICC,MAT_FACTOR_ILUDT

    Level: intermediate

.seealso:    MatFactorType, MatGetFactor()
@*/
PetscErrorCode MatGetFactorType(Mat mat,MatFactorType *t)
{
  PetscFunctionBegin;
  PetscValidHeaderSpecific(mat,MAT_CLASSID,1);
  PetscValidType(mat,1);
  *t = mat->factortype;
  PetscFunctionReturn(0);
}

/* ------------------------------------------------------------*/
/*@C
   MatGetInfo - Returns information about matrix storage (number of
   nonzeros, memory, etc.).

   Collective on Mat if MAT_GLOBAL_MAX or MAT_GLOBAL_SUM is used as the flag

   Input Parameters:
.  mat - the matrix

   Output Parameters:
+  flag - flag indicating the type of parameters to be returned
   (MAT_LOCAL - local matrix, MAT_GLOBAL_MAX - maximum over all processors,
   MAT_GLOBAL_SUM - sum over all processors)
-  info - matrix information context

   Notes:
   The MatInfo context contains a variety of matrix data, including
   number of nonzeros allocated and used, number of mallocs during
   matrix assembly, etc.  Additional information for factored matrices
   is provided (such as the fill ratio, number of mallocs during
   factorization, etc.).  Much of this info is printed to PETSC_STDOUT
   when using the runtime options
$       -info -mat_view ::ascii_info

   Example for C/C++ Users:
   See the file ${PETSC_DIR}/include/petscmat.h for a complete list of
   data within the MatInfo context.  For example,
.vb
      MatInfo info;
      Mat     A;
      double  mal, nz_a, nz_u;

      MatGetInfo(A,MAT_LOCAL,&info);
      mal  = info.mallocs;
      nz_a = info.nz_allocated;
.ve

   Example for Fortran Users:
   Fortran users should declare info as a double precision
   array of dimension MAT_INFO_SIZE, and then extract the parameters
   of interest.  See the file ${PETSC_DIR}/include/petsc/finclude/petscmat.h
   a complete list of parameter names.
.vb
      double  precision info(MAT_INFO_SIZE)
      double  precision mal, nz_a
      Mat     A
      integer ierr

      call MatGetInfo(A,MAT_LOCAL,info,ierr)
      mal = info(MAT_INFO_MALLOCS)
      nz_a = info(MAT_INFO_NZ_ALLOCATED)
.ve

    Level: intermediate

    Concepts: matrices^getting information on

    Developer Note: fortran interface is not autogenerated as the f90
    interface defintion cannot be generated correctly [due to MatInfo]

.seealso: MatStashGetInfo()

@*/
PetscErrorCode MatGetInfo(Mat mat,MatInfoType flag,MatInfo *info)
{
  PetscErrorCode ierr;

  PetscFunctionBegin;
  PetscValidHeaderSpecific(mat,MAT_CLASSID,1);
  PetscValidType(mat,1);
  PetscValidPointer(info,3);
  if (!mat->ops->getinfo) SETERRQ1(PETSC_COMM_SELF,PETSC_ERR_SUP,"Mat type %s",((PetscObject)mat)->type_name);
  MatCheckPreallocated(mat,1);
  ierr = (*mat->ops->getinfo)(mat,flag,info);CHKERRQ(ierr);
  PetscFunctionReturn(0);
}

/*
   This is used by external packages where it is not easy to get the info from the actual
   matrix factorization.
*/
PetscErrorCode MatGetInfo_External(Mat A,MatInfoType flag,MatInfo *info)
{
  PetscErrorCode ierr;

  PetscFunctionBegin;
  ierr = PetscMemzero(info,sizeof(MatInfo));CHKERRQ(ierr);
  PetscFunctionReturn(0);
}

/* ----------------------------------------------------------*/

/*@C
   MatLUFactor - Performs in-place LU factorization of matrix.

   Collective on Mat

   Input Parameters:
+  mat - the matrix
.  row - row permutation
.  col - column permutation
-  info - options for factorization, includes
$          fill - expected fill as ratio of original fill.
$          dtcol - pivot tolerance (0 no pivot, 1 full column pivoting)
$                   Run with the option -info to determine an optimal value to use

   Notes:
   Most users should employ the simplified KSP interface for linear solvers
   instead of working directly with matrix algebra routines such as this.
   See, e.g., KSPCreate().

   This changes the state of the matrix to a factored matrix; it cannot be used
   for example with MatSetValues() unless one first calls MatSetUnfactored().

   Level: developer

   Concepts: matrices^LU factorization

.seealso: MatLUFactorSymbolic(), MatLUFactorNumeric(), MatCholeskyFactor(),
          MatGetOrdering(), MatSetUnfactored(), MatFactorInfo, MatGetFactor()

    Developer Note: fortran interface is not autogenerated as the f90
    interface defintion cannot be generated correctly [due to MatFactorInfo]

@*/
PetscErrorCode MatLUFactor(Mat mat,IS row,IS col,const MatFactorInfo *info)
{
  PetscErrorCode ierr;
  MatFactorInfo  tinfo;

  PetscFunctionBegin;
  PetscValidHeaderSpecific(mat,MAT_CLASSID,1);
  if (row) PetscValidHeaderSpecific(row,IS_CLASSID,2);
  if (col) PetscValidHeaderSpecific(col,IS_CLASSID,3);
  if (info) PetscValidPointer(info,4);
  PetscValidType(mat,1);
  if (!mat->assembled) SETERRQ(PetscObjectComm((PetscObject)mat),PETSC_ERR_ARG_WRONGSTATE,"Not for unassembled matrix");
  if (mat->factortype) SETERRQ(PetscObjectComm((PetscObject)mat),PETSC_ERR_ARG_WRONGSTATE,"Not for factored matrix");
  if (!mat->ops->lufactor) SETERRQ1(PetscObjectComm((PetscObject)mat),PETSC_ERR_SUP,"Mat type %s",((PetscObject)mat)->type_name);
  MatCheckPreallocated(mat,1);
  if (!info) {
    ierr = MatFactorInfoInitialize(&tinfo);CHKERRQ(ierr);
    info = &tinfo;
  }

  ierr = PetscLogEventBegin(MAT_LUFactor,mat,row,col,0);CHKERRQ(ierr);
  ierr = (*mat->ops->lufactor)(mat,row,col,info);CHKERRQ(ierr);
  ierr = PetscLogEventEnd(MAT_LUFactor,mat,row,col,0);CHKERRQ(ierr);
  ierr = PetscObjectStateIncrease((PetscObject)mat);CHKERRQ(ierr);
  PetscFunctionReturn(0);
}

/*@C
   MatILUFactor - Performs in-place ILU factorization of matrix.

   Collective on Mat

   Input Parameters:
+  mat - the matrix
.  row - row permutation
.  col - column permutation
-  info - structure containing
$      levels - number of levels of fill.
$      expected fill - as ratio of original fill.
$      1 or 0 - indicating force fill on diagonal (improves robustness for matrices
                missing diagonal entries)

   Notes:
   Probably really in-place only when level of fill is zero, otherwise allocates
   new space to store factored matrix and deletes previous memory.

   Most users should employ the simplified KSP interface for linear solvers
   instead of working directly with matrix algebra routines such as this.
   See, e.g., KSPCreate().

   Level: developer

   Concepts: matrices^ILU factorization

.seealso: MatILUFactorSymbolic(), MatLUFactorNumeric(), MatCholeskyFactor(), MatFactorInfo

    Developer Note: fortran interface is not autogenerated as the f90
    interface defintion cannot be generated correctly [due to MatFactorInfo]

@*/
PetscErrorCode MatILUFactor(Mat mat,IS row,IS col,const MatFactorInfo *info)
{
  PetscErrorCode ierr;

  PetscFunctionBegin;
  PetscValidHeaderSpecific(mat,MAT_CLASSID,1);
  if (row) PetscValidHeaderSpecific(row,IS_CLASSID,2);
  if (col) PetscValidHeaderSpecific(col,IS_CLASSID,3);
  PetscValidPointer(info,4);
  PetscValidType(mat,1);
  if (mat->rmap->N != mat->cmap->N) SETERRQ(PetscObjectComm((PetscObject)mat),PETSC_ERR_ARG_WRONG,"matrix must be square");
  if (!mat->assembled) SETERRQ(PetscObjectComm((PetscObject)mat),PETSC_ERR_ARG_WRONGSTATE,"Not for unassembled matrix");
  if (mat->factortype) SETERRQ(PetscObjectComm((PetscObject)mat),PETSC_ERR_ARG_WRONGSTATE,"Not for factored matrix");
  if (!mat->ops->ilufactor) SETERRQ1(PetscObjectComm((PetscObject)mat),PETSC_ERR_SUP,"Mat type %s",((PetscObject)mat)->type_name);
  MatCheckPreallocated(mat,1);

  ierr = PetscLogEventBegin(MAT_ILUFactor,mat,row,col,0);CHKERRQ(ierr);
  ierr = (*mat->ops->ilufactor)(mat,row,col,info);CHKERRQ(ierr);
  ierr = PetscLogEventEnd(MAT_ILUFactor,mat,row,col,0);CHKERRQ(ierr);
  ierr = PetscObjectStateIncrease((PetscObject)mat);CHKERRQ(ierr);
  PetscFunctionReturn(0);
}

/*@C
   MatLUFactorSymbolic - Performs symbolic LU factorization of matrix.
   Call this routine before calling MatLUFactorNumeric().

   Collective on Mat

   Input Parameters:
+  fact - the factor matrix obtained with MatGetFactor()
.  mat - the matrix
.  row, col - row and column permutations
-  info - options for factorization, includes
$          fill - expected fill as ratio of original fill.
$          dtcol - pivot tolerance (0 no pivot, 1 full column pivoting)
$                   Run with the option -info to determine an optimal value to use


   Notes: See Users-Manual: ch_mat for additional information about choosing the fill factor for better efficiency.

   Most users should employ the simplified KSP interface for linear solvers
   instead of working directly with matrix algebra routines such as this.
   See, e.g., KSPCreate().

   Level: developer

   Concepts: matrices^LU symbolic factorization

.seealso: MatLUFactor(), MatLUFactorNumeric(), MatCholeskyFactor(), MatFactorInfo, MatFactorInfoInitialize()

    Developer Note: fortran interface is not autogenerated as the f90
    interface defintion cannot be generated correctly [due to MatFactorInfo]

@*/
PetscErrorCode MatLUFactorSymbolic(Mat fact,Mat mat,IS row,IS col,const MatFactorInfo *info)
{
  PetscErrorCode ierr;

  PetscFunctionBegin;
  PetscValidHeaderSpecific(mat,MAT_CLASSID,1);
  if (row) PetscValidHeaderSpecific(row,IS_CLASSID,2);
  if (col) PetscValidHeaderSpecific(col,IS_CLASSID,3);
  if (info) PetscValidPointer(info,4);
  PetscValidType(mat,1);
  PetscValidPointer(fact,5);
  if (!mat->assembled) SETERRQ(PetscObjectComm((PetscObject)mat),PETSC_ERR_ARG_WRONGSTATE,"Not for unassembled matrix");
  if (mat->factortype) SETERRQ(PetscObjectComm((PetscObject)mat),PETSC_ERR_ARG_WRONGSTATE,"Not for factored matrix");
  if (!(fact)->ops->lufactorsymbolic) {
    MatSolverType spackage;
    ierr = MatFactorGetSolverType(fact,&spackage);CHKERRQ(ierr);
    SETERRQ2(PetscObjectComm((PetscObject)mat),PETSC_ERR_SUP,"Matrix type %s symbolic LU using solver package %s",((PetscObject)mat)->type_name,spackage);
  }
  MatCheckPreallocated(mat,2);

  ierr = PetscLogEventBegin(MAT_LUFactorSymbolic,mat,row,col,0);CHKERRQ(ierr);
  ierr = (fact->ops->lufactorsymbolic)(fact,mat,row,col,info);CHKERRQ(ierr);
  ierr = PetscLogEventEnd(MAT_LUFactorSymbolic,mat,row,col,0);CHKERRQ(ierr);
  ierr = PetscObjectStateIncrease((PetscObject)fact);CHKERRQ(ierr);
  PetscFunctionReturn(0);
}

/*@C
   MatLUFactorNumeric - Performs numeric LU factorization of a matrix.
   Call this routine after first calling MatLUFactorSymbolic().

   Collective on Mat

   Input Parameters:
+  fact - the factor matrix obtained with MatGetFactor()
.  mat - the matrix
-  info - options for factorization

   Notes:
   See MatLUFactor() for in-place factorization.  See
   MatCholeskyFactorNumeric() for the symmetric, positive definite case.

   Most users should employ the simplified KSP interface for linear solvers
   instead of working directly with matrix algebra routines such as this.
   See, e.g., KSPCreate().

   Level: developer

   Concepts: matrices^LU numeric factorization

.seealso: MatLUFactorSymbolic(), MatLUFactor(), MatCholeskyFactor()

    Developer Note: fortran interface is not autogenerated as the f90
    interface defintion cannot be generated correctly [due to MatFactorInfo]

@*/
PetscErrorCode MatLUFactorNumeric(Mat fact,Mat mat,const MatFactorInfo *info)
{
  PetscErrorCode ierr;

  PetscFunctionBegin;
  PetscValidHeaderSpecific(mat,MAT_CLASSID,1);
  PetscValidType(mat,1);
  PetscValidPointer(fact,2);
  PetscValidHeaderSpecific(fact,MAT_CLASSID,2);
  if (!mat->assembled) SETERRQ(PetscObjectComm((PetscObject)mat),PETSC_ERR_ARG_WRONGSTATE,"Not for unassembled matrix");
  if (mat->rmap->N != (fact)->rmap->N || mat->cmap->N != (fact)->cmap->N) SETERRQ4(PetscObjectComm((PetscObject)mat),PETSC_ERR_ARG_SIZ,"Mat mat,Mat fact: global dimensions are different %D should = %D %D should = %D",mat->rmap->N,(fact)->rmap->N,mat->cmap->N,(fact)->cmap->N);

  if (!(fact)->ops->lufactornumeric) SETERRQ1(PetscObjectComm((PetscObject)mat),PETSC_ERR_SUP,"Mat type %s numeric LU",((PetscObject)mat)->type_name);
  MatCheckPreallocated(mat,2);
  ierr = PetscLogEventBegin(MAT_LUFactorNumeric,mat,fact,0,0);CHKERRQ(ierr);
  ierr = (fact->ops->lufactornumeric)(fact,mat,info);CHKERRQ(ierr);
  ierr = PetscLogEventEnd(MAT_LUFactorNumeric,mat,fact,0,0);CHKERRQ(ierr);
  ierr = MatViewFromOptions(fact,NULL,"-mat_factor_view");CHKERRQ(ierr);
  ierr = PetscObjectStateIncrease((PetscObject)fact);CHKERRQ(ierr);
  PetscFunctionReturn(0);
}

/*@C
   MatCholeskyFactor - Performs in-place Cholesky factorization of a
   symmetric matrix.

   Collective on Mat

   Input Parameters:
+  mat - the matrix
.  perm - row and column permutations
-  f - expected fill as ratio of original fill

   Notes:
   See MatLUFactor() for the nonsymmetric case.  See also
   MatCholeskyFactorSymbolic(), and MatCholeskyFactorNumeric().

   Most users should employ the simplified KSP interface for linear solvers
   instead of working directly with matrix algebra routines such as this.
   See, e.g., KSPCreate().

   Level: developer

   Concepts: matrices^Cholesky factorization

.seealso: MatLUFactor(), MatCholeskyFactorSymbolic(), MatCholeskyFactorNumeric()
          MatGetOrdering()

    Developer Note: fortran interface is not autogenerated as the f90
    interface defintion cannot be generated correctly [due to MatFactorInfo]

@*/
PetscErrorCode MatCholeskyFactor(Mat mat,IS perm,const MatFactorInfo *info)
{
  PetscErrorCode ierr;

  PetscFunctionBegin;
  PetscValidHeaderSpecific(mat,MAT_CLASSID,1);
  PetscValidType(mat,1);
  if (perm) PetscValidHeaderSpecific(perm,IS_CLASSID,2);
  if (info) PetscValidPointer(info,3);
  if (mat->rmap->N != mat->cmap->N) SETERRQ(PetscObjectComm((PetscObject)mat),PETSC_ERR_ARG_WRONG,"Matrix must be square");
  if (!mat->assembled) SETERRQ(PetscObjectComm((PetscObject)mat),PETSC_ERR_ARG_WRONGSTATE,"Not for unassembled matrix");
  if (mat->factortype) SETERRQ(PetscObjectComm((PetscObject)mat),PETSC_ERR_ARG_WRONGSTATE,"Not for factored matrix");
  if (!mat->ops->choleskyfactor) SETERRQ1(PetscObjectComm((PetscObject)mat),PETSC_ERR_SUP,"In-place factorization for Mat type %s is not supported, try out-of-place factorization. See MatCholeskyFactorSymbolic/Numeric",((PetscObject)mat)->type_name);
  MatCheckPreallocated(mat,1);

  ierr = PetscLogEventBegin(MAT_CholeskyFactor,mat,perm,0,0);CHKERRQ(ierr);
  ierr = (*mat->ops->choleskyfactor)(mat,perm,info);CHKERRQ(ierr);
  ierr = PetscLogEventEnd(MAT_CholeskyFactor,mat,perm,0,0);CHKERRQ(ierr);
  ierr = PetscObjectStateIncrease((PetscObject)mat);CHKERRQ(ierr);
  PetscFunctionReturn(0);
}

/*@C
   MatCholeskyFactorSymbolic - Performs symbolic Cholesky factorization
   of a symmetric matrix.

   Collective on Mat

   Input Parameters:
+  fact - the factor matrix obtained with MatGetFactor()
.  mat - the matrix
.  perm - row and column permutations
-  info - options for factorization, includes
$          fill - expected fill as ratio of original fill.
$          dtcol - pivot tolerance (0 no pivot, 1 full column pivoting)
$                   Run with the option -info to determine an optimal value to use

   Notes:
   See MatLUFactorSymbolic() for the nonsymmetric case.  See also
   MatCholeskyFactor() and MatCholeskyFactorNumeric().

   Most users should employ the simplified KSP interface for linear solvers
   instead of working directly with matrix algebra routines such as this.
   See, e.g., KSPCreate().

   Level: developer

   Concepts: matrices^Cholesky symbolic factorization

.seealso: MatLUFactorSymbolic(), MatCholeskyFactor(), MatCholeskyFactorNumeric()
          MatGetOrdering()

    Developer Note: fortran interface is not autogenerated as the f90
    interface defintion cannot be generated correctly [due to MatFactorInfo]

@*/
PetscErrorCode MatCholeskyFactorSymbolic(Mat fact,Mat mat,IS perm,const MatFactorInfo *info)
{
  PetscErrorCode ierr;

  PetscFunctionBegin;
  PetscValidHeaderSpecific(mat,MAT_CLASSID,1);
  PetscValidType(mat,1);
  if (perm) PetscValidHeaderSpecific(perm,IS_CLASSID,2);
  if (info) PetscValidPointer(info,3);
  PetscValidPointer(fact,4);
  if (mat->rmap->N != mat->cmap->N) SETERRQ(PetscObjectComm((PetscObject)mat),PETSC_ERR_ARG_WRONG,"Matrix must be square");
  if (!mat->assembled) SETERRQ(PetscObjectComm((PetscObject)mat),PETSC_ERR_ARG_WRONGSTATE,"Not for unassembled matrix");
  if (mat->factortype) SETERRQ(PetscObjectComm((PetscObject)mat),PETSC_ERR_ARG_WRONGSTATE,"Not for factored matrix");
  if (!(fact)->ops->choleskyfactorsymbolic) {
    MatSolverType spackage;
    ierr = MatFactorGetSolverType(fact,&spackage);CHKERRQ(ierr);
    SETERRQ2(PetscObjectComm((PetscObject)mat),PETSC_ERR_SUP,"Mat type %s symbolic factor Cholesky using solver package %s",((PetscObject)mat)->type_name,spackage);
  }
  MatCheckPreallocated(mat,2);

  ierr = PetscLogEventBegin(MAT_CholeskyFactorSymbolic,mat,perm,0,0);CHKERRQ(ierr);
  ierr = (fact->ops->choleskyfactorsymbolic)(fact,mat,perm,info);CHKERRQ(ierr);
  ierr = PetscLogEventEnd(MAT_CholeskyFactorSymbolic,mat,perm,0,0);CHKERRQ(ierr);
  ierr = PetscObjectStateIncrease((PetscObject)fact);CHKERRQ(ierr);
  PetscFunctionReturn(0);
}

/*@C
   MatCholeskyFactorNumeric - Performs numeric Cholesky factorization
   of a symmetric matrix. Call this routine after first calling
   MatCholeskyFactorSymbolic().

   Collective on Mat

   Input Parameters:
+  fact - the factor matrix obtained with MatGetFactor()
.  mat - the initial matrix
.  info - options for factorization
-  fact - the symbolic factor of mat


   Notes:
   Most users should employ the simplified KSP interface for linear solvers
   instead of working directly with matrix algebra routines such as this.
   See, e.g., KSPCreate().

   Level: developer

   Concepts: matrices^Cholesky numeric factorization

.seealso: MatCholeskyFactorSymbolic(), MatCholeskyFactor(), MatLUFactorNumeric()

    Developer Note: fortran interface is not autogenerated as the f90
    interface defintion cannot be generated correctly [due to MatFactorInfo]

@*/
PetscErrorCode MatCholeskyFactorNumeric(Mat fact,Mat mat,const MatFactorInfo *info)
{
  PetscErrorCode ierr;

  PetscFunctionBegin;
  PetscValidHeaderSpecific(mat,MAT_CLASSID,1);
  PetscValidType(mat,1);
  PetscValidPointer(fact,2);
  PetscValidHeaderSpecific(fact,MAT_CLASSID,2);
  if (!mat->assembled) SETERRQ(PetscObjectComm((PetscObject)mat),PETSC_ERR_ARG_WRONGSTATE,"Not for unassembled matrix");
  if (!(fact)->ops->choleskyfactornumeric) SETERRQ1(PetscObjectComm((PetscObject)mat),PETSC_ERR_SUP,"Mat type %s numeric factor Cholesky",((PetscObject)mat)->type_name);
  if (mat->rmap->N != (fact)->rmap->N || mat->cmap->N != (fact)->cmap->N) SETERRQ4(PetscObjectComm((PetscObject)mat),PETSC_ERR_ARG_SIZ,"Mat mat,Mat fact: global dim %D should = %D %D should = %D",mat->rmap->N,(fact)->rmap->N,mat->cmap->N,(fact)->cmap->N);
  MatCheckPreallocated(mat,2);

  ierr = PetscLogEventBegin(MAT_CholeskyFactorNumeric,mat,fact,0,0);CHKERRQ(ierr);
  ierr = (fact->ops->choleskyfactornumeric)(fact,mat,info);CHKERRQ(ierr);
  ierr = PetscLogEventEnd(MAT_CholeskyFactorNumeric,mat,fact,0,0);CHKERRQ(ierr);
  ierr = MatViewFromOptions(fact,NULL,"-mat_factor_view");CHKERRQ(ierr);
  ierr = PetscObjectStateIncrease((PetscObject)fact);CHKERRQ(ierr);
  PetscFunctionReturn(0);
}

/* ----------------------------------------------------------------*/
/*@
   MatSolve - Solves A x = b, given a factored matrix.

   Neighbor-wise Collective on Mat and Vec

   Input Parameters:
+  mat - the factored matrix
-  b - the right-hand-side vector

   Output Parameter:
.  x - the result vector

   Notes:
   The vectors b and x cannot be the same.  I.e., one cannot
   call MatSolve(A,x,x).

   Notes:
   Most users should employ the simplified KSP interface for linear solvers
   instead of working directly with matrix algebra routines such as this.
   See, e.g., KSPCreate().

   Level: developer

   Concepts: matrices^triangular solves

.seealso: MatSolveAdd(), MatSolveTranspose(), MatSolveTransposeAdd()
@*/
PetscErrorCode MatSolve(Mat mat,Vec b,Vec x)
{
  PetscErrorCode ierr;

  PetscFunctionBegin;
  PetscValidHeaderSpecific(mat,MAT_CLASSID,1);
  PetscValidType(mat,1);
  PetscValidHeaderSpecific(b,VEC_CLASSID,2);
  PetscValidHeaderSpecific(x,VEC_CLASSID,3);
  PetscCheckSameComm(mat,1,b,2);
  PetscCheckSameComm(mat,1,x,3);
  if (x == b) SETERRQ(PetscObjectComm((PetscObject)mat),PETSC_ERR_ARG_IDN,"x and b must be different vectors");
  if (!mat->factortype) SETERRQ(PetscObjectComm((PetscObject)mat),PETSC_ERR_ARG_WRONGSTATE,"Unfactored matrix");
  if (mat->cmap->N != x->map->N) SETERRQ2(PetscObjectComm((PetscObject)mat),PETSC_ERR_ARG_SIZ,"Mat mat,Vec x: global dim %D %D",mat->cmap->N,x->map->N);
  if (mat->rmap->N != b->map->N) SETERRQ2(PetscObjectComm((PetscObject)mat),PETSC_ERR_ARG_SIZ,"Mat mat,Vec b: global dim %D %D",mat->rmap->N,b->map->N);
  if (mat->rmap->n != b->map->n) SETERRQ2(PETSC_COMM_SELF,PETSC_ERR_ARG_SIZ,"Mat mat,Vec b: local dim %D %D",mat->rmap->n,b->map->n);
  if (!mat->rmap->N && !mat->cmap->N) PetscFunctionReturn(0);
  if (!mat->ops->solve) SETERRQ1(PetscObjectComm((PetscObject)mat),PETSC_ERR_SUP,"Mat type %s",((PetscObject)mat)->type_name);
  MatCheckPreallocated(mat,1);

  ierr = PetscLogEventBegin(MAT_Solve,mat,b,x,0);CHKERRQ(ierr);
  if (mat->factorerrortype) {
    ierr = PetscInfo1(mat,"MatFactorError %D\n",mat->factorerrortype);CHKERRQ(ierr);
    ierr = VecSetInf(x);CHKERRQ(ierr);
  } else {
    ierr = (*mat->ops->solve)(mat,b,x);CHKERRQ(ierr);
  }
  ierr = PetscLogEventEnd(MAT_Solve,mat,b,x,0);CHKERRQ(ierr);
  ierr = PetscObjectStateIncrease((PetscObject)x);CHKERRQ(ierr);
  PetscFunctionReturn(0);
}

static PetscErrorCode MatMatSolve_Basic(Mat A,Mat B,Mat X, PetscBool trans)
{
  PetscErrorCode ierr;
  Vec            b,x;
  PetscInt       m,N,i;
  PetscScalar    *bb,*xx;
  PetscBool      flg;

  PetscFunctionBegin;
  ierr = PetscObjectTypeCompareAny((PetscObject)B,&flg,MATSEQDENSE,MATMPIDENSE,NULL);CHKERRQ(ierr);
  if (!flg) SETERRQ(PetscObjectComm((PetscObject)A),PETSC_ERR_ARG_WRONG,"Matrix B must be MATDENSE matrix");
  ierr = PetscObjectTypeCompareAny((PetscObject)X,&flg,MATSEQDENSE,MATMPIDENSE,NULL);CHKERRQ(ierr);
  if (!flg) SETERRQ(PetscObjectComm((PetscObject)A),PETSC_ERR_ARG_WRONG,"Matrix X must be MATDENSE matrix");

  ierr = MatDenseGetArray(B,&bb);CHKERRQ(ierr);
  ierr = MatDenseGetArray(X,&xx);CHKERRQ(ierr);
  ierr = MatGetLocalSize(B,&m,NULL);CHKERRQ(ierr);  /* number local rows */
  ierr = MatGetSize(B,NULL,&N);CHKERRQ(ierr);       /* total columns in dense matrix */
  ierr = MatCreateVecs(A,&x,&b);CHKERRQ(ierr);
  for (i=0; i<N; i++) {
    ierr = VecPlaceArray(b,bb + i*m);CHKERRQ(ierr);
    ierr = VecPlaceArray(x,xx + i*m);CHKERRQ(ierr);
    if (trans) {
      ierr = MatSolveTranspose(A,b,x);CHKERRQ(ierr);
    } else {
      ierr = MatSolve(A,b,x);CHKERRQ(ierr);
    }
    ierr = VecResetArray(x);CHKERRQ(ierr);
    ierr = VecResetArray(b);CHKERRQ(ierr);
  }
  ierr = VecDestroy(&b);CHKERRQ(ierr);
  ierr = VecDestroy(&x);CHKERRQ(ierr);
  ierr = MatDenseRestoreArray(B,&bb);CHKERRQ(ierr);
  ierr = MatDenseRestoreArray(X,&xx);CHKERRQ(ierr);
  PetscFunctionReturn(0);
}

/*@
   MatMatSolve - Solves A X = B, given a factored matrix.

   Neighbor-wise Collective on Mat

   Input Parameters:
+  A - the factored matrix
-  B - the right-hand-side matrix  (dense matrix)

   Output Parameter:
.  X - the result matrix (dense matrix)

   Notes:
   The matrices b and x cannot be the same.  I.e., one cannot
   call MatMatSolve(A,x,x).

   Notes:
   Most users should usually employ the simplified KSP interface for linear solvers
   instead of working directly with matrix algebra routines such as this.
   See, e.g., KSPCreate(). However KSP can only solve for one vector (column of X)
   at a time.

   When using SuperLU_Dist as a parallel solver PETSc will use the SuperLU_Dist functionality to solve multiple right hand sides simultaneously. For MUMPS
   it calls a separate solve for each right hand side since MUMPS does not yet support distributed right hand sides.

   Since the resulting matrix X must always be dense we do not support sparse representation of the matrix B.

   Level: developer

   Concepts: matrices^triangular solves

.seealso: MatMatSolveTranspose(), MatLUFactor(), MatCholeskyFactor()
@*/
PetscErrorCode MatMatSolve(Mat A,Mat B,Mat X)
{
  PetscErrorCode ierr;

  PetscFunctionBegin;
  PetscValidHeaderSpecific(A,MAT_CLASSID,1);
  PetscValidType(A,1);
  PetscValidHeaderSpecific(B,MAT_CLASSID,2);
  PetscValidHeaderSpecific(X,MAT_CLASSID,3);
  PetscCheckSameComm(A,1,B,2);
  PetscCheckSameComm(A,1,X,3);
  if (X == B) SETERRQ(PetscObjectComm((PetscObject)A),PETSC_ERR_ARG_IDN,"X and B must be different matrices");
  if (!A->factortype) SETERRQ(PetscObjectComm((PetscObject)A),PETSC_ERR_ARG_WRONGSTATE,"Unfactored matrix");
  if (A->cmap->N != X->rmap->N) SETERRQ2(PetscObjectComm((PetscObject)A),PETSC_ERR_ARG_SIZ,"Mat A,Mat X: global dim %D %D",A->cmap->N,X->rmap->N);
  if (A->rmap->N != B->rmap->N) SETERRQ2(PetscObjectComm((PetscObject)A),PETSC_ERR_ARG_SIZ,"Mat A,Mat B: global dim %D %D",A->rmap->N,B->rmap->N);
  if (A->rmap->n != B->rmap->n) SETERRQ2(PETSC_COMM_SELF,PETSC_ERR_ARG_SIZ,"Mat A,Mat B: local dim %D %D",A->rmap->n,B->rmap->n);
  if (X->cmap->N < B->cmap->N) SETERRQ(PETSC_COMM_SELF,PETSC_ERR_ARG_SIZ,"Solution matrix must have same number of columns as rhs matrix");
  if (!A->rmap->N && !A->cmap->N) PetscFunctionReturn(0);
  MatCheckPreallocated(A,1);

  ierr = PetscLogEventBegin(MAT_MatSolve,A,B,X,0);CHKERRQ(ierr);
  if (!A->ops->matsolve) {
    ierr = PetscInfo1(A,"Mat type %s using basic MatMatSolve\n",((PetscObject)A)->type_name);CHKERRQ(ierr);
    ierr = MatMatSolve_Basic(A,B,X,PETSC_FALSE);CHKERRQ(ierr);
  } else {
    ierr = (*A->ops->matsolve)(A,B,X);CHKERRQ(ierr);
  }
  ierr = PetscLogEventEnd(MAT_MatSolve,A,B,X,0);CHKERRQ(ierr);
  ierr = PetscObjectStateIncrease((PetscObject)X);CHKERRQ(ierr);
  PetscFunctionReturn(0);
}

/*@
   MatMatSolveTranspose - Solves A^T X = B, given a factored matrix.

   Neighbor-wise Collective on Mat

   Input Parameters:
+  A - the factored matrix
-  B - the right-hand-side matrix  (dense matrix)

   Output Parameter:
.  X - the result matrix (dense matrix)

   Notes:
   The matrices b and x cannot be the same.  I.e., one cannot
   call MatMatSolveTranspose(A,x,x).

   Notes:
   Most users should usually employ the simplified KSP interface for linear solvers
   instead of working directly with matrix algebra routines such as this.
   See, e.g., KSPCreate(). However KSP can only solve for one vector (column of X)
   at a time.

   When using SuperLU_Dist as a parallel solver PETSc will use the SuperLU_Dist functionality to solve multiple right hand sides simultaneously. For MUMPS
   it calls a separate solve for each right hand side since MUMPS does not yet support distributed right hand sides.

   Since the resulting matrix X must always be dense we do not support sparse representation of the matrix B.

   Level: developer

   Concepts: matrices^triangular solves

.seealso: MatMatSolveTranspose(), MatLUFactor(), MatCholeskyFactor()
@*/
PetscErrorCode MatMatSolveTranspose(Mat A,Mat B,Mat X)
{
  PetscErrorCode ierr;

  PetscFunctionBegin;
  PetscValidHeaderSpecific(A,MAT_CLASSID,1);
  PetscValidType(A,1);
  PetscValidHeaderSpecific(B,MAT_CLASSID,2);
  PetscValidHeaderSpecific(X,MAT_CLASSID,3);
  PetscCheckSameComm(A,1,B,2);
  PetscCheckSameComm(A,1,X,3);
  if (X == B) SETERRQ(PetscObjectComm((PetscObject)A),PETSC_ERR_ARG_IDN,"X and B must be different matrices");
  if (!A->factortype) SETERRQ(PetscObjectComm((PetscObject)A),PETSC_ERR_ARG_WRONGSTATE,"Unfactored matrix");
  if (A->cmap->N != X->rmap->N) SETERRQ2(PetscObjectComm((PetscObject)A),PETSC_ERR_ARG_SIZ,"Mat A,Mat X: global dim %D %D",A->cmap->N,X->rmap->N);
  if (A->rmap->N != B->rmap->N) SETERRQ2(PetscObjectComm((PetscObject)A),PETSC_ERR_ARG_SIZ,"Mat A,Mat B: global dim %D %D",A->rmap->N,B->rmap->N);
  if (A->rmap->n != B->rmap->n) SETERRQ2(PETSC_COMM_SELF,PETSC_ERR_ARG_SIZ,"Mat A,Mat B: local dim %D %D",A->rmap->n,B->rmap->n);
  if (X->cmap->N < B->cmap->N) SETERRQ(PETSC_COMM_SELF,PETSC_ERR_ARG_SIZ,"Solution matrix must have same number of columns as rhs matrix");
  if (!A->rmap->N && !A->cmap->N) PetscFunctionReturn(0);
  MatCheckPreallocated(A,1);

  ierr = PetscLogEventBegin(MAT_MatSolve,A,B,X,0);CHKERRQ(ierr);
  if (!A->ops->matsolvetranspose) {
    ierr = PetscInfo1(A,"Mat type %s using basic MatMatSolveTranspose\n",((PetscObject)A)->type_name);CHKERRQ(ierr);
    ierr = MatMatSolve_Basic(A,B,X,PETSC_TRUE);CHKERRQ(ierr);
  } else {
    ierr = (*A->ops->matsolvetranspose)(A,B,X);CHKERRQ(ierr);
  }
  ierr = PetscLogEventEnd(MAT_MatSolve,A,B,X,0);CHKERRQ(ierr);
  ierr = PetscObjectStateIncrease((PetscObject)X);CHKERRQ(ierr);
  PetscFunctionReturn(0);
}

/*@
   MatForwardSolve - Solves L x = b, given a factored matrix, A = LU, or
                            U^T*D^(1/2) x = b, given a factored symmetric matrix, A = U^T*D*U,

   Neighbor-wise Collective on Mat and Vec

   Input Parameters:
+  mat - the factored matrix
-  b - the right-hand-side vector

   Output Parameter:
.  x - the result vector

   Notes:
   MatSolve() should be used for most applications, as it performs
   a forward solve followed by a backward solve.

   The vectors b and x cannot be the same,  i.e., one cannot
   call MatForwardSolve(A,x,x).

   For matrix in seqsbaij format with block size larger than 1,
   the diagonal blocks are not implemented as D = D^(1/2) * D^(1/2) yet.
   MatForwardSolve() solves U^T*D y = b, and
   MatBackwardSolve() solves U x = y.
   Thus they do not provide a symmetric preconditioner.

   Most users should employ the simplified KSP interface for linear solvers
   instead of working directly with matrix algebra routines such as this.
   See, e.g., KSPCreate().

   Level: developer

   Concepts: matrices^forward solves

.seealso: MatSolve(), MatBackwardSolve()
@*/
PetscErrorCode MatForwardSolve(Mat mat,Vec b,Vec x)
{
  PetscErrorCode ierr;

  PetscFunctionBegin;
  PetscValidHeaderSpecific(mat,MAT_CLASSID,1);
  PetscValidType(mat,1);
  PetscValidHeaderSpecific(b,VEC_CLASSID,2);
  PetscValidHeaderSpecific(x,VEC_CLASSID,3);
  PetscCheckSameComm(mat,1,b,2);
  PetscCheckSameComm(mat,1,x,3);
  if (x == b) SETERRQ(PetscObjectComm((PetscObject)mat),PETSC_ERR_ARG_IDN,"x and b must be different vectors");
  if (!mat->factortype) SETERRQ(PetscObjectComm((PetscObject)mat),PETSC_ERR_ARG_WRONGSTATE,"Unfactored matrix");
  if (!mat->ops->forwardsolve) SETERRQ1(PetscObjectComm((PetscObject)mat),PETSC_ERR_SUP,"Mat type %s",((PetscObject)mat)->type_name);
  if (mat->cmap->N != x->map->N) SETERRQ2(PetscObjectComm((PetscObject)mat),PETSC_ERR_ARG_SIZ,"Mat mat,Vec x: global dim %D %D",mat->cmap->N,x->map->N);
  if (mat->rmap->N != b->map->N) SETERRQ2(PetscObjectComm((PetscObject)mat),PETSC_ERR_ARG_SIZ,"Mat mat,Vec b: global dim %D %D",mat->rmap->N,b->map->N);
  if (mat->rmap->n != b->map->n) SETERRQ2(PETSC_COMM_SELF,PETSC_ERR_ARG_SIZ,"Mat mat,Vec b: local dim %D %D",mat->rmap->n,b->map->n);
  MatCheckPreallocated(mat,1);
  ierr = PetscLogEventBegin(MAT_ForwardSolve,mat,b,x,0);CHKERRQ(ierr);
  ierr = (*mat->ops->forwardsolve)(mat,b,x);CHKERRQ(ierr);
  ierr = PetscLogEventEnd(MAT_ForwardSolve,mat,b,x,0);CHKERRQ(ierr);
  ierr = PetscObjectStateIncrease((PetscObject)x);CHKERRQ(ierr);
  PetscFunctionReturn(0);
}

/*@
   MatBackwardSolve - Solves U x = b, given a factored matrix, A = LU.
                             D^(1/2) U x = b, given a factored symmetric matrix, A = U^T*D*U,

   Neighbor-wise Collective on Mat and Vec

   Input Parameters:
+  mat - the factored matrix
-  b - the right-hand-side vector

   Output Parameter:
.  x - the result vector

   Notes:
   MatSolve() should be used for most applications, as it performs
   a forward solve followed by a backward solve.

   The vectors b and x cannot be the same.  I.e., one cannot
   call MatBackwardSolve(A,x,x).

   For matrix in seqsbaij format with block size larger than 1,
   the diagonal blocks are not implemented as D = D^(1/2) * D^(1/2) yet.
   MatForwardSolve() solves U^T*D y = b, and
   MatBackwardSolve() solves U x = y.
   Thus they do not provide a symmetric preconditioner.

   Most users should employ the simplified KSP interface for linear solvers
   instead of working directly with matrix algebra routines such as this.
   See, e.g., KSPCreate().

   Level: developer

   Concepts: matrices^backward solves

.seealso: MatSolve(), MatForwardSolve()
@*/
PetscErrorCode MatBackwardSolve(Mat mat,Vec b,Vec x)
{
  PetscErrorCode ierr;

  PetscFunctionBegin;
  PetscValidHeaderSpecific(mat,MAT_CLASSID,1);
  PetscValidType(mat,1);
  PetscValidHeaderSpecific(b,VEC_CLASSID,2);
  PetscValidHeaderSpecific(x,VEC_CLASSID,3);
  PetscCheckSameComm(mat,1,b,2);
  PetscCheckSameComm(mat,1,x,3);
  if (x == b) SETERRQ(PetscObjectComm((PetscObject)mat),PETSC_ERR_ARG_IDN,"x and b must be different vectors");
  if (!mat->factortype) SETERRQ(PetscObjectComm((PetscObject)mat),PETSC_ERR_ARG_WRONGSTATE,"Unfactored matrix");
  if (!mat->ops->backwardsolve) SETERRQ1(PetscObjectComm((PetscObject)mat),PETSC_ERR_SUP,"Mat type %s",((PetscObject)mat)->type_name);
  if (mat->cmap->N != x->map->N) SETERRQ2(PetscObjectComm((PetscObject)mat),PETSC_ERR_ARG_SIZ,"Mat mat,Vec x: global dim %D %D",mat->cmap->N,x->map->N);
  if (mat->rmap->N != b->map->N) SETERRQ2(PetscObjectComm((PetscObject)mat),PETSC_ERR_ARG_SIZ,"Mat mat,Vec b: global dim %D %D",mat->rmap->N,b->map->N);
  if (mat->rmap->n != b->map->n) SETERRQ2(PETSC_COMM_SELF,PETSC_ERR_ARG_SIZ,"Mat mat,Vec b: local dim %D %D",mat->rmap->n,b->map->n);
  MatCheckPreallocated(mat,1);

  ierr = PetscLogEventBegin(MAT_BackwardSolve,mat,b,x,0);CHKERRQ(ierr);
  ierr = (*mat->ops->backwardsolve)(mat,b,x);CHKERRQ(ierr);
  ierr = PetscLogEventEnd(MAT_BackwardSolve,mat,b,x,0);CHKERRQ(ierr);
  ierr = PetscObjectStateIncrease((PetscObject)x);CHKERRQ(ierr);
  PetscFunctionReturn(0);
}

/*@
   MatSolveAdd - Computes x = y + inv(A)*b, given a factored matrix.

   Neighbor-wise Collective on Mat and Vec

   Input Parameters:
+  mat - the factored matrix
.  b - the right-hand-side vector
-  y - the vector to be added to

   Output Parameter:
.  x - the result vector

   Notes:
   The vectors b and x cannot be the same.  I.e., one cannot
   call MatSolveAdd(A,x,y,x).

   Most users should employ the simplified KSP interface for linear solvers
   instead of working directly with matrix algebra routines such as this.
   See, e.g., KSPCreate().

   Level: developer

   Concepts: matrices^triangular solves

.seealso: MatSolve(), MatSolveTranspose(), MatSolveTransposeAdd()
@*/
PetscErrorCode MatSolveAdd(Mat mat,Vec b,Vec y,Vec x)
{
  PetscScalar    one = 1.0;
  Vec            tmp;
  PetscErrorCode ierr;

  PetscFunctionBegin;
  PetscValidHeaderSpecific(mat,MAT_CLASSID,1);
  PetscValidType(mat,1);
  PetscValidHeaderSpecific(y,VEC_CLASSID,2);
  PetscValidHeaderSpecific(b,VEC_CLASSID,3);
  PetscValidHeaderSpecific(x,VEC_CLASSID,4);
  PetscCheckSameComm(mat,1,b,2);
  PetscCheckSameComm(mat,1,y,2);
  PetscCheckSameComm(mat,1,x,3);
  if (x == b) SETERRQ(PetscObjectComm((PetscObject)mat),PETSC_ERR_ARG_IDN,"x and b must be different vectors");
  if (!mat->factortype) SETERRQ(PetscObjectComm((PetscObject)mat),PETSC_ERR_ARG_WRONGSTATE,"Unfactored matrix");
  if (mat->cmap->N != x->map->N) SETERRQ2(PetscObjectComm((PetscObject)mat),PETSC_ERR_ARG_SIZ,"Mat mat,Vec x: global dim %D %D",mat->cmap->N,x->map->N);
  if (mat->rmap->N != b->map->N) SETERRQ2(PetscObjectComm((PetscObject)mat),PETSC_ERR_ARG_SIZ,"Mat mat,Vec b: global dim %D %D",mat->rmap->N,b->map->N);
  if (mat->rmap->N != y->map->N) SETERRQ2(PetscObjectComm((PetscObject)mat),PETSC_ERR_ARG_SIZ,"Mat mat,Vec y: global dim %D %D",mat->rmap->N,y->map->N);
  if (mat->rmap->n != b->map->n) SETERRQ2(PETSC_COMM_SELF,PETSC_ERR_ARG_SIZ,"Mat mat,Vec b: local dim %D %D",mat->rmap->n,b->map->n);
  if (x->map->n != y->map->n) SETERRQ2(PETSC_COMM_SELF,PETSC_ERR_ARG_SIZ,"Vec x,Vec y: local dim %D %D",x->map->n,y->map->n);
  MatCheckPreallocated(mat,1);

  ierr = PetscLogEventBegin(MAT_SolveAdd,mat,b,x,y);CHKERRQ(ierr);
  if (mat->ops->solveadd) {
    ierr = (*mat->ops->solveadd)(mat,b,y,x);CHKERRQ(ierr);
  } else {
    /* do the solve then the add manually */
    if (x != y) {
      ierr = MatSolve(mat,b,x);CHKERRQ(ierr);
      ierr = VecAXPY(x,one,y);CHKERRQ(ierr);
    } else {
      ierr = VecDuplicate(x,&tmp);CHKERRQ(ierr);
      ierr = PetscLogObjectParent((PetscObject)mat,(PetscObject)tmp);CHKERRQ(ierr);
      ierr = VecCopy(x,tmp);CHKERRQ(ierr);
      ierr = MatSolve(mat,b,x);CHKERRQ(ierr);
      ierr = VecAXPY(x,one,tmp);CHKERRQ(ierr);
      ierr = VecDestroy(&tmp);CHKERRQ(ierr);
    }
  }
  ierr = PetscLogEventEnd(MAT_SolveAdd,mat,b,x,y);CHKERRQ(ierr);
  ierr = PetscObjectStateIncrease((PetscObject)x);CHKERRQ(ierr);
  PetscFunctionReturn(0);
}

/*@
   MatSolveTranspose - Solves A' x = b, given a factored matrix.

   Neighbor-wise Collective on Mat and Vec

   Input Parameters:
+  mat - the factored matrix
-  b - the right-hand-side vector

   Output Parameter:
.  x - the result vector

   Notes:
   The vectors b and x cannot be the same.  I.e., one cannot
   call MatSolveTranspose(A,x,x).

   Most users should employ the simplified KSP interface for linear solvers
   instead of working directly with matrix algebra routines such as this.
   See, e.g., KSPCreate().

   Level: developer

   Concepts: matrices^triangular solves

.seealso: MatSolve(), MatSolveAdd(), MatSolveTransposeAdd()
@*/
PetscErrorCode MatSolveTranspose(Mat mat,Vec b,Vec x)
{
  PetscErrorCode ierr;

  PetscFunctionBegin;
  PetscValidHeaderSpecific(mat,MAT_CLASSID,1);
  PetscValidType(mat,1);
  PetscValidHeaderSpecific(b,VEC_CLASSID,2);
  PetscValidHeaderSpecific(x,VEC_CLASSID,3);
  PetscCheckSameComm(mat,1,b,2);
  PetscCheckSameComm(mat,1,x,3);
  if (!mat->factortype) SETERRQ(PetscObjectComm((PetscObject)mat),PETSC_ERR_ARG_WRONGSTATE,"Unfactored matrix");
  if (x == b) SETERRQ(PetscObjectComm((PetscObject)mat),PETSC_ERR_ARG_IDN,"x and b must be different vectors");
  if (!mat->ops->solvetranspose) SETERRQ1(PetscObjectComm((PetscObject)mat),PETSC_ERR_SUP,"Matrix type %s",((PetscObject)mat)->type_name);
  if (mat->rmap->N != x->map->N) SETERRQ2(PetscObjectComm((PetscObject)mat),PETSC_ERR_ARG_SIZ,"Mat mat,Vec x: global dim %D %D",mat->rmap->N,x->map->N);
  if (mat->cmap->N != b->map->N) SETERRQ2(PetscObjectComm((PetscObject)mat),PETSC_ERR_ARG_SIZ,"Mat mat,Vec b: global dim %D %D",mat->cmap->N,b->map->N);
  MatCheckPreallocated(mat,1);
  ierr = PetscLogEventBegin(MAT_SolveTranspose,mat,b,x,0);CHKERRQ(ierr);
  if (mat->factorerrortype) {
    ierr = PetscInfo1(mat,"MatFactorError %D\n",mat->factorerrortype);CHKERRQ(ierr);
    ierr = VecSetInf(x);CHKERRQ(ierr);
  } else {
    ierr = (*mat->ops->solvetranspose)(mat,b,x);CHKERRQ(ierr);
  }
  ierr = PetscLogEventEnd(MAT_SolveTranspose,mat,b,x,0);CHKERRQ(ierr);
  ierr = PetscObjectStateIncrease((PetscObject)x);CHKERRQ(ierr);
  PetscFunctionReturn(0);
}

/*@
   MatSolveTransposeAdd - Computes x = y + inv(Transpose(A)) b, given a
                      factored matrix.

   Neighbor-wise Collective on Mat and Vec

   Input Parameters:
+  mat - the factored matrix
.  b - the right-hand-side vector
-  y - the vector to be added to

   Output Parameter:
.  x - the result vector

   Notes:
   The vectors b and x cannot be the same.  I.e., one cannot
   call MatSolveTransposeAdd(A,x,y,x).

   Most users should employ the simplified KSP interface for linear solvers
   instead of working directly with matrix algebra routines such as this.
   See, e.g., KSPCreate().

   Level: developer

   Concepts: matrices^triangular solves

.seealso: MatSolve(), MatSolveAdd(), MatSolveTranspose()
@*/
PetscErrorCode MatSolveTransposeAdd(Mat mat,Vec b,Vec y,Vec x)
{
  PetscScalar    one = 1.0;
  PetscErrorCode ierr;
  Vec            tmp;

  PetscFunctionBegin;
  PetscValidHeaderSpecific(mat,MAT_CLASSID,1);
  PetscValidType(mat,1);
  PetscValidHeaderSpecific(y,VEC_CLASSID,2);
  PetscValidHeaderSpecific(b,VEC_CLASSID,3);
  PetscValidHeaderSpecific(x,VEC_CLASSID,4);
  PetscCheckSameComm(mat,1,b,2);
  PetscCheckSameComm(mat,1,y,3);
  PetscCheckSameComm(mat,1,x,4);
  if (x == b) SETERRQ(PetscObjectComm((PetscObject)mat),PETSC_ERR_ARG_IDN,"x and b must be different vectors");
  if (!mat->factortype) SETERRQ(PetscObjectComm((PetscObject)mat),PETSC_ERR_ARG_WRONGSTATE,"Unfactored matrix");
  if (mat->rmap->N != x->map->N) SETERRQ2(PetscObjectComm((PetscObject)mat),PETSC_ERR_ARG_SIZ,"Mat mat,Vec x: global dim %D %D",mat->rmap->N,x->map->N);
  if (mat->cmap->N != b->map->N) SETERRQ2(PetscObjectComm((PetscObject)mat),PETSC_ERR_ARG_SIZ,"Mat mat,Vec b: global dim %D %D",mat->cmap->N,b->map->N);
  if (mat->cmap->N != y->map->N) SETERRQ2(PetscObjectComm((PetscObject)mat),PETSC_ERR_ARG_SIZ,"Mat mat,Vec y: global dim %D %D",mat->cmap->N,y->map->N);
  if (x->map->n != y->map->n) SETERRQ2(PETSC_COMM_SELF,PETSC_ERR_ARG_SIZ,"Vec x,Vec y: local dim %D %D",x->map->n,y->map->n);
  MatCheckPreallocated(mat,1);

  ierr = PetscLogEventBegin(MAT_SolveTransposeAdd,mat,b,x,y);CHKERRQ(ierr);
  if (mat->ops->solvetransposeadd) {
    if (mat->factorerrortype) {
      ierr = PetscInfo1(mat,"MatFactorError %D\n",mat->factorerrortype);CHKERRQ(ierr);
      ierr = VecSetInf(x);CHKERRQ(ierr);
    } else {
      ierr = (*mat->ops->solvetransposeadd)(mat,b,y,x);CHKERRQ(ierr);
    }
  } else {
    /* do the solve then the add manually */
    if (x != y) {
      ierr = MatSolveTranspose(mat,b,x);CHKERRQ(ierr);
      ierr = VecAXPY(x,one,y);CHKERRQ(ierr);
    } else {
      ierr = VecDuplicate(x,&tmp);CHKERRQ(ierr);
      ierr = PetscLogObjectParent((PetscObject)mat,(PetscObject)tmp);CHKERRQ(ierr);
      ierr = VecCopy(x,tmp);CHKERRQ(ierr);
      ierr = MatSolveTranspose(mat,b,x);CHKERRQ(ierr);
      ierr = VecAXPY(x,one,tmp);CHKERRQ(ierr);
      ierr = VecDestroy(&tmp);CHKERRQ(ierr);
    }
  }
  ierr = PetscLogEventEnd(MAT_SolveTransposeAdd,mat,b,x,y);CHKERRQ(ierr);
  ierr = PetscObjectStateIncrease((PetscObject)x);CHKERRQ(ierr);
  PetscFunctionReturn(0);
}
/* ----------------------------------------------------------------*/

/*@
   MatSOR - Computes relaxation (SOR, Gauss-Seidel) sweeps.

   Neighbor-wise Collective on Mat and Vec

   Input Parameters:
+  mat - the matrix
.  b - the right hand side
.  omega - the relaxation factor
.  flag - flag indicating the type of SOR (see below)
.  shift -  diagonal shift
.  its - the number of iterations
-  lits - the number of local iterations

   Output Parameters:
.  x - the solution (can contain an initial guess, use option SOR_ZERO_INITIAL_GUESS to indicate no guess)

   SOR Flags:
.     SOR_FORWARD_SWEEP - forward SOR
.     SOR_BACKWARD_SWEEP - backward SOR
.     SOR_SYMMETRIC_SWEEP - SSOR (symmetric SOR)
.     SOR_LOCAL_FORWARD_SWEEP - local forward SOR
.     SOR_LOCAL_BACKWARD_SWEEP - local forward SOR
.     SOR_LOCAL_SYMMETRIC_SWEEP - local SSOR
.     SOR_APPLY_UPPER, SOR_APPLY_LOWER - applies
         upper/lower triangular part of matrix to
         vector (with omega)
.     SOR_ZERO_INITIAL_GUESS - zero initial guess

   Notes:
   SOR_LOCAL_FORWARD_SWEEP, SOR_LOCAL_BACKWARD_SWEEP, and
   SOR_LOCAL_SYMMETRIC_SWEEP perform separate independent smoothings
   on each processor.

   Application programmers will not generally use MatSOR() directly,
   but instead will employ the KSP/PC interface.

   Notes: for BAIJ, SBAIJ, and AIJ matrices with Inodes this does a block SOR smoothing, otherwise it does a pointwise smoothing

   Notes for Advanced Users:
   The flags are implemented as bitwise inclusive or operations.
   For example, use (SOR_ZERO_INITIAL_GUESS | SOR_SYMMETRIC_SWEEP)
   to specify a zero initial guess for SSOR.

   Most users should employ the simplified KSP interface for linear solvers
   instead of working directly with matrix algebra routines such as this.
   See, e.g., KSPCreate().

   Vectors x and b CANNOT be the same

   Developer Note: We should add block SOR support for AIJ matrices with block size set to great than one and no inodes

   Level: developer

   Concepts: matrices^relaxation
   Concepts: matrices^SOR
   Concepts: matrices^Gauss-Seidel

@*/
PetscErrorCode MatSOR(Mat mat,Vec b,PetscReal omega,MatSORType flag,PetscReal shift,PetscInt its,PetscInt lits,Vec x)
{
  PetscErrorCode ierr;

  PetscFunctionBegin;
  PetscValidHeaderSpecific(mat,MAT_CLASSID,1);
  PetscValidType(mat,1);
  PetscValidHeaderSpecific(b,VEC_CLASSID,2);
  PetscValidHeaderSpecific(x,VEC_CLASSID,8);
  PetscCheckSameComm(mat,1,b,2);
  PetscCheckSameComm(mat,1,x,8);
  if (!mat->ops->sor) SETERRQ1(PetscObjectComm((PetscObject)mat),PETSC_ERR_SUP,"Mat type %s",((PetscObject)mat)->type_name);
  if (!mat->assembled) SETERRQ(PetscObjectComm((PetscObject)mat),PETSC_ERR_ARG_WRONGSTATE,"Not for unassembled matrix");
  if (mat->factortype) SETERRQ(PetscObjectComm((PetscObject)mat),PETSC_ERR_ARG_WRONGSTATE,"Not for factored matrix");
  if (mat->cmap->N != x->map->N) SETERRQ2(PetscObjectComm((PetscObject)mat),PETSC_ERR_ARG_SIZ,"Mat mat,Vec x: global dim %D %D",mat->cmap->N,x->map->N);
  if (mat->rmap->N != b->map->N) SETERRQ2(PetscObjectComm((PetscObject)mat),PETSC_ERR_ARG_SIZ,"Mat mat,Vec b: global dim %D %D",mat->rmap->N,b->map->N);
  if (mat->rmap->n != b->map->n) SETERRQ2(PETSC_COMM_SELF,PETSC_ERR_ARG_SIZ,"Mat mat,Vec b: local dim %D %D",mat->rmap->n,b->map->n);
  if (its <= 0) SETERRQ1(PETSC_COMM_SELF,PETSC_ERR_ARG_WRONG,"Relaxation requires global its %D positive",its);
  if (lits <= 0) SETERRQ1(PETSC_COMM_SELF,PETSC_ERR_ARG_WRONG,"Relaxation requires local its %D positive",lits);
  if (b == x) SETERRQ(PETSC_COMM_SELF,PETSC_ERR_ARG_IDN,"b and x vector cannot be the same");

  MatCheckPreallocated(mat,1);
  ierr = PetscLogEventBegin(MAT_SOR,mat,b,x,0);CHKERRQ(ierr);
  ierr =(*mat->ops->sor)(mat,b,omega,flag,shift,its,lits,x);CHKERRQ(ierr);
  ierr = PetscLogEventEnd(MAT_SOR,mat,b,x,0);CHKERRQ(ierr);
  ierr = PetscObjectStateIncrease((PetscObject)x);CHKERRQ(ierr);
  PetscFunctionReturn(0);
}

/*
      Default matrix copy routine.
*/
PetscErrorCode MatCopy_Basic(Mat A,Mat B,MatStructure str)
{
  PetscErrorCode    ierr;
  PetscInt          i,rstart = 0,rend = 0,nz;
  const PetscInt    *cwork;
  const PetscScalar *vwork;

  PetscFunctionBegin;
  if (B->assembled) {
    ierr = MatZeroEntries(B);CHKERRQ(ierr);
  }
  ierr = MatGetOwnershipRange(A,&rstart,&rend);CHKERRQ(ierr);
  for (i=rstart; i<rend; i++) {
    ierr = MatGetRow(A,i,&nz,&cwork,&vwork);CHKERRQ(ierr);
    ierr = MatSetValues(B,1,&i,nz,cwork,vwork,INSERT_VALUES);CHKERRQ(ierr);
    ierr = MatRestoreRow(A,i,&nz,&cwork,&vwork);CHKERRQ(ierr);
  }
  ierr = MatAssemblyBegin(B,MAT_FINAL_ASSEMBLY);CHKERRQ(ierr);
  ierr = MatAssemblyEnd(B,MAT_FINAL_ASSEMBLY);CHKERRQ(ierr);
  PetscFunctionReturn(0);
}

/*@
   MatCopy - Copys a matrix to another matrix.

   Collective on Mat

   Input Parameters:
+  A - the matrix
-  str - SAME_NONZERO_PATTERN or DIFFERENT_NONZERO_PATTERN

   Output Parameter:
.  B - where the copy is put

   Notes:
   If you use SAME_NONZERO_PATTERN then the two matrices had better have the
   same nonzero pattern or the routine will crash.

   MatCopy() copies the matrix entries of a matrix to another existing
   matrix (after first zeroing the second matrix).  A related routine is
   MatConvert(), which first creates a new matrix and then copies the data.

   Level: intermediate

   Concepts: matrices^copying

.seealso: MatConvert(), MatDuplicate()

@*/
PetscErrorCode MatCopy(Mat A,Mat B,MatStructure str)
{
  PetscErrorCode ierr;
  PetscInt       i;

  PetscFunctionBegin;
  PetscValidHeaderSpecific(A,MAT_CLASSID,1);
  PetscValidHeaderSpecific(B,MAT_CLASSID,2);
  PetscValidType(A,1);
  PetscValidType(B,2);
  PetscCheckSameComm(A,1,B,2);
  MatCheckPreallocated(B,2);
  if (!A->assembled) SETERRQ(PetscObjectComm((PetscObject)A),PETSC_ERR_ARG_WRONGSTATE,"Not for unassembled matrix");
  if (A->factortype) SETERRQ(PetscObjectComm((PetscObject)A),PETSC_ERR_ARG_WRONGSTATE,"Not for factored matrix");
  if (A->rmap->N != B->rmap->N || A->cmap->N != B->cmap->N) SETERRQ4(PetscObjectComm((PetscObject)A),PETSC_ERR_ARG_SIZ,"Mat A,Mat B: global dim (%D,%D) (%D,%D)",A->rmap->N,B->rmap->N,A->cmap->N,B->cmap->N);
  MatCheckPreallocated(A,1);
  if (A == B) PetscFunctionReturn(0);

  ierr = PetscLogEventBegin(MAT_Copy,A,B,0,0);CHKERRQ(ierr);
  if (A->ops->copy) {
    ierr = (*A->ops->copy)(A,B,str);CHKERRQ(ierr);
  } else { /* generic conversion */
    ierr = MatCopy_Basic(A,B,str);CHKERRQ(ierr);
  }

  B->stencil.dim = A->stencil.dim;
  B->stencil.noc = A->stencil.noc;
  for (i=0; i<=A->stencil.dim; i++) {
    B->stencil.dims[i]   = A->stencil.dims[i];
    B->stencil.starts[i] = A->stencil.starts[i];
  }

  ierr = PetscLogEventEnd(MAT_Copy,A,B,0,0);CHKERRQ(ierr);
  ierr = PetscObjectStateIncrease((PetscObject)B);CHKERRQ(ierr);
  PetscFunctionReturn(0);
}

/*@C
   MatConvert - Converts a matrix to another matrix, either of the same
   or different type.

   Collective on Mat

   Input Parameters:
+  mat - the matrix
.  newtype - new matrix type.  Use MATSAME to create a new matrix of the
   same type as the original matrix.
-  reuse - denotes if the destination matrix is to be created or reused.
   Use MAT_INPLACE_MATRIX for inplace conversion (that is when you want the input mat to be changed to contain the matrix in the new format), otherwise use
   MAT_INITIAL_MATRIX or MAT_REUSE_MATRIX (can only be used after the first call was made with MAT_INITIAL_MATRIX, causes the matrix space in M to be reused).

   Output Parameter:
.  M - pointer to place new matrix

   Notes:
   MatConvert() first creates a new matrix and then copies the data from
   the first matrix.  A related routine is MatCopy(), which copies the matrix
   entries of one matrix to another already existing matrix context.

   Cannot be used to convert a sequential matrix to parallel or parallel to sequential,
   the MPI communicator of the generated matrix is always the same as the communicator
   of the input matrix.

   Level: intermediate

   Concepts: matrices^converting between storage formats

.seealso: MatCopy(), MatDuplicate()
@*/
PetscErrorCode MatConvert(Mat mat, MatType newtype,MatReuse reuse,Mat *M)
{
  PetscErrorCode ierr;
  PetscBool      sametype,issame,flg;
  char           convname[256],mtype[256];
  Mat            B;

  PetscFunctionBegin;
  PetscValidHeaderSpecific(mat,MAT_CLASSID,1);
  PetscValidType(mat,1);
  PetscValidPointer(M,3);
  if (!mat->assembled) SETERRQ(PetscObjectComm((PetscObject)mat),PETSC_ERR_ARG_WRONGSTATE,"Not for unassembled matrix");
  if (mat->factortype) SETERRQ(PetscObjectComm((PetscObject)mat),PETSC_ERR_ARG_WRONGSTATE,"Not for factored matrix");
  MatCheckPreallocated(mat,1);
  ierr = MatSetOption(mat,MAT_NEW_NONZERO_LOCATION_ERR,PETSC_FALSE);CHKERRQ(ierr);

  ierr = PetscOptionsGetString(((PetscObject)mat)->options,((PetscObject)mat)->prefix,"-matconvert_type",mtype,256,&flg);CHKERRQ(ierr);
  if (flg) {
    newtype = mtype;
  }
  ierr = PetscObjectTypeCompare((PetscObject)mat,newtype,&sametype);CHKERRQ(ierr);
  ierr = PetscStrcmp(newtype,"same",&issame);CHKERRQ(ierr);
  if ((reuse == MAT_INPLACE_MATRIX) && (mat != *M)) SETERRQ(PetscObjectComm((PetscObject)mat),PETSC_ERR_SUP,"MAT_INPLACE_MATRIX requires same input and output matrix");
  if ((reuse == MAT_REUSE_MATRIX) && (mat == *M)) SETERRQ(PetscObjectComm((PetscObject)mat),PETSC_ERR_SUP,"MAT_REUSE_MATRIX means reuse matrix in final argument, perhaps you mean MAT_INPLACE_MATRIX");

  if ((reuse == MAT_INPLACE_MATRIX) && (issame || sametype)) PetscFunctionReturn(0);

  if ((sametype || issame) && (reuse==MAT_INITIAL_MATRIX) && mat->ops->duplicate) {
    ierr = (*mat->ops->duplicate)(mat,MAT_COPY_VALUES,M);CHKERRQ(ierr);
  } else {
    PetscErrorCode (*conv)(Mat, MatType,MatReuse,Mat*)=NULL;
    const char     *prefix[3] = {"seq","mpi",""};
    PetscInt       i;
    /*
       Order of precedence:
       1) See if a specialized converter is known to the current matrix.
       2) See if a specialized converter is known to the desired matrix class.
       3) See if a good general converter is registered for the desired class
          (as of 6/27/03 only MATMPIADJ falls into this category).
       4) See if a good general converter is known for the current matrix.
       5) Use a really basic converter.
    */

    /* 1) See if a specialized converter is known to the current matrix and the desired class */
    for (i=0; i<3; i++) {
      ierr = PetscStrncpy(convname,"MatConvert_",sizeof(convname));CHKERRQ(ierr);
      ierr = PetscStrlcat(convname,((PetscObject)mat)->type_name,sizeof(convname));CHKERRQ(ierr);
      ierr = PetscStrlcat(convname,"_",sizeof(convname));CHKERRQ(ierr);
      ierr = PetscStrlcat(convname,prefix[i],sizeof(convname));CHKERRQ(ierr);
      ierr = PetscStrlcat(convname,issame ? ((PetscObject)mat)->type_name : newtype,sizeof(convname));CHKERRQ(ierr);
      ierr = PetscStrlcat(convname,"_C",sizeof(convname));CHKERRQ(ierr);
      ierr = PetscObjectQueryFunction((PetscObject)mat,convname,&conv);CHKERRQ(ierr);
      if (conv) goto foundconv;
    }

    /* 2)  See if a specialized converter is known to the desired matrix class. */
    ierr = MatCreate(PetscObjectComm((PetscObject)mat),&B);CHKERRQ(ierr);
    ierr = MatSetSizes(B,mat->rmap->n,mat->cmap->n,mat->rmap->N,mat->cmap->N);CHKERRQ(ierr);
    ierr = MatSetType(B,newtype);CHKERRQ(ierr);
    for (i=0; i<3; i++) {
      ierr = PetscStrncpy(convname,"MatConvert_",sizeof(convname));CHKERRQ(ierr);
      ierr = PetscStrlcat(convname,((PetscObject)mat)->type_name,sizeof(convname));CHKERRQ(ierr);
      ierr = PetscStrlcat(convname,"_",sizeof(convname));CHKERRQ(ierr);
      ierr = PetscStrlcat(convname,prefix[i],sizeof(convname));CHKERRQ(ierr);
      ierr = PetscStrlcat(convname,newtype,sizeof(convname));CHKERRQ(ierr);
      ierr = PetscStrlcat(convname,"_C",sizeof(convname));CHKERRQ(ierr);
      ierr = PetscObjectQueryFunction((PetscObject)B,convname,&conv);CHKERRQ(ierr);
      if (conv) {
        ierr = MatDestroy(&B);CHKERRQ(ierr);
        goto foundconv;
      }
    }

    /* 3) See if a good general converter is registered for the desired class */
    conv = B->ops->convertfrom;
    ierr = MatDestroy(&B);CHKERRQ(ierr);
    if (conv) goto foundconv;

    /* 4) See if a good general converter is known for the current matrix */
    if (mat->ops->convert) {
      conv = mat->ops->convert;
    }
    if (conv) goto foundconv;

    /* 5) Use a really basic converter. */
    conv = MatConvert_Basic;

foundconv:
    ierr = PetscLogEventBegin(MAT_Convert,mat,0,0,0);CHKERRQ(ierr);
    ierr = (*conv)(mat,newtype,reuse,M);CHKERRQ(ierr);
    if (mat->rmap->mapping && mat->cmap->mapping && !(*M)->rmap->mapping && !(*M)->cmap->mapping) {
      /* the block sizes must be same if the mappings are copied over */
      (*M)->rmap->bs = mat->rmap->bs;
      (*M)->cmap->bs = mat->cmap->bs;
      ierr = PetscObjectReference((PetscObject)mat->rmap->mapping);CHKERRQ(ierr);
      ierr = PetscObjectReference((PetscObject)mat->cmap->mapping);CHKERRQ(ierr);
      (*M)->rmap->mapping = mat->rmap->mapping;
      (*M)->cmap->mapping = mat->cmap->mapping;
    }
    (*M)->stencil.dim = mat->stencil.dim;
    (*M)->stencil.noc = mat->stencil.noc;
    for (i=0; i<=mat->stencil.dim; i++) {
      (*M)->stencil.dims[i]   = mat->stencil.dims[i];
      (*M)->stencil.starts[i] = mat->stencil.starts[i];
    }
    ierr = PetscLogEventEnd(MAT_Convert,mat,0,0,0);CHKERRQ(ierr);
  }
  ierr = PetscObjectStateIncrease((PetscObject)*M);CHKERRQ(ierr);

  /* Copy Mat options */
  if (mat->symmetric) {ierr = MatSetOption(*M,MAT_SYMMETRIC,PETSC_TRUE);CHKERRQ(ierr);}
  if (mat->hermitian) {ierr = MatSetOption(*M,MAT_HERMITIAN,PETSC_TRUE);CHKERRQ(ierr);}
  PetscFunctionReturn(0);
}

/*@C
   MatFactorGetSolverType - Returns name of the package providing the factorization routines

   Not Collective

   Input Parameter:
.  mat - the matrix, must be a factored matrix

   Output Parameter:
.   type - the string name of the package (do not free this string)

   Notes:
      In Fortran you pass in a empty string and the package name will be copied into it.
    (Make sure the string is long enough)

   Level: intermediate

.seealso: MatCopy(), MatDuplicate(), MatGetFactorAvailable(), MatGetFactor()
@*/
PetscErrorCode MatFactorGetSolverType(Mat mat, MatSolverType *type)
{
  PetscErrorCode ierr, (*conv)(Mat,MatSolverType*);

  PetscFunctionBegin;
  PetscValidHeaderSpecific(mat,MAT_CLASSID,1);
  PetscValidType(mat,1);
  if (!mat->factortype) SETERRQ(PetscObjectComm((PetscObject)mat),PETSC_ERR_ARG_WRONGSTATE,"Only for factored matrix");
  ierr = PetscObjectQueryFunction((PetscObject)mat,"MatFactorGetSolverType_C",&conv);CHKERRQ(ierr);
  if (!conv) {
    *type = MATSOLVERPETSC;
  } else {
    ierr = (*conv)(mat,type);CHKERRQ(ierr);
  }
  PetscFunctionReturn(0);
}

typedef struct _MatSolverTypeForSpecifcType* MatSolverTypeForSpecifcType;
struct _MatSolverTypeForSpecifcType {
  MatType                        mtype;
  PetscErrorCode                 (*getfactor[4])(Mat,MatFactorType,Mat*);
  MatSolverTypeForSpecifcType next;
};

typedef struct _MatSolverTypeHolder* MatSolverTypeHolder;
struct _MatSolverTypeHolder {
  char                           *name;
  MatSolverTypeForSpecifcType handlers;
  MatSolverTypeHolder         next;
};

static MatSolverTypeHolder MatSolverTypeHolders = NULL;

/*@C
   MatSolvePackageRegister - Registers a MatSolverType that works for a particular matrix type

   Input Parameters:
+    package - name of the package, for example petsc or superlu
.    mtype - the matrix type that works with this package
.    ftype - the type of factorization supported by the package
-    getfactor - routine that will create the factored matrix ready to be used

    Level: intermediate

.seealso: MatCopy(), MatDuplicate(), MatGetFactorAvailable()
@*/
PetscErrorCode MatSolverTypeRegister(MatSolverType package,const MatType mtype,MatFactorType ftype,PetscErrorCode (*getfactor)(Mat,MatFactorType,Mat*))
{
<<<<<<< HEAD
  PetscErrorCode              ierr;
  MatSolverTypeHolder         next = MatSolverTypeHolders,prev;
  PetscBool                   flg;
=======
  PetscErrorCode                 ierr;
  MatSolverTypeHolder         next = MatSolverTypeHolders,prev;
  PetscBool                      flg;
>>>>>>> 80db8efe
  MatSolverTypeForSpecifcType inext,iprev = NULL;

  PetscFunctionBegin;
  if (!next) {
    ierr = PetscNew(&MatSolverTypeHolders);CHKERRQ(ierr);
    ierr = PetscStrallocpy(package,&MatSolverTypeHolders->name);CHKERRQ(ierr);
    ierr = PetscNew(&MatSolverTypeHolders->handlers);CHKERRQ(ierr);
    ierr = PetscStrallocpy(mtype,(char **)&MatSolverTypeHolders->handlers->mtype);CHKERRQ(ierr);
    MatSolverTypeHolders->handlers->getfactor[(int)ftype-1] = getfactor;
    PetscFunctionReturn(0);
  }
  while (next) {
    ierr = PetscStrcasecmp(package,next->name,&flg);CHKERRQ(ierr);
    if (flg) {
      if (!next->handlers) SETERRQ(PETSC_COMM_SELF,PETSC_ERR_PLIB,"MatSolverTypeHolder is missing handlers");
      inext = next->handlers;
      while (inext) {
        ierr = PetscStrcasecmp(mtype,inext->mtype,&flg);CHKERRQ(ierr);
        if (flg) {
          inext->getfactor[(int)ftype-1] = getfactor;
          PetscFunctionReturn(0);
        }
        iprev = inext;
        inext = inext->next;
      }
      ierr = PetscNew(&iprev->next);CHKERRQ(ierr);
      ierr = PetscStrallocpy(mtype,(char **)&iprev->next->mtype);CHKERRQ(ierr);
      iprev->next->getfactor[(int)ftype-1] = getfactor;
      PetscFunctionReturn(0);
    }
    prev = next;
    next = next->next;
  }
  ierr = PetscNew(&prev->next);CHKERRQ(ierr);
  ierr = PetscStrallocpy(package,&prev->next->name);CHKERRQ(ierr);
  ierr = PetscNew(&prev->next->handlers);CHKERRQ(ierr);
  ierr = PetscStrallocpy(mtype,(char **)&prev->next->handlers->mtype);CHKERRQ(ierr);
  prev->next->handlers->getfactor[(int)ftype-1] = getfactor;
  PetscFunctionReturn(0);
}

/*@C
   MatSolvePackageGet - Get's the function that creates the factor matrix if it exist

   Input Parameters:
+    package - name of the package, for example petsc or superlu
.    ftype - the type of factorization supported by the package
-    mtype - the matrix type that works with this package

   Output Parameters:
+   foundpackage - PETSC_TRUE if the package was registered
.   foundmtype - PETSC_TRUE if the package supports the requested mtype
-   getfactor - routine that will create the factored matrix ready to be used or NULL if not found

    Level: intermediate

.seealso: MatCopy(), MatDuplicate(), MatGetFactorAvailable()
@*/
PetscErrorCode MatSolverTypeGet(MatSolverType package,const MatType mtype,MatFactorType ftype,PetscBool *foundpackage,PetscBool *foundmtype,PetscErrorCode (**getfactor)(Mat,MatFactorType,Mat*))
{
  PetscErrorCode                 ierr;
  MatSolverTypeHolder         next = MatSolverTypeHolders;
  PetscBool                      flg;
  MatSolverTypeForSpecifcType inext;

  PetscFunctionBegin;
  if (foundpackage) *foundpackage = PETSC_FALSE;
  if (foundmtype)   *foundmtype   = PETSC_FALSE;
  if (getfactor)    *getfactor    = NULL;

  if (package) {
    while (next) {
      ierr = PetscStrcasecmp(package,next->name,&flg);CHKERRQ(ierr);
      if (flg) {
        if (foundpackage) *foundpackage = PETSC_TRUE;
        inext = next->handlers;
        while (inext) {
          ierr = PetscStrbeginswith(mtype,inext->mtype,&flg);CHKERRQ(ierr);
          if (flg) {
            if (foundmtype) *foundmtype = PETSC_TRUE;
            if (getfactor)  *getfactor  = inext->getfactor[(int)ftype-1];
            PetscFunctionReturn(0);
          }
          inext = inext->next;
        }
      }
      next = next->next;
    }
  } else {
    while (next) {
      inext = next->handlers;
      while (inext) {
        ierr = PetscStrbeginswith(mtype,inext->mtype,&flg);CHKERRQ(ierr);
        if (flg && inext->getfactor[(int)ftype-1]) {
          if (foundpackage) *foundpackage = PETSC_TRUE;
          if (foundmtype)   *foundmtype   = PETSC_TRUE;
          if (getfactor)    *getfactor    = inext->getfactor[(int)ftype-1];
          PetscFunctionReturn(0);
        }
        inext = inext->next;
      }
      next = next->next;
    }
  }
  PetscFunctionReturn(0);
}

PetscErrorCode MatSolverTypeDestroy(void)
{
<<<<<<< HEAD
  PetscErrorCode              ierr;
=======
  PetscErrorCode                 ierr;
>>>>>>> 80db8efe
  MatSolverTypeHolder         next = MatSolverTypeHolders,prev;
  MatSolverTypeForSpecifcType inext,iprev;

  PetscFunctionBegin;
  while (next) {
    ierr = PetscFree(next->name);CHKERRQ(ierr);
    inext = next->handlers;
    while (inext) {
      ierr = PetscFree(inext->mtype);CHKERRQ(ierr);
      iprev = inext;
      inext = inext->next;
      ierr = PetscFree(iprev);CHKERRQ(ierr);
    }
    prev = next;
    next = next->next;
    ierr = PetscFree(prev);CHKERRQ(ierr);
  }
  MatSolverTypeHolders = NULL;
  PetscFunctionReturn(0);
}

/*@C
   MatGetFactor - Returns a matrix suitable to calls to MatXXFactorSymbolic()

   Collective on Mat

   Input Parameters:
+  mat - the matrix
.  type - name of solver type, for example, superlu, petsc (to use PETSc's default)
-  ftype - factor type, MAT_FACTOR_LU, MAT_FACTOR_CHOLESKY, MAT_FACTOR_ICC, MAT_FACTOR_ILU,

   Output Parameters:
.  f - the factor matrix used with MatXXFactorSymbolic() calls

   Notes:
      Some PETSc matrix formats have alternative solvers available that are contained in alternative packages
     such as pastix, superlu, mumps etc.

      PETSc must have been ./configure to use the external solver, using the option --download-package

   Level: intermediate

.seealso: MatCopy(), MatDuplicate(), MatGetFactorAvailable()
@*/
PetscErrorCode MatGetFactor(Mat mat, MatSolverType type,MatFactorType ftype,Mat *f)
{
  PetscErrorCode ierr,(*conv)(Mat,MatFactorType,Mat*);
  PetscBool      foundpackage,foundmtype;

  PetscFunctionBegin;
  PetscValidHeaderSpecific(mat,MAT_CLASSID,1);
  PetscValidType(mat,1);

  if (mat->factortype) SETERRQ(PetscObjectComm((PetscObject)mat),PETSC_ERR_ARG_WRONGSTATE,"Not for factored matrix");
  MatCheckPreallocated(mat,1);

  ierr = MatSolverTypeGet(type,((PetscObject)mat)->type_name,ftype,&foundpackage,&foundmtype,&conv);CHKERRQ(ierr);
  if (!foundpackage) {
    if (type) {
      SETERRQ2(PetscObjectComm((PetscObject)mat),PETSC_ERR_MISSING_FACTOR,"Could not locate solver package %s. Perhaps you must ./configure with --download-%s",type,type);
    } else {
      SETERRQ(PetscObjectComm((PetscObject)mat),PETSC_ERR_MISSING_FACTOR,"Could not locate a solver package. Perhaps you must ./configure with --download-<package>");
    }
  }

  if (!foundmtype) SETERRQ2(PetscObjectComm((PetscObject)mat),PETSC_ERR_MISSING_FACTOR,"MatSolverType %s does not support matrix type %s",type,((PetscObject)mat)->type_name);
  if (!conv) SETERRQ3(PetscObjectComm((PetscObject)mat),PETSC_ERR_MISSING_FACTOR,"MatSolverType %s does not support factorization type %s for  matrix type %s",type,MatFactorTypes[ftype],((PetscObject)mat)->type_name);

#if defined(PETSC_USE_COMPLEX)
<<<<<<< HEAD
  if (mat->hermitian && (ftype == MAT_FACTOR_CHOLESKY||ftype == MAT_FACTOR_ICC)) SETERRQ(PETSC_COMM_SELF,PETSC_ERR_SUP,"Hermitian CHOLESKY or ICC Factor is not supported");
=======
  if (mat->hermitian && !mat->symmetric && (ftype == MAT_FACTOR_CHOLESKY||ftype == MAT_FACTOR_ICC)) SETERRQ(PETSC_COMM_SELF,PETSC_ERR_SUP,"Hermitian CHOLESKY or ICC Factor is not supported");
>>>>>>> 80db8efe
#endif

  ierr = (*conv)(mat,ftype,f);CHKERRQ(ierr);
  PetscFunctionReturn(0);
}

/*@C
   MatGetFactorAvailable - Returns a a flag if matrix supports particular package and factor type

   Not Collective

   Input Parameters:
+  mat - the matrix
.  type - name of solver type, for example, superlu, petsc (to use PETSc's default)
-  ftype - factor type, MAT_FACTOR_LU, MAT_FACTOR_CHOLESKY, MAT_FACTOR_ICC, MAT_FACTOR_ILU,

   Output Parameter:
.    flg - PETSC_TRUE if the factorization is available

   Notes:
      Some PETSc matrix formats have alternative solvers available that are contained in alternative packages
     such as pastix, superlu, mumps etc.

      PETSc must have been ./configure to use the external solver, using the option --download-package

   Level: intermediate

.seealso: MatCopy(), MatDuplicate(), MatGetFactor()
@*/
PetscErrorCode MatGetFactorAvailable(Mat mat, MatSolverType type,MatFactorType ftype,PetscBool  *flg)
{
  PetscErrorCode ierr, (*gconv)(Mat,MatFactorType,Mat*);

  PetscFunctionBegin;
  PetscValidHeaderSpecific(mat,MAT_CLASSID,1);
  PetscValidType(mat,1);

  if (mat->factortype) SETERRQ(PetscObjectComm((PetscObject)mat),PETSC_ERR_ARG_WRONGSTATE,"Not for factored matrix");
  MatCheckPreallocated(mat,1);

  *flg = PETSC_FALSE;
  ierr = MatSolverTypeGet(type,((PetscObject)mat)->type_name,ftype,NULL,NULL,&gconv);CHKERRQ(ierr);
  if (gconv) {
    *flg = PETSC_TRUE;
  }
  PetscFunctionReturn(0);
}

#include <petscdmtypes.h>

/*@
   MatDuplicate - Duplicates a matrix including the non-zero structure.

   Collective on Mat

   Input Parameters:
+  mat - the matrix
-  op - One of MAT_DO_NOT_COPY_VALUES, MAT_COPY_VALUES, or MAT_SHARE_NONZERO_PATTERN.
        See the manual page for MatDuplicateOption for an explanation of these options.

   Output Parameter:
.  M - pointer to place new matrix

   Level: intermediate

   Concepts: matrices^duplicating

   Notes: You cannot change the nonzero pattern for the parent or child matrix if you use MAT_SHARE_NONZERO_PATTERN.

.seealso: MatCopy(), MatConvert(), MatDuplicateOption
@*/
PetscErrorCode MatDuplicate(Mat mat,MatDuplicateOption op,Mat *M)
{
  PetscErrorCode ierr;
  Mat            B;
  PetscInt       i;
  DM             dm;

  PetscFunctionBegin;
  PetscValidHeaderSpecific(mat,MAT_CLASSID,1);
  PetscValidType(mat,1);
  PetscValidPointer(M,3);
  if (op == MAT_COPY_VALUES && !mat->assembled) SETERRQ(PetscObjectComm((PetscObject)mat),PETSC_ERR_ARG_WRONGSTATE,"MAT_COPY_VALUES not allowed for unassembled matrix");
  if (mat->factortype) SETERRQ(PetscObjectComm((PetscObject)mat),PETSC_ERR_ARG_WRONGSTATE,"Not for factored matrix");
  MatCheckPreallocated(mat,1);

  *M = 0;
  if (!mat->ops->duplicate) SETERRQ(PetscObjectComm((PetscObject)mat),PETSC_ERR_SUP,"Not written for this matrix type");
  ierr = PetscLogEventBegin(MAT_Convert,mat,0,0,0);CHKERRQ(ierr);
  ierr = (*mat->ops->duplicate)(mat,op,M);CHKERRQ(ierr);
  B    = *M;

  B->stencil.dim = mat->stencil.dim;
  B->stencil.noc = mat->stencil.noc;
  for (i=0; i<=mat->stencil.dim; i++) {
    B->stencil.dims[i]   = mat->stencil.dims[i];
    B->stencil.starts[i] = mat->stencil.starts[i];
  }

  B->nooffproczerorows = mat->nooffproczerorows;
  B->nooffprocentries  = mat->nooffprocentries;

  ierr = PetscObjectQuery((PetscObject) mat, "__PETSc_dm", (PetscObject*) &dm);CHKERRQ(ierr);
  if (dm) {
    ierr = PetscObjectCompose((PetscObject) B, "__PETSc_dm", (PetscObject) dm);CHKERRQ(ierr);
  }
  ierr = PetscLogEventEnd(MAT_Convert,mat,0,0,0);CHKERRQ(ierr);
  ierr = PetscObjectStateIncrease((PetscObject)B);CHKERRQ(ierr);
  PetscFunctionReturn(0);
}

/*@
   MatGetDiagonal - Gets the diagonal of a matrix.

   Logically Collective on Mat and Vec

   Input Parameters:
+  mat - the matrix
-  v - the vector for storing the diagonal

   Output Parameter:
.  v - the diagonal of the matrix

   Level: intermediate

   Note:
   Currently only correct in parallel for square matrices.

   Concepts: matrices^accessing diagonals

.seealso: MatGetRow(), MatCreateSubMatrices(), MatCreateSubMatrix(), MatGetRowMaxAbs()
@*/
PetscErrorCode MatGetDiagonal(Mat mat,Vec v)
{
  PetscErrorCode ierr;

  PetscFunctionBegin;
  PetscValidHeaderSpecific(mat,MAT_CLASSID,1);
  PetscValidType(mat,1);
  PetscValidHeaderSpecific(v,VEC_CLASSID,2);
  if (!mat->assembled) SETERRQ(PetscObjectComm((PetscObject)mat),PETSC_ERR_ARG_WRONGSTATE,"Not for unassembled matrix");
  if (!mat->ops->getdiagonal) SETERRQ1(PetscObjectComm((PetscObject)mat),PETSC_ERR_SUP,"Mat type %s",((PetscObject)mat)->type_name);
  MatCheckPreallocated(mat,1);

  ierr = (*mat->ops->getdiagonal)(mat,v);CHKERRQ(ierr);
  ierr = PetscObjectStateIncrease((PetscObject)v);CHKERRQ(ierr);
  PetscFunctionReturn(0);
}

/*@C
   MatGetRowMin - Gets the minimum value (of the real part) of each
        row of the matrix

   Logically Collective on Mat and Vec

   Input Parameters:
.  mat - the matrix

   Output Parameter:
+  v - the vector for storing the maximums
-  idx - the indices of the column found for each row (optional)

   Level: intermediate

   Notes: The result of this call are the same as if one converted the matrix to dense format
      and found the minimum value in each row (i.e. the implicit zeros are counted as zeros).

    This code is only implemented for a couple of matrix formats.

   Concepts: matrices^getting row maximums

.seealso: MatGetDiagonal(), MatCreateSubMatrices(), MatCreateSubMatrix(), MatGetRowMaxAbs(),
          MatGetRowMax()
@*/
PetscErrorCode MatGetRowMin(Mat mat,Vec v,PetscInt idx[])
{
  PetscErrorCode ierr;

  PetscFunctionBegin;
  PetscValidHeaderSpecific(mat,MAT_CLASSID,1);
  PetscValidType(mat,1);
  PetscValidHeaderSpecific(v,VEC_CLASSID,2);
  if (!mat->assembled) SETERRQ(PetscObjectComm((PetscObject)mat),PETSC_ERR_ARG_WRONGSTATE,"Not for unassembled matrix");
  if (!mat->ops->getrowmax) SETERRQ1(PETSC_COMM_SELF,PETSC_ERR_SUP,"Mat type %s",((PetscObject)mat)->type_name);
  MatCheckPreallocated(mat,1);

  ierr = (*mat->ops->getrowmin)(mat,v,idx);CHKERRQ(ierr);
  ierr = PetscObjectStateIncrease((PetscObject)v);CHKERRQ(ierr);
  PetscFunctionReturn(0);
}

/*@C
   MatGetRowMinAbs - Gets the minimum value (in absolute value) of each
        row of the matrix

   Logically Collective on Mat and Vec

   Input Parameters:
.  mat - the matrix

   Output Parameter:
+  v - the vector for storing the minimums
-  idx - the indices of the column found for each row (or NULL if not needed)

   Level: intermediate

   Notes: if a row is completely empty or has only 0.0 values then the idx[] value for that
    row is 0 (the first column).

    This code is only implemented for a couple of matrix formats.

   Concepts: matrices^getting row maximums

.seealso: MatGetDiagonal(), MatCreateSubMatrices(), MatCreateSubMatrix(), MatGetRowMax(), MatGetRowMaxAbs(), MatGetRowMin()
@*/
PetscErrorCode MatGetRowMinAbs(Mat mat,Vec v,PetscInt idx[])
{
  PetscErrorCode ierr;

  PetscFunctionBegin;
  PetscValidHeaderSpecific(mat,MAT_CLASSID,1);
  PetscValidType(mat,1);
  PetscValidHeaderSpecific(v,VEC_CLASSID,2);
  if (!mat->assembled) SETERRQ(PetscObjectComm((PetscObject)mat),PETSC_ERR_ARG_WRONGSTATE,"Not for unassembled matrix");
  if (!mat->ops->getrowminabs) SETERRQ1(PetscObjectComm((PetscObject)mat),PETSC_ERR_SUP,"Mat type %s",((PetscObject)mat)->type_name);
  MatCheckPreallocated(mat,1);
  if (idx) {ierr = PetscMemzero(idx,mat->rmap->n*sizeof(PetscInt));CHKERRQ(ierr);}

  ierr = (*mat->ops->getrowminabs)(mat,v,idx);CHKERRQ(ierr);
  ierr = PetscObjectStateIncrease((PetscObject)v);CHKERRQ(ierr);
  PetscFunctionReturn(0);
}

/*@C
   MatGetRowMax - Gets the maximum value (of the real part) of each
        row of the matrix

   Logically Collective on Mat and Vec

   Input Parameters:
.  mat - the matrix

   Output Parameter:
+  v - the vector for storing the maximums
-  idx - the indices of the column found for each row (optional)

   Level: intermediate

   Notes: The result of this call are the same as if one converted the matrix to dense format
      and found the minimum value in each row (i.e. the implicit zeros are counted as zeros).

    This code is only implemented for a couple of matrix formats.

   Concepts: matrices^getting row maximums

.seealso: MatGetDiagonal(), MatCreateSubMatrices(), MatCreateSubMatrix(), MatGetRowMaxAbs(), MatGetRowMin()
@*/
PetscErrorCode MatGetRowMax(Mat mat,Vec v,PetscInt idx[])
{
  PetscErrorCode ierr;

  PetscFunctionBegin;
  PetscValidHeaderSpecific(mat,MAT_CLASSID,1);
  PetscValidType(mat,1);
  PetscValidHeaderSpecific(v,VEC_CLASSID,2);
  if (!mat->assembled) SETERRQ(PetscObjectComm((PetscObject)mat),PETSC_ERR_ARG_WRONGSTATE,"Not for unassembled matrix");
  if (!mat->ops->getrowmax) SETERRQ1(PetscObjectComm((PetscObject)mat),PETSC_ERR_SUP,"Mat type %s",((PetscObject)mat)->type_name);
  MatCheckPreallocated(mat,1);

  ierr = (*mat->ops->getrowmax)(mat,v,idx);CHKERRQ(ierr);
  ierr = PetscObjectStateIncrease((PetscObject)v);CHKERRQ(ierr);
  PetscFunctionReturn(0);
}

/*@C
   MatGetRowMaxAbs - Gets the maximum value (in absolute value) of each
        row of the matrix

   Logically Collective on Mat and Vec

   Input Parameters:
.  mat - the matrix

   Output Parameter:
+  v - the vector for storing the maximums
-  idx - the indices of the column found for each row (or NULL if not needed)

   Level: intermediate

   Notes: if a row is completely empty or has only 0.0 values then the idx[] value for that
    row is 0 (the first column).

    This code is only implemented for a couple of matrix formats.

   Concepts: matrices^getting row maximums

.seealso: MatGetDiagonal(), MatCreateSubMatrices(), MatCreateSubMatrix(), MatGetRowMax(), MatGetRowMin()
@*/
PetscErrorCode MatGetRowMaxAbs(Mat mat,Vec v,PetscInt idx[])
{
  PetscErrorCode ierr;

  PetscFunctionBegin;
  PetscValidHeaderSpecific(mat,MAT_CLASSID,1);
  PetscValidType(mat,1);
  PetscValidHeaderSpecific(v,VEC_CLASSID,2);
  if (!mat->assembled) SETERRQ(PetscObjectComm((PetscObject)mat),PETSC_ERR_ARG_WRONGSTATE,"Not for unassembled matrix");
  if (!mat->ops->getrowmaxabs) SETERRQ1(PETSC_COMM_SELF,PETSC_ERR_SUP,"Mat type %s",((PetscObject)mat)->type_name);
  MatCheckPreallocated(mat,1);
  if (idx) {ierr = PetscMemzero(idx,mat->rmap->n*sizeof(PetscInt));CHKERRQ(ierr);}

  ierr = (*mat->ops->getrowmaxabs)(mat,v,idx);CHKERRQ(ierr);
  ierr = PetscObjectStateIncrease((PetscObject)v);CHKERRQ(ierr);
  PetscFunctionReturn(0);
}

/*@
   MatGetRowSum - Gets the sum of each row of the matrix

   Logically or Neighborhood Collective on Mat and Vec

   Input Parameters:
.  mat - the matrix

   Output Parameter:
.  v - the vector for storing the sum of rows

   Level: intermediate

   Notes: This code is slow since it is not currently specialized for different formats

   Concepts: matrices^getting row sums

.seealso: MatGetDiagonal(), MatCreateSubMatrices(), MatCreateSubMatrix(), MatGetRowMax(), MatGetRowMin()
@*/
PetscErrorCode MatGetRowSum(Mat mat, Vec v)
{
  Vec            ones;
  PetscErrorCode ierr;

  PetscFunctionBegin;
  PetscValidHeaderSpecific(mat,MAT_CLASSID,1);
  PetscValidType(mat,1);
  PetscValidHeaderSpecific(v,VEC_CLASSID,2);
  if (!mat->assembled) SETERRQ(PetscObjectComm((PetscObject)mat),PETSC_ERR_ARG_WRONGSTATE,"Not for unassembled matrix");
  MatCheckPreallocated(mat,1);
  ierr = MatCreateVecs(mat,&ones,NULL);CHKERRQ(ierr);
  ierr = VecSet(ones,1.);CHKERRQ(ierr);
  ierr = MatMult(mat,ones,v);CHKERRQ(ierr);
  ierr = VecDestroy(&ones);CHKERRQ(ierr);
  PetscFunctionReturn(0);
}

/*@
   MatTranspose - Computes an in-place or out-of-place transpose of a matrix.

   Collective on Mat

   Input Parameter:
+  mat - the matrix to transpose
-  reuse - either MAT_INITIAL_MATRIX, MAT_REUSE_MATRIX, or MAT_INPLACE_MATRIX

   Output Parameters:
.  B - the transpose

   Notes:
     If you use MAT_INPLACE_MATRIX then you must pass in &mat for B

     MAT_REUSE_MATRIX causes the B matrix from a previous call to this function with MAT_INITIAL_MATRIX to be used

     Consider using MatCreateTranspose() instead if you only need a matrix that behaves like the transpose, but don't need the storage to be changed.

   Level: intermediate

   Concepts: matrices^transposing

.seealso: MatMultTranspose(), MatMultTransposeAdd(), MatIsTranspose(), MatReuse
@*/
PetscErrorCode MatTranspose(Mat mat,MatReuse reuse,Mat *B)
{
  PetscErrorCode ierr;

  PetscFunctionBegin;
  PetscValidHeaderSpecific(mat,MAT_CLASSID,1);
  PetscValidType(mat,1);
  if (!mat->assembled) SETERRQ(PetscObjectComm((PetscObject)mat),PETSC_ERR_ARG_WRONGSTATE,"Not for unassembled matrix");
  if (mat->factortype) SETERRQ(PetscObjectComm((PetscObject)mat),PETSC_ERR_ARG_WRONGSTATE,"Not for factored matrix");
  if (!mat->ops->transpose) SETERRQ1(PetscObjectComm((PetscObject)mat),PETSC_ERR_SUP,"Mat type %s",((PetscObject)mat)->type_name);
  if (reuse == MAT_INPLACE_MATRIX && mat != *B) SETERRQ(PetscObjectComm((PetscObject)mat),PETSC_ERR_SUP,"MAT_INPLACE_MATRIX requires last matrix to match first");
  if (reuse == MAT_REUSE_MATRIX && mat == *B) SETERRQ(PetscObjectComm((PetscObject)mat),PETSC_ERR_SUP,"Perhaps you mean MAT_INPLACE_MATRIX");
  MatCheckPreallocated(mat,1);

  ierr = PetscLogEventBegin(MAT_Transpose,mat,0,0,0);CHKERRQ(ierr);
  ierr = (*mat->ops->transpose)(mat,reuse,B);CHKERRQ(ierr);
  ierr = PetscLogEventEnd(MAT_Transpose,mat,0,0,0);CHKERRQ(ierr);
  if (B) {ierr = PetscObjectStateIncrease((PetscObject)*B);CHKERRQ(ierr);}
  PetscFunctionReturn(0);
}

/*@
   MatIsTranspose - Test whether a matrix is another one's transpose,
        or its own, in which case it tests symmetry.

   Collective on Mat

   Input Parameter:
+  A - the matrix to test
-  B - the matrix to test against, this can equal the first parameter

   Output Parameters:
.  flg - the result

   Notes:
   Only available for SeqAIJ/MPIAIJ matrices. The sequential algorithm
   has a running time of the order of the number of nonzeros; the parallel
   test involves parallel copies of the block-offdiagonal parts of the matrix.

   Level: intermediate

   Concepts: matrices^transposing, matrix^symmetry

.seealso: MatTranspose(), MatIsSymmetric(), MatIsHermitian()
@*/
PetscErrorCode MatIsTranspose(Mat A,Mat B,PetscReal tol,PetscBool  *flg)
{
  PetscErrorCode ierr,(*f)(Mat,Mat,PetscReal,PetscBool*),(*g)(Mat,Mat,PetscReal,PetscBool*);

  PetscFunctionBegin;
  PetscValidHeaderSpecific(A,MAT_CLASSID,1);
  PetscValidHeaderSpecific(B,MAT_CLASSID,2);
  PetscValidPointer(flg,3);
  ierr = PetscObjectQueryFunction((PetscObject)A,"MatIsTranspose_C",&f);CHKERRQ(ierr);
  ierr = PetscObjectQueryFunction((PetscObject)B,"MatIsTranspose_C",&g);CHKERRQ(ierr);
  *flg = PETSC_FALSE;
  if (f && g) {
    if (f == g) {
      ierr = (*f)(A,B,tol,flg);CHKERRQ(ierr);
    } else SETERRQ(PetscObjectComm((PetscObject)A),PETSC_ERR_ARG_NOTSAMETYPE,"Matrices do not have the same comparator for symmetry test");
  } else {
    MatType mattype;
    if (!f) {
      ierr = MatGetType(A,&mattype);CHKERRQ(ierr);
    } else {
      ierr = MatGetType(B,&mattype);CHKERRQ(ierr);
    }
    SETERRQ1(PETSC_COMM_SELF,PETSC_ERR_SUP,"Matrix of type <%s> does not support checking for transpose",mattype);
  }
  PetscFunctionReturn(0);
}

/*@
   MatHermitianTranspose - Computes an in-place or out-of-place transpose of a matrix in complex conjugate.

   Collective on Mat

   Input Parameter:
+  mat - the matrix to transpose and complex conjugate
-  reuse - MAT_INITIAL_MATRIX to create a new matrix, MAT_INPLACE_MATRIX to reuse the first argument to store the transpose

   Output Parameters:
.  B - the Hermitian

   Level: intermediate

   Concepts: matrices^transposing, complex conjugatex

.seealso: MatTranspose(), MatMultTranspose(), MatMultTransposeAdd(), MatIsTranspose(), MatReuse
@*/
PetscErrorCode MatHermitianTranspose(Mat mat,MatReuse reuse,Mat *B)
{
  PetscErrorCode ierr;

  PetscFunctionBegin;
  ierr = MatTranspose(mat,reuse,B);CHKERRQ(ierr);
#if defined(PETSC_USE_COMPLEX)
  ierr = MatConjugate(*B);CHKERRQ(ierr);
#endif
  PetscFunctionReturn(0);
}

/*@
   MatIsHermitianTranspose - Test whether a matrix is another one's Hermitian transpose,

   Collective on Mat

   Input Parameter:
+  A - the matrix to test
-  B - the matrix to test against, this can equal the first parameter

   Output Parameters:
.  flg - the result

   Notes:
   Only available for SeqAIJ/MPIAIJ matrices. The sequential algorithm
   has a running time of the order of the number of nonzeros; the parallel
   test involves parallel copies of the block-offdiagonal parts of the matrix.

   Level: intermediate

   Concepts: matrices^transposing, matrix^symmetry

.seealso: MatTranspose(), MatIsSymmetric(), MatIsHermitian(), MatIsTranspose()
@*/
PetscErrorCode MatIsHermitianTranspose(Mat A,Mat B,PetscReal tol,PetscBool  *flg)
{
  PetscErrorCode ierr,(*f)(Mat,Mat,PetscReal,PetscBool*),(*g)(Mat,Mat,PetscReal,PetscBool*);

  PetscFunctionBegin;
  PetscValidHeaderSpecific(A,MAT_CLASSID,1);
  PetscValidHeaderSpecific(B,MAT_CLASSID,2);
  PetscValidPointer(flg,3);
  ierr = PetscObjectQueryFunction((PetscObject)A,"MatIsHermitianTranspose_C",&f);CHKERRQ(ierr);
  ierr = PetscObjectQueryFunction((PetscObject)B,"MatIsHermitianTranspose_C",&g);CHKERRQ(ierr);
  if (f && g) {
    if (f==g) {
      ierr = (*f)(A,B,tol,flg);CHKERRQ(ierr);
    } else SETERRQ(PetscObjectComm((PetscObject)A),PETSC_ERR_ARG_NOTSAMETYPE,"Matrices do not have the same comparator for Hermitian test");
  }
  PetscFunctionReturn(0);
}

/*@
   MatPermute - Creates a new matrix with rows and columns permuted from the
   original.

   Collective on Mat

   Input Parameters:
+  mat - the matrix to permute
.  row - row permutation, each processor supplies only the permutation for its rows
-  col - column permutation, each processor supplies only the permutation for its columns

   Output Parameters:
.  B - the permuted matrix

   Level: advanced

   Note:
   The index sets map from row/col of permuted matrix to row/col of original matrix.
   The index sets should be on the same communicator as Mat and have the same local sizes.

   Concepts: matrices^permuting

.seealso: MatGetOrdering(), ISAllGather()

@*/
PetscErrorCode MatPermute(Mat mat,IS row,IS col,Mat *B)
{
  PetscErrorCode ierr;

  PetscFunctionBegin;
  PetscValidHeaderSpecific(mat,MAT_CLASSID,1);
  PetscValidType(mat,1);
  PetscValidHeaderSpecific(row,IS_CLASSID,2);
  PetscValidHeaderSpecific(col,IS_CLASSID,3);
  PetscValidPointer(B,4);
  if (!mat->assembled) SETERRQ(PetscObjectComm((PetscObject)mat),PETSC_ERR_ARG_WRONGSTATE,"Not for unassembled matrix");
  if (mat->factortype) SETERRQ(PetscObjectComm((PetscObject)mat),PETSC_ERR_ARG_WRONGSTATE,"Not for factored matrix");
  if (!mat->ops->permute) SETERRQ1(PETSC_COMM_SELF,PETSC_ERR_SUP,"MatPermute not available for Mat type %s",((PetscObject)mat)->type_name);
  MatCheckPreallocated(mat,1);

  ierr = (*mat->ops->permute)(mat,row,col,B);CHKERRQ(ierr);
  ierr = PetscObjectStateIncrease((PetscObject)*B);CHKERRQ(ierr);
  PetscFunctionReturn(0);
}

/*@
   MatEqual - Compares two matrices.

   Collective on Mat

   Input Parameters:
+  A - the first matrix
-  B - the second matrix

   Output Parameter:
.  flg - PETSC_TRUE if the matrices are equal; PETSC_FALSE otherwise.

   Level: intermediate

   Concepts: matrices^equality between
@*/
PetscErrorCode MatEqual(Mat A,Mat B,PetscBool  *flg)
{
  PetscErrorCode ierr;

  PetscFunctionBegin;
  PetscValidHeaderSpecific(A,MAT_CLASSID,1);
  PetscValidHeaderSpecific(B,MAT_CLASSID,2);
  PetscValidType(A,1);
  PetscValidType(B,2);
  PetscValidIntPointer(flg,3);
  PetscCheckSameComm(A,1,B,2);
  MatCheckPreallocated(B,2);
  if (!A->assembled) SETERRQ(PetscObjectComm((PetscObject)A),PETSC_ERR_ARG_WRONGSTATE,"Not for unassembled matrix");
  if (!B->assembled) SETERRQ(PetscObjectComm((PetscObject)A),PETSC_ERR_ARG_WRONGSTATE,"Not for unassembled matrix");
  if (A->rmap->N != B->rmap->N || A->cmap->N != B->cmap->N) SETERRQ4(PetscObjectComm((PetscObject)A),PETSC_ERR_ARG_SIZ,"Mat A,Mat B: global dim %D %D %D %D",A->rmap->N,B->rmap->N,A->cmap->N,B->cmap->N);
  if (!A->ops->equal) SETERRQ1(PetscObjectComm((PetscObject)A),PETSC_ERR_SUP,"Mat type %s",((PetscObject)A)->type_name);
  if (!B->ops->equal) SETERRQ1(PetscObjectComm((PetscObject)A),PETSC_ERR_SUP,"Mat type %s",((PetscObject)B)->type_name);
  if (A->ops->equal != B->ops->equal) SETERRQ2(PetscObjectComm((PetscObject)A),PETSC_ERR_ARG_INCOMP,"A is type: %s\nB is type: %s",((PetscObject)A)->type_name,((PetscObject)B)->type_name);
  MatCheckPreallocated(A,1);

  ierr = (*A->ops->equal)(A,B,flg);CHKERRQ(ierr);
  PetscFunctionReturn(0);
}

/*@C
   MatDiagonalScale - Scales a matrix on the left and right by diagonal
   matrices that are stored as vectors.  Either of the two scaling
   matrices can be NULL.

   Collective on Mat

   Input Parameters:
+  mat - the matrix to be scaled
.  l - the left scaling vector (or NULL)
-  r - the right scaling vector (or NULL)

   Notes:
   MatDiagonalScale() computes A = LAR, where
   L = a diagonal matrix (stored as a vector), R = a diagonal matrix (stored as a vector)
   The L scales the rows of the matrix, the R scales the columns of the matrix.

   Level: intermediate

   Concepts: matrices^diagonal scaling
   Concepts: diagonal scaling of matrices

.seealso: MatScale(), MatShift(), MatDiagonalSet()
@*/
PetscErrorCode MatDiagonalScale(Mat mat,Vec l,Vec r)
{
  PetscErrorCode ierr;

  PetscFunctionBegin;
  PetscValidHeaderSpecific(mat,MAT_CLASSID,1);
  PetscValidType(mat,1);
  if (!mat->ops->diagonalscale) SETERRQ1(PetscObjectComm((PetscObject)mat),PETSC_ERR_SUP,"Mat type %s",((PetscObject)mat)->type_name);
  if (l) {PetscValidHeaderSpecific(l,VEC_CLASSID,2);PetscCheckSameComm(mat,1,l,2);}
  if (r) {PetscValidHeaderSpecific(r,VEC_CLASSID,3);PetscCheckSameComm(mat,1,r,3);}
  if (!mat->assembled) SETERRQ(PetscObjectComm((PetscObject)mat),PETSC_ERR_ARG_WRONGSTATE,"Not for unassembled matrix");
  if (mat->factortype) SETERRQ(PetscObjectComm((PetscObject)mat),PETSC_ERR_ARG_WRONGSTATE,"Not for factored matrix");
  MatCheckPreallocated(mat,1);

  ierr = PetscLogEventBegin(MAT_Scale,mat,0,0,0);CHKERRQ(ierr);
  ierr = (*mat->ops->diagonalscale)(mat,l,r);CHKERRQ(ierr);
  ierr = PetscLogEventEnd(MAT_Scale,mat,0,0,0);CHKERRQ(ierr);
  ierr = PetscObjectStateIncrease((PetscObject)mat);CHKERRQ(ierr);
#if defined(PETSC_HAVE_CUSP)
  if (mat->valid_GPU_matrix != PETSC_CUSP_UNALLOCATED) {
    mat->valid_GPU_matrix = PETSC_CUSP_CPU;
  }
#elif defined(PETSC_HAVE_VIENNACL)
  if (mat->valid_GPU_matrix != PETSC_VIENNACL_UNALLOCATED) {
    mat->valid_GPU_matrix = PETSC_VIENNACL_CPU;
  }
#elif defined(PETSC_HAVE_VECCUDA)
  if (mat->valid_GPU_matrix != PETSC_CUDA_UNALLOCATED) {
    mat->valid_GPU_matrix = PETSC_CUDA_CPU;
  }
#endif
  PetscFunctionReturn(0);
}

/*@
    MatScale - Scales all elements of a matrix by a given number.

    Logically Collective on Mat

    Input Parameters:
+   mat - the matrix to be scaled
-   a  - the scaling value

    Output Parameter:
.   mat - the scaled matrix

    Level: intermediate

    Concepts: matrices^scaling all entries

.seealso: MatDiagonalScale()
@*/
PetscErrorCode MatScale(Mat mat,PetscScalar a)
{
  PetscErrorCode ierr;

  PetscFunctionBegin;
  PetscValidHeaderSpecific(mat,MAT_CLASSID,1);
  PetscValidType(mat,1);
  if (a != (PetscScalar)1.0 && !mat->ops->scale) SETERRQ1(PETSC_COMM_SELF,PETSC_ERR_SUP,"Mat type %s",((PetscObject)mat)->type_name);
  if (!mat->assembled) SETERRQ(PetscObjectComm((PetscObject)mat),PETSC_ERR_ARG_WRONGSTATE,"Not for unassembled matrix");
  if (mat->factortype) SETERRQ(PetscObjectComm((PetscObject)mat),PETSC_ERR_ARG_WRONGSTATE,"Not for factored matrix");
  PetscValidLogicalCollectiveScalar(mat,a,2);
  MatCheckPreallocated(mat,1);

  ierr = PetscLogEventBegin(MAT_Scale,mat,0,0,0);CHKERRQ(ierr);
  if (a != (PetscScalar)1.0) {
    ierr = (*mat->ops->scale)(mat,a);CHKERRQ(ierr);
    ierr = PetscObjectStateIncrease((PetscObject)mat);CHKERRQ(ierr);
#if defined(PETSC_HAVE_CUSP)
    if (mat->valid_GPU_matrix != PETSC_CUSP_UNALLOCATED) {
      mat->valid_GPU_matrix = PETSC_CUSP_CPU;
    }
#elif defined(PETSC_HAVE_VIENNACL)
    if (mat->valid_GPU_matrix != PETSC_VIENNACL_UNALLOCATED) {
      mat->valid_GPU_matrix = PETSC_VIENNACL_CPU;
    }
#elif defined(PETSC_HAVE_VECCUDA)
    if (mat->valid_GPU_matrix != PETSC_CUDA_UNALLOCATED) {
      mat->valid_GPU_matrix = PETSC_CUDA_CPU;
    }
#endif
  }
  ierr = PetscLogEventEnd(MAT_Scale,mat,0,0,0);CHKERRQ(ierr);
  PetscFunctionReturn(0);
}

/*@
   MatNorm - Calculates various norms of a matrix.

   Collective on Mat

   Input Parameters:
+  mat - the matrix
-  type - the type of norm, NORM_1, NORM_FROBENIUS, NORM_INFINITY

   Output Parameters:
.  nrm - the resulting norm

   Level: intermediate

   Concepts: matrices^norm
   Concepts: norm^of matrix
@*/
PetscErrorCode MatNorm(Mat mat,NormType type,PetscReal *nrm)
{
  PetscErrorCode ierr;

  PetscFunctionBegin;
  PetscValidHeaderSpecific(mat,MAT_CLASSID,1);
  PetscValidType(mat,1);
  PetscValidScalarPointer(nrm,3);

  if (!mat->assembled) SETERRQ(PetscObjectComm((PetscObject)mat),PETSC_ERR_ARG_WRONGSTATE,"Not for unassembled matrix");
  if (mat->factortype) SETERRQ(PetscObjectComm((PetscObject)mat),PETSC_ERR_ARG_WRONGSTATE,"Not for factored matrix");
  if (!mat->ops->norm) SETERRQ1(PetscObjectComm((PetscObject)mat),PETSC_ERR_SUP,"Mat type %s",((PetscObject)mat)->type_name);
  MatCheckPreallocated(mat,1);

  ierr = (*mat->ops->norm)(mat,type,nrm);CHKERRQ(ierr);
  PetscFunctionReturn(0);
}

/*
     This variable is used to prevent counting of MatAssemblyBegin() that
   are called from within a MatAssemblyEnd().
*/
static PetscInt MatAssemblyEnd_InUse = 0;
/*@
   MatAssemblyBegin - Begins assembling the matrix.  This routine should
   be called after completing all calls to MatSetValues().

   Collective on Mat

   Input Parameters:
+  mat - the matrix
-  type - type of assembly, either MAT_FLUSH_ASSEMBLY or MAT_FINAL_ASSEMBLY

   Notes:
   MatSetValues() generally caches the values.  The matrix is ready to
   use only after MatAssemblyBegin() and MatAssemblyEnd() have been called.
   Use MAT_FLUSH_ASSEMBLY when switching between ADD_VALUES and INSERT_VALUES
   in MatSetValues(); use MAT_FINAL_ASSEMBLY for the final assembly before
   using the matrix.

   ALL processes that share a matrix MUST call MatAssemblyBegin() and MatAssemblyEnd() the SAME NUMBER of times, and each time with the
   same flag of MAT_FLUSH_ASSEMBLY or MAT_FINAL_ASSEMBLY for all processes. Thus you CANNOT locally change from ADD_VALUES to INSERT_VALUES, that is
   a global collective operation requring all processes that share the matrix.

   Space for preallocated nonzeros that is not filled by a call to MatSetValues() or a related routine are compressed
   out by assembly. If you intend to use that extra space on a subsequent assembly, be sure to insert explicit zeros
   before MAT_FINAL_ASSEMBLY so the space is not compressed out.

   Level: beginner

   Concepts: matrices^assembling

.seealso: MatAssemblyEnd(), MatSetValues(), MatAssembled()
@*/
PetscErrorCode MatAssemblyBegin(Mat mat,MatAssemblyType type)
{
  PetscErrorCode ierr;

  PetscFunctionBegin;
  PetscValidHeaderSpecific(mat,MAT_CLASSID,1);
  PetscValidType(mat,1);
  MatCheckPreallocated(mat,1);
  if (mat->factortype) SETERRQ(PetscObjectComm((PetscObject)mat),PETSC_ERR_ARG_WRONGSTATE,"Not for factored matrix.\nDid you forget to call MatSetUnfactored()?");
  if (mat->assembled) {
    mat->was_assembled = PETSC_TRUE;
    mat->assembled     = PETSC_FALSE;
  }
  if (!MatAssemblyEnd_InUse) {
    ierr = PetscLogEventBegin(MAT_AssemblyBegin,mat,0,0,0);CHKERRQ(ierr);
    if (mat->ops->assemblybegin) {ierr = (*mat->ops->assemblybegin)(mat,type);CHKERRQ(ierr);}
    ierr = PetscLogEventEnd(MAT_AssemblyBegin,mat,0,0,0);CHKERRQ(ierr);
  } else if (mat->ops->assemblybegin) {
    ierr = (*mat->ops->assemblybegin)(mat,type);CHKERRQ(ierr);
  }
  PetscFunctionReturn(0);
}

/*@
   MatAssembled - Indicates if a matrix has been assembled and is ready for
     use; for example, in matrix-vector product.

   Not Collective

   Input Parameter:
.  mat - the matrix

   Output Parameter:
.  assembled - PETSC_TRUE or PETSC_FALSE

   Level: advanced

   Concepts: matrices^assembled?

.seealso: MatAssemblyEnd(), MatSetValues(), MatAssemblyBegin()
@*/
PetscErrorCode MatAssembled(Mat mat,PetscBool  *assembled)
{
  PetscFunctionBegin;
  PetscValidHeaderSpecific(mat,MAT_CLASSID,1);
  PetscValidType(mat,1);
  PetscValidPointer(assembled,2);
  *assembled = mat->assembled;
  PetscFunctionReturn(0);
}

/*@
   MatAssemblyEnd - Completes assembling the matrix.  This routine should
   be called after MatAssemblyBegin().

   Collective on Mat

   Input Parameters:
+  mat - the matrix
-  type - type of assembly, either MAT_FLUSH_ASSEMBLY or MAT_FINAL_ASSEMBLY

   Options Database Keys:
+  -mat_view ::ascii_info - Prints info on matrix at conclusion of MatEndAssembly()
.  -mat_view ::ascii_info_detail - Prints more detailed info
.  -mat_view - Prints matrix in ASCII format
.  -mat_view ::ascii_matlab - Prints matrix in Matlab format
.  -mat_view draw - PetscDraws nonzero structure of matrix, using MatView() and PetscDrawOpenX().
.  -display <name> - Sets display name (default is host)
.  -draw_pause <sec> - Sets number of seconds to pause after display
.  -mat_view socket - Sends matrix to socket, can be accessed from Matlab (See Users-Manual: ch_matlab )
.  -viewer_socket_machine <machine> - Machine to use for socket
.  -viewer_socket_port <port> - Port number to use for socket
-  -mat_view binary:filename[:append] - Save matrix to file in binary format

   Notes:
   MatSetValues() generally caches the values.  The matrix is ready to
   use only after MatAssemblyBegin() and MatAssemblyEnd() have been called.
   Use MAT_FLUSH_ASSEMBLY when switching between ADD_VALUES and INSERT_VALUES
   in MatSetValues(); use MAT_FINAL_ASSEMBLY for the final assembly before
   using the matrix.

   Space for preallocated nonzeros that is not filled by a call to MatSetValues() or a related routine are compressed
   out by assembly. If you intend to use that extra space on a subsequent assembly, be sure to insert explicit zeros
   before MAT_FINAL_ASSEMBLY so the space is not compressed out.

   Level: beginner

.seealso: MatAssemblyBegin(), MatSetValues(), PetscDrawOpenX(), PetscDrawCreate(), MatView(), MatAssembled(), PetscViewerSocketOpen()
@*/
PetscErrorCode MatAssemblyEnd(Mat mat,MatAssemblyType type)
{
  PetscErrorCode  ierr;
  static PetscInt inassm = 0;
  PetscBool       flg    = PETSC_FALSE;

  PetscFunctionBegin;
  PetscValidHeaderSpecific(mat,MAT_CLASSID,1);
  PetscValidType(mat,1);

  inassm++;
  MatAssemblyEnd_InUse++;
  if (MatAssemblyEnd_InUse == 1) { /* Do the logging only the first time through */
    ierr = PetscLogEventBegin(MAT_AssemblyEnd,mat,0,0,0);CHKERRQ(ierr);
    if (mat->ops->assemblyend) {
      ierr = (*mat->ops->assemblyend)(mat,type);CHKERRQ(ierr);
    }
    ierr = PetscLogEventEnd(MAT_AssemblyEnd,mat,0,0,0);CHKERRQ(ierr);
  } else if (mat->ops->assemblyend) {
    ierr = (*mat->ops->assemblyend)(mat,type);CHKERRQ(ierr);
  }

  /* Flush assembly is not a true assembly */
  if (type != MAT_FLUSH_ASSEMBLY) {
    mat->assembled = PETSC_TRUE; mat->num_ass++;
  }
  mat->insertmode = NOT_SET_VALUES;
  MatAssemblyEnd_InUse--;
  ierr = PetscObjectStateIncrease((PetscObject)mat);CHKERRQ(ierr);
  if (!mat->symmetric_eternal) {
    mat->symmetric_set              = PETSC_FALSE;
    mat->hermitian_set              = PETSC_FALSE;
    mat->structurally_symmetric_set = PETSC_FALSE;
  }
#if defined(PETSC_HAVE_CUSP)
  if (mat->valid_GPU_matrix != PETSC_CUSP_UNALLOCATED) {
    mat->valid_GPU_matrix = PETSC_CUSP_CPU;
  }
#elif defined(PETSC_HAVE_VIENNACL)
  if (mat->valid_GPU_matrix != PETSC_VIENNACL_UNALLOCATED) {
    mat->valid_GPU_matrix = PETSC_VIENNACL_CPU;
  }
#elif defined(PETSC_HAVE_VECCUDA)
  if (mat->valid_GPU_matrix != PETSC_CUDA_UNALLOCATED) {
    mat->valid_GPU_matrix = PETSC_CUDA_CPU;
  }
#endif
  if (inassm == 1 && type != MAT_FLUSH_ASSEMBLY) {
    ierr = MatViewFromOptions(mat,NULL,"-mat_view");CHKERRQ(ierr);

    if (mat->checksymmetryonassembly) {
      ierr = MatIsSymmetric(mat,mat->checksymmetrytol,&flg);CHKERRQ(ierr);
      if (flg) {
        ierr = PetscPrintf(PetscObjectComm((PetscObject)mat),"Matrix is symmetric (tolerance %g)\n",(double)mat->checksymmetrytol);CHKERRQ(ierr);
      } else {
        ierr = PetscPrintf(PetscObjectComm((PetscObject)mat),"Matrix is not symmetric (tolerance %g)\n",(double)mat->checksymmetrytol);CHKERRQ(ierr);
      }
    }
    if (mat->nullsp && mat->checknullspaceonassembly) {
      ierr = MatNullSpaceTest(mat->nullsp,mat,NULL);CHKERRQ(ierr);
    }
  }
  inassm--;
  PetscFunctionReturn(0);
}

/*@
   MatSetOption - Sets a parameter option for a matrix. Some options
   may be specific to certain storage formats.  Some options
   determine how values will be inserted (or added). Sorted,
   row-oriented input will generally assemble the fastest. The default
   is row-oriented.

   Logically Collective on Mat for certain operations, such as MAT_SPD, not collective for MAT_ROW_ORIENTED, see MatOption

   Input Parameters:
+  mat - the matrix
.  option - the option, one of those listed below (and possibly others),
-  flg - turn the option on (PETSC_TRUE) or off (PETSC_FALSE)

  Options Describing Matrix Structure:
+    MAT_SPD - symmetric positive definite
.    MAT_SYMMETRIC - symmetric in terms of both structure and value
.    MAT_HERMITIAN - transpose is the complex conjugation
.    MAT_STRUCTURALLY_SYMMETRIC - symmetric nonzero structure
-    MAT_SYMMETRY_ETERNAL - if you would like the symmetry/Hermitian flag
                            you set to be kept with all future use of the matrix
                            including after MatAssemblyBegin/End() which could
                            potentially change the symmetry structure, i.e. you
                            KNOW the matrix will ALWAYS have the property you set.


   Options For Use with MatSetValues():
   Insert a logically dense subblock, which can be
.    MAT_ROW_ORIENTED - row-oriented (default)

   Note these options reflect the data you pass in with MatSetValues(); it has
   nothing to do with how the data is stored internally in the matrix
   data structure.

   When (re)assembling a matrix, we can restrict the input for
   efficiency/debugging purposes.  These options include:
+    MAT_NEW_NONZERO_LOCATIONS - additional insertions will be allowed if they generate a new nonzero (slow)
.    MAT_NEW_DIAGONALS - new diagonals will be allowed (for block diagonal format only)
.    MAT_IGNORE_OFF_PROC_ENTRIES - drops off-processor entries
.    MAT_NEW_NONZERO_LOCATION_ERR - generates an error for new matrix entry
.    MAT_USE_HASH_TABLE - uses a hash table to speed up matrix assembly
.    MAT_NO_OFF_PROC_ENTRIES - you know each process will only set values for its own rows, will generate an error if
        any process sets values for another process. This avoids all reductions in the MatAssembly routines and thus improves
        performance for very large process counts.
-    MAT_SUBSET_OFF_PROC_ENTRIES - you know that the first assembly after setting this flag will set a superset
        of the off-process entries required for all subsequent assemblies. This avoids a rendezvous step in the MatAssembly
        functions, instead sending only neighbor messages.

   Notes:
   Except for MAT_UNUSED_NONZERO_LOCATION_ERR and  MAT_ROW_ORIENTED all processes that share the matrix must pass the same value in flg!

   Some options are relevant only for particular matrix types and
   are thus ignored by others.  Other options are not supported by
   certain matrix types and will generate an error message if set.

   If using a Fortran 77 module to compute a matrix, one may need to
   use the column-oriented option (or convert to the row-oriented
   format).

   MAT_NEW_NONZERO_LOCATIONS set to PETSC_FALSE indicates that any add or insertion
   that would generate a new entry in the nonzero structure is instead
   ignored.  Thus, if memory has not alredy been allocated for this particular
   data, then the insertion is ignored. For dense matrices, in which
   the entire array is allocated, no entries are ever ignored.
   Set after the first MatAssemblyEnd(). If this option is set then the MatAssemblyBegin/End() processes has one less global reduction

   MAT_NEW_NONZERO_LOCATION_ERR set to PETSC_TRUE indicates that any add or insertion
   that would generate a new entry in the nonzero structure instead produces
   an error. (Currently supported for AIJ and BAIJ formats only.) If this option is set then the MatAssemblyBegin/End() processes has one less global reduction

   MAT_NEW_NONZERO_ALLOCATION_ERR set to PETSC_TRUE indicates that any add or insertion
   that would generate a new entry that has not been preallocated will
   instead produce an error. (Currently supported for AIJ and BAIJ formats
   only.) This is a useful flag when debugging matrix memory preallocation.
   If this option is set then the MatAssemblyBegin/End() processes has one less global reduction

   MAT_IGNORE_OFF_PROC_ENTRIES set to PETSC_TRUE indicates entries destined for
   other processors should be dropped, rather than stashed.
   This is useful if you know that the "owning" processor is also
   always generating the correct matrix entries, so that PETSc need
   not transfer duplicate entries generated on another processor.

   MAT_USE_HASH_TABLE indicates that a hash table be used to improve the
   searches during matrix assembly. When this flag is set, the hash table
   is created during the first Matrix Assembly. This hash table is
   used the next time through, during MatSetVaules()/MatSetVaulesBlocked()
   to improve the searching of indices. MAT_NEW_NONZERO_LOCATIONS flag
   should be used with MAT_USE_HASH_TABLE flag. This option is currently
   supported by MATMPIBAIJ format only.

   MAT_KEEP_NONZERO_PATTERN indicates when MatZeroRows() is called the zeroed entries
   are kept in the nonzero structure

   MAT_IGNORE_ZERO_ENTRIES - for AIJ/IS matrices this will stop zero values from creating
   a zero location in the matrix

   MAT_USE_INODES - indicates using inode version of the code - works with AIJ matrix types

   MAT_NO_OFF_PROC_ZERO_ROWS - you know each process will only zero its own rows. This avoids all reductions in the
        zero row routines and thus improves performance for very large process counts.

   MAT_IGNORE_LOWER_TRIANGULAR - For SBAIJ matrices will ignore any insertions you make in the lower triangular
        part of the matrix (since they should match the upper triangular part).

   Notes: Can only be called after MatSetSizes() and MatSetType() have been set.

   Level: intermediate

   Concepts: matrices^setting options

.seealso:  MatOption, Mat

@*/
PetscErrorCode MatSetOption(Mat mat,MatOption op,PetscBool flg)
{
  PetscErrorCode ierr;

  PetscFunctionBegin;
  PetscValidHeaderSpecific(mat,MAT_CLASSID,1);
  PetscValidType(mat,1);
  if (op > 0) {
    PetscValidLogicalCollectiveEnum(mat,op,2);
    PetscValidLogicalCollectiveBool(mat,flg,3);
  }

  if (((int) op) <= MAT_OPTION_MIN || ((int) op) >= MAT_OPTION_MAX) SETERRQ1(PetscObjectComm((PetscObject)mat),PETSC_ERR_ARG_OUTOFRANGE,"Options %d is out of range",(int)op);
  if (!((PetscObject)mat)->type_name) SETERRQ(PetscObjectComm((PetscObject)mat),PETSC_ERR_ARG_TYPENOTSET,"Cannot set options until type and size have been set, see MatSetType() and MatSetSizes()");

  switch (op) {
  case MAT_NO_OFF_PROC_ENTRIES:
    mat->nooffprocentries = flg;
    PetscFunctionReturn(0);
    break;
  case MAT_SUBSET_OFF_PROC_ENTRIES:
    mat->subsetoffprocentries = flg;
    PetscFunctionReturn(0);
  case MAT_NO_OFF_PROC_ZERO_ROWS:
    mat->nooffproczerorows = flg;
    PetscFunctionReturn(0);
    break;
  case MAT_SPD:
    mat->spd_set = PETSC_TRUE;
    mat->spd     = flg;
    if (flg) {
      mat->symmetric                  = PETSC_TRUE;
      mat->structurally_symmetric     = PETSC_TRUE;
      mat->symmetric_set              = PETSC_TRUE;
      mat->structurally_symmetric_set = PETSC_TRUE;
    }
    break;
  case MAT_SYMMETRIC:
    mat->symmetric = flg;
    if (flg) mat->structurally_symmetric = PETSC_TRUE;
    mat->symmetric_set              = PETSC_TRUE;
    mat->structurally_symmetric_set = flg;
#if !defined(PETSC_USE_COMPLEX)
    mat->hermitian     = flg;
    mat->hermitian_set = PETSC_TRUE;
#endif
    break;
  case MAT_HERMITIAN:
    mat->hermitian = flg;
    if (flg) mat->structurally_symmetric = PETSC_TRUE;
    mat->hermitian_set              = PETSC_TRUE;
    mat->structurally_symmetric_set = flg;
#if !defined(PETSC_USE_COMPLEX)
    mat->symmetric     = flg;
    mat->symmetric_set = PETSC_TRUE;
#endif
    break;
  case MAT_STRUCTURALLY_SYMMETRIC:
    mat->structurally_symmetric     = flg;
    mat->structurally_symmetric_set = PETSC_TRUE;
    break;
  case MAT_SYMMETRY_ETERNAL:
    mat->symmetric_eternal = flg;
    break;
  case MAT_STRUCTURE_ONLY:
    mat->structure_only = flg;
    break;
  default:
    break;
  }
  if (mat->ops->setoption) {
    ierr = (*mat->ops->setoption)(mat,op,flg);CHKERRQ(ierr);
  }
  PetscFunctionReturn(0);
}

/*@
   MatGetOption - Gets a parameter option that has been set for a matrix.

   Logically Collective on Mat for certain operations, such as MAT_SPD, not collective for MAT_ROW_ORIENTED, see MatOption

   Input Parameters:
+  mat - the matrix
-  option - the option, this only responds to certain options, check the code for which ones

   Output Parameter:
.  flg - turn the option on (PETSC_TRUE) or off (PETSC_FALSE)

    Notes: Can only be called after MatSetSizes() and MatSetType() have been set.

   Level: intermediate

   Concepts: matrices^setting options

.seealso:  MatOption, MatSetOption()

@*/
PetscErrorCode MatGetOption(Mat mat,MatOption op,PetscBool *flg)
{
  PetscFunctionBegin;
  PetscValidHeaderSpecific(mat,MAT_CLASSID,1);
  PetscValidType(mat,1);

  if (((int) op) <= MAT_OPTION_MIN || ((int) op) >= MAT_OPTION_MAX) SETERRQ1(PetscObjectComm((PetscObject)mat),PETSC_ERR_ARG_OUTOFRANGE,"Options %d is out of range",(int)op);
  if (!((PetscObject)mat)->type_name) SETERRQ(PetscObjectComm((PetscObject)mat),PETSC_ERR_ARG_TYPENOTSET,"Cannot get options until type and size have been set, see MatSetType() and MatSetSizes()");

  switch (op) {
  case MAT_NO_OFF_PROC_ENTRIES:
    *flg = mat->nooffprocentries;
    break;
  case MAT_NO_OFF_PROC_ZERO_ROWS:
    *flg = mat->nooffproczerorows;
    break;
  case MAT_SYMMETRIC:
    *flg = mat->symmetric;
    break;
  case MAT_HERMITIAN:
    *flg = mat->hermitian;
    break;
  case MAT_STRUCTURALLY_SYMMETRIC:
    *flg = mat->structurally_symmetric;
    break;
  case MAT_SYMMETRY_ETERNAL:
    *flg = mat->symmetric_eternal;
    break;
  case MAT_SPD:
    *flg = mat->spd;
    break;
  default:
    break;
  }
  PetscFunctionReturn(0);
}

/*@
   MatZeroEntries - Zeros all entries of a matrix.  For sparse matrices
   this routine retains the old nonzero structure.

   Logically Collective on Mat

   Input Parameters:
.  mat - the matrix

   Level: intermediate

   Notes: If the matrix was not preallocated then a default, likely poor preallocation will be set in the matrix, so this should be called after the preallocation phase.
   See the Performance chapter of the users manual for information on preallocating matrices.

   Concepts: matrices^zeroing

.seealso: MatZeroRows()
@*/
PetscErrorCode MatZeroEntries(Mat mat)
{
  PetscErrorCode ierr;

  PetscFunctionBegin;
  PetscValidHeaderSpecific(mat,MAT_CLASSID,1);
  PetscValidType(mat,1);
  if (mat->factortype) SETERRQ(PetscObjectComm((PetscObject)mat),PETSC_ERR_ARG_WRONGSTATE,"Not for factored matrix");
  if (mat->insertmode != NOT_SET_VALUES) SETERRQ(PETSC_COMM_SELF,PETSC_ERR_ARG_WRONGSTATE,"Not for matrices where you have set values but not yet assembled");
  if (!mat->ops->zeroentries) SETERRQ1(PetscObjectComm((PetscObject)mat),PETSC_ERR_SUP,"Mat type %s",((PetscObject)mat)->type_name);
  MatCheckPreallocated(mat,1);

  ierr = PetscLogEventBegin(MAT_ZeroEntries,mat,0,0,0);CHKERRQ(ierr);
  ierr = (*mat->ops->zeroentries)(mat);CHKERRQ(ierr);
  ierr = PetscLogEventEnd(MAT_ZeroEntries,mat,0,0,0);CHKERRQ(ierr);
  ierr = PetscObjectStateIncrease((PetscObject)mat);CHKERRQ(ierr);
#if defined(PETSC_HAVE_CUSP)
  if (mat->valid_GPU_matrix != PETSC_CUSP_UNALLOCATED) {
    mat->valid_GPU_matrix = PETSC_CUSP_CPU;
  }
#elif defined(PETSC_HAVE_VIENNACL)
  if (mat->valid_GPU_matrix != PETSC_VIENNACL_UNALLOCATED) {
    mat->valid_GPU_matrix = PETSC_VIENNACL_CPU;
  }
#elif defined(PETSC_HAVE_VECCUDA)
  if (mat->valid_GPU_matrix != PETSC_CUDA_UNALLOCATED) {
    mat->valid_GPU_matrix = PETSC_CUDA_CPU;
  }
#endif
  PetscFunctionReturn(0);
}

/*@C
   MatZeroRowsColumns - Zeros all entries (except possibly the main diagonal)
   of a set of rows and columns of a matrix.

   Collective on Mat

   Input Parameters:
+  mat - the matrix
.  numRows - the number of rows to remove
.  rows - the global row indices
.  diag - value put in all diagonals of eliminated rows (0.0 will even eliminate diagonal entry)
.  x - optional vector of solutions for zeroed rows (other entries in vector are not used)
-  b - optional vector of right hand side, that will be adjusted by provided solution

   Notes:
   This does not change the nonzero structure of the matrix, it merely zeros those entries in the matrix.

   The user can set a value in the diagonal entry (or for the AIJ and
   row formats can optionally remove the main diagonal entry from the
   nonzero structure as well, by passing 0.0 as the final argument).

   For the parallel case, all processes that share the matrix (i.e.,
   those in the communicator used for matrix creation) MUST call this
   routine, regardless of whether any rows being zeroed are owned by
   them.

   Each processor can indicate any rows in the entire matrix to be zeroed (i.e. each process does NOT have to
   list only rows local to itself).

   The option MAT_NO_OFF_PROC_ZERO_ROWS does not apply to this routine.

   Level: intermediate

   Concepts: matrices^zeroing rows

.seealso: MatZeroRowsIS(), MatZeroRows(), MatZeroRowsLocalIS(), MatZeroRowsStencil(), MatZeroEntries(), MatZeroRowsLocal(), MatSetOption(),
          MatZeroRowsColumnsLocal(), MatZeroRowsColumnsLocalIS(), MatZeroRowsColumnsIS(), MatZeroRowsColumnsStencil()
@*/
PetscErrorCode MatZeroRowsColumns(Mat mat,PetscInt numRows,const PetscInt rows[],PetscScalar diag,Vec x,Vec b)
{
  PetscErrorCode ierr;

  PetscFunctionBegin;
  PetscValidHeaderSpecific(mat,MAT_CLASSID,1);
  PetscValidType(mat,1);
  if (numRows) PetscValidIntPointer(rows,3);
  if (!mat->assembled) SETERRQ(PetscObjectComm((PetscObject)mat),PETSC_ERR_ARG_WRONGSTATE,"Not for unassembled matrix");
  if (mat->factortype) SETERRQ(PetscObjectComm((PetscObject)mat),PETSC_ERR_ARG_WRONGSTATE,"Not for factored matrix");
  if (!mat->ops->zerorowscolumns) SETERRQ1(PetscObjectComm((PetscObject)mat),PETSC_ERR_SUP,"Mat type %s",((PetscObject)mat)->type_name);
  MatCheckPreallocated(mat,1);

  ierr = (*mat->ops->zerorowscolumns)(mat,numRows,rows,diag,x,b);CHKERRQ(ierr);
  ierr = MatViewFromOptions(mat,NULL,"-mat_view");CHKERRQ(ierr);
  ierr = PetscObjectStateIncrease((PetscObject)mat);CHKERRQ(ierr);
#if defined(PETSC_HAVE_CUSP)
  if (mat->valid_GPU_matrix != PETSC_CUSP_UNALLOCATED) {
    mat->valid_GPU_matrix = PETSC_CUSP_CPU;
  }
#elif defined(PETSC_HAVE_VIENNACL)
  if (mat->valid_GPU_matrix != PETSC_VIENNACL_UNALLOCATED) {
    mat->valid_GPU_matrix = PETSC_VIENNACL_CPU;
  }
#elif defined(PETSC_HAVE_VECCUDA)
  if (mat->valid_GPU_matrix != PETSC_CUDA_UNALLOCATED) {
    mat->valid_GPU_matrix = PETSC_CUDA_CPU;
  }
#endif
  PetscFunctionReturn(0);
}

/*@C
   MatZeroRowsColumnsIS - Zeros all entries (except possibly the main diagonal)
   of a set of rows and columns of a matrix.

   Collective on Mat

   Input Parameters:
+  mat - the matrix
.  is - the rows to zero
.  diag - value put in all diagonals of eliminated rows (0.0 will even eliminate diagonal entry)
.  x - optional vector of solutions for zeroed rows (other entries in vector are not used)
-  b - optional vector of right hand side, that will be adjusted by provided solution

   Notes:
   This does not change the nonzero structure of the matrix, it merely zeros those entries in the matrix.

   The user can set a value in the diagonal entry (or for the AIJ and
   row formats can optionally remove the main diagonal entry from the
   nonzero structure as well, by passing 0.0 as the final argument).

   For the parallel case, all processes that share the matrix (i.e.,
   those in the communicator used for matrix creation) MUST call this
   routine, regardless of whether any rows being zeroed are owned by
   them.

   Each processor can indicate any rows in the entire matrix to be zeroed (i.e. each process does NOT have to
   list only rows local to itself).

   The option MAT_NO_OFF_PROC_ZERO_ROWS does not apply to this routine.

   Level: intermediate

   Concepts: matrices^zeroing rows

.seealso: MatZeroRowsIS(), MatZeroRowsColumns(), MatZeroRowsLocalIS(), MatZeroRowsStencil(), MatZeroEntries(), MatZeroRowsLocal(), MatSetOption(),
          MatZeroRowsColumnsLocal(), MatZeroRowsColumnsLocalIS(), MatZeroRows(), MatZeroRowsColumnsStencil()
@*/
PetscErrorCode MatZeroRowsColumnsIS(Mat mat,IS is,PetscScalar diag,Vec x,Vec b)
{
  PetscErrorCode ierr;
  PetscInt       numRows;
  const PetscInt *rows;

  PetscFunctionBegin;
  PetscValidHeaderSpecific(mat,MAT_CLASSID,1);
  PetscValidHeaderSpecific(is,IS_CLASSID,2);
  PetscValidType(mat,1);
  PetscValidType(is,2);
  ierr = ISGetLocalSize(is,&numRows);CHKERRQ(ierr);
  ierr = ISGetIndices(is,&rows);CHKERRQ(ierr);
  ierr = MatZeroRowsColumns(mat,numRows,rows,diag,x,b);CHKERRQ(ierr);
  ierr = ISRestoreIndices(is,&rows);CHKERRQ(ierr);
  PetscFunctionReturn(0);
}

/*@C
   MatZeroRows - Zeros all entries (except possibly the main diagonal)
   of a set of rows of a matrix.

   Collective on Mat

   Input Parameters:
+  mat - the matrix
.  numRows - the number of rows to remove
.  rows - the global row indices
.  diag - value put in all diagonals of eliminated rows (0.0 will even eliminate diagonal entry)
.  x - optional vector of solutions for zeroed rows (other entries in vector are not used)
-  b - optional vector of right hand side, that will be adjusted by provided solution

   Notes:
   For the AIJ and BAIJ matrix formats this removes the old nonzero structure,
   but does not release memory.  For the dense and block diagonal
   formats this does not alter the nonzero structure.

   If the option MatSetOption(mat,MAT_KEEP_NONZERO_PATTERN,PETSC_TRUE) the nonzero structure
   of the matrix is not changed (even for AIJ and BAIJ matrices) the values are
   merely zeroed.

   The user can set a value in the diagonal entry (or for the AIJ and
   row formats can optionally remove the main diagonal entry from the
   nonzero structure as well, by passing 0.0 as the final argument).

   For the parallel case, all processes that share the matrix (i.e.,
   those in the communicator used for matrix creation) MUST call this
   routine, regardless of whether any rows being zeroed are owned by
   them.

   Each processor can indicate any rows in the entire matrix to be zeroed (i.e. each process does NOT have to
   list only rows local to itself).

   You can call MatSetOption(mat,MAT_NO_OFF_PROC_ZERO_ROWS,PETSC_TRUE) if each process indicates only rows it
   owns that are to be zeroed. This saves a global synchronization in the implementation.

   Level: intermediate

   Concepts: matrices^zeroing rows

.seealso: MatZeroRowsIS(), MatZeroRowsColumns(), MatZeroRowsLocalIS(), MatZeroRowsStencil(), MatZeroEntries(), MatZeroRowsLocal(), MatSetOption(),
          MatZeroRowsColumnsLocal(), MatZeroRowsColumnsLocalIS(), MatZeroRowsColumnsIS(), MatZeroRowsColumnsStencil()
@*/
PetscErrorCode MatZeroRows(Mat mat,PetscInt numRows,const PetscInt rows[],PetscScalar diag,Vec x,Vec b)
{
  PetscErrorCode ierr;

  PetscFunctionBegin;
  PetscValidHeaderSpecific(mat,MAT_CLASSID,1);
  PetscValidType(mat,1);
  if (numRows) PetscValidIntPointer(rows,3);
  if (!mat->assembled) SETERRQ(PetscObjectComm((PetscObject)mat),PETSC_ERR_ARG_WRONGSTATE,"Not for unassembled matrix");
  if (mat->factortype) SETERRQ(PetscObjectComm((PetscObject)mat),PETSC_ERR_ARG_WRONGSTATE,"Not for factored matrix");
  if (!mat->ops->zerorows) SETERRQ1(PetscObjectComm((PetscObject)mat),PETSC_ERR_SUP,"Mat type %s",((PetscObject)mat)->type_name);
  MatCheckPreallocated(mat,1);

  ierr = (*mat->ops->zerorows)(mat,numRows,rows,diag,x,b);CHKERRQ(ierr);
  ierr = MatViewFromOptions(mat,NULL,"-mat_view");CHKERRQ(ierr);
  ierr = PetscObjectStateIncrease((PetscObject)mat);CHKERRQ(ierr);
#if defined(PETSC_HAVE_CUSP)
  if (mat->valid_GPU_matrix != PETSC_CUSP_UNALLOCATED) {
    mat->valid_GPU_matrix = PETSC_CUSP_CPU;
  }
#elif defined(PETSC_HAVE_VIENNACL)
  if (mat->valid_GPU_matrix != PETSC_VIENNACL_UNALLOCATED) {
    mat->valid_GPU_matrix = PETSC_VIENNACL_CPU;
  }
#elif defined(PETSC_HAVE_VECCUDA)
  if (mat->valid_GPU_matrix != PETSC_CUDA_UNALLOCATED) {
    mat->valid_GPU_matrix = PETSC_CUDA_CPU;
  }
#endif
  PetscFunctionReturn(0);
}

/*@C
   MatZeroRowsIS - Zeros all entries (except possibly the main diagonal)
   of a set of rows of a matrix.

   Collective on Mat

   Input Parameters:
+  mat - the matrix
.  is - index set of rows to remove
.  diag - value put in all diagonals of eliminated rows
.  x - optional vector of solutions for zeroed rows (other entries in vector are not used)
-  b - optional vector of right hand side, that will be adjusted by provided solution

   Notes:
   For the AIJ and BAIJ matrix formats this removes the old nonzero structure,
   but does not release memory.  For the dense and block diagonal
   formats this does not alter the nonzero structure.

   If the option MatSetOption(mat,MAT_KEEP_NONZERO_PATTERN,PETSC_TRUE) the nonzero structure
   of the matrix is not changed (even for AIJ and BAIJ matrices) the values are
   merely zeroed.

   The user can set a value in the diagonal entry (or for the AIJ and
   row formats can optionally remove the main diagonal entry from the
   nonzero structure as well, by passing 0.0 as the final argument).

   For the parallel case, all processes that share the matrix (i.e.,
   those in the communicator used for matrix creation) MUST call this
   routine, regardless of whether any rows being zeroed are owned by
   them.

   Each processor can indicate any rows in the entire matrix to be zeroed (i.e. each process does NOT have to
   list only rows local to itself).

   You can call MatSetOption(mat,MAT_NO_OFF_PROC_ZERO_ROWS,PETSC_TRUE) if each process indicates only rows it
   owns that are to be zeroed. This saves a global synchronization in the implementation.

   Level: intermediate

   Concepts: matrices^zeroing rows

.seealso: MatZeroRows(), MatZeroRowsColumns(), MatZeroRowsLocalIS(), MatZeroRowsStencil(), MatZeroEntries(), MatZeroRowsLocal(), MatSetOption(),
          MatZeroRowsColumnsLocal(), MatZeroRowsColumnsLocalIS(), MatZeroRowsColumnsIS(), MatZeroRowsColumnsStencil()
@*/
PetscErrorCode MatZeroRowsIS(Mat mat,IS is,PetscScalar diag,Vec x,Vec b)
{
  PetscInt       numRows;
  const PetscInt *rows;
  PetscErrorCode ierr;

  PetscFunctionBegin;
  PetscValidHeaderSpecific(mat,MAT_CLASSID,1);
  PetscValidType(mat,1);
  PetscValidHeaderSpecific(is,IS_CLASSID,2);
  ierr = ISGetLocalSize(is,&numRows);CHKERRQ(ierr);
  ierr = ISGetIndices(is,&rows);CHKERRQ(ierr);
  ierr = MatZeroRows(mat,numRows,rows,diag,x,b);CHKERRQ(ierr);
  ierr = ISRestoreIndices(is,&rows);CHKERRQ(ierr);
  PetscFunctionReturn(0);
}

/*@C
   MatZeroRowsStencil - Zeros all entries (except possibly the main diagonal)
   of a set of rows of a matrix. These rows must be local to the process.

   Collective on Mat

   Input Parameters:
+  mat - the matrix
.  numRows - the number of rows to remove
.  rows - the grid coordinates (and component number when dof > 1) for matrix rows
.  diag - value put in all diagonals of eliminated rows (0.0 will even eliminate diagonal entry)
.  x - optional vector of solutions for zeroed rows (other entries in vector are not used)
-  b - optional vector of right hand side, that will be adjusted by provided solution

   Notes:
   For the AIJ and BAIJ matrix formats this removes the old nonzero structure,
   but does not release memory.  For the dense and block diagonal
   formats this does not alter the nonzero structure.

   If the option MatSetOption(mat,MAT_KEEP_NONZERO_PATTERN,PETSC_TRUE) the nonzero structure
   of the matrix is not changed (even for AIJ and BAIJ matrices) the values are
   merely zeroed.

   The user can set a value in the diagonal entry (or for the AIJ and
   row formats can optionally remove the main diagonal entry from the
   nonzero structure as well, by passing 0.0 as the final argument).

   For the parallel case, all processes that share the matrix (i.e.,
   those in the communicator used for matrix creation) MUST call this
   routine, regardless of whether any rows being zeroed are owned by
   them.

   Each processor can indicate any rows in the entire matrix to be zeroed (i.e. each process does NOT have to
   list only rows local to itself).

   The grid coordinates are across the entire grid, not just the local portion

   In Fortran idxm and idxn should be declared as
$     MatStencil idxm(4,m)
   and the values inserted using
$    idxm(MatStencil_i,1) = i
$    idxm(MatStencil_j,1) = j
$    idxm(MatStencil_k,1) = k
$    idxm(MatStencil_c,1) = c
   etc

   For periodic boundary conditions use negative indices for values to the left (below 0; that are to be
   obtained by wrapping values from right edge). For values to the right of the last entry using that index plus one
   etc to obtain values that obtained by wrapping the values from the left edge. This does not work for anything but the
   DM_BOUNDARY_PERIODIC boundary type.

   For indices that don't mean anything for your case (like the k index when working in 2d) or the c index when you have
   a single value per point) you can skip filling those indices.

   Level: intermediate

   Concepts: matrices^zeroing rows

.seealso: MatZeroRowsIS(), MatZeroRowsColumns(), MatZeroRowsLocalIS(), MatZeroRowsl(), MatZeroEntries(), MatZeroRowsLocal(), MatSetOption(),
          MatZeroRowsColumnsLocal(), MatZeroRowsColumnsLocalIS(), MatZeroRowsColumnsIS(), MatZeroRowsColumnsStencil()
@*/
PetscErrorCode MatZeroRowsStencil(Mat mat,PetscInt numRows,const MatStencil rows[],PetscScalar diag,Vec x,Vec b)
{
  PetscInt       dim     = mat->stencil.dim;
  PetscInt       sdim    = dim - (1 - (PetscInt) mat->stencil.noc);
  PetscInt       *dims   = mat->stencil.dims+1;
  PetscInt       *starts = mat->stencil.starts;
  PetscInt       *dxm    = (PetscInt*) rows;
  PetscInt       *jdxm, i, j, tmp, numNewRows = 0;
  PetscErrorCode ierr;

  PetscFunctionBegin;
  PetscValidHeaderSpecific(mat,MAT_CLASSID,1);
  PetscValidType(mat,1);
  if (numRows) PetscValidIntPointer(rows,3);

  ierr = PetscMalloc1(numRows, &jdxm);CHKERRQ(ierr);
  for (i = 0; i < numRows; ++i) {
    /* Skip unused dimensions (they are ordered k, j, i, c) */
    for (j = 0; j < 3-sdim; ++j) dxm++;
    /* Local index in X dir */
    tmp = *dxm++ - starts[0];
    /* Loop over remaining dimensions */
    for (j = 0; j < dim-1; ++j) {
      /* If nonlocal, set index to be negative */
      if ((*dxm++ - starts[j+1]) < 0 || tmp < 0) tmp = PETSC_MIN_INT;
      /* Update local index */
      else tmp = tmp*dims[j] + *(dxm-1) - starts[j+1];
    }
    /* Skip component slot if necessary */
    if (mat->stencil.noc) dxm++;
    /* Local row number */
    if (tmp >= 0) {
      jdxm[numNewRows++] = tmp;
    }
  }
  ierr = MatZeroRowsLocal(mat,numNewRows,jdxm,diag,x,b);CHKERRQ(ierr);
  ierr = PetscFree(jdxm);CHKERRQ(ierr);
  PetscFunctionReturn(0);
}

/*@C
   MatZeroRowsColumnsStencil - Zeros all row and column entries (except possibly the main diagonal)
   of a set of rows and columns of a matrix.

   Collective on Mat

   Input Parameters:
+  mat - the matrix
.  numRows - the number of rows/columns to remove
.  rows - the grid coordinates (and component number when dof > 1) for matrix rows
.  diag - value put in all diagonals of eliminated rows (0.0 will even eliminate diagonal entry)
.  x - optional vector of solutions for zeroed rows (other entries in vector are not used)
-  b - optional vector of right hand side, that will be adjusted by provided solution

   Notes:
   For the AIJ and BAIJ matrix formats this removes the old nonzero structure,
   but does not release memory.  For the dense and block diagonal
   formats this does not alter the nonzero structure.

   If the option MatSetOption(mat,MAT_KEEP_NONZERO_PATTERN,PETSC_TRUE) the nonzero structure
   of the matrix is not changed (even for AIJ and BAIJ matrices) the values are
   merely zeroed.

   The user can set a value in the diagonal entry (or for the AIJ and
   row formats can optionally remove the main diagonal entry from the
   nonzero structure as well, by passing 0.0 as the final argument).

   For the parallel case, all processes that share the matrix (i.e.,
   those in the communicator used for matrix creation) MUST call this
   routine, regardless of whether any rows being zeroed are owned by
   them.

   Each processor can indicate any rows in the entire matrix to be zeroed (i.e. each process does NOT have to
   list only rows local to itself, but the row/column numbers are given in local numbering).

   The grid coordinates are across the entire grid, not just the local portion

   In Fortran idxm and idxn should be declared as
$     MatStencil idxm(4,m)
   and the values inserted using
$    idxm(MatStencil_i,1) = i
$    idxm(MatStencil_j,1) = j
$    idxm(MatStencil_k,1) = k
$    idxm(MatStencil_c,1) = c
   etc

   For periodic boundary conditions use negative indices for values to the left (below 0; that are to be
   obtained by wrapping values from right edge). For values to the right of the last entry using that index plus one
   etc to obtain values that obtained by wrapping the values from the left edge. This does not work for anything but the
   DM_BOUNDARY_PERIODIC boundary type.

   For indices that don't mean anything for your case (like the k index when working in 2d) or the c index when you have
   a single value per point) you can skip filling those indices.

   Level: intermediate

   Concepts: matrices^zeroing rows

.seealso: MatZeroRowsIS(), MatZeroRowsColumns(), MatZeroRowsLocalIS(), MatZeroRowsStencil(), MatZeroEntries(), MatZeroRowsLocal(), MatSetOption(),
          MatZeroRowsColumnsLocal(), MatZeroRowsColumnsLocalIS(), MatZeroRowsColumnsIS(), MatZeroRows()
@*/
PetscErrorCode MatZeroRowsColumnsStencil(Mat mat,PetscInt numRows,const MatStencil rows[],PetscScalar diag,Vec x,Vec b)
{
  PetscInt       dim     = mat->stencil.dim;
  PetscInt       sdim    = dim - (1 - (PetscInt) mat->stencil.noc);
  PetscInt       *dims   = mat->stencil.dims+1;
  PetscInt       *starts = mat->stencil.starts;
  PetscInt       *dxm    = (PetscInt*) rows;
  PetscInt       *jdxm, i, j, tmp, numNewRows = 0;
  PetscErrorCode ierr;

  PetscFunctionBegin;
  PetscValidHeaderSpecific(mat,MAT_CLASSID,1);
  PetscValidType(mat,1);
  if (numRows) PetscValidIntPointer(rows,3);

  ierr = PetscMalloc1(numRows, &jdxm);CHKERRQ(ierr);
  for (i = 0; i < numRows; ++i) {
    /* Skip unused dimensions (they are ordered k, j, i, c) */
    for (j = 0; j < 3-sdim; ++j) dxm++;
    /* Local index in X dir */
    tmp = *dxm++ - starts[0];
    /* Loop over remaining dimensions */
    for (j = 0; j < dim-1; ++j) {
      /* If nonlocal, set index to be negative */
      if ((*dxm++ - starts[j+1]) < 0 || tmp < 0) tmp = PETSC_MIN_INT;
      /* Update local index */
      else tmp = tmp*dims[j] + *(dxm-1) - starts[j+1];
    }
    /* Skip component slot if necessary */
    if (mat->stencil.noc) dxm++;
    /* Local row number */
    if (tmp >= 0) {
      jdxm[numNewRows++] = tmp;
    }
  }
  ierr = MatZeroRowsColumnsLocal(mat,numNewRows,jdxm,diag,x,b);CHKERRQ(ierr);
  ierr = PetscFree(jdxm);CHKERRQ(ierr);
  PetscFunctionReturn(0);
}

/*@C
   MatZeroRowsLocal - Zeros all entries (except possibly the main diagonal)
   of a set of rows of a matrix; using local numbering of rows.

   Collective on Mat

   Input Parameters:
+  mat - the matrix
.  numRows - the number of rows to remove
.  rows - the global row indices
.  diag - value put in all diagonals of eliminated rows
.  x - optional vector of solutions for zeroed rows (other entries in vector are not used)
-  b - optional vector of right hand side, that will be adjusted by provided solution

   Notes:
   Before calling MatZeroRowsLocal(), the user must first set the
   local-to-global mapping by calling MatSetLocalToGlobalMapping().

   For the AIJ matrix formats this removes the old nonzero structure,
   but does not release memory.  For the dense and block diagonal
   formats this does not alter the nonzero structure.

   If the option MatSetOption(mat,MAT_KEEP_NONZERO_PATTERN,PETSC_TRUE) the nonzero structure
   of the matrix is not changed (even for AIJ and BAIJ matrices) the values are
   merely zeroed.

   The user can set a value in the diagonal entry (or for the AIJ and
   row formats can optionally remove the main diagonal entry from the
   nonzero structure as well, by passing 0.0 as the final argument).

   You can call MatSetOption(mat,MAT_NO_OFF_PROC_ZERO_ROWS,PETSC_TRUE) if each process indicates only rows it
   owns that are to be zeroed. This saves a global synchronization in the implementation.

   Level: intermediate

   Concepts: matrices^zeroing

.seealso: MatZeroRowsIS(), MatZeroRowsColumns(), MatZeroRowsLocalIS(), MatZeroRowsStencil(), MatZeroEntries(), MatZeroRows(), MatSetOption(),
          MatZeroRowsColumnsLocal(), MatZeroRowsColumnsLocalIS(), MatZeroRowsColumnsIS(), MatZeroRowsColumnsStencil()
@*/
PetscErrorCode MatZeroRowsLocal(Mat mat,PetscInt numRows,const PetscInt rows[],PetscScalar diag,Vec x,Vec b)
{
  PetscErrorCode ierr;

  PetscFunctionBegin;
  PetscValidHeaderSpecific(mat,MAT_CLASSID,1);
  PetscValidType(mat,1);
  if (numRows) PetscValidIntPointer(rows,3);
  if (!mat->assembled) SETERRQ(PetscObjectComm((PetscObject)mat),PETSC_ERR_ARG_WRONGSTATE,"Not for unassembled matrix");
  if (mat->factortype) SETERRQ(PetscObjectComm((PetscObject)mat),PETSC_ERR_ARG_WRONGSTATE,"Not for factored matrix");
  MatCheckPreallocated(mat,1);

  if (mat->ops->zerorowslocal) {
    ierr = (*mat->ops->zerorowslocal)(mat,numRows,rows,diag,x,b);CHKERRQ(ierr);
  } else {
    IS             is, newis;
    const PetscInt *newRows;

    if (!mat->rmap->mapping) SETERRQ(PetscObjectComm((PetscObject)mat),PETSC_ERR_ARG_WRONGSTATE,"Need to provide local to global mapping to matrix first");
    ierr = ISCreateGeneral(PETSC_COMM_SELF,numRows,rows,PETSC_COPY_VALUES,&is);CHKERRQ(ierr);
    ierr = ISLocalToGlobalMappingApplyIS(mat->rmap->mapping,is,&newis);CHKERRQ(ierr);
    ierr = ISGetIndices(newis,&newRows);CHKERRQ(ierr);
    ierr = (*mat->ops->zerorows)(mat,numRows,newRows,diag,x,b);CHKERRQ(ierr);
    ierr = ISRestoreIndices(newis,&newRows);CHKERRQ(ierr);
    ierr = ISDestroy(&newis);CHKERRQ(ierr);
    ierr = ISDestroy(&is);CHKERRQ(ierr);
  }
  ierr = PetscObjectStateIncrease((PetscObject)mat);CHKERRQ(ierr);
#if defined(PETSC_HAVE_CUSP)
  if (mat->valid_GPU_matrix != PETSC_CUSP_UNALLOCATED) {
    mat->valid_GPU_matrix = PETSC_CUSP_CPU;
  }
#elif defined(PETSC_HAVE_VIENNACL)
  if (mat->valid_GPU_matrix != PETSC_VIENNACL_UNALLOCATED) {
    mat->valid_GPU_matrix = PETSC_VIENNACL_CPU;
  }
#elif defined(PETSC_HAVE_VECCUDA)
  if (mat->valid_GPU_matrix != PETSC_CUDA_UNALLOCATED) {
    mat->valid_GPU_matrix = PETSC_CUDA_CPU;
  }
#endif
  PetscFunctionReturn(0);
}

/*@C
   MatZeroRowsLocalIS - Zeros all entries (except possibly the main diagonal)
   of a set of rows of a matrix; using local numbering of rows.

   Collective on Mat

   Input Parameters:
+  mat - the matrix
.  is - index set of rows to remove
.  diag - value put in all diagonals of eliminated rows
.  x - optional vector of solutions for zeroed rows (other entries in vector are not used)
-  b - optional vector of right hand side, that will be adjusted by provided solution

   Notes:
   Before calling MatZeroRowsLocalIS(), the user must first set the
   local-to-global mapping by calling MatSetLocalToGlobalMapping().

   For the AIJ matrix formats this removes the old nonzero structure,
   but does not release memory.  For the dense and block diagonal
   formats this does not alter the nonzero structure.

   If the option MatSetOption(mat,MAT_KEEP_NONZERO_PATTERN,PETSC_TRUE) the nonzero structure
   of the matrix is not changed (even for AIJ and BAIJ matrices) the values are
   merely zeroed.

   The user can set a value in the diagonal entry (or for the AIJ and
   row formats can optionally remove the main diagonal entry from the
   nonzero structure as well, by passing 0.0 as the final argument).

   You can call MatSetOption(mat,MAT_NO_OFF_PROC_ZERO_ROWS,PETSC_TRUE) if each process indicates only rows it
   owns that are to be zeroed. This saves a global synchronization in the implementation.

   Level: intermediate

   Concepts: matrices^zeroing

.seealso: MatZeroRowsIS(), MatZeroRowsColumns(), MatZeroRows(), MatZeroRowsStencil(), MatZeroEntries(), MatZeroRowsLocal(), MatSetOption(),
          MatZeroRowsColumnsLocal(), MatZeroRowsColumnsLocalIS(), MatZeroRowsColumnsIS(), MatZeroRowsColumnsStencil()
@*/
PetscErrorCode MatZeroRowsLocalIS(Mat mat,IS is,PetscScalar diag,Vec x,Vec b)
{
  PetscErrorCode ierr;
  PetscInt       numRows;
  const PetscInt *rows;

  PetscFunctionBegin;
  PetscValidHeaderSpecific(mat,MAT_CLASSID,1);
  PetscValidType(mat,1);
  PetscValidHeaderSpecific(is,IS_CLASSID,2);
  if (!mat->assembled) SETERRQ(PetscObjectComm((PetscObject)mat),PETSC_ERR_ARG_WRONGSTATE,"Not for unassembled matrix");
  if (mat->factortype) SETERRQ(PetscObjectComm((PetscObject)mat),PETSC_ERR_ARG_WRONGSTATE,"Not for factored matrix");
  MatCheckPreallocated(mat,1);

  ierr = ISGetLocalSize(is,&numRows);CHKERRQ(ierr);
  ierr = ISGetIndices(is,&rows);CHKERRQ(ierr);
  ierr = MatZeroRowsLocal(mat,numRows,rows,diag,x,b);CHKERRQ(ierr);
  ierr = ISRestoreIndices(is,&rows);CHKERRQ(ierr);
  PetscFunctionReturn(0);
}

/*@C
   MatZeroRowsColumnsLocal - Zeros all entries (except possibly the main diagonal)
   of a set of rows and columns of a matrix; using local numbering of rows.

   Collective on Mat

   Input Parameters:
+  mat - the matrix
.  numRows - the number of rows to remove
.  rows - the global row indices
.  diag - value put in all diagonals of eliminated rows
.  x - optional vector of solutions for zeroed rows (other entries in vector are not used)
-  b - optional vector of right hand side, that will be adjusted by provided solution

   Notes:
   Before calling MatZeroRowsColumnsLocal(), the user must first set the
   local-to-global mapping by calling MatSetLocalToGlobalMapping().

   The user can set a value in the diagonal entry (or for the AIJ and
   row formats can optionally remove the main diagonal entry from the
   nonzero structure as well, by passing 0.0 as the final argument).

   Level: intermediate

   Concepts: matrices^zeroing

.seealso: MatZeroRowsIS(), MatZeroRowsColumns(), MatZeroRowsLocalIS(), MatZeroRowsStencil(), MatZeroEntries(), MatZeroRowsLocal(), MatSetOption(),
          MatZeroRows(), MatZeroRowsColumnsLocalIS(), MatZeroRowsColumnsIS(), MatZeroRowsColumnsStencil()
@*/
PetscErrorCode MatZeroRowsColumnsLocal(Mat mat,PetscInt numRows,const PetscInt rows[],PetscScalar diag,Vec x,Vec b)
{
  PetscErrorCode ierr;
  IS             is, newis;
  const PetscInt *newRows;

  PetscFunctionBegin;
  PetscValidHeaderSpecific(mat,MAT_CLASSID,1);
  PetscValidType(mat,1);
  if (numRows) PetscValidIntPointer(rows,3);
  if (!mat->assembled) SETERRQ(PetscObjectComm((PetscObject)mat),PETSC_ERR_ARG_WRONGSTATE,"Not for unassembled matrix");
  if (mat->factortype) SETERRQ(PetscObjectComm((PetscObject)mat),PETSC_ERR_ARG_WRONGSTATE,"Not for factored matrix");
  MatCheckPreallocated(mat,1);

  if (!mat->cmap->mapping) SETERRQ(PetscObjectComm((PetscObject)mat),PETSC_ERR_ARG_WRONGSTATE,"Need to provide local to global mapping to matrix first");
  ierr = ISCreateGeneral(PETSC_COMM_SELF,numRows,rows,PETSC_COPY_VALUES,&is);CHKERRQ(ierr);
  ierr = ISLocalToGlobalMappingApplyIS(mat->cmap->mapping,is,&newis);CHKERRQ(ierr);
  ierr = ISGetIndices(newis,&newRows);CHKERRQ(ierr);
  ierr = (*mat->ops->zerorowscolumns)(mat,numRows,newRows,diag,x,b);CHKERRQ(ierr);
  ierr = ISRestoreIndices(newis,&newRows);CHKERRQ(ierr);
  ierr = ISDestroy(&newis);CHKERRQ(ierr);
  ierr = ISDestroy(&is);CHKERRQ(ierr);
  ierr = PetscObjectStateIncrease((PetscObject)mat);CHKERRQ(ierr);
#if defined(PETSC_HAVE_CUSP)
  if (mat->valid_GPU_matrix != PETSC_CUSP_UNALLOCATED) {
    mat->valid_GPU_matrix = PETSC_CUSP_CPU;
  }
#elif defined(PETSC_HAVE_VIENNACL)
  if (mat->valid_GPU_matrix != PETSC_VIENNACL_UNALLOCATED) {
    mat->valid_GPU_matrix = PETSC_VIENNACL_CPU;
  }
#elif defined(PETSC_HAVE_VECCUDA)
  if (mat->valid_GPU_matrix != PETSC_CUDA_UNALLOCATED) {
    mat->valid_GPU_matrix = PETSC_CUDA_CPU;
  }
#endif
  PetscFunctionReturn(0);
}

/*@C
   MatZeroRowsColumnsLocalIS - Zeros all entries (except possibly the main diagonal)
   of a set of rows and columns of a matrix; using local numbering of rows.

   Collective on Mat

   Input Parameters:
+  mat - the matrix
.  is - index set of rows to remove
.  diag - value put in all diagonals of eliminated rows
.  x - optional vector of solutions for zeroed rows (other entries in vector are not used)
-  b - optional vector of right hand side, that will be adjusted by provided solution

   Notes:
   Before calling MatZeroRowsColumnsLocalIS(), the user must first set the
   local-to-global mapping by calling MatSetLocalToGlobalMapping().

   The user can set a value in the diagonal entry (or for the AIJ and
   row formats can optionally remove the main diagonal entry from the
   nonzero structure as well, by passing 0.0 as the final argument).

   Level: intermediate

   Concepts: matrices^zeroing

.seealso: MatZeroRowsIS(), MatZeroRowsColumns(), MatZeroRowsLocalIS(), MatZeroRowsStencil(), MatZeroEntries(), MatZeroRowsLocal(), MatSetOption(),
          MatZeroRowsColumnsLocal(), MatZeroRows(), MatZeroRowsColumnsIS(), MatZeroRowsColumnsStencil()
@*/
PetscErrorCode MatZeroRowsColumnsLocalIS(Mat mat,IS is,PetscScalar diag,Vec x,Vec b)
{
  PetscErrorCode ierr;
  PetscInt       numRows;
  const PetscInt *rows;

  PetscFunctionBegin;
  PetscValidHeaderSpecific(mat,MAT_CLASSID,1);
  PetscValidType(mat,1);
  PetscValidHeaderSpecific(is,IS_CLASSID,2);
  if (!mat->assembled) SETERRQ(PetscObjectComm((PetscObject)mat),PETSC_ERR_ARG_WRONGSTATE,"Not for unassembled matrix");
  if (mat->factortype) SETERRQ(PetscObjectComm((PetscObject)mat),PETSC_ERR_ARG_WRONGSTATE,"Not for factored matrix");
  MatCheckPreallocated(mat,1);

  ierr = ISGetLocalSize(is,&numRows);CHKERRQ(ierr);
  ierr = ISGetIndices(is,&rows);CHKERRQ(ierr);
  ierr = MatZeroRowsColumnsLocal(mat,numRows,rows,diag,x,b);CHKERRQ(ierr);
  ierr = ISRestoreIndices(is,&rows);CHKERRQ(ierr);
  PetscFunctionReturn(0);
}

/*@C
   MatGetSize - Returns the numbers of rows and columns in a matrix.

   Not Collective

   Input Parameter:
.  mat - the matrix

   Output Parameters:
+  m - the number of global rows
-  n - the number of global columns

   Note: both output parameters can be NULL on input.

   Level: beginner

   Concepts: matrices^size

.seealso: MatGetLocalSize()
@*/
PetscErrorCode MatGetSize(Mat mat,PetscInt *m,PetscInt *n)
{
  PetscFunctionBegin;
  PetscValidHeaderSpecific(mat,MAT_CLASSID,1);
  if (m) *m = mat->rmap->N;
  if (n) *n = mat->cmap->N;
  PetscFunctionReturn(0);
}

/*@C
   MatGetLocalSize - Returns the number of rows and columns in a matrix
   stored locally.  This information may be implementation dependent, so
   use with care.

   Not Collective

   Input Parameters:
.  mat - the matrix

   Output Parameters:
+  m - the number of local rows
-  n - the number of local columns

   Note: both output parameters can be NULL on input.

   Level: beginner

   Concepts: matrices^local size

.seealso: MatGetSize()
@*/
PetscErrorCode MatGetLocalSize(Mat mat,PetscInt *m,PetscInt *n)
{
  PetscFunctionBegin;
  PetscValidHeaderSpecific(mat,MAT_CLASSID,1);
  if (m) PetscValidIntPointer(m,2);
  if (n) PetscValidIntPointer(n,3);
  if (m) *m = mat->rmap->n;
  if (n) *n = mat->cmap->n;
  PetscFunctionReturn(0);
}

/*@C
   MatGetOwnershipRangeColumn - Returns the range of matrix columns associated with rows of a vector one multiplies by that owned by
   this processor. (The columns of the "diagonal block")

   Not Collective, unless matrix has not been allocated, then collective on Mat

   Input Parameters:
.  mat - the matrix

   Output Parameters:
+  m - the global index of the first local column
-  n - one more than the global index of the last local column

   Notes: both output parameters can be NULL on input.

   Level: developer

   Concepts: matrices^column ownership

.seealso:  MatGetOwnershipRange(), MatGetOwnershipRanges(), MatGetOwnershipRangesColumn()

@*/
PetscErrorCode MatGetOwnershipRangeColumn(Mat mat,PetscInt *m,PetscInt *n)
{
  PetscFunctionBegin;
  PetscValidHeaderSpecific(mat,MAT_CLASSID,1);
  PetscValidType(mat,1);
  if (m) PetscValidIntPointer(m,2);
  if (n) PetscValidIntPointer(n,3);
  MatCheckPreallocated(mat,1);
  if (m) *m = mat->cmap->rstart;
  if (n) *n = mat->cmap->rend;
  PetscFunctionReturn(0);
}

/*@C
   MatGetOwnershipRange - Returns the range of matrix rows owned by
   this processor, assuming that the matrix is laid out with the first
   n1 rows on the first processor, the next n2 rows on the second, etc.
   For certain parallel layouts this range may not be well defined.

   Not Collective

   Input Parameters:
.  mat - the matrix

   Output Parameters:
+  m - the global index of the first local row
-  n - one more than the global index of the last local row

   Note: Both output parameters can be NULL on input.
$  This function requires that the matrix be preallocated. If you have not preallocated, consider using
$    PetscSplitOwnership(MPI_Comm comm, PetscInt *n, PetscInt *N)
$  and then MPI_Scan() to calculate prefix sums of the local sizes.

   Level: beginner

   Concepts: matrices^row ownership

.seealso:   MatGetOwnershipRanges(), MatGetOwnershipRangeColumn(), MatGetOwnershipRangesColumn(), PetscSplitOwnership(), PetscSplitOwnershipBlock()

@*/
PetscErrorCode MatGetOwnershipRange(Mat mat,PetscInt *m,PetscInt *n)
{
  PetscFunctionBegin;
  PetscValidHeaderSpecific(mat,MAT_CLASSID,1);
  PetscValidType(mat,1);
  if (m) PetscValidIntPointer(m,2);
  if (n) PetscValidIntPointer(n,3);
  MatCheckPreallocated(mat,1);
  if (m) *m = mat->rmap->rstart;
  if (n) *n = mat->rmap->rend;
  PetscFunctionReturn(0);
}

/*@C
   MatGetOwnershipRanges - Returns the range of matrix rows owned by
   each process

   Not Collective, unless matrix has not been allocated, then collective on Mat

   Input Parameters:
.  mat - the matrix

   Output Parameters:
.  ranges - start of each processors portion plus one more than the total length at the end

   Level: beginner

   Concepts: matrices^row ownership

.seealso:   MatGetOwnershipRange(), MatGetOwnershipRangeColumn(), MatGetOwnershipRangesColumn()

@*/
PetscErrorCode MatGetOwnershipRanges(Mat mat,const PetscInt **ranges)
{
  PetscErrorCode ierr;

  PetscFunctionBegin;
  PetscValidHeaderSpecific(mat,MAT_CLASSID,1);
  PetscValidType(mat,1);
  MatCheckPreallocated(mat,1);
  ierr = PetscLayoutGetRanges(mat->rmap,ranges);CHKERRQ(ierr);
  PetscFunctionReturn(0);
}

/*@C
   MatGetOwnershipRangesColumn - Returns the range of matrix columns associated with rows of a vector one multiplies by that owned by
   this processor. (The columns of the "diagonal blocks" for each process)

   Not Collective, unless matrix has not been allocated, then collective on Mat

   Input Parameters:
.  mat - the matrix

   Output Parameters:
.  ranges - start of each processors portion plus one more then the total length at the end

   Level: beginner

   Concepts: matrices^column ownership

.seealso:   MatGetOwnershipRange(), MatGetOwnershipRangeColumn(), MatGetOwnershipRanges()

@*/
PetscErrorCode MatGetOwnershipRangesColumn(Mat mat,const PetscInt **ranges)
{
  PetscErrorCode ierr;

  PetscFunctionBegin;
  PetscValidHeaderSpecific(mat,MAT_CLASSID,1);
  PetscValidType(mat,1);
  MatCheckPreallocated(mat,1);
  ierr = PetscLayoutGetRanges(mat->cmap,ranges);CHKERRQ(ierr);
  PetscFunctionReturn(0);
}

/*@C
   MatGetOwnershipIS - Get row and column ownership as index sets

   Not Collective

   Input Arguments:
.  A - matrix of type Elemental

   Output Arguments:
+  rows - rows in which this process owns elements
.  cols - columns in which this process owns elements

   Level: intermediate

.seealso: MatGetOwnershipRange(), MatGetOwnershipRangeColumn(), MatSetValues(), MATELEMENTAL
@*/
PetscErrorCode MatGetOwnershipIS(Mat A,IS *rows,IS *cols)
{
  PetscErrorCode ierr,(*f)(Mat,IS*,IS*);

  PetscFunctionBegin;
  MatCheckPreallocated(A,1);
  ierr = PetscObjectQueryFunction((PetscObject)A,"MatGetOwnershipIS_C",&f);CHKERRQ(ierr);
  if (f) {
    ierr = (*f)(A,rows,cols);CHKERRQ(ierr);
  } else {   /* Create a standard row-based partition, each process is responsible for ALL columns in their row block */
    if (rows) {ierr = ISCreateStride(PETSC_COMM_SELF,A->rmap->n,A->rmap->rstart,1,rows);CHKERRQ(ierr);}
    if (cols) {ierr = ISCreateStride(PETSC_COMM_SELF,A->cmap->N,0,1,cols);CHKERRQ(ierr);}
  }
  PetscFunctionReturn(0);
}

/*@C
   MatILUFactorSymbolic - Performs symbolic ILU factorization of a matrix.
   Uses levels of fill only, not drop tolerance. Use MatLUFactorNumeric()
   to complete the factorization.

   Collective on Mat

   Input Parameters:
+  mat - the matrix
.  row - row permutation
.  column - column permutation
-  info - structure containing
$      levels - number of levels of fill.
$      expected fill - as ratio of original fill.
$      1 or 0 - indicating force fill on diagonal (improves robustness for matrices
                missing diagonal entries)

   Output Parameters:
.  fact - new matrix that has been symbolically factored

   Notes: See Users-Manual: ch_mat for additional information about choosing the fill factor for better efficiency.

   Most users should employ the simplified KSP interface for linear solvers
   instead of working directly with matrix algebra routines such as this.
   See, e.g., KSPCreate().

   Level: developer

  Concepts: matrices^symbolic LU factorization
  Concepts: matrices^factorization
  Concepts: LU^symbolic factorization

.seealso: MatLUFactorSymbolic(), MatLUFactorNumeric(), MatCholeskyFactor()
          MatGetOrdering(), MatFactorInfo

    Developer Note: fortran interface is not autogenerated as the f90
    interface defintion cannot be generated correctly [due to MatFactorInfo]

@*/
PetscErrorCode MatILUFactorSymbolic(Mat fact,Mat mat,IS row,IS col,const MatFactorInfo *info)
{
  PetscErrorCode ierr;

  PetscFunctionBegin;
  PetscValidHeaderSpecific(mat,MAT_CLASSID,1);
  PetscValidType(mat,1);
  PetscValidHeaderSpecific(row,IS_CLASSID,2);
  PetscValidHeaderSpecific(col,IS_CLASSID,3);
  PetscValidPointer(info,4);
  PetscValidPointer(fact,5);
  if (info->levels < 0) SETERRQ1(PetscObjectComm((PetscObject)mat),PETSC_ERR_ARG_OUTOFRANGE,"Levels of fill negative %D",(PetscInt)info->levels);
  if (info->fill < 1.0) SETERRQ1(PetscObjectComm((PetscObject)mat),PETSC_ERR_ARG_OUTOFRANGE,"Expected fill less than 1.0 %g",(double)info->fill);
  if (!(fact)->ops->ilufactorsymbolic) {
    MatSolverType spackage;
    ierr = MatFactorGetSolverType(fact,&spackage);CHKERRQ(ierr);
    SETERRQ2(PetscObjectComm((PetscObject)mat),PETSC_ERR_SUP,"Matrix type %s symbolic ILU using solver package %s",((PetscObject)mat)->type_name,spackage);
  }
  if (!mat->assembled) SETERRQ(PetscObjectComm((PetscObject)mat),PETSC_ERR_ARG_WRONGSTATE,"Not for unassembled matrix");
  if (mat->factortype) SETERRQ(PetscObjectComm((PetscObject)mat),PETSC_ERR_ARG_WRONGSTATE,"Not for factored matrix");
  MatCheckPreallocated(mat,2);

  ierr = PetscLogEventBegin(MAT_ILUFactorSymbolic,mat,row,col,0);CHKERRQ(ierr);
  ierr = (fact->ops->ilufactorsymbolic)(fact,mat,row,col,info);CHKERRQ(ierr);
  ierr = PetscLogEventEnd(MAT_ILUFactorSymbolic,mat,row,col,0);CHKERRQ(ierr);
  PetscFunctionReturn(0);
}

/*@C
   MatICCFactorSymbolic - Performs symbolic incomplete
   Cholesky factorization for a symmetric matrix.  Use
   MatCholeskyFactorNumeric() to complete the factorization.

   Collective on Mat

   Input Parameters:
+  mat - the matrix
.  perm - row and column permutation
-  info - structure containing
$      levels - number of levels of fill.
$      expected fill - as ratio of original fill.

   Output Parameter:
.  fact - the factored matrix

   Notes:
   Most users should employ the KSP interface for linear solvers
   instead of working directly with matrix algebra routines such as this.
   See, e.g., KSPCreate().

   Level: developer

  Concepts: matrices^symbolic incomplete Cholesky factorization
  Concepts: matrices^factorization
  Concepts: Cholsky^symbolic factorization

.seealso: MatCholeskyFactorNumeric(), MatCholeskyFactor(), MatFactorInfo

    Developer Note: fortran interface is not autogenerated as the f90
    interface defintion cannot be generated correctly [due to MatFactorInfo]

@*/
PetscErrorCode MatICCFactorSymbolic(Mat fact,Mat mat,IS perm,const MatFactorInfo *info)
{
  PetscErrorCode ierr;

  PetscFunctionBegin;
  PetscValidHeaderSpecific(mat,MAT_CLASSID,1);
  PetscValidType(mat,1);
  PetscValidHeaderSpecific(perm,IS_CLASSID,2);
  PetscValidPointer(info,3);
  PetscValidPointer(fact,4);
  if (mat->factortype) SETERRQ(PetscObjectComm((PetscObject)mat),PETSC_ERR_ARG_WRONGSTATE,"Not for factored matrix");
  if (info->levels < 0) SETERRQ1(PetscObjectComm((PetscObject)mat),PETSC_ERR_ARG_OUTOFRANGE,"Levels negative %D",(PetscInt) info->levels);
  if (info->fill < 1.0) SETERRQ1(PetscObjectComm((PetscObject)mat),PETSC_ERR_ARG_OUTOFRANGE,"Expected fill less than 1.0 %g",(double)info->fill);
  if (!(fact)->ops->iccfactorsymbolic) {
    MatSolverType spackage;
    ierr = MatFactorGetSolverType(fact,&spackage);CHKERRQ(ierr);
    SETERRQ2(PetscObjectComm((PetscObject)mat),PETSC_ERR_SUP,"Matrix type %s symbolic ICC using solver package %s",((PetscObject)mat)->type_name,spackage);
  }
  if (!mat->assembled) SETERRQ(PetscObjectComm((PetscObject)mat),PETSC_ERR_ARG_WRONGSTATE,"Not for unassembled matrix");
  MatCheckPreallocated(mat,2);

  ierr = PetscLogEventBegin(MAT_ICCFactorSymbolic,mat,perm,0,0);CHKERRQ(ierr);
  ierr = (fact->ops->iccfactorsymbolic)(fact,mat,perm,info);CHKERRQ(ierr);
  ierr = PetscLogEventEnd(MAT_ICCFactorSymbolic,mat,perm,0,0);CHKERRQ(ierr);
  PetscFunctionReturn(0);
}

/*@C
   MatCreateSubMatrices - Extracts several submatrices from a matrix. If submat
   points to an array of valid matrices, they may be reused to store the new
   submatrices.

   Collective on Mat

   Input Parameters:
+  mat - the matrix
.  n   - the number of submatrixes to be extracted (on this processor, may be zero)
.  irow, icol - index sets of rows and columns to extract
-  scall - either MAT_INITIAL_MATRIX or MAT_REUSE_MATRIX

   Output Parameter:
.  submat - the array of submatrices

   Notes:
   MatCreateSubMatrices() can extract ONLY sequential submatrices
   (from both sequential and parallel matrices). Use MatCreateSubMatrix()
   to extract a parallel submatrix.

   Some matrix types place restrictions on the row and column
   indices, such as that they be sorted or that they be equal to each other.

   The index sets may not have duplicate entries.

   When extracting submatrices from a parallel matrix, each processor can
   form a different submatrix by setting the rows and columns of its
   individual index sets according to the local submatrix desired.

   When finished using the submatrices, the user should destroy
   them with MatDestroyMatrices().

   MAT_REUSE_MATRIX can only be used when the nonzero structure of the
   original matrix has not changed from that last call to MatCreateSubMatrices().

   This routine creates the matrices in submat; you should NOT create them before
   calling it. It also allocates the array of matrix pointers submat.

   For BAIJ matrices the index sets must respect the block structure, that is if they
   request one row/column in a block, they must request all rows/columns that are in
   that block. For example, if the block size is 2 you cannot request just row 0 and
   column 0.

   Fortran Note:
   The Fortran interface is slightly different from that given below; it
   requires one to pass in  as submat a Mat (integer) array of size at least m.

   Level: advanced

   Concepts: matrices^accessing submatrices
   Concepts: submatrices

.seealso: MatDestroySubMatrices(), MatCreateSubMatrix(), MatGetRow(), MatGetDiagonal(), MatReuse
@*/
PetscErrorCode MatCreateSubMatrices(Mat mat,PetscInt n,const IS irow[],const IS icol[],MatReuse scall,Mat *submat[])
{
  PetscErrorCode ierr;
  PetscInt       i;
  PetscBool      eq;

  PetscFunctionBegin;
  PetscValidHeaderSpecific(mat,MAT_CLASSID,1);
  PetscValidType(mat,1);
  if (n) {
    PetscValidPointer(irow,3);
    PetscValidHeaderSpecific(*irow,IS_CLASSID,3);
    PetscValidPointer(icol,4);
    PetscValidHeaderSpecific(*icol,IS_CLASSID,4);
  }
  PetscValidPointer(submat,6);
  if (n && scall == MAT_REUSE_MATRIX) {
    PetscValidPointer(*submat,6);
    PetscValidHeaderSpecific(**submat,MAT_CLASSID,6);
  }
  if (!mat->ops->createsubmatrices) SETERRQ1(PETSC_COMM_SELF,PETSC_ERR_SUP,"Mat type %s",((PetscObject)mat)->type_name);
  if (!mat->assembled) SETERRQ(PetscObjectComm((PetscObject)mat),PETSC_ERR_ARG_WRONGSTATE,"Not for unassembled matrix");
  if (mat->factortype) SETERRQ(PetscObjectComm((PetscObject)mat),PETSC_ERR_ARG_WRONGSTATE,"Not for factored matrix");
  MatCheckPreallocated(mat,1);

  ierr = PetscLogEventBegin(MAT_CreateSubMats,mat,0,0,0);CHKERRQ(ierr);
  ierr = (*mat->ops->createsubmatrices)(mat,n,irow,icol,scall,submat);CHKERRQ(ierr);
  ierr = PetscLogEventEnd(MAT_CreateSubMats,mat,0,0,0);CHKERRQ(ierr);
  for (i=0; i<n; i++) {
    (*submat)[i]->factortype = MAT_FACTOR_NONE;  /* in case in place factorization was previously done on submatrix */
    if (mat->symmetric || mat->structurally_symmetric || mat->hermitian) {
      ierr = ISEqual(irow[i],icol[i],&eq);CHKERRQ(ierr);
      if (eq) {
        if (mat->symmetric) {
          ierr = MatSetOption((*submat)[i],MAT_SYMMETRIC,PETSC_TRUE);CHKERRQ(ierr);
        } else if (mat->hermitian) {
          ierr = MatSetOption((*submat)[i],MAT_HERMITIAN,PETSC_TRUE);CHKERRQ(ierr);
        } else if (mat->structurally_symmetric) {
          ierr = MatSetOption((*submat)[i],MAT_STRUCTURALLY_SYMMETRIC,PETSC_TRUE);CHKERRQ(ierr);
        }
      }
    }
  }
  PetscFunctionReturn(0);
}

/*@C
   MatCreateSubMatricesMPI - Extracts MPI submatrices across a sub communicator of mat (by pairs of IS that may live on subcomms).

   Collective on Mat

   Input Parameters:
+  mat - the matrix
.  n   - the number of submatrixes to be extracted
.  irow, icol - index sets of rows and columns to extract
-  scall - either MAT_INITIAL_MATRIX or MAT_REUSE_MATRIX

   Output Parameter:
.  submat - the array of submatrices

   Level: advanced

   Concepts: matrices^accessing submatrices
   Concepts: submatrices

.seealso: MatCreateSubMatrices(), MatCreateSubMatrix(), MatGetRow(), MatGetDiagonal(), MatReuse
@*/
PetscErrorCode MatCreateSubMatricesMPI(Mat mat,PetscInt n,const IS irow[],const IS icol[],MatReuse scall,Mat *submat[])
{
  PetscErrorCode ierr;
  PetscInt       i;
  PetscBool      eq;

  PetscFunctionBegin;
  PetscValidHeaderSpecific(mat,MAT_CLASSID,1);
  PetscValidType(mat,1);
  if (n) {
    PetscValidPointer(irow,3);
    PetscValidHeaderSpecific(*irow,IS_CLASSID,3);
    PetscValidPointer(icol,4);
    PetscValidHeaderSpecific(*icol,IS_CLASSID,4);
  }
  PetscValidPointer(submat,6);
  if (n && scall == MAT_REUSE_MATRIX) {
    PetscValidPointer(*submat,6);
    PetscValidHeaderSpecific(**submat,MAT_CLASSID,6);
  }
  if (!mat->ops->createsubmatricesmpi) SETERRQ1(PETSC_COMM_SELF,PETSC_ERR_SUP,"Mat type %s",((PetscObject)mat)->type_name);
  if (!mat->assembled) SETERRQ(PetscObjectComm((PetscObject)mat),PETSC_ERR_ARG_WRONGSTATE,"Not for unassembled matrix");
  if (mat->factortype) SETERRQ(PetscObjectComm((PetscObject)mat),PETSC_ERR_ARG_WRONGSTATE,"Not for factored matrix");
  MatCheckPreallocated(mat,1);

  ierr = PetscLogEventBegin(MAT_CreateSubMats,mat,0,0,0);CHKERRQ(ierr);
  ierr = (*mat->ops->createsubmatricesmpi)(mat,n,irow,icol,scall,submat);CHKERRQ(ierr);
  ierr = PetscLogEventEnd(MAT_CreateSubMats,mat,0,0,0);CHKERRQ(ierr);
  for (i=0; i<n; i++) {
    if (mat->symmetric || mat->structurally_symmetric || mat->hermitian) {
      ierr = ISEqual(irow[i],icol[i],&eq);CHKERRQ(ierr);
      if (eq) {
        if (mat->symmetric) {
          ierr = MatSetOption((*submat)[i],MAT_SYMMETRIC,PETSC_TRUE);CHKERRQ(ierr);
        } else if (mat->hermitian) {
          ierr = MatSetOption((*submat)[i],MAT_HERMITIAN,PETSC_TRUE);CHKERRQ(ierr);
        } else if (mat->structurally_symmetric) {
          ierr = MatSetOption((*submat)[i],MAT_STRUCTURALLY_SYMMETRIC,PETSC_TRUE);CHKERRQ(ierr);
        }
      }
    }
  }
  PetscFunctionReturn(0);
}

/*@C
   MatDestroyMatrices - Destroys an array of matrices.

   Collective on Mat

   Input Parameters:
+  n - the number of local matrices
-  mat - the matrices (note that this is a pointer to the array of matrices)

   Level: advanced

    Notes: Frees not only the matrices, but also the array that contains the matrices
           In Fortran will not free the array.

.seealso: MatCreateSubMatrices() MatDestroySubMatrices()
@*/
PetscErrorCode MatDestroyMatrices(PetscInt n,Mat *mat[])
{
  PetscErrorCode ierr;
  PetscInt       i;

  PetscFunctionBegin;
  if (!*mat) PetscFunctionReturn(0);
  if (n < 0) SETERRQ1(PETSC_COMM_SELF,PETSC_ERR_ARG_OUTOFRANGE,"Trying to destroy negative number of matrices %D",n);
  PetscValidPointer(mat,2);

  for (i=0; i<n; i++) {
    ierr = MatDestroy(&(*mat)[i]);CHKERRQ(ierr);
  }

  /* memory is allocated even if n = 0 */
  ierr = PetscFree(*mat);CHKERRQ(ierr);
  PetscFunctionReturn(0);
}

/*@C
   MatDestroySubMatrices - Destroys a set of matrices obtained with MatCreateSubMatrices().

   Collective on Mat

   Input Parameters:
+  n - the number of local matrices
-  mat - the matrices (note that this is a pointer to the array of matrices, just to match the calling
                       sequence of MatCreateSubMatrices())

   Level: advanced

    Notes: Frees not only the matrices, but also the array that contains the matrices
           In Fortran will not free the array.

.seealso: MatCreateSubMatrices()
@*/
PetscErrorCode MatDestroySubMatrices(PetscInt n,Mat *mat[])
{
  PetscErrorCode ierr;
  Mat            mat0;

  PetscFunctionBegin;
  if (!*mat) PetscFunctionReturn(0);
  /* mat[] is an array of length n+1, see MatCreateSubMatrices_xxx() */
  if (n < 0) SETERRQ1(PETSC_COMM_SELF,PETSC_ERR_ARG_OUTOFRANGE,"Trying to destroy negative number of matrices %D",n);
  PetscValidPointer(mat,2);

  mat0 = (*mat)[0];
  if (mat0 && mat0->ops->destroysubmatrices) {
    ierr = (mat0->ops->destroysubmatrices)(n,mat);CHKERRQ(ierr);
  } else {
    ierr = MatDestroyMatrices(n,mat);CHKERRQ(ierr);
  }
  PetscFunctionReturn(0);
}

/*@C
   MatGetSeqNonzeroStructure - Extracts the sequential nonzero structure from a matrix.

   Collective on Mat

   Input Parameters:
.  mat - the matrix

   Output Parameter:
.  matstruct - the sequential matrix with the nonzero structure of mat

  Level: intermediate

.seealso: MatDestroySeqNonzeroStructure(), MatCreateSubMatrices(), MatDestroyMatrices()
@*/
PetscErrorCode MatGetSeqNonzeroStructure(Mat mat,Mat *matstruct)
{
  PetscErrorCode ierr;

  PetscFunctionBegin;
  PetscValidHeaderSpecific(mat,MAT_CLASSID,1);
  PetscValidPointer(matstruct,2);

  PetscValidType(mat,1);
  if (mat->factortype) SETERRQ(PetscObjectComm((PetscObject)mat),PETSC_ERR_ARG_WRONGSTATE,"Not for factored matrix");
  MatCheckPreallocated(mat,1);

  if (!mat->ops->getseqnonzerostructure) SETERRQ1(PetscObjectComm((PetscObject)mat),PETSC_ERR_SUP,"Not for matrix type %s\n",((PetscObject)mat)->type_name);
  ierr = PetscLogEventBegin(MAT_GetSeqNonzeroStructure,mat,0,0,0);CHKERRQ(ierr);
  ierr = (*mat->ops->getseqnonzerostructure)(mat,matstruct);CHKERRQ(ierr);
  ierr = PetscLogEventEnd(MAT_GetSeqNonzeroStructure,mat,0,0,0);CHKERRQ(ierr);
  PetscFunctionReturn(0);
}

/*@C
   MatDestroySeqNonzeroStructure - Destroys matrix obtained with MatGetSeqNonzeroStructure().

   Collective on Mat

   Input Parameters:
.  mat - the matrix (note that this is a pointer to the array of matrices, just to match the calling
                       sequence of MatGetSequentialNonzeroStructure())

   Level: advanced

    Notes: Frees not only the matrices, but also the array that contains the matrices

.seealso: MatGetSeqNonzeroStructure()
@*/
PetscErrorCode MatDestroySeqNonzeroStructure(Mat *mat)
{
  PetscErrorCode ierr;

  PetscFunctionBegin;
  PetscValidPointer(mat,1);
  ierr = MatDestroy(mat);CHKERRQ(ierr);
  PetscFunctionReturn(0);
}

/*@
   MatIncreaseOverlap - Given a set of submatrices indicated by index sets,
   replaces the index sets by larger ones that represent submatrices with
   additional overlap.

   Collective on Mat

   Input Parameters:
+  mat - the matrix
.  n   - the number of index sets
.  is  - the array of index sets (these index sets will changed during the call)
-  ov  - the additional overlap requested

   Options Database:
.  -mat_increase_overlap_scalable - use a scalable algorithm to compute the overlap (supported by MPIAIJ matrix)

   Level: developer

   Concepts: overlap
   Concepts: ASM^computing overlap

.seealso: MatCreateSubMatrices()
@*/
PetscErrorCode MatIncreaseOverlap(Mat mat,PetscInt n,IS is[],PetscInt ov)
{
  PetscErrorCode ierr;

  PetscFunctionBegin;
  PetscValidHeaderSpecific(mat,MAT_CLASSID,1);
  PetscValidType(mat,1);
  if (n < 0) SETERRQ1(PETSC_COMM_SELF,PETSC_ERR_ARG_OUTOFRANGE,"Must have one or more domains, you have %D",n);
  if (n) {
    PetscValidPointer(is,3);
    PetscValidHeaderSpecific(*is,IS_CLASSID,3);
  }
  if (!mat->assembled) SETERRQ(PetscObjectComm((PetscObject)mat),PETSC_ERR_ARG_WRONGSTATE,"Not for unassembled matrix");
  if (mat->factortype) SETERRQ(PetscObjectComm((PetscObject)mat),PETSC_ERR_ARG_WRONGSTATE,"Not for factored matrix");
  MatCheckPreallocated(mat,1);

  if (!ov) PetscFunctionReturn(0);
  if (!mat->ops->increaseoverlap) SETERRQ1(PetscObjectComm((PetscObject)mat),PETSC_ERR_SUP,"Mat type %s",((PetscObject)mat)->type_name);
  ierr = PetscLogEventBegin(MAT_IncreaseOverlap,mat,0,0,0);CHKERRQ(ierr);
  ierr = (*mat->ops->increaseoverlap)(mat,n,is,ov);CHKERRQ(ierr);
  ierr = PetscLogEventEnd(MAT_IncreaseOverlap,mat,0,0,0);CHKERRQ(ierr);
  PetscFunctionReturn(0);
}


PetscErrorCode MatIncreaseOverlapSplit_Single(Mat,IS*,PetscInt);

/*@
   MatIncreaseOverlapSplit - Given a set of submatrices indicated by index sets across
   a sub communicator, replaces the index sets by larger ones that represent submatrices with
   additional overlap.

   Collective on Mat

   Input Parameters:
+  mat - the matrix
.  n   - the number of index sets
.  is  - the array of index sets (these index sets will changed during the call)
-  ov  - the additional overlap requested

   Options Database:
.  -mat_increase_overlap_scalable - use a scalable algorithm to compute the overlap (supported by MPIAIJ matrix)

   Level: developer

   Concepts: overlap
   Concepts: ASM^computing overlap

.seealso: MatCreateSubMatrices()
@*/
PetscErrorCode MatIncreaseOverlapSplit(Mat mat,PetscInt n,IS is[],PetscInt ov)
{
  PetscInt       i;
  PetscErrorCode ierr;

  PetscFunctionBegin;
  PetscValidHeaderSpecific(mat,MAT_CLASSID,1);
  PetscValidType(mat,1);
  if (n < 0) SETERRQ1(PETSC_COMM_SELF,PETSC_ERR_ARG_OUTOFRANGE,"Must have one or more domains, you have %D",n);
  if (n) {
    PetscValidPointer(is,3);
    PetscValidHeaderSpecific(*is,IS_CLASSID,3);
  }
  if (!mat->assembled) SETERRQ(PetscObjectComm((PetscObject)mat),PETSC_ERR_ARG_WRONGSTATE,"Not for unassembled matrix");
  if (mat->factortype) SETERRQ(PetscObjectComm((PetscObject)mat),PETSC_ERR_ARG_WRONGSTATE,"Not for factored matrix");
  MatCheckPreallocated(mat,1);
  if (!ov) PetscFunctionReturn(0);
  ierr = PetscLogEventBegin(MAT_IncreaseOverlap,mat,0,0,0);CHKERRQ(ierr);
  for(i=0; i<n; i++){
	ierr =  MatIncreaseOverlapSplit_Single(mat,&is[i],ov);CHKERRQ(ierr);
  }
  ierr = PetscLogEventEnd(MAT_IncreaseOverlap,mat,0,0,0);CHKERRQ(ierr);
  PetscFunctionReturn(0);
}




/*@
   MatGetBlockSize - Returns the matrix block size.

   Not Collective

   Input Parameter:
.  mat - the matrix

   Output Parameter:
.  bs - block size

   Notes:
    Block row formats are MATSEQBAIJ, MATMPIBAIJ, MATSEQSBAIJ, MATMPISBAIJ. These formats ALWAYS have square block storage in the matrix.

   If the block size has not been set yet this routine returns 1.

   Level: intermediate

   Concepts: matrices^block size

.seealso: MatCreateSeqBAIJ(), MatCreateBAIJ(), MatGetBlockSizes()
@*/
PetscErrorCode MatGetBlockSize(Mat mat,PetscInt *bs)
{
  PetscFunctionBegin;
  PetscValidHeaderSpecific(mat,MAT_CLASSID,1);
  PetscValidIntPointer(bs,2);
  *bs = PetscAbs(mat->rmap->bs);
  PetscFunctionReturn(0);
}

/*@
   MatGetBlockSizes - Returns the matrix block row and column sizes.

   Not Collective

   Input Parameter:
.  mat - the matrix

   Output Parameter:
.  rbs - row block size
.  cbs - column block size

   Notes:
    Block row formats are MATSEQBAIJ, MATMPIBAIJ, MATSEQSBAIJ, MATMPISBAIJ. These formats ALWAYS have square block storage in the matrix.
    If you pass a different block size for the columns than the rows, the row block size determines the square block storage.

   If a block size has not been set yet this routine returns 1.

   Level: intermediate

   Concepts: matrices^block size

.seealso: MatCreateSeqBAIJ(), MatCreateBAIJ(), MatGetBlockSize(), MatSetBlockSize(), MatSetBlockSizes()
@*/
PetscErrorCode MatGetBlockSizes(Mat mat,PetscInt *rbs, PetscInt *cbs)
{
  PetscFunctionBegin;
  PetscValidHeaderSpecific(mat,MAT_CLASSID,1);
  if (rbs) PetscValidIntPointer(rbs,2);
  if (cbs) PetscValidIntPointer(cbs,3);
  if (rbs) *rbs = PetscAbs(mat->rmap->bs);
  if (cbs) *cbs = PetscAbs(mat->cmap->bs);
  PetscFunctionReturn(0);
}

/*@
   MatSetBlockSize - Sets the matrix block size.

   Logically Collective on Mat

   Input Parameters:
+  mat - the matrix
-  bs - block size

   Notes:
    Block row formats are MATSEQBAIJ, MATMPIBAIJ, MATSEQSBAIJ, MATMPISBAIJ. These formats ALWAYS have square block storage in the matrix.
    This must be called before MatSetUp() or MatXXXSetPreallocation() (or will default to 1) and the block size cannot be changed later.

    For MATMPIAIJ and MATSEQAIJ matrix formats, this function can be called at a later stage, provided that the specified block size
    is compatible with the matrix local sizes.

   Level: intermediate

   Concepts: matrices^block size

.seealso: MatCreateSeqBAIJ(), MatCreateBAIJ(), MatGetBlockSize(), MatSetBlockSizes(), MatGetBlockSizes()
@*/
PetscErrorCode MatSetBlockSize(Mat mat,PetscInt bs)
{
  PetscErrorCode ierr;

  PetscFunctionBegin;
  PetscValidHeaderSpecific(mat,MAT_CLASSID,1);
  PetscValidLogicalCollectiveInt(mat,bs,2);
  ierr = MatSetBlockSizes(mat,bs,bs);CHKERRQ(ierr);
  PetscFunctionReturn(0);
}

/*@
   MatSetBlockSizes - Sets the matrix block row and column sizes.

   Logically Collective on Mat

   Input Parameters:
+  mat - the matrix
-  rbs - row block size
-  cbs - column block size

   Notes:
    Block row formats are MATSEQBAIJ, MATMPIBAIJ, MATSEQSBAIJ, MATMPISBAIJ. These formats ALWAYS have square block storage in the matrix.
    If you pass a different block size for the columns than the rows, the row block size determines the square block storage.
    This must be called before MatSetUp() or MatXXXSetPreallocation() (or will default to 1) and the block size cannot be changed later

    For MATMPIAIJ and MATSEQAIJ matrix formats, this function can be called at a later stage, provided that the specified block sizes
    are compatible with the matrix local sizes.

    The row and column block size determine the blocksize of the "row" and "column" vectors returned by MatCreateVecs().

   Level: intermediate

   Concepts: matrices^block size

.seealso: MatCreateSeqBAIJ(), MatCreateBAIJ(), MatGetBlockSize(), MatSetBlockSize(), MatGetBlockSizes()
@*/
PetscErrorCode MatSetBlockSizes(Mat mat,PetscInt rbs,PetscInt cbs)
{
  PetscErrorCode ierr;

  PetscFunctionBegin;
  PetscValidHeaderSpecific(mat,MAT_CLASSID,1);
  PetscValidLogicalCollectiveInt(mat,rbs,2);
  PetscValidLogicalCollectiveInt(mat,cbs,3);
  if (mat->ops->setblocksizes) {
    ierr = (*mat->ops->setblocksizes)(mat,rbs,cbs);CHKERRQ(ierr);
  }
  if (mat->rmap->refcnt) {
    ISLocalToGlobalMapping l2g = NULL;
    PetscLayout            nmap = NULL;

    ierr = PetscLayoutDuplicate(mat->rmap,&nmap);CHKERRQ(ierr);
    if (mat->rmap->mapping) {
      ierr = ISLocalToGlobalMappingDuplicate(mat->rmap->mapping,&l2g);CHKERRQ(ierr);
    }
    ierr = PetscLayoutDestroy(&mat->rmap);CHKERRQ(ierr);
    mat->rmap = nmap;
    mat->rmap->mapping = l2g;
  }
  if (mat->cmap->refcnt) {
    ISLocalToGlobalMapping l2g = NULL;
    PetscLayout            nmap = NULL;

    ierr = PetscLayoutDuplicate(mat->cmap,&nmap);CHKERRQ(ierr);
    if (mat->cmap->mapping) {
      ierr = ISLocalToGlobalMappingDuplicate(mat->cmap->mapping,&l2g);CHKERRQ(ierr);
    }
    ierr = PetscLayoutDestroy(&mat->cmap);CHKERRQ(ierr);
    mat->cmap = nmap;
    mat->cmap->mapping = l2g;
  }
  ierr = PetscLayoutSetBlockSize(mat->rmap,rbs);CHKERRQ(ierr);
  ierr = PetscLayoutSetBlockSize(mat->cmap,cbs);CHKERRQ(ierr);
  PetscFunctionReturn(0);
}

/*@
   MatSetBlockSizesFromMats - Sets the matrix block row and column sizes to match a pair of matrices

   Logically Collective on Mat

   Input Parameters:
+  mat - the matrix
.  fromRow - matrix from which to copy row block size
-  fromCol - matrix from which to copy column block size (can be same as fromRow)

   Level: developer

   Concepts: matrices^block size

.seealso: MatCreateSeqBAIJ(), MatCreateBAIJ(), MatGetBlockSize(), MatSetBlockSizes()
@*/
PetscErrorCode MatSetBlockSizesFromMats(Mat mat,Mat fromRow,Mat fromCol)
{
  PetscErrorCode ierr;

  PetscFunctionBegin;
  PetscValidHeaderSpecific(mat,MAT_CLASSID,1);
  PetscValidHeaderSpecific(fromRow,MAT_CLASSID,2);
  PetscValidHeaderSpecific(fromCol,MAT_CLASSID,3);
  if (fromRow->rmap->bs > 0) {ierr = PetscLayoutSetBlockSize(mat->rmap,fromRow->rmap->bs);CHKERRQ(ierr);}
  if (fromCol->cmap->bs > 0) {ierr = PetscLayoutSetBlockSize(mat->cmap,fromCol->cmap->bs);CHKERRQ(ierr);}
  PetscFunctionReturn(0);
}

/*@
   MatResidual - Default routine to calculate the residual.

   Collective on Mat and Vec

   Input Parameters:
+  mat - the matrix
.  b   - the right-hand-side
-  x   - the approximate solution

   Output Parameter:
.  r - location to store the residual

   Level: developer

.keywords: MG, default, multigrid, residual

.seealso: PCMGSetResidual()
@*/
PetscErrorCode MatResidual(Mat mat,Vec b,Vec x,Vec r)
{
  PetscErrorCode ierr;

  PetscFunctionBegin;
  PetscValidHeaderSpecific(mat,MAT_CLASSID,1);
  PetscValidHeaderSpecific(b,VEC_CLASSID,2);
  PetscValidHeaderSpecific(x,VEC_CLASSID,3);
  PetscValidHeaderSpecific(r,VEC_CLASSID,4);
  PetscValidType(mat,1);
  MatCheckPreallocated(mat,1);
  ierr  = PetscLogEventBegin(MAT_Residual,mat,0,0,0);CHKERRQ(ierr);
  if (!mat->ops->residual) {
    ierr = MatMult(mat,x,r);CHKERRQ(ierr);
    ierr = VecAYPX(r,-1.0,b);CHKERRQ(ierr);
  } else {
    ierr  = (*mat->ops->residual)(mat,b,x,r);CHKERRQ(ierr);
  }
  ierr  = PetscLogEventEnd(MAT_Residual,mat,0,0,0);CHKERRQ(ierr);
  PetscFunctionReturn(0);
}

/*@C
    MatGetRowIJ - Returns the compressed row storage i and j indices for sequential matrices.

   Collective on Mat

    Input Parameters:
+   mat - the matrix
.   shift -  0 or 1 indicating we want the indices starting at 0 or 1
.   symmetric - PETSC_TRUE or PETSC_FALSE indicating the matrix data structure should be   symmetrized
-   inodecompressed - PETSC_TRUE or PETSC_FALSE  indicating if the nonzero structure of the
                 inodes or the nonzero elements is wanted. For BAIJ matrices the compressed version is
                 always used.

    Output Parameters:
+   n - number of rows in the (possibly compressed) matrix
.   ia - the row pointers [of length n+1]
.   ja - the column indices
-   done - indicates if the routine actually worked and returned appropriate ia[] and ja[] arrays; callers
           are responsible for handling the case when done == PETSC_FALSE and ia and ja are not set

    Level: developer

    Notes:
    You CANNOT change any of the ia[] or ja[] values.

    Use MatRestoreRowIJ() when you are finished accessing the ia[] and ja[] values.

    Fortran Notes:
    In Fortran use
$
$      PetscInt ia(1), ja(1)
$      PetscOffset iia, jja
$      call MatGetRowIJ(mat,shift,symmetric,inodecompressed,n,ia,iia,ja,jja,done,ierr)
$      ! Access the ith and jth entries via ia(iia + i) and ja(jja + j)

     or
$
$    PetscInt, pointer :: ia(:),ja(:)
$    call MatGetRowIJF90(mat,shift,symmetric,inodecompressed,n,ia,ja,done,ierr)
$    ! Access the ith and jth entries via ia(i) and ja(j)

.seealso: MatGetColumnIJ(), MatRestoreRowIJ(), MatSeqAIJGetArray()
@*/
PetscErrorCode MatGetRowIJ(Mat mat,PetscInt shift,PetscBool symmetric,PetscBool inodecompressed,PetscInt *n,const PetscInt *ia[],const PetscInt *ja[],PetscBool  *done)
{
  PetscErrorCode ierr;

  PetscFunctionBegin;
  PetscValidHeaderSpecific(mat,MAT_CLASSID,1);
  PetscValidType(mat,1);
  PetscValidIntPointer(n,5);
  if (ia) PetscValidIntPointer(ia,6);
  if (ja) PetscValidIntPointer(ja,7);
  PetscValidIntPointer(done,8);
  MatCheckPreallocated(mat,1);
  if (!mat->ops->getrowij) *done = PETSC_FALSE;
  else {
    *done = PETSC_TRUE;
    ierr  = PetscLogEventBegin(MAT_GetRowIJ,mat,0,0,0);CHKERRQ(ierr);
    ierr  = (*mat->ops->getrowij)(mat,shift,symmetric,inodecompressed,n,ia,ja,done);CHKERRQ(ierr);
    ierr  = PetscLogEventEnd(MAT_GetRowIJ,mat,0,0,0);CHKERRQ(ierr);
  }
  PetscFunctionReturn(0);
}

/*@C
    MatGetColumnIJ - Returns the compressed column storage i and j indices for sequential matrices.

    Collective on Mat

    Input Parameters:
+   mat - the matrix
.   shift - 1 or zero indicating we want the indices starting at 0 or 1
.   symmetric - PETSC_TRUE or PETSC_FALSE indicating the matrix data structure should be
                symmetrized
.   inodecompressed - PETSC_TRUE or PETSC_FALSE indicating if the nonzero structure of the
                 inodes or the nonzero elements is wanted. For BAIJ matrices the compressed version is
                 always used.
.   n - number of columns in the (possibly compressed) matrix
.   ia - the column pointers
-   ja - the row indices

    Output Parameters:
.   done - PETSC_TRUE or PETSC_FALSE, indicating whether the values have been returned

    Note:
    This routine zeros out n, ia, and ja. This is to prevent accidental
    us of the array after it has been restored. If you pass NULL, it will
    not zero the pointers.  Use of ia or ja after MatRestoreColumnIJ() is invalid.

    Level: developer

.seealso: MatGetRowIJ(), MatRestoreColumnIJ()
@*/
PetscErrorCode MatGetColumnIJ(Mat mat,PetscInt shift,PetscBool symmetric,PetscBool inodecompressed,PetscInt *n,const PetscInt *ia[],const PetscInt *ja[],PetscBool  *done)
{
  PetscErrorCode ierr;

  PetscFunctionBegin;
  PetscValidHeaderSpecific(mat,MAT_CLASSID,1);
  PetscValidType(mat,1);
  PetscValidIntPointer(n,4);
  if (ia) PetscValidIntPointer(ia,5);
  if (ja) PetscValidIntPointer(ja,6);
  PetscValidIntPointer(done,7);
  MatCheckPreallocated(mat,1);
  if (!mat->ops->getcolumnij) *done = PETSC_FALSE;
  else {
    *done = PETSC_TRUE;
    ierr  = (*mat->ops->getcolumnij)(mat,shift,symmetric,inodecompressed,n,ia,ja,done);CHKERRQ(ierr);
  }
  PetscFunctionReturn(0);
}

/*@C
    MatRestoreRowIJ - Call after you are completed with the ia,ja indices obtained with
    MatGetRowIJ().

    Collective on Mat

    Input Parameters:
+   mat - the matrix
.   shift - 1 or zero indicating we want the indices starting at 0 or 1
.   symmetric - PETSC_TRUE or PETSC_FALSE indicating the matrix data structure should be
                symmetrized
.   inodecompressed -  PETSC_TRUE or PETSC_FALSE indicating if the nonzero structure of the
                 inodes or the nonzero elements is wanted. For BAIJ matrices the compressed version is
                 always used.
.   n - size of (possibly compressed) matrix
.   ia - the row pointers
-   ja - the column indices

    Output Parameters:
.   done - PETSC_TRUE or PETSC_FALSE indicated that the values have been returned

    Note:
    This routine zeros out n, ia, and ja. This is to prevent accidental
    us of the array after it has been restored. If you pass NULL, it will
    not zero the pointers.  Use of ia or ja after MatRestoreRowIJ() is invalid.

    Level: developer

.seealso: MatGetRowIJ(), MatRestoreColumnIJ()
@*/
PetscErrorCode MatRestoreRowIJ(Mat mat,PetscInt shift,PetscBool symmetric,PetscBool inodecompressed,PetscInt *n,const PetscInt *ia[],const PetscInt *ja[],PetscBool  *done)
{
  PetscErrorCode ierr;

  PetscFunctionBegin;
  PetscValidHeaderSpecific(mat,MAT_CLASSID,1);
  PetscValidType(mat,1);
  if (ia) PetscValidIntPointer(ia,6);
  if (ja) PetscValidIntPointer(ja,7);
  PetscValidIntPointer(done,8);
  MatCheckPreallocated(mat,1);

  if (!mat->ops->restorerowij) *done = PETSC_FALSE;
  else {
    *done = PETSC_TRUE;
    ierr  = (*mat->ops->restorerowij)(mat,shift,symmetric,inodecompressed,n,ia,ja,done);CHKERRQ(ierr);
    if (n)  *n = 0;
    if (ia) *ia = NULL;
    if (ja) *ja = NULL;
  }
  PetscFunctionReturn(0);
}

/*@C
    MatRestoreColumnIJ - Call after you are completed with the ia,ja indices obtained with
    MatGetColumnIJ().

    Collective on Mat

    Input Parameters:
+   mat - the matrix
.   shift - 1 or zero indicating we want the indices starting at 0 or 1
-   symmetric - PETSC_TRUE or PETSC_FALSE indicating the matrix data structure should be
                symmetrized
-   inodecompressed - PETSC_TRUE or PETSC_FALSE indicating if the nonzero structure of the
                 inodes or the nonzero elements is wanted. For BAIJ matrices the compressed version is
                 always used.

    Output Parameters:
+   n - size of (possibly compressed) matrix
.   ia - the column pointers
.   ja - the row indices
-   done - PETSC_TRUE or PETSC_FALSE indicated that the values have been returned

    Level: developer

.seealso: MatGetColumnIJ(), MatRestoreRowIJ()
@*/
PetscErrorCode MatRestoreColumnIJ(Mat mat,PetscInt shift,PetscBool symmetric,PetscBool inodecompressed,PetscInt *n,const PetscInt *ia[],const PetscInt *ja[],PetscBool  *done)
{
  PetscErrorCode ierr;

  PetscFunctionBegin;
  PetscValidHeaderSpecific(mat,MAT_CLASSID,1);
  PetscValidType(mat,1);
  if (ia) PetscValidIntPointer(ia,5);
  if (ja) PetscValidIntPointer(ja,6);
  PetscValidIntPointer(done,7);
  MatCheckPreallocated(mat,1);

  if (!mat->ops->restorecolumnij) *done = PETSC_FALSE;
  else {
    *done = PETSC_TRUE;
    ierr  = (*mat->ops->restorecolumnij)(mat,shift,symmetric,inodecompressed,n,ia,ja,done);CHKERRQ(ierr);
    if (n)  *n = 0;
    if (ia) *ia = NULL;
    if (ja) *ja = NULL;
  }
  PetscFunctionReturn(0);
}

/*@C
    MatColoringPatch -Used inside matrix coloring routines that
    use MatGetRowIJ() and/or MatGetColumnIJ().

    Collective on Mat

    Input Parameters:
+   mat - the matrix
.   ncolors - max color value
.   n   - number of entries in colorarray
-   colorarray - array indicating color for each column

    Output Parameters:
.   iscoloring - coloring generated using colorarray information

    Level: developer

.seealso: MatGetRowIJ(), MatGetColumnIJ()

@*/
PetscErrorCode MatColoringPatch(Mat mat,PetscInt ncolors,PetscInt n,ISColoringValue colorarray[],ISColoring *iscoloring)
{
  PetscErrorCode ierr;

  PetscFunctionBegin;
  PetscValidHeaderSpecific(mat,MAT_CLASSID,1);
  PetscValidType(mat,1);
  PetscValidIntPointer(colorarray,4);
  PetscValidPointer(iscoloring,5);
  MatCheckPreallocated(mat,1);

  if (!mat->ops->coloringpatch) {
    ierr = ISColoringCreate(PetscObjectComm((PetscObject)mat),ncolors,n,colorarray,PETSC_OWN_POINTER,iscoloring);CHKERRQ(ierr);
  } else {
    ierr = (*mat->ops->coloringpatch)(mat,ncolors,n,colorarray,iscoloring);CHKERRQ(ierr);
  }
  PetscFunctionReturn(0);
}


/*@
   MatSetUnfactored - Resets a factored matrix to be treated as unfactored.

   Logically Collective on Mat

   Input Parameter:
.  mat - the factored matrix to be reset

   Notes:
   This routine should be used only with factored matrices formed by in-place
   factorization via ILU(0) (or by in-place LU factorization for the MATSEQDENSE
   format).  This option can save memory, for example, when solving nonlinear
   systems with a matrix-free Newton-Krylov method and a matrix-based, in-place
   ILU(0) preconditioner.

   Note that one can specify in-place ILU(0) factorization by calling
.vb
     PCType(pc,PCILU);
     PCFactorSeUseInPlace(pc);
.ve
   or by using the options -pc_type ilu -pc_factor_in_place

   In-place factorization ILU(0) can also be used as a local
   solver for the blocks within the block Jacobi or additive Schwarz
   methods (runtime option: -sub_pc_factor_in_place).  See Users-Manual: ch_pc
   for details on setting local solver options.

   Most users should employ the simplified KSP interface for linear solvers
   instead of working directly with matrix algebra routines such as this.
   See, e.g., KSPCreate().

   Level: developer

.seealso: PCFactorSetUseInPlace(), PCFactorGetUseInPlace()

   Concepts: matrices^unfactored

@*/
PetscErrorCode MatSetUnfactored(Mat mat)
{
  PetscErrorCode ierr;

  PetscFunctionBegin;
  PetscValidHeaderSpecific(mat,MAT_CLASSID,1);
  PetscValidType(mat,1);
  MatCheckPreallocated(mat,1);
  mat->factortype = MAT_FACTOR_NONE;
  if (!mat->ops->setunfactored) PetscFunctionReturn(0);
  ierr = (*mat->ops->setunfactored)(mat);CHKERRQ(ierr);
  PetscFunctionReturn(0);
}

/*MC
    MatDenseGetArrayF90 - Accesses a matrix array from Fortran90.

    Synopsis:
    MatDenseGetArrayF90(Mat x,{Scalar, pointer :: xx_v(:,:)},integer ierr)

    Not collective

    Input Parameter:
.   x - matrix

    Output Parameters:
+   xx_v - the Fortran90 pointer to the array
-   ierr - error code

    Example of Usage:
.vb
      PetscScalar, pointer xx_v(:,:)
      ....
      call MatDenseGetArrayF90(x,xx_v,ierr)
      a = xx_v(3)
      call MatDenseRestoreArrayF90(x,xx_v,ierr)
.ve

    Level: advanced

.seealso:  MatDenseRestoreArrayF90(), MatDenseGetArray(), MatDenseRestoreArray(), MatSeqAIJGetArrayF90()

    Concepts: matrices^accessing array

M*/

/*MC
    MatDenseRestoreArrayF90 - Restores a matrix array that has been
    accessed with MatDenseGetArrayF90().

    Synopsis:
    MatDenseRestoreArrayF90(Mat x,{Scalar, pointer :: xx_v(:,:)},integer ierr)

    Not collective

    Input Parameters:
+   x - matrix
-   xx_v - the Fortran90 pointer to the array

    Output Parameter:
.   ierr - error code

    Example of Usage:
.vb
       PetscScalar, pointer xx_v(:,:)
       ....
       call MatDenseGetArrayF90(x,xx_v,ierr)
       a = xx_v(3)
       call MatDenseRestoreArrayF90(x,xx_v,ierr)
.ve

    Level: advanced

.seealso:  MatDenseGetArrayF90(), MatDenseGetArray(), MatDenseRestoreArray(), MatSeqAIJRestoreArrayF90()

M*/


/*MC
    MatSeqAIJGetArrayF90 - Accesses a matrix array from Fortran90.

    Synopsis:
    MatSeqAIJGetArrayF90(Mat x,{Scalar, pointer :: xx_v(:)},integer ierr)

    Not collective

    Input Parameter:
.   x - matrix

    Output Parameters:
+   xx_v - the Fortran90 pointer to the array
-   ierr - error code

    Example of Usage:
.vb
      PetscScalar, pointer xx_v(:)
      ....
      call MatSeqAIJGetArrayF90(x,xx_v,ierr)
      a = xx_v(3)
      call MatSeqAIJRestoreArrayF90(x,xx_v,ierr)
.ve

    Level: advanced

.seealso:  MatSeqAIJRestoreArrayF90(), MatSeqAIJGetArray(), MatSeqAIJRestoreArray(), MatDenseGetArrayF90()

    Concepts: matrices^accessing array

M*/

/*MC
    MatSeqAIJRestoreArrayF90 - Restores a matrix array that has been
    accessed with MatSeqAIJGetArrayF90().

    Synopsis:
    MatSeqAIJRestoreArrayF90(Mat x,{Scalar, pointer :: xx_v(:)},integer ierr)

    Not collective

    Input Parameters:
+   x - matrix
-   xx_v - the Fortran90 pointer to the array

    Output Parameter:
.   ierr - error code

    Example of Usage:
.vb
       PetscScalar, pointer xx_v(:)
       ....
       call MatSeqAIJGetArrayF90(x,xx_v,ierr)
       a = xx_v(3)
       call MatSeqAIJRestoreArrayF90(x,xx_v,ierr)
.ve

    Level: advanced

.seealso:  MatSeqAIJGetArrayF90(), MatSeqAIJGetArray(), MatSeqAIJRestoreArray(), MatDenseRestoreArrayF90()

M*/


/*@
    MatCreateSubMatrix - Gets a single submatrix on the same number of processors
                      as the original matrix.

    Collective on Mat

    Input Parameters:
+   mat - the original matrix
.   isrow - parallel IS containing the rows this processor should obtain
.   iscol - parallel IS containing all columns you wish to keep. Each process should list the columns that will be in IT's "diagonal part" in the new matrix.
-   cll - either MAT_INITIAL_MATRIX or MAT_REUSE_MATRIX

    Output Parameter:
.   newmat - the new submatrix, of the same type as the old

    Level: advanced

    Notes:
    The submatrix will be able to be multiplied with vectors using the same layout as iscol.

    Some matrix types place restrictions on the row and column indices, such
    as that they be sorted or that they be equal to each other.

    The index sets may not have duplicate entries.

      The first time this is called you should use a cll of MAT_INITIAL_MATRIX,
   the MatCreateSubMatrix() routine will create the newmat for you. Any additional calls
   to this routine with a mat of the same nonzero structure and with a call of MAT_REUSE_MATRIX
   will reuse the matrix generated the first time.  You should call MatDestroy() on newmat when
   you are finished using it.

    The communicator of the newly obtained matrix is ALWAYS the same as the communicator of
    the input matrix.

    If iscol is NULL then all columns are obtained (not supported in Fortran).

   Example usage:
   Consider the following 8x8 matrix with 34 non-zero values, that is
   assembled across 3 processors. Let's assume that proc0 owns 3 rows,
   proc1 owns 3 rows, proc2 owns 2 rows. This division can be shown
   as follows:

.vb
            1  2  0  |  0  3  0  |  0  4
    Proc0   0  5  6  |  7  0  0  |  8  0
            9  0 10  | 11  0  0  | 12  0
    -------------------------------------
           13  0 14  | 15 16 17  |  0  0
    Proc1   0 18  0  | 19 20 21  |  0  0
            0  0  0  | 22 23  0  | 24  0
    -------------------------------------
    Proc2  25 26 27  |  0  0 28  | 29  0
           30  0  0  | 31 32 33  |  0 34
.ve

    Suppose isrow = [0 1 | 4 | 6 7] and iscol = [1 2 | 3 4 5 | 6].  The resulting submatrix is

.vb
            2  0  |  0  3  0  |  0
    Proc0   5  6  |  7  0  0  |  8
    -------------------------------
    Proc1  18  0  | 19 20 21  |  0
    -------------------------------
    Proc2  26 27  |  0  0 28  | 29
            0  0  | 31 32 33  |  0
.ve


    Concepts: matrices^submatrices

.seealso: MatCreateSubMatrices()
@*/
PetscErrorCode MatCreateSubMatrix(Mat mat,IS isrow,IS iscol,MatReuse cll,Mat *newmat)
{
  PetscErrorCode ierr;
  PetscMPIInt    size;
  Mat            *local;
  IS             iscoltmp;

  PetscFunctionBegin;
  PetscValidHeaderSpecific(mat,MAT_CLASSID,1);
  PetscValidHeaderSpecific(isrow,IS_CLASSID,2);
  if (iscol) PetscValidHeaderSpecific(iscol,IS_CLASSID,3);
  PetscValidPointer(newmat,5);
  if (cll == MAT_REUSE_MATRIX) PetscValidHeaderSpecific(*newmat,MAT_CLASSID,5);
  PetscValidType(mat,1);
  if (mat->factortype) SETERRQ(PetscObjectComm((PetscObject)mat),PETSC_ERR_ARG_WRONGSTATE,"Not for factored matrix");
  if (cll == MAT_IGNORE_MATRIX) SETERRQ(PetscObjectComm((PetscObject)mat),PETSC_ERR_ARG_WRONGSTATE,"Cannot use MAT_IGNORE_MATRIX");

  MatCheckPreallocated(mat,1);
  ierr = MPI_Comm_size(PetscObjectComm((PetscObject)mat),&size);CHKERRQ(ierr);

  if (!iscol || isrow == iscol) {
    PetscBool   stride;
    PetscMPIInt grabentirematrix = 0,grab;
    ierr = PetscObjectTypeCompare((PetscObject)isrow,ISSTRIDE,&stride);CHKERRQ(ierr);
    if (stride) {
      PetscInt first,step,n,rstart,rend;
      ierr = ISStrideGetInfo(isrow,&first,&step);CHKERRQ(ierr);
      if (step == 1) {
        ierr = MatGetOwnershipRange(mat,&rstart,&rend);CHKERRQ(ierr);
        if (rstart == first) {
          ierr = ISGetLocalSize(isrow,&n);CHKERRQ(ierr);
          if (n == rend-rstart) {
            grabentirematrix = 1;
          }
        }
      }
    }
    ierr = MPIU_Allreduce(&grabentirematrix,&grab,1,MPI_INT,MPI_MIN,PetscObjectComm((PetscObject)mat));CHKERRQ(ierr);
    if (grab) {
      ierr = PetscInfo(mat,"Getting entire matrix as submatrix\n");CHKERRQ(ierr);
      if (cll == MAT_INITIAL_MATRIX) {
        *newmat = mat;
        ierr    = PetscObjectReference((PetscObject)mat);CHKERRQ(ierr);
      }
      PetscFunctionReturn(0);
    }
  }

  if (!iscol) {
    ierr = ISCreateStride(PetscObjectComm((PetscObject)mat),mat->cmap->n,mat->cmap->rstart,1,&iscoltmp);CHKERRQ(ierr);
  } else {
    iscoltmp = iscol;
  }

  /* if original matrix is on just one processor then use submatrix generated */
  if (mat->ops->createsubmatrices && !mat->ops->createsubmatrix && size == 1 && cll == MAT_REUSE_MATRIX) {
    ierr = MatCreateSubMatrices(mat,1,&isrow,&iscoltmp,MAT_REUSE_MATRIX,&newmat);CHKERRQ(ierr);
    if (!iscol) {ierr = ISDestroy(&iscoltmp);CHKERRQ(ierr);}
    PetscFunctionReturn(0);
  } else if (mat->ops->createsubmatrices && !mat->ops->createsubmatrix && size == 1) {
    ierr    = MatCreateSubMatrices(mat,1,&isrow,&iscoltmp,MAT_INITIAL_MATRIX,&local);CHKERRQ(ierr);
    *newmat = *local;
    ierr    = PetscFree(local);CHKERRQ(ierr);
    if (!iscol) {ierr = ISDestroy(&iscoltmp);CHKERRQ(ierr);}
    PetscFunctionReturn(0);
  } else if (!mat->ops->createsubmatrix) {
    /* Create a new matrix type that implements the operation using the full matrix */
    ierr = PetscLogEventBegin(MAT_CreateSubMat,mat,0,0,0);CHKERRQ(ierr);
    switch (cll) {
    case MAT_INITIAL_MATRIX:
      ierr = MatCreateSubMatrixVirtual(mat,isrow,iscoltmp,newmat);CHKERRQ(ierr);
      break;
    case MAT_REUSE_MATRIX:
      ierr = MatSubMatrixVirtualUpdate(*newmat,mat,isrow,iscoltmp);CHKERRQ(ierr);
      break;
    default: SETERRQ(PetscObjectComm((PetscObject)mat),PETSC_ERR_ARG_OUTOFRANGE,"Invalid MatReuse, must be either MAT_INITIAL_MATRIX or MAT_REUSE_MATRIX");
    }
    ierr = PetscLogEventEnd(MAT_CreateSubMat,mat,0,0,0);CHKERRQ(ierr);
    if (!iscol) {ierr = ISDestroy(&iscoltmp);CHKERRQ(ierr);}
    PetscFunctionReturn(0);
  }

  if (!mat->ops->createsubmatrix) SETERRQ1(PETSC_COMM_SELF,PETSC_ERR_SUP,"Mat type %s",((PetscObject)mat)->type_name);
  ierr = PetscLogEventBegin(MAT_CreateSubMat,mat,0,0,0);CHKERRQ(ierr);
  ierr = (*mat->ops->createsubmatrix)(mat,isrow,iscoltmp,cll,newmat);CHKERRQ(ierr);
  ierr = PetscLogEventEnd(MAT_CreateSubMat,mat,0,0,0);CHKERRQ(ierr);
  if (!iscol) {ierr = ISDestroy(&iscoltmp);CHKERRQ(ierr);}
  if (*newmat && cll == MAT_INITIAL_MATRIX) {ierr = PetscObjectStateIncrease((PetscObject)*newmat);CHKERRQ(ierr);}
  PetscFunctionReturn(0);
}

/*@
   MatStashSetInitialSize - sets the sizes of the matrix stash, that is
   used during the assembly process to store values that belong to
   other processors.

   Not Collective

   Input Parameters:
+  mat   - the matrix
.  size  - the initial size of the stash.
-  bsize - the initial size of the block-stash(if used).

   Options Database Keys:
+   -matstash_initial_size <size> or <size0,size1,...sizep-1>
-   -matstash_block_initial_size <bsize>  or <bsize0,bsize1,...bsizep-1>

   Level: intermediate

   Notes:
     The block-stash is used for values set with MatSetValuesBlocked() while
     the stash is used for values set with MatSetValues()

     Run with the option -info and look for output of the form
     MatAssemblyBegin_MPIXXX:Stash has MM entries, uses nn mallocs.
     to determine the appropriate value, MM, to use for size and
     MatAssemblyBegin_MPIXXX:Block-Stash has BMM entries, uses nn mallocs.
     to determine the value, BMM to use for bsize

   Concepts: stash^setting matrix size
   Concepts: matrices^stash

.seealso: MatAssemblyBegin(), MatAssemblyEnd(), Mat, MatStashGetInfo()

@*/
PetscErrorCode MatStashSetInitialSize(Mat mat,PetscInt size, PetscInt bsize)
{
  PetscErrorCode ierr;

  PetscFunctionBegin;
  PetscValidHeaderSpecific(mat,MAT_CLASSID,1);
  PetscValidType(mat,1);
  ierr = MatStashSetInitialSize_Private(&mat->stash,size);CHKERRQ(ierr);
  ierr = MatStashSetInitialSize_Private(&mat->bstash,bsize);CHKERRQ(ierr);
  PetscFunctionReturn(0);
}

/*@
   MatInterpolateAdd - w = y + A*x or A'*x depending on the shape of
     the matrix

   Neighbor-wise Collective on Mat

   Input Parameters:
+  mat   - the matrix
.  x,y - the vectors
-  w - where the result is stored

   Level: intermediate

   Notes:
    w may be the same vector as y.

    This allows one to use either the restriction or interpolation (its transpose)
    matrix to do the interpolation

    Concepts: interpolation

.seealso: MatMultAdd(), MatMultTransposeAdd(), MatRestrict()

@*/
PetscErrorCode MatInterpolateAdd(Mat A,Vec x,Vec y,Vec w)
{
  PetscErrorCode ierr;
  PetscInt       M,N,Ny;

  PetscFunctionBegin;
  PetscValidHeaderSpecific(A,MAT_CLASSID,1);
  PetscValidHeaderSpecific(x,VEC_CLASSID,2);
  PetscValidHeaderSpecific(y,VEC_CLASSID,3);
  PetscValidHeaderSpecific(w,VEC_CLASSID,4);
  PetscValidType(A,1);
  MatCheckPreallocated(A,1);
  ierr = MatGetSize(A,&M,&N);CHKERRQ(ierr);
  ierr = VecGetSize(y,&Ny);CHKERRQ(ierr);
  if (M == Ny) {
    ierr = MatMultAdd(A,x,y,w);CHKERRQ(ierr);
  } else {
    ierr = MatMultTransposeAdd(A,x,y,w);CHKERRQ(ierr);
  }
  PetscFunctionReturn(0);
}

/*@
   MatInterpolate - y = A*x or A'*x depending on the shape of
     the matrix

   Neighbor-wise Collective on Mat

   Input Parameters:
+  mat   - the matrix
-  x,y - the vectors

   Level: intermediate

   Notes:
    This allows one to use either the restriction or interpolation (its transpose)
    matrix to do the interpolation

   Concepts: matrices^interpolation

.seealso: MatMultAdd(), MatMultTransposeAdd(), MatRestrict()

@*/
PetscErrorCode MatInterpolate(Mat A,Vec x,Vec y)
{
  PetscErrorCode ierr;
  PetscInt       M,N,Ny;

  PetscFunctionBegin;
  PetscValidHeaderSpecific(A,MAT_CLASSID,1);
  PetscValidHeaderSpecific(x,VEC_CLASSID,2);
  PetscValidHeaderSpecific(y,VEC_CLASSID,3);
  PetscValidType(A,1);
  MatCheckPreallocated(A,1);
  ierr = MatGetSize(A,&M,&N);CHKERRQ(ierr);
  ierr = VecGetSize(y,&Ny);CHKERRQ(ierr);
  if (M == Ny) {
    ierr = MatMult(A,x,y);CHKERRQ(ierr);
  } else {
    ierr = MatMultTranspose(A,x,y);CHKERRQ(ierr);
  }
  PetscFunctionReturn(0);
}

/*@
   MatRestrict - y = A*x or A'*x

   Neighbor-wise Collective on Mat

   Input Parameters:
+  mat   - the matrix
-  x,y - the vectors

   Level: intermediate

   Notes:
    This allows one to use either the restriction or interpolation (its transpose)
    matrix to do the restriction

   Concepts: matrices^restriction

.seealso: MatMultAdd(), MatMultTransposeAdd(), MatInterpolate()

@*/
PetscErrorCode MatRestrict(Mat A,Vec x,Vec y)
{
  PetscErrorCode ierr;
  PetscInt       M,N,Ny;

  PetscFunctionBegin;
  PetscValidHeaderSpecific(A,MAT_CLASSID,1);
  PetscValidHeaderSpecific(x,VEC_CLASSID,2);
  PetscValidHeaderSpecific(y,VEC_CLASSID,3);
  PetscValidType(A,1);
  MatCheckPreallocated(A,1);

  ierr = MatGetSize(A,&M,&N);CHKERRQ(ierr);
  ierr = VecGetSize(y,&Ny);CHKERRQ(ierr);
  if (M == Ny) {
    ierr = MatMult(A,x,y);CHKERRQ(ierr);
  } else {
    ierr = MatMultTranspose(A,x,y);CHKERRQ(ierr);
  }
  PetscFunctionReturn(0);
}

/*@C
   MatGetNullSpace - retrieves the null space to a matrix.

   Logically Collective on Mat and MatNullSpace

   Input Parameters:
+  mat - the matrix
-  nullsp - the null space object

   Level: developer

   Concepts: null space^attaching to matrix

.seealso: MatCreate(), MatNullSpaceCreate(), MatSetNearNullSpace(), MatSetNullSpace()
@*/
PetscErrorCode MatGetNullSpace(Mat mat, MatNullSpace *nullsp)
{
  PetscFunctionBegin;
  PetscValidHeaderSpecific(mat,MAT_CLASSID,1);
  PetscValidPointer(nullsp,2);
  *nullsp = mat->nullsp;
  PetscFunctionReturn(0);
}

/*@C
   MatSetNullSpace - attaches a null space to a matrix.

   Logically Collective on Mat and MatNullSpace

   Input Parameters:
+  mat - the matrix
-  nullsp - the null space object

   Level: advanced

   Notes:
      This null space is used by the linear solvers. Overwrites any previous null space that may have been attached

      For inconsistent singular systems (linear systems where the right hand side is not in the range of the operator) you also likely should
      call MatSetTransposeNullSpace(). This allows the linear system to be solved in a least squares sense.

      You can remove the null space by calling this routine with an nullsp of NULL


      The fundamental theorem of linear algebra (Gilbert Strang, Introduction to Applied Mathematics, page 72) states that
   the domain of a matrix A (from R^n to R^m (m rows, n columns) R^n = the direct sum of the null space of A, n(A), + the range of A^T, R(A^T).
   Similarly R^m = direct sum n(A^T) + R(A).  Hence the linear system A x = b has a solution only if b in R(A) (or correspondingly b is orthogonal to
   n(A^T)) and if x is a solution then x + alpha n(A) is a solution for any alpha. The minimum norm solution is orthogonal to n(A). For problems without a solution
   the solution that minimizes the norm of the residual (the least squares solution) can be obtained by solving A x = \hat{b} where \hat{b} is b orthogonalized to the n(A^T).

      Krylov solvers can produce the minimal norm solution to the least squares problem by utilizing MatNullSpaceRemove().

    If the matrix is known to be symmetric because it is an SBAIJ matrix or one as called MatSetOption(mat,MAT_SYMMETRIC or MAT_SYMMETRIC_ETERNAL,PETSC_TRUE); this
    routine also automatically calls MatSetTransposeNullSpace().

   Concepts: null space^attaching to matrix

.seealso: MatCreate(), MatNullSpaceCreate(), MatSetNearNullSpace(), MatGetNullSpace(), MatSetTransposeNullSpace(), MatGetTransposeNullSpace(), MatNullSpaceRemove()
@*/
PetscErrorCode MatSetNullSpace(Mat mat,MatNullSpace nullsp)
{
  PetscErrorCode ierr;

  PetscFunctionBegin;
  PetscValidHeaderSpecific(mat,MAT_CLASSID,1);
  if (nullsp) PetscValidHeaderSpecific(nullsp,MAT_NULLSPACE_CLASSID,2);
  if (nullsp) {ierr = PetscObjectReference((PetscObject)nullsp);CHKERRQ(ierr);}
  ierr = MatNullSpaceDestroy(&mat->nullsp);CHKERRQ(ierr);
  mat->nullsp = nullsp;
  if (mat->symmetric_set && mat->symmetric) {
    ierr = MatSetTransposeNullSpace(mat,nullsp);CHKERRQ(ierr);
  }
  PetscFunctionReturn(0);
}

/*@
   MatGetTransposeNullSpace - retrieves the null space of the transpose of a matrix.

   Logically Collective on Mat and MatNullSpace

   Input Parameters:
+  mat - the matrix
-  nullsp - the null space object

   Level: developer

   Concepts: null space^attaching to matrix

.seealso: MatCreate(), MatNullSpaceCreate(), MatSetNearNullSpace(), MatSetTransposeNullSpace(), MatSetNullSpace(), MatGetNullSpace()
@*/
PetscErrorCode MatGetTransposeNullSpace(Mat mat, MatNullSpace *nullsp)
{
  PetscFunctionBegin;
  PetscValidHeaderSpecific(mat,MAT_CLASSID,1);
  PetscValidType(mat,1);
  PetscValidPointer(nullsp,2);
  *nullsp = mat->transnullsp;
  PetscFunctionReturn(0);
}

/*@
   MatSetTransposeNullSpace - attaches a null space to a matrix.

   Logically Collective on Mat and MatNullSpace

   Input Parameters:
+  mat - the matrix
-  nullsp - the null space object

   Level: advanced

   Notes:
      For inconsistent singular systems (linear systems where the right hand side is not in the range of the operator) this allows the linear system to be solved in a least squares sense.
      You must also call MatSetNullSpace()


      The fundamental theorem of linear algebra (Gilbert Strang, Introduction to Applied Mathematics, page 72) states that
   the domain of a matrix A (from R^n to R^m (m rows, n columns) R^n = the direct sum of the null space of A, n(A), + the range of A^T, R(A^T).
   Similarly R^m = direct sum n(A^T) + R(A).  Hence the linear system A x = b has a solution only if b in R(A) (or correspondingly b is orthogonal to
   n(A^T)) and if x is a solution then x + alpha n(A) is a solution for any alpha. The minimum norm solution is orthogonal to n(A). For problems without a solution
   the solution that minimizes the norm of the residual (the least squares solution) can be obtained by solving A x = \hat{b} where \hat{b} is b orthogonalized to the n(A^T).

      Krylov solvers can produce the minimal norm solution to the least squares problem by utilizing MatNullSpaceRemove().

   Concepts: null space^attaching to matrix

.seealso: MatCreate(), MatNullSpaceCreate(), MatSetNearNullSpace(), MatGetNullSpace(), MatSetNullSpace(), MatGetTransposeNullSpace(), MatNullSpaceRemove()
@*/
PetscErrorCode MatSetTransposeNullSpace(Mat mat,MatNullSpace nullsp)
{
  PetscErrorCode ierr;

  PetscFunctionBegin;
  PetscValidHeaderSpecific(mat,MAT_CLASSID,1);
  PetscValidType(mat,1);
  PetscValidHeaderSpecific(nullsp,MAT_NULLSPACE_CLASSID,2);
  MatCheckPreallocated(mat,1);
  ierr = PetscObjectReference((PetscObject)nullsp);CHKERRQ(ierr);
  ierr = MatNullSpaceDestroy(&mat->transnullsp);CHKERRQ(ierr);
  mat->transnullsp = nullsp;
  PetscFunctionReturn(0);
}

/*@
   MatSetNearNullSpace - attaches a null space to a matrix, which is often the null space (rigid body modes) of the operator without boundary conditions
        This null space will be used to provide near null space vectors to a multigrid preconditioner built from this matrix.

   Logically Collective on Mat and MatNullSpace

   Input Parameters:
+  mat - the matrix
-  nullsp - the null space object

   Level: advanced

   Notes:
      Overwrites any previous near null space that may have been attached

      You can remove the null space by calling this routine with an nullsp of NULL

   Concepts: null space^attaching to matrix

.seealso: MatCreate(), MatNullSpaceCreate(), MatSetNullSpace(), MatNullSpaceCreateRigidBody(), MatGetNearNullSpace()
@*/
PetscErrorCode MatSetNearNullSpace(Mat mat,MatNullSpace nullsp)
{
  PetscErrorCode ierr;

  PetscFunctionBegin;
  PetscValidHeaderSpecific(mat,MAT_CLASSID,1);
  PetscValidType(mat,1);
  if (nullsp) PetscValidHeaderSpecific(nullsp,MAT_NULLSPACE_CLASSID,2);
  MatCheckPreallocated(mat,1);
  if (nullsp) {ierr = PetscObjectReference((PetscObject)nullsp);CHKERRQ(ierr);}
  ierr = MatNullSpaceDestroy(&mat->nearnullsp);CHKERRQ(ierr);
  mat->nearnullsp = nullsp;
  PetscFunctionReturn(0);
}

/*@
   MatGetNearNullSpace -Get null space attached with MatSetNearNullSpace()

   Not Collective

   Input Parameters:
.  mat - the matrix

   Output Parameters:
.  nullsp - the null space object, NULL if not set

   Level: developer

   Concepts: null space^attaching to matrix

.seealso: MatSetNearNullSpace(), MatGetNullSpace(), MatNullSpaceCreate()
@*/
PetscErrorCode MatGetNearNullSpace(Mat mat,MatNullSpace *nullsp)
{
  PetscFunctionBegin;
  PetscValidHeaderSpecific(mat,MAT_CLASSID,1);
  PetscValidType(mat,1);
  PetscValidPointer(nullsp,2);
  MatCheckPreallocated(mat,1);
  *nullsp = mat->nearnullsp;
  PetscFunctionReturn(0);
}

/*@C
   MatICCFactor - Performs in-place incomplete Cholesky factorization of matrix.

   Collective on Mat

   Input Parameters:
+  mat - the matrix
.  row - row/column permutation
.  fill - expected fill factor >= 1.0
-  level - level of fill, for ICC(k)

   Notes:
   Probably really in-place only when level of fill is zero, otherwise allocates
   new space to store factored matrix and deletes previous memory.

   Most users should employ the simplified KSP interface for linear solvers
   instead of working directly with matrix algebra routines such as this.
   See, e.g., KSPCreate().

   Level: developer

   Concepts: matrices^incomplete Cholesky factorization
   Concepts: Cholesky factorization

.seealso: MatICCFactorSymbolic(), MatLUFactorNumeric(), MatCholeskyFactor()

    Developer Note: fortran interface is not autogenerated as the f90
    interface defintion cannot be generated correctly [due to MatFactorInfo]

@*/
PetscErrorCode MatICCFactor(Mat mat,IS row,const MatFactorInfo *info)
{
  PetscErrorCode ierr;

  PetscFunctionBegin;
  PetscValidHeaderSpecific(mat,MAT_CLASSID,1);
  PetscValidType(mat,1);
  if (row) PetscValidHeaderSpecific(row,IS_CLASSID,2);
  PetscValidPointer(info,3);
  if (mat->rmap->N != mat->cmap->N) SETERRQ(PetscObjectComm((PetscObject)mat),PETSC_ERR_ARG_WRONG,"matrix must be square");
  if (!mat->assembled) SETERRQ(PetscObjectComm((PetscObject)mat),PETSC_ERR_ARG_WRONGSTATE,"Not for unassembled matrix");
  if (mat->factortype) SETERRQ(PetscObjectComm((PetscObject)mat),PETSC_ERR_ARG_WRONGSTATE,"Not for factored matrix");
  if (!mat->ops->iccfactor) SETERRQ1(PetscObjectComm((PetscObject)mat),PETSC_ERR_SUP,"Mat type %s",((PetscObject)mat)->type_name);
  MatCheckPreallocated(mat,1);
  ierr = (*mat->ops->iccfactor)(mat,row,info);CHKERRQ(ierr);
  ierr = PetscObjectStateIncrease((PetscObject)mat);CHKERRQ(ierr);
  PetscFunctionReturn(0);
}

/*@
   MatDiagonalScaleLocal - Scales columns of a matrix given the scaling values including the
         ghosted ones.

   Not Collective

   Input Parameters:
+  mat - the matrix
-  diag = the diagonal values, including ghost ones

   Level: developer

   Notes: Works only for MPIAIJ and MPIBAIJ matrices

.seealso: MatDiagonalScale()
@*/
PetscErrorCode MatDiagonalScaleLocal(Mat mat,Vec diag)
{
  PetscErrorCode ierr;
  PetscMPIInt    size;

  PetscFunctionBegin;
  PetscValidHeaderSpecific(mat,MAT_CLASSID,1);
  PetscValidHeaderSpecific(diag,VEC_CLASSID,2);
  PetscValidType(mat,1);

  if (!mat->assembled) SETERRQ(PetscObjectComm((PetscObject)mat),PETSC_ERR_ARG_WRONGSTATE,"Matrix must be already assembled");
  ierr = PetscLogEventBegin(MAT_Scale,mat,0,0,0);CHKERRQ(ierr);
  ierr = MPI_Comm_size(PetscObjectComm((PetscObject)mat),&size);CHKERRQ(ierr);
  if (size == 1) {
    PetscInt n,m;
    ierr = VecGetSize(diag,&n);CHKERRQ(ierr);
    ierr = MatGetSize(mat,0,&m);CHKERRQ(ierr);
    if (m == n) {
      ierr = MatDiagonalScale(mat,0,diag);CHKERRQ(ierr);
    } else SETERRQ(PETSC_COMM_SELF,PETSC_ERR_SUP,"Only supported for sequential matrices when no ghost points/periodic conditions");
  } else {
    ierr = PetscUseMethod(mat,"MatDiagonalScaleLocal_C",(Mat,Vec),(mat,diag));CHKERRQ(ierr);
  }
  ierr = PetscLogEventEnd(MAT_Scale,mat,0,0,0);CHKERRQ(ierr);
  ierr = PetscObjectStateIncrease((PetscObject)mat);CHKERRQ(ierr);
  PetscFunctionReturn(0);
}

/*@
   MatGetInertia - Gets the inertia from a factored matrix

   Collective on Mat

   Input Parameter:
.  mat - the matrix

   Output Parameters:
+   nneg - number of negative eigenvalues
.   nzero - number of zero eigenvalues
-   npos - number of positive eigenvalues

   Level: advanced

   Notes: Matrix must have been factored by MatCholeskyFactor()


@*/
PetscErrorCode MatGetInertia(Mat mat,PetscInt *nneg,PetscInt *nzero,PetscInt *npos)
{
  PetscErrorCode ierr;

  PetscFunctionBegin;
  PetscValidHeaderSpecific(mat,MAT_CLASSID,1);
  PetscValidType(mat,1);
  if (!mat->factortype) SETERRQ(PetscObjectComm((PetscObject)mat),PETSC_ERR_ARG_WRONGSTATE,"Unfactored matrix");
  if (!mat->assembled) SETERRQ(PetscObjectComm((PetscObject)mat),PETSC_ERR_ARG_WRONGSTATE,"Numeric factor mat is not assembled");
  if (!mat->ops->getinertia) SETERRQ1(PetscObjectComm((PetscObject)mat),PETSC_ERR_SUP,"Mat type %s",((PetscObject)mat)->type_name);
  ierr = (*mat->ops->getinertia)(mat,nneg,nzero,npos);CHKERRQ(ierr);
  PetscFunctionReturn(0);
}

/* ----------------------------------------------------------------*/
/*@C
   MatSolves - Solves A x = b, given a factored matrix, for a collection of vectors

   Neighbor-wise Collective on Mat and Vecs

   Input Parameters:
+  mat - the factored matrix
-  b - the right-hand-side vectors

   Output Parameter:
.  x - the result vectors

   Notes:
   The vectors b and x cannot be the same.  I.e., one cannot
   call MatSolves(A,x,x).

   Notes:
   Most users should employ the simplified KSP interface for linear solvers
   instead of working directly with matrix algebra routines such as this.
   See, e.g., KSPCreate().

   Level: developer

   Concepts: matrices^triangular solves

.seealso: MatSolveAdd(), MatSolveTranspose(), MatSolveTransposeAdd(), MatSolve()
@*/
PetscErrorCode MatSolves(Mat mat,Vecs b,Vecs x)
{
  PetscErrorCode ierr;

  PetscFunctionBegin;
  PetscValidHeaderSpecific(mat,MAT_CLASSID,1);
  PetscValidType(mat,1);
  if (x == b) SETERRQ(PetscObjectComm((PetscObject)mat),PETSC_ERR_ARG_IDN,"x and b must be different vectors");
  if (!mat->factortype) SETERRQ(PetscObjectComm((PetscObject)mat),PETSC_ERR_ARG_WRONGSTATE,"Unfactored matrix");
  if (!mat->rmap->N && !mat->cmap->N) PetscFunctionReturn(0);

  if (!mat->ops->solves) SETERRQ1(PetscObjectComm((PetscObject)mat),PETSC_ERR_SUP,"Mat type %s",((PetscObject)mat)->type_name);
  MatCheckPreallocated(mat,1);
  ierr = PetscLogEventBegin(MAT_Solves,mat,0,0,0);CHKERRQ(ierr);
  ierr = (*mat->ops->solves)(mat,b,x);CHKERRQ(ierr);
  ierr = PetscLogEventEnd(MAT_Solves,mat,0,0,0);CHKERRQ(ierr);
  PetscFunctionReturn(0);
}

/*@
   MatIsSymmetric - Test whether a matrix is symmetric

   Collective on Mat

   Input Parameter:
+  A - the matrix to test
-  tol - difference between value and its transpose less than this amount counts as equal (use 0.0 for exact transpose)

   Output Parameters:
.  flg - the result

   Notes: For real numbers MatIsSymmetric() and MatIsHermitian() return identical results

   Level: intermediate

   Concepts: matrix^symmetry

.seealso: MatTranspose(), MatIsTranspose(), MatIsHermitian(), MatIsStructurallySymmetric(), MatSetOption(), MatIsSymmetricKnown()
@*/
PetscErrorCode MatIsSymmetric(Mat A,PetscReal tol,PetscBool  *flg)
{
  PetscErrorCode ierr;

  PetscFunctionBegin;
  PetscValidHeaderSpecific(A,MAT_CLASSID,1);
  PetscValidPointer(flg,2);

  if (!A->symmetric_set) {
    if (!A->ops->issymmetric) {
      MatType mattype;
      ierr = MatGetType(A,&mattype);CHKERRQ(ierr);
      SETERRQ1(PETSC_COMM_SELF,PETSC_ERR_SUP,"Matrix of type <%s> does not support checking for symmetric",mattype);
    }
    ierr = (*A->ops->issymmetric)(A,tol,flg);CHKERRQ(ierr);
    if (!tol) {
      A->symmetric_set = PETSC_TRUE;
      A->symmetric     = *flg;
      if (A->symmetric) {
        A->structurally_symmetric_set = PETSC_TRUE;
        A->structurally_symmetric     = PETSC_TRUE;
      }
    }
  } else if (A->symmetric) {
    *flg = PETSC_TRUE;
  } else if (!tol) {
    *flg = PETSC_FALSE;
  } else {
    if (!A->ops->issymmetric) {
      MatType mattype;
      ierr = MatGetType(A,&mattype);CHKERRQ(ierr);
      SETERRQ1(PETSC_COMM_SELF,PETSC_ERR_SUP,"Matrix of type <%s> does not support checking for symmetric",mattype);
    }
    ierr = (*A->ops->issymmetric)(A,tol,flg);CHKERRQ(ierr);
  }
  PetscFunctionReturn(0);
}

/*@
   MatIsHermitian - Test whether a matrix is Hermitian

   Collective on Mat

   Input Parameter:
+  A - the matrix to test
-  tol - difference between value and its transpose less than this amount counts as equal (use 0.0 for exact Hermitian)

   Output Parameters:
.  flg - the result

   Level: intermediate

   Concepts: matrix^symmetry

.seealso: MatTranspose(), MatIsTranspose(), MatIsHermitian(), MatIsStructurallySymmetric(), MatSetOption(),
          MatIsSymmetricKnown(), MatIsSymmetric()
@*/
PetscErrorCode MatIsHermitian(Mat A,PetscReal tol,PetscBool  *flg)
{
  PetscErrorCode ierr;

  PetscFunctionBegin;
  PetscValidHeaderSpecific(A,MAT_CLASSID,1);
  PetscValidPointer(flg,2);

  if (!A->hermitian_set) {
    if (!A->ops->ishermitian) {
      MatType mattype;
      ierr = MatGetType(A,&mattype);CHKERRQ(ierr);
      SETERRQ1(PETSC_COMM_SELF,PETSC_ERR_SUP,"Matrix of type <%s> does not support checking for hermitian",mattype);
    }
    ierr = (*A->ops->ishermitian)(A,tol,flg);CHKERRQ(ierr);
    if (!tol) {
      A->hermitian_set = PETSC_TRUE;
      A->hermitian     = *flg;
      if (A->hermitian) {
        A->structurally_symmetric_set = PETSC_TRUE;
        A->structurally_symmetric     = PETSC_TRUE;
      }
    }
  } else if (A->hermitian) {
    *flg = PETSC_TRUE;
  } else if (!tol) {
    *flg = PETSC_FALSE;
  } else {
    if (!A->ops->ishermitian) {
      MatType mattype;
      ierr = MatGetType(A,&mattype);CHKERRQ(ierr);
      SETERRQ1(PETSC_COMM_SELF,PETSC_ERR_SUP,"Matrix of type <%s> does not support checking for hermitian",mattype);
    }
    ierr = (*A->ops->ishermitian)(A,tol,flg);CHKERRQ(ierr);
  }
  PetscFunctionReturn(0);
}

/*@
   MatIsSymmetricKnown - Checks the flag on the matrix to see if it is symmetric.

   Not Collective

   Input Parameter:
.  A - the matrix to check

   Output Parameters:
+  set - if the symmetric flag is set (this tells you if the next flag is valid)
-  flg - the result

   Level: advanced

   Concepts: matrix^symmetry

   Note: Does not check the matrix values directly, so this may return unknown (set = PETSC_FALSE). Use MatIsSymmetric()
         if you want it explicitly checked

.seealso: MatTranspose(), MatIsTranspose(), MatIsHermitian(), MatIsStructurallySymmetric(), MatSetOption(), MatIsSymmetric()
@*/
PetscErrorCode MatIsSymmetricKnown(Mat A,PetscBool  *set,PetscBool  *flg)
{
  PetscFunctionBegin;
  PetscValidHeaderSpecific(A,MAT_CLASSID,1);
  PetscValidPointer(set,2);
  PetscValidPointer(flg,3);
  if (A->symmetric_set) {
    *set = PETSC_TRUE;
    *flg = A->symmetric;
  } else {
    *set = PETSC_FALSE;
  }
  PetscFunctionReturn(0);
}

/*@
   MatIsHermitianKnown - Checks the flag on the matrix to see if it is hermitian.

   Not Collective

   Input Parameter:
.  A - the matrix to check

   Output Parameters:
+  set - if the hermitian flag is set (this tells you if the next flag is valid)
-  flg - the result

   Level: advanced

   Concepts: matrix^symmetry

   Note: Does not check the matrix values directly, so this may return unknown (set = PETSC_FALSE). Use MatIsHermitian()
         if you want it explicitly checked

.seealso: MatTranspose(), MatIsTranspose(), MatIsHermitian(), MatIsStructurallySymmetric(), MatSetOption(), MatIsSymmetric()
@*/
PetscErrorCode MatIsHermitianKnown(Mat A,PetscBool  *set,PetscBool  *flg)
{
  PetscFunctionBegin;
  PetscValidHeaderSpecific(A,MAT_CLASSID,1);
  PetscValidPointer(set,2);
  PetscValidPointer(flg,3);
  if (A->hermitian_set) {
    *set = PETSC_TRUE;
    *flg = A->hermitian;
  } else {
    *set = PETSC_FALSE;
  }
  PetscFunctionReturn(0);
}

/*@
   MatIsStructurallySymmetric - Test whether a matrix is structurally symmetric

   Collective on Mat

   Input Parameter:
.  A - the matrix to test

   Output Parameters:
.  flg - the result

   Level: intermediate

   Concepts: matrix^symmetry

.seealso: MatTranspose(), MatIsTranspose(), MatIsHermitian(), MatIsSymmetric(), MatSetOption()
@*/
PetscErrorCode MatIsStructurallySymmetric(Mat A,PetscBool  *flg)
{
  PetscErrorCode ierr;

  PetscFunctionBegin;
  PetscValidHeaderSpecific(A,MAT_CLASSID,1);
  PetscValidPointer(flg,2);
  if (!A->structurally_symmetric_set) {
    if (!A->ops->isstructurallysymmetric) SETERRQ(PetscObjectComm((PetscObject)A),PETSC_ERR_SUP,"Matrix does not support checking for structural symmetric");
    ierr = (*A->ops->isstructurallysymmetric)(A,&A->structurally_symmetric);CHKERRQ(ierr);

    A->structurally_symmetric_set = PETSC_TRUE;
  }
  *flg = A->structurally_symmetric;
  PetscFunctionReturn(0);
}

/*@
   MatStashGetInfo - Gets how many values are currently in the matrix stash, i.e. need
       to be communicated to other processors during the MatAssemblyBegin/End() process

    Not collective

   Input Parameter:
.   vec - the vector

   Output Parameters:
+   nstash   - the size of the stash
.   reallocs - the number of additional mallocs incurred.
.   bnstash   - the size of the block stash
-   breallocs - the number of additional mallocs incurred.in the block stash

   Level: advanced

.seealso: MatAssemblyBegin(), MatAssemblyEnd(), Mat, MatStashSetInitialSize()

@*/
PetscErrorCode MatStashGetInfo(Mat mat,PetscInt *nstash,PetscInt *reallocs,PetscInt *bnstash,PetscInt *breallocs)
{
  PetscErrorCode ierr;

  PetscFunctionBegin;
  ierr = MatStashGetInfo_Private(&mat->stash,nstash,reallocs);CHKERRQ(ierr);
  ierr = MatStashGetInfo_Private(&mat->bstash,bnstash,breallocs);CHKERRQ(ierr);
  PetscFunctionReturn(0);
}

/*@C
   MatCreateVecs - Get vector(s) compatible with the matrix, i.e. with the same
     parallel layout

   Collective on Mat

   Input Parameter:
.  mat - the matrix

   Output Parameter:
+   right - (optional) vector that the matrix can be multiplied against
-   left - (optional) vector that the matrix vector product can be stored in

   Notes:
    The blocksize of the returned vectors is determined by the row and column block sizes set with MatSetBlockSizes() or the single blocksize (same for both) set by MatSetBlockSize().

  Notes: These are new vectors which are not owned by the Mat, they should be destroyed in VecDestroy() when no longer needed

  Level: advanced

.seealso: MatCreate(), VecDestroy()
@*/
PetscErrorCode MatCreateVecs(Mat mat,Vec *right,Vec *left)
{
  PetscErrorCode ierr;

  PetscFunctionBegin;
  PetscValidHeaderSpecific(mat,MAT_CLASSID,1);
  PetscValidType(mat,1);
  if (mat->ops->getvecs) {
    ierr = (*mat->ops->getvecs)(mat,right,left);CHKERRQ(ierr);
  } else {
    PetscInt rbs,cbs;
    ierr = MatGetBlockSizes(mat,&rbs,&cbs);CHKERRQ(ierr);
    if (right) {
      if (mat->cmap->n < 0) SETERRQ(PetscObjectComm((PetscObject)mat),PETSC_ERR_ARG_WRONGSTATE,"PetscLayout for columns not yet setup");
      ierr = VecCreate(PetscObjectComm((PetscObject)mat),right);CHKERRQ(ierr);
      ierr = VecSetSizes(*right,mat->cmap->n,PETSC_DETERMINE);CHKERRQ(ierr);
      ierr = VecSetBlockSize(*right,cbs);CHKERRQ(ierr);
      ierr = VecSetType(*right,VECSTANDARD);CHKERRQ(ierr);
      ierr = PetscLayoutReference(mat->cmap,&(*right)->map);CHKERRQ(ierr);
    }
    if (left) {
      if (mat->rmap->n < 0) SETERRQ(PetscObjectComm((PetscObject)mat),PETSC_ERR_ARG_WRONGSTATE,"PetscLayout for rows not yet setup");
      ierr = VecCreate(PetscObjectComm((PetscObject)mat),left);CHKERRQ(ierr);
      ierr = VecSetSizes(*left,mat->rmap->n,PETSC_DETERMINE);CHKERRQ(ierr);
      ierr = VecSetBlockSize(*left,rbs);CHKERRQ(ierr);
      ierr = VecSetType(*left,VECSTANDARD);CHKERRQ(ierr);
      ierr = PetscLayoutReference(mat->rmap,&(*left)->map);CHKERRQ(ierr);
    }
  }
  PetscFunctionReturn(0);
}

/*@C
   MatFactorInfoInitialize - Initializes a MatFactorInfo data structure
     with default values.

   Not Collective

   Input Parameters:
.    info - the MatFactorInfo data structure


   Notes: The solvers are generally used through the KSP and PC objects, for example
          PCLU, PCILU, PCCHOLESKY, PCICC

   Level: developer

.seealso: MatFactorInfo

    Developer Note: fortran interface is not autogenerated as the f90
    interface defintion cannot be generated correctly [due to MatFactorInfo]

@*/

PetscErrorCode MatFactorInfoInitialize(MatFactorInfo *info)
{
  PetscErrorCode ierr;

  PetscFunctionBegin;
  ierr = PetscMemzero(info,sizeof(MatFactorInfo));CHKERRQ(ierr);
  PetscFunctionReturn(0);
}

/*@
   MatFactorSetSchurIS - Set indices corresponding to the Schur complement you wish to have computed

   Collective on Mat

   Input Parameters:
+  mat - the factored matrix
-  is - the index set defining the Schur indices (0-based)

   Notes:  Call MatFactorSolveSchurComplement() or MatFactorSolveSchurComplementTranspose() after this call to solve a Schur complement system.

   You can call MatFactorGetSchurComplement() or MatFactorCreateSchurComplement() after this call.

   Level: developer

   Concepts:

.seealso: MatGetFactor(), MatFactorGetSchurComplement(), MatFactorRestoreSchurComplement(), MatFactorCreateSchurComplement(), MatFactorSolveSchurComplement(),
          MatFactorSolveSchurComplementTranspose(), MatFactorSolveSchurComplement()

@*/
PetscErrorCode MatFactorSetSchurIS(Mat mat,IS is)
{
  PetscErrorCode ierr,(*f)(Mat,IS);

  PetscFunctionBegin;
  PetscValidType(mat,1);
  PetscValidHeaderSpecific(mat,MAT_CLASSID,1);
  PetscValidType(is,2);
  PetscValidHeaderSpecific(is,IS_CLASSID,2);
  PetscCheckSameComm(mat,1,is,2);
  if (!mat->factortype) SETERRQ(PetscObjectComm((PetscObject)mat),PETSC_ERR_ARG_WRONGSTATE,"Only for factored matrix");
  ierr = PetscObjectQueryFunction((PetscObject)mat,"MatFactorSetSchurIS_C",&f);CHKERRQ(ierr);
  if (!f) SETERRQ(PetscObjectComm((PetscObject)mat),PETSC_ERR_SUP,"The selected MatSolverType does not support Schur complement computation. You should use MATSOLVERMUMPS or MATSOLVERMKL_PARDISO");
  if (mat->schur) {
    ierr = MatDestroy(&mat->schur);CHKERRQ(ierr);
  }
  ierr = (*f)(mat,is);CHKERRQ(ierr);
  if (!mat->schur) SETERRQ(PetscObjectComm((PetscObject)mat),PETSC_ERR_PLIB,"Schur complement has not been created");
  ierr = MatFactorSetUpInPlaceSchur_Private(mat);CHKERRQ(ierr);
  PetscFunctionReturn(0);
}

/*@
  MatFactorCreateSchurComplement - Create a Schur complement matrix object using Schur data computed during the factorization step

   Logically Collective on Mat

   Input Parameters:
+  F - the factored matrix obtained by calling MatGetFactor() from PETSc-MUMPS interface
.  S - location where to return the Schur complement, can be NULL
-  status - the status of the Schur complement matrix, can be NULL

   Notes:
   You must call MatFactorSetSchurIS() before calling this routine.

   The routine provides a copy of the Schur matrix stored within the solver data structures.
   The caller must destroy the object when it is no longer needed.
   If MatFactorInvertSchurComplement() has been called, the routine gets back the inverse.

   Use MatFactorGetSchurComplement() to get access to the Schur complement matrix inside the factored matrix instead of making a copy of it (which this function does)

   Developer Notes: The reason this routine exists is because the representation of the Schur complement within the factor matrix may be different than a standard PETSc
   matrix representation and we normally do not want to use the time or memory to make a copy as a regular PETSc matrix.

   See MatCreateSchurComplement() or MatGetSchurComplement() for ways to create virtual or approximate Schur complements.

   Level: advanced

   References:

.seealso: MatGetFactor(), MatFactorSetSchurIS(), MatFactorGetSchurComplement(), MatFactorSchurStatus
@*/
PetscErrorCode MatFactorCreateSchurComplement(Mat F,Mat* S,MatFactorSchurStatus* status)
{
  PetscErrorCode ierr;

  PetscFunctionBegin;
  PetscValidHeaderSpecific(F,MAT_CLASSID,1);
  if (S) PetscValidPointer(S,2);
  if (status) PetscValidPointer(status,3);
  if (S) {
    PetscErrorCode (*f)(Mat,Mat*);

    ierr = PetscObjectQueryFunction((PetscObject)F,"MatFactorCreateSchurComplement_C",&f);CHKERRQ(ierr);
    if (f) {
      ierr = (*f)(F,S);CHKERRQ(ierr);
    } else {
      ierr = MatDuplicate(F->schur,MAT_COPY_VALUES,S);CHKERRQ(ierr);
    }
  }
  if (status) *status = F->schur_status;
  PetscFunctionReturn(0);
}

/*@
  MatFactorGetSchurComplement - Gets access to a Schur complement matrix using the current Schur data within a factored matrix

   Logically Collective on Mat

   Input Parameters:
+  F - the factored matrix obtained by calling MatGetFactor()
.  *S - location where to return the Schur complement, can be NULL
-  status - the status of the Schur complement matrix, can be NULL

   Notes:
   You must call MatFactorSetSchurIS() before calling this routine.

   Schur complement mode is currently implemented for sequential matrices.
   The routine returns a the Schur Complement stored within the data strutures of the solver.
   If MatFactorInvertSchurComplement() has previously been called, the returned matrix is actually the inverse of the Schur complement.
   The returned matrix should not be destroyed; the caller should call MatFactorRestoreSchurComplement() when the object is no longer needed.

   Use MatFactorCreateSchurComplement() to create a copy of the Schur complement matrix that is within a factored matrix

   See MatCreateSchurComplement() or MatGetSchurComplement() for ways to create virtual or approximate Schur complements.

   Level: advanced

   References:

.seealso: MatGetFactor(), MatFactorSetSchurIS(), MatFactorRestoreSchurComplement(), MatFactorCreateSchurComplement(), MatFactorSchurStatus
@*/
PetscErrorCode MatFactorGetSchurComplement(Mat F,Mat* S,MatFactorSchurStatus* status)
{
  PetscFunctionBegin;
  PetscValidHeaderSpecific(F,MAT_CLASSID,1);
  if (S) PetscValidPointer(S,2);
  if (status) PetscValidPointer(status,3);
  if (S) *S = F->schur;
  if (status) *status = F->schur_status;
  PetscFunctionReturn(0);
}

/*@
  MatFactorRestoreSchurComplement - Restore the Schur complement matrix object obtained from a call to MatFactorGetSchurComplement

   Logically Collective on Mat

   Input Parameters:
+  F - the factored matrix obtained by calling MatGetFactor()
.  *S - location where the Schur complement is stored
-  status - the status of the Schur complement matrix (see MatFactorSchurStatus)

   Notes:

   Level: advanced

   References:

.seealso: MatGetFactor(), MatFactorSetSchurIS(), MatFactorRestoreSchurComplement(), MatFactorCreateSchurComplement(), MatFactorSchurStatus
@*/
PetscErrorCode MatFactorRestoreSchurComplement(Mat F,Mat* S,MatFactorSchurStatus status)
{
  PetscErrorCode ierr;

  PetscFunctionBegin;
  PetscValidHeaderSpecific(F,MAT_CLASSID,1);
  if (S) {
    PetscValidHeaderSpecific(*S,MAT_CLASSID,2);
    *S = NULL;
  }
  F->schur_status = status;
  ierr = MatFactorUpdateSchurStatus_Private(F);CHKERRQ(ierr);
  PetscFunctionReturn(0);
}

/*@
  MatFactorSolveSchurComplementTranspose - Solve the transpose of the Schur complement system computed during the factorization step

   Logically Collective on Mat

   Input Parameters:
+  F - the factored matrix obtained by calling MatGetFactor()
.  rhs - location where the right hand side of the Schur complement system is stored
-  sol - location where the solution of the Schur complement system has to be returned

   Notes:
   The sizes of the vectors should match the size of the Schur complement

   Must be called after MatFactorSetSchurIS()

   Level: advanced

   References:

.seealso: MatGetFactor(), MatFactorSetSchurIS(), MatFactorSolveSchurComplement()
@*/
PetscErrorCode MatFactorSolveSchurComplementTranspose(Mat F, Vec rhs, Vec sol)
{
  PetscErrorCode ierr;

  PetscFunctionBegin;
  PetscValidType(F,1);
  PetscValidType(rhs,2);
  PetscValidType(sol,3);
  PetscValidHeaderSpecific(F,MAT_CLASSID,1);
  PetscValidHeaderSpecific(rhs,VEC_CLASSID,2);
  PetscValidHeaderSpecific(sol,VEC_CLASSID,3);
  PetscCheckSameComm(F,1,rhs,2);
  PetscCheckSameComm(F,1,sol,3);
  ierr = MatFactorFactorizeSchurComplement(F);CHKERRQ(ierr);
  switch (F->schur_status) {
  case MAT_FACTOR_SCHUR_FACTORED:
    ierr = MatSolveTranspose(F->schur,rhs,sol);CHKERRQ(ierr);
    break;
  case MAT_FACTOR_SCHUR_INVERTED:
    ierr = MatMultTranspose(F->schur,rhs,sol);CHKERRQ(ierr);
    break;
  default:
    SETERRQ1(PetscObjectComm((PetscObject)F),PETSC_ERR_SUP,"Unhandled MatFactorSchurStatus %D",F->schur_status);
    break;
  }
  PetscFunctionReturn(0);
}

/*@
  MatFactorSolveSchurComplement - Solve the Schur complement system computed during the factorization step

   Logically Collective on Mat

   Input Parameters:
+  F - the factored matrix obtained by calling MatGetFactor()
.  rhs - location where the right hand side of the Schur complement system is stored
-  sol - location where the solution of the Schur complement system has to be returned

   Notes:
   The sizes of the vectors should match the size of the Schur complement

   Must be called after MatFactorSetSchurIS()

   Level: advanced

   References:

.seealso: MatGetFactor(), MatFactorSetSchurIS(), MatFactorSolveSchurComplementTranspose()
@*/
PetscErrorCode MatFactorSolveSchurComplement(Mat F, Vec rhs, Vec sol)
{
  PetscErrorCode ierr;

  PetscFunctionBegin;
  PetscValidType(F,1);
  PetscValidType(rhs,2);
  PetscValidType(sol,3);
  PetscValidHeaderSpecific(F,MAT_CLASSID,1);
  PetscValidHeaderSpecific(rhs,VEC_CLASSID,2);
  PetscValidHeaderSpecific(sol,VEC_CLASSID,3);
  PetscCheckSameComm(F,1,rhs,2);
  PetscCheckSameComm(F,1,sol,3);
  ierr = MatFactorFactorizeSchurComplement(F);CHKERRQ(ierr);
  switch (F->schur_status) {
  case MAT_FACTOR_SCHUR_FACTORED:
    ierr = MatSolve(F->schur,rhs,sol);CHKERRQ(ierr);
    break;
  case MAT_FACTOR_SCHUR_INVERTED:
    ierr = MatMult(F->schur,rhs,sol);CHKERRQ(ierr);
    break;
  default:
    SETERRQ1(PetscObjectComm((PetscObject)F),PETSC_ERR_SUP,"Unhandled MatFactorSchurStatus %D",F->schur_status);
    break;
  }
  PetscFunctionReturn(0);
}

/*@
  MatFactorInvertSchurComplement - Invert the Schur complement matrix computed during the factorization step

   Logically Collective on Mat

   Input Parameters:
+  F - the factored matrix obtained by calling MatGetFactor()

   Notes: Must be called after MatFactorSetSchurIS().

   Call MatFactorGetSchurComplement() or  MatFactorCreateSchurComplement() AFTER this call to actually compute the inverse and get access to it.

   Level: advanced

   References:

.seealso: MatGetFactor(), MatFactorSetSchurIS(), MatFactorGetSchurComplement(), MatFactorCreateSchurComplement()
@*/
PetscErrorCode MatFactorInvertSchurComplement(Mat F)
{
  PetscErrorCode ierr;

  PetscFunctionBegin;
  PetscValidType(F,1);
  PetscValidHeaderSpecific(F,MAT_CLASSID,1);
  if (F->schur_status == MAT_FACTOR_SCHUR_INVERTED) PetscFunctionReturn(0);
  ierr = MatFactorFactorizeSchurComplement(F);CHKERRQ(ierr);
  ierr = MatFactorInvertSchurComplement_Private(F);CHKERRQ(ierr);
  F->schur_status = MAT_FACTOR_SCHUR_INVERTED;
  PetscFunctionReturn(0);
}

/*@
  MatFactorFactorizeSchurComplement - Factorize the Schur complement matrix computed during the factorization step

   Logically Collective on Mat

   Input Parameters:
+  F - the factored matrix obtained by calling MatGetFactor()

   Notes: Must be called after MatFactorSetSchurIS().

   Level: advanced

   References:

.seealso: MatGetFactor(), MatFactorSetSchurIS(), MatFactorInvertSchurComplement()
@*/
PetscErrorCode MatFactorFactorizeSchurComplement(Mat F)
{
  PetscErrorCode ierr;

  PetscFunctionBegin;
  PetscValidType(F,1);
  PetscValidHeaderSpecific(F,MAT_CLASSID,1);
  if (F->schur_status == MAT_FACTOR_SCHUR_INVERTED || F->schur_status == MAT_FACTOR_SCHUR_FACTORED) PetscFunctionReturn(0);
  ierr = MatFactorFactorizeSchurComplement_Private(F);CHKERRQ(ierr);
  F->schur_status = MAT_FACTOR_SCHUR_FACTORED;
  PetscFunctionReturn(0);
}

/*@
   MatPtAP - Creates the matrix product C = P^T * A * P

   Neighbor-wise Collective on Mat

   Input Parameters:
+  A - the matrix
.  P - the projection matrix
.  scall - either MAT_INITIAL_MATRIX or MAT_REUSE_MATRIX
-  fill - expected fill as ratio of nnz(C)/(nnz(A) + nnz(P)), use PETSC_DEFAULT if you do not have a good estimate
          if the result is a dense matrix this is irrelevent

   Output Parameters:
.  C - the product matrix

   Notes:
   C will be created and must be destroyed by the user with MatDestroy().

   This routine is currently only implemented for pairs of sequential dense matrices, AIJ matrices and classes
   which inherit from AIJ.

   Level: intermediate

.seealso: MatPtAPSymbolic(), MatPtAPNumeric(), MatMatMult(), MatRARt()
@*/
PetscErrorCode MatPtAP(Mat A,Mat P,MatReuse scall,PetscReal fill,Mat *C)
{
  PetscErrorCode ierr;
  PetscErrorCode (*fA)(Mat,Mat,MatReuse,PetscReal,Mat*);
  PetscErrorCode (*fP)(Mat,Mat,MatReuse,PetscReal,Mat*);
  PetscErrorCode (*ptap)(Mat,Mat,MatReuse,PetscReal,Mat*)=NULL;

  PetscFunctionBegin;
  PetscValidHeaderSpecific(A,MAT_CLASSID,1);
  PetscValidType(A,1);
  MatCheckPreallocated(A,1);
  if (scall == MAT_INPLACE_MATRIX) SETERRQ(PetscObjectComm((PetscObject)A),PETSC_ERR_SUP,"Inplace product not supported");
  if (!A->assembled) SETERRQ(PetscObjectComm((PetscObject)A),PETSC_ERR_ARG_WRONGSTATE,"Not for unassembled matrix");
  if (A->factortype) SETERRQ(PetscObjectComm((PetscObject)A),PETSC_ERR_ARG_WRONGSTATE,"Not for factored matrix");
  PetscValidHeaderSpecific(P,MAT_CLASSID,2);
  PetscValidType(P,2);
  MatCheckPreallocated(P,2);
  if (!P->assembled) SETERRQ(PetscObjectComm((PetscObject)A),PETSC_ERR_ARG_WRONGSTATE,"Not for unassembled matrix");
  if (P->factortype) SETERRQ(PetscObjectComm((PetscObject)A),PETSC_ERR_ARG_WRONGSTATE,"Not for factored matrix");

  if (A->rmap->N != A->cmap->N) SETERRQ2(PetscObjectComm((PetscObject)A),PETSC_ERR_ARG_SIZ,"Matrix A must be square, %D != %D",A->rmap->N,A->cmap->N);
  if (P->rmap->N != A->cmap->N) SETERRQ2(PetscObjectComm((PetscObject)A),PETSC_ERR_ARG_SIZ,"Matrix dimensions are incompatible, %D != %D",P->rmap->N,A->cmap->N);
  if (fill == PETSC_DEFAULT || fill == PETSC_DECIDE) fill = 2.0;
  if (fill < 1.0) SETERRQ1(PetscObjectComm((PetscObject)A),PETSC_ERR_ARG_SIZ,"Expected fill=%g must be >= 1.0",(double)fill);

  if (scall == MAT_REUSE_MATRIX) {
    PetscValidPointer(*C,5);
    PetscValidHeaderSpecific(*C,MAT_CLASSID,5);

    ierr = PetscLogEventBegin(MAT_PtAP,A,P,0,0);CHKERRQ(ierr);
    ierr = PetscLogEventBegin(MAT_PtAPNumeric,A,P,0,0);CHKERRQ(ierr);
    ierr = (*(*C)->ops->ptapnumeric)(A,P,*C);CHKERRQ(ierr);
    ierr = PetscLogEventEnd(MAT_PtAPNumeric,A,P,0,0);CHKERRQ(ierr);
    ierr = PetscLogEventEnd(MAT_PtAP,A,P,0,0);CHKERRQ(ierr);
    PetscFunctionReturn(0);
  }

  if (fill == PETSC_DEFAULT || fill == PETSC_DECIDE) fill = 2.0;
  if (fill < 1.0) SETERRQ1(PetscObjectComm((PetscObject)A),PETSC_ERR_ARG_SIZ,"Expected fill=%g must be >= 1.0",(double)fill);

  fA = A->ops->ptap;
  fP = P->ops->ptap;
  if (fP == fA) {
    if (!fA) SETERRQ1(PetscObjectComm((PetscObject)A),PETSC_ERR_SUP,"MatPtAP not supported for A of type %s",((PetscObject)A)->type_name);
    ptap = fA;
  } else {
    /* dispatch based on the type of A and P from their PetscObject's PetscFunctionLists. */
    char ptapname[256];
    ierr = PetscStrncpy(ptapname,"MatPtAP_",sizeof(ptapname));CHKERRQ(ierr);
    ierr = PetscStrlcat(ptapname,((PetscObject)A)->type_name,sizeof(ptapname));CHKERRQ(ierr);
    ierr = PetscStrlcat(ptapname,"_",sizeof(ptapname));CHKERRQ(ierr);
    ierr = PetscStrlcat(ptapname,((PetscObject)P)->type_name,sizeof(ptapname));CHKERRQ(ierr);
    ierr = PetscStrlcat(ptapname,"_C",sizeof(ptapname));CHKERRQ(ierr); /* e.g., ptapname = "MatPtAP_seqdense_seqaij_C" */
    ierr = PetscObjectQueryFunction((PetscObject)P,ptapname,&ptap);CHKERRQ(ierr);
    if (!ptap) SETERRQ3(PetscObjectComm((PetscObject)A),PETSC_ERR_ARG_INCOMP,"MatPtAP requires A, %s, to be compatible with P, %s (Misses composed function %s)",((PetscObject)A)->type_name,((PetscObject)P)->type_name,ptapname);
  }

  ierr = PetscLogEventBegin(MAT_PtAP,A,P,0,0);CHKERRQ(ierr);
  ierr = (*ptap)(A,P,scall,fill,C);CHKERRQ(ierr);
  ierr = PetscLogEventEnd(MAT_PtAP,A,P,0,0);CHKERRQ(ierr);
  PetscFunctionReturn(0);
}

/*@
   MatPtAPNumeric - Computes the matrix product C = P^T * A * P

   Neighbor-wise Collective on Mat

   Input Parameters:
+  A - the matrix
-  P - the projection matrix

   Output Parameters:
.  C - the product matrix

   Notes:
   C must have been created by calling MatPtAPSymbolic and must be destroyed by
   the user using MatDeatroy().

   This routine is currently only implemented for pairs of AIJ matrices and classes
   which inherit from AIJ.  C will be of type MATAIJ.

   Level: intermediate

.seealso: MatPtAP(), MatPtAPSymbolic(), MatMatMultNumeric()
@*/
PetscErrorCode MatPtAPNumeric(Mat A,Mat P,Mat C)
{
  PetscErrorCode ierr;

  PetscFunctionBegin;
  PetscValidHeaderSpecific(A,MAT_CLASSID,1);
  PetscValidType(A,1);
  if (!A->assembled) SETERRQ(PetscObjectComm((PetscObject)A),PETSC_ERR_ARG_WRONGSTATE,"Not for unassembled matrix");
  if (A->factortype) SETERRQ(PetscObjectComm((PetscObject)A),PETSC_ERR_ARG_WRONGSTATE,"Not for factored matrix");
  PetscValidHeaderSpecific(P,MAT_CLASSID,2);
  PetscValidType(P,2);
  MatCheckPreallocated(P,2);
  if (!P->assembled) SETERRQ(PetscObjectComm((PetscObject)A),PETSC_ERR_ARG_WRONGSTATE,"Not for unassembled matrix");
  if (P->factortype) SETERRQ(PetscObjectComm((PetscObject)A),PETSC_ERR_ARG_WRONGSTATE,"Not for factored matrix");
  PetscValidHeaderSpecific(C,MAT_CLASSID,3);
  PetscValidType(C,3);
  MatCheckPreallocated(C,3);
  if (C->factortype) SETERRQ(PetscObjectComm((PetscObject)A),PETSC_ERR_ARG_WRONGSTATE,"Not for factored matrix");
  if (P->cmap->N!=C->rmap->N) SETERRQ2(PetscObjectComm((PetscObject)A),PETSC_ERR_ARG_SIZ,"Matrix dimensions are incompatible, %D != %D",P->cmap->N,C->rmap->N);
  if (P->rmap->N!=A->cmap->N) SETERRQ2(PetscObjectComm((PetscObject)A),PETSC_ERR_ARG_SIZ,"Matrix dimensions are incompatible, %D != %D",P->rmap->N,A->cmap->N);
  if (A->rmap->N!=A->cmap->N) SETERRQ2(PetscObjectComm((PetscObject)A),PETSC_ERR_ARG_SIZ,"Matrix 'A' must be square, %D != %D",A->rmap->N,A->cmap->N);
  if (P->cmap->N!=C->cmap->N) SETERRQ2(PetscObjectComm((PetscObject)A),PETSC_ERR_ARG_SIZ,"Matrix dimensions are incompatible, %D != %D",P->cmap->N,C->cmap->N);
  MatCheckPreallocated(A,1);

  if (!C->ops->ptapnumeric) SETERRQ(PetscObjectComm((PetscObject)C),PETSC_ERR_ARG_WRONGSTATE,"MatPtAPNumeric implementation is missing. You should call MatPtAPSymbolic first");
  ierr = PetscLogEventBegin(MAT_PtAPNumeric,A,P,0,0);CHKERRQ(ierr);
  ierr = (*C->ops->ptapnumeric)(A,P,C);CHKERRQ(ierr);
  ierr = PetscLogEventEnd(MAT_PtAPNumeric,A,P,0,0);CHKERRQ(ierr);
  PetscFunctionReturn(0);
}

/*@
   MatPtAPSymbolic - Creates the (i,j) structure of the matrix product C = P^T * A * P

   Neighbor-wise Collective on Mat

   Input Parameters:
+  A - the matrix
-  P - the projection matrix

   Output Parameters:
.  C - the (i,j) structure of the product matrix

   Notes:
   C will be created and must be destroyed by the user with MatDestroy().

   This routine is currently only implemented for pairs of SeqAIJ matrices and classes
   which inherit from SeqAIJ.  C will be of type MATSEQAIJ.  The product is computed using
   this (i,j) structure by calling MatPtAPNumeric().

   Level: intermediate

.seealso: MatPtAP(), MatPtAPNumeric(), MatMatMultSymbolic()
@*/
PetscErrorCode MatPtAPSymbolic(Mat A,Mat P,PetscReal fill,Mat *C)
{
  PetscErrorCode ierr;

  PetscFunctionBegin;
  PetscValidHeaderSpecific(A,MAT_CLASSID,1);
  PetscValidType(A,1);
  if (!A->assembled) SETERRQ(PetscObjectComm((PetscObject)A),PETSC_ERR_ARG_WRONGSTATE,"Not for unassembled matrix");
  if (A->factortype) SETERRQ(PetscObjectComm((PetscObject)A),PETSC_ERR_ARG_WRONGSTATE,"Not for factored matrix");
  if (fill <1.0) SETERRQ1(PetscObjectComm((PetscObject)A),PETSC_ERR_ARG_SIZ,"Expected fill=%g must be >= 1.0",(double)fill);
  PetscValidHeaderSpecific(P,MAT_CLASSID,2);
  PetscValidType(P,2);
  MatCheckPreallocated(P,2);
  if (!P->assembled) SETERRQ(PetscObjectComm((PetscObject)A),PETSC_ERR_ARG_WRONGSTATE,"Not for unassembled matrix");
  if (P->factortype) SETERRQ(PetscObjectComm((PetscObject)A),PETSC_ERR_ARG_WRONGSTATE,"Not for factored matrix");
  PetscValidPointer(C,3);

  if (P->rmap->N!=A->cmap->N) SETERRQ2(PetscObjectComm((PetscObject)A),PETSC_ERR_ARG_SIZ,"Matrix dimensions are incompatible, %D != %D",P->rmap->N,A->cmap->N);
  if (A->rmap->N!=A->cmap->N) SETERRQ2(PetscObjectComm((PetscObject)A),PETSC_ERR_ARG_SIZ,"Matrix 'A' must be square, %D != %D",A->rmap->N,A->cmap->N);
  MatCheckPreallocated(A,1);

  if (!A->ops->ptapsymbolic) SETERRQ1(PetscObjectComm((PetscObject)A),PETSC_ERR_SUP,"MatType %s",((PetscObject)A)->type_name);
  ierr = PetscLogEventBegin(MAT_PtAPSymbolic,A,P,0,0);CHKERRQ(ierr);
  ierr = (*A->ops->ptapsymbolic)(A,P,fill,C);CHKERRQ(ierr);
  ierr = PetscLogEventEnd(MAT_PtAPSymbolic,A,P,0,0);CHKERRQ(ierr);

  /* ierr = MatSetBlockSize(*C,A->rmap->bs);CHKERRQ(ierr); NO! this is not always true -ma */
  PetscFunctionReturn(0);
}

/*@
   MatRARt - Creates the matrix product C = R * A * R^T

   Neighbor-wise Collective on Mat

   Input Parameters:
+  A - the matrix
.  R - the projection matrix
.  scall - either MAT_INITIAL_MATRIX or MAT_REUSE_MATRIX
-  fill - expected fill as ratio of nnz(C)/nnz(A), use PETSC_DEFAULT if you do not have a good estimate
          if the result is a dense matrix this is irrelevent

   Output Parameters:
.  C - the product matrix

   Notes:
   C will be created and must be destroyed by the user with MatDestroy().

   This routine is currently only implemented for pairs of AIJ matrices and classes
   which inherit from AIJ. Due to PETSc sparse matrix block row distribution among processes,
   parallel MatRARt is implemented via explicit transpose of R, which could be very expensive.
   We recommend using MatPtAP().

   Level: intermediate

.seealso: MatRARtSymbolic(), MatRARtNumeric(), MatMatMult(), MatPtAP()
@*/
PetscErrorCode MatRARt(Mat A,Mat R,MatReuse scall,PetscReal fill,Mat *C)
{
  PetscErrorCode ierr;

  PetscFunctionBegin;
  PetscValidHeaderSpecific(A,MAT_CLASSID,1);
  PetscValidType(A,1);
  if (scall == MAT_INPLACE_MATRIX) SETERRQ(PetscObjectComm((PetscObject)A),PETSC_ERR_SUP,"Inplace product not supported");
  if (!A->assembled) SETERRQ(PetscObjectComm((PetscObject)A),PETSC_ERR_ARG_WRONGSTATE,"Not for unassembled matrix");
  if (A->factortype) SETERRQ(PetscObjectComm((PetscObject)A),PETSC_ERR_ARG_WRONGSTATE,"Not for factored matrix");
  PetscValidHeaderSpecific(R,MAT_CLASSID,2);
  PetscValidType(R,2);
  MatCheckPreallocated(R,2);
  if (!R->assembled) SETERRQ(PetscObjectComm((PetscObject)A),PETSC_ERR_ARG_WRONGSTATE,"Not for unassembled matrix");
  if (R->factortype) SETERRQ(PetscObjectComm((PetscObject)A),PETSC_ERR_ARG_WRONGSTATE,"Not for factored matrix");
  PetscValidPointer(C,3);
  if (R->cmap->N!=A->rmap->N) SETERRQ2(PetscObjectComm((PetscObject)R),PETSC_ERR_ARG_SIZ,"Matrix dimensions are incompatible, %D != %D",R->cmap->N,A->rmap->N);

  if (fill == PETSC_DEFAULT || fill == PETSC_DECIDE) fill = 2.0;
  if (fill < 1.0) SETERRQ1(PetscObjectComm((PetscObject)A),PETSC_ERR_ARG_SIZ,"Expected fill=%g must be >= 1.0",(double)fill);
  MatCheckPreallocated(A,1);

  if (!A->ops->rart) {
    Mat Rt;
    ierr = MatTranspose(R,MAT_INITIAL_MATRIX,&Rt);CHKERRQ(ierr);
    ierr = MatMatMatMult(R,A,Rt,scall,fill,C);CHKERRQ(ierr);
    ierr = MatDestroy(&Rt);CHKERRQ(ierr);
    PetscFunctionReturn(0);
  }
  ierr = PetscLogEventBegin(MAT_RARt,A,R,0,0);CHKERRQ(ierr);
  ierr = (*A->ops->rart)(A,R,scall,fill,C);CHKERRQ(ierr);
  ierr = PetscLogEventEnd(MAT_RARt,A,R,0,0);CHKERRQ(ierr);
  PetscFunctionReturn(0);
}

/*@
   MatRARtNumeric - Computes the matrix product C = R * A * R^T

   Neighbor-wise Collective on Mat

   Input Parameters:
+  A - the matrix
-  R - the projection matrix

   Output Parameters:
.  C - the product matrix

   Notes:
   C must have been created by calling MatRARtSymbolic and must be destroyed by
   the user using MatDestroy().

   This routine is currently only implemented for pairs of AIJ matrices and classes
   which inherit from AIJ.  C will be of type MATAIJ.

   Level: intermediate

.seealso: MatRARt(), MatRARtSymbolic(), MatMatMultNumeric()
@*/
PetscErrorCode MatRARtNumeric(Mat A,Mat R,Mat C)
{
  PetscErrorCode ierr;

  PetscFunctionBegin;
  PetscValidHeaderSpecific(A,MAT_CLASSID,1);
  PetscValidType(A,1);
  if (!A->assembled) SETERRQ(PetscObjectComm((PetscObject)A),PETSC_ERR_ARG_WRONGSTATE,"Not for unassembled matrix");
  if (A->factortype) SETERRQ(PetscObjectComm((PetscObject)A),PETSC_ERR_ARG_WRONGSTATE,"Not for factored matrix");
  PetscValidHeaderSpecific(R,MAT_CLASSID,2);
  PetscValidType(R,2);
  MatCheckPreallocated(R,2);
  if (!R->assembled) SETERRQ(PetscObjectComm((PetscObject)A),PETSC_ERR_ARG_WRONGSTATE,"Not for unassembled matrix");
  if (R->factortype) SETERRQ(PetscObjectComm((PetscObject)A),PETSC_ERR_ARG_WRONGSTATE,"Not for factored matrix");
  PetscValidHeaderSpecific(C,MAT_CLASSID,3);
  PetscValidType(C,3);
  MatCheckPreallocated(C,3);
  if (C->factortype) SETERRQ(PetscObjectComm((PetscObject)A),PETSC_ERR_ARG_WRONGSTATE,"Not for factored matrix");
  if (R->rmap->N!=C->rmap->N) SETERRQ2(PetscObjectComm((PetscObject)A),PETSC_ERR_ARG_SIZ,"Matrix dimensions are incompatible, %D != %D",R->rmap->N,C->rmap->N);
  if (R->cmap->N!=A->rmap->N) SETERRQ2(PetscObjectComm((PetscObject)A),PETSC_ERR_ARG_SIZ,"Matrix dimensions are incompatible, %D != %D",R->cmap->N,A->rmap->N);
  if (A->rmap->N!=A->cmap->N) SETERRQ2(PetscObjectComm((PetscObject)A),PETSC_ERR_ARG_SIZ,"Matrix 'A' must be square, %D != %D",A->rmap->N,A->cmap->N);
  if (R->rmap->N!=C->cmap->N) SETERRQ2(PetscObjectComm((PetscObject)A),PETSC_ERR_ARG_SIZ,"Matrix dimensions are incompatible, %D != %D",R->rmap->N,C->cmap->N);
  MatCheckPreallocated(A,1);

  ierr = PetscLogEventBegin(MAT_RARtNumeric,A,R,0,0);CHKERRQ(ierr);
  ierr = (*A->ops->rartnumeric)(A,R,C);CHKERRQ(ierr);
  ierr = PetscLogEventEnd(MAT_RARtNumeric,A,R,0,0);CHKERRQ(ierr);
  PetscFunctionReturn(0);
}

/*@
   MatRARtSymbolic - Creates the (i,j) structure of the matrix product C = R * A * R^T

   Neighbor-wise Collective on Mat

   Input Parameters:
+  A - the matrix
-  R - the projection matrix

   Output Parameters:
.  C - the (i,j) structure of the product matrix

   Notes:
   C will be created and must be destroyed by the user with MatDestroy().

   This routine is currently only implemented for pairs of SeqAIJ matrices and classes
   which inherit from SeqAIJ.  C will be of type MATSEQAIJ.  The product is computed using
   this (i,j) structure by calling MatRARtNumeric().

   Level: intermediate

.seealso: MatRARt(), MatRARtNumeric(), MatMatMultSymbolic()
@*/
PetscErrorCode MatRARtSymbolic(Mat A,Mat R,PetscReal fill,Mat *C)
{
  PetscErrorCode ierr;

  PetscFunctionBegin;
  PetscValidHeaderSpecific(A,MAT_CLASSID,1);
  PetscValidType(A,1);
  if (!A->assembled) SETERRQ(PetscObjectComm((PetscObject)A),PETSC_ERR_ARG_WRONGSTATE,"Not for unassembled matrix");
  if (A->factortype) SETERRQ(PetscObjectComm((PetscObject)A),PETSC_ERR_ARG_WRONGSTATE,"Not for factored matrix");
  if (fill <1.0) SETERRQ1(PetscObjectComm((PetscObject)A),PETSC_ERR_ARG_SIZ,"Expected fill=%g must be >= 1.0",(double)fill);
  PetscValidHeaderSpecific(R,MAT_CLASSID,2);
  PetscValidType(R,2);
  MatCheckPreallocated(R,2);
  if (!R->assembled) SETERRQ(PetscObjectComm((PetscObject)A),PETSC_ERR_ARG_WRONGSTATE,"Not for unassembled matrix");
  if (R->factortype) SETERRQ(PetscObjectComm((PetscObject)A),PETSC_ERR_ARG_WRONGSTATE,"Not for factored matrix");
  PetscValidPointer(C,3);

  if (R->cmap->N!=A->rmap->N) SETERRQ2(PetscObjectComm((PetscObject)A),PETSC_ERR_ARG_SIZ,"Matrix dimensions are incompatible, %D != %D",R->cmap->N,A->rmap->N);
  if (A->rmap->N!=A->cmap->N) SETERRQ2(PetscObjectComm((PetscObject)A),PETSC_ERR_ARG_SIZ,"Matrix 'A' must be square, %D != %D",A->rmap->N,A->cmap->N);
  MatCheckPreallocated(A,1);
  ierr = PetscLogEventBegin(MAT_RARtSymbolic,A,R,0,0);CHKERRQ(ierr);
  ierr = (*A->ops->rartsymbolic)(A,R,fill,C);CHKERRQ(ierr);
  ierr = PetscLogEventEnd(MAT_RARtSymbolic,A,R,0,0);CHKERRQ(ierr);

  ierr = MatSetBlockSizes(*C,PetscAbs(R->rmap->bs),PetscAbs(R->rmap->bs));CHKERRQ(ierr);
  PetscFunctionReturn(0);
}

/*@
   MatMatMult - Performs Matrix-Matrix Multiplication C=A*B.

   Neighbor-wise Collective on Mat

   Input Parameters:
+  A - the left matrix
.  B - the right matrix
.  scall - either MAT_INITIAL_MATRIX or MAT_REUSE_MATRIX
-  fill - expected fill as ratio of nnz(C)/(nnz(A) + nnz(B)), use PETSC_DEFAULT if you do not have a good estimate
          if the result is a dense matrix this is irrelevent

   Output Parameters:
.  C - the product matrix

   Notes:
   Unless scall is MAT_REUSE_MATRIX C will be created.

   MAT_REUSE_MATRIX can only be used if the matrices A and B have the same nonzero pattern as in the previous call and C was obtained from a previous
   call to this function with either MAT_INITIAL_MATRIX or MatMatMultSymbolic()

   To determine the correct fill value, run with -info and search for the string "Fill ratio" to see the value
   actually needed.

   If you have many matrices with the same non-zero structure to multiply, you
   should either
$   1) use MAT_REUSE_MATRIX in all calls but the first or
$   2) call MatMatMultSymbolic() once and then MatMatMultNumeric() for each product needed
   In the special case where matrix B (and hence C) are dense you can create the correctly sized matrix C yourself and then call this routine
   with MAT_REUSE_MATRIX, rather than first having MatMatMult() create it for you. You can NEVER do this if the matrix C is sparse.

   Level: intermediate

.seealso: MatMatMultSymbolic(), MatMatMultNumeric(), MatTransposeMatMult(),  MatMatTransposeMult(), MatPtAP()
@*/
PetscErrorCode MatMatMult(Mat A,Mat B,MatReuse scall,PetscReal fill,Mat *C)
{
  PetscErrorCode ierr;
  PetscErrorCode (*fA)(Mat,Mat,MatReuse,PetscReal,Mat*);
  PetscErrorCode (*fB)(Mat,Mat,MatReuse,PetscReal,Mat*);
  PetscErrorCode (*mult)(Mat,Mat,MatReuse,PetscReal,Mat*)=NULL;

  PetscFunctionBegin;
  PetscValidHeaderSpecific(A,MAT_CLASSID,1);
  PetscValidType(A,1);
  MatCheckPreallocated(A,1);
  if (!A->assembled) SETERRQ(PetscObjectComm((PetscObject)A),PETSC_ERR_ARG_WRONGSTATE,"Not for unassembled matrix");
  if (A->factortype) SETERRQ(PetscObjectComm((PetscObject)A),PETSC_ERR_ARG_WRONGSTATE,"Not for factored matrix");
  PetscValidHeaderSpecific(B,MAT_CLASSID,2);
  PetscValidType(B,2);
  MatCheckPreallocated(B,2);
  if (!B->assembled) SETERRQ(PetscObjectComm((PetscObject)A),PETSC_ERR_ARG_WRONGSTATE,"Not for unassembled matrix");
  if (B->factortype) SETERRQ(PetscObjectComm((PetscObject)A),PETSC_ERR_ARG_WRONGSTATE,"Not for factored matrix");
  PetscValidPointer(C,3);
  if (scall == MAT_INPLACE_MATRIX) SETERRQ(PetscObjectComm((PetscObject)A),PETSC_ERR_SUP,"Inplace product not supported");
  if (B->rmap->N!=A->cmap->N) SETERRQ2(PetscObjectComm((PetscObject)A),PETSC_ERR_ARG_SIZ,"Matrix dimensions are incompatible, %D != %D",B->rmap->N,A->cmap->N);
  if (scall == MAT_REUSE_MATRIX) {
    PetscValidPointer(*C,5);
    PetscValidHeaderSpecific(*C,MAT_CLASSID,5);
    ierr = PetscLogEventBegin(MAT_MatMult,A,B,0,0);CHKERRQ(ierr);
    ierr = PetscLogEventBegin(MAT_MatMultNumeric,A,B,0,0);CHKERRQ(ierr);
    ierr = (*(*C)->ops->matmultnumeric)(A,B,*C);CHKERRQ(ierr);
    ierr = PetscLogEventEnd(MAT_MatMultNumeric,A,B,0,0);CHKERRQ(ierr);
    ierr = PetscLogEventEnd(MAT_MatMult,A,B,0,0);CHKERRQ(ierr);
    PetscFunctionReturn(0);
  }
  if (fill == PETSC_DEFAULT || fill == PETSC_DECIDE) fill = 2.0;
  if (fill < 1.0) SETERRQ1(PetscObjectComm((PetscObject)A),PETSC_ERR_ARG_SIZ,"Expected fill=%g must be >= 1.0",(double)fill);

  fA = A->ops->matmult;
  fB = B->ops->matmult;
  if (fB == fA) {
    if (!fB) SETERRQ1(PetscObjectComm((PetscObject)A),PETSC_ERR_SUP,"MatMatMult not supported for B of type %s",((PetscObject)B)->type_name);
    mult = fB;
  } else {
    /* dispatch based on the type of A and B from their PetscObject's PetscFunctionLists. */
    char multname[256];
    ierr = PetscStrncpy(multname,"MatMatMult_",sizeof(multname));CHKERRQ(ierr);
    ierr = PetscStrlcat(multname,((PetscObject)A)->type_name,sizeof(multname));CHKERRQ(ierr);
    ierr = PetscStrlcat(multname,"_",sizeof(multname));CHKERRQ(ierr);
    ierr = PetscStrlcat(multname,((PetscObject)B)->type_name,sizeof(multname));CHKERRQ(ierr);
    ierr = PetscStrlcat(multname,"_C",sizeof(multname));CHKERRQ(ierr); /* e.g., multname = "MatMatMult_seqdense_seqaij_C" */
    ierr = PetscObjectQueryFunction((PetscObject)B,multname,&mult);CHKERRQ(ierr);
    if (!mult) SETERRQ2(PetscObjectComm((PetscObject)A),PETSC_ERR_ARG_INCOMP,"MatMatMult requires A, %s, to be compatible with B, %s",((PetscObject)A)->type_name,((PetscObject)B)->type_name);
  }
  ierr = PetscLogEventBegin(MAT_MatMult,A,B,0,0);CHKERRQ(ierr);
  ierr = (*mult)(A,B,scall,fill,C);CHKERRQ(ierr);
  ierr = PetscLogEventEnd(MAT_MatMult,A,B,0,0);CHKERRQ(ierr);
  PetscFunctionReturn(0);
}

/*@
   MatMatMultSymbolic - Performs construction, preallocation, and computes the ij structure
   of the matrix-matrix product C=A*B.  Call this routine before calling MatMatMultNumeric().

   Neighbor-wise Collective on Mat

   Input Parameters:
+  A - the left matrix
.  B - the right matrix
-  fill - expected fill as ratio of nnz(C)/(nnz(A) + nnz(B)), use PETSC_DEFAULT if you do not have a good estimate,
      if C is a dense matrix this is irrelevent

   Output Parameters:
.  C - the product matrix

   Notes:
   Unless scall is MAT_REUSE_MATRIX C will be created.

   To determine the correct fill value, run with -info and search for the string "Fill ratio" to see the value
   actually needed.

   This routine is currently implemented for
    - pairs of AIJ matrices and classes which inherit from AIJ, C will be of type AIJ
    - pairs of AIJ (A) and Dense (B) matrix, C will be of type Dense.
    - pairs of Dense (A) and AIJ (B) matrix, C will be of type Dense.

   Level: intermediate

   Developers Note: There are ways to estimate the number of nonzeros in the resulting product, see for example, http://arxiv.org/abs/1006.4173
     We should incorporate them into PETSc.

.seealso: MatMatMult(), MatMatMultNumeric()
@*/
PetscErrorCode MatMatMultSymbolic(Mat A,Mat B,PetscReal fill,Mat *C)
{
  PetscErrorCode ierr;
  PetscErrorCode (*Asymbolic)(Mat,Mat,PetscReal,Mat*);
  PetscErrorCode (*Bsymbolic)(Mat,Mat,PetscReal,Mat*);
  PetscErrorCode (*symbolic)(Mat,Mat,PetscReal,Mat*)=NULL;

  PetscFunctionBegin;
  PetscValidHeaderSpecific(A,MAT_CLASSID,1);
  PetscValidType(A,1);
  if (!A->assembled) SETERRQ(PetscObjectComm((PetscObject)A),PETSC_ERR_ARG_WRONGSTATE,"Not for unassembled matrix");
  if (A->factortype) SETERRQ(PetscObjectComm((PetscObject)A),PETSC_ERR_ARG_WRONGSTATE,"Not for factored matrix");

  PetscValidHeaderSpecific(B,MAT_CLASSID,2);
  PetscValidType(B,2);
  MatCheckPreallocated(B,2);
  if (!B->assembled) SETERRQ(PetscObjectComm((PetscObject)A),PETSC_ERR_ARG_WRONGSTATE,"Not for unassembled matrix");
  if (B->factortype) SETERRQ(PetscObjectComm((PetscObject)A),PETSC_ERR_ARG_WRONGSTATE,"Not for factored matrix");
  PetscValidPointer(C,3);

  if (B->rmap->N!=A->cmap->N) SETERRQ2(PetscObjectComm((PetscObject)A),PETSC_ERR_ARG_SIZ,"Matrix dimensions are incompatible, %D != %D",B->rmap->N,A->cmap->N);
  if (fill == PETSC_DEFAULT) fill = 2.0;
  if (fill < 1.0) SETERRQ1(PetscObjectComm((PetscObject)A),PETSC_ERR_ARG_SIZ,"Expected fill=%g must be > 1.0",(double)fill);
  MatCheckPreallocated(A,1);

  Asymbolic = A->ops->matmultsymbolic;
  Bsymbolic = B->ops->matmultsymbolic;
  if (Asymbolic == Bsymbolic) {
    if (!Bsymbolic) SETERRQ1(PetscObjectComm((PetscObject)A),PETSC_ERR_SUP,"C=A*B not implemented for B of type %s",((PetscObject)B)->type_name);
    symbolic = Bsymbolic;
  } else { /* dispatch based on the type of A and B */
    char symbolicname[256];
    ierr = PetscStrncpy(symbolicname,"MatMatMultSymbolic_",sizeof(symbolicname));CHKERRQ(ierr);
    ierr = PetscStrlcat(symbolicname,((PetscObject)A)->type_name,sizeof(symbolicname));CHKERRQ(ierr);
    ierr = PetscStrlcat(symbolicname,"_",sizeof(symbolicname));CHKERRQ(ierr);
    ierr = PetscStrlcat(symbolicname,((PetscObject)B)->type_name,sizeof(symbolicname));CHKERRQ(ierr);
    ierr = PetscStrlcat(symbolicname,"_C",sizeof(symbolicname));CHKERRQ(ierr);
    ierr = PetscObjectQueryFunction((PetscObject)B,symbolicname,&symbolic);CHKERRQ(ierr);
    if (!symbolic) SETERRQ2(PetscObjectComm((PetscObject)A),PETSC_ERR_ARG_INCOMP,"MatMatMultSymbolic requires A, %s, to be compatible with B, %s",((PetscObject)A)->type_name,((PetscObject)B)->type_name);
  }
  ierr = PetscLogEventBegin(MAT_MatMultSymbolic,A,B,0,0);CHKERRQ(ierr);
  ierr = (*symbolic)(A,B,fill,C);CHKERRQ(ierr);
  ierr = PetscLogEventEnd(MAT_MatMultSymbolic,A,B,0,0);CHKERRQ(ierr);
  PetscFunctionReturn(0);
}

/*@
   MatMatMultNumeric - Performs the numeric matrix-matrix product.
   Call this routine after first calling MatMatMultSymbolic().

   Neighbor-wise Collective on Mat

   Input Parameters:
+  A - the left matrix
-  B - the right matrix

   Output Parameters:
.  C - the product matrix, which was created by from MatMatMultSymbolic() or a call to MatMatMult().

   Notes:
   C must have been created with MatMatMultSymbolic().

   This routine is currently implemented for
    - pairs of AIJ matrices and classes which inherit from AIJ, C will be of type MATAIJ.
    - pairs of AIJ (A) and Dense (B) matrix, C will be of type Dense.
    - pairs of Dense (A) and AIJ (B) matrix, C will be of type Dense.

   Level: intermediate

.seealso: MatMatMult(), MatMatMultSymbolic()
@*/
PetscErrorCode MatMatMultNumeric(Mat A,Mat B,Mat C)
{
  PetscErrorCode ierr;

  PetscFunctionBegin;
  ierr = MatMatMult(A,B,MAT_REUSE_MATRIX,0.0,&C);CHKERRQ(ierr);
  PetscFunctionReturn(0);
}

/*@
   MatMatTransposeMult - Performs Matrix-Matrix Multiplication C=A*B^T.

   Neighbor-wise Collective on Mat

   Input Parameters:
+  A - the left matrix
.  B - the right matrix
.  scall - either MAT_INITIAL_MATRIX or MAT_REUSE_MATRIX
-  fill - expected fill as ratio of nnz(C)/(nnz(A) + nnz(B)), use PETSC_DEFAULT if not known

   Output Parameters:
.  C - the product matrix

   Notes:
   C will be created if MAT_INITIAL_MATRIX and must be destroyed by the user with MatDestroy().

   MAT_REUSE_MATRIX can only be used if the matrices A and B have the same nonzero pattern as in the previous call

  To determine the correct fill value, run with -info and search for the string "Fill ratio" to see the value
   actually needed.

   This routine is currently only implemented for pairs of SeqAIJ matrices and for the SeqDense class.

   Level: intermediate

.seealso: MatMatTransposeMultSymbolic(), MatMatTransposeMultNumeric(), MatMatMult(), MatTransposeMatMult() MatPtAP()
@*/
PetscErrorCode MatMatTransposeMult(Mat A,Mat B,MatReuse scall,PetscReal fill,Mat *C)
{
  PetscErrorCode ierr;
  PetscErrorCode (*fA)(Mat,Mat,MatReuse,PetscReal,Mat*);
  PetscErrorCode (*fB)(Mat,Mat,MatReuse,PetscReal,Mat*);

  PetscFunctionBegin;
  PetscValidHeaderSpecific(A,MAT_CLASSID,1);
  PetscValidType(A,1);
  if (scall == MAT_INPLACE_MATRIX) SETERRQ(PetscObjectComm((PetscObject)A),PETSC_ERR_SUP,"Inplace product not supported");
  if (!A->assembled) SETERRQ(PetscObjectComm((PetscObject)A),PETSC_ERR_ARG_WRONGSTATE,"Not for unassembled matrix");
  if (A->factortype) SETERRQ(PetscObjectComm((PetscObject)A),PETSC_ERR_ARG_WRONGSTATE,"Not for factored matrix");
  PetscValidHeaderSpecific(B,MAT_CLASSID,2);
  PetscValidType(B,2);
  MatCheckPreallocated(B,2);
  if (!B->assembled) SETERRQ(PetscObjectComm((PetscObject)A),PETSC_ERR_ARG_WRONGSTATE,"Not for unassembled matrix");
  if (B->factortype) SETERRQ(PetscObjectComm((PetscObject)A),PETSC_ERR_ARG_WRONGSTATE,"Not for factored matrix");
  PetscValidPointer(C,3);
  if (B->cmap->N!=A->cmap->N) SETERRQ2(PetscObjectComm((PetscObject)A),PETSC_ERR_ARG_SIZ,"Matrix dimensions are incompatible, AN %D != BN %D",A->cmap->N,B->cmap->N);
  if (fill == PETSC_DEFAULT || fill == PETSC_DECIDE) fill = 2.0;
  if (fill < 1.0) SETERRQ1(PetscObjectComm((PetscObject)A),PETSC_ERR_ARG_SIZ,"Expected fill=%g must be > 1.0",(double)fill);
  MatCheckPreallocated(A,1);

  fA = A->ops->mattransposemult;
  if (!fA) SETERRQ1(PetscObjectComm((PetscObject)A),PETSC_ERR_SUP,"MatMatTransposeMult not supported for A of type %s",((PetscObject)A)->type_name);
  fB = B->ops->mattransposemult;
  if (!fB) SETERRQ1(PetscObjectComm((PetscObject)A),PETSC_ERR_SUP,"MatMatTransposeMult not supported for B of type %s",((PetscObject)B)->type_name);
  if (fB!=fA) SETERRQ2(PetscObjectComm((PetscObject)A),PETSC_ERR_ARG_INCOMP,"MatMatTransposeMult requires A, %s, to be compatible with B, %s",((PetscObject)A)->type_name,((PetscObject)B)->type_name);

  ierr = PetscLogEventBegin(MAT_MatTransposeMult,A,B,0,0);CHKERRQ(ierr);
  if (scall == MAT_INITIAL_MATRIX) {
    ierr = PetscLogEventBegin(MAT_MatTransposeMultSymbolic,A,B,0,0);CHKERRQ(ierr);
    ierr = (*A->ops->mattransposemultsymbolic)(A,B,fill,C);CHKERRQ(ierr);
    ierr = PetscLogEventEnd(MAT_MatTransposeMultSymbolic,A,B,0,0);CHKERRQ(ierr);
  }
  ierr = PetscLogEventBegin(MAT_MatTransposeMultNumeric,A,B,0,0);CHKERRQ(ierr);
  ierr = (*A->ops->mattransposemultnumeric)(A,B,*C);CHKERRQ(ierr);
  ierr = PetscLogEventEnd(MAT_MatTransposeMultNumeric,A,B,0,0);CHKERRQ(ierr);
  ierr = PetscLogEventEnd(MAT_MatTransposeMult,A,B,0,0);CHKERRQ(ierr);
  PetscFunctionReturn(0);
}

/*@
   MatTransposeMatMult - Performs Matrix-Matrix Multiplication C=A^T*B.

   Neighbor-wise Collective on Mat

   Input Parameters:
+  A - the left matrix
.  B - the right matrix
.  scall - either MAT_INITIAL_MATRIX or MAT_REUSE_MATRIX
-  fill - expected fill as ratio of nnz(C)/(nnz(A) + nnz(B)), use PETSC_DEFAULT if not known

   Output Parameters:
.  C - the product matrix

   Notes:
   C will be created if MAT_INITIAL_MATRIX and must be destroyed by the user with MatDestroy().

   MAT_REUSE_MATRIX can only be used if the matrices A and B have the same nonzero pattern as in the previous call

  To determine the correct fill value, run with -info and search for the string "Fill ratio" to see the value
   actually needed.

   This routine is currently implemented for pairs of AIJ matrices and pairs of SeqDense matrices and classes
   which inherit from SeqAIJ.  C will be of same type as the input matrices.

   Level: intermediate

.seealso: MatTransposeMatMultSymbolic(), MatTransposeMatMultNumeric(), MatMatMult(), MatMatTransposeMult(), MatPtAP()
@*/
PetscErrorCode MatTransposeMatMult(Mat A,Mat B,MatReuse scall,PetscReal fill,Mat *C)
{
  PetscErrorCode ierr;
  PetscErrorCode (*fA)(Mat,Mat,MatReuse,PetscReal,Mat*);
  PetscErrorCode (*fB)(Mat,Mat,MatReuse,PetscReal,Mat*);
  PetscErrorCode (*transposematmult)(Mat,Mat,MatReuse,PetscReal,Mat*) = NULL;

  PetscFunctionBegin;
  PetscValidHeaderSpecific(A,MAT_CLASSID,1);
  PetscValidType(A,1);
  if (scall == MAT_INPLACE_MATRIX) SETERRQ(PetscObjectComm((PetscObject)A),PETSC_ERR_SUP,"Inplace product not supported");
  if (!A->assembled) SETERRQ(PetscObjectComm((PetscObject)A),PETSC_ERR_ARG_WRONGSTATE,"Not for unassembled matrix");
  if (A->factortype) SETERRQ(PetscObjectComm((PetscObject)A),PETSC_ERR_ARG_WRONGSTATE,"Not for factored matrix");
  PetscValidHeaderSpecific(B,MAT_CLASSID,2);
  PetscValidType(B,2);
  MatCheckPreallocated(B,2);
  if (!B->assembled) SETERRQ(PetscObjectComm((PetscObject)A),PETSC_ERR_ARG_WRONGSTATE,"Not for unassembled matrix");
  if (B->factortype) SETERRQ(PetscObjectComm((PetscObject)A),PETSC_ERR_ARG_WRONGSTATE,"Not for factored matrix");
  PetscValidPointer(C,3);
  if (B->rmap->N!=A->rmap->N) SETERRQ2(PetscObjectComm((PetscObject)A),PETSC_ERR_ARG_SIZ,"Matrix dimensions are incompatible, %D != %D",B->rmap->N,A->rmap->N);
  if (fill == PETSC_DEFAULT || fill == PETSC_DECIDE) fill = 2.0;
  if (fill < 1.0) SETERRQ1(PetscObjectComm((PetscObject)A),PETSC_ERR_ARG_SIZ,"Expected fill=%g must be > 1.0",(double)fill);
  MatCheckPreallocated(A,1);

  fA = A->ops->transposematmult;
  fB = B->ops->transposematmult;
  if (fB==fA) {
    if (!fA) SETERRQ1(PetscObjectComm((PetscObject)A),PETSC_ERR_SUP,"MatTransposeMatMult not supported for A of type %s",((PetscObject)A)->type_name);
    transposematmult = fA;
  } else {
    /* dispatch based on the type of A and B from their PetscObject's PetscFunctionLists. */
    char multname[256];
    ierr = PetscStrncpy(multname,"MatTransposeMatMult_",sizeof(multname));CHKERRQ(ierr);
    ierr = PetscStrlcat(multname,((PetscObject)A)->type_name,sizeof(multname));CHKERRQ(ierr);
    ierr = PetscStrlcat(multname,"_",sizeof(multname));CHKERRQ(ierr);
    ierr = PetscStrlcat(multname,((PetscObject)B)->type_name,sizeof(multname));CHKERRQ(ierr);
    ierr = PetscStrlcat(multname,"_C",sizeof(multname));CHKERRQ(ierr); /* e.g., multname = "MatMatMult_seqdense_seqaij_C" */
    ierr = PetscObjectQueryFunction((PetscObject)B,multname,&transposematmult);CHKERRQ(ierr);
    if (!transposematmult) SETERRQ2(PetscObjectComm((PetscObject)A),PETSC_ERR_ARG_INCOMP,"MatTransposeMatMult requires A, %s, to be compatible with B, %s",((PetscObject)A)->type_name,((PetscObject)B)->type_name);
  }
  ierr = PetscLogEventBegin(MAT_TransposeMatMult,A,B,0,0);CHKERRQ(ierr);
  ierr = (*transposematmult)(A,B,scall,fill,C);CHKERRQ(ierr);
  ierr = PetscLogEventEnd(MAT_TransposeMatMult,A,B,0,0);CHKERRQ(ierr);
  PetscFunctionReturn(0);
}

/*@
   MatMatMatMult - Performs Matrix-Matrix-Matrix Multiplication D=A*B*C.

   Neighbor-wise Collective on Mat

   Input Parameters:
+  A - the left matrix
.  B - the middle matrix
.  C - the right matrix
.  scall - either MAT_INITIAL_MATRIX or MAT_REUSE_MATRIX
-  fill - expected fill as ratio of nnz(D)/(nnz(A) + nnz(B)+nnz(C)), use PETSC_DEFAULT if you do not have a good estimate
          if the result is a dense matrix this is irrelevent

   Output Parameters:
.  D - the product matrix

   Notes:
   Unless scall is MAT_REUSE_MATRIX D will be created.

   MAT_REUSE_MATRIX can only be used if the matrices A, B and C have the same nonzero pattern as in the previous call

   To determine the correct fill value, run with -info and search for the string "Fill ratio" to see the value
   actually needed.

   If you have many matrices with the same non-zero structure to multiply, you
   should use MAT_REUSE_MATRIX in all calls but the first or

   Level: intermediate

.seealso: MatMatMult, MatPtAP()
@*/
PetscErrorCode MatMatMatMult(Mat A,Mat B,Mat C,MatReuse scall,PetscReal fill,Mat *D)
{
  PetscErrorCode ierr;
  PetscErrorCode (*fA)(Mat,Mat,Mat,MatReuse,PetscReal,Mat*);
  PetscErrorCode (*fB)(Mat,Mat,Mat,MatReuse,PetscReal,Mat*);
  PetscErrorCode (*fC)(Mat,Mat,Mat,MatReuse,PetscReal,Mat*);
  PetscErrorCode (*mult)(Mat,Mat,Mat,MatReuse,PetscReal,Mat*)=NULL;

  PetscFunctionBegin;
  PetscValidHeaderSpecific(A,MAT_CLASSID,1);
  PetscValidType(A,1);
  MatCheckPreallocated(A,1);
  if (scall == MAT_INPLACE_MATRIX) SETERRQ(PetscObjectComm((PetscObject)A),PETSC_ERR_SUP,"Inplace product not supported");
  if (!A->assembled) SETERRQ(PetscObjectComm((PetscObject)A),PETSC_ERR_ARG_WRONGSTATE,"Not for unassembled matrix");
  if (A->factortype) SETERRQ(PetscObjectComm((PetscObject)A),PETSC_ERR_ARG_WRONGSTATE,"Not for factored matrix");
  PetscValidHeaderSpecific(B,MAT_CLASSID,2);
  PetscValidType(B,2);
  MatCheckPreallocated(B,2);
  if (!B->assembled) SETERRQ(PetscObjectComm((PetscObject)B),PETSC_ERR_ARG_WRONGSTATE,"Not for unassembled matrix");
  if (B->factortype) SETERRQ(PetscObjectComm((PetscObject)B),PETSC_ERR_ARG_WRONGSTATE,"Not for factored matrix");
  PetscValidHeaderSpecific(C,MAT_CLASSID,3);
  PetscValidPointer(C,3);
  MatCheckPreallocated(C,3);
  if (!C->assembled) SETERRQ(PetscObjectComm((PetscObject)C),PETSC_ERR_ARG_WRONGSTATE,"Not for unassembled matrix");
  if (C->factortype) SETERRQ(PetscObjectComm((PetscObject)C),PETSC_ERR_ARG_WRONGSTATE,"Not for factored matrix");
  if (B->rmap->N!=A->cmap->N) SETERRQ2(PetscObjectComm((PetscObject)B),PETSC_ERR_ARG_SIZ,"Matrix dimensions are incompatible, %D != %D",B->rmap->N,A->cmap->N);
  if (C->rmap->N!=B->cmap->N) SETERRQ2(PetscObjectComm((PetscObject)C),PETSC_ERR_ARG_SIZ,"Matrix dimensions are incompatible, %D != %D",C->rmap->N,B->cmap->N);
  if (scall == MAT_REUSE_MATRIX) {
    PetscValidPointer(*D,6);
    PetscValidHeaderSpecific(*D,MAT_CLASSID,6);
    ierr = PetscLogEventBegin(MAT_MatMatMult,A,B,0,0);CHKERRQ(ierr);
    ierr = (*(*D)->ops->matmatmult)(A,B,C,scall,fill,D);CHKERRQ(ierr);
    ierr = PetscLogEventEnd(MAT_MatMatMult,A,B,0,0);CHKERRQ(ierr);
    PetscFunctionReturn(0);
  }
  if (fill == PETSC_DEFAULT || fill == PETSC_DECIDE) fill = 2.0;
  if (fill < 1.0) SETERRQ1(PetscObjectComm((PetscObject)A),PETSC_ERR_ARG_SIZ,"Expected fill=%g must be >= 1.0",(double)fill);

  fA = A->ops->matmatmult;
  fB = B->ops->matmatmult;
  fC = C->ops->matmatmult;
  if (fA == fB && fA == fC) {
    if (!fA) SETERRQ1(PetscObjectComm((PetscObject)A),PETSC_ERR_SUP,"MatMatMatMult not supported for A of type %s",((PetscObject)A)->type_name);
    mult = fA;
  } else {
    /* dispatch based on the type of A, B and C from their PetscObject's PetscFunctionLists. */
    char multname[256];
    ierr = PetscStrncpy(multname,"MatMatMatMult_",sizeof(multname));CHKERRQ(ierr);
    ierr = PetscStrlcat(multname,((PetscObject)A)->type_name,sizeof(multname));CHKERRQ(ierr);
    ierr = PetscStrlcat(multname,"_",sizeof(multname));CHKERRQ(ierr);
    ierr = PetscStrlcat(multname,((PetscObject)B)->type_name,sizeof(multname));CHKERRQ(ierr);
    ierr = PetscStrlcat(multname,"_",sizeof(multname));CHKERRQ(ierr);
    ierr = PetscStrlcat(multname,((PetscObject)C)->type_name,sizeof(multname));CHKERRQ(ierr);
    ierr = PetscStrlcat(multname,"_C",sizeof(multname));CHKERRQ(ierr);
    ierr = PetscObjectQueryFunction((PetscObject)B,multname,&mult);CHKERRQ(ierr);
    if (!mult) SETERRQ3(PetscObjectComm((PetscObject)A),PETSC_ERR_ARG_INCOMP,"MatMatMatMult requires A, %s, to be compatible with B, %s, C, %s",((PetscObject)A)->type_name,((PetscObject)B)->type_name,((PetscObject)C)->type_name);
  }
  ierr = PetscLogEventBegin(MAT_MatMatMult,A,B,0,0);CHKERRQ(ierr);
  ierr = (*mult)(A,B,C,scall,fill,D);CHKERRQ(ierr);
  ierr = PetscLogEventEnd(MAT_MatMatMult,A,B,0,0);CHKERRQ(ierr);
  PetscFunctionReturn(0);
}

/*@
   MatCreateRedundantMatrix - Create redundant matrices and put them into processors of subcommunicators.

   Collective on Mat

   Input Parameters:
+  mat - the matrix
.  nsubcomm - the number of subcommunicators (= number of redundant parallel or sequential matrices)
.  subcomm - MPI communicator split from the communicator where mat resides in (or MPI_COMM_NULL if nsubcomm is used)
-  reuse - either MAT_INITIAL_MATRIX or MAT_REUSE_MATRIX

   Output Parameter:
.  matredundant - redundant matrix

   Notes:
   MAT_REUSE_MATRIX can only be used when the nonzero structure of the
   original matrix has not changed from that last call to MatCreateRedundantMatrix().

   This routine creates the duplicated matrices in subcommunicators; you should NOT create them before
   calling it.

   Level: advanced

   Concepts: subcommunicator
   Concepts: duplicate matrix

.seealso: MatDestroy()
@*/
PetscErrorCode MatCreateRedundantMatrix(Mat mat,PetscInt nsubcomm,MPI_Comm subcomm,MatReuse reuse,Mat *matredundant)
{
  PetscErrorCode ierr;
  MPI_Comm       comm;
  PetscMPIInt    size;
  PetscInt       mloc_sub,nloc_sub,rstart,rend,M=mat->rmap->N,N=mat->cmap->N,bs=mat->rmap->bs;
  Mat_Redundant  *redund=NULL;
  PetscSubcomm   psubcomm=NULL;
  MPI_Comm       subcomm_in=subcomm;
  Mat            *matseq;
  IS             isrow,iscol;
  PetscBool      newsubcomm=PETSC_FALSE;

  PetscFunctionBegin;
  PetscValidHeaderSpecific(mat,MAT_CLASSID,1);
  if (nsubcomm && reuse == MAT_REUSE_MATRIX) {
    PetscValidPointer(*matredundant,5);
    PetscValidHeaderSpecific(*matredundant,MAT_CLASSID,5);
  }

  ierr = MPI_Comm_size(PetscObjectComm((PetscObject)mat),&size);CHKERRQ(ierr);
  if (size == 1 || nsubcomm == 1) {
    if (reuse == MAT_INITIAL_MATRIX) {
      ierr = MatDuplicate(mat,MAT_COPY_VALUES,matredundant);CHKERRQ(ierr);
    } else {
      if (*matredundant == mat) SETERRQ(PETSC_COMM_SELF,PETSC_ERR_ARG_WRONG,"MAT_REUSE_MATRIX means reuse the matrix passed in as the final argument, not the original matrix");
      ierr = MatCopy(mat,*matredundant,SAME_NONZERO_PATTERN);CHKERRQ(ierr);
    }
    PetscFunctionReturn(0);
  }

  if (!mat->assembled) SETERRQ(PetscObjectComm((PetscObject)mat),PETSC_ERR_ARG_WRONGSTATE,"Not for unassembled matrix");
  if (mat->factortype) SETERRQ(PetscObjectComm((PetscObject)mat),PETSC_ERR_ARG_WRONGSTATE,"Not for factored matrix");
  MatCheckPreallocated(mat,1);

  ierr = PetscLogEventBegin(MAT_RedundantMat,mat,0,0,0);CHKERRQ(ierr);
  if (subcomm_in == MPI_COMM_NULL && reuse == MAT_INITIAL_MATRIX) { /* get subcomm if user does not provide subcomm */
    /* create psubcomm, then get subcomm */
    ierr = PetscObjectGetComm((PetscObject)mat,&comm);CHKERRQ(ierr);
    ierr = MPI_Comm_size(comm,&size);CHKERRQ(ierr);
    if (nsubcomm < 1 || nsubcomm > size) SETERRQ1(PETSC_COMM_SELF,PETSC_ERR_ARG_SIZ,"nsubcomm must between 1 and %D",size);

    ierr = PetscSubcommCreate(comm,&psubcomm);CHKERRQ(ierr);
    ierr = PetscSubcommSetNumber(psubcomm,nsubcomm);CHKERRQ(ierr);
    ierr = PetscSubcommSetType(psubcomm,PETSC_SUBCOMM_CONTIGUOUS);CHKERRQ(ierr);
    ierr = PetscSubcommSetFromOptions(psubcomm);CHKERRQ(ierr);
    ierr = PetscCommDuplicate(PetscSubcommChild(psubcomm),&subcomm,NULL);CHKERRQ(ierr);
    newsubcomm = PETSC_TRUE;
    ierr = PetscSubcommDestroy(&psubcomm);CHKERRQ(ierr);
  }

  /* get isrow, iscol and a local sequential matrix matseq[0] */
  if (reuse == MAT_INITIAL_MATRIX) {
    mloc_sub = PETSC_DECIDE;
    nloc_sub = PETSC_DECIDE;
    if (bs < 1) {
      ierr = PetscSplitOwnership(subcomm,&mloc_sub,&M);CHKERRQ(ierr);
      ierr = PetscSplitOwnership(subcomm,&nloc_sub,&N);CHKERRQ(ierr);
    } else {
      ierr = PetscSplitOwnershipBlock(subcomm,bs,&mloc_sub,&M);CHKERRQ(ierr);
      ierr = PetscSplitOwnershipBlock(subcomm,bs,&nloc_sub,&N);CHKERRQ(ierr);
    }
    ierr = MPI_Scan(&mloc_sub,&rend,1,MPIU_INT,MPI_SUM,subcomm);CHKERRQ(ierr);
    rstart = rend - mloc_sub;
    ierr = ISCreateStride(PETSC_COMM_SELF,mloc_sub,rstart,1,&isrow);CHKERRQ(ierr);
    ierr = ISCreateStride(PETSC_COMM_SELF,N,0,1,&iscol);CHKERRQ(ierr);
  } else { /* reuse == MAT_REUSE_MATRIX */
    if (*matredundant == mat) SETERRQ(PETSC_COMM_SELF,PETSC_ERR_ARG_WRONG,"MAT_REUSE_MATRIX means reuse the matrix passed in as the final argument, not the original matrix");
    /* retrieve subcomm */
    ierr = PetscObjectGetComm((PetscObject)(*matredundant),&subcomm);CHKERRQ(ierr);
    redund = (*matredundant)->redundant;
    isrow  = redund->isrow;
    iscol  = redund->iscol;
    matseq = redund->matseq;
  }
  ierr = MatCreateSubMatrices(mat,1,&isrow,&iscol,reuse,&matseq);CHKERRQ(ierr);

  /* get matredundant over subcomm */
  if (reuse == MAT_INITIAL_MATRIX) {
    ierr = MatCreateMPIMatConcatenateSeqMat(subcomm,matseq[0],nloc_sub,reuse,matredundant);CHKERRQ(ierr);

    /* create a supporting struct and attach it to C for reuse */
    ierr = PetscNewLog(*matredundant,&redund);CHKERRQ(ierr);
    (*matredundant)->redundant = redund;
    redund->isrow              = isrow;
    redund->iscol              = iscol;
    redund->matseq             = matseq;
    if (newsubcomm) {
      redund->subcomm          = subcomm;
    } else {
      redund->subcomm          = MPI_COMM_NULL;
    }
  } else {
    ierr = MatCreateMPIMatConcatenateSeqMat(subcomm,matseq[0],PETSC_DECIDE,reuse,matredundant);CHKERRQ(ierr);
  }
  ierr = PetscLogEventEnd(MAT_RedundantMat,mat,0,0,0);CHKERRQ(ierr);
  PetscFunctionReturn(0);
}

/*@C
   MatGetMultiProcBlock - Create multiple [bjacobi] 'parallel submatrices' from
   a given 'mat' object. Each submatrix can span multiple procs.

   Collective on Mat

   Input Parameters:
+  mat - the matrix
.  subcomm - the subcommunicator obtained by com_split(comm)
-  scall - either MAT_INITIAL_MATRIX or MAT_REUSE_MATRIX

   Output Parameter:
.  subMat - 'parallel submatrices each spans a given subcomm

  Notes:
  The submatrix partition across processors is dictated by 'subComm' a
  communicator obtained by com_split(comm). The comm_split
  is not restriced to be grouped with consecutive original ranks.

  Due the comm_split() usage, the parallel layout of the submatrices
  map directly to the layout of the original matrix [wrt the local
  row,col partitioning]. So the original 'DiagonalMat' naturally maps
  into the 'DiagonalMat' of the subMat, hence it is used directly from
  the subMat. However the offDiagMat looses some columns - and this is
  reconstructed with MatSetValues()

  Level: advanced

  Concepts: subcommunicator
  Concepts: submatrices

.seealso: MatCreateSubMatrices()
@*/
PetscErrorCode   MatGetMultiProcBlock(Mat mat, MPI_Comm subComm, MatReuse scall,Mat *subMat)
{
  PetscErrorCode ierr;
  PetscMPIInt    commsize,subCommSize;

  PetscFunctionBegin;
  ierr = MPI_Comm_size(PetscObjectComm((PetscObject)mat),&commsize);CHKERRQ(ierr);
  ierr = MPI_Comm_size(subComm,&subCommSize);CHKERRQ(ierr);
  if (subCommSize > commsize) SETERRQ2(PetscObjectComm((PetscObject)mat),PETSC_ERR_ARG_OUTOFRANGE,"CommSize %D < SubCommZize %D",commsize,subCommSize);

  if (scall == MAT_REUSE_MATRIX && *subMat == mat) SETERRQ(PETSC_COMM_SELF,PETSC_ERR_ARG_WRONG,"MAT_REUSE_MATRIX means reuse the matrix passed in as the final argument, not the original matrix");
  ierr = PetscLogEventBegin(MAT_GetMultiProcBlock,mat,0,0,0);CHKERRQ(ierr);
  ierr = (*mat->ops->getmultiprocblock)(mat,subComm,scall,subMat);CHKERRQ(ierr);
  ierr = PetscLogEventEnd(MAT_GetMultiProcBlock,mat,0,0,0);CHKERRQ(ierr);
  PetscFunctionReturn(0);
}

/*@
   MatGetLocalSubMatrix - Gets a reference to a submatrix specified in local numbering

   Not Collective

   Input Arguments:
   mat - matrix to extract local submatrix from
   isrow - local row indices for submatrix
   iscol - local column indices for submatrix

   Output Arguments:
   submat - the submatrix

   Level: intermediate

   Notes:
   The submat should be returned with MatRestoreLocalSubMatrix().

   Depending on the format of mat, the returned submat may not implement MatMult().  Its communicator may be
   the same as mat, it may be PETSC_COMM_SELF, or some other subcomm of mat's.

   The submat always implements MatSetValuesLocal().  If isrow and iscol have the same block size, then
   MatSetValuesBlockedLocal() will also be implemented.

   The mat must have had a ISLocalToGlobalMapping provided to it with MatSetLocalToGlobalMapping(). Note that
   matrices obtained with DMCreateMat() generally already have the local to global mapping provided.

.seealso: MatRestoreLocalSubMatrix(), MatCreateLocalRef(), MatSetLocalToGlobalMapping()
@*/
PetscErrorCode MatGetLocalSubMatrix(Mat mat,IS isrow,IS iscol,Mat *submat)
{
  PetscErrorCode ierr;

  PetscFunctionBegin;
  PetscValidHeaderSpecific(mat,MAT_CLASSID,1);
  PetscValidHeaderSpecific(isrow,IS_CLASSID,2);
  PetscValidHeaderSpecific(iscol,IS_CLASSID,3);
  PetscCheckSameComm(isrow,2,iscol,3);
  PetscValidPointer(submat,4);
  if (!mat->rmap->mapping) SETERRQ(PetscObjectComm((PetscObject)mat),PETSC_ERR_ARG_WRONGSTATE,"Matrix must have local to global mapping provided before this call");

  if (mat->ops->getlocalsubmatrix) {
    ierr = (*mat->ops->getlocalsubmatrix)(mat,isrow,iscol,submat);CHKERRQ(ierr);
  } else {
    ierr = MatCreateLocalRef(mat,isrow,iscol,submat);CHKERRQ(ierr);
  }
  PetscFunctionReturn(0);
}

/*@
   MatRestoreLocalSubMatrix - Restores a reference to a submatrix specified in local numbering

   Not Collective

   Input Arguments:
   mat - matrix to extract local submatrix from
   isrow - local row indices for submatrix
   iscol - local column indices for submatrix
   submat - the submatrix

   Level: intermediate

.seealso: MatGetLocalSubMatrix()
@*/
PetscErrorCode MatRestoreLocalSubMatrix(Mat mat,IS isrow,IS iscol,Mat *submat)
{
  PetscErrorCode ierr;

  PetscFunctionBegin;
  PetscValidHeaderSpecific(mat,MAT_CLASSID,1);
  PetscValidHeaderSpecific(isrow,IS_CLASSID,2);
  PetscValidHeaderSpecific(iscol,IS_CLASSID,3);
  PetscCheckSameComm(isrow,2,iscol,3);
  PetscValidPointer(submat,4);
  if (*submat) {
    PetscValidHeaderSpecific(*submat,MAT_CLASSID,4);
  }

  if (mat->ops->restorelocalsubmatrix) {
    ierr = (*mat->ops->restorelocalsubmatrix)(mat,isrow,iscol,submat);CHKERRQ(ierr);
  } else {
    ierr = MatDestroy(submat);CHKERRQ(ierr);
  }
  *submat = NULL;
  PetscFunctionReturn(0);
}

/* --------------------------------------------------------*/
/*@
   MatFindZeroDiagonals - Finds all the rows of a matrix that have zero or no diagonal entry in the matrix

   Collective on Mat

   Input Parameter:
.  mat - the matrix

   Output Parameter:
.  is - if any rows have zero diagonals this contains the list of them

   Level: developer

   Concepts: matrix-vector product

.seealso: MatMultTranspose(), MatMultAdd(), MatMultTransposeAdd()
@*/
PetscErrorCode MatFindZeroDiagonals(Mat mat,IS *is)
{
  PetscErrorCode ierr;

  PetscFunctionBegin;
  PetscValidHeaderSpecific(mat,MAT_CLASSID,1);
  PetscValidType(mat,1);
  if (!mat->assembled) SETERRQ(PetscObjectComm((PetscObject)mat),PETSC_ERR_ARG_WRONGSTATE,"Not for unassembled matrix");
  if (mat->factortype) SETERRQ(PetscObjectComm((PetscObject)mat),PETSC_ERR_ARG_WRONGSTATE,"Not for factored matrix");

  if (!mat->ops->findzerodiagonals) {
    Vec                diag;
    const PetscScalar *a;
    PetscInt          *rows;
    PetscInt           rStart, rEnd, r, nrow = 0;

    ierr = MatCreateVecs(mat, &diag, NULL);CHKERRQ(ierr);
    ierr = MatGetDiagonal(mat, diag);CHKERRQ(ierr);
    ierr = MatGetOwnershipRange(mat, &rStart, &rEnd);CHKERRQ(ierr);
    ierr = VecGetArrayRead(diag, &a);CHKERRQ(ierr);
    for (r = 0; r < rEnd-rStart; ++r) if (a[r] == 0.0) ++nrow;
    ierr = PetscMalloc1(nrow, &rows);CHKERRQ(ierr);
    nrow = 0;
    for (r = 0; r < rEnd-rStart; ++r) if (a[r] == 0.0) rows[nrow++] = r+rStart;
    ierr = VecRestoreArrayRead(diag, &a);CHKERRQ(ierr);
    ierr = VecDestroy(&diag);CHKERRQ(ierr);
    ierr = ISCreateGeneral(PetscObjectComm((PetscObject) mat), nrow, rows, PETSC_OWN_POINTER, is);CHKERRQ(ierr);
  } else {
    ierr = (*mat->ops->findzerodiagonals)(mat, is);CHKERRQ(ierr);
  }
  PetscFunctionReturn(0);
}

/*@
   MatFindOffBlockDiagonalEntries - Finds all the rows of a matrix that have entries outside of the main diagonal block (defined by the matrix block size)

   Collective on Mat

   Input Parameter:
.  mat - the matrix

   Output Parameter:
.  is - contains the list of rows with off block diagonal entries

   Level: developer

   Concepts: matrix-vector product

.seealso: MatMultTranspose(), MatMultAdd(), MatMultTransposeAdd()
@*/
PetscErrorCode MatFindOffBlockDiagonalEntries(Mat mat,IS *is)
{
  PetscErrorCode ierr;

  PetscFunctionBegin;
  PetscValidHeaderSpecific(mat,MAT_CLASSID,1);
  PetscValidType(mat,1);
  if (!mat->assembled) SETERRQ(PetscObjectComm((PetscObject)mat),PETSC_ERR_ARG_WRONGSTATE,"Not for unassembled matrix");
  if (mat->factortype) SETERRQ(PetscObjectComm((PetscObject)mat),PETSC_ERR_ARG_WRONGSTATE,"Not for factored matrix");

  if (!mat->ops->findoffblockdiagonalentries) SETERRQ(PetscObjectComm((PetscObject)mat),PETSC_ERR_SUP,"This matrix type does not have a find off block diagonal entries defined");
  ierr = (*mat->ops->findoffblockdiagonalentries)(mat,is);CHKERRQ(ierr);
  PetscFunctionReturn(0);
}

/*@C
  MatInvertBlockDiagonal - Inverts the block diagonal entries.

  Collective on Mat

  Input Parameters:
. mat - the matrix

  Output Parameters:
. values - the block inverses in column major order (FORTRAN-like)

   Note:
   This routine is not available from Fortran.

  Level: advanced

.seealso: MatInvertBockDiagonalMat
@*/
PetscErrorCode MatInvertBlockDiagonal(Mat mat,const PetscScalar **values)
{
  PetscErrorCode ierr;

  PetscFunctionBegin;
  PetscValidHeaderSpecific(mat,MAT_CLASSID,1);
  if (!mat->assembled) SETERRQ(PETSC_COMM_SELF,PETSC_ERR_ARG_WRONGSTATE,"Not for unassembled matrix");
  if (mat->factortype) SETERRQ(PETSC_COMM_SELF,PETSC_ERR_ARG_WRONGSTATE,"Not for factored matrix");
  if (!mat->ops->invertblockdiagonal) SETERRQ(PETSC_COMM_SELF,PETSC_ERR_SUP,"Not supported");
  ierr = (*mat->ops->invertblockdiagonal)(mat,values);CHKERRQ(ierr);
  PetscFunctionReturn(0);
}

/*@
  MatInvertBlockDiagonalMat - set matrix C to be the inverted block diagonal of matrix A

  Collective on Mat

  Input Parameters:
. A - the matrix

  Output Parameters:
. C - matrix with inverted block diagonal of A.  This matrix should be created and may have its type set.

  Level: advanced

.seealso: MatInvertBockDiagonal()
@*/
PetscErrorCode MatInvertBlockDiagonalMat(Mat A,Mat C)
{
  PetscErrorCode     ierr;
  const PetscScalar *vals;
  PetscInt          *dnnz;
  PetscInt           M,N,m,n,rstart,rend,bs,i,j;

  PetscFunctionBegin;
  ierr = MatInvertBlockDiagonal(A,&vals);CHKERRQ(ierr);
  ierr = MatGetBlockSize(A,&bs);CHKERRQ(ierr);
  ierr = MatGetSize(A,&M,&N);CHKERRQ(ierr);
  ierr = MatGetLocalSize(A,&m,&n);CHKERRQ(ierr);
  ierr = MatSetSizes(C,m,n,M,N);CHKERRQ(ierr);
  ierr = MatSetBlockSize(C,bs);CHKERRQ(ierr);
  ierr = PetscMalloc1(m/bs,&dnnz);CHKERRQ(ierr);
  for(j = 0; j < m/bs; j++) {
    dnnz[j] = 1;
  }
  ierr = MatXAIJSetPreallocation(C,bs,dnnz,NULL,NULL,NULL);CHKERRQ(ierr);
  ierr = PetscFree(dnnz);CHKERRQ(ierr);
  ierr = MatGetOwnershipRange(C,&rstart,&rend);CHKERRQ(ierr);
  ierr = MatSetOption(C,MAT_ROW_ORIENTED,PETSC_FALSE);CHKERRQ(ierr);
  for (i = rstart/bs; i < rend/bs; i++) {
    ierr = MatSetValuesBlocked(C,1,&i,1,&i,&vals[(i-rstart/bs)*bs*bs],INSERT_VALUES);CHKERRQ(ierr);
  }
  ierr = MatAssemblyBegin(C,MAT_FINAL_ASSEMBLY);CHKERRQ(ierr);
  ierr = MatAssemblyEnd(C,MAT_FINAL_ASSEMBLY);CHKERRQ(ierr);
  ierr = MatSetOption(C,MAT_ROW_ORIENTED,PETSC_TRUE);CHKERRQ(ierr);
  PetscFunctionReturn(0);
}

/*@C
    MatTransposeColoringDestroy - Destroys a coloring context for matrix product C=A*B^T that was created
    via MatTransposeColoringCreate().

    Collective on MatTransposeColoring

    Input Parameter:
.   c - coloring context

    Level: intermediate

.seealso: MatTransposeColoringCreate()
@*/
PetscErrorCode MatTransposeColoringDestroy(MatTransposeColoring *c)
{
  PetscErrorCode       ierr;
  MatTransposeColoring matcolor=*c;

  PetscFunctionBegin;
  if (!matcolor) PetscFunctionReturn(0);
  if (--((PetscObject)matcolor)->refct > 0) {matcolor = 0; PetscFunctionReturn(0);}

  ierr = PetscFree3(matcolor->ncolumns,matcolor->nrows,matcolor->colorforrow);CHKERRQ(ierr);
  ierr = PetscFree(matcolor->rows);CHKERRQ(ierr);
  ierr = PetscFree(matcolor->den2sp);CHKERRQ(ierr);
  ierr = PetscFree(matcolor->colorforcol);CHKERRQ(ierr);
  ierr = PetscFree(matcolor->columns);CHKERRQ(ierr);
  if (matcolor->brows>0) {
    ierr = PetscFree(matcolor->lstart);CHKERRQ(ierr);
  }
  ierr = PetscHeaderDestroy(c);CHKERRQ(ierr);
  PetscFunctionReturn(0);
}

/*@C
    MatTransColoringApplySpToDen - Given a symbolic matrix product C=A*B^T for which
    a MatTransposeColoring context has been created, computes a dense B^T by Apply
    MatTransposeColoring to sparse B.

    Collective on MatTransposeColoring

    Input Parameters:
+   B - sparse matrix B
.   Btdense - symbolic dense matrix B^T
-   coloring - coloring context created with MatTransposeColoringCreate()

    Output Parameter:
.   Btdense - dense matrix B^T

    Level: advanced

     Notes: These are used internally for some implementations of MatRARt()

.seealso: MatTransposeColoringCreate(), MatTransposeColoringDestroy(), MatTransColoringApplyDenToSp()

.keywords: coloring
@*/
PetscErrorCode MatTransColoringApplySpToDen(MatTransposeColoring coloring,Mat B,Mat Btdense)
{
  PetscErrorCode ierr;

  PetscFunctionBegin;
  PetscValidHeaderSpecific(B,MAT_CLASSID,1);
  PetscValidHeaderSpecific(Btdense,MAT_CLASSID,2);
  PetscValidHeaderSpecific(coloring,MAT_TRANSPOSECOLORING_CLASSID,3);

  if (!B->ops->transcoloringapplysptoden) SETERRQ1(PETSC_COMM_SELF,PETSC_ERR_SUP,"Not supported for this matrix type %s",((PetscObject)B)->type_name);
  ierr = (B->ops->transcoloringapplysptoden)(coloring,B,Btdense);CHKERRQ(ierr);
  PetscFunctionReturn(0);
}

/*@C
    MatTransColoringApplyDenToSp - Given a symbolic matrix product Csp=A*B^T for which
    a MatTransposeColoring context has been created and a dense matrix Cden=A*Btdense
    in which Btdens is obtained from MatTransColoringApplySpToDen(), recover sparse matrix
    Csp from Cden.

    Collective on MatTransposeColoring

    Input Parameters:
+   coloring - coloring context created with MatTransposeColoringCreate()
-   Cden - matrix product of a sparse matrix and a dense matrix Btdense

    Output Parameter:
.   Csp - sparse matrix

    Level: advanced

     Notes: These are used internally for some implementations of MatRARt()

.seealso: MatTransposeColoringCreate(), MatTransposeColoringDestroy(), MatTransColoringApplySpToDen()

.keywords: coloring
@*/
PetscErrorCode MatTransColoringApplyDenToSp(MatTransposeColoring matcoloring,Mat Cden,Mat Csp)
{
  PetscErrorCode ierr;

  PetscFunctionBegin;
  PetscValidHeaderSpecific(matcoloring,MAT_TRANSPOSECOLORING_CLASSID,1);
  PetscValidHeaderSpecific(Cden,MAT_CLASSID,2);
  PetscValidHeaderSpecific(Csp,MAT_CLASSID,3);

  if (!Csp->ops->transcoloringapplydentosp) SETERRQ1(PETSC_COMM_SELF,PETSC_ERR_SUP,"Not supported for this matrix type %s",((PetscObject)Csp)->type_name);
  ierr = (Csp->ops->transcoloringapplydentosp)(matcoloring,Cden,Csp);CHKERRQ(ierr);
  PetscFunctionReturn(0);
}

/*@C
   MatTransposeColoringCreate - Creates a matrix coloring context for matrix product C=A*B^T.

   Collective on Mat

   Input Parameters:
+  mat - the matrix product C
-  iscoloring - the coloring of the matrix; usually obtained with MatColoringCreate() or DMCreateColoring()

    Output Parameter:
.   color - the new coloring context

    Level: intermediate

.seealso: MatTransposeColoringDestroy(),  MatTransColoringApplySpToDen(),
           MatTransColoringApplyDenToSp()
@*/
PetscErrorCode MatTransposeColoringCreate(Mat mat,ISColoring iscoloring,MatTransposeColoring *color)
{
  MatTransposeColoring c;
  MPI_Comm             comm;
  PetscErrorCode       ierr;

  PetscFunctionBegin;
  ierr = PetscLogEventBegin(MAT_TransposeColoringCreate,mat,0,0,0);CHKERRQ(ierr);
  ierr = PetscObjectGetComm((PetscObject)mat,&comm);CHKERRQ(ierr);
  ierr = PetscHeaderCreate(c,MAT_TRANSPOSECOLORING_CLASSID,"MatTransposeColoring","Matrix product C=A*B^T via coloring","Mat",comm,MatTransposeColoringDestroy,NULL);CHKERRQ(ierr);

  c->ctype = iscoloring->ctype;
  if (mat->ops->transposecoloringcreate) {
    ierr = (*mat->ops->transposecoloringcreate)(mat,iscoloring,c);CHKERRQ(ierr);
  } else SETERRQ(PetscObjectComm((PetscObject)mat),PETSC_ERR_SUP,"Code not yet written for this matrix type");

  *color = c;
  ierr   = PetscLogEventEnd(MAT_TransposeColoringCreate,mat,0,0,0);CHKERRQ(ierr);
  PetscFunctionReturn(0);
}

/*@
      MatGetNonzeroState - Returns a 64 bit integer representing the current state of nonzeros in the matrix. If the
        matrix has had no new nonzero locations added to the matrix since the previous call then the value will be the
        same, otherwise it will be larger

     Not Collective

  Input Parameter:
.    A  - the matrix

  Output Parameter:
.    state - the current state

  Notes: You can only compare states from two different calls to the SAME matrix, you cannot compare calls between
         different matrices

  Level: intermediate

@*/
PetscErrorCode MatGetNonzeroState(Mat mat,PetscObjectState *state)
{
  PetscFunctionBegin;
  PetscValidHeaderSpecific(mat,MAT_CLASSID,1);
  *state = mat->nonzerostate;
  PetscFunctionReturn(0);
}

/*@
      MatCreateMPIMatConcatenateSeqMat - Creates a single large PETSc matrix by concatenating sequential
                 matrices from each processor

    Collective on MPI_Comm

   Input Parameters:
+    comm - the communicators the parallel matrix will live on
.    seqmat - the input sequential matrices
.    n - number of local columns (or PETSC_DECIDE)
-    reuse - either MAT_INITIAL_MATRIX or MAT_REUSE_MATRIX

   Output Parameter:
.    mpimat - the parallel matrix generated

    Level: advanced

   Notes: The number of columns of the matrix in EACH processor MUST be the same.

@*/
PetscErrorCode MatCreateMPIMatConcatenateSeqMat(MPI_Comm comm,Mat seqmat,PetscInt n,MatReuse reuse,Mat *mpimat)
{
  PetscErrorCode ierr;

  PetscFunctionBegin;
  if (!seqmat->ops->creatempimatconcatenateseqmat) SETERRQ1(PetscObjectComm((PetscObject)seqmat),PETSC_ERR_SUP,"Mat type %s",((PetscObject)seqmat)->type_name);
  if (reuse == MAT_REUSE_MATRIX && seqmat == *mpimat) SETERRQ(PETSC_COMM_SELF,PETSC_ERR_ARG_WRONG,"MAT_REUSE_MATRIX means reuse the matrix passed in as the final argument, not the original matrix");

  ierr = PetscLogEventBegin(MAT_Merge,seqmat,0,0,0);CHKERRQ(ierr);
  ierr = (*seqmat->ops->creatempimatconcatenateseqmat)(comm,seqmat,n,reuse,mpimat);CHKERRQ(ierr);
  ierr = PetscLogEventEnd(MAT_Merge,seqmat,0,0,0);CHKERRQ(ierr);
  PetscFunctionReturn(0);
}

/*@
     MatSubdomainsCreateCoalesce - Creates index subdomains by coalescing adjacent
                 ranks' ownership ranges.

    Collective on A

   Input Parameters:
+    A   - the matrix to create subdomains from
-    N   - requested number of subdomains


   Output Parameters:
+    n   - number of subdomains resulting on this rank
-    iss - IS list with indices of subdomains on this rank

    Level: advanced

    Notes: number of subdomains must be smaller than the communicator size
@*/
PetscErrorCode MatSubdomainsCreateCoalesce(Mat A,PetscInt N,PetscInt *n,IS *iss[])
{
  MPI_Comm        comm,subcomm;
  PetscMPIInt     size,rank,color;
  PetscInt        rstart,rend,k;
  PetscErrorCode  ierr;

  PetscFunctionBegin;
  ierr = PetscObjectGetComm((PetscObject)A,&comm);CHKERRQ(ierr);
  ierr = MPI_Comm_size(comm,&size);CHKERRQ(ierr);
  ierr = MPI_Comm_rank(comm,&rank);CHKERRQ(ierr);
  if (N < 1 || N >= (PetscInt)size) SETERRQ2(PETSC_COMM_SELF,PETSC_ERR_ARG_WRONG,"number of subdomains must be > 0 and < %D, got N = %D",size,N);
  *n = 1;
  k = ((PetscInt)size)/N + ((PetscInt)size%N>0); /* There are up to k ranks to a color */
  color = rank/k;
  ierr = MPI_Comm_split(comm,color,rank,&subcomm);CHKERRQ(ierr);
  ierr = PetscMalloc1(1,iss);CHKERRQ(ierr);
  ierr = MatGetOwnershipRange(A,&rstart,&rend);CHKERRQ(ierr);
  ierr = ISCreateStride(subcomm,rend-rstart,rstart,1,iss[0]);CHKERRQ(ierr);
  ierr = MPI_Comm_free(&subcomm);CHKERRQ(ierr);
  PetscFunctionReturn(0);
}

/*@
   MatGalerkin - Constructs the coarse grid problem via Galerkin projection.

   If the interpolation and restriction operators are the same, uses MatPtAP.
   If they are not the same, use MatMatMatMult.

   Once the coarse grid problem is constructed, correct for interpolation operators
   that are not of full rank, which can legitimately happen in the case of non-nested
   geometric multigrid.

   Input Parameters:
+  restrct - restriction operator
.  dA - fine grid matrix
.  interpolate - interpolation operator
.  reuse - either MAT_INITIAL_MATRIX or MAT_REUSE_MATRIX
-  fill - expected fill, use PETSC_DEFAULT if you do not have a good estimate

   Output Parameters:
.  A - the Galerkin coarse matrix

   Options Database Key:
.  -pc_mg_galerkin <both,pmat,mat,none>

   Level: developer

.keywords: MG, multigrid, Galerkin

.seealso: MatPtAP(), MatMatMatMult()
@*/
PetscErrorCode  MatGalerkin(Mat restrct, Mat dA, Mat interpolate, MatReuse reuse, PetscReal fill, Mat *A)
{
  PetscErrorCode ierr;
  IS             zerorows;
  Vec            diag;

  PetscFunctionBegin;
  if (reuse == MAT_INPLACE_MATRIX) SETERRQ(PetscObjectComm((PetscObject)A),PETSC_ERR_SUP,"Inplace product not supported");
  /* Construct the coarse grid matrix */
  if (interpolate == restrct) {
    ierr = MatPtAP(dA,interpolate,reuse,fill,A);CHKERRQ(ierr);
  } else {
    ierr = MatMatMatMult(restrct,dA,interpolate,reuse,fill,A);CHKERRQ(ierr);
  }

  /* If the interpolation matrix is not of full rank, A will have zero rows.
     This can legitimately happen in the case of non-nested geometric multigrid.
     In that event, we set the rows of the matrix to the rows of the identity,
     ignoring the equations (as the RHS will also be zero). */

  ierr = MatFindZeroRows(*A, &zerorows);CHKERRQ(ierr);

  if (zerorows != NULL) { /* if there are any zero rows */
    ierr = MatCreateVecs(*A, &diag, NULL);CHKERRQ(ierr);
    ierr = MatGetDiagonal(*A, diag);CHKERRQ(ierr);
    ierr = VecISSet(diag, zerorows, 1.0);CHKERRQ(ierr);
    ierr = MatDiagonalSet(*A, diag, INSERT_VALUES);CHKERRQ(ierr);
    ierr = VecDestroy(&diag);CHKERRQ(ierr);
    ierr = ISDestroy(&zerorows);CHKERRQ(ierr);
  }
  PetscFunctionReturn(0);
}<|MERGE_RESOLUTION|>--- conflicted
+++ resolved
@@ -4221,15 +4221,9 @@
 @*/
 PetscErrorCode MatSolverTypeRegister(MatSolverType package,const MatType mtype,MatFactorType ftype,PetscErrorCode (*getfactor)(Mat,MatFactorType,Mat*))
 {
-<<<<<<< HEAD
   PetscErrorCode              ierr;
   MatSolverTypeHolder         next = MatSolverTypeHolders,prev;
   PetscBool                   flg;
-=======
-  PetscErrorCode                 ierr;
-  MatSolverTypeHolder         next = MatSolverTypeHolders,prev;
-  PetscBool                      flg;
->>>>>>> 80db8efe
   MatSolverTypeForSpecifcType inext,iprev = NULL;
 
   PetscFunctionBegin;
@@ -4339,11 +4333,7 @@
 
 PetscErrorCode MatSolverTypeDestroy(void)
 {
-<<<<<<< HEAD
   PetscErrorCode              ierr;
-=======
-  PetscErrorCode                 ierr;
->>>>>>> 80db8efe
   MatSolverTypeHolder         next = MatSolverTypeHolders,prev;
   MatSolverTypeForSpecifcType inext,iprev;
 
@@ -4413,11 +4403,7 @@
   if (!conv) SETERRQ3(PetscObjectComm((PetscObject)mat),PETSC_ERR_MISSING_FACTOR,"MatSolverType %s does not support factorization type %s for  matrix type %s",type,MatFactorTypes[ftype],((PetscObject)mat)->type_name);
 
 #if defined(PETSC_USE_COMPLEX)
-<<<<<<< HEAD
-  if (mat->hermitian && (ftype == MAT_FACTOR_CHOLESKY||ftype == MAT_FACTOR_ICC)) SETERRQ(PETSC_COMM_SELF,PETSC_ERR_SUP,"Hermitian CHOLESKY or ICC Factor is not supported");
-=======
   if (mat->hermitian && !mat->symmetric && (ftype == MAT_FACTOR_CHOLESKY||ftype == MAT_FACTOR_ICC)) SETERRQ(PETSC_COMM_SELF,PETSC_ERR_SUP,"Hermitian CHOLESKY or ICC Factor is not supported");
->>>>>>> 80db8efe
 #endif
 
   ierr = (*conv)(mat,ftype,f);CHKERRQ(ierr);
