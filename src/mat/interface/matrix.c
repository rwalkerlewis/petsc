#define PETSCMAT_DLL

/*
   This is where the abstract matrix operations are defined
*/

#include "src/mat/matimpl.h"        /*I "petscmat.h" I*/
#include "private/vecimpl.h"  

/* Logging support */
PetscCookie PETSCMAT_DLLEXPORT MAT_COOKIE = 0;
PetscEvent  MAT_Mult = 0, MAT_Mults = 0, MAT_MultConstrained = 0, MAT_MultAdd = 0, MAT_MultTranspose = 0;
PetscEvent  MAT_MultTransposeConstrained = 0, MAT_MultTransposeAdd = 0, MAT_Solve = 0, MAT_Solves = 0, MAT_SolveAdd = 0, MAT_SolveTranspose = 0, MAT_MatSolve = 0;
PetscEvent  MAT_SolveTransposeAdd = 0, MAT_Relax = 0, MAT_ForwardSolve = 0, MAT_BackwardSolve = 0, MAT_LUFactor = 0, MAT_LUFactorSymbolic = 0;
PetscEvent  MAT_LUFactorNumeric = 0, MAT_CholeskyFactor = 0, MAT_CholeskyFactorSymbolic = 0, MAT_CholeskyFactorNumeric = 0, MAT_ILUFactor = 0;
PetscEvent  MAT_ILUFactorSymbolic = 0, MAT_ICCFactorSymbolic = 0, MAT_Copy = 0, MAT_Convert = 0, MAT_Scale = 0, MAT_AssemblyBegin = 0;
PetscEvent  MAT_AssemblyEnd = 0, MAT_SetValues = 0, MAT_GetValues = 0, MAT_GetRow = 0, MAT_GetSubMatrices = 0, MAT_GetColoring = 0, MAT_GetOrdering = 0;
PetscEvent  MAT_IncreaseOverlap = 0, MAT_Partitioning = 0, MAT_ZeroEntries = 0, MAT_Load = 0, MAT_View = 0, MAT_AXPY = 0, MAT_FDColoringCreate = 0;
PetscEvent  MAT_FDColoringApply = 0,MAT_Transpose = 0,MAT_FDColoringFunction = 0;
PetscEvent  MAT_MatMult = 0, MAT_MatMultSymbolic = 0, MAT_MatMultNumeric = 0;
PetscEvent  MAT_PtAP = 0, MAT_PtAPSymbolic = 0, MAT_PtAPNumeric = 0;
PetscEvent  MAT_MatMultTranspose = 0, MAT_MatMultTransposeSymbolic = 0, MAT_MatMultTransposeNumeric = 0;

/* nasty global values for MatSetValue() */
PetscInt    PETSCMAT_DLLEXPORT MatSetValue_Row = 0;
PetscInt    PETSCMAT_DLLEXPORT MatSetValue_Column = 0;
PetscScalar PETSCMAT_DLLEXPORT MatSetValue_Value = 0.0;

#undef __FUNCT__  
#define __FUNCT__ "MatRealPart"
/*@
   MatRealPart - Zeros out the imaginary part of the matrix

   Collective on Mat

   Input Parameters:
.  mat - the matrix

   Level: advanced


.seealso: MatImaginaryPart()
@*/

PetscErrorCode PETSCMAT_DLLEXPORT MatRealPart(Mat mat)
{
  PetscErrorCode ierr;

  PetscFunctionBegin;
  PetscValidHeaderSpecific(mat,MAT_COOKIE,1);
  PetscValidType(mat,1);
  if (!mat->assembled) SETERRQ(PETSC_ERR_ARG_WRONGSTATE,"Not for unassembled matrix");
  if (mat->factor) SETERRQ(PETSC_ERR_ARG_WRONGSTATE,"Not for factored matrix"); 
  if (!mat->ops->realpart) SETERRQ1(PETSC_ERR_SUP,"Mat type %s",mat->type_name);
  ierr = MatPreallocated(mat);CHKERRQ(ierr);
  ierr = (*mat->ops->realpart)(mat);CHKERRQ(ierr);
  PetscFunctionReturn(0);
}

#undef __FUNCT__  
#define __FUNCT__ "MatImaginaryPart"
/*@
   MatImaginaryPart - Moves the imaginary part of the matrix to the real part and zeros the imaginary part

   Collective on Mat

   Input Parameters:
.  mat - the matrix

   Level: advanced


.seealso: MatRealPart()
@*/

PetscErrorCode PETSCMAT_DLLEXPORT MatImaginaryPart(Mat mat)
{
  PetscErrorCode ierr;

  PetscFunctionBegin;
  PetscValidHeaderSpecific(mat,MAT_COOKIE,1);
  PetscValidType(mat,1);
  if (!mat->assembled) SETERRQ(PETSC_ERR_ARG_WRONGSTATE,"Not for unassembled matrix");
  if (mat->factor) SETERRQ(PETSC_ERR_ARG_WRONGSTATE,"Not for factored matrix"); 
  if (!mat->ops->imaginarypart) SETERRQ1(PETSC_ERR_SUP,"Mat type %s",mat->type_name);
  ierr = MatPreallocated(mat);CHKERRQ(ierr);
  ierr = (*mat->ops->imaginarypart)(mat);CHKERRQ(ierr);
  PetscFunctionReturn(0);
}

#undef __FUNCT__  
#define __FUNCT__ "MatGetRow"
/*@C
   MatGetRow - Gets a row of a matrix.  You MUST call MatRestoreRow()
   for each row that you get to ensure that your application does
   not bleed memory.

   Not Collective

   Input Parameters:
+  mat - the matrix
-  row - the row to get

   Output Parameters:
+  ncols -  if not NULL, the number of nonzeros in the row
.  cols - if not NULL, the column numbers
-  vals - if not NULL, the values

   Notes:
   This routine is provided for people who need to have direct access
   to the structure of a matrix.  We hope that we provide enough
   high-level matrix routines that few users will need it. 

   MatGetRow() always returns 0-based column indices, regardless of
   whether the internal representation is 0-based (default) or 1-based.

   For better efficiency, set cols and/or vals to PETSC_NULL if you do
   not wish to extract these quantities.

   The user can only examine the values extracted with MatGetRow();
   the values cannot be altered.  To change the matrix entries, one
   must use MatSetValues().

   You can only have one call to MatGetRow() outstanding for a particular
   matrix at a time, per processor. MatGetRow() can only obtain rows
   associated with the given processor, it cannot get rows from the 
   other processors; for that we suggest using MatGetSubMatrices(), then
   MatGetRow() on the submatrix. The row indix passed to MatGetRows() 
   is in the global number of rows.

   Fortran Notes:
   The calling sequence from Fortran is 
.vb
   MatGetRow(matrix,row,ncols,cols,values,ierr)
         Mat     matrix (input)
         integer row    (input)
         integer ncols  (output)
         integer cols(maxcols) (output)
         double precision (or double complex) values(maxcols) output
.ve
   where maxcols >= maximum nonzeros in any row of the matrix.


   Caution:
   Do not try to change the contents of the output arrays (cols and vals).
   In some cases, this may corrupt the matrix.

   Level: advanced

   Concepts: matrices^row access

.seealso: MatRestoreRow(), MatSetValues(), MatGetValues(), MatGetSubmatrices(), MatGetDiagonal()
@*/

PetscErrorCode PETSCMAT_DLLEXPORT MatGetRow(Mat mat,PetscInt row,PetscInt *ncols,const PetscInt *cols[],const PetscScalar *vals[])
{
  PetscErrorCode ierr;
  PetscInt       incols;

  PetscFunctionBegin;
  PetscValidHeaderSpecific(mat,MAT_COOKIE,1);
  PetscValidType(mat,1);
  if (!mat->assembled) SETERRQ(PETSC_ERR_ARG_WRONGSTATE,"Not for unassembled matrix");
  if (mat->factor) SETERRQ(PETSC_ERR_ARG_WRONGSTATE,"Not for factored matrix"); 
  if (!mat->ops->getrow) SETERRQ1(PETSC_ERR_SUP,"Mat type %s",mat->type_name);
  ierr = MatPreallocated(mat);CHKERRQ(ierr);
  ierr = PetscLogEventBegin(MAT_GetRow,mat,0,0,0);CHKERRQ(ierr);
  ierr = (*mat->ops->getrow)(mat,row,&incols,(PetscInt **)cols,(PetscScalar **)vals);CHKERRQ(ierr);
  if (ncols) *ncols = incols;
  ierr = PetscLogEventEnd(MAT_GetRow,mat,0,0,0);CHKERRQ(ierr);
  PetscFunctionReturn(0);
}

#undef __FUNCT__  
#define __FUNCT__ "MatConjugate"
/*@
   MatConjugate - replaces the matrix values with their complex conjugates

   Collective on Mat

   Input Parameters:
.  mat - the matrix

   Level: advanced

.seealso:  VecConjugate()
@*/
PetscErrorCode PETSCMAT_DLLEXPORT MatConjugate(Mat mat)
{
  PetscErrorCode ierr;

  PetscFunctionBegin;
  PetscValidHeaderSpecific(mat,MAT_COOKIE,1);
  if (!mat->assembled) SETERRQ(PETSC_ERR_ARG_WRONGSTATE,"Not for unassembled matrix");
  if (!mat->ops->conjugate) SETERRQ(PETSC_ERR_SUP,"Not provided for this matrix format, send email to petsc-maint@mcs.anl.gov");
  ierr = (*mat->ops->conjugate)(mat);CHKERRQ(ierr);
  PetscFunctionReturn(0);
}

#undef __FUNCT__  
#define __FUNCT__ "MatRestoreRow"
/*@C  
   MatRestoreRow - Frees any temporary space allocated by MatGetRow().

   Not Collective

   Input Parameters:
+  mat - the matrix
.  row - the row to get
.  ncols, cols - the number of nonzeros and their columns
-  vals - if nonzero the column values

   Notes: 
   This routine should be called after you have finished examining the entries.

   Fortran Notes:
   The calling sequence from Fortran is 
.vb
   MatRestoreRow(matrix,row,ncols,cols,values,ierr)
      Mat     matrix (input)
      integer row    (input)
      integer ncols  (output)
      integer cols(maxcols) (output)
      double precision (or double complex) values(maxcols) output
.ve
   Where maxcols >= maximum nonzeros in any row of the matrix. 

   In Fortran MatRestoreRow() MUST be called after MatGetRow()
   before another call to MatGetRow() can be made.

   Level: advanced

.seealso:  MatGetRow()
@*/
PetscErrorCode PETSCMAT_DLLEXPORT MatRestoreRow(Mat mat,PetscInt row,PetscInt *ncols,const PetscInt *cols[],const PetscScalar *vals[])
{
  PetscErrorCode ierr;

  PetscFunctionBegin;
  PetscValidHeaderSpecific(mat,MAT_COOKIE,1);
  PetscValidIntPointer(ncols,3);
  if (!mat->assembled) SETERRQ(PETSC_ERR_ARG_WRONGSTATE,"Not for unassembled matrix");
  if (!mat->ops->restorerow) PetscFunctionReturn(0);
  ierr = (*mat->ops->restorerow)(mat,row,ncols,(PetscInt **)cols,(PetscScalar **)vals);CHKERRQ(ierr);
  PetscFunctionReturn(0);
}

#undef __FUNCT__  
#define __FUNCT__ "MatGetRowUpperTriangular"
/*@C
   MatGetRowUpperTriangular - Sets a flag to enable calls to MatGetRow() for matrix in MATSBAIJ format.  
   You should call MatRestoreRowUpperTriangular() after calling MatGetRow/MatRestoreRow() to disable the flag. 

   Not Collective

   Input Parameters:
+  mat - the matrix

   Notes:
   The flag is to ensure that users are aware of MatGetRow() only provides the upper trianglular part of the row for the matrices in MATSBAIJ format.

   Level: advanced

   Concepts: matrices^row access

.seealso: MatRestoreRowRowUpperTriangular()
@*/

PetscErrorCode PETSCMAT_DLLEXPORT MatGetRowUpperTriangular(Mat mat)
{
  PetscErrorCode ierr;

  PetscFunctionBegin;
  PetscValidHeaderSpecific(mat,MAT_COOKIE,1);
  PetscValidType(mat,1);
  if (!mat->assembled) SETERRQ(PETSC_ERR_ARG_WRONGSTATE,"Not for unassembled matrix");
  if (mat->factor) SETERRQ(PETSC_ERR_ARG_WRONGSTATE,"Not for factored matrix"); 
  if (!mat->ops->getrowuppertriangular) SETERRQ1(PETSC_ERR_SUP,"Mat type %s",mat->type_name);
  ierr = MatPreallocated(mat);CHKERRQ(ierr);
  ierr = (*mat->ops->getrowuppertriangular)(mat);CHKERRQ(ierr);
  PetscFunctionReturn(0);
}

#undef __FUNCT__  
#define __FUNCT__ "MatRestoreRowUpperTriangular"
/*@C  
   MatRestoreRowUpperTriangular - Disable calls to MatGetRow() for matrix in MATSBAIJ format.  

   Not Collective

   Input Parameters:
+  mat - the matrix

   Notes: 
   This routine should be called after you have finished MatGetRow/MatRestoreRow().


   Level: advanced

.seealso:  MatGetRowUpperTriangular()
@*/
PetscErrorCode PETSCMAT_DLLEXPORT MatRestoreRowUpperTriangular(Mat mat)
{
  PetscErrorCode ierr;

  PetscFunctionBegin;
  PetscValidHeaderSpecific(mat,MAT_COOKIE,1);
  if (!mat->assembled) SETERRQ(PETSC_ERR_ARG_WRONGSTATE,"Not for unassembled matrix");
  if (!mat->ops->restorerowuppertriangular) PetscFunctionReturn(0);
  ierr = (*mat->ops->restorerowuppertriangular)(mat);CHKERRQ(ierr);
  PetscFunctionReturn(0);
}

#undef __FUNCT__  
#define __FUNCT__ "MatSetOptionsPrefix"
/*@C
   MatSetOptionsPrefix - Sets the prefix used for searching for all 
   Mat options in the database.

   Collective on Mat

   Input Parameter:
+  A - the Mat context
-  prefix - the prefix to prepend to all option names

   Notes:
   A hyphen (-) must NOT be given at the beginning of the prefix name.
   The first character of all runtime options is AUTOMATICALLY the hyphen.

   Level: advanced

.keywords: Mat, set, options, prefix, database

.seealso: MatSetFromOptions()
@*/
PetscErrorCode PETSCMAT_DLLEXPORT MatSetOptionsPrefix(Mat A,const char prefix[])
{
  PetscErrorCode ierr;

  PetscFunctionBegin;
  PetscValidHeaderSpecific(A,MAT_COOKIE,1);
  ierr = PetscObjectSetOptionsPrefix((PetscObject)A,prefix);CHKERRQ(ierr);
  PetscFunctionReturn(0);
}

#undef __FUNCT__  
#define __FUNCT__ "MatAppendOptionsPrefix"
/*@C
   MatAppendOptionsPrefix - Appends to the prefix used for searching for all 
   Mat options in the database.

   Collective on Mat

   Input Parameters:
+  A - the Mat context
-  prefix - the prefix to prepend to all option names

   Notes:
   A hyphen (-) must NOT be given at the beginning of the prefix name.
   The first character of all runtime options is AUTOMATICALLY the hyphen.

   Level: advanced

.keywords: Mat, append, options, prefix, database

.seealso: MatGetOptionsPrefix()
@*/
PetscErrorCode PETSCMAT_DLLEXPORT MatAppendOptionsPrefix(Mat A,const char prefix[])
{
  PetscErrorCode ierr;
  
  PetscFunctionBegin;
  PetscValidHeaderSpecific(A,MAT_COOKIE,1);
  ierr = PetscObjectAppendOptionsPrefix((PetscObject)A,prefix);CHKERRQ(ierr);
  PetscFunctionReturn(0);
}

#undef __FUNCT__  
#define __FUNCT__ "MatGetOptionsPrefix"
/*@C
   MatGetOptionsPrefix - Sets the prefix used for searching for all 
   Mat options in the database.

   Not Collective

   Input Parameter:
.  A - the Mat context

   Output Parameter:
.  prefix - pointer to the prefix string used

   Notes: On the fortran side, the user should pass in a string 'prefix' of
   sufficient length to hold the prefix.

   Level: advanced

.keywords: Mat, get, options, prefix, database

.seealso: MatAppendOptionsPrefix()
@*/
PetscErrorCode PETSCMAT_DLLEXPORT MatGetOptionsPrefix(Mat A,const char *prefix[])
{
  PetscErrorCode ierr;

  PetscFunctionBegin;
  PetscValidHeaderSpecific(A,MAT_COOKIE,1);
  ierr = PetscObjectGetOptionsPrefix((PetscObject)A,prefix);CHKERRQ(ierr);
  PetscFunctionReturn(0);
}

#undef __FUNCT__  
#define __FUNCT__ "MatSetUp"
/*@
   MatSetUp - Sets up the internal matrix data structures for the later use.

   Collective on Mat

   Input Parameters:
.  A - the Mat context

   Notes:
   For basic use of the Mat classes the user need not explicitly call
   MatSetUp(), since these actions will happen automatically.

   Level: advanced

.keywords: Mat, setup

.seealso: MatCreate(), MatDestroy()
@*/
PetscErrorCode PETSCMAT_DLLEXPORT MatSetUp(Mat A)
{
  PetscErrorCode ierr;

  PetscFunctionBegin;
  PetscValidHeaderSpecific(A,MAT_COOKIE,1);
  ierr = MatSetUpPreallocation(A);CHKERRQ(ierr);
  ierr = MatSetFromOptions(A);CHKERRQ(ierr);
  PetscFunctionReturn(0);
}

#undef __FUNCT__  
#define __FUNCT__ "MatView"
/*@C
   MatView - Visualizes a matrix object.

   Collective on Mat

   Input Parameters:
+  mat - the matrix
-  viewer - visualization context

  Notes:
  The available visualization contexts include
+    PETSC_VIEWER_STDOUT_SELF - standard output (default)
.    PETSC_VIEWER_STDOUT_WORLD - synchronized standard
        output where only the first processor opens
        the file.  All other processors send their 
        data to the first processor to print. 
-     PETSC_VIEWER_DRAW_WORLD - graphical display of nonzero structure

   The user can open alternative visualization contexts with
+    PetscViewerASCIIOpen() - Outputs matrix to a specified file
.    PetscViewerBinaryOpen() - Outputs matrix in binary to a
         specified file; corresponding input uses MatLoad()
.    PetscViewerDrawOpen() - Outputs nonzero matrix structure to 
         an X window display
-    PetscViewerSocketOpen() - Outputs matrix to Socket viewer.
         Currently only the sequential dense and AIJ
         matrix types support the Socket viewer.

   The user can call PetscViewerSetFormat() to specify the output
   format of ASCII printed objects (when using PETSC_VIEWER_STDOUT_SELF,
   PETSC_VIEWER_STDOUT_WORLD and PetscViewerASCIIOpen).  Available formats include
+    PETSC_VIEWER_ASCII_DEFAULT - default, prints matrix contents
.    PETSC_VIEWER_ASCII_MATLAB - prints matrix contents in Matlab format
.    PETSC_VIEWER_ASCII_DENSE - prints entire matrix including zeros
.    PETSC_VIEWER_ASCII_COMMON - prints matrix contents, using a sparse 
         format common among all matrix types
.    PETSC_VIEWER_ASCII_IMPL - prints matrix contents, using an implementation-specific 
         format (which is in many cases the same as the default)
.    PETSC_VIEWER_ASCII_INFO - prints basic information about the matrix
         size and structure (not the matrix entries)
.    PETSC_VIEWER_ASCII_INFO_DETAIL - prints more detailed information about
         the matrix structure

   Options Database Keys:
+  -mat_view_info - Prints info on matrix at conclusion of MatEndAssembly()
.  -mat_view_info_detailed - Prints more detailed info
.  -mat_view - Prints matrix in ASCII format
.  -mat_view_matlab - Prints matrix in Matlab format
.  -mat_view_draw - PetscDraws nonzero structure of matrix, using MatView() and PetscDrawOpenX().
.  -display <name> - Sets display name (default is host)
.  -draw_pause <sec> - Sets number of seconds to pause after display
.  -mat_view_socket - Sends matrix to socket, can be accessed from Matlab (see users manual)
.  -viewer_socket_machine <machine>
.  -viewer_socket_port <port>
.  -mat_view_binary - save matrix to file in binary format
-  -viewer_binary_filename <name>
   Level: beginner

   Concepts: matrices^viewing
   Concepts: matrices^plotting
   Concepts: matrices^printing

.seealso: PetscViewerSetFormat(), PetscViewerASCIIOpen(), PetscViewerDrawOpen(), 
          PetscViewerSocketOpen(), PetscViewerBinaryOpen(), MatLoad()
@*/
PetscErrorCode PETSCMAT_DLLEXPORT MatView(Mat mat,PetscViewer viewer)
{
  PetscErrorCode    ierr;
  PetscInt          rows,cols;
  PetscTruth        iascii;
  const char        *cstr;
  PetscViewerFormat format;

  PetscFunctionBegin;
  PetscValidHeaderSpecific(mat,MAT_COOKIE,1);
  PetscValidType(mat,1);
  if (!viewer) viewer = PETSC_VIEWER_STDOUT_(mat->comm);
  PetscValidHeaderSpecific(viewer,PETSC_VIEWER_COOKIE,2);
  PetscCheckSameComm(mat,1,viewer,2);
  if (!mat->assembled) SETERRQ(PETSC_ERR_ORDER,"Must call MatAssemblyBegin/End() before viewing matrix");
  ierr = MatPreallocated(mat);CHKERRQ(ierr);

  ierr = PetscTypeCompare((PetscObject)viewer,PETSC_VIEWER_ASCII,&iascii);CHKERRQ(ierr);
  if (iascii) {
    ierr = PetscViewerGetFormat(viewer,&format);CHKERRQ(ierr);  
    if (format == PETSC_VIEWER_ASCII_INFO || format == PETSC_VIEWER_ASCII_INFO_DETAIL) {
      if (mat->prefix) {
        ierr = PetscViewerASCIIPrintf(viewer,"Matrix Object:(%s)\n",mat->prefix);CHKERRQ(ierr);
      } else {
        ierr = PetscViewerASCIIPrintf(viewer,"Matrix Object:\n");CHKERRQ(ierr);
      }
      ierr = PetscViewerASCIIPushTab(viewer);CHKERRQ(ierr);
      ierr = MatGetType(mat,&cstr);CHKERRQ(ierr);
      ierr = MatGetSize(mat,&rows,&cols);CHKERRQ(ierr);
      ierr = PetscViewerASCIIPrintf(viewer,"type=%s, rows=%D, cols=%D\n",cstr,rows,cols);CHKERRQ(ierr);
      if (mat->ops->getinfo) {
        MatInfo info;
        ierr = MatGetInfo(mat,MAT_GLOBAL_SUM,&info);CHKERRQ(ierr);
        ierr = PetscViewerASCIIPrintf(viewer,"total: nonzeros=%D, allocated nonzeros=%D\n",
                          (PetscInt)info.nz_used,(PetscInt)info.nz_allocated);CHKERRQ(ierr);
      }
    }
  }
  if (mat->ops->view) {
    ierr = PetscViewerASCIIPushTab(viewer);CHKERRQ(ierr);
    ierr = (*mat->ops->view)(mat,viewer);CHKERRQ(ierr);
    ierr = PetscViewerASCIIPopTab(viewer);CHKERRQ(ierr);
  } else if (!iascii) {
    SETERRQ1(PETSC_ERR_SUP,"Viewer type %s not supported",((PetscObject)viewer)->type_name);
  }
  if (iascii) {
    ierr = PetscViewerGetFormat(viewer,&format);CHKERRQ(ierr);  
    if (format == PETSC_VIEWER_ASCII_INFO || format == PETSC_VIEWER_ASCII_INFO_DETAIL) {
      ierr = PetscViewerASCIIPopTab(viewer);CHKERRQ(ierr);
    }
  }
  PetscFunctionReturn(0);
}

#undef __FUNCT__  
#define __FUNCT__ "MatScaleSystem"
/*@C
   MatScaleSystem - Scale a vector solution and right hand side to 
   match the scaling of a scaled matrix.
  
   Collective on Mat

   Input Parameter:
+  mat - the matrix
.  b - right hand side vector (or PETSC_NULL)
-  x - solution vector (or PETSC_NULL)


   Notes: 
   For AIJ, BAIJ, and BDiag matrix formats, the matrices are not 
   internally scaled, so this does nothing. For MPIROWBS it
   permutes and diagonally scales.

   The KSP methods automatically call this routine when required
   (via PCPreSolve()) so it is rarely used directly.

   Level: Developer            

   Concepts: matrices^scaling

.seealso: MatUseScaledForm(), MatUnScaleSystem()
@*/
PetscErrorCode PETSCMAT_DLLEXPORT MatScaleSystem(Mat mat,Vec b,Vec x)
{
  PetscErrorCode ierr;

  PetscFunctionBegin;
  PetscValidHeaderSpecific(mat,MAT_COOKIE,1);
  PetscValidType(mat,1);
  ierr = MatPreallocated(mat);CHKERRQ(ierr);
  if (x) {PetscValidHeaderSpecific(x,VEC_COOKIE,2);PetscCheckSameComm(mat,1,x,2);}
  if (b) {PetscValidHeaderSpecific(b,VEC_COOKIE,3);PetscCheckSameComm(mat,1,b,3);}

  if (mat->ops->scalesystem) {
    ierr = (*mat->ops->scalesystem)(mat,b,x);CHKERRQ(ierr);
  }
  PetscFunctionReturn(0);
}

#undef __FUNCT__  
#define __FUNCT__ "MatUnScaleSystem"
/*@C
   MatUnScaleSystem - Unscales a vector solution and right hand side to 
   match the original scaling of a scaled matrix.
  
   Collective on Mat

   Input Parameter:
+  mat - the matrix
.  b - right hand side vector (or PETSC_NULL)
-  x - solution vector (or PETSC_NULL)


   Notes: 
   For AIJ, BAIJ, and BDiag matrix formats, the matrices are not 
   internally scaled, so this does nothing. For MPIROWBS it
   permutes and diagonally scales.

   The KSP methods automatically call this routine when required
   (via PCPreSolve()) so it is rarely used directly.

   Level: Developer            

.seealso: MatUseScaledForm(), MatScaleSystem()
@*/
PetscErrorCode PETSCMAT_DLLEXPORT MatUnScaleSystem(Mat mat,Vec b,Vec x)
{
  PetscErrorCode ierr;

  PetscFunctionBegin;
  PetscValidHeaderSpecific(mat,MAT_COOKIE,1);
  PetscValidType(mat,1);
  ierr = MatPreallocated(mat);CHKERRQ(ierr);
  if (x) {PetscValidHeaderSpecific(x,VEC_COOKIE,2);PetscCheckSameComm(mat,1,x,2);}
  if (b) {PetscValidHeaderSpecific(b,VEC_COOKIE,3);PetscCheckSameComm(mat,1,b,3);}
  if (mat->ops->unscalesystem) {
    ierr = (*mat->ops->unscalesystem)(mat,b,x);CHKERRQ(ierr);
  }
  PetscFunctionReturn(0);
}

#undef __FUNCT__  
#define __FUNCT__ "MatUseScaledForm"
/*@C
   MatUseScaledForm - For matrix storage formats that scale the 
   matrix (for example MPIRowBS matrices are diagonally scaled on
   assembly) indicates matrix operations (MatMult() etc) are 
   applied using the scaled matrix.
  
   Collective on Mat

   Input Parameter:
+  mat - the matrix
-  scaled - PETSC_TRUE for applying the scaled, PETSC_FALSE for 
            applying the original matrix

   Notes: 
   For scaled matrix formats, applying the original, unscaled matrix
   will be slightly more expensive

   Level: Developer            

.seealso: MatScaleSystem(), MatUnScaleSystem()
@*/
PetscErrorCode PETSCMAT_DLLEXPORT MatUseScaledForm(Mat mat,PetscTruth scaled)
{
  PetscErrorCode ierr;

  PetscFunctionBegin;
  PetscValidHeaderSpecific(mat,MAT_COOKIE,1);
  PetscValidType(mat,1);
  ierr = MatPreallocated(mat);CHKERRQ(ierr);
  if (mat->ops->usescaledform) {
    ierr = (*mat->ops->usescaledform)(mat,scaled);CHKERRQ(ierr);
  }
  PetscFunctionReturn(0);
}

#undef __FUNCT__  
#define __FUNCT__ "MatDestroy"
/*@
   MatDestroy - Frees space taken by a matrix.
  
   Collective on Mat

   Input Parameter:
.  A - the matrix

   Level: beginner

@*/
PetscErrorCode PETSCMAT_DLLEXPORT MatDestroy(Mat A)
{
  PetscErrorCode ierr;
  PetscFunctionBegin;
  PetscValidHeaderSpecific(A,MAT_COOKIE,1);
  if (--A->refct > 0) PetscFunctionReturn(0);
  ierr = MatPreallocated(A);CHKERRQ(ierr);
  /* if memory was published with AMS then destroy it */
  ierr = PetscObjectDepublish(A);CHKERRQ(ierr);
  if (A->ops->destroy) {
    ierr = (*A->ops->destroy)(A);CHKERRQ(ierr);
  }
  if (A->mapping) {
    ierr = ISLocalToGlobalMappingDestroy(A->mapping);CHKERRQ(ierr);
  }
  if (A->bmapping) {
    ierr = ISLocalToGlobalMappingDestroy(A->bmapping);CHKERRQ(ierr);
  }
  ierr = PetscFree(A->rmap.range);CHKERRQ(ierr);
  ierr = PetscFree(A->cmap.range);CHKERRQ(ierr);
  ierr = PetscFree(A->spptr);CHKERRQ(ierr);
  ierr = PetscHeaderDestroy(A);CHKERRQ(ierr);
  PetscFunctionReturn(0);
}

#undef __FUNCT__  
#define __FUNCT__ "MatValid"
/*@
   MatValid - Checks whether a matrix object is valid.

   Collective on Mat

   Input Parameter:
.  m - the matrix to check 

   Output Parameter:
   flg - flag indicating matrix status, either
   PETSC_TRUE if matrix is valid, or PETSC_FALSE otherwise.

   Level: developer

   Concepts: matrices^validity
@*/
PetscErrorCode PETSCMAT_DLLEXPORT MatValid(Mat m,PetscTruth *flg)
{
  PetscFunctionBegin;
  PetscValidIntPointer(flg,1);
  if (!m)                           *flg = PETSC_FALSE;
  else if (m->cookie != MAT_COOKIE) *flg = PETSC_FALSE;
  else                              *flg = PETSC_TRUE;
  PetscFunctionReturn(0);
}

#undef __FUNCT__  
#define __FUNCT__ "MatSetValues"
/*@ 
   MatSetValues - Inserts or adds a block of values into a matrix.
   These values may be cached, so MatAssemblyBegin() and MatAssemblyEnd() 
   MUST be called after all calls to MatSetValues() have been completed.

   Not Collective

   Input Parameters:
+  mat - the matrix
.  v - a logically two-dimensional array of values
.  m, idxm - the number of rows and their global indices 
.  n, idxn - the number of columns and their global indices
-  addv - either ADD_VALUES or INSERT_VALUES, where
   ADD_VALUES adds values to any existing entries, and
   INSERT_VALUES replaces existing entries with new values

   Notes:
   By default the values, v, are row-oriented and unsorted.
   See MatSetOption() for other options.

   Calls to MatSetValues() with the INSERT_VALUES and ADD_VALUES 
   options cannot be mixed without intervening calls to the assembly
   routines.

   MatSetValues() uses 0-based row and column numbers in Fortran 
   as well as in C.

   Negative indices may be passed in idxm and idxn, these rows and columns are 
   simply ignored. This allows easily inserting element stiffness matrices
   with homogeneous Dirchlet boundary conditions that you don't want represented
   in the matrix.

   Efficiency Alert:
   The routine MatSetValuesBlocked() may offer much better efficiency
   for users of block sparse formats (MATSEQBAIJ and MATMPIBAIJ).

   Level: beginner

   Concepts: matrices^putting entries in

.seealso: MatSetOption(), MatAssemblyBegin(), MatAssemblyEnd(), MatSetValuesBlocked(), MatSetValuesLocal(),
          InsertMode, INSERT_VALUES, ADD_VALUES
@*/
PetscErrorCode PETSCMAT_DLLEXPORT MatSetValues(Mat mat,PetscInt m,const PetscInt idxm[],PetscInt n,const PetscInt idxn[],const PetscScalar v[],InsertMode addv)
{
  PetscErrorCode ierr;

  PetscFunctionBegin;
  if (!m || !n) PetscFunctionReturn(0); /* no values to insert */
  PetscValidHeaderSpecific(mat,MAT_COOKIE,1);
  PetscValidType(mat,1);
  PetscValidIntPointer(idxm,3);
  PetscValidIntPointer(idxn,5);
  PetscValidScalarPointer(v,6);
  ierr = MatPreallocated(mat);CHKERRQ(ierr);
  if (mat->insertmode == NOT_SET_VALUES) {
    mat->insertmode = addv;
  }
#if defined(PETSC_USE_DEBUG)
  else if (mat->insertmode != addv) {
    SETERRQ(PETSC_ERR_ARG_WRONGSTATE,"Cannot mix add values and insert values");
  }
  if (mat->factor) SETERRQ(PETSC_ERR_ARG_WRONGSTATE,"Not for factored matrix"); 
#endif

  if (mat->assembled) {
    mat->was_assembled = PETSC_TRUE; 
    mat->assembled     = PETSC_FALSE;
  }
  ierr = PetscLogEventBegin(MAT_SetValues,mat,0,0,0);CHKERRQ(ierr);
  if (!mat->ops->setvalues) SETERRQ1(PETSC_ERR_SUP,"Mat type %s",mat->type_name);
  ierr = (*mat->ops->setvalues)(mat,m,idxm,n,idxn,v,addv);CHKERRQ(ierr);
  ierr = PetscLogEventEnd(MAT_SetValues,mat,0,0,0);CHKERRQ(ierr);
  PetscFunctionReturn(0);
}


#undef __FUNCT__  
#define __FUNCT__ "MatSetValuesRowLocal"
/*@ 
   MatSetValuesRowLocal - Inserts a row (block row for BAIJ matrices) of nonzero
        values into a matrix

   Not Collective

   Input Parameters:
+  mat - the matrix
.  row - the (block) row to set
-  v - a logically two-dimensional array of values

   Notes:
   By the values, v, are column-oriented (for the block version) and sorted

   All the nonzeros in the row must be provided

   The matrix must have previously had its column indices set

   The row must belong to this process

   Level: intermediate

   Concepts: matrices^putting entries in

.seealso: MatSetOption(), MatAssemblyBegin(), MatAssemblyEnd(), MatSetValuesBlocked(), MatSetValuesLocal(),
          InsertMode, INSERT_VALUES, ADD_VALUES, MatSetValues(), MatSetValuesRow(), MatSetLocalToGlobalMapping()
@*/
PetscErrorCode PETSCMAT_DLLEXPORT MatSetValuesRowLocal(Mat mat,PetscInt row,const PetscScalar v[])
{
  PetscErrorCode ierr;

  PetscFunctionBegin;
  PetscValidHeaderSpecific(mat,MAT_COOKIE,1);
  PetscValidType(mat,1);
  PetscValidScalarPointer(v,2);
  ierr = MatSetValuesRow(mat, mat->mapping->indices[row],v);CHKERRQ(ierr);
  PetscFunctionReturn(0);
}

#undef __FUNCT__  
#define __FUNCT__ "MatSetValuesRow"
/*@ 
   MatSetValuesRow - Inserts a row (block row for BAIJ matrices) of nonzero
        values into a matrix

   Not Collective

   Input Parameters:
+  mat - the matrix
.  row - the (block) row to set
-  v - a logically two-dimensional array of values

   Notes:
   By the values, v, are column-oriented (for the block version) and sorted

   All the nonzeros in the row must be provided

   The matrix must have previously had its column indices set

   The row must belong to this process

   Level: intermediate

   Concepts: matrices^putting entries in

.seealso: MatSetOption(), MatAssemblyBegin(), MatAssemblyEnd(), MatSetValuesBlocked(), MatSetValuesLocal(),
          InsertMode, INSERT_VALUES, ADD_VALUES, MatSetValues()
@*/
PetscErrorCode PETSCMAT_DLLEXPORT MatSetValuesRow(Mat mat,PetscInt row,const PetscScalar v[])
{
  PetscErrorCode ierr;

  PetscFunctionBegin;
  PetscValidHeaderSpecific(mat,MAT_COOKIE,1);
  PetscValidType(mat,1);
  PetscValidScalarPointer(v,2);
#if defined(PETSC_USE_DEBUG)
  if (mat->insertmode == ADD_VALUES) SETERRQ(PETSC_ERR_ARG_WRONGSTATE,"Cannot mix add and insert values");
  if (mat->factor) SETERRQ(PETSC_ERR_ARG_WRONGSTATE,"Not for factored matrix"); 
#endif
  mat->insertmode = INSERT_VALUES;

  if (mat->assembled) {
    mat->was_assembled = PETSC_TRUE; 
    mat->assembled     = PETSC_FALSE;
  }
  ierr = PetscLogEventBegin(MAT_SetValues,mat,0,0,0);CHKERRQ(ierr);
  if (!mat->ops->setvaluesrow) SETERRQ1(PETSC_ERR_SUP,"Mat type %s",mat->type_name);
  ierr = (*mat->ops->setvaluesrow)(mat,row,v);CHKERRQ(ierr);
  ierr = PetscLogEventEnd(MAT_SetValues,mat,0,0,0);CHKERRQ(ierr);
  PetscFunctionReturn(0);
}

#undef __FUNCT__  
#define __FUNCT__ "MatSetValuesStencil"
/*@
   MatSetValuesStencil - Inserts or adds a block of values into a matrix.
     Using structured grid indexing

   Not Collective

   Input Parameters:
+  mat - the matrix
.  v - a logically two-dimensional array of values
.  m - number of rows being entered
.  idxm - grid coordinates (and component number when dof > 1) for matrix rows being entered
.  n - number of columns being entered
.  idxn - grid coordinates (and component number when dof > 1) for matrix columns being entered 
-  addv - either ADD_VALUES or INSERT_VALUES, where
   ADD_VALUES adds values to any existing entries, and
   INSERT_VALUES replaces existing entries with new values

   Notes:
   By default the values, v, are row-oriented and unsorted.
   See MatSetOption() for other options.

   Calls to MatSetValuesStencil() with the INSERT_VALUES and ADD_VALUES 
   options cannot be mixed without intervening calls to the assembly
   routines.

   The grid coordinates are across the entire grid, not just the local portion

   MatSetValuesStencil() uses 0-based row and column numbers in Fortran 
   as well as in C.

   For setting/accessing vector values via array coordinates you can use the DAVecGetArray() routine

   In order to use this routine you must either obtain the matrix with DAGetMatrix()
   or call MatSetLocalToGlobalMapping() and MatSetStencil() first.

   The columns and rows in the stencil passed in MUST be contained within the 
   ghost region of the given process as set with DACreateXXX() or MatSetStencil(). For example,
   if you create a DA with an overlap of one grid level and on a particular process its first
   local nonghost x logical coordinate is 6 (so its first ghost x logical coordinate is 5) the
   first i index you can use in your column and row indices in MatSetStencil() is 5.

   In Fortran idxm and idxn should be declared as
$     MatStencil idxm(4,m),idxn(4,n)
   and the values inserted using
$    idxm(MatStencil_i,1) = i
$    idxm(MatStencil_j,1) = j
$    idxm(MatStencil_k,1) = k
$    idxm(MatStencil_c,1) = c
   etc

   For periodic boundary conditions use negative indices for values to the left (below 0; that are to be 
   obtained by wrapping values from right edge). For values to the right of the last entry using that index plus one
   etc to obtain values that obtained by wrapping the values from the left edge.

   For indices that don't mean anything for your case (like the k index when working in 2d) or the c index when you have
   a single value per point) you can skip filling those indices.

   Inspired by the structured grid interface to the HYPRE package
   (http://www.llnl.gov/CASC/hypre)

   Efficiency Alert:
   The routine MatSetValuesBlockedStencil() may offer much better efficiency
   for users of block sparse formats (MATSEQBAIJ and MATMPIBAIJ).

   Level: beginner

   Concepts: matrices^putting entries in

.seealso: MatSetOption(), MatAssemblyBegin(), MatAssemblyEnd(), MatSetValuesBlocked(), MatSetValuesLocal()
          MatSetValues(), MatSetValuesBlockedStencil(), MatSetStencil(), DAGetMatrix(), DAVecGetArray(), MatStencil
@*/
PetscErrorCode PETSCMAT_DLLEXPORT MatSetValuesStencil(Mat mat,PetscInt m,const MatStencil idxm[],PetscInt n,const MatStencil idxn[],const PetscScalar v[],InsertMode addv)
{
  PetscErrorCode ierr;
  PetscInt       j,i,jdxm[128],jdxn[256],dim = mat->stencil.dim,*dims = mat->stencil.dims+1,tmp;
  PetscInt       *starts = mat->stencil.starts,*dxm = (PetscInt*)idxm,*dxn = (PetscInt*)idxn,sdim = dim - (1 - (PetscInt)mat->stencil.noc);

  PetscFunctionBegin;
  if (!m || !n) PetscFunctionReturn(0); /* no values to insert */
  PetscValidHeaderSpecific(mat,MAT_COOKIE,1);
  PetscValidType(mat,1);
  PetscValidIntPointer(idxm,3);
  PetscValidIntPointer(idxn,5);
  PetscValidScalarPointer(v,6);

  if (m > 128) SETERRQ1(PETSC_ERR_SUP,"Can only set 128 rows at a time; trying to set %D",m);
  if (n > 256) SETERRQ1(PETSC_ERR_SUP,"Can only set 256 columns at a time; trying to set %D",n);

  for (i=0; i<m; i++) {
    for (j=0; j<3-sdim; j++) dxm++;  
    tmp = *dxm++ - starts[0];
    for (j=0; j<dim-1; j++) {
      if ((*dxm++ - starts[j+1]) < 0 || tmp < 0) tmp = PETSC_MIN_INT;
      else                                       tmp = tmp*dims[j] + *(dxm-1) - starts[j+1];
    }
    if (mat->stencil.noc) dxm++;
    jdxm[i] = tmp;
  }
  for (i=0; i<n; i++) {
    for (j=0; j<3-sdim; j++) dxn++;  
    tmp = *dxn++ - starts[0];
    for (j=0; j<dim-1; j++) {
      if ((*dxn++ - starts[j+1]) < 0 || tmp < 0) tmp = PETSC_MIN_INT;
      else                                       tmp = tmp*dims[j] + *(dxn-1) - starts[j+1];
    }
    if (mat->stencil.noc) dxn++;
    jdxn[i] = tmp;
  }
  ierr = MatSetValuesLocal(mat,m,jdxm,n,jdxn,v,addv);CHKERRQ(ierr);
  PetscFunctionReturn(0);
}

#undef __FUNCT__  
#define __FUNCT__ "MatSetValuesBlockedStencil"
/*@C 
   MatSetValuesBlockedStencil - Inserts or adds a block of values into a matrix.
     Using structured grid indexing

   Not Collective

   Input Parameters:
+  mat - the matrix
.  v - a logically two-dimensional array of values
.  m - number of rows being entered
.  idxm - grid coordinates for matrix rows being entered
.  n - number of columns being entered
.  idxn - grid coordinates for matrix columns being entered 
-  addv - either ADD_VALUES or INSERT_VALUES, where
   ADD_VALUES adds values to any existing entries, and
   INSERT_VALUES replaces existing entries with new values

   Notes:
   By default the values, v, are row-oriented and unsorted.
   See MatSetOption() for other options.

   Calls to MatSetValuesBlockedStencil() with the INSERT_VALUES and ADD_VALUES 
   options cannot be mixed without intervening calls to the assembly
   routines.

   The grid coordinates are across the entire grid, not just the local portion

   MatSetValuesBlockedStencil() uses 0-based row and column numbers in Fortran 
   as well as in C.

   For setting/accessing vector values via array coordinates you can use the DAVecGetArray() routine

   In order to use this routine you must either obtain the matrix with DAGetMatrix()
   or call MatSetLocalToGlobalMapping() and MatSetStencil() first.

   The columns and rows in the stencil passed in MUST be contained within the 
   ghost region of the given process as set with DACreateXXX() or MatSetStencil(). For example,
   if you create a DA with an overlap of one grid level and on a particular process its first
   local nonghost x logical coordinate is 6 (so its first ghost x logical coordinate is 5) the
   first i index you can use in your column and row indices in MatSetStencil() is 5.

   In Fortran idxm and idxn should be declared as
$     MatStencil idxm(4,m),idxn(4,n)
   and the values inserted using
$    idxm(MatStencil_i,1) = i
$    idxm(MatStencil_j,1) = j
$    idxm(MatStencil_k,1) = k
   etc

   Negative indices may be passed in idxm and idxn, these rows and columns are 
   simply ignored. This allows easily inserting element stiffness matrices
   with homogeneous Dirchlet boundary conditions that you don't want represented
   in the matrix.

   Inspired by the structured grid interface to the HYPRE package
   (http://www.llnl.gov/CASC/hypre)

   Level: beginner

   Concepts: matrices^putting entries in

.seealso: MatSetOption(), MatAssemblyBegin(), MatAssemblyEnd(), MatSetValuesBlocked(), MatSetValuesLocal()
          MatSetValues(), MatSetValuesStencil(), MatSetStencil(), DAGetMatrix(), DAVecGetArray(), MatStencil
@*/
PetscErrorCode PETSCMAT_DLLEXPORT MatSetValuesBlockedStencil(Mat mat,PetscInt m,const MatStencil idxm[],PetscInt n,const MatStencil idxn[],const PetscScalar v[],InsertMode addv)
{
  PetscErrorCode ierr;
  PetscInt       j,i,jdxm[128],jdxn[256],dim = mat->stencil.dim,*dims = mat->stencil.dims+1,tmp;
  PetscInt       *starts = mat->stencil.starts,*dxm = (PetscInt*)idxm,*dxn = (PetscInt*)idxn,sdim = dim - (1 - (PetscInt)mat->stencil.noc);

  PetscFunctionBegin;
  if (!m || !n) PetscFunctionReturn(0); /* no values to insert */
  PetscValidHeaderSpecific(mat,MAT_COOKIE,1);
  PetscValidType(mat,1);
  PetscValidIntPointer(idxm,3);
  PetscValidIntPointer(idxn,5);
  PetscValidScalarPointer(v,6);

  if (m > 128) SETERRQ1(PETSC_ERR_SUP,"Can only set 128 rows at a time; trying to set %D",m);
  if (n > 128) SETERRQ1(PETSC_ERR_SUP,"Can only set 256 columns at a time; trying to set %D",n);

  for (i=0; i<m; i++) {
    for (j=0; j<3-sdim; j++) dxm++;  
    tmp = *dxm++ - starts[0];
    for (j=0; j<sdim-1; j++) {
      if ((*dxm++ - starts[j+1]) < 0 || tmp < 0) tmp = PETSC_MIN_INT;
      else                                      tmp = tmp*dims[j] + *(dxm-1) - starts[j+1];
    }
    dxm++;
    jdxm[i] = tmp;
  }
  for (i=0; i<n; i++) {
    for (j=0; j<3-sdim; j++) dxn++;  
    tmp = *dxn++ - starts[0];
    for (j=0; j<sdim-1; j++) {
      if ((*dxn++ - starts[j+1]) < 0 || tmp < 0) tmp = PETSC_MIN_INT;
      else                                       tmp = tmp*dims[j] + *(dxn-1) - starts[j+1];
    }
    dxn++;
    jdxn[i] = tmp;
  }
  ierr = MatSetValuesBlockedLocal(mat,m,jdxm,n,jdxn,v,addv);CHKERRQ(ierr);
  PetscFunctionReturn(0);
}

#undef __FUNCT__  
#define __FUNCT__ "MatSetStencil"
/*@ 
   MatSetStencil - Sets the grid information for setting values into a matrix via
        MatSetValuesStencil()

   Not Collective

   Input Parameters:
+  mat - the matrix
.  dim - dimension of the grid 1, 2, or 3
.  dims - number of grid points in x, y, and z direction, including ghost points on your processor
.  starts - starting point of ghost nodes on your processor in x, y, and z direction 
-  dof - number of degrees of freedom per node


   Inspired by the structured grid interface to the HYPRE package
   (www.llnl.gov/CASC/hyper)

   For matrices generated with DAGetMatrix() this routine is automatically called and so not needed by the
   user.
   
   Level: beginner

   Concepts: matrices^putting entries in

.seealso: MatSetOption(), MatAssemblyBegin(), MatAssemblyEnd(), MatSetValuesBlocked(), MatSetValuesLocal()
          MatSetValues(), MatSetValuesBlockedStencil(), MatSetValuesStencil()
@*/
PetscErrorCode PETSCMAT_DLLEXPORT MatSetStencil(Mat mat,PetscInt dim,const PetscInt dims[],const PetscInt starts[],PetscInt dof)
{
  PetscInt i;

  PetscFunctionBegin;
  PetscValidHeaderSpecific(mat,MAT_COOKIE,1);
  PetscValidIntPointer(dims,3);
  PetscValidIntPointer(starts,4);

  mat->stencil.dim = dim + (dof > 1);
  for (i=0; i<dim; i++) {
    mat->stencil.dims[i]   = dims[dim-i-1];      /* copy the values in backwards */
    mat->stencil.starts[i] = starts[dim-i-1];
  }
  mat->stencil.dims[dim]   = dof;
  mat->stencil.starts[dim] = 0;
  mat->stencil.noc         = (PetscTruth)(dof == 1);
  PetscFunctionReturn(0);
}

#undef __FUNCT__  
#define __FUNCT__ "MatSetValuesBlocked"
/*@ 
   MatSetValuesBlocked - Inserts or adds a block of values into a matrix.

   Not Collective

   Input Parameters:
+  mat - the matrix
.  v - a logically two-dimensional array of values
.  m, idxm - the number of block rows and their global block indices 
.  n, idxn - the number of block columns and their global block indices
-  addv - either ADD_VALUES or INSERT_VALUES, where
   ADD_VALUES adds values to any existing entries, and
   INSERT_VALUES replaces existing entries with new values

   Notes:
   The m and n count the NUMBER of blocks in the row direction and column direction,
   NOT the total number of rows/columns; for example, if the block size is 2 and 
   you are passing in values for rows 2,3,4,5  then m would be 2 (not 4).

   By default the values, v, are row-oriented and unsorted. So the layout of 
   v is the same as for MatSetValues(). See MatSetOption() for other options.

   Calls to MatSetValuesBlocked() with the INSERT_VALUES and ADD_VALUES 
   options cannot be mixed without intervening calls to the assembly
   routines.

   MatSetValuesBlocked() uses 0-based row and column numbers in Fortran 
   as well as in C.

   Negative indices may be passed in idxm and idxn, these rows and columns are 
   simply ignored. This allows easily inserting element stiffness matrices
   with homogeneous Dirchlet boundary conditions that you don't want represented
   in the matrix.

   Each time an entry is set within a sparse matrix via MatSetValues(),
   internal searching must be done to determine where to place the the
   data in the matrix storage space.  By instead inserting blocks of 
   entries via MatSetValuesBlocked(), the overhead of matrix assembly is
   reduced.

   Restrictions:
   MatSetValuesBlocked() is currently supported only for the BAIJ and SBAIJ formats

   Level: intermediate

   Concepts: matrices^putting entries in blocked

.seealso: MatSetOption(), MatAssemblyBegin(), MatAssemblyEnd(), MatSetValues(), MatSetValuesBlockedLocal()
@*/
PetscErrorCode PETSCMAT_DLLEXPORT MatSetValuesBlocked(Mat mat,PetscInt m,const PetscInt idxm[],PetscInt n,const PetscInt idxn[],const PetscScalar v[],InsertMode addv)
{
  PetscErrorCode ierr;

  PetscFunctionBegin;
  if (!m || !n) PetscFunctionReturn(0); /* no values to insert */
  PetscValidHeaderSpecific(mat,MAT_COOKIE,1);
  PetscValidType(mat,1);
  PetscValidIntPointer(idxm,3);
  PetscValidIntPointer(idxn,5);
  PetscValidScalarPointer(v,6);
  ierr = MatPreallocated(mat);CHKERRQ(ierr);
  if (mat->insertmode == NOT_SET_VALUES) {
    mat->insertmode = addv;
  }
#if defined(PETSC_USE_DEBUG) 
  else if (mat->insertmode != addv) {
    SETERRQ(PETSC_ERR_ARG_WRONGSTATE,"Cannot mix add values and insert values");
  }
  if (mat->factor) SETERRQ(PETSC_ERR_ARG_WRONGSTATE,"Not for factored matrix"); 
#endif

  if (mat->assembled) {
    mat->was_assembled = PETSC_TRUE; 
    mat->assembled     = PETSC_FALSE;
  }
  ierr = PetscLogEventBegin(MAT_SetValues,mat,0,0,0);CHKERRQ(ierr);
  if (!mat->ops->setvaluesblocked) SETERRQ1(PETSC_ERR_SUP,"Mat type %s",mat->type_name);
  ierr = (*mat->ops->setvaluesblocked)(mat,m,idxm,n,idxn,v,addv);CHKERRQ(ierr);
  ierr = PetscLogEventEnd(MAT_SetValues,mat,0,0,0);CHKERRQ(ierr);
  PetscFunctionReturn(0);
}

#undef __FUNCT__  
#define __FUNCT__ "MatGetValues"
/*@ 
   MatGetValues - Gets a block of values from a matrix.

   Not Collective; currently only returns a local block

   Input Parameters:
+  mat - the matrix
.  v - a logically two-dimensional array for storing the values
.  m, idxm - the number of rows and their global indices 
-  n, idxn - the number of columns and their global indices

   Notes:
   The user must allocate space (m*n PetscScalars) for the values, v.
   The values, v, are then returned in a row-oriented format, 
   analogous to that used by default in MatSetValues().

   MatGetValues() uses 0-based row and column numbers in
   Fortran as well as in C.

   MatGetValues() requires that the matrix has been assembled
   with MatAssemblyBegin()/MatAssemblyEnd().  Thus, calls to
   MatSetValues() and MatGetValues() CANNOT be made in succession
   without intermediate matrix assembly.

   Level: advanced

   Concepts: matrices^accessing values

.seealso: MatGetRow(), MatGetSubmatrices(), MatSetValues()
@*/
PetscErrorCode PETSCMAT_DLLEXPORT MatGetValues(Mat mat,PetscInt m,const PetscInt idxm[],PetscInt n,const PetscInt idxn[],PetscScalar v[])
{
  PetscErrorCode ierr;

  PetscFunctionBegin;
  PetscValidHeaderSpecific(mat,MAT_COOKIE,1);
  PetscValidType(mat,1);
  PetscValidIntPointer(idxm,3);
  PetscValidIntPointer(idxn,5);
  PetscValidScalarPointer(v,6);
  if (!mat->assembled) SETERRQ(PETSC_ERR_ARG_WRONGSTATE,"Not for unassembled matrix");
  if (mat->factor) SETERRQ(PETSC_ERR_ARG_WRONGSTATE,"Not for factored matrix"); 
  if (!mat->ops->getvalues) SETERRQ1(PETSC_ERR_SUP,"Mat type %s",mat->type_name);
  ierr = MatPreallocated(mat);CHKERRQ(ierr);

  ierr = PetscLogEventBegin(MAT_GetValues,mat,0,0,0);CHKERRQ(ierr);
  ierr = (*mat->ops->getvalues)(mat,m,idxm,n,idxn,v);CHKERRQ(ierr);
  ierr = PetscLogEventEnd(MAT_GetValues,mat,0,0,0);CHKERRQ(ierr);
  PetscFunctionReturn(0);
}

#undef __FUNCT__  
#define __FUNCT__ "MatSetLocalToGlobalMapping"
/*@
   MatSetLocalToGlobalMapping - Sets a local-to-global numbering for use by
   the routine MatSetValuesLocal() to allow users to insert matrix entries
   using a local (per-processor) numbering.

   Not Collective

   Input Parameters:
+  x - the matrix
-  mapping - mapping created with ISLocalToGlobalMappingCreate() 
             or ISLocalToGlobalMappingCreateIS()

   Level: intermediate

   Concepts: matrices^local to global mapping
   Concepts: local to global mapping^for matrices

.seealso:  MatAssemblyBegin(), MatAssemblyEnd(), MatSetValues(), MatSetValuesLocal()
@*/
PetscErrorCode PETSCMAT_DLLEXPORT MatSetLocalToGlobalMapping(Mat x,ISLocalToGlobalMapping mapping)
{
  PetscErrorCode ierr;
  PetscFunctionBegin;
  PetscValidHeaderSpecific(x,MAT_COOKIE,1);
  PetscValidType(x,1);
  PetscValidHeaderSpecific(mapping,IS_LTOGM_COOKIE,2);
  if (x->mapping) {
    SETERRQ(PETSC_ERR_ARG_WRONGSTATE,"Mapping already set for matrix");
  }
  ierr = MatPreallocated(x);CHKERRQ(ierr);

  if (x->ops->setlocaltoglobalmapping) {
    ierr = (*x->ops->setlocaltoglobalmapping)(x,mapping);CHKERRQ(ierr);
  } else {
    x->mapping = mapping;
    ierr = PetscObjectReference((PetscObject)mapping);CHKERRQ(ierr);
  }
  PetscFunctionReturn(0);
}

#undef __FUNCT__  
#define __FUNCT__ "MatSetLocalToGlobalMappingBlock"
/*@
   MatSetLocalToGlobalMappingBlock - Sets a local-to-global numbering for use
   by the routine MatSetValuesBlockedLocal() to allow users to insert matrix
   entries using a local (per-processor) numbering.

   Not Collective

   Input Parameters:
+  x - the matrix
-  mapping - mapping created with ISLocalToGlobalMappingCreate() or
             ISLocalToGlobalMappingCreateIS()

   Level: intermediate

   Concepts: matrices^local to global mapping blocked
   Concepts: local to global mapping^for matrices, blocked

.seealso:  MatAssemblyBegin(), MatAssemblyEnd(), MatSetValues(), MatSetValuesBlockedLocal(),
           MatSetValuesBlocked(), MatSetValuesLocal()
@*/
PetscErrorCode PETSCMAT_DLLEXPORT MatSetLocalToGlobalMappingBlock(Mat x,ISLocalToGlobalMapping mapping)
{
  PetscErrorCode ierr;
  PetscFunctionBegin;
  PetscValidHeaderSpecific(x,MAT_COOKIE,1);
  PetscValidType(x,1);
  PetscValidHeaderSpecific(mapping,IS_LTOGM_COOKIE,2);
  if (x->bmapping) {
    SETERRQ(PETSC_ERR_ARG_WRONGSTATE,"Mapping already set for matrix");
  }
  x->bmapping = mapping;
  ierr = PetscObjectReference((PetscObject)mapping);CHKERRQ(ierr);
  PetscFunctionReturn(0);
}

#undef __FUNCT__  
#define __FUNCT__ "MatSetValuesLocal"
/*@
   MatSetValuesLocal - Inserts or adds values into certain locations of a matrix,
   using a local ordering of the nodes. 

   Not Collective

   Input Parameters:
+  x - the matrix
.  nrow, irow - number of rows and their local indices
.  ncol, icol - number of columns and their local indices
.  y -  a logically two-dimensional array of values
-  addv - either INSERT_VALUES or ADD_VALUES, where
   ADD_VALUES adds values to any existing entries, and
   INSERT_VALUES replaces existing entries with new values

   Notes:
   Before calling MatSetValuesLocal(), the user must first set the
   local-to-global mapping by calling MatSetLocalToGlobalMapping().

   Calls to MatSetValuesLocal() with the INSERT_VALUES and ADD_VALUES 
   options cannot be mixed without intervening calls to the assembly
   routines.

   These values may be cached, so MatAssemblyBegin() and MatAssemblyEnd() 
   MUST be called after all calls to MatSetValuesLocal() have been completed.

   Level: intermediate

   Concepts: matrices^putting entries in with local numbering

.seealso:  MatAssemblyBegin(), MatAssemblyEnd(), MatSetValues(), MatSetLocalToGlobalMapping(),
           MatSetValueLocal()
@*/
PetscErrorCode PETSCMAT_DLLEXPORT MatSetValuesLocal(Mat mat,PetscInt nrow,const PetscInt irow[],PetscInt ncol,const PetscInt icol[],const PetscScalar y[],InsertMode addv) 
{
  PetscErrorCode ierr;
  PetscInt       irowm[2048],icolm[2048];

  PetscFunctionBegin;
  PetscValidHeaderSpecific(mat,MAT_COOKIE,1);
  PetscValidType(mat,1);
  PetscValidIntPointer(irow,3);
  PetscValidIntPointer(icol,5);
  PetscValidScalarPointer(y,6);
  ierr = MatPreallocated(mat);CHKERRQ(ierr);
  if (mat->insertmode == NOT_SET_VALUES) {
    mat->insertmode = addv;
  }
#if defined(PETSC_USE_DEBUG) 
  else if (mat->insertmode != addv) {
    SETERRQ(PETSC_ERR_ARG_WRONGSTATE,"Cannot mix add values and insert values");
  }
  if (!mat->ops->setvalueslocal && (nrow > 2048 || ncol > 2048)) {
    SETERRQ2(PETSC_ERR_SUP,"Number column/row indices must be <= 2048: are %D %D",nrow,ncol);
  }
  if (mat->factor) SETERRQ(PETSC_ERR_ARG_WRONGSTATE,"Not for factored matrix"); 
#endif

  if (mat->assembled) {
    mat->was_assembled = PETSC_TRUE; 
    mat->assembled     = PETSC_FALSE;
  }
  ierr = PetscLogEventBegin(MAT_SetValues,mat,0,0,0);CHKERRQ(ierr);
  if (!mat->ops->setvalueslocal) {
    ierr = ISLocalToGlobalMappingApply(mat->mapping,nrow,irow,irowm);CHKERRQ(ierr);
    ierr = ISLocalToGlobalMappingApply(mat->mapping,ncol,icol,icolm);CHKERRQ(ierr); 
    ierr = (*mat->ops->setvalues)(mat,nrow,irowm,ncol,icolm,y,addv);CHKERRQ(ierr);
  } else {
    ierr = (*mat->ops->setvalueslocal)(mat,nrow,irow,ncol,icol,y,addv);CHKERRQ(ierr);
  }
  mat->same_nonzero = PETSC_FALSE;
  ierr = PetscLogEventEnd(MAT_SetValues,mat,0,0,0);CHKERRQ(ierr);
  PetscFunctionReturn(0);
}

#undef __FUNCT__  
#define __FUNCT__ "MatSetValuesBlockedLocal"
/*@
   MatSetValuesBlockedLocal - Inserts or adds values into certain locations of a matrix,
   using a local ordering of the nodes a block at a time. 

   Not Collective

   Input Parameters:
+  x - the matrix
.  nrow, irow - number of rows and their local indices
.  ncol, icol - number of columns and their local indices
.  y -  a logically two-dimensional array of values
-  addv - either INSERT_VALUES or ADD_VALUES, where
   ADD_VALUES adds values to any existing entries, and
   INSERT_VALUES replaces existing entries with new values

   Notes:
   Before calling MatSetValuesBlockedLocal(), the user must first set the
   local-to-global mapping by calling MatSetLocalToGlobalMappingBlock(),
   where the mapping MUST be set for matrix blocks, not for matrix elements.

   Calls to MatSetValuesBlockedLocal() with the INSERT_VALUES and ADD_VALUES 
   options cannot be mixed without intervening calls to the assembly
   routines.

   These values may be cached, so MatAssemblyBegin() and MatAssemblyEnd() 
   MUST be called after all calls to MatSetValuesBlockedLocal() have been completed.

   Level: intermediate

   Concepts: matrices^putting blocked values in with local numbering

.seealso:  MatAssemblyBegin(), MatAssemblyEnd(), MatSetValuesLocal(), MatSetLocalToGlobalMappingBlock(), MatSetValuesBlocked()
@*/
PetscErrorCode PETSCMAT_DLLEXPORT MatSetValuesBlockedLocal(Mat mat,PetscInt nrow,const PetscInt irow[],PetscInt ncol,const PetscInt icol[],const PetscScalar y[],InsertMode addv) 
{
  PetscErrorCode ierr;
  PetscInt       irowm[2048],icolm[2048];

  PetscFunctionBegin;
  PetscValidHeaderSpecific(mat,MAT_COOKIE,1);
  PetscValidType(mat,1);
  PetscValidIntPointer(irow,3);
  PetscValidIntPointer(icol,5);
  PetscValidScalarPointer(y,6);
  ierr = MatPreallocated(mat);CHKERRQ(ierr);
  if (mat->insertmode == NOT_SET_VALUES) {
    mat->insertmode = addv;
  }
#if defined(PETSC_USE_DEBUG) 
  else if (mat->insertmode != addv) {
    SETERRQ(PETSC_ERR_ARG_WRONGSTATE,"Cannot mix add values and insert values");
  }
  if (!mat->bmapping) {
    SETERRQ(PETSC_ERR_ARG_WRONGSTATE,"Local to global never set with MatSetLocalToGlobalMappingBlock()");
  }
  if (nrow > 2048 || ncol > 2048) {
    SETERRQ2(PETSC_ERR_SUP,"Number column/row indices must be <= 2048: are %D %D",nrow,ncol);
  }
  if (mat->factor) SETERRQ(PETSC_ERR_ARG_WRONGSTATE,"Not for factored matrix"); 
#endif

  if (mat->assembled) {
    mat->was_assembled = PETSC_TRUE; 
    mat->assembled     = PETSC_FALSE;
  }
  ierr = PetscLogEventBegin(MAT_SetValues,mat,0,0,0);CHKERRQ(ierr);
  ierr = ISLocalToGlobalMappingApply(mat->bmapping,nrow,irow,irowm);CHKERRQ(ierr);
  ierr = ISLocalToGlobalMappingApply(mat->bmapping,ncol,icol,icolm);CHKERRQ(ierr);
  ierr = (*mat->ops->setvaluesblocked)(mat,nrow,irowm,ncol,icolm,y,addv);CHKERRQ(ierr);
  ierr = PetscLogEventEnd(MAT_SetValues,mat,0,0,0);CHKERRQ(ierr);
  PetscFunctionReturn(0);
}

/* --------------------------------------------------------*/
#undef __FUNCT__  
#define __FUNCT__ "MatMult"
/*@
   MatMult - Computes the matrix-vector product, y = Ax.

   Collective on Mat and Vec

   Input Parameters:
+  mat - the matrix
-  x   - the vector to be multiplied

   Output Parameters:
.  y - the result

   Notes:
   The vectors x and y cannot be the same.  I.e., one cannot
   call MatMult(A,y,y).

   Level: beginner

   Concepts: matrix-vector product

.seealso: MatMultTranspose(), MatMultAdd(), MatMultTransposeAdd()
@*/
PetscErrorCode PETSCMAT_DLLEXPORT MatMult(Mat mat,Vec x,Vec y)
{
  PetscErrorCode ierr;

  PetscFunctionBegin;
  PetscValidHeaderSpecific(mat,MAT_COOKIE,1);
  PetscValidType(mat,1);
  PetscValidHeaderSpecific(x,VEC_COOKIE,2);
  PetscValidHeaderSpecific(y,VEC_COOKIE,3); 

  if (!mat->assembled) SETERRQ(PETSC_ERR_ARG_WRONGSTATE,"Not for unassembled matrix");
  if (mat->factor) SETERRQ(PETSC_ERR_ARG_WRONGSTATE,"Not for factored matrix"); 
  if (x == y) SETERRQ(PETSC_ERR_ARG_WRONGSTATE,"x and y must be different vectors");
#ifndef PETSC_HAVE_CONSTRAINTS
  if (mat->cmap.N != x->map.N) SETERRQ2(PETSC_ERR_ARG_SIZ,"Mat mat,Vec x: global dim %D %D",mat->cmap.N,x->map.N); 
  if (mat->rmap.N != y->map.N) SETERRQ2(PETSC_ERR_ARG_SIZ,"Mat mat,Vec y: global dim %D %D",mat->rmap.N,y->map.N); 
  if (mat->rmap.n != y->map.n) SETERRQ2(PETSC_ERR_ARG_SIZ,"Mat mat,Vec y: local dim %D %D",mat->rmap.n,y->map.n); 
#endif
  ierr = MatPreallocated(mat);CHKERRQ(ierr);

  if (mat->nullsp) {
    ierr = MatNullSpaceRemove(mat->nullsp,x,&x);CHKERRQ(ierr);
  }

  if (!mat->ops->mult) SETERRQ(PETSC_ERR_SUP,"This matrix type does not have a multiply defined");
  ierr = PetscLogEventBegin(MAT_Mult,mat,x,y,0);CHKERRQ(ierr);
  ierr = (*mat->ops->mult)(mat,x,y);CHKERRQ(ierr);
  ierr = PetscLogEventEnd(MAT_Mult,mat,x,y,0);CHKERRQ(ierr);

  if (mat->nullsp) {
    ierr = MatNullSpaceRemove(mat->nullsp,y,PETSC_NULL);CHKERRQ(ierr);
  }
  ierr = PetscObjectStateIncrease((PetscObject)y);CHKERRQ(ierr);
  PetscFunctionReturn(0);
}   

#undef __FUNCT__  
#define __FUNCT__ "MatMultTranspose"
/*@
   MatMultTranspose - Computes matrix transpose times a vector.

   Collective on Mat and Vec

   Input Parameters:
+  mat - the matrix
-  x   - the vector to be multilplied

   Output Parameters:
.  y - the result

   Notes:
   The vectors x and y cannot be the same.  I.e., one cannot
   call MatMultTranspose(A,y,y).

   Level: beginner

   Concepts: matrix vector product^transpose

.seealso: MatMult(), MatMultAdd(), MatMultTransposeAdd()
@*/
PetscErrorCode PETSCMAT_DLLEXPORT MatMultTranspose(Mat mat,Vec x,Vec y)
{
  PetscErrorCode ierr;

  PetscFunctionBegin;
  PetscValidHeaderSpecific(mat,MAT_COOKIE,1);
  PetscValidType(mat,1);
  PetscValidHeaderSpecific(x,VEC_COOKIE,2); 
  PetscValidHeaderSpecific(y,VEC_COOKIE,3);

  if (!mat->assembled) SETERRQ(PETSC_ERR_ARG_WRONGSTATE,"Not for unassembled matrix");
  if (mat->factor) SETERRQ(PETSC_ERR_ARG_WRONGSTATE,"Not for factored matrix"); 
  if (x == y) SETERRQ(PETSC_ERR_ARG_WRONGSTATE,"x and y must be different vectors");
#ifndef PETSC_HAVE_CONSTRAINTS
  if (mat->rmap.N != x->map.N) SETERRQ2(PETSC_ERR_ARG_SIZ,"Mat mat,Vec x: global dim %D %D",mat->rmap.N,x->map.N); 
  if (mat->cmap.N != y->map.N) SETERRQ2(PETSC_ERR_ARG_SIZ,"Mat mat,Vec y: global dim %D %D",mat->cmap.N,y->map.N);
#endif
  ierr = MatPreallocated(mat);CHKERRQ(ierr);

  if (!mat->ops->multtranspose) SETERRQ(PETSC_ERR_SUP,"This matrix type does not have a multiply tranpose defined");
  ierr = PetscLogEventBegin(MAT_MultTranspose,mat,x,y,0);CHKERRQ(ierr);
  ierr = (*mat->ops->multtranspose)(mat,x,y);CHKERRQ(ierr);
  ierr = PetscLogEventEnd(MAT_MultTranspose,mat,x,y,0);CHKERRQ(ierr);
  ierr = PetscObjectStateIncrease((PetscObject)y);CHKERRQ(ierr);
  PetscFunctionReturn(0);
}   

#undef __FUNCT__  
#define __FUNCT__ "MatMultAdd"
/*@
    MatMultAdd -  Computes v3 = v2 + A * v1.

    Collective on Mat and Vec

    Input Parameters:
+   mat - the matrix
-   v1, v2 - the vectors

    Output Parameters:
.   v3 - the result

    Notes:
    The vectors v1 and v3 cannot be the same.  I.e., one cannot
    call MatMultAdd(A,v1,v2,v1).

    Level: beginner

    Concepts: matrix vector product^addition

.seealso: MatMultTranspose(), MatMult(), MatMultTransposeAdd()
@*/
PetscErrorCode PETSCMAT_DLLEXPORT MatMultAdd(Mat mat,Vec v1,Vec v2,Vec v3)
{
  PetscErrorCode ierr;

  PetscFunctionBegin;
  PetscValidHeaderSpecific(mat,MAT_COOKIE,1);
  PetscValidType(mat,1);
  PetscValidHeaderSpecific(v1,VEC_COOKIE,2);
  PetscValidHeaderSpecific(v2,VEC_COOKIE,3); 
  PetscValidHeaderSpecific(v3,VEC_COOKIE,4);

  if (!mat->assembled) SETERRQ(PETSC_ERR_ARG_WRONGSTATE,"Not for unassembled matrix");
  if (mat->factor) SETERRQ(PETSC_ERR_ARG_WRONGSTATE,"Not for factored matrix");
  if (mat->cmap.N != v1->map.N) SETERRQ2(PETSC_ERR_ARG_SIZ,"Mat mat,Vec v1: global dim %D %D",mat->cmap.N,v1->map.N);
  if (mat->rmap.N != v2->map.N) SETERRQ2(PETSC_ERR_ARG_SIZ,"Mat mat,Vec v2: global dim %D %D",mat->rmap.N,v2->map.N);
  if (mat->rmap.N != v3->map.N) SETERRQ2(PETSC_ERR_ARG_SIZ,"Mat mat,Vec v3: global dim %D %D",mat->rmap.N,v3->map.N);
  if (mat->rmap.n != v3->map.n) SETERRQ2(PETSC_ERR_ARG_SIZ,"Mat mat,Vec v3: local dim %D %D",mat->rmap.n,v3->map.n); 
  if (mat->rmap.n != v2->map.n) SETERRQ2(PETSC_ERR_ARG_SIZ,"Mat mat,Vec v2: local dim %D %D",mat->rmap.n,v2->map.n); 
  if (v1 == v3) SETERRQ(PETSC_ERR_ARG_IDN,"v1 and v3 must be different vectors");
  ierr = MatPreallocated(mat);CHKERRQ(ierr);

  ierr = PetscLogEventBegin(MAT_MultAdd,mat,v1,v2,v3);CHKERRQ(ierr);
  ierr = (*mat->ops->multadd)(mat,v1,v2,v3);CHKERRQ(ierr);
  ierr = PetscLogEventEnd(MAT_MultAdd,mat,v1,v2,v3);CHKERRQ(ierr);
  ierr = PetscObjectStateIncrease((PetscObject)v3);CHKERRQ(ierr);
  PetscFunctionReturn(0);
}   

#undef __FUNCT__  
#define __FUNCT__ "MatMultTransposeAdd"
/*@
   MatMultTransposeAdd - Computes v3 = v2 + A' * v1.

   Collective on Mat and Vec

   Input Parameters:
+  mat - the matrix
-  v1, v2 - the vectors

   Output Parameters:
.  v3 - the result

   Notes:
   The vectors v1 and v3 cannot be the same.  I.e., one cannot
   call MatMultTransposeAdd(A,v1,v2,v1).

   Level: beginner

   Concepts: matrix vector product^transpose and addition

.seealso: MatMultTranspose(), MatMultAdd(), MatMult()
@*/
PetscErrorCode PETSCMAT_DLLEXPORT MatMultTransposeAdd(Mat mat,Vec v1,Vec v2,Vec v3)
{
  PetscErrorCode ierr;

  PetscFunctionBegin;
  PetscValidHeaderSpecific(mat,MAT_COOKIE,1);
  PetscValidType(mat,1);
  PetscValidHeaderSpecific(v1,VEC_COOKIE,2);
  PetscValidHeaderSpecific(v2,VEC_COOKIE,3);
  PetscValidHeaderSpecific(v3,VEC_COOKIE,4);

  if (!mat->assembled) SETERRQ(PETSC_ERR_ARG_WRONGSTATE,"Not for unassembled matrix");
  if (mat->factor) SETERRQ(PETSC_ERR_ARG_WRONGSTATE,"Not for factored matrix"); 
  if (!mat->ops->multtransposeadd) SETERRQ1(PETSC_ERR_SUP,"Mat type %s",mat->type_name);
  if (v1 == v3) SETERRQ(PETSC_ERR_ARG_IDN,"v1 and v3 must be different vectors");
  if (mat->rmap.N != v1->map.N) SETERRQ2(PETSC_ERR_ARG_SIZ,"Mat mat,Vec v1: global dim %D %D",mat->rmap.N,v1->map.N);
  if (mat->cmap.N != v2->map.N) SETERRQ2(PETSC_ERR_ARG_SIZ,"Mat mat,Vec v2: global dim %D %D",mat->cmap.N,v2->map.N);
  if (mat->cmap.N != v3->map.N) SETERRQ2(PETSC_ERR_ARG_SIZ,"Mat mat,Vec v3: global dim %D %D",mat->cmap.N,v3->map.N);
  ierr = MatPreallocated(mat);CHKERRQ(ierr);

  ierr = PetscLogEventBegin(MAT_MultTransposeAdd,mat,v1,v2,v3);CHKERRQ(ierr);
  ierr = (*mat->ops->multtransposeadd)(mat,v1,v2,v3);CHKERRQ(ierr);
  ierr = PetscLogEventEnd(MAT_MultTransposeAdd,mat,v1,v2,v3);CHKERRQ(ierr);
  ierr = PetscObjectStateIncrease((PetscObject)v3);CHKERRQ(ierr);
  PetscFunctionReturn(0);
}

#undef __FUNCT__  
#define __FUNCT__ "MatMultConstrained"
/*@
   MatMultConstrained - The inner multiplication routine for a
   constrained matrix P^T A P.

   Collective on Mat and Vec

   Input Parameters:
+  mat - the matrix
-  x   - the vector to be multilplied

   Output Parameters:
.  y - the result

   Notes:
   The vectors x and y cannot be the same.  I.e., one cannot
   call MatMult(A,y,y).

   Level: beginner

.keywords: matrix, multiply, matrix-vector product, constraint
.seealso: MatMult(), MatMultTrans(), MatMultAdd(), MatMultTransAdd()
@*/
PetscErrorCode PETSCMAT_DLLEXPORT MatMultConstrained(Mat mat,Vec x,Vec y)
{
  PetscErrorCode ierr;

  PetscFunctionBegin;
  PetscValidHeaderSpecific(mat,MAT_COOKIE,1);
  PetscValidHeaderSpecific(x,VEC_COOKIE,2);
  PetscValidHeaderSpecific(y,VEC_COOKIE,3); 
  if (!mat->assembled) SETERRQ(PETSC_ERR_ARG_WRONGSTATE,"Not for unassembled matrix");
  if (mat->factor) SETERRQ(PETSC_ERR_ARG_WRONGSTATE,"Not for factored matrix"); 
  if (x == y) SETERRQ(PETSC_ERR_ARG_WRONGSTATE,"x and y must be different vectors");
  if (mat->cmap.N != x->map.N) SETERRQ2(PETSC_ERR_ARG_SIZ,"Mat mat,Vec x: global dim %D %D",mat->cmap.N,x->map.N); 
  if (mat->rmap.N != y->map.N) SETERRQ2(PETSC_ERR_ARG_SIZ,"Mat mat,Vec y: global dim %D %D",mat->rmap.N,y->map.N); 
  if (mat->rmap.n != y->map.n) SETERRQ2(PETSC_ERR_ARG_SIZ,"Mat mat,Vec y: local dim %D %D",mat->rmap.n,y->map.n); 

  ierr = PetscLogEventBegin(MAT_MultConstrained,mat,x,y,0);CHKERRQ(ierr);
  ierr = (*mat->ops->multconstrained)(mat,x,y);CHKERRQ(ierr);
  ierr = PetscLogEventEnd(MAT_MultConstrained,mat,x,y,0);CHKERRQ(ierr);
  ierr = PetscObjectStateIncrease((PetscObject)y);CHKERRQ(ierr);

  PetscFunctionReturn(0);
}   

#undef __FUNCT__  
#define __FUNCT__ "MatMultTransposeConstrained"
/*@
   MatMultTransposeConstrained - The inner multiplication routine for a
   constrained matrix P^T A^T P.

   Collective on Mat and Vec

   Input Parameters:
+  mat - the matrix
-  x   - the vector to be multilplied

   Output Parameters:
.  y - the result

   Notes:
   The vectors x and y cannot be the same.  I.e., one cannot
   call MatMult(A,y,y).

   Level: beginner

.keywords: matrix, multiply, matrix-vector product, constraint
.seealso: MatMult(), MatMultTrans(), MatMultAdd(), MatMultTransAdd()
@*/
PetscErrorCode PETSCMAT_DLLEXPORT MatMultTransposeConstrained(Mat mat,Vec x,Vec y)
{
  PetscErrorCode ierr;

  PetscFunctionBegin;
  PetscValidHeaderSpecific(mat,MAT_COOKIE,1);
  PetscValidHeaderSpecific(x,VEC_COOKIE,2);
  PetscValidHeaderSpecific(y,VEC_COOKIE,3); 
  if (!mat->assembled) SETERRQ(PETSC_ERR_ARG_WRONGSTATE,"Not for unassembled matrix");
  if (mat->factor) SETERRQ(PETSC_ERR_ARG_WRONGSTATE,"Not for factored matrix"); 
  if (x == y) SETERRQ(PETSC_ERR_ARG_WRONGSTATE,"x and y must be different vectors");
  if (mat->rmap.N != x->map.N) SETERRQ2(PETSC_ERR_ARG_SIZ,"Mat mat,Vec x: global dim %D %D",mat->cmap.N,x->map.N); 
  if (mat->cmap.N != y->map.N) SETERRQ2(PETSC_ERR_ARG_SIZ,"Mat mat,Vec y: global dim %D %D",mat->rmap.N,y->map.N); 

  ierr = PetscLogEventBegin(MAT_MultConstrained,mat,x,y,0);CHKERRQ(ierr);
  ierr = (*mat->ops->multtransposeconstrained)(mat,x,y);CHKERRQ(ierr);
  ierr = PetscLogEventEnd(MAT_MultConstrained,mat,x,y,0);CHKERRQ(ierr);
  ierr = PetscObjectStateIncrease((PetscObject)y);CHKERRQ(ierr);

  PetscFunctionReturn(0);
}   
/* ------------------------------------------------------------*/
#undef __FUNCT__  
#define __FUNCT__ "MatGetInfo"
/*@
   MatGetInfo - Returns information about matrix storage (number of
   nonzeros, memory, etc.).

   Collective on Mat if MAT_GLOBAL_MAX or MAT_GLOBAL_SUM is used
   as the flag

   Input Parameters:
.  mat - the matrix

   Output Parameters:
+  flag - flag indicating the type of parameters to be returned
   (MAT_LOCAL - local matrix, MAT_GLOBAL_MAX - maximum over all processors,
   MAT_GLOBAL_SUM - sum over all processors)
-  info - matrix information context

   Notes:
   The MatInfo context contains a variety of matrix data, including
   number of nonzeros allocated and used, number of mallocs during
   matrix assembly, etc.  Additional information for factored matrices
   is provided (such as the fill ratio, number of mallocs during
   factorization, etc.).  Much of this info is printed to STDOUT
   when using the runtime options 
$       -info -mat_view_info

   Example for C/C++ Users:
   See the file ${PETSC_DIR}/include/petscmat.h for a complete list of
   data within the MatInfo context.  For example, 
.vb
      MatInfo info;
      Mat     A;
      double  mal, nz_a, nz_u;

      MatGetInfo(A,MAT_LOCAL,&info);
      mal  = info.mallocs;
      nz_a = info.nz_allocated;
.ve

   Example for Fortran Users:
   Fortran users should declare info as a double precision
   array of dimension MAT_INFO_SIZE, and then extract the parameters
   of interest.  See the file ${PETSC_DIR}/include/finclude/petscmat.h
   a complete list of parameter names.
.vb
      double  precision info(MAT_INFO_SIZE)
      double  precision mal, nz_a
      Mat     A
      integer ierr

      call MatGetInfo(A,MAT_LOCAL,info,ierr)
      mal = info(MAT_INFO_MALLOCS)
      nz_a = info(MAT_INFO_NZ_ALLOCATED)
.ve

    Level: intermediate

    Concepts: matrices^getting information on
 
@*/
PetscErrorCode PETSCMAT_DLLEXPORT MatGetInfo(Mat mat,MatInfoType flag,MatInfo *info)
{
  PetscErrorCode ierr;

  PetscFunctionBegin;
  PetscValidHeaderSpecific(mat,MAT_COOKIE,1);
  PetscValidType(mat,1);
  PetscValidPointer(info,3);
  if (!mat->ops->getinfo) SETERRQ1(PETSC_ERR_SUP,"Mat type %s",mat->type_name);
  ierr = MatPreallocated(mat);CHKERRQ(ierr);
  ierr = (*mat->ops->getinfo)(mat,flag,info);CHKERRQ(ierr);
  PetscFunctionReturn(0);
}   

/* ----------------------------------------------------------*/
#undef __FUNCT__  
#define __FUNCT__ "MatILUDTFactor"
/*@C  
   MatILUDTFactor - Performs a drop tolerance ILU factorization.

   Collective on Mat

   Input Parameters:
+  mat - the matrix
.  row - row permutation
.  col - column permutation
-  info - information about the factorization to be done

   Output Parameters:
.  fact - the factored matrix

   Level: developer

   Notes:
   Most users should employ the simplified KSP interface for linear solvers
   instead of working directly with matrix algebra routines such as this.
   See, e.g., KSPCreate().

   This is currently only supported for the SeqAIJ matrix format using code
   from Yousef Saad's SPARSEKIT2  package (translated to C with f2c) and/or
   Matlab. SPARSEKIT2 is copyrighted by Yousef Saad with the GNU copyright
   and thus can be distributed with PETSc.

    Concepts: matrices^ILUDT factorization

.seealso: MatLUFactorSymbolic(), MatLUFactorNumeric(), MatCholeskyFactor(), MatFactorInfo
@*/
PetscErrorCode PETSCMAT_DLLEXPORT MatILUDTFactor(Mat mat,IS row,IS col,MatFactorInfo *info,Mat *fact)
{
  PetscErrorCode ierr;

  PetscFunctionBegin;
  PetscValidHeaderSpecific(mat,MAT_COOKIE,1);
  PetscValidType(mat,1);
  if (row) PetscValidHeaderSpecific(row,IS_COOKIE,2);
  if (col) PetscValidHeaderSpecific(col,IS_COOKIE,3);
  PetscValidPointer(info,4);
  PetscValidPointer(fact,5);
  if (!mat->assembled) SETERRQ(PETSC_ERR_ARG_WRONGSTATE,"Not for unassembled matrix");
  if (mat->factor) SETERRQ(PETSC_ERR_ARG_WRONGSTATE,"Not for factored matrix"); 
  if (!mat->ops->iludtfactor) SETERRQ1(PETSC_ERR_SUP,"Mat type %s",mat->type_name);
  ierr = MatPreallocated(mat);CHKERRQ(ierr);
  ierr = PetscLogEventBegin(MAT_ILUFactor,mat,row,col,0);CHKERRQ(ierr);
  ierr = (*mat->ops->iludtfactor)(mat,row,col,info,fact);CHKERRQ(ierr);
  ierr = PetscLogEventEnd(MAT_ILUFactor,mat,row,col,0);CHKERRQ(ierr);
  ierr = PetscObjectStateIncrease((PetscObject)*fact);CHKERRQ(ierr);

  PetscFunctionReturn(0);
}

#undef __FUNCT__  
#define __FUNCT__ "MatLUFactor"
/*@  
   MatLUFactor - Performs in-place LU factorization of matrix.

   Collective on Mat

   Input Parameters:
+  mat - the matrix
.  row - row permutation
.  col - column permutation
-  info - options for factorization, includes 
$          fill - expected fill as ratio of original fill.
$          dtcol - pivot tolerance (0 no pivot, 1 full column pivoting)
$                   Run with the option -info to determine an optimal value to use

   Notes:
   Most users should employ the simplified KSP interface for linear solvers
   instead of working directly with matrix algebra routines such as this.
   See, e.g., KSPCreate().

   This changes the state of the matrix to a factored matrix; it cannot be used
   for example with MatSetValues() unless one first calls MatSetUnfactored().

   Level: developer

   Concepts: matrices^LU factorization

.seealso: MatLUFactorSymbolic(), MatLUFactorNumeric(), MatCholeskyFactor(),
          MatGetOrdering(), MatSetUnfactored(), MatFactorInfo

@*/
PetscErrorCode PETSCMAT_DLLEXPORT MatLUFactor(Mat mat,IS row,IS col,MatFactorInfo *info)
{
  PetscErrorCode ierr;

  PetscFunctionBegin;
  PetscValidHeaderSpecific(mat,MAT_COOKIE,1);
  if (row) PetscValidHeaderSpecific(row,IS_COOKIE,2);
  if (col) PetscValidHeaderSpecific(col,IS_COOKIE,3);
  PetscValidPointer(info,4);
  PetscValidType(mat,1);
  if (!mat->assembled) SETERRQ(PETSC_ERR_ARG_WRONGSTATE,"Not for unassembled matrix");
  if (mat->factor) SETERRQ(PETSC_ERR_ARG_WRONGSTATE,"Not for factored matrix"); 
  if (!mat->ops->lufactor) SETERRQ1(PETSC_ERR_SUP,"Mat type %s",mat->type_name);
  ierr = MatPreallocated(mat);CHKERRQ(ierr);

  ierr = PetscLogEventBegin(MAT_LUFactor,mat,row,col,0);CHKERRQ(ierr);
  ierr = (*mat->ops->lufactor)(mat,row,col,info);CHKERRQ(ierr);
  ierr = PetscLogEventEnd(MAT_LUFactor,mat,row,col,0);CHKERRQ(ierr);
  ierr = PetscObjectStateIncrease((PetscObject)mat);CHKERRQ(ierr);
  PetscFunctionReturn(0);
}

#undef __FUNCT__  
#define __FUNCT__ "MatILUFactor"
/*@  
   MatILUFactor - Performs in-place ILU factorization of matrix.

   Collective on Mat

   Input Parameters:
+  mat - the matrix
.  row - row permutation
.  col - column permutation
-  info - structure containing 
$      levels - number of levels of fill.
$      expected fill - as ratio of original fill.
$      1 or 0 - indicating force fill on diagonal (improves robustness for matrices
                missing diagonal entries)

   Notes: 
   Probably really in-place only when level of fill is zero, otherwise allocates
   new space to store factored matrix and deletes previous memory.

   Most users should employ the simplified KSP interface for linear solvers
   instead of working directly with matrix algebra routines such as this.
   See, e.g., KSPCreate().

   Level: developer

   Concepts: matrices^ILU factorization

.seealso: MatILUFactorSymbolic(), MatLUFactorNumeric(), MatCholeskyFactor(), MatFactorInfo
@*/
PetscErrorCode PETSCMAT_DLLEXPORT MatILUFactor(Mat mat,IS row,IS col,MatFactorInfo *info)
{
  PetscErrorCode ierr;

  PetscFunctionBegin;
  PetscValidHeaderSpecific(mat,MAT_COOKIE,1);
  if (row) PetscValidHeaderSpecific(row,IS_COOKIE,2);
  if (col) PetscValidHeaderSpecific(col,IS_COOKIE,3);
  PetscValidPointer(info,4);
  PetscValidType(mat,1);
  if (mat->rmap.N != mat->cmap.N) SETERRQ(PETSC_ERR_ARG_WRONG,"matrix must be square");
  if (!mat->assembled) SETERRQ(PETSC_ERR_ARG_WRONGSTATE,"Not for unassembled matrix");
  if (mat->factor) SETERRQ(PETSC_ERR_ARG_WRONGSTATE,"Not for factored matrix"); 
  if (!mat->ops->ilufactor) SETERRQ1(PETSC_ERR_SUP,"Mat type %s",mat->type_name);
  ierr = MatPreallocated(mat);CHKERRQ(ierr);

  ierr = PetscLogEventBegin(MAT_ILUFactor,mat,row,col,0);CHKERRQ(ierr);
  ierr = (*mat->ops->ilufactor)(mat,row,col,info);CHKERRQ(ierr);
  ierr = PetscLogEventEnd(MAT_ILUFactor,mat,row,col,0);CHKERRQ(ierr);
  ierr = PetscObjectStateIncrease((PetscObject)mat);CHKERRQ(ierr);
  PetscFunctionReturn(0);
}

#undef __FUNCT__  
#define __FUNCT__ "MatLUFactorSymbolic"
/*@  
   MatLUFactorSymbolic - Performs symbolic LU factorization of matrix.
   Call this routine before calling MatLUFactorNumeric().

   Collective on Mat

   Input Parameters:
+  mat - the matrix
.  row, col - row and column permutations
-  info - options for factorization, includes 
$          fill - expected fill as ratio of original fill.
$          dtcol - pivot tolerance (0 no pivot, 1 full column pivoting)
$                   Run with the option -info to determine an optimal value to use

   Output Parameter:
.  fact - new matrix that has been symbolically factored

   Notes:
   See the users manual for additional information about
   choosing the fill factor for better efficiency.

   Most users should employ the simplified KSP interface for linear solvers
   instead of working directly with matrix algebra routines such as this.
   See, e.g., KSPCreate().

   Level: developer

   Concepts: matrices^LU symbolic factorization

.seealso: MatLUFactor(), MatLUFactorNumeric(), MatCholeskyFactor(), MatFactorInfo
@*/
PetscErrorCode PETSCMAT_DLLEXPORT MatLUFactorSymbolic(Mat mat,IS row,IS col,MatFactorInfo *info,Mat *fact)
{
  PetscErrorCode ierr;

  PetscFunctionBegin;
  PetscValidHeaderSpecific(mat,MAT_COOKIE,1);
  if (row) PetscValidHeaderSpecific(row,IS_COOKIE,2);
  if (col) PetscValidHeaderSpecific(col,IS_COOKIE,3);
  PetscValidPointer(info,4);
  PetscValidType(mat,1);
  PetscValidPointer(fact,5);
  if (!mat->assembled) SETERRQ(PETSC_ERR_ARG_WRONGSTATE,"Not for unassembled matrix");
  if (mat->factor) SETERRQ(PETSC_ERR_ARG_WRONGSTATE,"Not for factored matrix"); 
  if (!mat->ops->lufactorsymbolic) SETERRQ1(PETSC_ERR_SUP,"Matrix type %s  symbolic LU",mat->type_name);
  ierr = MatPreallocated(mat);CHKERRQ(ierr);

  ierr = PetscLogEventBegin(MAT_LUFactorSymbolic,mat,row,col,0);CHKERRQ(ierr);
  ierr = (*mat->ops->lufactorsymbolic)(mat,row,col,info,fact);CHKERRQ(ierr);
  ierr = PetscLogEventEnd(MAT_LUFactorSymbolic,mat,row,col,0);CHKERRQ(ierr);
  ierr = PetscObjectStateIncrease((PetscObject)*fact);CHKERRQ(ierr);
  PetscFunctionReturn(0);
}

#undef __FUNCT__  
#define __FUNCT__ "MatLUFactorNumeric"
/*@  
   MatLUFactorNumeric - Performs numeric LU factorization of a matrix.
   Call this routine after first calling MatLUFactorSymbolic().

   Collective on Mat

   Input Parameters:
+  mat - the matrix
.  info - options for factorization
-  fact - the matrix generated for the factor, from MatLUFactorSymbolic()

   Notes:
   See MatLUFactor() for in-place factorization.  See 
   MatCholeskyFactorNumeric() for the symmetric, positive definite case.  

   Most users should employ the simplified KSP interface for linear solvers
   instead of working directly with matrix algebra routines such as this.
   See, e.g., KSPCreate().

   Level: developer

   Concepts: matrices^LU numeric factorization

.seealso: MatLUFactorSymbolic(), MatLUFactor(), MatCholeskyFactor()
@*/
PetscErrorCode PETSCMAT_DLLEXPORT MatLUFactorNumeric(Mat mat,MatFactorInfo *info,Mat *fact)
{
  PetscErrorCode ierr;

  PetscFunctionBegin;
  PetscValidHeaderSpecific(mat,MAT_COOKIE,1);
  PetscValidType(mat,1);
  PetscValidPointer(fact,2);
  PetscValidHeaderSpecific(*fact,MAT_COOKIE,2);
  if (!mat->assembled) SETERRQ(PETSC_ERR_ARG_WRONGSTATE,"Not for unassembled matrix");
  if (mat->rmap.N != (*fact)->rmap.N || mat->cmap.N != (*fact)->cmap.N) {
    SETERRQ4(PETSC_ERR_ARG_SIZ,"Mat mat,Mat *fact: global dimensions are different %D should = %D %D should = %D",mat->rmap.N,(*fact)->rmap.N,mat->cmap.N,(*fact)->cmap.N);
  }
  if (!(*fact)->ops->lufactornumeric) SETERRQ1(PETSC_ERR_SUP,"Mat type %s",mat->type_name);
  ierr = MatPreallocated(mat);CHKERRQ(ierr);
  ierr = PetscLogEventBegin(MAT_LUFactorNumeric,mat,*fact,0,0);CHKERRQ(ierr);
  ierr = (*(*fact)->ops->lufactornumeric)(mat,info,fact);CHKERRQ(ierr);
  ierr = PetscLogEventEnd(MAT_LUFactorNumeric,mat,*fact,0,0);CHKERRQ(ierr);

  ierr = MatView_Private(*fact);CHKERRQ(ierr);
  ierr = PetscObjectStateIncrease((PetscObject)*fact);CHKERRQ(ierr);
  PetscFunctionReturn(0);
}

#undef __FUNCT__  
#define __FUNCT__ "MatCholeskyFactor"
/*@  
   MatCholeskyFactor - Performs in-place Cholesky factorization of a
   symmetric matrix. 

   Collective on Mat

   Input Parameters:
+  mat - the matrix
.  perm - row and column permutations
-  f - expected fill as ratio of original fill

   Notes:
   See MatLUFactor() for the nonsymmetric case.  See also
   MatCholeskyFactorSymbolic(), and MatCholeskyFactorNumeric().

   Most users should employ the simplified KSP interface for linear solvers
   instead of working directly with matrix algebra routines such as this.
   See, e.g., KSPCreate().

   Level: developer

   Concepts: matrices^Cholesky factorization

.seealso: MatLUFactor(), MatCholeskyFactorSymbolic(), MatCholeskyFactorNumeric()
          MatGetOrdering()

@*/
PetscErrorCode PETSCMAT_DLLEXPORT MatCholeskyFactor(Mat mat,IS perm,MatFactorInfo *info)
{
  PetscErrorCode ierr;

  PetscFunctionBegin;
  PetscValidHeaderSpecific(mat,MAT_COOKIE,1);
  PetscValidType(mat,1);
  PetscValidHeaderSpecific(perm,IS_COOKIE,2);
  PetscValidPointer(info,3);
  if (mat->rmap.N != mat->cmap.N) SETERRQ(PETSC_ERR_ARG_WRONG,"Matrix must be square");
  if (!mat->assembled) SETERRQ(PETSC_ERR_ARG_WRONGSTATE,"Not for unassembled matrix");
  if (mat->factor) SETERRQ(PETSC_ERR_ARG_WRONGSTATE,"Not for factored matrix"); 
  if (!mat->ops->choleskyfactor) SETERRQ1(PETSC_ERR_SUP,"Mat type %s",mat->type_name);
  ierr = MatPreallocated(mat);CHKERRQ(ierr);

  ierr = PetscLogEventBegin(MAT_CholeskyFactor,mat,perm,0,0);CHKERRQ(ierr);
  ierr = (*mat->ops->choleskyfactor)(mat,perm,info);CHKERRQ(ierr);
  ierr = PetscLogEventEnd(MAT_CholeskyFactor,mat,perm,0,0);CHKERRQ(ierr);
  ierr = PetscObjectStateIncrease((PetscObject)mat);CHKERRQ(ierr);
  PetscFunctionReturn(0);
}

#undef __FUNCT__  
#define __FUNCT__ "MatCholeskyFactorSymbolic"
/*@  
   MatCholeskyFactorSymbolic - Performs symbolic Cholesky factorization
   of a symmetric matrix. 

   Collective on Mat

   Input Parameters:
+  mat - the matrix
.  perm - row and column permutations
-  info - options for factorization, includes 
$          fill - expected fill as ratio of original fill.
$          dtcol - pivot tolerance (0 no pivot, 1 full column pivoting)
$                   Run with the option -info to determine an optimal value to use

   Output Parameter:
.  fact - the factored matrix

   Notes:
   See MatLUFactorSymbolic() for the nonsymmetric case.  See also
   MatCholeskyFactor() and MatCholeskyFactorNumeric().

   Most users should employ the simplified KSP interface for linear solvers
   instead of working directly with matrix algebra routines such as this.
   See, e.g., KSPCreate().

   Level: developer

   Concepts: matrices^Cholesky symbolic factorization

.seealso: MatLUFactorSymbolic(), MatCholeskyFactor(), MatCholeskyFactorNumeric()
          MatGetOrdering()

@*/
PetscErrorCode PETSCMAT_DLLEXPORT MatCholeskyFactorSymbolic(Mat mat,IS perm,MatFactorInfo *info,Mat *fact)
{
  PetscErrorCode ierr;

  PetscFunctionBegin;
  PetscValidHeaderSpecific(mat,MAT_COOKIE,1);
  PetscValidType(mat,1);
  if (perm) PetscValidHeaderSpecific(perm,IS_COOKIE,2);
  PetscValidPointer(info,3);
  PetscValidPointer(fact,4);
  if (mat->rmap.N != mat->cmap.N) SETERRQ(PETSC_ERR_ARG_WRONG,"Matrix must be square");
  if (!mat->assembled) SETERRQ(PETSC_ERR_ARG_WRONGSTATE,"Not for unassembled matrix");
  if (mat->factor) SETERRQ(PETSC_ERR_ARG_WRONGSTATE,"Not for factored matrix"); 
  if (!mat->ops->choleskyfactorsymbolic) SETERRQ1(PETSC_ERR_SUP,"Mat type %s",mat->type_name);
  ierr = MatPreallocated(mat);CHKERRQ(ierr);

  ierr = PetscLogEventBegin(MAT_CholeskyFactorSymbolic,mat,perm,0,0);CHKERRQ(ierr);
  ierr = (*mat->ops->choleskyfactorsymbolic)(mat,perm,info,fact);CHKERRQ(ierr);
  ierr = PetscLogEventEnd(MAT_CholeskyFactorSymbolic,mat,perm,0,0);CHKERRQ(ierr);
  ierr = PetscObjectStateIncrease((PetscObject)*fact);CHKERRQ(ierr);
  PetscFunctionReturn(0);
}

#undef __FUNCT__  
#define __FUNCT__ "MatCholeskyFactorNumeric"
/*@  
   MatCholeskyFactorNumeric - Performs numeric Cholesky factorization
   of a symmetric matrix. Call this routine after first calling
   MatCholeskyFactorSymbolic().

   Collective on Mat

   Input Parameter:
.  mat - the initial matrix
.  info - options for factorization
-  fact - the symbolic factor of mat

   Output Parameter:
.  fact - the factored matrix

   Notes:
   Most users should employ the simplified KSP interface for linear solvers
   instead of working directly with matrix algebra routines such as this.
   See, e.g., KSPCreate().

   Level: developer

   Concepts: matrices^Cholesky numeric factorization

.seealso: MatCholeskyFactorSymbolic(), MatCholeskyFactor(), MatLUFactorNumeric()
@*/
PetscErrorCode PETSCMAT_DLLEXPORT MatCholeskyFactorNumeric(Mat mat,MatFactorInfo *info,Mat *fact)
{
  PetscErrorCode ierr;

  PetscFunctionBegin;
  PetscValidHeaderSpecific(mat,MAT_COOKIE,1);
  PetscValidType(mat,1);
  PetscValidPointer(fact,2);
  if (!mat->assembled) SETERRQ(PETSC_ERR_ARG_WRONGSTATE,"Not for unassembled matrix");
  if (!(*fact)->ops->choleskyfactornumeric) SETERRQ1(PETSC_ERR_SUP,"Mat type %s",mat->type_name);
  if (mat->rmap.N != (*fact)->rmap.N || mat->cmap.N != (*fact)->cmap.N) {
    SETERRQ4(PETSC_ERR_ARG_SIZ,"Mat mat,Mat *fact: global dim %D should = %D %D should = %D",mat->rmap.N,(*fact)->rmap.N,mat->cmap.N,(*fact)->cmap.N);
  }
  ierr = MatPreallocated(mat);CHKERRQ(ierr);

  ierr = PetscLogEventBegin(MAT_CholeskyFactorNumeric,mat,*fact,0,0);CHKERRQ(ierr);
  ierr = (*(*fact)->ops->choleskyfactornumeric)(mat,info,fact);CHKERRQ(ierr);
  ierr = PetscLogEventEnd(MAT_CholeskyFactorNumeric,mat,*fact,0,0);CHKERRQ(ierr);
  ierr = PetscObjectStateIncrease((PetscObject)*fact);CHKERRQ(ierr);
  PetscFunctionReturn(0);
}

/* ----------------------------------------------------------------*/
#undef __FUNCT__  
#define __FUNCT__ "MatSolve"
/*@
   MatSolve - Solves A x = b, given a factored matrix.

   Collective on Mat and Vec

   Input Parameters:
+  mat - the factored matrix
-  b - the right-hand-side vector

   Output Parameter:
.  x - the result vector

   Notes:
   The vectors b and x cannot be the same.  I.e., one cannot
   call MatSolve(A,x,x).

   Notes:
   Most users should employ the simplified KSP interface for linear solvers
   instead of working directly with matrix algebra routines such as this.
   See, e.g., KSPCreate().

   Level: developer

   Concepts: matrices^triangular solves

.seealso: MatSolveAdd(), MatSolveTranspose(), MatSolveTransposeAdd()
@*/
PetscErrorCode PETSCMAT_DLLEXPORT MatSolve(Mat mat,Vec b,Vec x)
{
  PetscErrorCode ierr;

  PetscFunctionBegin;
  PetscValidHeaderSpecific(mat,MAT_COOKIE,1);
  PetscValidType(mat,1);
  PetscValidHeaderSpecific(b,VEC_COOKIE,2); 
  PetscValidHeaderSpecific(x,VEC_COOKIE,3);
  PetscCheckSameComm(mat,1,b,2);
  PetscCheckSameComm(mat,1,x,3);
  if (x == b) SETERRQ(PETSC_ERR_ARG_IDN,"x and b must be different vectors");
  if (!mat->factor) SETERRQ(PETSC_ERR_ARG_WRONGSTATE,"Unfactored matrix");
  if (mat->cmap.N != x->map.N) SETERRQ2(PETSC_ERR_ARG_SIZ,"Mat mat,Vec x: global dim %D %D",mat->cmap.N,x->map.N);
  if (mat->rmap.N != b->map.N) SETERRQ2(PETSC_ERR_ARG_SIZ,"Mat mat,Vec b: global dim %D %D",mat->rmap.N,b->map.N);
  if (mat->rmap.n != b->map.n) SETERRQ2(PETSC_ERR_ARG_SIZ,"Mat mat,Vec b: local dim %D %D",mat->rmap.n,b->map.n); 
  if (!mat->rmap.N && !mat->cmap.N) PetscFunctionReturn(0);
  if (!mat->ops->solve) SETERRQ1(PETSC_ERR_SUP,"Mat type %s",mat->type_name);
  ierr = MatPreallocated(mat);CHKERRQ(ierr);

  ierr = PetscLogEventBegin(MAT_Solve,mat,b,x,0);CHKERRQ(ierr);
  ierr = (*mat->ops->solve)(mat,b,x);CHKERRQ(ierr);
  ierr = PetscLogEventEnd(MAT_Solve,mat,b,x,0);CHKERRQ(ierr);
  ierr = PetscObjectStateIncrease((PetscObject)x);CHKERRQ(ierr);
  PetscFunctionReturn(0);
}

#undef __FUNCT__  
#define __FUNCT__ "MatMatSolve"
/*@
   MatMatSolve - Solves A X = B, given a factored matrix.

   Collective on Mat 

   Input Parameters:
+  mat - the factored matrix
-  b - the right-hand-side vector

   Output Parameter:
.  x - the result vector

   Notes:
   The vectors b and x cannot be the same.  I.e., one cannot
   call MatMatSolve(A,x,x).

   Notes:
   Most users should employ the simplified KSP interface for linear solvers
   instead of working directly with matrix algebra routines such as this.
   See, e.g., KSPCreate().

   Level: developer

   Concepts: matrices^triangular solves

.seealso: MatMatSolveAdd(), MatMatSolveTranspose(), MatMatSolveTransposeAdd()
@*/
PetscErrorCode PETSCMAT_DLLEXPORT MatMatSolve(Mat A,Mat B,Mat X)
{
  PetscErrorCode ierr;

  PetscFunctionBegin;
  PetscValidHeaderSpecific(A,MAT_COOKIE,1);
  PetscValidType(A,1);
  PetscValidHeaderSpecific(B,MAT_COOKIE,2); 
  PetscValidHeaderSpecific(X,MAT_COOKIE,3);
  PetscCheckSameComm(A,1,B,2);
  PetscCheckSameComm(A,1,X,3);
  if (X == B) SETERRQ(PETSC_ERR_ARG_IDN,"X and B must be different matrices");
  if (!A->factor) SETERRQ(PETSC_ERR_ARG_WRONGSTATE,"Unfactored matrix");
  if (A->cmap.N != X->rmap.N) SETERRQ2(PETSC_ERR_ARG_SIZ,"Mat A,Mat X: global dim %D %D",A->cmap.N,X->rmap.N);
  if (A->rmap.N != B->rmap.N) SETERRQ2(PETSC_ERR_ARG_SIZ,"Mat A,Mat B: global dim %D %D",A->rmap.N,B->rmap.N);
  if (A->rmap.n != B->rmap.n) SETERRQ2(PETSC_ERR_ARG_SIZ,"Mat A,Mat B: local dim %D %D",A->rmap.n,B->rmap.n); 
  if (!A->rmap.N && !A->cmap.N) PetscFunctionReturn(0);
  if (!A->ops->matsolve) SETERRQ1(PETSC_ERR_SUP,"Mat type %s",A->type_name);
  ierr = MatPreallocated(A);CHKERRQ(ierr);

  ierr = PetscLogEventBegin(MAT_MatSolve,A,B,X,0);CHKERRQ(ierr);
  ierr = (*A->ops->matsolve)(A,B,X);CHKERRQ(ierr);
  ierr = PetscLogEventEnd(MAT_MatSolve,A,B,X,0);CHKERRQ(ierr);
  ierr = PetscObjectStateIncrease((PetscObject)X);CHKERRQ(ierr);
  PetscFunctionReturn(0);
}


#undef __FUNCT__  
#define __FUNCT__ "MatForwardSolve"
/* @
   MatForwardSolve - Solves L x = b, given a factored matrix, A = LU.

   Collective on Mat and Vec

   Input Parameters:
+  mat - the factored matrix
-  b - the right-hand-side vector

   Output Parameter:
.  x - the result vector

   Notes:
   MatSolve() should be used for most applications, as it performs
   a forward solve followed by a backward solve.

   The vectors b and x cannot be the same.  I.e., one cannot
   call MatForwardSolve(A,x,x).

   Most users should employ the simplified KSP interface for linear solvers
   instead of working directly with matrix algebra routines such as this.
   See, e.g., KSPCreate().

   Level: developer

   Concepts: matrices^forward solves

.seealso: MatSolve(), MatBackwardSolve()
@ */
PetscErrorCode PETSCMAT_DLLEXPORT MatForwardSolve(Mat mat,Vec b,Vec x)
{
  PetscErrorCode ierr;

  PetscFunctionBegin;
  PetscValidHeaderSpecific(mat,MAT_COOKIE,1);
  PetscValidType(mat,1);
  PetscValidHeaderSpecific(b,VEC_COOKIE,2); 
  PetscValidHeaderSpecific(x,VEC_COOKIE,3);
  PetscCheckSameComm(mat,1,b,2);
  PetscCheckSameComm(mat,1,x,3);
  if (x == b) SETERRQ(PETSC_ERR_ARG_IDN,"x and b must be different vectors");
  if (!mat->factor) SETERRQ(PETSC_ERR_ARG_WRONGSTATE,"Unfactored matrix");
  if (!mat->ops->forwardsolve) SETERRQ1(PETSC_ERR_SUP,"Mat type %s",mat->type_name);
  if (mat->cmap.N != x->map.N) SETERRQ2(PETSC_ERR_ARG_SIZ,"Mat mat,Vec x: global dim %D %D",mat->cmap.N,x->map.N);
  if (mat->rmap.N != b->map.N) SETERRQ2(PETSC_ERR_ARG_SIZ,"Mat mat,Vec b: global dim %D %D",mat->rmap.N,b->map.N);
  if (mat->rmap.n != b->map.n) SETERRQ2(PETSC_ERR_ARG_SIZ,"Mat mat,Vec b: local dim %D %D",mat->rmap.n,b->map.n); 
  ierr = MatPreallocated(mat);CHKERRQ(ierr);
  ierr = PetscLogEventBegin(MAT_ForwardSolve,mat,b,x,0);CHKERRQ(ierr);
  ierr = (*mat->ops->forwardsolve)(mat,b,x);CHKERRQ(ierr);
  ierr = PetscLogEventEnd(MAT_ForwardSolve,mat,b,x,0);CHKERRQ(ierr);
  ierr = PetscObjectStateIncrease((PetscObject)x);CHKERRQ(ierr);
  PetscFunctionReturn(0);
}

#undef __FUNCT__  
#define __FUNCT__ "MatBackwardSolve"
/* @
   MatBackwardSolve - Solves U x = b, given a factored matrix, A = LU.

   Collective on Mat and Vec

   Input Parameters:
+  mat - the factored matrix
-  b - the right-hand-side vector

   Output Parameter:
.  x - the result vector

   Notes:
   MatSolve() should be used for most applications, as it performs
   a forward solve followed by a backward solve.

   The vectors b and x cannot be the same.  I.e., one cannot
   call MatBackwardSolve(A,x,x).

   Most users should employ the simplified KSP interface for linear solvers
   instead of working directly with matrix algebra routines such as this.
   See, e.g., KSPCreate().

   Level: developer

   Concepts: matrices^backward solves

.seealso: MatSolve(), MatForwardSolve()
@ */
PetscErrorCode PETSCMAT_DLLEXPORT MatBackwardSolve(Mat mat,Vec b,Vec x)
{
  PetscErrorCode ierr;

  PetscFunctionBegin;
  PetscValidHeaderSpecific(mat,MAT_COOKIE,1);
  PetscValidType(mat,1);
  PetscValidHeaderSpecific(b,VEC_COOKIE,2); 
  PetscValidHeaderSpecific(x,VEC_COOKIE,3);
  PetscCheckSameComm(mat,1,b,2);
  PetscCheckSameComm(mat,1,x,3);
  if (x == b) SETERRQ(PETSC_ERR_ARG_IDN,"x and b must be different vectors");
  if (!mat->factor) SETERRQ(PETSC_ERR_ARG_WRONGSTATE,"Unfactored matrix");
  if (!mat->ops->backwardsolve) SETERRQ1(PETSC_ERR_SUP,"Mat type %s",mat->type_name);
  if (mat->cmap.N != x->map.N) SETERRQ2(PETSC_ERR_ARG_SIZ,"Mat mat,Vec x: global dim %D %D",mat->cmap.N,x->map.N);
  if (mat->rmap.N != b->map.N) SETERRQ2(PETSC_ERR_ARG_SIZ,"Mat mat,Vec b: global dim %D %D",mat->rmap.N,b->map.N);
  if (mat->rmap.n != b->map.n) SETERRQ2(PETSC_ERR_ARG_SIZ,"Mat mat,Vec b: local dim %D %D",mat->rmap.n,b->map.n); 
  ierr = MatPreallocated(mat);CHKERRQ(ierr);

  ierr = PetscLogEventBegin(MAT_BackwardSolve,mat,b,x,0);CHKERRQ(ierr);
  ierr = (*mat->ops->backwardsolve)(mat,b,x);CHKERRQ(ierr);
  ierr = PetscLogEventEnd(MAT_BackwardSolve,mat,b,x,0);CHKERRQ(ierr);
  ierr = PetscObjectStateIncrease((PetscObject)x);CHKERRQ(ierr);
  PetscFunctionReturn(0);
}

#undef __FUNCT__  
#define __FUNCT__ "MatSolveAdd"
/*@
   MatSolveAdd - Computes x = y + inv(A)*b, given a factored matrix.

   Collective on Mat and Vec

   Input Parameters:
+  mat - the factored matrix
.  b - the right-hand-side vector
-  y - the vector to be added to 

   Output Parameter:
.  x - the result vector

   Notes:
   The vectors b and x cannot be the same.  I.e., one cannot
   call MatSolveAdd(A,x,y,x).

   Most users should employ the simplified KSP interface for linear solvers
   instead of working directly with matrix algebra routines such as this.
   See, e.g., KSPCreate().

   Level: developer

   Concepts: matrices^triangular solves

.seealso: MatSolve(), MatSolveTranspose(), MatSolveTransposeAdd()
@*/
PetscErrorCode PETSCMAT_DLLEXPORT MatSolveAdd(Mat mat,Vec b,Vec y,Vec x)
{
  PetscScalar    one = 1.0;
  Vec            tmp;
  PetscErrorCode ierr;

  PetscFunctionBegin;
  PetscValidHeaderSpecific(mat,MAT_COOKIE,1);
  PetscValidType(mat,1);
  PetscValidHeaderSpecific(y,VEC_COOKIE,2);
  PetscValidHeaderSpecific(b,VEC_COOKIE,3);  
  PetscValidHeaderSpecific(x,VEC_COOKIE,4);
  PetscCheckSameComm(mat,1,b,2);
  PetscCheckSameComm(mat,1,y,2);
  PetscCheckSameComm(mat,1,x,3);
  if (x == b) SETERRQ(PETSC_ERR_ARG_IDN,"x and b must be different vectors");
  if (!mat->factor) SETERRQ(PETSC_ERR_ARG_WRONGSTATE,"Unfactored matrix");
  if (mat->cmap.N != x->map.N) SETERRQ2(PETSC_ERR_ARG_SIZ,"Mat mat,Vec x: global dim %D %D",mat->cmap.N,x->map.N);
  if (mat->rmap.N != b->map.N) SETERRQ2(PETSC_ERR_ARG_SIZ,"Mat mat,Vec b: global dim %D %D",mat->rmap.N,b->map.N);
  if (mat->rmap.N != y->map.N) SETERRQ2(PETSC_ERR_ARG_SIZ,"Mat mat,Vec y: global dim %D %D",mat->rmap.N,y->map.N);
  if (mat->rmap.n != b->map.n) SETERRQ2(PETSC_ERR_ARG_SIZ,"Mat mat,Vec b: local dim %D %D",mat->rmap.n,b->map.n); 
  if (x->map.n != y->map.n) SETERRQ2(PETSC_ERR_ARG_SIZ,"Vec x,Vec y: local dim %D %D",x->map.n,y->map.n); 
  ierr = MatPreallocated(mat);CHKERRQ(ierr);

  ierr = PetscLogEventBegin(MAT_SolveAdd,mat,b,x,y);CHKERRQ(ierr);
  if (mat->ops->solveadd)  {
    ierr = (*mat->ops->solveadd)(mat,b,y,x);CHKERRQ(ierr);
  } else {
    /* do the solve then the add manually */
    if (x != y) {
      ierr = MatSolve(mat,b,x);CHKERRQ(ierr);
      ierr = VecAXPY(x,one,y);CHKERRQ(ierr);
    } else {
      ierr = VecDuplicate(x,&tmp);CHKERRQ(ierr);
      ierr = PetscLogObjectParent(mat,tmp);CHKERRQ(ierr);
      ierr = VecCopy(x,tmp);CHKERRQ(ierr);
      ierr = MatSolve(mat,b,x);CHKERRQ(ierr);
      ierr = VecAXPY(x,one,tmp);CHKERRQ(ierr);
      ierr = VecDestroy(tmp);CHKERRQ(ierr);
    }
  }
  ierr = PetscLogEventEnd(MAT_SolveAdd,mat,b,x,y);CHKERRQ(ierr);
  ierr = PetscObjectStateIncrease((PetscObject)x);CHKERRQ(ierr);
  PetscFunctionReturn(0);
}

#undef __FUNCT__  
#define __FUNCT__ "MatSolveTranspose"
/*@
   MatSolveTranspose - Solves A' x = b, given a factored matrix.

   Collective on Mat and Vec

   Input Parameters:
+  mat - the factored matrix
-  b - the right-hand-side vector

   Output Parameter:
.  x - the result vector

   Notes:
   The vectors b and x cannot be the same.  I.e., one cannot
   call MatSolveTranspose(A,x,x).

   Most users should employ the simplified KSP interface for linear solvers
   instead of working directly with matrix algebra routines such as this.
   See, e.g., KSPCreate().

   Level: developer

   Concepts: matrices^triangular solves

.seealso: MatSolve(), MatSolveAdd(), MatSolveTransposeAdd()
@*/
PetscErrorCode PETSCMAT_DLLEXPORT MatSolveTranspose(Mat mat,Vec b,Vec x)
{
  PetscErrorCode ierr;

  PetscFunctionBegin;
  PetscValidHeaderSpecific(mat,MAT_COOKIE,1);
  PetscValidType(mat,1);
  PetscValidHeaderSpecific(b,VEC_COOKIE,2); 
  PetscValidHeaderSpecific(x,VEC_COOKIE,3);
  PetscCheckSameComm(mat,1,b,2);
  PetscCheckSameComm(mat,1,x,3);
  if (!mat->factor) SETERRQ(PETSC_ERR_ARG_WRONGSTATE,"Unfactored matrix");
  if (x == b) SETERRQ(PETSC_ERR_ARG_IDN,"x and b must be different vectors");
  if (!mat->ops->solvetranspose) SETERRQ1(PETSC_ERR_SUP,"Matrix type %s",mat->type_name);
  if (mat->rmap.N != x->map.N) SETERRQ2(PETSC_ERR_ARG_SIZ,"Mat mat,Vec x: global dim %D %D",mat->rmap.N,x->map.N);
  if (mat->cmap.N != b->map.N) SETERRQ2(PETSC_ERR_ARG_SIZ,"Mat mat,Vec b: global dim %D %D",mat->cmap.N,b->map.N);
  ierr = MatPreallocated(mat);CHKERRQ(ierr);
  ierr = PetscLogEventBegin(MAT_SolveTranspose,mat,b,x,0);CHKERRQ(ierr);
  ierr = (*mat->ops->solvetranspose)(mat,b,x);CHKERRQ(ierr);
  ierr = PetscLogEventEnd(MAT_SolveTranspose,mat,b,x,0);CHKERRQ(ierr);
  ierr = PetscObjectStateIncrease((PetscObject)x);CHKERRQ(ierr);
  PetscFunctionReturn(0);
}

#undef __FUNCT__  
#define __FUNCT__ "MatSolveTransposeAdd"
/*@
   MatSolveTransposeAdd - Computes x = y + inv(Transpose(A)) b, given a 
                      factored matrix. 

   Collective on Mat and Vec

   Input Parameters:
+  mat - the factored matrix
.  b - the right-hand-side vector
-  y - the vector to be added to 

   Output Parameter:
.  x - the result vector

   Notes:
   The vectors b and x cannot be the same.  I.e., one cannot
   call MatSolveTransposeAdd(A,x,y,x).

   Most users should employ the simplified KSP interface for linear solvers
   instead of working directly with matrix algebra routines such as this.
   See, e.g., KSPCreate().

   Level: developer

   Concepts: matrices^triangular solves

.seealso: MatSolve(), MatSolveAdd(), MatSolveTranspose()
@*/
PetscErrorCode PETSCMAT_DLLEXPORT MatSolveTransposeAdd(Mat mat,Vec b,Vec y,Vec x)
{
  PetscScalar    one = 1.0;
  PetscErrorCode ierr;
  Vec            tmp;

  PetscFunctionBegin;
  PetscValidHeaderSpecific(mat,MAT_COOKIE,1);
  PetscValidType(mat,1);
  PetscValidHeaderSpecific(y,VEC_COOKIE,2);
  PetscValidHeaderSpecific(b,VEC_COOKIE,3);  
  PetscValidHeaderSpecific(x,VEC_COOKIE,4);
  PetscCheckSameComm(mat,1,b,2);
  PetscCheckSameComm(mat,1,y,3);
  PetscCheckSameComm(mat,1,x,4);
  if (x == b) SETERRQ(PETSC_ERR_ARG_IDN,"x and b must be different vectors");
  if (!mat->factor) SETERRQ(PETSC_ERR_ARG_WRONGSTATE,"Unfactored matrix");
  if (mat->rmap.N != x->map.N) SETERRQ2(PETSC_ERR_ARG_SIZ,"Mat mat,Vec x: global dim %D %D",mat->rmap.N,x->map.N);
  if (mat->cmap.N != b->map.N) SETERRQ2(PETSC_ERR_ARG_SIZ,"Mat mat,Vec b: global dim %D %D",mat->cmap.N,b->map.N);
  if (mat->cmap.N != y->map.N) SETERRQ2(PETSC_ERR_ARG_SIZ,"Mat mat,Vec y: global dim %D %D",mat->cmap.N,y->map.N);
  if (x->map.n != y->map.n)   SETERRQ2(PETSC_ERR_ARG_SIZ,"Vec x,Vec y: local dim %D %D",x->map.n,y->map.n);
  ierr = MatPreallocated(mat);CHKERRQ(ierr);

  ierr = PetscLogEventBegin(MAT_SolveTransposeAdd,mat,b,x,y);CHKERRQ(ierr);
  if (mat->ops->solvetransposeadd) {
    ierr = (*mat->ops->solvetransposeadd)(mat,b,y,x);CHKERRQ(ierr);
  } else {
    /* do the solve then the add manually */
    if (x != y) {
      ierr = MatSolveTranspose(mat,b,x);CHKERRQ(ierr);
      ierr = VecAXPY(x,one,y);CHKERRQ(ierr);
    } else {
      ierr = VecDuplicate(x,&tmp);CHKERRQ(ierr);
      ierr = PetscLogObjectParent(mat,tmp);CHKERRQ(ierr);
      ierr = VecCopy(x,tmp);CHKERRQ(ierr);
      ierr = MatSolveTranspose(mat,b,x);CHKERRQ(ierr);
      ierr = VecAXPY(x,one,tmp);CHKERRQ(ierr);
      ierr = VecDestroy(tmp);CHKERRQ(ierr);
    }
  }
  ierr = PetscLogEventEnd(MAT_SolveTransposeAdd,mat,b,x,y);CHKERRQ(ierr);
  ierr = PetscObjectStateIncrease((PetscObject)x);CHKERRQ(ierr);
  PetscFunctionReturn(0);
}
/* ----------------------------------------------------------------*/

#undef __FUNCT__  
#define __FUNCT__ "MatRelax"
/*@
   MatRelax - Computes relaxation (SOR, Gauss-Seidel) sweeps.

   Collective on Mat and Vec

   Input Parameters:
+  mat - the matrix
.  b - the right hand side
.  omega - the relaxation factor
.  flag - flag indicating the type of SOR (see below)
.  shift -  diagonal shift
-  its - the number of iterations
-  lits - the number of local iterations 

   Output Parameters:
.  x - the solution (can contain an initial guess)

   SOR Flags:
.     SOR_FORWARD_SWEEP - forward SOR
.     SOR_BACKWARD_SWEEP - backward SOR
.     SOR_SYMMETRIC_SWEEP - SSOR (symmetric SOR)
.     SOR_LOCAL_FORWARD_SWEEP - local forward SOR 
.     SOR_LOCAL_BACKWARD_SWEEP - local forward SOR 
.     SOR_LOCAL_SYMMETRIC_SWEEP - local SSOR
.     SOR_APPLY_UPPER, SOR_APPLY_LOWER - applies 
         upper/lower triangular part of matrix to
         vector (with omega)
.     SOR_ZERO_INITIAL_GUESS - zero initial guess

   Notes:
   SOR_LOCAL_FORWARD_SWEEP, SOR_LOCAL_BACKWARD_SWEEP, and
   SOR_LOCAL_SYMMETRIC_SWEEP perform separate independent smoothings
   on each processor. 

   Application programmers will not generally use MatRelax() directly,
   but instead will employ the KSP/PC interface.

   Notes for Advanced Users:
   The flags are implemented as bitwise inclusive or operations.
   For example, use (SOR_ZERO_INITIAL_GUESS | SOR_SYMMETRIC_SWEEP)
   to specify a zero initial guess for SSOR.

   Most users should employ the simplified KSP interface for linear solvers
   instead of working directly with matrix algebra routines such as this.
   See, e.g., KSPCreate().

   See also, MatPBRelax(). This routine will automatically call the point block
   version if the point version is not available.

   Level: developer

   Concepts: matrices^relaxation
   Concepts: matrices^SOR
   Concepts: matrices^Gauss-Seidel

@*/
PetscErrorCode PETSCMAT_DLLEXPORT MatRelax(Mat mat,Vec b,PetscReal omega,MatSORType flag,PetscReal shift,PetscInt its,PetscInt lits,Vec x)
{
  PetscErrorCode ierr;

  PetscFunctionBegin;
  PetscValidHeaderSpecific(mat,MAT_COOKIE,1);
  PetscValidType(mat,1);
  PetscValidHeaderSpecific(b,VEC_COOKIE,2); 
  PetscValidHeaderSpecific(x,VEC_COOKIE,8);
  PetscCheckSameComm(mat,1,b,2);
  PetscCheckSameComm(mat,1,x,8);
  if (!mat->ops->relax && !mat->ops->pbrelax) SETERRQ1(PETSC_ERR_SUP,"Mat type %s",mat->type_name);
  if (!mat->assembled) SETERRQ(PETSC_ERR_ARG_WRONGSTATE,"Not for unassembled matrix");
  if (mat->factor) SETERRQ(PETSC_ERR_ARG_WRONGSTATE,"Not for factored matrix"); 
  if (mat->cmap.N != x->map.N) SETERRQ2(PETSC_ERR_ARG_SIZ,"Mat mat,Vec x: global dim %D %D",mat->cmap.N,x->map.N);
  if (mat->rmap.N != b->map.N) SETERRQ2(PETSC_ERR_ARG_SIZ,"Mat mat,Vec b: global dim %D %D",mat->rmap.N,b->map.N);
  if (mat->rmap.n != b->map.n) SETERRQ2(PETSC_ERR_ARG_SIZ,"Mat mat,Vec b: local dim %D %D",mat->rmap.n,b->map.n);
  ierr = MatPreallocated(mat);CHKERRQ(ierr);
  ierr = PetscLogEventBegin(MAT_Relax,mat,b,x,0);CHKERRQ(ierr);
  if (mat->ops->relax) {
    ierr =(*mat->ops->relax)(mat,b,omega,flag,shift,its,lits,x);CHKERRQ(ierr);
  } else {
    ierr =(*mat->ops->pbrelax)(mat,b,omega,flag,shift,its,lits,x);CHKERRQ(ierr);
  }
  ierr = PetscLogEventEnd(MAT_Relax,mat,b,x,0);CHKERRQ(ierr);
  ierr = PetscObjectStateIncrease((PetscObject)x);CHKERRQ(ierr);
  PetscFunctionReturn(0);
}

#undef __FUNCT__  
#define __FUNCT__ "MatPBRelax"
/*@
   MatPBRelax - Computes relaxation (SOR, Gauss-Seidel) sweeps.

   Collective on Mat and Vec

   See MatRelax() for usage

   For multi-component PDEs where the Jacobian is stored in a point block format
   (with the PETSc BAIJ matrix formats) the relaxation is done one point block at 
   a time. That is, the small (for example, 4 by 4) blocks along the diagonal are solved
   simultaneously (that is a 4 by 4 linear solve is done) to update all the values at a point.

   Level: developer

@*/
PetscErrorCode PETSCMAT_DLLEXPORT MatPBRelax(Mat mat,Vec b,PetscReal omega,MatSORType flag,PetscReal shift,PetscInt its,PetscInt lits,Vec x)
{
  PetscErrorCode ierr;

  PetscFunctionBegin;
  PetscValidHeaderSpecific(mat,MAT_COOKIE,1);
  PetscValidType(mat,1);
  PetscValidHeaderSpecific(b,VEC_COOKIE,2); 
  PetscValidHeaderSpecific(x,VEC_COOKIE,8);
  PetscCheckSameComm(mat,1,b,2);
  PetscCheckSameComm(mat,1,x,8);
  if (!mat->ops->pbrelax) SETERRQ1(PETSC_ERR_SUP,"Mat type %s",mat->type_name);
  if (!mat->assembled) SETERRQ(PETSC_ERR_ARG_WRONGSTATE,"Not for unassembled matrix");
  if (mat->factor) SETERRQ(PETSC_ERR_ARG_WRONGSTATE,"Not for factored matrix"); 
  if (mat->cmap.N != x->map.N) SETERRQ2(PETSC_ERR_ARG_SIZ,"Mat mat,Vec x: global dim %D %D",mat->cmap.N,x->map.N);
  if (mat->rmap.N != b->map.N) SETERRQ2(PETSC_ERR_ARG_SIZ,"Mat mat,Vec b: global dim %D %D",mat->rmap.N,b->map.N);
  if (mat->rmap.n != b->map.n) SETERRQ2(PETSC_ERR_ARG_SIZ,"Mat mat,Vec b: local dim %D %D",mat->rmap.n,b->map.n);
  ierr = MatPreallocated(mat);CHKERRQ(ierr);

  ierr = PetscLogEventBegin(MAT_Relax,mat,b,x,0);CHKERRQ(ierr);
  ierr =(*mat->ops->pbrelax)(mat,b,omega,flag,shift,its,lits,x);CHKERRQ(ierr);
  ierr = PetscLogEventEnd(MAT_Relax,mat,b,x,0);CHKERRQ(ierr);
  ierr = PetscObjectStateIncrease((PetscObject)x);CHKERRQ(ierr);
  PetscFunctionReturn(0);
}

#undef __FUNCT__  
#define __FUNCT__ "MatCopy_Basic"
/*
      Default matrix copy routine.
*/
PetscErrorCode MatCopy_Basic(Mat A,Mat B,MatStructure str)
{
  PetscErrorCode    ierr;
  PetscInt          i,rstart,rend,nz;
  const PetscInt    *cwork;
  const PetscScalar *vwork;

  PetscFunctionBegin;
  if (B->assembled) {
    ierr = MatZeroEntries(B);CHKERRQ(ierr);
  }
  ierr = MatGetOwnershipRange(A,&rstart,&rend);CHKERRQ(ierr);
  for (i=rstart; i<rend; i++) {
    ierr = MatGetRow(A,i,&nz,&cwork,&vwork);CHKERRQ(ierr);
    ierr = MatSetValues(B,1,&i,nz,cwork,vwork,INSERT_VALUES);CHKERRQ(ierr);
    ierr = MatRestoreRow(A,i,&nz,&cwork,&vwork);CHKERRQ(ierr);
  }
  ierr = MatAssemblyBegin(B,MAT_FINAL_ASSEMBLY);CHKERRQ(ierr);
  ierr = MatAssemblyEnd(B,MAT_FINAL_ASSEMBLY);CHKERRQ(ierr);
  ierr = PetscObjectStateIncrease((PetscObject)B);CHKERRQ(ierr);
  PetscFunctionReturn(0);
}

#undef __FUNCT__  
#define __FUNCT__ "MatCopy"
/*@
   MatCopy - Copys a matrix to another matrix.

   Collective on Mat

   Input Parameters:
+  A - the matrix
-  str - SAME_NONZERO_PATTERN or DIFFERENT_NONZERO_PATTERN

   Output Parameter:
.  B - where the copy is put

   Notes:
   If you use SAME_NONZERO_PATTERN then the two matrices had better have the 
   same nonzero pattern or the routine will crash.

   MatCopy() copies the matrix entries of a matrix to another existing
   matrix (after first zeroing the second matrix).  A related routine is
   MatConvert(), which first creates a new matrix and then copies the data.

   Level: intermediate
   
   Concepts: matrices^copying

.seealso: MatConvert(), MatDuplicate()

@*/
PetscErrorCode PETSCMAT_DLLEXPORT MatCopy(Mat A,Mat B,MatStructure str)
{
  PetscErrorCode ierr;

  PetscFunctionBegin;
  PetscValidHeaderSpecific(A,MAT_COOKIE,1);
  PetscValidHeaderSpecific(B,MAT_COOKIE,2);
  PetscValidType(A,1);
  PetscValidType(B,2);
  MatPreallocated(B);
  PetscCheckSameComm(A,1,B,2);
  if (!A->assembled) SETERRQ(PETSC_ERR_ARG_WRONGSTATE,"Not for unassembled matrix");
  if (A->factor) SETERRQ(PETSC_ERR_ARG_WRONGSTATE,"Not for factored matrix"); 
  if (A->rmap.N != B->rmap.N || A->cmap.N != B->cmap.N) SETERRQ4(PETSC_ERR_ARG_SIZ,"Mat A,Mat B: global dim (%D,%D) (%D,%D)",A->rmap.N,B->rmap.N,A->cmap.N,B->cmap.N);
  ierr = MatPreallocated(A);CHKERRQ(ierr);

  ierr = PetscLogEventBegin(MAT_Copy,A,B,0,0);CHKERRQ(ierr);
  if (A->ops->copy) { 
    ierr = (*A->ops->copy)(A,B,str);CHKERRQ(ierr);
  } else { /* generic conversion */
    ierr = MatCopy_Basic(A,B,str);CHKERRQ(ierr);
  }
  if (A->mapping) {
    if (B->mapping) {ierr = ISLocalToGlobalMappingDestroy(B->mapping);CHKERRQ(ierr);B->mapping = 0;}
    ierr = MatSetLocalToGlobalMapping(B,A->mapping);CHKERRQ(ierr);
  }
  if (A->bmapping) {
    if (B->bmapping) {ierr = ISLocalToGlobalMappingDestroy(B->bmapping);CHKERRQ(ierr);B->bmapping = 0;}
    ierr = MatSetLocalToGlobalMappingBlock(B,A->mapping);CHKERRQ(ierr);
  }
  ierr = PetscLogEventEnd(MAT_Copy,A,B,0,0);CHKERRQ(ierr);
  ierr = PetscObjectStateIncrease((PetscObject)B);CHKERRQ(ierr);
  PetscFunctionReturn(0);
}

#include "petscsys.h"
PetscTruth MatConvertRegisterAllCalled = PETSC_FALSE;
PetscFList MatConvertList              = 0;

#undef __FUNCT__  
#define __FUNCT__ "MatConvertRegister"
/*@C
    MatConvertRegister - Allows one to register a routine that converts a sparse matrix
        from one format to another.

  Not Collective

  Input Parameters:
+   type - the type of matrix (defined in include/petscmat.h), for example, MATSEQAIJ.
-   Converter - the function that reads the matrix from the binary file.

  Level: developer

.seealso: MatConvertRegisterAll(), MatConvert()

@*/
PetscErrorCode PETSCMAT_DLLEXPORT MatConvertRegister(const char sname[],const char path[],const char name[],PetscErrorCode (*function)(Mat,MatType,MatReuse,Mat*))
{
  PetscErrorCode ierr;
  char           fullname[PETSC_MAX_PATH_LEN];

  PetscFunctionBegin;
  ierr = PetscFListConcat(path,name,fullname);CHKERRQ(ierr);
  ierr = PetscFListAdd(&MatConvertList,sname,fullname,(void (*)(void))function);CHKERRQ(ierr);
  PetscFunctionReturn(0);
}

#undef __FUNCT__  
#define __FUNCT__ "MatConvert"
/*@C  
   MatConvert - Converts a matrix to another matrix, either of the same
   or different type.

   Collective on Mat

   Input Parameters:
+  mat - the matrix
.  newtype - new matrix type.  Use MATSAME to create a new matrix of the
   same type as the original matrix.
-  reuse - denotes if the destination matrix is to be created or reused.  Currently
   MAT_REUSE_MATRIX is only supported for inplace conversion, otherwise use
   MAT_INITIAL_MATRIX.
   Output Parameter:
.  M - pointer to place new matrix

   Notes:
   MatConvert() first creates a new matrix and then copies the data from
   the first matrix.  A related routine is MatCopy(), which copies the matrix
   entries of one matrix to another already existing matrix context.

   Level: intermediate

   Concepts: matrices^converting between storage formats

.seealso: MatCopy(), MatDuplicate()
@*/
PetscErrorCode PETSCMAT_DLLEXPORT MatConvert(Mat mat, MatType newtype,MatReuse reuse,Mat *M)
{
  PetscErrorCode         ierr;
  PetscTruth             sametype,issame,flg;
  char                   convname[256],mtype[256];
  Mat                    B; 

  PetscFunctionBegin;
  PetscValidHeaderSpecific(mat,MAT_COOKIE,1);
  PetscValidType(mat,1);
  PetscValidPointer(M,3);
  if (!mat->assembled) SETERRQ(PETSC_ERR_ARG_WRONGSTATE,"Not for unassembled matrix");
  if (mat->factor) SETERRQ(PETSC_ERR_ARG_WRONGSTATE,"Not for factored matrix"); 
  ierr = MatPreallocated(mat);CHKERRQ(ierr);

  ierr = PetscOptionsGetString(PETSC_NULL,"-matconvert_type",mtype,256,&flg);CHKERRQ(ierr);
  if (flg) {
    newtype = mtype;
  }
  ierr = PetscLogEventBegin(MAT_Convert,mat,0,0,0);CHKERRQ(ierr);
  
  ierr = PetscTypeCompare((PetscObject)mat,newtype,&sametype);CHKERRQ(ierr);
  ierr = PetscStrcmp(newtype,"same",&issame);CHKERRQ(ierr);
  if ((reuse==MAT_REUSE_MATRIX) && (mat != *M)) {
    SETERRQ(PETSC_ERR_SUP,"MAT_REUSE_MATRIX only supported for inplace convertion currently");
  }
  if ((sametype || issame) && (reuse==MAT_INITIAL_MATRIX) && mat->ops->duplicate) {
    ierr = (*mat->ops->duplicate)(mat,MAT_COPY_VALUES,M);CHKERRQ(ierr);
  } else {
    PetscErrorCode (*conv)(Mat, MatType,MatReuse,Mat*)=PETSC_NULL;
    /* 
       Order of precedence:
       1) See if a specialized converter is known to the current matrix.
       2) See if a specialized converter is known to the desired matrix class.
       3) See if a good general converter is registered for the desired class
          (as of 6/27/03 only MATMPIADJ falls into this category).
       4) See if a good general converter is known for the current matrix.
       5) Use a really basic converter.
    */
    /* 1) See if a specialized converter is known to the current matrix and the desired class */
    ierr = PetscStrcpy(convname,"MatConvert_");CHKERRQ(ierr);
    ierr = PetscStrcat(convname,mat->type_name);CHKERRQ(ierr);
    ierr = PetscStrcat(convname,"_");CHKERRQ(ierr);
    ierr = PetscStrcat(convname,newtype);CHKERRQ(ierr);
    ierr = PetscStrcat(convname,"_C");CHKERRQ(ierr);
    ierr = PetscObjectQueryFunction((PetscObject)mat,convname,(void (**)(void))&conv);CHKERRQ(ierr);

    if (!conv) {
      /* 2)  See if a specialized converter is known to the desired matrix class. */
      ierr = MatCreate(mat->comm,&B);CHKERRQ(ierr);
      ierr = MatSetSizes(B,mat->rmap.n,mat->cmap.n,mat->rmap.N,mat->cmap.N);CHKERRQ(ierr);
      ierr = MatSetType(B,newtype);CHKERRQ(ierr);
      ierr = PetscObjectQueryFunction((PetscObject)B,convname,(void (**)(void))&conv);CHKERRQ(ierr);
      ierr = MatDestroy(B);CHKERRQ(ierr);
      if (!conv) {
        /* 3) See if a good general converter is registered for the desired class */
        if (!MatConvertRegisterAllCalled) {
          ierr = MatConvertRegisterAll(PETSC_NULL);CHKERRQ(ierr);
        }
        ierr = PetscFListFind(mat->comm,MatConvertList,newtype,(void(**)(void))&conv);CHKERRQ(ierr);
        if (!conv) {
          /* 4) See if a good general converter is known for the current matrix */
          if (mat->ops->convert) {
            conv = mat->ops->convert;
          } else {
            /* 5) Use a really basic converter. */
            conv = MatConvert_Basic;
          }
        }
      }
    }
    ierr = (*conv)(mat,newtype,reuse,M);CHKERRQ(ierr);
  }
  B = *M;
  ierr = PetscLogEventEnd(MAT_Convert,mat,0,0,0);CHKERRQ(ierr);
  ierr = PetscObjectStateIncrease((PetscObject)B);CHKERRQ(ierr);
  PetscFunctionReturn(0);
}


#undef __FUNCT__  
#define __FUNCT__ "MatDuplicate"
/*@
   MatDuplicate - Duplicates a matrix including the non-zero structure.

   Collective on Mat

   Input Parameters:
+  mat - the matrix
-  op - either MAT_DO_NOT_COPY_VALUES or MAT_COPY_VALUES, cause it to copy nonzero
        values as well or not

   Output Parameter:
.  M - pointer to place new matrix

   Level: intermediate

   Concepts: matrices^duplicating

.seealso: MatCopy(), MatConvert()
@*/
PetscErrorCode PETSCMAT_DLLEXPORT MatDuplicate(Mat mat,MatDuplicateOption op,Mat *M)
{
  PetscErrorCode ierr;
  Mat            B;

  PetscFunctionBegin;
  PetscValidHeaderSpecific(mat,MAT_COOKIE,1);
  PetscValidType(mat,1);
  PetscValidPointer(M,3);
  if (!mat->assembled) SETERRQ(PETSC_ERR_ARG_WRONGSTATE,"Not for unassembled matrix");
  if (mat->factor) SETERRQ(PETSC_ERR_ARG_WRONGSTATE,"Not for factored matrix"); 
  ierr = MatPreallocated(mat);CHKERRQ(ierr);

  *M  = 0;
  ierr = PetscLogEventBegin(MAT_Convert,mat,0,0,0);CHKERRQ(ierr);
  if (!mat->ops->duplicate) {
    SETERRQ(PETSC_ERR_SUP,"Not written for this matrix type");
  }
  ierr = (*mat->ops->duplicate)(mat,op,M);CHKERRQ(ierr);
  B = *M;
  if (mat->mapping) {
    ierr = MatSetLocalToGlobalMapping(B,mat->mapping);CHKERRQ(ierr);
  }
  if (mat->bmapping) {
    ierr = MatSetLocalToGlobalMappingBlock(B,mat->bmapping);CHKERRQ(ierr);
  }
  ierr = PetscMapCopy(mat->comm,&mat->rmap,&B->rmap);CHKERRQ(ierr);
  ierr = PetscMapCopy(mat->comm,&mat->cmap,&B->cmap);CHKERRQ(ierr);
  
  ierr = PetscLogEventEnd(MAT_Convert,mat,0,0,0);CHKERRQ(ierr);
  ierr = PetscObjectStateIncrease((PetscObject)B);CHKERRQ(ierr);
  PetscFunctionReturn(0);
}

#undef __FUNCT__  
#define __FUNCT__ "MatGetDiagonal"
/*@ 
   MatGetDiagonal - Gets the diagonal of a matrix.

   Collective on Mat and Vec

   Input Parameters:
+  mat - the matrix
-  v - the vector for storing the diagonal

   Output Parameter:
.  v - the diagonal of the matrix

   Notes:
   For the SeqAIJ matrix format, this routine may also be called
   on a LU factored matrix; in that case it routines the reciprocal of 
   the diagonal entries in U. It returns the entries permuted by the 
   row and column permutation used during the symbolic factorization.

   Level: intermediate

   Concepts: matrices^accessing diagonals

.seealso: MatGetRow(), MatGetSubmatrices(), MatGetSubmatrix(), MatGetRowMax()
@*/
PetscErrorCode PETSCMAT_DLLEXPORT MatGetDiagonal(Mat mat,Vec v)
{
  PetscErrorCode ierr;

  PetscFunctionBegin;
  PetscValidHeaderSpecific(mat,MAT_COOKIE,1);
  PetscValidType(mat,1);
  PetscValidHeaderSpecific(v,VEC_COOKIE,2);
  if (!mat->assembled) SETERRQ(PETSC_ERR_ARG_WRONGSTATE,"Not for unassembled matrix");
  if (!mat->ops->getdiagonal) SETERRQ1(PETSC_ERR_SUP,"Mat type %s",mat->type_name);
  ierr = MatPreallocated(mat);CHKERRQ(ierr);

  ierr = (*mat->ops->getdiagonal)(mat,v);CHKERRQ(ierr);
  ierr = PetscObjectStateIncrease((PetscObject)v);CHKERRQ(ierr);
  PetscFunctionReturn(0);
}

#undef __FUNCT__  
#define __FUNCT__ "MatGetRowMax"
/*@ 
   MatGetRowMax - Gets the maximum value (in absolute value) of each
        row of the matrix

   Collective on Mat and Vec

   Input Parameters:
.  mat - the matrix

   Output Parameter:
.  v - the vector for storing the maximums

   Level: intermediate

   Concepts: matrices^getting row maximums

.seealso: MatGetDiagonal(), MatGetSubmatrices(), MatGetSubmatrix()
@*/
PetscErrorCode PETSCMAT_DLLEXPORT MatGetRowMax(Mat mat,Vec v)
{
  PetscErrorCode ierr;

  PetscFunctionBegin;
  PetscValidHeaderSpecific(mat,MAT_COOKIE,1);
  PetscValidType(mat,1);
  PetscValidHeaderSpecific(v,VEC_COOKIE,2);
  if (!mat->assembled) SETERRQ(PETSC_ERR_ARG_WRONGSTATE,"Not for unassembled matrix");
  if (!mat->ops->getrowmax) SETERRQ1(PETSC_ERR_SUP,"Mat type %s",mat->type_name);
  ierr = MatPreallocated(mat);CHKERRQ(ierr);

  ierr = (*mat->ops->getrowmax)(mat,v);CHKERRQ(ierr);
  ierr = PetscObjectStateIncrease((PetscObject)v);CHKERRQ(ierr);
  PetscFunctionReturn(0);
}

#undef __FUNCT__  
#define __FUNCT__ "MatTranspose"
/*@C
   MatTranspose - Computes an in-place or out-of-place transpose of a matrix.

   Collective on Mat

   Input Parameter:
.  mat - the matrix to transpose

   Output Parameters:
.  B - the transpose (or pass in PETSC_NULL for an in-place transpose)

   Level: intermediate

   Concepts: matrices^transposing

.seealso: MatMultTranspose(), MatMultTransposeAdd(), MatIsTranspose()
@*/
PetscErrorCode PETSCMAT_DLLEXPORT MatTranspose(Mat mat,Mat *B)
{
  PetscErrorCode ierr;

  PetscFunctionBegin;
  PetscValidHeaderSpecific(mat,MAT_COOKIE,1);
  PetscValidType(mat,1);
  if (!mat->assembled) SETERRQ(PETSC_ERR_ARG_WRONGSTATE,"Not for unassembled matrix");
  if (mat->factor) SETERRQ(PETSC_ERR_ARG_WRONGSTATE,"Not for factored matrix"); 
  if (!mat->ops->transpose) SETERRQ1(PETSC_ERR_SUP,"Mat type %s",mat->type_name); 
  ierr = MatPreallocated(mat);CHKERRQ(ierr);

  ierr = PetscLogEventBegin(MAT_Transpose,mat,0,0,0);CHKERRQ(ierr); 
  ierr = (*mat->ops->transpose)(mat,B);CHKERRQ(ierr);
  ierr = PetscLogEventEnd(MAT_Transpose,mat,0,0,0);CHKERRQ(ierr);
  if (B) {ierr = PetscObjectStateIncrease((PetscObject)*B);CHKERRQ(ierr);}
  PetscFunctionReturn(0);  
}

#undef __FUNCT__  
#define __FUNCT__ "MatIsTranspose"
/*@C
   MatIsTranspose - Test whether a matrix is another one's transpose, 
        or its own, in which case it tests symmetry.

   Collective on Mat

   Input Parameter:
+  A - the matrix to test
-  B - the matrix to test against, this can equal the first parameter

   Output Parameters:
.  flg - the result

   Notes:
   Only available for SeqAIJ/MPIAIJ matrices. The sequential algorithm
   has a running time of the order of the number of nonzeros; the parallel
   test involves parallel copies of the block-offdiagonal parts of the matrix.

   Level: intermediate

   Concepts: matrices^transposing, matrix^symmetry

.seealso: MatTranspose(), MatIsSymmetric(), MatIsHermitian()
@*/
PetscErrorCode PETSCMAT_DLLEXPORT MatIsTranspose(Mat A,Mat B,PetscReal tol,PetscTruth *flg)
{
  PetscErrorCode ierr,(*f)(Mat,Mat,PetscReal,PetscTruth*),(*g)(Mat,Mat,PetscReal,PetscTruth*);

  PetscFunctionBegin;
  PetscValidHeaderSpecific(A,MAT_COOKIE,1);
  PetscValidHeaderSpecific(B,MAT_COOKIE,2);
  PetscValidPointer(flg,3);
  ierr = PetscObjectQueryFunction((PetscObject)A,"MatIsTranspose_C",(void (**)(void))&f);CHKERRQ(ierr);
  ierr = PetscObjectQueryFunction((PetscObject)B,"MatIsTranspose_C",(void (**)(void))&g);CHKERRQ(ierr);
  if (f && g) {
    if (f==g) {
      ierr = (*f)(A,B,tol,flg);CHKERRQ(ierr);
    } else {
      SETERRQ(PETSC_ERR_ARG_NOTSAMETYPE,"Matrices do not have the same comparator for symmetry test");
    }
  }
  PetscFunctionReturn(0);
}

#undef __FUNCT__  
#define __FUNCT__ "MatPermute"
/*@C
   MatPermute - Creates a new matrix with rows and columns permuted from the 
   original.

   Collective on Mat

   Input Parameters:
+  mat - the matrix to permute
.  row - row permutation, each processor supplies only the permutation for its rows
-  col - column permutation, each processor needs the entire column permutation, that is
         this is the same size as the total number of columns in the matrix

   Output Parameters:
.  B - the permuted matrix

   Level: advanced

   Concepts: matrices^permuting

.seealso: MatGetOrdering()
@*/
PetscErrorCode PETSCMAT_DLLEXPORT MatPermute(Mat mat,IS row,IS col,Mat *B)
{
  PetscErrorCode ierr;

  PetscFunctionBegin;
  PetscValidHeaderSpecific(mat,MAT_COOKIE,1);
  PetscValidType(mat,1);
  PetscValidHeaderSpecific(row,IS_COOKIE,2);
  PetscValidHeaderSpecific(col,IS_COOKIE,3);
  PetscValidPointer(B,4);
  if (!mat->assembled) SETERRQ(PETSC_ERR_ARG_WRONGSTATE,"Not for unassembled matrix");
  if (mat->factor) SETERRQ(PETSC_ERR_ARG_WRONGSTATE,"Not for factored matrix"); 
  if (!mat->ops->permute) SETERRQ1(PETSC_ERR_SUP,"MatPermute not available for Mat type %s",mat->type_name); 
  ierr = MatPreallocated(mat);CHKERRQ(ierr);

  ierr = (*mat->ops->permute)(mat,row,col,B);CHKERRQ(ierr);
  ierr = PetscObjectStateIncrease((PetscObject)*B);CHKERRQ(ierr);
  PetscFunctionReturn(0);
}

#undef __FUNCT__  
#define __FUNCT__ "MatPermuteSparsify"
/*@C
  MatPermuteSparsify - Creates a new matrix with rows and columns permuted from the 
  original and sparsified to the prescribed tolerance.

  Collective on Mat

  Input Parameters:
+ A    - The matrix to permute
. band - The half-bandwidth of the sparsified matrix, or PETSC_DECIDE
. frac - The half-bandwidth as a fraction of the total size, or 0.0
. tol  - The drop tolerance
. rowp - The row permutation
- colp - The column permutation

  Output Parameter:
. B    - The permuted, sparsified matrix

  Level: advanced

  Note:
  The default behavior (band = PETSC_DECIDE and frac = 0.0) is to
  restrict the half-bandwidth of the resulting matrix to 5% of the
  total matrix size.

.keywords: matrix, permute, sparsify

.seealso: MatGetOrdering(), MatPermute()
@*/
PetscErrorCode PETSCMAT_DLLEXPORT MatPermuteSparsify(Mat A, PetscInt band, PetscReal frac, PetscReal tol, IS rowp, IS colp, Mat *B)
{
  IS                irowp, icolp;
  PetscInt          *rows, *cols;
  PetscInt          M, N, locRowStart, locRowEnd;
  PetscInt          nz, newNz;
  const PetscInt    *cwork;
  PetscInt          *cnew;
  const PetscScalar *vwork;
  PetscScalar       *vnew;
  PetscInt          bw, issize;
  PetscInt          row, locRow, newRow, col, newCol;
  PetscErrorCode    ierr;

  PetscFunctionBegin;
  PetscValidHeaderSpecific(A,    MAT_COOKIE,1);
  PetscValidHeaderSpecific(rowp, IS_COOKIE,5);
  PetscValidHeaderSpecific(colp, IS_COOKIE,6);
  PetscValidPointer(B,7);
  if (!A->assembled) SETERRQ(PETSC_ERR_ARG_WRONGSTATE, "Not for unassembled matrix");
  if (A->factor)     SETERRQ(PETSC_ERR_ARG_WRONGSTATE, "Not for factored matrix");
  if (!A->ops->permutesparsify) {
    ierr = MatGetSize(A, &M, &N);CHKERRQ(ierr);
    ierr = MatGetOwnershipRange(A, &locRowStart, &locRowEnd);CHKERRQ(ierr);
    ierr = ISGetSize(rowp, &issize);CHKERRQ(ierr);
    if (issize != M) SETERRQ2(PETSC_ERR_ARG_WRONG, "Wrong size %D for row permutation, should be %D", issize, M);
    ierr = ISGetSize(colp, &issize);CHKERRQ(ierr);
    if (issize != N) SETERRQ2(PETSC_ERR_ARG_WRONG, "Wrong size %D for column permutation, should be %D", issize, N);
    ierr = ISInvertPermutation(rowp, 0, &irowp);CHKERRQ(ierr);
    ierr = ISGetIndices(irowp, &rows);CHKERRQ(ierr);
    ierr = ISInvertPermutation(colp, 0, &icolp);CHKERRQ(ierr);
    ierr = ISGetIndices(icolp, &cols);CHKERRQ(ierr);
    ierr = PetscMalloc(N * sizeof(PetscInt),         &cnew);CHKERRQ(ierr);
    ierr = PetscMalloc(N * sizeof(PetscScalar), &vnew);CHKERRQ(ierr);

    /* Setup bandwidth to include */
    if (band == PETSC_DECIDE) {
      if (frac <= 0.0)
        bw = (PetscInt) (M * 0.05);
      else
        bw = (PetscInt) (M * frac);
    } else {
      if (band <= 0) SETERRQ(PETSC_ERR_ARG_WRONG, "Bandwidth must be a positive integer");
      bw = band;
    }

    /* Put values into new matrix */
    ierr = MatDuplicate(A, MAT_DO_NOT_COPY_VALUES, B);CHKERRQ(ierr);
    for(row = locRowStart, locRow = 0; row < locRowEnd; row++, locRow++) {
      ierr = MatGetRow(A, row, &nz, &cwork, &vwork);CHKERRQ(ierr);
      newRow   = rows[locRow]+locRowStart;
      for(col = 0, newNz = 0; col < nz; col++) {
        newCol = cols[cwork[col]];
        if ((newCol >= newRow - bw) && (newCol < newRow + bw) && (PetscAbsScalar(vwork[col]) >= tol)) {
          cnew[newNz] = newCol;
          vnew[newNz] = vwork[col];
          newNz++;
        }
      }
      ierr = MatSetValues(*B, 1, &newRow, newNz, cnew, vnew, INSERT_VALUES);CHKERRQ(ierr);
      ierr = MatRestoreRow(A, row, &nz, &cwork, &vwork);CHKERRQ(ierr);
    }
    ierr = PetscFree(cnew);CHKERRQ(ierr);
    ierr = PetscFree(vnew);CHKERRQ(ierr);
    ierr = MatAssemblyBegin(*B, MAT_FINAL_ASSEMBLY);CHKERRQ(ierr);
    ierr = MatAssemblyEnd(*B, MAT_FINAL_ASSEMBLY);CHKERRQ(ierr);
    ierr = ISRestoreIndices(irowp, &rows);CHKERRQ(ierr);
    ierr = ISRestoreIndices(icolp, &cols);CHKERRQ(ierr);
    ierr = ISDestroy(irowp);CHKERRQ(ierr);
    ierr = ISDestroy(icolp);CHKERRQ(ierr);
  } else {
    ierr = (*A->ops->permutesparsify)(A, band, frac, tol, rowp, colp, B);CHKERRQ(ierr);
  }
  ierr = PetscObjectStateIncrease((PetscObject)*B);CHKERRQ(ierr);
  PetscFunctionReturn(0);
}

#undef __FUNCT__  
#define __FUNCT__ "MatEqual"
/*@
   MatEqual - Compares two matrices.

   Collective on Mat

   Input Parameters:
+  A - the first matrix
-  B - the second matrix

   Output Parameter:
.  flg - PETSC_TRUE if the matrices are equal; PETSC_FALSE otherwise.

   Level: intermediate

   Concepts: matrices^equality between
@*/
PetscErrorCode PETSCMAT_DLLEXPORT MatEqual(Mat A,Mat B,PetscTruth *flg)
{
  PetscErrorCode ierr;

  PetscFunctionBegin;
  PetscValidHeaderSpecific(A,MAT_COOKIE,1); 
  PetscValidHeaderSpecific(B,MAT_COOKIE,2);
  PetscValidType(A,1);
  PetscValidType(B,2);
  MatPreallocated(B);
  PetscValidIntPointer(flg,3);
  PetscCheckSameComm(A,1,B,2);
  if (!A->assembled) SETERRQ(PETSC_ERR_ARG_WRONGSTATE,"Not for unassembled matrix");
  if (!B->assembled) SETERRQ(PETSC_ERR_ARG_WRONGSTATE,"Not for unassembled matrix");
  if (A->rmap.N != B->rmap.N || A->cmap.N != B->cmap.N) SETERRQ4(PETSC_ERR_ARG_SIZ,"Mat A,Mat B: global dim %D %D %D %D",A->rmap.N,B->rmap.N,A->cmap.N,B->cmap.N);
  if (!A->ops->equal) SETERRQ1(PETSC_ERR_SUP,"Mat type %s",A->type_name);
  if (!B->ops->equal) SETERRQ1(PETSC_ERR_SUP,"Mat type %s",B->type_name);
  if (A->ops->equal != B->ops->equal) SETERRQ2(PETSC_ERR_ARG_INCOMP,"A is type: %s\nB is type: %s",A->type_name,B->type_name);
  ierr = MatPreallocated(A);CHKERRQ(ierr);

  ierr = (*A->ops->equal)(A,B,flg);CHKERRQ(ierr);
  PetscFunctionReturn(0);
}

#undef __FUNCT__  
#define __FUNCT__ "MatDiagonalScale"
/*@
   MatDiagonalScale - Scales a matrix on the left and right by diagonal
   matrices that are stored as vectors.  Either of the two scaling
   matrices can be PETSC_NULL.

   Collective on Mat

   Input Parameters:
+  mat - the matrix to be scaled
.  l - the left scaling vector (or PETSC_NULL)
-  r - the right scaling vector (or PETSC_NULL)

   Notes:
   MatDiagonalScale() computes A = LAR, where
   L = a diagonal matrix (stored as a vector), R = a diagonal matrix (stored as a vector)

   Level: intermediate

   Concepts: matrices^diagonal scaling
   Concepts: diagonal scaling of matrices

.seealso: MatScale()
@*/
PetscErrorCode PETSCMAT_DLLEXPORT MatDiagonalScale(Mat mat,Vec l,Vec r)
{
  PetscErrorCode ierr;

  PetscFunctionBegin;
  PetscValidHeaderSpecific(mat,MAT_COOKIE,1);
  PetscValidType(mat,1);
  if (!mat->ops->diagonalscale) SETERRQ1(PETSC_ERR_SUP,"Mat type %s",mat->type_name);
  if (l) {PetscValidHeaderSpecific(l,VEC_COOKIE,2);PetscCheckSameComm(mat,1,l,2);}
  if (r) {PetscValidHeaderSpecific(r,VEC_COOKIE,3);PetscCheckSameComm(mat,1,r,3);}
  if (!mat->assembled) SETERRQ(PETSC_ERR_ARG_WRONGSTATE,"Not for unassembled matrix");
  if (mat->factor) SETERRQ(PETSC_ERR_ARG_WRONGSTATE,"Not for factored matrix"); 
  ierr = MatPreallocated(mat);CHKERRQ(ierr);

  ierr = PetscLogEventBegin(MAT_Scale,mat,0,0,0);CHKERRQ(ierr);
  ierr = (*mat->ops->diagonalscale)(mat,l,r);CHKERRQ(ierr);
  ierr = PetscLogEventEnd(MAT_Scale,mat,0,0,0);CHKERRQ(ierr);
  ierr = PetscObjectStateIncrease((PetscObject)mat);CHKERRQ(ierr);
  PetscFunctionReturn(0);
} 

#undef __FUNCT__  
#define __FUNCT__ "MatScale"
/*@
    MatScale - Scales all elements of a matrix by a given number.

    Collective on Mat

    Input Parameters:
+   mat - the matrix to be scaled
-   a  - the scaling value

    Output Parameter:
.   mat - the scaled matrix

    Level: intermediate

    Concepts: matrices^scaling all entries

.seealso: MatDiagonalScale()
@*/
PetscErrorCode PETSCMAT_DLLEXPORT MatScale(Mat mat,PetscScalar a)
{
  PetscErrorCode ierr;

  PetscFunctionBegin;
  PetscValidHeaderSpecific(mat,MAT_COOKIE,1);
  PetscValidType(mat,1);
  if (!mat->ops->scale) SETERRQ1(PETSC_ERR_SUP,"Mat type %s",mat->type_name);
  if (!mat->assembled) SETERRQ(PETSC_ERR_ARG_WRONGSTATE,"Not for unassembled matrix");
  if (mat->factor) SETERRQ(PETSC_ERR_ARG_WRONGSTATE,"Not for factored matrix"); 
  ierr = MatPreallocated(mat);CHKERRQ(ierr);

  ierr = PetscLogEventBegin(MAT_Scale,mat,0,0,0);CHKERRQ(ierr);
  ierr = (*mat->ops->scale)(mat,a);CHKERRQ(ierr);
  ierr = PetscLogEventEnd(MAT_Scale,mat,0,0,0);CHKERRQ(ierr);
  ierr = PetscObjectStateIncrease((PetscObject)mat);CHKERRQ(ierr);
  PetscFunctionReturn(0);
} 

#undef __FUNCT__  
#define __FUNCT__ "MatNorm"
/*@ 
   MatNorm - Calculates various norms of a matrix.

   Collective on Mat

   Input Parameters:
+  mat - the matrix
-  type - the type of norm, NORM_1, NORM_FROBENIUS, NORM_INFINITY

   Output Parameters:
.  nrm - the resulting norm 

   Level: intermediate

   Concepts: matrices^norm
   Concepts: norm^of matrix
@*/
PetscErrorCode PETSCMAT_DLLEXPORT MatNorm(Mat mat,NormType type,PetscReal *nrm)
{
  PetscErrorCode ierr;

  PetscFunctionBegin;
  PetscValidHeaderSpecific(mat,MAT_COOKIE,1);
  PetscValidType(mat,1);
  PetscValidScalarPointer(nrm,3);

  if (!mat->assembled) SETERRQ(PETSC_ERR_ARG_WRONGSTATE,"Not for unassembled matrix");
  if (mat->factor) SETERRQ(PETSC_ERR_ARG_WRONGSTATE,"Not for factored matrix"); 
  if (!mat->ops->norm) SETERRQ1(PETSC_ERR_SUP,"Mat type %s",mat->type_name);
  ierr = MatPreallocated(mat);CHKERRQ(ierr);

  ierr = (*mat->ops->norm)(mat,type,nrm);CHKERRQ(ierr);
  PetscFunctionReturn(0);
}

/* 
     This variable is used to prevent counting of MatAssemblyBegin() that
   are called from within a MatAssemblyEnd().
*/
static PetscInt MatAssemblyEnd_InUse = 0;
#undef __FUNCT__  
#define __FUNCT__ "MatAssemblyBegin"
/*@
   MatAssemblyBegin - Begins assembling the matrix.  This routine should
   be called after completing all calls to MatSetValues().

   Collective on Mat

   Input Parameters:
+  mat - the matrix 
-  type - type of assembly, either MAT_FLUSH_ASSEMBLY or MAT_FINAL_ASSEMBLY
 
   Notes: 
   MatSetValues() generally caches the values.  The matrix is ready to
   use only after MatAssemblyBegin() and MatAssemblyEnd() have been called.
   Use MAT_FLUSH_ASSEMBLY when switching between ADD_VALUES and INSERT_VALUES
   in MatSetValues(); use MAT_FINAL_ASSEMBLY for the final assembly before
   using the matrix.

   Level: beginner

   Concepts: matrices^assembling

.seealso: MatAssemblyEnd(), MatSetValues(), MatAssembled()
@*/
PetscErrorCode PETSCMAT_DLLEXPORT MatAssemblyBegin(Mat mat,MatAssemblyType type)
{
  PetscErrorCode ierr;

  PetscFunctionBegin;
  PetscValidHeaderSpecific(mat,MAT_COOKIE,1);
  PetscValidType(mat,1);
  ierr = MatPreallocated(mat);CHKERRQ(ierr);
  if (mat->factor) SETERRQ(PETSC_ERR_ARG_WRONGSTATE,"Not for factored matrix.\nDid you forget to call MatSetUnfactored()?"); 
  if (mat->assembled) {
    mat->was_assembled = PETSC_TRUE; 
    mat->assembled     = PETSC_FALSE;
  }
  if (!MatAssemblyEnd_InUse) {
    ierr = PetscLogEventBegin(MAT_AssemblyBegin,mat,0,0,0);CHKERRQ(ierr);
    if (mat->ops->assemblybegin){ierr = (*mat->ops->assemblybegin)(mat,type);CHKERRQ(ierr);}
    ierr = PetscLogEventEnd(MAT_AssemblyBegin,mat,0,0,0);CHKERRQ(ierr);
  } else {
    if (mat->ops->assemblybegin){ierr = (*mat->ops->assemblybegin)(mat,type);CHKERRQ(ierr);}
  }
  PetscFunctionReturn(0);
}

#undef __FUNCT__  
#define __FUNCT__ "MatAssembed"
/*@
   MatAssembled - Indicates if a matrix has been assembled and is ready for
     use; for example, in matrix-vector product.

   Collective on Mat

   Input Parameter:
.  mat - the matrix 

   Output Parameter:
.  assembled - PETSC_TRUE or PETSC_FALSE

   Level: advanced

   Concepts: matrices^assembled?

.seealso: MatAssemblyEnd(), MatSetValues(), MatAssemblyBegin()
@*/
PetscErrorCode PETSCMAT_DLLEXPORT MatAssembled(Mat mat,PetscTruth *assembled)
{
  PetscFunctionBegin;
  PetscValidHeaderSpecific(mat,MAT_COOKIE,1);
  PetscValidType(mat,1);
  PetscValidPointer(assembled,2);
  *assembled = mat->assembled;
  PetscFunctionReturn(0);
}

#undef __FUNCT__  
#define __FUNCT__ "MatView_Private"
/*
    Processes command line options to determine if/how a matrix
  is to be viewed. Called by MatAssemblyEnd() and MatLoad().
*/
PetscErrorCode MatView_Private(Mat mat)
{
  PetscErrorCode    ierr;
  PetscTruth        flg;
  static PetscTruth incall = PETSC_FALSE;

  PetscFunctionBegin;
  if (incall) PetscFunctionReturn(0);
  incall = PETSC_TRUE;
  ierr = PetscOptionsBegin(mat->comm,mat->prefix,"Matrix Options","Mat");CHKERRQ(ierr);
    ierr = PetscOptionsName("-mat_view_info","Information on matrix size","MatView",&flg);CHKERRQ(ierr);
    if (flg) {
      ierr = PetscViewerPushFormat(PETSC_VIEWER_STDOUT_(mat->comm),PETSC_VIEWER_ASCII_INFO);CHKERRQ(ierr);
      ierr = MatView(mat,PETSC_VIEWER_STDOUT_(mat->comm));CHKERRQ(ierr);
      ierr = PetscViewerPopFormat(PETSC_VIEWER_STDOUT_(mat->comm));CHKERRQ(ierr);
    }
    ierr = PetscOptionsName("-mat_view_info_detailed","Nonzeros in the matrix","MatView",&flg);CHKERRQ(ierr);
    if (flg) {
      ierr = PetscViewerPushFormat(PETSC_VIEWER_STDOUT_(mat->comm),PETSC_VIEWER_ASCII_INFO_DETAIL);CHKERRQ(ierr);
      ierr = MatView(mat,PETSC_VIEWER_STDOUT_(mat->comm));CHKERRQ(ierr);
      ierr = PetscViewerPopFormat(PETSC_VIEWER_STDOUT_(mat->comm));CHKERRQ(ierr);
    }
    ierr = PetscOptionsName("-mat_view","Print matrix to stdout","MatView",&flg);CHKERRQ(ierr);
    if (flg) {
      ierr = MatView(mat,PETSC_VIEWER_STDOUT_(mat->comm));CHKERRQ(ierr);
    }
    ierr = PetscOptionsName("-mat_view_matlab","Print matrix to stdout in a format Matlab can read","MatView",&flg);CHKERRQ(ierr);
    if (flg) {
      ierr = PetscViewerPushFormat(PETSC_VIEWER_STDOUT_(mat->comm),PETSC_VIEWER_ASCII_MATLAB);CHKERRQ(ierr);
      ierr = MatView(mat,PETSC_VIEWER_STDOUT_(mat->comm));CHKERRQ(ierr);
      ierr = PetscViewerPopFormat(PETSC_VIEWER_STDOUT_(mat->comm));CHKERRQ(ierr);
    }
#if defined(PETSC_USE_SOCKET_VIEWER)
    ierr = PetscOptionsName("-mat_view_socket","Send matrix to socket (can be read from matlab)","MatView",&flg);CHKERRQ(ierr);
    if (flg) {
      ierr = MatView(mat,PETSC_VIEWER_SOCKET_(mat->comm));CHKERRQ(ierr);
      ierr = PetscViewerFlush(PETSC_VIEWER_SOCKET_(mat->comm));CHKERRQ(ierr);
    }
#endif
    ierr = PetscOptionsName("-mat_view_binary","Save matrix to file in binary format","MatView",&flg);CHKERRQ(ierr);
    if (flg) {
      ierr = MatView(mat,PETSC_VIEWER_BINARY_(mat->comm));CHKERRQ(ierr);
      ierr = PetscViewerFlush(PETSC_VIEWER_BINARY_(mat->comm));CHKERRQ(ierr);
    }
  ierr = PetscOptionsEnd();CHKERRQ(ierr);
  /* cannot have inside PetscOptionsBegin() because uses PetscOptionsBegin() */
  ierr = PetscOptionsHasName(mat->prefix,"-mat_view_draw",&flg);CHKERRQ(ierr);
  if (flg) {
    ierr = PetscOptionsHasName(mat->prefix,"-mat_view_contour",&flg);CHKERRQ(ierr);
    if (flg) {
      PetscViewerPushFormat(PETSC_VIEWER_DRAW_(mat->comm),PETSC_VIEWER_DRAW_CONTOUR);CHKERRQ(ierr);
    }
    ierr = MatView(mat,PETSC_VIEWER_DRAW_(mat->comm));CHKERRQ(ierr);
    ierr = PetscViewerFlush(PETSC_VIEWER_DRAW_(mat->comm));CHKERRQ(ierr);
    if (flg) {
      PetscViewerPopFormat(PETSC_VIEWER_DRAW_(mat->comm));CHKERRQ(ierr);
    }
  }
  incall = PETSC_FALSE;
  PetscFunctionReturn(0);
}

#undef __FUNCT__  
#define __FUNCT__ "MatAssemblyEnd"
/*@
   MatAssemblyEnd - Completes assembling the matrix.  This routine should
   be called after MatAssemblyBegin().

   Collective on Mat

   Input Parameters:
+  mat - the matrix 
-  type - type of assembly, either MAT_FLUSH_ASSEMBLY or MAT_FINAL_ASSEMBLY

   Options Database Keys:
+  -mat_view_info - Prints info on matrix at conclusion of MatEndAssembly()
.  -mat_view_info_detailed - Prints more detailed info
.  -mat_view - Prints matrix in ASCII format
.  -mat_view_matlab - Prints matrix in Matlab format
.  -mat_view_draw - PetscDraws nonzero structure of matrix, using MatView() and PetscDrawOpenX().
.  -display <name> - Sets display name (default is host)
.  -draw_pause <sec> - Sets number of seconds to pause after display
.  -mat_view_socket - Sends matrix to socket, can be accessed from Matlab (see users manual)
.  -viewer_socket_machine <machine>
.  -viewer_socket_port <port>
.  -mat_view_binary - save matrix to file in binary format
-  -viewer_binary_filename <name>

   Notes: 
   MatSetValues() generally caches the values.  The matrix is ready to
   use only after MatAssemblyBegin() and MatAssemblyEnd() have been called.
   Use MAT_FLUSH_ASSEMBLY when switching between ADD_VALUES and INSERT_VALUES
   in MatSetValues(); use MAT_FINAL_ASSEMBLY for the final assembly before
   using the matrix.

   Level: beginner

.seealso: MatAssemblyBegin(), MatSetValues(), PetscDrawOpenX(), MatView(), MatAssembled(), PetscViewerSocketOpen()
@*/
PetscErrorCode PETSCMAT_DLLEXPORT MatAssemblyEnd(Mat mat,MatAssemblyType type)
{
  PetscErrorCode  ierr;
  static PetscInt inassm = 0;
  PetscTruth      flg;

  PetscFunctionBegin;
  PetscValidHeaderSpecific(mat,MAT_COOKIE,1);
  PetscValidType(mat,1);

  inassm++;
  MatAssemblyEnd_InUse++;
  if (MatAssemblyEnd_InUse == 1) { /* Do the logging only the first time through */
    ierr = PetscLogEventBegin(MAT_AssemblyEnd,mat,0,0,0);CHKERRQ(ierr);
    if (mat->ops->assemblyend) {
      ierr = (*mat->ops->assemblyend)(mat,type);CHKERRQ(ierr);
    }
    ierr = PetscLogEventEnd(MAT_AssemblyEnd,mat,0,0,0);CHKERRQ(ierr);
  } else {
    if (mat->ops->assemblyend) {
      ierr = (*mat->ops->assemblyend)(mat,type);CHKERRQ(ierr);
    }
  }

  /* Flush assembly is not a true assembly */
  if (type != MAT_FLUSH_ASSEMBLY) {
    mat->assembled  = PETSC_TRUE; mat->num_ass++;
  }
  mat->insertmode = NOT_SET_VALUES;
  MatAssemblyEnd_InUse--;
  ierr = PetscObjectStateIncrease((PetscObject)mat);CHKERRQ(ierr);
  if (!mat->symmetric_eternal) {
    mat->symmetric_set              = PETSC_FALSE;
    mat->hermitian_set              = PETSC_FALSE;
    mat->structurally_symmetric_set = PETSC_FALSE;
  }
  if (inassm == 1 && type != MAT_FLUSH_ASSEMBLY) {
    ierr = MatView_Private(mat);CHKERRQ(ierr);
    ierr = PetscOptionsHasName(mat->prefix,"-mat_is_symmetric",&flg);CHKERRQ(ierr);
    if (flg) {
      PetscReal tol = 0.0;
      ierr = PetscOptionsGetReal(mat->prefix,"-mat_is_symmetric",&tol,PETSC_NULL);CHKERRQ(ierr);
      ierr = MatIsSymmetric(mat,tol,&flg);CHKERRQ(ierr);
      if (flg) {
        ierr = PetscPrintf(mat->comm,"Matrix is symmetric (tolerance %G)\n",tol);CHKERRQ(ierr);
      } else {
        ierr = PetscPrintf(mat->comm,"Matrix is not symmetric (tolerance %G)\n",tol);CHKERRQ(ierr);
      }
    }
  }
  inassm--;
  ierr = PetscOptionsHasName(mat->prefix,"-help",&flg);CHKERRQ(ierr);
  if (flg) {
    ierr = MatPrintHelp(mat);CHKERRQ(ierr);
  }
  PetscFunctionReturn(0);
}


#undef __FUNCT__  
#define __FUNCT__ "MatCompress"
/*@
   MatCompress - Tries to store the matrix in as little space as 
   possible.  May fail if memory is already fully used, since it
   tries to allocate new space.

   Collective on Mat

   Input Parameters:
.  mat - the matrix 

   Level: advanced

@*/
PetscErrorCode PETSCMAT_DLLEXPORT MatCompress(Mat mat)
{
  PetscErrorCode ierr;

  PetscFunctionBegin;
  PetscValidHeaderSpecific(mat,MAT_COOKIE,1);
  PetscValidType(mat,1);
  ierr = MatPreallocated(mat);CHKERRQ(ierr);
  if (mat->ops->compress) {ierr = (*mat->ops->compress)(mat);CHKERRQ(ierr);}
  PetscFunctionReturn(0);
}

#undef __FUNCT__  
#define __FUNCT__ "MatSetOption"
/*@
   MatSetOption - Sets a parameter option for a matrix. Some options
   may be specific to certain storage formats.  Some options
   determine how values will be inserted (or added). Sorted, 
   row-oriented input will generally assemble the fastest. The default
   is row-oriented, nonsorted input. 

   Collective on Mat

   Input Parameters:
+  mat - the matrix 
-  option - the option, one of those listed below (and possibly others),
             e.g., MAT_ROWS_SORTED, MAT_NEW_NONZERO_LOCATION_ERR

   Options Describing Matrix Structure:
+    MAT_SYMMETRIC - symmetric in terms of both structure and value
.    MAT_HERMITIAN - transpose is the complex conjugation
.    MAT_STRUCTURALLY_SYMMETRIC - symmetric nonzero structure
.    MAT_NOT_SYMMETRIC - not symmetric in value
.    MAT_NOT_HERMITIAN - transpose is not the complex conjugation
.    MAT_NOT_STRUCTURALLY_SYMMETRIC - not symmetric nonzero structure
.    MAT_SYMMETRY_ETERNAL - if you would like the symmetry/Hermitian flag
                            you set to be kept with all future use of the matrix
                            including after MatAssemblyBegin/End() which could
                            potentially change the symmetry structure, i.e. you 
                            KNOW the matrix will ALWAYS have the property you set.
-    MAT_NOT_SYMMETRY_ETERNAL - if MatAssemblyBegin/End() is called then the 
                                flags you set will be dropped (in case potentially
                                the symmetry etc was lost).

   Options For Use with MatSetValues():
   Insert a logically dense subblock, which can be
+    MAT_ROW_ORIENTED - row-oriented (default)
.    MAT_COLUMN_ORIENTED - column-oriented
.    MAT_ROWS_SORTED - sorted by row
.    MAT_ROWS_UNSORTED - not sorted by row (default)
.    MAT_COLUMNS_SORTED - sorted by column
-    MAT_COLUMNS_UNSORTED - not sorted by column (default)

   Not these options reflect the data you pass in with MatSetValues(); it has 
   nothing to do with how the data is stored internally in the matrix 
   data structure.

   When (re)assembling a matrix, we can restrict the input for
   efficiency/debugging purposes.  These options include
+    MAT_NO_NEW_NONZERO_LOCATIONS - additional insertions will not be
        allowed if they generate a new nonzero
.    MAT_YES_NEW_NONZERO_LOCATIONS - additional insertions will be allowed
.    MAT_NO_NEW_DIAGONALS - additional insertions will not be allowed if
         they generate a nonzero in a new diagonal (for block diagonal format only)
.    MAT_YES_NEW_DIAGONALS - new diagonals will be allowed (for block diagonal format only)
.    MAT_IGNORE_OFF_PROC_ENTRIES - drops off-processor entries
.    MAT_NEW_NONZERO_LOCATION_ERR - generates an error for new matrix entry
-    MAT_USE_HASH_TABLE - uses a hash table to speed up matrix assembly

   Notes:
   Some options are relevant only for particular matrix types and
   are thus ignored by others.  Other options are not supported by
   certain matrix types and will generate an error message if set.

   If using a Fortran 77 module to compute a matrix, one may need to 
   use the column-oriented option (or convert to the row-oriented 
   format).  

   MAT_NO_NEW_NONZERO_LOCATIONS indicates that any add or insertion 
   that would generate a new entry in the nonzero structure is instead
   ignored.  Thus, if memory has not alredy been allocated for this particular 
   data, then the insertion is ignored. For dense matrices, in which
   the entire array is allocated, no entries are ever ignored. 
   Set after the first MatAssemblyEnd()

   MAT_NEW_NONZERO_LOCATION_ERR indicates that any add or insertion 
   that would generate a new entry in the nonzero structure instead produces 
   an error. (Currently supported for AIJ and BAIJ formats only.)
   This is a useful flag when using SAME_NONZERO_PATTERN in calling
   KSPSetOperators() to ensure that the nonzero pattern truely does 
   remain unchanged. Set after the first MatAssemblyEnd()

   MAT_NEW_NONZERO_ALLOCATION_ERR indicates that any add or insertion 
   that would generate a new entry that has not been preallocated will 
   instead produce an error. (Currently supported for AIJ and BAIJ formats
   only.) This is a useful flag when debugging matrix memory preallocation.

   MAT_IGNORE_OFF_PROC_ENTRIES indicates entries destined for 
   other processors should be dropped, rather than stashed.
   This is useful if you know that the "owning" processor is also 
   always generating the correct matrix entries, so that PETSc need
   not transfer duplicate entries generated on another processor.
   
   MAT_USE_HASH_TABLE indicates that a hash table be used to improve the
   searches during matrix assembly. When this flag is set, the hash table
   is created during the first Matrix Assembly. This hash table is
   used the next time through, during MatSetVaules()/MatSetVaulesBlocked()
   to improve the searching of indices. MAT_NO_NEW_NONZERO_LOCATIONS flag 
   should be used with MAT_USE_HASH_TABLE flag. This option is currently
   supported by MATMPIBAIJ format only.

   MAT_KEEP_ZEROED_ROWS indicates when MatZeroRows() is called the zeroed entries
   are kept in the nonzero structure

   MAT_IGNORE_ZERO_ENTRIES - for AIJ/IS matrices this will stop zero values from creating
   a zero location in the matrix

   MAT_USE_INODES - indicates using inode version of the code - works with AIJ and 
   ROWBS matrix types

   MAT_DO_NOT_USE_INODES - indicates not using inode version of the code - works
   with AIJ and ROWBS matrix types (database option "-mat_no_inode")

   Level: intermediate

   Concepts: matrices^setting options

@*/
PetscErrorCode PETSCMAT_DLLEXPORT MatSetOption(Mat mat,MatOption op)
{
  PetscErrorCode ierr;

  PetscFunctionBegin;
  PetscValidHeaderSpecific(mat,MAT_COOKIE,1);
  PetscValidType(mat,1);
  ierr = MatPreallocated(mat);CHKERRQ(ierr);
  switch (op) {
  case MAT_SYMMETRIC:
    mat->symmetric                  = PETSC_TRUE;
    mat->structurally_symmetric     = PETSC_TRUE;
    mat->symmetric_set              = PETSC_TRUE;
    mat->structurally_symmetric_set = PETSC_TRUE;
    break;
  case MAT_HERMITIAN:
    mat->hermitian                  = PETSC_TRUE;
    mat->structurally_symmetric     = PETSC_TRUE;
    mat->hermitian_set              = PETSC_TRUE;
    mat->structurally_symmetric_set = PETSC_TRUE;
    break;
  case MAT_STRUCTURALLY_SYMMETRIC:
    mat->structurally_symmetric     = PETSC_TRUE;
    mat->structurally_symmetric_set = PETSC_TRUE;
    break;
  case MAT_NOT_SYMMETRIC:
    mat->symmetric                  = PETSC_FALSE;
    mat->symmetric_set              = PETSC_TRUE;
    break;
  case MAT_NOT_HERMITIAN:
    mat->hermitian                  = PETSC_FALSE;
    mat->hermitian_set              = PETSC_TRUE;
    break;
  case MAT_NOT_STRUCTURALLY_SYMMETRIC:
    mat->structurally_symmetric     = PETSC_FALSE;
    mat->structurally_symmetric_set = PETSC_TRUE;
    break;
  case MAT_SYMMETRY_ETERNAL:
    mat->symmetric_eternal          = PETSC_TRUE;
    break;
  case MAT_NOT_SYMMETRY_ETERNAL:
    mat->symmetric_eternal          = PETSC_FALSE;
    break;
  default:
    break;
  }
  if (mat->ops->setoption) {
    ierr = (*mat->ops->setoption)(mat,op);CHKERRQ(ierr);
  }
  PetscFunctionReturn(0);
}

#undef __FUNCT__  
#define __FUNCT__ "MatZeroEntries"
/*@
   MatZeroEntries - Zeros all entries of a matrix.  For sparse matrices
   this routine retains the old nonzero structure.

   Collective on Mat

   Input Parameters:
.  mat - the matrix 

   Level: intermediate

   Concepts: matrices^zeroing

.seealso: MatZeroRows()
@*/
PetscErrorCode PETSCMAT_DLLEXPORT MatZeroEntries(Mat mat)
{
  PetscErrorCode ierr;

  PetscFunctionBegin;
  PetscValidHeaderSpecific(mat,MAT_COOKIE,1);
  PetscValidType(mat,1);
  if (mat->factor) SETERRQ(PETSC_ERR_ARG_WRONGSTATE,"Not for factored matrix"); 
  if (mat->insertmode != NOT_SET_VALUES) SETERRQ(PETSC_ERR_ARG_WRONGSTATE,"Not for matrices where you have set values but not yet assembled"); 
  if (!mat->ops->zeroentries) SETERRQ1(PETSC_ERR_SUP,"Mat type %s",mat->type_name);
  ierr = MatPreallocated(mat);CHKERRQ(ierr);

  ierr = PetscLogEventBegin(MAT_ZeroEntries,mat,0,0,0);CHKERRQ(ierr);
  ierr = (*mat->ops->zeroentries)(mat);CHKERRQ(ierr);
  ierr = PetscLogEventEnd(MAT_ZeroEntries,mat,0,0,0);CHKERRQ(ierr);
  ierr = PetscObjectStateIncrease((PetscObject)mat);CHKERRQ(ierr);
  PetscFunctionReturn(0);
}

#undef __FUNCT__  
#define __FUNCT__ "MatZeroRows"
/*@C
   MatZeroRows - Zeros all entries (except possibly the main diagonal)
   of a set of rows of a matrix.

   Collective on Mat

   Input Parameters:
+  mat - the matrix
.  numRows - the number of rows to remove
.  rows - the global row indices
-  diag - value put in all diagonals of eliminated rows

   Notes:
   For the AIJ and BAIJ matrix formats this removes the old nonzero structure,
   but does not release memory.  For the dense and block diagonal
   formats this does not alter the nonzero structure.

   If the option MatSetOption(mat,MAT_KEEP_ZEROED_ROWS) the nonzero structure
   of the matrix is not changed (even for AIJ and BAIJ matrices) the values are
   merely zeroed.

   The user can set a value in the diagonal entry (or for the AIJ and
   row formats can optionally remove the main diagonal entry from the
   nonzero structure as well, by passing 0.0 as the final argument).

   For the parallel case, all processes that share the matrix (i.e.,
   those in the communicator used for matrix creation) MUST call this
   routine, regardless of whether any rows being zeroed are owned by
   them.

   Each processor should list the rows that IT wants zeroed

   Level: intermediate

   Concepts: matrices^zeroing rows

.seealso: MatZeroRowsIS(), MatZeroEntries(), MatZeroRowsLocal(), MatSetOption()
@*/
PetscErrorCode PETSCMAT_DLLEXPORT MatZeroRows(Mat mat,PetscInt numRows,const PetscInt rows[],PetscScalar diag)
{
  PetscErrorCode ierr;

  PetscFunctionBegin;
  PetscValidHeaderSpecific(mat,MAT_COOKIE,1);
  PetscValidType(mat,1);
  if (numRows) PetscValidIntPointer(rows,3);
  if (!mat->assembled) SETERRQ(PETSC_ERR_ARG_WRONGSTATE,"Not for unassembled matrix");
  if (mat->factor) SETERRQ(PETSC_ERR_ARG_WRONGSTATE,"Not for factored matrix"); 
  if (!mat->ops->zerorows) SETERRQ1(PETSC_ERR_SUP,"Mat type %s",mat->type_name);
  ierr = MatPreallocated(mat);CHKERRQ(ierr);

  ierr = (*mat->ops->zerorows)(mat,numRows,rows,diag);CHKERRQ(ierr);
  ierr = MatView_Private(mat);CHKERRQ(ierr);
  ierr = PetscObjectStateIncrease((PetscObject)mat);CHKERRQ(ierr);
  PetscFunctionReturn(0);
}

#undef __FUNCT__  
#define __FUNCT__ "MatZeroRowsIS"
/*@C
   MatZeroRowsIS - Zeros all entries (except possibly the main diagonal)
   of a set of rows of a matrix.

   Collective on Mat

   Input Parameters:
+  mat - the matrix
.  is - index set of rows to remove
-  diag - value put in all diagonals of eliminated rows

   Notes:
   For the AIJ and BAIJ matrix formats this removes the old nonzero structure,
   but does not release memory.  For the dense and block diagonal
   formats this does not alter the nonzero structure.

   If the option MatSetOption(mat,MAT_KEEP_ZEROED_ROWS) the nonzero structure
   of the matrix is not changed (even for AIJ and BAIJ matrices) the values are
   merely zeroed.

   The user can set a value in the diagonal entry (or for the AIJ and
   row formats can optionally remove the main diagonal entry from the
   nonzero structure as well, by passing 0.0 as the final argument).

   For the parallel case, all processes that share the matrix (i.e.,
   those in the communicator used for matrix creation) MUST call this
   routine, regardless of whether any rows being zeroed are owned by
   them.

   Each processor should list the rows that IT wants zeroed

   Level: intermediate

   Concepts: matrices^zeroing rows

.seealso: MatZeroRows(), MatZeroEntries(), MatZeroRowsLocal(), MatSetOption()
@*/
PetscErrorCode PETSCMAT_DLLEXPORT MatZeroRowsIS(Mat mat,IS is,PetscScalar diag)
{
  PetscInt       numRows;
  PetscInt       *rows;
  PetscErrorCode ierr;

  PetscFunctionBegin;
  PetscValidHeaderSpecific(mat,MAT_COOKIE,1);
  PetscValidType(mat,1);
  PetscValidHeaderSpecific(is,IS_COOKIE,2);
  ierr = ISGetLocalSize(is,&numRows);CHKERRQ(ierr);
  ierr = ISGetIndices(is,&rows);CHKERRQ(ierr);
  ierr = MatZeroRows(mat,numRows,rows,diag);CHKERRQ(ierr);
  ierr = ISRestoreIndices(is,&rows);CHKERRQ(ierr);
  PetscFunctionReturn(0);
}

#undef __FUNCT__  
#define __FUNCT__ "MatZeroRowsLocal"
/*@C 
   MatZeroRowsLocal - Zeros all entries (except possibly the main diagonal)
   of a set of rows of a matrix; using local numbering of rows.

   Collective on Mat

   Input Parameters:
+  mat - the matrix
.  numRows - the number of rows to remove
.  rows - the global row indices
-  diag - value put in all diagonals of eliminated rows

   Notes:
   Before calling MatZeroRowsLocal(), the user must first set the
   local-to-global mapping by calling MatSetLocalToGlobalMapping().

   For the AIJ matrix formats this removes the old nonzero structure,
   but does not release memory.  For the dense and block diagonal
   formats this does not alter the nonzero structure.

   If the option MatSetOption(mat,MAT_KEEP_ZEROED_ROWS) the nonzero structure
   of the matrix is not changed (even for AIJ and BAIJ matrices) the values are
   merely zeroed.

   The user can set a value in the diagonal entry (or for the AIJ and
   row formats can optionally remove the main diagonal entry from the
   nonzero structure as well, by passing 0.0 as the final argument).

   Level: intermediate

   Concepts: matrices^zeroing

.seealso: MatZeroRows(), MatZeroRowsLocalIS(), MatZeroEntries(), MatZeroRows(), MatSetLocalToGlobalMapping
@*/
PetscErrorCode PETSCMAT_DLLEXPORT MatZeroRowsLocal(Mat mat,PetscInt numRows,const PetscInt rows[],PetscScalar diag)
{
  PetscErrorCode ierr;

  PetscFunctionBegin;
  PetscValidHeaderSpecific(mat,MAT_COOKIE,1);
  PetscValidType(mat,1);
  if (numRows) PetscValidIntPointer(rows,3);
  if (!mat->assembled) SETERRQ(PETSC_ERR_ARG_WRONGSTATE,"Not for unassembled matrix");
  if (mat->factor) SETERRQ(PETSC_ERR_ARG_WRONGSTATE,"Not for factored matrix"); 
  ierr = MatPreallocated(mat);CHKERRQ(ierr);

  if (mat->ops->zerorowslocal) {
    ierr = (*mat->ops->zerorowslocal)(mat,numRows,rows,diag);CHKERRQ(ierr);
  } else {
    IS is, newis;
    PetscInt *newRows;

    if (!mat->mapping) SETERRQ(PETSC_ERR_ARG_WRONGSTATE,"Need to provide local to global mapping to matrix first");
    ierr = ISCreateGeneral(PETSC_COMM_SELF,numRows,rows,&is);CHKERRQ(ierr);
    ierr = ISLocalToGlobalMappingApplyIS(mat->mapping,is,&newis);CHKERRQ(ierr);
    ierr = ISGetIndices(newis,&newRows);CHKERRQ(ierr);
    ierr = (*mat->ops->zerorows)(mat,numRows,newRows,diag);CHKERRQ(ierr);
    ierr = ISRestoreIndices(newis,&newRows);CHKERRQ(ierr);
    ierr = ISDestroy(newis);CHKERRQ(ierr);
    ierr = ISDestroy(is);CHKERRQ(ierr);
  }
  ierr = PetscObjectStateIncrease((PetscObject)mat);CHKERRQ(ierr);
  PetscFunctionReturn(0);
}

#undef __FUNCT__  
#define __FUNCT__ "MatZeroRowsLocal"
/*@C 
   MatZeroRowsLocal - Zeros all entries (except possibly the main diagonal)
   of a set of rows of a matrix; using local numbering of rows.

   Collective on Mat

   Input Parameters:
+  mat - the matrix
.  is - index set of rows to remove
-  diag - value put in all diagonals of eliminated rows

   Notes:
   Before calling MatZeroRowsLocal(), the user must first set the
   local-to-global mapping by calling MatSetLocalToGlobalMapping().

   For the AIJ matrix formats this removes the old nonzero structure,
   but does not release memory.  For the dense and block diagonal
   formats this does not alter the nonzero structure.

   If the option MatSetOption(mat,MAT_KEEP_ZEROED_ROWS) the nonzero structure
   of the matrix is not changed (even for AIJ and BAIJ matrices) the values are
   merely zeroed.

   The user can set a value in the diagonal entry (or for the AIJ and
   row formats can optionally remove the main diagonal entry from the
   nonzero structure as well, by passing 0.0 as the final argument).

   Level: intermediate

   Concepts: matrices^zeroing

.seealso: MatZeroRows(), MatZeroRowsLocal(), MatZeroEntries(), MatZeroRows(), MatSetLocalToGlobalMapping
@*/
PetscErrorCode PETSCMAT_DLLEXPORT MatZeroRowsLocalIS(Mat mat,IS is,PetscScalar diag)
{
  PetscErrorCode ierr;
  PetscInt       numRows;
  PetscInt       *rows;

  PetscFunctionBegin;
  PetscValidHeaderSpecific(mat,MAT_COOKIE,1);
  PetscValidType(mat,1);
  PetscValidHeaderSpecific(is,IS_COOKIE,2);
  if (!mat->assembled) SETERRQ(PETSC_ERR_ARG_WRONGSTATE,"Not for unassembled matrix");
  if (mat->factor) SETERRQ(PETSC_ERR_ARG_WRONGSTATE,"Not for factored matrix"); 
  ierr = MatPreallocated(mat);CHKERRQ(ierr);

  ierr = ISGetLocalSize(is,&numRows);CHKERRQ(ierr);
  ierr = ISGetIndices(is,&rows);CHKERRQ(ierr);
  ierr = MatZeroRowsLocal(mat,numRows,rows,diag);CHKERRQ(ierr);
  ierr = ISRestoreIndices(is,&rows);CHKERRQ(ierr);
  PetscFunctionReturn(0);
}

#undef __FUNCT__  
#define __FUNCT__ "MatGetSize"
/*@
   MatGetSize - Returns the numbers of rows and columns in a matrix.

   Not Collective

   Input Parameter:
.  mat - the matrix

   Output Parameters:
+  m - the number of global rows
-  n - the number of global columns

   Note: both output parameters can be PETSC_NULL on input.

   Level: beginner

   Concepts: matrices^size

.seealso: MatGetLocalSize()
@*/
PetscErrorCode PETSCMAT_DLLEXPORT MatGetSize(Mat mat,PetscInt *m,PetscInt* n)
{
  PetscFunctionBegin;
  PetscValidHeaderSpecific(mat,MAT_COOKIE,1);
  if (m) *m = mat->rmap.N;
  if (n) *n = mat->cmap.N;
  PetscFunctionReturn(0);
}

#undef __FUNCT__  
#define __FUNCT__ "MatGetLocalSize"
/*@
   MatGetLocalSize - Returns the number of rows and columns in a matrix
   stored locally.  This information may be implementation dependent, so
   use with care.

   Not Collective

   Input Parameters:
.  mat - the matrix

   Output Parameters:
+  m - the number of local rows
-  n - the number of local columns

   Note: both output parameters can be PETSC_NULL on input.

   Level: beginner

   Concepts: matrices^local size

.seealso: MatGetSize()
@*/
PetscErrorCode PETSCMAT_DLLEXPORT MatGetLocalSize(Mat mat,PetscInt *m,PetscInt* n)
{
  PetscFunctionBegin;
  PetscValidHeaderSpecific(mat,MAT_COOKIE,1);
  if (m) PetscValidIntPointer(m,2);
  if (n) PetscValidIntPointer(n,3);
  if (m) *m = mat->rmap.n;
  if (n) *n = mat->cmap.n;
  PetscFunctionReturn(0);
}

#undef __FUNCT__  
#define __FUNCT__ "MatGetOwnershipRange"
/*@
   MatGetOwnershipRange - Returns the range of matrix rows owned by
   this processor, assuming that the matrix is laid out with the first
   n1 rows on the first processor, the next n2 rows on the second, etc.
   For certain parallel layouts this range may not be well defined.

   Not Collective

   Input Parameters:
.  mat - the matrix

   Output Parameters:
+  m - the global index of the first local row
-  n - one more than the global index of the last local row

   Note: both output parameters can be PETSC_NULL on input.

   Level: beginner

   Concepts: matrices^row ownership
@*/
PetscErrorCode PETSCMAT_DLLEXPORT MatGetOwnershipRange(Mat mat,PetscInt *m,PetscInt* n)
{
  PetscErrorCode ierr;

  PetscFunctionBegin;
  PetscValidHeaderSpecific(mat,MAT_COOKIE,1);
  PetscValidType(mat,1);
  if (m) PetscValidIntPointer(m,2);
  if (n) PetscValidIntPointer(n,3);
  ierr = MatPreallocated(mat);CHKERRQ(ierr);
  if (m) *m = mat->rmap.rstart;
  if (n) *n = mat->rmap.rend;
  PetscFunctionReturn(0);
}

#undef __FUNCT__  
#define __FUNCT__ "MatILUFactorSymbolic"
/*@  
   MatILUFactorSymbolic - Performs symbolic ILU factorization of a matrix.
   Uses levels of fill only, not drop tolerance. Use MatLUFactorNumeric() 
   to complete the factorization.

   Collective on Mat

   Input Parameters:
+  mat - the matrix
.  row - row permutation
.  column - column permutation
-  info - structure containing 
$      levels - number of levels of fill.
$      expected fill - as ratio of original fill.
$      1 or 0 - indicating force fill on diagonal (improves robustness for matrices
                missing diagonal entries)

   Output Parameters:
.  fact - new matrix that has been symbolically factored

   Notes:
   See the users manual for additional information about
   choosing the fill factor for better efficiency.

   Most users should employ the simplified KSP interface for linear solvers
   instead of working directly with matrix algebra routines such as this.
   See, e.g., KSPCreate().

   Level: developer

  Concepts: matrices^symbolic LU factorization
  Concepts: matrices^factorization
  Concepts: LU^symbolic factorization

.seealso: MatLUFactorSymbolic(), MatLUFactorNumeric(), MatCholeskyFactor()
          MatGetOrdering(), MatFactorInfo

@*/
PetscErrorCode PETSCMAT_DLLEXPORT MatILUFactorSymbolic(Mat mat,IS row,IS col,MatFactorInfo *info,Mat *fact)
{
  PetscErrorCode ierr;

  PetscFunctionBegin;
  PetscValidHeaderSpecific(mat,MAT_COOKIE,1);
  PetscValidType(mat,1);
  PetscValidHeaderSpecific(row,IS_COOKIE,2);
  PetscValidHeaderSpecific(col,IS_COOKIE,3);
  PetscValidPointer(info,4);
  PetscValidPointer(fact,5);
  if (info->levels < 0) SETERRQ1(PETSC_ERR_ARG_OUTOFRANGE,"Levels of fill negative %D",(PetscInt)info->levels);
  if (info->fill < 1.0) SETERRQ1(PETSC_ERR_ARG_OUTOFRANGE,"Expected fill less than 1.0 %G",info->fill);
  if (!mat->ops->ilufactorsymbolic) SETERRQ1(PETSC_ERR_SUP,"Matrix type %s  symbolic ILU",mat->type_name);
  if (!mat->assembled) SETERRQ(PETSC_ERR_ARG_WRONGSTATE,"Not for unassembled matrix");
  if (mat->factor) SETERRQ(PETSC_ERR_ARG_WRONGSTATE,"Not for factored matrix"); 
  ierr = MatPreallocated(mat);CHKERRQ(ierr);

  ierr = PetscLogEventBegin(MAT_ILUFactorSymbolic,mat,row,col,0);CHKERRQ(ierr);
  ierr = (*mat->ops->ilufactorsymbolic)(mat,row,col,info,fact);CHKERRQ(ierr);
  ierr = PetscLogEventEnd(MAT_ILUFactorSymbolic,mat,row,col,0);CHKERRQ(ierr);
  PetscFunctionReturn(0);
}

#undef __FUNCT__  
#define __FUNCT__ "MatICCFactorSymbolic"
/*@  
   MatICCFactorSymbolic - Performs symbolic incomplete
   Cholesky factorization for a symmetric matrix.  Use 
   MatCholeskyFactorNumeric() to complete the factorization.

   Collective on Mat

   Input Parameters:
+  mat - the matrix
.  perm - row and column permutation
-  info - structure containing 
$      levels - number of levels of fill.
$      expected fill - as ratio of original fill.

   Output Parameter:
.  fact - the factored matrix

   Notes:
   Most users should employ the KSP interface for linear solvers
   instead of working directly with matrix algebra routines such as this.
   See, e.g., KSPCreate().

   Level: developer

  Concepts: matrices^symbolic incomplete Cholesky factorization
  Concepts: matrices^factorization
  Concepts: Cholsky^symbolic factorization

.seealso: MatCholeskyFactorNumeric(), MatCholeskyFactor(), MatFactorInfo
@*/
PetscErrorCode PETSCMAT_DLLEXPORT MatICCFactorSymbolic(Mat mat,IS perm,MatFactorInfo *info,Mat *fact)
{
  PetscErrorCode ierr;

  PetscFunctionBegin;
  PetscValidHeaderSpecific(mat,MAT_COOKIE,1);
  PetscValidType(mat,1);
  PetscValidHeaderSpecific(perm,IS_COOKIE,2);
  PetscValidPointer(info,3);
  PetscValidPointer(fact,4);
  if (mat->factor) SETERRQ(PETSC_ERR_ARG_WRONGSTATE,"Not for factored matrix"); 
  if (info->levels < 0) SETERRQ1(PETSC_ERR_ARG_OUTOFRANGE,"Levels negative %D",(PetscInt) info->levels);
  if (info->fill < 1.0) SETERRQ1(PETSC_ERR_ARG_OUTOFRANGE,"Expected fill less than 1.0 %G",info->fill);
  if (!mat->ops->iccfactorsymbolic) SETERRQ1(PETSC_ERR_SUP,"Matrix type %s  symbolic ICC",mat->type_name);
  if (!mat->assembled) SETERRQ(PETSC_ERR_ARG_WRONGSTATE,"Not for unassembled matrix");
  ierr = MatPreallocated(mat);CHKERRQ(ierr);

  ierr = PetscLogEventBegin(MAT_ICCFactorSymbolic,mat,perm,0,0);CHKERRQ(ierr);
  ierr = (*mat->ops->iccfactorsymbolic)(mat,perm,info,fact);CHKERRQ(ierr);
  ierr = PetscLogEventEnd(MAT_ICCFactorSymbolic,mat,perm,0,0);CHKERRQ(ierr);
  PetscFunctionReturn(0);
}

#undef __FUNCT__  
#define __FUNCT__ "MatGetArray"
/*@C
   MatGetArray - Returns a pointer to the element values in the matrix.
   The result of this routine is dependent on the underlying matrix data
   structure, and may not even work for certain matrix types.  You MUST
   call MatRestoreArray() when you no longer need to access the array.

   Not Collective

   Input Parameter:
.  mat - the matrix

   Output Parameter:
.  v - the location of the values


   Fortran Note:
   This routine is used differently from Fortran, e.g.,
.vb
        Mat         mat
        PetscScalar mat_array(1)
        PetscOffset i_mat
        PetscErrorCode ierr
        call MatGetArray(mat,mat_array,i_mat,ierr)

  C  Access first local entry in matrix; note that array is
  C  treated as one dimensional
        value = mat_array(i_mat + 1)

        [... other code ...]
        call MatRestoreArray(mat,mat_array,i_mat,ierr)
.ve

   See the Fortran chapter of the users manual and 
   petsc/src/mat/examples/tests for details.

   Level: advanced

   Concepts: matrices^access array

.seealso: MatRestoreArray(), MatGetArrayF90()
@*/
PetscErrorCode PETSCMAT_DLLEXPORT MatGetArray(Mat mat,PetscScalar *v[])
{
  PetscErrorCode ierr;

  PetscFunctionBegin;
  PetscValidHeaderSpecific(mat,MAT_COOKIE,1);
  PetscValidType(mat,1);
  PetscValidPointer(v,2);
  if (!mat->ops->getarray) SETERRQ1(PETSC_ERR_SUP,"Mat type %s",mat->type_name);
  ierr = MatPreallocated(mat);CHKERRQ(ierr);
  ierr = (*mat->ops->getarray)(mat,v);CHKERRQ(ierr);
  CHKMEMQ;
  PetscFunctionReturn(0);
}

#undef __FUNCT__  
#define __FUNCT__ "MatRestoreArray"
/*@C
   MatRestoreArray - Restores the matrix after MatGetArray() has been called.

   Not Collective

   Input Parameter:
+  mat - the matrix
-  v - the location of the values

   Fortran Note:
   This routine is used differently from Fortran, e.g.,
.vb
        Mat         mat
        PetscScalar mat_array(1)
        PetscOffset i_mat
        PetscErrorCode ierr
        call MatGetArray(mat,mat_array,i_mat,ierr)

  C  Access first local entry in matrix; note that array is
  C  treated as one dimensional
        value = mat_array(i_mat + 1)

        [... other code ...]
        call MatRestoreArray(mat,mat_array,i_mat,ierr)
.ve

   See the Fortran chapter of the users manual and 
   petsc/src/mat/examples/tests for details

   Level: advanced

.seealso: MatGetArray(), MatRestoreArrayF90()
@*/
PetscErrorCode PETSCMAT_DLLEXPORT MatRestoreArray(Mat mat,PetscScalar *v[])
{
  PetscErrorCode ierr;

  PetscFunctionBegin;
  PetscValidHeaderSpecific(mat,MAT_COOKIE,1);
  PetscValidType(mat,1);
  PetscValidPointer(v,2);
#if defined(PETSC_USE_DEBUG)
  CHKMEMQ;
#endif
  if (!mat->ops->restorearray) SETERRQ1(PETSC_ERR_SUP,"Mat type %s",mat->type_name);
  ierr = (*mat->ops->restorearray)(mat,v);CHKERRQ(ierr);
  ierr = PetscObjectStateIncrease((PetscObject)mat);CHKERRQ(ierr);
  PetscFunctionReturn(0);
}

#undef __FUNCT__  
#define __FUNCT__ "MatGetSubMatrices"
/*@C
   MatGetSubMatrices - Extracts several submatrices from a matrix. If submat
   points to an array of valid matrices, they may be reused to store the new
   submatrices.

   Collective on Mat

   Input Parameters:
+  mat - the matrix
.  n   - the number of submatrixes to be extracted (on this processor, may be zero)
.  irow, icol - index sets of rows and columns to extract
-  scall - either MAT_INITIAL_MATRIX or MAT_REUSE_MATRIX

   Output Parameter:
.  submat - the array of submatrices

   Notes:
   MatGetSubMatrices() can extract only sequential submatrices
   (from both sequential and parallel matrices). Use MatGetSubMatrix()
   to extract a parallel submatrix.

   When extracting submatrices from a parallel matrix, each processor can
   form a different submatrix by setting the rows and columns of its
   individual index sets according to the local submatrix desired.

   When finished using the submatrices, the user should destroy
   them with MatDestroyMatrices().

   MAT_REUSE_MATRIX can only be used when the nonzero structure of the 
   original matrix has not changed from that last call to MatGetSubMatrices().

   This routine creates the matrices in submat; you should NOT create them before
   calling it. It also allocates the array of matrix pointers submat.

   For BAIJ matrices the index sets must respect the block structure, that is if they
   request one row/column in a block, they must request all rows/columns that are in
   that block. For example, if the block size is 2 you cannot request just row 0 and 
   column 0.

   Fortran Note:
   The Fortran interface is slightly different from that given below; it 
   requires one to pass in  as submat a Mat (integer) array of size at least m.

   Level: advanced

   Concepts: matrices^accessing submatrices
   Concepts: submatrices

.seealso: MatDestroyMatrices(), MatGetSubMatrix(), MatGetRow(), MatGetDiagonal()
@*/
PetscErrorCode PETSCMAT_DLLEXPORT MatGetSubMatrices(Mat mat,PetscInt n,const IS irow[],const IS icol[],MatReuse scall,Mat *submat[])
{
  PetscErrorCode ierr;
  PetscInt        i;
  PetscTruth      eq;

  PetscFunctionBegin;
  PetscValidHeaderSpecific(mat,MAT_COOKIE,1);
  PetscValidType(mat,1);
  if (n) {
    PetscValidPointer(irow,3);
    PetscValidHeaderSpecific(*irow,IS_COOKIE,3);
    PetscValidPointer(icol,4);
    PetscValidHeaderSpecific(*icol,IS_COOKIE,4);
  }
  PetscValidPointer(submat,6);
  if (n && scall == MAT_REUSE_MATRIX) {
    PetscValidPointer(*submat,6);
    PetscValidHeaderSpecific(**submat,MAT_COOKIE,6);
  }
  if (!mat->ops->getsubmatrices) SETERRQ1(PETSC_ERR_SUP,"Mat type %s",mat->type_name);
  if (!mat->assembled) SETERRQ(PETSC_ERR_ARG_WRONGSTATE,"Not for unassembled matrix");
  if (mat->factor) SETERRQ(PETSC_ERR_ARG_WRONGSTATE,"Not for factored matrix");
  ierr = MatPreallocated(mat);CHKERRQ(ierr);

  ierr = PetscLogEventBegin(MAT_GetSubMatrices,mat,0,0,0);CHKERRQ(ierr);
  ierr = (*mat->ops->getsubmatrices)(mat,n,irow,icol,scall,submat);CHKERRQ(ierr);
  ierr = PetscLogEventEnd(MAT_GetSubMatrices,mat,0,0,0);CHKERRQ(ierr);
  for (i=0; i<n; i++) {
    if (mat->symmetric || mat->structurally_symmetric || mat->hermitian) {
      ierr = ISEqual(irow[i],icol[i],&eq);CHKERRQ(ierr);
      if (eq) {
	if (mat->symmetric){
	  ierr = MatSetOption((*submat)[i],MAT_SYMMETRIC);CHKERRQ(ierr);
	} else if (mat->hermitian) {
	  ierr = MatSetOption((*submat)[i],MAT_HERMITIAN);CHKERRQ(ierr);
	} else if (mat->structurally_symmetric) {
	  ierr = MatSetOption((*submat)[i],MAT_STRUCTURALLY_SYMMETRIC);CHKERRQ(ierr);
	}
      }
    }
  }
  PetscFunctionReturn(0);
}

#undef __FUNCT__  
#define __FUNCT__ "MatDestroyMatrices"
/*@C
   MatDestroyMatrices - Destroys a set of matrices obtained with MatGetSubMatrices().

   Collective on Mat

   Input Parameters:
+  n - the number of local matrices
-  mat - the matrices (note that this is a pointer to the array of matrices, just to match the calling
                       sequence of MatGetSubMatrices())

   Level: advanced

    Notes: Frees not only the matrices, but also the array that contains the matrices

.seealso: MatGetSubMatrices()
@*/
PetscErrorCode PETSCMAT_DLLEXPORT MatDestroyMatrices(PetscInt n,Mat *mat[])
{
  PetscErrorCode ierr;
  PetscInt       i;

  PetscFunctionBegin;
  if (n < 0) SETERRQ1(PETSC_ERR_ARG_OUTOFRANGE,"Trying to destroy negative number of matrices %D",n);
  PetscValidPointer(mat,2);
  for (i=0; i<n; i++) {
    ierr = MatDestroy((*mat)[i]);CHKERRQ(ierr);
  }
  /* memory is allocated even if n = 0 */
  ierr = PetscFree(*mat);CHKERRQ(ierr);
  PetscFunctionReturn(0);
}

#undef __FUNCT__  
#define __FUNCT__ "MatIncreaseOverlap"
/*@
   MatIncreaseOverlap - Given a set of submatrices indicated by index sets,
   replaces the index sets by larger ones that represent submatrices with
   additional overlap.

   Collective on Mat

   Input Parameters:
+  mat - the matrix
.  n   - the number of index sets
.  is  - the array of index sets (these index sets will changed during the call)
-  ov  - the additional overlap requested

   Level: developer

   Concepts: overlap
   Concepts: ASM^computing overlap

.seealso: MatGetSubMatrices()
@*/
PetscErrorCode PETSCMAT_DLLEXPORT MatIncreaseOverlap(Mat mat,PetscInt n,IS is[],PetscInt ov)
{
  PetscErrorCode ierr;

  PetscFunctionBegin;
  PetscValidHeaderSpecific(mat,MAT_COOKIE,1);
  PetscValidType(mat,1);
  if (n < 0) SETERRQ1(PETSC_ERR_ARG_OUTOFRANGE,"Must have one or more domains, you have %D",n);
  if (n) {
    PetscValidPointer(is,3);
    PetscValidHeaderSpecific(*is,IS_COOKIE,3);
  }
  if (!mat->assembled) SETERRQ(PETSC_ERR_ARG_WRONGSTATE,"Not for unassembled matrix");
  if (mat->factor)     SETERRQ(PETSC_ERR_ARG_WRONGSTATE,"Not for factored matrix"); 
  ierr = MatPreallocated(mat);CHKERRQ(ierr);

  if (!ov) PetscFunctionReturn(0);
  if (!mat->ops->increaseoverlap) SETERRQ1(PETSC_ERR_SUP,"Mat type %s",mat->type_name);
  ierr = PetscLogEventBegin(MAT_IncreaseOverlap,mat,0,0,0);CHKERRQ(ierr);
  ierr = (*mat->ops->increaseoverlap)(mat,n,is,ov);CHKERRQ(ierr);
  ierr = PetscLogEventEnd(MAT_IncreaseOverlap,mat,0,0,0);CHKERRQ(ierr);
  PetscFunctionReturn(0);
}

#undef __FUNCT__  
#define __FUNCT__ "MatPrintHelp"
/*@
   MatPrintHelp - Prints all the options for the matrix.

   Collective on Mat

   Input Parameter:
.  mat - the matrix 

   Options Database Keys:
+  -help - Prints matrix options
-  -h - Prints matrix options

   Level: developer

.seealso: MatCreate(), MatCreateXXX()
@*/
PetscErrorCode PETSCMAT_DLLEXPORT MatPrintHelp(Mat mat)
{
  static PetscTruth called = PETSC_FALSE;
  PetscErrorCode    ierr;

  PetscFunctionBegin;
  PetscValidHeaderSpecific(mat,MAT_COOKIE,1);
  PetscValidType(mat,1);
  ierr = MatPreallocated(mat);CHKERRQ(ierr);

  if (!called) {
    if (mat->ops->printhelp) {
      ierr = (*mat->ops->printhelp)(mat);CHKERRQ(ierr);
    }
    called = PETSC_TRUE;
  }
  PetscFunctionReturn(0);
}

#undef __FUNCT__  
#define __FUNCT__ "MatGetBlockSize"
/*@
   MatGetBlockSize - Returns the matrix block size; useful especially for the
   block row and block diagonal formats.
   
   Not Collective

   Input Parameter:
.  mat - the matrix

   Output Parameter:
.  bs - block size

   Notes:
   Block diagonal formats are MATSEQBDIAG, MATMPIBDIAG.
   Block row formats are MATSEQBAIJ, MATMPIBAIJ, MATSEQSBAIJ, MATMPISBAIJ

   Level: intermediate

   Concepts: matrices^block size

.seealso: MatCreateSeqBAIJ(), MatCreateMPIBAIJ(), MatCreateSeqBDiag(), MatCreateMPIBDiag()
@*/
PetscErrorCode PETSCMAT_DLLEXPORT MatGetBlockSize(Mat mat,PetscInt *bs)
{
  PetscErrorCode ierr;

  PetscFunctionBegin;
  PetscValidHeaderSpecific(mat,MAT_COOKIE,1);
  PetscValidType(mat,1);
  PetscValidIntPointer(bs,2);
  ierr = MatPreallocated(mat);CHKERRQ(ierr);
  *bs = mat->rmap.bs;
  PetscFunctionReturn(0);
}

#undef __FUNCT__  
#define __FUNCT__ "MatSetBlockSize"
/*@
   MatSetBlockSize - Sets the matrix block size; for many matrix types you 
     cannot use this and MUST set the blocksize when you preallocate the matrix
   
   Not Collective

   Input Parameters:
+  mat - the matrix
-  bs - block size

   Notes:
     Only works for shell and AIJ matrices

   Level: intermediate

   Concepts: matrices^block size

.seealso: MatCreateSeqBAIJ(), MatCreateMPIBAIJ(), MatCreateSeqBDiag(), MatCreateMPIBDiag(), MatGetBlockSize()
@*/
PetscErrorCode PETSCMAT_DLLEXPORT MatSetBlockSize(Mat mat,PetscInt bs)
{
  PetscErrorCode ierr;

  PetscFunctionBegin;
  PetscValidHeaderSpecific(mat,MAT_COOKIE,1);
  PetscValidType(mat,1);
  ierr = MatPreallocated(mat);CHKERRQ(ierr);
  if (mat->ops->setblocksize) {
    mat->rmap.bs = bs;
    ierr = (*mat->ops->setblocksize)(mat,bs);CHKERRQ(ierr);
  } else {
    SETERRQ1(PETSC_ERR_ARG_INCOMP,"Cannot set the blocksize for matrix type %s",mat->type_name);
  }
  PetscFunctionReturn(0);
}

#undef __FUNCT__  
#define __FUNCT__ "MatGetRowIJ"
/*@C
    MatGetRowIJ - Returns the compressed row storage i and j indices for sequential matrices.

   Collective on Mat

    Input Parameters:
+   mat - the matrix
.   shift -  0 or 1 indicating we want the indices starting at 0 or 1
-   symmetric - PETSC_TRUE or PETSC_FALSE indicating the matrix data structure should be
                symmetrized

    Output Parameters:
+   n - number of rows in the (possibly compressed) matrix
.   ia - the row pointers
.   ja - the column indices
-   done - indicates if the routine actually worked and returned appropriate ia[] and ja[] arrays; callers
           are responsible for handling the case when done == PETSC_FALSE and ia and ja are not set

    Level: developer

    Notes: You CANNOT change any of the ia[] or ja[] values.

           Use MatRestoreRowIJ() when you are finished accessing the ia[] and ja[] values

.seealso: MatGetColumnIJ(), MatRestoreRowIJ()
@*/
PetscErrorCode PETSCMAT_DLLEXPORT MatGetRowIJ(Mat mat,PetscInt shift,PetscTruth symmetric,PetscInt *n,PetscInt *ia[],PetscInt* ja[],PetscTruth *done)
{
  PetscErrorCode ierr;

  PetscFunctionBegin;
  PetscValidHeaderSpecific(mat,MAT_COOKIE,1);
  PetscValidType(mat,1);
  PetscValidIntPointer(n,4);
  if (ia) PetscValidIntPointer(ia,5);
  if (ja) PetscValidIntPointer(ja,6);
  PetscValidIntPointer(done,7);
  ierr = MatPreallocated(mat);CHKERRQ(ierr);
  if (!mat->ops->getrowij) *done = PETSC_FALSE;
  else {
    *done = PETSC_TRUE;
    ierr  = (*mat->ops->getrowij)(mat,shift,symmetric,n,ia,ja,done);CHKERRQ(ierr);
  }
  PetscFunctionReturn(0);
}

#undef __FUNCT__  
#define __FUNCT__ "MatGetColumnIJ"
/*@C
    MatGetColumnIJ - Returns the compressed column storage i and j indices for sequential matrices.

    Collective on Mat

    Input Parameters:
+   mat - the matrix
.   shift - 1 or zero indicating we want the indices starting at 0 or 1
-   symmetric - PETSC_TRUE or PETSC_FALSE indicating the matrix data structure should be
                symmetrized

    Output Parameters:
+   n - number of columns in the (possibly compressed) matrix
.   ia - the column pointers
.   ja - the row indices
-   done - PETSC_TRUE or PETSC_FALSE, indicating whether the values have been returned

    Level: developer

.seealso: MatGetRowIJ(), MatRestoreColumnIJ()
@*/
PetscErrorCode PETSCMAT_DLLEXPORT MatGetColumnIJ(Mat mat,PetscInt shift,PetscTruth symmetric,PetscInt *n,PetscInt *ia[],PetscInt* ja[],PetscTruth *done)
{
  PetscErrorCode ierr;

  PetscFunctionBegin;
  PetscValidHeaderSpecific(mat,MAT_COOKIE,1);
  PetscValidType(mat,1);
  PetscValidIntPointer(n,4);
  if (ia) PetscValidIntPointer(ia,5);
  if (ja) PetscValidIntPointer(ja,6);
  PetscValidIntPointer(done,7);
  ierr = MatPreallocated(mat);CHKERRQ(ierr);
  if (!mat->ops->getcolumnij) *done = PETSC_FALSE;
  else {
    *done = PETSC_TRUE;
    ierr  = (*mat->ops->getcolumnij)(mat,shift,symmetric,n,ia,ja,done);CHKERRQ(ierr);
  }
  PetscFunctionReturn(0);
}

#undef __FUNCT__  
#define __FUNCT__ "MatRestoreRowIJ"
/*@C
    MatRestoreRowIJ - Call after you are completed with the ia,ja indices obtained with
    MatGetRowIJ().

    Collective on Mat

    Input Parameters:
+   mat - the matrix
.   shift - 1 or zero indicating we want the indices starting at 0 or 1
-   symmetric - PETSC_TRUE or PETSC_FALSE indicating the matrix data structure should be
                symmetrized

    Output Parameters:
+   n - size of (possibly compressed) matrix
.   ia - the row pointers
.   ja - the column indices
-   done - PETSC_TRUE or PETSC_FALSE indicated that the values have been returned

    Level: developer

.seealso: MatGetRowIJ(), MatRestoreColumnIJ()
@*/
PetscErrorCode PETSCMAT_DLLEXPORT MatRestoreRowIJ(Mat mat,PetscInt shift,PetscTruth symmetric,PetscInt *n,PetscInt *ia[],PetscInt* ja[],PetscTruth *done)
{
  PetscErrorCode ierr;

  PetscFunctionBegin;
  PetscValidHeaderSpecific(mat,MAT_COOKIE,1);
  PetscValidType(mat,1);
  if (ia) PetscValidIntPointer(ia,5);
  if (ja) PetscValidIntPointer(ja,6);
  PetscValidIntPointer(done,7);
  ierr = MatPreallocated(mat);CHKERRQ(ierr);

  if (!mat->ops->restorerowij) *done = PETSC_FALSE;
  else {
    *done = PETSC_TRUE;
    ierr  = (*mat->ops->restorerowij)(mat,shift,symmetric,n,ia,ja,done);CHKERRQ(ierr);
  }
  PetscFunctionReturn(0);
}

#undef __FUNCT__  
#define __FUNCT__ "MatRestoreColumnIJ"
/*@C
    MatRestoreColumnIJ - Call after you are completed with the ia,ja indices obtained with
    MatGetColumnIJ().

    Collective on Mat

    Input Parameters:
+   mat - the matrix
.   shift - 1 or zero indicating we want the indices starting at 0 or 1
-   symmetric - PETSC_TRUE or PETSC_FALSE indicating the matrix data structure should be
                symmetrized

    Output Parameters:
+   n - size of (possibly compressed) matrix
.   ia - the column pointers
.   ja - the row indices
-   done - PETSC_TRUE or PETSC_FALSE indicated that the values have been returned

    Level: developer

.seealso: MatGetColumnIJ(), MatRestoreRowIJ()
@*/
PetscErrorCode PETSCMAT_DLLEXPORT MatRestoreColumnIJ(Mat mat,PetscInt shift,PetscTruth symmetric,PetscInt *n,PetscInt *ia[],PetscInt* ja[],PetscTruth *done)
{
  PetscErrorCode ierr;

  PetscFunctionBegin;
  PetscValidHeaderSpecific(mat,MAT_COOKIE,1);
  PetscValidType(mat,1);
  if (ia) PetscValidIntPointer(ia,5);
  if (ja) PetscValidIntPointer(ja,6);
  PetscValidIntPointer(done,7);
  ierr = MatPreallocated(mat);CHKERRQ(ierr);

  if (!mat->ops->restorecolumnij) *done = PETSC_FALSE;
  else {
    *done = PETSC_TRUE;
    ierr  = (*mat->ops->restorecolumnij)(mat,shift,symmetric,n,ia,ja,done);CHKERRQ(ierr);
  }
  PetscFunctionReturn(0);
}

#undef __FUNCT__  
#define __FUNCT__ "MatColoringPatch"
/*@C
    MatColoringPatch -Used inside matrix coloring routines that 
    use MatGetRowIJ() and/or MatGetColumnIJ().

    Collective on Mat

    Input Parameters:
+   mat - the matrix
.   ncolors - max color value
.   n   - number of entries in colorarray
-   colorarray - array indicating color for each column

    Output Parameters:
.   iscoloring - coloring generated using colorarray information

    Level: developer

.seealso: MatGetRowIJ(), MatGetColumnIJ()

@*/
PetscErrorCode PETSCMAT_DLLEXPORT MatColoringPatch(Mat mat,PetscInt ncolors,PetscInt n,ISColoringValue colorarray[],ISColoring *iscoloring)
{
  PetscErrorCode ierr;

  PetscFunctionBegin;
  PetscValidHeaderSpecific(mat,MAT_COOKIE,1);
  PetscValidType(mat,1);
  PetscValidIntPointer(colorarray,4);
  PetscValidPointer(iscoloring,5);
  ierr = MatPreallocated(mat);CHKERRQ(ierr);

  if (!mat->ops->coloringpatch){
    ierr = ISColoringCreate(mat->comm,ncolors,n,colorarray,iscoloring);CHKERRQ(ierr);
  } else {
    ierr = (*mat->ops->coloringpatch)(mat,ncolors,n,colorarray,iscoloring);CHKERRQ(ierr);
  }
  PetscFunctionReturn(0);
}


#undef __FUNCT__  
#define __FUNCT__ "MatSetUnfactored"
/*@
   MatSetUnfactored - Resets a factored matrix to be treated as unfactored.

   Collective on Mat

   Input Parameter:
.  mat - the factored matrix to be reset

   Notes: 
   This routine should be used only with factored matrices formed by in-place
   factorization via ILU(0) (or by in-place LU factorization for the MATSEQDENSE
   format).  This option can save memory, for example, when solving nonlinear
   systems with a matrix-free Newton-Krylov method and a matrix-based, in-place
   ILU(0) preconditioner.  

   Note that one can specify in-place ILU(0) factorization by calling 
.vb
     PCType(pc,PCILU);
     PCFactorSeUseInPlace(pc);
.ve
   or by using the options -pc_type ilu -pc_factor_in_place

   In-place factorization ILU(0) can also be used as a local
   solver for the blocks within the block Jacobi or additive Schwarz
   methods (runtime option: -sub_pc_factor_in_place).  See the discussion 
   of these preconditioners in the users manual for details on setting
   local solver options.

   Most users should employ the simplified KSP interface for linear solvers
   instead of working directly with matrix algebra routines such as this.
   See, e.g., KSPCreate().

   Level: developer

.seealso: PCFactorSetUseInPlace()

   Concepts: matrices^unfactored

@*/
PetscErrorCode PETSCMAT_DLLEXPORT MatSetUnfactored(Mat mat)
{
  PetscErrorCode ierr;

  PetscFunctionBegin;
  PetscValidHeaderSpecific(mat,MAT_COOKIE,1);  
  PetscValidType(mat,1);
  ierr = MatPreallocated(mat);CHKERRQ(ierr);
  mat->factor = 0;
  if (!mat->ops->setunfactored) PetscFunctionReturn(0);
  ierr = (*mat->ops->setunfactored)(mat);CHKERRQ(ierr);
  PetscFunctionReturn(0);
}

/*MC
    MatGetArrayF90 - Accesses a matrix array from Fortran90.

    Synopsis:
    MatGetArrayF90(Mat x,{Scalar, pointer :: xx_v(:)},integer ierr)

    Not collective

    Input Parameter:
.   x - matrix

    Output Parameters:
+   xx_v - the Fortran90 pointer to the array
-   ierr - error code

    Example of Usage: 
.vb
      PetscScalar, pointer xx_v(:)
      ....
      call MatGetArrayF90(x,xx_v,ierr)
      a = xx_v(3)
      call MatRestoreArrayF90(x,xx_v,ierr)
.ve

    Notes:
    Not yet supported for all F90 compilers

    Level: advanced

.seealso:  MatRestoreArrayF90(), MatGetArray(), MatRestoreArray()

    Concepts: matrices^accessing array

M*/

/*MC
    MatRestoreArrayF90 - Restores a matrix array that has been
    accessed with MatGetArrayF90().

    Synopsis:
    MatRestoreArrayF90(Mat x,{Scalar, pointer :: xx_v(:)},integer ierr)

    Not collective

    Input Parameters:
+   x - matrix
-   xx_v - the Fortran90 pointer to the array

    Output Parameter:
.   ierr - error code

    Example of Usage: 
.vb
       PetscScalar, pointer xx_v(:)
       ....
       call MatGetArrayF90(x,xx_v,ierr)
       a = xx_v(3)
       call MatRestoreArrayF90(x,xx_v,ierr)
.ve
   
    Notes:
    Not yet supported for all F90 compilers

    Level: advanced

.seealso:  MatGetArrayF90(), MatGetArray(), MatRestoreArray()

M*/


#undef __FUNCT__  
#define __FUNCT__ "MatGetSubMatrix"
/*@
    MatGetSubMatrix - Gets a single submatrix on the same number of processors
                      as the original matrix.

    Collective on Mat

    Input Parameters:
+   mat - the original matrix
.   isrow - rows this processor should obtain
.   iscol - columns for all processors you wish to keep
.   csize - number of columns "local" to this processor (does nothing for sequential 
            matrices). This should match the result from VecGetLocalSize(x,...) if you 
            plan to use the matrix in a A*x; alternatively, you can use PETSC_DECIDE
-   cll - either MAT_INITIAL_MATRIX or MAT_REUSE_MATRIX

    Output Parameter:
.   newmat - the new submatrix, of the same type as the old

    Level: advanced

    Notes: the iscol argument MUST be the same on each processor. You might be 
    able to create the iscol argument with ISAllGather().

      The first time this is called you should use a cll of MAT_INITIAL_MATRIX,
   the MatGetSubMatrix() routine will create the newmat for you. Any additional calls
   to this routine with a mat of the same nonzero structure and with a cll of MAT_REUSE_MATRIX  
   will reuse the matrix generated the first time.

    Concepts: matrices^submatrices

.seealso: MatGetSubMatrices(), ISAllGather()
@*/
PetscErrorCode PETSCMAT_DLLEXPORT MatGetSubMatrix(Mat mat,IS isrow,IS iscol,PetscInt csize,MatReuse cll,Mat *newmat)
{
  PetscErrorCode ierr;
  PetscMPIInt    size;
  Mat            *local;

  PetscFunctionBegin;
  PetscValidHeaderSpecific(mat,MAT_COOKIE,1);
  PetscValidHeaderSpecific(isrow,IS_COOKIE,2);
  PetscValidHeaderSpecific(iscol,IS_COOKIE,3);
  PetscValidPointer(newmat,6);
  if (cll == MAT_REUSE_MATRIX) PetscValidHeaderSpecific(*newmat,MAT_COOKIE,6);
  PetscValidType(mat,1);
  if (mat->factor) SETERRQ(PETSC_ERR_ARG_WRONGSTATE,"Not for factored matrix");
  ierr = MatPreallocated(mat);CHKERRQ(ierr);
  ierr = MPI_Comm_size(mat->comm,&size);CHKERRQ(ierr);

  /* if original matrix is on just one processor then use submatrix generated */
  if (!mat->ops->getsubmatrix && size == 1 && cll == MAT_REUSE_MATRIX) {
    ierr = MatGetSubMatrices(mat,1,&isrow,&iscol,MAT_REUSE_MATRIX,&newmat);CHKERRQ(ierr);
    PetscFunctionReturn(0);
  } else if (!mat->ops->getsubmatrix && size == 1) {
    ierr    = MatGetSubMatrices(mat,1,&isrow,&iscol,MAT_INITIAL_MATRIX,&local);CHKERRQ(ierr);
    *newmat = *local;
    ierr    = PetscFree(local);CHKERRQ(ierr);
    PetscFunctionReturn(0);
  }

  if (!mat->ops->getsubmatrix) SETERRQ1(PETSC_ERR_SUP,"Mat type %s",mat->type_name);
  ierr = (*mat->ops->getsubmatrix)(mat,isrow,iscol,csize,cll,newmat);CHKERRQ(ierr);
  ierr = PetscObjectStateIncrease((PetscObject)*newmat);CHKERRQ(ierr);
  PetscFunctionReturn(0);
}

#undef __FUNCT__  
#define __FUNCT__ "MatGetSubMatrixRaw"
/*@
    MatGetSubMatrixRaw - Gets a single submatrix on the same number of processors
                         as the original matrix.

    Collective on Mat

    Input Parameters:
+   mat - the original matrix
.   nrows - the number of rows this processor should obtain
.   rows - rows this processor should obtain
.   ncols - the number of columns for all processors you wish to keep
.   cols - columns for all processors you wish to keep
.   csize - number of columns "local" to this processor (does nothing for sequential 
            matrices). This should match the result from VecGetLocalSize(x,...) if you 
            plan to use the matrix in a A*x; alternatively, you can use PETSC_DECIDE
-   cll - either MAT_INITIAL_MATRIX or MAT_REUSE_MATRIX

    Output Parameter:
.   newmat - the new submatrix, of the same type as the old

    Level: advanced

    Notes: the iscol argument MUST be the same on each processor. You might be 
    able to create the iscol argument with ISAllGather().

      The first time this is called you should use a cll of MAT_INITIAL_MATRIX,
   the MatGetSubMatrix() routine will create the newmat for you. Any additional calls
   to this routine with a mat of the same nonzero structure and with a cll of MAT_REUSE_MATRIX  
   will reuse the matrix generated the first time.

    Concepts: matrices^submatrices

.seealso: MatGetSubMatrices(), ISAllGather()
@*/
PetscErrorCode PETSCMAT_DLLEXPORT MatGetSubMatrixRaw(Mat mat,PetscInt nrows,const PetscInt rows[],PetscInt ncols,const PetscInt cols[],PetscInt csize,MatReuse cll,Mat *newmat)
{
  IS             isrow, iscol;
  PetscErrorCode ierr;

  PetscFunctionBegin;
  PetscValidHeaderSpecific(mat,MAT_COOKIE,1);
  PetscValidIntPointer(rows,2);
  PetscValidIntPointer(cols,3);
  PetscValidPointer(newmat,6);
  if (cll == MAT_REUSE_MATRIX) PetscValidHeaderSpecific(*newmat,MAT_COOKIE,6);
  PetscValidType(mat,1);
  if (mat->factor) SETERRQ(PETSC_ERR_ARG_WRONGSTATE,"Not for factored matrix");
  ierr = MatPreallocated(mat);CHKERRQ(ierr);
  ierr = ISCreateGeneralWithArray(PETSC_COMM_SELF, nrows, (PetscInt *) rows, &isrow);CHKERRQ(ierr);
  ierr = ISCreateGeneralWithArray(PETSC_COMM_SELF, ncols, (PetscInt *) cols, &iscol);CHKERRQ(ierr);
  ierr = MatGetSubMatrix(mat, isrow, iscol, csize, cll, newmat);CHKERRQ(ierr);
  ierr = ISDestroy(isrow);CHKERRQ(ierr);
  ierr = ISDestroy(iscol);CHKERRQ(ierr);
  PetscFunctionReturn(0);
}

#undef __FUNCT__  
#define __FUNCT__ "MatStashSetInitialSize"
/*@
   MatStashSetInitialSize - sets the sizes of the matrix stash, that is
   used during the assembly process to store values that belong to 
   other processors.

   Not Collective

   Input Parameters:
+  mat   - the matrix
.  size  - the initial size of the stash.
-  bsize - the initial size of the block-stash(if used).

   Options Database Keys:
+   -matstash_initial_size <size> or <size0,size1,...sizep-1>
-   -matstash_block_initial_size <bsize>  or <bsize0,bsize1,...bsizep-1>

   Level: intermediate

   Notes: 
     The block-stash is used for values set with MatSetValuesBlocked() while
     the stash is used for values set with MatSetValues()

     Run with the option -info and look for output of the form
     MatAssemblyBegin_MPIXXX:Stash has MM entries, uses nn mallocs.
     to determine the appropriate value, MM, to use for size and 
     MatAssemblyBegin_MPIXXX:Block-Stash has BMM entries, uses nn mallocs.
     to determine the value, BMM to use for bsize

   Concepts: stash^setting matrix size
   Concepts: matrices^stash

@*/
PetscErrorCode PETSCMAT_DLLEXPORT MatStashSetInitialSize(Mat mat,PetscInt size, PetscInt bsize)
{
  PetscErrorCode ierr;

  PetscFunctionBegin;
  PetscValidHeaderSpecific(mat,MAT_COOKIE,1);
  PetscValidType(mat,1);
  ierr = MatStashSetInitialSize_Private(&mat->stash,size);CHKERRQ(ierr);
  ierr = MatStashSetInitialSize_Private(&mat->bstash,bsize);CHKERRQ(ierr);
  PetscFunctionReturn(0);
}

#undef __FUNCT__  
#define __FUNCT__ "MatInterpolateAdd"
/*@
   MatInterpolateAdd - w = y + A*x or A'*x depending on the shape of 
     the matrix

   Collective on Mat

   Input Parameters:
+  mat   - the matrix
.  x,y - the vectors
-  w - where the result is stored

   Level: intermediate

   Notes: 
    w may be the same vector as y. 

    This allows one to use either the restriction or interpolation (its transpose)
    matrix to do the interpolation

    Concepts: interpolation

.seealso: MatMultAdd(), MatMultTransposeAdd(), MatRestrict()

@*/
PetscErrorCode PETSCMAT_DLLEXPORT MatInterpolateAdd(Mat A,Vec x,Vec y,Vec w)
{
  PetscErrorCode ierr;
  PetscInt       M,N;

  PetscFunctionBegin;
  PetscValidHeaderSpecific(A,MAT_COOKIE,1);
  PetscValidHeaderSpecific(x,VEC_COOKIE,2);
  PetscValidHeaderSpecific(y,VEC_COOKIE,3);
  PetscValidHeaderSpecific(w,VEC_COOKIE,4);
  PetscValidType(A,1);
  ierr = MatPreallocated(A);CHKERRQ(ierr);
  ierr = MatGetSize(A,&M,&N);CHKERRQ(ierr);
  if (N > M) {
    ierr = MatMultTransposeAdd(A,x,y,w);CHKERRQ(ierr);
  } else {
    ierr = MatMultAdd(A,x,y,w);CHKERRQ(ierr);
  }
  PetscFunctionReturn(0);
}

#undef __FUNCT__  
#define __FUNCT__ "MatInterpolate"
/*@
   MatInterpolate - y = A*x or A'*x depending on the shape of 
     the matrix

   Collective on Mat

   Input Parameters:
+  mat   - the matrix
-  x,y - the vectors

   Level: intermediate

   Notes: 
    This allows one to use either the restriction or interpolation (its transpose)
    matrix to do the interpolation

   Concepts: matrices^interpolation

.seealso: MatMultAdd(), MatMultTransposeAdd(), MatRestrict()

@*/
PetscErrorCode PETSCMAT_DLLEXPORT MatInterpolate(Mat A,Vec x,Vec y)
{
  PetscErrorCode ierr;
  PetscInt       M,N;

  PetscFunctionBegin;
  PetscValidHeaderSpecific(A,MAT_COOKIE,1);
  PetscValidHeaderSpecific(x,VEC_COOKIE,2);
  PetscValidHeaderSpecific(y,VEC_COOKIE,3);
  PetscValidType(A,1);
  ierr = MatPreallocated(A);CHKERRQ(ierr);
  ierr = MatGetSize(A,&M,&N);CHKERRQ(ierr);
  if (N > M) {
    ierr = MatMultTranspose(A,x,y);CHKERRQ(ierr);
  } else {
    ierr = MatMult(A,x,y);CHKERRQ(ierr);
  }
  PetscFunctionReturn(0);
}

#undef __FUNCT__  
#define __FUNCT__ "MatRestrict"
/*@
   MatRestrict - y = A*x or A'*x

   Collective on Mat

   Input Parameters:
+  mat   - the matrix
-  x,y - the vectors

   Level: intermediate

   Notes: 
    This allows one to use either the restriction or interpolation (its transpose)
    matrix to do the restriction

   Concepts: matrices^restriction

.seealso: MatMultAdd(), MatMultTransposeAdd(), MatInterpolate()

@*/
PetscErrorCode PETSCMAT_DLLEXPORT MatRestrict(Mat A,Vec x,Vec y)
{
  PetscErrorCode ierr;
  PetscInt       M,N;

  PetscFunctionBegin;
  PetscValidHeaderSpecific(A,MAT_COOKIE,1);
  PetscValidHeaderSpecific(x,VEC_COOKIE,2);
  PetscValidHeaderSpecific(y,VEC_COOKIE,3);
  PetscValidType(A,1);
  ierr = MatPreallocated(A);CHKERRQ(ierr);

  ierr = MatGetSize(A,&M,&N);CHKERRQ(ierr);
  if (N > M) {
    ierr = MatMult(A,x,y);CHKERRQ(ierr);
  } else {
    ierr = MatMultTranspose(A,x,y);CHKERRQ(ierr);
  }
  PetscFunctionReturn(0);
}

#undef __FUNCT__  
#define __FUNCT__ "MatNullSpaceAttach"
/*@C
   MatNullSpaceAttach - attaches a null space to a matrix.
        This null space will be removed from the resulting vector whenever
        MatMult() is called

   Collective on Mat

   Input Parameters:
+  mat - the matrix
-  nullsp - the null space object

   Level: developer

   Notes:
      Overwrites any previous null space that may have been attached

   Concepts: null space^attaching to matrix

.seealso: MatCreate(), MatNullSpaceCreate()
@*/
PetscErrorCode PETSCMAT_DLLEXPORT MatNullSpaceAttach(Mat mat,MatNullSpace nullsp)
{
  PetscErrorCode ierr;

  PetscFunctionBegin;
  PetscValidHeaderSpecific(mat,MAT_COOKIE,1);
  PetscValidType(mat,1);
  PetscValidHeaderSpecific(nullsp,MAT_NULLSPACE_COOKIE,2);
  ierr = MatPreallocated(mat);CHKERRQ(ierr);

  if (mat->nullsp) {
    ierr = MatNullSpaceDestroy(mat->nullsp);CHKERRQ(ierr);
  }
  mat->nullsp = nullsp;
  ierr = PetscObjectReference((PetscObject)nullsp);CHKERRQ(ierr);
  PetscFunctionReturn(0);
}

#undef __FUNCT__  
#define __FUNCT__ "MatICCFactor"
/*@  
   MatICCFactor - Performs in-place incomplete Cholesky factorization of matrix.

   Collective on Mat

   Input Parameters:
+  mat - the matrix
.  row - row/column permutation
.  fill - expected fill factor >= 1.0
-  level - level of fill, for ICC(k)

   Notes: 
   Probably really in-place only when level of fill is zero, otherwise allocates
   new space to store factored matrix and deletes previous memory.

   Most users should employ the simplified KSP interface for linear solvers
   instead of working directly with matrix algebra routines such as this.
   See, e.g., KSPCreate().

   Level: developer

   Concepts: matrices^incomplete Cholesky factorization
   Concepts: Cholesky factorization

.seealso: MatICCFactorSymbolic(), MatLUFactorNumeric(), MatCholeskyFactor()
@*/
PetscErrorCode PETSCMAT_DLLEXPORT MatICCFactor(Mat mat,IS row,MatFactorInfo* info)
{
  PetscErrorCode ierr;

  PetscFunctionBegin;
  PetscValidHeaderSpecific(mat,MAT_COOKIE,1);
  PetscValidType(mat,1);
  if (row) PetscValidHeaderSpecific(row,IS_COOKIE,2);
  PetscValidPointer(info,3);
  if (mat->rmap.N != mat->cmap.N) SETERRQ(PETSC_ERR_ARG_WRONG,"matrix must be square");
  if (!mat->assembled) SETERRQ(PETSC_ERR_ARG_WRONGSTATE,"Not for unassembled matrix");
  if (mat->factor) SETERRQ(PETSC_ERR_ARG_WRONGSTATE,"Not for factored matrix"); 
  if (!mat->ops->iccfactor) SETERRQ1(PETSC_ERR_SUP,"Mat type %s",mat->type_name);
  ierr = MatPreallocated(mat);CHKERRQ(ierr);
  ierr = (*mat->ops->iccfactor)(mat,row,info);CHKERRQ(ierr);
  ierr = PetscObjectStateIncrease((PetscObject)mat);CHKERRQ(ierr);
  PetscFunctionReturn(0);
}

#undef __FUNCT__  
#define __FUNCT__ "MatSetValuesAdic"
/*@ 
   MatSetValuesAdic - Sets values computed with ADIC automatic differentiation into a matrix.

   Not Collective

   Input Parameters:
+  mat - the matrix
-  v - the values compute with ADIC

   Level: developer

   Notes:
     Must call MatSetColoring() before using this routine. Also this matrix must already
     have its nonzero pattern determined.

.seealso: MatSetOption(), MatAssemblyBegin(), MatAssemblyEnd(), MatSetValuesBlocked(), MatSetValuesLocal(),
          MatSetValues(), MatSetColoring(), MatSetValuesAdifor()
@*/
PetscErrorCode PETSCMAT_DLLEXPORT MatSetValuesAdic(Mat mat,void *v)
{
  PetscErrorCode ierr;

  PetscFunctionBegin;
  PetscValidHeaderSpecific(mat,MAT_COOKIE,1);
  PetscValidType(mat,1);
  PetscValidPointer(mat,2);

  if (!mat->assembled) {
    SETERRQ(PETSC_ERR_ARG_WRONGSTATE,"Matrix must be already assembled");
  }
  ierr = PetscLogEventBegin(MAT_SetValues,mat,0,0,0);CHKERRQ(ierr);
  if (!mat->ops->setvaluesadic) SETERRQ1(PETSC_ERR_SUP,"Mat type %s",mat->type_name);
  ierr = (*mat->ops->setvaluesadic)(mat,v);CHKERRQ(ierr);
  ierr = PetscLogEventEnd(MAT_SetValues,mat,0,0,0);CHKERRQ(ierr);
  ierr = MatView_Private(mat);CHKERRQ(ierr);
  ierr = PetscObjectStateIncrease((PetscObject)mat);CHKERRQ(ierr);
  PetscFunctionReturn(0);
}


#undef __FUNCT__  
#define __FUNCT__ "MatSetColoring"
/*@ 
   MatSetColoring - Sets a coloring used by calls to MatSetValuesAdic()

   Not Collective

   Input Parameters:
+  mat - the matrix
-  coloring - the coloring

   Level: developer

.seealso: MatSetOption(), MatAssemblyBegin(), MatAssemblyEnd(), MatSetValuesBlocked(), MatSetValuesLocal(),
          MatSetValues(), MatSetValuesAdic()
@*/
PetscErrorCode PETSCMAT_DLLEXPORT MatSetColoring(Mat mat,ISColoring coloring)
{
  PetscErrorCode ierr;

  PetscFunctionBegin;
  PetscValidHeaderSpecific(mat,MAT_COOKIE,1);
  PetscValidType(mat,1);
  PetscValidPointer(coloring,2);

  if (!mat->assembled) {
    SETERRQ(PETSC_ERR_ARG_WRONGSTATE,"Matrix must be already assembled");
  }
  if (!mat->ops->setcoloring) SETERRQ1(PETSC_ERR_SUP,"Mat type %s",mat->type_name);
  ierr = (*mat->ops->setcoloring)(mat,coloring);CHKERRQ(ierr);
  PetscFunctionReturn(0);
}

#undef __FUNCT__  
#define __FUNCT__ "MatSetValuesAdifor"
/*@ 
   MatSetValuesAdifor - Sets values computed with automatic differentiation into a matrix.

   Not Collective

   Input Parameters:
+  mat - the matrix
.  nl - leading dimension of v
-  v - the values compute with ADIFOR

   Level: developer

   Notes:
     Must call MatSetColoring() before using this routine. Also this matrix must already
     have its nonzero pattern determined.

.seealso: MatSetOption(), MatAssemblyBegin(), MatAssemblyEnd(), MatSetValuesBlocked(), MatSetValuesLocal(),
          MatSetValues(), MatSetColoring()
@*/
PetscErrorCode PETSCMAT_DLLEXPORT MatSetValuesAdifor(Mat mat,PetscInt nl,void *v)
{
  PetscErrorCode ierr;

  PetscFunctionBegin;
  PetscValidHeaderSpecific(mat,MAT_COOKIE,1);
  PetscValidType(mat,1);
  PetscValidPointer(v,3);

  if (!mat->assembled) {
    SETERRQ(PETSC_ERR_ARG_WRONGSTATE,"Matrix must be already assembled");
  }
  ierr = PetscLogEventBegin(MAT_SetValues,mat,0,0,0);CHKERRQ(ierr);
  if (!mat->ops->setvaluesadifor) SETERRQ1(PETSC_ERR_SUP,"Mat type %s",mat->type_name);
  ierr = (*mat->ops->setvaluesadifor)(mat,nl,v);CHKERRQ(ierr);
  ierr = PetscLogEventEnd(MAT_SetValues,mat,0,0,0);CHKERRQ(ierr);
  ierr = PetscObjectStateIncrease((PetscObject)mat);CHKERRQ(ierr);
  PetscFunctionReturn(0);
}

#undef __FUNCT__  
#define __FUNCT__ "MatDiagonalScaleLocal"
/*@ 
   MatDiagonalScaleLocal - Scales columns of a matrix given the scaling values including the 
         ghosted ones.

   Not Collective

   Input Parameters:
+  mat - the matrix
-  diag = the diagonal values, including ghost ones

   Level: developer

   Notes: Works only for MPIAIJ and MPIBAIJ matrices
      
.seealso: MatDiagonalScale()
@*/
PetscErrorCode PETSCMAT_DLLEXPORT MatDiagonalScaleLocal(Mat mat,Vec diag)
{
  PetscErrorCode ierr;
  PetscMPIInt    size;

  PetscFunctionBegin;
  PetscValidHeaderSpecific(mat,MAT_COOKIE,1);
  PetscValidHeaderSpecific(diag,VEC_COOKIE,2);
  PetscValidType(mat,1);

  if (!mat->assembled) {
    SETERRQ(PETSC_ERR_ARG_WRONGSTATE,"Matrix must be already assembled");
  }
  ierr = PetscLogEventBegin(MAT_Scale,mat,0,0,0);CHKERRQ(ierr);
  ierr = MPI_Comm_size(mat->comm,&size);CHKERRQ(ierr);
  if (size == 1) {
    PetscInt n,m;
    ierr = VecGetSize(diag,&n);CHKERRQ(ierr);
    ierr = MatGetSize(mat,0,&m);CHKERRQ(ierr);
    if (m == n) {
      ierr = MatDiagonalScale(mat,0,diag);CHKERRQ(ierr);
    } else {
      SETERRQ(PETSC_ERR_SUP,"Only supported for sequential matrices when no ghost points/periodic conditions");
    }
  } else {
    PetscErrorCode (*f)(Mat,Vec);
    ierr = PetscObjectQueryFunction((PetscObject)mat,"MatDiagonalScaleLocal_C",(void (**)(void))&f);CHKERRQ(ierr);
    if (f) {
      ierr = (*f)(mat,diag);CHKERRQ(ierr);
    } else {
      SETERRQ(PETSC_ERR_SUP,"Only supported for MPIAIJ and MPIBAIJ parallel matrices");
    }
  }
  ierr = PetscLogEventEnd(MAT_Scale,mat,0,0,0);CHKERRQ(ierr);
  ierr = PetscObjectStateIncrease((PetscObject)mat);CHKERRQ(ierr);
  PetscFunctionReturn(0);
}

#undef __FUNCT__  
#define __FUNCT__ "MatGetInertia"
/*@ 
   MatGetInertia - Gets the inertia from a factored matrix

   Collective on Mat

   Input Parameter:
.  mat - the matrix

   Output Parameters:
+   nneg - number of negative eigenvalues
.   nzero - number of zero eigenvalues
-   npos - number of positive eigenvalues

   Level: advanced

   Notes: Matrix must have been factored by MatCholeskyFactor()


@*/
PetscErrorCode PETSCMAT_DLLEXPORT MatGetInertia(Mat mat,PetscInt *nneg,PetscInt *nzero,PetscInt *npos)
{
  PetscErrorCode ierr;

  PetscFunctionBegin;
  PetscValidHeaderSpecific(mat,MAT_COOKIE,1);
  PetscValidType(mat,1);
  if (!mat->factor)    SETERRQ(PETSC_ERR_ARG_WRONGSTATE,"Unfactored matrix");
  if (!mat->assembled) SETERRQ(PETSC_ERR_ARG_WRONGSTATE,"Numeric factor mat is not assembled");
  if (!mat->ops->getinertia) SETERRQ1(PETSC_ERR_SUP,"Mat type %s",mat->type_name);
  ierr = (*mat->ops->getinertia)(mat,nneg,nzero,npos);CHKERRQ(ierr);
  PetscFunctionReturn(0);
}

/* ----------------------------------------------------------------*/
#undef __FUNCT__  
#define __FUNCT__ "MatSolves"
/*@
   MatSolves - Solves A x = b, given a factored matrix, for a collection of vectors

   Collective on Mat and Vecs

   Input Parameters:
+  mat - the factored matrix
-  b - the right-hand-side vectors

   Output Parameter:
.  x - the result vectors

   Notes:
   The vectors b and x cannot be the same.  I.e., one cannot
   call MatSolves(A,x,x).

   Notes:
   Most users should employ the simplified KSP interface for linear solvers
   instead of working directly with matrix algebra routines such as this.
   See, e.g., KSPCreate().

   Level: developer

   Concepts: matrices^triangular solves

.seealso: MatSolveAdd(), MatSolveTranspose(), MatSolveTransposeAdd(), MatSolve()
@*/
PetscErrorCode PETSCMAT_DLLEXPORT MatSolves(Mat mat,Vecs b,Vecs x)
{
  PetscErrorCode ierr;

  PetscFunctionBegin;
  PetscValidHeaderSpecific(mat,MAT_COOKIE,1);
  PetscValidType(mat,1);
  if (x == b) SETERRQ(PETSC_ERR_ARG_IDN,"x and b must be different vectors");
  if (!mat->factor) SETERRQ(PETSC_ERR_ARG_WRONGSTATE,"Unfactored matrix");
  if (!mat->rmap.N && !mat->cmap.N) PetscFunctionReturn(0);

  if (!mat->ops->solves) SETERRQ1(PETSC_ERR_SUP,"Mat type %s",mat->type_name);
  ierr = MatPreallocated(mat);CHKERRQ(ierr);
  ierr = PetscLogEventBegin(MAT_Solves,mat,0,0,0);CHKERRQ(ierr);
  ierr = (*mat->ops->solves)(mat,b,x);CHKERRQ(ierr);
  ierr = PetscLogEventEnd(MAT_Solves,mat,0,0,0);CHKERRQ(ierr);
  PetscFunctionReturn(0);
}

#undef __FUNCT__  
#define __FUNCT__ "MatIsSymmetric"
/*@
   MatIsSymmetric - Test whether a matrix is symmetric

   Collective on Mat

   Input Parameter:
+  A - the matrix to test
-  tol - difference between value and its transpose less than this amount counts as equal (use 0.0 for exact transpose)

   Output Parameters:
.  flg - the result

   Level: intermediate

   Concepts: matrix^symmetry

.seealso: MatTranspose(), MatIsTranspose(), MatIsHermitian(), MatIsStructurallySymmetric(), MatSetOption(), MatIsSymmetricKnown()
@*/
PetscErrorCode PETSCMAT_DLLEXPORT MatIsSymmetric(Mat A,PetscReal tol,PetscTruth *flg)
{
  PetscErrorCode ierr;

  PetscFunctionBegin;
  PetscValidHeaderSpecific(A,MAT_COOKIE,1);
  PetscValidPointer(flg,2);
  if (!A->symmetric_set) {
    if (!A->ops->issymmetric) {
      MatType mattype;
      ierr = MatGetType(A,&mattype);CHKERRQ(ierr);
      SETERRQ1(PETSC_ERR_SUP,"Matrix of type <%s> does not support checking for symmetric",mattype);
    }
    ierr = (*A->ops->issymmetric)(A,tol,&A->symmetric);CHKERRQ(ierr);
    A->symmetric_set = PETSC_TRUE;
    if (A->symmetric) {
      A->structurally_symmetric_set = PETSC_TRUE;
      A->structurally_symmetric     = PETSC_TRUE;
    }
  }
  *flg = A->symmetric;
  PetscFunctionReturn(0);
}

#undef __FUNCT__  
#define __FUNCT__ "MatIsSymmetricKnown"
/*@
   MatIsSymmetricKnown - Checks the flag on the matrix to see if it is symmetric.

   Collective on Mat

   Input Parameter:
.  A - the matrix to check

   Output Parameters:
+  set - if the symmetric flag is set (this tells you if the next flag is valid)
-  flg - the result

   Level: advanced

   Concepts: matrix^symmetry

   Note: Does not check the matrix values directly, so this may return unknown (set = PETSC_FALSE). Use MatIsSymmetric()
         if you want it explicitly checked

.seealso: MatTranspose(), MatIsTranspose(), MatIsHermitian(), MatIsStructurallySymmetric(), MatSetOption(), MatIsSymmetric()
@*/
PetscErrorCode PETSCMAT_DLLEXPORT MatIsSymmetricKnown(Mat A,PetscTruth *set,PetscTruth *flg)
{
  PetscFunctionBegin;
  PetscValidHeaderSpecific(A,MAT_COOKIE,1);
  PetscValidPointer(set,2);
  PetscValidPointer(flg,3);
  if (A->symmetric_set) {
    *set = PETSC_TRUE;
    *flg = A->symmetric;
  } else {
    *set = PETSC_FALSE;
  }
  PetscFunctionReturn(0);
}

#undef __FUNCT__  
#define __FUNCT__ "MatIsHermitianKnown"
/*@
   MatIsHermitianKnown - Checks the flag on the matrix to see if it is hermitian.

   Collective on Mat

   Input Parameter:
.  A - the matrix to check

   Output Parameters:
+  set - if the hermitian flag is set (this tells you if the next flag is valid)
-  flg - the result

   Level: advanced

   Concepts: matrix^symmetry

   Note: Does not check the matrix values directly, so this may return unknown (set = PETSC_FALSE). Use MatIsHermitian()
         if you want it explicitly checked

.seealso: MatTranspose(), MatIsTranspose(), MatIsHermitian(), MatIsStructurallySymmetric(), MatSetOption(), MatIsSymmetric()
@*/
PetscErrorCode PETSCMAT_DLLEXPORT MatIsHermitianKnown(Mat A,PetscTruth *set,PetscTruth *flg)
{
  PetscFunctionBegin;
  PetscValidHeaderSpecific(A,MAT_COOKIE,1);
  PetscValidPointer(set,2);
  PetscValidPointer(flg,3);
  if (A->hermitian_set) {
    *set = PETSC_TRUE;
    *flg = A->hermitian;
  } else {
    *set = PETSC_FALSE;
  }
  PetscFunctionReturn(0);
}

#undef __FUNCT__  
#define __FUNCT__ "MatIsStructurallySymmetric"
/*@
   MatIsStructurallySymmetric - Test whether a matrix is structurally symmetric

   Collective on Mat

   Input Parameter:
.  A - the matrix to test

   Output Parameters:
.  flg - the result

   Level: intermediate

   Concepts: matrix^symmetry

.seealso: MatTranspose(), MatIsTranspose(), MatIsHermitian(), MatIsSymmetric(), MatSetOption()
@*/
PetscErrorCode PETSCMAT_DLLEXPORT MatIsStructurallySymmetric(Mat A,PetscTruth *flg)
{
  PetscErrorCode ierr;

  PetscFunctionBegin;
  PetscValidHeaderSpecific(A,MAT_COOKIE,1);
  PetscValidPointer(flg,2);
  if (!A->structurally_symmetric_set) {
    if (!A->ops->isstructurallysymmetric) SETERRQ(PETSC_ERR_SUP,"Matrix does not support checking for structural symmetric");
    ierr = (*A->ops->isstructurallysymmetric)(A,&A->structurally_symmetric);CHKERRQ(ierr);
    A->structurally_symmetric_set = PETSC_TRUE;
  }
  *flg = A->structurally_symmetric;
  PetscFunctionReturn(0);
}

#undef __FUNCT__  
#define __FUNCT__ "MatIsHermitian"
/*@
   MatIsHermitian - Test whether a matrix is Hermitian, i.e. it is the complex conjugate of its transpose.

   Collective on Mat

   Input Parameter:
.  A - the matrix to test

   Output Parameters:
.  flg - the result

   Level: intermediate

   Concepts: matrix^symmetry

.seealso: MatTranspose(), MatIsTranspose(), MatIsSymmetric(), MatIsStructurallySymmetric(), MatSetOption()
@*/
PetscErrorCode PETSCMAT_DLLEXPORT MatIsHermitian(Mat A,PetscTruth *flg)
{
  PetscErrorCode ierr;

  PetscFunctionBegin;
  PetscValidHeaderSpecific(A,MAT_COOKIE,1);
  PetscValidPointer(flg,2);
  if (!A->hermitian_set) {
    if (!A->ops->ishermitian) SETERRQ(PETSC_ERR_SUP,"Matrix does not support checking for being Hermitian");
    ierr = (*A->ops->ishermitian)(A,&A->hermitian);CHKERRQ(ierr);
    A->hermitian_set = PETSC_TRUE;
    if (A->hermitian) {
      A->structurally_symmetric_set = PETSC_TRUE;
      A->structurally_symmetric     = PETSC_TRUE;
    }
  }
  *flg = A->hermitian;
  PetscFunctionReturn(0);
}

#undef __FUNCT__  
#define __FUNCT__ "MatStashGetInfo"
extern PetscErrorCode MatStashGetInfo_Private(MatStash*,PetscInt*,PetscInt*);
/*@ 
   MatStashGetInfo - Gets how many values are currently in the vector stash, i.e. need
       to be communicated to other processors during the MatAssemblyBegin/End() process

    Not collective

   Input Parameter:
.   vec - the vector

   Output Parameters:
+   nstash   - the size of the stash
.   reallocs - the number of additional mallocs incurred.
.   bnstash   - the size of the block stash
-   breallocs - the number of additional mallocs incurred.in the block stash
 
   Level: advanced

.seealso: MatAssemblyBegin(), MatAssemblyEnd(), Mat, MatStashSetInitialSize()
  
@*/
PetscErrorCode PETSCMAT_DLLEXPORT MatStashGetInfo(Mat mat,PetscInt *nstash,PetscInt *reallocs,PetscInt *bnstash,PetscInt *breallocs)
{
  PetscErrorCode ierr;
  PetscFunctionBegin;
  ierr = MatStashGetInfo_Private(&mat->stash,nstash,reallocs);CHKERRQ(ierr);
  ierr = MatStashGetInfo_Private(&mat->bstash,bnstash,breallocs);CHKERRQ(ierr);
  PetscFunctionReturn(0);
}

#undef __FUNCT__  
#define __FUNCT__ "MatGetVecs"
/*@
   MatGetVecs - Get vector(s) compatible with the matrix, i.e. with the same 
     parallel layout
   
   Collective on Mat

   Input Parameter:
.  mat - the matrix

   Output Parameter:
+   right - (optional) vector that the matrix can be multiplied against
-   left - (optional) vector that the matrix vector product can be stored in

  Level: advanced

.seealso: MatCreate()
@*/
PetscErrorCode PETSCMAT_DLLEXPORT MatGetVecs(Mat mat,Vec *right,Vec *left)
{
  PetscErrorCode ierr;

  PetscFunctionBegin;
  PetscValidHeaderSpecific(mat,MAT_COOKIE,1);
  PetscValidType(mat,1);
  ierr = MatPreallocated(mat);CHKERRQ(ierr);
  if (mat->ops->getvecs) {
    ierr = (*mat->ops->getvecs)(mat,right,left);CHKERRQ(ierr);
  } else {
    PetscMPIInt size;
    ierr = MPI_Comm_size(mat->comm, &size);CHKERRQ(ierr);
    if (right) {
      ierr = VecCreate(mat->comm,right);CHKERRQ(ierr);
      ierr = VecSetSizes(*right,mat->cmap.n,PETSC_DETERMINE);CHKERRQ(ierr);
      if (size > 1) {ierr = VecSetType(*right,VECMPI);CHKERRQ(ierr);}
      else {ierr = VecSetType(*right,VECSEQ);CHKERRQ(ierr);}
    }
    if (left) {
      ierr = VecCreate(mat->comm,left);CHKERRQ(ierr);
      ierr = VecSetSizes(*left,mat->rmap.n,PETSC_DETERMINE);CHKERRQ(ierr);
      if (size > 1) {ierr = VecSetType(*left,VECMPI);CHKERRQ(ierr);}
      else {ierr = VecSetType(*left,VECSEQ);CHKERRQ(ierr);}
    }
  }
  if (right) {ierr = VecSetBlockSize(*right,mat->rmap.bs);CHKERRQ(ierr);}
  if (left) {ierr = VecSetBlockSize(*left,mat->rmap.bs);CHKERRQ(ierr);}
  PetscFunctionReturn(0);
}

#undef __FUNCT__  
#define __FUNCT__ "MatFactorInfoInitialize"
/*@
   MatFactorInfoInitialize - Initializes a MatFactorInfo data structure
     with default values.

   Not Collective

   Input Parameters:
.    info - the MatFactorInfo data structure


   Notes: The solvers are generally used through the KSP and PC objects, for example
          PCLU, PCILU, PCCHOLESKY, PCICC

   Level: developer

.seealso: MatFactorInfo
@*/

PetscErrorCode PETSCMAT_DLLEXPORT MatFactorInfoInitialize(MatFactorInfo *info)
{
  PetscErrorCode ierr;

  PetscFunctionBegin;
  ierr = PetscMemzero(info,sizeof(MatFactorInfo));CHKERRQ(ierr);
  PetscFunctionReturn(0);
}

#undef __FUNCT__
#define __FUNCT__ "MatPtAP"
/*@
   MatPtAP - Creates the matrix projection C = P^T * A * P

   Collective on Mat

   Input Parameters:
+  A - the matrix
.  P - the projection matrix
.  scall - either MAT_INITIAL_MATRIX or MAT_REUSE_MATRIX
-  fill - expected fill as ratio of nnz(C)/(nnz(A) + nnz(P))

   Output Parameters:
.  C - the product matrix

   Notes:
   C will be created and must be destroyed by the user with MatDestroy().

   This routine is currently only implemented for pairs of AIJ matrices and classes
   which inherit from AIJ.  

   Level: intermediate

.seealso: MatPtAPSymbolic(), MatPtAPNumeric(), MatMatMult()
@*/
PetscErrorCode PETSCMAT_DLLEXPORT MatPtAP(Mat A,Mat P,MatReuse scall,PetscReal fill,Mat *C) 
{
  PetscErrorCode ierr;

  PetscFunctionBegin;
  PetscValidHeaderSpecific(A,MAT_COOKIE,1);
  PetscValidType(A,1);
  if (!A->assembled) SETERRQ(PETSC_ERR_ARG_WRONGSTATE,"Not for unassembled matrix");
  if (A->factor) SETERRQ(PETSC_ERR_ARG_WRONGSTATE,"Not for factored matrix"); 
  PetscValidHeaderSpecific(P,MAT_COOKIE,2);
  PetscValidType(P,2);
  MatPreallocated(P);
  if (!P->assembled) SETERRQ(PETSC_ERR_ARG_WRONGSTATE,"Not for unassembled matrix");
  if (P->factor) SETERRQ(PETSC_ERR_ARG_WRONGSTATE,"Not for factored matrix"); 
  PetscValidPointer(C,3);
  if (P->rmap.N!=A->cmap.N) SETERRQ2(PETSC_ERR_ARG_SIZ,"Matrix dimensions are incompatible, %D != %D",P->rmap.N,A->cmap.N);
  if (fill < 1.0) SETERRQ1(PETSC_ERR_ARG_SIZ,"Expected fill=%G must be >= 1.0",fill);
  ierr = MatPreallocated(A);CHKERRQ(ierr);

  ierr = PetscLogEventBegin(MAT_PtAP,A,P,0,0);CHKERRQ(ierr); 
  ierr = (*A->ops->ptap)(A,P,scall,fill,C);CHKERRQ(ierr);
  ierr = PetscLogEventEnd(MAT_PtAP,A,P,0,0);CHKERRQ(ierr); 

  PetscFunctionReturn(0);
}

#undef __FUNCT__
#define __FUNCT__ "MatPtAPNumeric"
/*@
   MatPtAPNumeric - Computes the matrix projection C = P^T * A * P

   Collective on Mat

   Input Parameters:
+  A - the matrix
-  P - the projection matrix

   Output Parameters:
.  C - the product matrix

   Notes:
   C must have been created by calling MatPtAPSymbolic and must be destroyed by
   the user using MatDeatroy().

   This routine is currently only implemented for pairs of AIJ matrices and classes
   which inherit from AIJ.  C will be of type MATAIJ.

   Level: intermediate

.seealso: MatPtAP(), MatPtAPSymbolic(), MatMatMultNumeric()
@*/
PetscErrorCode PETSCMAT_DLLEXPORT MatPtAPNumeric(Mat A,Mat P,Mat C) 
{
  PetscErrorCode ierr;

  PetscFunctionBegin;
  PetscValidHeaderSpecific(A,MAT_COOKIE,1);
  PetscValidType(A,1);
  if (!A->assembled) SETERRQ(PETSC_ERR_ARG_WRONGSTATE,"Not for unassembled matrix");
  if (A->factor) SETERRQ(PETSC_ERR_ARG_WRONGSTATE,"Not for factored matrix"); 
  PetscValidHeaderSpecific(P,MAT_COOKIE,2);
  PetscValidType(P,2);
  MatPreallocated(P);
  if (!P->assembled) SETERRQ(PETSC_ERR_ARG_WRONGSTATE,"Not for unassembled matrix");
  if (P->factor) SETERRQ(PETSC_ERR_ARG_WRONGSTATE,"Not for factored matrix"); 
  PetscValidHeaderSpecific(C,MAT_COOKIE,3);
  PetscValidType(C,3);
  MatPreallocated(C);
  if (C->factor) SETERRQ(PETSC_ERR_ARG_WRONGSTATE,"Not for factored matrix"); 
  if (P->cmap.N!=C->rmap.N) SETERRQ2(PETSC_ERR_ARG_SIZ,"Matrix dimensions are incompatible, %D != %D",P->cmap.N,C->rmap.N);
  if (P->rmap.N!=A->cmap.N) SETERRQ2(PETSC_ERR_ARG_SIZ,"Matrix dimensions are incompatible, %D != %D",P->rmap.N,A->cmap.N);
  if (A->rmap.N!=A->cmap.N) SETERRQ2(PETSC_ERR_ARG_SIZ,"Matrix 'A' must be square, %D != %D",A->rmap.N,A->cmap.N);
  if (P->cmap.N!=C->cmap.N) SETERRQ2(PETSC_ERR_ARG_SIZ,"Matrix dimensions are incompatible, %D != %D",P->cmap.N,C->cmap.N);
  ierr = MatPreallocated(A);CHKERRQ(ierr);

  ierr = PetscLogEventBegin(MAT_PtAPNumeric,A,P,0,0);CHKERRQ(ierr); 
  ierr = (*A->ops->ptapnumeric)(A,P,C);CHKERRQ(ierr);
  ierr = PetscLogEventEnd(MAT_PtAPNumeric,A,P,0,0);CHKERRQ(ierr); 
  PetscFunctionReturn(0);
}

#undef __FUNCT__
#define __FUNCT__ "MatPtAPSymbolic"
/*@
   MatPtAPSymbolic - Creates the (i,j) structure of the matrix projection C = P^T * A * P

   Collective on Mat

   Input Parameters:
+  A - the matrix
-  P - the projection matrix

   Output Parameters:
.  C - the (i,j) structure of the product matrix

   Notes:
   C will be created and must be destroyed by the user with MatDestroy().

   This routine is currently only implemented for pairs of SeqAIJ matrices and classes
   which inherit from SeqAIJ.  C will be of type MATSEQAIJ.  The product is computed using
   this (i,j) structure by calling MatPtAPNumeric().

   Level: intermediate

.seealso: MatPtAP(), MatPtAPNumeric(), MatMatMultSymbolic()
@*/
PetscErrorCode PETSCMAT_DLLEXPORT MatPtAPSymbolic(Mat A,Mat P,PetscReal fill,Mat *C) 
{
  PetscErrorCode ierr;

  PetscFunctionBegin;
  PetscValidHeaderSpecific(A,MAT_COOKIE,1);
  PetscValidType(A,1);
  if (!A->assembled) SETERRQ(PETSC_ERR_ARG_WRONGSTATE,"Not for unassembled matrix");
  if (A->factor) SETERRQ(PETSC_ERR_ARG_WRONGSTATE,"Not for factored matrix"); 
  if (fill <1.0) SETERRQ1(PETSC_ERR_ARG_SIZ,"Expected fill=%G must be >= 1.0",fill);
  PetscValidHeaderSpecific(P,MAT_COOKIE,2);
  PetscValidType(P,2);
  MatPreallocated(P);
  if (!P->assembled) SETERRQ(PETSC_ERR_ARG_WRONGSTATE,"Not for unassembled matrix");
  if (P->factor) SETERRQ(PETSC_ERR_ARG_WRONGSTATE,"Not for factored matrix"); 
  PetscValidPointer(C,3);

  if (P->rmap.N!=A->cmap.N) SETERRQ2(PETSC_ERR_ARG_SIZ,"Matrix dimensions are incompatible, %D != %D",P->rmap.N,A->cmap.N);
  if (A->rmap.N!=A->cmap.N) SETERRQ2(PETSC_ERR_ARG_SIZ,"Matrix 'A' must be square, %D != %D",A->rmap.N,A->cmap.N);
  ierr = MatPreallocated(A);CHKERRQ(ierr);
  ierr = PetscLogEventBegin(MAT_PtAPSymbolic,A,P,0,0);CHKERRQ(ierr); 
  ierr = (*A->ops->ptapsymbolic)(A,P,fill,C);CHKERRQ(ierr);
  ierr = PetscLogEventEnd(MAT_PtAPSymbolic,A,P,0,0);CHKERRQ(ierr); 

  ierr = MatSetBlockSize(*C,A->rmap.bs);CHKERRQ(ierr);

  PetscFunctionReturn(0);
}

#undef __FUNCT__
#define __FUNCT__ "MatMatMult"
/*@
   MatMatMult - Performs Matrix-Matrix Multiplication C=A*B.

   Collective on Mat

   Input Parameters:
+  A - the left matrix
.  B - the right matrix
.  scall - either MAT_INITIAL_MATRIX or MAT_REUSE_MATRIX
-  fill - expected fill as ratio of nnz(C)/(nnz(A) + nnz(B))

   Output Parameters:
.  C - the product matrix

   Notes:
   C will be created and must be destroyed by the user with MatDestroy().
   Unless scall is MAT_REUSE_MATRIX

   If you have many matrices with the same non-zero structure to multiply, you 
   should either 
$   1) use MAT_REUSE_MATRIX in all calls but the first or
$   2) call MatMatMultSymbolic() once and then MatMatMultNumeric() for each product needed

   Level: intermediate

.seealso: MatMatMultSymbolic(), MatMatMultNumeric(), MatPtAP()
@*/
PetscErrorCode PETSCMAT_DLLEXPORT MatMatMult(Mat A,Mat B,MatReuse scall,PetscReal fill,Mat *C) 
{
  PetscErrorCode ierr;
  PetscErrorCode (*fA)(Mat,Mat,MatReuse,PetscReal,Mat*);
  PetscErrorCode (*fB)(Mat,Mat,MatReuse,PetscReal,Mat*);
  PetscErrorCode (*mult)(Mat,Mat,MatReuse,PetscReal,Mat *)=PETSC_NULL;

  PetscFunctionBegin;
  PetscValidHeaderSpecific(A,MAT_COOKIE,1);
  PetscValidType(A,1);
  if (!A->assembled) SETERRQ(PETSC_ERR_ARG_WRONGSTATE,"Not for unassembled matrix");
  if (A->factor) SETERRQ(PETSC_ERR_ARG_WRONGSTATE,"Not for factored matrix"); 
  PetscValidHeaderSpecific(B,MAT_COOKIE,2);
  PetscValidType(B,2);
  MatPreallocated(B);
  if (!B->assembled) SETERRQ(PETSC_ERR_ARG_WRONGSTATE,"Not for unassembled matrix");
  if (B->factor) SETERRQ(PETSC_ERR_ARG_WRONGSTATE,"Not for factored matrix"); 
  PetscValidPointer(C,3);
  if (B->rmap.N!=A->cmap.N) SETERRQ2(PETSC_ERR_ARG_SIZ,"Matrix dimensions are incompatible, %D != %D",B->rmap.N,A->cmap.N);
<<<<<<< HEAD
  if (fill == PETSC_DEFAULT) fill = 2.0;
  if (fill < 1.0) SETERRQ1(PETSC_ERR_ARG_SIZ,"Expected fill=%G must be >= 1.0",fill);
=======
  if (fill <1.0) SETERRQ1(PETSC_ERR_ARG_OUTOFRANGE,"Expected fill=%G must be >= 1.0",fill);
>>>>>>> 86f22901
  ierr = MatPreallocated(A);CHKERRQ(ierr);

  fA = A->ops->matmult;
  fB = B->ops->matmult;
  if (fB == fA) {
    if (!fB) SETERRQ1(PETSC_ERR_SUP,"MatMatMult not supported for B of type %s",B->type_name);
    mult = fB;
  } else { 
    /* dispatch based on the type of A and B */
    char  multname[256];
    ierr = PetscStrcpy(multname,"MatMatMult_");CHKERRQ(ierr);
    ierr = PetscStrcat(multname,A->type_name);CHKERRQ(ierr);
    ierr = PetscStrcat(multname,"_");CHKERRQ(ierr);
    ierr = PetscStrcat(multname,B->type_name);CHKERRQ(ierr);
    ierr = PetscStrcat(multname,"_C");CHKERRQ(ierr); /* e.g., multname = "MatMatMult_aij_dense_C" */
    ierr = PetscObjectQueryFunction((PetscObject)B,multname,(void (**)(void))&mult);CHKERRQ(ierr);
    if (!mult) SETERRQ2(PETSC_ERR_ARG_INCOMP,"MatMatMult requires A, %s, to be compatible with B, %s",A->type_name,B->type_name);    
  } 
  ierr = PetscLogEventBegin(MAT_MatMult,A,B,0,0);CHKERRQ(ierr); 
  ierr = (*mult)(A,B,scall,fill,C);CHKERRQ(ierr);
  ierr = PetscLogEventEnd(MAT_MatMult,A,B,0,0);CHKERRQ(ierr);   
  PetscFunctionReturn(0);
} 

#undef __FUNCT__
#define __FUNCT__ "MatMatMultSymbolic"
/*@
   MatMatMultSymbolic - Performs construction, preallocation, and computes the ij structure
   of the matrix-matrix product C=A*B.  Call this routine before calling MatMatMultNumeric().

   Collective on Mat

   Input Parameters:
+  A - the left matrix
.  B - the right matrix
-  fill - expected fill as ratio of nnz(C)/(nnz(A) + nnz(B))

   Output Parameters:
.  C - the matrix containing the ij structure of product matrix

   Notes:
   C will be created and must be destroyed by the user with MatDestroy().

   This routine is currently implemented for 
    - pairs of AIJ matrices and classes which inherit from AIJ, C will be of type MATAIJ.
    - pairs of AIJ (A) and Dense (B) matrix, C will be of type MATDENSE.

   Level: intermediate

.seealso: MatMatMult(), MatMatMultNumeric()
@*/
PetscErrorCode PETSCMAT_DLLEXPORT MatMatMultSymbolic(Mat A,Mat B,PetscReal fill,Mat *C) 
{
  PetscErrorCode ierr;
  PetscErrorCode (*Asymbolic)(Mat,Mat,PetscReal,Mat *);
  PetscErrorCode (*Bsymbolic)(Mat,Mat,PetscReal,Mat *);
  PetscErrorCode (*symbolic)(Mat,Mat,PetscReal,Mat *)=PETSC_NULL;

  PetscFunctionBegin;
  PetscValidHeaderSpecific(A,MAT_COOKIE,1);
  PetscValidType(A,1);
  if (!A->assembled) SETERRQ(PETSC_ERR_ARG_WRONGSTATE,"Not for unassembled matrix");
  if (A->factor) SETERRQ(PETSC_ERR_ARG_WRONGSTATE,"Not for factored matrix"); 

  PetscValidHeaderSpecific(B,MAT_COOKIE,2);
  PetscValidType(B,2);
  MatPreallocated(B);
  if (!B->assembled) SETERRQ(PETSC_ERR_ARG_WRONGSTATE,"Not for unassembled matrix");
  if (B->factor) SETERRQ(PETSC_ERR_ARG_WRONGSTATE,"Not for factored matrix"); 
  PetscValidPointer(C,3);

  if (B->rmap.N!=A->cmap.N) SETERRQ2(PETSC_ERR_ARG_SIZ,"Matrix dimensions are incompatible, %D != %D",B->rmap.N,A->cmap.N);
  if (fill < 1.0) SETERRQ1(PETSC_ERR_ARG_SIZ,"Expected fill=%G must be > 1.0",fill);
  ierr = MatPreallocated(A);CHKERRQ(ierr);
 
  Asymbolic = A->ops->matmultsymbolic;
  Bsymbolic = B->ops->matmultsymbolic;
  if (Asymbolic == Bsymbolic){
    if (!Bsymbolic) SETERRQ1(PETSC_ERR_SUP,"C=A*B not implemented for B of type %s",B->type_name);
    symbolic = Bsymbolic;
  } else { /* dispatch based on the type of A and B */
    char  symbolicname[256];
    ierr = PetscStrcpy(symbolicname,"MatMatMultSymbolic_");CHKERRQ(ierr);
    ierr = PetscStrcat(symbolicname,A->type_name);CHKERRQ(ierr);
    ierr = PetscStrcat(symbolicname,"_");CHKERRQ(ierr);
    ierr = PetscStrcat(symbolicname,B->type_name);CHKERRQ(ierr);
    ierr = PetscStrcat(symbolicname,"_C");CHKERRQ(ierr); 
    ierr = PetscObjectQueryFunction((PetscObject)B,symbolicname,(void (**)(void))&symbolic);CHKERRQ(ierr);
    if (!symbolic) SETERRQ2(PETSC_ERR_ARG_INCOMP,"MatMatMultSymbolic requires A, %s, to be compatible with B, %s",A->type_name,B->type_name);
  }
  ierr = PetscLogEventBegin(MAT_MatMultSymbolic,A,B,0,0);CHKERRQ(ierr); 
  ierr = (*symbolic)(A,B,fill,C);CHKERRQ(ierr);
  ierr = PetscLogEventEnd(MAT_MatMultSymbolic,A,B,0,0);CHKERRQ(ierr); 
  PetscFunctionReturn(0);
}

#undef __FUNCT__
#define __FUNCT__ "MatMatMultNumeric"
/*@
   MatMatMultNumeric - Performs the numeric matrix-matrix product.
   Call this routine after first calling MatMatMultSymbolic().

   Collective on Mat

   Input Parameters:
+  A - the left matrix
-  B - the right matrix

   Output Parameters:
.  C - the product matrix, whose ij structure was defined from MatMatMultSymbolic().

   Notes:
   C must have been created with MatMatMultSymbolic.

   This routine is currently implemented for 
    - pairs of AIJ matrices and classes which inherit from AIJ, C will be of type MATAIJ.
    - pairs of AIJ (A) and Dense (B) matrix, C will be of type MATDENSE.

   Level: intermediate

.seealso: MatMatMult(), MatMatMultSymbolic()
@*/
PetscErrorCode PETSCMAT_DLLEXPORT MatMatMultNumeric(Mat A,Mat B,Mat C)
{
  PetscErrorCode ierr;
  PetscErrorCode (*Anumeric)(Mat,Mat,Mat);
  PetscErrorCode (*Bnumeric)(Mat,Mat,Mat);
  PetscErrorCode (*numeric)(Mat,Mat,Mat)=PETSC_NULL;

  PetscFunctionBegin;
  PetscValidHeaderSpecific(A,MAT_COOKIE,1);
  PetscValidType(A,1);
  if (!A->assembled) SETERRQ(PETSC_ERR_ARG_WRONGSTATE,"Not for unassembled matrix");
  if (A->factor) SETERRQ(PETSC_ERR_ARG_WRONGSTATE,"Not for factored matrix"); 

  PetscValidHeaderSpecific(B,MAT_COOKIE,2);
  PetscValidType(B,2);
  MatPreallocated(B);
  if (!B->assembled) SETERRQ(PETSC_ERR_ARG_WRONGSTATE,"Not for unassembled matrix");
  if (B->factor) SETERRQ(PETSC_ERR_ARG_WRONGSTATE,"Not for factored matrix"); 

  PetscValidHeaderSpecific(C,MAT_COOKIE,3);
  PetscValidType(C,3);
  MatPreallocated(C);
  if (!C->assembled) SETERRQ(PETSC_ERR_ARG_WRONGSTATE,"Not for unassembled matrix");
  if (C->factor) SETERRQ(PETSC_ERR_ARG_WRONGSTATE,"Not for factored matrix"); 

  if (B->cmap.N!=C->cmap.N) SETERRQ2(PETSC_ERR_ARG_SIZ,"Matrix dimensions are incompatible, %D != %D",B->cmap.N,C->cmap.N);
  if (B->rmap.N!=A->cmap.N) SETERRQ2(PETSC_ERR_ARG_SIZ,"Matrix dimensions are incompatible, %D != %D",B->rmap.N,A->cmap.N);
  if (A->rmap.N!=C->rmap.N) SETERRQ2(PETSC_ERR_ARG_SIZ,"Matrix dimensions are incompatible, %D != %D",A->rmap.N,C->rmap.N);
  ierr = MatPreallocated(A);CHKERRQ(ierr);

  Anumeric = A->ops->matmultnumeric;
  Bnumeric = B->ops->matmultnumeric;
  if (Anumeric == Bnumeric){
    if (!Bnumeric) SETERRQ1(PETSC_ERR_SUP,"MatMatMultNumeric not supported for B of type %s",B->type_name);
    numeric = Bnumeric;
  } else {
    char  numericname[256];
    ierr = PetscStrcpy(numericname,"MatMatMultNumeric_");CHKERRQ(ierr);
    ierr = PetscStrcat(numericname,A->type_name);CHKERRQ(ierr);
    ierr = PetscStrcat(numericname,"_");CHKERRQ(ierr);
    ierr = PetscStrcat(numericname,B->type_name);CHKERRQ(ierr);
    ierr = PetscStrcat(numericname,"_C");CHKERRQ(ierr); 
    ierr = PetscObjectQueryFunction((PetscObject)B,numericname,(void (**)(void))&numeric);CHKERRQ(ierr);
    if (!numeric) 
      SETERRQ2(PETSC_ERR_ARG_INCOMP,"MatMatMultNumeric requires A, %s, to be compatible with B, %s",A->type_name,B->type_name);
  }
  ierr = PetscLogEventBegin(MAT_MatMultNumeric,A,B,0,0);CHKERRQ(ierr); 
  ierr = (*numeric)(A,B,C);CHKERRQ(ierr);
  ierr = PetscLogEventEnd(MAT_MatMultNumeric,A,B,0,0);CHKERRQ(ierr); 
  PetscFunctionReturn(0);
}

#undef __FUNCT__
#define __FUNCT__ "MatMatMultTranspose"
/*@
   MatMatMultTranspose - Performs Matrix-Matrix Multiplication C=A^T*B.

   Collective on Mat

   Input Parameters:
+  A - the left matrix
.  B - the right matrix
.  scall - either MAT_INITIAL_MATRIX or MAT_REUSE_MATRIX
-  fill - expected fill as ratio of nnz(C)/(nnz(A) + nnz(B))

   Output Parameters:
.  C - the product matrix

   Notes:
   C will be created and must be destroyed by the user with MatDestroy().

   This routine is currently only implemented for pairs of SeqAIJ matrices and classes
   which inherit from SeqAIJ.  C will be of type MATSEQAIJ.

   Level: intermediate

.seealso: MatMatMultTransposeSymbolic(), MatMatMultTransposeNumeric(), MatPtAP()
@*/
PetscErrorCode PETSCMAT_DLLEXPORT MatMatMultTranspose(Mat A,Mat B,MatReuse scall,PetscReal fill,Mat *C) 
{
  PetscErrorCode ierr;
  PetscErrorCode (*fA)(Mat,Mat,MatReuse,PetscReal,Mat*);
  PetscErrorCode (*fB)(Mat,Mat,MatReuse,PetscReal,Mat*);

  PetscFunctionBegin;
  PetscValidHeaderSpecific(A,MAT_COOKIE,1);
  PetscValidType(A,1);
  if (!A->assembled) SETERRQ(PETSC_ERR_ARG_WRONGSTATE,"Not for unassembled matrix");
  if (A->factor) SETERRQ(PETSC_ERR_ARG_WRONGSTATE,"Not for factored matrix"); 
  PetscValidHeaderSpecific(B,MAT_COOKIE,2);
  PetscValidType(B,2);
  MatPreallocated(B);
  if (!B->assembled) SETERRQ(PETSC_ERR_ARG_WRONGSTATE,"Not for unassembled matrix");
  if (B->factor) SETERRQ(PETSC_ERR_ARG_WRONGSTATE,"Not for factored matrix"); 
  PetscValidPointer(C,3);
  if (B->rmap.N!=A->rmap.N) SETERRQ2(PETSC_ERR_ARG_SIZ,"Matrix dimensions are incompatible, %D != %D",B->rmap.N,A->rmap.N);
  if (fill < 1.0) SETERRQ1(PETSC_ERR_ARG_SIZ,"Expected fill=%G must be > 1.0",fill);
  ierr = MatPreallocated(A);CHKERRQ(ierr);

  fA = A->ops->matmulttranspose;
  if (!fA) SETERRQ1(PETSC_ERR_SUP,"MatMatMultTranspose not supported for A of type %s",A->type_name);
  fB = B->ops->matmulttranspose;
  if (!fB) SETERRQ1(PETSC_ERR_SUP,"MatMatMultTranspose not supported for B of type %s",B->type_name);
  if (fB!=fA) SETERRQ2(PETSC_ERR_ARG_INCOMP,"MatMatMultTranspose requires A, %s, to be compatible with B, %s",A->type_name,B->type_name);

  ierr = PetscLogEventBegin(MAT_MatMultTranspose,A,B,0,0);CHKERRQ(ierr); 
  ierr = (*A->ops->matmulttranspose)(A,B,scall,fill,C);CHKERRQ(ierr);
  ierr = PetscLogEventEnd(MAT_MatMultTranspose,A,B,0,0);CHKERRQ(ierr); 
  
  PetscFunctionReturn(0);
} <|MERGE_RESOLUTION|>--- conflicted
+++ resolved
@@ -6547,12 +6547,8 @@
   if (B->factor) SETERRQ(PETSC_ERR_ARG_WRONGSTATE,"Not for factored matrix"); 
   PetscValidPointer(C,3);
   if (B->rmap.N!=A->cmap.N) SETERRQ2(PETSC_ERR_ARG_SIZ,"Matrix dimensions are incompatible, %D != %D",B->rmap.N,A->cmap.N);
-<<<<<<< HEAD
   if (fill == PETSC_DEFAULT) fill = 2.0;
   if (fill < 1.0) SETERRQ1(PETSC_ERR_ARG_SIZ,"Expected fill=%G must be >= 1.0",fill);
-=======
-  if (fill <1.0) SETERRQ1(PETSC_ERR_ARG_OUTOFRANGE,"Expected fill=%G must be >= 1.0",fill);
->>>>>>> 86f22901
   ierr = MatPreallocated(A);CHKERRQ(ierr);
 
   fA = A->ops->matmult;
