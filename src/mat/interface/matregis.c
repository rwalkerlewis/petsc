#define PETSCMAT_DLL

#include "petscmat.h"  /*I "petscmat.h" I*/

EXTERN_C_BEGIN
EXTERN PetscErrorCode PETSCMAT_DLLEXPORT MatCreate_MFFD(Mat);
EXTERN PetscErrorCode PETSCMAT_DLLEXPORT MatCreate_MAIJ(Mat);
EXTERN PetscErrorCode PETSCMAT_DLLEXPORT MatCreate_IS(Mat);

EXTERN PetscErrorCode PETSCMAT_DLLEXPORT MatCreate_AIJ(Mat);
EXTERN PetscErrorCode PETSCMAT_DLLEXPORT MatCreate_SeqAIJ(Mat);
EXTERN PetscErrorCode PETSCMAT_DLLEXPORT MatCreate_MPIAIJ(Mat);

EXTERN PetscErrorCode PETSCMAT_DLLEXPORT MatCreate_BAIJ(Mat);
EXTERN PetscErrorCode PETSCMAT_DLLEXPORT MatCreate_SeqBAIJ(Mat);
EXTERN PetscErrorCode PETSCMAT_DLLEXPORT MatCreate_MPIBAIJ(Mat);

EXTERN PetscErrorCode PETSCMAT_DLLEXPORT MatCreate_SBAIJ(Mat);
EXTERN PetscErrorCode PETSCMAT_DLLEXPORT MatCreate_SeqSBAIJ(Mat);
EXTERN PetscErrorCode PETSCMAT_DLLEXPORT MatCreate_MPISBAIJ(Mat);

EXTERN PetscErrorCode PETSCMAT_DLLEXPORT MatCreate_Dense(Mat);
EXTERN PetscErrorCode PETSCMAT_DLLEXPORT MatCreate_SeqDense(Mat);
EXTERN PetscErrorCode PETSCMAT_DLLEXPORT MatCreate_MPIDense(Mat);

EXTERN PetscErrorCode PETSCMAT_DLLEXPORT MatCreate_MPIAdj(Mat);
EXTERN PetscErrorCode PETSCMAT_DLLEXPORT MatCreate_Shell(Mat);
EXTERN PetscErrorCode PETSCMAT_DLLEXPORT MatCreate_Composite(Mat);

EXTERN PetscErrorCode PETSCMAT_DLLEXPORT MatCreate_CSRPERM(Mat);
EXTERN PetscErrorCode PETSCMAT_DLLEXPORT MatCreate_SeqCSRPERM(Mat);
EXTERN PetscErrorCode PETSCMAT_DLLEXPORT MatCreate_MPICSRPERM(Mat);

EXTERN PetscErrorCode PETSCMAT_DLLEXPORT MatCreate_CRL(Mat);
EXTERN PetscErrorCode PETSCMAT_DLLEXPORT MatCreate_SeqCRL(Mat);
EXTERN PetscErrorCode PETSCMAT_DLLEXPORT MatCreate_MPICRL(Mat);

EXTERN PetscErrorCode PETSCMAT_DLLEXPORT MatCreate_Scatter(Mat);
EXTERN PetscErrorCode PETSCMAT_DLLEXPORT MatCreate_BlockMat(Mat);

EXTERN PetscErrorCode PETSCMAT_DLLEXPORT MatCreate_DD(Mat);
#if defined PETSC_HAVE_MATIM
EXTERN PetscErrorCode PETSCMAT_DLLEXPORT MatCreate_IM(Mat);
#endif

EXTERN_C_END
  
/*
    This is used by MatSetType() to make sure that at least one 
    MatRegisterAll() is called. In general, if there is more than one
    DLL, then MatRegisterAll() may be called several times.
*/
EXTERN PetscTruth MatRegisterAllCalled;

#undef __FUNCT__  
#define __FUNCT__ "MatRegisterAll"
/*@C
  MatRegisterAll - Registers all of the matrix types in PETSc

  Not Collective

  Level: advanced

.keywords: KSP, register, all

.seealso:  MatRegisterDestroy()
@*/
PetscErrorCode PETSCMAT_DLLEXPORT MatRegisterAll(const char path[])
{
  PetscErrorCode ierr;

  PetscFunctionBegin;
  MatRegisterAllCalled = PETSC_TRUE;

  ierr = MatRegisterDynamic(MATMFFD,           path,"MatCreate_MFFD",    MatCreate_MFFD);CHKERRQ(ierr);

  ierr = MatRegisterDynamic(MATMPIMAIJ,        path,"MatCreate_MAIJ",    MatCreate_MAIJ);CHKERRQ(ierr);
  ierr = MatRegisterDynamic(MATSEQMAIJ,        path,"MatCreate_MAIJ",    MatCreate_MAIJ);CHKERRQ(ierr);
  ierr = MatRegisterDynamic(MATMAIJ,           path,"MatCreate_MAIJ",    MatCreate_MAIJ);CHKERRQ(ierr);

  ierr = MatRegisterDynamic(MATIS,             path,"MatCreate_IS",      MatCreate_IS);CHKERRQ(ierr);
  ierr = MatRegisterDynamic(MATSHELL,          path,"MatCreate_Shell",   MatCreate_Shell);CHKERRQ(ierr);
  ierr = MatRegisterDynamic(MATCOMPOSITE,      path,"MatCreate_Composite",   MatCreate_Composite);CHKERRQ(ierr);
  ierr = MatRegisterDynamic(MATAIJ,            path,"MatCreate_AIJ",         MatCreate_AIJ);CHKERRQ(ierr);
  ierr = MatRegisterDynamic(MATMPIAIJ,         path,"MatCreate_MPIAIJ",      MatCreate_MPIAIJ);CHKERRQ(ierr);
  ierr = MatRegisterDynamic(MATSEQAIJ,         path,"MatCreate_SeqAIJ",      MatCreate_SeqAIJ);CHKERRQ(ierr);

  ierr = MatRegisterDynamic(MATCSRPERM,        path,"MatCreate_CSRPERM",  MatCreate_CSRPERM);CHKERRQ(ierr);
  ierr = MatRegisterDynamic(MATMPICSRPERM,     path,"MatCreate_MPICSRPERM",  MatCreate_MPICSRPERM);CHKERRQ(ierr);
  ierr = MatRegisterDynamic(MATSEQCSRPERM,     path,"MatCreate_SeqCSRPERM",  MatCreate_SeqCSRPERM);CHKERRQ(ierr);

  ierr = MatRegisterDynamic(MATCRL,            path,"MatCreate_CRL",         MatCreate_CRL);CHKERRQ(ierr);
  ierr = MatRegisterDynamic(MATSEQCRL,         path,"MatCreate_SeqCRL",      MatCreate_SeqCRL);CHKERRQ(ierr);
  ierr = MatRegisterDynamic(MATMPICRL,         path,"MatCreate_MPICRL",      MatCreate_MPICRL);CHKERRQ(ierr);

  ierr = MatRegisterDynamic(MATBAIJ,           path,"MatCreate_BAIJ",       MatCreate_BAIJ);CHKERRQ(ierr);
  ierr = MatRegisterDynamic(MATMPIBAIJ,        path,"MatCreate_MPIBAIJ",    MatCreate_MPIBAIJ);CHKERRQ(ierr);
  ierr = MatRegisterDynamic(MATSEQBAIJ,        path,"MatCreate_SeqBAIJ",    MatCreate_SeqBAIJ);CHKERRQ(ierr);

  ierr = MatRegisterDynamic(MATSBAIJ,          path,"MatCreate_SBAIJ",     MatCreate_SBAIJ);CHKERRQ(ierr);
  ierr = MatRegisterDynamic(MATMPISBAIJ,       path,"MatCreate_MPISBAIJ",  MatCreate_MPISBAIJ);CHKERRQ(ierr);
  ierr = MatRegisterDynamic(MATSEQSBAIJ,       path,"MatCreate_SeqSBAIJ",  MatCreate_SeqSBAIJ);CHKERRQ(ierr);

  ierr = MatRegisterDynamic(MATDENSE,          path,"MatCreate_Dense",     MatCreate_Dense);CHKERRQ(ierr);
  ierr = MatRegisterDynamic(MATMPIDENSE,       path,"MatCreate_MPIDense",  MatCreate_MPIDense);CHKERRQ(ierr);
  ierr = MatRegisterDynamic(MATSEQDENSE,       path,"MatCreate_SeqDense",  MatCreate_SeqDense);CHKERRQ(ierr);

  ierr = MatRegisterDynamic(MATMPIADJ,         path,"MatCreate_MPIAdj",    MatCreate_MPIAdj);CHKERRQ(ierr);
  ierr = MatRegisterDynamic(MATSCATTER,        path,"MatCreate_Scatter",   MatCreate_Scatter);CHKERRQ(ierr);
  ierr = MatRegisterDynamic(MATBLOCKMAT,       path,"MatCreate_BlockMat",   MatCreate_BlockMat);CHKERRQ(ierr);
<<<<<<< HEAD
=======

  ierr = MatRegisterDynamic(MATDD,            path,"MatCreate_DD",   MatCreate_DD);CHKERRQ(ierr);
>>>>>>> 495f636f
#if defined PETSC_HAVE_MATIM
  ierr = MatRegisterDynamic(MATFWK,            path,"MatCreate_DD",   MatCreate_DD);CHKERRQ(ierr);
  ierr = MatRegisterDynamic(MATIM,             path,"MatCreate_IM",   MatCreate_IM);CHKERRQ(ierr);
#endif
  PetscFunctionReturn(0);
}

<|MERGE_RESOLUTION|>--- conflicted
+++ resolved
@@ -108,13 +108,9 @@
   ierr = MatRegisterDynamic(MATMPIADJ,         path,"MatCreate_MPIAdj",    MatCreate_MPIAdj);CHKERRQ(ierr);
   ierr = MatRegisterDynamic(MATSCATTER,        path,"MatCreate_Scatter",   MatCreate_Scatter);CHKERRQ(ierr);
   ierr = MatRegisterDynamic(MATBLOCKMAT,       path,"MatCreate_BlockMat",   MatCreate_BlockMat);CHKERRQ(ierr);
-<<<<<<< HEAD
-=======
 
   ierr = MatRegisterDynamic(MATDD,            path,"MatCreate_DD",   MatCreate_DD);CHKERRQ(ierr);
->>>>>>> 495f636f
 #if defined PETSC_HAVE_MATIM
-  ierr = MatRegisterDynamic(MATFWK,            path,"MatCreate_DD",   MatCreate_DD);CHKERRQ(ierr);
   ierr = MatRegisterDynamic(MATIM,             path,"MatCreate_IM",   MatCreate_IM);CHKERRQ(ierr);
 #endif
   PetscFunctionReturn(0);
