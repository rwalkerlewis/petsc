--- conflicted
+++ resolved
@@ -186,15 +186,6 @@
   PetscTruth     flg;
 
   PetscFunctionBegin;
-<<<<<<< HEAD
-  ierr = PetscOptionsGetString(((PetscObject)B)->prefix,"-mat_type",mtype,256,&flg);CHKERRQ(ierr);
-  if (flg) {
-    ierr = MatSetType(B,mtype);CHKERRQ(ierr);
-  }
-  if (!((PetscObject)B)->type_name) {
-    ierr = MatSetType(B,MATAIJ);CHKERRQ(ierr);
-  }
-=======
   PetscValidHeaderSpecific(B,MAT_COOKIE,1);
 
   ierr = PetscOptionsBegin(((PetscObject)B)->comm,((PetscObject)B)->prefix,"Matrix options","Mat");CHKERRQ(ierr); 
@@ -213,7 +204,6 @@
 
   ierr = PetscOptionsEnd();CHKERRQ(ierr);
 
->>>>>>> f3be49ca
   PetscFunctionReturn(0);
 }
 
