#if !defined(_MAIJ_H)
#define _MAIJ_H

#include <../src/mat/impls/aij/mpi/mpiaij.h>

typedef struct {
  PetscInt dof;           /* number of components */
  Mat      AIJ;          /* representation of interpolation for one component */
} Mat_SeqMAIJ;

typedef struct {
  PetscInt   dof;         /* number of components */
  Mat        AIJ,OAIJ;    /* representation of interpolation for one component */
  Mat        A;
  VecScatter ctx;         /* update ghost points for parallel case */
  Vec        w;           /* work space for ghost values for parallel case */
} Mat_MPIMAIJ;

<<<<<<< HEAD
extern PetscErrorCode MatPtAP_SeqAIJ_SeqMAIJ(Mat,Mat,MatReuse,PetscReal,Mat*);
extern PetscErrorCode MatPtAP_MPIAIJ_MPIMAIJ(Mat,Mat,MatReuse,PetscReal,Mat*);
extern PetscErrorCode MatPtAPNumeric_SeqAIJ_SeqMAIJ(Mat,Mat,Mat);
=======
PETSC_EXTERN_C PetscErrorCode MatPtAP_SeqAIJ_SeqMAIJ(Mat,Mat,MatReuse,PetscReal,Mat*);
PETSC_EXTERN_C PetscErrorCode MatPtAP_MPIAIJ_MPIMAIJ(Mat,Mat,MatReuse,PetscReal,Mat*);
PETSC_INTERN PetscErrorCode         MatPtAPNumeric_SeqAIJ_SeqMAIJ(Mat,Mat,Mat);
>>>>>>> 8cf64d6d
#endif<|MERGE_RESOLUTION|>--- conflicted
+++ resolved
@@ -16,13 +16,7 @@
   Vec        w;           /* work space for ghost values for parallel case */
 } Mat_MPIMAIJ;
 
-<<<<<<< HEAD
-extern PetscErrorCode MatPtAP_SeqAIJ_SeqMAIJ(Mat,Mat,MatReuse,PetscReal,Mat*);
-extern PetscErrorCode MatPtAP_MPIAIJ_MPIMAIJ(Mat,Mat,MatReuse,PetscReal,Mat*);
-extern PetscErrorCode MatPtAPNumeric_SeqAIJ_SeqMAIJ(Mat,Mat,Mat);
-=======
 PETSC_EXTERN_C PetscErrorCode MatPtAP_SeqAIJ_SeqMAIJ(Mat,Mat,MatReuse,PetscReal,Mat*);
 PETSC_EXTERN_C PetscErrorCode MatPtAP_MPIAIJ_MPIMAIJ(Mat,Mat,MatReuse,PetscReal,Mat*);
 PETSC_INTERN PetscErrorCode         MatPtAPNumeric_SeqAIJ_SeqMAIJ(Mat,Mat,Mat);
->>>>>>> 8cf64d6d
 #endif