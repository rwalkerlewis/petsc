
#include <petsc/private/matimpl.h>        /*I "petscmat.h" I*/

typedef struct _Mat_CompositeLink *Mat_CompositeLink;
struct _Mat_CompositeLink {
  Mat               mat;
  Vec               work;
  Mat_CompositeLink next,prev;
};

typedef struct {
  MatCompositeType  type;
  Mat_CompositeLink head,tail;
  Vec               work;
  PetscScalar       scale;        /* scale factor supplied with MatScale() */
  Vec               left,right;   /* left and right diagonal scaling provided with MatDiagonalScale() */
  Vec               leftwork,rightwork;
} Mat_Composite;

PetscErrorCode MatDestroy_Composite(Mat mat)
{
  PetscErrorCode    ierr;
  Mat_Composite     *shell = (Mat_Composite*)mat->data;
  Mat_CompositeLink next   = shell->head,oldnext;

  PetscFunctionBegin;
  while (next) {
    ierr = MatDestroy(&next->mat);CHKERRQ(ierr);
    if (next->work && (!next->next || next->work != next->next->work)) {
      ierr = VecDestroy(&next->work);CHKERRQ(ierr);
    }
    oldnext = next;
    next    = next->next;
    ierr    = PetscFree(oldnext);CHKERRQ(ierr);
  }
  ierr = VecDestroy(&shell->work);CHKERRQ(ierr);
  ierr = VecDestroy(&shell->left);CHKERRQ(ierr);
  ierr = VecDestroy(&shell->right);CHKERRQ(ierr);
  ierr = VecDestroy(&shell->leftwork);CHKERRQ(ierr);
  ierr = VecDestroy(&shell->rightwork);CHKERRQ(ierr);
  ierr = PetscFree(mat->data);CHKERRQ(ierr);
  PetscFunctionReturn(0);
}

PetscErrorCode MatMult_Composite_Multiplicative(Mat A,Vec x,Vec y)
{
  Mat_Composite     *shell = (Mat_Composite*)A->data;
  Mat_CompositeLink next   = shell->head;
  PetscErrorCode    ierr;
  Vec               in,out;

  PetscFunctionBegin;
  if (!next) SETERRQ(PETSC_COMM_SELF,PETSC_ERR_ARG_WRONGSTATE,"Must provide at least one matrix with MatCompositeAddMat()");
  in = x;
  if (shell->right) {
    if (!shell->rightwork) {
      ierr = VecDuplicate(shell->right,&shell->rightwork);CHKERRQ(ierr);
    }
    ierr = VecPointwiseMult(shell->rightwork,shell->right,in);CHKERRQ(ierr);
    in   = shell->rightwork;
  }
  while (next->next) {
    if (!next->work) { /* should reuse previous work if the same size */
      ierr = MatCreateVecs(next->mat,NULL,&next->work);CHKERRQ(ierr);
    }
    out  = next->work;
    ierr = MatMult(next->mat,in,out);CHKERRQ(ierr);
    in   = out;
    next = next->next;
  }
  ierr = MatMult(next->mat,in,y);CHKERRQ(ierr);
  if (shell->left) {
    ierr = VecPointwiseMult(y,shell->left,y);CHKERRQ(ierr);
  }
  ierr = VecScale(y,shell->scale);CHKERRQ(ierr);
  PetscFunctionReturn(0);
}

PetscErrorCode MatMultTranspose_Composite_Multiplicative(Mat A,Vec x,Vec y)
{
  Mat_Composite     *shell = (Mat_Composite*)A->data;
  Mat_CompositeLink tail   = shell->tail;
  PetscErrorCode    ierr;
  Vec               in,out;

  PetscFunctionBegin;
  if (!tail) SETERRQ(PETSC_COMM_SELF,PETSC_ERR_ARG_WRONGSTATE,"Must provide at least one matrix with MatCompositeAddMat()");
  in = x;
  if (shell->left) {
    if (!shell->leftwork) {
      ierr = VecDuplicate(shell->left,&shell->leftwork);CHKERRQ(ierr);
    }
    ierr = VecPointwiseMult(shell->leftwork,shell->left,in);CHKERRQ(ierr);
    in   = shell->leftwork;
  }
  while (tail->prev) {
    if (!tail->prev->work) { /* should reuse previous work if the same size */
      ierr = MatCreateVecs(tail->mat,NULL,&tail->prev->work);CHKERRQ(ierr);
    }
    out  = tail->prev->work;
    ierr = MatMultTranspose(tail->mat,in,out);CHKERRQ(ierr);
    in   = out;
    tail = tail->prev;
  }
  ierr = MatMultTranspose(tail->mat,in,y);CHKERRQ(ierr);
  if (shell->right) {
    ierr = VecPointwiseMult(y,shell->right,y);CHKERRQ(ierr);
  }
  ierr = VecScale(y,shell->scale);CHKERRQ(ierr);
  PetscFunctionReturn(0);
}

PetscErrorCode MatMult_Composite(Mat A,Vec x,Vec y)
{
  Mat_Composite     *shell = (Mat_Composite*)A->data;
  Mat_CompositeLink next   = shell->head;
  PetscErrorCode    ierr;
  Vec               in;

  PetscFunctionBegin;
  if (!next) SETERRQ(PETSC_COMM_SELF,PETSC_ERR_ARG_WRONGSTATE,"Must provide at least one matrix with MatCompositeAddMat()");
  in = x;
  if (shell->right) {
    if (!shell->rightwork) {
      ierr = VecDuplicate(shell->right,&shell->rightwork);CHKERRQ(ierr);
    }
    ierr = VecPointwiseMult(shell->rightwork,shell->right,in);CHKERRQ(ierr);
    in   = shell->rightwork;
  }
  ierr = MatMult(next->mat,in,y);CHKERRQ(ierr);
  while ((next = next->next)) {
    ierr = MatMultAdd(next->mat,in,y,y);CHKERRQ(ierr);
  }
  if (shell->left) {
    ierr = VecPointwiseMult(y,shell->left,y);CHKERRQ(ierr);
  }
  ierr = VecScale(y,shell->scale);CHKERRQ(ierr);
  PetscFunctionReturn(0);
}

PetscErrorCode MatMultTranspose_Composite(Mat A,Vec x,Vec y)
{
  Mat_Composite     *shell = (Mat_Composite*)A->data;
  Mat_CompositeLink next   = shell->head;
  PetscErrorCode    ierr;
  Vec               in;

  PetscFunctionBegin;
  if (!next) SETERRQ(PETSC_COMM_SELF,PETSC_ERR_ARG_WRONGSTATE,"Must provide at least one matrix with MatCompositeAddMat()");
  in = x;
  if (shell->left) {
    if (!shell->leftwork) {
      ierr = VecDuplicate(shell->left,&shell->leftwork);CHKERRQ(ierr);
    }
    ierr = VecPointwiseMult(shell->leftwork,shell->left,in);CHKERRQ(ierr);
    in   = shell->leftwork;
  }
  ierr = MatMultTranspose(next->mat,in,y);CHKERRQ(ierr);
  while ((next = next->next)) {
    ierr = MatMultTransposeAdd(next->mat,in,y,y);CHKERRQ(ierr);
  }
  if (shell->right) {
    ierr = VecPointwiseMult(y,shell->right,y);CHKERRQ(ierr);
  }
  ierr = VecScale(y,shell->scale);CHKERRQ(ierr);
  PetscFunctionReturn(0);
}

PetscErrorCode MatGetDiagonal_Composite(Mat A,Vec v)
{
  Mat_Composite     *shell = (Mat_Composite*)A->data;
  Mat_CompositeLink next   = shell->head;
  PetscErrorCode    ierr;

  PetscFunctionBegin;
  if (!next) SETERRQ(PETSC_COMM_SELF,PETSC_ERR_ARG_WRONGSTATE,"Must provide at least one matrix with MatCompositeAddMat()");
  if (shell->right || shell->left) SETERRQ(PETSC_COMM_SELF,PETSC_ERR_SUP,"Cannot get diagonal if left or right scaling");

  ierr = MatGetDiagonal(next->mat,v);CHKERRQ(ierr);
  if (next->next && !shell->work) {
    ierr = VecDuplicate(v,&shell->work);CHKERRQ(ierr);
  }
  while ((next = next->next)) {
    ierr = MatGetDiagonal(next->mat,shell->work);CHKERRQ(ierr);
    ierr = VecAXPY(v,1.0,shell->work);CHKERRQ(ierr);
  }
  ierr = VecScale(v,shell->scale);CHKERRQ(ierr);
  PetscFunctionReturn(0);
}

PetscErrorCode MatAssemblyEnd_Composite(Mat Y,MatAssemblyType t)
{
  PetscErrorCode ierr;
  PetscBool      flg = PETSC_FALSE;

  PetscFunctionBegin;
  ierr = PetscOptionsGetBool(((PetscObject)Y)->options,((PetscObject)Y)->prefix,"-mat_composite_merge",&flg,NULL);CHKERRQ(ierr);
  if (flg) {
    ierr = MatCompositeMerge(Y);CHKERRQ(ierr);
  }
  PetscFunctionReturn(0);
}

PetscErrorCode MatScale_Composite(Mat inA,PetscScalar alpha)
{
  Mat_Composite *a = (Mat_Composite*)inA->data;

  PetscFunctionBegin;
  a->scale *= alpha;
  PetscFunctionReturn(0);
}

PetscErrorCode MatDiagonalScale_Composite(Mat inA,Vec left,Vec right)
{
  Mat_Composite  *a = (Mat_Composite*)inA->data;
  PetscErrorCode ierr;

  PetscFunctionBegin;
  if (left) {
    if (!a->left) {
      ierr = VecDuplicate(left,&a->left);CHKERRQ(ierr);
      ierr = VecCopy(left,a->left);CHKERRQ(ierr);
    } else {
      ierr = VecPointwiseMult(a->left,left,a->left);CHKERRQ(ierr);
    }
  }
  if (right) {
    if (!a->right) {
      ierr = VecDuplicate(right,&a->right);CHKERRQ(ierr);
      ierr = VecCopy(right,a->right);CHKERRQ(ierr);
    } else {
      ierr = VecPointwiseMult(a->right,right,a->right);CHKERRQ(ierr);
    }
  }
  PetscFunctionReturn(0);
}

static struct _MatOps MatOps_Values = {0,
                                       0,
                                       0,
                                       MatMult_Composite,
                                       0,
                                /*  5*/ MatMultTranspose_Composite,
                                       0,
                                       0,
                                       0,
                                       0,
                                /* 10*/ 0,
                                       0,
                                       0,
                                       0,
                                       0,
                                /* 15*/ 0,
                                       0,
                                       MatGetDiagonal_Composite,
                                       MatDiagonalScale_Composite,
                                       0,
                                /* 20*/ 0,
                                       MatAssemblyEnd_Composite,
                                       0,
                                       0,
                               /* 24*/ 0,
                                       0,
                                       0,
                                       0,
                                       0,
                               /* 29*/ 0,
                                       0,
                                       0,
                                       0,
                                       0,
                               /* 34*/ 0,
                                       0,
                                       0,
                                       0,
                                       0,
                               /* 39*/ 0,
                                       0,
                                       0,
                                       0,
                                       0,
                               /* 44*/ 0,
                                       MatScale_Composite,
                                       MatShift_Basic,
                                       0,
                                       0,
                               /* 49*/ 0,
                                       0,
                                       0,
                                       0,
                                       0,
                               /* 54*/ 0,
                                       0,
                                       0,
                                       0,
                                       0,
                               /* 59*/ 0,
                                       MatDestroy_Composite,
                                       0,
                                       0,
                                       0,
                               /* 64*/ 0,
                                       0,
                                       0,
                                       0,
                                       0,
                               /* 69*/ 0,
                                       0,
                                       0,
                                       0,
                                       0,
                               /* 74*/ 0,
                                       0,
                                       0,
                                       0,
                                       0,
                               /* 79*/ 0,
                                       0,
                                       0,
                                       0,
                                       0,
                               /* 84*/ 0,
                                       0,
                                       0,
                                       0,
                                       0,
                               /* 89*/ 0,
                                       0,
                                       0,
                                       0,
                                       0,
                               /* 94*/ 0,
                                       0,
                                       0,
                                       0,
                                       0,
                                /*99*/ 0,
                                       0,
                                       0,
                                       0,
                                       0,
                               /*104*/ 0,
                                       0,
                                       0,
                                       0,
                                       0,
                               /*109*/ 0,
                                       0,
                                       0,
                                       0,
                                       0,
                               /*114*/ 0,
                                       0,
                                       0,
                                       0,
                                       0,
                               /*119*/ 0,
                                       0,
                                       0,
                                       0,
                                       0,
                               /*124*/ 0,
                                       0,
                                       0,
                                       0,
                                       0,
                               /*129*/ 0,
                                       0,
                                       0,
                                       0,
                                       0,
                               /*134*/ 0,
                                       0,
                                       0,
                                       0,
                                       0,
                               /*139*/ 0,
                                       0,
                                       0
};

/*MC
   MATCOMPOSITE - A matrix defined by the sum (or product) of one or more matrices (all matrices are of same size and parallel layout).

   Notes: to use the product of the matrices call MatCompositeSetType(mat,MAT_COMPOSITE_MULTIPLICATIVE);

  Level: advanced

.seealso: MatCreateComposite(), MatCompositeAddMat(), MatSetType(), MatCompositeMerge(), MatCompositeSetType(), MatCompositeType
M*/

PETSC_EXTERN PetscErrorCode MatCreate_Composite(Mat A)
{
  Mat_Composite  *b;
  PetscErrorCode ierr;

  PetscFunctionBegin;
  ierr    = PetscNewLog(A,&b);CHKERRQ(ierr);
  A->data = (void*)b;
  ierr    = PetscMemcpy(A->ops,&MatOps_Values,sizeof(struct _MatOps));CHKERRQ(ierr);

  ierr = PetscLayoutSetUp(A->rmap);CHKERRQ(ierr);
  ierr = PetscLayoutSetUp(A->cmap);CHKERRQ(ierr);

  A->assembled    = PETSC_TRUE;
  A->preallocated = PETSC_TRUE;
  b->type         = MAT_COMPOSITE_ADDITIVE;
  b->scale        = 1.0;
  ierr            = PetscObjectChangeTypeName((PetscObject)A,MATCOMPOSITE);CHKERRQ(ierr);
  PetscFunctionReturn(0);
}

/*@
   MatCreateComposite - Creates a matrix as the sum of zero or more matrices

  Collective on MPI_Comm

   Input Parameters:
+  comm - MPI communicator
.  nmat - number of matrices to put in
-  mats - the matrices

   Output Parameter:
.  A - the matrix

   Level: advanced

   Notes:
     Alternative construction
$       MatCreate(comm,&mat);
$       MatSetSizes(mat,m,n,M,N);
$       MatSetType(mat,MATCOMPOSITE);
$       MatCompositeAddMat(mat,mats[0]);
$       ....
$       MatCompositeAddMat(mat,mats[nmat-1]);
$       MatAssemblyBegin(mat,MAT_FINAL_ASSEMBLY);
$       MatAssemblyEnd(mat,MAT_FINAL_ASSEMBLY);

     For the multiplicative form the product is mat[nmat-1]*mat[nmat-2]*....*mat[0]

.seealso: MatDestroy(), MatMult(), MatCompositeAddMat(), MatCompositeMerge(), MatCompositeSetType(), MatCompositeType

@*/
PetscErrorCode  MatCreateComposite(MPI_Comm comm,PetscInt nmat,const Mat *mats,Mat *mat)
{
  PetscErrorCode ierr;
  PetscInt       m,n,M,N,i;

  PetscFunctionBegin;
  if (nmat < 1) SETERRQ(PETSC_COMM_SELF,PETSC_ERR_ARG_OUTOFRANGE,"Must pass in at least one matrix");
  PetscValidPointer(mat,3);

  ierr = MatGetLocalSize(mats[0],&m,&n);CHKERRQ(ierr);
  ierr = MatGetSize(mats[0],&M,&N);CHKERRQ(ierr);
  ierr = MatCreate(comm,mat);CHKERRQ(ierr);
  ierr = MatSetSizes(*mat,m,n,M,N);CHKERRQ(ierr);
  ierr = MatSetType(*mat,MATCOMPOSITE);CHKERRQ(ierr);
  for (i=0; i<nmat; i++) {
    ierr = MatCompositeAddMat(*mat,mats[i]);CHKERRQ(ierr);
  }
  ierr = MatAssemblyBegin(*mat,MAT_FINAL_ASSEMBLY);CHKERRQ(ierr);
  ierr = MatAssemblyEnd(*mat,MAT_FINAL_ASSEMBLY);CHKERRQ(ierr);
  PetscFunctionReturn(0);
}

/*@
    MatCompositeAddMat - add another matrix to a composite matrix

   Collective on Mat

    Input Parameters:
+   mat - the composite matrix
-   smat - the partial matrix

   Level: advanced

.seealso: MatCreateComposite()
@*/
PetscErrorCode  MatCompositeAddMat(Mat mat,Mat smat)
{
  Mat_Composite     *shell;
  PetscErrorCode    ierr;
  Mat_CompositeLink ilink,next;

  PetscFunctionBegin;
  PetscValidHeaderSpecific(mat,MAT_CLASSID,1);
  PetscValidHeaderSpecific(smat,MAT_CLASSID,2);
  ierr        = PetscNewLog(mat,&ilink);CHKERRQ(ierr);
  ilink->next = 0;
  ierr        = PetscObjectReference((PetscObject)smat);CHKERRQ(ierr);
  ilink->mat  = smat;

  shell = (Mat_Composite*)mat->data;
  next  = shell->head;
  if (!next) shell->head = ilink;
  else {
    while (next->next) {
      next = next->next;
    }
    next->next  = ilink;
    ilink->prev = next;
  }
  shell->tail = ilink;
  PetscFunctionReturn(0);
}

/*@
   MatCompositeSetType - Indicates if the matrix is defined as the sum of a set of matrices or the product

  Collective on MPI_Comm

   Input Parameters:
.  mat - the composite matrix


   Level: advanced

   Notes:
      The MatType of the resulting matrix will be the same as the MatType of the FIRST
    matrix in the composite matrix.

.seealso: MatDestroy(), MatMult(), MatCompositeAddMat(), MatCreateComposite(), MATCOMPOSITE

@*/
PetscErrorCode  MatCompositeSetType(Mat mat,MatCompositeType type)
{
  Mat_Composite  *b = (Mat_Composite*)mat->data;
  PetscBool      flg;
  PetscErrorCode ierr;

  PetscFunctionBegin;
  ierr = PetscObjectTypeCompare((PetscObject)mat,MATCOMPOSITE,&flg);CHKERRQ(ierr);
  if (!flg) SETERRQ(PETSC_COMM_SELF,PETSC_ERR_ARG_WRONGSTATE,"Can only use with composite matrix");
  if (type == MAT_COMPOSITE_MULTIPLICATIVE) {
    mat->ops->getdiagonal   = 0;
    mat->ops->mult          = MatMult_Composite_Multiplicative;
    mat->ops->multtranspose = MatMultTranspose_Composite_Multiplicative;
    b->type                 = MAT_COMPOSITE_MULTIPLICATIVE;
  } else {
    mat->ops->getdiagonal   = MatGetDiagonal_Composite;
    mat->ops->mult          = MatMult_Composite;
    mat->ops->multtranspose = MatMultTranspose_Composite;
    b->type                 = MAT_COMPOSITE_ADDITIVE;
  }
  PetscFunctionReturn(0);
}


<<<<<<< HEAD
/*@C
=======
#undef __FUNCT__
#define __FUNCT__ "MatCompositeMerge"
/*@
>>>>>>> f8a3989c
   MatCompositeMerge - Given a composite matrix, replaces it with a "regular" matrix
     by summing all the matrices inside the composite matrix.

  Collective on MPI_Comm

   Input Parameters:
.  mat - the composite matrix


   Options Database:
.  -mat_composite_merge  (you must call MatAssemblyBegin()/MatAssemblyEnd() to have this checked)

   Level: advanced

   Notes:
      The MatType of the resulting matrix will be the same as the MatType of the FIRST
    matrix in the composite matrix.

.seealso: MatDestroy(), MatMult(), MatCompositeAddMat(), MatCreateComposite(), MATCOMPOSITE

@*/
PetscErrorCode  MatCompositeMerge(Mat mat)
{
  Mat_Composite     *shell = (Mat_Composite*)mat->data;
  Mat_CompositeLink next   = shell->head, prev = shell->tail;
  PetscErrorCode    ierr;
  Mat               tmat,newmat;
  Vec               left,right;
  PetscScalar       scale;

  PetscFunctionBegin;
  if (!next) SETERRQ(PETSC_COMM_SELF,PETSC_ERR_ARG_WRONGSTATE,"Must provide at least one matrix with MatCompositeAddMat()");

  PetscFunctionBegin;
  if (shell->type == MAT_COMPOSITE_ADDITIVE) {
    ierr = MatDuplicate(next->mat,MAT_COPY_VALUES,&tmat);CHKERRQ(ierr);
    while ((next = next->next)) {
      ierr = MatAXPY(tmat,1.0,next->mat,DIFFERENT_NONZERO_PATTERN);CHKERRQ(ierr);
    }
  } else {
    ierr = MatDuplicate(next->mat,MAT_COPY_VALUES,&tmat);CHKERRQ(ierr);
    while ((prev = prev->prev)) {
      ierr = MatMatMult(tmat,prev->mat,MAT_INITIAL_MATRIX,PETSC_DECIDE,&newmat);CHKERRQ(ierr);
      ierr = MatDestroy(&tmat);CHKERRQ(ierr);
      tmat = newmat;
    }
  }

  scale = shell->scale;
  if ((left = shell->left)) {ierr = PetscObjectReference((PetscObject)left);CHKERRQ(ierr);}
  if ((right = shell->right)) {ierr = PetscObjectReference((PetscObject)right);CHKERRQ(ierr);}

  ierr = MatHeaderReplace(mat,&tmat);CHKERRQ(ierr);

  ierr = MatDiagonalScale(mat,left,right);CHKERRQ(ierr);
  ierr = MatScale(mat,scale);CHKERRQ(ierr);
  ierr = VecDestroy(&left);CHKERRQ(ierr);
  ierr = VecDestroy(&right);CHKERRQ(ierr);
  PetscFunctionReturn(0);
}<|MERGE_RESOLUTION|>--- conflicted
+++ resolved
@@ -546,13 +546,7 @@
 }
 
 
-<<<<<<< HEAD
-/*@C
-=======
-#undef __FUNCT__
-#define __FUNCT__ "MatCompositeMerge"
 /*@
->>>>>>> f8a3989c
    MatCompositeMerge - Given a composite matrix, replaces it with a "regular" matrix
      by summing all the matrices inside the composite matrix.
 
