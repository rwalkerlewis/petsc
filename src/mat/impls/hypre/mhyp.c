#define PETSCMAT_DLL

/*
    Creates hypre ijmatrix from PETSc matrix
*/

#include "private/matimpl.h"          /*I "petscmat.h" I*/
EXTERN_C_BEGIN
#include "HYPRE.h"
#include "HYPRE_parcsr_ls.h"
EXTERN_C_END

#undef __FUNCT__
#define __FUNCT__ "MatHYPRE_IJMatrixPreallocate"
PetscErrorCode MatHYPRE_IJMatrixPreallocate(Mat A_d, Mat A_o,HYPRE_IJMatrix ij)
{
  PetscErrorCode ierr;
  PetscInt       i;
  PetscInt       n_d,*ia_d,n_o,*ia_o;
  PetscTruth     done_d=PETSC_FALSE,done_o=PETSC_FALSE;
  PetscInt       *nnz_d=PETSC_NULL,*nnz_o=PETSC_NULL;
  
  PetscFunctionBegin;
  if (A_d) { /* determine number of nonzero entries in local diagonal part */
    ierr = MatGetRowIJ(A_d,0,PETSC_FALSE,PETSC_FALSE,&n_d,&ia_d,PETSC_NULL,&done_d);CHKERRQ(ierr);
    if (done_d) {
      ierr = PetscMalloc(n_d*sizeof(PetscInt),&nnz_d);CHKERRQ(ierr);
      for (i=0; i<n_d; i++) {
        nnz_d[i] = ia_d[i+1] - ia_d[i];
      }
    }
    ierr = MatRestoreRowIJ(A_d,0,PETSC_FALSE,PETSC_FALSE,&n_d,&ia_d,PETSC_NULL,&done_d);CHKERRQ(ierr);
  }
  if (A_o) { /* determine number of nonzero entries in local off-diagonal part */
    ierr = MatGetRowIJ(A_o,0,PETSC_FALSE,PETSC_FALSE,&n_o,&ia_o,PETSC_NULL,&done_o);CHKERRQ(ierr);
    if (done_o) {
      ierr = PetscMalloc(n_o*sizeof(PetscInt),&nnz_o);CHKERRQ(ierr);
      for (i=0; i<n_o; i++) {
        nnz_o[i] = ia_o[i+1] - ia_o[i];
      }
    }
    ierr = MatRestoreRowIJ(A_o,0,PETSC_FALSE,PETSC_FALSE,&n_o,&ia_o,PETSC_NULL,&done_o);CHKERRQ(ierr);
  }
  if (done_d) {    /* set number of nonzeros in HYPRE IJ matrix */
    if (!done_o) { /* only diagonal part */
      ierr = PetscMalloc(n_d*sizeof(PetscInt),&nnz_o);CHKERRQ(ierr);
      for (i=0; i<n_d; i++) {
        nnz_o[i] = 0;
      }
    }
    ierr = HYPRE_IJMatrixSetDiagOffdSizes(ij,nnz_d,nnz_o);CHKERRQ(ierr);
    ierr = PetscFree(nnz_d);CHKERRQ(ierr);
    ierr = PetscFree(nnz_o);CHKERRQ(ierr);
  }
  PetscFunctionReturn(0);
}


#undef __FUNCT__
#define __FUNCT__ "MatHYPRE_IJMatrixCreate"
PetscErrorCode MatHYPRE_IJMatrixCreate(Mat A,HYPRE_IJMatrix *ij)
{
  PetscErrorCode ierr;
  int            rstart,rend,cstart,cend;
  
  PetscFunctionBegin;
  PetscValidHeaderSpecific(A,MAT_COOKIE,1);
  PetscValidType(A,1);
  PetscValidPointer(ij,2);
  ierr = MatPreallocated(A);CHKERRQ(ierr);
  rstart = A->rmap->rstart;
  rend   = A->rmap->rend;
  cstart = A->cmap->rstart;
  cend   = A->cmap->rend;
  ierr = HYPRE_IJMatrixCreate(((PetscObject)A)->comm,rstart,rend-1,cstart,cend-1,ij);CHKERRQ(ierr);
  ierr = HYPRE_IJMatrixSetObjectType(*ij,HYPRE_PARCSR);CHKERRQ(ierr);
  {
    PetscTruth  same;
    Mat         A_d,A_o;
    PetscInt    *colmap;
    ierr = PetscTypeCompare((PetscObject)A,MATMPIAIJ,&same);CHKERRQ(ierr);
    if (same) {
      ierr = MatMPIAIJGetSeqAIJ(A,&A_d,&A_o,&colmap);CHKERRQ(ierr);
      ierr = MatHYPRE_IJMatrixPreallocate(A_d,A_o,*ij);CHKERRQ(ierr);
      PetscFunctionReturn(0);
    }
    ierr = PetscTypeCompare((PetscObject)A,MATMPIBAIJ,&same);CHKERRQ(ierr);
    if (same) {
      ierr = MatMPIBAIJGetSeqBAIJ(A,&A_d,&A_o,&colmap);CHKERRQ(ierr);
      ierr = MatHYPRE_IJMatrixPreallocate(A_d,A_o,*ij);CHKERRQ(ierr);
      PetscFunctionReturn(0);
    }
    ierr = PetscTypeCompare((PetscObject)A,MATSEQAIJ,&same);CHKERRQ(ierr);
    if (same) {
      ierr = MatHYPRE_IJMatrixPreallocate(A,PETSC_NULL,*ij);CHKERRQ(ierr);
      PetscFunctionReturn(0);
    }
    ierr = PetscTypeCompare((PetscObject)A,MATSEQBAIJ,&same);CHKERRQ(ierr);
    if (same) {
      ierr = MatHYPRE_IJMatrixPreallocate(A,PETSC_NULL,*ij);CHKERRQ(ierr);
      PetscFunctionReturn(0);
    }
  }
  PetscFunctionReturn(0);
}

extern PetscErrorCode MatHYPRE_IJMatrixFastCopy_MPIAIJ(Mat,HYPRE_IJMatrix);
extern PetscErrorCode MatHYPRE_IJMatrixFastCopy_SeqAIJ(Mat,HYPRE_IJMatrix);
/*
    Copies the data over (column indices, numerical values) to hypre matrix  
*/

#undef __FUNCT__
#define __FUNCT__ "MatHYPRE_IJMatrixCopy"
PetscErrorCode MatHYPRE_IJMatrixCopy(Mat A,HYPRE_IJMatrix ij)
{
  PetscErrorCode    ierr;
  PetscInt          i,rstart,rend,ncols;
  const PetscScalar *values;
  const PetscInt    *cols;
  PetscTruth        flg;

  PetscFunctionBegin;
  ierr = PetscTypeCompare((PetscObject)A,MATMPIAIJ,&flg);CHKERRQ(ierr);
  if (flg) {
    ierr = MatHYPRE_IJMatrixFastCopy_MPIAIJ(A,ij);CHKERRQ(ierr);
    PetscFunctionReturn(0);
  }
  ierr = PetscTypeCompare((PetscObject)A,MATSEQAIJ,&flg);CHKERRQ(ierr);
  if (flg) {
    ierr = MatHYPRE_IJMatrixFastCopy_SeqAIJ(A,ij);CHKERRQ(ierr);
    PetscFunctionReturn(0);
  }

  ierr = PetscLogEventBegin(MAT_Convert,A,0,0,0);CHKERRQ(ierr);
  ierr = HYPRE_IJMatrixInitialize(ij);CHKERRQ(ierr);
  ierr = MatGetOwnershipRange(A,&rstart,&rend);CHKERRQ(ierr);
  for (i=rstart; i<rend; i++) {
    ierr = MatGetRow(A,i,&ncols,&cols,&values);CHKERRQ(ierr);
    ierr = HYPRE_IJMatrixSetValues(ij,1,&ncols,&i,cols,values);CHKERRQ(ierr);
    ierr = MatRestoreRow(A,i,&ncols,&cols,&values);CHKERRQ(ierr);
  }
  ierr = HYPRE_IJMatrixAssemble(ij);CHKERRQ(ierr);
  ierr = PetscLogEventEnd(MAT_Convert,A,0,0,0);CHKERRQ(ierr);
  PetscFunctionReturn(0);
}

/*
    This copies the CSR format directly from the PETSc data structure to the hypre 
    data structure without calls to MatGetRow() or hypre's set values.

*/
#include "_hypre_IJ_mv.h"
#include "HYPRE_IJ_mv.h"
#include "../src/mat/impls/aij/mpi/mpiaij.h"

#undef __FUNCT__
#define __FUNCT__ "MatHYPRE_IJMatrixFastCopy_SeqIJ"
PetscErrorCode MatHYPRE_IJMatrixFastCopy_SeqAIJ(Mat A,HYPRE_IJMatrix ij)
{
  PetscErrorCode        ierr;
  Mat_SeqAIJ            *pdiag = (Mat_SeqAIJ*)A->data;;

  hypre_ParCSRMatrix    *par_matrix;
  hypre_AuxParCSRMatrix *aux_matrix;
  hypre_CSRMatrix       *hdiag,*hoffd;

  PetscFunctionBegin;
  PetscValidHeaderSpecific(A,MAT_COOKIE,1);
  PetscValidType(A,1);
  PetscValidPointer(ij,2);

  ierr = PetscLogEventBegin(MAT_Convert,A,0,0,0);CHKERRQ(ierr);
  ierr = HYPRE_IJMatrixInitialize(ij);CHKERRQ(ierr);
  par_matrix = (hypre_ParCSRMatrix*)hypre_IJMatrixObject(ij);
  aux_matrix = (hypre_AuxParCSRMatrix*)hypre_IJMatrixTranslator(ij);
  hdiag = hypre_ParCSRMatrixDiag(par_matrix);
  hoffd = hypre_ParCSRMatrixOffd(par_matrix);

  /* 
       this is the Hack part where we monkey directly with the hypre datastructures
  */

  ierr = PetscMemcpy(hdiag->i,pdiag->i,(A->rmap->n + 1)*sizeof(PetscInt));
  ierr = PetscMemcpy(hdiag->j,pdiag->j,pdiag->nz*sizeof(PetscInt));
  ierr = PetscMemcpy(hdiag->data,pdiag->a,pdiag->nz*sizeof(PetscScalar));

  hypre_AuxParCSRMatrixNeedAux(aux_matrix) = 0;
  ierr = HYPRE_IJMatrixAssemble(ij);CHKERRQ(ierr);
  ierr = PetscLogEventEnd(MAT_Convert,A,0,0,0);CHKERRQ(ierr);
  PetscFunctionReturn(0);
}

#undef __FUNCT__
#define __FUNCT__ "MatHYPRE_IJMatrixFastCopy_MPIAIJ"
PetscErrorCode MatHYPRE_IJMatrixFastCopy_MPIAIJ(Mat A,HYPRE_IJMatrix ij)
{
  PetscErrorCode        ierr;
  Mat_MPIAIJ            *pA = (Mat_MPIAIJ*)A->data;
  Mat_SeqAIJ            *pdiag,*poffd;
  PetscInt              i,*garray = pA->garray,*jj,cstart,*pjj;

  hypre_ParCSRMatrix    *par_matrix;
  hypre_AuxParCSRMatrix *aux_matrix;
  hypre_CSRMatrix       *hdiag,*hoffd;

  PetscFunctionBegin;
  PetscValidHeaderSpecific(A,MAT_COOKIE,1);
  PetscValidType(A,1);
  PetscValidPointer(ij,2);
  pdiag = (Mat_SeqAIJ*) pA->A->data;
  poffd = (Mat_SeqAIJ*) pA->B->data;
  /* cstart is only valid for square MPIAIJ layed out in the usual way */
  ierr = MatGetOwnershipRange(A,&cstart,PETSC_NULL);CHKERRQ(ierr);

  ierr = PetscLogEventBegin(MAT_Convert,A,0,0,0);CHKERRQ(ierr);

  ierr = HYPRE_IJMatrixInitialize(ij);CHKERRQ(ierr);
  par_matrix = (hypre_ParCSRMatrix*)hypre_IJMatrixObject(ij);
  aux_matrix = (hypre_AuxParCSRMatrix*)hypre_IJMatrixTranslator(ij);
  hdiag = hypre_ParCSRMatrixDiag(par_matrix);
  hoffd = hypre_ParCSRMatrixOffd(par_matrix);

  /* 
       this is the Hack part where we monkey directly with the hypre datastructures
  */

  ierr = PetscMemcpy(hdiag->i,pdiag->i,(pA->A->rmap->n + 1)*sizeof(PetscInt));
  /* need to shift the diag column indices (hdiag->j) back to global numbering since hypre is expecting this */
  jj  = hdiag->j;
  pjj = pdiag->j;
  for (i=0; i<pdiag->nz; i++) {
    jj[i] = cstart + pjj[i];
  }
  ierr = PetscMemcpy(hdiag->data,pdiag->a,pdiag->nz*sizeof(PetscScalar));

  ierr = PetscMemcpy(hoffd->i,poffd->i,(pA->A->rmap->n + 1)*sizeof(PetscInt));
  /* need to move the offd column indices (hoffd->j) back to global numbering since hypre is expecting this
     If we hacked a hypre a bit more we might be able to avoid this step */
  jj  = hoffd->j;
  pjj = poffd->j;
  for (i=0; i<poffd->nz; i++) {
    jj[i] = garray[pjj[i]];
  }
  ierr = PetscMemcpy(hoffd->data,poffd->a,poffd->nz*sizeof(PetscScalar));

  hypre_AuxParCSRMatrixNeedAux(aux_matrix) = 0;
  ierr = HYPRE_IJMatrixAssemble(ij);CHKERRQ(ierr);
  ierr = PetscLogEventEnd(MAT_Convert,A,0,0,0);CHKERRQ(ierr);
  PetscFunctionReturn(0);
}

/*
    Does NOT copy the data over, instead uses DIRECTLY the pointers from the PETSc MPIAIJ format

    This is UNFINISHED and does NOT work! The problem is that hypre puts the diagonal entry first
    which will corrupt the PETSc data structure if we did this. Need a work around to this problem.
*/
#include "_hypre_IJ_mv.h"
#include "HYPRE_IJ_mv.h"

#undef __FUNCT__
#define __FUNCT__ "MatHYPRE_IJMatrixLink"
PetscErrorCode MatHYPRE_IJMatrixLink(Mat A,HYPRE_IJMatrix *ij)
{
  PetscErrorCode        ierr;
  int                   rstart,rend,cstart,cend;
  PetscTruth            flg;
  hypre_ParCSRMatrix    *par_matrix;
  hypre_AuxParCSRMatrix *aux_matrix;

  PetscFunctionBegin;
  PetscValidHeaderSpecific(A,MAT_COOKIE,1);
  PetscValidType(A,1);
  PetscValidPointer(ij,2);
  ierr = PetscTypeCompare((PetscObject)A,MATMPIAIJ,&flg);CHKERRQ(ierr);
  if (!flg) SETERRQ(PETSC_ERR_SUP,"Can only use with PETSc MPIAIJ matrices");
  ierr = MatPreallocated(A);CHKERRQ(ierr);

  ierr = PetscLogEventBegin(MAT_Convert,A,0,0,0);CHKERRQ(ierr);
  rstart = A->rmap->rstart;
  rend   = A->rmap->rend;
  cstart = A->cmap->rstart;
  cend   = A->cmap->rend;
  ierr = HYPRE_IJMatrixCreate(((PetscObject)A)->comm,rstart,rend-1,cstart,cend-1,ij);CHKERRQ(ierr);
  ierr = HYPRE_IJMatrixSetObjectType(*ij,HYPRE_PARCSR);CHKERRQ(ierr);
 
  ierr = HYPRE_IJMatrixInitialize(*ij);CHKERRQ(ierr);
  par_matrix = (hypre_ParCSRMatrix*)hypre_IJMatrixObject(*ij);
  aux_matrix = (hypre_AuxParCSRMatrix*)hypre_IJMatrixTranslator(*ij);

  hypre_AuxParCSRMatrixNeedAux(aux_matrix) = 0;

  /* this is the Hack part where we monkey directly with the hypre datastructures */

  ierr = HYPRE_IJMatrixAssemble(*ij);CHKERRQ(ierr);
  ierr = PetscLogEventEnd(MAT_Convert,A,0,0,0);CHKERRQ(ierr);
  PetscFunctionReturn(0);
}

/* -----------------------------------------------------------------------------------------------------------------*/

/*MC
   MATHYPRESTRUCT - MATHYPRESTRUCT = "hyprestruct" - A matrix type to be used for parallel sparse matrices
          based on the hypre HYPRE_StructMatrix.


   Notes: Unlike the more general support for blocks in hypre this allows only one block per process and requires the block
          be defined by a DA.

          The matrix needs a DA associated with it by either a call to MatSetDA() or if the matrix is obtained from DAGetMatrix()

.seealso: MatCreate(), PCPFMG, MatSetDA(), DAGetMatrix()
M*/

#include "petscda.h"   /*I "petscda.h" I*/
#include "../src/mat/impls/hypre/mhyp.h"

#undef __FUNCT__  
#define __FUNCT__ "MatSetValuesLocal_HYPREStr_3dBuf"
PetscErrorCode PETSCMAT_DLLEXPORT MatSetValuesLocal_HYPREStr_3dBuf(Mat mat,PetscInt nrow,const PetscInt irow[],PetscInt ncol,const PetscInt icol[],const PetscScalar y[],InsertMode addv) 
{
<<<<<<< HEAD
  PetscErrorCode    ierr;
  PetscInt          i,j,stencil,index[3],row,entries[7];
  const PetscScalar *values = y;
  Mat_HYPREStruct   *ex = (Mat_HYPREStruct*) mat->data;
=======
  PetscErrorCode  ierr;
  PetscInt        ilower[3],iupper[3];
  Mat_HYPREStruct *ex = (Mat_HYPREStruct*) mat->data;
>>>>>>> ad3d00dc

  PetscFunctionBegin;
  if (ex->needsinitialization) {
    ierr = HYPRE_StructMatrixInitialize(ex->hmat);CHKERRQ(ierr);
    ex->needsinitialization = PETSC_FALSE;
  }

<<<<<<< HEAD
  for (i=0; i<nrow; i++) {
    for (j=0; j<ncol; j++) {
      stencil = icol[j] - irow[i];
      if (!stencil) {
        entries[j] = 3;
      } else if (stencil == -1) {
        entries[j] = 2;
      } else if (stencil == 1) {
        entries[j] = 4;
      } else if (stencil == -ex->gnx) {
        entries[j] = 1;
      } else if (stencil == ex->gnx) {
        entries[j] = 5;
      } else if (stencil == -ex->gnxgny) {
        entries[j] = 0;
      } else if (stencil == ex->gnxgny) {
        entries[j] = 6;
      } else SETERRQ3(PETSC_ERR_ARG_WRONG,"Local row %D local column %D have bad stencil %D",irow[i],icol[j],stencil);
    }
    row = ex->gindices[irow[i]] - ex->rstart;
    index[0] = ex->xs + (row % ex->nx);
    index[1] = ex->ys + ((row/ex->nx) % ex->ny);
    index[2] = ex->zs + (row/(ex->nxny));
    if (addv == ADD_VALUES) {
      ierr = HYPRE_StructMatrixAddToValues(ex->hmat,index,ncol,entries,(PetscScalar*)values);CHKERRQ(ierr);
    } else {
      ierr = HYPRE_StructMatrixSetValues(ex->hmat,index,ncol,entries,(PetscScalar*)values);CHKERRQ(ierr);
    }
    values += ncol;
=======
  ierr = DAGetCorners(ex->da,&ilower[0],&ilower[1],&ilower[2],&iupper[0], 
                      &iupper[1],&iupper[2]);CHKERRQ(ierr);
  iupper[0] += ilower[0] - 1;    
  iupper[1] += ilower[1] - 1;    
  iupper[2] += ilower[2] - 1;    
  ierr = HYPRE_StructMatrixSetBoxValues(ex->hmat,ilower,iupper,1,(int*)icol,(double*)y);
    CHKERRQ(ierr);

  PetscFunctionReturn(0);
}

#undef __FUNCT__  
#define __FUNCT__ "MatSetValuesLocal_HYPREStruct_3d"
PetscErrorCode PETSCMAT_DLLEXPORT MatSetValuesLocal_HYPREStruct_3d(Mat mat,PetscInt nrow,const PetscInt irow[],PetscInt ncol,const PetscInt icol[],const PetscScalar y[],InsertMode addv) 
{
  PetscErrorCode  ierr;
  PetscInt        i,j,stencil,nx,ny,xs,ys,zs,gnx,gny,rstart,*gindices,index[3],row,entries[7] = {0,1,2,3,4,5,6};
  PetscScalar     values[7];
  Mat_HYPREStruct *ex = (Mat_HYPREStruct*) mat->data;

  PetscFunctionBegin;

  if (addv == INSERT_VALUES) {
    ierr = MatSetValuesLocal_HYPREStr_3dBuf(mat,nrow,irow,ncol,icol,y,addv);
  } else {

    if (ex->needsinitialization) {
      ierr = HYPRE_StructMatrixInitialize(ex->hmat);CHKERRQ(ierr);
      ex->needsinitialization = PETSC_FALSE;
    }

    ierr = MatGetOwnershipRange(mat,&rstart,PETSC_NULL);CHKERRQ(ierr);
    ierr = DAGetGlobalIndices(ex->da,PETSC_NULL,&gindices);CHKERRQ(ierr);
    ierr = DAGetGhostCorners(ex->da,0,0,0,&gnx,&gny,0);CHKERRQ(ierr);
    ierr = DAGetCorners(ex->da,&xs,&ys,&zs,&nx,&ny,0);CHKERRQ(ierr);
    for (i=0; i<nrow; i++) {
      ierr = PetscMemzero(values,7*sizeof(PetscScalar));CHKERRQ(ierr);
      for (j=0; j<ncol; j++) {
        stencil = icol[j] - irow[i];
        if (!stencil) {
          values[3] = *y++;
        } else if (stencil == -1) {
          values[2] = *y++;
        } else if (stencil == 1) {
          values[4] = *y++;
        } else if (stencil == -gnx) {
          values[1] = *y++;
        } else if (stencil == gnx) {
          values[5] = *y++;
        } else if (stencil == -gnx*gny) {
          values[0] = *y++;
        } else if (stencil == gnx*gny) {
          values[6] = *y++;
        } else SETERRQ3(PETSC_ERR_ARG_WRONG,"Local row %D local column %D have bad stencil %D",irow[i],icol[j],stencil);
      }
      row = gindices[irow[i]] - rstart;
      index[0] = xs + (row % nx);
      index[1] = ys + ((row/nx) % ny);
      index[2] = zs + (row/(nx*ny));
      ierr = HYPRE_StructMatrixAddToValues(ex->hmat,index,7,entries,values);
      CHKERRQ(ierr);
    }
>>>>>>> ad3d00dc
  }

  PetscFunctionReturn(0);
}

#undef __FUNCT__  
#define __FUNCT__ "MatZeroRowsLocal_HYPREStruct_3d"
PetscErrorCode PETSCMAT_DLLEXPORT MatZeroRowsLocal_HYPREStruct_3d(Mat mat,PetscInt nrow,const PetscInt irow[],PetscScalar d)
{
  PetscErrorCode  ierr;
  PetscInt        i,index[3],row,entries[7] = {0,1,2,3,4,5,6};
  PetscScalar     values[7];
  Mat_HYPREStruct *ex = (Mat_HYPREStruct*) mat->data;

  PetscFunctionBegin;
  ierr = HYPRE_StructMatrixInitialize(ex->hmat);CHKERRQ(ierr);
  ierr = PetscMemzero(values,7*sizeof(PetscScalar));CHKERRQ(ierr);
  values[3] = d;
  for (i=0; i<nrow; i++) {
    row = ex->gindices[irow[i]] - ex->rstart;
    index[0] = ex->xs + (row % ex->nx);
    index[1] = ex->ys + ((row/ex->nx) % ex->ny);
    index[2] = ex->zs + (row/(ex->nxny));
    ierr = HYPRE_StructMatrixSetValues(ex->hmat,index,7,entries,values);CHKERRQ(ierr);
  }
  ierr = HYPRE_StructMatrixAssemble(ex->hmat);CHKERRQ(ierr);
  PetscFunctionReturn(0);
}

#undef __FUNCT__  
#define __FUNCT__ "MatZeroEntries_HYPREStruct_3d"
PetscErrorCode MatZeroEntries_HYPREStruct_3d(Mat mat)
{
  PetscErrorCode ierr;
  PetscInt       indices[7] = {0,1,2,3,4,5,6};
  Mat_HYPREStruct *ex = (Mat_HYPREStruct*) mat->data;

  PetscFunctionBegin;
  /* hypre has no public interface to do this */
  ierr = HYPRE_StructMatrixInitialize(ex->hmat);CHKERRQ(ierr);
  ierr = hypre_StructMatrixClearBoxValues(ex->hmat,&ex->hbox,7,indices,0,1);CHKERRQ(ierr);
  ierr = HYPRE_StructMatrixAssemble(ex->hmat);CHKERRQ(ierr);
  PetscFunctionReturn(0);
}

#undef __FUNCT__  
#define __FUNCT__ "MatSetDA_HYPREStruct"
PetscErrorCode PETSCKSP_DLLEXPORT MatSetDA_HYPREStruct(Mat mat,DA da)
{
  PetscErrorCode  ierr;
  Mat_HYPREStruct *ex = (Mat_HYPREStruct*) mat->data;
  PetscInt         dim,dof,sw[3],nx,ny,nz;
  int              ilower[3],iupper[3],ssize,i;
  DAPeriodicType   p;
  DAStencilType    st;

  PetscFunctionBegin;
  ex->da = da;
  ierr   = PetscObjectReference((PetscObject)da);CHKERRQ(ierr); 

  ierr = DAGetInfo(ex->da,&dim,0,0,0,0,0,0,&dof,&sw[0],&p,&st);CHKERRQ(ierr);
  ierr = DAGetCorners(ex->da,&ilower[0],&ilower[1],&ilower[2],&iupper[0],&iupper[1],&iupper[2]);CHKERRQ(ierr);
  iupper[0] += ilower[0] - 1;    
  iupper[1] += ilower[1] - 1;    
  iupper[2] += ilower[2] - 1;    

  /* the hypre_Box is used to zero out the matrix entries in MatZeroValues() */
  ex->hbox.imin[0] = ilower[0];
  ex->hbox.imin[1] = ilower[1];
  ex->hbox.imin[2] = ilower[2];
  ex->hbox.imax[0] = iupper[0];
  ex->hbox.imax[1] = iupper[1];
  ex->hbox.imax[2] = iupper[2];

  /* create the hypre grid object and set its information */
  if (dof > 1) SETERRQ(PETSC_ERR_SUP,"Currently only support for scalar problems");
  if (p) SETERRQ(PETSC_ERR_SUP,"Ask us to add periodic support by calling HYPRE_StructGridSetPeriodic()");
  ierr = HYPRE_StructGridCreate(ex->hcomm,dim,&ex->hgrid);CHKERRQ(ierr);

  ierr = HYPRE_StructGridSetExtents(ex->hgrid,ilower,iupper);CHKERRQ(ierr);
  ierr = HYPRE_StructGridAssemble(ex->hgrid);CHKERRQ(ierr);
    
  sw[1] = sw[0];
  sw[2] = sw[1];
  ierr = HYPRE_StructGridSetNumGhost(ex->hgrid,sw);CHKERRQ(ierr);

  /* create the hypre stencil object and set its information */
  if (sw[0] > 1) SETERRQ(PETSC_ERR_SUP,"Ask us to add support for wider stencils"); 
  if (st == DA_STENCIL_BOX) SETERRQ(PETSC_ERR_SUP,"Ask us to add support for box stencils"); 
  if (dim == 1) {
    int offsets[3][1] = {{-1},{0},{1}};
    ssize = 3;
    ierr = HYPRE_StructStencilCreate(dim,ssize,&ex->hstencil);CHKERRQ(ierr);
    for (i=0; i<ssize; i++) {
      ierr = HYPRE_StructStencilSetElement(ex->hstencil,i,offsets[i]);CHKERRQ(ierr);
    }
  } else if (dim == 2) {
    int offsets[5][2] = {{0,-1},{-1,0},{0,0},{1,0},{0,1}};
    ssize = 5;
    ierr = HYPRE_StructStencilCreate(dim,ssize,&ex->hstencil);CHKERRQ(ierr);
    for (i=0; i<ssize; i++) {
      ierr = HYPRE_StructStencilSetElement(ex->hstencil,i,offsets[i]);CHKERRQ(ierr);
    }
  } else if (dim == 3) {
    int offsets[7][3] = {{0,0,-1},{0,-1,0},{-1,0,0},{0,0,0},{1,0,0},{0,1,0},{0,0,1}}; 
    ssize = 7;
    ierr = HYPRE_StructStencilCreate(dim,ssize,&ex->hstencil);CHKERRQ(ierr);
    for (i=0; i<ssize; i++) {
      ierr = HYPRE_StructStencilSetElement(ex->hstencil,i,offsets[i]);CHKERRQ(ierr);
    }
  }
  
  /* create the HYPRE vector for rhs and solution */
  ierr = HYPRE_StructVectorCreate(ex->hcomm,ex->hgrid,&ex->hb);CHKERRQ(ierr);
  ierr = HYPRE_StructVectorCreate(ex->hcomm,ex->hgrid,&ex->hx);CHKERRQ(ierr);
  ierr = HYPRE_StructVectorInitialize(ex->hb);CHKERRQ(ierr);
  ierr = HYPRE_StructVectorInitialize(ex->hx);CHKERRQ(ierr);
  ierr = HYPRE_StructVectorAssemble(ex->hb);CHKERRQ(ierr);
  ierr = HYPRE_StructVectorAssemble(ex->hx);CHKERRQ(ierr);

  /* create the hypre matrix object and set its information */
  ierr = HYPRE_StructMatrixCreate(ex->hcomm,ex->hgrid,ex->hstencil,&ex->hmat);CHKERRQ(ierr);

  /* set the global and local sizes of the matrix */
  ierr = DAGetCorners(da,0,0,0,&nx,&ny,&nz);CHKERRQ(ierr);
  ierr = MatSetSizes(mat,dof*nx*ny*nz,dof*nx*ny*nz,PETSC_DECIDE,PETSC_DECIDE);CHKERRQ(ierr);
  ierr = PetscMapSetBlockSize(mat->rmap,1);CHKERRQ(ierr);
  ierr = PetscMapSetBlockSize(mat->cmap,1);CHKERRQ(ierr);
  ierr = PetscMapSetUp(mat->rmap);CHKERRQ(ierr);
  ierr = PetscMapSetUp(mat->cmap);CHKERRQ(ierr);

  if (dim == 3) {
    mat->ops->setvalueslocal = MatSetValuesLocal_HYPREStruct_3d;
    mat->ops->zerorowslocal  = MatZeroRowsLocal_HYPREStruct_3d;
    mat->ops->zeroentries    = MatZeroEntries_HYPREStruct_3d;
    ierr = MatZeroEntries_HYPREStruct_3d(mat);CHKERRQ(ierr);
  } else SETERRQ(PETSC_ERR_SUP,"Only support for 3d DA currently");

  /* get values that will be used repeatedly in MatSetValuesLocal() and MatZeroRowsLocal() repeatedly */
  ierr = MatGetOwnershipRange(mat,&ex->rstart,PETSC_NULL);CHKERRQ(ierr);
  ierr = DAGetGlobalIndices(ex->da,PETSC_NULL,&ex->gindices);CHKERRQ(ierr);
  ierr = DAGetGhostCorners(ex->da,0,0,0,&ex->gnx,&ex->gnxgny,0);CHKERRQ(ierr);
  ex->gnxgny *= ex->gnx;
  ierr = DAGetCorners(ex->da,&ex->xs,&ex->ys,&ex->zs,&ex->nx,&ex->ny,0);CHKERRQ(ierr);
  ex->nxny = ex->nx*ex->ny;
  PetscFunctionReturn(0);
}

#undef __FUNCT__  
#define __FUNCT__ "MatMult_HYPREStruct"
PetscErrorCode MatMult_HYPREStruct(Mat A,Vec x,Vec y)
{
  PetscErrorCode  ierr;
  PetscScalar     *xx,*yy;
  int             ilower[3],iupper[3];
  Mat_HYPREStruct *mx = (Mat_HYPREStruct *)(A->data);

  PetscFunctionBegin;
  ierr = DAGetCorners(mx->da,&ilower[0],&ilower[1],&ilower[2],&iupper[0],&iupper[1],&iupper[2]);CHKERRQ(ierr);
  iupper[0] += ilower[0] - 1;    
  iupper[1] += ilower[1] - 1;    
  iupper[2] += ilower[2] - 1;    

  /* copy x values over to hypre */
  ierr = HYPRE_StructVectorInitialize(mx->hb);CHKERRQ(ierr);
  ierr = VecGetArray(x,&xx);CHKERRQ(ierr);
  ierr = HYPRE_StructVectorSetBoxValues(mx->hb,ilower,iupper,xx);CHKERRQ(ierr);
  ierr = VecRestoreArray(x,&xx);CHKERRQ(ierr);
  ierr = HYPRE_StructVectorAssemble(mx->hb);CHKERRQ(ierr);

  ierr = HYPRE_StructMatrixMatvec(1.0,mx->hmat,mx->hb,0.0,mx->hx);CHKERRQ(ierr);

  /* copy solution values back to PETSc */
  ierr = VecGetArray(y,&yy);CHKERRQ(ierr);
  ierr = HYPRE_StructVectorGetBoxValues(mx->hx,ilower,iupper,yy);CHKERRQ(ierr);
  ierr = VecRestoreArray(y,&yy);CHKERRQ(ierr);
  PetscFunctionReturn(0);
}

#undef __FUNCT__  
#define __FUNCT__ "MatAssemblyEnd_HYPREStruct"
PetscErrorCode MatAssemblyEnd_HYPREStruct(Mat mat,MatAssemblyType mode)
{
  Mat_HYPREStruct *ex = (Mat_HYPREStruct*) mat->data;
  PetscErrorCode   ierr;

  PetscFunctionBegin;
  ierr = HYPRE_StructMatrixAssemble(ex->hmat);CHKERRQ(ierr);
  ex->needsinitialization = PETSC_TRUE;
  /* ierr = HYPRE_StructMatrixPrint("dummy",ex->hmat,0);CHKERRQ(ierr); */
  PetscFunctionReturn(0);
}

#undef __FUNCT__  
#define __FUNCT__ "MatZeroEntries_HYPREStruct"
PetscErrorCode MatZeroEntries_HYPREStruct(Mat mat)
{
  PetscFunctionBegin;
  /* before the DA is set to the matrix the zero doesn't need to do anything */
  PetscFunctionReturn(0);
}


EXTERN_C_BEGIN
#undef __FUNCT__  
#define __FUNCT__ "MatCreate_HYPREStruct"
PetscErrorCode PETSCMAT_DLLEXPORT MatCreate_HYPREStruct(Mat B)
{
  Mat_HYPREStruct *ex;
  PetscErrorCode  ierr;

  PetscFunctionBegin;
  ierr            = PetscNewLog(B,Mat_HYPREStruct,&ex);CHKERRQ(ierr);
  B->data         = (void*)ex;
  B->rmap->bs     = 1;
  B->assembled    = PETSC_FALSE;
  B->mapping      = 0;

  B->insertmode   = NOT_SET_VALUES;

  B->ops->assemblyend    = MatAssemblyEnd_HYPREStruct;
  B->ops->mult           = MatMult_HYPREStruct;
  B->ops->zeroentries    = MatZeroEntries_HYPREStruct;

  ex->needsinitialization = PETSC_TRUE;

  ierr = MPI_Comm_dup(((PetscObject)B)->comm,&(ex->hcomm));CHKERRQ(ierr);
  ierr = PetscObjectComposeFunctionDynamic((PetscObject)B,"MatSetDA_C","MatSetDA_HYPREStruct",MatSetDA_HYPREStruct);CHKERRQ(ierr);
  ierr = PetscObjectChangeTypeName((PetscObject)B,MATHYPRESTRUCT);CHKERRQ(ierr);
  PetscFunctionReturn(0);
}
EXTERN_C_END<|MERGE_RESOLUTION|>--- conflicted
+++ resolved
@@ -319,17 +319,16 @@
 #undef __FUNCT__  
 #define __FUNCT__ "MatSetValuesLocal_HYPREStr_3dBuf"
 PetscErrorCode PETSCMAT_DLLEXPORT MatSetValuesLocal_HYPREStr_3dBuf(Mat mat,PetscInt nrow,const PetscInt irow[],PetscInt ncol,const PetscInt icol[],const PetscScalar y[],InsertMode addv) 
-{
-<<<<<<< HEAD
+#define __FUNCT__ "MatSetValuesLocal_HYPREStruct_3d"
+PetscErrorCode PETSCMAT_DLLEXPORT MatSetValuesLocal_HYPREStruct_3d(Mat mat,PetscInt nrow,const PetscInt irow[],PetscInt ncol,const PetscInt icol[],const PetscScalar y[],InsertMode addv) 
+{
+  PetscErrorCode  ierr;
+  PetscInt        ilower[3],iupper[3];
+  Mat_HYPREStruct *ex = (Mat_HYPREStruct*) mat->data;
   PetscErrorCode    ierr;
   PetscInt          i,j,stencil,index[3],row,entries[7];
   const PetscScalar *values = y;
   Mat_HYPREStruct   *ex = (Mat_HYPREStruct*) mat->data;
-=======
-  PetscErrorCode  ierr;
-  PetscInt        ilower[3],iupper[3];
-  Mat_HYPREStruct *ex = (Mat_HYPREStruct*) mat->data;
->>>>>>> ad3d00dc
 
   PetscFunctionBegin;
   if (ex->needsinitialization) {
@@ -337,7 +336,35 @@
     ex->needsinitialization = PETSC_FALSE;
   }
 
-<<<<<<< HEAD
+  ierr = DAGetCorners(ex->da,&ilower[0],&ilower[1],&ilower[2],&iupper[0], 
+                      &iupper[1],&iupper[2]);CHKERRQ(ierr);
+  iupper[0] += ilower[0] - 1;    
+  iupper[1] += ilower[1] - 1;    
+  iupper[2] += ilower[2] - 1;    
+  ierr = HYPRE_StructMatrixSetBoxValues(ex->hmat,ilower,iupper,1,(int*)icol,(double*)y);
+    CHKERRQ(ierr);
+
+  PetscFunctionReturn(0);
+}
+
+#undef __FUNCT__  
+#define __FUNCT__ "MatSetValuesLocal_HYPREStruct_3d"
+PetscErrorCode PETSCMAT_DLLEXPORT MatSetValuesLocal_HYPREStruct_3d(Mat mat,PetscInt nrow,const PetscInt irow[],PetscInt ncol,const PetscInt icol[],const PetscScalar y[],InsertMode addv) 
+{
+  PetscErrorCode  ierr;
+  PetscInt        i,j,stencil,nx,ny,xs,ys,zs,gnx,gny,rstart,*gindices,index[3],row,entries[7] = {0,1,2,3,4,5,6};
+  PetscScalar     values[7];
+  Mat_HYPREStruct *ex = (Mat_HYPREStruct*) mat->data;
+
+  PetscFunctionBegin;
+
+  if (addv == INSERT_VALUES) {
+    ierr = MatSetValuesLocal_HYPREStr_3dBuf(mat,nrow,irow,ncol,icol,y,addv);
+  } else {
+
+    if (ex->needsinitialization) {
+      ierr = HYPRE_StructMatrixInitialize(ex->hmat);CHKERRQ(ierr);
+      ex->needsinitialization = PETSC_FALSE;
   for (i=0; i<nrow; i++) {
     for (j=0; j<ncol; j++) {
       stencil = icol[j] - irow[i];
@@ -356,47 +383,6 @@
       } else if (stencil == ex->gnxgny) {
         entries[j] = 6;
       } else SETERRQ3(PETSC_ERR_ARG_WRONG,"Local row %D local column %D have bad stencil %D",irow[i],icol[j],stencil);
-    }
-    row = ex->gindices[irow[i]] - ex->rstart;
-    index[0] = ex->xs + (row % ex->nx);
-    index[1] = ex->ys + ((row/ex->nx) % ex->ny);
-    index[2] = ex->zs + (row/(ex->nxny));
-    if (addv == ADD_VALUES) {
-      ierr = HYPRE_StructMatrixAddToValues(ex->hmat,index,ncol,entries,(PetscScalar*)values);CHKERRQ(ierr);
-    } else {
-      ierr = HYPRE_StructMatrixSetValues(ex->hmat,index,ncol,entries,(PetscScalar*)values);CHKERRQ(ierr);
-    }
-    values += ncol;
-=======
-  ierr = DAGetCorners(ex->da,&ilower[0],&ilower[1],&ilower[2],&iupper[0], 
-                      &iupper[1],&iupper[2]);CHKERRQ(ierr);
-  iupper[0] += ilower[0] - 1;    
-  iupper[1] += ilower[1] - 1;    
-  iupper[2] += ilower[2] - 1;    
-  ierr = HYPRE_StructMatrixSetBoxValues(ex->hmat,ilower,iupper,1,(int*)icol,(double*)y);
-    CHKERRQ(ierr);
-
-  PetscFunctionReturn(0);
-}
-
-#undef __FUNCT__  
-#define __FUNCT__ "MatSetValuesLocal_HYPREStruct_3d"
-PetscErrorCode PETSCMAT_DLLEXPORT MatSetValuesLocal_HYPREStruct_3d(Mat mat,PetscInt nrow,const PetscInt irow[],PetscInt ncol,const PetscInt icol[],const PetscScalar y[],InsertMode addv) 
-{
-  PetscErrorCode  ierr;
-  PetscInt        i,j,stencil,nx,ny,xs,ys,zs,gnx,gny,rstart,*gindices,index[3],row,entries[7] = {0,1,2,3,4,5,6};
-  PetscScalar     values[7];
-  Mat_HYPREStruct *ex = (Mat_HYPREStruct*) mat->data;
-
-  PetscFunctionBegin;
-
-  if (addv == INSERT_VALUES) {
-    ierr = MatSetValuesLocal_HYPREStr_3dBuf(mat,nrow,irow,ncol,icol,y,addv);
-  } else {
-
-    if (ex->needsinitialization) {
-      ierr = HYPRE_StructMatrixInitialize(ex->hmat);CHKERRQ(ierr);
-      ex->needsinitialization = PETSC_FALSE;
     }
 
     ierr = MatGetOwnershipRange(mat,&rstart,PETSC_NULL);CHKERRQ(ierr);
@@ -429,8 +415,16 @@
       index[2] = zs + (row/(nx*ny));
       ierr = HYPRE_StructMatrixAddToValues(ex->hmat,index,7,entries,values);
       CHKERRQ(ierr);
-    }
->>>>>>> ad3d00dc
+    row = ex->gindices[irow[i]] - ex->rstart;
+    index[0] = ex->xs + (row % ex->nx);
+    index[1] = ex->ys + ((row/ex->nx) % ex->ny);
+    index[2] = ex->zs + (row/(ex->nxny));
+    if (addv == ADD_VALUES) {
+      ierr = HYPRE_StructMatrixAddToValues(ex->hmat,index,ncol,entries,(PetscScalar*)values);CHKERRQ(ierr);
+    } else {
+      ierr = HYPRE_StructMatrixSetValues(ex->hmat,index,ncol,entries,(PetscScalar*)values);CHKERRQ(ierr);
+    }
+    values += ncol;
   }
 
   PetscFunctionReturn(0);
