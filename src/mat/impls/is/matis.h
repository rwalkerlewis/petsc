--- conflicted
+++ resolved
@@ -2,12 +2,8 @@
 #if !defined(__is_h)
 #define __is_h
 
-<<<<<<< HEAD
 #include <petscsf.h>
-#include <petsc-private/matimpl.h>
-=======
 #include <petsc/private/matimpl.h>
->>>>>>> 3beb2758
 
 typedef struct {
   Mat                    A;             /* the local Neumann matrix */
