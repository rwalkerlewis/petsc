--- conflicted
+++ resolved
@@ -1296,13 +1296,8 @@
 
   /* Set values */
   ierr = MatSetLocalToGlobalMapping(*M,mat->rmap->mapping,mat->cmap->mapping);CHKERRQ(ierr);
-<<<<<<< HEAD
   if (isseqdense) { /* special case for dense local matrices */
-    PetscInt i,*dummy_rows,*dummy_cols;
-=======
-  if (isdense) { /* special case for dense local matrices */
     PetscInt i,*dummy;
->>>>>>> 65066ba5
 
     ierr = PetscMalloc1(PetscMax(local_rows,local_cols),&dummy);CHKERRQ(ierr);
     for (i=0;i<PetscMax(local_rows,local_cols);i++) dummy[i] = i;
