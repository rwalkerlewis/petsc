/*$Id: aij.c,v 1.385 2001/09/07 20:09:22 bsmith Exp $*/
/*
    Defines the basic matrix operations for the AIJ (compressed row)
  matrix storage format.
*/

#include "src/mat/impls/aij/seq/aij.h"          /*I "petscmat.h" I*/
#include "src/vec/vecimpl.h"
#include "src/inline/spops.h"
#include "src/inline/dot.h"
#include "petscbt.h"


EXTERN int MatToSymmetricIJ_SeqAIJ(int,int*,int*,int,int,int**,int**);

#undef __FUNCT__  
#define __FUNCT__ "MatGetRowIJ_SeqAIJ"
int MatGetRowIJ_SeqAIJ(Mat A,int oshift,PetscTruth symmetric,int *m,int **ia,int **ja,PetscTruth *done)
{
  Mat_SeqAIJ *a = (Mat_SeqAIJ*)A->data;
  int        ierr,i,ishift;
 
  PetscFunctionBegin;  
  *m     = A->m;
  if (!ia) PetscFunctionReturn(0);
  ishift = a->indexshift;
  if (symmetric && !A->structurally_symmetric) {
    ierr = MatToSymmetricIJ_SeqAIJ(A->m,a->i,a->j,ishift,oshift,ia,ja);CHKERRQ(ierr);
  } else if (oshift == 0 && ishift == -1) {
    int nz = a->i[A->m] - 1; 
    /* malloc space and  subtract 1 from i and j indices */
    ierr = PetscMalloc((A->m+1)*sizeof(int),ia);CHKERRQ(ierr);
    ierr = PetscMalloc((nz+1)*sizeof(int),ja);CHKERRQ(ierr);
    for (i=0; i<nz; i++) (*ja)[i] = a->j[i] - 1;
    for (i=0; i<A->m+1; i++) (*ia)[i] = a->i[i] - 1;
  } else if (oshift == 1 && ishift == 0) {
    int nz = a->i[A->m]; 
    /* malloc space and  add 1 to i and j indices */
    ierr = PetscMalloc((A->m+1)*sizeof(int),ia);CHKERRQ(ierr);
    ierr = PetscMalloc((nz+1)*sizeof(int),ja);CHKERRQ(ierr);
    for (i=0; i<nz; i++) (*ja)[i] = a->j[i] + 1;
    for (i=0; i<A->m+1; i++) (*ia)[i] = a->i[i] + 1;
  } else {
    *ia = a->i; *ja = a->j;
  }
  PetscFunctionReturn(0); 
}

#undef __FUNCT__  
#define __FUNCT__ "MatRestoreRowIJ_SeqAIJ"
int MatRestoreRowIJ_SeqAIJ(Mat A,int oshift,PetscTruth symmetric,int *n,int **ia,int **ja,PetscTruth *done)
{
  Mat_SeqAIJ *a = (Mat_SeqAIJ*)A->data;
  int        ishift = a->indexshift,ierr;
 
  PetscFunctionBegin;  
  if (!ia) PetscFunctionReturn(0);
  if ((symmetric && !A->structurally_symmetric) || (oshift == 0 && ishift == -1) || (oshift == 1 && ishift == 0)) {
    ierr = PetscFree(*ia);CHKERRQ(ierr);
    ierr = PetscFree(*ja);CHKERRQ(ierr);
  }
  PetscFunctionReturn(0); 
}

#undef __FUNCT__  
#define __FUNCT__ "MatGetColumnIJ_SeqAIJ"
int MatGetColumnIJ_SeqAIJ(Mat A,int oshift,PetscTruth symmetric,int *nn,int **ia,int **ja,PetscTruth *done)
{
  Mat_SeqAIJ *a = (Mat_SeqAIJ*)A->data;
  int        ierr,i,ishift = a->indexshift,*collengths,*cia,*cja,n = A->n,m = A->m;
  int        nz = a->i[m]+ishift,row,*jj,mr,col;
 
  PetscFunctionBegin;  
  *nn     = A->n;
  if (!ia) PetscFunctionReturn(0);
  if (symmetric) {
    ierr = MatToSymmetricIJ_SeqAIJ(A->m,a->i,a->j,ishift,oshift,ia,ja);CHKERRQ(ierr);
  } else {
    ierr = PetscMalloc((n+1)*sizeof(int),&collengths);CHKERRQ(ierr);
    ierr = PetscMemzero(collengths,n*sizeof(int));CHKERRQ(ierr);
    ierr = PetscMalloc((n+1)*sizeof(int),&cia);CHKERRQ(ierr);
    ierr = PetscMalloc((nz+1)*sizeof(int),&cja);CHKERRQ(ierr);
    jj = a->j;
    for (i=0; i<nz; i++) {
      collengths[jj[i] + ishift]++;
    }
    cia[0] = oshift;
    for (i=0; i<n; i++) {
      cia[i+1] = cia[i] + collengths[i];
    }
    ierr = PetscMemzero(collengths,n*sizeof(int));CHKERRQ(ierr);
    jj   = a->j;
    for (row=0; row<m; row++) {
      mr = a->i[row+1] - a->i[row];
      for (i=0; i<mr; i++) {
        col = *jj++ + ishift;
        cja[cia[col] + collengths[col]++ - oshift] = row + oshift;  
      }
    }
    ierr = PetscFree(collengths);CHKERRQ(ierr);
    *ia = cia; *ja = cja;
  }
  PetscFunctionReturn(0); 
}

#undef __FUNCT__  
#define __FUNCT__ "MatRestoreColumnIJ_SeqAIJ"
int MatRestoreColumnIJ_SeqAIJ(Mat A,int oshift,PetscTruth symmetric,int *n,int **ia,int **ja,PetscTruth *done)
{
  int ierr;

  PetscFunctionBegin;  
  if (!ia) PetscFunctionReturn(0);

  ierr = PetscFree(*ia);CHKERRQ(ierr);
  ierr = PetscFree(*ja);CHKERRQ(ierr);
  
  PetscFunctionReturn(0); 
}

#define CHUNKSIZE   15

#undef __FUNCT__  
#define __FUNCT__ "MatSetValues_SeqAIJ"
int MatSetValues_SeqAIJ(Mat A,int m,int *im,int n,int *in,PetscScalar *v,InsertMode is)
{
  Mat_SeqAIJ  *a = (Mat_SeqAIJ*)A->data;
  int         *rp,k,low,high,t,ii,row,nrow,i,col,l,rmax,N,sorted = a->sorted;
  int         *imax = a->imax,*ai = a->i,*ailen = a->ilen;
  int         *aj = a->j,nonew = a->nonew,shift = a->indexshift,ierr;
  PetscScalar *ap,value,*aa = a->a;
  PetscTruth  ignorezeroentries = ((a->ignorezeroentries && is == ADD_VALUES) ? PETSC_TRUE:PETSC_FALSE);
  PetscTruth  roworiented = a->roworiented;

  PetscFunctionBegin;  
  for (k=0; k<m; k++) { /* loop over added rows */
    row  = im[k]; 
    if (row < 0) continue;
#if defined(PETSC_USE_BOPT_g)  
    if (row >= A->m) SETERRQ2(PETSC_ERR_ARG_OUTOFRANGE,"Row too large: row %d max %d",row,A->m);
#endif
    rp   = aj + ai[row] + shift; ap = aa + ai[row] + shift;
    rmax = imax[row]; nrow = ailen[row]; 
    low = 0;
    for (l=0; l<n; l++) { /* loop over added columns */
      if (in[l] < 0) continue;
#if defined(PETSC_USE_BOPT_g)  
      if (in[l] >= A->n) SETERRQ2(PETSC_ERR_ARG_OUTOFRANGE,"Column too large: col %d max %d",in[l],A->n);
#endif
      col = in[l] - shift;
      if (roworiented) {
        value = v[l + k*n]; 
      } else {
        value = v[k + l*m];
      }
      if (value == 0.0 && ignorezeroentries) continue;

      if (!sorted) low = 0; high = nrow;
      while (high-low > 5) {
        t = (low+high)/2;
        if (rp[t] > col) high = t;
        else             low  = t;
      }
      for (i=low; i<high; i++) {
        if (rp[i] > col) break;
        if (rp[i] == col) {
          if (is == ADD_VALUES) ap[i] += value;  
          else                  ap[i] = value;
          goto noinsert;
        }
      } 
      if (nonew == 1) goto noinsert;
      else if (nonew == -1) SETERRQ2(PETSC_ERR_ARG_OUTOFRANGE,"Inserting a new nonzero at (%d,%d) in the matrix",row,col);
      if (nrow >= rmax) {
        /* there is no extra room in row, therefore enlarge */
        int         new_nz = ai[A->m] + CHUNKSIZE,*new_i,*new_j;
        size_t      len;
        PetscScalar *new_a;

        if (nonew == -2) SETERRQ2(PETSC_ERR_ARG_OUTOFRANGE,"Inserting a new nonzero at (%d,%d) in the matrix requiring new malloc()",row,col);

        /* malloc new storage space */
        len     = ((size_t) new_nz)*(sizeof(int)+sizeof(PetscScalar))+(A->m+1)*sizeof(int);
	ierr    = PetscMalloc(len,&new_a);CHKERRQ(ierr);
        new_j   = (int*)(new_a + new_nz);
        new_i   = new_j + new_nz;

        /* copy over old data into new slots */
        for (ii=0; ii<row+1; ii++) {new_i[ii] = ai[ii];}
        for (ii=row+1; ii<A->m+1; ii++) {new_i[ii] = ai[ii]+CHUNKSIZE;}
        ierr = PetscMemcpy(new_j,aj,(ai[row]+nrow+shift)*sizeof(int));CHKERRQ(ierr);
        len  = (((size_t) new_nz) - CHUNKSIZE - ai[row] - nrow - shift);
        ierr = PetscMemcpy(new_j+ai[row]+shift+nrow+CHUNKSIZE,aj+ai[row]+shift+nrow,len*sizeof(int));CHKERRQ(ierr);
        ierr = PetscMemcpy(new_a,aa,(((size_t) ai[row])+nrow+shift)*sizeof(PetscScalar));CHKERRQ(ierr);
        ierr = PetscMemcpy(new_a+ai[row]+shift+nrow+CHUNKSIZE,aa+ai[row]+shift+nrow,len*sizeof(PetscScalar));CHKERRQ(ierr);
        /* free up old matrix storage */
        ierr = PetscFree(a->a);CHKERRQ(ierr);
        if (!a->singlemalloc) {
          ierr = PetscFree(a->i);CHKERRQ(ierr);
          ierr = PetscFree(a->j);CHKERRQ(ierr);
        }
        aa = a->a = new_a; ai = a->i = new_i; aj = a->j = new_j; 
        a->singlemalloc = PETSC_TRUE;

        rp   = aj + ai[row] + shift; ap = aa + ai[row] + shift;
        rmax = imax[row] = imax[row] + CHUNKSIZE;
        PetscLogObjectMemory(A,CHUNKSIZE*(sizeof(int) + sizeof(PetscScalar)));
        a->maxnz += CHUNKSIZE;
        a->reallocs++;
      }
      N = nrow++ - 1; a->nz++;
      /* shift up all the later entries in this row */
      for (ii=N; ii>=i; ii--) {
        rp[ii+1] = rp[ii];
        ap[ii+1] = ap[ii];
      }
      rp[i] = col; 
      ap[i] = value; 
      noinsert:;
      low = i + 1;
    }
    ailen[row] = nrow;
  }
  PetscFunctionReturn(0);
} 

#undef __FUNCT__  
#define __FUNCT__ "MatGetValues_SeqAIJ"
int MatGetValues_SeqAIJ(Mat A,int m,int *im,int n,int *in,PetscScalar *v)
{
  Mat_SeqAIJ   *a = (Mat_SeqAIJ*)A->data;
  int          *rp,k,low,high,t,row,nrow,i,col,l,*aj = a->j;
  int          *ai = a->i,*ailen = a->ilen,shift = a->indexshift;
  PetscScalar  *ap,*aa = a->a,zero = 0.0;

  PetscFunctionBegin;  
  for (k=0; k<m; k++) { /* loop over rows */
    row  = im[k];   
    if (row < 0) SETERRQ1(PETSC_ERR_ARG_OUTOFRANGE,"Negative row: %d",row);
    if (row >= A->m) SETERRQ1(PETSC_ERR_ARG_OUTOFRANGE,"Row too large: %d",row);
    rp   = aj + ai[row] + shift; ap = aa + ai[row] + shift;
    nrow = ailen[row]; 
    for (l=0; l<n; l++) { /* loop over columns */
      if (in[l] < 0) SETERRQ1(PETSC_ERR_ARG_OUTOFRANGE,"Negative column: %d",in[l]);
      if (in[l] >= A->n) SETERRQ1(PETSC_ERR_ARG_OUTOFRANGE,"Column too large: %d",in[l]);
      col = in[l] - shift;
      high = nrow; low = 0; /* assume unsorted */
      while (high-low > 5) {
        t = (low+high)/2;
        if (rp[t] > col) high = t;
        else             low  = t;
      }
      for (i=low; i<high; i++) {
        if (rp[i] > col) break;
        if (rp[i] == col) {
          *v++ = ap[i];
          goto finished;
        }
      } 
      *v++ = zero;
      finished:;
    }
  }
  PetscFunctionReturn(0);
} 


#undef __FUNCT__  
#define __FUNCT__ "MatView_SeqAIJ_Binary"
int MatView_SeqAIJ_Binary(Mat A,PetscViewer viewer)
{
  Mat_SeqAIJ *a = (Mat_SeqAIJ*)A->data;
  int        i,fd,*col_lens,ierr;

  PetscFunctionBegin;  
  ierr = PetscViewerBinaryGetDescriptor(viewer,&fd);CHKERRQ(ierr);
  ierr = PetscMalloc((4+A->m)*sizeof(int),&col_lens);CHKERRQ(ierr);
  col_lens[0] = MAT_FILE_COOKIE;
  col_lens[1] = A->m;
  col_lens[2] = A->n;
  col_lens[3] = a->nz;

  /* store lengths of each row and write (including header) to file */
  for (i=0; i<A->m; i++) {
    col_lens[4+i] = a->i[i+1] - a->i[i];
  }
  ierr = PetscBinaryWrite(fd,col_lens,4+A->m,PETSC_INT,1);CHKERRQ(ierr);
  ierr = PetscFree(col_lens);CHKERRQ(ierr);

  /* store column indices (zero start index) */
  if (a->indexshift) {
    for (i=0; i<a->nz; i++) a->j[i]--;
  }
  ierr = PetscBinaryWrite(fd,a->j,a->nz,PETSC_INT,0);CHKERRQ(ierr);
  if (a->indexshift) {
    for (i=0; i<a->nz; i++) a->j[i]++;
  }

  /* store nonzero values */
  ierr = PetscBinaryWrite(fd,a->a,a->nz,PETSC_SCALAR,0);CHKERRQ(ierr);
  PetscFunctionReturn(0);
}

extern int MatSeqAIJFactorInfo_SuperLU(Mat,PetscViewer);
extern int MatMPIAIJFactorInfo_SuperLu(Mat,PetscViewer);
extern int MatFactorInfo_Spooles(Mat,PetscViewer);
extern int MatSeqAIJFactorInfo_UMFPACK(Mat,PetscViewer);
extern int MatSeqAIJFactorInfo_Matlab(Mat,PetscViewer);

#undef __FUNCT__  
#define __FUNCT__ "MatView_SeqAIJ_ASCII"
int MatView_SeqAIJ_ASCII(Mat A,PetscViewer viewer)
{
  Mat_SeqAIJ        *a = (Mat_SeqAIJ*)A->data;
  int               ierr,i,j,m = A->m,shift = a->indexshift;
  char              *name;
  PetscViewerFormat format;

  PetscFunctionBegin;  
  ierr = PetscObjectGetName((PetscObject)A,&name);CHKERRQ(ierr);
  ierr = PetscViewerGetFormat(viewer,&format);CHKERRQ(ierr);
  if (format == PETSC_VIEWER_ASCII_INFO_DETAIL || format == PETSC_VIEWER_ASCII_INFO) {
    if (a->inode.size) {
      ierr = PetscViewerASCIIPrintf(viewer,"using I-node routines: found %d nodes, limit used is %d\n",a->inode.node_count,a->inode.limit);CHKERRQ(ierr);
    } else {
      ierr = PetscViewerASCIIPrintf(viewer,"not using I-node routines\n");CHKERRQ(ierr);
    }
  } else if (format == PETSC_VIEWER_ASCII_MATLAB) {
    int nofinalvalue = 0;
    if ((a->i[m] == a->i[m-1]) || (a->j[a->nz-1] != A->n-!shift)) {
      nofinalvalue = 1;
    }
    ierr = PetscViewerASCIIUseTabs(viewer,PETSC_NO);CHKERRQ(ierr);
    ierr = PetscViewerASCIIPrintf(viewer,"%% Size = %d %d \n",m,A->n);CHKERRQ(ierr);
    ierr = PetscViewerASCIIPrintf(viewer,"%% Nonzeros = %d \n",a->nz);CHKERRQ(ierr);
    ierr = PetscViewerASCIIPrintf(viewer,"zzz = zeros(%d,3);\n",a->nz+nofinalvalue);CHKERRQ(ierr);
    ierr = PetscViewerASCIIPrintf(viewer,"zzz = [\n");CHKERRQ(ierr);

    for (i=0; i<m; i++) {
      for (j=a->i[i]+shift; j<a->i[i+1]+shift; j++) {
#if defined(PETSC_USE_COMPLEX)
        ierr = PetscViewerASCIIPrintf(viewer,"%d %d  %18.16e + %18.16ei \n",i+1,a->j[j]+!shift,PetscRealPart(a->a[j]),PetscImaginaryPart(a->a[j]));CHKERRQ(ierr);
#else
        ierr = PetscViewerASCIIPrintf(viewer,"%d %d  %18.16e\n",i+1,a->j[j]+!shift,a->a[j]);CHKERRQ(ierr);
#endif
      }
    }
    if (nofinalvalue) {
      ierr = PetscViewerASCIIPrintf(viewer,"%d %d  %18.16e\n",m,A->n,0.0);CHKERRQ(ierr);
    } 
    ierr = PetscViewerASCIIPrintf(viewer,"];\n %s = spconvert(zzz);\n",name);CHKERRQ(ierr);
    ierr = PetscViewerASCIIUseTabs(viewer,PETSC_YES);CHKERRQ(ierr);
  } else if (format == PETSC_VIEWER_ASCII_FACTOR_INFO) {
#if defined(PETSC_HAVE_SUPERLU) && !defined(PETSC_USE_SINGLE) 
     ierr = MatSeqAIJFactorInfo_SuperLU(A,viewer);CHKERRQ(ierr);
#endif
#if defined(PETSC_HAVE_SUPERLUDIST) && !defined(PETSC_USE_SINGLE)
     ierr = MatMPIAIJFactorInfo_SuperLu(A,viewer);CHKERRQ(ierr);
#endif
#if defined(PETSC_HAVE_SPOOLES) && !defined(PETSC_USE_SINGLE) 
     ierr = MatFactorInfo_Spooles(A,viewer);CHKERRQ(ierr);
#endif
#if defined(PETSC_HAVE_UMFPACK) && !defined(PETSC_USE_SINGLE) && !defined(PETSC_USE_COMPLEX)
     ierr = MatSeqAIJFactorInfo_UMFPACK(A,viewer);CHKERRQ(ierr);
#endif
#if defined(PETSC_HAVE_MATLAB_ENGINE) && !defined(PETSC_USE_SINGLE) && !defined(PETSC_USE_COMPLEX)
     ierr = MatSeqAIJFactorInfo_Matlab(A,viewer);CHKERRQ(ierr);
#endif

     PetscFunctionReturn(0);
  } else if (format == PETSC_VIEWER_ASCII_COMMON) {
    ierr = PetscViewerASCIIUseTabs(viewer,PETSC_NO);CHKERRQ(ierr);
    for (i=0; i<m; i++) {
      ierr = PetscViewerASCIIPrintf(viewer,"row %d:",i);CHKERRQ(ierr);
      for (j=a->i[i]+shift; j<a->i[i+1]+shift; j++) {
#if defined(PETSC_USE_COMPLEX)
        if (PetscImaginaryPart(a->a[j]) > 0.0 && PetscRealPart(a->a[j]) != 0.0) {
          ierr = PetscViewerASCIIPrintf(viewer," (%d, %g + %g i)",a->j[j]+shift,PetscRealPart(a->a[j]),PetscImaginaryPart(a->a[j]));CHKERRQ(ierr);
        } else if (PetscImaginaryPart(a->a[j]) < 0.0 && PetscRealPart(a->a[j]) != 0.0) {
          ierr = PetscViewerASCIIPrintf(viewer," (%d, %g - %g i)",a->j[j]+shift,PetscRealPart(a->a[j]),-PetscImaginaryPart(a->a[j]));CHKERRQ(ierr);
        } else if (PetscRealPart(a->a[j]) != 0.0) {
          ierr = PetscViewerASCIIPrintf(viewer," (%d, %g) ",a->j[j]+shift,PetscRealPart(a->a[j]));CHKERRQ(ierr);
        }
#else
        if (a->a[j] != 0.0) {ierr = PetscViewerASCIIPrintf(viewer," (%d, %g) ",a->j[j]+shift,a->a[j]);CHKERRQ(ierr);}
#endif
      }
      ierr = PetscViewerASCIIPrintf(viewer,"\n");CHKERRQ(ierr);
    }
    ierr = PetscViewerASCIIUseTabs(viewer,PETSC_YES);CHKERRQ(ierr);
  } else if (format == PETSC_VIEWER_ASCII_SYMMODU) {
    int nzd=0,fshift=1,*sptr;
    ierr = PetscViewerASCIIUseTabs(viewer,PETSC_NO);CHKERRQ(ierr);
    ierr = PetscMalloc((m+1)*sizeof(int),&sptr);CHKERRQ(ierr);
    for (i=0; i<m; i++) {
      sptr[i] = nzd+1;
      for (j=a->i[i]+shift; j<a->i[i+1]+shift; j++) {
        if (a->j[j] >= i) {
#if defined(PETSC_USE_COMPLEX)
          if (PetscImaginaryPart(a->a[j]) != 0.0 || PetscRealPart(a->a[j]) != 0.0) nzd++;
#else
          if (a->a[j] != 0.0) nzd++;
#endif
        }
      }
    }
    sptr[m] = nzd+1;
    ierr = PetscViewerASCIIPrintf(viewer," %d %d\n\n",m,nzd);CHKERRQ(ierr);
    for (i=0; i<m+1; i+=6) {
      if (i+4<m) {ierr = PetscViewerASCIIPrintf(viewer," %d %d %d %d %d %d\n",sptr[i],sptr[i+1],sptr[i+2],sptr[i+3],sptr[i+4],sptr[i+5]);CHKERRQ(ierr);}
      else if (i+3<m) {ierr = PetscViewerASCIIPrintf(viewer," %d %d %d %d %d\n",sptr[i],sptr[i+1],sptr[i+2],sptr[i+3],sptr[i+4]);CHKERRQ(ierr);}
      else if (i+2<m) {ierr = PetscViewerASCIIPrintf(viewer," %d %d %d %d\n",sptr[i],sptr[i+1],sptr[i+2],sptr[i+3]);CHKERRQ(ierr);}
      else if (i+1<m) {ierr = PetscViewerASCIIPrintf(viewer," %d %d %d\n",sptr[i],sptr[i+1],sptr[i+2]);CHKERRQ(ierr);}
      else if (i<m)   {ierr = PetscViewerASCIIPrintf(viewer," %d %d\n",sptr[i],sptr[i+1]);CHKERRQ(ierr);}
      else            {ierr = PetscViewerASCIIPrintf(viewer," %d\n",sptr[i]);CHKERRQ(ierr);}
    }
    ierr = PetscViewerASCIIPrintf(viewer,"\n");CHKERRQ(ierr);
    ierr = PetscFree(sptr);CHKERRQ(ierr);
    for (i=0; i<m; i++) {
      for (j=a->i[i]+shift; j<a->i[i+1]+shift; j++) {
        if (a->j[j] >= i) {ierr = PetscViewerASCIIPrintf(viewer," %d ",a->j[j]+fshift);CHKERRQ(ierr);}
      }
      ierr = PetscViewerASCIIPrintf(viewer,"\n");CHKERRQ(ierr);
    }
    ierr = PetscViewerASCIIPrintf(viewer,"\n");CHKERRQ(ierr);
    for (i=0; i<m; i++) {
      for (j=a->i[i]+shift; j<a->i[i+1]+shift; j++) {
        if (a->j[j] >= i) {
#if defined(PETSC_USE_COMPLEX)
          if (PetscImaginaryPart(a->a[j]) != 0.0 || PetscRealPart(a->a[j]) != 0.0) {
            ierr = PetscViewerASCIIPrintf(viewer," %18.16e %18.16e ",PetscRealPart(a->a[j]),PetscImaginaryPart(a->a[j]));CHKERRQ(ierr);
          }
#else
          if (a->a[j] != 0.0) {ierr = PetscViewerASCIIPrintf(viewer," %18.16e ",a->a[j]);CHKERRQ(ierr);}
#endif
        }
      }
      ierr = PetscViewerASCIIPrintf(viewer,"\n");CHKERRQ(ierr);
    }
    ierr = PetscViewerASCIIUseTabs(viewer,PETSC_YES);CHKERRQ(ierr);
  } else if (format == PETSC_VIEWER_ASCII_DENSE) {
    int         cnt = 0,jcnt;
    PetscScalar value;

    ierr = PetscViewerASCIIUseTabs(viewer,PETSC_NO);CHKERRQ(ierr);
    for (i=0; i<m; i++) {
      jcnt = 0;
      for (j=0; j<A->n; j++) {
        if (jcnt < a->i[i+1]-a->i[i] && j == a->j[cnt]) {
          value = a->a[cnt++];
          jcnt++;
        } else {
          value = 0.0;
        }
#if defined(PETSC_USE_COMPLEX)
        ierr = PetscViewerASCIIPrintf(viewer," %7.5e+%7.5e i ",PetscRealPart(value),PetscImaginaryPart(value));CHKERRQ(ierr);
#else
        ierr = PetscViewerASCIIPrintf(viewer," %7.5e ",value);CHKERRQ(ierr);
#endif
      }
      ierr = PetscViewerASCIIPrintf(viewer,"\n");CHKERRQ(ierr);
    }
    ierr = PetscViewerASCIIUseTabs(viewer,PETSC_YES);CHKERRQ(ierr);
  } else {
    ierr = PetscViewerASCIIUseTabs(viewer,PETSC_NO);CHKERRQ(ierr);
    for (i=0; i<m; i++) {
      ierr = PetscViewerASCIIPrintf(viewer,"row %d:",i);CHKERRQ(ierr);
      for (j=a->i[i]+shift; j<a->i[i+1]+shift; j++) {
#if defined(PETSC_USE_COMPLEX)
        if (PetscImaginaryPart(a->a[j]) > 0.0) {
          ierr = PetscViewerASCIIPrintf(viewer," (%d, %g + %g i)",a->j[j]+shift,PetscRealPart(a->a[j]),PetscImaginaryPart(a->a[j]));CHKERRQ(ierr);
        } else if (PetscImaginaryPart(a->a[j]) < 0.0) {
          ierr = PetscViewerASCIIPrintf(viewer," (%d, %g - %g i)",a->j[j]+shift,PetscRealPart(a->a[j]),-PetscImaginaryPart(a->a[j]));CHKERRQ(ierr);
        } else {
          ierr = PetscViewerASCIIPrintf(viewer," (%d, %g) ",a->j[j]+shift,PetscRealPart(a->a[j]));CHKERRQ(ierr);
        }
#else
        ierr = PetscViewerASCIIPrintf(viewer," (%d, %g) ",a->j[j]+shift,a->a[j]);CHKERRQ(ierr);
#endif
      }
      ierr = PetscViewerASCIIPrintf(viewer,"\n");CHKERRQ(ierr);
    }
    ierr = PetscViewerASCIIUseTabs(viewer,PETSC_YES);CHKERRQ(ierr);
  }
  ierr = PetscViewerFlush(viewer);CHKERRQ(ierr);
  PetscFunctionReturn(0);
}

#undef __FUNCT__  
#define __FUNCT__ "MatView_SeqAIJ_Draw_Zoom"
int MatView_SeqAIJ_Draw_Zoom(PetscDraw draw,void *Aa)
{
  Mat               A = (Mat) Aa;
  Mat_SeqAIJ        *a = (Mat_SeqAIJ*)A->data;
  int               ierr,i,j,m = A->m,shift = a->indexshift,color;
  PetscReal         xl,yl,xr,yr,x_l,x_r,y_l,y_r,maxv = 0.0;
  PetscViewer       viewer;
  PetscViewerFormat format;

  PetscFunctionBegin; 
  ierr = PetscObjectQuery((PetscObject)A,"Zoomviewer",(PetscObject*)&viewer);CHKERRQ(ierr); 
  ierr = PetscViewerGetFormat(viewer,&format);CHKERRQ(ierr);

  ierr = PetscDrawGetCoordinates(draw,&xl,&yl,&xr,&yr);CHKERRQ(ierr);
  /* loop over matrix elements drawing boxes */

  if (format != PETSC_VIEWER_DRAW_CONTOUR) {
    /* Blue for negative, Cyan for zero and  Red for positive */
    color = PETSC_DRAW_BLUE;
    for (i=0; i<m; i++) {
      y_l = m - i - 1.0; y_r = y_l + 1.0;
      for (j=a->i[i]+shift; j<a->i[i+1]+shift; j++) {
        x_l = a->j[j] + shift; x_r = x_l + 1.0;
#if defined(PETSC_USE_COMPLEX)
        if (PetscRealPart(a->a[j]) >=  0.) continue;
#else
        if (a->a[j] >=  0.) continue;
#endif
        ierr = PetscDrawRectangle(draw,x_l,y_l,x_r,y_r,color,color,color,color);CHKERRQ(ierr);
      } 
    }
    color = PETSC_DRAW_CYAN;
    for (i=0; i<m; i++) {
      y_l = m - i - 1.0; y_r = y_l + 1.0;
      for (j=a->i[i]+shift; j<a->i[i+1]+shift; j++) {
        x_l = a->j[j] + shift; x_r = x_l + 1.0;
        if (a->a[j] !=  0.) continue;
        ierr = PetscDrawRectangle(draw,x_l,y_l,x_r,y_r,color,color,color,color);CHKERRQ(ierr);
      } 
    }
    color = PETSC_DRAW_RED;
    for (i=0; i<m; i++) {
      y_l = m - i - 1.0; y_r = y_l + 1.0;
      for (j=a->i[i]+shift; j<a->i[i+1]+shift; j++) {
        x_l = a->j[j] + shift; x_r = x_l + 1.0;
#if defined(PETSC_USE_COMPLEX)
        if (PetscRealPart(a->a[j]) <=  0.) continue;
#else
        if (a->a[j] <=  0.) continue;
#endif
        ierr = PetscDrawRectangle(draw,x_l,y_l,x_r,y_r,color,color,color,color);CHKERRQ(ierr);
      } 
    }
  } else {
    /* use contour shading to indicate magnitude of values */
    /* first determine max of all nonzero values */
    int    nz = a->nz,count;
    PetscDraw   popup;
    PetscReal scale;

    for (i=0; i<nz; i++) {
      if (PetscAbsScalar(a->a[i]) > maxv) maxv = PetscAbsScalar(a->a[i]);
    }
    scale = (245.0 - PETSC_DRAW_BASIC_COLORS)/maxv; 
    ierr  = PetscDrawGetPopup(draw,&popup);CHKERRQ(ierr);
    if (popup) {ierr  = PetscDrawScalePopup(popup,0.0,maxv);CHKERRQ(ierr);}
    count = 0;
    for (i=0; i<m; i++) {
      y_l = m - i - 1.0; y_r = y_l + 1.0;
      for (j=a->i[i]+shift; j<a->i[i+1]+shift; j++) {
        x_l = a->j[j] + shift; x_r = x_l + 1.0;
        color = PETSC_DRAW_BASIC_COLORS + (int)(scale*PetscAbsScalar(a->a[count]));
        ierr  = PetscDrawRectangle(draw,x_l,y_l,x_r,y_r,color,color,color,color);CHKERRQ(ierr);
        count++;
      } 
    }
  }
  PetscFunctionReturn(0);
}

#undef __FUNCT__  
#define __FUNCT__ "MatView_SeqAIJ_Draw"
int MatView_SeqAIJ_Draw(Mat A,PetscViewer viewer)
{
  int        ierr;
  PetscDraw  draw;
  PetscReal  xr,yr,xl,yl,h,w;
  PetscTruth isnull;

  PetscFunctionBegin;
  ierr = PetscViewerDrawGetDraw(viewer,0,&draw);CHKERRQ(ierr);
  ierr = PetscDrawIsNull(draw,&isnull);CHKERRQ(ierr);
  if (isnull) PetscFunctionReturn(0);

  ierr = PetscObjectCompose((PetscObject)A,"Zoomviewer",(PetscObject)viewer);CHKERRQ(ierr);
  xr  = A->n; yr = A->m; h = yr/10.0; w = xr/10.0; 
  xr += w;    yr += h;  xl = -w;     yl = -h;
  ierr = PetscDrawSetCoordinates(draw,xl,yl,xr,yr);CHKERRQ(ierr);
  ierr = PetscDrawZoom(draw,MatView_SeqAIJ_Draw_Zoom,A);CHKERRQ(ierr);
  ierr = PetscObjectCompose((PetscObject)A,"Zoomviewer",PETSC_NULL);CHKERRQ(ierr);
  PetscFunctionReturn(0);
}

#undef __FUNCT__  
#define __FUNCT__ "MatView_SeqAIJ"
int MatView_SeqAIJ(Mat A,PetscViewer viewer)
{
  Mat_SeqAIJ  *a = (Mat_SeqAIJ*)A->data;
  int         ierr;
  PetscTruth  issocket,isascii,isbinary,isdraw;

  PetscFunctionBegin;  
  ierr = PetscTypeCompare((PetscObject)viewer,PETSC_VIEWER_SOCKET,&issocket);CHKERRQ(ierr);
  ierr = PetscTypeCompare((PetscObject)viewer,PETSC_VIEWER_ASCII,&isascii);CHKERRQ(ierr);
  ierr = PetscTypeCompare((PetscObject)viewer,PETSC_VIEWER_BINARY,&isbinary);CHKERRQ(ierr);
  ierr = PetscTypeCompare((PetscObject)viewer,PETSC_VIEWER_DRAW,&isdraw);CHKERRQ(ierr);
  if (issocket) {
    if (a->indexshift) {
      SETERRQ(1,"Can only socket send sparse matrix with 0 based indexing");
    }
    ierr = PetscViewerSocketPutSparse_Private(viewer,A->m,A->n,a->nz,a->a,a->i,a->j);CHKERRQ(ierr);
  } else if (isascii) {
    ierr = MatView_SeqAIJ_ASCII(A,viewer);CHKERRQ(ierr);
  } else if (isbinary) {
    ierr = MatView_SeqAIJ_Binary(A,viewer);CHKERRQ(ierr);
  } else if (isdraw) {
    ierr = MatView_SeqAIJ_Draw(A,viewer);CHKERRQ(ierr);
  } else {
    SETERRQ1(1,"Viewer type %s not supported by SeqAIJ matrices",((PetscObject)viewer)->type_name);
  }
  PetscFunctionReturn(0);
}

EXTERN int Mat_AIJ_CheckInode(Mat,PetscTruth);
#undef __FUNCT__  
#define __FUNCT__ "MatAssemblyEnd_SeqAIJ"
int MatAssemblyEnd_SeqAIJ(Mat A,MatAssemblyType mode)
{
  Mat_SeqAIJ   *a = (Mat_SeqAIJ*)A->data;
  int          fshift = 0,i,j,*ai = a->i,*aj = a->j,*imax = a->imax,ierr;
  int          m = A->m,*ip,N,*ailen = a->ilen,shift = a->indexshift,rmax = 0;
  PetscScalar  *aa = a->a,*ap;
#if defined(PETSC_HAVE_SUPERLUDIST) || defined(PETSC_HAVE_SPOOLES) || defined(PETSC_HAVE_UMFPACK)
  PetscTruth   flag;
#endif

  PetscFunctionBegin;  
  if (mode == MAT_FLUSH_ASSEMBLY) PetscFunctionReturn(0);

  if (m) rmax = ailen[0]; /* determine row with most nonzeros */
  for (i=1; i<m; i++) {
    /* move each row back by the amount of empty slots (fshift) before it*/
    fshift += imax[i-1] - ailen[i-1];
    rmax   = PetscMax(rmax,ailen[i]);
    if (fshift) {
      ip = aj + ai[i] + shift; 
      ap = aa + ai[i] + shift;
      N  = ailen[i];
      for (j=0; j<N; j++) {
        ip[j-fshift] = ip[j];
        ap[j-fshift] = ap[j]; 
      }
    } 
    ai[i] = ai[i-1] + ailen[i-1];
  }
  if (m) {
    fshift += imax[m-1] - ailen[m-1];
    ai[m]  = ai[m-1] + ailen[m-1];
  }
  /* reset ilen and imax for each row */
  for (i=0; i<m; i++) {
    ailen[i] = imax[i] = ai[i+1] - ai[i];
  }
  a->nz = ai[m] + shift; 

  /* diagonals may have moved, so kill the diagonal pointers */
  if (fshift && a->diag) {
    ierr = PetscFree(a->diag);CHKERRQ(ierr);
    PetscLogObjectMemory(A,-(m+1)*sizeof(int));
    a->diag = 0;
  } 
  PetscLogInfo(A,"MatAssemblyEnd_SeqAIJ:Matrix size: %d X %d; storage space: %d unneeded,%d used\n",m,A->n,fshift,a->nz);
  PetscLogInfo(A,"MatAssemblyEnd_SeqAIJ:Number of mallocs during MatSetValues() is %d\n",a->reallocs);
  PetscLogInfo(A,"MatAssemblyEnd_SeqAIJ:Most nonzeros in any row is %d\n",rmax);
  a->reallocs          = 0;
  A->info.nz_unneeded  = (double)fshift;
  a->rmax              = rmax;

  /* check out for identical nodes. If found, use inode functions */
  ierr = Mat_AIJ_CheckInode(A,(PetscTruth)(!fshift));CHKERRQ(ierr);

#if defined(PETSC_HAVE_SUPERLUDIST) 
  ierr = PetscOptionsHasName(A->prefix,"-mat_aij_superlu_dist",&flag);CHKERRQ(ierr);
  if (flag) { ierr = MatUseSuperLU_DIST_MPIAIJ(A);CHKERRQ(ierr); }
#endif 

#if defined(PETSC_HAVE_SPOOLES) 
  ierr = PetscOptionsHasName(A->prefix,"-mat_aij_spooles",&flag);CHKERRQ(ierr);
  if (flag) { ierr = MatUseSpooles_SeqAIJ(A);CHKERRQ(ierr); }
#endif 

#if defined(PETSC_HAVE_UMFPACK) 
  ierr = PetscOptionsHasName(A->prefix,"-mat_aij_umfpack",&flag);CHKERRQ(ierr);
  if (flag) { ierr = MatUseUMFPACK_SeqAIJ(A);CHKERRQ(ierr); }
#endif 

  PetscFunctionReturn(0);
}

#undef __FUNCT__  
#define __FUNCT__ "MatZeroEntries_SeqAIJ"
int MatZeroEntries_SeqAIJ(Mat A)
{
  Mat_SeqAIJ *a = (Mat_SeqAIJ*)A->data; 
  int        ierr;

  PetscFunctionBegin;  
  ierr = PetscMemzero(a->a,(a->i[A->m]+a->indexshift)*sizeof(PetscScalar));CHKERRQ(ierr);
  PetscFunctionReturn(0);
}

#undef __FUNCT__  
#define __FUNCT__ "MatDestroy_SeqAIJ"
int MatDestroy_SeqAIJ(Mat A)
{
  Mat_SeqAIJ *a = (Mat_SeqAIJ*)A->data;
  int        ierr;

  PetscFunctionBegin;  
#if defined(PETSC_USE_LOG)
  PetscLogObjectState((PetscObject)A,"Rows=%d, Cols=%d, NZ=%d",A->m,A->n,a->nz);
#endif
  if (a->freedata) {
    ierr = PetscFree(a->a);CHKERRQ(ierr);
    if (!a->singlemalloc) {
      ierr = PetscFree(a->i);CHKERRQ(ierr);
      ierr = PetscFree(a->j);CHKERRQ(ierr);
    }
  }
  if (a->row) {
    ierr = ISDestroy(a->row);CHKERRQ(ierr);
  }
  if (a->col) {
    ierr = ISDestroy(a->col);CHKERRQ(ierr);
  }
  if (a->diag) {ierr = PetscFree(a->diag);CHKERRQ(ierr);}
  if (a->ilen) {ierr = PetscFree(a->ilen);CHKERRQ(ierr);}
  if (a->imax) {ierr = PetscFree(a->imax);CHKERRQ(ierr);}
  if (a->idiag) {ierr = PetscFree(a->idiag);CHKERRQ(ierr);}
  if (a->solve_work) {ierr = PetscFree(a->solve_work);CHKERRQ(ierr);}
  if (a->inode.size) {ierr = PetscFree(a->inode.size);CHKERRQ(ierr);}
  if (a->icol) {ierr = ISDestroy(a->icol);CHKERRQ(ierr);}
  if (a->saved_values) {ierr = PetscFree(a->saved_values);CHKERRQ(ierr);}
  if (a->coloring) {ierr = ISColoringDestroy(a->coloring);CHKERRQ(ierr);}
  if (a->xtoy) {ierr = PetscFree(a->xtoy);CHKERRQ(ierr);}
  
  ierr = PetscFree(a);CHKERRQ(ierr);
  PetscFunctionReturn(0);
}

#undef __FUNCT__  
#define __FUNCT__ "MatCompress_SeqAIJ"
int MatCompress_SeqAIJ(Mat A)
{
  PetscFunctionBegin;  
  PetscFunctionReturn(0);
}

#undef __FUNCT__  
#define __FUNCT__ "MatSetOption_SeqAIJ"
int MatSetOption_SeqAIJ(Mat A,MatOption op)
{
  Mat_SeqAIJ *a = (Mat_SeqAIJ*)A->data;

  PetscFunctionBegin;  
  switch (op) {
    case MAT_ROW_ORIENTED:
      a->roworiented       = PETSC_TRUE;
      break;
    case MAT_KEEP_ZEROED_ROWS:
      a->keepzeroedrows    = PETSC_TRUE;
      break;
    case MAT_COLUMN_ORIENTED:
      a->roworiented       = PETSC_FALSE;
      break;
    case MAT_COLUMNS_SORTED:
      a->sorted            = PETSC_TRUE;
      break;
    case MAT_COLUMNS_UNSORTED:
      a->sorted            = PETSC_FALSE;
      break;
    case MAT_NO_NEW_NONZERO_LOCATIONS:
      a->nonew             = 1;
      break;
    case MAT_NEW_NONZERO_LOCATION_ERR:     
      a->nonew             = -1;
      break;
    case MAT_NEW_NONZERO_ALLOCATION_ERR:
      a->nonew             = -2;
      break;
    case MAT_YES_NEW_NONZERO_LOCATIONS:
      a->nonew             = 0;
      break;
    case MAT_IGNORE_ZERO_ENTRIES:
      a->ignorezeroentries = PETSC_TRUE;
      break;
    case MAT_USE_INODES:
      a->inode.use         = PETSC_TRUE;
      break;
    case MAT_DO_NOT_USE_INODES:
      a->inode.use         = PETSC_FALSE;
      break;
    case MAT_ROWS_SORTED:
    case MAT_ROWS_UNSORTED:
    case MAT_YES_NEW_DIAGONALS:
    case MAT_IGNORE_OFF_PROC_ENTRIES:
    case MAT_USE_HASH_TABLE:
      PetscLogInfo(A,"MatSetOption_SeqAIJ:Option ignored\n");
      break;
    case MAT_NO_NEW_DIAGONALS:
      SETERRQ(PETSC_ERR_SUP,"MAT_NO_NEW_DIAGONALS");
    case MAT_INODE_LIMIT_1:
      a->inode.limit  = 1;
      break;
    case MAT_INODE_LIMIT_2:
      a->inode.limit  = 2;
      break;
    case MAT_INODE_LIMIT_3:
      a->inode.limit  = 3;
      break;
    case MAT_INODE_LIMIT_4:
      a->inode.limit  = 4;
      break;
    case MAT_INODE_LIMIT_5:
      a->inode.limit  = 5;
      break;
    default:
      SETERRQ(PETSC_ERR_SUP,"unknown option");
  }
  PetscFunctionReturn(0);
}

#undef __FUNCT__  
#define __FUNCT__ "MatGetDiagonal_SeqAIJ"
int MatGetDiagonal_SeqAIJ(Mat A,Vec v)
{
  Mat_SeqAIJ   *a = (Mat_SeqAIJ*)A->data;
  int          i,j,n,shift = a->indexshift,ierr;
  PetscScalar  *x,zero = 0.0;

  PetscFunctionBegin;
  ierr = VecSet(&zero,v);CHKERRQ(ierr);
  ierr = VecGetArrayFast(v,&x);CHKERRQ(ierr);
  ierr = VecGetLocalSize(v,&n);CHKERRQ(ierr);
  if (n != A->m) SETERRQ(PETSC_ERR_ARG_SIZ,"Nonconforming matrix and vector");
  for (i=0; i<A->m; i++) {
    for (j=a->i[i]+shift; j<a->i[i+1]+shift; j++) {
      if (a->j[j]+shift == i) {
        x[i] = a->a[j];
        break;
      }
    }
  }
  ierr = VecRestoreArrayFast(v,&x);CHKERRQ(ierr);
  PetscFunctionReturn(0);
}


#undef __FUNCT__  
#define __FUNCT__ "MatMultTransposeAdd_SeqAIJ"
int MatMultTransposeAdd_SeqAIJ(Mat A,Vec xx,Vec zz,Vec yy)
{
  Mat_SeqAIJ   *a = (Mat_SeqAIJ*)A->data;
  PetscScalar  *x,*y;
  int          ierr,m = A->m,shift = a->indexshift;
#if !defined(PETSC_USE_FORTRAN_KERNEL_MULTTRANSPOSEAIJ)
  PetscScalar  *v,alpha;
  int          n,i,*idx;
#endif

  PetscFunctionBegin;
  if (zz != yy) {ierr = VecCopy(zz,yy);CHKERRQ(ierr);}
  ierr = VecGetArrayFast(xx,&x);CHKERRQ(ierr);
  ierr = VecGetArrayFast(yy,&y);CHKERRQ(ierr);
  y = y + shift; /* shift for Fortran start by 1 indexing */

#if defined(PETSC_USE_FORTRAN_KERNEL_MULTTRANSPOSEAIJ)
  fortranmulttransposeaddaij_(&m,x,a->i,a->j+shift,a->a+shift,y);
#else
  for (i=0; i<m; i++) {
    idx   = a->j + a->i[i] + shift;
    v     = a->a + a->i[i] + shift;
    n     = a->i[i+1] - a->i[i];
    alpha = x[i];
    while (n-->0) {y[*idx++] += alpha * *v++;}
  }
#endif
  PetscLogFlops(2*a->nz);
  ierr = VecRestoreArrayFast(xx,&x);CHKERRQ(ierr);
  ierr = VecRestoreArrayFast(yy,&y);CHKERRQ(ierr);
  PetscFunctionReturn(0);
}

#undef __FUNCT__  
#define __FUNCT__ "MatMultTranspose_SeqAIJ"
int MatMultTranspose_SeqAIJ(Mat A,Vec xx,Vec yy)
{
  PetscScalar  zero = 0.0;
  int          ierr;

  PetscFunctionBegin; 
  ierr = VecSet(&zero,yy);CHKERRQ(ierr);
  ierr = MatMultTransposeAdd_SeqAIJ(A,xx,yy,yy);CHKERRQ(ierr);
  PetscFunctionReturn(0);
}


#undef __FUNCT__  
#define __FUNCT__ "MatMult_SeqAIJ"
int MatMult_SeqAIJ(Mat A,Vec xx,Vec yy)
{
  Mat_SeqAIJ   *a = (Mat_SeqAIJ*)A->data;
  PetscScalar  *x,*y,*v;
  int          ierr,m = A->m,*idx,shift = a->indexshift,*ii;
#if !defined(PETSC_USE_FORTRAN_KERNEL_MULTAIJ)
  int          n,i,jrow,j;
  PetscScalar  sum;
#endif

#if defined(PETSC_HAVE_PRAGMA_DISJOINT)
#pragma disjoint(*x,*y,*v)
#endif

  PetscFunctionBegin;
  ierr = VecGetArrayFast(xx,&x);CHKERRQ(ierr);
  ierr = VecGetArrayFast(yy,&y);CHKERRQ(ierr);
  x    = x + shift;    /* shift for Fortran start by 1 indexing */
  idx  = a->j;
  v    = a->a;
  ii   = a->i;
#if defined(PETSC_USE_FORTRAN_KERNEL_MULTAIJ)
  fortranmultaij_(&m,x,ii,idx+shift,v+shift,y);
#else
  v    += shift; /* shift for Fortran start by 1 indexing */
  idx  += shift;
  for (i=0; i<m; i++) {
    jrow = ii[i];
    n    = ii[i+1] - jrow;
    sum  = 0.0;
    for (j=0; j<n; j++) {
      sum += v[jrow]*x[idx[jrow]]; jrow++;
     }
    y[i] = sum;
  }
#endif
  PetscLogFlops(2*a->nz - m);
  ierr = VecRestoreArrayFast(xx,&x);CHKERRQ(ierr);
  ierr = VecRestoreArrayFast(yy,&y);CHKERRQ(ierr);
  PetscFunctionReturn(0);
}

#undef __FUNCT__  
#define __FUNCT__ "MatMultAdd_SeqAIJ"
int MatMultAdd_SeqAIJ(Mat A,Vec xx,Vec yy,Vec zz)
{
  Mat_SeqAIJ   *a = (Mat_SeqAIJ*)A->data;
  PetscScalar  *x,*y,*z,*v;
  int          ierr,m = A->m,*idx,shift = a->indexshift,*ii;
#if !defined(PETSC_USE_FORTRAN_KERNEL_MULTADDAIJ)
  int          n,i,jrow,j;
PetscScalar    sum;
#endif

  PetscFunctionBegin;
  ierr = VecGetArrayFast(xx,&x);CHKERRQ(ierr);
  ierr = VecGetArrayFast(yy,&y);CHKERRQ(ierr);
  if (zz != yy) {
    ierr = VecGetArrayFast(zz,&z);CHKERRQ(ierr);
  } else {
    z = y;
  }
  x    = x + shift; /* shift for Fortran start by 1 indexing */
  idx  = a->j;
  v    = a->a;
  ii   = a->i;
#if defined(PETSC_USE_FORTRAN_KERNEL_MULTADDAIJ)
  fortranmultaddaij_(&m,x,ii,idx+shift,v+shift,y,z);
#else
  v   += shift; /* shift for Fortran start by 1 indexing */
  idx += shift;
  for (i=0; i<m; i++) {
    jrow = ii[i];
    n    = ii[i+1] - jrow;
    sum  = y[i];
    for (j=0; j<n; j++) {
      sum += v[jrow]*x[idx[jrow]]; jrow++;
     }
    z[i] = sum;
  }
#endif
  PetscLogFlops(2*a->nz);
  ierr = VecRestoreArrayFast(xx,&x);CHKERRQ(ierr);
  ierr = VecRestoreArrayFast(yy,&y);CHKERRQ(ierr);
  if (zz != yy) {
    ierr = VecRestoreArrayFast(zz,&z);CHKERRQ(ierr);
  }
  PetscFunctionReturn(0);
}

/*
     Adds diagonal pointers to sparse matrix structure.
*/
#undef __FUNCT__  
#define __FUNCT__ "MatMarkDiagonal_SeqAIJ"
int MatMarkDiagonal_SeqAIJ(Mat A)
{
  Mat_SeqAIJ *a = (Mat_SeqAIJ*)A->data; 
  int        i,j,*diag,m = A->m,shift = a->indexshift,ierr;

  PetscFunctionBegin;
  if (a->diag) PetscFunctionReturn(0);

  ierr = PetscMalloc((m+1)*sizeof(int),&diag);CHKERRQ(ierr);
  PetscLogObjectMemory(A,(m+1)*sizeof(int));
  for (i=0; i<A->m; i++) {
    diag[i] = a->i[i+1];
    for (j=a->i[i]+shift; j<a->i[i+1]+shift; j++) {
      if (a->j[j]+shift == i) {
        diag[i] = j - shift;
        break;
      }
    }
  }
  a->diag = diag;
  PetscFunctionReturn(0);
}

/*
     Checks for missing diagonals
*/
#undef __FUNCT__  
#define __FUNCT__ "MatMissingDiagonal_SeqAIJ"
int MatMissingDiagonal_SeqAIJ(Mat A)
{
  Mat_SeqAIJ *a = (Mat_SeqAIJ*)A->data; 
  int        *diag,*jj = a->j,i,shift = a->indexshift,ierr;

  PetscFunctionBegin;
  ierr = MatMarkDiagonal_SeqAIJ(A);CHKERRQ(ierr);
  diag = a->diag;
  for (i=0; i<A->m; i++) {
    if (jj[diag[i]+shift] != i-shift) {
      SETERRQ1(1,"Matrix is missing diagonal number %d",i);
    }
  }
  PetscFunctionReturn(0);
}

#undef __FUNCT__  
#define __FUNCT__ "MatRelax_SeqAIJ"
int MatRelax_SeqAIJ(Mat A,Vec bb,PetscReal omega,MatSORType flag,PetscReal fshift,int its,int lits,Vec xx)
{
  Mat_SeqAIJ   *a = (Mat_SeqAIJ*)A->data;
  PetscScalar  *x,*b,*bs, d,*xs,sum,*v = a->a,*t=0,scale,*ts,*xb,*idiag=0,*mdiag;
  int          ierr,*idx,*diag,n = A->n,m = A->m,i;

  PetscFunctionBegin;
  its = its*lits;
  if (its <= 0) SETERRQ2(PETSC_ERR_ARG_WRONG,"Relaxation requires global its %d and local its %d both positive",its,lits);

  if (!a->diag) {ierr = MatMarkDiagonal_SeqAIJ(A);CHKERRQ(ierr);}
  diag = a->diag;
  if (!a->idiag) {
    ierr     = PetscMalloc(3*m*sizeof(PetscScalar),&a->idiag);CHKERRQ(ierr);
    a->ssor  = a->idiag + m;
    mdiag    = a->ssor + m;

    v        = a->a;

    /* this is wrong when fshift omega changes each iteration */
    if (omega == 1.0 && fshift == 0.0) {
      for (i=0; i<m; i++) {
        mdiag[i]    = v[diag[i]];
        a->idiag[i] = 1.0/v[diag[i]];
      }
    } else {
      for (i=0; i<m; i++) {
        mdiag[i]    = v[diag[i]];
        a->idiag[i] = omega/(fshift + v[diag[i]]);}
    }

  }
  t     = a->ssor;
  idiag = a->idiag;
  mdiag = a->idiag + 2*m;

  ierr = VecGetArrayFast(xx,&x);CHKERRQ(ierr);
  if (xx != bb) {
    ierr = VecGetArrayFast(bb,&b);CHKERRQ(ierr);
  } else {
    b = x;
  }

  /* We count flops by assuming the upper triangular and lower triangular parts have the same number of nonzeros */
  xs   = x;
  if (flag == SOR_APPLY_UPPER) {
   /* apply (U + D/omega) to the vector */
    bs = b;
    for (i=0; i<m; i++) {
        d    = fshift + a->a[diag[i]];
        n    = a->i[i+1] - diag[i] - 1;
        idx  = a->j + diag[i] + 1;
        v    = a->a + diag[i] + 1;
        sum  = b[i]*d/omega;
        SPARSEDENSEDOT(sum,bs,v,idx,n); 
        x[i] = sum;
    }
    ierr = VecRestoreArrayFast(xx,&x);CHKERRQ(ierr);
    if (bb != xx) {ierr = VecRestoreArrayFast(bb,&b);CHKERRQ(ierr);}
    PetscLogFlops(a->nz);
    PetscFunctionReturn(0);
  }


    /* Let  A = L + U + D; where L is lower trianglar,
    U is upper triangular, E is diagonal; This routine applies

            (L + E)^{-1} A (U + E)^{-1}

    to a vector efficiently using Eisenstat's trick. This is for
    the case of SSOR preconditioner, so E is D/omega where omega
    is the relaxation factor.
    */

  if (flag == SOR_APPLY_LOWER) {
    SETERRQ(PETSC_ERR_SUP,"SOR_APPLY_LOWER is not implemented");
  } else if (flag & SOR_EISENSTAT) {
    /* Let  A = L + U + D; where L is lower trianglar,
    U is upper triangular, E is diagonal; This routine applies

            (L + E)^{-1} A (U + E)^{-1}

    to a vector efficiently using Eisenstat's trick. This is for
    the case of SSOR preconditioner, so E is D/omega where omega
    is the relaxation factor.
    */
    scale = (2.0/omega) - 1.0;

    /*  x = (E + U)^{-1} b */
    for (i=m-1; i>=0; i--) {
      n    = a->i[i+1] - diag[i] - 1;
      idx  = a->j + diag[i] + 1;
      v    = a->a + diag[i] + 1;
      sum  = b[i];
      SPARSEDENSEMDOT(sum,xs,v,idx,n); 
      x[i] = sum*idiag[i];
    }

    /*  t = b - (2*E - D)x */
    v = a->a;
    for (i=0; i<m; i++) { t[i] = b[i] - scale*(v[*diag++])*x[i]; }

    /*  t = (E + L)^{-1}t */
    ts = t; 
    diag = a->diag;
    for (i=0; i<m; i++) {
      n    = diag[i] - a->i[i];
      idx  = a->j + a->i[i];
      v    = a->a + a->i[i];
      sum  = t[i];
      SPARSEDENSEMDOT(sum,ts,v,idx,n); 
      t[i] = sum*idiag[i];
      /*  x = x + t */
      x[i] += t[i];
    }

    PetscLogFlops(6*m-1 + 2*a->nz);
    ierr = VecRestoreArrayFast(xx,&x);CHKERRQ(ierr);
    if (bb != xx) {ierr = VecRestoreArrayFast(bb,&b);CHKERRQ(ierr);}
    PetscFunctionReturn(0);
  }
  if (flag & SOR_ZERO_INITIAL_GUESS) {
    if (flag & SOR_FORWARD_SWEEP || flag & SOR_LOCAL_FORWARD_SWEEP){
#if defined(PETSC_USE_FORTRAN_KERNEL_RELAXAIJ)
      fortranrelaxaijforwardzero_(&m,&omega,x,a->i,a->j,diag,a->a,b);
#else
      for (i=0; i<m; i++) {
        n    = diag[i] - a->i[i];
        idx  = a->j + a->i[i];
        v    = a->a + a->i[i];
        sum  = b[i];
        SPARSEDENSEMDOT(sum,xs,v,idx,n); 
        x[i] = sum*idiag[i];
      }
#endif
      xb = x;
      PetscLogFlops(a->nz);
    } else xb = b;
    if ((flag & SOR_FORWARD_SWEEP || flag & SOR_LOCAL_FORWARD_SWEEP) && 
        (flag & SOR_BACKWARD_SWEEP || flag & SOR_LOCAL_BACKWARD_SWEEP)) {
      for (i=0; i<m; i++) {
        x[i] *= mdiag[i];
      }
      PetscLogFlops(m); 
    }
    if (flag & SOR_BACKWARD_SWEEP || flag & SOR_LOCAL_BACKWARD_SWEEP){
#if defined(PETSC_USE_FORTRAN_KERNEL_RELAXAIJ)
      fortranrelaxaijbackwardzero_(&m,&omega,x,a->i,a->j,diag,a->a,xb);
#else
      for (i=m-1; i>=0; i--) {
        n    = a->i[i+1] - diag[i] - 1;
        idx  = a->j + diag[i] + 1;
        v    = a->a + diag[i] + 1;
        sum  = xb[i];
        SPARSEDENSEMDOT(sum,xs,v,idx,n); 
        x[i] = sum*idiag[i];
      }
#endif
      PetscLogFlops(a->nz);
    }
    its--;
  }
  while (its--) {
    if (flag & SOR_FORWARD_SWEEP || flag & SOR_LOCAL_FORWARD_SWEEP){
#if defined(PETSC_USE_FORTRAN_KERNEL_RELAXAIJ)
      fortranrelaxaijforward_(&m,&omega,x,a->i,a->j,diag,a->a,b);
#else
      for (i=0; i<m; i++) {
        d    = fshift + a->a[diag[i]];
        n    = a->i[i+1] - a->i[i]; 
        idx  = a->j + a->i[i];
        v    = a->a + a->i[i];
        sum  = b[i];
        SPARSEDENSEMDOT(sum,xs,v,idx,n); 
        x[i] = (1. - omega)*x[i] + (sum + mdiag[i]*x[i])*idiag[i];
      }
#endif 
      PetscLogFlops(a->nz);
    }
    if (flag & SOR_BACKWARD_SWEEP || flag & SOR_LOCAL_BACKWARD_SWEEP){
#if defined(PETSC_USE_FORTRAN_KERNEL_RELAXAIJ)
      fortranrelaxaijbackward_(&m,&omega,x,a->i,a->j,diag,a->a,b);
#else
      for (i=m-1; i>=0; i--) {
        d    = fshift + a->a[diag[i]];
        n    = a->i[i+1] - a->i[i]; 
        idx  = a->j + a->i[i];
        v    = a->a + a->i[i];
        sum  = b[i];
        SPARSEDENSEMDOT(sum,xs,v,idx,n); 
        x[i] = (1. - omega)*x[i] + (sum + mdiag[i]*x[i])*idiag[i];
      }
#endif
      PetscLogFlops(a->nz);
    }
  }
  ierr = VecRestoreArrayFast(xx,&x);CHKERRQ(ierr);
  if (bb != xx) {ierr = VecRestoreArrayFast(bb,&b);CHKERRQ(ierr);}
  PetscFunctionReturn(0);
} 

#undef __FUNCT__  
#define __FUNCT__ "MatGetInfo_SeqAIJ"
int MatGetInfo_SeqAIJ(Mat A,MatInfoType flag,MatInfo *info)
{
  Mat_SeqAIJ *a = (Mat_SeqAIJ*)A->data;

  PetscFunctionBegin;
  info->rows_global    = (double)A->m;
  info->columns_global = (double)A->n;
  info->rows_local     = (double)A->m;
  info->columns_local  = (double)A->n;
  info->block_size     = 1.0;
  info->nz_allocated   = (double)a->maxnz;
  info->nz_used        = (double)a->nz;
  info->nz_unneeded    = (double)(a->maxnz - a->nz);
  info->assemblies     = (double)A->num_ass;
  info->mallocs        = (double)a->reallocs;
  info->memory         = A->mem;
  if (A->factor) {
    info->fill_ratio_given  = A->info.fill_ratio_given;
    info->fill_ratio_needed = A->info.fill_ratio_needed;
    info->factor_mallocs    = A->info.factor_mallocs;
  } else {
    info->fill_ratio_given  = 0;
    info->fill_ratio_needed = 0;
    info->factor_mallocs    = 0;
  }
  PetscFunctionReturn(0);
}

EXTERN int MatLUFactorSymbolic_SeqAIJ(Mat,IS,IS,MatFactorInfo*,Mat*);
EXTERN int MatLUFactorNumeric_SeqAIJ(Mat,Mat*);
EXTERN int MatLUFactor_SeqAIJ(Mat,IS,IS,MatFactorInfo*);
EXTERN int MatSolve_SeqAIJ(Mat,Vec,Vec);
EXTERN int MatSolveAdd_SeqAIJ(Mat,Vec,Vec,Vec);
EXTERN int MatSolveTranspose_SeqAIJ(Mat,Vec,Vec);
EXTERN int MatSolveTransposeAdd_SeqAIJ(Mat,Vec,Vec,Vec);

#undef __FUNCT__  
#define __FUNCT__ "MatZeroRows_SeqAIJ"
int MatZeroRows_SeqAIJ(Mat A,IS is,PetscScalar *diag)
{
  Mat_SeqAIJ *a = (Mat_SeqAIJ*)A->data;
  int         i,ierr,N,*rows,m = A->m - 1,shift = a->indexshift;

  PetscFunctionBegin;
  ierr = ISGetLocalSize(is,&N);CHKERRQ(ierr);
  ierr = ISGetIndices(is,&rows);CHKERRQ(ierr);
  if (a->keepzeroedrows) {
    for (i=0; i<N; i++) {
      if (rows[i] < 0 || rows[i] > m) SETERRQ(PETSC_ERR_ARG_OUTOFRANGE,"row out of range");
      ierr = PetscMemzero(&a->a[a->i[rows[i]]+shift],a->ilen[rows[i]]*sizeof(PetscScalar));CHKERRQ(ierr);
    }
    if (diag) {
      ierr = MatMissingDiagonal_SeqAIJ(A);CHKERRQ(ierr);
      ierr = MatMarkDiagonal_SeqAIJ(A);CHKERRQ(ierr);
      for (i=0; i<N; i++) {
        a->a[a->diag[rows[i]]] = *diag;
      }
    }
  } else {
    if (diag) {
      for (i=0; i<N; i++) {
        if (rows[i] < 0 || rows[i] > m) SETERRQ(PETSC_ERR_ARG_OUTOFRANGE,"row out of range");
        if (a->ilen[rows[i]] > 0) { 
          a->ilen[rows[i]]          = 1; 
          a->a[a->i[rows[i]]+shift] = *diag;
          a->j[a->i[rows[i]]+shift] = rows[i]+shift;
        } else { /* in case row was completely empty */
          ierr = MatSetValues_SeqAIJ(A,1,&rows[i],1,&rows[i],diag,INSERT_VALUES);CHKERRQ(ierr);
        }
      }
    } else {
      for (i=0; i<N; i++) {
        if (rows[i] < 0 || rows[i] > m) SETERRQ(PETSC_ERR_ARG_OUTOFRANGE,"row out of range");
        a->ilen[rows[i]] = 0; 
      }
    }
  }
  ierr = ISRestoreIndices(is,&rows);CHKERRQ(ierr);
  ierr = MatAssemblyEnd_SeqAIJ(A,MAT_FINAL_ASSEMBLY);CHKERRQ(ierr);
  PetscFunctionReturn(0);
}

#undef __FUNCT__  
#define __FUNCT__ "MatGetRow_SeqAIJ"
int MatGetRow_SeqAIJ(Mat A,int row,int *nz,int **idx,PetscScalar **v)
{
  Mat_SeqAIJ *a = (Mat_SeqAIJ*)A->data;
  int        *itmp,i,shift = a->indexshift,ierr;

  PetscFunctionBegin;
  if (row < 0 || row >= A->m) SETERRQ1(PETSC_ERR_ARG_OUTOFRANGE,"Row %d out of range",row);

  *nz = a->i[row+1] - a->i[row];
  if (v) *v = a->a + a->i[row] + shift;
  if (idx) {
    itmp = a->j + a->i[row] + shift;
    if (*nz && shift) {
      ierr = PetscMalloc((*nz)*sizeof(int),idx);CHKERRQ(ierr);
      for (i=0; i<(*nz); i++) {(*idx)[i] = itmp[i] + shift;}
    } else if (*nz) {
      *idx = itmp;
    }
    else *idx = 0;
  }
  PetscFunctionReturn(0);
}

#undef __FUNCT__  
#define __FUNCT__ "MatRestoreRow_SeqAIJ"
int MatRestoreRow_SeqAIJ(Mat A,int row,int *nz,int **idx,PetscScalar **v)
{
  Mat_SeqAIJ *a = (Mat_SeqAIJ*)A->data;
  int ierr;

  PetscFunctionBegin;
  if (idx) {if (*idx && a->indexshift) {ierr = PetscFree(*idx);CHKERRQ(ierr);}}
  PetscFunctionReturn(0);
}

#undef __FUNCT__  
#define __FUNCT__ "MatNorm_SeqAIJ"
int MatNorm_SeqAIJ(Mat A,NormType type,PetscReal *nrm)
{
  Mat_SeqAIJ   *a = (Mat_SeqAIJ*)A->data;
  PetscScalar  *v = a->a;
  PetscReal    sum = 0.0;
  int          i,j,shift = a->indexshift,ierr;

  PetscFunctionBegin;
  if (type == NORM_FROBENIUS) {
    for (i=0; i<a->nz; i++) {
#if defined(PETSC_USE_COMPLEX)
      sum += PetscRealPart(PetscConj(*v)*(*v)); v++;
#else
      sum += (*v)*(*v); v++;
#endif
    }
    *nrm = sqrt(sum);
  } else if (type == NORM_1) {
    PetscReal *tmp;
    int    *jj = a->j;
    ierr = PetscMalloc((A->n+1)*sizeof(PetscReal),&tmp);CHKERRQ(ierr);
    ierr = PetscMemzero(tmp,A->n*sizeof(PetscReal));CHKERRQ(ierr);
    *nrm = 0.0;
    for (j=0; j<a->nz; j++) {
        tmp[*jj++ + shift] += PetscAbsScalar(*v);  v++;
    }
    for (j=0; j<A->n; j++) {
      if (tmp[j] > *nrm) *nrm = tmp[j];
    }
    ierr = PetscFree(tmp);CHKERRQ(ierr);
  } else if (type == NORM_INFINITY) {
    *nrm = 0.0;
    for (j=0; j<A->m; j++) {
      v = a->a + a->i[j] + shift;
      sum = 0.0;
      for (i=0; i<a->i[j+1]-a->i[j]; i++) {
        sum += PetscAbsScalar(*v); v++;
      }
      if (sum > *nrm) *nrm = sum;
    }
  } else {
    SETERRQ(PETSC_ERR_SUP,"No support for two norm");
  }
  PetscFunctionReturn(0);
}

#undef __FUNCT__  
#define __FUNCT__ "MatTranspose_SeqAIJ"
int MatTranspose_SeqAIJ(Mat A,Mat *B)
{ 
  Mat_SeqAIJ   *a = (Mat_SeqAIJ*)A->data;
  Mat          C;
  int          i,ierr,*aj = a->j,*ai = a->i,m = A->m,len,*col;
  int          shift = a->indexshift;
  PetscScalar  *array = a->a;

  PetscFunctionBegin;
  if (!B && m != A->n) SETERRQ(PETSC_ERR_ARG_SIZ,"Square matrix only for in-place");
  ierr = PetscMalloc((1+A->n)*sizeof(int),&col);CHKERRQ(ierr);
  ierr = PetscMemzero(col,(1+A->n)*sizeof(int));CHKERRQ(ierr);
  if (shift) {
    for (i=0; i<ai[m]-1; i++) aj[i] -= 1;
  }
  for (i=0; i<ai[m]+shift; i++) col[aj[i]] += 1;
  ierr = MatCreateSeqAIJ(A->comm,A->n,m,0,col,&C);CHKERRQ(ierr);
  ierr = PetscFree(col);CHKERRQ(ierr);
  for (i=0; i<m; i++) {
    len    = ai[i+1]-ai[i];
    ierr   = MatSetValues(C,len,aj,1,&i,array,INSERT_VALUES);CHKERRQ(ierr);
    array += len; 
    aj    += len;
  }
  if (shift) { 
    for (i=0; i<ai[m]-1; i++) aj[i] += 1;
  }

  ierr = MatAssemblyBegin(C,MAT_FINAL_ASSEMBLY);CHKERRQ(ierr);
  ierr = MatAssemblyEnd(C,MAT_FINAL_ASSEMBLY);CHKERRQ(ierr);

  if (B) {
    *B = C;
  } else {
    ierr = MatHeaderCopy(A,C);CHKERRQ(ierr);
  }
  PetscFunctionReturn(0);
}

#undef __FUNCT__  
#define __FUNCT__ "MatDiagonalScale_SeqAIJ"
int MatDiagonalScale_SeqAIJ(Mat A,Vec ll,Vec rr)
{
  Mat_SeqAIJ   *a = (Mat_SeqAIJ*)A->data;
  PetscScalar  *l,*r,x,*v;
  int          ierr,i,j,m = A->m,n = A->n,M,nz = a->nz,*jj,shift = a->indexshift;

  PetscFunctionBegin;
  if (ll) {
    /* The local size is used so that VecMPI can be passed to this routine
       by MatDiagonalScale_MPIAIJ */
    ierr = VecGetLocalSize(ll,&m);CHKERRQ(ierr);
    if (m != A->m) SETERRQ(PETSC_ERR_ARG_SIZ,"Left scaling vector wrong length");
    ierr = VecGetArrayFast(ll,&l);CHKERRQ(ierr);
    v = a->a;
    for (i=0; i<m; i++) {
      x = l[i];
      M = a->i[i+1] - a->i[i];
      for (j=0; j<M; j++) { (*v++) *= x;} 
    }
    ierr = VecRestoreArrayFast(ll,&l);CHKERRQ(ierr);
    PetscLogFlops(nz);
  }
  if (rr) {
    ierr = VecGetLocalSize(rr,&n);CHKERRQ(ierr);
    if (n != A->n) SETERRQ(PETSC_ERR_ARG_SIZ,"Right scaling vector wrong length");
    ierr = VecGetArrayFast(rr,&r);CHKERRQ(ierr); 
    v = a->a; jj = a->j;
    for (i=0; i<nz; i++) {
      (*v++) *= r[*jj++ + shift]; 
    }
    ierr = VecRestoreArrayFast(rr,&r);CHKERRQ(ierr); 
    PetscLogFlops(nz);
  }
  PetscFunctionReturn(0);
}

#undef __FUNCT__  
#define __FUNCT__ "MatGetSubMatrix_SeqAIJ"
int MatGetSubMatrix_SeqAIJ(Mat A,IS isrow,IS iscol,int csize,MatReuse scall,Mat *B)
{
  Mat_SeqAIJ   *a = (Mat_SeqAIJ*)A->data,*c;
  int          *smap,i,k,kstart,kend,ierr,oldcols = A->n,*lens;
  int          row,mat_i,*mat_j,tcol,first,step,*mat_ilen,sum,lensi;
  int          *irow,*icol,nrows,ncols,shift = a->indexshift,*ssmap;
  int          *starts,*j_new,*i_new,*aj = a->j,*ai = a->i,ii,*ailen = a->ilen;
  PetscScalar  *a_new,*mat_a;
  Mat          C;
  PetscTruth   stride;

  PetscFunctionBegin;
  ierr = ISSorted(isrow,(PetscTruth*)&i);CHKERRQ(ierr);
  if (!i) SETERRQ(PETSC_ERR_ARG_WRONGSTATE,"ISrow is not sorted");
  ierr = ISSorted(iscol,(PetscTruth*)&i);CHKERRQ(ierr);
  if (!i) SETERRQ(PETSC_ERR_ARG_WRONGSTATE,"IScol is not sorted");

  ierr = ISGetIndices(isrow,&irow);CHKERRQ(ierr);
  ierr = ISGetLocalSize(isrow,&nrows);CHKERRQ(ierr);
  ierr = ISGetLocalSize(iscol,&ncols);CHKERRQ(ierr);

  ierr = ISStrideGetInfo(iscol,&first,&step);CHKERRQ(ierr);
  ierr = ISStride(iscol,&stride);CHKERRQ(ierr);
  if (stride && step == 1) { 
    /* special case of contiguous rows */
    ierr   = PetscMalloc((2*nrows+1)*sizeof(int),&lens);CHKERRQ(ierr);
    starts = lens + nrows;
    /* loop over new rows determining lens and starting points */
    for (i=0; i<nrows; i++) {
      kstart  = ai[irow[i]]+shift; 
      kend    = kstart + ailen[irow[i]];
      for (k=kstart; k<kend; k++) {
        if (aj[k]+shift >= first) {
          starts[i] = k;
          break;
	}
      }
      sum = 0;
      while (k < kend) {
        if (aj[k++]+shift >= first+ncols) break;
        sum++;
      }
      lens[i] = sum;
    }
    /* create submatrix */
    if (scall == MAT_REUSE_MATRIX) {
      int n_cols,n_rows;
      ierr = MatGetSize(*B,&n_rows,&n_cols);CHKERRQ(ierr);
      if (n_rows != nrows || n_cols != ncols) SETERRQ(PETSC_ERR_ARG_SIZ,"Reused submatrix wrong size");
      ierr = MatZeroEntries(*B);CHKERRQ(ierr);
      C = *B;
    } else {  
      ierr = MatCreateSeqAIJ(A->comm,nrows,ncols,0,lens,&C);CHKERRQ(ierr);
    }
    c = (Mat_SeqAIJ*)C->data;

    /* loop over rows inserting into submatrix */
    a_new    = c->a;
    j_new    = c->j;
    i_new    = c->i;
    i_new[0] = -shift;
    for (i=0; i<nrows; i++) {
      ii    = starts[i];
      lensi = lens[i];
      for (k=0; k<lensi; k++) {
        *j_new++ = aj[ii+k] - first;
      }
      ierr = PetscMemcpy(a_new,a->a + starts[i],lensi*sizeof(PetscScalar));CHKERRQ(ierr);
      a_new      += lensi;
      i_new[i+1]  = i_new[i] + lensi;
      c->ilen[i]  = lensi;
    }
    ierr = PetscFree(lens);CHKERRQ(ierr);
  } else {
    ierr  = ISGetIndices(iscol,&icol);CHKERRQ(ierr);
    ierr  = PetscMalloc((1+oldcols)*sizeof(int),&smap);CHKERRQ(ierr);
    ssmap = smap + shift;
    ierr  = PetscMalloc((1+nrows)*sizeof(int),&lens);CHKERRQ(ierr);
    ierr  = PetscMemzero(smap,oldcols*sizeof(int));CHKERRQ(ierr);
    for (i=0; i<ncols; i++) smap[icol[i]] = i+1;
    /* determine lens of each row */
    for (i=0; i<nrows; i++) {
      kstart  = ai[irow[i]]+shift; 
      kend    = kstart + a->ilen[irow[i]];
      lens[i] = 0;
      for (k=kstart; k<kend; k++) {
        if (ssmap[aj[k]]) {
          lens[i]++;
        }
      }
    }
    /* Create and fill new matrix */
    if (scall == MAT_REUSE_MATRIX) {
      PetscTruth equal;

      c = (Mat_SeqAIJ *)((*B)->data);
      if ((*B)->m  != nrows || (*B)->n != ncols) SETERRQ(PETSC_ERR_ARG_SIZ,"Cannot reuse matrix. wrong size");
      ierr = PetscMemcmp(c->ilen,lens,(*B)->m*sizeof(int),&equal);CHKERRQ(ierr);
      if (!equal) {
        SETERRQ(PETSC_ERR_ARG_SIZ,"Cannot reuse matrix. wrong no of nonzeros");
      }
      ierr = PetscMemzero(c->ilen,(*B)->m*sizeof(int));CHKERRQ(ierr);
      C = *B;
    } else {  
      ierr = MatCreateSeqAIJ(A->comm,nrows,ncols,0,lens,&C);CHKERRQ(ierr);
    }
    c = (Mat_SeqAIJ *)(C->data);
    for (i=0; i<nrows; i++) {
      row    = irow[i];
      kstart = ai[row]+shift; 
      kend   = kstart + a->ilen[row];
      mat_i  = c->i[i]+shift;
      mat_j  = c->j + mat_i; 
      mat_a  = c->a + mat_i;
      mat_ilen = c->ilen + i;
      for (k=kstart; k<kend; k++) {
        if ((tcol=ssmap[a->j[k]])) {
          *mat_j++ = tcol - 1;
          *mat_a++ = a->a[k];
          (*mat_ilen)++;

        }
      }
    }
    /* Free work space */
    ierr = ISRestoreIndices(iscol,&icol);CHKERRQ(ierr);
    ierr = PetscFree(smap);CHKERRQ(ierr);
    ierr = PetscFree(lens);CHKERRQ(ierr);
  }
  ierr = MatAssemblyBegin(C,MAT_FINAL_ASSEMBLY);CHKERRQ(ierr);
  ierr = MatAssemblyEnd(C,MAT_FINAL_ASSEMBLY);CHKERRQ(ierr);

  ierr = ISRestoreIndices(isrow,&irow);CHKERRQ(ierr);
  *B = C;
  PetscFunctionReturn(0);
}

/*
*/
#undef __FUNCT__  
#define __FUNCT__ "MatILUFactor_SeqAIJ"
int MatILUFactor_SeqAIJ(Mat inA,IS row,IS col,MatFactorInfo *info)
{
  Mat_SeqAIJ *a = (Mat_SeqAIJ*)inA->data;
  int        ierr;
  Mat        outA;
  PetscTruth row_identity,col_identity;

  PetscFunctionBegin;
  if (info->levels != 0) SETERRQ(PETSC_ERR_SUP,"Only levels=0 supported for in-place ilu");
  ierr = ISIdentity(row,&row_identity);CHKERRQ(ierr);
  ierr = ISIdentity(col,&col_identity);CHKERRQ(ierr);
  if (!row_identity || !col_identity) {
    SETERRQ(1,"Row and column permutations must be identity for in-place ILU");
  }

  outA          = inA; 
  inA->factor   = FACTOR_LU;
  a->row        = row;
  a->col        = col;
  ierr = PetscObjectReference((PetscObject)row);CHKERRQ(ierr);
  ierr = PetscObjectReference((PetscObject)col);CHKERRQ(ierr);

  /* Create the inverse permutation so that it can be used in MatLUFactorNumeric() */
  if (a->icol) {ierr = ISDestroy(a->icol);CHKERRQ(ierr);} /* need to remove old one */
  ierr = ISInvertPermutation(col,PETSC_DECIDE,&a->icol);CHKERRQ(ierr);
  PetscLogObjectParent(inA,a->icol);

  if (!a->solve_work) { /* this matrix may have been factored before */
     ierr = PetscMalloc((inA->m+1)*sizeof(PetscScalar),&a->solve_work);CHKERRQ(ierr);
  }

  if (!a->diag) {
    ierr = MatMarkDiagonal_SeqAIJ(inA);CHKERRQ(ierr);
  }
  ierr = MatLUFactorNumeric_SeqAIJ(inA,&outA);CHKERRQ(ierr);
  PetscFunctionReturn(0);
}

#include "petscblaslapack.h"
#undef __FUNCT__  
#define __FUNCT__ "MatScale_SeqAIJ"
int MatScale_SeqAIJ(PetscScalar *alpha,Mat inA)
{
  Mat_SeqAIJ *a = (Mat_SeqAIJ*)inA->data;
  int        one = 1;

  PetscFunctionBegin;
  BLscal_(&a->nz,alpha,a->a,&one);
  PetscLogFlops(a->nz);
  PetscFunctionReturn(0);
}

#undef __FUNCT__  
#define __FUNCT__ "MatGetSubMatrices_SeqAIJ"
int MatGetSubMatrices_SeqAIJ(Mat A,int n,IS *irow,IS *icol,MatReuse scall,Mat **B)
{
  int ierr,i;

  PetscFunctionBegin;
  if (scall == MAT_INITIAL_MATRIX) {
    ierr = PetscMalloc((n+1)*sizeof(Mat),B);CHKERRQ(ierr);
  }

  for (i=0; i<n; i++) {
    ierr = MatGetSubMatrix_SeqAIJ(A,irow[i],icol[i],PETSC_DECIDE,scall,&(*B)[i]);CHKERRQ(ierr);
  }
  PetscFunctionReturn(0);
}

#undef __FUNCT__  
#define __FUNCT__ "MatGetBlockSize_SeqAIJ"
int MatGetBlockSize_SeqAIJ(Mat A,int *bs)
{
  PetscFunctionBegin;
  *bs = 1;
  PetscFunctionReturn(0);
}

#undef __FUNCT__  
#define __FUNCT__ "MatIncreaseOverlap_SeqAIJ"
int MatIncreaseOverlap_SeqAIJ(Mat A,int is_max,IS *is,int ov)
{
  Mat_SeqAIJ *a = (Mat_SeqAIJ*)A->data;
  int        shift,row,i,j,k,l,m,n,*idx,ierr,*nidx,isz,val;
  int        start,end,*ai,*aj;
  PetscBT    table;

  PetscFunctionBegin;
  shift = a->indexshift;
  m     = A->m;
  ai    = a->i;
  aj    = a->j+shift;

  if (ov < 0)  SETERRQ(PETSC_ERR_ARG_OUTOFRANGE,"illegal overlap value used");

  ierr = PetscMalloc((m+1)*sizeof(int),&nidx);CHKERRQ(ierr); 
  ierr = PetscBTCreate(m,table);CHKERRQ(ierr);

  for (i=0; i<is_max; i++) {
    /* Initialize the two local arrays */
    isz  = 0;
    ierr = PetscBTMemzero(m,table);CHKERRQ(ierr);
                 
    /* Extract the indices, assume there can be duplicate entries */
    ierr = ISGetIndices(is[i],&idx);CHKERRQ(ierr);
    ierr = ISGetLocalSize(is[i],&n);CHKERRQ(ierr);
    
    /* Enter these into the temp arrays. I.e., mark table[row], enter row into new index */
    for (j=0; j<n ; ++j){
      if(!PetscBTLookupSet(table,idx[j])) { nidx[isz++] = idx[j];}
    }
    ierr = ISRestoreIndices(is[i],&idx);CHKERRQ(ierr);
    ierr = ISDestroy(is[i]);CHKERRQ(ierr);
    
    k = 0;
    for (j=0; j<ov; j++){ /* for each overlap */
      n = isz;
      for (; k<n ; k++){ /* do only those rows in nidx[k], which are not done yet */
        row   = nidx[k];
        start = ai[row];
        end   = ai[row+1];
        for (l = start; l<end ; l++){
          val = aj[l] + shift;
          if (!PetscBTLookupSet(table,val)) {nidx[isz++] = val;}
        }
      }
    }
    ierr = ISCreateGeneral(PETSC_COMM_SELF,isz,nidx,(is+i));CHKERRQ(ierr);
  }
  ierr = PetscBTDestroy(table);CHKERRQ(ierr);
  ierr = PetscFree(nidx);CHKERRQ(ierr);
  PetscFunctionReturn(0);
}

/* -------------------------------------------------------------- */
#undef __FUNCT__  
#define __FUNCT__ "MatPermute_SeqAIJ"
int MatPermute_SeqAIJ(Mat A,IS rowp,IS colp,Mat *B)
{ 
  Mat_SeqAIJ   *a = (Mat_SeqAIJ*)A->data;
  PetscScalar  *vwork;
  int          i,ierr,nz,m = A->m,n = A->n,*cwork;
  int          *row,*col,*cnew,j,*lens;
  IS           icolp,irowp;

  PetscFunctionBegin;
  ierr = ISInvertPermutation(rowp,PETSC_DECIDE,&irowp);CHKERRQ(ierr);
  ierr = ISGetIndices(irowp,&row);CHKERRQ(ierr);
  ierr = ISInvertPermutation(colp,PETSC_DECIDE,&icolp);CHKERRQ(ierr);
  ierr = ISGetIndices(icolp,&col);CHKERRQ(ierr);
  
  /* determine lengths of permuted rows */
  ierr = PetscMalloc((m+1)*sizeof(int),&lens);CHKERRQ(ierr);
  for (i=0; i<m; i++) {
    lens[row[i]] = a->i[i+1] - a->i[i];
  }
  ierr = MatCreateSeqAIJ(A->comm,m,n,0,lens,B);CHKERRQ(ierr);
  ierr = PetscFree(lens);CHKERRQ(ierr);

  ierr = PetscMalloc(n*sizeof(int),&cnew);CHKERRQ(ierr);
  for (i=0; i<m; i++) {
    ierr = MatGetRow(A,i,&nz,&cwork,&vwork);CHKERRQ(ierr);
    for (j=0; j<nz; j++) { cnew[j] = col[cwork[j]];}
    ierr = MatSetValues(*B,1,&row[i],nz,cnew,vwork,INSERT_VALUES);CHKERRQ(ierr);
    ierr = MatRestoreRow(A,i,&nz,&cwork,&vwork);CHKERRQ(ierr);
  }
  ierr = PetscFree(cnew);CHKERRQ(ierr);
  ierr = MatAssemblyBegin(*B,MAT_FINAL_ASSEMBLY);CHKERRQ(ierr);
  ierr = MatAssemblyEnd(*B,MAT_FINAL_ASSEMBLY);CHKERRQ(ierr);
  ierr = ISRestoreIndices(irowp,&row);CHKERRQ(ierr);
  ierr = ISRestoreIndices(icolp,&col);CHKERRQ(ierr);
  ierr = ISDestroy(irowp);CHKERRQ(ierr);
  ierr = ISDestroy(icolp);CHKERRQ(ierr);
  PetscFunctionReturn(0);
}

#undef __FUNCT__  
#define __FUNCT__ "MatPrintHelp_SeqAIJ"
int MatPrintHelp_SeqAIJ(Mat A)
{
  static PetscTruth called = PETSC_FALSE; 
  MPI_Comm          comm = A->comm;
  int               ierr;

  PetscFunctionBegin;
  if (called) {PetscFunctionReturn(0);} else called = PETSC_TRUE;
  ierr = (*PetscHelpPrintf)(comm," Options for MATSEQAIJ and MATMPIAIJ matrix formats (the defaults):\n");CHKERRQ(ierr);
  ierr = (*PetscHelpPrintf)(comm,"  -mat_lu_pivotthreshold <threshold>: Set pivoting threshold\n");CHKERRQ(ierr);
  ierr = (*PetscHelpPrintf)(comm,"  -mat_aij_oneindex: internal indices begin at 1 instead of the default 0.\n");CHKERRQ(ierr);
  ierr = (*PetscHelpPrintf)(comm,"  -mat_aij_no_inode: Do not use inodes\n");CHKERRQ(ierr);
  ierr = (*PetscHelpPrintf)(comm,"  -mat_aij_inode_limit <limit>: Set inode limit (max limit=5)\n");CHKERRQ(ierr);
#if defined(PETSC_HAVE_ESSL)
  ierr = (*PetscHelpPrintf)(comm,"  -mat_aij_essl: Use IBM sparse LU factorization and solve.\n");CHKERRQ(ierr);
#endif
#if defined(PETSC_HAVE_LUSOL)
  ierr = (*PetscHelpPrintf)(comm,"  -mat_aij_lusol: Use the Stanford LUSOL sparse factorization and solve.\n");CHKERRQ(ierr);
#endif
#if defined(PETSC_HAVE_MATLAB_ENGINE) && !defined(PETSC_USE_COMPLEX) && !defined(PETSC_USE_SINGLE)
  ierr = (*PetscHelpPrintf)(comm,"  -mat_aij_matlab: Use Matlab engine sparse LU factorization and solve.\n");CHKERRQ(ierr);
#endif
  PetscFunctionReturn(0);
}
EXTERN int MatEqual_SeqAIJ(Mat A,Mat B,PetscTruth* flg);
EXTERN int MatFDColoringCreate_SeqAIJ(Mat,ISColoring,MatFDColoring);
EXTERN int MatILUDTFactor_SeqAIJ(Mat,MatFactorInfo*,IS,IS,Mat*);
#undef __FUNCT__  
#define __FUNCT__ "MatCopy_SeqAIJ"
int MatCopy_SeqAIJ(Mat A,Mat B,MatStructure str)
{
  int        ierr;
  PetscTruth flg;

  PetscFunctionBegin;
  ierr = PetscTypeCompare((PetscObject)B,MATSEQAIJ,&flg);CHKERRQ(ierr);
  if (str == SAME_NONZERO_PATTERN && flg) {
    Mat_SeqAIJ *a = (Mat_SeqAIJ*)A->data; 
    Mat_SeqAIJ *b = (Mat_SeqAIJ*)B->data; 

    if (a->i[A->m]+a->indexshift != b->i[B->m]+a->indexshift) {
      SETERRQ(1,"Number of nonzeros in two matrices are different");
    }
    ierr = PetscMemcpy(b->a,a->a,(a->i[A->m]+a->indexshift)*sizeof(PetscScalar));CHKERRQ(ierr);
  } else {
    ierr = MatCopy_Basic(A,B,str);CHKERRQ(ierr);
  }
  PetscFunctionReturn(0);
}

#undef __FUNCT__  
#define __FUNCT__ "MatSetUpPreallocation_SeqAIJ"
int MatSetUpPreallocation_SeqAIJ(Mat A)
{
  int        ierr;

  PetscFunctionBegin;
  ierr =  MatSeqAIJSetPreallocation(A,PETSC_DEFAULT,0);CHKERRQ(ierr);
  PetscFunctionReturn(0);
}

#undef __FUNCT__  
#define __FUNCT__ "MatGetArray_SeqAIJ"
int MatGetArray_SeqAIJ(Mat A,PetscScalar **array)
{
  Mat_SeqAIJ *a = (Mat_SeqAIJ*)A->data; 
  PetscFunctionBegin;
  *array = a->a;
  PetscFunctionReturn(0);
}

#undef __FUNCT__  
#define __FUNCT__ "MatRestoreArray_SeqAIJ"
int MatRestoreArray_SeqAIJ(Mat A,PetscScalar **array)
{
  PetscFunctionBegin;
  PetscFunctionReturn(0);
}

#undef __FUNCT__  
#define __FUNCT__ "MatFDColoringApply_SeqAIJ"
int MatFDColoringApply_SeqAIJ(Mat J,MatFDColoring coloring,Vec x1,MatStructure *flag,void *sctx)
{
  int           (*f)(void *,Vec,Vec,void*) = (int (*)(void *,Vec,Vec,void *))coloring->f;
  int           k,ierr,N,start,end,l,row,col,srow,**vscaleforrow,m1,m2;
  PetscScalar   dx,mone = -1.0,*y,*xx,*w3_array;
  PetscScalar   *vscale_array;
  PetscReal     epsilon = coloring->error_rel,umin = coloring->umin; 
  Vec           w1,w2,w3;
  void          *fctx = coloring->fctx;
  PetscTruth    flg;

  PetscFunctionBegin;
  if (!coloring->w1) {
    ierr = VecDuplicate(x1,&coloring->w1);CHKERRQ(ierr);
    PetscLogObjectParent(coloring,coloring->w1);
    ierr = VecDuplicate(x1,&coloring->w2);CHKERRQ(ierr);
    PetscLogObjectParent(coloring,coloring->w2);
    ierr = VecDuplicate(x1,&coloring->w3);CHKERRQ(ierr);
    PetscLogObjectParent(coloring,coloring->w3);
  }
  w1 = coloring->w1; w2 = coloring->w2; w3 = coloring->w3;

  ierr = MatSetUnfactored(J);CHKERRQ(ierr);
  ierr = PetscOptionsHasName(coloring->prefix,"-mat_fd_coloring_dont_rezero",&flg);CHKERRQ(ierr);
  if (flg) {
    PetscLogInfo(coloring,"MatFDColoringApply_SeqAIJ: Not calling MatZeroEntries()\n");
  } else {
    ierr = MatZeroEntries(J);CHKERRQ(ierr);
  }

  ierr = VecGetOwnershipRange(x1,&start,&end);CHKERRQ(ierr);
  ierr = VecGetSize(x1,&N);CHKERRQ(ierr);

  /*
       This is a horrible, horrible, hack. See DMMGComputeJacobian_Multigrid() it inproperly sets
     coloring->F for the coarser grids from the finest
  */
  if (coloring->F) {
    ierr = VecGetLocalSize(coloring->F,&m1);CHKERRQ(ierr);
    ierr = VecGetLocalSize(w1,&m2);CHKERRQ(ierr);
    if (m1 != m2) {
      coloring->F = 0; 
    }    
  }

  if (coloring->F) {
    w1          = coloring->F;
    coloring->F = 0;
  } else {
    ierr = PetscLogEventBegin(MAT_FDColoringFunction,0,0,0,0);CHKERRQ(ierr);
    ierr = (*f)(sctx,x1,w1,fctx);CHKERRQ(ierr);
    ierr = PetscLogEventEnd(MAT_FDColoringFunction,0,0,0,0);CHKERRQ(ierr);
  }

  /* 
      Compute all the scale factors and share with other processors
  */
  ierr = VecGetArrayFast(x1,&xx);CHKERRQ(ierr);xx = xx - start;
  ierr = VecGetArrayFast(coloring->vscale,&vscale_array);CHKERRQ(ierr);vscale_array = vscale_array - start;
  for (k=0; k<coloring->ncolors; k++) { 
    /*
       Loop over each column associated with color adding the 
       perturbation to the vector w3.
    */
    for (l=0; l<coloring->ncolumns[k]; l++) {
      col = coloring->columns[k][l];    /* column of the matrix we are probing for */
      dx  = xx[col];
      if (dx == 0.0) dx = 1.0;
#if !defined(PETSC_USE_COMPLEX)
      if (dx < umin && dx >= 0.0)      dx = umin;
      else if (dx < 0.0 && dx > -umin) dx = -umin;
#else
      if (PetscAbsScalar(dx) < umin && PetscRealPart(dx) >= 0.0)     dx = umin;
      else if (PetscRealPart(dx) < 0.0 && PetscAbsScalar(dx) < umin) dx = -umin;
#endif
      dx                *= epsilon;
      vscale_array[col] = 1.0/dx;
    }
  } 
  vscale_array = vscale_array + start;ierr = VecRestoreArrayFast(coloring->vscale,&vscale_array);CHKERRQ(ierr);
  ierr = VecGhostUpdateBegin(coloring->vscale,INSERT_VALUES,SCATTER_FORWARD);CHKERRQ(ierr);
  ierr = VecGhostUpdateEnd(coloring->vscale,INSERT_VALUES,SCATTER_FORWARD);CHKERRQ(ierr);

  /*  ierr = VecView(coloring->vscale,PETSC_VIEWER_STDOUT_WORLD);
      ierr = VecView(x1,PETSC_VIEWER_STDOUT_WORLD);*/

  if (coloring->vscaleforrow) vscaleforrow = coloring->vscaleforrow;
  else                        vscaleforrow = coloring->columnsforrow;

  ierr = VecGetArrayFast(coloring->vscale,&vscale_array);CHKERRQ(ierr);
  /*
      Loop over each color
  */
  for (k=0; k<coloring->ncolors; k++) { 
    coloring->currentcolor = k;
    ierr = VecCopy(x1,w3);CHKERRQ(ierr);
    ierr = VecGetArrayFast(w3,&w3_array);CHKERRQ(ierr);w3_array = w3_array - start;
    /*
       Loop over each column associated with color adding the 
       perturbation to the vector w3.
    */
    for (l=0; l<coloring->ncolumns[k]; l++) {
      col = coloring->columns[k][l];    /* column of the matrix we are probing for */
      dx  = xx[col];
      if (dx == 0.0) dx = 1.0;
#if !defined(PETSC_USE_COMPLEX)
      if (dx < umin && dx >= 0.0)      dx = umin;
      else if (dx < 0.0 && dx > -umin) dx = -umin;
#else
      if (PetscAbsScalar(dx) < umin && PetscRealPart(dx) >= 0.0)     dx = umin;
      else if (PetscRealPart(dx) < 0.0 && PetscAbsScalar(dx) < umin) dx = -umin;
#endif
      dx            *= epsilon;
      if (!PetscAbsScalar(dx)) SETERRQ(1,"Computed 0 differencing parameter");
      w3_array[col] += dx;
    } 
    w3_array = w3_array + start; ierr = VecRestoreArrayFast(w3,&w3_array);CHKERRQ(ierr);

    /*
       Evaluate function at x1 + dx (here dx is a vector of perturbations)
    */

    ierr = PetscLogEventBegin(MAT_FDColoringFunction,0,0,0,0);CHKERRQ(ierr);
    ierr = (*f)(sctx,w3,w2,fctx);CHKERRQ(ierr);
    ierr = PetscLogEventEnd(MAT_FDColoringFunction,0,0,0,0);CHKERRQ(ierr);
    ierr = VecAXPY(&mone,w1,w2);CHKERRQ(ierr);

    /*
       Loop over rows of vector, putting results into Jacobian matrix
    */
    ierr = VecGetArrayFast(w2,&y);CHKERRQ(ierr);
    for (l=0; l<coloring->nrows[k]; l++) {
      row    = coloring->rows[k][l];
      col    = coloring->columnsforrow[k][l];
      y[row] *= vscale_array[vscaleforrow[k][l]];
      srow   = row + start;
      ierr   = MatSetValues_SeqAIJ(J,1,&srow,1,&col,y+row,INSERT_VALUES);CHKERRQ(ierr);
    }
    ierr = VecRestoreArrayFast(w2,&y);CHKERRQ(ierr);
  }
  coloring->currentcolor = k;
  ierr = VecRestoreArrayFast(coloring->vscale,&vscale_array);CHKERRQ(ierr);
  xx = xx + start; ierr  = VecRestoreArrayFast(x1,&xx);CHKERRQ(ierr);
  ierr  = MatAssemblyBegin(J,MAT_FINAL_ASSEMBLY);CHKERRQ(ierr);
  ierr  = MatAssemblyEnd(J,MAT_FINAL_ASSEMBLY);CHKERRQ(ierr);
  PetscFunctionReturn(0);
}

#include "petscblaslapack.h"
#undef __FUNCT__  
#define __FUNCT__ "MatAXPY_SeqAIJ"
int MatAXPY_SeqAIJ(PetscScalar *a,Mat X,Mat Y,MatStructure str)
{
  int        ierr,one=1,i;
  Mat_SeqAIJ *x  = (Mat_SeqAIJ *)X->data,*y = (Mat_SeqAIJ *)Y->data;

  PetscFunctionBegin;
  if (str == SAME_NONZERO_PATTERN) {
    BLaxpy_(&x->nz,a,x->a,&one,y->a,&one);
  } else if (str == SUBSET_NONZERO_PATTERN) { /* nonzeros of X is a subset of Y's */
    if (y->xtoy && y->XtoY != X) {
      ierr = PetscFree(y->xtoy);CHKERRQ(ierr);
      ierr = MatDestroy(y->XtoY);CHKERRQ(ierr);
    }
    if (!y->xtoy) { /* get xtoy */
      ierr = MatAXPYGetxtoy_Private(X->m,x->i,x->j,PETSC_NULL, y->i,y->j,PETSC_NULL, &y->xtoy);CHKERRQ(ierr);
      y->XtoY = X;
    }
<<<<<<< HEAD

    for (i=0; i<x->nz; i++) y->a[y->xtoy[i]] += (*a)*(x->a[i]);
   
    PetscLogInfo(0,"MatAXPY_SeqAIJ: ratio of nnz(X)/nnz(Y): %d/%d = %g\n",x->nz,y->nz,(PetscReal)(x->nz)/y->nz);
=======
    for (i=0; i<x->nz; i++) y->a[y->xtoy[i]] += (*a)*(x->a[i]); 
    PetscLogInfo(0,"MatAXPY_SeqAIJ: ratio of nnz(X)/nnz(Y): %d/%d = %g\n",x->nz,y->nz,PetscReal(x->nz)/y->nz);
>>>>>>> 24f910e3
  } else {
    ierr = MatAXPY_Basic(a,X,Y,str);CHKERRQ(ierr);
  }
  PetscFunctionReturn(0);
}

/* -------------------------------------------------------------------*/
static struct _MatOps MatOps_Values = {MatSetValues_SeqAIJ,
       MatGetRow_SeqAIJ,
       MatRestoreRow_SeqAIJ,
       MatMult_SeqAIJ,
       MatMultAdd_SeqAIJ,
       MatMultTranspose_SeqAIJ,
       MatMultTransposeAdd_SeqAIJ,
       MatSolve_SeqAIJ,
       MatSolveAdd_SeqAIJ,
       MatSolveTranspose_SeqAIJ,
       MatSolveTransposeAdd_SeqAIJ,
       MatLUFactor_SeqAIJ,
       0,
       MatRelax_SeqAIJ,
       MatTranspose_SeqAIJ,
       MatGetInfo_SeqAIJ,
       MatEqual_SeqAIJ,
       MatGetDiagonal_SeqAIJ,
       MatDiagonalScale_SeqAIJ,
       MatNorm_SeqAIJ,
       0,
       MatAssemblyEnd_SeqAIJ,
       MatCompress_SeqAIJ,
       MatSetOption_SeqAIJ,
       MatZeroEntries_SeqAIJ,
       MatZeroRows_SeqAIJ,
       MatLUFactorSymbolic_SeqAIJ,
       MatLUFactorNumeric_SeqAIJ,
       MatCholeskyFactorSymbolic_SeqAIJ,
       MatCholeskyFactorNumeric_SeqAIJ,
       MatSetUpPreallocation_SeqAIJ,
       MatILUFactorSymbolic_SeqAIJ,
       MatICCFactorSymbolic_SeqAIJ,
       MatGetArray_SeqAIJ,
       MatRestoreArray_SeqAIJ,
       MatDuplicate_SeqAIJ,
       0,
       0,
       MatILUFactor_SeqAIJ,
       0,
       MatAXPY_SeqAIJ,
       MatGetSubMatrices_SeqAIJ,
       MatIncreaseOverlap_SeqAIJ,
       MatGetValues_SeqAIJ,
       MatCopy_SeqAIJ,
       MatPrintHelp_SeqAIJ,
       MatScale_SeqAIJ,
       0,
       0,
       MatILUDTFactor_SeqAIJ,
       MatGetBlockSize_SeqAIJ,
       MatGetRowIJ_SeqAIJ,
       MatRestoreRowIJ_SeqAIJ,
       MatGetColumnIJ_SeqAIJ,
       MatRestoreColumnIJ_SeqAIJ,
       MatFDColoringCreate_SeqAIJ,
       0,
       0,
       MatPermute_SeqAIJ,
       0,
       0,
       MatDestroy_SeqAIJ,
       MatView_SeqAIJ,
       MatGetPetscMaps_Petsc,
       0,
       0,
       0,
       0,
       0,
       0,
       0,
       0,
       MatSetColoring_SeqAIJ,
       MatSetValuesAdic_SeqAIJ,
       MatSetValuesAdifor_SeqAIJ,
       MatFDColoringApply_SeqAIJ};

EXTERN_C_BEGIN
#undef __FUNCT__  
#define __FUNCT__ "MatSeqAIJSetColumnIndices_SeqAIJ"

int MatSeqAIJSetColumnIndices_SeqAIJ(Mat mat,int *indices)
{
  Mat_SeqAIJ *aij = (Mat_SeqAIJ *)mat->data;
  int        i,nz,n;

  PetscFunctionBegin;

  nz = aij->maxnz;
  n  = mat->n;
  for (i=0; i<nz; i++) {
    aij->j[i] = indices[i];
  }
  aij->nz = nz;
  for (i=0; i<n; i++) {
    aij->ilen[i] = aij->imax[i];
  }

  PetscFunctionReturn(0);
}
EXTERN_C_END

#undef __FUNCT__  
#define __FUNCT__ "MatSeqAIJSetColumnIndices"
/*@
    MatSeqAIJSetColumnIndices - Set the column indices for all the rows
       in the matrix.

  Input Parameters:
+  mat - the SeqAIJ matrix
-  indices - the column indices

  Level: advanced

  Notes:
    This can be called if you have precomputed the nonzero structure of the 
  matrix and want to provide it to the matrix object to improve the performance
  of the MatSetValues() operation.

    You MUST have set the correct numbers of nonzeros per row in the call to 
  MatCreateSeqAIJ().

    MUST be called before any calls to MatSetValues();

    The indices should start with zero, not one.

@*/ 
int MatSeqAIJSetColumnIndices(Mat mat,int *indices)
{
  int ierr,(*f)(Mat,int *);

  PetscFunctionBegin;
  PetscValidHeaderSpecific(mat,MAT_COOKIE);
  ierr = PetscObjectQueryFunction((PetscObject)mat,"MatSeqAIJSetColumnIndices_C",(void (**)(void))&f);CHKERRQ(ierr);
  if (f) {
    ierr = (*f)(mat,indices);CHKERRQ(ierr);
  } else {
    SETERRQ(1,"Wrong type of matrix to set column indices");
  }
  PetscFunctionReturn(0);
}

/* ----------------------------------------------------------------------------------------*/

EXTERN_C_BEGIN
#undef __FUNCT__  
#define __FUNCT__ "MatStoreValues_SeqAIJ"
int MatStoreValues_SeqAIJ(Mat mat)
{
  Mat_SeqAIJ *aij = (Mat_SeqAIJ *)mat->data;
  size_t       nz = aij->i[mat->m]+aij->indexshift,ierr;

  PetscFunctionBegin;
  if (aij->nonew != 1) {
    SETERRQ(1,"Must call MatSetOption(A,MAT_NO_NEW_NONZERO_LOCATIONS);first");
  }

  /* allocate space for values if not already there */
  if (!aij->saved_values) {
    ierr = PetscMalloc((nz+1)*sizeof(PetscScalar),&aij->saved_values);CHKERRQ(ierr);
  }

  /* copy values over */
  ierr = PetscMemcpy(aij->saved_values,aij->a,nz*sizeof(PetscScalar));CHKERRQ(ierr);
  PetscFunctionReturn(0);
}
EXTERN_C_END

#undef __FUNCT__  
#define __FUNCT__ "MatStoreValues"
/*@
    MatStoreValues - Stashes a copy of the matrix values; this allows, for 
       example, reuse of the linear part of a Jacobian, while recomputing the 
       nonlinear portion.

   Collect on Mat

  Input Parameters:
.  mat - the matrix (currently on AIJ matrices support this option)

  Level: advanced

  Common Usage, with SNESSolve():
$    Create Jacobian matrix
$    Set linear terms into matrix
$    Apply boundary conditions to matrix, at this time matrix must have 
$      final nonzero structure (i.e. setting the nonlinear terms and applying 
$      boundary conditions again will not change the nonzero structure
$    ierr = MatSetOption(mat,MAT_NO_NEW_NONZERO_LOCATIONS);
$    ierr = MatStoreValues(mat);
$    Call SNESSetJacobian() with matrix
$    In your Jacobian routine
$      ierr = MatRetrieveValues(mat);
$      Set nonlinear terms in matrix
 
  Common Usage without SNESSolve(), i.e. when you handle nonlinear solve yourself:
$    // build linear portion of Jacobian 
$    ierr = MatSetOption(mat,MAT_NO_NEW_NONZERO_LOCATIONS);
$    ierr = MatStoreValues(mat);
$    loop over nonlinear iterations
$       ierr = MatRetrieveValues(mat);
$       // call MatSetValues(mat,...) to set nonliner portion of Jacobian 
$       // call MatAssemblyBegin/End() on matrix
$       Solve linear system with Jacobian
$    endloop 

  Notes:
    Matrix must already be assemblied before calling this routine
    Must set the matrix option MatSetOption(mat,MAT_NO_NEW_NONZERO_LOCATIONS); before 
    calling this routine.

.seealso: MatRetrieveValues()

@*/ 
int MatStoreValues(Mat mat)
{
  int ierr,(*f)(Mat);

  PetscFunctionBegin;
  PetscValidHeaderSpecific(mat,MAT_COOKIE);
  if (!mat->assembled) SETERRQ(PETSC_ERR_ARG_WRONGSTATE,"Not for unassembled matrix");
  if (mat->factor) SETERRQ(PETSC_ERR_ARG_WRONGSTATE,"Not for factored matrix"); 

  ierr = PetscObjectQueryFunction((PetscObject)mat,"MatStoreValues_C",(void (**)(void))&f);CHKERRQ(ierr);
  if (f) {
    ierr = (*f)(mat);CHKERRQ(ierr);
  } else {
    SETERRQ(1,"Wrong type of matrix to store values");
  }
  PetscFunctionReturn(0);
}

EXTERN_C_BEGIN
#undef __FUNCT__  
#define __FUNCT__ "MatRetrieveValues_SeqAIJ"
int MatRetrieveValues_SeqAIJ(Mat mat)
{
  Mat_SeqAIJ *aij = (Mat_SeqAIJ *)mat->data;
  int        nz = aij->i[mat->m]+aij->indexshift,ierr;

  PetscFunctionBegin;
  if (aij->nonew != 1) {
    SETERRQ(1,"Must call MatSetOption(A,MAT_NO_NEW_NONZERO_LOCATIONS);first");
  }
  if (!aij->saved_values) {
    SETERRQ(1,"Must call MatStoreValues(A);first");
  }

  /* copy values over */
  ierr = PetscMemcpy(aij->a,aij->saved_values,nz*sizeof(PetscScalar));CHKERRQ(ierr);
  PetscFunctionReturn(0);
}
EXTERN_C_END

#undef __FUNCT__  
#define __FUNCT__ "MatRetrieveValues"
/*@
    MatRetrieveValues - Retrieves the copy of the matrix values; this allows, for 
       example, reuse of the linear part of a Jacobian, while recomputing the 
       nonlinear portion.

   Collect on Mat

  Input Parameters:
.  mat - the matrix (currently on AIJ matrices support this option)

  Level: advanced

.seealso: MatStoreValues()

@*/ 
int MatRetrieveValues(Mat mat)
{
  int ierr,(*f)(Mat);

  PetscFunctionBegin;
  PetscValidHeaderSpecific(mat,MAT_COOKIE);
  if (!mat->assembled) SETERRQ(PETSC_ERR_ARG_WRONGSTATE,"Not for unassembled matrix");
  if (mat->factor) SETERRQ(PETSC_ERR_ARG_WRONGSTATE,"Not for factored matrix"); 

  ierr = PetscObjectQueryFunction((PetscObject)mat,"MatRetrieveValues_C",(void (**)(void))&f);CHKERRQ(ierr);
  if (f) {
    ierr = (*f)(mat);CHKERRQ(ierr);
  } else {
    SETERRQ(1,"Wrong type of matrix to retrieve values");
  }
  PetscFunctionReturn(0);
}

/*
   This allows SeqAIJ matrices to be passed to the matlab engine
*/
#if defined(PETSC_HAVE_MATLAB_ENGINE) && !defined(PETSC_USE_COMPLEX) && !defined(PETSC_USE_SINGLE)
#include "engine.h"   /* Matlab include file */
#include "mex.h"      /* Matlab include file */
EXTERN_C_BEGIN
#undef __FUNCT__  
#define __FUNCT__ "MatMatlabEnginePut_SeqAIJ"
int MatMatlabEnginePut_SeqAIJ(PetscObject obj,void *mengine)
{
  int         ierr,i,*ai,*aj;
  Mat         B = (Mat)obj;
  mxArray     *mat; 
  Mat_SeqAIJ  *aij = (Mat_SeqAIJ*)B->data;

  PetscFunctionBegin;
  mat  = mxCreateSparse(B->n,B->m,aij->nz,mxREAL);
  ierr = PetscMemcpy(mxGetPr(mat),aij->a,aij->nz*sizeof(PetscScalar));CHKERRQ(ierr);
  /* Matlab stores by column, not row so we pass in the transpose of the matrix */
  ierr = PetscMemcpy(mxGetIr(mat),aij->j,aij->nz*sizeof(int));CHKERRQ(ierr);
  ierr = PetscMemcpy(mxGetJc(mat),aij->i,(B->m+1)*sizeof(int));CHKERRQ(ierr);

  /* Matlab indices start at 0 for sparse (what a surprise) */
  if (aij->indexshift) {
    ai = mxGetJc(mat);
    for (i=0; i<B->m+1; i++) {
      ai[i]--;
    }
    aj = mxGetIr(mat);
    for (i=0; i<aij->nz; i++) {
      aj[i]--;
    }
  }
  ierr = PetscObjectName(obj);CHKERRQ(ierr);
  mxSetName(mat,obj->name);
  engPutArray((Engine *)mengine,mat);
  PetscFunctionReturn(0);
}
EXTERN_C_END

EXTERN_C_BEGIN
#undef __FUNCT__  
#define __FUNCT__ "MatMatlabEngineGet_SeqAIJ"
int MatMatlabEngineGet_SeqAIJ(PetscObject obj,void *mengine)
{
  int        ierr,ii;
  Mat        mat = (Mat)obj;
  Mat_SeqAIJ *aij = (Mat_SeqAIJ*)mat->data;
  mxArray    *mmat; 

  PetscFunctionBegin;
  ierr = PetscFree(aij->a);CHKERRQ(ierr);
  aij->indexshift = 0;

  mmat = engGetArray((Engine *)mengine,obj->name);

  aij->nz           = (mxGetJc(mmat))[mat->m];
  ierr              = PetscMalloc(((size_t) aij->nz)*(sizeof(int)+sizeof(PetscScalar))+(mat->m+1)*sizeof(int),&aij->a);CHKERRQ(ierr);
  aij->j            = (int*)(aij->a + aij->nz);
  aij->i            = aij->j + aij->nz;
  aij->singlemalloc = PETSC_TRUE;
  aij->freedata     = PETSC_TRUE;

  ierr = PetscMemcpy(aij->a,mxGetPr(mmat),aij->nz*sizeof(PetscScalar));CHKERRQ(ierr);
  /* Matlab stores by column, not row so we pass in the transpose of the matrix */
  ierr = PetscMemcpy(aij->j,mxGetIr(mmat),aij->nz*sizeof(int));CHKERRQ(ierr);
  ierr = PetscMemcpy(aij->i,mxGetJc(mmat),(mat->m+1)*sizeof(int));CHKERRQ(ierr);

  for (ii=0; ii<mat->m; ii++) {
    aij->ilen[ii] = aij->imax[ii] = aij->i[ii+1] - aij->i[ii];
  }

  ierr = MatAssemblyBegin(mat,MAT_FINAL_ASSEMBLY);CHKERRQ(ierr);
  ierr = MatAssemblyEnd(mat,MAT_FINAL_ASSEMBLY);CHKERRQ(ierr);

  PetscFunctionReturn(0);
}
EXTERN_C_END
#endif

/* --------------------------------------------------------------------------------*/
#undef __FUNCT__  
#define __FUNCT__ "MatCreateSeqAIJ"
/*@C
   MatCreateSeqAIJ - Creates a sparse matrix in AIJ (compressed row) format
   (the default parallel PETSc format).  For good matrix assembly performance
   the user should preallocate the matrix storage by setting the parameter nz
   (or the array nnz).  By setting these parameters accurately, performance
   during matrix assembly can be increased by more than a factor of 50.

   Collective on MPI_Comm

   Input Parameters:
+  comm - MPI communicator, set to PETSC_COMM_SELF
.  m - number of rows
.  n - number of columns
.  nz - number of nonzeros per row (same for all rows)
-  nnz - array containing the number of nonzeros in the various rows 
         (possibly different for each row) or PETSC_NULL

   Output Parameter:
.  A - the matrix 

   Notes:
   The AIJ format (also called the Yale sparse matrix format or
   compressed row storage), is fully compatible with standard Fortran 77
   storage.  That is, the stored row and column indices can begin at
   either one (as in Fortran) or zero.  See the users' manual for details.

   Specify the preallocated storage with either nz or nnz (not both).
   Set nz=PETSC_DEFAULT and nnz=PETSC_NULL for PETSc to control dynamic memory 
   allocation.  For large problems you MUST preallocate memory or you 
   will get TERRIBLE performance, see the users' manual chapter on matrices.

   By default, this format uses inodes (identical nodes) when possible, to 
   improve numerical efficiency of matrix-vector products and solves. We 
   search for consecutive rows with the same nonzero structure, thereby
   reusing matrix information to achieve increased efficiency.

   Options Database Keys:
+  -mat_aij_no_inode  - Do not use inodes
.  -mat_aij_inode_limit <limit> - Sets inode limit (max limit=5)
-  -mat_aij_oneindex - Internally use indexing starting at 1
        rather than 0.  Note that when calling MatSetValues(),
        the user still MUST index entries starting at 0!

   Level: intermediate

.seealso: MatCreate(), MatCreateMPIAIJ(), MatSetValues(), MatSeqAIJSetColumnIndices(), MatCreateSeqAIJWithArrays()

@*/
int MatCreateSeqAIJ(MPI_Comm comm,int m,int n,int nz,int *nnz,Mat *A)
{
  int ierr;

  PetscFunctionBegin;
  ierr = MatCreate(comm,m,n,m,n,A);CHKERRQ(ierr);
  ierr = MatSetType(*A,MATSEQAIJ);CHKERRQ(ierr);
  ierr = MatSeqAIJSetPreallocation(*A,nz,nnz);CHKERRQ(ierr);
  PetscFunctionReturn(0);
}

#define SKIP_ALLOCATION -4

#undef __FUNCT__  
#define __FUNCT__ "MatSeqAIJSetPreallocation"
/*@C
   MatSeqAIJSetPreallocation - For good matrix assembly performance
   the user should preallocate the matrix storage by setting the parameter nz
   (or the array nnz).  By setting these parameters accurately, performance
   during matrix assembly can be increased by more than a factor of 50.

   Collective on MPI_Comm

   Input Parameters:
+  comm - MPI communicator, set to PETSC_COMM_SELF
.  m - number of rows
.  n - number of columns
.  nz - number of nonzeros per row (same for all rows)
-  nnz - array containing the number of nonzeros in the various rows 
         (possibly different for each row) or PETSC_NULL

   Output Parameter:
.  A - the matrix 

   Notes:
   The AIJ format (also called the Yale sparse matrix format or
   compressed row storage), is fully compatible with standard Fortran 77
   storage.  That is, the stored row and column indices can begin at
   either one (as in Fortran) or zero.  See the users' manual for details.

   Specify the preallocated storage with either nz or nnz (not both).
   Set nz=PETSC_DEFAULT and nnz=PETSC_NULL for PETSc to control dynamic memory 
   allocation.  For large problems you MUST preallocate memory or you 
   will get TERRIBLE performance, see the users' manual chapter on matrices.

   By default, this format uses inodes (identical nodes) when possible, to 
   improve numerical efficiency of matrix-vector products and solves. We 
   search for consecutive rows with the same nonzero structure, thereby
   reusing matrix information to achieve increased efficiency.

   Options Database Keys:
+  -mat_aij_no_inode  - Do not use inodes
.  -mat_aij_inode_limit <limit> - Sets inode limit (max limit=5)
-  -mat_aij_oneindex - Internally use indexing starting at 1
        rather than 0.  Note that when calling MatSetValues(),
        the user still MUST index entries starting at 0!

   Level: intermediate

.seealso: MatCreate(), MatCreateMPIAIJ(), MatSetValues(), MatSeqAIJSetColumnIndices(), MatCreateSeqAIJWithArrays()

@*/
int MatSeqAIJSetPreallocation(Mat B,int nz,int *nnz)
{
  Mat_SeqAIJ *b;
  size_t     len = 0;
  PetscTruth flg2,skipallocation = PETSC_FALSE;
  int        i,ierr;

  PetscFunctionBegin;
  ierr = PetscTypeCompare((PetscObject)B,MATSEQAIJ,&flg2);CHKERRQ(ierr);
  if (!flg2) PetscFunctionReturn(0);
  
  if (nz == SKIP_ALLOCATION) {
    skipallocation = PETSC_TRUE;
    nz             = 0;
  }

  if (nz == PETSC_DEFAULT || nz == PETSC_DECIDE) nz = 5;
  if (nz < 0) SETERRQ1(PETSC_ERR_ARG_OUTOFRANGE,"nz cannot be less than 0: value %d",nz);
  if (nnz) {
    for (i=0; i<B->m; i++) {
      if (nnz[i] < 0) SETERRQ2(PETSC_ERR_ARG_OUTOFRANGE,"nnz cannot be less than 0: local row %d value %d",i,nnz[i]);
      if (nnz[i] > B->n) SETERRQ3(PETSC_ERR_ARG_OUTOFRANGE,"nnz cannot be greater than row length: local row %d value %d rowlength %d",i,nnz[i],B->n);
    }
  }

  B->preallocated = PETSC_TRUE;
  b = (Mat_SeqAIJ*)B->data;

  ierr = PetscMalloc((B->m+1)*sizeof(int),&b->imax);CHKERRQ(ierr);
  if (!nnz) {
    if (nz == PETSC_DEFAULT || nz == PETSC_DECIDE) nz = 10;
    else if (nz <= 0)        nz = 1;
    for (i=0; i<B->m; i++) b->imax[i] = nz;
    nz = nz*B->m;
  } else {
    nz = 0;
    for (i=0; i<B->m; i++) {b->imax[i] = nnz[i]; nz += nnz[i];}
  }

  if (!skipallocation) {
    /* allocate the matrix space */
    len             = ((size_t) nz)*(sizeof(int) + sizeof(PetscScalar)) + (B->m+1)*sizeof(int);
    ierr            = PetscMalloc(len,&b->a);CHKERRQ(ierr);
    b->j            = (int*)(b->a + nz);
    ierr            = PetscMemzero(b->j,nz*sizeof(int));CHKERRQ(ierr);
    b->i            = b->j + nz;
    b->i[0] = -b->indexshift;
    for (i=1; i<B->m+1; i++) {
      b->i[i] = b->i[i-1] + b->imax[i-1];
    }
    b->singlemalloc = PETSC_TRUE;
    b->freedata     = PETSC_TRUE;
  } else {
    b->freedata     = PETSC_FALSE;
  }

  /* b->ilen will count nonzeros in each row so far. */
  ierr = PetscMalloc((B->m+1)*sizeof(int),&b->ilen);CHKERRQ(ierr);
  PetscLogObjectMemory(B,len+2*(B->m+1)*sizeof(int)+sizeof(struct _p_Mat)+sizeof(Mat_SeqAIJ));
  for (i=0; i<B->m; i++) { b->ilen[i] = 0;}

  b->nz                = 0;
  b->maxnz             = nz;
  B->info.nz_unneeded  = (double)b->maxnz;
  PetscFunctionReturn(0);
}

EXTERN int RegisterApplyPtAPRoutines_Private(Mat);

EXTERN_C_BEGIN
extern int MatConvert_SeqAIJ_SeqSBAIJ(Mat,MatType,Mat*);
extern int MatConvert_SeqAIJ_SeqBAIJ(Mat,MatType,Mat*);
EXTERN_C_END

EXTERN_C_BEGIN
#undef __FUNCT__  
#define __FUNCT__ "MatCreate_SeqAIJ"
int MatCreate_SeqAIJ(Mat B)
{
  Mat_SeqAIJ *b;
  int        ierr,size;
  PetscTruth flg;

  PetscFunctionBegin;
  ierr = MPI_Comm_size(B->comm,&size);CHKERRQ(ierr);
  if (size > 1) SETERRQ(PETSC_ERR_ARG_OUTOFRANGE,"Comm must be of size 1");

  B->m = B->M = PetscMax(B->m,B->M);
  B->n = B->N = PetscMax(B->n,B->N);

  ierr = PetscNew(Mat_SeqAIJ,&b);CHKERRQ(ierr);
  B->data             = (void*)b;
  ierr = PetscMemzero(b,sizeof(Mat_SeqAIJ));CHKERRQ(ierr);
  ierr = PetscMemcpy(B->ops,&MatOps_Values,sizeof(struct _MatOps));CHKERRQ(ierr);
  B->factor           = 0;
  B->lupivotthreshold = 1.0;
  B->mapping          = 0;
  ierr = PetscOptionsGetReal(B->prefix,"-mat_lu_pivotthreshold",&B->lupivotthreshold,PETSC_NULL);CHKERRQ(ierr);
  ierr = PetscOptionsHasName(B->prefix,"-pc_ilu_preserve_row_sums",&b->ilu_preserve_row_sums);CHKERRQ(ierr);
  b->row              = 0;
  b->col              = 0;
  b->icol             = 0;
  b->indexshift       = 0;
  b->reallocs         = 0;
  ierr = PetscOptionsHasName(B->prefix,"-mat_aij_oneindex",&flg);CHKERRQ(ierr);
  if (flg) b->indexshift = -1;
  
  ierr = PetscMapCreateMPI(B->comm,B->m,B->m,&B->rmap);CHKERRQ(ierr);
  ierr = PetscMapCreateMPI(B->comm,B->n,B->n,&B->cmap);CHKERRQ(ierr);

  b->sorted            = PETSC_FALSE;
  b->ignorezeroentries = PETSC_FALSE;
  b->roworiented       = PETSC_TRUE;
  b->nonew             = 0;
  b->diag              = 0;
  b->solve_work        = 0;
  B->spptr             = 0;
  b->inode.use         = PETSC_TRUE;
  b->inode.node_count  = 0;
  b->inode.size        = 0;
  b->inode.limit       = 5;
  b->inode.max_limit   = 5;
  b->saved_values      = 0;
  b->idiag             = 0;
  b->ssor              = 0;
  b->keepzeroedrows    = PETSC_FALSE;
  b->xtoy              = 0;
  b->XtoY              = 0;

  ierr = PetscObjectChangeTypeName((PetscObject)B,MATSEQAIJ);CHKERRQ(ierr);

#if defined(PETSC_HAVE_SUPERLU)
  ierr = PetscOptionsHasName(B->prefix,"-mat_aij_superlu",&flg);CHKERRQ(ierr);
  if (flg) { ierr = MatUseSuperLU_SeqAIJ(B);CHKERRQ(ierr); }
#endif

  ierr = PetscOptionsHasName(B->prefix,"-mat_aij_essl",&flg);CHKERRQ(ierr);
  if (flg) { ierr = MatUseEssl_SeqAIJ(B);CHKERRQ(ierr); }
  ierr = PetscOptionsHasName(B->prefix,"-mat_aij_lusol",&flg);CHKERRQ(ierr);
  if (flg) { ierr = MatUseLUSOL_SeqAIJ(B);CHKERRQ(ierr); }
  ierr = PetscOptionsHasName(B->prefix,"-mat_aij_matlab",&flg);CHKERRQ(ierr);
  if (flg) {ierr = MatUseMatlab_SeqAIJ(B);CHKERRQ(ierr);}
  ierr = PetscOptionsHasName(B->prefix,"-mat_aij_dxml",&flg);CHKERRQ(ierr);
  if (flg) {
    if (!b->indexshift) SETERRQ(PETSC_ERR_LIB,"need -mat_aij_oneindex with -mat_aij_dxml");
    ierr = MatUseDXML_SeqAIJ(B);CHKERRQ(ierr);
  }
  ierr = PetscObjectComposeFunctionDynamic((PetscObject)B,"MatSeqAIJSetColumnIndices_C",
                                     "MatSeqAIJSetColumnIndices_SeqAIJ",
                                     MatSeqAIJSetColumnIndices_SeqAIJ);CHKERRQ(ierr);
  ierr = PetscObjectComposeFunctionDynamic((PetscObject)B,"MatStoreValues_C",
                                     "MatStoreValues_SeqAIJ",
                                     MatStoreValues_SeqAIJ);CHKERRQ(ierr);
  ierr = PetscObjectComposeFunctionDynamic((PetscObject)B,"MatRetrieveValues_C",
                                     "MatRetrieveValues_SeqAIJ",
                                     MatRetrieveValues_SeqAIJ);CHKERRQ(ierr);
  ierr = PetscObjectComposeFunctionDynamic((PetscObject)B,"MatConvert_seqaij_seqsbaij_C",
                                     "MatConvert_SeqAIJ_SeqSBAIJ",
                                      MatConvert_SeqAIJ_SeqSBAIJ);CHKERRQ(ierr);
  ierr = PetscObjectComposeFunctionDynamic((PetscObject)B,"MatConvert_seqaij_seqbaij_C",
                                     "MatConvert_SeqAIJ_SeqBAIJ",
                                      MatConvert_SeqAIJ_SeqBAIJ);CHKERRQ(ierr);
#if defined(PETSC_HAVE_MATLAB_ENGINE) && !defined(PETSC_USE_COMPLEX) && !defined(PETSC_USE_SINGLE)
  ierr = PetscObjectComposeFunctionDynamic((PetscObject)B,"PetscMatlabEnginePut_C","MatMatlabEnginePut_SeqAIJ",MatMatlabEnginePut_SeqAIJ);CHKERRQ(ierr);
  ierr = PetscObjectComposeFunctionDynamic((PetscObject)B,"PetscMatlabEngineGet_C","MatMatlabEngineGet_SeqAIJ",MatMatlabEngineGet_SeqAIJ);CHKERRQ(ierr);
#endif
  ierr = RegisterApplyPtAPRoutines_Private(B);CHKERRQ(ierr);
  PetscFunctionReturn(0);
}
EXTERN_C_END

#undef __FUNCT__  
#define __FUNCT__ "MatDuplicate_SeqAIJ"
int MatDuplicate_SeqAIJ(Mat A,MatDuplicateOption cpvalues,Mat *B)
{
  Mat        C;
  Mat_SeqAIJ *c,*a = (Mat_SeqAIJ*)A->data;
  int        i,m = A->m,shift = a->indexshift,ierr;
  size_t     len;

  PetscFunctionBegin;
  *B = 0;
  ierr = MatCreate(A->comm,A->m,A->n,A->m,A->n,&C);CHKERRQ(ierr);
  ierr = MatSetType(C,MATSEQAIJ);CHKERRQ(ierr);
  c    = (Mat_SeqAIJ*)C->data;

  C->factor         = A->factor;
  c->row            = 0;
  c->col            = 0;
  c->icol           = 0;
  c->indexshift     = shift;
  c->keepzeroedrows = a->keepzeroedrows;
  C->assembled      = PETSC_TRUE;

  C->M          = A->m;
  C->N          = A->n;

  ierr = PetscMalloc((m+1)*sizeof(int),&c->imax);CHKERRQ(ierr);
  ierr = PetscMalloc((m+1)*sizeof(int),&c->ilen);CHKERRQ(ierr);
  for (i=0; i<m; i++) {
    c->imax[i] = a->imax[i];
    c->ilen[i] = a->ilen[i]; 
  }

  /* allocate the matrix space */
  c->singlemalloc = PETSC_TRUE;
  len   = ((size_t) (m+1))*sizeof(int)+(a->i[m])*(sizeof(PetscScalar)+sizeof(int));
  ierr  = PetscMalloc(len,&c->a);CHKERRQ(ierr);
  c->j  = (int*)(c->a + a->i[m] + shift);
  c->i  = c->j + a->i[m] + shift;
  ierr = PetscMemcpy(c->i,a->i,(m+1)*sizeof(int));CHKERRQ(ierr);
  if (m > 0) {
    ierr = PetscMemcpy(c->j,a->j,(a->i[m]+shift)*sizeof(int));CHKERRQ(ierr);
    if (cpvalues == MAT_COPY_VALUES) {
      ierr = PetscMemcpy(c->a,a->a,(a->i[m]+shift)*sizeof(PetscScalar));CHKERRQ(ierr);
    } else {
      ierr = PetscMemzero(c->a,(a->i[m]+shift)*sizeof(PetscScalar));CHKERRQ(ierr);
    }
  }

  PetscLogObjectMemory(C,len+2*(m+1)*sizeof(int)+sizeof(struct _p_Mat)+sizeof(Mat_SeqAIJ));  
  c->sorted      = a->sorted;
  c->roworiented = a->roworiented;
  c->nonew       = a->nonew;
  c->ilu_preserve_row_sums = a->ilu_preserve_row_sums;
  c->saved_values = 0;
  c->idiag        = 0;
  c->ssor         = 0;
  c->ignorezeroentries = a->ignorezeroentries;
  c->freedata     = PETSC_TRUE;

  if (a->diag) {
    ierr = PetscMalloc((m+1)*sizeof(int),&c->diag);CHKERRQ(ierr);
    PetscLogObjectMemory(C,(m+1)*sizeof(int));
    for (i=0; i<m; i++) {
      c->diag[i] = a->diag[i];
    }
  } else c->diag        = 0;
  c->inode.use          = a->inode.use;
  c->inode.limit        = a->inode.limit;
  c->inode.max_limit    = a->inode.max_limit;
  if (a->inode.size){
    ierr                = PetscMalloc((m+1)*sizeof(int),&c->inode.size);CHKERRQ(ierr);
    c->inode.node_count = a->inode.node_count;
    ierr                = PetscMemcpy(c->inode.size,a->inode.size,(m+1)*sizeof(int));CHKERRQ(ierr);
  } else {
    c->inode.size       = 0;
    c->inode.node_count = 0;
  }
  c->nz                 = a->nz;
  c->maxnz              = a->maxnz;
  c->solve_work         = 0;
  C->spptr              = 0;      /* Dangerous -I'm throwing away a->spptr */
  C->preallocated       = PETSC_TRUE;

  *B = C;
  ierr = PetscFListDuplicate(A->qlist,&C->qlist);CHKERRQ(ierr);
  PetscFunctionReturn(0);
}

EXTERN_C_BEGIN
#undef __FUNCT__  
#define __FUNCT__ "MatLoad_SeqAIJ"
int MatLoad_SeqAIJ(PetscViewer viewer,MatType type,Mat *A)
{
  Mat_SeqAIJ   *a;
  Mat          B;
  int          i,nz,ierr,fd,header[4],size,*rowlengths = 0,M,N,shift;
  MPI_Comm     comm;
#if defined(PETSC_HAVE_SPOOLES) || defined(PETSC_HAVE_SUPERLU) || defined(PETSC_HAVE_SUPERLUDIST) || defined(PETSC_HAVE_UMFPACK) 
  PetscTruth   flag;
#endif
  
  PetscFunctionBegin;
  ierr = PetscObjectGetComm((PetscObject)viewer,&comm);CHKERRQ(ierr);
  ierr = MPI_Comm_size(comm,&size);CHKERRQ(ierr);
  if (size > 1) SETERRQ(PETSC_ERR_ARG_SIZ,"view must have one processor");
  ierr = PetscViewerBinaryGetDescriptor(viewer,&fd);CHKERRQ(ierr);
  ierr = PetscBinaryRead(fd,header,4,PETSC_INT);CHKERRQ(ierr);
  if (header[0] != MAT_FILE_COOKIE) SETERRQ(PETSC_ERR_FILE_UNEXPECTED,"not matrix object in file");
  M = header[1]; N = header[2]; nz = header[3];

  if (nz < 0) {
    SETERRQ(PETSC_ERR_FILE_UNEXPECTED,"Matrix stored in special format on disk,cannot load as SeqAIJ");
  }

  /* read in row lengths */
  ierr = PetscMalloc(M*sizeof(int),&rowlengths);CHKERRQ(ierr);
  ierr = PetscBinaryRead(fd,rowlengths,M,PETSC_INT);CHKERRQ(ierr);

  /* create our matrix */
  ierr = MatCreateSeqAIJ(comm,M,N,0,rowlengths,A);CHKERRQ(ierr);
  B = *A;
  a = (Mat_SeqAIJ*)B->data;
  shift = a->indexshift;

  /* read in column indices and adjust for Fortran indexing*/
  ierr = PetscBinaryRead(fd,a->j,nz,PETSC_INT);CHKERRQ(ierr);
  if (shift) {
    for (i=0; i<nz; i++) {
      a->j[i] += 1;
    }
  }

  /* read in nonzero values */
  ierr = PetscBinaryRead(fd,a->a,nz,PETSC_SCALAR);CHKERRQ(ierr);

  /* set matrix "i" values */
  a->i[0] = -shift;
  for (i=1; i<= M; i++) {
    a->i[i]      = a->i[i-1] + rowlengths[i-1];
    a->ilen[i-1] = rowlengths[i-1];
  }
  ierr = PetscFree(rowlengths);CHKERRQ(ierr);

  ierr = MatAssemblyBegin(B,MAT_FINAL_ASSEMBLY);CHKERRQ(ierr);
  ierr = MatAssemblyEnd(B,MAT_FINAL_ASSEMBLY);CHKERRQ(ierr);
#if defined(PETSC_HAVE_SPOOLES)
  ierr = PetscOptionsHasName(B->prefix,"-mat_aij_spooles",&flag);CHKERRQ(ierr);
  if (flag) { ierr = MatUseSpooles_SeqAIJ(B);CHKERRQ(ierr); }
#endif  
#if defined(PETSC_HAVE_SUPERLU)
  ierr = PetscOptionsHasName(B->prefix,"-mat_aij_superlu",&flag);CHKERRQ(ierr);
  if (flag) { ierr = MatUseSuperLU_SeqAIJ(B);CHKERRQ(ierr); }
#endif 
#if defined(PETSC_HAVE_SUPERLUDIST)
  ierr = PetscOptionsHasName(B->prefix,"-mat_aij_superlu_dist",&flag);CHKERRQ(ierr);
  if (flag) { ierr = MatUseSuperLU_DIST_MPIAIJ(B);CHKERRQ(ierr); }
#endif 
#if defined(PETSC_HAVE_UMFPACK)
  ierr = PetscOptionsHasName(B->prefix,"-mat_aij_umfpack",&flag);CHKERRQ(ierr);
  if (flag) { ierr = MatUseUMFPACK_SeqAIJ(B);CHKERRQ(ierr); }
#endif 
  PetscFunctionReturn(0);
}
EXTERN_C_END

#undef __FUNCT__  
#define __FUNCT__ "MatEqual_SeqAIJ"
int MatEqual_SeqAIJ(Mat A,Mat B,PetscTruth* flg)
{
  Mat_SeqAIJ *a = (Mat_SeqAIJ *)A->data,*b = (Mat_SeqAIJ *)B->data;
  int        ierr;
  PetscTruth flag;

  PetscFunctionBegin;
  ierr = PetscTypeCompare((PetscObject)B,MATSEQAIJ,&flag);CHKERRQ(ierr);
  if (!flag) SETERRQ(PETSC_ERR_ARG_INCOMP,"Matrices must be same type");

  /* If the  matrix dimensions are not equal,or no of nonzeros or shift */
  if ((A->m != B->m) || (A->n != B->n) ||(a->nz != b->nz)|| (a->indexshift != b->indexshift)) {
    *flg = PETSC_FALSE;
    PetscFunctionReturn(0); 
  }
  
  /* if the a->i are the same */
  ierr = PetscMemcmp(a->i,b->i,(A->m+1)*sizeof(int),flg);CHKERRQ(ierr);
  if (*flg == PETSC_FALSE) PetscFunctionReturn(0);
  
  /* if a->j are the same */
  ierr = PetscMemcmp(a->j,b->j,(a->nz)*sizeof(int),flg);CHKERRQ(ierr);
  if (*flg == PETSC_FALSE) PetscFunctionReturn(0);
  
  /* if a->a are the same */
  ierr = PetscMemcmp(a->a,b->a,(a->nz)*sizeof(PetscScalar),flg);CHKERRQ(ierr);

  PetscFunctionReturn(0);
  
}

#undef __FUNCT__  
#define __FUNCT__ "MatCreateSeqAIJWithArrays"
/*@C
     MatCreateSeqAIJWithArrays - Creates an sequential AIJ matrix using matrix elements (in CSR format)
              provided by the user.

      Coolective on MPI_Comm

   Input Parameters:
+   comm - must be an MPI communicator of size 1
.   m - number of rows
.   n - number of columns
.   i - row indices
.   j - column indices
-   a - matrix values

   Output Parameter:
.   mat - the matrix

   Level: intermediate

   Notes:
       The i, j, and a arrays are not copied by this routine, the user must free these arrays
    once the matrix is destroyed

       You cannot set new nonzero locations into this matrix, that will generate an error.

       The i and j indices can be either 0- or 1 based

.seealso: MatCreate(), MatCreateMPIAIJ(), MatCreateSeqAIJ()

@*/
int MatCreateSeqAIJWithArrays(MPI_Comm comm,int m,int n,int* i,int*j,PetscScalar *a,Mat *mat)
{
  int        ierr,ii;
  Mat_SeqAIJ *aij;

  PetscFunctionBegin;
  ierr = MatCreateSeqAIJ(comm,m,n,SKIP_ALLOCATION,0,mat);CHKERRQ(ierr);
  aij  = (Mat_SeqAIJ*)(*mat)->data;

  if (i[0] == 1) {
    aij->indexshift = -1;
  } else if (i[0]) {
    SETERRQ(1,"i (row indices) do not start with 0 or 1");
  }  
  aij->i = i;
  aij->j = j;
  aij->a = a;
  aij->singlemalloc = PETSC_FALSE;
  aij->nonew        = -1;             /*this indicates that inserting a new value in the matrix that generates a new nonzero is an error*/
  aij->freedata     = PETSC_FALSE;

  for (ii=0; ii<m; ii++) {
    aij->ilen[ii] = aij->imax[ii] = i[ii+1] - i[ii];
#if defined(PETSC_USE_BOPT_g)
    if (i[ii+1] - i[ii] < 0) SETERRQ2(1,"Negative row length in i (row indices) row = %d length = %d",ii,i[ii+1] - i[ii]);
#endif    
  }
#if defined(PETSC_USE_BOPT_g)
  for (ii=0; ii<aij->i[m]; ii++) {
    if (j[ii] < -aij->indexshift) SETERRQ2(1,"Negative column index at location = %d index = %d",ii,j[ii]);
    if (j[ii] > n - 1 -aij->indexshift) SETERRQ2(1,"Column index to large at location = %d index = %d",ii,j[ii]);
  }
#endif    

  /* changes indices to start at 0 */
  if (i[0]) {
    aij->indexshift = 0;
    for (ii=0; ii<m; ii++) {
      i[ii]--;
    }
    for (ii=0; ii<i[m]; ii++) {
      j[ii]--;
    }
  }

  ierr = MatAssemblyBegin(*mat,MAT_FINAL_ASSEMBLY);CHKERRQ(ierr);
  ierr = MatAssemblyEnd(*mat,MAT_FINAL_ASSEMBLY);CHKERRQ(ierr);
  PetscFunctionReturn(0);
}

#undef __FUNCT__  
#define __FUNCT__ "MatSetColoring_SeqAIJ"
int MatSetColoring_SeqAIJ(Mat A,ISColoring coloring)
{
  int        ierr;
  Mat_SeqAIJ *a = (Mat_SeqAIJ*)A->data;  

  PetscFunctionBegin;
  if (coloring->ctype == IS_COLORING_LOCAL) {
    ierr        = ISColoringReference(coloring);CHKERRQ(ierr);
    a->coloring = coloring;
  } else if (coloring->ctype == IS_COLORING_GHOSTED) {
    int             i,*larray;
    ISColoring      ocoloring;
    ISColoringValue *colors;

    /* set coloring for diagonal portion */
    ierr = PetscMalloc((A->n+1)*sizeof(int),&larray);CHKERRQ(ierr);
    for (i=0; i<A->n; i++) {
      larray[i] = i;
    }
    ierr = ISGlobalToLocalMappingApply(A->mapping,IS_GTOLM_MASK,A->n,larray,PETSC_NULL,larray);CHKERRQ(ierr);
    ierr = PetscMalloc((A->n+1)*sizeof(ISColoringValue),&colors);CHKERRQ(ierr);
    for (i=0; i<A->n; i++) {
      colors[i] = coloring->colors[larray[i]];
    }
    ierr = PetscFree(larray);CHKERRQ(ierr);
    ierr = ISColoringCreate(PETSC_COMM_SELF,A->n,colors,&ocoloring);CHKERRQ(ierr);
    a->coloring = ocoloring;
  }
  PetscFunctionReturn(0);
}

#if defined(PETSC_HAVE_ADIC) && !defined(PETSC_USE_COMPLEX) && !defined(PETSC_USE_SINGLE)
EXTERN_C_BEGIN
#include "adic/ad_utils.h"
EXTERN_C_END

#undef __FUNCT__  
#define __FUNCT__ "MatSetValuesAdic_SeqAIJ"
int MatSetValuesAdic_SeqAIJ(Mat A,void *advalues)
{
  Mat_SeqAIJ      *a = (Mat_SeqAIJ*)A->data;  
  int             m = A->m,*ii = a->i,*jj = a->j,nz,i,j,nlen;
  PetscScalar     *v = a->a,*values = ((PetscScalar*)advalues)+1;
  ISColoringValue *color;

  PetscFunctionBegin;
  if (!a->coloring) SETERRQ(1,"Coloring not set for matrix");
  nlen  = PetscADGetDerivTypeSize()/sizeof(PetscScalar);
  color = a->coloring->colors;
  /* loop over rows */
  for (i=0; i<m; i++) {
    nz = ii[i+1] - ii[i];
    /* loop over columns putting computed value into matrix */
    for (j=0; j<nz; j++) {
      *v++ = values[color[*jj++]];
    }
    values += nlen; /* jump to next row of derivatives */
  }
  PetscFunctionReturn(0);
}

#else

#undef __FUNCT__  
#define __FUNCT__ "MatSetValuesAdic_SeqAIJ"
int MatSetValuesAdic_SeqAIJ(Mat A,void *advalues)
{
  PetscFunctionBegin;
  SETERRQ(1,"PETSc installed without ADIC");
}

#endif

#undef __FUNCT__  
#define __FUNCT__ "MatSetValuesAdifor_SeqAIJ"
int MatSetValuesAdifor_SeqAIJ(Mat A,int nl,void *advalues)
{
  Mat_SeqAIJ      *a = (Mat_SeqAIJ*)A->data;  
  int             m = A->m,*ii = a->i,*jj = a->j,nz,i,j;
  PetscScalar     *v = a->a,*values = (PetscScalar *)advalues;
  ISColoringValue *color;

  PetscFunctionBegin;
  if (!a->coloring) SETERRQ(1,"Coloring not set for matrix");
  color = a->coloring->colors;
  /* loop over rows */
  for (i=0; i<m; i++) {
    nz = ii[i+1] - ii[i];
    /* loop over columns putting computed value into matrix */
    for (j=0; j<nz; j++) {
      *v++ = values[color[*jj++]];
    }
    values += nl; /* jump to next row of derivatives */
  }
  PetscFunctionReturn(0);
}
<|MERGE_RESOLUTION|>--- conflicted
+++ resolved
@@ -2067,15 +2067,8 @@
       ierr = MatAXPYGetxtoy_Private(X->m,x->i,x->j,PETSC_NULL, y->i,y->j,PETSC_NULL, &y->xtoy);CHKERRQ(ierr);
       y->XtoY = X;
     }
-<<<<<<< HEAD
-
-    for (i=0; i<x->nz; i++) y->a[y->xtoy[i]] += (*a)*(x->a[i]);
-   
+    for (i=0; i<x->nz; i++) y->a[y->xtoy[i]] += (*a)*(x->a[i]); 
     PetscLogInfo(0,"MatAXPY_SeqAIJ: ratio of nnz(X)/nnz(Y): %d/%d = %g\n",x->nz,y->nz,(PetscReal)(x->nz)/y->nz);
-=======
-    for (i=0; i<x->nz; i++) y->a[y->xtoy[i]] += (*a)*(x->a[i]); 
-    PetscLogInfo(0,"MatAXPY_SeqAIJ: ratio of nnz(X)/nnz(Y): %d/%d = %g\n",x->nz,y->nz,PetscReal(x->nz)/y->nz);
->>>>>>> 24f910e3
   } else {
     ierr = MatAXPY_Basic(a,X,Y,str);CHKERRQ(ierr);
   }
