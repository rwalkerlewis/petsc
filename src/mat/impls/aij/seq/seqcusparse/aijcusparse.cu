/*
  Defines the basic matrix operations for the AIJ (compressed row)
  matrix storage format using the CUSPARSE library,
*/

#include <petscconf.h>
#include <../src/mat/impls/aij/seq/aij.h>          /*I "petscmat.h" I*/
#include <../src/mat/impls/sbaij/seq/sbaij.h>
#include <../src/vec/vec/impls/dvecimpl.h>
#include <petsc-private/vecimpl.h>
#undef VecType
#include <../src/mat/impls/aij/seq/seqcusparse/cusparsematimpl.h>

const char *const MatCUSPARSEStorageFormats[] = {"CSR","ELL","HYB","MatCUSPARSEStorageFormat","MAT_CUSPARSE_",0};

static PetscErrorCode MatICCFactorSymbolic_SeqAIJCUSPARSE(Mat,Mat,IS,const MatFactorInfo*);
static PetscErrorCode MatCholeskyFactorSymbolic_SeqAIJCUSPARSE(Mat,Mat,IS,const MatFactorInfo*);
static PetscErrorCode MatCholeskyFactorNumeric_SeqAIJCUSPARSE(Mat,Mat,const MatFactorInfo*);

static PetscErrorCode MatILUFactorSymbolic_SeqAIJCUSPARSE(Mat,Mat,IS,IS,const MatFactorInfo*);
static PetscErrorCode MatLUFactorSymbolic_SeqAIJCUSPARSE(Mat,Mat,IS,IS,const MatFactorInfo*);
static PetscErrorCode MatLUFactorNumeric_SeqAIJCUSPARSE(Mat,Mat,const MatFactorInfo*);

static PetscErrorCode MatSolve_SeqAIJCUSPARSE(Mat,Vec,Vec);
static PetscErrorCode MatSolve_SeqAIJCUSPARSE_NaturalOrdering(Mat,Vec,Vec);
static PetscErrorCode MatSolveTranspose_SeqAIJCUSPARSE(Mat,Vec,Vec);
static PetscErrorCode MatSolveTranspose_SeqAIJCUSPARSE_NaturalOrdering(Mat,Vec,Vec);
static PetscErrorCode MatSetFromOptions_SeqAIJCUSPARSE(Mat);
static PetscErrorCode MatMult_SeqAIJCUSPARSE(Mat,Vec,Vec);
static PetscErrorCode MatMultAdd_SeqAIJCUSPARSE(Mat,Vec,Vec,Vec);
static PetscErrorCode MatMultTranspose_SeqAIJCUSPARSE(Mat,Vec,Vec);
static PetscErrorCode MatMultTransposeAdd_SeqAIJCUSPARSE(Mat,Vec,Vec,Vec);

static PetscErrorCode CsrMatrix_Destroy(CsrMatrix**);
static PetscErrorCode Mat_SeqAIJCUSPARSETriFactorStruct_Destroy(Mat_SeqAIJCUSPARSETriFactorStruct**);
static PetscErrorCode Mat_SeqAIJCUSPARSEMultStruct_Destroy(Mat_SeqAIJCUSPARSEMultStruct**,MatCUSPARSEStorageFormat);
static PetscErrorCode Mat_SeqAIJCUSPARSETriFactors_Destroy(Mat_SeqAIJCUSPARSETriFactors**);
static PetscErrorCode Mat_SeqAIJCUSPARSE_Destroy(Mat_SeqAIJCUSPARSE**);

#undef __FUNCT__
#define __FUNCT__ "MatCUSPARSESetStream"
PetscErrorCode MatCUSPARSESetStream(Mat A,const cudaStream_t stream)
{
  cusparseStatus_t   stat;
  Mat_SeqAIJCUSPARSE *cusparsestruct = (Mat_SeqAIJCUSPARSE*)A->spptr;

  PetscFunctionBegin;
  cusparsestruct->stream = stream;
  stat = cusparseSetStream(cusparsestruct->handle,cusparsestruct->stream);CHKERRCUSP(stat);
  PetscFunctionReturn(0);
}

#undef __FUNCT__
#define __FUNCT__ "MatCUSPARSESetHandle"
PetscErrorCode MatCUSPARSESetHandle(Mat A,const cusparseHandle_t handle)
{
  cusparseStatus_t   stat;
  Mat_SeqAIJCUSPARSE *cusparsestruct = (Mat_SeqAIJCUSPARSE*)A->spptr;

  PetscFunctionBegin;
  if (cusparsestruct->handle)
    stat = cusparseDestroy(cusparsestruct->handle);CHKERRCUSP(stat);
  cusparsestruct->handle = handle;
  stat = cusparseSetPointerMode(cusparsestruct->handle, CUSPARSE_POINTER_MODE_DEVICE);CHKERRCUSP(stat);
  PetscFunctionReturn(0);
}

#undef __FUNCT__
#define __FUNCT__ "MatCUSPARSEClearHandle"
PetscErrorCode MatCUSPARSEClearHandle(Mat A)
{
  Mat_SeqAIJCUSPARSE *cusparsestruct = (Mat_SeqAIJCUSPARSE*)A->spptr;
  PetscFunctionBegin;
  if (cusparsestruct->handle)
    cusparsestruct->handle = 0;
  PetscFunctionReturn(0);
}

#undef __FUNCT__
#define __FUNCT__ "MatFactorGetSolverPackage_seqaij_cusparse"
PetscErrorCode MatFactorGetSolverPackage_seqaij_cusparse(Mat A,const MatSolverPackage *type)
{
  PetscFunctionBegin;
  *type = MATSOLVERCUSPARSE;
  PetscFunctionReturn(0);
}

/*MC
  MATSOLVERCUSPARSE = "cusparse" - A matrix type providing triangular solvers for seq matrices
  on a single GPU of type, seqaijcusparse, aijcusparse, or seqaijcusp, aijcusp. Currently supported
  algorithms are ILU(k) and ICC(k). Typically, deeper factorizations (larger k) results in poorer
  performance in the triangular solves. Full LU, and Cholesky decompositions can be solved through the
  CUSPARSE triangular solve algorithm. However, the performance can be quite poor and thus these
  algorithms are not recommended. This class does NOT support direct solver operations.

  Level: beginner

.seealso: PCFactorSetMatSolverPackage(), MatSolverPackage, MatCreateSeqAIJCUSPARSE(), MATAIJCUSPARSE, MatCreateAIJCUSPARSE(), MatCUSPARSESetFormat(), MatCUSPARSEStorageFormat, MatCUSPARSEFormatOperation
M*/

#undef __FUNCT__
#define __FUNCT__ "MatGetFactor_seqaij_cusparse"
PETSC_EXTERN PetscErrorCode MatGetFactor_seqaij_cusparse(Mat A,MatFactorType ftype,Mat *B)
{
  PetscErrorCode ierr;
  PetscInt       n = A->rmap->n;

  PetscFunctionBegin;
  ierr = MatCreate(PetscObjectComm((PetscObject)A),B);CHKERRQ(ierr);
  (*B)->factortype = ftype;
  ierr = MatSetSizes(*B,n,n,n,n);CHKERRQ(ierr);
  ierr = MatSetType(*B,MATSEQAIJCUSPARSE);CHKERRQ(ierr);

  if (ftype == MAT_FACTOR_LU || ftype == MAT_FACTOR_ILU || ftype == MAT_FACTOR_ILUDT) {
    ierr = MatSetBlockSizesFromMats(*B,A,A);CHKERRQ(ierr);
    (*B)->ops->ilufactorsymbolic = MatILUFactorSymbolic_SeqAIJCUSPARSE;
    (*B)->ops->lufactorsymbolic  = MatLUFactorSymbolic_SeqAIJCUSPARSE;
  } else if (ftype == MAT_FACTOR_CHOLESKY || ftype == MAT_FACTOR_ICC) {
    (*B)->ops->iccfactorsymbolic      = MatICCFactorSymbolic_SeqAIJCUSPARSE;
    (*B)->ops->choleskyfactorsymbolic = MatCholeskyFactorSymbolic_SeqAIJCUSPARSE;
  } else SETERRQ(PETSC_COMM_SELF,PETSC_ERR_SUP,"Factor type not supported for CUSPARSE Matrix Types");

  ierr = MatSeqAIJSetPreallocation(*B,MAT_SKIP_ALLOCATION,NULL);CHKERRQ(ierr);
  ierr = PetscObjectComposeFunction((PetscObject)(*B),"MatFactorGetSolverPackage_C",MatFactorGetSolverPackage_seqaij_cusparse);CHKERRQ(ierr);
  PetscFunctionReturn(0);
}

#undef __FUNCT__
#define __FUNCT__ "MatCUSPARSESetFormat_SeqAIJCUSPARSE"
PETSC_INTERN PetscErrorCode MatCUSPARSESetFormat_SeqAIJCUSPARSE(Mat A,MatCUSPARSEFormatOperation op,MatCUSPARSEStorageFormat format)
{
  Mat_SeqAIJCUSPARSE *cusparsestruct = (Mat_SeqAIJCUSPARSE*)A->spptr;

  PetscFunctionBegin;
#if CUDA_VERSION>=4020
  switch (op) {
  case MAT_CUSPARSE_MULT:
    cusparsestruct->format = format;
    break;
  case MAT_CUSPARSE_ALL:
    cusparsestruct->format = format;
    break;
  default:
    SETERRQ1(PETSC_COMM_SELF,PETSC_ERR_SUP,"unsupported operation %d for MatCUSPARSEFormatOperation. MAT_CUSPARSE_MULT and MAT_CUSPARSE_ALL are currently supported.",op);
  }
#else
  if (format==MAT_CUSPARSE_ELL || format==MAT_CUSPARSE_HYB) 
    SETERRQ(PETSC_COMM_SELF,PETSC_ERR_SUP,"ELL (Ellpack) and HYB (Hybrid) storage format require CUDA 4.2 or later.");
#endif
  PetscFunctionReturn(0);
}

/*@
   MatCUSPARSESetFormat - Sets the storage format of CUSPARSE matrices for a particular
   operation. Only the MatMult operation can use different GPU storage formats
   for MPIAIJCUSPARSE matrices.
   Not Collective

   Input Parameters:
+  A - Matrix of type SEQAIJCUSPARSE
.  op - MatCUSPARSEFormatOperation. SEQAIJCUSPARSE matrices support MAT_CUSPARSE_MULT and MAT_CUSPARSE_ALL. MPIAIJCUSPARSE matrices support MAT_CUSPARSE_MULT_DIAG, MAT_CUSPARSE_MULT_OFFDIAG, and MAT_CUSPARSE_ALL.
-  format - MatCUSPARSEStorageFormat (one of MAT_CUSPARSE_CSR, MAT_CUSPARSE_ELL, MAT_CUSPARSE_HYB. The latter two require CUDA 4.2)

   Output Parameter:

   Level: intermediate

.seealso: MatCUSPARSEStorageFormat, MatCUSPARSEFormatOperation
@*/
#undef __FUNCT__
#define __FUNCT__ "MatCUSPARSESetFormat"
PetscErrorCode MatCUSPARSESetFormat(Mat A,MatCUSPARSEFormatOperation op,MatCUSPARSEStorageFormat format)
{
  PetscErrorCode ierr;

  PetscFunctionBegin;
  PetscValidHeaderSpecific(A, MAT_CLASSID,1);
  ierr = PetscTryMethod(A, "MatCUSPARSESetFormat_C",(Mat,MatCUSPARSEFormatOperation,MatCUSPARSEStorageFormat),(A,op,format));CHKERRQ(ierr);
  PetscFunctionReturn(0);
}

#undef __FUNCT__
#define __FUNCT__ "MatSetFromOptions_SeqAIJCUSPARSE"
static PetscErrorCode MatSetFromOptions_SeqAIJCUSPARSE(Mat A)
{
  PetscErrorCode           ierr;
  MatCUSPARSEStorageFormat format;
  PetscBool                flg;
  Mat_SeqAIJCUSPARSE       *cusparsestruct = (Mat_SeqAIJCUSPARSE*)A->spptr;

  PetscFunctionBegin;
  ierr = PetscOptionsHead("SeqAIJCUSPARSE options");CHKERRQ(ierr);
  ierr = PetscObjectOptionsBegin((PetscObject)A);
  if (A->factortype==MAT_FACTOR_NONE) {
    ierr = PetscOptionsEnum("-mat_cusparse_mult_storage_format","sets storage format of (seq)aijcusparse gpu matrices for SpMV",
                            "MatCUSPARSESetFormat",MatCUSPARSEStorageFormats,(PetscEnum)cusparsestruct->format,(PetscEnum*)&format,&flg);CHKERRQ(ierr);
    if (flg) {
      ierr = MatCUSPARSESetFormat(A,MAT_CUSPARSE_MULT,format);CHKERRQ(ierr);
    }
  } 
  ierr = PetscOptionsEnum("-mat_cusparse_storage_format","sets storage format of (seq)aijcusparse gpu matrices for SpMV and TriSolve",
                          "MatCUSPARSESetFormat",MatCUSPARSEStorageFormats,(PetscEnum)cusparsestruct->format,(PetscEnum*)&format,&flg);CHKERRQ(ierr);
  if (flg) {
    ierr = MatCUSPARSESetFormat(A,MAT_CUSPARSE_ALL,format);CHKERRQ(ierr);
  }
  ierr = PetscOptionsEnd();CHKERRQ(ierr);
  PetscFunctionReturn(0);

}

#undef __FUNCT__
#define __FUNCT__ "MatILUFactorSymbolic_SeqAIJCUSPARSE"
static PetscErrorCode MatILUFactorSymbolic_SeqAIJCUSPARSE(Mat B,Mat A,IS isrow,IS iscol,const MatFactorInfo *info)
{
  PetscErrorCode ierr;

  PetscFunctionBegin;
  ierr = MatILUFactorSymbolic_SeqAIJ(B,A,isrow,iscol,info);CHKERRQ(ierr);
  B->ops->lufactornumeric = MatLUFactorNumeric_SeqAIJCUSPARSE;
  PetscFunctionReturn(0);
}

#undef __FUNCT__
#define __FUNCT__ "MatLUFactorSymbolic_SeqAIJCUSPARSE"
static PetscErrorCode MatLUFactorSymbolic_SeqAIJCUSPARSE(Mat B,Mat A,IS isrow,IS iscol,const MatFactorInfo *info)
{
  PetscErrorCode ierr;

  PetscFunctionBegin;
  ierr = MatLUFactorSymbolic_SeqAIJ(B,A,isrow,iscol,info);CHKERRQ(ierr);
  B->ops->lufactornumeric = MatLUFactorNumeric_SeqAIJCUSPARSE;
  PetscFunctionReturn(0);
}

#undef __FUNCT__
#define __FUNCT__ "MatICCFactorSymbolic_SeqAIJCUSPARSE"
static PetscErrorCode MatICCFactorSymbolic_SeqAIJCUSPARSE(Mat B,Mat A,IS perm,const MatFactorInfo *info)
{
  PetscErrorCode ierr;

  PetscFunctionBegin;
  ierr = MatICCFactorSymbolic_SeqAIJ(B,A,perm,info);CHKERRQ(ierr);
  B->ops->choleskyfactornumeric = MatCholeskyFactorNumeric_SeqAIJCUSPARSE;
  PetscFunctionReturn(0);
}

#undef __FUNCT__
#define __FUNCT__ "MatCholeskyFactorSymbolic_SeqAIJCUSPARSE"
static PetscErrorCode MatCholeskyFactorSymbolic_SeqAIJCUSPARSE(Mat B,Mat A,IS perm,const MatFactorInfo *info)
{
  PetscErrorCode ierr;

  PetscFunctionBegin;
  ierr = MatCholeskyFactorSymbolic_SeqAIJ(B,A,perm,info);CHKERRQ(ierr);
  B->ops->choleskyfactornumeric = MatCholeskyFactorNumeric_SeqAIJCUSPARSE;
  PetscFunctionReturn(0);
}

#undef __FUNCT__
#define __FUNCT__ "MatSeqAIJCUSPARSEBuildILULowerTriMatrix"
static PetscErrorCode MatSeqAIJCUSPARSEBuildILULowerTriMatrix(Mat A)
{
  Mat_SeqAIJ                        *a = (Mat_SeqAIJ*)A->data;
  PetscInt                          n = A->rmap->n;
  Mat_SeqAIJCUSPARSETriFactors      *cusparseTriFactors = (Mat_SeqAIJCUSPARSETriFactors*)A->spptr;
  Mat_SeqAIJCUSPARSETriFactorStruct *loTriFactor = (Mat_SeqAIJCUSPARSETriFactorStruct*)cusparseTriFactors->loTriFactorPtr;
  cusparseStatus_t                  stat;
  const PetscInt                    *ai = a->i,*aj = a->j,*vi;
  const MatScalar                   *aa = a->a,*v;
  PetscInt                          *AiLo, *AjLo;
  PetscScalar                       *AALo;
  PetscInt                          i,nz, nzLower, offset, rowOffset;
  PetscErrorCode                    ierr;

  PetscFunctionBegin;
  if (A->valid_GPU_matrix == PETSC_CUSP_UNALLOCATED || A->valid_GPU_matrix == PETSC_CUSP_CPU) {
    try {
      /* first figure out the number of nonzeros in the lower triangular matrix including 1's on the diagonal. */
      nzLower=n+ai[n]-ai[1];

      /* Allocate Space for the lower triangular matrix */
      ierr = cudaMallocHost((void**) &AiLo, (n+1)*sizeof(PetscInt));CHKERRCUSP(ierr);
      ierr = cudaMallocHost((void**) &AjLo, nzLower*sizeof(PetscInt));CHKERRCUSP(ierr);
      ierr = cudaMallocHost((void**) &AALo, nzLower*sizeof(PetscScalar));CHKERRCUSP(ierr);

      /* Fill the lower triangular matrix */
      AiLo[0]  = (PetscInt) 0;
      AiLo[n]  = nzLower;
      AjLo[0]  = (PetscInt) 0;
      AALo[0]  = (MatScalar) 1.0;
      v        = aa;
      vi       = aj;
      offset   = 1;
      rowOffset= 1;
      for (i=1; i<n; i++) {
        nz = ai[i+1] - ai[i];
        /* additional 1 for the term on the diagonal */
        AiLo[i]    = rowOffset;
        rowOffset += nz+1;

        ierr = PetscMemcpy(&(AjLo[offset]), vi, nz*sizeof(PetscInt));CHKERRQ(ierr);
        ierr = PetscMemcpy(&(AALo[offset]), v, nz*sizeof(PetscScalar));CHKERRQ(ierr);

        offset      += nz;
        AjLo[offset] = (PetscInt) i;
        AALo[offset] = (MatScalar) 1.0;
        offset      += 1;

        v  += nz;
        vi += nz;
      }

      /* allocate space for the triangular factor information */
      loTriFactor = new Mat_SeqAIJCUSPARSETriFactorStruct;

      /* Create the matrix description */
      stat = cusparseCreateMatDescr(&loTriFactor->descr);CHKERRCUSP(stat);
      stat = cusparseSetMatIndexBase(loTriFactor->descr, CUSPARSE_INDEX_BASE_ZERO);CHKERRCUSP(stat);
      stat = cusparseSetMatType(loTriFactor->descr, CUSPARSE_MATRIX_TYPE_TRIANGULAR);CHKERRCUSP(stat);
      stat = cusparseSetMatFillMode(loTriFactor->descr, CUSPARSE_FILL_MODE_LOWER);CHKERRCUSP(stat);
      stat = cusparseSetMatDiagType(loTriFactor->descr, CUSPARSE_DIAG_TYPE_UNIT);CHKERRCUSP(stat);

      /* Create the solve analysis information */
      stat = cusparseCreateSolveAnalysisInfo(&loTriFactor->solveInfo);CHKERRCUSP(stat);

      /* set the operation */
      loTriFactor->solveOp = CUSPARSE_OPERATION_NON_TRANSPOSE;

      /* set the matrix */
      loTriFactor->csrMat = new CsrMatrix;
      loTriFactor->csrMat->num_rows = n;
      loTriFactor->csrMat->num_cols = n;
      loTriFactor->csrMat->num_entries = nzLower;

      loTriFactor->csrMat->row_offsets = new THRUSTINTARRAY32(n+1);
      loTriFactor->csrMat->row_offsets->assign(AiLo, AiLo+n+1);

      loTriFactor->csrMat->column_indices = new THRUSTINTARRAY32(nzLower);
      loTriFactor->csrMat->column_indices->assign(AjLo, AjLo+nzLower);

      loTriFactor->csrMat->values = new THRUSTARRAY(nzLower);
      loTriFactor->csrMat->values->assign(AALo, AALo+nzLower);

      /* perform the solve analysis */
      stat = cusparse_analysis(cusparseTriFactors->handle, loTriFactor->solveOp,
                               loTriFactor->csrMat->num_rows, loTriFactor->csrMat->num_entries, loTriFactor->descr,
                               loTriFactor->csrMat->values->data().get(), loTriFactor->csrMat->row_offsets->data().get(),
                               loTriFactor->csrMat->column_indices->data().get(), loTriFactor->solveInfo);CHKERRCUSP(stat);

      /* assign the pointer. Is this really necessary? */
      ((Mat_SeqAIJCUSPARSETriFactors*)A->spptr)->loTriFactorPtr = loTriFactor;

      ierr = cudaFreeHost(AiLo);CHKERRCUSP(ierr);
      ierr = cudaFreeHost(AjLo);CHKERRCUSP(ierr);
      ierr = cudaFreeHost(AALo);CHKERRCUSP(ierr);
    } catch(char *ex) {
      SETERRQ1(PETSC_COMM_SELF,PETSC_ERR_LIB,"CUSPARSE error: %s", ex);
    }
  }
  PetscFunctionReturn(0);
}

#undef __FUNCT__
#define __FUNCT__ "MatSeqAIJCUSPARSEBuildILUUpperTriMatrix"
static PetscErrorCode MatSeqAIJCUSPARSEBuildILUUpperTriMatrix(Mat A)
{
  Mat_SeqAIJ                        *a = (Mat_SeqAIJ*)A->data;
  PetscInt                          n = A->rmap->n;
  Mat_SeqAIJCUSPARSETriFactors      *cusparseTriFactors = (Mat_SeqAIJCUSPARSETriFactors*)A->spptr;
  Mat_SeqAIJCUSPARSETriFactorStruct *upTriFactor = (Mat_SeqAIJCUSPARSETriFactorStruct*)cusparseTriFactors->upTriFactorPtr;
  cusparseStatus_t                  stat;
  const PetscInt                    *aj = a->j,*adiag = a->diag,*vi;
  const MatScalar                   *aa = a->a,*v;
  PetscInt                          *AiUp, *AjUp;
  PetscScalar                       *AAUp;
  PetscInt                          i,nz, nzUpper, offset;
  PetscErrorCode                    ierr;

  PetscFunctionBegin;
  if (A->valid_GPU_matrix == PETSC_CUSP_UNALLOCATED || A->valid_GPU_matrix == PETSC_CUSP_CPU) {
    try {
      /* next, figure out the number of nonzeros in the upper triangular matrix. */
      nzUpper = adiag[0]-adiag[n];

      /* Allocate Space for the upper triangular matrix */
      ierr = cudaMallocHost((void**) &AiUp, (n+1)*sizeof(PetscInt));CHKERRCUSP(ierr);
      ierr = cudaMallocHost((void**) &AjUp, nzUpper*sizeof(PetscInt));CHKERRCUSP(ierr);
      ierr = cudaMallocHost((void**) &AAUp, nzUpper*sizeof(PetscScalar));CHKERRCUSP(ierr);

      /* Fill the upper triangular matrix */
      AiUp[0]=(PetscInt) 0;
      AiUp[n]=nzUpper;
      offset = nzUpper;
      for (i=n-1; i>=0; i--) {
        v  = aa + adiag[i+1] + 1;
        vi = aj + adiag[i+1] + 1;

        /* number of elements NOT on the diagonal */
        nz = adiag[i] - adiag[i+1]-1;

        /* decrement the offset */
        offset -= (nz+1);

        /* first, set the diagonal elements */
        AjUp[offset] = (PetscInt) i;
        AAUp[offset] = 1./v[nz];
        AiUp[i]      = AiUp[i+1] - (nz+1);

        ierr = PetscMemcpy(&(AjUp[offset+1]), vi, nz*sizeof(PetscInt));CHKERRQ(ierr);
        ierr = PetscMemcpy(&(AAUp[offset+1]), v, nz*sizeof(PetscScalar));CHKERRQ(ierr);
      }

      /* allocate space for the triangular factor information */
      upTriFactor = new Mat_SeqAIJCUSPARSETriFactorStruct;

      /* Create the matrix description */
      stat = cusparseCreateMatDescr(&upTriFactor->descr);CHKERRCUSP(stat);
      stat = cusparseSetMatIndexBase(upTriFactor->descr, CUSPARSE_INDEX_BASE_ZERO);CHKERRCUSP(stat);
      stat = cusparseSetMatType(upTriFactor->descr, CUSPARSE_MATRIX_TYPE_TRIANGULAR);CHKERRCUSP(stat);
      stat = cusparseSetMatFillMode(upTriFactor->descr, CUSPARSE_FILL_MODE_UPPER);CHKERRCUSP(stat);
      stat = cusparseSetMatDiagType(upTriFactor->descr, CUSPARSE_DIAG_TYPE_NON_UNIT);CHKERRCUSP(stat);

      /* Create the solve analysis information */
      stat = cusparseCreateSolveAnalysisInfo(&upTriFactor->solveInfo);CHKERRCUSP(stat);

      /* set the operation */
      upTriFactor->solveOp = CUSPARSE_OPERATION_NON_TRANSPOSE;

      /* set the matrix */
      upTriFactor->csrMat = new CsrMatrix;
      upTriFactor->csrMat->num_rows = n;
      upTriFactor->csrMat->num_cols = n;
      upTriFactor->csrMat->num_entries = nzUpper;

      upTriFactor->csrMat->row_offsets = new THRUSTINTARRAY32(n+1);
      upTriFactor->csrMat->row_offsets->assign(AiUp, AiUp+n+1);

      upTriFactor->csrMat->column_indices = new THRUSTINTARRAY32(nzUpper);
      upTriFactor->csrMat->column_indices->assign(AjUp, AjUp+nzUpper);

      upTriFactor->csrMat->values = new THRUSTARRAY(nzUpper);
      upTriFactor->csrMat->values->assign(AAUp, AAUp+nzUpper);

      /* perform the solve analysis */
      stat = cusparse_analysis(cusparseTriFactors->handle, upTriFactor->solveOp,
                               upTriFactor->csrMat->num_rows, upTriFactor->csrMat->num_entries, upTriFactor->descr,
                               upTriFactor->csrMat->values->data().get(), upTriFactor->csrMat->row_offsets->data().get(),
                               upTriFactor->csrMat->column_indices->data().get(), upTriFactor->solveInfo);CHKERRCUSP(stat);

      /* assign the pointer. Is this really necessary? */
      ((Mat_SeqAIJCUSPARSETriFactors*)A->spptr)->upTriFactorPtr = upTriFactor;

      ierr = cudaFreeHost(AiUp);CHKERRCUSP(ierr);
      ierr = cudaFreeHost(AjUp);CHKERRCUSP(ierr);
      ierr = cudaFreeHost(AAUp);CHKERRCUSP(ierr);
    } catch(char *ex) {
      SETERRQ1(PETSC_COMM_SELF,PETSC_ERR_LIB,"CUSPARSE error: %s", ex);
    }
  }
  PetscFunctionReturn(0);
}

#undef __FUNCT__
#define __FUNCT__ "MatSeqAIJCUSPARSEILUAnalysisAndCopyToGPU"
static PetscErrorCode MatSeqAIJCUSPARSEILUAnalysisAndCopyToGPU(Mat A)
{
  PetscErrorCode               ierr;
  Mat_SeqAIJ                   *a                  = (Mat_SeqAIJ*)A->data;
  Mat_SeqAIJCUSPARSETriFactors *cusparseTriFactors = (Mat_SeqAIJCUSPARSETriFactors*)A->spptr;
  IS                           isrow = a->row,iscol = a->icol;
  PetscBool                    row_identity,col_identity;
  const PetscInt               *r,*c;
  PetscInt                     n = A->rmap->n;

  PetscFunctionBegin;
  ierr = MatSeqAIJCUSPARSEBuildILULowerTriMatrix(A);CHKERRQ(ierr);
  ierr = MatSeqAIJCUSPARSEBuildILUUpperTriMatrix(A);CHKERRQ(ierr);

  cusparseTriFactors->workVector = new THRUSTARRAY;
  cusparseTriFactors->workVector->resize(n);
  cusparseTriFactors->nnz=a->nz;

  A->valid_GPU_matrix = PETSC_CUSP_BOTH;
  /*lower triangular indices */
  ierr = ISGetIndices(isrow,&r);CHKERRQ(ierr);
  ierr = ISIdentity(isrow,&row_identity);CHKERRQ(ierr);
  if (!row_identity) {
    cusparseTriFactors->rpermIndices = new THRUSTINTARRAY(n);
    cusparseTriFactors->rpermIndices->assign(r, r+n);
  }
  ierr = ISRestoreIndices(isrow,&r);CHKERRQ(ierr);

  /*upper triangular indices */
  ierr = ISGetIndices(iscol,&c);CHKERRQ(ierr);
  ierr = ISIdentity(iscol,&col_identity);CHKERRQ(ierr);
  if (!col_identity) {
    cusparseTriFactors->cpermIndices = new THRUSTINTARRAY(n);
    cusparseTriFactors->cpermIndices->assign(c, c+n);
  }
  ierr = ISRestoreIndices(iscol,&c);CHKERRQ(ierr);
  PetscFunctionReturn(0);
}

#undef __FUNCT__
#define __FUNCT__ "MatSeqAIJCUSPARSEBuildICCTriMatrices"
static PetscErrorCode MatSeqAIJCUSPARSEBuildICCTriMatrices(Mat A)
{
  Mat_SeqAIJ                        *a = (Mat_SeqAIJ*)A->data;
  Mat_SeqAIJCUSPARSETriFactors      *cusparseTriFactors = (Mat_SeqAIJCUSPARSETriFactors*)A->spptr;
  Mat_SeqAIJCUSPARSETriFactorStruct *loTriFactor = (Mat_SeqAIJCUSPARSETriFactorStruct*)cusparseTriFactors->loTriFactorPtr;
  Mat_SeqAIJCUSPARSETriFactorStruct *upTriFactor = (Mat_SeqAIJCUSPARSETriFactorStruct*)cusparseTriFactors->upTriFactorPtr;
  cusparseStatus_t                  stat;
  PetscErrorCode                    ierr;
  PetscInt                          *AiUp, *AjUp;
  PetscScalar                       *AAUp;
  PetscScalar                       *AALo;
  PetscInt                          nzUpper = a->nz,n = A->rmap->n,i,offset,nz,j;
  Mat_SeqSBAIJ                      *b = (Mat_SeqSBAIJ*)A->data;
  const PetscInt                    *ai = b->i,*aj = b->j,*vj;
  const MatScalar                   *aa = b->a,*v;

  PetscFunctionBegin;
  if (A->valid_GPU_matrix == PETSC_CUSP_UNALLOCATED || A->valid_GPU_matrix == PETSC_CUSP_CPU) {
    try {
      /* Allocate Space for the upper triangular matrix */
      ierr = cudaMallocHost((void**) &AiUp, (n+1)*sizeof(PetscInt));CHKERRCUSP(ierr);
      ierr = cudaMallocHost((void**) &AjUp, nzUpper*sizeof(PetscInt));CHKERRCUSP(ierr);
      ierr = cudaMallocHost((void**) &AAUp, nzUpper*sizeof(PetscScalar));CHKERRCUSP(ierr);
      ierr = cudaMallocHost((void**) &AALo, nzUpper*sizeof(PetscScalar));CHKERRCUSP(ierr);

      /* Fill the upper triangular matrix */
      AiUp[0]=(PetscInt) 0;
      AiUp[n]=nzUpper;
      offset = 0;
      for (i=0; i<n; i++) {
        /* set the pointers */
        v  = aa + ai[i];
        vj = aj + ai[i];
        nz = ai[i+1] - ai[i] - 1; /* exclude diag[i] */

        /* first, set the diagonal elements */
        AjUp[offset] = (PetscInt) i;
        AAUp[offset] = 1.0/v[nz];
        AiUp[i]      = offset;
        AALo[offset] = 1.0/v[nz];

        offset+=1;
        if (nz>0) {
          ierr = PetscMemcpy(&(AjUp[offset]), vj, nz*sizeof(PetscInt));CHKERRQ(ierr);
          ierr = PetscMemcpy(&(AAUp[offset]), v, nz*sizeof(PetscScalar));CHKERRQ(ierr);
          for (j=offset; j<offset+nz; j++) {
            AAUp[j] = -AAUp[j];
            AALo[j] = AAUp[j]/v[nz];
          }
          offset+=nz;
        }
      }

      /* allocate space for the triangular factor information */
      upTriFactor = new Mat_SeqAIJCUSPARSETriFactorStruct;

      /* Create the matrix description */
      stat = cusparseCreateMatDescr(&upTriFactor->descr);CHKERRCUSP(stat);
      stat = cusparseSetMatIndexBase(upTriFactor->descr, CUSPARSE_INDEX_BASE_ZERO);CHKERRCUSP(stat);
      stat = cusparseSetMatType(upTriFactor->descr, CUSPARSE_MATRIX_TYPE_TRIANGULAR);CHKERRCUSP(stat);
      stat = cusparseSetMatFillMode(upTriFactor->descr, CUSPARSE_FILL_MODE_UPPER);CHKERRCUSP(stat);
      stat = cusparseSetMatDiagType(upTriFactor->descr, CUSPARSE_DIAG_TYPE_UNIT);CHKERRCUSP(stat);

      /* Create the solve analysis information */
      stat = cusparseCreateSolveAnalysisInfo(&upTriFactor->solveInfo);CHKERRCUSP(stat);

      /* set the operation */
      upTriFactor->solveOp = CUSPARSE_OPERATION_NON_TRANSPOSE;

      /* set the matrix */
      upTriFactor->csrMat = new CsrMatrix;
      upTriFactor->csrMat->num_rows = A->rmap->n;
      upTriFactor->csrMat->num_cols = A->cmap->n;
      upTriFactor->csrMat->num_entries = a->nz;

      upTriFactor->csrMat->row_offsets = new THRUSTINTARRAY32(A->rmap->n+1);
      upTriFactor->csrMat->row_offsets->assign(AiUp, AiUp+A->rmap->n+1);

      upTriFactor->csrMat->column_indices = new THRUSTINTARRAY32(a->nz);
      upTriFactor->csrMat->column_indices->assign(AjUp, AjUp+a->nz);

      upTriFactor->csrMat->values = new THRUSTARRAY(a->nz);
      upTriFactor->csrMat->values->assign(AAUp, AAUp+a->nz);

      /* perform the solve analysis */
      stat = cusparse_analysis(cusparseTriFactors->handle, upTriFactor->solveOp,
                               upTriFactor->csrMat->num_rows, upTriFactor->csrMat->num_entries, upTriFactor->descr,
                               upTriFactor->csrMat->values->data().get(), upTriFactor->csrMat->row_offsets->data().get(),
                               upTriFactor->csrMat->column_indices->data().get(), upTriFactor->solveInfo);CHKERRCUSP(stat);

      /* assign the pointer. Is this really necessary? */
      ((Mat_SeqAIJCUSPARSETriFactors*)A->spptr)->upTriFactorPtr = upTriFactor;

      /* allocate space for the triangular factor information */
      loTriFactor = new Mat_SeqAIJCUSPARSETriFactorStruct;

      /* Create the matrix description */
      stat = cusparseCreateMatDescr(&loTriFactor->descr);CHKERRCUSP(stat);
      stat = cusparseSetMatIndexBase(loTriFactor->descr, CUSPARSE_INDEX_BASE_ZERO);CHKERRCUSP(stat);
      stat = cusparseSetMatType(loTriFactor->descr, CUSPARSE_MATRIX_TYPE_TRIANGULAR);CHKERRCUSP(stat);
      stat = cusparseSetMatFillMode(loTriFactor->descr, CUSPARSE_FILL_MODE_UPPER);CHKERRCUSP(stat);
      stat = cusparseSetMatDiagType(loTriFactor->descr, CUSPARSE_DIAG_TYPE_NON_UNIT);CHKERRCUSP(stat);

      /* Create the solve analysis information */
      stat = cusparseCreateSolveAnalysisInfo(&loTriFactor->solveInfo);CHKERRCUSP(stat);

      /* set the operation */
      loTriFactor->solveOp = CUSPARSE_OPERATION_TRANSPOSE;

      /* set the matrix */
      loTriFactor->csrMat = new CsrMatrix;
      loTriFactor->csrMat->num_rows = A->rmap->n;
      loTriFactor->csrMat->num_cols = A->cmap->n;
      loTriFactor->csrMat->num_entries = a->nz;

      loTriFactor->csrMat->row_offsets = new THRUSTINTARRAY32(A->rmap->n+1);
      loTriFactor->csrMat->row_offsets->assign(AiUp, AiUp+A->rmap->n+1);

      loTriFactor->csrMat->column_indices = new THRUSTINTARRAY32(a->nz);
      loTriFactor->csrMat->column_indices->assign(AjUp, AjUp+a->nz);

      loTriFactor->csrMat->values = new THRUSTARRAY(a->nz);
      loTriFactor->csrMat->values->assign(AALo, AALo+a->nz);

      /* perform the solve analysis */
      stat = cusparse_analysis(cusparseTriFactors->handle, loTriFactor->solveOp,
                               loTriFactor->csrMat->num_rows, loTriFactor->csrMat->num_entries, loTriFactor->descr,
                               loTriFactor->csrMat->values->data().get(), loTriFactor->csrMat->row_offsets->data().get(),
                               loTriFactor->csrMat->column_indices->data().get(), loTriFactor->solveInfo);CHKERRCUSP(stat);

      /* assign the pointer. Is this really necessary? */
      ((Mat_SeqAIJCUSPARSETriFactors*)A->spptr)->loTriFactorPtr = loTriFactor;

      A->valid_GPU_matrix = PETSC_CUSP_BOTH;
      ierr = cudaFreeHost(AiUp);CHKERRCUSP(ierr);
      ierr = cudaFreeHost(AjUp);CHKERRCUSP(ierr);
      ierr = cudaFreeHost(AAUp);CHKERRCUSP(ierr);
      ierr = cudaFreeHost(AALo);CHKERRCUSP(ierr);
    } catch(char *ex) {
      SETERRQ1(PETSC_COMM_SELF,PETSC_ERR_LIB,"CUSPARSE error: %s", ex);
    }
  }
  PetscFunctionReturn(0);
}

#undef __FUNCT__
#define __FUNCT__ "MatSeqAIJCUSPARSEICCAnalysisAndCopyToGPU"
static PetscErrorCode MatSeqAIJCUSPARSEICCAnalysisAndCopyToGPU(Mat A)
{
  PetscErrorCode               ierr;
  Mat_SeqAIJ                   *a                  = (Mat_SeqAIJ*)A->data;
  Mat_SeqAIJCUSPARSETriFactors *cusparseTriFactors = (Mat_SeqAIJCUSPARSETriFactors*)A->spptr;
  IS                           ip = a->row;
  const PetscInt               *rip;
  PetscBool                    perm_identity;
  PetscInt                     n = A->rmap->n;

  PetscFunctionBegin;
  ierr = MatSeqAIJCUSPARSEBuildICCTriMatrices(A);CHKERRQ(ierr);
  cusparseTriFactors->workVector = new THRUSTARRAY;
  cusparseTriFactors->workVector->resize(n);
  cusparseTriFactors->nnz=(a->nz-n)*2 + n;

  /*lower triangular indices */
  ierr = ISGetIndices(ip,&rip);CHKERRQ(ierr);
  ierr = ISIdentity(ip,&perm_identity);CHKERRQ(ierr);
  if (!perm_identity) {
    cusparseTriFactors->rpermIndices = new THRUSTINTARRAY(n);
    cusparseTriFactors->rpermIndices->assign(rip, rip+n);
    cusparseTriFactors->cpermIndices = new THRUSTINTARRAY(n);
    cusparseTriFactors->cpermIndices->assign(rip, rip+n);
  }
  ierr = ISRestoreIndices(ip,&rip);CHKERRQ(ierr);
  PetscFunctionReturn(0);
}

#undef __FUNCT__
#define __FUNCT__ "MatLUFactorNumeric_SeqAIJCUSPARSE"
static PetscErrorCode MatLUFactorNumeric_SeqAIJCUSPARSE(Mat B,Mat A,const MatFactorInfo *info)
{
  Mat_SeqAIJ     *b = (Mat_SeqAIJ*)B->data;
  IS             isrow = b->row,iscol = b->col;
  PetscBool      row_identity,col_identity;
  PetscErrorCode ierr;

  PetscFunctionBegin;
  ierr = MatLUFactorNumeric_SeqAIJ(B,A,info);CHKERRQ(ierr);
  /* determine which version of MatSolve needs to be used. */
  ierr = ISIdentity(isrow,&row_identity);CHKERRQ(ierr);
  ierr = ISIdentity(iscol,&col_identity);CHKERRQ(ierr);
  if (row_identity && col_identity) {
    B->ops->solve = MatSolve_SeqAIJCUSPARSE_NaturalOrdering;
    B->ops->solvetranspose = MatSolveTranspose_SeqAIJCUSPARSE_NaturalOrdering;
  } else {
    B->ops->solve = MatSolve_SeqAIJCUSPARSE;
    B->ops->solvetranspose = MatSolveTranspose_SeqAIJCUSPARSE;
  }

  /* get the triangular factors */
  ierr = MatSeqAIJCUSPARSEILUAnalysisAndCopyToGPU(B);CHKERRQ(ierr);
  PetscFunctionReturn(0);
}

#undef __FUNCT__
#define __FUNCT__ "MatCholeskyFactorNumeric_SeqAIJCUSPARSE"
static PetscErrorCode MatCholeskyFactorNumeric_SeqAIJCUSPARSE(Mat B,Mat A,const MatFactorInfo *info)
{
  Mat_SeqAIJ     *b = (Mat_SeqAIJ*)B->data;
  IS             ip = b->row;
  PetscBool      perm_identity;
  PetscErrorCode ierr;

  PetscFunctionBegin;
  ierr = MatCholeskyFactorNumeric_SeqAIJ(B,A,info);CHKERRQ(ierr);

  /* determine which version of MatSolve needs to be used. */
  ierr = ISIdentity(ip,&perm_identity);CHKERRQ(ierr);
  if (perm_identity) {
    B->ops->solve = MatSolve_SeqAIJCUSPARSE_NaturalOrdering;
    B->ops->solvetranspose = MatSolveTranspose_SeqAIJCUSPARSE_NaturalOrdering;
  } else {
    B->ops->solve = MatSolve_SeqAIJCUSPARSE;
    B->ops->solvetranspose = MatSolveTranspose_SeqAIJCUSPARSE;
  }

  /* get the triangular factors */
  ierr = MatSeqAIJCUSPARSEICCAnalysisAndCopyToGPU(B);CHKERRQ(ierr);
  PetscFunctionReturn(0);
}

#undef __FUNCT__
#define __FUNCT__ "MatSeqAIJCUSPARSEAnalyzeTransposeForSolve"
static PetscErrorCode MatSeqAIJCUSPARSEAnalyzeTransposeForSolve(Mat A)
{
  Mat_SeqAIJCUSPARSETriFactors      *cusparseTriFactors = (Mat_SeqAIJCUSPARSETriFactors*)A->spptr;
  Mat_SeqAIJCUSPARSETriFactorStruct *loTriFactor = (Mat_SeqAIJCUSPARSETriFactorStruct*)cusparseTriFactors->loTriFactorPtr;
  Mat_SeqAIJCUSPARSETriFactorStruct *upTriFactor = (Mat_SeqAIJCUSPARSETriFactorStruct*)cusparseTriFactors->upTriFactorPtr;
  Mat_SeqAIJCUSPARSETriFactorStruct *loTriFactorT = (Mat_SeqAIJCUSPARSETriFactorStruct*)cusparseTriFactors->loTriFactorPtrTranspose;
  Mat_SeqAIJCUSPARSETriFactorStruct *upTriFactorT = (Mat_SeqAIJCUSPARSETriFactorStruct*)cusparseTriFactors->upTriFactorPtrTranspose;
  cusparseStatus_t                  stat;
  cusparseIndexBase_t               indexBase;
  cusparseMatrixType_t              matrixType;
  cusparseFillMode_t                fillMode;
  cusparseDiagType_t                diagType;

  PetscFunctionBegin;

  /*********************************************/
  /* Now the Transpose of the Lower Tri Factor */
  /*********************************************/

  /* allocate space for the transpose of the lower triangular factor */
  loTriFactorT = new Mat_SeqAIJCUSPARSETriFactorStruct;

  /* set the matrix descriptors of the lower triangular factor */
  matrixType = cusparseGetMatType(loTriFactor->descr);
  indexBase = cusparseGetMatIndexBase(loTriFactor->descr);
  fillMode = cusparseGetMatFillMode(loTriFactor->descr)==CUSPARSE_FILL_MODE_UPPER ?
    CUSPARSE_FILL_MODE_LOWER : CUSPARSE_FILL_MODE_UPPER;
  diagType = cusparseGetMatDiagType(loTriFactor->descr);

  /* Create the matrix description */
  stat = cusparseCreateMatDescr(&loTriFactorT->descr);CHKERRCUSP(stat);
  stat = cusparseSetMatIndexBase(loTriFactorT->descr, indexBase);CHKERRCUSP(stat);
  stat = cusparseSetMatType(loTriFactorT->descr, matrixType);CHKERRCUSP(stat);
  stat = cusparseSetMatFillMode(loTriFactorT->descr, fillMode);CHKERRCUSP(stat);
  stat = cusparseSetMatDiagType(loTriFactorT->descr, diagType);CHKERRCUSP(stat);

  /* Create the solve analysis information */
  stat = cusparseCreateSolveAnalysisInfo(&loTriFactorT->solveInfo);CHKERRCUSP(stat);

  /* set the operation */
  loTriFactorT->solveOp = CUSPARSE_OPERATION_NON_TRANSPOSE;

  /* allocate GPU space for the CSC of the lower triangular factor*/
  loTriFactorT->csrMat = new CsrMatrix;
  loTriFactorT->csrMat->num_rows = loTriFactor->csrMat->num_rows;
  loTriFactorT->csrMat->num_cols = loTriFactor->csrMat->num_cols;
  loTriFactorT->csrMat->num_entries = loTriFactor->csrMat->num_entries;
  loTriFactorT->csrMat->row_offsets = new THRUSTINTARRAY32(loTriFactor->csrMat->num_rows+1);
  loTriFactorT->csrMat->column_indices = new THRUSTINTARRAY32(loTriFactor->csrMat->num_entries);
  loTriFactorT->csrMat->values = new THRUSTARRAY(loTriFactor->csrMat->num_entries);

  /* compute the transpose of the lower triangular factor, i.e. the CSC */
  stat = cusparse_csr2csc(cusparseTriFactors->handle, loTriFactor->csrMat->num_rows,
                          loTriFactor->csrMat->num_cols, loTriFactor->csrMat->num_entries,
                          loTriFactor->csrMat->values->data().get(),
                          loTriFactor->csrMat->row_offsets->data().get(),
                          loTriFactor->csrMat->column_indices->data().get(),
                          loTriFactorT->csrMat->values->data().get(),
                          loTriFactorT->csrMat->column_indices->data().get(),
                          loTriFactorT->csrMat->row_offsets->data().get(),
                          CUSPARSE_ACTION_NUMERIC, indexBase);CHKERRCUSP(stat);

  /* perform the solve analysis on the transposed matrix */
  stat = cusparse_analysis(cusparseTriFactors->handle, loTriFactorT->solveOp,
                           loTriFactorT->csrMat->num_rows, loTriFactorT->csrMat->num_entries,
                           loTriFactorT->descr, loTriFactorT->csrMat->values->data().get(),
                           loTriFactorT->csrMat->row_offsets->data().get(), loTriFactorT->csrMat->column_indices->data().get(),
                           loTriFactorT->solveInfo);CHKERRCUSP(stat);

  /* assign the pointer. Is this really necessary? */
  ((Mat_SeqAIJCUSPARSETriFactors*)A->spptr)->loTriFactorPtrTranspose = loTriFactorT;

  /*********************************************/
  /* Now the Transpose of the Upper Tri Factor */
  /*********************************************/

  /* allocate space for the transpose of the upper triangular factor */
  upTriFactorT = new Mat_SeqAIJCUSPARSETriFactorStruct;

  /* set the matrix descriptors of the upper triangular factor */
  matrixType = cusparseGetMatType(upTriFactor->descr);
  indexBase = cusparseGetMatIndexBase(upTriFactor->descr);
  fillMode = cusparseGetMatFillMode(upTriFactor->descr)==CUSPARSE_FILL_MODE_UPPER ?
    CUSPARSE_FILL_MODE_LOWER : CUSPARSE_FILL_MODE_UPPER;
  diagType = cusparseGetMatDiagType(upTriFactor->descr);

  /* Create the matrix description */
  stat = cusparseCreateMatDescr(&upTriFactorT->descr);CHKERRCUSP(stat);
  stat = cusparseSetMatIndexBase(upTriFactorT->descr, indexBase);CHKERRCUSP(stat);
  stat = cusparseSetMatType(upTriFactorT->descr, matrixType);CHKERRCUSP(stat);
  stat = cusparseSetMatFillMode(upTriFactorT->descr, fillMode);CHKERRCUSP(stat);
  stat = cusparseSetMatDiagType(upTriFactorT->descr, diagType);CHKERRCUSP(stat);

  /* Create the solve analysis information */
  stat = cusparseCreateSolveAnalysisInfo(&upTriFactorT->solveInfo);CHKERRCUSP(stat);

  /* set the operation */
  upTriFactorT->solveOp = CUSPARSE_OPERATION_NON_TRANSPOSE;

  /* allocate GPU space for the CSC of the upper triangular factor*/
  upTriFactorT->csrMat = new CsrMatrix;
  upTriFactorT->csrMat->num_rows = upTriFactor->csrMat->num_rows;
  upTriFactorT->csrMat->num_cols = upTriFactor->csrMat->num_cols;
  upTriFactorT->csrMat->num_entries = upTriFactor->csrMat->num_entries;
  upTriFactorT->csrMat->row_offsets = new THRUSTINTARRAY32(upTriFactor->csrMat->num_rows+1);
  upTriFactorT->csrMat->column_indices = new THRUSTINTARRAY32(upTriFactor->csrMat->num_entries);
  upTriFactorT->csrMat->values = new THRUSTARRAY(upTriFactor->csrMat->num_entries);

  /* compute the transpose of the upper triangular factor, i.e. the CSC */
  stat = cusparse_csr2csc(cusparseTriFactors->handle, upTriFactor->csrMat->num_rows,
                          upTriFactor->csrMat->num_cols, upTriFactor->csrMat->num_entries,
                          upTriFactor->csrMat->values->data().get(),
                          upTriFactor->csrMat->row_offsets->data().get(),
                          upTriFactor->csrMat->column_indices->data().get(),
                          upTriFactorT->csrMat->values->data().get(),
                          upTriFactorT->csrMat->column_indices->data().get(),
                          upTriFactorT->csrMat->row_offsets->data().get(),
                          CUSPARSE_ACTION_NUMERIC, indexBase);CHKERRCUSP(stat);

  /* perform the solve analysis on the transposed matrix */
  stat = cusparse_analysis(cusparseTriFactors->handle, upTriFactorT->solveOp,
                           upTriFactorT->csrMat->num_rows, upTriFactorT->csrMat->num_entries,
                           upTriFactorT->descr, upTriFactorT->csrMat->values->data().get(),
                           upTriFactorT->csrMat->row_offsets->data().get(), upTriFactorT->csrMat->column_indices->data().get(),
                           upTriFactorT->solveInfo);CHKERRCUSP(stat);

  /* assign the pointer. Is this really necessary? */
  ((Mat_SeqAIJCUSPARSETriFactors*)A->spptr)->upTriFactorPtrTranspose = upTriFactorT;
  PetscFunctionReturn(0);
}

#undef __FUNCT__
#define __FUNCT__ "MatSeqAIJCUSPARSEGenerateTransposeForMult"
static PetscErrorCode MatSeqAIJCUSPARSEGenerateTransposeForMult(Mat A)
{
  Mat_SeqAIJCUSPARSE           *cusparsestruct = (Mat_SeqAIJCUSPARSE*)A->spptr;
  Mat_SeqAIJCUSPARSEMultStruct *matstruct = (Mat_SeqAIJCUSPARSEMultStruct*)cusparsestruct->mat;
  Mat_SeqAIJCUSPARSEMultStruct *matstructT = (Mat_SeqAIJCUSPARSEMultStruct*)cusparsestruct->matTranspose;
  Mat_SeqAIJ                   *a = (Mat_SeqAIJ*)A->data;
  cusparseStatus_t             stat;
  cusparseIndexBase_t          indexBase;
  cudaError_t                  err;

  PetscFunctionBegin;

  /* allocate space for the triangular factor information */
  matstructT = new Mat_SeqAIJCUSPARSEMultStruct;
  stat = cusparseCreateMatDescr(&matstructT->descr);CHKERRCUSP(stat);
  indexBase = cusparseGetMatIndexBase(matstruct->descr);
  stat = cusparseSetMatIndexBase(matstructT->descr, indexBase);CHKERRCUSP(stat);
  stat = cusparseSetMatType(matstructT->descr, CUSPARSE_MATRIX_TYPE_GENERAL);CHKERRCUSP(stat);

  /* set alpha and beta */
  err = cudaMalloc((void **)&(matstructT->alpha),sizeof(PetscScalar));CHKERRCUSP(err);
  err = cudaMemcpy(matstructT->alpha,&ALPHA,sizeof(PetscScalar),cudaMemcpyHostToDevice);CHKERRCUSP(err);
  err = cudaMalloc((void **)&(matstructT->beta),sizeof(PetscScalar));CHKERRCUSP(err);
  err = cudaMemcpy(matstructT->beta,&BETA,sizeof(PetscScalar),cudaMemcpyHostToDevice);CHKERRCUSP(err);
  stat = cusparseSetPointerMode(cusparsestruct->handle, CUSPARSE_POINTER_MODE_DEVICE);CHKERRCUSP(stat);

  if (cusparsestruct->format==MAT_CUSPARSE_CSR) {
    CsrMatrix *matrix = (CsrMatrix*)matstruct->mat;
    CsrMatrix *matrixT= new CsrMatrix;
    matrixT->num_rows = A->rmap->n;
    matrixT->num_cols = A->cmap->n;
    matrixT->num_entries = a->nz;
    matrixT->row_offsets = new THRUSTINTARRAY32(A->rmap->n+1);
    matrixT->column_indices = new THRUSTINTARRAY32(a->nz);
    matrixT->values = new THRUSTARRAY(a->nz);

    /* compute the transpose of the upper triangular factor, i.e. the CSC */
    indexBase = cusparseGetMatIndexBase(matstruct->descr);
    stat = cusparse_csr2csc(cusparsestruct->handle, matrix->num_rows,
                            matrix->num_cols, matrix->num_entries,
                            matrix->values->data().get(),
                            matrix->row_offsets->data().get(),
                            matrix->column_indices->data().get(),
                            matrixT->values->data().get(),
                            matrixT->column_indices->data().get(),
                            matrixT->row_offsets->data().get(),
                            CUSPARSE_ACTION_NUMERIC, indexBase);CHKERRCUSP(stat);

    /* assign the pointer */
    matstructT->mat = matrixT;

  } else if (cusparsestruct->format==MAT_CUSPARSE_ELL || cusparsestruct->format==MAT_CUSPARSE_HYB) {
#if CUDA_VERSION>=5000
    /* First convert HYB to CSR */
    CsrMatrix *temp= new CsrMatrix;
    temp->num_rows = A->rmap->n;
    temp->num_cols = A->cmap->n;
    temp->num_entries = a->nz;
    temp->row_offsets = new THRUSTINTARRAY32(A->rmap->n+1);
    temp->column_indices = new THRUSTINTARRAY32(a->nz);
    temp->values = new THRUSTARRAY(a->nz);


    stat = cusparse_hyb2csr(cusparsestruct->handle,
                            matstruct->descr, (cusparseHybMat_t)matstruct->mat,
                            temp->values->data().get(),
                            temp->row_offsets->data().get(),
                            temp->column_indices->data().get());CHKERRCUSP(stat);

    /* Next, convert CSR to CSC (i.e. the matrix transpose) */
    CsrMatrix *tempT= new CsrMatrix;
    tempT->num_rows = A->rmap->n;
    tempT->num_cols = A->cmap->n;
    tempT->num_entries = a->nz;
    tempT->row_offsets = new THRUSTINTARRAY32(A->rmap->n+1);
    tempT->column_indices = new THRUSTINTARRAY32(a->nz);
    tempT->values = new THRUSTARRAY(a->nz);

    stat = cusparse_csr2csc(cusparsestruct->handle, temp->num_rows,
                            temp->num_cols, temp->num_entries,
                            temp->values->data().get(),
                            temp->row_offsets->data().get(),
                            temp->column_indices->data().get(),
                            tempT->values->data().get(),
                            tempT->column_indices->data().get(),
                            tempT->row_offsets->data().get(),
                            CUSPARSE_ACTION_NUMERIC, indexBase);CHKERRCUSP(stat);

    /* Last, convert CSC to HYB */
    cusparseHybMat_t hybMat;
    stat = cusparseCreateHybMat(&hybMat);CHKERRCUSP(stat);
    cusparseHybPartition_t partition = cusparsestruct->format==MAT_CUSPARSE_ELL ?
      CUSPARSE_HYB_PARTITION_MAX : CUSPARSE_HYB_PARTITION_AUTO;
    stat = cusparse_csr2hyb(cusparsestruct->handle, A->rmap->n, A->cmap->n,
                            matstructT->descr, tempT->values->data().get(),
                            tempT->row_offsets->data().get(),
                            tempT->column_indices->data().get(),
                            hybMat, 0, partition);CHKERRCUSP(stat);

    /* assign the pointer */
    matstructT->mat = hybMat;

    /* delete temporaries */
    if (tempT) {
      if (tempT->values) delete (THRUSTARRAY*) tempT->values;
      if (tempT->column_indices) delete (THRUSTINTARRAY32*) tempT->column_indices;
      if (tempT->row_offsets) delete (THRUSTINTARRAY32*) tempT->row_offsets;
      delete (CsrMatrix*) tempT;
    }
    if (temp) {
      if (temp->values) delete (THRUSTARRAY*) temp->values;
      if (temp->column_indices) delete (THRUSTINTARRAY32*) temp->column_indices;
      if (temp->row_offsets) delete (THRUSTINTARRAY32*) temp->row_offsets;
      delete (CsrMatrix*) temp;
    }
#else
    SETERRQ(PETSC_COMM_SELF,PETSC_ERR_SUP,"ELL (Ellpack) and HYB (Hybrid) storage format for the Matrix Transpose (in MatMultTranspose) require CUDA 5.0 or later.");
#endif
  }
  /* assign the compressed row indices */
  matstructT->cprowIndices = new THRUSTINTARRAY;

  /* assign the pointer */
  ((Mat_SeqAIJCUSPARSE*)A->spptr)->matTranspose = matstructT;
  PetscFunctionReturn(0);
}

#undef __FUNCT__
#define __FUNCT__ "MatSolveTranspose_SeqAIJCUSPARSE"
static PetscErrorCode MatSolveTranspose_SeqAIJCUSPARSE(Mat A,Vec bb,Vec xx)
{
  CUSPARRAY                         *xGPU, *bGPU;
  cusparseStatus_t                  stat;
  Mat_SeqAIJCUSPARSETriFactors      *cusparseTriFactors = (Mat_SeqAIJCUSPARSETriFactors*)A->spptr;
  Mat_SeqAIJCUSPARSETriFactorStruct *loTriFactorT = (Mat_SeqAIJCUSPARSETriFactorStruct*)cusparseTriFactors->loTriFactorPtrTranspose;
  Mat_SeqAIJCUSPARSETriFactorStruct *upTriFactorT = (Mat_SeqAIJCUSPARSETriFactorStruct*)cusparseTriFactors->upTriFactorPtrTranspose;
  THRUSTARRAY                       *tempGPU = (THRUSTARRAY*)cusparseTriFactors->workVector;
  PetscErrorCode                    ierr;

  PetscFunctionBegin;
  /* Analyze the matrix and create the transpose ... on the fly */
  if (!loTriFactorT && !upTriFactorT) {
    ierr = MatSeqAIJCUSPARSEAnalyzeTransposeForSolve(A);CHKERRQ(ierr);
    loTriFactorT       = (Mat_SeqAIJCUSPARSETriFactorStruct*)cusparseTriFactors->loTriFactorPtrTranspose;
    upTriFactorT       = (Mat_SeqAIJCUSPARSETriFactorStruct*)cusparseTriFactors->upTriFactorPtrTranspose;
  }

  /* Get the GPU pointers */
  ierr = VecCUSPGetArrayWrite(xx,&xGPU);CHKERRQ(ierr);
  ierr = VecCUSPGetArrayRead(bb,&bGPU);CHKERRQ(ierr);

  /* First, reorder with the row permutation */
  thrust::copy(thrust::make_permutation_iterator(bGPU->begin(), cusparseTriFactors->rpermIndices->begin()),
               thrust::make_permutation_iterator(bGPU->end(), cusparseTriFactors->rpermIndices->end()),
               xGPU->begin());

  /* First, solve U */
  stat = cusparse_solve(cusparseTriFactors->handle, upTriFactorT->solveOp,
                        upTriFactorT->csrMat->num_rows, &ALPHA, upTriFactorT->descr,
                        upTriFactorT->csrMat->values->data().get(),
                        upTriFactorT->csrMat->row_offsets->data().get(),
                        upTriFactorT->csrMat->column_indices->data().get(),
                        upTriFactorT->solveInfo,
                        xGPU->data().get(), tempGPU->data().get());CHKERRCUSP(stat);

  /* Then, solve L */
  stat = cusparse_solve(cusparseTriFactors->handle, loTriFactorT->solveOp,
                        loTriFactorT->csrMat->num_rows, &ALPHA, loTriFactorT->descr,
                        loTriFactorT->csrMat->values->data().get(),
                        loTriFactorT->csrMat->row_offsets->data().get(),
                        loTriFactorT->csrMat->column_indices->data().get(),
                        loTriFactorT->solveInfo,
                        tempGPU->data().get(), xGPU->data().get());CHKERRCUSP(stat);

  /* Last, copy the solution, xGPU, into a temporary with the column permutation ... can't be done in place. */
  thrust::copy(thrust::make_permutation_iterator(xGPU->begin(), cusparseTriFactors->cpermIndices->begin()),
               thrust::make_permutation_iterator(xGPU->end(), cusparseTriFactors->cpermIndices->end()),
               tempGPU->begin());

  /* Copy the temporary to the full solution. */
  thrust::copy(tempGPU->begin(), tempGPU->end(), xGPU->begin());

  /* restore */
  ierr = VecCUSPRestoreArrayRead(bb,&bGPU);CHKERRQ(ierr);
  ierr = VecCUSPRestoreArrayWrite(xx,&xGPU);CHKERRQ(ierr);
  ierr = WaitForGPU();CHKERRCUSP(ierr);

  ierr = PetscLogFlops(2.0*cusparseTriFactors->nnz - A->cmap->n);CHKERRQ(ierr);
  PetscFunctionReturn(0);
}

#undef __FUNCT__
#define __FUNCT__ "MatSolveTranspose_SeqAIJCUSPARSE_NaturalOrdering"
static PetscErrorCode MatSolveTranspose_SeqAIJCUSPARSE_NaturalOrdering(Mat A,Vec bb,Vec xx)
{
  CUSPARRAY                         *xGPU,*bGPU;
  cusparseStatus_t                  stat;
  Mat_SeqAIJCUSPARSETriFactors      *cusparseTriFactors = (Mat_SeqAIJCUSPARSETriFactors*)A->spptr;
  Mat_SeqAIJCUSPARSETriFactorStruct *loTriFactorT = (Mat_SeqAIJCUSPARSETriFactorStruct*)cusparseTriFactors->loTriFactorPtrTranspose;
  Mat_SeqAIJCUSPARSETriFactorStruct *upTriFactorT = (Mat_SeqAIJCUSPARSETriFactorStruct*)cusparseTriFactors->upTriFactorPtrTranspose;
  THRUSTARRAY                       *tempGPU = (THRUSTARRAY*)cusparseTriFactors->workVector;
  PetscErrorCode                    ierr;

  PetscFunctionBegin;
  /* Analyze the matrix and create the transpose ... on the fly */
  if (!loTriFactorT && !upTriFactorT) {
    ierr = MatSeqAIJCUSPARSEAnalyzeTransposeForSolve(A);CHKERRQ(ierr);
    loTriFactorT       = (Mat_SeqAIJCUSPARSETriFactorStruct*)cusparseTriFactors->loTriFactorPtrTranspose;
    upTriFactorT       = (Mat_SeqAIJCUSPARSETriFactorStruct*)cusparseTriFactors->upTriFactorPtrTranspose;
  }

  /* Get the GPU pointers */
  ierr = VecCUSPGetArrayWrite(xx,&xGPU);CHKERRQ(ierr);
  ierr = VecCUSPGetArrayRead(bb,&bGPU);CHKERRQ(ierr);

  /* First, solve U */
  stat = cusparse_solve(cusparseTriFactors->handle, upTriFactorT->solveOp,
                        upTriFactorT->csrMat->num_rows, &ALPHA, upTriFactorT->descr,
                        upTriFactorT->csrMat->values->data().get(),
                        upTriFactorT->csrMat->row_offsets->data().get(),
                        upTriFactorT->csrMat->column_indices->data().get(),
                        upTriFactorT->solveInfo,
                        bGPU->data().get(), tempGPU->data().get());CHKERRCUSP(stat);

  /* Then, solve L */
  stat = cusparse_solve(cusparseTriFactors->handle, loTriFactorT->solveOp,
                        loTriFactorT->csrMat->num_rows, &ALPHA, loTriFactorT->descr,
                        loTriFactorT->csrMat->values->data().get(),
                        loTriFactorT->csrMat->row_offsets->data().get(),
                        loTriFactorT->csrMat->column_indices->data().get(),
                        loTriFactorT->solveInfo,
                        tempGPU->data().get(), xGPU->data().get());CHKERRCUSP(stat);

  /* restore */
  ierr = VecCUSPRestoreArrayRead(bb,&bGPU);CHKERRQ(ierr);
  ierr = VecCUSPRestoreArrayWrite(xx,&xGPU);CHKERRQ(ierr);
  ierr = WaitForGPU();CHKERRCUSP(ierr);
  ierr = PetscLogFlops(2.0*cusparseTriFactors->nnz - A->cmap->n);CHKERRQ(ierr);
  PetscFunctionReturn(0);
}

#undef __FUNCT__
#define __FUNCT__ "MatSolve_SeqAIJCUSPARSE"
static PetscErrorCode MatSolve_SeqAIJCUSPARSE(Mat A,Vec bb,Vec xx)
{
  CUSPARRAY                         *xGPU,*bGPU;
  cusparseStatus_t                  stat;
  Mat_SeqAIJCUSPARSETriFactors      *cusparseTriFactors = (Mat_SeqAIJCUSPARSETriFactors*)A->spptr;
  Mat_SeqAIJCUSPARSETriFactorStruct *loTriFactor = (Mat_SeqAIJCUSPARSETriFactorStruct*)cusparseTriFactors->loTriFactorPtr;
  Mat_SeqAIJCUSPARSETriFactorStruct *upTriFactor = (Mat_SeqAIJCUSPARSETriFactorStruct*)cusparseTriFactors->upTriFactorPtr;
  THRUSTARRAY                       *tempGPU = (THRUSTARRAY*)cusparseTriFactors->workVector;
  PetscErrorCode                    ierr;
  VecType                           t;
  PetscBool                         flg;

  PetscFunctionBegin;
  ierr = VecGetType(bb,&t);CHKERRQ(ierr);
  ierr = PetscStrcmp(t,VECSEQCUSP,&flg);CHKERRQ(ierr);
  if (!flg) SETERRQ2(PETSC_COMM_SELF,PETSC_ERR_ARG_WRONG,"Vector of type %s passed into MatSolve_SeqAIJCUSPARSE (Arg #2). Can only deal with %s\n.",t,VECSEQCUSP);
  ierr = VecGetType(xx,&t);CHKERRQ(ierr);
  ierr = PetscStrcmp(t,VECSEQCUSP,&flg);CHKERRQ(ierr);
  if (!flg) SETERRQ2(PETSC_COMM_SELF,PETSC_ERR_ARG_WRONG,"Vector of type %s passed into MatSolve_SeqAIJCUSPARSE (Arg #3). Can only deal with %s\n.",t,VECSEQCUSP);

  /* Get the GPU pointers */
  ierr = VecCUSPGetArrayWrite(xx,&xGPU);CHKERRQ(ierr);
  ierr = VecCUSPGetArrayRead(bb,&bGPU);CHKERRQ(ierr);

  /* First, reorder with the row permutation */
  thrust::copy(thrust::make_permutation_iterator(bGPU->begin(), cusparseTriFactors->rpermIndices->begin()),
               thrust::make_permutation_iterator(bGPU->end(), cusparseTriFactors->rpermIndices->end()),
               xGPU->begin());

  /* Next, solve L */
  stat = cusparse_solve(cusparseTriFactors->handle, loTriFactor->solveOp,
                        loTriFactor->csrMat->num_rows, &ALPHA, loTriFactor->descr,
                        loTriFactor->csrMat->values->data().get(),
                        loTriFactor->csrMat->row_offsets->data().get(),
                        loTriFactor->csrMat->column_indices->data().get(),
                        loTriFactor->solveInfo,
                        xGPU->data().get(), tempGPU->data().get());CHKERRCUSP(stat);

  /* Then, solve U */
  stat = cusparse_solve(cusparseTriFactors->handle, upTriFactor->solveOp,
                        upTriFactor->csrMat->num_rows, &ALPHA, upTriFactor->descr,
                        upTriFactor->csrMat->values->data().get(),
                        upTriFactor->csrMat->row_offsets->data().get(),
                        upTriFactor->csrMat->column_indices->data().get(),
                        upTriFactor->solveInfo,
                        tempGPU->data().get(), xGPU->data().get());CHKERRCUSP(stat);

  /* Last, copy the solution, xGPU, into a temporary with the column permutation ... can't be done in place. */
  thrust::copy(thrust::make_permutation_iterator(xGPU->begin(), cusparseTriFactors->cpermIndices->begin()),
               thrust::make_permutation_iterator(xGPU->end(), cusparseTriFactors->cpermIndices->end()),
               tempGPU->begin());

  /* Copy the temporary to the full solution. */
  thrust::copy(tempGPU->begin(), tempGPU->end(), xGPU->begin());

  ierr = VecCUSPRestoreArrayRead(bb,&bGPU);CHKERRQ(ierr);
  ierr = VecCUSPRestoreArrayWrite(xx,&xGPU);CHKERRQ(ierr);
  ierr = WaitForGPU();CHKERRCUSP(ierr);
  ierr = PetscLogFlops(2.0*cusparseTriFactors->nnz - A->cmap->n);CHKERRQ(ierr);
  PetscFunctionReturn(0);
}

#undef __FUNCT__
#define __FUNCT__ "MatSolve_SeqAIJCUSPARSE_NaturalOrdering"
static PetscErrorCode MatSolve_SeqAIJCUSPARSE_NaturalOrdering(Mat A,Vec bb,Vec xx)
{
  CUSPARRAY                         *xGPU,*bGPU;
  cusparseStatus_t                  stat;
  Mat_SeqAIJCUSPARSETriFactors      *cusparseTriFactors = (Mat_SeqAIJCUSPARSETriFactors*)A->spptr;
  Mat_SeqAIJCUSPARSETriFactorStruct *loTriFactor = (Mat_SeqAIJCUSPARSETriFactorStruct*)cusparseTriFactors->loTriFactorPtr;
  Mat_SeqAIJCUSPARSETriFactorStruct *upTriFactor = (Mat_SeqAIJCUSPARSETriFactorStruct*)cusparseTriFactors->upTriFactorPtr;
  THRUSTARRAY                       *tempGPU = (THRUSTARRAY*)cusparseTriFactors->workVector;
  PetscErrorCode                    ierr;

  PetscFunctionBegin;
  /* Get the GPU pointers */
  ierr = VecCUSPGetArrayWrite(xx,&xGPU);CHKERRQ(ierr);
  ierr = VecCUSPGetArrayRead(bb,&bGPU);CHKERRQ(ierr);

  /* First, solve L */
  stat = cusparse_solve(cusparseTriFactors->handle, loTriFactor->solveOp,
                        loTriFactor->csrMat->num_rows, &ALPHA, loTriFactor->descr,
                        loTriFactor->csrMat->values->data().get(),
                        loTriFactor->csrMat->row_offsets->data().get(),
                        loTriFactor->csrMat->column_indices->data().get(),
                        loTriFactor->solveInfo,
                        bGPU->data().get(), tempGPU->data().get());CHKERRCUSP(stat);

  /* Next, solve U */
  stat = cusparse_solve(cusparseTriFactors->handle, upTriFactor->solveOp,
                        upTriFactor->csrMat->num_rows, &ALPHA, upTriFactor->descr,
                        upTriFactor->csrMat->values->data().get(),
                        upTriFactor->csrMat->row_offsets->data().get(),
                        upTriFactor->csrMat->column_indices->data().get(),
                        upTriFactor->solveInfo,
                        tempGPU->data().get(), xGPU->data().get());CHKERRCUSP(stat);

  ierr = VecCUSPRestoreArrayRead(bb,&bGPU);CHKERRQ(ierr);
  ierr = VecCUSPRestoreArrayWrite(xx,&xGPU);CHKERRQ(ierr);
  ierr = WaitForGPU();CHKERRCUSP(ierr);
  ierr = PetscLogFlops(2.0*cusparseTriFactors->nnz - A->cmap->n);CHKERRQ(ierr);
  PetscFunctionReturn(0);
}

#undef __FUNCT__
#define __FUNCT__ "MatSeqAIJCUSPARSECopyToGPU"
static PetscErrorCode MatSeqAIJCUSPARSECopyToGPU(Mat A)
{

  Mat_SeqAIJCUSPARSE           *cusparsestruct = (Mat_SeqAIJCUSPARSE*)A->spptr;
  Mat_SeqAIJCUSPARSEMultStruct *matstruct = (Mat_SeqAIJCUSPARSEMultStruct*)cusparsestruct->mat;
  Mat_SeqAIJ                   *a = (Mat_SeqAIJ*)A->data;
  PetscInt                     m = A->rmap->n,*ii,*ridx;
  PetscErrorCode               ierr;
  cusparseStatus_t             stat;
  cudaError_t                  err;

  PetscFunctionBegin;
  if (A->valid_GPU_matrix == PETSC_CUSP_UNALLOCATED || A->valid_GPU_matrix == PETSC_CUSP_CPU) {
    ierr = PetscLogEventBegin(MAT_CUSPARSECopyToGPU,A,0,0,0);CHKERRQ(ierr);
    Mat_SeqAIJCUSPARSEMultStruct_Destroy(&matstruct,cusparsestruct->format);
    try {
      cusparsestruct->nonzerorow=0;
      for (int j = 0; j<m; j++) cusparsestruct->nonzerorow += ((a->i[j+1]-a->i[j])>0);

      if (a->compressedrow.use) {
        m    = a->compressedrow.nrows;
        ii   = a->compressedrow.i;
        ridx = a->compressedrow.rindex;
      } else {
        /* Forcing compressed row on the GPU */
        int k=0;
        ierr = PetscMalloc1((cusparsestruct->nonzerorow+1), &ii);CHKERRQ(ierr);
        ierr = PetscMalloc1((cusparsestruct->nonzerorow), &ridx);CHKERRQ(ierr);
        ii[0]=0;
        for (int j = 0; j<m; j++) {
          if ((a->i[j+1]-a->i[j])>0) {
            ii[k]  = a->i[j];
            ridx[k]= j;
            k++;
          }
        }
        ii[cusparsestruct->nonzerorow] = a->nz;
        m = cusparsestruct->nonzerorow;
      }

      /* allocate space for the triangular factor information */
      matstruct = new Mat_SeqAIJCUSPARSEMultStruct;
      stat = cusparseCreateMatDescr(&matstruct->descr);CHKERRCUSP(stat);
      stat = cusparseSetMatIndexBase(matstruct->descr, CUSPARSE_INDEX_BASE_ZERO);CHKERRCUSP(stat);
      stat = cusparseSetMatType(matstruct->descr, CUSPARSE_MATRIX_TYPE_GENERAL);CHKERRCUSP(stat);

      err = cudaMalloc((void **)&(matstruct->alpha),sizeof(PetscScalar));CHKERRCUSP(err);
      err = cudaMemcpy(matstruct->alpha,&ALPHA,sizeof(PetscScalar),cudaMemcpyHostToDevice);CHKERRCUSP(err);
      err = cudaMalloc((void **)&(matstruct->beta),sizeof(PetscScalar));CHKERRCUSP(err);
      err = cudaMemcpy(matstruct->beta,&BETA,sizeof(PetscScalar),cudaMemcpyHostToDevice);CHKERRCUSP(err);
      stat = cusparseSetPointerMode(cusparsestruct->handle, CUSPARSE_POINTER_MODE_DEVICE);CHKERRCUSP(stat);

      /* Build a hybrid/ellpack matrix if this option is chosen for the storage */
      if (cusparsestruct->format==MAT_CUSPARSE_CSR) {
/* set the matrix */
        CsrMatrix *matrix= new CsrMatrix;
        matrix->num_rows = m;
        matrix->num_cols = A->cmap->n;
        matrix->num_entries = a->nz;
        matrix->row_offsets = new THRUSTINTARRAY32(m+1);
        matrix->row_offsets->assign(ii, ii + m+1);

        matrix->column_indices = new THRUSTINTARRAY32(a->nz);
        matrix->column_indices->assign(a->j, a->j+a->nz);

        matrix->values = new THRUSTARRAY(a->nz);
        matrix->values->assign(a->a, a->a+a->nz);

/* assign the pointer */
        matstruct->mat = matrix;

      } else if (cusparsestruct->format==MAT_CUSPARSE_ELL || cusparsestruct->format==MAT_CUSPARSE_HYB) {
#if CUDA_VERSION>=4020
        CsrMatrix *matrix= new CsrMatrix;
        matrix->num_rows = m;
        matrix->num_cols = A->cmap->n;
        matrix->num_entries = a->nz;
        matrix->row_offsets = new THRUSTINTARRAY32(m+1);
        matrix->row_offsets->assign(ii, ii + m+1);

        matrix->column_indices = new THRUSTINTARRAY32(a->nz);
        matrix->column_indices->assign(a->j, a->j+a->nz);

        matrix->values = new THRUSTARRAY(a->nz);
        matrix->values->assign(a->a, a->a+a->nz);

        cusparseHybMat_t hybMat;
        stat = cusparseCreateHybMat(&hybMat);CHKERRCUSP(stat);
        cusparseHybPartition_t partition = cusparsestruct->format==MAT_CUSPARSE_ELL ?
          CUSPARSE_HYB_PARTITION_MAX : CUSPARSE_HYB_PARTITION_AUTO;
        stat = cusparse_csr2hyb(cusparsestruct->handle, matrix->num_rows, matrix->num_cols,
                                matstruct->descr, matrix->values->data().get(),
                                matrix->row_offsets->data().get(),
                                matrix->column_indices->data().get(),
                                hybMat, 0, partition);CHKERRCUSP(stat);
        /* assign the pointer */
        matstruct->mat = hybMat;

        if (matrix) {
          if (matrix->values) delete (THRUSTARRAY*)matrix->values;
          if (matrix->column_indices) delete (THRUSTINTARRAY32*)matrix->column_indices;
          if (matrix->row_offsets) delete (THRUSTINTARRAY32*)matrix->row_offsets;
          delete (CsrMatrix*)matrix;
        }
#endif
      }

      /* assign the compressed row indices */
      matstruct->cprowIndices = new THRUSTINTARRAY(m);
      matstruct->cprowIndices->assign(ridx,ridx+m);

      /* assign the pointer */
      cusparsestruct->mat = matstruct;

      if (!a->compressedrow.use) {
        ierr = PetscFree(ii);CHKERRQ(ierr);
        ierr = PetscFree(ridx);CHKERRQ(ierr);
      }
      cusparsestruct->workVector = new THRUSTARRAY;
      cusparsestruct->workVector->resize(m);
    } catch(char *ex) {
      SETERRQ1(PETSC_COMM_SELF,PETSC_ERR_LIB,"CUSPARSE error: %s", ex);
    }
    ierr = WaitForGPU();CHKERRCUSP(ierr);

    A->valid_GPU_matrix = PETSC_CUSP_BOTH;

    ierr = PetscLogEventEnd(MAT_CUSPARSECopyToGPU,A,0,0,0);CHKERRQ(ierr);
  }
  PetscFunctionReturn(0);
}

#undef __FUNCT__
#define __FUNCT__ "MatCreateVecs_SeqAIJCUSPARSE"
static PetscErrorCode MatCreateVecs_SeqAIJCUSPARSE(Mat mat, Vec *right, Vec *left)
{
  PetscErrorCode ierr;
  PetscInt rbs,cbs;

  PetscFunctionBegin;
  ierr = MatGetBlockSizes(mat,&rbs,&cbs);CHKERRQ(ierr);
  if (right) {
    ierr = VecCreate(PetscObjectComm((PetscObject)mat),right);CHKERRQ(ierr);
    ierr = VecSetSizes(*right,mat->cmap->n,PETSC_DETERMINE);CHKERRQ(ierr);
    ierr = VecSetBlockSize(*right,cbs);CHKERRQ(ierr);
    ierr = VecSetType(*right,VECSEQCUSP);CHKERRQ(ierr);
    ierr = PetscLayoutReference(mat->cmap,&(*right)->map);CHKERRQ(ierr);
  }
  if (left) {
    ierr = VecCreate(PetscObjectComm((PetscObject)mat),left);CHKERRQ(ierr);
    ierr = VecSetSizes(*left,mat->rmap->n,PETSC_DETERMINE);CHKERRQ(ierr);
    ierr = VecSetBlockSize(*left,rbs);CHKERRQ(ierr);
    ierr = VecSetType(*left,VECSEQCUSP);CHKERRQ(ierr);
    ierr = PetscLayoutReference(mat->rmap,&(*left)->map);CHKERRQ(ierr);
  }
  PetscFunctionReturn(0);
}

struct VecCUSPPlusEquals
{
  template <typename Tuple>
  __host__ __device__
  void operator()(Tuple t)
  {
    thrust::get<1>(t) = thrust::get<1>(t) + thrust::get<0>(t);
  }
};

#undef __FUNCT__
#define __FUNCT__ "MatMult_SeqAIJCUSPARSE"
static PetscErrorCode MatMult_SeqAIJCUSPARSE(Mat A,Vec xx,Vec yy)
{
  Mat_SeqAIJ                   *a = (Mat_SeqAIJ*)A->data;
  Mat_SeqAIJCUSPARSE           *cusparsestruct = (Mat_SeqAIJCUSPARSE*)A->spptr;
  Mat_SeqAIJCUSPARSEMultStruct *matstruct = (Mat_SeqAIJCUSPARSEMultStruct*)cusparsestruct->mat;
  CUSPARRAY                    *xarray,*yarray;
  PetscErrorCode               ierr;
  cusparseStatus_t             stat;

  PetscFunctionBegin;
  /* The line below should not be necessary as it has been moved to MatAssemblyEnd_SeqAIJCUSPARSE
     ierr = MatSeqAIJCUSPARSECopyToGPU(A);CHKERRQ(ierr); */
  ierr = VecCUSPGetArrayRead(xx,&xarray);CHKERRQ(ierr);
  ierr = VecCUSPGetArrayWrite(yy,&yarray);CHKERRQ(ierr);
  if (cusparsestruct->format==MAT_CUSPARSE_CSR) {
    CsrMatrix *mat = (CsrMatrix*)matstruct->mat;
    stat = cusparse_csr_spmv(cusparsestruct->handle, CUSPARSE_OPERATION_NON_TRANSPOSE,
                             mat->num_rows, mat->num_cols, mat->num_entries,
                             matstruct->alpha, matstruct->descr, mat->values->data().get(), mat->row_offsets->data().get(),
                             mat->column_indices->data().get(), xarray->data().get(), matstruct->beta,
                             yarray->data().get());CHKERRCUSP(stat);
  } else {
#if CUDA_VERSION>=4020
    cusparseHybMat_t hybMat = (cusparseHybMat_t)matstruct->mat;
    stat = cusparse_hyb_spmv(cusparsestruct->handle, CUSPARSE_OPERATION_NON_TRANSPOSE,
                             matstruct->alpha, matstruct->descr, hybMat,
                             xarray->data().get(), matstruct->beta,
                             yarray->data().get());CHKERRCUSP(stat);
#endif
  }
  ierr = VecCUSPRestoreArrayRead(xx,&xarray);CHKERRQ(ierr);
  ierr = VecCUSPRestoreArrayWrite(yy,&yarray);CHKERRQ(ierr);
  if (!cusparsestruct->stream) {
    ierr = WaitForGPU();CHKERRCUSP(ierr);
  }
  ierr = PetscLogFlops(2.0*a->nz - cusparsestruct->nonzerorow);CHKERRQ(ierr);
  PetscFunctionReturn(0);
}

#undef __FUNCT__
#define __FUNCT__ "MatMultTranspose_SeqAIJCUSPARSE"
static PetscErrorCode MatMultTranspose_SeqAIJCUSPARSE(Mat A,Vec xx,Vec yy)
{
  Mat_SeqAIJ                   *a = (Mat_SeqAIJ*)A->data;
  Mat_SeqAIJCUSPARSE           *cusparsestruct = (Mat_SeqAIJCUSPARSE*)A->spptr;
  Mat_SeqAIJCUSPARSEMultStruct *matstructT = (Mat_SeqAIJCUSPARSEMultStruct*)cusparsestruct->matTranspose;
  CUSPARRAY                    *xarray,*yarray;
  PetscErrorCode               ierr;
  cusparseStatus_t             stat;

  PetscFunctionBegin;
  /* The line below should not be necessary as it has been moved to MatAssemblyEnd_SeqAIJCUSPARSE
     ierr = MatSeqAIJCUSPARSECopyToGPU(A);CHKERRQ(ierr); */
  if (!matstructT) {
    ierr = MatSeqAIJCUSPARSEGenerateTransposeForMult(A);CHKERRQ(ierr);
    matstructT = (Mat_SeqAIJCUSPARSEMultStruct*)cusparsestruct->matTranspose;
  }
  ierr = VecCUSPGetArrayRead(xx,&xarray);CHKERRQ(ierr);
  ierr = VecCUSPGetArrayWrite(yy,&yarray);CHKERRQ(ierr);

  if (cusparsestruct->format==MAT_CUSPARSE_CSR) {
    CsrMatrix *mat = (CsrMatrix*)matstructT->mat;
    stat = cusparse_csr_spmv(cusparsestruct->handle, CUSPARSE_OPERATION_NON_TRANSPOSE,
                             mat->num_rows, mat->num_cols,
                             mat->num_entries, matstructT->alpha, matstructT->descr,
                             mat->values->data().get(), mat->row_offsets->data().get(),
                             mat->column_indices->data().get(), xarray->data().get(), matstructT->beta,
                             yarray->data().get());CHKERRCUSP(stat);
  } else {
#if CUDA_VERSION>=4020
    cusparseHybMat_t hybMat = (cusparseHybMat_t)matstructT->mat;
    stat = cusparse_hyb_spmv(cusparsestruct->handle, CUSPARSE_OPERATION_NON_TRANSPOSE,
                             matstructT->alpha, matstructT->descr, hybMat,
                             xarray->data().get(), matstructT->beta,
                             yarray->data().get());CHKERRCUSP(stat);
#endif
  }
  ierr = VecCUSPRestoreArrayRead(xx,&xarray);CHKERRQ(ierr);
  ierr = VecCUSPRestoreArrayWrite(yy,&yarray);CHKERRQ(ierr);
  if (!cusparsestruct->stream) {
    ierr = WaitForGPU();CHKERRCUSP(ierr);
  }
  ierr = PetscLogFlops(2.0*a->nz - cusparsestruct->nonzerorow);CHKERRQ(ierr);
  PetscFunctionReturn(0);
}


#undef __FUNCT__
#define __FUNCT__ "MatMultAdd_SeqAIJCUSPARSE"
static PetscErrorCode MatMultAdd_SeqAIJCUSPARSE(Mat A,Vec xx,Vec yy,Vec zz)
{
  Mat_SeqAIJ                   *a = (Mat_SeqAIJ*)A->data;
  Mat_SeqAIJCUSPARSE           *cusparsestruct = (Mat_SeqAIJCUSPARSE*)A->spptr;
  Mat_SeqAIJCUSPARSEMultStruct *matstruct = (Mat_SeqAIJCUSPARSEMultStruct*)cusparsestruct->mat;
  CUSPARRAY                    *xarray,*yarray,*zarray;
  PetscErrorCode               ierr;
  cusparseStatus_t             stat;

  PetscFunctionBegin;
  /* The line below should not be necessary as it has been moved to MatAssemblyEnd_SeqAIJCUSPARSE
     ierr = MatSeqAIJCUSPARSECopyToGPU(A);CHKERRQ(ierr); */
  try {
    ierr = VecCopy_SeqCUSP(yy,zz);CHKERRQ(ierr);
    ierr = VecCUSPGetArrayRead(xx,&xarray);CHKERRQ(ierr);
    ierr = VecCUSPGetArrayRead(yy,&yarray);CHKERRQ(ierr);
    ierr = VecCUSPGetArrayWrite(zz,&zarray);CHKERRQ(ierr);

    /* multiply add */
    if (cusparsestruct->format==MAT_CUSPARSE_CSR) {
      CsrMatrix *mat = (CsrMatrix*)matstruct->mat;
    /* here we need to be careful to set the number of rows in the multiply to the
       number of compressed rows in the matrix ... which is equivalent to the
       size of the workVector */
      stat = cusparse_csr_spmv(cusparsestruct->handle, CUSPARSE_OPERATION_NON_TRANSPOSE,
                               mat->num_rows, mat->num_cols,
                               mat->num_entries, matstruct->alpha, matstruct->descr,
                               mat->values->data().get(), mat->row_offsets->data().get(),
                               mat->column_indices->data().get(), xarray->data().get(), matstruct->beta,
                               cusparsestruct->workVector->data().get());CHKERRCUSP(stat);
    } else {
#if CUDA_VERSION>=4020
      cusparseHybMat_t hybMat = (cusparseHybMat_t)matstruct->mat;
      if (cusparsestruct->workVector->size()) {
        stat = cusparse_hyb_spmv(cusparsestruct->handle, CUSPARSE_OPERATION_NON_TRANSPOSE,
            matstruct->alpha, matstruct->descr, hybMat,
            xarray->data().get(), matstruct->beta,
            cusparsestruct->workVector->data().get());CHKERRCUSP(stat);
      }
#endif
    }

    /* scatter the data from the temporary into the full vector with a += operation */
    thrust::for_each(thrust::make_zip_iterator(thrust::make_tuple(cusparsestruct->workVector->begin(), thrust::make_permutation_iterator(zarray->begin(), matstruct->cprowIndices->begin()))),
        thrust::make_zip_iterator(thrust::make_tuple(cusparsestruct->workVector->begin(), thrust::make_permutation_iterator(zarray->begin(), matstruct->cprowIndices->begin()))) + cusparsestruct->workVector->size(),
        VecCUSPPlusEquals());
    ierr = VecCUSPRestoreArrayRead(xx,&xarray);CHKERRQ(ierr);
    ierr = VecCUSPRestoreArrayRead(yy,&yarray);CHKERRQ(ierr);
    ierr = VecCUSPRestoreArrayWrite(zz,&zarray);CHKERRQ(ierr);

  } catch(char *ex) {
    SETERRQ1(PETSC_COMM_SELF,PETSC_ERR_LIB,"CUSPARSE error: %s", ex);
  }
  ierr = WaitForGPU();CHKERRCUSP(ierr);
  ierr = PetscLogFlops(2.0*a->nz);CHKERRQ(ierr);
  PetscFunctionReturn(0);
}

#undef __FUNCT__
#define __FUNCT__ "MatMultTransposeAdd_SeqAIJCUSPARSE"
static PetscErrorCode MatMultTransposeAdd_SeqAIJCUSPARSE(Mat A,Vec xx,Vec yy,Vec zz)
{
  Mat_SeqAIJ                   *a = (Mat_SeqAIJ*)A->data;
  Mat_SeqAIJCUSPARSE           *cusparsestruct = (Mat_SeqAIJCUSPARSE*)A->spptr;
  Mat_SeqAIJCUSPARSEMultStruct *matstructT = (Mat_SeqAIJCUSPARSEMultStruct*)cusparsestruct->matTranspose;
  CUSPARRAY                    *xarray,*yarray,*zarray;
  PetscErrorCode               ierr;
  cusparseStatus_t             stat;

  PetscFunctionBegin;
  /* The line below should not be necessary as it has been moved to MatAssemblyEnd_SeqAIJCUSPARSE
     ierr = MatSeqAIJCUSPARSECopyToGPU(A);CHKERRQ(ierr); */
  if (!matstructT) {
    ierr = MatSeqAIJCUSPARSEGenerateTransposeForMult(A);CHKERRQ(ierr);
    matstructT = (Mat_SeqAIJCUSPARSEMultStruct*)cusparsestruct->matTranspose;
  }

  try {
    ierr = VecCopy_SeqCUSP(yy,zz);CHKERRQ(ierr);
    ierr = VecCUSPGetArrayRead(xx,&xarray);CHKERRQ(ierr);
    ierr = VecCUSPGetArrayRead(yy,&yarray);CHKERRQ(ierr);
    ierr = VecCUSPGetArrayWrite(zz,&zarray);CHKERRQ(ierr);

    /* multiply add with matrix transpose */
    if (cusparsestruct->format==MAT_CUSPARSE_CSR) {
      CsrMatrix *mat = (CsrMatrix*)matstructT->mat;
      /* here we need to be careful to set the number of rows in the multiply to the
         number of compressed rows in the matrix ... which is equivalent to the
         size of the workVector */
      stat = cusparse_csr_spmv(cusparsestruct->handle, CUSPARSE_OPERATION_NON_TRANSPOSE,
                               mat->num_rows, mat->num_cols,
                               mat->num_entries, matstructT->alpha, matstructT->descr,
                               mat->values->data().get(), mat->row_offsets->data().get(),
                               mat->column_indices->data().get(), xarray->data().get(), matstructT->beta,
                               cusparsestruct->workVector->data().get());CHKERRCUSP(stat);
    } else {
#if CUDA_VERSION>=4020
      cusparseHybMat_t hybMat = (cusparseHybMat_t)matstructT->mat;
      if (cusparsestruct->workVector->size()) {
        stat = cusparse_hyb_spmv(cusparsestruct->handle, CUSPARSE_OPERATION_NON_TRANSPOSE,
            matstructT->alpha, matstructT->descr, hybMat,
            xarray->data().get(), matstructT->beta,
            cusparsestruct->workVector->data().get());CHKERRCUSP(stat);
      }
#endif
    }

    /* scatter the data from the temporary into the full vector with a += operation */
    thrust::for_each(thrust::make_zip_iterator(thrust::make_tuple(cusparsestruct->workVector->begin(), thrust::make_permutation_iterator(zarray->begin(), matstructT->cprowIndices->begin()))),
        thrust::make_zip_iterator(thrust::make_tuple(cusparsestruct->workVector->begin(), thrust::make_permutation_iterator(zarray->begin(), matstructT->cprowIndices->begin()))) + cusparsestruct->workVector->size(),
        VecCUSPPlusEquals());

    ierr = VecCUSPRestoreArrayRead(xx,&xarray);CHKERRQ(ierr);
    ierr = VecCUSPRestoreArrayRead(yy,&yarray);CHKERRQ(ierr);
    ierr = VecCUSPRestoreArrayWrite(zz,&zarray);CHKERRQ(ierr);

  } catch(char *ex) {
    SETERRQ1(PETSC_COMM_SELF,PETSC_ERR_LIB,"CUSPARSE error: %s", ex);
  }
  ierr = WaitForGPU();CHKERRCUSP(ierr);
  ierr = PetscLogFlops(2.0*a->nz);CHKERRQ(ierr);
  PetscFunctionReturn(0);
}

#undef __FUNCT__
#define __FUNCT__ "MatAssemblyEnd_SeqAIJCUSPARSE"
static PetscErrorCode MatAssemblyEnd_SeqAIJCUSPARSE(Mat A,MatAssemblyType mode)
{
  PetscErrorCode ierr;

  PetscFunctionBegin;
  ierr = MatAssemblyEnd_SeqAIJ(A,mode);CHKERRQ(ierr);
  if (A->factortype==MAT_FACTOR_NONE) {
    ierr = MatSeqAIJCUSPARSECopyToGPU(A);CHKERRQ(ierr);
  }
  if (mode == MAT_FLUSH_ASSEMBLY) PetscFunctionReturn(0);
  A->ops->mult             = MatMult_SeqAIJCUSPARSE;
  A->ops->multadd          = MatMultAdd_SeqAIJCUSPARSE;
  A->ops->multtranspose    = MatMultTranspose_SeqAIJCUSPARSE;
  A->ops->multtransposeadd = MatMultTransposeAdd_SeqAIJCUSPARSE;
  PetscFunctionReturn(0);
}

/* --------------------------------------------------------------------------------*/
#undef __FUNCT__
#define __FUNCT__ "MatCreateSeqAIJCUSPARSE"
/*@
   MatCreateSeqAIJCUSPARSE - Creates a sparse matrix in AIJ (compressed row) format
   (the default parallel PETSc format). This matrix will ultimately pushed down
   to NVidia GPUs and use the CUSPARSE library for calculations. For good matrix
   assembly performance the user should preallocate the matrix storage by setting
   the parameter nz (or the array nnz).  By setting these parameters accurately,
   performance during matrix assembly can be increased by more than a factor of 50.

   Collective on MPI_Comm

   Input Parameters:
+  comm - MPI communicator, set to PETSC_COMM_SELF
.  m - number of rows
.  n - number of columns
.  nz - number of nonzeros per row (same for all rows)
-  nnz - array containing the number of nonzeros in the various rows
         (possibly different for each row) or NULL

   Output Parameter:
.  A - the matrix

   It is recommended that one use the MatCreate(), MatSetType() and/or MatSetFromOptions(),
   MatXXXXSetPreallocation() paradgm instead of this routine directly.
   [MatXXXXSetPreallocation() is, for example, MatSeqAIJSetPreallocation]

   Notes:
   If nnz is given then nz is ignored

   The AIJ format (also called the Yale sparse matrix format or
   compressed row storage), is fully compatible with standard Fortran 77
   storage.  That is, the stored row and column indices can begin at
   either one (as in Fortran) or zero.  See the users' manual for details.

   Specify the preallocated storage with either nz or nnz (not both).
   Set nz=PETSC_DEFAULT and nnz=NULL for PETSc to control dynamic memory
   allocation.  For large problems you MUST preallocate memory or you
   will get TERRIBLE performance, see the users' manual chapter on matrices.

   By default, this format uses inodes (identical nodes) when possible, to
   improve numerical efficiency of matrix-vector products and solves. We
   search for consecutive rows with the same nonzero structure, thereby
   reusing matrix information to achieve increased efficiency.

   Level: intermediate

.seealso: MatCreate(), MatCreateAIJ(), MatSetValues(), MatSeqAIJSetColumnIndices(), MatCreateSeqAIJWithArrays(), MatCreateAIJ(), MATSEQAIJCUSPARSE, MATAIJCUSPARSE
@*/
PetscErrorCode  MatCreateSeqAIJCUSPARSE(MPI_Comm comm,PetscInt m,PetscInt n,PetscInt nz,const PetscInt nnz[],Mat *A)
{
  PetscErrorCode ierr;

  PetscFunctionBegin;
  ierr = MatCreate(comm,A);CHKERRQ(ierr);
  ierr = MatSetSizes(*A,m,n,m,n);CHKERRQ(ierr);
  ierr = MatSetType(*A,MATSEQAIJCUSPARSE);CHKERRQ(ierr);
  ierr = MatSeqAIJSetPreallocation_SeqAIJ(*A,nz,(PetscInt*)nnz);CHKERRQ(ierr);
  PetscFunctionReturn(0);
}

#undef __FUNCT__
#define __FUNCT__ "MatDestroy_SeqAIJCUSPARSE"
static PetscErrorCode MatDestroy_SeqAIJCUSPARSE(Mat A)
{
  PetscErrorCode   ierr;

  PetscFunctionBegin;
  if (A->factortype==MAT_FACTOR_NONE) {
<<<<<<< HEAD
    try {
      if (A->valid_GPU_matrix != PETSC_CUSP_UNALLOCATED) {
        Mat_SeqAIJCUSPARSE           *cusparsestruct = (Mat_SeqAIJCUSPARSE*)A->spptr;
        Mat_SeqAIJCUSPARSEMultStruct *matstruct  = (Mat_SeqAIJCUSPARSEMultStruct*)cusparsestruct->mat;
        Mat_SeqAIJCUSPARSEMultStruct *matstructT = (Mat_SeqAIJCUSPARSEMultStruct*)cusparsestruct->matTranspose;

        /* delete all the members in each of the data structures */
        if (matstruct) {
          if (matstruct->descr) { stat = cusparseDestroyMatDescr(matstruct->descr);CHKERRCUSP(stat); }
          if (matstruct->mat) {
            if (cusparsestruct->format==MAT_CUSPARSE_ELL || cusparsestruct->format==MAT_CUSPARSE_HYB) {
#if CUDA_VERSION>=4020
              cusparseHybMat_t hybMat = (cusparseHybMat_t) matstruct->mat;
              stat = cusparseDestroyHybMat(hybMat);CHKERRCUSP(stat);
#endif
            } else {
              CsrMatrix* mat = (CsrMatrix*)matstruct->mat;
              if (mat->values) delete (THRUSTARRAY*)mat->values;
              if (mat->column_indices) delete (THRUSTINTARRAY32*)mat->column_indices;
              if (mat->row_offsets) delete (THRUSTINTARRAY32*)mat->row_offsets;
              delete (CsrMatrix*)matstruct->mat;
            }
          }
          if (matstruct->alpha) { err=cudaFree(matstruct->alpha);CHKERRCUSP(err); }
          if (matstruct->beta) { err=cudaFree(matstruct->beta);CHKERRCUSP(err); }
          if (matstruct->cprowIndices) delete (THRUSTINTARRAY*)matstruct->cprowIndices;
          if (matstruct) delete (Mat_SeqAIJCUSPARSEMultStruct*)matstruct;
        }
        if (matstructT) {
          if (matstructT->descr) { stat = cusparseDestroyMatDescr(matstructT->descr);CHKERRCUSP(stat); }
          if (matstructT->mat) {
            if (cusparsestruct->format==MAT_CUSPARSE_ELL || cusparsestruct->format==MAT_CUSPARSE_HYB) {
#if CUDA_VERSION>=4020
              cusparseHybMat_t hybMat = (cusparseHybMat_t) matstructT->mat;
              stat = cusparseDestroyHybMat(hybMat);CHKERRCUSP(stat);
#endif
            } else {
              CsrMatrix* matT = (CsrMatrix*)matstructT->mat;
              if (matT->values) delete (THRUSTARRAY*)matT->values;
              if (matT->column_indices) delete (THRUSTINTARRAY32*)matT->column_indices;
              if (matT->row_offsets) delete (THRUSTINTARRAY32*)matT->row_offsets;
              delete (CsrMatrix*)matstructT->mat;
            }
          }
          if (matstructT->alpha) { err=cudaFree(matstructT->alpha);CHKERRCUSP(err); }
          if (matstructT->beta) { err=cudaFree(matstructT->beta);CHKERRCUSP(err); }
          if (matstructT->cprowIndices) delete (THRUSTINTARRAY*)matstructT->cprowIndices;
          if (matstructT) delete (Mat_SeqAIJCUSPARSEMultStruct*)matstructT;
        }
        if (cusparsestruct->workVector) delete (THRUSTARRAY*)cusparsestruct->workVector;
        if (cusparsestruct->handle) { stat = cusparseDestroy(cusparsestruct->handle);CHKERRCUSP(stat); }
        if (cusparsestruct) delete (Mat_SeqAIJCUSPARSE*)cusparsestruct;
        A->valid_GPU_matrix = PETSC_CUSP_UNALLOCATED;
      } else {
        Mat_SeqAIJCUSPARSE *cusparsestruct = (Mat_SeqAIJCUSPARSE*)A->spptr;
        if (cusparsestruct->handle) { stat = cusparseDestroy(cusparsestruct->handle);CHKERRCUSP(stat); }
        if (cusparsestruct) delete (Mat_SeqAIJCUSPARSE*)cusparsestruct;
      }
    } catch(char *ex) {
      SETERRQ1(PETSC_COMM_SELF,PETSC_ERR_LIB,"CUSPARSE error: %s", ex);
    }
  } else {
    /* The triangular factors */
    try {
      Mat_SeqAIJCUSPARSETriFactors      *cusparseTriFactors = (Mat_SeqAIJCUSPARSETriFactors*)A->spptr;
      Mat_SeqAIJCUSPARSETriFactorStruct *loTriFactor = (Mat_SeqAIJCUSPARSETriFactorStruct*)cusparseTriFactors->loTriFactorPtr;
      Mat_SeqAIJCUSPARSETriFactorStruct *upTriFactor = (Mat_SeqAIJCUSPARSETriFactorStruct*)cusparseTriFactors->upTriFactorPtr;
      Mat_SeqAIJCUSPARSETriFactorStruct *loTriFactorT = (Mat_SeqAIJCUSPARSETriFactorStruct*)cusparseTriFactors->loTriFactorPtrTranspose;
      Mat_SeqAIJCUSPARSETriFactorStruct *upTriFactorT = (Mat_SeqAIJCUSPARSETriFactorStruct*)cusparseTriFactors->upTriFactorPtrTranspose;

      /* delete all the members in each of the data structures */
      if (loTriFactor) {
        if (loTriFactor->descr) { stat = cusparseDestroyMatDescr(loTriFactor->descr);CHKERRCUSP(stat); }
        if (loTriFactor->solveInfo) { stat = cusparseDestroySolveAnalysisInfo(loTriFactor->solveInfo);CHKERRCUSP(stat); }
        if (loTriFactor->csrMat) {
          if (loTriFactor->csrMat->values) delete (THRUSTARRAY*)loTriFactor->csrMat->values;
          if (loTriFactor->csrMat->column_indices) delete (THRUSTINTARRAY32*)loTriFactor->csrMat->column_indices;
          if (loTriFactor->csrMat->row_offsets) delete (THRUSTINTARRAY32*)loTriFactor->csrMat->row_offsets;
          delete (CsrMatrix*)loTriFactor->csrMat;
        }
        if (loTriFactor) delete (Mat_SeqAIJCUSPARSETriFactorStruct*)loTriFactor;
      }

      if (upTriFactor) {
        if (upTriFactor->descr) { stat = cusparseDestroyMatDescr(upTriFactor->descr);CHKERRCUSP(stat); }
        if (upTriFactor->solveInfo) { stat = cusparseDestroySolveAnalysisInfo(upTriFactor->solveInfo);CHKERRCUSP(stat); }
        if (upTriFactor->csrMat) {
          if (upTriFactor->csrMat->values) delete (THRUSTARRAY*)upTriFactor->csrMat->values;
          if (upTriFactor->csrMat->column_indices) delete (THRUSTINTARRAY32*)upTriFactor->csrMat->column_indices;
          if (upTriFactor->csrMat->row_offsets) delete (THRUSTINTARRAY32*)upTriFactor->csrMat->row_offsets;
          delete (CsrMatrix*)upTriFactor->csrMat;
        }
        if (upTriFactor) delete (Mat_SeqAIJCUSPARSETriFactorStruct*)upTriFactor;
      }

      if (loTriFactorT) {
        if (loTriFactorT->descr) { stat = cusparseDestroyMatDescr(loTriFactorT->descr);CHKERRCUSP(stat); }
        if (loTriFactorT->solveInfo) { stat = cusparseDestroySolveAnalysisInfo(loTriFactorT->solveInfo);CHKERRCUSP(stat); }
        if (loTriFactorT->csrMat) {
          if (loTriFactorT->csrMat->values) delete (THRUSTARRAY*)loTriFactorT->csrMat->values;
          if (loTriFactorT->csrMat->column_indices) delete (THRUSTINTARRAY32*)loTriFactorT->csrMat->column_indices;
          if (loTriFactorT->csrMat->row_offsets) delete (THRUSTINTARRAY32*)loTriFactorT->csrMat->row_offsets;
          delete (CsrMatrix*)loTriFactorT->csrMat;
        }
        if (loTriFactorT) delete (Mat_SeqAIJCUSPARSETriFactorStruct*)loTriFactorT;
      }

      if (upTriFactorT) {
        if (upTriFactorT->descr) { stat = cusparseDestroyMatDescr(upTriFactorT->descr);CHKERRCUSP(stat); }
        if (upTriFactorT->solveInfo) { stat = cusparseDestroySolveAnalysisInfo(upTriFactorT->solveInfo);CHKERRCUSP(stat); }
        if (upTriFactorT->csrMat) {
          if (upTriFactorT->csrMat->values) delete (THRUSTARRAY*)upTriFactorT->csrMat->values;
          if (upTriFactorT->csrMat->column_indices) delete (THRUSTINTARRAY32*)upTriFactorT->csrMat->column_indices;
          if (upTriFactorT->csrMat->row_offsets) delete (THRUSTINTARRAY32*)upTriFactorT->csrMat->row_offsets;
          delete (CsrMatrix*)upTriFactorT->csrMat;
        }
        if (upTriFactorT) delete (Mat_SeqAIJCUSPARSETriFactorStruct*)upTriFactorT;
      }
      if (cusparseTriFactors->rpermIndices) delete (THRUSTINTARRAY*)cusparseTriFactors->rpermIndices;
      if (cusparseTriFactors->cpermIndices) delete (THRUSTINTARRAY*)cusparseTriFactors->cpermIndices;
      if (cusparseTriFactors->workVector) delete (THRUSTARRAY*)cusparseTriFactors->workVector;
      if (cusparseTriFactors->handle) { stat = cusparseDestroy(cusparseTriFactors->handle);CHKERRCUSP(stat); }
      if (cusparseTriFactors) delete (Mat_SeqAIJCUSPARSETriFactors*)cusparseTriFactors;
    } catch(char *ex) {
      SETERRQ1(PETSC_COMM_SELF,PETSC_ERR_LIB,"CUSPARSE error: %s", ex);
    }
=======
    if (A->valid_GPU_matrix != PETSC_CUSP_UNALLOCATED) {
      ierr = Mat_SeqAIJCUSPARSE_Destroy((Mat_SeqAIJCUSPARSE**)&A->spptr);CHKERRQ(ierr);
    }
  } else {
    ierr = Mat_SeqAIJCUSPARSETriFactors_Destroy((Mat_SeqAIJCUSPARSETriFactors**)&A->spptr);CHKERRQ(ierr);
>>>>>>> ce814652
  }
  ierr = MatDestroy_SeqAIJ(A);CHKERRQ(ierr);
  PetscFunctionReturn(0);
}

#undef __FUNCT__
#define __FUNCT__ "MatCreate_SeqAIJCUSPARSE"
PETSC_EXTERN PetscErrorCode MatCreate_SeqAIJCUSPARSE(Mat B)
{
  PetscErrorCode ierr;
  cusparseStatus_t stat;
  cusparseHandle_t handle=0;

  PetscFunctionBegin;
  ierr = MatCreate_SeqAIJ(B);CHKERRQ(ierr);
  if (B->factortype==MAT_FACTOR_NONE) {
    /* you cannot check the inode.use flag here since the matrix was just created.
       now build a GPU matrix data structure */
    B->spptr = new Mat_SeqAIJCUSPARSE;
    ((Mat_SeqAIJCUSPARSE*)B->spptr)->mat          = 0;
    ((Mat_SeqAIJCUSPARSE*)B->spptr)->matTranspose = 0;
    ((Mat_SeqAIJCUSPARSE*)B->spptr)->workVector   = 0;
    ((Mat_SeqAIJCUSPARSE*)B->spptr)->format       = MAT_CUSPARSE_CSR;
    ((Mat_SeqAIJCUSPARSE*)B->spptr)->stream       = 0;
    ((Mat_SeqAIJCUSPARSE*)B->spptr)->handle       = 0;
    stat = cusparseCreate(&handle);CHKERRCUSP(stat);
    ((Mat_SeqAIJCUSPARSE*)B->spptr)->handle       = handle;
    ((Mat_SeqAIJCUSPARSE*)B->spptr)->stream       = 0;
  } else {
    /* NEXT, set the pointers to the triangular factors */
    B->spptr = new Mat_SeqAIJCUSPARSETriFactors;
    ((Mat_SeqAIJCUSPARSETriFactors*)B->spptr)->loTriFactorPtr          = 0;
    ((Mat_SeqAIJCUSPARSETriFactors*)B->spptr)->upTriFactorPtr          = 0;
    ((Mat_SeqAIJCUSPARSETriFactors*)B->spptr)->loTriFactorPtrTranspose = 0;
    ((Mat_SeqAIJCUSPARSETriFactors*)B->spptr)->upTriFactorPtrTranspose = 0;
    ((Mat_SeqAIJCUSPARSETriFactors*)B->spptr)->rpermIndices            = 0;
    ((Mat_SeqAIJCUSPARSETriFactors*)B->spptr)->cpermIndices            = 0;
    ((Mat_SeqAIJCUSPARSETriFactors*)B->spptr)->workVector              = 0;
    ((Mat_SeqAIJCUSPARSETriFactors*)B->spptr)->handle                  = 0;
    stat = cusparseCreate(&handle);CHKERRCUSP(stat);
    ((Mat_SeqAIJCUSPARSETriFactors*)B->spptr)->handle                  = handle;
    ((Mat_SeqAIJCUSPARSETriFactors*)B->spptr)->nnz                     = 0;
  }

  /* Here we overload MatGetFactor_petsc_C which enables -mat_type aijcusparse to use the
     default cusparse tri solve. Note the difference with the implementation in
     MatCreate_SeqAIJCUSP in ../seqcusp/aijcusp.cu */
  ierr = PetscObjectComposeFunction((PetscObject)B,"MatGetFactor_petsc_C",MatGetFactor_seqaij_cusparse);CHKERRQ(ierr);

  B->ops->assemblyend      = MatAssemblyEnd_SeqAIJCUSPARSE;
  B->ops->destroy          = MatDestroy_SeqAIJCUSPARSE;
  B->ops->getvecs          = MatCreateVecs_SeqAIJCUSPARSE;
  B->ops->setfromoptions   = MatSetFromOptions_SeqAIJCUSPARSE;
  B->ops->mult             = MatMult_SeqAIJCUSPARSE;
  B->ops->multadd          = MatMultAdd_SeqAIJCUSPARSE;
  B->ops->multtranspose    = MatMultTranspose_SeqAIJCUSPARSE;
  B->ops->multtransposeadd = MatMultTransposeAdd_SeqAIJCUSPARSE;

  ierr = PetscObjectChangeTypeName((PetscObject)B,MATSEQAIJCUSPARSE);CHKERRQ(ierr);

  B->valid_GPU_matrix = PETSC_CUSP_UNALLOCATED;

  ierr = PetscObjectComposeFunction((PetscObject)B, "MatCUSPARSESetFormat_C", MatCUSPARSESetFormat_SeqAIJCUSPARSE);CHKERRQ(ierr);
  PetscFunctionReturn(0);
}

/*M
   MATSEQAIJCUSPARSE - MATAIJCUSPARSE = "(seq)aijcusparse" - A matrix type to be used for sparse matrices.

   A matrix type type whose data resides on Nvidia GPUs. These matrices can be in either
   CSR, ELL, or Hybrid format. The ELL and HYB formats require CUDA 4.2 or later.
   All matrix calculations are performed on Nvidia GPUs using the CUSPARSE library.

   Options Database Keys:
+  -mat_type aijcusparse - sets the matrix type to "seqaijcusparse" during a call to MatSetFromOptions()
.  -mat_cusparse_storage_format csr - sets the storage format of matrices (for MatMult and factors in MatSolve) during a call to MatSetFromOptions(). Other options include ell (ellpack) or hyb (hybrid).
.  -mat_cusparse_mult_storage_format csr - sets the storage format of matrices (for MatMult) during a call to MatSetFromOptions(). Other options include ell (ellpack) or hyb (hybrid).

  Level: beginner

.seealso: MatCreateSeqAIJCUSPARSE(), MATAIJCUSPARSE, MatCreateAIJCUSPARSE(), MatCUSPARSESetFormat(), MatCUSPARSEStorageFormat, MatCUSPARSEFormatOperation
M*/

#undef __FUNCT__
#define __FUNCT__ "Mat_SeqAIJCUSPARSE_Destroy"
static PetscErrorCode Mat_SeqAIJCUSPARSE_Destroy(Mat_SeqAIJCUSPARSE **cusparsestruct)
{
  cusparseStatus_t stat;
  cusparseHandle_t handle;

  PetscFunctionBegin;
  if (*cusparsestruct) {
    Mat_SeqAIJCUSPARSEMultStruct_Destroy(&(*cusparsestruct)->mat,(*cusparsestruct)->format);
    Mat_SeqAIJCUSPARSEMultStruct_Destroy(&(*cusparsestruct)->matTranspose,(*cusparsestruct)->format);
    delete (*cusparsestruct)->workVector;
    if (handle = (*cusparsestruct)->handle) {
      stat = cusparseDestroy(handle);CHKERRCUSP(stat);
    }
    delete *cusparsestruct;
    *cusparsestruct = 0;
  }
  PetscFunctionReturn(0);
}

#undef __FUNCT__
#define __FUNCT__ "CsrMatrix_Destroy"
static PetscErrorCode CsrMatrix_Destroy(CsrMatrix **mat)
{
  PetscFunctionBegin;
  if (*mat) {
    delete (*mat)->values;
    delete (*mat)->column_indices;
    delete (*mat)->row_offsets;
    delete *mat;
    *mat = 0;
  }
  PetscFunctionReturn(0);
}

#undef __FUNCT__
#define __FUNCT__ "Mat_SeqAIJCUSPARSETriFactorStruct_Destroy"
static PetscErrorCode Mat_SeqAIJCUSPARSETriFactorStruct_Destroy(Mat_SeqAIJCUSPARSETriFactorStruct **trifactor)
{
  cusparseStatus_t stat;
  PetscErrorCode   ierr;

  PetscFunctionBegin;
  if (*trifactor) {
    if ((*trifactor)->descr) { stat = cusparseDestroyMatDescr((*trifactor)->descr);CHKERRCUSP(stat); }
    if ((*trifactor)->solveInfo) { stat = cusparseDestroySolveAnalysisInfo((*trifactor)->solveInfo);CHKERRCUSP(stat); }
    ierr = CsrMatrix_Destroy(&(*trifactor)->csrMat);CHKERRQ(ierr);
    delete *trifactor;
    *trifactor = 0;
  }
  PetscFunctionReturn(0);
}

#undef __FUNCT__
#define __FUNCT__ "Mat_SeqAIJCUSPARSEMultStruct_Destroy"
static PetscErrorCode Mat_SeqAIJCUSPARSEMultStruct_Destroy(Mat_SeqAIJCUSPARSEMultStruct **matstruct,MatCUSPARSEStorageFormat format)
{
  CsrMatrix        *mat;
  cusparseStatus_t stat;
  cudaError_t      err;

  PetscFunctionBegin;
  if (*matstruct) {
    if ((*matstruct)->mat) {
      if (format==MAT_CUSPARSE_ELL || format==MAT_CUSPARSE_HYB) {
        cusparseHybMat_t hybMat = (cusparseHybMat_t)(*matstruct)->mat;
        stat = cusparseDestroyHybMat(hybMat);CHKERRCUSP(stat);
      } else {
        mat = (CsrMatrix*)(*matstruct)->mat;
        CsrMatrix_Destroy(&mat);
      }
    }
    if ((*matstruct)->descr) { stat = cusparseDestroyMatDescr((*matstruct)->descr);CHKERRCUSP(stat); }
    delete (*matstruct)->cprowIndices;
    if ((*matstruct)->alpha) { err=cudaFree((*matstruct)->alpha);CHKERRCUSP(err); }
    if ((*matstruct)->beta) { err=cudaFree((*matstruct)->beta);CHKERRCUSP(err); }
    delete *matstruct;
    *matstruct = 0;
  }
  PetscFunctionReturn(0);
}

#undef __FUNCT__
#define __FUNCT__ "Mat_SeqAIJCUSPARSETriFactors_Destroy"
static PetscErrorCode Mat_SeqAIJCUSPARSETriFactors_Destroy(Mat_SeqAIJCUSPARSETriFactors** trifactors)
{
  cusparseHandle_t handle;
  cusparseStatus_t stat;

  PetscFunctionBegin;
  if (*trifactors) {
    Mat_SeqAIJCUSPARSETriFactorStruct_Destroy(&(*trifactors)->loTriFactorPtr);
    Mat_SeqAIJCUSPARSETriFactorStruct_Destroy(&(*trifactors)->upTriFactorPtr);
    Mat_SeqAIJCUSPARSETriFactorStruct_Destroy(&(*trifactors)->loTriFactorPtrTranspose);
    Mat_SeqAIJCUSPARSETriFactorStruct_Destroy(&(*trifactors)->upTriFactorPtrTranspose);
    delete (*trifactors)->rpermIndices;
    delete (*trifactors)->cpermIndices;
    delete (*trifactors)->workVector;
    if (handle = (*trifactors)->handle) {
      stat = cusparseDestroy(handle);CHKERRCUSP(stat);
    }
    delete *trifactors;
    *trifactors = 0;
  }
  PetscFunctionReturn(0);
}
<|MERGE_RESOLUTION|>--- conflicted
+++ resolved
@@ -1689,140 +1689,11 @@
 
   PetscFunctionBegin;
   if (A->factortype==MAT_FACTOR_NONE) {
-<<<<<<< HEAD
-    try {
-      if (A->valid_GPU_matrix != PETSC_CUSP_UNALLOCATED) {
-        Mat_SeqAIJCUSPARSE           *cusparsestruct = (Mat_SeqAIJCUSPARSE*)A->spptr;
-        Mat_SeqAIJCUSPARSEMultStruct *matstruct  = (Mat_SeqAIJCUSPARSEMultStruct*)cusparsestruct->mat;
-        Mat_SeqAIJCUSPARSEMultStruct *matstructT = (Mat_SeqAIJCUSPARSEMultStruct*)cusparsestruct->matTranspose;
-
-        /* delete all the members in each of the data structures */
-        if (matstruct) {
-          if (matstruct->descr) { stat = cusparseDestroyMatDescr(matstruct->descr);CHKERRCUSP(stat); }
-          if (matstruct->mat) {
-            if (cusparsestruct->format==MAT_CUSPARSE_ELL || cusparsestruct->format==MAT_CUSPARSE_HYB) {
-#if CUDA_VERSION>=4020
-              cusparseHybMat_t hybMat = (cusparseHybMat_t) matstruct->mat;
-              stat = cusparseDestroyHybMat(hybMat);CHKERRCUSP(stat);
-#endif
-            } else {
-              CsrMatrix* mat = (CsrMatrix*)matstruct->mat;
-              if (mat->values) delete (THRUSTARRAY*)mat->values;
-              if (mat->column_indices) delete (THRUSTINTARRAY32*)mat->column_indices;
-              if (mat->row_offsets) delete (THRUSTINTARRAY32*)mat->row_offsets;
-              delete (CsrMatrix*)matstruct->mat;
-            }
-          }
-          if (matstruct->alpha) { err=cudaFree(matstruct->alpha);CHKERRCUSP(err); }
-          if (matstruct->beta) { err=cudaFree(matstruct->beta);CHKERRCUSP(err); }
-          if (matstruct->cprowIndices) delete (THRUSTINTARRAY*)matstruct->cprowIndices;
-          if (matstruct) delete (Mat_SeqAIJCUSPARSEMultStruct*)matstruct;
-        }
-        if (matstructT) {
-          if (matstructT->descr) { stat = cusparseDestroyMatDescr(matstructT->descr);CHKERRCUSP(stat); }
-          if (matstructT->mat) {
-            if (cusparsestruct->format==MAT_CUSPARSE_ELL || cusparsestruct->format==MAT_CUSPARSE_HYB) {
-#if CUDA_VERSION>=4020
-              cusparseHybMat_t hybMat = (cusparseHybMat_t) matstructT->mat;
-              stat = cusparseDestroyHybMat(hybMat);CHKERRCUSP(stat);
-#endif
-            } else {
-              CsrMatrix* matT = (CsrMatrix*)matstructT->mat;
-              if (matT->values) delete (THRUSTARRAY*)matT->values;
-              if (matT->column_indices) delete (THRUSTINTARRAY32*)matT->column_indices;
-              if (matT->row_offsets) delete (THRUSTINTARRAY32*)matT->row_offsets;
-              delete (CsrMatrix*)matstructT->mat;
-            }
-          }
-          if (matstructT->alpha) { err=cudaFree(matstructT->alpha);CHKERRCUSP(err); }
-          if (matstructT->beta) { err=cudaFree(matstructT->beta);CHKERRCUSP(err); }
-          if (matstructT->cprowIndices) delete (THRUSTINTARRAY*)matstructT->cprowIndices;
-          if (matstructT) delete (Mat_SeqAIJCUSPARSEMultStruct*)matstructT;
-        }
-        if (cusparsestruct->workVector) delete (THRUSTARRAY*)cusparsestruct->workVector;
-        if (cusparsestruct->handle) { stat = cusparseDestroy(cusparsestruct->handle);CHKERRCUSP(stat); }
-        if (cusparsestruct) delete (Mat_SeqAIJCUSPARSE*)cusparsestruct;
-        A->valid_GPU_matrix = PETSC_CUSP_UNALLOCATED;
-      } else {
-        Mat_SeqAIJCUSPARSE *cusparsestruct = (Mat_SeqAIJCUSPARSE*)A->spptr;
-        if (cusparsestruct->handle) { stat = cusparseDestroy(cusparsestruct->handle);CHKERRCUSP(stat); }
-        if (cusparsestruct) delete (Mat_SeqAIJCUSPARSE*)cusparsestruct;
-      }
-    } catch(char *ex) {
-      SETERRQ1(PETSC_COMM_SELF,PETSC_ERR_LIB,"CUSPARSE error: %s", ex);
-    }
-  } else {
-    /* The triangular factors */
-    try {
-      Mat_SeqAIJCUSPARSETriFactors      *cusparseTriFactors = (Mat_SeqAIJCUSPARSETriFactors*)A->spptr;
-      Mat_SeqAIJCUSPARSETriFactorStruct *loTriFactor = (Mat_SeqAIJCUSPARSETriFactorStruct*)cusparseTriFactors->loTriFactorPtr;
-      Mat_SeqAIJCUSPARSETriFactorStruct *upTriFactor = (Mat_SeqAIJCUSPARSETriFactorStruct*)cusparseTriFactors->upTriFactorPtr;
-      Mat_SeqAIJCUSPARSETriFactorStruct *loTriFactorT = (Mat_SeqAIJCUSPARSETriFactorStruct*)cusparseTriFactors->loTriFactorPtrTranspose;
-      Mat_SeqAIJCUSPARSETriFactorStruct *upTriFactorT = (Mat_SeqAIJCUSPARSETriFactorStruct*)cusparseTriFactors->upTriFactorPtrTranspose;
-
-      /* delete all the members in each of the data structures */
-      if (loTriFactor) {
-        if (loTriFactor->descr) { stat = cusparseDestroyMatDescr(loTriFactor->descr);CHKERRCUSP(stat); }
-        if (loTriFactor->solveInfo) { stat = cusparseDestroySolveAnalysisInfo(loTriFactor->solveInfo);CHKERRCUSP(stat); }
-        if (loTriFactor->csrMat) {
-          if (loTriFactor->csrMat->values) delete (THRUSTARRAY*)loTriFactor->csrMat->values;
-          if (loTriFactor->csrMat->column_indices) delete (THRUSTINTARRAY32*)loTriFactor->csrMat->column_indices;
-          if (loTriFactor->csrMat->row_offsets) delete (THRUSTINTARRAY32*)loTriFactor->csrMat->row_offsets;
-          delete (CsrMatrix*)loTriFactor->csrMat;
-        }
-        if (loTriFactor) delete (Mat_SeqAIJCUSPARSETriFactorStruct*)loTriFactor;
-      }
-
-      if (upTriFactor) {
-        if (upTriFactor->descr) { stat = cusparseDestroyMatDescr(upTriFactor->descr);CHKERRCUSP(stat); }
-        if (upTriFactor->solveInfo) { stat = cusparseDestroySolveAnalysisInfo(upTriFactor->solveInfo);CHKERRCUSP(stat); }
-        if (upTriFactor->csrMat) {
-          if (upTriFactor->csrMat->values) delete (THRUSTARRAY*)upTriFactor->csrMat->values;
-          if (upTriFactor->csrMat->column_indices) delete (THRUSTINTARRAY32*)upTriFactor->csrMat->column_indices;
-          if (upTriFactor->csrMat->row_offsets) delete (THRUSTINTARRAY32*)upTriFactor->csrMat->row_offsets;
-          delete (CsrMatrix*)upTriFactor->csrMat;
-        }
-        if (upTriFactor) delete (Mat_SeqAIJCUSPARSETriFactorStruct*)upTriFactor;
-      }
-
-      if (loTriFactorT) {
-        if (loTriFactorT->descr) { stat = cusparseDestroyMatDescr(loTriFactorT->descr);CHKERRCUSP(stat); }
-        if (loTriFactorT->solveInfo) { stat = cusparseDestroySolveAnalysisInfo(loTriFactorT->solveInfo);CHKERRCUSP(stat); }
-        if (loTriFactorT->csrMat) {
-          if (loTriFactorT->csrMat->values) delete (THRUSTARRAY*)loTriFactorT->csrMat->values;
-          if (loTriFactorT->csrMat->column_indices) delete (THRUSTINTARRAY32*)loTriFactorT->csrMat->column_indices;
-          if (loTriFactorT->csrMat->row_offsets) delete (THRUSTINTARRAY32*)loTriFactorT->csrMat->row_offsets;
-          delete (CsrMatrix*)loTriFactorT->csrMat;
-        }
-        if (loTriFactorT) delete (Mat_SeqAIJCUSPARSETriFactorStruct*)loTriFactorT;
-      }
-
-      if (upTriFactorT) {
-        if (upTriFactorT->descr) { stat = cusparseDestroyMatDescr(upTriFactorT->descr);CHKERRCUSP(stat); }
-        if (upTriFactorT->solveInfo) { stat = cusparseDestroySolveAnalysisInfo(upTriFactorT->solveInfo);CHKERRCUSP(stat); }
-        if (upTriFactorT->csrMat) {
-          if (upTriFactorT->csrMat->values) delete (THRUSTARRAY*)upTriFactorT->csrMat->values;
-          if (upTriFactorT->csrMat->column_indices) delete (THRUSTINTARRAY32*)upTriFactorT->csrMat->column_indices;
-          if (upTriFactorT->csrMat->row_offsets) delete (THRUSTINTARRAY32*)upTriFactorT->csrMat->row_offsets;
-          delete (CsrMatrix*)upTriFactorT->csrMat;
-        }
-        if (upTriFactorT) delete (Mat_SeqAIJCUSPARSETriFactorStruct*)upTriFactorT;
-      }
-      if (cusparseTriFactors->rpermIndices) delete (THRUSTINTARRAY*)cusparseTriFactors->rpermIndices;
-      if (cusparseTriFactors->cpermIndices) delete (THRUSTINTARRAY*)cusparseTriFactors->cpermIndices;
-      if (cusparseTriFactors->workVector) delete (THRUSTARRAY*)cusparseTriFactors->workVector;
-      if (cusparseTriFactors->handle) { stat = cusparseDestroy(cusparseTriFactors->handle);CHKERRCUSP(stat); }
-      if (cusparseTriFactors) delete (Mat_SeqAIJCUSPARSETriFactors*)cusparseTriFactors;
-    } catch(char *ex) {
-      SETERRQ1(PETSC_COMM_SELF,PETSC_ERR_LIB,"CUSPARSE error: %s", ex);
-    }
-=======
     if (A->valid_GPU_matrix != PETSC_CUSP_UNALLOCATED) {
       ierr = Mat_SeqAIJCUSPARSE_Destroy((Mat_SeqAIJCUSPARSE**)&A->spptr);CHKERRQ(ierr);
     }
   } else {
     ierr = Mat_SeqAIJCUSPARSETriFactors_Destroy((Mat_SeqAIJCUSPARSETriFactors**)&A->spptr);CHKERRQ(ierr);
->>>>>>> ce814652
   }
   ierr = MatDestroy_SeqAIJ(A);CHKERRQ(ierr);
   PetscFunctionReturn(0);
