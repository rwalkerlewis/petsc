--- conflicted
+++ resolved
@@ -195,10 +195,6 @@
   }
   ierr = PetscFree(colorused);CHKERRQ(ierr);
   ierr = ISColoringCreate(mat->comm,n,newcolor,iscoloring);CHKERRQ(ierr);
-<<<<<<< HEAD
-  ierr = PetscFree(newcolor);CHKERRQ(ierr);
-=======
   ierr = PetscFree(coloring);CHKERRQ(ierr);
->>>>>>> 97f1f81f
   PetscFunctionReturn(0);
 }
