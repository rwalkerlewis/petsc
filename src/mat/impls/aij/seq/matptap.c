--- conflicted
+++ resolved
@@ -528,12 +528,7 @@
       for (k=0; nextap<apnz; k++) {
         if (cjj[k] == apcol) {
           caj[k] += pvalj*apa[apcol];
-<<<<<<< HEAD
           apcol   = apj[nextap++];
-=======
-          nextap++;
-          apcol   = apj[nextap]; /* apj is size of AP->i[m]+1, an extra space is available in case nextap=apnz */
->>>>>>> 9a2535b5
         }
       }
       ierr = PetscLogFlops(2.0*apnz);CHKERRQ(ierr);
