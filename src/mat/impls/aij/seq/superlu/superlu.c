#define PETSCMAT_DLL

/*  -------------------------------------------------------------------- 

     This file implements a subclass of the SeqAIJ matrix class that uses
     the SuperLU sparse solver. You can use this as a starting point for 
     implementing your own subclass of a PETSc matrix class.

     This demonstrates a way to make an implementation inheritence of a PETSc
     matrix type. This means constructing a new matrix type (SuperLU) by changing some
     of the methods of the previous type (SeqAIJ), adding additional data, and possibly
     additional method. (See any book on object oriented programming).
*/

/*
     Defines the data structure for the base matrix type (SeqAIJ)
*/
#include "../src/mat/impls/aij/seq/aij.h"

/*
     SuperLU include files
*/
EXTERN_C_BEGIN
#if defined(PETSC_USE_COMPLEX)
#include "slu_zdefs.h"
#else
#include "slu_ddefs.h"
#endif  
#include "slu_util.h"
EXTERN_C_END

/*
     This is the data we are "ADDING" to the SeqAIJ matrix type to get the SuperLU matrix type
*/
typedef struct {
  SuperMatrix       A,L,U,B,X;
  superlu_options_t options;
  PetscInt          *perm_c; /* column permutation vector */
  PetscInt          *perm_r; /* row permutations from partial pivoting */
  PetscInt          *etree;
  PetscReal         *R, *C;
  char              equed[1];
  PetscInt          lwork;
  void              *work;
  PetscReal         rpg, rcond;
  mem_usage_t       mem_usage;
  MatStructure      flg;
  SuperLUStat_t     stat;
  Mat               A_dup;  
  PetscScalar       *rhs_dup;

  /* Flag to clean up (non-global) SuperLU objects during Destroy */
  PetscTruth CleanUpSuperLU;
} Mat_SuperLU;

extern PetscErrorCode MatFactorInfo_SuperLU(Mat,PetscViewer);
extern PetscErrorCode MatLUFactorNumeric_SuperLU(Mat,Mat,const MatFactorInfo *);
extern PetscErrorCode MatDestroy_SuperLU(Mat);
extern PetscErrorCode MatView_SuperLU(Mat,PetscViewer);
extern PetscErrorCode MatAssemblyEnd_SuperLU(Mat,MatAssemblyType);
extern PetscErrorCode MatSolve_SuperLU(Mat,Vec,Vec);
extern PetscErrorCode MatSolveTranspose_SuperLU(Mat,Vec,Vec);
extern PetscErrorCode MatLUFactorSymbolic_SuperLU(Mat,Mat,IS,IS,const MatFactorInfo*);
extern PetscErrorCode MatDuplicate_SuperLU(Mat, MatDuplicateOption, Mat *);

/*
    Utility function
*/
#undef __FUNCT__  
#define __FUNCT__ "MatFactorInfo_SuperLU"
PetscErrorCode MatFactorInfo_SuperLU(Mat A,PetscViewer viewer)
{
  Mat_SuperLU       *lu= (Mat_SuperLU*)A->spptr;
  PetscErrorCode    ierr;
  superlu_options_t options;

  PetscFunctionBegin;
  /* check if matrix is superlu_dist type */
  if (A->ops->solve != MatSolve_SuperLU) PetscFunctionReturn(0);

  options = lu->options;
  ierr = PetscViewerASCIIPrintf(viewer,"SuperLU run parameters:\n");CHKERRQ(ierr);
  ierr = PetscViewerASCIIPrintf(viewer,"  Equil: %s\n",(options.Equil != NO) ? "YES": "NO");CHKERRQ(ierr);
  ierr = PetscViewerASCIIPrintf(viewer,"  ColPerm: %D\n",options.ColPerm);CHKERRQ(ierr);
  ierr = PetscViewerASCIIPrintf(viewer,"  IterRefine: %D\n",options.IterRefine);CHKERRQ(ierr);
  ierr = PetscViewerASCIIPrintf(viewer,"  SymmetricMode: %s\n",(options.SymmetricMode != NO) ? "YES": "NO");CHKERRQ(ierr);
  ierr = PetscViewerASCIIPrintf(viewer,"  DiagPivotThresh: %g\n",options.DiagPivotThresh);CHKERRQ(ierr);
  ierr = PetscViewerASCIIPrintf(viewer,"  PivotGrowth: %s\n",(options.PivotGrowth != NO) ? "YES": "NO");CHKERRQ(ierr);
  ierr = PetscViewerASCIIPrintf(viewer,"  ConditionNumber: %s\n",(options.ConditionNumber != NO) ? "YES": "NO");CHKERRQ(ierr);
  ierr = PetscViewerASCIIPrintf(viewer,"  RowPerm: %D\n",options.RowPerm);CHKERRQ(ierr);
  ierr = PetscViewerASCIIPrintf(viewer,"  ReplaceTinyPivot: %s\n",(options.ReplaceTinyPivot != NO) ? "YES": "NO");CHKERRQ(ierr);
  ierr = PetscViewerASCIIPrintf(viewer,"  PrintStat: %s\n",(options.PrintStat != NO) ? "YES": "NO");CHKERRQ(ierr);
  ierr = PetscViewerASCIIPrintf(viewer,"  lwork: %D\n",lu->lwork);CHKERRQ(ierr);
  if (A->factortype == MAT_FACTOR_ILU){ 
    ierr = PetscViewerASCIIPrintf(viewer,"  ILU_DropTol: %g\n",options.ILU_DropTol);CHKERRQ(ierr);
    ierr = PetscViewerASCIIPrintf(viewer,"  ILU_FillTol: %g\n",options.ILU_FillTol);CHKERRQ(ierr);
    ierr = PetscViewerASCIIPrintf(viewer,"  ILU_FillFactor: %g\n",options.ILU_FillFactor);CHKERRQ(ierr);
    ierr = PetscViewerASCIIPrintf(viewer,"  ILU_DropRule: %D\n",options.ILU_DropRule);CHKERRQ(ierr);
    ierr = PetscViewerASCIIPrintf(viewer,"  ILU_Norm: %D\n",options.ILU_Norm);CHKERRQ(ierr);
    ierr = PetscViewerASCIIPrintf(viewer,"  ILU_MILU: %D\n",options.ILU_MILU);CHKERRQ(ierr);
  }
  PetscFunctionReturn(0);
}

/*
    These are the methods provided to REPLACE the corresponding methods of the 
   SeqAIJ matrix class. Other methods of SeqAIJ are not replaced
*/
#undef __FUNCT__  
#define __FUNCT__ "MatLUFactorNumeric_SuperLU"
PetscErrorCode MatLUFactorNumeric_SuperLU(Mat F,Mat A,const MatFactorInfo *info)
{
  Mat_SuperLU    *lu = (Mat_SuperLU*)(F)->spptr;
  Mat_SeqAIJ     *aa;
  PetscErrorCode ierr;
  PetscInt       sinfo;
  PetscReal      ferr, berr; 
  NCformat       *Ustore;
  SCformat       *Lstore;
  
  PetscFunctionBegin;
  if (lu->flg == SAME_NONZERO_PATTERN){ /* successing numerical factorization */
    lu->options.Fact = SamePattern;
    /* Ref: ~SuperLU_3.0/EXAMPLE/dlinsolx2.c */
    Destroy_SuperMatrix_Store(&lu->A); 
    if (lu->options.Equil){
      ierr = MatCopy_SeqAIJ(A,lu->A_dup,SAME_NONZERO_PATTERN);CHKERRQ(ierr);
    }
    if ( lu->lwork >= 0 ) { 
      Destroy_SuperNode_Matrix(&lu->L);
      Destroy_CompCol_Matrix(&lu->U);
      lu->options.Fact = SamePattern;
    }
  }

  /* Create the SuperMatrix for lu->A=A^T:
       Since SuperLU likes column-oriented matrices,we pass it the transpose,
       and then solve A^T X = B in MatSolve(). */
  if (lu->options.Equil){
    aa = (Mat_SeqAIJ*)(lu->A_dup)->data;
  } else {
    aa = (Mat_SeqAIJ*)(A)->data;
  }
#if defined(PETSC_USE_COMPLEX)
  zCreate_CompCol_Matrix(&lu->A,A->cmap->n,A->rmap->n,aa->nz,(doublecomplex*)aa->a,aa->j,aa->i,
                           SLU_NC,SLU_Z,SLU_GE);
#else
  dCreate_CompCol_Matrix(&lu->A,A->cmap->n,A->rmap->n,aa->nz,aa->a,aa->j,aa->i,
                           SLU_NC,SLU_D,SLU_GE);
#endif

  /* Numerical factorization */
  lu->B.ncol = 0;  /* Indicate not to solve the system */
  if (F->factortype == MAT_FACTOR_LU){
#if defined(PETSC_USE_COMPLEX)
    zgssvx(&lu->options, &lu->A, lu->perm_c, lu->perm_r, lu->etree, lu->equed, lu->R, lu->C,
           &lu->L, &lu->U, lu->work, lu->lwork, &lu->B, &lu->X, &lu->rpg, &lu->rcond, &ferr, &berr,
           &lu->mem_usage, &lu->stat, &sinfo);
#else
    dgssvx(&lu->options, &lu->A, lu->perm_c, lu->perm_r, lu->etree, lu->equed, lu->R, lu->C,
           &lu->L, &lu->U, lu->work, lu->lwork, &lu->B, &lu->X, &lu->rpg, &lu->rcond, &ferr, &berr,
           &lu->mem_usage, &lu->stat, &sinfo);
#endif
  } else if (F->factortype == MAT_FACTOR_ILU){
    /* Compute the incomplete factorization, condition number and pivot growth */
#if defined(PETSC_USE_COMPLEX)
    zgsisx(&lu->options, &lu->A, lu->perm_c, lu->perm_r,lu->etree, lu->equed, lu->R, lu->C, 
           &lu->L, &lu->U, lu->work, lu->lwork, &lu->B, &lu->X, &lu->rpg, &lu->rcond,
           &lu->mem_usage, &lu->stat, &sinfo);
#else
    dgsisx(&lu->options, &lu->A, lu->perm_c, lu->perm_r, lu->etree, lu->equed, lu->R, lu->C, 
          &lu->L, &lu->U, lu->work, lu->lwork, &lu->B, &lu->X, &lu->rpg, &lu->rcond, 
          &lu->mem_usage, &lu->stat, &sinfo);
#endif
  } else {
    SETERRQ(PETSC_COMM_SELF,PETSC_ERR_SUP,"Factor type not supported");
  }
  if ( !sinfo || sinfo == lu->A.ncol+1 ) {
    if ( lu->options.PivotGrowth ) 
      ierr = PetscPrintf(PETSC_COMM_SELF,"  Recip. pivot growth = %e\n", lu->rpg);
    if ( lu->options.ConditionNumber )
      ierr = PetscPrintf(PETSC_COMM_SELF,"  Recip. condition number = %e\n", lu->rcond);
  } else if ( sinfo > 0 ){
    if ( lu->lwork == -1 ) {
      ierr = PetscPrintf(PETSC_COMM_SELF,"  ** Estimated memory: %D bytes\n", sinfo - lu->A.ncol);
    } else {
      ierr = PetscPrintf(PETSC_COMM_SELF,"  Warning: gssvx() returns info %D\n",sinfo);
    }
  } else { /* sinfo < 0 */
    SETERRQ2(PETSC_COMM_SELF,PETSC_ERR_LIB, "info = %D, the %D-th argument in gssvx() had an illegal value", sinfo,-sinfo); 
  }

  if ( lu->options.PrintStat ) {
    ierr = PetscPrintf(PETSC_COMM_SELF,"MatLUFactorNumeric_SuperLU():\n");
    StatPrint(&lu->stat);
    Lstore = (SCformat *) lu->L.Store;
    Ustore = (NCformat *) lu->U.Store;
    ierr = PetscPrintf(PETSC_COMM_SELF,"  No of nonzeros in factor L = %D\n", Lstore->nnz);
    ierr = PetscPrintf(PETSC_COMM_SELF,"  No of nonzeros in factor U = %D\n", Ustore->nnz);
    ierr = PetscPrintf(PETSC_COMM_SELF,"  No of nonzeros in L+U = %D\n", Lstore->nnz + Ustore->nnz - lu->A.ncol);
    ierr = PetscPrintf(PETSC_COMM_SELF,"  L\\U MB %.3f\ttotal MB needed %.3f\n",
	       lu->mem_usage.for_lu/1e6, lu->mem_usage.total_needed/1e6);
  }

  lu->flg = SAME_NONZERO_PATTERN;
  (F)->ops->solve          = MatSolve_SuperLU;
  (F)->ops->solvetranspose = MatSolveTranspose_SuperLU;
  PetscFunctionReturn(0);
}

#undef __FUNCT__  
#define __FUNCT__ "MatDestroy_SuperLU"
PetscErrorCode MatDestroy_SuperLU(Mat A)
{
  PetscErrorCode ierr;
  Mat_SuperLU    *lu=(Mat_SuperLU*)A->spptr;

  PetscFunctionBegin;
  if (lu->CleanUpSuperLU) { /* Free the SuperLU datastructures */
    Destroy_SuperMatrix_Store(&lu->A); 
    Destroy_SuperMatrix_Store(&lu->B);
    Destroy_SuperMatrix_Store(&lu->X); 
    StatFree(&lu->stat);

    ierr = PetscFree(lu->etree);CHKERRQ(ierr);
    ierr = PetscFree(lu->perm_r);CHKERRQ(ierr);
    ierr = PetscFree(lu->perm_c);CHKERRQ(ierr);
    ierr = PetscFree(lu->R);CHKERRQ(ierr);
    ierr = PetscFree(lu->C);CHKERRQ(ierr);
    if ( lu->lwork >= 0 ) {
      Destroy_SuperNode_Matrix(&lu->L);
      Destroy_CompCol_Matrix(&lu->U);
    }
  }
  ierr = MatDestroy_SeqAIJ(A);CHKERRQ(ierr);
  if (lu->A_dup){ierr = MatDestroy(lu->A_dup);CHKERRQ(ierr);}
  if (lu->rhs_dup){ierr = PetscFree(lu->rhs_dup);CHKERRQ(ierr);}
  PetscFunctionReturn(0);
}

#undef __FUNCT__
#define __FUNCT__ "MatView_SuperLU"
PetscErrorCode MatView_SuperLU(Mat A,PetscViewer viewer)
{
  PetscErrorCode    ierr;
  PetscTruth        iascii;
  PetscViewerFormat format;

  PetscFunctionBegin;
  ierr = MatView_SeqAIJ(A,viewer);CHKERRQ(ierr);

  ierr = PetscTypeCompare((PetscObject)viewer,PETSCVIEWERASCII,&iascii);CHKERRQ(ierr);
  if (iascii) {
    ierr = PetscViewerGetFormat(viewer,&format);CHKERRQ(ierr);
    if (format == PETSC_VIEWER_ASCII_INFO) {
      ierr = MatFactorInfo_SuperLU(A,viewer);CHKERRQ(ierr);
    }
  }
  PetscFunctionReturn(0);
}


#undef __FUNCT__  
#define __FUNCT__ "MatSolve_SuperLU_Private"
PetscErrorCode MatSolve_SuperLU_Private(Mat A,Vec b,Vec x)
{
  Mat_SuperLU    *lu = (Mat_SuperLU*)A->spptr;
  PetscScalar    *barray,*xarray;
  PetscErrorCode ierr;
  PetscInt       info,i,n=x->map->n;
  PetscReal      ferr,berr; 
 
  PetscFunctionBegin;
  if ( lu->lwork == -1 ) {
    PetscFunctionReturn(0);
  }

  lu->B.ncol = 1;   /* Set the number of right-hand side */
  if (lu->options.Equil && !lu->rhs_dup){
    /* superlu overwrites b when Equil is used, thus create rhs_dup to keep user's b unchanged */
    ierr = PetscMalloc(n*sizeof(PetscScalar),&lu->rhs_dup);CHKERRQ(ierr); 
  }
  if (lu->options.Equil){
    /* Copy b into rsh_dup */
    ierr = VecGetArray(b,&barray);CHKERRQ(ierr);
    ierr = PetscMemcpy(lu->rhs_dup,barray,n*sizeof(PetscScalar));CHKERRQ(ierr);
    ierr = VecRestoreArray(b,&barray);CHKERRQ(ierr);
    barray = lu->rhs_dup;
  } else {
    ierr = VecGetArray(b,&barray);CHKERRQ(ierr);
  }
  ierr = VecGetArray(x,&xarray);CHKERRQ(ierr);

#if defined(PETSC_USE_COMPLEX)
  ((DNformat*)lu->B.Store)->nzval = (doublecomplex*)barray;
  ((DNformat*)lu->X.Store)->nzval = (doublecomplex*)xarray;
#else
  ((DNformat*)lu->B.Store)->nzval = barray;
  ((DNformat*)lu->X.Store)->nzval = xarray;
#endif

  lu->options.Fact = FACTORED; /* Indicate the factored form of A is supplied. */
  if (A->factortype == MAT_FACTOR_LU){
#if defined(PETSC_USE_COMPLEX)
    zgssvx(&lu->options, &lu->A, lu->perm_c, lu->perm_r, lu->etree, lu->equed, lu->R, lu->C,
           &lu->L, &lu->U, lu->work, lu->lwork, &lu->B, &lu->X, &lu->rpg, &lu->rcond, &ferr, &berr,
           &lu->mem_usage, &lu->stat, &info);
#else
    dgssvx(&lu->options, &lu->A, lu->perm_c, lu->perm_r, lu->etree, lu->equed, lu->R, lu->C,
           &lu->L, &lu->U, lu->work, lu->lwork, &lu->B, &lu->X, &lu->rpg, &lu->rcond, &ferr, &berr,
           &lu->mem_usage, &lu->stat, &info);
#endif
  } else if (A->factortype == MAT_FACTOR_ILU){ 
#if defined(PETSC_USE_COMPLEX)
    zgsisx(&lu->options, &lu->A, lu->perm_c, lu->perm_r, lu->etree, lu->equed, lu->R, lu->C,
           &lu->L, &lu->U, lu->work, lu->lwork, &lu->B, &lu->X, &lu->rpg, &lu->rcond, 
           &lu->mem_usage, &lu->stat, &info);
#else
    dgsisx(&lu->options, &lu->A, lu->perm_c, lu->perm_r, lu->etree, lu->equed, lu->R, lu->C,
           &lu->L, &lu->U, lu->work, lu->lwork, &lu->B, &lu->X, &lu->rpg, &lu->rcond, 
           &lu->mem_usage, &lu->stat, &info);
#endif
  } else {
    SETERRQ(PETSC_COMM_SELF,PETSC_ERR_SUP,"Factor type not supported");
  }
  if (!lu->options.Equil){
    ierr = VecRestoreArray(b,&barray);CHKERRQ(ierr);
  }
  ierr = VecRestoreArray(x,&xarray);CHKERRQ(ierr);

  if ( !info || info == lu->A.ncol+1 ) {
    if ( lu->options.IterRefine ) {
      ierr = PetscPrintf(PETSC_COMM_SELF,"Iterative Refinement:\n");
      ierr = PetscPrintf(PETSC_COMM_SELF,"  %8s%8s%16s%16s\n", "rhs", "Steps", "FERR", "BERR");
      for (i = 0; i < 1; ++i)
        ierr = PetscPrintf(PETSC_COMM_SELF,"  %8d%8d%16e%16e\n", i+1, lu->stat.RefineSteps, ferr, berr);
    }
  } else if ( info > 0 ){
    if ( lu->lwork == -1 ) {
      ierr = PetscPrintf(PETSC_COMM_SELF,"  ** Estimated memory: %D bytes\n", info - lu->A.ncol);
    } else {
      ierr = PetscPrintf(PETSC_COMM_SELF,"  Warning: gssvx() returns info %D\n",info);
    }
  } else if (info < 0){
    SETERRQ2(PETSC_COMM_SELF,PETSC_ERR_LIB, "info = %D, the %D-th argument in gssvx() had an illegal value", info,-info);
  }

  if ( lu->options.PrintStat ) {
    ierr = PetscPrintf(PETSC_COMM_SELF,"MatSolve__SuperLU():\n");
    StatPrint(&lu->stat);
  }
  PetscFunctionReturn(0);
}

#undef __FUNCT__  
#define __FUNCT__ "MatSolve_SuperLU"
PetscErrorCode MatSolve_SuperLU(Mat A,Vec b,Vec x)
{
  Mat_SuperLU    *lu = (Mat_SuperLU*)A->spptr;
  PetscErrorCode ierr;

  PetscFunctionBegin;
  lu->options.Trans = TRANS;
  ierr = MatSolve_SuperLU_Private(A,b,x);CHKERRQ(ierr);
  PetscFunctionReturn(0);
}

#undef __FUNCT__  
#define __FUNCT__ "MatSolveTranspose_SuperLU"
PetscErrorCode MatSolveTranspose_SuperLU(Mat A,Vec b,Vec x)
{
  Mat_SuperLU    *lu = (Mat_SuperLU*)A->spptr;
  PetscErrorCode ierr;

  PetscFunctionBegin;
  lu->options.Trans = NOTRANS;
  ierr = MatSolve_SuperLU_Private(A,b,x);CHKERRQ(ierr);
  PetscFunctionReturn(0);
}

/*
   Note the r permutation is ignored
*/
#undef __FUNCT__  
#define __FUNCT__ "MatLUFactorSymbolic_SuperLU"
PetscErrorCode MatLUFactorSymbolic_SuperLU(Mat F,Mat A,IS r,IS c,const MatFactorInfo *info)
{
  Mat_SuperLU    *lu = (Mat_SuperLU*)((F)->spptr);
 
  PetscFunctionBegin;
  lu->flg                   = DIFFERENT_NONZERO_PATTERN;
  lu->CleanUpSuperLU        = PETSC_TRUE;
  (F)->ops->lufactornumeric = MatLUFactorNumeric_SuperLU;
  PetscFunctionReturn(0);
}

EXTERN_C_BEGIN 
#undef __FUNCT__  
#define __FUNCT__ "MatFactorGetSolverPackage_seqaij_superlu"
PetscErrorCode MatFactorGetSolverPackage_seqaij_superlu(Mat A,const MatSolverPackage *type)
{
  PetscFunctionBegin;
  *type = MATSOLVERSUPERLU;
  PetscFunctionReturn(0);
}
EXTERN_C_END
  

/*MC
<<<<<<< HEAD
  MATSOLVERSUPERLU = "superlu" - A solver package roviding direct solvers (LU) for sequential matrices 
=======
  MATSOLVERSUPERLU = "superlu" - A solver package providing solvers LU and ILU for sequential matrices 
>>>>>>> ba992d64
  via the external package SuperLU.

  Use ./configure --download-superlu to have PETSc installed with SuperLU

  Options Database Keys:
+  -mat_superlu_equil: <FALSE> Equil (None)
.  -mat_superlu_colperm <COLAMD> (choose one of) NATURAL MMD_ATA MMD_AT_PLUS_A COLAMD
.  -mat_superlu_iterrefine <NOREFINE> (choose one of) NOREFINE SINGLE DOUBLE EXTRA
.  -mat_superlu_symmetricmode: <FALSE> SymmetricMode (None)
.  -mat_superlu_diagpivotthresh <1>: DiagPivotThresh (None)
.  -mat_superlu_pivotgrowth: <FALSE> PivotGrowth (None)
.  -mat_superlu_conditionnumber: <FALSE> ConditionNumber (None)
.  -mat_superlu_rowperm <NOROWPERM> (choose one of) NOROWPERM LargeDiag
.  -mat_superlu_replacetinypivot: <FALSE> ReplaceTinyPivot (None)
.  -mat_superlu_printstat: <FALSE> PrintStat (None)
.  -mat_superlu_lwork <0>: size of work array in bytes used by factorization (None)
.  -mat_superlu_ilu_droptol <0>: ILU_DropTol (None)
.  -mat_superlu_ilu_filltol <0>: ILU_FillTol (None)
.  -mat_superlu_ilu_fillfactor <0>: ILU_FillFactor (None)
.  -mat_superlu_ilu_droprull <0>: ILU_DropRule (None)
.  -mat_superlu_ilu_norm <0>: ILU_Norm (None)
-  -mat_superlu_ilu_milu <0>: ILU_MILU (None)

   Notes: Do not confuse this with MATSOLVERSUPERLU_DIST which is for parallel sparse solves

   Level: beginner

<<<<<<< HEAD
.seealso: PCLU, MATSOLVERSUPERLU_DIST, MATSOLVERMUMPS, MATSOLVERSPOOLES, PCFactorSetMatSolverPackage(), MatSolverPackage
=======
.seealso: PCLU, PCILU, MATSOLVERSUPERLU_DIST, MATSOLVERMUMPS, MATSOLVERSPOOLES, PCFactorSetMatSolverPackage(), MatSolverPackage
>>>>>>> ba992d64
M*/

EXTERN_C_BEGIN
#undef __FUNCT__  
#define __FUNCT__ "MatGetFactor_seqaij_superlu"
PetscErrorCode MatGetFactor_seqaij_superlu(Mat A,MatFactorType ftype,Mat *F)
{
  Mat            B;
  Mat_SuperLU    *lu;
  PetscErrorCode ierr;
  PetscInt       indx,m=A->rmap->n,n=A->cmap->n;  
  PetscTruth     flg;
  const char     *colperm[]={"NATURAL","MMD_ATA","MMD_AT_PLUS_A","COLAMD"}; /* MY_PERMC - not supported by the petsc interface yet */
  const char     *iterrefine[]={"NOREFINE", "SINGLE", "DOUBLE", "EXTRA"};
  const char     *rowperm[]={"NOROWPERM", "LargeDiag"}; /* MY_PERMC - not supported by the petsc interface yet */

  PetscFunctionBegin;
  ierr = MatCreate(((PetscObject)A)->comm,&B);CHKERRQ(ierr);
  ierr = MatSetSizes(B,A->rmap->n,A->cmap->n,PETSC_DETERMINE,PETSC_DETERMINE);CHKERRQ(ierr);
  ierr = MatSetType(B,((PetscObject)A)->type_name);CHKERRQ(ierr);
  ierr = MatSeqAIJSetPreallocation(B,0,PETSC_NULL);CHKERRQ(ierr);

  if (ftype == MAT_FACTOR_LU || ftype == MAT_FACTOR_ILU){
    B->ops->lufactorsymbolic  = MatLUFactorSymbolic_SuperLU;
    B->ops->ilufactorsymbolic = MatLUFactorSymbolic_SuperLU; 
  } else {
    SETERRQ(PETSC_COMM_SELF,PETSC_ERR_SUP,"Factor type not supported");
  }

  B->ops->destroy          = MatDestroy_SuperLU;
  B->ops->view             = MatView_SuperLU;
  B->factortype            = ftype; 
  B->assembled             = PETSC_TRUE;  /* required by -ksp_view */
  B->preallocated          = PETSC_TRUE;
  
  ierr = PetscNewLog(B,Mat_SuperLU,&lu);CHKERRQ(ierr);
  
  if (ftype == MAT_FACTOR_LU){
    set_default_options(&lu->options);
    /* Comments from SuperLU_4.0/SRC/dgssvx.c:
      "Whether or not the system will be equilibrated depends on the
       scaling of the matrix A, but if equilibration is used, A is
       overwritten by diag(R)*A*diag(C) and B by diag(R)*B
       (if options->Trans=NOTRANS) or diag(C)*B (if options->Trans = TRANS or CONJ)."
     We set 'options.Equil = NO' as default because additional space is needed for it.
    */
    lu->options.Equil     = NO;
  } else if (ftype == MAT_FACTOR_ILU){
    /* Set the default input options of ilu:
	options.Fact = DOFACT;
	options.Equil = YES;           // must be YES for ilu - don't know why
	options.ColPerm = COLAMD;
	options.DiagPivotThresh = 0.1; //different from complete LU
	options.Trans = NOTRANS;
	options.IterRefine = NOREFINE;
	options.SymmetricMode = NO;
	options.PivotGrowth = NO;
	options.ConditionNumber = NO;
	options.PrintStat = YES;
	options.RowPerm = LargeDiag;
	options.ILU_DropTol = 1e-4;
	options.ILU_FillTol = 1e-2;
	options.ILU_FillFactor = 10.0;
	options.ILU_DropRule = DROP_BASIC | DROP_AREA;
	options.ILU_Norm = INF_NORM;
	options.ILU_MILU = SMILU_2;
    */    
    ilu_set_default_options(&lu->options);
  }
  lu->options.PrintStat = NO;
  
  /* Initialize the statistics variables. */
  StatInit(&lu->stat);
  lu->lwork = 0;   /* allocate space internally by system malloc */

  ierr = PetscOptionsBegin(((PetscObject)A)->comm,((PetscObject)A)->prefix,"SuperLU Options","Mat");CHKERRQ(ierr);
    ierr = PetscOptionsTruth("-mat_superlu_equil","Equil","None",(PetscTruth)lu->options.Equil,(PetscTruth*)&lu->options.Equil,0);CHKERRQ(ierr);
    ierr = PetscOptionsEList("-mat_superlu_colperm","ColPerm","None",colperm,4,colperm[3],&indx,&flg);CHKERRQ(ierr);
    if (flg) {lu->options.ColPerm = (colperm_t)indx;}
    ierr = PetscOptionsEList("-mat_superlu_iterrefine","IterRefine","None",iterrefine,4,iterrefine[0],&indx,&flg);CHKERRQ(ierr);
    if (flg) { lu->options.IterRefine = (IterRefine_t)indx;}
    ierr = PetscOptionsTruth("-mat_superlu_symmetricmode","SymmetricMode","None",(PetscTruth)lu->options.SymmetricMode,&flg,0);CHKERRQ(ierr);
    if (flg) lu->options.SymmetricMode = YES; 
    ierr = PetscOptionsReal("-mat_superlu_diagpivotthresh","DiagPivotThresh","None",lu->options.DiagPivotThresh,&lu->options.DiagPivotThresh,PETSC_NULL);CHKERRQ(ierr);
    ierr = PetscOptionsTruth("-mat_superlu_pivotgrowth","PivotGrowth","None",(PetscTruth)lu->options.PivotGrowth,&flg,0);CHKERRQ(ierr);
    if (flg) lu->options.PivotGrowth = YES;
    ierr = PetscOptionsTruth("-mat_superlu_conditionnumber","ConditionNumber","None",(PetscTruth)lu->options.ConditionNumber,&flg,0);CHKERRQ(ierr);
    if (flg) lu->options.ConditionNumber = YES;
    ierr = PetscOptionsEList("-mat_superlu_rowperm","rowperm","None",rowperm,2,rowperm[0],&indx,&flg);CHKERRQ(ierr);
    if (flg) {lu->options.RowPerm = (rowperm_t)indx;}
    ierr = PetscOptionsTruth("-mat_superlu_replacetinypivot","ReplaceTinyPivot","None",(PetscTruth)lu->options.ReplaceTinyPivot,&flg,0);CHKERRQ(ierr);
    if (flg) lu->options.ReplaceTinyPivot = YES; 
    ierr = PetscOptionsTruth("-mat_superlu_printstat","PrintStat","None",(PetscTruth)lu->options.PrintStat,&flg,0);CHKERRQ(ierr);
    if (flg) lu->options.PrintStat = YES; 
    ierr = PetscOptionsInt("-mat_superlu_lwork","size of work array in bytes used by factorization","None",lu->lwork,&lu->lwork,PETSC_NULL);CHKERRQ(ierr); 
    if (lu->lwork > 0 ){
      ierr = PetscMalloc(lu->lwork,&lu->work);CHKERRQ(ierr); 
    } else if (lu->lwork != 0 && lu->lwork != -1){
      ierr = PetscPrintf(PETSC_COMM_SELF,"   Warning: lwork %D is not supported by SUPERLU. The default lwork=0 is used.\n",lu->lwork);
      lu->lwork = 0;
    }
    /* ilu options */
    ierr = PetscOptionsReal("-mat_superlu_ilu_droptol","ILU_DropTol","None",lu->options.ILU_DropTol,&lu->options.ILU_DropTol,PETSC_NULL);CHKERRQ(ierr);
    ierr = PetscOptionsReal("-mat_superlu_ilu_filltol","ILU_FillTol","None",lu->options.ILU_FillTol,&lu->options.ILU_FillTol,PETSC_NULL);CHKERRQ(ierr);
    ierr = PetscOptionsReal("-mat_superlu_ilu_fillfactor","ILU_FillFactor","None",lu->options.ILU_FillFactor,&lu->options.ILU_FillFactor,PETSC_NULL);CHKERRQ(ierr);
    ierr = PetscOptionsInt("-mat_superlu_ilu_droprull","ILU_DropRule","None",lu->options.ILU_DropRule,&lu->options.ILU_DropRule,PETSC_NULL);CHKERRQ(ierr);
    ierr = PetscOptionsInt("-mat_superlu_ilu_norm","ILU_Norm","None",lu->options.ILU_Norm,&indx,&flg);CHKERRQ(ierr);
    if (flg){
      lu->options.ILU_Norm = (norm_t)indx;
    }
    ierr = PetscOptionsInt("-mat_superlu_ilu_milu","ILU_MILU","None",lu->options.ILU_MILU,&indx,&flg);CHKERRQ(ierr);
    if (flg){
      lu->options.ILU_MILU = (milu_t)indx;
    }
  PetscOptionsEnd();
  if (lu->options.Equil == YES) {
    /* superlu overwrites input matrix and rhs when Equil is used, thus create A_dup to keep user's A unchanged */
    ierr = MatDuplicate_SeqAIJ(A,MAT_COPY_VALUES,&lu->A_dup);CHKERRQ(ierr); 
  }

  /* Allocate spaces (notice sizes are for the transpose) */
  ierr = PetscMalloc(m*sizeof(PetscInt),&lu->etree);CHKERRQ(ierr);
  ierr = PetscMalloc(n*sizeof(PetscInt),&lu->perm_r);CHKERRQ(ierr);
  ierr = PetscMalloc(m*sizeof(PetscInt),&lu->perm_c);CHKERRQ(ierr);
  ierr = PetscMalloc(n*sizeof(PetscScalar),&lu->R);CHKERRQ(ierr);
  ierr = PetscMalloc(m*sizeof(PetscScalar),&lu->C);CHKERRQ(ierr);
 
  /* create rhs and solution x without allocate space for .Store */
#if defined(PETSC_USE_COMPLEX)
  zCreate_Dense_Matrix(&lu->B, m, 1, PETSC_NULL, m, SLU_DN, SLU_Z, SLU_GE);
  zCreate_Dense_Matrix(&lu->X, m, 1, PETSC_NULL, m, SLU_DN, SLU_Z, SLU_GE);
#else
  dCreate_Dense_Matrix(&lu->B, m, 1, PETSC_NULL, m, SLU_DN, SLU_D, SLU_GE);
  dCreate_Dense_Matrix(&lu->X, m, 1, PETSC_NULL, m, SLU_DN, SLU_D, SLU_GE);
#endif

#ifdef SUPERLU2
  ierr = PetscObjectComposeFunctionDynamic((PetscObject)B,"MatCreateNull","MatCreateNull_SuperLU",(void(*)(void))MatCreateNull_SuperLU);CHKERRQ(ierr);
#endif
  ierr = PetscObjectComposeFunctionDynamic((PetscObject)B,"MatFactorGetSolverPackage_C","MatFactorGetSolverPackage_seqaij_superlu",MatFactorGetSolverPackage_seqaij_superlu);CHKERRQ(ierr);
  B->spptr = lu;
  *F = B;
  PetscFunctionReturn(0);
}
EXTERN_C_END<|MERGE_RESOLUTION|>--- conflicted
+++ resolved
@@ -407,11 +407,7 @@
   
 
 /*MC
-<<<<<<< HEAD
-  MATSOLVERSUPERLU = "superlu" - A solver package roviding direct solvers (LU) for sequential matrices 
-=======
   MATSOLVERSUPERLU = "superlu" - A solver package providing solvers LU and ILU for sequential matrices 
->>>>>>> ba992d64
   via the external package SuperLU.
 
   Use ./configure --download-superlu to have PETSc installed with SuperLU
@@ -439,11 +435,7 @@
 
    Level: beginner
 
-<<<<<<< HEAD
-.seealso: PCLU, MATSOLVERSUPERLU_DIST, MATSOLVERMUMPS, MATSOLVERSPOOLES, PCFactorSetMatSolverPackage(), MatSolverPackage
-=======
 .seealso: PCLU, PCILU, MATSOLVERSUPERLU_DIST, MATSOLVERMUMPS, MATSOLVERSPOOLES, PCFactorSetMatSolverPackage(), MatSolverPackage
->>>>>>> ba992d64
 M*/
 
 EXTERN_C_BEGIN
