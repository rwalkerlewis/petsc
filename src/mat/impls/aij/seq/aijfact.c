
#include <../src/mat/impls/aij/seq/aij.h>
#include <../src/mat/impls/sbaij/seq/sbaij.h>
#include <petscbt.h>
#include <../src/mat/utils/freespace.h>

EXTERN_C_BEGIN
#undef __FUNCT__
#define __FUNCT__ "MatGetOrdering_Flow_SeqAIJ"
/*
      Computes an ordering to get most of the large numerical values in the lower triangular part of the matrix

      This code does not work and is not called anywhere. It would be registered with MatOrderingRegisterAll()
*/
PetscErrorCode MatGetOrdering_Flow_SeqAIJ(Mat mat,const MatOrderingType type,IS *irow,IS *icol)
{
  Mat_SeqAIJ        *a = (Mat_SeqAIJ*)mat->data;
  PetscErrorCode    ierr;
  PetscInt          i,j,jj,k, kk,n = mat->rmap->n, current = 0, newcurrent = 0,*order;
  const PetscInt    *ai = a->i, *aj = a->j;
  const PetscScalar *aa = a->a;
  PetscBool         *done;
  PetscReal         best,past = 0,future;

  PetscFunctionBegin;
  /* pick initial row */
  best = -1;
  for (i=0; i<n; i++) {
    future = 0.0;
    for (j=ai[i]; j<ai[i+1]; j++) {
      if (aj[j] != i) future  += PetscAbsScalar(aa[j]); else past = PetscAbsScalar(aa[j]);
    }
    if (!future) future = 1.e-10; /* if there is zero in the upper diagonal part want to rank this row high */
    if (past/future > best) {
      best = past/future;
      current = i;
    }
  }

  ierr = PetscMalloc(n*sizeof(PetscBool),&done);CHKERRQ(ierr);
  ierr = PetscMemzero(done,n*sizeof(PetscBool));CHKERRQ(ierr);
  ierr = PetscMalloc(n*sizeof(PetscInt),&order);CHKERRQ(ierr);
  order[0] = current;
  for (i=0; i<n-1; i++) {
    done[current] = PETSC_TRUE;
    best          = -1;
    /* loop over all neighbors of current pivot */
    for (j=ai[current]; j<ai[current+1]; j++) {
      jj = aj[j];
      if (done[jj]) continue;
      /* loop over columns of potential next row computing weights for below and above diagonal */
      past = future = 0.0;
      for (k=ai[jj]; k<ai[jj+1]; k++) {
        kk = aj[k];
        if (done[kk]) past += PetscAbsScalar(aa[k]);
        else if (kk != jj) future  += PetscAbsScalar(aa[k]);
      }
      if (!future) future = 1.e-10; /* if there is zero in the upper diagonal part want to rank this row high */
      if (past/future > best) {
        best = past/future;
        newcurrent = jj;
      }
    }
    if (best == -1) { /* no neighbors to select from so select best of all that remain */
      best = -1;
      for (k=0; k<n; k++) {
        if (done[k]) continue;
        future = 0.0;
        past   = 0.0;
        for (j=ai[k]; j<ai[k+1]; j++) {
          kk = aj[j];
          if (done[kk]) past += PetscAbsScalar(aa[j]);
          else if (kk != k) future  += PetscAbsScalar(aa[j]);
        }
        if (!future) future = 1.e-10; /* if there is zero in the upper diagonal part want to rank this row high */
        if (past/future > best) {
          best = past/future;
          newcurrent = k;
        }
      }
    }
    if (current == newcurrent) SETERRQ(PETSC_COMM_SELF,PETSC_ERR_PLIB,"newcurrent cannot be current");
    current = newcurrent;
    order[i+1] = current;
  }
  ierr = ISCreateGeneral(PETSC_COMM_SELF,n,order,PETSC_COPY_VALUES,irow);CHKERRQ(ierr);
  *icol = *irow;
  ierr = PetscObjectReference((PetscObject)*irow);CHKERRQ(ierr);
  ierr = PetscFree(done);CHKERRQ(ierr);
  ierr = PetscFree(order);CHKERRQ(ierr);
  PetscFunctionReturn(0);
}
EXTERN_C_END

EXTERN_C_BEGIN
#undef __FUNCT__
#define __FUNCT__ "MatGetFactorAvailable_seqaij_petsc"
PetscErrorCode MatGetFactorAvailable_seqaij_petsc(Mat A,MatFactorType ftype,PetscBool  *flg)
{
  PetscFunctionBegin;
  *flg = PETSC_TRUE;
  PetscFunctionReturn(0);
}
EXTERN_C_END

EXTERN_C_BEGIN
#undef __FUNCT__
#define __FUNCT__ "MatGetFactor_seqaij_petsc"
PetscErrorCode MatGetFactor_seqaij_petsc(Mat A,MatFactorType ftype,Mat *B)
{
  PetscInt           n = A->rmap->n;
  PetscErrorCode     ierr;

  PetscFunctionBegin;
#if defined(PETSC_USE_COMPLEX)
  if (A->hermitian && (ftype == MAT_FACTOR_CHOLESKY || ftype == MAT_FACTOR_ICC))SETERRQ(PETSC_COMM_SELF,PETSC_ERR_SUP,"Hermitian Factor is not supported");
#endif
  ierr = MatCreate(((PetscObject)A)->comm,B);CHKERRQ(ierr);
  ierr = MatSetSizes(*B,n,n,n,n);CHKERRQ(ierr);
  if (ftype == MAT_FACTOR_LU || ftype == MAT_FACTOR_ILU || ftype == MAT_FACTOR_ILUDT){
    ierr = MatSetType(*B,MATSEQAIJ);CHKERRQ(ierr);
    (*B)->ops->ilufactorsymbolic = MatILUFactorSymbolic_SeqAIJ;
    (*B)->ops->lufactorsymbolic  = MatLUFactorSymbolic_SeqAIJ;
    ierr = MatSetBlockSizes(*B,A->rmap->bs,A->cmap->bs);CHKERRQ(ierr);
  } else if (ftype == MAT_FACTOR_CHOLESKY || ftype == MAT_FACTOR_ICC) {
    ierr = MatSetType(*B,MATSEQSBAIJ);CHKERRQ(ierr);
    ierr = MatSeqSBAIJSetPreallocation(*B,1,MAT_SKIP_ALLOCATION,PETSC_NULL);CHKERRQ(ierr);
    (*B)->ops->iccfactorsymbolic      = MatICCFactorSymbolic_SeqAIJ;
    (*B)->ops->choleskyfactorsymbolic = MatCholeskyFactorSymbolic_SeqAIJ;
  } else SETERRQ(PETSC_COMM_SELF,PETSC_ERR_SUP,"Factor type not supported");
  (*B)->factortype = ftype;
  PetscFunctionReturn(0);
}
EXTERN_C_END

#undef __FUNCT__
#define __FUNCT__ "MatLUFactorSymbolic_SeqAIJ_inplace"
PetscErrorCode MatLUFactorSymbolic_SeqAIJ_inplace(Mat B,Mat A,IS isrow,IS iscol,const MatFactorInfo *info)
{
  Mat_SeqAIJ         *a = (Mat_SeqAIJ*)A->data,*b;
  IS                 isicol;
  PetscErrorCode     ierr;
  const PetscInt     *r,*ic;
  PetscInt           i,n=A->rmap->n,*ai=a->i,*aj=a->j;
  PetscInt           *bi,*bj,*ajtmp;
  PetscInt           *bdiag,row,nnz,nzi,reallocs=0,nzbd,*im;
  PetscReal          f;
  PetscInt           nlnk,*lnk,k,**bi_ptr;
  PetscFreeSpaceList free_space=PETSC_NULL,current_space=PETSC_NULL;
  PetscBT            lnkbt;

  PetscFunctionBegin;
  if (A->rmap->N != A->cmap->N) SETERRQ(PETSC_COMM_SELF,PETSC_ERR_ARG_WRONG,"matrix must be square");
  ierr = ISInvertPermutation(iscol,PETSC_DECIDE,&isicol);CHKERRQ(ierr);
  ierr = ISGetIndices(isrow,&r);CHKERRQ(ierr);
  ierr = ISGetIndices(isicol,&ic);CHKERRQ(ierr);

  /* get new row pointers */
  ierr = PetscMalloc((n+1)*sizeof(PetscInt),&bi);CHKERRQ(ierr);
  bi[0] = 0;

  /* bdiag is location of diagonal in factor */
  ierr = PetscMalloc((n+1)*sizeof(PetscInt),&bdiag);CHKERRQ(ierr);
  bdiag[0] = 0;

  /* linked list for storing column indices of the active row */
  nlnk = n + 1;
  ierr = PetscLLCreate(n,n,nlnk,lnk,lnkbt);CHKERRQ(ierr);

  ierr = PetscMalloc2(n+1,PetscInt**,&bi_ptr,n+1,PetscInt,&im);CHKERRQ(ierr);

  /* initial FreeSpace size is f*(ai[n]+1) */
  f = info->fill;
  ierr = PetscFreeSpaceGet((PetscInt)(f*(ai[n]+1)),&free_space);CHKERRQ(ierr);
  current_space = free_space;

  for (i=0; i<n; i++) {
    /* copy previous fill into linked list */
    nzi = 0;
    nnz = ai[r[i]+1] - ai[r[i]];
    if (!nnz) SETERRQ2(PETSC_COMM_SELF,PETSC_ERR_MAT_LU_ZRPVT,"Empty row in matrix: row in original ordering %D in permuted ordering %D",r[i],i);
    ajtmp = aj + ai[r[i]];
    ierr = PetscLLAddPerm(nnz,ajtmp,ic,n,nlnk,lnk,lnkbt);CHKERRQ(ierr);
    nzi += nlnk;

    /* add pivot rows into linked list */
    row = lnk[n];
    while (row < i) {
      nzbd    = bdiag[row] - bi[row] + 1; /* num of entries in the row with column index <= row */
      ajtmp   = bi_ptr[row] + nzbd; /* points to the entry next to the diagonal */
      ierr = PetscLLAddSortedLU(ajtmp,row,nlnk,lnk,lnkbt,i,nzbd,im);CHKERRQ(ierr);
      nzi += nlnk;
      row  = lnk[row];
    }
    bi[i+1] = bi[i] + nzi;
    im[i]   = nzi;

    /* mark bdiag */
    nzbd = 0;
    nnz  = nzi;
    k    = lnk[n];
    while (nnz-- && k < i){
      nzbd++;
      k = lnk[k];
    }
    bdiag[i] = bi[i] + nzbd;

    /* if free space is not available, make more free space */
    if (current_space->local_remaining<nzi) {
      nnz = (n - i)*nzi; /* estimated and max additional space needed */
      ierr = PetscFreeSpaceGet(nnz,&current_space);CHKERRQ(ierr);
      reallocs++;
    }

    /* copy data into free space, then initialize lnk */
    ierr = PetscLLClean(n,n,nzi,lnk,current_space->array,lnkbt);CHKERRQ(ierr);
    bi_ptr[i] = current_space->array;
    current_space->array           += nzi;
    current_space->local_used      += nzi;
    current_space->local_remaining -= nzi;
  }
#if defined(PETSC_USE_INFO)
  if (ai[n] != 0) {
    PetscReal af = ((PetscReal)bi[n])/((PetscReal)ai[n]);
    ierr = PetscInfo3(A,"Reallocs %D Fill ratio:given %G needed %G\n",reallocs,f,af);CHKERRQ(ierr);
    ierr = PetscInfo1(A,"Run with -pc_factor_fill %G or use \n",af);CHKERRQ(ierr);
    ierr = PetscInfo1(A,"PCFactorSetFill(pc,%G);\n",af);CHKERRQ(ierr);
    ierr = PetscInfo(A,"for best performance.\n");CHKERRQ(ierr);
  } else {
    ierr = PetscInfo(A,"Empty matrix\n");CHKERRQ(ierr);
  }
#endif

  ierr = ISRestoreIndices(isrow,&r);CHKERRQ(ierr);
  ierr = ISRestoreIndices(isicol,&ic);CHKERRQ(ierr);

  /* destroy list of free space and other temporary array(s) */
  ierr = PetscMalloc((bi[n]+1)*sizeof(PetscInt),&bj);CHKERRQ(ierr);
  ierr = PetscFreeSpaceContiguous(&free_space,bj);CHKERRQ(ierr);
  ierr = PetscLLDestroy(lnk,lnkbt);CHKERRQ(ierr);
  ierr = PetscFree2(bi_ptr,im);CHKERRQ(ierr);

  /* put together the new matrix */
  ierr = MatSeqAIJSetPreallocation_SeqAIJ(B,MAT_SKIP_ALLOCATION,PETSC_NULL);CHKERRQ(ierr);
  ierr = PetscLogObjectParent(B,isicol);CHKERRQ(ierr);
  b    = (Mat_SeqAIJ*)(B)->data;
  b->free_a       = PETSC_TRUE;
  b->free_ij      = PETSC_TRUE;
  b->singlemalloc = PETSC_FALSE;
  ierr          = PetscMalloc((bi[n]+1)*sizeof(PetscScalar),&b->a);CHKERRQ(ierr);
  b->j          = bj;
  b->i          = bi;
  b->diag       = bdiag;
  b->ilen       = 0;
  b->imax       = 0;
  b->row        = isrow;
  b->col        = iscol;
  ierr          = PetscObjectReference((PetscObject)isrow);CHKERRQ(ierr);
  ierr          = PetscObjectReference((PetscObject)iscol);CHKERRQ(ierr);
  b->icol       = isicol;
  ierr          = PetscMalloc((n+1)*sizeof(PetscScalar),&b->solve_work);CHKERRQ(ierr);

  /* In b structure:  Free imax, ilen, old a, old j.  Allocate solve_work, new a, new j */
  ierr = PetscLogObjectMemory(B,(bi[n]-n)*(sizeof(PetscInt)+sizeof(PetscScalar)));CHKERRQ(ierr);
  b->maxnz = b->nz = bi[n] ;

  (B)->factortype            = MAT_FACTOR_LU;
  (B)->info.factor_mallocs   = reallocs;
  (B)->info.fill_ratio_given = f;

  if (ai[n]) {
    (B)->info.fill_ratio_needed = ((PetscReal)bi[n])/((PetscReal)ai[n]);
  } else {
    (B)->info.fill_ratio_needed = 0.0;
  }
  (B)->ops->lufactornumeric  = MatLUFactorNumeric_SeqAIJ_inplace;
  if (a->inode.size) {
    (B)->ops->lufactornumeric  = MatLUFactorNumeric_SeqAIJ_Inode_inplace;
  }
  PetscFunctionReturn(0);
}

#undef __FUNCT__
#define __FUNCT__ "MatLUFactorSymbolic_SeqAIJ"
PetscErrorCode MatLUFactorSymbolic_SeqAIJ(Mat B,Mat A,IS isrow,IS iscol,const MatFactorInfo *info)
{
  Mat_SeqAIJ         *a = (Mat_SeqAIJ*)A->data,*b;
  IS                 isicol;
  PetscErrorCode     ierr;
  const PetscInt     *r,*ic;
  PetscInt           i,n=A->rmap->n,*ai=a->i,*aj=a->j;
  PetscInt           *bi,*bj,*ajtmp;
  PetscInt           *bdiag,row,nnz,nzi,reallocs=0,nzbd,*im;
  PetscReal          f;
  PetscInt           nlnk,*lnk,k,**bi_ptr;
  PetscFreeSpaceList free_space=PETSC_NULL,current_space=PETSC_NULL;
  PetscBT            lnkbt;

  PetscFunctionBegin;
  /* Uncomment the oldatastruct part only while testing new data structure for MatSolve() */
  /*
  PetscBool          olddatastruct=PETSC_FALSE;
  ierr = PetscOptionsGetBool(PETSC_NULL,"-lu_old",&olddatastruct,PETSC_NULL);CHKERRQ(ierr);
  if (olddatastruct){
    ierr = MatLUFactorSymbolic_SeqAIJ_inplace(B,A,isrow,iscol,info);CHKERRQ(ierr);
    PetscFunctionReturn(0);
  }
  */
  if (A->rmap->N != A->cmap->N) SETERRQ(PETSC_COMM_SELF,PETSC_ERR_ARG_WRONG,"matrix must be square");
  ierr = ISInvertPermutation(iscol,PETSC_DECIDE,&isicol);CHKERRQ(ierr);
  ierr = ISGetIndices(isrow,&r);CHKERRQ(ierr);
  ierr = ISGetIndices(isicol,&ic);CHKERRQ(ierr);

  /* get new row and diagonal pointers, must be allocated separately because they will be given to the Mat_SeqAIJ and freed separately */
  ierr = PetscMalloc((n+1)*sizeof(PetscInt),&bi);CHKERRQ(ierr);
  ierr = PetscMalloc((n+1)*sizeof(PetscInt),&bdiag);CHKERRQ(ierr);
  bi[0] = bdiag[0] = 0;

  /* linked list for storing column indices of the active row */
  nlnk = n + 1;
  ierr = PetscLLCreate(n,n,nlnk,lnk,lnkbt);CHKERRQ(ierr);

  ierr = PetscMalloc2(n+1,PetscInt**,&bi_ptr,n+1,PetscInt,&im);CHKERRQ(ierr);

  /* initial FreeSpace size is f*(ai[n]+1) */
  f = info->fill;
  ierr = PetscFreeSpaceGet((PetscInt)(f*(ai[n]+1)),&free_space);CHKERRQ(ierr);
  current_space = free_space;

  for (i=0; i<n; i++) {
    /* copy previous fill into linked list */
    nzi = 0;
    nnz = ai[r[i]+1] - ai[r[i]];
    if (!nnz) SETERRQ2(PETSC_COMM_SELF,PETSC_ERR_MAT_LU_ZRPVT,"Empty row in matrix: row in original ordering %D in permuted ordering %D",r[i],i);
    ajtmp = aj + ai[r[i]];
    ierr = PetscLLAddPerm(nnz,ajtmp,ic,n,nlnk,lnk,lnkbt);CHKERRQ(ierr);
    nzi += nlnk;

    /* add pivot rows into linked list */
    row = lnk[n];
    while (row < i){
      nzbd  = bdiag[row] + 1; /* num of entries in the row with column index <= row */
      ajtmp = bi_ptr[row] + nzbd; /* points to the entry next to the diagonal */
      ierr  = PetscLLAddSortedLU(ajtmp,row,nlnk,lnk,lnkbt,i,nzbd,im);CHKERRQ(ierr);
      nzi  += nlnk;
      row   = lnk[row];
    }
    bi[i+1] = bi[i] + nzi;
    im[i]   = nzi;

    /* mark bdiag */
    nzbd = 0;
    nnz  = nzi;
    k    = lnk[n];
    while (nnz-- && k < i){
      nzbd++;
      k = lnk[k];
    }
    bdiag[i] = nzbd; /* note: bdiag[i] = nnzL as input for PetscFreeSpaceContiguous_LU() */

    /* if free space is not available, make more free space */
    if (current_space->local_remaining<nzi) {
      nnz = 2*(n - i)*nzi; /* estimated and max additional space needed */
      ierr = PetscFreeSpaceGet(nnz,&current_space);CHKERRQ(ierr);
      reallocs++;
    }

    /* copy data into free space, then initialize lnk */
    ierr = PetscLLClean(n,n,nzi,lnk,current_space->array,lnkbt);CHKERRQ(ierr);
    bi_ptr[i] = current_space->array;
    current_space->array           += nzi;
    current_space->local_used      += nzi;
    current_space->local_remaining -= nzi;
  }

  ierr = ISRestoreIndices(isrow,&r);CHKERRQ(ierr);
  ierr = ISRestoreIndices(isicol,&ic);CHKERRQ(ierr);

  /*   copy free_space into bj and free free_space; set bi, bj, bdiag in new datastructure; */
  ierr = PetscMalloc((bi[n]+1)*sizeof(PetscInt),&bj);CHKERRQ(ierr);
  ierr = PetscFreeSpaceContiguous_LU(&free_space,bj,n,bi,bdiag);CHKERRQ(ierr);
  ierr = PetscLLDestroy(lnk,lnkbt);CHKERRQ(ierr);
  ierr = PetscFree2(bi_ptr,im);CHKERRQ(ierr);

  /* put together the new matrix */
  ierr = MatSeqAIJSetPreallocation_SeqAIJ(B,MAT_SKIP_ALLOCATION,PETSC_NULL);CHKERRQ(ierr);
  ierr = PetscLogObjectParent(B,isicol);CHKERRQ(ierr);
  b    = (Mat_SeqAIJ*)(B)->data;
  b->free_a       = PETSC_TRUE;
  b->free_ij      = PETSC_TRUE;
  b->singlemalloc = PETSC_FALSE;
  ierr = PetscMalloc((bdiag[0]+1)*sizeof(PetscScalar),&b->a);CHKERRQ(ierr);
  b->j          = bj;
  b->i          = bi;
  b->diag       = bdiag;
  b->ilen       = 0;
  b->imax       = 0;
  b->row        = isrow;
  b->col        = iscol;
  ierr          = PetscObjectReference((PetscObject)isrow);CHKERRQ(ierr);
  ierr          = PetscObjectReference((PetscObject)iscol);CHKERRQ(ierr);
  b->icol       = isicol;
  ierr          = PetscMalloc((n+1)*sizeof(PetscScalar),&b->solve_work);CHKERRQ(ierr);

  /* In b structure:  Free imax, ilen, old a, old j.  Allocate solve_work, new a, new j */
  ierr = PetscLogObjectMemory(B,(bdiag[0]+1)*(sizeof(PetscInt)+sizeof(PetscScalar)));CHKERRQ(ierr);
  b->maxnz = b->nz = bdiag[0]+1;
  B->factortype            = MAT_FACTOR_LU;
  B->info.factor_mallocs   = reallocs;
  B->info.fill_ratio_given = f;

  if (ai[n]) {
    B->info.fill_ratio_needed = ((PetscReal)(bdiag[0]+1))/((PetscReal)ai[n]);
  } else {
    B->info.fill_ratio_needed = 0.0;
  }
#if defined(PETSC_USE_INFO)
  if (ai[n] != 0) {
    PetscReal af = B->info.fill_ratio_needed;
    ierr = PetscInfo3(A,"Reallocs %D Fill ratio:given %G needed %G\n",reallocs,f,af);CHKERRQ(ierr);
    ierr = PetscInfo1(A,"Run with -pc_factor_fill %G or use \n",af);CHKERRQ(ierr);
    ierr = PetscInfo1(A,"PCFactorSetFill(pc,%G);\n",af);CHKERRQ(ierr);
    ierr = PetscInfo(A,"for best performance.\n");CHKERRQ(ierr);
  } else {
    ierr = PetscInfo(A,"Empty matrix\n");CHKERRQ(ierr);
  }
#endif
  B->ops->lufactornumeric = MatLUFactorNumeric_SeqAIJ;
  if (a->inode.size) {
    B->ops->lufactornumeric = MatLUFactorNumeric_SeqAIJ_Inode;
  }
  PetscFunctionReturn(0);
}

/*
    Trouble in factorization, should we dump the original matrix?
*/
#undef __FUNCT__
#define __FUNCT__ "MatFactorDumpMatrix"
PetscErrorCode MatFactorDumpMatrix(Mat A)
{
  PetscErrorCode ierr;
  PetscBool      flg = PETSC_FALSE;

  PetscFunctionBegin;
  ierr = PetscOptionsGetBool(PETSC_NULL,"-mat_factor_dump_on_error",&flg,PETSC_NULL);CHKERRQ(ierr);
  if (flg) {
    PetscViewer viewer;
    char        filename[PETSC_MAX_PATH_LEN];

    ierr = PetscSNPrintf(filename,PETSC_MAX_PATH_LEN,"matrix_factor_error.%d",PetscGlobalRank);CHKERRQ(ierr);
    ierr = PetscViewerBinaryOpen(((PetscObject)A)->comm,filename,FILE_MODE_WRITE,&viewer);CHKERRQ(ierr);
    ierr = MatView(A,viewer);CHKERRQ(ierr);
    ierr = PetscViewerDestroy(&viewer);CHKERRQ(ierr);
  }
  PetscFunctionReturn(0);
}

#undef __FUNCT__
#define __FUNCT__ "MatLUFactorNumeric_SeqAIJ"
PetscErrorCode MatLUFactorNumeric_SeqAIJ(Mat B,Mat A,const MatFactorInfo *info)
{
  Mat              C=B;
  Mat_SeqAIJ       *a=(Mat_SeqAIJ*)A->data,*b=(Mat_SeqAIJ *)C->data;
  IS               isrow = b->row,isicol = b->icol;
  PetscErrorCode   ierr;
  const PetscInt   *r,*ic,*ics;
  const PetscInt   n=A->rmap->n,*ai=a->i,*aj=a->j,*bi=b->i,*bj=b->j,*bdiag=b->diag;
  PetscInt         i,j,k,nz,nzL,row,*pj;
  const PetscInt   *ajtmp,*bjtmp;
  MatScalar        *rtmp,*pc,multiplier,*pv;
  const  MatScalar *aa=a->a,*v;
  PetscBool        row_identity,col_identity;
  FactorShiftCtx   sctx;
  const PetscInt   *ddiag;
  PetscReal        rs;
  MatScalar        d;

  PetscFunctionBegin;
  /* MatPivotSetUp(): initialize shift context sctx */
  ierr = PetscMemzero(&sctx,sizeof(FactorShiftCtx));CHKERRQ(ierr);

  if (info->shifttype == (PetscReal) MAT_SHIFT_POSITIVE_DEFINITE) { /* set sctx.shift_top=max{rs} */
    ddiag          = a->diag;
    sctx.shift_top = info->zeropivot;
    for (i=0; i<n; i++) {
      /* calculate sum(|aij|)-RealPart(aii), amt of shift needed for this row */
      d  = (aa)[ddiag[i]];
      rs = -PetscAbsScalar(d) - PetscRealPart(d);
      v  = aa+ai[i];
      nz = ai[i+1] - ai[i];
      for (j=0; j<nz; j++)
	rs += PetscAbsScalar(v[j]);
      if (rs>sctx.shift_top) sctx.shift_top = rs;
    }
    sctx.shift_top   *= 1.1;
    sctx.nshift_max   = 5;
    sctx.shift_lo     = 0.;
    sctx.shift_hi     = 1.;
  }

  ierr = ISGetIndices(isrow,&r);CHKERRQ(ierr);
  ierr = ISGetIndices(isicol,&ic);CHKERRQ(ierr);
  ierr = PetscMalloc((n+1)*sizeof(MatScalar),&rtmp);CHKERRQ(ierr);
  ics  = ic;

  do {
    sctx.newshift = PETSC_FALSE;
    for (i=0; i<n; i++){
      /* zero rtmp */
      /* L part */
      nz    = bi[i+1] - bi[i];
      bjtmp = bj + bi[i];
      for  (j=0; j<nz; j++) rtmp[bjtmp[j]] = 0.0;

      /* U part */
      nz = bdiag[i]-bdiag[i+1];
      bjtmp = bj + bdiag[i+1]+1;
      for  (j=0; j<nz; j++) rtmp[bjtmp[j]] = 0.0;

      /* load in initial (unfactored row) */
      nz    = ai[r[i]+1] - ai[r[i]];
      ajtmp = aj + ai[r[i]];
      v     = aa + ai[r[i]];
      for (j=0; j<nz; j++) {
        rtmp[ics[ajtmp[j]]] = v[j];
      }
      /* ZeropivotApply() */
      rtmp[i] += sctx.shift_amount;  /* shift the diagonal of the matrix */

      /* elimination */
      bjtmp = bj + bi[i];
      row   = *bjtmp++;
      nzL   = bi[i+1] - bi[i];
      for (k=0; k < nzL;k++) {
        pc = rtmp + row;
        if (*pc != 0.0) {
          pv         = b->a + bdiag[row];
          multiplier = *pc * (*pv);
          *pc        = multiplier;
          pj = b->j + bdiag[row+1]+1; /* beginning of U(row,:) */
	  pv = b->a + bdiag[row+1]+1;
	  nz = bdiag[row]-bdiag[row+1]-1; /* num of entries in U(row,:) excluding diag */
          for (j=0; j<nz; j++) rtmp[pj[j]] -= multiplier * pv[j];
          ierr = PetscLogFlops(1+2*nz);CHKERRQ(ierr);
        }
        row = *bjtmp++;
      }

      /* finished row so stick it into b->a */
      rs = 0.0;
      /* L part */
      pv   = b->a + bi[i] ;
      pj   = b->j + bi[i] ;
      nz   = bi[i+1] - bi[i];
      for (j=0; j<nz; j++) {
        pv[j] = rtmp[pj[j]]; rs += PetscAbsScalar(pv[j]);
      }

      /* U part */
      pv = b->a + bdiag[i+1]+1;
      pj = b->j + bdiag[i+1]+1;
      nz = bdiag[i] - bdiag[i+1]-1;
      for (j=0; j<nz; j++) {
        pv[j] = rtmp[pj[j]]; rs += PetscAbsScalar(pv[j]);
      }

      sctx.rs  = rs;
      sctx.pv  = rtmp[i];
      ierr = MatPivotCheck(A,info,&sctx,i);CHKERRQ(ierr);
      if (sctx.newshift) break; /* break for-loop */
      rtmp[i] = sctx.pv; /* sctx.pv might be updated in the case of MAT_SHIFT_INBLOCKS */

      /* Mark diagonal and invert diagonal for simplier triangular solves */
      pv  = b->a + bdiag[i];
      *pv = 1.0/rtmp[i];

    } /* endof for (i=0; i<n; i++){ */

    /* MatPivotRefine() */
    if (info->shifttype == (PetscReal)MAT_SHIFT_POSITIVE_DEFINITE && !sctx.newshift && sctx.shift_fraction>0 && sctx.nshift<sctx.nshift_max){
      /*
       * if no shift in this attempt & shifting & started shifting & can refine,
       * then try lower shift
       */
      sctx.shift_hi       = sctx.shift_fraction;
      sctx.shift_fraction = (sctx.shift_hi+sctx.shift_lo)/2.;
      sctx.shift_amount   = sctx.shift_fraction * sctx.shift_top;
      sctx.newshift       = PETSC_TRUE;
      sctx.nshift++;
    }
  } while (sctx.newshift);

  ierr = PetscFree(rtmp);CHKERRQ(ierr);
  ierr = ISRestoreIndices(isicol,&ic);CHKERRQ(ierr);
  ierr = ISRestoreIndices(isrow,&r);CHKERRQ(ierr);

  ierr = ISIdentity(isrow,&row_identity);CHKERRQ(ierr);
  ierr = ISIdentity(isicol,&col_identity);CHKERRQ(ierr);
  if (row_identity && col_identity) {
    C->ops->solve = MatSolve_SeqAIJ_NaturalOrdering;
  } else {
    C->ops->solve = MatSolve_SeqAIJ;
  }
  C->ops->solveadd           = MatSolveAdd_SeqAIJ;
  C->ops->solvetranspose     = MatSolveTranspose_SeqAIJ;
  C->ops->solvetransposeadd  = MatSolveTransposeAdd_SeqAIJ;
  C->ops->matsolve           = MatMatSolve_SeqAIJ;
  C->assembled    = PETSC_TRUE;
  C->preallocated = PETSC_TRUE;
  ierr = PetscLogFlops(C->cmap->n);CHKERRQ(ierr);

  /* MatShiftView(A,info,&sctx) */
  if (sctx.nshift){
    if (info->shifttype == (PetscReal)MAT_SHIFT_POSITIVE_DEFINITE) {
      ierr = PetscInfo4(A,"number of shift_pd tries %D, shift_amount %G, diagonal shifted up by %e fraction top_value %e\n",sctx.nshift,sctx.shift_amount,sctx.shift_fraction,sctx.shift_top);CHKERRQ(ierr);
    } else if (info->shifttype == (PetscReal)MAT_SHIFT_NONZERO) {
      ierr = PetscInfo2(A,"number of shift_nz tries %D, shift_amount %G\n",sctx.nshift,sctx.shift_amount);CHKERRQ(ierr);
    } else if (info->shifttype == (PetscReal)MAT_SHIFT_INBLOCKS){
      ierr = PetscInfo2(A,"number of shift_inblocks applied %D, each shift_amount %G\n",sctx.nshift,info->shiftamount);CHKERRQ(ierr);
    }
  }
  ierr = Mat_CheckInode_FactorLU(C,PETSC_FALSE);CHKERRQ(ierr);
  PetscFunctionReturn(0);
}

#undef __FUNCT__
#define __FUNCT__ "MatLUFactorNumeric_SeqAIJ_inplace"
PetscErrorCode MatLUFactorNumeric_SeqAIJ_inplace(Mat B,Mat A,const MatFactorInfo *info)
{
  Mat             C=B;
  Mat_SeqAIJ      *a=(Mat_SeqAIJ*)A->data,*b=(Mat_SeqAIJ *)C->data;
  IS              isrow = b->row,isicol = b->icol;
  PetscErrorCode  ierr;
  const PetscInt   *r,*ic,*ics;
  PetscInt        nz,row,i,j,n=A->rmap->n,diag;
  const PetscInt  *ai=a->i,*aj=a->j,*bi=b->i,*bj=b->j;
  const PetscInt  *ajtmp,*bjtmp,*diag_offset = b->diag,*pj;
  MatScalar       *pv,*rtmp,*pc,multiplier,d;
  const MatScalar *v,*aa=a->a;
  PetscReal       rs=0.0;
  FactorShiftCtx  sctx;
  const PetscInt  *ddiag;
  PetscBool       row_identity, col_identity;

  PetscFunctionBegin;
  /* MatPivotSetUp(): initialize shift context sctx */
  ierr = PetscMemzero(&sctx,sizeof(FactorShiftCtx));CHKERRQ(ierr);

  if (info->shifttype == (PetscReal) MAT_SHIFT_POSITIVE_DEFINITE) { /* set sctx.shift_top=max{rs} */
    ddiag          = a->diag;
    sctx.shift_top = info->zeropivot;
    for (i=0; i<n; i++) {
      /* calculate sum(|aij|)-RealPart(aii), amt of shift needed for this row */
      d  = (aa)[ddiag[i]];
      rs = -PetscAbsScalar(d) - PetscRealPart(d);
      v  = aa+ai[i];
      nz = ai[i+1] - ai[i];
      for (j=0; j<nz; j++)
	rs += PetscAbsScalar(v[j]);
      if (rs>sctx.shift_top) sctx.shift_top = rs;
    }
    sctx.shift_top   *= 1.1;
    sctx.nshift_max   = 5;
    sctx.shift_lo     = 0.;
    sctx.shift_hi     = 1.;
  }

  ierr = ISGetIndices(isrow,&r);CHKERRQ(ierr);
  ierr = ISGetIndices(isicol,&ic);CHKERRQ(ierr);
  ierr = PetscMalloc((n+1)*sizeof(MatScalar),&rtmp);CHKERRQ(ierr);
  ics  = ic;

  do {
    sctx.newshift = PETSC_FALSE;
    for (i=0; i<n; i++){
      nz    = bi[i+1] - bi[i];
      bjtmp = bj + bi[i];
      for  (j=0; j<nz; j++) rtmp[bjtmp[j]] = 0.0;

      /* load in initial (unfactored row) */
      nz    = ai[r[i]+1] - ai[r[i]];
      ajtmp = aj + ai[r[i]];
      v     = aa + ai[r[i]];
      for (j=0; j<nz; j++) {
        rtmp[ics[ajtmp[j]]] = v[j];
      }
      rtmp[ics[r[i]]] += sctx.shift_amount; /* shift the diagonal of the matrix */

      row = *bjtmp++;
      while  (row < i) {
        pc = rtmp + row;
        if (*pc != 0.0) {
          pv         = b->a + diag_offset[row];
          pj         = b->j + diag_offset[row] + 1;
          multiplier = *pc / *pv++;
          *pc        = multiplier;
          nz         = bi[row+1] - diag_offset[row] - 1;
          for (j=0; j<nz; j++) rtmp[pj[j]] -= multiplier * pv[j];
          ierr = PetscLogFlops(1+2*nz);CHKERRQ(ierr);
        }
        row = *bjtmp++;
      }
      /* finished row so stick it into b->a */
      pv   = b->a + bi[i] ;
      pj   = b->j + bi[i] ;
      nz   = bi[i+1] - bi[i];
      diag = diag_offset[i] - bi[i];
      rs   = 0.0;
      for (j=0; j<nz; j++) {
        pv[j] = rtmp[pj[j]];
        rs   += PetscAbsScalar(pv[j]);
      }
      rs   -= PetscAbsScalar(pv[diag]);

      sctx.rs  = rs;
      sctx.pv  = pv[diag];
      ierr = MatPivotCheck(A,info,&sctx,i);CHKERRQ(ierr);
      if (sctx.newshift) break;
      pv[diag] = sctx.pv;
    }

    if (info->shifttype == (PetscReal)MAT_SHIFT_POSITIVE_DEFINITE && !sctx.newshift && sctx.shift_fraction>0 && sctx.nshift<sctx.nshift_max) {
      /*
       * if no shift in this attempt & shifting & started shifting & can refine,
       * then try lower shift
       */
      sctx.shift_hi       = sctx.shift_fraction;
      sctx.shift_fraction = (sctx.shift_hi+sctx.shift_lo)/2.;
      sctx.shift_amount   = sctx.shift_fraction * sctx.shift_top;
      sctx.newshift       = PETSC_TRUE;
      sctx.nshift++;
    }
  } while (sctx.newshift);

  /* invert diagonal entries for simplier triangular solves */
  for (i=0; i<n; i++) {
    b->a[diag_offset[i]] = 1.0/b->a[diag_offset[i]];
  }
  ierr = PetscFree(rtmp);CHKERRQ(ierr);
  ierr = ISRestoreIndices(isicol,&ic);CHKERRQ(ierr);
  ierr = ISRestoreIndices(isrow,&r);CHKERRQ(ierr);

  ierr = ISIdentity(isrow,&row_identity);CHKERRQ(ierr);
  ierr = ISIdentity(isicol,&col_identity);CHKERRQ(ierr);
  if (row_identity && col_identity) {
    C->ops->solve   = MatSolve_SeqAIJ_NaturalOrdering_inplace;
  } else {
    C->ops->solve   = MatSolve_SeqAIJ_inplace;
  }
  C->ops->solveadd           = MatSolveAdd_SeqAIJ_inplace;
  C->ops->solvetranspose     = MatSolveTranspose_SeqAIJ_inplace;
  C->ops->solvetransposeadd  = MatSolveTransposeAdd_SeqAIJ_inplace;
  C->ops->matsolve           = MatMatSolve_SeqAIJ_inplace;
  C->assembled    = PETSC_TRUE;
  C->preallocated = PETSC_TRUE;
  ierr = PetscLogFlops(C->cmap->n);CHKERRQ(ierr);
  if (sctx.nshift){
     if (info->shifttype == (PetscReal)MAT_SHIFT_POSITIVE_DEFINITE) {
      ierr = PetscInfo4(A,"number of shift_pd tries %D, shift_amount %G, diagonal shifted up by %e fraction top_value %e\n",sctx.nshift,sctx.shift_amount,sctx.shift_fraction,sctx.shift_top);CHKERRQ(ierr);
    } else if (info->shifttype == (PetscReal)MAT_SHIFT_NONZERO) {
      ierr = PetscInfo2(A,"number of shift_nz tries %D, shift_amount %G\n",sctx.nshift,sctx.shift_amount);CHKERRQ(ierr);
    }
  }
  (C)->ops->solve            = MatSolve_SeqAIJ_inplace;
  (C)->ops->solvetranspose   = MatSolveTranspose_SeqAIJ_inplace;
  ierr = Mat_CheckInode(C,PETSC_FALSE);CHKERRQ(ierr);
  PetscFunctionReturn(0);
}

/*
   This routine implements inplace ILU(0) with row or/and column permutations.
   Input:
     A - original matrix
   Output;
     A - a->i (rowptr) is same as original rowptr, but factored i-the row is stored in rowperm[i]
         a->j (col index) is permuted by the inverse of colperm, then sorted
         a->a reordered accordingly with a->j
         a->diag (ptr to diagonal elements) is updated.
*/
#undef __FUNCT__
#define __FUNCT__ "MatLUFactorNumeric_SeqAIJ_InplaceWithPerm"
PetscErrorCode MatLUFactorNumeric_SeqAIJ_InplaceWithPerm(Mat B,Mat A,const MatFactorInfo *info)
{
  Mat_SeqAIJ     *a=(Mat_SeqAIJ*)A->data;
  IS             isrow = a->row,isicol = a->icol;
  PetscErrorCode ierr;
  const PetscInt *r,*ic,*ics;
  PetscInt       i,j,n=A->rmap->n,*ai=a->i,*aj=a->j;
  PetscInt       *ajtmp,nz,row;
  PetscInt       *diag = a->diag,nbdiag,*pj;
  PetscScalar    *rtmp,*pc,multiplier,d;
  MatScalar      *pv,*v;
  PetscReal      rs;
  FactorShiftCtx sctx;
  const  MatScalar *aa=a->a,*vtmp;

  PetscFunctionBegin;
  if (A != B) SETERRQ(PETSC_COMM_SELF,PETSC_ERR_ARG_INCOMP,"input and output matrix must have same address");

  /* MatPivotSetUp(): initialize shift context sctx */
  ierr = PetscMemzero(&sctx,sizeof(FactorShiftCtx));CHKERRQ(ierr);

  if (info->shifttype == (PetscReal) MAT_SHIFT_POSITIVE_DEFINITE) { /* set sctx.shift_top=max{rs} */
    const PetscInt   *ddiag = a->diag;
    sctx.shift_top = info->zeropivot;
    for (i=0; i<n; i++) {
      /* calculate sum(|aij|)-RealPart(aii), amt of shift needed for this row */
      d  = (aa)[ddiag[i]];
      rs = -PetscAbsScalar(d) - PetscRealPart(d);
      vtmp  = aa+ai[i];
      nz = ai[i+1] - ai[i];
      for (j=0; j<nz; j++)
	rs += PetscAbsScalar(vtmp[j]);
      if (rs>sctx.shift_top) sctx.shift_top = rs;
    }
    sctx.shift_top   *= 1.1;
    sctx.nshift_max   = 5;
    sctx.shift_lo     = 0.;
    sctx.shift_hi     = 1.;
  }

  ierr  = ISGetIndices(isrow,&r);CHKERRQ(ierr);
  ierr  = ISGetIndices(isicol,&ic);CHKERRQ(ierr);
  ierr  = PetscMalloc((n+1)*sizeof(PetscScalar),&rtmp);CHKERRQ(ierr);
  ierr  = PetscMemzero(rtmp,(n+1)*sizeof(PetscScalar));CHKERRQ(ierr);
  ics = ic;

#if defined(MV)
  sctx.shift_top      = 0.;
  sctx.nshift_max     = 0;
  sctx.shift_lo       = 0.;
  sctx.shift_hi       = 0.;
  sctx.shift_fraction = 0.;

  if (info->shifttype == (PetscReal)MAT_SHIFT_POSITIVE_DEFINITE) { /* set sctx.shift_top=max{rs} */
    sctx.shift_top = 0.;
    for (i=0; i<n; i++) {
      /* calculate sum(|aij|)-RealPart(aii), amt of shift needed for this row */
      d  = (a->a)[diag[i]];
      rs = -PetscAbsScalar(d) - PetscRealPart(d);
      v  = a->a+ai[i];
      nz = ai[i+1] - ai[i];
      for (j=0; j<nz; j++)
	rs += PetscAbsScalar(v[j]);
      if (rs>sctx.shift_top) sctx.shift_top = rs;
    }
    if (sctx.shift_top < info->zeropivot) sctx.shift_top = info->zeropivot;
    sctx.shift_top    *= 1.1;
    sctx.nshift_max   = 5;
    sctx.shift_lo     = 0.;
    sctx.shift_hi     = 1.;
  }

  sctx.shift_amount = 0.;
  sctx.nshift       = 0;
#endif

  do {
    sctx.newshift = PETSC_FALSE;
    for (i=0; i<n; i++){
      /* load in initial unfactored row */
      nz    = ai[r[i]+1] - ai[r[i]];
      ajtmp = aj + ai[r[i]];
      v     = a->a + ai[r[i]];
      /* sort permuted ajtmp and values v accordingly */
      for (j=0; j<nz; j++) ajtmp[j] = ics[ajtmp[j]];
      ierr = PetscSortIntWithScalarArray(nz,ajtmp,v);CHKERRQ(ierr);

      diag[r[i]] = ai[r[i]];
      for (j=0; j<nz; j++) {
        rtmp[ajtmp[j]] = v[j];
        if (ajtmp[j] < i) diag[r[i]]++; /* update a->diag */
      }
      rtmp[r[i]] += sctx.shift_amount; /* shift the diagonal of the matrix */

      row = *ajtmp++;
      while  (row < i) {
        pc = rtmp + row;
        if (*pc != 0.0) {
          pv         = a->a + diag[r[row]];
          pj         = aj + diag[r[row]] + 1;

          multiplier = *pc / *pv++;
          *pc        = multiplier;
          nz         = ai[r[row]+1] - diag[r[row]] - 1;
          for (j=0; j<nz; j++) rtmp[pj[j]] -= multiplier * pv[j];
          ierr = PetscLogFlops(1+2*nz);CHKERRQ(ierr);
        }
        row = *ajtmp++;
      }
      /* finished row so overwrite it onto a->a */
      pv   = a->a + ai[r[i]] ;
      pj   = aj + ai[r[i]] ;
      nz   = ai[r[i]+1] - ai[r[i]];
      nbdiag = diag[r[i]] - ai[r[i]]; /* num of entries before the diagonal */

      rs   = 0.0;
      for (j=0; j<nz; j++) {
        pv[j] = rtmp[pj[j]];
        if (j != nbdiag) rs += PetscAbsScalar(pv[j]);
      }

      sctx.rs  = rs;
      sctx.pv  = pv[nbdiag];
      ierr = MatPivotCheck(A,info,&sctx,i);CHKERRQ(ierr);
      if (sctx.newshift) break;
      pv[nbdiag] = sctx.pv;
    }

    if (info->shifttype == (PetscReal)MAT_SHIFT_POSITIVE_DEFINITE && !sctx.newshift && sctx.shift_fraction>0 && sctx.nshift<sctx.nshift_max) {
      /*
       * if no shift in this attempt & shifting & started shifting & can refine,
       * then try lower shift
       */
      sctx.shift_hi        = sctx.shift_fraction;
      sctx.shift_fraction = (sctx.shift_hi+sctx.shift_lo)/2.;
      sctx.shift_amount    = sctx.shift_fraction * sctx.shift_top;
      sctx.newshift         = PETSC_TRUE;
      sctx.nshift++;
    }
  } while (sctx.newshift);

  /* invert diagonal entries for simplier triangular solves */
  for (i=0; i<n; i++) {
    a->a[diag[r[i]]] = 1.0/a->a[diag[r[i]]];
  }

  ierr = PetscFree(rtmp);CHKERRQ(ierr);
  ierr = ISRestoreIndices(isicol,&ic);CHKERRQ(ierr);
  ierr = ISRestoreIndices(isrow,&r);CHKERRQ(ierr);
  A->ops->solve             = MatSolve_SeqAIJ_InplaceWithPerm;
  A->ops->solveadd          = MatSolveAdd_SeqAIJ_inplace;
  A->ops->solvetranspose    = MatSolveTranspose_SeqAIJ_inplace;
  A->ops->solvetransposeadd = MatSolveTransposeAdd_SeqAIJ_inplace;
  A->assembled = PETSC_TRUE;
  A->preallocated = PETSC_TRUE;
  ierr = PetscLogFlops(A->cmap->n);CHKERRQ(ierr);
  if (sctx.nshift){
    if (info->shifttype == (PetscReal)MAT_SHIFT_POSITIVE_DEFINITE) {
      ierr = PetscInfo4(A,"number of shift_pd tries %D, shift_amount %G, diagonal shifted up by %e fraction top_value %e\n",sctx.nshift,sctx.shift_amount,sctx.shift_fraction,sctx.shift_top);CHKERRQ(ierr);
    } else if (info->shifttype == (PetscReal)MAT_SHIFT_NONZERO) {
      ierr = PetscInfo2(A,"number of shift_nz tries %D, shift_amount %G\n",sctx.nshift,sctx.shift_amount);CHKERRQ(ierr);
    }
  }
  PetscFunctionReturn(0);
}

/* ----------------------------------------------------------- */
#undef __FUNCT__
#define __FUNCT__ "MatLUFactor_SeqAIJ"
PetscErrorCode MatLUFactor_SeqAIJ(Mat A,IS row,IS col,const MatFactorInfo *info)
{
  PetscErrorCode ierr;
  Mat            C;

  PetscFunctionBegin;
  ierr = MatGetFactor(A,MATSOLVERPETSC,MAT_FACTOR_LU,&C);CHKERRQ(ierr);
  ierr = MatLUFactorSymbolic(C,A,row,col,info);CHKERRQ(ierr);
  ierr = MatLUFactorNumeric(C,A,info);CHKERRQ(ierr);
  A->ops->solve            = C->ops->solve;
  A->ops->solvetranspose   = C->ops->solvetranspose;
  ierr = MatHeaderMerge(A,C);CHKERRQ(ierr);
  ierr = PetscLogObjectParent(A,((Mat_SeqAIJ*)(A->data))->icol);CHKERRQ(ierr);
  PetscFunctionReturn(0);
}
/* ----------------------------------------------------------- */


#undef __FUNCT__
#define __FUNCT__ "MatSolve_SeqAIJ_inplace"
PetscErrorCode MatSolve_SeqAIJ_inplace(Mat A,Vec bb,Vec xx)
{
  Mat_SeqAIJ        *a = (Mat_SeqAIJ*)A->data;
  IS                iscol = a->col,isrow = a->row;
  PetscErrorCode    ierr;
  PetscInt          i, n = A->rmap->n,*vi,*ai = a->i,*aj = a->j;
  PetscInt          nz;
  const PetscInt    *rout,*cout,*r,*c;
  PetscScalar       *x,*tmp,*tmps,sum;
  const PetscScalar *b;
  const MatScalar   *aa = a->a,*v;

  PetscFunctionBegin;
  if (!n) PetscFunctionReturn(0);

  ierr = VecGetArrayRead(bb,&b);CHKERRQ(ierr);
  ierr = VecGetArray(xx,&x);CHKERRQ(ierr);
  tmp  = a->solve_work;

  ierr = ISGetIndices(isrow,&rout);CHKERRQ(ierr); r = rout;
  ierr = ISGetIndices(iscol,&cout);CHKERRQ(ierr); c = cout + (n-1);

  /* forward solve the lower triangular */
  tmp[0] = b[*r++];
  tmps   = tmp;
  for (i=1; i<n; i++) {
    v   = aa + ai[i] ;
    vi  = aj + ai[i] ;
    nz  = a->diag[i] - ai[i];
    sum = b[*r++];
    PetscSparseDenseMinusDot(sum,tmps,v,vi,nz);
    tmp[i] = sum;
  }

  /* backward solve the upper triangular */
  for (i=n-1; i>=0; i--){
    v   = aa + a->diag[i] + 1;
    vi  = aj + a->diag[i] + 1;
    nz  = ai[i+1] - a->diag[i] - 1;
    sum = tmp[i];
    PetscSparseDenseMinusDot(sum,tmps,v,vi,nz);
    x[*c--] = tmp[i] = sum*aa[a->diag[i]];
  }

  ierr = ISRestoreIndices(isrow,&rout);CHKERRQ(ierr);
  ierr = ISRestoreIndices(iscol,&cout);CHKERRQ(ierr);
  ierr = VecRestoreArrayRead(bb,&b);CHKERRQ(ierr);
  ierr = VecRestoreArray(xx,&x);CHKERRQ(ierr);
  ierr = PetscLogFlops(2.0*a->nz - A->cmap->n);CHKERRQ(ierr);
  PetscFunctionReturn(0);
}

#undef __FUNCT__
#define __FUNCT__ "MatMatSolve_SeqAIJ_inplace"
PetscErrorCode MatMatSolve_SeqAIJ_inplace(Mat A,Mat B,Mat X)
{
  Mat_SeqAIJ      *a = (Mat_SeqAIJ*)A->data;
  IS              iscol = a->col,isrow = a->row;
  PetscErrorCode  ierr;
  PetscInt        i, n = A->rmap->n,*vi,*ai = a->i,*aj = a->j;
  PetscInt        nz,neq;
  const PetscInt  *rout,*cout,*r,*c;
  PetscScalar     *x,*b,*tmp,*tmps,sum;
  const MatScalar *aa = a->a,*v;
  PetscBool       bisdense,xisdense;

  PetscFunctionBegin;
  if (!n) PetscFunctionReturn(0);

  ierr = PetscObjectTypeCompare((PetscObject)B,MATSEQDENSE,&bisdense);CHKERRQ(ierr);
  if (!bisdense) SETERRQ(PETSC_COMM_SELF,PETSC_ERR_ARG_INCOMP,"B matrix must be a SeqDense matrix");
  ierr = PetscObjectTypeCompare((PetscObject)X,MATSEQDENSE,&xisdense);CHKERRQ(ierr);
  if (!xisdense) SETERRQ(PETSC_COMM_SELF,PETSC_ERR_ARG_INCOMP,"X matrix must be a SeqDense matrix");

  ierr = MatDenseGetArray(B,&b);CHKERRQ(ierr);
  ierr = MatDenseGetArray(X,&x);CHKERRQ(ierr);

  tmp  = a->solve_work;
  ierr = ISGetIndices(isrow,&rout);CHKERRQ(ierr); r = rout;
  ierr = ISGetIndices(iscol,&cout);CHKERRQ(ierr); c = cout;

  for (neq=0; neq<B->cmap->n; neq++){
    /* forward solve the lower triangular */
    tmp[0] = b[r[0]];
    tmps   = tmp;
    for (i=1; i<n; i++) {
      v   = aa + ai[i] ;
      vi  = aj + ai[i] ;
      nz  = a->diag[i] - ai[i];
      sum = b[r[i]];
      PetscSparseDenseMinusDot(sum,tmps,v,vi,nz);
      tmp[i] = sum;
    }
    /* backward solve the upper triangular */
    for (i=n-1; i>=0; i--){
      v   = aa + a->diag[i] + 1;
      vi  = aj + a->diag[i] + 1;
      nz  = ai[i+1] - a->diag[i] - 1;
      sum = tmp[i];
      PetscSparseDenseMinusDot(sum,tmps,v,vi,nz);
      x[c[i]] = tmp[i] = sum*aa[a->diag[i]];
    }

    b += n;
    x += n;
  }
  ierr = ISRestoreIndices(isrow,&rout);CHKERRQ(ierr);
  ierr = ISRestoreIndices(iscol,&cout);CHKERRQ(ierr);
  ierr = MatDenseRestoreArray(B,&b);CHKERRQ(ierr);
  ierr = MatDenseRestoreArray(X,&x);CHKERRQ(ierr);
  ierr = PetscLogFlops(B->cmap->n*(2.0*a->nz - n));CHKERRQ(ierr);
  PetscFunctionReturn(0);
}

#undef __FUNCT__
#define __FUNCT__ "MatMatSolve_SeqAIJ"
PetscErrorCode MatMatSolve_SeqAIJ(Mat A,Mat B,Mat X)
{
  Mat_SeqAIJ      *a = (Mat_SeqAIJ*)A->data;
  IS              iscol = a->col,isrow = a->row;
  PetscErrorCode  ierr;
  PetscInt        i, n = A->rmap->n,*vi,*ai = a->i,*aj = a->j,*adiag = a->diag;
  PetscInt        nz,neq;
  const PetscInt  *rout,*cout,*r,*c;
  PetscScalar     *x,*b,*tmp,sum;
  const MatScalar *aa = a->a,*v;
  PetscBool       bisdense,xisdense;

  PetscFunctionBegin;
  if (!n) PetscFunctionReturn(0);

  ierr = PetscObjectTypeCompare((PetscObject)B,MATSEQDENSE,&bisdense);CHKERRQ(ierr);
  if (!bisdense) SETERRQ(PETSC_COMM_SELF,PETSC_ERR_ARG_INCOMP,"B matrix must be a SeqDense matrix");
  ierr = PetscObjectTypeCompare((PetscObject)X,MATSEQDENSE,&xisdense);CHKERRQ(ierr);
  if (!xisdense) SETERRQ(PETSC_COMM_SELF,PETSC_ERR_ARG_INCOMP,"X matrix must be a SeqDense matrix");

  ierr = MatDenseGetArray(B,&b);CHKERRQ(ierr);
  ierr = MatDenseGetArray(X,&x);CHKERRQ(ierr);

  tmp  = a->solve_work;
  ierr = ISGetIndices(isrow,&rout);CHKERRQ(ierr); r = rout;
  ierr = ISGetIndices(iscol,&cout);CHKERRQ(ierr); c = cout;

  for (neq=0; neq<B->cmap->n; neq++){
    /* forward solve the lower triangular */
    tmp[0] = b[r[0]];
    v      = aa;
    vi     = aj;
    for (i=1; i<n; i++) {
      nz  = ai[i+1] - ai[i];
      sum = b[r[i]];
      PetscSparseDenseMinusDot(sum,tmp,v,vi,nz);
      tmp[i] = sum;
      v += nz; vi += nz;
    }

    /* backward solve the upper triangular */
    for (i=n-1; i>=0; i--){
      v   = aa + adiag[i+1]+1;
      vi  = aj + adiag[i+1]+1;
      nz  = adiag[i]-adiag[i+1]-1;
      sum = tmp[i];
      PetscSparseDenseMinusDot(sum,tmp,v,vi,nz);
      x[c[i]] = tmp[i] = sum*v[nz]; /* v[nz] = aa[adiag[i]] */
    }

    b += n;
    x += n;
  }
  ierr = ISRestoreIndices(isrow,&rout);CHKERRQ(ierr);
  ierr = ISRestoreIndices(iscol,&cout);CHKERRQ(ierr);
  ierr = MatDenseRestoreArray(B,&b);CHKERRQ(ierr);
  ierr = MatDenseRestoreArray(X,&x);CHKERRQ(ierr);
  ierr = PetscLogFlops(B->cmap->n*(2.0*a->nz - n));CHKERRQ(ierr);
  PetscFunctionReturn(0);
}

#undef __FUNCT__
#define __FUNCT__ "MatSolve_SeqAIJ_InplaceWithPerm"
PetscErrorCode MatSolve_SeqAIJ_InplaceWithPerm(Mat A,Vec bb,Vec xx)
{
  Mat_SeqAIJ      *a = (Mat_SeqAIJ*)A->data;
  IS              iscol = a->col,isrow = a->row;
  PetscErrorCode  ierr;
  const PetscInt  *r,*c,*rout,*cout;
  PetscInt        i, n = A->rmap->n,*vi,*ai = a->i,*aj = a->j;
  PetscInt        nz,row;
  PetscScalar     *x,*b,*tmp,*tmps,sum;
  const MatScalar *aa = a->a,*v;

  PetscFunctionBegin;
  if (!n) PetscFunctionReturn(0);

  ierr = VecGetArray(bb,&b);CHKERRQ(ierr);
  ierr = VecGetArray(xx,&x);CHKERRQ(ierr);
  tmp  = a->solve_work;

  ierr = ISGetIndices(isrow,&rout);CHKERRQ(ierr); r = rout;
  ierr = ISGetIndices(iscol,&cout);CHKERRQ(ierr); c = cout + (n-1);

  /* forward solve the lower triangular */
  tmp[0] = b[*r++];
  tmps   = tmp;
  for (row=1; row<n; row++) {
    i   = rout[row]; /* permuted row */
    v   = aa + ai[i] ;
    vi  = aj + ai[i] ;
    nz  = a->diag[i] - ai[i];
    sum = b[*r++];
    PetscSparseDenseMinusDot(sum,tmps,v,vi,nz);
    tmp[row] = sum;
  }

  /* backward solve the upper triangular */
  for (row=n-1; row>=0; row--){
    i   = rout[row]; /* permuted row */
    v   = aa + a->diag[i] + 1;
    vi  = aj + a->diag[i] + 1;
    nz  = ai[i+1] - a->diag[i] - 1;
    sum = tmp[row];
    PetscSparseDenseMinusDot(sum,tmps,v,vi,nz);
    x[*c--] = tmp[row] = sum*aa[a->diag[i]];
  }

  ierr = ISRestoreIndices(isrow,&rout);CHKERRQ(ierr);
  ierr = ISRestoreIndices(iscol,&cout);CHKERRQ(ierr);
  ierr = VecRestoreArray(bb,&b);CHKERRQ(ierr);
  ierr = VecRestoreArray(xx,&x);CHKERRQ(ierr);
  ierr = PetscLogFlops(2.0*a->nz - A->cmap->n);CHKERRQ(ierr);
  PetscFunctionReturn(0);
}

/* ----------------------------------------------------------- */
#include <../src/mat/impls/aij/seq/ftn-kernels/fsolve.h>
#undef __FUNCT__
#define __FUNCT__ "MatSolve_SeqAIJ_NaturalOrdering_inplace"
PetscErrorCode MatSolve_SeqAIJ_NaturalOrdering_inplace(Mat A,Vec bb,Vec xx)
{
  Mat_SeqAIJ        *a = (Mat_SeqAIJ*)A->data;
  PetscErrorCode    ierr;
  PetscInt          n = A->rmap->n;
  const PetscInt    *ai = a->i,*aj = a->j,*adiag = a->diag;
  PetscScalar       *x;
  const PetscScalar *b;
  const MatScalar   *aa = a->a;
#if !defined(PETSC_USE_FORTRAN_KERNEL_SOLVEAIJ)
  PetscInt          adiag_i,i,nz,ai_i;
  const PetscInt    *vi;
  const MatScalar   *v;
  PetscScalar       sum;
#endif

  PetscFunctionBegin;
  if (!n) PetscFunctionReturn(0);

  ierr = VecGetArrayRead(bb,&b);CHKERRQ(ierr);
  ierr = VecGetArray(xx,&x);CHKERRQ(ierr);

#if defined(PETSC_USE_FORTRAN_KERNEL_SOLVEAIJ)
  fortransolveaij_(&n,x,ai,aj,adiag,aa,b);
#else
  /* forward solve the lower triangular */
  x[0] = b[0];
  for (i=1; i<n; i++) {
    ai_i = ai[i];
    v    = aa + ai_i;
    vi   = aj + ai_i;
    nz   = adiag[i] - ai_i;
    sum  = b[i];
    PetscSparseDenseMinusDot(sum,x,v,vi,nz);
    x[i] = sum;
  }

  /* backward solve the upper triangular */
  for (i=n-1; i>=0; i--){
    adiag_i = adiag[i];
    v       = aa + adiag_i + 1;
    vi      = aj + adiag_i + 1;
    nz      = ai[i+1] - adiag_i - 1;
    sum     = x[i];
    PetscSparseDenseMinusDot(sum,x,v,vi,nz);
    x[i]    = sum*aa[adiag_i];
  }
#endif
  ierr = PetscLogFlops(2.0*a->nz - A->cmap->n);CHKERRQ(ierr);
  ierr = VecRestoreArrayRead(bb,&b);CHKERRQ(ierr);
  ierr = VecRestoreArray(xx,&x);CHKERRQ(ierr);
  PetscFunctionReturn(0);
}

#undef __FUNCT__
#define __FUNCT__ "MatSolveAdd_SeqAIJ_inplace"
PetscErrorCode MatSolveAdd_SeqAIJ_inplace(Mat A,Vec bb,Vec yy,Vec xx)
{
  Mat_SeqAIJ        *a = (Mat_SeqAIJ*)A->data;
  IS                iscol = a->col,isrow = a->row;
  PetscErrorCode    ierr;
  PetscInt          i, n = A->rmap->n,j;
  PetscInt          nz;
  const PetscInt    *rout,*cout,*r,*c,*vi,*ai = a->i,*aj = a->j;
  PetscScalar       *x,*tmp,sum;
  const PetscScalar *b;
  const MatScalar   *aa = a->a,*v;

  PetscFunctionBegin;
  if (yy != xx) {ierr = VecCopy(yy,xx);CHKERRQ(ierr);}

  ierr = VecGetArrayRead(bb,&b);CHKERRQ(ierr);
  ierr = VecGetArray(xx,&x);CHKERRQ(ierr);
  tmp  = a->solve_work;

  ierr = ISGetIndices(isrow,&rout);CHKERRQ(ierr); r = rout;
  ierr = ISGetIndices(iscol,&cout);CHKERRQ(ierr); c = cout + (n-1);

  /* forward solve the lower triangular */
  tmp[0] = b[*r++];
  for (i=1; i<n; i++) {
    v   = aa + ai[i] ;
    vi  = aj + ai[i] ;
    nz  = a->diag[i] - ai[i];
    sum = b[*r++];
    for (j=0; j<nz; j++) sum -= v[j]*tmp[vi[j]];
    tmp[i] = sum;
  }

  /* backward solve the upper triangular */
  for (i=n-1; i>=0; i--){
    v   = aa + a->diag[i] + 1;
    vi  = aj + a->diag[i] + 1;
    nz  = ai[i+1] - a->diag[i] - 1;
    sum = tmp[i];
    for (j=0; j<nz; j++) sum -= v[j]*tmp[vi[j]];
    tmp[i] = sum*aa[a->diag[i]];
    x[*c--] += tmp[i];
  }

  ierr = ISRestoreIndices(isrow,&rout);CHKERRQ(ierr);
  ierr = ISRestoreIndices(iscol,&cout);CHKERRQ(ierr);
  ierr = VecRestoreArrayRead(bb,&b);CHKERRQ(ierr);
  ierr = VecRestoreArray(xx,&x);CHKERRQ(ierr);
  ierr = PetscLogFlops(2.0*a->nz);CHKERRQ(ierr);

  PetscFunctionReturn(0);
}

#undef __FUNCT__
#define __FUNCT__ "MatSolveAdd_SeqAIJ"
PetscErrorCode MatSolveAdd_SeqAIJ(Mat A,Vec bb,Vec yy,Vec xx)
{
  Mat_SeqAIJ        *a = (Mat_SeqAIJ*)A->data;
  IS                iscol = a->col,isrow = a->row;
  PetscErrorCode    ierr;
  PetscInt          i, n = A->rmap->n,j;
  PetscInt          nz;
  const PetscInt    *rout,*cout,*r,*c,*vi,*ai = a->i,*aj = a->j,*adiag = a->diag;
  PetscScalar       *x,*tmp,sum;
  const PetscScalar *b;
  const MatScalar   *aa = a->a,*v;

  PetscFunctionBegin;
  if (yy != xx) {ierr = VecCopy(yy,xx);CHKERRQ(ierr);}

  ierr = VecGetArrayRead(bb,&b);CHKERRQ(ierr);
  ierr = VecGetArray(xx,&x);CHKERRQ(ierr);
  tmp  = a->solve_work;

  ierr = ISGetIndices(isrow,&rout);CHKERRQ(ierr); r = rout;
  ierr = ISGetIndices(iscol,&cout);CHKERRQ(ierr); c = cout;

  /* forward solve the lower triangular */
  tmp[0] = b[r[0]];
  v      = aa;
  vi     = aj;
  for (i=1; i<n; i++) {
    nz  = ai[i+1] - ai[i];
    sum = b[r[i]];
    for (j=0; j<nz; j++) sum -= v[j]*tmp[vi[j]];
    tmp[i] = sum;
    v += nz; vi += nz;
  }

  /* backward solve the upper triangular */
  v  = aa + adiag[n-1];
  vi = aj + adiag[n-1];
  for (i=n-1; i>=0; i--){
    nz  = adiag[i] - adiag[i+1] - 1;
    sum = tmp[i];
    for (j=0; j<nz; j++) sum -= v[j]*tmp[vi[j]];
    tmp[i] = sum*v[nz];
    x[c[i]] += tmp[i];
    v += nz+1; vi += nz+1;
  }

  ierr = ISRestoreIndices(isrow,&rout);CHKERRQ(ierr);
  ierr = ISRestoreIndices(iscol,&cout);CHKERRQ(ierr);
  ierr = VecRestoreArrayRead(bb,&b);CHKERRQ(ierr);
  ierr = VecRestoreArray(xx,&x);CHKERRQ(ierr);
  ierr = PetscLogFlops(2.0*a->nz);CHKERRQ(ierr);

  PetscFunctionReturn(0);
}

#undef __FUNCT__
#define __FUNCT__ "MatSolveTranspose_SeqAIJ_inplace"
PetscErrorCode MatSolveTranspose_SeqAIJ_inplace(Mat A,Vec bb,Vec xx)
{
  Mat_SeqAIJ        *a = (Mat_SeqAIJ*)A->data;
  IS                iscol = a->col,isrow = a->row;
  PetscErrorCode    ierr;
  const PetscInt    *rout,*cout,*r,*c,*diag = a->diag,*ai = a->i,*aj = a->j,*vi;
  PetscInt          i,n = A->rmap->n,j;
  PetscInt          nz;
  PetscScalar       *x,*tmp,s1;
  const MatScalar   *aa = a->a,*v;
  const PetscScalar *b;

  PetscFunctionBegin;
  ierr = VecGetArrayRead(bb,&b);CHKERRQ(ierr);
  ierr = VecGetArray(xx,&x);CHKERRQ(ierr);
  tmp  = a->solve_work;

  ierr = ISGetIndices(isrow,&rout);CHKERRQ(ierr); r = rout;
  ierr = ISGetIndices(iscol,&cout);CHKERRQ(ierr); c = cout;

  /* copy the b into temp work space according to permutation */
  for (i=0; i<n; i++) tmp[i] = b[c[i]];

  /* forward solve the U^T */
  for (i=0; i<n; i++) {
    v   = aa + diag[i] ;
    vi  = aj + diag[i] + 1;
    nz  = ai[i+1] - diag[i] - 1;
    s1  = tmp[i];
    s1 *= (*v++);  /* multiply by inverse of diagonal entry */
    for (j=0; j<nz; j++) tmp[vi[j]] -= s1*v[j];
    tmp[i] = s1;
  }

  /* backward solve the L^T */
  for (i=n-1; i>=0; i--){
    v   = aa + diag[i] - 1 ;
    vi  = aj + diag[i] - 1 ;
    nz  = diag[i] - ai[i];
    s1  = tmp[i];
    for (j=0; j>-nz; j--) tmp[vi[j]] -= s1*v[j];
  }

  /* copy tmp into x according to permutation */
  for (i=0; i<n; i++) x[r[i]] = tmp[i];

  ierr = ISRestoreIndices(isrow,&rout);CHKERRQ(ierr);
  ierr = ISRestoreIndices(iscol,&cout);CHKERRQ(ierr);
  ierr = VecRestoreArrayRead(bb,&b);CHKERRQ(ierr);
  ierr = VecRestoreArray(xx,&x);CHKERRQ(ierr);

  ierr = PetscLogFlops(2.0*a->nz-A->cmap->n);CHKERRQ(ierr);
  PetscFunctionReturn(0);
}

#undef __FUNCT__
#define __FUNCT__ "MatSolveTranspose_SeqAIJ"
PetscErrorCode MatSolveTranspose_SeqAIJ(Mat A,Vec bb,Vec xx)
{
  Mat_SeqAIJ        *a = (Mat_SeqAIJ*)A->data;
  IS                iscol = a->col,isrow = a->row;
  PetscErrorCode    ierr;
  const PetscInt    *rout,*cout,*r,*c,*adiag = a->diag,*ai = a->i,*aj = a->j,*vi;
  PetscInt          i,n = A->rmap->n,j;
  PetscInt          nz;
  PetscScalar       *x,*tmp,s1;
  const MatScalar   *aa = a->a,*v;
  const PetscScalar *b;

  PetscFunctionBegin;
  ierr = VecGetArrayRead(bb,&b);CHKERRQ(ierr);
  ierr = VecGetArray(xx,&x);CHKERRQ(ierr);
  tmp  = a->solve_work;

  ierr = ISGetIndices(isrow,&rout);CHKERRQ(ierr); r = rout;
  ierr = ISGetIndices(iscol,&cout);CHKERRQ(ierr); c = cout;

  /* copy the b into temp work space according to permutation */
  for (i=0; i<n; i++) tmp[i] = b[c[i]];

  /* forward solve the U^T */
  for (i=0; i<n; i++) {
    v   = aa + adiag[i+1] + 1;
    vi  = aj + adiag[i+1] + 1;
    nz  = adiag[i] - adiag[i+1] - 1;
    s1  = tmp[i];
    s1 *= v[nz];  /* multiply by inverse of diagonal entry */
    for (j=0; j<nz; j++) tmp[vi[j]] -= s1*v[j];
    tmp[i] = s1;
  }

  /* backward solve the L^T */
  for (i=n-1; i>=0; i--){
    v   = aa + ai[i];
    vi  = aj + ai[i];
    nz  = ai[i+1] - ai[i];
    s1  = tmp[i];
    for (j=0; j<nz; j++) tmp[vi[j]] -= s1*v[j];
  }

  /* copy tmp into x according to permutation */
  for (i=0; i<n; i++) x[r[i]] = tmp[i];

  ierr = ISRestoreIndices(isrow,&rout);CHKERRQ(ierr);
  ierr = ISRestoreIndices(iscol,&cout);CHKERRQ(ierr);
  ierr = VecRestoreArrayRead(bb,&b);CHKERRQ(ierr);
  ierr = VecRestoreArray(xx,&x);CHKERRQ(ierr);

  ierr = PetscLogFlops(2.0*a->nz-A->cmap->n);CHKERRQ(ierr);
  PetscFunctionReturn(0);
}

#undef __FUNCT__
#define __FUNCT__ "MatSolveTransposeAdd_SeqAIJ_inplace"
PetscErrorCode MatSolveTransposeAdd_SeqAIJ_inplace(Mat A,Vec bb,Vec zz,Vec xx)
{
  Mat_SeqAIJ        *a = (Mat_SeqAIJ*)A->data;
  IS                iscol = a->col,isrow = a->row;
  PetscErrorCode    ierr;
  const PetscInt    *rout,*cout,*r,*c,*diag = a->diag,*ai = a->i,*aj = a->j,*vi;
  PetscInt          i,n = A->rmap->n,j;
  PetscInt          nz;
  PetscScalar       *x,*tmp,s1;
  const MatScalar   *aa = a->a,*v;
  const PetscScalar *b;

  PetscFunctionBegin;
  if (zz != xx) {ierr = VecCopy(zz,xx);CHKERRQ(ierr);}
  ierr = VecGetArrayRead(bb,&b);CHKERRQ(ierr);
  ierr = VecGetArray(xx,&x);CHKERRQ(ierr);
  tmp  = a->solve_work;

  ierr = ISGetIndices(isrow,&rout);CHKERRQ(ierr); r = rout;
  ierr = ISGetIndices(iscol,&cout);CHKERRQ(ierr); c = cout;

  /* copy the b into temp work space according to permutation */
  for (i=0; i<n; i++) tmp[i] = b[c[i]];

  /* forward solve the U^T */
  for (i=0; i<n; i++) {
    v   = aa + diag[i] ;
    vi  = aj + diag[i] + 1;
    nz  = ai[i+1] - diag[i] - 1;
    s1  = tmp[i];
    s1 *= (*v++);  /* multiply by inverse of diagonal entry */
    for (j=0; j<nz; j++) tmp[vi[j]] -= s1*v[j];
    tmp[i] = s1;
  }

  /* backward solve the L^T */
  for (i=n-1; i>=0; i--){
    v   = aa + diag[i] - 1 ;
    vi  = aj + diag[i] - 1 ;
    nz  = diag[i] - ai[i];
    s1  = tmp[i];
    for (j=0; j>-nz; j--) tmp[vi[j]] -= s1*v[j];
  }

  /* copy tmp into x according to permutation */
  for (i=0; i<n; i++) x[r[i]] += tmp[i];

  ierr = ISRestoreIndices(isrow,&rout);CHKERRQ(ierr);
  ierr = ISRestoreIndices(iscol,&cout);CHKERRQ(ierr);
  ierr = VecRestoreArrayRead(bb,&b);CHKERRQ(ierr);
  ierr = VecRestoreArray(xx,&x);CHKERRQ(ierr);

  ierr = PetscLogFlops(2.0*a->nz-A->cmap->n);CHKERRQ(ierr);
  PetscFunctionReturn(0);
}

#undef __FUNCT__
#define __FUNCT__ "MatSolveTransposeAdd_SeqAIJ"
PetscErrorCode MatSolveTransposeAdd_SeqAIJ(Mat A,Vec bb,Vec zz,Vec xx)
{
  Mat_SeqAIJ        *a = (Mat_SeqAIJ*)A->data;
  IS                iscol = a->col,isrow = a->row;
  PetscErrorCode    ierr;
  const PetscInt    *rout,*cout,*r,*c,*adiag = a->diag,*ai = a->i,*aj = a->j,*vi;
  PetscInt          i,n = A->rmap->n,j;
  PetscInt          nz;
  PetscScalar       *x,*tmp,s1;
  const MatScalar   *aa = a->a,*v;
  const PetscScalar *b;

  PetscFunctionBegin;
  if (zz != xx) {ierr = VecCopy(zz,xx);CHKERRQ(ierr);}
  ierr = VecGetArrayRead(bb,&b);CHKERRQ(ierr);
  ierr = VecGetArray(xx,&x);CHKERRQ(ierr);
  tmp  = a->solve_work;

  ierr = ISGetIndices(isrow,&rout);CHKERRQ(ierr); r = rout;
  ierr = ISGetIndices(iscol,&cout);CHKERRQ(ierr); c = cout;

  /* copy the b into temp work space according to permutation */
  for (i=0; i<n; i++) tmp[i] = b[c[i]];

  /* forward solve the U^T */
  for (i=0; i<n; i++) {
    v   = aa + adiag[i+1] + 1;
    vi  = aj + adiag[i+1] + 1;
    nz  = adiag[i] - adiag[i+1] - 1;
    s1  = tmp[i];
    s1 *= v[nz];  /* multiply by inverse of diagonal entry */
    for (j=0; j<nz; j++) tmp[vi[j]] -= s1*v[j];
    tmp[i] = s1;
  }


  /* backward solve the L^T */
  for (i=n-1; i>=0; i--){
    v   = aa + ai[i] ;
    vi  = aj + ai[i];
    nz  = ai[i+1] - ai[i];
    s1  = tmp[i];
    for (j=0; j<nz; j++) tmp[vi[j]] -= s1*v[j];
  }

  /* copy tmp into x according to permutation */
  for (i=0; i<n; i++) x[r[i]] += tmp[i];

  ierr = ISRestoreIndices(isrow,&rout);CHKERRQ(ierr);
  ierr = ISRestoreIndices(iscol,&cout);CHKERRQ(ierr);
  ierr = VecRestoreArrayRead(bb,&b);CHKERRQ(ierr);
  ierr = VecRestoreArray(xx,&x);CHKERRQ(ierr);

  ierr = PetscLogFlops(2.0*a->nz-A->cmap->n);CHKERRQ(ierr);
  PetscFunctionReturn(0);
}

/* ----------------------------------------------------------------*/

extern PetscErrorCode MatDuplicateNoCreate_SeqAIJ(Mat,Mat,MatDuplicateOption,PetscBool );

/*
   ilu() under revised new data structure.
   Factored arrays bj and ba are stored as
     L(0,:), L(1,:), ...,L(n-1,:),  U(n-1,:),...,U(i,:),U(i-1,:),...,U(0,:)

   bi=fact->i is an array of size n+1, in which
   bi+
     bi[i]:  points to 1st entry of L(i,:),i=0,...,n-1
     bi[n]:  points to L(n-1,n-1)+1

  bdiag=fact->diag is an array of size n+1,in which
     bdiag[i]: points to diagonal of U(i,:), i=0,...,n-1
     bdiag[n]: points to entry of U(n-1,0)-1

   U(i,:) contains bdiag[i] as its last entry, i.e.,
    U(i,:) = (u[i,i+1],...,u[i,n-1],diag[i])
*/
#undef __FUNCT__
#define __FUNCT__ "MatILUFactorSymbolic_SeqAIJ_ilu0"
PetscErrorCode MatILUFactorSymbolic_SeqAIJ_ilu0(Mat fact,Mat A,IS isrow,IS iscol,const MatFactorInfo *info)
{

  Mat_SeqAIJ         *a = (Mat_SeqAIJ*)A->data,*b;
  PetscErrorCode     ierr;
  const PetscInt     n=A->rmap->n,*ai=a->i,*aj,*adiag=a->diag;
  PetscInt           i,j,k=0,nz,*bi,*bj,*bdiag;
  PetscBool          missing;
  IS                 isicol;

  PetscFunctionBegin;
  if (A->rmap->n != A->cmap->n) SETERRQ2(PETSC_COMM_SELF,PETSC_ERR_ARG_WRONG,"Must be square matrix, rows %D columns %D",A->rmap->n,A->cmap->n);
  ierr = MatMissingDiagonal(A,&missing,&i);CHKERRQ(ierr);
  if (missing) SETERRQ1(PETSC_COMM_SELF,PETSC_ERR_ARG_WRONGSTATE,"Matrix is missing diagonal entry %D",i);
  ierr = ISInvertPermutation(iscol,PETSC_DECIDE,&isicol);CHKERRQ(ierr);
  ierr = MatDuplicateNoCreate_SeqAIJ(fact,A,MAT_DO_NOT_COPY_VALUES,PETSC_FALSE);CHKERRQ(ierr);
  b    = (Mat_SeqAIJ*)(fact)->data;

  /* allocate matrix arrays for new data structure */
  ierr = PetscMalloc3(ai[n]+1,PetscScalar,&b->a,ai[n]+1,PetscInt,&b->j,n+1,PetscInt,&b->i);CHKERRQ(ierr);
  ierr = PetscLogObjectMemory(fact,ai[n]*(sizeof(PetscScalar)+sizeof(PetscInt))+(n+1)*sizeof(PetscInt));CHKERRQ(ierr);
  b->singlemalloc = PETSC_TRUE;
  if (!b->diag){
    ierr = PetscMalloc((n+1)*sizeof(PetscInt),&b->diag);CHKERRQ(ierr);
    ierr = PetscLogObjectMemory(fact,(n+1)*sizeof(PetscInt));CHKERRQ(ierr);
  }
  bdiag = b->diag;

  if (n > 0) {
    ierr = PetscMemzero(b->a,(ai[n])*sizeof(MatScalar));CHKERRQ(ierr);
  }

  /* set bi and bj with new data structure */
  bi = b->i;
  bj = b->j;

  /* L part */
  bi[0] = 0;
  for (i=0; i<n; i++){
    nz = adiag[i] - ai[i];
    bi[i+1] = bi[i] + nz;
    aj = a->j + ai[i];
    for (j=0; j<nz; j++){
      /*   *bj = aj[j]; bj++; */
      bj[k++] = aj[j];
    }
  }

  /* U part */
  bdiag[n] = bi[n]-1;
  for (i=n-1; i>=0; i--){
    nz = ai[i+1] - adiag[i] - 1;
    aj = a->j + adiag[i] + 1;
    for (j=0; j<nz; j++){
      /*      *bj = aj[j]; bj++; */
      bj[k++] = aj[j];
    }
    /* diag[i] */
    /*    *bj = i; bj++; */
    bj[k++] = i;
    bdiag[i] = bdiag[i+1] + nz + 1;
  }

  fact->factortype             = MAT_FACTOR_ILU;
  fact->info.factor_mallocs    = 0;
  fact->info.fill_ratio_given  = info->fill;
  fact->info.fill_ratio_needed = 1.0;
  fact->ops->lufactornumeric   = MatLUFactorNumeric_SeqAIJ;

  b       = (Mat_SeqAIJ*)(fact)->data;
  b->row  = isrow;
  b->col  = iscol;
  b->icol = isicol;
  ierr    = PetscMalloc((fact->rmap->n+1)*sizeof(PetscScalar),&b->solve_work);CHKERRQ(ierr);
  ierr    = PetscObjectReference((PetscObject)isrow);CHKERRQ(ierr);
  ierr    = PetscObjectReference((PetscObject)iscol);CHKERRQ(ierr);
  PetscFunctionReturn(0);
}

#undef __FUNCT__
#define __FUNCT__ "MatILUFactorSymbolic_SeqAIJ"
PetscErrorCode MatILUFactorSymbolic_SeqAIJ(Mat fact,Mat A,IS isrow,IS iscol,const MatFactorInfo *info)
{
  Mat_SeqAIJ         *a = (Mat_SeqAIJ*)A->data,*b;
  IS                 isicol;
  PetscErrorCode     ierr;
  const PetscInt     *r,*ic;
  PetscInt           n=A->rmap->n,*ai=a->i,*aj=a->j;
  PetscInt           *bi,*cols,nnz,*cols_lvl;
  PetscInt           *bdiag,prow,fm,nzbd,reallocs=0,dcount=0;
  PetscInt           i,levels,diagonal_fill;
  PetscBool          col_identity,row_identity;
  PetscReal          f;
  PetscInt           nlnk,*lnk,*lnk_lvl=PETSC_NULL;
  PetscBT            lnkbt;
  PetscInt           nzi,*bj,**bj_ptr,**bjlvl_ptr;
  PetscFreeSpaceList free_space=PETSC_NULL,current_space=PETSC_NULL;
  PetscFreeSpaceList free_space_lvl=PETSC_NULL,current_space_lvl=PETSC_NULL;

  PetscFunctionBegin;
  /* Uncomment the old data struct part only while testing new data structure for MatSolve() */
  /*
  PetscBool          olddatastruct=PETSC_FALSE;
  ierr = PetscOptionsGetBool(PETSC_NULL,"-ilu_old",&olddatastruct,PETSC_NULL);CHKERRQ(ierr);
  if (olddatastruct){
    ierr = MatILUFactorSymbolic_SeqAIJ_inplace(fact,A,isrow,iscol,info);CHKERRQ(ierr);
    PetscFunctionReturn(0);
  }
  */

  levels = (PetscInt)info->levels;
  ierr   = ISIdentity(isrow,&row_identity);CHKERRQ(ierr);
  ierr   = ISIdentity(iscol,&col_identity);CHKERRQ(ierr);
  if (!levels && row_identity && col_identity) {
    /* special case: ilu(0) with natural ordering */
    ierr = MatILUFactorSymbolic_SeqAIJ_ilu0(fact,A,isrow,iscol,info);CHKERRQ(ierr);
    if (a->inode.size) {
      fact->ops->lufactornumeric  = MatLUFactorNumeric_SeqAIJ_Inode;
    }
    PetscFunctionReturn(0);
  }

  if (A->rmap->n != A->cmap->n) SETERRQ2(PETSC_COMM_SELF,PETSC_ERR_ARG_WRONG,"Must be square matrix, rows %D columns %D",A->rmap->n,A->cmap->n);
  ierr = ISInvertPermutation(iscol,PETSC_DECIDE,&isicol);CHKERRQ(ierr);
  ierr = ISGetIndices(isrow,&r);CHKERRQ(ierr);
  ierr = ISGetIndices(isicol,&ic);CHKERRQ(ierr);

  /* get new row and diagonal pointers, must be allocated separately because they will be given to the Mat_SeqAIJ and freed separately */
  ierr = PetscMalloc((n+1)*sizeof(PetscInt),&bi);CHKERRQ(ierr);
  ierr = PetscMalloc((n+1)*sizeof(PetscInt),&bdiag);CHKERRQ(ierr);
  bi[0] = bdiag[0] = 0;
  ierr = PetscMalloc2(n,PetscInt*,&bj_ptr,n,PetscInt*,&bjlvl_ptr);CHKERRQ(ierr);

  /* create a linked list for storing column indices of the active row */
  nlnk = n + 1;
  ierr = PetscIncompleteLLCreate(n,n,nlnk,lnk,lnk_lvl,lnkbt);CHKERRQ(ierr);

  /* initial FreeSpace size is f*(ai[n]+1) */
  f             = info->fill;
  diagonal_fill = (PetscInt)info->diagonal_fill;
  ierr = PetscFreeSpaceGet((PetscInt)(f*(ai[n]+1)),&free_space);CHKERRQ(ierr);
  current_space = free_space;
  ierr = PetscFreeSpaceGet((PetscInt)(f*(ai[n]+1)),&free_space_lvl);CHKERRQ(ierr);
  current_space_lvl = free_space_lvl;
  for (i=0; i<n; i++) {
    nzi = 0;
    /* copy current row into linked list */
    nnz  = ai[r[i]+1] - ai[r[i]];
    if (!nnz) SETERRQ2(PETSC_COMM_SELF,PETSC_ERR_MAT_LU_ZRPVT,"Empty row in matrix: row in original ordering %D in permuted ordering %D",r[i],i);
    cols = aj + ai[r[i]];
    lnk[i] = -1; /* marker to indicate if diagonal exists */
    ierr = PetscIncompleteLLInit(nnz,cols,n,ic,nlnk,lnk,lnk_lvl,lnkbt);CHKERRQ(ierr);
    nzi += nlnk;

    /* make sure diagonal entry is included */
    if (diagonal_fill && lnk[i] == -1) {
      fm = n;
      while (lnk[fm] < i) fm = lnk[fm];
      lnk[i]     = lnk[fm]; /* insert diagonal into linked list */
      lnk[fm]    = i;
      lnk_lvl[i] = 0;
      nzi++; dcount++;
    }

    /* add pivot rows into the active row */
    nzbd = 0;
    prow = lnk[n];
    while (prow < i) {
      nnz      = bdiag[prow];
      cols     = bj_ptr[prow] + nnz + 1;
      cols_lvl = bjlvl_ptr[prow] + nnz + 1;
      nnz      = bi[prow+1] - bi[prow] - nnz - 1;
      ierr = PetscILULLAddSorted(nnz,cols,levels,cols_lvl,prow,nlnk,lnk,lnk_lvl,lnkbt,prow);CHKERRQ(ierr);
      nzi += nlnk;
      prow = lnk[prow];
      nzbd++;
    }
    bdiag[i] = nzbd;
    bi[i+1]  = bi[i] + nzi;
    /* if free space is not available, make more free space */
    if (current_space->local_remaining<nzi) {
      nnz = 2*nzi*(n - i); /* estimated and max additional space needed */
      ierr = PetscFreeSpaceGet(nnz,&current_space);CHKERRQ(ierr);
      ierr = PetscFreeSpaceGet(nnz,&current_space_lvl);CHKERRQ(ierr);
      reallocs++;
    }

    /* copy data into free_space and free_space_lvl, then initialize lnk */
    ierr = PetscIncompleteLLClean(n,n,nzi,lnk,lnk_lvl,current_space->array,current_space_lvl->array,lnkbt);CHKERRQ(ierr);
    bj_ptr[i]    = current_space->array;
    bjlvl_ptr[i] = current_space_lvl->array;

    /* make sure the active row i has diagonal entry */
    if (*(bj_ptr[i]+bdiag[i]) != i) SETERRQ1(PETSC_COMM_SELF,PETSC_ERR_MAT_LU_ZRPVT,"Row %D has missing diagonal in factored matrix\ntry running with -pc_factor_nonzeros_along_diagonal or -pc_factor_diagonal_fill",i);

    current_space->array           += nzi;
    current_space->local_used      += nzi;
    current_space->local_remaining -= nzi;
    current_space_lvl->array           += nzi;
    current_space_lvl->local_used      += nzi;
    current_space_lvl->local_remaining -= nzi;
  }

  ierr = ISRestoreIndices(isrow,&r);CHKERRQ(ierr);
  ierr = ISRestoreIndices(isicol,&ic);CHKERRQ(ierr);
  /* copy free_space into bj and free free_space; set bi, bj, bdiag in new datastructure; */
  ierr = PetscMalloc((bi[n]+1)*sizeof(PetscInt),&bj);CHKERRQ(ierr);
  ierr = PetscFreeSpaceContiguous_LU(&free_space,bj,n,bi,bdiag);CHKERRQ(ierr);

  ierr = PetscIncompleteLLDestroy(lnk,lnkbt);CHKERRQ(ierr);
  ierr = PetscFreeSpaceDestroy(free_space_lvl);CHKERRQ(ierr);
  ierr = PetscFree2(bj_ptr,bjlvl_ptr);CHKERRQ(ierr);

#if defined(PETSC_USE_INFO)
  {
    PetscReal af = ((PetscReal)(bdiag[0]+1))/((PetscReal)ai[n]);
    ierr = PetscInfo3(A,"Reallocs %D Fill ratio:given %G needed %G\n",reallocs,f,af);CHKERRQ(ierr);
    ierr = PetscInfo1(A,"Run with -[sub_]pc_factor_fill %G or use \n",af);CHKERRQ(ierr);
    ierr = PetscInfo1(A,"PCFactorSetFill([sub]pc,%G);\n",af);CHKERRQ(ierr);
    ierr = PetscInfo(A,"for best performance.\n");CHKERRQ(ierr);
    if (diagonal_fill) {
      ierr = PetscInfo1(A,"Detected and replaced %D missing diagonals",dcount);CHKERRQ(ierr);
    }
  }
#endif
  /* put together the new matrix */
  ierr = MatSeqAIJSetPreallocation_SeqAIJ(fact,MAT_SKIP_ALLOCATION,PETSC_NULL);CHKERRQ(ierr);
  ierr = PetscLogObjectParent(fact,isicol);CHKERRQ(ierr);
  b = (Mat_SeqAIJ*)(fact)->data;
  b->free_a       = PETSC_TRUE;
  b->free_ij      = PETSC_TRUE;
  b->singlemalloc = PETSC_FALSE;
  ierr = PetscMalloc((bdiag[0]+1)*sizeof(PetscScalar),&b->a);CHKERRQ(ierr);
  b->j          = bj;
  b->i          = bi;
  b->diag       = bdiag;
  b->ilen       = 0;
  b->imax       = 0;
  b->row        = isrow;
  b->col        = iscol;
  ierr          = PetscObjectReference((PetscObject)isrow);CHKERRQ(ierr);
  ierr          = PetscObjectReference((PetscObject)iscol);CHKERRQ(ierr);
  b->icol       = isicol;
  ierr = PetscMalloc((n+1)*sizeof(PetscScalar),&b->solve_work);CHKERRQ(ierr);
  /* In b structure:  Free imax, ilen, old a, old j.
     Allocate bdiag, solve_work, new a, new j */
  ierr = PetscLogObjectMemory(fact,(bdiag[0]+1)*(sizeof(PetscInt)+sizeof(PetscScalar)));CHKERRQ(ierr);
  b->maxnz = b->nz = bdiag[0]+1;
  (fact)->info.factor_mallocs    = reallocs;
  (fact)->info.fill_ratio_given  = f;
  (fact)->info.fill_ratio_needed = ((PetscReal)(bdiag[0]+1))/((PetscReal)ai[n]);
  (fact)->ops->lufactornumeric = MatLUFactorNumeric_SeqAIJ;
  if (a->inode.size) {
    (fact)->ops->lufactornumeric  = MatLUFactorNumeric_SeqAIJ_Inode;
  }
  PetscFunctionReturn(0);
}

#undef __FUNCT__
#define __FUNCT__ "MatILUFactorSymbolic_SeqAIJ_inplace"
PetscErrorCode MatILUFactorSymbolic_SeqAIJ_inplace(Mat fact,Mat A,IS isrow,IS iscol,const MatFactorInfo *info)
{
  Mat_SeqAIJ         *a = (Mat_SeqAIJ*)A->data,*b;
  IS                 isicol;
  PetscErrorCode     ierr;
  const PetscInt     *r,*ic;
  PetscInt           n=A->rmap->n,*ai=a->i,*aj=a->j,d;
  PetscInt           *bi,*cols,nnz,*cols_lvl;
  PetscInt           *bdiag,prow,fm,nzbd,reallocs=0,dcount=0;
  PetscInt           i,levels,diagonal_fill;
  PetscBool          col_identity,row_identity;
  PetscReal          f;
  PetscInt           nlnk,*lnk,*lnk_lvl=PETSC_NULL;
  PetscBT            lnkbt;
  PetscInt           nzi,*bj,**bj_ptr,**bjlvl_ptr;
  PetscFreeSpaceList free_space=PETSC_NULL,current_space=PETSC_NULL;
  PetscFreeSpaceList free_space_lvl=PETSC_NULL,current_space_lvl=PETSC_NULL;
  PetscBool          missing;

  PetscFunctionBegin;
  if (A->rmap->n != A->cmap->n) SETERRQ2(PETSC_COMM_SELF,PETSC_ERR_ARG_WRONG,"Must be square matrix, rows %D columns %D",A->rmap->n,A->cmap->n);
  f             = info->fill;
  levels        = (PetscInt)info->levels;
  diagonal_fill = (PetscInt)info->diagonal_fill;
  ierr = ISInvertPermutation(iscol,PETSC_DECIDE,&isicol);CHKERRQ(ierr);

  ierr = ISIdentity(isrow,&row_identity);CHKERRQ(ierr);
  ierr = ISIdentity(iscol,&col_identity);CHKERRQ(ierr);
  if (!levels && row_identity && col_identity) { /* special case: ilu(0) with natural ordering */
    ierr = MatDuplicateNoCreate_SeqAIJ(fact,A,MAT_DO_NOT_COPY_VALUES,PETSC_TRUE);CHKERRQ(ierr);
    (fact)->ops->lufactornumeric =  MatLUFactorNumeric_SeqAIJ_inplace;
    if (a->inode.size) {
      (fact)->ops->lufactornumeric  = MatLUFactorNumeric_SeqAIJ_Inode_inplace;
    }
    fact->factortype = MAT_FACTOR_ILU;
    (fact)->info.factor_mallocs    = 0;
    (fact)->info.fill_ratio_given  = info->fill;
    (fact)->info.fill_ratio_needed = 1.0;
    b               = (Mat_SeqAIJ*)(fact)->data;
    ierr = MatMissingDiagonal(A,&missing,&d);CHKERRQ(ierr);
    if (missing) SETERRQ1(PETSC_COMM_SELF,PETSC_ERR_ARG_WRONGSTATE,"Matrix is missing diagonal entry %D",d);
    b->row              = isrow;
    b->col              = iscol;
    b->icol             = isicol;
    ierr                = PetscMalloc(((fact)->rmap->n+1)*sizeof(PetscScalar),&b->solve_work);CHKERRQ(ierr);
    ierr                = PetscObjectReference((PetscObject)isrow);CHKERRQ(ierr);
    ierr                = PetscObjectReference((PetscObject)iscol);CHKERRQ(ierr);
    PetscFunctionReturn(0);
  }

  ierr = ISGetIndices(isrow,&r);CHKERRQ(ierr);
  ierr = ISGetIndices(isicol,&ic);CHKERRQ(ierr);

  /* get new row and diagonal pointers, must be allocated separately because they will be given to the Mat_SeqAIJ and freed separately */
  ierr = PetscMalloc((n+1)*sizeof(PetscInt),&bi);CHKERRQ(ierr);
  ierr = PetscMalloc((n+1)*sizeof(PetscInt),&bdiag);CHKERRQ(ierr);
  bi[0] = bdiag[0] = 0;

  ierr = PetscMalloc2(n,PetscInt*,&bj_ptr,n,PetscInt*,&bjlvl_ptr);CHKERRQ(ierr);

  /* create a linked list for storing column indices of the active row */
  nlnk = n + 1;
  ierr = PetscIncompleteLLCreate(n,n,nlnk,lnk,lnk_lvl,lnkbt);CHKERRQ(ierr);

  /* initial FreeSpace size is f*(ai[n]+1) */
  ierr = PetscFreeSpaceGet((PetscInt)(f*(ai[n]+1)),&free_space);CHKERRQ(ierr);
  current_space = free_space;
  ierr = PetscFreeSpaceGet((PetscInt)(f*(ai[n]+1)),&free_space_lvl);CHKERRQ(ierr);
  current_space_lvl = free_space_lvl;

  for (i=0; i<n; i++) {
    nzi = 0;
    /* copy current row into linked list */
    nnz  = ai[r[i]+1] - ai[r[i]];
    if (!nnz) SETERRQ2(PETSC_COMM_SELF,PETSC_ERR_MAT_LU_ZRPVT,"Empty row in matrix: row in original ordering %D in permuted ordering %D",r[i],i);
    cols = aj + ai[r[i]];
    lnk[i] = -1; /* marker to indicate if diagonal exists */
    ierr = PetscIncompleteLLInit(nnz,cols,n,ic,nlnk,lnk,lnk_lvl,lnkbt);CHKERRQ(ierr);
    nzi += nlnk;

    /* make sure diagonal entry is included */
    if (diagonal_fill && lnk[i] == -1) {
      fm = n;
      while (lnk[fm] < i) fm = lnk[fm];
      lnk[i]     = lnk[fm]; /* insert diagonal into linked list */
      lnk[fm]    = i;
      lnk_lvl[i] = 0;
      nzi++; dcount++;
    }

    /* add pivot rows into the active row */
    nzbd = 0;
    prow = lnk[n];
    while (prow < i) {
      nnz      = bdiag[prow];
      cols     = bj_ptr[prow] + nnz + 1;
      cols_lvl = bjlvl_ptr[prow] + nnz + 1;
      nnz      = bi[prow+1] - bi[prow] - nnz - 1;
      ierr = PetscILULLAddSorted(nnz,cols,levels,cols_lvl,prow,nlnk,lnk,lnk_lvl,lnkbt,prow);CHKERRQ(ierr);
      nzi += nlnk;
      prow = lnk[prow];
      nzbd++;
    }
    bdiag[i] = nzbd;
    bi[i+1]  = bi[i] + nzi;

    /* if free space is not available, make more free space */
    if (current_space->local_remaining<nzi) {
      nnz = nzi*(n - i); /* estimated and max additional space needed */
      ierr = PetscFreeSpaceGet(nnz,&current_space);CHKERRQ(ierr);
      ierr = PetscFreeSpaceGet(nnz,&current_space_lvl);CHKERRQ(ierr);
      reallocs++;
    }

    /* copy data into free_space and free_space_lvl, then initialize lnk */
    ierr = PetscIncompleteLLClean(n,n,nzi,lnk,lnk_lvl,current_space->array,current_space_lvl->array,lnkbt);CHKERRQ(ierr);
    bj_ptr[i]    = current_space->array;
    bjlvl_ptr[i] = current_space_lvl->array;

    /* make sure the active row i has diagonal entry */
    if (*(bj_ptr[i]+bdiag[i]) != i) SETERRQ1(PETSC_COMM_SELF,PETSC_ERR_MAT_LU_ZRPVT,"Row %D has missing diagonal in factored matrix\ntry running with -pc_factor_nonzeros_along_diagonal or -pc_factor_diagonal_fill",i);

    current_space->array           += nzi;
    current_space->local_used      += nzi;
    current_space->local_remaining -= nzi;
    current_space_lvl->array           += nzi;
    current_space_lvl->local_used      += nzi;
    current_space_lvl->local_remaining -= nzi;
  }

  ierr = ISRestoreIndices(isrow,&r);CHKERRQ(ierr);
  ierr = ISRestoreIndices(isicol,&ic);CHKERRQ(ierr);

  /* destroy list of free space and other temporary arrays */
  ierr = PetscMalloc((bi[n]+1)*sizeof(PetscInt),&bj);CHKERRQ(ierr);
  ierr = PetscFreeSpaceContiguous(&free_space,bj);CHKERRQ(ierr); /* copy free_space -> bj */
  ierr = PetscIncompleteLLDestroy(lnk,lnkbt);CHKERRQ(ierr);
  ierr = PetscFreeSpaceDestroy(free_space_lvl);CHKERRQ(ierr);
  ierr = PetscFree2(bj_ptr,bjlvl_ptr);CHKERRQ(ierr);

#if defined(PETSC_USE_INFO)
  {
    PetscReal af = ((PetscReal)bi[n])/((PetscReal)ai[n]);
    ierr = PetscInfo3(A,"Reallocs %D Fill ratio:given %G needed %G\n",reallocs,f,af);CHKERRQ(ierr);
    ierr = PetscInfo1(A,"Run with -[sub_]pc_factor_fill %G or use \n",af);CHKERRQ(ierr);
    ierr = PetscInfo1(A,"PCFactorSetFill([sub]pc,%G);\n",af);CHKERRQ(ierr);
    ierr = PetscInfo(A,"for best performance.\n");CHKERRQ(ierr);
    if (diagonal_fill) {
      ierr = PetscInfo1(A,"Detected and replaced %D missing diagonals",dcount);CHKERRQ(ierr);
    }
  }
#endif

  /* put together the new matrix */
  ierr = MatSeqAIJSetPreallocation_SeqAIJ(fact,MAT_SKIP_ALLOCATION,PETSC_NULL);CHKERRQ(ierr);
  ierr = PetscLogObjectParent(fact,isicol);CHKERRQ(ierr);
  b = (Mat_SeqAIJ*)(fact)->data;
  b->free_a       = PETSC_TRUE;
  b->free_ij      = PETSC_TRUE;
  b->singlemalloc = PETSC_FALSE;
  ierr = PetscMalloc(bi[n]*sizeof(PetscScalar),&b->a);CHKERRQ(ierr);
  b->j          = bj;
  b->i          = bi;
  for (i=0; i<n; i++) bdiag[i] += bi[i];
  b->diag       = bdiag;
  b->ilen       = 0;
  b->imax       = 0;
  b->row        = isrow;
  b->col        = iscol;
  ierr          = PetscObjectReference((PetscObject)isrow);CHKERRQ(ierr);
  ierr          = PetscObjectReference((PetscObject)iscol);CHKERRQ(ierr);
  b->icol       = isicol;
  ierr = PetscMalloc((n+1)*sizeof(PetscScalar),&b->solve_work);CHKERRQ(ierr);
  /* In b structure:  Free imax, ilen, old a, old j.
     Allocate bdiag, solve_work, new a, new j */
  ierr = PetscLogObjectMemory(fact,(bi[n]-n) * (sizeof(PetscInt)+sizeof(PetscScalar)));CHKERRQ(ierr);
  b->maxnz             = b->nz = bi[n] ;
  (fact)->info.factor_mallocs    = reallocs;
  (fact)->info.fill_ratio_given  = f;
  (fact)->info.fill_ratio_needed = ((PetscReal)bi[n])/((PetscReal)ai[n]);
  (fact)->ops->lufactornumeric =  MatLUFactorNumeric_SeqAIJ_inplace;
  if (a->inode.size) {
    (fact)->ops->lufactornumeric = MatLUFactorNumeric_SeqAIJ_Inode_inplace;
  }
  PetscFunctionReturn(0);
}

#undef __FUNCT__
#define __FUNCT__ "MatCholeskyFactorNumeric_SeqAIJ"
PetscErrorCode MatCholeskyFactorNumeric_SeqAIJ(Mat B,Mat A,const MatFactorInfo *info)
{
  Mat            C = B;
  Mat_SeqAIJ     *a=(Mat_SeqAIJ*)A->data;
  Mat_SeqSBAIJ   *b=(Mat_SeqSBAIJ*)C->data;
  IS             ip=b->row,iip = b->icol;
  PetscErrorCode ierr;
  const PetscInt *rip,*riip;
  PetscInt       i,j,mbs=A->rmap->n,*bi=b->i,*bj=b->j,*bdiag=b->diag,*bjtmp;
  PetscInt       *ai=a->i,*aj=a->j;
  PetscInt       k,jmin,jmax,*c2r,*il,col,nexti,ili,nz;
  MatScalar      *rtmp,*ba=b->a,*bval,*aa=a->a,dk,uikdi;
  PetscBool      perm_identity;
  FactorShiftCtx sctx;
  PetscReal      rs;
  MatScalar      d,*v;

  PetscFunctionBegin;
  /* MatPivotSetUp(): initialize shift context sctx */
  ierr = PetscMemzero(&sctx,sizeof(FactorShiftCtx));CHKERRQ(ierr);

  if (info->shifttype == (PetscReal)MAT_SHIFT_POSITIVE_DEFINITE) { /* set sctx.shift_top=max{rs} */
    sctx.shift_top = info->zeropivot;
    for (i=0; i<mbs; i++) {
      /* calculate sum(|aij|)-RealPart(aii), amt of shift needed for this row */
      d  = (aa)[a->diag[i]];
      rs = -PetscAbsScalar(d) - PetscRealPart(d);
      v  = aa+ai[i];
      nz = ai[i+1] - ai[i];
      for (j=0; j<nz; j++)
	rs += PetscAbsScalar(v[j]);
      if (rs>sctx.shift_top) sctx.shift_top = rs;
    }
    sctx.shift_top   *= 1.1;
    sctx.nshift_max   = 5;
    sctx.shift_lo     = 0.;
    sctx.shift_hi     = 1.;
  }

  ierr  = ISGetIndices(ip,&rip);CHKERRQ(ierr);
  ierr  = ISGetIndices(iip,&riip);CHKERRQ(ierr);

  /* allocate working arrays
     c2r: linked list, keep track of pivot rows for a given column. c2r[col]: head of the list for a given col
     il:  for active k row, il[i] gives the index of the 1st nonzero entry in U[i,k:n-1] in bj and ba arrays
  */
  ierr = PetscMalloc3(mbs,MatScalar,&rtmp,mbs,PetscInt,&il,mbs,PetscInt,&c2r);CHKERRQ(ierr);

  do {
    sctx.newshift = PETSC_FALSE;

<<<<<<< HEAD
    for (i=0; i<mbs; i++) c2r[i] = mbs;
    il[0] = 0;

=======
    for (i=0; i<mbs; i++) c2r[i] = mbs; 
    if (mbs) il[0] = 0;
 
>>>>>>> fe08d85e
    for (k = 0; k<mbs; k++){
      /* zero rtmp */
      nz = bi[k+1] - bi[k];
      bjtmp = bj + bi[k];
      for (j=0; j<nz; j++) rtmp[bjtmp[j]] = 0.0;

      /* load in initial unfactored row */
      bval = ba + bi[k];
      jmin = ai[rip[k]]; jmax = ai[rip[k]+1];
      for (j = jmin; j < jmax; j++){
        col = riip[aj[j]];
        if (col >= k){ /* only take upper triangular entry */
          rtmp[col] = aa[j];
          *bval++   = 0.0; /* for in-place factorization */
        }
      }
      /* shift the diagonal of the matrix: ZeropivotApply() */
      rtmp[k] += sctx.shift_amount;  /* shift the diagonal of the matrix */

      /* modify k-th row by adding in those rows i with U(i,k)!=0 */
      dk = rtmp[k];
      i  = c2r[k]; /* first row to be added to k_th row  */

      while (i < k){
        nexti = c2r[i]; /* next row to be added to k_th row */

        /* compute multiplier, update diag(k) and U(i,k) */
        ili   = il[i];  /* index of first nonzero element in U(i,k:bms-1) */
        uikdi = - ba[ili]*ba[bdiag[i]];  /* diagonal(k) */
        dk   += uikdi*ba[ili]; /* update diag[k] */
        ba[ili] = uikdi; /* -U(i,k) */

        /* add multiple of row i to k-th row */
        jmin = ili + 1; jmax = bi[i+1];
        if (jmin < jmax){
          for (j=jmin; j<jmax; j++) rtmp[bj[j]] += uikdi*ba[j];
          /* update il and c2r for row i */
          il[i] = jmin;
          j = bj[jmin]; c2r[i] = c2r[j]; c2r[j] = i;
        }
        i = nexti;
      }

      /* copy data into U(k,:) */
      rs   = 0.0;
      jmin = bi[k]; jmax = bi[k+1]-1;
      if (jmin < jmax) {
        for (j=jmin; j<jmax; j++){
          col = bj[j]; ba[j] = rtmp[col]; rs += PetscAbsScalar(ba[j]);
        }
        /* add the k-th row into il and c2r */
        il[k] = jmin;
        i = bj[jmin]; c2r[k] = c2r[i]; c2r[i] = k;
      }

      /* MatPivotCheck() */
      sctx.rs  = rs;
      sctx.pv  = dk;
      ierr = MatPivotCheck(A,info,&sctx,i);CHKERRQ(ierr);
      if (sctx.newshift) break;
      dk = sctx.pv;

      ba[bdiag[k]] = 1.0/dk; /* U(k,k) */
    }
  } while (sctx.newshift);

  ierr = PetscFree3(rtmp,il,c2r);CHKERRQ(ierr);
  ierr = ISRestoreIndices(ip,&rip);CHKERRQ(ierr);
  ierr = ISRestoreIndices(iip,&riip);CHKERRQ(ierr);

  ierr = ISIdentity(ip,&perm_identity);CHKERRQ(ierr);
  if (perm_identity){
    B->ops->solve           = MatSolve_SeqSBAIJ_1_NaturalOrdering;
    B->ops->solvetranspose  = MatSolve_SeqSBAIJ_1_NaturalOrdering;
    B->ops->forwardsolve    = MatForwardSolve_SeqSBAIJ_1_NaturalOrdering;
    B->ops->backwardsolve   = MatBackwardSolve_SeqSBAIJ_1_NaturalOrdering;
  } else {
    B->ops->solve           = MatSolve_SeqSBAIJ_1;
    B->ops->solvetranspose  = MatSolve_SeqSBAIJ_1;
    B->ops->forwardsolve    = MatForwardSolve_SeqSBAIJ_1;
    B->ops->backwardsolve   = MatBackwardSolve_SeqSBAIJ_1;
  }

  C->assembled    = PETSC_TRUE;
  C->preallocated = PETSC_TRUE;
  ierr = PetscLogFlops(C->rmap->n);CHKERRQ(ierr);

  /* MatPivotView() */
  if (sctx.nshift){
    if (info->shifttype == (PetscReal)MAT_SHIFT_POSITIVE_DEFINITE) {
      ierr = PetscInfo4(A,"number of shift_pd tries %D, shift_amount %G, diagonal shifted up by %e fraction top_value %e\n",sctx.nshift,sctx.shift_amount,sctx.shift_fraction,sctx.shift_top);CHKERRQ(ierr);
    } else if (info->shifttype == (PetscReal)MAT_SHIFT_NONZERO) {
      ierr = PetscInfo2(A,"number of shift_nz tries %D, shift_amount %G\n",sctx.nshift,sctx.shift_amount);CHKERRQ(ierr);
    } else if (info->shifttype == (PetscReal)MAT_SHIFT_INBLOCKS){
      ierr = PetscInfo2(A,"number of shift_inblocks applied %D, each shift_amount %G\n",sctx.nshift,info->shiftamount);CHKERRQ(ierr);
    }
  }
  PetscFunctionReturn(0);
}

#undef __FUNCT__
#define __FUNCT__ "MatCholeskyFactorNumeric_SeqAIJ_inplace"
PetscErrorCode MatCholeskyFactorNumeric_SeqAIJ_inplace(Mat B,Mat A,const MatFactorInfo *info)
{
  Mat            C = B;
  Mat_SeqAIJ     *a=(Mat_SeqAIJ*)A->data;
  Mat_SeqSBAIJ   *b=(Mat_SeqSBAIJ*)C->data;
  IS             ip=b->row,iip = b->icol;
  PetscErrorCode ierr;
  const PetscInt *rip,*riip;
  PetscInt       i,j,mbs=A->rmap->n,*bi=b->i,*bj=b->j,*bcol,*bjtmp;
  PetscInt       *ai=a->i,*aj=a->j;
  PetscInt       k,jmin,jmax,*jl,*il,col,nexti,ili,nz;
  MatScalar      *rtmp,*ba=b->a,*bval,*aa=a->a,dk,uikdi;
  PetscBool      perm_identity;
  FactorShiftCtx sctx;
  PetscReal      rs;
  MatScalar      d,*v;

  PetscFunctionBegin;
  /* MatPivotSetUp(): initialize shift context sctx */
  ierr = PetscMemzero(&sctx,sizeof(FactorShiftCtx));CHKERRQ(ierr);

  if (info->shifttype == (PetscReal)MAT_SHIFT_POSITIVE_DEFINITE) { /* set sctx.shift_top=max{rs} */
    sctx.shift_top = info->zeropivot;
    for (i=0; i<mbs; i++) {
      /* calculate sum(|aij|)-RealPart(aii), amt of shift needed for this row */
      d  = (aa)[a->diag[i]];
      rs = -PetscAbsScalar(d) - PetscRealPart(d);
      v  = aa+ai[i];
      nz = ai[i+1] - ai[i];
      for (j=0; j<nz; j++)
	rs += PetscAbsScalar(v[j]);
      if (rs>sctx.shift_top) sctx.shift_top = rs;
    }
    sctx.shift_top   *= 1.1;
    sctx.nshift_max   = 5;
    sctx.shift_lo     = 0.;
    sctx.shift_hi     = 1.;
  }

  ierr  = ISGetIndices(ip,&rip);CHKERRQ(ierr);
  ierr  = ISGetIndices(iip,&riip);CHKERRQ(ierr);

  /* initialization */
  ierr = PetscMalloc3(mbs,MatScalar,&rtmp,mbs,PetscInt,&il,mbs,PetscInt,&jl);CHKERRQ(ierr);

  do {
    sctx.newshift = PETSC_FALSE;

    for (i=0; i<mbs; i++) jl[i] = mbs;
    il[0] = 0;

    for (k = 0; k<mbs; k++){
      /* zero rtmp */
      nz = bi[k+1] - bi[k];
      bjtmp = bj + bi[k];
      for (j=0; j<nz; j++) rtmp[bjtmp[j]] = 0.0;

      bval = ba + bi[k];
      /* initialize k-th row by the perm[k]-th row of A */
      jmin = ai[rip[k]]; jmax = ai[rip[k]+1];
      for (j = jmin; j < jmax; j++){
        col = riip[aj[j]];
        if (col >= k){ /* only take upper triangular entry */
          rtmp[col] = aa[j];
          *bval++  = 0.0; /* for in-place factorization */
        }
      }
      /* shift the diagonal of the matrix */
      if (sctx.nshift) rtmp[k] += sctx.shift_amount;

      /* modify k-th row by adding in those rows i with U(i,k)!=0 */
      dk = rtmp[k];
      i = jl[k]; /* first row to be added to k_th row  */

      while (i < k){
        nexti = jl[i]; /* next row to be added to k_th row */

        /* compute multiplier, update diag(k) and U(i,k) */
        ili = il[i];  /* index of first nonzero element in U(i,k:bms-1) */
        uikdi = - ba[ili]*ba[bi[i]];  /* diagonal(k) */
        dk += uikdi*ba[ili];
        ba[ili] = uikdi; /* -U(i,k) */

        /* add multiple of row i to k-th row */
        jmin = ili + 1; jmax = bi[i+1];
        if (jmin < jmax){
          for (j=jmin; j<jmax; j++) rtmp[bj[j]] += uikdi*ba[j];
          /* update il and jl for row i */
          il[i] = jmin;
          j = bj[jmin]; jl[i] = jl[j]; jl[j] = i;
        }
        i = nexti;
      }

      /* shift the diagonals when zero pivot is detected */
      /* compute rs=sum of abs(off-diagonal) */
      rs   = 0.0;
      jmin = bi[k]+1;
      nz   = bi[k+1] - jmin;
      bcol = bj + jmin;
      for (j=0; j<nz; j++) {
        rs += PetscAbsScalar(rtmp[bcol[j]]);
      }

      sctx.rs = rs;
      sctx.pv = dk;
      ierr = MatPivotCheck(A,info,&sctx,k);CHKERRQ(ierr);
      if (sctx.newshift) break;
      dk = sctx.pv;

      /* copy data into U(k,:) */
      ba[bi[k]] = 1.0/dk; /* U(k,k) */
      jmin = bi[k]+1; jmax = bi[k+1];
      if (jmin < jmax) {
        for (j=jmin; j<jmax; j++){
          col = bj[j]; ba[j] = rtmp[col];
        }
        /* add the k-th row into il and jl */
        il[k] = jmin;
        i = bj[jmin]; jl[k] = jl[i]; jl[i] = k;
      }
    }
  } while (sctx.newshift);

  ierr = PetscFree3(rtmp,il,jl);CHKERRQ(ierr);
  ierr = ISRestoreIndices(ip,&rip);CHKERRQ(ierr);
  ierr = ISRestoreIndices(iip,&riip);CHKERRQ(ierr);

  ierr = ISIdentity(ip,&perm_identity);CHKERRQ(ierr);
  if (perm_identity){
    B->ops->solve           = MatSolve_SeqSBAIJ_1_NaturalOrdering_inplace;
    B->ops->solvetranspose  = MatSolve_SeqSBAIJ_1_NaturalOrdering_inplace;
    B->ops->forwardsolve    = MatForwardSolve_SeqSBAIJ_1_NaturalOrdering_inplace;
    B->ops->backwardsolve   = MatBackwardSolve_SeqSBAIJ_1_NaturalOrdering_inplace;
  } else {
    B->ops->solve           = MatSolve_SeqSBAIJ_1_inplace;
    B->ops->solvetranspose  = MatSolve_SeqSBAIJ_1_inplace;
    B->ops->forwardsolve    = MatForwardSolve_SeqSBAIJ_1_inplace;
    B->ops->backwardsolve   = MatBackwardSolve_SeqSBAIJ_1_inplace;
  }

  C->assembled    = PETSC_TRUE;
  C->preallocated = PETSC_TRUE;
  ierr = PetscLogFlops(C->rmap->n);CHKERRQ(ierr);
  if (sctx.nshift){
    if (info->shifttype == (PetscReal)MAT_SHIFT_NONZERO) {
      ierr = PetscInfo2(A,"number of shiftnz tries %D, shift_amount %G\n",sctx.nshift,sctx.shift_amount);CHKERRQ(ierr);
    } else if (info->shifttype == (PetscReal)MAT_SHIFT_POSITIVE_DEFINITE) {
      ierr = PetscInfo2(A,"number of shiftpd tries %D, shift_amount %G\n",sctx.nshift,sctx.shift_amount);CHKERRQ(ierr);
    }
  }
  PetscFunctionReturn(0);
}

/*
   icc() under revised new data structure.
   Factored arrays bj and ba are stored as
     U(0,:),...,U(i,:),U(n-1,:)

   ui=fact->i is an array of size n+1, in which
   ui+
     ui[i]:  points to 1st entry of U(i,:),i=0,...,n-1
     ui[n]:  points to U(n-1,n-1)+1

  udiag=fact->diag is an array of size n,in which
     udiag[i]: points to diagonal of U(i,:), i=0,...,n-1

   U(i,:) contains udiag[i] as its last entry, i.e.,
    U(i,:) = (u[i,i+1],...,u[i,n-1],diag[i])
*/

#undef __FUNCT__
#define __FUNCT__ "MatICCFactorSymbolic_SeqAIJ"
PetscErrorCode MatICCFactorSymbolic_SeqAIJ(Mat fact,Mat A,IS perm,const MatFactorInfo *info)
{
  Mat_SeqAIJ         *a = (Mat_SeqAIJ*)A->data;
  Mat_SeqSBAIJ       *b;
  PetscErrorCode     ierr;
  PetscBool          perm_identity,missing;
  PetscInt           reallocs=0,i,*ai=a->i,*aj=a->j,am=A->rmap->n,*ui,*udiag;
  const PetscInt     *rip,*riip;
  PetscInt           jmin,jmax,nzk,k,j,*jl,prow,*il,nextprow;
  PetscInt           nlnk,*lnk,*lnk_lvl=PETSC_NULL,d;
  PetscInt           ncols,ncols_upper,*cols,*ajtmp,*uj,**uj_ptr,**uj_lvl_ptr;
  PetscReal          fill=info->fill,levels=info->levels;
  PetscFreeSpaceList free_space=PETSC_NULL,current_space=PETSC_NULL;
  PetscFreeSpaceList free_space_lvl=PETSC_NULL,current_space_lvl=PETSC_NULL;
  PetscBT            lnkbt;
  IS                 iperm;

  PetscFunctionBegin;
  if (A->rmap->n != A->cmap->n) SETERRQ2(PETSC_COMM_SELF,PETSC_ERR_ARG_WRONG,"Must be square matrix, rows %D columns %D",A->rmap->n,A->cmap->n);
  ierr = MatMissingDiagonal(A,&missing,&d);CHKERRQ(ierr);
  if (missing) SETERRQ1(PETSC_COMM_SELF,PETSC_ERR_ARG_WRONGSTATE,"Matrix is missing diagonal entry %D",d);
  ierr = ISIdentity(perm,&perm_identity);CHKERRQ(ierr);
  ierr = ISInvertPermutation(perm,PETSC_DECIDE,&iperm);CHKERRQ(ierr);

  ierr = PetscMalloc((am+1)*sizeof(PetscInt),&ui);CHKERRQ(ierr);
  ierr = PetscMalloc((am+1)*sizeof(PetscInt),&udiag);CHKERRQ(ierr);
  ui[0] = 0;

  /* ICC(0) without matrix ordering: simply rearrange column indices */
  if (!levels && perm_identity) {
    for (i=0; i<am; i++) {
      ncols    = ai[i+1] - a->diag[i];
      ui[i+1]  = ui[i] + ncols;
      udiag[i] = ui[i+1] - 1; /* points to the last entry of U(i,:) */
    }
    ierr = PetscMalloc((ui[am]+1)*sizeof(PetscInt),&uj);CHKERRQ(ierr);
    cols = uj;
    for (i=0; i<am; i++) {
      aj    = a->j + a->diag[i] + 1; /* 1st entry of U(i,:) without diagonal */
      ncols = ai[i+1] - a->diag[i] -1;
      for (j=0; j<ncols; j++) *cols++ = aj[j];
      *cols++ = i; /* diagoanl is located as the last entry of U(i,:) */
    }
  } else { /* case: levels>0 || (levels=0 && !perm_identity) */
    ierr = ISGetIndices(iperm,&riip);CHKERRQ(ierr);
    ierr = ISGetIndices(perm,&rip);CHKERRQ(ierr);

    /* initialization */
    ierr  = PetscMalloc((am+1)*sizeof(PetscInt),&ajtmp);CHKERRQ(ierr);

    /* jl: linked list for storing indices of the pivot rows
       il: il[i] points to the 1st nonzero entry of U(i,k:am-1) */
    ierr = PetscMalloc4(am,PetscInt*,&uj_ptr,am,PetscInt*,&uj_lvl_ptr,am,PetscInt,&jl,am,PetscInt,&il);CHKERRQ(ierr);
    for (i=0; i<am; i++){
      jl[i] = am; il[i] = 0;
    }

    /* create and initialize a linked list for storing column indices of the active row k */
    nlnk = am + 1;
    ierr = PetscIncompleteLLCreate(am,am,nlnk,lnk,lnk_lvl,lnkbt);CHKERRQ(ierr);

    /* initial FreeSpace size is fill*(ai[am]+am)/2 */
    ierr = PetscFreeSpaceGet((PetscInt)(fill*(ai[am]+am)/2),&free_space);CHKERRQ(ierr);
    current_space = free_space;
    ierr = PetscFreeSpaceGet((PetscInt)(fill*(ai[am]+am)/2),&free_space_lvl);CHKERRQ(ierr);
    current_space_lvl = free_space_lvl;

    for (k=0; k<am; k++){  /* for each active row k */
      /* initialize lnk by the column indices of row rip[k] of A */
      nzk   = 0;
      ncols = ai[rip[k]+1] - ai[rip[k]];
      if (!ncols) SETERRQ2(PETSC_COMM_SELF,PETSC_ERR_MAT_CH_ZRPVT,"Empty row in matrix: row in original ordering %D in permuted ordering %D",rip[k],k);
      ncols_upper = 0;
      for (j=0; j<ncols; j++){
        i = *(aj + ai[rip[k]] + j); /* unpermuted column index */
        if (riip[i] >= k){ /* only take upper triangular entry */
          ajtmp[ncols_upper] = i;
          ncols_upper++;
        }
      }
      ierr = PetscIncompleteLLInit(ncols_upper,ajtmp,am,riip,nlnk,lnk,lnk_lvl,lnkbt);CHKERRQ(ierr);
      nzk += nlnk;

      /* update lnk by computing fill-in for each pivot row to be merged in */
      prow = jl[k]; /* 1st pivot row */

      while (prow < k){
        nextprow = jl[prow];

        /* merge prow into k-th row */
        jmin = il[prow] + 1;  /* index of the 2nd nzero entry in U(prow,k:am-1) */
        jmax = ui[prow+1];
        ncols = jmax-jmin;
        i     = jmin - ui[prow];
        cols  = uj_ptr[prow] + i; /* points to the 2nd nzero entry in U(prow,k:am-1) */
        uj    = uj_lvl_ptr[prow] + i; /* levels of cols */
        j     = *(uj - 1);
        ierr = PetscICCLLAddSorted(ncols,cols,levels,uj,am,nlnk,lnk,lnk_lvl,lnkbt,j);CHKERRQ(ierr);
        nzk += nlnk;

        /* update il and jl for prow */
        if (jmin < jmax){
          il[prow] = jmin;
          j = *cols; jl[prow] = jl[j]; jl[j] = prow;
        }
        prow = nextprow;
      }

      /* if free space is not available, make more free space */
      if (current_space->local_remaining<nzk) {
        i  = am - k + 1; /* num of unfactored rows */
        i *= PetscMin(nzk, i-1); /* i*nzk, i*(i-1): estimated and max additional space needed */
        ierr = PetscFreeSpaceGet(i,&current_space);CHKERRQ(ierr);
        ierr = PetscFreeSpaceGet(i,&current_space_lvl);CHKERRQ(ierr);
        reallocs++;
      }

      /* copy data into free_space and free_space_lvl, then initialize lnk */
      if (nzk == 0) SETERRQ1(PETSC_COMM_SELF,PETSC_ERR_ARG_WRONG,"Empty row %D in ICC matrix factor",k);
      ierr = PetscIncompleteLLClean(am,am,nzk,lnk,lnk_lvl,current_space->array,current_space_lvl->array,lnkbt);CHKERRQ(ierr);

      /* add the k-th row into il and jl */
      if (nzk > 1){
        i = current_space->array[1]; /* col value of the first nonzero element in U(k, k+1:am-1) */
        jl[k] = jl[i]; jl[i] = k;
        il[k] = ui[k] + 1;
      }
      uj_ptr[k]     = current_space->array;
      uj_lvl_ptr[k] = current_space_lvl->array;

      current_space->array           += nzk;
      current_space->local_used      += nzk;
      current_space->local_remaining -= nzk;

      current_space_lvl->array           += nzk;
      current_space_lvl->local_used      += nzk;
      current_space_lvl->local_remaining -= nzk;

      ui[k+1] = ui[k] + nzk;
    }

    ierr = ISRestoreIndices(perm,&rip);CHKERRQ(ierr);
    ierr = ISRestoreIndices(iperm,&riip);CHKERRQ(ierr);
    ierr = PetscFree4(uj_ptr,uj_lvl_ptr,jl,il);CHKERRQ(ierr);
    ierr = PetscFree(ajtmp);CHKERRQ(ierr);

    /* copy free_space into uj and free free_space; set ui, uj, udiag in new datastructure; */
    ierr = PetscMalloc((ui[am]+1)*sizeof(PetscInt),&uj);CHKERRQ(ierr);
    ierr = PetscFreeSpaceContiguous_Cholesky(&free_space,uj,am,ui,udiag);CHKERRQ(ierr); /* store matrix factor  */
    ierr = PetscIncompleteLLDestroy(lnk,lnkbt);CHKERRQ(ierr);
    ierr = PetscFreeSpaceDestroy(free_space_lvl);CHKERRQ(ierr);

  } /* end of case: levels>0 || (levels=0 && !perm_identity) */

  /* put together the new matrix in MATSEQSBAIJ format */
  b    = (Mat_SeqSBAIJ*)(fact)->data;
  b->singlemalloc = PETSC_FALSE;
  ierr = PetscMalloc((ui[am]+1)*sizeof(MatScalar),&b->a);CHKERRQ(ierr);
  b->j    = uj;
  b->i    = ui;
  b->diag = udiag;
  b->free_diag = PETSC_TRUE;
  b->ilen = 0;
  b->imax = 0;
  b->row  = perm;
  b->col  = perm;
  ierr    = PetscObjectReference((PetscObject)perm);CHKERRQ(ierr);
  ierr    = PetscObjectReference((PetscObject)perm);CHKERRQ(ierr);
  b->icol = iperm;
  b->pivotinblocks = PETSC_FALSE; /* need to get from MatFactorInfo */
  ierr = PetscMalloc((am+1)*sizeof(PetscScalar),&b->solve_work);CHKERRQ(ierr);
  ierr = PetscLogObjectMemory(fact,ui[am]*(sizeof(PetscInt)+sizeof(MatScalar)));CHKERRQ(ierr);
  b->maxnz   = b->nz = ui[am];
  b->free_a  = PETSC_TRUE;
  b->free_ij = PETSC_TRUE;

  fact->info.factor_mallocs   = reallocs;
  fact->info.fill_ratio_given = fill;
  if (ai[am] != 0) {
    /* nonzeros in lower triangular part of A (including diagonals) = (ai[am]+am)/2 */
    fact->info.fill_ratio_needed = ((PetscReal)2*ui[am])/(ai[am]+am);
  } else {
    fact->info.fill_ratio_needed = 0.0;
  }
#if defined(PETSC_USE_INFO)
    if (ai[am] != 0) {
      PetscReal af = fact->info.fill_ratio_needed;
      ierr = PetscInfo3(A,"Reallocs %D Fill ratio:given %G needed %G\n",reallocs,fill,af);CHKERRQ(ierr);
      ierr = PetscInfo1(A,"Run with -pc_factor_fill %G or use \n",af);CHKERRQ(ierr);
      ierr = PetscInfo1(A,"PCFactorSetFill(pc,%G) for best performance.\n",af);CHKERRQ(ierr);
    } else {
      ierr = PetscInfo(A,"Empty matrix.\n");CHKERRQ(ierr);
    }
#endif
  fact->ops->choleskyfactornumeric = MatCholeskyFactorNumeric_SeqAIJ;
  PetscFunctionReturn(0);
}

#undef __FUNCT__
#define __FUNCT__ "MatICCFactorSymbolic_SeqAIJ_inplace"
PetscErrorCode MatICCFactorSymbolic_SeqAIJ_inplace(Mat fact,Mat A,IS perm,const MatFactorInfo *info)
{
  Mat_SeqAIJ         *a = (Mat_SeqAIJ*)A->data;
  Mat_SeqSBAIJ       *b;
  PetscErrorCode     ierr;
  PetscBool          perm_identity,missing;
  PetscInt           reallocs=0,i,*ai=a->i,*aj=a->j,am=A->rmap->n,*ui,*udiag;
  const PetscInt     *rip,*riip;
  PetscInt           jmin,jmax,nzk,k,j,*jl,prow,*il,nextprow;
  PetscInt           nlnk,*lnk,*lnk_lvl=PETSC_NULL,d;
  PetscInt           ncols,ncols_upper,*cols,*ajtmp,*uj,**uj_ptr,**uj_lvl_ptr;
  PetscReal          fill=info->fill,levels=info->levels;
  PetscFreeSpaceList free_space=PETSC_NULL,current_space=PETSC_NULL;
  PetscFreeSpaceList free_space_lvl=PETSC_NULL,current_space_lvl=PETSC_NULL;
  PetscBT            lnkbt;
  IS                 iperm;

  PetscFunctionBegin;
  if (A->rmap->n != A->cmap->n) SETERRQ2(PETSC_COMM_SELF,PETSC_ERR_ARG_WRONG,"Must be square matrix, rows %D columns %D",A->rmap->n,A->cmap->n);
  ierr = MatMissingDiagonal(A,&missing,&d);CHKERRQ(ierr);
  if (missing) SETERRQ1(PETSC_COMM_SELF,PETSC_ERR_ARG_WRONGSTATE,"Matrix is missing diagonal entry %D",d);
  ierr = ISIdentity(perm,&perm_identity);CHKERRQ(ierr);
  ierr = ISInvertPermutation(perm,PETSC_DECIDE,&iperm);CHKERRQ(ierr);

  ierr = PetscMalloc((am+1)*sizeof(PetscInt),&ui);CHKERRQ(ierr);
  ierr = PetscMalloc((am+1)*sizeof(PetscInt),&udiag);CHKERRQ(ierr);
  ui[0] = 0;

  /* ICC(0) without matrix ordering: simply copies fill pattern */
  if (!levels && perm_identity) {

    for (i=0; i<am; i++) {
      ui[i+1]  = ui[i] + ai[i+1] - a->diag[i];
      udiag[i] = ui[i];
    }
    ierr = PetscMalloc((ui[am]+1)*sizeof(PetscInt),&uj);CHKERRQ(ierr);
    cols = uj;
    for (i=0; i<am; i++) {
      aj    = a->j + a->diag[i];
      ncols = ui[i+1] - ui[i];
      for (j=0; j<ncols; j++) *cols++ = *aj++;
    }
  } else { /* case: levels>0 || (levels=0 && !perm_identity) */
    ierr = ISGetIndices(iperm,&riip);CHKERRQ(ierr);
    ierr = ISGetIndices(perm,&rip);CHKERRQ(ierr);

    /* initialization */
    ierr  = PetscMalloc((am+1)*sizeof(PetscInt),&ajtmp);CHKERRQ(ierr);

    /* jl: linked list for storing indices of the pivot rows
       il: il[i] points to the 1st nonzero entry of U(i,k:am-1) */
    ierr = PetscMalloc4(am,PetscInt*,&uj_ptr,am,PetscInt*,&uj_lvl_ptr,am,PetscInt,&jl,am,PetscInt,&il);CHKERRQ(ierr);
    for (i=0; i<am; i++){
      jl[i] = am; il[i] = 0;
    }

    /* create and initialize a linked list for storing column indices of the active row k */
    nlnk = am + 1;
    ierr = PetscIncompleteLLCreate(am,am,nlnk,lnk,lnk_lvl,lnkbt);CHKERRQ(ierr);

    /* initial FreeSpace size is fill*(ai[am]+1) */
    ierr = PetscFreeSpaceGet((PetscInt)(fill*(ai[am]+1)),&free_space);CHKERRQ(ierr);
    current_space = free_space;
    ierr = PetscFreeSpaceGet((PetscInt)(fill*(ai[am]+1)),&free_space_lvl);CHKERRQ(ierr);
    current_space_lvl = free_space_lvl;

    for (k=0; k<am; k++){  /* for each active row k */
      /* initialize lnk by the column indices of row rip[k] of A */
      nzk   = 0;
      ncols = ai[rip[k]+1] - ai[rip[k]];
      if (!ncols) SETERRQ2(PETSC_COMM_SELF,PETSC_ERR_MAT_CH_ZRPVT,"Empty row in matrix: row in original ordering %D in permuted ordering %D",rip[k],k);
      ncols_upper = 0;
      for (j=0; j<ncols; j++){
        i = *(aj + ai[rip[k]] + j); /* unpermuted column index */
        if (riip[i] >= k){ /* only take upper triangular entry */
          ajtmp[ncols_upper] = i;
          ncols_upper++;
        }
      }
      ierr = PetscIncompleteLLInit(ncols_upper,ajtmp,am,riip,nlnk,lnk,lnk_lvl,lnkbt);CHKERRQ(ierr);
      nzk += nlnk;

      /* update lnk by computing fill-in for each pivot row to be merged in */
      prow = jl[k]; /* 1st pivot row */

      while (prow < k){
        nextprow = jl[prow];

        /* merge prow into k-th row */
        jmin = il[prow] + 1;  /* index of the 2nd nzero entry in U(prow,k:am-1) */
        jmax = ui[prow+1];
        ncols = jmax-jmin;
        i     = jmin - ui[prow];
        cols  = uj_ptr[prow] + i; /* points to the 2nd nzero entry in U(prow,k:am-1) */
        uj    = uj_lvl_ptr[prow] + i; /* levels of cols */
        j     = *(uj - 1);
        ierr = PetscICCLLAddSorted(ncols,cols,levels,uj,am,nlnk,lnk,lnk_lvl,lnkbt,j);CHKERRQ(ierr);
        nzk += nlnk;

        /* update il and jl for prow */
        if (jmin < jmax){
          il[prow] = jmin;
          j = *cols; jl[prow] = jl[j]; jl[j] = prow;
        }
        prow = nextprow;
      }

      /* if free space is not available, make more free space */
      if (current_space->local_remaining<nzk) {
        i = am - k + 1; /* num of unfactored rows */
        i *= PetscMin(nzk, (i-1)); /* i*nzk, i*(i-1): estimated and max additional space needed */
        ierr = PetscFreeSpaceGet(i,&current_space);CHKERRQ(ierr);
        ierr = PetscFreeSpaceGet(i,&current_space_lvl);CHKERRQ(ierr);
        reallocs++;
      }

      /* copy data into free_space and free_space_lvl, then initialize lnk */
      if (!nzk) SETERRQ1(PETSC_COMM_SELF,PETSC_ERR_ARG_WRONG,"Empty row %D in ICC matrix factor",k);
      ierr = PetscIncompleteLLClean(am,am,nzk,lnk,lnk_lvl,current_space->array,current_space_lvl->array,lnkbt);CHKERRQ(ierr);

      /* add the k-th row into il and jl */
      if (nzk > 1){
        i = current_space->array[1]; /* col value of the first nonzero element in U(k, k+1:am-1) */
        jl[k] = jl[i]; jl[i] = k;
        il[k] = ui[k] + 1;
      }
      uj_ptr[k]     = current_space->array;
      uj_lvl_ptr[k] = current_space_lvl->array;

      current_space->array           += nzk;
      current_space->local_used      += nzk;
      current_space->local_remaining -= nzk;

      current_space_lvl->array           += nzk;
      current_space_lvl->local_used      += nzk;
      current_space_lvl->local_remaining -= nzk;

      ui[k+1] = ui[k] + nzk;
    }

#if defined(PETSC_USE_INFO)
    if (ai[am] != 0) {
      PetscReal af = (PetscReal)ui[am]/((PetscReal)ai[am]);
      ierr = PetscInfo3(A,"Reallocs %D Fill ratio:given %G needed %G\n",reallocs,fill,af);CHKERRQ(ierr);
      ierr = PetscInfo1(A,"Run with -pc_factor_fill %G or use \n",af);CHKERRQ(ierr);
      ierr = PetscInfo1(A,"PCFactorSetFill(pc,%G) for best performance.\n",af);CHKERRQ(ierr);
    } else {
      ierr = PetscInfo(A,"Empty matrix.\n");CHKERRQ(ierr);
    }
#endif

    ierr = ISRestoreIndices(perm,&rip);CHKERRQ(ierr);
    ierr = ISRestoreIndices(iperm,&riip);CHKERRQ(ierr);
    ierr = PetscFree4(uj_ptr,uj_lvl_ptr,jl,il);CHKERRQ(ierr);
    ierr = PetscFree(ajtmp);CHKERRQ(ierr);

    /* destroy list of free space and other temporary array(s) */
    ierr = PetscMalloc((ui[am]+1)*sizeof(PetscInt),&uj);CHKERRQ(ierr);
    ierr = PetscFreeSpaceContiguous(&free_space,uj);CHKERRQ(ierr);
    ierr = PetscIncompleteLLDestroy(lnk,lnkbt);CHKERRQ(ierr);
    ierr = PetscFreeSpaceDestroy(free_space_lvl);CHKERRQ(ierr);

  } /* end of case: levels>0 || (levels=0 && !perm_identity) */

  /* put together the new matrix in MATSEQSBAIJ format */

  b    = (Mat_SeqSBAIJ*)fact->data;
  b->singlemalloc = PETSC_FALSE;
  ierr = PetscMalloc((ui[am]+1)*sizeof(MatScalar),&b->a);CHKERRQ(ierr);
  b->j    = uj;
  b->i    = ui;
  b->diag = udiag;
  b->free_diag = PETSC_TRUE;
  b->ilen = 0;
  b->imax = 0;
  b->row  = perm;
  b->col  = perm;
  ierr    = PetscObjectReference((PetscObject)perm);CHKERRQ(ierr);
  ierr    = PetscObjectReference((PetscObject)perm);CHKERRQ(ierr);
  b->icol = iperm;
  b->pivotinblocks = PETSC_FALSE; /* need to get from MatFactorInfo */
  ierr    = PetscMalloc((am+1)*sizeof(PetscScalar),&b->solve_work);CHKERRQ(ierr);
  ierr = PetscLogObjectMemory(fact,(ui[am]-am)*(sizeof(PetscInt)+sizeof(MatScalar)));CHKERRQ(ierr);
  b->maxnz   = b->nz = ui[am];
  b->free_a  = PETSC_TRUE;
  b->free_ij = PETSC_TRUE;

  fact->info.factor_mallocs    = reallocs;
  fact->info.fill_ratio_given  = fill;
  if (ai[am] != 0) {
    fact->info.fill_ratio_needed = ((PetscReal)ui[am])/((PetscReal)ai[am]);
  } else {
    fact->info.fill_ratio_needed = 0.0;
  }
  fact->ops->choleskyfactornumeric = MatCholeskyFactorNumeric_SeqAIJ_inplace;
  PetscFunctionReturn(0);
}

#undef __FUNCT__
#define __FUNCT__ "MatCholeskyFactorSymbolic_SeqAIJ"
PetscErrorCode MatCholeskyFactorSymbolic_SeqAIJ(Mat fact,Mat A,IS perm,const MatFactorInfo *info)
{
  Mat_SeqAIJ         *a = (Mat_SeqAIJ*)A->data;
  Mat_SeqSBAIJ       *b;
  PetscErrorCode     ierr;
  PetscBool          perm_identity;
  PetscReal          fill = info->fill;
  const PetscInt     *rip,*riip;
  PetscInt           i,am=A->rmap->n,*ai=a->i,*aj=a->j,reallocs=0,prow;
  PetscInt           *jl,jmin,jmax,nzk,*ui,k,j,*il,nextprow;
  PetscInt           nlnk,*lnk,ncols,ncols_upper,*cols,*uj,**ui_ptr,*uj_ptr,*udiag;
  PetscFreeSpaceList free_space=PETSC_NULL,current_space=PETSC_NULL;
  PetscBT            lnkbt;
  IS                 iperm;

  PetscFunctionBegin;
  if (A->rmap->n != A->cmap->n) SETERRQ2(PETSC_COMM_SELF,PETSC_ERR_ARG_WRONG,"Must be square matrix, rows %D columns %D",A->rmap->n,A->cmap->n);
  /* check whether perm is the identity mapping */
  ierr = ISIdentity(perm,&perm_identity);CHKERRQ(ierr);
  ierr = ISInvertPermutation(perm,PETSC_DECIDE,&iperm);CHKERRQ(ierr);
  ierr = ISGetIndices(iperm,&riip);CHKERRQ(ierr);
  ierr = ISGetIndices(perm,&rip);CHKERRQ(ierr);

  /* initialization */
  ierr  = PetscMalloc((am+1)*sizeof(PetscInt),&ui);CHKERRQ(ierr);
  ierr  = PetscMalloc((am+1)*sizeof(PetscInt),&udiag);CHKERRQ(ierr);
  ui[0] = 0;

  /* jl: linked list for storing indices of the pivot rows
     il: il[i] points to the 1st nonzero entry of U(i,k:am-1) */
  ierr = PetscMalloc4(am,PetscInt*,&ui_ptr,am,PetscInt,&jl,am,PetscInt,&il,am,PetscInt,&cols);CHKERRQ(ierr);
  for (i=0; i<am; i++){
    jl[i] = am; il[i] = 0;
  }

  /* create and initialize a linked list for storing column indices of the active row k */
  nlnk = am + 1;
  ierr = PetscLLCreate(am,am,nlnk,lnk,lnkbt);CHKERRQ(ierr);

  /* initial FreeSpace size is fill*(ai[am]+am)/2 */
  ierr = PetscFreeSpaceGet((PetscInt)(fill*(ai[am]+am)/2),&free_space);CHKERRQ(ierr);
  current_space = free_space;

  for (k=0; k<am; k++){  /* for each active row k */
    /* initialize lnk by the column indices of row rip[k] of A */
    nzk   = 0;
    ncols = ai[rip[k]+1] - ai[rip[k]];
    if (!ncols) SETERRQ2(PETSC_COMM_SELF,PETSC_ERR_MAT_CH_ZRPVT,"Empty row in matrix: row in original ordering %D in permuted ordering %D",rip[k],k);
    ncols_upper = 0;
    for (j=0; j<ncols; j++){
      i = riip[*(aj + ai[rip[k]] + j)];
      if (i >= k){ /* only take upper triangular entry */
        cols[ncols_upper] = i;
        ncols_upper++;
      }
    }
    ierr = PetscLLAdd(ncols_upper,cols,am,nlnk,lnk,lnkbt);CHKERRQ(ierr);
    nzk += nlnk;

    /* update lnk by computing fill-in for each pivot row to be merged in */
    prow = jl[k]; /* 1st pivot row */

    while (prow < k){
      nextprow = jl[prow];
      /* merge prow into k-th row */
      jmin = il[prow] + 1;  /* index of the 2nd nzero entry in U(prow,k:am-1) */
      jmax = ui[prow+1];
      ncols = jmax-jmin;
      uj_ptr = ui_ptr[prow] + jmin - ui[prow]; /* points to the 2nd nzero entry in U(prow,k:am-1) */
      ierr = PetscLLAddSorted(ncols,uj_ptr,am,nlnk,lnk,lnkbt);CHKERRQ(ierr);
      nzk += nlnk;

      /* update il and jl for prow */
      if (jmin < jmax){
        il[prow] = jmin;
        j = *uj_ptr; jl[prow] = jl[j]; jl[j] = prow;
      }
      prow = nextprow;
    }

    /* if free space is not available, make more free space */
    if (current_space->local_remaining<nzk) {
      i  = am - k + 1; /* num of unfactored rows */
      i *= PetscMin(nzk,i-1); /* i*nzk, i*(i-1): estimated and max additional space needed */
      ierr = PetscFreeSpaceGet(i,&current_space);CHKERRQ(ierr);
      reallocs++;
    }

    /* copy data into free space, then initialize lnk */
    ierr = PetscLLClean(am,am,nzk,lnk,current_space->array,lnkbt);CHKERRQ(ierr);

    /* add the k-th row into il and jl */
    if (nzk > 1){
      i = current_space->array[1]; /* col value of the first nonzero element in U(k, k+1:am-1) */
      jl[k] = jl[i]; jl[i] = k;
      il[k] = ui[k] + 1;
    }
    ui_ptr[k] = current_space->array;
    current_space->array           += nzk;
    current_space->local_used      += nzk;
    current_space->local_remaining -= nzk;

    ui[k+1] = ui[k] + nzk;
  }

  ierr = ISRestoreIndices(perm,&rip);CHKERRQ(ierr);
  ierr = ISRestoreIndices(iperm,&riip);CHKERRQ(ierr);
  ierr = PetscFree4(ui_ptr,jl,il,cols);CHKERRQ(ierr);

  /* copy free_space into uj and free free_space; set ui, uj, udiag in new datastructure; */
  ierr = PetscMalloc((ui[am]+1)*sizeof(PetscInt),&uj);CHKERRQ(ierr);
  ierr = PetscFreeSpaceContiguous_Cholesky(&free_space,uj,am,ui,udiag);CHKERRQ(ierr); /* store matrix factor */
  ierr = PetscLLDestroy(lnk,lnkbt);CHKERRQ(ierr);

  /* put together the new matrix in MATSEQSBAIJ format */

  b = (Mat_SeqSBAIJ*)fact->data;
  b->singlemalloc = PETSC_FALSE;
  b->free_a       = PETSC_TRUE;
  b->free_ij      = PETSC_TRUE;
  ierr = PetscMalloc((ui[am]+1)*sizeof(MatScalar),&b->a);CHKERRQ(ierr);
  b->j    = uj;
  b->i    = ui;
  b->diag = udiag;
  b->free_diag = PETSC_TRUE;
  b->ilen = 0;
  b->imax = 0;
  b->row  = perm;
  b->col  = perm;
  ierr    = PetscObjectReference((PetscObject)perm);CHKERRQ(ierr);
  ierr    = PetscObjectReference((PetscObject)perm);CHKERRQ(ierr);
  b->icol = iperm;
  b->pivotinblocks = PETSC_FALSE; /* need to get from MatFactorInfo */
  ierr    = PetscMalloc((am+1)*sizeof(PetscScalar),&b->solve_work);CHKERRQ(ierr);
  ierr    = PetscLogObjectMemory(fact,ui[am]*(sizeof(PetscInt)+sizeof(MatScalar)));CHKERRQ(ierr);
  b->maxnz = b->nz = ui[am];

  fact->info.factor_mallocs    = reallocs;
  fact->info.fill_ratio_given  = fill;
  if (ai[am] != 0) {
    /* nonzeros in lower triangular part of A (including diagonals) = (ai[am]+am)/2 */
    fact->info.fill_ratio_needed = ((PetscReal)2*ui[am])/(ai[am]+am);
  } else {
    fact->info.fill_ratio_needed = 0.0;
  }
#if defined(PETSC_USE_INFO)
  if (ai[am] != 0) {
    PetscReal af = fact->info.fill_ratio_needed;
    ierr = PetscInfo3(A,"Reallocs %D Fill ratio:given %G needed %G\n",reallocs,fill,af);CHKERRQ(ierr);
    ierr = PetscInfo1(A,"Run with -pc_factor_fill %G or use \n",af);CHKERRQ(ierr);
    ierr = PetscInfo1(A,"PCFactorSetFill(pc,%G) for best performance.\n",af);CHKERRQ(ierr);
  } else {
     ierr = PetscInfo(A,"Empty matrix.\n");CHKERRQ(ierr);
  }
#endif
  fact->ops->choleskyfactornumeric = MatCholeskyFactorNumeric_SeqAIJ;
  PetscFunctionReturn(0);
}

#undef __FUNCT__
#define __FUNCT__ "MatCholeskyFactorSymbolic_SeqAIJ_inplace"
PetscErrorCode MatCholeskyFactorSymbolic_SeqAIJ_inplace(Mat fact,Mat A,IS perm,const MatFactorInfo *info)
{
  Mat_SeqAIJ         *a = (Mat_SeqAIJ*)A->data;
  Mat_SeqSBAIJ       *b;
  PetscErrorCode     ierr;
  PetscBool          perm_identity;
  PetscReal          fill = info->fill;
  const PetscInt     *rip,*riip;
  PetscInt           i,am=A->rmap->n,*ai=a->i,*aj=a->j,reallocs=0,prow;
  PetscInt           *jl,jmin,jmax,nzk,*ui,k,j,*il,nextprow;
  PetscInt           nlnk,*lnk,ncols,ncols_upper,*cols,*uj,**ui_ptr,*uj_ptr;
  PetscFreeSpaceList free_space=PETSC_NULL,current_space=PETSC_NULL;
  PetscBT            lnkbt;
  IS                 iperm;

  PetscFunctionBegin;
  if (A->rmap->n != A->cmap->n) SETERRQ2(PETSC_COMM_SELF,PETSC_ERR_ARG_WRONG,"Must be square matrix, rows %D columns %D",A->rmap->n,A->cmap->n);
  /* check whether perm is the identity mapping */
  ierr = ISIdentity(perm,&perm_identity);CHKERRQ(ierr);
  ierr = ISInvertPermutation(perm,PETSC_DECIDE,&iperm);CHKERRQ(ierr);
  ierr = ISGetIndices(iperm,&riip);CHKERRQ(ierr);
  ierr = ISGetIndices(perm,&rip);CHKERRQ(ierr);

  /* initialization */
  ierr  = PetscMalloc((am+1)*sizeof(PetscInt),&ui);CHKERRQ(ierr);
  ui[0] = 0;

  /* jl: linked list for storing indices of the pivot rows
     il: il[i] points to the 1st nonzero entry of U(i,k:am-1) */
  ierr = PetscMalloc4(am,PetscInt*,&ui_ptr,am,PetscInt,&jl,am,PetscInt,&il,am,PetscInt,&cols);CHKERRQ(ierr);
  for (i=0; i<am; i++){
    jl[i] = am; il[i] = 0;
  }

  /* create and initialize a linked list for storing column indices of the active row k */
  nlnk = am + 1;
  ierr = PetscLLCreate(am,am,nlnk,lnk,lnkbt);CHKERRQ(ierr);

  /* initial FreeSpace size is fill*(ai[am]+1) */
  ierr = PetscFreeSpaceGet((PetscInt)(fill*(ai[am]+1)),&free_space);CHKERRQ(ierr);
  current_space = free_space;

  for (k=0; k<am; k++){  /* for each active row k */
    /* initialize lnk by the column indices of row rip[k] of A */
    nzk   = 0;
    ncols = ai[rip[k]+1] - ai[rip[k]];
    if (!ncols) SETERRQ2(PETSC_COMM_SELF,PETSC_ERR_MAT_CH_ZRPVT,"Empty row in matrix: row in original ordering %D in permuted ordering %D",rip[k],k);
    ncols_upper = 0;
    for (j=0; j<ncols; j++){
      i = riip[*(aj + ai[rip[k]] + j)];
      if (i >= k){ /* only take upper triangular entry */
        cols[ncols_upper] = i;
        ncols_upper++;
      }
    }
    ierr = PetscLLAdd(ncols_upper,cols,am,nlnk,lnk,lnkbt);CHKERRQ(ierr);
    nzk += nlnk;

    /* update lnk by computing fill-in for each pivot row to be merged in */
    prow = jl[k]; /* 1st pivot row */

    while (prow < k){
      nextprow = jl[prow];
      /* merge prow into k-th row */
      jmin = il[prow] + 1;  /* index of the 2nd nzero entry in U(prow,k:am-1) */
      jmax = ui[prow+1];
      ncols = jmax-jmin;
      uj_ptr = ui_ptr[prow] + jmin - ui[prow]; /* points to the 2nd nzero entry in U(prow,k:am-1) */
      ierr = PetscLLAddSorted(ncols,uj_ptr,am,nlnk,lnk,lnkbt);CHKERRQ(ierr);
      nzk += nlnk;

      /* update il and jl for prow */
      if (jmin < jmax){
        il[prow] = jmin;
        j = *uj_ptr; jl[prow] = jl[j]; jl[j] = prow;
      }
      prow = nextprow;
    }

    /* if free space is not available, make more free space */
    if (current_space->local_remaining<nzk) {
      i = am - k + 1; /* num of unfactored rows */
      i = PetscMin(i*nzk, i*(i-1)); /* i*nzk, i*(i-1): estimated and max additional space needed */
      ierr = PetscFreeSpaceGet(i,&current_space);CHKERRQ(ierr);
      reallocs++;
    }

    /* copy data into free space, then initialize lnk */
    ierr = PetscLLClean(am,am,nzk,lnk,current_space->array,lnkbt);CHKERRQ(ierr);

    /* add the k-th row into il and jl */
    if (nzk-1 > 0){
      i = current_space->array[1]; /* col value of the first nonzero element in U(k, k+1:am-1) */
      jl[k] = jl[i]; jl[i] = k;
      il[k] = ui[k] + 1;
    }
    ui_ptr[k] = current_space->array;
    current_space->array           += nzk;
    current_space->local_used      += nzk;
    current_space->local_remaining -= nzk;

    ui[k+1] = ui[k] + nzk;
  }

#if defined(PETSC_USE_INFO)
  if (ai[am] != 0) {
    PetscReal af = (PetscReal)(ui[am])/((PetscReal)ai[am]);
    ierr = PetscInfo3(A,"Reallocs %D Fill ratio:given %G needed %G\n",reallocs,fill,af);CHKERRQ(ierr);
    ierr = PetscInfo1(A,"Run with -pc_factor_fill %G or use \n",af);CHKERRQ(ierr);
    ierr = PetscInfo1(A,"PCFactorSetFill(pc,%G) for best performance.\n",af);CHKERRQ(ierr);
  } else {
     ierr = PetscInfo(A,"Empty matrix.\n");CHKERRQ(ierr);
  }
#endif

  ierr = ISRestoreIndices(perm,&rip);CHKERRQ(ierr);
  ierr = ISRestoreIndices(iperm,&riip);CHKERRQ(ierr);
  ierr = PetscFree4(ui_ptr,jl,il,cols);CHKERRQ(ierr);

  /* destroy list of free space and other temporary array(s) */
  ierr = PetscMalloc((ui[am]+1)*sizeof(PetscInt),&uj);CHKERRQ(ierr);
  ierr = PetscFreeSpaceContiguous(&free_space,uj);CHKERRQ(ierr);
  ierr = PetscLLDestroy(lnk,lnkbt);CHKERRQ(ierr);

  /* put together the new matrix in MATSEQSBAIJ format */

  b = (Mat_SeqSBAIJ*)fact->data;
  b->singlemalloc = PETSC_FALSE;
  b->free_a       = PETSC_TRUE;
  b->free_ij      = PETSC_TRUE;
  ierr = PetscMalloc((ui[am]+1)*sizeof(MatScalar),&b->a);CHKERRQ(ierr);
  b->j    = uj;
  b->i    = ui;
  b->diag = 0;
  b->ilen = 0;
  b->imax = 0;
  b->row  = perm;
  b->col  = perm;
  ierr    = PetscObjectReference((PetscObject)perm);CHKERRQ(ierr);
  ierr    = PetscObjectReference((PetscObject)perm);CHKERRQ(ierr);
  b->icol = iperm;
  b->pivotinblocks = PETSC_FALSE; /* need to get from MatFactorInfo */
  ierr    = PetscMalloc((am+1)*sizeof(PetscScalar),&b->solve_work);CHKERRQ(ierr);
  ierr    = PetscLogObjectMemory(fact,(ui[am]-am)*(sizeof(PetscInt)+sizeof(MatScalar)));CHKERRQ(ierr);
  b->maxnz = b->nz = ui[am];

  fact->info.factor_mallocs    = reallocs;
  fact->info.fill_ratio_given  = fill;
  if (ai[am] != 0) {
    fact->info.fill_ratio_needed = ((PetscReal)ui[am])/((PetscReal)ai[am]);
  } else {
    fact->info.fill_ratio_needed = 0.0;
  }
  fact->ops->choleskyfactornumeric = MatCholeskyFactorNumeric_SeqAIJ_inplace;
  PetscFunctionReturn(0);
}

#undef __FUNCT__
#define __FUNCT__ "MatSolve_SeqAIJ_NaturalOrdering"
PetscErrorCode MatSolve_SeqAIJ_NaturalOrdering(Mat A,Vec bb,Vec xx)
{
  Mat_SeqAIJ        *a = (Mat_SeqAIJ*)A->data;
  PetscErrorCode    ierr;
  PetscInt          n = A->rmap->n;
  const PetscInt    *ai = a->i,*aj = a->j,*adiag = a->diag,*vi;
  PetscScalar       *x,sum;
  const PetscScalar *b;
  const MatScalar   *aa = a->a,*v;
  PetscInt          i,nz;

  PetscFunctionBegin;
  if (!n) PetscFunctionReturn(0);

  ierr = VecGetArrayRead(bb,&b);CHKERRQ(ierr);
  ierr = VecGetArray(xx,&x);CHKERRQ(ierr);

  /* forward solve the lower triangular */
  x[0] = b[0];
  v    = aa;
  vi   = aj;
  for (i=1; i<n; i++) {
    nz  = ai[i+1] - ai[i];
    sum = b[i];
    PetscSparseDenseMinusDot(sum,x,v,vi,nz);
    v  += nz;
    vi += nz;
    x[i] = sum;
  }

  /* backward solve the upper triangular */
  for (i=n-1; i>=0; i--){
    v   = aa + adiag[i+1] + 1;
    vi  = aj + adiag[i+1] + 1;
    nz = adiag[i] - adiag[i+1]-1;
    sum = x[i];
    PetscSparseDenseMinusDot(sum,x,v,vi,nz);
    x[i] = sum*v[nz]; /* x[i]=aa[adiag[i]]*sum; v++; */
  }

  ierr = PetscLogFlops(2.0*a->nz - A->cmap->n);CHKERRQ(ierr);
  ierr = VecRestoreArrayRead(bb,&b);CHKERRQ(ierr);
  ierr = VecRestoreArray(xx,&x);CHKERRQ(ierr);
  PetscFunctionReturn(0);
}

#undef __FUNCT__
#define __FUNCT__ "MatSolve_SeqAIJ"
PetscErrorCode MatSolve_SeqAIJ(Mat A,Vec bb,Vec xx)
{
  Mat_SeqAIJ        *a = (Mat_SeqAIJ*)A->data;
  IS                iscol = a->col,isrow = a->row;
  PetscErrorCode    ierr;
  PetscInt          i,n=A->rmap->n,*vi,*ai=a->i,*aj=a->j,*adiag = a->diag,nz;
  const PetscInt    *rout,*cout,*r,*c;
  PetscScalar       *x,*tmp,sum;
  const PetscScalar *b;
  const MatScalar   *aa = a->a,*v;

  PetscFunctionBegin;
  if (!n) PetscFunctionReturn(0);

  ierr = VecGetArrayRead(bb,&b);CHKERRQ(ierr);
  ierr = VecGetArray(xx,&x);CHKERRQ(ierr);
  tmp  = a->solve_work;

  ierr = ISGetIndices(isrow,&rout);CHKERRQ(ierr); r = rout;
  ierr = ISGetIndices(iscol,&cout);CHKERRQ(ierr); c = cout;

  /* forward solve the lower triangular */
  tmp[0] = b[r[0]];
  v      = aa;
  vi     = aj;
  for (i=1; i<n; i++) {
    nz  = ai[i+1] - ai[i];
    sum = b[r[i]];
    PetscSparseDenseMinusDot(sum,tmp,v,vi,nz);
    tmp[i] = sum;
    v += nz; vi += nz;
  }

  /* backward solve the upper triangular */
  for (i=n-1; i>=0; i--){
    v   = aa + adiag[i+1]+1;
    vi  = aj + adiag[i+1]+1;
    nz  = adiag[i]-adiag[i+1]-1;
    sum = tmp[i];
    PetscSparseDenseMinusDot(sum,tmp,v,vi,nz);
    x[c[i]] = tmp[i] = sum*v[nz]; /* v[nz] = aa[adiag[i]] */
  }

  ierr = ISRestoreIndices(isrow,&rout);CHKERRQ(ierr);
  ierr = ISRestoreIndices(iscol,&cout);CHKERRQ(ierr);
  ierr = VecRestoreArrayRead(bb,&b);CHKERRQ(ierr);
  ierr = VecRestoreArray(xx,&x);CHKERRQ(ierr);
  ierr = PetscLogFlops(2*a->nz - A->cmap->n);CHKERRQ(ierr);
  PetscFunctionReturn(0);
}

#undef __FUNCT__
#define __FUNCT__ "MatILUDTFactor_SeqAIJ"
/*
    This will get a new name and become a varient of MatILUFactor_SeqAIJ() there is no longer seperate functions in the matrix function table for dt factors
*/
PetscErrorCode MatILUDTFactor_SeqAIJ(Mat A,IS isrow,IS iscol,const MatFactorInfo *info,Mat *fact)
{
  Mat                B = *fact;
  Mat_SeqAIJ         *a=(Mat_SeqAIJ*)A->data,*b;
  IS                 isicol;
  PetscErrorCode     ierr;
  const PetscInt     *r,*ic;
  PetscInt           i,n=A->rmap->n,*ai=a->i,*aj=a->j,*ajtmp,*adiag;
  PetscInt           *bi,*bj,*bdiag,*bdiag_rev;
  PetscInt           row,nzi,nzi_bl,nzi_bu,*im,nzi_al,nzi_au;
  PetscInt           nlnk,*lnk;
  PetscBT            lnkbt;
  PetscBool          row_identity,icol_identity;
  MatScalar          *aatmp,*pv,*batmp,*ba,*rtmp,*pc,multiplier,*vtmp,diag_tmp;
  const PetscInt     *ics;
  PetscInt           j,nz,*pj,*bjtmp,k,ncut,*jtmp;
  PetscReal          dt=info->dt,dtcol=info->dtcol,shift=info->shiftamount;
  PetscInt           dtcount=(PetscInt)info->dtcount,nnz_max;
  PetscBool          missing;

  PetscFunctionBegin;

  if (dt      == PETSC_DEFAULT) dt      = 0.005;
  if (dtcol   == PETSC_DEFAULT) dtcol   = 0.01; /* XXX unused! */
  if (dtcount == PETSC_DEFAULT) dtcount = (PetscInt)(1.5*a->rmax);

  /* ------- symbolic factorization, can be reused ---------*/
  ierr = MatMissingDiagonal(A,&missing,&i);CHKERRQ(ierr);
  if (missing) SETERRQ1(PETSC_COMM_SELF,PETSC_ERR_ARG_WRONGSTATE,"Matrix is missing diagonal entry %D",i);
  adiag=a->diag;

  ierr = ISInvertPermutation(iscol,PETSC_DECIDE,&isicol);CHKERRQ(ierr);

  /* bdiag is location of diagonal in factor */
  ierr = PetscMalloc((n+1)*sizeof(PetscInt),&bdiag);CHKERRQ(ierr);     /* becomes b->diag */
  ierr = PetscMalloc((n+1)*sizeof(PetscInt),&bdiag_rev);CHKERRQ(ierr); /* temporary */

  /* allocate row pointers bi */
  ierr = PetscMalloc((2*n+2)*sizeof(PetscInt),&bi);CHKERRQ(ierr);

  /* allocate bj and ba; max num of nonzero entries is (ai[n]+2*n*dtcount+2) */
  if (dtcount > n-1) dtcount = n-1; /* diagonal is excluded */
  nnz_max  = ai[n]+2*n*dtcount+2;

  ierr = PetscMalloc((nnz_max+1)*sizeof(PetscInt),&bj);CHKERRQ(ierr);
  ierr = PetscMalloc((nnz_max+1)*sizeof(MatScalar),&ba);CHKERRQ(ierr);

  /* put together the new matrix */
  ierr = MatSeqAIJSetPreallocation_SeqAIJ(B,MAT_SKIP_ALLOCATION,PETSC_NULL);CHKERRQ(ierr);
  ierr = PetscLogObjectParent(B,isicol);CHKERRQ(ierr);
  b    = (Mat_SeqAIJ*)B->data;
  b->free_a       = PETSC_TRUE;
  b->free_ij      = PETSC_TRUE;
  b->singlemalloc = PETSC_FALSE;
  b->a          = ba;
  b->j          = bj;
  b->i          = bi;
  b->diag       = bdiag;
  b->ilen       = 0;
  b->imax       = 0;
  b->row        = isrow;
  b->col        = iscol;
  ierr          = PetscObjectReference((PetscObject)isrow);CHKERRQ(ierr);
  ierr          = PetscObjectReference((PetscObject)iscol);CHKERRQ(ierr);
  b->icol       = isicol;
  ierr = PetscMalloc((n+1)*sizeof(PetscScalar),&b->solve_work);CHKERRQ(ierr);

  ierr = PetscLogObjectMemory(B,nnz_max*(sizeof(PetscInt)+sizeof(MatScalar)));CHKERRQ(ierr);
  b->maxnz = nnz_max;

  B->factortype            = MAT_FACTOR_ILUDT;
  B->info.factor_mallocs   = 0;
  B->info.fill_ratio_given = ((PetscReal)nnz_max)/((PetscReal)ai[n]);
  CHKMEMQ;
  /* ------- end of symbolic factorization ---------*/

  ierr = ISGetIndices(isrow,&r);CHKERRQ(ierr);
  ierr = ISGetIndices(isicol,&ic);CHKERRQ(ierr);
  ics  = ic;

  /* linked list for storing column indices of the active row */
  nlnk = n + 1;
  ierr = PetscLLCreate(n,n,nlnk,lnk,lnkbt);CHKERRQ(ierr);

  /* im: used by PetscLLAddSortedLU(); jtmp: working array for column indices of active row */
  ierr = PetscMalloc2(n,PetscInt,&im,n,PetscInt,&jtmp);CHKERRQ(ierr);
  /* rtmp, vtmp: working arrays for sparse and contiguous row entries of active row */
  ierr = PetscMalloc2(n,MatScalar,&rtmp,n,MatScalar,&vtmp);CHKERRQ(ierr);
  ierr = PetscMemzero(rtmp,n*sizeof(MatScalar));CHKERRQ(ierr);

  bi[0]    = 0;
  bdiag[0] = nnz_max-1; /* location of diag[0] in factor B */
  bdiag_rev[n] = bdiag[0];
  bi[2*n+1] = bdiag[0]+1; /* endof bj and ba array */
  for (i=0; i<n; i++) {
    /* copy initial fill into linked list */
    nzi = 0; /* nonzeros for active row i */
    nzi = ai[r[i]+1] - ai[r[i]];
    if (!nzi) SETERRQ2(PETSC_COMM_SELF,PETSC_ERR_MAT_LU_ZRPVT,"Empty row in matrix: row in original ordering %D in permuted ordering %D",r[i],i);
    nzi_al = adiag[r[i]] - ai[r[i]];
    nzi_au = ai[r[i]+1] - adiag[r[i]] -1;
    ajtmp = aj + ai[r[i]];
    ierr = PetscLLAddPerm(nzi,ajtmp,ic,n,nlnk,lnk,lnkbt);CHKERRQ(ierr);

    /* load in initial (unfactored row) */
    aatmp = a->a + ai[r[i]];
    for (j=0; j<nzi; j++) {
      rtmp[ics[*ajtmp++]] = *aatmp++;
    }

    /* add pivot rows into linked list */
    row = lnk[n];
    while (row < i ) {
      nzi_bl = bi[row+1] - bi[row] + 1;
      bjtmp = bj + bdiag[row+1]+1; /* points to 1st column next to the diagonal in U */
      ierr  = PetscLLAddSortedLU(bjtmp,row,nlnk,lnk,lnkbt,i,nzi_bl,im);CHKERRQ(ierr);
      nzi  += nlnk;
      row   = lnk[row];
    }

    /* copy data from lnk into jtmp, then initialize lnk */
    ierr = PetscLLClean(n,n,nzi,lnk,jtmp,lnkbt);CHKERRQ(ierr);

    /* numerical factorization */
    bjtmp = jtmp;
    row   = *bjtmp++; /* 1st pivot row */
    while  ( row < i ) {
      pc         = rtmp + row;
      pv         = ba + bdiag[row]; /* 1./(diag of the pivot row) */
      multiplier = (*pc) * (*pv);
      *pc        = multiplier;
      if (PetscAbsScalar(*pc) > dt){ /* apply tolerance dropping rule */
        pj         = bj + bdiag[row+1] + 1; /* point to 1st entry of U(row,:) */
        pv         = ba + bdiag[row+1] + 1;
        /* if (multiplier < -1.0 or multiplier >1.0) printf("row/prow %d, %d, multiplier %g\n",i,row,multiplier); */
        nz         = bdiag[row] - bdiag[row+1] - 1; /* num of entries in U(row,:), excluding diagonal */
        for (j=0; j<nz; j++) rtmp[*pj++] -= multiplier * (*pv++);
        ierr = PetscLogFlops(1+2*nz);CHKERRQ(ierr);
      }
      row = *bjtmp++;
    }

    /* copy sparse rtmp into contiguous vtmp; separate L and U part */
    diag_tmp = rtmp[i];  /* save diagonal value - may not needed?? */
    nzi_bl = 0; j = 0;
    while (jtmp[j] < i){ /* Note: jtmp is sorted */
      vtmp[j] = rtmp[jtmp[j]]; rtmp[jtmp[j]]=0.0;
      nzi_bl++; j++;
    }
    nzi_bu = nzi - nzi_bl -1;
    while (j < nzi){
      vtmp[j] = rtmp[jtmp[j]]; rtmp[jtmp[j]]=0.0;
      j++;
    }

    bjtmp = bj + bi[i];
    batmp = ba + bi[i];
    /* apply level dropping rule to L part */
    ncut = nzi_al + dtcount;
    if (ncut < nzi_bl){
      ierr = PetscSortSplit(ncut,nzi_bl,vtmp,jtmp);CHKERRQ(ierr);
      ierr = PetscSortIntWithScalarArray(ncut,jtmp,vtmp);CHKERRQ(ierr);
    } else {
      ncut = nzi_bl;
    }
    for (j=0; j<ncut; j++){
      bjtmp[j] = jtmp[j];
      batmp[j] = vtmp[j];
      /* printf(" (%d,%g),",bjtmp[j],batmp[j]); */
    }
    bi[i+1] = bi[i] + ncut;
    nzi = ncut + 1;

    /* apply level dropping rule to U part */
    ncut = nzi_au + dtcount;
    if (ncut < nzi_bu){
      ierr = PetscSortSplit(ncut,nzi_bu,vtmp+nzi_bl+1,jtmp+nzi_bl+1);CHKERRQ(ierr);
      ierr = PetscSortIntWithScalarArray(ncut,jtmp+nzi_bl+1,vtmp+nzi_bl+1);CHKERRQ(ierr);
    } else {
      ncut = nzi_bu;
    }
    nzi += ncut;

    /* mark bdiagonal */
    bdiag[i+1]       = bdiag[i] - (ncut + 1);
    bdiag_rev[n-i-1] = bdiag[i+1];
    bi[2*n - i]      = bi[2*n - i +1] - (ncut + 1);
    bjtmp = bj + bdiag[i];
    batmp = ba + bdiag[i];
    *bjtmp = i;
    *batmp = diag_tmp; /* rtmp[i]; */
    if (*batmp == 0.0) {
      *batmp = dt+shift;
      /* printf(" row %d add shift %g\n",i,shift); */
    }
    *batmp = 1.0/(*batmp); /* invert diagonal entries for simplier triangular solves */
    /* printf(" (%d,%g),",*bjtmp,*batmp); */

    bjtmp = bj + bdiag[i+1]+1;
    batmp = ba + bdiag[i+1]+1;
    for (k=0; k<ncut; k++){
      bjtmp[k] = jtmp[nzi_bl+1+k];
      batmp[k] = vtmp[nzi_bl+1+k];
      /* printf(" (%d,%g),",bjtmp[k],batmp[k]); */
    }
    /* printf("\n"); */

    im[i]   = nzi; /* used by PetscLLAddSortedLU() */
    /*
    printf("row %d: bi %d, bdiag %d\n",i,bi[i],bdiag[i]);
    printf(" ----------------------------\n");
    */
  } /* for (i=0; i<n; i++) */
  /* printf("end of L %d, beginning of U %d\n",bi[n],bdiag[n]); */
  if (bi[n] >= bdiag[n]) SETERRQ2(PETSC_COMM_SELF,PETSC_ERR_ARG_SIZ,"end of L array %d cannot >= the beginning of U array %d",bi[n],bdiag[n]);

  ierr = ISRestoreIndices(isrow,&r);CHKERRQ(ierr);
  ierr = ISRestoreIndices(isicol,&ic);CHKERRQ(ierr);

  ierr = PetscLLDestroy(lnk,lnkbt);CHKERRQ(ierr);
  ierr = PetscFree2(im,jtmp);CHKERRQ(ierr);
  ierr = PetscFree2(rtmp,vtmp);CHKERRQ(ierr);
  ierr = PetscFree(bdiag_rev);CHKERRQ(ierr);

  ierr = PetscLogFlops(B->cmap->n);CHKERRQ(ierr);
  b->maxnz = b->nz = bi[n] + bdiag[0] - bdiag[n];

  ierr = ISIdentity(isrow,&row_identity);CHKERRQ(ierr);
  ierr = ISIdentity(isicol,&icol_identity);CHKERRQ(ierr);
  if (row_identity && icol_identity) {
    B->ops->solve = MatSolve_SeqAIJ_NaturalOrdering;
  } else {
    B->ops->solve = MatSolve_SeqAIJ;
  }

  B->ops->solveadd          = 0;
  B->ops->solvetranspose    = 0;
  B->ops->solvetransposeadd = 0;
  B->ops->matsolve          = 0;
  B->assembled              = PETSC_TRUE;
  B->preallocated           = PETSC_TRUE;
  PetscFunctionReturn(0);
}

/* a wraper of MatILUDTFactor_SeqAIJ() */
#undef __FUNCT__
#define __FUNCT__ "MatILUDTFactorSymbolic_SeqAIJ"
/*
    This will get a new name and become a varient of MatILUFactor_SeqAIJ() there is no longer seperate functions in the matrix function table for dt factors
*/

PetscErrorCode  MatILUDTFactorSymbolic_SeqAIJ(Mat fact,Mat A,IS row,IS col,const MatFactorInfo *info)
{
  PetscErrorCode     ierr;

  PetscFunctionBegin;
  ierr = MatILUDTFactor_SeqAIJ(A,row,col,info,&fact);CHKERRQ(ierr);
  PetscFunctionReturn(0);
}

/*
   same as MatLUFactorNumeric_SeqAIJ(), except using contiguous array matrix factors
   - intend to replace existing MatLUFactorNumeric_SeqAIJ()
*/
#undef __FUNCT__
#define __FUNCT__ "MatILUDTFactorNumeric_SeqAIJ"
/*
    This will get a new name and become a varient of MatILUFactor_SeqAIJ() there is no longer seperate functions in the matrix function table for dt factors
*/

PetscErrorCode  MatILUDTFactorNumeric_SeqAIJ(Mat fact,Mat A,const MatFactorInfo *info)
{
  Mat            C=fact;
  Mat_SeqAIJ     *a=(Mat_SeqAIJ*)A->data,*b=(Mat_SeqAIJ *)C->data;
  IS             isrow = b->row,isicol = b->icol;
  PetscErrorCode ierr;
  const PetscInt *r,*ic,*ics;
  PetscInt       i,j,k,n=A->rmap->n,*ai=a->i,*aj=a->j,*bi=b->i,*bj=b->j;
  PetscInt       *ajtmp,*bjtmp,nz,nzl,nzu,row,*bdiag = b->diag,*pj;
  MatScalar      *rtmp,*pc,multiplier,*v,*pv,*aa=a->a;
  PetscReal      dt=info->dt,shift=info->shiftamount;
  PetscBool      row_identity, col_identity;

  PetscFunctionBegin;
  ierr = ISGetIndices(isrow,&r);CHKERRQ(ierr);
  ierr = ISGetIndices(isicol,&ic);CHKERRQ(ierr);
  ierr = PetscMalloc((n+1)*sizeof(MatScalar),&rtmp);CHKERRQ(ierr);
  ics  = ic;

  for (i=0; i<n; i++){
    /* initialize rtmp array */
    nzl   = bi[i+1] - bi[i];       /* num of nozeros in L(i,:) */
    bjtmp = bj + bi[i];
    for  (j=0; j<nzl; j++) rtmp[*bjtmp++] = 0.0;
    rtmp[i] = 0.0;
    nzu   = bdiag[i] - bdiag[i+1]; /* num of nozeros in U(i,:) */
    bjtmp = bj + bdiag[i+1] + 1;
    for  (j=0; j<nzu; j++) rtmp[*bjtmp++] = 0.0;

    /* load in initial unfactored row of A */
    /* printf("row %d\n",i); */
    nz    = ai[r[i]+1] - ai[r[i]];
    ajtmp = aj + ai[r[i]];
    v     = aa + ai[r[i]];
    for (j=0; j<nz; j++) {
      rtmp[ics[*ajtmp++]] = v[j];
      /* printf(" (%d,%g),",ics[ajtmp[j]],rtmp[ics[ajtmp[j]]]); */
    }
    /* printf("\n"); */

    /* numerical factorization */
    bjtmp = bj + bi[i]; /* point to 1st entry of L(i,:) */
    nzl   = bi[i+1] - bi[i]; /* num of entries in L(i,:) */
    k = 0;
    while (k < nzl){
      row   = *bjtmp++;
      /* printf("  prow %d\n",row); */
      pc         = rtmp + row;
      pv         = b->a + bdiag[row]; /* 1./(diag of the pivot row) */
      multiplier = (*pc) * (*pv);
      *pc        = multiplier;
      if (PetscAbsScalar(multiplier) > dt){
        pj         = bj + bdiag[row+1] + 1; /* point to 1st entry of U(row,:) */
        pv         = b->a + bdiag[row+1] + 1;
        nz         = bdiag[row] - bdiag[row+1] - 1; /* num of entries in U(row,:), excluding diagonal */
        for (j=0; j<nz; j++) rtmp[*pj++] -= multiplier * (*pv++);
        ierr = PetscLogFlops(1+2*nz);CHKERRQ(ierr);
      }
      k++;
    }

    /* finished row so stick it into b->a */
    /* L-part */
    pv = b->a + bi[i] ;
    pj = bj + bi[i] ;
    nzl = bi[i+1] - bi[i];
    for (j=0; j<nzl; j++) {
      pv[j] = rtmp[pj[j]];
      /* printf(" (%d,%g),",pj[j],pv[j]); */
    }

    /* diagonal: invert diagonal entries for simplier triangular solves */
    if (rtmp[i] == 0.0) rtmp[i] = dt+shift;
    b->a[bdiag[i]] = 1.0/rtmp[i];
    /* printf(" (%d,%g),",i,b->a[bdiag[i]]); */

    /* U-part */
    pv = b->a + bdiag[i+1] + 1;
    pj = bj + bdiag[i+1] + 1;
    nzu = bdiag[i] - bdiag[i+1] - 1;
    for (j=0; j<nzu; j++) {
      pv[j] = rtmp[pj[j]];
      /* printf(" (%d,%g),",pj[j],pv[j]); */
    }
    /* printf("\n"); */
  }

  ierr = PetscFree(rtmp);CHKERRQ(ierr);
  ierr = ISRestoreIndices(isicol,&ic);CHKERRQ(ierr);
  ierr = ISRestoreIndices(isrow,&r);CHKERRQ(ierr);

  ierr = ISIdentity(isrow,&row_identity);CHKERRQ(ierr);
  ierr = ISIdentity(isicol,&col_identity);CHKERRQ(ierr);
  if (row_identity && col_identity) {
    C->ops->solve   = MatSolve_SeqAIJ_NaturalOrdering;
  } else {
    C->ops->solve   = MatSolve_SeqAIJ;
  }
  C->ops->solveadd           = 0;
  C->ops->solvetranspose     = 0;
  C->ops->solvetransposeadd  = 0;
  C->ops->matsolve           = 0;
  C->assembled    = PETSC_TRUE;
  C->preallocated = PETSC_TRUE;
  ierr = PetscLogFlops(C->cmap->n);CHKERRQ(ierr);
  PetscFunctionReturn(0);
}<|MERGE_RESOLUTION|>--- conflicted
+++ resolved
@@ -2125,15 +2125,9 @@
   do {
     sctx.newshift = PETSC_FALSE;
 
-<<<<<<< HEAD
     for (i=0; i<mbs; i++) c2r[i] = mbs;
-    il[0] = 0;
-
-=======
-    for (i=0; i<mbs; i++) c2r[i] = mbs; 
     if (mbs) il[0] = 0;
- 
->>>>>>> fe08d85e
+
     for (k = 0; k<mbs; k++){
       /* zero rtmp */
       nz = bi[k+1] - bi[k];
