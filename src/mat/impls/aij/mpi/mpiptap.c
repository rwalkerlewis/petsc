--- conflicted
+++ resolved
@@ -93,17 +93,8 @@
   PetscFunctionBegin;
   /* check if matrix local sizes are compatible */
   ierr = PetscObjectGetComm((PetscObject)A,&comm);CHKERRQ(ierr);
-<<<<<<< HEAD
-  if (A->rmap->rstart != P->rmap->rstart || A->rmap->rend != P->rmap->rend) {
-    SETERRQ4(comm,PETSC_ERR_ARG_SIZ,"Matrix local dimensions are incompatible, Arow (%D, %D) != Prow (%D,%D)",A->rmap->rstart,A->rmap->rend,P->rmap->rstart,P->rmap->rend);
-  }
-  if (A->cmap->rstart != P->rmap->rstart || A->cmap->rend != P->rmap->rend) {
-    SETERRQ4(comm,PETSC_ERR_ARG_SIZ,"Matrix local dimensions are incompatible, Acol (%D, %D) != Prow (%D,%D)",A->cmap->rstart,A->cmap->rend,P->rmap->rstart,P->rmap->rend);
-  }
-=======
   if (A->rmap->rstart != P->rmap->rstart || A->rmap->rend != P->rmap->rend) SETERRQ4(comm,PETSC_ERR_ARG_SIZ,"Matrix local dimensions are incompatible, Arow (%D, %D) != Prow (%D,%D)",A->rmap->rstart,A->rmap->rend,P->rmap->rstart,P->rmap->rend);
   if (A->cmap->rstart != P->rmap->rstart || A->cmap->rend != P->rmap->rend) SETERRQ4(comm,PETSC_ERR_ARG_SIZ,"Matrix local dimensions are incompatible, Acol (%D, %D) != Prow (%D,%D)",A->cmap->rstart,A->cmap->rend,P->rmap->rstart,P->rmap->rend);
->>>>>>> f6a9b476
 
   ierr = PetscOptionsGetBool(NULL,"-matrap",&rap,NULL);CHKERRQ(ierr);
   if (scall == MAT_INITIAL_MATRIX) {
