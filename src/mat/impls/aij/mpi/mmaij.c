--- conflicted
+++ resolved
@@ -9,24 +9,13 @@
 #define __FUNCT__ "MatSetUpMultiply_MPIAIJ"
 PetscErrorCode MatSetUpMultiply_MPIAIJ(Mat mat)
 {
-<<<<<<< HEAD
   Mat_MPIAIJ     *aij = (Mat_MPIAIJ*)mat->data;
   Mat_SeqAIJ     *B   = (Mat_SeqAIJ*)(aij->B->data);
   PetscErrorCode ierr;
   PetscInt       i,j,*aj = B->j,ec = 0,*garray;
   IS             from,to;
   Vec            gvec;
-  PetscBool      useblockis;
 #if defined(PETSC_USE_CTABLE)
-=======
-  Mat_MPIAIJ         *aij = (Mat_MPIAIJ*)mat->data;
-  Mat_SeqAIJ         *B = (Mat_SeqAIJ*)(aij->B->data);  
-  PetscErrorCode     ierr;
-  PetscInt           i,j,*aj = B->j,ec = 0,*garray;
-  IS                 from,to;
-  Vec                gvec;
-#if defined (PETSC_USE_CTABLE)
->>>>>>> f9625aee
   PetscTable         gid1_lid1;
   PetscTablePosition tpos;
   PetscInt           gid,lid;
@@ -114,47 +103,7 @@
   ierr = VecCreateSeq(PETSC_COMM_SELF,ec,&aij->lvec);CHKERRQ(ierr);
 
   /* create two temporary Index sets for build scatter gather */
-<<<<<<< HEAD
-  /*  check for the special case where blocks are communicated for faster VecScatterXXX */
-  useblockis = PETSC_FALSE;
-/*   if (mat->cmap->bs > 1) { */
-/*     PetscInt bs = mat->cmap->bs,ibs,ga; */
-/*     if (!(ec % bs)) { */
-/*       useblockis = PETSC_TRUE; */
-/*       for (i=0; i<ec/bs; i++) { */
-/*         if ((ga = garray[ibs = i*bs]) % bs) { */
-/*           useblockis = PETSC_FALSE; */
-/*           break; */
-/*         } */
-/*         for (j=1; j<bs; j++) { */
-/*           if (garray[ibs+j] != ga+j) { */
-/*             useblockis = PETSC_FALSE; */
-/*             break; */
-/*           } */
-/*         } */
-/*         if (!useblockis) break; */
-/*       } */
-/*     } */
-/*   } */
-/* #if defined(PETSC_USE_DEBUG) */
-/*   i    = (PetscInt)useblockis; */
-/*   ierr = MPI_Allreduce(&i,&j,1,MPIU_INT,MPI_MIN,PetscObjectComm((PetscObject)mat));CHKERRQ(ierr); */
-/*   if (j!=i) SETERRQ(PETSC_COMM_SELF,PETSC_ERR_PLIB,"Use of blocked not consistant (I am usning blocked)"); */
-/* #endif */
-
-  if (useblockis) {
-    PetscInt *ga,bs = mat->cmap->bs,iec = ec/bs;
-    if (ec%bs) SETERRQ2(PETSC_COMM_SELF,PETSC_ERR_PLIB,"ec=%D bs=%D",ec,bs);
-    ierr = PetscInfo(mat,"Using block index set to define scatter\n");CHKERRQ(ierr);
-    ierr = PetscMalloc(iec*sizeof(PetscInt),&ga);CHKERRQ(ierr);
-    for (i=0; i<iec; i++) ga[i] = garray[i*bs]/bs;
-    ierr = ISCreateBlock(PetscObjectComm((PetscObject)mat),bs,iec,ga,PETSC_OWN_POINTER,&from);CHKERRQ(ierr);
-  } else {
-    ierr = ISCreateGeneral(PetscObjectComm((PetscObject)mat),ec,garray,PETSC_COPY_VALUES,&from);CHKERRQ(ierr);
-  }
-=======
   ierr = ISCreateGeneral(((PetscObject)mat)->comm,ec,garray,PETSC_COPY_VALUES,&from);CHKERRQ(ierr);
->>>>>>> f9625aee
 
   ierr = ISCreateStride(PETSC_COMM_SELF,ec,0,1,&to);CHKERRQ(ierr);
 
