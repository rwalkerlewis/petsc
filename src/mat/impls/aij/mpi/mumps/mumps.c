#define PETSCMAT_DLL

/* 
    Provides an interface to the MUMPS sparse solver
*/
#include "../src/mat/impls/aij/seq/aij.h"  /*I  "petscmat.h"  I*/
#include "../src/mat/impls/aij/mpi/mpiaij.h"
#include "../src/mat/impls/sbaij/seq/sbaij.h"
#include "../src/mat/impls/sbaij/mpi/mpisbaij.h"
#include "../src/mat/impls/baij/seq/baij.h"
#include "../src/mat/impls/baij/mpi/mpibaij.h"

EXTERN_C_BEGIN 
#if defined(PETSC_USE_COMPLEX)
#include "zmumps_c.h"
#else
#include "dmumps_c.h" 
#endif
EXTERN_C_END 
#define JOB_INIT -1
#define JOB_FACTSYMBOLIC 1
#define JOB_FACTNUMERIC 2
#define JOB_SOLVE 3
#define JOB_END -2


/* macros s.t. indices match MUMPS documentation */
#define ICNTL(I) icntl[(I)-1] 
#define CNTL(I) cntl[(I)-1] 
#define INFOG(I) infog[(I)-1]
#define INFO(I) info[(I)-1]
#define RINFOG(I) rinfog[(I)-1]
#define RINFO(I) rinfo[(I)-1]

typedef struct {
#if defined(PETSC_USE_COMPLEX)
  ZMUMPS_STRUC_C id;
#else
  DMUMPS_STRUC_C id;
#endif
  MatStructure   matstruc;
  PetscMPIInt    myid,size;
  PetscInt       *irn,*jcn,nz,sym,nSolve;
  PetscScalar    *val;
  MPI_Comm       comm_mumps;
  VecScatter     scat_rhs, scat_sol;
  PetscTruth     isAIJ,CleanUpMUMPS,mumpsview;
  Vec            b_seq,x_seq;
  PetscErrorCode (*MatDestroy)(Mat);
  PetscErrorCode (*ConvertToTriples)(Mat, int, MatReuse, int*, int**, int**, PetscScalar**);
} Mat_MUMPS;

EXTERN PetscErrorCode MatDuplicate_MUMPS(Mat,MatDuplicateOption,Mat*);


/* MatConvertToTriples_A_B */
/*convert Petsc matrix to triples: row[nz], col[nz], val[nz] */
/*
  input: 
    A       - matrix in aij,baij or sbaij (bs=1) format
    shift   - 0: C style output triple; 1: Fortran style output triple.
    reuse   - MAT_INITIAL_MATRIX: spaces are allocated and values are set for the triple  
              MAT_REUSE_MATRIX:   only the values in v array are updated
  output:     
    nnz     - dim of r, c, and v (number of local nonzero entries of A)
    r, c, v - row and col index, matrix values (matrix triples) 
 */

#undef __FUNCT__
#define __FUNCT__ "MatConvertToTriples_seqaij_seqaij"
PetscErrorCode MatConvertToTriples_seqaij_seqaij(Mat A,int shift,MatReuse reuse,int *nnz,int **r, int **c, PetscScalar **v) 
{
  const PetscInt   *ai,*aj,*ajj,M=A->rmap->n;
  PetscInt         nz,rnz,i,j;
  PetscErrorCode   ierr;
  PetscInt         *row,*col;
  Mat_SeqAIJ       *aa=(Mat_SeqAIJ*)A->data;

  PetscFunctionBegin;
  *v=aa->a;
  if (reuse == MAT_INITIAL_MATRIX){
    nz = aa->nz; ai = aa->i; aj = aa->j;
    *nnz = nz;
    ierr = PetscMalloc(2*nz*sizeof(PetscInt), &row);CHKERRQ(ierr);
    col  = row + nz;

    nz = 0;
    for(i=0; i<M; i++) {
      rnz = ai[i+1] - ai[i];
      ajj = aj + ai[i];
      for(j=0; j<rnz; j++) {
	row[nz] = i+shift; col[nz++] = ajj[j] + shift;
      }
    } 
    *r = row; *c = col;
  }
  PetscFunctionReturn(0);
}

#undef __FUNCT__
#define __FUNCT__ "MatConvertToTriples_seqbaij_seqaij"
PetscErrorCode MatConvertToTriples_seqbaij_seqaij(Mat A,int shift,MatReuse reuse,int *nnz,int **r, int **c, PetscScalar **v) 
{
  Mat_SeqBAIJ        *aa=(Mat_SeqBAIJ*)A->data;
  const PetscInt     *ai,*aj,*ajj,bs=A->rmap->bs,bs2=aa->bs2,M=A->rmap->N/bs;
  PetscInt           nz,idx=0,rnz,i,j,k,m,ii;
  PetscErrorCode     ierr;
  PetscInt           *row,*col;

  PetscFunctionBegin;
  *v = aa->a;
  if (reuse == MAT_INITIAL_MATRIX){
    ai = aa->i; aj = aa->j;
    nz = bs2*aa->nz;
    *nnz = nz;
    ierr = PetscMalloc(2*nz*sizeof(PetscInt), &row);CHKERRQ(ierr);
    col  = row + nz;

    for(i=0; i<M; i++) {
      ii = 0;
      ajj = aj + ai[i];
      rnz = ai[i+1] - ai[i];
      for(k=0; k<rnz; k++) {
	for(j=0; j<bs; j++) {
	  for(m=0; m<bs; m++) {
	    row[idx]     = i*bs + m + shift;
	    col[idx++]   = bs*(ajj[k]) + j + shift;
	  }
	}
      }
    }
    *r = row; *c = col;
  }
  PetscFunctionReturn(0);
}

#undef __FUNCT__
#define __FUNCT__ "MatConvertToTriples_seqsbaij_seqsbaij"
PetscErrorCode MatConvertToTriples_seqsbaij_seqsbaij(Mat A,int shift,MatReuse reuse,int *nnz,int **r, int **c, PetscScalar **v) 
{
  const PetscInt   *ai, *aj,*ajj,M=A->rmap->n;
  PetscInt         nz,rnz,i,j;
  PetscErrorCode   ierr;
  PetscInt         *row,*col;
  Mat_SeqSBAIJ     *aa=(Mat_SeqSBAIJ*)A->data;

  PetscFunctionBegin;
  if (reuse == MAT_INITIAL_MATRIX){ 
    nz = aa->nz;ai=aa->i; aj=aa->j;*v=aa->a;
    *nnz = nz;
    ierr = PetscMalloc(2*nz*sizeof(PetscInt), &row);CHKERRQ(ierr);
    col  = row + nz;

    nz = 0;
    for(i=0; i<M; i++) {
      rnz = ai[i+1] - ai[i];
      ajj = aj + ai[i];
      for(j=0; j<rnz; j++) {
	row[nz] = i+shift; col[nz++] = ajj[j] + shift;
      }
    } 
    *r = row; *c = col;
  }
  PetscFunctionReturn(0);
}

#undef __FUNCT__
#define __FUNCT__ "MatConvertToTriples_seqaij_seqsbaij"
PetscErrorCode MatConvertToTriples_seqaij_seqsbaij(Mat A,int shift,MatReuse reuse,int *nnz,int **r, int **c, PetscScalar **v) 
{
  const PetscInt     *ai,*aj,*ajj,*adiag,M=A->rmap->n;
  PetscInt           nz,rnz,i,j;
  const PetscScalar  *av,*v1;
  PetscScalar        *val;
  PetscErrorCode     ierr;
  PetscInt           *row,*col;
  Mat_SeqSBAIJ       *aa=(Mat_SeqSBAIJ*)A->data;

  PetscFunctionBegin;
  ai=aa->i; aj=aa->j;av=aa->a;
  adiag=aa->diag;
  if (reuse == MAT_INITIAL_MATRIX){
    nz = M + (aa->nz-M)/2;
    *nnz = nz;
    ierr = PetscMalloc((2*nz*sizeof(PetscInt)+nz*sizeof(PetscScalar)), &row);CHKERRQ(ierr);
    col  = row + nz;
    val  = (PetscScalar*)(col + nz);

    nz = 0;
    for(i=0; i<M; i++) {
      rnz = ai[i+1] - adiag[i];
      ajj  = aj + adiag[i];
      v1   = av + adiag[i];
      for(j=0; j<rnz; j++) {
	row[nz] = i+shift; col[nz] = ajj[j] + shift; val[nz++] = v1[j];
      }
    } 
    *r = row; *c = col; *v = val;
  } else {
    nz = 0; val = *v;
    for(i=0; i <M; i++) {
      rnz = ai[i+1] - adiag[i];
      ajj = aj + adiag[i];
      v1  = av + adiag[i];
      for(j=0; j<rnz; j++) {
	val[nz++] = v1[j];
      }
    }
  }
  PetscFunctionReturn(0);
}

#undef __FUNCT__
#define __FUNCT__ "MatConvertToTriples_mpisbaij_mpisbaij"
PetscErrorCode MatConvertToTriples_mpisbaij_mpisbaij(Mat A,int shift,MatReuse reuse,int *nnz,int **r, int **c, PetscScalar **v) 
{
  const PetscInt     *ai, *aj, *bi, *bj,*garray,m=A->rmap->n,*ajj,*bjj;
  PetscErrorCode     ierr;
  PetscInt           rstart,nz,i,j,jj,irow,countA,countB;
  PetscInt           *row,*col;
  const PetscScalar  *av, *bv,*v1,*v2;
  PetscScalar        *val;
  Mat_MPISBAIJ       *mat =  (Mat_MPISBAIJ*)A->data;
  Mat_SeqSBAIJ       *aa=(Mat_SeqSBAIJ*)(mat->A)->data;
  Mat_SeqBAIJ        *bb=(Mat_SeqBAIJ*)(mat->B)->data;

  PetscFunctionBegin;
  ai=aa->i; aj=aa->j; bi=bb->i; bj=bb->j; rstart= A->rmap->rstart;
  garray = mat->garray;
  av=aa->a; bv=bb->a;  

  if (reuse == MAT_INITIAL_MATRIX){
    nz = aa->nz + bb->nz;
    *nnz = nz;
    ierr = PetscMalloc((2*nz*sizeof(PetscInt)+nz*sizeof(PetscScalar)), &row);CHKERRQ(ierr);
    col  = row + nz;
    val  = (PetscScalar*)(col + nz);

    *r = row; *c = col; *v = val;
  } else {
    row = *r; col = *c; val = *v; 
  }

  jj = 0; irow = rstart;   
  for ( i=0; i<m; i++ ) {
    ajj    = aj + ai[i];                 /* ptr to the beginning of this row */      
    countA = ai[i+1] - ai[i];
    countB = bi[i+1] - bi[i];
    bjj    = bj + bi[i];
    v1     = av + ai[i];
    v2     = bv + bi[i];

    /* A-part */
    for (j=0; j<countA; j++){
      if (reuse == MAT_INITIAL_MATRIX) {
        row[jj] = irow + shift; col[jj] = rstart + ajj[j] + shift; 
      }
      val[jj++] = v1[j];
    }

    /* B-part */
    for(j=0; j < countB; j++){
      if (reuse == MAT_INITIAL_MATRIX) {
	row[jj] = irow + shift; col[jj] = garray[bjj[j]] + shift;
      }
      val[jj++] = v2[j];
    }
    irow++;
  } 
  PetscFunctionReturn(0);
}

#undef __FUNCT__
#define __FUNCT__ "MatConvertToTriples_mpiaij_mpiaij"
PetscErrorCode MatConvertToTriples_mpiaij_mpiaij(Mat A,int shift,MatReuse reuse,int *nnz,int **r, int **c, PetscScalar **v) 
{
  const PetscInt     *ai, *aj, *bi, *bj,*garray,m=A->rmap->n,*ajj,*bjj;
  PetscErrorCode     ierr;
  PetscInt           rstart,nz,i,j,jj,irow,countA,countB;
  PetscInt           *row,*col;
  const PetscScalar  *av, *bv,*v1,*v2;
  PetscScalar        *val;
  Mat_MPIAIJ         *mat =  (Mat_MPIAIJ*)A->data;
  Mat_SeqAIJ         *aa=(Mat_SeqAIJ*)(mat->A)->data;
  Mat_SeqAIJ         *bb=(Mat_SeqAIJ*)(mat->B)->data;

  PetscFunctionBegin;
  ai=aa->i; aj=aa->j; bi=bb->i; bj=bb->j; rstart= A->rmap->rstart;
  garray = mat->garray;
  av=aa->a; bv=bb->a;  

  if (reuse == MAT_INITIAL_MATRIX){
    nz = aa->nz + bb->nz;
    *nnz = nz;
    ierr = PetscMalloc((2*nz*sizeof(PetscInt)+nz*sizeof(PetscScalar)), &row);CHKERRQ(ierr);
    col  = row + nz;
    val  = (PetscScalar*)(col + nz);

    *r = row; *c = col; *v = val;
  } else {
    row = *r; col = *c; val = *v; 
  }

  jj = 0; irow = rstart;   
  for ( i=0; i<m; i++ ) {
    ajj    = aj + ai[i];                 /* ptr to the beginning of this row */      
    countA = ai[i+1] - ai[i];
    countB = bi[i+1] - bi[i];
    bjj    = bj + bi[i];
    v1     = av + ai[i];
    v2     = bv + bi[i];

    /* A-part */
    for (j=0; j<countA; j++){
      if (reuse == MAT_INITIAL_MATRIX){
        row[jj] = irow + shift; col[jj] = rstart + ajj[j] + shift; 
      }
      val[jj++] = v1[j];
    }

    /* B-part */
    for(j=0; j < countB; j++){
      if (reuse == MAT_INITIAL_MATRIX){
	row[jj] = irow + shift; col[jj] = garray[bjj[j]] + shift;
      }
      val[jj++] = v2[j];
    }
    irow++;
  } 
  PetscFunctionReturn(0);
}

#undef __FUNCT__
#define __FUNCT__ "MatConvertToTriples_mpibaij_mpiaij"
PetscErrorCode MatConvertToTriples_mpibaij_mpiaij(Mat A,int shift,MatReuse reuse,int *nnz,int **r, int **c, PetscScalar **v) 
{
  Mat_MPIBAIJ        *mat =  (Mat_MPIBAIJ*)A->data;
  Mat_SeqBAIJ        *aa=(Mat_SeqBAIJ*)(mat->A)->data;
  Mat_SeqBAIJ        *bb=(Mat_SeqBAIJ*)(mat->B)->data;
  const PetscInt     *ai = aa->i, *bi = bb->i, *aj = aa->j, *bj = bb->j,*ajj, *bjj;
  const PetscInt     *garray = mat->garray,mbs=mat->mbs,rstartbs=mat->rstartbs;
  const PetscInt     bs = A->rmap->bs,bs2=mat->bs2;
  PetscErrorCode     ierr;
  PetscInt           nz,i,j,k,n,jj,irow,countA,countB,idx;
  PetscInt           *row,*col;
  const PetscScalar  *av=aa->a, *bv=bb->a,*v1,*v2;
  PetscScalar        *val;

  PetscFunctionBegin;

  if (reuse == MAT_INITIAL_MATRIX) {
    nz = bs2*(aa->nz + bb->nz);
    *nnz = nz;
    ierr = PetscMalloc((2*nz*sizeof(PetscInt)+nz*sizeof(PetscScalar)), &row);CHKERRQ(ierr);
    col  = row + nz;
    val  = (PetscScalar*)(col + nz);

    *r = row; *c = col; *v = val;
  } else {
    row = *r; col = *c; val = *v; 
  }

  jj = 0; irow = rstartbs;   
  for ( i=0; i<mbs; i++ ) {       
    countA = ai[i+1] - ai[i];
    countB = bi[i+1] - bi[i];
    ajj    = aj + ai[i];
    bjj    = bj + bi[i];
    v1     = av + bs2*ai[i];
    v2     = bv + bs2*bi[i];

    idx = 0;
    /* A-part */
    for (k=0; k<countA; k++){
      for (j=0; j<bs; j++) {
	for (n=0; n<bs; n++) {
	  if (reuse == MAT_INITIAL_MATRIX){
	    row[jj] = bs*irow + n + shift; 
	    col[jj] = bs*(rstartbs + ajj[k]) + j + shift;
	  }
	  val[jj++] = v1[idx++];
	}
      }
    }

    idx = 0;
    /* B-part */
    for(k=0; k<countB; k++){
      for (j=0; j<bs; j++) {
	for (n=0; n<bs; n++) {
	  if (reuse == MAT_INITIAL_MATRIX){
	    row[jj] = bs*irow + n + shift; 
	    col[jj] = bs*(garray[bjj[k]]) + j + shift;
	  }
	  val[jj++] = bv[idx++];
	}
      }
    }
    irow++;
  } 
  PetscFunctionReturn(0);
}

#undef __FUNCT__
#define __FUNCT__ "MatConvertToTriples_mpiaij_mpisbaij"
PetscErrorCode MatConvertToTriples_mpiaij_mpisbaij(Mat A,int shift,MatReuse reuse,int *nnz,int **r, int **c, PetscScalar **v) 
{
  const PetscInt     *ai, *aj,*adiag, *bi, *bj,*garray,m=A->rmap->n,*ajj,*bjj;
  PetscErrorCode     ierr;
  PetscInt           rstart,nz,nza,nzb_low,i,j,jj,irow,countA,countB;
  PetscInt           *row,*col;
  const PetscScalar  *av, *bv,*v1,*v2;
  PetscScalar        *val;
  Mat_MPIAIJ         *mat =  (Mat_MPIAIJ*)A->data;
  Mat_SeqAIJ         *aa=(Mat_SeqAIJ*)(mat->A)->data;
  Mat_SeqAIJ         *bb=(Mat_SeqAIJ*)(mat->B)->data;

  PetscFunctionBegin;
  ai=aa->i; aj=aa->j; adiag=aa->diag;
  bi=bb->i; bj=bb->j; garray = mat->garray;
  av=aa->a; bv=bb->a;
  rstart = A->rmap->rstart;

  if (reuse == MAT_INITIAL_MATRIX) {
    nza = 0;nzb_low = 0;
    for(i=0; i<m; i++){
      nza     = nza + (ai[i+1] - adiag[i]);
      countB  = bi[i+1] - bi[i];
      bjj     = bj + bi[i];
      
      j = 0;
      while(garray[bjj[j]] < rstart) {
	if(j == countB) break;
	j++;nzb_low++;
      }
    }
    /* Total nz = nz for the upper triangular A part + nz for the 2nd B part */
    nz = nza + (bb->nz - nzb_low); 
    *nnz = nz;
    ierr = PetscMalloc((2*nz*sizeof(PetscInt)+nz*sizeof(PetscScalar)), &row);CHKERRQ(ierr);
    col  = row + nz;
    val  = (PetscScalar*)(col + nz);

    *r = row; *c = col; *v = val;
  } else {
    row = *r; col = *c; val = *v; 
  }

  jj = 0; irow = rstart;   
  for ( i=0; i<m; i++ ) {
    ajj    = aj + adiag[i];                 /* ptr to the beginning of the diagonal of this row */
    v1     = av + adiag[i];
    countA = ai[i+1] - adiag[i];
    countB = bi[i+1] - bi[i];
    bjj    = bj + bi[i];
    v2     = bv + bi[i];

     /* A-part */
    for (j=0; j<countA; j++){
      if (reuse == MAT_INITIAL_MATRIX) {
        row[jj] = irow + shift; col[jj] = rstart + ajj[j] + shift; 
      }
      val[jj++] = v1[j];
    }

    /* B-part */
    for(j=0; j < countB; j++){
      if (garray[bjj[j]] > rstart) {
	if (reuse == MAT_INITIAL_MATRIX) {
	  row[jj] = irow + shift; col[jj] = garray[bjj[j]] + shift;
	}
	val[jj++] = v2[j];
      }
    }
    irow++;
  }  
  PetscFunctionReturn(0);
}

#undef __FUNCT__  
#define __FUNCT__ "MatDestroy_MUMPS"
PetscErrorCode MatDestroy_MUMPS(Mat A)
{
  Mat_MUMPS      *lu=(Mat_MUMPS*)A->spptr; 
  PetscErrorCode ierr;
  PetscTruth     isSeqAIJ,isSeqSBAIJ;

  PetscFunctionBegin;
  ierr = PetscTypeCompare((PetscObject)A,MATSEQAIJ,&isSeqAIJ);CHKERRQ(ierr);
  ierr = PetscTypeCompare((PetscObject)A,MATSEQSBAIJ,&isSeqSBAIJ);CHKERRQ(ierr);

  if (lu->CleanUpMUMPS) {
    /* Terminate instance, deallocate memories */
<<<<<<< HEAD
    if (size > 1){
      ierr = PetscFree2(lu->id.sol_loc,lu->id.isol_loc);CHKERRQ(ierr);
      ierr = VecScatterDestroy(lu->scat_rhs);CHKERRQ(ierr);
      ierr = VecDestroy(lu->b_seq);CHKERRQ(ierr);
      if (lu->nSolve && lu->scat_sol){ierr = VecScatterDestroy(lu->scat_sol);CHKERRQ(ierr);}
      if (lu->nSolve && lu->x_seq){ierr = VecDestroy(lu->x_seq);CHKERRQ(ierr);}
    } 
    ierr = PetscFree(lu->irn);CHKERRQ(ierr); 
=======
    if (lu->id.sol_loc){ierr = PetscFree2(lu->id.sol_loc,lu->id.isol_loc);CHKERRQ(ierr);}
    if (lu->scat_rhs){ierr = VecScatterDestroy(lu->scat_rhs);CHKERRQ(ierr);}
    if (lu->b_seq) {ierr = VecDestroy(lu->b_seq);CHKERRQ(ierr);}
    if (lu->nSolve && lu->scat_sol){ierr = VecScatterDestroy(lu->scat_sol);CHKERRQ(ierr);}
    if (lu->nSolve && lu->x_seq){ierr = VecDestroy(lu->x_seq);CHKERRQ(ierr);}
    /* val is reused for SeqAIJ/SBAIJ - but malloced for MPIAIJ/SBAIJ */
    if (!(isSeqAIJ || isSeqSBAIJ) && lu->val){ierr = PetscFree(lu->val);CHKERRQ(ierr);}
>>>>>>> af2097cf
    lu->id.job=JOB_END; 
#if defined(PETSC_USE_COMPLEX)
    zmumps_c(&lu->id); 
#else
    dmumps_c(&lu->id); 
#endif
    ierr = MPI_Comm_free(&(lu->comm_mumps));CHKERRQ(ierr);
  }
  /* clear composed functions */
  ierr = PetscObjectComposeFunctionDynamic((PetscObject)A,"MatFactorGetSolverPackage_C","",PETSC_NULL);CHKERRQ(ierr);
  ierr = PetscObjectComposeFunctionDynamic((PetscObject)A,"MatSetMumpsIcntl_C","",PETSC_NULL);CHKERRQ(ierr);
  ierr = (lu->MatDestroy)(A);CHKERRQ(ierr);
  PetscFunctionReturn(0);
}

#undef __FUNCT__  
#define __FUNCT__ "MatSolve_MUMPS"
PetscErrorCode MatSolve_MUMPS(Mat A,Vec b,Vec x) 
{
  Mat_MUMPS      *lu=(Mat_MUMPS*)A->spptr; 
  PetscScalar    *array;
  Vec            b_seq;
  IS             is_iden,is_petsc;
  PetscErrorCode ierr;
  PetscInt       i;

  PetscFunctionBegin; 
  lu->id.nrhs = 1;
  b_seq = lu->b_seq;
  if (lu->size > 1){
    /* MUMPS only supports centralized rhs. Scatter b into a seqential rhs vector */
    ierr = VecScatterBegin(lu->scat_rhs,b,b_seq,INSERT_VALUES,SCATTER_FORWARD);CHKERRQ(ierr);
    ierr = VecScatterEnd(lu->scat_rhs,b,b_seq,INSERT_VALUES,SCATTER_FORWARD);CHKERRQ(ierr);
    if (!lu->myid) {ierr = VecGetArray(b_seq,&array);CHKERRQ(ierr);}
  } else {  /* size == 1 */
    ierr = VecCopy(b,x);CHKERRQ(ierr);
    ierr = VecGetArray(x,&array);CHKERRQ(ierr);
  }
  if (!lu->myid) { /* define rhs on the host */
    lu->id.nrhs = 1;
#if defined(PETSC_USE_COMPLEX)
    lu->id.rhs = (mumps_double_complex*)array;
#else
    lu->id.rhs = array;
#endif
  }

  /* solve phase */
  /*-------------*/
  lu->id.job = JOB_SOLVE;
#if defined(PETSC_USE_COMPLEX)
  zmumps_c(&lu->id); 
#else
  dmumps_c(&lu->id); 
#endif
  if (lu->id.INFOG(1) < 0) SETERRQ1(PETSC_COMM_SELF,PETSC_ERR_LIB,"Error reported by MUMPS in solve phase: INFOG(1)=%d\n",lu->id.INFOG(1));

  if (lu->size > 1) { /* convert mumps distributed solution to petsc mpi x */
    if (!lu->nSolve){ /* create scatter scat_sol */
      ierr = ISCreateStride(PETSC_COMM_SELF,lu->id.lsol_loc,0,1,&is_iden);CHKERRQ(ierr); /* from */
      for (i=0; i<lu->id.lsol_loc; i++){
        lu->id.isol_loc[i] -= 1; /* change Fortran style to C style */
      }
      ierr = ISCreateGeneral(PETSC_COMM_SELF,lu->id.lsol_loc,lu->id.isol_loc,&is_petsc);CHKERRQ(ierr);  /* to */
      ierr = VecScatterCreate(lu->x_seq,is_iden,x,is_petsc,&lu->scat_sol);CHKERRQ(ierr);
      ierr = ISDestroy(is_iden);CHKERRQ(ierr);
      ierr = ISDestroy(is_petsc);CHKERRQ(ierr);
    }
    ierr = VecScatterBegin(lu->scat_sol,lu->x_seq,x,INSERT_VALUES,SCATTER_FORWARD);CHKERRQ(ierr);
    ierr = VecScatterEnd(lu->scat_sol,lu->x_seq,x,INSERT_VALUES,SCATTER_FORWARD);CHKERRQ(ierr);
  } 
  lu->nSolve++;
  PetscFunctionReturn(0);
}

#if !defined(PETSC_USE_COMPLEX)
/* 
  input:
   F:        numeric factor
  output:
   nneg:     total number of negative pivots
   nzero:    0
   npos:     (global dimension of F) - nneg
*/

#undef __FUNCT__  
#define __FUNCT__ "MatGetInertia_SBAIJMUMPS"
PetscErrorCode MatGetInertia_SBAIJMUMPS(Mat F,int *nneg,int *nzero,int *npos)
{ 
  Mat_MUMPS      *lu =(Mat_MUMPS*)F->spptr; 
  PetscErrorCode ierr;
  PetscMPIInt    size;

  PetscFunctionBegin;
  ierr = MPI_Comm_size(((PetscObject)F)->comm,&size);CHKERRQ(ierr);
  /* MUMPS 4.3.1 calls ScaLAPACK when ICNTL(13)=0 (default), which does not offer the possibility to compute the inertia of a dense matrix. Set ICNTL(13)=1 to skip ScaLAPACK */
  if (size > 1 && lu->id.ICNTL(13) != 1) SETERRQ1(PETSC_COMM_SELF,PETSC_ERR_ARG_WRONG,"ICNTL(13)=%d. -mat_mumps_icntl_13 must be set as 1 for correct global matrix inertia\n",lu->id.INFOG(13));
  if (nneg){  
    if (!lu->myid){
      *nneg = lu->id.INFOG(12);
    } 
    ierr = MPI_Bcast(nneg,1,MPI_INT,0,lu->comm_mumps);CHKERRQ(ierr);
  }
  if (nzero) *nzero = 0;  
  if (npos)  *npos  = F->rmap->N - (*nneg);
  PetscFunctionReturn(0);
}
#endif /* !defined(PETSC_USE_COMPLEX) */

#undef __FUNCT__   
#define __FUNCT__ "MatFactorNumeric_MUMPS"
PetscErrorCode MatFactorNumeric_MUMPS(Mat F,Mat A,const MatFactorInfo *info) 
{
  Mat_MUMPS       *lu =(Mat_MUMPS*)(F)->spptr;
  PetscErrorCode  ierr;
  MatReuse        reuse;
  Mat             F_diag; 
  PetscTruth      isMPIAIJ;

  PetscFunctionBegin;
  reuse = MAT_REUSE_MATRIX;
  ierr = (*lu->ConvertToTriples)(A, 1, reuse, &lu->nz, &lu->irn, &lu->jcn, &lu->val);CHKERRQ(ierr);

  /* numerical factorization phase */
  /*-------------------------------*/
  lu->id.job = JOB_FACTNUMERIC;
  if(!lu->id.ICNTL(18)) { 
    if (!lu->myid) {
#if defined(PETSC_USE_COMPLEX)
      lu->id.a = (mumps_double_complex*)lu->val; 
#else
      lu->id.a = lu->val; 
#endif
    }
  } else {
#if defined(PETSC_USE_COMPLEX)
    lu->id.a_loc = (mumps_double_complex*)lu->val; 
#else
    lu->id.a_loc = lu->val; 
#endif
  }
#if defined(PETSC_USE_COMPLEX)
  zmumps_c(&lu->id); 
#else
  dmumps_c(&lu->id); 
#endif
  if (lu->id.INFOG(1) < 0) {
    if (lu->id.INFO(1) == -13) SETERRQ1(PETSC_COMM_SELF,PETSC_ERR_LIB,"Error reported by MUMPS in numerical factorization phase: Cannot allocate required memory %d megabytes\n",lu->id.INFO(2)); 
    else SETERRQ2(PETSC_COMM_SELF,PETSC_ERR_LIB,"Error reported by MUMPS in numerical factorization phase: INFO(1)=%d, INFO(2)=%d\n",lu->id.INFO(1),lu->id.INFO(2)); 
  }
  if (!lu->myid && lu->id.ICNTL(16) > 0) SETERRQ1(PETSC_COMM_SELF,PETSC_ERR_LIB,"  lu->id.ICNTL(16):=%d\n",lu->id.INFOG(16)); 

  if (lu->size > 1){
    ierr = PetscTypeCompare((PetscObject)A,MATMPIAIJ,&isMPIAIJ);CHKERRQ(ierr);
    if(isMPIAIJ) {
      F_diag = ((Mat_MPIAIJ *)(F)->data)->A;
    } else {
      F_diag = ((Mat_MPISBAIJ *)(F)->data)->A;
    }
    F_diag->assembled = PETSC_TRUE;
    if (lu->nSolve){
      ierr = VecScatterDestroy(lu->scat_sol);CHKERRQ(ierr);  
      ierr = PetscFree2(lu->id.sol_loc,lu->id.isol_loc);CHKERRQ(ierr);
      ierr = VecDestroy(lu->x_seq);CHKERRQ(ierr);
    }
  }
  (F)->assembled   = PETSC_TRUE; 
  lu->matstruc     = SAME_NONZERO_PATTERN;
  lu->CleanUpMUMPS = PETSC_TRUE;
  lu->nSolve       = 0;
 
  if (lu->size > 1){
    /* distributed solution */
    lu->id.ICNTL(21) = 1; 
    if (!lu->nSolve){
      /* Create x_seq=sol_loc for repeated use */ 
      PetscInt    lsol_loc;
      PetscScalar *sol_loc;
      lsol_loc = lu->id.INFO(23); /* length of sol_loc */
      ierr = PetscMalloc2(lsol_loc,PetscScalar,&sol_loc,lsol_loc,PetscInt,&lu->id.isol_loc);CHKERRQ(ierr);
      lu->id.lsol_loc = lsol_loc;
#if defined(PETSC_USE_COMPLEX)
      lu->id.sol_loc  = (mumps_double_complex*)sol_loc;
#else
      lu->id.sol_loc  = sol_loc;
#endif
      ierr = VecCreateSeqWithArray(PETSC_COMM_SELF,lsol_loc,sol_loc,&lu->x_seq);CHKERRQ(ierr);
    }
  }
  PetscFunctionReturn(0);
}

#undef __FUNCT__
#define __FUNCT__ "PetscSetMUMPSOptions"
PetscErrorCode PetscSetMUMPSOptions(Mat F, Mat A)
{
  Mat_MUMPS        *lu = (Mat_MUMPS*)F->spptr;
  PetscErrorCode   ierr;
  PetscInt         icntl;
  PetscTruth       flg;

  PetscFunctionBegin;
  ierr = PetscOptionsBegin(((PetscObject)A)->comm,((PetscObject)A)->prefix,"MUMPS Options","Mat");CHKERRQ(ierr);
  ierr = PetscOptionsTruth("-mat_mumps_view","View MUMPS parameters","None",lu->mumpsview,&lu->mumpsview,PETSC_NULL);CHKERRQ(ierr);
  if (lu->size == 1){
    lu->id.ICNTL(18) = 0;   /* centralized assembled matrix input */
  } else {
    lu->id.ICNTL(18) = 3;   /* distributed assembled matrix input */
  }

  icntl=-1;
  lu->id.ICNTL(4) = 0;  /* level of printing; overwrite mumps default ICNTL(4)=2 */
  ierr = PetscOptionsInt("-mat_mumps_icntl_4","ICNTL(4): level of printing (0 to 4)","None",lu->id.ICNTL(4),&icntl,&flg);CHKERRQ(ierr);
  if ((flg && icntl > 0) || PetscLogPrintInfo) {
    lu->id.ICNTL(4)=icntl; /* and use mumps default icntl(i), i=1,2,3 */
  } else { /* no output */
    lu->id.ICNTL(1) = 0;  /* error message, default= 6 */
    lu->id.ICNTL(2) = 0;  /* output stream for diagnostic printing, statistics, and warning. default=0 */
    lu->id.ICNTL(3) = 0; /* output stream for global information, default=6 */
  }
  ierr = PetscOptionsInt("-mat_mumps_icntl_6","ICNTL(6): column permutation and/or scaling to get a zero-free diagonal (0 to 7)","None",lu->id.ICNTL(6),&lu->id.ICNTL(6),PETSC_NULL);CHKERRQ(ierr);
  icntl=-1;
  ierr = PetscOptionsInt("-mat_mumps_icntl_7","ICNTL(7): matrix ordering (0 to 7)","None",lu->id.ICNTL(7),&icntl,&flg);CHKERRQ(ierr);
  if (flg) {
    if (icntl== 1){
      SETERRQ(PETSC_COMM_SELF,PETSC_ERR_SUP,"pivot order be set by the user in PERM_IN -- not supported by the PETSc/MUMPS interface\n");
    } else {
      lu->id.ICNTL(7) = icntl;
    }
  } 
  ierr = PetscOptionsInt("-mat_mumps_icntl_8","ICNTL(8): scaling strategy (-2 to 7 or 77)","None",lu->id.ICNTL(8),&lu->id.ICNTL(8),PETSC_NULL);CHKERRQ(ierr);
  ierr = PetscOptionsInt("-mat_mumps_icntl_9","ICNTL(9): A or A^T x=b to be solved. 1: A; otherwise: A^T","None",lu->id.ICNTL(9),&lu->id.ICNTL(9),PETSC_NULL);CHKERRQ(ierr);
  ierr = PetscOptionsInt("-mat_mumps_icntl_10","ICNTL(10): max num of refinements","None",lu->id.ICNTL(10),&lu->id.ICNTL(10),PETSC_NULL);CHKERRQ(ierr);
  ierr = PetscOptionsInt("-mat_mumps_icntl_11","ICNTL(11): statistics related to the linear system solved (via -ksp_view)","None",lu->id.ICNTL(11),&lu->id.ICNTL(11),PETSC_NULL);CHKERRQ(ierr);
  ierr = PetscOptionsInt("-mat_mumps_icntl_12","ICNTL(12): efficiency control: defines the ordering strategy with scaling constraints (0 to 3","None",lu->id.ICNTL(12),&lu->id.ICNTL(12),PETSC_NULL);CHKERRQ(ierr);
  ierr = PetscOptionsInt("-mat_mumps_icntl_13","ICNTL(13): efficiency control: with or without ScaLAPACK","None",lu->id.ICNTL(13),&lu->id.ICNTL(13),PETSC_NULL);CHKERRQ(ierr);
  ierr = PetscOptionsInt("-mat_mumps_icntl_14","ICNTL(14): percentage of estimated workspace increase","None",lu->id.ICNTL(14),&lu->id.ICNTL(14),PETSC_NULL);CHKERRQ(ierr);
  ierr = PetscOptionsInt("-mat_mumps_icntl_19","ICNTL(19): Schur complement","None",lu->id.ICNTL(19),&lu->id.ICNTL(19),PETSC_NULL);CHKERRQ(ierr);

  ierr = PetscOptionsInt("-mat_mumps_icntl_22","ICNTL(22): in-core/out-of-core facility (0 or 1)","None",lu->id.ICNTL(22),&lu->id.ICNTL(22),PETSC_NULL);CHKERRQ(ierr);
  ierr = PetscOptionsInt("-mat_mumps_icntl_23","ICNTL(23): max size of the working memory (MB) that can allocate per processor","None",lu->id.ICNTL(23),&lu->id.ICNTL(23),PETSC_NULL);CHKERRQ(ierr);
  ierr = PetscOptionsInt("-mat_mumps_icntl_24","ICNTL(24): detection of null pivot rows (0 or 1)","None",lu->id.ICNTL(24),&lu->id.ICNTL(24),PETSC_NULL);CHKERRQ(ierr);
  ierr = PetscOptionsInt("-mat_mumps_icntl_25","ICNTL(25): computation of a null space basis","None",lu->id.ICNTL(25),&lu->id.ICNTL(25),PETSC_NULL);CHKERRQ(ierr);
  ierr = PetscOptionsInt("-mat_mumps_icntl_26","ICNTL(26): Schur options for right-hand side or solution vector","None",lu->id.ICNTL(26),&lu->id.ICNTL(26),PETSC_NULL);CHKERRQ(ierr);
  ierr = PetscOptionsInt("-mat_mumps_icntl_27","ICNTL(27): experimental parameter","None",lu->id.ICNTL(27),&lu->id.ICNTL(27),PETSC_NULL);CHKERRQ(ierr);

  ierr = PetscOptionsReal("-mat_mumps_cntl_1","CNTL(1): relative pivoting threshold","None",lu->id.CNTL(1),&lu->id.CNTL(1),PETSC_NULL);CHKERRQ(ierr);
  ierr = PetscOptionsReal("-mat_mumps_cntl_2","CNTL(2): stopping criterion of refinement","None",lu->id.CNTL(2),&lu->id.CNTL(2),PETSC_NULL);CHKERRQ(ierr);
  ierr = PetscOptionsReal("-mat_mumps_cntl_3","CNTL(3): absolute pivoting threshold","None",lu->id.CNTL(3),&lu->id.CNTL(3),PETSC_NULL);CHKERRQ(ierr);
  ierr = PetscOptionsReal("-mat_mumps_cntl_4","CNTL(4): value for static pivoting","None",lu->id.CNTL(4),&lu->id.CNTL(4),PETSC_NULL);CHKERRQ(ierr);
  ierr = PetscOptionsReal("-mat_mumps_cntl_5","CNTL(5): fixation for null pivots","None",lu->id.CNTL(5),&lu->id.CNTL(5),PETSC_NULL);CHKERRQ(ierr);
  PetscOptionsEnd();
  PetscFunctionReturn(0);
}
 
#undef __FUNCT__
#define __FUNCT__ "PetscInitializeMUMPS"
PetscErrorCode PetscInitializeMUMPS(Mat A,Mat_MUMPS* mumps)
{
  PetscErrorCode  ierr;

  PetscFunctionBegin;
  ierr = MPI_Comm_rank(((PetscObject)A)->comm, &mumps->myid);
  ierr = MPI_Comm_size(((PetscObject)A)->comm,&mumps->size);CHKERRQ(ierr); 
  ierr = MPI_Comm_dup(((PetscObject)A)->comm,&(mumps->comm_mumps));CHKERRQ(ierr);
  mumps->id.comm_fortran = MPI_Comm_c2f(mumps->comm_mumps);

  mumps->id.job = JOB_INIT;
  mumps->id.par = 1;  /* host participates factorizaton and solve */
  mumps->id.sym = mumps->sym; 
#if defined(PETSC_USE_COMPLEX)
  zmumps_c(&mumps->id); 
#else
  dmumps_c(&mumps->id); 
#endif

  mumps->CleanUpMUMPS = PETSC_FALSE;
  mumps->scat_rhs     = PETSC_NULL;
  mumps->scat_sol     = PETSC_NULL;
  mumps->nSolve       = 0;
  PetscFunctionReturn(0);
}  
  
/* Note the Petsc r and c permutations are ignored */
#undef __FUNCT__  
#define __FUNCT__ "MatLUFactorSymbolic_AIJMUMPS"
PetscErrorCode MatLUFactorSymbolic_AIJMUMPS(Mat F,Mat A,IS r,IS c,const MatFactorInfo *info)
{
  Mat_MUMPS          *lu = (Mat_MUMPS*)F->spptr;
  PetscErrorCode     ierr;
  MatReuse           reuse;
  Vec                b;
  IS                 is_iden;
  const PetscInt     M = A->rmap->N;

  PetscFunctionBegin;
  lu->matstruc = DIFFERENT_NONZERO_PATTERN;

  /* Set MUMPS options */
  ierr = PetscSetMUMPSOptions(F,A);CHKERRQ(ierr);
 
  reuse = MAT_INITIAL_MATRIX;
  ierr = (*lu->ConvertToTriples)(A, 1, reuse, &lu->nz, &lu->irn, &lu->jcn, &lu->val);CHKERRQ(ierr);

  /* analysis phase */
  /*----------------*/  
  lu->id.job = JOB_FACTSYMBOLIC; 
  lu->id.n = M;
  switch (lu->id.ICNTL(18)){
  case 0:  /* centralized assembled matrix input */
    if (!lu->myid) {
      lu->id.nz =lu->nz; lu->id.irn=lu->irn; lu->id.jcn=lu->jcn;
      if (lu->id.ICNTL(6)>1){
#if defined(PETSC_USE_COMPLEX)
        lu->id.a = (mumps_double_complex*)lu->val; 
#else
        lu->id.a = lu->val; 
#endif
      }
    }
    break;
  case 3:  /* distributed assembled matrix input (size>1) */ 
    lu->id.nz_loc = lu->nz; 
    lu->id.irn_loc=lu->irn; lu->id.jcn_loc=lu->jcn;
    if (lu->id.ICNTL(6)>1) {
#if defined(PETSC_USE_COMPLEX)
      lu->id.a_loc = (mumps_double_complex*)lu->val;
#else
      lu->id.a_loc = lu->val;
#endif
    }      
    /* MUMPS only supports centralized rhs. Create scatter scat_rhs for repeated use in MatSolve() */
    if (!lu->myid){
      ierr = VecCreateSeq(PETSC_COMM_SELF,A->cmap->N,&lu->b_seq);CHKERRQ(ierr);
      ierr = ISCreateStride(PETSC_COMM_SELF,A->cmap->N,0,1,&is_iden);CHKERRQ(ierr);
    } else {
      ierr = VecCreateSeq(PETSC_COMM_SELF,0,&lu->b_seq);CHKERRQ(ierr);
      ierr = ISCreateStride(PETSC_COMM_SELF,0,0,1,&is_iden);CHKERRQ(ierr);
    }
    ierr = VecCreate(((PetscObject)A)->comm,&b);CHKERRQ(ierr);
    ierr = VecSetSizes(b,A->rmap->n,PETSC_DECIDE);CHKERRQ(ierr);
    ierr = VecSetFromOptions(b);CHKERRQ(ierr);

    ierr = VecScatterCreate(b,is_iden,lu->b_seq,is_iden,&lu->scat_rhs);CHKERRQ(ierr);
    ierr = ISDestroy(is_iden);CHKERRQ(ierr);
    ierr = VecDestroy(b);CHKERRQ(ierr);    
    break;
    }    
#if defined(PETSC_USE_COMPLEX)
  zmumps_c(&lu->id); 
#else
  dmumps_c(&lu->id); 
#endif
  if (lu->id.INFOG(1) < 0) SETERRQ1(PETSC_COMM_SELF,PETSC_ERR_LIB,"Error reported by MUMPS in analysis phase: INFOG(1)=%d\n",lu->id.INFOG(1)); 
  
  F->ops->lufactornumeric  = MatFactorNumeric_MUMPS;
  F->ops->solve            = MatSolve_MUMPS;
  PetscFunctionReturn(0); 
}

/* Note the Petsc r and c permutations are ignored */
#undef __FUNCT__  
#define __FUNCT__ "MatLUFactorSymbolic_BAIJMUMPS"
PetscErrorCode MatLUFactorSymbolic_BAIJMUMPS(Mat F,Mat A,IS r,IS c,const MatFactorInfo *info)
{

  Mat_MUMPS       *lu = (Mat_MUMPS*)F->spptr;
  PetscErrorCode  ierr;
  MatReuse        reuse;
  Vec             b;
  IS              is_iden;
  const PetscInt  M = A->rmap->N;

  PetscFunctionBegin;
  lu->matstruc = DIFFERENT_NONZERO_PATTERN;

  /* Set MUMPS options */
  ierr = PetscSetMUMPSOptions(F,A);CHKERRQ(ierr);

  reuse = MAT_INITIAL_MATRIX;
  ierr = (*lu->ConvertToTriples)(A, 1, reuse, &lu->nz, &lu->irn, &lu->jcn, &lu->val);CHKERRQ(ierr);

  /* analysis phase */
  /*----------------*/  
  lu->id.job = JOB_FACTSYMBOLIC; 
  lu->id.n = M;
  switch (lu->id.ICNTL(18)){
  case 0:  /* centralized assembled matrix input */
    if (!lu->myid) {
      lu->id.nz =lu->nz; lu->id.irn=lu->irn; lu->id.jcn=lu->jcn;
      if (lu->id.ICNTL(6)>1){
#if defined(PETSC_USE_COMPLEX)
        lu->id.a = (mumps_double_complex*)lu->val; 
#else
        lu->id.a = lu->val; 
#endif
      }
    }
    break;
  case 3:  /* distributed assembled matrix input (size>1) */ 
    lu->id.nz_loc = lu->nz; 
    lu->id.irn_loc=lu->irn; lu->id.jcn_loc=lu->jcn;
    if (lu->id.ICNTL(6)>1) {
#if defined(PETSC_USE_COMPLEX)
      lu->id.a_loc = (mumps_double_complex*)lu->val;
#else
      lu->id.a_loc = lu->val;
#endif
    }      
    /* MUMPS only supports centralized rhs. Create scatter scat_rhs for repeated use in MatSolve() */
    if (!lu->myid){
      ierr = VecCreateSeq(PETSC_COMM_SELF,A->cmap->N,&lu->b_seq);CHKERRQ(ierr);
      ierr = ISCreateStride(PETSC_COMM_SELF,A->cmap->N,0,1,&is_iden);CHKERRQ(ierr);
    } else {
      ierr = VecCreateSeq(PETSC_COMM_SELF,0,&lu->b_seq);CHKERRQ(ierr);
      ierr = ISCreateStride(PETSC_COMM_SELF,0,0,1,&is_iden);CHKERRQ(ierr);
    }
    ierr = VecCreate(((PetscObject)A)->comm,&b);CHKERRQ(ierr);
    ierr = VecSetSizes(b,A->rmap->n,PETSC_DECIDE);CHKERRQ(ierr);
    ierr = VecSetFromOptions(b);CHKERRQ(ierr);

    ierr = VecScatterCreate(b,is_iden,lu->b_seq,is_iden,&lu->scat_rhs);CHKERRQ(ierr);
    ierr = ISDestroy(is_iden);CHKERRQ(ierr);
    ierr = VecDestroy(b);CHKERRQ(ierr);    
    break;
    }    
#if defined(PETSC_USE_COMPLEX)
  zmumps_c(&lu->id); 
#else
  dmumps_c(&lu->id); 
#endif
  if (lu->id.INFOG(1) < 0) SETERRQ1(PETSC_COMM_SELF,PETSC_ERR_LIB,"Error reported by MUMPS in analysis phase: INFOG(1)=%d\n",lu->id.INFOG(1)); 
 
  F->ops->lufactornumeric  = MatFactorNumeric_MUMPS;
  F->ops->solve            = MatSolve_MUMPS;
  PetscFunctionReturn(0); 
}

/* Note the Petsc r permutation is ignored */
#undef __FUNCT__  
#define __FUNCT__ "MatCholeskyFactorSymbolic_MUMPS"
PetscErrorCode MatCholeskyFactorSymbolic_MUMPS(Mat F,Mat A,IS r,const MatFactorInfo *info) 
{
  Mat_MUMPS          *lu = (Mat_MUMPS*)F->spptr;
  PetscErrorCode     ierr;
  MatReuse           reuse;
  Vec                b;
  IS                 is_iden;
  const PetscInt     M = A->rmap->N;

  PetscFunctionBegin;
  lu->matstruc = DIFFERENT_NONZERO_PATTERN;

  /* Set MUMPS options */
  ierr = PetscSetMUMPSOptions(F,A);CHKERRQ(ierr);

  reuse = MAT_INITIAL_MATRIX;
  ierr = (*lu->ConvertToTriples)(A, 1 , reuse, &lu->nz, &lu->irn, &lu->jcn, &lu->val);CHKERRQ(ierr);

  /* analysis phase */
  /*----------------*/  
  lu->id.job = JOB_FACTSYMBOLIC; 
  lu->id.n = M;
  switch (lu->id.ICNTL(18)){
  case 0:  /* centralized assembled matrix input */
    if (!lu->myid) {
      lu->id.nz =lu->nz; lu->id.irn=lu->irn; lu->id.jcn=lu->jcn;
      if (lu->id.ICNTL(6)>1){
#if defined(PETSC_USE_COMPLEX)
        lu->id.a = (mumps_double_complex*)lu->val; 
#else
        lu->id.a = lu->val; 
#endif
      }
    }
    break;
  case 3:  /* distributed assembled matrix input (size>1) */ 
    lu->id.nz_loc = lu->nz; 
    lu->id.irn_loc=lu->irn; lu->id.jcn_loc=lu->jcn;
    if (lu->id.ICNTL(6)>1) {
#if defined(PETSC_USE_COMPLEX)
      lu->id.a_loc = (mumps_double_complex*)lu->val;
#else
      lu->id.a_loc = lu->val;
#endif
    }      
    /* MUMPS only supports centralized rhs. Create scatter scat_rhs for repeated use in MatSolve() */
    if (!lu->myid){
      ierr = VecCreateSeq(PETSC_COMM_SELF,A->cmap->N,&lu->b_seq);CHKERRQ(ierr);
      ierr = ISCreateStride(PETSC_COMM_SELF,A->cmap->N,0,1,&is_iden);CHKERRQ(ierr);
    } else {
      ierr = VecCreateSeq(PETSC_COMM_SELF,0,&lu->b_seq);CHKERRQ(ierr);
      ierr = ISCreateStride(PETSC_COMM_SELF,0,0,1,&is_iden);CHKERRQ(ierr);
    }
    ierr = VecCreate(((PetscObject)A)->comm,&b);CHKERRQ(ierr);
    ierr = VecSetSizes(b,A->rmap->n,PETSC_DECIDE);CHKERRQ(ierr);
    ierr = VecSetFromOptions(b);CHKERRQ(ierr);

    ierr = VecScatterCreate(b,is_iden,lu->b_seq,is_iden,&lu->scat_rhs);CHKERRQ(ierr);
    ierr = ISDestroy(is_iden);CHKERRQ(ierr);
    ierr = VecDestroy(b);CHKERRQ(ierr);    
    break;
    }    
#if defined(PETSC_USE_COMPLEX)
  zmumps_c(&lu->id); 
#else
  dmumps_c(&lu->id); 
#endif
  if (lu->id.INFOG(1) < 0) SETERRQ1(PETSC_COMM_SELF,PETSC_ERR_LIB,"Error reported by MUMPS in analysis phase: INFOG(1)=%d\n",lu->id.INFOG(1)); 

  F->ops->choleskyfactornumeric =  MatFactorNumeric_MUMPS;
  F->ops->solve                 =  MatSolve_MUMPS;
#if !defined(PETSC_USE_COMPLEX)
  (F)->ops->getinertia          =  MatGetInertia_SBAIJMUMPS;
#endif
  PetscFunctionReturn(0);
}

#undef __FUNCT__
#define __FUNCT__ "MatFactorInfo_MUMPS"
PetscErrorCode MatFactorInfo_MUMPS(Mat A,PetscViewer viewer) 
{
  Mat_MUMPS      *lu=(Mat_MUMPS*)A->spptr;
  PetscErrorCode ierr;

  PetscFunctionBegin;
  ierr = PetscViewerASCIIPrintf(viewer,"  ICNTL(1) (output for error):        %d \n",lu->id.ICNTL(1));CHKERRQ(ierr);
  ierr = PetscViewerASCIIPrintf(viewer,"  ICNTL(2) (output of diagnostic msg):%d \n",lu->id.ICNTL(2));CHKERRQ(ierr);
  ierr = PetscViewerASCIIPrintf(viewer,"  ICNTL(3) (output for global info):  %d \n",lu->id.ICNTL(3));CHKERRQ(ierr);
  ierr = PetscViewerASCIIPrintf(viewer,"  ICNTL(4) (level of printing):       %d \n",lu->id.ICNTL(4));CHKERRQ(ierr);
  ierr = PetscViewerASCIIPrintf(viewer,"  ICNTL(5) (input mat struct):        %d \n",lu->id.ICNTL(5));CHKERRQ(ierr);
  ierr = PetscViewerASCIIPrintf(viewer,"  ICNTL(6) (matrix prescaling):       %d \n",lu->id.ICNTL(6));CHKERRQ(ierr);
  ierr = PetscViewerASCIIPrintf(viewer,"  ICNTL(7) (matrix ordering):         %d \n",lu->id.ICNTL(7));CHKERRQ(ierr);
  ierr = PetscViewerASCIIPrintf(viewer,"  ICNTL(8) (scalling strategy):       %d \n",lu->id.ICNTL(8));CHKERRQ(ierr);
  ierr = PetscViewerASCIIPrintf(viewer,"  ICNTL(9) (A/A^T x=b is solved):     %d \n",lu->id.ICNTL(9));CHKERRQ(ierr);
  ierr = PetscViewerASCIIPrintf(viewer,"  ICNTL(10) (max num of refinements): %d \n",lu->id.ICNTL(10));CHKERRQ(ierr);
  ierr = PetscViewerASCIIPrintf(viewer,"  ICNTL(11) (error analysis):         %d \n",lu->id.ICNTL(11));CHKERRQ(ierr);  
  if (lu->id.ICNTL(11)>0) {
    ierr = PetscViewerASCIIPrintf(viewer,"        RINFOG(4) (inf norm of input mat):        %g\n",lu->id.RINFOG(4));CHKERRQ(ierr);
    ierr = PetscViewerASCIIPrintf(viewer,"        RINFOG(5) (inf norm of solution):         %g\n",lu->id.RINFOG(5));CHKERRQ(ierr);
    ierr = PetscViewerASCIIPrintf(viewer,"        RINFOG(6) (inf norm of residual):         %g\n",lu->id.RINFOG(6));CHKERRQ(ierr);
    ierr = PetscViewerASCIIPrintf(viewer,"        RINFOG(7),RINFOG(8) (backward error est): %g, %g\n",lu->id.RINFOG(7),lu->id.RINFOG(8));CHKERRQ(ierr);
    ierr = PetscViewerASCIIPrintf(viewer,"        RINFOG(9) (error estimate):               %g \n",lu->id.RINFOG(9));CHKERRQ(ierr);
    ierr = PetscViewerASCIIPrintf(viewer,"        RINFOG(10),RINFOG(11)(condition numbers): %g, %g\n",lu->id.RINFOG(10),lu->id.RINFOG(11));CHKERRQ(ierr);
  
  }
  ierr = PetscViewerASCIIPrintf(viewer,"  ICNTL(12) (efficiency control):                         %d \n",lu->id.ICNTL(12));CHKERRQ(ierr);
  ierr = PetscViewerASCIIPrintf(viewer,"  ICNTL(13) (efficiency control):                         %d \n",lu->id.ICNTL(13));CHKERRQ(ierr);
  ierr = PetscViewerASCIIPrintf(viewer,"  ICNTL(14) (percentage of estimated workspace increase): %d \n",lu->id.ICNTL(14));CHKERRQ(ierr);
  /* ICNTL(15-17) not used */
  ierr = PetscViewerASCIIPrintf(viewer,"  ICNTL(18) (input mat struct):                           %d \n",lu->id.ICNTL(18));CHKERRQ(ierr);
  ierr = PetscViewerASCIIPrintf(viewer,"  ICNTL(19) (Shur complement info):                       %d \n",lu->id.ICNTL(19));CHKERRQ(ierr);
  ierr = PetscViewerASCIIPrintf(viewer,"  ICNTL(20) (rhs sparse pattern):                         %d \n",lu->id.ICNTL(20));CHKERRQ(ierr);
  ierr = PetscViewerASCIIPrintf(viewer,"  ICNTL(21) (solution struct):                            %d \n",lu->id.ICNTL(21));CHKERRQ(ierr);
  ierr = PetscViewerASCIIPrintf(viewer,"  ICNTL(22) (in-core/out-of-core facility):               %d \n",lu->id.ICNTL(22));CHKERRQ(ierr);
  ierr = PetscViewerASCIIPrintf(viewer,"  ICNTL(23) (max size of memory can be allocated locally):%d \n",lu->id.ICNTL(23));CHKERRQ(ierr);

  ierr = PetscViewerASCIIPrintf(viewer,"  ICNTL(24) (detection of null pivot rows):               %d \n",lu->id.ICNTL(24));CHKERRQ(ierr);
  ierr = PetscViewerASCIIPrintf(viewer,"  ICNTL(25) (computation of a null space basis):          %d \n",lu->id.ICNTL(25));CHKERRQ(ierr);
  ierr = PetscViewerASCIIPrintf(viewer,"  ICNTL(26) (Schur options for rhs or solution):          %d \n",lu->id.ICNTL(26));CHKERRQ(ierr);
  ierr = PetscViewerASCIIPrintf(viewer,"  ICNTL(27) (experimental parameter):                     %d \n",lu->id.ICNTL(27));CHKERRQ(ierr);

  ierr = PetscViewerASCIIPrintf(viewer,"  CNTL(1) (relative pivoting threshold):      %g \n",lu->id.CNTL(1));CHKERRQ(ierr);
  ierr = PetscViewerASCIIPrintf(viewer,"  CNTL(2) (stopping criterion of refinement): %g \n",lu->id.CNTL(2));CHKERRQ(ierr);
  ierr = PetscViewerASCIIPrintf(viewer,"  CNTL(3) (absolute pivoting threshold):      %g \n",lu->id.CNTL(3));CHKERRQ(ierr);
  ierr = PetscViewerASCIIPrintf(viewer,"  CNTL(4) (value of static pivoting):         %g \n",lu->id.CNTL(4));CHKERRQ(ierr);
  ierr = PetscViewerASCIIPrintf(viewer,"  CNTL(5) (fixation for null pivots):         %g \n",lu->id.CNTL(5));CHKERRQ(ierr);

  /* infomation local to each processor */
  ierr = PetscViewerASCIIPrintf(viewer, "              RINFO(1) (local estimated flops for the elimination after analysis): \n");CHKERRQ(ierr);
  ierr = PetscViewerASCIISynchronizedPrintf(viewer,"              [%d] %g \n",lu->myid,lu->id.RINFO(1));CHKERRQ(ierr);
  ierr = PetscViewerFlush(viewer);
  ierr = PetscViewerASCIIPrintf(viewer, "              RINFO(2) (local estimated flops for the assembly after factorization): \n");CHKERRQ(ierr);
  ierr = PetscViewerASCIISynchronizedPrintf(viewer,"              [%d]  %g \n",lu->myid,lu->id.RINFO(2));CHKERRQ(ierr);
  ierr = PetscViewerFlush(viewer);
  ierr = PetscViewerASCIIPrintf(viewer, "              RINFO(3) (local estimated flops for the elimination after factorization): \n");CHKERRQ(ierr);
  ierr = PetscViewerASCIISynchronizedPrintf(viewer,"              [%d]  %g \n",lu->myid,lu->id.RINFO(3));CHKERRQ(ierr);
  ierr = PetscViewerFlush(viewer);

  ierr = PetscViewerASCIIPrintf(viewer, "              INFO(15) (estimated size of (in MB) MUMPS internal data for running numerical factorization): \n");CHKERRQ(ierr);
  ierr = PetscViewerASCIISynchronizedPrintf(viewer,"              [%d] %d \n",lu->myid,lu->id.INFO(15));CHKERRQ(ierr);
  ierr = PetscViewerFlush(viewer);

  ierr = PetscViewerASCIIPrintf(viewer, "              INFO(16) (size of (in MB) MUMPS internal data used during numerical factorization): \n");CHKERRQ(ierr);
  ierr = PetscViewerASCIISynchronizedPrintf(viewer,"              [%d] %d \n",lu->myid,lu->id.INFO(16));CHKERRQ(ierr);
  ierr = PetscViewerFlush(viewer);

  ierr = PetscViewerASCIIPrintf(viewer, "              INFO(23) (num of pivots eliminated on this processor after factorization): \n");CHKERRQ(ierr);
  ierr = PetscViewerASCIISynchronizedPrintf(viewer,"              [%d] %d \n",lu->myid,lu->id.INFO(23));CHKERRQ(ierr);
  ierr = PetscViewerFlush(viewer);

  if (!lu->myid){ /* information from the host */
    ierr = PetscViewerASCIIPrintf(viewer,"  RINFOG(1) (global estimated flops for the elimination after analysis): %g \n",lu->id.RINFOG(1));CHKERRQ(ierr);
    ierr = PetscViewerASCIIPrintf(viewer,"  RINFOG(2) (global estimated flops for the assembly after factorization): %g \n",lu->id.RINFOG(2));CHKERRQ(ierr);
    ierr = PetscViewerASCIIPrintf(viewer,"  RINFOG(3) (global estimated flops for the elimination after factorization): %g \n",lu->id.RINFOG(3));CHKERRQ(ierr);

    ierr = PetscViewerASCIIPrintf(viewer,"  INFOG(3) (estimated real workspace for factors on all processors after analysis): %d \n",lu->id.INFOG(3));CHKERRQ(ierr);
    ierr = PetscViewerASCIIPrintf(viewer,"  INFOG(4) (estimated integer workspace for factors on all processors after analysis): %d \n",lu->id.INFOG(4));CHKERRQ(ierr);
    ierr = PetscViewerASCIIPrintf(viewer,"  INFOG(5) (estimated maximum front size in the complete tree): %d \n",lu->id.INFOG(5));CHKERRQ(ierr);
    ierr = PetscViewerASCIIPrintf(viewer,"  INFOG(6) (number of nodes in the complete tree): %d \n",lu->id.INFOG(6));CHKERRQ(ierr);
    ierr = PetscViewerASCIIPrintf(viewer,"  INFOG(7) (ordering option effectively uese after analysis): %d \n",lu->id.INFOG(7));CHKERRQ(ierr);
    ierr = PetscViewerASCIIPrintf(viewer,"  INFOG(8) (structural symmetry in percent of the permuted matrix after analysis): %d \n",lu->id.INFOG(8));CHKERRQ(ierr);
    ierr = PetscViewerASCIIPrintf(viewer,"  INFOG(9) (total real/complex workspace to store the matrix factors after factorization): %d \n",lu->id.INFOG(9));CHKERRQ(ierr);
    ierr = PetscViewerASCIIPrintf(viewer,"  INFOG(10) (total integer space store the matrix factors after factorization): %d \n",lu->id.INFOG(10));CHKERRQ(ierr);
    ierr = PetscViewerASCIIPrintf(viewer,"  INFOG(11) (order of largest frontal matrix after factorization): %d \n",lu->id.INFOG(11));CHKERRQ(ierr);
    ierr = PetscViewerASCIIPrintf(viewer,"  INFOG(12) (number of off-diagonal pivots): %d \n",lu->id.INFOG(12));CHKERRQ(ierr);
    ierr = PetscViewerASCIIPrintf(viewer,"  INFOG(13) (number of delayed pivots after factorization): %d \n",lu->id.INFOG(13));CHKERRQ(ierr);
    ierr = PetscViewerASCIIPrintf(viewer,"  INFOG(14) (number of memory compress after factorization): %d \n",lu->id.INFOG(14));CHKERRQ(ierr);
    ierr = PetscViewerASCIIPrintf(viewer,"  INFOG(15) (number of steps of iterative refinement after solution): %d \n",lu->id.INFOG(15));CHKERRQ(ierr);
    ierr = PetscViewerASCIIPrintf(viewer,"  INFOG(16) (estimated size (in MB) of all MUMPS internal data for factorization after analysis: value on the most memory consuming processor): %d \n",lu->id.INFOG(16));CHKERRQ(ierr);
    ierr = PetscViewerASCIIPrintf(viewer,"  INFOG(17) (estimated size of all MUMPS internal data for factorization after analysis: sum over all processors): %d \n",lu->id.INFOG(17));CHKERRQ(ierr);
    ierr = PetscViewerASCIIPrintf(viewer,"  INFOG(18) (size of all MUMPS internal data allocated during factorization: value on the most memory consuming processor): %d \n",lu->id.INFOG(18));CHKERRQ(ierr);
    ierr = PetscViewerASCIIPrintf(viewer,"  INFOG(19) (size of all MUMPS internal data allocated during factorization: sum over all processors): %d \n",lu->id.INFOG(19));CHKERRQ(ierr);
     ierr = PetscViewerASCIIPrintf(viewer,"  INFOG(20) (estimated number of entries in the factors): %d \n",lu->id.INFOG(20));CHKERRQ(ierr);
     ierr = PetscViewerASCIIPrintf(viewer,"  INFOG(21) (size in MB of memory effectively used during factorization - value on the most memory consuming processor): %d \n",lu->id.INFOG(21));CHKERRQ(ierr);
     ierr = PetscViewerASCIIPrintf(viewer,"  INFOG(22) (size in MB of memory effectively used during factorization - sum over all processors): %d \n",lu->id.INFOG(22));CHKERRQ(ierr);
     ierr = PetscViewerASCIIPrintf(viewer,"  INFOG(23) (after analysis: value of ICNTL(6) effectively used): %d \n",lu->id.INFOG(23));CHKERRQ(ierr);
     ierr = PetscViewerASCIIPrintf(viewer,"  INFOG(24) (after analysis: value of ICNTL(12) effectively used): %d \n",lu->id.INFOG(24));CHKERRQ(ierr);
     ierr = PetscViewerASCIIPrintf(viewer,"  INFOG(25) (after factorization: number of pivots modified by static pivoting): %d \n",lu->id.INFOG(25));CHKERRQ(ierr);
  }
  PetscFunctionReturn(0);
}

#undef __FUNCT__
#define __FUNCT__ "MatView_MUMPS"
PetscErrorCode MatView_MUMPS(Mat A,PetscViewer viewer)
{
  PetscErrorCode    ierr;
  PetscTruth        iascii;
  PetscViewerFormat format;
  Mat_MUMPS         *mumps=(Mat_MUMPS*)A->spptr;

  PetscFunctionBegin;
  /* check if matrix is mumps type */
  if (A->ops->solve != MatSolve_MUMPS) PetscFunctionReturn(0);

  ierr = PetscTypeCompare((PetscObject)viewer,PETSCVIEWERASCII,&iascii);CHKERRQ(ierr);
  if (iascii) {
    ierr = PetscViewerGetFormat(viewer,&format);CHKERRQ(ierr);
    if (format == PETSC_VIEWER_ASCII_INFO || mumps->mumpsview){
      ierr = PetscViewerASCIIPrintf(viewer,"MUMPS run parameters:\n");CHKERRQ(ierr);
      ierr = PetscViewerASCIIPrintf(viewer,"  SYM (matrix type):                  %d \n",mumps->id.sym);CHKERRQ(ierr);
      ierr = PetscViewerASCIIPrintf(viewer,"  PAR (host participation):           %d \n",mumps->id.par);CHKERRQ(ierr);
      if (mumps->mumpsview){ /* View all MUMPS parameters */
        ierr = MatFactorInfo_MUMPS(A,viewer);CHKERRQ(ierr);
      }
    }
  }
  PetscFunctionReturn(0);
}

#undef __FUNCT__  
#define __FUNCT__ "MatGetInfo_MUMPS"
PetscErrorCode MatGetInfo_MUMPS(Mat A,MatInfoType flag,MatInfo *info)
{
  Mat_MUMPS  *mumps =(Mat_MUMPS*)A->spptr;

  PetscFunctionBegin;
  info->block_size        = 1.0;
  info->nz_allocated      = mumps->id.INFOG(20);
  info->nz_used           = mumps->id.INFOG(20);
  info->nz_unneeded       = 0.0;
  info->assemblies        = 0.0;
  info->mallocs           = 0.0;
  info->memory            = 0.0;
  info->fill_ratio_given  = 0;
  info->fill_ratio_needed = 0;
  info->factor_mallocs    = 0;
  PetscFunctionReturn(0);
}

/*MC
  MATSOLVERMUMPS -  A matrix type providing direct solvers (LU and Cholesky) for
  distributed and sequential matrices via the external package MUMPS. 

  Works with MATAIJ and MATSBAIJ matrices

  Options Database Keys:
+ -mat_mumps_icntl_4 <0,...,4> - print level
. -mat_mumps_icntl_6 <0,...,7> - matrix prescaling options (see MUMPS User's Guide)
. -mat_mumps_icntl_7 <0,...,7> - matrix orderings (see MUMPS User's Guide)
. -mat_mumps_icntl_9 <1,2> - A or A^T x=b to be solved: 1 denotes A, 2 denotes A^T
. -mat_mumps_icntl_10 <n> - maximum number of iterative refinements
. -mat_mumps_icntl_11 <n> - error analysis, a positive value returns statistics during -ksp_view
. -mat_mumps_icntl_12 <n> - efficiency control (see MUMPS User's Guide)
. -mat_mumps_icntl_13 <n> - efficiency control (see MUMPS User's Guide)
. -mat_mumps_icntl_14 <n> - efficiency control (see MUMPS User's Guide)
. -mat_mumps_icntl_15 <n> - efficiency control (see MUMPS User's Guide)
. -mat_mumps_cntl_1 <delta> - relative pivoting threshold
. -mat_mumps_cntl_2 <tol> - stopping criterion for refinement
- -mat_mumps_cntl_3 <adelta> - absolute pivoting threshold

  Level: beginner

.seealso: PCFactorSetMatSolverPackage(), MatSolverPackage

M*/

EXTERN_C_BEGIN 
#undef __FUNCT__  
#define __FUNCT__ "MatFactorGetSolverPackage_mumps"
PetscErrorCode MatFactorGetSolverPackage_mumps(Mat A,const MatSolverPackage *type)
{
  PetscFunctionBegin;
  *type = MATSOLVERMUMPS;
  PetscFunctionReturn(0);
}
EXTERN_C_END

EXTERN_C_BEGIN 
/* MatGetFactor for Seq and MPI AIJ matrices */
#undef __FUNCT__  
#define __FUNCT__ "MatGetFactor_aij_mumps"
PetscErrorCode MatGetFactor_aij_mumps(Mat A,MatFactorType ftype,Mat *F) 
{
  Mat            B;
  PetscErrorCode ierr;
  Mat_MUMPS      *mumps;
  PetscTruth     isSeqAIJ;

  PetscFunctionBegin;
  /* Create the factorization matrix */
  ierr = PetscTypeCompare((PetscObject)A,MATSEQAIJ,&isSeqAIJ);CHKERRQ(ierr);
  ierr = MatCreate(((PetscObject)A)->comm,&B);CHKERRQ(ierr);
  ierr = MatSetSizes(B,A->rmap->n,A->cmap->n,A->rmap->N,A->cmap->N);CHKERRQ(ierr);
  ierr = MatSetType(B,((PetscObject)A)->type_name);CHKERRQ(ierr);
  if (isSeqAIJ) {
    ierr = MatSeqAIJSetPreallocation(B,0,PETSC_NULL);CHKERRQ(ierr);
  } else {
    ierr = MatMPIAIJSetPreallocation(B,0,PETSC_NULL,0,PETSC_NULL);CHKERRQ(ierr);
  }

  ierr = PetscNewLog(B,Mat_MUMPS,&mumps);CHKERRQ(ierr);
  B->ops->view             = MatView_MUMPS;
  B->ops->getinfo          = MatGetInfo_MUMPS;
  ierr = PetscObjectComposeFunctionDynamic((PetscObject)B,"MatFactorGetSolverPackage_C","MatFactorGetSolverPackage_mumps",MatFactorGetSolverPackage_mumps);CHKERRQ(ierr);
  ierr = PetscObjectComposeFunctionDynamic((PetscObject)B,"MatSetMumpsIcntl_C","MatSetMumpsIcntl",MatSetMumpsIcntl);CHKERRQ(ierr);
  if (ftype == MAT_FACTOR_LU) {
    B->ops->lufactorsymbolic = MatLUFactorSymbolic_AIJMUMPS;
    B->factortype = MAT_FACTOR_LU;
    if (isSeqAIJ) mumps->ConvertToTriples = MatConvertToTriples_seqaij_seqaij;
    else mumps->ConvertToTriples = MatConvertToTriples_mpiaij_mpiaij;
    mumps->sym = 0;
  } else {
    B->ops->choleskyfactorsymbolic = MatCholeskyFactorSymbolic_MUMPS;
    B->factortype = MAT_FACTOR_CHOLESKY;
    if (isSeqAIJ) mumps->ConvertToTriples = MatConvertToTriples_seqaij_seqsbaij;
    else mumps->ConvertToTriples = MatConvertToTriples_mpiaij_mpisbaij;
    if (A->spd_set && A->spd) mumps->sym = 1;
    else                      mumps->sym = 2;
  }

  mumps->isAIJ        = PETSC_TRUE;
  mumps->MatDestroy   = B->ops->destroy;
  B->ops->destroy     = MatDestroy_MUMPS;
  B->spptr            = (void*)mumps;
  ierr = PetscInitializeMUMPS(A,mumps);CHKERRQ(ierr);

  *F = B;
  PetscFunctionReturn(0); 
}
EXTERN_C_END


EXTERN_C_BEGIN 
/* MatGetFactor for Seq and MPI SBAIJ matrices */
#undef __FUNCT__  
#define __FUNCT__ "MatGetFactor_sbaij_mumps"
PetscErrorCode MatGetFactor_sbaij_mumps(Mat A,MatFactorType ftype,Mat *F) 
{
  Mat            B;
  PetscErrorCode ierr;
  Mat_MUMPS      *mumps;
  PetscTruth     isSeqSBAIJ;

  PetscFunctionBegin;
  if (ftype != MAT_FACTOR_CHOLESKY) SETERRQ(((PetscObject)A)->comm,PETSC_ERR_SUP,"Cannot use PETSc SBAIJ matrices with MUMPS LU, use AIJ matrix");
  if(A->rmap->bs > 1) SETERRQ(((PetscObject)A)->comm,PETSC_ERR_SUP,"Cannot use PETSc SBAIJ matrices with block size > 1 with MUMPS Cholesky, use AIJ matrix instead"); 
  ierr = PetscTypeCompare((PetscObject)A,MATSEQSBAIJ,&isSeqSBAIJ);CHKERRQ(ierr);
  /* Create the factorization matrix */ 
  ierr = MatCreate(((PetscObject)A)->comm,&B);CHKERRQ(ierr);
  ierr = MatSetSizes(B,A->rmap->n,A->cmap->n,A->rmap->N,A->cmap->N);CHKERRQ(ierr);
  ierr = MatSetType(B,((PetscObject)A)->type_name);CHKERRQ(ierr);
  ierr = PetscNewLog(B,Mat_MUMPS,&mumps);CHKERRQ(ierr);
  if (isSeqSBAIJ) {
    ierr = MatSeqSBAIJSetPreallocation(B,1,0,PETSC_NULL);CHKERRQ(ierr);
    mumps->ConvertToTriples = MatConvertToTriples_seqsbaij_seqsbaij;
  } else {
    ierr = MatMPISBAIJSetPreallocation(B,1,0,PETSC_NULL,0,PETSC_NULL);CHKERRQ(ierr);
    mumps->ConvertToTriples = MatConvertToTriples_mpisbaij_mpisbaij;
  }

  B->ops->choleskyfactorsymbolic = MatCholeskyFactorSymbolic_MUMPS;
  B->ops->view                   = MatView_MUMPS;
  ierr = PetscObjectComposeFunctionDynamic((PetscObject)B,"MatFactorGetSolverPackage_C","MatFactorGetSolverPackage_mumps",MatFactorGetSolverPackage_mumps);CHKERRQ(ierr);
  ierr = PetscObjectComposeFunctionDynamic((PetscObject)B,"MatSetMumpsIcntl_C","MatSetMumpsIcntl",MatSetMumpsIcntl);CHKERRQ(ierr);
  B->factortype                  = MAT_FACTOR_CHOLESKY;
  if (A->spd_set && A->spd) mumps->sym = 1;
  else                      mumps->sym = 2;

  mumps->isAIJ        = PETSC_FALSE;
  mumps->MatDestroy   = B->ops->destroy;
  B->ops->destroy     = MatDestroy_MUMPS;
  B->spptr            = (void*)mumps;
  ierr = PetscInitializeMUMPS(A,mumps);CHKERRQ(ierr);

  *F = B;
  PetscFunctionReturn(0);
}
EXTERN_C_END

EXTERN_C_BEGIN 
#undef __FUNCT__  
#define __FUNCT__ "MatGetFactor_baij_mumps"
PetscErrorCode MatGetFactor_baij_mumps(Mat A,MatFactorType ftype,Mat *F) 
{
  Mat            B;
  PetscErrorCode ierr;
  Mat_MUMPS      *mumps;
  PetscTruth     isSeqBAIJ;

  PetscFunctionBegin;
  /* Create the factorization matrix */
  ierr = PetscTypeCompare((PetscObject)A,MATSEQBAIJ,&isSeqBAIJ);CHKERRQ(ierr);
  ierr = MatCreate(((PetscObject)A)->comm,&B);CHKERRQ(ierr);
  ierr = MatSetSizes(B,A->rmap->n,A->cmap->n,A->rmap->N,A->cmap->N);CHKERRQ(ierr);
  ierr = MatSetType(B,((PetscObject)A)->type_name);CHKERRQ(ierr);
  if (isSeqBAIJ) {
    ierr = MatSeqBAIJSetPreallocation(B,A->rmap->bs,0,PETSC_NULL);CHKERRQ(ierr);
  } else {
    ierr = MatMPIBAIJSetPreallocation(B,A->rmap->bs,0,PETSC_NULL,0,PETSC_NULL);CHKERRQ(ierr);
  }

  ierr = PetscNewLog(B,Mat_MUMPS,&mumps);CHKERRQ(ierr);
  if (ftype == MAT_FACTOR_LU) {
    B->ops->lufactorsymbolic = MatLUFactorSymbolic_BAIJMUMPS;
    B->factortype = MAT_FACTOR_LU;
    if (isSeqBAIJ) mumps->ConvertToTriples = MatConvertToTriples_seqbaij_seqaij;
    else mumps->ConvertToTriples = MatConvertToTriples_mpibaij_mpiaij;
    mumps->sym = 0;
  } else {
    SETERRQ(PETSC_COMM_SELF,PETSC_ERR_SUP,"Cannot use PETSc BAIJ matrices with MUMPS Cholesky, use SBAIJ or AIJ matrix instead\n");
  }

  B->ops->view             = MatView_MUMPS;
  ierr = PetscObjectComposeFunctionDynamic((PetscObject)B,"MatFactorGetSolverPackage_C","MatFactorGetSolverPackage_mumps",MatFactorGetSolverPackage_mumps);CHKERRQ(ierr);
  ierr = PetscObjectComposeFunctionDynamic((PetscObject)B,"MatSetMumpsIcntl_C","MatSetMumpsIcntl",MatSetMumpsIcntl);CHKERRQ(ierr);

  mumps->isAIJ        = PETSC_TRUE;
  mumps->MatDestroy   = B->ops->destroy;
  B->ops->destroy     = MatDestroy_MUMPS;
  B->spptr            = (void*)mumps;
  ierr = PetscInitializeMUMPS(A,mumps);CHKERRQ(ierr);

  *F = B;
  PetscFunctionReturn(0); 
}
EXTERN_C_END

/* -------------------------------------------------------------------------------------------*/
#undef __FUNCT__   
#define __FUNCT__ "MatSetMumpsIcntl"
/*@
  MatSetMumpsIcntl - Set MUMPS parameter ICNTL()

   Logically Collective on Mat

   Input Parameters:
+  F - the factored matrix obtained by calling MatGetFactor() from PETSc-MUMPS interface
.  icntl - index of MUMPS parameter array ICNTL()
-  ival - value of MUMPS ICNTL(icntl)

  Options Database:
.   -mat_mumps_icntl_<icntl> <ival>

   Level: beginner

   References: MUMPS Users' Guide 

.seealso: MatGetFactor()
@*/
PetscErrorCode MatSetMumpsIcntl(Mat F,PetscInt icntl,PetscInt ival)
{
  Mat_MUMPS      *lu =(Mat_MUMPS*)(F)->spptr; 

  PetscFunctionBegin; 
  PetscValidLogicalCollectiveInt(F,icntl,2);
  PetscValidLogicalCollectiveInt(F,ival,3);
  lu->id.ICNTL(icntl) = ival;
  PetscFunctionReturn(0);
}
<|MERGE_RESOLUTION|>--- conflicted
+++ resolved
@@ -483,32 +483,17 @@
 {
   Mat_MUMPS      *lu=(Mat_MUMPS*)A->spptr; 
   PetscErrorCode ierr;
-  PetscTruth     isSeqAIJ,isSeqSBAIJ;
-
-  PetscFunctionBegin;
-  ierr = PetscTypeCompare((PetscObject)A,MATSEQAIJ,&isSeqAIJ);CHKERRQ(ierr);
-  ierr = PetscTypeCompare((PetscObject)A,MATSEQSBAIJ,&isSeqSBAIJ);CHKERRQ(ierr);
-
+
+  PetscFunctionBegin;
   if (lu->CleanUpMUMPS) {
     /* Terminate instance, deallocate memories */
-<<<<<<< HEAD
-    if (size > 1){
-      ierr = PetscFree2(lu->id.sol_loc,lu->id.isol_loc);CHKERRQ(ierr);
-      ierr = VecScatterDestroy(lu->scat_rhs);CHKERRQ(ierr);
-      ierr = VecDestroy(lu->b_seq);CHKERRQ(ierr);
-      if (lu->nSolve && lu->scat_sol){ierr = VecScatterDestroy(lu->scat_sol);CHKERRQ(ierr);}
-      if (lu->nSolve && lu->x_seq){ierr = VecDestroy(lu->x_seq);CHKERRQ(ierr);}
-    } 
-    ierr = PetscFree(lu->irn);CHKERRQ(ierr); 
-=======
     if (lu->id.sol_loc){ierr = PetscFree2(lu->id.sol_loc,lu->id.isol_loc);CHKERRQ(ierr);}
     if (lu->scat_rhs){ierr = VecScatterDestroy(lu->scat_rhs);CHKERRQ(ierr);}
     if (lu->b_seq) {ierr = VecDestroy(lu->b_seq);CHKERRQ(ierr);}
     if (lu->nSolve && lu->scat_sol){ierr = VecScatterDestroy(lu->scat_sol);CHKERRQ(ierr);}
     if (lu->nSolve && lu->x_seq){ierr = VecDestroy(lu->x_seq);CHKERRQ(ierr);}
-    /* val is reused for SeqAIJ/SBAIJ - but malloced for MPIAIJ/SBAIJ */
-    if (!(isSeqAIJ || isSeqSBAIJ) && lu->val){ierr = PetscFree(lu->val);CHKERRQ(ierr);}
->>>>>>> af2097cf
+
+    ierr = PetscFree(lu->irn);CHKERRQ(ierr); 
     lu->id.job=JOB_END; 
 #if defined(PETSC_USE_COMPLEX)
     zmumps_c(&lu->id); 
