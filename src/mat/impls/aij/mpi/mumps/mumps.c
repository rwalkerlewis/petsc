--- conflicted
+++ resolved
@@ -114,10 +114,6 @@
   ierr = PetscFree(mumps->schur_sol);CHKERRQ(ierr);
   ierr = PetscFree(mumps->schur_pivots);CHKERRQ(ierr);
   ierr = PetscFree(mumps->schur_work);CHKERRQ(ierr);
-<<<<<<< HEAD
-=======
-  if (!mumps->schur_restored) SETERRQ(PETSC_COMM_SELF,PETSC_ERR_ORDER,"Schur matrix has not been restored using MatMumpsRestoreSchurComplement");
->>>>>>> f6a9b476
   mumps->id.size_schur = 0;
   mumps->id.ICNTL(19) = 0;
   PetscFunctionReturn(0);
@@ -1753,14 +1749,8 @@
   PetscErrorCode ierr;
 
   PetscFunctionBegin;
-<<<<<<< HEAD
   if (!mumps->id.ICNTL(19)) SETERRQ(PetscObjectComm((PetscObject)F),PETSC_ERR_ORDER,"Schur complement mode not selected! You should call MatFactorSetSchurIS to enable it");
   else if (!mumps->id.size_schur) SETERRQ(PetscObjectComm((PetscObject)F),PETSC_ERR_ORDER,"Schur indices not set! You should call MatFactorSetSchurIS before");
-=======
-  if (!mumps->id.ICNTL(19)) SETERRQ(PetscObjectComm((PetscObject)F),PETSC_ERR_ORDER,"Schur complement mode not selected! You should call MatMumpsSetSchurIndices to enable it");
-  else if (!mumps->id.size_schur) SETERRQ(PetscObjectComm((PetscObject)F),PETSC_ERR_ORDER,"Schur indices not set! You should call MatMumpsSetSchurIndices before");
-  else if (!mumps->schur_restored) SETERRQ(PetscObjectComm((PetscObject)F),PETSC_ERR_ORDER,"Schur matrix has not been restored using MatMumpsRestoreSchurComplement");
->>>>>>> f6a9b476
 
   ierr = MatCreate(PetscObjectComm((PetscObject)F),&St);CHKERRQ(ierr);
   ierr = MatSetSizes(St,PETSC_DECIDE,PETSC_DECIDE,mumps->id.size_schur,mumps->id.size_schur);CHKERRQ(ierr);
@@ -1829,19 +1819,10 @@
   PetscErrorCode ierr;
 
   PetscFunctionBegin;
-<<<<<<< HEAD
   if (!mumps->id.ICNTL(19)) SETERRQ(PetscObjectComm((PetscObject)F),PETSC_ERR_ORDER,"Schur complement mode not selected! You should call MatFactorSetSchurIS to enable it");
   else if (!mumps->id.size_schur) SETERRQ(PetscObjectComm((PetscObject)F),PETSC_ERR_ORDER,"Schur indices not set! You should call MatFactorSetSchurIS before");
 
   /* It should be the responsibility of the user to handle different ICNTL(19) cases and factorization stages if they want to work with the raw data */
-=======
-  if (!mumps->id.ICNTL(19)) SETERRQ(PetscObjectComm((PetscObject)F),PETSC_ERR_ORDER,"Schur complement mode not selected! You should call MatMumpsSetSchurIndices to enable it");
-  else if (!mumps->id.size_schur) SETERRQ(PetscObjectComm((PetscObject)F),PETSC_ERR_ORDER,"Schur indices not set! You should call MatMumpsSetSchurIndices before");
-  else if (!mumps->schur_restored) SETERRQ(PetscObjectComm((PetscObject)F),PETSC_ERR_ORDER,"Schur matrix has not been restored using MatMumpsRestoreSchurComplement");
-
-  /* It should be the responsibility of the user to handle different ICNTL(19) cases if they want to work with the raw data */
-  /* should I also add errors when the Schur complement has been already factored? */
->>>>>>> f6a9b476
   ierr = MatCreateSeqDense(PetscObjectComm((PetscObject)F),mumps->id.size_schur,mumps->id.size_schur,(PetscScalar*)mumps->id.schur,&St);CHKERRQ(ierr);
   *S = St;
   PetscFunctionReturn(0);
@@ -1849,61 +1830,8 @@
 
 /* -------------------------------------------------------------------------------------------*/
 #undef __FUNCT__
-<<<<<<< HEAD
 #define __FUNCT__ "MatFactorInvertSchurComplement_MUMPS"
 PetscErrorCode MatFactorInvertSchurComplement_MUMPS(Mat F)
-=======
-#define __FUNCT__ "MatMumpsRestoreSchurComplement_MUMPS"
-PetscErrorCode MatMumpsRestoreSchurComplement_MUMPS(Mat F,Mat* S)
-{
-  Mat_MUMPS      *mumps =(Mat_MUMPS*)F->spptr;
-  PetscErrorCode ierr;
-
-  PetscFunctionBegin;
-  if (!mumps->id.ICNTL(19)) SETERRQ(PetscObjectComm((PetscObject)F),PETSC_ERR_ORDER,"Schur complement mode not selected! You should call MatMumpsSetSchurIndices to enable it");
-  else if (!mumps->id.size_schur) SETERRQ(PetscObjectComm((PetscObject)F),PETSC_ERR_ORDER,"Schur indices not set! You should call MatMumpsSetSchurIndices before");
-  else if (mumps->schur_restored) SETERRQ(PetscObjectComm((PetscObject)F),PETSC_ERR_ORDER,"Schur matrix has been already restored");
-  ierr = MatDestroy(S);CHKERRQ(ierr);
-  *S = NULL;
-  mumps->schur_restored = PETSC_TRUE;
-  PetscFunctionReturn(0);
-}
-
-#undef __FUNCT__
-#define __FUNCT__ "MatMumpsRestoreSchurComplement"
-/*@
-  MatMumpsRestoreSchurComplement - Restore the Schur complement matrix object obtained from a call to MatGetSchurComplement
-
-   Logically Collective on Mat
-
-   Input Parameters:
-+  F - the factored matrix obtained by calling MatGetFactor() from PETSc-MUMPS interface
-.  *S - location where the Schur complement is stored
-
-   Notes:
-   MUMPS Schur complement mode is currently implemented for sequential matrices.
-
-   Level: advanced
-
-   References: MUMPS Users' Guide
-
-.seealso: MatGetFactor(), MatMumpsSetSchurIndices(), MatMumpsGetSchurComplement(), MatMumpsCreateSchurComplement()
-@*/
-PetscErrorCode MatMumpsRestoreSchurComplement(Mat F,Mat* S)
-{
-  PetscErrorCode ierr;
-
-  PetscFunctionBegin;
-  PetscValidHeaderSpecific(F,MAT_CLASSID,1);
-  ierr = PetscUseMethod(F,"MatMumpsRestoreSchurComplement_C",(Mat,Mat*),(F,S));CHKERRQ(ierr);
-  PetscFunctionReturn(0);
-}
-
-/* -------------------------------------------------------------------------------------------*/
-#undef __FUNCT__
-#define __FUNCT__ "MatMumpsInvertSchurComplement_MUMPS"
-PetscErrorCode MatMumpsInvertSchurComplement_MUMPS(Mat F)
->>>>>>> f6a9b476
 {
   Mat_MUMPS      *mumps =(Mat_MUMPS*)F->spptr;
   PetscErrorCode ierr;
@@ -1912,12 +1840,7 @@
   if (!mumps->id.ICNTL(19)) { /* do nothing */
     PetscFunctionReturn(0);
   }
-<<<<<<< HEAD
   if (!mumps->id.size_schur) SETERRQ(PetscObjectComm((PetscObject)F),PETSC_ERR_ORDER,"Schur indices not set! You should call MatFactorSetSchurIS before");
-=======
-  if (!mumps->id.size_schur) SETERRQ(PetscObjectComm((PetscObject)F),PETSC_ERR_ORDER,"Schur indices not set! You should call MatMumpsSetSchurIndices before");
-  else if (!mumps->schur_restored) SETERRQ(PetscObjectComm((PetscObject)F),PETSC_ERR_ORDER,"Schur matrix has not been restored using MatMumpsRestoreSchurComplement");
->>>>>>> f6a9b476
   ierr = MatMumpsInvertSchur_Private(mumps);CHKERRQ(ierr);
   PetscFunctionReturn(0);
 }
@@ -1934,14 +1857,8 @@
   PetscErrorCode ierr;
 
   PetscFunctionBegin;
-<<<<<<< HEAD
   if (!mumps->id.ICNTL(19)) SETERRQ(PetscObjectComm((PetscObject)F),PETSC_ERR_ORDER,"Schur complement mode not selected! You should call MatFactorSetSchurIS to enable it");
   if (!mumps->id.size_schur) SETERRQ(PetscObjectComm((PetscObject)F),PETSC_ERR_ORDER,"Schur indices not set! You should call MatFactorSetSchurIS before");
-=======
-  if (!mumps->id.ICNTL(19)) SETERRQ(PetscObjectComm((PetscObject)F),PETSC_ERR_ORDER,"Schur complement mode not selected! You should call MatMumpsSetSchurIndices to enable it");
-  if (!mumps->id.size_schur) SETERRQ(PetscObjectComm((PetscObject)F),PETSC_ERR_ORDER,"Schur indices not set! You should call MatMumpsSetSchurIndices before");
-  else if (!mumps->schur_restored) SETERRQ(PetscObjectComm((PetscObject)F),PETSC_ERR_ORDER,"Schur matrix has not been restored using MatMumpsRestoreSchurComplement");
->>>>>>> f6a9b476
 
   /* swap pointers */
   orhs = mumps->id.redrhs;
@@ -1983,14 +1900,8 @@
   PetscErrorCode ierr;
 
   PetscFunctionBegin;
-<<<<<<< HEAD
   if (!mumps->id.ICNTL(19)) SETERRQ(PetscObjectComm((PetscObject)F),PETSC_ERR_ORDER,"Schur complement mode not selected! You should call MatFactorSetSchurIS to enable it");
   else if (!mumps->id.size_schur) SETERRQ(PetscObjectComm((PetscObject)F),PETSC_ERR_ORDER,"Schur indices not set! You should call MatFactorSetSchurIS before");
-=======
-  if (!mumps->id.ICNTL(19)) SETERRQ(PetscObjectComm((PetscObject)F),PETSC_ERR_ORDER,"Schur complement mode not selected! You should call MatMumpsSetSchurIndices to enable it");
-  else if (!mumps->id.size_schur) SETERRQ(PetscObjectComm((PetscObject)F),PETSC_ERR_ORDER,"Schur indices not set! You should call MatMumpsSetSchurIndices before");
-  if (!mumps->schur_restored) SETERRQ(PetscObjectComm((PetscObject)F),PETSC_ERR_ORDER,"Schur matrix has not been restored using MatMumpsRestoreSchurComplement");
->>>>>>> f6a9b476
 
   /* swap pointers */
   orhs = mumps->id.redrhs;
