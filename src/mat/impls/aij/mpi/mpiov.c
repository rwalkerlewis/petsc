
/*
   Routines to compute overlapping regions of a parallel MPI matrix
  and to find submatrices that were shared across processors.
*/
#include <../src/mat/impls/aij/seq/aij.h>
#include <../src/mat/impls/aij/mpi/mpiaij.h>
#include <petscbt.h>
#include <petscsf.h>

static PetscErrorCode MatIncreaseOverlap_MPIAIJ_Once(Mat,PetscInt,IS*);
static PetscErrorCode MatIncreaseOverlap_MPIAIJ_Local(Mat,PetscInt,char**,PetscInt*,PetscInt**);
static PetscErrorCode MatIncreaseOverlap_MPIAIJ_Receive(Mat,PetscInt,PetscInt**,PetscInt**,PetscInt*);
extern PetscErrorCode MatGetRow_MPIAIJ(Mat,PetscInt,PetscInt*,PetscInt**,PetscScalar**);
extern PetscErrorCode MatRestoreRow_MPIAIJ(Mat,PetscInt,PetscInt*,PetscInt**,PetscScalar**);

static PetscErrorCode MatIncreaseOverlap_MPIAIJ_Once_Scalable(Mat,PetscInt,IS*);
static PetscErrorCode MatIncreaseOverlap_MPIAIJ_Local_Scalable(Mat,PetscInt,IS*);
static PetscErrorCode MatIncreaseOverlap_MPIAIJ_Send_Scalable(Mat,PetscInt,PetscMPIInt,PetscMPIInt *,PetscInt *, PetscInt *,PetscInt **,PetscInt **);
static PetscErrorCode MatIncreaseOverlap_MPIAIJ_Receive_Scalable(Mat,PetscInt,IS*,PetscInt,PetscInt *);


#undef __FUNCT__
#define __FUNCT__ "MatIncreaseOverlap_MPIAIJ"
PetscErrorCode MatIncreaseOverlap_MPIAIJ(Mat C,PetscInt imax,IS is[],PetscInt ov)
{
  PetscErrorCode ierr;
  PetscInt       i;

  PetscFunctionBegin;
  if (ov < 0) SETERRQ(PetscObjectComm((PetscObject)C),PETSC_ERR_ARG_OUTOFRANGE,"Negative overlap specified");
  for (i=0; i<ov; ++i) {
    ierr = MatIncreaseOverlap_MPIAIJ_Once(C,imax,is);CHKERRQ(ierr);
  }
  PetscFunctionReturn(0);
}

#undef __FUNCT__
#define __FUNCT__ "MatIncreaseOverlap_MPIAIJ_Scalable"
PetscErrorCode MatIncreaseOverlap_MPIAIJ_Scalable(Mat C,PetscInt imax,IS is[],PetscInt ov)
{
  PetscErrorCode ierr;
  PetscInt       i;

  PetscFunctionBegin;
  if (ov < 0) SETERRQ(PetscObjectComm((PetscObject)C),PETSC_ERR_ARG_OUTOFRANGE,"Negative overlap specified");
  for (i=0; i<ov; ++i) {
    ierr = MatIncreaseOverlap_MPIAIJ_Once_Scalable(C,imax,is);CHKERRQ(ierr);
  }
  PetscFunctionReturn(0);
}


#undef __FUNCT__
#define __FUNCT__ "MatIncreaseOverlap_MPIAIJ_Once_Scalable"
static PetscErrorCode MatIncreaseOverlap_MPIAIJ_Once_Scalable(Mat mat,PetscInt nidx,IS is[])
{
  PetscErrorCode   ierr;
  MPI_Comm         comm;
  PetscInt        *length,length_i,tlength,*remoterows,nrrows,reducednrrows,*rrow_ranks,*rrow_isids,i,j,owner;
  PetscInt         *tosizes,*tosizes_temp,*toffsets,*fromsizes,*todata,*fromdata;
  PetscInt         nrecvrows,*sbsizes = 0,*sbdata = 0;
<<<<<<< HEAD
  const PetscInt **indices,*indices_i;
=======
  const PetscInt  *indices_i,**indices;
>>>>>>> 0dfc1700
  PetscLayout      rmap;
  PetscMPIInt      rank,size,*toranks,*fromranks,nto,nfrom;
  PetscSF          sf;
  PetscSFNode     *remote;

  PetscFunctionBegin;
  /*communicator */
  ierr = PetscObjectGetComm((PetscObject)mat,&comm);CHKERRQ(ierr);
  ierr = MPI_Comm_rank(comm,&rank);CHKERRQ(ierr);
  ierr = MPI_Comm_size(comm,&size);CHKERRQ(ierr);
  /*row map*/
  ierr = MatGetLayouts(mat,&rmap,PETSC_NULL);CHKERRQ(ierr);
  /*retrieve IS data*/
<<<<<<< HEAD
  ierr = PetscCalloc2(nidx,&indices,nidx,&length);CHKERRQ(ierr);
=======
  ierr = PetscCalloc2(nidx,(PetscInt ***)&indices,nidx,&length);CHKERRQ(ierr);
>>>>>>> 0dfc1700
  /*get length and indices*/
  for (i=0,tlength=0; i<nidx; i++){
    ierr = ISGetLocalSize(is[i],&length[i]);CHKERRQ(ierr);
    tlength += length[i];
    ierr = ISGetIndices(is[i],&indices[i]);CHKERRQ(ierr);
  }
  /*find these rows on remote processors */
  ierr = PetscCalloc3(tlength,&remoterows,tlength,&rrow_ranks,tlength,&rrow_isids);CHKERRQ(ierr);
  ierr = PetscCalloc3(size,&toranks,2*size,&tosizes,size,&tosizes_temp);CHKERRQ(ierr);
  nrrows = 0;
  for (i=0; i<nidx; i++){
    length_i     = length[i];
    indices_i    = indices[i];
    for (j=0; j<length_i; j++){
      owner = -1;
      ierr = PetscLayoutFindOwner(rmap,indices_i[j],&owner);CHKERRQ(ierr);
      /*remote processors*/
      if (owner != rank){
        tosizes_temp[owner]++; /*number of rows to owner*/
        rrow_ranks[nrrows]  = owner; /*processor */
        rrow_isids[nrrows]   = i; /*is id*/
        remoterows[nrrows++] = indices_i[j]; /* row */
      }
    }
    ierr = ISRestoreIndices(is[i],&indices[i]);CHKERRQ(ierr);
  }
  ierr = PetscFree2(indices,length);CHKERRQ(ierr);
  /*test if we need to exchange messages
   * generally speaking, we do not need to exchange
   * data when overlap is 1
   * */
  ierr = MPI_Allreduce(&nrrows,&reducednrrows,1,MPIU_INT,MPIU_MAX,comm);CHKERRQ(ierr);
  /*we do not have any messages
   * It usually corresponds to overlap 1
   * */
  if (!reducednrrows){
    ierr = PetscFree3(toranks,tosizes,tosizes_temp);CHKERRQ(ierr);
    ierr = PetscFree3(remoterows,rrow_ranks,rrow_isids);CHKERRQ(ierr);
    ierr = MatIncreaseOverlap_MPIAIJ_Local_Scalable(mat,nidx,is);CHKERRQ(ierr);
    PetscFunctionReturn(0);
  }
  nto = 0;
  /*send sizes and ranks*/
  for (i=0; i<size; i++){
   if (tosizes_temp[i]){
     tosizes[nto*2]  = tosizes_temp[i]*2; /* size */
     tosizes_temp[i] = nto; /* a map from processor to index */
     toranks[nto++]  = i; /* processor */
   }
  }
  ierr = PetscCalloc1(nto+1,&toffsets);CHKERRQ(ierr);
  for (i=0; i<nto; i++){
    toffsets[i+1]  = toffsets[i]+tosizes[2*i]; /*offsets*/
    tosizes[2*i+1] = toffsets[i]; /*offsets to send*/
  }
  /*send information to other processors*/
  ierr = PetscCommBuildTwoSided(comm,2,MPIU_INT,nto,toranks,tosizes,&nfrom,&fromranks,&fromsizes);CHKERRQ(ierr);
  /*build a star forest */
  nrecvrows = 0;
  for (i=0; i<nfrom; i++) nrecvrows += fromsizes[2*i];
  ierr = PetscMalloc(nrecvrows*sizeof(PetscSFNode),&remote);CHKERRQ(ierr);
  nrecvrows = 0;
  for (i=0; i<nfrom; i++){
    for (j=0; j<fromsizes[2*i]; j++){
      remote[nrecvrows].rank    = fromranks[i];
      remote[nrecvrows++].index = fromsizes[2*i+1]+j;
    }
  }
  ierr = PetscSFCreate(comm,&sf);CHKERRQ(ierr);
  ierr = PetscSFSetGraph(sf,nrecvrows,nrecvrows,PETSC_NULL,PETSC_OWN_POINTER,remote,PETSC_OWN_POINTER);CHKERRQ(ierr);
  /*use two-sided communication by default since OPENMPI has some bugs for one-sided one*/
  ierr = PetscSFSetType(sf,PETSCSFBASIC);CHKERRQ(ierr);
  ierr = PetscSFSetFromOptions(sf);CHKERRQ(ierr);
  /*ierr = PetscSFView(sf,PETSC_VIEWER_STDOUT_WORLD);CHKERRQ(ierr);*/
  /*message pair <no of is, row> */
  ierr = PetscCalloc2(2*nrrows,&todata,nrecvrows,&fromdata);CHKERRQ(ierr);
  for (i=0; i<nrrows; i++){
    owner = rrow_ranks[i]; /* processor */
    j     = tosizes_temp[owner]; /* index */
    todata[toffsets[j]++] = rrow_isids[i];
    todata[toffsets[j]++] = remoterows[i];
  }
  ierr = PetscFree3(toranks,tosizes,tosizes_temp);CHKERRQ(ierr);
  ierr = PetscFree3(remoterows,rrow_ranks,rrow_isids);CHKERRQ(ierr);
  ierr = PetscFree(toffsets);CHKERRQ(ierr);
  ierr = PetscSFBcastBegin(sf,MPIU_INT,todata,fromdata);CHKERRQ(ierr);
  ierr = PetscSFBcastEnd(sf,MPIU_INT,todata,fromdata);CHKERRQ(ierr);
  ierr = PetscSFDestroy(&sf);CHKERRQ(ierr);
  /*deal with remote data */
  ierr = MatIncreaseOverlap_MPIAIJ_Send_Scalable(mat,nidx,nfrom,fromranks,fromsizes,fromdata,&sbsizes,&sbdata);CHKERRQ(ierr);
  ierr = PetscFree2(todata,fromdata);CHKERRQ(ierr);
  ierr = PetscFree(fromsizes);CHKERRQ(ierr);
  ierr = PetscCommBuildTwoSided(comm,2,MPIU_INT,nfrom,fromranks,sbsizes,&nto,&toranks,&tosizes);CHKERRQ(ierr);
  ierr = PetscFree(fromranks);CHKERRQ(ierr);
  nrecvrows = 0;
  for (i=0; i<nto; i++) nrecvrows += tosizes[2*i];
  ierr = PetscCalloc1(nrecvrows,&todata);CHKERRQ(ierr);
  ierr = PetscMalloc(nrecvrows*sizeof(PetscSFNode),&remote);CHKERRQ(ierr);
  nrecvrows = 0;
  for (i=0; i<nto; i++){
    for (j=0; j<tosizes[2*i]; j++){
      remote[nrecvrows].rank    = toranks[i];
      remote[nrecvrows++].index = tosizes[2*i+1]+j;
    }
  }
  ierr = PetscSFCreate(comm,&sf);CHKERRQ(ierr);
  ierr = PetscSFSetGraph(sf,nrecvrows,nrecvrows,PETSC_NULL,PETSC_OWN_POINTER,remote,PETSC_OWN_POINTER);CHKERRQ(ierr);
  /*use two-sided communication by default since OPENMPI has some bugs for one-sided one*/
  ierr = PetscSFSetType(sf,PETSCSFBASIC);CHKERRQ(ierr);
  ierr = PetscSFSetFromOptions(sf);CHKERRQ(ierr);
  /*overlap communication and computation*/
  ierr = PetscSFBcastBegin(sf,MPIU_INT,sbdata,todata);CHKERRQ(ierr);
  ierr = MatIncreaseOverlap_MPIAIJ_Local_Scalable(mat,nidx,is);CHKERRQ(ierr);
  ierr = PetscSFBcastEnd(sf,MPIU_INT,sbdata,todata);CHKERRQ(ierr);
  /*ierr = PetscSFView(sf,PETSC_VIEWER_STDOUT_WORLD);CHKERRQ(ierr);*/
  ierr = PetscSFDestroy(&sf);CHKERRQ(ierr);
  ierr = PetscFree2(sbdata,sbsizes);CHKERRQ(ierr);
  ierr = MatIncreaseOverlap_MPIAIJ_Receive_Scalable(mat,nidx,is,nrecvrows,todata);CHKERRQ(ierr);
  ierr = PetscFree(toranks);CHKERRQ(ierr);
  ierr = PetscFree(tosizes);CHKERRQ(ierr);
  ierr = PetscFree(todata);CHKERRQ(ierr);
  PetscFunctionReturn(0);
}

#undef __FUNCT__
#define __FUNCT__ "MatIncreaseOverlap_MPIAIJ_Receive_Scalable"
static PetscErrorCode MatIncreaseOverlap_MPIAIJ_Receive_Scalable(Mat mat,PetscInt nidx, IS is[], PetscInt nrecvs, PetscInt *recvdata)
{
  PetscInt         *isz,isz_i,i,j,is_id, data_size;
  PetscInt          col,lsize,max_lsize,*indices_temp, *indices_i;
  const PetscInt   *indices_i_temp;
  PetscErrorCode    ierr;

  PetscFunctionBegin;
  max_lsize = 0;
  ierr = PetscMalloc(nidx*sizeof(PetscInt),&isz);CHKERRQ(ierr);
  for (i=0; i<nidx; i++){
    ierr = ISGetLocalSize(is[i],&lsize);CHKERRQ(ierr);
    max_lsize = lsize>max_lsize ? lsize:max_lsize;
    isz[i]    = lsize;
  }
  ierr = PetscMalloc((max_lsize+nrecvs)*nidx*sizeof(PetscInt),&indices_temp);CHKERRQ(ierr);
  for (i=0; i<nidx; i++){
    ierr = ISGetIndices(is[i],&indices_i_temp);CHKERRQ(ierr);
    ierr = PetscMemcpy(indices_temp+i*(max_lsize+nrecvs),indices_i_temp, sizeof(PetscInt)*isz[i]);CHKERRQ(ierr);
    ierr = ISRestoreIndices(is[i],&indices_i_temp);CHKERRQ(ierr);
    ierr = ISDestroy(&is[i]);CHKERRQ(ierr);
  }
  /*retrieve information */
  for (i=0; i<nrecvs; ){
    is_id      = recvdata[i++];
    data_size  = recvdata[i++];
    indices_i  = indices_temp+(max_lsize+nrecvs)*is_id;
    isz_i      = isz[is_id];
    for (j=0; j< data_size; j++){
      col = recvdata[i++];
      indices_i[isz_i++] = col;
    }
    isz[is_id] = isz_i;
  }
  /*remove duplicate entities*/
  for (i=0; i<nidx; i++){
    indices_i  = indices_temp+(max_lsize+nrecvs)*i;
    isz_i      = isz[i];
    ierr = PetscSortRemoveDupsInt(&isz_i,indices_i);CHKERRQ(ierr);
    ierr = ISCreateGeneral(PETSC_COMM_SELF,isz_i,indices_i,PETSC_COPY_VALUES,&is[i]);CHKERRQ(ierr);
  }
  ierr = PetscFree(isz);CHKERRQ(ierr);
  ierr = PetscFree(indices_temp);CHKERRQ(ierr);
  PetscFunctionReturn(0);
}

#undef __FUNCT__
#define __FUNCT__ "MatIncreaseOverlap_MPIAIJ_Send_Scalable"
static PetscErrorCode MatIncreaseOverlap_MPIAIJ_Send_Scalable(Mat mat,PetscInt nidx, PetscMPIInt nfrom,PetscMPIInt *fromranks,PetscInt *fromsizes, PetscInt *fromrows, PetscInt **sbrowsizes, PetscInt **sbrows)
{
  PetscLayout       rmap,cmap;
  PetscInt          i,j,k,l,*rows_i,*rows_data_ptr,**rows_data,max_fszs,rows_pos,*rows_pos_i;
  PetscInt          is_id,tnz,an,bn,rstart,cstart,row,start,end,col,totalrows,*sbdata;
  PetscInt         *indv_counts,indvc_ij,*sbsizes,*indices_tmp,*offsets;
  const PetscInt   *gcols,*ai,*aj,*bi,*bj;
  Mat               amat,bmat;
  PetscMPIInt       rank;
  PetscBool         done;
  MPI_Comm          comm;
  PetscErrorCode    ierr;

  PetscFunctionBegin;
  ierr = PetscObjectGetComm((PetscObject)mat,&comm);CHKERRQ(ierr);
  ierr = MPI_Comm_rank(comm,&rank);CHKERRQ(ierr);
  ierr = MatMPIAIJGetSeqAIJ(mat,&amat,&bmat,&gcols);CHKERRQ(ierr);
  /* Even if the mat is symmetric, we still assume it is not symmetric*/
  ierr = MatGetRowIJ(amat,0,PETSC_FALSE,PETSC_FALSE,&an,&ai,&aj,&done);CHKERRQ(ierr);
  if (!done) SETERRQ(PETSC_COMM_SELF,PETSC_ERR_ARG_WRONGSTATE,"can not get row IJ \n");
  ierr = MatGetRowIJ(bmat,0,PETSC_FALSE,PETSC_FALSE,&bn,&bi,&bj,&done);CHKERRQ(ierr);
  if (!done) SETERRQ(PETSC_COMM_SELF,PETSC_ERR_ARG_WRONGSTATE,"can not get row IJ \n");
  /*total number of nonzero values */
  tnz  = ai[an]+bi[bn];
  ierr = MatGetLayouts(mat,&rmap,&cmap);CHKERRQ(ierr);
  ierr = PetscLayoutGetRange(rmap,&rstart,PETSC_NULL);CHKERRQ(ierr);
  ierr = PetscLayoutGetRange(cmap,&cstart,PETSC_NULL);CHKERRQ(ierr);
  /*longest message */
  max_fszs = 0;
  for (i=0; i<nfrom; i++) max_fszs = fromsizes[2*i]>max_fszs ? fromsizes[2*i]:max_fszs;
  /*better way to estimate number of nonzero in the mat???*/
  ierr = PetscCalloc5(max_fszs*nidx,&rows_data_ptr,nidx,&rows_data,nidx,&rows_pos_i,nfrom*nidx,&indv_counts,tnz,&indices_tmp);CHKERRQ(ierr);
  for (i=0; i<nidx; i++) rows_data[i] = rows_data_ptr+max_fszs*i;
  rows_pos  = 0;
  totalrows = 0;
  for (i=0; i<nfrom; i++){
    ierr = PetscMemzero(rows_pos_i,sizeof(PetscInt)*nidx);CHKERRQ(ierr);
    /*group data*/
    for (j=0; j<fromsizes[2*i]; j+=2){
      is_id                       = fromrows[rows_pos++];/*no of is*/
      rows_i                      = rows_data[is_id];
      rows_i[rows_pos_i[is_id]++] = fromrows[rows_pos++];/* row */
    }
    /*estimate a space to avoid multiple allocations  */
    for (j=0; j<nidx; j++){
      indvc_ij = 0;
      rows_i   = rows_data[j];
      for (l=0; l<rows_pos_i[j]; l++){
        row    = rows_i[l]-rstart;
        start  = ai[row];
        end    = ai[row+1];
        for (k=start; k<end; k++){ /* Amat */
          col = aj[k] + cstart;
          indices_tmp[indvc_ij++] = col;/*do not count the rows from the original rank*/
        }
        start = bi[row];
        end   = bi[row+1];
        for (k=start; k<end; k++) { /* Bmat */
          col = gcols[bj[k]];
          indices_tmp[indvc_ij++] = col;
        }
      }
      ierr = PetscSortRemoveDupsInt(&indvc_ij,indices_tmp);CHKERRQ(ierr);
      indv_counts[i*nidx+j] = indvc_ij;
      totalrows            += indvc_ij;
    }
  }
  /*message triple <no of is, number of rows, rows> */
  ierr = PetscCalloc2(totalrows+nidx*nfrom*2,&sbdata,2*nfrom,&sbsizes);CHKERRQ(ierr);
  totalrows = 0;
  rows_pos  = 0;
  /* use this code again */
  for (i=0;i<nfrom;i++){
    ierr = PetscMemzero(rows_pos_i,sizeof(PetscInt)*nidx);CHKERRQ(ierr);
    for (j=0; j<fromsizes[2*i]; j+=2){
      is_id                       = fromrows[rows_pos++];
      rows_i                      = rows_data[is_id];
      rows_i[rows_pos_i[is_id]++] = fromrows[rows_pos++];
    }
    /* add data  */
    for (j=0; j<nidx; j++){
      if (!indv_counts[i*nidx+j]) continue;
      indvc_ij = 0;
      sbdata[totalrows++] = j;
      sbdata[totalrows++] = indv_counts[i*nidx+j];
      sbsizes[2*i]       += 2;
      rows_i              = rows_data[j];
      for (l=0; l<rows_pos_i[j]; l++){
        row   = rows_i[l]-rstart;
        start = ai[row];
        end   = ai[row+1];
        for (k=start; k<end; k++){ /* Amat */
          col = aj[k] + cstart;
          indices_tmp[indvc_ij++] = col;
        }
        start = bi[row];
        end   = bi[row+1];
        for (k=start; k<end; k++) { /* Bmat */
          col = gcols[bj[k]];
          indices_tmp[indvc_ij++] = col;
        }
      }
      ierr = PetscSortRemoveDupsInt(&indvc_ij,indices_tmp);CHKERRQ(ierr);
      sbsizes[2*i]  += indvc_ij;
      ierr = PetscMemcpy(sbdata+totalrows,indices_tmp,sizeof(PetscInt)*indvc_ij);CHKERRQ(ierr);
      totalrows += indvc_ij;
    }
  }
  /* offsets */
  ierr = PetscCalloc1(nfrom+1,&offsets);CHKERRQ(ierr);
  for (i=0; i<nfrom; i++){
    offsets[i+1]   = offsets[i] + sbsizes[2*i];
    sbsizes[2*i+1] = offsets[i];
  }
  ierr = PetscFree(offsets);CHKERRQ(ierr);
  if (sbrowsizes) *sbrowsizes = sbsizes;
  if (sbrows) *sbrows = sbdata;
  ierr = PetscFree5(rows_data_ptr,rows_data,rows_pos_i,indv_counts,indices_tmp);CHKERRQ(ierr);
  ierr = MatRestoreRowIJ(amat,0,PETSC_FALSE,PETSC_FALSE,&an,&ai,&aj,&done);CHKERRQ(ierr);
  ierr = MatRestoreRowIJ(bmat,0,PETSC_FALSE,PETSC_FALSE,&bn,&bi,&bj,&done);CHKERRQ(ierr);
  PetscFunctionReturn(0);
}

#undef __FUNCT__
#define __FUNCT__ "MatIncreaseOverlap_MPIAIJ_Local_Scalable"
static PetscErrorCode MatIncreaseOverlap_MPIAIJ_Local_Scalable(Mat mat,PetscInt nidx, IS is[])
{
  const PetscInt   *gcols,*ai,*aj,*bi,*bj, *indices;
  PetscInt          tnz,an,bn,i,j,row,start,end,rstart,cstart,col,k,*indices_temp;
  PetscInt          lsize,lsize_tmp,owner;
  PetscMPIInt       rank;
  Mat                   amat,bmat;
  PetscBool         done;
  PetscLayout       cmap,rmap;
  MPI_Comm          comm;
  PetscErrorCode    ierr;

  PetscFunctionBegin;
  ierr = PetscObjectGetComm((PetscObject)mat,&comm);CHKERRQ(ierr);
  ierr = MPI_Comm_rank(comm,&rank);CHKERRQ(ierr);
  ierr = MatMPIAIJGetSeqAIJ(mat,&amat,&bmat,&gcols);CHKERRQ(ierr);
  ierr = MatGetRowIJ(amat,0,PETSC_FALSE,PETSC_FALSE,&an,&ai,&aj,&done);CHKERRQ(ierr);
  if (!done) SETERRQ(PETSC_COMM_SELF,PETSC_ERR_ARG_WRONGSTATE,"can not get row IJ \n");
  ierr = MatGetRowIJ(bmat,0,PETSC_FALSE,PETSC_FALSE,&bn,&bi,&bj,&done);CHKERRQ(ierr);
  if (!done) SETERRQ(PETSC_COMM_SELF,PETSC_ERR_ARG_WRONGSTATE,"can not get row IJ \n");
  /*is it a safe way to compute number of nonzero values ?*/
  tnz  = ai[an]+bi[bn];
  ierr = MatGetLayouts(mat,&rmap,&cmap);CHKERRQ(ierr);
  ierr = PetscLayoutGetRange(rmap,&rstart,PETSC_NULL);CHKERRQ(ierr);
  ierr = PetscLayoutGetRange(cmap,&cstart,PETSC_NULL);CHKERRQ(ierr);
  /*it is a better way to estimate memory than the old implementation
   * where global size of matrix is used
   * */
  ierr = PetscMalloc(sizeof(PetscInt)*tnz,&indices_temp);CHKERRQ(ierr);
  for (i=0; i<nidx; i++) {
    ierr = ISGetLocalSize(is[i],&lsize);CHKERRQ(ierr);
    ierr = ISGetIndices(is[i],&indices);CHKERRQ(ierr);
    lsize_tmp = 0;
    for (j=0; j<lsize; j++) {
      owner = -1;
      row   = indices[j];
      ierr = PetscLayoutFindOwner(rmap,row,&owner);CHKERRQ(ierr);
      if (owner != rank) continue;
      /*local number*/
      row  -= rstart;
      start = ai[row];
      end   = ai[row+1];
      for (k=start; k<end; k++) { /* Amat */
        col = aj[k] + cstart;
        indices_temp[lsize_tmp++] = col;
      }
      start = bi[row];
      end   = bi[row+1];
      for (k=start; k<end; k++) { /* Bmat */
        col = gcols[bj[k]];
        indices_temp[lsize_tmp++] = col;
      }
    }
   ierr = ISRestoreIndices(is[i],&indices);CHKERRQ(ierr);
   ierr = ISDestroy(&is[i]);CHKERRQ(ierr);
   ierr = PetscSortRemoveDupsInt(&lsize_tmp,indices_temp);CHKERRQ(ierr);
   ierr = ISCreateGeneral(PETSC_COMM_SELF,lsize_tmp,indices_temp,PETSC_COPY_VALUES,&is[i]);CHKERRQ(ierr);
  }
  ierr = PetscFree(indices_temp);CHKERRQ(ierr);
  ierr = MatRestoreRowIJ(amat,0,PETSC_FALSE,PETSC_FALSE,&an,&ai,&aj,&done);CHKERRQ(ierr);
  ierr = MatRestoreRowIJ(bmat,0,PETSC_FALSE,PETSC_FALSE,&bn,&bi,&bj,&done);CHKERRQ(ierr);
  PetscFunctionReturn(0);
}


/*
  Sample message format:
  If a processor A wants processor B to process some elements corresponding
  to index sets is[1],is[5]
  mesg [0] = 2   (no of index sets in the mesg)
  -----------
  mesg [1] = 1 => is[1]
  mesg [2] = sizeof(is[1]);
  -----------
  mesg [3] = 5  => is[5]
  mesg [4] = sizeof(is[5]);
  -----------
  mesg [5]
  mesg [n]  datas[1]
  -----------
  mesg[n+1]
  mesg[m]  data(is[5])
  -----------

  Notes:
  nrqs - no of requests sent (or to be sent out)
  nrqr - no of requests recieved (which have to be or which have been processed
*/
#undef __FUNCT__
#define __FUNCT__ "MatIncreaseOverlap_MPIAIJ_Once"
static PetscErrorCode MatIncreaseOverlap_MPIAIJ_Once(Mat C,PetscInt imax,IS is[])
{
  Mat_MPIAIJ     *c = (Mat_MPIAIJ*)C->data;
  PetscMPIInt    *w1,*w2,nrqr,*w3,*w4,*onodes1,*olengths1,*onodes2,*olengths2;
  const PetscInt **idx,*idx_i;
  PetscInt       *n,**data,len;
  PetscErrorCode ierr;
  PetscMPIInt    size,rank,tag1,tag2;
  PetscInt       M,i,j,k,**rbuf,row,proc = 0,nrqs,msz,**outdat,**ptr;
  PetscInt       *ctr,*pa,*tmp,*isz,*isz1,**xdata,**rbuf2,*d_p;
  PetscBT        *table;
  MPI_Comm       comm;
  MPI_Request    *s_waits1,*r_waits1,*s_waits2,*r_waits2;
  MPI_Status     *s_status,*recv_status;
  char           *t_p;

  PetscFunctionBegin;
  ierr = PetscObjectGetComm((PetscObject)C,&comm);CHKERRQ(ierr);
  size = c->size;
  rank = c->rank;
  M    = C->rmap->N;

  ierr = PetscObjectGetNewTag((PetscObject)C,&tag1);CHKERRQ(ierr);
  ierr = PetscObjectGetNewTag((PetscObject)C,&tag2);CHKERRQ(ierr);

  ierr = PetscMalloc2(imax,&idx,imax,&n);CHKERRQ(ierr);

  for (i=0; i<imax; i++) {
    ierr = ISGetIndices(is[i],&idx[i]);CHKERRQ(ierr);
    ierr = ISGetLocalSize(is[i],&n[i]);CHKERRQ(ierr);
  }

  /* evaluate communication - mesg to who,length of mesg, and buffer space
     required. Based on this, buffers are allocated, and data copied into them*/
  ierr = PetscMalloc4(size,&w1,size,&w2,size,&w3,size,&w4);CHKERRQ(ierr);
  ierr = PetscMemzero(w1,size*sizeof(PetscMPIInt));CHKERRQ(ierr); /* initialise work vector*/
  ierr = PetscMemzero(w2,size*sizeof(PetscMPIInt));CHKERRQ(ierr); /* initialise work vector*/
  ierr = PetscMemzero(w3,size*sizeof(PetscMPIInt));CHKERRQ(ierr); /* initialise work vector*/
  for (i=0; i<imax; i++) {
    ierr  = PetscMemzero(w4,size*sizeof(PetscMPIInt));CHKERRQ(ierr); /* initialise work vector*/
    idx_i = idx[i];
    len   = n[i];
    for (j=0; j<len; j++) {
      row = idx_i[j];
      if (row < 0) SETERRQ(PETSC_COMM_SELF,PETSC_ERR_ARG_OUTOFRANGE,"Index set cannot have negative entries");
      ierr = PetscLayoutFindOwner(C->rmap,row,&proc);CHKERRQ(ierr);
      w4[proc]++;
    }
    for (j=0; j<size; j++) {
      if (w4[j]) { w1[j] += w4[j]; w3[j]++;}
    }
  }

  nrqs     = 0;              /* no of outgoing messages */
  msz      = 0;              /* total mesg length (for all proc */
  w1[rank] = 0;              /* no mesg sent to intself */
  w3[rank] = 0;
  for (i=0; i<size; i++) {
    if (w1[i])  {w2[i] = 1; nrqs++;} /* there exists a message to proc i */
  }
  /* pa - is list of processors to communicate with */
  ierr = PetscMalloc1(nrqs+1,&pa);CHKERRQ(ierr);
  for (i=0,j=0; i<size; i++) {
    if (w1[i]) {pa[j] = i; j++;}
  }

  /* Each message would have a header = 1 + 2*(no of IS) + data */
  for (i=0; i<nrqs; i++) {
    j      = pa[i];
    w1[j] += w2[j] + 2*w3[j];
    msz   += w1[j];
  }

  /* Determine the number of messages to expect, their lengths, from from-ids */
  ierr = PetscGatherNumberOfMessages(comm,w2,w1,&nrqr);CHKERRQ(ierr);
  ierr = PetscGatherMessageLengths(comm,nrqs,nrqr,w1,&onodes1,&olengths1);CHKERRQ(ierr);

  /* Now post the Irecvs corresponding to these messages */
  ierr = PetscPostIrecvInt(comm,tag1,nrqr,onodes1,olengths1,&rbuf,&r_waits1);CHKERRQ(ierr);

  /* Allocate Memory for outgoing messages */
  ierr = PetscMalloc4(size,&outdat,size,&ptr,msz,&tmp,size,&ctr);CHKERRQ(ierr);
  ierr = PetscMemzero(outdat,size*sizeof(PetscInt*));CHKERRQ(ierr);
  ierr = PetscMemzero(ptr,size*sizeof(PetscInt*));CHKERRQ(ierr);

  {
    PetscInt *iptr = tmp,ict  = 0;
    for (i=0; i<nrqs; i++) {
      j         = pa[i];
      iptr     +=  ict;
      outdat[j] = iptr;
      ict       = w1[j];
    }
  }

  /* Form the outgoing messages */
  /*plug in the headers*/
  for (i=0; i<nrqs; i++) {
    j            = pa[i];
    outdat[j][0] = 0;
    ierr         = PetscMemzero(outdat[j]+1,2*w3[j]*sizeof(PetscInt));CHKERRQ(ierr);
    ptr[j]       = outdat[j] + 2*w3[j] + 1;
  }

  /* Memory for doing local proc's work*/
  {
    ierr = PetscCalloc5(imax,&table, imax,&data, imax,&isz, M*imax,&d_p, (M/PETSC_BITS_PER_BYTE+1)*imax,&t_p);CHKERRQ(ierr);

    for (i=0; i<imax; i++) {
      table[i] = t_p + (M/PETSC_BITS_PER_BYTE+1)*i;
      data[i]  = d_p + M*i;
    }
  }

  /* Parse the IS and update local tables and the outgoing buf with the data*/
  {
    PetscInt n_i,*data_i,isz_i,*outdat_j,ctr_j;
    PetscBT  table_i;

    for (i=0; i<imax; i++) {
      ierr    = PetscMemzero(ctr,size*sizeof(PetscInt));CHKERRQ(ierr);
      n_i     = n[i];
      table_i = table[i];
      idx_i   = idx[i];
      data_i  = data[i];
      isz_i   = isz[i];
      for (j=0; j<n_i; j++) {   /* parse the indices of each IS */
        row  = idx_i[j];
        ierr = PetscLayoutFindOwner(C->rmap,row,&proc);CHKERRQ(ierr);
        if (proc != rank) { /* copy to the outgoing buffer */
          ctr[proc]++;
          *ptr[proc] = row;
          ptr[proc]++;
        } else if (!PetscBTLookupSet(table_i,row)) data_i[isz_i++] = row; /* Update the local table */
      }
      /* Update the headers for the current IS */
      for (j=0; j<size; j++) { /* Can Optimise this loop by using pa[] */
        if ((ctr_j = ctr[j])) {
          outdat_j        = outdat[j];
          k               = ++outdat_j[0];
          outdat_j[2*k]   = ctr_j;
          outdat_j[2*k-1] = i;
        }
      }
      isz[i] = isz_i;
    }
  }

  /*  Now  post the sends */
  ierr = PetscMalloc1(nrqs+1,&s_waits1);CHKERRQ(ierr);
  for (i=0; i<nrqs; ++i) {
    j    = pa[i];
    ierr = MPI_Isend(outdat[j],w1[j],MPIU_INT,j,tag1,comm,s_waits1+i);CHKERRQ(ierr);
  }

  /* No longer need the original indices*/
  for (i=0; i<imax; ++i) {
    ierr = ISRestoreIndices(is[i],idx+i);CHKERRQ(ierr);
  }
  ierr = PetscFree2(idx,n);CHKERRQ(ierr);

  for (i=0; i<imax; ++i) {
    ierr = ISDestroy(&is[i]);CHKERRQ(ierr);
  }

  /* Do Local work*/
  ierr = MatIncreaseOverlap_MPIAIJ_Local(C,imax,table,isz,data);CHKERRQ(ierr);

  /* Receive messages*/
  ierr = PetscMalloc1(nrqr+1,&recv_status);CHKERRQ(ierr);
  if (nrqr) {ierr = MPI_Waitall(nrqr,r_waits1,recv_status);CHKERRQ(ierr);}

  ierr = PetscMalloc1(nrqs+1,&s_status);CHKERRQ(ierr);
  if (nrqs) {ierr = MPI_Waitall(nrqs,s_waits1,s_status);CHKERRQ(ierr);}

  /* Phase 1 sends are complete - deallocate buffers */
  ierr = PetscFree4(outdat,ptr,tmp,ctr);CHKERRQ(ierr);
  ierr = PetscFree4(w1,w2,w3,w4);CHKERRQ(ierr);

  ierr = PetscMalloc1(nrqr+1,&xdata);CHKERRQ(ierr);
  ierr = PetscMalloc1(nrqr+1,&isz1);CHKERRQ(ierr);
  ierr = MatIncreaseOverlap_MPIAIJ_Receive(C,nrqr,rbuf,xdata,isz1);CHKERRQ(ierr);
  ierr = PetscFree(rbuf[0]);CHKERRQ(ierr);
  ierr = PetscFree(rbuf);CHKERRQ(ierr);


  /* Send the data back*/
  /* Do a global reduction to know the buffer space req for incoming messages*/
  {
    PetscMPIInt *rw1;

    ierr = PetscCalloc1(size,&rw1);CHKERRQ(ierr);

    for (i=0; i<nrqr; ++i) {
      proc = recv_status[i].MPI_SOURCE;

      if (proc != onodes1[i]) SETERRQ(PETSC_COMM_SELF,PETSC_ERR_PLIB,"MPI_SOURCE mismatch");
      rw1[proc] = isz1[i];
    }
    ierr = PetscFree(onodes1);CHKERRQ(ierr);
    ierr = PetscFree(olengths1);CHKERRQ(ierr);

    /* Determine the number of messages to expect, their lengths, from from-ids */
    ierr = PetscGatherMessageLengths(comm,nrqr,nrqs,rw1,&onodes2,&olengths2);CHKERRQ(ierr);
    ierr = PetscFree(rw1);CHKERRQ(ierr);
  }
  /* Now post the Irecvs corresponding to these messages */
  ierr = PetscPostIrecvInt(comm,tag2,nrqs,onodes2,olengths2,&rbuf2,&r_waits2);CHKERRQ(ierr);

  /*  Now  post the sends */
  ierr = PetscMalloc1(nrqr+1,&s_waits2);CHKERRQ(ierr);
  for (i=0; i<nrqr; ++i) {
    j    = recv_status[i].MPI_SOURCE;
    ierr = MPI_Isend(xdata[i],isz1[i],MPIU_INT,j,tag2,comm,s_waits2+i);CHKERRQ(ierr);
  }

  /* receive work done on other processors*/
  {
    PetscInt    is_no,ct1,max,*rbuf2_i,isz_i,*data_i,jmax;
    PetscMPIInt idex;
    PetscBT     table_i;
    MPI_Status  *status2;

    ierr = PetscMalloc1((PetscMax(nrqr,nrqs)+1),&status2);CHKERRQ(ierr);
    for (i=0; i<nrqs; ++i) {
      ierr = MPI_Waitany(nrqs,r_waits2,&idex,status2+i);CHKERRQ(ierr);
      /* Process the message*/
      rbuf2_i = rbuf2[idex];
      ct1     = 2*rbuf2_i[0]+1;
      jmax    = rbuf2[idex][0];
      for (j=1; j<=jmax; j++) {
        max     = rbuf2_i[2*j];
        is_no   = rbuf2_i[2*j-1];
        isz_i   = isz[is_no];
        data_i  = data[is_no];
        table_i = table[is_no];
        for (k=0; k<max; k++,ct1++) {
          row = rbuf2_i[ct1];
          if (!PetscBTLookupSet(table_i,row)) data_i[isz_i++] = row;
        }
        isz[is_no] = isz_i;
      }
    }

    if (nrqr) {ierr = MPI_Waitall(nrqr,s_waits2,status2);CHKERRQ(ierr);}
    ierr = PetscFree(status2);CHKERRQ(ierr);
  }

  for (i=0; i<imax; ++i) {
    ierr = ISCreateGeneral(PETSC_COMM_SELF,isz[i],data[i],PETSC_COPY_VALUES,is+i);CHKERRQ(ierr);
  }

  ierr = PetscFree(onodes2);CHKERRQ(ierr);
  ierr = PetscFree(olengths2);CHKERRQ(ierr);

  ierr = PetscFree(pa);CHKERRQ(ierr);
  ierr = PetscFree(rbuf2[0]);CHKERRQ(ierr);
  ierr = PetscFree(rbuf2);CHKERRQ(ierr);
  ierr = PetscFree(s_waits1);CHKERRQ(ierr);
  ierr = PetscFree(r_waits1);CHKERRQ(ierr);
  ierr = PetscFree(s_waits2);CHKERRQ(ierr);
  ierr = PetscFree(r_waits2);CHKERRQ(ierr);
  ierr = PetscFree5(table,data,isz,d_p,t_p);CHKERRQ(ierr);
  ierr = PetscFree(s_status);CHKERRQ(ierr);
  ierr = PetscFree(recv_status);CHKERRQ(ierr);
  ierr = PetscFree(xdata[0]);CHKERRQ(ierr);
  ierr = PetscFree(xdata);CHKERRQ(ierr);
  ierr = PetscFree(isz1);CHKERRQ(ierr);
  PetscFunctionReturn(0);
}

#undef __FUNCT__
#define __FUNCT__ "MatIncreaseOverlap_MPIAIJ_Local"
/*
   MatIncreaseOverlap_MPIAIJ_Local - Called by MatincreaseOverlap, to do
       the work on the local processor.

     Inputs:
      C      - MAT_MPIAIJ;
      imax - total no of index sets processed at a time;
      table  - an array of char - size = m bits.

     Output:
      isz    - array containing the count of the solution elements corresponding
               to each index set;
      data   - pointer to the solutions
*/
static PetscErrorCode MatIncreaseOverlap_MPIAIJ_Local(Mat C,PetscInt imax,PetscBT *table,PetscInt *isz,PetscInt **data)
{
  Mat_MPIAIJ *c = (Mat_MPIAIJ*)C->data;
  Mat        A  = c->A,B = c->B;
  Mat_SeqAIJ *a = (Mat_SeqAIJ*)A->data,*b = (Mat_SeqAIJ*)B->data;
  PetscInt   start,end,val,max,rstart,cstart,*ai,*aj;
  PetscInt   *bi,*bj,*garray,i,j,k,row,*data_i,isz_i;
  PetscBT    table_i;

  PetscFunctionBegin;
  rstart = C->rmap->rstart;
  cstart = C->cmap->rstart;
  ai     = a->i;
  aj     = a->j;
  bi     = b->i;
  bj     = b->j;
  garray = c->garray;


  for (i=0; i<imax; i++) {
    data_i  = data[i];
    table_i = table[i];
    isz_i   = isz[i];
    for (j=0,max=isz[i]; j<max; j++) {
      row   = data_i[j] - rstart;
      start = ai[row];
      end   = ai[row+1];
      for (k=start; k<end; k++) { /* Amat */
        val = aj[k] + cstart;
        if (!PetscBTLookupSet(table_i,val)) data_i[isz_i++] = val;
      }
      start = bi[row];
      end   = bi[row+1];
      for (k=start; k<end; k++) { /* Bmat */
        val = garray[bj[k]];
        if (!PetscBTLookupSet(table_i,val)) data_i[isz_i++] = val;
      }
    }
    isz[i] = isz_i;
  }
  PetscFunctionReturn(0);
}

#undef __FUNCT__
#define __FUNCT__ "MatIncreaseOverlap_MPIAIJ_Receive"
/*
      MatIncreaseOverlap_MPIAIJ_Receive - Process the recieved messages,
         and return the output

         Input:
           C    - the matrix
           nrqr - no of messages being processed.
           rbuf - an array of pointers to the recieved requests

         Output:
           xdata - array of messages to be sent back
           isz1  - size of each message

  For better efficiency perhaps we should malloc separately each xdata[i],
then if a remalloc is required we need only copy the data for that one row
rather then all previous rows as it is now where a single large chunck of
memory is used.

*/
static PetscErrorCode MatIncreaseOverlap_MPIAIJ_Receive(Mat C,PetscInt nrqr,PetscInt **rbuf,PetscInt **xdata,PetscInt * isz1)
{
  Mat_MPIAIJ     *c = (Mat_MPIAIJ*)C->data;
  Mat            A  = c->A,B = c->B;
  Mat_SeqAIJ     *a = (Mat_SeqAIJ*)A->data,*b = (Mat_SeqAIJ*)B->data;
  PetscErrorCode ierr;
  PetscInt       rstart,cstart,*ai,*aj,*bi,*bj,*garray,i,j,k;
  PetscInt       row,total_sz,ct,ct1,ct2,ct3,mem_estimate,oct2,l,start,end;
  PetscInt       val,max1,max2,m,no_malloc =0,*tmp,new_estimate,ctr;
  PetscInt       *rbuf_i,kmax,rbuf_0;
  PetscBT        xtable;

  PetscFunctionBegin;
  m      = C->rmap->N;
  rstart = C->rmap->rstart;
  cstart = C->cmap->rstart;
  ai     = a->i;
  aj     = a->j;
  bi     = b->i;
  bj     = b->j;
  garray = c->garray;


  for (i=0,ct=0,total_sz=0; i<nrqr; ++i) {
    rbuf_i =  rbuf[i];
    rbuf_0 =  rbuf_i[0];
    ct    += rbuf_0;
    for (j=1; j<=rbuf_0; j++) total_sz += rbuf_i[2*j];
  }

  if (C->rmap->n) max1 = ct*(a->nz + b->nz)/C->rmap->n;
  else max1 = 1;
  mem_estimate = 3*((total_sz > max1 ? total_sz : max1)+1);
  ierr         = PetscMalloc1(mem_estimate,&xdata[0]);CHKERRQ(ierr);
  ++no_malloc;
  ierr = PetscBTCreate(m,&xtable);CHKERRQ(ierr);
  ierr = PetscMemzero(isz1,nrqr*sizeof(PetscInt));CHKERRQ(ierr);

  ct3 = 0;
  for (i=0; i<nrqr; i++) { /* for easch mesg from proc i */
    rbuf_i =  rbuf[i];
    rbuf_0 =  rbuf_i[0];
    ct1    =  2*rbuf_0+1;
    ct2    =  ct1;
    ct3   += ct1;
    for (j=1; j<=rbuf_0; j++) { /* for each IS from proc i*/
      ierr = PetscBTMemzero(m,xtable);CHKERRQ(ierr);
      oct2 = ct2;
      kmax = rbuf_i[2*j];
      for (k=0; k<kmax; k++,ct1++) {
        row = rbuf_i[ct1];
        if (!PetscBTLookupSet(xtable,row)) {
          if (!(ct3 < mem_estimate)) {
            new_estimate = (PetscInt)(1.5*mem_estimate)+1;
            ierr         = PetscMalloc1(new_estimate,&tmp);CHKERRQ(ierr);
            ierr         = PetscMemcpy(tmp,xdata[0],mem_estimate*sizeof(PetscInt));CHKERRQ(ierr);
            ierr         = PetscFree(xdata[0]);CHKERRQ(ierr);
            xdata[0]     = tmp;
            mem_estimate = new_estimate; ++no_malloc;
            for (ctr=1; ctr<=i; ctr++) xdata[ctr] = xdata[ctr-1] + isz1[ctr-1];
          }
          xdata[i][ct2++] = row;
          ct3++;
        }
      }
      for (k=oct2,max2=ct2; k<max2; k++) {
        row   = xdata[i][k] - rstart;
        start = ai[row];
        end   = ai[row+1];
        for (l=start; l<end; l++) {
          val = aj[l] + cstart;
          if (!PetscBTLookupSet(xtable,val)) {
            if (!(ct3 < mem_estimate)) {
              new_estimate = (PetscInt)(1.5*mem_estimate)+1;
              ierr         = PetscMalloc1(new_estimate,&tmp);CHKERRQ(ierr);
              ierr         = PetscMemcpy(tmp,xdata[0],mem_estimate*sizeof(PetscInt));CHKERRQ(ierr);
              ierr         = PetscFree(xdata[0]);CHKERRQ(ierr);
              xdata[0]     = tmp;
              mem_estimate = new_estimate; ++no_malloc;
              for (ctr=1; ctr<=i; ctr++) xdata[ctr] = xdata[ctr-1] + isz1[ctr-1];
            }
            xdata[i][ct2++] = val;
            ct3++;
          }
        }
        start = bi[row];
        end   = bi[row+1];
        for (l=start; l<end; l++) {
          val = garray[bj[l]];
          if (!PetscBTLookupSet(xtable,val)) {
            if (!(ct3 < mem_estimate)) {
              new_estimate = (PetscInt)(1.5*mem_estimate)+1;
              ierr         = PetscMalloc1(new_estimate,&tmp);CHKERRQ(ierr);
              ierr         = PetscMemcpy(tmp,xdata[0],mem_estimate*sizeof(PetscInt));CHKERRQ(ierr);
              ierr         = PetscFree(xdata[0]);CHKERRQ(ierr);
              xdata[0]     = tmp;
              mem_estimate = new_estimate; ++no_malloc;
              for (ctr =1; ctr <=i; ctr++) xdata[ctr] = xdata[ctr-1] + isz1[ctr-1];
            }
            xdata[i][ct2++] = val;
            ct3++;
          }
        }
      }
      /* Update the header*/
      xdata[i][2*j]   = ct2 - oct2; /* Undo the vector isz1 and use only a var*/
      xdata[i][2*j-1] = rbuf_i[2*j-1];
    }
    xdata[i][0] = rbuf_0;
    xdata[i+1]  = xdata[i] + ct2;
    isz1[i]     = ct2; /* size of each message */
  }
  ierr = PetscBTDestroy(&xtable);CHKERRQ(ierr);
  ierr = PetscInfo3(C,"Allocated %D bytes, required %D bytes, no of mallocs = %D\n",mem_estimate,ct3,no_malloc);CHKERRQ(ierr);
  PetscFunctionReturn(0);
}
/* -------------------------------------------------------------------------*/
extern PetscErrorCode MatGetSubMatrices_MPIAIJ_Local(Mat,PetscInt,const IS[],const IS[],MatReuse,PetscBool*,Mat*);
extern PetscErrorCode MatAssemblyEnd_SeqAIJ(Mat,MatAssemblyType);
/*
    Every processor gets the entire matrix
*/
#undef __FUNCT__
#define __FUNCT__ "MatGetSubMatrix_MPIAIJ_All"
PetscErrorCode MatGetSubMatrix_MPIAIJ_All(Mat A,MatGetSubMatrixOption flag,MatReuse scall,Mat *Bin[])
{
  Mat            B;
  Mat_MPIAIJ     *a = (Mat_MPIAIJ*)A->data;
  Mat_SeqAIJ     *b,*ad = (Mat_SeqAIJ*)a->A->data,*bd = (Mat_SeqAIJ*)a->B->data;
  PetscErrorCode ierr;
  PetscMPIInt    size,rank,*recvcounts = 0,*displs = 0;
  PetscInt       sendcount,i,*rstarts = A->rmap->range,n,cnt,j;
  PetscInt       m,*b_sendj,*garray = a->garray,*lens,*jsendbuf,*a_jsendbuf,*b_jsendbuf;
  MatScalar      *sendbuf,*recvbuf,*a_sendbuf,*b_sendbuf;

  PetscFunctionBegin;
  ierr = MPI_Comm_size(PetscObjectComm((PetscObject)A),&size);CHKERRQ(ierr);
  ierr = MPI_Comm_rank(PetscObjectComm((PetscObject)A),&rank);CHKERRQ(ierr);

  if (scall == MAT_INITIAL_MATRIX) {
    /* ----------------------------------------------------------------
         Tell every processor the number of nonzeros per row
    */
    ierr = PetscMalloc1(A->rmap->N,&lens);CHKERRQ(ierr);
    for (i=A->rmap->rstart; i<A->rmap->rend; i++) {
      lens[i] = ad->i[i-A->rmap->rstart+1] - ad->i[i-A->rmap->rstart] + bd->i[i-A->rmap->rstart+1] - bd->i[i-A->rmap->rstart];
    }
    sendcount = A->rmap->rend - A->rmap->rstart;
    ierr      = PetscMalloc2(size,&recvcounts,size,&displs);CHKERRQ(ierr);
    for (i=0; i<size; i++) {
      recvcounts[i] = A->rmap->range[i+1] - A->rmap->range[i];
      displs[i]     = A->rmap->range[i];
    }
#if defined(PETSC_HAVE_MPI_IN_PLACE)
    ierr = MPI_Allgatherv(MPI_IN_PLACE,0,MPI_DATATYPE_NULL,lens,recvcounts,displs,MPIU_INT,PetscObjectComm((PetscObject)A));CHKERRQ(ierr);
#else
    ierr = MPI_Allgatherv(lens+A->rmap->rstart,sendcount,MPIU_INT,lens,recvcounts,displs,MPIU_INT,PetscObjectComm((PetscObject)A));CHKERRQ(ierr);
#endif
    /* ---------------------------------------------------------------
         Create the sequential matrix of the same type as the local block diagonal
    */
    ierr  = MatCreate(PETSC_COMM_SELF,&B);CHKERRQ(ierr);
    ierr  = MatSetSizes(B,A->rmap->N,A->cmap->N,PETSC_DETERMINE,PETSC_DETERMINE);CHKERRQ(ierr);
    ierr  = MatSetBlockSizesFromMats(B,A,A);CHKERRQ(ierr);
    ierr  = MatSetType(B,((PetscObject)a->A)->type_name);CHKERRQ(ierr);
    ierr  = MatSeqAIJSetPreallocation(B,0,lens);CHKERRQ(ierr);
    ierr  = PetscMalloc1(1,Bin);CHKERRQ(ierr);
    **Bin = B;
    b     = (Mat_SeqAIJ*)B->data;

    /*--------------------------------------------------------------------
       Copy my part of matrix column indices over
    */
    sendcount  = ad->nz + bd->nz;
    jsendbuf   = b->j + b->i[rstarts[rank]];
    a_jsendbuf = ad->j;
    b_jsendbuf = bd->j;
    n          = A->rmap->rend - A->rmap->rstart;
    cnt        = 0;
    for (i=0; i<n; i++) {

      /* put in lower diagonal portion */
      m = bd->i[i+1] - bd->i[i];
      while (m > 0) {
        /* is it above diagonal (in bd (compressed) numbering) */
        if (garray[*b_jsendbuf] > A->rmap->rstart + i) break;
        jsendbuf[cnt++] = garray[*b_jsendbuf++];
        m--;
      }

      /* put in diagonal portion */
      for (j=ad->i[i]; j<ad->i[i+1]; j++) {
        jsendbuf[cnt++] = A->rmap->rstart + *a_jsendbuf++;
      }

      /* put in upper diagonal portion */
      while (m-- > 0) {
        jsendbuf[cnt++] = garray[*b_jsendbuf++];
      }
    }
    if (cnt != sendcount) SETERRQ2(PETSC_COMM_SELF,PETSC_ERR_PLIB,"Corrupted PETSc matrix: nz given %D actual nz %D",sendcount,cnt);

    /*--------------------------------------------------------------------
       Gather all column indices to all processors
    */
    for (i=0; i<size; i++) {
      recvcounts[i] = 0;
      for (j=A->rmap->range[i]; j<A->rmap->range[i+1]; j++) {
        recvcounts[i] += lens[j];
      }
    }
    displs[0] = 0;
    for (i=1; i<size; i++) {
      displs[i] = displs[i-1] + recvcounts[i-1];
    }
#if defined(PETSC_HAVE_MPI_IN_PLACE)
    ierr = MPI_Allgatherv(MPI_IN_PLACE,0,MPI_DATATYPE_NULL,b->j,recvcounts,displs,MPIU_INT,PetscObjectComm((PetscObject)A));CHKERRQ(ierr);
#else
    ierr = MPI_Allgatherv(jsendbuf,sendcount,MPIU_INT,b->j,recvcounts,displs,MPIU_INT,PetscObjectComm((PetscObject)A));CHKERRQ(ierr);
#endif
    /*--------------------------------------------------------------------
        Assemble the matrix into useable form (note numerical values not yet set)
    */
    /* set the b->ilen (length of each row) values */
    ierr = PetscMemcpy(b->ilen,lens,A->rmap->N*sizeof(PetscInt));CHKERRQ(ierr);
    /* set the b->i indices */
    b->i[0] = 0;
    for (i=1; i<=A->rmap->N; i++) {
      b->i[i] = b->i[i-1] + lens[i-1];
    }
    ierr = PetscFree(lens);CHKERRQ(ierr);
    ierr = MatAssemblyBegin(B,MAT_FINAL_ASSEMBLY);CHKERRQ(ierr);
    ierr = MatAssemblyEnd(B,MAT_FINAL_ASSEMBLY);CHKERRQ(ierr);

  } else {
    B = **Bin;
    b = (Mat_SeqAIJ*)B->data;
  }

  /*--------------------------------------------------------------------
       Copy my part of matrix numerical values into the values location
  */
  if (flag == MAT_GET_VALUES) {
    sendcount = ad->nz + bd->nz;
    sendbuf   = b->a + b->i[rstarts[rank]];
    a_sendbuf = ad->a;
    b_sendbuf = bd->a;
    b_sendj   = bd->j;
    n         = A->rmap->rend - A->rmap->rstart;
    cnt       = 0;
    for (i=0; i<n; i++) {

      /* put in lower diagonal portion */
      m = bd->i[i+1] - bd->i[i];
      while (m > 0) {
        /* is it above diagonal (in bd (compressed) numbering) */
        if (garray[*b_sendj] > A->rmap->rstart + i) break;
        sendbuf[cnt++] = *b_sendbuf++;
        m--;
        b_sendj++;
      }

      /* put in diagonal portion */
      for (j=ad->i[i]; j<ad->i[i+1]; j++) {
        sendbuf[cnt++] = *a_sendbuf++;
      }

      /* put in upper diagonal portion */
      while (m-- > 0) {
        sendbuf[cnt++] = *b_sendbuf++;
        b_sendj++;
      }
    }
    if (cnt != sendcount) SETERRQ2(PETSC_COMM_SELF,PETSC_ERR_PLIB,"Corrupted PETSc matrix: nz given %D actual nz %D",sendcount,cnt);

    /* -----------------------------------------------------------------
       Gather all numerical values to all processors
    */
    if (!recvcounts) {
      ierr = PetscMalloc2(size,&recvcounts,size,&displs);CHKERRQ(ierr);
    }
    for (i=0; i<size; i++) {
      recvcounts[i] = b->i[rstarts[i+1]] - b->i[rstarts[i]];
    }
    displs[0] = 0;
    for (i=1; i<size; i++) {
      displs[i] = displs[i-1] + recvcounts[i-1];
    }
    recvbuf = b->a;
#if defined(PETSC_HAVE_MPI_IN_PLACE)
    ierr = MPI_Allgatherv(MPI_IN_PLACE,0,MPI_DATATYPE_NULL,recvbuf,recvcounts,displs,MPIU_SCALAR,PetscObjectComm((PetscObject)A));CHKERRQ(ierr);
#else
    ierr = MPI_Allgatherv(sendbuf,sendcount,MPIU_SCALAR,recvbuf,recvcounts,displs,MPIU_SCALAR,PetscObjectComm((PetscObject)A));CHKERRQ(ierr);
#endif
  }  /* endof (flag == MAT_GET_VALUES) */
  ierr = PetscFree2(recvcounts,displs);CHKERRQ(ierr);

  if (A->symmetric) {
    ierr = MatSetOption(B,MAT_SYMMETRIC,PETSC_TRUE);CHKERRQ(ierr);
  } else if (A->hermitian) {
    ierr = MatSetOption(B,MAT_HERMITIAN,PETSC_TRUE);CHKERRQ(ierr);
  } else if (A->structurally_symmetric) {
    ierr = MatSetOption(B,MAT_STRUCTURALLY_SYMMETRIC,PETSC_TRUE);CHKERRQ(ierr);
  }
  PetscFunctionReturn(0);
}



#undef __FUNCT__
#define __FUNCT__ "MatGetSubMatrices_MPIAIJ"
PetscErrorCode MatGetSubMatrices_MPIAIJ(Mat C,PetscInt ismax,const IS isrow[],const IS iscol[],MatReuse scall,Mat *submat[])
{
  PetscErrorCode ierr;
  PetscInt       nmax,nstages_local,nstages,i,pos,max_no,nrow,ncol;
  PetscBool      rowflag,colflag,wantallmatrix=PETSC_FALSE,twantallmatrix,*allcolumns;

  PetscFunctionBegin;

  /*
       Check for special case: each processor gets entire matrix
  */
  if (ismax == 1 && C->rmap->N == C->cmap->N) {
    ierr = ISIdentity(*isrow,&rowflag);CHKERRQ(ierr);
    ierr = ISIdentity(*iscol,&colflag);CHKERRQ(ierr);
    ierr = ISGetLocalSize(*isrow,&nrow);CHKERRQ(ierr);
    ierr = ISGetLocalSize(*iscol,&ncol);CHKERRQ(ierr);
    if (rowflag && colflag && nrow == C->rmap->N && ncol == C->cmap->N) {
      wantallmatrix = PETSC_TRUE;

      ierr = PetscOptionsGetBool(((PetscObject)C)->prefix,"-use_fast_submatrix",&wantallmatrix,NULL);CHKERRQ(ierr);
    }
  }
  ierr = MPI_Allreduce(&wantallmatrix,&twantallmatrix,1,MPIU_BOOL,MPI_MIN,PetscObjectComm((PetscObject)C));CHKERRQ(ierr);
  if (twantallmatrix) {
    ierr = MatGetSubMatrix_MPIAIJ_All(C,MAT_GET_VALUES,scall,submat);CHKERRQ(ierr);
    PetscFunctionReturn(0);
  }

  /* Allocate memory to hold all the submatrices */
  if (scall != MAT_REUSE_MATRIX) {
    ierr = PetscMalloc1(ismax+1,submat);CHKERRQ(ierr);
  }

  /* Check for special case: each processor gets entire matrix columns */
  ierr = PetscMalloc1(ismax+1,&allcolumns);CHKERRQ(ierr);
  for (i=0; i<ismax; i++) {
    ierr = ISIdentity(iscol[i],&colflag);CHKERRQ(ierr);
    ierr = ISGetLocalSize(iscol[i],&ncol);CHKERRQ(ierr);
    if (colflag && ncol == C->cmap->N) {
      allcolumns[i] = PETSC_TRUE;
    } else {
      allcolumns[i] = PETSC_FALSE;
    }
  }

  /* Determine the number of stages through which submatrices are done */
  nmax = 20*1000000 / (C->cmap->N * sizeof(PetscInt));

  /*
     Each stage will extract nmax submatrices.
     nmax is determined by the matrix column dimension.
     If the original matrix has 20M columns, only one submatrix per stage is allowed, etc.
  */
  if (!nmax) nmax = 1;
  nstages_local = ismax/nmax + ((ismax % nmax) ? 1 : 0);

  /* Make sure every processor loops through the nstages */
  ierr = MPI_Allreduce(&nstages_local,&nstages,1,MPIU_INT,MPI_MAX,PetscObjectComm((PetscObject)C));CHKERRQ(ierr);

  for (i=0,pos=0; i<nstages; i++) {
    if (pos+nmax <= ismax) max_no = nmax;
    else if (pos == ismax) max_no = 0;
    else                   max_no = ismax-pos;
    ierr = MatGetSubMatrices_MPIAIJ_Local(C,max_no,isrow+pos,iscol+pos,scall,allcolumns+pos,*submat+pos);CHKERRQ(ierr);
    pos += max_no;
  }

  ierr = PetscFree(allcolumns);CHKERRQ(ierr);
  PetscFunctionReturn(0);
}

/* -------------------------------------------------------------------------*/
#undef __FUNCT__
#define __FUNCT__ "MatGetSubMatrices_MPIAIJ_Local"
PetscErrorCode MatGetSubMatrices_MPIAIJ_Local(Mat C,PetscInt ismax,const IS isrow[],const IS iscol[],MatReuse scall,PetscBool *allcolumns,Mat *submats)
{
  Mat_MPIAIJ     *c = (Mat_MPIAIJ*)C->data;
  Mat            A  = c->A;
  Mat_SeqAIJ     *a = (Mat_SeqAIJ*)A->data,*b = (Mat_SeqAIJ*)c->B->data,*mat;
  const PetscInt **icol,**irow;
  PetscInt       *nrow,*ncol,start;
  PetscErrorCode ierr;
  PetscMPIInt    rank,size,tag0,tag1,tag2,tag3,*w1,*w2,*w3,*w4,nrqr;
  PetscInt       **sbuf1,**sbuf2,i,j,k,l,ct1,ct2,**rbuf1,row,proc;
  PetscInt       nrqs,msz,**ptr,*req_size,*ctr,*pa,*tmp,tcol;
  PetscInt       **rbuf3,*req_source,**sbuf_aj,**rbuf2,max1,max2;
  PetscInt       **lens,is_no,ncols,*cols,mat_i,*mat_j,tmp2,jmax;
#if defined(PETSC_USE_CTABLE)
  PetscTable *cmap,cmap_i=NULL,*rmap,rmap_i;
#else
  PetscInt **cmap,*cmap_i=NULL,**rmap,*rmap_i;
#endif
  const PetscInt *irow_i;
  PetscInt       ctr_j,*sbuf1_j,*sbuf_aj_i,*rbuf1_i,kmax,*lens_i;
  MPI_Request    *s_waits1,*r_waits1,*s_waits2,*r_waits2,*r_waits3;
  MPI_Request    *r_waits4,*s_waits3,*s_waits4;
  MPI_Status     *r_status1,*r_status2,*s_status1,*s_status3,*s_status2;
  MPI_Status     *r_status3,*r_status4,*s_status4;
  MPI_Comm       comm;
  PetscScalar    **rbuf4,**sbuf_aa,*vals,*mat_a,*sbuf_aa_i;
  PetscMPIInt    *onodes1,*olengths1;
  PetscMPIInt    idex,idex2,end;

  PetscFunctionBegin;
  ierr = PetscObjectGetComm((PetscObject)C,&comm);CHKERRQ(ierr);
  tag0 = ((PetscObject)C)->tag;
  size = c->size;
  rank = c->rank;

  /* Get some new tags to keep the communication clean */
  ierr = PetscObjectGetNewTag((PetscObject)C,&tag1);CHKERRQ(ierr);
  ierr = PetscObjectGetNewTag((PetscObject)C,&tag2);CHKERRQ(ierr);
  ierr = PetscObjectGetNewTag((PetscObject)C,&tag3);CHKERRQ(ierr);

  ierr = PetscMalloc4(ismax,&irow,ismax,&icol,ismax,&nrow,ismax,&ncol);CHKERRQ(ierr);

  for (i=0; i<ismax; i++) {
    ierr = ISGetIndices(isrow[i],&irow[i]);CHKERRQ(ierr);
    ierr = ISGetLocalSize(isrow[i],&nrow[i]);CHKERRQ(ierr);
    if (allcolumns[i]) {
      icol[i] = NULL;
      ncol[i] = C->cmap->N;
    } else {
      ierr = ISGetIndices(iscol[i],&icol[i]);CHKERRQ(ierr);
      ierr = ISGetLocalSize(iscol[i],&ncol[i]);CHKERRQ(ierr);
    }
  }

  /* evaluate communication - mesg to who, length of mesg, and buffer space
     required. Based on this, buffers are allocated, and data copied into them*/
  ierr = PetscMalloc4(size,&w1,size,&w2,size,&w3,size,&w4);CHKERRQ(ierr);   /* mesg size */
  ierr = PetscMemzero(w1,size*sizeof(PetscMPIInt));CHKERRQ(ierr);   /* initialize work vector*/
  ierr = PetscMemzero(w2,size*sizeof(PetscMPIInt));CHKERRQ(ierr);   /* initialize work vector*/
  ierr = PetscMemzero(w3,size*sizeof(PetscMPIInt));CHKERRQ(ierr);   /* initialize work vector*/
  for (i=0; i<ismax; i++) {
    ierr   = PetscMemzero(w4,size*sizeof(PetscMPIInt));CHKERRQ(ierr); /* initialize work vector*/
    jmax   = nrow[i];
    irow_i = irow[i];
    for (j=0; j<jmax; j++) {
      l   = 0;
      row = irow_i[j];
      while (row >= C->rmap->range[l+1]) l++;
      proc = l;
      w4[proc]++;
    }
    for (j=0; j<size; j++) {
      if (w4[j]) { w1[j] += w4[j];  w3[j]++;}
    }
  }

  nrqs     = 0;              /* no of outgoing messages */
  msz      = 0;              /* total mesg length (for all procs) */
  w1[rank] = 0;              /* no mesg sent to self */
  w3[rank] = 0;
  for (i=0; i<size; i++) {
    if (w1[i])  { w2[i] = 1; nrqs++;} /* there exists a message to proc i */
  }
  ierr = PetscMalloc1(nrqs+1,&pa);CHKERRQ(ierr); /*(proc -array)*/
  for (i=0,j=0; i<size; i++) {
    if (w1[i]) { pa[j] = i; j++; }
  }

  /* Each message would have a header = 1 + 2*(no of IS) + data */
  for (i=0; i<nrqs; i++) {
    j      = pa[i];
    w1[j] += w2[j] + 2* w3[j];
    msz   += w1[j];
  }
  ierr = PetscInfo2(0,"Number of outgoing messages %D Total message length %D\n",nrqs,msz);CHKERRQ(ierr);

  /* Determine the number of messages to expect, their lengths, from from-ids */
  ierr = PetscGatherNumberOfMessages(comm,w2,w1,&nrqr);CHKERRQ(ierr);
  ierr = PetscGatherMessageLengths(comm,nrqs,nrqr,w1,&onodes1,&olengths1);CHKERRQ(ierr);

  /* Now post the Irecvs corresponding to these messages */
  ierr = PetscPostIrecvInt(comm,tag0,nrqr,onodes1,olengths1,&rbuf1,&r_waits1);CHKERRQ(ierr);

  ierr = PetscFree(onodes1);CHKERRQ(ierr);
  ierr = PetscFree(olengths1);CHKERRQ(ierr);

  /* Allocate Memory for outgoing messages */
  ierr = PetscMalloc4(size,&sbuf1,size,&ptr,2*msz,&tmp,size,&ctr);CHKERRQ(ierr);
  ierr = PetscMemzero(sbuf1,size*sizeof(PetscInt*));CHKERRQ(ierr);
  ierr = PetscMemzero(ptr,size*sizeof(PetscInt*));CHKERRQ(ierr);

  {
    PetscInt *iptr = tmp,ict = 0;
    for (i=0; i<nrqs; i++) {
      j        = pa[i];
      iptr    += ict;
      sbuf1[j] = iptr;
      ict      = w1[j];
    }
  }

  /* Form the outgoing messages */
  /* Initialize the header space */
  for (i=0; i<nrqs; i++) {
    j           = pa[i];
    sbuf1[j][0] = 0;
    ierr        = PetscMemzero(sbuf1[j]+1,2*w3[j]*sizeof(PetscInt));CHKERRQ(ierr);
    ptr[j]      = sbuf1[j] + 2*w3[j] + 1;
  }

  /* Parse the isrow and copy data into outbuf */
  for (i=0; i<ismax; i++) {
    ierr   = PetscMemzero(ctr,size*sizeof(PetscInt));CHKERRQ(ierr);
    irow_i = irow[i];
    jmax   = nrow[i];
    for (j=0; j<jmax; j++) {  /* parse the indices of each IS */
      l   = 0;
      row = irow_i[j];
      while (row >= C->rmap->range[l+1]) l++;
      proc = l;
      if (proc != rank) { /* copy to the outgoing buf*/
        ctr[proc]++;
        *ptr[proc] = row;
        ptr[proc]++;
      }
    }
    /* Update the headers for the current IS */
    for (j=0; j<size; j++) { /* Can Optimise this loop too */
      if ((ctr_j = ctr[j])) {
        sbuf1_j        = sbuf1[j];
        k              = ++sbuf1_j[0];
        sbuf1_j[2*k]   = ctr_j;
        sbuf1_j[2*k-1] = i;
      }
    }
  }

  /*  Now  post the sends */
  ierr = PetscMalloc1(nrqs+1,&s_waits1);CHKERRQ(ierr);
  for (i=0; i<nrqs; ++i) {
    j    = pa[i];
    ierr = MPI_Isend(sbuf1[j],w1[j],MPIU_INT,j,tag0,comm,s_waits1+i);CHKERRQ(ierr);
  }

  /* Post Receives to capture the buffer size */
  ierr     = PetscMalloc1(nrqs+1,&r_waits2);CHKERRQ(ierr);
  ierr     = PetscMalloc1(nrqs+1,&rbuf2);CHKERRQ(ierr);
  rbuf2[0] = tmp + msz;
  for (i=1; i<nrqs; ++i) {
    rbuf2[i] = rbuf2[i-1]+w1[pa[i-1]];
  }
  for (i=0; i<nrqs; ++i) {
    j    = pa[i];
    ierr = MPI_Irecv(rbuf2[i],w1[j],MPIU_INT,j,tag1,comm,r_waits2+i);CHKERRQ(ierr);
  }

  /* Send to other procs the buf size they should allocate */


  /* Receive messages*/
  ierr = PetscMalloc1(nrqr+1,&s_waits2);CHKERRQ(ierr);
  ierr = PetscMalloc1(nrqr+1,&r_status1);CHKERRQ(ierr);
  ierr = PetscMalloc3(nrqr,&sbuf2,nrqr,&req_size,nrqr,&req_source);CHKERRQ(ierr);
  {
    Mat_SeqAIJ *sA  = (Mat_SeqAIJ*)c->A->data,*sB = (Mat_SeqAIJ*)c->B->data;
    PetscInt   *sAi = sA->i,*sBi = sB->i,id,rstart = C->rmap->rstart;
    PetscInt   *sbuf2_i;

    for (i=0; i<nrqr; ++i) {
      ierr = MPI_Waitany(nrqr,r_waits1,&idex,r_status1+i);CHKERRQ(ierr);

      req_size[idex] = 0;
      rbuf1_i        = rbuf1[idex];
      start          = 2*rbuf1_i[0] + 1;
      ierr           = MPI_Get_count(r_status1+i,MPIU_INT,&end);CHKERRQ(ierr);
      ierr           = PetscMalloc1(end+1,&sbuf2[idex]);CHKERRQ(ierr);
      sbuf2_i        = sbuf2[idex];
      for (j=start; j<end; j++) {
        id              = rbuf1_i[j] - rstart;
        ncols           = sAi[id+1] - sAi[id] + sBi[id+1] - sBi[id];
        sbuf2_i[j]      = ncols;
        req_size[idex] += ncols;
      }
      req_source[idex] = r_status1[i].MPI_SOURCE;
      /* form the header */
      sbuf2_i[0] = req_size[idex];
      for (j=1; j<start; j++) sbuf2_i[j] = rbuf1_i[j];

      ierr = MPI_Isend(sbuf2_i,end,MPIU_INT,req_source[idex],tag1,comm,s_waits2+i);CHKERRQ(ierr);
    }
  }
  ierr = PetscFree(r_status1);CHKERRQ(ierr);
  ierr = PetscFree(r_waits1);CHKERRQ(ierr);

  /*  recv buffer sizes */
  /* Receive messages*/

  ierr = PetscMalloc1(nrqs+1,&rbuf3);CHKERRQ(ierr);
  ierr = PetscMalloc1(nrqs+1,&rbuf4);CHKERRQ(ierr);
  ierr = PetscMalloc1(nrqs+1,&r_waits3);CHKERRQ(ierr);
  ierr = PetscMalloc1(nrqs+1,&r_waits4);CHKERRQ(ierr);
  ierr = PetscMalloc1(nrqs+1,&r_status2);CHKERRQ(ierr);

  for (i=0; i<nrqs; ++i) {
    ierr = MPI_Waitany(nrqs,r_waits2,&idex,r_status2+i);CHKERRQ(ierr);
    ierr = PetscMalloc1(rbuf2[idex][0]+1,&rbuf3[idex]);CHKERRQ(ierr);
    ierr = PetscMalloc1(rbuf2[idex][0]+1,&rbuf4[idex]);CHKERRQ(ierr);
    ierr = MPI_Irecv(rbuf3[idex],rbuf2[idex][0],MPIU_INT,r_status2[i].MPI_SOURCE,tag2,comm,r_waits3+idex);CHKERRQ(ierr);
    ierr = MPI_Irecv(rbuf4[idex],rbuf2[idex][0],MPIU_SCALAR,r_status2[i].MPI_SOURCE,tag3,comm,r_waits4+idex);CHKERRQ(ierr);
  }
  ierr = PetscFree(r_status2);CHKERRQ(ierr);
  ierr = PetscFree(r_waits2);CHKERRQ(ierr);

  /* Wait on sends1 and sends2 */
  ierr = PetscMalloc1(nrqs+1,&s_status1);CHKERRQ(ierr);
  ierr = PetscMalloc1(nrqr+1,&s_status2);CHKERRQ(ierr);

  if (nrqs) {ierr = MPI_Waitall(nrqs,s_waits1,s_status1);CHKERRQ(ierr);}
  if (nrqr) {ierr = MPI_Waitall(nrqr,s_waits2,s_status2);CHKERRQ(ierr);}
  ierr = PetscFree(s_status1);CHKERRQ(ierr);
  ierr = PetscFree(s_status2);CHKERRQ(ierr);
  ierr = PetscFree(s_waits1);CHKERRQ(ierr);
  ierr = PetscFree(s_waits2);CHKERRQ(ierr);

  /* Now allocate buffers for a->j, and send them off */
  ierr = PetscMalloc1(nrqr+1,&sbuf_aj);CHKERRQ(ierr);
  for (i=0,j=0; i<nrqr; i++) j += req_size[i];
  ierr = PetscMalloc1(j+1,&sbuf_aj[0]);CHKERRQ(ierr);
  for (i=1; i<nrqr; i++) sbuf_aj[i] = sbuf_aj[i-1] + req_size[i-1];

  ierr = PetscMalloc1(nrqr+1,&s_waits3);CHKERRQ(ierr);
  {
    PetscInt nzA,nzB,*a_i = a->i,*b_i = b->i,lwrite;
    PetscInt *cworkA,*cworkB,cstart = C->cmap->rstart,rstart = C->rmap->rstart,*bmap = c->garray;
    PetscInt cend = C->cmap->rend;
    PetscInt *a_j = a->j,*b_j = b->j,ctmp;

    for (i=0; i<nrqr; i++) {
      rbuf1_i   = rbuf1[i];
      sbuf_aj_i = sbuf_aj[i];
      ct1       = 2*rbuf1_i[0] + 1;
      ct2       = 0;
      for (j=1,max1=rbuf1_i[0]; j<=max1; j++) {
        kmax = rbuf1[i][2*j];
        for (k=0; k<kmax; k++,ct1++) {
          row    = rbuf1_i[ct1] - rstart;
          nzA    = a_i[row+1] - a_i[row];     nzB = b_i[row+1] - b_i[row];
          ncols  = nzA + nzB;
          cworkA = a_j + a_i[row]; cworkB = b_j + b_i[row];

          /* load the column indices for this row into cols*/
          cols = sbuf_aj_i + ct2;

          lwrite = 0;
          for (l=0; l<nzB; l++) {
            if ((ctmp = bmap[cworkB[l]]) < cstart) cols[lwrite++] = ctmp;
          }
          for (l=0; l<nzA; l++) cols[lwrite++] = cstart + cworkA[l];
          for (l=0; l<nzB; l++) {
            if ((ctmp = bmap[cworkB[l]]) >= cend) cols[lwrite++] = ctmp;
          }

          ct2 += ncols;
        }
      }
      ierr = MPI_Isend(sbuf_aj_i,req_size[i],MPIU_INT,req_source[i],tag2,comm,s_waits3+i);CHKERRQ(ierr);
    }
  }
  ierr = PetscMalloc1(nrqs+1,&r_status3);CHKERRQ(ierr);
  ierr = PetscMalloc1(nrqr+1,&s_status3);CHKERRQ(ierr);

  /* Allocate buffers for a->a, and send them off */
  ierr = PetscMalloc1(nrqr+1,&sbuf_aa);CHKERRQ(ierr);
  for (i=0,j=0; i<nrqr; i++) j += req_size[i];
  ierr = PetscMalloc1(j+1,&sbuf_aa[0]);CHKERRQ(ierr);
  for (i=1; i<nrqr; i++) sbuf_aa[i] = sbuf_aa[i-1] + req_size[i-1];

  ierr = PetscMalloc1(nrqr+1,&s_waits4);CHKERRQ(ierr);
  {
    PetscInt    nzA,nzB,*a_i = a->i,*b_i = b->i, *cworkB,lwrite;
    PetscInt    cstart = C->cmap->rstart,rstart = C->rmap->rstart,*bmap = c->garray;
    PetscInt    cend   = C->cmap->rend;
    PetscInt    *b_j   = b->j;
    PetscScalar *vworkA,*vworkB,*a_a = a->a,*b_a = b->a;

    for (i=0; i<nrqr; i++) {
      rbuf1_i   = rbuf1[i];
      sbuf_aa_i = sbuf_aa[i];
      ct1       = 2*rbuf1_i[0]+1;
      ct2       = 0;
      for (j=1,max1=rbuf1_i[0]; j<=max1; j++) {
        kmax = rbuf1_i[2*j];
        for (k=0; k<kmax; k++,ct1++) {
          row    = rbuf1_i[ct1] - rstart;
          nzA    = a_i[row+1] - a_i[row];     nzB = b_i[row+1] - b_i[row];
          ncols  = nzA + nzB;
          cworkB = b_j + b_i[row];
          vworkA = a_a + a_i[row];
          vworkB = b_a + b_i[row];

          /* load the column values for this row into vals*/
          vals = sbuf_aa_i+ct2;

          lwrite = 0;
          for (l=0; l<nzB; l++) {
            if ((bmap[cworkB[l]]) < cstart) vals[lwrite++] = vworkB[l];
          }
          for (l=0; l<nzA; l++) vals[lwrite++] = vworkA[l];
          for (l=0; l<nzB; l++) {
            if ((bmap[cworkB[l]]) >= cend) vals[lwrite++] = vworkB[l];
          }

          ct2 += ncols;
        }
      }
      ierr = MPI_Isend(sbuf_aa_i,req_size[i],MPIU_SCALAR,req_source[i],tag3,comm,s_waits4+i);CHKERRQ(ierr);
    }
  }
  ierr = PetscFree(rbuf1[0]);CHKERRQ(ierr);
  ierr = PetscFree(rbuf1);CHKERRQ(ierr);
  ierr = PetscMalloc1(nrqs+1,&r_status4);CHKERRQ(ierr);
  ierr = PetscMalloc1(nrqr+1,&s_status4);CHKERRQ(ierr);

  /* Form the matrix */
  /* create col map: global col of C -> local col of submatrices */
  {
    const PetscInt *icol_i;
#if defined(PETSC_USE_CTABLE)
    ierr = PetscMalloc1(1+ismax,&cmap);CHKERRQ(ierr);
    for (i=0; i<ismax; i++) {
      if (!allcolumns[i]) {
        ierr = PetscTableCreate(ncol[i]+1,C->cmap->N+1,&cmap[i]);CHKERRQ(ierr);

        jmax   = ncol[i];
        icol_i = icol[i];
        cmap_i = cmap[i];
        for (j=0; j<jmax; j++) {
          ierr = PetscTableAdd(cmap[i],icol_i[j]+1,j+1,INSERT_VALUES);CHKERRQ(ierr);
        }
      } else {
        cmap[i] = NULL;
      }
    }
#else
    ierr = PetscMalloc1(ismax,&cmap);CHKERRQ(ierr);
    for (i=0; i<ismax; i++) {
      if (!allcolumns[i]) {
        ierr   = PetscMalloc1(C->cmap->N,&cmap[i]);CHKERRQ(ierr);
        ierr   = PetscMemzero(cmap[i],C->cmap->N*sizeof(PetscInt));CHKERRQ(ierr);
        jmax   = ncol[i];
        icol_i = icol[i];
        cmap_i = cmap[i];
        for (j=0; j<jmax; j++) {
          cmap_i[icol_i[j]] = j+1;
        }
      } else {
        cmap[i] = NULL;
      }
    }
#endif
  }

  /* Create lens which is required for MatCreate... */
  for (i=0,j=0; i<ismax; i++) j += nrow[i];
  ierr = PetscMalloc1(ismax,&lens);CHKERRQ(ierr);
  if (ismax) {
    ierr = PetscMalloc1(j,&lens[0]);CHKERRQ(ierr);
    ierr = PetscMemzero(lens[0],j*sizeof(PetscInt));CHKERRQ(ierr);
  }
  for (i=1; i<ismax; i++) lens[i] = lens[i-1] + nrow[i-1];

  /* Update lens from local data */
  for (i=0; i<ismax; i++) {
    jmax = nrow[i];
    if (!allcolumns[i]) cmap_i = cmap[i];
    irow_i = irow[i];
    lens_i = lens[i];
    for (j=0; j<jmax; j++) {
      l   = 0;
      row = irow_i[j];
      while (row >= C->rmap->range[l+1]) l++;
      proc = l;
      if (proc == rank) {
        ierr = MatGetRow_MPIAIJ(C,row,&ncols,&cols,0);CHKERRQ(ierr);
        if (!allcolumns[i]) {
          for (k=0; k<ncols; k++) {
#if defined(PETSC_USE_CTABLE)
            ierr = PetscTableFind(cmap_i,cols[k]+1,&tcol);CHKERRQ(ierr);
#else
            tcol = cmap_i[cols[k]];
#endif
            if (tcol) lens_i[j]++;
          }
        } else { /* allcolumns */
          lens_i[j] = ncols;
        }
        ierr = MatRestoreRow_MPIAIJ(C,row,&ncols,&cols,0);CHKERRQ(ierr);
      }
    }
  }

  /* Create row map: global row of C -> local row of submatrices */
#if defined(PETSC_USE_CTABLE)
  ierr = PetscMalloc1(1+ismax,&rmap);CHKERRQ(ierr);
  for (i=0; i<ismax; i++) {
    ierr   = PetscTableCreate(nrow[i]+1,C->rmap->N+1,&rmap[i]);CHKERRQ(ierr);
    rmap_i = rmap[i];
    irow_i = irow[i];
    jmax   = nrow[i];
    for (j=0; j<jmax; j++) {
      ierr = PetscTableAdd(rmap[i],irow_i[j]+1,j+1,INSERT_VALUES);CHKERRQ(ierr);
    }
  }
#else
  ierr = PetscMalloc1(ismax,&rmap);CHKERRQ(ierr);
  if (ismax) {
    ierr = PetscMalloc1(ismax*C->rmap->N,&rmap[0]);CHKERRQ(ierr);
    ierr = PetscMemzero(rmap[0],ismax*C->rmap->N*sizeof(PetscInt));CHKERRQ(ierr);
  }
  for (i=1; i<ismax; i++) rmap[i] = rmap[i-1] + C->rmap->N;
  for (i=0; i<ismax; i++) {
    rmap_i = rmap[i];
    irow_i = irow[i];
    jmax   = nrow[i];
    for (j=0; j<jmax; j++) {
      rmap_i[irow_i[j]] = j;
    }
  }
#endif

  /* Update lens from offproc data */
  {
    PetscInt *rbuf2_i,*rbuf3_i,*sbuf1_i;

    for (tmp2=0; tmp2<nrqs; tmp2++) {
      ierr    = MPI_Waitany(nrqs,r_waits3,&idex2,r_status3+tmp2);CHKERRQ(ierr);
      idex    = pa[idex2];
      sbuf1_i = sbuf1[idex];
      jmax    = sbuf1_i[0];
      ct1     = 2*jmax+1;
      ct2     = 0;
      rbuf2_i = rbuf2[idex2];
      rbuf3_i = rbuf3[idex2];
      for (j=1; j<=jmax; j++) {
        is_no  = sbuf1_i[2*j-1];
        max1   = sbuf1_i[2*j];
        lens_i = lens[is_no];
        if (!allcolumns[is_no]) cmap_i = cmap[is_no];
        rmap_i = rmap[is_no];
        for (k=0; k<max1; k++,ct1++) {
#if defined(PETSC_USE_CTABLE)
          ierr = PetscTableFind(rmap_i,sbuf1_i[ct1]+1,&row);CHKERRQ(ierr);
          row--;
          if (row < 0) SETERRQ(PETSC_COMM_SELF,PETSC_ERR_PLIB,"row not found in table");
#else
          row = rmap_i[sbuf1_i[ct1]]; /* the val in the new matrix to be */
#endif
          max2 = rbuf2_i[ct1];
          for (l=0; l<max2; l++,ct2++) {
            if (!allcolumns[is_no]) {
#if defined(PETSC_USE_CTABLE)
              ierr = PetscTableFind(cmap_i,rbuf3_i[ct2]+1,&tcol);CHKERRQ(ierr);
#else
              tcol = cmap_i[rbuf3_i[ct2]];
#endif
              if (tcol) lens_i[row]++;
            } else { /* allcolumns */
              lens_i[row]++; /* lens_i[row] += max2 ? */
            }
          }
        }
      }
    }
  }
  ierr = PetscFree(r_status3);CHKERRQ(ierr);
  ierr = PetscFree(r_waits3);CHKERRQ(ierr);
  if (nrqr) {ierr = MPI_Waitall(nrqr,s_waits3,s_status3);CHKERRQ(ierr);}
  ierr = PetscFree(s_status3);CHKERRQ(ierr);
  ierr = PetscFree(s_waits3);CHKERRQ(ierr);

  /* Create the submatrices */
  if (scall == MAT_REUSE_MATRIX) {
    PetscBool flag;

    /*
        Assumes new rows are same length as the old rows,hence bug!
    */
    for (i=0; i<ismax; i++) {
      mat = (Mat_SeqAIJ*)(submats[i]->data);
      if ((submats[i]->rmap->n != nrow[i]) || (submats[i]->cmap->n != ncol[i])) SETERRQ(PETSC_COMM_SELF,PETSC_ERR_ARG_SIZ,"Cannot reuse matrix. wrong size");
      ierr = PetscMemcmp(mat->ilen,lens[i],submats[i]->rmap->n*sizeof(PetscInt),&flag);CHKERRQ(ierr);
      if (!flag) SETERRQ(PETSC_COMM_SELF,PETSC_ERR_ARG_SIZ,"Cannot reuse matrix. wrong no of nonzeros");
      /* Initial matrix as if empty */
      ierr = PetscMemzero(mat->ilen,submats[i]->rmap->n*sizeof(PetscInt));CHKERRQ(ierr);

      submats[i]->factortype = C->factortype;
    }
  } else {
    for (i=0; i<ismax; i++) {
      PetscInt rbs,cbs;
      ierr = ISGetBlockSize(isrow[i],&rbs);CHKERRQ(ierr);
      ierr = ISGetBlockSize(iscol[i],&cbs);CHKERRQ(ierr);

      ierr = MatCreate(PETSC_COMM_SELF,submats+i);CHKERRQ(ierr);
      ierr = MatSetSizes(submats[i],nrow[i],ncol[i],PETSC_DETERMINE,PETSC_DETERMINE);CHKERRQ(ierr);

      ierr = MatSetBlockSizes(submats[i],rbs,cbs);CHKERRQ(ierr);
      ierr = MatSetType(submats[i],((PetscObject)A)->type_name);CHKERRQ(ierr);
      ierr = MatSeqAIJSetPreallocation(submats[i],0,lens[i]);CHKERRQ(ierr);
    }
  }

  /* Assemble the matrices */
  /* First assemble the local rows */
  {
    PetscInt    ilen_row,*imat_ilen,*imat_j,*imat_i,old_row;
    PetscScalar *imat_a;

    for (i=0; i<ismax; i++) {
      mat       = (Mat_SeqAIJ*)submats[i]->data;
      imat_ilen = mat->ilen;
      imat_j    = mat->j;
      imat_i    = mat->i;
      imat_a    = mat->a;

      if (!allcolumns[i]) cmap_i = cmap[i];
      rmap_i = rmap[i];
      irow_i = irow[i];
      jmax   = nrow[i];
      for (j=0; j<jmax; j++) {
        l   = 0;
        row = irow_i[j];
        while (row >= C->rmap->range[l+1]) l++;
        proc = l;
        if (proc == rank) {
          old_row = row;
#if defined(PETSC_USE_CTABLE)
          ierr = PetscTableFind(rmap_i,row+1,&row);CHKERRQ(ierr);
          row--;
#else
          row = rmap_i[row];
#endif
          ilen_row = imat_ilen[row];
          ierr     = MatGetRow_MPIAIJ(C,old_row,&ncols,&cols,&vals);CHKERRQ(ierr);
          mat_i    = imat_i[row];
          mat_a    = imat_a + mat_i;
          mat_j    = imat_j + mat_i;
          if (!allcolumns[i]) {
            for (k=0; k<ncols; k++) {
#if defined(PETSC_USE_CTABLE)
              ierr = PetscTableFind(cmap_i,cols[k]+1,&tcol);CHKERRQ(ierr);
#else
              tcol = cmap_i[cols[k]];
#endif
              if (tcol) {
                *mat_j++ = tcol - 1;
                *mat_a++ = vals[k];
                ilen_row++;
              }
            }
          } else { /* allcolumns */
            for (k=0; k<ncols; k++) {
              *mat_j++ = cols[k];  /* global col index! */
              *mat_a++ = vals[k];
              ilen_row++;
            }
          }
          ierr = MatRestoreRow_MPIAIJ(C,old_row,&ncols,&cols,&vals);CHKERRQ(ierr);

          imat_ilen[row] = ilen_row;
        }
      }
    }
  }

  /*   Now assemble the off proc rows*/
  {
    PetscInt    *sbuf1_i,*rbuf2_i,*rbuf3_i,*imat_ilen,ilen;
    PetscInt    *imat_j,*imat_i;
    PetscScalar *imat_a,*rbuf4_i;

    for (tmp2=0; tmp2<nrqs; tmp2++) {
      ierr    = MPI_Waitany(nrqs,r_waits4,&idex2,r_status4+tmp2);CHKERRQ(ierr);
      idex    = pa[idex2];
      sbuf1_i = sbuf1[idex];
      jmax    = sbuf1_i[0];
      ct1     = 2*jmax + 1;
      ct2     = 0;
      rbuf2_i = rbuf2[idex2];
      rbuf3_i = rbuf3[idex2];
      rbuf4_i = rbuf4[idex2];
      for (j=1; j<=jmax; j++) {
        is_no     = sbuf1_i[2*j-1];
        rmap_i    = rmap[is_no];
        if (!allcolumns[is_no]) cmap_i = cmap[is_no];
        mat       = (Mat_SeqAIJ*)submats[is_no]->data;
        imat_ilen = mat->ilen;
        imat_j    = mat->j;
        imat_i    = mat->i;
        imat_a    = mat->a;
        max1      = sbuf1_i[2*j];
        for (k=0; k<max1; k++,ct1++) {
          row = sbuf1_i[ct1];
#if defined(PETSC_USE_CTABLE)
          ierr = PetscTableFind(rmap_i,row+1,&row);CHKERRQ(ierr);
          row--;
#else
          row = rmap_i[row];
#endif
          ilen  = imat_ilen[row];
          mat_i = imat_i[row];
          mat_a = imat_a + mat_i;
          mat_j = imat_j + mat_i;
          max2  = rbuf2_i[ct1];
          if (!allcolumns[is_no]) {
            for (l=0; l<max2; l++,ct2++) {

#if defined(PETSC_USE_CTABLE)
              ierr = PetscTableFind(cmap_i,rbuf3_i[ct2]+1,&tcol);CHKERRQ(ierr);
#else
              tcol = cmap_i[rbuf3_i[ct2]];
#endif
              if (tcol) {
                *mat_j++ = tcol - 1;
                *mat_a++ = rbuf4_i[ct2];
                ilen++;
              }
            }
          } else { /* allcolumns */
            for (l=0; l<max2; l++,ct2++) {
              *mat_j++ = rbuf3_i[ct2]; /* same global column index of C */
              *mat_a++ = rbuf4_i[ct2];
              ilen++;
            }
          }
          imat_ilen[row] = ilen;
        }
      }
    }
  }

  /* sort the rows */
  {
    PetscInt    *imat_ilen,*imat_j,*imat_i;
    PetscScalar *imat_a;

    for (i=0; i<ismax; i++) {
      mat       = (Mat_SeqAIJ*)submats[i]->data;
      imat_j    = mat->j;
      imat_i    = mat->i;
      imat_a    = mat->a;
      imat_ilen = mat->ilen;

      if (allcolumns[i]) continue;
      jmax = nrow[i];
      for (j=0; j<jmax; j++) {
        PetscInt ilen;

        mat_i = imat_i[j];
        mat_a = imat_a + mat_i;
        mat_j = imat_j + mat_i;
        ilen  = imat_ilen[j];
        ierr  = PetscSortIntWithMatScalarArray(ilen,mat_j,mat_a);CHKERRQ(ierr);
      }
    }
  }

  ierr = PetscFree(r_status4);CHKERRQ(ierr);
  ierr = PetscFree(r_waits4);CHKERRQ(ierr);
  if (nrqr) {ierr = MPI_Waitall(nrqr,s_waits4,s_status4);CHKERRQ(ierr);}
  ierr = PetscFree(s_waits4);CHKERRQ(ierr);
  ierr = PetscFree(s_status4);CHKERRQ(ierr);

  /* Restore the indices */
  for (i=0; i<ismax; i++) {
    ierr = ISRestoreIndices(isrow[i],irow+i);CHKERRQ(ierr);
    if (!allcolumns[i]) {
      ierr = ISRestoreIndices(iscol[i],icol+i);CHKERRQ(ierr);
    }
  }

  /* Destroy allocated memory */
  ierr = PetscFree4(irow,icol,nrow,ncol);CHKERRQ(ierr);
  ierr = PetscFree4(w1,w2,w3,w4);CHKERRQ(ierr);
  ierr = PetscFree(pa);CHKERRQ(ierr);

  ierr = PetscFree4(sbuf1,ptr,tmp,ctr);CHKERRQ(ierr);
  ierr = PetscFree(rbuf2);CHKERRQ(ierr);
  for (i=0; i<nrqr; ++i) {
    ierr = PetscFree(sbuf2[i]);CHKERRQ(ierr);
  }
  for (i=0; i<nrqs; ++i) {
    ierr = PetscFree(rbuf3[i]);CHKERRQ(ierr);
    ierr = PetscFree(rbuf4[i]);CHKERRQ(ierr);
  }

  ierr = PetscFree3(sbuf2,req_size,req_source);CHKERRQ(ierr);
  ierr = PetscFree(rbuf3);CHKERRQ(ierr);
  ierr = PetscFree(rbuf4);CHKERRQ(ierr);
  ierr = PetscFree(sbuf_aj[0]);CHKERRQ(ierr);
  ierr = PetscFree(sbuf_aj);CHKERRQ(ierr);
  ierr = PetscFree(sbuf_aa[0]);CHKERRQ(ierr);
  ierr = PetscFree(sbuf_aa);CHKERRQ(ierr);

#if defined(PETSC_USE_CTABLE)
  for (i=0; i<ismax; i++) {ierr = PetscTableDestroy((PetscTable*)&rmap[i]);CHKERRQ(ierr);}
#else
  if (ismax) {ierr = PetscFree(rmap[0]);CHKERRQ(ierr);}
#endif
  ierr = PetscFree(rmap);CHKERRQ(ierr);

  for (i=0; i<ismax; i++) {
    if (!allcolumns[i]) {
#if defined(PETSC_USE_CTABLE)
      ierr = PetscTableDestroy((PetscTable*)&cmap[i]);CHKERRQ(ierr);
#else
      ierr = PetscFree(cmap[i]);CHKERRQ(ierr);
#endif
    }
  }
  ierr = PetscFree(cmap);CHKERRQ(ierr);
  if (ismax) {ierr = PetscFree(lens[0]);CHKERRQ(ierr);}
  ierr = PetscFree(lens);CHKERRQ(ierr);

  for (i=0; i<ismax; i++) {
    ierr = MatAssemblyBegin(submats[i],MAT_FINAL_ASSEMBLY);CHKERRQ(ierr);
    ierr = MatAssemblyEnd(submats[i],MAT_FINAL_ASSEMBLY);CHKERRQ(ierr);
  }
  PetscFunctionReturn(0);
}

/*
 Permute A & B into C's *local* index space using rowemb,dcolemb for A and rowemb,ocolemb for B.
 Embeddings are supposed to be injections and the above implies that the range of rowemb is a subset
 of [0,m), dcolemb is in [0,n) and ocolemb is in [N-n).
 If pattern == DIFFERENT_NONZERO_PATTERN, C is preallocated according to A&B.
 After that B's columns are mapped into C's global column space, so that C is in the "disassembled"
 state, and needs to be "assembled" later by compressing B's column space.

 This function may be called in lieu of preallocation, so C should not be expected to be preallocated.
 Following this call, C->A & C->B have been created, even if empty.
 */
#undef __FUNCT__
#define __FUNCT__ "MatSetSeqMats_MPIAIJ"
PetscErrorCode MatSetSeqMats_MPIAIJ(Mat C,IS rowemb,IS dcolemb,IS ocolemb,MatStructure pattern,Mat A,Mat B)
{
  /* If making this function public, change the error returned in this function away from _PLIB. */
  PetscErrorCode ierr;
  Mat_MPIAIJ     *aij;
  Mat_SeqAIJ     *Baij;
  PetscBool      seqaij,Bdisassembled;
  PetscInt       m,n,*nz,i,j,ngcol,col,rstart,rend,shift,count;
  PetscScalar    v;
  const PetscInt *rowindices,*colindices;

  PetscFunctionBegin;
  /* Check to make sure the component matrices (and embeddings) are compatible with C. */
  if (A) {
    ierr = PetscObjectTypeCompare((PetscObject)A,MATSEQAIJ,&seqaij);CHKERRQ(ierr);
    if (!seqaij) SETERRQ(PETSC_COMM_SELF,PETSC_ERR_PLIB,"Diagonal matrix is of wrong type");
    if (rowemb) {
      ierr = ISGetLocalSize(rowemb,&m);CHKERRQ(ierr);
      if (m != A->rmap->n) SETERRQ2(PETSC_COMM_SELF,PETSC_ERR_PLIB,"Row IS of size %D is incompatible with diag matrix row size %D",m,A->rmap->n);
    } else {
      if (C->rmap->n != A->rmap->n) {
	SETERRQ(PETSC_COMM_SELF,PETSC_ERR_PLIB,"Diag seq matrix is row-incompatible with the MPIAIJ matrix");
      }
    }
    if (dcolemb) {
      ierr = ISGetLocalSize(dcolemb,&n);CHKERRQ(ierr);
      if (n != A->cmap->n) SETERRQ2(PETSC_COMM_SELF,PETSC_ERR_PLIB,"Diag col IS of size %D is incompatible with diag matrix col size %D",n,A->cmap->n);
    } else {
      if (C->cmap->n != A->cmap->n) SETERRQ(PETSC_COMM_SELF,PETSC_ERR_PLIB,"Diag seq matrix is col-incompatible with the MPIAIJ matrix");
    }
  }
  if (B) {
    ierr = PetscObjectTypeCompare((PetscObject)B,MATSEQAIJ,&seqaij);CHKERRQ(ierr);
    if (!seqaij) SETERRQ(PETSC_COMM_SELF,PETSC_ERR_PLIB,"Off-diagonal matrix is of wrong type");
    if (rowemb) {
      ierr = ISGetLocalSize(rowemb,&m);CHKERRQ(ierr);
      if (m != B->rmap->n) SETERRQ2(PETSC_COMM_SELF,PETSC_ERR_PLIB,"Row IS of size %D is incompatible with off-diag matrix row size %D",m,A->rmap->n);
    } else {
      if (C->rmap->n != B->rmap->n) {
	SETERRQ(PETSC_COMM_SELF,PETSC_ERR_PLIB,"Off-diag seq matrix is row-incompatible with the MPIAIJ matrix");
      }
    }
    if (ocolemb) {
      ierr = ISGetLocalSize(ocolemb,&n);CHKERRQ(ierr);
      if (n != B->cmap->n) SETERRQ2(PETSC_COMM_SELF,PETSC_ERR_PLIB,"Off-diag col IS of size %D is incompatible with off-diag matrix col size %D",n,B->cmap->n);
    } else {
      if (C->cmap->N - C->cmap->n != B->cmap->n) SETERRQ(PETSC_COMM_SELF,PETSC_ERR_PLIB,"Off-diag seq matrix is col-incompatible with the MPIAIJ matrix");
    }
  }

  aij    = (Mat_MPIAIJ*)(C->data);
  if (!aij->A) {
    /* Mimic parts of MatMPIAIJSetPreallocation() */
    ierr   = MatCreate(PETSC_COMM_SELF,&aij->A);CHKERRQ(ierr);
    ierr   = MatSetSizes(aij->A,C->rmap->n,C->cmap->n,C->rmap->n,C->cmap->n);CHKERRQ(ierr);
    ierr   = MatSetBlockSizesFromMats(aij->A,C,C);CHKERRQ(ierr);
    ierr   = MatSetType(aij->A,MATSEQAIJ);CHKERRQ(ierr);
    ierr   = PetscLogObjectParent((PetscObject)C,(PetscObject)aij->A);CHKERRQ(ierr);
  }
  if (A) {
    ierr   = MatSetSeqMat_SeqAIJ(aij->A,rowemb,dcolemb,pattern,A);CHKERRQ(ierr);
  } else {
    ierr = MatSetUp(aij->A);CHKERRQ(ierr);
  }
  if (B) { /* Destroy the old matrix or the column map, depending on the sparsity pattern. */
    /*
      If pattern == DIFFERENT_NONZERO_PATTERN, we reallocate B and
      need to "disassemble" B -- convert it to using C's global indices.
      To insert the values we take the safer, albeit more expensive, route of MatSetValues().

      If pattern == SUBSET_NONZERO_PATTERN, we do not "disassemble" B and do not reallocate;
      we MatZeroValues(B) first, so there may be a bunch of zeros that, perhaps, could be compacted out.

      TODO: Put B's values into aij->B's aij structure in place using the embedding ISs?
      At least avoid calling MatSetValues() and the implied searches?
    */

    if (B && pattern == DIFFERENT_NONZERO_PATTERN) {
#if defined(PETSC_USE_CTABLE)
      ierr = PetscTableDestroy(&aij->colmap);CHKERRQ(ierr);
#else
      ierr = PetscFree(aij->colmap);CHKERRQ(ierr);
      /* A bit of a HACK: ideally we should deal with case aij->B all in one code block below. */
      if (aij->B) {
        ierr = PetscLogObjectMemory((PetscObject)C,-aij->B->cmap->n*sizeof(PetscInt));CHKERRQ(ierr);
      }
#endif
      ngcol = 0;
      if (aij->lvec) {
	ierr = VecGetSize(aij->lvec,&ngcol);CHKERRQ(ierr);
      }
      if (aij->garray) {
	ierr = PetscFree(aij->garray);CHKERRQ(ierr);
	ierr = PetscLogObjectMemory((PetscObject)C,-ngcol*sizeof(PetscInt));CHKERRQ(ierr);
      }
      ierr = VecDestroy(&aij->lvec);CHKERRQ(ierr);
      ierr = VecScatterDestroy(&aij->Mvctx);CHKERRQ(ierr);
    }
    if (aij->B && B && pattern == DIFFERENT_NONZERO_PATTERN) {
      ierr = MatDestroy(&aij->B);CHKERRQ(ierr);
    }
    if (aij->B && B && pattern == SUBSET_NONZERO_PATTERN) {
      ierr = MatZeroEntries(aij->B);CHKERRQ(ierr);
    }
  }
  Bdisassembled = PETSC_FALSE;
  if (!aij->B) {
    ierr = MatCreate(PETSC_COMM_SELF,&aij->B);CHKERRQ(ierr);
    ierr = PetscLogObjectParent((PetscObject)C,(PetscObject)aij->B);CHKERRQ(ierr);
    ierr = MatSetSizes(aij->B,C->rmap->n,C->cmap->N,C->rmap->n,C->cmap->N);CHKERRQ(ierr);
    ierr = MatSetBlockSizesFromMats(aij->B,B,B);CHKERRQ(ierr);
    ierr = MatSetType(aij->B,MATSEQAIJ);CHKERRQ(ierr);
    Bdisassembled = PETSC_TRUE;
  }
  if (B) {
    Baij = (Mat_SeqAIJ*)(B->data);
    if (pattern == DIFFERENT_NONZERO_PATTERN) {
      ierr = PetscMalloc1(B->rmap->n,&nz);CHKERRQ(ierr);
      for (i=0; i<B->rmap->n; i++) {
	nz[i] = Baij->i[i+1] - Baij->i[i];
      }
      ierr = MatSeqAIJSetPreallocation(aij->B,0,nz);CHKERRQ(ierr);
      ierr = PetscFree(nz);CHKERRQ(ierr);
    }

    ierr  = PetscLayoutGetRange(C->rmap,&rstart,&rend);CHKERRQ(ierr);
    shift = rend-rstart;
    count = 0;
    rowindices = NULL;
    colindices = NULL;
    if (rowemb) {
      ierr = ISGetIndices(rowemb,&rowindices);CHKERRQ(ierr);
    }
    if (ocolemb) {
      ierr = ISGetIndices(ocolemb,&colindices);CHKERRQ(ierr);
    }
    for (i=0; i<B->rmap->n; i++) {
      PetscInt row;
      row = i;
      if (rowindices) row = rowindices[i];
      for (j=Baij->i[i]; j<Baij->i[i+1]; j++) {
	col  = Baij->j[count];
	if (colindices) col = colindices[col];
	if (Bdisassembled && col>=rstart) col += shift;
	v    = Baij->a[count];
	ierr = MatSetValues(aij->B,1,&row,1,&col,&v,INSERT_VALUES);CHKERRQ(ierr);
	++count;
      }
    }
    /* No assembly for aij->B is necessary. */
    /* FIXME: set aij->B's nonzerostate correctly. */
  } else {
    ierr = MatSetUp(aij->B);CHKERRQ(ierr);
  }
  C->preallocated  = PETSC_TRUE;
  C->was_assembled = PETSC_FALSE;
  C->assembled     = PETSC_FALSE;
   /*
      C will need to be assembled so that aij->B can be compressed into local form in MatSetUpMultiply_MPIAIJ().
      Furthermore, its nonzerostate will need to be based on that of aij->A's and aij->B's.
   */
  PetscFunctionReturn(0);
}

#undef __FUNCT__
#define __FUNCT__ "MatGetSeqMats_MPIAIJ"
/*
  B uses local indices with column indices ranging between 0 and N-n; they  must be interpreted using garray.
 */
PetscErrorCode MatGetSeqMats_MPIAIJ(Mat C,Mat *A,Mat *B)
{
  Mat_MPIAIJ *aij = (Mat_MPIAIJ*) (C->data);

  PetscFunctionBegin;
  PetscValidPointer(A,2);
  PetscValidPointer(B,3);
  /* FIXME: make sure C is assembled */
  *A = aij->A;
  *B = aij->B;
  /* Note that we don't incref *A and *B, so be careful! */
  PetscFunctionReturn(0);
}

/*
  Extract MPI submatrices encoded by pairs of IS that may live on subcomms of C.
  NOT SCALABLE due to the use of ISGetNonlocalIS() (see below).
*/
#undef __FUNCT__
#define __FUNCT__ "MatGetSubMatricesMPI_MPIXAIJ"
PetscErrorCode MatGetSubMatricesMPI_MPIXAIJ(Mat C,PetscInt ismax,const IS isrow[],const IS iscol[],MatReuse scall,Mat *submat[],
                                                 PetscErrorCode(*getsubmats_seq)(Mat,PetscInt,const IS[],const IS[],MatReuse,Mat**),
					         PetscErrorCode(*getlocalmats)(Mat,Mat*,Mat*),
					         PetscErrorCode(*setseqmat)(Mat,IS,IS,MatStructure,Mat),
					         PetscErrorCode(*setseqmats)(Mat,IS,IS,IS,MatStructure,Mat,Mat))
{
  PetscErrorCode ierr;
  PetscMPIInt    isize,flag;
  PetscInt       i,ii,cismax,ispar;
  Mat            *A,*B;
  IS             *isrow_p,*iscol_p,*cisrow,*ciscol,*ciscol_p;

  PetscFunctionBegin;
  if (!ismax) PetscFunctionReturn(0);

  for (i = 0, cismax = 0; i < ismax; ++i) {
    PetscMPIInt isize;
    ierr = MPI_Comm_compare(((PetscObject)isrow[i])->comm,((PetscObject)iscol[i])->comm,&flag);CHKERRQ(ierr);
    if (flag != MPI_IDENT) SETERRQ(PETSC_COMM_SELF, PETSC_ERR_ARG_WRONG, "Row and column index sets must have the same communicator");
    ierr = MPI_Comm_size(((PetscObject)isrow[i])->comm, &isize);CHKERRQ(ierr);
    if (isize > 1) ++cismax;
  }
  /*
     If cismax is zero on all C's ranks, then and only then can we use purely sequential matrix extraction.
     ispar counts the number of parallel ISs across C's comm.
  */
  ierr = MPI_Allreduce(&cismax,&ispar,1,MPIU_INT,MPI_MAX,PetscObjectComm((PetscObject)C));CHKERRQ(ierr);
  if (!ispar) { /* Sequential ISs only across C's comm, so can call the sequential matrix extraction subroutine. */
    ierr = (*getsubmats_seq)(C,ismax,isrow,iscol,scall,submat);CHKERRQ(ierr);
    PetscFunctionReturn(0);
  }

  /* if (ispar) */
  /*
    Construct the "complements" -- the off-processor indices -- of the iscol ISs for parallel ISs only.
    These are used to extract the off-diag portion of the resulting parallel matrix.
    The row IS for the off-diag portion is the same as for the diag portion,
    so we merely alias (without increfing) the row IS, while skipping those that are sequential.
  */
  ierr = PetscMalloc2(cismax,&cisrow,cismax,&ciscol);CHKERRQ(ierr);
  ierr = PetscMalloc1(cismax,&ciscol_p);CHKERRQ(ierr);
  for (i = 0, ii = 0; i < ismax; ++i) {
    ierr = MPI_Comm_size(((PetscObject)isrow[i])->comm,&isize);CHKERRQ(ierr);
    if (isize > 1) {
      /*
	 TODO: This is the part that's ***NOT SCALABLE***.
	 To fix this we need to extract just the indices of C's nonzero columns
	 that lie on the intersection of isrow[i] and ciscol[ii] -- the nonlocal
	 part of iscol[i] -- without actually computing ciscol[ii]. This also has
	 to be done without serializing on the IS list, so, most likely, it is best
	 done by rewriting MatGetSubMatrices_MPIAIJ() directly.
      */
      ierr = ISGetNonlocalIS(iscol[i],&(ciscol[ii]));CHKERRQ(ierr);
      /* Now we have to
	 (a) make sure ciscol[ii] is sorted, since, even if the off-proc indices
	     were sorted on each rank, concatenated they might no longer be sorted;
	 (b) Use ISSortPermutation() to construct ciscol_p, the mapping from the
	     indices in the nondecreasing order to the original index positions.
	 If ciscol[ii] is strictly increasing, the permutation IS is NULL.
      */
      ierr = ISSortPermutation(ciscol[ii],PETSC_FALSE,ciscol_p+ii);CHKERRQ(ierr);
      ierr = ISSort(ciscol[ii]);CHKERRQ(ierr);
      ++ii;
    }
  }
  ierr = PetscMalloc2(ismax,&isrow_p,ismax,&iscol_p);CHKERRQ(ierr);
  for (i = 0, ii = 0; i < ismax; ++i) {
    PetscInt       j,issize;
    const PetscInt *indices;

    /*
       Permute the indices into a nondecreasing order. Reject row and col indices with duplicates.
     */
    ierr = ISSortPermutation(isrow[i],PETSC_FALSE,isrow_p+i);CHKERRQ(ierr);
    ierr = ISSort(isrow[i]);CHKERRQ(ierr);
    ierr = ISGetLocalSize(isrow[i],&issize);CHKERRQ(ierr);
    ierr = ISGetIndices(isrow[i],&indices);CHKERRQ(ierr);
    for (j = 1; j < issize; ++j) {
      if (indices[j] == indices[j-1]) {
	SETERRQ4(PETSC_COMM_SELF,PETSC_ERR_ARG_WRONG,"Repeated indices in row IS %D: indices at %D and %D are both %D",i,j-1,j,indices[j]);
      }
    }
    ierr = ISRestoreIndices(isrow[i],&indices);CHKERRQ(ierr);


    ierr = ISSortPermutation(iscol[i],PETSC_FALSE,iscol_p+i);CHKERRQ(ierr);
    ierr = ISSort(iscol[i]);CHKERRQ(ierr);
    ierr = ISGetLocalSize(iscol[i],&issize);CHKERRQ(ierr);
    ierr = ISGetIndices(iscol[i],&indices);CHKERRQ(ierr);
    for (j = 1; j < issize; ++j) {
      if (indices[j-1] == indices[j]) {
	SETERRQ4(PETSC_COMM_SELF,PETSC_ERR_ARG_WRONG,"Repeated indices in col IS %D: indices at %D and %D are both %D",i,j-1,j,indices[j]);
      }
    }
    ierr = ISRestoreIndices(iscol[i],&indices);CHKERRQ(ierr);
    ierr = MPI_Comm_size(((PetscObject)isrow[i])->comm,&isize);CHKERRQ(ierr);
    if (isize > 1) {
      cisrow[ii] = isrow[i];
      ++ii;
    }
  }
  /*
    Allocate the necessary arrays to hold the resulting parallel matrices as well as the intermediate
    array of sequential matrices underlying the resulting parallel matrices.
    Which arrays to allocate is based on the value of MatReuse scall and whether ISs are sorted and/or
    contain duplicates.

    There are as many diag matrices as there are original index sets. There are only as many parallel
    and off-diag matrices, as there are parallel (comm size > 1) index sets.

    ARRAYS that can hold Seq matrices get allocated in any event -- either here or by getsubmats_seq():
    - If the array of MPI matrices already exists and is being reused, we need to allocate the array
      and extract the underlying seq matrices into it to serve as placeholders, into which getsubmats_seq
      will deposite the extracted diag and off-diag parts. Thus, we allocate the A&B arrays and fill them
      with A[i] and B[ii] extracted from the corresponding MPI submat.
    - However, if the rows, A's column indices or B's column indices are not sorted, the extracted A[i] & B[ii]
      will have a different order from what getsubmats_seq expects.  To handle this case -- indicated
      by a nonzero isrow_p[i], iscol_p[i], or ciscol_p[ii] -- we duplicate A[i] --> AA[i], B[ii] --> BB[ii]
      (retrieve composed AA[i] or BB[ii]) and reuse them here. AA[i] and BB[ii] are then used to permute its
      values into A[i] and B[ii] sitting inside the corresponding submat.
    - If no reuse is taking place then getsubmats_seq will allocate the A&B arrays and create the corresponding
      A[i], B[ii], AA[i] or BB[ii] matrices.
  */
  /* Parallel matrix array is allocated here only if no reuse is taking place. If reused, it is passed in by the caller. */
  if (scall == MAT_INITIAL_MATRIX) {
    ierr = PetscMalloc1(ismax,submat);CHKERRQ(ierr);
    /* If not reusing, sequential matrix arrays are allocated by getsubmats_seq(). */
  } else {
    ierr = PetscMalloc1(ismax,&A);CHKERRQ(ierr);
    ierr = PetscMalloc1(cismax,&B);CHKERRQ(ierr);
    /* If parallel matrices are being reused, then simply reuse the underlying seq matrices as well, unless permutations are not NULL. */
    for (i = 0, ii = 0; i < ismax; ++i) {
      ierr = MPI_Comm_size(((PetscObject)isrow[i])->comm,&isize);CHKERRQ(ierr);
      if (isize > 1) {
	Mat AA,BB;
	ierr = (*getlocalmats)((*submat)[i],&AA,&BB);CHKERRQ(ierr);
	if (!isrow_p[i] && !iscol_p[i]) {
	  A[i] = AA;
	} else {
	  /* TODO: extract A[i] composed on AA. */
	  ierr = MatDuplicate(AA,MAT_SHARE_NONZERO_PATTERN,A+i);CHKERRQ(ierr);
	}
	if (!isrow_p[i] && !ciscol_p[ii]) {
	  B[ii] = BB;
	} else {
	  /* TODO: extract B[ii] composed on BB. */
	  ierr = MatDuplicate(BB,MAT_SHARE_NONZERO_PATTERN,B+ii);CHKERRQ(ierr);
	}
	++ii;
      } else {
	if (!isrow_p[i] && !iscol_p[i]) {
	  A[i] = (*submat)[i];
	} else {
	  /* TODO: extract A[i] composed on (*submat)[i]. */
	  ierr = MatDuplicate((*submat)[i],MAT_SHARE_NONZERO_PATTERN,A+i);CHKERRQ(ierr);
	}
      }
    }
  }
  /* Now obtain the sequential A and B submatrices separately. */
  ierr = (*getsubmats_seq)(C,ismax,isrow,iscol,scall,&A);CHKERRQ(ierr);
  ierr = (*getsubmats_seq)(C,cismax,cisrow,ciscol,scall,&B);CHKERRQ(ierr);
  /*
    If scall == MAT_REUSE_MATRIX AND the permutations are NULL, we are done, since the sequential
    matrices A & B have been extracted directly into the parallel matrices containing them, or
    simply into the sequential matrix identical with the corresponding A (if isize == 1).
    Note that in that case colmap doesn't need to be rebuilt, since the matrices are expected
    to have the same sparsity pattern.
    Otherwise, A and/or B have to be properly embedded into C's index spaces and the correct colmap
    must be constructed for C. This is done by setseqmat(s).
  */
  for (i = 0, ii = 0; i < ismax; ++i) {
    /*
       TODO: cache ciscol, permutation ISs and maybe cisrow? What about isrow & iscol?
       That way we can avoid sorting and computing permutations when reusing.
       To this end:
        - remove the old cache, if it exists, when extracting submatrices with MAT_INITIAL_MATRIX
	- if caching arrays to hold the ISs, make and compose a container for them so that it can
	  be destroyed upon destruction of C (use PetscContainerUserDestroy() to clear out the contents).
    */
    MatStructure pattern;
    if (scall == MAT_INITIAL_MATRIX) {
      pattern = DIFFERENT_NONZERO_PATTERN;
    } else {
      pattern = SAME_NONZERO_PATTERN;
    }
    ierr = MPI_Comm_size(((PetscObject)isrow[i])->comm,&isize);CHKERRQ(ierr);
    /* Construct submat[i] from the Seq pieces A (and B, if necessary). */
    if (isize > 1) {
      if (scall == MAT_INITIAL_MATRIX) {
	ierr = MatCreate(((PetscObject)isrow[i])->comm,(*submat)+i);CHKERRQ(ierr);
	ierr = MatSetSizes((*submat)[i],A[i]->rmap->n,A[i]->cmap->n,PETSC_DETERMINE,PETSC_DETERMINE);CHKERRQ(ierr);
	ierr = MatSetType((*submat)[i],MATMPIAIJ);CHKERRQ(ierr);
	ierr = PetscLayoutSetUp((*submat)[i]->rmap);CHKERRQ(ierr);
	ierr = PetscLayoutSetUp((*submat)[i]->cmap);CHKERRQ(ierr);
      }
      /*
	For each parallel isrow[i], insert the extracted sequential matrices into the parallel matrix.
      */
      {
	Mat AA,BB;
	AA = NULL;
	if (isrow_p[i] || iscol_p[i] || scall == MAT_INITIAL_MATRIX) AA = A[i];
	BB = NULL;
	if (isrow_p[i] || ciscol_p[ii] || scall == MAT_INITIAL_MATRIX) BB = B[ii];
	if (AA || BB) {
	  ierr = setseqmats((*submat)[i],isrow_p[i],iscol_p[i],ciscol_p[ii],pattern,AA,BB);CHKERRQ(ierr);
	  ierr = MatAssemblyBegin((*submat)[i],MAT_FINAL_ASSEMBLY);CHKERRQ(ierr);
	  ierr = MatAssemblyEnd((*submat)[i],MAT_FINAL_ASSEMBLY);CHKERRQ(ierr);
	}
	if (isrow_p[i] || iscol_p[i] || scall == MAT_INITIAL_MATRIX) {
	  /* TODO: Compose AA for future use, if (isrow_p[i] || iscol_p[i]) && MAT_INITIAL_MATRIX. */
	  ierr = MatDestroy(&AA);CHKERRQ(ierr);
	}
	if (isrow_p[i] || ciscol_p[ii] || scall == MAT_INITIAL_MATRIX) {
	  /* TODO: Compose BB for future use, if (isrow_p[i] || ciscol_p[i]) && MAT_INITIAL_MATRIX */
	  ierr = MatDestroy(&BB);CHKERRQ(ierr);
	}
      }
      ierr = ISDestroy(ciscol+ii);CHKERRQ(ierr);
      ierr = ISDestroy(ciscol_p+ii);CHKERRQ(ierr);
      ++ii;
    } else { /* if (isize == 1) */
      if (scall == MAT_INITIAL_MATRIX) {
	if (isrow_p[i] || iscol_p[i]) {
	  ierr = MatDuplicate(A[i],MAT_DO_NOT_COPY_VALUES,(*submat)+i);CHKERRQ(ierr);
	} else (*submat)[i] = A[i];
      }
      if (isrow_p[i] || iscol_p[i]) {
	ierr = setseqmat((*submat)[i],isrow_p[i],iscol_p[i],pattern,A[i]);CHKERRQ(ierr);
	/* Otherwise A is extracted straight into (*submats)[i]. */
	/* TODO: Compose A[i] on (*submat([i] for future use, if ((isrow_p[i] || iscol_p[i]) && MAT_INITIAL_MATRIX). */
	ierr = MatDestroy(A+i);CHKERRQ(ierr);
      }
    }
    ierr = ISDestroy(&isrow_p[i]);CHKERRQ(ierr);
    ierr = ISDestroy(&iscol_p[i]);CHKERRQ(ierr);
  }
  ierr = PetscFree2(cisrow,ciscol);CHKERRQ(ierr);
  ierr = PetscFree2(isrow_p,iscol_p);CHKERRQ(ierr);
  ierr = PetscFree(ciscol_p);CHKERRQ(ierr);
  ierr = PetscFree(A);CHKERRQ(ierr);
  ierr = PetscFree(B);CHKERRQ(ierr);
  PetscFunctionReturn(0);
}



#undef __FUNCT__
#define __FUNCT__ "MatGetSubMatricesMPI_MPIAIJ"
PetscErrorCode MatGetSubMatricesMPI_MPIAIJ(Mat C,PetscInt ismax,const IS isrow[],const IS iscol[],MatReuse scall,Mat *submat[])
{
  PetscErrorCode ierr;

  PetscFunctionBegin;
  ierr = MatGetSubMatricesMPI_MPIXAIJ(C,ismax,isrow,iscol,scall,submat,MatGetSubMatrices_MPIAIJ,MatGetSeqMats_MPIAIJ,MatSetSeqMat_SeqAIJ,MatSetSeqMats_MPIAIJ);CHKERRQ(ierr);
  PetscFunctionReturn(0);
}<|MERGE_RESOLUTION|>--- conflicted
+++ resolved
@@ -60,11 +60,7 @@
   PetscInt        *length,length_i,tlength,*remoterows,nrrows,reducednrrows,*rrow_ranks,*rrow_isids,i,j,owner;
   PetscInt         *tosizes,*tosizes_temp,*toffsets,*fromsizes,*todata,*fromdata;
   PetscInt         nrecvrows,*sbsizes = 0,*sbdata = 0;
-<<<<<<< HEAD
-  const PetscInt **indices,*indices_i;
-=======
   const PetscInt  *indices_i,**indices;
->>>>>>> 0dfc1700
   PetscLayout      rmap;
   PetscMPIInt      rank,size,*toranks,*fromranks,nto,nfrom;
   PetscSF          sf;
@@ -78,11 +74,7 @@
   /*row map*/
   ierr = MatGetLayouts(mat,&rmap,PETSC_NULL);CHKERRQ(ierr);
   /*retrieve IS data*/
-<<<<<<< HEAD
-  ierr = PetscCalloc2(nidx,&indices,nidx,&length);CHKERRQ(ierr);
-=======
   ierr = PetscCalloc2(nidx,(PetscInt ***)&indices,nidx,&length);CHKERRQ(ierr);
->>>>>>> 0dfc1700
   /*get length and indices*/
   for (i=0,tlength=0; i<nidx; i++){
     ierr = ISGetLocalSize(is[i],&length[i]);CHKERRQ(ierr);
