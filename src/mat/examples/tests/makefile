--- conflicted
+++ resolved
@@ -29,791 +29,4 @@
 
 include ${PETSC_DIR}/lib/petsc/conf/variables
 include ${PETSC_DIR}/lib/petsc/conf/rules
-<<<<<<< HEAD
-=======
-
-ex1: ex1.o  chkopts
-	-${CLINKER}  -o ex1 ex1.o ${PETSC_MAT_LIB}
-	${RM} ex1.o
-
-ex2: ex2.o chkopts
-	-${CLINKER} -o ex2 ex2.o ${PETSC_MAT_LIB}
-	${RM} ex2.o
-
-ex3: ex3.o chkopts
-	-${CLINKER} -o ex3 ex3.o ${PETSC_MAT_LIB}
-	${RM} ex3.o
-
-ex4: ex4.o chkopts
-	-${CLINKER} -o ex4 ex4.o ${PETSC_MAT_LIB}
-	${RM} ex4.o
-
-ex5: ex5.o chkopts
-	-${CLINKER}  -o ex5 ex5.o ${PETSC_MAT_LIB}
-	${RM} ex5.o
-
-ex6: ex6.o chkopts
-	-${CLINKER} -o ex6 ex6.o ${PETSC_MAT_LIB}
-	${RM} ex6.o
-
-ex7: ex7.o chkopts
-	-${CLINKER} -o ex7 ex7.o ${PETSC_MAT_LIB}
-	${RM} ex7.o
-
-ex8: ex8.o chkopts
-	-${CLINKER} -o ex8 ex8.o ${PETSC_MAT_LIB}
-	${RM} ex8.o
-
-ex9: ex9.o chkopts
-	-${CLINKER} -o ex9 ex9.o ${PETSC_MAT_LIB}
-	${RM} ex9.o
-
-ex10: ex10.o chkopts
-	-${CLINKER} -o ex10 ex10.o ${PETSC_MAT_LIB}
-	${RM} ex10.o
-
-ex11: ex11.o chkopts
-	-${CLINKER} -o ex11 ex11.o ${PETSC_MAT_LIB}
-	${RM} ex11.o
-
-ex12: ex12.o chkopts
-	-${CLINKER} -o ex12 ex12.o ${PETSC_MAT_LIB}
-	${RM} ex12.o
-
-ex13: ex13.o chkopts
-	-${CLINKER} -o ex13 ex13.o ${PETSC_MAT_LIB}
-	${RM} ex13.o
-
-ex14: ex14.o chkopts
-	-${CLINKER} -o ex14 ex14.o ${PETSC_MAT_LIB}
-	${RM} ex14.o
-
-ex15: ex15.o chkopts
-	-${CLINKER} -o ex15 ex15.o ${PETSC_MAT_LIB}
-	${RM} ex15.o
-
-ex16: ex16.o chkopts
-	-${CLINKER} -o ex16 ex16.o ${PETSC_MAT_LIB}
-	${RM} ex16.o
-
-ex16f90: ex16f90.o chkopts
-	-${FLINKER} -o ex16f90 ex16f90.o ${PETSC_MAT_LIB}
-	${RM} ex16f90.o
-
-ex17: ex17.o chkopts
-	-${CLINKER} -o ex17 ex17.o ${PETSC_MAT_LIB}
-	${RM} ex17.o
-
-ex18: ex18.o chkopts
-	-${CLINKER} -o ex18 ex18.o ${PETSC_MAT_LIB}
-	${RM} ex18.o
-
-ex19: ex19.o chkopts
-	-${CLINKER} -o ex19 ex19.o ${PETSC_MAT_LIB}
-	${RM} ex19.o
-
-ex20: ex20.o chkopts
-	-${CLINKER} -o ex20 ex20.o ${PETSC_MAT_LIB}
-	${RM} ex20.o
-
-ex21: ex21.o chkopts
-	-${CLINKER} -o ex21 ex21.o ${PETSC_MAT_LIB}
-	${RM} ex21.o
-
-ex22: ex22.o chkopts
-	-${CLINKER} -o ex22 ex22.o ${PETSC_MAT_LIB}
-	${RM} ex22.o
-
-ex23: ex23.o chkopts
-	-${CLINKER} -o ex23 ex23.o ${PETSC_MAT_LIB}
-	${RM} ex23.o
-
-ex24: ex24.o chkopts
-	-${CLINKER} -o ex24 ex24.o ${PETSC_MAT_LIB}
-	${RM} ex24.o
-
-ex25: ex25.o chkopts
-	-${CLINKER} -o ex25 ex25.o ${PETSC_MAT_LIB}
-	${RM} ex25.o
-
-ex26: ex26.o chkopts
-	-${CLINKER} -o ex26 ex26.o ${PETSC_MAT_LIB}
-	${RM} ex26.o
-
-ex29: ex29.o chkopts
-	-${CLINKER} -o ex29 ex29.o ${PETSC_MAT_LIB}
-	${RM} ex29.o
-
-ex30: ex30.o chkopts
-	-${CLINKER} -o ex30 ex30.o ${PETSC_MAT_LIB}
-	${RM} ex30.o
-
-ex31: ex31.o chkopts
-	-${CLINKER} -o ex31 ex31.o ${PETSC_MAT_LIB}
-	${RM} ex31.o
-
-ex35: ex35.o chkopts
-	-${CLINKER} -o ex35 ex35.o ${PETSC_MAT_LIB}
-	${RM} ex35.o
-
-ex36f: ex36f.o chkopts
-	-${FLINKER} -o ex36f ex36f.o ${PETSC_MAT_LIB}
-	${RM} ex36f.o
-
-ex37: ex37.o chkopts
-	-${CLINKER} -o ex37 ex37.o ${PETSC_MAT_LIB}
-	${RM} ex37.o
-
-ex38: ex38.o chkopts
-	-${CLINKER} -o ex38 ex38.o ${PETSC_MAT_LIB}
-	${RM} ex38.o
-
-ex39: ex39.o chkopts
-	-${CLINKER} -o ex39 ex39.o ${PETSC_MAT_LIB}
-	${RM} ex39.o
-
-ex40: ex40.o chkopts
-	-${CLINKER} -o ex40 ex40.o ${PETSC_MAT_LIB}
-	${RM} ex40.o
-
-ex41: ex41.o chkopts
-	-${CLINKER} -o ex41 ex41.o ${PETSC_MAT_LIB}
-	${RM} ex41.o
-
-ex42: ex42.o chkopts
-	-${CLINKER} -o ex42 ex42.o ${PETSC_MAT_LIB}
-	${RM} ex42.o
-
-ex43: ex43.o chkopts
-	-${CLINKER} -o ex43 ex43.o ${PETSC_MAT_LIB}
-	${RM} ex43.o
-
-ex44: ex44.o chkopts
-	-${CLINKER} -o ex44 ex44.o ${PETSC_MAT_LIB}
-	${RM} ex44.o
-
-ex46: ex46.o chkopts
-	-${CLINKER} -o ex46 ex46.o ${PETSC_MAT_LIB}
-	${RM} ex46.o
-
-ex47: ex47.o chkopts
-	-${CLINKER} -o ex47 ex47.o ${PETSC_MAT_LIB}
-	${RM} ex47.o
-
-ex48: ex48.o chkopts
-	-${CLINKER} -o ex48 ex48.o ${PETSC_MAT_LIB}
-	${RM} ex48.o
-
-ex49: ex49.o chkopts
-	-${CLINKER} -o ex49 ex49.o ${PETSC_MAT_LIB}
-	${RM} ex49.o
-
-ex50: ex50.o chkopts
-	-${CLINKER} -o ex50 ex50.o ${PETSC_MAT_LIB}
-	${RM} ex50.o
-
-ex51: ex51.o chkopts
-	-${CLINKER} -o ex51 ex51.o ${PETSC_MAT_LIB}
-	${RM} ex51.o
-
-ex52: ex52.o chkopts
-	-${CLINKER} -o ex52 ex52.o ${PETSC_MAT_LIB}
-	${RM} ex52.o
-
-ex53: ex53.o chkopts
-	-${CLINKER} -o ex53 ex53.o ${PETSC_MAT_LIB}
-	${RM} ex53.o
-
-ex54: ex54.o chkopts
-	-${CLINKER} -o ex54 ex54.o ${PETSC_MAT_LIB}
-	${RM} ex54.o
-
-ex55: ex55.o chkopts
-	-${CLINKER} -o ex55 ex55.o ${PETSC_MAT_LIB}
-	${RM} ex55.o
-
-ex56: ex56.o chkopts
-	-${CLINKER} -o ex56 ex56.o ${PETSC_MAT_LIB}
-	${RM} ex56.o
-
-ex57: ex57.o chkopts
-	-${CLINKER} -o ex57 ex57.o ${PETSC_MAT_LIB}
-	${RM} ex57.o
-
-ex58: ex58.o chkopts
-	-${CLINKER} -o ex58 ex58.o ${PETSC_MAT_LIB}
-	${RM} ex58.o
-
-ex58f: ex58f.o chkopts
-	-${FLINKER} -o ex58f ex58f.o ${PETSC_MAT_LIB}
-	${RM} ex58f.o
-
-ex59: ex59.o chkopts
-	-${CLINKER} -o ex59 ex59.o ${PETSC_MAT_LIB}
-	${RM} ex59.o
-
-ex60: ex60.o chkopts
-	-${CLINKER} -o ex60 ex60.o ${PETSC_MAT_LIB}
-	${RM} ex60.o
-
-ex61: ex61.o chkopts
-	-${CLINKER} -o ex61 ex61.o ${PETSC_MAT_LIB}
-	${RM} ex61.o
-
-ex63f: ex63f.o chkopts
-	-${FLINKER} -o ex63f ex63f.o ${PETSC_MAT_LIB}
-	${RM} ex63f.o
-
-ex64: ex64.o chkopts
-	-${CLINKER} -o ex64 ex64.o ${PETSC_MAT_LIB}
-	${RM} ex64.o
-
-ex65: ex65.o chkopts
-	-${CLINKER} -o ex65 ex65.o ${PETSC_MAT_LIB}
-	${RM} ex65.o
-
-ex67f: ex67f.o chkopts
-	-${FLINKER} -o ex67f ex67f.o ${PETSC_MAT_LIB}
-	${RM} ex67f.o
-
-ex68: ex68.o chkopts
-	-${CLINKER} -o ex68 ex68.o ${PETSC_MAT_LIB}
-	${RM} ex68.o
-
-ex71: ex71.o chkopts
-	-${CLINKER} -o ex71 ex71.o ${PETSC_MAT_LIB}
-	${RM} ex71.o
-
-ex72: ex72.o chkopts
-	-${CLINKER} -o ex72 ex72.o ${PETSC_MAT_LIB}
-	${RM} ex72.o
-
-ex73: ex73.o chkopts
-	-${CLINKER} -o ex73 ex73.o ${PETSC_MAT_LIB}
-	${RM} ex73.o
-
-ex74: ex74.o chkopts
-	-${CLINKER} -o ex74 ex74.o ${PETSC_MAT_LIB}
-	${RM} ex74.o
-
-ex75: ex75.o chkopts
-	-${CLINKER} -o ex75 ex75.o ${PETSC_MAT_LIB}
-	${RM} ex75.o
-
-ex76: ex76.o chkopts
-	-${CLINKER} -o ex76 ex76.o ${PETSC_MAT_LIB}
-	${RM} ex76.o
-
-ex77: ex77.o chkopts
-	-${CLINKER} -o ex77 ex77.o ${PETSC_MAT_LIB}
-	${RM} ex77.o
-ex78: ex78.o chkopts
-	-${CLINKER} -o ex78 ex78.o ${PETSC_MAT_LIB}
-	${RM} ex78.o
-
-ex80: ex80.o chkopts
-	-${CLINKER} -o ex80 ex80.o ${PETSC_MAT_LIB}
-	${RM} ex80.o
-
-ex82: ex82.o chkopts
-	-${CLINKER} -o ex82 ex82.o ${PETSC_MAT_LIB}
-	${RM} ex82.o
-
-ex83: ex83.o chkopts
-	-${CLINKER} -o ex83 ex83.o ${PETSC_MAT_LIB}
-	${RM} ex83.o
-
-ex79f: ex79f.o chkopts
-	-${FLINKER} -o ex79f ex79f.o ${PETSC_MAT_LIB}
-	${RM} ex79f.o
-ex85f: ex85f.o chkopts
-	-${FLINKER} -o ex85f ex85f.o ${PETSC_MAT_LIB}
-	${RM} ex85f.o
-
-ex86: ex86.o chkopts
-	-${CLINKER} -o ex86 ex86.o ${PETSC_MAT_LIB}
-	${RM} ex86.o
-
-ex87: ex87.o chkopts
-	-${CLINKER} -o ex87 ex87.o ${PETSC_MAT_LIB}
-	${RM} ex87.o
-
-ex88: ex88.o chkopts
-	-${CLINKER} -o ex88 ex88.o ${PETSC_MAT_LIB}
-	${RM} ex88.o
-
-ex91: ex91.o chkopts
-	-${CLINKER} -o ex91 ex91.o ${PETSC_MAT_LIB}
-	${RM} ex91.o
-
-ex92: ex92.o chkopts
-	-${CLINKER} -o ex92 ex92.o ${PETSC_MAT_LIB}
-	${RM} ex92.o
-
-ex93: ex93.o chkopts
-	-${CLINKER} -o ex93 ex93.o ${PETSC_MAT_LIB}
-	${RM} ex93.o
-
-ex94: ex94.o chkopts
-	-${CLINKER} -o ex94 ex94.o ${PETSC_MAT_LIB}
-	${RM} ex94.o
-
-ex95: ex95.o chkopts
-	-${CLINKER} -o ex95 ex95.o ${PETSC_MAT_LIB}
-	${RM} ex95.o
-
-ex96: ex96.o chkopts
-	-${CLINKER} -o ex96 ex96.o ${PETSC_KSP_LIB}
-	${RM} ex96.o
-
-ex97: ex97.o chkopts
-	-${CLINKER} -o ex97 ex97.o ${PETSC_KSP_LIB}
-	${RM} ex97.o
-
-ex98: ex98.o chkopts
-	-${CLINKER} -o ex98 ex98.o ${PETSC_KSP_LIB}
-	${RM} ex98.o
-
-ex99: ex99.o chkopts
-	-${CLINKER} -o ex99 ex99.o ${PETSC_MAT_LIB}
-	${RM} ex99.o
-
-ex100: ex100.o chkopts
-	-${CLINKER} -o ex100 ex100.o ${PETSC_MAT_LIB}
-	${RM} ex100.o
-
-ex101: ex101.o chkopts
-	-${CLINKER} -o ex101 ex101.o ${PETSC_MAT_LIB}
-	${RM} ex101.o
-
-ex102: ex102.o chkopts
-	-${CLINKER} -o ex102 ex102.o ${PETSC_MAT_LIB}
-	${RM} ex102.o
-
-ex103: ex103.o chkopts
-	-${CLINKER} -o ex103 ex103.o ${PETSC_MAT_LIB}
-	${RM} ex103.o
-
-ex104: ex104.o chkopts
-	-${CLINKER} -o ex104 ex104.o ${PETSC_MAT_LIB}
-	${RM} ex104.o
-
-ex105f: ex105f.o chkopts
-	-${FLINKER} -o ex105f ex105f.o ${PETSC_MAT_LIB}
-	${RM} ex105f.o
-
-ex106: ex106.o chkopts
-	-${CLINKER} -o ex106 ex106.o ${PETSC_MAT_LIB}
-	${RM} ex106.o
-
-ex107: ex107.o chkopts
-	-${CLINKER} -o ex107 ex107.o ${PETSC_MAT_LIB}
-	${RM} ex107.o
-
-ex108: ex108.o chkopts
-	-${CLINKER} -o ex108 ex108.o ${PETSC_MAT_LIB}
-	${RM} ex108.o
-
-ex109: ex109.o chkopts
-	-${CLINKER} -o ex109 ex109.o ${PETSC_MAT_LIB}
-	${RM} ex109.o
-
-ex110: ex110.o chkopts
-	-${CLINKER} -o ex110 ex110.o ${PETSC_MAT_LIB}
-	${RM} ex110.o
-
-ex111: ex111.o chkopts
-	-${CLINKER} -o ex111 ex111.o ${PETSC_MAT_LIB}
-	${RM} ex111.o
-
-ex112: ex112.o chkopts
-	-${CLINKER} -o ex112 ex112.o ${PETSC_MAT_LIB}
-	${RM} ex112.o
-
-ex113: ex113.o chkopts
-	-${CLINKER} -o ex113 ex113.o ${PETSC_MAT_LIB}
-	${RM} ex113.o
-
-ex114: ex114.o chkopts
-	-${CLINKER} -o ex114 ex114.o ${PETSC_MAT_LIB}
-	${RM} ex114.o
-
-ex115: ex115.o chkopts
-	-${CLINKER} -o ex115 ex115.o ${PETSC_MAT_LIB}
-	${RM} ex115.o
-
-ex116: ex116.o chkopts
-	-${CLINKER} -o ex116 ex116.o ${PETSC_MAT_LIB}
-	${RM} ex116.o
-
-ex117: ex117.o chkopts
-	-${CLINKER} -o ex117 ex117.o ${PETSC_MAT_LIB}
-	${RM} ex117.o
-
-ex118: ex118.o chkopts
-	-${CLINKER} -o ex118 ex118.o ${PETSC_MAT_LIB}
-	${RM} ex118.o
-
-ex119: ex119.o chkopts
-	-${CLINKER} -o ex119 ex119.o ${PETSC_MAT_LIB}
-	${RM} ex119.o
-
-ex120: ex120.o chkopts
-	-${CLINKER} -o ex120 ex120.o ${PETSC_MAT_LIB}
-	${RM} ex120.o
-
-ex120f: ex120f.o chkopts
-	-${FLINKER} -o ex120f ex120f.o ${PETSC_MAT_LIB}
-	${RM} ex120f.o
-
-ex121: ex121.o chkopts
-	-${CLINKER} -o ex121 ex121.o ${PETSC_MAT_LIB}
-	${RM} ex121.o
-
-ex122: ex122.o chkopts
-	-${CLINKER} -o ex122 ex122.o ${PETSC_MAT_LIB}
-	${RM} ex122.o
-
-ex123: ex123.o chkopts
-	-${CLINKER} -o ex123 ex123.o ${PETSC_MAT_LIB}
-	${RM} ex123.o
-
-ex124: ex124.o chkopts
-	-${CLINKER} -o ex124 ex124.o ${PETSC_MAT_LIB}
-	${RM} ex124.o
-
-ex125: ex125.o chkopts
-	-${CLINKER} -o ex125 ex125.o ${PETSC_MAT_LIB}
-	${RM} ex125.o
-
-ex126f: ex126f.o chkopts
-	-${FLINKER} -o ex126f ex126f.o ${PETSC_MAT_LIB}
-	${RM} ex126f.o
-
-ex127: ex127.o chkopts
-	-${CLINKER} -o ex127 ex127.o ${PETSC_MAT_LIB}
-	${RM} ex127.o
-
-ex128: ex128.o chkopts
-	-${CLINKER} -o ex128 ex128.o ${PETSC_MAT_LIB}
-	${RM} ex128.o
-
-ex129: ex129.o chkopts
-	-${CLINKER} -o ex129 ex129.o ${PETSC_DM_LIB}
-	${RM} ex129.o
-
-ex130: ex130.o chkopts
-	-${CLINKER} -o ex130 ex130.o ${PETSC_MAT_LIB}
-	${RM} ex130.o
-
-ex131: ex131.o chkopts
-	-${CLINKER} -o ex131 ex131.o ${PETSC_MAT_LIB}
-	${RM} ex131.o
-
-ex132: ex132.o chkopts
-	-${CLINKER} -o ex132 ex132.o ${PETSC_MAT_LIB}
-	${RM} ex132.o
-
-ex133: ex133.o chkopts
-	-${CLINKER} -o ex133 ex133.o ${PETSC_MAT_LIB}
-	${RM} ex133.o
-
-ex134: ex134.o chkopts
-	-${CLINKER} -o ex134 ex134.o ${PETSC_MAT_LIB}
-	${RM} ex134.o
-
-ex135: ex135.o chkopts
-	-${CLINKER} -o ex135 ex135.o ${PETSC_MAT_LIB}
-	${RM} ex135.o
-
-ex136: ex136.o chkopts
-	-${CLINKER} -o ex136 ex136.o ${PETSC_MAT_LIB}
-	${RM} ex136.o
-
-ex137: ex137.o chkopts
-	-${CLINKER} -o ex137 ex137.o ${PETSC_MAT_LIB}
-	${RM} ex137.o
-
-ex138: ex138.o chkopts
-	-${CLINKER} -o ex138 ex138.o ${PETSC_MAT_LIB}
-	${RM} ex138.o
-
-ex139: ex139.o chkopts
-	-${CLINKER} -o ex139 ex139.o ${PETSC_MAT_LIB}
-	${RM} ex139.o
-
-ex141: ex141.o chkopts
-	-${CLINKER} -o ex141 ex141.o ${PETSC_MAT_LIB}
-	${RM} ex141.o
-
-ex142: ex142.o chkopts
-	-${CLINKER} -o ex142 ex142.o ${PETSC_MAT_LIB}
-	${RM} ex142.o
-
-ex143: ex143.o chkopts
-	-${CLINKER} -o ex143 ex143.o ${PETSC_MAT_LIB}
-	${RM} ex143.o
-
-ex144: ex144.o chkopts
-	-${CLINKER} -o ex144 ex144.o ${PETSC_MAT_LIB}
-	${RM} ex144.o
-
-ex145: ex145.o chkopts
-	-${CLINKER} -o ex145 ex145.o ${PETSC_MAT_LIB}
-	${RM} ex145.o
-
-ex146: ex146.o chkopts
-	-${CLINKER} -o ex146 ex146.o ${PETSC_MAT_LIB}
-	${RM} ex146.o
-
-ex147: ex147.o chkopts
-	-${CLINKER} -o ex147 ex147.o ${PETSC_MAT_LIB}
-	${RM} ex147.o
-
-ex148: ex148.o chkopts
-	-${CLINKER} -o ex148 ex148.o ${PETSC_MAT_LIB}
-	${RM} ex148.o
-
-ex149: ex149.o chkopts
-	-${CLINKER} -o ex149 ex149.o ${PETSC_MAT_LIB}
-	${RM} ex149.o
-
-ex150: ex150.o chkopts
-	-${CLINKER} -o ex150 ex150.o ${PETSC_MAT_LIB}
-	${RM} ex150.o
-
-ex151: ex151.o chkopts
-	-${CLINKER} -o ex151 ex151.o ${PETSC_MAT_LIB}
-	${RM} ex151.o
-
-ex152: ex152.o chkopts
-	-${CLINKER} -o ex152 ex152.o ${PETSC_MAT_LIB}
-	${RM} ex152.o
-
-ex153: ex153.o chkopts
-	-${CLINKER} -o ex153 ex153.o ${PETSC_MAT_LIB}
-	${RM} ex153.o
-
-ex155: ex155.o chkopts
-	-${CLINKER} -o ex155 ex155.o ${PETSC_MAT_LIB}
-	${RM} ex155.o
-
-ex156: ex156.o chkopts
-	-${CLINKER} -o ex156 ex156.o ${PETSC_MAT_LIB}
-	${RM} ex156.o
-
-ex157: ex157.o chkopts
-	-${CLINKER} -o ex157 ex157.o ${PETSC_MAT_LIB}
-	${RM} ex157.o
-
-ex158: ex158.o chkopts
-	-${CLINKER} -o ex158 ex158.o ${PETSC_MAT_LIB}
-	${RM} ex158.o
-
-ex159: ex159.o chkopts
-	-${CLINKER} -o ex159 ex159.o ${PETSC_MAT_LIB}
-	${RM} ex159.o
-
-ex160: ex160.o chkopts
-	-${CLINKER} -o ex160 ex160.o ${PETSC_MAT_LIB}
-	${RM} ex160.o
-
-ex161: ex161.o chkopts
-	-${CLINKER} -o ex161 ex161.o ${PETSC_MAT_LIB}
-	${RM} ex161.o
-
-ex162: ex162.o chkopts
-	-${CLINKER} -o ex162 ex162.o ${PETSC_MAT_LIB}
-	${RM} ex162.o
-
-ex163: ex163.o chkopts
-	-${CLINKER} -o ex163 ex163.o ${PETSC_MAT_LIB}
-	${RM} ex163.o
-
-ex164: ex164.o chkopts
-	-${CLINKER} -o ex164 ex164.o ${PETSC_MAT_LIB}
-	${RM} ex164.o
-
-ex165: ex165.o chkopts
-	-${CLINKER} -o ex165 ex165.o ${PETSC_MAT_LIB}
-	${RM} ex165.o
-
-ex166: ex166.o chkopts
-	-${CLINKER} -o ex166 ex166.o ${PETSC_MAT_LIB}
-	${RM} ex166.o
-
-ex167: ex167.o chkopts
-	-${CLINKER} -o ex167 ex167.o ${PETSC_MAT_LIB}
-	${RM} ex167.o
-
-ex168: ex168.o chkopts
-	-${CLINKER} -o ex168 ex168.o ${PETSC_MAT_LIB}
-	${RM} ex168.o
-
-ex169: ex169.o chkopts
-	-${CLINKER} -o ex169 ex169.o ${PETSC_MAT_LIB}
-	${RM} ex169.o
-
-ex171: ex171.o chkopts
-	-${CLINKER} -o ex171 ex171.o ${PETSC_MAT_LIB}
-	${RM} ex171.o
-
-ex171f: ex171f.o chkopts
-	-${FLINKER} -o ex171f ex171f.o ${PETSC_MAT_LIB}
-	${RM} ex171f.o
-
-ex172: ex172.o chkopts
-	-${CLINKER} -o ex172 ex172.o ${PETSC_MAT_LIB}
-	${RM} ex172.o
-
-
-ex173: ex173.o chkopts
-	-${CLINKER} -o ex173 ex173.o ${PETSC_MAT_LIB}
-	${RM} ex173.o
-
-ex174: ex174.o chkopts
-	-${CLINKER} -o ex174 ex174.o ${PETSC_MAT_LIB}
-	${RM} ex174.o
-
-ex175: ex175.o chkopts
-	-${CLINKER} -o ex175 ex175.o ${PETSC_MAT_LIB}
-	${RM} ex175.o
-
-ex180: ex180.o chkopts
-	-${CLINKER} -o ex180 ex180.o ${PETSC_MAT_LIB}
-	${RM} ex180.o
-
-ex181: ex181.o chkopts
-	-${CLINKER} -o ex181 ex181.o ${PETSC_MAT_LIB}
-	${RM} ex181.o
-
-ex182: ex182.o chkopts
-	-${CLINKER} -o ex182 ex182.o ${PETSC_MAT_LIB}
-	${RM} ex182.o
-
-ex183: ex183.o chkopts
-	-${CLINKER} -o ex183 ex183.o ${PETSC_MAT_LIB}
-	${RM} ex183.o
-
-ex300: ex300.o chkopts
-	-${CLINKER} -o ex300 ex300.o ${PETSC_MAT_LIB}
-	${RM} ex300.o
-
-ex190: ex190.o chkopts
-	-${CLINKER} -o ex190 ex190.o ${PETSC_MAT_LIB}
-	${RM} ex190.o
-
-ex191: ex191.o chkopts
-	-${CLINKER} -o ex191 ex191.o ${PETSC_MAT_LIB}
-	${RM} ex191.o
-
-ex192: ex192.o chkopts
-	-${CLINKER} -o ex192 ex192.o ${PETSC_MAT_LIB}
-	${RM} ex192.o
-
-ex193: ex193.o chkopts
-	-${CLINKER} -o ex193 ex193.o ${PETSC_MAT_LIB}
-	${RM} ex193.o
-
-ex194: ex194.o chkopts
-	-${CLINKER} -o ex194 ex194.o ${PETSC_MAT_LIB}
-	${RM} ex194.o
-
-ex195: ex195.o chkopts
-	-${CLINKER} -o ex195 ex195.o ${PETSC_MAT_LIB}
-	${RM} ex195.o
-
-ex196f90: ex196f90.o chkopts
-	-${FLINKER} -o ex196f90 ex196f90.o ${PETSC_MAT_LIB}
-	${RM} ex196f90.o
-
-ex197: ex197.o chkopts
-	-${CLINKER} -o ex197 ex197.o ${PETSC_MAT_LIB}
-	${RM} ex197.o
-
-ex198: ex198.o chkopts
-	-${CLINKER} -o ex198 ex198.o ${PETSC_MAT_LIB}
-	${RM} ex198.o
-
-ex199: ex199.o chkopts
-	-${CLINKER} -o ex199 ex199.o ${PETSC_MAT_LIB}
-	${RM} ex199.o
-
-ex200: ex200.o chkopts
-	-${CLINKER} -o ex200 ex200.o ${PETSC_MAT_LIB}
-	${RM} ex200.o
-
-ex201f: ex201f.o chkopts
-	-${FLINKER} -o ex201f ex201f.o ${PETSC_MAT_LIB}
-	${RM} ex201f.o
-
-ex202: ex202.o chkopts
-	-${CLINKER} -o ex202 ex202.o ${PETSC_MAT_LIB}
-	${RM} ex202.o
-
-ex203: ex203.o chkopts
-	-${CLINKER} -o ex203 ex203.o ${PETSC_MAT_LIB}
-	${RM} ex203.o
-
-ex204: ex204.o chkopts
-	-${CLINKER} -o ex204 ex204.o ${PETSC_MAT_LIB}
-	${RM} ex204.o
-
-ex205: ex205.o chkopts
-	-${CLINKER} -o ex205 ex205.o ${PETSC_MAT_LIB}
-	${RM} ex205.o
-
-ex206: ex206.o chkopts
-	-${CLINKER} -o ex206 ex206.o ${PETSC_MAT_LIB}
-	${RM} ex206.o
-
-ex207: ex207.o chkopts
-	-${CLINKER} -o ex207 ex207.o ${PETSC_MAT_LIB}
-	${RM} ex207.o
-
-ex208: ex208.o chkopts
-	-${CLINKER} -o ex208 ex208.o ${PETSC_MAT_LIB}
-	${RM} ex208.o
-
-ex209: ex209.o chkopts
-	-${CLINKER} -o ex209 ex209.o ${PETSC_MAT_LIB}
-	${RM} ex209.o
-
-ex210: ex210.o chkopts
-	-${CLINKER} -o ex210 ex210.o ${PETSC_MAT_LIB}
-	${RM} ex210.o
-
-ex211: ex211.o chkopts
-	-${CLINKER} -o ex211 ex211.o ${PETSC_MAT_LIB}
-	${RM} ex211.o
-
-ex209f: ex209f.o chkopts
-	-${FLINKER} -o ex209f ex209f.o ${PETSC_MAT_LIB}
-	${RM} ex209f.o
-
-ex212f: ex212f.o chkopts
-	-${FLINKER} -o ex212f ex212f.o ${PETSC_MAT_LIB}
-	${RM} ex212f.o
-
-ex213: ex213.o chkopts
-	-${CLINKER} -o ex213 ex213.o ${PETSC_MAT_LIB}
-	${RM} ex213.o
-
-ex214: ex214.o chkopts
-	-${CLINKER} -o ex214 ex214.o ${PETSC_MAT_LIB}
-	${RM} ex214.o
-
-ex215: ex215.o chkopts
-	-${CLINKER} -o ex215 ex215.o ${PETSC_MAT_LIB}
-	${RM} ex215.o
-
-ex218: ex218.o chkopts
-	-${CLINKER} -o ex218 ex218.o ${PETSC_MAT_LIB}
-	${RM} ex218.o
-
-ex219f: ex219f.o chkopts
-	-${FLINKER} -o ex219f ex219f.o ${PETSC_MAT_LIB}
-	${RM} ex219f.o
-
->>>>>>> 432b3faf
 include ${PETSC_DIR}/lib/petsc/conf/test