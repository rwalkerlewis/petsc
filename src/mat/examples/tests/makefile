
CFLAGS		 =
FFLAGS		 =
CPPFLAGS         =
FPPFLAGS         =
LOCDIR		 = src/mat/examples/tests/
EXAMPLESC	 = ex1.c ex2.c ex3.c ex4.c ex5.c ex6.c ex7.c ex8.c ex9.c \
                ex10.c ex11.c ex12.c ex13.c ex14.c ex15.c ex16.c ex17.c ex18.c \
                ex19.c ex20.c ex21.c ex22.c ex24.c ex25.c ex27.c ex28.c ex29.c \
                ex30.c ex31.c ex32.c ex33.c ex34.c ex35.c ex37.c ex38.c \
                ex40.c ex41.c ex42.c ex43.c ex44.c ex45.c ex47.c ex48.c \
                ex49.c ex50.c ex51.c ex52.c ex53.c ex54.c ex55.c ex56.c \
                ex57.c ex58.c ex59.c ex60.c ex61.c ex62.c ex64.c ex65.c \
                ex66.c ex68.c ex70.c ex71.c ex72.c ex73.c ex74.c ex75.c \
                ex76.c ex77.c ex78.c ex80.c ex81.c ex86.c ex87.c ex88.c \
                ex91.c ex92.c ex93.c ex94.c ex95.c ex96.c ex97.c ex98.c \
                ex99.c ex100.c ex101.c ex102.c  ex104.c ex106.c \
                ex108.c ex109.c ex110.c ex111.c ex112.c ex113.c \
                ex114.c ex116.c ex117.c ex118.c ex119.c ex120.c \
                ex121.c ex122.c ex124.c ex125.c ex127.c ex128.c \
                ex129.c ex130.c ex131.c ex132.c ex133.c ex134.c ex135.c \
                ex136.c ex137.c ex138.c ex139.c ex140.c ex141.c ex142.c \
                ex143.c ex144.c ex145.c ex146.c ex147.c ex148.c ex149.c \
<<<<<<< HEAD
                ex150.c ex151.c ex152.c ex153.c ex155.c ex157.c ex158.c ex159.c ex164.c ex169.c ex171.c
=======
                ex150.c ex151.c ex152.c ex153.c ex155.c ex157.c ex158.c ex159.c ex164.c ex169.c ex180.c
>>>>>>> 3059b6fa
EXAMPLESF	 = ex16f90.F ex36f.F ex58f.F ex63f.F ex67f.F ex79f.F ex85f.F ex105f.F ex120f.F ex126f.F ex171f.F

include ${PETSC_DIR}/conf/variables
include ${PETSC_DIR}/conf/rules

ex1: ex1.o  chkopts
	-${CLINKER}  -o ex1 ex1.o ${PETSC_MAT_LIB}
	${RM} ex1.o

ex2: ex2.o chkopts
	-${CLINKER} -o ex2 ex2.o ${PETSC_MAT_LIB}
	${RM} ex2.o

ex3: ex3.o chkopts
	-${CLINKER} -o ex3 ex3.o ${PETSC_MAT_LIB}
	${RM} ex3.o

ex4: ex4.o chkopts
	-${CLINKER} -o ex4 ex4.o ${PETSC_MAT_LIB}
	${RM} ex4.o

ex5: ex5.o chkopts
	-${CLINKER}  -o ex5 ex5.o ${PETSC_MAT_LIB}
	${RM} ex5.o

ex6: ex6.o chkopts
	-${CLINKER} -o ex6 ex6.o ${PETSC_MAT_LIB}
	${RM} ex6.o

ex7: ex7.o chkopts
	-${CLINKER} -o ex7 ex7.o ${PETSC_MAT_LIB}
	${RM} ex7.o

ex8: ex8.o chkopts
	-${CLINKER} -o ex8 ex8.o ${PETSC_MAT_LIB}
	${RM} ex8.o

ex9: ex9.o chkopts
	-${CLINKER} -o ex9 ex9.o ${PETSC_MAT_LIB}
	${RM} ex9.o

ex10: ex10.o chkopts
	-${CLINKER} -o ex10 ex10.o ${PETSC_MAT_LIB}
	${RM} ex10.o

ex11: ex11.o chkopts
	-${CLINKER} -o ex11 ex11.o ${PETSC_MAT_LIB}
	${RM} ex11.o

ex12: ex12.o chkopts
	-${CLINKER} -o ex12 ex12.o ${PETSC_MAT_LIB}
	${RM} ex12.o

ex13: ex13.o chkopts
	-${CLINKER} -o ex13 ex13.o ${PETSC_MAT_LIB}
	${RM} ex13.o

ex14: ex14.o chkopts
	-${CLINKER} -o ex14 ex14.o ${PETSC_MAT_LIB}
	${RM} ex14.o

ex15: ex15.o chkopts
	-${CLINKER} -o ex15 ex15.o ${PETSC_MAT_LIB}
	${RM} ex15.o

ex16: ex16.o chkopts
	-${CLINKER} -o ex16 ex16.o ${PETSC_MAT_LIB}
	${RM} ex16.o

ex16f90: ex16f90.o chkopts
	-${FLINKER} -o ex16f90 ex16f90.o ${PETSC_MAT_LIB}
	${RM} ex16f90.o

ex17: ex17.o chkopts
	-${CLINKER} -o ex17 ex17.o ${PETSC_MAT_LIB}
	${RM} ex17.o

ex18: ex18.o chkopts
	-${CLINKER} -o ex18 ex18.o ${PETSC_MAT_LIB}
	${RM} ex18.o

ex19: ex19.o chkopts
	-${CLINKER} -o ex19 ex19.o ${PETSC_MAT_LIB}
	${RM} ex19.o

ex20: ex20.o chkopts
	-${CLINKER} -o ex20 ex20.o ${PETSC_MAT_LIB}
	${RM} ex20.o

ex21: ex21.o chkopts
	-${CLINKER} -o ex21 ex21.o ${PETSC_MAT_LIB}
	${RM} ex21.o

ex22: ex22.o chkopts
	-${CLINKER} -o ex22 ex22.o ${PETSC_MAT_LIB}
	${RM} ex22.o

ex24: ex24.o chkopts
	-${CLINKER} -o ex24 ex24.o ${PETSC_MAT_LIB}
	${RM} ex24.o

ex25: ex25.o chkopts
	-${CLINKER} -o ex25 ex25.o ${PETSC_MAT_LIB}
	${RM} ex25.o

ex27: ex27.o chkopts
	-${CLINKER} -o ex27 ex27.o ${PETSC_MAT_LIB}
	${RM} ex27.o

ex28: ex28.o chkopts
	-${CLINKER} -o ex28 ex28.o ${PETSC_MAT_LIB}
	${RM} ex28.o

ex29: ex29.o chkopts
	-${CLINKER} -o ex29 ex29.o ${PETSC_MAT_LIB}
	${RM} ex29.o

ex30: ex30.o chkopts
	-${CLINKER} -o ex30 ex30.o ${PETSC_MAT_LIB}
	${RM} ex30.o

ex31: ex31.o chkopts
	-${CLINKER} -o ex31 ex31.o ${PETSC_MAT_LIB}
	${RM} ex31.o

ex32: ex32.o chkopts
	-${CLINKER} -o ex32 ex32.o ${PETSC_MAT_LIB}
	${RM} ex32.o

ex33: ex33.o chkopts
	-${CLINKER} -o ex33 ex33.o ${PETSC_MAT_LIB}
	${RM} ex33.o

ex34: ex34.o chkopts
	-${CLINKER} -o ex34 ex34.o ${PETSC_MAT_LIB}
	${RM} ex34.o

ex35: ex35.o chkopts
	-${CLINKER} -o ex35 ex35.o ${PETSC_MAT_LIB}
	${RM} ex35.o

ex36f: ex36f.o chkopts
	-${FLINKER} -o ex36f ex36f.o ${PETSC_MAT_LIB}
	${RM} ex36f.o

ex37: ex37.o chkopts
	-${CLINKER} -o ex37 ex37.o ${PETSC_MAT_LIB}
	${RM} ex37.o

ex38: ex38.o chkopts
	-${CLINKER} -o ex38 ex38.o ${PETSC_MAT_LIB}
	${RM} ex38.o

ex39: ex39.o chkopts
	-${CLINKER} -o ex39 ex39.o ${PETSC_MAT_LIB}
	${RM} ex39.o

ex40: ex40.o chkopts
	-${CLINKER} -o ex40 ex40.o ${PETSC_MAT_LIB}
	${RM} ex40.o

ex41: ex41.o chkopts
	-${CLINKER} -o ex41 ex41.o ${PETSC_MAT_LIB}
	${RM} ex41.o

ex42: ex42.o chkopts
	-${CLINKER} -o ex42 ex42.o ${PETSC_MAT_LIB}
	${RM} ex42.o

ex43: ex43.o chkopts
	-${CLINKER} -o ex43 ex43.o ${PETSC_MAT_LIB}
	${RM} ex43.o

ex44: ex44.o chkopts
	-${CLINKER} -o ex44 ex44.o ${PETSC_MAT_LIB}
	${RM} ex44.o

ex45: ex45.o chkopts
	-${CLINKER} -o ex45 ex45.o ${PETSC_MAT_LIB}
	${RM} ex45.o

ex47: ex47.o chkopts
	-${CLINKER} -o ex47 ex47.o ${PETSC_MAT_LIB}
	${RM} ex47.o

ex48: ex48.o chkopts
	-${CLINKER} -o ex48 ex48.o ${PETSC_MAT_LIB}
	${RM} ex48.o

ex49: ex49.o chkopts
	-${CLINKER} -o ex49 ex49.o ${PETSC_MAT_LIB}
	${RM} ex49.o

ex50: ex50.o chkopts
	-${CLINKER} -o ex50 ex50.o ${PETSC_MAT_LIB}
	${RM} ex50.o

ex51: ex51.o chkopts
	-${CLINKER} -o ex51 ex51.o ${PETSC_MAT_LIB}
	${RM} ex51.o

ex52: ex52.o chkopts
	-${CLINKER} -o ex52 ex52.o ${PETSC_MAT_LIB}
	${RM} ex52.o

ex53: ex53.o chkopts
	-${CLINKER} -o ex53 ex53.o ${PETSC_MAT_LIB}
	${RM} ex53.o

ex54: ex54.o chkopts
	-${CLINKER} -o ex54 ex54.o ${PETSC_MAT_LIB}
	${RM} ex54.o

ex55: ex55.o chkopts
	-${CLINKER} -o ex55 ex55.o ${PETSC_MAT_LIB}
	${RM} ex55.o

ex56: ex56.o chkopts
	-${CLINKER} -o ex56 ex56.o ${PETSC_MAT_LIB}
	${RM} ex56.o

ex57: ex57.o chkopts
	-${CLINKER} -o ex57 ex57.o ${PETSC_MAT_LIB}
	${RM} ex57.o

ex58: ex58.o chkopts
	-${CLINKER} -o ex58 ex58.o ${PETSC_MAT_LIB}
	${RM} ex58.o

ex58f: ex58f.o chkopts
	-${FLINKER} -o ex58f ex58f.o ${PETSC_MAT_LIB}
	${RM} ex58f.o

ex59: ex59.o chkopts
	-${CLINKER} -o ex59 ex59.o ${PETSC_DM_LIB}
	${RM} ex59.o

ex60: ex60.o chkopts
	-${CLINKER} -o ex60 ex60.o ${PETSC_MAT_LIB}
	${RM} ex60.o

ex61: ex61.o chkopts
	-${CLINKER} -o ex61 ex61.o ${PETSC_MAT_LIB}
	${RM} ex61.o

ex62: ex62.o chkopts
	-${CLINKER} -o ex62 ex62.o ${PETSC_MAT_LIB}
	${RM} ex62.o

ex63f: ex63f.o chkopts
	-${FLINKER} -o ex63f ex63f.o ${PETSC_MAT_LIB}
	${RM} ex63f.o

ex64: ex64.o chkopts
	-${CLINKER} -o ex64 ex64.o ${PETSC_MAT_LIB}
	${RM} ex64.o

ex65: ex65.o chkopts
	-${CLINKER} -o ex65 ex65.o ${PETSC_MAT_LIB}
	${RM} ex65.o

ex66: ex66.o chkopts
	-${CLINKER} -o ex66 ex66.o ${PETSC_MAT_LIB}
	${RM} ex66.o

ex67f: ex67f.o chkopts
	-${FLINKER} -o ex67f ex67f.o ${PETSC_MAT_LIB}
	${RM} ex67f.o

ex68: ex68.o chkopts
	-${CLINKER} -o ex68 ex68.o ${PETSC_MAT_LIB}
	${RM} ex68.o

ex70: ex70.o chkopts
	-${CLINKER} -o ex70 ex70.o ${PETSC_MAT_LIB}
	${RM} ex70.o

ex71: ex71.o chkopts
	-${CLINKER} -o ex71 ex71.o ${PETSC_MAT_LIB}
	${RM} ex71.o

ex72: ex72.o chkopts
	-${CLINKER} -o ex72 ex72.o ${PETSC_MAT_LIB}
	${RM} ex72.o

ex73: ex73.o chkopts
	-${CLINKER} -o ex73 ex73.o ${PETSC_MAT_LIB}
	${RM} ex73.o

ex74: ex74.o chkopts
	-${CLINKER} -o ex74 ex74.o ${PETSC_MAT_LIB}
	${RM} ex74.o

ex75: ex75.o chkopts
	-${CLINKER} -o ex75 ex75.o ${PETSC_MAT_LIB}
	${RM} ex75.o

ex76: ex76.o chkopts
	-${CLINKER} -o ex76 ex76.o ${PETSC_MAT_LIB}
	${RM} ex76.o

ex77: ex77.o chkopts
	-${CLINKER} -o ex77 ex77.o ${PETSC_MAT_LIB}
	${RM} ex77.o
ex78: ex78.o chkopts
	-${CLINKER} -o ex78 ex78.o ${PETSC_MAT_LIB}
	${RM} ex78.o

ex80: ex80.o chkopts
	-${CLINKER} -o ex80 ex80.o ${PETSC_MAT_LIB}
	${RM} ex80.o

ex81: ex81.o chkopts
	-${CLINKER} -o ex81 ex81.o ${PETSC_MAT_LIB}
	${RM} ex81.o

ex79f: ex79f.o chkopts
	-${FLINKER} -o ex79f ex79f.o ${PETSC_MAT_LIB}
	${RM} ex79f.o
ex85f: ex85f.o chkopts
	-${FLINKER} -o ex85f ex85f.o ${PETSC_MAT_LIB}
	${RM} ex85f.o

ex86: ex86.o chkopts
	-${CLINKER} -o ex86 ex86.o ${PETSC_MAT_LIB}
	${RM} ex86.o

ex87: ex87.o chkopts
	-${CLINKER} -o ex87 ex87.o ${PETSC_MAT_LIB}
	${RM} ex87.o

ex88: ex88.o chkopts
	-${CLINKER} -o ex88 ex88.o ${PETSC_MAT_LIB}
	${RM} ex88.o

ex91: ex91.o chkopts
	-${CLINKER} -o ex91 ex91.o ${PETSC_MAT_LIB}
	${RM} ex91.o

ex92: ex92.o chkopts
	-${CLINKER} -o ex92 ex92.o ${PETSC_MAT_LIB}
	${RM} ex92.o

ex93: ex93.o chkopts
	-${CLINKER} -o ex93 ex93.o ${PETSC_MAT_LIB}
	${RM} ex93.o

ex94: ex94.o chkopts
	-${CLINKER} -o ex94 ex94.o ${PETSC_MAT_LIB}
	${RM} ex94.o

ex95: ex95.o chkopts
	-${CLINKER} -o ex95 ex95.o ${PETSC_MAT_LIB}
	${RM} ex95.o

ex96: ex96.o chkopts
	-${CLINKER} -o ex96 ex96.o ${PETSC_KSP_LIB}
	${RM} ex96.o

ex97: ex97.o chkopts
	-${CLINKER} -o ex97 ex97.o ${PETSC_KSP_LIB}
	${RM} ex97.o

ex98: ex98.o chkopts
	-${CLINKER} -o ex98 ex98.o ${PETSC_KSP_LIB}
	${RM} ex98.o

ex99: ex99.o chkopts
	-${CLINKER} -o ex99 ex99.o ${PETSC_MAT_LIB}
	${RM} ex99.o

ex100: ex100.o chkopts
	-${CLINKER} -o ex100 ex100.o ${PETSC_MAT_LIB}
	${RM} ex100.o

ex101: ex101.o chkopts
	-${CLINKER} -o ex101 ex101.o ${PETSC_MAT_LIB}
	${RM} ex101.o

ex102: ex102.o chkopts
	-${CLINKER} -o ex102 ex102.o ${PETSC_MAT_LIB}
	${RM} ex102.o

ex103: ex103.o chkopts
	-${CLINKER} -o ex103 ex103.o ${PETSC_MAT_LIB}
	${RM} ex103.o

ex104: ex104.o chkopts
	-${CLINKER} -o ex104 ex104.o ${PETSC_MAT_LIB}
	${RM} ex104.o

ex105f: ex105f.o chkopts
	-${FLINKER} -o ex105f ex105f.o ${PETSC_MAT_LIB}
	${RM} ex105f.o

ex106: ex106.o chkopts
	-${CLINKER} -o ex106 ex106.o ${PETSC_MAT_LIB}
	${RM} ex106.o

ex107: ex107.o chkopts
	-${CLINKER} -o ex107 ex107.o ${PETSC_MAT_LIB}
	${RM} ex107.o

ex108: ex108.o chkopts
	-${CLINKER} -o ex108 ex108.o ${PETSC_MAT_LIB}
	${RM} ex108.o

ex109: ex109.o chkopts
	-${CLINKER} -o ex109 ex109.o ${PETSC_MAT_LIB}
	${RM} ex109.o

ex110: ex110.o chkopts
	-${CLINKER} -o ex110 ex110.o ${PETSC_MAT_LIB}
	${RM} ex110.o

ex111: ex111.o chkopts
	-${CLINKER} -o ex111 ex111.o ${PETSC_MAT_LIB}
	${RM} ex111.o

ex112: ex112.o chkopts
	-${CLINKER} -o ex112 ex112.o ${PETSC_MAT_LIB}
	${RM} ex112.o

ex113: ex113.o chkopts
	-${CLINKER} -o ex113 ex113.o ${PETSC_MAT_LIB}
	${RM} ex113.o

ex114: ex114.o chkopts
	-${CLINKER} -o ex114 ex114.o ${PETSC_MAT_LIB}
	${RM} ex114.o

ex115: ex115.o chkopts
	-${CLINKER} -o ex115 ex115.o ${PETSC_MAT_LIB}
	${RM} ex115.o

ex116: ex116.o chkopts
	-${CLINKER} -o ex116 ex116.o ${PETSC_MAT_LIB}
	${RM} ex116.o

ex117: ex117.o chkopts
	-${CLINKER} -o ex117 ex117.o ${PETSC_MAT_LIB}
	${RM} ex117.o

ex118: ex118.o chkopts
	-${CLINKER} -o ex118 ex118.o ${PETSC_MAT_LIB}
	${RM} ex118.o

ex119: ex119.o chkopts
	-${CLINKER} -o ex119 ex119.o ${PETSC_MAT_LIB}
	${RM} ex119.o

ex120: ex120.o chkopts
	-${CLINKER} -o ex120 ex120.o ${PETSC_MAT_LIB}
	${RM} ex120.o

ex120f: ex120f.o chkopts
	-${FLINKER} -o ex120f ex120f.o ${PETSC_MAT_LIB}
	${RM} ex120f.o

ex121: ex121.o chkopts
	-${CLINKER} -o ex121 ex121.o ${PETSC_MAT_LIB}
	${RM} ex121.o

ex122: ex122.o chkopts
	-${CLINKER} -o ex122 ex122.o ${PETSC_MAT_LIB}
	${RM} ex122.o

ex123: ex123.o chkopts
	-${CLINKER} -o ex123 ex123.o ${PETSC_MAT_LIB}
	${RM} ex123.o

ex124: ex124.o chkopts
	-${CLINKER} -o ex124 ex124.o ${PETSC_MAT_LIB}
	${RM} ex124.o

ex125: ex125.o chkopts
	-${CLINKER} -o ex125 ex125.o ${PETSC_MAT_LIB}
	${RM} ex125.o

ex126f: ex126f.o chkopts
	-${FLINKER} -o ex126f ex126f.o ${PETSC_MAT_LIB}
	${RM} ex126f.o

ex127: ex127.o chkopts
	-${CLINKER} -o ex127 ex127.o ${PETSC_MAT_LIB}
	${RM} ex127.o

ex128: ex128.o chkopts
	-${CLINKER} -o ex128 ex128.o ${PETSC_MAT_LIB}
	${RM} ex128.o

ex129: ex129.o chkopts
	-${CLINKER} -o ex129 ex129.o ${PETSC_DM_LIB}
	${RM} ex129.o

ex130: ex130.o chkopts
	-${CLINKER} -o ex130 ex130.o ${PETSC_MAT_LIB}
	${RM} ex130.o

ex131: ex131.o chkopts
	-${CLINKER} -o ex131 ex131.o ${PETSC_MAT_LIB}
	${RM} ex131.o

ex132: ex132.o chkopts
	-${CLINKER} -o ex132 ex132.o ${PETSC_MAT_LIB}
	${RM} ex132.o

ex133: ex133.o chkopts
	-${CLINKER} -o ex133 ex133.o ${PETSC_MAT_LIB}
	${RM} ex133.o

ex134: ex134.o chkopts
	-${CLINKER} -o ex134 ex134.o ${PETSC_MAT_LIB}
	${RM} ex134.o

ex135: ex135.o chkopts
	-${CLINKER} -o ex135 ex135.o ${PETSC_MAT_LIB}
	${RM} ex135.o

ex136: ex136.o chkopts
	-${CLINKER} -o ex136 ex136.o ${PETSC_MAT_LIB}
	${RM} ex136.o

ex137: ex137.o chkopts
	-${CLINKER} -o ex137 ex137.o ${PETSC_MAT_LIB}
	${RM} ex137.o

ex138: ex138.o chkopts
	-${CLINKER} -o ex138 ex138.o ${PETSC_MAT_LIB}
	${RM} ex138.o

ex139: ex139.o chkopts
	-${CLINKER} -o ex139 ex139.o ${PETSC_MAT_LIB}
	${RM} ex139.o

ex140: ex140.o chkopts
	-${CLINKER} -o ex140 ex140.o ${PETSC_MAT_LIB}
	${RM} ex140.o

ex141: ex141.o chkopts
	-${CLINKER} -o ex141 ex141.o ${PETSC_MAT_LIB}
	${RM} ex141.o

ex142: ex142.o chkopts
	-${CLINKER} -o ex142 ex142.o ${PETSC_MAT_LIB}
	${RM} ex142.o

ex143: ex143.o chkopts
	-${CLINKER} -o ex143 ex143.o ${PETSC_MAT_LIB}
	${RM} ex143.o

ex144: ex144.o chkopts
	-${CLINKER} -o ex144 ex144.o ${PETSC_MAT_LIB}
	${RM} ex144.o

ex145: ex145.o chkopts
	-${CLINKER} -o ex145 ex145.o ${PETSC_MAT_LIB}
	${RM} ex145.o

ex146: ex146.o chkopts
	-${CLINKER} -o ex146 ex146.o ${PETSC_MAT_LIB}
	${RM} ex146.o

ex147: ex147.o chkopts
	-${CLINKER} -o ex147 ex147.o ${PETSC_MAT_LIB}
	${RM} ex147.o

ex148: ex148.o chkopts
	-${CLINKER} -o ex148 ex148.o ${PETSC_MAT_LIB}
	${RM} ex148.o

ex149: ex149.o chkopts
	-${CLINKER} -o ex149 ex149.o ${PETSC_MAT_LIB}
	${RM} ex149.o

ex150: ex150.o chkopts
	-${CLINKER} -o ex150 ex150.o ${PETSC_MAT_LIB}
	${RM} ex150.o

ex151: ex151.o chkopts
	-${CLINKER} -o ex151 ex151.o ${PETSC_MAT_LIB}
	${RM} ex151.o

ex152: ex152.o chkopts
	-${CLINKER} -o ex152 ex152.o ${PETSC_MAT_LIB}
	${RM} ex152.o

ex153: ex153.o chkopts
	-${CLINKER} -o ex153 ex153.o ${PETSC_MAT_LIB}
	${RM} ex153.o

ex155: ex155.o chkopts
	-${CLINKER} -o ex155 ex155.o ${PETSC_MAT_LIB}
	${RM} ex155.o

ex156: ex156.o chkopts
	-${CLINKER} -o ex156 ex156.o ${PETSC_MAT_LIB}
	${RM} ex156.o

ex157: ex157.o chkopts
	-${CLINKER} -o ex157 ex157.o ${PETSC_MAT_LIB}
	${RM} ex157.o

ex158: ex158.o chkopts
	-${CLINKER} -o ex158 ex158.o ${PETSC_MAT_LIB}
	${RM} ex158.o

ex159: ex159.o chkopts
	-${CLINKER} -o ex159 ex159.o ${PETSC_MAT_LIB}
	${RM} ex159.o

ex160: ex160.o chkopts
	-${CLINKER} -o ex160 ex160.o ${PETSC_MAT_LIB}
	${RM} ex160.o

ex161: ex161.o chkopts
	-${CLINKER} -o ex161 ex161.o ${PETSC_MAT_LIB}
	${RM} ex161.o

ex162: ex162.o chkopts
	-${CLINKER} -o ex162 ex162.o ${PETSC_MAT_LIB}
	${RM} ex162.o

ex163: ex163.o chkopts
	-${CLINKER} -o ex163 ex163.o ${PETSC_MAT_LIB}
	${RM} ex163.o

ex164: ex164.o chkopts
	-${CLINKER} -o ex164 ex164.o ${PETSC_MAT_LIB}
	${RM} ex164.o

ex165: ex165.o chkopts
	-${CLINKER} -o ex165 ex165.o ${PETSC_MAT_LIB}
	${RM} ex165.o

ex166: ex166.o chkopts
	-${CLINKER} -o ex166 ex166.o ${PETSC_MAT_LIB}
	${RM} ex166.o

ex167: ex167.o chkopts
	-${CLINKER} -o ex167 ex167.o ${PETSC_MAT_LIB}
	${RM} ex167.o

ex168: ex168.o chkopts
	-${CLINKER} -o ex168 ex168.o ${PETSC_MAT_LIB}
	${RM} ex168.o

ex169: ex169.o chkopts
	-${CLINKER} -o ex169 ex169.o ${PETSC_MAT_LIB}
	${RM} ex169.o

ex171: ex171.o chkopts
	-${CLINKER} -o ex171 ex171.o ${PETSC_MAT_LIB}
	${RM} ex171.o

ex171f: ex171f.o chkopts
	-${FLINKER} -o ex171f ex171f.o ${PETSC_MAT_LIB}
	${RM} ex171f.o

<<<<<<< HEAD
ex172: ex172.o chkopts
	-${CLINKER} -o ex172 ex172.o ${PETSC_MAT_LIB}
	${RM} ex172.o
=======
ex180: ex180.o chkopts
	-${CLINKER} -o ex180 ex180.o ${PETSC_MAT_LIB}
	${RM} ex180.o
>>>>>>> 3059b6fa

#-----------------------------------------------------------------------------
NPROCS    = 1 3
MATSHAPES = A B
runex1:
	-@${MPIEXEC} -n 1  ./ex1 > ex1_1.tmp 2>&1;   \
	   if (${DIFF} output/ex1_1.out ex1_1.tmp) then true; \
	   else printf "${PWD}\nPossible problem with ex1_1, diffs above\n=========================================\n"; fi; \
	   ${RM} -f ex1_1.tmp

runex2:
	-@${MPIEXEC} -n 1 ./ex2 -mat_type seqaij -rectA | grep -v "Mat Object" > ex2_1.tmp 2>&1; \
	if (${DIFF} output/ex2_11_A.out ex2_1.tmp) then true; \
	else printf "${PWD}\nPossible problem with ex2_11_A for seqaij, diffs above\n=========================================\n"; fi; \
	${RM} -f ex2_1.tmp;

	-@${MPIEXEC} -n 1 ./ex2 -mat_type seqdense -rectA | grep -v "Mat Object" > ex2_1.tmp 2>&1; \
	if (${DIFF} output/ex2_12_A.out ex2_1.tmp) then true; \
	else printf "${PWD}\nPossible problem with ex2_12_A for seqdense, diffs above\n=========================================\n"; fi; \
	${RM} -f ex2_1.tmp;

	-@${MPIEXEC} -n 1 ./ex2 -mat_type seqaij -rectB | grep -v "Mat Object" > ex2_1.tmp 2>&1; \
	if (${DIFF} output/ex2_11_B.out ex2_1.tmp) then true; \
	else printf "${PWD}\nPossible problem with ex2_11_B for seqaij, diffs above\n=========================================\n"; fi; \
	${RM} -f ex2_1.tmp;

	-@${MPIEXEC} -n 1 ./ex2 -mat_type seqdense -rectB | grep -v "Mat Object" > ex2_1.tmp 2>&1; \
	if (${DIFF} output/ex2_12_B.out ex2_1.tmp) then true; \
	else printf "${PWD}\nPossible problem with ex2_12_B for seqdense, diffs above\n=========================================\n"; fi; \
	${RM} -f ex2_1.tmp;

runex2_2:
	-@${MPIEXEC} -n 1 ./ex2 -mat_type mpiaij > ex2_1.tmp 2>&1; \
	if (${DIFF} output/ex2_21.out ex2_1.tmp) then true; \
	else printf "${PWD}\nPossible problem with ex2_21 for mpiaij,np = 1,diffs above\n=========================================\n"; fi; \
	${RM} -f ex2_1.tmp;

	-@${MPIEXEC} -n 1 ./ex2 -mat_type mpidense > ex2_1.tmp 2>&1; \
	if (${DIFF} output/ex2_22.out ex2_1.tmp) then true; \
	else printf "${PWD}\nPossible problem with ex2_22 for mpidense,np = 1,diffs above\n=========================================\n"; fi; \
	${RM} -f ex2_1.tmp;

	-@${MPIEXEC} -n 3 ./ex2 -mat_type mpiaij > ex2_1.tmp 2>&1; \
	if (${DIFF} output/ex2_23.out ex2_1.tmp) then true; \
	else printf "${PWD}\nPossible problem with ex2_23 for mpiaij,np = 3,diffs above\n=========================================\n"; fi; \
	${RM} -f ex2_1.tmp;

	-@${MPIEXEC} -n 3 ./ex2 -mat_type mpidense > ex2_1.tmp 2>&1; \
	if (${DIFF} output/ex2_24.out ex2_1.tmp) then true; \
	else printf "${PWD}\nPossible problem with ex2_24 for mpidense,np = 3,diffs above\n=========================================\n"; fi; \
	${RM} -f ex2_1.tmp;

runex2_3:
	-@${MPIEXEC} -n 2 ./ex2 -mat_type mpiaij -rectA > ex2_3.tmp 2>&1;   \
	   if (${DIFF} output/ex2_3.out ex2_3.tmp) then true; \
	   else printf "${PWD}\nPossible problem with ex2_3, diffs above\n=========================================\n"; fi; \
	   ${RM} -f ex2_3.tmp
runex2_4:
	-@${MPIEXEC} -n 2 ./ex2 -mat_type mpidense -rectA > ex2_4.tmp 2>&1;   \
	   if (${DIFF} output/ex2_4.out ex2_4.tmp) then true; \
	   else printf "${PWD}\nPossible problem with ex2_4, diffs above\n=========================================\n"; fi; \
	   ${RM} -f ex2_4.tmp

runex3:
	-@${MPIEXEC} -n 1 ./ex3 > ex3_1.tmp 2>&1;   \
	   if (${DIFF} output/ex3_1.out ex3_1.tmp) then true; \
	   else printf "${PWD}\nPossible problem with ex3_1, diffs above\n=========================================\n"; fi; \
	   ${RM} -f ex3_1.tmp

runex4:
	-@${MPIEXEC} -n 1 ./ex4 -mat_type mpiaij > ex4_1.tmp 2>&1; \
	if (${DIFF} output/ex4_1.out ex4_1.tmp) then true; \
	else printf "${PWD}\nPossible problem with ex4_1 for mpiaij,np = 1,diffs above\n=========================================\n"; fi; \
	${RM} -f ex4_1.tmp;

	-@${MPIEXEC} -n 1 ./ex4 -mat_type mpidense > ex4_1.tmp 2>&1; \
	if (${DIFF} output/ex4_2.out ex4_1.tmp) then true; \
	else printf "${PWD}\nPossible problem with ex4_2 for mpidense,np = 1,diffs above\n=========================================\n"; fi; \
	${RM} -f ex4_1.tmp;

	-@${MPIEXEC} -n 3 ./ex4 -mat_type mpiaij > ex4_1.tmp 2>&1; \
	if (${DIFF} output/ex4_3.out ex4_1.tmp) then true; \
	else printf "${PWD}\nPossible problem with ex4_3 for mpiaij,np = 3,diffs above\n=========================================\n"; fi; \
	${RM} -f ex4_1.tmp;

	-@${MPIEXEC} -n 3 ./ex4 -mat_type mpidense > ex4_1.tmp 2>&1; \
	if (${DIFF} output/ex4_4.out ex4_1.tmp) then true; \
	else printf "${PWD}\nPossible problem with ex4_4 for mpidense,np = 3,diffs above\n=========================================\n"; fi; \
	${RM} -f ex4_1.tmp;

runex5:
	-@${MPIEXEC} -n 1 ./ex5 -mat_type seqaij -rectA > ex5_1.tmp 2>&1; \
	if (${DIFF} output/ex5_11_A.out ex5_1.tmp) then true; \
	else printf "${PWD}\nPossible problem with ex5_11_A for seqaij, diffs above\n=========================================\n"; fi; \
	${RM} -f ex5_1.tmp;

	-@${MPIEXEC} -n 1 ./ex5 -mat_type seqdense -rectA > ex5_1.tmp 2>&1; \
	if (${DIFF} output/ex5_12_A.out ex5_1.tmp) then true; \
	else printf "${PWD}\nPossible problem with ex5_12_A for seqdense, diffs above\n=========================================\n"; fi; \
	${RM} -f ex5_1.tmp;

	-@${MPIEXEC} -n 1 ./ex5 -mat_type seqaij -rectB > ex5_1.tmp 2>&1; \
	if (${DIFF} output/ex5_11_B.out ex5_1.tmp) then true; \
	else printf "${PWD}\nPossible problem with ex5_11_B for seqaij, diffs above\n=========================================\n"; fi; \
	${RM} -f ex5_1.tmp;

	-@${MPIEXEC} -n 1 ./ex5 -mat_type seqdense -rectB > ex5_1.tmp 2>&1; \
	if (${DIFF} output/ex5_12_B.out ex5_1.tmp) then true; \
	else printf "${PWD}\nPossible problem with ex5_12_B for seqdense, diffs above\n=========================================\n"; fi; \
	${RM} -f ex5_1.tmp;

runex5_2:
	-@${MPIEXEC} -n 1 ./ex5 -mat_type mpiaij > ex5_1.tmp 2>&1; \
	if (${DIFF} output/ex5_21.out ex5_1.tmp) then true; \
	else printf "${PWD}\nPossible problem with ex5_21 for mpiaij,np = 1,diffs above\n=========================================\n"; fi; \
	${RM} -f ex5_1.tmp;

	-@${MPIEXEC} -n 1 ./ex5 -mat_type mpidense > ex5_1.tmp 2>&1; \
	if (${DIFF} output/ex5_22.out ex5_1.tmp) then true; \
	else printf "${PWD}\nPossible problem with ex5_22 for mpidense,np = 1,diffs above\n=========================================\n"; fi; \
	${RM} -f ex5_1.tmp;

	-@${MPIEXEC} -n 3 ./ex5 -mat_type mpiaij > ex5_1.tmp 2>&1; \
	if (${DIFF} output/ex5_23.out ex5_1.tmp) then true; \
	else printf "${PWD}\nPossible problem with ex5_23 for mpiaij,np = 3,diffs above\n=========================================\n"; fi; \
	${RM} -f ex5_1.tmp;

	-@${MPIEXEC} -n 3 ./ex5 -mat_type mpidense > ex5_1.tmp 2>&1; \
	if (${DIFF} output/ex5_24.out ex5_1.tmp) then true; \
	else printf "${PWD}\nPossible problem with ex5_24 for mpidense,np = 3,diffs above\n=========================================\n"; fi; \
	${RM} -f ex5_1.tmp;

runex5_3:	
	-@${MPIEXEC} -n 1 ./ex5 -mat_type mpiaij -test_diagonalscale > ex5_3.tmp 2>&1; \
	if (${DIFF} output/ex5_31.out ex5_3.tmp) then true; \
	else printf "${PWD}\nPossible problem with ex5_31 for mpiaij,np = 1,diffs above\n=========================================\n"; fi; \
	${RM} -f ex5_3.tmp;

	-@${MPIEXEC} -n 1 ./ex5 -mat_type mpibaij -test_diagonalscale > ex5_3.tmp 2>&1; \
	if (${DIFF} output/ex5_32.out ex5_3.tmp) then true; \
	else printf "${PWD}\nPossible problem with ex5_32 for mpibaij,np = 1,diffs above\n=========================================\n"; fi; \
	${RM} -f ex5_3.tmp;

	-@${MPIEXEC} -n 3 ./ex5 -mat_type mpiaij -test_diagonalscale > ex5_3.tmp 2>&1; \
	if (${DIFF} output/ex5_33.out ex5_3.tmp) then true; \
	else printf "${PWD}\nPossible problem with ex5_33 for mpiaij,np = 3,diffs above\n=========================================\n"; fi; \
	${RM} -f ex5_3.tmp;

	-@${MPIEXEC} -n 3 ./ex5 -mat_type mpibaij -test_diagonalscale > ex5_3.tmp 2>&1; \
	if (${DIFF} output/ex5_34.out ex5_3.tmp) then true; \
	else printf "${PWD}\nPossible problem with ex5_34 for mpibaij,np = 3,diffs above\n=========================================\n"; fi; \
	${RM} -f ex5_3.tmp;

runex6:
	-@${MPIEXEC} -n 1  ./ex6 > ex6_1.tmp 2>&1;   \
	   if (${DIFF} output/ex6_1.out ex6_1.tmp) then true; \
	   else printf "${PWD}\nPossible problem with ex6_1, diffs above\n=========================================\n"; fi; \
	   ${RM} -f ex6_1.tmp
runex7:
	-@${MPIEXEC} -n 1  ./ex7 | grep -v "MPI processes" > ex7_1.tmp 2>&1;   \
	   if (${DIFF} output/ex7_1.out ex7_1.tmp) then true; \
	   else printf "${PWD}\nPossible problem with ex7_1, diffs above\n=========================================\n"; fi; \
	   ${RM} -f ex7_1.tmp
runex8:
	-@${MPIEXEC} -n 1  ./ex8 > ex8_1.tmp 2>&1;   \
	   if (${DIFF} output/ex8_1.out ex8_1.tmp) then true; \
	   else printf "${PWD}\nPossible problem with ex8_1, diffs above\n=========================================\n"; fi; \
	   ${RM} -f ex8_1.tmp
runex9:
	-@${MPIEXEC} -n 3 ./ex9 -view_info > ex9.tmp 2>&1;   \
	   if (${DIFF} output/ex9_1.out ex9.tmp) then true; \
	   else printf "${PWD}\nPossible problem with ex9_1, diffs above\n=========================================\n"; fi; \
	   ${RM} -f ex9.tmp
runex9_2:
	-@${MPIEXEC} -n 3 ./ex9 -nsubcomms 2 -view_mat -psubcomm_type interlaced > ex9.tmp 2>&1;   \
	   if (${DIFF} output/ex9_2.out ex9.tmp) then true; \
	   else printf "${PWD}\nPossible problem with ex9_2, diffs above\n=========================================\n"; fi; \
	   ${RM} -f ex9.tmp
runex9_3:
	-@${MPIEXEC} -n 3 ./ex9 -nsubcomms 2 -view_mat -psubcomm_type contiguous > ex9.tmp 2>&1;   \
	   if (${DIFF} output/ex9_3.out ex9.tmp) then true; \
	   else printf "${PWD}\nPossible problem with ex9_3, diffs above\n=========================================\n"; fi; \
	   ${RM} -f ex9.tmp
runex9_3_baij:
	-@${MPIEXEC} -n 3 ./ex9 -mat_type baij -nsubcomms 2 -view_mat > ex9.tmp 2>&1;   \
	   if (${DIFF} output/ex9_3_baij.out ex9.tmp) then true; \
	   else printf "${PWD}\nPossible problem with ex9_3_baij, diffs above\n=========================================\n"; fi; \
	   ${RM} -f ex9.tmp
runex9_4_baij:
	-@${MPIEXEC} -n 3 ./ex9 -mat_type baij -nsubcomms 2 -view_mat -psubcomm_type interlaced > ex9.tmp 2>&1;   \
	   if (${DIFF} output/ex9_4_baij.out ex9.tmp) then true; \
	   else printf "${PWD}\nPossible problem with ex9_4_baij, diffs above\n=========================================\n"; fi; \
	   ${RM} -f ex9.tmp
runex9_3_sbaij:
	-@${MPIEXEC} -n 3 ./ex9 -mat_type sbaij -nsubcomms 2 -view_mat > ex9.tmp 2>&1;   \
	   if (${DIFF} output/ex9_3_sbaij.out ex9.tmp) then true; \
	   else printf "${PWD}\nPossible problem with ex9_3_sbaij, diffs above\n=========================================\n"; fi; \
	   ${RM} -f ex9.tmp
runex9_4_sbaij:
	-@${MPIEXEC} -n 3 ./ex9 -mat_type sbaij -nsubcomms 2 -view_mat -psubcomm_type interlaced > ex9.tmp 2>&1;   \
	   if (${DIFF} output/ex9_4_sbaij.out ex9.tmp) then true; \
	   else printf "${PWD}\nPossible problem with ex9_4_sbaij, diffs above\n=========================================\n"; fi; \
	   ${RM} -f ex9.tmp

runex10:
	-@${MPIEXEC} -n 1  ./ex10 > ex10_1.tmp 2>&1;   \
	   if (${DIFF} output/ex10_1.out ex10_1.tmp) then true; \
	   else printf "${PWD}\nPossible problem with ex10_1, diffs above\n=========================================\n"; fi; \
	   ${RM} -f ex10_1.tmp
runex11:
	-@${MPIEXEC} -n 1  ./ex11 > ex11_1.tmp 2>&1;   \
	   if (${DIFF} output/ex11_1.out ex11_1.tmp) then true; \
	   else printf "${PWD}\nPossible problem with ex11_1, diffs above\n=========================================\n"; fi; \
	   ${RM} -f ex11_1.tmp
runex11_2:
	-@${MPIEXEC} -n 1  ./ex11 -mat_type seqbaij -mat_block_size 5 > ex11_2.tmp 2>&1;   \
	   if (${DIFF} output/ex11_2.out ex11_2.tmp) then true; \
	   else printf "${PWD}\nPossible problem with ex11_2, diffs above\n=========================================\n"; fi; \
	   ${RM} -f ex11_2.tmp
runex11_3:
	-@${MPIEXEC} -n 1  ./ex11 -keep_nonzero_pattern > ex11_3.tmp 2>&1;   \
	   if (${DIFF} output/ex11_3.out ex11_3.tmp) then true; \
	   else printf "${PWD}\nPossible problem with ex11_3, diffs above\n=========================================\n"; fi; \
	   ${RM} -f ex11_3.tmp
runex11_4:
	-@${MPIEXEC} -n 1  ./ex11 -keep_nonzero_pattern -mat_type seqbaij -mat_block_size 5 > ex11_4.tmp 2>&1; \
	   if (${DIFF} output/ex11_4.out ex11_4.tmp) then true; \
	   else printf "${PWD}\nPossible problem with ex11_4, diffs above\n=========================================\n"; fi; \
	   ${RM} -f ex11_4.tmp

runex12:
	-@${MPIEXEC}  -n 2 ./ex12 | grep -v "MPI processes" > ex12_1.tmp 2>&1;   \
	   if (${DIFF} output/ex12_1.out ex12_1.tmp) then true; \
	   else printf "${PWD}\nPossible problem with ex12_1, diffs above\n=========================================\n"; fi; \
	   ${RM} -f ex12_1.tmp
runex12_2:
	-@${MPIEXEC}  -n 3 ./ex12 -mat_type mpibaij -mat_block_size 3 | grep -v "MPI processes" > ex12_2.tmp 2>&1;   \
	   if (${DIFF} output/ex12_2.out ex12_2.tmp) then true; \
	   else printf "${PWD}\nPossible problem with ex12_2, diffs above\n=========================================\n"; fi; \
	   ${RM} -f ex12_2.tmp
runex12_3:
	-@${MPIEXEC}  -n 3 ./ex12 -mat_type mpiaij -keep_nonzero_pattern | grep -v "MPI processes"> ex12_3.tmp 2>&1;   \
	   if (${DIFF} output/ex12_3.out ex12_3.tmp) then true; \
	   else printf "${PWD}\nPossible problem with ex12_3, diffs above\n=========================================\n"; fi; \
	   ${RM} -f ex12_3.tmp
runex12_4:
	-@${MPIEXEC} -n 3 ./ex12 -keep_nonzero_pattern -mat_type mpibaij -mat_block_size 3 | grep -v "MPI processes"> ex12_4.tmp 2>&1; \
	   if (${DIFF} output/ex12_4.out ex12_4.tmp) then true; \
	   else printf "${PWD}\nPossible problem with ex12_4, diffs above\n=========================================\n"; fi; \
	   ${RM} -f ex12_4.tmp
runex13:
	-@${MPIEXEC} -n 1  ./ex13 | grep -v "MPI processes" > ex13_1.tmp 2>&1;   \
	   if (${DIFF} output/ex13_1.out ex13_1.tmp) then true; \
	   else printf "${PWD}\nPossible problem with ex13_1, diffs above\n=========================================\n"; fi; \
	   ${RM} -f ex13_1.tmp
runex14:
	-@${MPIEXEC} -n 1  ./ex14 > ex14_1.tmp 2>&1;   \
	   if (${DIFF} output/ex14_1.out ex14_1.tmp) then true; \
	   else printf "${PWD}\nPossible problem with ex14_1, diffs above\n=========================================\n"; fi; \
	   ${RM} -f ex14_1.tmp
runex15:
	-@${MPIEXEC} -n 1  ./ex15  > ex15_1.tmp 2>&1;	\
	   if (${DIFF} output/ex15_1.out ex15_1.tmp) then true; \
	   else printf "${PWD}\nPossible problem with ex15_1, diffs above\n=========================================\n"; fi; \
	   ${RM} -f ex15_1.tmp
runex16:
	-@${MPIEXEC} -n 2 ./ex16  > ex16_1.tmp 2>&1;	\
	   if (${DIFF} output/ex16_1.out ex16_1.tmp) then true; \
	   else printf "${PWD}\nPossible problem with ex16_1, diffs above\n=========================================\n"; fi; \
	   ${RM} -f ex16_1.tmp
runex16f90:
	-@${MPIEXEC} -n 2 ./ex16f90 | sort  > ex16f90_1.tmp 2>&1;	\
	   if (${DIFF} output/ex16f90_1.out ex16f90_1.tmp) then true; \
	   else printf "${PWD}\nPossible problem with ex16f90_1, diffs above\n=========================================\n"; fi; \
	   ${RM} -f ex16f90_1.tmp
runex17:
	-@${MPIEXEC} -n 1  ./ex17 > ex17_1.tmp 2>&1;   \
	   if (${DIFF} output/ex17_1.out ex17_1.tmp) then true; \
	   else printf "${PWD}\nPossible problem with ex17_1, diffs above\n=========================================\n"; fi; \
	   ${RM} -f ex17_1.tmp
runex18:
	-@${MPIEXEC}  -n 1 ./ex18 > ex18_0.tmp 2>&1;   \
	   if (${DIFF} output/ex18_0.out ex18_0.tmp) then true; \
	   else printf "${PWD}\nPossible problem with ex18_0, diffs above\n=========================================\n"; fi; \
	   ${RM} -f ex18_0.tmp
runex18_1:
	-@${MPIEXEC}  -n 2 ./ex18 > ex18_1.tmp 2>&1;   \
	   if (${DIFF} output/ex18_1.out ex18_1.tmp) then true; \
	   else printf "${PWD}\nPossible problem with ex18_1, diffs above\n=========================================\n"; fi; \
	   ${RM} -f ex18_1.tmp
runex18_2:
	-@${MPIEXEC}  -n 7 ./ex18 > ex18_2.tmp 2>&1;   \
	   if (${DIFF} output/ex18_2.out ex18_2.tmp) then true; \
	   else printf "${PWD}\nPossible problem with ex18_2, diffs above\n=========================================\n"; fi; \
	   ${RM} -f ex18_2.tmp
runex18_3:
	-@${MPIEXEC}  -n 1 ./ex18 -mat_type baij > ex18_3.tmp 2>&1;   \
	   if (${DIFF} output/ex18_3.out ex18_3.tmp) then true; \
	   else printf "${PWD}\nPossible problem with ex18_3, diffs above\n=========================================\n"; fi; \
	   ${RM} -f ex18_3.tmp
runex18_4:
	-@${MPIEXEC}  -n 2 ./ex18 -mat_type baij > ex18_4.tmp 2>&1;   \
	   if (${DIFF} output/ex18_4.out ex18_4.tmp) then true; \
	   else printf "${PWD}\nPossible problem with ex18_4, diffs above\n=========================================\n"; fi; \
	   ${RM} -f ex18_4.tmp
runex18_5:
	-@${MPIEXEC}  -n 7 ./ex18 -mat_type baij > ex18_5.tmp 2>&1;   \
	   if (${DIFF} output/ex18_5.out ex18_5.tmp) then true; \
	   else printf "${PWD}\nPossible problem with ex18_5, diffs above\n=========================================\n"; fi; \
	   ${RM} -f ex18_5.tmp
runex18_6:
	-@${MPIEXEC}  -n 1 ./ex18 -bs 2 -mat_type baij > ex18_6.tmp 2>&1;   \
	   if (${DIFF} output/ex18_6.out ex18_6.tmp) then true; \
	   else printf "${PWD}\nPossible problem with ex18_6, diffs above\n=========================================\n"; fi; \
	   ${RM} -f ex18_6.tmp
runex18_7:
	-@${MPIEXEC}  -n 2 ./ex18 -bs 2 -mat_type baij > ex18_7.tmp 2>&1;   \
	   if (${DIFF} output/ex18_7.out ex18_7.tmp) then true; \
	   else printf "${PWD}\nPossible problem with ex18_7, diffs above\n=========================================\n"; fi; \
	   ${RM} -f ex18_7.tmp
runex18_8:
	-@${MPIEXEC}  -n 7 ./ex18 -bs 2 -mat_type baij > ex18_8.tmp 2>&1;   \
	   if (${DIFF} output/ex18_8.out ex18_8.tmp) then true; \
	   else printf "${PWD}\nPossible problem with ex18_8, diffs above\n=========================================\n"; fi; \
	   ${RM} -f ex18_8.tmp
runex18_9:
	-@${MPIEXEC}  -n 1 ./ex18 -bs 2 -nonlocal_bc > ex18_9.tmp 2>&1;   \
	   if (${DIFF} output/ex18_9.out ex18_9.tmp) then true; \
	   else printf "${PWD}\nPossible problem with ex18_9, diffs above\n=========================================\n"; fi; \
	   ${RM} -f ex18_9.tmp
runex18_10:
	-@${MPIEXEC}  -n 2 ./ex18 -bs 2 -nonlocal_bc > ex18_10.tmp 2>&1;   \
	   if (${DIFF} output/ex18_10.out ex18_10.tmp) then true; \
	   else printf "${PWD}\nPossible problem with ex18_10, diffs above\n=========================================\n"; fi; \
	   ${RM} -f ex18_10.tmp
runex18_11:
	-@${MPIEXEC}  -n 7 ./ex18 -bs 2 -nonlocal_bc > ex18_11.tmp 2>&1;   \
	   if (${DIFF} output/ex18_11.out ex18_11.tmp) then true; \
	   else printf "${PWD}\nPossible problem with ex18_11, diffs above\n=========================================\n"; fi; \
	   ${RM} -f ex18_11.tmp
runex18_12:
	-@${MPIEXEC}  -n 1 ./ex18 -bs 2 -nonlocal_bc -mat_type baij > ex18_12.tmp 2>&1;   \
	   if (${DIFF} output/ex18_12.out ex18_12.tmp) then true; \
	   else printf "${PWD}\nPossible problem with ex18_12, diffs above\n=========================================\n"; fi; \
	   ${RM} -f ex18_12.tmp
runex18_13:
	-@${MPIEXEC}  -n 2 ./ex18 -bs 2 -nonlocal_bc -mat_type baij > ex18_13.tmp 2>&1;   \
	   if (${DIFF} output/ex18_13.out ex18_13.tmp) then true; \
	   else printf "${PWD}\nPossible problem with ex18_13, diffs above\n=========================================\n"; fi; \
	   ${RM} -f ex18_13.tmp
runex18_14:
	-@${MPIEXEC}  -n 7 ./ex18 -bs 2 -nonlocal_bc -mat_type baij > ex18_14.tmp 2>&1;   \
	   if (${DIFF} output/ex18_14.out ex18_14.tmp) then true; \
	   else printf "${PWD}\nPossible problem with ex18_14, diffs above\n=========================================\n"; fi; \
	   ${RM} -f ex18_14.tmp
runex19:
	-@${MPIEXEC}  -n 4 ./ex19 > ex19_1.tmp 2>&1;   \
	   if (${DIFF} output/ex19_1.out ex19_1.tmp) then true; \
	   else printf "${PWD}\nPossible problem with ex19_1, diffs above\n=========================================\n"; fi; \
	   ${RM} -f ex19_1.tmp
runex20:
	-@${MPIEXEC} -n 1  ./ex20 -conv_mat_type seqaij > ex20_1.tmp 2>&1;	\
	   if (${DIFF} output/ex20_1.out ex20_1.tmp) then true; \
	   else printf "${PWD}\nPossible problem with ex20_1, diffs above\n=========================================\n"; fi; \
	   ${RM} -f ex20_1.tmp
runex21:
	-@${MPIEXEC} -n 1  ./ex21 -mat_type seqaij > ex21_1.tmp 2>&1;   \
	   if (${DIFF} output/ex21_1.out ex21_1.tmp) then true; \
	   else printf "${PWD}\nPossible problem with ex21_1, diffs above\n=========================================\n"; fi; \
	   ${RM} -f ex21_1.tmp
runex22:
	-@${MPIEXEC} -n 1  ./ex22 > ex22_1.tmp 2>&1;   \
	   if (${DIFF} output/ex22_1.out ex22_1.tmp) then true; \
	   else printf "${PWD}\nPossible problem with ex22_1, diffs above\n=========================================\n"; fi; \
	   ${RM} -f ex22_1.tmp
runex29:
	-@${MPIEXEC} -n 1 ./ex29 > ex29_1.tmp 2>&1;   \
	   if (${DIFF} output/ex29_1.out ex29_1.tmp) then true; \
	   else printf "${PWD}\nPossible problem with ex29_1, diffs above\n=========================================\n"; fi; \
	   ${RM} -f ex29_1.tmp
runex30:
	-@${MPIEXEC} -n 1 ./ex30 -mat_ordering -display_matrices -nox | grep -v "MPI processes" > ex30_1.tmp 2>&1;   \
	   if (${DIFF} output/ex30_1.out ex30_1.tmp) then true; \
	   else printf "${PWD}\nPossible problem with ex30_1, diffs above\n=========================================\n"; fi; \
	   ${RM} -f ex30_1.tmp
runex30_2:
	-@${MPIEXEC} -n 1 ./ex30 -mat_ordering -display_matrices -nox -lu > ex30_2.tmp 2>&1;   \
	   if (${DIFF} output/ex30_2.out ex30_2.tmp) then true; \
	   else printf "${PWD}\nPossible problem with ex30_2, diffs above\n=========================================\n"; fi; \
	   ${RM} -f ex30_2.tmp
runex30_3:
	-@${MPIEXEC} -n 1 ./ex30 -mat_ordering -lu -triangular_solve > ex30_3.tmp 2>&1;   \
	   if (${DIFF} output/ex30_3.out ex30_3.tmp) then true; \
	   else printf "${PWD}\nPossible problem with ex30_3, diffs above\n=========================================\n"; fi; \
	   ${RM} -f ex30_3.tmp
runex30_4:
	-@${MPIEXEC} -n 1 ./ex30 > ex30_4.tmp 2>&1;   \
	   if (${DIFF} output/ex30_4.out ex30_4.tmp) then true; \
	   else printf "${PWD}\nPossible problem with ex30_4, diffs above\n=========================================\n"; fi; \
	   ${RM} -f ex30_4.tmp
runex30_5:
	-@${MPIEXEC} -n 1 ./ex30 -lu > ex30_5.tmp 2>&1;   \
	   if (${DIFF} output/ex30_5.out ex30_5.tmp) then true; \
	   else printf "${PWD}\nPossible problem with ex30_5, diffs above\n=========================================\n"; fi; \
	   ${RM} -f ex30_5.tmp
runex30_6:
	-@${MPIEXEC} -n 1 ./ex30 -lu -triangular_solve > ex30_3.tmp 2>&1;   \
	   if (${DIFF} output/ex30_3.out ex30_3.tmp) then true; \
	   else printf "${PWD}\nPossible problem with ex30_6, diffs above\n=========================================\n"; fi; \
	   ${RM} -f ex30_3.tmp

runex31:
	-@${MPIEXEC} -n 1  ./ex31 | grep -v "MPI processes" > ex31_1.tmp 2>&1;   \
	   if (${DIFF} output/ex31_1.out ex31_1.tmp) then true; \
	   else printf "${PWD}\nPossible problem with ex31_1, diffs above\n=========================================\n"; fi; \
	   ${RM} -f ex31_1.tmp
runex35:
	-@${MPIEXEC} -n 1  ./ex35 > ex35_1.tmp	2>&1;	\
	   if (${DIFF} output/ex35_1.out ex35_1.tmp) then true; \
	   else printf "${PWD}\nPossible problem with ex35_1, diffs above\n=========================================\n"; fi; \
	   ${RM} -f ex35_1.tmp
runex36f:
	-@${MPIEXEC} -n 1  ./ex36f > ex36_1.tmp 2>&1;   \
	   if (${DIFF} output/ex36_1.out ex36_1.tmp) then true; \
	   else printf "${PWD}\nPossible problem with ex36f_1, diffs above\n=========================================\n"; fi; \
	   ${RM} -f ex36_1.tmp
runex37:
	-@${MPIEXEC} -n 1 ./ex37 | grep -v "MPI processes"> ex37_1.tmp 2>&1;   \
	   if (${DIFF} output/ex37_1.out ex37_1.tmp) then true; \
	   else printf "${PWD}\nPossible problem with ex37_1, diffs above\n=========================================\n"; fi; \
	   ${RM} -f ex37_1.tmp
runex37_2:
	-@${MPIEXEC} -n 3 ./ex37  | grep -v "MPI processes"> ex37_1.tmp 2>&1;   \
	   if (${DIFF} output/ex37_2.out ex37_1.tmp) then true; \
	   else printf "${PWD}\nPossible problem with ex37_2, diffs above\n=========================================\n"; fi; \
	   ${RM} -f ex37_1.tmp
runex37_3:
	-@${MPIEXEC} -n 1 ./ex37 -mat_type baij -mat_block_size 1 | grep -v "MPI processes" > ex37_1.tmp 2>&1;   \
	   if (${DIFF} output/ex37_3.out ex37_1.tmp) then true; \
	   else printf "${PWD}\nPossible problem with ex37_3, diffs above\n=========================================\n"; fi; \
	   ${RM} -f ex37_1.tmp
runex37_4:
	-@${MPIEXEC} -n 1 ./ex37 -mat_type baij -mat_block_size 2  | grep -v "MPI processes"> ex37_1.tmp 2>&1;   \
	   if (${DIFF} output/ex37_4.out ex37_1.tmp) then true; \
	   else printf "${PWD}\nPossible problem with ex37_4, diffs above\n=========================================\n"; fi; \
	   ${RM} -f ex37_1.tmp
runex37_5:
	-@${MPIEXEC} -n 2 ./ex37 -mat_type baij -mat_block_size 1  | grep -v "MPI processes"> ex37_1.tmp 2>&1;   \
	   if (${DIFF} output/ex37_5.out ex37_1.tmp) then true; \
	   else printf "${PWD}\nPossible problem with ex37_5, diffs above\n=========================================\n"; fi; \
	   ${RM} -f ex37_1.tmp
runex37_6:
	-@${MPIEXEC} -n 2 ./ex37 -mat_type baij -mat_block_size 2  | grep -v "MPI processes"> ex37_1.tmp 2>&1;   \
	   if (${DIFF} output/ex37_6.out ex37_1.tmp) then true; \
	   else printf "${PWD}\nPossible problem with ex37_6, diffs above\n=========================================\n"; fi; \
	   ${RM} -f ex37_1.tmp
runex38:
	-@${MPIEXEC} -n 2 ./ex38 -mat_type elemental -m 2 -n 3 > ex38_1.tmp 2>&1;   \
	   ${DIFF} output/ex38_1.out ex38_1.tmp || printf "${PWD}\nPossible problem with ex38_1, diffs above\n=========================================\n"; \
	   ${RM} -f ex38_1.tmp
runex38_2:
	-@${MPIEXEC} -n 6 ./ex38 -mat_type elemental -m 2 -n 2 > ex38_2.tmp 2>&1;   \
	   ${DIFF} output/ex38_2.out ex38_2.tmp || printf "${PWD}\nPossible problem with ex38_2, diffs above\n=========================================\n"; \
	   ${RM} -f ex38_2.tmp
runex38_3:
	-@${MPIEXEC} -n 6 ./ex38 -mat_type elemental -m 2 -n 2 -test_matmatmult > ex38_2.tmp 2>&1;   \
	   ${DIFF} output/ex38_2.out ex38_2.tmp || printf "${PWD}\nPossible problem with ex38_3, diffs above\n=========================================\n"; \
	   ${RM} -f ex38_2.tmp
runex39:
	-@${MPIEXEC} -n 2 ./ex39 -m 3 -n 2 > ex39_1.tmp 2>&1;   \
	   ${DIFF} output/ex39_1.out ex39_1.tmp || printf "${PWD}\nPossible problem with ex39_1, diffs above\n=========================================\n"; \
	   ${RM} -f ex39_1.tmp
runex39_2:
	-@${MPIEXEC} -n 6 ./ex39 -m 2 -n 3 > ex39_2.tmp 2>&1;   \
	   ${DIFF} output/ex39_2.out ex39_2.tmp || printf "${PWD}\nPossible problem with ex39_2, diffs above\n=========================================\n"; \
	   ${RM} -f ex39_2.tmp


# See http://www.mcs.anl.gov/petsc/documentation/faq.html#datafiles for how to obtain the datafiles used below
runex40:
	-@${MPIEXEC} -n 3 ./ex40 -f ${DATAFILESPATH}/matrices/arco1 -nd 7 -ov 2 > ex40_1.tmp 2>&1; \
	   grep -v "flg =1" ex40_1.tmp > ex40_12.tmp; \
	   if (${DIFF} output/ex40_1.out ex40_12.tmp) then true; \
	   else printf "${PWD}\nPossible problem with ex40_1, diffs above\n=========================================\n"; fi; \
	   ${RM} -f ex40_1.tmp ex40_12.tmp
runex41:
	-@${MPIEXEC} -n 3 ./ex41 -f ${DATAFILESPATH}/matrices/arco1 -nd 3 -ov 1 > ex41_1.tmp 2>&1; \
	   grep -v "flg =1" ex41_1.tmp > ex41_12.tmp; \
	   if (${DIFF} output/ex41_1.out ex41_12.tmp) then true; \
	   else printf "${PWD}\nPossible problem with ex41_1, diffs above\n=========================================\n"; fi; \
	   ${RM} -f ex41_1.tmp ex41_12.tmp
runex42:
	-@${MPIEXEC} -n 3 ./ex42 -f ${DATAFILESPATH}/matrices/arco1 \
	   -nd 5 -ov 2  > ex42_1.tmp 2>&1; \
	   grep -v "flg =1" ex42_1.tmp > ex42_12.tmp; \
	   if (${DIFF} output/ex42_1.out ex42_12.tmp) then true; \
	   else printf "${PWD}\nPossible problem with ex42_1, diffs above\n=========================================\n"; fi; \
	   ${RM} -f ex42_1.tmp ex42_12.tmp
runex42_2:
	-@${MPIEXEC} -n 1  ./ex42 -f ${DATAFILESPATH}/matrices/arco1 \
	   -nd 5 -ov 2 > ex42_2.tmp 2>&1; \
	   if (${DIFF} output/ex42_2.out ex42_2.tmp) then true; \
	   else printf "${PWD}\nPossible problem with ex42_2, diffs above\n=========================================\n"; fi; \
	   ${RM} -f ex42_2.tmp

# See http://www.mcs.anl.gov/petsc/documentation/faq.html#datafiles for how to obtain the datafiles used below
runex47:
	-@${MPIEXEC} -n 1  ./ex47 -f ${DATAFILESPATH}/matrices/cfd.1.10 -mat_block_size 5 > ex47_1.tmp 2>&1; \
	   if (${DIFF} output/ex47_1.out ex47_1.tmp) then true; \
	   else printf "${PWD}\nPossible problem with ex47_1, diffs above\n=========================================\n"; fi; \
	   ${RM} -f ex47_1.tmp

MATBLOCKSIZE   = 1 2 3 4 5 6 7 8
runex48:
	-@touch ex48_1.tmp;\
	for bs in ${MATBLOCKSIZE}; do \
	  ${MPIEXEC} -n 1  ./ex48 -mat_block_size  $$bs >> ex48_1.tmp 2>&1; \
	done; \
	if (${DIFF} output/ex48_1.out ex48_1.tmp) then true; \
	else printf "${PWD}\nPossible problem with ex48_1, diffs above\n========================================= with: -mat_block_size  $$bs"; fi; \
	${RM} -f ex48_1.tmp

MATSIZE        = 11 13
OVERLAP        = 1 3
NODOMAINS      = 7
runex51:
	-@touch ex51_1.tmp;\
	for bs in ${MATBLOCKSIZE}; do \
	    for matsize in ${MATSIZE}; do \
	      for ov in ${OVERLAP}; do\
	        for nd in ${NODOMAINS}; do \
	          ${MPIEXEC} -n 1  ./ex51 -mat_block_size $$bs -ov $$ov \
                     -mat_size $$matsize -nd $$nd >> ex51_1.tmp 2>&1; \
		done;\
	      done;\
	    done;\
	done;\
	  grep -v "flg =1" ex51_1.tmp > ex51_12.tmp; \
	  if (${DIFF} output/ex51_1.out ex51_12.tmp) then true; \
	  else printf "${PWD}\nPossible problem with ex51_1, diffs above\n=========================================\n"; fi; \
	  ${RM} -f ex51_1.tmp ex51_12.tmp

runex52_1:
	-@${MPIEXEC} -n 3 ./ex52 -mat_block_size 2 -test_setvaluesblocked > ex52_1.tmp 2>&1;\
	if (${DIFF} output/ex52_1.out ex52_1.tmp) then true; \
	else printf "${PWD}\nPossible problem with ex52_1, diffs above\n=========================================\n"; fi; \
	${RM} -f ex52_1.tmp

runex52_2:
	-@${MPIEXEC} -n 3 ./ex52 -mat_block_size 2 -test_setvaluesblocked -column_oriented > ex52_2.tmp 2>&1;\
	if (${DIFF} output/ex52_2.out ex52_2.tmp) then true; \
	else printf "${PWD}\nPossible problem with ex52_2, diffs above\n=========================================\n"; fi; \
	${RM} -f ex52_2.tmp

runex52_3:
	-@${MPIEXEC} -n 3 ./ex52 -mat_block_size 1 -test_setvaluesblocked > ex52_3.tmp 2>&1;\
	if (${DIFF} output/ex52_3.out ex52_3.tmp) then true; \
	else printf "${PWD}\nPossible problem with ex52_3, diffs above\n=========================================\n"; fi; \
	${RM} -f ex52_3.tmp

runex52_4:
	-@${MPIEXEC} -n 3 ./ex52 -mat_block_size 1 -test_setvaluesblocked -column_oriented > ex52_4.tmp 2>&1;\
	if (${DIFF} output/ex52_4.out ex52_4.tmp) then true; \
	else printf "${PWD}\nPossible problem with ex52_4, diffs above\n=========================================\n"; fi; \
	${RM} -f ex52_4.tmp

# See http://www.mcs.anl.gov/petsc/documentation/faq.html#datafiles for how to obtain the datafiles used below
runex53:
	-@${MPIEXEC} -n 3 ./ex53 -matload_block_size 1 -f ${DATAFILESPATH}/matrices/small > ex53_1.tmp 2>&1;\
	${MPIEXEC} -n 3 ./ex53 -matload_block_size 2 -f ${DATAFILESPATH}/matrices/small >> ex53_1.tmp 2>&1;\
	${MPIEXEC} -n 4 ./ex53 -matload_block_size 3 -f ${DATAFILESPATH}/matrices/small >> ex53_1.tmp 2>&1;\
	${MPIEXEC} -n 3 ./ex53 -matload_block_size 4 -f ${DATAFILESPATH}/matrices/small >> ex53_1.tmp 2>&1;\
	${MPIEXEC} -n 3 ./ex53 -matload_block_size 5 -f ${DATAFILESPATH}/matrices/small >> ex53_1.tmp 2>&1;\
	${MPIEXEC} -n 3 ./ex53 -matload_block_size 6 -f ${DATAFILESPATH}/matrices/small >> ex53_1.tmp 2>&1;\
	${MPIEXEC} -n 3 ./ex53 -matload_block_size 7 -f ${DATAFILESPATH}/matrices/small >> ex53_1.tmp 2>&1;\
	${MPIEXEC} -n 3 ./ex53 -matload_block_size 8 -f ${DATAFILESPATH}/matrices/small >> ex53_1.tmp 2>&1;\
	if (${DIFF} output/ex53_1.out ex53_1.tmp) then true; \
	else printf "${PWD}\nPossible problem with ex53_1, diffs above\n=========================================\n"; fi; \
	${RM} -f ex53_1.tmp

runex54:
	-@for bs in ${MATBLOCKSIZE}; do \
	    for matsize in ${MATSIZE}; do \
	      for ov in ${OVERLAP}; do\
	        for nd in ${NODOMAINS}; do \
		  for np in ${NPROCS}; do \
                    ${MPIEXEC} -n $$np ./ex54 -mat_block_size $$bs -ov $$ov -mat_size $$matsize -nd $$nd ;\
		  done; \
		done;\
	      done;\
	    done;\
	done;

runex55:
	-@${MPIEXEC} -n 1  ./ex55  > ex55_1.tmp 2>&1;   \
	   if (${DIFF} output/ex55_1.out ex55_1.tmp) then true; \
	   else printf "${PWD}\nPossible problem with ex55_1, diffs above\n=========================================\n"; fi; \
	   ${RM} -f ex55_1.tmp

runex55_2:
	-@${MPIEXEC} -n 3  ./ex55  > ex55_2.tmp 2>&1;   \
	   if (${DIFF} output/ex55_2.out ex55_2.tmp) then true; \
	   else printf "${PWD}\nPossible problem with ex55_2, diffs above\n=========================================\n"; fi; \
	   ${RM} -f ex55_2.tmp

runex56:
	-@${MPIEXEC} -n 1 ./ex56 | grep -v "MPI processes" > ex56_1.tmp 2>&1;   \
	   if (${DIFF} output/ex56_1.out ex56_1.tmp) then true; \
	   else printf "${PWD}\nPossible problem with ex56_1, diffs above\n=========================================\n"; fi; \
	   ${RM} -f ex56_1.tmp

runex56_4:
	-@${MPIEXEC} -n 3 ./ex56 -ass_extern | grep -v "MPI processes"> ex56_4.tmp 2>&1;   \
	   if (${DIFF} output/ex56_4.out ex56_4.tmp) then true; \
	   else printf "${PWD}\nPossible problem with ex56_4, diffs above\n=========================================\n"; fi; \
	   ${RM} -f ex56_4.tmp

runex56_5:
	-@${MPIEXEC} -n 3 ./ex56 -ass_extern -zero_rows| grep -v "MPI processes" > ex56_5.tmp 2>&1;   \
	   if (${DIFF} output/ex56_5.out ex56_5.tmp) then true; \
	   else printf "${PWD}\nPossible problem with ex56_5, diffs above\n=========================================\n"; fi; \
	   ${RM} -f ex56_5.tmp

runex59:
	-@${MPIEXEC} -n 1  ./ex59  > ex59_1.tmp 2>&1;   \
	   if (${DIFF} output/ex59_1.out ex59_1.tmp) then true; \
	   else printf "${PWD}\nPossible problem with ex59_1, diffs above\n=========================================\n"; fi; \
	   ${RM} -f ex59_1.tmp

runex59_2:
	-@${MPIEXEC} -n 2  ./ex59  > ex59_2.tmp 2>&1;   \
	   if (${DIFF} output/ex59_2.out ex59_2.tmp) then true; \
	   else printf "${PWD}\nPossible problem with ex59_2, diffs above\n=========================================\n"; fi; \
	   ${RM} -f ex59_2.tmp

runex59_3:
	-@${MPIEXEC} -n 3  ./ex59  > ex59_3.tmp 2>&1;   \
	   if (${DIFF} output/ex59_3.out ex59_3.tmp) then true; \
	   else printf "${PWD}\nPossible problem with ex59_3, diffs above\n=========================================\n"; fi; \
	   ${RM} -f ex59_3.tmp

runex60:
	-@${MPIEXEC} -n 3  ./ex60  -col 7 > ex60_1.tmp 2>&1;   \
	   if (${DIFF} output/ex60_1.out ex60_1.tmp) then true; \
	   else printf "${PWD}\nPossible problem with ex60_1, diffs above\n=========================================\n"; fi; \
	   ${RM} -f ex60_1.tmp

runex61:
	-@${MPIEXEC} -n 1 ./ex61  > ex61_1.tmp 2>&1;   \
	   if (${DIFF} output/ex61_1.out ex61_1.tmp) then true; \
	   else printf "${PWD}\nPossible problem with ex61_1, diffs above\n=========================================\n"; fi; \
	   ${RM} -f ex61_1.tmp

runex61_2:
	-@${MPIEXEC} -n 1  ./ex61 -baij  > ex61_2.tmp 2>&1;   \
	   if (${DIFF} output/ex61_2.out ex61_2.tmp) then true; \
	   else printf "${PWD}\nPossible problem with ex61_2, diffs above\n=========================================\n"; fi; \
	   ${RM} -f ex61_2.tmp
runex63f:
	-@${MPIEXEC} -n 2  ./ex63f  > ex63_1.tmp 2>&1;   \
	   if (${DIFF} output/ex63_1.out ex63_1.tmp) then true; \
	   else printf "${PWD}\nPossible problem with ex63f_1, diffs above\n=========================================\n"; fi; \
	   ${RM} -f ex63_1.tmp dense.mat
runex67f:
	-@${MPIEXEC} -n 1  ./ex67f  > ex67f_1.tmp 2>&1;   \
	   if (${DIFF} output/ex67f_1.out ex67f_1.tmp) then true; \
	   else printf "${PWD}\nPossible problem with ex67f_1, diffs above\n=========================================\n"; fi; \
	   ${RM} -f ex67f_1.tmp
runex68:
	-@${MPIEXEC} -n 1 ./ex68  > ex68_1.tmp 2>&1; \
	   ${DIFF} output/ex68_1.out ex68_1.tmp || printf "${PWD}\nPossible problem with ex68, diffs above\n=========================================\n"; \
	   ${RM} -f ex68_1.tmp

# See http://www.mcs.anl.gov/petsc/documentation/faq.html#datafiles for how to obtain the datafiles used below
runex73:
	-@${MPIEXEC} -n 3  ./ex73  -nox -f ${DATAFILESPATH}/matrices/arco1 -mat_partitioning_type parmetis -viewer_binary_skip_info

MATBLOCKSIZE   = 1 2 3 4 5 6 7 8
runex74:
	-@touch ex74_1.tmp;\
	for bs in ${MATBLOCKSIZE}; do \
	  ${MPIEXEC} -n 1  ./ex74 -bs  $$bs >> ex74_1.tmp 2>&1; \
	done; \
	if (${DIFF} output/ex74_1.out ex74_1.tmp) then true; \
	else printf "${PWD}\nPossible problem with ex74_1, diffs above\n=========================================\n"; fi; \
	${RM} -f ex74_1.tmp

NPROCS    = 1 2 3
runex75:
	-@touch ex75_1.tmp;\
	for np in ${NPROCS}; do \
	  for bs in ${MATBLOCKSIZE}; do \
	   ${MPIEXEC} -n $$np ./ex75 -bs  $$bs -mat_ignore_lower_triangular >> ex75_1.tmp 2>&1; \
	  done; \
	done; \
	if (${DIFF} output/ex75_1.out ex75_1.tmp) then true; \
	else printf "${PWD}\nPossible problem with ex75_1, diffs above\n=========================================\n"; fi; \
	${RM} -f ex75_1.tmp

runex76:
	-@touch ex76_1.tmp;\
	for bs in ${MATBLOCKSIZE}; do \
	  ${MPIEXEC} -n 1 ./ex76 -bs  $$bs >> ex76_1.tmp 2>&1; \
	done; \
	if (${DIFF} output/ex76_1.out ex76_1.tmp) then true; \
	else printf "${PWD}\nPossible problem with ex76, diffs above\n=========================================\n"; fi; \
	${RM} -f ex76_1.tmp

runex76_2:
	-@touch ex76_1.tmp;\
	${MPIEXEC} -n 1 ./ex76 -testaij -reorder 1 >> ex76_1.tmp 2>&1; \
	if (${DIFF} output/ex76_1.out ex76_1.tmp) then true; \
	else printf "${PWD}\nPossible problem with ex76_2, diffs above\n=========================================\n"; fi; \
	${RM} -f ex76_1.tmp

runex76_3:
	-@touch ex76_1.tmp;\
	${MPIEXEC} -n 1 ./ex76 -testaij >> ex76_1.tmp 2>&1; \
	if (${DIFF} output/ex76_1.out ex76_1.tmp) then true; \
	else printf "${PWD}\nPossible problem with ex76_3, diffs above\n=========================================\n"; fi; \
	${RM} -f ex76_1.tmp

#runex77:
#	-@touch ex77_1.tmp;\
#	for bs in ${MATBLOCKSIZE}; do \
#	  ${MPIEXEC} -n 1  ex77 -bs  $$bs >> ex77_1.tmp 2>&1; \
#	done; \
#	if (${DIFF} output/ex77_1.out ex77_1.tmp) then true; \
#	else printf "${PWD}\nPossible problem with ex77_1, diffs above\n=========================================\n"; fi; \
#	${RM} -f ex77_1.tmp

runex78:
	-@${MPIEXEC} -n 1 ./ex78 -Ain ~/matrices/indefinite/afiro_A.dat -bin \
	   ~/matrices/indefinite/afiro_b.dat -uin ~/matrices/indefinite/afiro_u.dat > ex78_1.tmp 2>&1;   \
	   if (${DIFF} output/ex78_1.out ex78_1.tmp) then true; \
	   else printf "${PWD}\nPossible problem with ex78_1, diffs above\n=========================================\n"; fi; \
	   ${RM} -f ex78_1.tmp
runex79f:
	-@${MPIEXEC} -n 1 ./ex79f  > ex79f_1.tmp 2>&1;   \
	   if (${DIFF} output/ex79f_1.out ex79f_1.tmp) then true; \
	   else printf "${PWD}\nPossible problem with ex79f_1, diffs above\n=========================================\n"; fi; \
	   ${RM} -f ex79f_1.tmp
runex85f:
	-@${MPIEXEC} -n 1 ./ex85f  > ex85f_1.tmp 2>&1;   \
	   if (${DIFF} output/ex85f_1.out ex85f_1.tmp) then true; \
	   else printf "${PWD}\nPossible problem with ex85f_1, diffs above\n=========================================\n"; fi; \
	   ${RM} -f ex85f_1.tmp

runex86:
	-@${MPIEXEC} -n 3 ./ex86 > ex86_1.tmp 2>&1;   \
	   ${DIFF} output/ex86_1.out ex86_1.tmp || printf "${PWD}\nPossible problem with ex86_1, diffs above\n=========================================\n"; \
	   ${RM} -f ex86_1.tmp
runex86_2:
	-@${MPIEXEC} -n 3 ./ex86 -mat_type baij > ex86_1.tmp 2>&1;   \
	   ${DIFF} output/ex86_2.out ex86_1.tmp || printf "${PWD}\nPossible problem with ex86_2, diffs above\n=========================================\n"; \
	   ${RM} -f ex86_1.tmp
runex86_3:
	-@${MPIEXEC} -n 3 ./ex86 -mat_type baij -bs 2 > ex86_1.tmp 2>&1;   \
	   ${DIFF} output/ex86_3.out ex86_1.tmp || printf "${PWD}\nPossible problem with ex86_3, diffs above\n=========================================\n"; \
	   ${RM} -f ex86_1.tmp

runex88:
	-@${MPIEXEC} -n 1  ./ex88 > ex88_1.tmp 2>&1;   \
	   ${DIFF} output/ex88_1.out ex88_1.tmp || printf "${PWD}\nPossible problem with ex88_1, diffs above\n=========================================\n"; \
	   ${RM} -f ex88_1.tmp
runex91:
	-@${MPIEXEC} -n 1 ./ex91 -ov 2 > ex91_1.tmp 2>&1;   \
	   if (${DIFF} output/ex91_1.out ex91_1.tmp) then true; \
	   else printf "${PWD}\nPossible problem with ex91_1, diffs above\n=========================================\n"; fi; \
	   ${RM} -f ex91_1.tmp

OVERLAP   = 1 3
BS        = 2 8
runex92:
	-@touch ex92_1.tmp;\
	  for ov in ${OVERLAP}; do \
            for bs in ${BS}; do \
	      ${MPIEXEC} -n 1 ./ex92 -ov $$ov -mat_block_size $$bs -test_overlap -test_submat >> ex92_1.tmp 2>&1; \
	    done; \
	  done; \
	if (${DIFF} output/ex92_1.out ex92_1.tmp) then true; \
	else printf "${PWD}\nPossible problem with ex92_1: ./ex92 -ov  $$ov -mat_block_size $$bs -test_overlap -test_submat, diffs above\n=========================================\n"; fi; \
	${RM} -f ex92_1.tmp

NPROCS    = 3 4
runex92_2:
	-@touch ex92_1.tmp;\
	for np in ${NPROCS}; do \
	  for ov in ${OVERLAP}; do \
            for bs in ${BS}; do \
	      ${MPIEXEC} -n $$np ./ex92 -ov $$ov -mat_block_size $$bs -test_overlap -test_submat >> ex92_1.tmp 2>&1; \
	    done; \
	  done; \
	done; \
	if (${DIFF} output/ex92_1.out ex92_1.tmp) then true; \
	else printf "${PWD}\nPossible problem with ex92_2, -n $$np ./ex92 -ov $$ov -mat_block_size $$bs -test_overlap -test_submat, diffs above\n=========================================\n"; fi; \
	${RM} -f ex92_1.tmp

runex92_3:
	-@touch ex92_1.tmp;\
	for np in ${NPROCS}; do \
	  for ov in ${OVERLAP}; do \
            for bs in ${BS}; do \
	      ${MPIEXEC} -n $$np  ./ex92 -ov $$ov -mat_block_size $$bs -test_overlap -test_allcols >> ex92_1.tmp 2>&1; \
	    done; \
	  done; \
	done; \
	if (${DIFF} output/ex92_1.out ex92_1.tmp) then true; \
	else printf "${PWD}\nPossible problem with ex92_3, -n $$np ./ex92 -ov  $$ov -mat_block_size $$bs -test_overlap -test_allcols, diffs above\n=========================================\n"; fi; \
	${RM} -f ex92_1.tmp

runex92_4:
	-@touch ex92_1.tmp;\
	for np in ${NPROCS}; do \
	  for ov in ${OVERLAP}; do \
            for bs in ${BS}; do \
	      ${MPIEXEC} -n $$np  ./ex92 -ov $$ov -mat_block_size $$bs -test_submat -test_allcols >> ex92_1.tmp 2>&1; \
	    done; \
	  done; \
	done; \
	if (${DIFF} output/ex92_1.out ex92_1.tmp) then true; \
	else printf "${PWD}\nPossible problem with ex92_4, -n $$np ./ex92 -ov  $$ov -mat_block_size $$bs -test_submat -test_allcols, diffs above\n=========================================\n"; fi; \
	${RM} -f ex92_1.tmp

runex93:
	-@${MPIEXEC} -n 1 ./ex93 > ex93_1.tmp 2>&1; \
	   if (${DIFF} output/ex93_1.out ex93_1.tmp) then true; \
	   else printf "${PWD}\nPossible problem with ex93_1, diffs above\n=========================================\n"; fi; \
	   ${RM} -f ex93_1.tmp
runex93_scalable:
	-@${MPIEXEC} -n 1 ./ex93 -matmatmult_via scalable > ex93_1.tmp 2>&1; \
	   if (${DIFF} output/ex93_1.out ex93_1.tmp) then true; \
	   else printf "${PWD}\nPossible problem with ex93_scalable, diffs above\n=========================================\n"; fi; \
	   ${RM} -f ex93_1.tmp
runex93_scalable_fast:
	-@${MPIEXEC} -n 1 ./ex93 -matmatmult_via scalable_fast > ex93_1.tmp 2>&1; \
	   if (${DIFF} output/ex93_1.out ex93_1.tmp) then true; \
	   else printf "${PWD}\nPossible problem with ex93_scalable_fast, diffs above\n=========================================\n"; fi; \
	   ${RM} -f ex93_1.tmp
runex93_heap:
	-@${MPIEXEC} -n 1 ./ex93 -matmatmult_via heap> ex93_1.tmp 2>&1; \
	   if (${DIFF} output/ex93_1.out ex93_1.tmp) then true; \
	   else printf "${PWD}\nPossible problem with ex93_heap, diffs above\n=========================================\n"; fi; \
	   ${RM} -f ex93_1.tmp
runex93_btheap:
	-@${MPIEXEC} -n 1 ./ex93 -matmatmult_via btheap> ex93_1.tmp 2>&1; \
	   if (${DIFF} output/ex93_1.out ex93_1.tmp) then true; \
	   else printf "${PWD}\nPossible problem with ex93_btheap, diffs above\n=========================================\n"; fi; \
	   ${RM} -f ex93_1.tmp
runex93_llcondensed:
	-@${MPIEXEC} -n 1 ./ex93 -matmatmult_via llcondensed > ex93_1.tmp 2>&1; \
	   if (${DIFF} output/ex93_1.out ex93_1.tmp) then true; \
	   else printf "${PWD}\nPossible problem with ex93_llcondensed, diffs above\n=========================================\n"; fi; \
	   ${RM} -f ex93_1.tmp
runex93_2:
	-@${MPIEXEC} -n 2 ./ex93 -matmatmult_via nonscalable > ex93_1.tmp 2>&1; \
	   if (${DIFF} output/ex93_2.out ex93_1.tmp) then true; \
	   else printf "${PWD}\nPossible problem with ex93_2, diffs above\n=========================================\n"; fi; \
	   ${RM} -f ex93_1.tmp
runex93_3:
	-@${MPIEXEC} -n 2 ./ex93  > ex93_1.tmp 2>&1; \
	   if (${DIFF} output/ex93_2.out ex93_1.tmp) then true; \
	   else printf "${PWD}\nPossible problem with ex93_3, diffs above\n=========================================\n"; fi; \
	   ${RM} -f ex93_1.tmp

# See http://www.mcs.anl.gov/petsc/documentation/faq.html#datafiles for how to obtain the datafiles used below
runex94_matmatmult:
	-@${MPIEXEC} -n 1 ./ex94 -f0 ${DATAFILESPATH}/matrices/arco1 -f1 ${DATAFILESPATH}/matrices/arco1 -viewer_binary_skip_info > ex94_1.tmp 2>&1; \
	   if (${DIFF} output/ex94_1.out ex94_1.tmp) then true; \
	   else printf "${PWD}\nPossible problem with ex94_matmatmult, diffs above\n=========================================\n"; fi; \
	   ${RM} -f ex94_1.tmp
runex94_matmatmult_2:
	-@${MPIEXEC} -n 1 ./ex94 -f0 ${DATAFILESPATH}/matrices/arco1 -f1 ${DATAFILESPATH}/matrices/arco1 -viewer_binary_skip_info > ex94_1.tmp 2>&1; \
	   if (${DIFF} output/ex94_1.out ex94_1.tmp) then true; \
	   else printf "${PWD}\nPossible problem with ex94_matmatmult_2, diffs above\n=========================================\n"; fi; \
	   ${RM} -f ex94_1.tmp
runex94_scalable0:
	-@${MPIEXEC} -n 1 ./ex94 -f0 ${DATAFILESPATH}/matrices/arco1 -f1 ${DATAFILESPATH}/matrices/arco1 -viewer_binary_skip_info -matptap_via nonscalable > ex94_1.tmp 2>&1; \
	   if (${DIFF} output/ex94_1.out ex94_1.tmp) then true; \
	   else printf "${PWD}\nPossible problem with ex94_scalable0, diffs above\n=========================================\n"; fi; \
	   ${RM} -f ex94_1.tmp
runex94_scalable1:
	-@${MPIEXEC} -n 1 ./ex94 -f0 ${DATAFILESPATH}/matrices/arco1 -f1 ${DATAFILESPATH}/matrices/arco1 -viewer_binary_skip_info > ex94_1.tmp 2>&1; \
	   if (${DIFF} output/ex94_1.out ex94_1.tmp) then true; \
	   else printf "${PWD}\nPossible problem with ex94_scalable1, diffs above\n=========================================\n"; fi; \
	   ${RM} -f ex94_1.tmp
runex94_2_mattransposematmult_nonscalable:
	-@${MPIEXEC} -n 3 ./ex94 -f0 ${DATAFILESPATH}/matrices/medium -f1 ${DATAFILESPATH}/matrices/medium -mattransposematmult_via nonscalable> ex94_2.tmp 2>&1; \
	   if (${DIFF} output/ex94_1.out ex94_2.tmp) then true; \
	   else printf "${PWD}\nPossible problem with ex94_2_mattransposematmult, diffs above\n=========================================\n"; fi; \
	   ${RM} -f ex94_2.tmp
runex94_2_mattransposematmult_matmatmult:
	-@${MPIEXEC} -n 3 ./ex94 -f0 ${DATAFILESPATH}/matrices/medium -f1 ${DATAFILESPATH}/matrices/medium -mattransposematmult_via matmatmult> ex94_2.tmp 2>&1; \
	   if (${DIFF} output/ex94_1.out ex94_2.tmp) then true; \
	   else printf "${PWD}\nPossible problem with ex94_2_mattransposematmult, diffs above\n=========================================\n"; fi; \
	   ${RM} -f ex94_2.tmp

runex94_axpy_seqaij:
	-@${MPIEXEC} -n 1 ./ex94 -f0 ${DATAFILESPATH}/matrices/EigenProblems/jifengzhao/petsc_stiff20.dat -f1 ${DATAFILESPATH}/matrices/EigenProblems/jifengzhao/petsc_mass20.dat -test_MatAXPY > ex94_1.tmp 2>&1; \
	   if (${DIFF} output/ex94_1.out ex94_1.tmp) then true; \
	   else printf "${PWD}\nPossible problem with ex94_axpy_seqaij, diffs above\n=========================================\n"; fi; \
	   ${RM} -f ex94_1.tmp
runex94_axpy_mpiaij:
	-@${MPIEXEC} -n 8 ./ex94 -f0 ${DATAFILESPATH}/matrices/EigenProblems/jifengzhao/petsc_stiff20.dat -f1 ${DATAFILESPATH}/matrices/EigenProblems/jifengzhao/petsc_mass20.dat -test_MatAXPY > ex94_1.tmp 2>&1; \
	   if (${DIFF} output/ex94_1.out ex94_1.tmp) then true; \
	   else printf "${PWD}\nPossible problem with ex94_axpy_mpiaij, diffs above\n=========================================\n"; fi; \
	   ${RM} -f ex94_1.tmp

runex94_axpy_seqbaij:
	-@${MPIEXEC} -n 1 ./ex94 -f0 ${DATAFILESPATH}/matrices/EigenProblems/jifengzhao/petsc_stiff20.dat -f1 ${DATAFILESPATH}/matrices/EigenProblems/jifengzhao/petsc_mass20.dat -test_MatAXPY -mat_type baij > ex94_1.tmp 2>&1; \
	   if (${DIFF} output/ex94_1.out ex94_1.tmp) then true; \
	   else printf "${PWD}\nPossible problem with ex94_axpy_seqbaij, diffs above\n=========================================\n"; fi; \
	   ${RM} -f ex94_1.tmp
runex94_axpy_mpibaij:
	-@${MPIEXEC} -n 8 ./ex94 -f0 ${DATAFILESPATH}/matrices/EigenProblems/jifengzhao/petsc_stiff20.dat -f1 ${DATAFILESPATH}/matrices/EigenProblems/jifengzhao/petsc_mass20.dat -test_MatAXPY -mat_type baij > ex94_1.tmp 2>&1; \
	   if (${DIFF} output/ex94_1.out ex94_1.tmp) then true; \
	   else printf "${PWD}\nPossible problem with ex94_axpy_mpibaij, diffs above\n=========================================\n"; fi; \
	   ${RM} -f ex94_1.tmp

runex94_axpy_seqsbaij:
	-@${MPIEXEC} -n 1 ./ex94 -f0 ${DATAFILESPATH}/matrices/EigenProblems/jifengzhao/petsc_stiff20.dat -f1 ${DATAFILESPATH}/matrices/EigenProblems/jifengzhao/petsc_mass20.dat -test_MatAXPY -mat_type sbaij > ex94_1.tmp 2>&1; \
	   if (${DIFF} output/ex94_1.out ex94_1.tmp) then true; \
	   else printf "${PWD}\nPossible problem with ex94_axpy_seqsbaij, diffs above\n=========================================\n"; fi; \
	   ${RM} -f ex94_1.tmp
runex94_axpy_mpisbaij:
	-@${MPIEXEC} -n 8 ./ex94 -f0 ${DATAFILESPATH}/matrices/EigenProblems/jifengzhao/petsc_stiff20.dat -f1 ${DATAFILESPATH}/matrices/EigenProblems/jifengzhao/petsc_mass20.dat -test_MatAXPY -mat_type sbaij > ex94_1.tmp 2>&1; \
	   if (${DIFF} output/ex94_1.out ex94_1.tmp) then true; \
	   else printf "${PWD}\nPossible problem with ex94_axpy_mpisbaij, diffs above\n=========================================\n"; fi; \
	   ${RM} -f ex94_1.tmp

runex95:
	-@${MPIEXEC} -n 3 ./ex95 | grep -v "MPI processes" > ex95_1.tmp 2>&1; \
	   if (${DIFF} output/ex95_1.out ex95_1.tmp) then true; \
	   else printf "${PWD}\nPossible problem with ex95_1, diffs above\n=========================================\n"; fi; \
	   ${RM} -f ex95_1.tmp
runex95_2:
	-@${MPIEXEC} -n 1 ./ex95 | grep -v "MPI processes" > ex95_1.tmp 2>&1; \
	   if (${DIFF} output/ex95_2.out ex95_1.tmp) then true; \
	   else printf "${PWD}\nPossible problem with ex95_2, diffs above\n=========================================\n"; fi; \
	   ${RM} -f ex95_1.tmp

runex96:
	-@${MPIEXEC} -n 3 ./ex96 -Mx 10 -My 5 > ex96.tmp 2>&1; \
	   if (${DIFF} output/ex96.out ex96.tmp) then true; \
	   else printf "${PWD}\nPossible problem with ex96, diffs above\n=========================================\n"; fi; \
	   ${RM} -f ex96.tmp

runex97:
	-@${MPIEXEC} -n 3 ./ex97 > ex97.tmp 2>&1; \
	   ${DIFF} output/ex97_1.out ex97.tmp || printf "${PWD}\nPossible problem with ex97, diffs above\n=========================================\n"; \
	   ${RM} -f ex97.tmp

runex98:
	-@${MPIEXEC} -n 4 ./ex98  > ex98.tmp 2>&1; \
	   if (${DIFF} output/ex98.out ex98.tmp) then true; \
	   else printf "${PWD}\nPossible problem with ex98, diffs above\n=========================================\n"; fi; \
	   ${RM} -f ex98.tmp

# See http://www.mcs.anl.gov/petsc/documentation/faq.html#datafiles for how to obtain the datafiles used below
NPROCS    = 1 3
DOF       = 1 2 3 4 5 6 8 9 16
runex100:
	-@touch ex100.tmp;\
	for np in ${NPROCS}; do \
	  for dof in ${DOF}; do \
	    ${MPIEXEC} -n $$np ./ex100 -f ${DATAFILESPATH}/matrices/arco1 -dof $$dof -viewer_binary_skip_info > ex100.tmp 2>&1; \
	    if (${DIFF} output/ex100.out ex100.tmp) then true; \
            else printf "${PWD}\nPossible problem with ex100 with:";\
	    echo ${MPIEXEC} -n $$np ./ex100 -f ${DATAFILESPATH}/matrices/arco1 -dof $$dof -viewer_binary_skip_info; fi; \
	  done; \
	done; \
	${RM} -f ex100.tmp

runex101:
	-@${MPIEXEC} -n 1  ./ex101  > ex101.tmp 2>&1;   \
	   if (${DIFF} output/ex101.out ex101.tmp) then true; \
	   else printf "${PWD}\nPossible problem with ex101_1, diffs above\n=========================================\n"; fi; \
	   ${RM} -f ex101.tmp

runex102:
	-@${MPIEXEC} -n 2 ./ex102 -view_product > ex102.tmp 2>&1; \
	   if (${DIFF} output/ex102_1.out ex102.tmp) then true; \
	   else printf "${PWD}\nPossible problem with ex102, diffs above\n=========================================\n"; fi; \
	   ${RM} -f ex102.tmp

runex103:
	-@${MPIEXEC} -n 6 ./ex103 > ex103.tmp 2>&1; \
	   if (${DIFF} output/ex103.out ex103.tmp) then true; \
	   else printf "${PWD}\nPossible problem with ex103, diffs above\n=========================================\n"; fi; \
	   ${RM} -f ex103.tmp
runex103_1:
	-@${MPIEXEC} -n 6 ./ex103 -mat_type aij > ex103.tmp 2>&1; \
	   if (${DIFF} output/ex103.out ex103.tmp) then true; \
	   else printf "${PWD}\nPossible problem with ex103_1, diffs above\n=========================================\n"; fi; \
	   ${RM} -f ex103.tmp
runex103_2:
	-@${MPIEXEC} -n 6 ./ex103 -mat_type elemental > ex103.tmp 2>&1; \
	   if (${DIFF} output/ex103.out ex103.tmp) then true; \
	   else printf "${PWD}\nPossible problem with ex103_2, diffs above\n=========================================\n"; fi; \
	   ${RM} -f ex103.tmp

runex104:
	-@${MPIEXEC} -n 1 ./ex104 > ex104.tmp 2>&1; \
	   if (${DIFF} output/ex104.out ex104.tmp) then true; \
	   else printf "${PWD}\nPossible problem with ex104, diffs above\n=========================================\n"; fi; \
	   ${RM} -f ex104.tmp
runex104_elemental:
	-@${MPIEXEC} -n 1 ./ex104 -mat_type elemental > ex104.tmp 2>&1; \
	   if (${DIFF} output/ex104.out ex104.tmp) then true; \
	   else printf "${PWD}\nPossible problem with ex104_elemental, diffs above\n=========================================\n"; fi; \
	   ${RM} -f ex104.tmp
runex104_elemental_2:
	-@${MPIEXEC} -n 3 ./ex104 -mat_type elemental > ex104.tmp 2>&1; \
	   if (${DIFF} output/ex104.out ex104.tmp) then true; \
	   else printf "${PWD}\nPossible problem with ex104_elemental_2, diffs above\n=========================================\n"; fi; \
	   ${RM} -f ex104.tmp

runex109:
	-@${MPIEXEC} -n 1 ./ex109 > ex109.tmp 2>&1; \
	   if (${DIFF} output/ex109.out ex109.tmp) then true; \
	   else printf "${PWD}\nPossible problem with ex109, diffs above\n=========================================\n"; fi; \
	   ${RM} -f ex109.tmp
runex109_1:
	-@${MPIEXEC} -n 1 ./ex109 -M 10 -N 10> ex109.tmp 2>&1; \
	   if (${DIFF} output/ex109.out ex109.tmp) then true; \
	   else printf "${PWD}\nPossible problem with ex109_1, diffs above\n=========================================\n"; fi; \
	   ${RM} -f ex109.tmp
runex109_2:
	-@${MPIEXEC} -n 3 ./ex109 > ex109.tmp 2>&1; \
	   if (${DIFF} output/ex109.out ex109.tmp) then true; \
	   else printf "${PWD}\nPossible problem with ex109_2, diffs above\n=========================================\n"; fi; \
	   ${RM} -f ex109.tmp

runex110:
	-@${MPIEXEC} -n 3 ./ex110

runex112:
	-@${MPIEXEC} -n 1 ./ex112 -mat_fftw_plannerflags FFTW_ESTIMATE > ex112_1.tmp 2>&1;   \
	   if (${DIFF} output/ex112.out ex112_1.tmp) then true; \
	   else printf "${PWD}\nPossible problem with ex112_1, diffs above\n=========================================\n"; fi; \
	   ${RM} -f ex112_1.tmp

runex112_2: #error for complex, 32bit
	-@${MPIEXEC} -n 1 ./ex112 -mat_fftw_plannerflags FFTW_MEASURE > ex112_2.tmp 2>&1;   \
	   if (${DIFF} output/ex112.out ex112_2.tmp) then true; \
	   else printf "${PWD}\nPossible problem with ex112_2, diffs above\n=========================================\n"; fi; \
	   ${RM} -f ex112_2.tmp

runex112_3:
	-@${MPIEXEC} -n 1 ./ex112 -mat_fftw_plannerflags FFTW_PATIENT > ex112_3.tmp 2>&1;   \
	   if (${DIFF} output/ex112.out ex112_3.tmp) then true; \
	   else printf "${PWD}\nPossible problem with ex112_3, diffs above\n=========================================\n"; fi; \
	   ${RM} -f ex112_3.tmp

runex112_4:
	-@${MPIEXEC} -n 1 ./ex112 -mat_fftw_plannerflags FFTW_EXHAUSTIVE > ex112_4.tmp 2>&1;   \
	   if (${DIFF} output/ex112.out ex112_4.tmp) then true; \
	   else printf "${PWD}\nPossible problem with ex112_4, diffs above\n=========================================\n"; fi; \
	   ${RM} -f ex112_4.tmp

runex114:
	-@${MPIEXEC} -n 1 ./ex114 > ex114_1.tmp 2>&1;   \
	   if (${DIFF} output/ex114.out ex114_1.tmp) then true; \
	   else printf "${PWD}\nPossible problem with ex114_1, diffs above\n=========================================\n"; fi; \
	   ${RM} -f ex114_1.tmp
runex114_2:
	-@${MPIEXEC} -n 2 ./ex114 > ex114_2.tmp 2>&1;   \
	   if (${DIFF} output/ex114_2.out ex114_2.tmp) then true; \
	   else printf "${PWD}\nPossible problem with ex114_2, diffs above\n=========================================\n"; fi; \
	   ${RM} -f ex114_2.tmp
runex114_3:
	-@${MPIEXEC} -n 2 ./ex114 -mat_type baij> ex114_3.tmp 2>&1;   \
	   if (${DIFF} output/ex114_3.out ex114_3.tmp) then true; \
	   else printf "${PWD}\nPossible problem with ex114_3, diffs above\n=========================================\n"; fi; \
	   ${RM} -f ex114_3.tmp

runex120:
	-@${MPIEXEC} -n 1 ./ex120 > ex120_1.tmp 2>&1;   \
	   if (${DIFF} output/ex120_1.out ex120_1.tmp) then true; \
	   else printf "${PWD}\nPossible problem with ex120_1, diffs above\n=========================================\n"; fi; \
	   ${RM} -f ex120_1.tmp
runex120_2:
	-@${MPIEXEC} -n 1 ./ex120 -test_zheevx > ex120.tmp 2>&1;   \
	   if (${DIFF} output/ex120_2.out ex120.tmp) then true; \
	   else printf "${PWD}\nPossible problem with ex120_2, diffs above\n=========================================\n"; fi; \
	   ${RM} -f ex120.tmp
runex120_3:
	-@${MPIEXEC} -n 1 ./ex120 -test_zhegv > ex120.tmp 2>&1;   \
	   if (${DIFF} output/ex120_3.out ex120.tmp) then true; \
	   else printf "${PWD}\nPossible problem with ex120_3, diffs above\n=========================================\n"; fi; \
	   ${RM} -f ex120.tmp
runex120_4:
	-@${MPIEXEC} -n 1 ./ex120 -test_zhegvx > ex120.tmp 2>&1;   \
	   if (${DIFF} output/ex120_4.out ex120.tmp) then true; \
	   else printf "${PWD}\nPossible problem with ex120_4, diffs above\n=========================================\n"; fi; \
	   ${RM} -f ex120.tmp

runex121:
	-@${MPIEXEC} -n 1 ./ex121 > ex121_1.tmp 2>&1;   \
	   if (${DIFF} output/ex121.out ex121_1.tmp) then true; \
	   else printf "${PWD}\nPossible problem with ex121_1, diffs above\n=========================================\n"; fi; \
	   ${RM} -f ex121_1.tmp

runex122:
	-@${MPIEXEC} -n 1 ./ex122 > ex122.tmp 2>&1; \
	   if (${DIFF} output/ex122.out ex122.tmp) then true; \
	   else printf "${PWD}\nPossible problem with ex122, diffs above\n=========================================\n"; fi; \
	   ${RM} -f ex122.tmp

runex125:
	-@${MPIEXEC} -n 1 ./ex125 -f ${DATAFILESPATH}/matrices/small -mat_solver_package 10 > ex125.tmp 2>&1; \
	   if (${DIFF} output/ex125.out ex125.tmp) then true; \
	   else printf "${PWD}\nPossible problem with ex125, diffs above\n=========================================\n"; fi; \
	   ${RM} -f ex125.tmp
runex125_mumps:
	-@${MPIEXEC} -n 3 ./ex125 -f ${DATAFILESPATH}/matrices/small -mat_solver_package 2 > ex125.tmp 2>&1; \
	   if (${DIFF} output/ex125_mumps.out ex125.tmp) then true; \
	   else printf "${PWD}\nPossible problem with ex125, diffs above\n=========================================\n"; fi; \
	   ${RM} -f ex125.tmp

runex126f:
	-@${MPIEXEC} -n 1 ./ex126f  > ex126_1.tmp 2>&1;   \
	   if (${DIFF} output/ex126_1.out ex126_1.tmp) then true; \
	   else printf "${PWD}\nPossible problem with ex126f_1, diffs above\n=========================================\n"; fi; \
	   ${RM} -f ex126_1.tmp

runex127:
	-@${MPIEXEC} -n 1 ./ex127 -n 1000 > ex127.tmp 2>&1; \
	   if (${DIFF} output/ex127.out ex127.tmp) then true; \
	   else printf "${PWD}\nPossible problem with ex127, diffs above\n=========================================\n"; fi; \
	   ${RM} -f ex127.tmp
runex127_2:
	-@${MPIEXEC} -n 3 ./ex127 -n 1000 > ex127.tmp 2>&1; \
	   if (${DIFF} output/ex127.out ex127.tmp) then true; \
	   else printf "${PWD}\nPossible problem with ex127_2, diffs above\n=========================================\n"; fi; \
	   ${RM} -f ex127.tmp

runex128:
	-@${MPIEXEC} -n 1 ./ex128  > ex128.tmp 2>&1; \
	   if (${DIFF} output/ex128.out ex128.tmp) then true; \
	   else printf "${PWD}\nPossible problem with ex128, diffs above\n=========================================\n"; fi; \
	   ${RM} -f ex128.tmp
runex128_2:
	-@${MPIEXEC} -n 1 ./ex128 -cholesky -triangular_solve > ex128.tmp 2>&1; \
	   if (${DIFF} output/ex128_2.out ex128.tmp) then true; \
	   else printf "${PWD}\nPossible problem with ex128_2, diffs above\n=========================================\n"; fi; \
	   ${RM} -f ex128.tmp

runex129:
	-@${MPIEXEC} -n 1 ./ex129 -mat_type aij -dof 1 > ex129.tmp 2>&1; \
	   if (${DIFF} output/ex129.out ex129.tmp) then true; \
	   else printf "${PWD}\nPossible problem with ex129, diffs above\n=========================================\n"; fi; \
	   ${RM} -f ex129.tmp
runex129_2:
	-@${MPIEXEC} -n 1 ./ex129 -mat_type aij -dof 1 -inplacelu > ex129.tmp 2>&1; \
	   if (${DIFF} output/ex129.out ex129.tmp) then true; \
	   else printf "${PWD}\nPossible problem with ex129_2, diffs above\n=========================================\n"; fi; \
	   ${RM} -f ex129.tmp

runex134:
	-@${MPIEXEC} -n 2 ./ex134 -mat_ignore_lower_triangular | ${SED} 's,mem [0-9]\{4\},mem SKIP,' > ex134_1.tmp 2>&1; \
	   ${DIFF} output/ex134_1.out ex134_1.tmp || printf "${PWD}\nPossible problem with ex134, diffs above\n=========================================\n"; \
	   ${RM} -f ex134_1.tmp

runex135:
	-@${MPIEXEC} -n 4 ./ex135 -n 1000 -mat_view ascii::ascii_info_detail | ${SED} 's,mem [0-9]\{5\},mem SKIP,' > ex135_1.tmp 2>&1; \
	   ${DIFF} output/ex135_1.out ex135_1.tmp || printf "${PWD}\nPossible problem with ex135, diffs above\n=========================================\n"; \
	   ${RM} -f ex135_1.tmp

runex136:
	-@${MPIEXEC} -n 3 ./ex136 -f  ${DATAFILESPATH}/matrices/cfd.2.100 -mat_view ascii::ascii_info  > ex136_1.tmp 2>&1; \
	   ${DIFF} output/ex136_1.out ex136_1.tmp || printf "${PWD}\nPossible problem with ex136, diffs above\n=========================================\n"; \
	   ${RM} -f ex136_1.tmp
runex136_2:
	-@${MPIEXEC} -n 5 ./ex136 -f  ${DATAFILESPATH}/matrices/cfd.2.100 -mat_view ascii::ascii_info > ex136_2.tmp 2>&1; \
	   ${DIFF} output/ex136_2.out ex136_2.tmp || printf "${PWD}\nPossible problem with ex136_2, diffs above\n=========================================\n"; \
	   ${RM} -f ex136_2.tmp
runex136_3:
	-@${MPIEXEC} -n 7 ./ex136 -f  ${DATAFILESPATH}/matrices/cfd.2.100 -mat_view ascii::ascii_info  > ex136_3.tmp 2>&1; \
	   ${DIFF} output/ex136_3.out ex136_3.tmp || printf "${PWD}\nPossible problem with ex136_3, diffs above\n=========================================\n"; \
	   ${RM} -f ex136_3.tmp
runex136_4:
	-@${MPIEXEC} -n 3 ./ex136 -f  ${DATAFILESPATH}/matrices/cfd.2.100 -mat_view ascii::ascii_info -mat_type baij > ex136_4.tmp 2>&1; \
	   ${DIFF} output/ex136_4.out ex136_4.tmp || printf "${PWD}\nPossible problem with ex136_4, diffs above\n=========================================\n"; \
	   ${RM} -f ex136_4.tmp
runex136_5:
	-@${MPIEXEC} -n 5 ./ex136 -f  ${DATAFILESPATH}/matrices/cfd.2.100 -mat_view ascii::ascii_info -mat_type baij > ex136_5.tmp 2>&1; \
	   ${DIFF} output/ex136_5.out ex136_5.tmp || printf "${PWD}\nPossible problem with ex136_5, diffs above\n=========================================\n"; \
	   ${RM} -f ex136_5.tmp
runex136_6:
	-@${MPIEXEC} -n 7 ./ex136 -f  ${DATAFILESPATH}/matrices/cfd.2.100 -mat_view ascii::ascii_info -mat_type baij> ex136_6.tmp 2>&1; \
	   ${DIFF} output/ex136_6.out ex136_6.tmp || printf "${PWD}\nPossible problem with ex136_6, diffs above\n=========================================\n"; \
	   ${RM} -f ex136_6.tmp
runex137:
	-@${MPIEXEC} -n 2 ./ex137  > ex137_1.tmp 2>&1; \
	   ${DIFF} output/ex137_1.out ex137_1.tmp || printf "${PWD}\nPossible problem with ex137, diffs above\n=========================================\n"; \
	   ${RM} -f ex137_1.tmp

runex138_1:
	-@${MPIEXEC} -n 2 ./ex138 -f ${DATAFILESPATH}/matrices/small -mat_type aij > ex138.tmp 2>&1; \
	    ${DIFF} output/ex138.out ex138.tmp || printf "${PWD}\nPossible problem with ex138 nblock=1, diffs above\n=========================================\n"; \
	    ${RM} -f ex138.tmp

runex138_2:
	-@for nblock in 2 3; do \
	    ${MPIEXEC} -n 2 ./ex138 -f ${DATAFILESPATH}/matrices/small -mat_type baij -matload_block_size $${nblock} > ex138.tmp 2>&1; \
	    ${DIFF} output/ex138.out ex138.tmp || printf "${PWD}\nPossible problem with ex138 nblock=$${nblock}, diffs above\n=========================================\n"; \
	    ${RM} -f ex138.tmp; \
	  done

runex139:
	-@for blocked in 0 1; do \
	    for mtype in aij baij; do \
	      ${MPIEXEC} -n 2 ./ex139 -blocked $$blocked -mat_type $$mtype | ${SED} 's,baij,aij,' > ex139_1.tmp 2>&1; \
	      ${DIFF} output/ex139_1.out ex139_1.tmp || printf "${PWD}\nPossible problem with ex139 blocked=$${blocked} $${mtype}, diffs above\n=========================================\n"; \
	      ${RM} -f ex139_1.tmp; \
	    done; \
	  done

runex140:
	-@${MPIEXEC} -n 1 ./ex140 -f ${DATAFILESPATH}/matrices/small -aij
	-@if [ "${MATLAB_COMMMAN}" != "" ]; then \
           ${MATLAB_COMMAND} -nodesktop -nojvm -nodisplay -r "ex140; exit"  > ex140_1.tmp 2>&1; \
	   ${DIFF} output/ex140_1.out ex140_1.tmp || printf "${PWD}\nPossible problem with ex140, diffs above\n=========================================\n";\
         fi
	-@${RM} -f ex140_1.tmp binaryoutput binaryoutput.info

runex140_2:
	-@${MPIEXEC} -n 1 ./ex140  -f ${DATAFILESPATH}/matrices/small -matload_block_size 2
	-@if [ "${MATLAB_COMMMAN}" != "" ]; then \
           ${MATLAB_COMMAND} -nodesktop -nojvm -nodisplay -r "ex140; exit"  > ex140_2.tmp 2>&1; \
	   ${DIFF} output/ex140_1.out ex140_2.tmp || printf "${PWD}\nPossible problem with ex140_2, diffs above\n=========================================\n"; \
         fi
	-@${RM} -f ex140_2.tmp binaryoutput binaryoutput.info

runex140_3:
	-@${MPIEXEC} -n 1 ./ex140  -f ${DATAFILESPATH}/matrices/small -matload_block_size 4 -sbaij
	-@if [ "${MATLAB_COMMMAN}" != "" ]; then \
           ${MATLAB_COMMAND} -nodesktop -nojvm -nodisplay -r "ex140; exit"  > ex140_3.tmp 2>&1; \
	   ${DIFF} output/ex140_1.out ex140_3.tmp || printf "${PWD}\nPossible problem with ex140_3, diffs above\n=========================================\n"; \
         fi
	-@${RM} -f ex140_3.tmp binaryoutput binaryoutput.info

runex140_4:
	-@${MPIEXEC} -n 3 ./ex140  -f ${DATAFILESPATH}/matrices/small  -aij
	-@if [ "${MATLAB_COMMMAN}" != "" ]; then \
           ${MATLAB_COMMAND} -nodesktop -nojvm -nodisplay -r "ex140; exit"  > ex140_4.tmp 2>&1; \
	   ${DIFF} output/ex140_1.out ex140_4.tmp || printf "${PWD}\nPossible problem with ex140_4, diffs above\n=========================================\n"; \
         fi
	-@${RM} -f ex140_4.tmp binaryoutput binaryoutput.info

runex141:
	-@${MPIEXEC} -n 1 ./ex141  > ex141.tmp 2>&1; \
	   ${DIFF} output/ex141.out ex141.tmp || printf "${PWD}\nPossible problem with ex141, diffs above\n=========================================\n"; \
	   ${RM} -f ex141.tmp

runex142:
	-@${MPIEXEC} -n 1 ./ex142  > ex142.tmp 2>&1; \
	   ${DIFF} output/ex142.out ex142.tmp || printf "${PWD}\nPossible problem with ex142, diffs above\n=========================================\n"; \
	   ${RM} -f ex142.tmp

runex143:
	-@${MPIEXEC} -n 1 ./ex143  > ex143.tmp 2>&1; \
	   ${DIFF} output/ex143.out ex143.tmp || printf "${PWD}\nPossible problem with ex143, diffs above\n=========================================\n"; \
	   ${RM} -f ex143.tmp
runex143_2:
	-@${MPIEXEC} -n 3 ./ex143  > ex143.tmp 2>&1; \
	   ${DIFF} output/ex143.out ex143.tmp || printf "${PWD}\nPossible problem with ex143_2, diffs above\n=========================================\n"; \
	   ${RM} -f ex143.tmp

runex144:
	-@${MPIEXEC} -n 1 ./ex144  > ex144.tmp 2>&1; \
	   ${DIFF} output/ex144.out ex144.tmp || printf "${PWD}\nPossible problem with ex144, diffs above\n=========================================\n"; \
	   ${RM} -f ex144.tmp
runex144_2:
	-@${MPIEXEC} -n 3 ./ex144  > ex144.tmp 2>&1; \
	   ${DIFF} output/ex144.out ex144.tmp || printf "${PWD}\nPossible problem with ex144_2, diffs above\n=========================================\n"; \
	   ${RM} -f ex144.tmp

runex145:
	-@${MPIEXEC} -n 2 ./ex145  > ex145.tmp 2>&1; \
	   ${DIFF} output/ex145.out ex145.tmp || printf "${PWD}\nPossible problem with ex145, diffs above\n=========================================\n"; \
	   ${RM} -f ex145.tmp
runex145_2:
	-@${MPIEXEC} -n 6 ./ex145  > ex145.tmp 2>&1; \
	   ${DIFF} output/ex145.out ex145.tmp || printf "${PWD}\nPossible problem with ex145_2, diffs above\n=========================================\n"; \
	   ${RM} -f ex145.tmp

runex148:
	-@${MPIEXEC} -n 1 ./ex148  > ex148.tmp 2>&1; \
	   ${DIFF} output/ex148.out ex148.tmp || printf "${PWD}\nPossible problem with ex148, diffs above\n=========================================\n"; \
	   ${RM} -f ex148.tmp
runex148_2:
	-@${MPIEXEC} -n 3 ./ex148  > ex148.tmp 2>&1; \
	   ${DIFF} output/ex148.out ex148.tmp || printf "${PWD}\nPossible problem with ex148_2, diffs above\n=========================================\n"; \
	   ${RM} -f ex148.tmp

runex151:
	-@${MPIEXEC} -n 1 ./ex151 -view_sparse > ex151_1.tmp 2>&1; \
	   ${DIFF} output/ex151_1.out ex151_1.tmp || printf "${PWD}\nPossible problem with ex151, diffs above\n=========================================\n"; \
	   ${RM} -f ex151_1.tmp
runex151_2:
	-@${MPIEXEC} -n 2 ./ex151 -view_sparse > ex151_2.tmp 2>&1; \
	   ${DIFF} output/ex151_2.out ex151_2.tmp || printf "${PWD}\nPossible problem with ex151_2, diffs above\n=========================================\n"; \
	   ${RM} -f ex151_2.tmp
runex151_2b:
	-@${MPIEXEC} -n 2 ./ex151 -mat_type baij -view_sparse > ex151_2b.tmp 2>&1; \
	   ${DIFF} output/ex151_2b.out ex151_2b.tmp || printf "${PWD}\nPossible problem with ex151_2b, diffs above\n=========================================\n"; \
	   ${RM} -f ex151_2b.tmp
runex151_3:
	-@${MPIEXEC} -n 3 ./ex151 -view_sparse > ex151_3.tmp 2>&1; \
	   ${DIFF} output/ex151_3.out ex151_3.tmp || printf "${PWD}\nPossible problem with ex151_3, diffs above\n=========================================\n"; \
	   ${RM} -f ex151_3.tmp
runex151_3b:
	-@${MPIEXEC} -n 3 ./ex151 -mat_type baij -view_sparse > ex151_3b.tmp 2>&1; \
	   ${DIFF} output/ex151_3b.out ex151_3b.tmp || printf "${PWD}\nPossible problem with ex151_3b, diffs above\n=========================================\n"; \
	   ${RM} -f ex151_3b.tmp

runex152:
	-@${MPIEXEC} -n 2 ./ex152 -prefix ${DATAFILESPATH}/parmetis-test/testnp2 > ex152_1.tmp 2>&1; \
	   ${DIFF} output/ex152_1.out ex152_1.tmp || printf "${PWD}\nPossible problem with ex152, diffs above\n=========================================\n"; \
	   ${RM} -f ex152_1.tmp
runex152_2:
	-@${MPIEXEC} -n 4 ./ex152 -prefix ${DATAFILESPATH}/parmetis-test/testnp4 > ex152_2.tmp 2>&1; \
	   ${DIFF} output/ex152_2.out ex152_2.tmp || printf "${PWD}\nPossible problem with ex152, diffs above\n=========================================\n"; \
	   ${RM} -f ex152_2.tmp
runex158:
	-@${MPIEXEC} -n 1 ./ex158 > ex158.tmp 2>&1; \
	   ${DIFF} output/ex158.out ex158.tmp || printf "${PWD}\nPossible problem with ex158, diffs above\n=========================================\n"; \
	   ${RM} -f ex158.tmp
runex158_2:  
	-@${MPIEXEC} -n 3 ./ex158 > ex158_2.tmp 2>&1; \
	   ${DIFF} output/ex158_2.out ex158_2.tmp || printf "${PWD}\nPossible problem with ex158_2, diffs above\n=========================================\n"; \
	   ${RM} -f ex158_2.tmp

runex159:
	-@${MPIEXEC} -n 3 ./ex159 > ex159_1.tmp 2>&1; \
	   ${DIFF} output/ex159_1.out ex159_1.tmp || printf "${PWD}\nPossible problem with ex159_1, diffs above\n=========================================\n"; \
	   ${RM} -f ex159_1.tmp
runex159_nest:
	-@${MPIEXEC} -n 3 ./ex159 -nest > ex159_nest.tmp 2>&1; \
	   ${DIFF} output/ex159_nest.out ex159_nest.tmp || printf "${PWD}\nPossible problem with ex159_nest, diffs above\n=========================================\n"; \
	   ${RM} -f ex159_nest.tmp

runex160:
	-@${MPIEXEC} -n 1 ./ex160  > ex160.tmp 2>&1; \
	   ${DIFF} output/ex160.out ex160.tmp || printf "${PWD}\nPossible problem with ex160, diffs above\n=========================================\n"; \
	   ${RM} -f ex160.tmp

runex161:
	-@${MPIEXEC} -n 1 ./ex161  > ex161.tmp 2>&1; \
	   ${DIFF} output/ex161.out ex161.tmp || printf "${PWD}\nPossible problem with ex161, diffs above\n=========================================\n"; \
	   ${RM} -f ex161.tmp
runex161_2:
	-@${MPIEXEC} -n 1 ./ex161 -matmattransmult_color -mat_no_inode > ex161.tmp 2>&1; \
	   ${DIFF} output/ex161.out ex161.tmp || printf "${PWD}\nPossible problem with ex161_2, diffs above\n=========================================\n"; \
	   ${RM} -f ex161.tmp
runex161_3:
	-@${MPIEXEC} -n 1 ./ex161 -matmattransmult_color -mat_no_inode -matden2sp_brows 3 > ex161.tmp 2>&1; \
	   ${DIFF} output/ex161.out ex161.tmp || printf "${PWD}\nPossible problem with ex161_3, diffs above\n=========================================\n"; \
	   ${RM} -f ex161.tmp
runex161_4:
	-@${MPIEXEC} -n 1 ./ex161 -matmattransmult_color -mat_no_inode -A_matrart_via matmattransposemult > ex161.tmp 2>&1; \
	   ${DIFF} output/ex161.out ex161.tmp || printf "${PWD}\nPossible problem with ex161_4, diffs above\n=========================================\n"; \
	   ${RM} -f ex161.tmp
runex161_5:
	-@${MPIEXEC} -n 1 ./ex161 -matmattransmult_color -mat_no_inode -A_matrart_via coloring_rart > ex161.tmp 2>&1; \
	   ${DIFF} output/ex161.out ex161.tmp || printf "${PWD}\nPossible problem with ex161_5, diffs above\n=========================================\n"; \
	   ${RM} -f ex161.tmp

runex163:
	-@${MPIEXEC} -n 1 ./ex163 -f ${DATAFILESPATH}/matrices/small > ex163.tmp 2>&1; \
	   ${DIFF} output/ex163.out ex163.tmp || printf "${PWD}\nPossible problem with ex163, diffs above\n=========================================\n"; \
	   ${RM} -f ex163.tmp
runex163_2:
	-@${MPIEXEC} -n 3 ./ex163 -f ${DATAFILESPATH}/matrices/small > ex163.tmp 2>&1; \
	   ${DIFF} output/ex163.out ex163.tmp || printf "${PWD}\nPossible problem with ex163_2, diffs above\n=========================================\n"; \
	   ${RM} -f ex163.tmp

runex164:
	-@${MPIEXEC} -n 1 ./ex164  > ex164.tmp 2>&1; \
	   ${DIFF} output/ex164_1.out ex164.tmp || printf "${PWD}\nPossible problem with ex164, diffs above\n=========================================\n"; \
	   ${RM} -f ex164.tmp

runex169:
	-@${MPIEXEC} -n 4 ./ex169   -f0 ${PETSC_DIR}/share/petsc/datafiles/matrices/ns-real-int32-float64 -malloc_dump > ex169.tmp 2>&1; \
	   ${DIFF} output/ex169_1.out ex169.tmp || printf "${PWD}\nPossible problem with ex169, diffs above\n=========================================\n"; \
	   ${RM} -f ex169.tmp

<<<<<<< HEAD
runex171:
	-@${MPIEXEC} -n 4 ./ex171   -f ${PETSC_DIR}/share/petsc/datafiles/matrices/ns-real-int32-float64 -malloc_dump > ex171.tmp 2>&1; \
	   ${DIFF} output/ex171_1.out ex171.tmp || printf "${PWD}\nPossible problem with ex171, diffs above\n=========================================\n"; \
	   ${RM} -f ex171.tmp

=======
runex180:
	-@${MPIEXEC} -n 1 ./ex180 -mat_type aij  -f ${PETSC_DIR}/share/petsc/datafiles/matrices/ns-real-int32-float64 -malloc_dump > ex180.tmp 2>&1; \
	  ${MPIEXEC} -n 2 ./ex180 -mat_type aij  -f ${PETSC_DIR}/share/petsc/datafiles/matrices/ns-real-int32-float64 -malloc_dump >> ex180.tmp 2>&1; \
	  ${MPIEXEC} -n 1 ./ex180 -mat_type baij  -f ${PETSC_DIR}/share/petsc/datafiles/matrices/ns-real-int32-float64 -malloc_dump >> ex180.tmp 2>&1; \
	  ${MPIEXEC} -n 2 ./ex180 -mat_type baij  -f ${PETSC_DIR}/share/petsc/datafiles/matrices/ns-real-int32-float64 -malloc_dump >> ex180.tmp 2>&1; \
	  ${MPIEXEC} -n 1 ./ex180 -mat_type sbaij  -f ${PETSC_DIR}/share/petsc/datafiles/matrices/ns-real-int32-float64 -malloc_dump >> ex180.tmp 2>&1; \
	  ${MPIEXEC} -n 2 ./ex180 -mat_type sbaij  -f ${PETSC_DIR}/share/petsc/datafiles/matrices/ns-real-int32-float64 -malloc_dump >> ex180.tmp 2>&1; \
	  ${MPIEXEC} -n 1 ./ex180 -mat_type sbaij -matload_block_size 4 -f ${PETSC_DIR}/share/petsc/datafiles/matrices/ns-real-int32-float64 -malloc_dump >> ex180.tmp 2>&1; \
	   ${DIFF} output/ex180_1.out ex180.tmp || printf "${PWD}\nPossible problem with ex180, diffs above\n=========================================\n"; \
	   ${RM} -f ex180.tmp
>>>>>>> 3059b6fa

runex171f:
	-@${MPIEXEC} -n 1 ./ex171f

runex172:
	-@${MPIEXEC} -n 4 ./ex172 > ex172.tmp 2>&1; \
	   ${DIFF} output/ex172.out ex172.tmp || printf "${PWD}\nPossible problem with ex172, diffs above\n=========================================\n"; \
	   ${RM} -f ex172.tmp
runex172_2:
	-@${MPIEXEC} -n 4 ./ex172 -different > ex172.tmp 2>&1; \
	   ${DIFF} output/ex172.out ex172.tmp || printf "${PWD}\nPossible problem with ex172_2, diffs above\n=========================================\n"; \
	   ${RM} -f ex172.tmp
runex172_3:
	-@${MPIEXEC} -n 4 ./ex172 -skip > ex172.tmp 2>&1; \
	   ${DIFF} output/ex172.out ex172.tmp || printf "${PWD}\nPossible problem with ex172_3, diffs above\n=========================================\n"; \
	   ${RM} -f ex172.tmp
runex172_4:
	-@${MPIEXEC} -n 4 ./ex172 -different -skip > ex172.tmp 2>&1; \
	   ${DIFF} output/ex172.out ex172.tmp || printf "${PWD}\nPossible problem with ex172_4, diffs above\n=========================================\n"; \
	   ${RM} -f ex172.tmp
runex172_baij:
	-@${MPIEXEC} -n 1 ./ex172 -mat_type baij> ex172.tmp 2>&1; \
	   ${DIFF} output/ex172.out ex172.tmp || printf "${PWD}\nPossible problem with ex172_baij, diffs above\n=========================================\n"; \
	   ${RM} -f ex172.tmp
runex172_mpibaij:
	-@${MPIEXEC} -n 4 ./ex172 -mat_type baij> ex172.tmp 2>&1; \
	   ${DIFF} output/ex172.out ex172.tmp || printf "${PWD}\nPossible problem with ex172_mpibaij, diffs above\n=========================================\n"; \
	   ${RM} -f ex172.tmp
runex172_sbaij:
	-@${MPIEXEC} -n 1 ./ex172 -mat_type sbaij> ex172.tmp 2>&1; \
	   ${DIFF} output/ex172.out ex172.tmp || printf "${PWD}\nPossible problem with ex172_sbaij, diffs above\n=========================================\n"; \
	   ${RM} -f ex172.tmp
runex172_mpisbaij:
	-@${MPIEXEC} -n 4 ./ex172 -mat_type sbaij> ex172.tmp 2>&1; \
	   ${DIFF} output/ex172.out ex172.tmp || printf "${PWD}\nPossible problem with ex172_mpisbaij, diffs above\n=========================================\n"; \
	   ${RM} -f ex172.tmp

TESTEXAMPLES_C		       = ex1.PETSc runex1 ex1.rm ex3.PETSc runex3 ex3.rm ex4.PETSc ex4.rm  ex5.PETSc runex5 runex5_2 ex5.rm \
                                 ex6.PETSc runex6 ex6.rm ex8.PETSc runex8 ex8.rm \
                                 ex9.PETSc runex9 runex9_2 runex9_3 runex9_3_baij runex9_3_sbaij runex9_4_baij runex9_4_sbaij ex9.rm \
                                 ex10.PETSc runex10 ex10.rm ex11.PETSc runex11 runex11_2 runex11_3 runex11_4 ex11.rm ex14.PETSc \
                                 runex14 ex14.rm ex15.PETSc runex15 ex15.rm \
                                 ex18.PETSc runex18 runex18_1 runex18_2 runex18_3 runex18_4 runex18_5 runex18_6 runex18_7 runex18_8 runex18_9 runex18_10 runex18_11 runex18_12 runex18_13 runex18_14 ex18.rm \
                                 ex19.PETSc ex19.rm ex20.PETSc runex20 \
                                 ex20.rm ex21.PETSc runex21 ex21.rm ex22.PETSc runex22 ex22.rm ex16.PETSc runex16 ex16.rm \
                                 ex29.PETSc runex29 ex29.rm \
                                 ex45.PETSc ex45.rm ex55.PETSc runex55 runex55_2 ex55.rm ex59.PETSc runex59 runex59_2 runex59_3 \
                                 ex59.rm ex60.PETSc runex60 ex60.rm ex61.PETSc runex61 runex61_2 ex61.rm ex65.PETSc \
                                 ex65.rm ex66.PETSc ex66.rm ex68.PETSc runex68 ex68.rm ex98.PETSc runex98 ex98.rm ex102.PETSc runex102 ex102.rm\
                                 ex52.PETSc runex52_1 runex52_2 runex52_3 runex52_4 ex52.rm \
                                 ex86.PETSc runex86 runex86_2 runex86_3 ex86.rm \
                                 ex88.PETSc runex88 ex88.rm ex92.PETSc runex92 runex92_2 runex92_3 runex92_4 ex92.rm \
                                 ex93.PETSc runex93 runex93_scalable runex93_scalable_fast runex93_heap runex93_btheap runex93_llcondensed \
                                 runex93_2 runex93_3 ex93.rm \
                                 ex97.PETSc runex97 ex97.rm ex104.PETSc runex104 ex104.rm \
                                 ex109.PETSc runex109 runex109_1 runex109_2 ex109.rm ex110.PETSc runex110 ex110.rm ex122.PETSc runex122 ex122.rm \
                                 ex114.PETSc runex114 runex114_2 runex114_3 ex114.rm ex117.PETSc ex117.rm ex118.PETSc ex118.rm ex119.PETSc ex119.rm \
                                 ex128.PETSc runex128 runex128_2 ex128.rm ex129.PETSc runex129 runex129_2 ex129.rm ex131.PETSc ex131.rm ex132.PETSc ex132.rm \
                                 ex133.PETSc ex133.rm ex134.PETSc runex134 ex134.rm ex135.PETSc runex135 ex135.rm ex136.PETSc ex136.rm \
                                 ex137.PETSc runex137 ex137.rm \
                                 ex139.PETSc runex139 ex139.rm ex141.PETSc runex141 ex141.rm \
                                 ex159.PETSc runex159 runex159_nest ex159.rm \
                                 ex160.PETSc runex160 ex160.rm ex161.PETSc runex161 runex161_2 runex161_3 runex161_4 runex161_5 ex161.rm \
                                 ex164.PETSc runex164 ex164.rm ex172.PETSc runex172 runex172_2 runex172_3 runex172_4 \
                                 runex172_baij runex172_mpibaij runex172_sbaij runex172_mpisbaij ex172.rm
TESTEXAMPLES_C_X	       = ex2.PETSc runex2 ex2.rm ex7.PETSc runex7 ex7.rm \
                                 ex12.PETSc runex12 runex12_2 runex12_3 runex12_4 ex12.rm ex13.PETSc runex13 ex13.rm \
                                 ex17.PETSc runex17 ex17.rm ex19.PETSc runex19 ex19.rm ex24.PETSc ex24.rm ex25.PETSc \
                                 ex25.rm ex27.PETSc ex27.rm ex28.PETSc ex28.rm \
                                 ex30.PETSc runex30 runex30_2 runex30_3 runex30_4 runex30_5 runex30_6 ex30.rm ex31.PETSc \
                                 runex31 ex31.rm ex33.PETSc ex33.rm ex34.PETSc ex34.rm ex35.PETSc runex35 \
                                 ex35.rm ex37.PETSc runex37 runex37_2 runex37_3 runex37_4 runex37_5 runex37_6 ex37.rm \
                                 ex38.PETSc ex38.rm ex43.PETSc ex43.rm ex48.PETSc \
                                 runex48 ex48.rm ex49.PETSc ex49.rm ex51.PETSc runex51 ex51.rm ex52.PETSc ex52.rm \
                                 ex54.PETSc runex54 ex54.rm ex56.PETSc runex56 runex56_4 runex56_5 \
                                 ex56.rm ex74.PETSc runex74 ex74.rm ex75.PETSc runex75 ex75.rm ex76.PETSc runex76 \
                                 runex76_3 ex76.rm ex77.PETSc  ex77.rm ex94.PETSc ex94.rm \
                                 ex96.PETSc runex96 ex96.rm ex95.PETSc runex95 runex95_2 ex95.rm
TESTEXAMPLES_FORTRAN	       = ex36f.PETSc runex36f ex36f.rm ex63f.PETSc runex63f ex63f.rm ex67f.PETSc ex67f.rm \
                                 ex85f.PETSc runex85f ex85f.rm ex105f.PETSc ex105f.rm ex126f.PETSc runex126f ex126f.rm ex171f.PETSc runex171f ex171f.rm
TESTEXAMPLES_FORTRAN_MPIUNI    = ex36f.PETSc runex36f ex36f.rm
TESTEXAMPLES_C_X_MPIUNI      = ex1.PETSc runex1 ex1.rm ex2.PETSc runex2 ex2.rm ex4.PETSc ex4.rm ex5.PETSc runex5 \
                                 ex5.rm ex6.PETSc runex6 ex6.rm ex10.PETSc runex10 ex10.rm ex14.PETSc runex14 ex14.rm \
                                 ex15.PETSc runex15 ex15.rm ex20.PETSc runex20 ex20.rm ex21.PETSc runex21 ex21.rm ex35.PETSc \
                                 runex35 ex35.rm  ex48.PETSc runex48 ex48.rm ex71.PETSc ex71.rm \
                                 ex95.PETSc  ex95.rm ex101.PETSc runex101 ex101.rm
TESTEXAMPLES_C_NOCOMPLEX       = ex32.PETSc ex32.rm  ex50.PETSc ex50.rm \
                                 ex151.PETSc runex151 runex151_2 runex151_2b runex151_3 runex151_3b ex151.rm
TESTEXAMPLES_DATAFILESPATH     = ex40.PETSc runex40 ex40.rm ex41.PETSc runex41 ex41.rm ex42.PETSc runex42 \
                                 ex42.rm  ex41.PETSc ex41.rm ex47.PETSc ex47.rm ex53.PETSc runex53 ex53.rm \
                                 ex94.PETSc runex94_matmatmult runex94_matmatmult_2 runex94_scalable0 runex94_scalable1 \
                                 runex94_2_mattransposematmult_nonscalable runex94_2_mattransposematmult_matmatmult ex94.rm \
                                 ex136.PETSc runex136 runex136_2 runex136_3 \
                                 runex136_4 runex136_5 runex136_6 ex136.rm \
                                 ex138.PETSc runex138_1 runex138_2 ex138.rm \
                                 ex140.PETSc runex140 runex140_2 runex140_3 runex140_4 ex140.rm \
                                 ex100.PETSc runex100 ex100.rm ex125.PETSc runex125 ex125.rm \
<<<<<<< HEAD
                                 ex163.PETSc runex163 runex163_2 ex163.rm ex169.PETSc runex169 ex169.rm ex171.PETSc runex171 ex171.rm
=======
                                 ex163.PETSc runex163 runex163_2 ex163.rm ex169.PETSc runex169 ex169.rm  ex180.PETSc runex180 ex180.rm
>>>>>>> 3059b6fa
TESTEXAMPLES_FORTRAN_NOCOMPLEX = ex67f.PETSc runex67f ex67f.rm ex79f.PETSc runex79f ex79f.rm
TESTEXAMPLES_F90	       = ex16f90.PETSc runex16f90 ex16f90.rm
TESTEXAMPLES_13		       = ex58f.PETSc ex58f.rm ex70.PETSc ex70.rm ex72.PETSc ex72.rm
TESTEXAMPLES_PARMETIS	       = ex73.PETSc ex73.rm ex152.PETSc runex152 runex152_2 ex152.rm
TESTEXAMPLES_FFTW_REAL         = ex142.PETSc runex142 ex142.rm ex144.PETSc runex144 runex144_2 ex144.rm \
                                 ex148.PETsc runex148 runex148_2 ex148.rm ex158.PETsc runex158 runex158_2 ex158.rm
TESTEXAMPLES_FFTW_COMPLEX       = ex112.PETSc runex112 runex112_3 runex112_4 ex112.rm ex121.PETSc ex121.rm \
                                 ex143.PETSc runex143 runex143_2 ex143.rm \
TESTEXAMPLES_C_COMPLEX	       = ex127.PETSc runex127 runex127_2 ex127.rm
TESTEXAMPLES_ELEMENTAL         = ex38.PETSc runex38 runex38_2 runex38_3 ex38.rm \
                                 ex39.PETSc runex39 runex39_2 ex39.rm \
                                 ex103.PETSc runex103 runex103_1 runex103_2 ex103.rm \
                                 ex104.PETSc runex104_elemental runex104_elemental_2 ex104.rm \
                                 ex145.PETSc runex145 runex145_2 ex145.rm

include ${PETSC_DIR}/conf/test<|MERGE_RESOLUTION|>--- conflicted
+++ resolved
@@ -21,11 +21,7 @@
                 ex129.c ex130.c ex131.c ex132.c ex133.c ex134.c ex135.c \
                 ex136.c ex137.c ex138.c ex139.c ex140.c ex141.c ex142.c \
                 ex143.c ex144.c ex145.c ex146.c ex147.c ex148.c ex149.c \
-<<<<<<< HEAD
-                ex150.c ex151.c ex152.c ex153.c ex155.c ex157.c ex158.c ex159.c ex164.c ex169.c ex171.c
-=======
-                ex150.c ex151.c ex152.c ex153.c ex155.c ex157.c ex158.c ex159.c ex164.c ex169.c ex180.c
->>>>>>> 3059b6fa
+                ex150.c ex151.c ex152.c ex153.c ex155.c ex157.c ex158.c ex159.c ex164.c ex169.c ex171.c ex180.c
 EXAMPLESF	 = ex16f90.F ex36f.F ex58f.F ex63f.F ex67f.F ex79f.F ex85f.F ex105f.F ex120f.F ex126f.F ex171f.F
 
 include ${PETSC_DIR}/conf/variables
@@ -685,15 +681,13 @@
 	-${FLINKER} -o ex171f ex171f.o ${PETSC_MAT_LIB}
 	${RM} ex171f.o
 
-<<<<<<< HEAD
 ex172: ex172.o chkopts
 	-${CLINKER} -o ex172 ex172.o ${PETSC_MAT_LIB}
 	${RM} ex172.o
-=======
+
 ex180: ex180.o chkopts
 	-${CLINKER} -o ex180 ex180.o ${PETSC_MAT_LIB}
 	${RM} ex180.o
->>>>>>> 3059b6fa
 
 #-----------------------------------------------------------------------------
 NPROCS    = 1 3
@@ -2083,13 +2077,12 @@
 	   ${DIFF} output/ex169_1.out ex169.tmp || printf "${PWD}\nPossible problem with ex169, diffs above\n=========================================\n"; \
 	   ${RM} -f ex169.tmp
 
-<<<<<<< HEAD
 runex171:
 	-@${MPIEXEC} -n 4 ./ex171   -f ${PETSC_DIR}/share/petsc/datafiles/matrices/ns-real-int32-float64 -malloc_dump > ex171.tmp 2>&1; \
 	   ${DIFF} output/ex171_1.out ex171.tmp || printf "${PWD}\nPossible problem with ex171, diffs above\n=========================================\n"; \
 	   ${RM} -f ex171.tmp
 
-=======
+
 runex180:
 	-@${MPIEXEC} -n 1 ./ex180 -mat_type aij  -f ${PETSC_DIR}/share/petsc/datafiles/matrices/ns-real-int32-float64 -malloc_dump > ex180.tmp 2>&1; \
 	  ${MPIEXEC} -n 2 ./ex180 -mat_type aij  -f ${PETSC_DIR}/share/petsc/datafiles/matrices/ns-real-int32-float64 -malloc_dump >> ex180.tmp 2>&1; \
@@ -2100,7 +2093,6 @@
 	  ${MPIEXEC} -n 1 ./ex180 -mat_type sbaij -matload_block_size 4 -f ${PETSC_DIR}/share/petsc/datafiles/matrices/ns-real-int32-float64 -malloc_dump >> ex180.tmp 2>&1; \
 	   ${DIFF} output/ex180_1.out ex180.tmp || printf "${PWD}\nPossible problem with ex180, diffs above\n=========================================\n"; \
 	   ${RM} -f ex180.tmp
->>>>>>> 3059b6fa
 
 runex171f:
 	-@${MPIEXEC} -n 1 ./ex171f
@@ -2198,11 +2190,7 @@
                                  ex138.PETSc runex138_1 runex138_2 ex138.rm \
                                  ex140.PETSc runex140 runex140_2 runex140_3 runex140_4 ex140.rm \
                                  ex100.PETSc runex100 ex100.rm ex125.PETSc runex125 ex125.rm \
-<<<<<<< HEAD
-                                 ex163.PETSc runex163 runex163_2 ex163.rm ex169.PETSc runex169 ex169.rm ex171.PETSc runex171 ex171.rm
-=======
-                                 ex163.PETSc runex163 runex163_2 ex163.rm ex169.PETSc runex169 ex169.rm  ex180.PETSc runex180 ex180.rm
->>>>>>> 3059b6fa
+                                 ex163.PETSc runex163 runex163_2 ex163.rm ex169.PETSc runex169 ex169.rm ex171.PETSc runex171 ex171.rm ex180.PETSc runex180 ex180.rm
 TESTEXAMPLES_FORTRAN_NOCOMPLEX = ex67f.PETSc runex67f ex67f.rm ex79f.PETSc runex79f ex79f.rm
 TESTEXAMPLES_F90	       = ex16f90.PETSc runex16f90 ex16f90.rm
 TESTEXAMPLES_13		       = ex58f.PETSc ex58f.rm ex70.PETSc ex70.rm ex72.PETSc ex72.rm
