--- conflicted
+++ resolved
@@ -21,14 +21,8 @@
                 ex129.c ex130.c ex131.c ex132.c ex133.c ex134.c ex135.c \
                 ex136.c ex137.c ex138.c ex139.c ex140.c ex141.c ex142.c \
                 ex143.c ex144.c ex145.c ex146.c ex147.c ex148.c ex149.c \
-<<<<<<< HEAD
-                ex150.c ex151.c ex152.c ex153.c ex155.c ex157.c ex158.c ex159.c ex164.c ex169.c ex171.c ex172.c ex173.c ex174.c ex180.c \
+                ex150.c ex151.c ex152.c ex153.c ex155.c ex157.c ex158.c ex159.c ex164.c ex169.c ex171.c ex172.c ex173.c ex174.c ex175.c ex180.c \
                 ex181.c ex182.c ex190.c
-=======
-                ex150.c ex151.c ex152.c ex153.c ex155.c ex157.c ex158.c \
-                ex159.c ex164.c ex169.c ex171.c ex172.c ex173.c ex174.c \
-                ex175.c ex180.c
->>>>>>> 9a970735
 EXAMPLESF	 = ex16f90.F ex36f.F ex58f.F ex63f.F ex67f.F ex79f.F ex85f.F ex105f.F ex120f.F ex126f.F ex171f.F
 
 include ${PETSC_DIR}/lib/petsc-conf/variables
@@ -2226,7 +2220,6 @@
 	   else printf "${PWD}\nPossible problem with ex174_2_sbaij, diffs above\n=========================================\n"; fi; \
 	   ${RM} -f ex174.tmp
 
-<<<<<<< HEAD
 runex181:
 	-@${MPIEXEC} -n 2 ./ex181 |grep -v "Mat Object" > ex181.tmp 2>&1; \
 	   ${DIFF} output/ex181.out ex181.tmp || printf "${PWD}\nPossible problem with ex181, diffs above\n=========================================\n"; \
@@ -2269,12 +2262,12 @@
 	  ${MPIEXEC} -n 2 ./ex190 -mat_type sbaij -mat_view -f ${PETSC_DIR}/share/petsc/datafiles/matrices/ns-real-int32-float64  >> ex190.tmp 2>&1; \
 	   ${DIFF} output/ex190_1.out ex190.tmp || printf "${PWD}\nPossible problem with ex190, diffs above\n=========================================\n"; \
 	   ${RM} -f ex190.tmp
-=======
+
+
 runex175:
 	-@${MPIEXEC} -n 1 ./ex175 > ex175.tmp 2>&1; \
 	   if (${DIFF} output/ex175.out ex175.tmp) then true; \
 	   else printf "${PWD}\nPossible problem with ex175, diffs above\n=========================================\n"; fi;
->>>>>>> 9a970735
 
 
 TESTEXAMPLES_C		       = ex1.PETSc runex1 ex1.rm ex3.PETSc runex3 ex3.rm ex4.PETSc ex4.rm  ex5.PETSc runex5 runex5_2 ex5.rm \
