
CFLAGS		 =
FFLAGS		 =
CPPFLAGS         =
FPPFLAGS         =
LOCDIR		 = src/mat/examples/tests/
EXAMPLESC	 = ex1.c ex2.c ex3.c ex4.c ex5.c ex6.c ex7.c ex8.c ex9.c \
                ex10.c ex11.c ex12.c ex13.c ex14.c ex15.c ex16.c ex17.c ex18.c \
                ex19.c ex20.c ex21.c ex22.c ex24.c ex25.c ex27.c ex28.c ex29.c \
                ex30.c ex31.c ex32.c ex33.c ex34.c ex35.c ex37.c ex38.c \
                ex40.c ex41.c ex42.c ex43.c ex44.c ex45.c ex47.c ex48.c \
                ex49.c ex50.c ex51.c ex52.c ex53.c ex54.c ex55.c ex56.c \
                ex57.c ex58.c ex59.c ex60.c ex61.c ex62.c ex64.c ex65.c \
                ex66.c ex68.c ex70.c ex71.c ex72.c ex73.c ex74.c ex75.c \
                ex76.c ex77.c ex78.c ex80.c ex81.c ex82.c ex83.c ex86.c ex87.c \
                ex88.c ex91.c ex92.c ex93.c ex94.c ex95.c ex96.c ex97.c ex98.c \
                ex99.c ex100.c ex101.c ex102.c  ex104.c ex106.c \
                ex108.c ex109.c ex110.c ex111.c ex112.c ex113.c \
                ex114.c ex116.c ex117.c ex118.c ex119.c ex120.c \
                ex121.c ex122.c ex124.c ex125.c ex127.c ex128.c \
                ex129.c ex130.c ex131.c ex132.c ex133.c ex134.c ex135.c \
                ex136.c ex137.c ex138.c ex139.c ex140.c ex141.c ex142.c \
                ex143.c ex144.c ex145.c ex146.c ex147.c ex148.c ex149.c \
                ex150.c ex151.c ex152.c ex153.c ex155.c ex157.c ex158.c ex159.c ex164.c ex169.c ex171.c ex172.c ex173.c ex174.cxx ex175.c ex180.c \
                ex181.c ex182.c ex183.c ex190.c ex191.c ex192.c ex193.c ex194.c ex195.c

EXAMPLESF	 = ex16f90.F ex36f.F ex58f.F ex63f.F ex67f.F ex79f.F ex85f.F ex105f.F ex120f.F ex126f.F ex171f.F

include ${PETSC_DIR}/lib/petsc/conf/variables
include ${PETSC_DIR}/lib/petsc/conf/rules

ex1: ex1.o  chkopts
	-${CLINKER}  -o ex1 ex1.o ${PETSC_MAT_LIB}
	${RM} ex1.o

ex2: ex2.o chkopts
	-${CLINKER} -o ex2 ex2.o ${PETSC_MAT_LIB}
	${RM} ex2.o

ex3: ex3.o chkopts
	-${CLINKER} -o ex3 ex3.o ${PETSC_MAT_LIB}
	${RM} ex3.o

ex4: ex4.o chkopts
	-${CLINKER} -o ex4 ex4.o ${PETSC_MAT_LIB}
	${RM} ex4.o

ex5: ex5.o chkopts
	-${CLINKER}  -o ex5 ex5.o ${PETSC_MAT_LIB}
	${RM} ex5.o

ex6: ex6.o chkopts
	-${CLINKER} -o ex6 ex6.o ${PETSC_MAT_LIB}
	${RM} ex6.o

ex7: ex7.o chkopts
	-${CLINKER} -o ex7 ex7.o ${PETSC_MAT_LIB}
	${RM} ex7.o

ex8: ex8.o chkopts
	-${CLINKER} -o ex8 ex8.o ${PETSC_MAT_LIB}
	${RM} ex8.o

ex9: ex9.o chkopts
	-${CLINKER} -o ex9 ex9.o ${PETSC_MAT_LIB}
	${RM} ex9.o

ex10: ex10.o chkopts
	-${CLINKER} -o ex10 ex10.o ${PETSC_MAT_LIB}
	${RM} ex10.o

ex11: ex11.o chkopts
	-${CLINKER} -o ex11 ex11.o ${PETSC_MAT_LIB}
	${RM} ex11.o

ex12: ex12.o chkopts
	-${CLINKER} -o ex12 ex12.o ${PETSC_MAT_LIB}
	${RM} ex12.o

ex13: ex13.o chkopts
	-${CLINKER} -o ex13 ex13.o ${PETSC_MAT_LIB}
	${RM} ex13.o

ex14: ex14.o chkopts
	-${CLINKER} -o ex14 ex14.o ${PETSC_MAT_LIB}
	${RM} ex14.o

ex15: ex15.o chkopts
	-${CLINKER} -o ex15 ex15.o ${PETSC_MAT_LIB}
	${RM} ex15.o

ex16: ex16.o chkopts
	-${CLINKER} -o ex16 ex16.o ${PETSC_MAT_LIB}
	${RM} ex16.o

ex16f90: ex16f90.o chkopts
	-${FLINKER} -o ex16f90 ex16f90.o ${PETSC_MAT_LIB}
	${RM} ex16f90.o

ex17: ex17.o chkopts
	-${CLINKER} -o ex17 ex17.o ${PETSC_MAT_LIB}
	${RM} ex17.o

ex18: ex18.o chkopts
	-${CLINKER} -o ex18 ex18.o ${PETSC_MAT_LIB}
	${RM} ex18.o

ex19: ex19.o chkopts
	-${CLINKER} -o ex19 ex19.o ${PETSC_MAT_LIB}
	${RM} ex19.o

ex20: ex20.o chkopts
	-${CLINKER} -o ex20 ex20.o ${PETSC_MAT_LIB}
	${RM} ex20.o

ex21: ex21.o chkopts
	-${CLINKER} -o ex21 ex21.o ${PETSC_MAT_LIB}
	${RM} ex21.o

ex22: ex22.o chkopts
	-${CLINKER} -o ex22 ex22.o ${PETSC_MAT_LIB}
	${RM} ex22.o

ex24: ex24.o chkopts
	-${CLINKER} -o ex24 ex24.o ${PETSC_MAT_LIB}
	${RM} ex24.o

ex25: ex25.o chkopts
	-${CLINKER} -o ex25 ex25.o ${PETSC_MAT_LIB}
	${RM} ex25.o

ex27: ex27.o chkopts
	-${CLINKER} -o ex27 ex27.o ${PETSC_MAT_LIB}
	${RM} ex27.o

ex28: ex28.o chkopts
	-${CLINKER} -o ex28 ex28.o ${PETSC_MAT_LIB}
	${RM} ex28.o

ex29: ex29.o chkopts
	-${CLINKER} -o ex29 ex29.o ${PETSC_MAT_LIB}
	${RM} ex29.o

ex30: ex30.o chkopts
	-${CLINKER} -o ex30 ex30.o ${PETSC_MAT_LIB}
	${RM} ex30.o

ex31: ex31.o chkopts
	-${CLINKER} -o ex31 ex31.o ${PETSC_MAT_LIB}
	${RM} ex31.o

ex32: ex32.o chkopts
	-${CLINKER} -o ex32 ex32.o ${PETSC_MAT_LIB}
	${RM} ex32.o

ex33: ex33.o chkopts
	-${CLINKER} -o ex33 ex33.o ${PETSC_MAT_LIB}
	${RM} ex33.o

ex34: ex34.o chkopts
	-${CLINKER} -o ex34 ex34.o ${PETSC_MAT_LIB}
	${RM} ex34.o

ex35: ex35.o chkopts
	-${CLINKER} -o ex35 ex35.o ${PETSC_MAT_LIB}
	${RM} ex35.o

ex36f: ex36f.o chkopts
	-${FLINKER} -o ex36f ex36f.o ${PETSC_MAT_LIB}
	${RM} ex36f.o

ex37: ex37.o chkopts
	-${CLINKER} -o ex37 ex37.o ${PETSC_MAT_LIB}
	${RM} ex37.o

ex38: ex38.o chkopts
	-${CLINKER} -o ex38 ex38.o ${PETSC_MAT_LIB}
	${RM} ex38.o

ex39: ex39.o chkopts
	-${CLINKER} -o ex39 ex39.o ${PETSC_MAT_LIB}
	${RM} ex39.o

ex40: ex40.o chkopts
	-${CLINKER} -o ex40 ex40.o ${PETSC_MAT_LIB}
	${RM} ex40.o

ex41: ex41.o chkopts
	-${CLINKER} -o ex41 ex41.o ${PETSC_MAT_LIB}
	${RM} ex41.o

ex42: ex42.o chkopts
	-${CLINKER} -o ex42 ex42.o ${PETSC_MAT_LIB}
	${RM} ex42.o

ex43: ex43.o chkopts
	-${CLINKER} -o ex43 ex43.o ${PETSC_MAT_LIB}
	${RM} ex43.o

ex44: ex44.o chkopts
	-${CLINKER} -o ex44 ex44.o ${PETSC_MAT_LIB}
	${RM} ex44.o

ex45: ex45.o chkopts
	-${CLINKER} -o ex45 ex45.o ${PETSC_MAT_LIB}
	${RM} ex45.o

ex47: ex47.o chkopts
	-${CLINKER} -o ex47 ex47.o ${PETSC_MAT_LIB}
	${RM} ex47.o

ex48: ex48.o chkopts
	-${CLINKER} -o ex48 ex48.o ${PETSC_MAT_LIB}
	${RM} ex48.o

ex49: ex49.o chkopts
	-${CLINKER} -o ex49 ex49.o ${PETSC_MAT_LIB}
	${RM} ex49.o

ex50: ex50.o chkopts
	-${CLINKER} -o ex50 ex50.o ${PETSC_MAT_LIB}
	${RM} ex50.o

ex51: ex51.o chkopts
	-${CLINKER} -o ex51 ex51.o ${PETSC_MAT_LIB}
	${RM} ex51.o

ex52: ex52.o chkopts
	-${CLINKER} -o ex52 ex52.o ${PETSC_MAT_LIB}
	${RM} ex52.o

ex53: ex53.o chkopts
	-${CLINKER} -o ex53 ex53.o ${PETSC_MAT_LIB}
	${RM} ex53.o

ex54: ex54.o chkopts
	-${CLINKER} -o ex54 ex54.o ${PETSC_MAT_LIB}
	${RM} ex54.o

ex55: ex55.o chkopts
	-${CLINKER} -o ex55 ex55.o ${PETSC_MAT_LIB}
	${RM} ex55.o

ex56: ex56.o chkopts
	-${CLINKER} -o ex56 ex56.o ${PETSC_MAT_LIB}
	${RM} ex56.o

ex57: ex57.o chkopts
	-${CLINKER} -o ex57 ex57.o ${PETSC_MAT_LIB}
	${RM} ex57.o

ex58: ex58.o chkopts
	-${CLINKER} -o ex58 ex58.o ${PETSC_MAT_LIB}
	${RM} ex58.o

ex58f: ex58f.o chkopts
	-${FLINKER} -o ex58f ex58f.o ${PETSC_MAT_LIB}
	${RM} ex58f.o

ex59: ex59.o chkopts
	-${CLINKER} -o ex59 ex59.o ${PETSC_DM_LIB}
	${RM} ex59.o

ex60: ex60.o chkopts
	-${CLINKER} -o ex60 ex60.o ${PETSC_MAT_LIB}
	${RM} ex60.o

ex61: ex61.o chkopts
	-${CLINKER} -o ex61 ex61.o ${PETSC_MAT_LIB}
	${RM} ex61.o

ex62: ex62.o chkopts
	-${CLINKER} -o ex62 ex62.o ${PETSC_MAT_LIB}
	${RM} ex62.o

ex63f: ex63f.o chkopts
	-${FLINKER} -o ex63f ex63f.o ${PETSC_MAT_LIB}
	${RM} ex63f.o

ex64: ex64.o chkopts
	-${CLINKER} -o ex64 ex64.o ${PETSC_MAT_LIB}
	${RM} ex64.o

ex65: ex65.o chkopts
	-${CLINKER} -o ex65 ex65.o ${PETSC_MAT_LIB}
	${RM} ex65.o

ex66: ex66.o chkopts
	-${CLINKER} -o ex66 ex66.o ${PETSC_MAT_LIB}
	${RM} ex66.o

ex67f: ex67f.o chkopts
	-${FLINKER} -o ex67f ex67f.o ${PETSC_MAT_LIB}
	${RM} ex67f.o

ex68: ex68.o chkopts
	-${CLINKER} -o ex68 ex68.o ${PETSC_MAT_LIB}
	${RM} ex68.o

ex70: ex70.o chkopts
	-${CLINKER} -o ex70 ex70.o ${PETSC_MAT_LIB}
	${RM} ex70.o

ex71: ex71.o chkopts
	-${CLINKER} -o ex71 ex71.o ${PETSC_MAT_LIB}
	${RM} ex71.o

ex72: ex72.o chkopts
	-${CLINKER} -o ex72 ex72.o ${PETSC_MAT_LIB}
	${RM} ex72.o

ex73: ex73.o chkopts
	-${CLINKER} -o ex73 ex73.o ${PETSC_MAT_LIB}
	${RM} ex73.o

ex74: ex74.o chkopts
	-${CLINKER} -o ex74 ex74.o ${PETSC_MAT_LIB}
	${RM} ex74.o

ex75: ex75.o chkopts
	-${CLINKER} -o ex75 ex75.o ${PETSC_MAT_LIB}
	${RM} ex75.o

ex76: ex76.o chkopts
	-${CLINKER} -o ex76 ex76.o ${PETSC_MAT_LIB}
	${RM} ex76.o

ex77: ex77.o chkopts
	-${CLINKER} -o ex77 ex77.o ${PETSC_MAT_LIB}
	${RM} ex77.o
ex78: ex78.o chkopts
	-${CLINKER} -o ex78 ex78.o ${PETSC_MAT_LIB}
	${RM} ex78.o

ex80: ex80.o chkopts
	-${CLINKER} -o ex80 ex80.o ${PETSC_MAT_LIB}
	${RM} ex80.o

ex81: ex81.o chkopts
	-${CLINKER} -o ex81 ex81.o ${PETSC_MAT_LIB}
	${RM} ex81.o

ex82: ex82.o chkopts
	-${CLINKER} -o ex82 ex82.o ${PETSC_MAT_LIB}
	${RM} ex82.o

ex83: ex83.o chkopts
	-${CLINKER} -o ex83 ex83.o ${PETSC_MAT_LIB}
	${RM} ex83.o

ex79f: ex79f.o chkopts
	-${FLINKER} -o ex79f ex79f.o ${PETSC_MAT_LIB}
	${RM} ex79f.o
ex85f: ex85f.o chkopts
	-${FLINKER} -o ex85f ex85f.o ${PETSC_MAT_LIB}
	${RM} ex85f.o

ex86: ex86.o chkopts
	-${CLINKER} -o ex86 ex86.o ${PETSC_MAT_LIB}
	${RM} ex86.o

ex87: ex87.o chkopts
	-${CLINKER} -o ex87 ex87.o ${PETSC_MAT_LIB}
	${RM} ex87.o

ex88: ex88.o chkopts
	-${CLINKER} -o ex88 ex88.o ${PETSC_MAT_LIB}
	${RM} ex88.o

ex91: ex91.o chkopts
	-${CLINKER} -o ex91 ex91.o ${PETSC_MAT_LIB}
	${RM} ex91.o

ex92: ex92.o chkopts
	-${CLINKER} -o ex92 ex92.o ${PETSC_MAT_LIB}
	${RM} ex92.o

ex93: ex93.o chkopts
	-${CLINKER} -o ex93 ex93.o ${PETSC_MAT_LIB}
	${RM} ex93.o

ex94: ex94.o chkopts
	-${CLINKER} -o ex94 ex94.o ${PETSC_MAT_LIB}
	${RM} ex94.o

ex95: ex95.o chkopts
	-${CLINKER} -o ex95 ex95.o ${PETSC_MAT_LIB}
	${RM} ex95.o

ex96: ex96.o chkopts
	-${CLINKER} -o ex96 ex96.o ${PETSC_KSP_LIB}
	${RM} ex96.o

ex97: ex97.o chkopts
	-${CLINKER} -o ex97 ex97.o ${PETSC_KSP_LIB}
	${RM} ex97.o

ex98: ex98.o chkopts
	-${CLINKER} -o ex98 ex98.o ${PETSC_KSP_LIB}
	${RM} ex98.o

ex99: ex99.o chkopts
	-${CLINKER} -o ex99 ex99.o ${PETSC_MAT_LIB}
	${RM} ex99.o

ex100: ex100.o chkopts
	-${CLINKER} -o ex100 ex100.o ${PETSC_MAT_LIB}
	${RM} ex100.o

ex101: ex101.o chkopts
	-${CLINKER} -o ex101 ex101.o ${PETSC_MAT_LIB}
	${RM} ex101.o

ex102: ex102.o chkopts
	-${CLINKER} -o ex102 ex102.o ${PETSC_MAT_LIB}
	${RM} ex102.o

ex103: ex103.o chkopts
	-${CLINKER} -o ex103 ex103.o ${PETSC_MAT_LIB}
	${RM} ex103.o

ex104: ex104.o chkopts
	-${CLINKER} -o ex104 ex104.o ${PETSC_MAT_LIB}
	${RM} ex104.o

ex105f: ex105f.o chkopts
	-${FLINKER} -o ex105f ex105f.o ${PETSC_MAT_LIB}
	${RM} ex105f.o

ex106: ex106.o chkopts
	-${CLINKER} -o ex106 ex106.o ${PETSC_MAT_LIB}
	${RM} ex106.o

ex107: ex107.o chkopts
	-${CLINKER} -o ex107 ex107.o ${PETSC_MAT_LIB}
	${RM} ex107.o

ex108: ex108.o chkopts
	-${CLINKER} -o ex108 ex108.o ${PETSC_MAT_LIB}
	${RM} ex108.o

ex109: ex109.o chkopts
	-${CLINKER} -o ex109 ex109.o ${PETSC_MAT_LIB}
	${RM} ex109.o

ex110: ex110.o chkopts
	-${CLINKER} -o ex110 ex110.o ${PETSC_MAT_LIB}
	${RM} ex110.o

ex111: ex111.o chkopts
	-${CLINKER} -o ex111 ex111.o ${PETSC_MAT_LIB}
	${RM} ex111.o

ex112: ex112.o chkopts
	-${CLINKER} -o ex112 ex112.o ${PETSC_MAT_LIB}
	${RM} ex112.o

ex113: ex113.o chkopts
	-${CLINKER} -o ex113 ex113.o ${PETSC_MAT_LIB}
	${RM} ex113.o

ex114: ex114.o chkopts
	-${CLINKER} -o ex114 ex114.o ${PETSC_MAT_LIB}
	${RM} ex114.o

ex115: ex115.o chkopts
	-${CLINKER} -o ex115 ex115.o ${PETSC_MAT_LIB}
	${RM} ex115.o

ex116: ex116.o chkopts
	-${CLINKER} -o ex116 ex116.o ${PETSC_MAT_LIB}
	${RM} ex116.o

ex117: ex117.o chkopts
	-${CLINKER} -o ex117 ex117.o ${PETSC_MAT_LIB}
	${RM} ex117.o

ex118: ex118.o chkopts
	-${CLINKER} -o ex118 ex118.o ${PETSC_MAT_LIB}
	${RM} ex118.o

ex119: ex119.o chkopts
	-${CLINKER} -o ex119 ex119.o ${PETSC_MAT_LIB}
	${RM} ex119.o

ex120: ex120.o chkopts
	-${CLINKER} -o ex120 ex120.o ${PETSC_MAT_LIB}
	${RM} ex120.o

ex120f: ex120f.o chkopts
	-${FLINKER} -o ex120f ex120f.o ${PETSC_MAT_LIB}
	${RM} ex120f.o

ex121: ex121.o chkopts
	-${CLINKER} -o ex121 ex121.o ${PETSC_MAT_LIB}
	${RM} ex121.o

ex122: ex122.o chkopts
	-${CLINKER} -o ex122 ex122.o ${PETSC_MAT_LIB}
	${RM} ex122.o

ex123: ex123.o chkopts
	-${CLINKER} -o ex123 ex123.o ${PETSC_MAT_LIB}
	${RM} ex123.o

ex124: ex124.o chkopts
	-${CLINKER} -o ex124 ex124.o ${PETSC_MAT_LIB}
	${RM} ex124.o

ex125: ex125.o chkopts
	-${CLINKER} -o ex125 ex125.o ${PETSC_MAT_LIB}
	${RM} ex125.o

ex126f: ex126f.o chkopts
	-${FLINKER} -o ex126f ex126f.o ${PETSC_MAT_LIB}
	${RM} ex126f.o

ex127: ex127.o chkopts
	-${CLINKER} -o ex127 ex127.o ${PETSC_MAT_LIB}
	${RM} ex127.o

ex128: ex128.o chkopts
	-${CLINKER} -o ex128 ex128.o ${PETSC_MAT_LIB}
	${RM} ex128.o

ex129: ex129.o chkopts
	-${CLINKER} -o ex129 ex129.o ${PETSC_DM_LIB}
	${RM} ex129.o

ex130: ex130.o chkopts
	-${CLINKER} -o ex130 ex130.o ${PETSC_MAT_LIB}
	${RM} ex130.o

ex131: ex131.o chkopts
	-${CLINKER} -o ex131 ex131.o ${PETSC_MAT_LIB}
	${RM} ex131.o

ex132: ex132.o chkopts
	-${CLINKER} -o ex132 ex132.o ${PETSC_MAT_LIB}
	${RM} ex132.o

ex133: ex133.o chkopts
	-${CLINKER} -o ex133 ex133.o ${PETSC_MAT_LIB}
	${RM} ex133.o

ex134: ex134.o chkopts
	-${CLINKER} -o ex134 ex134.o ${PETSC_MAT_LIB}
	${RM} ex134.o

ex135: ex135.o chkopts
	-${CLINKER} -o ex135 ex135.o ${PETSC_MAT_LIB}
	${RM} ex135.o

ex136: ex136.o chkopts
	-${CLINKER} -o ex136 ex136.o ${PETSC_MAT_LIB}
	${RM} ex136.o

ex137: ex137.o chkopts
	-${CLINKER} -o ex137 ex137.o ${PETSC_MAT_LIB}
	${RM} ex137.o

ex138: ex138.o chkopts
	-${CLINKER} -o ex138 ex138.o ${PETSC_MAT_LIB}
	${RM} ex138.o

ex139: ex139.o chkopts
	-${CLINKER} -o ex139 ex139.o ${PETSC_MAT_LIB}
	${RM} ex139.o

ex140: ex140.o chkopts
	-${CLINKER} -o ex140 ex140.o ${PETSC_MAT_LIB}
	${RM} ex140.o

ex141: ex141.o chkopts
	-${CLINKER} -o ex141 ex141.o ${PETSC_MAT_LIB}
	${RM} ex141.o

ex142: ex142.o chkopts
	-${CLINKER} -o ex142 ex142.o ${PETSC_MAT_LIB}
	${RM} ex142.o

ex143: ex143.o chkopts
	-${CLINKER} -o ex143 ex143.o ${PETSC_MAT_LIB}
	${RM} ex143.o

ex144: ex144.o chkopts
	-${CLINKER} -o ex144 ex144.o ${PETSC_MAT_LIB}
	${RM} ex144.o

ex145: ex145.o chkopts
	-${CLINKER} -o ex145 ex145.o ${PETSC_MAT_LIB}
	${RM} ex145.o

ex146: ex146.o chkopts
	-${CLINKER} -o ex146 ex146.o ${PETSC_MAT_LIB}
	${RM} ex146.o

ex147: ex147.o chkopts
	-${CLINKER} -o ex147 ex147.o ${PETSC_MAT_LIB}
	${RM} ex147.o

ex148: ex148.o chkopts
	-${CLINKER} -o ex148 ex148.o ${PETSC_MAT_LIB}
	${RM} ex148.o

ex149: ex149.o chkopts
	-${CLINKER} -o ex149 ex149.o ${PETSC_MAT_LIB}
	${RM} ex149.o

ex150: ex150.o chkopts
	-${CLINKER} -o ex150 ex150.o ${PETSC_MAT_LIB}
	${RM} ex150.o

ex151: ex151.o chkopts
	-${CLINKER} -o ex151 ex151.o ${PETSC_MAT_LIB}
	${RM} ex151.o

ex152: ex152.o chkopts
	-${CLINKER} -o ex152 ex152.o ${PETSC_MAT_LIB}
	${RM} ex152.o

ex153: ex153.o chkopts
	-${CLINKER} -o ex153 ex153.o ${PETSC_MAT_LIB}
	${RM} ex153.o

ex155: ex155.o chkopts
	-${CLINKER} -o ex155 ex155.o ${PETSC_MAT_LIB}
	${RM} ex155.o

ex156: ex156.o chkopts
	-${CLINKER} -o ex156 ex156.o ${PETSC_MAT_LIB}
	${RM} ex156.o

ex157: ex157.o chkopts
	-${CLINKER} -o ex157 ex157.o ${PETSC_MAT_LIB}
	${RM} ex157.o

ex158: ex158.o chkopts
	-${CLINKER} -o ex158 ex158.o ${PETSC_MAT_LIB}
	${RM} ex158.o

ex159: ex159.o chkopts
	-${CLINKER} -o ex159 ex159.o ${PETSC_MAT_LIB}
	${RM} ex159.o

ex160: ex160.o chkopts
	-${CLINKER} -o ex160 ex160.o ${PETSC_MAT_LIB}
	${RM} ex160.o

ex161: ex161.o chkopts
	-${CLINKER} -o ex161 ex161.o ${PETSC_MAT_LIB}
	${RM} ex161.o

ex162: ex162.o chkopts
	-${CLINKER} -o ex162 ex162.o ${PETSC_MAT_LIB}
	${RM} ex162.o

ex163: ex163.o chkopts
	-${CLINKER} -o ex163 ex163.o ${PETSC_MAT_LIB}
	${RM} ex163.o

ex164: ex164.o chkopts
	-${CLINKER} -o ex164 ex164.o ${PETSC_MAT_LIB}
	${RM} ex164.o

ex165: ex165.o chkopts
	-${CLINKER} -o ex165 ex165.o ${PETSC_MAT_LIB}
	${RM} ex165.o

ex166: ex166.o chkopts
	-${CLINKER} -o ex166 ex166.o ${PETSC_MAT_LIB}
	${RM} ex166.o

ex167: ex167.o chkopts
	-${CLINKER} -o ex167 ex167.o ${PETSC_MAT_LIB}
	${RM} ex167.o

ex168: ex168.o chkopts
	-${CLINKER} -o ex168 ex168.o ${PETSC_MAT_LIB}
	${RM} ex168.o

ex169: ex169.o chkopts
	-${CLINKER} -o ex169 ex169.o ${PETSC_MAT_LIB}
	${RM} ex169.o

ex171: ex171.o chkopts
	-${CLINKER} -o ex171 ex171.o ${PETSC_MAT_LIB}
	${RM} ex171.o

ex171f: ex171f.o chkopts
	-${FLINKER} -o ex171f ex171f.o ${PETSC_MAT_LIB}
	${RM} ex171f.o

ex172: ex172.o chkopts
	-${CLINKER} -o ex172 ex172.o ${PETSC_MAT_LIB}
	${RM} ex172.o


ex173: ex173.o chkopts
	-${CLINKER} -o ex173 ex173.o ${PETSC_MAT_LIB}
	${RM} ex173.o

ex174: ex174.o chkopts
	-${CLINKER} -o ex174 ex174.o ${PETSC_MAT_LIB}
	${RM} ex174.o

ex175: ex175.o chkopts
	-${CLINKER} -o ex175 ex175.o ${PETSC_MAT_LIB}
	${RM} ex175.o

ex180: ex180.o chkopts
	-${CLINKER} -o ex180 ex180.o ${PETSC_MAT_LIB}
	${RM} ex180.o

ex181: ex181.o chkopts
	-${CLINKER} -o ex181 ex181.o ${PETSC_MAT_LIB}
	${RM} ex181.o

ex182: ex182.o chkopts
	-${CLINKER} -o ex182 ex182.o ${PETSC_MAT_LIB}
	${RM} ex182.o

ex183: ex183.o chkopts
	-${CLINKER} -o ex183 ex183.o ${PETSC_MAT_LIB}
	${RM} ex183.o

ex190: ex190.o chkopts
	-${CLINKER} -o ex190 ex190.o ${PETSC_MAT_LIB}
	${RM} ex190.o

ex191: ex191.o chkopts
	-${CLINKER} -o ex191 ex191.o ${PETSC_MAT_LIB}
	${RM} ex191.o

ex192: ex192.o chkopts
	-${CLINKER} -o ex192 ex192.o ${PETSC_MAT_LIB}
	${RM} ex192.o

ex193: ex193.o chkopts
	-${CLINKER} -o ex193 ex193.o ${PETSC_MAT_LIB}
	${RM} ex193.o

ex194: ex194.o chkopts
	-${CLINKER} -o ex194 ex194.o ${PETSC_MAT_LIB}
	${RM} ex194.o

ex195: ex195.o chkopts
	-${CLINKER} -o ex195 ex195.o ${PETSC_MAT_LIB}
	${RM} ex195.o

#-----------------------------------------------------------------------------
NPROCS    = 1 3
MATSHAPES = A B
runex1:
	-@${MPIEXEC} -n 1  ./ex1 > ex1_1.tmp 2>&1;   \
	   if (${DIFF} output/ex1_1.out ex1_1.tmp) then true; \
	   else printf "${PWD}\nPossible problem with ex1_1, diffs above\n=========================================\n"; fi; \
	   ${RM} -f ex1_1.tmp

runex2:
	-@${MPIEXEC} -n 1 ./ex2 -mat_type seqaij -rectA | grep -v "Mat Object" > ex2_1.tmp 2>&1; \
	if (${DIFF} output/ex2_11_A.out ex2_1.tmp) then true; \
	else printf "${PWD}\nPossible problem with ex2_11_A for seqaij, diffs above\n=========================================\n"; fi; \
	${RM} -f ex2_1.tmp;

	-@${MPIEXEC} -n 1 ./ex2 -mat_type seqdense -rectA | grep -v "Mat Object" > ex2_1.tmp 2>&1; \
	if (${DIFF} output/ex2_12_A.out ex2_1.tmp) then true; \
	else printf "${PWD}\nPossible problem with ex2_12_A for seqdense, diffs above\n=========================================\n"; fi; \
	${RM} -f ex2_1.tmp;

	-@${MPIEXEC} -n 1 ./ex2 -mat_type seqaij -rectB | grep -v "Mat Object" > ex2_1.tmp 2>&1; \
	if (${DIFF} output/ex2_11_B.out ex2_1.tmp) then true; \
	else printf "${PWD}\nPossible problem with ex2_11_B for seqaij, diffs above\n=========================================\n"; fi; \
	${RM} -f ex2_1.tmp;

	-@${MPIEXEC} -n 1 ./ex2 -mat_type seqdense -rectB | grep -v "Mat Object" > ex2_1.tmp 2>&1; \
	if (${DIFF} output/ex2_12_B.out ex2_1.tmp) then true; \
	else printf "${PWD}\nPossible problem with ex2_12_B for seqdense, diffs above\n=========================================\n"; fi; \
	${RM} -f ex2_1.tmp;

runex2_2:
	-@${MPIEXEC} -n 1 ./ex2 -mat_type mpiaij > ex2_1.tmp 2>&1; \
	if (${DIFF} output/ex2_21.out ex2_1.tmp) then true; \
	else printf "${PWD}\nPossible problem with ex2_21 for mpiaij,np = 1,diffs above\n=========================================\n"; fi; \
	${RM} -f ex2_1.tmp;

	-@${MPIEXEC} -n 1 ./ex2 -mat_type mpidense > ex2_1.tmp 2>&1; \
	if (${DIFF} output/ex2_22.out ex2_1.tmp) then true; \
	else printf "${PWD}\nPossible problem with ex2_22 for mpidense,np = 1,diffs above\n=========================================\n"; fi; \
	${RM} -f ex2_1.tmp;

	-@${MPIEXEC} -n 3 ./ex2 -mat_type mpiaij > ex2_1.tmp 2>&1; \
	if (${DIFF} output/ex2_23.out ex2_1.tmp) then true; \
	else printf "${PWD}\nPossible problem with ex2_23 for mpiaij,np = 3,diffs above\n=========================================\n"; fi; \
	${RM} -f ex2_1.tmp;

	-@${MPIEXEC} -n 3 ./ex2 -mat_type mpidense > ex2_1.tmp 2>&1; \
	if (${DIFF} output/ex2_24.out ex2_1.tmp) then true; \
	else printf "${PWD}\nPossible problem with ex2_24 for mpidense,np = 3,diffs above\n=========================================\n"; fi; \
	${RM} -f ex2_1.tmp;

runex2_3:
	-@${MPIEXEC} -n 2 ./ex2 -mat_type mpiaij -rectA > ex2_3.tmp 2>&1;   \
	   if (${DIFF} output/ex2_3.out ex2_3.tmp) then true; \
	   else printf "${PWD}\nPossible problem with ex2_3, diffs above\n=========================================\n"; fi; \
	   ${RM} -f ex2_3.tmp
runex2_4:
	-@${MPIEXEC} -n 2 ./ex2 -mat_type mpidense -rectA > ex2_4.tmp 2>&1;   \
	   if (${DIFF} output/ex2_4.out ex2_4.tmp) then true; \
	   else printf "${PWD}\nPossible problem with ex2_4, diffs above\n=========================================\n"; fi; \
	   ${RM} -f ex2_4.tmp

runex3:
	-@${MPIEXEC} -n 1 ./ex3 > ex3_1.tmp 2>&1;   \
	   if (${DIFF} output/ex3_1.out ex3_1.tmp) then true; \
	   else printf "${PWD}\nPossible problem with ex3_1, diffs above\n=========================================\n"; fi; \
	   ${RM} -f ex3_1.tmp

runex4:
	-@${MPIEXEC} -n 1 ./ex4 -mat_type mpiaij > ex4_1.tmp 2>&1; \
	if (${DIFF} output/ex4_1.out ex4_1.tmp) then true; \
	else printf "${PWD}\nPossible problem with ex4_1 for mpiaij,np = 1,diffs above\n=========================================\n"; fi; \
	${RM} -f ex4_1.tmp;

	-@${MPIEXEC} -n 1 ./ex4 -mat_type mpidense > ex4_1.tmp 2>&1; \
	if (${DIFF} output/ex4_2.out ex4_1.tmp) then true; \
	else printf "${PWD}\nPossible problem with ex4_2 for mpidense,np = 1,diffs above\n=========================================\n"; fi; \
	${RM} -f ex4_1.tmp;

	-@${MPIEXEC} -n 3 ./ex4 -mat_type mpiaij > ex4_1.tmp 2>&1; \
	if (${DIFF} output/ex4_3.out ex4_1.tmp) then true; \
	else printf "${PWD}\nPossible problem with ex4_3 for mpiaij,np = 3,diffs above\n=========================================\n"; fi; \
	${RM} -f ex4_1.tmp;

	-@${MPIEXEC} -n 3 ./ex4 -mat_type mpidense > ex4_1.tmp 2>&1; \
	if (${DIFF} output/ex4_4.out ex4_1.tmp) then true; \
	else printf "${PWD}\nPossible problem with ex4_4 for mpidense,np = 3,diffs above\n=========================================\n"; fi; \
	${RM} -f ex4_1.tmp;

runex5:
	-@${MPIEXEC} -n 1 ./ex5 -mat_type seqaij -rectA > ex5_1.tmp 2>&1; \
	if (${DIFF} output/ex5_11_A.out ex5_1.tmp) then true; \
	else printf "${PWD}\nPossible problem with ex5_11_A for seqaij, diffs above\n=========================================\n"; fi; \
	${RM} -f ex5_1.tmp;

	-@${MPIEXEC} -n 1 ./ex5 -mat_type seqdense -rectA > ex5_1.tmp 2>&1; \
	if (${DIFF} output/ex5_12_A.out ex5_1.tmp) then true; \
	else printf "${PWD}\nPossible problem with ex5_12_A for seqdense, diffs above\n=========================================\n"; fi; \
	${RM} -f ex5_1.tmp;

	-@${MPIEXEC} -n 1 ./ex5 -mat_type seqaij -rectB > ex5_1.tmp 2>&1; \
	if (${DIFF} output/ex5_11_B.out ex5_1.tmp) then true; \
	else printf "${PWD}\nPossible problem with ex5_11_B for seqaij, diffs above\n=========================================\n"; fi; \
	${RM} -f ex5_1.tmp;

	-@${MPIEXEC} -n 1 ./ex5 -mat_type seqdense -rectB > ex5_1.tmp 2>&1; \
	if (${DIFF} output/ex5_12_B.out ex5_1.tmp) then true; \
	else printf "${PWD}\nPossible problem with ex5_12_B for seqdense, diffs above\n=========================================\n"; fi; \
	${RM} -f ex5_1.tmp;

runex5_2:
	-@${MPIEXEC} -n 1 ./ex5 -mat_type mpiaij > ex5_1.tmp 2>&1; \
	if (${DIFF} output/ex5_21.out ex5_1.tmp) then true; \
	else printf "${PWD}\nPossible problem with ex5_21 for mpiaij,np = 1,diffs above\n=========================================\n"; fi; \
	${RM} -f ex5_1.tmp;

	-@${MPIEXEC} -n 1 ./ex5 -mat_type mpidense > ex5_1.tmp 2>&1; \
	if (${DIFF} output/ex5_22.out ex5_1.tmp) then true; \
	else printf "${PWD}\nPossible problem with ex5_22 for mpidense,np = 1,diffs above\n=========================================\n"; fi; \
	${RM} -f ex5_1.tmp;

	-@${MPIEXEC} -n 3 ./ex5 -mat_type mpiaij > ex5_1.tmp 2>&1; \
	if (${DIFF} output/ex5_23.out ex5_1.tmp) then true; \
	else printf "${PWD}\nPossible problem with ex5_23 for mpiaij,np = 3,diffs above\n=========================================\n"; fi; \
	${RM} -f ex5_1.tmp;

	-@${MPIEXEC} -n 3 ./ex5 -mat_type mpidense > ex5_1.tmp 2>&1; \
	if (${DIFF} output/ex5_24.out ex5_1.tmp) then true; \
	else printf "${PWD}\nPossible problem with ex5_24 for mpidense,np = 3,diffs above\n=========================================\n"; fi; \
	${RM} -f ex5_1.tmp;

runex5_3:
	-@${MPIEXEC} -n 1 ./ex5 -mat_type mpiaij -test_diagonalscale > ex5_3.tmp 2>&1; \
	if (${DIFF} output/ex5_31.out ex5_3.tmp) then true; \
	else printf "${PWD}\nPossible problem with ex5_31 for mpiaij,np = 1,diffs above\n=========================================\n"; fi; \
	${RM} -f ex5_3.tmp;

	-@${MPIEXEC} -n 1 ./ex5 -mat_type mpibaij -test_diagonalscale > ex5_3.tmp 2>&1; \
	if (${DIFF} output/ex5_32.out ex5_3.tmp) then true; \
	else printf "${PWD}\nPossible problem with ex5_32 for mpibaij,np = 1,diffs above\n=========================================\n"; fi; \
	${RM} -f ex5_3.tmp;

	-@${MPIEXEC} -n 3 ./ex5 -mat_type mpiaij -test_diagonalscale > ex5_3.tmp 2>&1; \
	if (${DIFF} output/ex5_33.out ex5_3.tmp) then true; \
	else printf "${PWD}\nPossible problem with ex5_33 for mpiaij,np = 3,diffs above\n=========================================\n"; fi; \
	${RM} -f ex5_3.tmp;

	-@${MPIEXEC} -n 3 ./ex5 -mat_type mpibaij -test_diagonalscale > ex5_3.tmp 2>&1; \
	if (${DIFF} output/ex5_34.out ex5_3.tmp) then true; \
	else printf "${PWD}\nPossible problem with ex5_34 for mpibaij,np = 3,diffs above\n=========================================\n"; fi; \
	${RM} -f ex5_3.tmp;

runex6:
	-@${MPIEXEC} -n 1  ./ex6 > ex6_1.tmp 2>&1;   \
	   if (${DIFF} output/ex6_1.out ex6_1.tmp) then true; \
	   else printf "${PWD}\nPossible problem with ex6_1, diffs above\n=========================================\n"; fi; \
	   ${RM} -f ex6_1.tmp
runex7:
	-@${MPIEXEC} -n 1  ./ex7 | grep -v "MPI processes" > ex7_1.tmp 2>&1;   \
	   if (${DIFF} output/ex7_1.out ex7_1.tmp) then true; \
	   else printf "${PWD}\nPossible problem with ex7_1, diffs above\n=========================================\n"; fi; \
	   ${RM} -f ex7_1.tmp
runex8:
	-@${MPIEXEC} -n 1  ./ex8 > ex8_1.tmp 2>&1;   \
	   if (${DIFF} output/ex8_1.out ex8_1.tmp) then true; \
	   else printf "${PWD}\nPossible problem with ex8_1, diffs above\n=========================================\n"; fi; \
	   ${RM} -f ex8_1.tmp
runex9:
	-@${MPIEXEC} -n 3 ./ex9 -view_info > ex9.tmp 2>&1;   \
	   if (${DIFF} output/ex9_1.out ex9.tmp) then true; \
	   else printf "${PWD}\nPossible problem with ex9_1, diffs above\n=========================================\n"; fi; \
	   ${RM} -f ex9.tmp
runex9_2:
	-@${MPIEXEC} -n 3 ./ex9 -nsubcomms 2 -view_mat -psubcomm_type interlaced > ex9.tmp 2>&1;   \
	   if (${DIFF} output/ex9_2.out ex9.tmp) then true; \
	   else printf "${PWD}\nPossible problem with ex9_2, diffs above\n=========================================\n"; fi; \
	   ${RM} -f ex9.tmp
runex9_3:
	-@${MPIEXEC} -n 3 ./ex9 -nsubcomms 2 -view_mat -psubcomm_type contiguous > ex9.tmp 2>&1;   \
	   if (${DIFF} output/ex9_3.out ex9.tmp) then true; \
	   else printf "${PWD}\nPossible problem with ex9_3, diffs above\n=========================================\n"; fi; \
	   ${RM} -f ex9.tmp
runex9_3_baij:
	-@${MPIEXEC} -n 3 ./ex9 -mat_type baij -nsubcomms 2 -view_mat > ex9.tmp 2>&1;   \
	   if (${DIFF} output/ex9_3_baij.out ex9.tmp) then true; \
	   else printf "${PWD}\nPossible problem with ex9_3_baij, diffs above\n=========================================\n"; fi; \
	   ${RM} -f ex9.tmp
runex9_4_baij:
	-@${MPIEXEC} -n 3 ./ex9 -mat_type baij -nsubcomms 2 -view_mat -psubcomm_type interlaced > ex9.tmp 2>&1;   \
	   if (${DIFF} output/ex9_4_baij.out ex9.tmp) then true; \
	   else printf "${PWD}\nPossible problem with ex9_4_baij, diffs above\n=========================================\n"; fi; \
	   ${RM} -f ex9.tmp
runex9_3_sbaij:
	-@${MPIEXEC} -n 3 ./ex9 -mat_type sbaij -nsubcomms 2 -view_mat > ex9.tmp 2>&1;   \
	   if (${DIFF} output/ex9_3_sbaij.out ex9.tmp) then true; \
	   else printf "${PWD}\nPossible problem with ex9_3_sbaij, diffs above\n=========================================\n"; fi; \
	   ${RM} -f ex9.tmp
runex9_4_sbaij:
	-@${MPIEXEC} -n 3 ./ex9 -mat_type sbaij -nsubcomms 2 -view_mat -psubcomm_type interlaced > ex9.tmp 2>&1;   \
	   if (${DIFF} output/ex9_4_sbaij.out ex9.tmp) then true; \
	   else printf "${PWD}\nPossible problem with ex9_4_sbaij, diffs above\n=========================================\n"; fi; \
	   ${RM} -f ex9.tmp

runex10:
	-@${MPIEXEC} -n 1  ./ex10 > ex10_1.tmp 2>&1;   \
	   if (${DIFF} output/ex10_1.out ex10_1.tmp) then true; \
	   else printf "${PWD}\nPossible problem with ex10_1, diffs above\n=========================================\n"; fi; \
	   ${RM} -f ex10_1.tmp
runex11:
	-@${MPIEXEC} -n 1  ./ex11 > ex11_1.tmp 2>&1;   \
	   if (${DIFF} output/ex11_1.out ex11_1.tmp) then true; \
	   else printf "${PWD}\nPossible problem with ex11_1, diffs above\n=========================================\n"; fi; \
	   ${RM} -f ex11_1.tmp
runex11_2:
	-@${MPIEXEC} -n 1  ./ex11 -mat_type seqbaij -mat_block_size 5 > ex11_2.tmp 2>&1;   \
	   if (${DIFF} output/ex11_2.out ex11_2.tmp) then true; \
	   else printf "${PWD}\nPossible problem with ex11_2, diffs above\n=========================================\n"; fi; \
	   ${RM} -f ex11_2.tmp
runex11_3:
	-@${MPIEXEC} -n 1  ./ex11 -keep_nonzero_pattern > ex11_3.tmp 2>&1;   \
	   if (${DIFF} output/ex11_3.out ex11_3.tmp) then true; \
	   else printf "${PWD}\nPossible problem with ex11_3, diffs above\n=========================================\n"; fi; \
	   ${RM} -f ex11_3.tmp
runex11_4:
	-@${MPIEXEC} -n 1  ./ex11 -keep_nonzero_pattern -mat_type seqbaij -mat_block_size 5 > ex11_4.tmp 2>&1; \
	   if (${DIFF} output/ex11_4.out ex11_4.tmp) then true; \
	   else printf "${PWD}\nPossible problem with ex11_4, diffs above\n=========================================\n"; fi; \
	   ${RM} -f ex11_4.tmp

runex12:
	-@${MPIEXEC}  -n 2 ./ex12 | grep -v "MPI processes" > ex12_1.tmp 2>&1;   \
	   if (${DIFF} output/ex12_1.out ex12_1.tmp) then true; \
	   else printf "${PWD}\nPossible problem with ex12_1, diffs above\n=========================================\n"; fi; \
	   ${RM} -f ex12_1.tmp
runex12_2:
	-@${MPIEXEC}  -n 3 ./ex12 -mat_type mpibaij -mat_block_size 3 | grep -v "MPI processes" > ex12_2.tmp 2>&1;   \
	   if (${DIFF} output/ex12_2.out ex12_2.tmp) then true; \
	   else printf "${PWD}\nPossible problem with ex12_2, diffs above\n=========================================\n"; fi; \
	   ${RM} -f ex12_2.tmp
runex12_3:
	-@${MPIEXEC}  -n 3 ./ex12 -mat_type mpiaij -keep_nonzero_pattern | grep -v "MPI processes"> ex12_3.tmp 2>&1;   \
	   if (${DIFF} output/ex12_3.out ex12_3.tmp) then true; \
	   else printf "${PWD}\nPossible problem with ex12_3, diffs above\n=========================================\n"; fi; \
	   ${RM} -f ex12_3.tmp
runex12_4:
	-@${MPIEXEC} -n 3 ./ex12 -keep_nonzero_pattern -mat_type mpibaij -mat_block_size 3 | grep -v "MPI processes"> ex12_4.tmp 2>&1; \
	   if (${DIFF} output/ex12_4.out ex12_4.tmp) then true; \
	   else printf "${PWD}\nPossible problem with ex12_4, diffs above\n=========================================\n"; fi; \
	   ${RM} -f ex12_4.tmp
runex13:
	-@${MPIEXEC} -n 1  ./ex13 | grep -v "MPI processes" > ex13_1.tmp 2>&1;   \
	   if (${DIFF} output/ex13_1.out ex13_1.tmp) then true; \
	   else printf "${PWD}\nPossible problem with ex13_1, diffs above\n=========================================\n"; fi; \
	   ${RM} -f ex13_1.tmp
runex14:
	-@${MPIEXEC} -n 1  ./ex14 > ex14_1.tmp 2>&1;   \
	   if (${DIFF} output/ex14_1.out ex14_1.tmp) then true; \
	   else printf "${PWD}\nPossible problem with ex14_1, diffs above\n=========================================\n"; fi; \
	   ${RM} -f ex14_1.tmp
runex15:
	-@${MPIEXEC} -n 1  ./ex15  > ex15_1.tmp 2>&1;	\
	   if (${DIFF} output/ex15_1.out ex15_1.tmp) then true; \
	   else printf "${PWD}\nPossible problem with ex15_1, diffs above\n=========================================\n"; fi; \
	   ${RM} -f ex15_1.tmp
runex16:
	-@${MPIEXEC} -n 2 ./ex16  > ex16_1.tmp 2>&1;	\
	   if (${DIFF} output/ex16_1.out ex16_1.tmp) then true; \
	   else printf "${PWD}\nPossible problem with ex16_1, diffs above\n=========================================\n"; fi; \
	   ${RM} -f ex16_1.tmp
runex16f90:
	-@${MPIEXEC} -n 2 ./ex16f90 | sort  > ex16f90_1.tmp 2>&1;	\
	   if (${DIFF} output/ex16f90_1.out ex16f90_1.tmp) then true; \
	   else printf "${PWD}\nPossible problem with ex16f90_1, diffs above\n=========================================\n"; fi; \
	   ${RM} -f ex16f90_1.tmp
runex17:
	-@${MPIEXEC} -n 1  ./ex17 > ex17_1.tmp 2>&1;   \
	   if (${DIFF} output/ex17_1.out ex17_1.tmp) then true; \
	   else printf "${PWD}\nPossible problem with ex17_1, diffs above\n=========================================\n"; fi; \
	   ${RM} -f ex17_1.tmp
runex18:
	-@${MPIEXEC}  -n 1 ./ex18 > ex18_0.tmp 2>&1;   \
	   if (${DIFF} output/ex18_0.out ex18_0.tmp) then true; \
	   else printf "${PWD}\nPossible problem with ex18_0, diffs above\n=========================================\n"; fi; \
	   ${RM} -f ex18_0.tmp
runex18_1:
	-@${MPIEXEC}  -n 2 ./ex18 > ex18_1.tmp 2>&1;   \
	   if (${DIFF} output/ex18_1.out ex18_1.tmp) then true; \
	   else printf "${PWD}\nPossible problem with ex18_1, diffs above\n=========================================\n"; fi; \
	   ${RM} -f ex18_1.tmp
runex18_2:
	-@${MPIEXEC}  -n 7 ./ex18 > ex18_2.tmp 2>&1;   \
	   if (${DIFF} output/ex18_2.out ex18_2.tmp) then true; \
	   else printf "${PWD}\nPossible problem with ex18_2, diffs above\n=========================================\n"; fi; \
	   ${RM} -f ex18_2.tmp
runex18_3:
	-@${MPIEXEC}  -n 1 ./ex18 -mat_type baij > ex18_3.tmp 2>&1;   \
	   if (${DIFF} output/ex18_3.out ex18_3.tmp) then true; \
	   else printf "${PWD}\nPossible problem with ex18_3, diffs above\n=========================================\n"; fi; \
	   ${RM} -f ex18_3.tmp
runex18_4:
	-@${MPIEXEC}  -n 2 ./ex18 -mat_type baij > ex18_4.tmp 2>&1;   \
	   if (${DIFF} output/ex18_4.out ex18_4.tmp) then true; \
	   else printf "${PWD}\nPossible problem with ex18_4, diffs above\n=========================================\n"; fi; \
	   ${RM} -f ex18_4.tmp
runex18_5:
	-@${MPIEXEC}  -n 7 ./ex18 -mat_type baij > ex18_5.tmp 2>&1;   \
	   if (${DIFF} output/ex18_5.out ex18_5.tmp) then true; \
	   else printf "${PWD}\nPossible problem with ex18_5, diffs above\n=========================================\n"; fi; \
	   ${RM} -f ex18_5.tmp
runex18_6:
	-@${MPIEXEC}  -n 1 ./ex18 -bs 2 -mat_type baij > ex18_6.tmp 2>&1;   \
	   if (${DIFF} output/ex18_6.out ex18_6.tmp) then true; \
	   else printf "${PWD}\nPossible problem with ex18_6, diffs above\n=========================================\n"; fi; \
	   ${RM} -f ex18_6.tmp
runex18_7:
	-@${MPIEXEC}  -n 2 ./ex18 -bs 2 -mat_type baij > ex18_7.tmp 2>&1;   \
	   if (${DIFF} output/ex18_7.out ex18_7.tmp) then true; \
	   else printf "${PWD}\nPossible problem with ex18_7, diffs above\n=========================================\n"; fi; \
	   ${RM} -f ex18_7.tmp
runex18_8:
	-@${MPIEXEC}  -n 7 ./ex18 -bs 2 -mat_type baij > ex18_8.tmp 2>&1;   \
	   if (${DIFF} output/ex18_8.out ex18_8.tmp) then true; \
	   else printf "${PWD}\nPossible problem with ex18_8, diffs above\n=========================================\n"; fi; \
	   ${RM} -f ex18_8.tmp
runex18_9:
	-@${MPIEXEC}  -n 1 ./ex18 -bs 2 -nonlocal_bc > ex18_9.tmp 2>&1;   \
	   if (${DIFF} output/ex18_9.out ex18_9.tmp) then true; \
	   else printf "${PWD}\nPossible problem with ex18_9, diffs above\n=========================================\n"; fi; \
	   ${RM} -f ex18_9.tmp
runex18_10:
	-@${MPIEXEC}  -n 2 ./ex18 -bs 2 -nonlocal_bc > ex18_10.tmp 2>&1;   \
	   if (${DIFF} output/ex18_10.out ex18_10.tmp) then true; \
	   else printf "${PWD}\nPossible problem with ex18_10, diffs above\n=========================================\n"; fi; \
	   ${RM} -f ex18_10.tmp
runex18_11:
	-@${MPIEXEC}  -n 7 ./ex18 -bs 2 -nonlocal_bc > ex18_11.tmp 2>&1;   \
	   if (${DIFF} output/ex18_11.out ex18_11.tmp) then true; \
	   else printf "${PWD}\nPossible problem with ex18_11, diffs above\n=========================================\n"; fi; \
	   ${RM} -f ex18_11.tmp
runex18_12:
	-@${MPIEXEC}  -n 1 ./ex18 -bs 2 -nonlocal_bc -mat_type baij > ex18_12.tmp 2>&1;   \
	   if (${DIFF} output/ex18_12.out ex18_12.tmp) then true; \
	   else printf "${PWD}\nPossible problem with ex18_12, diffs above\n=========================================\n"; fi; \
	   ${RM} -f ex18_12.tmp
runex18_13:
	-@${MPIEXEC}  -n 2 ./ex18 -bs 2 -nonlocal_bc -mat_type baij > ex18_13.tmp 2>&1;   \
	   if (${DIFF} output/ex18_13.out ex18_13.tmp) then true; \
	   else printf "${PWD}\nPossible problem with ex18_13, diffs above\n=========================================\n"; fi; \
	   ${RM} -f ex18_13.tmp
runex18_14:
	-@${MPIEXEC}  -n 7 ./ex18 -bs 2 -nonlocal_bc -mat_type baij > ex18_14.tmp 2>&1;   \
	   if (${DIFF} output/ex18_14.out ex18_14.tmp) then true; \
	   else printf "${PWD}\nPossible problem with ex18_14, diffs above\n=========================================\n"; fi; \
	   ${RM} -f ex18_14.tmp
runex19:
	-@${MPIEXEC}  -n 4 ./ex19 > ex19_1.tmp 2>&1;   \
	   if (${DIFF} output/ex19_1.out ex19_1.tmp) then true; \
	   else printf "${PWD}\nPossible problem with ex19_1, diffs above\n=========================================\n"; fi; \
	   ${RM} -f ex19_1.tmp
runex20:
	-@${MPIEXEC} -n 1  ./ex20 -conv_mat_type seqaij > ex20_1.tmp 2>&1;	\
	   if (${DIFF} output/ex20_1.out ex20_1.tmp) then true; \
	   else printf "${PWD}\nPossible problem with ex20_1, diffs above\n=========================================\n"; fi; \
	   ${RM} -f ex20_1.tmp
runex21:
	-@${MPIEXEC} -n 1  ./ex21 -mat_type seqaij > ex21_1.tmp 2>&1;   \
	   if (${DIFF} output/ex21_1.out ex21_1.tmp) then true; \
	   else printf "${PWD}\nPossible problem with ex21_1, diffs above\n=========================================\n"; fi; \
	   ${RM} -f ex21_1.tmp
runex22:
	-@${MPIEXEC} -n 1  ./ex22 > ex22_1.tmp 2>&1;   \
	   if (${DIFF} output/ex22_1.out ex22_1.tmp) then true; \
	   else printf "${PWD}\nPossible problem with ex22_1, diffs above\n=========================================\n"; fi; \
	   ${RM} -f ex22_1.tmp
runex29:
	-@${MPIEXEC} -n 1 ./ex29 > ex29_1.tmp 2>&1;   \
	   if (${DIFF} output/ex29_1.out ex29_1.tmp) then true; \
	   else printf "${PWD}\nPossible problem with ex29_1, diffs above\n=========================================\n"; fi; \
	   ${RM} -f ex29_1.tmp
runex30:
	-@${MPIEXEC} -n 1 ./ex30 -mat_ordering -display_matrices -nox | grep -v "MPI processes" > ex30_1.tmp 2>&1;   \
	   if (${DIFF} output/ex30_1.out ex30_1.tmp) then true; \
	   else printf "${PWD}\nPossible problem with ex30_1, diffs above\n=========================================\n"; fi; \
	   ${RM} -f ex30_1.tmp
runex30_2:
	-@${MPIEXEC} -n 1 ./ex30 -mat_ordering -display_matrices -nox -lu > ex30_2.tmp 2>&1;   \
	   if (${DIFF} output/ex30_2.out ex30_2.tmp) then true; \
	   else printf "${PWD}\nPossible problem with ex30_2, diffs above\n=========================================\n"; fi; \
	   ${RM} -f ex30_2.tmp
runex30_3:
	-@${MPIEXEC} -n 1 ./ex30 -mat_ordering -lu -triangular_solve > ex30_3.tmp 2>&1;   \
	   if (${DIFF} output/ex30_3.out ex30_3.tmp) then true; \
	   else printf "${PWD}\nPossible problem with ex30_3, diffs above\n=========================================\n"; fi; \
	   ${RM} -f ex30_3.tmp
runex30_4:
	-@${MPIEXEC} -n 1 ./ex30 > ex30_4.tmp 2>&1;   \
	   if (${DIFF} output/ex30_4.out ex30_4.tmp) then true; \
	   else printf "${PWD}\nPossible problem with ex30_4, diffs above\n=========================================\n"; fi; \
	   ${RM} -f ex30_4.tmp
runex30_5:
	-@${MPIEXEC} -n 1 ./ex30 -lu > ex30_5.tmp 2>&1;   \
	   if (${DIFF} output/ex30_5.out ex30_5.tmp) then true; \
	   else printf "${PWD}\nPossible problem with ex30_5, diffs above\n=========================================\n"; fi; \
	   ${RM} -f ex30_5.tmp
runex30_6:
	-@${MPIEXEC} -n 1 ./ex30 -lu -triangular_solve > ex30_3.tmp 2>&1;   \
	   if (${DIFF} output/ex30_3.out ex30_3.tmp) then true; \
	   else printf "${PWD}\nPossible problem with ex30_6, diffs above\n=========================================\n"; fi; \
	   ${RM} -f ex30_3.tmp

runex31:
	-@${MPIEXEC} -n 1  ./ex31 | grep -v "MPI processes" > ex31_1.tmp 2>&1;   \
	   if (${DIFF} output/ex31_1.out ex31_1.tmp) then true; \
	   else printf "${PWD}\nPossible problem with ex31_1, diffs above\n=========================================\n"; fi; \
	   ${RM} -f ex31_1.tmp
runex35:
	-@${MPIEXEC} -n 1  ./ex35 > ex35_1.tmp	2>&1;	\
	   if (${DIFF} output/ex35_1.out ex35_1.tmp) then true; \
	   else printf "${PWD}\nPossible problem with ex35_1, diffs above\n=========================================\n"; fi; \
	   ${RM} -f ex35_1.tmp
runex36f:
	-@${MPIEXEC} -n 1  ./ex36f > ex36_1.tmp 2>&1;   \
	   if (${DIFF} output/ex36_1.out ex36_1.tmp) then true; \
	   else printf "${PWD}\nPossible problem with ex36f_1, diffs above\n=========================================\n"; fi; \
	   ${RM} -f ex36_1.tmp
runex37:
	-@${MPIEXEC} -n 1 ./ex37 | grep -v "MPI processes"> ex37_1.tmp 2>&1;   \
	   if (${DIFF} output/ex37_1.out ex37_1.tmp) then true; \
	   else printf "${PWD}\nPossible problem with ex37_1, diffs above\n=========================================\n"; fi; \
	   ${RM} -f ex37_1.tmp
runex37_2:
	-@${MPIEXEC} -n 3 ./ex37  | grep -v "MPI processes"> ex37_1.tmp 2>&1;   \
	   if (${DIFF} output/ex37_2.out ex37_1.tmp) then true; \
	   else printf "${PWD}\nPossible problem with ex37_2, diffs above\n=========================================\n"; fi; \
	   ${RM} -f ex37_1.tmp
runex37_3:
	-@${MPIEXEC} -n 1 ./ex37 -mat_type baij -mat_block_size 1 | grep -v "MPI processes" > ex37_1.tmp 2>&1;   \
	   if (${DIFF} output/ex37_3.out ex37_1.tmp) then true; \
	   else printf "${PWD}\nPossible problem with ex37_3, diffs above\n=========================================\n"; fi; \
	   ${RM} -f ex37_1.tmp
runex37_4:
	-@${MPIEXEC} -n 1 ./ex37 -mat_type baij -mat_block_size 2  | grep -v "MPI processes"> ex37_1.tmp 2>&1;   \
	   if (${DIFF} output/ex37_4.out ex37_1.tmp) then true; \
	   else printf "${PWD}\nPossible problem with ex37_4, diffs above\n=========================================\n"; fi; \
	   ${RM} -f ex37_1.tmp
runex37_5:
	-@${MPIEXEC} -n 2 ./ex37 -mat_type baij -mat_block_size 1  | grep -v "MPI processes"> ex37_1.tmp 2>&1;   \
	   if (${DIFF} output/ex37_5.out ex37_1.tmp) then true; \
	   else printf "${PWD}\nPossible problem with ex37_5, diffs above\n=========================================\n"; fi; \
	   ${RM} -f ex37_1.tmp
runex37_6:
	-@${MPIEXEC} -n 2 ./ex37 -mat_type baij -mat_block_size 2  | grep -v "MPI processes"> ex37_1.tmp 2>&1;   \
	   if (${DIFF} output/ex37_6.out ex37_1.tmp) then true; \
	   else printf "${PWD}\nPossible problem with ex37_6, diffs above\n=========================================\n"; fi; \
	   ${RM} -f ex37_1.tmp
runex38:
	-@${MPIEXEC} -n 2 ./ex38 -mat_type elemental -m 2 -n 3 > ex38_1.tmp 2>&1;   \
	   ${DIFF} output/ex38_1.out ex38_1.tmp || printf "${PWD}\nPossible problem with ex38_1, diffs above\n=========================================\n"; \
	   ${RM} -f ex38_1.tmp
runex38_2:
	-@${MPIEXEC} -n 6 ./ex38 -mat_type elemental -m 2 -n 2 > ex38_2.tmp 2>&1;   \
	   ${DIFF} output/ex38_2.out ex38_2.tmp || printf "${PWD}\nPossible problem with ex38_2, diffs above\n=========================================\n"; \
	   ${RM} -f ex38_2.tmp
runex38_3:
	-@${MPIEXEC} -n 6 ./ex38 -mat_type elemental -m 2 -n 2 -test_matmatmult > ex38_2.tmp 2>&1;   \
	   ${DIFF} output/ex38_2.out ex38_2.tmp || printf "${PWD}\nPossible problem with ex38_3, diffs above\n=========================================\n"; \
	   ${RM} -f ex38_2.tmp
runex39:
	-@${MPIEXEC} -n 2 ./ex39 -m 3 -n 2 > ex39_1.tmp 2>&1;   \
	   ${DIFF} output/ex39_1.out ex39_1.tmp || printf "${PWD}\nPossible problem with ex39_1, diffs above\n=========================================\n"; \
	   ${RM} -f ex39_1.tmp
runex39_2:
	-@${MPIEXEC} -n 6 ./ex39 -m 2 -n 3 > ex39_2.tmp 2>&1;   \
	   ${DIFF} output/ex39_2.out ex39_2.tmp || printf "${PWD}\nPossible problem with ex39_2, diffs above\n=========================================\n"; \
	   ${RM} -f ex39_2.tmp


# See http://www.mcs.anl.gov/petsc/documentation/faq.html#datafiles for how to obtain the datafiles used below
runex40:
	-@${MPIEXEC} -n 3 ./ex40 -f ${DATAFILESPATH}/matrices/arco1 -nd 7 -ov 2 > ex40_1.tmp 2>&1; \
	   grep -v "flg =1" ex40_1.tmp > ex40_12.tmp; \
	   if (${DIFF} output/ex40_1.out ex40_12.tmp) then true; \
	   else printf "${PWD}\nPossible problem with ex40_1, diffs above\n=========================================\n"; fi; \
	   ${RM} -f ex40_1.tmp ex40_12.tmp
runex40_2:
<<<<<<< HEAD
	-@${MPIEXEC} -n 3 ./ex40 -f ${PETSC_DIR}/share/petsc/datafiles/matrices/ns-real-int32-float64 -mat_increase_overlap_scalable 1 -nd 7 -ov 2 > ex40_1.tmp 2>&1; \
	   grep -v "flg =1" ex40_1.tmp > ex40_12.tmp; \
	   if (${DIFF} output/ex40_1.out ex40_12.tmp) then true; \
	   else printf "${PWD}\nPossible problem with ex40_1, diffs above\n=========================================\n"; fi; \
	   ${RM} -f ex40_1.tmp ex40_12.tmp
=======
	-@${MPIEXEC} -n 3 ./ex40 -f ${PETSC_DIR}/share/petsc/datafiles/matrices/ns-real-int32-float64 -mat_increase_overlap_scalable 1 -nd 7 -ov 2 > ex40_2.tmp 2>&1; \
	   grep -v "flg =1" ex40_2.tmp > ex40_22.tmp; \
	   if (${DIFF} output/ex40_2.out ex40_22.tmp) then true; \
	   else printf "${PWD}\nPossible problem with ex40_2, diffs above\n=========================================\n"; fi; \
	   ${RM} -f ex40_2.tmp ex40_22.tmp
>>>>>>> 0dfc1700
runex41:
	-@${MPIEXEC} -n 3 ./ex41 -f ${DATAFILESPATH}/matrices/arco1 -nd 3 -ov 1 > ex41_1.tmp 2>&1; \
	   grep -v "flg =1" ex41_1.tmp > ex41_12.tmp; \
	   if (${DIFF} output/ex41_1.out ex41_12.tmp) then true; \
	   else printf "${PWD}\nPossible problem with ex41_1, diffs above\n=========================================\n"; fi; \
	   ${RM} -f ex41_1.tmp ex41_12.tmp
runex42:
	-@${MPIEXEC} -n 3 ./ex42 -f ${DATAFILESPATH}/matrices/arco1 \
	   -nd 5 -ov 2  > ex42_1.tmp 2>&1; \
	   grep -v "flg =1" ex42_1.tmp > ex42_12.tmp; \
	   if (${DIFF} output/ex42_1.out ex42_12.tmp) then true; \
	   else printf "${PWD}\nPossible problem with ex42_1, diffs above\n=========================================\n"; fi; \
	   ${RM} -f ex42_1.tmp ex42_12.tmp
runex42_2:
	-@${MPIEXEC} -n 1  ./ex42 -f ${DATAFILESPATH}/matrices/arco1 \
	   -nd 8 -ov 2 > ex42_2.tmp 2>&1; \
	   if (${DIFF} output/ex42_2.out ex42_2.tmp) then true; \
	   else printf "${PWD}\nPossible problem with ex42_2, diffs above\n=========================================\n"; fi; \
	   ${RM} -f ex42_2.tmp
runex42_unsorted_seq:
	-@${MPIEXEC} -n 1  ./ex42 -f ${DATAFILESPATH}/matrices/arco1 \
	   -nd 8 -test_unsorted > ex42_unsorted_seq.tmp 2>&1; \
	   if (${DIFF} output/ex42_unsorted_seq.out ex42_unsorted_seq.tmp) then true; \
	   else printf "${PWD}\nPossible problem with ex42_unsorted_seq, diffs above\n==============================\n"; fi; \
	   ${RM} -f ex42_unsorted_seq.tmp
runex42_unsorted_mpi:
	-@${MPIEXEC} -n 3  ./ex42 -f ${DATAFILESPATH}/matrices/arco1 \
	   -nd 8 -test_unsorted > ex42_unsorted_mpi.tmp 2>&1; \
	   if (${DIFF} output/ex42_unsorted_mpi.out ex42_unsorted_mpi.tmp) then true; \
	   else printf "${PWD}\nPossible problem with ex42_unsorted_mpi, diffs above\n==============================\n"; fi; \
	   ${RM} -f ex42_unsorted_mpi.tmp
runex42_unsorted_baij_seq:
	-@${MPIEXEC} -n 1  ./ex42 -f ${DATAFILESPATH}/matrices/cfd.1.10 \
	   -nd 8 -mat_type baij -test_unsorted > ex42_unsorted_baij_seq.tmp 2>&1; \
	   if (${DIFF} output/ex42_unsorted_baij_seq.out ex42_unsorted_baij_seq.tmp) then true; \
	   else printf "${PWD}\nPossible problem with ex42_unsorted_baij_seq, diffs above\n==============================\n"; fi; \
	   ${RM} -f ex42_unsorted_baij_seq.tmp
runex42_unsorted_baij_mpi:
	-@${MPIEXEC} -n 3  ./ex42 -f ${DATAFILESPATH}/matrices/cfd.1.10 \
	   -nd 8 -mat_type baij -test_unsorted > ex42_unsorted_baij_mpi.tmp 2>&1; \
	   if (${DIFF} output/ex42_unsorted_baij_mpi.out ex42_unsorted_baij_mpi.tmp) then true; \
	   else printf "${PWD}\nPossible problem with ex42_unsorted_baij_mpi, diffs above\n==============================\n"; fi; \
	   ${RM} -f ex42_unsorted_baij_mpi.tmp

# See http://www.mcs.anl.gov/petsc/documentation/faq.html#datafiles for how to obtain the datafiles used below
runex47:
	-@${MPIEXEC} -n 1  ./ex47 -f ${DATAFILESPATH}/matrices/cfd.1.10 -mat_block_size 5 > ex47_1.tmp 2>&1; \
	   if (${DIFF} output/ex47_1.out ex47_1.tmp) then true; \
	   else printf "${PWD}\nPossible problem with ex47_1, diffs above\n=========================================\n"; fi; \
	   ${RM} -f ex47_1.tmp

MATBLOCKSIZE   = 1 2 3 4 5 6 7 8
runex48:
	-@touch ex48_1.tmp;\
	for bs in ${MATBLOCKSIZE}; do \
	  ${MPIEXEC} -n 1  ./ex48 -mat_block_size  $$bs >> ex48_1.tmp 2>&1; \
	done; \
	if (${DIFF} output/ex48_1.out ex48_1.tmp) then true; \
	else printf "${PWD}\nPossible problem with ex48_1, diffs above\n========================================= with: -mat_block_size  $$bs"; fi; \
	${RM} -f ex48_1.tmp

MATSIZE        = 11 13
OVERLAP        = 1 3
NODOMAINS      = 7
runex51:
	-@touch ex51_1.tmp;\
	for bs in ${MATBLOCKSIZE}; do \
	    for matsize in ${MATSIZE}; do \
	      for ov in ${OVERLAP}; do\
	        for nd in ${NODOMAINS}; do \
	          ${MPIEXEC} -n 1  ./ex51 -mat_block_size $$bs -ov $$ov \
                     -mat_size $$matsize -nd $$nd >> ex51_1.tmp 2>&1; \
		done;\
	      done;\
	    done;\
	done;\
	  grep -v "flg =1" ex51_1.tmp > ex51_12.tmp; \
	  if (${DIFF} output/ex51_1.out ex51_12.tmp) then true; \
	  else printf "${PWD}\nPossible problem with ex51_1, diffs above\n=========================================\n"; fi; \
	  ${RM} -f ex51_1.tmp ex51_12.tmp

runex52_1:
	-@${MPIEXEC} -n 3 ./ex52 -mat_block_size 2 -test_setvaluesblocked > ex52_1.tmp 2>&1;\
	if (${DIFF} output/ex52_1.out ex52_1.tmp) then true; \
	else printf "${PWD}\nPossible problem with ex52_1, diffs above\n=========================================\n"; fi; \
	${RM} -f ex52_1.tmp

runex52_2:
	-@${MPIEXEC} -n 3 ./ex52 -mat_block_size 2 -test_setvaluesblocked -column_oriented > ex52_2.tmp 2>&1;\
	if (${DIFF} output/ex52_2.out ex52_2.tmp) then true; \
	else printf "${PWD}\nPossible problem with ex52_2, diffs above\n=========================================\n"; fi; \
	${RM} -f ex52_2.tmp

runex52_3:
	-@${MPIEXEC} -n 3 ./ex52 -mat_block_size 1 -test_setvaluesblocked > ex52_3.tmp 2>&1;\
	if (${DIFF} output/ex52_3.out ex52_3.tmp) then true; \
	else printf "${PWD}\nPossible problem with ex52_3, diffs above\n=========================================\n"; fi; \
	${RM} -f ex52_3.tmp

runex52_4:
	-@${MPIEXEC} -n 3 ./ex52 -mat_block_size 1 -test_setvaluesblocked -column_oriented > ex52_4.tmp 2>&1;\
	if (${DIFF} output/ex52_4.out ex52_4.tmp) then true; \
	else printf "${PWD}\nPossible problem with ex52_4, diffs above\n=========================================\n"; fi; \
	${RM} -f ex52_4.tmp

# See http://www.mcs.anl.gov/petsc/documentation/faq.html#datafiles for how to obtain the datafiles used below
runex53:
	-@${MPIEXEC} -n 3 ./ex53 -matload_block_size 1 -f ${DATAFILESPATH}/matrices/small > ex53_1.tmp 2>&1;\
	${MPIEXEC} -n 3 ./ex53 -matload_block_size 2 -f ${DATAFILESPATH}/matrices/small >> ex53_1.tmp 2>&1;\
	${MPIEXEC} -n 4 ./ex53 -matload_block_size 3 -f ${DATAFILESPATH}/matrices/small >> ex53_1.tmp 2>&1;\
	${MPIEXEC} -n 3 ./ex53 -matload_block_size 4 -f ${DATAFILESPATH}/matrices/small >> ex53_1.tmp 2>&1;\
	${MPIEXEC} -n 3 ./ex53 -matload_block_size 5 -f ${DATAFILESPATH}/matrices/small >> ex53_1.tmp 2>&1;\
	${MPIEXEC} -n 3 ./ex53 -matload_block_size 6 -f ${DATAFILESPATH}/matrices/small >> ex53_1.tmp 2>&1;\
	${MPIEXEC} -n 3 ./ex53 -matload_block_size 7 -f ${DATAFILESPATH}/matrices/small >> ex53_1.tmp 2>&1;\
	${MPIEXEC} -n 3 ./ex53 -matload_block_size 8 -f ${DATAFILESPATH}/matrices/small >> ex53_1.tmp 2>&1;\
	if (${DIFF} output/ex53_1.out ex53_1.tmp) then true; \
	else printf "${PWD}\nPossible problem with ex53_1, diffs above\n=========================================\n"; fi; \
	${RM} -f ex53_1.tmp

runex54:
	-@for bs in ${MATBLOCKSIZE}; do \
	    for matsize in ${MATSIZE}; do \
	      for ov in ${OVERLAP}; do\
	        for nd in ${NODOMAINS}; do \
		  for np in ${NPROCS}; do \
                    ${MPIEXEC} -n $$np ./ex54 -mat_block_size $$bs -ov $$ov -mat_size $$matsize -nd $$nd ;\
		  done; \
		done;\
	      done;\
	    done;\
	done;

runex55:
	-@${MPIEXEC} -n 1  ./ex55  > ex55_1.tmp 2>&1;   \
	   if (${DIFF} output/ex55_1.out ex55_1.tmp) then true; \
	   else printf "${PWD}\nPossible problem with ex55_1, diffs above\n=========================================\n"; fi; \
	   ${RM} -f ex55_1.tmp

runex55_2:
	-@${MPIEXEC} -n 3  ./ex55  > ex55_2.tmp 2>&1;   \
	   if (${DIFF} output/ex55_2.out ex55_2.tmp) then true; \
	   else printf "${PWD}\nPossible problem with ex55_2, diffs above\n=========================================\n"; fi; \
	   ${RM} -f ex55_2.tmp

runex56:
	-@${MPIEXEC} -n 1 ./ex56 | grep -v "MPI processes" > ex56_1.tmp 2>&1;   \
	   if (${DIFF} output/ex56_1.out ex56_1.tmp) then true; \
	   else printf "${PWD}\nPossible problem with ex56_1, diffs above\n=========================================\n"; fi; \
	   ${RM} -f ex56_1.tmp

runex56_4:
	-@${MPIEXEC} -n 3 ./ex56 -ass_extern | grep -v "MPI processes"> ex56_4.tmp 2>&1;   \
	   if (${DIFF} output/ex56_4.out ex56_4.tmp) then true; \
	   else printf "${PWD}\nPossible problem with ex56_4, diffs above\n=========================================\n"; fi; \
	   ${RM} -f ex56_4.tmp

runex56_5:
	-@${MPIEXEC} -n 3 ./ex56 -ass_extern -zero_rows| grep -v "MPI processes" > ex56_5.tmp 2>&1;   \
	   if (${DIFF} output/ex56_5.out ex56_5.tmp) then true; \
	   else printf "${PWD}\nPossible problem with ex56_5, diffs above\n=========================================\n"; fi; \
	   ${RM} -f ex56_5.tmp

runex59:
	-@${MPIEXEC} -n 1 ./ex59  > ex59_1.tmp 2>&1;   \
	   if (${DIFF} output/ex59_1.out ex59_1.tmp) then true; \
	   else printf "${PWD}\nPossible problem with ex59_1, diffs above\n=========================================\n"; fi; \
	   ${RM} -f ex59_1.tmp

runex59_2:
	-@${MPIEXEC} -n 3 ./ex59  > ex59_2.tmp 2>&1;   \
	   if (${DIFF} output/ex59_2.out ex59_2.tmp) then true; \
	   else printf "${PWD}\nPossible problem with ex59_2, diffs above\n=========================================\n"; fi; \
	   ${RM} -f ex59_2.tmp
runex59_baij:
	-@${MPIEXEC} -n 1 ./ex59 -mat_type baij > ex59_1.tmp 2>&1;   \
	   if (${DIFF} output/ex59_1_baij.out ex59_1.tmp) then true; \
	   else printf "${PWD}\nPossible problem with ex59_1_baij, diffs above\n=========================================\n"; fi; \
	   ${RM} -f ex59_1.tmp
runex59_2_baij:
	-@${MPIEXEC} -n 3 ./ex59 -mat_type baij > ex59_2.tmp 2>&1;   \
	   if (${DIFF} output/ex59_2_baij.out ex59_2.tmp) then true; \
	   else printf "${PWD}\nPossible problem with ex59_2_baij, diffs above\n=========================================\n"; fi; \
	   ${RM} -f ex59_2.tmp
runex59_sbaij:
	-@${MPIEXEC} -n 1 ./ex59 -mat_type sbaij > ex59_1.tmp 2>&1;   \
	   if (${DIFF} output/ex59_1_sbaij.out ex59_1.tmp) then true; \
	   else printf "${PWD}\nPossible problem with ex59_1_sbaij, diffs above\n=========================================\n"; fi; \
	   ${RM} -f ex59_1.tmp
runex59_2_sbaij:
	-@${MPIEXEC} -n 3 ./ex59 -mat_type sbaij > ex59_2.tmp 2>&1;   \
	   if (${DIFF} output/ex59_2_sbaij.out ex59_2.tmp) then true; \
	   else printf "${PWD}\nPossible problem with ex59_2_sbaij, diffs above\n=========================================\n"; fi; \
	   ${RM} -f ex59_2.tmp

runex60:
	-@${MPIEXEC} -n 3  ./ex60  -col 7 > ex60_1.tmp 2>&1;   \
	   if (${DIFF} output/ex60_1.out ex60_1.tmp) then true; \
	   else printf "${PWD}\nPossible problem with ex60_1, diffs above\n=========================================\n"; fi; \
	   ${RM} -f ex60_1.tmp

runex61:
	-@${MPIEXEC} -n 1 ./ex61  > ex61_1.tmp 2>&1;   \
	   if (${DIFF} output/ex61_1.out ex61_1.tmp) then true; \
	   else printf "${PWD}\nPossible problem with ex61_1, diffs above\n=========================================\n"; fi; \
	   ${RM} -f ex61_1.tmp

runex61_2:
	-@${MPIEXEC} -n 1  ./ex61 -baij  > ex61_2.tmp 2>&1;   \
	   if (${DIFF} output/ex61_2.out ex61_2.tmp) then true; \
	   else printf "${PWD}\nPossible problem with ex61_2, diffs above\n=========================================\n"; fi; \
	   ${RM} -f ex61_2.tmp
runex63f:
	-@${MPIEXEC} -n 2  ./ex63f  > ex63_1.tmp 2>&1;   \
	   if (${DIFF} output/ex63_1.out ex63_1.tmp) then true; \
	   else printf "${PWD}\nPossible problem with ex63f_1, diffs above\n=========================================\n"; fi; \
	   ${RM} -f ex63_1.tmp dense.mat
runex67f:
	-@${MPIEXEC} -n 1  ./ex67f -binary_read_double -options_left false  > ex67f_1.tmp 2>&1;   \
	   if (${DIFF} output/ex67f_1.out ex67f_1.tmp) then true; \
	   else printf "${PWD}\nPossible problem with ex67f_1, diffs above\n=========================================\n"; fi; \
	   ${RM} -f ex67f_1.tmp
runex68:
	-@${MPIEXEC} -n 1 ./ex68  > ex68_1.tmp 2>&1; \
	   ${DIFF} output/ex68_1.out ex68_1.tmp || printf "${PWD}\nPossible problem with ex68, diffs above\n=========================================\n"; \
	   ${RM} -f ex68_1.tmp

# See http://www.mcs.anl.gov/petsc/documentation/faq.html#datafiles for how to obtain the datafiles used below
runex73:
	-@${MPIEXEC} -n 3  ./ex73  -nox -f ${DATAFILESPATH}/matrices/arco1 -mat_partitioning_type parmetis -viewer_binary_skip_info

MATBLOCKSIZE   = 1 2 3 4 5 6 7 8
runex74:
	-@touch ex74_1.tmp;\
	for bs in ${MATBLOCKSIZE}; do \
	  ${MPIEXEC} -n 1  ./ex74 -bs  $$bs >> ex74_1.tmp 2>&1; \
	done; \
	if (${DIFF} output/ex74_1.out ex74_1.tmp) then true; \
	else printf "${PWD}\nPossible problem with ex74_1, diffs above\n=========================================\n"; fi; \
	${RM} -f ex74_1.tmp

NPROCS    = 1 2 3
runex75:
	-@touch ex75_1.tmp;\
	for np in ${NPROCS}; do \
	  for bs in ${MATBLOCKSIZE}; do \
	   ${MPIEXEC} -n $$np ./ex75 -bs  $$bs -mat_ignore_lower_triangular >> ex75_1.tmp 2>&1; \
	  done; \
	done; \
	if (${DIFF} output/ex75_1.out ex75_1.tmp) then true; \
	else printf "${PWD}\nPossible problem with ex75_1, diffs above\n=========================================\n"; fi; \
	${RM} -f ex75_1.tmp

runex76:
	-@touch ex76_1.tmp;\
	for bs in ${MATBLOCKSIZE}; do \
	  ${MPIEXEC} -n 1 ./ex76 -bs  $$bs >> ex76_1.tmp 2>&1; \
	done; \
	if (${DIFF} output/ex76_1.out ex76_1.tmp) then true; \
	else printf "${PWD}\nPossible problem with ex76, diffs above\n=========================================\n"; fi; \
	${RM} -f ex76_1.tmp

runex76_2:
	-@touch ex76_1.tmp;\
	${MPIEXEC} -n 1 ./ex76 -testaij -reorder 1 >> ex76_1.tmp 2>&1; \
	if (${DIFF} output/ex76_1.out ex76_1.tmp) then true; \
	else printf "${PWD}\nPossible problem with ex76_2, diffs above\n=========================================\n"; fi; \
	${RM} -f ex76_1.tmp

runex76_3:
	-@touch ex76_1.tmp;\
	${MPIEXEC} -n 1 ./ex76 -testaij >> ex76_1.tmp 2>&1; \
	if (${DIFF} output/ex76_1.out ex76_1.tmp) then true; \
	else printf "${PWD}\nPossible problem with ex76_3, diffs above\n=========================================\n"; fi; \
	${RM} -f ex76_1.tmp

#runex77:
#	-@touch ex77_1.tmp;\
#	for bs in ${MATBLOCKSIZE}; do \
#	  ${MPIEXEC} -n 1  ex77 -bs  $$bs >> ex77_1.tmp 2>&1; \
#	done; \
#	if (${DIFF} output/ex77_1.out ex77_1.tmp) then true; \
#	else printf "${PWD}\nPossible problem with ex77_1, diffs above\n=========================================\n"; fi; \
#	${RM} -f ex77_1.tmp

runex78:
	-@${MPIEXEC} -n 1 ./ex78 -Ain ~/matrices/indefinite/afiro_A.dat -bin \
	   ~/matrices/indefinite/afiro_b.dat -uin ~/matrices/indefinite/afiro_u.dat > ex78_1.tmp 2>&1;   \
	   if (${DIFF} output/ex78_1.out ex78_1.tmp) then true; \
	   else printf "${PWD}\nPossible problem with ex78_1, diffs above\n=========================================\n"; fi; \
	   ${RM} -f ex78_1.tmp
runex79f:
	-@${MPIEXEC} -n 1 ./ex79f -binary_read_double -options_left false  > ex79f_1.tmp 2>&1;   \
	   if (${DIFF} output/ex79f_1.out ex79f_1.tmp) then true; \
	   else printf "${PWD}\nPossible problem with ex79f_1, diffs above\n=========================================\n"; fi; \
	   ${RM} -f ex79f_1.tmp
runex82:
	  -@${MPIEXEC} -n 4 ./ex82   > ex82.tmp 2>&1; \
          if (${DIFF} output/ex82.out ex82.tmp) then true; \
           else printf "${PWD}\nPossible problem with ex82, diffs above\n=========================================\n"; fi; \
           ${RM} -f ex82.tmp
runex85f:
	-@${MPIEXEC} -n 1 ./ex85f  > ex85f_1.tmp 2>&1;   \
	   if (${DIFF} output/ex85f_1.out ex85f_1.tmp) then true; \
	   else printf "${PWD}\nPossible problem with ex85f_1, diffs above\n=========================================\n"; fi; \
	   ${RM} -f ex85f_1.tmp

runex86:
	-@${MPIEXEC} -n 3 ./ex86 > ex86_1.tmp 2>&1;   \
	   ${DIFF} output/ex86_1.out ex86_1.tmp || printf "${PWD}\nPossible problem with ex86_1, diffs above\n=========================================\n"; \
	   ${RM} -f ex86_1.tmp
runex86_2:
	-@${MPIEXEC} -n 3 ./ex86 -mat_type baij > ex86_1.tmp 2>&1;   \
	   ${DIFF} output/ex86_2.out ex86_1.tmp || printf "${PWD}\nPossible problem with ex86_2, diffs above\n=========================================\n"; \
	   ${RM} -f ex86_1.tmp
runex86_3:
	-@${MPIEXEC} -n 3 ./ex86 -mat_type baij -bs 2 > ex86_1.tmp 2>&1;   \
	   ${DIFF} output/ex86_3.out ex86_1.tmp || printf "${PWD}\nPossible problem with ex86_3, diffs above\n=========================================\n"; \
	   ${RM} -f ex86_1.tmp

runex88:
	-@${MPIEXEC} -n 1  ./ex88 > ex88_1.tmp 2>&1;   \
	   ${DIFF} output/ex88_1.out ex88_1.tmp || printf "${PWD}\nPossible problem with ex88_1, diffs above\n=========================================\n"; \
	   ${RM} -f ex88_1.tmp
runex91:
	-@${MPIEXEC} -n 1 ./ex91 -ov 2 > ex91_1.tmp 2>&1;   \
	   if (${DIFF} output/ex91_1.out ex91_1.tmp) then true; \
	   else printf "${PWD}\nPossible problem with ex91_1, diffs above\n=========================================\n"; fi; \
	   ${RM} -f ex91_1.tmp

OVERLAP   = 1 3
BS        = 2 8
runex92:
	-@touch ex92_1.tmp;\
	  for ov in ${OVERLAP}; do \
            for bs in ${BS}; do \
	      ${MPIEXEC} -n 1 ./ex92 -ov $$ov -mat_block_size $$bs -test_overlap -test_submat >> ex92_1.tmp 2>&1; \
	    done; \
	  done; \
	if (${DIFF} output/ex92_1.out ex92_1.tmp) then true; \
	else printf "${PWD}\nPossible problem with ex92_1: ./ex92 -ov  $$ov -mat_block_size $$bs -test_overlap -test_submat, diffs above\n=========================================\n"; fi; \
	${RM} -f ex92_1.tmp

NPROCS    = 3 4
runex92_2:
	-@touch ex92_1.tmp;\
	for np in ${NPROCS}; do \
	  for ov in ${OVERLAP}; do \
            for bs in ${BS}; do \
	      ${MPIEXEC} -n $$np ./ex92 -ov $$ov -mat_block_size $$bs -test_overlap -test_submat >> ex92_1.tmp 2>&1; \
	    done; \
	  done; \
	done; \
	if (${DIFF} output/ex92_1.out ex92_1.tmp) then true; \
	else printf "${PWD}\nPossible problem with ex92_2, -n $$np ./ex92 -ov $$ov -mat_block_size $$bs -test_overlap -test_submat, diffs above\n=========================================\n"; fi; \
	${RM} -f ex92_1.tmp

runex92_3:
	-@touch ex92_1.tmp;\
	for np in ${NPROCS}; do \
	  for ov in ${OVERLAP}; do \
            for bs in ${BS}; do \
	      ${MPIEXEC} -n $$np  ./ex92 -ov $$ov -mat_block_size $$bs -test_overlap -test_allcols >> ex92_1.tmp 2>&1; \
	    done; \
	  done; \
	done; \
	if (${DIFF} output/ex92_1.out ex92_1.tmp) then true; \
	else printf "${PWD}\nPossible problem with ex92_3, -n $$np ./ex92 -ov  $$ov -mat_block_size $$bs -test_overlap -test_allcols, diffs above\n=========================================\n"; fi; \
	${RM} -f ex92_1.tmp

runex92_4:
	-@touch ex92_1.tmp;\
	for np in ${NPROCS}; do \
	  for ov in ${OVERLAP}; do \
            for bs in ${BS}; do \
	      ${MPIEXEC} -n $$np  ./ex92 -ov $$ov -mat_block_size $$bs -test_submat -test_allcols >> ex92_1.tmp 2>&1; \
	    done; \
	  done; \
	done; \
	if (${DIFF} output/ex92_1.out ex92_1.tmp) then true; \
	else printf "${PWD}\nPossible problem with ex92_4, -n $$np ./ex92 -ov  $$ov -mat_block_size $$bs -test_submat -test_allcols, diffs above\n=========================================\n"; fi; \
	${RM} -f ex92_1.tmp

runex93:
	-@${MPIEXEC} -n 1 ./ex93 > ex93_1.tmp 2>&1; \
	   if (${DIFF} output/ex93_1.out ex93_1.tmp) then true; \
	   else printf "${PWD}\nPossible problem with ex93_1, diffs above\n=========================================\n"; fi; \
	   ${RM} -f ex93_1.tmp
runex93_scalable:
	-@${MPIEXEC} -n 1 ./ex93 -matmatmult_via scalable > ex93_1.tmp 2>&1; \
	   if (${DIFF} output/ex93_1.out ex93_1.tmp) then true; \
	   else printf "${PWD}\nPossible problem with ex93_scalable, diffs above\n=========================================\n"; fi; \
	   ${RM} -f ex93_1.tmp
runex93_scalable_fast:
	-@${MPIEXEC} -n 1 ./ex93 -matmatmult_via scalable_fast > ex93_1.tmp 2>&1; \
	   if (${DIFF} output/ex93_1.out ex93_1.tmp) then true; \
	   else printf "${PWD}\nPossible problem with ex93_scalable_fast, diffs above\n=========================================\n"; fi; \
	   ${RM} -f ex93_1.tmp
runex93_heap:
	-@${MPIEXEC} -n 1 ./ex93 -matmatmult_via heap> ex93_1.tmp 2>&1; \
	   if (${DIFF} output/ex93_1.out ex93_1.tmp) then true; \
	   else printf "${PWD}\nPossible problem with ex93_heap, diffs above\n=========================================\n"; fi; \
	   ${RM} -f ex93_1.tmp
runex93_btheap:
	-@${MPIEXEC} -n 1 ./ex93 -matmatmult_via btheap> ex93_1.tmp 2>&1; \
	   if (${DIFF} output/ex93_1.out ex93_1.tmp) then true; \
	   else printf "${PWD}\nPossible problem with ex93_btheap, diffs above\n=========================================\n"; fi; \
	   ${RM} -f ex93_1.tmp
runex93_llcondensed:
	-@${MPIEXEC} -n 1 ./ex93 -matmatmult_via llcondensed > ex93_1.tmp 2>&1; \
	   if (${DIFF} output/ex93_1.out ex93_1.tmp) then true; \
	   else printf "${PWD}\nPossible problem with ex93_llcondensed, diffs above\n=========================================\n"; fi; \
	   ${RM} -f ex93_1.tmp
runex93_2:
	-@${MPIEXEC} -n 2 ./ex93 -matmatmult_via nonscalable > ex93_1.tmp 2>&1; \
	   if (${DIFF} output/ex93_2.out ex93_1.tmp) then true; \
	   else printf "${PWD}\nPossible problem with ex93_2, diffs above\n=========================================\n"; fi; \
	   ${RM} -f ex93_1.tmp
runex93_rap:
	-@${MPIEXEC} -n 2 ./ex93  > ex93_1.tmp 2>&1; \
	   if (${DIFF} output/ex93_2.out ex93_1.tmp) then true; \
	   else printf "${PWD}\nPossible problem with ex93_rap, diffs above\n=========================================\n"; fi; \
	   ${RM} -f ex93_1.tmp
runex93_ptap:
	-@${MPIEXEC} -n 2 ./ex93 -matrap false > ex93_1.tmp 2>&1; \
	   if (${DIFF} output/ex93_2.out ex93_1.tmp) then true; \
	   else printf "${PWD}\nPossible problem with ex93_ptap, diffs above\n=========================================\n"; fi; \
	   ${RM} -f ex93_1.tmp

# See http://www.mcs.anl.gov/petsc/documentation/faq.html#datafiles for how to obtain the datafiles used below
runex94_matmatmult:
	-@${MPIEXEC} -n 1 ./ex94 -f0 ${DATAFILESPATH}/matrices/arco1 -f1 ${DATAFILESPATH}/matrices/arco1 -viewer_binary_skip_info > ex94_1.tmp 2>&1; \
	   if (${DIFF} output/ex94_1.out ex94_1.tmp) then true; \
	   else printf "${PWD}\nPossible problem with ex94_matmatmult, diffs above\n=========================================\n"; fi; \
	   ${RM} -f ex94_1.tmp
runex94_matmatmult_2:
	-@${MPIEXEC} -n 1 ./ex94 -f0 ${DATAFILESPATH}/matrices/arco1 -f1 ${DATAFILESPATH}/matrices/arco1 -viewer_binary_skip_info > ex94_1.tmp 2>&1; \
	   if (${DIFF} output/ex94_1.out ex94_1.tmp) then true; \
	   else printf "${PWD}\nPossible problem with ex94_matmatmult_2, diffs above\n=========================================\n"; fi; \
	   ${RM} -f ex94_1.tmp
runex94_scalable0:
	-@${MPIEXEC} -n 1 ./ex94 -f0 ${DATAFILESPATH}/matrices/arco1 -f1 ${DATAFILESPATH}/matrices/arco1 -viewer_binary_skip_info -matptap_via nonscalable > ex94_1.tmp 2>&1; \
	   if (${DIFF} output/ex94_1.out ex94_1.tmp) then true; \
	   else printf "${PWD}\nPossible problem with ex94_scalable0, diffs above\n=========================================\n"; fi; \
	   ${RM} -f ex94_1.tmp
runex94_scalable1:
	-@${MPIEXEC} -n 1 ./ex94 -f0 ${DATAFILESPATH}/matrices/arco1 -f1 ${DATAFILESPATH}/matrices/arco1 -viewer_binary_skip_info > ex94_1.tmp 2>&1; \
	   if (${DIFF} output/ex94_1.out ex94_1.tmp) then true; \
	   else printf "${PWD}\nPossible problem with ex94_scalable1, diffs above\n=========================================\n"; fi; \
	   ${RM} -f ex94_1.tmp
runex94_2_mattransposematmult_nonscalable:
	-@${MPIEXEC} -n 3 ./ex94 -f0 ${DATAFILESPATH}/matrices/medium -f1 ${DATAFILESPATH}/matrices/medium -mattransposematmult_via nonscalable> ex94_2.tmp 2>&1; \
	   if (${DIFF} output/ex94_1.out ex94_2.tmp) then true; \
	   else printf "${PWD}\nPossible problem with ex94_2_mattransposematmult, diffs above\n=========================================\n"; fi; \
	   ${RM} -f ex94_2.tmp
runex94_2_mattransposematmult_matmatmult:
	-@${MPIEXEC} -n 3 ./ex94 -f0 ${DATAFILESPATH}/matrices/medium -f1 ${DATAFILESPATH}/matrices/medium -mattransposematmult_via matmatmult> ex94_2.tmp 2>&1; \
	   if (${DIFF} output/ex94_1.out ex94_2.tmp) then true; \
	   else printf "${PWD}\nPossible problem with ex94_2_mattransposematmult, diffs above\n=========================================\n"; fi; \
	   ${RM} -f ex94_2.tmp

runex94_rap:
	-@${MPIEXEC} -n 3 ./ex94 -f0 ${DATAFILESPATH}/matrices/medium -f1 ${DATAFILESPATH}/matrices/medium > ex94_2.tmp 2>&1; \
	   if (${DIFF} output/ex94_1.out ex94_2.tmp) then true; \
	   else printf "${PWD}\nPossible problem with ex94_rap, diffs above\n=========================================\n"; fi; \
	   ${RM} -f ex94_2.tmp
runex94_ptap:
	-@${MPIEXEC} -n 3 ./ex94 -f0 ${DATAFILESPATH}/matrices/medium -f1 ${DATAFILESPATH}/matrices/medium -matrap false > ex94_2.tmp 2>&1; \
	   if (${DIFF} output/ex94_1.out ex94_2.tmp) then true; \
	   else printf "${PWD}\nPossible problem with ex94_ptap, diffs above\n=========================================\n"; fi; \
	   ${RM} -f ex94_2.tmp

runex94_axpy_seqaij:
	-@${MPIEXEC} -n 1 ./ex94 -f0 ${DATAFILESPATH}/matrices/EigenProblems/jifengzhao/petsc_stiff20.dat -f1 ${DATAFILESPATH}/matrices/EigenProblems/jifengzhao/petsc_mass20.dat -test_MatAXPY > ex94_1.tmp 2>&1; \
	   if (${DIFF} output/ex94_1.out ex94_1.tmp) then true; \
	   else printf "${PWD}\nPossible problem with ex94_axpy_seqaij, diffs above\n=========================================\n"; fi; \
	   ${RM} -f ex94_1.tmp
runex94_axpy_mpiaij:
	-@${MPIEXEC} -n 8 ./ex94 -f0 ${DATAFILESPATH}/matrices/EigenProblems/jifengzhao/petsc_stiff20.dat -f1 ${DATAFILESPATH}/matrices/EigenProblems/jifengzhao/petsc_mass20.dat -test_MatAXPY > ex94_1.tmp 2>&1; \
	   if (${DIFF} output/ex94_1.out ex94_1.tmp) then true; \
	   else printf "${PWD}\nPossible problem with ex94_axpy_mpiaij, diffs above\n=========================================\n"; fi; \
	   ${RM} -f ex94_1.tmp

runex94_axpy_seqbaij:
	-@${MPIEXEC} -n 1 ./ex94 -f0 ${DATAFILESPATH}/matrices/EigenProblems/jifengzhao/petsc_stiff20.dat -f1 ${DATAFILESPATH}/matrices/EigenProblems/jifengzhao/petsc_mass20.dat -test_MatAXPY -mat_type baij > ex94_1.tmp 2>&1; \
	   if (${DIFF} output/ex94_1.out ex94_1.tmp) then true; \
	   else printf "${PWD}\nPossible problem with ex94_axpy_seqbaij, diffs above\n=========================================\n"; fi; \
	   ${RM} -f ex94_1.tmp
runex94_axpy_mpibaij:
	-@${MPIEXEC} -n 8 ./ex94 -f0 ${DATAFILESPATH}/matrices/EigenProblems/jifengzhao/petsc_stiff20.dat -f1 ${DATAFILESPATH}/matrices/EigenProblems/jifengzhao/petsc_mass20.dat -test_MatAXPY -mat_type baij > ex94_1.tmp 2>&1; \
	   if (${DIFF} output/ex94_1.out ex94_1.tmp) then true; \
	   else printf "${PWD}\nPossible problem with ex94_axpy_mpibaij, diffs above\n=========================================\n"; fi; \
	   ${RM} -f ex94_1.tmp

runex94_axpy_seqsbaij:
	-@${MPIEXEC} -n 1 ./ex94 -f0 ${DATAFILESPATH}/matrices/EigenProblems/jifengzhao/petsc_stiff20.dat -f1 ${DATAFILESPATH}/matrices/EigenProblems/jifengzhao/petsc_mass20.dat -test_MatAXPY -mat_type sbaij > ex94_1.tmp 2>&1; \
	   if (${DIFF} output/ex94_1.out ex94_1.tmp) then true; \
	   else printf "${PWD}\nPossible problem with ex94_axpy_seqsbaij, diffs above\n=========================================\n"; fi; \
	   ${RM} -f ex94_1.tmp
runex94_axpy_mpisbaij:
	-@${MPIEXEC} -n 8 ./ex94 -f0 ${DATAFILESPATH}/matrices/EigenProblems/jifengzhao/petsc_stiff20.dat -f1 ${DATAFILESPATH}/matrices/EigenProblems/jifengzhao/petsc_mass20.dat -test_MatAXPY -mat_type sbaij > ex94_1.tmp 2>&1; \
	   if (${DIFF} output/ex94_1.out ex94_1.tmp) then true; \
	   else printf "${PWD}\nPossible problem with ex94_axpy_mpisbaij, diffs above\n=========================================\n"; fi; \
	   ${RM} -f ex94_1.tmp

runex95:
	-@${MPIEXEC} -n 3 ./ex95 | grep -v "MPI processes" > ex95_1.tmp 2>&1; \
	   if (${DIFF} output/ex95_1.out ex95_1.tmp) then true; \
	   else printf "${PWD}\nPossible problem with ex95_1, diffs above\n=========================================\n"; fi; \
	   ${RM} -f ex95_1.tmp
runex95_2:
	-@${MPIEXEC} -n 1 ./ex95 | grep -v "MPI processes" > ex95_1.tmp 2>&1; \
	   if (${DIFF} output/ex95_2.out ex95_1.tmp) then true; \
	   else printf "${PWD}\nPossible problem with ex95_2, diffs above\n=========================================\n"; fi; \
	   ${RM} -f ex95_1.tmp

runex96:
	-@${MPIEXEC} -n 3 ./ex96 -Mx 10 -My 5 > ex96.tmp 2>&1; \
	   if (${DIFF} output/ex96.out ex96.tmp) then true; \
	   else printf "${PWD}\nPossible problem with ex96, diffs above\n=========================================\n"; fi; \
	   ${RM} -f ex96.tmp

runex97:
	-@${MPIEXEC} -n 3 ./ex97 > ex97.tmp 2>&1; \
	   ${DIFF} output/ex97_1.out ex97.tmp || printf "${PWD}\nPossible problem with ex97, diffs above\n=========================================\n"; \
	   ${RM} -f ex97.tmp

runex98:
	-@${MPIEXEC} -n 4 ./ex98  > ex98.tmp 2>&1; \
	   if (${DIFF} output/ex98.out ex98.tmp) then true; \
	   else printf "${PWD}\nPossible problem with ex98, diffs above\n=========================================\n"; fi; \
	   ${RM} -f ex98.tmp

# See http://www.mcs.anl.gov/petsc/documentation/faq.html#datafiles for how to obtain the datafiles used below
NPROCS    = 1 3
DOF       = 1 2 3 4 5 6 8 9 16
runex100:
	-@touch ex100.tmp;\
	for np in ${NPROCS}; do \
	  for dof in ${DOF}; do \
	    ${MPIEXEC} -n $$np ./ex100 -f ${DATAFILESPATH}/matrices/arco1 -dof $$dof -viewer_binary_skip_info > ex100.tmp 2>&1; \
	    if (${DIFF} output/ex100.out ex100.tmp) then true; \
            else printf "${PWD}\nPossible problem with ex100 with:";\
	    echo ${MPIEXEC} -n $$np ./ex100 -f ${DATAFILESPATH}/matrices/arco1 -dof $$dof -viewer_binary_skip_info; fi; \
	  done; \
	done; \
	${RM} -f ex100.tmp

runex101:
	-@${MPIEXEC} -n 1  ./ex101  > ex101.tmp 2>&1;   \
	   if (${DIFF} output/ex101.out ex101.tmp) then true; \
	   else printf "${PWD}\nPossible problem with ex101_1, diffs above\n=========================================\n"; fi; \
	   ${RM} -f ex101.tmp

runex102:
	-@${MPIEXEC} -n 2 ./ex102 -view_product > ex102.tmp 2>&1; \
	   if (${DIFF} output/ex102_1.out ex102.tmp) then true; \
	   else printf "${PWD}\nPossible problem with ex102, diffs above\n=========================================\n"; fi; \
	   ${RM} -f ex102.tmp

runex103:
	-@${MPIEXEC} -n 6 ./ex103 > ex103.tmp 2>&1; \
	   if (${DIFF} output/ex103.out ex103.tmp) then true; \
	   else printf "${PWD}\nPossible problem with ex103, diffs above\n=========================================\n"; fi; \
	   ${RM} -f ex103.tmp
runex103_1:
	-@${MPIEXEC} -n 6 ./ex103 -mat_type aij > ex103.tmp 2>&1; \
	   if (${DIFF} output/ex103.out ex103.tmp) then true; \
	   else printf "${PWD}\nPossible problem with ex103_1, diffs above\n=========================================\n"; fi; \
	   ${RM} -f ex103.tmp
runex103_2:
	-@${MPIEXEC} -n 6 ./ex103 -mat_type elemental > ex103.tmp 2>&1; \
	   if (${DIFF} output/ex103.out ex103.tmp) then true; \
	   else printf "${PWD}\nPossible problem with ex103_2, diffs above\n=========================================\n"; fi; \
	   ${RM} -f ex103.tmp

runex104:
	-@${MPIEXEC} -n 1 ./ex104 > ex104.tmp 2>&1; \
	   if (${DIFF} output/ex104.out ex104.tmp) then true; \
	   else printf "${PWD}\nPossible problem with ex104, diffs above\n=========================================\n"; fi; \
	   ${RM} -f ex104.tmp
runex104_elemental:
	-@${MPIEXEC} -n 1 ./ex104 -mat_type elemental > ex104.tmp 2>&1; \
	   if (${DIFF} output/ex104.out ex104.tmp) then true; \
	   else printf "${PWD}\nPossible problem with ex104_elemental, diffs above\n=========================================\n"; fi; \
	   ${RM} -f ex104.tmp
runex104_elemental_2:
	-@${MPIEXEC} -n 3 ./ex104 -mat_type elemental > ex104.tmp 2>&1; \
	   if (${DIFF} output/ex104.out ex104.tmp) then true; \
	   else printf "${PWD}\nPossible problem with ex104_elemental_2, diffs above\n=========================================\n"; fi; \
	   ${RM} -f ex104.tmp

runex109:
	-@${MPIEXEC} -n 1 ./ex109 > ex109.tmp 2>&1; \
	   if (${DIFF} output/ex109.out ex109.tmp) then true; \
	   else printf "${PWD}\nPossible problem with ex109, diffs above\n=========================================\n"; fi; \
	   ${RM} -f ex109.tmp
runex109_1:
	-@${MPIEXEC} -n 1 ./ex109 -M 10 -N 10> ex109.tmp 2>&1; \
	   if (${DIFF} output/ex109.out ex109.tmp) then true; \
	   else printf "${PWD}\nPossible problem with ex109_1, diffs above\n=========================================\n"; fi; \
	   ${RM} -f ex109.tmp
runex109_2:
	-@${MPIEXEC} -n 3 ./ex109 > ex109.tmp 2>&1; \
	   if (${DIFF} output/ex109.out ex109.tmp) then true; \
	   else printf "${PWD}\nPossible problem with ex109_2, diffs above\n=========================================\n"; fi; \
	   ${RM} -f ex109.tmp

runex110:
	-@${MPIEXEC} -n 3 ./ex110

#  runex111_1 and runex111_2 are not run in testing since they take some nontrivial time
runex111:
	-@${MPIEXEC} -n 1 ./ex111 -fA ${DATAFILESPATH}/matrices/matmatmult/K2.gz -fP ${DATAFILESPATH}/matrices/matmatmult/V2.gz > ex111.tmp 2>&1; \
	   if (${DIFF} output/ex111.out ex111.tmp) then true; \
	   else printf "${PWD}\nPossible problem with ex111_1, diffs above\n=========================================\n"; fi; \
	   ${RM} -f ex111.tmp
runex111_2:
	-@${MPIEXEC} -n 4 ./ex111 -fA ${DATAFILESPATH}/matrices/matmatmult/K2.gz -fP ${DATAFILESPATH}/matrices/matmatmult/V2.gz > ex111.tmp 2>&1; \
	   if (${DIFF} output/ex111.out ex111.tmp) then true; \
	   else printf "${PWD}\nPossible problem with ex111_2, diffs above\n=========================================\n"; fi; \
	   ${RM} -f ex111.tmp
runex111_3:
	-@${MPIEXEC} -n 4 ./ex111 -fA ${DATAFILESPATH}/matrices/matmatmult/A4.BGriffith -fP ${DATAFILESPATH}/matrices/matmatmult/P4.BGriffith > ex111.tmp 2>&1; \
	   if (${DIFF} output/ex111.out ex111.tmp) then true; \
	   else printf "${PWD}\nPossible problem with ex111_3, diffs above\n=========================================\n"; fi; \
	   ${RM} -f ex111.tmp


runex112:
	-@${MPIEXEC} -n 1 ./ex112 -mat_fftw_plannerflags FFTW_ESTIMATE > ex112_1.tmp 2>&1;   \
	   if (${DIFF} output/ex112.out ex112_1.tmp) then true; \
	   else printf "${PWD}\nPossible problem with ex112_1, diffs above\n=========================================\n"; fi; \
	   ${RM} -f ex112_1.tmp

runex112_2: #error for complex, 32bit
	-@${MPIEXEC} -n 1 ./ex112 -mat_fftw_plannerflags FFTW_MEASURE > ex112_2.tmp 2>&1;   \
	   if (${DIFF} output/ex112.out ex112_2.tmp) then true; \
	   else printf "${PWD}\nPossible problem with ex112_2, diffs above\n=========================================\n"; fi; \
	   ${RM} -f ex112_2.tmp

runex112_3:
	-@${MPIEXEC} -n 1 ./ex112 -mat_fftw_plannerflags FFTW_PATIENT > ex112_3.tmp 2>&1;   \
	   if (${DIFF} output/ex112.out ex112_3.tmp) then true; \
	   else printf "${PWD}\nPossible problem with ex112_3, diffs above\n=========================================\n"; fi; \
	   ${RM} -f ex112_3.tmp

runex112_4:
	-@${MPIEXEC} -n 1 ./ex112 -mat_fftw_plannerflags FFTW_EXHAUSTIVE > ex112_4.tmp 2>&1;   \
	   if (${DIFF} output/ex112.out ex112_4.tmp) then true; \
	   else printf "${PWD}\nPossible problem with ex112_4, diffs above\n=========================================\n"; fi; \
	   ${RM} -f ex112_4.tmp

runex114:
	-@${MPIEXEC} -n 1 ./ex114 > ex114_1.tmp 2>&1;   \
	   if (${DIFF} output/ex114.out ex114_1.tmp) then true; \
	   else printf "${PWD}\nPossible problem with ex114_1, diffs above\n=========================================\n"; fi; \
	   ${RM} -f ex114_1.tmp
runex114_2:
	-@${MPIEXEC} -n 2 ./ex114 > ex114_2.tmp 2>&1;   \
	   if (${DIFF} output/ex114_2.out ex114_2.tmp) then true; \
	   else printf "${PWD}\nPossible problem with ex114_2, diffs above\n=========================================\n"; fi; \
	   ${RM} -f ex114_2.tmp
runex114_3:
	-@${MPIEXEC} -n 2 ./ex114 -mat_type baij> ex114_3.tmp 2>&1;   \
	   if (${DIFF} output/ex114_3.out ex114_3.tmp) then true; \
	   else printf "${PWD}\nPossible problem with ex114_3, diffs above\n=========================================\n"; fi; \
	   ${RM} -f ex114_3.tmp

runex120:
	-@${MPIEXEC} -n 1 ./ex120 > ex120_1.tmp 2>&1;   \
	   if (${DIFF} output/ex120_1.out ex120_1.tmp) then true; \
	   else printf "${PWD}\nPossible problem with ex120_1, diffs above\n=========================================\n"; fi; \
	   ${RM} -f ex120_1.tmp
runex120_2:
	-@${MPIEXEC} -n 1 ./ex120 -test_zheevx > ex120.tmp 2>&1;   \
	   if (${DIFF} output/ex120_2.out ex120.tmp) then true; \
	   else printf "${PWD}\nPossible problem with ex120_2, diffs above\n=========================================\n"; fi; \
	   ${RM} -f ex120.tmp
runex120_3:
	-@${MPIEXEC} -n 1 ./ex120 -test_zhegv > ex120.tmp 2>&1;   \
	   if (${DIFF} output/ex120_3.out ex120.tmp) then true; \
	   else printf "${PWD}\nPossible problem with ex120_3, diffs above\n=========================================\n"; fi; \
	   ${RM} -f ex120.tmp
runex120_4:
	-@${MPIEXEC} -n 1 ./ex120 -test_zhegvx > ex120.tmp 2>&1;   \
	   if (${DIFF} output/ex120_4.out ex120.tmp) then true; \
	   else printf "${PWD}\nPossible problem with ex120_4, diffs above\n=========================================\n"; fi; \
	   ${RM} -f ex120.tmp

runex121:
	-@${MPIEXEC} -n 1 ./ex121 > ex121_1.tmp 2>&1;   \
	   if (${DIFF} output/ex121.out ex121_1.tmp) then true; \
	   else printf "${PWD}\nPossible problem with ex121_1, diffs above\n=========================================\n"; fi; \
	   ${RM} -f ex121_1.tmp

runex122:
	-@${MPIEXEC} -n 1 ./ex122 > ex122.tmp 2>&1; \
	   if (${DIFF} output/ex122.out ex122.tmp) then true; \
	   else printf "${PWD}\nPossible problem with ex122, diffs above\n=========================================\n"; fi; \
	   ${RM} -f ex122.tmp

runex125:
	-@${MPIEXEC} -n 1 ./ex125 -f ${DATAFILESPATH}/matrices/small -mat_solver_package 10 > ex125.tmp 2>&1; \
	   if (${DIFF} output/ex125.out ex125.tmp) then true; \
	   else printf "${PWD}\nPossible problem with ex125, diffs above\n=========================================\n"; fi; \
	   ${RM} -f ex125.tmp
runex125_mumps:
	-@${MPIEXEC} -n 1 ./ex125 -f ${DATAFILESPATH}/matrices/small -mat_solver_package 2 > ex125.tmp 2>&1; \
	   if (${DIFF} output/ex125_mumps.out ex125.tmp) then true; \
	   else printf "${PWD}\nPossible problem with ex125_mumps, diffs above\n=========================================\n"; fi; \
	   ${RM} -f ex125.tmp
runex125_mumps_2:
	-@${MPIEXEC} -n 3 ./ex125 -f ${DATAFILESPATH}/matrices/small -mat_solver_package 2 > ex125.tmp 2>&1; \
	   if (${DIFF} output/ex125_mumps.out ex125.tmp) then true; \
	   else printf "${PWD}\nPossible problem with ex125_mumps_2, diffs above\n=========================================\n"; fi; \
	   ${RM} -f ex125.tmp

runex126f:
	-@${MPIEXEC} -n 1 ./ex126f  > ex126_1.tmp 2>&1;   \
	   if (${DIFF} output/ex126_1.out ex126_1.tmp) then true; \
	   else printf "${PWD}\nPossible problem with ex126f_1, diffs above\n=========================================\n"; fi; \
	   ${RM} -f ex126_1.tmp

runex127:
	-@${MPIEXEC} -n 1 ./ex127 -n 1000 > ex127.tmp 2>&1; \
	   if (${DIFF} output/ex127.out ex127.tmp) then true; \
	   else printf "${PWD}\nPossible problem with ex127, diffs above\n=========================================\n"; fi; \
	   ${RM} -f ex127.tmp
runex127_2:
	-@${MPIEXEC} -n 3 ./ex127 -n 1000 > ex127.tmp 2>&1; \
	   if (${DIFF} output/ex127.out ex127.tmp) then true; \
	   else printf "${PWD}\nPossible problem with ex127_2, diffs above\n=========================================\n"; fi; \
	   ${RM} -f ex127.tmp

runex128:
	-@${MPIEXEC} -n 1 ./ex128  > ex128.tmp 2>&1; \
	   if (${DIFF} output/ex128.out ex128.tmp) then true; \
	   else printf "${PWD}\nPossible problem with ex128, diffs above\n=========================================\n"; fi; \
	   ${RM} -f ex128.tmp
runex128_2:
	-@${MPIEXEC} -n 1 ./ex128 -cholesky -triangular_solve > ex128.tmp 2>&1; \
	   if (${DIFF} output/ex128_2.out ex128.tmp) then true; \
	   else printf "${PWD}\nPossible problem with ex128_2, diffs above\n=========================================\n"; fi; \
	   ${RM} -f ex128.tmp

runex129:
	-@${MPIEXEC} -n 1 ./ex129 -mat_type aij -dof 1 > ex129.tmp 2>&1; \
	   if (${DIFF} output/ex129.out ex129.tmp) then true; \
	   else printf "${PWD}\nPossible problem with ex129, diffs above\n=========================================\n"; fi; \
	   ${RM} -f ex129.tmp
runex129_2:
	-@${MPIEXEC} -n 1 ./ex129 -mat_type aij -dof 1 -inplacelu > ex129.tmp 2>&1; \
	   if (${DIFF} output/ex129.out ex129.tmp) then true; \
	   else printf "${PWD}\nPossible problem with ex129_2, diffs above\n=========================================\n"; fi; \
	   ${RM} -f ex129.tmp

runex134:
	-@${MPIEXEC} -n 2 ./ex134 -mat_ignore_lower_triangular | ${SED} 's,mem [0-9]\{4\},mem SKIP,' > ex134_1.tmp 2>&1; \
	   ${DIFF} output/ex134_1.out ex134_1.tmp || printf "${PWD}\nPossible problem with ex134, diffs above\n=========================================\n"; \
	   ${RM} -f ex134_1.tmp

runex135:
	-@${MPIEXEC} -n 4 ./ex135 -n 1000 -mat_view ascii::ascii_info_detail | ${SED} 's,mem [0-9]\{5\},mem SKIP,' > ex135_1.tmp 2>&1; \
	   ${DIFF} output/ex135_1.out ex135_1.tmp || printf "${PWD}\nPossible problem with ex135, diffs above\n=========================================\n"; \
	   ${RM} -f ex135_1.tmp

runex136:
	-@${MPIEXEC} -n 3 ./ex136 -f  ${DATAFILESPATH}/matrices/cfd.2.100 -mat_view ascii::ascii_info  > ex136_1.tmp 2>&1; \
	   ${DIFF} output/ex136_1.out ex136_1.tmp || printf "${PWD}\nPossible problem with ex136, diffs above\n=========================================\n"; \
	   ${RM} -f ex136_1.tmp
runex136_2:
	-@${MPIEXEC} -n 5 ./ex136 -f  ${DATAFILESPATH}/matrices/cfd.2.100 -mat_view ascii::ascii_info > ex136_2.tmp 2>&1; \
	   ${DIFF} output/ex136_2.out ex136_2.tmp || printf "${PWD}\nPossible problem with ex136_2, diffs above\n=========================================\n"; \
	   ${RM} -f ex136_2.tmp
runex136_3:
	-@${MPIEXEC} -n 7 ./ex136 -f  ${DATAFILESPATH}/matrices/cfd.2.100 -mat_view ascii::ascii_info  > ex136_3.tmp 2>&1; \
	   ${DIFF} output/ex136_3.out ex136_3.tmp || printf "${PWD}\nPossible problem with ex136_3, diffs above\n=========================================\n"; \
	   ${RM} -f ex136_3.tmp
runex136_4:
	-@${MPIEXEC} -n 3 ./ex136 -f  ${DATAFILESPATH}/matrices/cfd.2.100 -mat_view ascii::ascii_info -mat_type baij > ex136_4.tmp 2>&1; \
	   ${DIFF} output/ex136_4.out ex136_4.tmp || printf "${PWD}\nPossible problem with ex136_4, diffs above\n=========================================\n"; \
	   ${RM} -f ex136_4.tmp
runex136_5:
	-@${MPIEXEC} -n 5 ./ex136 -f  ${DATAFILESPATH}/matrices/cfd.2.100 -mat_view ascii::ascii_info -mat_type baij > ex136_5.tmp 2>&1; \
	   ${DIFF} output/ex136_5.out ex136_5.tmp || printf "${PWD}\nPossible problem with ex136_5, diffs above\n=========================================\n"; \
	   ${RM} -f ex136_5.tmp
runex136_6:
	-@${MPIEXEC} -n 7 ./ex136 -f  ${DATAFILESPATH}/matrices/cfd.2.100 -mat_view ascii::ascii_info -mat_type baij> ex136_6.tmp 2>&1; \
	   ${DIFF} output/ex136_6.out ex136_6.tmp || printf "${PWD}\nPossible problem with ex136_6, diffs above\n=========================================\n"; \
	   ${RM} -f ex136_6.tmp
runex137:
	-@${MPIEXEC} -n 2 ./ex137  > ex137_1.tmp 2>&1; \
	   ${DIFF} output/ex137_1.out ex137_1.tmp || printf "${PWD}\nPossible problem with ex137, diffs above\n=========================================\n"; \
	   ${RM} -f ex137_1.tmp

runex138_1:
	-@${MPIEXEC} -n 2 ./ex138 -f ${DATAFILESPATH}/matrices/small -mat_type aij > ex138.tmp 2>&1; \
	    ${DIFF} output/ex138.out ex138.tmp || printf "${PWD}\nPossible problem with ex138 nblock=1, diffs above\n=========================================\n"; \
	    ${RM} -f ex138.tmp

runex138_2:
	-@for nblock in 2 3; do \
	    ${MPIEXEC} -n 2 ./ex138 -f ${DATAFILESPATH}/matrices/small -mat_type baij -matload_block_size $${nblock} > ex138.tmp 2>&1; \
	    ${DIFF} output/ex138.out ex138.tmp || printf "${PWD}\nPossible problem with ex138 nblock=$${nblock}, diffs above\n=========================================\n"; \
	    ${RM} -f ex138.tmp; \
	  done

runex139:
	-@for blocked in 0 1; do \
	    for mtype in aij baij; do \
	      ${MPIEXEC} -n 2 ./ex139 -blocked $$blocked -mat_type $$mtype | ${SED} 's,baij,aij,' > ex139_1.tmp 2>&1; \
	      ${DIFF} output/ex139_1.out ex139_1.tmp || printf "${PWD}\nPossible problem with ex139 blocked=$${blocked} $${mtype}, diffs above\n=========================================\n"; \
	      ${RM} -f ex139_1.tmp; \
	    done; \
	  done

runex140:
	-@${MPIEXEC} -n 1 ./ex140 -f ${DATAFILESPATH}/matrices/small -aij
	-@if [ "${MATLAB_COMMMAN}" != "" ]; then \
           ${MATLAB_COMMAND} -nodesktop -nojvm -nodisplay -r "ex140; exit"  > ex140_1.tmp 2>&1; \
	   ${DIFF} output/ex140_1.out ex140_1.tmp || printf "${PWD}\nPossible problem with ex140, diffs above\n=========================================\n";\
         fi
	-@${RM} -f ex140_1.tmp binaryoutput binaryoutput.info

runex140_2:
	-@${MPIEXEC} -n 1 ./ex140  -f ${DATAFILESPATH}/matrices/small -matload_block_size 2
	-@if [ "${MATLAB_COMMMAN}" != "" ]; then \
           ${MATLAB_COMMAND} -nodesktop -nojvm -nodisplay -r "ex140; exit"  > ex140_2.tmp 2>&1; \
	   ${DIFF} output/ex140_1.out ex140_2.tmp || printf "${PWD}\nPossible problem with ex140_2, diffs above\n=========================================\n"; \
         fi
	-@${RM} -f ex140_2.tmp binaryoutput binaryoutput.info

runex140_3:
	-@${MPIEXEC} -n 1 ./ex140  -f ${DATAFILESPATH}/matrices/small -matload_block_size 4 -sbaij
	-@if [ "${MATLAB_COMMMAN}" != "" ]; then \
           ${MATLAB_COMMAND} -nodesktop -nojvm -nodisplay -r "ex140; exit"  > ex140_3.tmp 2>&1; \
	   ${DIFF} output/ex140_1.out ex140_3.tmp || printf "${PWD}\nPossible problem with ex140_3, diffs above\n=========================================\n"; \
         fi
	-@${RM} -f ex140_3.tmp binaryoutput binaryoutput.info

runex140_4:
	-@${MPIEXEC} -n 3 ./ex140  -f ${DATAFILESPATH}/matrices/small  -aij
	-@if [ "${MATLAB_COMMMAN}" != "" ]; then \
           ${MATLAB_COMMAND} -nodesktop -nojvm -nodisplay -r "ex140; exit"  > ex140_4.tmp 2>&1; \
	   ${DIFF} output/ex140_1.out ex140_4.tmp || printf "${PWD}\nPossible problem with ex140_4, diffs above\n=========================================\n"; \
         fi
	-@${RM} -f ex140_4.tmp binaryoutput binaryoutput.info

runex141:
	-@${MPIEXEC} -n 1 ./ex141  > ex141.tmp 2>&1; \
	   ${DIFF} output/ex141.out ex141.tmp || printf "${PWD}\nPossible problem with ex141, diffs above\n=========================================\n"; \
	   ${RM} -f ex141.tmp

runex142:
	-@${MPIEXEC} -n 1 ./ex142  > ex142.tmp 2>&1; \
	   ${DIFF} output/ex142.out ex142.tmp || printf "${PWD}\nPossible problem with ex142, diffs above\n=========================================\n"; \
	   ${RM} -f ex142.tmp

runex143:
	-@${MPIEXEC} -n 1 ./ex143  > ex143.tmp 2>&1; \
	   ${DIFF} output/ex143.out ex143.tmp || printf "${PWD}\nPossible problem with ex143, diffs above\n=========================================\n"; \
	   ${RM} -f ex143.tmp
runex143_2:
	-@${MPIEXEC} -n 3 ./ex143  > ex143.tmp 2>&1; \
	   ${DIFF} output/ex143.out ex143.tmp || printf "${PWD}\nPossible problem with ex143_2, diffs above\n=========================================\n"; \
	   ${RM} -f ex143.tmp

runex144:
	-@${MPIEXEC} -n 1 ./ex144  > ex144.tmp 2>&1; \
	   ${DIFF} output/ex144.out ex144.tmp || printf "${PWD}\nPossible problem with ex144, diffs above\n=========================================\n"; \
	   ${RM} -f ex144.tmp
runex144_2:
	-@${MPIEXEC} -n 3 ./ex144  > ex144.tmp 2>&1; \
	   ${DIFF} output/ex144.out ex144.tmp || printf "${PWD}\nPossible problem with ex144_2, diffs above\n=========================================\n"; \
	   ${RM} -f ex144.tmp

runex145:
	-@${MPIEXEC} -n 2 ./ex145  > ex145.tmp 2>&1; \
	   ${DIFF} output/ex145.out ex145.tmp || printf "${PWD}\nPossible problem with ex145, diffs above\n=========================================\n"; \
	   ${RM} -f ex145.tmp
runex145_2:
	-@${MPIEXEC} -n 6 ./ex145  > ex145.tmp 2>&1; \
	   ${DIFF} output/ex145.out ex145.tmp || printf "${PWD}\nPossible problem with ex145_2, diffs above\n=========================================\n"; \
	   ${RM} -f ex145.tmp

runex148:
	-@${MPIEXEC} -n 1 ./ex148  > ex148.tmp 2>&1; \
	   ${DIFF} output/ex148.out ex148.tmp || printf "${PWD}\nPossible problem with ex148, diffs above\n=========================================\n"; \
	   ${RM} -f ex148.tmp
runex148_2:
	-@${MPIEXEC} -n 3 ./ex148  > ex148.tmp 2>&1; \
	   ${DIFF} output/ex148.out ex148.tmp || printf "${PWD}\nPossible problem with ex148_2, diffs above\n=========================================\n"; \
	   ${RM} -f ex148.tmp

runex151:
	-@${MPIEXEC} -n 1 ./ex151 -view_sparse > ex151_1.tmp 2>&1; \
	   ${DIFF} output/ex151_1.out ex151_1.tmp || printf "${PWD}\nPossible problem with ex151, diffs above\n=========================================\n"; \
	   ${RM} -f ex151_1.tmp
runex151_2:
	-@${MPIEXEC} -n 2 ./ex151 -view_sparse > ex151_2.tmp 2>&1; \
	   ${DIFF} output/ex151_2.out ex151_2.tmp || printf "${PWD}\nPossible problem with ex151_2, diffs above\n=========================================\n"; \
	   ${RM} -f ex151_2.tmp
runex151_2b:
	-@${MPIEXEC} -n 2 ./ex151 -mat_type baij -view_sparse > ex151_2b.tmp 2>&1; \
	   ${DIFF} output/ex151_2b.out ex151_2b.tmp || printf "${PWD}\nPossible problem with ex151_2b, diffs above\n=========================================\n"; \
	   ${RM} -f ex151_2b.tmp
runex151_3:
	-@${MPIEXEC} -n 3 ./ex151 -view_sparse > ex151_3.tmp 2>&1; \
	   ${DIFF} output/ex151_3.out ex151_3.tmp || printf "${PWD}\nPossible problem with ex151_3, diffs above\n=========================================\n"; \
	   ${RM} -f ex151_3.tmp
runex151_3b:
	-@${MPIEXEC} -n 3 ./ex151 -mat_type baij -view_sparse > ex151_3b.tmp 2>&1; \
	   ${DIFF} output/ex151_3b.out ex151_3b.tmp || printf "${PWD}\nPossible problem with ex151_3b, diffs above\n=========================================\n"; \
	   ${RM} -f ex151_3b.tmp

runex152:
	-@${MPIEXEC} -n 2 ./ex152 -prefix ${DATAFILESPATH}/parmetis-test/testnp2 > ex152_1.tmp 2>&1; \
	   ${DIFF} output/ex152_1.out ex152_1.tmp || printf "${PWD}\nPossible problem with ex152, diffs above\n=========================================\n"; \
	   ${RM} -f ex152_1.tmp
runex152_2:
	-@${MPIEXEC} -n 4 ./ex152 -prefix ${DATAFILESPATH}/parmetis-test/testnp4 > ex152_2.tmp 2>&1; \
	   ${DIFF} output/ex152_2.out ex152_2.tmp || printf "${PWD}\nPossible problem with ex152, diffs above\n=========================================\n"; \
	   ${RM} -f ex152_2.tmp
runex158:
	-@${MPIEXEC} -n 1 ./ex158 > ex158.tmp 2>&1; \
	   ${DIFF} output/ex158.out ex158.tmp || printf "${PWD}\nPossible problem with ex158, diffs above\n=========================================\n"; \
	   ${RM} -f ex158.tmp
runex158_2:
	-@${MPIEXEC} -n 3 ./ex158 > ex158_2.tmp 2>&1; \
	   ${DIFF} output/ex158_2.out ex158_2.tmp || printf "${PWD}\nPossible problem with ex158_2, diffs above\n=========================================\n"; \
	   ${RM} -f ex158_2.tmp

runex159:
	-@${MPIEXEC} -n 3 ./ex159 > ex159_1.tmp 2>&1; \
	   ${DIFF} output/ex159_1.out ex159_1.tmp || printf "${PWD}\nPossible problem with ex159_1, diffs above\n=========================================\n"; \
	   ${RM} -f ex159_1.tmp
runex159_nest:
	-@${MPIEXEC} -n 3 ./ex159 -nest > ex159_nest.tmp 2>&1; \
	   ${DIFF} output/ex159_nest.out ex159_nest.tmp || printf "${PWD}\nPossible problem with ex159_nest, diffs above\n=========================================\n"; \
	   ${RM} -f ex159_nest.tmp

runex160:
	-@${MPIEXEC} -n 1 ./ex160  > ex160.tmp 2>&1; \
	   ${DIFF} output/ex160.out ex160.tmp || printf "${PWD}\nPossible problem with ex160, diffs above\n=========================================\n"; \
	   ${RM} -f ex160.tmp

runex161:
	-@${MPIEXEC} -n 1 ./ex161  > ex161.tmp 2>&1; \
	   ${DIFF} output/ex161.out ex161.tmp || printf "${PWD}\nPossible problem with ex161, diffs above\n=========================================\n"; \
	   ${RM} -f ex161.tmp
runex161_2:
	-@${MPIEXEC} -n 1 ./ex161 -matmattransmult_color -mat_no_inode > ex161.tmp 2>&1; \
	   ${DIFF} output/ex161.out ex161.tmp || printf "${PWD}\nPossible problem with ex161_2, diffs above\n=========================================\n"; \
	   ${RM} -f ex161.tmp
runex161_3:
	-@${MPIEXEC} -n 1 ./ex161 -matmattransmult_color -mat_no_inode -matden2sp_brows 3 > ex161.tmp 2>&1; \
	   ${DIFF} output/ex161.out ex161.tmp || printf "${PWD}\nPossible problem with ex161_3, diffs above\n=========================================\n"; \
	   ${RM} -f ex161.tmp
runex161_4:
	-@${MPIEXEC} -n 1 ./ex161 -matmattransmult_color -mat_no_inode -A_matrart_via matmattransposemult > ex161.tmp 2>&1; \
	   ${DIFF} output/ex161.out ex161.tmp || printf "${PWD}\nPossible problem with ex161_4, diffs above\n=========================================\n"; \
	   ${RM} -f ex161.tmp
runex161_5:
	-@${MPIEXEC} -n 1 ./ex161 -matmattransmult_color -mat_no_inode -A_matrart_via coloring_rart > ex161.tmp 2>&1; \
	   ${DIFF} output/ex161.out ex161.tmp || printf "${PWD}\nPossible problem with ex161_5, diffs above\n=========================================\n"; \
	   ${RM} -f ex161.tmp

runex163:
	-@${MPIEXEC} -n 1 ./ex163 -f ${DATAFILESPATH}/matrices/small > ex163.tmp 2>&1; \
	   ${DIFF} output/ex163.out ex163.tmp || printf "${PWD}\nPossible problem with ex163, diffs above\n=========================================\n"; \
	   ${RM} -f ex163.tmp
runex163_2:
	-@${MPIEXEC} -n 3 ./ex163 -f ${DATAFILESPATH}/matrices/small > ex163.tmp 2>&1; \
	   ${DIFF} output/ex163.out ex163.tmp || printf "${PWD}\nPossible problem with ex163_2, diffs above\n=========================================\n"; \
	   ${RM} -f ex163.tmp

runex164:
	-@${MPIEXEC} -n 1 ./ex164  > ex164.tmp 2>&1; \
	   ${DIFF} output/ex164_1.out ex164.tmp || printf "${PWD}\nPossible problem with ex164, diffs above\n=========================================\n"; \
	   ${RM} -f ex164.tmp

runex169:
	-@${MPIEXEC} -n 4 ./ex169   -f0 ${PETSC_DIR}/share/petsc/datafiles/matrices/ns-real-int32-float64 -malloc_dump > ex169.tmp 2>&1; \
	   ${DIFF} output/ex169_1.out ex169.tmp || printf "${PWD}\nPossible problem with ex169, diffs above\n=========================================\n"; \
	   ${RM} -f ex169.tmp

runex171:
	-@${MPIEXEC} -n 4 ./ex171   -f ${PETSC_DIR}/share/petsc/datafiles/matrices/ns-real-int32-float64 -malloc_dump > ex171.tmp 2>&1; \
	   ${DIFF} output/ex171_1.out ex171.tmp || printf "${PWD}\nPossible problem with ex171, diffs above\n=========================================\n"; \
	   ${RM} -f ex171.tmp


runex180:
	-@${MPIEXEC} -n 1 ./ex180 -mat_type aij  -f ${PETSC_DIR}/share/petsc/datafiles/matrices/ns-real-int32-float64 -malloc_dump > ex180.tmp 2>&1; \
	  ${MPIEXEC} -n 2 ./ex180 -mat_type aij  -f ${PETSC_DIR}/share/petsc/datafiles/matrices/ns-real-int32-float64 -malloc_dump >> ex180.tmp 2>&1; \
	  ${MPIEXEC} -n 1 ./ex180 -mat_type baij  -f ${PETSC_DIR}/share/petsc/datafiles/matrices/ns-real-int32-float64 -malloc_dump >> ex180.tmp 2>&1; \
	  ${MPIEXEC} -n 2 ./ex180 -mat_type baij  -f ${PETSC_DIR}/share/petsc/datafiles/matrices/ns-real-int32-float64 -malloc_dump >> ex180.tmp 2>&1; \
	  ${MPIEXEC} -n 1 ./ex180 -mat_type sbaij  -f ${PETSC_DIR}/share/petsc/datafiles/matrices/ns-real-int32-float64 -malloc_dump >> ex180.tmp 2>&1; \
	  ${MPIEXEC} -n 2 ./ex180 -mat_type sbaij  -f ${PETSC_DIR}/share/petsc/datafiles/matrices/ns-real-int32-float64 -malloc_dump >> ex180.tmp 2>&1; \
	  ${MPIEXEC} -n 1 ./ex180 -mat_type sbaij -matload_block_size 4 -f ${PETSC_DIR}/share/petsc/datafiles/matrices/ns-real-int32-float64 -malloc_dump >> ex180.tmp 2>&1; \
	   ${DIFF} output/ex180_1.out ex180.tmp || printf "${PWD}\nPossible problem with ex180, diffs above\n=========================================\n"; \
	   ${RM} -f ex180.tmp

runex183_2_1:
	-@${MPIEXEC} -n 2 ./ex183  -total_subdomains 1 > ex183.tmp 2>&1; \
	   ${DIFF} output/ex183_2_1.out ex183.tmp || printf "${PWD}\nPossible problem with ex183_2_1, diffs above\n=========================================\n"; \
	   ${RM} -f ex183.tmp

runex183_3_2:
	-@${MPIEXEC} -n 3 ./ex183  -total_subdomains 2 > ex183.tmp 2>&1; \
	   ${DIFF} output/ex183_3_2.out ex183.tmp || printf "${PWD}\nPossible problem with ex183_3_2, diffs above\n=========================================\n"; \
	   ${RM} -f ex183.tmp

runex183_4_2:
	-@${MPIEXEC} -n 4 ./ex183  -total_subdomains 2 > ex183.tmp 2>&1; \
	   ${DIFF} output/ex183_4_2.out ex183.tmp || printf "${PWD}\nPossible problem with ex183_4_2, diffs above\n=========================================\n"; \
	   ${RM} -f ex183.tmp

runex183_6_2:
	-@${MPIEXEC} -n 6 ./ex183  -total_subdomains 2 > ex183.tmp 2>&1; \
	   ${DIFF} output/ex183_6_2.out ex183.tmp || printf "${PWD}\nPossible problem with ex183_6_2, diffs above\n=========================================\n"; \
	   ${RM} -f ex183.tmp

runex171f:
	-@${MPIEXEC} -n 1 ./ex171f

runex172:
	-@${MPIEXEC} -n 4 ./ex172 > ex172.tmp 2>&1; \
	   ${DIFF} output/ex172.out ex172.tmp || printf "${PWD}\nPossible problem with ex172, diffs above\n=========================================\n"; \
	   ${RM} -f ex172.tmp
runex172_2:
	-@${MPIEXEC} -n 4 ./ex172 -different > ex172.tmp 2>&1; \
	   ${DIFF} output/ex172.out ex172.tmp || printf "${PWD}\nPossible problem with ex172_2, diffs above\n=========================================\n"; \
	   ${RM} -f ex172.tmp
runex172_3:
	-@${MPIEXEC} -n 4 ./ex172 -skip > ex172.tmp 2>&1; \
	   ${DIFF} output/ex172.out ex172.tmp || printf "${PWD}\nPossible problem with ex172_3, diffs above\n=========================================\n"; \
	   ${RM} -f ex172.tmp
runex172_4:
	-@${MPIEXEC} -n 4 ./ex172 -different -skip > ex172.tmp 2>&1; \
	   ${DIFF} output/ex172.out ex172.tmp || printf "${PWD}\nPossible problem with ex172_4, diffs above\n=========================================\n"; \
	   ${RM} -f ex172.tmp
runex172_baij:
	-@${MPIEXEC} -n 1 ./ex172 -mat_type baij> ex172.tmp 2>&1; \
	   ${DIFF} output/ex172.out ex172.tmp || printf "${PWD}\nPossible problem with ex172_baij, diffs above\n=========================================\n"; \
	   ${RM} -f ex172.tmp
runex172_mpibaij:
	-@${MPIEXEC} -n 4 ./ex172 -mat_type baij> ex172.tmp 2>&1; \
	   ${DIFF} output/ex172.out ex172.tmp || printf "${PWD}\nPossible problem with ex172_mpibaij, diffs above\n=========================================\n"; \
	   ${RM} -f ex172.tmp
runex172_sbaij:
	-@${MPIEXEC} -n 1 ./ex172 -mat_type sbaij> ex172.tmp 2>&1; \
	   ${DIFF} output/ex172.out ex172.tmp || printf "${PWD}\nPossible problem with ex172_sbaij, diffs above\n=========================================\n"; \
	   ${RM} -f ex172.tmp
runex172_mpisbaij:
	-@${MPIEXEC} -n 4 ./ex172 -mat_type sbaij> ex172.tmp 2>&1; \
	   ${DIFF} output/ex172.out ex172.tmp || printf "${PWD}\nPossible problem with ex172_mpisbaij, diffs above\n=========================================\n"; \
	   ${RM} -f ex172.tmp
runex173:
	-@${MPIEXEC} -n 1 ./ex173 -f0 ${PETSC_DIR}/share/petsc/datafiles/matrices/ns-real-int32-float64 > ex173.tmp 3>&1; \
	   ${DIFF} output/ex173_1.out ex173.tmp || printf "${PWD}\nPossible problem with ex173, diffs above\n=========================================\n"; \
	   ${RM} -f ex173.tmp

runex174:
	-@${MPIEXEC} -n 1 ./ex174 -fA ${DATAFILESPATH}/matrices/EigenProblems/Eigdftb/dftb_bin/graphene_xxs_A_aij -fB ${DATAFILESPATH}/matrices/EigenProblems/Eigdftb/dftb_bin/graphene_xxs_B_aij -vl -0.8 -vu -0.75 > ex174.tmp 2>&1; \
	   if (${DIFF} output/ex174.out ex174.tmp) then true; \
	   else printf "${PWD}\nPossible problem with ex174_1, diffs above\n=========================================\n"; fi; \
	   ${RM} -f ex174.tmp
runex174_dense:
	-@${MPIEXEC} -n 1 ./ex174 -fA ${DATAFILESPATH}/matrices/EigenProblems/Eigdftb/dftb_bin/graphene_xxs_A_aij -fB ${DATAFILESPATH}/matrices/EigenProblems/Eigdftb/dftb_bin/graphene_xxs_B_aij -vl -0.8 -vu -0.75 -orig_mat_type dense > ex174.tmp 2>&1; \
	   if (${DIFF} output/ex174_dense.out ex174.tmp) then true; \
	   else printf "${PWD}\nPossible problem with ex174_dense, diffs above\n=========================================\n"; fi; \
	   ${RM} -f ex174.tmp
runex174_elemental:
	-@${MPIEXEC} -n 1 ./ex174 -fA ${DATAFILESPATH}/matrices/EigenProblems/Eigdftb/dftb_bin/graphene_xxs_A_aij -fB ${DATAFILESPATH}/matrices/EigenProblems/Eigdftb/dftb_bin/graphene_xxs_B_aij -vl -0.8 -vu -0.75 -orig_mat_type elemental > ex174.tmp 2>&1; \
	   if (${DIFF} output/ex174_elemental.out ex174.tmp) then true; \
	   else printf "${PWD}\nPossible problem with ex174_elemental, diffs above\n=========================================\n"; fi; \
	   ${RM} -f ex174.tmp
runex174_sbaij:
	-@${MPIEXEC} -n 1 ./ex174 -fA ${DATAFILESPATH}/matrices/EigenProblems/Eigdftb/dftb_bin/graphene_xxs_A -fB ${DATAFILESPATH}/matrices/EigenProblems/Eigdftb/dftb_bin/graphene_xxs_B -vl -0.8 -vu -0.75 -orig_mat_type sbaij > ex174.tmp 2>&1; \
	   if (${DIFF} output/ex174_sbaij.out ex174.tmp) then true; \
	   else printf "${PWD}\nPossible problem with ex174_sbaij, diffs above\n=========================================\n"; fi; \
	   ${RM} -f ex174.tmp
runex174_2:
	-@${MPIEXEC} -n 8 ./ex174 -fA ${DATAFILESPATH}/matrices/EigenProblems/Eigdftb/dftb_bin/graphene_xxs_A_aij -fB ${DATAFILESPATH}/matrices/EigenProblems/Eigdftb/dftb_bin/graphene_xxs_B_aij -vl -0.8 -vu -0.75 > ex174.tmp 2>&1; \
	   if (${DIFF} output/ex174.out ex174.tmp) then true; \
	   else printf "${PWD}\nPossible problem with ex174_2, diffs above\n=========================================\n"; fi; \
	   ${RM} -f ex174.tmp
runex174_2_dense:
	-@${MPIEXEC} -n 8 ./ex174 -fA ${DATAFILESPATH}/matrices/EigenProblems/Eigdftb/dftb_bin/graphene_xxs_A_aij -fB ${DATAFILESPATH}/matrices/EigenProblems/Eigdftb/dftb_bin/graphene_xxs_B_aij -vl -0.8 -vu -0.75 -orig_mat_type dense > ex174.tmp 2>&1; \
	   if (${DIFF} output/ex174_dense.out ex174.tmp) then true; \
	   else printf "${PWD}\nPossible problem with ex174_2_dense, diffs above\n=========================================\n"; fi; \
	   ${RM} -f ex174.tmp
runex174_2_elemental:
	-@${MPIEXEC} -n 8 ./ex174 -fA ${DATAFILESPATH}/matrices/EigenProblems/Eigdftb/dftb_bin/graphene_xxs_A_aij -fB ${DATAFILESPATH}/matrices/EigenProblems/Eigdftb/dftb_bin/graphene_xxs_B_aij -vl -0.8 -vu -0.75 -orig_mat_type elemental > ex174.tmp 2>&1; \
	   if (${DIFF} output/ex174_elemental.out ex174.tmp) then true; \
	   else printf "${PWD}\nPossible problem with ex174_elemental, diffs above\n=========================================\n"; fi; \
	   ${RM} -f ex174.tmp
runex174_2_sbaij:
	-@${MPIEXEC} -n 8 ./ex174 -fA ${DATAFILESPATH}/matrices/EigenProblems/Eigdftb/dftb_bin/graphene_xxs_A -fB ${DATAFILESPATH}/matrices/EigenProblems/Eigdftb/dftb_bin/graphene_xxs_B -vl -0.8 -vu -0.75 -orig_mat_type sbaij > ex174.tmp 2>&1; \
	   if (${DIFF} output/ex174_sbaij.out ex174.tmp) then true; \
	   else printf "${PWD}\nPossible problem with ex174_2_sbaij, diffs above\n=========================================\n"; fi; \
	   ${RM} -f ex174.tmp

runex175:
	-@${MPIEXEC} -n 1 ./ex175 > ex175.tmp 2>&1; \
	   if (${DIFF} output/ex175.out ex175.tmp) then true; \
	   else printf "${PWD}\nPossible problem with ex175, diffs above\n=========================================\n"; fi;

runex181:
	-@${MPIEXEC} -n 2 ./ex181 |grep -v "Mat Object" > ex181.tmp 2>&1; \
	   ${DIFF} output/ex181.out ex181.tmp || printf "${PWD}\nPossible problem with ex181, diffs above\n=========================================\n"; \
	   ${RM} -f ex181.tmp

runex181_2:
	-@${MPIEXEC} -n 3 ./ex181 -detect_bug |grep -v "Mat Object" > ex181.tmp 2>&1; \
	   ${DIFF} output/ex181_2.out ex181.tmp || printf "${PWD}\nPossible problem with ex181_2, diffs above\n=========================================\n"; \
	   ${RM} -f ex181.tmp

runex182:
	-@${MPIEXEC} -n 1 ./ex182 -info | grep malloc | sort  > ex182.tmp 2>&1; \
	   ${DIFF} output/ex182_1.out ex182.tmp || printf "${PWD}\nPossible problem with ex182, diffs above\n=========================================\n"; \
	   ${RM} -f ex182.tmp

runex182_2:
	-@${MPIEXEC} -n 2 ./ex182 -info | grep malloc | sort  > ex182.tmp 2>&1; \
	   ${DIFF} output/ex182_2.out ex182.tmp || printf "${PWD}\nPossible problem with ex182_2, diffs above\n=========================================\n"; \
	   ${RM} -f ex182.tmp

runex182_3:
	-@${MPIEXEC} -n 1 ./ex182 -info -mat_type baij | grep malloc | sort  > ex182.tmp 2>&1; \
	   ${DIFF} output/ex182_3.out ex182.tmp || printf "${PWD}\nPossible problem with ex182_3, diffs above\n=========================================\n"; \
	   ${RM} -f ex182.tmp

runex182_4:
	-@${MPIEXEC} -n 2 ./ex182 -info -mat_type baij | grep malloc | sort  > ex182.tmp 2>&1; \
	   ${DIFF} output/ex182_4.out ex182.tmp || printf "${PWD}\nPossible problem with ex182_4, diffs above\n=========================================\n"; \
	   ${RM} -f ex182.tmp

runex182_5:
	-@${MPIEXEC} -n 1 ./ex182 -info -mat_type sbaij | grep malloc | sort  > ex182.tmp 2>&1; \
	   ${DIFF} output/ex182_5.out ex182.tmp || printf "${PWD}\nPossible problem with ex182_5, diffs above\n=========================================\n"; \
	   ${RM} -f ex182.tmp

runex182_6:
	-@${MPIEXEC} -n 2 ./ex182 -info -mat_type sbaij | grep malloc | sort  > ex182.tmp 2>&1; \
	   ${DIFF} output/ex182_6.out ex182.tmp || printf "${PWD}\nPossible problem with ex182_6, diffs above\n=========================================\n"; \
	   ${RM} -f ex182.tmp


runex190:
	  -@${MPIEXEC} -n 2 ./ex190 -mat_type aij -mat_view -f ${PETSC_DIR}/share/petsc/datafiles/matrices/ns-real-int32-float64  > ex190.tmp 2>&1; \
	  ${MPIEXEC} -n 2 ./ex190 -mat_type baij -mat_view -f ${PETSC_DIR}/share/petsc/datafiles/matrices/ns-real-int32-float64  >> ex190.tmp 2>&1; \
	  ${MPIEXEC} -n 2 ./ex190 -mat_type sbaij -mat_view -f ${PETSC_DIR}/share/petsc/datafiles/matrices/ns-real-int32-float64  >> ex190.tmp 2>&1; \
	   ${DIFF} output/ex190_1.out ex190.tmp || printf "${PWD}\nPossible problem with ex190, diffs above\n=========================================\n"; \
	   ${RM} -f ex190.tmp

runex191:
	  -@${MPIEXEC} -n 2 ./ex191   > ex191.tmp 2>&1; \
	   ${DIFF} output/ex191_1.out ex191.tmp || printf "${PWD}\nPossible problem with ex191, diffs above\n=========================================\n"; \
	   ${RM} -f ex191.tmp

runex192:
	  -@${MPIEXEC} -n 1 ./ex192 > ex192.tmp 2>&1; \
	  ${MPIEXEC} -n 1 ./ex192 -mat_mumps_icntl_19 1 >> ex192.tmp 2>&1; \
	  ${MPIEXEC} -n 1 ./ex192 -symmetric_solve >> ex192.tmp 2>&1; \
	  ${MPIEXEC} -n 1 ./ex192 -symmetric_solve -mat_mumps_icntl_19 1 >> ex192.tmp 2>&1; \
	  ${MPIEXEC} -n 1 ./ex192 -symmetric_solve -hermitian_solve >> ex192.tmp 2>&1; \
	  ${MPIEXEC} -n 1 ./ex192 -symmetric_solve -hermitian_solve -mat_mumps_icntl_19 1 >> ex192.tmp 2>&1; \
	   ${DIFF} output/ex192.out ex192.tmp || printf "${PWD}\nPossible problem with ex192, diffs above\n=========================================\n"; \
	   ${RM} -f ex192.tmp

runex193:
	  -@${MPIEXEC} -n 4 ./ex193   -mat_partitioning_hierarchical_Nfineparts 2  > ex193.tmp 2>&1; \
	   ${DIFF} output/ex193.out ex193.tmp || printf "${PWD}\nPossible problem with ex193, diffs above\n=========================================\n"; \
	   ${RM} -f ex193.tmp

runex194:
	  -@${MPIEXEC} -n 2 ./ex194   > ex194.tmp 2>&1; \
	   ${DIFF} output/ex194_1.out ex194.tmp || printf "${PWD}\nPossible problem with ex194, diffs above\n=========================================\n"; \
	   ${RM} -f ex194.tmp

runex195:
	  -@${MPIEXEC} -n 2 ./ex195   > ex195.tmp 2>&1; \
	   ${DIFF} output/ex195.out ex195.tmp || printf "${PWD}\nPossible problem with ex195, diffs above\n=========================================\n"; \
	   ${RM} -f ex195.tmp

TESTEXAMPLES_C		       = ex1.PETSc runex1 ex1.rm ex3.PETSc runex3 ex3.rm ex4.PETSc ex4.rm  ex5.PETSc runex5 runex5_2 ex5.rm \
                                 ex6.PETSc runex6 ex6.rm ex8.PETSc runex8 ex8.rm \
                                 ex9.PETSc runex9 runex9_2 runex9_3 runex9_3_baij runex9_3_sbaij runex9_4_baij runex9_4_sbaij ex9.rm \
                                 ex10.PETSc runex10 ex10.rm ex11.PETSc runex11 runex11_2 runex11_3 runex11_4 ex11.rm ex14.PETSc \
                                 runex14 ex14.rm ex15.PETSc runex15 ex15.rm \
                                 ex18.PETSc runex18 runex18_1 runex18_2 runex18_3 runex18_4 runex18_5 runex18_6 runex18_7 runex18_8 \
                                 runex18_9 runex18_10 runex18_11 runex18_12 runex18_13 runex18_14 ex18.rm \
                                 ex19.PETSc ex19.rm ex20.PETSc runex20 \
                                 ex20.rm ex21.PETSc runex21 ex21.rm ex22.PETSc runex22 ex22.rm ex16.PETSc runex16 ex16.rm \
                                 ex29.PETSc runex29 ex29.rm \
                                 ex45.PETSc ex45.rm ex55.PETSc runex55 runex55_2 ex55.rm \
                                 ex59.PETSc runex59 runex59_2 runex59_baij runex59_2_baij  runex59_sbaij runex59_2_sbaij ex59.rm\
                                 ex60.PETSc runex60 ex60.rm ex61.PETSc runex61 runex61_2 ex61.rm ex65.PETSc \
                                 ex65.rm ex66.PETSc ex66.rm ex68.PETSc runex68 ex68.rm ex98.PETSc runex98 ex98.rm ex102.PETSc runex102 ex102.rm\
                                 ex52.PETSc runex52_1 runex52_2 runex52_3 runex52_4 ex52.rm \
                                 ex86.PETSc runex86 runex86_2 runex86_3 ex86.rm \
                                 ex88.PETSc runex88 ex88.rm ex92.PETSc runex92 runex92_2 runex92_3 runex92_4 ex92.rm \
                                 ex93.PETSc runex93 runex93_scalable runex93_scalable_fast runex93_heap runex93_btheap runex93_llcondensed \
                                 runex93_2 runex93_rap runex93_ptap ex93.rm \
                                 ex97.PETSc runex97 ex97.rm ex104.PETSc runex104 ex104.rm \
                                 ex109.PETSc runex109 runex109_1 runex109_2 ex109.rm ex110.PETSc runex110 ex110.rm \
                                 ex122.PETSc runex122 ex122.rm \
                                 ex114.PETSc runex114 runex114_2 runex114_3 ex114.rm ex117.PETSc ex117.rm ex118.PETSc ex118.rm ex119.PETSc ex119.rm \
                                 ex128.PETSc runex128 runex128_2 ex128.rm ex129.PETSc runex129 runex129_2 ex129.rm ex131.PETSc ex131.rm ex132.PETSc ex132.rm \
                                 ex133.PETSc ex133.rm ex134.PETSc runex134 ex134.rm ex135.PETSc runex135 ex135.rm ex136.PETSc ex136.rm \
                                 ex137.PETSc runex137 ex137.rm \
                                 ex139.PETSc runex139 ex139.rm ex141.PETSc runex141 ex141.rm \
                                 ex159.PETSc runex159 runex159_nest ex159.rm \
                                 ex160.PETSc runex160 ex160.rm ex161.PETSc runex161 runex161_2 runex161_3 runex161_4 runex161_5 ex161.rm \
                                 ex164.PETSc runex164 ex164.rm ex172.PETSc runex172 runex172_2 runex172_3 runex172_4 \
                                 runex172_baij runex172_mpibaij runex172_sbaij runex172_mpisbaij ex172.rm ex181.PETSc runex181 runex181_2 ex181.rm\
                                 ex182.PETSc runex182 runex182_2 runex182_3 runex182_4 runex182_5 runex182_6 ex182.rm \
                                 ex183.PETSc runex183_2_1 runex183_3_2 runex183_4_2 runex183_6_2 ex183.rm\
                                 ex191.PETSc runex191 ex191.rm ex194.PETSc runex194 ex194.rm
TESTEXAMPLES_C_X	       = ex2.PETSc runex2 ex2.rm ex7.PETSc runex7 ex7.rm \
                                 ex12.PETSc runex12 runex12_2 runex12_3 runex12_4 ex12.rm ex13.PETSc runex13 ex13.rm \
                                 ex17.PETSc runex17 ex17.rm ex19.PETSc runex19 ex19.rm ex24.PETSc ex24.rm ex25.PETSc \
                                 ex25.rm ex27.PETSc ex27.rm ex28.PETSc ex28.rm \
                                 ex30.PETSc runex30 runex30_2 runex30_3 runex30_4 runex30_5 runex30_6 ex30.rm ex31.PETSc \
                                 runex31 ex31.rm ex33.PETSc ex33.rm ex34.PETSc ex34.rm ex35.PETSc runex35 \
                                 ex35.rm ex37.PETSc runex37 runex37_2 runex37_3 runex37_4 runex37_5 runex37_6 ex37.rm \
                                 ex38.PETSc ex38.rm ex43.PETSc ex43.rm ex48.PETSc \
                                 runex48 ex48.rm ex49.PETSc ex49.rm ex51.PETSc runex51 ex51.rm ex52.PETSc ex52.rm \
                                 ex54.PETSc runex54 ex54.rm ex56.PETSc runex56 runex56_4 runex56_5 \
                                 ex56.rm ex74.PETSc runex74 ex74.rm ex75.PETSc runex75 ex75.rm ex76.PETSc runex76 \
                                 runex76_3 ex76.rm ex77.PETSc  ex77.rm ex94.PETSc ex94.rm \
                                 ex96.PETSc runex96 ex96.rm ex95.PETSc runex95 runex95_2 ex95.rm
TESTEXAMPLES_FORTRAN	       = ex36f.PETSc runex36f ex36f.rm ex63f.PETSc runex63f ex63f.rm ex67f.PETSc ex67f.rm \
                                 ex85f.PETSc runex85f ex85f.rm ex105f.PETSc ex105f.rm ex126f.PETSc runex126f ex126f.rm ex171f.PETSc runex171f ex171f.rm
TESTEXAMPLES_FORTRAN_MPIUNI    = ex36f.PETSc runex36f ex36f.rm
TESTEXAMPLES_C_X_MPIUNI      = ex1.PETSc runex1 ex1.rm ex2.PETSc runex2 ex2.rm ex4.PETSc ex4.rm ex5.PETSc runex5 \
                                 ex5.rm ex6.PETSc runex6 ex6.rm ex10.PETSc runex10 ex10.rm ex14.PETSc runex14 ex14.rm \
                                 ex15.PETSc runex15 ex15.rm ex20.PETSc runex20 ex20.rm ex21.PETSc runex21 ex21.rm ex35.PETSc \
                                 runex35 ex35.rm  ex48.PETSc runex48 ex48.rm ex71.PETSc ex71.rm \
                                 ex95.PETSc  ex95.rm ex101.PETSc runex101 ex101.rm
TESTEXAMPLES_C_NOCOMPLEX       = ex32.PETSc ex32.rm  ex50.PETSc ex50.rm  ex99.PETSc ex99.rm \
                                 ex151.PETSc runex151 runex151_2 runex151_2b runex151_3 runex151_3b ex151.rm
TESTEXAMPLES_DATAFILESPATH     = ex40.PETSc runex40 runex40_2 ex40.rm ex41.PETSc runex41 ex41.rm \
                                 ex42.PETSc runex42 runex42_unsorted_seq runex42_unsorted_mpi runex42_unsorted_baij_seq runex42_unsorted_baij_mpi ex42.rm  \
                                 ex47.PETSc ex47.rm ex53.PETSc runex53 ex53.rm \
                                 ex94.PETSc runex94_matmatmult runex94_matmatmult_2 runex94_scalable0 runex94_scalable1 \
                                 runex94_2_mattransposematmult_nonscalable runex94_2_mattransposematmult_matmatmult ex94.rm \
                                 ex111.PETSc runex111_3 ex111.rm \
                                 ex136.PETSc runex136 runex136_2 runex136_3 \
                                 runex136_4 runex136_5 runex136_6 ex136.rm \
                                 ex138.PETSc runex138_1 runex138_2 ex138.rm \
                                 ex140.PETSc runex140 runex140_2 runex140_3 runex140_4 ex140.rm \
                                 ex100.PETSc runex100 ex100.rm ex125.PETSc runex125 ex125.rm \
                                 ex173.PETSc runex173 ex173.rm ex163.PETSc runex163 runex163_2 ex163.rm ex169.PETSc runex169 ex169.rm ex171.PETSc runex171 ex171.rm \
                                 ex180.PETSc runex180 ex180.rm  ex190.PETSc runex190 ex190.rm
TESTEXAMPLES_FORTRAN_NOCOMPLEX = ex67f.PETSc runex67f ex67f.rm
TESTEXAMPLES_DOUBLEINT32       = ex79f.PETSc runex79f ex79f.rm
TESTEXAMPLES_F90	       = ex16f90.PETSc runex16f90 ex16f90.rm
TESTEXAMPLES_13		       = ex58f.PETSc ex58f.rm ex70.PETSc ex70.rm ex72.PETSc ex72.rm
TESTEXAMPLES_PARMETIS	       = ex73.PETSc ex73.rm ex152.PETSc runex152 runex152_2 ex152.rm
TESTEXAMPLES_FFTW              = ex142.PETSc runex142 ex142.rm ex144.PETSc runex144 runex144_2 ex144.rm \
                                 ex148.PETsc runex148 runex148_2 ex148.rm ex158.PETsc runex158 runex158_2 ex158.rm
TESTEXAMPLES_FFTW_COMPLEX       = ex112.PETSc runex112 runex112_3 runex112_4 ex112.rm ex121.PETSc ex121.rm \
                                 ex143.PETSc runex143 runex143_2 ex143.rm
TESTEXAMPLES_C_COMPLEX	       = ex127.PETSc runex127 runex127_2 ex127.rm  ex175.PETSc runex175 ex175.rm
TESTEXAMPLES_ELEMENTAL         = ex38.PETSc runex38 runex38_2 runex38_3 ex38.rm \
                                 ex39.PETSc runex39 runex39_2 ex39.rm \
                                 ex103.PETSc runex103 runex103_1 runex103_2 ex103.rm \
                                 ex104.PETSc runex104_elemental runex104_elemental_2 ex104.rm \
                                 ex145.PETSc runex145 runex145_2 ex145.rm \
                                 ex174.PETSc runex174 runex174_dense runex174_elemental runex174_sbaij \
                                 runex174_2 runex174_2_dense runex174_2_elemental runex174_2_sbaij ex174.rm
TESTEXAMPLES_MUMPS             = ex125.PETSc runex125_mumps runex125_mumps_2 ex125.rm \
                                 ex192.PETSc runex192 ex192.rm

include ${PETSC_DIR}/lib/petsc/conf/test<|MERGE_RESOLUTION|>--- conflicted
+++ resolved
@@ -1233,19 +1233,11 @@
 	   else printf "${PWD}\nPossible problem with ex40_1, diffs above\n=========================================\n"; fi; \
 	   ${RM} -f ex40_1.tmp ex40_12.tmp
 runex40_2:
-<<<<<<< HEAD
-	-@${MPIEXEC} -n 3 ./ex40 -f ${PETSC_DIR}/share/petsc/datafiles/matrices/ns-real-int32-float64 -mat_increase_overlap_scalable 1 -nd 7 -ov 2 > ex40_1.tmp 2>&1; \
-	   grep -v "flg =1" ex40_1.tmp > ex40_12.tmp; \
-	   if (${DIFF} output/ex40_1.out ex40_12.tmp) then true; \
-	   else printf "${PWD}\nPossible problem with ex40_1, diffs above\n=========================================\n"; fi; \
-	   ${RM} -f ex40_1.tmp ex40_12.tmp
-=======
 	-@${MPIEXEC} -n 3 ./ex40 -f ${PETSC_DIR}/share/petsc/datafiles/matrices/ns-real-int32-float64 -mat_increase_overlap_scalable 1 -nd 7 -ov 2 > ex40_2.tmp 2>&1; \
 	   grep -v "flg =1" ex40_2.tmp > ex40_22.tmp; \
 	   if (${DIFF} output/ex40_2.out ex40_22.tmp) then true; \
 	   else printf "${PWD}\nPossible problem with ex40_2, diffs above\n=========================================\n"; fi; \
 	   ${RM} -f ex40_2.tmp ex40_22.tmp
->>>>>>> 0dfc1700
 runex41:
 	-@${MPIEXEC} -n 3 ./ex41 -f ${DATAFILESPATH}/matrices/arco1 -nd 3 -ov 1 > ex41_1.tmp 2>&1; \
 	   grep -v "flg =1" ex41_1.tmp > ex41_12.tmp; \
