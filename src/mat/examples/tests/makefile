--- conflicted
+++ resolved
@@ -22,11 +22,7 @@
                 ex136.c ex137.c ex138.c ex139.c ex140.c ex141.c ex142.c \
                 ex143.c ex144.c ex145.c ex146.c ex147.c ex148.c ex149.c \
                 ex150.c ex151.c ex152.c ex153.c ex155.c ex157.c ex158.c ex159.c ex164.c ex169.c ex171.c ex172.c ex173.c ex174.cxx ex175.c ex180.c \
-<<<<<<< HEAD
-                ex181.c ex182.c ex183.c ex300.c ex190.c ex191.c ex192.c ex193.c ex194.c ex195.c
-=======
-                ex181.c ex182.c ex183.c ex190.c ex191.c ex192.c ex197.c
->>>>>>> 25d1c1b8
+                ex181.c ex182.c ex183.c ex300.c ex190.c ex191.c ex192.c ex193.c ex194.c ex195.c ex197.c
 
 EXAMPLESF	 = ex16f90.F ex36f.F ex58f.F ex63f.F ex67f.F ex79f.F ex85f.F ex105f.F ex120f.F ex126f.F ex171f.F ex196f90.F
 
@@ -744,7 +740,6 @@
 	-${CLINKER} -o ex192 ex192.o ${PETSC_MAT_LIB}
 	${RM} ex192.o
 
-<<<<<<< HEAD
 ex193: ex193.o chkopts
 	-${CLINKER} -o ex193 ex193.o ${PETSC_MAT_LIB}
 	${RM} ex193.o
@@ -761,11 +756,10 @@
 	-${FLINKER} -o ex196f90 ex196f90.o ${PETSC_MAT_LIB}
 	${RM} ex196f90.o
 
-=======
+
 ex197: ex197.o chkopts
 	-${CLINKER} -o ex197 ex197.o ${PETSC_MAT_LIB}
 	${RM} ex197.o
->>>>>>> 25d1c1b8
 #-----------------------------------------------------------------------------
 NPROCS    = 1 3
 MATSHAPES = A B
@@ -2455,7 +2449,6 @@
 	   ${DIFF} output/ex192_mkl_pardiso.out ex192.tmp || printf "${PWD}\nPossible problem with ex192_mkl_pardiso, diffs above\n=========================================\n"; \
 	   ${RM} -f ex192.tmp
 
-<<<<<<< HEAD
 runex193:
 	  -@${MPIEXEC} -n 4 ./ex193   -mat_partitioning_hierarchical_Nfineparts 2  > ex193.tmp 2>&1; \
 	   ${DIFF} output/ex193.out ex193.tmp || printf "${PWD}\nPossible problem with ex193, diffs above\n=========================================\n"; \
@@ -2478,7 +2471,6 @@
 
 TESTEXAMPLES_C		       = ex1.PETSc runex1 ex1.rm ex2.PETSc runex2 runex2_2 runex2_3 runex2_4 ex2.rm ex3.PETSc runex3 ex3.rm ex4.PETSc ex4.rm  ex5.PETSc runex5 runex5_2 ex5.rm \
                                  ex7.PETSc runex7 ex7.rm \
-=======
 runex197:
 	  -@${MPIEXEC} -n 1 ./ex197   > ex197.tmp 2>&1; \
 	   ${DIFF} output/ex197_1.out ex197.tmp || printf "${PWD}\nPossible problem with ex197, diffs above\n=========================================\n"; \
@@ -2490,7 +2482,6 @@
 	   ${RM} -f ex197.tmp
 
 TESTEXAMPLES_C		       = ex1.PETSc runex1 ex1.rm ex3.PETSc runex3 ex3.rm ex4.PETSc ex4.rm  ex5.PETSc runex5 runex5_2 ex5.rm \
->>>>>>> 25d1c1b8
                                  ex6.PETSc runex6 ex6.rm ex8.PETSc runex8 ex8.rm \
                                  ex9.PETSc runex9 runex9_2 runex9_3 runex9_3_baij runex9_3_sbaij runex9_4_baij runex9_4_sbaij ex9.rm \
                                  ex10.PETSc runex10 ex10.rm ex11.PETSc runex11 runex11_2 runex11_3 runex11_4 ex11.rm ex14.PETSc \
