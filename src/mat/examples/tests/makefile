--- conflicted
+++ resolved
@@ -801,11 +801,8 @@
 	-${CLINKER} -o ex214 ex214.o ${PETSC_MAT_LIB}
 	${RM} ex214.o
 
-<<<<<<< HEAD
-=======
 ex218: ex218.o chkopts
 	-${CLINKER} -o ex218 ex218.o ${PETSC_MAT_LIB}
 	${RM} ex218.o
 
->>>>>>> 74e5cdca
 include ${PETSC_DIR}/lib/petsc/conf/test