
static char help[] = "Tests MatSolve() and MatMatSolve() with mumps sequential solver in Schur complement mode.\n\
Example: mpiexec -n 1 ./ex192 -f <matrix binary file> -nrhs 4 -symmetric_solve -hermitian_solve -schur_ratio 0.3\n\n";

#include <petscmat.h>

#undef __FUNCT__
#define __FUNCT__ "main"
int main(int argc,char **args)
{
  Mat            A,RHS,C,F,X,S;
  Vec            u,x,b;
  Vec            xschur,bschur,uschur;
  IS             is_schur;
  PetscErrorCode ierr;
  PetscMPIInt    size;
<<<<<<< HEAD
  PetscInt       isolver=0,size_schur,m,n,nfact,nsolve,nrhs;
  PetscReal      norm,tol=1.e-12;
=======
  PetscInt       icntl19,size_schur,*idxs_schur,i,m,n,nfact,nsolve,nrhs;
  PetscReal      norm,tol=PETSC_SQRT_MACHINE_EPSILON;
>>>>>>> f6a9b476
  PetscRandom    rand;
  PetscBool      flg,herm,symm;
  PetscReal      sratio = 5.1/12.;
  PetscViewer    fd;              /* viewer */
  char           solver[256];
  char           file[PETSC_MAX_PATH_LEN]; /* input file name */

  PetscInitialize(&argc,&args,(char*)0,help);
  ierr = MPI_Comm_size(PETSC_COMM_WORLD, &size);CHKERRQ(ierr);
  if (size > 1) SETERRQ(PETSC_COMM_WORLD,1,"This is a uniprocessor test");
  /* Determine which type of solver we want to test for */
  herm = PETSC_FALSE;
  symm = PETSC_FALSE;
  ierr = PetscOptionsGetBool(NULL,"-symmetric_solve",&symm,NULL);CHKERRQ(ierr);
  ierr = PetscOptionsGetBool(NULL,"-hermitian_solve",&herm,NULL);CHKERRQ(ierr);
  if (herm) symm = PETSC_TRUE;

  /* Determine file from which we read the matrix A */
  ierr = PetscOptionsGetString(NULL,"-f",file,PETSC_MAX_PATH_LEN,&flg);CHKERRQ(ierr);
  if (!flg) { /* get matrices from PETSc distribution */
    sprintf(file,PETSC_DIR);
    ierr = PetscStrcat(file,"/share/petsc/datafiles/matrices/");CHKERRQ(ierr);
    if (symm) {
#if defined (PETSC_USE_COMPLEX)
      ierr = PetscStrcat(file,"hpd-complex-");CHKERRQ(ierr);
#else
      ierr = PetscStrcat(file,"spd-real-");CHKERRQ(ierr);
#endif
    } else {
#if defined (PETSC_USE_COMPLEX)
      ierr = PetscStrcat(file,"nh-complex-");CHKERRQ(ierr);
#else
      ierr = PetscStrcat(file,"ns-real-");CHKERRQ(ierr);
#endif
    }
#if defined(PETSC_USE_64BIT_INDICES)
    ierr = PetscStrcat(file,"int64-");CHKERRQ(ierr);
#else
    ierr = PetscStrcat(file,"int32-");CHKERRQ(ierr);
#endif
#if defined (PETSC_USE_REAL_SINGLE)
    ierr = PetscStrcat(file,"float32");CHKERRQ(ierr);
#else
    ierr = PetscStrcat(file,"float64");CHKERRQ(ierr);
#endif
  }
  /* Load matrix A */
  ierr = PetscViewerBinaryOpen(PETSC_COMM_WORLD,file,FILE_MODE_READ,&fd);CHKERRQ(ierr);
  ierr = MatCreate(PETSC_COMM_WORLD,&A);CHKERRQ(ierr);
  ierr = MatLoad(A,fd);CHKERRQ(ierr);

#if defined (PETSC_USE_COMPLEX)
  if (symm & !flg) { /* MUMPS (5.0.0) does not have support for hermitian matrices, so make them symmetric */
    PetscScalar im = PetscSqrtScalar((PetscScalar)-1.);
    PetscScalar val = -1.0;
    val = val + im;
    ierr = MatSetValue(A,1,0,val,INSERT_VALUES);CHKERRQ(ierr);
    ierr = MatAssemblyBegin(A,MAT_FINAL_ASSEMBLY);CHKERRQ(ierr);
    ierr = MatAssemblyEnd(A,MAT_FINAL_ASSEMBLY);CHKERRQ(ierr);
  }
#endif
  ierr = PetscViewerDestroy(&fd);CHKERRQ(ierr);
  ierr = MatGetSize(A,&m,&n);CHKERRQ(ierr);
  if (m != n) SETERRQ2(PETSC_COMM_SELF,PETSC_ERR_ARG_SIZ, "This example is not intended for rectangular matrices (%d, %d)", m, n);

  /* Create dense matrix C and X; C holds true solution with identical colums */
  nrhs = 2;
  ierr = PetscOptionsGetInt(NULL,"-nrhs",&nrhs,NULL);CHKERRQ(ierr);
  ierr = MatCreate(PETSC_COMM_WORLD,&C);CHKERRQ(ierr);
  ierr = MatSetSizes(C,m,PETSC_DECIDE,PETSC_DECIDE,nrhs);CHKERRQ(ierr);
  ierr = MatSetType(C,MATDENSE);CHKERRQ(ierr);
  ierr = MatSetFromOptions(C);CHKERRQ(ierr);
  ierr = MatSetUp(C);CHKERRQ(ierr);

  ierr = PetscRandomCreate(PETSC_COMM_WORLD,&rand);CHKERRQ(ierr);
  ierr = PetscRandomSetFromOptions(rand);CHKERRQ(ierr);
  ierr = MatSetRandom(C,rand);CHKERRQ(ierr);
  ierr = MatDuplicate(C,MAT_DO_NOT_COPY_VALUES,&X);CHKERRQ(ierr);

  /* Create vectors */
  ierr = VecCreate(PETSC_COMM_WORLD,&x);CHKERRQ(ierr);
  ierr = VecSetSizes(x,n,PETSC_DECIDE);CHKERRQ(ierr);
  ierr = VecSetFromOptions(x);CHKERRQ(ierr);
  ierr = VecDuplicate(x,&b);CHKERRQ(ierr);
  ierr = VecDuplicate(x,&u);CHKERRQ(ierr); /* save the true solution */

  ierr = PetscOptionsGetInt(NULL,"-solver",&isolver,NULL);CHKERRQ(ierr);
  switch (isolver) {
#if defined(PETSC_HAVE_MUMPS)
    case 0:
      ierr = PetscStrcpy(solver,MATSOLVERMUMPS);CHKERRQ(ierr);
      break;
#endif
#if defined(PETSC_HAVE_MKL_PARDISO)
    case 1:
      ierr = PetscStrcpy(solver,MATSOLVERMKL_PARDISO);CHKERRQ(ierr);
      break;
#endif
    default:
      ierr = PetscStrcpy(solver,MATSOLVERPETSC);CHKERRQ(ierr);
      break;
  }

  ierr = PetscOptionsGetReal(NULL,"-schur_ratio",&sratio,NULL);CHKERRQ(ierr);
  if (sratio < 0. || sratio > 1.) {
    SETERRQ1(PETSC_COMM_SELF,PETSC_ERR_ARG_SIZ, "Invalid ratio for schur degrees of freedom %f", sratio);
  }
  size_schur = (PetscInt)(sratio*m);

  ierr = PetscPrintf(PETSC_COMM_SELF,"Solving with %s: nrhs %d, sym %d, herm %d, size schur %d, size mat %d\n",solver,nrhs,symm,herm,size_schur,m);CHKERRQ(ierr);

  if (herm) { /* test also conversion routines inside the solver packages */
    ierr = MatSetOption(A,MAT_SYMMETRIC,PETSC_TRUE);CHKERRQ(ierr);
    ierr = MatConvert(A,MATSEQSBAIJ,MAT_REUSE_MATRIX,&A);CHKERRQ(ierr);
  }

  /* Test LU/Cholesky Factorization */
  if (!symm) {
    ierr = MatGetFactor(A,solver,MAT_FACTOR_LU,&F);CHKERRQ(ierr);
  } else {
    if (herm) {
      ierr = MatSetOption(A,MAT_SYMMETRIC,PETSC_TRUE);CHKERRQ(ierr);
      ierr = MatSetOption(A,MAT_SPD,PETSC_TRUE);CHKERRQ(ierr);
    } else {
      ierr = MatSetOption(A,MAT_SYMMETRIC,PETSC_TRUE);CHKERRQ(ierr);
      ierr = MatSetOption(A,MAT_SPD,PETSC_FALSE);CHKERRQ(ierr);
    }
<<<<<<< HEAD
    ierr = MatGetFactor(A,solver,MAT_FACTOR_CHOLESKY,&F);CHKERRQ(ierr);
=======
    ierr = MatGetFactor(A,MATSOLVERMUMPS,MAT_FACTOR_CHOLESKY,&F);CHKERRQ(ierr);
  }
  ierr = PetscOptionsGetReal(NULL,"-schur_ratio",&sratio,NULL);CHKERRQ(ierr);
  if (sratio < 0. || sratio > 1.) SETERRQ1(PETSC_COMM_SELF,PETSC_ERR_ARG_SIZ, "Invalid ratio for schur degrees of freedom %f", sratio);
  size_schur = (PetscInt)(sratio*m);
  ierr = PetscMalloc1(size_schur,&idxs_schur);CHKERRQ(ierr);
  for (i=0;i<size_schur;i++) {
    idxs_schur[i] = m-size_schur+i+1; /* fortran like */
>>>>>>> f6a9b476
  }
  ierr = ISCreateStride(PETSC_COMM_SELF,size_schur,m-size_schur,1,&is_schur);CHKERRQ(ierr);
  ierr = MatFactorSetSchurIS(F,is_schur);CHKERRQ(ierr);
  ierr = ISDestroy(&is_schur);CHKERRQ(ierr);
  if (!symm) {
    ierr = MatLUFactorSymbolic(F,A,NULL,NULL,NULL);CHKERRQ(ierr);
  } else {
    ierr = MatCholeskyFactorSymbolic(F,A,NULL,NULL);CHKERRQ(ierr);
  }

  for (nfact = 0; nfact < 3; nfact++) {
    Mat AD;

    if (!nfact) {
      ierr = VecSetRandom(x,rand);CHKERRQ(ierr);
      if (symm && herm) {
        ierr = VecAbs(x);CHKERRQ(ierr);
      }
      ierr = MatDiagonalSet(A,x,ADD_VALUES);CHKERRQ(ierr);
    }
    if (!symm) {
      ierr = MatLUFactorNumeric(F,A,NULL);CHKERRQ(ierr);
    } else {
      ierr = MatCholeskyFactorNumeric(F,A,NULL);CHKERRQ(ierr);
    }
    ierr = MatFactorCreateSchurComplement(F,&S);CHKERRQ(ierr);
    ierr = MatCreateVecs(S,&xschur,&bschur);CHKERRQ(ierr);
    ierr = VecDuplicate(xschur,&uschur);CHKERRQ(ierr);
    if (nfact == 1) {
      ierr = MatFactorInvertSchurComplement(F);CHKERRQ(ierr);
    }
    for (nsolve = 0; nsolve < 2; nsolve++) {
      ierr = VecSetRandom(x,rand);CHKERRQ(ierr);
      ierr = VecCopy(x,u);CHKERRQ(ierr);

      if (nsolve) {
        ierr = MatMult(A,x,b);CHKERRQ(ierr);
        ierr = MatSolve(F,b,x);CHKERRQ(ierr);
      } else {
        ierr = MatMultTranspose(A,x,b);CHKERRQ(ierr);
        ierr = MatSolveTranspose(F,b,x);CHKERRQ(ierr);
      }
      /* Check the error */
      ierr = VecAXPY(u,-1.0,x);CHKERRQ(ierr);  /* u <- (-1.0)x + u */
      ierr = VecNorm(u,NORM_2,&norm);CHKERRQ(ierr);
      if (norm > tol) {
        PetscReal resi;
        if (nsolve) {
          ierr = MatMult(A,x,u);CHKERRQ(ierr); /* u = A*x */
        } else {
          ierr = MatMultTranspose(A,x,u);CHKERRQ(ierr); /* u = A*x */
        }
        ierr = VecAXPY(u,-1.0,b);CHKERRQ(ierr);  /* u <- (-1.0)b + u */
        ierr = VecNorm(u,NORM_2,&resi);CHKERRQ(ierr);
        if (nsolve) {
<<<<<<< HEAD
          ierr = PetscPrintf(PETSC_COMM_SELF,"(f %d, s %d) MatSolve error: Norm of error %g, residual %f\n",nfact,nsolve,norm,resi);CHKERRQ(ierr);
        } else {
          ierr = PetscPrintf(PETSC_COMM_SELF,"(f %d, s %d) MatSolveTranspose error: Norm of error %g, residual %f\n",nfact,nsolve,norm,resi);CHKERRQ(ierr);
=======
          ierr = PetscPrintf(PETSC_COMM_SELF,"(f %D, s %D) MatSolve: Norm of error %g, residual %f\n",nfact,nsolve,norm,resi);CHKERRQ(ierr);
        } else {
          ierr = PetscPrintf(PETSC_COMM_SELF,"(f %D, s %D) MatSolveTranspose: Norm of error %g, residual %f\n",nfact,nsolve,norm,resi);CHKERRQ(ierr);
>>>>>>> f6a9b476
        }
      }
      ierr = VecSetRandom(xschur,rand);CHKERRQ(ierr);
      ierr = VecCopy(xschur,uschur);CHKERRQ(ierr);
      if (nsolve) {
        ierr = MatMult(S,xschur,bschur);CHKERRQ(ierr);
        ierr = MatFactorSolveSchurComplement(F,bschur,xschur);CHKERRQ(ierr);
      } else {
        ierr = MatMultTranspose(S,xschur,bschur);CHKERRQ(ierr);
        ierr = MatFactorSolveSchurComplementTranspose(F,bschur,xschur);CHKERRQ(ierr);
      }
      /* Check the error */
      ierr = VecAXPY(uschur,-1.0,xschur);CHKERRQ(ierr);  /* u <- (-1.0)x + u */
      ierr = VecNorm(uschur,NORM_2,&norm);CHKERRQ(ierr);
      if (norm > tol) {
        PetscReal resi;
        if (nsolve) {
          ierr = MatMult(S,xschur,uschur);CHKERRQ(ierr); /* u = A*x */
        } else {
          ierr = MatMultTranspose(S,xschur,uschur);CHKERRQ(ierr); /* u = A*x */
        }
<<<<<<< HEAD
        ierr = VecAXPY(uschur,-1.0,bschur);CHKERRQ(ierr);  /* u <- (-1.0)b + u */
        ierr = VecNorm(uschur,NORM_2,&resi);CHKERRQ(ierr);
        if (nsolve) {
          ierr = PetscPrintf(PETSC_COMM_SELF,"(f %d, s %d) MatFactorSolveSchurComplement error: Norm of error %g, residual %f\n",nfact,nsolve,norm,resi);CHKERRQ(ierr);
        } else {
          ierr = PetscPrintf(PETSC_COMM_SELF,"(f %d, s %d) MatFactorSolveSchurComplementTranspose error: Norm of error %g, residual %f\n",nfact,nsolve,norm,resi);CHKERRQ(ierr);
=======
        /* Check the error */
        ierr = VecAXPY(uschur,-1.0,xschur);CHKERRQ(ierr);  /* u <- (-1.0)x + u */
        ierr = VecNorm(uschur,NORM_2,&norm);CHKERRQ(ierr);
        if (norm > tol) {
          PetscReal resi;
          if (nsolve) {
            ierr = MatMult(S,xschur,uschur);CHKERRQ(ierr); /* u = A*x */
          } else {
            ierr = MatMultTranspose(S,xschur,uschur);CHKERRQ(ierr); /* u = A*x */
          }
          ierr = VecAXPY(uschur,-1.0,bschur);CHKERRQ(ierr);  /* u <- (-1.0)b + u */
          ierr = VecNorm(uschur,NORM_2,&resi);CHKERRQ(ierr);
          if (nsolve) {
            ierr = PetscPrintf(PETSC_COMM_SELF,"(f %D, s %D) MatMumpsSolveSchurComplement: Norm of error %g, residual %f\n",nfact,nsolve,norm,resi);CHKERRQ(ierr);
          } else {
            ierr = PetscPrintf(PETSC_COMM_SELF,"(f %D, s %D) MatMumpsSolveSchurComplementTranspose: Norm of error %g, residual %f\n",nfact,nsolve,norm,resi);CHKERRQ(ierr);
          }
>>>>>>> f6a9b476
        }
      }
    }
    ierr = MatConvert(A,MATSEQAIJ,MAT_INITIAL_MATRIX,&AD);
    if (!nfact) {
      ierr = MatMatMult(AD,C,MAT_INITIAL_MATRIX,2.0,&RHS);CHKERRQ(ierr);
    } else {
      ierr = MatMatMult(AD,C,MAT_REUSE_MATRIX,2.0,&RHS);CHKERRQ(ierr);
    }
    ierr = MatDestroy(&AD);CHKERRQ(ierr);
    for (nsolve = 0; nsolve < 2; nsolve++) {
      ierr = MatMatSolve(F,RHS,X);CHKERRQ(ierr);

      /* Check the error */
      ierr = MatAXPY(X,-1.0,C,SAME_NONZERO_PATTERN);CHKERRQ(ierr);
      ierr = MatNorm(X,NORM_FROBENIUS,&norm);CHKERRQ(ierr);
      if (norm > tol) {
        ierr = PetscPrintf(PETSC_COMM_SELF,"(f %D, s %D) MatMatSolve: Norm of error %g\n",nfact,nsolve,norm);CHKERRQ(ierr);
      }
    }
    ierr = MatDestroy(&S);CHKERRQ(ierr);
    ierr = VecDestroy(&xschur);CHKERRQ(ierr);
    ierr = VecDestroy(&bschur);CHKERRQ(ierr);
    ierr = VecDestroy(&uschur);CHKERRQ(ierr);
  }
  /* Free data structures */
  ierr = MatDestroy(&A);CHKERRQ(ierr);
  ierr = MatDestroy(&C);CHKERRQ(ierr);
  ierr = MatDestroy(&F);CHKERRQ(ierr);
  ierr = MatDestroy(&X);CHKERRQ(ierr);
  ierr = MatDestroy(&RHS);CHKERRQ(ierr);
  ierr = PetscRandomDestroy(&rand);CHKERRQ(ierr);
  ierr = VecDestroy(&x);CHKERRQ(ierr);
  ierr = VecDestroy(&b);CHKERRQ(ierr);
  ierr = VecDestroy(&u);CHKERRQ(ierr);
  ierr = PetscFinalize();
  return 0;
}<|MERGE_RESOLUTION|>--- conflicted
+++ resolved
@@ -14,13 +14,8 @@
   IS             is_schur;
   PetscErrorCode ierr;
   PetscMPIInt    size;
-<<<<<<< HEAD
   PetscInt       isolver=0,size_schur,m,n,nfact,nsolve,nrhs;
-  PetscReal      norm,tol=1.e-12;
-=======
-  PetscInt       icntl19,size_schur,*idxs_schur,i,m,n,nfact,nsolve,nrhs;
   PetscReal      norm,tol=PETSC_SQRT_MACHINE_EPSILON;
->>>>>>> f6a9b476
   PetscRandom    rand;
   PetscBool      flg,herm,symm;
   PetscReal      sratio = 5.1/12.;
@@ -148,18 +143,7 @@
       ierr = MatSetOption(A,MAT_SYMMETRIC,PETSC_TRUE);CHKERRQ(ierr);
       ierr = MatSetOption(A,MAT_SPD,PETSC_FALSE);CHKERRQ(ierr);
     }
-<<<<<<< HEAD
     ierr = MatGetFactor(A,solver,MAT_FACTOR_CHOLESKY,&F);CHKERRQ(ierr);
-=======
-    ierr = MatGetFactor(A,MATSOLVERMUMPS,MAT_FACTOR_CHOLESKY,&F);CHKERRQ(ierr);
-  }
-  ierr = PetscOptionsGetReal(NULL,"-schur_ratio",&sratio,NULL);CHKERRQ(ierr);
-  if (sratio < 0. || sratio > 1.) SETERRQ1(PETSC_COMM_SELF,PETSC_ERR_ARG_SIZ, "Invalid ratio for schur degrees of freedom %f", sratio);
-  size_schur = (PetscInt)(sratio*m);
-  ierr = PetscMalloc1(size_schur,&idxs_schur);CHKERRQ(ierr);
-  for (i=0;i<size_schur;i++) {
-    idxs_schur[i] = m-size_schur+i+1; /* fortran like */
->>>>>>> f6a9b476
   }
   ierr = ISCreateStride(PETSC_COMM_SELF,size_schur,m-size_schur,1,&is_schur);CHKERRQ(ierr);
   ierr = MatFactorSetSchurIS(F,is_schur);CHKERRQ(ierr);
@@ -215,15 +199,9 @@
         ierr = VecAXPY(u,-1.0,b);CHKERRQ(ierr);  /* u <- (-1.0)b + u */
         ierr = VecNorm(u,NORM_2,&resi);CHKERRQ(ierr);
         if (nsolve) {
-<<<<<<< HEAD
           ierr = PetscPrintf(PETSC_COMM_SELF,"(f %d, s %d) MatSolve error: Norm of error %g, residual %f\n",nfact,nsolve,norm,resi);CHKERRQ(ierr);
         } else {
           ierr = PetscPrintf(PETSC_COMM_SELF,"(f %d, s %d) MatSolveTranspose error: Norm of error %g, residual %f\n",nfact,nsolve,norm,resi);CHKERRQ(ierr);
-=======
-          ierr = PetscPrintf(PETSC_COMM_SELF,"(f %D, s %D) MatSolve: Norm of error %g, residual %f\n",nfact,nsolve,norm,resi);CHKERRQ(ierr);
-        } else {
-          ierr = PetscPrintf(PETSC_COMM_SELF,"(f %D, s %D) MatSolveTranspose: Norm of error %g, residual %f\n",nfact,nsolve,norm,resi);CHKERRQ(ierr);
->>>>>>> f6a9b476
         }
       }
       ierr = VecSetRandom(xschur,rand);CHKERRQ(ierr);
@@ -245,32 +223,12 @@
         } else {
           ierr = MatMultTranspose(S,xschur,uschur);CHKERRQ(ierr); /* u = A*x */
         }
-<<<<<<< HEAD
         ierr = VecAXPY(uschur,-1.0,bschur);CHKERRQ(ierr);  /* u <- (-1.0)b + u */
         ierr = VecNorm(uschur,NORM_2,&resi);CHKERRQ(ierr);
         if (nsolve) {
           ierr = PetscPrintf(PETSC_COMM_SELF,"(f %d, s %d) MatFactorSolveSchurComplement error: Norm of error %g, residual %f\n",nfact,nsolve,norm,resi);CHKERRQ(ierr);
         } else {
           ierr = PetscPrintf(PETSC_COMM_SELF,"(f %d, s %d) MatFactorSolveSchurComplementTranspose error: Norm of error %g, residual %f\n",nfact,nsolve,norm,resi);CHKERRQ(ierr);
-=======
-        /* Check the error */
-        ierr = VecAXPY(uschur,-1.0,xschur);CHKERRQ(ierr);  /* u <- (-1.0)x + u */
-        ierr = VecNorm(uschur,NORM_2,&norm);CHKERRQ(ierr);
-        if (norm > tol) {
-          PetscReal resi;
-          if (nsolve) {
-            ierr = MatMult(S,xschur,uschur);CHKERRQ(ierr); /* u = A*x */
-          } else {
-            ierr = MatMultTranspose(S,xschur,uschur);CHKERRQ(ierr); /* u = A*x */
-          }
-          ierr = VecAXPY(uschur,-1.0,bschur);CHKERRQ(ierr);  /* u <- (-1.0)b + u */
-          ierr = VecNorm(uschur,NORM_2,&resi);CHKERRQ(ierr);
-          if (nsolve) {
-            ierr = PetscPrintf(PETSC_COMM_SELF,"(f %D, s %D) MatMumpsSolveSchurComplement: Norm of error %g, residual %f\n",nfact,nsolve,norm,resi);CHKERRQ(ierr);
-          } else {
-            ierr = PetscPrintf(PETSC_COMM_SELF,"(f %D, s %D) MatMumpsSolveSchurComplementTranspose: Norm of error %g, residual %f\n",nfact,nsolve,norm,resi);CHKERRQ(ierr);
-          }
->>>>>>> f6a9b476
         }
       }
     }
