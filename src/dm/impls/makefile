ALL: lib

<<<<<<< HEAD
DIRS     = da adda sliced composite mesh cartesian redundant plex shell patch moab circuit
=======
DIRS     = da adda sliced composite redundant plex shell patch moab
>>>>>>> 01f69807
LOCDIR   = src/dm/impls/
MANSEC   = DM

include ${PETSC_DIR}/conf/variables
include ${PETSC_DIR}/conf/rules
include ${PETSC_DIR}/conf/test<|MERGE_RESOLUTION|>--- conflicted
+++ resolved
@@ -1,10 +1,6 @@
 ALL: lib
 
-<<<<<<< HEAD
-DIRS     = da adda sliced composite mesh cartesian redundant plex shell patch moab circuit
-=======
-DIRS     = da adda sliced composite redundant plex shell patch moab
->>>>>>> 01f69807
+DIRS     = da adda sliced composite redundant plex shell patch moab circuit
 LOCDIR   = src/dm/impls/
 MANSEC   = DM
 
