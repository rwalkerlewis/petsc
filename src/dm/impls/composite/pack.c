
#include "packimpl.h" /*I   "petscdmcomposite.h"   I*/

#undef __FUNCT__  
#define __FUNCT__ "DMCompositeSetCoupling"
/*@C
    DMCompositeSetCoupling - Sets user provided routines that compute the coupling between the 
      seperate components (DMDA's and arrays) in a DMto build the correct matrix nonzero structure.


    Logically Collective on MPI_Comm

    Input Parameter:
+   dm - the composite object
-   formcouplelocations - routine to set the nonzero locations in the matrix

    Level: advanced

    Notes: See DMCompositeSetContext() and DMCompositeGetContext() for how to get user information into
        this routine

@*/
PetscErrorCode  DMCompositeSetCoupling(DM dm,PetscErrorCode (*FormCoupleLocations)(DM,Mat,PetscInt*,PetscInt*,PetscInt,PetscInt,PetscInt,PetscInt))
{
  DM_Composite *com = (DM_Composite*)dm->data;

  PetscFunctionBegin;
  com->FormCoupleLocations = FormCoupleLocations;
  PetscFunctionReturn(0);
}

#undef __FUNCT__  
#define __FUNCT__ "DMCompositeSetContext"
/*@
    DMCompositeSetContext - Allows user to stash data they may need within the form coupling routine they 
      set with DMCompositeSetCoupling()


    Not Collective

    Input Parameter:
+   dm - the composite object
-   ctx - the user supplied context

    Level: advanced

    Notes: Use DMCompositeGetContext() to retrieve the context when needed.

@*/
PetscErrorCode  DMCompositeSetContext(DM dm,void *ctx)
{
  PetscFunctionBegin;
  dm->ctx = ctx;
  PetscFunctionReturn(0);
}

#undef __FUNCT__  
#define __FUNCT__ "DMCompositeGetContext"
/*@
    DMCompositeGetContext - Access the context set with DMCompositeSetContext()


    Not Collective

    Input Parameter:
.   dm - the composite object

    Output Parameter:
.    ctx - the user supplied context

    Level: advanced

    Notes: Use DMCompositeGetContext() to retrieve the context when needed.

@*/
PetscErrorCode  DMCompositeGetContext(DM dm,void **ctx)
{
  PetscFunctionBegin;
  *ctx = dm->ctx;
  PetscFunctionReturn(0);
}

#undef __FUNCT__  
#define __FUNCT__ "DMDestroy_Composite"
PetscErrorCode  DMDestroy_Composite(DM *dm)
{
  PetscErrorCode         ierr;
  struct DMCompositeLink *next, *prev;
  DM_Composite           *com = (DM_Composite *)dm->data;

  PetscFunctionBegin;
<<<<<<< HEAD
  PetscValidHeaderSpecific(*dm,DM_CLASSID,1);
  ierr = DMDestroy_Private((DM)*dm,&done);CHKERRQ(ierr);
  if (!done) PetscFunctionReturn(0);

=======
>>>>>>> 68b022c8
  next = com->next;
  while (next) {
    prev = next;
    next = next->next;
    if (prev->type == DMCOMPOSITE_DM) {
      ierr = DMDestroy(&prev->dm);CHKERRQ(ierr);
    }
    ierr = PetscFree(prev->grstarts);CHKERRQ(ierr);
    ierr = PetscFree(prev);CHKERRQ(ierr);
  }
  PetscFunctionReturn(0);
}

#undef __FUNCT__  
#define __FUNCT__ "DMView_Composite"
PetscErrorCode  DMView_Composite(DM dm,PetscViewer v)
{
  PetscErrorCode ierr;
  PetscBool      iascii;
  DM_Composite   *com = (DM_Composite *)dm->data;

  PetscFunctionBegin;
  ierr = PetscTypeCompare((PetscObject)v,PETSCVIEWERASCII,&iascii);CHKERRQ(ierr);
  if (iascii) {
    struct DMCompositeLink *lnk = com->next;
    PetscInt               i;

    ierr = PetscViewerASCIIPrintf(v,"DM (%s)\n",((PetscObject)dm)->prefix?((PetscObject)dm)->prefix:"no prefix");CHKERRQ(ierr);
    ierr = PetscViewerASCIIPrintf(v,"  contains %d DMs and %d redundant arrays\n",com->nDM,com->nredundant);CHKERRQ(ierr);
    ierr = PetscViewerASCIIPushTab(v);CHKERRQ(ierr);
    for (i=0; lnk; lnk=lnk->next,i++) {
      if (lnk->dm) {
        ierr = PetscViewerASCIIPrintf(v,"Link %d: DM of type %s\n",i,((PetscObject)lnk->dm)->type_name);CHKERRQ(ierr);
        ierr = PetscViewerASCIIPushTab(v);CHKERRQ(ierr);
        ierr = DMView(lnk->dm,v);CHKERRQ(ierr);
        ierr = PetscViewerASCIIPopTab(v);CHKERRQ(ierr);
      } else {
        ierr = PetscViewerASCIIPrintf(v,"Link %d: Redundant array of size %d owned by rank %d\n",i,lnk->nlocal,lnk->rank);CHKERRQ(ierr);
      }
    }
    ierr = PetscViewerASCIIPopTab(v);CHKERRQ(ierr);
  }
  PetscFunctionReturn(0);
}

/* --------------------------------------------------------------------------------------*/
#undef __FUNCT__  
#define __FUNCT__ "DMSetUp_Composite"
PetscErrorCode  DMSetUp_Composite(DM dm)
{
  PetscErrorCode         ierr;
  PetscInt               nprev = 0;
  PetscMPIInt            rank,size;
  DM_Composite           *com = (DM_Composite*)dm->data;
  struct DMCompositeLink *next = com->next;
  PetscLayout            map;

  PetscFunctionBegin;
  if (com->setup) SETERRQ(((PetscObject)dm)->comm,PETSC_ERR_ARG_WRONGSTATE,"Packer has already been setup");
  ierr = PetscLayoutCreate(((PetscObject)dm)->comm,&map);CHKERRQ(ierr);
  ierr = PetscLayoutSetLocalSize(map,com->n);CHKERRQ(ierr);
  ierr = PetscLayoutSetSize(map,PETSC_DETERMINE);CHKERRQ(ierr);
  ierr = PetscLayoutSetBlockSize(map,1);CHKERRQ(ierr);
  ierr = PetscLayoutSetUp(map);CHKERRQ(ierr);
  ierr = PetscLayoutGetSize(map,&com->N);CHKERRQ(ierr);
  ierr = PetscLayoutGetRange(map,&com->rstart,PETSC_NULL);CHKERRQ(ierr);
  ierr = PetscLayoutDestroy(&map);CHKERRQ(ierr);
    
  /* now set the rstart for each linked array/vector */
  ierr = MPI_Comm_rank(((PetscObject)dm)->comm,&rank);CHKERRQ(ierr);
  ierr = MPI_Comm_size(((PetscObject)dm)->comm,&size);CHKERRQ(ierr);
  while (next) {
    next->rstart = nprev; 
    nprev += next->n;
    next->grstart = com->rstart + next->rstart;
    if (next->type == DMCOMPOSITE_ARRAY) {
      ierr = MPI_Bcast(&next->grstart,1,MPIU_INT,next->rank,((PetscObject)dm)->comm);CHKERRQ(ierr);
    } else {
      ierr = PetscMalloc(size*sizeof(PetscInt),&next->grstarts);CHKERRQ(ierr);
      ierr = MPI_Allgather(&next->grstart,1,MPIU_INT,next->grstarts,1,MPIU_INT,((PetscObject)dm)->comm);CHKERRQ(ierr);
    }
    next = next->next;
  }
  com->setup = PETSC_TRUE;
  PetscFunctionReturn(0);
}


#undef __FUNCT__  
#define __FUNCT__ "DMCompositeGetAccess_Array"
PetscErrorCode DMCompositeGetAccess_Array(DM dm,struct DMCompositeLink *mine,Vec vec,PetscScalar **array)
{
  PetscErrorCode ierr;
  PetscScalar    *varray;
  PetscMPIInt    rank;

  PetscFunctionBegin;
  ierr = MPI_Comm_rank(((PetscObject)dm)->comm,&rank);CHKERRQ(ierr);
  if (array) {
    if (rank == mine->rank) {
      ierr    = VecGetArray(vec,&varray);CHKERRQ(ierr);
      *array  = varray + mine->rstart;
      ierr    = VecRestoreArray(vec,&varray);CHKERRQ(ierr);
    } else {
      *array = 0;
    }
  }
  PetscFunctionReturn(0);
}

#undef __FUNCT__  
#define __FUNCT__ "DMCompositeGetAccess_DM"
PetscErrorCode DMCompositeGetAccess_DM(DM dm,struct DMCompositeLink *mine,Vec vec,Vec *global)
{
  PetscErrorCode ierr;
  PetscScalar    *array;

  PetscFunctionBegin;
  if (global) {
    ierr    = DMGetGlobalVector(mine->dm,global);CHKERRQ(ierr);
    ierr    = VecGetArray(vec,&array);CHKERRQ(ierr);
    ierr    = VecPlaceArray(*global,array+mine->rstart);CHKERRQ(ierr);
    ierr    = VecRestoreArray(vec,&array);CHKERRQ(ierr);
  }
  PetscFunctionReturn(0);
}

#undef __FUNCT__  
#define __FUNCT__ "DMCompositeRestoreAccess_Array"
PetscErrorCode DMCompositeRestoreAccess_Array(DM dm,struct DMCompositeLink *mine,Vec vec,PetscScalar **array)
{
  PetscFunctionBegin;
  PetscFunctionReturn(0);
}

#undef __FUNCT__  
#define __FUNCT__ "DMCompositeRestoreAccess_DM"
PetscErrorCode DMCompositeRestoreAccess_DM(DM dm,struct DMCompositeLink *mine,Vec vec,Vec *global)
{
  PetscErrorCode ierr;

  PetscFunctionBegin;
  if (global) {
    ierr = VecResetArray(*global);CHKERRQ(ierr);
    ierr = DMRestoreGlobalVector(mine->dm,global);CHKERRQ(ierr);
  }
  PetscFunctionReturn(0);
}

#undef __FUNCT__  
#define __FUNCT__ "DMCompositeScatter_Array"
PetscErrorCode DMCompositeScatter_Array(DM dm,struct DMCompositeLink *mine,Vec vec,PetscScalar *array)
{
  PetscErrorCode ierr;
  PetscScalar    *varray;
  PetscMPIInt    rank;

  PetscFunctionBegin;
  ierr = MPI_Comm_rank(((PetscObject)dm)->comm,&rank);CHKERRQ(ierr);
  if (rank == mine->rank) {
    ierr    = VecGetArray(vec,&varray);CHKERRQ(ierr);
    ierr    = PetscMemcpy(array,varray+mine->rstart,mine->n*sizeof(PetscScalar));CHKERRQ(ierr);
    ierr    = VecRestoreArray(vec,&varray);CHKERRQ(ierr);
  }
  ierr    = MPI_Bcast(array,mine->nlocal,MPIU_SCALAR,mine->rank,((PetscObject)dm)->comm);CHKERRQ(ierr);
  PetscFunctionReturn(0);
}

#undef __FUNCT__  
#define __FUNCT__ "DMCompositeScatter_DM"
PetscErrorCode DMCompositeScatter_DM(DM dm,struct DMCompositeLink *mine,Vec vec,Vec local)
{
  PetscErrorCode ierr;
  PetscScalar    *array;
  Vec            global;

  PetscFunctionBegin;
  ierr = DMGetGlobalVector(mine->dm,&global);CHKERRQ(ierr);
  ierr = VecGetArray(vec,&array);CHKERRQ(ierr);
  ierr = VecPlaceArray(global,array+mine->rstart);CHKERRQ(ierr);
  ierr = DMGlobalToLocalBegin(mine->dm,global,INSERT_VALUES,local);CHKERRQ(ierr);
  ierr = DMGlobalToLocalEnd(mine->dm,global,INSERT_VALUES,local);CHKERRQ(ierr);
  ierr = VecRestoreArray(vec,&array);CHKERRQ(ierr);
  ierr = VecResetArray(global);CHKERRQ(ierr);
  ierr = DMRestoreGlobalVector(mine->dm,&global);CHKERRQ(ierr);
  PetscFunctionReturn(0);
}

#undef __FUNCT__  
#define __FUNCT__ "DMCompositeGather_Array"
PetscErrorCode DMCompositeGather_Array(DM dm,struct DMCompositeLink *mine,Vec vec,InsertMode imode,const PetscScalar *array)
{
  PetscErrorCode ierr;
  PetscScalar    *varray;
  PetscMPIInt    rank;

  PetscFunctionBegin;
  ierr = MPI_Comm_rank(((PetscObject)dm)->comm,&rank);CHKERRQ(ierr);
  if (rank == mine->rank) {
    ierr = VecGetArray(vec,&varray);CHKERRQ(ierr);
    if (varray+mine->rstart == array) SETERRQ(PETSC_COMM_SELF,PETSC_ERR_ARG_WRONG,"You need not DMCompositeGather() into objects obtained via DMCompositeGetAccess()");
  }
  switch (imode) {
  case INSERT_VALUES:
    if (rank == mine->rank) {
      ierr = PetscMemcpy(varray+mine->rstart,array,mine->n*sizeof(PetscScalar));CHKERRQ(ierr);
    }
    break;
  case ADD_VALUES: {
    PetscInt          i;
    void             *source;
    PetscScalar       *buffer,*dest;
    if (rank == mine->rank) {
      dest = &varray[mine->rstart];
#if defined(PETSC_HAVE_MPI_IN_PLACE)
      buffer = dest;
      source = MPI_IN_PLACE;
#else
      ierr = PetscMalloc(mine->nlocal*sizeof(PetscScalar),&buffer);CHKERRQ(ierr);
      source = (void *) buffer;
#endif
      for (i=0; i<mine->nlocal; i++) buffer[i] = varray[mine->rstart+i] + array[i];
    } else {
      source = (void *) array;
      dest   = PETSC_NULL;
    }
    ierr = MPI_Reduce(source,dest,mine->nlocal,MPIU_SCALAR,MPI_SUM,mine->rank,((PetscObject)dm)->comm);CHKERRQ(ierr);
#if !defined(PETSC_HAVE_MPI_IN_PLACE)
    if (rank == mine->rank) {ierr = PetscFree(source);CHKERRQ(ierr);}
#endif
  } break;
  default: SETERRQ(((PetscObject)dm)->comm,PETSC_ERR_SUP,"imode");
  }
  if (rank == mine->rank) {ierr = VecRestoreArray(vec,&varray);CHKERRQ(ierr);}
  PetscFunctionReturn(0);
}

#undef __FUNCT__  
#define __FUNCT__ "DMCompositeGather_DM"
PetscErrorCode DMCompositeGather_DM(DM dm,struct DMCompositeLink *mine,Vec vec,InsertMode imode,Vec local)
{
  PetscErrorCode ierr;
  PetscScalar    *array;
  Vec            global;

  PetscFunctionBegin;
  ierr = DMGetGlobalVector(mine->dm,&global);CHKERRQ(ierr);
  ierr = VecGetArray(vec,&array);CHKERRQ(ierr);
  ierr = VecPlaceArray(global,array+mine->rstart);CHKERRQ(ierr);
  ierr = DMLocalToGlobalBegin(mine->dm,local,imode,global);CHKERRQ(ierr);
  ierr = DMLocalToGlobalEnd(mine->dm,local,imode,global);CHKERRQ(ierr);
  ierr = VecRestoreArray(vec,&array);CHKERRQ(ierr);
  ierr = VecResetArray(global);CHKERRQ(ierr);
  ierr = DMRestoreGlobalVector(mine->dm,&global);CHKERRQ(ierr);
  PetscFunctionReturn(0);
}

/* ----------------------------------------------------------------------------------*/

#include <stdarg.h>

#undef __FUNCT__  
#define __FUNCT__ "DMCompositeGetNumberDM"
/*@C
    DMCompositeGetNumberDM - Get's the number of DM objects in the DMComposite
       representation.

    Not Collective

    Input Parameter:
.    dm - the packer object

    Output Parameter:
.     nDM - the number of DMs

    Level: beginner

@*/
PetscErrorCode  DMCompositeGetNumberDM(DM dm,PetscInt *nDM)
{
  DM_Composite *com = (DM_Composite*)dm->data;
  PetscFunctionBegin;
  PetscValidHeaderSpecific(dm,DM_CLASSID,1);
  *nDM = com->nDM;
  PetscFunctionReturn(0);
}


#undef __FUNCT__  
#define __FUNCT__ "DMCompositeGetAccess"
/*@C
    DMCompositeGetAccess - Allows one to access the individual packed vectors in their global
       representation.

    Collective on DMComposite

    Input Parameter:
+    dm - the packer object
.    gvec - the global vector
-    ... - the individual sequential or parallel objects (arrays or vectors)

    Notes: Use DMCompositeRestoreAccess() to return the vectors when you no longer need them
 
    Level: advanced

@*/
PetscErrorCode  DMCompositeGetAccess(DM dm,Vec gvec,...)
{
  va_list                Argp;
  PetscErrorCode         ierr;
  struct DMCompositeLink *next;
  DM_Composite           *com = (DM_Composite*)dm->data;

  PetscFunctionBegin;
  PetscValidHeaderSpecific(dm,DM_CLASSID,1);
  PetscValidHeaderSpecific(gvec,VEC_CLASSID,2);
  next = com->next;
  if (!com->setup) {
    ierr = DMSetUp(dm);CHKERRQ(ierr);
  }

  /* loop over packed objects, handling one at at time */
  va_start(Argp,gvec);
  while (next) {
    if (next->type == DMCOMPOSITE_ARRAY) {
      PetscScalar **array;
      array = va_arg(Argp, PetscScalar**);
      ierr  = DMCompositeGetAccess_Array(dm,next,gvec,array);CHKERRQ(ierr);
    } else if (next->type == DMCOMPOSITE_DM) {
      Vec *vec;
      vec  = va_arg(Argp, Vec*);
      ierr = DMCompositeGetAccess_DM(dm,next,gvec,vec);CHKERRQ(ierr);
    } else {
      SETERRQ(((PetscObject)dm)->comm,PETSC_ERR_SUP,"Cannot handle that object type yet");
    }
    next = next->next;
  }
  va_end(Argp);
  PetscFunctionReturn(0);
}

#undef __FUNCT__  
#define __FUNCT__ "DMCompositeRestoreAccess"
/*@C
    DMCompositeRestoreAccess - Returns the vectors obtained with DMCompositeGetAccess()
       representation.

    Collective on DMComposite

    Input Parameter:
+    dm - the packer object
.    gvec - the global vector
-    ... - the individual sequential or parallel objects (arrays or vectors)
 
    Level: advanced

.seealso  DMCompositeAddArray(), DMCompositeAddDM(), DMCreateGlobalVector(),
         DMCompositeGather(), DMCompositeCreate(), DMCompositeGetISLocalToGlobalMappings(), DMCompositeScatter(),
         DMCompositeRestoreAccess(), DMCompositeGetAccess()

@*/
PetscErrorCode  DMCompositeRestoreAccess(DM dm,Vec gvec,...)
{
  va_list                Argp;
  PetscErrorCode         ierr;
  struct DMCompositeLink *next;
  DM_Composite           *com = (DM_Composite*)dm->data;

  PetscFunctionBegin;
  PetscValidHeaderSpecific(dm,DM_CLASSID,1);
  PetscValidHeaderSpecific(gvec,VEC_CLASSID,2);
  next = com->next;
  if (!com->setup) {
    ierr = DMSetUp(dm);CHKERRQ(ierr);
  }

  /* loop over packed objects, handling one at at time */
  va_start(Argp,gvec);
  while (next) {
    if (next->type == DMCOMPOSITE_ARRAY) {
      PetscScalar **array;
      array = va_arg(Argp, PetscScalar**);
      ierr  = DMCompositeRestoreAccess_Array(dm,next,gvec,array);CHKERRQ(ierr);
    } else if (next->type == DMCOMPOSITE_DM) {
      Vec *vec;
      vec  = va_arg(Argp, Vec*);
      ierr = DMCompositeRestoreAccess_DM(dm,next,gvec,vec);CHKERRQ(ierr);
    } else {
      SETERRQ(((PetscObject)dm)->comm,PETSC_ERR_SUP,"Cannot handle that object type yet");
    }
    next = next->next;
  }
  va_end(Argp);
  PetscFunctionReturn(0);
}

#undef __FUNCT__  
#define __FUNCT__ "DMCompositeScatter"
/*@C
    DMCompositeScatter - Scatters from a global packed vector into its individual local vectors

    Collective on DMComposite

    Input Parameter:
+    dm - the packer object
.    gvec - the global vector
-    ... - the individual sequential objects (arrays or vectors), PETSC_NULL for those that are not needed

    Level: advanced

.seealso DMDestroy(), DMCompositeAddArray(), DMCompositeAddDM(), DMCreateGlobalVector(),
         DMCompositeGather(), DMCompositeCreate(), DMCompositeGetISLocalToGlobalMappings(), DMCompositeGetAccess(),
         DMCompositeGetLocalVectors(), DMCompositeRestoreLocalVectors(), DMCompositeGetEntries()

@*/
PetscErrorCode  DMCompositeScatter(DM dm,Vec gvec,...)
{
  va_list                Argp;
  PetscErrorCode         ierr;
  struct DMCompositeLink *next;
  PetscInt               cnt;
  DM_Composite           *com = (DM_Composite*)dm->data;

  PetscFunctionBegin;
  PetscValidHeaderSpecific(dm,DM_CLASSID,1);
  PetscValidHeaderSpecific(gvec,VEC_CLASSID,2);
  if (!com->setup) {
    ierr = DMSetUp(dm);CHKERRQ(ierr);
  }

  /* loop over packed objects, handling one at at time */
  va_start(Argp,gvec);
  for (cnt=3,next=com->next; next; cnt++,next=next->next) {
    if (next->type == DMCOMPOSITE_ARRAY) {
      PetscScalar *array;
      array = va_arg(Argp, PetscScalar*);
      if (array) PetscValidScalarPointer(array,cnt);
      PetscValidLogicalCollectiveBool(dm,!!array,cnt);
      if (!array) continue;
      ierr = DMCompositeScatter_Array(dm,next,gvec,array);CHKERRQ(ierr);
    } else if (next->type == DMCOMPOSITE_DM) {
      Vec vec;
      vec = va_arg(Argp, Vec);
      if (!vec) continue;
      PetscValidHeaderSpecific(vec,VEC_CLASSID,cnt);
      ierr = DMCompositeScatter_DM(dm,next,gvec,vec);CHKERRQ(ierr);
    } else {
      SETERRQ(((PetscObject)dm)->comm,PETSC_ERR_SUP,"Cannot handle that object type yet");
    }
  }
  va_end(Argp);
  PetscFunctionReturn(0);
}

#undef __FUNCT__  
#define __FUNCT__ "DMCompositeGather"
/*@C
    DMCompositeGather - Gathers into a global packed vector from its individual local vectors

    Collective on DMComposite

    Input Parameter:
+    dm - the packer object
.    gvec - the global vector
-    ... - the individual sequential objects (arrays or vectors), PETSC_NULL for any that are not needed

    Level: advanced

.seealso DMDestroy(), DMCompositeAddArray(), DMCompositeAddDM(), DMCreateGlobalVector(),
         DMCompositeScatter(), DMCompositeCreate(), DMCompositeGetISLocalToGlobalMappings(), DMCompositeGetAccess(),
         DMCompositeGetLocalVectors(), DMCompositeRestoreLocalVectors(), DMCompositeGetEntries()

@*/
PetscErrorCode  DMCompositeGather(DM dm,Vec gvec,InsertMode imode,...)
{
  va_list                Argp;
  PetscErrorCode         ierr;
  struct DMCompositeLink *next;
  DM_Composite           *com = (DM_Composite*)dm->data;
  PetscInt               cnt;

  PetscFunctionBegin;
  PetscValidHeaderSpecific(dm,DM_CLASSID,1);
  PetscValidHeaderSpecific(gvec,VEC_CLASSID,2);
  if (!com->setup) {
    ierr = DMSetUp(dm);CHKERRQ(ierr);
  }

  /* loop over packed objects, handling one at at time */
  va_start(Argp,imode);
  for (cnt=3,next=com->next; next; cnt++,next=next->next) {
    if (next->type == DMCOMPOSITE_ARRAY) {
      PetscScalar *array;
      array = va_arg(Argp, PetscScalar*);
      if (!array) continue;
      PetscValidScalarPointer(array,cnt);
      ierr  = DMCompositeGather_Array(dm,next,gvec,imode,array);CHKERRQ(ierr);
    } else if (next->type == DMCOMPOSITE_DM) {
      Vec vec;
      vec = va_arg(Argp, Vec);
      if (!vec) continue;
      PetscValidHeaderSpecific(vec,VEC_CLASSID,cnt);
      ierr = DMCompositeGather_DM(dm,next,gvec,imode,vec);CHKERRQ(ierr);
    } else {
      SETERRQ(((PetscObject)dm)->comm,PETSC_ERR_SUP,"Cannot handle that object type yet");
    }
  }
  va_end(Argp);
  PetscFunctionReturn(0);
}

#undef __FUNCT__  
#define __FUNCT__ "DMCompositeAddArray"
/*@C
    DMCompositeAddArray - adds an "redundant" array to a DMComposite. The array values will 
       be stored in part of the array on process orank.

    Collective on DMComposite

    Input Parameter:
+    dm - the packer object
.    orank - the process on which the array entries officially live, this number must be
             the same on all processes.
-    n - the length of the array
 
    Level: advanced

.seealso DMDestroy(), DMCompositeGather(), DMCompositeAddDM(), DMCreateGlobalVector(),
         DMCompositeScatter(), DMCompositeCreate(), DMCompositeGetISLocalToGlobalMappings(), DMCompositeGetAccess(),
         DMCompositeGetLocalVectors(), DMCompositeRestoreLocalVectors(), DMCompositeGetEntries()

@*/
PetscErrorCode  DMCompositeAddArray(DM dm,PetscMPIInt orank,PetscInt n)
{
  struct DMCompositeLink *mine,*next;
  PetscErrorCode         ierr;
  PetscMPIInt            rank;
  DM_Composite           *com = (DM_Composite*)dm->data;

  PetscFunctionBegin;
  PetscValidHeaderSpecific(dm,DM_CLASSID,1);
  next = com->next;
  if (com->setup) {
    SETERRQ(((PetscObject)dm)->comm,PETSC_ERR_ARG_WRONGSTATE,"Cannot add an array once you have used the DMComposite");
  }
#if defined(PETSC_USE_DEBUG)
  {
    PetscMPIInt orankmax;
    ierr = MPI_Allreduce(&orank,&orankmax,1,MPI_INT,MPI_MAX,((PetscObject)dm)->comm);CHKERRQ(ierr);
    if (orank != orankmax) SETERRQ2(PETSC_COMM_SELF,PETSC_ERR_ARG_INCOMP,"orank %d must be equal on all processes, another process has value %d",orank,orankmax);
  }
#endif

  ierr = MPI_Comm_rank(((PetscObject)dm)->comm,&rank);CHKERRQ(ierr);
  /* create new link */
  ierr                = PetscNew(struct DMCompositeLink,&mine);CHKERRQ(ierr);
  mine->nlocal        = n;
  mine->n             = (rank == orank) ? n : 0;
  mine->rank          = orank;
  mine->dm            = PETSC_NULL;
  mine->type          = DMCOMPOSITE_ARRAY;
  mine->next          = PETSC_NULL;
  if (rank == mine->rank) {com->n += n;com->nmine++;}

  /* add to end of list */
  if (!next) {
    com->next = mine;
  } else {
    while (next->next) next = next->next;
    next->next = mine;
  }
  com->nredundant++;
  PetscFunctionReturn(0);
}

#undef __FUNCT__  
#define __FUNCT__ "DMCompositeAddDM"
/*@C
    DMCompositeAddDM - adds a DM  vector to a DMComposite

    Collective on DMComposite

    Input Parameter:
+    dm - the packer object
-    dm - the DM object, if the DM is a da you will need to caste it with a (DM)
 
    Level: advanced

.seealso DMDestroy(), DMCompositeGather(), DMCompositeAddDM(), DMCreateGlobalVector(),
         DMCompositeScatter(), DMCompositeCreate(), DMCompositeGetISLocalToGlobalMappings(), DMCompositeGetAccess(),
         DMCompositeGetLocalVectors(), DMCompositeRestoreLocalVectors(), DMCompositeGetEntries()

@*/
PetscErrorCode  DMCompositeAddDM(DM dmc,DM dm)
{
  PetscErrorCode         ierr;
  PetscInt               n,nlocal;
  struct DMCompositeLink *mine,*next;
  Vec                    global,local;
  DM_Composite           *com = (DM_Composite*)dmc->data;

  PetscFunctionBegin;
  PetscValidHeaderSpecific(dmc,DM_CLASSID,1);
  PetscValidHeaderSpecific(dm,DM_CLASSID,2);
  next = com->next;
  if (com->setup) SETERRQ(((PetscObject)dmc)->comm,PETSC_ERR_ARG_WRONGSTATE,"Cannot add a DM once you have used the DMComposite");

  /* create new link */
  ierr = PetscNew(struct DMCompositeLink,&mine);CHKERRQ(ierr);
  ierr = PetscObjectReference((PetscObject)dm);CHKERRQ(ierr);
  ierr = DMGetGlobalVector(dm,&global);CHKERRQ(ierr);
  ierr = VecGetLocalSize(global,&n);CHKERRQ(ierr);
  ierr = DMRestoreGlobalVector(dm,&global);CHKERRQ(ierr);
  ierr = DMGetLocalVector(dm,&local);CHKERRQ(ierr);
  ierr = VecGetSize(local,&nlocal);CHKERRQ(ierr);
  ierr = DMRestoreLocalVector(dm,&local);CHKERRQ(ierr);
  mine->n      = n;
  mine->nlocal = nlocal;
  mine->dm     = dm;  
  mine->type   = DMCOMPOSITE_DM;
  mine->next   = PETSC_NULL;
  com->n       += n;

  /* add to end of list */
  if (!next) {
    com->next = mine;
  } else {
    while (next->next) next = next->next;
    next->next = mine;
  }
  com->nDM++;
  com->nmine++;
  PetscFunctionReturn(0);
}

extern PetscErrorCode  VecView_MPI(Vec,PetscViewer);
EXTERN_C_BEGIN
#undef __FUNCT__  
#define __FUNCT__ "VecView_DMComposite"
PetscErrorCode  VecView_DMComposite(Vec gvec,PetscViewer viewer)
{
  DM                     dm;
  PetscErrorCode         ierr;
  struct DMCompositeLink *next;
  PetscBool              isdraw;
  DM_Composite           *com;

  PetscFunctionBegin;
  ierr = PetscObjectQuery((PetscObject)gvec,"DMComposite",(PetscObject*)&dm);CHKERRQ(ierr);
  if (!dm) SETERRQ(((PetscObject)gvec)->comm,PETSC_ERR_ARG_WRONG,"Vector not generated from a DMComposite");
  com = (DM_Composite*)dm->data;
  next = com->next;

  ierr = PetscTypeCompare((PetscObject)viewer,PETSCVIEWERDRAW,&isdraw);CHKERRQ(ierr);
  if (!isdraw) {
    /* do I really want to call this? */
    ierr = VecView_MPI(gvec,viewer);CHKERRQ(ierr);
  } else {
    PetscInt cnt = 0;

    /* loop over packed objects, handling one at at time */
    while (next) {
      if (next->type == DMCOMPOSITE_ARRAY) {
	PetscScalar *array;
	ierr  = DMCompositeGetAccess_Array(dm,next,gvec,&array);CHKERRQ(ierr);

	/*skip it for now */
      } else if (next->type == DMCOMPOSITE_DM) {
	Vec      vec;
        PetscInt bs;

	ierr = DMCompositeGetAccess_DM(dm,next,gvec,&vec);CHKERRQ(ierr);
	ierr = VecView(vec,viewer);CHKERRQ(ierr);
        ierr = VecGetBlockSize(vec,&bs);CHKERRQ(ierr);
	ierr = DMCompositeRestoreAccess_DM(dm,next,gvec,&vec);CHKERRQ(ierr);
        ierr = PetscViewerDrawBaseAdd(viewer,bs);CHKERRQ(ierr);
        cnt += bs;
      } else {
	SETERRQ(((PetscObject)dm)->comm,PETSC_ERR_SUP,"Cannot handle that object type yet");
      }
      next = next->next;
    }
    ierr = PetscViewerDrawBaseAdd(viewer,-cnt);CHKERRQ(ierr);
  }
  PetscFunctionReturn(0);
}
EXTERN_C_END


#undef __FUNCT__  
#define __FUNCT__ "DMCreateGlobalVector_Composite"
PetscErrorCode  DMCreateGlobalVector_Composite(DM dm,Vec *gvec)
{
  PetscErrorCode         ierr;
  DM_Composite           *com = (DM_Composite*)dm->data;

  PetscFunctionBegin;
  PetscValidHeaderSpecific(dm,DM_CLASSID,1);
  if (!com->setup) {
    ierr = DMSetUp(dm);CHKERRQ(ierr);
  }
  ierr = VecCreateMPI(((PetscObject)dm)->comm,com->n,com->N,gvec);CHKERRQ(ierr);
  ierr = PetscObjectCompose((PetscObject)*gvec,"DMComposite",(PetscObject)dm);CHKERRQ(ierr);
  ierr = VecSetOperation(*gvec,VECOP_VIEW,(void(*)(void))VecView_DMComposite);CHKERRQ(ierr);
  PetscFunctionReturn(0);
}

#undef __FUNCT__  
#define __FUNCT__ "DMCreateLocalVector_Composite"
PetscErrorCode  DMCreateLocalVector_Composite(DM dm,Vec *lvec)
{
  PetscErrorCode         ierr;
  DM_Composite           *com = (DM_Composite*)dm->data;

  PetscFunctionBegin;
  PetscValidHeaderSpecific(dm,DM_CLASSID,1);
  if (!com->setup) {
    ierr = DMSetUp(dm);CHKERRQ(ierr);
  }
  ierr = VecCreateSeq(((PetscObject)dm)->comm,com->nghost,lvec);CHKERRQ(ierr);
  ierr = PetscObjectCompose((PetscObject)*lvec,"DMComposite",(PetscObject)dm);CHKERRQ(ierr);
  PetscFunctionReturn(0);
}

#undef __FUNCT__  
#define __FUNCT__ "DMCompositeGetISLocalToGlobalMappings"
/*@C
    DMCompositeGetISLocalToGlobalMappings - gets an ISLocalToGlobalMapping for each DM/array in the DMComposite, maps to the composite global space

    Collective on DM

    Input Parameter:
.    dm - the packer object

    Output Parameters:
.    ltogs - the individual mappings for each packed vector/array. Note that this includes
           all the ghost points that individual ghosted DMDA's may have. Also each process has an
           mapping for EACH redundant array (not just the local redundant arrays).

    Level: advanced

    Notes:
       Each entry of ltogs should be destroyed with ISLocalToGlobalMappingDestroy(), the ltogs array should be freed with PetscFree().

.seealso DMDestroy(), DMCompositeAddArray(), DMCompositeAddDM(), DMCreateGlobalVector(),
         DMCompositeGather(), DMCompositeCreate(), DMCompositeGetAccess(), DMCompositeScatter(),
         DMCompositeGetLocalVectors(), DMCompositeRestoreLocalVectors(),DMCompositeGetEntries()

@*/
PetscErrorCode  DMCompositeGetISLocalToGlobalMappings(DM dm,ISLocalToGlobalMapping **ltogs)
{
  PetscErrorCode         ierr;
  PetscInt               i,*idx,n,cnt;
  struct DMCompositeLink *next;
  PetscMPIInt            rank;
  DM_Composite           *com = (DM_Composite*)dm->data;

  PetscFunctionBegin;
  PetscValidHeaderSpecific(dm,DM_CLASSID,1);
  ierr = PetscMalloc((com->nDM+com->nredundant)*sizeof(ISLocalToGlobalMapping),ltogs);CHKERRQ(ierr);
  next = com->next;
  ierr = MPI_Comm_rank(((PetscObject)dm)->comm,&rank);CHKERRQ(ierr);

  /* loop over packed objects, handling one at at time */
  cnt = 0;
  while (next) {
    if (next->type == DMCOMPOSITE_ARRAY) {
      ierr = PetscMalloc(next->nlocal*sizeof(PetscInt),&idx);CHKERRQ(ierr);
      if (rank == next->rank) {
        for (i=0; i<next->nlocal; i++) idx[i] = next->grstart + i;
      }
      ierr = MPI_Bcast(idx,next->nlocal,MPIU_INT,next->rank,((PetscObject)dm)->comm);CHKERRQ(ierr);
      ierr = ISLocalToGlobalMappingCreate(((PetscObject)dm)->comm,next->nlocal,idx,PETSC_OWN_POINTER,&(*ltogs)[cnt]);CHKERRQ(ierr);
    } else if (next->type == DMCOMPOSITE_DM) {
      ISLocalToGlobalMapping ltog;
      PetscMPIInt            size;
      const PetscInt         *suboff,*indices;
      Vec                    global;

      /* Get sub-DM global indices for each local dof */
      ierr = DMGetLocalToGlobalMapping(next->dm,&ltog);CHKERRQ(ierr);
      ierr = ISLocalToGlobalMappingGetSize(ltog,&n);CHKERRQ(ierr);
      ierr = ISLocalToGlobalMappingGetIndices(ltog,&indices);CHKERRQ(ierr);
      ierr = PetscMalloc(n*sizeof(PetscInt),&idx);CHKERRQ(ierr);

      /* Get the offsets for the sub-DM global vector */
      ierr = DMGetGlobalVector(next->dm,&global);CHKERRQ(ierr);
      ierr = VecGetOwnershipRanges(global,&suboff);CHKERRQ(ierr);
      ierr = MPI_Comm_size(((PetscObject)global)->comm,&size);CHKERRQ(ierr);

      /* Shift the sub-DM definition of the global space to the composite global space */
      for (i=0; i<n; i++) {
        PetscInt subi = indices[i],lo = 0,hi = size,t;
        /* Binary search to find which rank owns subi */
        while (hi-lo > 1) {
          t = lo + (hi-lo)/2;
          if (suboff[t] > subi) hi = t;
          else                  lo = t;
        }
        idx[i] = subi - suboff[lo] + next->grstarts[lo];
      }
      ierr = ISLocalToGlobalMappingRestoreIndices(ltog,&indices);CHKERRQ(ierr);
      ierr = ISLocalToGlobalMappingCreate(((PetscObject)dm)->comm,n,idx,PETSC_OWN_POINTER,&(*ltogs)[cnt]);CHKERRQ(ierr);
      ierr = DMRestoreGlobalVector(next->dm,&global);CHKERRQ(ierr);
    } else SETERRQ(((PetscObject)dm)->comm,PETSC_ERR_SUP,"Cannot handle that object type yet");
    next = next->next;
    cnt++;
  }
  PetscFunctionReturn(0);
}

#undef __FUNCT__  
#define __FUNCT__ "DMCompositeGetLocalISs"
/*@C
   DMCompositeGetLocalISs - Gets index sets for each DM/array component of a composite local vector

   Not Collective

   Input Arguments:
. dm - composite DM

   Output Arguments:
. is - array of serial index sets for each each component of the DMComposite

   Level: intermediate

   Notes:
   At present, a composite local vector does not normally exist.  This function is used to provide index sets for
   MatGetLocalSubMatrix().  In the future, the scatters for each entry in the DMComposite may be be merged into a single
   scatter to a composite local vector.

   To get the composite global indices at all local points (including ghosts), use DMCompositeGetISLocalToGlobalMappings().

   To get index sets for pieces of the composite global vector, use DMCompositeGetGlobalISs().

   Each returned IS should be destroyed with ISDestroy(), the array should be freed with PetscFree().

.seealso: DMCompositeGetGlobalISs(), DMCompositeGetISLocalToGlobalMappings(), MatGetLocalSubMatrix(), MatCreateLocalRef()
@*/
PetscErrorCode  DMCompositeGetLocalISs(DM dm,IS **is)
{
  PetscErrorCode         ierr;
  DM_Composite           *com = (DM_Composite*)dm->data;
  struct DMCompositeLink *link;
  PetscInt cnt,start;

  PetscFunctionBegin;
  PetscValidHeaderSpecific(dm,DM_CLASSID,1);
  PetscValidPointer(is,2);
  ierr = PetscMalloc(com->nmine*sizeof(IS),is);CHKERRQ(ierr);
  for (cnt=0,start=0,link=com->next; link; start+=link->nlocal,cnt++,link=link->next) {
    ierr = ISCreateStride(PETSC_COMM_SELF,link->nlocal,start,1,&(*is)[cnt]);CHKERRQ(ierr);
    if (link->type == DMCOMPOSITE_DM) {
      PetscInt bs;
      ierr = DMGetBlockSize(link->dm,&bs);CHKERRQ(ierr);
      ierr = ISSetBlockSize((*is)[cnt],bs);CHKERRQ(ierr);
    }
  }
  PetscFunctionReturn(0);
}

#undef __FUNCT__  
#define __FUNCT__ "DMCompositeGetGlobalISs"
/*@C
    DMCompositeGetGlobalISs - Gets the index sets for each composed object

    Collective on DMComposite

    Input Parameter:
.    dm - the packer object

    Output Parameters:
.    is - the array of index sets

    Level: advanced

    Notes:
       The is entries should be destroyed with ISDestroy(), the is array should be freed with PetscFree()

       These could be used to extract a subset of vector entries for a "multi-physics" preconditioner

       Use DMCompositeGetLocalISs() for index sets in the packed local numbering, and
       DMCompositeGetISLocalToGlobalMappings() for to map local sub-DM (including ghost) indices to packed global
       indices.

.seealso DMDestroy(), DMCompositeAddArray(), DMCompositeAddDM(), DMCreateGlobalVector(),
         DMCompositeGather(), DMCompositeCreate(), DMCompositeGetAccess(), DMCompositeScatter(),
         DMCompositeGetLocalVectors(), DMCompositeRestoreLocalVectors(),DMCompositeGetEntries()

@*/

PetscErrorCode  DMCompositeGetGlobalISs(DM dm,IS *is[])
{
  PetscErrorCode         ierr;
  PetscInt               cnt = 0,*idx,i;
  struct DMCompositeLink *next;
  PetscMPIInt            rank;
  DM_Composite           *com = (DM_Composite*)dm->data;

  PetscFunctionBegin;
  PetscValidHeaderSpecific(dm,DM_CLASSID,1);
  ierr = PetscMalloc((com->nDM+com->nredundant)*sizeof(IS),is);CHKERRQ(ierr);
  next = com->next;
  ierr = MPI_Comm_rank(((PetscObject)dm)->comm,&rank);CHKERRQ(ierr);

  /* loop over packed objects, handling one at at time */
  while (next) {
    ierr = PetscMalloc(next->n*sizeof(PetscInt),&idx);CHKERRQ(ierr);
    for (i=0; i<next->n; i++) idx[i] = next->grstart + i;
    ierr = ISCreateGeneral(((PetscObject)dm)->comm,next->n,idx,PETSC_OWN_POINTER,&(*is)[cnt]);CHKERRQ(ierr);
    cnt++;
    next = next->next;
  }
  PetscFunctionReturn(0);
}

/* -------------------------------------------------------------------------------------*/
#undef __FUNCT__  
#define __FUNCT__ "DMCompositeGetLocalVectors_Array"
PetscErrorCode DMCompositeGetLocalVectors_Array(DM dm,struct DMCompositeLink *mine,PetscScalar **array)
{
  PetscErrorCode ierr;
  PetscFunctionBegin;
  if (array) {
    ierr = PetscMalloc(mine->nlocal*sizeof(PetscScalar),array);CHKERRQ(ierr);
  }
  PetscFunctionReturn(0);
}

#undef __FUNCT__  
#define __FUNCT__ "DMCompositeGetLocalVectors_DM"
PetscErrorCode DMCompositeGetLocalVectors_DM(DM dm,struct DMCompositeLink *mine,Vec *local)
{
  PetscErrorCode ierr;
  PetscFunctionBegin;
  if (local) {
    ierr = DMGetLocalVector(mine->dm,local);CHKERRQ(ierr);
  }
  PetscFunctionReturn(0);
}

#undef __FUNCT__  
#define __FUNCT__ "DMCompositeRestoreLocalVectors_Array"
PetscErrorCode DMCompositeRestoreLocalVectors_Array(DM dm,struct DMCompositeLink *mine,PetscScalar **array)
{
  PetscErrorCode ierr;
  PetscFunctionBegin;
  if (array) {
    ierr = PetscFree(*array);CHKERRQ(ierr);
  }
  PetscFunctionReturn(0);
}

#undef __FUNCT__  
#define __FUNCT__ "DMCompositeRestoreLocalVectors_DM"
PetscErrorCode DMCompositeRestoreLocalVectors_DM(DM dm,struct DMCompositeLink *mine,Vec *local)
{
  PetscErrorCode ierr;
  PetscFunctionBegin;
  if (local) {
    ierr = DMRestoreLocalVector(mine->dm,local);CHKERRQ(ierr);
  }
  PetscFunctionReturn(0);
}

#undef __FUNCT__  
#define __FUNCT__ "DMCompositeGetLocalVectors"
/*@C
    DMCompositeGetLocalVectors - Gets local vectors and arrays for each part of a DMComposite.
       Use DMCompositeRestoreLocalVectors() to return them.

    Not Collective

    Input Parameter:
.    dm - the packer object
 
    Output Parameter:
.    ... - the individual sequential objects (arrays or vectors)
 
    Level: advanced

.seealso DMDestroy(), DMCompositeAddArray(), DMCompositeAddDM(), DMCreateGlobalVector(),
         DMCompositeGather(), DMCompositeCreate(), DMCompositeGetISLocalToGlobalMappings(), DMCompositeGetAccess(),
         DMCompositeRestoreLocalVectors(), DMCompositeScatter(), DMCompositeGetEntries()

@*/
PetscErrorCode  DMCompositeGetLocalVectors(DM dm,...)
{
  va_list                Argp;
  PetscErrorCode         ierr;
  struct DMCompositeLink *next;
  DM_Composite           *com = (DM_Composite*)dm->data;

  PetscFunctionBegin;
  PetscValidHeaderSpecific(dm,DM_CLASSID,1);
  next = com->next;
  /* loop over packed objects, handling one at at time */
  va_start(Argp,dm);
  while (next) {
    if (next->type == DMCOMPOSITE_ARRAY) {
      PetscScalar **array;
      array = va_arg(Argp, PetscScalar**);
      ierr = DMCompositeGetLocalVectors_Array(dm,next,array);CHKERRQ(ierr);
    } else if (next->type == DMCOMPOSITE_DM) {
      Vec *vec;
      vec = va_arg(Argp, Vec*);
      ierr = DMCompositeGetLocalVectors_DM(dm,next,vec);CHKERRQ(ierr);
    } else {
      SETERRQ(((PetscObject)dm)->comm,PETSC_ERR_SUP,"Cannot handle that object type yet");
    }
    next = next->next;
  }
  va_end(Argp);
  PetscFunctionReturn(0);
}

#undef __FUNCT__  
#define __FUNCT__ "DMCompositeRestoreLocalVectors"
/*@C
    DMCompositeRestoreLocalVectors - Restores local vectors and arrays for each part of a DMComposite.

    Not Collective

    Input Parameter:
.    dm - the packer object
 
    Output Parameter:
.    ... - the individual sequential objects (arrays or vectors)
 
    Level: advanced

.seealso DMDestroy(), DMCompositeAddArray(), DMCompositeAddDM(), DMCreateGlobalVector(),
         DMCompositeGather(), DMCompositeCreate(), DMCompositeGetISLocalToGlobalMappings(), DMCompositeGetAccess(),
         DMCompositeGetLocalVectors(), DMCompositeScatter(), DMCompositeGetEntries()

@*/
PetscErrorCode  DMCompositeRestoreLocalVectors(DM dm,...)
{
  va_list                Argp;
  PetscErrorCode         ierr;
  struct DMCompositeLink *next;
  DM_Composite           *com = (DM_Composite*)dm->data;

  PetscFunctionBegin;
  PetscValidHeaderSpecific(dm,DM_CLASSID,1);
  next = com->next;
  /* loop over packed objects, handling one at at time */
  va_start(Argp,dm);
  while (next) {
    if (next->type == DMCOMPOSITE_ARRAY) {
      PetscScalar **array;
      array = va_arg(Argp, PetscScalar**);
      ierr = DMCompositeRestoreLocalVectors_Array(dm,next,array);CHKERRQ(ierr);
    } else if (next->type == DMCOMPOSITE_DM) {
      Vec *vec;
      vec = va_arg(Argp, Vec*);
      ierr = DMCompositeRestoreLocalVectors_DM(dm,next,vec);CHKERRQ(ierr);
    } else {
      SETERRQ(((PetscObject)dm)->comm,PETSC_ERR_SUP,"Cannot handle that object type yet");
    }
    next = next->next;
  }
  va_end(Argp);
  PetscFunctionReturn(0);
}

/* -------------------------------------------------------------------------------------*/
#undef __FUNCT__  
#define __FUNCT__ "DMCompositeGetEntries_Array"
PetscErrorCode DMCompositeGetEntries_Array(DM dm,struct DMCompositeLink *mine,PetscInt *n)
{
  PetscFunctionBegin;
  if (n) *n = mine->nlocal;
  PetscFunctionReturn(0);
}

#undef __FUNCT__  
#define __FUNCT__ "DMCompositeGetEntries_DM"
PetscErrorCode DMCompositeGetEntries_DM(DM dmi,struct DMCompositeLink *mine,DM *dm)
{
  PetscFunctionBegin;
  if (dm) *dm = mine->dm;
  PetscFunctionReturn(0);
}

#undef __FUNCT__  
#define __FUNCT__ "DMCompositeGetEntries"
/*@C
    DMCompositeGetEntries - Gets the DM, redundant size, etc for each entry in a DMComposite.

    Not Collective

    Input Parameter:
.    dm - the packer object
 
    Output Parameter:
.    ... - the individual entries, DMs or integer sizes)
 
    Level: advanced

.seealso DMDestroy(), DMCompositeAddArray(), DMCompositeAddDM(), DMCreateGlobalVector(),
         DMCompositeGather(), DMCompositeCreate(), DMCompositeGetISLocalToGlobalMappings(), DMCompositeGetAccess(),
         DMCompositeRestoreLocalVectors(), DMCompositeGetLocalVectors(),  DMCompositeScatter(),
         DMCompositeGetLocalVectors(), DMCompositeRestoreLocalVectors()

@*/
PetscErrorCode  DMCompositeGetEntries(DM dm,...)
{
  va_list                Argp;
  PetscErrorCode         ierr;
  struct DMCompositeLink *next;
  DM_Composite           *com = (DM_Composite*)dm->data;

  PetscFunctionBegin;
  PetscValidHeaderSpecific(dm,DM_CLASSID,1);
  next = com->next;
  /* loop over packed objects, handling one at at time */
  va_start(Argp,dm);
  while (next) {
    if (next->type == DMCOMPOSITE_ARRAY) {
      PetscInt *n;
      n = va_arg(Argp, PetscInt*);
      ierr = DMCompositeGetEntries_Array(dm,next,n);CHKERRQ(ierr);
    } else if (next->type == DMCOMPOSITE_DM) {
      DM *dmn;
      dmn = va_arg(Argp, DM*);
      ierr = DMCompositeGetEntries_DM(dm,next,dmn);CHKERRQ(ierr);
    } else {
      SETERRQ(((PetscObject)dm)->comm,PETSC_ERR_SUP,"Cannot handle that object type yet");
    }
    next = next->next;
  }
  va_end(Argp);
  PetscFunctionReturn(0);
}

#undef __FUNCT__  
#define __FUNCT__ "DMRefine_Composite"
PetscErrorCode  DMRefine_Composite(DM dmi,MPI_Comm comm,DM *fine)
{
  PetscErrorCode         ierr;
  struct DMCompositeLink *next;
  DM_Composite           *com = (DM_Composite*)dmi->data;
  DM                     dm;

  PetscFunctionBegin;
  PetscValidHeaderSpecific(dmi,DM_CLASSID,1);
  next = com->next;
  ierr = DMCompositeCreate(comm,fine);CHKERRQ(ierr);

  /* loop over packed objects, handling one at at time */
  while (next) {
    if (next->type == DMCOMPOSITE_ARRAY) {
      ierr = DMCompositeAddArray(*fine,next->rank,next->nlocal);CHKERRQ(ierr);
    } else if (next->type == DMCOMPOSITE_DM) {
      ierr = DMRefine(next->dm,comm,&dm);CHKERRQ(ierr);
      ierr = DMCompositeAddDM(*fine,dm);CHKERRQ(ierr);
      ierr = PetscObjectDereference((PetscObject)dm);CHKERRQ(ierr);
    } else {
      SETERRQ(((PetscObject)dm)->comm,PETSC_ERR_SUP,"Cannot handle that object type yet");
    }
    next = next->next;
  }
  PetscFunctionReturn(0);
}

#include <petscmat.h>

struct MatPackLink {
  Mat                A;
  struct MatPackLink *next;
};

struct MatPack {
  DM                 right,left;
  struct MatPackLink *next;
};

#undef __FUNCT__  
#define __FUNCT__ "MatMultBoth_Shell_Pack"
PetscErrorCode MatMultBoth_Shell_Pack(Mat A,Vec x,Vec y,PetscBool  add)
{
  struct MatPack         *mpack;
  struct DMCompositeLink *xnext,*ynext;
  struct MatPackLink     *anext;
  PetscScalar            *xarray,*yarray;
  PetscErrorCode         ierr;
  PetscInt               i;
  Vec                    xglobal,yglobal;
  PetscMPIInt            rank;
  DM_Composite           *comright;
  DM_Composite           *comleft;

  PetscFunctionBegin;
  ierr = MatShellGetContext(A,(void**)&mpack);CHKERRQ(ierr);
  ierr = MPI_Comm_rank(((PetscObject)mpack->right)->comm,&rank);CHKERRQ(ierr);
  comright = (DM_Composite*)mpack->right->data;
  comleft = (DM_Composite*)mpack->left->data;
  xnext = comright->next;
  ynext = comleft->next;
  anext = mpack->next;

  while (xnext) {
    if (xnext->type == DMCOMPOSITE_ARRAY) {
      if (rank == xnext->rank) {
        ierr    = VecGetArray(x,&xarray);CHKERRQ(ierr);
        ierr    = VecGetArray(y,&yarray);CHKERRQ(ierr);
        if (add) {
          for (i=0; i<xnext->n; i++) {
            yarray[ynext->rstart+i] += xarray[xnext->rstart+i];
          }
        } else {
          ierr    = PetscMemcpy(yarray+ynext->rstart,xarray+xnext->rstart,xnext->n*sizeof(PetscScalar));CHKERRQ(ierr);
        }
        ierr    = VecRestoreArray(x,&xarray);CHKERRQ(ierr);
        ierr    = VecRestoreArray(y,&yarray);CHKERRQ(ierr);
      }
    } else if (xnext->type == DMCOMPOSITE_DM) {
      ierr  = VecGetArray(x,&xarray);CHKERRQ(ierr);
      ierr  = VecGetArray(y,&yarray);CHKERRQ(ierr);
      ierr  = DMGetGlobalVector(xnext->dm,&xglobal);CHKERRQ(ierr);
      ierr  = DMGetGlobalVector(ynext->dm,&yglobal);CHKERRQ(ierr);
      ierr  = VecPlaceArray(xglobal,xarray+xnext->rstart);CHKERRQ(ierr);
      ierr  = VecPlaceArray(yglobal,yarray+ynext->rstart);CHKERRQ(ierr);
      if (add) {
        ierr  = MatMultAdd(anext->A,xglobal,yglobal,yglobal);CHKERRQ(ierr);
      } else {
        ierr  = MatMult(anext->A,xglobal,yglobal);CHKERRQ(ierr);
      }
      ierr  = VecRestoreArray(x,&xarray);CHKERRQ(ierr);
      ierr  = VecRestoreArray(y,&yarray);CHKERRQ(ierr);
      ierr  = VecResetArray(xglobal);CHKERRQ(ierr);
      ierr  = VecResetArray(yglobal);CHKERRQ(ierr);
      ierr  = DMRestoreGlobalVector(xnext->dm,&xglobal);CHKERRQ(ierr);
      ierr  = DMRestoreGlobalVector(ynext->dm,&yglobal);CHKERRQ(ierr);
      anext = anext->next;
    } else {
      SETERRQ(((PetscObject)A)->comm,PETSC_ERR_SUP,"Cannot handle that object type yet");
    }
    xnext = xnext->next;
    ynext = ynext->next;
  }
  PetscFunctionReturn(0);
}

#undef __FUNCT__  
#define __FUNCT__ "MatMultAdd_Shell_Pack"
PetscErrorCode MatMultAdd_Shell_Pack(Mat A,Vec x,Vec y,Vec z)
{
  PetscErrorCode ierr;
  PetscFunctionBegin;
  if (z != y) SETERRQ(((PetscObject)A)->comm,PETSC_ERR_SUP,"Handles y == z only");
  ierr = MatMultBoth_Shell_Pack(A,x,y,PETSC_TRUE);CHKERRQ(ierr);
  PetscFunctionReturn(0);
}

#undef __FUNCT__  
#define __FUNCT__ "MatMult_Shell_Pack"
PetscErrorCode MatMult_Shell_Pack(Mat A,Vec x,Vec y)
{
  PetscErrorCode ierr;
  PetscFunctionBegin;
  ierr = MatMultBoth_Shell_Pack(A,x,y,PETSC_FALSE);CHKERRQ(ierr);
  PetscFunctionReturn(0);
}

#undef __FUNCT__  
#define __FUNCT__ "MatMultTranspose_Shell_Pack"
PetscErrorCode MatMultTranspose_Shell_Pack(Mat A,Vec x,Vec y)
{
  struct MatPack         *mpack;
  struct DMCompositeLink *xnext,*ynext;
  struct MatPackLink     *anext;
  PetscScalar            *xarray,*yarray;
  PetscErrorCode         ierr;
  Vec                    xglobal,yglobal;
  PetscMPIInt            rank;
  DM_Composite           *comright;
  DM_Composite           *comleft;

  PetscFunctionBegin;
  ierr  = MatShellGetContext(A,(void**)&mpack);CHKERRQ(ierr);
  ierr = MPI_Comm_rank(((PetscObject)mpack->right)->comm,&rank);CHKERRQ(ierr);
  comright = (DM_Composite*)mpack->right->data;
  comleft = (DM_Composite*)mpack->left->data;
  ynext = comright->next;
  xnext = comleft->next;
  anext = mpack->next;

  while (xnext) {
    if (xnext->type == DMCOMPOSITE_ARRAY) {
      if (rank == ynext->rank) {
        ierr    = VecGetArray(x,&xarray);CHKERRQ(ierr);
        ierr    = VecGetArray(y,&yarray);CHKERRQ(ierr);
        ierr    = PetscMemcpy(yarray+ynext->rstart,xarray+xnext->rstart,xnext->n*sizeof(PetscScalar));CHKERRQ(ierr);
        ierr    = VecRestoreArray(x,&xarray);CHKERRQ(ierr);
        ierr    = VecRestoreArray(y,&yarray);CHKERRQ(ierr);
      }
    } else if (xnext->type == DMCOMPOSITE_DM) {
      ierr  = VecGetArray(x,&xarray);CHKERRQ(ierr);
      ierr  = VecGetArray(y,&yarray);CHKERRQ(ierr);
      ierr  = DMGetGlobalVector(xnext->dm,&xglobal);CHKERRQ(ierr);
      ierr  = DMGetGlobalVector(ynext->dm,&yglobal);CHKERRQ(ierr);
      ierr  = VecPlaceArray(xglobal,xarray+xnext->rstart);CHKERRQ(ierr);
      ierr  = VecPlaceArray(yglobal,yarray+ynext->rstart);CHKERRQ(ierr);
      ierr  = MatMultTranspose(anext->A,xglobal,yglobal);CHKERRQ(ierr);
      ierr  = VecRestoreArray(x,&xarray);CHKERRQ(ierr);
      ierr  = VecRestoreArray(y,&yarray);CHKERRQ(ierr);
      ierr  = VecResetArray(xglobal);CHKERRQ(ierr);
      ierr  = VecResetArray(yglobal);CHKERRQ(ierr);
      ierr  = DMRestoreGlobalVector(xnext->dm,&xglobal);CHKERRQ(ierr);
      ierr  = DMRestoreGlobalVector(ynext->dm,&yglobal);CHKERRQ(ierr);
      anext = anext->next;
    } else {
      SETERRQ(((PetscObject)A)->comm,PETSC_ERR_SUP,"Cannot handle that object type yet");
    }
    xnext = xnext->next;
    ynext = ynext->next;
  }
  PetscFunctionReturn(0);
}

#undef __FUNCT__  
#define __FUNCT__ "MatDestroy_Shell_Pack"
PetscErrorCode MatDestroy_Shell_Pack(Mat A)
{
  struct MatPack     *mpack;
  struct MatPackLink *anext,*oldanext;
  PetscErrorCode     ierr;

  PetscFunctionBegin;
  ierr  = MatShellGetContext(A,(void**)&mpack);CHKERRQ(ierr);
  anext = mpack->next;

  while (anext) {
    ierr     = MatDestroy(&anext->A);CHKERRQ(ierr);
    oldanext = anext;
    anext    = anext->next;
    ierr     = PetscFree(oldanext);CHKERRQ(ierr);
  }
  ierr = PetscFree(mpack);CHKERRQ(ierr);
  ierr = PetscObjectChangeTypeName((PetscObject)A,0);CHKERRQ(ierr);
  PetscFunctionReturn(0);
}

#undef __FUNCT__  
#define __FUNCT__ "DMGetInterpolation_Composite"
PetscErrorCode  DMGetInterpolation_Composite(DM coarse,DM fine,Mat *A,Vec *v)
{
  PetscErrorCode         ierr;
  PetscInt               m,n,M,N;
  struct DMCompositeLink *nextc;
  struct DMCompositeLink *nextf;
  struct MatPackLink     *nextmat,*pnextmat = 0;
  struct MatPack         *mpack;
  Vec                    gcoarse,gfine;
  DM_Composite           *comcoarse = (DM_Composite*)coarse->data;
  DM_Composite           *comfine = (DM_Composite*)fine->data;

  PetscFunctionBegin;
  PetscValidHeaderSpecific(coarse,DM_CLASSID,1);
  PetscValidHeaderSpecific(fine,DM_CLASSID,2);
  nextc = comcoarse->next;
  nextf = comfine->next;
  /* use global vectors only for determining matrix layout */
  ierr = DMCreateGlobalVector(coarse,&gcoarse);CHKERRQ(ierr);
  ierr = DMCreateGlobalVector(fine,&gfine);CHKERRQ(ierr);
  ierr = VecGetLocalSize(gcoarse,&n);CHKERRQ(ierr);
  ierr = VecGetLocalSize(gfine,&m);CHKERRQ(ierr);
  ierr = VecGetSize(gcoarse,&N);CHKERRQ(ierr);
  ierr = VecGetSize(gfine,&M);CHKERRQ(ierr);
  ierr = VecDestroy(&gcoarse);CHKERRQ(ierr);
  ierr = VecDestroy(&gfine);CHKERRQ(ierr);

  ierr         = PetscNew(struct MatPack,&mpack);CHKERRQ(ierr);
  mpack->right = coarse;
  mpack->left  = fine;
  ierr  = MatCreate(((PetscObject)fine)->comm,A);CHKERRQ(ierr);
  ierr  = MatSetSizes(*A,m,n,M,N);CHKERRQ(ierr);
  ierr  = MatSetType(*A,MATSHELL);CHKERRQ(ierr);
  ierr  = MatShellSetContext(*A,mpack);CHKERRQ(ierr);
  ierr  = MatShellSetOperation(*A,MATOP_MULT,(void(*)(void))MatMult_Shell_Pack);CHKERRQ(ierr);
  ierr  = MatShellSetOperation(*A,MATOP_MULT_TRANSPOSE,(void(*)(void))MatMultTranspose_Shell_Pack);CHKERRQ(ierr);
  ierr  = MatShellSetOperation(*A,MATOP_MULT_ADD,(void(*)(void))MatMultAdd_Shell_Pack);CHKERRQ(ierr);
  ierr  = MatShellSetOperation(*A,MATOP_DESTROY,(void(*)(void))MatDestroy_Shell_Pack);CHKERRQ(ierr);

  /* loop over packed objects, handling one at at time */
  while (nextc) {
    if (nextc->type != nextf->type) SETERRQ(((PetscObject)fine)->comm,PETSC_ERR_ARG_INCOMP,"Two DM have different layout");

    if (nextc->type == DMCOMPOSITE_ARRAY) {
      ;
    } else if (nextc->type == DMCOMPOSITE_DM) {
      ierr          = PetscNew(struct MatPackLink,&nextmat);CHKERRQ(ierr);
      nextmat->next = 0;
      if (pnextmat) {
        pnextmat->next = nextmat;
        pnextmat       = nextmat;
      } else {
        pnextmat    = nextmat;
        mpack->next = nextmat;
      }
      ierr = DMGetInterpolation(nextc->dm,nextf->dm,&nextmat->A,PETSC_NULL);CHKERRQ(ierr);
    } else {
      SETERRQ(((PetscObject)fine)->comm,PETSC_ERR_SUP,"Cannot handle that object type yet");
    }
    nextc = nextc->next;
    nextf = nextf->next;
  }
  PetscFunctionReturn(0);
}

#undef __FUNCT__  
#define __FUNCT__ "DMCreateLocalToGlobalMapping_Composite"
static PetscErrorCode DMCreateLocalToGlobalMapping_Composite(DM dm)
{
  DM_Composite           *com = (DM_Composite*)dm->data;
  ISLocalToGlobalMapping *ltogs;
  PetscInt               i,cnt,m,*idx;
  PetscErrorCode         ierr;

  PetscFunctionBegin;
  /* Set the ISLocalToGlobalMapping on the new matrix */
  ierr = DMCompositeGetISLocalToGlobalMappings(dm,&ltogs);CHKERRQ(ierr);
  for (cnt=0,i=0; i<(com->nDM+com->nredundant); i++) {
    ierr = ISLocalToGlobalMappingGetSize(ltogs[i],&m);CHKERRQ(ierr);
    cnt += m;
  }
  ierr = PetscMalloc(cnt*sizeof(PetscInt),&idx);CHKERRQ(ierr);
  for (cnt=0,i=0; i<(com->nDM+com->nredundant); i++) {
    const PetscInt *subidx;
    ierr = ISLocalToGlobalMappingGetSize(ltogs[i],&m);CHKERRQ(ierr);
    ierr = ISLocalToGlobalMappingGetIndices(ltogs[i],&subidx);CHKERRQ(ierr);
    ierr = PetscMemcpy(&idx[cnt],subidx,m*sizeof(PetscInt));CHKERRQ(ierr);
    ierr = ISLocalToGlobalMappingRestoreIndices(ltogs[i],&subidx);CHKERRQ(ierr);
    cnt += m;
  }
  ierr = ISLocalToGlobalMappingCreate(((PetscObject)dm)->comm,cnt,idx,PETSC_OWN_POINTER,&dm->ltogmap);CHKERRQ(ierr);
  for (i=0; i<com->nDM+com->nredundant; i++) {ierr = ISLocalToGlobalMappingDestroy(&ltogs[i]);CHKERRQ(ierr);}
  ierr = PetscFree(ltogs);CHKERRQ(ierr);
  PetscFunctionReturn(0);
}


#undef __FUNCT__  
#define __FUNCT__ "DMGetColoring_Composite" 
PetscErrorCode  DMGetColoring_Composite(DM dm,ISColoringType ctype,const MatType mtype,ISColoring *coloring)
{
  PetscErrorCode         ierr;
  PetscInt               n,i,cnt;
  ISColoringValue        *colors;
  PetscBool              dense = PETSC_FALSE;
  ISColoringValue        maxcol = 0;
  DM_Composite           *com = (DM_Composite*)dm->data;

  PetscFunctionBegin;
  PetscValidHeaderSpecific(dm,DM_CLASSID,1);
  if (ctype == IS_COLORING_GHOSTED) {
    SETERRQ(((PetscObject)dm)->comm,PETSC_ERR_SUP,"Currently you must use -dmmg_iscoloring_type global" );
  } else if (ctype == IS_COLORING_GLOBAL) {
    n = com->n;
  } else SETERRQ(((PetscObject)dm)->comm,PETSC_ERR_ARG_OUTOFRANGE,"Unknown ISColoringType");
  ierr = PetscMalloc(n*sizeof(ISColoringValue),&colors);CHKERRQ(ierr); /* freed in ISColoringDestroy() */

  ierr = PetscOptionsGetBool(PETSC_NULL,"-dmcomposite_dense_jacobian",&dense,PETSC_NULL);CHKERRQ(ierr);
  if (dense) {
    for (i=0; i<n; i++) {
      colors[i] = (ISColoringValue)(com->rstart + i);
    }
    maxcol = com->N;
  } else {
    struct DMCompositeLink *next = com->next;
    PetscMPIInt            rank;
  
    ierr = MPI_Comm_rank(((PetscObject)dm)->comm,&rank);CHKERRQ(ierr);
    cnt  = 0;
    while (next) {
      if (next->type == DMCOMPOSITE_ARRAY) {
        if (rank == next->rank) {  /* each column gets is own color */
          for (i=com->rstart+next->rstart; i<com->rstart+next->rstart+next->n; i++) {
            colors[cnt++] = maxcol++;
          }
        }
        ierr = MPI_Bcast(&maxcol,1,MPIU_COLORING_VALUE,next->rank,((PetscObject)dm)->comm);CHKERRQ(ierr);
      } else if (next->type == DMCOMPOSITE_DM) {
        ISColoring     lcoloring;

        ierr = DMGetColoring(next->dm,IS_COLORING_GLOBAL,mtype,&lcoloring);CHKERRQ(ierr);
        for (i=0; i<lcoloring->N; i++) {
          colors[cnt++] = maxcol + lcoloring->colors[i];
        }
        maxcol += lcoloring->n;
        ierr = ISColoringDestroy(&lcoloring);CHKERRQ(ierr);
      } else {
        SETERRQ(((PetscObject)dm)->comm,PETSC_ERR_SUP,"Cannot handle that object type yet");
      }
      next = next->next;
    }
  }
  ierr = ISColoringCreate(((PetscObject)dm)->comm,maxcol,n,colors,coloring);CHKERRQ(ierr);
  PetscFunctionReturn(0);
}

#undef __FUNCT__  
#define __FUNCT__ "DMGlobalToLocalBegin_Composite"
PetscErrorCode  DMGlobalToLocalBegin_Composite(DM dm,Vec gvec,InsertMode mode,Vec lvec)
{
  PetscErrorCode         ierr;
  struct DMCompositeLink *next;
  PetscInt               cnt = 3;
  PetscMPIInt            rank;
  PetscScalar            *garray,*larray;
  DM_Composite           *com = (DM_Composite*)dm->data;

  PetscFunctionBegin;
  PetscValidHeaderSpecific(dm,DM_CLASSID,1);
  PetscValidHeaderSpecific(gvec,VEC_CLASSID,2);
  next = com->next;
  if (!com->setup) {
    ierr = DMSetUp(dm);CHKERRQ(ierr);
  }
  ierr = MPI_Comm_rank(((PetscObject)dm)->comm,&rank);CHKERRQ(ierr);
  ierr = VecGetArray(gvec,&garray);CHKERRQ(ierr);
  ierr = VecGetArray(lvec,&larray);CHKERRQ(ierr);

  /* loop over packed objects, handling one at at time */
  while (next) {
    if (next->type == DMCOMPOSITE_ARRAY) {
      if (rank == next->rank) {
        ierr    = PetscMemcpy(larray,garray,next->n*sizeof(PetscScalar));CHKERRQ(ierr);
        garray += next->n;
      }
      /* does not handle ADD_VALUES */
      ierr = MPI_Bcast(larray,next->nlocal,MPIU_SCALAR,next->rank,((PetscObject)dm)->comm);CHKERRQ(ierr);
    } else if (next->type == DMCOMPOSITE_DM) {
      Vec      local,global;
      PetscInt N;

      ierr = DMGetGlobalVector(next->dm,&global);CHKERRQ(ierr);
      ierr = VecGetLocalSize(global,&N);CHKERRQ(ierr);
      ierr = VecPlaceArray(global,garray);CHKERRQ(ierr);
      ierr = DMGetLocalVector(next->dm,&local);CHKERRQ(ierr);
      ierr = VecPlaceArray(local,larray);CHKERRQ(ierr);
      ierr = DMGlobalToLocalBegin(next->dm,global,mode,local);CHKERRQ(ierr);
      ierr = DMGlobalToLocalEnd(next->dm,global,mode,local);CHKERRQ(ierr);
      ierr = VecResetArray(global);CHKERRQ(ierr);
      ierr = VecResetArray(local);CHKERRQ(ierr);
      ierr = DMRestoreGlobalVector(next->dm,&global);CHKERRQ(ierr);
      ierr = DMRestoreGlobalVector(next->dm,&local);CHKERRQ(ierr);
    } else {
      SETERRQ(((PetscObject)dm)->comm,PETSC_ERR_SUP,"Cannot handle that object type yet");
    }
    cnt++;
    larray += next->nlocal;
    next    = next->next;
  }

  ierr = VecRestoreArray(gvec,PETSC_NULL);CHKERRQ(ierr);
  ierr = VecRestoreArray(lvec,PETSC_NULL);CHKERRQ(ierr);
  PetscFunctionReturn(0);
}

#undef __FUNCT__  
#define __FUNCT__ "DMGlobalToLocalEnd_Composite"
PetscErrorCode  DMGlobalToLocalEnd_Composite(DM dm,Vec gvec,InsertMode mode,Vec lvec)
{
  PetscFunctionBegin;
  PetscFunctionReturn(0);
}

EXTERN_C_BEGIN
#undef __FUNCT__  
#define __FUNCT__ "DMCreate_Composite"
PetscErrorCode  DMCreate_Composite(DM p)
{
  PetscErrorCode ierr;
  DM_Composite   *com;

  PetscFunctionBegin;
  ierr = PetscNewLog(p,DM_Composite,&com);CHKERRQ(ierr);
  p->data = com;
  ierr = PetscObjectChangeTypeName((PetscObject)p,"DMComposite");CHKERRQ(ierr);
  com->n            = 0;
  com->next         = PETSC_NULL;
  com->nredundant   = 0;
  com->nDM          = 0;

  p->ops->createglobalvector              = DMCreateGlobalVector_Composite;
  p->ops->createlocalvector               = DMCreateLocalVector_Composite;
  p->ops->createlocaltoglobalmapping      = DMCreateLocalToGlobalMapping_Composite;
  p->ops->createlocaltoglobalmappingblock = 0;
  p->ops->refine                          = DMRefine_Composite;
  p->ops->getinterpolation                = DMGetInterpolation_Composite;
  p->ops->getmatrix                       = DMGetMatrix_Composite;
  p->ops->getcoloring                     = DMGetColoring_Composite;
  p->ops->globaltolocalbegin              = DMGlobalToLocalBegin_Composite;
  p->ops->globaltolocalend                = DMGlobalToLocalEnd_Composite;
  p->ops->destroy                         = DMDestroy_Composite;
  p->ops->view                            = DMView_Composite;
  p->ops->setup                           = DMSetUp_Composite;
  PetscFunctionReturn(0);
}
EXTERN_C_END

#undef __FUNCT__  
#define __FUNCT__ "DMCompositeCreate"
/*@C
    DMCompositeCreate - Creates a vector packer, used to generate "composite"
      vectors made up of several subvectors.

    Collective on MPI_Comm

    Input Parameter:
.   comm - the processors that will share the global vector

    Output Parameters:
.   packer - the packer object

    Level: advanced

.seealso DMDestroy(), DMCompositeAddArray(), DMCompositeAddDM(), DMCompositeScatter(),
         DMCompositeGather(), DMCreateGlobalVector(), DMCompositeGetISLocalToGlobalMappings(), DMCompositeGetAccess()
         DMCompositeGetLocalVectors(), DMCompositeRestoreLocalVectors(), DMCompositeGetEntries()

@*/
PetscErrorCode  DMCompositeCreate(MPI_Comm comm,DM *packer)
{
  PetscErrorCode ierr;

  PetscFunctionBegin;
  PetscValidPointer(packer,2);
  ierr = DMCreate(comm,packer);CHKERRQ(ierr);
  ierr = DMSetType(*packer,DMCOMPOSITE);CHKERRQ(ierr);
  PetscFunctionReturn(0);
}<|MERGE_RESOLUTION|>--- conflicted
+++ resolved
@@ -89,13 +89,6 @@
   DM_Composite           *com = (DM_Composite *)dm->data;
 
   PetscFunctionBegin;
-<<<<<<< HEAD
-  PetscValidHeaderSpecific(*dm,DM_CLASSID,1);
-  ierr = DMDestroy_Private((DM)*dm,&done);CHKERRQ(ierr);
-  if (!done) PetscFunctionReturn(0);
-
-=======
->>>>>>> 68b022c8
   next = com->next;
   while (next) {
     prev = next;
