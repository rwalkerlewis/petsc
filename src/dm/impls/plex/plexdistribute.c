--- conflicted
+++ resolved
@@ -545,24 +545,6 @@
 
 .seealso: DMPlexDistributeOwnership()
 @*/
-<<<<<<< HEAD
-PetscErrorCode DMPlexCreateOverlap(DM dm, PetscSection rootSection, IS rootrank, PetscSection leafSection, IS leafrank, PetscSection ovRootSection, PetscSFNode **ovRootPoints, PetscSection ovLeafSection, PetscSFNode **ovLeafPoints)
-{
-  DMLabel            ovAdjByRank; /* A DMLabel containing all points adjacent to shared points, separated by rank (value in label) */
-  PetscSF            sfPoint, sfProc;
-  IS                 valueIS;
-  const PetscSFNode *remote;
-  const PetscInt    *local;
-  const PetscInt    *nrank, *rrank, *neighbors;
-  PetscInt          *adj = NULL;
-  PetscInt           pStart, pEnd, p, sStart, sEnd, nleaves, l, numNeighbors, n, ovSize;
-  PetscMPIInt        rank, numProcs;
-  PetscErrorCode     ierr;
-
-  PetscFunctionBegin;
-  ierr = MPI_Comm_size(PetscObjectComm((PetscObject) dm), &numProcs);CHKERRQ(ierr);
-  ierr = MPI_Comm_rank(PetscObjectComm((PetscObject) dm), &rank);CHKERRQ(ierr);
-=======
 PetscErrorCode DMPlexCreateOverlap(DM dm, PetscSection rootSection, IS rootrank, PetscSection leafSection, IS leafrank, PetscSF *overlapSF)
 {
   MPI_Comm           comm;
@@ -586,7 +568,6 @@
   ierr = PetscObjectGetComm((PetscObject) dm, &comm);CHKERRQ(ierr);
   ierr = MPI_Comm_size(comm, &numProcs);CHKERRQ(ierr);
   ierr = MPI_Comm_rank(comm, &rank);CHKERRQ(ierr);
->>>>>>> 627847f0
   ierr = DMGetPointSF(dm, &sfPoint);CHKERRQ(ierr);
   ierr = DMPlexGetChart(dm, &pStart, &pEnd);CHKERRQ(ierr);
   ierr = PetscSectionGetChart(leafSection, &sStart, &sEnd);CHKERRQ(ierr);
@@ -634,9 +615,6 @@
   ierr = PetscFree(adj);CHKERRQ(ierr);
   ierr = ISRestoreIndices(rootrank, &rrank);CHKERRQ(ierr);
   ierr = ISRestoreIndices(leafrank, &nrank);CHKERRQ(ierr);
-<<<<<<< HEAD
-  {
-=======
   /* We require the closure in the overlap */
   ierr = DMPlexGetAdjacencyUseCone(dm, &useCone);CHKERRQ(ierr);
   ierr = DMPlexGetAdjacencyUseClosure(dm, &useClosure);CHKERRQ(ierr);
@@ -669,16 +647,12 @@
   }
   ierr = PetscOptionsHasName(((PetscObject) dm)->prefix, "-overlap_view", &flg);CHKERRQ(ierr);
   if (flg) {
->>>>>>> 627847f0
     ierr = PetscViewerASCIISynchronizedAllow(PETSC_VIEWER_STDOUT_WORLD, PETSC_TRUE);CHKERRQ(ierr);
     ierr = DMLabelView(ovAdjByRank, PETSC_VIEWER_STDOUT_WORLD);CHKERRQ(ierr);
   }
   /* Convert to (point, rank) and use actual owners */
-<<<<<<< HEAD
-=======
   ierr = PetscSectionCreate(comm, &ovRootSection);CHKERRQ(ierr);
   ierr = PetscObjectSetName((PetscObject) ovRootSection, "Overlap Root Section");CHKERRQ(ierr);
->>>>>>> 627847f0
   ierr = PetscSectionSetChart(ovRootSection, 0, numProcs);CHKERRQ(ierr);
   ierr = DMLabelGetValueIS(ovAdjByRank, &valueIS);CHKERRQ(ierr);
   ierr = ISGetLocalSize(valueIS, &numNeighbors);CHKERRQ(ierr);
@@ -691,11 +665,7 @@
   }
   ierr = PetscSectionSetUp(ovRootSection);CHKERRQ(ierr);
   ierr = PetscSectionGetStorageSize(ovRootSection, &ovSize);CHKERRQ(ierr);
-<<<<<<< HEAD
-  ierr = PetscMalloc1(ovSize, ovRootPoints);CHKERRQ(ierr);
-=======
   ierr = PetscMalloc1(ovSize, &ovRootPoints);CHKERRQ(ierr);
->>>>>>> 627847f0
   ierr = PetscSFGetGraph(sfPoint, NULL, &nleaves, &local, &remote);CHKERRQ(ierr);
   for (n = 0; n < numNeighbors; ++n) {
     IS              pointIS;
@@ -708,13 +678,8 @@
     ierr = ISGetIndices(pointIS, &points);CHKERRQ(ierr);
     for (p = 0; p < numPoints; ++p) {
       ierr = PetscFindInt(points[p], nleaves, local, &l);CHKERRQ(ierr);
-<<<<<<< HEAD
-      if (l >= 0) {(*ovRootPoints)[off+p] = remote[l];}
-      else        {(*ovRootPoints)[off+p].index = points[p]; (*ovRootPoints)[off+p].rank = rank;}
-=======
       if (l >= 0) {ovRootPoints[off+p] = remote[l];}
       else        {ovRootPoints[off+p].index = points[p]; ovRootPoints[off+p].rank = rank;}
->>>>>>> 627847f0
     }
     ierr = ISRestoreIndices(pointIS, &points);CHKERRQ(ierr);
     ierr = ISDestroy(&pointIS);CHKERRQ(ierr);
@@ -724,14 +689,6 @@
   ierr = DMLabelDestroy(&ovAdjByRank);CHKERRQ(ierr);
   /* Make process SF */
   ierr = DMPlexCreateTwoSidedProcessSF(dm, sfPoint, rootSection, rootrank, leafSection, leafrank, NULL, &sfProc);CHKERRQ(ierr);
-<<<<<<< HEAD
-  {
-    ierr = PetscSFView(sfProc, PETSC_VIEWER_STDOUT_WORLD);CHKERRQ(ierr);
-  }
-  /* Communicate overlap */
-  ierr = DMPlexDistributeData(dm, sfProc, ovRootSection, MPIU_2INT, (void *) *ovRootPoints, ovLeafSection, (void **) ovLeafPoints);CHKERRQ(ierr);
-  ierr = PetscSFDestroy(&sfProc);CHKERRQ(ierr);
-=======
   if (flg) {
     ierr = PetscSFView(sfProc, PETSC_VIEWER_STDOUT_WORLD);CHKERRQ(ierr);
   }
@@ -885,7 +842,6 @@
   ierr = PetscSFSetGraph(*migrationSF, pEnd-pStart, newLeaves, ilocal, PETSC_OWN_POINTER, iremote, PETSC_OWN_POINTER);CHKERRQ(ierr);
 
   ierr = PetscFree3(depthRecv, depthShift, depthIdx);CHKERRQ(ierr);
->>>>>>> 627847f0
   PetscFunctionReturn(0);
 }
 
@@ -974,13 +930,8 @@
 
   ierr = ISGetIndices(originalIS, &originalValues);CHKERRQ(ierr);
   ierr = PetscSFCreateSectionSF(pointSF, originalSection, remoteOffsets, newSection, &fieldSF);CHKERRQ(ierr);
-<<<<<<< HEAD
   ierr = PetscSFBcastBegin(fieldSF, MPIU_INT, (PetscInt *) originalValues, newValues);CHKERRQ(ierr);
   ierr = PetscSFBcastEnd(fieldSF, MPIU_INT, (PetscInt *) originalValues, newValues);CHKERRQ(ierr);
-=======
-  ierr = PetscSFBcastBegin(fieldSF, MPIU_INT, originalValues, newValues);CHKERRQ(ierr);
-  ierr = PetscSFBcastEnd(fieldSF, MPIU_INT, originalValues, newValues);CHKERRQ(ierr);
->>>>>>> 627847f0
   ierr = PetscSFDestroy(&fieldSF);CHKERRQ(ierr);
   ierr = ISRestoreIndices(originalIS, &originalValues);CHKERRQ(ierr);
   ierr = ISCreateGeneral(PetscObjectComm((PetscObject) pointSF), fieldSize, newValues, PETSC_OWN_POINTER, newIS);CHKERRQ(ierr);
@@ -1034,50 +985,12 @@
 }
 
 #undef __FUNCT__
-<<<<<<< HEAD
-#define __FUNCT__ "DMPlexDistribute"
-/*@
-  DMPlexDistribute - Distributes the mesh and any associated sections.
-
-  Not Collective
-
-  Input Parameter:
-+ dm      - The original DMPlex object
-- overlap - The overlap of partitions, 0 is the default
-
-  Output Parameter:
-+ sf - The PetscSF used for point distribution
-- parallelMesh - The distributed DMPlex object, or NULL
-
-  Note: If the mesh was not distributed, the return value is NULL.
-
-  The user can control the definition of adjacency for the mesh using DMPlexGetAdjacencyUseCone() and
-  DMPlexSetAdjacencyUseClosure(). They should choose the combination appropriate for the function
-  representation on the mesh.
-
-  Level: intermediate
-
-.keywords: mesh, elements
-.seealso: DMPlexCreate(), DMPlexDistributeByFace(), DMPlexSetAdjacencyUseCone(), DMPlexSetAdjacencyUseClosure()
-@*/
-PetscErrorCode DMPlexDistribute(DM dm, PetscInt overlap, PetscSF *sf, DM *dmParallel)
-=======
 #define __FUNCT__ "DMPlexDistributeCones"
 PetscErrorCode DMPlexDistributeCones(DM dm, PetscSF migrationSF, ISLocalToGlobalMapping renumbering, DM dmParallel)
->>>>>>> 627847f0
 {
   DM_Plex               *pmesh   = (DM_Plex*) (dmParallel)->data;
   MPI_Comm               comm;
-<<<<<<< HEAD
-  PetscInt               dim, numRemoteRanks;
-  IS                     origCellPart,        origPart,        cellPart,        part;
-  PetscSection           origCellPartSection, origPartSection, cellPartSection, partSection;
-  PetscSFNode           *remoteRanks;
-  PetscSF                partSF, pointSF, coneSF;
-  ISLocalToGlobalMapping renumbering;
-=======
   PetscSF                coneSF;
->>>>>>> 627847f0
   PetscSection           originalConeSection, newConeSection;
   PetscInt              *remoteOffsets, *cones, *newCones, newConesSize;
   PetscBool              flg;
@@ -1085,70 +998,7 @@
 
   PetscFunctionBegin;
   PetscValidHeaderSpecific(dm, DM_CLASSID, 1);
-<<<<<<< HEAD
-  if (sf) PetscValidPointer(sf,4);
-  PetscValidPointer(dmParallel,5);
-
-  ierr = PetscLogEventBegin(DMPLEX_Distribute,dm,0,0,0);CHKERRQ(ierr);
-  ierr = PetscObjectGetComm((PetscObject)dm,&comm);CHKERRQ(ierr);
-  ierr = MPI_Comm_rank(comm, &rank);CHKERRQ(ierr);
-  ierr = MPI_Comm_size(comm, &numProcs);CHKERRQ(ierr);
-
-  *dmParallel = NULL;
-  if (numProcs == 1) PetscFunctionReturn(0);
-
-  ierr = DMGetDimension(dm, &dim);CHKERRQ(ierr);
-  /* Create cell partition - We need to rewrite to use IS, use the MatPartition stuff */
-  ierr = PetscLogEventBegin(PETSCPARTITIONER_Partition,dm,0,0,0);CHKERRQ(ierr);
-  if (overlap > 1) SETERRQ(comm, PETSC_ERR_SUP, "Overlap > 1 not yet implemented");
-  ierr = PetscSectionCreate(comm, &cellPartSection);CHKERRQ(ierr);
-  ierr = PetscSectionCreate(comm, &origCellPartSection);CHKERRQ(ierr);
-  ierr = PetscPartitionerPartition(mesh->partitioner, dm, overlap > 0 ? PETSC_TRUE : PETSC_FALSE, cellPartSection, &cellPart, origCellPartSection, &origCellPart);CHKERRQ(ierr);
-  /* Create SF assuming a serial partition for all processes: Could check for IS length here */
-  if (!rank) numRemoteRanks = numProcs;
-  else       numRemoteRanks = 0;
-  ierr = PetscMalloc1(numRemoteRanks, &remoteRanks);CHKERRQ(ierr);
-  for (p = 0; p < numRemoteRanks; ++p) {
-    remoteRanks[p].rank  = p;
-    remoteRanks[p].index = 0;
-  }
-  ierr = PetscSFCreate(comm, &partSF);CHKERRQ(ierr);
-  ierr = PetscSFSetGraph(partSF, 1, numRemoteRanks, NULL, PETSC_OWN_POINTER, remoteRanks, PETSC_OWN_POINTER);CHKERRQ(ierr);
-  ierr = PetscOptionsHasName(((PetscObject) dm)->prefix, "-partition_view", &flg);CHKERRQ(ierr);
-  if (flg) {
-    ierr = PetscPrintf(comm, "Cell Partition:\n");CHKERRQ(ierr);
-    ierr = PetscSectionView(cellPartSection, PETSC_VIEWER_STDOUT_WORLD);CHKERRQ(ierr);
-    ierr = ISView(cellPart, NULL);CHKERRQ(ierr);
-    if (origCellPart) {
-      ierr = PetscPrintf(comm, "Original Cell Partition:\n");CHKERRQ(ierr);
-      ierr = PetscSectionView(origCellPartSection, PETSC_VIEWER_STDOUT_WORLD);CHKERRQ(ierr);
-      ierr = ISView(origCellPart, NULL);CHKERRQ(ierr);
-    }
-    ierr = PetscSFView(partSF, NULL);CHKERRQ(ierr);
-  }
-  /* Close the partition over the mesh */
-  ierr = DMPlexCreatePartitionClosure(dm, cellPartSection, cellPart, &partSection, &part);CHKERRQ(ierr);
-  ierr = ISDestroy(&cellPart);CHKERRQ(ierr);
-  ierr = PetscSectionDestroy(&cellPartSection);CHKERRQ(ierr);
-  /* Create new mesh */
-  ierr  = DMPlexCreate(comm, dmParallel);CHKERRQ(ierr);
-  ierr  = DMSetDimension(*dmParallel, dim);CHKERRQ(ierr);
-  ierr  = PetscObjectSetName((PetscObject) *dmParallel, "Parallel Mesh");CHKERRQ(ierr);
-  pmesh = (DM_Plex*) (*dmParallel)->data;
-  /* Distribute sieve points and the global point numbering (replaces creating remote bases) */
-  ierr = PetscSFConvertPartition(partSF, partSection, part, &renumbering, &pointSF);CHKERRQ(ierr);
-  if (flg) {
-    ierr = PetscPrintf(comm, "Point Partition:\n");CHKERRQ(ierr);
-    ierr = PetscSectionView(partSection, PETSC_VIEWER_STDOUT_WORLD);CHKERRQ(ierr);
-    ierr = ISView(part, NULL);CHKERRQ(ierr);
-    ierr = PetscSFView(pointSF, NULL);CHKERRQ(ierr);
-    ierr = PetscPrintf(comm, "Point Renumbering after partition:\n");CHKERRQ(ierr);
-    ierr = ISLocalToGlobalMappingView(renumbering, NULL);CHKERRQ(ierr);
-  }
-  ierr = PetscLogEventEnd(PETSCPARTITIONER_Partition,dm,0,0,0);CHKERRQ(ierr);
-=======
   PetscValidPointer(dmParallel,4);
->>>>>>> 627847f0
   ierr = PetscLogEventBegin(DMPLEX_DistributeCones,dm,0,0,0);CHKERRQ(ierr);
 
   /* Distribute cone section */
@@ -1473,32 +1323,6 @@
   pmesh->useCone    = mesh->useCone;
   pmesh->useClosure = mesh->useClosure;
   ierr = PetscLogEventEnd(DMPLEX_DistributeSF,dm,0,0,0);CHKERRQ(ierr);
-<<<<<<< HEAD
-  /* Distribute Coordinates */
-  {
-    PetscSection     originalCoordSection, newCoordSection;
-    Vec              originalCoordinates, newCoordinates;
-    PetscInt         bs;
-    const char      *name;
-    const PetscReal *maxCell, *L;
-
-    ierr = DMGetCoordinateSection(dm, &originalCoordSection);CHKERRQ(ierr);
-    ierr = DMGetCoordinateSection(*dmParallel, &newCoordSection);CHKERRQ(ierr);
-    ierr = DMGetCoordinatesLocal(dm, &originalCoordinates);CHKERRQ(ierr);
-    if (originalCoordinates) {
-      ierr = VecCreate(comm, &newCoordinates);CHKERRQ(ierr);
-      ierr = PetscObjectGetName((PetscObject) originalCoordinates, &name);CHKERRQ(ierr);
-      ierr = PetscObjectSetName((PetscObject) newCoordinates, name);CHKERRQ(ierr);
-
-      ierr = DMPlexDistributeField(dm, pointSF, originalCoordSection, originalCoordinates, newCoordSection, newCoordinates);CHKERRQ(ierr);
-      ierr = DMSetCoordinatesLocal(*dmParallel, newCoordinates);CHKERRQ(ierr);
-      ierr = VecGetBlockSize(originalCoordinates, &bs);CHKERRQ(ierr);
-      ierr = VecSetBlockSize(newCoordinates, bs);CHKERRQ(ierr);
-      ierr = VecDestroy(&newCoordinates);CHKERRQ(ierr);
-    }
-    ierr = DMGetPeriodicity(dm, &maxCell, &L);CHKERRQ(ierr);
-    if (L) {ierr = DMSetPeriodicity(*dmParallel, maxCell, L);CHKERRQ(ierr);}
-=======
   PetscFunctionReturn(0);
 }
 
@@ -1570,7 +1394,6 @@
   for (p = 0; p < numRemoteRanks; ++p) {
     remoteRanks[p].rank  = p;
     remoteRanks[p].index = 0;
->>>>>>> 627847f0
   }
   ierr = PetscSFCreate(comm, &partSF);CHKERRQ(ierr);
   ierr = PetscSFSetGraph(partSF, 1, numRemoteRanks, NULL, PETSC_OWN_POINTER, remoteRanks, PETSC_OWN_POINTER);CHKERRQ(ierr);
