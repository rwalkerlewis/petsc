--- conflicted
+++ resolved
@@ -420,7 +420,6 @@
 
 #undef __FUNCT__
 #define __FUNCT__ "DMPlexCreateSquareMesh"
-<<<<<<< HEAD
 /*@
   DMPlexCreateSquareMesh - Creates a 2D mesh for a square lattice.
 
@@ -430,7 +429,9 @@
 + comm  - The communicator for the DM object
 . lower - The lower left corner coordinates
 . upper - The upper right corner coordinates
-- edges - The number of cells in each direction
+. edges - The number of cells in each direction
+. bdX   - The boundary type for the X direction
+- bdY   - The boundary type for the Y direction
 
   Output Parameter:
 . dm  - The DM object
@@ -451,23 +452,7 @@
 .keywords: DM, create
 .seealso: DMPlexCreateBoxMesh(), DMPlexCreateSquareBoundary(), DMPlexCreateCubeBoundary(), DMSetType(), DMCreate()
 @*/
-PetscErrorCode DMPlexCreateSquareMesh(DM dm, const PetscReal lower[], const PetscReal upper[], const PetscInt edges[])
-=======
-/*
- Simple square mesh:
-
- 22--8-23--9--24
-  |     |     |
- 13  2 14  3  15
-  |     |     |
- 19--6-20--7--21
-  |     |     |
- 10  0 11  1 12
-  |     |     |
- 16--4-17--5--18
-*/
 PetscErrorCode DMPlexCreateSquareMesh(DM dm, const PetscReal lower[], const PetscReal upper[], const PetscInt edges[], DMBoundaryType bdX, DMBoundaryType bdY)
->>>>>>> 143bab87
 {
   PetscInt       markerTop      = 1;
   PetscInt       markerBottom   = 1;
@@ -673,7 +658,6 @@
 
 #undef __FUNCT__
 #define __FUNCT__ "DMPlexCreateHexBoxMesh"
-<<<<<<< HEAD
 /*@
   DMPlexCreateHexBoxMesh - Creates a mesh on the tensor product of unit intervals (box) using hexahedra.
 
@@ -682,6 +666,9 @@
   Input Parameters:
 + comm  - The communicator for the DM object
 . dim   - The spatial dimension
+. periodicX - The boundary type for the X direction
+. periodicY - The boundary type for the Y direction
+. periodicZ - The boundary type for the Z direction
 - cells - The number of cells in each direction
 
   Output Parameter:
@@ -692,10 +679,7 @@
 .keywords: DM, create
 .seealso: DMPlexCreateBoxMesh(), DMSetType(), DMCreate()
 @*/
-PetscErrorCode DMPlexCreateHexBoxMesh(MPI_Comm comm, PetscInt dim, const PetscInt cells[], DM *dm)
-=======
 PetscErrorCode DMPlexCreateHexBoxMesh(MPI_Comm comm, PetscInt dim, const PetscInt cells[], DMBoundaryType periodicX, DMBoundaryType periodicY, DMBoundaryType periodicZ, DM *dm)
->>>>>>> 143bab87
 {
   PetscErrorCode ierr;
 
