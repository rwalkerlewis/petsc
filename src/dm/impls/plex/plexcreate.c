#define PETSCDM_DLL
#include <petsc/private/dmpleximpl.h>    /*I   "petscdmplex.h"   I*/
#include <petscdmda.h>
#include <petscsf.h>

/*@
  DMPlexCreateDoublet - Creates a mesh of two cells of the specified type, optionally with later refinement.

  Collective on MPI_Comm

  Input Parameters:
+ comm - The communicator for the DM object
. dim - The spatial dimension
. simplex - Flag for simplicial cells, otherwise they are tensor product cells
. interpolate - Flag to create intermediate mesh pieces (edges, faces)
. refinementUniform - Flag for uniform parallel refinement
- refinementLimit - A nonzero number indicates the largest admissible volume for a refined cell

  Output Parameter:
. dm  - The DM object

  Level: beginner

.keywords: DM, create
.seealso: DMSetType(), DMCreate()
@*/
PetscErrorCode DMPlexCreateDoublet(MPI_Comm comm, PetscInt dim, PetscBool simplex, PetscBool interpolate, PetscBool refinementUniform, PetscReal refinementLimit, DM *newdm)
{
  DM             dm;
  PetscInt       p;
  PetscMPIInt    rank;
  PetscErrorCode ierr;

  PetscFunctionBegin;
  ierr = DMCreate(comm, &dm);CHKERRQ(ierr);
  ierr = DMSetType(dm, DMPLEX);CHKERRQ(ierr);
  ierr = DMSetDimension(dm, dim);CHKERRQ(ierr);
  ierr = MPI_Comm_rank(comm, &rank);CHKERRQ(ierr);
  switch (dim) {
  case 2:
    if (simplex) {ierr = PetscObjectSetName((PetscObject) dm, "triangular");CHKERRQ(ierr);}
    else         {ierr = PetscObjectSetName((PetscObject) dm, "quadrilateral");CHKERRQ(ierr);}
    break;
  case 3:
    if (simplex) {ierr = PetscObjectSetName((PetscObject) dm, "tetrahedral");CHKERRQ(ierr);}
    else         {ierr = PetscObjectSetName((PetscObject) dm, "hexahedral");CHKERRQ(ierr);}
    break;
  default:
    SETERRQ1(comm, PETSC_ERR_ARG_OUTOFRANGE, "Cannot make meshes for dimension %d", dim);
  }
  if (rank) {
    PetscInt numPoints[2] = {0, 0};
    ierr = DMPlexCreateFromDAG(dm, 1, numPoints, NULL, NULL, NULL, NULL);CHKERRQ(ierr);
  } else {
    switch (dim) {
    case 2:
      if (simplex) {
        PetscInt    numPoints[2]        = {4, 2};
        PetscInt    coneSize[6]         = {3, 3, 0, 0, 0, 0};
        PetscInt    cones[6]            = {2, 3, 4,  5, 4, 3};
        PetscInt    coneOrientations[6] = {0, 0, 0,  0, 0, 0};
        PetscScalar vertexCoords[8]     = {-0.5, 0.5, 0.0, 0.0, 0.0, 1.0, 0.5, 0.5};
        PetscInt    markerPoints[8]     = {2, 1, 3, 1, 4, 1, 5, 1};

        ierr = DMPlexCreateFromDAG(dm, 1, numPoints, coneSize, cones, coneOrientations, vertexCoords);CHKERRQ(ierr);
        for (p = 0; p < 4; ++p) {ierr = DMSetLabelValue(dm, "marker", markerPoints[p*2], markerPoints[p*2+1]);CHKERRQ(ierr);}
      } else {
        PetscInt    numPoints[2]        = {6, 2};
        PetscInt    coneSize[8]         = {4, 4, 0, 0, 0, 0, 0, 0};
        PetscInt    cones[8]            = {2, 3, 4, 5,  3, 6, 7, 4};
        PetscInt    coneOrientations[8] = {0, 0, 0, 0,  0, 0, 0, 0};
        PetscScalar vertexCoords[12]    = {-1.0, -0.5,  0.0, -0.5,  0.0, 0.5,  -1.0, 0.5,  1.0, -0.5,  1.0, 0.5};

        ierr = DMPlexCreateFromDAG(dm, 1, numPoints, coneSize, cones, coneOrientations, vertexCoords);CHKERRQ(ierr);
      }
      break;
    case 3:
      if (simplex) {
        PetscInt    numPoints[2]        = {5, 2};
        PetscInt    coneSize[7]         = {4, 4, 0, 0, 0, 0, 0};
        PetscInt    cones[8]            = {4, 3, 5, 2,  5, 3, 4, 6};
        PetscInt    coneOrientations[8] = {0, 0, 0, 0,  0, 0, 0, 0};
        PetscScalar vertexCoords[15]    = {-1.0, 0.0, 0.0,  0.0, -1.0, 0.0,  0.0, 0.0, 1.0,  0.0, 1.0, 0.0,  1.0, 0.0, 0.0};
        PetscInt    markerPoints[10]    = {2, 1, 3, 1, 4, 1, 5, 1, 6, 1};

        ierr = DMPlexCreateFromDAG(dm, 1, numPoints, coneSize, cones, coneOrientations, vertexCoords);CHKERRQ(ierr);
        for (p = 0; p < 5; ++p) {ierr = DMSetLabelValue(dm, "marker", markerPoints[p*2], markerPoints[p*2+1]);CHKERRQ(ierr);}
      } else {
        PetscInt    numPoints[2]         = {12, 2};
        PetscInt    coneSize[14]         = {8, 8, 0, 0, 0, 0, 0, 0, 0, 0, 0, 0, 0, 0};
        PetscInt    cones[16]            = {2, 3, 4, 5, 6, 7, 8, 9,  5, 4, 10, 11, 7, 12, 13, 8};
        PetscInt    coneOrientations[16] = {0, 0, 0, 0, 0, 0, 0, 0,  0, 0,  0,  0, 0,  0,  0, 0};
        PetscScalar vertexCoords[36]     = {-1.0, -0.5, -0.5,  -1.0,  0.5, -0.5,  0.0,  0.5, -0.5,   0.0, -0.5, -0.5,
                                            -1.0, -0.5,  0.5,   0.0, -0.5,  0.5,  0.0,  0.5,  0.5,  -1.0,  0.5,  0.5,
                                             1.0,  0.5, -0.5,   1.0, -0.5, -0.5,  1.0, -0.5,  0.5,   1.0,  0.5,  0.5};

        ierr = DMPlexCreateFromDAG(dm, 1, numPoints, coneSize, cones, coneOrientations, vertexCoords);CHKERRQ(ierr);
      }
      break;
    default:
      SETERRQ1(comm, PETSC_ERR_ARG_OUTOFRANGE, "Cannot make meshes for dimension %d", dim);
    }
  }
  *newdm = dm;
  if (refinementLimit > 0.0) {
    DM rdm;
    const char *name;

    ierr = DMPlexSetRefinementUniform(*newdm, PETSC_FALSE);CHKERRQ(ierr);
    ierr = DMPlexSetRefinementLimit(*newdm, refinementLimit);CHKERRQ(ierr);
    ierr = DMRefine(*newdm, comm, &rdm);CHKERRQ(ierr);
    ierr = PetscObjectGetName((PetscObject) *newdm, &name);CHKERRQ(ierr);
    ierr = PetscObjectSetName((PetscObject)    rdm,  name);CHKERRQ(ierr);
    ierr = DMDestroy(newdm);CHKERRQ(ierr);
    *newdm = rdm;
  }
  if (interpolate) {
    DM idm = NULL;
    const char *name;

    ierr = DMPlexInterpolate(*newdm, &idm);CHKERRQ(ierr);
    ierr = PetscObjectGetName((PetscObject) *newdm, &name);CHKERRQ(ierr);
    ierr = PetscObjectSetName((PetscObject)    idm,  name);CHKERRQ(ierr);
    ierr = DMPlexCopyCoordinates(*newdm, idm);CHKERRQ(ierr);
    ierr = DMCopyLabels(*newdm, idm);CHKERRQ(ierr);
    ierr = DMDestroy(newdm);CHKERRQ(ierr);
    *newdm = idm;
  }
  {
    DM refinedMesh     = NULL;
    DM distributedMesh = NULL;

    /* Distribute mesh over processes */
    ierr = DMPlexDistribute(*newdm, 0, NULL, &distributedMesh);CHKERRQ(ierr);
    if (distributedMesh) {
      ierr = DMDestroy(newdm);CHKERRQ(ierr);
      *newdm = distributedMesh;
    }
    if (refinementUniform) {
      ierr = DMPlexSetRefinementUniform(*newdm, refinementUniform);CHKERRQ(ierr);
      ierr = DMRefine(*newdm, comm, &refinedMesh);CHKERRQ(ierr);
      if (refinedMesh) {
        ierr = DMDestroy(newdm);CHKERRQ(ierr);
        *newdm = refinedMesh;
      }
    }
  }
  PetscFunctionReturn(0);
}

/*@
  DMPlexCreateSquareBoundary - Creates a 1D mesh the is the boundary of a square lattice.

  Collective on MPI_Comm

  Input Parameters:
+ comm  - The communicator for the DM object
. lower - The lower left corner coordinates
. upper - The upper right corner coordinates
- edges - The number of cells in each direction

  Output Parameter:
. dm  - The DM object

  Note: Here is the numbering returned for 2 cells in each direction:
$ 18--5-17--4--16
$  |     |     |
$  6    10     3
$  |     |     |
$ 19-11-20--9--15
$  |     |     |
$  7     8     2
$  |     |     |
$ 12--0-13--1--14

  Level: beginner

.keywords: DM, create
.seealso: DMPlexCreateBoxMesh(), DMPlexCreateCubeBoundary(), DMSetType(), DMCreate()
@*/
PetscErrorCode DMPlexCreateSquareBoundary(DM dm, const PetscReal lower[], const PetscReal upper[], const PetscInt edges[])
{
  const PetscInt numVertices    = (edges[0]+1)*(edges[1]+1);
  const PetscInt numEdges       = edges[0]*(edges[1]+1) + (edges[0]+1)*edges[1];
  PetscInt       markerTop      = 1;
  PetscInt       markerBottom   = 1;
  PetscInt       markerRight    = 1;
  PetscInt       markerLeft     = 1;
  PetscBool      markerSeparate = PETSC_FALSE;
  Vec            coordinates;
  PetscSection   coordSection;
  PetscScalar    *coords;
  PetscInt       coordSize;
  PetscMPIInt    rank;
  PetscInt       v, vx, vy;
  PetscErrorCode ierr;

  PetscFunctionBegin;
  ierr = PetscOptionsGetBool(((PetscObject) dm)->options,((PetscObject) dm)->prefix, "-dm_plex_separate_marker", &markerSeparate, NULL);CHKERRQ(ierr);
  if (markerSeparate) {
    markerTop    = 3;
    markerBottom = 1;
    markerRight  = 2;
    markerLeft   = 4;
  }
  ierr = MPI_Comm_rank(PetscObjectComm((PetscObject)dm), &rank);CHKERRQ(ierr);
  if (!rank) {
    PetscInt e, ex, ey;

    ierr = DMPlexSetChart(dm, 0, numEdges+numVertices);CHKERRQ(ierr);
    for (e = 0; e < numEdges; ++e) {
      ierr = DMPlexSetConeSize(dm, e, 2);CHKERRQ(ierr);
    }
    ierr = DMSetUp(dm);CHKERRQ(ierr); /* Allocate space for cones */
    for (vx = 0; vx <= edges[0]; vx++) {
      for (ey = 0; ey < edges[1]; ey++) {
        PetscInt edge   = vx*edges[1] + ey + edges[0]*(edges[1]+1);
        PetscInt vertex = ey*(edges[0]+1) + vx + numEdges;
        PetscInt cone[2];

        cone[0] = vertex; cone[1] = vertex+edges[0]+1;
        ierr    = DMPlexSetCone(dm, edge, cone);CHKERRQ(ierr);
        if (vx == edges[0]) {
          ierr = DMSetLabelValue(dm, "marker", edge,    markerRight);CHKERRQ(ierr);
          ierr = DMSetLabelValue(dm, "marker", cone[0], markerRight);CHKERRQ(ierr);
          if (ey == edges[1]-1) {
            ierr = DMSetLabelValue(dm, "marker", cone[1], markerRight);CHKERRQ(ierr);
          }
        } else if (vx == 0) {
          ierr = DMSetLabelValue(dm, "marker", edge,    markerLeft);CHKERRQ(ierr);
          ierr = DMSetLabelValue(dm, "marker", cone[0], markerLeft);CHKERRQ(ierr);
          if (ey == edges[1]-1) {
            ierr = DMSetLabelValue(dm, "marker", cone[1], markerLeft);CHKERRQ(ierr);
          }
        }
      }
    }
    for (vy = 0; vy <= edges[1]; vy++) {
      for (ex = 0; ex < edges[0]; ex++) {
        PetscInt edge   = vy*edges[0]     + ex;
        PetscInt vertex = vy*(edges[0]+1) + ex + numEdges;
        PetscInt cone[2];

        cone[0] = vertex; cone[1] = vertex+1;
        ierr    = DMPlexSetCone(dm, edge, cone);CHKERRQ(ierr);
        if (vy == edges[1]) {
          ierr = DMSetLabelValue(dm, "marker", edge,    markerTop);CHKERRQ(ierr);
          ierr = DMSetLabelValue(dm, "marker", cone[0], markerTop);CHKERRQ(ierr);
          if (ex == edges[0]-1) {
            ierr = DMSetLabelValue(dm, "marker", cone[1], markerTop);CHKERRQ(ierr);
          }
        } else if (vy == 0) {
          ierr = DMSetLabelValue(dm, "marker", edge,    markerBottom);CHKERRQ(ierr);
          ierr = DMSetLabelValue(dm, "marker", cone[0], markerBottom);CHKERRQ(ierr);
          if (ex == edges[0]-1) {
            ierr = DMSetLabelValue(dm, "marker", cone[1], markerBottom);CHKERRQ(ierr);
          }
        }
      }
    }
  }
  ierr = DMPlexSymmetrize(dm);CHKERRQ(ierr);
  ierr = DMPlexStratify(dm);CHKERRQ(ierr);
  /* Build coordinates */
  ierr = DMGetCoordinateSection(dm, &coordSection);CHKERRQ(ierr);
  ierr = PetscSectionSetNumFields(coordSection, 1);CHKERRQ(ierr);
  ierr = PetscSectionSetChart(coordSection, numEdges, numEdges + numVertices);CHKERRQ(ierr);
  ierr = PetscSectionSetFieldComponents(coordSection, 0, 2);CHKERRQ(ierr);
  for (v = numEdges; v < numEdges+numVertices; ++v) {
    ierr = PetscSectionSetDof(coordSection, v, 2);CHKERRQ(ierr);
    ierr = PetscSectionSetFieldDof(coordSection, v, 0, 2);CHKERRQ(ierr);
  }
  ierr = PetscSectionSetUp(coordSection);CHKERRQ(ierr);
  ierr = PetscSectionGetStorageSize(coordSection, &coordSize);CHKERRQ(ierr);
  ierr = VecCreate(PETSC_COMM_SELF, &coordinates);CHKERRQ(ierr);
  ierr = PetscObjectSetName((PetscObject) coordinates, "coordinates");CHKERRQ(ierr);
  ierr = VecSetSizes(coordinates, coordSize, PETSC_DETERMINE);CHKERRQ(ierr);
  ierr = VecSetBlockSize(coordinates, 2);CHKERRQ(ierr);
  ierr = VecSetType(coordinates,VECSTANDARD);CHKERRQ(ierr);
  ierr = VecGetArray(coordinates, &coords);CHKERRQ(ierr);
  for (vy = 0; vy <= edges[1]; ++vy) {
    for (vx = 0; vx <= edges[0]; ++vx) {
      coords[(vy*(edges[0]+1)+vx)*2+0] = lower[0] + ((upper[0] - lower[0])/edges[0])*vx;
      coords[(vy*(edges[0]+1)+vx)*2+1] = lower[1] + ((upper[1] - lower[1])/edges[1])*vy;
    }
  }
  ierr = VecRestoreArray(coordinates, &coords);CHKERRQ(ierr);
  ierr = DMSetCoordinatesLocal(dm, coordinates);CHKERRQ(ierr);
  ierr = VecDestroy(&coordinates);CHKERRQ(ierr);
  PetscFunctionReturn(0);
}

/*@
  DMPlexCreateCubeBoundary - Creates a 2D mesh the is the boundary of a cubic lattice.

  Collective on MPI_Comm

  Input Parameters:
+ comm  - The communicator for the DM object
. lower - The lower left front corner coordinates
. upper - The upper right back corner coordinates
- edges - The number of cells in each direction

  Output Parameter:
. dm  - The DM object

  Level: beginner

.keywords: DM, create
.seealso: DMPlexCreateBoxMesh(), DMPlexCreateSquareBoundary(), DMSetType(), DMCreate()
@*/
PetscErrorCode DMPlexCreateCubeBoundary(DM dm, const PetscReal lower[], const PetscReal upper[], const PetscInt faces[])
{
  PetscInt       vertices[3], numVertices;
  PetscInt       numFaces    = 2*faces[0]*faces[1] + 2*faces[1]*faces[2] + 2*faces[0]*faces[2];
  Vec            coordinates;
  PetscSection   coordSection;
  PetscScalar    *coords;
  PetscInt       coordSize;
  PetscMPIInt    rank;
  PetscInt       v, vx, vy, vz;
  PetscInt       voffset, iface=0, cone[4];
  PetscErrorCode ierr;

  PetscFunctionBegin;
  if ((faces[0] < 1) || (faces[1] < 1) || (faces[2] < 1)) SETERRQ(PetscObjectComm((PetscObject)dm), PETSC_ERR_SUP, "Must have at least 1 face per side");
  ierr = MPI_Comm_rank(PetscObjectComm((PetscObject)dm), &rank);CHKERRQ(ierr);
  vertices[0] = faces[0]+1; vertices[1] = faces[1]+1; vertices[2] = faces[2]+1;
  numVertices = vertices[0]*vertices[1]*vertices[2];
  if (!rank) {
    PetscInt f;

    ierr = DMPlexSetChart(dm, 0, numFaces+numVertices);CHKERRQ(ierr);
    for (f = 0; f < numFaces; ++f) {
      ierr = DMPlexSetConeSize(dm, f, 4);CHKERRQ(ierr);
    }
    ierr = DMSetUp(dm);CHKERRQ(ierr); /* Allocate space for cones */
    for (v = 0; v < numFaces+numVertices; ++v) {
      ierr = DMSetLabelValue(dm, "marker", v, 1);CHKERRQ(ierr);
    }

    /* Side 0 (Top) */
    for (vy = 0; vy < faces[1]; vy++) {
      for (vx = 0; vx < faces[0]; vx++) {
        voffset = numFaces + vertices[0]*vertices[1]*(vertices[2]-1) + vy*vertices[0] + vx;
        cone[0] = voffset; cone[1] = voffset+1; cone[2] = voffset+vertices[0]+1; cone[3] = voffset+vertices[0];
        ierr    = DMPlexSetCone(dm, iface, cone);CHKERRQ(ierr);
        iface++;
      }
    }

    /* Side 1 (Bottom) */
    for (vy = 0; vy < faces[1]; vy++) {
      for (vx = 0; vx < faces[0]; vx++) {
        voffset = numFaces + vy*(faces[0]+1) + vx;
        cone[0] = voffset+1; cone[1] = voffset; cone[2] = voffset+vertices[0]; cone[3] = voffset+vertices[0]+1;
        ierr    = DMPlexSetCone(dm, iface, cone);CHKERRQ(ierr);
        iface++;
      }
    }

    /* Side 2 (Front) */
    for (vz = 0; vz < faces[2]; vz++) {
      for (vx = 0; vx < faces[0]; vx++) {
        voffset = numFaces + vz*vertices[0]*vertices[1] + vx;
        cone[0] = voffset; cone[1] = voffset+1; cone[2] = voffset+vertices[0]*vertices[1]+1; cone[3] = voffset+vertices[0]*vertices[1];
        ierr    = DMPlexSetCone(dm, iface, cone);CHKERRQ(ierr);
        iface++;
      }
    }

    /* Side 3 (Back) */
    for (vz = 0; vz < faces[2]; vz++) {
      for (vx = 0; vx < faces[0]; vx++) {
        voffset = numFaces + vz*vertices[0]*vertices[1] + vertices[0]*(vertices[1]-1) + vx;
        cone[0] = voffset+vertices[0]*vertices[1]; cone[1] = voffset+vertices[0]*vertices[1]+1;
        cone[2] = voffset+1; cone[3] = voffset;
        ierr    = DMPlexSetCone(dm, iface, cone);CHKERRQ(ierr);
        iface++;
      }
    }

    /* Side 4 (Left) */
    for (vz = 0; vz < faces[2]; vz++) {
      for (vy = 0; vy < faces[1]; vy++) {
        voffset = numFaces + vz*vertices[0]*vertices[1] + vy*vertices[0];
        cone[0] = voffset; cone[1] = voffset+vertices[0]*vertices[1];
        cone[2] = voffset+vertices[0]*vertices[1]+vertices[0]; cone[3] = voffset+vertices[0];
        ierr    = DMPlexSetCone(dm, iface, cone);CHKERRQ(ierr);
        iface++;
      }
    }

    /* Side 5 (Right) */
    for (vz = 0; vz < faces[2]; vz++) {
      for (vy = 0; vy < faces[1]; vy++) {
        voffset = numFaces + vz*vertices[0]*vertices[1] + vy*vertices[0] + vx;
        cone[0] = voffset+vertices[0]*vertices[1]; cone[1] = voffset;
        cone[2] = voffset+vertices[0]; cone[3] = voffset+vertices[0]*vertices[1]+vertices[0];
        ierr    = DMPlexSetCone(dm, iface, cone);CHKERRQ(ierr);
        iface++;
      }
    }
  }
  ierr = DMPlexSymmetrize(dm);CHKERRQ(ierr);
  ierr = DMPlexStratify(dm);CHKERRQ(ierr);
  /* Build coordinates */
  ierr = DMGetCoordinateSection(dm, &coordSection);CHKERRQ(ierr);
  ierr = PetscSectionSetChart(coordSection, numFaces, numFaces + numVertices);CHKERRQ(ierr);
  for (v = numFaces; v < numFaces+numVertices; ++v) {
    ierr = PetscSectionSetDof(coordSection, v, 3);CHKERRQ(ierr);
  }
  ierr = PetscSectionSetUp(coordSection);CHKERRQ(ierr);
  ierr = PetscSectionGetStorageSize(coordSection, &coordSize);CHKERRQ(ierr);
  ierr = VecCreate(PETSC_COMM_SELF, &coordinates);CHKERRQ(ierr);
  ierr = PetscObjectSetName((PetscObject) coordinates, "coordinates");CHKERRQ(ierr);
  ierr = VecSetSizes(coordinates, coordSize, PETSC_DETERMINE);CHKERRQ(ierr);
  ierr = VecSetBlockSize(coordinates, 3);CHKERRQ(ierr);
  ierr = VecSetType(coordinates,VECSTANDARD);CHKERRQ(ierr);
  ierr = VecGetArray(coordinates, &coords);CHKERRQ(ierr);
  for (vz = 0; vz <= faces[2]; ++vz) {
    for (vy = 0; vy <= faces[1]; ++vy) {
      for (vx = 0; vx <= faces[0]; ++vx) {
        coords[((vz*(faces[1]+1)+vy)*(faces[0]+1)+vx)*3+0] = lower[0] + ((upper[0] - lower[0])/faces[0])*vx;
        coords[((vz*(faces[1]+1)+vy)*(faces[0]+1)+vx)*3+1] = lower[1] + ((upper[1] - lower[1])/faces[1])*vy;
        coords[((vz*(faces[1]+1)+vy)*(faces[0]+1)+vx)*3+2] = lower[2] + ((upper[2] - lower[2])/faces[2])*vz;
      }
    }
  }
  ierr = VecRestoreArray(coordinates, &coords);CHKERRQ(ierr);
  ierr = DMSetCoordinatesLocal(dm, coordinates);CHKERRQ(ierr);
  ierr = VecDestroy(&coordinates);CHKERRQ(ierr);
  PetscFunctionReturn(0);
}

/*@
  DMPlexCreateBoxMesh - Creates a mesh on the tensor product of unit intervals (box) using simplices.

  Collective on MPI_Comm

  Input Parameters:
+ comm - The communicator for the DM object
. dim - The spatial dimension
. numFaces - Number of faces per dimension
- interpolate - Flag to create intermediate mesh pieces (edges, faces)

  Output Parameter:
. dm  - The DM object

  Level: beginner

.keywords: DM, create
.seealso: DMPlexCreateHexBoxMesh(), DMSetType(), DMCreate()
@*/
PetscErrorCode DMPlexCreateBoxMesh(MPI_Comm comm, PetscInt dim, PetscInt numFaces, PetscBool interpolate, DM *dm)
{
  DM             boundary;
  PetscErrorCode ierr;

  PetscFunctionBegin;
  PetscValidPointer(dm, 4);
  ierr = DMCreate(comm, &boundary);CHKERRQ(ierr);
  PetscValidLogicalCollectiveInt(boundary,dim,2);
  ierr = DMSetType(boundary, DMPLEX);CHKERRQ(ierr);
  ierr = DMSetDimension(boundary, dim-1);CHKERRQ(ierr);
  ierr = DMSetCoordinateDim(boundary, dim);CHKERRQ(ierr);
  switch (dim) {
  case 2:
  {
    PetscReal lower[2] = {0.0, 0.0};
    PetscReal upper[2] = {1.0, 1.0};
    PetscInt  edges[2];

    edges[0] = numFaces; edges[1] = numFaces;
    ierr = DMPlexCreateSquareBoundary(boundary, lower, upper, edges);CHKERRQ(ierr);
    break;
  }
  case 3:
  {
    PetscReal lower[3] = {0.0, 0.0, 0.0};
    PetscReal upper[3] = {1.0, 1.0, 1.0};
    PetscInt  faces[3];

    faces[0] = numFaces; faces[1] = numFaces; faces[2] = numFaces;
    ierr = DMPlexCreateCubeBoundary(boundary, lower, upper, faces);CHKERRQ(ierr);
    break;
  }
  default:
    SETERRQ1(comm, PETSC_ERR_SUP, "Dimension not supported: %d", dim);
  }
  ierr = DMPlexGenerate(boundary, NULL, interpolate, dm);CHKERRQ(ierr);
  ierr = DMDestroy(&boundary);CHKERRQ(ierr);
  PetscFunctionReturn(0);
}

static PetscErrorCode DMPlexCreateCubeMesh_Internal(DM dm, const PetscReal lower[], const PetscReal upper[], const PetscInt edges[], DMBoundaryType bdX, DMBoundaryType bdY, DMBoundaryType bdZ)
{
  PetscInt       markerTop      = 1, faceMarkerTop      = 1;
  PetscInt       markerBottom   = 1, faceMarkerBottom   = 1;
  PetscInt       markerFront    = 1, faceMarkerFront    = 1;
  PetscInt       markerBack     = 1, faceMarkerBack     = 1;
  PetscInt       markerRight    = 1, faceMarkerRight    = 1;
  PetscInt       markerLeft     = 1, faceMarkerLeft     = 1;
  PetscInt       dim;
  PetscBool      markerSeparate = PETSC_FALSE;
  PetscMPIInt    rank;
  PetscErrorCode ierr;

  PetscFunctionBegin;
  ierr = DMGetDimension(dm,&dim);CHKERRQ(ierr);
  ierr = MPI_Comm_rank(PetscObjectComm((PetscObject)dm), &rank);CHKERRQ(ierr);
  ierr = DMCreateLabel(dm,"marker");CHKERRQ(ierr);
  ierr = DMCreateLabel(dm,"Face Sets");CHKERRQ(ierr);
  switch (dim) {
  case 2:
    faceMarkerTop    = 3;
    faceMarkerBottom = 1;
    faceMarkerRight  = 2;
    faceMarkerLeft   = 4;
    break;
  case 3:
    faceMarkerBottom = 1;
    faceMarkerTop    = 2;
    faceMarkerFront  = 3;
    faceMarkerBack   = 4;
    faceMarkerRight  = 5;
    faceMarkerLeft   = 6;
    break;
  default:
    SETERRQ1(PETSC_COMM_SELF,PETSC_ERR_SUP,"Dimension %d not supported",dim);
    break;
  }
  ierr = PetscOptionsGetBool(((PetscObject) dm)->options,((PetscObject) dm)->prefix, "-dm_plex_separate_marker", &markerSeparate, NULL);CHKERRQ(ierr);
  if (markerSeparate) {
    markerBottom = faceMarkerBottom;
    markerTop    = faceMarkerTop;
    markerFront  = faceMarkerFront;
    markerBack   = faceMarkerBack;
    markerRight  = faceMarkerRight;
    markerLeft   = faceMarkerLeft;
  }
  {
    const PetscInt numXEdges    = !rank ? edges[0] : 0;
    const PetscInt numYEdges    = !rank ? edges[1] : 0;
    const PetscInt numZEdges    = !rank ? edges[2] : 0;
    const PetscInt numXVertices = !rank ? (bdX == DM_BOUNDARY_PERIODIC || bdX == DM_BOUNDARY_TWIST ? edges[0] : edges[0]+1) : 0;
    const PetscInt numYVertices = !rank ? (bdY == DM_BOUNDARY_PERIODIC || bdY == DM_BOUNDARY_TWIST ? edges[1] : edges[1]+1) : 0;
    const PetscInt numZVertices = !rank ? (bdZ == DM_BOUNDARY_PERIODIC || bdZ == DM_BOUNDARY_TWIST ? edges[2] : edges[2]+1) : 0;
    const PetscInt numCells     = numXEdges*numYEdges*numZEdges;
    const PetscInt numXFaces    = numYEdges*numZEdges;
    const PetscInt numYFaces    = numXEdges*numZEdges;
    const PetscInt numZFaces    = numXEdges*numYEdges;
    const PetscInt numTotXFaces = numXVertices*numXFaces;
    const PetscInt numTotYFaces = numYVertices*numYFaces;
    const PetscInt numTotZFaces = numZVertices*numZFaces;
    const PetscInt numFaces     = numTotXFaces + numTotYFaces + numTotZFaces;
    const PetscInt numTotXEdges = numXEdges*numYVertices*numZVertices;
    const PetscInt numTotYEdges = numYEdges*numXVertices*numZVertices;
    const PetscInt numTotZEdges = numZEdges*numXVertices*numYVertices;
    const PetscInt numVertices  = numXVertices*numYVertices*numZVertices;
    const PetscInt numEdges     = numTotXEdges + numTotYEdges + numTotZEdges;
    const PetscInt firstVertex  = (dim == 2) ? numFaces : numCells;
    const PetscInt firstXFace   = (dim == 2) ? 0 : numCells + numVertices;
    const PetscInt firstYFace   = firstXFace + numTotXFaces;
    const PetscInt firstZFace   = firstYFace + numTotYFaces;
    const PetscInt firstXEdge   = numCells + numFaces + numVertices;
    const PetscInt firstYEdge   = firstXEdge + numTotXEdges;
    const PetscInt firstZEdge   = firstYEdge + numTotYEdges;
    Vec            coordinates;
    PetscSection   coordSection;
    PetscScalar   *coords;
    PetscInt       coordSize;
    PetscInt       v, vx, vy, vz;
    PetscInt       c, f, fx, fy, fz, e, ex, ey, ez;

    ierr = DMPlexSetChart(dm, 0, numCells+numFaces+numEdges+numVertices);CHKERRQ(ierr);
    for (c = 0; c < numCells; c++) {
      ierr = DMPlexSetConeSize(dm, c, 6);CHKERRQ(ierr);
    }
    for (f = firstXFace; f < firstXFace+numFaces; ++f) {
      ierr = DMPlexSetConeSize(dm, f, 4);CHKERRQ(ierr);
    }
    for (e = firstXEdge; e < firstXEdge+numEdges; ++e) {
      ierr = DMPlexSetConeSize(dm, e, 2);CHKERRQ(ierr);
    }
    ierr = DMSetUp(dm);CHKERRQ(ierr); /* Allocate space for cones */
    /* Build cells */
    for (fz = 0; fz < numZEdges; ++fz) {
      for (fy = 0; fy < numYEdges; ++fy) {
        for (fx = 0; fx < numXEdges; ++fx) {
          PetscInt cell    = (fz*numYEdges + fy)*numXEdges + fx;
          PetscInt faceB   = firstZFace + (fy*numXEdges+fx)*numZVertices +   fz;
          PetscInt faceT   = firstZFace + (fy*numXEdges+fx)*numZVertices + ((fz+1)%numZVertices);
          PetscInt faceF   = firstYFace + (fz*numXEdges+fx)*numYVertices +   fy;
          PetscInt faceK   = firstYFace + (fz*numXEdges+fx)*numYVertices + ((fy+1)%numYVertices);
          PetscInt faceL   = firstXFace + (fz*numYEdges+fy)*numXVertices +   fx;
          PetscInt faceR   = firstXFace + (fz*numYEdges+fy)*numXVertices + ((fx+1)%numXVertices);
                            /* B,  T,  F,  K,  R,  L */
          PetscInt ornt[6] = {-4,  0,  0, -1,  0, -4}; /* ??? */
          PetscInt cone[6];

          /* no boundary twisting in 3D */
          cone[0] = faceB; cone[1] = faceT; cone[2] = faceF; cone[3] = faceK; cone[4] = faceR; cone[5] = faceL;
          ierr    = DMPlexSetCone(dm, cell, cone);CHKERRQ(ierr);
          ierr    = DMPlexSetConeOrientation(dm, cell, ornt);CHKERRQ(ierr);
        }
      }
    }
    /* Build x faces */
    for (fz = 0; fz < numZEdges; ++fz) {
      for (fy = 0; fy < numYEdges; ++fy) {
        for (fx = 0; fx < numXVertices; ++fx) {
          PetscInt face    = firstXFace + (fz*numYEdges+fy)*numXVertices + fx;
          PetscInt edgeL   = firstZEdge + (  fy*                 numXVertices+fx)*numZEdges + fz;
          PetscInt edgeR   = firstZEdge + (((fy+1)%numYVertices)*numXVertices+fx)*numZEdges + fz;
          PetscInt edgeB   = firstYEdge + (  fz*                 numXVertices+fx)*numYEdges + fy;
          PetscInt edgeT   = firstYEdge + (((fz+1)%numZVertices)*numXVertices+fx)*numYEdges + fy;
          PetscInt ornt[4] = {0, 0, -2, -2};
          PetscInt cone[4];

          if (dim == 3) {
            /* markers */
            if (bdX != DM_BOUNDARY_PERIODIC) {
              if (fx == numXVertices-1) {
                ierr = DMSetLabelValue(dm, "Face Sets", face, faceMarkerRight);CHKERRQ(ierr);
                ierr = DMSetLabelValue(dm, "marker", face, markerRight);CHKERRQ(ierr);
              }
              else if (fx == 0) {
                ierr = DMSetLabelValue(dm, "Face Sets", face, faceMarkerLeft);CHKERRQ(ierr);
                ierr = DMSetLabelValue(dm, "marker", face, markerLeft);CHKERRQ(ierr);
              }
            }
          }
          cone[0] = edgeB; cone[1] = edgeR; cone[2] = edgeT; cone[3] = edgeL;
          ierr    = DMPlexSetCone(dm, face, cone);CHKERRQ(ierr);
          ierr    = DMPlexSetConeOrientation(dm, face, ornt);CHKERRQ(ierr);
        }
      }
    }
    /* Build y faces */
    for (fz = 0; fz < numZEdges; ++fz) {
      for (fx = 0; fx < numXEdges; ++fx) {
        for (fy = 0; fy < numYVertices; ++fy) {
          PetscInt face    = firstYFace + (fz*numXEdges+fx)*numYVertices + fy;
          PetscInt edgeL   = firstZEdge + (fy*numXVertices+  fx                 )*numZEdges + fz;
          PetscInt edgeR   = firstZEdge + (fy*numXVertices+((fx+1)%numXVertices))*numZEdges + fz;
          PetscInt edgeB   = firstXEdge + (  fz                 *numYVertices+fy)*numXEdges + fx;
          PetscInt edgeT   = firstXEdge + (((fz+1)%numZVertices)*numYVertices+fy)*numXEdges + fx;
          PetscInt ornt[4] = {0, 0, -2, -2};
          PetscInt cone[4];

          if (dim == 3) {
            /* markers */
            if (bdY != DM_BOUNDARY_PERIODIC) {
              if (fy == numYVertices-1) {
                ierr = DMSetLabelValue(dm, "Face Sets", face, faceMarkerBack);CHKERRQ(ierr);
                ierr = DMSetLabelValue(dm, "marker", face, markerBack);CHKERRQ(ierr);
              }
              else if (fy == 0) {
                ierr = DMSetLabelValue(dm, "Face Sets", face, faceMarkerFront);CHKERRQ(ierr);
                ierr = DMSetLabelValue(dm, "marker", face, markerFront);CHKERRQ(ierr);
              }
            }
          }
          cone[0] = edgeB; cone[1] = edgeR; cone[2] = edgeT; cone[3] = edgeL;
          ierr    = DMPlexSetCone(dm, face, cone);CHKERRQ(ierr);
          ierr    = DMPlexSetConeOrientation(dm, face, ornt);CHKERRQ(ierr);
        }
      }
    }
    /* Build z faces */
    for (fy = 0; fy < numYEdges; ++fy) {
      for (fx = 0; fx < numXEdges; ++fx) {
        for (fz = 0; fz < numZVertices; fz++) {
          PetscInt face    = firstZFace + (fy*numXEdges+fx)*numZVertices + fz;
          PetscInt edgeL   = firstYEdge + (fz*numXVertices+  fx                 )*numYEdges + fy;
          PetscInt edgeR   = firstYEdge + (fz*numXVertices+((fx+1)%numXVertices))*numYEdges + fy;
          PetscInt edgeB   = firstXEdge + (fz*numYVertices+  fy                 )*numXEdges + fx;
          PetscInt edgeT   = firstXEdge + (fz*numYVertices+((fy+1)%numYVertices))*numXEdges + fx;
          PetscInt ornt[4] = {0, 0, -2, -2};
          PetscInt cone[4];

          if (dim == 2) {
            if (bdX == DM_BOUNDARY_TWIST && fx == numXEdges-1) {edgeR += numYEdges-1-2*fy; ornt[1] = -2;}
            if (bdY == DM_BOUNDARY_TWIST && fy == numYEdges-1) {edgeT += numXEdges-1-2*fx; ornt[2] =  0;}
          }
          else {
            /* markers */
            if (bdZ != DM_BOUNDARY_PERIODIC) {
              if (fz == numZVertices-1) {
                ierr = DMSetLabelValue(dm, "Face Sets", face, faceMarkerTop);CHKERRQ(ierr);
                ierr = DMSetLabelValue(dm, "marker", face, markerTop);CHKERRQ(ierr);
              }
              else if (fz == 0) {
                ierr = DMSetLabelValue(dm, "Face Sets", face, faceMarkerBottom);CHKERRQ(ierr);
                ierr = DMSetLabelValue(dm, "marker", face, markerBottom);CHKERRQ(ierr);
              }
            }
          }
          cone[0] = edgeB; cone[1] = edgeR; cone[2] = edgeT; cone[3] = edgeL;
          ierr    = DMPlexSetCone(dm, face, cone);CHKERRQ(ierr);
          ierr    = DMPlexSetConeOrientation(dm, face, ornt);CHKERRQ(ierr);
        }
      }
    }
    /* Build Z edges*/
    for (vy = 0; vy < numYVertices; vy++) {
      for (vx = 0; vx < numXVertices; vx++) {
        for (ez = 0; ez < numZEdges; ez++) {
          const PetscInt edge    = firstZEdge  + (vy*numXVertices+vx)*numZEdges + ez;
          const PetscInt vertexB = firstVertex + (  ez                 *numYVertices+vy)*numXVertices + vx;
          const PetscInt vertexT = firstVertex + (((ez+1)%numZVertices)*numYVertices+vy)*numXVertices + vx;
          PetscInt       cone[2];

          if (dim == 3) {
            if (bdX != DM_BOUNDARY_PERIODIC) {
              if (vx == numXVertices-1) {
                ierr = DMSetLabelValue(dm, "marker", edge, markerRight);CHKERRQ(ierr);
              }
              else if (vx == 0) {
                ierr = DMSetLabelValue(dm, "marker", edge, markerLeft);CHKERRQ(ierr);
              }
            }
            if (bdY != DM_BOUNDARY_PERIODIC) {
              if (vy == numYVertices-1) {
                ierr = DMSetLabelValue(dm, "marker", edge, markerBack);CHKERRQ(ierr);
              }
              else if (vy == 0) {
                ierr = DMSetLabelValue(dm, "marker", edge, markerFront);CHKERRQ(ierr);
              }
            }
          }
          cone[0] = vertexB; cone[1] = vertexT;
          ierr = DMPlexSetCone(dm, edge, cone);CHKERRQ(ierr);
        }
      }
    }
    /* Build Y edges*/
    for (vz = 0; vz < numZVertices; vz++) {
      for (vx = 0; vx < numXVertices; vx++) {
        for (ey = 0; ey < numYEdges; ey++) {
          const PetscInt nextv   = (dim == 2 && bdY == DM_BOUNDARY_TWIST && ey == numYEdges-1) ? (numXVertices-vx-1) : (vz*numYVertices+((ey+1)%numYVertices))*numXVertices + vx;
          const PetscInt edge    = firstYEdge  + (vz*numXVertices+vx)*numYEdges + ey;
          const PetscInt vertexF = firstVertex + (vz*numYVertices+ey)*numXVertices + vx;
          const PetscInt vertexK = firstVertex + nextv;
          PetscInt       cone[2];

          cone[0] = vertexF; cone[1] = vertexK;
          ierr = DMPlexSetCone(dm, edge, cone);CHKERRQ(ierr);
          if (dim == 2) {
            if ((bdX != DM_BOUNDARY_PERIODIC) && (bdX != DM_BOUNDARY_TWIST)) {
              if (vx == numXVertices-1) {
                ierr = DMSetLabelValue(dm, "Face Sets", edge, faceMarkerRight);CHKERRQ(ierr);
                ierr = DMSetLabelValue(dm, "marker", edge,    markerRight);CHKERRQ(ierr);
                ierr = DMSetLabelValue(dm, "marker", cone[0], markerRight);CHKERRQ(ierr);
                if (ey == numYEdges-1) {
                  ierr = DMSetLabelValue(dm, "marker", cone[1], markerRight);CHKERRQ(ierr);
                }
              }
              else if (vx == 0) {
                ierr = DMSetLabelValue(dm, "Face Sets", edge, faceMarkerLeft);CHKERRQ(ierr);
                ierr = DMSetLabelValue(dm, "marker", edge,    markerLeft);CHKERRQ(ierr);
                ierr = DMSetLabelValue(dm, "marker", cone[0], markerLeft);CHKERRQ(ierr);
                if (ey == numYEdges-1) {
                  ierr = DMSetLabelValue(dm, "marker", cone[1], markerLeft);CHKERRQ(ierr);
                }
              }
            }
          }
          else {
            if (bdX != DM_BOUNDARY_PERIODIC) {
              if (vx == numXVertices-1) {
                ierr = DMSetLabelValue(dm, "marker", edge, markerRight);CHKERRQ(ierr);
              }
              else if (vx == 0) {
                ierr = DMSetLabelValue(dm, "marker", edge, markerLeft);CHKERRQ(ierr);
              }
            }
            if (bdZ != DM_BOUNDARY_PERIODIC) {
              if (vz == numZVertices-1) {
                ierr = DMSetLabelValue(dm, "marker", edge, markerTop);CHKERRQ(ierr);
              }
              else if (vz == 0) {
                ierr = DMSetLabelValue(dm, "marker", edge, markerBottom);CHKERRQ(ierr);
              }
            }
          }
        }
      }
    }
    /* Build X edges*/
    for (vz = 0; vz < numZVertices; vz++) {
      for (vy = 0; vy < numYVertices; vy++) {
        for (ex = 0; ex < numXEdges; ex++) {
          const PetscInt nextv   = (dim == 2 && bdX == DM_BOUNDARY_TWIST && ex == numXEdges-1) ? (numYVertices-vy-1)*numXVertices : (vz*numYVertices+vy)*numXVertices + (ex+1)%numXVertices;
          const PetscInt edge    = firstXEdge  + (vz*numYVertices+vy)*numXEdges + ex;
          const PetscInt vertexL = firstVertex + (vz*numYVertices+vy)*numXVertices + ex;
          const PetscInt vertexR = firstVertex + nextv;
          PetscInt       cone[2];

          cone[0] = vertexL; cone[1] = vertexR;
          ierr = DMPlexSetCone(dm, edge, cone);CHKERRQ(ierr);
          if (dim == 2) {
            if ((bdY != DM_BOUNDARY_PERIODIC) && (bdY != DM_BOUNDARY_TWIST)) {
              if (vy == numYVertices-1) {
                ierr = DMSetLabelValue(dm, "Face Sets", edge, faceMarkerTop);CHKERRQ(ierr);
                ierr = DMSetLabelValue(dm, "marker", edge,    markerTop);CHKERRQ(ierr);
                ierr = DMSetLabelValue(dm, "marker", cone[0], markerTop);CHKERRQ(ierr);
                if (ex == numXEdges-1) {
                  ierr = DMSetLabelValue(dm, "marker", cone[1], markerTop);CHKERRQ(ierr);
                }
              }
              else if (vy == 0) {
                ierr = DMSetLabelValue(dm, "Face Sets", edge, faceMarkerBottom);CHKERRQ(ierr);
                ierr = DMSetLabelValue(dm, "marker", edge,    markerBottom);CHKERRQ(ierr);
                ierr = DMSetLabelValue(dm, "marker", cone[0], markerBottom);CHKERRQ(ierr);
                if (ex == numXEdges-1) {
                  ierr = DMSetLabelValue(dm, "marker", cone[1], markerBottom);CHKERRQ(ierr);
                }
              }
            }
          }
          else {
            if (bdY != DM_BOUNDARY_PERIODIC) {
              if (vy == numYVertices-1) {
                ierr = DMSetLabelValue(dm, "marker", edge, markerBack);CHKERRQ(ierr);
              }
              else if (vy == 0) {
                ierr = DMSetLabelValue(dm, "marker", edge, markerFront);CHKERRQ(ierr);
              }
            }
            if (bdZ != DM_BOUNDARY_PERIODIC) {
              if (vz == numZVertices-1) {
                ierr = DMSetLabelValue(dm, "marker", edge, markerTop);CHKERRQ(ierr);
              }
              else if (vz == 0) {
                ierr = DMSetLabelValue(dm, "marker", edge, markerBottom);CHKERRQ(ierr);
              }
            }
          }
        }
      }
    }
    ierr = DMPlexSymmetrize(dm);CHKERRQ(ierr);
    ierr = DMPlexStratify(dm);CHKERRQ(ierr);
    /* Build coordinates */
    ierr = DMGetCoordinateSection(dm, &coordSection);CHKERRQ(ierr);
    ierr = PetscSectionSetNumFields(coordSection, 1);CHKERRQ(ierr);
    ierr = PetscSectionSetFieldComponents(coordSection, 0, dim);CHKERRQ(ierr);
    ierr = PetscSectionSetChart(coordSection, firstVertex, firstVertex+numVertices);CHKERRQ(ierr);
    for (v = firstVertex; v < firstVertex+numVertices; ++v) {
      ierr = PetscSectionSetDof(coordSection, v, dim);CHKERRQ(ierr);
      ierr = PetscSectionSetFieldDof(coordSection, v, 0, dim);CHKERRQ(ierr);
    }
    ierr = PetscSectionSetUp(coordSection);CHKERRQ(ierr);
    ierr = PetscSectionGetStorageSize(coordSection, &coordSize);CHKERRQ(ierr);
    ierr = VecCreate(PETSC_COMM_SELF, &coordinates);CHKERRQ(ierr);
    ierr = PetscObjectSetName((PetscObject) coordinates, "coordinates");CHKERRQ(ierr);
    ierr = VecSetSizes(coordinates, coordSize, PETSC_DETERMINE);CHKERRQ(ierr);
    ierr = VecSetBlockSize(coordinates, dim);CHKERRQ(ierr);
    ierr = VecSetType(coordinates,VECSTANDARD);CHKERRQ(ierr);
    ierr = VecGetArray(coordinates, &coords);CHKERRQ(ierr);
    for (vz = 0; vz < numZVertices; ++vz) {
      for (vy = 0; vy < numYVertices; ++vy) {
        for (vx = 0; vx < numXVertices; ++vx) {
          coords[((vz*numYVertices+vy)*numXVertices+vx)*dim+0] = lower[0] + ((upper[0] - lower[0])/numXEdges)*vx;
          coords[((vz*numYVertices+vy)*numXVertices+vx)*dim+1] = lower[1] + ((upper[1] - lower[1])/numYEdges)*vy;
          if (dim == 3) {
            coords[((vz*numYVertices+vy)*numXVertices+vx)*dim+2] = lower[2] + ((upper[2] - lower[2])/numZEdges)*vz;
          }
        }
      }
    }
    ierr = VecRestoreArray(coordinates, &coords);CHKERRQ(ierr);
    ierr = DMSetCoordinatesLocal(dm, coordinates);CHKERRQ(ierr);
    ierr = VecDestroy(&coordinates);CHKERRQ(ierr);
  }
  PetscFunctionReturn(0);
}

/*@
  DMPlexCreateHexBoxMesh - Creates a mesh on the tensor product of unit intervals (box) using hexahedra.

  Collective on MPI_Comm

  Input Parameters:
+ comm  - The communicator for the DM object
. dim   - The spatial dimension
. periodicX - The boundary type for the X direction
. periodicY - The boundary type for the Y direction
. periodicZ - The boundary type for the Z direction
- cells - The number of cells in each direction

  Output Parameter:
. dm  - The DM object

  Note: Here is the numbering returned for 2 cells in each direction:
$ 22--8-23--9--24
$  |     |     |
$ 13  2 14  3  15
$  |     |     |
$ 19--6-20--7--21
$  |     |     |
$ 10  0 11  1 12
$  |     |     |
$ 16--4-17--5--18

  Level: beginner

.keywords: DM, create
.seealso: DMPlexCreateBoxMesh(), DMSetType(), DMCreate()
@*/
PetscErrorCode DMPlexCreateHexBoxMesh(MPI_Comm comm, PetscInt dim, const PetscInt cells[], DMBoundaryType periodicX, DMBoundaryType periodicY, DMBoundaryType periodicZ, DM *dm)
{
  PetscInt       i;
  PetscErrorCode ierr;

  PetscFunctionBegin;
  PetscValidPointer(dm, 7);
  ierr = DMCreate(comm, dm);CHKERRQ(ierr);
  PetscValidLogicalCollectiveInt(*dm,dim,2);
  ierr = DMSetType(*dm, DMPLEX);CHKERRQ(ierr);
  ierr = DMSetDimension(*dm, dim);CHKERRQ(ierr);
  switch (dim) {
  case 2:
  {
    PetscReal lower[3] = {0.0, 0.0, 0.0};
    PetscReal upper[3] = {1.0, 1.0, 0.0};
<<<<<<< HEAD
    PetscInt  edges[3];

    edges[0] = cells[0];
    edges[1] = cells[1];
    edges[2] = 0;

=======
    PetscInt  edges[3] = {cells[0], cells[1], 0};

>>>>>>> 9811f190
    ierr = DMPlexCreateCubeMesh_Internal(*dm, lower, upper, edges, periodicX, periodicY, DM_BOUNDARY_NONE);CHKERRQ(ierr);
    if (periodicX == DM_BOUNDARY_PERIODIC || periodicX == DM_BOUNDARY_TWIST ||
        periodicY == DM_BOUNDARY_PERIODIC || periodicY == DM_BOUNDARY_TWIST) {
      PetscReal      L[2];
      PetscReal      maxCell[2];
      DMBoundaryType bdType[2];

      bdType[0] = periodicX;
      bdType[1] = periodicY;
      for (i = 0; i < dim; i++) {
        L[i]       = upper[i] - lower[i];
        maxCell[i] = 1.1 * (L[i] / PetscMax(1,cells[i]));
      }

      ierr = DMSetPeriodicity(*dm,maxCell,L,bdType);CHKERRQ(ierr);
    }
    break;
  }
  case 3:
  {
    PetscReal lower[3] = {0.0, 0.0, 0.0};
    PetscReal upper[3] = {1.0, 1.0, 1.0};

    ierr = DMPlexCreateCubeMesh_Internal(*dm, lower, upper, cells, periodicX, periodicY, periodicZ);CHKERRQ(ierr);
    if (periodicX == DM_BOUNDARY_PERIODIC || periodicX == DM_BOUNDARY_TWIST ||
        periodicY == DM_BOUNDARY_PERIODIC || periodicY == DM_BOUNDARY_TWIST ||
        periodicZ == DM_BOUNDARY_PERIODIC || periodicZ == DM_BOUNDARY_TWIST) {
      PetscReal      L[3];
      PetscReal      maxCell[3];
      DMBoundaryType bdType[3];

      bdType[0] = periodicX;
      bdType[1] = periodicY;
      bdType[2] = periodicZ;
      for (i = 0; i < dim; i++) {
        L[i]       = upper[i] - lower[i];
        maxCell[i] = 1.1 * (L[i] / cells[i]);
      }

      ierr = DMSetPeriodicity(*dm,maxCell,L,bdType);CHKERRQ(ierr);
    }
    break;
  }
  default:
    SETERRQ1(comm, PETSC_ERR_SUP, "Dimension not supported: %d", dim);
  }
  PetscFunctionReturn(0);
}

/*@C
  DMPlexSetOptionsPrefix - Sets the prefix used for searching for all DM options in the database.

  Logically Collective on DM

  Input Parameters:
+ dm - the DM context
- prefix - the prefix to prepend to all option names

  Notes:
  A hyphen (-) must NOT be given at the beginning of the prefix name.
  The first character of all runtime options is AUTOMATICALLY the hyphen.

  Level: advanced

.seealso: SNESSetFromOptions()
@*/
PetscErrorCode DMPlexSetOptionsPrefix(DM dm, const char prefix[])
{
  DM_Plex       *mesh = (DM_Plex *) dm->data;
  PetscErrorCode ierr;

  PetscFunctionBegin;
  PetscValidHeaderSpecific(dm, DM_CLASSID, 1);
  ierr = PetscObjectSetOptionsPrefix((PetscObject) dm, prefix);CHKERRQ(ierr);
  ierr = PetscObjectSetOptionsPrefix((PetscObject) mesh->partitioner, prefix);CHKERRQ(ierr);
  PetscFunctionReturn(0);
}

/*@
  DMPlexCreateHexCylinderMesh - Creates a mesh on the tensor product of the unit interval with the circle (cylinder) using hexahedra.

  Collective on MPI_Comm

  Input Parameters:
+ comm      - The communicator for the DM object
. numRefine - The number of regular refinements to the basic 5 cell structure
- periodicZ - The boundary type for the Z direction

  Output Parameter:
. dm  - The DM object

  Note: Here is the output numbering looking from the bottom of the cylinder:
$       17-----14
$        |     |
$        |  2  |
$        |     |
$ 17-----8-----7-----14
$  |     |     |     |
$  |  3  |  0  |  1  |
$  |     |     |     |
$ 19-----5-----6-----13
$        |     |
$        |  4  |
$        |     |
$       19-----13
$
$ and up through the top
$
$       18-----16
$        |     |
$        |  2  |
$        |     |
$ 18----10----11-----16
$  |     |     |     |
$  |  3  |  0  |  1  |
$  |     |     |     |
$ 20-----9----12-----15
$        |     |
$        |  4  |
$        |     |
$       20-----15

  Level: beginner

.keywords: DM, create
.seealso: DMPlexCreateHexBoxMesh(), DMPlexCreateBoxMesh(), DMSetType(), DMCreate()
@*/
PetscErrorCode DMPlexCreateHexCylinderMesh(MPI_Comm comm, PetscInt numRefine, DMBoundaryType periodicZ, DM *dm)
{
  const PetscInt dim = 3;
  PetscInt       numCells, numVertices, r;
  PetscErrorCode ierr;

  PetscFunctionBegin;
  PetscValidPointer(dm, 4);
  if (numRefine < 0) SETERRQ1(comm, PETSC_ERR_ARG_OUTOFRANGE, "Number of refinements %D cannot be negative", numRefine);
  ierr = DMCreate(comm, dm);CHKERRQ(ierr);
  ierr = DMSetType(*dm, DMPLEX);CHKERRQ(ierr);
  ierr = DMSetDimension(*dm, dim);CHKERRQ(ierr);
  /* Create topology */
  {
    PetscInt cone[8], c;

    numCells    = 5;
    numVertices = 16;
    if (periodicZ == DM_BOUNDARY_PERIODIC) {
<<<<<<< HEAD
      numCells *= 2;
=======
      numCells   *= 3;
      numVertices = 24;
>>>>>>> 9811f190
    }
    ierr = DMPlexSetChart(*dm, 0, numCells+numVertices);CHKERRQ(ierr);
    for (c = 0; c < numCells; c++) {ierr = DMPlexSetConeSize(*dm, c, 8);CHKERRQ(ierr);}
    ierr = DMSetUp(*dm);CHKERRQ(ierr);
    if (periodicZ == DM_BOUNDARY_PERIODIC) {
<<<<<<< HEAD
      cone[0] = 10; cone[1] = 11; cone[2] = 12; cone[3] = 13;
      cone[4] = 14; cone[5] = 15; cone[6] = 16; cone[7] = 17;
      ierr = DMPlexSetCone(*dm, 0, cone);CHKERRQ(ierr);
      cone[0] = 11; cone[1] = 18; cone[2] = 19; cone[3] = 12;
      cone[4] = 17; cone[5] = 16; cone[6] = 21; cone[7] = 20;
      ierr = DMPlexSetCone(*dm, 1, cone);CHKERRQ(ierr);
      cone[0] = 13; cone[1] = 12; cone[2] = 19; cone[3] = 22;
      cone[4] = 15; cone[5] = 23; cone[6] = 21; cone[7] = 16;
      ierr = DMPlexSetCone(*dm, 2, cone);CHKERRQ(ierr);
      cone[0] = 24; cone[1] = 10; cone[2] = 13; cone[3] = 22;
      cone[4] = 25; cone[5] = 23; cone[6] = 15; cone[7] = 14;
      ierr = DMPlexSetCone(*dm, 3, cone);CHKERRQ(ierr);
      cone[0] = 24; cone[1] = 18; cone[2] = 11; cone[3] = 10;
      cone[4] = 25; cone[5] = 14; cone[6] = 17; cone[7] = 20;
      ierr = DMPlexSetCone(*dm, 4, cone);CHKERRQ(ierr);

      cone[0] = 14; cone[1] = 17; cone[2] = 16; cone[3] = 15;
      cone[4] = 10; cone[5] = 13; cone[6] = 12; cone[7] = 11;
      ierr = DMPlexSetCone(*dm, 5, cone);CHKERRQ(ierr);
      cone[0] = 17; cone[1] = 20; cone[2] = 21; cone[3] = 16;
      cone[4] = 11; cone[5] = 12; cone[6] = 19; cone[7] = 18;
      ierr = DMPlexSetCone(*dm, 6, cone);CHKERRQ(ierr);
      cone[0] = 15; cone[1] = 16; cone[2] = 21; cone[3] = 23;
      cone[4] = 13; cone[5] = 22; cone[6] = 19; cone[7] = 12;
      ierr = DMPlexSetCone(*dm, 7, cone);CHKERRQ(ierr);
      cone[0] = 25; cone[1] = 14; cone[2] = 15; cone[3] = 23;
      cone[4] = 24; cone[5] = 22; cone[6] = 13; cone[7] = 10;
      ierr = DMPlexSetCone(*dm, 8, cone);CHKERRQ(ierr);
      cone[0] = 25; cone[1] = 20; cone[2] = 17; cone[3] = 14;
      cone[4] = 24; cone[5] = 10; cone[6] = 11; cone[7] = 18;
      ierr = DMPlexSetCone(*dm, 9, cone);CHKERRQ(ierr);
    } else {
      cone[0] =  5; cone[1] =  6; cone[2] =  7; cone[3] =  8;
      cone[4] =  9; cone[5] = 10; cone[6] = 11; cone[7] = 12;
      ierr = DMPlexSetCone(*dm, 0, cone);CHKERRQ(ierr);
      cone[0] =  6; cone[1] = 13; cone[2] = 14; cone[3] =  7;
      cone[4] = 12; cone[5] = 11; cone[6] = 16; cone[7] = 15;
      ierr = DMPlexSetCone(*dm, 1, cone);CHKERRQ(ierr);
      cone[0] =  8; cone[1] =  7; cone[2] = 14; cone[3] = 17;
      cone[4] = 10; cone[5] = 18; cone[6] = 16; cone[7] = 11;
      ierr = DMPlexSetCone(*dm, 2, cone);CHKERRQ(ierr);
      cone[0] = 19; cone[1] =  5; cone[2] =  8; cone[3] = 17;
      cone[4] = 20; cone[5] = 18; cone[6] = 10; cone[7] =  9;
      ierr = DMPlexSetCone(*dm, 3, cone);CHKERRQ(ierr);
      cone[0] = 19; cone[1] = 13; cone[2] =  6; cone[3] =  5;
      cone[4] = 20; cone[5] =  9; cone[6] = 12; cone[7] = 15;
=======
      cone[0] = 15; cone[1] = 18; cone[2] = 17; cone[3] = 16;
      cone[4] = 31; cone[5] = 32; cone[6] = 33; cone[7] = 34;
      ierr = DMPlexSetCone(*dm, 0, cone);CHKERRQ(ierr);
      cone[0] = 16; cone[1] = 17; cone[2] = 24; cone[3] = 23;
      cone[4] = 32; cone[5] = 36; cone[6] = 37; cone[7] = 33; /* 22 25 26 21 */
      ierr = DMPlexSetCone(*dm, 1, cone);CHKERRQ(ierr);
      cone[0] = 18; cone[1] = 27; cone[2] = 24; cone[3] = 17;
      cone[4] = 34; cone[5] = 33; cone[6] = 37; cone[7] = 38;
      ierr = DMPlexSetCone(*dm, 2, cone);CHKERRQ(ierr);
      cone[0] = 29; cone[1] = 27; cone[2] = 18; cone[3] = 15;
      cone[4] = 35; cone[5] = 31; cone[6] = 34; cone[7] = 38;
      ierr = DMPlexSetCone(*dm, 3, cone);CHKERRQ(ierr);
      cone[0] = 29; cone[1] = 15; cone[2] = 16; cone[3] = 23;
      cone[4] = 35; cone[5] = 36; cone[6] = 32; cone[7] = 31;
      ierr = DMPlexSetCone(*dm, 4, cone);CHKERRQ(ierr);

      cone[0] = 31; cone[1] = 34; cone[2] = 33; cone[3] = 32;
      cone[4] = 19; cone[5] = 22; cone[6] = 21; cone[7] = 20;
      ierr = DMPlexSetCone(*dm, 5, cone);CHKERRQ(ierr);
      cone[0] = 32; cone[1] = 33; cone[2] = 37; cone[3] = 36;
      cone[4] = 22; cone[5] = 25; cone[6] = 26; cone[7] = 21;
      ierr = DMPlexSetCone(*dm, 6, cone);CHKERRQ(ierr);
      cone[0] = 34; cone[1] = 38; cone[2] = 37; cone[3] = 33;
      cone[4] = 20; cone[5] = 21; cone[6] = 26; cone[7] = 28;
      ierr = DMPlexSetCone(*dm, 7, cone);CHKERRQ(ierr);
      cone[0] = 35; cone[1] = 38; cone[2] = 34; cone[3] = 31;
      cone[4] = 30; cone[5] = 19; cone[6] = 20; cone[7] = 28;
      ierr = DMPlexSetCone(*dm, 8, cone);CHKERRQ(ierr);
      cone[0] = 35; cone[1] = 31; cone[2] = 32; cone[3] = 36;
      cone[4] = 30; cone[5] = 25; cone[6] = 22; cone[7] = 19;
      ierr = DMPlexSetCone(*dm, 9, cone);CHKERRQ(ierr);

      cone[0] = 19; cone[1] = 20; cone[2] = 21; cone[3] = 22;
      cone[4] = 15; cone[5] = 16; cone[6] = 17; cone[7] = 18;
      ierr = DMPlexSetCone(*dm, 10, cone);CHKERRQ(ierr);
      cone[0] = 22; cone[1] = 21; cone[2] = 26; cone[3] = 25;
      cone[4] = 16; cone[5] = 23; cone[6] = 24; cone[7] = 17;
      ierr = DMPlexSetCone(*dm, 11, cone);CHKERRQ(ierr);
      cone[0] = 20; cone[1] = 28; cone[2] = 26; cone[3] = 21;
      cone[4] = 18; cone[5] = 17; cone[6] = 24; cone[7] = 27;
      ierr = DMPlexSetCone(*dm, 12, cone);CHKERRQ(ierr);
      cone[0] = 30; cone[1] = 28; cone[2] = 20; cone[3] = 19;
      cone[4] = 29; cone[5] = 15; cone[6] = 18; cone[7] = 27;
      ierr = DMPlexSetCone(*dm, 13, cone);CHKERRQ(ierr);
      cone[0] = 30; cone[1] = 19; cone[2] = 22; cone[3] = 25;
      cone[4] = 29; cone[5] = 23; cone[6] = 16; cone[7] = 15;
      ierr = DMPlexSetCone(*dm, 14, cone);CHKERRQ(ierr);
    } else {
      cone[0] =  5; cone[1] =  8; cone[2] =  7; cone[3] =  6;
      cone[4] =  9; cone[5] = 12; cone[6] = 11; cone[7] = 10;
      ierr = DMPlexSetCone(*dm, 0, cone);CHKERRQ(ierr);
      cone[0] =  6; cone[1] =  7; cone[2] = 14; cone[3] = 13;
      cone[4] = 12; cone[5] = 15; cone[6] = 16; cone[7] = 11;
      ierr = DMPlexSetCone(*dm, 1, cone);CHKERRQ(ierr);
      cone[0] =  8; cone[1] = 17; cone[2] = 14; cone[3] =  7;
      cone[4] = 10; cone[5] = 11; cone[6] = 16; cone[7] = 18;
      ierr = DMPlexSetCone(*dm, 2, cone);CHKERRQ(ierr);
      cone[0] = 19; cone[1] = 17; cone[2] =  8; cone[3] =  5;
      cone[4] = 20; cone[5] =  9; cone[6] = 10; cone[7] = 18;
      ierr = DMPlexSetCone(*dm, 3, cone);CHKERRQ(ierr);
      cone[0] = 19; cone[1] =  5; cone[2] =  6; cone[3] = 13;
      cone[4] = 20; cone[5] = 15; cone[6] = 12; cone[7] =  9;
>>>>>>> 9811f190
      ierr = DMPlexSetCone(*dm, 4, cone);CHKERRQ(ierr);
    }
    ierr = DMPlexSymmetrize(*dm);CHKERRQ(ierr);
    ierr = DMPlexStratify(*dm);CHKERRQ(ierr);
  }
  /* Interpolate */
  {
    DM idm = NULL;

    ierr = DMPlexInterpolate(*dm, &idm);CHKERRQ(ierr);
    ierr = DMDestroy(dm);CHKERRQ(ierr);
    *dm  = idm;
  }
  /* Create cube geometry */
  {
    Vec             coordinates;
    PetscSection    coordSection;
    PetscScalar    *coords;
    PetscInt        coordSize, v;
    const PetscReal dis = 1.0/PetscSqrtReal(2.0);
    const PetscReal ds2 = dis/2.0;

    /* Build coordinates */
    ierr = DMGetCoordinateSection(*dm, &coordSection);CHKERRQ(ierr);
    ierr = PetscSectionSetNumFields(coordSection, 1);CHKERRQ(ierr);
    ierr = PetscSectionSetFieldComponents(coordSection, 0, dim);CHKERRQ(ierr);
    ierr = PetscSectionSetChart(coordSection, numCells, numCells+numVertices);CHKERRQ(ierr);
    for (v = numCells; v < numCells+numVertices; ++v) {
      ierr = PetscSectionSetDof(coordSection, v, dim);CHKERRQ(ierr);
      ierr = PetscSectionSetFieldDof(coordSection, v, 0, dim);CHKERRQ(ierr);
    }
    ierr = PetscSectionSetUp(coordSection);CHKERRQ(ierr);
    ierr = PetscSectionGetStorageSize(coordSection, &coordSize);CHKERRQ(ierr);
    ierr = VecCreate(PETSC_COMM_SELF, &coordinates);CHKERRQ(ierr);
    ierr = PetscObjectSetName((PetscObject) coordinates, "coordinates");CHKERRQ(ierr);
    ierr = VecSetSizes(coordinates, coordSize, PETSC_DETERMINE);CHKERRQ(ierr);
    ierr = VecSetBlockSize(coordinates, dim);CHKERRQ(ierr);
    ierr = VecSetType(coordinates,VECSTANDARD);CHKERRQ(ierr);
    ierr = VecGetArray(coordinates, &coords);CHKERRQ(ierr);
    coords[0*dim+0] = -ds2; coords[0*dim+1] = -ds2; coords[0*dim+2] = 0.0;
    coords[1*dim+0] =  ds2; coords[1*dim+1] = -ds2; coords[1*dim+2] = 0.0;
    coords[2*dim+0] =  ds2; coords[2*dim+1] =  ds2; coords[2*dim+2] = 0.0;
    coords[3*dim+0] = -ds2; coords[3*dim+1] =  ds2; coords[3*dim+2] = 0.0;
    coords[4*dim+0] = -ds2; coords[4*dim+1] = -ds2; coords[4*dim+2] = 1.0;
    coords[5*dim+0] = -ds2; coords[5*dim+1] =  ds2; coords[5*dim+2] = 1.0;
    coords[6*dim+0] =  ds2; coords[6*dim+1] =  ds2; coords[6*dim+2] = 1.0;
    coords[7*dim+0] =  ds2; coords[7*dim+1] = -ds2; coords[7*dim+2] = 1.0;
    coords[ 8*dim+0] =  dis; coords[ 8*dim+1] = -dis; coords[ 8*dim+2] = 0.0;
    coords[ 9*dim+0] =  dis; coords[ 9*dim+1] =  dis; coords[ 9*dim+2] = 0.0;
    coords[10*dim+0] =  dis; coords[10*dim+1] = -dis; coords[10*dim+2] = 1.0;
    coords[11*dim+0] =  dis; coords[11*dim+1] =  dis; coords[11*dim+2] = 1.0;
    coords[12*dim+0] = -dis; coords[12*dim+1] =  dis; coords[12*dim+2] = 0.0;
    coords[13*dim+0] = -dis; coords[13*dim+1] =  dis; coords[13*dim+2] = 1.0;
    coords[14*dim+0] = -dis; coords[14*dim+1] = -dis; coords[14*dim+2] = 0.0;
    coords[15*dim+0] = -dis; coords[15*dim+1] = -dis; coords[15*dim+2] = 1.0;
<<<<<<< HEAD
=======
    if (periodicZ == DM_BOUNDARY_PERIODIC) {
      /* 15 31 19 */ coords[16*dim+0] = -ds2; coords[16*dim+1] = -ds2; coords[16*dim+2] = 0.5;
      /* 16 32 22 */ coords[17*dim+0] =  ds2; coords[17*dim+1] = -ds2; coords[17*dim+2] = 0.5;
      /* 17 33 21 */ coords[18*dim+0] =  ds2; coords[18*dim+1] =  ds2; coords[18*dim+2] = 0.5;
      /* 18 34 20 */ coords[19*dim+0] = -ds2; coords[19*dim+1] =  ds2; coords[19*dim+2] = 0.5;
      /* 29 35 30 */ coords[20*dim+0] = -dis; coords[20*dim+1] = -dis; coords[20*dim+2] = 0.5;
      /* 23 36 25 */ coords[21*dim+0] =  dis; coords[21*dim+1] = -dis; coords[21*dim+2] = 0.5;
      /* 24 37 26 */ coords[22*dim+0] =  dis; coords[22*dim+1] =  dis; coords[22*dim+2] = 0.5;
      /* 27 38 28 */ coords[23*dim+0] = -dis; coords[23*dim+1] =  dis; coords[23*dim+2] = 0.5;
    }
>>>>>>> 9811f190
    ierr = VecRestoreArray(coordinates, &coords);CHKERRQ(ierr);
    ierr = DMSetCoordinatesLocal(*dm, coordinates);CHKERRQ(ierr);
    ierr = VecDestroy(&coordinates);CHKERRQ(ierr);
  }
  /* Create periodicity */
  if (periodicZ == DM_BOUNDARY_PERIODIC || periodicZ == DM_BOUNDARY_TWIST) {
    PetscReal      L[3];
    PetscReal      maxCell[3];
    DMBoundaryType bdType[3];
    PetscReal      lower[3] = {0.0, 0.0, 0.0};
<<<<<<< HEAD
    PetscReal      upper[3] = {1.0, 1.0, 2.0};
    PetscInt       i, numZCells = PetscPowInt(2, numRefine);
=======
    PetscReal      upper[3] = {1.0, 1.0, 1.5};
    PetscInt       i, numZCells = 3;
>>>>>>> 9811f190

    bdType[0] = DM_BOUNDARY_NONE;
    bdType[1] = DM_BOUNDARY_NONE;
    bdType[2] = periodicZ;
    for (i = 0; i < dim; i++) {
      L[i]       = upper[i] - lower[i];
      maxCell[i] = 1.1 * (L[i] / numZCells);
    }
    ierr = DMSetPeriodicity(*dm, maxCell, L, bdType);CHKERRQ(ierr);
  }
  /* Refine topology */
  for (r = 0; r < numRefine; ++r) {
    DM rdm = NULL;

    ierr = DMRefine(*dm, comm, &rdm);CHKERRQ(ierr);
    ierr = DMDestroy(dm);CHKERRQ(ierr);
    *dm  = rdm;
  }
  /* Remap geometry to cylinder
       Interior square: Linear interpolation is correct
       The other cells all have vertices on rays from the origin. We want to uniformly expand the spacing
       such that the last vertex is on the unit circle. So the closest and farthest vertices are at distance

         phi     = arctan(y/x)
         d_close = sqrt(1/8 + 1/4 sin^2(phi))
         d_far   = sqrt(1/2 + sin^2(phi))

       so we remap them using

         x_new = x_close + (x - x_close) (1 - d_close) / (d_far - d_close)
         y_new = y_close + (y - y_close) (1 - d_close) / (d_far - d_close)

       If pi/4 < phi < 3pi/4 or -3pi/4 < phi < -pi/4, then we switch x and y.
  */
  {
    Vec           coordinates;
    PetscSection  coordSection;
    PetscScalar  *coords;
    PetscInt      vStart, vEnd, v;
    const PetscReal dis = 1.0/PetscSqrtReal(2.0);
    const PetscReal ds2 = 0.5*dis;

    ierr = DMPlexGetDepthStratum(*dm, 0, &vStart, &vEnd);CHKERRQ(ierr);
    ierr = DMGetCoordinateSection(*dm, &coordSection);CHKERRQ(ierr);
    ierr = DMGetCoordinatesLocal(*dm, &coordinates);CHKERRQ(ierr);
    ierr = VecGetArray(coordinates, &coords);CHKERRQ(ierr);
    for (v = vStart; v < vEnd; ++v) {
      PetscReal phi, sinp, cosp, dc, df, x, y, xc, yc;
      PetscInt  off;

      ierr = PetscSectionGetOffset(coordSection, v, &off);CHKERRQ(ierr);
      if ((PetscAbsScalar(coords[off+0]) <= ds2) && (PetscAbsScalar(coords[off+1]) <= ds2)) continue;
      x    = PetscRealPart(coords[off]);
      y    = PetscRealPart(coords[off+1]);
      phi  = PetscAtan2Real(y, x);
      sinp = PetscSinReal(phi);
      cosp = PetscCosReal(phi);
      if ((PetscAbsReal(phi) > PETSC_PI/4.0) && (PetscAbsReal(phi) < 3.0*PETSC_PI/4.0)) {
        dc = PetscAbsReal(ds2/sinp);
        df = PetscAbsReal(dis/sinp);
        xc = ds2*x/PetscAbsScalar(y);
        yc = ds2*PetscSignReal(y);
      } else {
        dc = PetscAbsReal(ds2/cosp);
        df = PetscAbsReal(dis/cosp);
        xc = ds2*PetscSignReal(x);
        yc = ds2*y/PetscAbsScalar(x);
      }
      coords[off+0] = xc + (coords[off+0] - xc)*(1.0 - dc)/(df - dc);
      coords[off+1] = yc + (coords[off+1] - yc)*(1.0 - dc)/(df - dc);
    }
    ierr = VecRestoreArray(coordinates, &coords);CHKERRQ(ierr);
    if (periodicZ == DM_BOUNDARY_PERIODIC || periodicZ == DM_BOUNDARY_TWIST) {
      ierr = DMLocalizeCoordinates(*dm);CHKERRQ(ierr);
    }
  }
  PetscFunctionReturn(0);
}

/* External function declarations here */
extern PetscErrorCode DMCreateInterpolation_Plex(DM dmCoarse, DM dmFine, Mat *interpolation, Vec *scaling);
extern PetscErrorCode DMCreateInjection_Plex(DM dmCoarse, DM dmFine, Mat *mat);
extern PetscErrorCode DMCreateDefaultSection_Plex(DM dm);
extern PetscErrorCode DMCreateDefaultConstraints_Plex(DM dm);
extern PetscErrorCode DMCreateMatrix_Plex(DM dm,  Mat *J);
extern PetscErrorCode DMCreateCoordinateDM_Plex(DM dm, DM *cdm);
PETSC_INTERN PetscErrorCode DMClone_Plex(DM dm, DM *newdm);
extern PetscErrorCode DMSetUp_Plex(DM dm);
extern PetscErrorCode DMDestroy_Plex(DM dm);
extern PetscErrorCode DMView_Plex(DM dm, PetscViewer viewer);
extern PetscErrorCode DMLoad_Plex(DM dm, PetscViewer viewer);
extern PetscErrorCode DMCreateSubDM_Plex(DM dm, PetscInt numFields, PetscInt fields[], IS *is, DM *subdm);

/* Replace dm with the contents of dmNew
   - Share the DM_Plex structure
   - Share the coordinates
   - Share the SF
*/
static PetscErrorCode DMPlexReplace_Static(DM dm, DM dmNew)
{
  PetscSF          sf;
  DM               coordDM, coarseDM;
  Vec              coords;
  const PetscReal *maxCell, *L;
  const DMBoundaryType *bd;
  PetscErrorCode   ierr;

  PetscFunctionBegin;
  ierr = DMGetPointSF(dmNew, &sf);CHKERRQ(ierr);
  ierr = DMSetPointSF(dm, sf);CHKERRQ(ierr);
  ierr = DMGetCoordinateDM(dmNew, &coordDM);CHKERRQ(ierr);
  ierr = DMGetCoordinatesLocal(dmNew, &coords);CHKERRQ(ierr);
  ierr = DMSetCoordinateDM(dm, coordDM);CHKERRQ(ierr);
  ierr = DMSetCoordinatesLocal(dm, coords);CHKERRQ(ierr);
  ierr = DMGetPeriodicity(dm, &maxCell, &L, &bd);CHKERRQ(ierr);
  if (L) {ierr = DMSetPeriodicity(dmNew, maxCell, L, bd);CHKERRQ(ierr);}
  ierr = DMDestroy_Plex(dm);CHKERRQ(ierr);
  dm->data = dmNew->data;
  ((DM_Plex *) dmNew->data)->refct++;
  dmNew->labels->refct++;
  if (!--(dm->labels->refct)) {
    DMLabelLink next = dm->labels->next;

    /* destroy the labels */
    while (next) {
      DMLabelLink tmp = next->next;

      ierr = DMLabelDestroy(&next->label);CHKERRQ(ierr);
      ierr = PetscFree(next);CHKERRQ(ierr);
      next = tmp;
    }
    ierr = PetscFree(dm->labels);CHKERRQ(ierr);
  }
  dm->labels = dmNew->labels;
  dm->depthLabel = dmNew->depthLabel;
  ierr = DMGetCoarseDM(dmNew,&coarseDM);CHKERRQ(ierr);
  ierr = DMSetCoarseDM(dm,coarseDM);CHKERRQ(ierr);
  PetscFunctionReturn(0);
}

/* Swap dm with the contents of dmNew
   - Swap the DM_Plex structure
   - Swap the coordinates
   - Swap the point PetscSF
*/
static PetscErrorCode DMPlexSwap_Static(DM dmA, DM dmB)
{
  DM              coordDMA, coordDMB;
  Vec             coordsA,  coordsB;
  PetscSF         sfA,      sfB;
  void            *tmp;
  DMLabelLinkList listTmp;
  DMLabel         depthTmp;
  PetscErrorCode  ierr;

  PetscFunctionBegin;
  ierr = DMGetPointSF(dmA, &sfA);CHKERRQ(ierr);
  ierr = DMGetPointSF(dmB, &sfB);CHKERRQ(ierr);
  ierr = PetscObjectReference((PetscObject) sfA);CHKERRQ(ierr);
  ierr = DMSetPointSF(dmA, sfB);CHKERRQ(ierr);
  ierr = DMSetPointSF(dmB, sfA);CHKERRQ(ierr);
  ierr = PetscObjectDereference((PetscObject) sfA);CHKERRQ(ierr);

  ierr = DMGetCoordinateDM(dmA, &coordDMA);CHKERRQ(ierr);
  ierr = DMGetCoordinateDM(dmB, &coordDMB);CHKERRQ(ierr);
  ierr = PetscObjectReference((PetscObject) coordDMA);CHKERRQ(ierr);
  ierr = DMSetCoordinateDM(dmA, coordDMB);CHKERRQ(ierr);
  ierr = DMSetCoordinateDM(dmB, coordDMA);CHKERRQ(ierr);
  ierr = PetscObjectDereference((PetscObject) coordDMA);CHKERRQ(ierr);

  ierr = DMGetCoordinatesLocal(dmA, &coordsA);CHKERRQ(ierr);
  ierr = DMGetCoordinatesLocal(dmB, &coordsB);CHKERRQ(ierr);
  ierr = PetscObjectReference((PetscObject) coordsA);CHKERRQ(ierr);
  ierr = DMSetCoordinatesLocal(dmA, coordsB);CHKERRQ(ierr);
  ierr = DMSetCoordinatesLocal(dmB, coordsA);CHKERRQ(ierr);
  ierr = PetscObjectDereference((PetscObject) coordsA);CHKERRQ(ierr);

  tmp       = dmA->data;
  dmA->data = dmB->data;
  dmB->data = tmp;
  listTmp   = dmA->labels;
  dmA->labels = dmB->labels;
  dmB->labels = listTmp;
  depthTmp  = dmA->depthLabel;
  dmA->depthLabel = dmB->depthLabel;
  dmB->depthLabel = depthTmp;
  PetscFunctionReturn(0);
}

PetscErrorCode DMSetFromOptions_NonRefinement_Plex(PetscOptionItems *PetscOptionsObject,DM dm)
{
  DM_Plex       *mesh = (DM_Plex*) dm->data;
  PetscErrorCode ierr;

  PetscFunctionBegin;
  /* Handle viewing */
  ierr = PetscOptionsBool("-dm_plex_print_set_values", "Output all set values info", "DMView", PETSC_FALSE, &mesh->printSetValues, NULL);CHKERRQ(ierr);
  ierr = PetscOptionsInt("-dm_plex_print_fem", "Debug output level all fem computations", "DMView", 0, &mesh->printFEM, NULL);CHKERRQ(ierr);
  ierr = PetscOptionsReal("-dm_plex_print_tol", "Tolerance for FEM output", "DMView", mesh->printTol, &mesh->printTol, NULL);CHKERRQ(ierr);
  /* Point Location */
  ierr = PetscOptionsBool("-dm_plex_hash_location", "Use grid hashing for point location", "DMView", PETSC_FALSE, &mesh->useHashLocation, NULL);CHKERRQ(ierr);
  /* Generation and remeshing */
  ierr = PetscOptionsBool("-dm_plex_remesh_bd", "Allow changes to the boundary on remeshing", "DMView", PETSC_FALSE, &mesh->remeshBd, NULL);CHKERRQ(ierr);
  /* Projection behavior */
  ierr = PetscOptionsInt("-dm_plex_max_projection_height", "Maxmimum mesh point height used to project locally", "DMPlexSetMaxProjectionHeight", 0, &mesh->maxProjectionHeight, NULL);CHKERRQ(ierr);
  ierr = PetscOptionsBool("-dm_plex_regular_refinement", "Use special nested projection algorithm for regular refinement", "DMPlexSetRegularRefinement", mesh->regularRefinement, &mesh->regularRefinement, NULL);CHKERRQ(ierr);

  ierr = PetscPartitionerSetFromOptions(mesh->partitioner);CHKERRQ(ierr);
  PetscFunctionReturn(0);
}

static PetscErrorCode DMSetFromOptions_Plex(PetscOptionItems *PetscOptionsObject,DM dm)
{
  PetscInt       refine = 0, coarsen = 0, r;
  PetscBool      isHierarchy;
  PetscErrorCode ierr;

  PetscFunctionBegin;
  PetscValidHeaderSpecific(dm, DM_CLASSID, 1);
  ierr = PetscOptionsHead(PetscOptionsObject,"DMPlex Options");CHKERRQ(ierr);
  /* Handle DMPlex refinement */
  ierr = PetscOptionsInt("-dm_refine", "The number of uniform refinements", "DMCreate", refine, &refine, NULL);CHKERRQ(ierr);
  ierr = PetscOptionsInt("-dm_refine_hierarchy", "The number of uniform refinements", "DMCreate", refine, &refine, &isHierarchy);CHKERRQ(ierr);
  if (refine) {ierr = DMPlexSetRefinementUniform(dm, PETSC_TRUE);CHKERRQ(ierr);}
  if (refine && isHierarchy) {
    DM *dms, coarseDM;

    ierr = DMGetCoarseDM(dm, &coarseDM);CHKERRQ(ierr);
    ierr = PetscObjectReference((PetscObject)coarseDM);CHKERRQ(ierr);
    ierr = PetscMalloc1(refine,&dms);CHKERRQ(ierr);
    ierr = DMRefineHierarchy(dm, refine, dms);CHKERRQ(ierr);
    /* Total hack since we do not pass in a pointer */
    ierr = DMPlexSwap_Static(dm, dms[refine-1]);CHKERRQ(ierr);
    if (refine == 1) {
      ierr = DMSetCoarseDM(dm, dms[0]);CHKERRQ(ierr);
      ierr = DMPlexSetRegularRefinement(dm, PETSC_TRUE);CHKERRQ(ierr);
    } else {
      ierr = DMSetCoarseDM(dm, dms[refine-2]);CHKERRQ(ierr);
      ierr = DMPlexSetRegularRefinement(dm, PETSC_TRUE);CHKERRQ(ierr);
      ierr = DMSetCoarseDM(dms[0], dms[refine-1]);CHKERRQ(ierr);
      ierr = DMPlexSetRegularRefinement(dms[0], PETSC_TRUE);CHKERRQ(ierr);
    }
    ierr = DMSetCoarseDM(dms[refine-1], coarseDM);CHKERRQ(ierr);
    ierr = PetscObjectDereference((PetscObject)coarseDM);CHKERRQ(ierr);
    /* Free DMs */
    for (r = 0; r < refine; ++r) {
      ierr = DMSetFromOptions_NonRefinement_Plex(PetscOptionsObject, dms[r]);CHKERRQ(ierr);
      ierr = DMDestroy(&dms[r]);CHKERRQ(ierr);
    }
    ierr = PetscFree(dms);CHKERRQ(ierr);
  } else {
    for (r = 0; r < refine; ++r) {
      DM refinedMesh;

      ierr = DMSetFromOptions_NonRefinement_Plex(PetscOptionsObject, dm);CHKERRQ(ierr);
      ierr = DMRefine(dm, PetscObjectComm((PetscObject) dm), &refinedMesh);CHKERRQ(ierr);
      /* Total hack since we do not pass in a pointer */
      ierr = DMPlexReplace_Static(dm, refinedMesh);CHKERRQ(ierr);
      ierr = DMSetFromOptions_NonRefinement_Plex(PetscOptionsObject, dm);CHKERRQ(ierr);
      ierr = DMDestroy(&refinedMesh);CHKERRQ(ierr);
    }
  }
  /* Handle DMPlex coarsening */
  ierr = PetscOptionsInt("-dm_coarsen", "Coarsen the mesh", "DMCreate", coarsen, &coarsen, NULL);CHKERRQ(ierr);
  ierr = PetscOptionsInt("-dm_coarsen_hierarchy", "The number of coarsenings", "DMCreate", coarsen, &coarsen, &isHierarchy);CHKERRQ(ierr);
  if (coarsen && isHierarchy) {
    DM *dms;

    ierr = PetscMalloc1(coarsen, &dms);CHKERRQ(ierr);
    ierr = DMCoarsenHierarchy(dm, coarsen, dms);CHKERRQ(ierr);
    /* Free DMs */
    for (r = 0; r < coarsen; ++r) {
      ierr = DMSetFromOptions_NonRefinement_Plex(PetscOptionsObject, dms[r]);CHKERRQ(ierr);
      ierr = DMDestroy(&dms[r]);CHKERRQ(ierr);
    }
    ierr = PetscFree(dms);CHKERRQ(ierr);
  } else {
    for (r = 0; r < coarsen; ++r) {
      DM coarseMesh;

      ierr = DMSetFromOptions_NonRefinement_Plex(PetscOptionsObject, dm);CHKERRQ(ierr);
      ierr = DMCoarsen(dm, PetscObjectComm((PetscObject) dm), &coarseMesh);CHKERRQ(ierr);
      /* Total hack since we do not pass in a pointer */
      ierr = DMPlexReplace_Static(dm, coarseMesh);CHKERRQ(ierr);
      ierr = DMSetFromOptions_NonRefinement_Plex(PetscOptionsObject, dm);CHKERRQ(ierr);
      ierr = DMDestroy(&coarseMesh);CHKERRQ(ierr);
    }
  }
  /* Handle */
  ierr = DMSetFromOptions_NonRefinement_Plex(PetscOptionsObject, dm);CHKERRQ(ierr);
  ierr = PetscOptionsTail();CHKERRQ(ierr);
  PetscFunctionReturn(0);
}

static PetscErrorCode DMCreateGlobalVector_Plex(DM dm,Vec *vec)
{
  PetscErrorCode ierr;

  PetscFunctionBegin;
  ierr = DMCreateGlobalVector_Section_Private(dm,vec);CHKERRQ(ierr);
  /* ierr = VecSetOperation(*vec, VECOP_DUPLICATE, (void(*)(void)) VecDuplicate_MPI_DM);CHKERRQ(ierr); */
  ierr = VecSetOperation(*vec, VECOP_VIEW, (void (*)(void)) VecView_Plex);CHKERRQ(ierr);
  ierr = VecSetOperation(*vec, VECOP_VIEWNATIVE, (void (*)(void)) VecView_Plex_Native);CHKERRQ(ierr);
  ierr = VecSetOperation(*vec, VECOP_LOAD, (void (*)(void)) VecLoad_Plex);CHKERRQ(ierr);
  ierr = VecSetOperation(*vec, VECOP_LOADNATIVE, (void (*)(void)) VecLoad_Plex_Native);CHKERRQ(ierr);
  PetscFunctionReturn(0);
}

static PetscErrorCode DMCreateLocalVector_Plex(DM dm,Vec *vec)
{
  PetscErrorCode ierr;

  PetscFunctionBegin;
  ierr = DMCreateLocalVector_Section_Private(dm,vec);CHKERRQ(ierr);
  ierr = VecSetOperation(*vec, VECOP_VIEW, (void (*)(void)) VecView_Plex_Local);CHKERRQ(ierr);
  ierr = VecSetOperation(*vec, VECOP_LOAD, (void (*)(void)) VecLoad_Plex_Local);CHKERRQ(ierr);
  PetscFunctionReturn(0);
}

static PetscErrorCode DMGetDimPoints_Plex(DM dm, PetscInt dim, PetscInt *pStart, PetscInt *pEnd)
{
  PetscInt       depth, d;
  PetscErrorCode ierr;

  PetscFunctionBegin;
  ierr = DMPlexGetDepth(dm, &depth);CHKERRQ(ierr);
  if (depth == 1) {
    ierr = DMGetDimension(dm, &d);CHKERRQ(ierr);
    if (dim == 0)      {ierr = DMPlexGetDepthStratum(dm, dim, pStart, pEnd);CHKERRQ(ierr);}
    else if (dim == d) {ierr = DMPlexGetDepthStratum(dm, 1, pStart, pEnd);CHKERRQ(ierr);}
    else               {*pStart = 0; *pEnd = 0;}
  } else {
    ierr = DMPlexGetDepthStratum(dm, dim, pStart, pEnd);CHKERRQ(ierr);
  }
  PetscFunctionReturn(0);
}

static PetscErrorCode DMGetNeighors_Plex(DM dm, PetscInt *nranks, const PetscMPIInt *ranks[])
{
  PetscSF        sf;
  PetscErrorCode ierr;

  PetscFunctionBegin;
  ierr = DMGetPointSF(dm, &sf);CHKERRQ(ierr);
  ierr = PetscSFGetRanks(sf, nranks, ranks, NULL, NULL, NULL);CHKERRQ(ierr);
  PetscFunctionReturn(0);
}

static PetscErrorCode DMInitialize_Plex(DM dm)
{
  PetscErrorCode ierr;

  PetscFunctionBegin;
  dm->ops->view                            = DMView_Plex;
  dm->ops->load                            = DMLoad_Plex;
  dm->ops->setfromoptions                  = DMSetFromOptions_Plex;
  dm->ops->clone                           = DMClone_Plex;
  dm->ops->setup                           = DMSetUp_Plex;
  dm->ops->createdefaultsection            = DMCreateDefaultSection_Plex;
  dm->ops->createdefaultconstraints        = DMCreateDefaultConstraints_Plex;
  dm->ops->createglobalvector              = DMCreateGlobalVector_Plex;
  dm->ops->createlocalvector               = DMCreateLocalVector_Plex;
  dm->ops->getlocaltoglobalmapping         = NULL;
  dm->ops->createfieldis                   = NULL;
  dm->ops->createcoordinatedm              = DMCreateCoordinateDM_Plex;
  dm->ops->getcoloring                     = NULL;
  dm->ops->creatematrix                    = DMCreateMatrix_Plex;
  dm->ops->createinterpolation             = DMCreateInterpolation_Plex;
  dm->ops->getaggregates                   = NULL;
  dm->ops->getinjection                    = DMCreateInjection_Plex;
  dm->ops->refine                          = DMRefine_Plex;
  dm->ops->coarsen                         = DMCoarsen_Plex;
  dm->ops->refinehierarchy                 = DMRefineHierarchy_Plex;
  dm->ops->coarsenhierarchy                = DMCoarsenHierarchy_Plex;
  dm->ops->globaltolocalbegin              = NULL;
  dm->ops->globaltolocalend                = NULL;
  dm->ops->localtoglobalbegin              = NULL;
  dm->ops->localtoglobalend                = NULL;
  dm->ops->destroy                         = DMDestroy_Plex;
  dm->ops->createsubdm                     = DMCreateSubDM_Plex;
  dm->ops->getdimpoints                    = DMGetDimPoints_Plex;
  dm->ops->locatepoints                    = DMLocatePoints_Plex;
  dm->ops->projectfunctionlocal            = DMProjectFunctionLocal_Plex;
  dm->ops->projectfunctionlabellocal       = DMProjectFunctionLabelLocal_Plex;
  dm->ops->projectfieldlocal               = DMProjectFieldLocal_Plex;
  dm->ops->projectfieldlabellocal          = DMProjectFieldLabelLocal_Plex;
  dm->ops->computel2diff                   = DMComputeL2Diff_Plex;
  dm->ops->computel2gradientdiff           = DMComputeL2GradientDiff_Plex;
  dm->ops->computel2fielddiff              = DMComputeL2FieldDiff_Plex;
  dm->ops->getneighbors                    = DMGetNeighors_Plex;
  ierr = PetscObjectComposeFunction((PetscObject)dm,"DMAdaptLabel_C",DMAdaptLabel_Plex);CHKERRQ(ierr);
  PetscFunctionReturn(0);
}

PETSC_INTERN PetscErrorCode DMClone_Plex(DM dm, DM *newdm)
{
  DM_Plex        *mesh = (DM_Plex *) dm->data;
  PetscErrorCode ierr;

  PetscFunctionBegin;
  mesh->refct++;
  (*newdm)->data = mesh;
  ierr = PetscObjectChangeTypeName((PetscObject) *newdm, DMPLEX);CHKERRQ(ierr);
  ierr = DMInitialize_Plex(*newdm);CHKERRQ(ierr);
  PetscFunctionReturn(0);
}

/*MC
  DMPLEX = "plex" - A DM object that encapsulates an unstructured mesh, or CW Complex, which can be expressed using a Hasse Diagram.
                    In the local representation, Vecs contain all unknowns in the interior and shared boundary. This is
                    specified by a PetscSection object. Ownership in the global representation is determined by
                    ownership of the underlying DMPlex points. This is specified by another PetscSection object.

  Level: intermediate

.seealso: DMType, DMPlexCreate(), DMCreate(), DMSetType()
M*/

PETSC_EXTERN PetscErrorCode DMCreate_Plex(DM dm)
{
  DM_Plex        *mesh;
  PetscInt       unit, d;
  PetscErrorCode ierr;

  PetscFunctionBegin;
  PetscValidHeaderSpecific(dm, DM_CLASSID, 1);
  ierr     = PetscNewLog(dm,&mesh);CHKERRQ(ierr);
  dm->dim  = 0;
  dm->data = mesh;

  mesh->refct             = 1;
  ierr                    = PetscSectionCreate(PetscObjectComm((PetscObject)dm), &mesh->coneSection);CHKERRQ(ierr);
  mesh->maxConeSize       = 0;
  mesh->cones             = NULL;
  mesh->coneOrientations  = NULL;
  ierr                    = PetscSectionCreate(PetscObjectComm((PetscObject)dm), &mesh->supportSection);CHKERRQ(ierr);
  mesh->maxSupportSize    = 0;
  mesh->supports          = NULL;
  mesh->refinementUniform = PETSC_TRUE;
  mesh->refinementLimit   = -1.0;

  mesh->facesTmp = NULL;

  mesh->tetgenOpts   = NULL;
  mesh->triangleOpts = NULL;
  ierr = PetscPartitionerCreate(PetscObjectComm((PetscObject)dm), &mesh->partitioner);CHKERRQ(ierr);
  mesh->remeshBd     = PETSC_FALSE;

  mesh->subpointMap = NULL;

  for (unit = 0; unit < NUM_PETSC_UNITS; ++unit) mesh->scale[unit] = 1.0;

  mesh->regularRefinement   = PETSC_FALSE;
  mesh->depthState          = -1;
  mesh->globalVertexNumbers = NULL;
  mesh->globalCellNumbers   = NULL;
  mesh->anchorSection       = NULL;
  mesh->anchorIS            = NULL;
  mesh->createanchors       = NULL;
  mesh->computeanchormatrix = NULL;
  mesh->parentSection       = NULL;
  mesh->parents             = NULL;
  mesh->childIDs            = NULL;
  mesh->childSection        = NULL;
  mesh->children            = NULL;
  mesh->referenceTree       = NULL;
  mesh->getchildsymmetry    = NULL;
  for (d = 0; d < 8; ++d) mesh->hybridPointMax[d] = PETSC_DETERMINE;
  mesh->vtkCellHeight       = 0;
  mesh->useCone             = PETSC_FALSE;
  mesh->useClosure          = PETSC_TRUE;
  mesh->useAnchors          = PETSC_FALSE;

  mesh->maxProjectionHeight = 0;

  mesh->printSetValues = PETSC_FALSE;
  mesh->printFEM       = 0;
  mesh->printTol       = 1.0e-10;

  ierr = DMInitialize_Plex(dm);CHKERRQ(ierr);
  PetscFunctionReturn(0);
}

/*@
  DMPlexCreate - Creates a DMPlex object, which encapsulates an unstructured mesh, or CW complex, which can be expressed using a Hasse Diagram.

  Collective on MPI_Comm

  Input Parameter:
. comm - The communicator for the DMPlex object

  Output Parameter:
. mesh  - The DMPlex object

  Level: beginner

.keywords: DMPlex, create
@*/
PetscErrorCode DMPlexCreate(MPI_Comm comm, DM *mesh)
{
  PetscErrorCode ierr;

  PetscFunctionBegin;
  PetscValidPointer(mesh,2);
  ierr = DMCreate(comm, mesh);CHKERRQ(ierr);
  ierr = DMSetType(*mesh, DMPLEX);CHKERRQ(ierr);
  PetscFunctionReturn(0);
}

/*
  This takes as input the common mesh generator output, a list of the vertices for each cell, but vertex numbers are global and an SF is built for them
*/
static PetscErrorCode DMPlexBuildFromCellList_Parallel_Private(DM dm, PetscInt numCells, PetscInt numVertices, PetscInt numCorners, const int cells[], PetscSF *sfVert)
{
  PetscSF         sfPoint;
  PetscLayout     vLayout;
  PetscHashI      vhash;
  PetscSFNode    *remoteVerticesAdj, *vertexLocal, *vertexOwner, *remoteVertex;
  const PetscInt *vrange;
  PetscInt        numVerticesAdj, off, *verticesAdj, numVerticesGhost = 0, *localVertex, *cone, c, p, v, g;
  PETSC_UNUSED PetscHashIIter ret, iter;
  PetscMPIInt     rank, size;
  PetscErrorCode  ierr;

  PetscFunctionBegin;
  ierr = MPI_Comm_rank(PetscObjectComm((PetscObject) dm), &rank);CHKERRQ(ierr);
  ierr = MPI_Comm_size(PetscObjectComm((PetscObject) dm), &size);CHKERRQ(ierr);
  /* Partition vertices */
  ierr = PetscLayoutCreate(PetscObjectComm((PetscObject) dm), &vLayout);CHKERRQ(ierr);
  ierr = PetscLayoutSetLocalSize(vLayout, numVertices);CHKERRQ(ierr);
  ierr = PetscLayoutSetBlockSize(vLayout, 1);CHKERRQ(ierr);
  ierr = PetscLayoutSetUp(vLayout);CHKERRQ(ierr);
  ierr = PetscLayoutGetRanges(vLayout, &vrange);CHKERRQ(ierr);
  /* Count vertices and map them to procs */
  PetscHashICreate(vhash);
  for (c = 0; c < numCells; ++c) {
    for (p = 0; p < numCorners; ++p) {
      PetscHashIPut(vhash, cells[c*numCorners+p], ret, iter);
    }
  }
  PetscHashISize(vhash, numVerticesAdj);
  ierr = PetscMalloc1(numVerticesAdj, &verticesAdj);CHKERRQ(ierr);
  off = 0; ierr = PetscHashIGetKeys(vhash, &off, verticesAdj);CHKERRQ(ierr);
  if (off != numVerticesAdj) SETERRQ2(PETSC_COMM_SELF, PETSC_ERR_ARG_WRONG, "Invalid number of local vertices %D should be %D", off, numVerticesAdj);
  ierr = PetscSortInt(numVerticesAdj, verticesAdj);CHKERRQ(ierr);
  ierr = PetscMalloc1(numVerticesAdj, &remoteVerticesAdj);CHKERRQ(ierr);
  for (v = 0; v < numVerticesAdj; ++v) {
    const PetscInt gv = verticesAdj[v];
    PetscInt       vrank;

    ierr = PetscFindInt(gv, size+1, vrange, &vrank);CHKERRQ(ierr);
    vrank = vrank < 0 ? -(vrank+2) : vrank;
    remoteVerticesAdj[v].index = gv - vrange[vrank];
    remoteVerticesAdj[v].rank  = vrank;
  }
  /* Create cones */
  ierr = DMPlexSetChart(dm, 0, numCells+numVerticesAdj);CHKERRQ(ierr);
  for (c = 0; c < numCells; ++c) {ierr = DMPlexSetConeSize(dm, c, numCorners);CHKERRQ(ierr);}
  ierr = DMSetUp(dm);CHKERRQ(ierr);
  ierr = DMGetWorkArray(dm, numCorners, PETSC_INT, &cone);CHKERRQ(ierr);
  for (c = 0; c < numCells; ++c) {
    for (p = 0; p < numCorners; ++p) {
      const PetscInt gv = cells[c*numCorners+p];
      PetscInt       lv;

      ierr = PetscFindInt(gv, numVerticesAdj, verticesAdj, &lv);CHKERRQ(ierr);
      if (lv < 0) SETERRQ1(PETSC_COMM_SELF, PETSC_ERR_ARG_OUTOFRANGE, "Could not find global vertex %D in local connectivity", gv);
      cone[p] = lv+numCells;
    }
    ierr = DMPlexSetCone(dm, c, cone);CHKERRQ(ierr);
  }
  ierr = DMRestoreWorkArray(dm, numCorners, PETSC_INT, &cone);CHKERRQ(ierr);
  /* Create SF for vertices */
  ierr = PetscSFCreate(PetscObjectComm((PetscObject)dm), sfVert);CHKERRQ(ierr);
  ierr = PetscObjectSetName((PetscObject) *sfVert, "Vertex Ownership SF");CHKERRQ(ierr);
  ierr = PetscSFSetFromOptions(*sfVert);CHKERRQ(ierr);
  ierr = PetscSFSetGraph(*sfVert, numVertices, numVerticesAdj, NULL, PETSC_OWN_POINTER, remoteVerticesAdj, PETSC_OWN_POINTER);CHKERRQ(ierr);
  ierr = PetscFree(verticesAdj);CHKERRQ(ierr);
  /* Build pointSF */
  ierr = PetscMalloc2(numVerticesAdj, &vertexLocal, numVertices, &vertexOwner);CHKERRQ(ierr);
  for (v = 0; v < numVerticesAdj; ++v) {vertexLocal[v].index = v+numCells; vertexLocal[v].rank = rank;}
  for (v = 0; v < numVertices;    ++v) {vertexOwner[v].index = -1;         vertexOwner[v].rank = -1;}
  ierr = PetscSFReduceBegin(*sfVert, MPIU_2INT, vertexLocal, vertexOwner, MPI_MAXLOC);CHKERRQ(ierr);
  ierr = PetscSFReduceEnd(*sfVert, MPIU_2INT, vertexLocal, vertexOwner, MPI_MAXLOC);CHKERRQ(ierr);
  for (v = 0; v < numVertices;    ++v) if (vertexOwner[v].rank < 0) SETERRQ2(PETSC_COMM_SELF, PETSC_ERR_ARG_WRONG, "Global vertex %d on rank %d was unclaimed", v + vrange[rank], rank);
  ierr = PetscSFBcastBegin(*sfVert, MPIU_2INT, vertexOwner, vertexLocal);CHKERRQ(ierr);
  ierr = PetscSFBcastEnd(*sfVert, MPIU_2INT, vertexOwner, vertexLocal);CHKERRQ(ierr);
  for (v = 0; v < numVerticesAdj; ++v) if (vertexLocal[v].rank != rank) ++numVerticesGhost;
  ierr = PetscMalloc1(numVerticesGhost, &localVertex);CHKERRQ(ierr);
  ierr = PetscMalloc1(numVerticesGhost, &remoteVertex);CHKERRQ(ierr);
  for (v = 0, g = 0; v < numVerticesAdj; ++v) {
    if (vertexLocal[v].rank != rank) {
      localVertex[g]        = v+numCells;
      remoteVertex[g].index = vertexLocal[v].index;
      remoteVertex[g].rank  = vertexLocal[v].rank;
      ++g;
    }
  }
  ierr = PetscFree2(vertexLocal, vertexOwner);CHKERRQ(ierr);
  if (g != numVerticesGhost) SETERRQ2(PETSC_COMM_SELF, PETSC_ERR_PLIB, "Invalid number of vertex ghosts %D should be %D", g, numVerticesGhost);
  ierr = DMGetPointSF(dm, &sfPoint);CHKERRQ(ierr);
  ierr = PetscObjectSetName((PetscObject) sfPoint, "point SF");CHKERRQ(ierr);
  ierr = PetscSFSetGraph(sfPoint, numCells+numVerticesAdj, numVerticesGhost, localVertex, PETSC_OWN_POINTER, remoteVertex, PETSC_OWN_POINTER);CHKERRQ(ierr);
  ierr = PetscLayoutDestroy(&vLayout);CHKERRQ(ierr);
  PetscHashIDestroy(vhash);
  /* Fill in the rest of the topology structure */
  ierr = DMPlexSymmetrize(dm);CHKERRQ(ierr);
  ierr = DMPlexStratify(dm);CHKERRQ(ierr);
  PetscFunctionReturn(0);
}

/*
  This takes as input the coordinates for each owned vertex
*/
static PetscErrorCode DMPlexBuildCoordinates_Parallel_Private(DM dm, PetscInt spaceDim, PetscInt numCells, PetscInt numV, PetscSF sfVert, const PetscReal vertexCoords[])
{
  PetscSection   coordSection;
  Vec            coordinates;
  PetscScalar   *coords;
  PetscInt       numVertices, numVerticesAdj, coordSize, v;
  PetscErrorCode ierr;

  PetscFunctionBegin;
  ierr = PetscSFGetGraph(sfVert, &numVertices, &numVerticesAdj, NULL, NULL);CHKERRQ(ierr);
  ierr = DMGetCoordinateSection(dm, &coordSection);CHKERRQ(ierr);
  ierr = PetscSectionSetNumFields(coordSection, 1);CHKERRQ(ierr);
  ierr = PetscSectionSetFieldComponents(coordSection, 0, spaceDim);CHKERRQ(ierr);
  ierr = PetscSectionSetChart(coordSection, numCells, numCells + numVerticesAdj);CHKERRQ(ierr);
  for (v = numCells; v < numCells+numVerticesAdj; ++v) {
    ierr = PetscSectionSetDof(coordSection, v, spaceDim);CHKERRQ(ierr);
    ierr = PetscSectionSetFieldDof(coordSection, v, 0, spaceDim);CHKERRQ(ierr);
  }
  ierr = PetscSectionSetUp(coordSection);CHKERRQ(ierr);
  ierr = PetscSectionGetStorageSize(coordSection, &coordSize);CHKERRQ(ierr);
  ierr = VecCreate(PetscObjectComm((PetscObject)dm), &coordinates);CHKERRQ(ierr);
  ierr = VecSetBlockSize(coordinates, spaceDim);CHKERRQ(ierr);
  ierr = PetscObjectSetName((PetscObject) coordinates, "coordinates");CHKERRQ(ierr);
  ierr = VecSetSizes(coordinates, coordSize, PETSC_DETERMINE);CHKERRQ(ierr);
  ierr = VecSetType(coordinates,VECSTANDARD);CHKERRQ(ierr);
  ierr = VecGetArray(coordinates, &coords);CHKERRQ(ierr);
  {
    MPI_Datatype coordtype;

    /* Need a temp buffer for coords if we have complex/single */
    ierr = MPI_Type_contiguous(spaceDim, MPIU_SCALAR, &coordtype);CHKERRQ(ierr);
    ierr = MPI_Type_commit(&coordtype);CHKERRQ(ierr);
#if defined(PETSC_USE_COMPLEX)
    {
    PetscScalar *svertexCoords;
    PetscInt    i;
    ierr = PetscMalloc1(numV*spaceDim,&svertexCoords);CHKERRQ(ierr);
    for (i=0; i<numV*spaceDim; i++) svertexCoords[i] = vertexCoords[i];
    ierr = PetscSFBcastBegin(sfVert, coordtype, svertexCoords, coords);CHKERRQ(ierr);
    ierr = PetscSFBcastEnd(sfVert, coordtype, svertexCoords, coords);CHKERRQ(ierr);
    ierr = PetscFree(svertexCoords);CHKERRQ(ierr);
    }
#else
    ierr = PetscSFBcastBegin(sfVert, coordtype, vertexCoords, coords);CHKERRQ(ierr);
    ierr = PetscSFBcastEnd(sfVert, coordtype, vertexCoords, coords);CHKERRQ(ierr);
#endif
    ierr = MPI_Type_free(&coordtype);CHKERRQ(ierr);
  }
  ierr = VecRestoreArray(coordinates, &coords);CHKERRQ(ierr);
  ierr = DMSetCoordinatesLocal(dm, coordinates);CHKERRQ(ierr);
  ierr = VecDestroy(&coordinates);CHKERRQ(ierr);
  PetscFunctionReturn(0);
}

/*@C
  DMPlexCreateFromCellListParallel - This takes as input common mesh generator output, a list of the vertices for each cell, and produces a DM

  Input Parameters:
+ comm - The communicator
. dim - The topological dimension of the mesh
. numCells - The number of cells owned by this process
. numVertices - The number of vertices owned by this process
. numCorners - The number of vertices for each cell
. interpolate - Flag indicating that intermediate mesh entities (faces, edges) should be created automatically
. cells - An array of numCells*numCorners numbers, the global vertex numbers for each cell
. spaceDim - The spatial dimension used for coordinates
- vertexCoords - An array of numVertices*spaceDim numbers, the coordinates of each vertex

  Output Parameter:
+ dm - The DM
- vertexSF - Optional, SF describing complete vertex ownership

  Note: Two triangles sharing a face
$
$        2
$      / | \
$     /  |  \
$    /   |   \
$   0  0 | 1  3
$    \   |   /
$     \  |  /
$      \ | /
$        1
would have input
$  numCells = 2, numVertices = 4
$  cells = [0 1 2  1 3 2]
$
which would result in the DMPlex
$
$        4
$      / | \
$     /  |  \
$    /   |   \
$   2  0 | 1  5
$    \   |   /
$     \  |  /
$      \ | /
$        3

  Level: beginner

.seealso: DMPlexCreateFromCellList(), DMPlexCreateFromDAG(), DMPlexCreate()
@*/
PetscErrorCode DMPlexCreateFromCellListParallel(MPI_Comm comm, PetscInt dim, PetscInt numCells, PetscInt numVertices, PetscInt numCorners, PetscBool interpolate, const int cells[], PetscInt spaceDim, const PetscReal vertexCoords[], PetscSF *vertexSF, DM *dm)
{
  PetscSF        sfVert;
  PetscErrorCode ierr;

  PetscFunctionBegin;
  ierr = DMCreate(comm, dm);CHKERRQ(ierr);
  ierr = DMSetType(*dm, DMPLEX);CHKERRQ(ierr);
  PetscValidLogicalCollectiveInt(*dm, dim, 2);
  PetscValidLogicalCollectiveInt(*dm, spaceDim, 8);
  ierr = DMSetDimension(*dm, dim);CHKERRQ(ierr);
  ierr = DMPlexBuildFromCellList_Parallel_Private(*dm, numCells, numVertices, numCorners, cells, &sfVert);CHKERRQ(ierr);
  if (interpolate) {
    DM idm = NULL;

    ierr = DMPlexInterpolate(*dm, &idm);CHKERRQ(ierr);
    ierr = DMDestroy(dm);CHKERRQ(ierr);
    *dm  = idm;
  }
  ierr = DMPlexBuildCoordinates_Parallel_Private(*dm, spaceDim, numCells, numVertices,sfVert, vertexCoords);CHKERRQ(ierr);
  if (vertexSF) *vertexSF = sfVert;
  else {ierr = PetscSFDestroy(&sfVert);CHKERRQ(ierr);}
  PetscFunctionReturn(0);
}

/*
  This takes as input the common mesh generator output, a list of the vertices for each cell
*/
static PetscErrorCode DMPlexBuildFromCellList_Private(DM dm, PetscInt numCells, PetscInt numVertices, PetscInt numCorners, const int cells[])
{
  PetscInt      *cone, c, p;
  PetscErrorCode ierr;

  PetscFunctionBegin;
  ierr = DMPlexSetChart(dm, 0, numCells+numVertices);CHKERRQ(ierr);
  for (c = 0; c < numCells; ++c) {
    ierr = DMPlexSetConeSize(dm, c, numCorners);CHKERRQ(ierr);
  }
  ierr = DMSetUp(dm);CHKERRQ(ierr);
  ierr = DMGetWorkArray(dm, numCorners, PETSC_INT, &cone);CHKERRQ(ierr);
  for (c = 0; c < numCells; ++c) {
    for (p = 0; p < numCorners; ++p) {
      cone[p] = cells[c*numCorners+p]+numCells;
    }
    ierr = DMPlexSetCone(dm, c, cone);CHKERRQ(ierr);
  }
  ierr = DMRestoreWorkArray(dm, numCorners, PETSC_INT, &cone);CHKERRQ(ierr);
  ierr = DMPlexSymmetrize(dm);CHKERRQ(ierr);
  ierr = DMPlexStratify(dm);CHKERRQ(ierr);
  PetscFunctionReturn(0);
}

/*
  This takes as input the coordinates for each vertex
*/
static PetscErrorCode DMPlexBuildCoordinates_Private(DM dm, PetscInt spaceDim, PetscInt numCells, PetscInt numVertices, const double vertexCoords[])
{
  PetscSection   coordSection;
  Vec            coordinates;
  DM             cdm;
  PetscScalar   *coords;
  PetscInt       v, d;
  PetscErrorCode ierr;

  PetscFunctionBegin;
  ierr = DMGetCoordinateSection(dm, &coordSection);CHKERRQ(ierr);
  ierr = PetscSectionSetNumFields(coordSection, 1);CHKERRQ(ierr);
  ierr = PetscSectionSetFieldComponents(coordSection, 0, spaceDim);CHKERRQ(ierr);
  ierr = PetscSectionSetChart(coordSection, numCells, numCells + numVertices);CHKERRQ(ierr);
  for (v = numCells; v < numCells+numVertices; ++v) {
    ierr = PetscSectionSetDof(coordSection, v, spaceDim);CHKERRQ(ierr);
    ierr = PetscSectionSetFieldDof(coordSection, v, 0, spaceDim);CHKERRQ(ierr);
  }
  ierr = PetscSectionSetUp(coordSection);CHKERRQ(ierr);

  ierr = DMGetCoordinateDM(dm, &cdm);CHKERRQ(ierr);
  ierr = DMCreateLocalVector(cdm, &coordinates);CHKERRQ(ierr);
  ierr = VecSetBlockSize(coordinates, spaceDim);CHKERRQ(ierr);
  ierr = PetscObjectSetName((PetscObject) coordinates, "coordinates");CHKERRQ(ierr);
  ierr = VecGetArray(coordinates, &coords);CHKERRQ(ierr);
  for (v = 0; v < numVertices; ++v) {
    for (d = 0; d < spaceDim; ++d) {
      coords[v*spaceDim+d] = vertexCoords[v*spaceDim+d];
    }
  }
  ierr = VecRestoreArray(coordinates, &coords);CHKERRQ(ierr);
  ierr = DMSetCoordinatesLocal(dm, coordinates);CHKERRQ(ierr);
  ierr = VecDestroy(&coordinates);CHKERRQ(ierr);
  PetscFunctionReturn(0);
}

/*@C
  DMPlexCreateFromCellList - This takes as input common mesh generator output, a list of the vertices for each cell, and produces a DM

  Input Parameters:
+ comm - The communicator
. dim - The topological dimension of the mesh
. numCells - The number of cells
. numVertices - The number of vertices
. numCorners - The number of vertices for each cell
. interpolate - Flag indicating that intermediate mesh entities (faces, edges) should be created automatically
. cells - An array of numCells*numCorners numbers, the vertices for each cell
. spaceDim - The spatial dimension used for coordinates
- vertexCoords - An array of numVertices*spaceDim numbers, the coordinates of each vertex

  Output Parameter:
. dm - The DM

  Note: Two triangles sharing a face
$
$        2
$      / | \
$     /  |  \
$    /   |   \
$   0  0 | 1  3
$    \   |   /
$     \  |  /
$      \ | /
$        1
would have input
$  numCells = 2, numVertices = 4
$  cells = [0 1 2  1 3 2]
$
which would result in the DMPlex
$
$        4
$      / | \
$     /  |  \
$    /   |   \
$   2  0 | 1  5
$    \   |   /
$     \  |  /
$      \ | /
$        3

  Level: beginner

.seealso: DMPlexCreateFromDAG(), DMPlexCreate()
@*/
PetscErrorCode DMPlexCreateFromCellList(MPI_Comm comm, PetscInt dim, PetscInt numCells, PetscInt numVertices, PetscInt numCorners, PetscBool interpolate, const int cells[], PetscInt spaceDim, const double vertexCoords[], DM *dm)
{
  PetscErrorCode ierr;

  PetscFunctionBegin;
  ierr = DMCreate(comm, dm);CHKERRQ(ierr);
  ierr = DMSetType(*dm, DMPLEX);CHKERRQ(ierr);
  ierr = DMSetDimension(*dm, dim);CHKERRQ(ierr);
  ierr = DMPlexBuildFromCellList_Private(*dm, numCells, numVertices, numCorners, cells);CHKERRQ(ierr);
  if (interpolate) {
    DM idm = NULL;

    ierr = DMPlexInterpolate(*dm, &idm);CHKERRQ(ierr);
    ierr = DMDestroy(dm);CHKERRQ(ierr);
    *dm  = idm;
  }
  ierr = DMPlexBuildCoordinates_Private(*dm, spaceDim, numCells, numVertices, vertexCoords);CHKERRQ(ierr);
  PetscFunctionReturn(0);
}

/*@
  DMPlexCreateFromDAG - This takes as input the adjacency-list representation of the Directed Acyclic Graph (Hasse Diagram) encoding a mesh, and produces a DM

  Input Parameters:
+ dm - The empty DM object, usually from DMCreate() and DMSetDimension()
. depth - The depth of the DAG
. numPoints - The number of points at each depth
. coneSize - The cone size of each point
. cones - The concatenation of the cone points for each point, the cone list must be oriented correctly for each point
. coneOrientations - The orientation of each cone point
- vertexCoords - An array of numVertices*dim numbers, the coordinates of each vertex

  Output Parameter:
. dm - The DM

  Note: Two triangles sharing a face would have input
$  depth = 1, numPoints = [4 2], coneSize = [3 3 0 0 0 0]
$  cones = [2 3 4  3 5 4], coneOrientations = [0 0 0  0 0 0]
$ vertexCoords = [-1.0 0.0  0.0 -1.0  0.0 1.0  1.0 0.0]
$
which would result in the DMPlex
$
$        4
$      / | \
$     /  |  \
$    /   |   \
$   2  0 | 1  5
$    \   |   /
$     \  |  /
$      \ | /
$        3
$
$ Notice that all points are numbered consecutively, unlikely DMPlexCreateFromCellList()

  Level: advanced

.seealso: DMPlexCreateFromCellList(), DMPlexCreate()
@*/
PetscErrorCode DMPlexCreateFromDAG(DM dm, PetscInt depth, const PetscInt numPoints[], const PetscInt coneSize[], const PetscInt cones[], const PetscInt coneOrientations[], const PetscScalar vertexCoords[])
{
  Vec            coordinates;
  PetscSection   coordSection;
  PetscScalar    *coords;
  PetscInt       coordSize, firstVertex = -1, pStart = 0, pEnd = 0, p, v, dim, dimEmbed, d, off;
  PetscErrorCode ierr;

  PetscFunctionBegin;
  ierr = DMGetDimension(dm, &dim);CHKERRQ(ierr);
  ierr = DMGetCoordinateDim(dm, &dimEmbed);CHKERRQ(ierr);
  if (dimEmbed < dim) SETERRQ2(PETSC_COMM_SELF,PETSC_ERR_PLIB,"Embedding dimension %d cannot be less than intrinsic dimension %d",dimEmbed,dim);
  for (d = 0; d <= depth; ++d) pEnd += numPoints[d];
  ierr = DMPlexSetChart(dm, pStart, pEnd);CHKERRQ(ierr);
  for (p = pStart; p < pEnd; ++p) {
    ierr = DMPlexSetConeSize(dm, p, coneSize[p-pStart]);CHKERRQ(ierr);
    if (firstVertex < 0 && !coneSize[p - pStart]) {
      firstVertex = p - pStart;
    }
  }
  if (firstVertex < 0 && numPoints[0]) SETERRQ1(PETSC_COMM_SELF,PETSC_ERR_ARG_WRONG,"Expected %d vertices but could not find any", numPoints[0]);
  ierr = DMSetUp(dm);CHKERRQ(ierr); /* Allocate space for cones */
  for (p = pStart, off = 0; p < pEnd; off += coneSize[p-pStart], ++p) {
    ierr = DMPlexSetCone(dm, p, &cones[off]);CHKERRQ(ierr);
    ierr = DMPlexSetConeOrientation(dm, p, &coneOrientations[off]);CHKERRQ(ierr);
  }
  ierr = DMPlexSymmetrize(dm);CHKERRQ(ierr);
  ierr = DMPlexStratify(dm);CHKERRQ(ierr);
  /* Build coordinates */
  ierr = DMGetCoordinateSection(dm, &coordSection);CHKERRQ(ierr);
  ierr = PetscSectionSetNumFields(coordSection, 1);CHKERRQ(ierr);
  ierr = PetscSectionSetFieldComponents(coordSection, 0, dimEmbed);CHKERRQ(ierr);
  ierr = PetscSectionSetChart(coordSection, firstVertex, firstVertex+numPoints[0]);CHKERRQ(ierr);
  for (v = firstVertex; v < firstVertex+numPoints[0]; ++v) {
    ierr = PetscSectionSetDof(coordSection, v, dimEmbed);CHKERRQ(ierr);
    ierr = PetscSectionSetFieldDof(coordSection, v, 0, dimEmbed);CHKERRQ(ierr);
  }
  ierr = PetscSectionSetUp(coordSection);CHKERRQ(ierr);
  ierr = PetscSectionGetStorageSize(coordSection, &coordSize);CHKERRQ(ierr);
  ierr = VecCreate(PETSC_COMM_SELF, &coordinates);CHKERRQ(ierr);
  ierr = PetscObjectSetName((PetscObject) coordinates, "coordinates");CHKERRQ(ierr);
  ierr = VecSetSizes(coordinates, coordSize, PETSC_DETERMINE);CHKERRQ(ierr);
  ierr = VecSetBlockSize(coordinates, dimEmbed);CHKERRQ(ierr);
  ierr = VecSetType(coordinates,VECSTANDARD);CHKERRQ(ierr);
  ierr = VecGetArray(coordinates, &coords);CHKERRQ(ierr);
  for (v = 0; v < numPoints[0]; ++v) {
    PetscInt off;

    ierr = PetscSectionGetOffset(coordSection, v+firstVertex, &off);CHKERRQ(ierr);
    for (d = 0; d < dimEmbed; ++d) {
      coords[off+d] = vertexCoords[v*dimEmbed+d];
    }
  }
  ierr = VecRestoreArray(coordinates, &coords);CHKERRQ(ierr);
  ierr = DMSetCoordinatesLocal(dm, coordinates);CHKERRQ(ierr);
  ierr = VecDestroy(&coordinates);CHKERRQ(ierr);
  PetscFunctionReturn(0);
}

/*@C
  DMPlexCreateFromFile - This takes a filename and produces a DM

  Input Parameters:
+ comm - The communicator
. filename - A file name
- interpolate - Flag to create intermediate mesh pieces (edges, faces)

  Output Parameter:
. dm - The DM

  Level: beginner

.seealso: DMPlexCreateFromDAG(), DMPlexCreateFromCellList(), DMPlexCreate()
@*/
PetscErrorCode DMPlexCreateFromFile(MPI_Comm comm, const char filename[], PetscBool interpolate, DM *dm)
{
  const char    *extGmsh   = ".msh";
  const char    *extCGNS   = ".cgns";
  const char    *extExodus = ".exo";
  const char    *extFluent = ".cas";
  const char    *extHDF5   = ".h5";
  const char    *extMed    = ".med";
  size_t         len;
  PetscBool      isGmsh, isCGNS, isExodus, isFluent, isHDF5, isMed;
  PetscMPIInt    rank;
  PetscErrorCode ierr;

  PetscFunctionBegin;
  PetscValidPointer(filename, 2);
  PetscValidPointer(dm, 4);
  ierr = MPI_Comm_rank(comm, &rank);CHKERRQ(ierr);
  ierr = PetscStrlen(filename, &len);CHKERRQ(ierr);
  if (!len) SETERRQ(comm, PETSC_ERR_ARG_WRONG, "Filename must be a valid path");
  ierr = PetscStrncmp(&filename[PetscMax(0,len-4)], extGmsh,   4, &isGmsh);CHKERRQ(ierr);
  ierr = PetscStrncmp(&filename[PetscMax(0,len-5)], extCGNS,   5, &isCGNS);CHKERRQ(ierr);
  ierr = PetscStrncmp(&filename[PetscMax(0,len-4)], extExodus, 4, &isExodus);CHKERRQ(ierr);
  ierr = PetscStrncmp(&filename[PetscMax(0,len-4)], extFluent, 4, &isFluent);CHKERRQ(ierr);
  ierr = PetscStrncmp(&filename[PetscMax(0,len-3)], extHDF5,   3, &isHDF5);CHKERRQ(ierr);
  ierr = PetscStrncmp(&filename[PetscMax(0,len-4)], extMed,    4, &isMed);CHKERRQ(ierr);
  if (isGmsh) {
    ierr = DMPlexCreateGmshFromFile(comm, filename, interpolate, dm);CHKERRQ(ierr);
  } else if (isCGNS) {
    ierr = DMPlexCreateCGNSFromFile(comm, filename, interpolate, dm);CHKERRQ(ierr);
  } else if (isExodus) {
    ierr = DMPlexCreateExodusFromFile(comm, filename, interpolate, dm);CHKERRQ(ierr);
  } else if (isFluent) {
    ierr = DMPlexCreateFluentFromFile(comm, filename, interpolate, dm);CHKERRQ(ierr);
  } else if (isHDF5) {
    PetscViewer viewer;

    ierr = PetscViewerCreate(comm, &viewer);CHKERRQ(ierr);
    ierr = PetscViewerSetType(viewer, PETSCVIEWERHDF5);CHKERRQ(ierr);
    ierr = PetscViewerFileSetMode(viewer, FILE_MODE_READ);CHKERRQ(ierr);
    ierr = PetscViewerFileSetName(viewer, filename);CHKERRQ(ierr);
    ierr = DMCreate(comm, dm);CHKERRQ(ierr);
    ierr = DMSetType(*dm, DMPLEX);CHKERRQ(ierr);
    ierr = DMLoad(*dm, viewer);CHKERRQ(ierr);
    ierr = PetscViewerDestroy(&viewer);CHKERRQ(ierr);
  } else if (isMed) {
    ierr = DMPlexCreateMedFromFile(comm, filename, interpolate, dm);CHKERRQ(ierr);
  } else SETERRQ1(PETSC_COMM_SELF, PETSC_ERR_ARG_WRONG, "Cannot load file %s: unrecognized extension", filename);
  PetscFunctionReturn(0);
}

/*@
  DMPlexCreateReferenceCell - Create a DMPLEX with the appropriate FEM reference cell

  Collective on comm

  Input Parameters:
+ comm    - The communicator
. dim     - The spatial dimension
- simplex - Flag for simplex, otherwise use a tensor-product cell

  Output Parameter:
. refdm - The reference cell

  Level: intermediate

.keywords: reference cell
.seealso:
@*/
PetscErrorCode DMPlexCreateReferenceCell(MPI_Comm comm, PetscInt dim, PetscBool simplex, DM *refdm)
{
  DM             rdm;
  Vec            coords;
  PetscErrorCode ierr;

  PetscFunctionBeginUser;
  ierr = DMCreate(comm, &rdm);CHKERRQ(ierr);
  ierr = DMSetType(rdm, DMPLEX);CHKERRQ(ierr);
  ierr = DMSetDimension(rdm, dim);CHKERRQ(ierr);
  switch (dim) {
  case 0:
  {
    PetscInt    numPoints[1]        = {1};
    PetscInt    coneSize[1]         = {0};
    PetscInt    cones[1]            = {0};
    PetscInt    coneOrientations[1] = {0};
    PetscScalar vertexCoords[1]     = {0.0};

    ierr = DMPlexCreateFromDAG(rdm, 0, numPoints, coneSize, cones, coneOrientations, vertexCoords);CHKERRQ(ierr);
  }
  break;
  case 1:
  {
    PetscInt    numPoints[2]        = {2, 1};
    PetscInt    coneSize[3]         = {2, 0, 0};
    PetscInt    cones[2]            = {1, 2};
    PetscInt    coneOrientations[2] = {0, 0};
    PetscScalar vertexCoords[2]     = {-1.0,  1.0};

    ierr = DMPlexCreateFromDAG(rdm, 1, numPoints, coneSize, cones, coneOrientations, vertexCoords);CHKERRQ(ierr);
  }
  break;
  case 2:
    if (simplex) {
      PetscInt    numPoints[2]        = {3, 1};
      PetscInt    coneSize[4]         = {3, 0, 0, 0};
      PetscInt    cones[3]            = {1, 2, 3};
      PetscInt    coneOrientations[3] = {0, 0, 0};
      PetscScalar vertexCoords[6]     = {-1.0, -1.0,  1.0, -1.0,  -1.0, 1.0};

      ierr = DMPlexCreateFromDAG(rdm, 1, numPoints, coneSize, cones, coneOrientations, vertexCoords);CHKERRQ(ierr);
    } else {
      PetscInt    numPoints[2]        = {4, 1};
      PetscInt    coneSize[5]         = {4, 0, 0, 0, 0};
      PetscInt    cones[4]            = {1, 2, 3, 4};
      PetscInt    coneOrientations[4] = {0, 0, 0, 0};
      PetscScalar vertexCoords[8]     = {-1.0, -1.0,  1.0, -1.0,  1.0, 1.0,  -1.0, 1.0};

      ierr = DMPlexCreateFromDAG(rdm, 1, numPoints, coneSize, cones, coneOrientations, vertexCoords);CHKERRQ(ierr);
    }
  break;
  case 3:
    if (simplex) {
      PetscInt    numPoints[2]        = {4, 1};
      PetscInt    coneSize[5]         = {4, 0, 0, 0, 0};
      PetscInt    cones[4]            = {1, 3, 2, 4};
      PetscInt    coneOrientations[4] = {0, 0, 0, 0};
      PetscScalar vertexCoords[12]    = {-1.0, -1.0, -1.0,  1.0, -1.0, -1.0,  -1.0, 1.0, -1.0,  -1.0, -1.0, 1.0};

      ierr = DMPlexCreateFromDAG(rdm, 1, numPoints, coneSize, cones, coneOrientations, vertexCoords);CHKERRQ(ierr);
    } else {
      PetscInt    numPoints[2]        = {8, 1};
      PetscInt    coneSize[9]         = {8, 0, 0, 0, 0, 0, 0, 0, 0};
      PetscInt    cones[8]            = {1, 4, 3, 2, 5, 6, 7, 8};
      PetscInt    coneOrientations[8] = {0, 0, 0, 0, 0, 0, 0, 0};
      PetscScalar vertexCoords[24]    = {-1.0, -1.0, -1.0,  1.0, -1.0, -1.0,  1.0, 1.0, -1.0,  -1.0, 1.0, -1.0,
                                         -1.0, -1.0,  1.0,  1.0, -1.0,  1.0,  1.0, 1.0,  1.0,  -1.0, 1.0,  1.0};

      ierr = DMPlexCreateFromDAG(rdm, 1, numPoints, coneSize, cones, coneOrientations, vertexCoords);CHKERRQ(ierr);
    }
  break;
  default:
    SETERRQ1(comm, PETSC_ERR_ARG_WRONG, "Cannot create reference cell for dimension %d", dim);
  }
  *refdm = NULL;
  ierr = DMPlexInterpolate(rdm, refdm);CHKERRQ(ierr);
  if (rdm->coordinateDM) {
    DM           ncdm;
    PetscSection cs;
    PetscInt     pEnd = -1;

    ierr = DMGetDefaultSection(rdm->coordinateDM, &cs);CHKERRQ(ierr);
    if (cs) {ierr = PetscSectionGetChart(cs, NULL, &pEnd);CHKERRQ(ierr);}
    if (pEnd >= 0) {
      ierr = DMClone(rdm->coordinateDM, &ncdm);CHKERRQ(ierr);
      ierr = DMSetDefaultSection(ncdm, cs);CHKERRQ(ierr);
      ierr = DMSetCoordinateDM(*refdm, ncdm);CHKERRQ(ierr);
      ierr = DMDestroy(&ncdm);CHKERRQ(ierr);
    }
  }
  ierr = DMGetCoordinatesLocal(rdm, &coords);CHKERRQ(ierr);
  if (coords) {
    ierr = DMSetCoordinatesLocal(*refdm, coords);CHKERRQ(ierr);
  } else {
    ierr = DMGetCoordinates(rdm, &coords);CHKERRQ(ierr);
    if (coords) {ierr = DMSetCoordinates(*refdm, coords);CHKERRQ(ierr);}
  }
  ierr = DMDestroy(&rdm);CHKERRQ(ierr);
  PetscFunctionReturn(0);
}<|MERGE_RESOLUTION|>--- conflicted
+++ resolved
@@ -926,17 +926,12 @@
   {
     PetscReal lower[3] = {0.0, 0.0, 0.0};
     PetscReal upper[3] = {1.0, 1.0, 0.0};
-<<<<<<< HEAD
     PetscInt  edges[3];
 
     edges[0] = cells[0];
     edges[1] = cells[1];
     edges[2] = 0;
 
-=======
-    PetscInt  edges[3] = {cells[0], cells[1], 0};
-
->>>>>>> 9811f190
     ierr = DMPlexCreateCubeMesh_Internal(*dm, lower, upper, edges, periodicX, periodicY, DM_BOUNDARY_NONE);CHKERRQ(ierr);
     if (periodicX == DM_BOUNDARY_PERIODIC || periodicX == DM_BOUNDARY_TWIST ||
         periodicY == DM_BOUNDARY_PERIODIC || periodicY == DM_BOUNDARY_TWIST) {
@@ -1083,65 +1078,13 @@
     numCells    = 5;
     numVertices = 16;
     if (periodicZ == DM_BOUNDARY_PERIODIC) {
-<<<<<<< HEAD
-      numCells *= 2;
-=======
       numCells   *= 3;
       numVertices = 24;
->>>>>>> 9811f190
     }
     ierr = DMPlexSetChart(*dm, 0, numCells+numVertices);CHKERRQ(ierr);
     for (c = 0; c < numCells; c++) {ierr = DMPlexSetConeSize(*dm, c, 8);CHKERRQ(ierr);}
     ierr = DMSetUp(*dm);CHKERRQ(ierr);
     if (periodicZ == DM_BOUNDARY_PERIODIC) {
-<<<<<<< HEAD
-      cone[0] = 10; cone[1] = 11; cone[2] = 12; cone[3] = 13;
-      cone[4] = 14; cone[5] = 15; cone[6] = 16; cone[7] = 17;
-      ierr = DMPlexSetCone(*dm, 0, cone);CHKERRQ(ierr);
-      cone[0] = 11; cone[1] = 18; cone[2] = 19; cone[3] = 12;
-      cone[4] = 17; cone[5] = 16; cone[6] = 21; cone[7] = 20;
-      ierr = DMPlexSetCone(*dm, 1, cone);CHKERRQ(ierr);
-      cone[0] = 13; cone[1] = 12; cone[2] = 19; cone[3] = 22;
-      cone[4] = 15; cone[5] = 23; cone[6] = 21; cone[7] = 16;
-      ierr = DMPlexSetCone(*dm, 2, cone);CHKERRQ(ierr);
-      cone[0] = 24; cone[1] = 10; cone[2] = 13; cone[3] = 22;
-      cone[4] = 25; cone[5] = 23; cone[6] = 15; cone[7] = 14;
-      ierr = DMPlexSetCone(*dm, 3, cone);CHKERRQ(ierr);
-      cone[0] = 24; cone[1] = 18; cone[2] = 11; cone[3] = 10;
-      cone[4] = 25; cone[5] = 14; cone[6] = 17; cone[7] = 20;
-      ierr = DMPlexSetCone(*dm, 4, cone);CHKERRQ(ierr);
-
-      cone[0] = 14; cone[1] = 17; cone[2] = 16; cone[3] = 15;
-      cone[4] = 10; cone[5] = 13; cone[6] = 12; cone[7] = 11;
-      ierr = DMPlexSetCone(*dm, 5, cone);CHKERRQ(ierr);
-      cone[0] = 17; cone[1] = 20; cone[2] = 21; cone[3] = 16;
-      cone[4] = 11; cone[5] = 12; cone[6] = 19; cone[7] = 18;
-      ierr = DMPlexSetCone(*dm, 6, cone);CHKERRQ(ierr);
-      cone[0] = 15; cone[1] = 16; cone[2] = 21; cone[3] = 23;
-      cone[4] = 13; cone[5] = 22; cone[6] = 19; cone[7] = 12;
-      ierr = DMPlexSetCone(*dm, 7, cone);CHKERRQ(ierr);
-      cone[0] = 25; cone[1] = 14; cone[2] = 15; cone[3] = 23;
-      cone[4] = 24; cone[5] = 22; cone[6] = 13; cone[7] = 10;
-      ierr = DMPlexSetCone(*dm, 8, cone);CHKERRQ(ierr);
-      cone[0] = 25; cone[1] = 20; cone[2] = 17; cone[3] = 14;
-      cone[4] = 24; cone[5] = 10; cone[6] = 11; cone[7] = 18;
-      ierr = DMPlexSetCone(*dm, 9, cone);CHKERRQ(ierr);
-    } else {
-      cone[0] =  5; cone[1] =  6; cone[2] =  7; cone[3] =  8;
-      cone[4] =  9; cone[5] = 10; cone[6] = 11; cone[7] = 12;
-      ierr = DMPlexSetCone(*dm, 0, cone);CHKERRQ(ierr);
-      cone[0] =  6; cone[1] = 13; cone[2] = 14; cone[3] =  7;
-      cone[4] = 12; cone[5] = 11; cone[6] = 16; cone[7] = 15;
-      ierr = DMPlexSetCone(*dm, 1, cone);CHKERRQ(ierr);
-      cone[0] =  8; cone[1] =  7; cone[2] = 14; cone[3] = 17;
-      cone[4] = 10; cone[5] = 18; cone[6] = 16; cone[7] = 11;
-      ierr = DMPlexSetCone(*dm, 2, cone);CHKERRQ(ierr);
-      cone[0] = 19; cone[1] =  5; cone[2] =  8; cone[3] = 17;
-      cone[4] = 20; cone[5] = 18; cone[6] = 10; cone[7] =  9;
-      ierr = DMPlexSetCone(*dm, 3, cone);CHKERRQ(ierr);
-      cone[0] = 19; cone[1] = 13; cone[2] =  6; cone[3] =  5;
-      cone[4] = 20; cone[5] =  9; cone[6] = 12; cone[7] = 15;
-=======
       cone[0] = 15; cone[1] = 18; cone[2] = 17; cone[3] = 16;
       cone[4] = 31; cone[5] = 32; cone[6] = 33; cone[7] = 34;
       ierr = DMPlexSetCone(*dm, 0, cone);CHKERRQ(ierr);
@@ -1204,7 +1147,6 @@
       ierr = DMPlexSetCone(*dm, 3, cone);CHKERRQ(ierr);
       cone[0] = 19; cone[1] =  5; cone[2] =  6; cone[3] = 13;
       cone[4] = 20; cone[5] = 15; cone[6] = 12; cone[7] =  9;
->>>>>>> 9811f190
       ierr = DMPlexSetCone(*dm, 4, cone);CHKERRQ(ierr);
     }
     ierr = DMPlexSymmetrize(*dm);CHKERRQ(ierr);
@@ -1260,8 +1202,6 @@
     coords[13*dim+0] = -dis; coords[13*dim+1] =  dis; coords[13*dim+2] = 1.0;
     coords[14*dim+0] = -dis; coords[14*dim+1] = -dis; coords[14*dim+2] = 0.0;
     coords[15*dim+0] = -dis; coords[15*dim+1] = -dis; coords[15*dim+2] = 1.0;
-<<<<<<< HEAD
-=======
     if (periodicZ == DM_BOUNDARY_PERIODIC) {
       /* 15 31 19 */ coords[16*dim+0] = -ds2; coords[16*dim+1] = -ds2; coords[16*dim+2] = 0.5;
       /* 16 32 22 */ coords[17*dim+0] =  ds2; coords[17*dim+1] = -ds2; coords[17*dim+2] = 0.5;
@@ -1272,7 +1212,6 @@
       /* 24 37 26 */ coords[22*dim+0] =  dis; coords[22*dim+1] =  dis; coords[22*dim+2] = 0.5;
       /* 27 38 28 */ coords[23*dim+0] = -dis; coords[23*dim+1] =  dis; coords[23*dim+2] = 0.5;
     }
->>>>>>> 9811f190
     ierr = VecRestoreArray(coordinates, &coords);CHKERRQ(ierr);
     ierr = DMSetCoordinatesLocal(*dm, coordinates);CHKERRQ(ierr);
     ierr = VecDestroy(&coordinates);CHKERRQ(ierr);
@@ -1283,13 +1222,8 @@
     PetscReal      maxCell[3];
     DMBoundaryType bdType[3];
     PetscReal      lower[3] = {0.0, 0.0, 0.0};
-<<<<<<< HEAD
-    PetscReal      upper[3] = {1.0, 1.0, 2.0};
-    PetscInt       i, numZCells = PetscPowInt(2, numRefine);
-=======
     PetscReal      upper[3] = {1.0, 1.0, 1.5};
     PetscInt       i, numZCells = 3;
->>>>>>> 9811f190
 
     bdType[0] = DM_BOUNDARY_NONE;
     bdType[1] = DM_BOUNDARY_NONE;
