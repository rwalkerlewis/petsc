#define PETSCDM_DLL
#include <petsc/private/dmpleximpl.h>    /*I   "petscdmplex.h"   I*/
#include <petscdmda.h>
#include <petscsf.h>

/*@
  DMPlexCreateDoublet - Creates a mesh of two cells of the specified type, optionally with later refinement.

  Collective on MPI_Comm

  Input Parameters:
+ comm - The communicator for the DM object
. dim - The spatial dimension
. simplex - Flag for simplicial cells, otherwise they are tensor product cells
. interpolate - Flag to create intermediate mesh pieces (edges, faces)
. refinementUniform - Flag for uniform parallel refinement
- refinementLimit - A nonzero number indicates the largest admissible volume for a refined cell

  Output Parameter:
. dm - The DM object

  Level: beginner

.keywords: DM, create
.seealso: DMSetType(), DMCreate()
@*/
PetscErrorCode DMPlexCreateDoublet(MPI_Comm comm, PetscInt dim, PetscBool simplex, PetscBool interpolate, PetscBool refinementUniform, PetscReal refinementLimit, DM *newdm)
{
  DM             dm;
  PetscInt       p;
  PetscMPIInt    rank;
  PetscErrorCode ierr;

  PetscFunctionBegin;
  ierr = DMCreate(comm, &dm);CHKERRQ(ierr);
  ierr = DMSetType(dm, DMPLEX);CHKERRQ(ierr);
  ierr = DMSetDimension(dm, dim);CHKERRQ(ierr);
  ierr = MPI_Comm_rank(comm, &rank);CHKERRQ(ierr);
  switch (dim) {
  case 2:
    if (simplex) {ierr = PetscObjectSetName((PetscObject) dm, "triangular");CHKERRQ(ierr);}
    else         {ierr = PetscObjectSetName((PetscObject) dm, "quadrilateral");CHKERRQ(ierr);}
    break;
  case 3:
    if (simplex) {ierr = PetscObjectSetName((PetscObject) dm, "tetrahedral");CHKERRQ(ierr);}
    else         {ierr = PetscObjectSetName((PetscObject) dm, "hexahedral");CHKERRQ(ierr);}
    break;
  default:
    SETERRQ1(comm, PETSC_ERR_ARG_OUTOFRANGE, "Cannot make meshes for dimension %d", dim);
  }
  if (rank) {
    PetscInt numPoints[2] = {0, 0};
    ierr = DMPlexCreateFromDAG(dm, 1, numPoints, NULL, NULL, NULL, NULL);CHKERRQ(ierr);
  } else {
    switch (dim) {
    case 2:
      if (simplex) {
        PetscInt    numPoints[2]        = {4, 2};
        PetscInt    coneSize[6]         = {3, 3, 0, 0, 0, 0};
        PetscInt    cones[6]            = {2, 3, 4,  5, 4, 3};
        PetscInt    coneOrientations[6] = {0, 0, 0,  0, 0, 0};
        PetscScalar vertexCoords[8]     = {-0.5, 0.5, 0.0, 0.0, 0.0, 1.0, 0.5, 0.5};
        PetscInt    markerPoints[8]     = {2, 1, 3, 1, 4, 1, 5, 1};

        ierr = DMPlexCreateFromDAG(dm, 1, numPoints, coneSize, cones, coneOrientations, vertexCoords);CHKERRQ(ierr);
        for (p = 0; p < 4; ++p) {ierr = DMSetLabelValue(dm, "marker", markerPoints[p*2], markerPoints[p*2+1]);CHKERRQ(ierr);}
      } else {
        PetscInt    numPoints[2]        = {6, 2};
        PetscInt    coneSize[8]         = {4, 4, 0, 0, 0, 0, 0, 0};
        PetscInt    cones[8]            = {2, 3, 4, 5,  3, 6, 7, 4};
        PetscInt    coneOrientations[8] = {0, 0, 0, 0,  0, 0, 0, 0};
        PetscScalar vertexCoords[12]    = {-1.0, -0.5,  0.0, -0.5,  0.0, 0.5,  -1.0, 0.5,  1.0, -0.5,  1.0, 0.5};

        ierr = DMPlexCreateFromDAG(dm, 1, numPoints, coneSize, cones, coneOrientations, vertexCoords);CHKERRQ(ierr);
      }
      break;
    case 3:
      if (simplex) {
        PetscInt    numPoints[2]        = {5, 2};
        PetscInt    coneSize[7]         = {4, 4, 0, 0, 0, 0, 0};
        PetscInt    cones[8]            = {4, 3, 5, 2,  5, 3, 4, 6};
        PetscInt    coneOrientations[8] = {0, 0, 0, 0,  0, 0, 0, 0};
        PetscScalar vertexCoords[15]    = {-1.0, 0.0, 0.0,  0.0, -1.0, 0.0,  0.0, 0.0, 1.0,  0.0, 1.0, 0.0,  1.0, 0.0, 0.0};
        PetscInt    markerPoints[10]    = {2, 1, 3, 1, 4, 1, 5, 1, 6, 1};

        ierr = DMPlexCreateFromDAG(dm, 1, numPoints, coneSize, cones, coneOrientations, vertexCoords);CHKERRQ(ierr);
        for (p = 0; p < 5; ++p) {ierr = DMSetLabelValue(dm, "marker", markerPoints[p*2], markerPoints[p*2+1]);CHKERRQ(ierr);}
      } else {
        PetscInt    numPoints[2]         = {12, 2};
        PetscInt    coneSize[14]         = {8, 8, 0, 0, 0, 0, 0, 0, 0, 0, 0, 0, 0, 0};
        PetscInt    cones[16]            = {2, 3, 4, 5, 6, 7, 8, 9,  5, 4, 10, 11, 7, 12, 13, 8};
        PetscInt    coneOrientations[16] = {0, 0, 0, 0, 0, 0, 0, 0,  0, 0,  0,  0, 0,  0,  0, 0};
        PetscScalar vertexCoords[36]     = {-1.0, -0.5, -0.5,  -1.0,  0.5, -0.5,  0.0,  0.5, -0.5,   0.0, -0.5, -0.5,
                                            -1.0, -0.5,  0.5,   0.0, -0.5,  0.5,  0.0,  0.5,  0.5,  -1.0,  0.5,  0.5,
                                             1.0,  0.5, -0.5,   1.0, -0.5, -0.5,  1.0, -0.5,  0.5,   1.0,  0.5,  0.5};

        ierr = DMPlexCreateFromDAG(dm, 1, numPoints, coneSize, cones, coneOrientations, vertexCoords);CHKERRQ(ierr);
      }
      break;
    default:
      SETERRQ1(comm, PETSC_ERR_ARG_OUTOFRANGE, "Cannot make meshes for dimension %d", dim);
    }
  }
  *newdm = dm;
  if (refinementLimit > 0.0) {
    DM rdm;
    const char *name;

    ierr = DMPlexSetRefinementUniform(*newdm, PETSC_FALSE);CHKERRQ(ierr);
    ierr = DMPlexSetRefinementLimit(*newdm, refinementLimit);CHKERRQ(ierr);
    ierr = DMRefine(*newdm, comm, &rdm);CHKERRQ(ierr);
    ierr = PetscObjectGetName((PetscObject) *newdm, &name);CHKERRQ(ierr);
    ierr = PetscObjectSetName((PetscObject)    rdm,  name);CHKERRQ(ierr);
    ierr = DMDestroy(newdm);CHKERRQ(ierr);
    *newdm = rdm;
  }
  if (interpolate) {
    DM idm;

    ierr = DMPlexInterpolate(*newdm, &idm);CHKERRQ(ierr);
    ierr = DMDestroy(newdm);CHKERRQ(ierr);
    *newdm = idm;
  }
  {
    DM refinedMesh     = NULL;
    DM distributedMesh = NULL;

    /* Distribute mesh over processes */
    ierr = DMPlexDistribute(*newdm, 0, NULL, &distributedMesh);CHKERRQ(ierr);
    if (distributedMesh) {
      ierr = DMDestroy(newdm);CHKERRQ(ierr);
      *newdm = distributedMesh;
    }
    if (refinementUniform) {
      ierr = DMPlexSetRefinementUniform(*newdm, refinementUniform);CHKERRQ(ierr);
      ierr = DMRefine(*newdm, comm, &refinedMesh);CHKERRQ(ierr);
      if (refinedMesh) {
        ierr = DMDestroy(newdm);CHKERRQ(ierr);
        *newdm = refinedMesh;
      }
    }
  }
  PetscFunctionReturn(0);
}

/*@
  DMPlexCreateSquareBoundary - Creates a 1D mesh the is the boundary of a square lattice.

  Collective on MPI_Comm

  Input Parameters:
+ comm  - The communicator for the DM object
. lower - The lower left corner coordinates
. upper - The upper right corner coordinates
- edges - The number of cells in each direction

  Output Parameter:
. dm  - The DM object

  Note: Here is the numbering returned for 2 cells in each direction:
$ 18--5-17--4--16
$  |     |     |
$  6    10     3
$  |     |     |
$ 19-11-20--9--15
$  |     |     |
$  7     8     2
$  |     |     |
$ 12--0-13--1--14

  Level: beginner

.keywords: DM, create
.seealso: DMPlexCreateBoxMesh(), DMPlexCreateCubeBoundary(), DMSetType(), DMCreate()
@*/
PetscErrorCode DMPlexCreateSquareBoundary(DM dm, const PetscReal lower[], const PetscReal upper[], const PetscInt edges[])
{
  const PetscInt numVertices    = (edges[0]+1)*(edges[1]+1);
  const PetscInt numEdges       = edges[0]*(edges[1]+1) + (edges[0]+1)*edges[1];
  PetscInt       markerTop      = 1;
  PetscInt       markerBottom   = 1;
  PetscInt       markerRight    = 1;
  PetscInt       markerLeft     = 1;
  PetscBool      markerSeparate = PETSC_FALSE;
  Vec            coordinates;
  PetscSection   coordSection;
  PetscScalar    *coords;
  PetscInt       coordSize;
  PetscMPIInt    rank;
  PetscInt       v, vx, vy;
  PetscErrorCode ierr;

  PetscFunctionBegin;
  ierr = PetscOptionsGetBool(((PetscObject) dm)->options,((PetscObject) dm)->prefix, "-dm_plex_separate_marker", &markerSeparate, NULL);CHKERRQ(ierr);
  if (markerSeparate) {
    markerTop    = 3;
    markerBottom = 1;
    markerRight  = 2;
    markerLeft   = 4;
  }
  ierr = MPI_Comm_rank(PetscObjectComm((PetscObject)dm), &rank);CHKERRQ(ierr);
  if (!rank) {
    PetscInt e, ex, ey;

    ierr = DMPlexSetChart(dm, 0, numEdges+numVertices);CHKERRQ(ierr);
    for (e = 0; e < numEdges; ++e) {
      ierr = DMPlexSetConeSize(dm, e, 2);CHKERRQ(ierr);
    }
    ierr = DMSetUp(dm);CHKERRQ(ierr); /* Allocate space for cones */
    for (vx = 0; vx <= edges[0]; vx++) {
      for (ey = 0; ey < edges[1]; ey++) {
        PetscInt edge   = vx*edges[1] + ey + edges[0]*(edges[1]+1);
        PetscInt vertex = ey*(edges[0]+1) + vx + numEdges;
        PetscInt cone[2];

        cone[0] = vertex; cone[1] = vertex+edges[0]+1;
        ierr    = DMPlexSetCone(dm, edge, cone);CHKERRQ(ierr);
        if (vx == edges[0]) {
          ierr = DMSetLabelValue(dm, "marker", edge,    markerRight);CHKERRQ(ierr);
          ierr = DMSetLabelValue(dm, "marker", cone[0], markerRight);CHKERRQ(ierr);
          if (ey == edges[1]-1) {
            ierr = DMSetLabelValue(dm, "marker", cone[1], markerRight);CHKERRQ(ierr);
            ierr = DMSetLabelValue(dm, "Face Sets", cone[1], markerRight);CHKERRQ(ierr);
          }
        } else if (vx == 0) {
          ierr = DMSetLabelValue(dm, "marker", edge,    markerLeft);CHKERRQ(ierr);
          ierr = DMSetLabelValue(dm, "marker", cone[0], markerLeft);CHKERRQ(ierr);
          if (ey == edges[1]-1) {
            ierr = DMSetLabelValue(dm, "marker", cone[1], markerLeft);CHKERRQ(ierr);
            ierr = DMSetLabelValue(dm, "Face Sets", cone[1], markerLeft);CHKERRQ(ierr);
          }
        }
      }
    }
    for (vy = 0; vy <= edges[1]; vy++) {
      for (ex = 0; ex < edges[0]; ex++) {
        PetscInt edge   = vy*edges[0]     + ex;
        PetscInt vertex = vy*(edges[0]+1) + ex + numEdges;
        PetscInt cone[2];

        cone[0] = vertex; cone[1] = vertex+1;
        ierr    = DMPlexSetCone(dm, edge, cone);CHKERRQ(ierr);
        if (vy == edges[1]) {
          ierr = DMSetLabelValue(dm, "marker", edge,    markerTop);CHKERRQ(ierr);
          ierr = DMSetLabelValue(dm, "marker", cone[0], markerTop);CHKERRQ(ierr);
          if (ex == edges[0]-1) {
            ierr = DMSetLabelValue(dm, "marker", cone[1], markerTop);CHKERRQ(ierr);
            ierr = DMSetLabelValue(dm, "Face Sets", cone[1], markerTop);CHKERRQ(ierr);
          }
        } else if (vy == 0) {
          ierr = DMSetLabelValue(dm, "marker", edge,    markerBottom);CHKERRQ(ierr);
          ierr = DMSetLabelValue(dm, "marker", cone[0], markerBottom);CHKERRQ(ierr);
          if (ex == edges[0]-1) {
            ierr = DMSetLabelValue(dm, "marker", cone[1], markerBottom);CHKERRQ(ierr);
            ierr = DMSetLabelValue(dm, "Face Sets", cone[1], markerBottom);CHKERRQ(ierr);
          }
        }
      }
    }
  }
  ierr = DMPlexSymmetrize(dm);CHKERRQ(ierr);
  ierr = DMPlexStratify(dm);CHKERRQ(ierr);
  /* Build coordinates */
  ierr = DMSetCoordinateDim(dm, 2);CHKERRQ(ierr);
  ierr = DMGetCoordinateSection(dm, &coordSection);CHKERRQ(ierr);
  ierr = PetscSectionSetNumFields(coordSection, 1);CHKERRQ(ierr);
  ierr = PetscSectionSetChart(coordSection, numEdges, numEdges + numVertices);CHKERRQ(ierr);
  ierr = PetscSectionSetFieldComponents(coordSection, 0, 2);CHKERRQ(ierr);
  for (v = numEdges; v < numEdges+numVertices; ++v) {
    ierr = PetscSectionSetDof(coordSection, v, 2);CHKERRQ(ierr);
    ierr = PetscSectionSetFieldDof(coordSection, v, 0, 2);CHKERRQ(ierr);
  }
  ierr = PetscSectionSetUp(coordSection);CHKERRQ(ierr);
  ierr = PetscSectionGetStorageSize(coordSection, &coordSize);CHKERRQ(ierr);
  ierr = VecCreate(PETSC_COMM_SELF, &coordinates);CHKERRQ(ierr);
  ierr = PetscObjectSetName((PetscObject) coordinates, "coordinates");CHKERRQ(ierr);
  ierr = VecSetSizes(coordinates, coordSize, PETSC_DETERMINE);CHKERRQ(ierr);
  ierr = VecSetBlockSize(coordinates, 2);CHKERRQ(ierr);
  ierr = VecSetType(coordinates,VECSTANDARD);CHKERRQ(ierr);
  ierr = VecGetArray(coordinates, &coords);CHKERRQ(ierr);
  for (vy = 0; vy <= edges[1]; ++vy) {
    for (vx = 0; vx <= edges[0]; ++vx) {
      coords[(vy*(edges[0]+1)+vx)*2+0] = lower[0] + ((upper[0] - lower[0])/edges[0])*vx;
      coords[(vy*(edges[0]+1)+vx)*2+1] = lower[1] + ((upper[1] - lower[1])/edges[1])*vy;
    }
  }
  ierr = VecRestoreArray(coordinates, &coords);CHKERRQ(ierr);
  ierr = DMSetCoordinatesLocal(dm, coordinates);CHKERRQ(ierr);
  ierr = VecDestroy(&coordinates);CHKERRQ(ierr);
  PetscFunctionReturn(0);
}

/*@
  DMPlexCreateCubeBoundary - Creates a 2D mesh that is the boundary of a cubic lattice.

  Collective on MPI_Comm

  Input Parameters:
+ comm  - The communicator for the DM object
. lower - The lower left front corner coordinates
. upper - The upper right back corner coordinates
- edges - The number of cells in each direction

  Output Parameter:
. dm  - The DM object

  Level: beginner

.keywords: DM, create
.seealso: DMPlexCreateBoxMesh(), DMPlexCreateSquareBoundary(), DMSetType(), DMCreate()
@*/
PetscErrorCode DMPlexCreateCubeBoundary(DM dm, const PetscReal lower[], const PetscReal upper[], const PetscInt faces[])
{
  PetscInt       vertices[3], numVertices;
  PetscInt       numFaces    = 2*faces[0]*faces[1] + 2*faces[1]*faces[2] + 2*faces[0]*faces[2];
  Vec            coordinates;
  PetscSection   coordSection;
  PetscScalar    *coords;
  PetscInt       coordSize;
  PetscMPIInt    rank;
  PetscInt       v, vx, vy, vz;
  PetscInt       voffset, iface=0, cone[4];
  PetscErrorCode ierr;

  PetscFunctionBegin;
  if ((faces[0] < 1) || (faces[1] < 1) || (faces[2] < 1)) SETERRQ(PetscObjectComm((PetscObject)dm), PETSC_ERR_SUP, "Must have at least 1 face per side");
  ierr = MPI_Comm_rank(PetscObjectComm((PetscObject)dm), &rank);CHKERRQ(ierr);
  vertices[0] = faces[0]+1; vertices[1] = faces[1]+1; vertices[2] = faces[2]+1;
  numVertices = vertices[0]*vertices[1]*vertices[2];
  if (!rank) {
    PetscInt f;

    ierr = DMPlexSetChart(dm, 0, numFaces+numVertices);CHKERRQ(ierr);
    for (f = 0; f < numFaces; ++f) {
      ierr = DMPlexSetConeSize(dm, f, 4);CHKERRQ(ierr);
    }
    ierr = DMSetUp(dm);CHKERRQ(ierr); /* Allocate space for cones */
    for (v = 0; v < numFaces+numVertices; ++v) {
      ierr = DMSetLabelValue(dm, "marker", v, 1);CHKERRQ(ierr);
    }

    /* Side 0 (Top) */
    for (vy = 0; vy < faces[1]; vy++) {
      for (vx = 0; vx < faces[0]; vx++) {
        voffset = numFaces + vertices[0]*vertices[1]*(vertices[2]-1) + vy*vertices[0] + vx;
        cone[0] = voffset; cone[1] = voffset+1; cone[2] = voffset+vertices[0]+1; cone[3] = voffset+vertices[0];
        ierr    = DMPlexSetCone(dm, iface, cone);CHKERRQ(ierr);
        iface++;
      }
    }

    /* Side 1 (Bottom) */
    for (vy = 0; vy < faces[1]; vy++) {
      for (vx = 0; vx < faces[0]; vx++) {
        voffset = numFaces + vy*(faces[0]+1) + vx;
        cone[0] = voffset+1; cone[1] = voffset; cone[2] = voffset+vertices[0]; cone[3] = voffset+vertices[0]+1;
        ierr    = DMPlexSetCone(dm, iface, cone);CHKERRQ(ierr);
        iface++;
      }
    }

    /* Side 2 (Front) */
    for (vz = 0; vz < faces[2]; vz++) {
      for (vx = 0; vx < faces[0]; vx++) {
        voffset = numFaces + vz*vertices[0]*vertices[1] + vx;
        cone[0] = voffset; cone[1] = voffset+1; cone[2] = voffset+vertices[0]*vertices[1]+1; cone[3] = voffset+vertices[0]*vertices[1];
        ierr    = DMPlexSetCone(dm, iface, cone);CHKERRQ(ierr);
        iface++;
      }
    }

    /* Side 3 (Back) */
    for (vz = 0; vz < faces[2]; vz++) {
      for (vx = 0; vx < faces[0]; vx++) {
        voffset = numFaces + vz*vertices[0]*vertices[1] + vertices[0]*(vertices[1]-1) + vx;
        cone[0] = voffset+vertices[0]*vertices[1]; cone[1] = voffset+vertices[0]*vertices[1]+1;
        cone[2] = voffset+1; cone[3] = voffset;
        ierr    = DMPlexSetCone(dm, iface, cone);CHKERRQ(ierr);
        iface++;
      }
    }

    /* Side 4 (Left) */
    for (vz = 0; vz < faces[2]; vz++) {
      for (vy = 0; vy < faces[1]; vy++) {
        voffset = numFaces + vz*vertices[0]*vertices[1] + vy*vertices[0];
        cone[0] = voffset; cone[1] = voffset+vertices[0]*vertices[1];
        cone[2] = voffset+vertices[0]*vertices[1]+vertices[0]; cone[3] = voffset+vertices[0];
        ierr    = DMPlexSetCone(dm, iface, cone);CHKERRQ(ierr);
        iface++;
      }
    }

    /* Side 5 (Right) */
    for (vz = 0; vz < faces[2]; vz++) {
      for (vy = 0; vy < faces[1]; vy++) {
        voffset = numFaces + vz*vertices[0]*vertices[1] + vy*vertices[0] + faces[0];
        cone[0] = voffset+vertices[0]*vertices[1]; cone[1] = voffset;
        cone[2] = voffset+vertices[0]; cone[3] = voffset+vertices[0]*vertices[1]+vertices[0];
        ierr    = DMPlexSetCone(dm, iface, cone);CHKERRQ(ierr);
        iface++;
      }
    }
  }
  ierr = DMPlexSymmetrize(dm);CHKERRQ(ierr);
  ierr = DMPlexStratify(dm);CHKERRQ(ierr);
  /* Build coordinates */
  ierr = DMSetCoordinateDim(dm, 3);CHKERRQ(ierr);
  ierr = DMGetCoordinateSection(dm, &coordSection);CHKERRQ(ierr);
  ierr = PetscSectionSetChart(coordSection, numFaces, numFaces + numVertices);CHKERRQ(ierr);
  for (v = numFaces; v < numFaces+numVertices; ++v) {
    ierr = PetscSectionSetDof(coordSection, v, 3);CHKERRQ(ierr);
  }
  ierr = PetscSectionSetUp(coordSection);CHKERRQ(ierr);
  ierr = PetscSectionGetStorageSize(coordSection, &coordSize);CHKERRQ(ierr);
  ierr = VecCreate(PETSC_COMM_SELF, &coordinates);CHKERRQ(ierr);
  ierr = PetscObjectSetName((PetscObject) coordinates, "coordinates");CHKERRQ(ierr);
  ierr = VecSetSizes(coordinates, coordSize, PETSC_DETERMINE);CHKERRQ(ierr);
  ierr = VecSetBlockSize(coordinates, 3);CHKERRQ(ierr);
  ierr = VecSetType(coordinates,VECSTANDARD);CHKERRQ(ierr);
  ierr = VecGetArray(coordinates, &coords);CHKERRQ(ierr);
  for (vz = 0; vz <= faces[2]; ++vz) {
    for (vy = 0; vy <= faces[1]; ++vy) {
      for (vx = 0; vx <= faces[0]; ++vx) {
        coords[((vz*(faces[1]+1)+vy)*(faces[0]+1)+vx)*3+0] = lower[0] + ((upper[0] - lower[0])/faces[0])*vx;
        coords[((vz*(faces[1]+1)+vy)*(faces[0]+1)+vx)*3+1] = lower[1] + ((upper[1] - lower[1])/faces[1])*vy;
        coords[((vz*(faces[1]+1)+vy)*(faces[0]+1)+vx)*3+2] = lower[2] + ((upper[2] - lower[2])/faces[2])*vz;
      }
    }
  }
  ierr = VecRestoreArray(coordinates, &coords);CHKERRQ(ierr);
  ierr = DMSetCoordinatesLocal(dm, coordinates);CHKERRQ(ierr);
  ierr = VecDestroy(&coordinates);CHKERRQ(ierr);
  PetscFunctionReturn(0);
}

static PetscErrorCode DMPlexCreateLineMesh_Internal(MPI_Comm comm,PetscInt segments,PetscReal lower,PetscReal upper,DMBoundaryType bd,DM *dm)
{
  PetscInt       i,fStart,fEnd,numCells = 0,numVerts = 0;
  PetscInt       numPoints[2],*coneSize,*cones,*coneOrientations;
  PetscScalar    *vertexCoords;
  PetscReal      L,maxCell;
  PetscBool      markerSeparate = PETSC_FALSE;
  PetscInt       markerLeft  = 1, faceMarkerLeft  = 1;
  PetscInt       markerRight = 1, faceMarkerRight = 2;
  PetscBool      wrap = (bd == DM_BOUNDARY_PERIODIC || bd == DM_BOUNDARY_TWIST) ? PETSC_TRUE : PETSC_FALSE;
  PetscMPIInt    rank;
  PetscErrorCode ierr;

  PetscFunctionBegin;
  PetscValidPointer(dm,4);

  ierr = DMCreate(comm,dm);CHKERRQ(ierr);
  ierr = DMSetType(*dm,DMPLEX);CHKERRQ(ierr);
  ierr = DMSetDimension(*dm,1);CHKERRQ(ierr);
  ierr = DMCreateLabel(*dm,"marker");CHKERRQ(ierr);
  ierr = DMCreateLabel(*dm,"Face Sets");CHKERRQ(ierr);

  ierr = MPI_Comm_rank(comm,&rank);CHKERRQ(ierr);
  if (!rank) numCells = segments;
  if (!rank) numVerts = segments + (wrap ? 0 : 1);

  numPoints[0] = numVerts ; numPoints[1] = numCells;
  ierr = PetscMalloc4(numCells+numVerts,&coneSize,numCells*2,&cones,numCells+numVerts,&coneOrientations,numVerts,&vertexCoords);CHKERRQ(ierr);
  ierr = PetscMemzero(coneOrientations,(numCells+numVerts)*sizeof(PetscInt));CHKERRQ(ierr);
  for (i = 0; i < numCells; ++i) { coneSize[i] = 2; }
  for (i = 0; i < numVerts; ++i) { coneSize[numCells+i] = 0; }
  for (i = 0; i < numCells; ++i) { cones[2*i] = numCells + i%numVerts; cones[2*i+1] = numCells + (i+1)%numVerts; }
  for (i = 0; i < numVerts; ++i) { vertexCoords[i] = lower + (upper-lower)*((PetscReal)i/(PetscReal)numCells); }
  ierr = DMPlexCreateFromDAG(*dm,1,numPoints,coneSize,cones,coneOrientations,vertexCoords);CHKERRQ(ierr);
  ierr = PetscFree4(coneSize,cones,coneOrientations,vertexCoords);CHKERRQ(ierr);

  ierr = PetscOptionsGetBool(((PetscObject)*dm)->options,((PetscObject)*dm)->prefix,"-dm_plex_separate_marker",&markerSeparate,NULL);CHKERRQ(ierr);
  if (markerSeparate) { markerLeft = faceMarkerLeft; markerRight = faceMarkerRight;}
  if (!wrap && !rank) {
    ierr = DMPlexGetHeightStratum(*dm,1,&fStart,&fEnd);CHKERRQ(ierr);
    ierr = DMSetLabelValue(*dm,"marker",fStart,markerLeft);CHKERRQ(ierr);
    ierr = DMSetLabelValue(*dm,"marker",fEnd-1,markerRight);CHKERRQ(ierr);
    ierr = DMSetLabelValue(*dm,"Face Sets",fStart,faceMarkerLeft);CHKERRQ(ierr);
    ierr = DMSetLabelValue(*dm,"Face Sets",fEnd-1,faceMarkerRight);CHKERRQ(ierr);
  }
  if (wrap) {
    L       = upper - lower;
    maxCell = (PetscReal)1.1*(L/(PetscReal)PetscMax(1,segments));
    ierr = DMSetPeriodicity(*dm,PETSC_TRUE,&maxCell,&L,&bd);CHKERRQ(ierr);
  }
  PetscFunctionReturn(0);
}

static PetscErrorCode DMPlexCreateBoxMesh_Simplex_Internal(MPI_Comm comm, PetscInt dim, const PetscInt faces[], const PetscReal lower[], const PetscReal upper[], const DMBoundaryType periodicity[], PetscBool interpolate, DM *dm)
{
  DM             boundary;
  PetscInt       i;
  PetscErrorCode ierr;

  PetscFunctionBegin;
  PetscValidPointer(dm, 4);
  for (i = 0; i < dim; ++i) if (periodicity[i] != DM_BOUNDARY_NONE) SETERRQ(comm, PETSC_ERR_SUP, "Periodicity is not supported for simplex meshes");
  ierr = DMCreate(comm, &boundary);CHKERRQ(ierr);
  PetscValidLogicalCollectiveInt(boundary,dim,2);
  ierr = DMSetType(boundary, DMPLEX);CHKERRQ(ierr);
  ierr = DMSetDimension(boundary, dim-1);CHKERRQ(ierr);
  ierr = DMSetCoordinateDim(boundary, dim);CHKERRQ(ierr);
  switch (dim) {
  case 2: ierr = DMPlexCreateSquareBoundary(boundary, lower, upper, faces);CHKERRQ(ierr);break;
  case 3: ierr = DMPlexCreateCubeBoundary(boundary, lower, upper, faces);CHKERRQ(ierr);break;
  default: SETERRQ1(comm, PETSC_ERR_SUP, "Dimension not supported: %d", dim);
  }
  ierr = DMPlexGenerate(boundary, NULL, interpolate, dm);CHKERRQ(ierr);
  ierr = DMDestroy(&boundary);CHKERRQ(ierr);
  PetscFunctionReturn(0);
}

static PetscErrorCode DMPlexCreateCubeMesh_Internal(DM dm, const PetscReal lower[], const PetscReal upper[], const PetscInt edges[], DMBoundaryType bdX, DMBoundaryType bdY, DMBoundaryType bdZ)
{
  DMLabel        cutLabel = NULL;
  PetscInt       markerTop      = 1, faceMarkerTop      = 1;
  PetscInt       markerBottom   = 1, faceMarkerBottom   = 1;
  PetscInt       markerFront    = 1, faceMarkerFront    = 1;
  PetscInt       markerBack     = 1, faceMarkerBack     = 1;
  PetscInt       markerRight    = 1, faceMarkerRight    = 1;
  PetscInt       markerLeft     = 1, faceMarkerLeft     = 1;
  PetscInt       dim;
  PetscBool      markerSeparate = PETSC_FALSE, cutMarker = PETSC_FALSE;
  PetscMPIInt    rank;
  PetscErrorCode ierr;

  PetscFunctionBegin;
  ierr = DMGetDimension(dm,&dim);CHKERRQ(ierr);
  ierr = MPI_Comm_rank(PetscObjectComm((PetscObject)dm), &rank);CHKERRQ(ierr);
  ierr = DMCreateLabel(dm,"marker");CHKERRQ(ierr);
  ierr = DMCreateLabel(dm,"Face Sets");CHKERRQ(ierr);
  ierr = PetscOptionsGetBool(((PetscObject) dm)->options,((PetscObject) dm)->prefix, "-dm_plex_periodic_cut", &cutMarker, NULL);CHKERRQ(ierr);
  if (bdX == DM_BOUNDARY_PERIODIC || bdX == DM_BOUNDARY_TWIST ||
      bdY == DM_BOUNDARY_PERIODIC || bdY == DM_BOUNDARY_TWIST ||
      bdZ == DM_BOUNDARY_PERIODIC || bdZ == DM_BOUNDARY_TWIST) {

    if (cutMarker) {ierr = DMCreateLabel(dm, "periodic_cut");CHKERRQ(ierr); ierr = DMGetLabel(dm, "periodic_cut", &cutLabel);CHKERRQ(ierr);}
  }
  switch (dim) {
  case 2:
    faceMarkerTop    = 3;
    faceMarkerBottom = 1;
    faceMarkerRight  = 2;
    faceMarkerLeft   = 4;
    break;
  case 3:
    faceMarkerBottom = 1;
    faceMarkerTop    = 2;
    faceMarkerFront  = 3;
    faceMarkerBack   = 4;
    faceMarkerRight  = 5;
    faceMarkerLeft   = 6;
    break;
  default:
    SETERRQ1(PETSC_COMM_SELF,PETSC_ERR_SUP,"Dimension %d not supported",dim);
    break;
  }
  ierr = PetscOptionsGetBool(((PetscObject) dm)->options,((PetscObject) dm)->prefix, "-dm_plex_separate_marker", &markerSeparate, NULL);CHKERRQ(ierr);
  if (markerSeparate) {
    markerBottom = faceMarkerBottom;
    markerTop    = faceMarkerTop;
    markerFront  = faceMarkerFront;
    markerBack   = faceMarkerBack;
    markerRight  = faceMarkerRight;
    markerLeft   = faceMarkerLeft;
  }
  {
    const PetscInt numXEdges    = !rank ? edges[0] : 0;
    const PetscInt numYEdges    = !rank ? edges[1] : 0;
    const PetscInt numZEdges    = !rank ? edges[2] : 0;
    const PetscInt numXVertices = !rank ? (bdX == DM_BOUNDARY_PERIODIC || bdX == DM_BOUNDARY_TWIST ? edges[0] : edges[0]+1) : 0;
    const PetscInt numYVertices = !rank ? (bdY == DM_BOUNDARY_PERIODIC || bdY == DM_BOUNDARY_TWIST ? edges[1] : edges[1]+1) : 0;
    const PetscInt numZVertices = !rank ? (bdZ == DM_BOUNDARY_PERIODIC || bdZ == DM_BOUNDARY_TWIST ? edges[2] : edges[2]+1) : 0;
    const PetscInt numCells     = numXEdges*numYEdges*numZEdges;
    const PetscInt numXFaces    = numYEdges*numZEdges;
    const PetscInt numYFaces    = numXEdges*numZEdges;
    const PetscInt numZFaces    = numXEdges*numYEdges;
    const PetscInt numTotXFaces = numXVertices*numXFaces;
    const PetscInt numTotYFaces = numYVertices*numYFaces;
    const PetscInt numTotZFaces = numZVertices*numZFaces;
    const PetscInt numFaces     = numTotXFaces + numTotYFaces + numTotZFaces;
    const PetscInt numTotXEdges = numXEdges*numYVertices*numZVertices;
    const PetscInt numTotYEdges = numYEdges*numXVertices*numZVertices;
    const PetscInt numTotZEdges = numZEdges*numXVertices*numYVertices;
    const PetscInt numVertices  = numXVertices*numYVertices*numZVertices;
    const PetscInt numEdges     = numTotXEdges + numTotYEdges + numTotZEdges;
    const PetscInt firstVertex  = (dim == 2) ? numFaces : numCells;
    const PetscInt firstXFace   = (dim == 2) ? 0 : numCells + numVertices;
    const PetscInt firstYFace   = firstXFace + numTotXFaces;
    const PetscInt firstZFace   = firstYFace + numTotYFaces;
    const PetscInt firstXEdge   = numCells + numFaces + numVertices;
    const PetscInt firstYEdge   = firstXEdge + numTotXEdges;
    const PetscInt firstZEdge   = firstYEdge + numTotYEdges;
    Vec            coordinates;
    PetscSection   coordSection;
    PetscScalar   *coords;
    PetscInt       coordSize;
    PetscInt       v, vx, vy, vz;
    PetscInt       c, f, fx, fy, fz, e, ex, ey, ez;

    ierr = DMPlexSetChart(dm, 0, numCells+numFaces+numEdges+numVertices);CHKERRQ(ierr);
    for (c = 0; c < numCells; c++) {
      ierr = DMPlexSetConeSize(dm, c, 6);CHKERRQ(ierr);
    }
    for (f = firstXFace; f < firstXFace+numFaces; ++f) {
      ierr = DMPlexSetConeSize(dm, f, 4);CHKERRQ(ierr);
    }
    for (e = firstXEdge; e < firstXEdge+numEdges; ++e) {
      ierr = DMPlexSetConeSize(dm, e, 2);CHKERRQ(ierr);
    }
    ierr = DMSetUp(dm);CHKERRQ(ierr); /* Allocate space for cones */
    /* Build cells */
    for (fz = 0; fz < numZEdges; ++fz) {
      for (fy = 0; fy < numYEdges; ++fy) {
        for (fx = 0; fx < numXEdges; ++fx) {
          PetscInt cell    = (fz*numYEdges + fy)*numXEdges + fx;
          PetscInt faceB   = firstZFace + (fy*numXEdges+fx)*numZVertices +   fz;
          PetscInt faceT   = firstZFace + (fy*numXEdges+fx)*numZVertices + ((fz+1)%numZVertices);
          PetscInt faceF   = firstYFace + (fz*numXEdges+fx)*numYVertices +   fy;
          PetscInt faceK   = firstYFace + (fz*numXEdges+fx)*numYVertices + ((fy+1)%numYVertices);
          PetscInt faceL   = firstXFace + (fz*numYEdges+fy)*numXVertices +   fx;
          PetscInt faceR   = firstXFace + (fz*numYEdges+fy)*numXVertices + ((fx+1)%numXVertices);
                            /* B,  T,  F,  K,  R,  L */
          PetscInt ornt[6] = {-4,  0,  0, -1,  0, -4}; /* ??? */
          PetscInt cone[6];

          /* no boundary twisting in 3D */
          cone[0] = faceB; cone[1] = faceT; cone[2] = faceF; cone[3] = faceK; cone[4] = faceR; cone[5] = faceL;
          ierr    = DMPlexSetCone(dm, cell, cone);CHKERRQ(ierr);
          ierr    = DMPlexSetConeOrientation(dm, cell, ornt);CHKERRQ(ierr);
          if (bdX != DM_BOUNDARY_NONE && fx == numXEdges-1 && cutLabel) {ierr = DMLabelSetValue(cutLabel, cell, 2);CHKERRQ(ierr);}
          if (bdY != DM_BOUNDARY_NONE && fy == numYEdges-1 && cutLabel) {ierr = DMLabelSetValue(cutLabel, cell, 2);CHKERRQ(ierr);}
          if (bdZ != DM_BOUNDARY_NONE && fz == numZEdges-1 && cutLabel) {ierr = DMLabelSetValue(cutLabel, cell, 2);CHKERRQ(ierr);}
        }
      }
    }
    /* Build x faces */
    for (fz = 0; fz < numZEdges; ++fz) {
      for (fy = 0; fy < numYEdges; ++fy) {
        for (fx = 0; fx < numXVertices; ++fx) {
          PetscInt face    = firstXFace + (fz*numYEdges+fy)*numXVertices + fx;
          PetscInt edgeL   = firstZEdge + (  fy*                 numXVertices+fx)*numZEdges + fz;
          PetscInt edgeR   = firstZEdge + (((fy+1)%numYVertices)*numXVertices+fx)*numZEdges + fz;
          PetscInt edgeB   = firstYEdge + (  fz*                 numXVertices+fx)*numYEdges + fy;
          PetscInt edgeT   = firstYEdge + (((fz+1)%numZVertices)*numXVertices+fx)*numYEdges + fy;
          PetscInt ornt[4] = {0, 0, -2, -2};
          PetscInt cone[4];

          if (dim == 3) {
            /* markers */
            if (bdX != DM_BOUNDARY_PERIODIC) {
              if (fx == numXVertices-1) {
                ierr = DMSetLabelValue(dm, "Face Sets", face, faceMarkerRight);CHKERRQ(ierr);
                ierr = DMSetLabelValue(dm, "marker", face, markerRight);CHKERRQ(ierr);
              }
              else if (fx == 0) {
                ierr = DMSetLabelValue(dm, "Face Sets", face, faceMarkerLeft);CHKERRQ(ierr);
                ierr = DMSetLabelValue(dm, "marker", face, markerLeft);CHKERRQ(ierr);
              }
            }
          }
          cone[0] = edgeB; cone[1] = edgeR; cone[2] = edgeT; cone[3] = edgeL;
          ierr    = DMPlexSetCone(dm, face, cone);CHKERRQ(ierr);
          ierr    = DMPlexSetConeOrientation(dm, face, ornt);CHKERRQ(ierr);
        }
      }
    }
    /* Build y faces */
    for (fz = 0; fz < numZEdges; ++fz) {
      for (fx = 0; fx < numXEdges; ++fx) {
        for (fy = 0; fy < numYVertices; ++fy) {
          PetscInt face    = firstYFace + (fz*numXEdges+fx)*numYVertices + fy;
          PetscInt edgeL   = firstZEdge + (fy*numXVertices+  fx                 )*numZEdges + fz;
          PetscInt edgeR   = firstZEdge + (fy*numXVertices+((fx+1)%numXVertices))*numZEdges + fz;
          PetscInt edgeB   = firstXEdge + (  fz                 *numYVertices+fy)*numXEdges + fx;
          PetscInt edgeT   = firstXEdge + (((fz+1)%numZVertices)*numYVertices+fy)*numXEdges + fx;
          PetscInt ornt[4] = {0, 0, -2, -2};
          PetscInt cone[4];

          if (dim == 3) {
            /* markers */
            if (bdY != DM_BOUNDARY_PERIODIC) {
              if (fy == numYVertices-1) {
                ierr = DMSetLabelValue(dm, "Face Sets", face, faceMarkerBack);CHKERRQ(ierr);
                ierr = DMSetLabelValue(dm, "marker", face, markerBack);CHKERRQ(ierr);
              }
              else if (fy == 0) {
                ierr = DMSetLabelValue(dm, "Face Sets", face, faceMarkerFront);CHKERRQ(ierr);
                ierr = DMSetLabelValue(dm, "marker", face, markerFront);CHKERRQ(ierr);
              }
            }
          }
          cone[0] = edgeB; cone[1] = edgeR; cone[2] = edgeT; cone[3] = edgeL;
          ierr    = DMPlexSetCone(dm, face, cone);CHKERRQ(ierr);
          ierr    = DMPlexSetConeOrientation(dm, face, ornt);CHKERRQ(ierr);
        }
      }
    }
    /* Build z faces */
    for (fy = 0; fy < numYEdges; ++fy) {
      for (fx = 0; fx < numXEdges; ++fx) {
        for (fz = 0; fz < numZVertices; fz++) {
          PetscInt face    = firstZFace + (fy*numXEdges+fx)*numZVertices + fz;
          PetscInt edgeL   = firstYEdge + (fz*numXVertices+  fx                 )*numYEdges + fy;
          PetscInt edgeR   = firstYEdge + (fz*numXVertices+((fx+1)%numXVertices))*numYEdges + fy;
          PetscInt edgeB   = firstXEdge + (fz*numYVertices+  fy                 )*numXEdges + fx;
          PetscInt edgeT   = firstXEdge + (fz*numYVertices+((fy+1)%numYVertices))*numXEdges + fx;
          PetscInt ornt[4] = {0, 0, -2, -2};
          PetscInt cone[4];

          if (dim == 2) {
            if (bdX == DM_BOUNDARY_TWIST && fx == numXEdges-1) {edgeR += numYEdges-1-2*fy; ornt[1] = -2;}
            if (bdY == DM_BOUNDARY_TWIST && fy == numYEdges-1) {edgeT += numXEdges-1-2*fx; ornt[2] =  0;}
            if (bdX != DM_BOUNDARY_NONE && fx == numXEdges-1 && cutLabel) {ierr = DMLabelSetValue(cutLabel, face, 2);CHKERRQ(ierr);}
            if (bdY != DM_BOUNDARY_NONE && fy == numYEdges-1 && cutLabel) {ierr = DMLabelSetValue(cutLabel, face, 2);CHKERRQ(ierr);}
          } else {
            /* markers */
            if (bdZ != DM_BOUNDARY_PERIODIC) {
              if (fz == numZVertices-1) {
                ierr = DMSetLabelValue(dm, "Face Sets", face, faceMarkerTop);CHKERRQ(ierr);
                ierr = DMSetLabelValue(dm, "marker", face, markerTop);CHKERRQ(ierr);
              }
              else if (fz == 0) {
                ierr = DMSetLabelValue(dm, "Face Sets", face, faceMarkerBottom);CHKERRQ(ierr);
                ierr = DMSetLabelValue(dm, "marker", face, markerBottom);CHKERRQ(ierr);
              }
            }
          }
          cone[0] = edgeB; cone[1] = edgeR; cone[2] = edgeT; cone[3] = edgeL;
          ierr    = DMPlexSetCone(dm, face, cone);CHKERRQ(ierr);
          ierr    = DMPlexSetConeOrientation(dm, face, ornt);CHKERRQ(ierr);
        }
      }
    }
    /* Build Z edges*/
    for (vy = 0; vy < numYVertices; vy++) {
      for (vx = 0; vx < numXVertices; vx++) {
        for (ez = 0; ez < numZEdges; ez++) {
          const PetscInt edge    = firstZEdge  + (vy*numXVertices+vx)*numZEdges + ez;
          const PetscInt vertexB = firstVertex + (  ez                 *numYVertices+vy)*numXVertices + vx;
          const PetscInt vertexT = firstVertex + (((ez+1)%numZVertices)*numYVertices+vy)*numXVertices + vx;
          PetscInt       cone[2];

          if (dim == 3) {
            if (bdX != DM_BOUNDARY_PERIODIC) {
              if (vx == numXVertices-1) {
                ierr = DMSetLabelValue(dm, "marker", edge, markerRight);CHKERRQ(ierr);
              }
              else if (vx == 0) {
                ierr = DMSetLabelValue(dm, "marker", edge, markerLeft);CHKERRQ(ierr);
              }
            }
            if (bdY != DM_BOUNDARY_PERIODIC) {
              if (vy == numYVertices-1) {
                ierr = DMSetLabelValue(dm, "marker", edge, markerBack);CHKERRQ(ierr);
              }
              else if (vy == 0) {
                ierr = DMSetLabelValue(dm, "marker", edge, markerFront);CHKERRQ(ierr);
              }
            }
          }
          cone[0] = vertexB; cone[1] = vertexT;
          ierr = DMPlexSetCone(dm, edge, cone);CHKERRQ(ierr);
        }
      }
    }
    /* Build Y edges*/
    for (vz = 0; vz < numZVertices; vz++) {
      for (vx = 0; vx < numXVertices; vx++) {
        for (ey = 0; ey < numYEdges; ey++) {
          const PetscInt nextv   = (dim == 2 && bdY == DM_BOUNDARY_TWIST && ey == numYEdges-1) ? (numXVertices-vx-1) : (vz*numYVertices+((ey+1)%numYVertices))*numXVertices + vx;
          const PetscInt edge    = firstYEdge  + (vz*numXVertices+vx)*numYEdges + ey;
          const PetscInt vertexF = firstVertex + (vz*numYVertices+ey)*numXVertices + vx;
          const PetscInt vertexK = firstVertex + nextv;
          PetscInt       cone[2];

          cone[0] = vertexF; cone[1] = vertexK;
          ierr = DMPlexSetCone(dm, edge, cone);CHKERRQ(ierr);
          if (dim == 2) {
            if ((bdX != DM_BOUNDARY_PERIODIC) && (bdX != DM_BOUNDARY_TWIST)) {
              if (vx == numXVertices-1) {
                ierr = DMSetLabelValue(dm, "Face Sets", edge, faceMarkerRight);CHKERRQ(ierr);
                ierr = DMSetLabelValue(dm, "marker", edge,    markerRight);CHKERRQ(ierr);
                ierr = DMSetLabelValue(dm, "marker", cone[0], markerRight);CHKERRQ(ierr);
                if (ey == numYEdges-1) {
                  ierr = DMSetLabelValue(dm, "marker", cone[1], markerRight);CHKERRQ(ierr);
                }
              } else if (vx == 0) {
                ierr = DMSetLabelValue(dm, "Face Sets", edge, faceMarkerLeft);CHKERRQ(ierr);
                ierr = DMSetLabelValue(dm, "marker", edge,    markerLeft);CHKERRQ(ierr);
                ierr = DMSetLabelValue(dm, "marker", cone[0], markerLeft);CHKERRQ(ierr);
                if (ey == numYEdges-1) {
                  ierr = DMSetLabelValue(dm, "marker", cone[1], markerLeft);CHKERRQ(ierr);
                }
              }
            } else {
              if (vx == 0 && cutLabel) {
                ierr = DMLabelSetValue(cutLabel, edge,    1);CHKERRQ(ierr);
                ierr = DMLabelSetValue(cutLabel, cone[0], 1);CHKERRQ(ierr);
                if (ey == numYEdges-1) {
                  ierr = DMLabelSetValue(cutLabel, cone[1], 1);CHKERRQ(ierr);
                }
              }
            }
          } else {
            if (bdX != DM_BOUNDARY_PERIODIC) {
              if (vx == numXVertices-1) {
                ierr = DMSetLabelValue(dm, "marker", edge, markerRight);CHKERRQ(ierr);
              } else if (vx == 0) {
                ierr = DMSetLabelValue(dm, "marker", edge, markerLeft);CHKERRQ(ierr);
              }
            }
            if (bdZ != DM_BOUNDARY_PERIODIC) {
              if (vz == numZVertices-1) {
                ierr = DMSetLabelValue(dm, "marker", edge, markerTop);CHKERRQ(ierr);
              } else if (vz == 0) {
                ierr = DMSetLabelValue(dm, "marker", edge, markerBottom);CHKERRQ(ierr);
              }
            }
          }
        }
      }
    }
    /* Build X edges*/
    for (vz = 0; vz < numZVertices; vz++) {
      for (vy = 0; vy < numYVertices; vy++) {
        for (ex = 0; ex < numXEdges; ex++) {
          const PetscInt nextv   = (dim == 2 && bdX == DM_BOUNDARY_TWIST && ex == numXEdges-1) ? (numYVertices-vy-1)*numXVertices : (vz*numYVertices+vy)*numXVertices + (ex+1)%numXVertices;
          const PetscInt edge    = firstXEdge  + (vz*numYVertices+vy)*numXEdges + ex;
          const PetscInt vertexL = firstVertex + (vz*numYVertices+vy)*numXVertices + ex;
          const PetscInt vertexR = firstVertex + nextv;
          PetscInt       cone[2];

          cone[0] = vertexL; cone[1] = vertexR;
          ierr = DMPlexSetCone(dm, edge, cone);CHKERRQ(ierr);
          if (dim == 2) {
            if ((bdY != DM_BOUNDARY_PERIODIC) && (bdY != DM_BOUNDARY_TWIST)) {
              if (vy == numYVertices-1) {
                ierr = DMSetLabelValue(dm, "Face Sets", edge, faceMarkerTop);CHKERRQ(ierr);
                ierr = DMSetLabelValue(dm, "marker", edge,    markerTop);CHKERRQ(ierr);
                ierr = DMSetLabelValue(dm, "marker", cone[0], markerTop);CHKERRQ(ierr);
                if (ex == numXEdges-1) {
                  ierr = DMSetLabelValue(dm, "marker", cone[1], markerTop);CHKERRQ(ierr);
                }
              } else if (vy == 0) {
                ierr = DMSetLabelValue(dm, "Face Sets", edge, faceMarkerBottom);CHKERRQ(ierr);
                ierr = DMSetLabelValue(dm, "marker", edge,    markerBottom);CHKERRQ(ierr);
                ierr = DMSetLabelValue(dm, "marker", cone[0], markerBottom);CHKERRQ(ierr);
                if (ex == numXEdges-1) {
                  ierr = DMSetLabelValue(dm, "marker", cone[1], markerBottom);CHKERRQ(ierr);
                }
              }
            } else {
              if (vy == 0 && cutLabel) {
                ierr = DMLabelSetValue(cutLabel, edge,    1);CHKERRQ(ierr);
                ierr = DMLabelSetValue(cutLabel, cone[0], 1);CHKERRQ(ierr);
                if (ex == numXEdges-1) {
                  ierr = DMLabelSetValue(cutLabel, cone[1], 1);CHKERRQ(ierr);
                }
              }
            }
          } else {
            if (bdY != DM_BOUNDARY_PERIODIC) {
              if (vy == numYVertices-1) {
                ierr = DMSetLabelValue(dm, "marker", edge, markerBack);CHKERRQ(ierr);
              }
              else if (vy == 0) {
                ierr = DMSetLabelValue(dm, "marker", edge, markerFront);CHKERRQ(ierr);
              }
            }
            if (bdZ != DM_BOUNDARY_PERIODIC) {
              if (vz == numZVertices-1) {
                ierr = DMSetLabelValue(dm, "marker", edge, markerTop);CHKERRQ(ierr);
              }
              else if (vz == 0) {
                ierr = DMSetLabelValue(dm, "marker", edge, markerBottom);CHKERRQ(ierr);
              }
            }
          }
        }
      }
    }
    ierr = DMPlexSymmetrize(dm);CHKERRQ(ierr);
    ierr = DMPlexStratify(dm);CHKERRQ(ierr);
    /* Build coordinates */
    ierr = DMGetCoordinateSection(dm, &coordSection);CHKERRQ(ierr);
    ierr = PetscSectionSetNumFields(coordSection, 1);CHKERRQ(ierr);
    ierr = PetscSectionSetFieldComponents(coordSection, 0, dim);CHKERRQ(ierr);
    ierr = PetscSectionSetChart(coordSection, firstVertex, firstVertex+numVertices);CHKERRQ(ierr);
    for (v = firstVertex; v < firstVertex+numVertices; ++v) {
      ierr = PetscSectionSetDof(coordSection, v, dim);CHKERRQ(ierr);
      ierr = PetscSectionSetFieldDof(coordSection, v, 0, dim);CHKERRQ(ierr);
    }
    ierr = PetscSectionSetUp(coordSection);CHKERRQ(ierr);
    ierr = PetscSectionGetStorageSize(coordSection, &coordSize);CHKERRQ(ierr);
    ierr = VecCreate(PETSC_COMM_SELF, &coordinates);CHKERRQ(ierr);
    ierr = PetscObjectSetName((PetscObject) coordinates, "coordinates");CHKERRQ(ierr);
    ierr = VecSetSizes(coordinates, coordSize, PETSC_DETERMINE);CHKERRQ(ierr);
    ierr = VecSetBlockSize(coordinates, dim);CHKERRQ(ierr);
    ierr = VecSetType(coordinates,VECSTANDARD);CHKERRQ(ierr);
    ierr = VecGetArray(coordinates, &coords);CHKERRQ(ierr);
    for (vz = 0; vz < numZVertices; ++vz) {
      for (vy = 0; vy < numYVertices; ++vy) {
        for (vx = 0; vx < numXVertices; ++vx) {
          coords[((vz*numYVertices+vy)*numXVertices+vx)*dim+0] = lower[0] + ((upper[0] - lower[0])/numXEdges)*vx;
          coords[((vz*numYVertices+vy)*numXVertices+vx)*dim+1] = lower[1] + ((upper[1] - lower[1])/numYEdges)*vy;
          if (dim == 3) {
            coords[((vz*numYVertices+vy)*numXVertices+vx)*dim+2] = lower[2] + ((upper[2] - lower[2])/numZEdges)*vz;
          }
        }
      }
    }
    ierr = VecRestoreArray(coordinates, &coords);CHKERRQ(ierr);
    ierr = DMSetCoordinatesLocal(dm, coordinates);CHKERRQ(ierr);
    ierr = VecDestroy(&coordinates);CHKERRQ(ierr);
  }
  PetscFunctionReturn(0);
}

static PetscErrorCode DMPlexCreateBoxMesh_Tensor_Internal(MPI_Comm comm, PetscInt dim, const PetscInt faces[], const PetscReal lower[], const PetscReal upper[], const DMBoundaryType periodicity[], PetscBool interpolate, DM *dm)
{
  PetscInt       i;
  PetscErrorCode ierr;

  PetscFunctionBegin;
  PetscValidPointer(dm, 7);
  ierr = DMCreate(comm, dm);CHKERRQ(ierr);
  PetscValidLogicalCollectiveInt(*dm,dim,2);
  ierr = DMSetType(*dm, DMPLEX);CHKERRQ(ierr);
  ierr = DMSetDimension(*dm, dim);CHKERRQ(ierr);
  switch (dim) {
  case 2: {ierr = DMPlexCreateCubeMesh_Internal(*dm, lower, upper, faces, periodicity[0], periodicity[1], DM_BOUNDARY_NONE);CHKERRQ(ierr);break;}
  case 3: {ierr = DMPlexCreateCubeMesh_Internal(*dm, lower, upper, faces, periodicity[0], periodicity[1], periodicity[2]);CHKERRQ(ierr);break;}
  default: SETERRQ1(comm, PETSC_ERR_SUP, "Dimension not supported: %d", dim);
  }
  if (periodicity[0] == DM_BOUNDARY_PERIODIC || periodicity[0] == DM_BOUNDARY_TWIST ||
      periodicity[1] == DM_BOUNDARY_PERIODIC || periodicity[1] == DM_BOUNDARY_TWIST ||
      (dim > 2 && (periodicity[2] == DM_BOUNDARY_PERIODIC || periodicity[2] == DM_BOUNDARY_TWIST))) {
    PetscReal L[3];
    PetscReal maxCell[3];

    for (i = 0; i < dim; i++) {
      L[i]       = upper[i] - lower[i];
      maxCell[i] = 1.1 * (L[i] / PetscMax(1,faces[i]));
    }
    ierr = DMSetPeriodicity(*dm,PETSC_TRUE,maxCell,L,periodicity);CHKERRQ(ierr);
  }
  if (!interpolate) {
    DM udm;

    ierr = DMPlexUninterpolate(*dm, &udm);CHKERRQ(ierr);
    ierr = DMDestroy(dm);CHKERRQ(ierr);
    *dm  = udm;
  }
  PetscFunctionReturn(0);
}

/*@C
  DMPlexCreateBoxMesh - Creates a mesh on the tensor product of unit intervals (box) using simplices or tensor cells (hexahedra).

  Collective on MPI_Comm

  Input Parameters:
+ comm        - The communicator for the DM object
. dim         - The spatial dimension
. simplex     - PETSC_TRUE for simplices, PETSC_FALSE for tensor cells
. faces       - Number of faces per dimension, or NULL for (1,) in 1D and (2, 2) in 2D and (1, 1, 1) in 3D
. lower       - The lower left corner, or NULL for (0, 0, 0)
. upper       - The upper right corner, or NULL for (1, 1, 1)
. periodicity - The boundary type for the X,Y,Z direction, or NULL for DM_BOUNDARY_NONE
- interpolate - Flag to create intermediate mesh pieces (edges, faces)

  Output Parameter:
. dm  - The DM object

  Note: Here is the numbering returned for 2 faces in each direction for tensor cells:
$ 10---17---11---18----12
$  |         |         |
$  |         |         |
$ 20    2   22    3    24
$  |         |         |
$  |         |         |
$  7---15----8---16----9
$  |         |         |
$  |         |         |
$ 19    0   21    1   23
$  |         |         |
$  |         |         |
$  4---13----5---14----6

and for simplicial cells

$ 14----8---15----9----16
$  |\     5  |\      7 |
$  | \       | \       |
$ 13   2    14    3    15
$  | 4   \   | 6   \   |
$  |       \ |       \ |
$ 11----6---12----7----13
$  |\        |\        |
$  | \    1  | \     3 |
$ 10   0    11    1    12
$  | 0   \   | 2   \   |
$  |       \ |       \ |
$  8----4----9----5----10

  Level: beginner

.keywords: DM, create
.seealso: DMPlexCreateFromFile(), DMPlexCreateHexCylinderMesh(), DMSetType(), DMCreate()
@*/
PetscErrorCode DMPlexCreateBoxMesh(MPI_Comm comm, PetscInt dim, PetscBool simplex, const PetscInt faces[], const PetscReal lower[], const PetscReal upper[], const DMBoundaryType periodicity[], PetscBool interpolate, DM *dm)
{
  PetscInt       i;
  PetscInt       fac[3] = {0, 0, 0};
  PetscReal      low[3] = {0, 0, 0};
  PetscReal      upp[3] = {1, 1, 1};
  DMBoundaryType bdt[3] = {DM_BOUNDARY_NONE, DM_BOUNDARY_NONE, DM_BOUNDARY_NONE};
  PetscErrorCode ierr;

  PetscFunctionBegin;
  for (i = 0; i < dim; ++i) fac[i] = faces ? faces[i] : (dim == 1 ? 1 : 4-dim);
  if (lower) for (i = 0; i < dim; ++i) low[i] = lower[i];
  if (upper) for (i = 0; i < dim; ++i) upp[i] = upper[i];
  if (periodicity) for (i = 0; i < dim; ++i) bdt[i] = periodicity[i];

  if (dim == 1)      {ierr = DMPlexCreateLineMesh_Internal(comm, fac[0], low[0], upp[0], bdt[0], dm);CHKERRQ(ierr);}
  else if (simplex)  {ierr = DMPlexCreateBoxMesh_Simplex_Internal(comm, dim, fac, low, upp, bdt, interpolate, dm);CHKERRQ(ierr);}
  else               {ierr = DMPlexCreateBoxMesh_Tensor_Internal(comm, dim, fac, low, upp, bdt, interpolate, dm);CHKERRQ(ierr);}
  PetscFunctionReturn(0);
}

/*@C
  DMPlexSetOptionsPrefix - Sets the prefix used for searching for all DM options in the database.

  Logically Collective on DM

  Input Parameters:
+ dm - the DM context
- prefix - the prefix to prepend to all option names

  Notes:
  A hyphen (-) must NOT be given at the beginning of the prefix name.
  The first character of all runtime options is AUTOMATICALLY the hyphen.

  Level: advanced

.seealso: SNESSetFromOptions()
@*/
PetscErrorCode DMPlexSetOptionsPrefix(DM dm, const char prefix[])
{
  DM_Plex       *mesh = (DM_Plex *) dm->data;
  PetscErrorCode ierr;

  PetscFunctionBegin;
  PetscValidHeaderSpecific(dm, DM_CLASSID, 1);
  ierr = PetscObjectSetOptionsPrefix((PetscObject) dm, prefix);CHKERRQ(ierr);
  ierr = PetscObjectSetOptionsPrefix((PetscObject) mesh->partitioner, prefix);CHKERRQ(ierr);
  PetscFunctionReturn(0);
}

/*@
  DMPlexCreateHexCylinderMesh - Creates a mesh on the tensor product of the unit interval with the circle (cylinder) using hexahedra.

  Collective on MPI_Comm

  Input Parameters:
+ comm      - The communicator for the DM object
. numRefine - The number of regular refinements to the basic 5 cell structure
- periodicZ - The boundary type for the Z direction

  Output Parameter:
. dm  - The DM object

  Note: Here is the output numbering looking from the bottom of the cylinder:
$       17-----14
$        |     |
$        |  2  |
$        |     |
$ 17-----8-----7-----14
$  |     |     |     |
$  |  3  |  0  |  1  |
$  |     |     |     |
$ 19-----5-----6-----13
$        |     |
$        |  4  |
$        |     |
$       19-----13
$
$ and up through the top
$
$       18-----16
$        |     |
$        |  2  |
$        |     |
$ 18----10----11-----16
$  |     |     |     |
$  |  3  |  0  |  1  |
$  |     |     |     |
$ 20-----9----12-----15
$        |     |
$        |  4  |
$        |     |
$       20-----15

  Level: beginner

.keywords: DM, create
.seealso: DMPlexCreateBoxMesh(), DMSetType(), DMCreate()
@*/
PetscErrorCode DMPlexCreateHexCylinderMesh(MPI_Comm comm, PetscInt numRefine, DMBoundaryType periodicZ, DM *dm)
{
  const PetscInt dim = 3;
  PetscInt       numCells, numVertices, r;
  PetscErrorCode ierr;

  PetscFunctionBegin;
  PetscValidPointer(dm, 4);
  if (numRefine < 0) SETERRQ1(comm, PETSC_ERR_ARG_OUTOFRANGE, "Number of refinements %D cannot be negative", numRefine);
  ierr = DMCreate(comm, dm);CHKERRQ(ierr);
  ierr = DMSetType(*dm, DMPLEX);CHKERRQ(ierr);
  ierr = DMSetDimension(*dm, dim);CHKERRQ(ierr);
  /* Create topology */
  {
    PetscInt cone[8], c;

    numCells    = 5;
    numVertices = 16;
    if (periodicZ == DM_BOUNDARY_PERIODIC) {
      numCells   *= 3;
      numVertices = 24;
    }
    ierr = DMPlexSetChart(*dm, 0, numCells+numVertices);CHKERRQ(ierr);
    for (c = 0; c < numCells; c++) {ierr = DMPlexSetConeSize(*dm, c, 8);CHKERRQ(ierr);}
    ierr = DMSetUp(*dm);CHKERRQ(ierr);
    if (periodicZ == DM_BOUNDARY_PERIODIC) {
      cone[0] = 15; cone[1] = 18; cone[2] = 17; cone[3] = 16;
      cone[4] = 31; cone[5] = 32; cone[6] = 33; cone[7] = 34;
      ierr = DMPlexSetCone(*dm, 0, cone);CHKERRQ(ierr);
      cone[0] = 16; cone[1] = 17; cone[2] = 24; cone[3] = 23;
      cone[4] = 32; cone[5] = 36; cone[6] = 37; cone[7] = 33; /* 22 25 26 21 */
      ierr = DMPlexSetCone(*dm, 1, cone);CHKERRQ(ierr);
      cone[0] = 18; cone[1] = 27; cone[2] = 24; cone[3] = 17;
      cone[4] = 34; cone[5] = 33; cone[6] = 37; cone[7] = 38;
      ierr = DMPlexSetCone(*dm, 2, cone);CHKERRQ(ierr);
      cone[0] = 29; cone[1] = 27; cone[2] = 18; cone[3] = 15;
      cone[4] = 35; cone[5] = 31; cone[6] = 34; cone[7] = 38;
      ierr = DMPlexSetCone(*dm, 3, cone);CHKERRQ(ierr);
      cone[0] = 29; cone[1] = 15; cone[2] = 16; cone[3] = 23;
      cone[4] = 35; cone[5] = 36; cone[6] = 32; cone[7] = 31;
      ierr = DMPlexSetCone(*dm, 4, cone);CHKERRQ(ierr);

      cone[0] = 31; cone[1] = 34; cone[2] = 33; cone[3] = 32;
      cone[4] = 19; cone[5] = 22; cone[6] = 21; cone[7] = 20;
      ierr = DMPlexSetCone(*dm, 5, cone);CHKERRQ(ierr);
      cone[0] = 32; cone[1] = 33; cone[2] = 37; cone[3] = 36;
      cone[4] = 22; cone[5] = 25; cone[6] = 26; cone[7] = 21;
      ierr = DMPlexSetCone(*dm, 6, cone);CHKERRQ(ierr);
      cone[0] = 34; cone[1] = 38; cone[2] = 37; cone[3] = 33;
      cone[4] = 20; cone[5] = 21; cone[6] = 26; cone[7] = 28;
      ierr = DMPlexSetCone(*dm, 7, cone);CHKERRQ(ierr);
      cone[0] = 35; cone[1] = 38; cone[2] = 34; cone[3] = 31;
      cone[4] = 30; cone[5] = 19; cone[6] = 20; cone[7] = 28;
      ierr = DMPlexSetCone(*dm, 8, cone);CHKERRQ(ierr);
      cone[0] = 35; cone[1] = 31; cone[2] = 32; cone[3] = 36;
      cone[4] = 30; cone[5] = 25; cone[6] = 22; cone[7] = 19;
      ierr = DMPlexSetCone(*dm, 9, cone);CHKERRQ(ierr);

      cone[0] = 19; cone[1] = 20; cone[2] = 21; cone[3] = 22;
      cone[4] = 15; cone[5] = 16; cone[6] = 17; cone[7] = 18;
      ierr = DMPlexSetCone(*dm, 10, cone);CHKERRQ(ierr);
      cone[0] = 22; cone[1] = 21; cone[2] = 26; cone[3] = 25;
      cone[4] = 16; cone[5] = 23; cone[6] = 24; cone[7] = 17;
      ierr = DMPlexSetCone(*dm, 11, cone);CHKERRQ(ierr);
      cone[0] = 20; cone[1] = 28; cone[2] = 26; cone[3] = 21;
      cone[4] = 18; cone[5] = 17; cone[6] = 24; cone[7] = 27;
      ierr = DMPlexSetCone(*dm, 12, cone);CHKERRQ(ierr);
      cone[0] = 30; cone[1] = 28; cone[2] = 20; cone[3] = 19;
      cone[4] = 29; cone[5] = 15; cone[6] = 18; cone[7] = 27;
      ierr = DMPlexSetCone(*dm, 13, cone);CHKERRQ(ierr);
      cone[0] = 30; cone[1] = 19; cone[2] = 22; cone[3] = 25;
      cone[4] = 29; cone[5] = 23; cone[6] = 16; cone[7] = 15;
      ierr = DMPlexSetCone(*dm, 14, cone);CHKERRQ(ierr);
    } else {
      cone[0] =  5; cone[1] =  8; cone[2] =  7; cone[3] =  6;
      cone[4] =  9; cone[5] = 12; cone[6] = 11; cone[7] = 10;
      ierr = DMPlexSetCone(*dm, 0, cone);CHKERRQ(ierr);
      cone[0] =  6; cone[1] =  7; cone[2] = 14; cone[3] = 13;
      cone[4] = 12; cone[5] = 15; cone[6] = 16; cone[7] = 11;
      ierr = DMPlexSetCone(*dm, 1, cone);CHKERRQ(ierr);
      cone[0] =  8; cone[1] = 17; cone[2] = 14; cone[3] =  7;
      cone[4] = 10; cone[5] = 11; cone[6] = 16; cone[7] = 18;
      ierr = DMPlexSetCone(*dm, 2, cone);CHKERRQ(ierr);
      cone[0] = 19; cone[1] = 17; cone[2] =  8; cone[3] =  5;
      cone[4] = 20; cone[5] =  9; cone[6] = 10; cone[7] = 18;
      ierr = DMPlexSetCone(*dm, 3, cone);CHKERRQ(ierr);
      cone[0] = 19; cone[1] =  5; cone[2] =  6; cone[3] = 13;
      cone[4] = 20; cone[5] = 15; cone[6] = 12; cone[7] =  9;
      ierr = DMPlexSetCone(*dm, 4, cone);CHKERRQ(ierr);
    }
    ierr = DMPlexSymmetrize(*dm);CHKERRQ(ierr);
    ierr = DMPlexStratify(*dm);CHKERRQ(ierr);
  }
  /* Interpolate */
  {
    DM idm;

    ierr = DMPlexInterpolate(*dm, &idm);CHKERRQ(ierr);
    ierr = DMDestroy(dm);CHKERRQ(ierr);
    *dm  = idm;
  }
  /* Create cube geometry */
  {
    Vec             coordinates;
    PetscSection    coordSection;
    PetscScalar    *coords;
    PetscInt        coordSize, v;
    const PetscReal dis = 1.0/PetscSqrtReal(2.0);
    const PetscReal ds2 = dis/2.0;

    /* Build coordinates */
    ierr = DMGetCoordinateSection(*dm, &coordSection);CHKERRQ(ierr);
    ierr = PetscSectionSetNumFields(coordSection, 1);CHKERRQ(ierr);
    ierr = PetscSectionSetFieldComponents(coordSection, 0, dim);CHKERRQ(ierr);
    ierr = PetscSectionSetChart(coordSection, numCells, numCells+numVertices);CHKERRQ(ierr);
    for (v = numCells; v < numCells+numVertices; ++v) {
      ierr = PetscSectionSetDof(coordSection, v, dim);CHKERRQ(ierr);
      ierr = PetscSectionSetFieldDof(coordSection, v, 0, dim);CHKERRQ(ierr);
    }
    ierr = PetscSectionSetUp(coordSection);CHKERRQ(ierr);
    ierr = PetscSectionGetStorageSize(coordSection, &coordSize);CHKERRQ(ierr);
    ierr = VecCreate(PETSC_COMM_SELF, &coordinates);CHKERRQ(ierr);
    ierr = PetscObjectSetName((PetscObject) coordinates, "coordinates");CHKERRQ(ierr);
    ierr = VecSetSizes(coordinates, coordSize, PETSC_DETERMINE);CHKERRQ(ierr);
    ierr = VecSetBlockSize(coordinates, dim);CHKERRQ(ierr);
    ierr = VecSetType(coordinates,VECSTANDARD);CHKERRQ(ierr);
    ierr = VecGetArray(coordinates, &coords);CHKERRQ(ierr);
    coords[0*dim+0] = -ds2; coords[0*dim+1] = -ds2; coords[0*dim+2] = 0.0;
    coords[1*dim+0] =  ds2; coords[1*dim+1] = -ds2; coords[1*dim+2] = 0.0;
    coords[2*dim+0] =  ds2; coords[2*dim+1] =  ds2; coords[2*dim+2] = 0.0;
    coords[3*dim+0] = -ds2; coords[3*dim+1] =  ds2; coords[3*dim+2] = 0.0;
    coords[4*dim+0] = -ds2; coords[4*dim+1] = -ds2; coords[4*dim+2] = 1.0;
    coords[5*dim+0] = -ds2; coords[5*dim+1] =  ds2; coords[5*dim+2] = 1.0;
    coords[6*dim+0] =  ds2; coords[6*dim+1] =  ds2; coords[6*dim+2] = 1.0;
    coords[7*dim+0] =  ds2; coords[7*dim+1] = -ds2; coords[7*dim+2] = 1.0;
    coords[ 8*dim+0] =  dis; coords[ 8*dim+1] = -dis; coords[ 8*dim+2] = 0.0;
    coords[ 9*dim+0] =  dis; coords[ 9*dim+1] =  dis; coords[ 9*dim+2] = 0.0;
    coords[10*dim+0] =  dis; coords[10*dim+1] = -dis; coords[10*dim+2] = 1.0;
    coords[11*dim+0] =  dis; coords[11*dim+1] =  dis; coords[11*dim+2] = 1.0;
    coords[12*dim+0] = -dis; coords[12*dim+1] =  dis; coords[12*dim+2] = 0.0;
    coords[13*dim+0] = -dis; coords[13*dim+1] =  dis; coords[13*dim+2] = 1.0;
    coords[14*dim+0] = -dis; coords[14*dim+1] = -dis; coords[14*dim+2] = 0.0;
    coords[15*dim+0] = -dis; coords[15*dim+1] = -dis; coords[15*dim+2] = 1.0;
    if (periodicZ == DM_BOUNDARY_PERIODIC) {
      /* 15 31 19 */ coords[16*dim+0] = -ds2; coords[16*dim+1] = -ds2; coords[16*dim+2] = 0.5;
      /* 16 32 22 */ coords[17*dim+0] =  ds2; coords[17*dim+1] = -ds2; coords[17*dim+2] = 0.5;
      /* 17 33 21 */ coords[18*dim+0] =  ds2; coords[18*dim+1] =  ds2; coords[18*dim+2] = 0.5;
      /* 18 34 20 */ coords[19*dim+0] = -ds2; coords[19*dim+1] =  ds2; coords[19*dim+2] = 0.5;
      /* 29 35 30 */ coords[20*dim+0] = -dis; coords[20*dim+1] = -dis; coords[20*dim+2] = 0.5;
      /* 23 36 25 */ coords[21*dim+0] =  dis; coords[21*dim+1] = -dis; coords[21*dim+2] = 0.5;
      /* 24 37 26 */ coords[22*dim+0] =  dis; coords[22*dim+1] =  dis; coords[22*dim+2] = 0.5;
      /* 27 38 28 */ coords[23*dim+0] = -dis; coords[23*dim+1] =  dis; coords[23*dim+2] = 0.5;
    }
    ierr = VecRestoreArray(coordinates, &coords);CHKERRQ(ierr);
    ierr = DMSetCoordinatesLocal(*dm, coordinates);CHKERRQ(ierr);
    ierr = VecDestroy(&coordinates);CHKERRQ(ierr);
  }
  /* Create periodicity */
  if (periodicZ == DM_BOUNDARY_PERIODIC || periodicZ == DM_BOUNDARY_TWIST) {
    PetscReal      L[3];
    PetscReal      maxCell[3];
    DMBoundaryType bdType[3];
    PetscReal      lower[3] = {0.0, 0.0, 0.0};
    PetscReal      upper[3] = {1.0, 1.0, 1.5};
    PetscInt       i, numZCells = 3;

    bdType[0] = DM_BOUNDARY_NONE;
    bdType[1] = DM_BOUNDARY_NONE;
    bdType[2] = periodicZ;
    for (i = 0; i < dim; i++) {
      L[i]       = upper[i] - lower[i];
      maxCell[i] = 1.1 * (L[i] / numZCells);
    }
    ierr = DMSetPeriodicity(*dm, PETSC_TRUE, maxCell, L, bdType);CHKERRQ(ierr);
  }
  /* Refine topology */
  for (r = 0; r < numRefine; ++r) {
    DM rdm = NULL;

    ierr = DMRefine(*dm, comm, &rdm);CHKERRQ(ierr);
    ierr = DMDestroy(dm);CHKERRQ(ierr);
    *dm  = rdm;
  }
  /* Remap geometry to cylinder
       Interior square: Linear interpolation is correct
       The other cells all have vertices on rays from the origin. We want to uniformly expand the spacing
       such that the last vertex is on the unit circle. So the closest and farthest vertices are at distance

         phi     = arctan(y/x)
         d_close = sqrt(1/8 + 1/4 sin^2(phi))
         d_far   = sqrt(1/2 + sin^2(phi))

       so we remap them using

         x_new = x_close + (x - x_close) (1 - d_close) / (d_far - d_close)
         y_new = y_close + (y - y_close) (1 - d_close) / (d_far - d_close)

       If pi/4 < phi < 3pi/4 or -3pi/4 < phi < -pi/4, then we switch x and y.
  */
  {
    Vec           coordinates;
    PetscSection  coordSection;
    PetscScalar  *coords;
    PetscInt      vStart, vEnd, v;
    const PetscReal dis = 1.0/PetscSqrtReal(2.0);
    const PetscReal ds2 = 0.5*dis;

    ierr = DMPlexGetDepthStratum(*dm, 0, &vStart, &vEnd);CHKERRQ(ierr);
    ierr = DMGetCoordinateSection(*dm, &coordSection);CHKERRQ(ierr);
    ierr = DMGetCoordinatesLocal(*dm, &coordinates);CHKERRQ(ierr);
    ierr = VecGetArray(coordinates, &coords);CHKERRQ(ierr);
    for (v = vStart; v < vEnd; ++v) {
      PetscReal phi, sinp, cosp, dc, df, x, y, xc, yc;
      PetscInt  off;

      ierr = PetscSectionGetOffset(coordSection, v, &off);CHKERRQ(ierr);
      if ((PetscAbsScalar(coords[off+0]) <= ds2) && (PetscAbsScalar(coords[off+1]) <= ds2)) continue;
      x    = PetscRealPart(coords[off]);
      y    = PetscRealPart(coords[off+1]);
      phi  = PetscAtan2Real(y, x);
      sinp = PetscSinReal(phi);
      cosp = PetscCosReal(phi);
      if ((PetscAbsReal(phi) > PETSC_PI/4.0) && (PetscAbsReal(phi) < 3.0*PETSC_PI/4.0)) {
        dc = PetscAbsReal(ds2/sinp);
        df = PetscAbsReal(dis/sinp);
        xc = ds2*x/PetscAbsReal(y);
        yc = ds2*PetscSignReal(y);
      } else {
        dc = PetscAbsReal(ds2/cosp);
        df = PetscAbsReal(dis/cosp);
        xc = ds2*PetscSignReal(x);
        yc = ds2*y/PetscAbsReal(x);
      }
      coords[off+0] = xc + (coords[off+0] - xc)*(1.0 - dc)/(df - dc);
      coords[off+1] = yc + (coords[off+1] - yc)*(1.0 - dc)/(df - dc);
    }
    ierr = VecRestoreArray(coordinates, &coords);CHKERRQ(ierr);
    if (periodicZ == DM_BOUNDARY_PERIODIC || periodicZ == DM_BOUNDARY_TWIST) {
      ierr = DMLocalizeCoordinates(*dm);CHKERRQ(ierr);
    }
  }
  PetscFunctionReturn(0);
}

/*@
  DMPlexCreateWedgeCylinderMesh - Creates a mesh on the tensor product of the unit interval with the circle (cylinder) using wedges.

  Collective on MPI_Comm

  Input Parameters:
+ comm - The communicator for the DM object
. n    - The number of wedges around the origin
- interpolate - Create edges and faces

  Output Parameter:
. dm  - The DM object

  Level: beginner

.keywords: DM, create
.seealso: DMPlexCreateHexCylinderMesh(), DMPlexCreateBoxMesh(), DMSetType(), DMCreate()
@*/
PetscErrorCode DMPlexCreateWedgeCylinderMesh(MPI_Comm comm, PetscInt n, PetscBool interpolate, DM *dm)
{
  const PetscInt dim = 3;
  PetscInt       numCells, numVertices;
  PetscErrorCode ierr;

  PetscFunctionBegin;
  PetscValidPointer(dm, 3);
  if (n < 0) SETERRQ1(comm, PETSC_ERR_ARG_OUTOFRANGE, "Number of wedges %D cannot be negative", n);
  ierr = DMCreate(comm, dm);CHKERRQ(ierr);
  ierr = DMSetType(*dm, DMPLEX);CHKERRQ(ierr);
  ierr = DMSetDimension(*dm, dim);CHKERRQ(ierr);
  /* Create topology */
  {
    PetscInt cone[6], c;

    numCells    = n;
    numVertices = 2*(n+1);
    ierr = DMPlexSetChart(*dm, 0, numCells+numVertices);CHKERRQ(ierr);
    for (c = 0; c < numCells; c++) {ierr = DMPlexSetConeSize(*dm, c, 6);CHKERRQ(ierr);}
    ierr = DMSetUp(*dm);CHKERRQ(ierr);
    for (c = 0; c < numCells; c++) {
      cone[0] =  c+n*1; cone[1] = (c+1)%n+n*1; cone[2] = 0+3*n;
      cone[3] =  c+n*2; cone[4] = (c+1)%n+n*2; cone[5] = 1+3*n;
      ierr = DMPlexSetCone(*dm, c, cone);CHKERRQ(ierr);
    }
    ierr = DMPlexSymmetrize(*dm);CHKERRQ(ierr);
    ierr = DMPlexStratify(*dm);CHKERRQ(ierr);
  }
  /* Interpolate */
  if (interpolate) {
    DM idm;

    ierr = DMPlexInterpolate(*dm, &idm);CHKERRQ(ierr);
    ierr = DMDestroy(dm);CHKERRQ(ierr);
    *dm  = idm;
  }
  /* Create cylinder geometry */
  {
    Vec          coordinates;
    PetscSection coordSection;
    PetscScalar *coords;
    PetscInt     coordSize, v, c;

    /* Build coordinates */
    ierr = DMGetCoordinateSection(*dm, &coordSection);CHKERRQ(ierr);
    ierr = PetscSectionSetNumFields(coordSection, 1);CHKERRQ(ierr);
    ierr = PetscSectionSetFieldComponents(coordSection, 0, dim);CHKERRQ(ierr);
    ierr = PetscSectionSetChart(coordSection, numCells, numCells+numVertices);CHKERRQ(ierr);
    for (v = numCells; v < numCells+numVertices; ++v) {
      ierr = PetscSectionSetDof(coordSection, v, dim);CHKERRQ(ierr);
      ierr = PetscSectionSetFieldDof(coordSection, v, 0, dim);CHKERRQ(ierr);
    }
    ierr = PetscSectionSetUp(coordSection);CHKERRQ(ierr);
    ierr = PetscSectionGetStorageSize(coordSection, &coordSize);CHKERRQ(ierr);
    ierr = VecCreate(PETSC_COMM_SELF, &coordinates);CHKERRQ(ierr);
    ierr = PetscObjectSetName((PetscObject) coordinates, "coordinates");CHKERRQ(ierr);
    ierr = VecSetSizes(coordinates, coordSize, PETSC_DETERMINE);CHKERRQ(ierr);
    ierr = VecSetBlockSize(coordinates, dim);CHKERRQ(ierr);
    ierr = VecSetType(coordinates,VECSTANDARD);CHKERRQ(ierr);
    ierr = VecGetArray(coordinates, &coords);CHKERRQ(ierr);
    for (c = 0; c < numCells; c++) {
      coords[(c+0*n)*dim+0] = PetscCosReal(2.0*c*PETSC_PI/n); coords[(c+0*n)*dim+1] = PetscSinReal(2.0*c*PETSC_PI/n); coords[(c+0*n)*dim+2] = 1.0;
      coords[(c+1*n)*dim+0] = PetscCosReal(2.0*c*PETSC_PI/n); coords[(c+1*n)*dim+1] = PetscSinReal(2.0*c*PETSC_PI/n); coords[(c+1*n)*dim+2] = 0.0;
    }
    coords[(2*n+0)*dim+0] = 0.0; coords[(2*n+0)*dim+1] = 0.0; coords[(2*n+0)*dim+2] = 1.0;
    coords[(2*n+1)*dim+0] = 0.0; coords[(2*n+1)*dim+1] = 0.0; coords[(2*n+1)*dim+2] = 0.0;
    ierr = VecRestoreArray(coordinates, &coords);CHKERRQ(ierr);
    ierr = DMSetCoordinatesLocal(*dm, coordinates);CHKERRQ(ierr);
    ierr = VecDestroy(&coordinates);CHKERRQ(ierr);
  }
  PetscFunctionReturn(0);
}

PETSC_STATIC_INLINE PetscReal DiffNormReal(PetscInt dim, const PetscReal x[], const PetscReal y[])
{
  PetscReal prod = 0.0;
  PetscInt  i;
  for (i = 0; i < dim; ++i) prod += PetscSqr(x[i] - y[i]);
  return PetscSqrtReal(prod);
}
PETSC_STATIC_INLINE PetscReal DotReal(PetscInt dim, const PetscReal x[], const PetscReal y[])
{
  PetscReal prod = 0.0;
  PetscInt  i;
  for (i = 0; i < dim; ++i) prod += x[i]*y[i];
  return prod;
}

/*@
  DMPlexCreateSphereMesh - Creates a mesh on the d-dimensional sphere, S^d.

  Collective on MPI_Comm

  Input Parameters:
. comm  - The communicator for the DM object
. dim   - The dimension
- simplex - Use simplices, or tensor product cells

  Output Parameter:
. dm  - The DM object

  Level: beginner

.keywords: DM, create
.seealso: DMPlexCreateBoxMesh(), DMSetType(), DMCreate()
@*/
PetscErrorCode DMPlexCreateSphereMesh(MPI_Comm comm, PetscInt dim, PetscBool simplex, DM *dm)
{
  const PetscInt  embedDim = dim+1;
  PetscSection    coordSection;
  Vec             coordinates;
  PetscScalar    *coords;
  PetscReal      *coordsIn;
  PetscInt        numCells, numEdges, numVerts, firstVertex, v, firstEdge, coordSize, d, c, e;
  PetscMPIInt     rank;
  PetscErrorCode  ierr;

  PetscFunctionBegin;
  PetscValidPointer(dm, 4);
  ierr = DMCreate(comm, dm);CHKERRQ(ierr);
  ierr = DMSetType(*dm, DMPLEX);CHKERRQ(ierr);
  ierr = DMSetDimension(*dm, dim);CHKERRQ(ierr);
  ierr = DMSetCoordinateDim(*dm, dim+1);CHKERRQ(ierr);
  ierr = MPI_Comm_rank(PetscObjectComm((PetscObject) *dm), &rank);CHKERRQ(ierr);
  switch (dim) {
  case 2:
    if (simplex) {
      DM              idm;
      const PetscReal edgeLen     = 2.0/(1.0 + PETSC_PHI);
      const PetscReal vertex[3]   = {0.0, 1.0/(1.0 + PETSC_PHI), PETSC_PHI/(1.0 + PETSC_PHI)};
      const PetscInt  degree      = 5;
      PetscInt        s[3]        = {1, 1, 1};
      PetscInt        cone[3];
      PetscInt       *graph, p, i, j, k;

      numCells    = !rank ? 20 : 0;
      numVerts    = !rank ? 12 : 0;
      firstVertex = numCells;
      /* Use icosahedron, which for a unit sphere has coordinates which are all cyclic permutations of

           (0, \pm 1/\phi+1, \pm \phi/\phi+1)

         where \phi^2 - \phi - 1 = 0, meaning \phi is the golden ratio \frac{1 + \sqrt{5}}{2}. The edge
         length is then given by 2/\phi = 2 * 2.73606 = 5.47214.
       */
      /* Construct vertices */
      ierr = PetscCalloc1(numVerts * embedDim, &coordsIn);CHKERRQ(ierr);
      for (p = 0, i = 0; p < embedDim; ++p) {
        for (s[1] = -1; s[1] < 2; s[1] += 2) {
          for (s[2] = -1; s[2] < 2; s[2] += 2) {
            for (d = 0; d < embedDim; ++d) coordsIn[i*embedDim+d] = s[(d+p)%embedDim]*vertex[(d+p)%embedDim];
            ++i;
          }
        }
      }
      /* Construct graph */
      ierr = PetscCalloc1(numVerts * numVerts, &graph);CHKERRQ(ierr);
      for (i = 0; i < numVerts; ++i) {
        for (j = 0, k = 0; j < numVerts; ++j) {
          if (PetscAbsReal(DiffNormReal(embedDim, &coordsIn[i*embedDim], &coordsIn[j*embedDim]) - edgeLen) < PETSC_SMALL) {graph[i*numVerts+j] = 1; ++k;}
        }
        if (k != degree) SETERRQ3(comm, PETSC_ERR_PLIB, "Invalid icosahedron, vertex %D degree %D != %D", i, k, degree);
      }
      /* Build Topology */
      ierr = DMPlexSetChart(*dm, 0, numCells+numVerts);CHKERRQ(ierr);
      for (c = 0; c < numCells; c++) {
        ierr = DMPlexSetConeSize(*dm, c, embedDim);CHKERRQ(ierr);
      }
      ierr = DMSetUp(*dm);CHKERRQ(ierr); /* Allocate space for cones */
      /* Cells */
      for (i = 0, c = 0; i < numVerts; ++i) {
        for (j = 0; j < i; ++j) {
          for (k = 0; k < j; ++k) {
            if (graph[i*numVerts+j] && graph[j*numVerts+k] && graph[k*numVerts+i]) {
              cone[0] = firstVertex+i; cone[1] = firstVertex+j; cone[2] = firstVertex+k;
              /* Check orientation */
              {
                const PetscInt epsilon[3][3][3] = {{{0, 0, 0}, {0, 0, 1}, {0, -1, 0}}, {{0, 0, -1}, {0, 0, 0}, {1, 0, 0}}, {{0, 1, 0}, {-1, 0, 0}, {0, 0, 0}}};
                PetscReal normal[3];
                PetscInt  e, f;

                for (d = 0; d < embedDim; ++d) {
                  normal[d] = 0.0;
                  for (e = 0; e < embedDim; ++e) {
                    for (f = 0; f < embedDim; ++f) {
                      normal[d] += epsilon[d][e][f]*(coordsIn[j*embedDim+e] - coordsIn[i*embedDim+e])*(coordsIn[k*embedDim+f] - coordsIn[i*embedDim+f]);
                    }
                  }
                }
                if (DotReal(embedDim, normal, &coordsIn[i*embedDim]) < 0) {PetscInt tmp = cone[1]; cone[1] = cone[2]; cone[2] = tmp;}
              }
              ierr = DMPlexSetCone(*dm, c++, cone);CHKERRQ(ierr);
            }
          }
        }
      }
      ierr = DMPlexSymmetrize(*dm);CHKERRQ(ierr);
      ierr = DMPlexStratify(*dm);CHKERRQ(ierr);
      ierr = PetscFree(graph);CHKERRQ(ierr);
      /* Interpolate mesh */
      ierr = DMPlexInterpolate(*dm, &idm);CHKERRQ(ierr);
      ierr = DMDestroy(dm);CHKERRQ(ierr);
      *dm  = idm;
    } else {
      /*
        12-21--13
         |     |
        25  4  24
         |     |
  12-25--9-16--8-24--13
   |     |     |     |
  23  5 17  0 15  3  22
   |     |     |     |
  10-20--6-14--7-19--11
         |     |
        20  1  19
         |     |
        10-18--11
         |     |
        23  2  22
         |     |
        12-21--13
       */
      const PetscReal dist = 1.0/PetscSqrtReal(3.0);
      PetscInt        cone[4], ornt[4];

      numCells    = !rank ?  6 : 0;
      numEdges    = !rank ? 12 : 0;
      numVerts    = !rank ?  8 : 0;
      firstVertex = numCells;
      firstEdge   = numCells + numVerts;
      /* Build Topology */
      ierr = DMPlexSetChart(*dm, 0, numCells+numEdges+numVerts);CHKERRQ(ierr);
      for (c = 0; c < numCells; c++) {
        ierr = DMPlexSetConeSize(*dm, c, 4);CHKERRQ(ierr);
      }
      for (e = firstEdge; e < firstEdge+numEdges; ++e) {
        ierr = DMPlexSetConeSize(*dm, e, 2);CHKERRQ(ierr);
      }
      ierr = DMSetUp(*dm);CHKERRQ(ierr); /* Allocate space for cones */
      /* Cell 0 */
      cone[0] = 14; cone[1] = 15; cone[2] = 16; cone[3] = 17;
      ierr = DMPlexSetCone(*dm, 0, cone);CHKERRQ(ierr);
      ornt[0] = 0; ornt[1] = 0; ornt[2] = 0; ornt[3] = 0;
      ierr = DMPlexSetConeOrientation(*dm, 0, ornt);CHKERRQ(ierr);
      /* Cell 1 */
      cone[0] = 18; cone[1] = 19; cone[2] = 14; cone[3] = 20;
      ierr = DMPlexSetCone(*dm, 1, cone);CHKERRQ(ierr);
      ornt[0] = 0; ornt[1] = 0; ornt[2] = -2; ornt[3] = 0;
      ierr = DMPlexSetConeOrientation(*dm, 1, ornt);CHKERRQ(ierr);
      /* Cell 2 */
      cone[0] = 21; cone[1] = 22; cone[2] = 18; cone[3] = 23;
      ierr = DMPlexSetCone(*dm, 2, cone);CHKERRQ(ierr);
      ornt[0] = 0; ornt[1] = 0; ornt[2] = -2; ornt[3] = 0;
      ierr = DMPlexSetConeOrientation(*dm, 2, ornt);CHKERRQ(ierr);
      /* Cell 3 */
      cone[0] = 19; cone[1] = 22; cone[2] = 24; cone[3] = 15;
      ierr = DMPlexSetCone(*dm, 3, cone);CHKERRQ(ierr);
      ornt[0] = -2; ornt[1] = -2; ornt[2] = 0; ornt[3] = -2;
      ierr = DMPlexSetConeOrientation(*dm, 3, ornt);CHKERRQ(ierr);
      /* Cell 4 */
      cone[0] = 16; cone[1] = 24; cone[2] = 21; cone[3] = 25;
      ierr = DMPlexSetCone(*dm, 4, cone);CHKERRQ(ierr);
      ornt[0] = -2; ornt[1] = -2; ornt[2] = -2; ornt[3] = 0;
      ierr = DMPlexSetConeOrientation(*dm, 4, ornt);CHKERRQ(ierr);
      /* Cell 5 */
      cone[0] = 20; cone[1] = 17; cone[2] = 25; cone[3] = 23;
      ierr = DMPlexSetCone(*dm, 5, cone);CHKERRQ(ierr);
      ornt[0] = -2; ornt[1] = -2; ornt[2] = -2; ornt[3] = -2;
      ierr = DMPlexSetConeOrientation(*dm, 5, ornt);CHKERRQ(ierr);
      /* Edges */
      cone[0] =  6; cone[1] =  7;
      ierr = DMPlexSetCone(*dm, 14, cone);CHKERRQ(ierr);
      cone[0] =  7; cone[1] =  8;
      ierr = DMPlexSetCone(*dm, 15, cone);CHKERRQ(ierr);
      cone[0] =  8; cone[1] =  9;
      ierr = DMPlexSetCone(*dm, 16, cone);CHKERRQ(ierr);
      cone[0] =  9; cone[1] =  6;
      ierr = DMPlexSetCone(*dm, 17, cone);CHKERRQ(ierr);
      cone[0] = 10; cone[1] = 11;
      ierr = DMPlexSetCone(*dm, 18, cone);CHKERRQ(ierr);
      cone[0] = 11; cone[1] =  7;
      ierr = DMPlexSetCone(*dm, 19, cone);CHKERRQ(ierr);
      cone[0] =  6; cone[1] = 10;
      ierr = DMPlexSetCone(*dm, 20, cone);CHKERRQ(ierr);
      cone[0] = 12; cone[1] = 13;
      ierr = DMPlexSetCone(*dm, 21, cone);CHKERRQ(ierr);
      cone[0] = 13; cone[1] = 11;
      ierr = DMPlexSetCone(*dm, 22, cone);CHKERRQ(ierr);
      cone[0] = 10; cone[1] = 12;
      ierr = DMPlexSetCone(*dm, 23, cone);CHKERRQ(ierr);
      cone[0] = 13; cone[1] =  8;
      ierr = DMPlexSetCone(*dm, 24, cone);CHKERRQ(ierr);
      cone[0] = 12; cone[1] =  9;
      ierr = DMPlexSetCone(*dm, 25, cone);CHKERRQ(ierr);
      ierr = DMPlexSymmetrize(*dm);CHKERRQ(ierr);
      ierr = DMPlexStratify(*dm);CHKERRQ(ierr);
      /* Build coordinates */
      ierr = PetscCalloc1(numVerts * embedDim, &coordsIn);CHKERRQ(ierr);
      coordsIn[0*embedDim+0] = -dist; coordsIn[0*embedDim+1] =  dist; coordsIn[0*embedDim+2] = -dist;
      coordsIn[1*embedDim+0] =  dist; coordsIn[1*embedDim+1] =  dist; coordsIn[1*embedDim+2] = -dist;
      coordsIn[2*embedDim+0] =  dist; coordsIn[2*embedDim+1] = -dist; coordsIn[2*embedDim+2] = -dist;
      coordsIn[3*embedDim+0] = -dist; coordsIn[3*embedDim+1] = -dist; coordsIn[3*embedDim+2] = -dist;
      coordsIn[4*embedDim+0] = -dist; coordsIn[4*embedDim+1] =  dist; coordsIn[4*embedDim+2] =  dist;
      coordsIn[5*embedDim+0] =  dist; coordsIn[5*embedDim+1] =  dist; coordsIn[5*embedDim+2] =  dist;
      coordsIn[6*embedDim+0] = -dist; coordsIn[6*embedDim+1] = -dist; coordsIn[6*embedDim+2] =  dist;
      coordsIn[7*embedDim+0] =  dist; coordsIn[7*embedDim+1] = -dist; coordsIn[7*embedDim+2] =  dist;
    }
    break;
  case 3:
    if (simplex) {
      DM              idm;
      const PetscReal edgeLen         = 1.0/PETSC_PHI;
      const PetscReal vertexA[4]      = {0.5, 0.5, 0.5, 0.5};
      const PetscReal vertexB[4]      = {1.0, 0.0, 0.0, 0.0};
      const PetscReal vertexC[4]      = {0.5, 0.5*PETSC_PHI, 0.5/PETSC_PHI, 0.0};
      const PetscInt  degree          = 12;
      PetscInt        s[4]            = {1, 1, 1};
      PetscInt        evenPerm[12][4] = {{0, 1, 2, 3}, {0, 2, 3, 1}, {0, 3, 1, 2}, {1, 0, 3, 2}, {1, 2, 0, 3}, {1, 3, 2, 0},
                                         {2, 0, 1, 3}, {2, 1, 3, 0}, {2, 3, 0, 1}, {3, 0, 2, 1}, {3, 1, 0, 2}, {3, 2, 1, 0}};
      PetscInt        cone[4];
      PetscInt       *graph, p, i, j, k, l;

      numCells    = !rank ? 600 : 0;
      numVerts    = !rank ? 120 : 0;
      firstVertex = numCells;
      /* Use the 600-cell, which for a unit sphere has coordinates which are

           1/2 (\pm 1, \pm 1,    \pm 1, \pm 1)                          16
               (\pm 1,    0,       0,      0)  all cyclic permutations   8
           1/2 (\pm 1, \pm phi, \pm 1/phi, 0)  all even permutations    96

         where \phi^2 - \phi - 1 = 0, meaning \phi is the golden ratio \frac{1 + \sqrt{5}}{2}. The edge
         length is then given by 1/\phi = 2.73606.

         http://buzzard.pugetsound.edu/sage-practice/ch03s03.html
         http://mathworld.wolfram.com/600-Cell.html
       */
      /* Construct vertices */
      ierr = PetscCalloc1(numVerts * embedDim, &coordsIn);CHKERRQ(ierr);
      i    = 0;
      for (s[0] = -1; s[0] < 2; s[0] += 2) {
        for (s[1] = -1; s[1] < 2; s[1] += 2) {
          for (s[2] = -1; s[2] < 2; s[2] += 2) {
            for (s[3] = -1; s[3] < 2; s[3] += 2) {
              for (d = 0; d < embedDim; ++d) coordsIn[i*embedDim+d] = s[d]*vertexA[d];
              ++i;
            }
          }
        }
      }
      for (p = 0; p < embedDim; ++p) {
        s[1] = s[2] = s[3] = 1;
        for (s[0] = -1; s[0] < 2; s[0] += 2) {
          for (d = 0; d < embedDim; ++d) coordsIn[i*embedDim+d] = s[(d+p)%embedDim]*vertexB[(d+p)%embedDim];
          ++i;
        }
      }
      for (p = 0; p < 12; ++p) {
        s[3] = 1;
        for (s[0] = -1; s[0] < 2; s[0] += 2) {
          for (s[1] = -1; s[1] < 2; s[1] += 2) {
            for (s[2] = -1; s[2] < 2; s[2] += 2) {
              for (d = 0; d < embedDim; ++d) coordsIn[i*embedDim+d] = s[evenPerm[p][d]]*vertexC[evenPerm[p][d]];
              ++i;
            }
          }
        }
      }
      if (i != numVerts) SETERRQ2(comm, PETSC_ERR_PLIB, "Invalid 600-cell, vertices %D != %D", i, numVerts);
      /* Construct graph */
      ierr = PetscCalloc1(numVerts * numVerts, &graph);CHKERRQ(ierr);
      for (i = 0; i < numVerts; ++i) {
        for (j = 0, k = 0; j < numVerts; ++j) {
          if (PetscAbsReal(DiffNormReal(embedDim, &coordsIn[i*embedDim], &coordsIn[j*embedDim]) - edgeLen) < PETSC_SMALL) {graph[i*numVerts+j] = 1; ++k;}
        }
        if (k != degree) SETERRQ3(comm, PETSC_ERR_PLIB, "Invalid 600-cell, vertex %D degree %D != %D", i, k, degree);
      }
      /* Build Topology */
      ierr = DMPlexSetChart(*dm, 0, numCells+numVerts);CHKERRQ(ierr);
      for (c = 0; c < numCells; c++) {
        ierr = DMPlexSetConeSize(*dm, c, embedDim);CHKERRQ(ierr);
      }
      ierr = DMSetUp(*dm);CHKERRQ(ierr); /* Allocate space for cones */
      /* Cells */
      for (i = 0, c = 0; i < numVerts; ++i) {
        for (j = 0; j < i; ++j) {
          for (k = 0; k < j; ++k) {
            for (l = 0; l < k; ++l) {
              if (graph[i*numVerts+j] && graph[j*numVerts+k] && graph[k*numVerts+i] &&
                  graph[l*numVerts+i] && graph[l*numVerts+j] && graph[l*numVerts+k]) {
                cone[0] = firstVertex+i; cone[1] = firstVertex+j; cone[2] = firstVertex+k; cone[3] = firstVertex+l;
                /* Check orientation: https://ef.gy/linear-algebra:normal-vectors-in-higher-dimensional-spaces */
                {
                  const PetscInt epsilon[4][4][4][4] = {{{{0,  0,  0,  0}, { 0, 0,  0,  0}, { 0,  0, 0,  0}, { 0,  0,  0, 0}},
                                                         {{0,  0,  0,  0}, { 0, 0,  0,  0}, { 0,  0, 0,  1}, { 0,  0, -1, 0}},
                                                         {{0,  0,  0,  0}, { 0, 0,  0, -1}, { 0,  0, 0,  0}, { 0,  1,  0, 0}},
                                                         {{0,  0,  0,  0}, { 0, 0,  1,  0}, { 0, -1, 0,  0}, { 0,  0,  0, 0}}},

                                                        {{{0,  0,  0,  0}, { 0, 0,  0,  0}, { 0,  0, 0, -1}, { 0,  0,  1, 0}},
                                                         {{0,  0,  0,  0}, { 0, 0,  0,  0}, { 0,  0, 0,  0}, { 0,  0,  0, 0}},
                                                         {{0,  0,  0,  1}, { 0, 0,  0,  0}, { 0,  0, 0,  0}, {-1,  0,  0, 0}},
                                                         {{0,  0, -1,  0}, { 0, 0,  0,  0}, { 1,  0, 0,  0}, { 0,  0,  0, 0}}},

                                                        {{{0,  0,  0,  0}, { 0, 0,  0,  1}, { 0,  0, 0,  0}, { 0, -1,  0, 0}},
                                                         {{0,  0,  0, -1}, { 0, 0,  0,  0}, { 0,  0, 0,  0}, { 1,  0,  0, 0}},
                                                         {{0,  0,  0,  0}, { 0, 0,  0,  0}, { 0,  0, 0,  0}, { 0,  0,  0, 0}},
                                                         {{0,  1,  0,  0}, {-1, 0,  0,  0}, { 0,  0, 0,  0}, { 0,  0,  0, 0}}},

                                                        {{{0,  0,  0,  0}, { 0, 0, -1,  0}, { 0,  1, 0,  0}, { 0,  0,  0, 0}},
                                                         {{0,  0,  1,  0}, { 0, 0,  0,  0}, {-1,  0, 0,  0}, { 0,  0,  0, 0}},
                                                         {{0, -1,  0,  0}, { 1, 0,  0,  0}, { 0,  0, 0,  0}, { 0,  0,  0, 0}},
                                                         {{0,  0,  0,  0}, { 0, 0,  0,  0}, { 0,  0, 0,  0}, { 0,  0,  0, 0}}}};
                  PetscReal normal[4];
                  PetscInt  e, f, g;

                  for (d = 0; d < embedDim; ++d) {
                    normal[d] = 0.0;
                    for (e = 0; e < embedDim; ++e) {
                      for (f = 0; f < embedDim; ++f) {
                        for (g = 0; g < embedDim; ++g) {
                          normal[d] += epsilon[d][e][f][g]*(coordsIn[j*embedDim+e] - coordsIn[i*embedDim+e])*(coordsIn[k*embedDim+f] - coordsIn[i*embedDim+f])*(coordsIn[l*embedDim+f] - coordsIn[i*embedDim+f]);
                        }
                      }
                    }
                  }
                  if (DotReal(embedDim, normal, &coordsIn[i*embedDim]) < 0) {PetscInt tmp = cone[1]; cone[1] = cone[2]; cone[2] = tmp;}
                }
                ierr = DMPlexSetCone(*dm, c++, cone);CHKERRQ(ierr);
              }
            }
          }
        }
      }
      ierr = DMPlexSymmetrize(*dm);CHKERRQ(ierr);
      ierr = DMPlexStratify(*dm);CHKERRQ(ierr);
      ierr = PetscFree(graph);CHKERRQ(ierr);
      /* Interpolate mesh */
      ierr = DMPlexInterpolate(*dm, &idm);CHKERRQ(ierr);
      ierr = DMDestroy(dm);CHKERRQ(ierr);
      *dm  = idm;
      break;
    }
  default: SETERRQ1(comm, PETSC_ERR_SUP, "Unsupported dimension for sphere: %D", dim);
  }
  /* Create coordinates */
  ierr = DMGetCoordinateSection(*dm, &coordSection);CHKERRQ(ierr);
  ierr = PetscSectionSetNumFields(coordSection, 1);CHKERRQ(ierr);
  ierr = PetscSectionSetFieldComponents(coordSection, 0, embedDim);CHKERRQ(ierr);
  ierr = PetscSectionSetChart(coordSection, firstVertex, firstVertex+numVerts);CHKERRQ(ierr);
  for (v = firstVertex; v < firstVertex+numVerts; ++v) {
    ierr = PetscSectionSetDof(coordSection, v, embedDim);CHKERRQ(ierr);
    ierr = PetscSectionSetFieldDof(coordSection, v, 0, embedDim);CHKERRQ(ierr);
  }
  ierr = PetscSectionSetUp(coordSection);CHKERRQ(ierr);
  ierr = PetscSectionGetStorageSize(coordSection, &coordSize);CHKERRQ(ierr);
  ierr = VecCreate(PETSC_COMM_SELF, &coordinates);CHKERRQ(ierr);
  ierr = VecSetBlockSize(coordinates, embedDim);CHKERRQ(ierr);
  ierr = PetscObjectSetName((PetscObject) coordinates, "coordinates");CHKERRQ(ierr);
  ierr = VecSetSizes(coordinates, coordSize, PETSC_DETERMINE);CHKERRQ(ierr);
  ierr = VecSetType(coordinates,VECSTANDARD);CHKERRQ(ierr);
  ierr = VecGetArray(coordinates, &coords);CHKERRQ(ierr);
  for (v = 0; v < numVerts; ++v) for (d = 0; d < embedDim; ++d) {coords[v*embedDim+d] = coordsIn[v*embedDim+d];}
  ierr = VecRestoreArray(coordinates, &coords);CHKERRQ(ierr);
  ierr = DMSetCoordinatesLocal(*dm, coordinates);CHKERRQ(ierr);
  ierr = VecDestroy(&coordinates);CHKERRQ(ierr);
  ierr = PetscFree(coordsIn);CHKERRQ(ierr);
  PetscFunctionReturn(0);
}

/* External function declarations here */
extern PetscErrorCode DMCreateInterpolation_Plex(DM dmCoarse, DM dmFine, Mat *interpolation, Vec *scaling);
extern PetscErrorCode DMCreateInjection_Plex(DM dmCoarse, DM dmFine, Mat *mat);
extern PetscErrorCode DMCreateMassMatrix_Plex(DM dmCoarse, DM dmFine, Mat *mat);
extern PetscErrorCode DMCreateDefaultSection_Plex(DM dm);
extern PetscErrorCode DMCreateDefaultConstraints_Plex(DM dm);
extern PetscErrorCode DMCreateMatrix_Plex(DM dm,  Mat *J);
extern PetscErrorCode DMCreateCoordinateDM_Plex(DM dm, DM *cdm);
PETSC_INTERN PetscErrorCode DMClone_Plex(DM dm, DM *newdm);
extern PetscErrorCode DMSetUp_Plex(DM dm);
extern PetscErrorCode DMDestroy_Plex(DM dm);
extern PetscErrorCode DMView_Plex(DM dm, PetscViewer viewer);
extern PetscErrorCode DMLoad_Plex(DM dm, PetscViewer viewer);
<<<<<<< HEAD
extern PetscErrorCode DMCreateSubDM_Plex(DM dm, PetscInt numFields, PetscInt fields[], IS *is, DM *subdm);
extern PetscErrorCode DMCreateSuperDM_Plex(DM dms[], PetscInt len, IS **is, DM *superdm);
=======
extern PetscErrorCode DMCreateSubDM_Plex(DM dm, PetscInt numFields, const PetscInt fields[], IS *is, DM *subdm);
>>>>>>> 3c589c12
static PetscErrorCode DMInitialize_Plex(DM dm);

/* Replace dm with the contents of dmNew
   - Share the DM_Plex structure
   - Share the coordinates
   - Share the SF
*/
static PetscErrorCode DMPlexReplace_Static(DM dm, DM dmNew)
{
  PetscSF               sf;
  DM                    coordDM, coarseDM;
  Vec                   coords;
  PetscBool             isper;
  const PetscReal      *maxCell, *L;
  const DMBoundaryType *bd;
  PetscErrorCode        ierr;

  PetscFunctionBegin;
  ierr = DMGetPointSF(dmNew, &sf);CHKERRQ(ierr);
  ierr = DMSetPointSF(dm, sf);CHKERRQ(ierr);
  ierr = DMGetCoordinateDM(dmNew, &coordDM);CHKERRQ(ierr);
  ierr = DMGetCoordinatesLocal(dmNew, &coords);CHKERRQ(ierr);
  ierr = DMSetCoordinateDM(dm, coordDM);CHKERRQ(ierr);
  ierr = DMSetCoordinatesLocal(dm, coords);CHKERRQ(ierr);
  ierr = DMGetPeriodicity(dm, &isper, &maxCell, &L, &bd);CHKERRQ(ierr);
  ierr = DMSetPeriodicity(dmNew, isper, maxCell, L, bd);CHKERRQ(ierr);
  ierr = DMDestroy_Plex(dm);CHKERRQ(ierr);
  ierr = DMInitialize_Plex(dm);CHKERRQ(ierr);
  dm->data = dmNew->data;
  ((DM_Plex *) dmNew->data)->refct++;
  dmNew->labels->refct++;
  if (!--(dm->labels->refct)) {
    DMLabelLink next = dm->labels->next;

    /* destroy the labels */
    while (next) {
      DMLabelLink tmp = next->next;

      ierr = DMLabelDestroy(&next->label);CHKERRQ(ierr);
      ierr = PetscFree(next);CHKERRQ(ierr);
      next = tmp;
    }
    ierr = PetscFree(dm->labels);CHKERRQ(ierr);
  }
  dm->labels = dmNew->labels;
  dm->depthLabel = dmNew->depthLabel;
  ierr = DMGetCoarseDM(dmNew,&coarseDM);CHKERRQ(ierr);
  ierr = DMSetCoarseDM(dm,coarseDM);CHKERRQ(ierr);
  PetscFunctionReturn(0);
}

/* Swap dm with the contents of dmNew
   - Swap the DM_Plex structure
   - Swap the coordinates
   - Swap the point PetscSF
*/
static PetscErrorCode DMPlexSwap_Static(DM dmA, DM dmB)
{
  DM              coordDMA, coordDMB;
  Vec             coordsA,  coordsB;
  PetscSF         sfA,      sfB;
  void            *tmp;
  DMLabelLinkList listTmp;
  DMLabel         depthTmp;
  PetscErrorCode  ierr;

  PetscFunctionBegin;
  ierr = DMGetPointSF(dmA, &sfA);CHKERRQ(ierr);
  ierr = DMGetPointSF(dmB, &sfB);CHKERRQ(ierr);
  ierr = PetscObjectReference((PetscObject) sfA);CHKERRQ(ierr);
  ierr = DMSetPointSF(dmA, sfB);CHKERRQ(ierr);
  ierr = DMSetPointSF(dmB, sfA);CHKERRQ(ierr);
  ierr = PetscObjectDereference((PetscObject) sfA);CHKERRQ(ierr);

  ierr = DMGetCoordinateDM(dmA, &coordDMA);CHKERRQ(ierr);
  ierr = DMGetCoordinateDM(dmB, &coordDMB);CHKERRQ(ierr);
  ierr = PetscObjectReference((PetscObject) coordDMA);CHKERRQ(ierr);
  ierr = DMSetCoordinateDM(dmA, coordDMB);CHKERRQ(ierr);
  ierr = DMSetCoordinateDM(dmB, coordDMA);CHKERRQ(ierr);
  ierr = PetscObjectDereference((PetscObject) coordDMA);CHKERRQ(ierr);

  ierr = DMGetCoordinatesLocal(dmA, &coordsA);CHKERRQ(ierr);
  ierr = DMGetCoordinatesLocal(dmB, &coordsB);CHKERRQ(ierr);
  ierr = PetscObjectReference((PetscObject) coordsA);CHKERRQ(ierr);
  ierr = DMSetCoordinatesLocal(dmA, coordsB);CHKERRQ(ierr);
  ierr = DMSetCoordinatesLocal(dmB, coordsA);CHKERRQ(ierr);
  ierr = PetscObjectDereference((PetscObject) coordsA);CHKERRQ(ierr);

  tmp       = dmA->data;
  dmA->data = dmB->data;
  dmB->data = tmp;
  listTmp   = dmA->labels;
  dmA->labels = dmB->labels;
  dmB->labels = listTmp;
  depthTmp  = dmA->depthLabel;
  dmA->depthLabel = dmB->depthLabel;
  dmB->depthLabel = depthTmp;
  PetscFunctionReturn(0);
}

PetscErrorCode DMSetFromOptions_NonRefinement_Plex(PetscOptionItems *PetscOptionsObject,DM dm)
{
  DM_Plex       *mesh = (DM_Plex*) dm->data;
  PetscErrorCode ierr;

  PetscFunctionBegin;
  /* Handle viewing */
  ierr = PetscOptionsBool("-dm_plex_print_set_values", "Output all set values info", "DMView", PETSC_FALSE, &mesh->printSetValues, NULL);CHKERRQ(ierr);
  ierr = PetscOptionsInt("-dm_plex_print_fem", "Debug output level all fem computations", "DMView", 0, &mesh->printFEM, NULL);CHKERRQ(ierr);
  ierr = PetscOptionsReal("-dm_plex_print_tol", "Tolerance for FEM output", "DMView", mesh->printTol, &mesh->printTol, NULL);CHKERRQ(ierr);
  /* Point Location */
  ierr = PetscOptionsBool("-dm_plex_hash_location", "Use grid hashing for point location", "DMView", PETSC_FALSE, &mesh->useHashLocation, NULL);CHKERRQ(ierr);
  /* Generation and remeshing */
  ierr = PetscOptionsBool("-dm_plex_remesh_bd", "Allow changes to the boundary on remeshing", "DMView", PETSC_FALSE, &mesh->remeshBd, NULL);CHKERRQ(ierr);
  /* Projection behavior */
  ierr = PetscOptionsInt("-dm_plex_max_projection_height", "Maxmimum mesh point height used to project locally", "DMPlexSetMaxProjectionHeight", 0, &mesh->maxProjectionHeight, NULL);CHKERRQ(ierr);
  ierr = PetscOptionsBool("-dm_plex_regular_refinement", "Use special nested projection algorithm for regular refinement", "DMPlexSetRegularRefinement", mesh->regularRefinement, &mesh->regularRefinement, NULL);CHKERRQ(ierr);

  ierr = PetscPartitionerSetFromOptions(mesh->partitioner);CHKERRQ(ierr);
  PetscFunctionReturn(0);
}

static PetscErrorCode DMSetFromOptions_Plex(PetscOptionItems *PetscOptionsObject,DM dm)
{
  PetscInt       refine = 0, coarsen = 0, r;
  PetscBool      isHierarchy;
  PetscErrorCode ierr;

  PetscFunctionBegin;
  PetscValidHeaderSpecific(dm, DM_CLASSID, 1);
  ierr = PetscOptionsHead(PetscOptionsObject,"DMPlex Options");CHKERRQ(ierr);
  /* Handle DMPlex refinement */
  ierr = PetscOptionsInt("-dm_refine", "The number of uniform refinements", "DMCreate", refine, &refine, NULL);CHKERRQ(ierr);
  ierr = PetscOptionsInt("-dm_refine_hierarchy", "The number of uniform refinements", "DMCreate", refine, &refine, &isHierarchy);CHKERRQ(ierr);
  if (refine) {ierr = DMPlexSetRefinementUniform(dm, PETSC_TRUE);CHKERRQ(ierr);}
  if (refine && isHierarchy) {
    DM *dms, coarseDM;

    ierr = DMGetCoarseDM(dm, &coarseDM);CHKERRQ(ierr);
    ierr = PetscObjectReference((PetscObject)coarseDM);CHKERRQ(ierr);
    ierr = PetscMalloc1(refine,&dms);CHKERRQ(ierr);
    ierr = DMRefineHierarchy(dm, refine, dms);CHKERRQ(ierr);
    /* Total hack since we do not pass in a pointer */
    ierr = DMPlexSwap_Static(dm, dms[refine-1]);CHKERRQ(ierr);
    if (refine == 1) {
      ierr = DMSetCoarseDM(dm, dms[0]);CHKERRQ(ierr);
      ierr = DMPlexSetRegularRefinement(dm, PETSC_TRUE);CHKERRQ(ierr);
    } else {
      ierr = DMSetCoarseDM(dm, dms[refine-2]);CHKERRQ(ierr);
      ierr = DMPlexSetRegularRefinement(dm, PETSC_TRUE);CHKERRQ(ierr);
      ierr = DMSetCoarseDM(dms[0], dms[refine-1]);CHKERRQ(ierr);
      ierr = DMPlexSetRegularRefinement(dms[0], PETSC_TRUE);CHKERRQ(ierr);
    }
    ierr = DMSetCoarseDM(dms[refine-1], coarseDM);CHKERRQ(ierr);
    ierr = PetscObjectDereference((PetscObject)coarseDM);CHKERRQ(ierr);
    /* Free DMs */
    for (r = 0; r < refine; ++r) {
      ierr = DMSetFromOptions_NonRefinement_Plex(PetscOptionsObject, dms[r]);CHKERRQ(ierr);
      ierr = DMDestroy(&dms[r]);CHKERRQ(ierr);
    }
    ierr = PetscFree(dms);CHKERRQ(ierr);
  } else {
    for (r = 0; r < refine; ++r) {
      DM refinedMesh;

      ierr = DMSetFromOptions_NonRefinement_Plex(PetscOptionsObject, dm);CHKERRQ(ierr);
      ierr = DMRefine(dm, PetscObjectComm((PetscObject) dm), &refinedMesh);CHKERRQ(ierr);
      /* Total hack since we do not pass in a pointer */
      ierr = DMPlexReplace_Static(dm, refinedMesh);CHKERRQ(ierr);
      ierr = DMSetFromOptions_NonRefinement_Plex(PetscOptionsObject, dm);CHKERRQ(ierr);
      ierr = DMDestroy(&refinedMesh);CHKERRQ(ierr);
    }
  }
  /* Handle DMPlex coarsening */
  ierr = PetscOptionsInt("-dm_coarsen", "Coarsen the mesh", "DMCreate", coarsen, &coarsen, NULL);CHKERRQ(ierr);
  ierr = PetscOptionsInt("-dm_coarsen_hierarchy", "The number of coarsenings", "DMCreate", coarsen, &coarsen, &isHierarchy);CHKERRQ(ierr);
  if (coarsen && isHierarchy) {
    DM *dms;

    ierr = PetscMalloc1(coarsen, &dms);CHKERRQ(ierr);
    ierr = DMCoarsenHierarchy(dm, coarsen, dms);CHKERRQ(ierr);
    /* Free DMs */
    for (r = 0; r < coarsen; ++r) {
      ierr = DMSetFromOptions_NonRefinement_Plex(PetscOptionsObject, dms[r]);CHKERRQ(ierr);
      ierr = DMDestroy(&dms[r]);CHKERRQ(ierr);
    }
    ierr = PetscFree(dms);CHKERRQ(ierr);
  } else {
    for (r = 0; r < coarsen; ++r) {
      DM coarseMesh;

      ierr = DMSetFromOptions_NonRefinement_Plex(PetscOptionsObject, dm);CHKERRQ(ierr);
      ierr = DMCoarsen(dm, PetscObjectComm((PetscObject) dm), &coarseMesh);CHKERRQ(ierr);
      /* Total hack since we do not pass in a pointer */
      ierr = DMPlexReplace_Static(dm, coarseMesh);CHKERRQ(ierr);
      ierr = DMSetFromOptions_NonRefinement_Plex(PetscOptionsObject, dm);CHKERRQ(ierr);
      ierr = DMDestroy(&coarseMesh);CHKERRQ(ierr);
    }
  }
  /* Handle */
  ierr = DMSetFromOptions_NonRefinement_Plex(PetscOptionsObject, dm);CHKERRQ(ierr);
  ierr = PetscOptionsTail();CHKERRQ(ierr);
  PetscFunctionReturn(0);
}

static PetscErrorCode DMCreateGlobalVector_Plex(DM dm,Vec *vec)
{
  PetscErrorCode ierr;

  PetscFunctionBegin;
  ierr = DMCreateGlobalVector_Section_Private(dm,vec);CHKERRQ(ierr);
  /* ierr = VecSetOperation(*vec, VECOP_DUPLICATE, (void(*)(void)) VecDuplicate_MPI_DM);CHKERRQ(ierr); */
  ierr = VecSetOperation(*vec, VECOP_VIEW, (void (*)(void)) VecView_Plex);CHKERRQ(ierr);
  ierr = VecSetOperation(*vec, VECOP_VIEWNATIVE, (void (*)(void)) VecView_Plex_Native);CHKERRQ(ierr);
  ierr = VecSetOperation(*vec, VECOP_LOAD, (void (*)(void)) VecLoad_Plex);CHKERRQ(ierr);
  ierr = VecSetOperation(*vec, VECOP_LOADNATIVE, (void (*)(void)) VecLoad_Plex_Native);CHKERRQ(ierr);
  PetscFunctionReturn(0);
}

static PetscErrorCode DMCreateLocalVector_Plex(DM dm,Vec *vec)
{
  PetscErrorCode ierr;

  PetscFunctionBegin;
  ierr = DMCreateLocalVector_Section_Private(dm,vec);CHKERRQ(ierr);
  ierr = VecSetOperation(*vec, VECOP_VIEW, (void (*)(void)) VecView_Plex_Local);CHKERRQ(ierr);
  ierr = VecSetOperation(*vec, VECOP_LOAD, (void (*)(void)) VecLoad_Plex_Local);CHKERRQ(ierr);
  PetscFunctionReturn(0);
}

static PetscErrorCode DMGetDimPoints_Plex(DM dm, PetscInt dim, PetscInt *pStart, PetscInt *pEnd)
{
  PetscInt       depth, d;
  PetscErrorCode ierr;

  PetscFunctionBegin;
  ierr = DMPlexGetDepth(dm, &depth);CHKERRQ(ierr);
  if (depth == 1) {
    ierr = DMGetDimension(dm, &d);CHKERRQ(ierr);
    if (dim == 0)      {ierr = DMPlexGetDepthStratum(dm, dim, pStart, pEnd);CHKERRQ(ierr);}
    else if (dim == d) {ierr = DMPlexGetDepthStratum(dm, 1, pStart, pEnd);CHKERRQ(ierr);}
    else               {*pStart = 0; *pEnd = 0;}
  } else {
    ierr = DMPlexGetDepthStratum(dm, dim, pStart, pEnd);CHKERRQ(ierr);
  }
  PetscFunctionReturn(0);
}

static PetscErrorCode DMGetNeighors_Plex(DM dm, PetscInt *nranks, const PetscMPIInt *ranks[])
{
  PetscSF        sf;
  PetscErrorCode ierr;

  PetscFunctionBegin;
  ierr = DMGetPointSF(dm, &sf);CHKERRQ(ierr);
  ierr = PetscSFGetRanks(sf, nranks, ranks, NULL, NULL, NULL);CHKERRQ(ierr);
  PetscFunctionReturn(0);
}

static PetscErrorCode DMInitialize_Plex(DM dm)
{
  PetscErrorCode ierr;

  PetscFunctionBegin;
  dm->ops->view                            = DMView_Plex;
  dm->ops->load                            = DMLoad_Plex;
  dm->ops->setfromoptions                  = DMSetFromOptions_Plex;
  dm->ops->clone                           = DMClone_Plex;
  dm->ops->setup                           = DMSetUp_Plex;
  dm->ops->createdefaultsection            = DMCreateDefaultSection_Plex;
  dm->ops->createdefaultconstraints        = DMCreateDefaultConstraints_Plex;
  dm->ops->createglobalvector              = DMCreateGlobalVector_Plex;
  dm->ops->createlocalvector               = DMCreateLocalVector_Plex;
  dm->ops->getlocaltoglobalmapping         = NULL;
  dm->ops->createfieldis                   = NULL;
  dm->ops->createcoordinatedm              = DMCreateCoordinateDM_Plex;
  dm->ops->getcoloring                     = NULL;
  dm->ops->creatematrix                    = DMCreateMatrix_Plex;
  dm->ops->createinterpolation             = DMCreateInterpolation_Plex;
  dm->ops->createmassmatrix                = DMCreateMassMatrix_Plex;
  dm->ops->getaggregates                   = NULL;
  dm->ops->getinjection                    = DMCreateInjection_Plex;
  dm->ops->refine                          = DMRefine_Plex;
  dm->ops->coarsen                         = DMCoarsen_Plex;
  dm->ops->refinehierarchy                 = DMRefineHierarchy_Plex;
  dm->ops->coarsenhierarchy                = DMCoarsenHierarchy_Plex;
  dm->ops->adaptlabel                      = DMAdaptLabel_Plex;
  dm->ops->adaptmetric                     = DMAdaptMetric_Plex;
  dm->ops->globaltolocalbegin              = NULL;
  dm->ops->globaltolocalend                = NULL;
  dm->ops->localtoglobalbegin              = NULL;
  dm->ops->localtoglobalend                = NULL;
  dm->ops->destroy                         = DMDestroy_Plex;
  dm->ops->createsubdm                     = DMCreateSubDM_Plex;
  dm->ops->createsuperdm                   = DMCreateSuperDM_Plex;
  dm->ops->getdimpoints                    = DMGetDimPoints_Plex;
  dm->ops->locatepoints                    = DMLocatePoints_Plex;
  dm->ops->projectfunctionlocal            = DMProjectFunctionLocal_Plex;
  dm->ops->projectfunctionlabellocal       = DMProjectFunctionLabelLocal_Plex;
  dm->ops->projectfieldlocal               = DMProjectFieldLocal_Plex;
  dm->ops->projectfieldlabellocal          = DMProjectFieldLabelLocal_Plex;
  dm->ops->computel2diff                   = DMComputeL2Diff_Plex;
  dm->ops->computel2gradientdiff           = DMComputeL2GradientDiff_Plex;
  dm->ops->computel2fielddiff              = DMComputeL2FieldDiff_Plex;
  dm->ops->getneighbors                    = DMGetNeighors_Plex;
  ierr = PetscObjectComposeFunction((PetscObject)dm,"DMPlexInsertBoundaryValues_C",DMPlexInsertBoundaryValues_Plex);CHKERRQ(ierr);
  ierr = PetscObjectComposeFunction((PetscObject)dm,"DMSetUpGLVisViewer_C",DMSetUpGLVisViewer_Plex);CHKERRQ(ierr);
  PetscFunctionReturn(0);
}

PETSC_INTERN PetscErrorCode DMClone_Plex(DM dm, DM *newdm)
{
  DM_Plex        *mesh = (DM_Plex *) dm->data;
  PetscErrorCode ierr;

  PetscFunctionBegin;
  mesh->refct++;
  (*newdm)->data = mesh;
  ierr = PetscObjectChangeTypeName((PetscObject) *newdm, DMPLEX);CHKERRQ(ierr);
  ierr = DMInitialize_Plex(*newdm);CHKERRQ(ierr);
  PetscFunctionReturn(0);
}

/*MC
  DMPLEX = "plex" - A DM object that encapsulates an unstructured mesh, or CW Complex, which can be expressed using a Hasse Diagram.
                    In the local representation, Vecs contain all unknowns in the interior and shared boundary. This is
                    specified by a PetscSection object. Ownership in the global representation is determined by
                    ownership of the underlying DMPlex points. This is specified by another PetscSection object.

  Level: intermediate

.seealso: DMType, DMPlexCreate(), DMCreate(), DMSetType()
M*/

PETSC_EXTERN PetscErrorCode DMCreate_Plex(DM dm)
{
  DM_Plex        *mesh;
  PetscInt       unit, d;
  PetscErrorCode ierr;

  PetscFunctionBegin;
  PetscValidHeaderSpecific(dm, DM_CLASSID, 1);
  ierr     = PetscNewLog(dm,&mesh);CHKERRQ(ierr);
  dm->dim  = 0;
  dm->data = mesh;

  mesh->refct             = 1;
  ierr                    = PetscSectionCreate(PetscObjectComm((PetscObject)dm), &mesh->coneSection);CHKERRQ(ierr);
  mesh->maxConeSize       = 0;
  mesh->cones             = NULL;
  mesh->coneOrientations  = NULL;
  ierr                    = PetscSectionCreate(PetscObjectComm((PetscObject)dm), &mesh->supportSection);CHKERRQ(ierr);
  mesh->maxSupportSize    = 0;
  mesh->supports          = NULL;
  mesh->refinementUniform = PETSC_TRUE;
  mesh->refinementLimit   = -1.0;

  mesh->facesTmp = NULL;

  mesh->tetgenOpts   = NULL;
  mesh->triangleOpts = NULL;
  ierr = PetscPartitionerCreate(PetscObjectComm((PetscObject)dm), &mesh->partitioner);CHKERRQ(ierr);
  mesh->remeshBd     = PETSC_FALSE;

  mesh->subpointMap = NULL;

  for (unit = 0; unit < NUM_PETSC_UNITS; ++unit) mesh->scale[unit] = 1.0;

  mesh->regularRefinement   = PETSC_FALSE;
  mesh->depthState          = -1;
  mesh->globalVertexNumbers = NULL;
  mesh->globalCellNumbers   = NULL;
  mesh->anchorSection       = NULL;
  mesh->anchorIS            = NULL;
  mesh->createanchors       = NULL;
  mesh->computeanchormatrix = NULL;
  mesh->parentSection       = NULL;
  mesh->parents             = NULL;
  mesh->childIDs            = NULL;
  mesh->childSection        = NULL;
  mesh->children            = NULL;
  mesh->referenceTree       = NULL;
  mesh->getchildsymmetry    = NULL;
  for (d = 0; d < 8; ++d) mesh->hybridPointMax[d] = PETSC_DETERMINE;
  mesh->vtkCellHeight       = 0;
  mesh->useAnchors          = PETSC_FALSE;

  mesh->maxProjectionHeight = 0;

  mesh->printSetValues = PETSC_FALSE;
  mesh->printFEM       = 0;
  mesh->printTol       = 1.0e-10;

  ierr = DMInitialize_Plex(dm);CHKERRQ(ierr);
  PetscFunctionReturn(0);
}

/*@
  DMPlexCreate - Creates a DMPlex object, which encapsulates an unstructured mesh, or CW complex, which can be expressed using a Hasse Diagram.

  Collective on MPI_Comm

  Input Parameter:
. comm - The communicator for the DMPlex object

  Output Parameter:
. mesh  - The DMPlex object

  Level: beginner

.keywords: DMPlex, create
@*/
PetscErrorCode DMPlexCreate(MPI_Comm comm, DM *mesh)
{
  PetscErrorCode ierr;

  PetscFunctionBegin;
  PetscValidPointer(mesh,2);
  ierr = DMCreate(comm, mesh);CHKERRQ(ierr);
  ierr = DMSetType(*mesh, DMPLEX);CHKERRQ(ierr);
  PetscFunctionReturn(0);
}

/*
  This takes as input the common mesh generator output, a list of the vertices for each cell, but vertex numbers are global and an SF is built for them
*/
static PetscErrorCode DMPlexBuildFromCellList_Parallel_Private(DM dm, PetscInt numCells, PetscInt numVertices, PetscInt numCorners, const int cells[], PetscSF *sfVert)
{
  PetscSF         sfPoint;
  PetscLayout     vLayout;
  PetscHashI      vhash;
  PetscSFNode    *remoteVerticesAdj, *vertexLocal, *vertexOwner, *remoteVertex;
  const PetscInt *vrange;
  PetscInt        numVerticesAdj, off, *verticesAdj, numVerticesGhost = 0, *localVertex, *cone, c, p, v, g;
  PETSC_UNUSED PetscHashIIter ret, iter;
  PetscMPIInt     rank, size;
  PetscErrorCode  ierr;

  PetscFunctionBegin;
  ierr = MPI_Comm_rank(PetscObjectComm((PetscObject) dm), &rank);CHKERRQ(ierr);
  ierr = MPI_Comm_size(PetscObjectComm((PetscObject) dm), &size);CHKERRQ(ierr);
  /* Partition vertices */
  ierr = PetscLayoutCreate(PetscObjectComm((PetscObject) dm), &vLayout);CHKERRQ(ierr);
  ierr = PetscLayoutSetLocalSize(vLayout, numVertices);CHKERRQ(ierr);
  ierr = PetscLayoutSetBlockSize(vLayout, 1);CHKERRQ(ierr);
  ierr = PetscLayoutSetUp(vLayout);CHKERRQ(ierr);
  ierr = PetscLayoutGetRanges(vLayout, &vrange);CHKERRQ(ierr);
  /* Count vertices and map them to procs */
  PetscHashICreate(vhash);
  for (c = 0; c < numCells; ++c) {
    for (p = 0; p < numCorners; ++p) {
      PetscHashIPut(vhash, cells[c*numCorners+p], ret, iter);
    }
  }
  PetscHashISize(vhash, numVerticesAdj);
  ierr = PetscMalloc1(numVerticesAdj, &verticesAdj);CHKERRQ(ierr);
  off = 0; ierr = PetscHashIGetKeys(vhash, &off, verticesAdj);CHKERRQ(ierr);
  if (off != numVerticesAdj) SETERRQ2(PETSC_COMM_SELF, PETSC_ERR_ARG_WRONG, "Invalid number of local vertices %D should be %D", off, numVerticesAdj);
  ierr = PetscSortInt(numVerticesAdj, verticesAdj);CHKERRQ(ierr);
  ierr = PetscMalloc1(numVerticesAdj, &remoteVerticesAdj);CHKERRQ(ierr);
  for (v = 0; v < numVerticesAdj; ++v) {
    const PetscInt gv = verticesAdj[v];
    PetscInt       vrank;

    ierr = PetscFindInt(gv, size+1, vrange, &vrank);CHKERRQ(ierr);
    vrank = vrank < 0 ? -(vrank+2) : vrank;
    remoteVerticesAdj[v].index = gv - vrange[vrank];
    remoteVerticesAdj[v].rank  = vrank;
  }
  /* Create cones */
  ierr = DMPlexSetChart(dm, 0, numCells+numVerticesAdj);CHKERRQ(ierr);
  for (c = 0; c < numCells; ++c) {ierr = DMPlexSetConeSize(dm, c, numCorners);CHKERRQ(ierr);}
  ierr = DMSetUp(dm);CHKERRQ(ierr);
  ierr = DMGetWorkArray(dm, numCorners, MPIU_INT, &cone);CHKERRQ(ierr);
  for (c = 0; c < numCells; ++c) {
    for (p = 0; p < numCorners; ++p) {
      const PetscInt gv = cells[c*numCorners+p];
      PetscInt       lv;

      ierr = PetscFindInt(gv, numVerticesAdj, verticesAdj, &lv);CHKERRQ(ierr);
      if (lv < 0) SETERRQ1(PETSC_COMM_SELF, PETSC_ERR_ARG_OUTOFRANGE, "Could not find global vertex %D in local connectivity", gv);
      cone[p] = lv+numCells;
    }
    ierr = DMPlexSetCone(dm, c, cone);CHKERRQ(ierr);
  }
  ierr = DMRestoreWorkArray(dm, numCorners, MPIU_INT, &cone);CHKERRQ(ierr);
  /* Create SF for vertices */
  ierr = PetscSFCreate(PetscObjectComm((PetscObject)dm), sfVert);CHKERRQ(ierr);
  ierr = PetscObjectSetName((PetscObject) *sfVert, "Vertex Ownership SF");CHKERRQ(ierr);
  ierr = PetscSFSetFromOptions(*sfVert);CHKERRQ(ierr);
  ierr = PetscSFSetGraph(*sfVert, numVertices, numVerticesAdj, NULL, PETSC_OWN_POINTER, remoteVerticesAdj, PETSC_OWN_POINTER);CHKERRQ(ierr);
  ierr = PetscFree(verticesAdj);CHKERRQ(ierr);
  /* Build pointSF */
  ierr = PetscMalloc2(numVerticesAdj, &vertexLocal, numVertices, &vertexOwner);CHKERRQ(ierr);
  for (v = 0; v < numVerticesAdj; ++v) {vertexLocal[v].index = v+numCells; vertexLocal[v].rank = rank;}
  for (v = 0; v < numVertices;    ++v) {vertexOwner[v].index = -1;         vertexOwner[v].rank = -1;}
  ierr = PetscSFReduceBegin(*sfVert, MPIU_2INT, vertexLocal, vertexOwner, MPI_MAXLOC);CHKERRQ(ierr);
  ierr = PetscSFReduceEnd(*sfVert, MPIU_2INT, vertexLocal, vertexOwner, MPI_MAXLOC);CHKERRQ(ierr);
  for (v = 0; v < numVertices;    ++v) if (vertexOwner[v].rank < 0) SETERRQ2(PETSC_COMM_SELF, PETSC_ERR_ARG_WRONG, "Global vertex %d on rank %d was unclaimed", v + vrange[rank], rank);
  ierr = PetscSFBcastBegin(*sfVert, MPIU_2INT, vertexOwner, vertexLocal);CHKERRQ(ierr);
  ierr = PetscSFBcastEnd(*sfVert, MPIU_2INT, vertexOwner, vertexLocal);CHKERRQ(ierr);
  for (v = 0; v < numVerticesAdj; ++v) if (vertexLocal[v].rank != rank) ++numVerticesGhost;
  ierr = PetscMalloc1(numVerticesGhost, &localVertex);CHKERRQ(ierr);
  ierr = PetscMalloc1(numVerticesGhost, &remoteVertex);CHKERRQ(ierr);
  for (v = 0, g = 0; v < numVerticesAdj; ++v) {
    if (vertexLocal[v].rank != rank) {
      localVertex[g]        = v+numCells;
      remoteVertex[g].index = vertexLocal[v].index;
      remoteVertex[g].rank  = vertexLocal[v].rank;
      ++g;
    }
  }
  ierr = PetscFree2(vertexLocal, vertexOwner);CHKERRQ(ierr);
  if (g != numVerticesGhost) SETERRQ2(PETSC_COMM_SELF, PETSC_ERR_PLIB, "Invalid number of vertex ghosts %D should be %D", g, numVerticesGhost);
  ierr = DMGetPointSF(dm, &sfPoint);CHKERRQ(ierr);
  ierr = PetscObjectSetName((PetscObject) sfPoint, "point SF");CHKERRQ(ierr);
  ierr = PetscSFSetGraph(sfPoint, numCells+numVerticesAdj, numVerticesGhost, localVertex, PETSC_OWN_POINTER, remoteVertex, PETSC_OWN_POINTER);CHKERRQ(ierr);
  ierr = PetscLayoutDestroy(&vLayout);CHKERRQ(ierr);
  PetscHashIDestroy(vhash);
  /* Fill in the rest of the topology structure */
  ierr = DMPlexSymmetrize(dm);CHKERRQ(ierr);
  ierr = DMPlexStratify(dm);CHKERRQ(ierr);
  PetscFunctionReturn(0);
}

/*
  This takes as input the coordinates for each owned vertex
*/
static PetscErrorCode DMPlexBuildCoordinates_Parallel_Private(DM dm, PetscInt spaceDim, PetscInt numCells, PetscInt numV, PetscSF sfVert, const PetscReal vertexCoords[])
{
  PetscSection   coordSection;
  Vec            coordinates;
  PetscScalar   *coords;
  PetscInt       numVertices, numVerticesAdj, coordSize, v;
  PetscErrorCode ierr;

  PetscFunctionBegin;
  ierr = DMSetCoordinateDim(dm, spaceDim);CHKERRQ(ierr);
  ierr = PetscSFGetGraph(sfVert, &numVertices, &numVerticesAdj, NULL, NULL);CHKERRQ(ierr);
  ierr = DMGetCoordinateSection(dm, &coordSection);CHKERRQ(ierr);
  ierr = PetscSectionSetNumFields(coordSection, 1);CHKERRQ(ierr);
  ierr = PetscSectionSetFieldComponents(coordSection, 0, spaceDim);CHKERRQ(ierr);
  ierr = PetscSectionSetChart(coordSection, numCells, numCells + numVerticesAdj);CHKERRQ(ierr);
  for (v = numCells; v < numCells+numVerticesAdj; ++v) {
    ierr = PetscSectionSetDof(coordSection, v, spaceDim);CHKERRQ(ierr);
    ierr = PetscSectionSetFieldDof(coordSection, v, 0, spaceDim);CHKERRQ(ierr);
  }
  ierr = PetscSectionSetUp(coordSection);CHKERRQ(ierr);
  ierr = PetscSectionGetStorageSize(coordSection, &coordSize);CHKERRQ(ierr);
  ierr = VecCreate(PetscObjectComm((PetscObject)dm), &coordinates);CHKERRQ(ierr);
  ierr = VecSetBlockSize(coordinates, spaceDim);CHKERRQ(ierr);
  ierr = PetscObjectSetName((PetscObject) coordinates, "coordinates");CHKERRQ(ierr);
  ierr = VecSetSizes(coordinates, coordSize, PETSC_DETERMINE);CHKERRQ(ierr);
  ierr = VecSetType(coordinates,VECSTANDARD);CHKERRQ(ierr);
  ierr = VecGetArray(coordinates, &coords);CHKERRQ(ierr);
  {
    MPI_Datatype coordtype;

    /* Need a temp buffer for coords if we have complex/single */
    ierr = MPI_Type_contiguous(spaceDim, MPIU_SCALAR, &coordtype);CHKERRQ(ierr);
    ierr = MPI_Type_commit(&coordtype);CHKERRQ(ierr);
#if defined(PETSC_USE_COMPLEX)
    {
    PetscScalar *svertexCoords;
    PetscInt    i;
    ierr = PetscMalloc1(numV*spaceDim,&svertexCoords);CHKERRQ(ierr);
    for (i=0; i<numV*spaceDim; i++) svertexCoords[i] = vertexCoords[i];
    ierr = PetscSFBcastBegin(sfVert, coordtype, svertexCoords, coords);CHKERRQ(ierr);
    ierr = PetscSFBcastEnd(sfVert, coordtype, svertexCoords, coords);CHKERRQ(ierr);
    ierr = PetscFree(svertexCoords);CHKERRQ(ierr);
    }
#else
    ierr = PetscSFBcastBegin(sfVert, coordtype, vertexCoords, coords);CHKERRQ(ierr);
    ierr = PetscSFBcastEnd(sfVert, coordtype, vertexCoords, coords);CHKERRQ(ierr);
#endif
    ierr = MPI_Type_free(&coordtype);CHKERRQ(ierr);
  }
  ierr = VecRestoreArray(coordinates, &coords);CHKERRQ(ierr);
  ierr = DMSetCoordinatesLocal(dm, coordinates);CHKERRQ(ierr);
  ierr = VecDestroy(&coordinates);CHKERRQ(ierr);
  PetscFunctionReturn(0);
}

/*@C
  DMPlexCreateFromCellListParallel - This takes as input common mesh generator output, a list of the vertices for each cell, and produces a DM

  Input Parameters:
+ comm - The communicator
. dim - The topological dimension of the mesh
. numCells - The number of cells owned by this process
. numVertices - The number of vertices owned by this process
. numCorners - The number of vertices for each cell
. interpolate - Flag indicating that intermediate mesh entities (faces, edges) should be created automatically
. cells - An array of numCells*numCorners numbers, the global vertex numbers for each cell
. spaceDim - The spatial dimension used for coordinates
- vertexCoords - An array of numVertices*spaceDim numbers, the coordinates of each vertex

  Output Parameter:
+ dm - The DM
- vertexSF - Optional, SF describing complete vertex ownership

  Note: Two triangles sharing a face
$
$        2
$      / | \
$     /  |  \
$    /   |   \
$   0  0 | 1  3
$    \   |   /
$     \  |  /
$      \ | /
$        1
would have input
$  numCells = 2, numVertices = 4
$  cells = [0 1 2  1 3 2]
$
which would result in the DMPlex
$
$        4
$      / | \
$     /  |  \
$    /   |   \
$   2  0 | 1  5
$    \   |   /
$     \  |  /
$      \ | /
$        3

  Level: beginner

.seealso: DMPlexCreateFromCellList(), DMPlexCreateFromDAG(), DMPlexCreate()
@*/
PetscErrorCode DMPlexCreateFromCellListParallel(MPI_Comm comm, PetscInt dim, PetscInt numCells, PetscInt numVertices, PetscInt numCorners, PetscBool interpolate, const int cells[], PetscInt spaceDim, const PetscReal vertexCoords[], PetscSF *vertexSF, DM *dm)
{
  PetscSF        sfVert;
  PetscErrorCode ierr;

  PetscFunctionBegin;
  ierr = DMCreate(comm, dm);CHKERRQ(ierr);
  ierr = DMSetType(*dm, DMPLEX);CHKERRQ(ierr);
  PetscValidLogicalCollectiveInt(*dm, dim, 2);
  PetscValidLogicalCollectiveInt(*dm, spaceDim, 8);
  ierr = DMSetDimension(*dm, dim);CHKERRQ(ierr);
  ierr = DMPlexBuildFromCellList_Parallel_Private(*dm, numCells, numVertices, numCorners, cells, &sfVert);CHKERRQ(ierr);
  if (interpolate) {
    DM idm;

    ierr = DMPlexInterpolate(*dm, &idm);CHKERRQ(ierr);
    ierr = DMDestroy(dm);CHKERRQ(ierr);
    *dm  = idm;
  }
  ierr = DMPlexBuildCoordinates_Parallel_Private(*dm, spaceDim, numCells, numVertices,sfVert, vertexCoords);CHKERRQ(ierr);
  if (vertexSF) *vertexSF = sfVert;
  else {ierr = PetscSFDestroy(&sfVert);CHKERRQ(ierr);}
  PetscFunctionReturn(0);
}

/*
  This takes as input the common mesh generator output, a list of the vertices for each cell
*/
static PetscErrorCode DMPlexBuildFromCellList_Private(DM dm, PetscInt numCells, PetscInt numVertices, PetscInt numCorners, const int cells[])
{
  PetscInt      *cone, c, p;
  PetscErrorCode ierr;

  PetscFunctionBegin;
  ierr = DMPlexSetChart(dm, 0, numCells+numVertices);CHKERRQ(ierr);
  for (c = 0; c < numCells; ++c) {
    ierr = DMPlexSetConeSize(dm, c, numCorners);CHKERRQ(ierr);
  }
  ierr = DMSetUp(dm);CHKERRQ(ierr);
  ierr = DMGetWorkArray(dm, numCorners, MPIU_INT, &cone);CHKERRQ(ierr);
  for (c = 0; c < numCells; ++c) {
    for (p = 0; p < numCorners; ++p) {
      cone[p] = cells[c*numCorners+p]+numCells;
    }
    ierr = DMPlexSetCone(dm, c, cone);CHKERRQ(ierr);
  }
  ierr = DMRestoreWorkArray(dm, numCorners, MPIU_INT, &cone);CHKERRQ(ierr);
  ierr = DMPlexSymmetrize(dm);CHKERRQ(ierr);
  ierr = DMPlexStratify(dm);CHKERRQ(ierr);
  PetscFunctionReturn(0);
}

/*
  This takes as input the coordinates for each vertex
*/
static PetscErrorCode DMPlexBuildCoordinates_Private(DM dm, PetscInt spaceDim, PetscInt numCells, PetscInt numVertices, const double vertexCoords[])
{
  PetscSection   coordSection;
  Vec            coordinates;
  DM             cdm;
  PetscScalar   *coords;
  PetscInt       v, d;
  PetscErrorCode ierr;

  PetscFunctionBegin;
  ierr = DMSetCoordinateDim(dm, spaceDim);CHKERRQ(ierr);
  ierr = DMGetCoordinateSection(dm, &coordSection);CHKERRQ(ierr);
  ierr = PetscSectionSetNumFields(coordSection, 1);CHKERRQ(ierr);
  ierr = PetscSectionSetFieldComponents(coordSection, 0, spaceDim);CHKERRQ(ierr);
  ierr = PetscSectionSetChart(coordSection, numCells, numCells + numVertices);CHKERRQ(ierr);
  for (v = numCells; v < numCells+numVertices; ++v) {
    ierr = PetscSectionSetDof(coordSection, v, spaceDim);CHKERRQ(ierr);
    ierr = PetscSectionSetFieldDof(coordSection, v, 0, spaceDim);CHKERRQ(ierr);
  }
  ierr = PetscSectionSetUp(coordSection);CHKERRQ(ierr);

  ierr = DMGetCoordinateDM(dm, &cdm);CHKERRQ(ierr);
  ierr = DMCreateLocalVector(cdm, &coordinates);CHKERRQ(ierr);
  ierr = VecSetBlockSize(coordinates, spaceDim);CHKERRQ(ierr);
  ierr = PetscObjectSetName((PetscObject) coordinates, "coordinates");CHKERRQ(ierr);
  ierr = VecGetArray(coordinates, &coords);CHKERRQ(ierr);
  for (v = 0; v < numVertices; ++v) {
    for (d = 0; d < spaceDim; ++d) {
      coords[v*spaceDim+d] = vertexCoords[v*spaceDim+d];
    }
  }
  ierr = VecRestoreArray(coordinates, &coords);CHKERRQ(ierr);
  ierr = DMSetCoordinatesLocal(dm, coordinates);CHKERRQ(ierr);
  ierr = VecDestroy(&coordinates);CHKERRQ(ierr);
  PetscFunctionReturn(0);
}

/*@C
  DMPlexCreateFromCellList - This takes as input common mesh generator output, a list of the vertices for each cell, and produces a DM

  Input Parameters:
+ comm - The communicator
. dim - The topological dimension of the mesh
. numCells - The number of cells
. numVertices - The number of vertices
. numCorners - The number of vertices for each cell
. interpolate - Flag indicating that intermediate mesh entities (faces, edges) should be created automatically
. cells - An array of numCells*numCorners numbers, the vertices for each cell
. spaceDim - The spatial dimension used for coordinates
- vertexCoords - An array of numVertices*spaceDim numbers, the coordinates of each vertex

  Output Parameter:
. dm - The DM

  Note: Two triangles sharing a face
$
$        2
$      / | \
$     /  |  \
$    /   |   \
$   0  0 | 1  3
$    \   |   /
$     \  |  /
$      \ | /
$        1
would have input
$  numCells = 2, numVertices = 4
$  cells = [0 1 2  1 3 2]
$
which would result in the DMPlex
$
$        4
$      / | \
$     /  |  \
$    /   |   \
$   2  0 | 1  5
$    \   |   /
$     \  |  /
$      \ | /
$        3

  Level: beginner

.seealso: DMPlexCreateFromDAG(), DMPlexCreate()
@*/
PetscErrorCode DMPlexCreateFromCellList(MPI_Comm comm, PetscInt dim, PetscInt numCells, PetscInt numVertices, PetscInt numCorners, PetscBool interpolate, const int cells[], PetscInt spaceDim, const double vertexCoords[], DM *dm)
{
  PetscErrorCode ierr;

  PetscFunctionBegin;
  ierr = DMCreate(comm, dm);CHKERRQ(ierr);
  ierr = DMSetType(*dm, DMPLEX);CHKERRQ(ierr);
  ierr = DMSetDimension(*dm, dim);CHKERRQ(ierr);
  ierr = DMPlexBuildFromCellList_Private(*dm, numCells, numVertices, numCorners, cells);CHKERRQ(ierr);
  if (interpolate) {
    DM idm;

    ierr = DMPlexInterpolate(*dm, &idm);CHKERRQ(ierr);
    ierr = DMDestroy(dm);CHKERRQ(ierr);
    *dm  = idm;
  }
  ierr = DMPlexBuildCoordinates_Private(*dm, spaceDim, numCells, numVertices, vertexCoords);CHKERRQ(ierr);
  PetscFunctionReturn(0);
}

/*@
  DMPlexCreateFromDAG - This takes as input the adjacency-list representation of the Directed Acyclic Graph (Hasse Diagram) encoding a mesh, and produces a DM

  Input Parameters:
+ dm - The empty DM object, usually from DMCreate() and DMSetDimension()
. depth - The depth of the DAG
. numPoints - The number of points at each depth
. coneSize - The cone size of each point
. cones - The concatenation of the cone points for each point, the cone list must be oriented correctly for each point
. coneOrientations - The orientation of each cone point
- vertexCoords - An array of numVertices*dim numbers, the coordinates of each vertex

  Output Parameter:
. dm - The DM

  Note: Two triangles sharing a face would have input
$  depth = 1, numPoints = [4 2], coneSize = [3 3 0 0 0 0]
$  cones = [2 3 4  3 5 4], coneOrientations = [0 0 0  0 0 0]
$ vertexCoords = [-1.0 0.0  0.0 -1.0  0.0 1.0  1.0 0.0]
$
which would result in the DMPlex
$
$        4
$      / | \
$     /  |  \
$    /   |   \
$   2  0 | 1  5
$    \   |   /
$     \  |  /
$      \ | /
$        3
$
$ Notice that all points are numbered consecutively, unlikely DMPlexCreateFromCellList()

  Level: advanced

.seealso: DMPlexCreateFromCellList(), DMPlexCreate()
@*/
PetscErrorCode DMPlexCreateFromDAG(DM dm, PetscInt depth, const PetscInt numPoints[], const PetscInt coneSize[], const PetscInt cones[], const PetscInt coneOrientations[], const PetscScalar vertexCoords[])
{
  Vec            coordinates;
  PetscSection   coordSection;
  PetscScalar    *coords;
  PetscInt       coordSize, firstVertex = -1, pStart = 0, pEnd = 0, p, v, dim, dimEmbed, d, off;
  PetscErrorCode ierr;

  PetscFunctionBegin;
  ierr = DMGetDimension(dm, &dim);CHKERRQ(ierr);
  ierr = DMGetCoordinateDim(dm, &dimEmbed);CHKERRQ(ierr);
  if (dimEmbed < dim) SETERRQ2(PETSC_COMM_SELF,PETSC_ERR_PLIB,"Embedding dimension %d cannot be less than intrinsic dimension %d",dimEmbed,dim);
  for (d = 0; d <= depth; ++d) pEnd += numPoints[d];
  ierr = DMPlexSetChart(dm, pStart, pEnd);CHKERRQ(ierr);
  for (p = pStart; p < pEnd; ++p) {
    ierr = DMPlexSetConeSize(dm, p, coneSize[p-pStart]);CHKERRQ(ierr);
    if (firstVertex < 0 && !coneSize[p - pStart]) {
      firstVertex = p - pStart;
    }
  }
  if (firstVertex < 0 && numPoints[0]) SETERRQ1(PETSC_COMM_SELF,PETSC_ERR_ARG_WRONG,"Expected %d vertices but could not find any", numPoints[0]);
  ierr = DMSetUp(dm);CHKERRQ(ierr); /* Allocate space for cones */
  for (p = pStart, off = 0; p < pEnd; off += coneSize[p-pStart], ++p) {
    ierr = DMPlexSetCone(dm, p, &cones[off]);CHKERRQ(ierr);
    ierr = DMPlexSetConeOrientation(dm, p, &coneOrientations[off]);CHKERRQ(ierr);
  }
  ierr = DMPlexSymmetrize(dm);CHKERRQ(ierr);
  ierr = DMPlexStratify(dm);CHKERRQ(ierr);
  /* Build coordinates */
  ierr = DMGetCoordinateSection(dm, &coordSection);CHKERRQ(ierr);
  ierr = PetscSectionSetNumFields(coordSection, 1);CHKERRQ(ierr);
  ierr = PetscSectionSetFieldComponents(coordSection, 0, dimEmbed);CHKERRQ(ierr);
  ierr = PetscSectionSetChart(coordSection, firstVertex, firstVertex+numPoints[0]);CHKERRQ(ierr);
  for (v = firstVertex; v < firstVertex+numPoints[0]; ++v) {
    ierr = PetscSectionSetDof(coordSection, v, dimEmbed);CHKERRQ(ierr);
    ierr = PetscSectionSetFieldDof(coordSection, v, 0, dimEmbed);CHKERRQ(ierr);
  }
  ierr = PetscSectionSetUp(coordSection);CHKERRQ(ierr);
  ierr = PetscSectionGetStorageSize(coordSection, &coordSize);CHKERRQ(ierr);
  ierr = VecCreate(PETSC_COMM_SELF, &coordinates);CHKERRQ(ierr);
  ierr = PetscObjectSetName((PetscObject) coordinates, "coordinates");CHKERRQ(ierr);
  ierr = VecSetSizes(coordinates, coordSize, PETSC_DETERMINE);CHKERRQ(ierr);
  ierr = VecSetBlockSize(coordinates, dimEmbed);CHKERRQ(ierr);
  ierr = VecSetType(coordinates,VECSTANDARD);CHKERRQ(ierr);
  ierr = VecGetArray(coordinates, &coords);CHKERRQ(ierr);
  for (v = 0; v < numPoints[0]; ++v) {
    PetscInt off;

    ierr = PetscSectionGetOffset(coordSection, v+firstVertex, &off);CHKERRQ(ierr);
    for (d = 0; d < dimEmbed; ++d) {
      coords[off+d] = vertexCoords[v*dimEmbed+d];
    }
  }
  ierr = VecRestoreArray(coordinates, &coords);CHKERRQ(ierr);
  ierr = DMSetCoordinatesLocal(dm, coordinates);CHKERRQ(ierr);
  ierr = VecDestroy(&coordinates);CHKERRQ(ierr);
  PetscFunctionReturn(0);
}

/*@C
  DMPlexCreateFromFile - This takes a filename and produces a DM

  Input Parameters:
+ comm - The communicator
. filename - A file name
- interpolate - Flag to create intermediate mesh pieces (edges, faces)

  Output Parameter:
. dm - The DM

  Level: beginner

.seealso: DMPlexCreateFromDAG(), DMPlexCreateFromCellList(), DMPlexCreate()
@*/
PetscErrorCode DMPlexCreateFromFile(MPI_Comm comm, const char filename[], PetscBool interpolate, DM *dm)
{
  const char    *extGmsh    = ".msh";
  const char    *extCGNS    = ".cgns";
  const char    *extExodus  = ".exo";
  const char    *extGenesis = ".gen";
  const char    *extFluent  = ".cas";
  const char    *extHDF5    = ".h5";
  const char    *extMed     = ".med";
  const char    *extPLY     = ".ply";
  size_t         len;
  PetscBool      isGmsh, isCGNS, isExodus, isGenesis, isFluent, isHDF5, isMed, isPLY;
  PetscMPIInt    rank;
  PetscErrorCode ierr;

  PetscFunctionBegin;
  PetscValidPointer(filename, 2);
  PetscValidPointer(dm, 4);
  ierr = MPI_Comm_rank(comm, &rank);CHKERRQ(ierr);
  ierr = PetscStrlen(filename, &len);CHKERRQ(ierr);
  if (!len) SETERRQ(comm, PETSC_ERR_ARG_WRONG, "Filename must be a valid path");
  ierr = PetscStrncmp(&filename[PetscMax(0,len-4)], extGmsh,    4, &isGmsh);CHKERRQ(ierr);
  ierr = PetscStrncmp(&filename[PetscMax(0,len-5)], extCGNS,    5, &isCGNS);CHKERRQ(ierr);
  ierr = PetscStrncmp(&filename[PetscMax(0,len-4)], extExodus,  4, &isExodus);CHKERRQ(ierr);
  ierr = PetscStrncmp(&filename[PetscMax(0,len-4)], extGenesis, 4, &isGenesis);CHKERRQ(ierr);
  ierr = PetscStrncmp(&filename[PetscMax(0,len-4)], extFluent,  4, &isFluent);CHKERRQ(ierr);
  ierr = PetscStrncmp(&filename[PetscMax(0,len-3)], extHDF5,    3, &isHDF5);CHKERRQ(ierr);
  ierr = PetscStrncmp(&filename[PetscMax(0,len-4)], extMed,     4, &isMed);CHKERRQ(ierr);
  ierr = PetscStrncmp(&filename[PetscMax(0,len-4)], extPLY,     4, &isPLY);CHKERRQ(ierr);
  if (isGmsh) {
    ierr = DMPlexCreateGmshFromFile(comm, filename, interpolate, dm);CHKERRQ(ierr);
  } else if (isCGNS) {
    ierr = DMPlexCreateCGNSFromFile(comm, filename, interpolate, dm);CHKERRQ(ierr);
  } else if (isExodus || isGenesis) {
    ierr = DMPlexCreateExodusFromFile(comm, filename, interpolate, dm);CHKERRQ(ierr);
  } else if (isFluent) {
    ierr = DMPlexCreateFluentFromFile(comm, filename, interpolate, dm);CHKERRQ(ierr);
  } else if (isHDF5) {
    PetscViewer viewer;

    ierr = PetscViewerCreate(comm, &viewer);CHKERRQ(ierr);
    ierr = PetscViewerSetType(viewer, PETSCVIEWERHDF5);CHKERRQ(ierr);
    ierr = PetscViewerFileSetMode(viewer, FILE_MODE_READ);CHKERRQ(ierr);
    ierr = PetscViewerFileSetName(viewer, filename);CHKERRQ(ierr);
    ierr = DMCreate(comm, dm);CHKERRQ(ierr);
    ierr = DMSetType(*dm, DMPLEX);CHKERRQ(ierr);
    ierr = DMLoad(*dm, viewer);CHKERRQ(ierr);
    ierr = PetscViewerDestroy(&viewer);CHKERRQ(ierr);

    if (interpolate) {
      DM idm;

      ierr = DMPlexInterpolate(*dm, &idm);CHKERRQ(ierr);
      ierr = DMDestroy(dm);CHKERRQ(ierr);
      *dm  = idm;
    }
  } else if (isMed) {
    ierr = DMPlexCreateMedFromFile(comm, filename, interpolate, dm);CHKERRQ(ierr);
  } else if (isPLY) {
    ierr = DMPlexCreatePLYFromFile(comm, filename, interpolate, dm);CHKERRQ(ierr);
  } else SETERRQ1(PETSC_COMM_SELF, PETSC_ERR_ARG_WRONG, "Cannot load file %s: unrecognized extension", filename);
  PetscFunctionReturn(0);
}

/*@
  DMPlexCreateReferenceCell - Create a DMPLEX with the appropriate FEM reference cell

  Collective on comm

  Input Parameters:
+ comm    - The communicator
. dim     - The spatial dimension
- simplex - Flag for simplex, otherwise use a tensor-product cell

  Output Parameter:
. refdm - The reference cell

  Level: intermediate

.keywords: reference cell
.seealso:
@*/
PetscErrorCode DMPlexCreateReferenceCell(MPI_Comm comm, PetscInt dim, PetscBool simplex, DM *refdm)
{
  DM             rdm;
  Vec            coords;
  PetscErrorCode ierr;

  PetscFunctionBeginUser;
  ierr = DMCreate(comm, &rdm);CHKERRQ(ierr);
  ierr = DMSetType(rdm, DMPLEX);CHKERRQ(ierr);
  ierr = DMSetDimension(rdm, dim);CHKERRQ(ierr);
  switch (dim) {
  case 0:
  {
    PetscInt    numPoints[1]        = {1};
    PetscInt    coneSize[1]         = {0};
    PetscInt    cones[1]            = {0};
    PetscInt    coneOrientations[1] = {0};
    PetscScalar vertexCoords[1]     = {0.0};

    ierr = DMPlexCreateFromDAG(rdm, 0, numPoints, coneSize, cones, coneOrientations, vertexCoords);CHKERRQ(ierr);
  }
  break;
  case 1:
  {
    PetscInt    numPoints[2]        = {2, 1};
    PetscInt    coneSize[3]         = {2, 0, 0};
    PetscInt    cones[2]            = {1, 2};
    PetscInt    coneOrientations[2] = {0, 0};
    PetscScalar vertexCoords[2]     = {-1.0,  1.0};

    ierr = DMPlexCreateFromDAG(rdm, 1, numPoints, coneSize, cones, coneOrientations, vertexCoords);CHKERRQ(ierr);
  }
  break;
  case 2:
    if (simplex) {
      PetscInt    numPoints[2]        = {3, 1};
      PetscInt    coneSize[4]         = {3, 0, 0, 0};
      PetscInt    cones[3]            = {1, 2, 3};
      PetscInt    coneOrientations[3] = {0, 0, 0};
      PetscScalar vertexCoords[6]     = {-1.0, -1.0,  1.0, -1.0,  -1.0, 1.0};

      ierr = DMPlexCreateFromDAG(rdm, 1, numPoints, coneSize, cones, coneOrientations, vertexCoords);CHKERRQ(ierr);
    } else {
      PetscInt    numPoints[2]        = {4, 1};
      PetscInt    coneSize[5]         = {4, 0, 0, 0, 0};
      PetscInt    cones[4]            = {1, 2, 3, 4};
      PetscInt    coneOrientations[4] = {0, 0, 0, 0};
      PetscScalar vertexCoords[8]     = {-1.0, -1.0,  1.0, -1.0,  1.0, 1.0,  -1.0, 1.0};

      ierr = DMPlexCreateFromDAG(rdm, 1, numPoints, coneSize, cones, coneOrientations, vertexCoords);CHKERRQ(ierr);
    }
  break;
  case 3:
    if (simplex) {
      PetscInt    numPoints[2]        = {4, 1};
      PetscInt    coneSize[5]         = {4, 0, 0, 0, 0};
      PetscInt    cones[4]            = {1, 3, 2, 4};
      PetscInt    coneOrientations[4] = {0, 0, 0, 0};
      PetscScalar vertexCoords[12]    = {-1.0, -1.0, -1.0,  1.0, -1.0, -1.0,  -1.0, 1.0, -1.0,  -1.0, -1.0, 1.0};

      ierr = DMPlexCreateFromDAG(rdm, 1, numPoints, coneSize, cones, coneOrientations, vertexCoords);CHKERRQ(ierr);
    } else {
      PetscInt    numPoints[2]        = {8, 1};
      PetscInt    coneSize[9]         = {8, 0, 0, 0, 0, 0, 0, 0, 0};
      PetscInt    cones[8]            = {1, 4, 3, 2, 5, 6, 7, 8};
      PetscInt    coneOrientations[8] = {0, 0, 0, 0, 0, 0, 0, 0};
      PetscScalar vertexCoords[24]    = {-1.0, -1.0, -1.0,  1.0, -1.0, -1.0,  1.0, 1.0, -1.0,  -1.0, 1.0, -1.0,
                                         -1.0, -1.0,  1.0,  1.0, -1.0,  1.0,  1.0, 1.0,  1.0,  -1.0, 1.0,  1.0};

      ierr = DMPlexCreateFromDAG(rdm, 1, numPoints, coneSize, cones, coneOrientations, vertexCoords);CHKERRQ(ierr);
    }
  break;
  default:
    SETERRQ1(comm, PETSC_ERR_ARG_WRONG, "Cannot create reference cell for dimension %d", dim);
  }
  ierr = DMPlexInterpolate(rdm, refdm);CHKERRQ(ierr);
  if (rdm->coordinateDM) {
    DM           ncdm;
    PetscSection cs;
    PetscInt     pEnd = -1;

    ierr = DMGetDefaultSection(rdm->coordinateDM, &cs);CHKERRQ(ierr);
    if (cs) {ierr = PetscSectionGetChart(cs, NULL, &pEnd);CHKERRQ(ierr);}
    if (pEnd >= 0) {
      ierr = DMClone(rdm->coordinateDM, &ncdm);CHKERRQ(ierr);
      ierr = DMSetDefaultSection(ncdm, cs);CHKERRQ(ierr);
      ierr = DMSetCoordinateDM(*refdm, ncdm);CHKERRQ(ierr);
      ierr = DMDestroy(&ncdm);CHKERRQ(ierr);
    }
  }
  ierr = DMGetCoordinatesLocal(rdm, &coords);CHKERRQ(ierr);
  if (coords) {
    ierr = DMSetCoordinatesLocal(*refdm, coords);CHKERRQ(ierr);
  } else {
    ierr = DMGetCoordinates(rdm, &coords);CHKERRQ(ierr);
    if (coords) {ierr = DMSetCoordinates(*refdm, coords);CHKERRQ(ierr);}
  }
  ierr = DMDestroy(&rdm);CHKERRQ(ierr);
  PetscFunctionReturn(0);
}<|MERGE_RESOLUTION|>--- conflicted
+++ resolved
@@ -1855,12 +1855,8 @@
 extern PetscErrorCode DMDestroy_Plex(DM dm);
 extern PetscErrorCode DMView_Plex(DM dm, PetscViewer viewer);
 extern PetscErrorCode DMLoad_Plex(DM dm, PetscViewer viewer);
-<<<<<<< HEAD
-extern PetscErrorCode DMCreateSubDM_Plex(DM dm, PetscInt numFields, PetscInt fields[], IS *is, DM *subdm);
+extern PetscErrorCode DMCreateSubDM_Plex(DM dm, PetscInt numFields, const PetscInt fields[], IS *is, DM *subdm);
 extern PetscErrorCode DMCreateSuperDM_Plex(DM dms[], PetscInt len, IS **is, DM *superdm);
-=======
-extern PetscErrorCode DMCreateSubDM_Plex(DM dm, PetscInt numFields, const PetscInt fields[], IS *is, DM *subdm);
->>>>>>> 3c589c12
 static PetscErrorCode DMInitialize_Plex(DM dm);
 
 /* Replace dm with the contents of dmNew
