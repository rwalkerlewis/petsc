ALL: lib

CPPFLAGS =
CFLAGS   =
FFLAGS   =
<<<<<<< HEAD
SOURCEC  = plexcreate.c plex.c plexpartition.c plexdistribute.c plexrefine.c plexinterpolate.c plexpreallocate.c plexreorder.c plexgeometry.c plexlabel.c plexsubmesh.c plexhdf5.c plexexodusii.c plexgmsh.c plexcgns.c plexvtk.c plexpoint.c plexvtu.c plexfem.c plexindices.c plexbc.c plextree.c
=======
SOURCEC  = plexcreate.c plex.c plexpartition.c plexdistribute.c plexrefine.c plexinterpolate.c plexpreallocate.c plexreorder.c plexgeometry.c plexlabel.c plexsubmesh.c plexhdf5.c plexexodusii.c plexgmsh.c plexcgns.c plexvtk.c plexpoint.c plexvtu.c plexfem.c plexindices.c plexgenerate.c
>>>>>>> 606ac3a5
SOURCEF  =
SOURCEH  =
DIRS     = examples
LIBBASE  = libpetscdm
MANSEC   = DM
SUBMANSEC= DMPLEX
LOCDIR   = src/dm/impls/plex/

include ${PETSC_DIR}/conf/variables
include ${PETSC_DIR}/conf/rules
include ${PETSC_DIR}/conf/test<|MERGE_RESOLUTION|>--- conflicted
+++ resolved
@@ -3,11 +3,7 @@
 CPPFLAGS =
 CFLAGS   =
 FFLAGS   =
-<<<<<<< HEAD
-SOURCEC  = plexcreate.c plex.c plexpartition.c plexdistribute.c plexrefine.c plexinterpolate.c plexpreallocate.c plexreorder.c plexgeometry.c plexlabel.c plexsubmesh.c plexhdf5.c plexexodusii.c plexgmsh.c plexcgns.c plexvtk.c plexpoint.c plexvtu.c plexfem.c plexindices.c plexbc.c plextree.c
-=======
-SOURCEC  = plexcreate.c plex.c plexpartition.c plexdistribute.c plexrefine.c plexinterpolate.c plexpreallocate.c plexreorder.c plexgeometry.c plexlabel.c plexsubmesh.c plexhdf5.c plexexodusii.c plexgmsh.c plexcgns.c plexvtk.c plexpoint.c plexvtu.c plexfem.c plexindices.c plexgenerate.c
->>>>>>> 606ac3a5
+SOURCEC  = plexcreate.c plex.c plexpartition.c plexdistribute.c plexrefine.c plexinterpolate.c plexpreallocate.c plexreorder.c plexgeometry.c plexlabel.c plexsubmesh.c plexhdf5.c plexexodusii.c plexgmsh.c plexcgns.c plexvtk.c plexpoint.c plexvtu.c plexfem.c plexindices.c plexbc.c plextree.c plexgenerate.c
 SOURCEF  =
 SOURCEH  =
 DIRS     = examples
