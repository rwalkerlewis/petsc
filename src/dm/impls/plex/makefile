--- conflicted
+++ resolved
@@ -3,11 +3,7 @@
 CPPFLAGS =
 CFLAGS   =
 FFLAGS   =
-<<<<<<< HEAD
-SOURCEC  = plexcreate.c plex.c plexinterpolate.c plexpreallocate.c plexreorder.c plexgeometry.c plexlabel.c plexsubmesh.c plexexodusii.c plexcgns.c plexvtk.c plexpoint.c plexvtu.c plexfem.c
-=======
-SOURCEC  = plexcreate.c plex.c plexrefine.c plexinterpolate.c plexpreallocate.c plexgeometry.c plexlabel.c plexsubmesh.c plexexodusii.c plexcgns.c plexvtk.c plexpoint.c plexvtu.c plexfem.c
->>>>>>> 58b8852a
+SOURCEC  = plexcreate.c plex.c plexrefine.c plexinterpolate.c plexpreallocate.c plexreorder.c plexgeometry.c plexlabel.c plexsubmesh.c plexexodusii.c plexcgns.c plexvtk.c plexpoint.c plexvtu.c plexfem.c
 SOURCEF  =
 SOURCEH  =
 DIRS     = examples
