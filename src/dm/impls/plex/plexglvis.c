#include <petsc/private/glvisviewerimpl.h>
#include <petsc/private/petscimpl.h>
#include <petsc/private/dmpleximpl.h>
#include <petscbt.h>
#include <petscdmplex.h>
#include <petscsf.h>
#include <petscds.h>

typedef struct {
  PetscInt   nf;
  VecScatter *scctx;
} GLVisViewerCtx;

static PetscErrorCode DestroyGLVisViewerCtx_Private(void *vctx)
{
  GLVisViewerCtx *ctx = (GLVisViewerCtx*)vctx;
  PetscInt       i;
  PetscErrorCode ierr;

  PetscFunctionBegin;
  for (i=0;i<ctx->nf;i++) {
    ierr = VecScatterDestroy(&ctx->scctx[i]);CHKERRQ(ierr);
  }
  ierr = PetscFree(ctx->scctx);CHKERRQ(ierr);
  ierr = PetscFree(vctx);CHKERRQ(ierr);
  PetscFunctionReturn(0);
}

static PetscErrorCode DMPlexSampleGLVisFields_Private(PetscObject oX, PetscInt nf, PetscObject oXfield[], void *vctx)
{
  GLVisViewerCtx *ctx = (GLVisViewerCtx*)vctx;
  PetscInt       f;
  PetscErrorCode ierr;

  PetscFunctionBegin;
  for (f=0;f<nf;f++) {
    ierr = VecScatterBegin(ctx->scctx[f],(Vec)oX,(Vec)oXfield[f],INSERT_VALUES,SCATTER_FORWARD);CHKERRQ(ierr);
    ierr = VecScatterEnd(ctx->scctx[f],(Vec)oX,(Vec)oXfield[f],INSERT_VALUES,SCATTER_FORWARD);CHKERRQ(ierr);
  }
  PetscFunctionReturn(0);
}

/* for FEM, it works for H1 fields only and extracts dofs at cell vertices, discarding any other dof */
PetscErrorCode DMSetUpGLVisViewer_Plex(PetscObject odm, PetscViewer viewer)
{
  DM             dm = (DM)odm;
  Vec            xlocal,xfield,*Ufield;
  PetscDS        ds;
  IS             globalNum,isfield;
  PetscBT        vown;
  char           **fieldname = NULL,**fec_type = NULL;
  const PetscInt *gNum;
  PetscInt       *nlocal,*bs,*idxs,*dims;
  PetscInt       f,maxfields,nfields,c,totc,totdofs,Nv,cum,i;
  PetscInt       dim,cStart,cEnd,cEndInterior,vStart,vEnd;
  GLVisViewerCtx *ctx;
  PetscSection   s;
  PetscErrorCode ierr;

  PetscFunctionBegin;
  ierr = DMGetDimension(dm,&dim);CHKERRQ(ierr);
  ierr = DMPlexGetDepthStratum(dm,0,&vStart,&vEnd);CHKERRQ(ierr);
  ierr = DMPlexGetHeightStratum(dm,0,&cStart,&cEnd);CHKERRQ(ierr);
  ierr = DMPlexGetHybridBounds(dm, &cEndInterior, NULL, NULL, NULL);CHKERRQ(ierr);
  cEnd = cEndInterior < 0 ? cEnd : cEndInterior;
  ierr = DMPlexGetCellNumbering(dm,&globalNum);CHKERRQ(ierr);
  ierr = ISGetIndices(globalNum,&gNum);CHKERRQ(ierr);
  ierr = PetscBTCreate(vEnd-vStart,&vown);CHKERRQ(ierr);
  for (c = cStart, totc = 0; c < cEnd; c++) {
    if (gNum[c-cStart] >= 0) {
      PetscInt i,numPoints,*points = NULL;

      totc++;
      ierr = DMPlexGetTransitiveClosure(dm,c,PETSC_TRUE,&numPoints,&points);CHKERRQ(ierr);
      for (i=0;i<numPoints*2;i+= 2) {
        if ((points[i] >= vStart) && (points[i] < vEnd)) {
          ierr = PetscBTSet(vown,points[i]-vStart);CHKERRQ(ierr);
        }
      }
      ierr = DMPlexRestoreTransitiveClosure(dm,c,PETSC_TRUE,&numPoints,&points);CHKERRQ(ierr);
    }
  }
  for (f=0,Nv=0;f<vEnd-vStart;f++) if (PetscLikely(PetscBTLookup(vown,f))) Nv++;

  ierr = DMCreateLocalVector(dm,&xlocal);CHKERRQ(ierr);
  ierr = VecGetLocalSize(xlocal,&totdofs);CHKERRQ(ierr);
  ierr = DMGetDefaultSection(dm,&s);CHKERRQ(ierr);
  ierr = PetscSectionGetNumFields(s,&nfields);CHKERRQ(ierr);
  for (f=0,maxfields=0;f<nfields;f++) {
    PetscInt bs;

    ierr = PetscSectionGetFieldComponents(s,f,&bs);CHKERRQ(ierr);
    maxfields += bs;
  }
  ierr = PetscCalloc7(maxfields,&fieldname,maxfields,&nlocal,maxfields,&bs,maxfields,&dims,maxfields,&fec_type,totdofs,&idxs,maxfields,&Ufield);CHKERRQ(ierr);
  ierr = PetscNew(&ctx);CHKERRQ(ierr);
  ierr = PetscCalloc1(maxfields,&ctx->scctx);CHKERRQ(ierr);
  ierr = DMGetDS(dm,&ds);CHKERRQ(ierr);
  if (ds) {
    for (f=0;f<nfields;f++) {
      const char* fname;
      char        name[256];
      PetscObject disc;
      size_t      len;

      ierr = PetscSectionGetFieldName(s,f,&fname);CHKERRQ(ierr);
      ierr = PetscStrlen(fname,&len);CHKERRQ(ierr);
      if (len) {
        ierr = PetscStrcpy(name,fname);CHKERRQ(ierr);
      } else {
        ierr = PetscSNPrintf(name,256,"Field%D",f);CHKERRQ(ierr);
      }
      ierr = PetscDSGetDiscretization(ds,f,&disc);CHKERRQ(ierr);
      if (disc) {
        PetscClassId id;
        PetscInt     Nc;
        char         fec[64];

        ierr = PetscObjectGetClassId(disc, &id);CHKERRQ(ierr);
        if (id == PETSCFE_CLASSID) {
          PetscFE            fem = (PetscFE)disc;
          PetscDualSpace     sp;
          PetscDualSpaceType spname;
          PetscInt           order;
          PetscBool          islag,continuous,H1 = PETSC_TRUE;

          ierr = PetscFEGetNumComponents(fem,&Nc);CHKERRQ(ierr);
          ierr = PetscFEGetDualSpace(fem,&sp);CHKERRQ(ierr);
          ierr = PetscDualSpaceGetType(sp,&spname);CHKERRQ(ierr);
          ierr = PetscStrcmp(spname,PETSCDUALSPACELAGRANGE,&islag);CHKERRQ(ierr);
          if (!islag) SETERRQ(PetscObjectComm((PetscObject)dm),PETSC_ERR_SUP,"Unsupported dual space");
          ierr = PetscDualSpaceLagrangeGetContinuity(sp,&continuous);CHKERRQ(ierr);
          if (!continuous) SETERRQ(PetscObjectComm((PetscObject)dm),PETSC_ERR_SUP,"Discontinuous space visualization currently unsupported");
          ierr = PetscDualSpaceGetOrder(sp,&order);CHKERRQ(ierr);
          if (continuous && order > 0) {
            ierr = PetscSNPrintf(fec,64,"FiniteElementCollection: H1_%DD_P1",dim);CHKERRQ(ierr);
          } else {
            H1   = PETSC_FALSE;
            ierr = PetscSNPrintf(fec,64,"FiniteElementCollection: L2_%DD_P%D",dim,order);CHKERRQ(ierr);
          }
          ierr = PetscStrallocpy(name,&fieldname[ctx->nf]);CHKERRQ(ierr);
          bs[ctx->nf]   = Nc;
          dims[ctx->nf] = dim;
          if (H1) {
            nlocal[ctx->nf] = Nc * Nv;
            ierr = PetscStrallocpy(fec,&fec_type[ctx->nf]);CHKERRQ(ierr);
            ierr = VecCreateSeq(PETSC_COMM_SELF,Nv*Nc,&xfield);CHKERRQ(ierr);
            for (i=0,cum=0;i<vEnd-vStart;i++) {
              PetscInt j,off;

              if (PetscUnlikely(!PetscBTLookup(vown,i))) continue;
              ierr = PetscSectionGetFieldOffset(s,i+vStart,f,&off);CHKERRQ(ierr);
              for (j=0;j<Nc;j++) idxs[cum++] = off + j;
            }
            ierr = ISCreateGeneral(PetscObjectComm((PetscObject)xlocal),Nv*Nc,idxs,PETSC_USE_POINTER,&isfield);CHKERRQ(ierr);
          } else {
            nlocal[ctx->nf] = Nc * totc;
            ierr = PetscStrallocpy(fec,&fec_type[ctx->nf]);CHKERRQ(ierr);
            ierr = VecCreateSeq(PETSC_COMM_SELF,Nc*totc,&xfield);CHKERRQ(ierr);
            for (i=0,cum=0;i<cEnd-cStart;i++) {
              PetscInt j,off;

              if (PetscUnlikely(gNum[i] < 0)) continue;
              ierr = PetscSectionGetFieldOffset(s,i+cStart,f,&off);CHKERRQ(ierr);
              for (j=0;j<Nc;j++) idxs[cum++] = off + j;
            }
            ierr = ISCreateGeneral(PetscObjectComm((PetscObject)xlocal),totc*Nc,idxs,PETSC_USE_POINTER,&isfield);CHKERRQ(ierr);
          }
          ierr = VecScatterCreate(xlocal,isfield,xfield,NULL,&ctx->scctx[ctx->nf]);CHKERRQ(ierr);
          ierr = VecDestroy(&xfield);CHKERRQ(ierr);
          ierr = ISDestroy(&isfield);CHKERRQ(ierr);
          ctx->nf++;
        } else if (id == PETSCFV_CLASSID) {
          PetscInt c;

          ierr = PetscFVGetNumComponents((PetscFV)disc,&Nc);CHKERRQ(ierr);
          ierr = PetscSNPrintf(fec,64,"FiniteElementCollection: L2_%DD_P0",dim);CHKERRQ(ierr);
          for (c = 0; c < Nc; c++) {
            char comp[256];
            ierr = PetscSNPrintf(comp,256,"%s-Comp%D",name,c);CHKERRQ(ierr);
            ierr = PetscStrallocpy(comp,&fieldname[ctx->nf]);CHKERRQ(ierr);
            bs[ctx->nf] = 1; /* Does PetscFV support components with different block size? */
            nlocal[ctx->nf] = totc;
            dims[ctx->nf] = dim;
            ierr = PetscStrallocpy(fec,&fec_type[ctx->nf]);CHKERRQ(ierr);
            ierr = VecCreateSeq(PETSC_COMM_SELF,totc,&xfield);CHKERRQ(ierr);
            for (i=0,cum=0;i<cEnd-cStart;i++) {
              PetscInt off;

              if (PetscUnlikely(gNum[i])<0) continue;
              ierr = PetscSectionGetFieldOffset(s,i+cStart,f,&off);CHKERRQ(ierr);
              idxs[cum++] = off + c;
            }
            ierr = ISCreateGeneral(PetscObjectComm((PetscObject)xlocal),totc,idxs,PETSC_USE_POINTER,&isfield);CHKERRQ(ierr);
            ierr = VecScatterCreate(xlocal,isfield,xfield,NULL,&ctx->scctx[ctx->nf]);CHKERRQ(ierr);
            ierr = VecDestroy(&xfield);CHKERRQ(ierr);
            ierr = ISDestroy(&isfield);CHKERRQ(ierr);
            ctx->nf++;
          }
        } else SETERRQ1(PetscObjectComm((PetscObject)dm),PETSC_ERR_ARG_WRONG,"Unknown discretization type for field %D",f);
      } else SETERRQ1(PetscObjectComm((PetscObject)dm),PETSC_ERR_SUP,"Missing discretization for field %D",f);
    }
  } else SETERRQ(PetscObjectComm((PetscObject)dm),PETSC_ERR_SUP,"Needs a DS attached to the DM");
  ierr = PetscBTDestroy(&vown);CHKERRQ(ierr);
  ierr = VecDestroy(&xlocal);CHKERRQ(ierr);
  ierr = ISRestoreIndices(globalNum,&gNum);CHKERRQ(ierr);

  /* create work vectors */
  for (f=0;f<ctx->nf;f++) {
    ierr = VecCreateMPI(PetscObjectComm((PetscObject)dm),nlocal[f],PETSC_DECIDE,&Ufield[f]);CHKERRQ(ierr);
    ierr = PetscObjectSetName((PetscObject)Ufield[f],fieldname[f]);CHKERRQ(ierr);
    ierr = VecSetBlockSize(Ufield[f],bs[f]);CHKERRQ(ierr);
    ierr = VecSetDM(Ufield[f],dm);CHKERRQ(ierr);
  }

  /* customize the viewer */
  ierr = PetscViewerGLVisSetFields(viewer,ctx->nf,(const char**)fec_type,dims,DMPlexSampleGLVisFields_Private,(PetscObject*)Ufield,ctx,DestroyGLVisViewerCtx_Private);CHKERRQ(ierr);
  for (f=0;f<ctx->nf;f++) {
    ierr = PetscFree(fieldname[f]);CHKERRQ(ierr);
    ierr = PetscFree(fec_type[f]);CHKERRQ(ierr);
    ierr = VecDestroy(&Ufield[f]);CHKERRQ(ierr);
  }
  ierr = PetscFree7(fieldname,nlocal,bs,dims,fec_type,idxs,Ufield);CHKERRQ(ierr);
  PetscFunctionReturn(0);
}

typedef enum {MFEM_POINT=0,MFEM_SEGMENT,MFEM_TRIANGLE,MFEM_SQUARE,MFEM_TETRAHEDRON,MFEM_CUBE,MFEM_UNDEF} MFEM_cid;

MFEM_cid mfem_table_cid[4][7]       = { {MFEM_POINT,MFEM_UNDEF,MFEM_UNDEF  ,MFEM_UNDEF   ,MFEM_UNDEF      ,MFEM_UNDEF,MFEM_UNDEF},
                                        {MFEM_POINT,MFEM_UNDEF,MFEM_SEGMENT,MFEM_UNDEF   ,MFEM_UNDEF      ,MFEM_UNDEF,MFEM_UNDEF},
                                        {MFEM_POINT,MFEM_UNDEF,MFEM_SEGMENT,MFEM_TRIANGLE,MFEM_SQUARE     ,MFEM_UNDEF,MFEM_UNDEF},
                                        {MFEM_POINT,MFEM_UNDEF,MFEM_SEGMENT,MFEM_UNDEF   ,MFEM_TETRAHEDRON,MFEM_UNDEF,MFEM_CUBE } };

MFEM_cid mfem_table_cid_unint[4][9] = { {MFEM_POINT,MFEM_UNDEF,MFEM_UNDEF  ,MFEM_UNDEF   ,MFEM_UNDEF      ,MFEM_UNDEF,MFEM_UNDEF,MFEM_UNDEF,MFEM_UNDEF},
                                        {MFEM_POINT,MFEM_UNDEF,MFEM_SEGMENT,MFEM_UNDEF   ,MFEM_UNDEF      ,MFEM_UNDEF,MFEM_UNDEF,MFEM_UNDEF,MFEM_UNDEF},
                                        {MFEM_POINT,MFEM_UNDEF,MFEM_SEGMENT,MFEM_TRIANGLE,MFEM_SQUARE     ,MFEM_UNDEF,MFEM_UNDEF,MFEM_UNDEF,MFEM_UNDEF},
                                        {MFEM_POINT,MFEM_UNDEF,MFEM_SEGMENT,MFEM_UNDEF   ,MFEM_TETRAHEDRON,MFEM_UNDEF,MFEM_UNDEF,MFEM_UNDEF,MFEM_CUBE } };

static PetscErrorCode DMPlexGetPointMFEMCellID_Internal(DM dm, DMLabel label, PetscInt p, PetscInt *mid, PetscInt *cid)
{
  DMLabel        dlabel;
  PetscInt       depth,csize,pdepth,dim;
  PetscErrorCode ierr;

  PetscFunctionBegin;
  ierr = DMPlexGetDepthLabel(dm,&dlabel);CHKERRQ(ierr);
  ierr = DMLabelGetValue(dlabel,p,&pdepth);CHKERRQ(ierr);
  ierr = DMPlexGetConeSize(dm,p,&csize);CHKERRQ(ierr);
  ierr = DMPlexGetDepth(dm,&depth);CHKERRQ(ierr);
  ierr = DMGetDimension(dm,&dim);CHKERRQ(ierr);
  if (label) {
    ierr = DMLabelGetValue(label,p,mid);CHKERRQ(ierr);
  } else *mid = 1;
  if (depth >=0 && dim != depth) { /* not interpolated, it assumes cell-vertex mesh */
#if defined PETSC_USE_DEBUG
    if (dim < 0 || dim > 3) SETERRQ1(PETSC_COMM_SELF,PETSC_ERR_SUP,"Dimension %D",dim);
    if (csize > 8) SETERRQ2(PETSC_COMM_SELF,PETSC_ERR_SUP,"Found cone size %D for point %D",csize,p);
    if (depth != 1) SETERRQ2(PETSC_COMM_SELF,PETSC_ERR_SUP,"Found depth %D for point %D. You should interpolate the mesh first",depth,p);
#endif
    *cid = mfem_table_cid_unint[dim][csize];
  } else {
#if defined PETSC_USE_DEBUG
    if (csize > 6) SETERRQ2(PETSC_COMM_SELF,PETSC_ERR_SUP,"Cone size %D for point %D",csize,p);
    if (pdepth < 0 || pdepth > 3) SETERRQ2(PETSC_COMM_SELF,PETSC_ERR_SUP,"Depth %D for point %D",csize,p);
#endif
    *cid = mfem_table_cid[pdepth][csize];
  }
  PetscFunctionReturn(0);
}

static PetscErrorCode DMPlexGetPointMFEMVertexIDs_Internal(DM dm, PetscInt p, PetscSection csec, PetscInt *nv, int vids[])
{
  PetscInt       dim,sdim,dof = 0,off = 0,i,q,vStart,vEnd,numPoints,*points = NULL;
  PetscErrorCode ierr;

  PetscFunctionBegin;
  ierr = DMPlexGetDepthStratum(dm,0,&vStart,&vEnd);CHKERRQ(ierr);
  ierr = DMGetDimension(dm,&dim);CHKERRQ(ierr);
  sdim = dim;
  if (csec) {
    ierr = DMGetCoordinateDim(dm,&sdim);CHKERRQ(ierr);
    ierr = PetscSectionGetOffset(csec,vStart,&off);CHKERRQ(ierr);
    off  = off/sdim;
    ierr = PetscSectionGetDof(csec,p,&dof);CHKERRQ(ierr);
  }
  if (!dof) {
    ierr = DMPlexGetTransitiveClosure(dm,p,PETSC_TRUE,&numPoints,&points);CHKERRQ(ierr);
    for (i=0,q=0;i<numPoints*2;i+= 2)
      if ((points[i] >= vStart) && (points[i] < vEnd))
        vids[q++] = (int)(points[i]-vStart+off);
    ierr = DMPlexRestoreTransitiveClosure(dm,p,PETSC_TRUE,&numPoints,&points);CHKERRQ(ierr);
  } else {
    ierr = PetscSectionGetOffset(csec,p,&off);CHKERRQ(ierr);
    ierr = PetscSectionGetDof(csec,p,&dof);CHKERRQ(ierr);
    for (q=0;q<dof/sdim;q++) vids[q] = (int)(off/sdim + q);
  }
  *nv = q;
  PetscFunctionReturn(0);
}

/*
   ASCII visualization/dump: full support for simplices and tensor product cells. It supports AMR
   Higher order meshes are also supported
*/
static PetscErrorCode DMPlexView_GLVis_ASCII(DM dm, PetscViewer viewer)
{
  DMLabel              label;
  PetscSection         coordSection,parentSection;
  Vec                  coordinates,hovec;
  const PetscScalar    *array;
  PetscInt             bf,p,sdim,dim,depth,novl;
  PetscInt             cStart,cEnd,cEndInterior,vStart,vEnd,nvert;
  PetscMPIInt          size;
  PetscBool            localized,isascii;
  PetscBool            enable_mfem,enable_boundary,enable_ncmesh;
  PetscBT              pown,vown;
  PetscErrorCode       ierr;
  PetscContainer       glvis_container;
  PetscBool            cellvertex = PETSC_FALSE, periodic, enabled = PETSC_TRUE;
  const char           *fmt;
  char                 emark[64] = "",bmark[64] = "";

  PetscFunctionBegin;
  PetscValidHeaderSpecific(dm,DM_CLASSID,1);
  PetscValidHeaderSpecific(viewer,PETSC_VIEWER_CLASSID,2);
  ierr = PetscObjectTypeCompare((PetscObject)viewer,PETSCVIEWERASCII,&isascii);CHKERRQ(ierr);
  if (!isascii) SETERRQ(PetscObjectComm((PetscObject)viewer),PETSC_ERR_SUP,"Viewer must be of type VIEWERASCII");
  ierr = MPI_Comm_size(PetscObjectComm((PetscObject)viewer),&size);CHKERRQ(ierr);
  if (size > 1) SETERRQ(PetscObjectComm((PetscObject)viewer),PETSC_ERR_SUP,"Use single sequential viewers for parallel visualization");
  ierr = DMGetDimension(dm,&dim);CHKERRQ(ierr);

  /* get container: determines if a process visualizes is portion of the data or not */
  ierr = PetscObjectQuery((PetscObject)viewer,"_glvis_info_container",(PetscObject*)&glvis_container);CHKERRQ(ierr);
  if (!glvis_container) SETERRQ(PetscObjectComm((PetscObject)dm),PETSC_ERR_PLIB,"Missing GLVis container");
  {
    PetscViewerGLVisInfo glvis_info;
    ierr    = PetscContainerGetPointer(glvis_container,(void**)&glvis_info);CHKERRQ(ierr);
    enabled = glvis_info->enabled;
    fmt     = glvis_info->fmt;
  }
  ierr = DMPlexGetHybridBounds(dm, &cEndInterior, NULL, NULL, NULL);CHKERRQ(ierr);
  ierr = DMPlexGetHeightStratum(dm,0,&cStart,&cEnd);CHKERRQ(ierr);
  cEnd = cEndInterior < 0 ? cEnd : cEndInterior;
  ierr = DMPlexGetDepthStratum(dm,0,&vStart,&vEnd);CHKERRQ(ierr);
  ierr = DMGetPeriodicity(dm,&periodic,NULL,NULL,NULL);CHKERRQ(ierr);
  ierr = DMGetCoordinatesLocalized(dm,&localized);CHKERRQ(ierr);
  if (periodic && !localized) SETERRQ(PetscObjectComm((PetscObject)dm),PETSC_ERR_SUP,"Coordinates need to be localized");
  ierr = DMGetCoordinateSection(dm,&coordSection);CHKERRQ(ierr);
  ierr = DMGetCoordinateDim(dm,&sdim);CHKERRQ(ierr);
  ierr = DMGetCoordinatesLocal(dm,&coordinates);CHKERRQ(ierr);
  if (!coordinates) SETERRQ(PetscObjectComm((PetscObject)dm),PETSC_ERR_SUP,"Missing local coordinates vector");

  /* Users can attach a coordinate vector to the DM in case they have a higher-order mesh
     DMPlex does not currently support HO meshes, so there's no API for this */
  ierr = PetscObjectQuery((PetscObject)dm,"_glvis_mesh_coords",(PetscObject*)&hovec);CHKERRQ(ierr);

  /*
     a couple of sections of the mesh specification are disabled
       - boundary: unless we want to visualize boundary attributes or we have a periodic mesh
                   the boundary is not needed for proper mesh visualization
       - vertex_parents: used for non-conforming meshes only when we want to use MFEM as a discretization package
                         and be able to derefine the mesh (MFEM does not currently have to ability to read ncmeshes in parallel)
  */
  enable_boundary = periodic;
  enable_ncmesh   = PETSC_FALSE;
  enable_mfem     = PETSC_FALSE;
  /* I'm tired of problems with negative values in the markers, disable them */
  ierr = PetscOptionsBegin(PetscObjectComm((PetscObject)dm),((PetscObject)dm)->prefix,"GLVis PetscViewer DMPlex Options","PetscViewer");CHKERRQ(ierr);
  ierr = PetscOptionsBool("-viewer_glvis_dm_plex_enable_boundary","Enable boundary section in mesh representation",NULL,enable_boundary,&enable_boundary,NULL);CHKERRQ(ierr);
  ierr = PetscOptionsBool("-viewer_glvis_dm_plex_enable_ncmesh","Enable vertex_parents section in mesh representation (allows derefinement)",NULL,enable_ncmesh,&enable_ncmesh,NULL);CHKERRQ(ierr);
  ierr = PetscOptionsBool("-viewer_glvis_dm_plex_enable_mfem","Dump a mesh that can be used with MFEM's FiniteElementSpaces",NULL,enable_mfem,&enable_mfem,NULL);CHKERRQ(ierr);
  ierr = PetscOptionsString("-viewer_glvis_dm_plex_emarker","String for the material id label",NULL,emark,emark,sizeof(emark),NULL);CHKERRQ(ierr);
  ierr = PetscOptionsString("-viewer_glvis_dm_plex_bmarker","String for the boundary id label",NULL,bmark,bmark,sizeof(bmark),NULL);CHKERRQ(ierr);
  ierr = PetscOptionsEnd();CHKERRQ(ierr);
  ierr = MPI_Comm_size(PetscObjectComm((PetscObject)dm),&size);CHKERRQ(ierr);
  if (enable_ncmesh && size > 1) SETERRQ(PetscObjectComm((PetscObject)dm),PETSC_ERR_SUP,"Not supported in parallel");
  ierr = DMPlexGetDepth(dm,&depth);CHKERRQ(ierr);
  if (enable_boundary && depth >= 0 && dim != depth) SETERRQ(PetscObjectComm((PetscObject)dm), PETSC_ERR_ARG_WRONG, "Mesh must be interpolated. "
                                                             "Alternatively, run with -viewer_glvis_dm_plex_enable_boundary 0");
  if (enable_ncmesh && depth >= 0 && dim != depth) SETERRQ(PetscObjectComm((PetscObject)dm), PETSC_ERR_ARG_WRONG, "Mesh must be interpolated. "
                                                           "Alternatively, run with -viewer_glvis_dm_plex_enable_ncmesh 0");
  if (depth >=0 && dim != depth) { /* not interpolated, it assumes cell-vertex mesh */
    if (depth != 1) SETERRQ1(PETSC_COMM_SELF,PETSC_ERR_SUP,"Unsupported depth %D. You should interpolate the mesh first",depth);
    cellvertex = PETSC_TRUE;
  }

  /* Identify possible cells in the overlap */
  novl = 0;
  pown = NULL;
  if (size > 1) {
    IS             globalNum = NULL;
    const PetscInt *gNum;
    PetscBool      ovl  = PETSC_FALSE;

    ierr = DMPlexGetCellNumbering(dm,&globalNum);CHKERRQ(ierr);
    ierr = ISGetIndices(globalNum,&gNum);CHKERRQ(ierr);
    for (p=cStart; p<cEnd; p++) {
      if (gNum[p-cStart] < 0) {
        ovl = PETSC_TRUE;
        novl++;
      }
    }
    if (ovl) {
      /* it may happen that pown get not destroyed, if the user closes the window while this function is running.
         TODO: garbage collector? attach pown to dm?  */
      ierr = PetscBTCreate(cEnd-cStart,&pown);CHKERRQ(ierr);
      for (p=cStart; p<cEnd; p++) {
        if (gNum[p-cStart] < 0) continue;
        else {
          ierr = PetscBTSet(pown,p-cStart);CHKERRQ(ierr);
        }
      }
    }
    ierr = ISRestoreIndices(globalNum,&gNum);CHKERRQ(ierr);
  }

  /* return if this process is disabled */
  if (!enabled) {
    ierr = PetscViewerASCIIPrintf(viewer,"MFEM mesh v1.1\n");CHKERRQ(ierr);
    ierr = PetscViewerASCIIPrintf(viewer,"\ndimension\n");CHKERRQ(ierr);
    ierr = PetscViewerASCIIPrintf(viewer,"%D\n",dim);CHKERRQ(ierr);
    ierr = PetscViewerASCIIPrintf(viewer,"\nelements\n");CHKERRQ(ierr);
    ierr = PetscViewerASCIIPrintf(viewer,"%D\n",0);CHKERRQ(ierr);
    ierr = PetscViewerASCIIPrintf(viewer,"\nboundary\n");CHKERRQ(ierr);
    ierr = PetscViewerASCIIPrintf(viewer,"%D\n",0);CHKERRQ(ierr);
    ierr = PetscViewerASCIIPrintf(viewer,"\nvertices\n");CHKERRQ(ierr);
    ierr = PetscViewerASCIIPrintf(viewer,"%D\n",0);CHKERRQ(ierr);
    ierr = PetscViewerASCIIPrintf(viewer,"%D\n",sdim);CHKERRQ(ierr);
    ierr = PetscBTDestroy(&pown);CHKERRQ(ierr);
    PetscFunctionReturn(0);
  }

  if (enable_mfem) {
    if (periodic && !hovec) { /* we need to generate a vector of L2 coordinates, as this is how MFEM handles periodic meshes */
      PetscInt    vpc = 0;
      char        fec[64];
      int         vids[8] = {0,1,2,3,4,5,6,7};
      int         hexv[8] = {0,1,3,2,4,5,7,6}, tetv[4] = {0,1,2,3};
      int         quadv[8] = {0,1,3,2}, triv[3] = {0,1,2};
      int         *dof = NULL;
      PetscScalar *array,*ptr;

      ierr = PetscSNPrintf(fec,sizeof(fec),"FiniteElementCollection: L2_T1_%DD_P1",dim);CHKERRQ(ierr);
      if (cEnd-cStart) {
        PetscInt fpc;

        ierr = DMPlexGetConeSize(dm,cStart,&fpc);CHKERRQ(ierr);
        switch(dim) {
          case 1:
            vpc = 2;
            dof = hexv;
            break;
          case 2:
            switch (fpc) {
              case 3:
                vpc = 3;
                dof = triv;
                break;
              case 4:
                vpc = 4;
                dof = quadv;
                break;
              default:
                SETERRQ1(PETSC_COMM_SELF,PETSC_ERR_SUP,"Unhandled case: faces per cell %D",fpc);
                break;
            }
            break;
          case 3:
            switch (fpc) {
              case 4: /* TODO: still need to understand L2 ordering for tets */
                vpc = 4;
                dof = tetv;
                SETERRQ(PETSC_COMM_SELF,PETSC_ERR_SUP,"Unhandled tethraedral case");
                break;
              case 6:
                if (cellvertex) SETERRQ1(PETSC_COMM_SELF,PETSC_ERR_SUP,"Unhandled case: vertices per cell %D",fpc);
                vpc = 8;
                dof = hexv;
                break;
              case 8:
                if (!cellvertex) SETERRQ1(PETSC_COMM_SELF,PETSC_ERR_SUP,"Unhandled case: faces per cell %D",fpc);
                vpc = 8;
                dof = hexv;
                break;
              default:
                SETERRQ1(PETSC_COMM_SELF,PETSC_ERR_SUP,"Unhandled case: faces per cell %D",fpc);
                break;
            }
            break;
          default:
            SETERRQ(PetscObjectComm((PetscObject)dm),PETSC_ERR_SUP,"Unhandled dim");
            break;
        }
        ierr = DMPlexInvertCell(dim,vpc,vids);CHKERRQ(ierr);
      }
      if (!dof) SETERRQ(PetscObjectComm((PetscObject)dm),PETSC_ERR_PLIB,"Missing dofs");
      ierr = VecCreateSeq(PETSC_COMM_SELF,(cEnd-cStart-novl)*vpc*sdim,&hovec);CHKERRQ(ierr);
      ierr = PetscObjectCompose((PetscObject)dm,"_glvis_mesh_coords",(PetscObject)hovec);CHKERRQ(ierr);
      ierr = PetscObjectDereference((PetscObject)hovec);CHKERRQ(ierr);
      ierr = PetscObjectSetName((PetscObject)hovec,fec);CHKERRQ(ierr);
      ierr = VecGetArray(hovec,&array);CHKERRQ(ierr);
      ptr  = array;
      for (p=cStart;p<cEnd;p++) {
        PetscInt    csize,v,d;
        PetscScalar *vals = NULL;

        if (PetscUnlikely(pown && !PetscBTLookup(pown,p-cStart))) continue;
        ierr = DMPlexVecGetClosure(dm,coordSection,coordinates,p,&csize,&vals);CHKERRQ(ierr);
        if (csize != vpc*sdim && csize != vpc*sdim*2) SETERRQ3(PETSC_COMM_SELF,PETSC_ERR_SUP,"Unsupported closure size %D (vpc %D, sdim %D)",csize,vpc,sdim);
        for (v=0;v<vpc;v++) {
          for (d=0;d<sdim;d++) {
            ptr[sdim*dof[v]+d] = vals[sdim*vids[v]+d];
          }
        }
        ptr += vpc*sdim;
        ierr = DMPlexVecRestoreClosure(dm,coordSection,coordinates,p,&csize,&vals);CHKERRQ(ierr);
      }
      ierr = VecRestoreArray(hovec,&array);CHKERRQ(ierr);
    }
  }


  /* header */
  ierr = PetscViewerASCIIPrintf(viewer,"MFEM mesh v1.1\n");CHKERRQ(ierr);

  /* topological dimension */
  ierr = PetscViewerASCIIPrintf(viewer,"\ndimension\n");CHKERRQ(ierr);
  ierr = PetscViewerASCIIPrintf(viewer,"%D\n",dim);CHKERRQ(ierr);

  /* elements */
  ierr = DMGetLabel(dm,emark,&label);CHKERRQ(ierr);
  ierr = PetscViewerASCIIPrintf(viewer,"\nelements\n");CHKERRQ(ierr);
  ierr = PetscViewerASCIIPrintf(viewer,"%D\n",cEnd-cStart-novl);CHKERRQ(ierr);
  for (p=cStart;p<cEnd;p++) {
    int      vids[8];
    PetscInt i,nv = 0,cid = -1,mid = 1;

    if (PetscUnlikely(pown && !PetscBTLookup(pown,p-cStart))) continue;
    ierr = DMPlexGetPointMFEMCellID_Internal(dm,label,p,&mid,&cid);CHKERRQ(ierr);
    ierr = DMPlexGetPointMFEMVertexIDs_Internal(dm,p,(localized && !hovec) ? coordSection : NULL,&nv,vids);CHKERRQ(ierr);
    ierr = DMPlexInvertCell(dim,nv,vids);CHKERRQ(ierr);
    ierr = PetscViewerASCIIPrintf(viewer,"%D %D",mid,cid);CHKERRQ(ierr);
    for (i=0;i<nv;i++) {
      ierr = PetscViewerASCIIPrintf(viewer," %D",(PetscInt)vids[i]);CHKERRQ(ierr);
    }
    ierr = PetscViewerASCIIPrintf(viewer,"\n");CHKERRQ(ierr);
  }

  /* boundary */
  ierr = PetscViewerASCIIPrintf(viewer,"\nboundary\n");CHKERRQ(ierr);
  if (!enable_boundary) {
    ierr = PetscViewerASCIIPrintf(viewer,"%D\n",0);CHKERRQ(ierr);
  } else {
    DMLabel  perLabel;
    PetscBT  bfaces;
    PetscInt fStart,fEnd,fEndInterior,*fcells;
    PetscInt *faces = NULL,fpc = 0,vpf = 0, vpc = 0;
    PetscInt fv1[]     = {0,1},
             fv2tri[]  = {0,1,
                          1,2,
                          2,0},
             fv2quad[] = {0,1,
                          1,2,
                          2,3,
                          3,0},
             fv3tet[]  = {0,1,2,
                          0,3,1,
                          0,2,3,
                          2,1,3},
             fv3hex[]  = {0,1,2,3,
                       4,5,6,7,
                       0,3,5,4,
                       2,1,7,6,
                       3,2,6,5,
                       0,4,7,1};

    /* determine orientation of boundary mesh */
    if (cEnd-cStart) {
      ierr = DMPlexGetConeSize(dm,cStart,&fpc);CHKERRQ(ierr);
      switch(dim) {
        case 1:
          if (fpc != 2) SETERRQ1(PETSC_COMM_SELF,PETSC_ERR_SUP,"Unhandled case faces per cell %D",fpc);
          faces = fv1;
          vpf = 1;
          vpc = 2;
          break;
        case 2:
          switch (fpc) {
            case 3:
              faces = fv2tri;
              vpf   = 2;
              vpc   = 3;
              break;
            case 4:
              faces = fv2quad;
              vpf   = 2;
              vpc   = 4;
              break;
            default:
              SETERRQ1(PETSC_COMM_SELF,PETSC_ERR_SUP,"Unhandled case: faces per cell %D",fpc);
              break;
          }
          break;
        case 3:
          switch (fpc) {
            case 4:
              faces = fv3tet;
              vpf   = 3;
              vpc   = 4;
              break;
            case 6:
              faces = fv3hex;
              vpf   = 4;
              vpc   = 8;
              break;
            default:
              SETERRQ1(PETSC_COMM_SELF,PETSC_ERR_SUP,"Unhandled case: faces per cell %D",fpc);
              break;
          }
          break;
        default:
          SETERRQ(PetscObjectComm((PetscObject)dm),PETSC_ERR_SUP,"Unhandled dim");
          break;
      }
    }
    ierr = DMPlexGetHybridBounds(dm,NULL,&fEndInterior,NULL,NULL);CHKERRQ(ierr);
    ierr = DMPlexGetHeightStratum(dm,1,&fStart,&fEnd);CHKERRQ(ierr);
    fEnd = fEndInterior < 0 ? fEnd : fEndInterior;
    ierr = PetscBTCreate(fEnd-fStart,&bfaces);CHKERRQ(ierr);
    ierr = DMPlexGetMaxSizes(dm,NULL,&p);CHKERRQ(ierr);
    ierr = PetscMalloc1(p,&fcells);CHKERRQ(ierr);
    ierr = DMGetLabel(dm,"glvis_periodic_cut",&perLabel);CHKERRQ(ierr);
    if (!perLabel && localized) { /* this periodic cut can be moved up to DMPlex setup */
      ierr = DMCreateLabel(dm,"glvis_periodic_cut");CHKERRQ(ierr);
      ierr = DMGetLabel(dm,"glvis_periodic_cut",&perLabel);CHKERRQ(ierr);
      ierr = DMLabelSetDefaultValue(perLabel,1);CHKERRQ(ierr);
      for (p=cStart;p<cEnd;p++) {
        PetscInt dof;
        ierr = PetscSectionGetDof(coordSection,p,&dof);CHKERRQ(ierr);
        if (dof) {
          PetscInt    v,csize,cellClosureSize,*cellClosure = NULL,*vidxs = NULL;
          PetscScalar *vals = NULL;

          if (dof%sdim) SETERRQ2(PETSC_COMM_SELF,PETSC_ERR_USER,"Incompatible number of cell dofs %D and space dimension %D",dof,sdim);
          if (dof/sdim != vpc) SETERRQ3(PETSC_COMM_SELF,PETSC_ERR_SUP,"Incompatible number of cell dofs %D, vertices %D and space dim %D",dof/sdim,vpc,sdim);
          ierr = DMPlexVecGetClosure(dm,coordSection,coordinates,p,&csize,&vals);CHKERRQ(ierr);
          ierr = DMPlexGetTransitiveClosure(dm,p,PETSC_TRUE,&cellClosureSize,&cellClosure);CHKERRQ(ierr);
          for (v=0;v<cellClosureSize;v++)
            if (cellClosure[2*v] >= vStart && cellClosure[2*v] < vEnd) {
              vidxs = cellClosure + 2*v;
              break;
            }
          if (!vidxs) SETERRQ(PETSC_COMM_SELF,PETSC_ERR_PLIB,"Missing vertices");
          for (v=0;v<vpc;v++) {
            PetscInt s;

            for (s=0;s<sdim;s++) {
              if (PetscAbsScalar(vals[v*sdim+s]-vals[v*sdim+s+vpc*sdim])>PETSC_MACHINE_EPSILON) {
                ierr = DMLabelSetValue(perLabel,vidxs[2*v],2);CHKERRQ(ierr);
              }
            }
          }
          ierr = DMPlexRestoreTransitiveClosure(dm,p,PETSC_TRUE,&cellClosureSize,&cellClosure);CHKERRQ(ierr);
          ierr = DMPlexVecRestoreClosure(dm,coordSection,coordinates,p,&csize,&vals);CHKERRQ(ierr);
        }
      }
      if (dim > 1) {
        PetscInt eEnd,eStart,eEndInterior;

        ierr = DMPlexGetHybridBounds(dm,NULL,NULL,&eEndInterior,NULL);CHKERRQ(ierr);
        ierr = DMPlexGetDepthStratum(dm,1,&eStart,&eEnd);CHKERRQ(ierr);
        eEnd = eEndInterior < 0 ? eEnd : eEndInterior;
        for (p=eStart;p<eEnd;p++) {
          const PetscInt *cone;
          PetscInt       coneSize,i;
          PetscBool      ispe = PETSC_TRUE;

          ierr = DMPlexGetCone(dm,p,&cone);CHKERRQ(ierr);
          ierr = DMPlexGetConeSize(dm,p,&coneSize);CHKERRQ(ierr);
          for (i=0;i<coneSize;i++) {
            PetscInt v;

            ierr = DMLabelGetValue(perLabel,cone[i],&v);CHKERRQ(ierr);
            ispe = (PetscBool)(ispe && (v==2));
          }
          if (ispe && coneSize) {
            ierr = DMLabelSetValue(perLabel,p,2);CHKERRQ(ierr);
          }
        }
        if (dim > 2) {
          for (p=fStart;p<fEnd;p++) {
            const PetscInt *cone;
            PetscInt       coneSize,i;
            PetscBool      ispe = PETSC_TRUE;

            ierr = DMPlexGetCone(dm,p,&cone);CHKERRQ(ierr);
            ierr = DMPlexGetConeSize(dm,p,&coneSize);CHKERRQ(ierr);
            for (i=0;i<coneSize;i++) {
              PetscInt v;

              ierr = DMLabelGetValue(perLabel,cone[i],&v);CHKERRQ(ierr);
              ispe = (PetscBool)(ispe && (v==2));
            }
            if (ispe && coneSize) {
              ierr = DMLabelSetValue(perLabel,p,2);CHKERRQ(ierr);
            }
          }
        }
      }
    }
    for (p=fStart;p<fEnd;p++) {
      const PetscInt *support;
      PetscInt       supportSize;
      PetscBool      isbf = PETSC_FALSE;

      ierr = DMPlexGetSupportSize(dm,p,&supportSize);CHKERRQ(ierr);
      if (pown) {
        PetscBool has_owned = PETSC_FALSE, has_ghost = PETSC_FALSE;
        PetscInt  i;

        ierr = DMPlexGetSupport(dm,p,&support);CHKERRQ(ierr);
        for (i=0;i<supportSize;i++) {
          if (PetscLikely(PetscBTLookup(pown,support[i]-cStart))) has_owned = PETSC_TRUE;
          else has_ghost = PETSC_TRUE;
        }
        isbf = (PetscBool)((supportSize == 1 && has_owned) || (supportSize > 1 && has_owned && has_ghost));
      } else {
        isbf = (PetscBool)(supportSize == 1);
      }
      if (!isbf && perLabel) {
        const PetscInt *cone;
        PetscInt       coneSize,i;

        ierr = DMPlexGetCone(dm,p,&cone);CHKERRQ(ierr);
        ierr = DMPlexGetConeSize(dm,p,&coneSize);CHKERRQ(ierr);
        isbf = PETSC_TRUE;
        for (i=0;i<coneSize;i++) {
          PetscInt v,d;

          ierr = DMLabelGetValue(perLabel,cone[i],&v);CHKERRQ(ierr);
          ierr = DMLabelGetDefaultValue(perLabel,&d);CHKERRQ(ierr);
          isbf = (PetscBool)(isbf && v != d);
        }
      }
      if (isbf) {
        ierr = PetscBTSet(bfaces,p-fStart);CHKERRQ(ierr);
      }
    }
    /* count boundary faces */
    for (p=fStart,bf=0;p<fEnd;p++) {
      if (PetscUnlikely(PetscBTLookup(bfaces,p-fStart))) {
        const PetscInt *support;
        PetscInt       supportSize,c;

        ierr = DMPlexGetSupportSize(dm,p,&supportSize);CHKERRQ(ierr);
        ierr = DMPlexGetSupport(dm,p,&support);CHKERRQ(ierr);
        if (pown) {
          for (c=0;c<supportSize;c++) {
            if (PetscLikely(PetscBTLookup(pown,support[c]-cStart))) {
              bf++;
            }
          }
        } else bf += supportSize;
      }
    }
    ierr = DMGetLabel(dm,bmark,&label);CHKERRQ(ierr);
    ierr = PetscViewerASCIIPrintf(viewer,"%D\n",bf);CHKERRQ(ierr);
    for (p=fStart;p<fEnd;p++) {
      if (PetscUnlikely(PetscBTLookup(bfaces,p-fStart))) {
        const PetscInt *support;
        PetscInt       supportSize,c,nc = 0;

        ierr = DMPlexGetSupportSize(dm,p,&supportSize);CHKERRQ(ierr);
        ierr = DMPlexGetSupport(dm,p,&support);CHKERRQ(ierr);
        if (pown) {
          for (c=0;c<supportSize;c++) {
            if (PetscLikely(PetscBTLookup(pown,support[c]-cStart))) {
              fcells[nc++] = support[c];
            }
          }
        } else for (c=0;c<supportSize;c++) fcells[nc++] = support[c];
        for (c=0;c<nc;c++) {
          const    PetscInt *cone;
          int      vids[8];
          PetscInt i,cell,cl,nv,cid = -1,mid = -1;

          cell = fcells[c];
          ierr = DMPlexGetCone(dm,cell,&cone);CHKERRQ(ierr);
          for (cl=0;cl<fpc;cl++)
            if (cone[cl] == p)
              break;

          /* face material id and type */
          ierr = DMPlexGetPointMFEMCellID_Internal(dm,label,p,&mid,&cid);CHKERRQ(ierr);
          ierr = PetscViewerASCIIPrintf(viewer,"%D %D",mid,cid);CHKERRQ(ierr);
          /* vertex ids */
          ierr = DMPlexGetPointMFEMVertexIDs_Internal(dm,cell,(localized && !hovec) ? coordSection : NULL,&nv,vids);CHKERRQ(ierr);
          for (i=0;i<vpf;i++) {
<<<<<<< HEAD
            ierr = PetscViewerASCIIPrintf(viewer," %d",vids[faces[cl*vpf+i]]);CHKERRQ(ierr);
=======
            ierr = PetscViewerASCIIPrintf(viewer," %D",(PetscInt)vids[faces[cl*vpf+i]]);CHKERRQ(ierr);
>>>>>>> a35285f9
          }
          ierr = PetscViewerASCIIPrintf(viewer,"\n");CHKERRQ(ierr);
        }
        bf = bf-nc;
      }
    }
    if (bf) SETERRQ1(PETSC_COMM_SELF,PETSC_ERR_PLIB,"Remaining boundary faces %D",bf);
    ierr = PetscBTDestroy(&bfaces);CHKERRQ(ierr);
    ierr = PetscFree(fcells);CHKERRQ(ierr);
  }

  /* mark owned vertices */
  vown = NULL;
  if (pown) {
    ierr = PetscBTCreate(vEnd-vStart,&vown);CHKERRQ(ierr);
    for (p=cStart;p<cEnd;p++) {
      PetscInt i,closureSize,*closure = NULL;

      if (PetscUnlikely(!PetscBTLookup(pown,p-cStart))) continue;
      ierr = DMPlexGetTransitiveClosure(dm,p,PETSC_TRUE,&closureSize,&closure);CHKERRQ(ierr);
      for (i=0;i<closureSize;i++) {
        const PetscInt pp = closure[2*i];

        if (pp >= vStart && pp < vEnd) {
          ierr = PetscBTSet(vown,pp-vStart);CHKERRQ(ierr);
        }
      }
      ierr = DMPlexRestoreTransitiveClosure(dm,p,PETSC_TRUE,&closureSize,&closure);CHKERRQ(ierr);
    }
  }

  /* vertex_parents (Non-conforming meshes) */
  parentSection  = NULL;
  if (enable_ncmesh) {
    ierr = DMPlexGetTree(dm,&parentSection,NULL,NULL,NULL,NULL);CHKERRQ(ierr);
  }
  if (parentSection) {
    PetscInt vp,gvp;

    for (vp=0,p=vStart;p<vEnd;p++) {
      DMLabel  dlabel;
      PetscInt parent,depth;

      if (PetscUnlikely(vown && !PetscBTLookup(vown,p-vStart))) continue;
      ierr = DMPlexGetDepthLabel(dm,&dlabel);CHKERRQ(ierr);
      ierr = DMLabelGetValue(dlabel,p,&depth);CHKERRQ(ierr);
      ierr = DMPlexGetTreeParent(dm,p,&parent,NULL);CHKERRQ(ierr);
      if (parent != p) vp++;
    }
    ierr = MPIU_Allreduce(&vp,&gvp,1,MPIU_INT,MPI_SUM,PetscObjectComm((PetscObject)dm));CHKERRQ(ierr);
    if (gvp) {
      PetscInt  maxsupp;
      PetscBool *skip = NULL;

      ierr = PetscViewerASCIIPrintf(viewer,"\nvertex_parents\n");CHKERRQ(ierr);
      ierr = PetscViewerASCIIPrintf(viewer,"%D\n",vp);CHKERRQ(ierr);
      ierr = DMPlexGetMaxSizes(dm,NULL,&maxsupp);CHKERRQ(ierr);
      ierr = PetscMalloc1(maxsupp,&skip);CHKERRQ(ierr);
      for (p=vStart;p<vEnd;p++) {
        DMLabel  dlabel;
        PetscInt parent;

        if (PetscUnlikely(vown && !PetscBTLookup(vown,p-vStart))) continue;
        ierr = DMPlexGetDepthLabel(dm,&dlabel);CHKERRQ(ierr);
        ierr = DMPlexGetTreeParent(dm,p,&parent,NULL);CHKERRQ(ierr);
        if (parent != p) {
          int            vids[8] = { -1, -1, -1, -1, -1, -1, -1, -1 }; /* silent overzealous clang static analyzer */
          PetscInt       i,nv,ssize,n,numChildren,depth = -1;
          const PetscInt *children;

          ierr = DMPlexGetConeSize(dm,parent,&ssize);CHKERRQ(ierr);
          switch (ssize) {
            case 2: /* edge */
              nv   = 0;
              ierr = DMPlexGetPointMFEMVertexIDs_Internal(dm,parent,localized ? coordSection : NULL,&nv,vids);CHKERRQ(ierr);
              ierr = DMPlexInvertCell(dim,nv,vids);CHKERRQ(ierr);
              ierr = PetscViewerASCIIPrintf(viewer,"%D",p-vStart);CHKERRQ(ierr);
              for (i=0;i<nv;i++) {
                ierr = PetscViewerASCIIPrintf(viewer," %D",(PetscInt)vids[i]);CHKERRQ(ierr);
              }
              ierr = PetscViewerASCIIPrintf(viewer,"\n");CHKERRQ(ierr);
              vp--;
              break;
            case 4: /* face */
              ierr = DMPlexGetTreeChildren(dm,parent,&numChildren,&children);CHKERRQ(ierr);
              for (n=0;n<numChildren;n++) {
                ierr = DMLabelGetValue(dlabel,children[n],&depth);CHKERRQ(ierr);
                if (!depth) {
                  const PetscInt *hvsupp,*hesupp,*cone;
                  PetscInt       hvsuppSize,hesuppSize,coneSize;
                  PetscInt       hv = children[n],he = -1,f;

                  ierr = PetscMemzero(skip,maxsupp*sizeof(PetscBool));CHKERRQ(ierr);
                  ierr = DMPlexGetSupportSize(dm,hv,&hvsuppSize);CHKERRQ(ierr);
                  ierr = DMPlexGetSupport(dm,hv,&hvsupp);CHKERRQ(ierr);
                  for (i=0;i<hvsuppSize;i++) {
                    PetscInt ep;
                    ierr = DMPlexGetTreeParent(dm,hvsupp[i],&ep,NULL);CHKERRQ(ierr);
                    if (ep != hvsupp[i]) {
                      he = hvsupp[i];
                    } else {
                      skip[i] = PETSC_TRUE;
                    }
                  }
                  if (he == -1) SETERRQ2(PETSC_COMM_SELF,PETSC_ERR_SUP,"Vertex %D support size %D: hanging edge not found",hv,hvsuppSize);
                  ierr    = DMPlexGetCone(dm,he,&cone);CHKERRQ(ierr);
                  vids[0] = (int)((cone[0] == hv) ? cone[1] : cone[0]);
                  ierr    = DMPlexGetSupportSize(dm,he,&hesuppSize);CHKERRQ(ierr);
                  ierr    = DMPlexGetSupport(dm,he,&hesupp);CHKERRQ(ierr);
                  for (f=0;f<hesuppSize;f++) {
                    PetscInt j;

                    ierr = DMPlexGetCone(dm,hesupp[f],&cone);CHKERRQ(ierr);
                    ierr = DMPlexGetConeSize(dm,hesupp[f],&coneSize);CHKERRQ(ierr);
                    for (j=0;j<coneSize;j++) {
                      PetscInt k;
                      for (k=0;k<hvsuppSize;k++) {
                        if (hvsupp[k] == cone[j]) {
                          skip[k] = PETSC_TRUE;
                          break;
                        }
                      }
                    }
                  }
                  for (i=0;i<hvsuppSize;i++) {
                    if (!skip[i]) {
                      ierr = DMPlexGetCone(dm,hvsupp[i],&cone);CHKERRQ(ierr);
                      vids[1] = (int)((cone[0] == hv) ? cone[1] : cone[0]);
                    }
                  }
                  ierr = PetscViewerASCIIPrintf(viewer,"%D",hv-vStart);CHKERRQ(ierr);
                  for (i=0;i<2;i++) {
                    ierr = PetscViewerASCIIPrintf(viewer," %D",(PetscInt)(vids[i]-vStart));CHKERRQ(ierr);
                  }
                  ierr = PetscViewerASCIIPrintf(viewer,"\n");CHKERRQ(ierr);
                  vp--;
                }
              }
              break;
            default:
              SETERRQ1(PETSC_COMM_SELF,PETSC_ERR_SUP,"Don't know how to deal with support size %D",ssize);
          }
        }
      }
      ierr = PetscFree(skip);CHKERRQ(ierr);
    }
    if (vp) SETERRQ1(PETSC_COMM_SELF,PETSC_ERR_PLIB,"Unexpected %D hanging vertices",vp);
  }
  ierr = PetscBTDestroy(&pown);CHKERRQ(ierr);
  ierr = PetscBTDestroy(&vown);CHKERRQ(ierr);

  /* vertices */
  if (hovec) { /* higher-order meshes */
    const char *fec;
    PetscInt   i,n;

    ierr = PetscViewerASCIIPrintf(viewer,"\nvertices\n");CHKERRQ(ierr);
    ierr = PetscViewerASCIIPrintf(viewer,"%D\n",vEnd-vStart);CHKERRQ(ierr);
    ierr = PetscViewerASCIIPrintf(viewer,"nodes\n");CHKERRQ(ierr);
    ierr = PetscObjectGetName((PetscObject)hovec,&fec);CHKERRQ(ierr);
    ierr = PetscViewerASCIIPrintf(viewer,"FiniteElementSpace\n");CHKERRQ(ierr);
    ierr = PetscViewerASCIIPrintf(viewer,"%s\n",fec);CHKERRQ(ierr);
    ierr = PetscViewerASCIIPrintf(viewer,"VDim: %D\n",sdim);CHKERRQ(ierr);
    ierr = PetscViewerASCIIPrintf(viewer,"Ordering: 1\n\n");CHKERRQ(ierr); /*Ordering::byVDIM*/
    ierr = VecGetArrayRead(hovec,&array);CHKERRQ(ierr);
    ierr = VecGetLocalSize(hovec,&n);CHKERRQ(ierr);
    if (n%sdim) SETERRQ2(PETSC_COMM_SELF,PETSC_ERR_USER,"Size of local coordinate vector %D incompatible with space dimension %D",n,sdim);
    for (i=0;i<n/sdim;i++) {
      PetscInt s;
      for (s=0;s<sdim;s++) {
        ierr = PetscViewerASCIIPrintf(viewer,fmt,PetscRealPart(array[i*sdim+s]));CHKERRQ(ierr);
      }
      ierr = PetscViewerASCIIPrintf(viewer,"\n");CHKERRQ(ierr);
    }
    ierr = VecRestoreArrayRead(hovec,&array);CHKERRQ(ierr);
  } else {
    ierr = VecGetLocalSize(coordinates,&nvert);CHKERRQ(ierr);
    ierr = PetscViewerASCIIPrintf(viewer,"\nvertices\n");CHKERRQ(ierr);
    ierr = PetscViewerASCIIPrintf(viewer,"%D\n",nvert/sdim);CHKERRQ(ierr);
    ierr = PetscViewerASCIIPrintf(viewer,"%D\n",sdim);CHKERRQ(ierr);
    ierr = VecGetArrayRead(coordinates,&array);CHKERRQ(ierr);
    for (p=0;p<nvert/sdim;p++) {
      PetscInt s;
      for (s=0;s<sdim;s++) {
        ierr = PetscViewerASCIIPrintf(viewer,fmt,PetscRealPart(array[p*sdim+s]));CHKERRQ(ierr);
      }
      ierr = PetscViewerASCIIPrintf(viewer,"\n");CHKERRQ(ierr);
    }
    ierr = VecRestoreArrayRead(coordinates,&array);CHKERRQ(ierr);
  }
  PetscFunctionReturn(0);
}

/* dispatching, prints through the socket by prepending the mesh keyword to the usual ASCII dump */
PETSC_INTERN PetscErrorCode DMPlexView_GLVis(DM dm, PetscViewer viewer)
{
  PetscErrorCode ierr;
  PetscBool      isglvis,isascii;

  PetscFunctionBegin;
  PetscValidHeaderSpecific(dm,DM_CLASSID,1);
  PetscValidHeaderSpecific(viewer,PETSC_VIEWER_CLASSID,2);
  ierr = PetscObjectTypeCompare((PetscObject)viewer,PETSCVIEWERGLVIS,&isglvis);CHKERRQ(ierr);
  ierr = PetscObjectTypeCompare((PetscObject)viewer,PETSCVIEWERASCII,&isascii);CHKERRQ(ierr);
  if (!isglvis && !isascii) SETERRQ(PetscObjectComm((PetscObject)viewer),PETSC_ERR_SUP,"Viewer must be of type VIEWERGLVIS or VIEWERASCII");
  if (isglvis) {
    PetscViewer          view;
    PetscViewerGLVisType type;

    ierr = PetscViewerGLVisGetType_Private(viewer,&type);CHKERRQ(ierr);
    ierr = PetscViewerGLVisGetDMWindow_Private(viewer,&view);CHKERRQ(ierr);
    if (view) { /* in the socket case, it may happen that the connection failed */
      if (type == PETSC_VIEWER_GLVIS_SOCKET) {
        PetscMPIInt size,rank;

        ierr = MPI_Comm_size(PetscObjectComm((PetscObject)dm),&size);CHKERRQ(ierr);
        ierr = MPI_Comm_rank(PetscObjectComm((PetscObject)dm),&rank);CHKERRQ(ierr);
        ierr = PetscViewerASCIIPrintf(view,"parallel %d %d\nmesh\n",size,rank);CHKERRQ(ierr);
      }
      ierr = DMPlexView_GLVis_ASCII(dm,view);CHKERRQ(ierr);
      ierr = PetscViewerFlush(view);CHKERRQ(ierr);
      if (type == PETSC_VIEWER_GLVIS_SOCKET) {
        PetscInt    dim;
        const char* name;

        ierr = PetscObjectGetName((PetscObject)dm,&name);CHKERRQ(ierr);
        ierr = DMGetDimension(dm,&dim);CHKERRQ(ierr);
        ierr = PetscViewerGLVisInitWindow_Private(view,PETSC_TRUE,dim,name);CHKERRQ(ierr);
        ierr = PetscBarrier((PetscObject)dm);CHKERRQ(ierr);
      }
    }
  } else {
    ierr = DMPlexView_GLVis_ASCII(dm,viewer);CHKERRQ(ierr);
  }
  PetscFunctionReturn(0);
}<|MERGE_RESOLUTION|>--- conflicted
+++ resolved
@@ -796,11 +796,7 @@
           /* vertex ids */
           ierr = DMPlexGetPointMFEMVertexIDs_Internal(dm,cell,(localized && !hovec) ? coordSection : NULL,&nv,vids);CHKERRQ(ierr);
           for (i=0;i<vpf;i++) {
-<<<<<<< HEAD
             ierr = PetscViewerASCIIPrintf(viewer," %d",vids[faces[cl*vpf+i]]);CHKERRQ(ierr);
-=======
-            ierr = PetscViewerASCIIPrintf(viewer," %D",(PetscInt)vids[faces[cl*vpf+i]]);CHKERRQ(ierr);
->>>>>>> a35285f9
           }
           ierr = PetscViewerASCIIPrintf(viewer,"\n");CHKERRQ(ierr);
         }
