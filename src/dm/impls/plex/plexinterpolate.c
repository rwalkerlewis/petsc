--- conflicted
+++ resolved
@@ -403,20 +403,13 @@
 }
 
 #undef __FUNCT__
-<<<<<<< HEAD
 #define __FUNCT__ "DMPlexCopyLabels"
 /*@
   DMPlexCopyLabels - Copy labels from one mesh to another with a superset of the points
-=======
-#define __FUNCT__ "DMPlexUninterpolate"
-/*@
-  DMPlexUninterpolate - Take in a mesh with all intermediate faces, edges, etc. and return a cell-vertex mesh
->>>>>>> 58b8852a
 
   Collective on DM
 
   Input Parameter:
-<<<<<<< HEAD
 . dmA - The DMPlex object with initial labels
 
   Output Parameter:
@@ -449,7 +442,17 @@
     ierr = DMLabelDuplicate(label, &labelNew);CHKERRQ(ierr);
     ierr = DMPlexAddLabel(dmB, labelNew);CHKERRQ(ierr);
   }
-=======
+  PetscFunctionReturn(0);
+}
+
+#undef __FUNCT__
+#define __FUNCT__ "DMPlexUninterpolate"
+/*@
+  DMPlexUninterpolate - Take in a mesh with all intermediate faces, edges, etc. and return a cell-vertex mesh
+
+  Collective on DM
+
+  Input Parameter:
 . dm - The complete DMPlex object
 
   Output Parameter:
@@ -510,6 +513,5 @@
   ierr = DMPlexSymmetrize(udm);CHKERRQ(ierr);
   ierr = DMPlexStratify(udm);CHKERRQ(ierr);
   *dmUnint = udm;
->>>>>>> 58b8852a
   PetscFunctionReturn(0);
 }