#define PETSCDM_DLL
#include <petsc/private/dmpleximpl.h>    /*I   "petscdmplex.h"   I*/
#include <../src/sys/classes/viewer/impls/vtk/vtkvimpl.h>

PetscErrorCode DMPlexVTKGetCellType_Internal(DM dm, PetscInt dim, PetscInt corners, PetscInt *cellType)
{
  PetscFunctionBegin;
  *cellType = -1;
  switch (dim) {
  case 0:
    switch (corners) {
    case 1:
      *cellType = 1; /* VTK_VERTEX */
      break;
    default:
      break;
    }
    break;
  case 1:
    switch (corners) {
    case 2:
      *cellType = 3; /* VTK_LINE */
      break;
    case 3:
      *cellType = 21; /* VTK_QUADRATIC_EDGE */
      break;
    default:
      break;
    }
    break;
  case 2:
    switch (corners) {
    case 3:
      *cellType = 5; /* VTK_TRIANGLE */
      break;
    case 4:
      *cellType = 9; /* VTK_QUAD */
      break;
    case 6:
      *cellType = 22; /* VTK_QUADRATIC_TRIANGLE */
      break;
    case 9:
      *cellType = 23; /* VTK_QUADRATIC_QUAD */
      break;
    default:
      break;
    }
    break;
  case 3:
    switch (corners) {
    case 4:
      *cellType = 10; /* VTK_TETRA */
      break;
    case 8:
      *cellType = 12; /* VTK_HEXAHEDRON */
      break;
    case 10:
      *cellType = 24; /* VTK_QUADRATIC_TETRA */
      break;
    case 27:
      *cellType = 29; /* VTK_QUADRATIC_HEXAHEDRON */
      break;
    default:
      break;
    }
  }
  PetscFunctionReturn(0);
}

static PetscErrorCode DMPlexVTKWriteCells_ASCII(DM dm, FILE *fp, PetscInt *totalCells)
{
  MPI_Comm       comm;
  DMLabel        label;
  IS             globalVertexNumbers = NULL;
  const PetscInt *gvertex;
  PetscInt       dim;
  PetscInt       numCorners = 0, totCorners = 0, maxCorners, *corners;
  PetscInt       numCells   = 0, totCells   = 0, maxCells, cellHeight;
  PetscInt       numLabelCells, maxLabelCells, cMax, cStart, cEnd, c, vStart, vEnd, v;
  PetscMPIInt    size, rank, proc, tag;
  PetscErrorCode ierr;

  PetscFunctionBegin;
  ierr = PetscObjectGetComm((PetscObject)dm,&comm);CHKERRQ(ierr);
  ierr = PetscCommGetNewTag(comm, &tag);CHKERRQ(ierr);
  ierr = MPI_Comm_size(comm, &size);CHKERRQ(ierr);
  ierr = MPI_Comm_rank(comm, &rank);CHKERRQ(ierr);
  ierr = DMGetDimension(dm, &dim);CHKERRQ(ierr);
  ierr = DMPlexGetVTKCellHeight(dm, &cellHeight);CHKERRQ(ierr);
  ierr = DMPlexGetHeightStratum(dm, cellHeight, &cStart, &cEnd);CHKERRQ(ierr);
  ierr = DMPlexGetDepthStratum(dm, 0, &vStart, &vEnd);CHKERRQ(ierr);
  ierr = DMPlexGetHybridBounds(dm, &cMax, NULL, NULL, NULL);CHKERRQ(ierr);
  if (cMax >= 0) cEnd = PetscMin(cEnd, cMax);
  ierr = DMGetLabel(dm, "vtk", &label);CHKERRQ(ierr);
  ierr = DMGetStratumSize(dm, "vtk", 1, &numLabelCells);CHKERRQ(ierr);
  ierr = MPIU_Allreduce(&numLabelCells, &maxLabelCells, 1, MPIU_INT, MPI_MAX, comm);CHKERRQ(ierr);
  if (!maxLabelCells) label = NULL;
  for (c = cStart; c < cEnd; ++c) {
    PetscInt *closure = NULL;
    PetscInt closureSize, value;

    if (label) {
      ierr = DMLabelGetValue(label, c, &value);CHKERRQ(ierr);
      if (value != 1) continue;
    }
    ierr = DMPlexGetTransitiveClosure(dm, c, PETSC_TRUE, &closureSize, &closure);CHKERRQ(ierr);
    for (v = 0; v < closureSize*2; v += 2) {
      if ((closure[v] >= vStart) && (closure[v] < vEnd)) ++numCorners;
    }
    ierr = DMPlexRestoreTransitiveClosure(dm, c, PETSC_TRUE, &closureSize, &closure);CHKERRQ(ierr);
    ++numCells;
  }
  maxCells = numCells;
  ierr     = MPI_Reduce(&numCells, &totCells, 1, MPIU_INT, MPI_SUM, 0, comm);CHKERRQ(ierr);
  ierr     = MPI_Reduce(&numCells, &maxCells, 1, MPIU_INT, MPI_MAX, 0, comm);CHKERRQ(ierr);
  ierr     = MPI_Reduce(&numCorners, &totCorners, 1, MPIU_INT, MPI_SUM, 0, comm);CHKERRQ(ierr);
  ierr     = MPI_Reduce(&numCorners, &maxCorners, 1, MPIU_INT, MPI_MAX, 0, comm);CHKERRQ(ierr);
  ierr     = DMPlexGetVertexNumbering(dm, &globalVertexNumbers);CHKERRQ(ierr);
  ierr     = ISGetIndices(globalVertexNumbers, &gvertex);CHKERRQ(ierr);
  ierr     = PetscMalloc1(maxCells, &corners);CHKERRQ(ierr);
  ierr     = PetscFPrintf(comm, fp, "CELLS %D %D\n", totCells, totCorners+totCells);CHKERRQ(ierr);
  if (!rank) {
    PetscInt *remoteVertices;
    int      *vertices;

    ierr = PetscMalloc1(maxCorners, &vertices);CHKERRQ(ierr);
    for (c = cStart, numCells = 0; c < cEnd; ++c) {
      PetscInt *closure = NULL;
      PetscInt closureSize, value, nC = 0;

      if (label) {
        ierr = DMLabelGetValue(label, c, &value);CHKERRQ(ierr);
        if (value != 1) continue;
      }
      ierr = DMPlexGetTransitiveClosure(dm, c, PETSC_TRUE, &closureSize, &closure);CHKERRQ(ierr);
      for (v = 0; v < closureSize*2; v += 2) {
        if ((closure[v] >= vStart) && (closure[v] < vEnd)) {
          const PetscInt gv = gvertex[closure[v] - vStart];
          vertices[nC++] = gv < 0 ? -(gv+1) : gv;
        }
      }
      ierr = DMPlexRestoreTransitiveClosure(dm, c, PETSC_TRUE, &closureSize, &closure);CHKERRQ(ierr);
      corners[numCells++] = nC;
      ierr = PetscFPrintf(comm, fp, "%D ", nC);CHKERRQ(ierr);
      ierr = DMPlexInvertCell(dim, nC, vertices);CHKERRQ(ierr);
      for (v = 0; v < nC; ++v) {
        ierr = PetscFPrintf(comm, fp, " %D", vertices[v]);CHKERRQ(ierr);
      }
      ierr = PetscFPrintf(comm, fp, "\n");CHKERRQ(ierr);
    }
    if (size > 1) {ierr = PetscMalloc1(maxCorners+maxCells, &remoteVertices);CHKERRQ(ierr);}
    for (proc = 1; proc < size; ++proc) {
      MPI_Status status;

      ierr = MPI_Recv(&numCorners, 1, MPIU_INT, proc, tag, comm, &status);CHKERRQ(ierr);
      ierr = MPI_Recv(remoteVertices, numCorners, MPIU_INT, proc, tag, comm, &status);CHKERRQ(ierr);
      for (c = 0; c < numCorners;) {
        PetscInt nC = remoteVertices[c++];

        for (v = 0; v < nC; ++v, ++c) {
          vertices[v] = remoteVertices[c];
        }
        ierr = DMPlexInvertCell(dim, nC, vertices);CHKERRQ(ierr);
        ierr = PetscFPrintf(comm, fp, "%D ", nC);CHKERRQ(ierr);
        for (v = 0; v < nC; ++v) {
          ierr = PetscFPrintf(comm, fp, " %D", vertices[v]);CHKERRQ(ierr);
        }
        ierr = PetscFPrintf(comm, fp, "\n");CHKERRQ(ierr);
      }
    }
    if (size > 1) {ierr = PetscFree(remoteVertices);CHKERRQ(ierr);}
    ierr = PetscFree(vertices);CHKERRQ(ierr);
  } else {
    PetscInt *localVertices, numSend = numCells+numCorners, k = 0;

    ierr = PetscMalloc1(numSend, &localVertices);CHKERRQ(ierr);
    for (c = cStart, numCells = 0; c < cEnd; ++c) {
      PetscInt *closure = NULL;
      PetscInt closureSize, value, nC = 0;

      if (label) {
        ierr = DMLabelGetValue(label, c, &value);CHKERRQ(ierr);
        if (value != 1) continue;
      }
      ierr = DMPlexGetTransitiveClosure(dm, c, PETSC_TRUE, &closureSize, &closure);CHKERRQ(ierr);
      for (v = 0; v < closureSize*2; v += 2) {
        if ((closure[v] >= vStart) && (closure[v] < vEnd)) {
          const PetscInt gv = gvertex[closure[v] - vStart];
          closure[nC++] = gv < 0 ? -(gv+1) : gv;
        }
      }
      corners[numCells++] = nC;
      localVertices[k++]  = nC;
      for (v = 0; v < nC; ++v, ++k) {
        localVertices[k] = closure[v];
      }
      ierr = DMPlexRestoreTransitiveClosure(dm, c, PETSC_TRUE, &closureSize, &closure);CHKERRQ(ierr);
    }
    if (k != numSend) SETERRQ2(PETSC_COMM_SELF,PETSC_ERR_PLIB, "Invalid number of vertices to send %D should be %D", k, numSend);
    ierr = MPI_Send(&numSend, 1, MPIU_INT, 0, tag, comm);CHKERRQ(ierr);
    ierr = MPI_Send(localVertices, numSend, MPIU_INT, 0, tag, comm);CHKERRQ(ierr);
    ierr = PetscFree(localVertices);CHKERRQ(ierr);
  }
  ierr = ISRestoreIndices(globalVertexNumbers, &gvertex);CHKERRQ(ierr);
  ierr = PetscFPrintf(comm, fp, "CELL_TYPES %D\n", totCells);CHKERRQ(ierr);
  if (!rank) {
    PetscInt cellType;

    for (c = 0; c < numCells; ++c) {
<<<<<<< HEAD
      ierr = DMPlexVTKGetCellType(dm, dim, corners[c], &cellType);CHKERRQ(ierr);
      ierr = PetscFPrintf(comm, fp, "%D\n", cellType);CHKERRQ(ierr);
=======
      ierr = DMPlexVTKGetCellType_Internal(dm, dim, corners[c], &cellType);CHKERRQ(ierr);
      ierr = PetscFPrintf(comm, fp, "%d\n", cellType);CHKERRQ(ierr);
>>>>>>> b6f3c738
    }
    for (proc = 1; proc < size; ++proc) {
      MPI_Status status;

      ierr = MPI_Recv(&numCells, 1, MPIU_INT, proc, tag, comm, &status);CHKERRQ(ierr);
      ierr = MPI_Recv(corners, numCells, MPIU_INT, proc, tag, comm, &status);CHKERRQ(ierr);
      for (c = 0; c < numCells; ++c) {
<<<<<<< HEAD
        ierr = DMPlexVTKGetCellType(dm, dim, corners[c], &cellType);CHKERRQ(ierr);
        ierr = PetscFPrintf(comm, fp, "%D\n", cellType);CHKERRQ(ierr);
=======
        ierr = DMPlexVTKGetCellType_Internal(dm, dim, corners[c], &cellType);CHKERRQ(ierr);
        ierr = PetscFPrintf(comm, fp, "%d\n", cellType);CHKERRQ(ierr);
>>>>>>> b6f3c738
      }
    }
  } else {
    ierr = MPI_Send(&numCells, 1, MPIU_INT, 0, tag, comm);CHKERRQ(ierr);
    ierr = MPI_Send(corners, numCells, MPIU_INT, 0, tag, comm);CHKERRQ(ierr);
  }
  ierr        = PetscFree(corners);CHKERRQ(ierr);
  *totalCells = totCells;
  PetscFunctionReturn(0);
}

static PetscErrorCode DMPlexVTKWritePartition_ASCII(DM dm, FILE *fp)
{
  MPI_Comm       comm;
  PetscInt       numCells = 0, cellHeight;
  PetscInt       numLabelCells, cMax, cStart, cEnd, c;
  PetscMPIInt    size, rank, proc, tag;
  PetscBool      hasLabel;
  PetscErrorCode ierr;

  PetscFunctionBegin;
  ierr = PetscObjectGetComm((PetscObject)dm,&comm);CHKERRQ(ierr);
  ierr = PetscCommGetNewTag(comm, &tag);CHKERRQ(ierr);
  ierr = MPI_Comm_size(comm, &size);CHKERRQ(ierr);
  ierr = MPI_Comm_rank(comm, &rank);CHKERRQ(ierr);
  ierr = DMPlexGetVTKCellHeight(dm, &cellHeight);CHKERRQ(ierr);
  ierr = DMPlexGetHeightStratum(dm, cellHeight, &cStart, &cEnd);CHKERRQ(ierr);
  ierr = DMPlexGetHybridBounds(dm, &cMax, NULL, NULL, NULL);CHKERRQ(ierr);
  if (cMax >= 0) cEnd = PetscMin(cEnd, cMax);
  ierr = DMGetStratumSize(dm, "vtk", 1, &numLabelCells);CHKERRQ(ierr);
  hasLabel = numLabelCells > 0 ? PETSC_TRUE : PETSC_FALSE;
  for (c = cStart; c < cEnd; ++c) {
    if (hasLabel) {
      PetscInt value;

      ierr = DMGetLabelValue(dm, "vtk", c, &value);CHKERRQ(ierr);
      if (value != 1) continue;
    }
    ++numCells;
  }
  if (!rank) {
    for (c = 0; c < numCells; ++c) {ierr = PetscFPrintf(comm, fp, "%d\n", rank);CHKERRQ(ierr);}
    for (proc = 1; proc < size; ++proc) {
      MPI_Status status;

      ierr = MPI_Recv(&numCells, 1, MPIU_INT, proc, tag, comm, &status);CHKERRQ(ierr);
      for (c = 0; c < numCells; ++c) {ierr = PetscFPrintf(comm, fp, "%d\n", proc);CHKERRQ(ierr);}
    }
  } else {
    ierr = MPI_Send(&numCells, 1, MPIU_INT, 0, tag, comm);CHKERRQ(ierr);
  }
  PetscFunctionReturn(0);
}

static PetscErrorCode DMPlexVTKWriteSection_ASCII(DM dm, PetscSection section, PetscSection globalSection, Vec v, FILE *fp, PetscInt enforceDof, PetscInt precision, PetscReal scale)
{
  MPI_Comm           comm;
  const MPI_Datatype mpiType = MPIU_SCALAR;
  PetscScalar        *array;
  PetscInt           numDof = 0, maxDof;
  PetscInt           numLabelCells, cellHeight, cMax, cStart, cEnd, numLabelVertices, vMax, vStart, vEnd, pStart, pEnd, p;
  PetscMPIInt        size, rank, proc, tag;
  PetscBool          hasLabel;
  PetscErrorCode     ierr;

  PetscFunctionBegin;
  ierr = PetscObjectGetComm((PetscObject)dm,&comm);CHKERRQ(ierr);
  PetscValidHeaderSpecific(dm,DM_CLASSID,1);
  PetscValidHeaderSpecific(v,VEC_CLASSID,4);
  if (precision < 0) precision = 6;
  ierr = PetscCommGetNewTag(comm, &tag);CHKERRQ(ierr);
  ierr = MPI_Comm_size(comm, &size);CHKERRQ(ierr);
  ierr = MPI_Comm_rank(comm, &rank);CHKERRQ(ierr);
  ierr = PetscSectionGetChart(section, &pStart, &pEnd);CHKERRQ(ierr);
  /* VTK only wants the values at cells or vertices */
  ierr = DMPlexGetVTKCellHeight(dm, &cellHeight);CHKERRQ(ierr);
  ierr = DMPlexGetHeightStratum(dm, cellHeight, &cStart, &cEnd);CHKERRQ(ierr);
  ierr = DMPlexGetDepthStratum(dm, 0, &vStart, &vEnd);CHKERRQ(ierr);
  ierr = DMPlexGetHybridBounds(dm, &cMax, NULL, NULL, &vMax);CHKERRQ(ierr);
  if (cMax >= 0) cEnd = PetscMin(cEnd, cMax);
  if (vMax >= 0) vEnd = PetscMin(vEnd, vMax);
  pStart   = PetscMax(PetscMin(cStart, vStart), pStart);
  pEnd     = PetscMin(PetscMax(cEnd,   vEnd),   pEnd);
  ierr     = DMGetStratumSize(dm, "vtk", 1, &numLabelCells);CHKERRQ(ierr);
  ierr     = DMGetStratumSize(dm, "vtk", 2, &numLabelVertices);CHKERRQ(ierr);
  hasLabel = numLabelCells > 0 || numLabelVertices > 0 ? PETSC_TRUE : PETSC_FALSE;
  for (p = pStart; p < pEnd; ++p) {
    /* Reject points not either cells or vertices */
    if (((p < cStart) || (p >= cEnd)) && ((p < vStart) || (p >= vEnd))) continue;
    if (hasLabel) {
      PetscInt value;

      if (((p >= cStart) && (p < cEnd) && numLabelCells) ||
          ((p >= vStart) && (p < vEnd) && numLabelVertices)) {
        ierr = DMGetLabelValue(dm, "vtk", p, &value);CHKERRQ(ierr);
        if (value != 1) continue;
      }
    }
    ierr = PetscSectionGetDof(section, p, &numDof);CHKERRQ(ierr);
    if (numDof) break;
  }
  ierr = MPIU_Allreduce(&numDof, &maxDof, 1, MPIU_INT, MPI_MAX, comm);CHKERRQ(ierr);
  enforceDof = PetscMax(enforceDof, maxDof);
  ierr = VecGetArray(v, &array);CHKERRQ(ierr);
  if (!rank) {
    char formatString[8];

    ierr = PetscSNPrintf(formatString, 8, "%%.%de", precision);CHKERRQ(ierr);
    for (p = pStart; p < pEnd; ++p) {
      /* Here we lose a way to filter points by keeping them out of the Numbering */
      PetscInt dof, off, goff, d;

      /* Reject points not either cells or vertices */
      if (((p < cStart) || (p >= cEnd)) && ((p < vStart) || (p >= vEnd))) continue;
      if (hasLabel) {
        PetscInt value;

        if (((p >= cStart) && (p < cEnd) && numLabelCells) ||
            ((p >= vStart) && (p < vEnd) && numLabelVertices)) {
          ierr = DMGetLabelValue(dm, "vtk", p, &value);CHKERRQ(ierr);
          if (value != 1) continue;
        }
      }
      ierr = PetscSectionGetDof(section, p, &dof);CHKERRQ(ierr);
      ierr = PetscSectionGetOffset(section, p, &off);CHKERRQ(ierr);
      ierr = PetscSectionGetOffset(globalSection, p, &goff);CHKERRQ(ierr);
      if (dof && goff >= 0) {
        for (d = 0; d < dof; d++) {
          if (d > 0) {
            ierr = PetscFPrintf(comm, fp, " ");CHKERRQ(ierr);
          }
          ierr = PetscFPrintf(comm, fp, formatString, PetscRealPart(array[off+d])*scale);CHKERRQ(ierr);
        }
        for (d = dof; d < enforceDof; d++) {
          ierr = PetscFPrintf(comm, fp, " 0.0");CHKERRQ(ierr);
        }
        ierr = PetscFPrintf(comm, fp, "\n");CHKERRQ(ierr);
      }
    }
    for (proc = 1; proc < size; ++proc) {
      PetscScalar *remoteValues;
      PetscInt    size = 0, d;
      MPI_Status  status;

      ierr = MPI_Recv(&size, 1, MPIU_INT, proc, tag, comm, &status);CHKERRQ(ierr);
      ierr = PetscMalloc1(size, &remoteValues);CHKERRQ(ierr);
      ierr = MPI_Recv(remoteValues, size, mpiType, proc, tag, comm, &status);CHKERRQ(ierr);
      for (p = 0; p < size/maxDof; ++p) {
        for (d = 0; d < maxDof; ++d) {
          if (d > 0) {
            ierr = PetscFPrintf(comm, fp, " ");CHKERRQ(ierr);
          }
          ierr = PetscFPrintf(comm, fp, formatString, PetscRealPart(remoteValues[p*maxDof+d])*scale);CHKERRQ(ierr);
        }
        for (d = maxDof; d < enforceDof; ++d) {
          ierr = PetscFPrintf(comm, fp, " 0.0");CHKERRQ(ierr);
        }
        ierr = PetscFPrintf(comm, fp, "\n");CHKERRQ(ierr);
      }
      ierr = PetscFree(remoteValues);CHKERRQ(ierr);
    }
  } else {
    PetscScalar *localValues;
    PetscInt    size, k = 0;

    ierr = PetscSectionGetStorageSize(section, &size);CHKERRQ(ierr);
    ierr = PetscMalloc1(size, &localValues);CHKERRQ(ierr);
    for (p = pStart; p < pEnd; ++p) {
      PetscInt dof, off, goff, d;

      /* Reject points not either cells or vertices */
      if (((p < cStart) || (p >= cEnd)) && ((p < vStart) || (p >= vEnd))) continue;
      if (hasLabel) {
        PetscInt value;

        if (((p >= cStart) && (p < cEnd) && numLabelCells) ||
            ((p >= vStart) && (p < vEnd) && numLabelVertices)) {
          ierr = DMGetLabelValue(dm, "vtk", p, &value);CHKERRQ(ierr);
          if (value != 1) continue;
        }
      }
      ierr = PetscSectionGetDof(section, p, &dof);CHKERRQ(ierr);
      ierr = PetscSectionGetOffset(section, p, &off);CHKERRQ(ierr);
      ierr = PetscSectionGetOffset(globalSection, p, &goff);CHKERRQ(ierr);
      if (goff >= 0) {
        for (d = 0; d < dof; ++d) {
          localValues[k++] = array[off+d];
        }
      }
    }
    ierr = MPI_Send(&k, 1, MPIU_INT, 0, tag, comm);CHKERRQ(ierr);
    ierr = MPI_Send(localValues, k, mpiType, 0, tag, comm);CHKERRQ(ierr);
    ierr = PetscFree(localValues);CHKERRQ(ierr);
  }
  ierr = VecRestoreArray(v, &array);CHKERRQ(ierr);
  PetscFunctionReturn(0);
}

static PetscErrorCode DMPlexVTKWriteField_ASCII(DM dm, PetscSection section, PetscSection globalSection, Vec field, const char name[], FILE *fp, PetscInt enforceDof, PetscInt precision, PetscReal scale)
{
  MPI_Comm       comm;
  PetscInt       numDof = 0, maxDof;
  PetscInt       pStart, pEnd, p;
  PetscErrorCode ierr;

  PetscFunctionBegin;
  ierr = PetscObjectGetComm((PetscObject)dm,&comm);CHKERRQ(ierr);
  ierr = PetscSectionGetChart(section, &pStart, &pEnd);CHKERRQ(ierr);
  for (p = pStart; p < pEnd; ++p) {
    ierr = PetscSectionGetDof(section, p, &numDof);CHKERRQ(ierr);
    if (numDof) break;
  }
  numDof = PetscMax(numDof, enforceDof);
  ierr = MPIU_Allreduce(&numDof, &maxDof, 1, MPIU_INT, MPI_MAX, PetscObjectComm((PetscObject)dm));CHKERRQ(ierr);
  if (!name) name = "Unknown";
  if (maxDof == 3) {
    ierr = PetscFPrintf(comm, fp, "VECTORS %s double\n", name);CHKERRQ(ierr);
  } else {
    ierr = PetscFPrintf(comm, fp, "SCALARS %s double %D\n", name, maxDof);CHKERRQ(ierr);
    ierr = PetscFPrintf(comm, fp, "LOOKUP_TABLE default\n");CHKERRQ(ierr);
  }
  ierr = DMPlexVTKWriteSection_ASCII(dm, section, globalSection, field, fp, enforceDof, precision, scale);CHKERRQ(ierr);
  PetscFunctionReturn(0);
}

static PetscErrorCode DMPlexVTKWriteAll_ASCII(DM dm, PetscViewer viewer)
{
  MPI_Comm                 comm;
  PetscViewer_VTK          *vtk = (PetscViewer_VTK*) viewer->data;
  FILE                     *fp;
  PetscViewerVTKObjectLink link;
  PetscSection             coordSection, globalCoordSection;
  PetscLayout              vLayout;
  Vec                      coordinates;
  PetscReal                lengthScale;
  PetscInt                 vMax, totVertices, totCells = 0;
  PetscBool                hasPoint = PETSC_FALSE, hasCell = PETSC_FALSE, writePartition = PETSC_FALSE;
  PetscErrorCode           ierr;

  PetscFunctionBegin;
  ierr = PetscObjectGetComm((PetscObject)dm,&comm);CHKERRQ(ierr);
  ierr = PetscFOpen(comm, vtk->filename, "wb", &fp);CHKERRQ(ierr);
  ierr = PetscFPrintf(comm, fp, "# vtk DataFile Version 2.0\n");CHKERRQ(ierr);
  ierr = PetscFPrintf(comm, fp, "Simplicial Mesh Example\n");CHKERRQ(ierr);
  ierr = PetscFPrintf(comm, fp, "ASCII\n");CHKERRQ(ierr);
  ierr = PetscFPrintf(comm, fp, "DATASET UNSTRUCTURED_GRID\n");CHKERRQ(ierr);
  /* Vertices */
  ierr = DMPlexGetScale(dm, PETSC_UNIT_LENGTH, &lengthScale);CHKERRQ(ierr);
  ierr = DMGetCoordinateSection(dm, &coordSection);CHKERRQ(ierr);
  ierr = PetscSectionCreateGlobalSection(coordSection, dm->sf, PETSC_FALSE, PETSC_FALSE, &globalCoordSection);CHKERRQ(ierr);
  ierr = DMGetCoordinatesLocal(dm, &coordinates);CHKERRQ(ierr);
  ierr = DMPlexGetHybridBounds(dm, NULL, NULL, NULL, &vMax);CHKERRQ(ierr);
  if (vMax >= 0) {
    PetscInt pStart, pEnd, p, localSize = 0;

    ierr = PetscSectionGetChart(globalCoordSection, &pStart, &pEnd);CHKERRQ(ierr);
    pEnd = PetscMin(pEnd, vMax);
    for (p = pStart; p < pEnd; ++p) {
      PetscInt dof;

      ierr = PetscSectionGetDof(globalCoordSection, p, &dof);CHKERRQ(ierr);
      if (dof > 0) ++localSize;
    }
    ierr = PetscLayoutCreate(PetscObjectComm((PetscObject)dm), &vLayout);CHKERRQ(ierr);
    ierr = PetscLayoutSetLocalSize(vLayout, localSize);CHKERRQ(ierr);
    ierr = PetscLayoutSetBlockSize(vLayout, 1);CHKERRQ(ierr);
    ierr = PetscLayoutSetUp(vLayout);CHKERRQ(ierr);
  } else {
    ierr = PetscSectionGetPointLayout(PetscObjectComm((PetscObject)dm), globalCoordSection, &vLayout);CHKERRQ(ierr);
  }
  ierr = PetscLayoutGetSize(vLayout, &totVertices);CHKERRQ(ierr);
  ierr = PetscFPrintf(comm, fp, "POINTS %D double\n", totVertices);CHKERRQ(ierr);
  ierr = DMPlexVTKWriteSection_ASCII(dm, coordSection, globalCoordSection, coordinates, fp, 3, PETSC_DETERMINE, lengthScale);CHKERRQ(ierr);
  /* Cells */
  ierr = DMPlexVTKWriteCells_ASCII(dm, fp, &totCells);CHKERRQ(ierr);
  /* Vertex fields */
  for (link = vtk->link; link; link = link->next) {
    if ((link->ft == PETSC_VTK_POINT_FIELD) || (link->ft == PETSC_VTK_POINT_VECTOR_FIELD)) hasPoint = PETSC_TRUE;
    if ((link->ft == PETSC_VTK_CELL_FIELD)  || (link->ft == PETSC_VTK_CELL_VECTOR_FIELD))  hasCell  = PETSC_TRUE;
  }
  if (hasPoint) {
    ierr = PetscFPrintf(comm, fp, "POINT_DATA %D\n", totVertices);CHKERRQ(ierr);
    for (link = vtk->link; link; link = link->next) {
      Vec          X = (Vec) link->vec;
      DM           dmX;
      PetscSection section, globalSection, newSection = NULL;
      const char   *name;
      PetscInt     enforceDof = PETSC_DETERMINE;

      if ((link->ft != PETSC_VTK_POINT_FIELD) && (link->ft != PETSC_VTK_POINT_VECTOR_FIELD)) continue;
      if (link->ft == PETSC_VTK_POINT_VECTOR_FIELD) enforceDof = 3;
      ierr = PetscObjectGetName(link->vec, &name);CHKERRQ(ierr);
      ierr = VecGetDM(X, &dmX);CHKERRQ(ierr);
      if (dmX) {
        DMLabel  subpointMap, subpointMapX;
        PetscInt dim, dimX, pStart, pEnd, qStart, qEnd;

        ierr = DMGetDefaultSection(dmX, &section);CHKERRQ(ierr);
        /* Here is where we check whether dmX is a submesh of dm */
        ierr = DMGetDimension(dm,  &dim);CHKERRQ(ierr);
        ierr = DMGetDimension(dmX, &dimX);CHKERRQ(ierr);
        ierr = DMPlexGetChart(dm,  &pStart, &pEnd);CHKERRQ(ierr);
        ierr = DMPlexGetChart(dmX, &qStart, &qEnd);CHKERRQ(ierr);
        ierr = DMPlexGetSubpointMap(dm,  &subpointMap);CHKERRQ(ierr);
        ierr = DMPlexGetSubpointMap(dmX, &subpointMapX);CHKERRQ(ierr);
        if (((dim != dimX) || ((pEnd-pStart) < (qEnd-qStart))) && subpointMap && !subpointMapX) {
          const PetscInt *ind = NULL;
          IS              subpointIS;
          PetscInt        n = 0, q;

          ierr = PetscSectionGetChart(section, &qStart, &qEnd);CHKERRQ(ierr);
          ierr = DMPlexCreateSubpointIS(dm, &subpointIS);CHKERRQ(ierr);
          if (subpointIS) {
            ierr = ISGetLocalSize(subpointIS, &n);CHKERRQ(ierr);
            ierr = ISGetIndices(subpointIS, &ind);CHKERRQ(ierr);
          }
          ierr = PetscSectionCreate(comm, &newSection);CHKERRQ(ierr);
          ierr = PetscSectionSetChart(newSection, pStart, pEnd);CHKERRQ(ierr);
          for (q = qStart; q < qEnd; ++q) {
            PetscInt dof, off, p;

            ierr = PetscSectionGetDof(section, q, &dof);CHKERRQ(ierr);
            if (dof) {
              ierr = PetscFindInt(q, n, ind, &p);CHKERRQ(ierr);
              if (p >= pStart) {
                ierr = PetscSectionSetDof(newSection, p, dof);CHKERRQ(ierr);
                ierr = PetscSectionGetOffset(section, q, &off);CHKERRQ(ierr);
                ierr = PetscSectionSetOffset(newSection, p, off);CHKERRQ(ierr);
              }
            }
          }
          if (subpointIS) {
            ierr = ISRestoreIndices(subpointIS, &ind);CHKERRQ(ierr);
            ierr = ISDestroy(&subpointIS);CHKERRQ(ierr);
          }
          /* No need to setup section */
          section = newSection;
        }
      } else {
        ierr = PetscObjectQuery(link->vec, "section", (PetscObject*) &section);CHKERRQ(ierr);
        if (!section) SETERRQ1(PetscObjectComm((PetscObject)dm), PETSC_ERR_ARG_WRONG, "Vector %s had no PetscSection composed with it", name);
      }
      if (!section) SETERRQ1(PetscObjectComm((PetscObject)dm), PETSC_ERR_ARG_WRONG, "Vector %s had no PetscSection composed with it", name);
      ierr = PetscSectionCreateGlobalSection(section, dm->sf, PETSC_FALSE, PETSC_FALSE, &globalSection);CHKERRQ(ierr);
      ierr = DMPlexVTKWriteField_ASCII(dm, section, globalSection, X, name, fp, enforceDof, PETSC_DETERMINE, 1.0);CHKERRQ(ierr);
      ierr = PetscSectionDestroy(&globalSection);CHKERRQ(ierr);
      if (newSection) {ierr = PetscSectionDestroy(&newSection);CHKERRQ(ierr);}
    }
  }
  /* Cell Fields */
  ierr = PetscOptionsGetBool(((PetscObject) dm)->options,((PetscObject) dm)->prefix, "-dm_view_partition", &writePartition, NULL);CHKERRQ(ierr);
  if (hasCell || writePartition) {
    ierr = PetscFPrintf(comm, fp, "CELL_DATA %D\n", totCells);CHKERRQ(ierr);
    for (link = vtk->link; link; link = link->next) {
      Vec          X = (Vec) link->vec;
      DM           dmX;
      PetscSection section, globalSection;
      const char   *name;
      PetscInt     enforceDof = PETSC_DETERMINE;

      if ((link->ft != PETSC_VTK_CELL_FIELD) && (link->ft != PETSC_VTK_CELL_VECTOR_FIELD)) continue;
      if (link->ft == PETSC_VTK_CELL_VECTOR_FIELD) enforceDof = 3;
      ierr = PetscObjectGetName(link->vec, &name);CHKERRQ(ierr);
      ierr = VecGetDM(X, &dmX);CHKERRQ(ierr);
      if (dmX) {
        ierr = DMGetDefaultSection(dmX, &section);CHKERRQ(ierr);
      } else {
        PetscContainer c;

        ierr = PetscObjectQuery(link->vec, "section", (PetscObject*) &c);CHKERRQ(ierr);
        if (!c) SETERRQ1(PetscObjectComm((PetscObject)dm), PETSC_ERR_ARG_WRONG, "Vector %s had no PetscSection composed with it", name);
        ierr = PetscContainerGetPointer(c, (void**) &section);CHKERRQ(ierr);
      }
      if (!section) SETERRQ1(PetscObjectComm((PetscObject)dm), PETSC_ERR_ARG_WRONG, "Vector %s had no PetscSection composed with it", name);
      ierr = PetscSectionCreateGlobalSection(section, dm->sf, PETSC_FALSE, PETSC_FALSE, &globalSection);CHKERRQ(ierr);
      ierr = DMPlexVTKWriteField_ASCII(dm, section, globalSection, X, name, fp, enforceDof, PETSC_DETERMINE, 1.0);CHKERRQ(ierr);
      ierr = PetscSectionDestroy(&globalSection);CHKERRQ(ierr);
    }
    if (writePartition) {
      ierr = PetscFPrintf(comm, fp, "SCALARS partition int 1\n");CHKERRQ(ierr);
      ierr = PetscFPrintf(comm, fp, "LOOKUP_TABLE default\n");CHKERRQ(ierr);
      ierr = DMPlexVTKWritePartition_ASCII(dm, fp);CHKERRQ(ierr);
    }
  }
  /* Cleanup */
  ierr = PetscSectionDestroy(&globalCoordSection);CHKERRQ(ierr);
  ierr = PetscLayoutDestroy(&vLayout);CHKERRQ(ierr);
  ierr = PetscFClose(comm, fp);CHKERRQ(ierr);
  PetscFunctionReturn(0);
}

/*@C
  DMPlexVTKWriteAll - Write a file containing all the fields that have been provided to the viewer

  Collective

  Input Arguments:
+ odm - The DMPlex specifying the mesh, passed as a PetscObject
- viewer - viewer of type VTK

  Level: developer

  Note:
  This function is a callback used by the VTK viewer to actually write the file.
  The reason for this odd model is that the VTK file format does not provide any way to write one field at a time.
  Instead, metadata for the entire file needs to be available up-front before you can start writing the file.

.seealso: PETSCVIEWERVTK
@*/
PetscErrorCode DMPlexVTKWriteAll(PetscObject odm, PetscViewer viewer)
{
  DM             dm = (DM) odm;
  PetscBool      isvtk;
  PetscErrorCode ierr;

  PetscFunctionBegin;
  PetscValidHeaderSpecific(dm, DM_CLASSID, 1);
  PetscValidHeaderSpecific(viewer, PETSC_VIEWER_CLASSID, 2);
  ierr = PetscObjectTypeCompare((PetscObject) viewer, PETSCVIEWERVTK, &isvtk);CHKERRQ(ierr);
  if (!isvtk) SETERRQ1(PetscObjectComm((PetscObject)viewer), PETSC_ERR_ARG_INCOMP, "Cannot use viewer type %s", ((PetscObject)viewer)->type_name);
  switch (viewer->format) {
  case PETSC_VIEWER_ASCII_VTK:
    ierr = DMPlexVTKWriteAll_ASCII(dm, viewer);CHKERRQ(ierr);
    break;
  case PETSC_VIEWER_VTK_VTU:
    ierr = DMPlexVTKWriteAll_VTU(dm, viewer);CHKERRQ(ierr);
    break;
  default: SETERRQ1(PetscObjectComm((PetscObject)dm), PETSC_ERR_SUP, "No support for format '%s'", PetscViewerFormats[viewer->format]);
  }
  PetscFunctionReturn(0);
}<|MERGE_RESOLUTION|>--- conflicted
+++ resolved
@@ -207,13 +207,8 @@
     PetscInt cellType;
 
     for (c = 0; c < numCells; ++c) {
-<<<<<<< HEAD
-      ierr = DMPlexVTKGetCellType(dm, dim, corners[c], &cellType);CHKERRQ(ierr);
+      ierr = DMPlexVTKGetCellType_Internal(dm, dim, corners[c], &cellType);CHKERRQ(ierr);
       ierr = PetscFPrintf(comm, fp, "%D\n", cellType);CHKERRQ(ierr);
-=======
-      ierr = DMPlexVTKGetCellType_Internal(dm, dim, corners[c], &cellType);CHKERRQ(ierr);
-      ierr = PetscFPrintf(comm, fp, "%d\n", cellType);CHKERRQ(ierr);
->>>>>>> b6f3c738
     }
     for (proc = 1; proc < size; ++proc) {
       MPI_Status status;
@@ -221,13 +216,8 @@
       ierr = MPI_Recv(&numCells, 1, MPIU_INT, proc, tag, comm, &status);CHKERRQ(ierr);
       ierr = MPI_Recv(corners, numCells, MPIU_INT, proc, tag, comm, &status);CHKERRQ(ierr);
       for (c = 0; c < numCells; ++c) {
-<<<<<<< HEAD
-        ierr = DMPlexVTKGetCellType(dm, dim, corners[c], &cellType);CHKERRQ(ierr);
+        ierr = DMPlexVTKGetCellType_Internal(dm, dim, corners[c], &cellType);CHKERRQ(ierr);
         ierr = PetscFPrintf(comm, fp, "%D\n", cellType);CHKERRQ(ierr);
-=======
-        ierr = DMPlexVTKGetCellType_Internal(dm, dim, corners[c], &cellType);CHKERRQ(ierr);
-        ierr = PetscFPrintf(comm, fp, "%d\n", cellType);CHKERRQ(ierr);
->>>>>>> b6f3c738
       }
     }
   } else {
