--- conflicted
+++ resolved
@@ -905,21 +905,12 @@
 #define __FUNCT__ "DMCreateMatrix_Plex"
 PetscErrorCode DMCreateMatrix_Plex(DM dm, Mat *J)
 {
-<<<<<<< HEAD
   PetscSection           sectionGlobal;
   PetscInt               bs = -1, mbs;
   PetscInt               localSize;
   PetscBool              isShell, isBlock, isSeqBlock, isMPIBlock, isSymBlock, isSymSeqBlock, isSymMPIBlock, isMatIS;
   PetscErrorCode         ierr;
   MatType                mtype;
-=======
-  PetscSection   sectionGlobal;
-  PetscInt       bs = -1, mbs;
-  PetscInt       localSize;
-  PetscBool      isShell, isBlock, isSeqBlock, isMPIBlock, isSymBlock, isSymSeqBlock, isSymMPIBlock;
-  PetscErrorCode ierr;
-  MatType        mtype;
->>>>>>> 8dccc7bb
   ISLocalToGlobalMapping ltog;
 
   PetscFunctionBegin;
@@ -943,7 +934,6 @@
   ierr = PetscStrcmp(mtype, MATMPISBAIJ, &isSymMPIBlock);CHKERRQ(ierr);
   ierr = PetscStrcmp(mtype, MATIS, &isMatIS);CHKERRQ(ierr);
   if (!isShell) {
-<<<<<<< HEAD
     PetscSection subSection;
     PetscBool    fillMatrix = (PetscBool)(!dm->prealloc_only && !isMatIS);
     PetscInt    *dnz, *onz, *dnzu, *onzu, bsLocal, bsMax, bsMin, *ltogidx, lsize;
@@ -963,14 +953,6 @@
     }
     ierr = PetscSectionGetChart(sectionGlobal, &pStart, &pEnd);CHKERRQ(ierr);
     for (p = pStart, lsize = 0; p < pEnd; ++p) {
-=======
-    PetscBool fillMatrix = (PetscBool) !dm->prealloc_only;
-    PetscInt *dnz, *onz, *dnzu, *onzu, bsLocal, bsMax, bsMin;
-    PetscInt  pStart, pEnd, p, dof, cdof;
-
-    ierr = PetscSectionGetChart(sectionGlobal, &pStart, &pEnd);CHKERRQ(ierr);
-    for (p = pStart; p < pEnd; ++p) {
->>>>>>> 8dccc7bb
       PetscInt bdof;
 
       ierr = PetscSectionGetDof(sectionGlobal, p, &dof);CHKERRQ(ierr);
@@ -979,7 +961,6 @@
       bdof = cdof && (dof-cdof) ? 1 : dof;
       if (dof) {
         if (bs < 0)          {bs = bdof;}
-<<<<<<< HEAD
         else if (bs != bdof) {bs = 1; if (!isMatIS) break;}
       }
       if (isMatIS) {
@@ -987,9 +968,6 @@
         ierr = PetscSectionGetOffset(subSection, p, &loff);CHKERRQ(ierr);
         ierr = PetscSectionGetOffset(sectionGlobal, p, &off);CHKERRQ(ierr);
         for (c = 0; c < dof-cdof; ++c, ++lsize) ltogidx[loff+c] = off > -1 ? off+c : -(off+1)+c;
-=======
-        else if (bs != bdof) {bs = 1; break;}
->>>>>>> 8dccc7bb
       }
     }
     /* Must have same blocksize on all procs (some might have no points) */
@@ -999,7 +977,6 @@
     ierr = MPIU_Allreduce(&bsLocal, &bsMin, 1, MPIU_INT, MPI_MIN, PetscObjectComm((PetscObject)dm));CHKERRQ(ierr);
     if (bsMin != bsMax) {bs = 1;}
     else                {bs = bsMax;}
-<<<<<<< HEAD
     if (isMatIS) {
       ierr = ISLocalToGlobalMappingCreate(PetscObjectComm((PetscObject)dm), bs < 0 ? 1 : bs, lsize, ltogidx, PETSC_OWN_POINTER, &ltog);CHKERRQ(ierr);
     }
@@ -1007,8 +984,6 @@
     if (isMatIS) {
       ierr = ISLocalToGlobalMappingDestroy(&ltog);CHKERRQ(ierr);
     }
-=======
->>>>>>> 8dccc7bb
     ierr = PetscCalloc4(localSize/bs, &dnz, localSize/bs, &onz, localSize/bs, &dnzu, localSize/bs, &onzu);CHKERRQ(ierr);
     ierr = DMPlexPreallocateOperator(dm, bs, dnz, onz, dnzu, onzu, *J, fillMatrix);CHKERRQ(ierr);
     ierr = PetscFree4(dnz, onz, dnzu, onzu);CHKERRQ(ierr);
@@ -4021,12 +3996,6 @@
           const PetscInt o     = points[p+1];
           updatePointFieldsBC_private(section, point, o, f, fcomp, add, perm, values, &offset, array);
         } break;
-      case ADD_BC_VALUES:
-        for (p = 0; p < numPoints*2; p += 2) {
-          const PetscInt point = points[p];
-          const PetscInt o     = points[p+1];
-          updatePointFieldsBC_private(section, point, o, f, fcomp, add, values, &offset, array);
-        } break;
       default:
         SETERRQ1(PetscObjectComm((PetscObject)dm), PETSC_ERR_ARG_OUTOFRANGE, "Invalid insert mode %d", mode);
       }
@@ -4071,12 +4040,6 @@
         ierr = PetscSectionGetDof(section, points[p], &dof);CHKERRQ(ierr);
         updatePointBC_private(section, points[p], dof, add,  o, perm, values, off, array);
       } break;
-    case ADD_BC_VALUES:
-      for (p = 0, off = 0; p < numPoints*2; p += 2, off += dof) {
-        PetscInt o = points[p+1];
-        ierr = PetscSectionGetDof(section, points[p], &dof);CHKERRQ(ierr);
-        updatePointBC_private(section, points[p], dof, add,  o, &values[off], array);
-      } break;
     default:
       SETERRQ1(PetscObjectComm((PetscObject)dm), PETSC_ERR_ARG_OUTOFRANGE, "Invalid insert mode %d", mode);
     }
