--- conflicted
+++ resolved
@@ -959,13 +959,8 @@
 
 PetscErrorCode DMView_Plex(DM dm, PetscViewer viewer)
 {
-<<<<<<< HEAD
-  PetscBool      iascii, ishdf5, isvtk, isdraw, flg;
-  PetscErrorCode ierr;
-=======
-  PetscBool         iascii, ishdf5, isvtk, isdraw, isglvis;
+  PetscBool      iascii, ishdf5, isvtk, isdraw, flg, isglvis;
   PetscErrorCode    ierr;
->>>>>>> 9d7c699c
 
   PetscFunctionBegin;
   PetscValidHeaderSpecific(dm, DM_CLASSID, 1);
@@ -1064,10 +1059,6 @@
   ierr = PetscGridHashDestroy(&mesh->lbox);CHKERRQ(ierr);
   /* This was originally freed in DMDestroy(), but that prevents reference counting of backend objects */
   ierr = PetscFree(mesh);CHKERRQ(ierr);
-<<<<<<< HEAD
-  ierr = PetscObjectComposeFunction((PetscObject)dm,"DMPlexInsertBoundaryValues_C", NULL);CHKERRQ(ierr);
-=======
->>>>>>> 9d7c699c
   PetscFunctionReturn(0);
 }
 
