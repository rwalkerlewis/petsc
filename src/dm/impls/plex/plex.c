#include <petsc-private/dmpleximpl.h>   /*I      "petscdmplex.h"   I*/
#include <../src/sys/utils/hash.h>
#include <petsc-private/isimpl.h>
#include <petscsf.h>

/* Logging support */
PetscLogEvent DMPLEX_Interpolate, DMPLEX_Partition, DMPLEX_Distribute, DMPLEX_DistributeCones, DMPLEX_DistributeLabels, DMPLEX_DistributeSF, DMPLEX_DistributeField, DMPLEX_DistributeData, DMPLEX_Stratify, DMPLEX_Preallocate, DMPLEX_ResidualFEM, DMPLEX_JacobianFEM, DMPLEX_InterpolatorFEM, DMPLEX_InjectorFEM;

PETSC_EXTERN PetscErrorCode VecView_Seq(Vec, PetscViewer);
PETSC_EXTERN PetscErrorCode VecView_MPI(Vec, PetscViewer);
PETSC_EXTERN PetscErrorCode VecLoad_Default(Vec, PetscViewer);

#undef __FUNCT__
#define __FUNCT__ "DMPlexGetFieldType_Internal"
PetscErrorCode DMPlexGetFieldType_Internal(DM dm, PetscSection section, PetscInt field, PetscInt *sStart, PetscInt *sEnd, PetscViewerVTKFieldType *ft)
{
  PetscInt       dim, pStart, pEnd, vStart, vEnd, cStart, cEnd, vdof = 0, cdof = 0;
  PetscErrorCode ierr;

  PetscFunctionBegin;
  *ft  = PETSC_VTK_POINT_FIELD;
  ierr = DMPlexGetDimension(dm, &dim);CHKERRQ(ierr);
  ierr = DMPlexGetDepthStratum(dm, 0, &vStart, &vEnd);CHKERRQ(ierr);
  ierr = DMPlexGetHeightStratum(dm, 0, &cStart, &cEnd);CHKERRQ(ierr);
  ierr = PetscSectionGetChart(section, &pStart, &pEnd);CHKERRQ(ierr);
  if (field >= 0) {
    if ((vStart >= pStart) && (vStart < pEnd)) {ierr = PetscSectionGetFieldDof(section, vStart, field, &vdof);CHKERRQ(ierr);}
    if ((cStart >= pStart) && (cStart < pEnd)) {ierr = PetscSectionGetFieldDof(section, cStart, field, &cdof);CHKERRQ(ierr);}
  } else {
    if ((vStart >= pStart) && (vStart < pEnd)) {ierr = PetscSectionGetDof(section, vStart, &vdof);CHKERRQ(ierr);}
    if ((cStart >= pStart) && (cStart < pEnd)) {ierr = PetscSectionGetDof(section, cStart, &cdof);CHKERRQ(ierr);}
  }
  if (vdof) {
    *sStart = vStart;
    *sEnd   = vEnd;
    if (vdof == dim) *ft = PETSC_VTK_POINT_VECTOR_FIELD;
    else             *ft = PETSC_VTK_POINT_FIELD;
  } else if (cdof) {
    *sStart = cStart;
    *sEnd   = cEnd;
    if (cdof == dim) *ft = PETSC_VTK_CELL_VECTOR_FIELD;
    else             *ft = PETSC_VTK_CELL_FIELD;
  } else SETERRQ(PetscObjectComm((PetscObject) dm), PETSC_ERR_ARG_WRONG, "Could not classify input Vec for VTK");
  PetscFunctionReturn(0);
}

#undef __FUNCT__
#define __FUNCT__ "VecView_Plex_Local"
PetscErrorCode VecView_Plex_Local(Vec v, PetscViewer viewer)
{
  DM             dm;
  PetscBool      isvtk, ishdf5, isseq;
  PetscErrorCode ierr;

  PetscFunctionBegin;
  ierr = VecGetDM(v, &dm);CHKERRQ(ierr);
  if (!dm) SETERRQ(PetscObjectComm((PetscObject)v), PETSC_ERR_ARG_WRONG, "Vector not generated from a DM");
  ierr = PetscObjectTypeCompare((PetscObject) viewer, PETSCVIEWERVTK,  &isvtk);CHKERRQ(ierr);
  ierr = PetscObjectTypeCompare((PetscObject) viewer, PETSCVIEWERHDF5, &ishdf5);CHKERRQ(ierr);
  ierr = PetscObjectTypeCompare((PetscObject) v, VECSEQ, &isseq);CHKERRQ(ierr);
  if (isvtk || ishdf5) {
    PetscInt  numFields;
    PetscBool fem = PETSC_FALSE;

    ierr = DMGetNumFields(dm, &numFields);CHKERRQ(ierr);
    if (numFields) {
      PetscObject fe;

      ierr = DMGetField(dm, 0, &fe);CHKERRQ(ierr);
      if (fe->classid == PETSCFE_CLASSID) fem = PETSC_TRUE;
    }
    if (fem) {ierr = DMPlexInsertBoundaryValuesFEM(dm, v);CHKERRQ(ierr);}
  }
  if (isvtk) {
    PetscSection            section;
    PetscViewerVTKFieldType ft;
    PetscInt                pStart, pEnd;

    ierr = DMGetDefaultSection(dm, &section);CHKERRQ(ierr);
    ierr = DMPlexGetFieldType_Internal(dm, section, PETSC_DETERMINE, &pStart, &pEnd, &ft);CHKERRQ(ierr);
    ierr = PetscObjectReference((PetscObject) dm);CHKERRQ(ierr); /* viewer drops reference */
    ierr = PetscObjectReference((PetscObject) v);CHKERRQ(ierr);  /* viewer drops reference */
    ierr = PetscViewerVTKAddField(viewer, (PetscObject) dm, DMPlexVTKWriteAll, ft, (PetscObject) v);CHKERRQ(ierr);
  } else if (ishdf5) {
#if defined(PETSC_HAVE_HDF5)
    ierr = VecView_Plex_Local_HDF5(v, viewer);CHKERRQ(ierr);
#else
    SETERRQ(PetscObjectComm((PetscObject) dm), PETSC_ERR_SUP, "HDF5 not supported in this build.\nPlease reconfigure using --download-hdf5");
#endif
  } else {
    if (isseq) {ierr = VecView_Seq(v, viewer);CHKERRQ(ierr);}
    else       {ierr = VecView_MPI(v, viewer);CHKERRQ(ierr);}
  }
  PetscFunctionReturn(0);
}

#undef __FUNCT__
#define __FUNCT__ "VecView_Plex"
PetscErrorCode VecView_Plex(Vec v, PetscViewer viewer)
{
  DM             dm;
  PetscBool      isvtk, ishdf5, isseq;
  PetscErrorCode ierr;

  PetscFunctionBegin;
  ierr = VecGetDM(v, &dm);CHKERRQ(ierr);
  if (!dm) SETERRQ(PetscObjectComm((PetscObject)v), PETSC_ERR_ARG_WRONG, "Vector not generated from a DM");
  ierr = PetscObjectTypeCompare((PetscObject) viewer, PETSCVIEWERVTK,  &isvtk);CHKERRQ(ierr);
  ierr = PetscObjectTypeCompare((PetscObject) viewer, PETSCVIEWERHDF5, &ishdf5);CHKERRQ(ierr);
  ierr = PetscObjectTypeCompare((PetscObject) v, VECSEQ, &isseq);CHKERRQ(ierr);
  if (isvtk) {
    Vec         locv;
    const char *name;

    ierr = DMGetLocalVector(dm, &locv);CHKERRQ(ierr);
    ierr = PetscObjectGetName((PetscObject) v, &name);CHKERRQ(ierr);
    ierr = PetscObjectSetName((PetscObject) locv, name);CHKERRQ(ierr);
    ierr = DMGlobalToLocalBegin(dm, v, INSERT_VALUES, locv);CHKERRQ(ierr);
    ierr = DMGlobalToLocalEnd(dm, v, INSERT_VALUES, locv);CHKERRQ(ierr);
    ierr = VecView_Plex_Local(locv, viewer);CHKERRQ(ierr);
    ierr = DMRestoreLocalVector(dm, &locv);CHKERRQ(ierr);
  } else if (ishdf5) {
#if defined(PETSC_HAVE_HDF5)
    ierr = VecView_Plex_HDF5(v, viewer);CHKERRQ(ierr);
#else
    SETERRQ(PetscObjectComm((PetscObject) dm), PETSC_ERR_SUP, "HDF5 not supported in this build.\nPlease reconfigure using --download-hdf5");
#endif
  } else {
    if (isseq) {ierr = VecView_Seq(v, viewer);CHKERRQ(ierr);}
    else       {ierr = VecView_MPI(v, viewer);CHKERRQ(ierr);}
  }
  PetscFunctionReturn(0);
}

#undef __FUNCT__
#define __FUNCT__ "VecLoad_Plex_Local"
PetscErrorCode VecLoad_Plex_Local(Vec v, PetscViewer viewer)
{
  DM             dm;
  PetscBool      ishdf5;
  PetscErrorCode ierr;

  PetscFunctionBegin;
  ierr = VecGetDM(v, &dm);CHKERRQ(ierr);
  if (!dm) SETERRQ(PetscObjectComm((PetscObject)v), PETSC_ERR_ARG_WRONG, "Vector not generated from a DM");
  ierr = PetscObjectTypeCompare((PetscObject) viewer, PETSCVIEWERHDF5, &ishdf5);CHKERRQ(ierr);
  if (ishdf5) {
    DM          dmBC;
    Vec         gv;
    const char *name;

    ierr = DMGetOutputDM(dm, &dmBC);CHKERRQ(ierr);
    ierr = DMGetGlobalVector(dmBC, &gv);CHKERRQ(ierr);
    ierr = PetscObjectGetName((PetscObject) v, &name);CHKERRQ(ierr);
    ierr = PetscObjectSetName((PetscObject) gv, name);CHKERRQ(ierr);
    ierr = VecLoad_Default(gv, viewer);CHKERRQ(ierr);
    ierr = DMGlobalToLocalBegin(dmBC, gv, INSERT_VALUES, v);CHKERRQ(ierr);
    ierr = DMGlobalToLocalEnd(dmBC, gv, INSERT_VALUES, v);CHKERRQ(ierr);
    ierr = DMRestoreGlobalVector(dmBC, &gv);CHKERRQ(ierr);
  } else {
    ierr = VecLoad_Default(v, viewer);CHKERRQ(ierr);
  }
  PetscFunctionReturn(0);
}

#undef __FUNCT__
#define __FUNCT__ "VecLoad_Plex"
PetscErrorCode VecLoad_Plex(Vec v, PetscViewer viewer)
{
  DM             dm;
  PetscBool      ishdf5;
  PetscErrorCode ierr;

  PetscFunctionBegin;
  ierr = VecGetDM(v, &dm);CHKERRQ(ierr);
  if (!dm) SETERRQ(PetscObjectComm((PetscObject)v), PETSC_ERR_ARG_WRONG, "Vector not generated from a DM");
  ierr = PetscObjectTypeCompare((PetscObject) viewer, PETSCVIEWERHDF5, &ishdf5);CHKERRQ(ierr);
  if (ishdf5) {
#if defined(PETSC_HAVE_HDF5)
    ierr = VecLoad_Plex_HDF5(v, viewer);CHKERRQ(ierr);
#else
    SETERRQ(PetscObjectComm((PetscObject) dm), PETSC_ERR_SUP, "HDF5 not supported in this build.\nPlease reconfigure using --download-hdf5");
#endif
  } else {
    ierr = VecLoad_Default(v, viewer);CHKERRQ(ierr);
  }
  PetscFunctionReturn(0);
}

#undef __FUNCT__
#define __FUNCT__ "DMPlexView_Ascii"
PetscErrorCode DMPlexView_Ascii(DM dm, PetscViewer viewer)
{
  DM_Plex          *mesh = (DM_Plex*) dm->data;
  DM                cdm;
  DMLabel           markers;
  PetscSection      coordSection;
  Vec               coordinates;
  PetscViewerFormat format;
  PetscErrorCode    ierr;

  PetscFunctionBegin;
  ierr = DMGetCoordinateDM(dm, &cdm);CHKERRQ(ierr);
  ierr = DMGetDefaultSection(cdm, &coordSection);CHKERRQ(ierr);
  ierr = DMGetCoordinatesLocal(dm, &coordinates);CHKERRQ(ierr);
  ierr = PetscViewerGetFormat(viewer, &format);CHKERRQ(ierr);
  if (format == PETSC_VIEWER_ASCII_INFO_DETAIL) {
    const char *name;
    PetscInt    maxConeSize, maxSupportSize;
    PetscInt    pStart, pEnd, p;
    PetscMPIInt rank, size;

    ierr = MPI_Comm_rank(PetscObjectComm((PetscObject)dm), &rank);CHKERRQ(ierr);
    ierr = MPI_Comm_size(PetscObjectComm((PetscObject)dm), &size);CHKERRQ(ierr);
    ierr = PetscObjectGetName((PetscObject) dm, &name);CHKERRQ(ierr);
    ierr = DMPlexGetChart(dm, &pStart, &pEnd);CHKERRQ(ierr);
    ierr = DMPlexGetMaxSizes(dm, &maxConeSize, &maxSupportSize);CHKERRQ(ierr);
    ierr = PetscViewerASCIISynchronizedAllow(viewer, PETSC_TRUE);CHKERRQ(ierr);
    ierr = PetscViewerASCIIPrintf(viewer, "Mesh '%s':\n", name);CHKERRQ(ierr);
    ierr = PetscViewerASCIISynchronizedPrintf(viewer, "Max sizes cone: %D support: %D\n", maxConeSize, maxSupportSize);CHKERRQ(ierr);
    ierr = PetscViewerASCIIPrintf(viewer, "orientation is missing\n", name);CHKERRQ(ierr);
    ierr = PetscViewerASCIIPrintf(viewer, "cap --> base:\n", name);CHKERRQ(ierr);
    for (p = pStart; p < pEnd; ++p) {
      PetscInt dof, off, s;

      ierr = PetscSectionGetDof(mesh->supportSection, p, &dof);CHKERRQ(ierr);
      ierr = PetscSectionGetOffset(mesh->supportSection, p, &off);CHKERRQ(ierr);
      for (s = off; s < off+dof; ++s) {
        ierr = PetscViewerASCIISynchronizedPrintf(viewer, "[%D]: %D ----> %D\n", rank, p, mesh->supports[s]);CHKERRQ(ierr);
      }
    }
    ierr = PetscViewerFlush(viewer);CHKERRQ(ierr);
    ierr = PetscViewerASCIIPrintf(viewer, "base <-- cap:\n", name);CHKERRQ(ierr);
    for (p = pStart; p < pEnd; ++p) {
      PetscInt dof, off, c;

      ierr = PetscSectionGetDof(mesh->coneSection, p, &dof);CHKERRQ(ierr);
      ierr = PetscSectionGetOffset(mesh->coneSection, p, &off);CHKERRQ(ierr);
      for (c = off; c < off+dof; ++c) {
        ierr = PetscViewerASCIISynchronizedPrintf(viewer, "[%D]: %D <---- %D (%D)\n", rank, p, mesh->cones[c], mesh->coneOrientations[c]);CHKERRQ(ierr);
      }
    }
    ierr = PetscViewerFlush(viewer);CHKERRQ(ierr);
    ierr = PetscSectionGetChart(coordSection, &pStart, NULL);CHKERRQ(ierr);
    if (pStart >= 0) {ierr = PetscSectionVecView(coordSection, coordinates, viewer);CHKERRQ(ierr);}
    ierr = DMPlexGetLabel(dm, "marker", &markers);CHKERRQ(ierr);
    ierr = DMLabelView(markers,viewer);CHKERRQ(ierr);
    if (size > 1) {
      PetscSF sf;

      ierr = DMGetPointSF(dm, &sf);CHKERRQ(ierr);
      ierr = PetscSFView(sf, viewer);CHKERRQ(ierr);
    }
    ierr = PetscViewerFlush(viewer);CHKERRQ(ierr);
  } else if (format == PETSC_VIEWER_ASCII_LATEX) {
    const char  *name;
    const char  *colors[3] = {"red", "blue", "green"};
    const int    numColors  = 3;
    PetscReal    scale      = 2.0;
    PetscScalar *coords;
    PetscInt     depth, cStart, cEnd, c, vStart, vEnd, v, eStart = 0, eEnd = 0, e, p;
    PetscMPIInt  rank, size;

    ierr = DMPlexGetDepth(dm, &depth);CHKERRQ(ierr);
    ierr = MPI_Comm_rank(PetscObjectComm((PetscObject)dm), &rank);CHKERRQ(ierr);
    ierr = MPI_Comm_size(PetscObjectComm((PetscObject)dm), &size);CHKERRQ(ierr);
    ierr = PetscObjectGetName((PetscObject) dm, &name);CHKERRQ(ierr);
    ierr = PetscViewerASCIISynchronizedAllow(viewer, PETSC_TRUE);CHKERRQ(ierr);
    ierr = PetscViewerASCIIPrintf(viewer, "\
\\documentclass[crop,multi=false]{standalone}\n\n\
\\usepackage{tikz}\n\
\\usepackage{pgflibraryshapes}\n\
\\usetikzlibrary{backgrounds}\n\
\\usetikzlibrary{arrows}\n\
\\begin{document}\n\
\\section{%s}\n\
\\begin{center}\n", name, 8.0/scale);CHKERRQ(ierr);
    ierr = PetscViewerASCIIPrintf(viewer, "Mesh for process ");CHKERRQ(ierr);
    for (p = 0; p < size; ++p) {
      if (p > 0 && p == size-1) {
        ierr = PetscViewerASCIIPrintf(viewer, ", and ", colors[p%numColors], p);CHKERRQ(ierr);
      } else if (p > 0) {
        ierr = PetscViewerASCIIPrintf(viewer, ", ", colors[p%numColors], p);CHKERRQ(ierr);
      }
      ierr = PetscViewerASCIIPrintf(viewer, "{\\textcolor{%s}%D}", colors[p%numColors], p);CHKERRQ(ierr);
    }
    ierr = PetscViewerASCIIPrintf(viewer, ".\n\n\n\
\\begin{tikzpicture}[scale = %g,font=\\fontsize{8}{8}\\selectfont]\n");CHKERRQ(ierr);
    /* Plot vertices */
    ierr = DMPlexGetDepthStratum(dm, 0, &vStart, &vEnd);CHKERRQ(ierr);
    ierr = VecGetArray(coordinates, &coords);CHKERRQ(ierr);
    ierr = PetscViewerASCIIPrintf(viewer, "\\path\n");CHKERRQ(ierr);
    for (v = vStart; v < vEnd; ++v) {
      PetscInt off, dof, d;

      ierr = PetscSectionGetDof(coordSection, v, &dof);CHKERRQ(ierr);
      ierr = PetscSectionGetOffset(coordSection, v, &off);CHKERRQ(ierr);
      ierr = PetscViewerASCIISynchronizedPrintf(viewer, "(");CHKERRQ(ierr);
      for (d = 0; d < dof; ++d) {
        if (d > 0) {ierr = PetscViewerASCIISynchronizedPrintf(viewer, ",");CHKERRQ(ierr);}
        ierr = PetscViewerASCIISynchronizedPrintf(viewer, "%g", (double)(scale*PetscRealPart(coords[off+d])));CHKERRQ(ierr);
      }
      ierr = PetscViewerASCIISynchronizedPrintf(viewer, ") node(%D_%D) [draw,shape=circle,color=%s] {%D} --\n", v, rank, colors[rank%numColors], v);CHKERRQ(ierr);
    }
    ierr = VecRestoreArray(coordinates, &coords);CHKERRQ(ierr);
    ierr = PetscViewerFlush(viewer);CHKERRQ(ierr);
    ierr = PetscViewerASCIIPrintf(viewer, "(0,0);\n");CHKERRQ(ierr);
    /* Plot edges */
    ierr = VecGetArray(coordinates, &coords);CHKERRQ(ierr);
    ierr = PetscViewerASCIIPrintf(viewer, "\\path\n");CHKERRQ(ierr);
    if (depth > 1) {ierr = DMPlexGetDepthStratum(dm, 1, &eStart, &eEnd);CHKERRQ(ierr);}
    for (e = eStart; e < eEnd; ++e) {
      const PetscInt *cone;
      PetscInt        coneSize, offA, offB, dof, d;

      ierr = DMPlexGetConeSize(dm, e, &coneSize);CHKERRQ(ierr);
      if (coneSize != 2) SETERRQ2(PetscObjectComm((PetscObject)dm), PETSC_ERR_ARG_WRONG, "Edge %d cone should have two vertices, not %d", e, coneSize);
      ierr = DMPlexGetCone(dm, e, &cone);CHKERRQ(ierr);
      ierr = PetscSectionGetDof(coordSection, cone[0], &dof);CHKERRQ(ierr);
      ierr = PetscSectionGetOffset(coordSection, cone[0], &offA);CHKERRQ(ierr);
      ierr = PetscSectionGetOffset(coordSection, cone[1], &offB);CHKERRQ(ierr);
      ierr = PetscViewerASCIISynchronizedPrintf(viewer, "(");CHKERRQ(ierr);
      for (d = 0; d < dof; ++d) {
        if (d > 0) {ierr = PetscViewerASCIISynchronizedPrintf(viewer, ",");CHKERRQ(ierr);}
        ierr = PetscViewerASCIISynchronizedPrintf(viewer, "%g", (double)(scale*0.5*PetscRealPart(coords[offA+d]+coords[offB+d])));CHKERRQ(ierr);
      }
      ierr = PetscViewerASCIISynchronizedPrintf(viewer, ") node(%D_%D) [draw,shape=circle,color=%s] {%D} --\n", e, rank, colors[rank%numColors], e);CHKERRQ(ierr);
    }
    ierr = VecRestoreArray(coordinates, &coords);CHKERRQ(ierr);
    ierr = PetscViewerFlush(viewer);CHKERRQ(ierr);
    ierr = PetscViewerASCIIPrintf(viewer, "(0,0);\n");CHKERRQ(ierr);
    /* Plot cells */
    ierr = DMPlexGetHeightStratum(dm, 0, &cStart, &cEnd);CHKERRQ(ierr);
    for (c = cStart; c < cEnd; ++c) {
      PetscInt *closure = NULL;
      PetscInt  closureSize, firstPoint = -1;

      ierr = DMPlexGetTransitiveClosure(dm, c, PETSC_TRUE, &closureSize, &closure);CHKERRQ(ierr);
      ierr = PetscViewerASCIISynchronizedPrintf(viewer, "\\draw[color=%s] ", colors[rank%numColors]);CHKERRQ(ierr);
      for (p = 0; p < closureSize*2; p += 2) {
        const PetscInt point = closure[p];

        if ((point < vStart) || (point >= vEnd)) continue;
        if (firstPoint >= 0) {ierr = PetscViewerASCIISynchronizedPrintf(viewer, " -- ");CHKERRQ(ierr);}
        ierr = PetscViewerASCIISynchronizedPrintf(viewer, "(%D_%D)", point, rank);CHKERRQ(ierr);
        if (firstPoint < 0) firstPoint = point;
      }
      /* Why doesn't this work? ierr = PetscViewerASCIISynchronizedPrintf(viewer, " -- cycle;\n");CHKERRQ(ierr); */
      ierr = PetscViewerASCIISynchronizedPrintf(viewer, " -- (%D_%D);\n", firstPoint, rank);CHKERRQ(ierr);
      ierr = DMPlexRestoreTransitiveClosure(dm, c, PETSC_TRUE, &closureSize, &closure);CHKERRQ(ierr);
    }
    ierr = PetscViewerFlush(viewer);CHKERRQ(ierr);
    ierr = PetscViewerASCIIPrintf(viewer, "\\end{tikzpicture}\n\\end{center}\n");CHKERRQ(ierr);
    ierr = PetscViewerASCIIPrintf(viewer, "\\end{document}\n", name);CHKERRQ(ierr);
  } else {
    MPI_Comm    comm;
    PetscInt   *sizes, *hybsizes;
    PetscInt    locDepth, depth, dim, d, pMax[4];
    PetscInt    pStart, pEnd, p;
    PetscInt    numLabels, l;
    const char *name;
    PetscMPIInt size;

    ierr = PetscObjectGetComm((PetscObject)dm,&comm);CHKERRQ(ierr);
    ierr = MPI_Comm_size(comm, &size);CHKERRQ(ierr);
    ierr = DMPlexGetDimension(dm, &dim);CHKERRQ(ierr);
    ierr = PetscObjectGetName((PetscObject) dm, &name);CHKERRQ(ierr);
    if (name) {ierr = PetscViewerASCIIPrintf(viewer, "%s in %D dimensions:\n", name, dim);CHKERRQ(ierr);}
    else      {ierr = PetscViewerASCIIPrintf(viewer, "Mesh in %D dimensions:\n", dim);CHKERRQ(ierr);}
    ierr = DMPlexGetDepth(dm, &locDepth);CHKERRQ(ierr);
    ierr = MPI_Allreduce(&locDepth, &depth, 1, MPIU_INT, MPI_MAX, comm);CHKERRQ(ierr);
    ierr = DMPlexGetHybridBounds(dm, &pMax[depth], depth > 0 ? &pMax[depth-1] : NULL, &pMax[1], &pMax[0]);CHKERRQ(ierr);
    ierr = PetscMalloc2(size,&sizes,size,&hybsizes);CHKERRQ(ierr);
    if (depth == 1) {
      ierr = DMPlexGetDepthStratum(dm, 0, &pStart, &pEnd);CHKERRQ(ierr);
      pEnd = pEnd - pStart;
      ierr = MPI_Gather(&pEnd, 1, MPIU_INT, sizes, 1, MPIU_INT, 0, comm);CHKERRQ(ierr);
      ierr = PetscViewerASCIIPrintf(viewer, "  %D-cells:", 0);CHKERRQ(ierr);
      for (p = 0; p < size; ++p) {ierr = PetscViewerASCIIPrintf(viewer, " %D", sizes[p]);CHKERRQ(ierr);}
      ierr = PetscViewerASCIIPrintf(viewer, "\n");CHKERRQ(ierr);
      ierr = DMPlexGetHeightStratum(dm, 0, &pStart, &pEnd);CHKERRQ(ierr);
      pEnd = pEnd - pStart;
      ierr = MPI_Gather(&pEnd, 1, MPIU_INT, sizes, 1, MPIU_INT, 0, comm);CHKERRQ(ierr);
      ierr = PetscViewerASCIIPrintf(viewer, "  %D-cells:", dim);CHKERRQ(ierr);
      for (p = 0; p < size; ++p) {ierr = PetscViewerASCIIPrintf(viewer, " %D", sizes[p]);CHKERRQ(ierr);}
      ierr = PetscViewerASCIIPrintf(viewer, "\n");CHKERRQ(ierr);
    } else {
      for (d = 0; d <= dim; d++) {
        ierr = DMPlexGetDepthStratum(dm, d, &pStart, &pEnd);CHKERRQ(ierr);
        pEnd    -= pStart;
        pMax[d] -= pStart;
        ierr = MPI_Gather(&pEnd, 1, MPIU_INT, sizes, 1, MPIU_INT, 0, comm);CHKERRQ(ierr);
        ierr = MPI_Gather(&pMax[d], 1, MPIU_INT, hybsizes, 1, MPIU_INT, 0, comm);CHKERRQ(ierr);
        ierr = PetscViewerASCIIPrintf(viewer, "  %D-cells:", d);CHKERRQ(ierr);
        for (p = 0; p < size; ++p) {
          if (hybsizes[p] >= 0) {ierr = PetscViewerASCIIPrintf(viewer, " %D (%D)", sizes[p], sizes[p] - hybsizes[p]);CHKERRQ(ierr);}
          else                  {ierr = PetscViewerASCIIPrintf(viewer, " %D", sizes[p]);CHKERRQ(ierr);}
        }
        ierr = PetscViewerASCIIPrintf(viewer, "\n");CHKERRQ(ierr);
      }
    }
    ierr = PetscFree2(sizes,hybsizes);CHKERRQ(ierr);
    ierr = DMPlexGetNumLabels(dm, &numLabels);CHKERRQ(ierr);
    if (numLabels) {ierr = PetscViewerASCIIPrintf(viewer, "Labels:\n");CHKERRQ(ierr);}
    for (l = 0; l < numLabels; ++l) {
      DMLabel         label;
      const char     *name;
      IS              valueIS;
      const PetscInt *values;
      PetscInt        numValues, v;

      ierr = DMPlexGetLabelName(dm, l, &name);CHKERRQ(ierr);
      ierr = DMPlexGetLabel(dm, name, &label);CHKERRQ(ierr);
      ierr = DMLabelGetNumValues(label, &numValues);CHKERRQ(ierr);
      ierr = PetscViewerASCIIPrintf(viewer, "  %s: %d strata of sizes (", name, numValues);CHKERRQ(ierr);
      ierr = DMLabelGetValueIS(label, &valueIS);CHKERRQ(ierr);
      ierr = ISGetIndices(valueIS, &values);CHKERRQ(ierr);
      for (v = 0; v < numValues; ++v) {
        PetscInt size;

        ierr = DMLabelGetStratumSize(label, values[v], &size);CHKERRQ(ierr);
        if (v > 0) {ierr = PetscViewerASCIIPrintf(viewer, ", ");CHKERRQ(ierr);}
        ierr = PetscViewerASCIIPrintf(viewer, "%d", size);CHKERRQ(ierr);
      }
      ierr = PetscViewerASCIIPrintf(viewer, ")\n");CHKERRQ(ierr);
      ierr = ISRestoreIndices(valueIS, &values);CHKERRQ(ierr);
      ierr = ISDestroy(&valueIS);CHKERRQ(ierr);
    }
  }
  PetscFunctionReturn(0);
}

#undef __FUNCT__
#define __FUNCT__ "DMView_Plex"
PetscErrorCode DMView_Plex(DM dm, PetscViewer viewer)
{
  PetscBool      iascii, ishdf5;
  PetscErrorCode ierr;

  PetscFunctionBegin;
  PetscValidHeaderSpecific(dm, DM_CLASSID, 1);
  PetscValidHeaderSpecific(viewer, PETSC_VIEWER_CLASSID, 2);
  ierr = PetscObjectTypeCompare((PetscObject) viewer, PETSCVIEWERASCII, &iascii);CHKERRQ(ierr);
  ierr = PetscObjectTypeCompare((PetscObject) viewer, PETSCVIEWERHDF5,  &ishdf5);CHKERRQ(ierr);
  if (iascii) {
    ierr = DMPlexView_Ascii(dm, viewer);CHKERRQ(ierr);
  } else if (ishdf5) {
#if defined(PETSC_HAVE_HDF5)
    ierr = PetscViewerPushFormat(viewer, PETSC_VIEWER_HDF5_VIZ);CHKERRQ(ierr);
    ierr = DMPlexView_HDF5(dm, viewer);CHKERRQ(ierr);
    ierr = PetscViewerPopFormat(viewer);CHKERRQ(ierr);
#else
    SETERRQ(PetscObjectComm((PetscObject) dm), PETSC_ERR_SUP, "HDF5 not supported in this build.\nPlease reconfigure using --download-hdf5");
#endif
  }
  PetscFunctionReturn(0);
}

#undef __FUNCT__
#define __FUNCT__ "DMLoad_Plex"
PetscErrorCode DMLoad_Plex(DM dm, PetscViewer viewer)
{
  PetscBool      isbinary, ishdf5;
  PetscErrorCode ierr;

  PetscFunctionBegin;
  PetscValidHeaderSpecific(dm, DM_CLASSID, 1);
  PetscValidHeaderSpecific(viewer, PETSC_VIEWER_CLASSID, 2);
  ierr = PetscObjectTypeCompare((PetscObject) viewer, PETSCVIEWERBINARY, &isbinary);CHKERRQ(ierr);
  ierr = PetscObjectTypeCompare((PetscObject) viewer, PETSCVIEWERHDF5,   &ishdf5);CHKERRQ(ierr);
  if (isbinary) {SETERRQ(PetscObjectComm((PetscObject) dm), PETSC_ERR_SUP, "Do not yet support binary viewers");}
  else if (ishdf5) {
#if defined(PETSC_HAVE_HDF5)
    ierr = DMPlexLoad_HDF5(dm, viewer);CHKERRQ(ierr);
#else
    SETERRQ(PetscObjectComm((PetscObject) dm), PETSC_ERR_SUP, "HDF5 not supported in this build.\nPlease reconfigure using --download-hdf5");
#endif
  }
  PetscFunctionReturn(0);
}

#undef __FUNCT__
#define __FUNCT__ "BoundaryDestroy"
static PetscErrorCode BoundaryDestroy(DMBoundary *boundary)
{
  DMBoundary     b, next;
  PetscErrorCode ierr;

  PetscFunctionBegin;
  if (!boundary) PetscFunctionReturn(0);
  b = *boundary;
  *boundary = NULL;
  for (; b; b = next) {
    next = b->next;
    ierr = PetscFree(b->ids);CHKERRQ(ierr);
    ierr = PetscFree(b->name);CHKERRQ(ierr);
    ierr = PetscFree(b->labelname);CHKERRQ(ierr);
    ierr = PetscFree(b);CHKERRQ(ierr);
  }
  PetscFunctionReturn(0);
}

#undef __FUNCT__
#define __FUNCT__ "DMDestroy_Plex"
PetscErrorCode DMDestroy_Plex(DM dm)
{
  DM_Plex       *mesh = (DM_Plex*) dm->data;
  DMLabel        next  = mesh->labels;
  PetscErrorCode ierr;

  PetscFunctionBegin;
  if (--mesh->refct > 0) PetscFunctionReturn(0);
  ierr = PetscSectionDestroy(&mesh->coneSection);CHKERRQ(ierr);
  ierr = PetscFree(mesh->cones);CHKERRQ(ierr);
  ierr = PetscFree(mesh->coneOrientations);CHKERRQ(ierr);
  ierr = PetscSectionDestroy(&mesh->supportSection);CHKERRQ(ierr);
  ierr = PetscFree(mesh->supports);CHKERRQ(ierr);
  ierr = PetscFree(mesh->facesTmp);CHKERRQ(ierr);
  while (next) {
    DMLabel tmp = next->next;

    ierr = DMLabelDestroy(&next);CHKERRQ(ierr);
    next = tmp;
  }
  ierr = DMDestroy(&mesh->coarseMesh);CHKERRQ(ierr);
  ierr = DMLabelDestroy(&mesh->subpointMap);CHKERRQ(ierr);
  ierr = ISDestroy(&mesh->globalVertexNumbers);CHKERRQ(ierr);
  ierr = ISDestroy(&mesh->globalCellNumbers);CHKERRQ(ierr);
  ierr = BoundaryDestroy(&mesh->boundary);CHKERRQ(ierr);
  /* This was originally freed in DMDestroy(), but that prevents reference counting of backend objects */
  ierr = PetscFree(mesh);CHKERRQ(ierr);
  PetscFunctionReturn(0);
}

#undef __FUNCT__
#define __FUNCT__ "DMCreateMatrix_Plex"
PetscErrorCode DMCreateMatrix_Plex(DM dm, Mat *J)
{
  PetscSection   section, sectionGlobal;
  PetscInt       bs = -1;
  PetscInt       localSize;
  PetscBool      isShell, isBlock, isSeqBlock, isMPIBlock, isSymBlock, isSymSeqBlock, isSymMPIBlock;
  PetscErrorCode ierr;
  MatType        mtype;

  PetscFunctionBegin;
  ierr = MatInitializePackage();CHKERRQ(ierr);
  mtype = dm->mattype;
  ierr = DMGetDefaultSection(dm, &section);CHKERRQ(ierr);
  ierr = DMGetDefaultGlobalSection(dm, &sectionGlobal);CHKERRQ(ierr);
  /* ierr = PetscSectionGetStorageSize(sectionGlobal, &localSize);CHKERRQ(ierr); */
  ierr = PetscSectionGetConstrainedStorageSize(sectionGlobal, &localSize);CHKERRQ(ierr);
  ierr = MatCreate(PetscObjectComm((PetscObject)dm), J);CHKERRQ(ierr);
  ierr = MatSetSizes(*J, localSize, localSize, PETSC_DETERMINE, PETSC_DETERMINE);CHKERRQ(ierr);
  ierr = MatSetType(*J, mtype);CHKERRQ(ierr);
  ierr = MatSetFromOptions(*J);CHKERRQ(ierr);
  ierr = PetscStrcmp(mtype, MATSHELL, &isShell);CHKERRQ(ierr);
  ierr = PetscStrcmp(mtype, MATBAIJ, &isBlock);CHKERRQ(ierr);
  ierr = PetscStrcmp(mtype, MATSEQBAIJ, &isSeqBlock);CHKERRQ(ierr);
  ierr = PetscStrcmp(mtype, MATMPIBAIJ, &isMPIBlock);CHKERRQ(ierr);
  ierr = PetscStrcmp(mtype, MATSBAIJ, &isSymBlock);CHKERRQ(ierr);
  ierr = PetscStrcmp(mtype, MATSEQSBAIJ, &isSymSeqBlock);CHKERRQ(ierr);
  ierr = PetscStrcmp(mtype, MATMPISBAIJ, &isSymMPIBlock);CHKERRQ(ierr);
  if (!isShell) {
    PetscBool fillMatrix = (PetscBool) !dm->prealloc_only;
    PetscInt *dnz, *onz, *dnzu, *onzu, bsLocal, bsMax, bsMin;

    if (bs < 0) {
      if (isBlock || isSeqBlock || isMPIBlock || isSymBlock || isSymSeqBlock || isSymMPIBlock) {
        PetscInt pStart, pEnd, p, dof, cdof;

        ierr = PetscSectionGetChart(sectionGlobal, &pStart, &pEnd);CHKERRQ(ierr);
        for (p = pStart; p < pEnd; ++p) {
          ierr = PetscSectionGetDof(sectionGlobal, p, &dof);CHKERRQ(ierr);
          ierr = PetscSectionGetConstraintDof(sectionGlobal, p, &cdof);CHKERRQ(ierr);
          if (dof-cdof) {
            if (bs < 0) {
              bs = dof-cdof;
            } else if (bs != dof-cdof) {
              /* Layout does not admit a pointwise block size */
              bs = 1;
              break;
            }
          }
        }
        /* Must have same blocksize on all procs (some might have no points) */
        bsLocal = bs;
        ierr = MPI_Allreduce(&bsLocal, &bsMax, 1, MPIU_INT, MPI_MAX, PetscObjectComm((PetscObject)dm));CHKERRQ(ierr);
        bsLocal = bs < 0 ? bsMax : bs;
        ierr = MPI_Allreduce(&bsLocal, &bsMin, 1, MPIU_INT, MPI_MIN, PetscObjectComm((PetscObject)dm));CHKERRQ(ierr);
        if (bsMin != bsMax) {
          bs = 1;
        } else {
          bs = bsMax;
        }
      } else {
        bs = 1;
      }
    }
    ierr = PetscCalloc4(localSize/bs, &dnz, localSize/bs, &onz, localSize/bs, &dnzu, localSize/bs, &onzu);CHKERRQ(ierr);
    ierr = DMPlexPreallocateOperator(dm, bs, section, sectionGlobal, dnz, onz, dnzu, onzu, *J, fillMatrix);CHKERRQ(ierr);
    ierr = PetscFree4(dnz, onz, dnzu, onzu);CHKERRQ(ierr);
  }
  PetscFunctionReturn(0);
}

#undef __FUNCT__
#define __FUNCT__ "DMPlexGetDimension"
/*@
  DMPlexGetDimension - Return the topological mesh dimension

  Not collective

  Input Parameter:
. mesh - The DMPlex

  Output Parameter:
. dim - The topological mesh dimension

  Level: beginner

.seealso: DMPlexCreate()
@*/
PetscErrorCode DMPlexGetDimension(DM dm, PetscInt *dim)
{
  DM_Plex *mesh = (DM_Plex*) dm->data;

  PetscFunctionBegin;
  PetscValidHeaderSpecific(dm, DM_CLASSID, 1);
  PetscValidPointer(dim, 2);
  *dim = mesh->dim;
  PetscFunctionReturn(0);
}

#undef __FUNCT__
#define __FUNCT__ "DMPlexSetDimension"
/*@
  DMPlexSetDimension - Set the topological mesh dimension

  Collective on mesh

  Input Parameters:
+ mesh - The DMPlex
- dim - The topological mesh dimension

  Level: beginner

.seealso: DMPlexCreate()
@*/
PetscErrorCode DMPlexSetDimension(DM dm, PetscInt dim)
{
  DM_Plex *mesh = (DM_Plex*) dm->data;

  PetscFunctionBegin;
  PetscValidHeaderSpecific(dm, DM_CLASSID, 1);
  PetscValidLogicalCollectiveInt(dm, dim, 2);
  mesh->dim = dim;
  PetscFunctionReturn(0);
}

#undef __FUNCT__
#define __FUNCT__ "DMPlexGetChart"
/*@
  DMPlexGetChart - Return the interval for all mesh points [pStart, pEnd)

  Not collective

  Input Parameter:
. mesh - The DMPlex

  Output Parameters:
+ pStart - The first mesh point
- pEnd   - The upper bound for mesh points

  Level: beginner

.seealso: DMPlexCreate(), DMPlexSetChart()
@*/
PetscErrorCode DMPlexGetChart(DM dm, PetscInt *pStart, PetscInt *pEnd)
{
  DM_Plex       *mesh = (DM_Plex*) dm->data;
  PetscErrorCode ierr;

  PetscFunctionBegin;
  PetscValidHeaderSpecific(dm, DM_CLASSID, 1);
  ierr = PetscSectionGetChart(mesh->coneSection, pStart, pEnd);CHKERRQ(ierr);
  PetscFunctionReturn(0);
}

#undef __FUNCT__
#define __FUNCT__ "DMPlexSetChart"
/*@
  DMPlexSetChart - Set the interval for all mesh points [pStart, pEnd)

  Not collective

  Input Parameters:
+ mesh - The DMPlex
. pStart - The first mesh point
- pEnd   - The upper bound for mesh points

  Output Parameters:

  Level: beginner

.seealso: DMPlexCreate(), DMPlexGetChart()
@*/
PetscErrorCode DMPlexSetChart(DM dm, PetscInt pStart, PetscInt pEnd)
{
  DM_Plex       *mesh = (DM_Plex*) dm->data;
  PetscErrorCode ierr;

  PetscFunctionBegin;
  PetscValidHeaderSpecific(dm, DM_CLASSID, 1);
  ierr = PetscSectionSetChart(mesh->coneSection, pStart, pEnd);CHKERRQ(ierr);
  ierr = PetscSectionSetChart(mesh->supportSection, pStart, pEnd);CHKERRQ(ierr);
  PetscFunctionReturn(0);
}

#undef __FUNCT__
#define __FUNCT__ "DMPlexGetConeSize"
/*@
  DMPlexGetConeSize - Return the number of in-edges for this point in the Sieve DAG

  Not collective

  Input Parameters:
+ mesh - The DMPlex
- p - The Sieve point, which must lie in the chart set with DMPlexSetChart()

  Output Parameter:
. size - The cone size for point p

  Level: beginner

.seealso: DMPlexCreate(), DMPlexSetConeSize(), DMPlexSetChart()
@*/
PetscErrorCode DMPlexGetConeSize(DM dm, PetscInt p, PetscInt *size)
{
  DM_Plex       *mesh = (DM_Plex*) dm->data;
  PetscErrorCode ierr;

  PetscFunctionBegin;
  PetscValidHeaderSpecific(dm, DM_CLASSID, 1);
  PetscValidPointer(size, 3);
  ierr = PetscSectionGetDof(mesh->coneSection, p, size);CHKERRQ(ierr);
  PetscFunctionReturn(0);
}

#undef __FUNCT__
#define __FUNCT__ "DMPlexSetConeSize"
/*@
  DMPlexSetConeSize - Set the number of in-edges for this point in the Sieve DAG

  Not collective

  Input Parameters:
+ mesh - The DMPlex
. p - The Sieve point, which must lie in the chart set with DMPlexSetChart()
- size - The cone size for point p

  Output Parameter:

  Note:
  This should be called after DMPlexSetChart().

  Level: beginner

.seealso: DMPlexCreate(), DMPlexGetConeSize(), DMPlexSetChart()
@*/
PetscErrorCode DMPlexSetConeSize(DM dm, PetscInt p, PetscInt size)
{
  DM_Plex       *mesh = (DM_Plex*) dm->data;
  PetscErrorCode ierr;

  PetscFunctionBegin;
  PetscValidHeaderSpecific(dm, DM_CLASSID, 1);
  ierr = PetscSectionSetDof(mesh->coneSection, p, size);CHKERRQ(ierr);

  mesh->maxConeSize = PetscMax(mesh->maxConeSize, size);
  PetscFunctionReturn(0);
}

#undef __FUNCT__
#define __FUNCT__ "DMPlexAddConeSize"
/*@
  DMPlexAddConeSize - Add the given number of in-edges to this point in the Sieve DAG

  Not collective

  Input Parameters:
+ mesh - The DMPlex
. p - The Sieve point, which must lie in the chart set with DMPlexSetChart()
- size - The additional cone size for point p

  Output Parameter:

  Note:
  This should be called after DMPlexSetChart().

  Level: beginner

.seealso: DMPlexCreate(), DMPlexSetConeSize(), DMPlexGetConeSize(), DMPlexSetChart()
@*/
PetscErrorCode DMPlexAddConeSize(DM dm, PetscInt p, PetscInt size)
{
  DM_Plex       *mesh = (DM_Plex*) dm->data;
  PetscInt       csize;
  PetscErrorCode ierr;

  PetscFunctionBegin;
  PetscValidHeaderSpecific(dm, DM_CLASSID, 1);
  ierr = PetscSectionAddDof(mesh->coneSection, p, size);CHKERRQ(ierr);
  ierr = PetscSectionGetDof(mesh->coneSection, p, &csize);CHKERRQ(ierr);

  mesh->maxConeSize = PetscMax(mesh->maxConeSize, csize);
  PetscFunctionReturn(0);
}

#undef __FUNCT__
#define __FUNCT__ "DMPlexGetCone"
/*@C
  DMPlexGetCone - Return the points on the in-edges for this point in the Sieve DAG

  Not collective

  Input Parameters:
+ mesh - The DMPlex
- p - The Sieve point, which must lie in the chart set with DMPlexSetChart()

  Output Parameter:
. cone - An array of points which are on the in-edges for point p

  Level: beginner

  Fortran Notes:
  Since it returns an array, this routine is only available in Fortran 90, and you must
  include petsc.h90 in your code.

  You must also call DMPlexRestoreCone() after you finish using the returned array.

.seealso: DMPlexCreate(), DMPlexSetCone(), DMPlexSetChart()
@*/
PetscErrorCode DMPlexGetCone(DM dm, PetscInt p, const PetscInt *cone[])
{
  DM_Plex       *mesh = (DM_Plex*) dm->data;
  PetscInt       off;
  PetscErrorCode ierr;

  PetscFunctionBegin;
  PetscValidHeaderSpecific(dm, DM_CLASSID, 1);
  PetscValidPointer(cone, 3);
  ierr  = PetscSectionGetOffset(mesh->coneSection, p, &off);CHKERRQ(ierr);
  *cone = &mesh->cones[off];
  PetscFunctionReturn(0);
}

#undef __FUNCT__
#define __FUNCT__ "DMPlexSetCone"
/*@
  DMPlexSetCone - Set the points on the in-edges for this point in the Sieve DAG

  Not collective

  Input Parameters:
+ mesh - The DMPlex
. p - The Sieve point, which must lie in the chart set with DMPlexSetChart()
- cone - An array of points which are on the in-edges for point p

  Output Parameter:

  Note:
  This should be called after all calls to DMPlexSetConeSize() and DMSetUp().

  Level: beginner

.seealso: DMPlexCreate(), DMPlexGetCone(), DMPlexSetChart(), DMPlexSetConeSize(), DMSetUp()
@*/
PetscErrorCode DMPlexSetCone(DM dm, PetscInt p, const PetscInt cone[])
{
  DM_Plex       *mesh = (DM_Plex*) dm->data;
  PetscInt       pStart, pEnd;
  PetscInt       dof, off, c;
  PetscErrorCode ierr;

  PetscFunctionBegin;
  PetscValidHeaderSpecific(dm, DM_CLASSID, 1);
  ierr = PetscSectionGetChart(mesh->coneSection, &pStart, &pEnd);CHKERRQ(ierr);
  ierr = PetscSectionGetDof(mesh->coneSection, p, &dof);CHKERRQ(ierr);
  if (dof) PetscValidPointer(cone, 3);
  ierr = PetscSectionGetOffset(mesh->coneSection, p, &off);CHKERRQ(ierr);
  if ((p < pStart) || (p >= pEnd)) SETERRQ3(PetscObjectComm((PetscObject)dm), PETSC_ERR_ARG_OUTOFRANGE, "Mesh point %D is not in the valid range [%D, %D)", p, pStart, pEnd);
  for (c = 0; c < dof; ++c) {
    if ((cone[c] < pStart) || (cone[c] >= pEnd)) SETERRQ3(PetscObjectComm((PetscObject)dm), PETSC_ERR_ARG_OUTOFRANGE, "Cone point %D is not in the valid range [%D, %D)", cone[c], pStart, pEnd);
    mesh->cones[off+c] = cone[c];
  }
  PetscFunctionReturn(0);
}

#undef __FUNCT__
#define __FUNCT__ "DMPlexGetConeOrientation"
/*@C
  DMPlexGetConeOrientation - Return the orientations on the in-edges for this point in the Sieve DAG

  Not collective

  Input Parameters:
+ mesh - The DMPlex
- p - The Sieve point, which must lie in the chart set with DMPlexSetChart()

  Output Parameter:
. coneOrientation - An array of orientations which are on the in-edges for point p. An orientation is an
                    integer giving the prescription for cone traversal. If it is negative, the cone is
                    traversed in the opposite direction. Its value 'o', or if negative '-(o+1)', gives
                    the index of the cone point on which to start.

  Level: beginner

  Fortran Notes:
  Since it returns an array, this routine is only available in Fortran 90, and you must
  include petsc.h90 in your code.

  You must also call DMPlexRestoreConeOrientation() after you finish using the returned array.

.seealso: DMPlexCreate(), DMPlexGetCone(), DMPlexSetCone(), DMPlexSetChart()
@*/
PetscErrorCode DMPlexGetConeOrientation(DM dm, PetscInt p, const PetscInt *coneOrientation[])
{
  DM_Plex       *mesh = (DM_Plex*) dm->data;
  PetscInt       off;
  PetscErrorCode ierr;

  PetscFunctionBegin;
  PetscValidHeaderSpecific(dm, DM_CLASSID, 1);
#if defined(PETSC_USE_DEBUG)
  {
    PetscInt dof;
    ierr = PetscSectionGetDof(mesh->coneSection, p, &dof);CHKERRQ(ierr);
    if (dof) PetscValidPointer(coneOrientation, 3);
  }
#endif
  ierr = PetscSectionGetOffset(mesh->coneSection, p, &off);CHKERRQ(ierr);

  *coneOrientation = &mesh->coneOrientations[off];
  PetscFunctionReturn(0);
}

#undef __FUNCT__
#define __FUNCT__ "DMPlexSetConeOrientation"
/*@
  DMPlexSetConeOrientation - Set the orientations on the in-edges for this point in the Sieve DAG

  Not collective

  Input Parameters:
+ mesh - The DMPlex
. p - The Sieve point, which must lie in the chart set with DMPlexSetChart()
- coneOrientation - An array of orientations which are on the in-edges for point p. An orientation is an
                    integer giving the prescription for cone traversal. If it is negative, the cone is
                    traversed in the opposite direction. Its value 'o', or if negative '-(o+1)', gives
                    the index of the cone point on which to start.

  Output Parameter:

  Note:
  This should be called after all calls to DMPlexSetConeSize() and DMSetUp().

  Level: beginner

.seealso: DMPlexCreate(), DMPlexGetConeOrientation(), DMPlexSetCone(), DMPlexSetChart(), DMPlexSetConeSize(), DMSetUp()
@*/
PetscErrorCode DMPlexSetConeOrientation(DM dm, PetscInt p, const PetscInt coneOrientation[])
{
  DM_Plex       *mesh = (DM_Plex*) dm->data;
  PetscInt       pStart, pEnd;
  PetscInt       dof, off, c;
  PetscErrorCode ierr;

  PetscFunctionBegin;
  PetscValidHeaderSpecific(dm, DM_CLASSID, 1);
  ierr = PetscSectionGetChart(mesh->coneSection, &pStart, &pEnd);CHKERRQ(ierr);
  ierr = PetscSectionGetDof(mesh->coneSection, p, &dof);CHKERRQ(ierr);
  if (dof) PetscValidPointer(coneOrientation, 3);
  ierr = PetscSectionGetOffset(mesh->coneSection, p, &off);CHKERRQ(ierr);
  if ((p < pStart) || (p >= pEnd)) SETERRQ3(PetscObjectComm((PetscObject)dm), PETSC_ERR_ARG_OUTOFRANGE, "Mesh point %D is not in the valid range [%D, %D)", p, pStart, pEnd);
  for (c = 0; c < dof; ++c) {
    PetscInt cdof, o = coneOrientation[c];

    ierr = PetscSectionGetDof(mesh->coneSection, mesh->cones[off+c], &cdof);CHKERRQ(ierr);
    if (o && ((o < -(cdof+1)) || (o >= cdof))) SETERRQ3(PetscObjectComm((PetscObject)dm), PETSC_ERR_ARG_OUTOFRANGE, "Cone orientation %D is not in the valid range [%D. %D)", o, -(cdof+1), cdof);
    mesh->coneOrientations[off+c] = o;
  }
  PetscFunctionReturn(0);
}

#undef __FUNCT__
#define __FUNCT__ "DMPlexInsertCone"
PetscErrorCode DMPlexInsertCone(DM dm, PetscInt p, PetscInt conePos, PetscInt conePoint)
{
  DM_Plex       *mesh = (DM_Plex*) dm->data;
  PetscInt       pStart, pEnd;
  PetscInt       dof, off;
  PetscErrorCode ierr;

  PetscFunctionBegin;
  PetscValidHeaderSpecific(dm, DM_CLASSID, 1);
  ierr = PetscSectionGetChart(mesh->coneSection, &pStart, &pEnd);CHKERRQ(ierr);
  if ((p < pStart) || (p >= pEnd)) SETERRQ3(PetscObjectComm((PetscObject)dm), PETSC_ERR_ARG_OUTOFRANGE, "Mesh point %D is not in the valid range [%D, %D)", p, pStart, pEnd);
  if ((conePoint < pStart) || (conePoint >= pEnd)) SETERRQ3(PetscObjectComm((PetscObject)dm), PETSC_ERR_ARG_OUTOFRANGE, "Cone point %D is not in the valid range [%D, %D)", conePoint, pStart, pEnd);
  ierr = PetscSectionGetDof(mesh->coneSection, p, &dof);CHKERRQ(ierr);
  ierr = PetscSectionGetOffset(mesh->coneSection, p, &off);CHKERRQ(ierr);
  if ((conePos < 0) || (conePos >= dof)) SETERRQ3(PetscObjectComm((PetscObject)dm), PETSC_ERR_ARG_OUTOFRANGE, "Cone position %D of point %D is not in the valid range [0, %D)", conePos, p, dof);
  mesh->cones[off+conePos] = conePoint;
  PetscFunctionReturn(0);
}

#undef __FUNCT__
#define __FUNCT__ "DMPlexInsertConeOrientation"
PetscErrorCode DMPlexInsertConeOrientation(DM dm, PetscInt p, PetscInt conePos, PetscInt coneOrientation)
{
  DM_Plex       *mesh = (DM_Plex*) dm->data;
  PetscInt       pStart, pEnd;
  PetscInt       dof, off;
  PetscErrorCode ierr;

  PetscFunctionBegin;
  PetscValidHeaderSpecific(dm, DM_CLASSID, 1);
  ierr = PetscSectionGetChart(mesh->coneSection, &pStart, &pEnd);CHKERRQ(ierr);
  if ((p < pStart) || (p >= pEnd)) SETERRQ3(PetscObjectComm((PetscObject)dm), PETSC_ERR_ARG_OUTOFRANGE, "Mesh point %D is not in the valid range [%D, %D)", p, pStart, pEnd);
  ierr = PetscSectionGetDof(mesh->coneSection, p, &dof);CHKERRQ(ierr);
  ierr = PetscSectionGetOffset(mesh->coneSection, p, &off);CHKERRQ(ierr);
  if ((conePos < 0) || (conePos >= dof)) SETERRQ3(PetscObjectComm((PetscObject)dm), PETSC_ERR_ARG_OUTOFRANGE, "Cone position %D of point %D is not in the valid range [0, %D)", conePos, p, dof);
  mesh->coneOrientations[off+conePos] = coneOrientation;
  PetscFunctionReturn(0);
}

#undef __FUNCT__
#define __FUNCT__ "DMPlexGetSupportSize"
/*@
  DMPlexGetSupportSize - Return the number of out-edges for this point in the Sieve DAG

  Not collective

  Input Parameters:
+ mesh - The DMPlex
- p - The Sieve point, which must lie in the chart set with DMPlexSetChart()

  Output Parameter:
. size - The support size for point p

  Level: beginner

.seealso: DMPlexCreate(), DMPlexSetConeSize(), DMPlexSetChart(), DMPlexGetConeSize()
@*/
PetscErrorCode DMPlexGetSupportSize(DM dm, PetscInt p, PetscInt *size)
{
  DM_Plex       *mesh = (DM_Plex*) dm->data;
  PetscErrorCode ierr;

  PetscFunctionBegin;
  PetscValidHeaderSpecific(dm, DM_CLASSID, 1);
  PetscValidPointer(size, 3);
  ierr = PetscSectionGetDof(mesh->supportSection, p, size);CHKERRQ(ierr);
  PetscFunctionReturn(0);
}

#undef __FUNCT__
#define __FUNCT__ "DMPlexSetSupportSize"
/*@
  DMPlexSetSupportSize - Set the number of out-edges for this point in the Sieve DAG

  Not collective

  Input Parameters:
+ mesh - The DMPlex
. p - The Sieve point, which must lie in the chart set with DMPlexSetChart()
- size - The support size for point p

  Output Parameter:

  Note:
  This should be called after DMPlexSetChart().

  Level: beginner

.seealso: DMPlexCreate(), DMPlexGetSupportSize(), DMPlexSetChart()
@*/
PetscErrorCode DMPlexSetSupportSize(DM dm, PetscInt p, PetscInt size)
{
  DM_Plex       *mesh = (DM_Plex*) dm->data;
  PetscErrorCode ierr;

  PetscFunctionBegin;
  PetscValidHeaderSpecific(dm, DM_CLASSID, 1);
  ierr = PetscSectionSetDof(mesh->supportSection, p, size);CHKERRQ(ierr);

  mesh->maxSupportSize = PetscMax(mesh->maxSupportSize, size);
  PetscFunctionReturn(0);
}

#undef __FUNCT__
#define __FUNCT__ "DMPlexGetSupport"
/*@C
  DMPlexGetSupport - Return the points on the out-edges for this point in the Sieve DAG

  Not collective

  Input Parameters:
+ mesh - The DMPlex
- p - The Sieve point, which must lie in the chart set with DMPlexSetChart()

  Output Parameter:
. support - An array of points which are on the out-edges for point p

  Level: beginner

  Fortran Notes:
  Since it returns an array, this routine is only available in Fortran 90, and you must
  include petsc.h90 in your code.

  You must also call DMPlexRestoreSupport() after you finish using the returned array.

.seealso: DMPlexCreate(), DMPlexSetCone(), DMPlexSetChart(), DMPlexGetCone()
@*/
PetscErrorCode DMPlexGetSupport(DM dm, PetscInt p, const PetscInt *support[])
{
  DM_Plex       *mesh = (DM_Plex*) dm->data;
  PetscInt       off;
  PetscErrorCode ierr;

  PetscFunctionBegin;
  PetscValidHeaderSpecific(dm, DM_CLASSID, 1);
  PetscValidPointer(support, 3);
  ierr     = PetscSectionGetOffset(mesh->supportSection, p, &off);CHKERRQ(ierr);
  *support = &mesh->supports[off];
  PetscFunctionReturn(0);
}

#undef __FUNCT__
#define __FUNCT__ "DMPlexSetSupport"
/*@
  DMPlexSetSupport - Set the points on the out-edges for this point in the Sieve DAG

  Not collective

  Input Parameters:
+ mesh - The DMPlex
. p - The Sieve point, which must lie in the chart set with DMPlexSetChart()
- support - An array of points which are on the in-edges for point p

  Output Parameter:

  Note:
  This should be called after all calls to DMPlexSetSupportSize() and DMSetUp().

  Level: beginner

.seealso: DMPlexCreate(), DMPlexGetSupport(), DMPlexSetChart(), DMPlexSetSupportSize(), DMSetUp()
@*/
PetscErrorCode DMPlexSetSupport(DM dm, PetscInt p, const PetscInt support[])
{
  DM_Plex       *mesh = (DM_Plex*) dm->data;
  PetscInt       pStart, pEnd;
  PetscInt       dof, off, c;
  PetscErrorCode ierr;

  PetscFunctionBegin;
  PetscValidHeaderSpecific(dm, DM_CLASSID, 1);
  ierr = PetscSectionGetChart(mesh->supportSection, &pStart, &pEnd);CHKERRQ(ierr);
  ierr = PetscSectionGetDof(mesh->supportSection, p, &dof);CHKERRQ(ierr);
  if (dof) PetscValidPointer(support, 3);
  ierr = PetscSectionGetOffset(mesh->supportSection, p, &off);CHKERRQ(ierr);
  if ((p < pStart) || (p >= pEnd)) SETERRQ3(PetscObjectComm((PetscObject)dm), PETSC_ERR_ARG_OUTOFRANGE, "Mesh point %D is not in the valid range [%D, %D)", p, pStart, pEnd);
  for (c = 0; c < dof; ++c) {
    if ((support[c] < pStart) || (support[c] >= pEnd)) SETERRQ3(PetscObjectComm((PetscObject)dm), PETSC_ERR_ARG_OUTOFRANGE, "Support point %D is not in the valid range [%D, %D)", support[c], pStart, pEnd);
    mesh->supports[off+c] = support[c];
  }
  PetscFunctionReturn(0);
}

#undef __FUNCT__
#define __FUNCT__ "DMPlexInsertSupport"
PetscErrorCode DMPlexInsertSupport(DM dm, PetscInt p, PetscInt supportPos, PetscInt supportPoint)
{
  DM_Plex       *mesh = (DM_Plex*) dm->data;
  PetscInt       pStart, pEnd;
  PetscInt       dof, off;
  PetscErrorCode ierr;

  PetscFunctionBegin;
  PetscValidHeaderSpecific(dm, DM_CLASSID, 1);
  ierr = PetscSectionGetChart(mesh->supportSection, &pStart, &pEnd);CHKERRQ(ierr);
  ierr = PetscSectionGetDof(mesh->supportSection, p, &dof);CHKERRQ(ierr);
  ierr = PetscSectionGetOffset(mesh->supportSection, p, &off);CHKERRQ(ierr);
  if ((p < pStart) || (p >= pEnd)) SETERRQ3(PetscObjectComm((PetscObject)dm), PETSC_ERR_ARG_OUTOFRANGE, "Mesh point %D is not in the valid range [%D, %D)", p, pStart, pEnd);
  if ((supportPoint < pStart) || (supportPoint >= pEnd)) SETERRQ3(PetscObjectComm((PetscObject)dm), PETSC_ERR_ARG_OUTOFRANGE, "Support point %D is not in the valid range [%D, %D)", supportPoint, pStart, pEnd);
  if (supportPos >= dof) SETERRQ3(PetscObjectComm((PetscObject)dm), PETSC_ERR_ARG_OUTOFRANGE, "Support position %D of point %D is not in the valid range [0, %D)", supportPos, p, dof);
  mesh->supports[off+supportPos] = supportPoint;
  PetscFunctionReturn(0);
}

#undef __FUNCT__
#define __FUNCT__ "DMPlexGetTransitiveClosure"
/*@C
  DMPlexGetTransitiveClosure - Return the points on the transitive closure of the in-edges or out-edges for this point in the Sieve DAG

  Not collective

  Input Parameters:
+ mesh - The DMPlex
. p - The Sieve point, which must lie in the chart set with DMPlexSetChart()
. useCone - PETSC_TRUE for in-edges,  otherwise use out-edges
- points - If points is NULL on input, internal storage will be returned, otherwise the provided array is used

  Output Parameters:
+ numPoints - The number of points in the closure, so points[] is of size 2*numPoints
- points - The points and point orientations, interleaved as pairs [p0, o0, p1, o1, ...]

  Note:
  If using internal storage (points is NULL on input), each call overwrites the last output.

  Fortran Notes:
  Since it returns an array, this routine is only available in Fortran 90, and you must
  include petsc.h90 in your code.

  The numPoints argument is not present in the Fortran 90 binding since it is internal to the array.

  Level: beginner

.seealso: DMPlexRestoreTransitiveClosure(), DMPlexCreate(), DMPlexSetCone(), DMPlexSetChart(), DMPlexGetCone()
@*/
PetscErrorCode DMPlexGetTransitiveClosure(DM dm, PetscInt p, PetscBool useCone, PetscInt *numPoints, PetscInt *points[])
{
  DM_Plex        *mesh = (DM_Plex*) dm->data;
  PetscInt       *closure, *fifo;
  const PetscInt *tmp = NULL, *tmpO = NULL;
  PetscInt        tmpSize, t;
  PetscInt        depth       = 0, maxSize;
  PetscInt        closureSize = 2, fifoSize = 0, fifoStart = 0;
  PetscErrorCode  ierr;

  PetscFunctionBegin;
  PetscValidHeaderSpecific(dm, DM_CLASSID, 1);
  ierr    = DMPlexGetDepth(dm, &depth);CHKERRQ(ierr);
  /* This is only 1-level */
  if (useCone) {
    ierr = DMPlexGetConeSize(dm, p, &tmpSize);CHKERRQ(ierr);
    ierr = DMPlexGetCone(dm, p, &tmp);CHKERRQ(ierr);
    ierr = DMPlexGetConeOrientation(dm, p, &tmpO);CHKERRQ(ierr);
  } else {
    ierr = DMPlexGetSupportSize(dm, p, &tmpSize);CHKERRQ(ierr);
    ierr = DMPlexGetSupport(dm, p, &tmp);CHKERRQ(ierr);
  }
  if (depth == 1) {
    if (*points) {
      closure = *points;
    } else {
      maxSize = 2*(PetscMax(mesh->maxConeSize, mesh->maxSupportSize)+1);
      ierr = DMGetWorkArray(dm, maxSize, PETSC_INT, &closure);CHKERRQ(ierr);
    }
    closure[0] = p; closure[1] = 0;
    for (t = 0; t < tmpSize; ++t, closureSize += 2) {
      closure[closureSize]   = tmp[t];
      closure[closureSize+1] = tmpO ? tmpO[t] : 0;
    }
    if (numPoints) *numPoints = closureSize/2;
    if (points)    *points    = closure;
    PetscFunctionReturn(0);
  }
  maxSize = 2*PetscMax(PetscMax(PetscPowInt(mesh->maxConeSize,depth+1),PetscPowInt(mesh->maxSupportSize,depth+1)),depth+1);
  ierr    = DMGetWorkArray(dm, maxSize, PETSC_INT, &fifo);CHKERRQ(ierr);
  if (*points) {
    closure = *points;
  } else {
    ierr = DMGetWorkArray(dm, maxSize, PETSC_INT, &closure);CHKERRQ(ierr);
  }
  closure[0] = p; closure[1] = 0;
  for (t = 0; t < tmpSize; ++t, closureSize += 2, fifoSize += 2) {
    const PetscInt cp = tmp[t];
    const PetscInt co = tmpO ? tmpO[t] : 0;

    closure[closureSize]   = cp;
    closure[closureSize+1] = co;
    fifo[fifoSize]         = cp;
    fifo[fifoSize+1]       = co;
  }
  /* Should kick out early when depth is reached, rather than checking all vertices for empty cones */
  while (fifoSize - fifoStart) {
    const PetscInt q   = fifo[fifoStart];
    const PetscInt o   = fifo[fifoStart+1];
    const PetscInt rev = o >= 0 ? 0 : 1;
    const PetscInt off = rev ? -(o+1) : o;

    if (useCone) {
      ierr = DMPlexGetConeSize(dm, q, &tmpSize);CHKERRQ(ierr);
      ierr = DMPlexGetCone(dm, q, &tmp);CHKERRQ(ierr);
      ierr = DMPlexGetConeOrientation(dm, q, &tmpO);CHKERRQ(ierr);
    } else {
      ierr = DMPlexGetSupportSize(dm, q, &tmpSize);CHKERRQ(ierr);
      ierr = DMPlexGetSupport(dm, q, &tmp);CHKERRQ(ierr);
      tmpO = NULL;
    }
    for (t = 0; t < tmpSize; ++t) {
      const PetscInt i  = ((rev ? tmpSize-t : t) + off)%tmpSize;
      const PetscInt cp = tmp[i];
      /* Must propogate orientation: When we reverse orientation, we both reverse the direction of iteration and start at the other end of the chain. */
      /* HACK: It is worse to get the size here, than to change the interpretation of -(*+1)
       const PetscInt co = tmpO ? (rev ? -(tmpO[i]+1) : tmpO[i]) : 0; */
      PetscInt       co = tmpO ? tmpO[i] : 0;
      PetscInt       c;

      if (rev) {
        PetscInt childSize, coff;
        ierr = DMPlexGetConeSize(dm, cp, &childSize);CHKERRQ(ierr);
        coff = tmpO[i] < 0 ? -(tmpO[i]+1) : tmpO[i];
        co   = childSize ? -(((coff+childSize-1)%childSize)+1) : 0;
      }
      /* Check for duplicate */
      for (c = 0; c < closureSize; c += 2) {
        if (closure[c] == cp) break;
      }
      if (c == closureSize) {
        closure[closureSize]   = cp;
        closure[closureSize+1] = co;
        fifo[fifoSize]         = cp;
        fifo[fifoSize+1]       = co;
        closureSize           += 2;
        fifoSize              += 2;
      }
    }
    fifoStart += 2;
  }
  if (numPoints) *numPoints = closureSize/2;
  if (points)    *points    = closure;
  ierr = DMRestoreWorkArray(dm, maxSize, PETSC_INT, &fifo);CHKERRQ(ierr);
  PetscFunctionReturn(0);
}

#undef __FUNCT__
#define __FUNCT__ "DMPlexGetTransitiveClosure_Internal"
/*@C
  DMPlexGetTransitiveClosure_Internal - Return the points on the transitive closure of the in-edges or out-edges for this point in the Sieve DAG with a specified initial orientation

  Not collective

  Input Parameters:
+ mesh - The DMPlex
. p - The Sieve point, which must lie in the chart set with DMPlexSetChart()
. orientation - The orientation of the point
. useCone - PETSC_TRUE for in-edges,  otherwise use out-edges
- points - If points is NULL on input, internal storage will be returned, otherwise the provided array is used

  Output Parameters:
+ numPoints - The number of points in the closure, so points[] is of size 2*numPoints
- points - The points and point orientations, interleaved as pairs [p0, o0, p1, o1, ...]

  Note:
  If using internal storage (points is NULL on input), each call overwrites the last output.

  Fortran Notes:
  Since it returns an array, this routine is only available in Fortran 90, and you must
  include petsc.h90 in your code.

  The numPoints argument is not present in the Fortran 90 binding since it is internal to the array.

  Level: beginner

.seealso: DMPlexRestoreTransitiveClosure(), DMPlexCreate(), DMPlexSetCone(), DMPlexSetChart(), DMPlexGetCone()
@*/
PetscErrorCode DMPlexGetTransitiveClosure_Internal(DM dm, PetscInt p, PetscInt ornt, PetscBool useCone, PetscInt *numPoints, PetscInt *points[])
{
  DM_Plex        *mesh = (DM_Plex*) dm->data;
  PetscInt       *closure, *fifo;
  const PetscInt *tmp = NULL, *tmpO = NULL;
  PetscInt        tmpSize, t;
  PetscInt        depth       = 0, maxSize;
  PetscInt        closureSize = 2, fifoSize = 0, fifoStart = 0;
  PetscErrorCode  ierr;

  PetscFunctionBegin;
  PetscValidHeaderSpecific(dm, DM_CLASSID, 1);
  ierr    = DMPlexGetDepth(dm, &depth);CHKERRQ(ierr);
  /* This is only 1-level */
  if (useCone) {
    ierr = DMPlexGetConeSize(dm, p, &tmpSize);CHKERRQ(ierr);
    ierr = DMPlexGetCone(dm, p, &tmp);CHKERRQ(ierr);
    ierr = DMPlexGetConeOrientation(dm, p, &tmpO);CHKERRQ(ierr);
  } else {
    ierr = DMPlexGetSupportSize(dm, p, &tmpSize);CHKERRQ(ierr);
    ierr = DMPlexGetSupport(dm, p, &tmp);CHKERRQ(ierr);
  }
  if (depth == 1) {
    if (*points) {
      closure = *points;
    } else {
      maxSize = 2*(PetscMax(mesh->maxConeSize, mesh->maxSupportSize)+1);
      ierr = DMGetWorkArray(dm, maxSize, PETSC_INT, &closure);CHKERRQ(ierr);
    }
    closure[0] = p; closure[1] = ornt;
    for (t = 0; t < tmpSize; ++t, closureSize += 2) {
      const PetscInt i = ornt >= 0 ? (t+ornt)%tmpSize : (-(ornt+1) + tmpSize-t)%tmpSize;
      closure[closureSize]   = tmp[i];
      closure[closureSize+1] = tmpO ? tmpO[i] : 0;
    }
    if (numPoints) *numPoints = closureSize/2;
    if (points)    *points    = closure;
    PetscFunctionReturn(0);
  }
  maxSize = 2*PetscMax(PetscMax(PetscPowInt(mesh->maxConeSize,depth+1),PetscPowInt(mesh->maxSupportSize,depth+1)),depth+1);
  ierr    = DMGetWorkArray(dm, maxSize, PETSC_INT, &fifo);CHKERRQ(ierr);
  if (*points) {
    closure = *points;
  } else {
    ierr = DMGetWorkArray(dm, maxSize, PETSC_INT, &closure);CHKERRQ(ierr);
  }
  closure[0] = p; closure[1] = ornt;
  for (t = 0; t < tmpSize; ++t, closureSize += 2, fifoSize += 2) {
    const PetscInt i  = ornt >= 0 ? (t+ornt)%tmpSize : (-(ornt+1) + tmpSize-t)%tmpSize;
    const PetscInt cp = tmp[i];
    PetscInt       co = tmpO ? tmpO[i] : 0;

    if (ornt < 0) {
      PetscInt childSize, coff;
      ierr = DMPlexGetConeSize(dm, cp, &childSize);CHKERRQ(ierr);
      coff = tmpO[i] < 0 ? -(tmpO[i]+1) : tmpO[i];
      co   = childSize ? -(((coff+childSize-1)%childSize)+1) : 0;
    }
    closure[closureSize]   = cp;
    closure[closureSize+1] = co;
    fifo[fifoSize]         = cp;
    fifo[fifoSize+1]       = co;
  }
  /* Should kick out early when depth is reached, rather than checking all vertices for empty cones */
  while (fifoSize - fifoStart) {
    const PetscInt q   = fifo[fifoStart];
    const PetscInt o   = fifo[fifoStart+1];
    const PetscInt rev = o >= 0 ? 0 : 1;
    const PetscInt off = rev ? -(o+1) : o;

    if (useCone) {
      ierr = DMPlexGetConeSize(dm, q, &tmpSize);CHKERRQ(ierr);
      ierr = DMPlexGetCone(dm, q, &tmp);CHKERRQ(ierr);
      ierr = DMPlexGetConeOrientation(dm, q, &tmpO);CHKERRQ(ierr);
    } else {
      ierr = DMPlexGetSupportSize(dm, q, &tmpSize);CHKERRQ(ierr);
      ierr = DMPlexGetSupport(dm, q, &tmp);CHKERRQ(ierr);
      tmpO = NULL;
    }
    for (t = 0; t < tmpSize; ++t) {
      const PetscInt i  = ((rev ? tmpSize-t : t) + off)%tmpSize;
      const PetscInt cp = tmp[i];
      /* Must propogate orientation: When we reverse orientation, we both reverse the direction of iteration and start at the other end of the chain. */
      /* HACK: It is worse to get the size here, than to change the interpretation of -(*+1)
       const PetscInt co = tmpO ? (rev ? -(tmpO[i]+1) : tmpO[i]) : 0; */
      PetscInt       co = tmpO ? tmpO[i] : 0;
      PetscInt       c;

      if (rev) {
        PetscInt childSize, coff;
        ierr = DMPlexGetConeSize(dm, cp, &childSize);CHKERRQ(ierr);
        coff = tmpO[i] < 0 ? -(tmpO[i]+1) : tmpO[i];
        co   = childSize ? -(((coff+childSize-1)%childSize)+1) : 0;
      }
      /* Check for duplicate */
      for (c = 0; c < closureSize; c += 2) {
        if (closure[c] == cp) break;
      }
      if (c == closureSize) {
        closure[closureSize]   = cp;
        closure[closureSize+1] = co;
        fifo[fifoSize]         = cp;
        fifo[fifoSize+1]       = co;
        closureSize           += 2;
        fifoSize              += 2;
      }
    }
    fifoStart += 2;
  }
  if (numPoints) *numPoints = closureSize/2;
  if (points)    *points    = closure;
  ierr = DMRestoreWorkArray(dm, maxSize, PETSC_INT, &fifo);CHKERRQ(ierr);
  PetscFunctionReturn(0);
}

#undef __FUNCT__
#define __FUNCT__ "DMPlexRestoreTransitiveClosure"
/*@C
  DMPlexRestoreTransitiveClosure - Restore the array of points on the transitive closure of the in-edges or out-edges for this point in the Sieve DAG

  Not collective

  Input Parameters:
+ mesh - The DMPlex
. p - The Sieve point, which must lie in the chart set with DMPlexSetChart()
. useCone - PETSC_TRUE for in-edges,  otherwise use out-edges
. numPoints - The number of points in the closure, so points[] is of size 2*numPoints, zeroed on exit
- points - The points and point orientations, interleaved as pairs [p0, o0, p1, o1, ...], zeroed on exit

  Note:
  If not using internal storage (points is not NULL on input), this call is unnecessary

  Fortran Notes:
  Since it returns an array, this routine is only available in Fortran 90, and you must
  include petsc.h90 in your code.

  The numPoints argument is not present in the Fortran 90 binding since it is internal to the array.

  Level: beginner

.seealso: DMPlexGetTransitiveClosure(), DMPlexCreate(), DMPlexSetCone(), DMPlexSetChart(), DMPlexGetCone()
@*/
PetscErrorCode DMPlexRestoreTransitiveClosure(DM dm, PetscInt p, PetscBool useCone, PetscInt *numPoints, PetscInt *points[])
{
  PetscErrorCode ierr;

  PetscFunctionBegin;
  PetscValidHeaderSpecific(dm, DM_CLASSID, 1);
  if (numPoints) PetscValidIntPointer(numPoints,4);
  if (points) PetscValidPointer(points,5);
  ierr = DMRestoreWorkArray(dm, 0, PETSC_INT, points);CHKERRQ(ierr);
  if (numPoints) *numPoints = 0;
  PetscFunctionReturn(0);
}

#undef __FUNCT__
#define __FUNCT__ "DMPlexGetMaxSizes"
/*@
  DMPlexGetMaxSizes - Return the maximum number of in-edges (cone) and out-edges (support) for any point in the Sieve DAG

  Not collective

  Input Parameter:
. mesh - The DMPlex

  Output Parameters:
+ maxConeSize - The maximum number of in-edges
- maxSupportSize - The maximum number of out-edges

  Level: beginner

.seealso: DMPlexCreate(), DMPlexSetConeSize(), DMPlexSetChart()
@*/
PetscErrorCode DMPlexGetMaxSizes(DM dm, PetscInt *maxConeSize, PetscInt *maxSupportSize)
{
  DM_Plex *mesh = (DM_Plex*) dm->data;

  PetscFunctionBegin;
  PetscValidHeaderSpecific(dm, DM_CLASSID, 1);
  if (maxConeSize)    *maxConeSize    = mesh->maxConeSize;
  if (maxSupportSize) *maxSupportSize = mesh->maxSupportSize;
  PetscFunctionReturn(0);
}

#undef __FUNCT__
#define __FUNCT__ "DMSetUp_Plex"
PetscErrorCode DMSetUp_Plex(DM dm)
{
  DM_Plex       *mesh = (DM_Plex*) dm->data;
  PetscInt       size;
  PetscErrorCode ierr;

  PetscFunctionBegin;
  PetscValidHeaderSpecific(dm, DM_CLASSID, 1);
  ierr = PetscSectionSetUp(mesh->coneSection);CHKERRQ(ierr);
  ierr = PetscSectionGetStorageSize(mesh->coneSection, &size);CHKERRQ(ierr);
  ierr = PetscMalloc1(size, &mesh->cones);CHKERRQ(ierr);
  ierr = PetscCalloc1(size, &mesh->coneOrientations);CHKERRQ(ierr);
  if (mesh->maxSupportSize) {
    ierr = PetscSectionSetUp(mesh->supportSection);CHKERRQ(ierr);
    ierr = PetscSectionGetStorageSize(mesh->supportSection, &size);CHKERRQ(ierr);
    ierr = PetscMalloc1(size, &mesh->supports);CHKERRQ(ierr);
  }
  PetscFunctionReturn(0);
}

#undef __FUNCT__
#define __FUNCT__ "DMCreateSubDM_Plex"
PetscErrorCode DMCreateSubDM_Plex(DM dm, PetscInt numFields, PetscInt fields[], IS *is, DM *subdm)
{
  PetscErrorCode ierr;

  PetscFunctionBegin;
  if (subdm) {ierr = DMClone(dm, subdm);CHKERRQ(ierr);}
  ierr = DMCreateSubDM_Section_Private(dm, numFields, fields, is, subdm);CHKERRQ(ierr);
  PetscFunctionReturn(0);
}

#undef __FUNCT__
#define __FUNCT__ "DMPlexSymmetrize"
/*@
  DMPlexSymmetrize - Creates support (out-edge) information from cone (in-edge) inoformation

  Not collective

  Input Parameter:
. mesh - The DMPlex

  Output Parameter:

  Note:
  This should be called after all calls to DMPlexSetCone()

  Level: beginner

.seealso: DMPlexCreate(), DMPlexSetChart(), DMPlexSetConeSize(), DMPlexSetCone()
@*/
PetscErrorCode DMPlexSymmetrize(DM dm)
{
  DM_Plex       *mesh = (DM_Plex*) dm->data;
  PetscInt      *offsets;
  PetscInt       supportSize;
  PetscInt       pStart, pEnd, p;
  PetscErrorCode ierr;

  PetscFunctionBegin;
  PetscValidHeaderSpecific(dm, DM_CLASSID, 1);
  if (mesh->supports) SETERRQ(PetscObjectComm((PetscObject)dm), PETSC_ERR_ARG_WRONGSTATE, "Supports were already setup in this DMPlex");
  /* Calculate support sizes */
  ierr = DMPlexGetChart(dm, &pStart, &pEnd);CHKERRQ(ierr);
  for (p = pStart; p < pEnd; ++p) {
    PetscInt dof, off, c;

    ierr = PetscSectionGetDof(mesh->coneSection, p, &dof);CHKERRQ(ierr);
    ierr = PetscSectionGetOffset(mesh->coneSection, p, &off);CHKERRQ(ierr);
    for (c = off; c < off+dof; ++c) {
      ierr = PetscSectionAddDof(mesh->supportSection, mesh->cones[c], 1);CHKERRQ(ierr);
    }
  }
  for (p = pStart; p < pEnd; ++p) {
    PetscInt dof;

    ierr = PetscSectionGetDof(mesh->supportSection, p, &dof);CHKERRQ(ierr);

    mesh->maxSupportSize = PetscMax(mesh->maxSupportSize, dof);
  }
  ierr = PetscSectionSetUp(mesh->supportSection);CHKERRQ(ierr);
  /* Calculate supports */
  ierr = PetscSectionGetStorageSize(mesh->supportSection, &supportSize);CHKERRQ(ierr);
  ierr = PetscMalloc1(supportSize, &mesh->supports);CHKERRQ(ierr);
  ierr = PetscCalloc1(pEnd - pStart, &offsets);CHKERRQ(ierr);
  for (p = pStart; p < pEnd; ++p) {
    PetscInt dof, off, c;

    ierr = PetscSectionGetDof(mesh->coneSection, p, &dof);CHKERRQ(ierr);
    ierr = PetscSectionGetOffset(mesh->coneSection, p, &off);CHKERRQ(ierr);
    for (c = off; c < off+dof; ++c) {
      const PetscInt q = mesh->cones[c];
      PetscInt       offS;

      ierr = PetscSectionGetOffset(mesh->supportSection, q, &offS);CHKERRQ(ierr);

      mesh->supports[offS+offsets[q]] = p;
      ++offsets[q];
    }
  }
  ierr = PetscFree(offsets);CHKERRQ(ierr);
  PetscFunctionReturn(0);
}

#undef __FUNCT__
#define __FUNCT__ "DMPlexStratify"
/*@
  DMPlexStratify - The Sieve DAG for most topologies is a graded poset (http://en.wikipedia.org/wiki/Graded_poset), and
  can be illustrated by Hasse Diagram (a http://en.wikipedia.org/wiki/Hasse_diagram). The strata group all points of the
  same grade, and this function calculates the strata. This grade can be seen as the height (or depth) of the point in
  the DAG.

  Not collective

  Input Parameter:
. mesh - The DMPlex

  Output Parameter:

  Notes:
  Concretely, DMPlexStratify() creates a new label named "depth" containing the dimension of each element: 0 for vertices,
  1 for edges, and so on.  The depth label can be accessed through DMPlexGetDepthLabel() or DMPlexGetDepthStratum(), or
  manually via DMPlexGetLabel().  The height is defined implicitly by height = maxDimension - depth, and can be accessed
  via DMPlexGetHeightStratum().  For example, cells have height 0 and faces have height 1.

  DMPlexStratify() should be called after all calls to DMPlexSymmetrize()

  Level: beginner

.seealso: DMPlexCreate(), DMPlexSymmetrize()
@*/
PetscErrorCode DMPlexStratify(DM dm)
{
  DMLabel        label;
  PetscInt       pStart, pEnd, p;
  PetscInt       numRoots = 0, numLeaves = 0;
  PetscErrorCode ierr;

  PetscFunctionBegin;
  PetscValidHeaderSpecific(dm, DM_CLASSID, 1);
  ierr = PetscLogEventBegin(DMPLEX_Stratify,dm,0,0,0);CHKERRQ(ierr);
  /* Calculate depth */
  ierr = DMPlexGetChart(dm, &pStart, &pEnd);CHKERRQ(ierr);
  ierr = DMPlexCreateLabel(dm, "depth");CHKERRQ(ierr);
  ierr = DMPlexGetDepthLabel(dm, &label);CHKERRQ(ierr);
  /* Initialize roots and count leaves */
  for (p = pStart; p < pEnd; ++p) {
    PetscInt coneSize, supportSize;

    ierr = DMPlexGetConeSize(dm, p, &coneSize);CHKERRQ(ierr);
    ierr = DMPlexGetSupportSize(dm, p, &supportSize);CHKERRQ(ierr);
    if (!coneSize && supportSize) {
      ++numRoots;
      ierr = DMLabelSetValue(label, p, 0);CHKERRQ(ierr);
    } else if (!supportSize && coneSize) {
      ++numLeaves;
    } else if (!supportSize && !coneSize) {
      /* Isolated points */
      ierr = DMLabelSetValue(label, p, 0);CHKERRQ(ierr);
    }
  }
  if (numRoots + numLeaves == (pEnd - pStart)) {
    for (p = pStart; p < pEnd; ++p) {
      PetscInt coneSize, supportSize;

      ierr = DMPlexGetConeSize(dm, p, &coneSize);CHKERRQ(ierr);
      ierr = DMPlexGetSupportSize(dm, p, &supportSize);CHKERRQ(ierr);
      if (!supportSize && coneSize) {
        ierr = DMLabelSetValue(label, p, 1);CHKERRQ(ierr);
      }
    }
  } else {
    IS       pointIS;
    PetscInt numPoints = 0, level = 0;

    ierr = DMLabelGetStratumIS(label, level, &pointIS);CHKERRQ(ierr);
    if (pointIS) {ierr = ISGetLocalSize(pointIS, &numPoints);CHKERRQ(ierr);}
    while (numPoints) {
      const PetscInt *points;
      const PetscInt  newLevel = level+1;

      ierr = ISGetIndices(pointIS, &points);CHKERRQ(ierr);
      for (p = 0; p < numPoints; ++p) {
        const PetscInt  point = points[p];
        const PetscInt *support;
        PetscInt        supportSize, s;

        ierr = DMPlexGetSupportSize(dm, point, &supportSize);CHKERRQ(ierr);
        ierr = DMPlexGetSupport(dm, point, &support);CHKERRQ(ierr);
        for (s = 0; s < supportSize; ++s) {
          ierr = DMLabelSetValue(label, support[s], newLevel);CHKERRQ(ierr);
        }
      }
      ierr = ISRestoreIndices(pointIS, &points);CHKERRQ(ierr);
      ++level;
      ierr = ISDestroy(&pointIS);CHKERRQ(ierr);
      ierr = DMLabelGetStratumIS(label, level, &pointIS);CHKERRQ(ierr);
      if (pointIS) {ierr = ISGetLocalSize(pointIS, &numPoints);CHKERRQ(ierr);}
      else         {numPoints = 0;}
    }
    ierr = ISDestroy(&pointIS);CHKERRQ(ierr);
  }
  ierr = PetscLogEventEnd(DMPLEX_Stratify,dm,0,0,0);CHKERRQ(ierr);
  PetscFunctionReturn(0);
}

#undef __FUNCT__
#define __FUNCT__ "DMPlexGetJoin"
/*@C
  DMPlexGetJoin - Get an array for the join of the set of points

  Not Collective

  Input Parameters:
+ dm - The DMPlex object
. numPoints - The number of input points for the join
- points - The input points

  Output Parameters:
+ numCoveredPoints - The number of points in the join
- coveredPoints - The points in the join

  Level: intermediate

  Note: Currently, this is restricted to a single level join

  Fortran Notes:
  Since it returns an array, this routine is only available in Fortran 90, and you must
  include petsc.h90 in your code.

  The numCoveredPoints argument is not present in the Fortran 90 binding since it is internal to the array.

.keywords: mesh
.seealso: DMPlexRestoreJoin(), DMPlexGetMeet()
@*/
PetscErrorCode DMPlexGetJoin(DM dm, PetscInt numPoints, const PetscInt points[], PetscInt *numCoveredPoints, const PetscInt **coveredPoints)
{
  DM_Plex       *mesh = (DM_Plex*) dm->data;
  PetscInt      *join[2];
  PetscInt       joinSize, i = 0;
  PetscInt       dof, off, p, c, m;
  PetscErrorCode ierr;

  PetscFunctionBegin;
  PetscValidHeaderSpecific(dm, DM_CLASSID, 1);
  PetscValidPointer(points, 2);
  PetscValidPointer(numCoveredPoints, 3);
  PetscValidPointer(coveredPoints, 4);
  ierr = DMGetWorkArray(dm, mesh->maxSupportSize, PETSC_INT, &join[0]);CHKERRQ(ierr);
  ierr = DMGetWorkArray(dm, mesh->maxSupportSize, PETSC_INT, &join[1]);CHKERRQ(ierr);
  /* Copy in support of first point */
  ierr = PetscSectionGetDof(mesh->supportSection, points[0], &dof);CHKERRQ(ierr);
  ierr = PetscSectionGetOffset(mesh->supportSection, points[0], &off);CHKERRQ(ierr);
  for (joinSize = 0; joinSize < dof; ++joinSize) {
    join[i][joinSize] = mesh->supports[off+joinSize];
  }
  /* Check each successive support */
  for (p = 1; p < numPoints; ++p) {
    PetscInt newJoinSize = 0;

    ierr = PetscSectionGetDof(mesh->supportSection, points[p], &dof);CHKERRQ(ierr);
    ierr = PetscSectionGetOffset(mesh->supportSection, points[p], &off);CHKERRQ(ierr);
    for (c = 0; c < dof; ++c) {
      const PetscInt point = mesh->supports[off+c];

      for (m = 0; m < joinSize; ++m) {
        if (point == join[i][m]) {
          join[1-i][newJoinSize++] = point;
          break;
        }
      }
    }
    joinSize = newJoinSize;
    i        = 1-i;
  }
  *numCoveredPoints = joinSize;
  *coveredPoints    = join[i];
  ierr              = DMRestoreWorkArray(dm, mesh->maxSupportSize, PETSC_INT, &join[1-i]);CHKERRQ(ierr);
  PetscFunctionReturn(0);
}

#undef __FUNCT__
#define __FUNCT__ "DMPlexRestoreJoin"
/*@C
  DMPlexRestoreJoin - Restore an array for the join of the set of points

  Not Collective

  Input Parameters:
+ dm - The DMPlex object
. numPoints - The number of input points for the join
- points - The input points

  Output Parameters:
+ numCoveredPoints - The number of points in the join
- coveredPoints - The points in the join

  Fortran Notes:
  Since it returns an array, this routine is only available in Fortran 90, and you must
  include petsc.h90 in your code.

  The numCoveredPoints argument is not present in the Fortran 90 binding since it is internal to the array.

  Level: intermediate

.keywords: mesh
.seealso: DMPlexGetJoin(), DMPlexGetFullJoin(), DMPlexGetMeet()
@*/
PetscErrorCode DMPlexRestoreJoin(DM dm, PetscInt numPoints, const PetscInt points[], PetscInt *numCoveredPoints, const PetscInt **coveredPoints)
{
  PetscErrorCode ierr;

  PetscFunctionBegin;
  PetscValidHeaderSpecific(dm, DM_CLASSID, 1);
  if (points) PetscValidIntPointer(points,3);
  if (numCoveredPoints) PetscValidIntPointer(numCoveredPoints,4);
  PetscValidPointer(coveredPoints, 5);
  ierr = DMRestoreWorkArray(dm, 0, PETSC_INT, (void*) coveredPoints);CHKERRQ(ierr);
  if (numCoveredPoints) *numCoveredPoints = 0;
  PetscFunctionReturn(0);
}

#undef __FUNCT__
#define __FUNCT__ "DMPlexGetFullJoin"
/*@C
  DMPlexGetFullJoin - Get an array for the join of the set of points

  Not Collective

  Input Parameters:
+ dm - The DMPlex object
. numPoints - The number of input points for the join
- points - The input points

  Output Parameters:
+ numCoveredPoints - The number of points in the join
- coveredPoints - The points in the join

  Fortran Notes:
  Since it returns an array, this routine is only available in Fortran 90, and you must
  include petsc.h90 in your code.

  The numCoveredPoints argument is not present in the Fortran 90 binding since it is internal to the array.

  Level: intermediate

.keywords: mesh
.seealso: DMPlexGetJoin(), DMPlexRestoreJoin(), DMPlexGetMeet()
@*/
PetscErrorCode DMPlexGetFullJoin(DM dm, PetscInt numPoints, const PetscInt points[], PetscInt *numCoveredPoints, const PetscInt **coveredPoints)
{
  DM_Plex       *mesh = (DM_Plex*) dm->data;
  PetscInt      *offsets, **closures;
  PetscInt      *join[2];
  PetscInt       depth = 0, maxSize, joinSize = 0, i = 0;
  PetscInt       p, d, c, m;
  PetscErrorCode ierr;

  PetscFunctionBegin;
  PetscValidHeaderSpecific(dm, DM_CLASSID, 1);
  PetscValidPointer(points, 2);
  PetscValidPointer(numCoveredPoints, 3);
  PetscValidPointer(coveredPoints, 4);

  ierr    = DMPlexGetDepth(dm, &depth);CHKERRQ(ierr);
  ierr    = PetscCalloc1(numPoints, &closures);CHKERRQ(ierr);
  ierr    = DMGetWorkArray(dm, numPoints*(depth+2), PETSC_INT, &offsets);CHKERRQ(ierr);
  maxSize = PetscPowInt(mesh->maxSupportSize,depth+1);
  ierr    = DMGetWorkArray(dm, maxSize, PETSC_INT, &join[0]);CHKERRQ(ierr);
  ierr    = DMGetWorkArray(dm, maxSize, PETSC_INT, &join[1]);CHKERRQ(ierr);

  for (p = 0; p < numPoints; ++p) {
    PetscInt closureSize;

    ierr = DMPlexGetTransitiveClosure(dm, points[p], PETSC_FALSE, &closureSize, &closures[p]);CHKERRQ(ierr);

    offsets[p*(depth+2)+0] = 0;
    for (d = 0; d < depth+1; ++d) {
      PetscInt pStart, pEnd, i;

      ierr = DMPlexGetDepthStratum(dm, d, &pStart, &pEnd);CHKERRQ(ierr);
      for (i = offsets[p*(depth+2)+d]; i < closureSize; ++i) {
        if ((pStart > closures[p][i*2]) || (pEnd <= closures[p][i*2])) {
          offsets[p*(depth+2)+d+1] = i;
          break;
        }
      }
      if (i == closureSize) offsets[p*(depth+2)+d+1] = i;
    }
    if (offsets[p*(depth+2)+depth+1] != closureSize) SETERRQ2(PetscObjectComm((PetscObject)dm), PETSC_ERR_PLIB, "Total size of closure %D should be %D", offsets[p*(depth+2)+depth+1], closureSize);
  }
  for (d = 0; d < depth+1; ++d) {
    PetscInt dof;

    /* Copy in support of first point */
    dof = offsets[d+1] - offsets[d];
    for (joinSize = 0; joinSize < dof; ++joinSize) {
      join[i][joinSize] = closures[0][(offsets[d]+joinSize)*2];
    }
    /* Check each successive cone */
    for (p = 1; p < numPoints && joinSize; ++p) {
      PetscInt newJoinSize = 0;

      dof = offsets[p*(depth+2)+d+1] - offsets[p*(depth+2)+d];
      for (c = 0; c < dof; ++c) {
        const PetscInt point = closures[p][(offsets[p*(depth+2)+d]+c)*2];

        for (m = 0; m < joinSize; ++m) {
          if (point == join[i][m]) {
            join[1-i][newJoinSize++] = point;
            break;
          }
        }
      }
      joinSize = newJoinSize;
      i        = 1-i;
    }
    if (joinSize) break;
  }
  *numCoveredPoints = joinSize;
  *coveredPoints    = join[i];
  for (p = 0; p < numPoints; ++p) {
    ierr = DMPlexRestoreTransitiveClosure(dm, points[p], PETSC_FALSE, NULL, &closures[p]);CHKERRQ(ierr);
  }
  ierr = PetscFree(closures);CHKERRQ(ierr);
  ierr = DMRestoreWorkArray(dm, numPoints*(depth+2), PETSC_INT, &offsets);CHKERRQ(ierr);
  ierr = DMRestoreWorkArray(dm, mesh->maxSupportSize, PETSC_INT, &join[1-i]);CHKERRQ(ierr);
  PetscFunctionReturn(0);
}

#undef __FUNCT__
#define __FUNCT__ "DMPlexGetMeet"
/*@C
  DMPlexGetMeet - Get an array for the meet of the set of points

  Not Collective

  Input Parameters:
+ dm - The DMPlex object
. numPoints - The number of input points for the meet
- points - The input points

  Output Parameters:
+ numCoveredPoints - The number of points in the meet
- coveredPoints - The points in the meet

  Level: intermediate

  Note: Currently, this is restricted to a single level meet

  Fortran Notes:
  Since it returns an array, this routine is only available in Fortran 90, and you must
  include petsc.h90 in your code.

  The numCoveredPoints argument is not present in the Fortran 90 binding since it is internal to the array.

.keywords: mesh
.seealso: DMPlexRestoreMeet(), DMPlexGetJoin()
@*/
PetscErrorCode DMPlexGetMeet(DM dm, PetscInt numPoints, const PetscInt points[], PetscInt *numCoveringPoints, const PetscInt **coveringPoints)
{
  DM_Plex       *mesh = (DM_Plex*) dm->data;
  PetscInt      *meet[2];
  PetscInt       meetSize, i = 0;
  PetscInt       dof, off, p, c, m;
  PetscErrorCode ierr;

  PetscFunctionBegin;
  PetscValidHeaderSpecific(dm, DM_CLASSID, 1);
  PetscValidPointer(points, 2);
  PetscValidPointer(numCoveringPoints, 3);
  PetscValidPointer(coveringPoints, 4);
  ierr = DMGetWorkArray(dm, mesh->maxConeSize, PETSC_INT, &meet[0]);CHKERRQ(ierr);
  ierr = DMGetWorkArray(dm, mesh->maxConeSize, PETSC_INT, &meet[1]);CHKERRQ(ierr);
  /* Copy in cone of first point */
  ierr = PetscSectionGetDof(mesh->coneSection, points[0], &dof);CHKERRQ(ierr);
  ierr = PetscSectionGetOffset(mesh->coneSection, points[0], &off);CHKERRQ(ierr);
  for (meetSize = 0; meetSize < dof; ++meetSize) {
    meet[i][meetSize] = mesh->cones[off+meetSize];
  }
  /* Check each successive cone */
  for (p = 1; p < numPoints; ++p) {
    PetscInt newMeetSize = 0;

    ierr = PetscSectionGetDof(mesh->coneSection, points[p], &dof);CHKERRQ(ierr);
    ierr = PetscSectionGetOffset(mesh->coneSection, points[p], &off);CHKERRQ(ierr);
    for (c = 0; c < dof; ++c) {
      const PetscInt point = mesh->cones[off+c];

      for (m = 0; m < meetSize; ++m) {
        if (point == meet[i][m]) {
          meet[1-i][newMeetSize++] = point;
          break;
        }
      }
    }
    meetSize = newMeetSize;
    i        = 1-i;
  }
  *numCoveringPoints = meetSize;
  *coveringPoints    = meet[i];
  ierr               = DMRestoreWorkArray(dm, mesh->maxConeSize, PETSC_INT, &meet[1-i]);CHKERRQ(ierr);
  PetscFunctionReturn(0);
}

#undef __FUNCT__
#define __FUNCT__ "DMPlexRestoreMeet"
/*@C
  DMPlexRestoreMeet - Restore an array for the meet of the set of points

  Not Collective

  Input Parameters:
+ dm - The DMPlex object
. numPoints - The number of input points for the meet
- points - The input points

  Output Parameters:
+ numCoveredPoints - The number of points in the meet
- coveredPoints - The points in the meet

  Level: intermediate

  Fortran Notes:
  Since it returns an array, this routine is only available in Fortran 90, and you must
  include petsc.h90 in your code.

  The numCoveredPoints argument is not present in the Fortran 90 binding since it is internal to the array.

.keywords: mesh
.seealso: DMPlexGetMeet(), DMPlexGetFullMeet(), DMPlexGetJoin()
@*/
PetscErrorCode DMPlexRestoreMeet(DM dm, PetscInt numPoints, const PetscInt points[], PetscInt *numCoveredPoints, const PetscInt **coveredPoints)
{
  PetscErrorCode ierr;

  PetscFunctionBegin;
  PetscValidHeaderSpecific(dm, DM_CLASSID, 1);
  if (points) PetscValidIntPointer(points,3);
  if (numCoveredPoints) PetscValidIntPointer(numCoveredPoints,4);
  PetscValidPointer(coveredPoints,5);
  ierr = DMRestoreWorkArray(dm, 0, PETSC_INT, (void*) coveredPoints);CHKERRQ(ierr);
  if (numCoveredPoints) *numCoveredPoints = 0;
  PetscFunctionReturn(0);
}

#undef __FUNCT__
#define __FUNCT__ "DMPlexGetFullMeet"
/*@C
  DMPlexGetFullMeet - Get an array for the meet of the set of points

  Not Collective

  Input Parameters:
+ dm - The DMPlex object
. numPoints - The number of input points for the meet
- points - The input points

  Output Parameters:
+ numCoveredPoints - The number of points in the meet
- coveredPoints - The points in the meet

  Level: intermediate

  Fortran Notes:
  Since it returns an array, this routine is only available in Fortran 90, and you must
  include petsc.h90 in your code.

  The numCoveredPoints argument is not present in the Fortran 90 binding since it is internal to the array.

.keywords: mesh
.seealso: DMPlexGetMeet(), DMPlexRestoreMeet(), DMPlexGetJoin()
@*/
PetscErrorCode DMPlexGetFullMeet(DM dm, PetscInt numPoints, const PetscInt points[], PetscInt *numCoveredPoints, const PetscInt **coveredPoints)
{
  DM_Plex       *mesh = (DM_Plex*) dm->data;
  PetscInt      *offsets, **closures;
  PetscInt      *meet[2];
  PetscInt       height = 0, maxSize, meetSize = 0, i = 0;
  PetscInt       p, h, c, m;
  PetscErrorCode ierr;

  PetscFunctionBegin;
  PetscValidHeaderSpecific(dm, DM_CLASSID, 1);
  PetscValidPointer(points, 2);
  PetscValidPointer(numCoveredPoints, 3);
  PetscValidPointer(coveredPoints, 4);

  ierr    = DMPlexGetDepth(dm, &height);CHKERRQ(ierr);
  ierr    = PetscMalloc1(numPoints, &closures);CHKERRQ(ierr);
  ierr    = DMGetWorkArray(dm, numPoints*(height+2), PETSC_INT, &offsets);CHKERRQ(ierr);
  maxSize = PetscPowInt(mesh->maxConeSize,height+1);
  ierr    = DMGetWorkArray(dm, maxSize, PETSC_INT, &meet[0]);CHKERRQ(ierr);
  ierr    = DMGetWorkArray(dm, maxSize, PETSC_INT, &meet[1]);CHKERRQ(ierr);

  for (p = 0; p < numPoints; ++p) {
    PetscInt closureSize;

    ierr = DMPlexGetTransitiveClosure(dm, points[p], PETSC_TRUE, &closureSize, &closures[p]);CHKERRQ(ierr);

    offsets[p*(height+2)+0] = 0;
    for (h = 0; h < height+1; ++h) {
      PetscInt pStart, pEnd, i;

      ierr = DMPlexGetHeightStratum(dm, h, &pStart, &pEnd);CHKERRQ(ierr);
      for (i = offsets[p*(height+2)+h]; i < closureSize; ++i) {
        if ((pStart > closures[p][i*2]) || (pEnd <= closures[p][i*2])) {
          offsets[p*(height+2)+h+1] = i;
          break;
        }
      }
      if (i == closureSize) offsets[p*(height+2)+h+1] = i;
    }
    if (offsets[p*(height+2)+height+1] != closureSize) SETERRQ2(PetscObjectComm((PetscObject)dm), PETSC_ERR_PLIB, "Total size of closure %D should be %D", offsets[p*(height+2)+height+1], closureSize);
  }
  for (h = 0; h < height+1; ++h) {
    PetscInt dof;

    /* Copy in cone of first point */
    dof = offsets[h+1] - offsets[h];
    for (meetSize = 0; meetSize < dof; ++meetSize) {
      meet[i][meetSize] = closures[0][(offsets[h]+meetSize)*2];
    }
    /* Check each successive cone */
    for (p = 1; p < numPoints && meetSize; ++p) {
      PetscInt newMeetSize = 0;

      dof = offsets[p*(height+2)+h+1] - offsets[p*(height+2)+h];
      for (c = 0; c < dof; ++c) {
        const PetscInt point = closures[p][(offsets[p*(height+2)+h]+c)*2];

        for (m = 0; m < meetSize; ++m) {
          if (point == meet[i][m]) {
            meet[1-i][newMeetSize++] = point;
            break;
          }
        }
      }
      meetSize = newMeetSize;
      i        = 1-i;
    }
    if (meetSize) break;
  }
  *numCoveredPoints = meetSize;
  *coveredPoints    = meet[i];
  for (p = 0; p < numPoints; ++p) {
    ierr = DMPlexRestoreTransitiveClosure(dm, points[p], PETSC_TRUE, NULL, &closures[p]);CHKERRQ(ierr);
  }
  ierr = PetscFree(closures);CHKERRQ(ierr);
  ierr = DMRestoreWorkArray(dm, numPoints*(height+2), PETSC_INT, &offsets);CHKERRQ(ierr);
  ierr = DMRestoreWorkArray(dm, mesh->maxConeSize, PETSC_INT, &meet[1-i]);CHKERRQ(ierr);
  PetscFunctionReturn(0);
}

#undef __FUNCT__
#define __FUNCT__ "DMPlexEqual"
/*@C
  DMPlexEqual - Determine if two DMs have the same topology

  Not Collective

  Input Parameters:
+ dmA - A DMPlex object
- dmB - A DMPlex object

  Output Parameters:
. equal - PETSC_TRUE if the topologies are identical

  Level: intermediate

  Notes:
  We are not solving graph isomorphism, so we do not permutation.

.keywords: mesh
.seealso: DMPlexGetCone()
@*/
PetscErrorCode DMPlexEqual(DM dmA, DM dmB, PetscBool *equal)
{
  PetscInt       depth, depthB, pStart, pEnd, pStartB, pEndB, p;
  PetscErrorCode ierr;

  PetscFunctionBegin;
  PetscValidHeaderSpecific(dmA, DM_CLASSID, 1);
  PetscValidHeaderSpecific(dmB, DM_CLASSID, 2);
  PetscValidPointer(equal, 3);

  *equal = PETSC_FALSE;
  ierr = DMPlexGetDepth(dmA, &depth);CHKERRQ(ierr);
  ierr = DMPlexGetDepth(dmB, &depthB);CHKERRQ(ierr);
  if (depth != depthB) PetscFunctionReturn(0);
  ierr = DMPlexGetChart(dmA, &pStart,  &pEnd);CHKERRQ(ierr);
  ierr = DMPlexGetChart(dmB, &pStartB, &pEndB);CHKERRQ(ierr);
  if ((pStart != pStartB) || (pEnd != pEndB)) PetscFunctionReturn(0);
  for (p = pStart; p < pEnd; ++p) {
    const PetscInt *cone, *coneB, *ornt, *orntB, *support, *supportB;
    PetscInt        coneSize, coneSizeB, c, supportSize, supportSizeB, s;

    ierr = DMPlexGetConeSize(dmA, p, &coneSize);CHKERRQ(ierr);
    ierr = DMPlexGetCone(dmA, p, &cone);CHKERRQ(ierr);
    ierr = DMPlexGetConeOrientation(dmA, p, &ornt);CHKERRQ(ierr);
    ierr = DMPlexGetConeSize(dmB, p, &coneSizeB);CHKERRQ(ierr);
    ierr = DMPlexGetCone(dmB, p, &coneB);CHKERRQ(ierr);
    ierr = DMPlexGetConeOrientation(dmB, p, &orntB);CHKERRQ(ierr);
    if (coneSize != coneSizeB) PetscFunctionReturn(0);
    for (c = 0; c < coneSize; ++c) {
      if (cone[c] != coneB[c]) PetscFunctionReturn(0);
      if (ornt[c] != orntB[c]) PetscFunctionReturn(0);
    }
    ierr = DMPlexGetSupportSize(dmA, p, &supportSize);CHKERRQ(ierr);
    ierr = DMPlexGetSupport(dmA, p, &support);CHKERRQ(ierr);
    ierr = DMPlexGetSupportSize(dmB, p, &supportSizeB);CHKERRQ(ierr);
    ierr = DMPlexGetSupport(dmB, p, &supportB);CHKERRQ(ierr);
    if (supportSize != supportSizeB) PetscFunctionReturn(0);
    for (s = 0; s < supportSize; ++s) {
      if (support[s] != supportB[s]) PetscFunctionReturn(0);
    }
  }
  *equal = PETSC_TRUE;
  PetscFunctionReturn(0);
}

#undef __FUNCT__
#define __FUNCT__ "DMPlexGetNumFaceVertices"
PetscErrorCode DMPlexGetNumFaceVertices(DM dm, PetscInt cellDim, PetscInt numCorners, PetscInt *numFaceVertices)
{
  MPI_Comm       comm;
  PetscErrorCode ierr;

  PetscFunctionBegin;
  ierr = PetscObjectGetComm((PetscObject)dm,&comm);CHKERRQ(ierr);
  PetscValidPointer(numFaceVertices,3);
  switch (cellDim) {
  case 0:
    *numFaceVertices = 0;
    break;
  case 1:
    *numFaceVertices = 1;
    break;
  case 2:
    switch (numCorners) {
    case 3: /* triangle */
      *numFaceVertices = 2; /* Edge has 2 vertices */
      break;
    case 4: /* quadrilateral */
      *numFaceVertices = 2; /* Edge has 2 vertices */
      break;
    case 6: /* quadratic triangle, tri and quad cohesive Lagrange cells */
      *numFaceVertices = 3; /* Edge has 3 vertices */
      break;
    case 9: /* quadratic quadrilateral, quadratic quad cohesive Lagrange cells */
      *numFaceVertices = 3; /* Edge has 3 vertices */
      break;
    default:
      SETERRQ2(comm, PETSC_ERR_ARG_OUTOFRANGE, "Invalid number of face corners %d for dimension %d", numCorners, cellDim);
    }
    break;
  case 3:
    switch (numCorners) {
    case 4: /* tetradehdron */
      *numFaceVertices = 3; /* Face has 3 vertices */
      break;
    case 6: /* tet cohesive cells */
      *numFaceVertices = 4; /* Face has 4 vertices */
      break;
    case 8: /* hexahedron */
      *numFaceVertices = 4; /* Face has 4 vertices */
      break;
    case 9: /* tet cohesive Lagrange cells */
      *numFaceVertices = 6; /* Face has 6 vertices */
      break;
    case 10: /* quadratic tetrahedron */
      *numFaceVertices = 6; /* Face has 6 vertices */
      break;
    case 12: /* hex cohesive Lagrange cells */
      *numFaceVertices = 6; /* Face has 6 vertices */
      break;
    case 18: /* quadratic tet cohesive Lagrange cells */
      *numFaceVertices = 6; /* Face has 6 vertices */
      break;
    case 27: /* quadratic hexahedron, quadratic hex cohesive Lagrange cells */
      *numFaceVertices = 9; /* Face has 9 vertices */
      break;
    default:
      SETERRQ2(comm, PETSC_ERR_ARG_OUTOFRANGE, "Invalid number of face corners %d for dimension %d", numCorners, cellDim);
    }
    break;
  default:
    SETERRQ1(comm, PETSC_ERR_ARG_OUTOFRANGE, "Invalid cell dimension %d", cellDim);
  }
  PetscFunctionReturn(0);
}

#undef __FUNCT__
#define __FUNCT__ "DMPlexOrient"
/* Trys to give the mesh a consistent orientation */
PetscErrorCode DMPlexOrient(DM dm)
{
  PetscBT        seenCells, flippedCells, seenFaces;
  PetscInt      *faceFIFO, fTop, fBottom;
  PetscInt       dim, h, cStart, cEnd, c, fStart, fEnd, face, maxConeSize, *revcone, *revconeO;
  PetscErrorCode ierr;

  PetscFunctionBegin;
  /* Truth Table
     mismatch    flips   do action   mismatch   flipA ^ flipB   action
         F       0 flips     no         F             F           F
         F       1 flip      yes        F             T           T
         F       2 flips     no         T             F           T
         T       0 flips     yes        T             T           F
         T       1 flip      no
         T       2 flips     yes
  */
  ierr = DMPlexGetDimension(dm, &dim);CHKERRQ(ierr);
  ierr = DMPlexGetVTKCellHeight(dm, &h);CHKERRQ(ierr);
  ierr = DMPlexGetHeightStratum(dm, h,   &cStart, &cEnd);CHKERRQ(ierr);
  ierr = DMPlexGetHeightStratum(dm, h+1, &fStart, &fEnd);CHKERRQ(ierr);
  ierr = PetscBTCreate(cEnd - cStart, &seenCells);CHKERRQ(ierr);
  ierr = PetscBTMemzero(cEnd - cStart, seenCells);CHKERRQ(ierr);
  ierr = PetscBTCreate(cEnd - cStart, &flippedCells);CHKERRQ(ierr);
  ierr = PetscBTMemzero(cEnd - cStart, flippedCells);CHKERRQ(ierr);
  ierr = PetscBTCreate(fEnd - fStart, &seenFaces);CHKERRQ(ierr);
  ierr = PetscBTMemzero(fEnd - fStart, seenFaces);CHKERRQ(ierr);
  ierr = PetscMalloc1((fEnd - fStart), &faceFIFO);CHKERRQ(ierr);
  fTop = fBottom = 0;
  /* Initialize FIFO with first cell */
  if (cEnd > cStart) {
    const PetscInt *cone;
    PetscInt        coneSize;

    ierr = DMPlexGetConeSize(dm, cStart, &coneSize);CHKERRQ(ierr);
    ierr = DMPlexGetCone(dm, cStart, &cone);CHKERRQ(ierr);
    for (c = 0; c < coneSize; ++c) {
      faceFIFO[fBottom++] = cone[c];
      ierr = PetscBTSet(seenFaces, cone[c]-fStart);CHKERRQ(ierr);
    }
  }
  /* Consider each face in FIFO */
  while (fTop < fBottom) {
    const PetscInt *support, *coneA, *coneB, *coneOA, *coneOB;
    PetscInt        supportSize, coneSizeA, coneSizeB, posA = -1, posB = -1;
    PetscInt        seenA, flippedA, seenB, flippedB, mismatch;

    face = faceFIFO[fTop++];
    ierr = DMPlexGetSupportSize(dm, face, &supportSize);CHKERRQ(ierr);
    ierr = DMPlexGetSupport(dm, face, &support);CHKERRQ(ierr);
    if (supportSize < 2) continue;
    if (supportSize != 2) SETERRQ1(PETSC_COMM_SELF, PETSC_ERR_ARG_WRONG, "Faces should separate only two cells, not %d", supportSize);
    seenA    = PetscBTLookup(seenCells,    support[0]-cStart);
    flippedA = PetscBTLookup(flippedCells, support[0]-cStart) ? 1 : 0;
    seenB    = PetscBTLookup(seenCells,    support[1]-cStart);
    flippedB = PetscBTLookup(flippedCells, support[1]-cStart) ? 1 : 0;

    ierr = DMPlexGetConeSize(dm, support[0], &coneSizeA);CHKERRQ(ierr);
    ierr = DMPlexGetConeSize(dm, support[1], &coneSizeB);CHKERRQ(ierr);
    ierr = DMPlexGetCone(dm, support[0], &coneA);CHKERRQ(ierr);
    ierr = DMPlexGetCone(dm, support[1], &coneB);CHKERRQ(ierr);
    ierr = DMPlexGetConeOrientation(dm, support[0], &coneOA);CHKERRQ(ierr);
    ierr = DMPlexGetConeOrientation(dm, support[1], &coneOB);CHKERRQ(ierr);
    for (c = 0; c < coneSizeA; ++c) {
      if (!PetscBTLookup(seenFaces, coneA[c]-fStart)) {
        faceFIFO[fBottom++] = coneA[c];
        ierr = PetscBTSet(seenFaces, coneA[c]-fStart);CHKERRQ(ierr);
      }
      if (coneA[c] == face) posA = c;
      if (fBottom > fEnd-fStart) SETERRQ3(PETSC_COMM_SELF, PETSC_ERR_PLIB, "Face %d was pushed exceeding capacity %d > %d", coneA[c], fBottom, fEnd-fStart);
    }
    if (posA < 0) SETERRQ2(PETSC_COMM_SELF, PETSC_ERR_ARG_WRONG, "Face %d could not be located in cell %d", face, support[0]);
    for (c = 0; c < coneSizeB; ++c) {
      if (!PetscBTLookup(seenFaces, coneB[c]-fStart)) {
        faceFIFO[fBottom++] = coneB[c];
        ierr = PetscBTSet(seenFaces, coneB[c]-fStart);CHKERRQ(ierr);
      }
      if (coneB[c] == face) posB = c;
      if (fBottom > fEnd-fStart) SETERRQ3(PETSC_COMM_SELF, PETSC_ERR_PLIB, "Face %d was pushed exceeding capacity %d > %d", coneA[c], fBottom, fEnd-fStart);
    }
    if (posB < 0) SETERRQ2(PETSC_COMM_SELF, PETSC_ERR_ARG_WRONG, "Face %d could not be located in cell %d", face, support[1]);

    if (dim == 1) {
      mismatch = posA == posB;
    } else {
      mismatch = coneOA[posA] == coneOB[posB];
    }

    if (mismatch ^ (flippedA ^ flippedB)) {
      if (seenA && seenB) SETERRQ2(PETSC_COMM_SELF, PETSC_ERR_ARG_WRONG, "Previously seen cells %d and %d do not match: Fault mesh is non-orientable", support[0], support[1]);
      if (!seenA && !flippedA) {
        ierr = PetscBTSet(flippedCells, support[0]-cStart);CHKERRQ(ierr);
      } else if (!seenB && !flippedB) {
        ierr = PetscBTSet(flippedCells, support[1]-cStart);CHKERRQ(ierr);
      } else SETERRQ(PETSC_COMM_SELF, PETSC_ERR_ARG_WRONG, "Inconsistent mesh orientation: Fault mesh is non-orientable");
    } else if (mismatch && flippedA && flippedB) SETERRQ(PETSC_COMM_SELF, PETSC_ERR_ARG_WRONG, "Attempt to flip already flipped cell: Fault mesh is non-orientable");
    ierr = PetscBTSet(seenCells, support[0]-cStart);CHKERRQ(ierr);
    ierr = PetscBTSet(seenCells, support[1]-cStart);CHKERRQ(ierr);
  }
  /* Now all subdomains are oriented, but we need a consistent parallel orientation */
  {
    /* Find a representative face (edge) separating pairs of procs */
    PetscSF            sf;
    const PetscInt    *lpoints;
    const PetscSFNode *rpoints;
    PetscInt          *neighbors, *nranks;
    PetscInt           numLeaves, numRoots, numNeighbors = 0, l, n;

    ierr = DMGetPointSF(dm, &sf);CHKERRQ(ierr);
    ierr = PetscSFGetGraph(sf, &numRoots, &numLeaves, &lpoints, &rpoints);CHKERRQ(ierr);
    if (numLeaves >= 0) {
      const PetscInt *cone, *ornt, *support;
      PetscInt        coneSize, supportSize;
      int            *rornt, *lornt; /* PetscSF cannot handle smaller than int */
      PetscBool      *match, flipped = PETSC_FALSE;

      ierr = PetscMalloc1(numLeaves,&neighbors);CHKERRQ(ierr);
      /* I know this is p^2 time in general, but for bounded degree its alright */
      for (l = 0; l < numLeaves; ++l) {
        const PetscInt face = lpoints[l];
        if ((face >= fStart) && (face < fEnd)) {
          const PetscInt rank = rpoints[l].rank;
          for (n = 0; n < numNeighbors; ++n) if (rank == rpoints[neighbors[n]].rank) break;
          if (n >= numNeighbors) {
            PetscInt supportSize;
            ierr = DMPlexGetSupportSize(dm, face, &supportSize);CHKERRQ(ierr);
            if (supportSize != 1) SETERRQ1(PETSC_COMM_SELF, PETSC_ERR_ARG_WRONG, "Boundary faces should see one cell, not %d", supportSize);
            neighbors[numNeighbors++] = l;
          }
        }
      }
      ierr = PetscCalloc4(numNeighbors,&match,numNeighbors,&nranks,numRoots,&rornt,numRoots,&lornt);CHKERRQ(ierr);
      for (face = fStart; face < fEnd; ++face) {
        ierr = DMPlexGetSupportSize(dm, face, &supportSize);CHKERRQ(ierr);
        if (supportSize != 1) continue;
        ierr = DMPlexGetSupport(dm, face, &support);CHKERRQ(ierr);

        ierr = DMPlexGetCone(dm, support[0], &cone);CHKERRQ(ierr);
        ierr = DMPlexGetConeSize(dm, support[0], &coneSize);CHKERRQ(ierr);
        ierr = DMPlexGetConeOrientation(dm, support[0], &ornt);CHKERRQ(ierr);
        for (c = 0; c < coneSize; ++c) if (cone[c] == face) break;
        if (dim == 1) {
          /* Use cone position instead, shifted to -1 or 1 */
          rornt[face] = c*2-1;
        } else {
          if (PetscBTLookup(flippedCells, support[0]-cStart)) rornt[face] = ornt[c] < 0 ? -1 :  1;
          else                                                rornt[face] = ornt[c] < 0 ?  1 : -1;
        }
      }
      /* Mark each edge with match or nomatch */
      ierr = PetscSFBcastBegin(sf, MPI_INT, rornt, lornt);CHKERRQ(ierr);
      ierr = PetscSFBcastEnd(sf, MPI_INT, rornt, lornt);CHKERRQ(ierr);
      for (n = 0; n < numNeighbors; ++n) {
        const PetscInt face = lpoints[neighbors[n]];

        if (rornt[face]*lornt[face] < 0) match[n] = PETSC_TRUE;
        else                             match[n] = PETSC_FALSE;
        nranks[n] = rpoints[neighbors[n]].rank;
      }
      /* Collect the graph on 0 */
      {
        MPI_Comm     comm = PetscObjectComm((PetscObject) sf);
        Mat          G;
        PetscBT      seenProcs, flippedProcs;
        PetscInt    *procFIFO, pTop, pBottom;
        PetscInt    *adj = NULL;
        PetscBool   *val = NULL;
        PetscMPIInt *recvcounts = NULL, *displs = NULL, p;
        PetscMPIInt  N = numNeighbors, numProcs = 0, rank;
        PetscInt     debug = 0;

        ierr = MPI_Comm_rank(comm, &rank);CHKERRQ(ierr);
        if (!rank) {ierr = MPI_Comm_size(comm, &numProcs);CHKERRQ(ierr);}
        ierr = PetscCalloc2(numProcs,&recvcounts,numProcs+1,&displs);CHKERRQ(ierr);
        ierr = MPI_Gather(&N, 1, MPI_INT, recvcounts, 1, MPI_INT, 0, comm);CHKERRQ(ierr);
        for (p = 0; p < numProcs; ++p) {
          displs[p+1] = displs[p] + recvcounts[p];
        }
        if (!rank) {ierr = PetscMalloc2(displs[numProcs],&adj,displs[numProcs],&val);CHKERRQ(ierr);}
        ierr = MPI_Gatherv(nranks, numNeighbors, MPIU_INT, adj, recvcounts, displs, MPIU_INT, 0, comm);CHKERRQ(ierr);
        ierr = MPI_Gatherv(match, numNeighbors, MPIU_BOOL, val, recvcounts, displs, MPIU_BOOL, 0, comm);CHKERRQ(ierr);
        if (debug) {
          for (p = 0; p < numProcs; ++p) {
            ierr = PetscPrintf(comm, "Proc %d:\n", p);
            for (n = 0; n < recvcounts[p]; ++n) {
              ierr = PetscPrintf(comm, "  edge %d (%d):\n", adj[displs[p]+n], val[displs[p]+n]);
            }
          }
        }
        /* Symmetrize the graph */
        ierr = MatCreate(PETSC_COMM_SELF, &G);CHKERRQ(ierr);
        ierr = MatSetSizes(G, numProcs, numProcs, numProcs, numProcs);CHKERRQ(ierr);
        ierr = MatSetUp(G);CHKERRQ(ierr);
        for (p = 0; p < numProcs; ++p) {
          for (n = 0; n < recvcounts[p]; ++n) {
            const PetscInt    r = p;
            const PetscInt    q = adj[displs[p]+n];
            const PetscScalar o = val[displs[p]+n] ? 1.0 : 0.0;

            ierr = MatSetValues(G, 1, &r, 1, &q, &o, INSERT_VALUES);CHKERRQ(ierr);
            ierr = MatSetValues(G, 1, &q, 1, &r, &o, INSERT_VALUES);CHKERRQ(ierr);
          }
        }
        ierr = MatAssemblyBegin(G, MAT_FINAL_ASSEMBLY);CHKERRQ(ierr);
        ierr = MatAssemblyEnd(G, MAT_FINAL_ASSEMBLY);CHKERRQ(ierr);

        ierr = PetscBTCreate(numProcs, &seenProcs);CHKERRQ(ierr);
        ierr = PetscBTMemzero(numProcs, seenProcs);CHKERRQ(ierr);
        ierr = PetscBTCreate(numProcs, &flippedProcs);CHKERRQ(ierr);
        ierr = PetscBTMemzero(numProcs, flippedProcs);CHKERRQ(ierr);
        ierr = PetscMalloc1(numProcs,&procFIFO);CHKERRQ(ierr);
        pTop = pBottom = 0;
        for (p = 0; p < numProcs; ++p) {
          if (PetscBTLookup(seenProcs, p)) continue;
          /* Initialize FIFO with next proc */
          procFIFO[pBottom++] = p;
          ierr = PetscBTSet(seenProcs, p);CHKERRQ(ierr);
          /* Consider each proc in FIFO */
          while (pTop < pBottom) {
            const PetscScalar *ornt;
            const PetscInt    *neighbors;
            PetscInt           proc, nproc, seen, flippedA, flippedB, mismatch, numNeighbors;

            proc     = procFIFO[pTop++];
            flippedA = PetscBTLookup(flippedProcs, proc) ? 1 : 0;
            ierr = MatGetRow(G, proc, &numNeighbors, &neighbors, &ornt);CHKERRQ(ierr);
            /* Loop over neighboring procs */
            for (n = 0; n < numNeighbors; ++n) {
              nproc    = neighbors[n];
              mismatch = PetscRealPart(ornt[n]) > 0.5 ? 0 : 1;
              seen     = PetscBTLookup(seenProcs, nproc);
              flippedB = PetscBTLookup(flippedProcs, nproc) ? 1 : 0;

              if (mismatch ^ (flippedA ^ flippedB)) {
                if (seen) SETERRQ2(PETSC_COMM_SELF, PETSC_ERR_ARG_WRONG, "Previously seen procs %d and %d do not match: Fault mesh is non-orientable", proc, nproc);
                if (!flippedB) {
                  ierr = PetscBTSet(flippedProcs, nproc);CHKERRQ(ierr);
              } else SETERRQ(PETSC_COMM_SELF, PETSC_ERR_ARG_WRONG, "Inconsistent mesh orientation: Fault mesh is non-orientable");
              } else if (mismatch && flippedA && flippedB) SETERRQ(PETSC_COMM_SELF, PETSC_ERR_ARG_WRONG, "Attempt to flip already flipped cell: Fault mesh is non-orientable");
              if (!seen) {
                procFIFO[pBottom++] = nproc;
                ierr = PetscBTSet(seenProcs, nproc);CHKERRQ(ierr);
              }
            }
          }
        }
        ierr = PetscFree(procFIFO);CHKERRQ(ierr);
        ierr = MatDestroy(&G);CHKERRQ(ierr);

        ierr = PetscFree2(recvcounts,displs);CHKERRQ(ierr);
        ierr = PetscFree2(adj,val);CHKERRQ(ierr);
        {
          PetscBool *flips;

          ierr = PetscMalloc1(numProcs,&flips);CHKERRQ(ierr);
          for (p = 0; p < numProcs; ++p) {
            flips[p] = PetscBTLookup(flippedProcs, p) ? PETSC_TRUE : PETSC_FALSE;
            if (debug && flips[p]) {ierr = PetscPrintf(comm, "Flipping Proc %d:\n", p);}
          }
          ierr = MPI_Scatter(flips, 1, MPIU_BOOL, &flipped, 1, MPIU_BOOL, 0, comm);CHKERRQ(ierr);
          ierr = PetscFree(flips);CHKERRQ(ierr);
        }
        ierr = PetscBTDestroy(&seenProcs);CHKERRQ(ierr);
        ierr = PetscBTDestroy(&flippedProcs);CHKERRQ(ierr);
      }
      ierr = PetscFree4(match,nranks,rornt,lornt);CHKERRQ(ierr);
      ierr = PetscFree(neighbors);CHKERRQ(ierr);
      if (flipped) {for (c = cStart; c < cEnd; ++c) {ierr = PetscBTNegate(flippedCells, c-cStart);CHKERRQ(ierr);}}
    }
  }
  /* Reverse flipped cells in the mesh */
  ierr = DMPlexGetMaxSizes(dm, &maxConeSize, NULL);CHKERRQ(ierr);
  ierr = DMGetWorkArray(dm, maxConeSize, PETSC_INT, &revcone);CHKERRQ(ierr);
  ierr = DMGetWorkArray(dm, maxConeSize, PETSC_INT, &revconeO);CHKERRQ(ierr);
  for (c = cStart; c < cEnd; ++c) {
    const PetscInt *cone, *coneO, *support;
    PetscInt        coneSize, supportSize, faceSize, cp, sp;

    if (!PetscBTLookup(flippedCells, c-cStart)) continue;
    ierr = DMPlexGetConeSize(dm, c, &coneSize);CHKERRQ(ierr);
    ierr = DMPlexGetCone(dm, c, &cone);CHKERRQ(ierr);
    ierr = DMPlexGetConeOrientation(dm, c, &coneO);CHKERRQ(ierr);
    for (cp = 0; cp < coneSize; ++cp) {
      const PetscInt rcp = coneSize-cp-1;

      ierr = DMPlexGetConeSize(dm, cone[rcp], &faceSize);CHKERRQ(ierr);
      revcone[cp]  = cone[rcp];
      revconeO[cp] = coneO[rcp] >= 0 ? -(faceSize-coneO[rcp]) : faceSize+coneO[rcp];
    }
    ierr = DMPlexSetCone(dm, c, revcone);CHKERRQ(ierr);
    ierr = DMPlexSetConeOrientation(dm, c, revconeO);CHKERRQ(ierr);
    /* Reverse orientations of support */
    faceSize = coneSize;
    ierr = DMPlexGetSupportSize(dm, c, &supportSize);CHKERRQ(ierr);
    ierr = DMPlexGetSupport(dm, c, &support);CHKERRQ(ierr);
    for (sp = 0; sp < supportSize; ++sp) {
      ierr = DMPlexGetConeSize(dm, support[sp], &coneSize);CHKERRQ(ierr);
      ierr = DMPlexGetCone(dm, support[sp], &cone);CHKERRQ(ierr);
      ierr = DMPlexGetConeOrientation(dm, support[sp], &coneO);CHKERRQ(ierr);
      for (cp = 0; cp < coneSize; ++cp) {
        if (cone[cp] != c) continue;
        ierr = DMPlexInsertConeOrientation(dm, support[sp], cp, coneO[cp] >= 0 ? -(faceSize-coneO[cp]) : faceSize+coneO[cp]);CHKERRQ(ierr);
      }
    }
  }
  ierr = DMRestoreWorkArray(dm, maxConeSize, PETSC_INT, &revcone);CHKERRQ(ierr);
  ierr = DMRestoreWorkArray(dm, maxConeSize, PETSC_INT, &revconeO);CHKERRQ(ierr);
  ierr = PetscBTDestroy(&seenCells);CHKERRQ(ierr);
  ierr = PetscBTDestroy(&flippedCells);CHKERRQ(ierr);
  ierr = PetscBTDestroy(&seenFaces);CHKERRQ(ierr);
  ierr = PetscFree(faceFIFO);CHKERRQ(ierr);
  PetscFunctionReturn(0);
}

#undef __FUNCT__
#define __FUNCT__ "DMPlexInvertCell_Internal"
PetscErrorCode DMPlexInvertCell_Internal(PetscInt dim, PetscInt numCorners, PetscInt cone[])
{
  int tmpc;

  PetscFunctionBegin;
  if (dim != 3) PetscFunctionReturn(0);
  switch (numCorners) {
  case 4:
    tmpc    = cone[0];
    cone[0] = cone[1];
    cone[1] = tmpc;
    break;
  case 8:
    tmpc    = cone[1];
    cone[1] = cone[3];
    cone[3] = tmpc;
    break;
  default: break;
  }
  PetscFunctionReturn(0);
}

#undef __FUNCT__
#define __FUNCT__ "DMPlexInvertCell"
/*@C
  DMPlexInvertCell - This flips tetrahedron and hexahedron orientation since Plex stores them internally with outward normals. Other cells are left untouched.

  Input Parameters:
+ numCorners - The number of vertices in a cell
- cone - The incoming cone

  Output Parameter:
. cone - The inverted cone (in-place)

  Level: developer

.seealso: DMPlexGenerate()
@*/
PetscErrorCode DMPlexInvertCell(PetscInt dim, PetscInt numCorners, int cone[])
{
  int tmpc;

  PetscFunctionBegin;
  if (dim != 3) PetscFunctionReturn(0);
  switch (numCorners) {
  case 4:
    tmpc    = cone[0];
    cone[0] = cone[1];
    cone[1] = tmpc;
    break;
  case 8:
    tmpc    = cone[1];
    cone[1] = cone[3];
    cone[3] = tmpc;
    break;
  default: break;
  }
  PetscFunctionReturn(0);
}

#undef __FUNCT__
#define __FUNCT__ "DMPlexInvertCells_Internal"
/* This is to fix the tetrahedron orientation from TetGen */
PETSC_UNUSED static PetscErrorCode DMPlexInvertCells_Internal(PetscInt dim, PetscInt numCells, PetscInt numCorners, int cells[])
{
  PetscInt       bound = numCells*numCorners, coff;
  PetscErrorCode ierr;

  PetscFunctionBegin;
  for (coff = 0; coff < bound; coff += numCorners) {
    ierr = DMPlexInvertCell(dim, numCorners, &cells[coff]);CHKERRQ(ierr);
  }
  PetscFunctionReturn(0);
}

#if defined(PETSC_HAVE_TRIANGLE)
#include <triangle.h>

#undef __FUNCT__
#define __FUNCT__ "InitInput_Triangle"
PetscErrorCode InitInput_Triangle(struct triangulateio *inputCtx)
{
  PetscFunctionBegin;
  inputCtx->numberofpoints             = 0;
  inputCtx->numberofpointattributes    = 0;
  inputCtx->pointlist                  = NULL;
  inputCtx->pointattributelist         = NULL;
  inputCtx->pointmarkerlist            = NULL;
  inputCtx->numberofsegments           = 0;
  inputCtx->segmentlist                = NULL;
  inputCtx->segmentmarkerlist          = NULL;
  inputCtx->numberoftriangleattributes = 0;
  inputCtx->trianglelist               = NULL;
  inputCtx->numberofholes              = 0;
  inputCtx->holelist                   = NULL;
  inputCtx->numberofregions            = 0;
  inputCtx->regionlist                 = NULL;
  PetscFunctionReturn(0);
}

#undef __FUNCT__
#define __FUNCT__ "InitOutput_Triangle"
PetscErrorCode InitOutput_Triangle(struct triangulateio *outputCtx)
{
  PetscFunctionBegin;
  outputCtx->numberofpoints        = 0;
  outputCtx->pointlist             = NULL;
  outputCtx->pointattributelist    = NULL;
  outputCtx->pointmarkerlist       = NULL;
  outputCtx->numberoftriangles     = 0;
  outputCtx->trianglelist          = NULL;
  outputCtx->triangleattributelist = NULL;
  outputCtx->neighborlist          = NULL;
  outputCtx->segmentlist           = NULL;
  outputCtx->segmentmarkerlist     = NULL;
  outputCtx->numberofedges         = 0;
  outputCtx->edgelist              = NULL;
  outputCtx->edgemarkerlist        = NULL;
  PetscFunctionReturn(0);
}

#undef __FUNCT__
#define __FUNCT__ "FiniOutput_Triangle"
PetscErrorCode FiniOutput_Triangle(struct triangulateio *outputCtx)
{
  PetscFunctionBegin;
  free(outputCtx->pointlist);
  free(outputCtx->pointmarkerlist);
  free(outputCtx->segmentlist);
  free(outputCtx->segmentmarkerlist);
  free(outputCtx->edgelist);
  free(outputCtx->edgemarkerlist);
  free(outputCtx->trianglelist);
  free(outputCtx->neighborlist);
  PetscFunctionReturn(0);
}

#undef __FUNCT__
#define __FUNCT__ "DMPlexGenerate_Triangle"
PetscErrorCode DMPlexGenerate_Triangle(DM boundary, PetscBool interpolate, DM *dm)
{
  MPI_Comm             comm;
  PetscInt             dim              = 2;
  const PetscBool      createConvexHull = PETSC_FALSE;
  const PetscBool      constrained      = PETSC_FALSE;
  struct triangulateio in;
  struct triangulateio out;
  PetscInt             vStart, vEnd, v, eStart, eEnd, e;
  PetscMPIInt          rank;
  PetscErrorCode       ierr;

  PetscFunctionBegin;
  ierr = PetscObjectGetComm((PetscObject)boundary,&comm);CHKERRQ(ierr);
  ierr = MPI_Comm_rank(comm, &rank);CHKERRQ(ierr);
  ierr = InitInput_Triangle(&in);CHKERRQ(ierr);
  ierr = InitOutput_Triangle(&out);CHKERRQ(ierr);
  ierr = DMPlexGetDepthStratum(boundary, 0, &vStart, &vEnd);CHKERRQ(ierr);

  in.numberofpoints = vEnd - vStart;
  if (in.numberofpoints > 0) {
    PetscSection coordSection;
    Vec          coordinates;
    PetscScalar *array;

    ierr = PetscMalloc1(in.numberofpoints*dim, &in.pointlist);CHKERRQ(ierr);
    ierr = PetscMalloc1(in.numberofpoints, &in.pointmarkerlist);CHKERRQ(ierr);
    ierr = DMGetCoordinatesLocal(boundary, &coordinates);CHKERRQ(ierr);
    ierr = DMGetCoordinateSection(boundary, &coordSection);CHKERRQ(ierr);
    ierr = VecGetArray(coordinates, &array);CHKERRQ(ierr);
    for (v = vStart; v < vEnd; ++v) {
      const PetscInt idx = v - vStart;
      PetscInt       off, d;

      ierr = PetscSectionGetOffset(coordSection, v, &off);CHKERRQ(ierr);
      for (d = 0; d < dim; ++d) {
        in.pointlist[idx*dim + d] = PetscRealPart(array[off+d]);
      }
      ierr = DMPlexGetLabelValue(boundary, "marker", v, &in.pointmarkerlist[idx]);CHKERRQ(ierr);
    }
    ierr = VecRestoreArray(coordinates, &array);CHKERRQ(ierr);
  }
  ierr  = DMPlexGetHeightStratum(boundary, 0, &eStart, &eEnd);CHKERRQ(ierr);
  in.numberofsegments = eEnd - eStart;
  if (in.numberofsegments > 0) {
    ierr = PetscMalloc1(in.numberofsegments*2, &in.segmentlist);CHKERRQ(ierr);
    ierr = PetscMalloc1(in.numberofsegments, &in.segmentmarkerlist);CHKERRQ(ierr);
    for (e = eStart; e < eEnd; ++e) {
      const PetscInt  idx = e - eStart;
      const PetscInt *cone;

      ierr = DMPlexGetCone(boundary, e, &cone);CHKERRQ(ierr);

      in.segmentlist[idx*2+0] = cone[0] - vStart;
      in.segmentlist[idx*2+1] = cone[1] - vStart;

      ierr = DMPlexGetLabelValue(boundary, "marker", e, &in.segmentmarkerlist[idx]);CHKERRQ(ierr);
    }
  }
#if 0 /* Do not currently support holes */
  PetscReal *holeCoords;
  PetscInt   h, d;

  ierr = DMPlexGetHoles(boundary, &in.numberofholes, &holeCords);CHKERRQ(ierr);
  if (in.numberofholes > 0) {
    ierr = PetscMalloc1(in.numberofholes*dim, &in.holelist);CHKERRQ(ierr);
    for (h = 0; h < in.numberofholes; ++h) {
      for (d = 0; d < dim; ++d) {
        in.holelist[h*dim+d] = holeCoords[h*dim+d];
      }
    }
  }
#endif
  if (!rank) {
    char args[32];

    /* Take away 'Q' for verbose output */
    ierr = PetscStrcpy(args, "pqezQ");CHKERRQ(ierr);
    if (createConvexHull) {
      ierr = PetscStrcat(args, "c");CHKERRQ(ierr);
    }
    if (constrained) {
      ierr = PetscStrcpy(args, "zepDQ");CHKERRQ(ierr);
    }
    triangulate(args, &in, &out, NULL);
  }
  ierr = PetscFree(in.pointlist);CHKERRQ(ierr);
  ierr = PetscFree(in.pointmarkerlist);CHKERRQ(ierr);
  ierr = PetscFree(in.segmentlist);CHKERRQ(ierr);
  ierr = PetscFree(in.segmentmarkerlist);CHKERRQ(ierr);
  ierr = PetscFree(in.holelist);CHKERRQ(ierr);

  {
    const PetscInt numCorners  = 3;
    const PetscInt numCells    = out.numberoftriangles;
    const PetscInt numVertices = out.numberofpoints;
    const int     *cells      = out.trianglelist;
    const double  *meshCoords = out.pointlist;

    ierr = DMPlexCreateFromCellList(comm, dim, numCells, numVertices, numCorners, interpolate, cells, dim, meshCoords, dm);CHKERRQ(ierr);
    /* Set labels */
    for (v = 0; v < numVertices; ++v) {
      if (out.pointmarkerlist[v]) {
        ierr = DMPlexSetLabelValue(*dm, "marker", v+numCells, out.pointmarkerlist[v]);CHKERRQ(ierr);
      }
    }
    if (interpolate) {
      for (e = 0; e < out.numberofedges; e++) {
        if (out.edgemarkerlist[e]) {
          const PetscInt  vertices[2] = {out.edgelist[e*2+0]+numCells, out.edgelist[e*2+1]+numCells};
          const PetscInt *edges;
          PetscInt        numEdges;

          ierr = DMPlexGetJoin(*dm, 2, vertices, &numEdges, &edges);CHKERRQ(ierr);
          if (numEdges != 1) SETERRQ1(PETSC_COMM_SELF, PETSC_ERR_PLIB, "Two vertices must cover only one edge, not %D", numEdges);
          ierr = DMPlexSetLabelValue(*dm, "marker", edges[0], out.edgemarkerlist[e]);CHKERRQ(ierr);
          ierr = DMPlexRestoreJoin(*dm, 2, vertices, &numEdges, &edges);CHKERRQ(ierr);
        }
      }
    }
    ierr = DMPlexSetRefinementUniform(*dm, PETSC_FALSE);CHKERRQ(ierr);
  }
#if 0 /* Do not currently support holes */
  ierr = DMPlexCopyHoles(*dm, boundary);CHKERRQ(ierr);
#endif
  ierr = FiniOutput_Triangle(&out);CHKERRQ(ierr);
  PetscFunctionReturn(0);
}

#undef __FUNCT__
#define __FUNCT__ "DMPlexRefine_Triangle"
PetscErrorCode DMPlexRefine_Triangle(DM dm, double *maxVolumes, DM *dmRefined)
{
  MPI_Comm             comm;
  PetscInt             dim  = 2;
  struct triangulateio in;
  struct triangulateio out;
  PetscInt             vStart, vEnd, v, cStart, cEnd, c, depth, depthGlobal;
  PetscMPIInt          rank;
  PetscErrorCode       ierr;

  PetscFunctionBegin;
  ierr = PetscObjectGetComm((PetscObject)dm,&comm);CHKERRQ(ierr);
  ierr = MPI_Comm_rank(comm, &rank);CHKERRQ(ierr);
  ierr = InitInput_Triangle(&in);CHKERRQ(ierr);
  ierr = InitOutput_Triangle(&out);CHKERRQ(ierr);
  ierr = DMPlexGetDepth(dm, &depth);CHKERRQ(ierr);
  ierr = MPI_Allreduce(&depth, &depthGlobal, 1, MPIU_INT, MPI_MAX, comm);CHKERRQ(ierr);
  ierr = DMPlexGetDepthStratum(dm, 0, &vStart, &vEnd);CHKERRQ(ierr);

  in.numberofpoints = vEnd - vStart;
  if (in.numberofpoints > 0) {
    PetscSection coordSection;
    Vec          coordinates;
    PetscScalar *array;

    ierr = PetscMalloc1(in.numberofpoints*dim, &in.pointlist);CHKERRQ(ierr);
    ierr = PetscMalloc1(in.numberofpoints, &in.pointmarkerlist);CHKERRQ(ierr);
    ierr = DMGetCoordinatesLocal(dm, &coordinates);CHKERRQ(ierr);
    ierr = DMGetCoordinateSection(dm, &coordSection);CHKERRQ(ierr);
    ierr = VecGetArray(coordinates, &array);CHKERRQ(ierr);
    for (v = vStart; v < vEnd; ++v) {
      const PetscInt idx = v - vStart;
      PetscInt       off, d;

      ierr = PetscSectionGetOffset(coordSection, v, &off);CHKERRQ(ierr);
      for (d = 0; d < dim; ++d) {
        in.pointlist[idx*dim + d] = PetscRealPart(array[off+d]);
      }
      ierr = DMPlexGetLabelValue(dm, "marker", v, &in.pointmarkerlist[idx]);CHKERRQ(ierr);
    }
    ierr = VecRestoreArray(coordinates, &array);CHKERRQ(ierr);
  }
  ierr  = DMPlexGetHeightStratum(dm, 0, &cStart, &cEnd);CHKERRQ(ierr);

  in.numberofcorners   = 3;
  in.numberoftriangles = cEnd - cStart;

  in.trianglearealist  = (double*) maxVolumes;
  if (in.numberoftriangles > 0) {
    ierr = PetscMalloc1(in.numberoftriangles*in.numberofcorners, &in.trianglelist);CHKERRQ(ierr);
    for (c = cStart; c < cEnd; ++c) {
      const PetscInt idx      = c - cStart;
      PetscInt      *closure = NULL;
      PetscInt       closureSize;

      ierr = DMPlexGetTransitiveClosure(dm, c, PETSC_TRUE, &closureSize, &closure);CHKERRQ(ierr);
      if ((closureSize != 4) && (closureSize != 7)) SETERRQ1(comm, PETSC_ERR_ARG_WRONG, "Mesh has cell which is not a triangle, %D vertices in closure", closureSize);
      for (v = 0; v < 3; ++v) {
        in.trianglelist[idx*in.numberofcorners + v] = closure[(v+closureSize-3)*2] - vStart;
      }
      ierr = DMPlexRestoreTransitiveClosure(dm, c, PETSC_TRUE, &closureSize, &closure);CHKERRQ(ierr);
    }
  }
  /* TODO: Segment markers are missing on input */
#if 0 /* Do not currently support holes */
  PetscReal *holeCoords;
  PetscInt   h, d;

  ierr = DMPlexGetHoles(boundary, &in.numberofholes, &holeCords);CHKERRQ(ierr);
  if (in.numberofholes > 0) {
    ierr = PetscMalloc1(in.numberofholes*dim, &in.holelist);CHKERRQ(ierr);
    for (h = 0; h < in.numberofholes; ++h) {
      for (d = 0; d < dim; ++d) {
        in.holelist[h*dim+d] = holeCoords[h*dim+d];
      }
    }
  }
#endif
  if (!rank) {
    char args[32];

    /* Take away 'Q' for verbose output */
    ierr = PetscStrcpy(args, "pqezQra");CHKERRQ(ierr);
    triangulate(args, &in, &out, NULL);
  }
  ierr = PetscFree(in.pointlist);CHKERRQ(ierr);
  ierr = PetscFree(in.pointmarkerlist);CHKERRQ(ierr);
  ierr = PetscFree(in.segmentlist);CHKERRQ(ierr);
  ierr = PetscFree(in.segmentmarkerlist);CHKERRQ(ierr);
  ierr = PetscFree(in.trianglelist);CHKERRQ(ierr);

  {
    const PetscInt numCorners  = 3;
    const PetscInt numCells    = out.numberoftriangles;
    const PetscInt numVertices = out.numberofpoints;
    const int     *cells      = out.trianglelist;
    const double  *meshCoords = out.pointlist;
    PetscBool      interpolate = depthGlobal > 1 ? PETSC_TRUE : PETSC_FALSE;

    ierr = DMPlexCreateFromCellList(comm, dim, numCells, numVertices, numCorners, interpolate, cells, dim, meshCoords, dmRefined);CHKERRQ(ierr);
    /* Set labels */
    for (v = 0; v < numVertices; ++v) {
      if (out.pointmarkerlist[v]) {
        ierr = DMPlexSetLabelValue(*dmRefined, "marker", v+numCells, out.pointmarkerlist[v]);CHKERRQ(ierr);
      }
    }
    if (interpolate) {
      PetscInt e;

      for (e = 0; e < out.numberofedges; e++) {
        if (out.edgemarkerlist[e]) {
          const PetscInt  vertices[2] = {out.edgelist[e*2+0]+numCells, out.edgelist[e*2+1]+numCells};
          const PetscInt *edges;
          PetscInt        numEdges;

          ierr = DMPlexGetJoin(*dmRefined, 2, vertices, &numEdges, &edges);CHKERRQ(ierr);
          if (numEdges != 1) SETERRQ1(PETSC_COMM_SELF, PETSC_ERR_PLIB, "Two vertices must cover only one edge, not %D", numEdges);
          ierr = DMPlexSetLabelValue(*dmRefined, "marker", edges[0], out.edgemarkerlist[e]);CHKERRQ(ierr);
          ierr = DMPlexRestoreJoin(*dmRefined, 2, vertices, &numEdges, &edges);CHKERRQ(ierr);
        }
      }
    }
    ierr = DMPlexSetRefinementUniform(*dmRefined, PETSC_FALSE);CHKERRQ(ierr);
  }
#if 0 /* Do not currently support holes */
  ierr = DMPlexCopyHoles(*dm, boundary);CHKERRQ(ierr);
#endif
  ierr = FiniOutput_Triangle(&out);CHKERRQ(ierr);
  PetscFunctionReturn(0);
}
#endif

#if defined(PETSC_HAVE_TETGEN)
#include <tetgen.h>
#undef __FUNCT__
#define __FUNCT__ "DMPlexGenerate_Tetgen"
PetscErrorCode DMPlexGenerate_Tetgen(DM boundary, PetscBool interpolate, DM *dm)
{
  MPI_Comm       comm;
  const PetscInt dim  = 3;
  ::tetgenio     in;
  ::tetgenio     out;
  PetscInt       vStart, vEnd, v, fStart, fEnd, f;
  PetscMPIInt    rank;
  PetscErrorCode ierr;

  PetscFunctionBegin;
  ierr              = PetscObjectGetComm((PetscObject)boundary,&comm);CHKERRQ(ierr);
  ierr              = MPI_Comm_rank(comm, &rank);CHKERRQ(ierr);
  ierr              = DMPlexGetDepthStratum(boundary, 0, &vStart, &vEnd);CHKERRQ(ierr);
  in.numberofpoints = vEnd - vStart;
  if (in.numberofpoints > 0) {
    PetscSection coordSection;
    Vec          coordinates;
    PetscScalar *array;

    in.pointlist       = new double[in.numberofpoints*dim];
    in.pointmarkerlist = new int[in.numberofpoints];

    ierr = DMGetCoordinatesLocal(boundary, &coordinates);CHKERRQ(ierr);
    ierr = DMGetCoordinateSection(boundary, &coordSection);CHKERRQ(ierr);
    ierr = VecGetArray(coordinates, &array);CHKERRQ(ierr);
    for (v = vStart; v < vEnd; ++v) {
      const PetscInt idx = v - vStart;
      PetscInt       off, d;

      ierr = PetscSectionGetOffset(coordSection, v, &off);CHKERRQ(ierr);
      for (d = 0; d < dim; ++d) in.pointlist[idx*dim + d] = PetscRealPart(array[off+d]);
      ierr = DMPlexGetLabelValue(boundary, "marker", v, &in.pointmarkerlist[idx]);CHKERRQ(ierr);
    }
    ierr = VecRestoreArray(coordinates, &array);CHKERRQ(ierr);
  }
  ierr  = DMPlexGetHeightStratum(boundary, 0, &fStart, &fEnd);CHKERRQ(ierr);

  in.numberoffacets = fEnd - fStart;
  if (in.numberoffacets > 0) {
    in.facetlist       = new tetgenio::facet[in.numberoffacets];
    in.facetmarkerlist = new int[in.numberoffacets];
    for (f = fStart; f < fEnd; ++f) {
      const PetscInt idx     = f - fStart;
      PetscInt      *points = NULL, numPoints, p, numVertices = 0, v;

      in.facetlist[idx].numberofpolygons = 1;
      in.facetlist[idx].polygonlist      = new tetgenio::polygon[in.facetlist[idx].numberofpolygons];
      in.facetlist[idx].numberofholes    = 0;
      in.facetlist[idx].holelist         = NULL;

      ierr = DMPlexGetTransitiveClosure(boundary, f, PETSC_TRUE, &numPoints, &points);CHKERRQ(ierr);
      for (p = 0; p < numPoints*2; p += 2) {
        const PetscInt point = points[p];
        if ((point >= vStart) && (point < vEnd)) points[numVertices++] = point;
      }

      tetgenio::polygon *poly = in.facetlist[idx].polygonlist;
      poly->numberofvertices = numVertices;
      poly->vertexlist       = new int[poly->numberofvertices];
      for (v = 0; v < numVertices; ++v) {
        const PetscInt vIdx = points[v] - vStart;
        poly->vertexlist[v] = vIdx;
      }
      ierr = DMPlexGetLabelValue(boundary, "marker", f, &in.facetmarkerlist[idx]);CHKERRQ(ierr);
      ierr = DMPlexRestoreTransitiveClosure(boundary, f, PETSC_TRUE, &numPoints, &points);CHKERRQ(ierr);
    }
  }
  if (!rank) {
    char args[32];

    /* Take away 'Q' for verbose output */
    ierr = PetscStrcpy(args, "pqezQ");CHKERRQ(ierr);
    ::tetrahedralize(args, &in, &out);
  }
  {
    const PetscInt numCorners  = 4;
    const PetscInt numCells    = out.numberoftetrahedra;
    const PetscInt numVertices = out.numberofpoints;
    const double   *meshCoords = out.pointlist;
    int            *cells      = out.tetrahedronlist;

    ierr = DMPlexInvertCells_Internal(dim, numCells, numCorners, cells);CHKERRQ(ierr);
    ierr = DMPlexCreateFromCellList(comm, dim, numCells, numVertices, numCorners, interpolate, cells, dim, meshCoords, dm);CHKERRQ(ierr);
    /* Set labels */
    for (v = 0; v < numVertices; ++v) {
      if (out.pointmarkerlist[v]) {
        ierr = DMPlexSetLabelValue(*dm, "marker", v+numCells, out.pointmarkerlist[v]);CHKERRQ(ierr);
      }
    }
    if (interpolate) {
      PetscInt e;

      for (e = 0; e < out.numberofedges; e++) {
        if (out.edgemarkerlist[e]) {
          const PetscInt  vertices[2] = {out.edgelist[e*2+0]+numCells, out.edgelist[e*2+1]+numCells};
          const PetscInt *edges;
          PetscInt        numEdges;

          ierr = DMPlexGetJoin(*dm, 2, vertices, &numEdges, &edges);CHKERRQ(ierr);
          if (numEdges != 1) SETERRQ1(PETSC_COMM_SELF, PETSC_ERR_PLIB, "Two vertices must cover only one edge, not %D", numEdges);
          ierr = DMPlexSetLabelValue(*dm, "marker", edges[0], out.edgemarkerlist[e]);CHKERRQ(ierr);
          ierr = DMPlexRestoreJoin(*dm, 2, vertices, &numEdges, &edges);CHKERRQ(ierr);
        }
      }
      for (f = 0; f < out.numberoftrifaces; f++) {
        if (out.trifacemarkerlist[f]) {
          const PetscInt  vertices[3] = {out.trifacelist[f*3+0]+numCells, out.trifacelist[f*3+1]+numCells, out.trifacelist[f*3+2]+numCells};
          const PetscInt *faces;
          PetscInt        numFaces;

          ierr = DMPlexGetJoin(*dm, 3, vertices, &numFaces, &faces);CHKERRQ(ierr);
          if (numFaces != 1) SETERRQ1(PETSC_COMM_SELF, PETSC_ERR_PLIB, "Three vertices must cover only one face, not %D", numFaces);
          ierr = DMPlexSetLabelValue(*dm, "marker", faces[0], out.trifacemarkerlist[f]);CHKERRQ(ierr);
          ierr = DMPlexRestoreJoin(*dm, 3, vertices, &numFaces, &faces);CHKERRQ(ierr);
        }
      }
    }
    ierr = DMPlexSetRefinementUniform(*dm, PETSC_FALSE);CHKERRQ(ierr);
  }
  PetscFunctionReturn(0);
}

#undef __FUNCT__
#define __FUNCT__ "DMPlexRefine_Tetgen"
PetscErrorCode DMPlexRefine_Tetgen(DM dm, double *maxVolumes, DM *dmRefined)
{
  MPI_Comm       comm;
  const PetscInt dim  = 3;
  ::tetgenio     in;
  ::tetgenio     out;
  PetscInt       vStart, vEnd, v, cStart, cEnd, c, depth, depthGlobal;
  PetscMPIInt    rank;
  PetscErrorCode ierr;

  PetscFunctionBegin;
  ierr = PetscObjectGetComm((PetscObject)dm,&comm);CHKERRQ(ierr);
  ierr = MPI_Comm_rank(comm, &rank);CHKERRQ(ierr);
  ierr = DMPlexGetDepth(dm, &depth);CHKERRQ(ierr);
  ierr = MPI_Allreduce(&depth, &depthGlobal, 1, MPIU_INT, MPI_MAX, comm);CHKERRQ(ierr);
  ierr = DMPlexGetDepthStratum(dm, 0, &vStart, &vEnd);CHKERRQ(ierr);

  in.numberofpoints = vEnd - vStart;
  if (in.numberofpoints > 0) {
    PetscSection coordSection;
    Vec          coordinates;
    PetscScalar *array;

    in.pointlist       = new double[in.numberofpoints*dim];
    in.pointmarkerlist = new int[in.numberofpoints];

    ierr = DMGetCoordinatesLocal(dm, &coordinates);CHKERRQ(ierr);
    ierr = DMGetCoordinateSection(dm, &coordSection);CHKERRQ(ierr);
    ierr = VecGetArray(coordinates, &array);CHKERRQ(ierr);
    for (v = vStart; v < vEnd; ++v) {
      const PetscInt idx = v - vStart;
      PetscInt       off, d;

      ierr = PetscSectionGetOffset(coordSection, v, &off);CHKERRQ(ierr);
      for (d = 0; d < dim; ++d) in.pointlist[idx*dim + d] = PetscRealPart(array[off+d]);
      ierr = DMPlexGetLabelValue(dm, "marker", v, &in.pointmarkerlist[idx]);CHKERRQ(ierr);
    }
    ierr = VecRestoreArray(coordinates, &array);CHKERRQ(ierr);
  }
  ierr  = DMPlexGetHeightStratum(dm, 0, &cStart, &cEnd);CHKERRQ(ierr);

  in.numberofcorners       = 4;
  in.numberoftetrahedra    = cEnd - cStart;
  in.tetrahedronvolumelist = (double*) maxVolumes;
  if (in.numberoftetrahedra > 0) {
    in.tetrahedronlist = new int[in.numberoftetrahedra*in.numberofcorners];
    for (c = cStart; c < cEnd; ++c) {
      const PetscInt idx      = c - cStart;
      PetscInt      *closure = NULL;
      PetscInt       closureSize;

      ierr = DMPlexGetTransitiveClosure(dm, c, PETSC_TRUE, &closureSize, &closure);CHKERRQ(ierr);
      if ((closureSize != 5) && (closureSize != 15)) SETERRQ1(comm, PETSC_ERR_ARG_WRONG, "Mesh has cell which is not a tetrahedron, %D vertices in closure", closureSize);
      for (v = 0; v < 4; ++v) {
        in.tetrahedronlist[idx*in.numberofcorners + v] = closure[(v+closureSize-4)*2] - vStart;
      }
      ierr = DMPlexRestoreTransitiveClosure(dm, c, PETSC_TRUE, &closureSize, &closure);CHKERRQ(ierr);
    }
  }
  /* TODO: Put in boundary faces with markers */
  if (!rank) {
    char args[32];

    /* Take away 'Q' for verbose output */
    /*ierr = PetscStrcpy(args, "qezQra");CHKERRQ(ierr); */
    ierr = PetscStrcpy(args, "qezraVVVV");CHKERRQ(ierr);
    ::tetrahedralize(args, &in, &out);
  }
  in.tetrahedronvolumelist = NULL;

  {
    const PetscInt numCorners  = 4;
    const PetscInt numCells    = out.numberoftetrahedra;
    const PetscInt numVertices = out.numberofpoints;
    const double   *meshCoords = out.pointlist;
    int            *cells      = out.tetrahedronlist;

    PetscBool      interpolate = depthGlobal > 1 ? PETSC_TRUE : PETSC_FALSE;

    ierr = DMPlexInvertCells_Internal(dim, numCells, numCorners, cells);CHKERRQ(ierr);
    ierr = DMPlexCreateFromCellList(comm, dim, numCells, numVertices, numCorners, interpolate, cells, dim, meshCoords, dmRefined);CHKERRQ(ierr);
    /* Set labels */
    for (v = 0; v < numVertices; ++v) {
      if (out.pointmarkerlist[v]) {
        ierr = DMPlexSetLabelValue(*dmRefined, "marker", v+numCells, out.pointmarkerlist[v]);CHKERRQ(ierr);
      }
    }
    if (interpolate) {
      PetscInt e, f;

      for (e = 0; e < out.numberofedges; e++) {
        if (out.edgemarkerlist[e]) {
          const PetscInt  vertices[2] = {out.edgelist[e*2+0]+numCells, out.edgelist[e*2+1]+numCells};
          const PetscInt *edges;
          PetscInt        numEdges;

          ierr = DMPlexGetJoin(*dmRefined, 2, vertices, &numEdges, &edges);CHKERRQ(ierr);
          if (numEdges != 1) SETERRQ1(PETSC_COMM_SELF, PETSC_ERR_PLIB, "Two vertices must cover only one edge, not %D", numEdges);
          ierr = DMPlexSetLabelValue(*dmRefined, "marker", edges[0], out.edgemarkerlist[e]);CHKERRQ(ierr);
          ierr = DMPlexRestoreJoin(*dmRefined, 2, vertices, &numEdges, &edges);CHKERRQ(ierr);
        }
      }
      for (f = 0; f < out.numberoftrifaces; f++) {
        if (out.trifacemarkerlist[f]) {
          const PetscInt  vertices[3] = {out.trifacelist[f*3+0]+numCells, out.trifacelist[f*3+1]+numCells, out.trifacelist[f*3+2]+numCells};
          const PetscInt *faces;
          PetscInt        numFaces;

          ierr = DMPlexGetJoin(*dmRefined, 3, vertices, &numFaces, &faces);CHKERRQ(ierr);
          if (numFaces != 1) SETERRQ1(PETSC_COMM_SELF, PETSC_ERR_PLIB, "Three vertices must cover only one face, not %D", numFaces);
          ierr = DMPlexSetLabelValue(*dmRefined, "marker", faces[0], out.trifacemarkerlist[f]);CHKERRQ(ierr);
          ierr = DMPlexRestoreJoin(*dmRefined, 3, vertices, &numFaces, &faces);CHKERRQ(ierr);
        }
      }
    }
    ierr = DMPlexSetRefinementUniform(*dmRefined, PETSC_FALSE);CHKERRQ(ierr);
  }
  PetscFunctionReturn(0);
}
#endif

#if defined(PETSC_HAVE_CTETGEN)
#include <ctetgen.h>

#undef __FUNCT__
#define __FUNCT__ "DMPlexGenerate_CTetgen"
PetscErrorCode DMPlexGenerate_CTetgen(DM boundary, PetscBool interpolate, DM *dm)
{
  MPI_Comm       comm;
  const PetscInt dim  = 3;
  PLC           *in, *out;
  PetscInt       verbose = 0, vStart, vEnd, v, fStart, fEnd, f;
  PetscMPIInt    rank;
  PetscErrorCode ierr;

  PetscFunctionBegin;
  ierr = PetscObjectGetComm((PetscObject)boundary,&comm);CHKERRQ(ierr);
  ierr = PetscOptionsGetInt(((PetscObject) boundary)->prefix, "-ctetgen_verbose", &verbose, NULL);CHKERRQ(ierr);
  ierr = MPI_Comm_rank(comm, &rank);CHKERRQ(ierr);
  ierr = DMPlexGetDepthStratum(boundary, 0, &vStart, &vEnd);CHKERRQ(ierr);
  ierr = PLCCreate(&in);CHKERRQ(ierr);
  ierr = PLCCreate(&out);CHKERRQ(ierr);

  in->numberofpoints = vEnd - vStart;
  if (in->numberofpoints > 0) {
    PetscSection coordSection;
    Vec          coordinates;
    PetscScalar *array;

    ierr = PetscMalloc1(in->numberofpoints*dim, &in->pointlist);CHKERRQ(ierr);
    ierr = PetscMalloc1(in->numberofpoints,       &in->pointmarkerlist);CHKERRQ(ierr);
    ierr = DMGetCoordinatesLocal(boundary, &coordinates);CHKERRQ(ierr);
    ierr = DMGetCoordinateSection(boundary, &coordSection);CHKERRQ(ierr);
    ierr = VecGetArray(coordinates, &array);CHKERRQ(ierr);
    for (v = vStart; v < vEnd; ++v) {
      const PetscInt idx = v - vStart;
      PetscInt       off, d, m;

      ierr = PetscSectionGetOffset(coordSection, v, &off);CHKERRQ(ierr);
      for (d = 0; d < dim; ++d) {
        in->pointlist[idx*dim + d] = PetscRealPart(array[off+d]);
      }
      ierr = DMPlexGetLabelValue(boundary, "marker", v, &m);CHKERRQ(ierr);

      in->pointmarkerlist[idx] = (int) m;
    }
    ierr = VecRestoreArray(coordinates, &array);CHKERRQ(ierr);
  }
  ierr  = DMPlexGetHeightStratum(boundary, 0, &fStart, &fEnd);CHKERRQ(ierr);

  in->numberoffacets = fEnd - fStart;
  if (in->numberoffacets > 0) {
    ierr = PetscMalloc1(in->numberoffacets, &in->facetlist);CHKERRQ(ierr);
    ierr = PetscMalloc1(in->numberoffacets,   &in->facetmarkerlist);CHKERRQ(ierr);
    for (f = fStart; f < fEnd; ++f) {
      const PetscInt idx     = f - fStart;
      PetscInt      *points = NULL, numPoints, p, numVertices = 0, v, m;
      polygon       *poly;

      in->facetlist[idx].numberofpolygons = 1;

      ierr = PetscMalloc1(in->facetlist[idx].numberofpolygons, &in->facetlist[idx].polygonlist);CHKERRQ(ierr);

      in->facetlist[idx].numberofholes    = 0;
      in->facetlist[idx].holelist         = NULL;

      ierr = DMPlexGetTransitiveClosure(boundary, f, PETSC_TRUE, &numPoints, &points);CHKERRQ(ierr);
      for (p = 0; p < numPoints*2; p += 2) {
        const PetscInt point = points[p];
        if ((point >= vStart) && (point < vEnd)) points[numVertices++] = point;
      }

      poly                   = in->facetlist[idx].polygonlist;
      poly->numberofvertices = numVertices;
      ierr                   = PetscMalloc1(poly->numberofvertices, &poly->vertexlist);CHKERRQ(ierr);
      for (v = 0; v < numVertices; ++v) {
        const PetscInt vIdx = points[v] - vStart;
        poly->vertexlist[v] = vIdx;
      }
      ierr                     = DMPlexGetLabelValue(boundary, "marker", f, &m);CHKERRQ(ierr);
      in->facetmarkerlist[idx] = (int) m;
      ierr                     = DMPlexRestoreTransitiveClosure(boundary, f, PETSC_TRUE, &numPoints, &points);CHKERRQ(ierr);
    }
  }
  if (!rank) {
    TetGenOpts t;

    ierr        = TetGenOptsInitialize(&t);CHKERRQ(ierr);
    t.in        = boundary; /* Should go away */
    t.plc       = 1;
    t.quality   = 1;
    t.edgesout  = 1;
    t.zeroindex = 1;
    t.quiet     = 1;
    t.verbose   = verbose;
    ierr        = TetGenCheckOpts(&t);CHKERRQ(ierr);
    ierr        = TetGenTetrahedralize(&t, in, out);CHKERRQ(ierr);
  }
  {
    const PetscInt numCorners  = 4;
    const PetscInt numCells    = out->numberoftetrahedra;
    const PetscInt numVertices = out->numberofpoints;
    const double   *meshCoords = out->pointlist;
    int            *cells      = out->tetrahedronlist;

    ierr = DMPlexInvertCells_Internal(dim, numCells, numCorners, cells);CHKERRQ(ierr);
    ierr = DMPlexCreateFromCellList(comm, dim, numCells, numVertices, numCorners, interpolate, cells, dim, meshCoords, dm);CHKERRQ(ierr);
    /* Set labels */
    for (v = 0; v < numVertices; ++v) {
      if (out->pointmarkerlist[v]) {
        ierr = DMPlexSetLabelValue(*dm, "marker", v+numCells, out->pointmarkerlist[v]);CHKERRQ(ierr);
      }
    }
    if (interpolate) {
      PetscInt e;

      for (e = 0; e < out->numberofedges; e++) {
        if (out->edgemarkerlist[e]) {
          const PetscInt  vertices[2] = {out->edgelist[e*2+0]+numCells, out->edgelist[e*2+1]+numCells};
          const PetscInt *edges;
          PetscInt        numEdges;

          ierr = DMPlexGetJoin(*dm, 2, vertices, &numEdges, &edges);CHKERRQ(ierr);
          if (numEdges != 1) SETERRQ1(PETSC_COMM_SELF, PETSC_ERR_PLIB, "Two vertices must cover only one edge, not %D", numEdges);
          ierr = DMPlexSetLabelValue(*dm, "marker", edges[0], out->edgemarkerlist[e]);CHKERRQ(ierr);
          ierr = DMPlexRestoreJoin(*dm, 2, vertices, &numEdges, &edges);CHKERRQ(ierr);
        }
      }
      for (f = 0; f < out->numberoftrifaces; f++) {
        if (out->trifacemarkerlist[f]) {
          const PetscInt  vertices[3] = {out->trifacelist[f*3+0]+numCells, out->trifacelist[f*3+1]+numCells, out->trifacelist[f*3+2]+numCells};
          const PetscInt *faces;
          PetscInt        numFaces;

          ierr = DMPlexGetFullJoin(*dm, 3, vertices, &numFaces, &faces);CHKERRQ(ierr);
          if (numFaces != 1) SETERRQ1(PETSC_COMM_SELF, PETSC_ERR_PLIB, "Three vertices must cover only one face, not %D", numFaces);
          ierr = DMPlexSetLabelValue(*dm, "marker", faces[0], out->trifacemarkerlist[f]);CHKERRQ(ierr);
          ierr = DMPlexRestoreJoin(*dm, 3, vertices, &numFaces, &faces);CHKERRQ(ierr);
        }
      }
    }
    ierr = DMPlexSetRefinementUniform(*dm, PETSC_FALSE);CHKERRQ(ierr);
  }

  ierr = PLCDestroy(&in);CHKERRQ(ierr);
  ierr = PLCDestroy(&out);CHKERRQ(ierr);
  PetscFunctionReturn(0);
}

#undef __FUNCT__
#define __FUNCT__ "DMPlexRefine_CTetgen"
PetscErrorCode DMPlexRefine_CTetgen(DM dm, PetscReal *maxVolumes, DM *dmRefined)
{
  MPI_Comm       comm;
  const PetscInt dim  = 3;
  PLC           *in, *out;
  PetscInt       verbose = 0, vStart, vEnd, v, cStart, cEnd, c, depth, depthGlobal;
  PetscMPIInt    rank;
  PetscErrorCode ierr;

  PetscFunctionBegin;
  ierr = PetscObjectGetComm((PetscObject)dm,&comm);CHKERRQ(ierr);
  ierr = PetscOptionsGetInt(((PetscObject) dm)->prefix, "-ctetgen_verbose", &verbose, NULL);CHKERRQ(ierr);
  ierr = MPI_Comm_rank(comm, &rank);CHKERRQ(ierr);
  ierr = DMPlexGetDepth(dm, &depth);CHKERRQ(ierr);
  ierr = MPI_Allreduce(&depth, &depthGlobal, 1, MPIU_INT, MPI_MAX, comm);CHKERRQ(ierr);
  ierr = DMPlexGetDepthStratum(dm, 0, &vStart, &vEnd);CHKERRQ(ierr);
  ierr = PLCCreate(&in);CHKERRQ(ierr);
  ierr = PLCCreate(&out);CHKERRQ(ierr);

  in->numberofpoints = vEnd - vStart;
  if (in->numberofpoints > 0) {
    PetscSection coordSection;
    Vec          coordinates;
    PetscScalar *array;

    ierr = PetscMalloc1(in->numberofpoints*dim, &in->pointlist);CHKERRQ(ierr);
    ierr = PetscMalloc1(in->numberofpoints,       &in->pointmarkerlist);CHKERRQ(ierr);
    ierr = DMGetCoordinatesLocal(dm, &coordinates);CHKERRQ(ierr);
    ierr = DMGetCoordinateSection(dm, &coordSection);CHKERRQ(ierr);
    ierr = VecGetArray(coordinates, &array);CHKERRQ(ierr);
    for (v = vStart; v < vEnd; ++v) {
      const PetscInt idx = v - vStart;
      PetscInt       off, d, m;

      ierr = PetscSectionGetOffset(coordSection, v, &off);CHKERRQ(ierr);
      for (d = 0; d < dim; ++d) {
        in->pointlist[idx*dim + d] = PetscRealPart(array[off+d]);
      }
      ierr = DMPlexGetLabelValue(dm, "marker", v, &m);CHKERRQ(ierr);

      in->pointmarkerlist[idx] = (int) m;
    }
    ierr = VecRestoreArray(coordinates, &array);CHKERRQ(ierr);
  }
  ierr  = DMPlexGetHeightStratum(dm, 0, &cStart, &cEnd);CHKERRQ(ierr);

  in->numberofcorners       = 4;
  in->numberoftetrahedra    = cEnd - cStart;
  in->tetrahedronvolumelist = maxVolumes;
  if (in->numberoftetrahedra > 0) {
    ierr = PetscMalloc1(in->numberoftetrahedra*in->numberofcorners, &in->tetrahedronlist);CHKERRQ(ierr);
    for (c = cStart; c < cEnd; ++c) {
      const PetscInt idx      = c - cStart;
      PetscInt      *closure = NULL;
      PetscInt       closureSize;

      ierr = DMPlexGetTransitiveClosure(dm, c, PETSC_TRUE, &closureSize, &closure);CHKERRQ(ierr);
      if ((closureSize != 5) && (closureSize != 15)) SETERRQ1(comm, PETSC_ERR_ARG_WRONG, "Mesh has cell which is not a tetrahedron, %D vertices in closure", closureSize);
      for (v = 0; v < 4; ++v) {
        in->tetrahedronlist[idx*in->numberofcorners + v] = closure[(v+closureSize-4)*2] - vStart;
      }
      ierr = DMPlexRestoreTransitiveClosure(dm, c, PETSC_TRUE, &closureSize, &closure);CHKERRQ(ierr);
    }
  }
  if (!rank) {
    TetGenOpts t;

    ierr = TetGenOptsInitialize(&t);CHKERRQ(ierr);

    t.in        = dm; /* Should go away */
    t.refine    = 1;
    t.varvolume = 1;
    t.quality   = 1;
    t.edgesout  = 1;
    t.zeroindex = 1;
    t.quiet     = 1;
    t.verbose   = verbose; /* Change this */

    ierr = TetGenCheckOpts(&t);CHKERRQ(ierr);
    ierr = TetGenTetrahedralize(&t, in, out);CHKERRQ(ierr);
  }
  {
    const PetscInt numCorners  = 4;
    const PetscInt numCells    = out->numberoftetrahedra;
    const PetscInt numVertices = out->numberofpoints;
    const double   *meshCoords = out->pointlist;
    int            *cells      = out->tetrahedronlist;
    PetscBool      interpolate = depthGlobal > 1 ? PETSC_TRUE : PETSC_FALSE;

    ierr = DMPlexInvertCells_Internal(dim, numCells, numCorners, cells);CHKERRQ(ierr);
    ierr = DMPlexCreateFromCellList(comm, dim, numCells, numVertices, numCorners, interpolate, cells, dim, meshCoords, dmRefined);CHKERRQ(ierr);
    /* Set labels */
    for (v = 0; v < numVertices; ++v) {
      if (out->pointmarkerlist[v]) {
        ierr = DMPlexSetLabelValue(*dmRefined, "marker", v+numCells, out->pointmarkerlist[v]);CHKERRQ(ierr);
      }
    }
    if (interpolate) {
      PetscInt e, f;

      for (e = 0; e < out->numberofedges; e++) {
        if (out->edgemarkerlist[e]) {
          const PetscInt  vertices[2] = {out->edgelist[e*2+0]+numCells, out->edgelist[e*2+1]+numCells};
          const PetscInt *edges;
          PetscInt        numEdges;

          ierr = DMPlexGetJoin(*dmRefined, 2, vertices, &numEdges, &edges);CHKERRQ(ierr);
          if (numEdges != 1) SETERRQ1(PETSC_COMM_SELF, PETSC_ERR_PLIB, "Two vertices must cover only one edge, not %D", numEdges);
          ierr = DMPlexSetLabelValue(*dmRefined, "marker", edges[0], out->edgemarkerlist[e]);CHKERRQ(ierr);
          ierr = DMPlexRestoreJoin(*dmRefined, 2, vertices, &numEdges, &edges);CHKERRQ(ierr);
        }
      }
      for (f = 0; f < out->numberoftrifaces; f++) {
        if (out->trifacemarkerlist[f]) {
          const PetscInt  vertices[3] = {out->trifacelist[f*3+0]+numCells, out->trifacelist[f*3+1]+numCells, out->trifacelist[f*3+2]+numCells};
          const PetscInt *faces;
          PetscInt        numFaces;

          ierr = DMPlexGetFullJoin(*dmRefined, 3, vertices, &numFaces, &faces);CHKERRQ(ierr);
          if (numFaces != 1) SETERRQ1(PETSC_COMM_SELF, PETSC_ERR_PLIB, "Three vertices must cover only one face, not %D", numFaces);
          ierr = DMPlexSetLabelValue(*dmRefined, "marker", faces[0], out->trifacemarkerlist[f]);CHKERRQ(ierr);
          ierr = DMPlexRestoreJoin(*dmRefined, 3, vertices, &numFaces, &faces);CHKERRQ(ierr);
        }
      }
    }
    ierr = DMPlexSetRefinementUniform(*dmRefined, PETSC_FALSE);CHKERRQ(ierr);
  }
  ierr = PLCDestroy(&in);CHKERRQ(ierr);
  ierr = PLCDestroy(&out);CHKERRQ(ierr);
  PetscFunctionReturn(0);
}
#endif

#undef __FUNCT__
#define __FUNCT__ "DMPlexGenerate"
/*@C
  DMPlexGenerate - Generates a mesh.

  Not Collective

  Input Parameters:
+ boundary - The DMPlex boundary object
. name - The mesh generation package name
- interpolate - Flag to create intermediate mesh elements

  Output Parameter:
. mesh - The DMPlex object

  Level: intermediate

.keywords: mesh, elements
.seealso: DMPlexCreate(), DMRefine()
@*/
PetscErrorCode DMPlexGenerate(DM boundary, const char name[], PetscBool interpolate, DM *mesh)
{
  PetscInt       dim;
  char           genname[1024];
  PetscBool      isTriangle = PETSC_FALSE, isTetgen = PETSC_FALSE, isCTetgen = PETSC_FALSE, flg;
  PetscErrorCode ierr;

  PetscFunctionBegin;
  PetscValidHeaderSpecific(boundary, DM_CLASSID, 1);
  PetscValidLogicalCollectiveBool(boundary, interpolate, 2);
  ierr = DMPlexGetDimension(boundary, &dim);CHKERRQ(ierr);
  ierr = PetscOptionsGetString(((PetscObject) boundary)->prefix, "-dm_plex_generator", genname, 1024, &flg);CHKERRQ(ierr);
  if (flg) name = genname;
  if (name) {
    ierr = PetscStrcmp(name, "triangle", &isTriangle);CHKERRQ(ierr);
    ierr = PetscStrcmp(name, "tetgen",   &isTetgen);CHKERRQ(ierr);
    ierr = PetscStrcmp(name, "ctetgen",  &isCTetgen);CHKERRQ(ierr);
  }
  switch (dim) {
  case 1:
    if (!name || isTriangle) {
#if defined(PETSC_HAVE_TRIANGLE)
      ierr = DMPlexGenerate_Triangle(boundary, interpolate, mesh);CHKERRQ(ierr);
#else
      SETERRQ(PetscObjectComm((PetscObject)boundary), PETSC_ERR_SUP, "Mesh generation needs external package support.\nPlease reconfigure with --download-triangle.");
#endif
    } else SETERRQ1(PetscObjectComm((PetscObject)boundary), PETSC_ERR_SUP, "Unknown 2D mesh generation package %s", name);
    break;
  case 2:
    if (!name || isCTetgen) {
#if defined(PETSC_HAVE_CTETGEN)
      ierr = DMPlexGenerate_CTetgen(boundary, interpolate, mesh);CHKERRQ(ierr);
#else
      SETERRQ(PetscObjectComm((PetscObject)boundary), PETSC_ERR_SUP, "CTetgen needs external package support.\nPlease reconfigure with --download-ctetgen.");
#endif
    } else if (isTetgen) {
#if defined(PETSC_HAVE_TETGEN)
      ierr = DMPlexGenerate_Tetgen(boundary, interpolate, mesh);CHKERRQ(ierr);
#else
      SETERRQ(PetscObjectComm((PetscObject)boundary), PETSC_ERR_SUP, "Tetgen needs external package support.\nPlease reconfigure with --with-c-language=cxx --download-tetgen.");
#endif
    } else SETERRQ1(PetscObjectComm((PetscObject)boundary), PETSC_ERR_SUP, "Unknown 3D mesh generation package %s", name);
    break;
  default:
    SETERRQ1(PetscObjectComm((PetscObject)boundary), PETSC_ERR_SUP, "Mesh generation for a dimension %d boundary is not supported.", dim);
  }
  PetscFunctionReturn(0);
}

#undef __FUNCT__
#define __FUNCT__ "DMRefine_Plex"
PetscErrorCode DMRefine_Plex(DM dm, MPI_Comm comm, DM *dmRefined)
{
  PetscReal      refinementLimit;
  PetscInt       dim, cStart, cEnd;
  char           genname[1024], *name = NULL;
  PetscBool      isUniform, isTriangle = PETSC_FALSE, isTetgen = PETSC_FALSE, isCTetgen = PETSC_FALSE, flg;
  PetscErrorCode ierr;

  PetscFunctionBegin;
  ierr = DMPlexGetRefinementUniform(dm, &isUniform);CHKERRQ(ierr);
  if (isUniform) {
    CellRefiner cellRefiner;

    ierr = DMPlexGetCellRefiner_Internal(dm, &cellRefiner);CHKERRQ(ierr);
    ierr = DMPlexRefineUniform_Internal(dm, cellRefiner, dmRefined);CHKERRQ(ierr);
    ierr = DMPlexCopyBoundary(dm, *dmRefined);CHKERRQ(ierr);
    PetscFunctionReturn(0);
  }
  ierr = DMPlexGetRefinementLimit(dm, &refinementLimit);CHKERRQ(ierr);
  if (refinementLimit == 0.0) PetscFunctionReturn(0);
  ierr = DMPlexGetDimension(dm, &dim);CHKERRQ(ierr);
  ierr = DMPlexGetHeightStratum(dm, 0, &cStart, &cEnd);CHKERRQ(ierr);
  ierr = PetscOptionsGetString(((PetscObject) dm)->prefix, "-dm_plex_generator", genname, 1024, &flg);CHKERRQ(ierr);
  if (flg) name = genname;
  if (name) {
    ierr = PetscStrcmp(name, "triangle", &isTriangle);CHKERRQ(ierr);
    ierr = PetscStrcmp(name, "tetgen",   &isTetgen);CHKERRQ(ierr);
    ierr = PetscStrcmp(name, "ctetgen",  &isCTetgen);CHKERRQ(ierr);
  }
  switch (dim) {
  case 2:
    if (!name || isTriangle) {
#if defined(PETSC_HAVE_TRIANGLE)
      double  *maxVolumes;
      PetscInt c;

      ierr = PetscMalloc1((cEnd - cStart), &maxVolumes);CHKERRQ(ierr);
      for (c = 0; c < cEnd-cStart; ++c) maxVolumes[c] = refinementLimit;
      ierr = DMPlexRefine_Triangle(dm, maxVolumes, dmRefined);CHKERRQ(ierr);
      ierr = PetscFree(maxVolumes);CHKERRQ(ierr);
#else
      SETERRQ(PetscObjectComm((PetscObject)dm), PETSC_ERR_SUP, "Mesh refinement needs external package support.\nPlease reconfigure with --download-triangle.");
#endif
    } else SETERRQ1(PetscObjectComm((PetscObject)dm), PETSC_ERR_SUP, "Unknown 2D mesh generation package %s", name);
    break;
  case 3:
    if (!name || isCTetgen) {
#if defined(PETSC_HAVE_CTETGEN)
      PetscReal *maxVolumes;
      PetscInt   c;

      ierr = PetscMalloc1((cEnd - cStart), &maxVolumes);CHKERRQ(ierr);
      for (c = 0; c < cEnd-cStart; ++c) maxVolumes[c] = refinementLimit;
      ierr = DMPlexRefine_CTetgen(dm, maxVolumes, dmRefined);CHKERRQ(ierr);
#else
      SETERRQ(PetscObjectComm((PetscObject)dm), PETSC_ERR_SUP, "CTetgen needs external package support.\nPlease reconfigure with --download-ctetgen.");
#endif
    } else if (isTetgen) {
#if defined(PETSC_HAVE_TETGEN)
      double  *maxVolumes;
      PetscInt c;

      ierr = PetscMalloc1((cEnd - cStart), &maxVolumes);CHKERRQ(ierr);
      for (c = 0; c < cEnd-cStart; ++c) maxVolumes[c] = refinementLimit;
      ierr = DMPlexRefine_Tetgen(dm, maxVolumes, dmRefined);CHKERRQ(ierr);
#else
      SETERRQ(PetscObjectComm((PetscObject)dm), PETSC_ERR_SUP, "Tetgen needs external package support.\nPlease reconfigure with --with-c-language=cxx --download-tetgen.");
#endif
    } else SETERRQ1(PetscObjectComm((PetscObject)dm), PETSC_ERR_SUP, "Unknown 3D mesh generation package %s", name);
    break;
  default:
    SETERRQ1(PetscObjectComm((PetscObject)dm), PETSC_ERR_SUP, "Mesh refinement in dimension %d is not supported.", dim);
  }
  ierr = DMPlexCopyBoundary(dm, *dmRefined);CHKERRQ(ierr);
  PetscFunctionReturn(0);
}

#undef __FUNCT__
#define __FUNCT__ "DMRefineHierarchy_Plex"
PetscErrorCode DMRefineHierarchy_Plex(DM dm, PetscInt nlevels, DM dmRefined[])
{
  DM             cdm = dm;
  PetscInt       r;
  PetscBool      isUniform;
  PetscErrorCode ierr;

  PetscFunctionBegin;
  ierr = DMPlexGetRefinementUniform(dm, &isUniform);CHKERRQ(ierr);
  if (!isUniform) SETERRQ(PETSC_COMM_SELF, PETSC_ERR_ARG_WRONG, "Non-uniform refinement is incompatible with the hierarchy");
  for (r = 0; r < nlevels; ++r) {
    CellRefiner cellRefiner;

    ierr = DMPlexGetCellRefiner_Internal(cdm, &cellRefiner);CHKERRQ(ierr);
    ierr = DMPlexRefineUniform_Internal(cdm, cellRefiner, &dmRefined[r]);CHKERRQ(ierr);
    ierr = DMPlexSetCoarseDM(dmRefined[r], cdm);CHKERRQ(ierr);
    cdm  = dmRefined[r];
  }
  PetscFunctionReturn(0);
}

#undef __FUNCT__
#define __FUNCT__ "DMCoarsen_Plex"
PetscErrorCode DMCoarsen_Plex(DM dm, MPI_Comm comm, DM *dmCoarsened)
{
  DM_Plex       *mesh = (DM_Plex*) dm->data;
  PetscErrorCode ierr;

  PetscFunctionBegin;
  ierr = PetscObjectReference((PetscObject) mesh->coarseMesh);CHKERRQ(ierr);
  *dmCoarsened = mesh->coarseMesh;
  PetscFunctionReturn(0);
}

#undef __FUNCT__
#define __FUNCT__ "DMPlexLocalizeCoordinate_Internal"
PetscErrorCode DMPlexLocalizeCoordinate_Internal(DM dm, PetscInt dim, const PetscScalar anchor[], const PetscScalar in[], PetscScalar out[])
{
  PetscInt d;

  PetscFunctionBegin;
  if (!dm->maxCell) {
    for (d = 0; d < dim; ++d) out[d] = in[d];
  } else {
    for (d = 0; d < dim; ++d) {
      if (PetscAbsScalar(anchor[d] - in[d]) > dm->maxCell[d]) {
        out[d] = PetscRealPart(anchor[d]) > PetscRealPart(in[d]) ? dm->L[d] + in[d] : in[d] - dm->L[d];
      } else {
        out[d] = in[d];
      }
    }
  }
  PetscFunctionReturn(0);
}

#undef __FUNCT__
#define __FUNCT__ "DMPlexLocalizeAddCoordinate_Internal"
PetscErrorCode DMPlexLocalizeAddCoordinate_Internal(DM dm, PetscInt dim, const PetscScalar anchor[], const PetscScalar in[], PetscScalar out[])
{
  PetscInt d;

  PetscFunctionBegin;
  if (!dm->maxCell) {
    for (d = 0; d < dim; ++d) out[d] += in[d];
  } else {
    for (d = 0; d < dim; ++d) {
      if (PetscAbsScalar(anchor[d] - in[d]) > dm->maxCell[d]) {
        out[d] += PetscRealPart(anchor[d]) > PetscRealPart(in[d]) ? dm->L[d] + in[d] : in[d] - dm->L[d];
      } else {
        out[d] += in[d];
      }
    }
  }
  PetscFunctionReturn(0);
}

#undef __FUNCT__
#define __FUNCT__ "DMPlexLocalizeCoordinates"
PetscErrorCode DMPlexLocalizeCoordinates(DM dm)
{
  PetscSection   coordSection, cSection;
  Vec            coordinates,  cVec;
  PetscScalar   *coords, *coords2, *anchor;
  PetscInt       Nc, cStart, cEnd, c, vStart, vEnd, v, dof, d, off, off2, bs, coordSize;
  PetscErrorCode ierr;

  PetscFunctionBegin;
  PetscValidHeaderSpecific(dm, DM_CLASSID, 1);
  if (!dm->maxCell) PetscFunctionReturn(0);
  ierr = DMPlexGetHeightStratum(dm, 0, &cStart, &cEnd);CHKERRQ(ierr);
  ierr = DMPlexGetDepthStratum(dm, 0, &vStart, &vEnd);CHKERRQ(ierr);
  ierr = DMGetCoordinatesLocal(dm, &coordinates);CHKERRQ(ierr);
  ierr = DMGetCoordinateSection(dm, &coordSection);CHKERRQ(ierr);
  ierr = PetscSectionCreate(PetscObjectComm((PetscObject) dm), &cSection);CHKERRQ(ierr);
  ierr = PetscSectionSetNumFields(cSection, 1);CHKERRQ(ierr);
  ierr = PetscSectionGetFieldComponents(coordSection, 0, &Nc);CHKERRQ(ierr);
  ierr = PetscSectionSetFieldComponents(cSection, 0, Nc);CHKERRQ(ierr);
  ierr = PetscSectionSetChart(cSection, cStart, vEnd);CHKERRQ(ierr);
  for (v = vStart; v < vEnd; ++v) {
    ierr = PetscSectionGetDof(coordSection, v, &dof);CHKERRQ(ierr);
    ierr = PetscSectionSetDof(cSection,     v,  dof);CHKERRQ(ierr);
    ierr = PetscSectionSetFieldDof(cSection, v, 0, dof);CHKERRQ(ierr);
  }
  for (c = cStart; c < cEnd; ++c) {
    ierr = DMPlexVecGetClosure(dm, coordSection, coordinates, c, &dof, NULL);CHKERRQ(ierr);
    ierr = PetscSectionSetDof(cSection, c, dof);CHKERRQ(ierr);
    ierr = PetscSectionSetFieldDof(cSection, c, 0, dof);CHKERRQ(ierr);
  }
  ierr = PetscSectionSetUp(cSection);CHKERRQ(ierr);
  ierr = PetscSectionGetStorageSize(cSection, &coordSize);CHKERRQ(ierr);
  ierr = VecCreate(PetscObjectComm((PetscObject) dm), &cVec);CHKERRQ(ierr);
  ierr = VecGetBlockSize(coordinates, &bs);CHKERRQ(ierr);
  ierr = VecSetBlockSize(cVec,         bs);CHKERRQ(ierr);
  ierr = VecSetSizes(cVec, coordSize, PETSC_DETERMINE);CHKERRQ(ierr);
  ierr = VecSetType(cVec,VECSTANDARD);CHKERRQ(ierr);
  ierr = VecGetArray(coordinates, &coords);CHKERRQ(ierr);
  ierr = VecGetArray(cVec,        &coords2);CHKERRQ(ierr);
  for (v = vStart; v < vEnd; ++v) {
    ierr = PetscSectionGetDof(coordSection, v, &dof);CHKERRQ(ierr);
    ierr = PetscSectionGetOffset(coordSection, v, &off);CHKERRQ(ierr);
    ierr = PetscSectionGetOffset(cSection,     v, &off2);CHKERRQ(ierr);
    for (d = 0; d < dof; ++d) coords2[off2+d] = coords[off+d];
  }
  ierr = DMGetWorkArray(dm, 3, PETSC_SCALAR, &anchor);CHKERRQ(ierr);
  for (c = cStart; c < cEnd; ++c) {
    PetscScalar *cellCoords = NULL;
    PetscInt     b;

    ierr = DMPlexVecGetClosure(dm, coordSection, coordinates, c, &dof, &cellCoords);CHKERRQ(ierr);
    ierr = PetscSectionGetOffset(cSection, c, &off2);CHKERRQ(ierr);
    for (b = 0; b < bs; ++b) anchor[b] = cellCoords[b];
    for (d = 0; d < dof/bs; ++d) {ierr = DMPlexLocalizeCoordinate_Internal(dm, bs, anchor, &cellCoords[d*bs], &coords2[off2+d*bs]);CHKERRQ(ierr);}
    ierr = DMPlexVecRestoreClosure(dm, coordSection, coordinates, c, &dof, &cellCoords);CHKERRQ(ierr);
  }
  ierr = DMRestoreWorkArray(dm, 3, PETSC_SCALAR, &anchor);CHKERRQ(ierr);
  ierr = VecRestoreArray(coordinates, &coords);CHKERRQ(ierr);
  ierr = VecRestoreArray(cVec,        &coords2);CHKERRQ(ierr);
  ierr = DMSetCoordinateSection(dm, cSection);CHKERRQ(ierr);
  ierr = DMSetCoordinatesLocal(dm, cVec);CHKERRQ(ierr);
  ierr = VecDestroy(&cVec);CHKERRQ(ierr);
  ierr = PetscSectionDestroy(&cSection);CHKERRQ(ierr);
  PetscFunctionReturn(0);
}

#undef __FUNCT__
#define __FUNCT__ "DMPlexGetDepthLabel"
/*@
  DMPlexGetDepthLabel - Get the DMLabel recording the depth of each point

  Not Collective

  Input Parameter:
. dm    - The DMPlex object

  Output Parameter:
. depthLabel - The DMLabel recording point depth

  Level: developer

.keywords: mesh, points
.seealso: DMPlexGetDepth(), DMPlexGetHeightStratum(), DMPlexGetDepthStratum()
@*/
PetscErrorCode DMPlexGetDepthLabel(DM dm, DMLabel *depthLabel)
{
  DM_Plex       *mesh = (DM_Plex*) dm->data;
  PetscErrorCode ierr;

  PetscFunctionBegin;
  PetscValidHeaderSpecific(dm, DM_CLASSID, 1);
  PetscValidPointer(depthLabel, 2);
  if (!mesh->depthLabel) {ierr = DMPlexGetLabel(dm, "depth", &mesh->depthLabel);CHKERRQ(ierr);}
  *depthLabel = mesh->depthLabel;
  PetscFunctionReturn(0);
}

#undef __FUNCT__
#define __FUNCT__ "DMPlexGetDepth"
/*@
  DMPlexGetDepth - Get the depth of the DAG representing this mesh

  Not Collective

  Input Parameter:
. dm    - The DMPlex object

  Output Parameter:
. depth - The number of strata (breadth first levels) in the DAG

  Level: developer

.keywords: mesh, points
.seealso: DMPlexGetDepthLabel(), DMPlexGetHeightStratum(), DMPlexGetDepthStratum()
@*/
PetscErrorCode DMPlexGetDepth(DM dm, PetscInt *depth)
{
  DMLabel        label;
  PetscInt       d = 0;
  PetscErrorCode ierr;

  PetscFunctionBegin;
  PetscValidHeaderSpecific(dm, DM_CLASSID, 1);
  PetscValidPointer(depth, 2);
  ierr = DMPlexGetDepthLabel(dm, &label);CHKERRQ(ierr);
  if (label) {ierr = DMLabelGetNumValues(label, &d);CHKERRQ(ierr);}
  *depth = d-1;
  PetscFunctionReturn(0);
}

#undef __FUNCT__
#define __FUNCT__ "DMPlexGetDepthStratum"
/*@
  DMPlexGetDepthStratum - Get the bounds [start, end) for all points at a certain depth.

  Not Collective

  Input Parameters:
+ dm           - The DMPlex object
- stratumValue - The requested depth

  Output Parameters:
+ start - The first point at this depth
- end   - One beyond the last point at this depth

  Level: developer

.keywords: mesh, points
.seealso: DMPlexGetHeightStratum(), DMPlexGetDepth()
@*/
PetscErrorCode DMPlexGetDepthStratum(DM dm, PetscInt stratumValue, PetscInt *start, PetscInt *end)
{
  DMLabel        label;
  PetscInt       pStart, pEnd;
  PetscErrorCode ierr;

  PetscFunctionBegin;
  PetscValidHeaderSpecific(dm, DM_CLASSID, 1);
  if (start) {PetscValidPointer(start, 3); *start = 0;}
  if (end)   {PetscValidPointer(end,   4); *end   = 0;}
  ierr = DMPlexGetChart(dm, &pStart, &pEnd);CHKERRQ(ierr);
  if (pStart == pEnd) PetscFunctionReturn(0);
  if (stratumValue < 0) {
    if (start) *start = pStart;
    if (end)   *end   = pEnd;
    PetscFunctionReturn(0);
  }
  ierr = DMPlexGetDepthLabel(dm, &label);CHKERRQ(ierr);
  if (!label) SETERRQ(PetscObjectComm((PetscObject) dm), PETSC_ERR_ARG_WRONG, "No label named depth was found");
  ierr = DMLabelGetStratumBounds(label, stratumValue, start, end);CHKERRQ(ierr);
  PetscFunctionReturn(0);
}

#undef __FUNCT__
#define __FUNCT__ "DMPlexGetHeightStratum"
/*@
  DMPlexGetHeightStratum - Get the bounds [start, end) for all points at a certain height.

  Not Collective

  Input Parameters:
+ dm           - The DMPlex object
- stratumValue - The requested height

  Output Parameters:
+ start - The first point at this height
- end   - One beyond the last point at this height

  Level: developer

.keywords: mesh, points
.seealso: DMPlexGetDepthStratum(), DMPlexGetDepth()
@*/
PetscErrorCode DMPlexGetHeightStratum(DM dm, PetscInt stratumValue, PetscInt *start, PetscInt *end)
{
  DMLabel        label;
  PetscInt       depth, pStart, pEnd;
  PetscErrorCode ierr;

  PetscFunctionBegin;
  PetscValidHeaderSpecific(dm, DM_CLASSID, 1);
  if (start) {PetscValidPointer(start, 3); *start = 0;}
  if (end)   {PetscValidPointer(end,   4); *end   = 0;}
  ierr = DMPlexGetChart(dm, &pStart, &pEnd);CHKERRQ(ierr);
  if (pStart == pEnd) PetscFunctionReturn(0);
  if (stratumValue < 0) {
    if (start) *start = pStart;
    if (end)   *end   = pEnd;
    PetscFunctionReturn(0);
  }
  ierr = DMPlexGetDepthLabel(dm, &label);CHKERRQ(ierr);
  if (!label) SETERRQ(PetscObjectComm((PetscObject) dm), PETSC_ERR_ARG_WRONG, "No label named depth was found");CHKERRQ(ierr);
  ierr = DMLabelGetNumValues(label, &depth);CHKERRQ(ierr);
  ierr = DMLabelGetStratumBounds(label, depth-1-stratumValue, start, end);CHKERRQ(ierr);
  PetscFunctionReturn(0);
}

#undef __FUNCT__
#define __FUNCT__ "DMPlexCreateSectionInitial"
/* Set the number of dof on each point and separate by fields */
PetscErrorCode DMPlexCreateSectionInitial(DM dm, PetscInt dim, PetscInt numFields,const PetscInt numComp[],const PetscInt numDof[], PetscSection *section)
{
  PetscInt      *numDofTot;
  PetscInt       depth, pStart = 0, pEnd = 0;
  PetscInt       p, d, dep, f;
  PetscErrorCode ierr;

  PetscFunctionBegin;
  ierr = PetscMalloc1((dim+1), &numDofTot);CHKERRQ(ierr);
  for (d = 0; d <= dim; ++d) {
    numDofTot[d] = 0;
    for (f = 0; f < numFields; ++f) numDofTot[d] += numDof[f*(dim+1)+d];
  }
  ierr = PetscSectionCreate(PetscObjectComm((PetscObject)dm), section);CHKERRQ(ierr);
  if (numFields > 0) {
    ierr = PetscSectionSetNumFields(*section, numFields);CHKERRQ(ierr);
    if (numComp) {
      for (f = 0; f < numFields; ++f) {
        ierr = PetscSectionSetFieldComponents(*section, f, numComp[f]);CHKERRQ(ierr);
      }
    }
  }
  ierr = DMPlexGetChart(dm, &pStart, &pEnd);CHKERRQ(ierr);
  ierr = PetscSectionSetChart(*section, pStart, pEnd);CHKERRQ(ierr);
  ierr = DMPlexGetDepth(dm, &depth);CHKERRQ(ierr);
  for (dep = 0; dep <= depth; ++dep) {
    d    = dim == depth ? dep : (!dep ? 0 : dim);
    ierr = DMPlexGetDepthStratum(dm, dep, &pStart, &pEnd);CHKERRQ(ierr);
    for (p = pStart; p < pEnd; ++p) {
      for (f = 0; f < numFields; ++f) {
        ierr = PetscSectionSetFieldDof(*section, p, f, numDof[f*(dim+1)+d]);CHKERRQ(ierr);
      }
      ierr = PetscSectionSetDof(*section, p, numDofTot[d]);CHKERRQ(ierr);
    }
  }
  ierr = PetscFree(numDofTot);CHKERRQ(ierr);
  PetscFunctionReturn(0);
}

#undef __FUNCT__
#define __FUNCT__ "DMPlexCreateSectionBCDof"
/* Set the number of dof on each point and separate by fields
   If constDof is PETSC_DETERMINE, constrain every dof on the point
*/
PetscErrorCode DMPlexCreateSectionBCDof(DM dm, PetscInt numBC,const PetscInt bcField[],const IS bcPoints[], PetscInt constDof, PetscSection section)
{
  PetscInt       numFields;
  PetscInt       bc;
  PetscErrorCode ierr;

  PetscFunctionBegin;
  ierr = PetscSectionGetNumFields(section, &numFields);CHKERRQ(ierr);
  for (bc = 0; bc < numBC; ++bc) {
    PetscInt        field = 0;
    const PetscInt *idx;
    PetscInt        n, i;

    if (numFields) field = bcField[bc];
    ierr = ISGetLocalSize(bcPoints[bc], &n);CHKERRQ(ierr);
    ierr = ISGetIndices(bcPoints[bc], &idx);CHKERRQ(ierr);
    for (i = 0; i < n; ++i) {
      const PetscInt p        = idx[i];
      PetscInt       numConst = constDof;

      /* Constrain every dof on the point */
      if (numConst < 0) {
        if (numFields) {
          ierr = PetscSectionGetFieldDof(section, p, field, &numConst);CHKERRQ(ierr);
        } else {
          ierr = PetscSectionGetDof(section, p, &numConst);CHKERRQ(ierr);
        }
      }
      if (numFields) {
        ierr = PetscSectionAddFieldConstraintDof(section, p, field, numConst);CHKERRQ(ierr);
      }
      ierr = PetscSectionAddConstraintDof(section, p, numConst);CHKERRQ(ierr);
    }
    ierr = ISRestoreIndices(bcPoints[bc], &idx);CHKERRQ(ierr);
  }
  PetscFunctionReturn(0);
}

#undef __FUNCT__
#define __FUNCT__ "DMPlexCreateSectionBCIndicesAll"
/* Set the constrained indices on each point and separate by fields */
PetscErrorCode DMPlexCreateSectionBCIndicesAll(DM dm, PetscSection section)
{
  PetscInt      *maxConstraints;
  PetscInt       numFields, f, pStart = 0, pEnd = 0, p;
  PetscErrorCode ierr;

  PetscFunctionBegin;
  ierr = PetscSectionGetNumFields(section, &numFields);CHKERRQ(ierr);
  ierr = PetscSectionGetChart(section, &pStart, &pEnd);CHKERRQ(ierr);
  ierr = PetscMalloc1((numFields+1), &maxConstraints);CHKERRQ(ierr);
  for (f = 0; f <= numFields; ++f) maxConstraints[f] = 0;
  for (p = pStart; p < pEnd; ++p) {
    PetscInt cdof;

    if (numFields) {
      for (f = 0; f < numFields; ++f) {
        ierr              = PetscSectionGetFieldConstraintDof(section, p, f, &cdof);CHKERRQ(ierr);
        maxConstraints[f] = PetscMax(maxConstraints[f], cdof);
      }
    } else {
      ierr              = PetscSectionGetConstraintDof(section, p, &cdof);CHKERRQ(ierr);
      maxConstraints[0] = PetscMax(maxConstraints[0], cdof);
    }
  }
  for (f = 0; f < numFields; ++f) {
    maxConstraints[numFields] += maxConstraints[f];
  }
  if (maxConstraints[numFields]) {
    PetscInt *indices;

    ierr = PetscMalloc1(maxConstraints[numFields], &indices);CHKERRQ(ierr);
    for (p = pStart; p < pEnd; ++p) {
      PetscInt cdof, d;

      ierr = PetscSectionGetConstraintDof(section, p, &cdof);CHKERRQ(ierr);
      if (cdof) {
        if (cdof > maxConstraints[numFields]) SETERRQ3(PETSC_COMM_SELF, PETSC_ERR_LIB, "Likely memory corruption, point %D cDof %D > maxConstraints %D", p, cdof, maxConstraints[numFields]);
        if (numFields) {
          PetscInt numConst = 0, foff = 0;

          for (f = 0; f < numFields; ++f) {
            PetscInt cfdof, fdof;

            ierr = PetscSectionGetFieldDof(section, p, f, &fdof);CHKERRQ(ierr);
            ierr = PetscSectionGetFieldConstraintDof(section, p, f, &cfdof);CHKERRQ(ierr);
            /* Change constraint numbering from absolute local dof number to field relative local dof number */
            for (d = 0; d < cfdof; ++d) indices[numConst+d] = d;
            ierr = PetscSectionSetFieldConstraintIndices(section, p, f, &indices[numConst]);CHKERRQ(ierr);
            for (d = 0; d < cfdof; ++d) indices[numConst+d] += foff;
            numConst += cfdof;
            foff     += fdof;
          }
          if (cdof != numConst) SETERRQ2(PETSC_COMM_SELF, PETSC_ERR_LIB, "Total number of field constraints %D should be %D", numConst, cdof);
        } else {
          for (d = 0; d < cdof; ++d) indices[d] = d;
        }
        ierr = PetscSectionSetConstraintIndices(section, p, indices);CHKERRQ(ierr);
      }
    }
    ierr = PetscFree(indices);CHKERRQ(ierr);
  }
  ierr = PetscFree(maxConstraints);CHKERRQ(ierr);
  PetscFunctionReturn(0);
}

#undef __FUNCT__
#define __FUNCT__ "DMPlexCreateSectionBCIndicesField"
/* Set the constrained field indices on each point */
PetscErrorCode DMPlexCreateSectionBCIndicesField(DM dm, PetscInt field, IS bcPoints, IS constraintIndices, PetscSection section)
{
  const PetscInt *points, *indices;
  PetscInt        numFields, maxDof, numPoints, p, numConstraints;
  PetscErrorCode  ierr;

  PetscFunctionBegin;
  ierr = PetscSectionGetNumFields(section, &numFields);CHKERRQ(ierr);
  if ((field < 0) || (field >= numFields)) SETERRQ3(PETSC_COMM_SELF, PETSC_ERR_ARG_OUTOFRANGE, "Section field %d should be in [%d, %d)", field, 0, numFields);

  ierr = ISGetLocalSize(bcPoints, &numPoints);CHKERRQ(ierr);
  ierr = ISGetIndices(bcPoints, &points);CHKERRQ(ierr);
  if (!constraintIndices) {
    PetscInt *idx, i;

    ierr = PetscSectionGetMaxDof(section, &maxDof);CHKERRQ(ierr);
    ierr = PetscMalloc1(maxDof, &idx);CHKERRQ(ierr);
    for (i = 0; i < maxDof; ++i) idx[i] = i;
    for (p = 0; p < numPoints; ++p) {
      ierr = PetscSectionSetFieldConstraintIndices(section, points[p], field, idx);CHKERRQ(ierr);
    }
    ierr = PetscFree(idx);CHKERRQ(ierr);
  } else {
    ierr = ISGetLocalSize(constraintIndices, &numConstraints);CHKERRQ(ierr);
    ierr = ISGetIndices(constraintIndices, &indices);CHKERRQ(ierr);
    for (p = 0; p < numPoints; ++p) {
      PetscInt fcdof;

      ierr = PetscSectionGetFieldConstraintDof(section, points[p], field, &fcdof);CHKERRQ(ierr);
      if (fcdof != numConstraints) SETERRQ4(PetscObjectComm((PetscObject)dm), PETSC_ERR_ARG_WRONG, "Section point %d field %d has %d constraints, but yo ugave %d indices", p, field, fcdof, numConstraints);
      ierr = PetscSectionSetFieldConstraintIndices(section, points[p], field, indices);CHKERRQ(ierr);
    }
    ierr = ISRestoreIndices(constraintIndices, &indices);CHKERRQ(ierr);
  }
  ierr = ISRestoreIndices(bcPoints, &points);CHKERRQ(ierr);
  PetscFunctionReturn(0);
}

#undef __FUNCT__
#define __FUNCT__ "DMPlexCreateSectionBCIndices"
/* Set the constrained indices on each point and separate by fields */
PetscErrorCode DMPlexCreateSectionBCIndices(DM dm, PetscSection section)
{
  PetscInt      *indices;
  PetscInt       numFields, maxDof, f, pStart = 0, pEnd = 0, p;
  PetscErrorCode ierr;

  PetscFunctionBegin;
  ierr = PetscSectionGetMaxDof(section, &maxDof);CHKERRQ(ierr);
  ierr = PetscMalloc1(maxDof, &indices);CHKERRQ(ierr);
  ierr = PetscSectionGetNumFields(section, &numFields);CHKERRQ(ierr);
  if (!numFields) SETERRQ(PetscObjectComm((PetscObject)dm), PETSC_ERR_ARG_WRONG, "This function only works after users have set field constraint indices.");
  ierr = PetscSectionGetChart(section, &pStart, &pEnd);CHKERRQ(ierr);
  for (p = pStart; p < pEnd; ++p) {
    PetscInt cdof, d;

    ierr = PetscSectionGetConstraintDof(section, p, &cdof);CHKERRQ(ierr);
    if (cdof) {
      PetscInt numConst = 0, foff = 0;

      for (f = 0; f < numFields; ++f) {
        const PetscInt *fcind;
        PetscInt        fdof, fcdof;

        ierr = PetscSectionGetFieldDof(section, p, f, &fdof);CHKERRQ(ierr);
        ierr = PetscSectionGetFieldConstraintDof(section, p, f, &fcdof);CHKERRQ(ierr);
        if (fcdof) {ierr = PetscSectionGetFieldConstraintIndices(section, p, f, &fcind);CHKERRQ(ierr);}
        /* Change constraint numbering from field relative local dof number to absolute local dof number */
        for (d = 0; d < fcdof; ++d) indices[numConst+d] = fcind[d]+foff;
        foff     += fdof;
        numConst += fcdof;
      }
      if (cdof != numConst) SETERRQ2(PetscObjectComm((PetscObject)dm), PETSC_ERR_LIB, "Total number of field constraints %D should be %D", numConst, cdof);
      ierr = PetscSectionSetConstraintIndices(section, p, indices);CHKERRQ(ierr);
    }
  }
  ierr = PetscFree(indices);CHKERRQ(ierr);
  PetscFunctionReturn(0);
}

#undef __FUNCT__
#define __FUNCT__ "DMPlexCreateSection"
/*@C
  DMPlexCreateSection - Create a PetscSection based upon the dof layout specification provided.

  Not Collective

  Input Parameters:
+ dm        - The DMPlex object
. dim       - The spatial dimension of the problem
. numFields - The number of fields in the problem
. numComp   - An array of size numFields that holds the number of components for each field
. numDof    - An array of size numFields*(dim+1) which holds the number of dof for each field on a mesh piece of dimension d
. numBC     - The number of boundary conditions
. bcField   - An array of size numBC giving the field number for each boundry condition
. bcPoints  - An array of size numBC giving an IS holding the sieve points to which each boundary condition applies
- perm      - Optional permutation of the chart, or NULL

  Output Parameter:
. section - The PetscSection object

  Notes: numDof[f*(dim+1)+d] gives the number of dof for field f on sieve points of dimension d. For instance, numDof[1] is the
  number of dof for field 0 on each edge.
<<<<<<< HEAD

  The chart permutation is the same one set using PetscSectionSetPermutation()
=======
>>>>>>> 150b719b

  Level: developer

  Fortran Notes:
  A Fortran 90 version is available as DMPlexCreateSectionF90()

.keywords: mesh, elements
.seealso: DMPlexCreate(), PetscSectionCreate(), PetscSectionSetPermutation()
@*/
PetscErrorCode DMPlexCreateSection(DM dm, PetscInt dim, PetscInt numFields,const PetscInt numComp[],const PetscInt numDof[], PetscInt numBC,const PetscInt bcField[],const IS bcPoints[], IS perm, PetscSection *section)
{
  PetscErrorCode ierr;

  PetscFunctionBegin;
  ierr = DMPlexCreateSectionInitial(dm, dim, numFields, numComp, numDof, section);CHKERRQ(ierr);
  ierr = DMPlexCreateSectionBCDof(dm, numBC, bcField, bcPoints, PETSC_DETERMINE, *section);CHKERRQ(ierr);
  if (perm) {ierr = PetscSectionSetPermutation(*section, perm);CHKERRQ(ierr);}
  ierr = PetscSectionSetUp(*section);CHKERRQ(ierr);
  if (numBC) {ierr = DMPlexCreateSectionBCIndicesAll(dm, *section);CHKERRQ(ierr);}
  ierr = PetscSectionViewFromOptions(*section,NULL,"-section_view");CHKERRQ(ierr);
  PetscFunctionReturn(0);
}

#undef __FUNCT__
#define __FUNCT__ "DMCreateCoordinateDM_Plex"
PetscErrorCode DMCreateCoordinateDM_Plex(DM dm, DM *cdm)
{
  PetscSection   section;
  PetscErrorCode ierr;

  PetscFunctionBegin;
  ierr = DMClone(dm, cdm);CHKERRQ(ierr);
  ierr = PetscSectionCreate(PetscObjectComm((PetscObject)dm), &section);CHKERRQ(ierr);
  ierr = DMSetDefaultSection(*cdm, section);CHKERRQ(ierr);
  ierr = PetscSectionDestroy(&section);CHKERRQ(ierr);
  PetscFunctionReturn(0);
}

#undef __FUNCT__
#define __FUNCT__ "DMPlexGetConeSection"
PetscErrorCode DMPlexGetConeSection(DM dm, PetscSection *section)
{
  DM_Plex *mesh = (DM_Plex*) dm->data;

  PetscFunctionBegin;
  PetscValidHeaderSpecific(dm, DM_CLASSID, 1);
  if (section) *section = mesh->coneSection;
  PetscFunctionReturn(0);
}

#undef __FUNCT__
#define __FUNCT__ "DMPlexGetSupportSection"
PetscErrorCode DMPlexGetSupportSection(DM dm, PetscSection *section)
{
  DM_Plex *mesh = (DM_Plex*) dm->data;

  PetscFunctionBegin;
  PetscValidHeaderSpecific(dm, DM_CLASSID, 1);
  if (section) *section = mesh->supportSection;
  PetscFunctionReturn(0);
}

#undef __FUNCT__
#define __FUNCT__ "DMPlexGetCones"
PetscErrorCode DMPlexGetCones(DM dm, PetscInt *cones[])
{
  DM_Plex *mesh = (DM_Plex*) dm->data;

  PetscFunctionBegin;
  PetscValidHeaderSpecific(dm, DM_CLASSID, 1);
  if (cones) *cones = mesh->cones;
  PetscFunctionReturn(0);
}

#undef __FUNCT__
#define __FUNCT__ "DMPlexGetConeOrientations"
PetscErrorCode DMPlexGetConeOrientations(DM dm, PetscInt *coneOrientations[])
{
  DM_Plex *mesh = (DM_Plex*) dm->data;

  PetscFunctionBegin;
  PetscValidHeaderSpecific(dm, DM_CLASSID, 1);
  if (coneOrientations) *coneOrientations = mesh->coneOrientations;
  PetscFunctionReturn(0);
}

/******************************** FEM Support **********************************/

#undef __FUNCT__
#define __FUNCT__ "DMPlexVecGetClosure_Depth1_Static"
PETSC_STATIC_INLINE PetscErrorCode DMPlexVecGetClosure_Depth1_Static(DM dm, PetscSection section, Vec v, PetscInt point, PetscInt *csize, PetscScalar *values[])
{
  PetscScalar    *array, *vArray;
  const PetscInt *cone, *coneO;
  PetscInt        pStart, pEnd, p, numPoints, size = 0, offset = 0;
  PetscErrorCode  ierr;

  PetscFunctionBeginHot;
  ierr = PetscSectionGetChart(section, &pStart, &pEnd);CHKERRQ(ierr);
  ierr = DMPlexGetConeSize(dm, point, &numPoints);CHKERRQ(ierr);
  ierr = DMPlexGetCone(dm, point, &cone);CHKERRQ(ierr);
  ierr = DMPlexGetConeOrientation(dm, point, &coneO);CHKERRQ(ierr);
  if (!values || !*values) {
    if ((point >= pStart) && (point < pEnd)) {
      PetscInt dof;

      ierr = PetscSectionGetDof(section, point, &dof);CHKERRQ(ierr);
      size += dof;
    }
    for (p = 0; p < numPoints; ++p) {
      const PetscInt cp = cone[p];
      PetscInt       dof;

      if ((cp < pStart) || (cp >= pEnd)) continue;
      ierr = PetscSectionGetDof(section, cp, &dof);CHKERRQ(ierr);
      size += dof;
    }
    if (!values) {
      if (csize) *csize = size;
      PetscFunctionReturn(0);
    }
    ierr = DMGetWorkArray(dm, size, PETSC_SCALAR, &array);CHKERRQ(ierr);
  } else {
    array = *values;
  }
  size = 0;
  ierr = VecGetArray(v, &vArray);CHKERRQ(ierr);
  if ((point >= pStart) && (point < pEnd)) {
    PetscInt     dof, off, d;
    PetscScalar *varr;

    ierr = PetscSectionGetDof(section, point, &dof);CHKERRQ(ierr);
    ierr = PetscSectionGetOffset(section, point, &off);CHKERRQ(ierr);
    varr = &vArray[off];
    for (d = 0; d < dof; ++d, ++offset) {
      array[offset] = varr[d];
    }
    size += dof;
  }
  for (p = 0; p < numPoints; ++p) {
    const PetscInt cp = cone[p];
    PetscInt       o  = coneO[p];
    PetscInt       dof, off, d;
    PetscScalar   *varr;

    if ((cp < pStart) || (cp >= pEnd)) continue;
    ierr = PetscSectionGetDof(section, cp, &dof);CHKERRQ(ierr);
    ierr = PetscSectionGetOffset(section, cp, &off);CHKERRQ(ierr);
    varr = &vArray[off];
    if (o >= 0) {
      for (d = 0; d < dof; ++d, ++offset) {
        array[offset] = varr[d];
      }
    } else {
      for (d = dof-1; d >= 0; --d, ++offset) {
        array[offset] = varr[d];
      }
    }
    size += dof;
  }
  ierr = VecRestoreArray(v, &vArray);CHKERRQ(ierr);
  if (!*values) {
    if (csize) *csize = size;
    *values = array;
  } else {
    if (size > *csize) SETERRQ2(PETSC_COMM_SELF, PETSC_ERR_ARG_OUTOFRANGE, "Size of input array %d < actual size %d", *csize, size);
    *csize = size;
  }
  PetscFunctionReturn(0);
}

#undef __FUNCT__
#define __FUNCT__ "DMPlexVecGetClosure_Static"
PETSC_STATIC_INLINE PetscErrorCode DMPlexVecGetClosure_Static(PetscSection section, PetscInt numPoints, const PetscInt points[], const PetscScalar vArray[], PetscInt *size, PetscScalar array[])
{
  PetscInt       offset = 0, p;
  PetscErrorCode ierr;

  PetscFunctionBeginHot;
  *size = 0;
  for (p = 0; p < numPoints*2; p += 2) {
    const PetscInt point = points[p];
    const PetscInt o     = points[p+1];
    PetscInt       dof, off, d;
    const PetscScalar *varr;

    ierr = PetscSectionGetDof(section, point, &dof);CHKERRQ(ierr);
    ierr = PetscSectionGetOffset(section, point, &off);CHKERRQ(ierr);
    varr = &vArray[off];
    if (o >= 0) {
      for (d = 0; d < dof; ++d, ++offset)    array[offset] = varr[d];
    } else {
      for (d = dof-1; d >= 0; --d, ++offset) array[offset] = varr[d];
    }
  }
  *size = offset;
  PetscFunctionReturn(0);
}

#undef __FUNCT__
#define __FUNCT__ "DMPlexVecGetClosure_Fields_Static"
PETSC_STATIC_INLINE PetscErrorCode DMPlexVecGetClosure_Fields_Static(PetscSection section, PetscInt numPoints, const PetscInt points[], PetscInt numFields, const PetscScalar vArray[], PetscInt *size, PetscScalar array[])
{
  PetscInt       offset = 0, f;
  PetscErrorCode ierr;

  PetscFunctionBeginHot;
  *size = 0;
  for (f = 0; f < numFields; ++f) {
    PetscInt fcomp, p;

    ierr = PetscSectionGetFieldComponents(section, f, &fcomp);CHKERRQ(ierr);
    for (p = 0; p < numPoints*2; p += 2) {
      const PetscInt point = points[p];
      const PetscInt o     = points[p+1];
      PetscInt       fdof, foff, d, c;
      const PetscScalar *varr;

      ierr = PetscSectionGetFieldDof(section, point, f, &fdof);CHKERRQ(ierr);
      ierr = PetscSectionGetFieldOffset(section, point, f, &foff);CHKERRQ(ierr);
      varr = &vArray[foff];
      if (o >= 0) {
        for (d = 0; d < fdof; ++d, ++offset) array[offset] = varr[d];
      } else {
        for (d = fdof/fcomp-1; d >= 0; --d) {
          for (c = 0; c < fcomp; ++c, ++offset) {
            array[offset] = varr[d*fcomp+c];
          }
        }
      }
    }
  }
  *size = offset;
  PetscFunctionReturn(0);
}

#undef __FUNCT__
#define __FUNCT__ "DMPlexVecGetClosure"
/*@C
  DMPlexVecGetClosure - Get an array of the values on the closure of 'point'

  Not collective

  Input Parameters:
+ dm - The DM
. section - The section describing the layout in v, or NULL to use the default section
. v - The local vector
- point - The sieve point in the DM

  Output Parameters:
+ csize - The number of values in the closure, or NULL
- values - The array of values, which is a borrowed array and should not be freed

  Fortran Notes:
  Since it returns an array, this routine is only available in Fortran 90, and you must
  include petsc.h90 in your code.

  The csize argument is not present in the Fortran 90 binding since it is internal to the array.

  Level: intermediate

.seealso DMPlexVecRestoreClosure(), DMPlexVecSetClosure(), DMPlexMatSetClosure()
@*/
PetscErrorCode DMPlexVecGetClosure(DM dm, PetscSection section, Vec v, PetscInt point, PetscInt *csize, PetscScalar *values[])
{
  PetscSection    clSection;
  IS              clPoints;
  PetscScalar    *array, *vArray;
  PetscInt       *points = NULL;
  const PetscInt *clp;
  PetscInt        depth, numFields, numPoints, size;
  PetscErrorCode  ierr;

  PetscFunctionBeginHot;
  PetscValidHeaderSpecific(dm, DM_CLASSID, 1);
  if (!section) {ierr = DMGetDefaultSection(dm, &section);CHKERRQ(ierr);}
  PetscValidHeaderSpecific(section, PETSC_SECTION_CLASSID, 2);
  PetscValidHeaderSpecific(v, VEC_CLASSID, 3);
  ierr = DMPlexGetDepth(dm, &depth);CHKERRQ(ierr);
  ierr = PetscSectionGetNumFields(section, &numFields);CHKERRQ(ierr);
  if (depth == 1 && numFields < 2) {
    ierr = DMPlexVecGetClosure_Depth1_Static(dm, section, v, point, csize, values);CHKERRQ(ierr);
    PetscFunctionReturn(0);
  }
  /* Get points */
  ierr = PetscSectionGetClosureIndex(section, (PetscObject) dm, &clSection, &clPoints);CHKERRQ(ierr);
  if (!clPoints) {
    PetscInt pStart, pEnd, p, q;

    ierr = PetscSectionGetChart(section, &pStart, &pEnd);CHKERRQ(ierr);
    ierr = DMPlexGetTransitiveClosure(dm, point, PETSC_TRUE, &numPoints, &points);CHKERRQ(ierr);
    /* Compress out points not in the section */
    for (p = 0, q = 0; p < numPoints*2; p += 2) {
      if ((points[p] >= pStart) && (points[p] < pEnd)) {
        points[q*2]   = points[p];
        points[q*2+1] = points[p+1];
        ++q;
      }
    }
    numPoints = q;
  } else {
    PetscInt dof, off;

    ierr = PetscSectionGetDof(clSection, point, &dof);CHKERRQ(ierr);
    ierr = PetscSectionGetOffset(clSection, point, &off);CHKERRQ(ierr);
    ierr = ISGetIndices(clPoints, &clp);CHKERRQ(ierr);
    numPoints = dof/2;
    points    = (PetscInt *) &clp[off];
  }
  /* Get array */
  if (!values || !*values) {
    PetscInt asize = 0, dof, p;

    for (p = 0; p < numPoints*2; p += 2) {
      ierr = PetscSectionGetDof(section, points[p], &dof);CHKERRQ(ierr);
      asize += dof;
    }
    if (!values) {
      if (!clPoints) {ierr = DMPlexRestoreTransitiveClosure(dm, point, PETSC_TRUE, &numPoints, &points);CHKERRQ(ierr);}
      else           {ierr = ISRestoreIndices(clPoints, &clp);CHKERRQ(ierr);}
      if (csize) *csize = asize;
      PetscFunctionReturn(0);
    }
    ierr = DMGetWorkArray(dm, asize, PETSC_SCALAR, &array);CHKERRQ(ierr);
  } else {
    array = *values;
  }
  ierr = VecGetArray(v, &vArray);CHKERRQ(ierr);
  /* Get values */
  if (numFields > 0) {ierr = DMPlexVecGetClosure_Fields_Static(section, numPoints, points, numFields, vArray, &size, array);CHKERRQ(ierr);}
  else               {ierr = DMPlexVecGetClosure_Static(section, numPoints, points, vArray, &size, array);CHKERRQ(ierr);}
  /* Cleanup points */
  if (!clPoints) {ierr = DMPlexRestoreTransitiveClosure(dm, point, PETSC_TRUE, &numPoints, &points);CHKERRQ(ierr);}
  else           {ierr = ISRestoreIndices(clPoints, &clp);CHKERRQ(ierr);}
  /* Cleanup array */
  ierr = VecRestoreArray(v, &vArray);CHKERRQ(ierr);
  if (!*values) {
    if (csize) *csize = size;
    *values = array;
  } else {
    if (size > *csize) SETERRQ2(PETSC_COMM_SELF, PETSC_ERR_ARG_OUTOFRANGE, "Size of input array %d < actual size %d", *csize, size);
    *csize = size;
  }
  PetscFunctionReturn(0);
}

#undef __FUNCT__
#define __FUNCT__ "DMPlexVecRestoreClosure"
/*@C
  DMPlexVecRestoreClosure - Restore the array of the values on the closure of 'point'

  Not collective

  Input Parameters:
+ dm - The DM
. section - The section describing the layout in v, or NULL to use the default section
. v - The local vector
. point - The sieve point in the DM
. csize - The number of values in the closure, or NULL
- values - The array of values, which is a borrowed array and should not be freed

  Fortran Notes:
  Since it returns an array, this routine is only available in Fortran 90, and you must
  include petsc.h90 in your code.

  The csize argument is not present in the Fortran 90 binding since it is internal to the array.

  Level: intermediate

.seealso DMPlexVecGetClosure(), DMPlexVecSetClosure(), DMPlexMatSetClosure()
@*/
PetscErrorCode DMPlexVecRestoreClosure(DM dm, PetscSection section, Vec v, PetscInt point, PetscInt *csize, PetscScalar *values[])
{
  PetscInt       size = 0;
  PetscErrorCode ierr;

  PetscFunctionBegin;
  /* Should work without recalculating size */
  ierr = DMRestoreWorkArray(dm, size, PETSC_SCALAR, (void*) values);CHKERRQ(ierr);
  PetscFunctionReturn(0);
}

PETSC_STATIC_INLINE void add   (PetscScalar *x, PetscScalar y) {*x += y;}
PETSC_STATIC_INLINE void insert(PetscScalar *x, PetscScalar y) {*x  = y;}

#undef __FUNCT__
#define __FUNCT__ "updatePoint_private"
PETSC_STATIC_INLINE PetscErrorCode updatePoint_private(PetscSection section, PetscInt point, PetscInt dof, void (*fuse)(PetscScalar*, PetscScalar), PetscBool setBC, PetscInt orientation, const PetscScalar values[], PetscScalar array[])
{
  PetscInt        cdof;   /* The number of constraints on this point */
  const PetscInt *cdofs; /* The indices of the constrained dofs on this point */
  PetscScalar    *a;
  PetscInt        off, cind = 0, k;
  PetscErrorCode  ierr;

  PetscFunctionBegin;
  ierr = PetscSectionGetConstraintDof(section, point, &cdof);CHKERRQ(ierr);
  ierr = PetscSectionGetOffset(section, point, &off);CHKERRQ(ierr);
  a    = &array[off];
  if (!cdof || setBC) {
    if (orientation >= 0) {
      for (k = 0; k < dof; ++k) {
        fuse(&a[k], values[k]);
      }
    } else {
      for (k = 0; k < dof; ++k) {
        fuse(&a[k], values[dof-k-1]);
      }
    }
  } else {
    ierr = PetscSectionGetConstraintIndices(section, point, &cdofs);CHKERRQ(ierr);
    if (orientation >= 0) {
      for (k = 0; k < dof; ++k) {
        if ((cind < cdof) && (k == cdofs[cind])) {++cind; continue;}
        fuse(&a[k], values[k]);
      }
    } else {
      for (k = 0; k < dof; ++k) {
        if ((cind < cdof) && (k == cdofs[cind])) {++cind; continue;}
        fuse(&a[k], values[dof-k-1]);
      }
    }
  }
  PetscFunctionReturn(0);
}

#undef __FUNCT__
#define __FUNCT__ "updatePointBC_private"
PETSC_STATIC_INLINE PetscErrorCode updatePointBC_private(PetscSection section, PetscInt point, PetscInt dof, void (*fuse)(PetscScalar*, PetscScalar), PetscInt orientation, const PetscScalar values[], PetscScalar array[])
{
  PetscInt        cdof;   /* The number of constraints on this point */
  const PetscInt *cdofs; /* The indices of the constrained dofs on this point */
  PetscScalar    *a;
  PetscInt        off, cind = 0, k;
  PetscErrorCode  ierr;

  PetscFunctionBegin;
  ierr = PetscSectionGetConstraintDof(section, point, &cdof);CHKERRQ(ierr);
  ierr = PetscSectionGetOffset(section, point, &off);CHKERRQ(ierr);
  a    = &array[off];
  if (cdof) {
    ierr = PetscSectionGetConstraintIndices(section, point, &cdofs);CHKERRQ(ierr);
    if (orientation >= 0) {
      for (k = 0; k < dof; ++k) {
        if ((cind < cdof) && (k == cdofs[cind])) {
          fuse(&a[k], values[k]);
          ++cind;
        }
      }
    } else {
      for (k = 0; k < dof; ++k) {
        if ((cind < cdof) && (k == cdofs[cind])) {
          fuse(&a[k], values[dof-k-1]);
          ++cind;
        }
      }
    }
  }
  PetscFunctionReturn(0);
}

#undef __FUNCT__
#define __FUNCT__ "updatePointFields_private"
PETSC_STATIC_INLINE PetscErrorCode updatePointFields_private(PetscSection section, PetscInt point, PetscInt o, PetscInt f, PetscInt fcomp, void (*fuse)(PetscScalar*, PetscScalar), PetscBool setBC, const PetscScalar values[], PetscInt *offset, PetscScalar array[])
{
  PetscScalar    *a;
  PetscInt        fdof, foff, fcdof, foffset = *offset;
  const PetscInt *fcdofs; /* The indices of the constrained dofs for field f on this point */
  PetscInt        cind = 0, k, c;
  PetscErrorCode  ierr;

  PetscFunctionBegin;
  ierr = PetscSectionGetFieldDof(section, point, f, &fdof);CHKERRQ(ierr);
  ierr = PetscSectionGetFieldConstraintDof(section, point, f, &fcdof);CHKERRQ(ierr);
  ierr = PetscSectionGetFieldOffset(section, point, f, &foff);CHKERRQ(ierr);
  a    = &array[foff];
  if (!fcdof || setBC) {
    if (o >= 0) {
      for (k = 0; k < fdof; ++k) fuse(&a[k], values[foffset+k]);
    } else {
      for (k = fdof/fcomp-1; k >= 0; --k) {
        for (c = 0; c < fcomp; ++c) {
          fuse(&a[(fdof/fcomp-1-k)*fcomp+c], values[foffset+k*fcomp+c]);
        }
      }
    }
  } else {
    ierr = PetscSectionGetFieldConstraintIndices(section, point, f, &fcdofs);CHKERRQ(ierr);
    if (o >= 0) {
      for (k = 0; k < fdof; ++k) {
        if ((cind < fcdof) && (k == fcdofs[cind])) {++cind; continue;}
        fuse(&a[k], values[foffset+k]);
      }
    } else {
      for (k = fdof/fcomp-1; k >= 0; --k) {
        for (c = 0; c < fcomp; ++c) {
          if ((cind < fcdof) && (k*fcomp+c == fcdofs[cind])) {++cind; continue;}
          fuse(&a[(fdof/fcomp-1-k)*fcomp+c], values[foffset+k*fcomp+c]);
        }
      }
    }
  }
  *offset += fdof;
  PetscFunctionReturn(0);
}

#undef __FUNCT__
#define __FUNCT__ "updatePointFieldsBC_private"
PETSC_STATIC_INLINE PetscErrorCode updatePointFieldsBC_private(PetscSection section, PetscInt point, PetscInt o, PetscInt f, PetscInt fcomp, void (*fuse)(PetscScalar*, PetscScalar), const PetscScalar values[], PetscInt *offset, PetscScalar array[])
{
  PetscScalar    *a;
  PetscInt        fdof, foff, fcdof, foffset = *offset;
  const PetscInt *fcdofs; /* The indices of the constrained dofs for field f on this point */
  PetscInt        cind = 0, k, c;
  PetscErrorCode  ierr;

  PetscFunctionBegin;
  ierr = PetscSectionGetFieldDof(section, point, f, &fdof);CHKERRQ(ierr);
  ierr = PetscSectionGetFieldConstraintDof(section, point, f, &fcdof);CHKERRQ(ierr);
  ierr = PetscSectionGetFieldOffset(section, point, f, &foff);CHKERRQ(ierr);
  a    = &array[foff];
  if (fcdof) {
    ierr = PetscSectionGetFieldConstraintIndices(section, point, f, &fcdofs);CHKERRQ(ierr);
    if (o >= 0) {
      for (k = 0; k < fdof; ++k) {
        if ((cind < fcdof) && (k == fcdofs[cind])) {
          fuse(&a[k], values[foffset+k]);
          ++cind;
        }
      }
    } else {
      for (k = fdof/fcomp-1; k >= 0; --k) {
        for (c = 0; c < fcomp; ++c) {
          if ((cind < fcdof) && (k*fcomp+c == fcdofs[cind])) {
            fuse(&a[(fdof/fcomp-1-k)*fcomp+c], values[foffset+k*fcomp+c]);
            ++cind;
          }
        }
      }
    }
  }
  *offset += fdof;
  PetscFunctionReturn(0);
}

#undef __FUNCT__
#define __FUNCT__ "DMPlexVecSetClosure_Static"
PETSC_STATIC_INLINE PetscErrorCode DMPlexVecSetClosure_Static(DM dm, PetscSection section, Vec v, PetscInt point, const PetscScalar values[], InsertMode mode)
{
  PetscScalar    *array;
  const PetscInt *cone, *coneO;
  PetscInt        pStart, pEnd, p, numPoints, off, dof;
  PetscErrorCode  ierr;

  PetscFunctionBeginHot;
  ierr = PetscSectionGetChart(section, &pStart, &pEnd);CHKERRQ(ierr);
  ierr = DMPlexGetConeSize(dm, point, &numPoints);CHKERRQ(ierr);
  ierr = DMPlexGetCone(dm, point, &cone);CHKERRQ(ierr);
  ierr = DMPlexGetConeOrientation(dm, point, &coneO);CHKERRQ(ierr);
  ierr = VecGetArray(v, &array);CHKERRQ(ierr);
  for (p = 0, off = 0; p <= numPoints; ++p, off += dof) {
    const PetscInt cp = !p ? point : cone[p-1];
    const PetscInt o  = !p ? 0     : coneO[p-1];

    if ((cp < pStart) || (cp >= pEnd)) {dof = 0; continue;}
    ierr = PetscSectionGetDof(section, cp, &dof);CHKERRQ(ierr);
    /* ADD_VALUES */
    {
      const PetscInt *cdofs; /* The indices of the constrained dofs on this point */
      PetscScalar    *a;
      PetscInt        cdof, coff, cind = 0, k;

      ierr = PetscSectionGetConstraintDof(section, cp, &cdof);CHKERRQ(ierr);
      ierr = PetscSectionGetOffset(section, cp, &coff);CHKERRQ(ierr);
      a    = &array[coff];
      if (!cdof) {
        if (o >= 0) {
          for (k = 0; k < dof; ++k) {
            a[k] += values[off+k];
          }
        } else {
          for (k = 0; k < dof; ++k) {
            a[k] += values[off+dof-k-1];
          }
        }
      } else {
        ierr = PetscSectionGetConstraintIndices(section, cp, &cdofs);CHKERRQ(ierr);
        if (o >= 0) {
          for (k = 0; k < dof; ++k) {
            if ((cind < cdof) && (k == cdofs[cind])) {++cind; continue;}
            a[k] += values[off+k];
          }
        } else {
          for (k = 0; k < dof; ++k) {
            if ((cind < cdof) && (k == cdofs[cind])) {++cind; continue;}
            a[k] += values[off+dof-k-1];
          }
        }
      }
    }
  }
  ierr = VecRestoreArray(v, &array);CHKERRQ(ierr);
  PetscFunctionReturn(0);
}

#undef __FUNCT__
#define __FUNCT__ "DMPlexVecSetClosure"
/*@C
  DMPlexVecSetClosure - Set an array of the values on the closure of 'point'

  Not collective

  Input Parameters:
+ dm - The DM
. section - The section describing the layout in v, or NULL to use the default section
. v - The local vector
. point - The sieve point in the DM
. values - The array of values
- mode - The insert mode, where INSERT_ALL_VALUES and ADD_ALL_VALUES also overwrite boundary conditions

  Fortran Notes:
  This routine is only available in Fortran 90, and you must include petsc.h90 in your code.

  Level: intermediate

.seealso DMPlexVecGetClosure(), DMPlexMatSetClosure()
@*/
PetscErrorCode DMPlexVecSetClosure(DM dm, PetscSection section, Vec v, PetscInt point, const PetscScalar values[], InsertMode mode)
{
  PetscSection    clSection;
  IS              clPoints;
  PetscScalar    *array;
  PetscInt       *points = NULL;
  const PetscInt *clp;
  PetscInt        depth, numFields, numPoints, p;
  PetscErrorCode  ierr;

  PetscFunctionBeginHot;
  PetscValidHeaderSpecific(dm, DM_CLASSID, 1);
  if (!section) {ierr = DMGetDefaultSection(dm, &section);CHKERRQ(ierr);}
  PetscValidHeaderSpecific(section, PETSC_SECTION_CLASSID, 2);
  PetscValidHeaderSpecific(v, VEC_CLASSID, 3);
  ierr = DMPlexGetDepth(dm, &depth);CHKERRQ(ierr);
  ierr = PetscSectionGetNumFields(section, &numFields);CHKERRQ(ierr);
  if (depth == 1 && numFields < 2 && mode == ADD_VALUES) {
    ierr = DMPlexVecSetClosure_Static(dm, section, v, point, values, mode);CHKERRQ(ierr);
    PetscFunctionReturn(0);
  }
  /* Get points */
  ierr = PetscSectionGetClosureIndex(section, (PetscObject) dm, &clSection, &clPoints);CHKERRQ(ierr);
  if (!clPoints) {
    PetscInt pStart, pEnd, q;

    ierr = PetscSectionGetChart(section, &pStart, &pEnd);CHKERRQ(ierr);
    ierr = DMPlexGetTransitiveClosure(dm, point, PETSC_TRUE, &numPoints, &points);CHKERRQ(ierr);
    /* Compress out points not in the section */
    for (p = 0, q = 0; p < numPoints*2; p += 2) {
      if ((points[p] >= pStart) && (points[p] < pEnd)) {
        points[q*2]   = points[p];
        points[q*2+1] = points[p+1];
        ++q;
      }
    }
    numPoints = q;
  } else {
    PetscInt dof, off;

    ierr = PetscSectionGetDof(clSection, point, &dof);CHKERRQ(ierr);
    ierr = PetscSectionGetOffset(clSection, point, &off);CHKERRQ(ierr);
    ierr = ISGetIndices(clPoints, &clp);CHKERRQ(ierr);
    numPoints = dof/2;
    points    = (PetscInt *) &clp[off];
  }
  /* Get array */
  ierr = VecGetArray(v, &array);CHKERRQ(ierr);
  /* Get values */
  if (numFields > 0) {
    PetscInt offset = 0, fcomp, f;
    for (f = 0; f < numFields; ++f) {
      ierr = PetscSectionGetFieldComponents(section, f, &fcomp);CHKERRQ(ierr);
      switch (mode) {
      case INSERT_VALUES:
        for (p = 0; p < numPoints*2; p += 2) {
          const PetscInt point = points[p];
          const PetscInt o     = points[p+1];
          updatePointFields_private(section, point, o, f, fcomp, insert, PETSC_FALSE, values, &offset, array);
        } break;
      case INSERT_ALL_VALUES:
        for (p = 0; p < numPoints*2; p += 2) {
          const PetscInt point = points[p];
          const PetscInt o     = points[p+1];
          updatePointFields_private(section, point, o, f, fcomp, insert, PETSC_TRUE, values, &offset, array);
        } break;
      case INSERT_BC_VALUES:
        for (p = 0; p < numPoints*2; p += 2) {
          const PetscInt point = points[p];
          const PetscInt o     = points[p+1];
          updatePointFieldsBC_private(section, point, o, f, fcomp, insert, values, &offset, array);
        } break;
      case ADD_VALUES:
        for (p = 0; p < numPoints*2; p += 2) {
          const PetscInt point = points[p];
          const PetscInt o     = points[p+1];
          updatePointFields_private(section, point, o, f, fcomp, add, PETSC_FALSE, values, &offset, array);
        } break;
      case ADD_ALL_VALUES:
        for (p = 0; p < numPoints*2; p += 2) {
          const PetscInt point = points[p];
          const PetscInt o     = points[p+1];
          updatePointFields_private(section, point, o, f, fcomp, add, PETSC_TRUE, values, &offset, array);
        } break;
      default:
        SETERRQ1(PetscObjectComm((PetscObject)dm), PETSC_ERR_ARG_OUTOFRANGE, "Invalid insert mode %D", mode);
      }
    }
  } else {
    PetscInt dof, off;

    switch (mode) {
    case INSERT_VALUES:
      for (p = 0, off = 0; p < numPoints*2; p += 2, off += dof) {
        PetscInt o = points[p+1];
        ierr = PetscSectionGetDof(section, points[p], &dof);CHKERRQ(ierr);
        updatePoint_private(section, points[p], dof, insert, PETSC_FALSE, o, &values[off], array);
      } break;
    case INSERT_ALL_VALUES:
      for (p = 0, off = 0; p < numPoints*2; p += 2, off += dof) {
        PetscInt o = points[p+1];
        ierr = PetscSectionGetDof(section, points[p], &dof);CHKERRQ(ierr);
        updatePoint_private(section, points[p], dof, insert, PETSC_TRUE,  o, &values[off], array);
      } break;
    case INSERT_BC_VALUES:
      for (p = 0, off = 0; p < numPoints*2; p += 2, off += dof) {
        PetscInt o = points[p+1];
        ierr = PetscSectionGetDof(section, points[p], &dof);CHKERRQ(ierr);
        updatePointBC_private(section, points[p], dof, insert,  o, &values[off], array);
      } break;
    case ADD_VALUES:
      for (p = 0, off = 0; p < numPoints*2; p += 2, off += dof) {
        PetscInt o = points[p+1];
        ierr = PetscSectionGetDof(section, points[p], &dof);CHKERRQ(ierr);
        updatePoint_private(section, points[p], dof, add,    PETSC_FALSE, o, &values[off], array);
      } break;
    case ADD_ALL_VALUES:
      for (p = 0, off = 0; p < numPoints*2; p += 2, off += dof) {
        PetscInt o = points[p+1];
        ierr = PetscSectionGetDof(section, points[p], &dof);CHKERRQ(ierr);
        updatePoint_private(section, points[p], dof, add,    PETSC_TRUE,  o, &values[off], array);
      } break;
    default:
      SETERRQ1(PetscObjectComm((PetscObject)dm), PETSC_ERR_ARG_OUTOFRANGE, "Invalid insert mode %D", mode);
    }
  }
  /* Cleanup points */
  if (!clPoints) {ierr = DMPlexRestoreTransitiveClosure(dm, point, PETSC_TRUE, &numPoints, &points);CHKERRQ(ierr);}
  else           {ierr = ISRestoreIndices(clPoints, &clp);CHKERRQ(ierr);}
  /* Cleanup array */
  ierr = VecRestoreArray(v, &array);CHKERRQ(ierr);
  PetscFunctionReturn(0);
}

#undef __FUNCT__
#define __FUNCT__ "DMPlexVecSetFieldClosure_Internal"
PetscErrorCode DMPlexVecSetFieldClosure_Internal(DM dm, PetscSection section, Vec v, PetscBool fieldActive[], PetscInt point, const PetscScalar values[], InsertMode mode)
{
  PetscSection    clSection;
  IS              clPoints;
  PetscScalar    *array;
  PetscInt       *points = NULL;
  const PetscInt *clp;
  PetscInt        numFields, numPoints, p;
  PetscInt        offset = 0, fcomp, f;
  PetscErrorCode  ierr;

  PetscFunctionBeginHot;
  PetscValidHeaderSpecific(dm, DM_CLASSID, 1);
  if (!section) {ierr = DMGetDefaultSection(dm, &section);CHKERRQ(ierr);}
  PetscValidHeaderSpecific(section, PETSC_SECTION_CLASSID, 2);
  PetscValidHeaderSpecific(v, VEC_CLASSID, 3);
  ierr = PetscSectionGetNumFields(section, &numFields);CHKERRQ(ierr);
  /* Get points */
  ierr = PetscSectionGetClosureIndex(section, (PetscObject) dm, &clSection, &clPoints);CHKERRQ(ierr);
  if (!clPoints) {
    PetscInt pStart, pEnd, q;

    ierr = PetscSectionGetChart(section, &pStart, &pEnd);CHKERRQ(ierr);
    ierr = DMPlexGetTransitiveClosure(dm, point, PETSC_TRUE, &numPoints, &points);CHKERRQ(ierr);
    /* Compress out points not in the section */
    for (p = 0, q = 0; p < numPoints*2; p += 2) {
      if ((points[p] >= pStart) && (points[p] < pEnd)) {
        points[q*2]   = points[p];
        points[q*2+1] = points[p+1];
        ++q;
      }
    }
    numPoints = q;
  } else {
    PetscInt dof, off;

    ierr = PetscSectionGetDof(clSection, point, &dof);CHKERRQ(ierr);
    ierr = PetscSectionGetOffset(clSection, point, &off);CHKERRQ(ierr);
    ierr = ISGetIndices(clPoints, &clp);CHKERRQ(ierr);
    numPoints = dof/2;
    points    = (PetscInt *) &clp[off];
  }
  /* Get array */
  ierr = VecGetArray(v, &array);CHKERRQ(ierr);
  /* Get values */
  for (f = 0; f < numFields; ++f) {
    ierr = PetscSectionGetFieldComponents(section, f, &fcomp);CHKERRQ(ierr);
    if (!fieldActive[f]) {
      for (p = 0; p < numPoints*2; p += 2) {
        PetscInt fdof;
        ierr = PetscSectionGetFieldDof(section, points[p], f, &fdof);CHKERRQ(ierr);
        offset += fdof;
      }
      continue;
    }
    switch (mode) {
    case INSERT_VALUES:
      for (p = 0; p < numPoints*2; p += 2) {
        const PetscInt point = points[p];
        const PetscInt o     = points[p+1];
        updatePointFields_private(section, point, o, f, fcomp, insert, PETSC_FALSE, values, &offset, array);
      } break;
    case INSERT_ALL_VALUES:
      for (p = 0; p < numPoints*2; p += 2) {
        const PetscInt point = points[p];
        const PetscInt o     = points[p+1];
        updatePointFields_private(section, point, o, f, fcomp, insert, PETSC_TRUE, values, &offset, array);
        } break;
    case INSERT_BC_VALUES:
      for (p = 0; p < numPoints*2; p += 2) {
        const PetscInt point = points[p];
        const PetscInt o     = points[p+1];
        updatePointFieldsBC_private(section, point, o, f, fcomp, insert, values, &offset, array);
      } break;
    case ADD_VALUES:
      for (p = 0; p < numPoints*2; p += 2) {
        const PetscInt point = points[p];
        const PetscInt o     = points[p+1];
        updatePointFields_private(section, point, o, f, fcomp, add, PETSC_FALSE, values, &offset, array);
      } break;
    case ADD_ALL_VALUES:
      for (p = 0; p < numPoints*2; p += 2) {
        const PetscInt point = points[p];
        const PetscInt o     = points[p+1];
        updatePointFields_private(section, point, o, f, fcomp, add, PETSC_TRUE, values, &offset, array);
      } break;
    default:
      SETERRQ1(PetscObjectComm((PetscObject)dm), PETSC_ERR_ARG_OUTOFRANGE, "Invalid insert mode %D", mode);
    }
  }
  /* Cleanup points */
  if (!clPoints) {ierr = DMPlexRestoreTransitiveClosure(dm, point, PETSC_TRUE, &numPoints, &points);CHKERRQ(ierr);}
  else           {ierr = ISRestoreIndices(clPoints, &clp);CHKERRQ(ierr);}
  /* Cleanup array */
  ierr = VecRestoreArray(v, &array);CHKERRQ(ierr);
  PetscFunctionReturn(0);
}

#undef __FUNCT__
#define __FUNCT__ "DMPlexPrintMatSetValues"
PetscErrorCode DMPlexPrintMatSetValues(PetscViewer viewer, Mat A, PetscInt point, PetscInt numRIndices, const PetscInt rindices[], PetscInt numCIndices, const PetscInt cindices[], const PetscScalar values[])
{
  PetscMPIInt    rank;
  PetscInt       i, j;
  PetscErrorCode ierr;

  PetscFunctionBegin;
  ierr = MPI_Comm_rank(PetscObjectComm((PetscObject)A), &rank);CHKERRQ(ierr);
  ierr = PetscViewerASCIIPrintf(viewer, "[%D]mat for sieve point %D\n", rank, point);CHKERRQ(ierr);
  for (i = 0; i < numRIndices; i++) {ierr = PetscViewerASCIIPrintf(viewer, "[%D]mat row indices[%D] = %D\n", rank, i, rindices[i]);CHKERRQ(ierr);}
  for (i = 0; i < numCIndices; i++) {ierr = PetscViewerASCIIPrintf(viewer, "[%D]mat col indices[%D] = %D\n", rank, i, cindices[i]);CHKERRQ(ierr);}
  numCIndices = numCIndices ? numCIndices : numRIndices;
  for (i = 0; i < numRIndices; i++) {
    ierr = PetscViewerASCIIPrintf(viewer, "[%D]", rank);CHKERRQ(ierr);
    for (j = 0; j < numCIndices; j++) {
#if defined(PETSC_USE_COMPLEX)
      ierr = PetscViewerASCIIPrintf(viewer, " (%g,%g)", (double)PetscRealPart(values[i*numCIndices+j]), (double)PetscImaginaryPart(values[i*numCIndices+j]));CHKERRQ(ierr);
#else
      ierr = PetscViewerASCIIPrintf(viewer, " %g", (double)values[i*numCIndices+j]);CHKERRQ(ierr);
#endif
    }
    ierr = PetscViewerASCIIPrintf(viewer, "\n");CHKERRQ(ierr);
  }
  PetscFunctionReturn(0);
}

#undef __FUNCT__
#define __FUNCT__ "indicesPoint_private"
/* . off - The global offset of this point */
PetscErrorCode indicesPoint_private(PetscSection section, PetscInt point, PetscInt off, PetscInt *loff, PetscBool setBC, PetscInt orientation, PetscInt indices[])
{
  PetscInt        dof;    /* The number of unknowns on this point */
  PetscInt        cdof;   /* The number of constraints on this point */
  const PetscInt *cdofs; /* The indices of the constrained dofs on this point */
  PetscInt        cind = 0, k;
  PetscErrorCode  ierr;

  PetscFunctionBegin;
  ierr = PetscSectionGetDof(section, point, &dof);CHKERRQ(ierr);
  ierr = PetscSectionGetConstraintDof(section, point, &cdof);CHKERRQ(ierr);
  if (!cdof || setBC) {
    if (orientation >= 0) {
      for (k = 0; k < dof; ++k) indices[*loff+k] = off+k;
    } else {
      for (k = 0; k < dof; ++k) indices[*loff+dof-k-1] = off+k;
    }
  } else {
    ierr = PetscSectionGetConstraintIndices(section, point, &cdofs);CHKERRQ(ierr);
    if (orientation >= 0) {
      for (k = 0; k < dof; ++k) {
        if ((cind < cdof) && (k == cdofs[cind])) {
          /* Insert check for returning constrained indices */
          indices[*loff+k] = -(off+k+1);
          ++cind;
        } else {
          indices[*loff+k] = off+k-cind;
        }
      }
    } else {
      for (k = 0; k < dof; ++k) {
        if ((cind < cdof) && (k == cdofs[cind])) {
          /* Insert check for returning constrained indices */
          indices[*loff+dof-k-1] = -(off+k+1);
          ++cind;
        } else {
          indices[*loff+dof-k-1] = off+k-cind;
        }
      }
    }
  }
  *loff += dof;
  PetscFunctionReturn(0);
}

#undef __FUNCT__
#define __FUNCT__ "indicesPointFields_private"
/* . off - The global offset of this point */
PetscErrorCode indicesPointFields_private(PetscSection section, PetscInt point, PetscInt off, PetscInt foffs[], PetscBool setBC, PetscInt orientation, PetscInt indices[])
{
  PetscInt       numFields, foff, f;
  PetscErrorCode ierr;

  PetscFunctionBegin;
  ierr = PetscSectionGetNumFields(section, &numFields);CHKERRQ(ierr);
  for (f = 0, foff = 0; f < numFields; ++f) {
    PetscInt        fdof, fcomp, cfdof;
    const PetscInt *fcdofs; /* The indices of the constrained dofs for field f on this point */
    PetscInt        cind = 0, k, c;

    ierr = PetscSectionGetFieldComponents(section, f, &fcomp);CHKERRQ(ierr);
    ierr = PetscSectionGetFieldDof(section, point, f, &fdof);CHKERRQ(ierr);
    ierr = PetscSectionGetFieldConstraintDof(section, point, f, &cfdof);CHKERRQ(ierr);
    if (!cfdof || setBC) {
      if (orientation >= 0) {
        for (k = 0; k < fdof; ++k) indices[foffs[f]+k] = off+foff+k;
      } else {
        for (k = fdof/fcomp-1; k >= 0; --k) {
          for (c = 0; c < fcomp; ++c) {
            indices[foffs[f]+k*fcomp+c] = off+foff+(fdof/fcomp-1-k)*fcomp+c;
          }
        }
      }
    } else {
      ierr = PetscSectionGetFieldConstraintIndices(section, point, f, &fcdofs);CHKERRQ(ierr);
      if (orientation >= 0) {
        for (k = 0; k < fdof; ++k) {
          if ((cind < cfdof) && (k == fcdofs[cind])) {
            indices[foffs[f]+k] = -(off+foff+k+1);
            ++cind;
          } else {
            indices[foffs[f]+k] = off+foff+k-cind;
          }
        }
      } else {
        for (k = fdof/fcomp-1; k >= 0; --k) {
          for (c = 0; c < fcomp; ++c) {
            if ((cind < cfdof) && ((fdof/fcomp-1-k)*fcomp+c == fcdofs[cind])) {
              indices[foffs[f]+k*fcomp+c] = -(off+foff+(fdof/fcomp-1-k)*fcomp+c+1);
              ++cind;
            } else {
              indices[foffs[f]+k*fcomp+c] = off+foff+(fdof/fcomp-1-k)*fcomp+c-cind;
            }
          }
        }
      }
    }
    foff     += fdof - cfdof;
    foffs[f] += fdof;
  }
  PetscFunctionReturn(0);
}

#undef __FUNCT__
#define __FUNCT__ "DMPlexMatSetClosure"
/*@C
  DMPlexMatSetClosure - Set an array of the values on the closure of 'point'

  Not collective

  Input Parameters:
+ dm - The DM
. section - The section describing the layout in v, or NULL to use the default section
. globalSection - The section describing the layout in v, or NULL to use the default global section
. A - The matrix
. point - The sieve point in the DM
. values - The array of values
- mode - The insert mode, where INSERT_ALL_VALUES and ADD_ALL_VALUES also overwrite boundary conditions

  Fortran Notes:
  This routine is only available in Fortran 90, and you must include petsc.h90 in your code.

  Level: intermediate

.seealso DMPlexVecGetClosure(), DMPlexVecSetClosure()
@*/
PetscErrorCode DMPlexMatSetClosure(DM dm, PetscSection section, PetscSection globalSection, Mat A, PetscInt point, const PetscScalar values[], InsertMode mode)
{
  DM_Plex        *mesh   = (DM_Plex*) dm->data;
  PetscSection    clSection;
  IS              clPoints;
  PetscInt       *points = NULL;
  const PetscInt *clp;
  PetscInt       *indices;
  PetscInt        offsets[32];
  PetscInt        numFields, numPoints, numIndices, dof, off, globalOff, pStart, pEnd, p, q, f;
  PetscErrorCode  ierr;

  PetscFunctionBegin;
  PetscValidHeaderSpecific(dm, DM_CLASSID, 1);
  if (!section) {ierr = DMGetDefaultSection(dm, &section);CHKERRQ(ierr);}
  PetscValidHeaderSpecific(section, PETSC_SECTION_CLASSID, 2);
  if (!globalSection) {ierr = DMGetDefaultGlobalSection(dm, &globalSection);CHKERRQ(ierr);}
  PetscValidHeaderSpecific(globalSection, PETSC_SECTION_CLASSID, 3);
  PetscValidHeaderSpecific(A, MAT_CLASSID, 4);
  ierr = PetscSectionGetNumFields(section, &numFields);CHKERRQ(ierr);
  if (numFields > 31) SETERRQ1(PetscObjectComm((PetscObject)dm), PETSC_ERR_ARG_OUTOFRANGE, "Number of fields %D limited to 31", numFields);
  ierr = PetscMemzero(offsets, 32 * sizeof(PetscInt));CHKERRQ(ierr);
  ierr = PetscSectionGetClosureIndex(section, (PetscObject) dm, &clSection, &clPoints);CHKERRQ(ierr);
  if (!clPoints) {
    ierr = DMPlexGetTransitiveClosure(dm, point, PETSC_TRUE, &numPoints, &points);CHKERRQ(ierr);
    /* Compress out points not in the section */
    ierr = PetscSectionGetChart(section, &pStart, &pEnd);CHKERRQ(ierr);
    for (p = 0, q = 0; p < numPoints*2; p += 2) {
      if ((points[p] >= pStart) && (points[p] < pEnd)) {
        points[q*2]   = points[p];
        points[q*2+1] = points[p+1];
        ++q;
      }
    }
    numPoints = q;
  } else {
    PetscInt dof, off;

    ierr = PetscSectionGetDof(clSection, point, &dof);CHKERRQ(ierr);
    numPoints = dof/2;
    ierr = PetscSectionGetOffset(clSection, point, &off);CHKERRQ(ierr);
    ierr = ISGetIndices(clPoints, &clp);CHKERRQ(ierr);
    points = (PetscInt *) &clp[off];
  }
  for (p = 0, numIndices = 0; p < numPoints*2; p += 2) {
    PetscInt fdof;

    ierr = PetscSectionGetDof(section, points[p], &dof);CHKERRQ(ierr);
    for (f = 0; f < numFields; ++f) {
      ierr          = PetscSectionGetFieldDof(section, points[p], f, &fdof);CHKERRQ(ierr);
      offsets[f+1] += fdof;
    }
    numIndices += dof;
  }
  for (f = 1; f < numFields; ++f) offsets[f+1] += offsets[f];

  if (numFields && offsets[numFields] != numIndices) SETERRQ2(PetscObjectComm((PetscObject)dm), PETSC_ERR_PLIB, "Invalid size for closure %d should be %d", offsets[numFields], numIndices);
  ierr = DMGetWorkArray(dm, numIndices, PETSC_INT, &indices);CHKERRQ(ierr);
  if (numFields) {
    for (p = 0; p < numPoints*2; p += 2) {
      PetscInt o = points[p+1];
      ierr = PetscSectionGetOffset(globalSection, points[p], &globalOff);CHKERRQ(ierr);
      indicesPointFields_private(section, points[p], globalOff < 0 ? -(globalOff+1) : globalOff, offsets, PETSC_FALSE, o, indices);
    }
  } else {
    for (p = 0, off = 0; p < numPoints*2; p += 2) {
      PetscInt o = points[p+1];
      ierr = PetscSectionGetOffset(globalSection, points[p], &globalOff);CHKERRQ(ierr);
      indicesPoint_private(section, points[p], globalOff < 0 ? -(globalOff+1) : globalOff, &off, PETSC_FALSE, o, indices);
    }
  }
  if (mesh->printSetValues) {ierr = DMPlexPrintMatSetValues(PETSC_VIEWER_STDOUT_SELF, A, point, numIndices, indices, 0, NULL, values);CHKERRQ(ierr);}
  ierr = MatSetValues(A, numIndices, indices, numIndices, indices, values, mode);
  if (ierr) {
    PetscMPIInt    rank;
    PetscErrorCode ierr2;

    ierr2 = MPI_Comm_rank(PetscObjectComm((PetscObject)A), &rank);CHKERRQ(ierr2);
    ierr2 = (*PetscErrorPrintf)("[%D]ERROR in DMPlexMatSetClosure\n", rank);CHKERRQ(ierr2);
    ierr2 = DMPlexPrintMatSetValues(PETSC_VIEWER_STDERR_SELF, A, point, numIndices, indices, 0, NULL, values);CHKERRQ(ierr2);
    ierr2 = DMRestoreWorkArray(dm, numIndices, PETSC_INT, &indices);CHKERRQ(ierr2);
    CHKERRQ(ierr);
  }
  if (!clPoints) {
    ierr = DMPlexRestoreTransitiveClosure(dm, point, PETSC_TRUE, &numPoints, &points);CHKERRQ(ierr);
  } else {
    ierr = ISRestoreIndices(clPoints, &clp);CHKERRQ(ierr);
  }
  ierr = DMRestoreWorkArray(dm, numIndices, PETSC_INT, &indices);CHKERRQ(ierr);
  PetscFunctionReturn(0);
}

#undef __FUNCT__
#define __FUNCT__ "DMPlexMatSetClosureRefined"
PetscErrorCode DMPlexMatSetClosureRefined(DM dmf, PetscSection fsection, PetscSection globalFSection, DM dmc, PetscSection csection, PetscSection globalCSection, Mat A, PetscInt point, const PetscScalar values[], InsertMode mode)
{
  DM_Plex        *mesh   = (DM_Plex*) dmf->data;
  PetscInt       *fpoints = NULL, *ftotpoints = NULL;
  PetscInt       *cpoints = NULL;
  PetscInt       *findices, *cindices;
  PetscInt        foffsets[32], coffsets[32];
  CellRefiner     cellRefiner;
  PetscInt        numFields, numSubcells, maxFPoints, numFPoints, numCPoints, numFIndices, numCIndices, dof, off, globalOff, pStart, pEnd, p, q, r, s, f;
  PetscErrorCode  ierr;

  PetscFunctionBegin;
  PetscValidHeaderSpecific(dmf, DM_CLASSID, 1);
  PetscValidHeaderSpecific(dmc, DM_CLASSID, 4);
  if (!fsection) {ierr = DMGetDefaultSection(dmf, &fsection);CHKERRQ(ierr);}
  PetscValidHeaderSpecific(fsection, PETSC_SECTION_CLASSID, 2);
  if (!csection) {ierr = DMGetDefaultSection(dmc, &csection);CHKERRQ(ierr);}
  PetscValidHeaderSpecific(csection, PETSC_SECTION_CLASSID, 5);
  if (!globalFSection) {ierr = DMGetDefaultGlobalSection(dmf, &globalFSection);CHKERRQ(ierr);}
  PetscValidHeaderSpecific(globalFSection, PETSC_SECTION_CLASSID, 3);
  if (!globalCSection) {ierr = DMGetDefaultGlobalSection(dmc, &globalCSection);CHKERRQ(ierr);}
  PetscValidHeaderSpecific(globalCSection, PETSC_SECTION_CLASSID, 6);
  PetscValidHeaderSpecific(A, MAT_CLASSID, 7);
  ierr = PetscSectionGetNumFields(fsection, &numFields);CHKERRQ(ierr);
  if (numFields > 31) SETERRQ1(PetscObjectComm((PetscObject)dmf), PETSC_ERR_ARG_OUTOFRANGE, "Number of fields %D limited to 31", numFields);
  ierr = PetscMemzero(foffsets, 32 * sizeof(PetscInt));CHKERRQ(ierr);
  ierr = PetscMemzero(coffsets, 32 * sizeof(PetscInt));CHKERRQ(ierr);
  /* Column indices */
  ierr = DMPlexGetTransitiveClosure(dmc, point, PETSC_TRUE, &numCPoints, &cpoints);CHKERRQ(ierr);
  maxFPoints = numCPoints;
  /* Compress out points not in the section */
  /*   TODO: Squeeze out points with 0 dof as well */
  ierr = PetscSectionGetChart(csection, &pStart, &pEnd);CHKERRQ(ierr);
  for (p = 0, q = 0; p < numCPoints*2; p += 2) {
    if ((cpoints[p] >= pStart) && (cpoints[p] < pEnd)) {
      cpoints[q*2]   = cpoints[p];
      cpoints[q*2+1] = cpoints[p+1];
      ++q;
    }
  }
  numCPoints = q;
  for (p = 0, numCIndices = 0; p < numCPoints*2; p += 2) {
    PetscInt fdof;

    ierr = PetscSectionGetDof(csection, cpoints[p], &dof);CHKERRQ(ierr);
    if (!dof) continue;
    for (f = 0; f < numFields; ++f) {
      ierr           = PetscSectionGetFieldDof(csection, cpoints[p], f, &fdof);CHKERRQ(ierr);
      coffsets[f+1] += fdof;
    }
    numCIndices += dof;
  }
  for (f = 1; f < numFields; ++f) coffsets[f+1] += coffsets[f];
  /* Row indices */
  ierr = DMPlexGetCellRefiner_Internal(dmc, &cellRefiner);CHKERRQ(ierr);
  ierr = CellRefinerGetAffineTransforms_Internal(cellRefiner, &numSubcells, NULL, NULL, NULL);CHKERRQ(ierr);
  ierr = DMGetWorkArray(dmf, maxFPoints*2*numSubcells, PETSC_INT, &ftotpoints);CHKERRQ(ierr);
  for (r = 0, q = 0; r < numSubcells; ++r) {
    /* TODO Map from coarse to fine cells */
    ierr = DMPlexGetTransitiveClosure(dmf, point*numSubcells + r, PETSC_TRUE, &numFPoints, &fpoints);CHKERRQ(ierr);
    /* Compress out points not in the section */
    ierr = PetscSectionGetChart(fsection, &pStart, &pEnd);CHKERRQ(ierr);
    for (p = 0; p < numFPoints*2; p += 2) {
      if ((fpoints[p] >= pStart) && (fpoints[p] < pEnd)) {
        ierr = PetscSectionGetDof(fsection, fpoints[p], &dof);CHKERRQ(ierr);
        if (!dof) continue;
        for (s = 0; s < q; ++s) if (fpoints[p] == ftotpoints[s*2]) break;
        if (s < q) continue;
        ftotpoints[q*2]   = fpoints[p];
        ftotpoints[q*2+1] = fpoints[p+1];
        ++q;
      }
    }
    ierr = DMPlexRestoreTransitiveClosure(dmf, point, PETSC_TRUE, &numFPoints, &fpoints);CHKERRQ(ierr);
  }
  numFPoints = q;
  for (p = 0, numFIndices = 0; p < numFPoints*2; p += 2) {
    PetscInt fdof;

    ierr = PetscSectionGetDof(fsection, ftotpoints[p], &dof);CHKERRQ(ierr);
    if (!dof) continue;
    for (f = 0; f < numFields; ++f) {
      ierr           = PetscSectionGetFieldDof(fsection, ftotpoints[p], f, &fdof);CHKERRQ(ierr);
      foffsets[f+1] += fdof;
    }
    numFIndices += dof;
  }
  for (f = 1; f < numFields; ++f) foffsets[f+1] += foffsets[f];

  if (numFields && foffsets[numFields] != numFIndices) SETERRQ2(PetscObjectComm((PetscObject)dmf), PETSC_ERR_PLIB, "Invalid size for closure %d should be %d", foffsets[numFields], numFIndices);
  if (numFields && coffsets[numFields] != numCIndices) SETERRQ2(PetscObjectComm((PetscObject)dmc), PETSC_ERR_PLIB, "Invalid size for closure %d should be %d", coffsets[numFields], numCIndices);
  ierr = DMGetWorkArray(dmf, numFIndices, PETSC_INT, &findices);CHKERRQ(ierr);
  ierr = DMGetWorkArray(dmc, numCIndices, PETSC_INT, &cindices);CHKERRQ(ierr);
  if (numFields) {
    for (p = 0; p < numFPoints*2; p += 2) {
      PetscInt o = ftotpoints[p+1];
      ierr = PetscSectionGetOffset(globalFSection, ftotpoints[p], &globalOff);CHKERRQ(ierr);
      indicesPointFields_private(fsection, ftotpoints[p], globalOff < 0 ? -(globalOff+1) : globalOff, foffsets, PETSC_FALSE, o, findices);
    }
    for (p = 0; p < numCPoints*2; p += 2) {
      PetscInt o = cpoints[p+1];
      ierr = PetscSectionGetOffset(globalCSection, cpoints[p], &globalOff);CHKERRQ(ierr);
      indicesPointFields_private(csection, cpoints[p], globalOff < 0 ? -(globalOff+1) : globalOff, coffsets, PETSC_FALSE, o, cindices);
    }
  } else {
    for (p = 0, off = 0; p < numFPoints*2; p += 2) {
      PetscInt o = ftotpoints[p+1];
      ierr = PetscSectionGetOffset(globalFSection, ftotpoints[p], &globalOff);CHKERRQ(ierr);
      indicesPoint_private(fsection, ftotpoints[p], globalOff < 0 ? -(globalOff+1) : globalOff, &off, PETSC_FALSE, o, findices);
    }
    for (p = 0, off = 0; p < numCPoints*2; p += 2) {
      PetscInt o = cpoints[p+1];
      ierr = PetscSectionGetOffset(globalCSection, cpoints[p], &globalOff);CHKERRQ(ierr);
      indicesPoint_private(csection, cpoints[p], globalOff < 0 ? -(globalOff+1) : globalOff, &off, PETSC_FALSE, o, cindices);
    }
  }
  if (mesh->printSetValues) {ierr = DMPlexPrintMatSetValues(PETSC_VIEWER_STDOUT_SELF, A, point, numFIndices, findices, numCIndices, cindices, values);CHKERRQ(ierr);}
  ierr = MatSetValues(A, numFIndices, findices, numCIndices, cindices, values, mode);
  if (ierr) {
    PetscMPIInt    rank;
    PetscErrorCode ierr2;

    ierr2 = MPI_Comm_rank(PetscObjectComm((PetscObject)A), &rank);CHKERRQ(ierr2);
    ierr2 = (*PetscErrorPrintf)("[%D]ERROR in DMPlexMatSetClosure\n", rank);CHKERRQ(ierr2);
    ierr2 = DMPlexPrintMatSetValues(PETSC_VIEWER_STDERR_SELF, A, point, numFIndices, findices, numCIndices, cindices, values);CHKERRQ(ierr2);
    ierr2 = DMRestoreWorkArray(dmf, numFIndices, PETSC_INT, &findices);CHKERRQ(ierr2);
    ierr2 = DMRestoreWorkArray(dmc, numCIndices, PETSC_INT, &cindices);CHKERRQ(ierr2);
    CHKERRQ(ierr);
  }
  ierr = DMRestoreWorkArray(dmf, numCPoints*2*4, PETSC_INT, &ftotpoints);CHKERRQ(ierr);
  ierr = DMPlexRestoreTransitiveClosure(dmc, point, PETSC_TRUE, &numCPoints, &cpoints);CHKERRQ(ierr);
  ierr = DMRestoreWorkArray(dmf, numFIndices, PETSC_INT, &findices);CHKERRQ(ierr);
  ierr = DMRestoreWorkArray(dmc, numCIndices, PETSC_INT, &cindices);CHKERRQ(ierr);
  PetscFunctionReturn(0);
}

#undef __FUNCT__
#define __FUNCT__ "DMPlexMatGetClosureIndicesRefined"
PetscErrorCode DMPlexMatGetClosureIndicesRefined(DM dmf, PetscSection fsection, PetscSection globalFSection, DM dmc, PetscSection csection, PetscSection globalCSection, PetscInt point, PetscInt cindices[], PetscInt findices[])
{
  PetscInt      *fpoints = NULL, *ftotpoints = NULL;
  PetscInt      *cpoints = NULL;
  PetscInt       foffsets[32], coffsets[32];
  CellRefiner    cellRefiner;
  PetscInt       numFields, numSubcells, maxFPoints, numFPoints, numCPoints, numFIndices, numCIndices, dof, off, globalOff, pStart, pEnd, p, q, r, s, f;
  PetscErrorCode ierr;

  PetscFunctionBegin;
  PetscValidHeaderSpecific(dmf, DM_CLASSID, 1);
  PetscValidHeaderSpecific(dmc, DM_CLASSID, 4);
  if (!fsection) {ierr = DMGetDefaultSection(dmf, &fsection);CHKERRQ(ierr);}
  PetscValidHeaderSpecific(fsection, PETSC_SECTION_CLASSID, 2);
  if (!csection) {ierr = DMGetDefaultSection(dmc, &csection);CHKERRQ(ierr);}
  PetscValidHeaderSpecific(csection, PETSC_SECTION_CLASSID, 5);
  if (!globalFSection) {ierr = DMGetDefaultGlobalSection(dmf, &globalFSection);CHKERRQ(ierr);}
  PetscValidHeaderSpecific(globalFSection, PETSC_SECTION_CLASSID, 3);
  if (!globalCSection) {ierr = DMGetDefaultGlobalSection(dmc, &globalCSection);CHKERRQ(ierr);}
  PetscValidHeaderSpecific(globalCSection, PETSC_SECTION_CLASSID, 6);
  ierr = PetscSectionGetNumFields(fsection, &numFields);CHKERRQ(ierr);
  if (numFields > 31) SETERRQ1(PetscObjectComm((PetscObject)dmf), PETSC_ERR_ARG_OUTOFRANGE, "Number of fields %D limited to 31", numFields);
  ierr = PetscMemzero(foffsets, 32 * sizeof(PetscInt));CHKERRQ(ierr);
  ierr = PetscMemzero(coffsets, 32 * sizeof(PetscInt));CHKERRQ(ierr);
  /* Column indices */
  ierr = DMPlexGetTransitiveClosure(dmc, point, PETSC_TRUE, &numCPoints, &cpoints);CHKERRQ(ierr);
  maxFPoints = numCPoints;
  /* Compress out points not in the section */
  /*   TODO: Squeeze out points with 0 dof as well */
  ierr = PetscSectionGetChart(csection, &pStart, &pEnd);CHKERRQ(ierr);
  for (p = 0, q = 0; p < numCPoints*2; p += 2) {
    if ((cpoints[p] >= pStart) && (cpoints[p] < pEnd)) {
      cpoints[q*2]   = cpoints[p];
      cpoints[q*2+1] = cpoints[p+1];
      ++q;
    }
  }
  numCPoints = q;
  for (p = 0, numCIndices = 0; p < numCPoints*2; p += 2) {
    PetscInt fdof;

    ierr = PetscSectionGetDof(csection, cpoints[p], &dof);CHKERRQ(ierr);
    if (!dof) continue;
    for (f = 0; f < numFields; ++f) {
      ierr           = PetscSectionGetFieldDof(csection, cpoints[p], f, &fdof);CHKERRQ(ierr);
      coffsets[f+1] += fdof;
    }
    numCIndices += dof;
  }
  for (f = 1; f < numFields; ++f) coffsets[f+1] += coffsets[f];
  /* Row indices */
  ierr = DMPlexGetCellRefiner_Internal(dmc, &cellRefiner);CHKERRQ(ierr);
  ierr = CellRefinerGetAffineTransforms_Internal(cellRefiner, &numSubcells, NULL, NULL, NULL);CHKERRQ(ierr);
  ierr = DMGetWorkArray(dmf, maxFPoints*2*numSubcells, PETSC_INT, &ftotpoints);CHKERRQ(ierr);
  for (r = 0, q = 0; r < numSubcells; ++r) {
    /* TODO Map from coarse to fine cells */
    ierr = DMPlexGetTransitiveClosure(dmf, point*numSubcells + r, PETSC_TRUE, &numFPoints, &fpoints);CHKERRQ(ierr);
    /* Compress out points not in the section */
    ierr = PetscSectionGetChart(fsection, &pStart, &pEnd);CHKERRQ(ierr);
    for (p = 0; p < numFPoints*2; p += 2) {
      if ((fpoints[p] >= pStart) && (fpoints[p] < pEnd)) {
        ierr = PetscSectionGetDof(fsection, fpoints[p], &dof);CHKERRQ(ierr);
        if (!dof) continue;
        for (s = 0; s < q; ++s) if (fpoints[p] == ftotpoints[s*2]) break;
        if (s < q) continue;
        ftotpoints[q*2]   = fpoints[p];
        ftotpoints[q*2+1] = fpoints[p+1];
        ++q;
      }
    }
    ierr = DMPlexRestoreTransitiveClosure(dmf, point, PETSC_TRUE, &numFPoints, &fpoints);CHKERRQ(ierr);
  }
  numFPoints = q;
  for (p = 0, numFIndices = 0; p < numFPoints*2; p += 2) {
    PetscInt fdof;

    ierr = PetscSectionGetDof(fsection, ftotpoints[p], &dof);CHKERRQ(ierr);
    if (!dof) continue;
    for (f = 0; f < numFields; ++f) {
      ierr           = PetscSectionGetFieldDof(fsection, ftotpoints[p], f, &fdof);CHKERRQ(ierr);
      foffsets[f+1] += fdof;
    }
    numFIndices += dof;
  }
  for (f = 1; f < numFields; ++f) foffsets[f+1] += foffsets[f];

  if (numFields && foffsets[numFields] != numFIndices) SETERRQ2(PetscObjectComm((PetscObject)dmf), PETSC_ERR_PLIB, "Invalid size for closure %d should be %d", foffsets[numFields], numFIndices);
  if (numFields && coffsets[numFields] != numCIndices) SETERRQ2(PetscObjectComm((PetscObject)dmc), PETSC_ERR_PLIB, "Invalid size for closure %d should be %d", coffsets[numFields], numCIndices);
  if (numFields) {
    for (p = 0; p < numFPoints*2; p += 2) {
      PetscInt o = ftotpoints[p+1];
      ierr = PetscSectionGetOffset(globalFSection, ftotpoints[p], &globalOff);CHKERRQ(ierr);
      indicesPointFields_private(fsection, ftotpoints[p], globalOff < 0 ? -(globalOff+1) : globalOff, foffsets, PETSC_FALSE, o, findices);
    }
    for (p = 0; p < numCPoints*2; p += 2) {
      PetscInt o = cpoints[p+1];
      ierr = PetscSectionGetOffset(globalCSection, cpoints[p], &globalOff);CHKERRQ(ierr);
      indicesPointFields_private(csection, cpoints[p], globalOff < 0 ? -(globalOff+1) : globalOff, coffsets, PETSC_FALSE, o, cindices);
    }
  } else {
    for (p = 0, off = 0; p < numFPoints*2; p += 2) {
      PetscInt o = ftotpoints[p+1];
      ierr = PetscSectionGetOffset(globalFSection, ftotpoints[p], &globalOff);CHKERRQ(ierr);
      indicesPoint_private(fsection, ftotpoints[p], globalOff < 0 ? -(globalOff+1) : globalOff, &off, PETSC_FALSE, o, findices);
    }
    for (p = 0, off = 0; p < numCPoints*2; p += 2) {
      PetscInt o = cpoints[p+1];
      ierr = PetscSectionGetOffset(globalCSection, cpoints[p], &globalOff);CHKERRQ(ierr);
      indicesPoint_private(csection, cpoints[p], globalOff < 0 ? -(globalOff+1) : globalOff, &off, PETSC_FALSE, o, cindices);
    }
  }
  ierr = DMRestoreWorkArray(dmf, numCPoints*2*4, PETSC_INT, &ftotpoints);CHKERRQ(ierr);
  ierr = DMPlexRestoreTransitiveClosure(dmc, point, PETSC_TRUE, &numCPoints, &cpoints);CHKERRQ(ierr);
  PetscFunctionReturn(0);
}

#undef __FUNCT__
#define __FUNCT__ "DMPlexGetHybridBounds"
/*@
  DMPlexGetHybridBounds - Get the first mesh point of each dimension which is a hybrid

  Input Parameter:
. dm - The DMPlex object

  Output Parameters:
+ cMax - The first hybrid cell
. fMax - The first hybrid face
. eMax - The first hybrid edge
- vMax - The first hybrid vertex

  Level: developer

.seealso DMPlexCreateHybridMesh(), DMPlexSetHybridBounds()
@*/
PetscErrorCode DMPlexGetHybridBounds(DM dm, PetscInt *cMax, PetscInt *fMax, PetscInt *eMax, PetscInt *vMax)
{
  DM_Plex       *mesh = (DM_Plex*) dm->data;
  PetscInt       dim;
  PetscErrorCode ierr;

  PetscFunctionBegin;
  PetscValidHeaderSpecific(dm, DM_CLASSID, 1);
  ierr = DMPlexGetDimension(dm, &dim);CHKERRQ(ierr);
  if (cMax) *cMax = mesh->hybridPointMax[dim];
  if (fMax) *fMax = mesh->hybridPointMax[dim-1];
  if (eMax) *eMax = mesh->hybridPointMax[1];
  if (vMax) *vMax = mesh->hybridPointMax[0];
  PetscFunctionReturn(0);
}

#undef __FUNCT__
#define __FUNCT__ "DMPlexSetHybridBounds"
/*@
  DMPlexSetHybridBounds - Set the first mesh point of each dimension which is a hybrid

  Input Parameters:
. dm   - The DMPlex object
. cMax - The first hybrid cell
. fMax - The first hybrid face
. eMax - The first hybrid edge
- vMax - The first hybrid vertex

  Level: developer

.seealso DMPlexCreateHybridMesh(), DMPlexGetHybridBounds()
@*/
PetscErrorCode DMPlexSetHybridBounds(DM dm, PetscInt cMax, PetscInt fMax, PetscInt eMax, PetscInt vMax)
{
  DM_Plex       *mesh = (DM_Plex*) dm->data;
  PetscInt       dim;
  PetscErrorCode ierr;

  PetscFunctionBegin;
  PetscValidHeaderSpecific(dm, DM_CLASSID, 1);
  ierr = DMPlexGetDimension(dm, &dim);CHKERRQ(ierr);
  if (cMax >= 0) mesh->hybridPointMax[dim]   = cMax;
  if (fMax >= 0) mesh->hybridPointMax[dim-1] = fMax;
  if (eMax >= 0) mesh->hybridPointMax[1]     = eMax;
  if (vMax >= 0) mesh->hybridPointMax[0]     = vMax;
  PetscFunctionReturn(0);
}

#undef __FUNCT__
#define __FUNCT__ "DMPlexGetVTKCellHeight"
PetscErrorCode DMPlexGetVTKCellHeight(DM dm, PetscInt *cellHeight)
{
  DM_Plex *mesh = (DM_Plex*) dm->data;

  PetscFunctionBegin;
  PetscValidHeaderSpecific(dm, DM_CLASSID, 1);
  PetscValidPointer(cellHeight, 2);
  *cellHeight = mesh->vtkCellHeight;
  PetscFunctionReturn(0);
}

#undef __FUNCT__
#define __FUNCT__ "DMPlexSetVTKCellHeight"
PetscErrorCode DMPlexSetVTKCellHeight(DM dm, PetscInt cellHeight)
{
  DM_Plex *mesh = (DM_Plex*) dm->data;

  PetscFunctionBegin;
  PetscValidHeaderSpecific(dm, DM_CLASSID, 1);
  mesh->vtkCellHeight = cellHeight;
  PetscFunctionReturn(0);
}

#undef __FUNCT__
#define __FUNCT__ "DMPlexCreateNumbering_Private"
/* We can easily have a form that takes an IS instead */
static PetscErrorCode DMPlexCreateNumbering_Private(DM dm, PetscInt pStart, PetscInt pEnd, PetscInt shift, PetscInt *globalSize, PetscSF sf, IS *numbering)
{
  PetscSection   section, globalSection;
  PetscInt      *numbers, p;
  PetscErrorCode ierr;

  PetscFunctionBegin;
  ierr = PetscSectionCreate(PetscObjectComm((PetscObject)dm), &section);CHKERRQ(ierr);
  ierr = PetscSectionSetChart(section, pStart, pEnd);CHKERRQ(ierr);
  for (p = pStart; p < pEnd; ++p) {
    ierr = PetscSectionSetDof(section, p, 1);CHKERRQ(ierr);
  }
  ierr = PetscSectionSetUp(section);CHKERRQ(ierr);
  ierr = PetscSectionCreateGlobalSection(section, sf, PETSC_FALSE, &globalSection);CHKERRQ(ierr);
  ierr = PetscMalloc1((pEnd - pStart), &numbers);CHKERRQ(ierr);
  for (p = pStart; p < pEnd; ++p) {
    ierr = PetscSectionGetOffset(globalSection, p, &numbers[p-pStart]);CHKERRQ(ierr);
    if (numbers[p-pStart] < 0) numbers[p-pStart] -= shift;
    else                       numbers[p-pStart] += shift;
  }
  ierr = ISCreateGeneral(PetscObjectComm((PetscObject) dm), pEnd - pStart, numbers, PETSC_OWN_POINTER, numbering);CHKERRQ(ierr);
  if (globalSize) {
    PetscLayout layout;
    ierr = PetscSectionGetPointLayout(PetscObjectComm((PetscObject) dm), globalSection, &layout);CHKERRQ(ierr);
    ierr = PetscLayoutGetSize(layout, globalSize);CHKERRQ(ierr);
    ierr = PetscLayoutDestroy(&layout);CHKERRQ(ierr);
  }
  ierr = PetscSectionDestroy(&section);CHKERRQ(ierr);
  ierr = PetscSectionDestroy(&globalSection);CHKERRQ(ierr);
  PetscFunctionReturn(0);
}

#undef __FUNCT__
#define __FUNCT__ "DMPlexGetCellNumbering"
PetscErrorCode DMPlexGetCellNumbering(DM dm, IS *globalCellNumbers)
{
  DM_Plex       *mesh = (DM_Plex*) dm->data;
  PetscInt       cellHeight, cStart, cEnd, cMax;
  PetscErrorCode ierr;

  PetscFunctionBegin;
  PetscValidHeaderSpecific(dm, DM_CLASSID, 1);
  if (!mesh->globalCellNumbers) {
    ierr = DMPlexGetVTKCellHeight(dm, &cellHeight);CHKERRQ(ierr);
    ierr = DMPlexGetHeightStratum(dm, cellHeight, &cStart, &cEnd);CHKERRQ(ierr);
    ierr = DMPlexGetHybridBounds(dm, &cMax, NULL, NULL, NULL);CHKERRQ(ierr);
    if (cMax >= 0) cEnd = PetscMin(cEnd, cMax);
    ierr = DMPlexCreateNumbering_Private(dm, cStart, cEnd, 0, NULL, dm->sf, &mesh->globalCellNumbers);CHKERRQ(ierr);
  }
  *globalCellNumbers = mesh->globalCellNumbers;
  PetscFunctionReturn(0);
}

#undef __FUNCT__
#define __FUNCT__ "DMPlexGetVertexNumbering"
PetscErrorCode DMPlexGetVertexNumbering(DM dm, IS *globalVertexNumbers)
{
  DM_Plex       *mesh = (DM_Plex*) dm->data;
  PetscInt       vStart, vEnd, vMax;
  PetscErrorCode ierr;

  PetscFunctionBegin;
  PetscValidHeaderSpecific(dm, DM_CLASSID, 1);
  if (!mesh->globalVertexNumbers) {
    ierr = DMPlexGetDepthStratum(dm, 0, &vStart, &vEnd);CHKERRQ(ierr);
    ierr = DMPlexGetHybridBounds(dm, NULL, NULL, NULL, &vMax);CHKERRQ(ierr);
    if (vMax >= 0) vEnd = PetscMin(vEnd, vMax);
    ierr = DMPlexCreateNumbering_Private(dm, vStart, vEnd, 0, NULL, dm->sf, &mesh->globalVertexNumbers);CHKERRQ(ierr);
  }
  *globalVertexNumbers = mesh->globalVertexNumbers;
  PetscFunctionReturn(0);
}

#undef __FUNCT__
#define __FUNCT__ "DMPlexCreatePointNumbering"
PetscErrorCode DMPlexCreatePointNumbering(DM dm, IS *globalPointNumbers)
{
  IS             nums[4];
  PetscInt       depths[4];
  PetscInt       depth, d, shift = 0;
  PetscErrorCode ierr;

  PetscFunctionBegin;
  PetscValidHeaderSpecific(dm, DM_CLASSID, 1);
  ierr = DMPlexGetDepth(dm, &depth);CHKERRQ(ierr);
  depths[0] = depth; depths[1] = 0;
  for (d = 2; d <= depth; ++d) depths[d] = depth-d+1;
  for (d = 0; d <= depth; ++d) {
    PetscInt pStart, pEnd, gsize;

    ierr = DMPlexGetDepthStratum(dm, depths[d], &pStart, &pEnd);CHKERRQ(ierr);
    ierr = DMPlexCreateNumbering_Private(dm, pStart, pEnd, shift, &gsize, dm->sf, &nums[d]);CHKERRQ(ierr);
    shift += gsize;
  }
  ierr = ISConcatenate(PetscObjectComm((PetscObject) dm), depth+1, nums, globalPointNumbers);
  for (d = 0; d <= depth; ++d) {ierr = ISDestroy(&nums[d]);CHKERRQ(ierr);}
  PetscFunctionReturn(0);
}


#undef __FUNCT__
#define __FUNCT__ "PetscSectionCreateGlobalSectionLabel"
/*@C
  PetscSectionCreateGlobalSectionLabel - Create a section describing the global field layout using
  the local section and an SF describing the section point overlap.

  Input Parameters:
  + s - The PetscSection for the local field layout
  . sf - The SF describing parallel layout of the section points
  . includeConstraints - By default this is PETSC_FALSE, meaning that the global field vector will not possess constrained dofs
  . label - The label specifying the points
  - labelValue - The label stratum specifying the points

  Output Parameter:
  . gsection - The PetscSection for the global field layout

  Note: This gives negative sizes and offsets to points not owned by this process

  Level: developer

.seealso: PetscSectionCreate()
@*/
PetscErrorCode PetscSectionCreateGlobalSectionLabel(PetscSection s, PetscSF sf, PetscBool includeConstraints, DMLabel label, PetscInt labelValue, PetscSection *gsection)
{
  PetscInt      *neg = NULL, *tmpOff = NULL;
  PetscInt       pStart, pEnd, p, dof, cdof, off, globalOff = 0, nroots;
  PetscErrorCode ierr;

  PetscFunctionBegin;
  ierr = PetscSectionCreate(PetscObjectComm((PetscObject) s), gsection);CHKERRQ(ierr);
  ierr = PetscSectionGetChart(s, &pStart, &pEnd);CHKERRQ(ierr);
  ierr = PetscSectionSetChart(*gsection, pStart, pEnd);CHKERRQ(ierr);
  ierr = PetscSFGetGraph(sf, &nroots, NULL, NULL, NULL);CHKERRQ(ierr);
  if (nroots >= 0) {
    if (nroots < pEnd-pStart) SETERRQ2(PETSC_COMM_SELF, PETSC_ERR_ARG_SIZ, "PetscSF nroots %d < %d section size", nroots, pEnd-pStart);
    ierr = PetscCalloc1(nroots, &neg);CHKERRQ(ierr);
    if (nroots > pEnd-pStart) {
      ierr = PetscCalloc1(nroots, &tmpOff);CHKERRQ(ierr);
    } else {
      tmpOff = &(*gsection)->atlasDof[-pStart];
    }
  }
  /* Mark ghost points with negative dof */
  for (p = pStart; p < pEnd; ++p) {
    PetscInt value;

    ierr = DMLabelGetValue(label, p, &value);CHKERRQ(ierr);
    if (value != labelValue) continue;
    ierr = PetscSectionGetDof(s, p, &dof);CHKERRQ(ierr);
    ierr = PetscSectionSetDof(*gsection, p, dof);CHKERRQ(ierr);
    ierr = PetscSectionGetConstraintDof(s, p, &cdof);CHKERRQ(ierr);
    if (!includeConstraints && cdof > 0) {ierr = PetscSectionSetConstraintDof(*gsection, p, cdof);CHKERRQ(ierr);}
    if (neg) neg[p] = -(dof+1);
  }
  ierr = PetscSectionSetUpBC(*gsection);CHKERRQ(ierr);
  if (nroots >= 0) {
    ierr = PetscSFBcastBegin(sf, MPIU_INT, neg, tmpOff);CHKERRQ(ierr);
    ierr = PetscSFBcastEnd(sf, MPIU_INT, neg, tmpOff);CHKERRQ(ierr);
    if (nroots > pEnd-pStart) {
      for (p = pStart; p < pEnd; ++p) {if (tmpOff[p] < 0) (*gsection)->atlasDof[p-pStart] = tmpOff[p];}
    }
  }
  /* Calculate new sizes, get proccess offset, and calculate point offsets */
  for (p = 0, off = 0; p < pEnd-pStart; ++p) {
    cdof = (!includeConstraints && s->bc) ? s->bc->atlasDof[p] : 0;
    (*gsection)->atlasOff[p] = off;
    off += (*gsection)->atlasDof[p] > 0 ? (*gsection)->atlasDof[p]-cdof : 0;
  }
  ierr       = MPI_Scan(&off, &globalOff, 1, MPIU_INT, MPI_SUM, PetscObjectComm((PetscObject) s));CHKERRQ(ierr);
  globalOff -= off;
  for (p = 0, off = 0; p < pEnd-pStart; ++p) {
    (*gsection)->atlasOff[p] += globalOff;
    if (neg) neg[p] = -((*gsection)->atlasOff[p]+1);
  }
  /* Put in negative offsets for ghost points */
  if (nroots >= 0) {
    ierr = PetscSFBcastBegin(sf, MPIU_INT, neg, tmpOff);CHKERRQ(ierr);
    ierr = PetscSFBcastEnd(sf, MPIU_INT, neg, tmpOff);CHKERRQ(ierr);
    if (nroots > pEnd-pStart) {
      for (p = pStart; p < pEnd; ++p) {if (tmpOff[p] < 0) (*gsection)->atlasOff[p-pStart] = tmpOff[p];}
    }
  }
  if (nroots >= 0 && nroots > pEnd-pStart) {ierr = PetscFree(tmpOff);CHKERRQ(ierr);}
  ierr = PetscFree(neg);CHKERRQ(ierr);
  PetscFunctionReturn(0);
}

#undef __FUNCT__
#define __FUNCT__ "DMPlexCheckSymmetry"
/*@
  DMPlexCheckSymmetry - Check that the adjacency information in the mesh is symmetric.

  Input Parameters:
  + dm - The DMPlex object

  Note: This is a useful diagnostic when creating meshes programmatically.

  Level: developer

.seealso: DMCreate(), DMCheckSkeleton(), DMCheckFaces()
@*/
PetscErrorCode DMPlexCheckSymmetry(DM dm)
{
  PetscSection    coneSection, supportSection;
  const PetscInt *cone, *support;
  PetscInt        coneSize, c, supportSize, s;
  PetscInt        pStart, pEnd, p, csize, ssize;
  PetscErrorCode  ierr;

  PetscFunctionBegin;
  PetscValidHeaderSpecific(dm, DM_CLASSID, 1);
  ierr = DMPlexGetConeSection(dm, &coneSection);CHKERRQ(ierr);
  ierr = DMPlexGetSupportSection(dm, &supportSection);CHKERRQ(ierr);
  /* Check that point p is found in the support of its cone points, and vice versa */
  ierr = DMPlexGetChart(dm, &pStart, &pEnd);CHKERRQ(ierr);
  for (p = pStart; p < pEnd; ++p) {
    ierr = DMPlexGetConeSize(dm, p, &coneSize);CHKERRQ(ierr);
    ierr = DMPlexGetCone(dm, p, &cone);CHKERRQ(ierr);
    for (c = 0; c < coneSize; ++c) {
      PetscBool dup = PETSC_FALSE;
      PetscInt  d;
      for (d = c-1; d >= 0; --d) {
        if (cone[c] == cone[d]) {dup = PETSC_TRUE; break;}
      }
      ierr = DMPlexGetSupportSize(dm, cone[c], &supportSize);CHKERRQ(ierr);
      ierr = DMPlexGetSupport(dm, cone[c], &support);CHKERRQ(ierr);
      for (s = 0; s < supportSize; ++s) {
        if (support[s] == p) break;
      }
      if ((s >= supportSize) || (dup && (support[s+1] != p))) {
        ierr = PetscPrintf(PETSC_COMM_SELF, "p: %d cone: ", p);
        for (s = 0; s < coneSize; ++s) {
          ierr = PetscPrintf(PETSC_COMM_SELF, "%d, ", cone[s]);
        }
        ierr = PetscPrintf(PETSC_COMM_SELF, "\n");
        ierr = PetscPrintf(PETSC_COMM_SELF, "p: %d support: ", cone[c]);
        for (s = 0; s < supportSize; ++s) {
          ierr = PetscPrintf(PETSC_COMM_SELF, "%d, ", support[s]);
        }
        ierr = PetscPrintf(PETSC_COMM_SELF, "\n");
        if (dup) {
          SETERRQ2(PETSC_COMM_SELF, PETSC_ERR_PLIB, "Point %d not repeatedly found in support of repeated cone point %d", p, cone[c]);
        } else {
          SETERRQ2(PETSC_COMM_SELF, PETSC_ERR_PLIB, "Point %d not found in support of cone point %d", p, cone[c]);
        }
      }
    }
    ierr = DMPlexGetSupportSize(dm, p, &supportSize);CHKERRQ(ierr);
    ierr = DMPlexGetSupport(dm, p, &support);CHKERRQ(ierr);
    for (s = 0; s < supportSize; ++s) {
      ierr = DMPlexGetConeSize(dm, support[s], &coneSize);CHKERRQ(ierr);
      ierr = DMPlexGetCone(dm, support[s], &cone);CHKERRQ(ierr);
      for (c = 0; c < coneSize; ++c) {
        if (cone[c] == p) break;
      }
      if (c >= coneSize) {
        ierr = PetscPrintf(PETSC_COMM_SELF, "p: %d support: ", p);
        for (c = 0; c < supportSize; ++c) {
          ierr = PetscPrintf(PETSC_COMM_SELF, "%d, ", support[c]);
        }
        ierr = PetscPrintf(PETSC_COMM_SELF, "\n");
        ierr = PetscPrintf(PETSC_COMM_SELF, "p: %d cone: ", support[s]);
        for (c = 0; c < coneSize; ++c) {
          ierr = PetscPrintf(PETSC_COMM_SELF, "%d, ", cone[c]);
        }
        ierr = PetscPrintf(PETSC_COMM_SELF, "\n");
        SETERRQ2(PETSC_COMM_SELF, PETSC_ERR_PLIB, "Point %d not found in cone of support point %d", p, support[s]);
      }
    }
  }
  ierr = PetscSectionGetStorageSize(coneSection, &csize);CHKERRQ(ierr);
  ierr = PetscSectionGetStorageSize(supportSection, &ssize);CHKERRQ(ierr);
  if (csize != ssize) SETERRQ2(PETSC_COMM_SELF, PETSC_ERR_ARG_SIZ, "Total cone size %d != Total support size %d", csize, ssize);
  PetscFunctionReturn(0);
}

#undef __FUNCT__
#define __FUNCT__ "DMPlexCheckSkeleton"
/*@
  DMPlexCheckSkeleton - Check that each cell has the correct number of vertices

  Input Parameters:
+ dm - The DMPlex object
. isSimplex - Are the cells simplices or tensor products
- cellHeight - Normally 0

  Note: This is a useful diagnostic when creating meshes programmatically.

  Level: developer

.seealso: DMCreate(), DMCheckSymmetry(), DMCheckFaces()
@*/
PetscErrorCode DMPlexCheckSkeleton(DM dm, PetscBool isSimplex, PetscInt cellHeight)
{
  PetscInt       dim, numCorners, numHybridCorners, vStart, vEnd, cStart, cEnd, cMax, c;
  PetscErrorCode ierr;

  PetscFunctionBegin;
  PetscValidHeaderSpecific(dm, DM_CLASSID, 1);
  ierr = DMPlexGetDimension(dm, &dim);CHKERRQ(ierr);
  switch (dim) {
  case 1: numCorners = isSimplex ? 2 : 2; numHybridCorners = isSimplex ? 2 : 2; break;
  case 2: numCorners = isSimplex ? 3 : 4; numHybridCorners = isSimplex ? 4 : 4; break;
  case 3: numCorners = isSimplex ? 4 : 8; numHybridCorners = isSimplex ? 6 : 8; break;
  default:
    SETERRQ1(PetscObjectComm((PetscObject) dm), PETSC_ERR_ARG_OUTOFRANGE, "Cannot handle meshes of dimension %d", dim);
  }
  ierr = DMPlexGetDepthStratum(dm, 0, &vStart, &vEnd);CHKERRQ(ierr);
  ierr = DMPlexGetHeightStratum(dm, cellHeight, &cStart, &cEnd);CHKERRQ(ierr);
  ierr = DMPlexGetHybridBounds(dm, &cMax, NULL, NULL, NULL);CHKERRQ(ierr);
  cMax = cMax >= 0 ? cMax : cEnd;
  for (c = cStart; c < cMax; ++c) {
    PetscInt *closure = NULL, closureSize, cl, coneSize = 0;

    ierr = DMPlexGetTransitiveClosure(dm, c, PETSC_TRUE, &closureSize, &closure);CHKERRQ(ierr);
    for (cl = 0; cl < closureSize*2; cl += 2) {
      const PetscInt p = closure[cl];
      if ((p >= vStart) && (p < vEnd)) ++coneSize;
    }
    ierr = DMPlexRestoreTransitiveClosure(dm, c, PETSC_TRUE, &closureSize, &closure);CHKERRQ(ierr);
    if (coneSize != numCorners) SETERRQ3(PETSC_COMM_SELF, PETSC_ERR_ARG_WRONG, "Cell %d has  %d vertices != %d", c, coneSize, numCorners);
  }
  for (c = cMax; c < cEnd; ++c) {
    PetscInt *closure = NULL, closureSize, cl, coneSize = 0;

    ierr = DMPlexGetTransitiveClosure(dm, c, PETSC_TRUE, &closureSize, &closure);CHKERRQ(ierr);
    for (cl = 0; cl < closureSize*2; cl += 2) {
      const PetscInt p = closure[cl];
      if ((p >= vStart) && (p < vEnd)) ++coneSize;
    }
    ierr = DMPlexRestoreTransitiveClosure(dm, c, PETSC_TRUE, &closureSize, &closure);CHKERRQ(ierr);
    if (coneSize > numHybridCorners) SETERRQ3(PETSC_COMM_SELF, PETSC_ERR_ARG_WRONG, "Hybrid cell %d has  %d vertices > %d", c, coneSize, numHybridCorners);
  }
  PetscFunctionReturn(0);
}

#undef __FUNCT__
#define __FUNCT__ "DMPlexCheckFaces"
/*@
  DMPlexCheckFaces - Check that the faces of each cell give a vertex order this is consistent with what we expect from the cell type

  Input Parameters:
+ dm - The DMPlex object
. isSimplex - Are the cells simplices or tensor products
- cellHeight - Normally 0

  Note: This is a useful diagnostic when creating meshes programmatically.

  Level: developer

.seealso: DMCreate(), DMCheckSymmetry(), DMCheckSkeleton()
@*/
PetscErrorCode DMPlexCheckFaces(DM dm, PetscBool isSimplex, PetscInt cellHeight)
{
  PetscInt       pMax[4];
  PetscInt       dim, vStart, vEnd, cStart, cEnd, c, h;
  PetscErrorCode ierr;

  PetscFunctionBegin;
  PetscValidHeaderSpecific(dm, DM_CLASSID, 1);
  ierr = DMPlexGetDimension(dm, &dim);CHKERRQ(ierr);
  ierr = DMPlexGetDepthStratum(dm, 0, &vStart, &vEnd);CHKERRQ(ierr);
  ierr = DMPlexGetHybridBounds(dm, &pMax[dim], &pMax[dim-1], &pMax[1], &pMax[0]);CHKERRQ(ierr);
  for (h = cellHeight; h < dim; ++h) {
    ierr = DMPlexGetHeightStratum(dm, h, &cStart, &cEnd);CHKERRQ(ierr);
    for (c = cStart; c < cEnd; ++c) {
      const PetscInt *cone, *ornt, *faces;
      PetscInt        numFaces, faceSize, coneSize,f;
      PetscInt       *closure = NULL, closureSize, cl, numCorners = 0;

      if (pMax[dim-h] >= 0 && c >= pMax[dim-h]) continue;
      ierr = DMPlexGetConeSize(dm, c, &coneSize);CHKERRQ(ierr);
      ierr = DMPlexGetCone(dm, c, &cone);CHKERRQ(ierr);
      ierr = DMPlexGetConeOrientation(dm, c, &ornt);CHKERRQ(ierr);
      ierr = DMPlexGetTransitiveClosure(dm, c, PETSC_TRUE, &closureSize, &closure);CHKERRQ(ierr);
      for (cl = 0; cl < closureSize*2; cl += 2) {
        const PetscInt p = closure[cl];
        if ((p >= vStart) && (p < vEnd)) closure[numCorners++] = p;
      }
      ierr = DMPlexGetRawFaces_Internal(dm, dim-h, numCorners, closure, &numFaces, &faceSize, &faces);CHKERRQ(ierr);
      if (coneSize != numFaces) SETERRQ3(PETSC_COMM_SELF, PETSC_ERR_ARG_WRONG, "Cell %d has %d faces but should have %d", c, coneSize, numFaces);
      for (f = 0; f < numFaces; ++f) {
        PetscInt *fclosure = NULL, fclosureSize, cl, fnumCorners = 0, v;

        ierr = DMPlexGetTransitiveClosure_Internal(dm, cone[f], ornt[f], PETSC_TRUE, &fclosureSize, &fclosure);CHKERRQ(ierr);
        for (cl = 0; cl < fclosureSize*2; cl += 2) {
          const PetscInt p = fclosure[cl];
          if ((p >= vStart) && (p < vEnd)) fclosure[fnumCorners++] = p;
        }
        if (fnumCorners != faceSize) SETERRQ5(PETSC_COMM_SELF, PETSC_ERR_ARG_WRONG, "Face %d (%d) of cell %d has %d vertices but should have %d", cone[f], f, c, fnumCorners, faceSize);
        for (v = 0; v < fnumCorners; ++v) {
          if (fclosure[v] != faces[f*faceSize+v]) SETERRQ6(PETSC_COMM_SELF, PETSC_ERR_ARG_WRONG, "Face %d (%d) of cell %d vertex %d, %d != %d", cone[f], f, c, v, fclosure[v], faces[f*faceSize+v]);
        }
        ierr = DMPlexRestoreTransitiveClosure(dm, cone[f], PETSC_TRUE, &fclosureSize, &fclosure);CHKERRQ(ierr);
      }
      ierr = DMPlexRestoreFaces_Internal(dm, dim, c, &numFaces, &faceSize, &faces);CHKERRQ(ierr);
      ierr = DMPlexRestoreTransitiveClosure(dm, c, PETSC_TRUE, &closureSize, &closure);CHKERRQ(ierr);
    }
  }
  PetscFunctionReturn(0);
}

#undef __FUNCT__
#define __FUNCT__ "DMCreateInterpolation_Plex"
/* Pointwise interpolation
     Just code FEM for now
     u^f = I u^c
     sum_k u^f_k phi^f_k = I sum_j u^c_j phi^c_j
     u^f_i = sum_j psi^f_i I phi^c_j u^c_j
     I_{ij} = psi^f_i phi^c_j
*/
PetscErrorCode DMCreateInterpolation_Plex(DM dmCoarse, DM dmFine, Mat *interpolation, Vec *scaling)
{
  PetscSection   gsc, gsf;
  PetscInt       m, n;
  void          *ctx;
  PetscErrorCode ierr;

  PetscFunctionBegin;
  /*
  Loop over coarse cells
    Loop over coarse basis functions
      Loop over fine cells in coarse cell
        Loop over fine dual basis functions
          Evaluate coarse basis on fine dual basis quad points
          Sum
          Update local element matrix
    Accumulate to interpolation matrix

   Can extend PetscFEIntegrateJacobian_Basic() to do a specialized cell loop
  */
  ierr = DMGetDefaultGlobalSection(dmFine, &gsf);CHKERRQ(ierr);
  ierr = PetscSectionGetConstrainedStorageSize(gsf, &m);CHKERRQ(ierr);
  ierr = DMGetDefaultGlobalSection(dmCoarse, &gsc);CHKERRQ(ierr);
  ierr = PetscSectionGetConstrainedStorageSize(gsc, &n);CHKERRQ(ierr);
  /* We need to preallocate properly */
  ierr = MatCreate(PetscObjectComm((PetscObject) dmCoarse), interpolation);CHKERRQ(ierr);
  ierr = MatSetSizes(*interpolation, m, n, PETSC_DETERMINE, PETSC_DETERMINE);CHKERRQ(ierr);
  ierr = MatSetType(*interpolation, dmCoarse->mattype);CHKERRQ(ierr);
  ierr = DMGetApplicationContext(dmFine, &ctx);CHKERRQ(ierr);
  ierr = DMPlexComputeInterpolatorFEM(dmCoarse, dmFine, *interpolation, ctx);CHKERRQ(ierr);
  /* Use naive scaling */
  ierr = DMCreateInterpolationScale(dmCoarse, dmFine, *interpolation, scaling);CHKERRQ(ierr);
  PetscFunctionReturn(0);
}

#undef __FUNCT__
#define __FUNCT__ "DMCreateInjection_Plex"
PetscErrorCode DMCreateInjection_Plex(DM dmCoarse, DM dmFine, VecScatter *ctx)
{
  PetscErrorCode ierr;

  PetscFunctionBegin;
  ierr = DMPlexComputeInjectorFEM(dmCoarse, dmFine, ctx, NULL);CHKERRQ(ierr);
  PetscFunctionReturn(0);
}

#undef __FUNCT__
#define __FUNCT__ "DMCreateDefaultSection_Plex"
/* Pointwise interpolation
     Just code FEM for now
     u^f = I u^c
     sum_k u^f_k phi^f_k = I sum_l u^c_l phi^c_l
     u^f_i = sum_l int psi^f_i I phi^c_l u^c_l
     I_{ij} = int psi^f_i phi^c_j
*/
PetscErrorCode DMCreateDefaultSection_Plex(DM dm)
{
  PetscSection   section;
  IS            *bcPoints;
  PetscInt      *bcFields, *numComp, *numDof;
  PetscInt       depth, dim, numBd, numBC = 0, numFields, bd, bc, f;
  PetscErrorCode ierr;

  PetscFunctionBegin;
  /* Handle boundary conditions */
  ierr = DMPlexGetDepth(dm, &depth);CHKERRQ(ierr);
  ierr = DMPlexGetDimension(dm, &dim);CHKERRQ(ierr);
  ierr = DMPlexGetNumBoundary(dm, &numBd);CHKERRQ(ierr);
  for (bd = 0; bd < numBd; ++bd) {
    PetscBool isEssential;
    ierr = DMPlexGetBoundary(dm, bd, &isEssential, NULL, NULL, NULL, NULL, NULL, NULL, NULL);CHKERRQ(ierr);
    if (isEssential) ++numBC;
  }
  ierr = PetscMalloc2(numBC,&bcFields,numBC,&bcPoints);CHKERRQ(ierr);
  for (bd = 0, bc = 0; bd < numBd; ++bd) {
    const char     *bdLabel;
    DMLabel         label;
    const PetscInt *values;
    PetscInt        bd2, field, numValues;
    PetscBool       isEssential, duplicate = PETSC_FALSE;

    ierr = DMPlexGetBoundary(dm, bd, &isEssential, NULL, &bdLabel, &field, NULL, &numValues, &values, NULL);CHKERRQ(ierr);
    if (numValues != 1) SETERRQ(PETSC_COMM_SELF, PETSC_ERR_SUP, "Bug me and I will fix this");
    ierr = DMPlexGetLabel(dm, bdLabel, &label);CHKERRQ(ierr);
    /* Only want to do this for FEM, and only once */
    for (bd2 = 0; bd2 < bd; ++bd2) {
      const char *bdname;
      ierr = DMPlexGetBoundary(dm, bd2, NULL, NULL, &bdname, NULL, NULL, NULL, NULL, NULL);CHKERRQ(ierr);
      ierr = PetscStrcmp(bdname, bdLabel, &duplicate);CHKERRQ(ierr);
      if (duplicate) break;
    }
    if (!duplicate) {
      ierr = DMPlexLabelComplete(dm, label);CHKERRQ(ierr);
      ierr = DMPlexLabelAddCells(dm, label);CHKERRQ(ierr);
    }
    /* Filter out cells, if you actually want to constraint cells you need to do things by hand right now */
    if (isEssential) {
      IS              tmp;
      PetscInt       *newidx;
      const PetscInt *idx;
      PetscInt        cStart, cEnd, n, p, newn = 0;

      bcFields[bc] = field;
      ierr = DMPlexGetStratumIS(dm, bdLabel, values[0], &tmp);CHKERRQ(ierr);
      ierr = DMPlexGetHeightStratum(dm, 0, &cStart, &cEnd);CHKERRQ(ierr);
      ierr = ISGetLocalSize(tmp, &n);CHKERRQ(ierr);
      ierr = ISGetIndices(tmp, &idx);CHKERRQ(ierr);
      for (p = 0; p < n; ++p) if ((idx[p] < cStart) || (idx[p] >= cEnd)) ++newn;
      ierr = PetscMalloc1(newn,&newidx);CHKERRQ(ierr);
      newn = 0;
      for (p = 0; p < n; ++p) if ((idx[p] < cStart) || (idx[p] >= cEnd)) newidx[newn++] = idx[p];
      ierr = ISCreateGeneral(PetscObjectComm((PetscObject) dm), newn, newidx, PETSC_OWN_POINTER, &bcPoints[bc++]);CHKERRQ(ierr);
      ierr = ISRestoreIndices(tmp, &idx);CHKERRQ(ierr);
      ierr = ISDestroy(&tmp);CHKERRQ(ierr);
    }
  }
  /* Handle discretization */
  ierr = DMGetNumFields(dm, &numFields);CHKERRQ(ierr);
  ierr = PetscMalloc2(numFields,&numComp,numFields*(dim+1),&numDof);CHKERRQ(ierr);
  for (f = 0; f < numFields; ++f) {
    PetscFE         fe;
    const PetscInt *numFieldDof;
    PetscInt        d;

    ierr = DMGetField(dm, f, (PetscObject *) &fe);CHKERRQ(ierr);
    ierr = PetscFEGetNumComponents(fe, &numComp[f]);CHKERRQ(ierr);
    ierr = PetscFEGetNumDof(fe, &numFieldDof);CHKERRQ(ierr);
    for (d = 0; d < dim+1; ++d) numDof[f*(dim+1)+d] = numFieldDof[d];
  }
  for (f = 0; f < numFields; ++f) {
    PetscInt d;
    for (d = 1; d < dim; ++d) {
      if ((numDof[f*(dim+1)+d] > 0) && (depth < dim)) SETERRQ(PetscObjectComm((PetscObject)dm), PETSC_ERR_ARG_WRONG, "Mesh must be interpolated when unknowns are specified on edges or faces.");
    }
  }
  ierr = DMPlexCreateSection(dm, dim, numFields, numComp, numDof, numBC, bcFields, bcPoints, NULL, &section);CHKERRQ(ierr);
  for (f = 0; f < numFields; ++f) {
    PetscFE     fe;
    const char *name;

    ierr = DMGetField(dm, f, (PetscObject *) &fe);CHKERRQ(ierr);
    ierr = PetscObjectGetName((PetscObject) fe, &name);CHKERRQ(ierr);
    ierr = PetscSectionSetFieldName(section, f, name);CHKERRQ(ierr);
  }
  ierr = DMSetDefaultSection(dm, section);CHKERRQ(ierr);
  ierr = PetscSectionDestroy(&section);CHKERRQ(ierr);
  for (bc = 0; bc < numBC; ++bc) {ierr = ISDestroy(&bcPoints[bc]);CHKERRQ(ierr);}
  ierr = PetscFree2(bcFields,bcPoints);CHKERRQ(ierr);
  ierr = PetscFree2(numComp,numDof);CHKERRQ(ierr);
  PetscFunctionReturn(0);
}

#undef __FUNCT__
#define __FUNCT__ "DMPlexGetCoarseDM"
/*@
  DMPlexGetCoarseDM - Get the coarse mesh from which this was obtained by refinement

  Input Parameter:
. dm - The DMPlex object

  Output Parameter:
. cdm - The coarse DM

  Level: intermediate

.seealso: DMPlexSetCoarseDM()
@*/
PetscErrorCode DMPlexGetCoarseDM(DM dm, DM *cdm)
{
  PetscFunctionBegin;
  PetscValidHeaderSpecific(dm, DM_CLASSID, 1);
  PetscValidPointer(cdm, 2);
  *cdm = ((DM_Plex *) dm->data)->coarseMesh;
  PetscFunctionReturn(0);
}

#undef __FUNCT__
#define __FUNCT__ "DMPlexSetCoarseDM"
/*@
  DMPlexSetCoarseDM - Set the coarse mesh from which this was obtained by refinement

  Input Parameters:
+ dm - The DMPlex object
- cdm - The coarse DM

  Level: intermediate

.seealso: DMPlexGetCoarseDM()
@*/
PetscErrorCode DMPlexSetCoarseDM(DM dm, DM cdm)
{
  DM_Plex       *mesh;
  PetscErrorCode ierr;

  PetscFunctionBegin;
  PetscValidHeaderSpecific(dm, DM_CLASSID, 1);
  if (cdm) PetscValidHeaderSpecific(cdm, DM_CLASSID, 2);
  mesh = (DM_Plex *) dm->data;
  ierr = DMDestroy(&mesh->coarseMesh);CHKERRQ(ierr);
  mesh->coarseMesh = cdm;
  ierr = PetscObjectReference((PetscObject) mesh->coarseMesh);CHKERRQ(ierr);
  PetscFunctionReturn(0);
}<|MERGE_RESOLUTION|>--- conflicted
+++ resolved
@@ -4303,11 +4303,8 @@
 
   Notes: numDof[f*(dim+1)+d] gives the number of dof for field f on sieve points of dimension d. For instance, numDof[1] is the
   number of dof for field 0 on each edge.
-<<<<<<< HEAD
 
   The chart permutation is the same one set using PetscSectionSetPermutation()
-=======
->>>>>>> 150b719b
 
   Level: developer
 
