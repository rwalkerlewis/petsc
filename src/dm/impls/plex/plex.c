#include <petsc-private/dmpleximpl.h>   /*I      "petscdmplex.h"   I*/
#include <../src/sys/utils/hash.h>
#include <petsc-private/isimpl.h>
#include <petscsf.h>
#include <petscviewerhdf5.h>

/* Logging support */
PetscLogEvent DMPLEX_Interpolate, DMPLEX_Partition, DMPLEX_Distribute, DMPLEX_DistributeCones, DMPLEX_DistributeLabels, DMPLEX_DistributeSF, DMPLEX_DistributeField, DMPLEX_DistributeData, DMPLEX_Stratify, DMPLEX_Preallocate, DMPLEX_ResidualFEM, DMPLEX_JacobianFEM;

PETSC_EXTERN PetscErrorCode VecView_Seq(Vec, PetscViewer);
PETSC_EXTERN PetscErrorCode VecView_MPI(Vec, PetscViewer);
PETSC_EXTERN PetscErrorCode VecLoad_Default(Vec, PetscViewer);
PETSC_EXTERN PetscErrorCode DMTSGetTimeStepNumber(DM,PetscInt*);

#undef __FUNCT__
<<<<<<< HEAD
#define __FUNCT__ "GetFieldType_Static"
static PetscErrorCode GetFieldType_Static(DM dm, PetscSection section, PetscInt field, PetscInt *sStart, PetscInt *sEnd, PetscViewerVTKFieldType *ft)
{
  PetscInt       dim, pStart, pEnd, vStart, vEnd, cStart, cEnd, vdof = 0, cdof = 0;
  PetscErrorCode ierr;

  PetscFunctionBegin;
  *ft  = PETSC_VTK_POINT_FIELD;
  ierr = DMPlexGetDimension(dm, &dim);CHKERRQ(ierr);
  ierr = DMPlexGetDepthStratum(dm, 0, &vStart, &vEnd);CHKERRQ(ierr);
  ierr = DMPlexGetHeightStratum(dm, 0, &cStart, &cEnd);CHKERRQ(ierr);
  ierr = PetscSectionGetChart(section, &pStart, &pEnd);CHKERRQ(ierr);
  if (field >= 0) {
    if ((vStart >= pStart) && (vStart < pEnd)) {ierr = PetscSectionGetFieldDof(section, vStart, field, &vdof);CHKERRQ(ierr);}
    if ((cStart >= pStart) && (cStart < pEnd)) {ierr = PetscSectionGetFieldDof(section, cStart, field, &cdof);CHKERRQ(ierr);}
  } else {
    if ((vStart >= pStart) && (vStart < pEnd)) {ierr = PetscSectionGetDof(section, vStart, &vdof);CHKERRQ(ierr);}
    if ((cStart >= pStart) && (cStart < pEnd)) {ierr = PetscSectionGetDof(section, cStart, &cdof);CHKERRQ(ierr);}
  }
  if (vdof) {
    *sStart = vStart;
    *sEnd   = vEnd;
    if (vdof == dim) *ft = PETSC_VTK_POINT_VECTOR_FIELD;
    else             *ft = PETSC_VTK_POINT_FIELD;
  } else if (cdof) {
    *sStart = cStart;
    *sEnd   = cEnd;
    if (cdof == dim) *ft = PETSC_VTK_CELL_VECTOR_FIELD;
    else             *ft = PETSC_VTK_CELL_FIELD;
  } else SETERRQ(PetscObjectComm((PetscObject) dm), PETSC_ERR_ARG_WRONG, "Could not classify input Vec for VTK");
  PetscFunctionReturn(0);
}

#if defined(PETSC_HAVE_HDF5)
#undef __FUNCT__
=======
>>>>>>> 93a5981a
#define __FUNCT__ "GetField_Static"
static PetscErrorCode GetField_Static(DM dm, PetscSection section, PetscSection sectionGlobal, Vec v, PetscInt field, PetscInt pStart, PetscInt pEnd, IS *is, Vec *subv)
{
  PetscInt      *subIndices;
  PetscInt       Nc, subSize = 0, subOff = 0, p;
  PetscErrorCode ierr;

  PetscFunctionBegin;
  ierr = PetscSectionGetFieldComponents(section, field, &Nc);CHKERRQ(ierr);
  for (p = pStart; p < pEnd; ++p) {
    PetscInt gdof, fdof = 0;

    ierr = PetscSectionGetDof(sectionGlobal, p, &gdof);CHKERRQ(ierr);
    if (gdof > 0) {ierr = PetscSectionGetFieldDof(section, p, field, &fdof);CHKERRQ(ierr);}
    subSize += fdof;
  }
  ierr = PetscMalloc1(subSize, &subIndices);CHKERRQ(ierr);
  for (p = pStart; p < pEnd; ++p) {
    PetscInt gdof, goff;

    ierr = PetscSectionGetDof(sectionGlobal, p, &gdof);CHKERRQ(ierr);
    if (gdof > 0) {
      PetscInt fdof, fc, f2, poff = 0;

      ierr = PetscSectionGetOffset(sectionGlobal, p, &goff);CHKERRQ(ierr);
      /* Can get rid of this loop by storing field information in the global section */
      for (f2 = 0; f2 < field; ++f2) {
        ierr  = PetscSectionGetFieldDof(section, p, f2, &fdof);CHKERRQ(ierr);
        poff += fdof;
      }
      ierr = PetscSectionGetFieldDof(section, p, field, &fdof);CHKERRQ(ierr);
      for (fc = 0; fc < fdof; ++fc, ++subOff) subIndices[subOff] = goff+poff+fc;
    }
  }
  ierr = ISCreateGeneral(PetscObjectComm((PetscObject) dm), subSize, subIndices, PETSC_OWN_POINTER, is);CHKERRQ(ierr);
  ierr = VecGetSubVector(v, *is, subv);CHKERRQ(ierr);
  ierr = VecSetBlockSize(*subv, Nc);CHKERRQ(ierr);
  PetscFunctionReturn(0);
}

#undef __FUNCT__
#define __FUNCT__ "RestoreField_Static"
static PetscErrorCode RestoreField_Static(DM dm, PetscSection section, PetscSection sectionGlobal, Vec v, PetscInt field, PetscInt pStart, PetscInt pEnd, IS *is, Vec *subv)
{
  PetscErrorCode ierr;

  PetscFunctionBegin;
  ierr = VecRestoreSubVector(v, *is, subv);CHKERRQ(ierr);
  ierr = ISDestroy(is);CHKERRQ(ierr);
  PetscFunctionReturn(0);
}

#undef __FUNCT__
<<<<<<< HEAD
=======
#define __FUNCT__ "GetFieldType_Static"
static PetscErrorCode GetFieldType_Static(DM dm, PetscSection section, PetscInt field, PetscInt *sStart, PetscInt *sEnd, PetscViewerVTKFieldType *ft)
{
  PetscInt       dim, pStart, pEnd, vStart, vEnd, cStart, cEnd, vdof = 0, cdof = 0;
  PetscErrorCode ierr;

  PetscFunctionBegin;
  *ft  = PETSC_VTK_POINT_FIELD;
  ierr = DMPlexGetDimension(dm, &dim);CHKERRQ(ierr);
  ierr = DMPlexGetDepthStratum(dm, 0, &vStart, &vEnd);CHKERRQ(ierr);
  ierr = DMPlexGetHeightStratum(dm, 0, &cStart, &cEnd);CHKERRQ(ierr);
  ierr = PetscSectionGetChart(section, &pStart, &pEnd);CHKERRQ(ierr);
  if (field >= 0) {
    if ((vStart >= pStart) && (vStart < pEnd)) {ierr = PetscSectionGetFieldDof(section, vStart, field, &vdof);CHKERRQ(ierr);}
    if ((cStart >= pStart) && (cStart < pEnd)) {ierr = PetscSectionGetFieldDof(section, cStart, field, &cdof);CHKERRQ(ierr);}
  } else {
    if ((vStart >= pStart) && (vStart < pEnd)) {ierr = PetscSectionGetDof(section, vStart, &vdof);CHKERRQ(ierr);}
    if ((cStart >= pStart) && (cStart < pEnd)) {ierr = PetscSectionGetDof(section, cStart, &cdof);CHKERRQ(ierr);}
  }
  if (vdof) {
    *sStart = vStart;
    *sEnd   = vEnd;
    if (vdof == dim) *ft = PETSC_VTK_POINT_VECTOR_FIELD;
    else             *ft = PETSC_VTK_POINT_FIELD;
  } else if (cdof) {
    *sStart = cStart;
    *sEnd   = cEnd;
    if (cdof == dim) *ft = PETSC_VTK_CELL_VECTOR_FIELD;
    else             *ft = PETSC_VTK_CELL_FIELD;
  } else SETERRQ(PetscObjectComm((PetscObject) dm), PETSC_ERR_ARG_WRONG, "Could not classify input Vec for VTK");
  PetscFunctionReturn(0);
}

#if defined(PETSC_HAVE_HDF5)
#undef __FUNCT__
>>>>>>> 93a5981a
#define __FUNCT__ "DMSequenceView_HDF5"
static PetscErrorCode DMSequenceView_HDF5(DM dm, const char *seqname, PetscInt seqnum, PetscScalar value, PetscViewer viewer)
{
  Vec            stamp;
  PetscMPIInt    rank;
  PetscErrorCode ierr;

  PetscFunctionBegin;
  ierr = MPI_Comm_rank(PetscObjectComm((PetscObject) viewer), &rank);CHKERRQ(ierr);
  ierr = VecCreateMPI(PetscObjectComm((PetscObject) viewer), rank ? 0 : 1, 1, &stamp);CHKERRQ(ierr);
  ierr = VecSetBlockSize(stamp, 1);CHKERRQ(ierr);
  ierr = PetscObjectSetName((PetscObject) stamp, seqname);CHKERRQ(ierr);
  if (!rank) {
    PetscReal timeScale;
    PetscBool istime;

    ierr = PetscStrncmp(seqname, "time", 5, &istime);CHKERRQ(ierr);
    if (istime) {ierr = DMPlexGetScale(dm, PETSC_UNIT_TIME, &timeScale);CHKERRQ(ierr); value *= timeScale;}
    ierr = VecSetValue(stamp, 0, value, INSERT_VALUES);CHKERRQ(ierr);
  }
  ierr = VecAssemblyBegin(stamp);CHKERRQ(ierr);
  ierr = VecAssemblyEnd(stamp);CHKERRQ(ierr);
  ierr = PetscViewerHDF5PushGroup(viewer, "/");CHKERRQ(ierr);
  ierr = PetscViewerHDF5SetTimestep(viewer, seqnum);CHKERRQ(ierr);
  ierr = VecView(stamp, viewer);CHKERRQ(ierr);
  ierr = PetscViewerHDF5PopGroup(viewer);CHKERRQ(ierr);
  ierr = VecDestroy(&stamp);CHKERRQ(ierr);
  PetscFunctionReturn(0);
}

#undef __FUNCT__
#define __FUNCT__ "VecView_Plex_Local_HDF5"
static PetscErrorCode VecView_Plex_Local_HDF5(Vec v, PetscViewer viewer)
{
  DM                      dm;
  DM                      dmBC;
  PetscSection            section, sectionGlobal;
  Vec                     gv;
  const char             *name;
  PetscViewerVTKFieldType ft;
  PetscViewerFormat       format;
  PetscInt                seqnum;
  PetscBool               isseq;
  PetscErrorCode          ierr;

  PetscFunctionBegin;
  ierr = PetscObjectTypeCompare((PetscObject) v, VECSEQ, &isseq);CHKERRQ(ierr);
  ierr = VecGetDM(v, &dm);CHKERRQ(ierr);
  ierr = DMGetDefaultSection(dm, &section);CHKERRQ(ierr);
  ierr = DMGetOutputSequenceNumber(dm, &seqnum);CHKERRQ(ierr);
  ierr = PetscViewerHDF5SetTimestep(viewer, seqnum);CHKERRQ(ierr);
  ierr = DMSequenceView_HDF5(dm, "time", seqnum, (PetscScalar) seqnum, viewer);CHKERRQ(ierr);
  ierr = PetscViewerGetFormat(viewer, &format);CHKERRQ(ierr);
  ierr = DMGetOutputDM(dm, &dmBC);CHKERRQ(ierr);
  ierr = DMGetDefaultGlobalSection(dmBC, &sectionGlobal);CHKERRQ(ierr);
  ierr = DMGetGlobalVector(dmBC, &gv);CHKERRQ(ierr);
  ierr = PetscObjectGetName((PetscObject) v, &name);CHKERRQ(ierr);
  ierr = PetscObjectSetName((PetscObject) gv, name);CHKERRQ(ierr);
  ierr = DMLocalToGlobalBegin(dmBC, v, INSERT_VALUES, gv);CHKERRQ(ierr);
  ierr = DMLocalToGlobalEnd(dmBC, v, INSERT_VALUES, gv);CHKERRQ(ierr);
  ierr = PetscObjectTypeCompare((PetscObject) gv, VECSEQ, &isseq);CHKERRQ(ierr);
  if (isseq) {ierr = VecView_Seq(gv, viewer);CHKERRQ(ierr);}
  else       {ierr = VecView_MPI(gv, viewer);CHKERRQ(ierr);}
  if (format == PETSC_VIEWER_HDF5_VIZ) {
    /* Output visualization representation */
    PetscInt numFields, f;

    ierr = PetscSectionGetNumFields(section, &numFields);CHKERRQ(ierr);
    for (f = 0; f < numFields; ++f) {
      Vec         subv;
      IS          is;
      const char *fname, *fgroup;
      char        group[PETSC_MAX_PATH_LEN];
      PetscInt    pStart, pEnd;
      PetscBool   flag;

      ierr = GetFieldType_Static(dm, section, f, &pStart, &pEnd, &ft);CHKERRQ(ierr);
      fgroup = (ft == PETSC_VTK_POINT_VECTOR_FIELD) || (ft == PETSC_VTK_POINT_FIELD) ? "/vertex_fields" : "/cell_fields";
      ierr = PetscSectionGetFieldName(section, f, &fname);CHKERRQ(ierr);
      ierr = PetscViewerHDF5PushGroup(viewer, fgroup);CHKERRQ(ierr);
      ierr = GetField_Static(dmBC, section, sectionGlobal, gv, f, pStart, pEnd, &is, &subv);CHKERRQ(ierr);
      ierr = PetscObjectSetName((PetscObject) subv, fname);CHKERRQ(ierr);
      if (isseq) {ierr = VecView_Seq(subv, viewer);CHKERRQ(ierr);}
      else       {ierr = VecView_MPI(subv, viewer);CHKERRQ(ierr);}
      ierr = RestoreField_Static(dmBC, section, sectionGlobal, gv, f, pStart, pEnd, &is, &subv);CHKERRQ(ierr);
      ierr = PetscViewerHDF5PopGroup(viewer);CHKERRQ(ierr);
      ierr = PetscSNPrintf(group, PETSC_MAX_PATH_LEN, "%s/%s", fgroup, fname);CHKERRQ(ierr);
      ierr = PetscViewerHDF5HasAttribute(viewer, group, "vector_field_type", &flag);CHKERRQ(ierr);
      if (!flag) {
        if ((ft == PETSC_VTK_POINT_VECTOR_FIELD) || (ft == PETSC_VTK_CELL_VECTOR_FIELD)) {
          ierr = PetscViewerHDF5WriteAttribute(viewer, group, "vector_field_type", PETSC_STRING, "vector");CHKERRQ(ierr);
        } else {
          ierr = PetscViewerHDF5WriteAttribute(viewer, group, "vector_field_type", PETSC_STRING, "scalar");CHKERRQ(ierr);
        }
      }
    }
  }
  ierr = DMRestoreGlobalVector(dmBC, &gv);CHKERRQ(ierr);
  PetscFunctionReturn(0);
}
#endif

#undef __FUNCT__
#define __FUNCT__ "VecView_Plex_Local"
PetscErrorCode VecView_Plex_Local(Vec v, PetscViewer viewer)
{
  DM             dm;
  PetscBool      isvtk, ishdf5, isseq;
  PetscErrorCode ierr;

  PetscFunctionBegin;
  ierr = VecGetDM(v, &dm);CHKERRQ(ierr);
  if (!dm) SETERRQ(PetscObjectComm((PetscObject)v), PETSC_ERR_ARG_WRONG, "Vector not generated from a DM");
  ierr = PetscObjectTypeCompare((PetscObject) viewer, PETSCVIEWERVTK,  &isvtk);CHKERRQ(ierr);
  ierr = PetscObjectTypeCompare((PetscObject) viewer, PETSCVIEWERHDF5, &ishdf5);CHKERRQ(ierr);
  ierr = PetscObjectTypeCompare((PetscObject) v, VECSEQ, &isseq);CHKERRQ(ierr);
<<<<<<< HEAD
  if (isvtk || ishdf5) {ierr = DMPlexInsertBoundaryValues(dm, v);CHKERRQ(ierr);}
=======
  if (isvtk || ishdf5) {ierr = DMPlexInsertBoundaryValuesFEM(dm, v);CHKERRQ(ierr);}
>>>>>>> 93a5981a
  if (isvtk) {
    PetscSection            section;
    PetscViewerVTKFieldType ft;
    PetscInt                pStart, pEnd;

    ierr = DMGetDefaultSection(dm, &section);CHKERRQ(ierr);
    ierr = GetFieldType_Static(dm, section, PETSC_DETERMINE, &pStart, &pEnd, &ft);CHKERRQ(ierr);
    ierr = PetscObjectReference((PetscObject) dm);CHKERRQ(ierr); /* viewer drops reference */
    ierr = PetscObjectReference((PetscObject) v);CHKERRQ(ierr);  /* viewer drops reference */
    ierr = PetscViewerVTKAddField(viewer, (PetscObject) dm, DMPlexVTKWriteAll, ft, (PetscObject) v);CHKERRQ(ierr);
  } else if (ishdf5) {
#if defined(PETSC_HAVE_HDF5)
    ierr = VecView_Plex_Local_HDF5(v, viewer);CHKERRQ(ierr);
#else
    SETERRQ(PetscObjectComm((PetscObject) dm), PETSC_ERR_SUP, "HDF5 not supported in this build.\nPlease reconfigure using --download-hdf5");
#endif
  } else {
    if (isseq) {ierr = VecView_Seq(v, viewer);CHKERRQ(ierr);}
    else       {ierr = VecView_MPI(v, viewer);CHKERRQ(ierr);}
  }
  PetscFunctionReturn(0);
}

#if defined(PETSC_HAVE_HDF5)
#undef __FUNCT__
#define __FUNCT__ "VecView_Plex_HDF5"
static PetscErrorCode VecView_Plex_HDF5(Vec v, PetscViewer viewer)
{
  DM             dm;
  Vec            locv;
  const char    *name;
  PetscErrorCode ierr;

  PetscFunctionBegin;
  ierr = VecGetDM(v, &dm);CHKERRQ(ierr);
  ierr = DMGetLocalVector(dm, &locv);CHKERRQ(ierr);
  ierr = PetscObjectGetName((PetscObject) v, &name);CHKERRQ(ierr);
  ierr = PetscObjectSetName((PetscObject) locv, name);CHKERRQ(ierr);
  ierr = DMGlobalToLocalBegin(dm, v, INSERT_VALUES, locv);CHKERRQ(ierr);
  ierr = DMGlobalToLocalEnd(dm, v, INSERT_VALUES, locv);CHKERRQ(ierr);
  ierr = PetscViewerHDF5PushGroup(viewer, "/fields");CHKERRQ(ierr);
  ierr = PetscViewerPushFormat(viewer, PETSC_VIEWER_HDF5_VIZ);CHKERRQ(ierr);
  ierr = VecView_Plex_Local(locv, viewer);CHKERRQ(ierr);
  ierr = PetscViewerPopFormat(viewer);CHKERRQ(ierr);
  ierr = PetscViewerHDF5PopGroup(viewer);CHKERRQ(ierr);
  ierr = DMRestoreLocalVector(dm, &locv);CHKERRQ(ierr);
  PetscFunctionReturn(0);
}
#endif

#undef __FUNCT__
#define __FUNCT__ "VecView_Plex"
PetscErrorCode VecView_Plex(Vec v, PetscViewer viewer)
{
  DM             dm;
  PetscBool      isvtk, ishdf5, isseq;
  PetscErrorCode ierr;

  PetscFunctionBegin;
  ierr = VecGetDM(v, &dm);CHKERRQ(ierr);
  if (!dm) SETERRQ(PetscObjectComm((PetscObject)v), PETSC_ERR_ARG_WRONG, "Vector not generated from a DM");
  ierr = PetscObjectTypeCompare((PetscObject) viewer, PETSCVIEWERVTK,  &isvtk);CHKERRQ(ierr);
  ierr = PetscObjectTypeCompare((PetscObject) viewer, PETSCVIEWERHDF5, &ishdf5);CHKERRQ(ierr);
  ierr = PetscObjectTypeCompare((PetscObject) v, VECSEQ, &isseq);CHKERRQ(ierr);
  if (isvtk) {
    Vec         locv;
    const char *name;

    ierr = DMGetLocalVector(dm, &locv);CHKERRQ(ierr);
    ierr = PetscObjectGetName((PetscObject) v, &name);CHKERRQ(ierr);
    ierr = PetscObjectSetName((PetscObject) locv, name);CHKERRQ(ierr);
    ierr = DMGlobalToLocalBegin(dm, v, INSERT_VALUES, locv);CHKERRQ(ierr);
    ierr = DMGlobalToLocalEnd(dm, v, INSERT_VALUES, locv);CHKERRQ(ierr);
    ierr = VecView_Plex_Local(locv, viewer);CHKERRQ(ierr);
    ierr = DMRestoreLocalVector(dm, &locv);CHKERRQ(ierr);
  } else if (ishdf5) {
#if defined(PETSC_HAVE_HDF5)
    ierr = VecView_Plex_HDF5(v, viewer);CHKERRQ(ierr);
#else
    SETERRQ(PetscObjectComm((PetscObject) dm), PETSC_ERR_SUP, "HDF5 not supported in this build.\nPlease reconfigure using --download-hdf5");
#endif
  } else {
    if (isseq) {ierr = VecView_Seq(v, viewer);CHKERRQ(ierr);}
    else       {ierr = VecView_MPI(v, viewer);CHKERRQ(ierr);}
  }
  PetscFunctionReturn(0);
}

#undef __FUNCT__
#define __FUNCT__ "VecLoad_Plex_Local"
PetscErrorCode VecLoad_Plex_Local(Vec v, PetscViewer viewer)
{
  DM             dm;
  PetscBool      ishdf5;
  PetscErrorCode ierr;

  PetscFunctionBegin;
  ierr = VecGetDM(v, &dm);CHKERRQ(ierr);
  if (!dm) SETERRQ(PetscObjectComm((PetscObject)v), PETSC_ERR_ARG_WRONG, "Vector not generated from a DM");
  ierr = PetscObjectTypeCompare((PetscObject) viewer, PETSCVIEWERHDF5, &ishdf5);CHKERRQ(ierr);
  if (ishdf5) {
    DM          dmBC;
    Vec         gv;
    const char *name;

    ierr = DMGetOutputDM(dm, &dmBC);CHKERRQ(ierr);
    ierr = DMGetGlobalVector(dmBC, &gv);CHKERRQ(ierr);
    ierr = PetscObjectGetName((PetscObject) v, &name);CHKERRQ(ierr);
    ierr = PetscObjectSetName((PetscObject) gv, name);CHKERRQ(ierr);
    ierr = VecLoad_Default(gv, viewer);CHKERRQ(ierr);
    ierr = DMGlobalToLocalBegin(dmBC, gv, INSERT_VALUES, v);CHKERRQ(ierr);
    ierr = DMGlobalToLocalEnd(dmBC, gv, INSERT_VALUES, v);CHKERRQ(ierr);
    ierr = DMRestoreGlobalVector(dmBC, &gv);CHKERRQ(ierr);
  } else {
    ierr = VecLoad_Default(v, viewer);CHKERRQ(ierr);
  }
  PetscFunctionReturn(0);
}

#if defined(PETSC_HAVE_HDF5)
#undef __FUNCT__
#define __FUNCT__ "VecLoad_Plex_HDF5"
static PetscErrorCode VecLoad_Plex_HDF5(Vec v, PetscViewer viewer)
{
  DM             dm;
  Vec            locv;
  const char    *name;
  PetscInt       seqnum;
  PetscErrorCode ierr;

  PetscFunctionBegin;
  ierr = VecGetDM(v, &dm);CHKERRQ(ierr);
  ierr = DMGetLocalVector(dm, &locv);CHKERRQ(ierr);
  ierr = PetscObjectGetName((PetscObject) v, &name);CHKERRQ(ierr);
  ierr = PetscObjectSetName((PetscObject) locv, name);CHKERRQ(ierr);
  ierr = DMGetOutputSequenceNumber(dm, &seqnum);CHKERRQ(ierr);
  ierr = PetscViewerHDF5SetTimestep(viewer, seqnum);CHKERRQ(ierr);
  ierr = PetscViewerHDF5PushGroup(viewer, "/fields");CHKERRQ(ierr);
  ierr = VecLoad_Plex_Local(locv, viewer);CHKERRQ(ierr);
  ierr = PetscViewerHDF5PopGroup(viewer);CHKERRQ(ierr);
  ierr = DMLocalToGlobalBegin(dm, locv, INSERT_VALUES, v);CHKERRQ(ierr);
  ierr = DMLocalToGlobalEnd(dm, locv, INSERT_VALUES, v);CHKERRQ(ierr);
  ierr = DMRestoreLocalVector(dm, &locv);CHKERRQ(ierr);
  PetscFunctionReturn(0);
}
#endif

#undef __FUNCT__
#define __FUNCT__ "VecLoad_Plex"
PetscErrorCode VecLoad_Plex(Vec v, PetscViewer viewer)
{
  DM             dm;
  PetscBool      ishdf5;
  PetscErrorCode ierr;

  PetscFunctionBegin;
  ierr = VecGetDM(v, &dm);CHKERRQ(ierr);
  if (!dm) SETERRQ(PetscObjectComm((PetscObject)v), PETSC_ERR_ARG_WRONG, "Vector not generated from a DM");
  ierr = PetscObjectTypeCompare((PetscObject) viewer, PETSCVIEWERHDF5, &ishdf5);CHKERRQ(ierr);
  if (ishdf5) {
#if defined(PETSC_HAVE_HDF5)
    ierr = VecLoad_Plex_HDF5(v, viewer);CHKERRQ(ierr);
#else
    SETERRQ(PetscObjectComm((PetscObject) dm), PETSC_ERR_SUP, "HDF5 not supported in this build.\nPlease reconfigure using --download-hdf5");
#endif
  } else {
    ierr = VecLoad_Default(v, viewer);CHKERRQ(ierr);
  }
  PetscFunctionReturn(0);
}

#undef __FUNCT__
#define __FUNCT__ "DMPlexView_Ascii"
PetscErrorCode DMPlexView_Ascii(DM dm, PetscViewer viewer)
{
  DM_Plex          *mesh = (DM_Plex*) dm->data;
  DM                cdm;
  DMLabel           markers;
  PetscSection      coordSection;
  Vec               coordinates;
  PetscViewerFormat format;
  PetscErrorCode    ierr;

  PetscFunctionBegin;
  ierr = DMGetCoordinateDM(dm, &cdm);CHKERRQ(ierr);
  ierr = DMGetDefaultSection(cdm, &coordSection);CHKERRQ(ierr);
  ierr = DMGetCoordinatesLocal(dm, &coordinates);CHKERRQ(ierr);
  ierr = PetscViewerGetFormat(viewer, &format);CHKERRQ(ierr);
  if (format == PETSC_VIEWER_ASCII_INFO_DETAIL) {
    const char *name;
    PetscInt    maxConeSize, maxSupportSize;
    PetscInt    pStart, pEnd, p;
    PetscMPIInt rank, size;

    ierr = MPI_Comm_rank(PetscObjectComm((PetscObject)dm), &rank);CHKERRQ(ierr);
    ierr = MPI_Comm_size(PetscObjectComm((PetscObject)dm), &size);CHKERRQ(ierr);
    ierr = PetscObjectGetName((PetscObject) dm, &name);CHKERRQ(ierr);
    ierr = DMPlexGetChart(dm, &pStart, &pEnd);CHKERRQ(ierr);
    ierr = DMPlexGetMaxSizes(dm, &maxConeSize, &maxSupportSize);CHKERRQ(ierr);
    ierr = PetscViewerASCIISynchronizedAllow(viewer, PETSC_TRUE);CHKERRQ(ierr);
    ierr = PetscViewerASCIIPrintf(viewer, "Mesh '%s':\n", name);CHKERRQ(ierr);
    ierr = PetscViewerASCIISynchronizedPrintf(viewer, "Max sizes cone: %D support: %D\n", maxConeSize, maxSupportSize);CHKERRQ(ierr);
    ierr = PetscViewerASCIIPrintf(viewer, "orientation is missing\n", name);CHKERRQ(ierr);
    ierr = PetscViewerASCIIPrintf(viewer, "cap --> base:\n", name);CHKERRQ(ierr);
    for (p = pStart; p < pEnd; ++p) {
      PetscInt dof, off, s;

      ierr = PetscSectionGetDof(mesh->supportSection, p, &dof);CHKERRQ(ierr);
      ierr = PetscSectionGetOffset(mesh->supportSection, p, &off);CHKERRQ(ierr);
      for (s = off; s < off+dof; ++s) {
        ierr = PetscViewerASCIISynchronizedPrintf(viewer, "[%D]: %D ----> %D\n", rank, p, mesh->supports[s]);CHKERRQ(ierr);
      }
    }
    ierr = PetscViewerFlush(viewer);CHKERRQ(ierr);
    ierr = PetscViewerASCIIPrintf(viewer, "base <-- cap:\n", name);CHKERRQ(ierr);
    for (p = pStart; p < pEnd; ++p) {
      PetscInt dof, off, c;

      ierr = PetscSectionGetDof(mesh->coneSection, p, &dof);CHKERRQ(ierr);
      ierr = PetscSectionGetOffset(mesh->coneSection, p, &off);CHKERRQ(ierr);
      for (c = off; c < off+dof; ++c) {
        ierr = PetscViewerASCIISynchronizedPrintf(viewer, "[%D]: %D <---- %D (%D)\n", rank, p, mesh->cones[c], mesh->coneOrientations[c]);CHKERRQ(ierr);
      }
    }
    ierr = PetscViewerFlush(viewer);CHKERRQ(ierr);
    ierr = PetscSectionGetChart(coordSection, &pStart, NULL);CHKERRQ(ierr);
    if (pStart >= 0) {ierr = PetscSectionVecView(coordSection, coordinates, viewer);CHKERRQ(ierr);}
    ierr = DMPlexGetLabel(dm, "marker", &markers);CHKERRQ(ierr);
    ierr = DMLabelView(markers,viewer);CHKERRQ(ierr);
    if (size > 1) {
      PetscSF sf;

      ierr = DMGetPointSF(dm, &sf);CHKERRQ(ierr);
      ierr = PetscSFView(sf, viewer);CHKERRQ(ierr);
    }
    ierr = PetscViewerFlush(viewer);CHKERRQ(ierr);
  } else if (format == PETSC_VIEWER_ASCII_LATEX) {
    const char  *name;
    const char  *colors[3] = {"red", "blue", "green"};
    const int    numColors  = 3;
    PetscReal    scale      = 2.0;
    PetscScalar *coords;
    PetscInt     depth, cStart, cEnd, c, vStart, vEnd, v, eStart = 0, eEnd = 0, e, p;
    PetscMPIInt  rank, size;

    ierr = DMPlexGetDepth(dm, &depth);CHKERRQ(ierr);
    ierr = MPI_Comm_rank(PetscObjectComm((PetscObject)dm), &rank);CHKERRQ(ierr);
    ierr = MPI_Comm_size(PetscObjectComm((PetscObject)dm), &size);CHKERRQ(ierr);
    ierr = PetscObjectGetName((PetscObject) dm, &name);CHKERRQ(ierr);
    ierr = PetscViewerASCIISynchronizedAllow(viewer, PETSC_TRUE);CHKERRQ(ierr);
    ierr = PetscViewerASCIIPrintf(viewer, "\
\\documentclass[crop,multi=false]{standalone}\n\n\
\\usepackage{tikz}\n\
\\usepackage{pgflibraryshapes}\n\
\\usetikzlibrary{backgrounds}\n\
\\usetikzlibrary{arrows}\n\
\\begin{document}\n\
\\section{%s}\n\
\\begin{center}\n", name, 8.0/scale);CHKERRQ(ierr);
    ierr = PetscViewerASCIIPrintf(viewer, "Mesh for process ");CHKERRQ(ierr);
    for (p = 0; p < size; ++p) {
      if (p > 0 && p == size-1) {
        ierr = PetscViewerASCIIPrintf(viewer, ", and ", colors[p%numColors], p);CHKERRQ(ierr);
      } else if (p > 0) {
        ierr = PetscViewerASCIIPrintf(viewer, ", ", colors[p%numColors], p);CHKERRQ(ierr);
      }
      ierr = PetscViewerASCIIPrintf(viewer, "{\\textcolor{%s}%D}", colors[p%numColors], p);CHKERRQ(ierr);
    }
    ierr = PetscViewerASCIIPrintf(viewer, ".\n\n\n\
\\begin{tikzpicture}[scale = %g,font=\\fontsize{8}{8}\\selectfont]\n");CHKERRQ(ierr);
    /* Plot vertices */
    ierr = DMPlexGetDepthStratum(dm, 0, &vStart, &vEnd);CHKERRQ(ierr);
    ierr = VecGetArray(coordinates, &coords);CHKERRQ(ierr);
    ierr = PetscViewerASCIIPrintf(viewer, "\\path\n");CHKERRQ(ierr);
    for (v = vStart; v < vEnd; ++v) {
      PetscInt off, dof, d;

      ierr = PetscSectionGetDof(coordSection, v, &dof);CHKERRQ(ierr);
      ierr = PetscSectionGetOffset(coordSection, v, &off);CHKERRQ(ierr);
      ierr = PetscViewerASCIISynchronizedPrintf(viewer, "(");CHKERRQ(ierr);
      for (d = 0; d < dof; ++d) {
        if (d > 0) {ierr = PetscViewerASCIISynchronizedPrintf(viewer, ",");CHKERRQ(ierr);}
        ierr = PetscViewerASCIISynchronizedPrintf(viewer, "%g", (double)(scale*PetscRealPart(coords[off+d])));CHKERRQ(ierr);
      }
      ierr = PetscViewerASCIISynchronizedPrintf(viewer, ") node(%D_%D) [draw,shape=circle,color=%s] {%D} --\n", v, rank, colors[rank%numColors], v);CHKERRQ(ierr);
    }
    ierr = VecRestoreArray(coordinates, &coords);CHKERRQ(ierr);
    ierr = PetscViewerFlush(viewer);CHKERRQ(ierr);
    ierr = PetscViewerASCIIPrintf(viewer, "(0,0);\n");CHKERRQ(ierr);
    /* Plot edges */
    ierr = VecGetArray(coordinates, &coords);CHKERRQ(ierr);
    ierr = PetscViewerASCIIPrintf(viewer, "\\path\n");CHKERRQ(ierr);
    if (depth > 1) {ierr = DMPlexGetDepthStratum(dm, 1, &eStart, &eEnd);CHKERRQ(ierr);}
    for (e = eStart; e < eEnd; ++e) {
      const PetscInt *cone;
      PetscInt        coneSize, offA, offB, dof, d;

      ierr = DMPlexGetConeSize(dm, e, &coneSize);CHKERRQ(ierr);
      if (coneSize != 2) SETERRQ2(PetscObjectComm((PetscObject)dm), PETSC_ERR_ARG_WRONG, "Edge %d cone should have two vertices, not %d", e, coneSize);
      ierr = DMPlexGetCone(dm, e, &cone);CHKERRQ(ierr);
      ierr = PetscSectionGetDof(coordSection, cone[0], &dof);CHKERRQ(ierr);
      ierr = PetscSectionGetOffset(coordSection, cone[0], &offA);CHKERRQ(ierr);
      ierr = PetscSectionGetOffset(coordSection, cone[1], &offB);CHKERRQ(ierr);
      ierr = PetscViewerASCIISynchronizedPrintf(viewer, "(");CHKERRQ(ierr);
      for (d = 0; d < dof; ++d) {
        if (d > 0) {ierr = PetscViewerASCIISynchronizedPrintf(viewer, ",");CHKERRQ(ierr);}
        ierr = PetscViewerASCIISynchronizedPrintf(viewer, "%g", (double)(scale*0.5*PetscRealPart(coords[offA+d]+coords[offB+d])));CHKERRQ(ierr);
      }
      ierr = PetscViewerASCIISynchronizedPrintf(viewer, ") node(%D_%D) [draw,shape=circle,color=%s] {%D} --\n", e, rank, colors[rank%numColors], e);CHKERRQ(ierr);
    }
    ierr = VecRestoreArray(coordinates, &coords);CHKERRQ(ierr);
    ierr = PetscViewerFlush(viewer);CHKERRQ(ierr);
    ierr = PetscViewerASCIIPrintf(viewer, "(0,0);\n");CHKERRQ(ierr);
    /* Plot cells */
    ierr = DMPlexGetHeightStratum(dm, 0, &cStart, &cEnd);CHKERRQ(ierr);
    for (c = cStart; c < cEnd; ++c) {
      PetscInt *closure = NULL;
      PetscInt  closureSize, firstPoint = -1;

      ierr = DMPlexGetTransitiveClosure(dm, c, PETSC_TRUE, &closureSize, &closure);CHKERRQ(ierr);
      ierr = PetscViewerASCIISynchronizedPrintf(viewer, "\\draw[color=%s] ", colors[rank%numColors]);CHKERRQ(ierr);
      for (p = 0; p < closureSize*2; p += 2) {
        const PetscInt point = closure[p];

        if ((point < vStart) || (point >= vEnd)) continue;
        if (firstPoint >= 0) {ierr = PetscViewerASCIISynchronizedPrintf(viewer, " -- ");CHKERRQ(ierr);}
        ierr = PetscViewerASCIISynchronizedPrintf(viewer, "(%D_%D)", point, rank);CHKERRQ(ierr);
        if (firstPoint < 0) firstPoint = point;
      }
      /* Why doesn't this work? ierr = PetscViewerASCIISynchronizedPrintf(viewer, " -- cycle;\n");CHKERRQ(ierr); */
      ierr = PetscViewerASCIISynchronizedPrintf(viewer, " -- (%D_%D);\n", firstPoint, rank);CHKERRQ(ierr);
      ierr = DMPlexRestoreTransitiveClosure(dm, c, PETSC_TRUE, &closureSize, &closure);CHKERRQ(ierr);
    }
    ierr = PetscViewerFlush(viewer);CHKERRQ(ierr);
    ierr = PetscViewerASCIIPrintf(viewer, "\\end{tikzpicture}\n\\end{center}\n");CHKERRQ(ierr);
    ierr = PetscViewerASCIIPrintf(viewer, "\\end{document}\n", name);CHKERRQ(ierr);
  } else {
    MPI_Comm    comm;
    PetscInt   *sizes, *hybsizes;
    PetscInt    locDepth, depth, dim, d, pMax[4];
    PetscInt    pStart, pEnd, p;
    PetscInt    numLabels, l;
    const char *name;
    PetscMPIInt size;

    ierr = PetscObjectGetComm((PetscObject)dm,&comm);CHKERRQ(ierr);
    ierr = MPI_Comm_size(comm, &size);CHKERRQ(ierr);
    ierr = DMPlexGetDimension(dm, &dim);CHKERRQ(ierr);
    ierr = PetscObjectGetName((PetscObject) dm, &name);CHKERRQ(ierr);
    if (name) {ierr = PetscViewerASCIIPrintf(viewer, "%s in %D dimensions:\n", name, dim);CHKERRQ(ierr);}
    else      {ierr = PetscViewerASCIIPrintf(viewer, "Mesh in %D dimensions:\n", dim);CHKERRQ(ierr);}
    ierr = DMPlexGetDepth(dm, &locDepth);CHKERRQ(ierr);
    ierr = MPI_Allreduce(&locDepth, &depth, 1, MPIU_INT, MPI_MAX, comm);CHKERRQ(ierr);
    ierr = DMPlexGetHybridBounds(dm, &pMax[depth], &pMax[depth-1], &pMax[1], &pMax[0]);CHKERRQ(ierr);
    ierr = PetscMalloc2(size,&sizes,size,&hybsizes);CHKERRQ(ierr);
    if (depth == 1) {
      ierr = DMPlexGetDepthStratum(dm, 0, &pStart, &pEnd);CHKERRQ(ierr);
      pEnd = pEnd - pStart;
      ierr = MPI_Gather(&pEnd, 1, MPIU_INT, sizes, 1, MPIU_INT, 0, comm);CHKERRQ(ierr);
      ierr = PetscViewerASCIIPrintf(viewer, "  %D-cells:", 0);CHKERRQ(ierr);
      for (p = 0; p < size; ++p) {ierr = PetscViewerASCIIPrintf(viewer, " %D", sizes[p]);CHKERRQ(ierr);}
      ierr = PetscViewerASCIIPrintf(viewer, "\n");CHKERRQ(ierr);
      ierr = DMPlexGetHeightStratum(dm, 0, &pStart, &pEnd);CHKERRQ(ierr);
      pEnd = pEnd - pStart;
      ierr = MPI_Gather(&pEnd, 1, MPIU_INT, sizes, 1, MPIU_INT, 0, comm);CHKERRQ(ierr);
      ierr = PetscViewerASCIIPrintf(viewer, "  %D-cells:", dim);CHKERRQ(ierr);
      for (p = 0; p < size; ++p) {ierr = PetscViewerASCIIPrintf(viewer, " %D", sizes[p]);CHKERRQ(ierr);}
      ierr = PetscViewerASCIIPrintf(viewer, "\n");CHKERRQ(ierr);
    } else {
      for (d = 0; d <= dim; d++) {
        ierr = DMPlexGetDepthStratum(dm, d, &pStart, &pEnd);CHKERRQ(ierr);
        pEnd    -= pStart;
        pMax[d] -= pStart;
        ierr = MPI_Gather(&pEnd, 1, MPIU_INT, sizes, 1, MPIU_INT, 0, comm);CHKERRQ(ierr);
        ierr = MPI_Gather(&pMax[d], 1, MPIU_INT, hybsizes, 1, MPIU_INT, 0, comm);CHKERRQ(ierr);
        ierr = PetscViewerASCIIPrintf(viewer, "  %D-cells:", d);CHKERRQ(ierr);
        for (p = 0; p < size; ++p) {
          if (hybsizes[p] >= 0) {ierr = PetscViewerASCIIPrintf(viewer, " %D (%D)", sizes[p], sizes[p] - hybsizes[p]);CHKERRQ(ierr);}
          else                  {ierr = PetscViewerASCIIPrintf(viewer, " %D", sizes[p]);CHKERRQ(ierr);}
        }
        ierr = PetscViewerASCIIPrintf(viewer, "\n");CHKERRQ(ierr);
      }
    }
    ierr = PetscFree2(sizes,hybsizes);CHKERRQ(ierr);
    ierr = DMPlexGetNumLabels(dm, &numLabels);CHKERRQ(ierr);
    if (numLabels) {ierr = PetscViewerASCIIPrintf(viewer, "Labels:\n");CHKERRQ(ierr);}
    for (l = 0; l < numLabels; ++l) {
      DMLabel         label;
      const char     *name;
      IS              valueIS;
      const PetscInt *values;
      PetscInt        numValues, v;

      ierr = DMPlexGetLabelName(dm, l, &name);CHKERRQ(ierr);
      ierr = DMPlexGetLabel(dm, name, &label);CHKERRQ(ierr);
      ierr = DMLabelGetNumValues(label, &numValues);CHKERRQ(ierr);
      ierr = PetscViewerASCIIPrintf(viewer, "  %s: %d strata of sizes (", name, numValues);CHKERRQ(ierr);
      ierr = DMLabelGetValueIS(label, &valueIS);CHKERRQ(ierr);
      ierr = ISGetIndices(valueIS, &values);CHKERRQ(ierr);
      for (v = 0; v < numValues; ++v) {
        PetscInt size;

        ierr = DMLabelGetStratumSize(label, values[v], &size);CHKERRQ(ierr);
        if (v > 0) {ierr = PetscViewerASCIIPrintf(viewer, ", ");CHKERRQ(ierr);}
        ierr = PetscViewerASCIIPrintf(viewer, "%d", size);CHKERRQ(ierr);
      }
      ierr = PetscViewerASCIIPrintf(viewer, ")\n");CHKERRQ(ierr);
      ierr = ISRestoreIndices(valueIS, &values);CHKERRQ(ierr);
      ierr = ISDestroy(&valueIS);CHKERRQ(ierr);
    }
  }
  PetscFunctionReturn(0);
}

#if defined(PETSC_HAVE_HDF5)
#undef __FUNCT__
#define __FUNCT__ "DMPlexView_HDF5"
/* We only write cells and vertices. Does this screw up parallel reading? */
static PetscErrorCode DMPlexView_HDF5(DM dm, PetscViewer viewer)
{
  DM              cdm;
  Vec             coordinates, newcoords;
  Vec             coneVec, cellVec;
  IS              globalVertexNumbers;
  const PetscInt *gvertex;
  PetscScalar    *sizes, *vertices;
  PetscReal       lengthScale;
  const char     *label   = NULL;
  PetscInt        labelId = 0, dim;
  char            group[PETSC_MAX_PATH_LEN];
  PetscInt        vStart, vEnd, v, cellHeight, cStart, cEnd, cMax, cell, conesSize = 0, numCornersLocal = 0, numCorners, numLabels, l;
  hid_t           fileId, groupId;
  herr_t          status;
  PetscErrorCode  ierr;

  PetscFunctionBegin;
  /* Write coordinates */
  ierr = DMPlexGetDimension(dm, &dim);CHKERRQ(ierr);
  ierr = DMPlexGetScale(dm, PETSC_UNIT_LENGTH, &lengthScale);CHKERRQ(ierr);
  ierr = DMGetCoordinateDM(dm, &cdm);CHKERRQ(ierr);
  ierr = DMGetCoordinatesLocal(dm, &coordinates);CHKERRQ(ierr);
  ierr = VecDuplicate(coordinates, &newcoords);CHKERRQ(ierr);
  ierr = PetscObjectSetName((PetscObject) newcoords, "vertices");CHKERRQ(ierr);
  ierr = VecCopy(coordinates, newcoords);CHKERRQ(ierr);
  ierr = VecScale(newcoords, lengthScale);CHKERRQ(ierr);
  /* Use the local version to bypass the default group setting */
  ierr = PetscViewerHDF5PushGroup(viewer, "/geometry");CHKERRQ(ierr);
  ierr = VecView(newcoords, viewer);CHKERRQ(ierr);
  ierr = PetscViewerHDF5PopGroup(viewer);CHKERRQ(ierr);
  ierr = VecDestroy(&newcoords);CHKERRQ(ierr);
  /* Write toplogy */
  ierr = DMPlexGetVTKCellHeight(dm, &cellHeight);CHKERRQ(ierr);
  ierr = DMPlexGetDepthStratum(dm, 0, &vStart, &vEnd);CHKERRQ(ierr);
  ierr = DMPlexGetHeightStratum(dm, cellHeight, &cStart, &cEnd);CHKERRQ(ierr);
  ierr = DMPlexGetHybridBounds(dm, &cMax, PETSC_NULL, PETSC_NULL, PETSC_NULL);CHKERRQ(ierr);
  if (cMax >= 0) cEnd = PetscMin(cEnd, cMax);

  ierr = VecCreate(PetscObjectComm((PetscObject) dm), &coneVec);CHKERRQ(ierr);
  ierr = VecSetSizes(coneVec, cEnd-cStart, PETSC_DETERMINE);CHKERRQ(ierr);
  ierr = VecSetBlockSize(coneVec, 1);CHKERRQ(ierr);
  ierr = VecSetFromOptions(coneVec);CHKERRQ(ierr);
  ierr = PetscObjectSetName((PetscObject) coneVec, "coneSize");CHKERRQ(ierr);
  ierr = VecGetArray(coneVec, &sizes);CHKERRQ(ierr);
  for (cell = cStart; cell < cEnd; ++cell) {
    PetscInt *closure = NULL;
    PetscInt  closureSize, v, Nc = 0;

    if (label) {
      PetscInt value;
      ierr = DMPlexGetLabelValue(dm, label, cell, &value);CHKERRQ(ierr);
      if (value == labelId) continue;
    }
    ierr = DMPlexGetTransitiveClosure(dm, cell, PETSC_TRUE, &closureSize, &closure);CHKERRQ(ierr);
    for (v = 0; v < closureSize*2; v += 2) {
      if ((closure[v] >= vStart) && (closure[v] < vEnd)) ++Nc;
    }
    ierr = DMPlexRestoreTransitiveClosure(dm, cell, PETSC_TRUE, &closureSize, &closure);CHKERRQ(ierr);
    conesSize += Nc;
    if (!numCornersLocal)           numCornersLocal = Nc;
    else if (numCornersLocal != Nc) numCornersLocal = 1;
  }
  ierr = VecRestoreArray(coneVec, &sizes);CHKERRQ(ierr);
  ierr = MPI_Allreduce(&numCornersLocal, &numCorners, 1, MPIU_INT, MPI_MAX, PetscObjectComm((PetscObject) dm));CHKERRQ(ierr);
  if (numCornersLocal && numCornersLocal != numCorners) numCorners = 1;

  ierr = DMPlexGetVertexNumbering(dm, &globalVertexNumbers);CHKERRQ(ierr);
  ierr = ISGetIndices(globalVertexNumbers, &gvertex);CHKERRQ(ierr);
  ierr = VecCreate(PetscObjectComm((PetscObject) dm), &cellVec);CHKERRQ(ierr);
  ierr = VecSetSizes(cellVec, conesSize, PETSC_DETERMINE);CHKERRQ(ierr);
  ierr = VecSetBlockSize(cellVec, numCorners);CHKERRQ(ierr);
  ierr = VecSetFromOptions(cellVec);CHKERRQ(ierr);
  ierr = PetscObjectSetName((PetscObject) cellVec, "cells");CHKERRQ(ierr);
  ierr = VecGetArray(cellVec, &vertices);CHKERRQ(ierr);
  for (cell = cStart, v = 0; cell < cEnd; ++cell) {
    PetscInt *closure = NULL;
    PetscInt  closureSize, Nc = 0, p;

    if (label) {
      PetscInt value;
      ierr = DMPlexGetLabelValue(dm, label, cell, &value);CHKERRQ(ierr);
      if (value == labelId) continue;
    }
    ierr = DMPlexGetTransitiveClosure(dm, cell, PETSC_TRUE, &closureSize, &closure);CHKERRQ(ierr);
    for (p = 0; p < closureSize*2; p += 2) {
      if ((closure[p] >= vStart) && (closure[p] < vEnd)) {
        closure[Nc++] = closure[p];
        }
    }
    ierr = DMPlexInvertCell(dim, Nc, closure);CHKERRQ(ierr);
    for (p = 0; p < Nc; ++p) {
      const PetscInt gv = gvertex[closure[p] - vStart];
      vertices[v++] = gv < 0 ? -(gv+1) : gv;
    }
    ierr = DMPlexRestoreTransitiveClosure(dm, cell, PETSC_TRUE, &closureSize, &closure);CHKERRQ(ierr);
  }
  if (v != conesSize) SETERRQ2(PETSC_COMM_SELF, PETSC_ERR_LIB, "Total number of cell vertices %d != %d", v, conesSize);
  ierr = VecRestoreArray(cellVec, &vertices);CHKERRQ(ierr);
  ierr = PetscViewerHDF5PushGroup(viewer, "/topology");CHKERRQ(ierr);
  ierr = VecView(cellVec, viewer);CHKERRQ(ierr);
  if (numCorners == 1) {
    ierr = VecView(coneVec, viewer);CHKERRQ(ierr);
  } else {
    ierr = PetscViewerHDF5WriteAttribute(viewer, "/topology/cells", "cell_corners", PETSC_INT, (void *) &numCorners);CHKERRQ(ierr);
  }
  ierr = PetscViewerHDF5PopGroup(viewer);CHKERRQ(ierr);
  ierr = VecDestroy(&cellVec);CHKERRQ(ierr);
  ierr = VecDestroy(&coneVec);CHKERRQ(ierr);
  ierr = ISRestoreIndices(globalVertexNumbers, &gvertex);CHKERRQ(ierr);

  ierr = PetscViewerHDF5WriteAttribute(viewer, "/topology/cells", "cell_dim", PETSC_INT, (void *) &dim);CHKERRQ(ierr);
  /* Write Labels*/
  ierr = PetscViewerHDF5PushGroup(viewer, "/labels");CHKERRQ(ierr);
  ierr = PetscViewerHDF5OpenGroup(viewer, &fileId, &groupId);CHKERRQ(ierr);
  if (groupId != fileId) {status = H5Gclose(groupId);CHKERRQ(status);}
  ierr = PetscViewerHDF5PopGroup(viewer);CHKERRQ(ierr);
  ierr = DMPlexGetNumLabels(dm, &numLabels);CHKERRQ(ierr);
  for (l = 0; l < numLabels; ++l) {
    DMLabel         label;
    const char     *name;
    IS              valueIS;
    const PetscInt *values;
    PetscInt        numValues, v;
    PetscBool       isDepth;

    ierr = DMPlexGetLabelName(dm, l, &name);CHKERRQ(ierr);
    ierr = PetscStrncmp(name, "depth", 10, &isDepth);CHKERRQ(ierr);
    if (isDepth) continue;
    ierr = DMPlexGetLabel(dm, name, &label);CHKERRQ(ierr);
    ierr = DMLabelGetNumValues(label, &numValues);CHKERRQ(ierr);
    ierr = DMLabelGetValueIS(label, &valueIS);CHKERRQ(ierr);
    ierr = ISGetIndices(valueIS, &values);CHKERRQ(ierr);
    ierr = PetscSNPrintf(group, PETSC_MAX_PATH_LEN, "/labels/%s", name);CHKERRQ(ierr);
    ierr = PetscViewerHDF5PushGroup(viewer, group);CHKERRQ(ierr);
    ierr = PetscViewerHDF5OpenGroup(viewer, &fileId, &groupId);CHKERRQ(ierr);
    if (groupId != fileId) {status = H5Gclose(groupId);CHKERRQ(status);}
    ierr = PetscViewerHDF5PopGroup(viewer);CHKERRQ(ierr);
    /* TODO: Need to actually loop over the union of label values, ISAllGather() */
    for (v = 0; v < numValues; ++v) {
      IS   stratumIS;

      ierr = PetscSNPrintf(group, PETSC_MAX_PATH_LEN, "/labels/%s/%d", name, values[v]);CHKERRQ(ierr);
      ierr = DMLabelGetStratumIS(label, values[v], &stratumIS);CHKERRQ(ierr);
      /* TODO: Need to globalize point names and remove unowned points */
      ierr = PetscViewerHDF5PushGroup(viewer, group);CHKERRQ(ierr);
      ierr = ISView(stratumIS, viewer);CHKERRQ(ierr);
      ierr = PetscViewerHDF5PopGroup(viewer);CHKERRQ(ierr);
      ierr = ISDestroy(&stratumIS);CHKERRQ(ierr);
    }
    ierr = ISRestoreIndices(valueIS, &values);CHKERRQ(ierr);
    ierr = ISDestroy(&valueIS);CHKERRQ(ierr);
  }
  PetscFunctionReturn(0);
}
#endif

#undef __FUNCT__
#define __FUNCT__ "DMView_Plex"
PetscErrorCode DMView_Plex(DM dm, PetscViewer viewer)
{
  PetscBool      iascii, ishdf5;
  PetscErrorCode ierr;

  PetscFunctionBegin;
  PetscValidHeaderSpecific(dm, DM_CLASSID, 1);
  PetscValidHeaderSpecific(viewer, PETSC_VIEWER_CLASSID, 2);
  ierr = PetscObjectTypeCompare((PetscObject) viewer, PETSCVIEWERASCII, &iascii);CHKERRQ(ierr);
  ierr = PetscObjectTypeCompare((PetscObject) viewer, PETSCVIEWERHDF5,  &ishdf5);CHKERRQ(ierr);
  if (iascii) {
    ierr = DMPlexView_Ascii(dm, viewer);CHKERRQ(ierr);
  } else if (ishdf5) {
#if defined(PETSC_HAVE_HDF5)
    ierr = DMPlexView_HDF5(dm, viewer);CHKERRQ(ierr);
#else
    SETERRQ(PetscObjectComm((PetscObject) dm), PETSC_ERR_SUP, "HDF5 not supported in this build.\nPlease reconfigure using --download-hdf5");
#endif
  }
  PetscFunctionReturn(0);
}

#if defined(PETSC_HAVE_HDF5)
typedef struct {
  DM          dm;
  PetscViewer viewer;
  DMLabel     label;
} LabelCtx;

static herr_t ReadLabelStratumHDF5_Static(hid_t g_id, const char *name, const H5L_info_t *info, void *op_data)
{
  PetscViewer     viewer = ((LabelCtx *) op_data)->viewer;
  DMLabel         label  = ((LabelCtx *) op_data)->label;
  IS              stratumIS;
  const PetscInt *ind;
  PetscInt        value, N, i;
  const char     *lname;
  char            group[PETSC_MAX_PATH_LEN];
  PetscErrorCode  ierr;

  ierr = PetscOptionsStringToInt(name, &value);
  ierr = ISCreate(PetscObjectComm((PetscObject) viewer), &stratumIS);
  ierr = PetscObjectSetName((PetscObject) stratumIS, "indices");
  ierr = DMLabelGetName(label, &lname);
  ierr = PetscSNPrintf(group, PETSC_MAX_PATH_LEN, "/labels/%s/%s", lname, name);CHKERRQ(ierr);
  ierr = PetscViewerHDF5PushGroup(viewer, group);CHKERRQ(ierr);
  ierr = ISLoad(stratumIS, viewer);
  ierr = PetscViewerHDF5PopGroup(viewer);CHKERRQ(ierr);
  ierr = ISGetSize(stratumIS, &N);
  ierr = ISGetIndices(stratumIS, &ind);
  for (i = 0; i < N; ++i) {ierr = DMLabelSetValue(label, ind[i], value);}
  ierr = ISRestoreIndices(stratumIS, &ind);
  ierr = ISDestroy(&stratumIS);
  return 0;
}

static herr_t ReadLabelHDF5_Static(hid_t g_id, const char *name, const H5L_info_t *info, void *op_data)
{
  DM             dm = ((LabelCtx *) op_data)->dm;
  hsize_t        idx;
  herr_t         status;
  PetscErrorCode ierr;

  ierr = DMPlexCreateLabel(dm, name); if (ierr) return (herr_t) ierr;
  ierr = DMPlexGetLabel(dm, name, &((LabelCtx *) op_data)->label); if (ierr) return (herr_t) ierr;
  status = H5Literate_by_name(g_id, name, H5_INDEX_NAME, H5_ITER_NATIVE, &idx, ReadLabelStratumHDF5_Static, op_data, 0);
  return status;
}

#undef __FUNCT__
#define __FUNCT__ "DMPlexLoad_HDF5"
/* The first version will read everything onto proc 0, letting the user distribute
   The next will create a naive partition, and then rebalance after reading
*/
static PetscErrorCode DMPlexLoad_HDF5(DM dm, PetscViewer viewer)
{
  LabelCtx        ctx;
  PetscSection    coordSection;
  Vec             coordinates;
  Vec             cellVec;
  PetscScalar    *cells;
  PetscReal       lengthScale;
  PetscInt       *cone;
  PetscInt        dim, spatialDim, numVertices, v, numCorners, numCells, cell, c;
  hid_t           fileId, groupId;
  hsize_t         idx = 0;
  herr_t          status;
  PetscErrorCode  ierr;

  PetscFunctionBegin;
  /* Read geometry */
  ierr = PetscViewerHDF5PushGroup(viewer, "/geometry");CHKERRQ(ierr);
  ierr = VecCreate(PetscObjectComm((PetscObject) dm), &coordinates);CHKERRQ(ierr);
  ierr = PetscObjectSetName((PetscObject) coordinates, "vertices");CHKERRQ(ierr);
  ierr = VecLoad(coordinates, viewer);CHKERRQ(ierr);
  ierr = PetscViewerHDF5PopGroup(viewer);CHKERRQ(ierr);
  ierr = DMPlexGetScale(dm, PETSC_UNIT_LENGTH, &lengthScale);CHKERRQ(ierr);
  ierr = VecScale(coordinates, 1.0/lengthScale);CHKERRQ(ierr);
  ierr = VecGetSize(coordinates, &numVertices);CHKERRQ(ierr);
  ierr = VecGetBlockSize(coordinates, &spatialDim);CHKERRQ(ierr);
  numVertices /= spatialDim;
  /* Read toplogy */
  ierr = PetscViewerHDF5ReadAttribute(viewer, "/topology/cells", "cell_dim", PETSC_INT, (void *) &dim);CHKERRQ(ierr);
  ierr = DMPlexSetDimension(dm, dim);CHKERRQ(ierr);
  /*   TODO Check for coneSize vector rather than this attribute */
  ierr = PetscViewerHDF5ReadAttribute(viewer, "/topology/cells", "cell_corners", PETSC_INT, (void *) &numCorners);CHKERRQ(ierr);
  ierr = PetscViewerHDF5PushGroup(viewer, "/topology");CHKERRQ(ierr);
  ierr = VecCreate(PetscObjectComm((PetscObject) dm), &cellVec);CHKERRQ(ierr);
  ierr = VecSetBlockSize(cellVec, numCorners);CHKERRQ(ierr);
  ierr = PetscObjectSetName((PetscObject) cellVec, "cells");CHKERRQ(ierr);
  ierr = VecLoad(cellVec, viewer);CHKERRQ(ierr);
  ierr = PetscViewerHDF5PopGroup(viewer);CHKERRQ(ierr);
  ierr = VecGetSize(cellVec, &numCells);CHKERRQ(ierr);
  numCells /= numCorners;
  /* Create Plex */
  ierr = DMPlexSetChart(dm, 0, numCells+numVertices);CHKERRQ(ierr);
  for (cell = 0; cell < numCells; ++cell) {ierr = DMPlexSetConeSize(dm, cell, numCorners);CHKERRQ(ierr);}
  ierr = DMSetUp(dm);CHKERRQ(ierr);
  ierr = PetscMalloc1(numCorners,&cone);CHKERRQ(ierr);
  ierr = VecGetArray(cellVec, &cells);CHKERRQ(ierr);
  for (cell = 0; cell < numCells; ++cell) {
    for (c = 0; c < numCorners; ++c) {cone[c] = numCells + cells[cell*numCorners+c];}
    ierr = DMPlexSetCone(dm, cell, cone);CHKERRQ(ierr);
  }
  ierr = VecRestoreArray(cellVec, &cells);CHKERRQ(ierr);
  ierr = PetscFree(cone);CHKERRQ(ierr);
  ierr = VecDestroy(&cellVec);CHKERRQ(ierr);
  ierr = DMPlexSymmetrize(dm);CHKERRQ(ierr);
  ierr = DMPlexStratify(dm);CHKERRQ(ierr);
  /* Create coordinates */
  ierr = DMGetCoordinateSection(dm, &coordSection);CHKERRQ(ierr);
  ierr = PetscSectionSetNumFields(coordSection, 1);CHKERRQ(ierr);
  ierr = PetscSectionSetFieldComponents(coordSection, 0, spatialDim);CHKERRQ(ierr);
  ierr = PetscSectionSetChart(coordSection, numCells, numCells+numVertices);CHKERRQ(ierr);
  for (v = numCells; v < numCells+numVertices; ++v) {
    ierr = PetscSectionSetDof(coordSection, v, spatialDim);CHKERRQ(ierr);
    ierr = PetscSectionSetFieldDof(coordSection, v, 0, spatialDim);CHKERRQ(ierr);
  }
  ierr = PetscSectionSetUp(coordSection);CHKERRQ(ierr);
  ierr = DMSetCoordinates(dm, coordinates);CHKERRQ(ierr);
  ierr = VecDestroy(&coordinates);CHKERRQ(ierr);
  /* Read Labels*/
  ctx.dm     = dm;
  ctx.viewer = viewer;
  ierr = PetscViewerHDF5PushGroup(viewer, "/labels");CHKERRQ(ierr);
  ierr = PetscViewerHDF5OpenGroup(viewer, &fileId, &groupId);CHKERRQ(ierr);
  status = H5Literate(groupId, H5_INDEX_NAME, H5_ITER_NATIVE, &idx, ReadLabelHDF5_Static, &ctx);CHKERRQ(status);
  status = H5Gclose(groupId);CHKERRQ(status);
  ierr = PetscViewerHDF5PopGroup(viewer);CHKERRQ(ierr);
  PetscFunctionReturn(0);
}
#endif

#undef __FUNCT__
#define __FUNCT__ "DMLoad_Plex"
PetscErrorCode DMLoad_Plex(DM dm, PetscViewer viewer)
{
  PetscBool      isbinary, ishdf5;
  PetscErrorCode ierr;

  PetscFunctionBegin;
  PetscValidHeaderSpecific(dm, DM_CLASSID, 1);
  PetscValidHeaderSpecific(viewer, PETSC_VIEWER_CLASSID, 2);
  ierr = PetscObjectTypeCompare((PetscObject) viewer, PETSCVIEWERBINARY, &isbinary);CHKERRQ(ierr);
  ierr = PetscObjectTypeCompare((PetscObject) viewer, PETSCVIEWERHDF5,   &ishdf5);CHKERRQ(ierr);
  if (isbinary) {SETERRQ(PetscObjectComm((PetscObject) dm), PETSC_ERR_SUP, "Do not yet support binary viewers");}
  else if (ishdf5) {
#if defined(PETSC_HAVE_HDF5)
    DM odm;
    ierr = DMCreate(PetscObjectComm((PetscObject) dm), &odm);CHKERRQ(ierr);
    ierr = DMSetType(odm, DMPLEX);CHKERRQ(ierr);
    ierr = DMPlexLoad_HDF5(odm, viewer);CHKERRQ(ierr);
    ierr = DMPlexInterpolate(odm, &dm);CHKERRQ(ierr);
    ierr = DMPlexCopyCoordinates(odm, dm);CHKERRQ(ierr);
    ierr = DMPlexCopyLabels(odm, dm);CHKERRQ(ierr);
    ierr = DMDestroy(&odm);CHKERRQ(ierr);
#else
    SETERRQ(PetscObjectComm((PetscObject) dm), PETSC_ERR_SUP, "HDF5 not supported in this build.\nPlease reconfigure using --download-hdf5");
#endif
  }
  PetscFunctionReturn(0);
}

#undef __FUNCT__
#define __FUNCT__ "BoundaryDestroy"
static PetscErrorCode BoundaryDestroy(DMBoundary *boundary)
{
  DMBoundary     b, next;
  PetscErrorCode ierr;

  PetscFunctionBeginUser;
  if (!boundary) PetscFunctionReturn(0);
  b = *boundary;
  *boundary = NULL;
  for (; b; b = next) {
    next = b->next;
    ierr = PetscFree(b->ids);CHKERRQ(ierr);
    ierr = PetscFree(b->name);CHKERRQ(ierr);
    ierr = PetscFree(b);CHKERRQ(ierr);
  }
  PetscFunctionReturn(0);
}

#undef __FUNCT__
#define __FUNCT__ "DMDestroy_Plex"
PetscErrorCode DMDestroy_Plex(DM dm)
{
  DM_Plex       *mesh = (DM_Plex*) dm->data;
  DMLabel        next  = mesh->labels;
  PetscErrorCode ierr;

  PetscFunctionBegin;
  if (--mesh->refct > 0) PetscFunctionReturn(0);
  ierr = PetscSectionDestroy(&mesh->coneSection);CHKERRQ(ierr);
  ierr = PetscFree(mesh->cones);CHKERRQ(ierr);
  ierr = PetscFree(mesh->coneOrientations);CHKERRQ(ierr);
  ierr = PetscSectionDestroy(&mesh->supportSection);CHKERRQ(ierr);
  ierr = PetscFree(mesh->supports);CHKERRQ(ierr);
  ierr = PetscFree(mesh->facesTmp);CHKERRQ(ierr);
  while (next) {
    DMLabel tmp = next->next;

    ierr = DMLabelDestroy(&next);CHKERRQ(ierr);
    next = tmp;
  }
  ierr = DMDestroy(&mesh->coarseMesh);CHKERRQ(ierr);
  ierr = DMLabelDestroy(&mesh->subpointMap);CHKERRQ(ierr);
  ierr = ISDestroy(&mesh->globalVertexNumbers);CHKERRQ(ierr);
  ierr = ISDestroy(&mesh->globalCellNumbers);CHKERRQ(ierr);
  ierr = BoundaryDestroy(&mesh->boundary);CHKERRQ(ierr);
  /* This was originally freed in DMDestroy(), but that prevents reference counting of backend objects */
  ierr = PetscFree(mesh);CHKERRQ(ierr);
  PetscFunctionReturn(0);
}

#undef __FUNCT__
#define __FUNCT__ "DMCreateMatrix_Plex"
PetscErrorCode DMCreateMatrix_Plex(DM dm, Mat *J)
{
  PetscSection   section, sectionGlobal;
  PetscInt       bs = -1;
  PetscInt       localSize;
  PetscBool      isShell, isBlock, isSeqBlock, isMPIBlock, isSymBlock, isSymSeqBlock, isSymMPIBlock;
  PetscErrorCode ierr;
  MatType        mtype;

  PetscFunctionBegin;
  ierr = MatInitializePackage();CHKERRQ(ierr);
  mtype = dm->mattype;
  ierr = DMGetDefaultSection(dm, &section);CHKERRQ(ierr);
  ierr = DMGetDefaultGlobalSection(dm, &sectionGlobal);CHKERRQ(ierr);
  /* ierr = PetscSectionGetStorageSize(sectionGlobal, &localSize);CHKERRQ(ierr); */
  ierr = PetscSectionGetConstrainedStorageSize(sectionGlobal, &localSize);CHKERRQ(ierr);
  ierr = MatCreate(PetscObjectComm((PetscObject)dm), J);CHKERRQ(ierr);
  ierr = MatSetSizes(*J, localSize, localSize, PETSC_DETERMINE, PETSC_DETERMINE);CHKERRQ(ierr);
  ierr = MatSetType(*J, mtype);CHKERRQ(ierr);
  ierr = MatSetFromOptions(*J);CHKERRQ(ierr);
  ierr = PetscStrcmp(mtype, MATSHELL, &isShell);CHKERRQ(ierr);
  ierr = PetscStrcmp(mtype, MATBAIJ, &isBlock);CHKERRQ(ierr);
  ierr = PetscStrcmp(mtype, MATSEQBAIJ, &isSeqBlock);CHKERRQ(ierr);
  ierr = PetscStrcmp(mtype, MATMPIBAIJ, &isMPIBlock);CHKERRQ(ierr);
  ierr = PetscStrcmp(mtype, MATSBAIJ, &isSymBlock);CHKERRQ(ierr);
  ierr = PetscStrcmp(mtype, MATSEQSBAIJ, &isSymSeqBlock);CHKERRQ(ierr);
  ierr = PetscStrcmp(mtype, MATMPISBAIJ, &isSymMPIBlock);CHKERRQ(ierr);
  if (!isShell) {
    PetscBool fillMatrix = (PetscBool) !dm->prealloc_only;
    PetscInt *dnz, *onz, *dnzu, *onzu, bsLocal, bsMax, bsMin;

    if (bs < 0) {
      if (isBlock || isSeqBlock || isMPIBlock || isSymBlock || isSymSeqBlock || isSymMPIBlock) {
        PetscInt pStart, pEnd, p, dof, cdof;

        ierr = PetscSectionGetChart(sectionGlobal, &pStart, &pEnd);CHKERRQ(ierr);
        for (p = pStart; p < pEnd; ++p) {
          ierr = PetscSectionGetDof(sectionGlobal, p, &dof);CHKERRQ(ierr);
          ierr = PetscSectionGetConstraintDof(sectionGlobal, p, &cdof);CHKERRQ(ierr);
          if (dof-cdof) {
            if (bs < 0) {
              bs = dof-cdof;
            } else if (bs != dof-cdof) {
              /* Layout does not admit a pointwise block size */
              bs = 1;
              break;
            }
          }
        }
        /* Must have same blocksize on all procs (some might have no points) */
        bsLocal = bs;
        ierr = MPI_Allreduce(&bsLocal, &bsMax, 1, MPIU_INT, MPI_MAX, PetscObjectComm((PetscObject)dm));CHKERRQ(ierr);
        bsLocal = bs < 0 ? bsMax : bs;
        ierr = MPI_Allreduce(&bsLocal, &bsMin, 1, MPIU_INT, MPI_MIN, PetscObjectComm((PetscObject)dm));CHKERRQ(ierr);
        if (bsMin != bsMax) {
          bs = 1;
        } else {
          bs = bsMax;
        }
      } else {
        bs = 1;
      }
    }
    ierr = PetscCalloc4(localSize/bs, &dnz, localSize/bs, &onz, localSize/bs, &dnzu, localSize/bs, &onzu);CHKERRQ(ierr);
    ierr = DMPlexPreallocateOperator(dm, bs, section, sectionGlobal, dnz, onz, dnzu, onzu, *J, fillMatrix);CHKERRQ(ierr);
    ierr = PetscFree4(dnz, onz, dnzu, onzu);CHKERRQ(ierr);
  }
  PetscFunctionReturn(0);
}

#undef __FUNCT__
#define __FUNCT__ "DMPlexGetDimension"
/*@
  DMPlexGetDimension - Return the topological mesh dimension

  Not collective

  Input Parameter:
. mesh - The DMPlex

  Output Parameter:
. dim - The topological mesh dimension

  Level: beginner

.seealso: DMPlexCreate()
@*/
PetscErrorCode DMPlexGetDimension(DM dm, PetscInt *dim)
{
  DM_Plex *mesh = (DM_Plex*) dm->data;

  PetscFunctionBegin;
  PetscValidHeaderSpecific(dm, DM_CLASSID, 1);
  PetscValidPointer(dim, 2);
  *dim = mesh->dim;
  PetscFunctionReturn(0);
}

#undef __FUNCT__
#define __FUNCT__ "DMPlexSetDimension"
/*@
  DMPlexSetDimension - Set the topological mesh dimension

  Collective on mesh

  Input Parameters:
+ mesh - The DMPlex
- dim - The topological mesh dimension

  Level: beginner

.seealso: DMPlexCreate()
@*/
PetscErrorCode DMPlexSetDimension(DM dm, PetscInt dim)
{
  DM_Plex *mesh = (DM_Plex*) dm->data;

  PetscFunctionBegin;
  PetscValidHeaderSpecific(dm, DM_CLASSID, 1);
  PetscValidLogicalCollectiveInt(dm, dim, 2);
  mesh->dim = dim;
  PetscFunctionReturn(0);
}

#undef __FUNCT__
#define __FUNCT__ "DMPlexGetChart"
/*@
  DMPlexGetChart - Return the interval for all mesh points [pStart, pEnd)

  Not collective

  Input Parameter:
. mesh - The DMPlex

  Output Parameters:
+ pStart - The first mesh point
- pEnd   - The upper bound for mesh points

  Level: beginner

.seealso: DMPlexCreate(), DMPlexSetChart()
@*/
PetscErrorCode DMPlexGetChart(DM dm, PetscInt *pStart, PetscInt *pEnd)
{
  DM_Plex       *mesh = (DM_Plex*) dm->data;
  PetscErrorCode ierr;

  PetscFunctionBegin;
  PetscValidHeaderSpecific(dm, DM_CLASSID, 1);
  ierr = PetscSectionGetChart(mesh->coneSection, pStart, pEnd);CHKERRQ(ierr);
  PetscFunctionReturn(0);
}

#undef __FUNCT__
#define __FUNCT__ "DMPlexSetChart"
/*@
  DMPlexSetChart - Set the interval for all mesh points [pStart, pEnd)

  Not collective

  Input Parameters:
+ mesh - The DMPlex
. pStart - The first mesh point
- pEnd   - The upper bound for mesh points

  Output Parameters:

  Level: beginner

.seealso: DMPlexCreate(), DMPlexGetChart()
@*/
PetscErrorCode DMPlexSetChart(DM dm, PetscInt pStart, PetscInt pEnd)
{
  DM_Plex       *mesh = (DM_Plex*) dm->data;
  PetscErrorCode ierr;

  PetscFunctionBegin;
  PetscValidHeaderSpecific(dm, DM_CLASSID, 1);
  ierr = PetscSectionSetChart(mesh->coneSection, pStart, pEnd);CHKERRQ(ierr);
  ierr = PetscSectionSetChart(mesh->supportSection, pStart, pEnd);CHKERRQ(ierr);
  PetscFunctionReturn(0);
}

#undef __FUNCT__
#define __FUNCT__ "DMPlexGetConeSize"
/*@
  DMPlexGetConeSize - Return the number of in-edges for this point in the Sieve DAG

  Not collective

  Input Parameters:
+ mesh - The DMPlex
- p - The Sieve point, which must lie in the chart set with DMPlexSetChart()

  Output Parameter:
. size - The cone size for point p

  Level: beginner

.seealso: DMPlexCreate(), DMPlexSetConeSize(), DMPlexSetChart()
@*/
PetscErrorCode DMPlexGetConeSize(DM dm, PetscInt p, PetscInt *size)
{
  DM_Plex       *mesh = (DM_Plex*) dm->data;
  PetscErrorCode ierr;

  PetscFunctionBegin;
  PetscValidHeaderSpecific(dm, DM_CLASSID, 1);
  PetscValidPointer(size, 3);
  ierr = PetscSectionGetDof(mesh->coneSection, p, size);CHKERRQ(ierr);
  PetscFunctionReturn(0);
}

#undef __FUNCT__
#define __FUNCT__ "DMPlexSetConeSize"
/*@
  DMPlexSetConeSize - Set the number of in-edges for this point in the Sieve DAG

  Not collective

  Input Parameters:
+ mesh - The DMPlex
. p - The Sieve point, which must lie in the chart set with DMPlexSetChart()
- size - The cone size for point p

  Output Parameter:

  Note:
  This should be called after DMPlexSetChart().

  Level: beginner

.seealso: DMPlexCreate(), DMPlexGetConeSize(), DMPlexSetChart()
@*/
PetscErrorCode DMPlexSetConeSize(DM dm, PetscInt p, PetscInt size)
{
  DM_Plex       *mesh = (DM_Plex*) dm->data;
  PetscErrorCode ierr;

  PetscFunctionBegin;
  PetscValidHeaderSpecific(dm, DM_CLASSID, 1);
  ierr = PetscSectionSetDof(mesh->coneSection, p, size);CHKERRQ(ierr);

  mesh->maxConeSize = PetscMax(mesh->maxConeSize, size);
  PetscFunctionReturn(0);
}

#undef __FUNCT__
#define __FUNCT__ "DMPlexGetCone"
/*@C
  DMPlexGetCone - Return the points on the in-edges for this point in the Sieve DAG

  Not collective

  Input Parameters:
+ mesh - The DMPlex
- p - The Sieve point, which must lie in the chart set with DMPlexSetChart()

  Output Parameter:
. cone - An array of points which are on the in-edges for point p

  Level: beginner

  Fortran Notes:
  Since it returns an array, this routine is only available in Fortran 90, and you must
  include petsc.h90 in your code.

  You must also call DMPlexRestoreCone() after you finish using the returned array.

.seealso: DMPlexCreate(), DMPlexSetCone(), DMPlexSetChart()
@*/
PetscErrorCode DMPlexGetCone(DM dm, PetscInt p, const PetscInt *cone[])
{
  DM_Plex       *mesh = (DM_Plex*) dm->data;
  PetscInt       off;
  PetscErrorCode ierr;

  PetscFunctionBegin;
  PetscValidHeaderSpecific(dm, DM_CLASSID, 1);
  PetscValidPointer(cone, 3);
  ierr  = PetscSectionGetOffset(mesh->coneSection, p, &off);CHKERRQ(ierr);
  *cone = &mesh->cones[off];
  PetscFunctionReturn(0);
}

#undef __FUNCT__
#define __FUNCT__ "DMPlexSetCone"
/*@
  DMPlexSetCone - Set the points on the in-edges for this point in the Sieve DAG

  Not collective

  Input Parameters:
+ mesh - The DMPlex
. p - The Sieve point, which must lie in the chart set with DMPlexSetChart()
- cone - An array of points which are on the in-edges for point p

  Output Parameter:

  Note:
  This should be called after all calls to DMPlexSetConeSize() and DMSetUp().

  Level: beginner

.seealso: DMPlexCreate(), DMPlexGetCone(), DMPlexSetChart(), DMPlexSetConeSize(), DMSetUp()
@*/
PetscErrorCode DMPlexSetCone(DM dm, PetscInt p, const PetscInt cone[])
{
  DM_Plex       *mesh = (DM_Plex*) dm->data;
  PetscInt       pStart, pEnd;
  PetscInt       dof, off, c;
  PetscErrorCode ierr;

  PetscFunctionBegin;
  PetscValidHeaderSpecific(dm, DM_CLASSID, 1);
  ierr = PetscSectionGetChart(mesh->coneSection, &pStart, &pEnd);CHKERRQ(ierr);
  ierr = PetscSectionGetDof(mesh->coneSection, p, &dof);CHKERRQ(ierr);
  if (dof) PetscValidPointer(cone, 3);
  ierr = PetscSectionGetOffset(mesh->coneSection, p, &off);CHKERRQ(ierr);
  if ((p < pStart) || (p >= pEnd)) SETERRQ3(PetscObjectComm((PetscObject)dm), PETSC_ERR_ARG_OUTOFRANGE, "Mesh point %D is not in the valid range [%D, %D)", p, pStart, pEnd);
  for (c = 0; c < dof; ++c) {
    if ((cone[c] < pStart) || (cone[c] >= pEnd)) SETERRQ3(PetscObjectComm((PetscObject)dm), PETSC_ERR_ARG_OUTOFRANGE, "Cone point %D is not in the valid range [%D, %D)", cone[c], pStart, pEnd);
    mesh->cones[off+c] = cone[c];
  }
  PetscFunctionReturn(0);
}

#undef __FUNCT__
#define __FUNCT__ "DMPlexGetConeOrientation"
/*@C
  DMPlexGetConeOrientation - Return the orientations on the in-edges for this point in the Sieve DAG

  Not collective

  Input Parameters:
+ mesh - The DMPlex
- p - The Sieve point, which must lie in the chart set with DMPlexSetChart()

  Output Parameter:
. coneOrientation - An array of orientations which are on the in-edges for point p. An orientation is an
                    integer giving the prescription for cone traversal. If it is negative, the cone is
                    traversed in the opposite direction. Its value 'o', or if negative '-(o+1)', gives
                    the index of the cone point on which to start.

  Level: beginner

  Fortran Notes:
  Since it returns an array, this routine is only available in Fortran 90, and you must
  include petsc.h90 in your code.

  You must also call DMPlexRestoreConeOrientation() after you finish using the returned array.

.seealso: DMPlexCreate(), DMPlexGetCone(), DMPlexSetCone(), DMPlexSetChart()
@*/
PetscErrorCode DMPlexGetConeOrientation(DM dm, PetscInt p, const PetscInt *coneOrientation[])
{
  DM_Plex       *mesh = (DM_Plex*) dm->data;
  PetscInt       off;
  PetscErrorCode ierr;

  PetscFunctionBegin;
  PetscValidHeaderSpecific(dm, DM_CLASSID, 1);
#if defined(PETSC_USE_DEBUG)
  {
    PetscInt dof;
    ierr = PetscSectionGetDof(mesh->coneSection, p, &dof);CHKERRQ(ierr);
    if (dof) PetscValidPointer(coneOrientation, 3);
  }
#endif
  ierr = PetscSectionGetOffset(mesh->coneSection, p, &off);CHKERRQ(ierr);

  *coneOrientation = &mesh->coneOrientations[off];
  PetscFunctionReturn(0);
}

#undef __FUNCT__
#define __FUNCT__ "DMPlexSetConeOrientation"
/*@
  DMPlexSetConeOrientation - Set the orientations on the in-edges for this point in the Sieve DAG

  Not collective

  Input Parameters:
+ mesh - The DMPlex
. p - The Sieve point, which must lie in the chart set with DMPlexSetChart()
- coneOrientation - An array of orientations which are on the in-edges for point p. An orientation is an
                    integer giving the prescription for cone traversal. If it is negative, the cone is
                    traversed in the opposite direction. Its value 'o', or if negative '-(o+1)', gives
                    the index of the cone point on which to start.

  Output Parameter:

  Note:
  This should be called after all calls to DMPlexSetConeSize() and DMSetUp().

  Level: beginner

.seealso: DMPlexCreate(), DMPlexGetConeOrientation(), DMPlexSetCone(), DMPlexSetChart(), DMPlexSetConeSize(), DMSetUp()
@*/
PetscErrorCode DMPlexSetConeOrientation(DM dm, PetscInt p, const PetscInt coneOrientation[])
{
  DM_Plex       *mesh = (DM_Plex*) dm->data;
  PetscInt       pStart, pEnd;
  PetscInt       dof, off, c;
  PetscErrorCode ierr;

  PetscFunctionBegin;
  PetscValidHeaderSpecific(dm, DM_CLASSID, 1);
  ierr = PetscSectionGetChart(mesh->coneSection, &pStart, &pEnd);CHKERRQ(ierr);
  ierr = PetscSectionGetDof(mesh->coneSection, p, &dof);CHKERRQ(ierr);
  if (dof) PetscValidPointer(coneOrientation, 3);
  ierr = PetscSectionGetOffset(mesh->coneSection, p, &off);CHKERRQ(ierr);
  if ((p < pStart) || (p >= pEnd)) SETERRQ3(PetscObjectComm((PetscObject)dm), PETSC_ERR_ARG_OUTOFRANGE, "Mesh point %D is not in the valid range [%D, %D)", p, pStart, pEnd);
  for (c = 0; c < dof; ++c) {
    PetscInt cdof, o = coneOrientation[c];

    ierr = PetscSectionGetDof(mesh->coneSection, mesh->cones[off+c], &cdof);CHKERRQ(ierr);
    if (o && ((o < -(cdof+1)) || (o >= cdof))) SETERRQ3(PetscObjectComm((PetscObject)dm), PETSC_ERR_ARG_OUTOFRANGE, "Cone orientation %D is not in the valid range [%D. %D)", o, -(cdof+1), cdof);
    mesh->coneOrientations[off+c] = o;
  }
  PetscFunctionReturn(0);
}

#undef __FUNCT__
#define __FUNCT__ "DMPlexInsertCone"
PetscErrorCode DMPlexInsertCone(DM dm, PetscInt p, PetscInt conePos, PetscInt conePoint)
{
  DM_Plex       *mesh = (DM_Plex*) dm->data;
  PetscInt       pStart, pEnd;
  PetscInt       dof, off;
  PetscErrorCode ierr;

  PetscFunctionBegin;
  PetscValidHeaderSpecific(dm, DM_CLASSID, 1);
  ierr = PetscSectionGetChart(mesh->coneSection, &pStart, &pEnd);CHKERRQ(ierr);
  if ((p < pStart) || (p >= pEnd)) SETERRQ3(PetscObjectComm((PetscObject)dm), PETSC_ERR_ARG_OUTOFRANGE, "Mesh point %D is not in the valid range [%D, %D)", p, pStart, pEnd);
  if ((conePoint < pStart) || (conePoint >= pEnd)) SETERRQ3(PetscObjectComm((PetscObject)dm), PETSC_ERR_ARG_OUTOFRANGE, "Cone point %D is not in the valid range [%D, %D)", conePoint, pStart, pEnd);
  ierr = PetscSectionGetDof(mesh->coneSection, p, &dof);CHKERRQ(ierr);
  ierr = PetscSectionGetOffset(mesh->coneSection, p, &off);CHKERRQ(ierr);
  if ((conePos < 0) || (conePos >= dof)) SETERRQ3(PetscObjectComm((PetscObject)dm), PETSC_ERR_ARG_OUTOFRANGE, "Cone position %D of point %D is not in the valid range [0, %D)", conePos, p, dof);
  mesh->cones[off+conePos] = conePoint;
  PetscFunctionReturn(0);
}

#undef __FUNCT__
#define __FUNCT__ "DMPlexInsertConeOrientation"
PetscErrorCode DMPlexInsertConeOrientation(DM dm, PetscInt p, PetscInt conePos, PetscInt coneOrientation)
{
  DM_Plex       *mesh = (DM_Plex*) dm->data;
  PetscInt       pStart, pEnd;
  PetscInt       dof, off;
  PetscErrorCode ierr;

  PetscFunctionBegin;
  PetscValidHeaderSpecific(dm, DM_CLASSID, 1);
  ierr = PetscSectionGetChart(mesh->coneSection, &pStart, &pEnd);CHKERRQ(ierr);
  if ((p < pStart) || (p >= pEnd)) SETERRQ3(PetscObjectComm((PetscObject)dm), PETSC_ERR_ARG_OUTOFRANGE, "Mesh point %D is not in the valid range [%D, %D)", p, pStart, pEnd);
  ierr = PetscSectionGetDof(mesh->coneSection, p, &dof);CHKERRQ(ierr);
  ierr = PetscSectionGetOffset(mesh->coneSection, p, &off);CHKERRQ(ierr);
  if ((conePos < 0) || (conePos >= dof)) SETERRQ3(PetscObjectComm((PetscObject)dm), PETSC_ERR_ARG_OUTOFRANGE, "Cone position %D of point %D is not in the valid range [0, %D)", conePos, p, dof);
  mesh->coneOrientations[off+conePos] = coneOrientation;
  PetscFunctionReturn(0);
}

#undef __FUNCT__
#define __FUNCT__ "DMPlexGetSupportSize"
/*@
  DMPlexGetSupportSize - Return the number of out-edges for this point in the Sieve DAG

  Not collective

  Input Parameters:
+ mesh - The DMPlex
- p - The Sieve point, which must lie in the chart set with DMPlexSetChart()

  Output Parameter:
. size - The support size for point p

  Level: beginner

.seealso: DMPlexCreate(), DMPlexSetConeSize(), DMPlexSetChart(), DMPlexGetConeSize()
@*/
PetscErrorCode DMPlexGetSupportSize(DM dm, PetscInt p, PetscInt *size)
{
  DM_Plex       *mesh = (DM_Plex*) dm->data;
  PetscErrorCode ierr;

  PetscFunctionBegin;
  PetscValidHeaderSpecific(dm, DM_CLASSID, 1);
  PetscValidPointer(size, 3);
  ierr = PetscSectionGetDof(mesh->supportSection, p, size);CHKERRQ(ierr);
  PetscFunctionReturn(0);
}

#undef __FUNCT__
#define __FUNCT__ "DMPlexSetSupportSize"
/*@
  DMPlexSetSupportSize - Set the number of out-edges for this point in the Sieve DAG

  Not collective

  Input Parameters:
+ mesh - The DMPlex
. p - The Sieve point, which must lie in the chart set with DMPlexSetChart()
- size - The support size for point p

  Output Parameter:

  Note:
  This should be called after DMPlexSetChart().

  Level: beginner

.seealso: DMPlexCreate(), DMPlexGetSupportSize(), DMPlexSetChart()
@*/
PetscErrorCode DMPlexSetSupportSize(DM dm, PetscInt p, PetscInt size)
{
  DM_Plex       *mesh = (DM_Plex*) dm->data;
  PetscErrorCode ierr;

  PetscFunctionBegin;
  PetscValidHeaderSpecific(dm, DM_CLASSID, 1);
  ierr = PetscSectionSetDof(mesh->supportSection, p, size);CHKERRQ(ierr);

  mesh->maxSupportSize = PetscMax(mesh->maxSupportSize, size);
  PetscFunctionReturn(0);
}

#undef __FUNCT__
#define __FUNCT__ "DMPlexGetSupport"
/*@C
  DMPlexGetSupport - Return the points on the out-edges for this point in the Sieve DAG

  Not collective

  Input Parameters:
+ mesh - The DMPlex
- p - The Sieve point, which must lie in the chart set with DMPlexSetChart()

  Output Parameter:
. support - An array of points which are on the out-edges for point p

  Level: beginner

  Fortran Notes:
  Since it returns an array, this routine is only available in Fortran 90, and you must
  include petsc.h90 in your code.

  You must also call DMPlexRestoreSupport() after you finish using the returned array.

.seealso: DMPlexCreate(), DMPlexSetCone(), DMPlexSetChart(), DMPlexGetCone()
@*/
PetscErrorCode DMPlexGetSupport(DM dm, PetscInt p, const PetscInt *support[])
{
  DM_Plex       *mesh = (DM_Plex*) dm->data;
  PetscInt       off;
  PetscErrorCode ierr;

  PetscFunctionBegin;
  PetscValidHeaderSpecific(dm, DM_CLASSID, 1);
  PetscValidPointer(support, 3);
  ierr     = PetscSectionGetOffset(mesh->supportSection, p, &off);CHKERRQ(ierr);
  *support = &mesh->supports[off];
  PetscFunctionReturn(0);
}

#undef __FUNCT__
#define __FUNCT__ "DMPlexSetSupport"
/*@
  DMPlexSetSupport - Set the points on the out-edges for this point in the Sieve DAG

  Not collective

  Input Parameters:
+ mesh - The DMPlex
. p - The Sieve point, which must lie in the chart set with DMPlexSetChart()
- support - An array of points which are on the in-edges for point p

  Output Parameter:

  Note:
  This should be called after all calls to DMPlexSetSupportSize() and DMSetUp().

  Level: beginner

.seealso: DMPlexCreate(), DMPlexGetSupport(), DMPlexSetChart(), DMPlexSetSupportSize(), DMSetUp()
@*/
PetscErrorCode DMPlexSetSupport(DM dm, PetscInt p, const PetscInt support[])
{
  DM_Plex       *mesh = (DM_Plex*) dm->data;
  PetscInt       pStart, pEnd;
  PetscInt       dof, off, c;
  PetscErrorCode ierr;

  PetscFunctionBegin;
  PetscValidHeaderSpecific(dm, DM_CLASSID, 1);
  ierr = PetscSectionGetChart(mesh->supportSection, &pStart, &pEnd);CHKERRQ(ierr);
  ierr = PetscSectionGetDof(mesh->supportSection, p, &dof);CHKERRQ(ierr);
  if (dof) PetscValidPointer(support, 3);
  ierr = PetscSectionGetOffset(mesh->supportSection, p, &off);CHKERRQ(ierr);
  if ((p < pStart) || (p >= pEnd)) SETERRQ3(PetscObjectComm((PetscObject)dm), PETSC_ERR_ARG_OUTOFRANGE, "Mesh point %D is not in the valid range [%D, %D)", p, pStart, pEnd);
  for (c = 0; c < dof; ++c) {
    if ((support[c] < pStart) || (support[c] >= pEnd)) SETERRQ3(PetscObjectComm((PetscObject)dm), PETSC_ERR_ARG_OUTOFRANGE, "Support point %D is not in the valid range [%D, %D)", support[c], pStart, pEnd);
    mesh->supports[off+c] = support[c];
  }
  PetscFunctionReturn(0);
}

#undef __FUNCT__
#define __FUNCT__ "DMPlexInsertSupport"
PetscErrorCode DMPlexInsertSupport(DM dm, PetscInt p, PetscInt supportPos, PetscInt supportPoint)
{
  DM_Plex       *mesh = (DM_Plex*) dm->data;
  PetscInt       pStart, pEnd;
  PetscInt       dof, off;
  PetscErrorCode ierr;

  PetscFunctionBegin;
  PetscValidHeaderSpecific(dm, DM_CLASSID, 1);
  ierr = PetscSectionGetChart(mesh->supportSection, &pStart, &pEnd);CHKERRQ(ierr);
  ierr = PetscSectionGetDof(mesh->supportSection, p, &dof);CHKERRQ(ierr);
  ierr = PetscSectionGetOffset(mesh->supportSection, p, &off);CHKERRQ(ierr);
  if ((p < pStart) || (p >= pEnd)) SETERRQ3(PetscObjectComm((PetscObject)dm), PETSC_ERR_ARG_OUTOFRANGE, "Mesh point %D is not in the valid range [%D, %D)", p, pStart, pEnd);
  if ((supportPoint < pStart) || (supportPoint >= pEnd)) SETERRQ3(PetscObjectComm((PetscObject)dm), PETSC_ERR_ARG_OUTOFRANGE, "Support point %D is not in the valid range [%D, %D)", supportPoint, pStart, pEnd);
  if (supportPos >= dof) SETERRQ3(PetscObjectComm((PetscObject)dm), PETSC_ERR_ARG_OUTOFRANGE, "Support position %D of point %D is not in the valid range [0, %D)", supportPos, p, dof);
  mesh->supports[off+supportPos] = supportPoint;
  PetscFunctionReturn(0);
}

#undef __FUNCT__
#define __FUNCT__ "DMPlexGetTransitiveClosure"
/*@C
  DMPlexGetTransitiveClosure - Return the points on the transitive closure of the in-edges or out-edges for this point in the Sieve DAG

  Not collective

  Input Parameters:
+ mesh - The DMPlex
. p - The Sieve point, which must lie in the chart set with DMPlexSetChart()
. useCone - PETSC_TRUE for in-edges,  otherwise use out-edges
- points - If points is NULL on input, internal storage will be returned, otherwise the provided array is used

  Output Parameters:
+ numPoints - The number of points in the closure, so points[] is of size 2*numPoints
- points - The points and point orientations, interleaved as pairs [p0, o0, p1, o1, ...]

  Note:
  If using internal storage (points is NULL on input), each call overwrites the last output.

  Fortran Notes:
  Since it returns an array, this routine is only available in Fortran 90, and you must
  include petsc.h90 in your code.

  The numPoints argument is not present in the Fortran 90 binding since it is internal to the array.

  Level: beginner

.seealso: DMPlexRestoreTransitiveClosure(), DMPlexCreate(), DMPlexSetCone(), DMPlexSetChart(), DMPlexGetCone()
@*/
PetscErrorCode DMPlexGetTransitiveClosure(DM dm, PetscInt p, PetscBool useCone, PetscInt *numPoints, PetscInt *points[])
{
  DM_Plex        *mesh = (DM_Plex*) dm->data;
  PetscInt       *closure, *fifo;
  const PetscInt *tmp = NULL, *tmpO = NULL;
  PetscInt        tmpSize, t;
  PetscInt        depth       = 0, maxSize;
  PetscInt        closureSize = 2, fifoSize = 0, fifoStart = 0;
  PetscErrorCode  ierr;

  PetscFunctionBegin;
  PetscValidHeaderSpecific(dm, DM_CLASSID, 1);
  ierr    = DMPlexGetDepth(dm, &depth);CHKERRQ(ierr);
  /* This is only 1-level */
  if (useCone) {
    ierr = DMPlexGetConeSize(dm, p, &tmpSize);CHKERRQ(ierr);
    ierr = DMPlexGetCone(dm, p, &tmp);CHKERRQ(ierr);
    ierr = DMPlexGetConeOrientation(dm, p, &tmpO);CHKERRQ(ierr);
  } else {
    ierr = DMPlexGetSupportSize(dm, p, &tmpSize);CHKERRQ(ierr);
    ierr = DMPlexGetSupport(dm, p, &tmp);CHKERRQ(ierr);
  }
  if (depth == 1) {
    if (*points) {
      closure = *points;
    } else {
      maxSize = 2*(PetscMax(mesh->maxConeSize, mesh->maxSupportSize)+1);
      ierr = DMGetWorkArray(dm, maxSize, PETSC_INT, &closure);CHKERRQ(ierr);
    }
    closure[0] = p; closure[1] = 0;
    for (t = 0; t < tmpSize; ++t, closureSize += 2) {
      closure[closureSize]   = tmp[t];
      closure[closureSize+1] = tmpO ? tmpO[t] : 0;
    }
    if (numPoints) *numPoints = closureSize/2;
    if (points)    *points    = closure;
    PetscFunctionReturn(0);
  }
  maxSize = 2*PetscMax(PetscMax(PetscPowInt(mesh->maxConeSize,depth+1),PetscPowInt(mesh->maxSupportSize,depth+1)),depth+1);
  ierr    = DMGetWorkArray(dm, maxSize, PETSC_INT, &fifo);CHKERRQ(ierr);
  if (*points) {
    closure = *points;
  } else {
    ierr = DMGetWorkArray(dm, maxSize, PETSC_INT, &closure);CHKERRQ(ierr);
  }
  closure[0] = p; closure[1] = 0;
  for (t = 0; t < tmpSize; ++t, closureSize += 2, fifoSize += 2) {
    const PetscInt cp = tmp[t];
    const PetscInt co = tmpO ? tmpO[t] : 0;

    closure[closureSize]   = cp;
    closure[closureSize+1] = co;
    fifo[fifoSize]         = cp;
    fifo[fifoSize+1]       = co;
  }
  /* Should kick out early when depth is reached, rather than checking all vertices for empty cones */
  while (fifoSize - fifoStart) {
    const PetscInt q   = fifo[fifoStart];
    const PetscInt o   = fifo[fifoStart+1];
    const PetscInt rev = o >= 0 ? 0 : 1;
    const PetscInt off = rev ? -(o+1) : o;

    if (useCone) {
      ierr = DMPlexGetConeSize(dm, q, &tmpSize);CHKERRQ(ierr);
      ierr = DMPlexGetCone(dm, q, &tmp);CHKERRQ(ierr);
      ierr = DMPlexGetConeOrientation(dm, q, &tmpO);CHKERRQ(ierr);
    } else {
      ierr = DMPlexGetSupportSize(dm, q, &tmpSize);CHKERRQ(ierr);
      ierr = DMPlexGetSupport(dm, q, &tmp);CHKERRQ(ierr);
      tmpO = NULL;
    }
    for (t = 0; t < tmpSize; ++t) {
      const PetscInt i  = ((rev ? tmpSize-t : t) + off)%tmpSize;
      const PetscInt cp = tmp[i];
      /* Must propogate orientation: When we reverse orientation, we both reverse the direction of iteration and start at the other end of the chain. */
      /* HACK: It is worse to get the size here, than to change the interpretation of -(*+1)
       const PetscInt co = tmpO ? (rev ? -(tmpO[i]+1) : tmpO[i]) : 0; */
      PetscInt       co = tmpO ? tmpO[i] : 0;
      PetscInt       c;

      if (rev) {
        PetscInt childSize, coff;
        ierr = DMPlexGetConeSize(dm, cp, &childSize);CHKERRQ(ierr);
        coff = tmpO[i] < 0 ? -(tmpO[i]+1) : tmpO[i];
        co   = childSize ? -(((coff+childSize-1)%childSize)+1) : 0;
      }
      /* Check for duplicate */
      for (c = 0; c < closureSize; c += 2) {
        if (closure[c] == cp) break;
      }
      if (c == closureSize) {
        closure[closureSize]   = cp;
        closure[closureSize+1] = co;
        fifo[fifoSize]         = cp;
        fifo[fifoSize+1]       = co;
        closureSize           += 2;
        fifoSize              += 2;
      }
    }
    fifoStart += 2;
  }
  if (numPoints) *numPoints = closureSize/2;
  if (points)    *points    = closure;
  ierr = DMRestoreWorkArray(dm, maxSize, PETSC_INT, &fifo);CHKERRQ(ierr);
  PetscFunctionReturn(0);
}

#undef __FUNCT__
#define __FUNCT__ "DMPlexGetTransitiveClosure_Internal"
/*@C
  DMPlexGetTransitiveClosure_Internal - Return the points on the transitive closure of the in-edges or out-edges for this point in the Sieve DAG with a specified initial orientation

  Not collective

  Input Parameters:
+ mesh - The DMPlex
. p - The Sieve point, which must lie in the chart set with DMPlexSetChart()
. orientation - The orientation of the point
. useCone - PETSC_TRUE for in-edges,  otherwise use out-edges
- points - If points is NULL on input, internal storage will be returned, otherwise the provided array is used

  Output Parameters:
+ numPoints - The number of points in the closure, so points[] is of size 2*numPoints
- points - The points and point orientations, interleaved as pairs [p0, o0, p1, o1, ...]

  Note:
  If using internal storage (points is NULL on input), each call overwrites the last output.

  Fortran Notes:
  Since it returns an array, this routine is only available in Fortran 90, and you must
  include petsc.h90 in your code.

  The numPoints argument is not present in the Fortran 90 binding since it is internal to the array.

  Level: beginner

.seealso: DMPlexRestoreTransitiveClosure(), DMPlexCreate(), DMPlexSetCone(), DMPlexSetChart(), DMPlexGetCone()
@*/
PetscErrorCode DMPlexGetTransitiveClosure_Internal(DM dm, PetscInt p, PetscInt ornt, PetscBool useCone, PetscInt *numPoints, PetscInt *points[])
{
  DM_Plex        *mesh = (DM_Plex*) dm->data;
  PetscInt       *closure, *fifo;
  const PetscInt *tmp = NULL, *tmpO = NULL;
  PetscInt        tmpSize, t;
  PetscInt        depth       = 0, maxSize;
  PetscInt        closureSize = 2, fifoSize = 0, fifoStart = 0;
  PetscErrorCode  ierr;

  PetscFunctionBegin;
  PetscValidHeaderSpecific(dm, DM_CLASSID, 1);
  ierr    = DMPlexGetDepth(dm, &depth);CHKERRQ(ierr);
  /* This is only 1-level */
  if (useCone) {
    ierr = DMPlexGetConeSize(dm, p, &tmpSize);CHKERRQ(ierr);
    ierr = DMPlexGetCone(dm, p, &tmp);CHKERRQ(ierr);
    ierr = DMPlexGetConeOrientation(dm, p, &tmpO);CHKERRQ(ierr);
  } else {
    ierr = DMPlexGetSupportSize(dm, p, &tmpSize);CHKERRQ(ierr);
    ierr = DMPlexGetSupport(dm, p, &tmp);CHKERRQ(ierr);
  }
  if (depth == 1) {
    if (*points) {
      closure = *points;
    } else {
      maxSize = 2*(PetscMax(mesh->maxConeSize, mesh->maxSupportSize)+1);
      ierr = DMGetWorkArray(dm, maxSize, PETSC_INT, &closure);CHKERRQ(ierr);
    }
    closure[0] = p; closure[1] = ornt;
    for (t = 0; t < tmpSize; ++t, closureSize += 2) {
      const PetscInt i = ornt >= 0 ? (t+ornt)%tmpSize : (-(ornt+1) + tmpSize-t)%tmpSize;
      closure[closureSize]   = tmp[i];
      closure[closureSize+1] = tmpO ? tmpO[i] : 0;
    }
    if (numPoints) *numPoints = closureSize/2;
    if (points)    *points    = closure;
    PetscFunctionReturn(0);
  }
  maxSize = 2*PetscMax(PetscMax(PetscPowInt(mesh->maxConeSize,depth+1),PetscPowInt(mesh->maxSupportSize,depth+1)),depth+1);
  ierr    = DMGetWorkArray(dm, maxSize, PETSC_INT, &fifo);CHKERRQ(ierr);
  if (*points) {
    closure = *points;
  } else {
    ierr = DMGetWorkArray(dm, maxSize, PETSC_INT, &closure);CHKERRQ(ierr);
  }
  closure[0] = p; closure[1] = ornt;
  for (t = 0; t < tmpSize; ++t, closureSize += 2, fifoSize += 2) {
    const PetscInt i  = ornt >= 0 ? (t+ornt)%tmpSize : (-(ornt+1) + tmpSize-t)%tmpSize;
    const PetscInt cp = tmp[i];
    PetscInt       co = tmpO ? tmpO[i] : 0;

    if (ornt < 0) {
      PetscInt childSize, coff;
      ierr = DMPlexGetConeSize(dm, cp, &childSize);CHKERRQ(ierr);
      coff = tmpO[i] < 0 ? -(tmpO[i]+1) : tmpO[i];
      co   = childSize ? -(((coff+childSize-1)%childSize)+1) : 0;
    }
    closure[closureSize]   = cp;
    closure[closureSize+1] = co;
    fifo[fifoSize]         = cp;
    fifo[fifoSize+1]       = co;
  }
  /* Should kick out early when depth is reached, rather than checking all vertices for empty cones */
  while (fifoSize - fifoStart) {
    const PetscInt q   = fifo[fifoStart];
    const PetscInt o   = fifo[fifoStart+1];
    const PetscInt rev = o >= 0 ? 0 : 1;
    const PetscInt off = rev ? -(o+1) : o;

    if (useCone) {
      ierr = DMPlexGetConeSize(dm, q, &tmpSize);CHKERRQ(ierr);
      ierr = DMPlexGetCone(dm, q, &tmp);CHKERRQ(ierr);
      ierr = DMPlexGetConeOrientation(dm, q, &tmpO);CHKERRQ(ierr);
    } else {
      ierr = DMPlexGetSupportSize(dm, q, &tmpSize);CHKERRQ(ierr);
      ierr = DMPlexGetSupport(dm, q, &tmp);CHKERRQ(ierr);
      tmpO = NULL;
    }
    for (t = 0; t < tmpSize; ++t) {
      const PetscInt i  = ((rev ? tmpSize-t : t) + off)%tmpSize;
      const PetscInt cp = tmp[i];
      /* Must propogate orientation: When we reverse orientation, we both reverse the direction of iteration and start at the other end of the chain. */
      /* HACK: It is worse to get the size here, than to change the interpretation of -(*+1)
       const PetscInt co = tmpO ? (rev ? -(tmpO[i]+1) : tmpO[i]) : 0; */
      PetscInt       co = tmpO ? tmpO[i] : 0;
      PetscInt       c;

      if (rev) {
        PetscInt childSize, coff;
        ierr = DMPlexGetConeSize(dm, cp, &childSize);CHKERRQ(ierr);
        coff = tmpO[i] < 0 ? -(tmpO[i]+1) : tmpO[i];
        co   = childSize ? -(((coff+childSize-1)%childSize)+1) : 0;
      }
      /* Check for duplicate */
      for (c = 0; c < closureSize; c += 2) {
        if (closure[c] == cp) break;
      }
      if (c == closureSize) {
        closure[closureSize]   = cp;
        closure[closureSize+1] = co;
        fifo[fifoSize]         = cp;
        fifo[fifoSize+1]       = co;
        closureSize           += 2;
        fifoSize              += 2;
      }
    }
    fifoStart += 2;
  }
  if (numPoints) *numPoints = closureSize/2;
  if (points)    *points    = closure;
  ierr = DMRestoreWorkArray(dm, maxSize, PETSC_INT, &fifo);CHKERRQ(ierr);
  PetscFunctionReturn(0);
}

#undef __FUNCT__
#define __FUNCT__ "DMPlexRestoreTransitiveClosure"
/*@C
  DMPlexRestoreTransitiveClosure - Restore the array of points on the transitive closure of the in-edges or out-edges for this point in the Sieve DAG

  Not collective

  Input Parameters:
+ mesh - The DMPlex
. p - The Sieve point, which must lie in the chart set with DMPlexSetChart()
. useCone - PETSC_TRUE for in-edges,  otherwise use out-edges
. numPoints - The number of points in the closure, so points[] is of size 2*numPoints, zeroed on exit
- points - The points and point orientations, interleaved as pairs [p0, o0, p1, o1, ...], zeroed on exit

  Note:
  If not using internal storage (points is not NULL on input), this call is unnecessary

  Fortran Notes:
  Since it returns an array, this routine is only available in Fortran 90, and you must
  include petsc.h90 in your code.

  The numPoints argument is not present in the Fortran 90 binding since it is internal to the array.

  Level: beginner

.seealso: DMPlexGetTransitiveClosure(), DMPlexCreate(), DMPlexSetCone(), DMPlexSetChart(), DMPlexGetCone()
@*/
PetscErrorCode DMPlexRestoreTransitiveClosure(DM dm, PetscInt p, PetscBool useCone, PetscInt *numPoints, PetscInt *points[])
{
  PetscErrorCode ierr;

  PetscFunctionBegin;
  PetscValidHeaderSpecific(dm, DM_CLASSID, 1);
  if (numPoints) PetscValidIntPointer(numPoints,4);
  if (points) PetscValidPointer(points,5);
  ierr = DMRestoreWorkArray(dm, 0, PETSC_INT, points);CHKERRQ(ierr);
  if (numPoints) *numPoints = 0;
  PetscFunctionReturn(0);
}

#undef __FUNCT__
#define __FUNCT__ "DMPlexGetMaxSizes"
/*@
  DMPlexGetMaxSizes - Return the maximum number of in-edges (cone) and out-edges (support) for any point in the Sieve DAG

  Not collective

  Input Parameter:
. mesh - The DMPlex

  Output Parameters:
+ maxConeSize - The maximum number of in-edges
- maxSupportSize - The maximum number of out-edges

  Level: beginner

.seealso: DMPlexCreate(), DMPlexSetConeSize(), DMPlexSetChart()
@*/
PetscErrorCode DMPlexGetMaxSizes(DM dm, PetscInt *maxConeSize, PetscInt *maxSupportSize)
{
  DM_Plex *mesh = (DM_Plex*) dm->data;

  PetscFunctionBegin;
  PetscValidHeaderSpecific(dm, DM_CLASSID, 1);
  if (maxConeSize)    *maxConeSize    = mesh->maxConeSize;
  if (maxSupportSize) *maxSupportSize = mesh->maxSupportSize;
  PetscFunctionReturn(0);
}

#undef __FUNCT__
#define __FUNCT__ "DMSetUp_Plex"
PetscErrorCode DMSetUp_Plex(DM dm)
{
  DM_Plex       *mesh = (DM_Plex*) dm->data;
  PetscInt       size;
  PetscErrorCode ierr;

  PetscFunctionBegin;
  PetscValidHeaderSpecific(dm, DM_CLASSID, 1);
  ierr = PetscSectionSetUp(mesh->coneSection);CHKERRQ(ierr);
  ierr = PetscSectionGetStorageSize(mesh->coneSection, &size);CHKERRQ(ierr);
  ierr = PetscMalloc1(size, &mesh->cones);CHKERRQ(ierr);
  ierr = PetscCalloc1(size, &mesh->coneOrientations);CHKERRQ(ierr);
  if (mesh->maxSupportSize) {
    ierr = PetscSectionSetUp(mesh->supportSection);CHKERRQ(ierr);
    ierr = PetscSectionGetStorageSize(mesh->supportSection, &size);CHKERRQ(ierr);
    ierr = PetscMalloc1(size, &mesh->supports);CHKERRQ(ierr);
  }
  PetscFunctionReturn(0);
}

#undef __FUNCT__
#define __FUNCT__ "DMCreateSubDM_Plex"
PetscErrorCode DMCreateSubDM_Plex(DM dm, PetscInt numFields, PetscInt fields[], IS *is, DM *subdm)
{
  PetscErrorCode ierr;

  PetscFunctionBegin;
  if (subdm) {ierr = DMClone(dm, subdm);CHKERRQ(ierr);}
  ierr = DMCreateSubDM_Section_Private(dm, numFields, fields, is, subdm);CHKERRQ(ierr);
  PetscFunctionReturn(0);
}

#undef __FUNCT__
#define __FUNCT__ "DMPlexSymmetrize"
/*@
  DMPlexSymmetrize - Creates support (out-edge) information from cone (in-edge) inoformation

  Not collective

  Input Parameter:
. mesh - The DMPlex

  Output Parameter:

  Note:
  This should be called after all calls to DMPlexSetCone()

  Level: beginner

.seealso: DMPlexCreate(), DMPlexSetChart(), DMPlexSetConeSize(), DMPlexSetCone()
@*/
PetscErrorCode DMPlexSymmetrize(DM dm)
{
  DM_Plex       *mesh = (DM_Plex*) dm->data;
  PetscInt      *offsets;
  PetscInt       supportSize;
  PetscInt       pStart, pEnd, p;
  PetscErrorCode ierr;

  PetscFunctionBegin;
  PetscValidHeaderSpecific(dm, DM_CLASSID, 1);
  if (mesh->supports) SETERRQ(PetscObjectComm((PetscObject)dm), PETSC_ERR_ARG_WRONGSTATE, "Supports were already setup in this DMPlex");
  /* Calculate support sizes */
  ierr = DMPlexGetChart(dm, &pStart, &pEnd);CHKERRQ(ierr);
  for (p = pStart; p < pEnd; ++p) {
    PetscInt dof, off, c;

    ierr = PetscSectionGetDof(mesh->coneSection, p, &dof);CHKERRQ(ierr);
    ierr = PetscSectionGetOffset(mesh->coneSection, p, &off);CHKERRQ(ierr);
    for (c = off; c < off+dof; ++c) {
      ierr = PetscSectionAddDof(mesh->supportSection, mesh->cones[c], 1);CHKERRQ(ierr);
    }
  }
  for (p = pStart; p < pEnd; ++p) {
    PetscInt dof;

    ierr = PetscSectionGetDof(mesh->supportSection, p, &dof);CHKERRQ(ierr);

    mesh->maxSupportSize = PetscMax(mesh->maxSupportSize, dof);
  }
  ierr = PetscSectionSetUp(mesh->supportSection);CHKERRQ(ierr);
  /* Calculate supports */
  ierr = PetscSectionGetStorageSize(mesh->supportSection, &supportSize);CHKERRQ(ierr);
  ierr = PetscMalloc1(supportSize, &mesh->supports);CHKERRQ(ierr);
  ierr = PetscCalloc1(pEnd - pStart, &offsets);CHKERRQ(ierr);
  for (p = pStart; p < pEnd; ++p) {
    PetscInt dof, off, c;

    ierr = PetscSectionGetDof(mesh->coneSection, p, &dof);CHKERRQ(ierr);
    ierr = PetscSectionGetOffset(mesh->coneSection, p, &off);CHKERRQ(ierr);
    for (c = off; c < off+dof; ++c) {
      const PetscInt q = mesh->cones[c];
      PetscInt       offS;

      ierr = PetscSectionGetOffset(mesh->supportSection, q, &offS);CHKERRQ(ierr);

      mesh->supports[offS+offsets[q]] = p;
      ++offsets[q];
    }
  }
  ierr = PetscFree(offsets);CHKERRQ(ierr);
  PetscFunctionReturn(0);
}

#undef __FUNCT__
#define __FUNCT__ "DMPlexStratify"
/*@
  DMPlexStratify - The Sieve DAG for most topologies is a graded poset (http://en.wikipedia.org/wiki/Graded_poset), and
  can be illustrated by Hasse Diagram (a http://en.wikipedia.org/wiki/Hasse_diagram). The strata group all points of the
  same grade, and this function calculates the strata. This grade can be seen as the height (or depth) of the point in
  the DAG.

  Not collective

  Input Parameter:
. mesh - The DMPlex

  Output Parameter:

  Notes:
  The normal association for the point grade is element dimension (or co-dimension). For instance, all vertices would
  have depth 0, and all edges depth 1. Likewise, all cells heights would have height 0, and all faces height 1.

  This should be called after all calls to DMPlexSymmetrize()

  Level: beginner

.seealso: DMPlexCreate(), DMPlexSymmetrize()
@*/
PetscErrorCode DMPlexStratify(DM dm)
{
  DMLabel        label;
  PetscInt       pStart, pEnd, p;
  PetscInt       numRoots = 0, numLeaves = 0;
  PetscErrorCode ierr;

  PetscFunctionBegin;
  PetscValidHeaderSpecific(dm, DM_CLASSID, 1);
  ierr = PetscLogEventBegin(DMPLEX_Stratify,dm,0,0,0);CHKERRQ(ierr);
  /* Calculate depth */
  ierr = DMPlexGetChart(dm, &pStart, &pEnd);CHKERRQ(ierr);
  ierr = DMPlexCreateLabel(dm, "depth");CHKERRQ(ierr);
  ierr = DMPlexGetDepthLabel(dm, &label);CHKERRQ(ierr);
  /* Initialize roots and count leaves */
  for (p = pStart; p < pEnd; ++p) {
    PetscInt coneSize, supportSize;

    ierr = DMPlexGetConeSize(dm, p, &coneSize);CHKERRQ(ierr);
    ierr = DMPlexGetSupportSize(dm, p, &supportSize);CHKERRQ(ierr);
    if (!coneSize && supportSize) {
      ++numRoots;
      ierr = DMLabelSetValue(label, p, 0);CHKERRQ(ierr);
    } else if (!supportSize && coneSize) {
      ++numLeaves;
    } else if (!supportSize && !coneSize) {
      /* Isolated points */
      ierr = DMLabelSetValue(label, p, 0);CHKERRQ(ierr);
    }
  }
  if (numRoots + numLeaves == (pEnd - pStart)) {
    for (p = pStart; p < pEnd; ++p) {
      PetscInt coneSize, supportSize;

      ierr = DMPlexGetConeSize(dm, p, &coneSize);CHKERRQ(ierr);
      ierr = DMPlexGetSupportSize(dm, p, &supportSize);CHKERRQ(ierr);
      if (!supportSize && coneSize) {
        ierr = DMLabelSetValue(label, p, 1);CHKERRQ(ierr);
      }
    }
  } else {
    IS       pointIS;
    PetscInt numPoints = 0, level = 0;

    ierr = DMLabelGetStratumIS(label, level, &pointIS);CHKERRQ(ierr);
    if (pointIS) {ierr = ISGetLocalSize(pointIS, &numPoints);CHKERRQ(ierr);}
    while (numPoints) {
      const PetscInt *points;
      const PetscInt  newLevel = level+1;

      ierr = ISGetIndices(pointIS, &points);CHKERRQ(ierr);
      for (p = 0; p < numPoints; ++p) {
        const PetscInt  point = points[p];
        const PetscInt *support;
        PetscInt        supportSize, s;

        ierr = DMPlexGetSupportSize(dm, point, &supportSize);CHKERRQ(ierr);
        ierr = DMPlexGetSupport(dm, point, &support);CHKERRQ(ierr);
        for (s = 0; s < supportSize; ++s) {
          ierr = DMLabelSetValue(label, support[s], newLevel);CHKERRQ(ierr);
        }
      }
      ierr = ISRestoreIndices(pointIS, &points);CHKERRQ(ierr);
      ++level;
      ierr = ISDestroy(&pointIS);CHKERRQ(ierr);
      ierr = DMLabelGetStratumIS(label, level, &pointIS);CHKERRQ(ierr);
      if (pointIS) {ierr = ISGetLocalSize(pointIS, &numPoints);CHKERRQ(ierr);}
      else         {numPoints = 0;}
    }
    ierr = ISDestroy(&pointIS);CHKERRQ(ierr);
  }
  ierr = PetscLogEventEnd(DMPLEX_Stratify,dm,0,0,0);CHKERRQ(ierr);
  PetscFunctionReturn(0);
}

#undef __FUNCT__
#define __FUNCT__ "DMPlexGetJoin"
/*@C
  DMPlexGetJoin - Get an array for the join of the set of points

  Not Collective

  Input Parameters:
+ dm - The DMPlex object
. numPoints - The number of input points for the join
- points - The input points

  Output Parameters:
+ numCoveredPoints - The number of points in the join
- coveredPoints - The points in the join

  Level: intermediate

  Note: Currently, this is restricted to a single level join

  Fortran Notes:
  Since it returns an array, this routine is only available in Fortran 90, and you must
  include petsc.h90 in your code.

  The numCoveredPoints argument is not present in the Fortran 90 binding since it is internal to the array.

.keywords: mesh
.seealso: DMPlexRestoreJoin(), DMPlexGetMeet()
@*/
PetscErrorCode DMPlexGetJoin(DM dm, PetscInt numPoints, const PetscInt points[], PetscInt *numCoveredPoints, const PetscInt **coveredPoints)
{
  DM_Plex       *mesh = (DM_Plex*) dm->data;
  PetscInt      *join[2];
  PetscInt       joinSize, i = 0;
  PetscInt       dof, off, p, c, m;
  PetscErrorCode ierr;

  PetscFunctionBegin;
  PetscValidHeaderSpecific(dm, DM_CLASSID, 1);
  PetscValidPointer(points, 2);
  PetscValidPointer(numCoveredPoints, 3);
  PetscValidPointer(coveredPoints, 4);
  ierr = DMGetWorkArray(dm, mesh->maxSupportSize, PETSC_INT, &join[0]);CHKERRQ(ierr);
  ierr = DMGetWorkArray(dm, mesh->maxSupportSize, PETSC_INT, &join[1]);CHKERRQ(ierr);
  /* Copy in support of first point */
  ierr = PetscSectionGetDof(mesh->supportSection, points[0], &dof);CHKERRQ(ierr);
  ierr = PetscSectionGetOffset(mesh->supportSection, points[0], &off);CHKERRQ(ierr);
  for (joinSize = 0; joinSize < dof; ++joinSize) {
    join[i][joinSize] = mesh->supports[off+joinSize];
  }
  /* Check each successive support */
  for (p = 1; p < numPoints; ++p) {
    PetscInt newJoinSize = 0;

    ierr = PetscSectionGetDof(mesh->supportSection, points[p], &dof);CHKERRQ(ierr);
    ierr = PetscSectionGetOffset(mesh->supportSection, points[p], &off);CHKERRQ(ierr);
    for (c = 0; c < dof; ++c) {
      const PetscInt point = mesh->supports[off+c];

      for (m = 0; m < joinSize; ++m) {
        if (point == join[i][m]) {
          join[1-i][newJoinSize++] = point;
          break;
        }
      }
    }
    joinSize = newJoinSize;
    i        = 1-i;
  }
  *numCoveredPoints = joinSize;
  *coveredPoints    = join[i];
  ierr              = DMRestoreWorkArray(dm, mesh->maxSupportSize, PETSC_INT, &join[1-i]);CHKERRQ(ierr);
  PetscFunctionReturn(0);
}

#undef __FUNCT__
#define __FUNCT__ "DMPlexRestoreJoin"
/*@C
  DMPlexRestoreJoin - Restore an array for the join of the set of points

  Not Collective

  Input Parameters:
+ dm - The DMPlex object
. numPoints - The number of input points for the join
- points - The input points

  Output Parameters:
+ numCoveredPoints - The number of points in the join
- coveredPoints - The points in the join

  Fortran Notes:
  Since it returns an array, this routine is only available in Fortran 90, and you must
  include petsc.h90 in your code.

  The numCoveredPoints argument is not present in the Fortran 90 binding since it is internal to the array.

  Level: intermediate

.keywords: mesh
.seealso: DMPlexGetJoin(), DMPlexGetFullJoin(), DMPlexGetMeet()
@*/
PetscErrorCode DMPlexRestoreJoin(DM dm, PetscInt numPoints, const PetscInt points[], PetscInt *numCoveredPoints, const PetscInt **coveredPoints)
{
  PetscErrorCode ierr;

  PetscFunctionBegin;
  PetscValidHeaderSpecific(dm, DM_CLASSID, 1);
  if (points) PetscValidIntPointer(points,3);
  if (numCoveredPoints) PetscValidIntPointer(numCoveredPoints,4);
  PetscValidPointer(coveredPoints, 5);
  ierr = DMRestoreWorkArray(dm, 0, PETSC_INT, (void*) coveredPoints);CHKERRQ(ierr);
  if (numCoveredPoints) *numCoveredPoints = 0;
  PetscFunctionReturn(0);
}

#undef __FUNCT__
#define __FUNCT__ "DMPlexGetFullJoin"
/*@C
  DMPlexGetFullJoin - Get an array for the join of the set of points

  Not Collective

  Input Parameters:
+ dm - The DMPlex object
. numPoints - The number of input points for the join
- points - The input points

  Output Parameters:
+ numCoveredPoints - The number of points in the join
- coveredPoints - The points in the join

  Fortran Notes:
  Since it returns an array, this routine is only available in Fortran 90, and you must
  include petsc.h90 in your code.

  The numCoveredPoints argument is not present in the Fortran 90 binding since it is internal to the array.

  Level: intermediate

.keywords: mesh
.seealso: DMPlexGetJoin(), DMPlexRestoreJoin(), DMPlexGetMeet()
@*/
PetscErrorCode DMPlexGetFullJoin(DM dm, PetscInt numPoints, const PetscInt points[], PetscInt *numCoveredPoints, const PetscInt **coveredPoints)
{
  DM_Plex       *mesh = (DM_Plex*) dm->data;
  PetscInt      *offsets, **closures;
  PetscInt      *join[2];
  PetscInt       depth = 0, maxSize, joinSize = 0, i = 0;
  PetscInt       p, d, c, m;
  PetscErrorCode ierr;

  PetscFunctionBegin;
  PetscValidHeaderSpecific(dm, DM_CLASSID, 1);
  PetscValidPointer(points, 2);
  PetscValidPointer(numCoveredPoints, 3);
  PetscValidPointer(coveredPoints, 4);

  ierr    = DMPlexGetDepth(dm, &depth);CHKERRQ(ierr);
  ierr    = PetscCalloc1(numPoints, &closures);CHKERRQ(ierr);
  ierr    = DMGetWorkArray(dm, numPoints*(depth+2), PETSC_INT, &offsets);CHKERRQ(ierr);
  maxSize = PetscPowInt(mesh->maxSupportSize,depth+1);
  ierr    = DMGetWorkArray(dm, maxSize, PETSC_INT, &join[0]);CHKERRQ(ierr);
  ierr    = DMGetWorkArray(dm, maxSize, PETSC_INT, &join[1]);CHKERRQ(ierr);

  for (p = 0; p < numPoints; ++p) {
    PetscInt closureSize;

    ierr = DMPlexGetTransitiveClosure(dm, points[p], PETSC_FALSE, &closureSize, &closures[p]);CHKERRQ(ierr);

    offsets[p*(depth+2)+0] = 0;
    for (d = 0; d < depth+1; ++d) {
      PetscInt pStart, pEnd, i;

      ierr = DMPlexGetDepthStratum(dm, d, &pStart, &pEnd);CHKERRQ(ierr);
      for (i = offsets[p*(depth+2)+d]; i < closureSize; ++i) {
        if ((pStart > closures[p][i*2]) || (pEnd <= closures[p][i*2])) {
          offsets[p*(depth+2)+d+1] = i;
          break;
        }
      }
      if (i == closureSize) offsets[p*(depth+2)+d+1] = i;
    }
    if (offsets[p*(depth+2)+depth+1] != closureSize) SETERRQ2(PetscObjectComm((PetscObject)dm), PETSC_ERR_PLIB, "Total size of closure %D should be %D", offsets[p*(depth+2)+depth+1], closureSize);
  }
  for (d = 0; d < depth+1; ++d) {
    PetscInt dof;

    /* Copy in support of first point */
    dof = offsets[d+1] - offsets[d];
    for (joinSize = 0; joinSize < dof; ++joinSize) {
      join[i][joinSize] = closures[0][(offsets[d]+joinSize)*2];
    }
    /* Check each successive cone */
    for (p = 1; p < numPoints && joinSize; ++p) {
      PetscInt newJoinSize = 0;

      dof = offsets[p*(depth+2)+d+1] - offsets[p*(depth+2)+d];
      for (c = 0; c < dof; ++c) {
        const PetscInt point = closures[p][(offsets[p*(depth+2)+d]+c)*2];

        for (m = 0; m < joinSize; ++m) {
          if (point == join[i][m]) {
            join[1-i][newJoinSize++] = point;
            break;
          }
        }
      }
      joinSize = newJoinSize;
      i        = 1-i;
    }
    if (joinSize) break;
  }
  *numCoveredPoints = joinSize;
  *coveredPoints    = join[i];
  for (p = 0; p < numPoints; ++p) {
    ierr = DMPlexRestoreTransitiveClosure(dm, points[p], PETSC_FALSE, NULL, &closures[p]);CHKERRQ(ierr);
  }
  ierr = PetscFree(closures);CHKERRQ(ierr);
  ierr = DMRestoreWorkArray(dm, numPoints*(depth+2), PETSC_INT, &offsets);CHKERRQ(ierr);
  ierr = DMRestoreWorkArray(dm, mesh->maxSupportSize, PETSC_INT, &join[1-i]);CHKERRQ(ierr);
  PetscFunctionReturn(0);
}

#undef __FUNCT__
#define __FUNCT__ "DMPlexGetMeet"
/*@C
  DMPlexGetMeet - Get an array for the meet of the set of points

  Not Collective

  Input Parameters:
+ dm - The DMPlex object
. numPoints - The number of input points for the meet
- points - The input points

  Output Parameters:
+ numCoveredPoints - The number of points in the meet
- coveredPoints - The points in the meet

  Level: intermediate

  Note: Currently, this is restricted to a single level meet

  Fortran Notes:
  Since it returns an array, this routine is only available in Fortran 90, and you must
  include petsc.h90 in your code.

  The numCoveredPoints argument is not present in the Fortran 90 binding since it is internal to the array.

.keywords: mesh
.seealso: DMPlexRestoreMeet(), DMPlexGetJoin()
@*/
PetscErrorCode DMPlexGetMeet(DM dm, PetscInt numPoints, const PetscInt points[], PetscInt *numCoveringPoints, const PetscInt **coveringPoints)
{
  DM_Plex       *mesh = (DM_Plex*) dm->data;
  PetscInt      *meet[2];
  PetscInt       meetSize, i = 0;
  PetscInt       dof, off, p, c, m;
  PetscErrorCode ierr;

  PetscFunctionBegin;
  PetscValidHeaderSpecific(dm, DM_CLASSID, 1);
  PetscValidPointer(points, 2);
  PetscValidPointer(numCoveringPoints, 3);
  PetscValidPointer(coveringPoints, 4);
  ierr = DMGetWorkArray(dm, mesh->maxConeSize, PETSC_INT, &meet[0]);CHKERRQ(ierr);
  ierr = DMGetWorkArray(dm, mesh->maxConeSize, PETSC_INT, &meet[1]);CHKERRQ(ierr);
  /* Copy in cone of first point */
  ierr = PetscSectionGetDof(mesh->coneSection, points[0], &dof);CHKERRQ(ierr);
  ierr = PetscSectionGetOffset(mesh->coneSection, points[0], &off);CHKERRQ(ierr);
  for (meetSize = 0; meetSize < dof; ++meetSize) {
    meet[i][meetSize] = mesh->cones[off+meetSize];
  }
  /* Check each successive cone */
  for (p = 1; p < numPoints; ++p) {
    PetscInt newMeetSize = 0;

    ierr = PetscSectionGetDof(mesh->coneSection, points[p], &dof);CHKERRQ(ierr);
    ierr = PetscSectionGetOffset(mesh->coneSection, points[p], &off);CHKERRQ(ierr);
    for (c = 0; c < dof; ++c) {
      const PetscInt point = mesh->cones[off+c];

      for (m = 0; m < meetSize; ++m) {
        if (point == meet[i][m]) {
          meet[1-i][newMeetSize++] = point;
          break;
        }
      }
    }
    meetSize = newMeetSize;
    i        = 1-i;
  }
  *numCoveringPoints = meetSize;
  *coveringPoints    = meet[i];
  ierr               = DMRestoreWorkArray(dm, mesh->maxConeSize, PETSC_INT, &meet[1-i]);CHKERRQ(ierr);
  PetscFunctionReturn(0);
}

#undef __FUNCT__
#define __FUNCT__ "DMPlexRestoreMeet"
/*@C
  DMPlexRestoreMeet - Restore an array for the meet of the set of points

  Not Collective

  Input Parameters:
+ dm - The DMPlex object
. numPoints - The number of input points for the meet
- points - The input points

  Output Parameters:
+ numCoveredPoints - The number of points in the meet
- coveredPoints - The points in the meet

  Level: intermediate

  Fortran Notes:
  Since it returns an array, this routine is only available in Fortran 90, and you must
  include petsc.h90 in your code.

  The numCoveredPoints argument is not present in the Fortran 90 binding since it is internal to the array.

.keywords: mesh
.seealso: DMPlexGetMeet(), DMPlexGetFullMeet(), DMPlexGetJoin()
@*/
PetscErrorCode DMPlexRestoreMeet(DM dm, PetscInt numPoints, const PetscInt points[], PetscInt *numCoveredPoints, const PetscInt **coveredPoints)
{
  PetscErrorCode ierr;

  PetscFunctionBegin;
  PetscValidHeaderSpecific(dm, DM_CLASSID, 1);
  if (points) PetscValidIntPointer(points,3);
  if (numCoveredPoints) PetscValidIntPointer(numCoveredPoints,4);
  PetscValidPointer(coveredPoints,5);
  ierr = DMRestoreWorkArray(dm, 0, PETSC_INT, (void*) coveredPoints);CHKERRQ(ierr);
  if (numCoveredPoints) *numCoveredPoints = 0;
  PetscFunctionReturn(0);
}

#undef __FUNCT__
#define __FUNCT__ "DMPlexGetFullMeet"
/*@C
  DMPlexGetFullMeet - Get an array for the meet of the set of points

  Not Collective

  Input Parameters:
+ dm - The DMPlex object
. numPoints - The number of input points for the meet
- points - The input points

  Output Parameters:
+ numCoveredPoints - The number of points in the meet
- coveredPoints - The points in the meet

  Level: intermediate

  Fortran Notes:
  Since it returns an array, this routine is only available in Fortran 90, and you must
  include petsc.h90 in your code.

  The numCoveredPoints argument is not present in the Fortran 90 binding since it is internal to the array.

.keywords: mesh
.seealso: DMPlexGetMeet(), DMPlexRestoreMeet(), DMPlexGetJoin()
@*/
PetscErrorCode DMPlexGetFullMeet(DM dm, PetscInt numPoints, const PetscInt points[], PetscInt *numCoveredPoints, const PetscInt **coveredPoints)
{
  DM_Plex       *mesh = (DM_Plex*) dm->data;
  PetscInt      *offsets, **closures;
  PetscInt      *meet[2];
  PetscInt       height = 0, maxSize, meetSize = 0, i = 0;
  PetscInt       p, h, c, m;
  PetscErrorCode ierr;

  PetscFunctionBegin;
  PetscValidHeaderSpecific(dm, DM_CLASSID, 1);
  PetscValidPointer(points, 2);
  PetscValidPointer(numCoveredPoints, 3);
  PetscValidPointer(coveredPoints, 4);

  ierr    = DMPlexGetDepth(dm, &height);CHKERRQ(ierr);
  ierr    = PetscMalloc1(numPoints, &closures);CHKERRQ(ierr);
  ierr    = DMGetWorkArray(dm, numPoints*(height+2), PETSC_INT, &offsets);CHKERRQ(ierr);
  maxSize = PetscPowInt(mesh->maxConeSize,height+1);
  ierr    = DMGetWorkArray(dm, maxSize, PETSC_INT, &meet[0]);CHKERRQ(ierr);
  ierr    = DMGetWorkArray(dm, maxSize, PETSC_INT, &meet[1]);CHKERRQ(ierr);

  for (p = 0; p < numPoints; ++p) {
    PetscInt closureSize;

    ierr = DMPlexGetTransitiveClosure(dm, points[p], PETSC_TRUE, &closureSize, &closures[p]);CHKERRQ(ierr);

    offsets[p*(height+2)+0] = 0;
    for (h = 0; h < height+1; ++h) {
      PetscInt pStart, pEnd, i;

      ierr = DMPlexGetHeightStratum(dm, h, &pStart, &pEnd);CHKERRQ(ierr);
      for (i = offsets[p*(height+2)+h]; i < closureSize; ++i) {
        if ((pStart > closures[p][i*2]) || (pEnd <= closures[p][i*2])) {
          offsets[p*(height+2)+h+1] = i;
          break;
        }
      }
      if (i == closureSize) offsets[p*(height+2)+h+1] = i;
    }
    if (offsets[p*(height+2)+height+1] != closureSize) SETERRQ2(PetscObjectComm((PetscObject)dm), PETSC_ERR_PLIB, "Total size of closure %D should be %D", offsets[p*(height+2)+height+1], closureSize);
  }
  for (h = 0; h < height+1; ++h) {
    PetscInt dof;

    /* Copy in cone of first point */
    dof = offsets[h+1] - offsets[h];
    for (meetSize = 0; meetSize < dof; ++meetSize) {
      meet[i][meetSize] = closures[0][(offsets[h]+meetSize)*2];
    }
    /* Check each successive cone */
    for (p = 1; p < numPoints && meetSize; ++p) {
      PetscInt newMeetSize = 0;

      dof = offsets[p*(height+2)+h+1] - offsets[p*(height+2)+h];
      for (c = 0; c < dof; ++c) {
        const PetscInt point = closures[p][(offsets[p*(height+2)+h]+c)*2];

        for (m = 0; m < meetSize; ++m) {
          if (point == meet[i][m]) {
            meet[1-i][newMeetSize++] = point;
            break;
          }
        }
      }
      meetSize = newMeetSize;
      i        = 1-i;
    }
    if (meetSize) break;
  }
  *numCoveredPoints = meetSize;
  *coveredPoints    = meet[i];
  for (p = 0; p < numPoints; ++p) {
    ierr = DMPlexRestoreTransitiveClosure(dm, points[p], PETSC_TRUE, NULL, &closures[p]);CHKERRQ(ierr);
  }
  ierr = PetscFree(closures);CHKERRQ(ierr);
  ierr = DMRestoreWorkArray(dm, numPoints*(height+2), PETSC_INT, &offsets);CHKERRQ(ierr);
  ierr = DMRestoreWorkArray(dm, mesh->maxConeSize, PETSC_INT, &meet[1-i]);CHKERRQ(ierr);
  PetscFunctionReturn(0);
}

#undef __FUNCT__
#define __FUNCT__ "DMPlexEqual"
/*@C
  DMPlexEqual - Determine if two DMs have the same topology

  Not Collective

  Input Parameters:
+ dmA - A DMPlex object
- dmB - A DMPlex object

  Output Parameters:
. equal - PETSC_TRUE if the topologies are identical

  Level: intermediate

  Notes:
  We are not solving graph isomorphism, so we do not permutation.

.keywords: mesh
.seealso: DMPlexGetCone()
@*/
PetscErrorCode DMPlexEqual(DM dmA, DM dmB, PetscBool *equal)
{
  PetscInt       depth, depthB, pStart, pEnd, pStartB, pEndB, p;
  PetscErrorCode ierr;

  PetscFunctionBegin;
  PetscValidHeaderSpecific(dmA, DM_CLASSID, 1);
  PetscValidHeaderSpecific(dmB, DM_CLASSID, 2);
  PetscValidPointer(equal, 3);

  *equal = PETSC_FALSE;
  ierr = DMPlexGetDepth(dmA, &depth);CHKERRQ(ierr);
  ierr = DMPlexGetDepth(dmB, &depthB);CHKERRQ(ierr);
  if (depth != depthB) PetscFunctionReturn(0);
  ierr = DMPlexGetChart(dmA, &pStart,  &pEnd);CHKERRQ(ierr);
  ierr = DMPlexGetChart(dmB, &pStartB, &pEndB);CHKERRQ(ierr);
  if ((pStart != pStartB) || (pEnd != pEndB)) PetscFunctionReturn(0);
  for (p = pStart; p < pEnd; ++p) {
    const PetscInt *cone, *coneB, *ornt, *orntB, *support, *supportB;
    PetscInt        coneSize, coneSizeB, c, supportSize, supportSizeB, s;

    ierr = DMPlexGetConeSize(dmA, p, &coneSize);CHKERRQ(ierr);
    ierr = DMPlexGetCone(dmA, p, &cone);CHKERRQ(ierr);
    ierr = DMPlexGetConeOrientation(dmA, p, &ornt);CHKERRQ(ierr);
    ierr = DMPlexGetConeSize(dmB, p, &coneSizeB);CHKERRQ(ierr);
    ierr = DMPlexGetCone(dmB, p, &coneB);CHKERRQ(ierr);
    ierr = DMPlexGetConeOrientation(dmB, p, &orntB);CHKERRQ(ierr);
    if (coneSize != coneSizeB) PetscFunctionReturn(0);
    for (c = 0; c < coneSize; ++c) {
      if (cone[c] != coneB[c]) PetscFunctionReturn(0);
      if (ornt[c] != orntB[c]) PetscFunctionReturn(0);
    }
    ierr = DMPlexGetSupportSize(dmA, p, &supportSize);CHKERRQ(ierr);
    ierr = DMPlexGetSupport(dmA, p, &support);CHKERRQ(ierr);
    ierr = DMPlexGetSupportSize(dmB, p, &supportSizeB);CHKERRQ(ierr);
    ierr = DMPlexGetSupport(dmB, p, &supportB);CHKERRQ(ierr);
    if (supportSize != supportSizeB) PetscFunctionReturn(0);
    for (s = 0; s < supportSize; ++s) {
      if (support[s] != supportB[s]) PetscFunctionReturn(0);
    }
  }
  *equal = PETSC_TRUE;
  PetscFunctionReturn(0);
}

#undef __FUNCT__
#define __FUNCT__ "DMPlexGetNumFaceVertices"
PetscErrorCode DMPlexGetNumFaceVertices(DM dm, PetscInt cellDim, PetscInt numCorners, PetscInt *numFaceVertices)
{
  MPI_Comm       comm;
  PetscErrorCode ierr;

  PetscFunctionBegin;
  ierr = PetscObjectGetComm((PetscObject)dm,&comm);CHKERRQ(ierr);
  PetscValidPointer(numFaceVertices,3);
  switch (cellDim) {
  case 0:
    *numFaceVertices = 0;
    break;
  case 1:
    *numFaceVertices = 1;
    break;
  case 2:
    switch (numCorners) {
    case 3: /* triangle */
      *numFaceVertices = 2; /* Edge has 2 vertices */
      break;
    case 4: /* quadrilateral */
      *numFaceVertices = 2; /* Edge has 2 vertices */
      break;
    case 6: /* quadratic triangle, tri and quad cohesive Lagrange cells */
      *numFaceVertices = 3; /* Edge has 3 vertices */
      break;
    case 9: /* quadratic quadrilateral, quadratic quad cohesive Lagrange cells */
      *numFaceVertices = 3; /* Edge has 3 vertices */
      break;
    default:
      SETERRQ2(comm, PETSC_ERR_ARG_OUTOFRANGE, "Invalid number of face corners %d for dimension %d", numCorners, cellDim);
    }
    break;
  case 3:
    switch (numCorners) {
    case 4: /* tetradehdron */
      *numFaceVertices = 3; /* Face has 3 vertices */
      break;
    case 6: /* tet cohesive cells */
      *numFaceVertices = 4; /* Face has 4 vertices */
      break;
    case 8: /* hexahedron */
      *numFaceVertices = 4; /* Face has 4 vertices */
      break;
    case 9: /* tet cohesive Lagrange cells */
      *numFaceVertices = 6; /* Face has 6 vertices */
      break;
    case 10: /* quadratic tetrahedron */
      *numFaceVertices = 6; /* Face has 6 vertices */
      break;
    case 12: /* hex cohesive Lagrange cells */
      *numFaceVertices = 6; /* Face has 6 vertices */
      break;
    case 18: /* quadratic tet cohesive Lagrange cells */
      *numFaceVertices = 6; /* Face has 6 vertices */
      break;
    case 27: /* quadratic hexahedron, quadratic hex cohesive Lagrange cells */
      *numFaceVertices = 9; /* Face has 9 vertices */
      break;
    default:
      SETERRQ2(comm, PETSC_ERR_ARG_OUTOFRANGE, "Invalid number of face corners %d for dimension %d", numCorners, cellDim);
    }
    break;
  default:
    SETERRQ1(comm, PETSC_ERR_ARG_OUTOFRANGE, "Invalid cell dimension %d", cellDim);
  }
  PetscFunctionReturn(0);
}

#undef __FUNCT__
#define __FUNCT__ "DMPlexOrient"
/* Trys to give the mesh a consistent orientation */
PetscErrorCode DMPlexOrient(DM dm)
{
  PetscBT        seenCells, flippedCells, seenFaces;
  PetscInt      *faceFIFO, fTop, fBottom;
  PetscInt       dim, h, cStart, cEnd, c, fStart, fEnd, face, maxConeSize, *revcone, *revconeO;
  PetscErrorCode ierr;

  PetscFunctionBegin;
  /* Truth Table
     mismatch    flips   do action   mismatch   flipA ^ flipB   action
         F       0 flips     no         F             F           F
         F       1 flip      yes        F             T           T
         F       2 flips     no         T             F           T
         T       0 flips     yes        T             T           F
         T       1 flip      no
         T       2 flips     yes
  */
  ierr = DMPlexGetDimension(dm, &dim);CHKERRQ(ierr);
  ierr = DMPlexGetVTKCellHeight(dm, &h);CHKERRQ(ierr);
  ierr = DMPlexGetHeightStratum(dm, h,   &cStart, &cEnd);CHKERRQ(ierr);
  ierr = DMPlexGetHeightStratum(dm, h+1, &fStart, &fEnd);CHKERRQ(ierr);
  ierr = PetscBTCreate(cEnd - cStart, &seenCells);CHKERRQ(ierr);
  ierr = PetscBTMemzero(cEnd - cStart, seenCells);CHKERRQ(ierr);
  ierr = PetscBTCreate(cEnd - cStart, &flippedCells);CHKERRQ(ierr);
  ierr = PetscBTMemzero(cEnd - cStart, flippedCells);CHKERRQ(ierr);
  ierr = PetscBTCreate(fEnd - fStart, &seenFaces);CHKERRQ(ierr);
  ierr = PetscBTMemzero(fEnd - fStart, seenFaces);CHKERRQ(ierr);
  ierr = PetscMalloc1((fEnd - fStart), &faceFIFO);CHKERRQ(ierr);
  fTop = fBottom = 0;
  /* Initialize FIFO with first cell */
  if (cEnd > cStart) {
    const PetscInt *cone;
    PetscInt        coneSize;

    ierr = DMPlexGetConeSize(dm, cStart, &coneSize);CHKERRQ(ierr);
    ierr = DMPlexGetCone(dm, cStart, &cone);CHKERRQ(ierr);
    for (c = 0; c < coneSize; ++c) {
      faceFIFO[fBottom++] = cone[c];
      ierr = PetscBTSet(seenFaces, cone[c]-fStart);CHKERRQ(ierr);
    }
  }
  /* Consider each face in FIFO */
  while (fTop < fBottom) {
    const PetscInt *support, *coneA, *coneB, *coneOA, *coneOB;
    PetscInt        supportSize, coneSizeA, coneSizeB, posA = -1, posB = -1;
    PetscInt        seenA, flippedA, seenB, flippedB, mismatch;

    face = faceFIFO[fTop++];
    ierr = DMPlexGetSupportSize(dm, face, &supportSize);CHKERRQ(ierr);
    ierr = DMPlexGetSupport(dm, face, &support);CHKERRQ(ierr);
    if (supportSize < 2) continue;
    if (supportSize != 2) SETERRQ1(PETSC_COMM_SELF, PETSC_ERR_ARG_WRONG, "Faces should separate only two cells, not %d", supportSize);
    seenA    = PetscBTLookup(seenCells,    support[0]-cStart);
    flippedA = PetscBTLookup(flippedCells, support[0]-cStart) ? 1 : 0;
    seenB    = PetscBTLookup(seenCells,    support[1]-cStart);
    flippedB = PetscBTLookup(flippedCells, support[1]-cStart) ? 1 : 0;

    ierr = DMPlexGetConeSize(dm, support[0], &coneSizeA);CHKERRQ(ierr);
    ierr = DMPlexGetConeSize(dm, support[1], &coneSizeB);CHKERRQ(ierr);
    ierr = DMPlexGetCone(dm, support[0], &coneA);CHKERRQ(ierr);
    ierr = DMPlexGetCone(dm, support[1], &coneB);CHKERRQ(ierr);
    ierr = DMPlexGetConeOrientation(dm, support[0], &coneOA);CHKERRQ(ierr);
    ierr = DMPlexGetConeOrientation(dm, support[1], &coneOB);CHKERRQ(ierr);
    for (c = 0; c < coneSizeA; ++c) {
      if (!PetscBTLookup(seenFaces, coneA[c]-fStart)) {
        faceFIFO[fBottom++] = coneA[c];
        ierr = PetscBTSet(seenFaces, coneA[c]-fStart);CHKERRQ(ierr);
      }
      if (coneA[c] == face) posA = c;
      if (fBottom > fEnd-fStart) SETERRQ3(PETSC_COMM_SELF, PETSC_ERR_PLIB, "Face %d was pushed exceeding capacity %d > %d", coneA[c], fBottom, fEnd-fStart);
    }
    if (posA < 0) SETERRQ2(PETSC_COMM_SELF, PETSC_ERR_ARG_WRONG, "Face %d could not be located in cell %d", face, support[0]);
    for (c = 0; c < coneSizeB; ++c) {
      if (!PetscBTLookup(seenFaces, coneB[c]-fStart)) {
        faceFIFO[fBottom++] = coneB[c];
        ierr = PetscBTSet(seenFaces, coneB[c]-fStart);CHKERRQ(ierr);
      }
      if (coneB[c] == face) posB = c;
      if (fBottom > fEnd-fStart) SETERRQ3(PETSC_COMM_SELF, PETSC_ERR_PLIB, "Face %d was pushed exceeding capacity %d > %d", coneA[c], fBottom, fEnd-fStart);
    }
    if (posB < 0) SETERRQ2(PETSC_COMM_SELF, PETSC_ERR_ARG_WRONG, "Face %d could not be located in cell %d", face, support[1]);

    if (dim == 1) {
      mismatch = posA == posB;
    } else {
      mismatch = coneOA[posA] == coneOB[posB];
    }

    if (mismatch ^ (flippedA ^ flippedB)) {
      if (seenA && seenB) SETERRQ2(PETSC_COMM_SELF, PETSC_ERR_ARG_WRONG, "Previously seen cells %d and %d do not match: Fault mesh is non-orientable", support[0], support[1]);
      if (!seenA && !flippedA) {
        ierr = PetscBTSet(flippedCells, support[0]-cStart);CHKERRQ(ierr);
      } else if (!seenB && !flippedB) {
        ierr = PetscBTSet(flippedCells, support[1]-cStart);CHKERRQ(ierr);
      } else SETERRQ(PETSC_COMM_SELF, PETSC_ERR_ARG_WRONG, "Inconsistent mesh orientation: Fault mesh is non-orientable");
    } else if (mismatch && flippedA && flippedB) SETERRQ(PETSC_COMM_SELF, PETSC_ERR_ARG_WRONG, "Attempt to flip already flipped cell: Fault mesh is non-orientable");
    ierr = PetscBTSet(seenCells, support[0]-cStart);CHKERRQ(ierr);
    ierr = PetscBTSet(seenCells, support[1]-cStart);CHKERRQ(ierr);
  }
  /* Now all subdomains are oriented, but we need a consistent parallel orientation */
  {
    /* Find a representative face (edge) separating pairs of procs */
    PetscSF            sf;
    const PetscInt    *lpoints;
    const PetscSFNode *rpoints;
    PetscInt          *neighbors, *nranks;
    PetscInt           numLeaves, numRoots, numNeighbors = 0, l, n;

    ierr = DMGetPointSF(dm, &sf);CHKERRQ(ierr);
    ierr = PetscSFGetGraph(sf, &numRoots, &numLeaves, &lpoints, &rpoints);CHKERRQ(ierr);
    if (numLeaves >= 0) {
      const PetscInt *cone, *ornt, *support;
      PetscInt        coneSize, supportSize;
      int            *rornt, *lornt; /* PetscSF cannot handle smaller than int */
      PetscBool      *match, flipped = PETSC_FALSE;

      ierr = PetscMalloc1(numLeaves,&neighbors);CHKERRQ(ierr);
      /* I know this is p^2 time in general, but for bounded degree its alright */
      for (l = 0; l < numLeaves; ++l) {
        const PetscInt face = lpoints[l];
        if ((face >= fStart) && (face < fEnd)) {
          const PetscInt rank = rpoints[l].rank;
          for (n = 0; n < numNeighbors; ++n) if (rank == rpoints[neighbors[n]].rank) break;
          if (n >= numNeighbors) {
            PetscInt supportSize;
            ierr = DMPlexGetSupportSize(dm, face, &supportSize);CHKERRQ(ierr);
            if (supportSize != 1) SETERRQ1(PETSC_COMM_SELF, PETSC_ERR_ARG_WRONG, "Boundary faces should see one cell, not %d", supportSize);
            neighbors[numNeighbors++] = l;
          }
        }
      }
      ierr = PetscCalloc4(numNeighbors,&match,numNeighbors,&nranks,numRoots,&rornt,numRoots,&lornt);CHKERRQ(ierr);
      for (face = fStart; face < fEnd; ++face) {
        ierr = DMPlexGetSupportSize(dm, face, &supportSize);CHKERRQ(ierr);
        if (supportSize != 1) continue;
        ierr = DMPlexGetSupport(dm, face, &support);CHKERRQ(ierr);

        ierr = DMPlexGetCone(dm, support[0], &cone);CHKERRQ(ierr);
        ierr = DMPlexGetConeSize(dm, support[0], &coneSize);CHKERRQ(ierr);
        ierr = DMPlexGetConeOrientation(dm, support[0], &ornt);CHKERRQ(ierr);
        for (c = 0; c < coneSize; ++c) if (cone[c] == face) break;
        if (dim == 1) {
          /* Use cone position instead, shifted to -1 or 1 */
          rornt[face] = c*2-1;
        } else {
          if (PetscBTLookup(flippedCells, support[0]-cStart)) rornt[face] = ornt[c] < 0 ? -1 :  1;
          else                                                rornt[face] = ornt[c] < 0 ?  1 : -1;
        }
      }
      /* Mark each edge with match or nomatch */
      ierr = PetscSFBcastBegin(sf, MPI_INT, rornt, lornt);CHKERRQ(ierr);
      ierr = PetscSFBcastEnd(sf, MPI_INT, rornt, lornt);CHKERRQ(ierr);
      for (n = 0; n < numNeighbors; ++n) {
        const PetscInt face = lpoints[neighbors[n]];

        if (rornt[face]*lornt[face] < 0) match[n] = PETSC_TRUE;
        else                             match[n] = PETSC_FALSE;
        nranks[n] = rpoints[neighbors[n]].rank;
      }
      /* Collect the graph on 0 */
      {
        MPI_Comm     comm = PetscObjectComm((PetscObject) sf);
        PetscBT      seenProcs, flippedProcs;
        PetscInt    *procFIFO, pTop, pBottom;
        PetscInt    *adj = NULL;
        PetscBool   *val = NULL;
        PetscMPIInt *recvcounts = NULL, *displs = NULL, p;
        PetscMPIInt  N = numNeighbors, numProcs = 0, rank;
        PetscInt     debug = 0;

        ierr = MPI_Comm_rank(comm, &rank);CHKERRQ(ierr);
        if (!rank) {ierr = MPI_Comm_size(comm, &numProcs);CHKERRQ(ierr);}
        ierr = PetscCalloc2(numProcs,&recvcounts,numProcs+1,&displs);CHKERRQ(ierr);
        ierr = MPI_Gather(&N, 1, MPI_INT, recvcounts, 1, MPI_INT, 0, comm);CHKERRQ(ierr);
        for (p = 0; p < numProcs; ++p) {
          displs[p+1] = displs[p] + recvcounts[p];
        }
        if (!rank) {ierr = PetscMalloc2(displs[numProcs],&adj,displs[numProcs],&val);CHKERRQ(ierr);}
        ierr = MPI_Gatherv(nranks, numNeighbors, MPIU_INT, adj, recvcounts, displs, MPIU_INT, 0, comm);CHKERRQ(ierr);
        ierr = MPI_Gatherv(match, numNeighbors, MPIU_BOOL, val, recvcounts, displs, MPIU_BOOL, 0, comm);CHKERRQ(ierr);
        if (debug) {
          for (p = 0; p < numProcs; ++p) {
            ierr = PetscPrintf(comm, "Proc %d:\n", p);
            for (n = 0; n < recvcounts[p]; ++n) {
              ierr = PetscPrintf(comm, "  edge %d (%d):\n", adj[displs[p]+n], val[displs[p]+n]);
            }
          }
        }
        ierr = PetscBTCreate(numProcs, &seenProcs);CHKERRQ(ierr);
        ierr = PetscBTMemzero(numProcs, seenProcs);CHKERRQ(ierr);
        ierr = PetscBTCreate(numProcs, &flippedProcs);CHKERRQ(ierr);
        ierr = PetscBTMemzero(numProcs, flippedProcs);CHKERRQ(ierr);
        ierr = PetscMalloc1(numProcs,&procFIFO);CHKERRQ(ierr);
        pTop = pBottom = 0;
        for (p = 0; p < numProcs; ++p) {
          if (PetscBTLookup(seenProcs, p)) continue;
          /* Initialize FIFO with next proc */
          procFIFO[pBottom++] = p;
          ierr = PetscBTSet(seenProcs, p);CHKERRQ(ierr);
          /* Consider each proc in FIFO */
          while (pTop < pBottom) {
            PetscInt proc, nproc, seen, flippedA, flippedB, mismatch;

            proc     = procFIFO[pTop++];
            flippedA = PetscBTLookup(flippedProcs, proc) ? 1 : 0;
            /* Loop over neighboring procs */
            for (n = 0; n < recvcounts[proc]; ++n) {
              nproc    = adj[displs[proc]+n];
              mismatch = val[displs[proc]+n] ? 0 : 1;
              seen     = PetscBTLookup(seenProcs, nproc);
              flippedB = PetscBTLookup(flippedProcs, nproc) ? 1 : 0;

              if (mismatch ^ (flippedA ^ flippedB)) {
                if (seen) SETERRQ2(PETSC_COMM_SELF, PETSC_ERR_ARG_WRONG, "Previously seen procs %d and %d do not match: Fault mesh is non-orientable", proc, nproc);
                if (!flippedB) {
                  ierr = PetscBTSet(flippedProcs, nproc);CHKERRQ(ierr);
              } else SETERRQ(PETSC_COMM_SELF, PETSC_ERR_ARG_WRONG, "Inconsistent mesh orientation: Fault mesh is non-orientable");
              } else if (mismatch && flippedA && flippedB) SETERRQ(PETSC_COMM_SELF, PETSC_ERR_ARG_WRONG, "Attempt to flip already flipped cell: Fault mesh is non-orientable");
              if (!seen) {
                procFIFO[pBottom++] = nproc;
                ierr = PetscBTSet(seenProcs, nproc);CHKERRQ(ierr);
              }
            }
          }
        }
        ierr = PetscFree(procFIFO);CHKERRQ(ierr);

        ierr = PetscFree2(recvcounts,displs);CHKERRQ(ierr);
        ierr = PetscFree2(adj,val);CHKERRQ(ierr);
        {
          PetscBool *flips;

          ierr = PetscMalloc1(numProcs,&flips);CHKERRQ(ierr);
          for (p = 0; p < numProcs; ++p) {
            flips[p] = PetscBTLookup(flippedProcs, p) ? PETSC_TRUE : PETSC_FALSE;
            if (debug && flips[p]) {ierr = PetscPrintf(comm, "Flipping Proc %d:\n", p);}
          }
          ierr = MPI_Scatter(flips, 1, MPIU_BOOL, &flipped, 1, MPIU_BOOL, 0, comm);CHKERRQ(ierr);
          ierr = PetscFree(flips);CHKERRQ(ierr);
        }
        ierr = PetscBTDestroy(&seenProcs);CHKERRQ(ierr);
        ierr = PetscBTDestroy(&flippedProcs);CHKERRQ(ierr);
      }
      ierr = PetscFree4(match,nranks,rornt,lornt);CHKERRQ(ierr);
      ierr = PetscFree(neighbors);CHKERRQ(ierr);
      if (flipped) {for (c = cStart; c < cEnd; ++c) {ierr = PetscBTNegate(flippedCells, c-cStart);CHKERRQ(ierr);}}
    }
  }
  /* Reverse flipped cells in the mesh */
  ierr = DMPlexGetMaxSizes(dm, &maxConeSize, NULL);CHKERRQ(ierr);
  ierr = DMGetWorkArray(dm, maxConeSize, PETSC_INT, &revcone);CHKERRQ(ierr);
  ierr = DMGetWorkArray(dm, maxConeSize, PETSC_INT, &revconeO);CHKERRQ(ierr);
  for (c = cStart; c < cEnd; ++c) {
    const PetscInt *cone, *coneO, *support;
    PetscInt        coneSize, supportSize, faceSize, cp, sp;

    if (!PetscBTLookup(flippedCells, c-cStart)) continue;
    ierr = DMPlexGetConeSize(dm, c, &coneSize);CHKERRQ(ierr);
    ierr = DMPlexGetCone(dm, c, &cone);CHKERRQ(ierr);
    ierr = DMPlexGetConeOrientation(dm, c, &coneO);CHKERRQ(ierr);
    for (cp = 0; cp < coneSize; ++cp) {
      const PetscInt rcp = coneSize-cp-1;

      ierr = DMPlexGetConeSize(dm, cone[rcp], &faceSize);CHKERRQ(ierr);
      revcone[cp]  = cone[rcp];
      revconeO[cp] = coneO[rcp] >= 0 ? -(faceSize-coneO[rcp]) : faceSize+coneO[rcp];
    }
    ierr = DMPlexSetCone(dm, c, revcone);CHKERRQ(ierr);
    ierr = DMPlexSetConeOrientation(dm, c, revconeO);CHKERRQ(ierr);
    /* Reverse orientations of support */
    faceSize = coneSize;
    ierr = DMPlexGetSupportSize(dm, c, &supportSize);CHKERRQ(ierr);
    ierr = DMPlexGetSupport(dm, c, &support);CHKERRQ(ierr);
    for (sp = 0; sp < supportSize; ++sp) {
      ierr = DMPlexGetConeSize(dm, support[sp], &coneSize);CHKERRQ(ierr);
      ierr = DMPlexGetCone(dm, support[sp], &cone);CHKERRQ(ierr);
      ierr = DMPlexGetConeOrientation(dm, support[sp], &coneO);CHKERRQ(ierr);
      for (cp = 0; cp < coneSize; ++cp) {
        if (cone[cp] != c) continue;
        ierr = DMPlexInsertConeOrientation(dm, support[sp], cp, coneO[cp] >= 0 ? -(faceSize-coneO[cp]) : faceSize+coneO[cp]);CHKERRQ(ierr);
      }
    }
  }
  ierr = DMRestoreWorkArray(dm, maxConeSize, PETSC_INT, &revcone);CHKERRQ(ierr);
  ierr = DMRestoreWorkArray(dm, maxConeSize, PETSC_INT, &revconeO);CHKERRQ(ierr);
  ierr = PetscBTDestroy(&seenCells);CHKERRQ(ierr);
  ierr = PetscBTDestroy(&flippedCells);CHKERRQ(ierr);
  ierr = PetscBTDestroy(&seenFaces);CHKERRQ(ierr);
  ierr = PetscFree(faceFIFO);CHKERRQ(ierr);
  PetscFunctionReturn(0);
}

#undef __FUNCT__
#define __FUNCT__ "DMPlexInvertCell"
/*@C
  DMPlexInvertCell - This flips tetrahedron and hexahedron orientation since Plex stores them internally with outward normals. Other cells are left untouched.

  Input Parameters:
+ numCorners - The number of vertices in a cell
- cone - The incoming cone

  Output Parameter:
. cone - The inverted cone (in-place)

  Level: developer

.seealso: DMPlexGenerate()
@*/
PetscErrorCode DMPlexInvertCell(PetscInt dim, PetscInt numCorners, int cone[])
{
  int tmpc;

  PetscFunctionBegin;
  if (dim != 3) PetscFunctionReturn(0);
  switch (numCorners) {
  case 4:
    tmpc    = cone[0];
    cone[0] = cone[1];
    cone[1] = tmpc;
    break;
  case 8:
    tmpc    = cone[1];
    cone[1] = cone[3];
    cone[3] = tmpc;
    break;
  default: break;
  }
  PetscFunctionReturn(0);
}

#undef __FUNCT__
#define __FUNCT__ "DMPlexInvertCells_Internal"
/* This is to fix the tetrahedron orientation from TetGen */
PETSC_UNUSED static PetscErrorCode DMPlexInvertCells_Internal(PetscInt dim, PetscInt numCells, PetscInt numCorners, int cells[])
{
  PetscInt       bound = numCells*numCorners, coff;
  PetscErrorCode ierr;

  PetscFunctionBegin;
  for (coff = 0; coff < bound; coff += numCorners) {
    ierr = DMPlexInvertCell(dim, numCorners, &cells[coff]);CHKERRQ(ierr);
  }
  PetscFunctionReturn(0);
}

#if defined(PETSC_HAVE_TRIANGLE)
#include <triangle.h>

#undef __FUNCT__
#define __FUNCT__ "InitInput_Triangle"
PetscErrorCode InitInput_Triangle(struct triangulateio *inputCtx)
{
  PetscFunctionBegin;
  inputCtx->numberofpoints             = 0;
  inputCtx->numberofpointattributes    = 0;
  inputCtx->pointlist                  = NULL;
  inputCtx->pointattributelist         = NULL;
  inputCtx->pointmarkerlist            = NULL;
  inputCtx->numberofsegments           = 0;
  inputCtx->segmentlist                = NULL;
  inputCtx->segmentmarkerlist          = NULL;
  inputCtx->numberoftriangleattributes = 0;
  inputCtx->trianglelist               = NULL;
  inputCtx->numberofholes              = 0;
  inputCtx->holelist                   = NULL;
  inputCtx->numberofregions            = 0;
  inputCtx->regionlist                 = NULL;
  PetscFunctionReturn(0);
}

#undef __FUNCT__
#define __FUNCT__ "InitOutput_Triangle"
PetscErrorCode InitOutput_Triangle(struct triangulateio *outputCtx)
{
  PetscFunctionBegin;
  outputCtx->numberofpoints        = 0;
  outputCtx->pointlist             = NULL;
  outputCtx->pointattributelist    = NULL;
  outputCtx->pointmarkerlist       = NULL;
  outputCtx->numberoftriangles     = 0;
  outputCtx->trianglelist          = NULL;
  outputCtx->triangleattributelist = NULL;
  outputCtx->neighborlist          = NULL;
  outputCtx->segmentlist           = NULL;
  outputCtx->segmentmarkerlist     = NULL;
  outputCtx->numberofedges         = 0;
  outputCtx->edgelist              = NULL;
  outputCtx->edgemarkerlist        = NULL;
  PetscFunctionReturn(0);
}

#undef __FUNCT__
#define __FUNCT__ "FiniOutput_Triangle"
PetscErrorCode FiniOutput_Triangle(struct triangulateio *outputCtx)
{
  PetscFunctionBegin;
  free(outputCtx->pointlist);
  free(outputCtx->pointmarkerlist);
  free(outputCtx->segmentlist);
  free(outputCtx->segmentmarkerlist);
  free(outputCtx->edgelist);
  free(outputCtx->edgemarkerlist);
  free(outputCtx->trianglelist);
  free(outputCtx->neighborlist);
  PetscFunctionReturn(0);
}

#undef __FUNCT__
#define __FUNCT__ "DMPlexGenerate_Triangle"
PetscErrorCode DMPlexGenerate_Triangle(DM boundary, PetscBool interpolate, DM *dm)
{
  MPI_Comm             comm;
  PetscInt             dim              = 2;
  const PetscBool      createConvexHull = PETSC_FALSE;
  const PetscBool      constrained      = PETSC_FALSE;
  struct triangulateio in;
  struct triangulateio out;
  PetscInt             vStart, vEnd, v, eStart, eEnd, e;
  PetscMPIInt          rank;
  PetscErrorCode       ierr;

  PetscFunctionBegin;
  ierr = PetscObjectGetComm((PetscObject)boundary,&comm);CHKERRQ(ierr);
  ierr = MPI_Comm_rank(comm, &rank);CHKERRQ(ierr);
  ierr = InitInput_Triangle(&in);CHKERRQ(ierr);
  ierr = InitOutput_Triangle(&out);CHKERRQ(ierr);
  ierr = DMPlexGetDepthStratum(boundary, 0, &vStart, &vEnd);CHKERRQ(ierr);

  in.numberofpoints = vEnd - vStart;
  if (in.numberofpoints > 0) {
    PetscSection coordSection;
    Vec          coordinates;
    PetscScalar *array;

    ierr = PetscMalloc1(in.numberofpoints*dim, &in.pointlist);CHKERRQ(ierr);
    ierr = PetscMalloc1(in.numberofpoints, &in.pointmarkerlist);CHKERRQ(ierr);
    ierr = DMGetCoordinatesLocal(boundary, &coordinates);CHKERRQ(ierr);
    ierr = DMGetCoordinateSection(boundary, &coordSection);CHKERRQ(ierr);
    ierr = VecGetArray(coordinates, &array);CHKERRQ(ierr);
    for (v = vStart; v < vEnd; ++v) {
      const PetscInt idx = v - vStart;
      PetscInt       off, d;

      ierr = PetscSectionGetOffset(coordSection, v, &off);CHKERRQ(ierr);
      for (d = 0; d < dim; ++d) {
        in.pointlist[idx*dim + d] = PetscRealPart(array[off+d]);
      }
      ierr = DMPlexGetLabelValue(boundary, "marker", v, &in.pointmarkerlist[idx]);CHKERRQ(ierr);
    }
    ierr = VecRestoreArray(coordinates, &array);CHKERRQ(ierr);
  }
  ierr  = DMPlexGetHeightStratum(boundary, 0, &eStart, &eEnd);CHKERRQ(ierr);
  in.numberofsegments = eEnd - eStart;
  if (in.numberofsegments > 0) {
    ierr = PetscMalloc1(in.numberofsegments*2, &in.segmentlist);CHKERRQ(ierr);
    ierr = PetscMalloc1(in.numberofsegments, &in.segmentmarkerlist);CHKERRQ(ierr);
    for (e = eStart; e < eEnd; ++e) {
      const PetscInt  idx = e - eStart;
      const PetscInt *cone;

      ierr = DMPlexGetCone(boundary, e, &cone);CHKERRQ(ierr);

      in.segmentlist[idx*2+0] = cone[0] - vStart;
      in.segmentlist[idx*2+1] = cone[1] - vStart;

      ierr = DMPlexGetLabelValue(boundary, "marker", e, &in.segmentmarkerlist[idx]);CHKERRQ(ierr);
    }
  }
#if 0 /* Do not currently support holes */
  PetscReal *holeCoords;
  PetscInt   h, d;

  ierr = DMPlexGetHoles(boundary, &in.numberofholes, &holeCords);CHKERRQ(ierr);
  if (in.numberofholes > 0) {
    ierr = PetscMalloc1(in.numberofholes*dim, &in.holelist);CHKERRQ(ierr);
    for (h = 0; h < in.numberofholes; ++h) {
      for (d = 0; d < dim; ++d) {
        in.holelist[h*dim+d] = holeCoords[h*dim+d];
      }
    }
  }
#endif
  if (!rank) {
    char args[32];

    /* Take away 'Q' for verbose output */
    ierr = PetscStrcpy(args, "pqezQ");CHKERRQ(ierr);
    if (createConvexHull) {
      ierr = PetscStrcat(args, "c");CHKERRQ(ierr);
    }
    if (constrained) {
      ierr = PetscStrcpy(args, "zepDQ");CHKERRQ(ierr);
    }
    triangulate(args, &in, &out, NULL);
  }
  ierr = PetscFree(in.pointlist);CHKERRQ(ierr);
  ierr = PetscFree(in.pointmarkerlist);CHKERRQ(ierr);
  ierr = PetscFree(in.segmentlist);CHKERRQ(ierr);
  ierr = PetscFree(in.segmentmarkerlist);CHKERRQ(ierr);
  ierr = PetscFree(in.holelist);CHKERRQ(ierr);

  {
    const PetscInt numCorners  = 3;
    const PetscInt numCells    = out.numberoftriangles;
    const PetscInt numVertices = out.numberofpoints;
    const int     *cells      = out.trianglelist;
    const double  *meshCoords = out.pointlist;

    ierr = DMPlexCreateFromCellList(comm, dim, numCells, numVertices, numCorners, interpolate, cells, dim, meshCoords, dm);CHKERRQ(ierr);
    /* Set labels */
    for (v = 0; v < numVertices; ++v) {
      if (out.pointmarkerlist[v]) {
        ierr = DMPlexSetLabelValue(*dm, "marker", v+numCells, out.pointmarkerlist[v]);CHKERRQ(ierr);
      }
    }
    if (interpolate) {
      for (e = 0; e < out.numberofedges; e++) {
        if (out.edgemarkerlist[e]) {
          const PetscInt  vertices[2] = {out.edgelist[e*2+0]+numCells, out.edgelist[e*2+1]+numCells};
          const PetscInt *edges;
          PetscInt        numEdges;

          ierr = DMPlexGetJoin(*dm, 2, vertices, &numEdges, &edges);CHKERRQ(ierr);
          if (numEdges != 1) SETERRQ1(PETSC_COMM_SELF, PETSC_ERR_PLIB, "Two vertices must cover only one edge, not %D", numEdges);
          ierr = DMPlexSetLabelValue(*dm, "marker", edges[0], out.edgemarkerlist[e]);CHKERRQ(ierr);
          ierr = DMPlexRestoreJoin(*dm, 2, vertices, &numEdges, &edges);CHKERRQ(ierr);
        }
      }
    }
    ierr = DMPlexSetRefinementUniform(*dm, PETSC_FALSE);CHKERRQ(ierr);
  }
#if 0 /* Do not currently support holes */
  ierr = DMPlexCopyHoles(*dm, boundary);CHKERRQ(ierr);
#endif
  ierr = FiniOutput_Triangle(&out);CHKERRQ(ierr);
  PetscFunctionReturn(0);
}

#undef __FUNCT__
#define __FUNCT__ "DMPlexRefine_Triangle"
PetscErrorCode DMPlexRefine_Triangle(DM dm, double *maxVolumes, DM *dmRefined)
{
  MPI_Comm             comm;
  PetscInt             dim  = 2;
  struct triangulateio in;
  struct triangulateio out;
  PetscInt             vStart, vEnd, v, cStart, cEnd, c, depth, depthGlobal;
  PetscMPIInt          rank;
  PetscErrorCode       ierr;

  PetscFunctionBegin;
  ierr = PetscObjectGetComm((PetscObject)dm,&comm);CHKERRQ(ierr);
  ierr = MPI_Comm_rank(comm, &rank);CHKERRQ(ierr);
  ierr = InitInput_Triangle(&in);CHKERRQ(ierr);
  ierr = InitOutput_Triangle(&out);CHKERRQ(ierr);
  ierr = DMPlexGetDepth(dm, &depth);CHKERRQ(ierr);
  ierr = MPI_Allreduce(&depth, &depthGlobal, 1, MPIU_INT, MPI_MAX, comm);CHKERRQ(ierr);
  ierr = DMPlexGetDepthStratum(dm, 0, &vStart, &vEnd);CHKERRQ(ierr);

  in.numberofpoints = vEnd - vStart;
  if (in.numberofpoints > 0) {
    PetscSection coordSection;
    Vec          coordinates;
    PetscScalar *array;

    ierr = PetscMalloc1(in.numberofpoints*dim, &in.pointlist);CHKERRQ(ierr);
    ierr = PetscMalloc1(in.numberofpoints, &in.pointmarkerlist);CHKERRQ(ierr);
    ierr = DMGetCoordinatesLocal(dm, &coordinates);CHKERRQ(ierr);
    ierr = DMGetCoordinateSection(dm, &coordSection);CHKERRQ(ierr);
    ierr = VecGetArray(coordinates, &array);CHKERRQ(ierr);
    for (v = vStart; v < vEnd; ++v) {
      const PetscInt idx = v - vStart;
      PetscInt       off, d;

      ierr = PetscSectionGetOffset(coordSection, v, &off);CHKERRQ(ierr);
      for (d = 0; d < dim; ++d) {
        in.pointlist[idx*dim + d] = PetscRealPart(array[off+d]);
      }
      ierr = DMPlexGetLabelValue(dm, "marker", v, &in.pointmarkerlist[idx]);CHKERRQ(ierr);
    }
    ierr = VecRestoreArray(coordinates, &array);CHKERRQ(ierr);
  }
  ierr  = DMPlexGetHeightStratum(dm, 0, &cStart, &cEnd);CHKERRQ(ierr);

  in.numberofcorners   = 3;
  in.numberoftriangles = cEnd - cStart;

  in.trianglearealist  = (double*) maxVolumes;
  if (in.numberoftriangles > 0) {
    ierr = PetscMalloc1(in.numberoftriangles*in.numberofcorners, &in.trianglelist);CHKERRQ(ierr);
    for (c = cStart; c < cEnd; ++c) {
      const PetscInt idx      = c - cStart;
      PetscInt      *closure = NULL;
      PetscInt       closureSize;

      ierr = DMPlexGetTransitiveClosure(dm, c, PETSC_TRUE, &closureSize, &closure);CHKERRQ(ierr);
      if ((closureSize != 4) && (closureSize != 7)) SETERRQ1(comm, PETSC_ERR_ARG_WRONG, "Mesh has cell which is not a triangle, %D vertices in closure", closureSize);
      for (v = 0; v < 3; ++v) {
        in.trianglelist[idx*in.numberofcorners + v] = closure[(v+closureSize-3)*2] - vStart;
      }
      ierr = DMPlexRestoreTransitiveClosure(dm, c, PETSC_TRUE, &closureSize, &closure);CHKERRQ(ierr);
    }
  }
  /* TODO: Segment markers are missing on input */
#if 0 /* Do not currently support holes */
  PetscReal *holeCoords;
  PetscInt   h, d;

  ierr = DMPlexGetHoles(boundary, &in.numberofholes, &holeCords);CHKERRQ(ierr);
  if (in.numberofholes > 0) {
    ierr = PetscMalloc1(in.numberofholes*dim, &in.holelist);CHKERRQ(ierr);
    for (h = 0; h < in.numberofholes; ++h) {
      for (d = 0; d < dim; ++d) {
        in.holelist[h*dim+d] = holeCoords[h*dim+d];
      }
    }
  }
#endif
  if (!rank) {
    char args[32];

    /* Take away 'Q' for verbose output */
    ierr = PetscStrcpy(args, "pqezQra");CHKERRQ(ierr);
    triangulate(args, &in, &out, NULL);
  }
  ierr = PetscFree(in.pointlist);CHKERRQ(ierr);
  ierr = PetscFree(in.pointmarkerlist);CHKERRQ(ierr);
  ierr = PetscFree(in.segmentlist);CHKERRQ(ierr);
  ierr = PetscFree(in.segmentmarkerlist);CHKERRQ(ierr);
  ierr = PetscFree(in.trianglelist);CHKERRQ(ierr);

  {
    const PetscInt numCorners  = 3;
    const PetscInt numCells    = out.numberoftriangles;
    const PetscInt numVertices = out.numberofpoints;
    const int     *cells      = out.trianglelist;
    const double  *meshCoords = out.pointlist;
    PetscBool      interpolate = depthGlobal > 1 ? PETSC_TRUE : PETSC_FALSE;

    ierr = DMPlexCreateFromCellList(comm, dim, numCells, numVertices, numCorners, interpolate, cells, dim, meshCoords, dmRefined);CHKERRQ(ierr);
    /* Set labels */
    for (v = 0; v < numVertices; ++v) {
      if (out.pointmarkerlist[v]) {
        ierr = DMPlexSetLabelValue(*dmRefined, "marker", v+numCells, out.pointmarkerlist[v]);CHKERRQ(ierr);
      }
    }
    if (interpolate) {
      PetscInt e;

      for (e = 0; e < out.numberofedges; e++) {
        if (out.edgemarkerlist[e]) {
          const PetscInt  vertices[2] = {out.edgelist[e*2+0]+numCells, out.edgelist[e*2+1]+numCells};
          const PetscInt *edges;
          PetscInt        numEdges;

          ierr = DMPlexGetJoin(*dmRefined, 2, vertices, &numEdges, &edges);CHKERRQ(ierr);
          if (numEdges != 1) SETERRQ1(PETSC_COMM_SELF, PETSC_ERR_PLIB, "Two vertices must cover only one edge, not %D", numEdges);
          ierr = DMPlexSetLabelValue(*dmRefined, "marker", edges[0], out.edgemarkerlist[e]);CHKERRQ(ierr);
          ierr = DMPlexRestoreJoin(*dmRefined, 2, vertices, &numEdges, &edges);CHKERRQ(ierr);
        }
      }
    }
    ierr = DMPlexSetRefinementUniform(*dmRefined, PETSC_FALSE);CHKERRQ(ierr);
  }
#if 0 /* Do not currently support holes */
  ierr = DMPlexCopyHoles(*dm, boundary);CHKERRQ(ierr);
#endif
  ierr = FiniOutput_Triangle(&out);CHKERRQ(ierr);
  PetscFunctionReturn(0);
}
#endif

#if defined(PETSC_HAVE_TETGEN)
#include <tetgen.h>
#undef __FUNCT__
#define __FUNCT__ "DMPlexGenerate_Tetgen"
PetscErrorCode DMPlexGenerate_Tetgen(DM boundary, PetscBool interpolate, DM *dm)
{
  MPI_Comm       comm;
  const PetscInt dim  = 3;
  ::tetgenio     in;
  ::tetgenio     out;
  PetscInt       vStart, vEnd, v, fStart, fEnd, f;
  PetscMPIInt    rank;
  PetscErrorCode ierr;

  PetscFunctionBegin;
  ierr              = PetscObjectGetComm((PetscObject)boundary,&comm);CHKERRQ(ierr);
  ierr              = MPI_Comm_rank(comm, &rank);CHKERRQ(ierr);
  ierr              = DMPlexGetDepthStratum(boundary, 0, &vStart, &vEnd);CHKERRQ(ierr);
  in.numberofpoints = vEnd - vStart;
  if (in.numberofpoints > 0) {
    PetscSection coordSection;
    Vec          coordinates;
    PetscScalar *array;

    in.pointlist       = new double[in.numberofpoints*dim];
    in.pointmarkerlist = new int[in.numberofpoints];

    ierr = DMGetCoordinatesLocal(boundary, &coordinates);CHKERRQ(ierr);
    ierr = DMGetCoordinateSection(boundary, &coordSection);CHKERRQ(ierr);
    ierr = VecGetArray(coordinates, &array);CHKERRQ(ierr);
    for (v = vStart; v < vEnd; ++v) {
      const PetscInt idx = v - vStart;
      PetscInt       off, d;

      ierr = PetscSectionGetOffset(coordSection, v, &off);CHKERRQ(ierr);
      for (d = 0; d < dim; ++d) in.pointlist[idx*dim + d] = array[off+d];
      ierr = DMPlexGetLabelValue(boundary, "marker", v, &in.pointmarkerlist[idx]);CHKERRQ(ierr);
    }
    ierr = VecRestoreArray(coordinates, &array);CHKERRQ(ierr);
  }
  ierr  = DMPlexGetHeightStratum(boundary, 0, &fStart, &fEnd);CHKERRQ(ierr);

  in.numberoffacets = fEnd - fStart;
  if (in.numberoffacets > 0) {
    in.facetlist       = new tetgenio::facet[in.numberoffacets];
    in.facetmarkerlist = new int[in.numberoffacets];
    for (f = fStart; f < fEnd; ++f) {
      const PetscInt idx     = f - fStart;
      PetscInt      *points = NULL, numPoints, p, numVertices = 0, v;

      in.facetlist[idx].numberofpolygons = 1;
      in.facetlist[idx].polygonlist      = new tetgenio::polygon[in.facetlist[idx].numberofpolygons];
      in.facetlist[idx].numberofholes    = 0;
      in.facetlist[idx].holelist         = NULL;

      ierr = DMPlexGetTransitiveClosure(boundary, f, PETSC_TRUE, &numPoints, &points);CHKERRQ(ierr);
      for (p = 0; p < numPoints*2; p += 2) {
        const PetscInt point = points[p];
        if ((point >= vStart) && (point < vEnd)) points[numVertices++] = point;
      }

      tetgenio::polygon *poly = in.facetlist[idx].polygonlist;
      poly->numberofvertices = numVertices;
      poly->vertexlist       = new int[poly->numberofvertices];
      for (v = 0; v < numVertices; ++v) {
        const PetscInt vIdx = points[v] - vStart;
        poly->vertexlist[v] = vIdx;
      }
      ierr = DMPlexGetLabelValue(boundary, "marker", f, &in.facetmarkerlist[idx]);CHKERRQ(ierr);
      ierr = DMPlexRestoreTransitiveClosure(boundary, f, PETSC_TRUE, &numPoints, &points);CHKERRQ(ierr);
    }
  }
  if (!rank) {
    char args[32];

    /* Take away 'Q' for verbose output */
    ierr = PetscStrcpy(args, "pqezQ");CHKERRQ(ierr);
    ::tetrahedralize(args, &in, &out);
  }
  {
    const PetscInt numCorners  = 4;
    const PetscInt numCells    = out.numberoftetrahedra;
    const PetscInt numVertices = out.numberofpoints;
    const double   *meshCoords = out.pointlist;
    int            *cells      = out.tetrahedronlist;

    ierr = DMPlexInvertCells_Internal(dim, numCells, numCorners, cells);CHKERRQ(ierr);
    ierr = DMPlexCreateFromCellList(comm, dim, numCells, numVertices, numCorners, interpolate, cells, dim, meshCoords, dm);CHKERRQ(ierr);
    /* Set labels */
    for (v = 0; v < numVertices; ++v) {
      if (out.pointmarkerlist[v]) {
        ierr = DMPlexSetLabelValue(*dm, "marker", v+numCells, out.pointmarkerlist[v]);CHKERRQ(ierr);
      }
    }
    if (interpolate) {
      PetscInt e;

      for (e = 0; e < out.numberofedges; e++) {
        if (out.edgemarkerlist[e]) {
          const PetscInt  vertices[2] = {out.edgelist[e*2+0]+numCells, out.edgelist[e*2+1]+numCells};
          const PetscInt *edges;
          PetscInt        numEdges;

          ierr = DMPlexGetJoin(*dm, 2, vertices, &numEdges, &edges);CHKERRQ(ierr);
          if (numEdges != 1) SETERRQ1(PETSC_COMM_SELF, PETSC_ERR_PLIB, "Two vertices must cover only one edge, not %D", numEdges);
          ierr = DMPlexSetLabelValue(*dm, "marker", edges[0], out.edgemarkerlist[e]);CHKERRQ(ierr);
          ierr = DMPlexRestoreJoin(*dm, 2, vertices, &numEdges, &edges);CHKERRQ(ierr);
        }
      }
      for (f = 0; f < out.numberoftrifaces; f++) {
        if (out.trifacemarkerlist[f]) {
          const PetscInt  vertices[3] = {out.trifacelist[f*3+0]+numCells, out.trifacelist[f*3+1]+numCells, out.trifacelist[f*3+2]+numCells};
          const PetscInt *faces;
          PetscInt        numFaces;

          ierr = DMPlexGetJoin(*dm, 3, vertices, &numFaces, &faces);CHKERRQ(ierr);
          if (numFaces != 1) SETERRQ1(PETSC_COMM_SELF, PETSC_ERR_PLIB, "Three vertices must cover only one face, not %D", numFaces);
          ierr = DMPlexSetLabelValue(*dm, "marker", faces[0], out.trifacemarkerlist[f]);CHKERRQ(ierr);
          ierr = DMPlexRestoreJoin(*dm, 3, vertices, &numFaces, &faces);CHKERRQ(ierr);
        }
      }
    }
    ierr = DMPlexSetRefinementUniform(*dm, PETSC_FALSE);CHKERRQ(ierr);
  }
  PetscFunctionReturn(0);
}

#undef __FUNCT__
#define __FUNCT__ "DMPlexRefine_Tetgen"
PetscErrorCode DMPlexRefine_Tetgen(DM dm, double *maxVolumes, DM *dmRefined)
{
  MPI_Comm       comm;
  const PetscInt dim  = 3;
  ::tetgenio     in;
  ::tetgenio     out;
  PetscInt       vStart, vEnd, v, cStart, cEnd, c, depth, depthGlobal;
  PetscMPIInt    rank;
  PetscErrorCode ierr;

  PetscFunctionBegin;
  ierr = PetscObjectGetComm((PetscObject)dm,&comm);CHKERRQ(ierr);
  ierr = MPI_Comm_rank(comm, &rank);CHKERRQ(ierr);
  ierr = DMPlexGetDepth(dm, &depth);CHKERRQ(ierr);
  ierr = MPI_Allreduce(&depth, &depthGlobal, 1, MPIU_INT, MPI_MAX, comm);CHKERRQ(ierr);
  ierr = DMPlexGetDepthStratum(dm, 0, &vStart, &vEnd);CHKERRQ(ierr);

  in.numberofpoints = vEnd - vStart;
  if (in.numberofpoints > 0) {
    PetscSection coordSection;
    Vec          coordinates;
    PetscScalar *array;

    in.pointlist       = new double[in.numberofpoints*dim];
    in.pointmarkerlist = new int[in.numberofpoints];

    ierr = DMGetCoordinatesLocal(dm, &coordinates);CHKERRQ(ierr);
    ierr = DMGetCoordinateSection(dm, &coordSection);CHKERRQ(ierr);
    ierr = VecGetArray(coordinates, &array);CHKERRQ(ierr);
    for (v = vStart; v < vEnd; ++v) {
      const PetscInt idx = v - vStart;
      PetscInt       off, d;

      ierr = PetscSectionGetOffset(coordSection, v, &off);CHKERRQ(ierr);
      for (d = 0; d < dim; ++d) in.pointlist[idx*dim + d] = array[off+d];
      ierr = DMPlexGetLabelValue(dm, "marker", v, &in.pointmarkerlist[idx]);CHKERRQ(ierr);
    }
    ierr = VecRestoreArray(coordinates, &array);CHKERRQ(ierr);
  }
  ierr  = DMPlexGetHeightStratum(dm, 0, &cStart, &cEnd);CHKERRQ(ierr);

  in.numberofcorners       = 4;
  in.numberoftetrahedra    = cEnd - cStart;
  in.tetrahedronvolumelist = (double*) maxVolumes;
  if (in.numberoftetrahedra > 0) {
    in.tetrahedronlist = new int[in.numberoftetrahedra*in.numberofcorners];
    for (c = cStart; c < cEnd; ++c) {
      const PetscInt idx      = c - cStart;
      PetscInt      *closure = NULL;
      PetscInt       closureSize;

      ierr = DMPlexGetTransitiveClosure(dm, c, PETSC_TRUE, &closureSize, &closure);CHKERRQ(ierr);
      if ((closureSize != 5) && (closureSize != 15)) SETERRQ1(comm, PETSC_ERR_ARG_WRONG, "Mesh has cell which is not a tetrahedron, %D vertices in closure", closureSize);
      for (v = 0; v < 4; ++v) {
        in.tetrahedronlist[idx*in.numberofcorners + v] = closure[(v+closureSize-4)*2] - vStart;
      }
      ierr = DMPlexRestoreTransitiveClosure(dm, c, PETSC_TRUE, &closureSize, &closure);CHKERRQ(ierr);
    }
  }
  /* TODO: Put in boundary faces with markers */
  if (!rank) {
    char args[32];

    /* Take away 'Q' for verbose output */
    /*ierr = PetscStrcpy(args, "qezQra");CHKERRQ(ierr); */
    ierr = PetscStrcpy(args, "qezraVVVV");CHKERRQ(ierr);
    ::tetrahedralize(args, &in, &out);
  }
  in.tetrahedronvolumelist = NULL;

  {
    const PetscInt numCorners  = 4;
    const PetscInt numCells    = out.numberoftetrahedra;
    const PetscInt numVertices = out.numberofpoints;
    const double   *meshCoords = out.pointlist;
    int            *cells      = out.tetrahedronlist;

    PetscBool      interpolate = depthGlobal > 1 ? PETSC_TRUE : PETSC_FALSE;

    ierr = DMPlexInvertCells_Internal(dim, numCells, numCorners, cells);CHKERRQ(ierr);
    ierr = DMPlexCreateFromCellList(comm, dim, numCells, numVertices, numCorners, interpolate, cells, dim, meshCoords, dmRefined);CHKERRQ(ierr);
    /* Set labels */
    for (v = 0; v < numVertices; ++v) {
      if (out.pointmarkerlist[v]) {
        ierr = DMPlexSetLabelValue(*dmRefined, "marker", v+numCells, out.pointmarkerlist[v]);CHKERRQ(ierr);
      }
    }
    if (interpolate) {
      PetscInt e, f;

      for (e = 0; e < out.numberofedges; e++) {
        if (out.edgemarkerlist[e]) {
          const PetscInt  vertices[2] = {out.edgelist[e*2+0]+numCells, out.edgelist[e*2+1]+numCells};
          const PetscInt *edges;
          PetscInt        numEdges;

          ierr = DMPlexGetJoin(*dmRefined, 2, vertices, &numEdges, &edges);CHKERRQ(ierr);
          if (numEdges != 1) SETERRQ1(PETSC_COMM_SELF, PETSC_ERR_PLIB, "Two vertices must cover only one edge, not %D", numEdges);
          ierr = DMPlexSetLabelValue(*dmRefined, "marker", edges[0], out.edgemarkerlist[e]);CHKERRQ(ierr);
          ierr = DMPlexRestoreJoin(*dmRefined, 2, vertices, &numEdges, &edges);CHKERRQ(ierr);
        }
      }
      for (f = 0; f < out.numberoftrifaces; f++) {
        if (out.trifacemarkerlist[f]) {
          const PetscInt  vertices[3] = {out.trifacelist[f*3+0]+numCells, out.trifacelist[f*3+1]+numCells, out.trifacelist[f*3+2]+numCells};
          const PetscInt *faces;
          PetscInt        numFaces;

          ierr = DMPlexGetJoin(*dmRefined, 3, vertices, &numFaces, &faces);CHKERRQ(ierr);
          if (numFaces != 1) SETERRQ1(PETSC_COMM_SELF, PETSC_ERR_PLIB, "Three vertices must cover only one face, not %D", numFaces);
          ierr = DMPlexSetLabelValue(*dmRefined, "marker", faces[0], out.trifacemarkerlist[f]);CHKERRQ(ierr);
          ierr = DMPlexRestoreJoin(*dmRefined, 3, vertices, &numFaces, &faces);CHKERRQ(ierr);
        }
      }
    }
    ierr = DMPlexSetRefinementUniform(*dmRefined, PETSC_FALSE);CHKERRQ(ierr);
  }
  PetscFunctionReturn(0);
}
#endif

#if defined(PETSC_HAVE_CTETGEN)
#include <ctetgen.h>

#undef __FUNCT__
#define __FUNCT__ "DMPlexGenerate_CTetgen"
PetscErrorCode DMPlexGenerate_CTetgen(DM boundary, PetscBool interpolate, DM *dm)
{
  MPI_Comm       comm;
  const PetscInt dim  = 3;
  PLC           *in, *out;
  PetscInt       verbose = 0, vStart, vEnd, v, fStart, fEnd, f;
  PetscMPIInt    rank;
  PetscErrorCode ierr;

  PetscFunctionBegin;
  ierr = PetscObjectGetComm((PetscObject)boundary,&comm);CHKERRQ(ierr);
  ierr = PetscOptionsGetInt(((PetscObject) boundary)->prefix, "-ctetgen_verbose", &verbose, NULL);CHKERRQ(ierr);
  ierr = MPI_Comm_rank(comm, &rank);CHKERRQ(ierr);
  ierr = DMPlexGetDepthStratum(boundary, 0, &vStart, &vEnd);CHKERRQ(ierr);
  ierr = PLCCreate(&in);CHKERRQ(ierr);
  ierr = PLCCreate(&out);CHKERRQ(ierr);

  in->numberofpoints = vEnd - vStart;
  if (in->numberofpoints > 0) {
    PetscSection coordSection;
    Vec          coordinates;
    PetscScalar *array;

    ierr = PetscMalloc1(in->numberofpoints*dim, &in->pointlist);CHKERRQ(ierr);
    ierr = PetscMalloc1(in->numberofpoints,       &in->pointmarkerlist);CHKERRQ(ierr);
    ierr = DMGetCoordinatesLocal(boundary, &coordinates);CHKERRQ(ierr);
    ierr = DMGetCoordinateSection(boundary, &coordSection);CHKERRQ(ierr);
    ierr = VecGetArray(coordinates, &array);CHKERRQ(ierr);
    for (v = vStart; v < vEnd; ++v) {
      const PetscInt idx = v - vStart;
      PetscInt       off, d, m;

      ierr = PetscSectionGetOffset(coordSection, v, &off);CHKERRQ(ierr);
      for (d = 0; d < dim; ++d) {
        in->pointlist[idx*dim + d] = PetscRealPart(array[off+d]);
      }
      ierr = DMPlexGetLabelValue(boundary, "marker", v, &m);CHKERRQ(ierr);

      in->pointmarkerlist[idx] = (int) m;
    }
    ierr = VecRestoreArray(coordinates, &array);CHKERRQ(ierr);
  }
  ierr  = DMPlexGetHeightStratum(boundary, 0, &fStart, &fEnd);CHKERRQ(ierr);

  in->numberoffacets = fEnd - fStart;
  if (in->numberoffacets > 0) {
    ierr = PetscMalloc1(in->numberoffacets, &in->facetlist);CHKERRQ(ierr);
    ierr = PetscMalloc1(in->numberoffacets,   &in->facetmarkerlist);CHKERRQ(ierr);
    for (f = fStart; f < fEnd; ++f) {
      const PetscInt idx     = f - fStart;
      PetscInt      *points = NULL, numPoints, p, numVertices = 0, v, m;
      polygon       *poly;

      in->facetlist[idx].numberofpolygons = 1;

      ierr = PetscMalloc1(in->facetlist[idx].numberofpolygons, &in->facetlist[idx].polygonlist);CHKERRQ(ierr);

      in->facetlist[idx].numberofholes    = 0;
      in->facetlist[idx].holelist         = NULL;

      ierr = DMPlexGetTransitiveClosure(boundary, f, PETSC_TRUE, &numPoints, &points);CHKERRQ(ierr);
      for (p = 0; p < numPoints*2; p += 2) {
        const PetscInt point = points[p];
        if ((point >= vStart) && (point < vEnd)) points[numVertices++] = point;
      }

      poly                   = in->facetlist[idx].polygonlist;
      poly->numberofvertices = numVertices;
      ierr                   = PetscMalloc1(poly->numberofvertices, &poly->vertexlist);CHKERRQ(ierr);
      for (v = 0; v < numVertices; ++v) {
        const PetscInt vIdx = points[v] - vStart;
        poly->vertexlist[v] = vIdx;
      }
      ierr                     = DMPlexGetLabelValue(boundary, "marker", f, &m);CHKERRQ(ierr);
      in->facetmarkerlist[idx] = (int) m;
      ierr                     = DMPlexRestoreTransitiveClosure(boundary, f, PETSC_TRUE, &numPoints, &points);CHKERRQ(ierr);
    }
  }
  if (!rank) {
    TetGenOpts t;

    ierr        = TetGenOptsInitialize(&t);CHKERRQ(ierr);
    t.in        = boundary; /* Should go away */
    t.plc       = 1;
    t.quality   = 1;
    t.edgesout  = 1;
    t.zeroindex = 1;
    t.quiet     = 1;
    t.verbose   = verbose;
    ierr        = TetGenCheckOpts(&t);CHKERRQ(ierr);
    ierr        = TetGenTetrahedralize(&t, in, out);CHKERRQ(ierr);
  }
  {
    const PetscInt numCorners  = 4;
    const PetscInt numCells    = out->numberoftetrahedra;
    const PetscInt numVertices = out->numberofpoints;
    const double   *meshCoords = out->pointlist;
    int            *cells      = out->tetrahedronlist;

    ierr = DMPlexInvertCells_Internal(dim, numCells, numCorners, cells);CHKERRQ(ierr);
    ierr = DMPlexCreateFromCellList(comm, dim, numCells, numVertices, numCorners, interpolate, cells, dim, meshCoords, dm);CHKERRQ(ierr);
    /* Set labels */
    for (v = 0; v < numVertices; ++v) {
      if (out->pointmarkerlist[v]) {
        ierr = DMPlexSetLabelValue(*dm, "marker", v+numCells, out->pointmarkerlist[v]);CHKERRQ(ierr);
      }
    }
    if (interpolate) {
      PetscInt e;

      for (e = 0; e < out->numberofedges; e++) {
        if (out->edgemarkerlist[e]) {
          const PetscInt  vertices[2] = {out->edgelist[e*2+0]+numCells, out->edgelist[e*2+1]+numCells};
          const PetscInt *edges;
          PetscInt        numEdges;

          ierr = DMPlexGetJoin(*dm, 2, vertices, &numEdges, &edges);CHKERRQ(ierr);
          if (numEdges != 1) SETERRQ1(PETSC_COMM_SELF, PETSC_ERR_PLIB, "Two vertices must cover only one edge, not %D", numEdges);
          ierr = DMPlexSetLabelValue(*dm, "marker", edges[0], out->edgemarkerlist[e]);CHKERRQ(ierr);
          ierr = DMPlexRestoreJoin(*dm, 2, vertices, &numEdges, &edges);CHKERRQ(ierr);
        }
      }
      for (f = 0; f < out->numberoftrifaces; f++) {
        if (out->trifacemarkerlist[f]) {
          const PetscInt  vertices[3] = {out->trifacelist[f*3+0]+numCells, out->trifacelist[f*3+1]+numCells, out->trifacelist[f*3+2]+numCells};
          const PetscInt *faces;
          PetscInt        numFaces;

          ierr = DMPlexGetFullJoin(*dm, 3, vertices, &numFaces, &faces);CHKERRQ(ierr);
          if (numFaces != 1) SETERRQ1(PETSC_COMM_SELF, PETSC_ERR_PLIB, "Three vertices must cover only one face, not %D", numFaces);
          ierr = DMPlexSetLabelValue(*dm, "marker", faces[0], out->trifacemarkerlist[f]);CHKERRQ(ierr);
          ierr = DMPlexRestoreJoin(*dm, 3, vertices, &numFaces, &faces);CHKERRQ(ierr);
        }
      }
    }
    ierr = DMPlexSetRefinementUniform(*dm, PETSC_FALSE);CHKERRQ(ierr);
  }

  ierr = PLCDestroy(&in);CHKERRQ(ierr);
  ierr = PLCDestroy(&out);CHKERRQ(ierr);
  PetscFunctionReturn(0);
}

#undef __FUNCT__
#define __FUNCT__ "DMPlexRefine_CTetgen"
PetscErrorCode DMPlexRefine_CTetgen(DM dm, PetscReal *maxVolumes, DM *dmRefined)
{
  MPI_Comm       comm;
  const PetscInt dim  = 3;
  PLC           *in, *out;
  PetscInt       verbose = 0, vStart, vEnd, v, cStart, cEnd, c, depth, depthGlobal;
  PetscMPIInt    rank;
  PetscErrorCode ierr;

  PetscFunctionBegin;
  ierr = PetscObjectGetComm((PetscObject)dm,&comm);CHKERRQ(ierr);
  ierr = PetscOptionsGetInt(((PetscObject) dm)->prefix, "-ctetgen_verbose", &verbose, NULL);CHKERRQ(ierr);
  ierr = MPI_Comm_rank(comm, &rank);CHKERRQ(ierr);
  ierr = DMPlexGetDepth(dm, &depth);CHKERRQ(ierr);
  ierr = MPI_Allreduce(&depth, &depthGlobal, 1, MPIU_INT, MPI_MAX, comm);CHKERRQ(ierr);
  ierr = DMPlexGetDepthStratum(dm, 0, &vStart, &vEnd);CHKERRQ(ierr);
  ierr = PLCCreate(&in);CHKERRQ(ierr);
  ierr = PLCCreate(&out);CHKERRQ(ierr);

  in->numberofpoints = vEnd - vStart;
  if (in->numberofpoints > 0) {
    PetscSection coordSection;
    Vec          coordinates;
    PetscScalar *array;

    ierr = PetscMalloc1(in->numberofpoints*dim, &in->pointlist);CHKERRQ(ierr);
    ierr = PetscMalloc1(in->numberofpoints,       &in->pointmarkerlist);CHKERRQ(ierr);
    ierr = DMGetCoordinatesLocal(dm, &coordinates);CHKERRQ(ierr);
    ierr = DMGetCoordinateSection(dm, &coordSection);CHKERRQ(ierr);
    ierr = VecGetArray(coordinates, &array);CHKERRQ(ierr);
    for (v = vStart; v < vEnd; ++v) {
      const PetscInt idx = v - vStart;
      PetscInt       off, d, m;

      ierr = PetscSectionGetOffset(coordSection, v, &off);CHKERRQ(ierr);
      for (d = 0; d < dim; ++d) {
        in->pointlist[idx*dim + d] = PetscRealPart(array[off+d]);
      }
      ierr = DMPlexGetLabelValue(dm, "marker", v, &m);CHKERRQ(ierr);

      in->pointmarkerlist[idx] = (int) m;
    }
    ierr = VecRestoreArray(coordinates, &array);CHKERRQ(ierr);
  }
  ierr  = DMPlexGetHeightStratum(dm, 0, &cStart, &cEnd);CHKERRQ(ierr);

  in->numberofcorners       = 4;
  in->numberoftetrahedra    = cEnd - cStart;
  in->tetrahedronvolumelist = maxVolumes;
  if (in->numberoftetrahedra > 0) {
    ierr = PetscMalloc1(in->numberoftetrahedra*in->numberofcorners, &in->tetrahedronlist);CHKERRQ(ierr);
    for (c = cStart; c < cEnd; ++c) {
      const PetscInt idx      = c - cStart;
      PetscInt      *closure = NULL;
      PetscInt       closureSize;

      ierr = DMPlexGetTransitiveClosure(dm, c, PETSC_TRUE, &closureSize, &closure);CHKERRQ(ierr);
      if ((closureSize != 5) && (closureSize != 15)) SETERRQ1(comm, PETSC_ERR_ARG_WRONG, "Mesh has cell which is not a tetrahedron, %D vertices in closure", closureSize);
      for (v = 0; v < 4; ++v) {
        in->tetrahedronlist[idx*in->numberofcorners + v] = closure[(v+closureSize-4)*2] - vStart;
      }
      ierr = DMPlexRestoreTransitiveClosure(dm, c, PETSC_TRUE, &closureSize, &closure);CHKERRQ(ierr);
    }
  }
  if (!rank) {
    TetGenOpts t;

    ierr = TetGenOptsInitialize(&t);CHKERRQ(ierr);

    t.in        = dm; /* Should go away */
    t.refine    = 1;
    t.varvolume = 1;
    t.quality   = 1;
    t.edgesout  = 1;
    t.zeroindex = 1;
    t.quiet     = 1;
    t.verbose   = verbose; /* Change this */

    ierr = TetGenCheckOpts(&t);CHKERRQ(ierr);
    ierr = TetGenTetrahedralize(&t, in, out);CHKERRQ(ierr);
  }
  {
    const PetscInt numCorners  = 4;
    const PetscInt numCells    = out->numberoftetrahedra;
    const PetscInt numVertices = out->numberofpoints;
    const double   *meshCoords = out->pointlist;
    int            *cells      = out->tetrahedronlist;
    PetscBool      interpolate = depthGlobal > 1 ? PETSC_TRUE : PETSC_FALSE;

    ierr = DMPlexInvertCells_Internal(dim, numCells, numCorners, cells);CHKERRQ(ierr);
    ierr = DMPlexCreateFromCellList(comm, dim, numCells, numVertices, numCorners, interpolate, cells, dim, meshCoords, dmRefined);CHKERRQ(ierr);
    /* Set labels */
    for (v = 0; v < numVertices; ++v) {
      if (out->pointmarkerlist[v]) {
        ierr = DMPlexSetLabelValue(*dmRefined, "marker", v+numCells, out->pointmarkerlist[v]);CHKERRQ(ierr);
      }
    }
    if (interpolate) {
      PetscInt e, f;

      for (e = 0; e < out->numberofedges; e++) {
        if (out->edgemarkerlist[e]) {
          const PetscInt  vertices[2] = {out->edgelist[e*2+0]+numCells, out->edgelist[e*2+1]+numCells};
          const PetscInt *edges;
          PetscInt        numEdges;

          ierr = DMPlexGetJoin(*dmRefined, 2, vertices, &numEdges, &edges);CHKERRQ(ierr);
          if (numEdges != 1) SETERRQ1(PETSC_COMM_SELF, PETSC_ERR_PLIB, "Two vertices must cover only one edge, not %D", numEdges);
          ierr = DMPlexSetLabelValue(*dmRefined, "marker", edges[0], out->edgemarkerlist[e]);CHKERRQ(ierr);
          ierr = DMPlexRestoreJoin(*dmRefined, 2, vertices, &numEdges, &edges);CHKERRQ(ierr);
        }
      }
      for (f = 0; f < out->numberoftrifaces; f++) {
        if (out->trifacemarkerlist[f]) {
          const PetscInt  vertices[3] = {out->trifacelist[f*3+0]+numCells, out->trifacelist[f*3+1]+numCells, out->trifacelist[f*3+2]+numCells};
          const PetscInt *faces;
          PetscInt        numFaces;

          ierr = DMPlexGetFullJoin(*dmRefined, 3, vertices, &numFaces, &faces);CHKERRQ(ierr);
          if (numFaces != 1) SETERRQ1(PETSC_COMM_SELF, PETSC_ERR_PLIB, "Three vertices must cover only one face, not %D", numFaces);
          ierr = DMPlexSetLabelValue(*dmRefined, "marker", faces[0], out->trifacemarkerlist[f]);CHKERRQ(ierr);
          ierr = DMPlexRestoreJoin(*dmRefined, 3, vertices, &numFaces, &faces);CHKERRQ(ierr);
        }
      }
    }
    ierr = DMPlexSetRefinementUniform(*dmRefined, PETSC_FALSE);CHKERRQ(ierr);
  }
  ierr = PLCDestroy(&in);CHKERRQ(ierr);
  ierr = PLCDestroy(&out);CHKERRQ(ierr);
  PetscFunctionReturn(0);
}
#endif

#undef __FUNCT__
#define __FUNCT__ "DMPlexGenerate"
/*@C
  DMPlexGenerate - Generates a mesh.

  Not Collective

  Input Parameters:
+ boundary - The DMPlex boundary object
. name - The mesh generation package name
- interpolate - Flag to create intermediate mesh elements

  Output Parameter:
. mesh - The DMPlex object

  Level: intermediate

.keywords: mesh, elements
.seealso: DMPlexCreate(), DMRefine()
@*/
PetscErrorCode DMPlexGenerate(DM boundary, const char name[], PetscBool interpolate, DM *mesh)
{
  PetscInt       dim;
  char           genname[1024];
  PetscBool      isTriangle = PETSC_FALSE, isTetgen = PETSC_FALSE, isCTetgen = PETSC_FALSE, flg;
  PetscErrorCode ierr;

  PetscFunctionBegin;
  PetscValidHeaderSpecific(boundary, DM_CLASSID, 1);
  PetscValidLogicalCollectiveBool(boundary, interpolate, 2);
  ierr = DMPlexGetDimension(boundary, &dim);CHKERRQ(ierr);
  ierr = PetscOptionsGetString(((PetscObject) boundary)->prefix, "-dm_plex_generator", genname, 1024, &flg);CHKERRQ(ierr);
  if (flg) name = genname;
  if (name) {
    ierr = PetscStrcmp(name, "triangle", &isTriangle);CHKERRQ(ierr);
    ierr = PetscStrcmp(name, "tetgen",   &isTetgen);CHKERRQ(ierr);
    ierr = PetscStrcmp(name, "ctetgen",  &isCTetgen);CHKERRQ(ierr);
  }
  switch (dim) {
  case 1:
    if (!name || isTriangle) {
#if defined(PETSC_HAVE_TRIANGLE)
      ierr = DMPlexGenerate_Triangle(boundary, interpolate, mesh);CHKERRQ(ierr);
#else
      SETERRQ(PetscObjectComm((PetscObject)boundary), PETSC_ERR_SUP, "Mesh generation needs external package support.\nPlease reconfigure with --download-triangle.");
#endif
    } else SETERRQ1(PetscObjectComm((PetscObject)boundary), PETSC_ERR_SUP, "Unknown 2D mesh generation package %s", name);
    break;
  case 2:
    if (!name || isCTetgen) {
#if defined(PETSC_HAVE_CTETGEN)
      ierr = DMPlexGenerate_CTetgen(boundary, interpolate, mesh);CHKERRQ(ierr);
#else
      SETERRQ(PetscObjectComm((PetscObject)boundary), PETSC_ERR_SUP, "CTetgen needs external package support.\nPlease reconfigure with --download-ctetgen.");
#endif
    } else if (isTetgen) {
#if defined(PETSC_HAVE_TETGEN)
      ierr = DMPlexGenerate_Tetgen(boundary, interpolate, mesh);CHKERRQ(ierr);
#else
      SETERRQ(PetscObjectComm((PetscObject)boundary), PETSC_ERR_SUP, "Tetgen needs external package support.\nPlease reconfigure with --with-c-language=cxx --download-tetgen.");
#endif
    } else SETERRQ1(PetscObjectComm((PetscObject)boundary), PETSC_ERR_SUP, "Unknown 3D mesh generation package %s", name);
    break;
  default:
    SETERRQ1(PetscObjectComm((PetscObject)boundary), PETSC_ERR_SUP, "Mesh generation for a dimension %d boundary is not supported.", dim);
  }
  PetscFunctionReturn(0);
}

#undef __FUNCT__
#define __FUNCT__ "DMRefine_Plex"
PetscErrorCode DMRefine_Plex(DM dm, MPI_Comm comm, DM *dmRefined)
{
  PetscReal      refinementLimit;
  PetscInt       dim, cStart, cEnd;
  char           genname[1024], *name = NULL;
  PetscBool      isUniform, isTriangle = PETSC_FALSE, isTetgen = PETSC_FALSE, isCTetgen = PETSC_FALSE, flg;
  PetscErrorCode ierr;

  PetscFunctionBegin;
  ierr = DMPlexGetRefinementUniform(dm, &isUniform);CHKERRQ(ierr);
  if (isUniform) {
    CellRefiner cellRefiner;

    ierr = DMPlexGetCellRefiner_Internal(dm, &cellRefiner);CHKERRQ(ierr);
    ierr = DMPlexRefineUniform_Internal(dm, cellRefiner, dmRefined);CHKERRQ(ierr);
    PetscFunctionReturn(0);
  }
  ierr = DMPlexGetRefinementLimit(dm, &refinementLimit);CHKERRQ(ierr);
  if (refinementLimit == 0.0) PetscFunctionReturn(0);
  ierr = DMPlexGetDimension(dm, &dim);CHKERRQ(ierr);
  ierr = DMPlexGetHeightStratum(dm, 0, &cStart, &cEnd);CHKERRQ(ierr);
  ierr = PetscOptionsGetString(((PetscObject) dm)->prefix, "-dm_plex_generator", genname, 1024, &flg);CHKERRQ(ierr);
  if (flg) name = genname;
  if (name) {
    ierr = PetscStrcmp(name, "triangle", &isTriangle);CHKERRQ(ierr);
    ierr = PetscStrcmp(name, "tetgen",   &isTetgen);CHKERRQ(ierr);
    ierr = PetscStrcmp(name, "ctetgen",  &isCTetgen);CHKERRQ(ierr);
  }
  switch (dim) {
  case 2:
    if (!name || isTriangle) {
#if defined(PETSC_HAVE_TRIANGLE)
      double  *maxVolumes;
      PetscInt c;

      ierr = PetscMalloc1((cEnd - cStart), &maxVolumes);CHKERRQ(ierr);
      for (c = 0; c < cEnd-cStart; ++c) maxVolumes[c] = refinementLimit;
      ierr = DMPlexRefine_Triangle(dm, maxVolumes, dmRefined);CHKERRQ(ierr);
      ierr = PetscFree(maxVolumes);CHKERRQ(ierr);
#else
      SETERRQ(PetscObjectComm((PetscObject)dm), PETSC_ERR_SUP, "Mesh refinement needs external package support.\nPlease reconfigure with --download-triangle.");
#endif
    } else SETERRQ1(PetscObjectComm((PetscObject)dm), PETSC_ERR_SUP, "Unknown 2D mesh generation package %s", name);
    break;
  case 3:
    if (!name || isCTetgen) {
#if defined(PETSC_HAVE_CTETGEN)
      PetscReal *maxVolumes;
      PetscInt   c;

      ierr = PetscMalloc1((cEnd - cStart), &maxVolumes);CHKERRQ(ierr);
      for (c = 0; c < cEnd-cStart; ++c) maxVolumes[c] = refinementLimit;
      ierr = DMPlexRefine_CTetgen(dm, maxVolumes, dmRefined);CHKERRQ(ierr);
#else
      SETERRQ(PetscObjectComm((PetscObject)dm), PETSC_ERR_SUP, "CTetgen needs external package support.\nPlease reconfigure with --download-ctetgen.");
#endif
    } else if (isTetgen) {
#if defined(PETSC_HAVE_TETGEN)
      double  *maxVolumes;
      PetscInt c;

      ierr = PetscMalloc1((cEnd - cStart), &maxVolumes);CHKERRQ(ierr);
      for (c = 0; c < cEnd-cStart; ++c) maxVolumes[c] = refinementLimit;
      ierr = DMPlexRefine_Tetgen(dm, maxVolumes, dmRefined);CHKERRQ(ierr);
#else
      SETERRQ(PetscObjectComm((PetscObject)dm), PETSC_ERR_SUP, "Tetgen needs external package support.\nPlease reconfigure with --with-c-language=cxx --download-tetgen.");
#endif
    } else SETERRQ1(PetscObjectComm((PetscObject)dm), PETSC_ERR_SUP, "Unknown 3D mesh generation package %s", name);
    break;
  default:
    SETERRQ1(PetscObjectComm((PetscObject)dm), PETSC_ERR_SUP, "Mesh refinement in dimension %d is not supported.", dim);
  }
  PetscFunctionReturn(0);
}

#undef __FUNCT__
#define __FUNCT__ "DMRefineHierarchy_Plex"
PetscErrorCode DMRefineHierarchy_Plex(DM dm, PetscInt nlevels, DM dmRefined[])
{
  DM             cdm = dm;
  PetscInt       r;
  PetscBool      isUniform;
  PetscErrorCode ierr;

  PetscFunctionBegin;
  ierr = DMPlexGetRefinementUniform(dm, &isUniform);CHKERRQ(ierr);
  if (!isUniform) SETERRQ(PETSC_COMM_SELF, PETSC_ERR_ARG_WRONG, "Non-uniform refinement is incompatible with the hierarchy");
  for (r = 0; r < nlevels; ++r) {
    CellRefiner cellRefiner;

    ierr = DMPlexGetCellRefiner_Internal(cdm, &cellRefiner);CHKERRQ(ierr);
    ierr = DMPlexRefineUniform_Internal(cdm, cellRefiner, &dmRefined[r]);CHKERRQ(ierr);
    ierr = DMPlexSetCoarseDM(dmRefined[r], cdm);CHKERRQ(ierr);
    cdm  = dmRefined[r];
  }
  PetscFunctionReturn(0);
}

#undef __FUNCT__
#define __FUNCT__ "DMCoarsen_Plex"
PetscErrorCode DMCoarsen_Plex(DM dm, MPI_Comm comm, DM *dmCoarsened)
{
  DM_Plex       *mesh = (DM_Plex*) dm->data;
  PetscErrorCode ierr;

  PetscFunctionBegin;
  ierr = PetscObjectReference((PetscObject) mesh->coarseMesh);CHKERRQ(ierr);
  *dmCoarsened = mesh->coarseMesh;
  PetscFunctionReturn(0);
}

#undef __FUNCT__
#define __FUNCT__ "DMPlexGetDepthLabel"
/*@
  DMPlexGetDepthLabel - Get the DMLabel recording the depth of each point

  Not Collective

  Input Parameter:
. dm    - The DMPlex object

  Output Parameter:
. depthLabel - The DMLabel recording point depth

  Level: developer

.keywords: mesh, points
.seealso: DMPlexGetDepth(), DMPlexGetHeightStratum(), DMPlexGetDepthStratum()
@*/
PetscErrorCode DMPlexGetDepthLabel(DM dm, DMLabel *depthLabel)
{
  DM_Plex       *mesh = (DM_Plex*) dm->data;
  PetscErrorCode ierr;

  PetscFunctionBegin;
  PetscValidHeaderSpecific(dm, DM_CLASSID, 1);
  PetscValidPointer(depthLabel, 2);
  if (!mesh->depthLabel) {ierr = DMPlexGetLabel(dm, "depth", &mesh->depthLabel);CHKERRQ(ierr);}
  *depthLabel = mesh->depthLabel;
  PetscFunctionReturn(0);
}

#undef __FUNCT__
#define __FUNCT__ "DMPlexGetDepth"
/*@
  DMPlexGetDepth - Get the depth of the DAG representing this mesh

  Not Collective

  Input Parameter:
. dm    - The DMPlex object

  Output Parameter:
. depth - The number of strata (breadth first levels) in the DAG

  Level: developer

.keywords: mesh, points
.seealso: DMPlexGetDepthLabel(), DMPlexGetHeightStratum(), DMPlexGetDepthStratum()
@*/
PetscErrorCode DMPlexGetDepth(DM dm, PetscInt *depth)
{
  DMLabel        label;
  PetscInt       d = 0;
  PetscErrorCode ierr;

  PetscFunctionBegin;
  PetscValidHeaderSpecific(dm, DM_CLASSID, 1);
  PetscValidPointer(depth, 2);
  ierr = DMPlexGetDepthLabel(dm, &label);CHKERRQ(ierr);
  if (label) {ierr = DMLabelGetNumValues(label, &d);CHKERRQ(ierr);}
  *depth = d-1;
  PetscFunctionReturn(0);
}

#undef __FUNCT__
#define __FUNCT__ "DMPlexGetDepthStratum"
/*@
  DMPlexGetDepthStratum - Get the bounds [start, end) for all points at a certain depth.

  Not Collective

  Input Parameters:
+ dm           - The DMPlex object
- stratumValue - The requested depth

  Output Parameters:
+ start - The first point at this depth
- end   - One beyond the last point at this depth

  Level: developer

.keywords: mesh, points
.seealso: DMPlexGetHeightStratum(), DMPlexGetDepth()
@*/
PetscErrorCode DMPlexGetDepthStratum(DM dm, PetscInt stratumValue, PetscInt *start, PetscInt *end)
{
  DMLabel        label;
  PetscInt       pStart, pEnd;
  PetscErrorCode ierr;

  PetscFunctionBegin;
  PetscValidHeaderSpecific(dm, DM_CLASSID, 1);
  if (start) {PetscValidPointer(start, 3); *start = 0;}
  if (end)   {PetscValidPointer(end,   4); *end   = 0;}
  ierr = DMPlexGetChart(dm, &pStart, &pEnd);CHKERRQ(ierr);
  if (pStart == pEnd) PetscFunctionReturn(0);
  if (stratumValue < 0) {
    if (start) *start = pStart;
    if (end)   *end   = pEnd;
    PetscFunctionReturn(0);
  }
  ierr = DMPlexGetDepthLabel(dm, &label);CHKERRQ(ierr);
  if (!label) SETERRQ(PetscObjectComm((PetscObject) dm), PETSC_ERR_ARG_WRONG, "No label named depth was found");
  ierr = DMLabelGetStratumBounds(label, stratumValue, start, end);CHKERRQ(ierr);
  PetscFunctionReturn(0);
}

#undef __FUNCT__
#define __FUNCT__ "DMPlexGetHeightStratum"
/*@
  DMPlexGetHeightStratum - Get the bounds [start, end) for all points at a certain height.

  Not Collective

  Input Parameters:
+ dm           - The DMPlex object
- stratumValue - The requested height

  Output Parameters:
+ start - The first point at this height
- end   - One beyond the last point at this height

  Level: developer

.keywords: mesh, points
.seealso: DMPlexGetDepthStratum(), DMPlexGetDepth()
@*/
PetscErrorCode DMPlexGetHeightStratum(DM dm, PetscInt stratumValue, PetscInt *start, PetscInt *end)
{
  DMLabel        label;
  PetscInt       depth, pStart, pEnd;
  PetscErrorCode ierr;

  PetscFunctionBegin;
  PetscValidHeaderSpecific(dm, DM_CLASSID, 1);
  if (start) {PetscValidPointer(start, 3); *start = 0;}
  if (end)   {PetscValidPointer(end,   4); *end   = 0;}
  ierr = DMPlexGetChart(dm, &pStart, &pEnd);CHKERRQ(ierr);
  if (pStart == pEnd) PetscFunctionReturn(0);
  if (stratumValue < 0) {
    if (start) *start = pStart;
    if (end)   *end   = pEnd;
    PetscFunctionReturn(0);
  }
  ierr = DMPlexGetDepthLabel(dm, &label);CHKERRQ(ierr);
  if (!label) SETERRQ(PetscObjectComm((PetscObject) dm), PETSC_ERR_ARG_WRONG, "No label named depth was found");CHKERRQ(ierr);
  ierr = DMLabelGetNumValues(label, &depth);CHKERRQ(ierr);
  ierr = DMLabelGetStratumBounds(label, depth-1-stratumValue, start, end);CHKERRQ(ierr);
  PetscFunctionReturn(0);
}

#undef __FUNCT__
#define __FUNCT__ "DMPlexCreateSectionInitial"
/* Set the number of dof on each point and separate by fields */
PetscErrorCode DMPlexCreateSectionInitial(DM dm, PetscInt dim, PetscInt numFields,const PetscInt numComp[],const PetscInt numDof[], PetscSection *section)
{
  PetscInt      *numDofTot;
  PetscInt       depth, pStart = 0, pEnd = 0;
  PetscInt       p, d, dep, f;
  PetscErrorCode ierr;

  PetscFunctionBegin;
  ierr = PetscMalloc1((dim+1), &numDofTot);CHKERRQ(ierr);
  for (d = 0; d <= dim; ++d) {
    numDofTot[d] = 0;
    for (f = 0; f < numFields; ++f) numDofTot[d] += numDof[f*(dim+1)+d];
  }
  ierr = PetscSectionCreate(PetscObjectComm((PetscObject)dm), section);CHKERRQ(ierr);
  if (numFields > 0) {
    ierr = PetscSectionSetNumFields(*section, numFields);CHKERRQ(ierr);
    if (numComp) {
      for (f = 0; f < numFields; ++f) {
        ierr = PetscSectionSetFieldComponents(*section, f, numComp[f]);CHKERRQ(ierr);
      }
    }
  }
  ierr = DMPlexGetChart(dm, &pStart, &pEnd);CHKERRQ(ierr);
  ierr = PetscSectionSetChart(*section, pStart, pEnd);CHKERRQ(ierr);
  ierr = DMPlexGetDepth(dm, &depth);CHKERRQ(ierr);
  for (dep = 0; dep <= depth; ++dep) {
    d    = dim == depth ? dep : (!dep ? 0 : dim);
    ierr = DMPlexGetDepthStratum(dm, dep, &pStart, &pEnd);CHKERRQ(ierr);
    for (p = pStart; p < pEnd; ++p) {
      for (f = 0; f < numFields; ++f) {
        ierr = PetscSectionSetFieldDof(*section, p, f, numDof[f*(dim+1)+d]);CHKERRQ(ierr);
      }
      ierr = PetscSectionSetDof(*section, p, numDofTot[d]);CHKERRQ(ierr);
    }
  }
  ierr = PetscFree(numDofTot);CHKERRQ(ierr);
  PetscFunctionReturn(0);
}

#undef __FUNCT__
#define __FUNCT__ "DMPlexCreateSectionBCDof"
/* Set the number of dof on each point and separate by fields
   If constDof is PETSC_DETERMINE, constrain every dof on the point
*/
PetscErrorCode DMPlexCreateSectionBCDof(DM dm, PetscInt numBC,const PetscInt bcField[],const IS bcPoints[], PetscInt constDof, PetscSection section)
{
  PetscInt       numFields;
  PetscInt       bc;
  PetscErrorCode ierr;

  PetscFunctionBegin;
  ierr = PetscSectionGetNumFields(section, &numFields);CHKERRQ(ierr);
  for (bc = 0; bc < numBC; ++bc) {
    PetscInt        field = 0;
    const PetscInt *idx;
    PetscInt        n, i;

    if (numFields) field = bcField[bc];
    ierr = ISGetLocalSize(bcPoints[bc], &n);CHKERRQ(ierr);
    ierr = ISGetIndices(bcPoints[bc], &idx);CHKERRQ(ierr);
    for (i = 0; i < n; ++i) {
      const PetscInt p        = idx[i];
      PetscInt       numConst = constDof;

      /* Constrain every dof on the point */
      if (numConst < 0) {
        if (numFields) {
          ierr = PetscSectionGetFieldDof(section, p, field, &numConst);CHKERRQ(ierr);
        } else {
          ierr = PetscSectionGetDof(section, p, &numConst);CHKERRQ(ierr);
        }
      }
      if (numFields) {
        ierr = PetscSectionAddFieldConstraintDof(section, p, field, numConst);CHKERRQ(ierr);
      }
      ierr = PetscSectionAddConstraintDof(section, p, numConst);CHKERRQ(ierr);
    }
    ierr = ISRestoreIndices(bcPoints[bc], &idx);CHKERRQ(ierr);
  }
  PetscFunctionReturn(0);
}

#undef __FUNCT__
#define __FUNCT__ "DMPlexCreateSectionBCIndicesAll"
/* Set the constrained indices on each point and separate by fields */
PetscErrorCode DMPlexCreateSectionBCIndicesAll(DM dm, PetscSection section)
{
  PetscInt      *maxConstraints;
  PetscInt       numFields, f, pStart = 0, pEnd = 0, p;
  PetscErrorCode ierr;

  PetscFunctionBegin;
  ierr = PetscSectionGetNumFields(section, &numFields);CHKERRQ(ierr);
  ierr = PetscSectionGetChart(section, &pStart, &pEnd);CHKERRQ(ierr);
  ierr = PetscMalloc1((numFields+1), &maxConstraints);CHKERRQ(ierr);
  for (f = 0; f <= numFields; ++f) maxConstraints[f] = 0;
  for (p = pStart; p < pEnd; ++p) {
    PetscInt cdof;

    if (numFields) {
      for (f = 0; f < numFields; ++f) {
        ierr              = PetscSectionGetFieldConstraintDof(section, p, f, &cdof);CHKERRQ(ierr);
        maxConstraints[f] = PetscMax(maxConstraints[f], cdof);
      }
    } else {
      ierr              = PetscSectionGetConstraintDof(section, p, &cdof);CHKERRQ(ierr);
      maxConstraints[0] = PetscMax(maxConstraints[0], cdof);
    }
  }
  for (f = 0; f < numFields; ++f) {
    maxConstraints[numFields] += maxConstraints[f];
  }
  if (maxConstraints[numFields]) {
    PetscInt *indices;

    ierr = PetscMalloc1(maxConstraints[numFields], &indices);CHKERRQ(ierr);
    for (p = pStart; p < pEnd; ++p) {
      PetscInt cdof, d;

      ierr = PetscSectionGetConstraintDof(section, p, &cdof);CHKERRQ(ierr);
      if (cdof) {
        if (cdof > maxConstraints[numFields]) SETERRQ3(PETSC_COMM_SELF, PETSC_ERR_LIB, "Likely memory corruption, point %D cDof %D > maxConstraints %D", p, cdof, maxConstraints[numFields]);
        if (numFields) {
          PetscInt numConst = 0, foff = 0;

          for (f = 0; f < numFields; ++f) {
            PetscInt cfdof, fdof;

            ierr = PetscSectionGetFieldDof(section, p, f, &fdof);CHKERRQ(ierr);
            ierr = PetscSectionGetFieldConstraintDof(section, p, f, &cfdof);CHKERRQ(ierr);
            /* Change constraint numbering from absolute local dof number to field relative local dof number */
            for (d = 0; d < cfdof; ++d) indices[numConst+d] = d;
            ierr = PetscSectionSetFieldConstraintIndices(section, p, f, &indices[numConst]);CHKERRQ(ierr);
            for (d = 0; d < cfdof; ++d) indices[numConst+d] += foff;
            numConst += cfdof;
            foff     += fdof;
          }
          if (cdof != numConst) SETERRQ2(PETSC_COMM_SELF, PETSC_ERR_LIB, "Total number of field constraints %D should be %D", numConst, cdof);
        } else {
          for (d = 0; d < cdof; ++d) indices[d] = d;
        }
        ierr = PetscSectionSetConstraintIndices(section, p, indices);CHKERRQ(ierr);
      }
    }
    ierr = PetscFree(indices);CHKERRQ(ierr);
  }
  ierr = PetscFree(maxConstraints);CHKERRQ(ierr);
  PetscFunctionReturn(0);
}

#undef __FUNCT__
#define __FUNCT__ "DMPlexCreateSectionBCIndicesField"
/* Set the constrained field indices on each point */
PetscErrorCode DMPlexCreateSectionBCIndicesField(DM dm, PetscInt field, IS bcPoints, IS constraintIndices, PetscSection section)
{
  const PetscInt *points, *indices;
  PetscInt        numFields, maxDof, numPoints, p, numConstraints;
  PetscErrorCode  ierr;

  PetscFunctionBegin;
  ierr = PetscSectionGetNumFields(section, &numFields);CHKERRQ(ierr);
  if ((field < 0) || (field >= numFields)) SETERRQ3(PETSC_COMM_SELF, PETSC_ERR_ARG_OUTOFRANGE, "Section field %d should be in [%d, %d)", field, 0, numFields);

  ierr = ISGetLocalSize(bcPoints, &numPoints);CHKERRQ(ierr);
  ierr = ISGetIndices(bcPoints, &points);CHKERRQ(ierr);
  if (!constraintIndices) {
    PetscInt *idx, i;

    ierr = PetscSectionGetMaxDof(section, &maxDof);CHKERRQ(ierr);
    ierr = PetscMalloc1(maxDof, &idx);CHKERRQ(ierr);
    for (i = 0; i < maxDof; ++i) idx[i] = i;
    for (p = 0; p < numPoints; ++p) {
      ierr = PetscSectionSetFieldConstraintIndices(section, points[p], field, idx);CHKERRQ(ierr);
    }
    ierr = PetscFree(idx);CHKERRQ(ierr);
  } else {
    ierr = ISGetLocalSize(constraintIndices, &numConstraints);CHKERRQ(ierr);
    ierr = ISGetIndices(constraintIndices, &indices);CHKERRQ(ierr);
    for (p = 0; p < numPoints; ++p) {
      PetscInt fcdof;

      ierr = PetscSectionGetFieldConstraintDof(section, points[p], field, &fcdof);CHKERRQ(ierr);
      if (fcdof != numConstraints) SETERRQ4(PetscObjectComm((PetscObject)dm), PETSC_ERR_ARG_WRONG, "Section point %d field %d has %d constraints, but yo ugave %d indices", p, field, fcdof, numConstraints);
      ierr = PetscSectionSetFieldConstraintIndices(section, points[p], field, indices);CHKERRQ(ierr);
    }
    ierr = ISRestoreIndices(constraintIndices, &indices);CHKERRQ(ierr);
  }
  ierr = ISRestoreIndices(bcPoints, &points);CHKERRQ(ierr);
  PetscFunctionReturn(0);
}

#undef __FUNCT__
#define __FUNCT__ "DMPlexCreateSectionBCIndices"
/* Set the constrained indices on each point and separate by fields */
PetscErrorCode DMPlexCreateSectionBCIndices(DM dm, PetscSection section)
{
  PetscInt      *indices;
  PetscInt       numFields, maxDof, f, pStart = 0, pEnd = 0, p;
  PetscErrorCode ierr;

  PetscFunctionBegin;
  ierr = PetscSectionGetMaxDof(section, &maxDof);CHKERRQ(ierr);
  ierr = PetscMalloc1(maxDof, &indices);CHKERRQ(ierr);
  ierr = PetscSectionGetNumFields(section, &numFields);CHKERRQ(ierr);
  if (!numFields) SETERRQ(PetscObjectComm((PetscObject)dm), PETSC_ERR_ARG_WRONG, "This function only works after users have set field constraint indices.");
  ierr = PetscSectionGetChart(section, &pStart, &pEnd);CHKERRQ(ierr);
  for (p = pStart; p < pEnd; ++p) {
    PetscInt cdof, d;

    ierr = PetscSectionGetConstraintDof(section, p, &cdof);CHKERRQ(ierr);
    if (cdof) {
      PetscInt numConst = 0, foff = 0;

      for (f = 0; f < numFields; ++f) {
        const PetscInt *fcind;
        PetscInt        fdof, fcdof;

        ierr = PetscSectionGetFieldDof(section, p, f, &fdof);CHKERRQ(ierr);
        ierr = PetscSectionGetFieldConstraintDof(section, p, f, &fcdof);CHKERRQ(ierr);
        if (fcdof) {ierr = PetscSectionGetFieldConstraintIndices(section, p, f, &fcind);CHKERRQ(ierr);}
        /* Change constraint numbering from field relative local dof number to absolute local dof number */
        for (d = 0; d < fcdof; ++d) indices[numConst+d] = fcind[d]+foff;
        foff     += fdof;
        numConst += fcdof;
      }
      if (cdof != numConst) SETERRQ2(PetscObjectComm((PetscObject)dm), PETSC_ERR_LIB, "Total number of field constraints %D should be %D", numConst, cdof);
      ierr = PetscSectionSetConstraintIndices(section, p, indices);CHKERRQ(ierr);
    }
  }
  ierr = PetscFree(indices);CHKERRQ(ierr);
  PetscFunctionReturn(0);
}

#undef __FUNCT__
#define __FUNCT__ "DMPlexCreateSection"
/*@C
  DMPlexCreateSection - Create a PetscSection based upon the dof layout specification provided.

  Not Collective

  Input Parameters:
+ dm        - The DMPlex object
. dim       - The spatial dimension of the problem
. numFields - The number of fields in the problem
. numComp   - An array of size numFields that holds the number of components for each field
. numDof    - An array of size numFields*(dim+1) which holds the number of dof for each field on a mesh piece of dimension d
. numBC     - The number of boundary conditions
. bcField   - An array of size numBC giving the field number for each boundry condition
. bcPoints  - An array of size numBC giving an IS holding the sieve points to which each boundary condition applies
- perm      - Optional permutation of the chart, or NULL

  Output Parameter:
. section - The PetscSection object

  Notes: numDof[f*(dim+1)+d] gives the number of dof for field f on sieve points of dimension d. For instance, numDof[1] is the
  number of dof for field 0 on each edge.

  The chart permutation is the same one set using PetscSectionSetPermutation()

  Level: developer

  Fortran Notes:
  A Fortran 90 version is available as DMPlexCreateSectionF90()

.keywords: mesh, elements
.seealso: DMPlexCreate(), PetscSectionCreate(), PetscSectionSetPermutation()
@*/
PetscErrorCode DMPlexCreateSection(DM dm, PetscInt dim, PetscInt numFields,const PetscInt numComp[],const PetscInt numDof[], PetscInt numBC,const PetscInt bcField[],const IS bcPoints[], IS perm, PetscSection *section)
{
  PetscErrorCode ierr;

  PetscFunctionBegin;
  ierr = DMPlexCreateSectionInitial(dm, dim, numFields, numComp, numDof, section);CHKERRQ(ierr);
  ierr = DMPlexCreateSectionBCDof(dm, numBC, bcField, bcPoints, PETSC_DETERMINE, *section);CHKERRQ(ierr);
  if (perm) {ierr = PetscSectionSetPermutation(*section, perm);CHKERRQ(ierr);}
  ierr = PetscSectionSetUp(*section);CHKERRQ(ierr);
  if (numBC) {ierr = DMPlexCreateSectionBCIndicesAll(dm, *section);CHKERRQ(ierr);}
  ierr = PetscSectionViewFromOptions(*section,NULL,"-section_view");CHKERRQ(ierr);
  PetscFunctionReturn(0);
}

#undef __FUNCT__
#define __FUNCT__ "DMCreateCoordinateDM_Plex"
PetscErrorCode DMCreateCoordinateDM_Plex(DM dm, DM *cdm)
{
  PetscSection   section;
  PetscErrorCode ierr;

  PetscFunctionBegin;
  ierr = DMClone(dm, cdm);CHKERRQ(ierr);
  ierr = PetscSectionCreate(PetscObjectComm((PetscObject)dm), &section);CHKERRQ(ierr);
  ierr = DMSetDefaultSection(*cdm, section);CHKERRQ(ierr);
  ierr = PetscSectionDestroy(&section);CHKERRQ(ierr);
  PetscFunctionReturn(0);
}

#undef __FUNCT__
#define __FUNCT__ "DMPlexGetConeSection"
PetscErrorCode DMPlexGetConeSection(DM dm, PetscSection *section)
{
  DM_Plex *mesh = (DM_Plex*) dm->data;

  PetscFunctionBegin;
  PetscValidHeaderSpecific(dm, DM_CLASSID, 1);
  if (section) *section = mesh->coneSection;
  PetscFunctionReturn(0);
}

#undef __FUNCT__
#define __FUNCT__ "DMPlexGetSupportSection"
PetscErrorCode DMPlexGetSupportSection(DM dm, PetscSection *section)
{
  DM_Plex *mesh = (DM_Plex*) dm->data;

  PetscFunctionBegin;
  PetscValidHeaderSpecific(dm, DM_CLASSID, 1);
  if (section) *section = mesh->supportSection;
  PetscFunctionReturn(0);
}

#undef __FUNCT__
#define __FUNCT__ "DMPlexGetCones"
PetscErrorCode DMPlexGetCones(DM dm, PetscInt *cones[])
{
  DM_Plex *mesh = (DM_Plex*) dm->data;

  PetscFunctionBegin;
  PetscValidHeaderSpecific(dm, DM_CLASSID, 1);
  if (cones) *cones = mesh->cones;
  PetscFunctionReturn(0);
}

#undef __FUNCT__
#define __FUNCT__ "DMPlexGetConeOrientations"
PetscErrorCode DMPlexGetConeOrientations(DM dm, PetscInt *coneOrientations[])
{
  DM_Plex *mesh = (DM_Plex*) dm->data;

  PetscFunctionBegin;
  PetscValidHeaderSpecific(dm, DM_CLASSID, 1);
  if (coneOrientations) *coneOrientations = mesh->coneOrientations;
  PetscFunctionReturn(0);
}

/******************************** FEM Support **********************************/

#undef __FUNCT__
#define __FUNCT__ "DMPlexVecGetClosure_Depth1_Static"
PETSC_STATIC_INLINE PetscErrorCode DMPlexVecGetClosure_Depth1_Static(DM dm, PetscSection section, Vec v, PetscInt point, PetscInt *csize, PetscScalar *values[])
{
  PetscScalar    *array, *vArray;
  const PetscInt *cone, *coneO;
  PetscInt        pStart, pEnd, p, numPoints, size = 0, offset = 0;
  PetscErrorCode  ierr;

  PetscFunctionBeginHot;
  ierr = PetscSectionGetChart(section, &pStart, &pEnd);CHKERRQ(ierr);
  ierr = DMPlexGetConeSize(dm, point, &numPoints);CHKERRQ(ierr);
  ierr = DMPlexGetCone(dm, point, &cone);CHKERRQ(ierr);
  ierr = DMPlexGetConeOrientation(dm, point, &coneO);CHKERRQ(ierr);
  if (!values || !*values) {
    if ((point >= pStart) && (point < pEnd)) {
      PetscInt dof;

      ierr = PetscSectionGetDof(section, point, &dof);CHKERRQ(ierr);
      size += dof;
    }
    for (p = 0; p < numPoints; ++p) {
      const PetscInt cp = cone[p];
      PetscInt       dof;

      if ((cp < pStart) || (cp >= pEnd)) continue;
      ierr = PetscSectionGetDof(section, cp, &dof);CHKERRQ(ierr);
      size += dof;
    }
    if (!values) {
      if (csize) *csize = size;
      PetscFunctionReturn(0);
    }
    ierr = DMGetWorkArray(dm, size, PETSC_SCALAR, &array);CHKERRQ(ierr);
  } else {
    array = *values;
  }
  size = 0;
  ierr = VecGetArray(v, &vArray);CHKERRQ(ierr);
  if ((point >= pStart) && (point < pEnd)) {
    PetscInt     dof, off, d;
    PetscScalar *varr;

    ierr = PetscSectionGetDof(section, point, &dof);CHKERRQ(ierr);
    ierr = PetscSectionGetOffset(section, point, &off);CHKERRQ(ierr);
    varr = &vArray[off];
    for (d = 0; d < dof; ++d, ++offset) {
      array[offset] = varr[d];
    }
    size += dof;
  }
  for (p = 0; p < numPoints; ++p) {
    const PetscInt cp = cone[p];
    PetscInt       o  = coneO[p];
    PetscInt       dof, off, d;
    PetscScalar   *varr;

    if ((cp < pStart) || (cp >= pEnd)) continue;
    ierr = PetscSectionGetDof(section, cp, &dof);CHKERRQ(ierr);
    ierr = PetscSectionGetOffset(section, cp, &off);CHKERRQ(ierr);
    varr = &vArray[off];
    if (o >= 0) {
      for (d = 0; d < dof; ++d, ++offset) {
        array[offset] = varr[d];
      }
    } else {
      for (d = dof-1; d >= 0; --d, ++offset) {
        array[offset] = varr[d];
      }
    }
    size += dof;
  }
  ierr = VecRestoreArray(v, &vArray);CHKERRQ(ierr);
  if (!*values) {
    if (csize) *csize = size;
    *values = array;
  } else {
    if (size > *csize) SETERRQ2(PETSC_COMM_SELF, PETSC_ERR_ARG_OUTOFRANGE, "Size of input array %d < actual size %d", *csize, size);
    *csize = size;
  }
  PetscFunctionReturn(0);
}

#undef __FUNCT__
#define __FUNCT__ "DMPlexVecGetClosure_Static"
PETSC_STATIC_INLINE PetscErrorCode DMPlexVecGetClosure_Static(PetscSection section, PetscInt numPoints, const PetscInt points[], const PetscScalar vArray[], PetscInt *size, PetscScalar array[])
{
  PetscInt       offset = 0, p;
  PetscErrorCode ierr;

  PetscFunctionBeginHot;
  *size = 0;
  for (p = 0; p < numPoints*2; p += 2) {
    const PetscInt point = points[p];
    const PetscInt o     = points[p+1];
    PetscInt       dof, off, d;
    const PetscScalar *varr;

    ierr = PetscSectionGetDof(section, point, &dof);CHKERRQ(ierr);
    ierr = PetscSectionGetOffset(section, point, &off);CHKERRQ(ierr);
    varr = &vArray[off];
    if (o >= 0) {
      for (d = 0; d < dof; ++d, ++offset)    array[offset] = varr[d];
    } else {
      for (d = dof-1; d >= 0; --d, ++offset) array[offset] = varr[d];
    }
  }
  *size = offset;
  PetscFunctionReturn(0);
}

#undef __FUNCT__
#define __FUNCT__ "DMPlexVecGetClosure_Fields_Static"
PETSC_STATIC_INLINE PetscErrorCode DMPlexVecGetClosure_Fields_Static(PetscSection section, PetscInt numPoints, const PetscInt points[], PetscInt numFields, const PetscScalar vArray[], PetscInt *size, PetscScalar array[])
{
  PetscInt       offset = 0, f;
  PetscErrorCode ierr;

  PetscFunctionBeginHot;
  *size = 0;
  for (f = 0; f < numFields; ++f) {
    PetscInt fcomp, p;

    ierr = PetscSectionGetFieldComponents(section, f, &fcomp);CHKERRQ(ierr);
    for (p = 0; p < numPoints*2; p += 2) {
      const PetscInt point = points[p];
      const PetscInt o     = points[p+1];
      PetscInt       fdof, foff, d, c;
      const PetscScalar *varr;

      ierr = PetscSectionGetFieldDof(section, point, f, &fdof);CHKERRQ(ierr);
      ierr = PetscSectionGetFieldOffset(section, point, f, &foff);CHKERRQ(ierr);
      varr = &vArray[foff];
      if (o >= 0) {
        for (d = 0; d < fdof; ++d, ++offset) array[offset] = varr[d];
      } else {
        for (d = fdof/fcomp-1; d >= 0; --d) {
          for (c = 0; c < fcomp; ++c, ++offset) {
            array[offset] = varr[d*fcomp+c];
          }
        }
      }
    }
  }
  *size = offset;
  PetscFunctionReturn(0);
}

#undef __FUNCT__
#define __FUNCT__ "DMPlexVecGetClosure"
/*@C
  DMPlexVecGetClosure - Get an array of the values on the closure of 'point'

  Not collective

  Input Parameters:
+ dm - The DM
. section - The section describing the layout in v, or NULL to use the default section
. v - The local vector
- point - The sieve point in the DM

  Output Parameters:
+ csize - The number of values in the closure, or NULL
- values - The array of values, which is a borrowed array and should not be freed

  Fortran Notes:
  Since it returns an array, this routine is only available in Fortran 90, and you must
  include petsc.h90 in your code.

  The csize argument is not present in the Fortran 90 binding since it is internal to the array.

  Level: intermediate

.seealso DMPlexVecRestoreClosure(), DMPlexVecSetClosure(), DMPlexMatSetClosure()
@*/
PetscErrorCode DMPlexVecGetClosure(DM dm, PetscSection section, Vec v, PetscInt point, PetscInt *csize, PetscScalar *values[])
{
  PetscSection    clSection;
  IS              clPoints;
  PetscScalar    *array, *vArray;
  PetscInt       *points = NULL;
  const PetscInt *clp;
  PetscInt        depth, numFields, numPoints, size;
  PetscErrorCode  ierr;

  PetscFunctionBeginHot;
  PetscValidHeaderSpecific(dm, DM_CLASSID, 1);
  if (!section) {ierr = DMGetDefaultSection(dm, &section);CHKERRQ(ierr);}
  PetscValidHeaderSpecific(section, PETSC_SECTION_CLASSID, 2);
  PetscValidHeaderSpecific(v, VEC_CLASSID, 3);
  ierr = DMPlexGetDepth(dm, &depth);CHKERRQ(ierr);
  ierr = PetscSectionGetNumFields(section, &numFields);CHKERRQ(ierr);
  if (depth == 1 && numFields < 2) {
    ierr = DMPlexVecGetClosure_Depth1_Static(dm, section, v, point, csize, values);CHKERRQ(ierr);
    PetscFunctionReturn(0);
  }
  /* Get points */
  ierr = PetscSectionGetClosureIndex(section, (PetscObject) dm, &clSection, &clPoints);CHKERRQ(ierr);
  if (!clPoints) {
    PetscInt pStart, pEnd, p, q;

    ierr = PetscSectionGetChart(section, &pStart, &pEnd);CHKERRQ(ierr);
    ierr = DMPlexGetTransitiveClosure(dm, point, PETSC_TRUE, &numPoints, &points);CHKERRQ(ierr);
    /* Compress out points not in the section */
    for (p = 0, q = 0; p < numPoints*2; p += 2) {
      if ((points[p] >= pStart) && (points[p] < pEnd)) {
        points[q*2]   = points[p];
        points[q*2+1] = points[p+1];
        ++q;
      }
    }
    numPoints = q;
  } else {
    PetscInt dof, off;

    ierr = PetscSectionGetDof(clSection, point, &dof);CHKERRQ(ierr);
    ierr = PetscSectionGetOffset(clSection, point, &off);CHKERRQ(ierr);
    ierr = ISGetIndices(clPoints, &clp);CHKERRQ(ierr);
    numPoints = dof/2;
    points    = (PetscInt *) &clp[off];
  }
  /* Get array */
  if (!values || !*values) {
    PetscInt asize = 0, dof, p;

    for (p = 0; p < numPoints*2; p += 2) {
      ierr = PetscSectionGetDof(section, points[p], &dof);CHKERRQ(ierr);
      asize += dof;
    }
    if (!values) {
      if (!clPoints) {ierr = DMPlexRestoreTransitiveClosure(dm, point, PETSC_TRUE, &numPoints, &points);CHKERRQ(ierr);}
      else           {ierr = ISRestoreIndices(clPoints, &clp);CHKERRQ(ierr);}
      if (csize) *csize = asize;
      PetscFunctionReturn(0);
    }
    ierr = DMGetWorkArray(dm, asize, PETSC_SCALAR, &array);CHKERRQ(ierr);
  } else {
    array = *values;
  }
  ierr = VecGetArray(v, &vArray);CHKERRQ(ierr);
  /* Get values */
  if (numFields > 0) {ierr = DMPlexVecGetClosure_Fields_Static(section, numPoints, points, numFields, vArray, &size, array);CHKERRQ(ierr);}
  else               {ierr = DMPlexVecGetClosure_Static(section, numPoints, points, vArray, &size, array);CHKERRQ(ierr);}
  /* Cleanup points */
  if (!clPoints) {ierr = DMPlexRestoreTransitiveClosure(dm, point, PETSC_TRUE, &numPoints, &points);CHKERRQ(ierr);}
  else           {ierr = ISRestoreIndices(clPoints, &clp);CHKERRQ(ierr);}
  /* Cleanup array */
  ierr = VecRestoreArray(v, &vArray);CHKERRQ(ierr);
  if (!*values) {
    if (csize) *csize = size;
    *values = array;
  } else {
    if (size > *csize) SETERRQ2(PETSC_COMM_SELF, PETSC_ERR_ARG_OUTOFRANGE, "Size of input array %d < actual size %d", *csize, size);
    *csize = size;
  }
  PetscFunctionReturn(0);
}

#undef __FUNCT__
#define __FUNCT__ "DMPlexVecRestoreClosure"
/*@C
  DMPlexVecRestoreClosure - Restore the array of the values on the closure of 'point'

  Not collective

  Input Parameters:
+ dm - The DM
. section - The section describing the layout in v, or NULL to use the default section
. v - The local vector
. point - The sieve point in the DM
. csize - The number of values in the closure, or NULL
- values - The array of values, which is a borrowed array and should not be freed

  Fortran Notes:
  Since it returns an array, this routine is only available in Fortran 90, and you must
  include petsc.h90 in your code.

  The csize argument is not present in the Fortran 90 binding since it is internal to the array.

  Level: intermediate

.seealso DMPlexVecGetClosure(), DMPlexVecSetClosure(), DMPlexMatSetClosure()
@*/
PetscErrorCode DMPlexVecRestoreClosure(DM dm, PetscSection section, Vec v, PetscInt point, PetscInt *csize, PetscScalar *values[])
{
  PetscInt       size = 0;
  PetscErrorCode ierr;

  PetscFunctionBegin;
  /* Should work without recalculating size */
  ierr = DMRestoreWorkArray(dm, size, PETSC_SCALAR, (void*) values);CHKERRQ(ierr);
  PetscFunctionReturn(0);
}

PETSC_STATIC_INLINE void add   (PetscScalar *x, PetscScalar y) {*x += y;}
PETSC_STATIC_INLINE void insert(PetscScalar *x, PetscScalar y) {*x  = y;}

#undef __FUNCT__
#define __FUNCT__ "updatePoint_private"
PETSC_STATIC_INLINE PetscErrorCode updatePoint_private(PetscSection section, PetscInt point, PetscInt dof, void (*fuse)(PetscScalar*, PetscScalar), PetscBool setBC, PetscInt orientation, const PetscScalar values[], PetscScalar array[])
{
  PetscInt        cdof;   /* The number of constraints on this point */
  const PetscInt *cdofs; /* The indices of the constrained dofs on this point */
  PetscScalar    *a;
  PetscInt        off, cind = 0, k;
  PetscErrorCode  ierr;

  PetscFunctionBegin;
  ierr = PetscSectionGetConstraintDof(section, point, &cdof);CHKERRQ(ierr);
  ierr = PetscSectionGetOffset(section, point, &off);CHKERRQ(ierr);
  a    = &array[off];
  if (!cdof || setBC) {
    if (orientation >= 0) {
      for (k = 0; k < dof; ++k) {
        fuse(&a[k], values[k]);
      }
    } else {
      for (k = 0; k < dof; ++k) {
        fuse(&a[k], values[dof-k-1]);
      }
    }
  } else {
    ierr = PetscSectionGetConstraintIndices(section, point, &cdofs);CHKERRQ(ierr);
    if (orientation >= 0) {
      for (k = 0; k < dof; ++k) {
        if ((cind < cdof) && (k == cdofs[cind])) {++cind; continue;}
        fuse(&a[k], values[k]);
      }
    } else {
      for (k = 0; k < dof; ++k) {
        if ((cind < cdof) && (k == cdofs[cind])) {++cind; continue;}
        fuse(&a[k], values[dof-k-1]);
      }
    }
  }
  PetscFunctionReturn(0);
}

#undef __FUNCT__
#define __FUNCT__ "updatePointBC_private"
PETSC_STATIC_INLINE PetscErrorCode updatePointBC_private(PetscSection section, PetscInt point, PetscInt dof, void (*fuse)(PetscScalar*, PetscScalar), PetscInt orientation, const PetscScalar values[], PetscScalar array[])
{
  PetscInt        cdof;   /* The number of constraints on this point */
  const PetscInt *cdofs; /* The indices of the constrained dofs on this point */
  PetscScalar    *a;
  PetscInt        off, cind = 0, k;
  PetscErrorCode  ierr;

  PetscFunctionBegin;
  ierr = PetscSectionGetConstraintDof(section, point, &cdof);CHKERRQ(ierr);
  ierr = PetscSectionGetOffset(section, point, &off);CHKERRQ(ierr);
  a    = &array[off];
  if (cdof) {
    ierr = PetscSectionGetConstraintIndices(section, point, &cdofs);CHKERRQ(ierr);
    if (orientation >= 0) {
      for (k = 0; k < dof; ++k) {
        if ((cind < cdof) && (k == cdofs[cind])) {
          fuse(&a[k], values[k]);
          ++cind;
        }
      }
    } else {
      for (k = 0; k < dof; ++k) {
        if ((cind < cdof) && (k == cdofs[cind])) {
          fuse(&a[k], values[dof-k-1]);
          ++cind;
        }
      }
    }
  }
  PetscFunctionReturn(0);
}

#undef __FUNCT__
#define __FUNCT__ "updatePointFields_private"
PETSC_STATIC_INLINE PetscErrorCode updatePointFields_private(PetscSection section, PetscInt point, PetscInt o, PetscInt f, PetscInt fcomp, void (*fuse)(PetscScalar*, PetscScalar), PetscBool setBC, const PetscScalar values[], PetscInt *offset, PetscScalar array[])
{
  PetscScalar    *a;
  PetscInt        fdof, foff, fcdof, foffset = *offset;
  const PetscInt *fcdofs; /* The indices of the constrained dofs for field f on this point */
  PetscInt        cind = 0, k, c;
  PetscErrorCode  ierr;

  PetscFunctionBegin;
  ierr = PetscSectionGetFieldDof(section, point, f, &fdof);CHKERRQ(ierr);
  ierr = PetscSectionGetFieldConstraintDof(section, point, f, &fcdof);CHKERRQ(ierr);
  ierr = PetscSectionGetFieldOffset(section, point, f, &foff);CHKERRQ(ierr);
  a    = &array[foff];
  if (!fcdof || setBC) {
    if (o >= 0) {
      for (k = 0; k < fdof; ++k) fuse(&a[k], values[foffset+k]);
    } else {
      for (k = fdof/fcomp-1; k >= 0; --k) {
        for (c = 0; c < fcomp; ++c) {
          fuse(&a[(fdof/fcomp-1-k)*fcomp+c], values[foffset+k*fcomp+c]);
        }
      }
    }
  } else {
    ierr = PetscSectionGetFieldConstraintIndices(section, point, f, &fcdofs);CHKERRQ(ierr);
    if (o >= 0) {
      for (k = 0; k < fdof; ++k) {
        if ((cind < fcdof) && (k == fcdofs[cind])) {++cind; continue;}
        fuse(&a[k], values[foffset+k]);
      }
    } else {
      for (k = fdof/fcomp-1; k >= 0; --k) {
        for (c = 0; c < fcomp; ++c) {
          if ((cind < fcdof) && (k*fcomp+c == fcdofs[cind])) {++cind; continue;}
          fuse(&a[(fdof/fcomp-1-k)*fcomp+c], values[foffset+k*fcomp+c]);
        }
      }
    }
  }
  *offset += fdof;
  PetscFunctionReturn(0);
}

#undef __FUNCT__
#define __FUNCT__ "updatePointFieldsBC_private"
PETSC_STATIC_INLINE PetscErrorCode updatePointFieldsBC_private(PetscSection section, PetscInt point, PetscInt o, PetscInt f, PetscInt fcomp, void (*fuse)(PetscScalar*, PetscScalar), const PetscScalar values[], PetscInt *offset, PetscScalar array[])
{
  PetscScalar    *a;
  PetscInt        fdof, foff, fcdof, foffset = *offset;
  const PetscInt *fcdofs; /* The indices of the constrained dofs for field f on this point */
  PetscInt        cind = 0, k, c;
  PetscErrorCode  ierr;

  PetscFunctionBegin;
  ierr = PetscSectionGetFieldDof(section, point, f, &fdof);CHKERRQ(ierr);
  ierr = PetscSectionGetFieldConstraintDof(section, point, f, &fcdof);CHKERRQ(ierr);
  ierr = PetscSectionGetFieldOffset(section, point, f, &foff);CHKERRQ(ierr);
  a    = &array[foff];
  if (fcdof) {
    ierr = PetscSectionGetFieldConstraintIndices(section, point, f, &fcdofs);CHKERRQ(ierr);
    if (o >= 0) {
      for (k = 0; k < fdof; ++k) {
        if ((cind < fcdof) && (k == fcdofs[cind])) {
          fuse(&a[k], values[foffset+k]);
          ++cind;
        }
      }
    } else {
      for (k = fdof/fcomp-1; k >= 0; --k) {
        for (c = 0; c < fcomp; ++c) {
          if ((cind < fcdof) && (k*fcomp+c == fcdofs[cind])) {
            fuse(&a[(fdof/fcomp-1-k)*fcomp+c], values[foffset+k*fcomp+c]);
            ++cind;
          }
        }
      }
    }
  }
  *offset += fdof;
  PetscFunctionReturn(0);
}

#undef __FUNCT__
#define __FUNCT__ "DMPlexVecSetClosure_Static"
PETSC_STATIC_INLINE PetscErrorCode DMPlexVecSetClosure_Static(DM dm, PetscSection section, Vec v, PetscInt point, const PetscScalar values[], InsertMode mode)
{
  PetscScalar    *array;
  const PetscInt *cone, *coneO;
  PetscInt        pStart, pEnd, p, numPoints, off, dof;
  PetscErrorCode  ierr;

  PetscFunctionBeginHot;
  ierr = PetscSectionGetChart(section, &pStart, &pEnd);CHKERRQ(ierr);
  ierr = DMPlexGetConeSize(dm, point, &numPoints);CHKERRQ(ierr);
  ierr = DMPlexGetCone(dm, point, &cone);CHKERRQ(ierr);
  ierr = DMPlexGetConeOrientation(dm, point, &coneO);CHKERRQ(ierr);
  ierr = VecGetArray(v, &array);CHKERRQ(ierr);
  for (p = 0, off = 0; p <= numPoints; ++p, off += dof) {
    const PetscInt cp = !p ? point : cone[p-1];
    const PetscInt o  = !p ? 0     : coneO[p-1];

    if ((cp < pStart) || (cp >= pEnd)) {dof = 0; continue;}
    ierr = PetscSectionGetDof(section, cp, &dof);CHKERRQ(ierr);
    /* ADD_VALUES */
    {
      const PetscInt *cdofs; /* The indices of the constrained dofs on this point */
      PetscScalar    *a;
      PetscInt        cdof, coff, cind = 0, k;

      ierr = PetscSectionGetConstraintDof(section, cp, &cdof);CHKERRQ(ierr);
      ierr = PetscSectionGetOffset(section, cp, &coff);CHKERRQ(ierr);
      a    = &array[coff];
      if (!cdof) {
        if (o >= 0) {
          for (k = 0; k < dof; ++k) {
            a[k] += values[off+k];
          }
        } else {
          for (k = 0; k < dof; ++k) {
            a[k] += values[off+dof-k-1];
          }
        }
      } else {
        ierr = PetscSectionGetConstraintIndices(section, cp, &cdofs);CHKERRQ(ierr);
        if (o >= 0) {
          for (k = 0; k < dof; ++k) {
            if ((cind < cdof) && (k == cdofs[cind])) {++cind; continue;}
            a[k] += values[off+k];
          }
        } else {
          for (k = 0; k < dof; ++k) {
            if ((cind < cdof) && (k == cdofs[cind])) {++cind; continue;}
            a[k] += values[off+dof-k-1];
          }
        }
      }
    }
  }
  ierr = VecRestoreArray(v, &array);CHKERRQ(ierr);
  PetscFunctionReturn(0);
}

#undef __FUNCT__
#define __FUNCT__ "DMPlexVecSetClosure"
/*@C
  DMPlexVecSetClosure - Set an array of the values on the closure of 'point'

  Not collective

  Input Parameters:
+ dm - The DM
. section - The section describing the layout in v, or NULL to use the default section
. v - The local vector
. point - The sieve point in the DM
. values - The array of values
- mode - The insert mode, where INSERT_ALL_VALUES and ADD_ALL_VALUES also overwrite boundary conditions

  Fortran Notes:
  This routine is only available in Fortran 90, and you must include petsc.h90 in your code.

  Level: intermediate

.seealso DMPlexVecGetClosure(), DMPlexMatSetClosure()
@*/
PetscErrorCode DMPlexVecSetClosure(DM dm, PetscSection section, Vec v, PetscInt point, const PetscScalar values[], InsertMode mode)
{
  PetscSection    clSection;
  IS              clPoints;
  PetscScalar    *array;
  PetscInt       *points = NULL;
  const PetscInt *clp;
  PetscInt        depth, numFields, numPoints, p;
  PetscErrorCode  ierr;

  PetscFunctionBeginHot;
  PetscValidHeaderSpecific(dm, DM_CLASSID, 1);
  if (!section) {ierr = DMGetDefaultSection(dm, &section);CHKERRQ(ierr);}
  PetscValidHeaderSpecific(section, PETSC_SECTION_CLASSID, 2);
  PetscValidHeaderSpecific(v, VEC_CLASSID, 3);
  ierr = DMPlexGetDepth(dm, &depth);CHKERRQ(ierr);
  ierr = PetscSectionGetNumFields(section, &numFields);CHKERRQ(ierr);
  if (depth == 1 && numFields < 2 && mode == ADD_VALUES) {
    ierr = DMPlexVecSetClosure_Static(dm, section, v, point, values, mode);CHKERRQ(ierr);
    PetscFunctionReturn(0);
  }
  /* Get points */
  ierr = PetscSectionGetClosureIndex(section, (PetscObject) dm, &clSection, &clPoints);CHKERRQ(ierr);
  if (!clPoints) {
    PetscInt pStart, pEnd, q;

    ierr = PetscSectionGetChart(section, &pStart, &pEnd);CHKERRQ(ierr);
    ierr = DMPlexGetTransitiveClosure(dm, point, PETSC_TRUE, &numPoints, &points);CHKERRQ(ierr);
    /* Compress out points not in the section */
    for (p = 0, q = 0; p < numPoints*2; p += 2) {
      if ((points[p] >= pStart) && (points[p] < pEnd)) {
        points[q*2]   = points[p];
        points[q*2+1] = points[p+1];
        ++q;
      }
    }
    numPoints = q;
  } else {
    PetscInt dof, off;

    ierr = PetscSectionGetDof(clSection, point, &dof);CHKERRQ(ierr);
    ierr = PetscSectionGetOffset(clSection, point, &off);CHKERRQ(ierr);
    ierr = ISGetIndices(clPoints, &clp);CHKERRQ(ierr);
    numPoints = dof/2;
    points    = (PetscInt *) &clp[off];
  }
  /* Get array */
  ierr = VecGetArray(v, &array);CHKERRQ(ierr);
  /* Get values */
  if (numFields > 0) {
    PetscInt offset = 0, fcomp, f;
    for (f = 0; f < numFields; ++f) {
      ierr = PetscSectionGetFieldComponents(section, f, &fcomp);CHKERRQ(ierr);
      switch (mode) {
      case INSERT_VALUES:
        for (p = 0; p < numPoints*2; p += 2) {
          const PetscInt point = points[p];
          const PetscInt o     = points[p+1];
          updatePointFields_private(section, point, o, f, fcomp, insert, PETSC_FALSE, values, &offset, array);
        } break;
      case INSERT_ALL_VALUES:
        for (p = 0; p < numPoints*2; p += 2) {
          const PetscInt point = points[p];
          const PetscInt o     = points[p+1];
          updatePointFields_private(section, point, o, f, fcomp, insert, PETSC_TRUE, values, &offset, array);
        } break;
      case INSERT_BC_VALUES:
        for (p = 0; p < numPoints*2; p += 2) {
          const PetscInt point = points[p];
          const PetscInt o     = points[p+1];
          updatePointFieldsBC_private(section, point, o, f, fcomp, insert, values, &offset, array);
        } break;
      case ADD_VALUES:
        for (p = 0; p < numPoints*2; p += 2) {
          const PetscInt point = points[p];
          const PetscInt o     = points[p+1];
          updatePointFields_private(section, point, o, f, fcomp, add, PETSC_FALSE, values, &offset, array);
        } break;
      case ADD_ALL_VALUES:
        for (p = 0; p < numPoints*2; p += 2) {
          const PetscInt point = points[p];
          const PetscInt o     = points[p+1];
          updatePointFields_private(section, point, o, f, fcomp, add, PETSC_TRUE, values, &offset, array);
        } break;
      default:
        SETERRQ1(PetscObjectComm((PetscObject)dm), PETSC_ERR_ARG_OUTOFRANGE, "Invalid insert mode %D", mode);
      }
    }
  } else {
    PetscInt dof, off;

    switch (mode) {
    case INSERT_VALUES:
      for (p = 0, off = 0; p < numPoints*2; p += 2, off += dof) {
        PetscInt o = points[p+1];
        ierr = PetscSectionGetDof(section, points[p], &dof);CHKERRQ(ierr);
        updatePoint_private(section, points[p], dof, insert, PETSC_FALSE, o, &values[off], array);
      } break;
    case INSERT_ALL_VALUES:
      for (p = 0, off = 0; p < numPoints*2; p += 2, off += dof) {
        PetscInt o = points[p+1];
        ierr = PetscSectionGetDof(section, points[p], &dof);CHKERRQ(ierr);
        updatePoint_private(section, points[p], dof, insert, PETSC_TRUE,  o, &values[off], array);
      } break;
    case INSERT_BC_VALUES:
      for (p = 0, off = 0; p < numPoints*2; p += 2, off += dof) {
        PetscInt o = points[p+1];
        ierr = PetscSectionGetDof(section, points[p], &dof);CHKERRQ(ierr);
        updatePointBC_private(section, points[p], dof, insert,  o, &values[off], array);
      } break;
    case ADD_VALUES:
      for (p = 0, off = 0; p < numPoints*2; p += 2, off += dof) {
        PetscInt o = points[p+1];
        ierr = PetscSectionGetDof(section, points[p], &dof);CHKERRQ(ierr);
        updatePoint_private(section, points[p], dof, add,    PETSC_FALSE, o, &values[off], array);
      } break;
    case ADD_ALL_VALUES:
      for (p = 0, off = 0; p < numPoints*2; p += 2, off += dof) {
        PetscInt o = points[p+1];
        ierr = PetscSectionGetDof(section, points[p], &dof);CHKERRQ(ierr);
        updatePoint_private(section, points[p], dof, add,    PETSC_TRUE,  o, &values[off], array);
      } break;
    default:
      SETERRQ1(PetscObjectComm((PetscObject)dm), PETSC_ERR_ARG_OUTOFRANGE, "Invalid insert mode %D", mode);
    }
  }
  /* Cleanup points */
  if (!clPoints) {ierr = DMPlexRestoreTransitiveClosure(dm, point, PETSC_TRUE, &numPoints, &points);CHKERRQ(ierr);}
  else           {ierr = ISRestoreIndices(clPoints, &clp);CHKERRQ(ierr);}
  /* Cleanup array */
  ierr = VecRestoreArray(v, &array);CHKERRQ(ierr);
  PetscFunctionReturn(0);
}

#undef __FUNCT__
#define __FUNCT__ "DMPlexPrintMatSetValues"
PetscErrorCode DMPlexPrintMatSetValues(PetscViewer viewer, Mat A, PetscInt point, PetscInt numRIndices, const PetscInt rindices[], PetscInt numCIndices, const PetscInt cindices[], const PetscScalar values[])
{
  PetscMPIInt    rank;
  PetscInt       i, j;
  PetscErrorCode ierr;

  PetscFunctionBegin;
  ierr = MPI_Comm_rank(PetscObjectComm((PetscObject)A), &rank);CHKERRQ(ierr);
  ierr = PetscViewerASCIIPrintf(viewer, "[%D]mat for sieve point %D\n", rank, point);CHKERRQ(ierr);
  for (i = 0; i < numRIndices; i++) {ierr = PetscViewerASCIIPrintf(viewer, "[%D]mat row indices[%D] = %D\n", rank, i, rindices[i]);CHKERRQ(ierr);}
  for (i = 0; i < numCIndices; i++) {ierr = PetscViewerASCIIPrintf(viewer, "[%D]mat col indices[%D] = %D\n", rank, i, cindices[i]);CHKERRQ(ierr);}
  numCIndices = numCIndices ? numCIndices : numRIndices;
  for (i = 0; i < numRIndices; i++) {
    ierr = PetscViewerASCIIPrintf(viewer, "[%D]", rank);CHKERRQ(ierr);
    for (j = 0; j < numCIndices; j++) {
#if defined(PETSC_USE_COMPLEX)
      ierr = PetscViewerASCIIPrintf(viewer, " (%g,%g)", (double)PetscRealPart(values[i*numCIndices+j]), (double)PetscImaginaryPart(values[i*numCIndices+j]));CHKERRQ(ierr);
#else
      ierr = PetscViewerASCIIPrintf(viewer, " %g", (double)values[i*numCIndices+j]);CHKERRQ(ierr);
#endif
    }
    ierr = PetscViewerASCIIPrintf(viewer, "\n");CHKERRQ(ierr);
  }
  PetscFunctionReturn(0);
}

#undef __FUNCT__
#define __FUNCT__ "indicesPoint_private"
/* . off - The global offset of this point */
PetscErrorCode indicesPoint_private(PetscSection section, PetscInt point, PetscInt off, PetscInt *loff, PetscBool setBC, PetscInt orientation, PetscInt indices[])
{
  PetscInt        dof;    /* The number of unknowns on this point */
  PetscInt        cdof;   /* The number of constraints on this point */
  const PetscInt *cdofs; /* The indices of the constrained dofs on this point */
  PetscInt        cind = 0, k;
  PetscErrorCode  ierr;

  PetscFunctionBegin;
  ierr = PetscSectionGetDof(section, point, &dof);CHKERRQ(ierr);
  ierr = PetscSectionGetConstraintDof(section, point, &cdof);CHKERRQ(ierr);
  if (!cdof || setBC) {
    if (orientation >= 0) {
      for (k = 0; k < dof; ++k) indices[*loff+k] = off+k;
    } else {
      for (k = 0; k < dof; ++k) indices[*loff+dof-k-1] = off+k;
    }
  } else {
    ierr = PetscSectionGetConstraintIndices(section, point, &cdofs);CHKERRQ(ierr);
    if (orientation >= 0) {
      for (k = 0; k < dof; ++k) {
        if ((cind < cdof) && (k == cdofs[cind])) {
          /* Insert check for returning constrained indices */
          indices[*loff+k] = -(off+k+1);
          ++cind;
        } else {
          indices[*loff+k] = off+k-cind;
        }
      }
    } else {
      for (k = 0; k < dof; ++k) {
        if ((cind < cdof) && (k == cdofs[cind])) {
          /* Insert check for returning constrained indices */
          indices[*loff+dof-k-1] = -(off+k+1);
          ++cind;
        } else {
          indices[*loff+dof-k-1] = off+k-cind;
        }
      }
    }
  }
  *loff += dof;
  PetscFunctionReturn(0);
}

#undef __FUNCT__
#define __FUNCT__ "indicesPointFields_private"
/* . off - The global offset of this point */
PetscErrorCode indicesPointFields_private(PetscSection section, PetscInt point, PetscInt off, PetscInt foffs[], PetscBool setBC, PetscInt orientation, PetscInt indices[])
{
  PetscInt       numFields, foff, f;
  PetscErrorCode ierr;

  PetscFunctionBegin;
  ierr = PetscSectionGetNumFields(section, &numFields);CHKERRQ(ierr);
  for (f = 0, foff = 0; f < numFields; ++f) {
    PetscInt        fdof, fcomp, cfdof;
    const PetscInt *fcdofs; /* The indices of the constrained dofs for field f on this point */
    PetscInt        cind = 0, k, c;

    ierr = PetscSectionGetFieldComponents(section, f, &fcomp);CHKERRQ(ierr);
    ierr = PetscSectionGetFieldDof(section, point, f, &fdof);CHKERRQ(ierr);
    ierr = PetscSectionGetFieldConstraintDof(section, point, f, &cfdof);CHKERRQ(ierr);
    if (!cfdof || setBC) {
      if (orientation >= 0) {
        for (k = 0; k < fdof; ++k) indices[foffs[f]+k] = off+foff+k;
      } else {
        for (k = fdof/fcomp-1; k >= 0; --k) {
          for (c = 0; c < fcomp; ++c) {
            indices[foffs[f]+k*fcomp+c] = off+foff+(fdof/fcomp-1-k)*fcomp+c;
          }
        }
      }
    } else {
      ierr = PetscSectionGetFieldConstraintIndices(section, point, f, &fcdofs);CHKERRQ(ierr);
      if (orientation >= 0) {
        for (k = 0; k < fdof; ++k) {
          if ((cind < cfdof) && (k == fcdofs[cind])) {
            indices[foffs[f]+k] = -(off+foff+k+1);
            ++cind;
          } else {
            indices[foffs[f]+k] = off+foff+k-cind;
          }
        }
      } else {
        for (k = fdof/fcomp-1; k >= 0; --k) {
          for (c = 0; c < fcomp; ++c) {
            if ((cind < cfdof) && ((fdof/fcomp-1-k)*fcomp+c == fcdofs[cind])) {
              indices[foffs[f]+k*fcomp+c] = -(off+foff+(fdof/fcomp-1-k)*fcomp+c+1);
              ++cind;
            } else {
              indices[foffs[f]+k*fcomp+c] = off+foff+(fdof/fcomp-1-k)*fcomp+c-cind;
            }
          }
        }
      }
    }
    foff     += fdof - cfdof;
    foffs[f] += fdof;
  }
  PetscFunctionReturn(0);
}

#undef __FUNCT__
#define __FUNCT__ "DMPlexMatSetClosure"
/*@C
  DMPlexMatSetClosure - Set an array of the values on the closure of 'point'

  Not collective

  Input Parameters:
+ dm - The DM
. section - The section describing the layout in v, or NULL to use the default section
. globalSection - The section describing the layout in v, or NULL to use the default global section
. A - The matrix
. point - The sieve point in the DM
. values - The array of values
- mode - The insert mode, where INSERT_ALL_VALUES and ADD_ALL_VALUES also overwrite boundary conditions

  Fortran Notes:
  This routine is only available in Fortran 90, and you must include petsc.h90 in your code.

  Level: intermediate

.seealso DMPlexVecGetClosure(), DMPlexVecSetClosure()
@*/
PetscErrorCode DMPlexMatSetClosure(DM dm, PetscSection section, PetscSection globalSection, Mat A, PetscInt point, const PetscScalar values[], InsertMode mode)
{
  DM_Plex        *mesh   = (DM_Plex*) dm->data;
  PetscSection    clSection;
  IS              clPoints;
  PetscInt       *points = NULL;
  const PetscInt *clp;
  PetscInt       *indices;
  PetscInt        offsets[32];
  PetscInt        numFields, numPoints, numIndices, dof, off, globalOff, pStart, pEnd, p, q, f;
  PetscErrorCode  ierr;

  PetscFunctionBegin;
  PetscValidHeaderSpecific(dm, DM_CLASSID, 1);
  if (!section) {ierr = DMGetDefaultSection(dm, &section);CHKERRQ(ierr);}
  PetscValidHeaderSpecific(section, PETSC_SECTION_CLASSID, 2);
  if (!globalSection) {ierr = DMGetDefaultGlobalSection(dm, &globalSection);CHKERRQ(ierr);}
  PetscValidHeaderSpecific(globalSection, PETSC_SECTION_CLASSID, 3);
  PetscValidHeaderSpecific(A, MAT_CLASSID, 4);
  ierr = PetscSectionGetNumFields(section, &numFields);CHKERRQ(ierr);
  if (numFields > 31) SETERRQ1(PetscObjectComm((PetscObject)dm), PETSC_ERR_ARG_OUTOFRANGE, "Number of fields %D limited to 31", numFields);
  ierr = PetscMemzero(offsets, 32 * sizeof(PetscInt));CHKERRQ(ierr);
  ierr = PetscSectionGetClosureIndex(section, (PetscObject) dm, &clSection, &clPoints);CHKERRQ(ierr);
  if (!clPoints) {
    ierr = DMPlexGetTransitiveClosure(dm, point, PETSC_TRUE, &numPoints, &points);CHKERRQ(ierr);
    /* Compress out points not in the section */
    ierr = PetscSectionGetChart(section, &pStart, &pEnd);CHKERRQ(ierr);
    for (p = 0, q = 0; p < numPoints*2; p += 2) {
      if ((points[p] >= pStart) && (points[p] < pEnd)) {
        points[q*2]   = points[p];
        points[q*2+1] = points[p+1];
        ++q;
      }
    }
    numPoints = q;
  } else {
    PetscInt dof, off;

    ierr = PetscSectionGetDof(clSection, point, &dof);CHKERRQ(ierr);
    numPoints = dof/2;
    ierr = PetscSectionGetOffset(clSection, point, &off);CHKERRQ(ierr);
    ierr = ISGetIndices(clPoints, &clp);CHKERRQ(ierr);
    points = (PetscInt *) &clp[off];
  }
  for (p = 0, numIndices = 0; p < numPoints*2; p += 2) {
    PetscInt fdof;

    ierr = PetscSectionGetDof(section, points[p], &dof);CHKERRQ(ierr);
    for (f = 0; f < numFields; ++f) {
      ierr          = PetscSectionGetFieldDof(section, points[p], f, &fdof);CHKERRQ(ierr);
      offsets[f+1] += fdof;
    }
    numIndices += dof;
  }
  for (f = 1; f < numFields; ++f) offsets[f+1] += offsets[f];

  if (numFields && offsets[numFields] != numIndices) SETERRQ2(PetscObjectComm((PetscObject)dm), PETSC_ERR_PLIB, "Invalid size for closure %d should be %d", offsets[numFields], numIndices);
  ierr = DMGetWorkArray(dm, numIndices, PETSC_INT, &indices);CHKERRQ(ierr);
  if (numFields) {
    for (p = 0; p < numPoints*2; p += 2) {
      PetscInt o = points[p+1];
      ierr = PetscSectionGetOffset(globalSection, points[p], &globalOff);CHKERRQ(ierr);
      indicesPointFields_private(section, points[p], globalOff < 0 ? -(globalOff+1) : globalOff, offsets, PETSC_FALSE, o, indices);
    }
  } else {
    for (p = 0, off = 0; p < numPoints*2; p += 2) {
      PetscInt o = points[p+1];
      ierr = PetscSectionGetOffset(globalSection, points[p], &globalOff);CHKERRQ(ierr);
      indicesPoint_private(section, points[p], globalOff < 0 ? -(globalOff+1) : globalOff, &off, PETSC_FALSE, o, indices);
    }
  }
  if (mesh->printSetValues) {ierr = DMPlexPrintMatSetValues(PETSC_VIEWER_STDOUT_SELF, A, point, numIndices, indices, 0, NULL, values);CHKERRQ(ierr);}
  ierr = MatSetValues(A, numIndices, indices, numIndices, indices, values, mode);
  if (ierr) {
    PetscMPIInt    rank;
    PetscErrorCode ierr2;

    ierr2 = MPI_Comm_rank(PetscObjectComm((PetscObject)A), &rank);CHKERRQ(ierr2);
    ierr2 = (*PetscErrorPrintf)("[%D]ERROR in DMPlexMatSetClosure\n", rank);CHKERRQ(ierr2);
    ierr2 = DMPlexPrintMatSetValues(PETSC_VIEWER_STDERR_SELF, A, point, numIndices, indices, 0, NULL, values);CHKERRQ(ierr2);
    ierr2 = DMRestoreWorkArray(dm, numIndices, PETSC_INT, &indices);CHKERRQ(ierr2);
    CHKERRQ(ierr);
  }
  if (!clPoints) {
    ierr = DMPlexRestoreTransitiveClosure(dm, point, PETSC_TRUE, &numPoints, &points);CHKERRQ(ierr);
  } else {
    ierr = ISRestoreIndices(clPoints, &clp);CHKERRQ(ierr);
  }
  ierr = DMRestoreWorkArray(dm, numIndices, PETSC_INT, &indices);CHKERRQ(ierr);
  PetscFunctionReturn(0);
}

#undef __FUNCT__
#define __FUNCT__ "DMPlexMatSetClosureRefined"
PetscErrorCode DMPlexMatSetClosureRefined(DM dmf, PetscSection fsection, PetscSection globalFSection, DM dmc, PetscSection csection, PetscSection globalCSection, Mat A, PetscInt point, const PetscScalar values[], InsertMode mode)
{
  DM_Plex        *mesh   = (DM_Plex*) dmf->data;
  PetscInt       *fpoints = NULL, *ftotpoints = NULL;
  PetscInt       *cpoints = NULL;
  PetscInt       *findices, *cindices;
  PetscInt        foffsets[32], coffsets[32];
  CellRefiner     cellRefiner;
  PetscInt        numFields, numSubcells, maxFPoints, numFPoints, numCPoints, numFIndices, numCIndices, dof, off, globalOff, pStart, pEnd, p, q, r, s, f;
  PetscErrorCode  ierr;

  PetscFunctionBegin;
  PetscValidHeaderSpecific(dmf, DM_CLASSID, 1);
  PetscValidHeaderSpecific(dmc, DM_CLASSID, 4);
  if (!fsection) {ierr = DMGetDefaultSection(dmf, &fsection);CHKERRQ(ierr);}
  PetscValidHeaderSpecific(fsection, PETSC_SECTION_CLASSID, 2);
  if (!csection) {ierr = DMGetDefaultSection(dmc, &csection);CHKERRQ(ierr);}
  PetscValidHeaderSpecific(csection, PETSC_SECTION_CLASSID, 5);
  if (!globalFSection) {ierr = DMGetDefaultGlobalSection(dmf, &globalFSection);CHKERRQ(ierr);}
  PetscValidHeaderSpecific(globalFSection, PETSC_SECTION_CLASSID, 3);
  if (!globalCSection) {ierr = DMGetDefaultGlobalSection(dmc, &globalCSection);CHKERRQ(ierr);}
  PetscValidHeaderSpecific(globalCSection, PETSC_SECTION_CLASSID, 6);
  PetscValidHeaderSpecific(A, MAT_CLASSID, 7);
  ierr = PetscSectionGetNumFields(fsection, &numFields);CHKERRQ(ierr);
  if (numFields > 31) SETERRQ1(PetscObjectComm((PetscObject)dmf), PETSC_ERR_ARG_OUTOFRANGE, "Number of fields %D limited to 31", numFields);
  ierr = PetscMemzero(foffsets, 32 * sizeof(PetscInt));CHKERRQ(ierr);
  ierr = PetscMemzero(coffsets, 32 * sizeof(PetscInt));CHKERRQ(ierr);
  /* Column indices */
  ierr = DMPlexGetTransitiveClosure(dmc, point, PETSC_TRUE, &numCPoints, &cpoints);CHKERRQ(ierr);
  maxFPoints = numCPoints;
  /* Compress out points not in the section */
  /*   TODO: Squeeze out points with 0 dof as well */
  ierr = PetscSectionGetChart(csection, &pStart, &pEnd);CHKERRQ(ierr);
  for (p = 0, q = 0; p < numCPoints*2; p += 2) {
    if ((cpoints[p] >= pStart) && (cpoints[p] < pEnd)) {
      cpoints[q*2]   = cpoints[p];
      cpoints[q*2+1] = cpoints[p+1];
      ++q;
    }
  }
  numCPoints = q;
  for (p = 0, numCIndices = 0; p < numCPoints*2; p += 2) {
    PetscInt fdof;

    ierr = PetscSectionGetDof(csection, cpoints[p], &dof);CHKERRQ(ierr);
    if (!dof) continue;
    for (f = 0; f < numFields; ++f) {
      ierr           = PetscSectionGetFieldDof(csection, cpoints[p], f, &fdof);CHKERRQ(ierr);
      coffsets[f+1] += fdof;
    }
    numCIndices += dof;
  }
  for (f = 1; f < numFields; ++f) coffsets[f+1] += coffsets[f];
  /* Row indices */
  ierr = DMPlexGetCellRefiner_Internal(dmc, &cellRefiner);CHKERRQ(ierr);
  ierr = CellRefinerGetAffineTransforms_Internal(cellRefiner, &numSubcells, NULL, NULL, NULL);CHKERRQ(ierr);
  ierr = DMGetWorkArray(dmf, maxFPoints*2*numSubcells, PETSC_INT, &ftotpoints);CHKERRQ(ierr);
  for (r = 0, q = 0; r < numSubcells; ++r) {
    /* TODO Map from coarse to fine cells */
    ierr = DMPlexGetTransitiveClosure(dmf, point*numSubcells + r, PETSC_TRUE, &numFPoints, &fpoints);CHKERRQ(ierr);
    /* Compress out points not in the section */
    ierr = PetscSectionGetChart(fsection, &pStart, &pEnd);CHKERRQ(ierr);
    for (p = 0; p < numFPoints*2; p += 2) {
      if ((fpoints[p] >= pStart) && (fpoints[p] < pEnd)) {
        ierr = PetscSectionGetDof(fsection, fpoints[p], &dof);CHKERRQ(ierr);
        if (!dof) continue;
        for (s = 0; s < q; ++s) if (fpoints[p] == ftotpoints[s*2]) break;
        if (s < q) continue;
        ftotpoints[q*2]   = fpoints[p];
        ftotpoints[q*2+1] = fpoints[p+1];
        ++q;
      }
    }
    ierr = DMPlexRestoreTransitiveClosure(dmf, point, PETSC_TRUE, &numFPoints, &fpoints);CHKERRQ(ierr);
  }
  numFPoints = q;
  for (p = 0, numFIndices = 0; p < numFPoints*2; p += 2) {
    PetscInt fdof;

    ierr = PetscSectionGetDof(fsection, ftotpoints[p], &dof);CHKERRQ(ierr);
    if (!dof) continue;
    for (f = 0; f < numFields; ++f) {
      ierr           = PetscSectionGetFieldDof(fsection, ftotpoints[p], f, &fdof);CHKERRQ(ierr);
      foffsets[f+1] += fdof;
    }
    numFIndices += dof;
  }
  for (f = 1; f < numFields; ++f) foffsets[f+1] += foffsets[f];

  if (numFields && foffsets[numFields] != numFIndices) SETERRQ2(PetscObjectComm((PetscObject)dmf), PETSC_ERR_PLIB, "Invalid size for closure %d should be %d", foffsets[numFields], numFIndices);
  if (numFields && coffsets[numFields] != numCIndices) SETERRQ2(PetscObjectComm((PetscObject)dmc), PETSC_ERR_PLIB, "Invalid size for closure %d should be %d", coffsets[numFields], numCIndices);
  ierr = DMGetWorkArray(dmf, numFIndices, PETSC_INT, &findices);CHKERRQ(ierr);
  ierr = DMGetWorkArray(dmc, numCIndices, PETSC_INT, &cindices);CHKERRQ(ierr);
  if (numFields) {
    for (p = 0; p < numFPoints*2; p += 2) {
      PetscInt o = ftotpoints[p+1];
      ierr = PetscSectionGetOffset(globalFSection, ftotpoints[p], &globalOff);CHKERRQ(ierr);
      indicesPointFields_private(fsection, ftotpoints[p], globalOff < 0 ? -(globalOff+1) : globalOff, foffsets, PETSC_FALSE, o, findices);
    }
    for (p = 0; p < numCPoints*2; p += 2) {
      PetscInt o = cpoints[p+1];
      ierr = PetscSectionGetOffset(globalCSection, cpoints[p], &globalOff);CHKERRQ(ierr);
      indicesPointFields_private(csection, cpoints[p], globalOff < 0 ? -(globalOff+1) : globalOff, coffsets, PETSC_FALSE, o, cindices);
    }
  } else {
    for (p = 0, off = 0; p < numFPoints*2; p += 2) {
      PetscInt o = ftotpoints[p+1];
      ierr = PetscSectionGetOffset(globalFSection, ftotpoints[p], &globalOff);CHKERRQ(ierr);
      indicesPoint_private(fsection, ftotpoints[p], globalOff < 0 ? -(globalOff+1) : globalOff, &off, PETSC_FALSE, o, findices);
    }
    for (p = 0, off = 0; p < numCPoints*2; p += 2) {
      PetscInt o = cpoints[p+1];
      ierr = PetscSectionGetOffset(globalCSection, cpoints[p], &globalOff);CHKERRQ(ierr);
      indicesPoint_private(csection, cpoints[p], globalOff < 0 ? -(globalOff+1) : globalOff, &off, PETSC_FALSE, o, cindices);
    }
  }
  if (mesh->printSetValues) {ierr = DMPlexPrintMatSetValues(PETSC_VIEWER_STDOUT_SELF, A, point, numFIndices, findices, numCIndices, cindices, values);CHKERRQ(ierr);}
  ierr = MatSetValues(A, numFIndices, findices, numCIndices, cindices, values, mode);
  if (ierr) {
    PetscMPIInt    rank;
    PetscErrorCode ierr2;

    ierr2 = MPI_Comm_rank(PetscObjectComm((PetscObject)A), &rank);CHKERRQ(ierr2);
    ierr2 = (*PetscErrorPrintf)("[%D]ERROR in DMPlexMatSetClosure\n", rank);CHKERRQ(ierr2);
    ierr2 = DMPlexPrintMatSetValues(PETSC_VIEWER_STDERR_SELF, A, point, numFIndices, findices, numCIndices, cindices, values);CHKERRQ(ierr2);
    ierr2 = DMRestoreWorkArray(dmf, numFIndices, PETSC_INT, &findices);CHKERRQ(ierr2);
    ierr2 = DMRestoreWorkArray(dmc, numCIndices, PETSC_INT, &cindices);CHKERRQ(ierr2);
    CHKERRQ(ierr);
  }
  ierr = DMRestoreWorkArray(dmf, numCPoints*2*4, PETSC_INT, &ftotpoints);CHKERRQ(ierr);
  ierr = DMPlexRestoreTransitiveClosure(dmc, point, PETSC_TRUE, &numCPoints, &cpoints);CHKERRQ(ierr);
  ierr = DMRestoreWorkArray(dmf, numFIndices, PETSC_INT, &findices);CHKERRQ(ierr);
  ierr = DMRestoreWorkArray(dmc, numCIndices, PETSC_INT, &cindices);CHKERRQ(ierr);
  PetscFunctionReturn(0);
}

#undef __FUNCT__
#define __FUNCT__ "DMPlexGetHybridBounds"
/*@
  DMPlexGetHybridBounds - Get the first mesh point of each dimension which is a hybrid

  Input Parameter:
. dm - The DMPlex object

  Output Parameters:
+ cMax - The first hybrid cell
. cMax - The first hybrid face
. cMax - The first hybrid edge
- cMax - The first hybrid vertex

  Level: developer

.seealso DMPlexCreateHybridMesh()
@*/
PetscErrorCode DMPlexGetHybridBounds(DM dm, PetscInt *cMax, PetscInt *fMax, PetscInt *eMax, PetscInt *vMax)
{
  DM_Plex       *mesh = (DM_Plex*) dm->data;
  PetscInt       dim;
  PetscErrorCode ierr;

  PetscFunctionBegin;
  PetscValidHeaderSpecific(dm, DM_CLASSID, 1);
  ierr = DMPlexGetDimension(dm, &dim);CHKERRQ(ierr);
  if (cMax) *cMax = mesh->hybridPointMax[dim];
  if (fMax) *fMax = mesh->hybridPointMax[dim-1];
  if (eMax) *eMax = mesh->hybridPointMax[1];
  if (vMax) *vMax = mesh->hybridPointMax[0];
  PetscFunctionReturn(0);
}

#undef __FUNCT__
#define __FUNCT__ "DMPlexSetHybridBounds"
PetscErrorCode DMPlexSetHybridBounds(DM dm, PetscInt cMax, PetscInt fMax, PetscInt eMax, PetscInt vMax)
{
  DM_Plex       *mesh = (DM_Plex*) dm->data;
  PetscInt       dim;
  PetscErrorCode ierr;

  PetscFunctionBegin;
  PetscValidHeaderSpecific(dm, DM_CLASSID, 1);
  ierr = DMPlexGetDimension(dm, &dim);CHKERRQ(ierr);
  if (cMax >= 0) mesh->hybridPointMax[dim]   = cMax;
  if (fMax >= 0) mesh->hybridPointMax[dim-1] = fMax;
  if (eMax >= 0) mesh->hybridPointMax[1]     = eMax;
  if (vMax >= 0) mesh->hybridPointMax[0]     = vMax;
  PetscFunctionReturn(0);
}

#undef __FUNCT__
#define __FUNCT__ "DMPlexGetVTKCellHeight"
PetscErrorCode DMPlexGetVTKCellHeight(DM dm, PetscInt *cellHeight)
{
  DM_Plex *mesh = (DM_Plex*) dm->data;

  PetscFunctionBegin;
  PetscValidHeaderSpecific(dm, DM_CLASSID, 1);
  PetscValidPointer(cellHeight, 2);
  *cellHeight = mesh->vtkCellHeight;
  PetscFunctionReturn(0);
}

#undef __FUNCT__
#define __FUNCT__ "DMPlexSetVTKCellHeight"
PetscErrorCode DMPlexSetVTKCellHeight(DM dm, PetscInt cellHeight)
{
  DM_Plex *mesh = (DM_Plex*) dm->data;

  PetscFunctionBegin;
  PetscValidHeaderSpecific(dm, DM_CLASSID, 1);
  mesh->vtkCellHeight = cellHeight;
  PetscFunctionReturn(0);
}

#undef __FUNCT__
#define __FUNCT__ "DMPlexCreateNumbering_Private"
/* We can easily have a form that takes an IS instead */
PetscErrorCode DMPlexCreateNumbering_Private(DM dm, PetscInt pStart, PetscInt pEnd, PetscSF sf, IS *numbering)
{
  PetscSection   section, globalSection;
  PetscInt      *numbers, p;
  PetscErrorCode ierr;

  PetscFunctionBegin;
  ierr = PetscSectionCreate(PetscObjectComm((PetscObject)dm), &section);CHKERRQ(ierr);
  ierr = PetscSectionSetChart(section, pStart, pEnd);CHKERRQ(ierr);
  for (p = pStart; p < pEnd; ++p) {
    ierr = PetscSectionSetDof(section, p, 1);CHKERRQ(ierr);
  }
  ierr = PetscSectionSetUp(section);CHKERRQ(ierr);
  ierr = PetscSectionCreateGlobalSection(section, sf, PETSC_FALSE, &globalSection);CHKERRQ(ierr);
  ierr = PetscMalloc1((pEnd - pStart), &numbers);CHKERRQ(ierr);
  for (p = pStart; p < pEnd; ++p) {
    ierr = PetscSectionGetOffset(globalSection, p, &numbers[p-pStart]);CHKERRQ(ierr);
  }
  ierr = ISCreateGeneral(PetscObjectComm((PetscObject)dm), pEnd - pStart, numbers, PETSC_OWN_POINTER, numbering);CHKERRQ(ierr);
  ierr = PetscSectionDestroy(&section);CHKERRQ(ierr);
  ierr = PetscSectionDestroy(&globalSection);CHKERRQ(ierr);
  PetscFunctionReturn(0);
}

#undef __FUNCT__
#define __FUNCT__ "DMPlexGetCellNumbering"
PetscErrorCode DMPlexGetCellNumbering(DM dm, IS *globalCellNumbers)
{
  DM_Plex       *mesh = (DM_Plex*) dm->data;
  PetscInt       cellHeight, cStart, cEnd, cMax;
  PetscErrorCode ierr;

  PetscFunctionBegin;
  PetscValidHeaderSpecific(dm, DM_CLASSID, 1);
  if (!mesh->globalCellNumbers) {
    ierr = DMPlexGetVTKCellHeight(dm, &cellHeight);CHKERRQ(ierr);
    ierr = DMPlexGetHeightStratum(dm, cellHeight, &cStart, &cEnd);CHKERRQ(ierr);
    ierr = DMPlexGetHybridBounds(dm, &cMax, NULL, NULL, NULL);CHKERRQ(ierr);
    if (cMax >= 0) cEnd = PetscMin(cEnd, cMax);
    ierr = DMPlexCreateNumbering_Private(dm, cStart, cEnd, dm->sf, &mesh->globalCellNumbers);CHKERRQ(ierr);
  }
  *globalCellNumbers = mesh->globalCellNumbers;
  PetscFunctionReturn(0);
}

#undef __FUNCT__
#define __FUNCT__ "DMPlexGetVertexNumbering"
PetscErrorCode DMPlexGetVertexNumbering(DM dm, IS *globalVertexNumbers)
{
  DM_Plex       *mesh = (DM_Plex*) dm->data;
  PetscInt       vStart, vEnd, vMax;
  PetscErrorCode ierr;

  PetscFunctionBegin;
  PetscValidHeaderSpecific(dm, DM_CLASSID, 1);
  if (!mesh->globalVertexNumbers) {
    ierr = DMPlexGetDepthStratum(dm, 0, &vStart, &vEnd);CHKERRQ(ierr);
    ierr = DMPlexGetHybridBounds(dm, NULL, NULL, NULL, &vMax);CHKERRQ(ierr);
    if (vMax >= 0) vEnd = PetscMin(vEnd, vMax);
    ierr = DMPlexCreateNumbering_Private(dm, vStart, vEnd, dm->sf, &mesh->globalVertexNumbers);CHKERRQ(ierr);
  }
  *globalVertexNumbers = mesh->globalVertexNumbers;
  PetscFunctionReturn(0);
}


#undef __FUNCT__
#define __FUNCT__ "PetscSectionCreateGlobalSectionLabel"
/*@C
  PetscSectionCreateGlobalSectionLabel - Create a section describing the global field layout using
  the local section and an SF describing the section point overlap.

  Input Parameters:
  + s - The PetscSection for the local field layout
  . sf - The SF describing parallel layout of the section points
  . includeConstraints - By default this is PETSC_FALSE, meaning that the global field vector will not possess constrained dofs
  . label - The label specifying the points
  - labelValue - The label stratum specifying the points

  Output Parameter:
  . gsection - The PetscSection for the global field layout

  Note: This gives negative sizes and offsets to points not owned by this process

  Level: developer

.seealso: PetscSectionCreate()
@*/
PetscErrorCode PetscSectionCreateGlobalSectionLabel(PetscSection s, PetscSF sf, PetscBool includeConstraints, DMLabel label, PetscInt labelValue, PetscSection *gsection)
{
  PetscInt      *neg = NULL, *tmpOff = NULL;
  PetscInt       pStart, pEnd, p, dof, cdof, off, globalOff = 0, nroots;
  PetscErrorCode ierr;

  PetscFunctionBegin;
  ierr = PetscSectionCreate(PetscObjectComm((PetscObject) s), gsection);CHKERRQ(ierr);
  ierr = PetscSectionGetChart(s, &pStart, &pEnd);CHKERRQ(ierr);
  ierr = PetscSectionSetChart(*gsection, pStart, pEnd);CHKERRQ(ierr);
  ierr = PetscSFGetGraph(sf, &nroots, NULL, NULL, NULL);CHKERRQ(ierr);
  if (nroots >= 0) {
    if (nroots < pEnd-pStart) SETERRQ2(PETSC_COMM_SELF, PETSC_ERR_ARG_SIZ, "PetscSF nroots %d < %d section size", nroots, pEnd-pStart);
    ierr = PetscCalloc1(nroots, &neg);CHKERRQ(ierr);
    if (nroots > pEnd-pStart) {
      ierr = PetscCalloc1(nroots, &tmpOff);CHKERRQ(ierr);
    } else {
      tmpOff = &(*gsection)->atlasDof[-pStart];
    }
  }
  /* Mark ghost points with negative dof */
  for (p = pStart; p < pEnd; ++p) {
    PetscInt value;

    ierr = DMLabelGetValue(label, p, &value);CHKERRQ(ierr);
    if (value != labelValue) continue;
    ierr = PetscSectionGetDof(s, p, &dof);CHKERRQ(ierr);
    ierr = PetscSectionSetDof(*gsection, p, dof);CHKERRQ(ierr);
    ierr = PetscSectionGetConstraintDof(s, p, &cdof);CHKERRQ(ierr);
    if (!includeConstraints && cdof > 0) {ierr = PetscSectionSetConstraintDof(*gsection, p, cdof);CHKERRQ(ierr);}
    if (neg) neg[p] = -(dof+1);
  }
  ierr = PetscSectionSetUpBC(*gsection);CHKERRQ(ierr);
  if (nroots >= 0) {
    ierr = PetscSFBcastBegin(sf, MPIU_INT, neg, tmpOff);CHKERRQ(ierr);
    ierr = PetscSFBcastEnd(sf, MPIU_INT, neg, tmpOff);CHKERRQ(ierr);
    if (nroots > pEnd-pStart) {
      for (p = pStart; p < pEnd; ++p) {if (tmpOff[p] < 0) (*gsection)->atlasDof[p-pStart] = tmpOff[p];}
    }
  }
  /* Calculate new sizes, get proccess offset, and calculate point offsets */
  for (p = 0, off = 0; p < pEnd-pStart; ++p) {
    cdof = (!includeConstraints && s->bc) ? s->bc->atlasDof[p] : 0;
    (*gsection)->atlasOff[p] = off;
    off += (*gsection)->atlasDof[p] > 0 ? (*gsection)->atlasDof[p]-cdof : 0;
  }
  ierr       = MPI_Scan(&off, &globalOff, 1, MPIU_INT, MPI_SUM, PetscObjectComm((PetscObject) s));CHKERRQ(ierr);
  globalOff -= off;
  for (p = 0, off = 0; p < pEnd-pStart; ++p) {
    (*gsection)->atlasOff[p] += globalOff;
    if (neg) neg[p] = -((*gsection)->atlasOff[p]+1);
  }
  /* Put in negative offsets for ghost points */
  if (nroots >= 0) {
    ierr = PetscSFBcastBegin(sf, MPIU_INT, neg, tmpOff);CHKERRQ(ierr);
    ierr = PetscSFBcastEnd(sf, MPIU_INT, neg, tmpOff);CHKERRQ(ierr);
    if (nroots > pEnd-pStart) {
      for (p = pStart; p < pEnd; ++p) {if (tmpOff[p] < 0) (*gsection)->atlasOff[p-pStart] = tmpOff[p];}
    }
  }
  if (nroots >= 0 && nroots > pEnd-pStart) {ierr = PetscFree(tmpOff);CHKERRQ(ierr);}
  ierr = PetscFree(neg);CHKERRQ(ierr);
  PetscFunctionReturn(0);
}

#undef __FUNCT__
#define __FUNCT__ "DMPlexCheckSymmetry"
/*@
  DMPlexCheckSymmetry - Check that the adjacency information in the mesh is symmetric.

  Input Parameters:
  + dm - The DMPlex object

  Note: This is a useful diagnostic when creating meshes programmatically.

  Level: developer

.seealso: DMCreate(), DMCheckSkeleton(), DMCheckFaces()
@*/
PetscErrorCode DMPlexCheckSymmetry(DM dm)
{
  PetscSection    coneSection, supportSection;
  const PetscInt *cone, *support;
  PetscInt        coneSize, c, supportSize, s;
  PetscInt        pStart, pEnd, p, csize, ssize;
  PetscErrorCode  ierr;

  PetscFunctionBegin;
  PetscValidHeaderSpecific(dm, DM_CLASSID, 1);
  ierr = DMPlexGetConeSection(dm, &coneSection);CHKERRQ(ierr);
  ierr = DMPlexGetSupportSection(dm, &supportSection);CHKERRQ(ierr);
  /* Check that point p is found in the support of its cone points, and vice versa */
  ierr = DMPlexGetChart(dm, &pStart, &pEnd);CHKERRQ(ierr);
  for (p = pStart; p < pEnd; ++p) {
    ierr = DMPlexGetConeSize(dm, p, &coneSize);CHKERRQ(ierr);
    ierr = DMPlexGetCone(dm, p, &cone);CHKERRQ(ierr);
    for (c = 0; c < coneSize; ++c) {
      PetscBool dup = PETSC_FALSE;
      PetscInt  d;
      for (d = c-1; d >= 0; --d) {
        if (cone[c] == cone[d]) {dup = PETSC_TRUE; break;}
      }
      ierr = DMPlexGetSupportSize(dm, cone[c], &supportSize);CHKERRQ(ierr);
      ierr = DMPlexGetSupport(dm, cone[c], &support);CHKERRQ(ierr);
      for (s = 0; s < supportSize; ++s) {
        if (support[s] == p) break;
      }
      if ((s >= supportSize) || (dup && (support[s+1] != p))) {
        ierr = PetscPrintf(PETSC_COMM_SELF, "p: %d cone: ", p);
        for (s = 0; s < coneSize; ++s) {
          ierr = PetscPrintf(PETSC_COMM_SELF, "%d, ", cone[s]);
        }
        ierr = PetscPrintf(PETSC_COMM_SELF, "\n");
        ierr = PetscPrintf(PETSC_COMM_SELF, "p: %d support: ", cone[c]);
        for (s = 0; s < supportSize; ++s) {
          ierr = PetscPrintf(PETSC_COMM_SELF, "%d, ", support[s]);
        }
        ierr = PetscPrintf(PETSC_COMM_SELF, "\n");
        if (dup) {
          SETERRQ2(PETSC_COMM_SELF, PETSC_ERR_PLIB, "Point %d not repeatedly found in support of repeated cone point %d", p, cone[c]);
        } else {
          SETERRQ2(PETSC_COMM_SELF, PETSC_ERR_PLIB, "Point %d not found in support of cone point %d", p, cone[c]);
        }
      }
    }
    ierr = DMPlexGetSupportSize(dm, p, &supportSize);CHKERRQ(ierr);
    ierr = DMPlexGetSupport(dm, p, &support);CHKERRQ(ierr);
    for (s = 0; s < supportSize; ++s) {
      ierr = DMPlexGetConeSize(dm, support[s], &coneSize);CHKERRQ(ierr);
      ierr = DMPlexGetCone(dm, support[s], &cone);CHKERRQ(ierr);
      for (c = 0; c < coneSize; ++c) {
        if (cone[c] == p) break;
      }
      if (c >= coneSize) {
        ierr = PetscPrintf(PETSC_COMM_SELF, "p: %d support: ", p);
        for (c = 0; c < supportSize; ++c) {
          ierr = PetscPrintf(PETSC_COMM_SELF, "%d, ", support[c]);
        }
        ierr = PetscPrintf(PETSC_COMM_SELF, "\n");
        ierr = PetscPrintf(PETSC_COMM_SELF, "p: %d cone: ", support[s]);
        for (c = 0; c < coneSize; ++c) {
          ierr = PetscPrintf(PETSC_COMM_SELF, "%d, ", cone[c]);
        }
        ierr = PetscPrintf(PETSC_COMM_SELF, "\n");
        SETERRQ2(PETSC_COMM_SELF, PETSC_ERR_PLIB, "Point %d not found in cone of support point %d", p, support[s]);
      }
    }
  }
  ierr = PetscSectionGetStorageSize(coneSection, &csize);CHKERRQ(ierr);
  ierr = PetscSectionGetStorageSize(supportSection, &ssize);CHKERRQ(ierr);
  if (csize != ssize) SETERRQ2(PETSC_COMM_SELF, PETSC_ERR_ARG_SIZ, "Total cone size %d != Total support size %d", csize, ssize);
  PetscFunctionReturn(0);
}

#undef __FUNCT__
#define __FUNCT__ "DMPlexCheckSkeleton"
/*@
  DMPlexCheckSkeleton - Check that each cell has the correct number of vertices

  Input Parameters:
+ dm - The DMPlex object
. isSimplex - Are the cells simplices or tensor products
- cellHeight - Normally 0

  Note: This is a useful diagnostic when creating meshes programmatically.

  Level: developer

.seealso: DMCreate(), DMCheckSymmetry(), DMCheckFaces()
@*/
PetscErrorCode DMPlexCheckSkeleton(DM dm, PetscBool isSimplex, PetscInt cellHeight)
{
  PetscInt       dim, numCorners, numHybridCorners, vStart, vEnd, cStart, cEnd, cMax, c;
  PetscErrorCode ierr;

  PetscFunctionBegin;
  PetscValidHeaderSpecific(dm, DM_CLASSID, 1);
  ierr = DMPlexGetDimension(dm, &dim);CHKERRQ(ierr);
  switch (dim) {
  case 1: numCorners = isSimplex ? 2 : 2; numHybridCorners = isSimplex ? 2 : 2; break;
  case 2: numCorners = isSimplex ? 3 : 4; numHybridCorners = isSimplex ? 4 : 4; break;
  case 3: numCorners = isSimplex ? 4 : 8; numHybridCorners = isSimplex ? 6 : 8; break;
  default:
    SETERRQ1(PetscObjectComm((PetscObject) dm), PETSC_ERR_ARG_OUTOFRANGE, "Cannot handle meshes of dimension %d", dim);
  }
  ierr = DMPlexGetDepthStratum(dm, 0, &vStart, &vEnd);CHKERRQ(ierr);
  ierr = DMPlexGetHeightStratum(dm, cellHeight, &cStart, &cEnd);CHKERRQ(ierr);
  ierr = DMPlexGetHybridBounds(dm, &cMax, NULL, NULL, NULL);CHKERRQ(ierr);
  cMax = cMax >= 0 ? cMax : cEnd;
  for (c = cStart; c < cMax; ++c) {
    PetscInt *closure = NULL, closureSize, cl, coneSize = 0;

    ierr = DMPlexGetTransitiveClosure(dm, c, PETSC_TRUE, &closureSize, &closure);CHKERRQ(ierr);
    for (cl = 0; cl < closureSize*2; cl += 2) {
      const PetscInt p = closure[cl];
      if ((p >= vStart) && (p < vEnd)) ++coneSize;
    }
    ierr = DMPlexRestoreTransitiveClosure(dm, c, PETSC_TRUE, &closureSize, &closure);CHKERRQ(ierr);
    if (coneSize != numCorners) SETERRQ3(PETSC_COMM_SELF, PETSC_ERR_ARG_WRONG, "Cell %d has  %d vertices != %d", c, coneSize, numCorners);
  }
  for (c = cMax; c < cEnd; ++c) {
    PetscInt *closure = NULL, closureSize, cl, coneSize = 0;

    ierr = DMPlexGetTransitiveClosure(dm, c, PETSC_TRUE, &closureSize, &closure);CHKERRQ(ierr);
    for (cl = 0; cl < closureSize*2; cl += 2) {
      const PetscInt p = closure[cl];
      if ((p >= vStart) && (p < vEnd)) ++coneSize;
    }
    ierr = DMPlexRestoreTransitiveClosure(dm, c, PETSC_TRUE, &closureSize, &closure);CHKERRQ(ierr);
    if (coneSize > numHybridCorners) SETERRQ3(PETSC_COMM_SELF, PETSC_ERR_ARG_WRONG, "Hybrid cell %d has  %d vertices > %d", c, coneSize, numHybridCorners);
  }
  PetscFunctionReturn(0);
}

#undef __FUNCT__
#define __FUNCT__ "DMPlexCheckFaces"
/*@
  DMPlexCheckFaces - Check that the faces of each cell give a vertex order this is consistent with what we expect from the cell type

  Input Parameters:
+ dm - The DMPlex object
. isSimplex - Are the cells simplices or tensor products
- cellHeight - Normally 0

  Note: This is a useful diagnostic when creating meshes programmatically.

  Level: developer

.seealso: DMCreate(), DMCheckSymmetry(), DMCheckSkeleton()
@*/
PetscErrorCode DMPlexCheckFaces(DM dm, PetscBool isSimplex, PetscInt cellHeight)
{
  PetscInt       pMax[4];
  PetscInt       dim, vStart, vEnd, cStart, cEnd, c, h;
  PetscErrorCode ierr;

  PetscFunctionBegin;
  PetscValidHeaderSpecific(dm, DM_CLASSID, 1);
  ierr = DMPlexGetDimension(dm, &dim);CHKERRQ(ierr);
  ierr = DMPlexGetDepthStratum(dm, 0, &vStart, &vEnd);CHKERRQ(ierr);
  ierr = DMPlexGetHybridBounds(dm, &pMax[dim], &pMax[dim-1], &pMax[1], &pMax[0]);CHKERRQ(ierr);
  for (h = cellHeight; h < dim; ++h) {
    ierr = DMPlexGetHeightStratum(dm, h, &cStart, &cEnd);CHKERRQ(ierr);
    for (c = cStart; c < cEnd; ++c) {
      const PetscInt *cone, *ornt, *faces;
      PetscInt        numFaces, faceSize, coneSize,f;
      PetscInt       *closure = NULL, closureSize, cl, numCorners = 0;

      if (pMax[dim-h] >= 0 && c >= pMax[dim-h]) continue;
      ierr = DMPlexGetConeSize(dm, c, &coneSize);CHKERRQ(ierr);
      ierr = DMPlexGetCone(dm, c, &cone);CHKERRQ(ierr);
      ierr = DMPlexGetConeOrientation(dm, c, &ornt);CHKERRQ(ierr);
      ierr = DMPlexGetTransitiveClosure(dm, c, PETSC_TRUE, &closureSize, &closure);CHKERRQ(ierr);
      for (cl = 0; cl < closureSize*2; cl += 2) {
        const PetscInt p = closure[cl];
        if ((p >= vStart) && (p < vEnd)) closure[numCorners++] = p;
      }
      ierr = DMPlexGetRawFaces_Internal(dm, dim-h, numCorners, closure, &numFaces, &faceSize, &faces);CHKERRQ(ierr);
      if (coneSize != numFaces) SETERRQ3(PETSC_COMM_SELF, PETSC_ERR_ARG_WRONG, "Cell %d has %d faces but should have %d", c, coneSize, numFaces);
      for (f = 0; f < numFaces; ++f) {
        PetscInt *fclosure = NULL, fclosureSize, cl, fnumCorners = 0, v;

        ierr = DMPlexGetTransitiveClosure_Internal(dm, cone[f], ornt[f], PETSC_TRUE, &fclosureSize, &fclosure);CHKERRQ(ierr);
        for (cl = 0; cl < fclosureSize*2; cl += 2) {
          const PetscInt p = fclosure[cl];
          if ((p >= vStart) && (p < vEnd)) fclosure[fnumCorners++] = p;
        }
        if (fnumCorners != faceSize) SETERRQ5(PETSC_COMM_SELF, PETSC_ERR_ARG_WRONG, "Face %d (%d) of cell %d has %d vertices but should have %d", cone[f], f, c, fnumCorners, faceSize);
        for (v = 0; v < fnumCorners; ++v) {
          if (fclosure[v] != faces[f*faceSize+v]) SETERRQ6(PETSC_COMM_SELF, PETSC_ERR_ARG_WRONG, "Face %d (%d) of cell %d vertex %d, %d != %d", cone[f], f, c, v, fclosure[v], faces[f*faceSize+v]);
        }
        ierr = DMPlexRestoreTransitiveClosure(dm, cone[f], PETSC_TRUE, &fclosureSize, &fclosure);CHKERRQ(ierr);
      }
      ierr = DMPlexRestoreFaces_Internal(dm, dim, c, &numFaces, &faceSize, &faces);CHKERRQ(ierr);
      ierr = DMPlexRestoreTransitiveClosure(dm, c, PETSC_TRUE, &closureSize, &closure);CHKERRQ(ierr);
    }
  }
  PetscFunctionReturn(0);
}

#undef __FUNCT__
#define __FUNCT__ "DMCreateInterpolation_Plex"
/* Pointwise interpolation
     Just code FEM for now
     u^f = I u^c
     sum_k u^f_k phi^f_k = I sum_j u^c_j phi^c_j
     u^f_i = sum_j psi^f_i I phi^c_j u^c_j
     I_{ij} = psi^f_i phi^c_j
*/
PetscErrorCode DMCreateInterpolation_Plex(DM dmCoarse, DM dmFine, Mat *interpolation, Vec *scaling)
{
  PetscSection   gsc, gsf;
  PetscInt       m, n;
  void          *ctx;
  PetscErrorCode ierr;

  PetscFunctionBegin;
  /*
  Loop over coarse cells
    Loop over coarse basis functions
      Loop over fine cells in coarse cell
        Loop over fine dual basis functions
          Evaluate coarse basis on fine dual basis quad points
          Sum
          Update local element matrix
    Accumulate to interpolation matrix

   Can extend PetscFEIntegrateJacobian_Basic() to do a specialized cell loop
  */
  ierr = DMGetDefaultGlobalSection(dmFine, &gsf);CHKERRQ(ierr);
  ierr = PetscSectionGetConstrainedStorageSize(gsf, &m);CHKERRQ(ierr);
  ierr = DMGetDefaultGlobalSection(dmCoarse, &gsc);CHKERRQ(ierr);
  ierr = PetscSectionGetConstrainedStorageSize(gsc, &n);CHKERRQ(ierr);
  /* We need to preallocate properly */
  ierr = MatCreate(PetscObjectComm((PetscObject) dmCoarse), interpolation);CHKERRQ(ierr);
  ierr = MatSetSizes(*interpolation, m, n, PETSC_DETERMINE, PETSC_DETERMINE);CHKERRQ(ierr);
  ierr = MatSetType(*interpolation, dmCoarse->mattype);CHKERRQ(ierr);
  ierr = MatSetUp(*interpolation);CHKERRQ(ierr);
  ierr = MatSetFromOptions(*interpolation);CHKERRQ(ierr);
  ierr = MatSetOption(*interpolation, MAT_NEW_NONZERO_ALLOCATION_ERR, PETSC_FALSE);CHKERRQ(ierr);
  ierr = DMGetApplicationContext(dmFine, &ctx);CHKERRQ(ierr);
  ierr = DMPlexComputeInterpolatorFEM(dmCoarse, dmFine, *interpolation, ctx);CHKERRQ(ierr);
  /* Use naive scaling */
  ierr = DMCreateInterpolationScale(dmCoarse, dmFine, *interpolation, scaling);CHKERRQ(ierr);
  PetscFunctionReturn(0);
}

#undef __FUNCT__
#define __FUNCT__ "DMCreateInjection_Plex"
PetscErrorCode DMCreateInjection_Plex(DM dmCoarse, DM dmFine, VecScatter *ctx)
{
  Vec             cv,  fv;
  IS              cis, fis, fpointIS;
  PetscSection    sc, gsc, gsf;
  const PetscInt *fpoints;
  PetscInt       *cindices, *findices;
  PetscInt        cpStart, cpEnd, m, off, cp;
  PetscErrorCode  ierr;

  PetscFunctionBegin;
  ierr = DMGetDefaultGlobalSection(dmFine, &gsf);CHKERRQ(ierr);
  ierr = DMGetGlobalVector(dmFine, &fv);CHKERRQ(ierr);
  ierr = DMGetDefaultSection(dmCoarse, &sc);CHKERRQ(ierr);
  ierr = DMGetDefaultGlobalSection(dmCoarse, &gsc);CHKERRQ(ierr);
  ierr = DMGetGlobalVector(dmCoarse, &cv);CHKERRQ(ierr);
  ierr = DMPlexCreateCoarsePointIS(dmCoarse, &fpointIS);CHKERRQ(ierr);
  ierr = PetscSectionGetConstrainedStorageSize(gsc, &m);CHKERRQ(ierr);
  ierr = PetscMalloc2(m,&cindices,m,&findices);CHKERRQ(ierr);
  ierr = PetscSectionGetChart(gsc, &cpStart, &cpEnd);CHKERRQ(ierr);
  ierr = ISGetIndices(fpointIS, &fpoints);CHKERRQ(ierr);
  for (cp = cpStart, off = 0; cp < cpEnd; ++cp) {
    const PetscInt *cdofsC = NULL;
    PetscInt        fp     = fpoints[cp-cpStart], dofC, cdofC, dofF, offC, offF, d, e;

    ierr = PetscSectionGetDof(gsc, cp, &dofC);CHKERRQ(ierr);
    if (dofC <= 0) continue;
    ierr = PetscSectionGetConstraintDof(sc, cp, &cdofC);CHKERRQ(ierr);
    ierr = PetscSectionGetDof(gsf, fp, &dofF);CHKERRQ(ierr);
    ierr = PetscSectionGetOffset(gsc, cp, &offC);CHKERRQ(ierr);
    ierr = PetscSectionGetOffset(gsf, fp, &offF);CHKERRQ(ierr);
    if (cdofC) {ierr = PetscSectionGetConstraintIndices(sc, cp, &cdofsC);CHKERRQ(ierr);}
    if (dofC != dofF) SETERRQ4(PETSC_COMM_SELF, PETSC_ERR_ARG_WRONG, "Point %d (%d) has %d coarse dofs != %d fine dofs", cp, fp, dofC, dofF);
    if (offC < 0 || offF < 0) SETERRQ3(PETSC_COMM_SELF, PETSC_ERR_ARG_WRONG, "Coarse point %d has invalid offset %d (%d)", cp, offC, offF);
    for (d = 0, e = 0; d < dofC; ++d) {
      if (cdofsC && cdofsC[e] == d) {++e; continue;}
      cindices[off+d-e] = offC+d; findices[off+d-e] = offF+d;
    }
    if (e != cdofC) SETERRQ4(PETSC_COMM_SELF, PETSC_ERR_ARG_WRONG, "Point %d (%d) has invalid number of constraints %d != %d", cp, fp, e, cdofC);
    off += dofC-cdofC;
  }
  ierr = ISRestoreIndices(fpointIS, &fpoints);CHKERRQ(ierr);
  if (off != m) SETERRQ2(PETSC_COMM_SELF, PETSC_ERR_ARG_WRONG, "Number of coarse dofs %d != %d", off, m);
  ierr = ISCreateGeneral(PETSC_COMM_SELF, m, cindices, PETSC_OWN_POINTER, &cis);CHKERRQ(ierr);
  ierr = ISCreateGeneral(PETSC_COMM_SELF, m, findices, PETSC_OWN_POINTER, &fis);CHKERRQ(ierr);
  ierr = VecScatterCreate(cv, cis, fv, fis, ctx);CHKERRQ(ierr);
  ierr = ISDestroy(&cis);CHKERRQ(ierr);
  ierr = ISDestroy(&fis);CHKERRQ(ierr);
  ierr = DMRestoreGlobalVector(dmFine, &fv);CHKERRQ(ierr);
  ierr = DMRestoreGlobalVector(dmCoarse, &cv);CHKERRQ(ierr);
  ierr = ISDestroy(&fpointIS);CHKERRQ(ierr);
  PetscFunctionReturn(0);
}

#undef __FUNCT__
#define __FUNCT__ "DMCreateDefaultSection_Plex"
/* Pointwise interpolation
     Just code FEM for now
     u^f = I u^c
     sum_k u^f_k phi^f_k = I sum_l u^c_l phi^c_l
     u^f_i = sum_l int psi^f_i I phi^c_l u^c_l
     I_{ij} = int psi^f_i phi^c_j
*/
PetscErrorCode DMCreateDefaultSection_Plex(DM dm)
{
  PetscSection   section;
  IS            *bcPoints;
  PetscInt      *bcFields, *numComp, *numDof;
  PetscInt       depth, dim, numBd, numBC = 0, numFields, bd, bc, f;
  PetscErrorCode ierr;

  PetscFunctionBegin;
  /* Handle boundary conditions */
  ierr = DMPlexGetDepth(dm, &depth);CHKERRQ(ierr);
  ierr = DMPlexGetDimension(dm, &dim);CHKERRQ(ierr);
  ierr = DMPlexGetNumBoundary(dm, &numBd);CHKERRQ(ierr);
  for (bd = 0; bd < numBd; ++bd) {
    PetscBool isEssential;
    ierr = DMPlexGetBoundary(dm, bd, &isEssential, NULL, NULL, NULL, NULL, NULL, NULL);CHKERRQ(ierr);
    if (isEssential) ++numBC;
  }
  ierr = PetscMalloc2(numBC,&bcFields,numBC,&bcPoints);CHKERRQ(ierr);
  for (bd = 0, bc = 0; bd < numBd; ++bd) {
    const char     *bdLabel;
    DMLabel         label;
    const PetscInt *values;
    PetscInt        field, numValues;
    PetscBool       isEssential, has;

    ierr = DMPlexGetBoundary(dm, bd, &isEssential, &bdLabel, &field, NULL, &numValues, &values, NULL);CHKERRQ(ierr);
    if (numValues != 1) SETERRQ(PETSC_COMM_SELF, PETSC_ERR_SUP, "Bug me and I will fix this");
    ierr = DMPlexHasLabel(dm, bdLabel, &has);CHKERRQ(ierr);
    if (!has) {
      ierr = DMPlexCreateLabel(dm, bdLabel);CHKERRQ(ierr);
      ierr = DMPlexGetLabel(dm, bdLabel, &label);CHKERRQ(ierr);
      ierr = DMPlexMarkBoundaryFaces(dm, label);CHKERRQ(ierr);
    }
    ierr = DMPlexGetLabel(dm, bdLabel, &label);CHKERRQ(ierr);
    /* Only want to do this for FEM */
    ierr = DMPlexLabelComplete(dm, label);CHKERRQ(ierr);
    ierr = DMPlexLabelAddCells(dm, label);CHKERRQ(ierr);
    /* Filter out cells, if you actually want to constraint cells you need to do things by hand right now */
    if (isEssential) {
      IS              tmp;
      PetscInt       *newidx;
      const PetscInt *idx;
      PetscInt        cStart, cEnd, n, p, newn = 0;

      bcFields[bc] = field;
      ierr = DMPlexGetStratumIS(dm, bdLabel, values[0], &tmp);CHKERRQ(ierr);
      ierr = DMPlexGetHeightStratum(dm, 0, &cStart, &cEnd);CHKERRQ(ierr);
      ierr = ISGetLocalSize(tmp, &n);CHKERRQ(ierr);
      ierr = ISGetIndices(tmp, &idx);CHKERRQ(ierr);
      for (p = 0; p < n; ++p) if ((idx[p] < cStart) || (idx[p] >= cEnd)) ++newn;
      ierr = PetscMalloc1(newn,&newidx);CHKERRQ(ierr);
      newn = 0;
      for (p = 0; p < n; ++p) if ((idx[p] < cStart) || (idx[p] >= cEnd)) newidx[newn++] = idx[p];
      ierr = ISCreateGeneral(PetscObjectComm((PetscObject) dm), newn, newidx, PETSC_OWN_POINTER, &bcPoints[bc++]);CHKERRQ(ierr);
      ierr = ISRestoreIndices(tmp, &idx);CHKERRQ(ierr);
      ierr = ISDestroy(&tmp);CHKERRQ(ierr);
    }
  }
  /* Handle discretization */
  ierr = DMGetNumFields(dm, &numFields);CHKERRQ(ierr);
  ierr = PetscMalloc2(numFields,&numComp,numFields*(dim+1),&numDof);CHKERRQ(ierr);
  for (f = 0; f < numFields; ++f) {
    PetscFE         fe;
    const PetscInt *numFieldDof;
    PetscInt        d;

    ierr = DMGetField(dm, f, (PetscObject *) &fe);CHKERRQ(ierr);
    ierr = PetscFEGetNumComponents(fe, &numComp[f]);CHKERRQ(ierr);
    ierr = PetscFEGetNumDof(fe, &numFieldDof);CHKERRQ(ierr);
    for (d = 0; d < dim+1; ++d) numDof[f*(dim+1)+d] = numFieldDof[d];
  }
  for (f = 0; f < numFields; ++f) {
    PetscInt d;
    for (d = 1; d < dim; ++d) {
      if ((numDof[f*(dim+1)+d] > 0) && (depth < dim)) SETERRQ(PetscObjectComm((PetscObject)dm), PETSC_ERR_ARG_WRONG, "Mesh must be interpolated when unknowns are specified on edges or faces.");
    }
  }
  ierr = DMPlexCreateSection(dm, dim, numFields, numComp, numDof, numBC, bcFields, bcPoints, NULL, &section);CHKERRQ(ierr);
  for (f = 0; f < numFields; ++f) {
    PetscFE     fe;
    const char *name;

    ierr = DMGetField(dm, f, (PetscObject *) &fe);CHKERRQ(ierr);
    ierr = PetscObjectGetName((PetscObject) fe, &name);CHKERRQ(ierr);
    ierr = PetscSectionSetFieldName(section, f, name);CHKERRQ(ierr);
  }
  ierr = DMSetDefaultSection(dm, section);CHKERRQ(ierr);
  ierr = PetscSectionDestroy(&section);CHKERRQ(ierr);
  for (bc = 0; bc < numBC; ++bc) {ierr = ISDestroy(&bcPoints[bc]);CHKERRQ(ierr);}
  ierr = PetscFree2(bcFields,bcPoints);CHKERRQ(ierr);
  ierr = PetscFree2(numComp,numDof);CHKERRQ(ierr);
  PetscFunctionReturn(0);
}

#undef __FUNCT__
#define __FUNCT__ "DMPlexGetCoarseDM"
/*@
  DMPlexGetCoarseDM - Get the coarse mesh from which this was obtained by refinement

  Input Parameter:
. dm - The DMPlex object

  Output Parameter:
. cdm - The coarse DM

  Level: intermediate

.seealso: DMPlexSetCoarseDM()
@*/
PetscErrorCode DMPlexGetCoarseDM(DM dm, DM *cdm)
{
  PetscFunctionBegin;
  PetscValidHeaderSpecific(dm, DM_CLASSID, 1);
  PetscValidPointer(cdm, 2);
  *cdm = ((DM_Plex *) dm->data)->coarseMesh;
  PetscFunctionReturn(0);
}

#undef __FUNCT__
#define __FUNCT__ "DMPlexSetCoarseDM"
/*@
  DMPlexSetCoarseDM - Set the coarse mesh from which this was obtained by refinement

  Input Parameters:
+ dm - The DMPlex object
- cdm - The coarse DM

  Level: intermediate

.seealso: DMPlexGetCoarseDM()
@*/
PetscErrorCode DMPlexSetCoarseDM(DM dm, DM cdm)
{
  DM_Plex       *mesh;
  PetscErrorCode ierr;

  PetscFunctionBegin;
  PetscValidHeaderSpecific(dm, DM_CLASSID, 1);
  if (cdm) PetscValidHeaderSpecific(cdm, DM_CLASSID, 2);
  mesh = (DM_Plex *) dm->data;
  ierr = DMDestroy(&mesh->coarseMesh);CHKERRQ(ierr);
  mesh->coarseMesh = cdm;
  ierr = PetscObjectReference((PetscObject) mesh->coarseMesh);CHKERRQ(ierr);
  PetscFunctionReturn(0);
}<|MERGE_RESOLUTION|>--- conflicted
+++ resolved
@@ -13,7 +13,6 @@
 PETSC_EXTERN PetscErrorCode DMTSGetTimeStepNumber(DM,PetscInt*);
 
 #undef __FUNCT__
-<<<<<<< HEAD
 #define __FUNCT__ "GetFieldType_Static"
 static PetscErrorCode GetFieldType_Static(DM dm, PetscSection section, PetscInt field, PetscInt *sStart, PetscInt *sEnd, PetscViewerVTKFieldType *ft)
 {
@@ -49,8 +48,6 @@
 
 #if defined(PETSC_HAVE_HDF5)
 #undef __FUNCT__
-=======
->>>>>>> 93a5981a
 #define __FUNCT__ "GetField_Static"
 static PetscErrorCode GetField_Static(DM dm, PetscSection section, PetscSection sectionGlobal, Vec v, PetscInt field, PetscInt pStart, PetscInt pEnd, IS *is, Vec *subv)
 {
@@ -104,44 +101,6 @@
 }
 
 #undef __FUNCT__
-<<<<<<< HEAD
-=======
-#define __FUNCT__ "GetFieldType_Static"
-static PetscErrorCode GetFieldType_Static(DM dm, PetscSection section, PetscInt field, PetscInt *sStart, PetscInt *sEnd, PetscViewerVTKFieldType *ft)
-{
-  PetscInt       dim, pStart, pEnd, vStart, vEnd, cStart, cEnd, vdof = 0, cdof = 0;
-  PetscErrorCode ierr;
-
-  PetscFunctionBegin;
-  *ft  = PETSC_VTK_POINT_FIELD;
-  ierr = DMPlexGetDimension(dm, &dim);CHKERRQ(ierr);
-  ierr = DMPlexGetDepthStratum(dm, 0, &vStart, &vEnd);CHKERRQ(ierr);
-  ierr = DMPlexGetHeightStratum(dm, 0, &cStart, &cEnd);CHKERRQ(ierr);
-  ierr = PetscSectionGetChart(section, &pStart, &pEnd);CHKERRQ(ierr);
-  if (field >= 0) {
-    if ((vStart >= pStart) && (vStart < pEnd)) {ierr = PetscSectionGetFieldDof(section, vStart, field, &vdof);CHKERRQ(ierr);}
-    if ((cStart >= pStart) && (cStart < pEnd)) {ierr = PetscSectionGetFieldDof(section, cStart, field, &cdof);CHKERRQ(ierr);}
-  } else {
-    if ((vStart >= pStart) && (vStart < pEnd)) {ierr = PetscSectionGetDof(section, vStart, &vdof);CHKERRQ(ierr);}
-    if ((cStart >= pStart) && (cStart < pEnd)) {ierr = PetscSectionGetDof(section, cStart, &cdof);CHKERRQ(ierr);}
-  }
-  if (vdof) {
-    *sStart = vStart;
-    *sEnd   = vEnd;
-    if (vdof == dim) *ft = PETSC_VTK_POINT_VECTOR_FIELD;
-    else             *ft = PETSC_VTK_POINT_FIELD;
-  } else if (cdof) {
-    *sStart = cStart;
-    *sEnd   = cEnd;
-    if (cdof == dim) *ft = PETSC_VTK_CELL_VECTOR_FIELD;
-    else             *ft = PETSC_VTK_CELL_FIELD;
-  } else SETERRQ(PetscObjectComm((PetscObject) dm), PETSC_ERR_ARG_WRONG, "Could not classify input Vec for VTK");
-  PetscFunctionReturn(0);
-}
-
-#if defined(PETSC_HAVE_HDF5)
-#undef __FUNCT__
->>>>>>> 93a5981a
 #define __FUNCT__ "DMSequenceView_HDF5"
 static PetscErrorCode DMSequenceView_HDF5(DM dm, const char *seqname, PetscInt seqnum, PetscScalar value, PetscViewer viewer)
 {
@@ -258,11 +217,7 @@
   ierr = PetscObjectTypeCompare((PetscObject) viewer, PETSCVIEWERVTK,  &isvtk);CHKERRQ(ierr);
   ierr = PetscObjectTypeCompare((PetscObject) viewer, PETSCVIEWERHDF5, &ishdf5);CHKERRQ(ierr);
   ierr = PetscObjectTypeCompare((PetscObject) v, VECSEQ, &isseq);CHKERRQ(ierr);
-<<<<<<< HEAD
-  if (isvtk || ishdf5) {ierr = DMPlexInsertBoundaryValues(dm, v);CHKERRQ(ierr);}
-=======
   if (isvtk || ishdf5) {ierr = DMPlexInsertBoundaryValuesFEM(dm, v);CHKERRQ(ierr);}
->>>>>>> 93a5981a
   if (isvtk) {
     PetscSection            section;
     PetscViewerVTKFieldType ft;
