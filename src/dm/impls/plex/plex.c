--- conflicted
+++ resolved
@@ -461,140 +461,6 @@
   PetscFunctionReturn(0);
 }
 
-<<<<<<< HEAD
-=======
-#if defined(PETSC_HAVE_HDF5)
-typedef struct {
-  DM          dm;
-  PetscViewer viewer;
-  DMLabel     label;
-} LabelCtx;
-
-static herr_t ReadLabelStratumHDF5_Static(hid_t g_id, const char *name, const H5L_info_t *info, void *op_data)
-{
-  PetscViewer     viewer = ((LabelCtx *) op_data)->viewer;
-  DMLabel         label  = ((LabelCtx *) op_data)->label;
-  IS              stratumIS;
-  const PetscInt *ind;
-  PetscInt        value, N, i;
-  const char     *lname;
-  char            group[PETSC_MAX_PATH_LEN];
-  PetscErrorCode  ierr;
-
-  ierr = PetscOptionsStringToInt(name, &value);
-  ierr = ISCreate(PetscObjectComm((PetscObject) viewer), &stratumIS);
-  ierr = PetscObjectSetName((PetscObject) stratumIS, "indices");
-  ierr = DMLabelGetName(label, &lname);
-  ierr = PetscSNPrintf(group, PETSC_MAX_PATH_LEN, "/labels/%s/%s", lname, name);CHKERRQ(ierr);
-  ierr = PetscViewerHDF5PushGroup(viewer, group);CHKERRQ(ierr);
-  ierr = ISLoad(stratumIS, viewer);
-  ierr = PetscViewerHDF5PopGroup(viewer);CHKERRQ(ierr);
-  ierr = ISGetSize(stratumIS, &N);
-  ierr = ISGetIndices(stratumIS, &ind);
-  for (i = 0; i < N; ++i) {ierr = DMLabelSetValue(label, ind[i], value);}
-  ierr = ISRestoreIndices(stratumIS, &ind);
-  ierr = ISDestroy(&stratumIS);
-  return 0;
-}
-
-static herr_t ReadLabelHDF5_Static(hid_t g_id, const char *name, const H5L_info_t *info, void *op_data)
-{
-  DM             dm = ((LabelCtx *) op_data)->dm;
-  hsize_t        idx;
-  herr_t         status;
-  PetscErrorCode ierr;
-
-  ierr = DMPlexCreateLabel(dm, name); if (ierr) return (herr_t) ierr;
-  ierr = DMPlexGetLabel(dm, name, &((LabelCtx *) op_data)->label); if (ierr) return (herr_t) ierr;
-  status = H5Literate_by_name(g_id, name, H5_INDEX_NAME, H5_ITER_NATIVE, &idx, ReadLabelStratumHDF5_Static, op_data, 0);
-  return status;
-}
-
-#undef __FUNCT__
-#define __FUNCT__ "DMPlexLoad_HDF5"
-/* The first version will read everything onto proc 0, letting the user distribute
-   The next will create a naive partition, and then rebalance after reading
-*/
-static PetscErrorCode DMPlexLoad_HDF5(DM dm, PetscViewer viewer)
-{
-  LabelCtx        ctx;
-  PetscSection    coordSection;
-  Vec             coordinates;
-  Vec             cellVec;
-  PetscScalar    *cells;
-  PetscReal       lengthScale;
-  PetscInt       *cone;
-  PetscInt        dim, spatialDim, numVertices, v, numCorners, numCells, cell, c;
-  hid_t           fileId, groupId;
-  hsize_t         idx = 0;
-  herr_t          status;
-  PetscErrorCode  ierr;
-
-  PetscFunctionBegin;
-  /* Read geometry */
-  ierr = PetscViewerHDF5PushGroup(viewer, "/geometry");CHKERRQ(ierr);
-  ierr = VecCreate(PetscObjectComm((PetscObject) dm), &coordinates);CHKERRQ(ierr);
-  ierr = PetscObjectSetName((PetscObject) coordinates, "vertices");CHKERRQ(ierr);
-  ierr = VecLoad(coordinates, viewer);CHKERRQ(ierr);
-  ierr = PetscViewerHDF5PopGroup(viewer);CHKERRQ(ierr);
-  ierr = DMPlexGetScale(dm, PETSC_UNIT_LENGTH, &lengthScale);CHKERRQ(ierr);
-  ierr = VecScale(coordinates, 1.0/lengthScale);CHKERRQ(ierr);
-  ierr = VecGetSize(coordinates, &numVertices);CHKERRQ(ierr);
-  ierr = VecGetBlockSize(coordinates, &spatialDim);CHKERRQ(ierr);
-  numVertices /= spatialDim;
-  /* Read toplogy */
-  ierr = PetscViewerHDF5ReadAttribute(viewer, "/topology/cells", "cell_dim", PETSC_INT, (void *) &dim);CHKERRQ(ierr);
-  ierr = DMPlexSetDimension(dm, dim);CHKERRQ(ierr);
-  /*   TODO Check for coneSize vector rather than this attribute */
-  ierr = PetscViewerHDF5ReadAttribute(viewer, "/topology/cells", "cell_corners", PETSC_INT, (void *) &numCorners);CHKERRQ(ierr);
-  ierr = PetscViewerHDF5PushGroup(viewer, "/topology");CHKERRQ(ierr);
-  ierr = VecCreate(PetscObjectComm((PetscObject) dm), &cellVec);CHKERRQ(ierr);
-  ierr = VecSetBlockSize(cellVec, numCorners);CHKERRQ(ierr);
-  ierr = PetscObjectSetName((PetscObject) cellVec, "cells");CHKERRQ(ierr);
-  ierr = VecLoad(cellVec, viewer);CHKERRQ(ierr);
-  ierr = PetscViewerHDF5PopGroup(viewer);CHKERRQ(ierr);
-  ierr = VecGetSize(cellVec, &numCells);CHKERRQ(ierr);
-  numCells /= numCorners;
-  /* Create Plex */
-  ierr = DMPlexSetChart(dm, 0, numCells+numVertices);CHKERRQ(ierr);
-  for (cell = 0; cell < numCells; ++cell) {ierr = DMPlexSetConeSize(dm, cell, numCorners);CHKERRQ(ierr);}
-  ierr = DMSetUp(dm);CHKERRQ(ierr);
-  ierr = PetscMalloc1(numCorners,&cone);CHKERRQ(ierr);
-  ierr = VecGetArray(cellVec, &cells);CHKERRQ(ierr);
-  for (cell = 0; cell < numCells; ++cell) {
-    for (c = 0; c < numCorners; ++c) {cone[c] = numCells + cells[cell*numCorners+c];}
-    ierr = DMPlexSetCone(dm, cell, cone);CHKERRQ(ierr);
-  }
-  ierr = VecRestoreArray(cellVec, &cells);CHKERRQ(ierr);
-  ierr = PetscFree(cone);CHKERRQ(ierr);
-  ierr = VecDestroy(&cellVec);CHKERRQ(ierr);
-  ierr = DMPlexSymmetrize(dm);CHKERRQ(ierr);
-  ierr = DMPlexStratify(dm);CHKERRQ(ierr);
-  /* Create coordinates */
-  ierr = DMGetCoordinateSection(dm, &coordSection);CHKERRQ(ierr);
-  ierr = PetscSectionSetNumFields(coordSection, 1);CHKERRQ(ierr);
-  ierr = PetscSectionSetFieldComponents(coordSection, 0, spatialDim);CHKERRQ(ierr);
-  ierr = PetscSectionSetChart(coordSection, numCells, numCells+numVertices);CHKERRQ(ierr);
-  for (v = numCells; v < numCells+numVertices; ++v) {
-    ierr = PetscSectionSetDof(coordSection, v, spatialDim);CHKERRQ(ierr);
-    ierr = PetscSectionSetFieldDof(coordSection, v, 0, spatialDim);CHKERRQ(ierr);
-  }
-  ierr = PetscSectionSetUp(coordSection);CHKERRQ(ierr);
-  ierr = DMSetCoordinates(dm, coordinates);CHKERRQ(ierr);
-  ierr = VecDestroy(&coordinates);CHKERRQ(ierr);
-  /* Read Labels*/
-  ctx.dm     = dm;
-  ctx.viewer = viewer;
-  ierr = PetscViewerHDF5PushGroup(viewer, "/labels");CHKERRQ(ierr);
-  ierr = PetscViewerHDF5OpenGroup(viewer, &fileId, &groupId);CHKERRQ(ierr);
-  status = H5Literate(groupId, H5_INDEX_NAME, H5_ITER_NATIVE, &idx, ReadLabelHDF5_Static, &ctx);CHKERRQ(status);
-  status = H5Gclose(groupId);CHKERRQ(status);
-  ierr = PetscViewerHDF5PopGroup(viewer);CHKERRQ(ierr);
-  PetscFunctionReturn(0);
-}
-#endif
-
->>>>>>> 2093a8f6
 #undef __FUNCT__
 #define __FUNCT__ "DMLoad_Plex"
 PetscErrorCode DMLoad_Plex(DM dm, PetscViewer viewer)
