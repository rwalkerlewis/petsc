#include <petsc-private/dmpleximpl.h>   /*I      "petscdmplex.h"   I*/
#include <petscsf.h>

#undef __FUNCT__
#define __FUNCT__ "DMPlexMarkBoundaryFaces"
/*@
  DMPlexMarkBoundaryFaces - Mark all faces on the boundary

  Not Collective

  Input Parameter:
. dm - The original DM

  Output Parameter:
. label - The DMLabel marking boundary faces with value 1

  Level: developer

.seealso: DMLabelCreate(), DMPlexCreateLabel()
@*/
PetscErrorCode DMPlexMarkBoundaryFaces(DM dm, DMLabel label)
{
  PetscInt       fStart, fEnd, f;
  PetscErrorCode ierr;

  PetscFunctionBegin;
  PetscValidHeaderSpecific(dm, DM_CLASSID, 1);
  ierr = DMPlexGetHeightStratum(dm, 1, &fStart, &fEnd);CHKERRQ(ierr);
  for (f = fStart; f < fEnd; ++f) {
    PetscInt supportSize;

    ierr = DMPlexGetSupportSize(dm, f, &supportSize);CHKERRQ(ierr);
    if (supportSize == 1) {
      ierr = DMLabelSetValue(label, f, 1);CHKERRQ(ierr);
    }
  }
  PetscFunctionReturn(0);
}

#undef __FUNCT__
#define __FUNCT__ "DMPlexLabelComplete"
/*@
  DMPlexLabelComplete - Starting with a label marking points on a surface, we add the transitive closure to the surface

  Input Parameters:
+ dm - The DM
- label - A DMLabel marking the surface points

  Output Parameter:
. label - A DMLabel marking all surface points in the transitive closure

  Level: developer

.seealso: DMPlexLabelCohesiveComplete()
@*/
PetscErrorCode DMPlexLabelComplete(DM dm, DMLabel label)
{
  IS              valueIS;
  const PetscInt *values;
  PetscInt        numValues, v;
  PetscErrorCode  ierr;

  PetscFunctionBegin;
  ierr = DMLabelGetNumValues(label, &numValues);CHKERRQ(ierr);
  ierr = DMLabelGetValueIS(label, &valueIS);CHKERRQ(ierr);
  ierr = ISGetIndices(valueIS, &values);CHKERRQ(ierr);
  for (v = 0; v < numValues; ++v) {
    IS              pointIS;
    const PetscInt *points;
    PetscInt        numPoints, p;

    ierr = DMLabelGetStratumSize(label, values[v], &numPoints);CHKERRQ(ierr);
    ierr = DMLabelGetStratumIS(label, values[v], &pointIS);CHKERRQ(ierr);
    ierr = ISGetIndices(pointIS, &points);CHKERRQ(ierr);
    for (p = 0; p < numPoints; ++p) {
      PetscInt *closure = NULL;
      PetscInt  closureSize, c;

      ierr = DMPlexGetTransitiveClosure(dm, points[p], PETSC_TRUE, &closureSize, &closure);CHKERRQ(ierr);
      for (c = 0; c < closureSize*2; c += 2) {
        ierr = DMLabelSetValue(label, closure[c], values[v]);CHKERRQ(ierr);
      }
      ierr = DMPlexRestoreTransitiveClosure(dm, points[p], PETSC_TRUE, &closureSize, &closure);CHKERRQ(ierr);
    }
    ierr = ISRestoreIndices(pointIS, &points);CHKERRQ(ierr);
    ierr = ISDestroy(&pointIS);CHKERRQ(ierr);
  }
  ierr = ISRestoreIndices(valueIS, &values);CHKERRQ(ierr);
  ierr = ISDestroy(&valueIS);CHKERRQ(ierr);
  PetscFunctionReturn(0);
}

#undef __FUNCT__
#define __FUNCT__ "DMPlexShiftPoint_Internal"
PETSC_STATIC_INLINE PetscInt DMPlexShiftPoint_Internal(PetscInt p, PetscInt depth, PetscInt depthEnd[], PetscInt depthShift[])
{
  if (depth < 0) return p;
  /* Cells    */ if (p < depthEnd[depth])   return p;
  /* Vertices */ if (p < depthEnd[0])       return p + depthShift[depth];
  /* Faces    */ if (p < depthEnd[depth-1]) return p + depthShift[depth] + depthShift[0];
  /* Edges    */                            return p + depthShift[depth] + depthShift[0] + depthShift[depth-1];
}

#undef __FUNCT__
#define __FUNCT__ "DMPlexShiftSizes_Internal"
static PetscErrorCode DMPlexShiftSizes_Internal(DM dm, PetscInt depthShift[], DM dmNew)
{
  PetscInt      *depthEnd;
  PetscInt       depth = 0, d, pStart, pEnd, p;
  PetscErrorCode ierr;

  PetscFunctionBegin;
  ierr = DMPlexGetDepth(dm, &depth);CHKERRQ(ierr);
  if (depth < 0) PetscFunctionReturn(0);
  ierr = PetscMalloc((depth+1) * sizeof(PetscInt), &depthEnd);CHKERRQ(ierr);
  /* Step 1: Expand chart */
  ierr = DMPlexGetChart(dm, &pStart, &pEnd);CHKERRQ(ierr);
  for (d = 0; d <= depth; ++d) {
    pEnd += depthShift[d];
    ierr  = DMPlexGetDepthStratum(dm, d, NULL, &depthEnd[d]);CHKERRQ(ierr);
  }
  ierr = DMPlexSetChart(dmNew, pStart, pEnd);CHKERRQ(ierr);
  /* Step 2: Set cone and support sizes */
  for (d = 0; d <= depth; ++d) {
    ierr = DMPlexGetDepthStratum(dm, d, &pStart, &pEnd);CHKERRQ(ierr);
    for (p = pStart; p < pEnd; ++p) {
      PetscInt newp = DMPlexShiftPoint_Internal(p, depth, depthEnd, depthShift);
      PetscInt size;

      ierr = DMPlexGetConeSize(dm, p, &size);CHKERRQ(ierr);
      ierr = DMPlexSetConeSize(dmNew, newp, size);CHKERRQ(ierr);
      ierr = DMPlexGetSupportSize(dm, p, &size);CHKERRQ(ierr);
      ierr = DMPlexSetSupportSize(dmNew, newp, size);CHKERRQ(ierr);
    }
  }
  ierr = PetscFree(depthEnd);CHKERRQ(ierr);
  PetscFunctionReturn(0);
}

#undef __FUNCT__
#define __FUNCT__ "DMPlexShiftPoints_Internal"
static PetscErrorCode DMPlexShiftPoints_Internal(DM dm, PetscInt depthShift[], DM dmNew)
{
  PetscInt      *depthEnd, *newpoints;
  PetscInt       depth = 0, d, maxConeSize, maxSupportSize, pStart, pEnd, p;
  PetscErrorCode ierr;

  PetscFunctionBegin;
  ierr = DMPlexGetDepth(dm, &depth);CHKERRQ(ierr);
  if (depth < 0) PetscFunctionReturn(0);
  ierr = DMPlexGetMaxSizes(dm, &maxConeSize, &maxSupportSize);CHKERRQ(ierr);
  ierr = PetscMalloc2(depth+1,PetscInt,&depthEnd,PetscMax(maxConeSize, maxSupportSize),PetscInt,&newpoints);CHKERRQ(ierr);
  for (d = 0; d <= depth; ++d) {
    ierr = DMPlexGetDepthStratum(dm, d, NULL, &depthEnd[d]);CHKERRQ(ierr);
  }
  /* Step 5: Set cones and supports */
  ierr = DMPlexGetChart(dm, &pStart, &pEnd);CHKERRQ(ierr);
  for (p = pStart; p < pEnd; ++p) {
    const PetscInt *points = NULL, *orientations = NULL;
    PetscInt        size, i, newp = DMPlexShiftPoint_Internal(p, depth, depthEnd, depthShift);

    ierr = DMPlexGetConeSize(dm, p, &size);CHKERRQ(ierr);
    ierr = DMPlexGetCone(dm, p, &points);CHKERRQ(ierr);
    ierr = DMPlexGetConeOrientation(dm, p, &orientations);CHKERRQ(ierr);
    for (i = 0; i < size; ++i) {
      newpoints[i] = DMPlexShiftPoint_Internal(points[i], depth, depthEnd, depthShift);
    }
    ierr = DMPlexSetCone(dmNew, newp, newpoints);CHKERRQ(ierr);
    ierr = DMPlexSetConeOrientation(dmNew, newp, orientations);CHKERRQ(ierr);
    ierr = DMPlexGetSupportSize(dm, p, &size);CHKERRQ(ierr);
    ierr = DMPlexGetSupport(dm, p, &points);CHKERRQ(ierr);
    for (i = 0; i < size; ++i) {
      newpoints[i] = DMPlexShiftPoint_Internal(points[i], depth, depthEnd, depthShift);
    }
    ierr = DMPlexSetSupport(dmNew, newp, newpoints);CHKERRQ(ierr);
  }
  ierr = PetscFree2(depthEnd,newpoints);CHKERRQ(ierr);
  PetscFunctionReturn(0);
}

#undef __FUNCT__
#define __FUNCT__ "DMPlexShiftCoordinates_Internal"
static PetscErrorCode DMPlexShiftCoordinates_Internal(DM dm, PetscInt depthShift[], DM dmNew)
{
  PetscSection   coordSection, newCoordSection;
  Vec            coordinates, newCoordinates;
  PetscScalar   *coords, *newCoords;
  PetscInt      *depthEnd, coordSize;
  PetscInt       dim, depth = 0, d, vStart, vEnd, vStartNew, vEndNew, v;
  PetscErrorCode ierr;

  PetscFunctionBegin;
  ierr = DMPlexGetDimension(dm, &dim);CHKERRQ(ierr);
  ierr = DMPlexGetDepth(dm, &depth);CHKERRQ(ierr);
  ierr = PetscMalloc((depth+1) * sizeof(PetscInt), &depthEnd);CHKERRQ(ierr);
  for (d = 0; d <= depth; ++d) {
    ierr = DMPlexGetDepthStratum(dm, d, NULL, &depthEnd[d]);CHKERRQ(ierr);
  }
  /* Step 8: Convert coordinates */
  ierr = DMPlexGetDepthStratum(dm, 0, &vStart, &vEnd);CHKERRQ(ierr);
  ierr = DMPlexGetDepthStratum(dmNew, 0, &vStartNew, &vEndNew);CHKERRQ(ierr);
  ierr = DMPlexGetCoordinateSection(dm, &coordSection);CHKERRQ(ierr);
  ierr = PetscSectionCreate(PetscObjectComm((PetscObject)dm), &newCoordSection);CHKERRQ(ierr);
  ierr = PetscSectionSetNumFields(newCoordSection, 1);CHKERRQ(ierr);
  ierr = PetscSectionSetFieldComponents(newCoordSection, 0, dim);CHKERRQ(ierr);
  ierr = PetscSectionSetChart(newCoordSection, vStartNew, vEndNew);CHKERRQ(ierr);
  for (v = vStartNew; v < vEndNew; ++v) {
    ierr = PetscSectionSetDof(newCoordSection, v, dim);CHKERRQ(ierr);
    ierr = PetscSectionSetFieldDof(newCoordSection, v, 0, dim);CHKERRQ(ierr);
  }
  ierr = PetscSectionSetUp(newCoordSection);CHKERRQ(ierr);
  ierr = DMPlexSetCoordinateSection(dmNew, newCoordSection);CHKERRQ(ierr);
  ierr = PetscSectionGetStorageSize(newCoordSection, &coordSize);CHKERRQ(ierr);
  ierr = VecCreate(PetscObjectComm((PetscObject)dm), &newCoordinates);CHKERRQ(ierr);
  ierr = PetscObjectSetName((PetscObject) newCoordinates, "coordinates");CHKERRQ(ierr);
  ierr = VecSetSizes(newCoordinates, coordSize, PETSC_DETERMINE);CHKERRQ(ierr);
  ierr = VecSetFromOptions(newCoordinates);CHKERRQ(ierr);
  ierr = DMSetCoordinatesLocal(dmNew, newCoordinates);CHKERRQ(ierr);
  ierr = DMGetCoordinatesLocal(dm, &coordinates);CHKERRQ(ierr);
  ierr = VecGetArray(coordinates, &coords);CHKERRQ(ierr);
  ierr = VecGetArray(newCoordinates, &newCoords);CHKERRQ(ierr);
  for (v = vStart; v < vEnd; ++v) {
    PetscInt dof, off, noff, d;

    ierr = PetscSectionGetDof(coordSection, v, &dof);CHKERRQ(ierr);
    ierr = PetscSectionGetOffset(coordSection, v, &off);CHKERRQ(ierr);
    ierr = PetscSectionGetOffset(newCoordSection, DMPlexShiftPoint_Internal(v, depth, depthEnd, depthShift), &noff);CHKERRQ(ierr);
    for (d = 0; d < dof; ++d) {
      newCoords[noff+d] = coords[off+d];
    }
  }
  ierr = VecRestoreArray(coordinates, &coords);CHKERRQ(ierr);
  ierr = VecRestoreArray(newCoordinates, &newCoords);CHKERRQ(ierr);
  ierr = VecDestroy(&newCoordinates);CHKERRQ(ierr);
  ierr = PetscSectionDestroy(&newCoordSection);CHKERRQ(ierr);
  ierr = PetscFree(depthEnd);CHKERRQ(ierr);
  PetscFunctionReturn(0);
}

#undef __FUNCT__
#define __FUNCT__ "DMPlexShiftSF_Internal"
static PetscErrorCode DMPlexShiftSF_Internal(DM dm, PetscInt depthShift[], DM dmNew)
{
  PetscInt          *depthEnd;
  PetscInt           depth = 0, d;
  PetscSF            sfPoint, sfPointNew;
  const PetscSFNode *remotePoints;
  PetscSFNode       *gremotePoints;
  const PetscInt    *localPoints;
  PetscInt          *glocalPoints, *newLocation, *newRemoteLocation;
  PetscInt           numRoots, numLeaves, l, pStart, pEnd, totShift = 0;
  PetscErrorCode     ierr;

  PetscFunctionBegin;
  ierr = DMPlexGetDepth(dm, &depth);CHKERRQ(ierr);
  ierr = PetscMalloc((depth+1) * sizeof(PetscInt), &depthEnd);CHKERRQ(ierr);
  for (d = 0; d <= depth; ++d) {
    totShift += depthShift[d];
    ierr      = DMPlexGetDepthStratum(dm, d, NULL, &depthEnd[d]);CHKERRQ(ierr);
  }
  /* Step 9: Convert pointSF */
  ierr = DMGetPointSF(dm, &sfPoint);CHKERRQ(ierr);
  ierr = DMGetPointSF(dmNew, &sfPointNew);CHKERRQ(ierr);
  ierr = DMPlexGetChart(dm, &pStart, &pEnd);CHKERRQ(ierr);
  ierr = PetscSFGetGraph(sfPoint, &numRoots, &numLeaves, &localPoints, &remotePoints);CHKERRQ(ierr);
  if (numRoots >= 0) {
    ierr = PetscMalloc2(numRoots,PetscInt,&newLocation,pEnd-pStart,PetscInt,&newRemoteLocation);CHKERRQ(ierr);
    for (l=0; l<numRoots; l++) newLocation[l] = DMPlexShiftPoint_Internal(l, depth, depthEnd, depthShift);
    ierr = PetscSFBcastBegin(sfPoint, MPIU_INT, newLocation, newRemoteLocation);CHKERRQ(ierr);
    ierr = PetscSFBcastEnd(sfPoint, MPIU_INT, newLocation, newRemoteLocation);CHKERRQ(ierr);
    ierr = PetscMalloc(numLeaves * sizeof(PetscInt),    &glocalPoints);CHKERRQ(ierr);
    ierr = PetscMalloc(numLeaves * sizeof(PetscSFNode), &gremotePoints);CHKERRQ(ierr);
    for (l = 0; l < numLeaves; ++l) {
      glocalPoints[l]        = DMPlexShiftPoint_Internal(localPoints[l], depth, depthEnd, depthShift);
      gremotePoints[l].rank  = remotePoints[l].rank;
      gremotePoints[l].index = newRemoteLocation[localPoints[l]];
    }
    ierr = PetscFree2(newLocation,newRemoteLocation);CHKERRQ(ierr);
    ierr = PetscSFSetGraph(sfPointNew, numRoots + totShift, numLeaves, glocalPoints, PETSC_OWN_POINTER, gremotePoints, PETSC_OWN_POINTER);CHKERRQ(ierr);
  }
  ierr = PetscFree(depthEnd);CHKERRQ(ierr);
  PetscFunctionReturn(0);
}

#undef __FUNCT__
#define __FUNCT__ "DMPlexShiftLabels_Internal"
static PetscErrorCode DMPlexShiftLabels_Internal(DM dm, PetscInt depthShift[], DM dmNew)
{
  PetscSF            sfPoint;
  DMLabel            vtkLabel, ghostLabel;
  PetscInt          *depthEnd;
  const PetscSFNode *leafRemote;
  const PetscInt    *leafLocal;
  PetscInt           depth = 0, d, numLeaves, numLabels, l, cStart, cEnd, c, fStart, fEnd, f;
  PetscMPIInt        rank;
  PetscErrorCode     ierr;

  PetscFunctionBegin;
  ierr = DMPlexGetDepth(dm, &depth);CHKERRQ(ierr);
  ierr = PetscMalloc((depth+1) * sizeof(PetscInt), &depthEnd);CHKERRQ(ierr);
  for (d = 0; d <= depth; ++d) {
    ierr = DMPlexGetDepthStratum(dm, d, NULL, &depthEnd[d]);CHKERRQ(ierr);
  }
  /* Step 10: Convert labels */
  ierr = DMPlexGetNumLabels(dm, &numLabels);CHKERRQ(ierr);
  for (l = 0; l < numLabels; ++l) {
    DMLabel         label, newlabel;
    const char     *lname;
    PetscBool       isDepth;
    IS              valueIS;
    const PetscInt *values;
    PetscInt        numValues, val;

    ierr = DMPlexGetLabelName(dm, l, &lname);CHKERRQ(ierr);
    ierr = PetscStrcmp(lname, "depth", &isDepth);CHKERRQ(ierr);
    if (isDepth) continue;
    ierr = DMPlexCreateLabel(dmNew, lname);CHKERRQ(ierr);
    ierr = DMPlexGetLabel(dm, lname, &label);CHKERRQ(ierr);
    ierr = DMPlexGetLabel(dmNew, lname, &newlabel);CHKERRQ(ierr);
    ierr = DMLabelGetValueIS(label, &valueIS);CHKERRQ(ierr);
    ierr = ISGetLocalSize(valueIS, &numValues);CHKERRQ(ierr);
    ierr = ISGetIndices(valueIS, &values);CHKERRQ(ierr);
    for (val = 0; val < numValues; ++val) {
      IS              pointIS;
      const PetscInt *points;
      PetscInt        numPoints, p;

      ierr = DMLabelGetStratumIS(label, values[val], &pointIS);CHKERRQ(ierr);
      ierr = ISGetLocalSize(pointIS, &numPoints);CHKERRQ(ierr);
      ierr = ISGetIndices(pointIS, &points);CHKERRQ(ierr);
      for (p = 0; p < numPoints; ++p) {
        const PetscInt newpoint = DMPlexShiftPoint_Internal(points[p], depth, depthEnd, depthShift);

        ierr = DMLabelSetValue(newlabel, newpoint, values[val]);CHKERRQ(ierr);
      }
      ierr = ISRestoreIndices(pointIS, &points);CHKERRQ(ierr);
      ierr = ISDestroy(&pointIS);CHKERRQ(ierr);
    }
    ierr = ISRestoreIndices(valueIS, &values);CHKERRQ(ierr);
    ierr = ISDestroy(&valueIS);CHKERRQ(ierr);
  }
  ierr = PetscFree(depthEnd);CHKERRQ(ierr);
  /* Step 11: Make label for output (vtk) and to mark ghost points (ghost) */
  ierr = MPI_Comm_rank(PetscObjectComm((PetscObject)dm), &rank);CHKERRQ(ierr);
  ierr = DMGetPointSF(dm, &sfPoint);CHKERRQ(ierr);
  ierr = DMPlexGetHeightStratum(dm, 0, &cStart, &cEnd);CHKERRQ(ierr);
  ierr = PetscSFGetGraph(sfPoint, NULL, &numLeaves, &leafLocal, &leafRemote);CHKERRQ(ierr);
  ierr = DMPlexCreateLabel(dmNew, "vtk");CHKERRQ(ierr);
  ierr = DMPlexCreateLabel(dmNew, "ghost");CHKERRQ(ierr);
  ierr = DMPlexGetLabel(dmNew, "vtk", &vtkLabel);CHKERRQ(ierr);
  ierr = DMPlexGetLabel(dmNew, "ghost", &ghostLabel);CHKERRQ(ierr);
  for (l = 0, c = cStart; l < numLeaves && c < cEnd; ++l, ++c) {
    for (; c < leafLocal[l] && c < cEnd; ++c) {
      ierr = DMLabelSetValue(vtkLabel, c, 1);CHKERRQ(ierr);
    }
    if (leafLocal[l] >= cEnd) break;
    if (leafRemote[l].rank == rank) {
      ierr = DMLabelSetValue(vtkLabel, c, 1);CHKERRQ(ierr);
    } else {
      ierr = DMLabelSetValue(ghostLabel, c, 2);CHKERRQ(ierr);
    }
  }
  for (; c < cEnd; ++c) {
    ierr = DMLabelSetValue(vtkLabel, c, 1);CHKERRQ(ierr);
  }
  if (0) {
    ierr = PetscViewerASCIISynchronizedAllow(PETSC_VIEWER_STDOUT_WORLD, PETSC_TRUE);CHKERRQ(ierr);
    ierr = DMLabelView(vtkLabel, PETSC_VIEWER_STDOUT_WORLD);CHKERRQ(ierr);
    ierr = PetscViewerFlush(PETSC_VIEWER_STDOUT_WORLD);CHKERRQ(ierr);
  }
  ierr = DMPlexGetHeightStratum(dmNew, 1, &fStart, &fEnd);CHKERRQ(ierr);
  for (f = fStart; f < fEnd; ++f) {
    PetscInt numCells;

    ierr = DMPlexGetSupportSize(dmNew, f, &numCells);CHKERRQ(ierr);
    if (numCells < 2) {
      ierr = DMLabelSetValue(ghostLabel, f, 1);CHKERRQ(ierr);
    } else {
      const PetscInt *cells = NULL;
      PetscInt        vA, vB;

      ierr = DMPlexGetSupport(dmNew, f, &cells);CHKERRQ(ierr);
      ierr = DMLabelGetValue(vtkLabel, cells[0], &vA);CHKERRQ(ierr);
      ierr = DMLabelGetValue(vtkLabel, cells[1], &vB);CHKERRQ(ierr);
      if (!vA && !vB) {ierr = DMLabelSetValue(ghostLabel, f, 1);CHKERRQ(ierr);}
    }
  }
  if (0) {
    ierr = PetscViewerASCIISynchronizedAllow(PETSC_VIEWER_STDOUT_WORLD, PETSC_TRUE);CHKERRQ(ierr);
    ierr = DMLabelView(ghostLabel, PETSC_VIEWER_STDOUT_WORLD);CHKERRQ(ierr);
    ierr = PetscViewerFlush(PETSC_VIEWER_STDOUT_WORLD);CHKERRQ(ierr);
  }
  PetscFunctionReturn(0);
}

#undef __FUNCT__
#define __FUNCT__ "DMPlexConstructGhostCells_Internal"
static PetscErrorCode DMPlexConstructGhostCells_Internal(DM dm, DMLabel label, PetscInt *numGhostCells, DM gdm)
{
  IS              valueIS;
  const PetscInt *values;
  PetscInt       *depthShift;
  PetscInt        depth = 0, numFS, fs, ghostCell, cEnd, c;
  PetscErrorCode  ierr;

  PetscFunctionBegin;
  /* Count ghost cells */
  ierr = DMLabelGetValueIS(label, &valueIS);CHKERRQ(ierr);
  ierr = ISGetLocalSize(valueIS, &numFS);CHKERRQ(ierr);
  ierr = ISGetIndices(valueIS, &values);CHKERRQ(ierr);

  *numGhostCells = 0;
  for (fs = 0; fs < numFS; ++fs) {
    PetscInt numBdFaces;

    ierr = DMLabelGetStratumSize(label, values[fs], &numBdFaces);CHKERRQ(ierr);

    *numGhostCells += numBdFaces;
  }
  ierr = DMPlexGetDepth(dm, &depth);CHKERRQ(ierr);
  ierr = PetscMalloc((depth+1) * sizeof(PetscInt), &depthShift);CHKERRQ(ierr);
  ierr = PetscMemzero(depthShift, (depth+1) * sizeof(PetscInt));CHKERRQ(ierr);
  if (depth >= 0) depthShift[depth] = *numGhostCells;
  ierr = DMPlexShiftSizes_Internal(dm, depthShift, gdm);CHKERRQ(ierr);
  /* Step 3: Set cone/support sizes for new points */
  ierr = DMPlexGetHeightStratum(dm, 0, NULL, &cEnd);CHKERRQ(ierr);
  for (c = cEnd; c < cEnd + *numGhostCells; ++c) {
    ierr = DMPlexSetConeSize(gdm, c, 1);CHKERRQ(ierr);
  }
  for (fs = 0; fs < numFS; ++fs) {
    IS              faceIS;
    const PetscInt *faces;
    PetscInt        numFaces, f;

    ierr = DMLabelGetStratumIS(label, values[fs], &faceIS);CHKERRQ(ierr);
    ierr = ISGetLocalSize(faceIS, &numFaces);CHKERRQ(ierr);
    ierr = ISGetIndices(faceIS, &faces);CHKERRQ(ierr);
    for (f = 0; f < numFaces; ++f) {
      PetscInt size;

      ierr = DMPlexGetSupportSize(dm, faces[f], &size);CHKERRQ(ierr);
      if (size != 1) SETERRQ2(PetscObjectComm((PetscObject)dm), PETSC_ERR_ARG_WRONG, "DM has boundary face %d with %d support cells", faces[f], size);
      ierr = DMPlexSetSupportSize(gdm, faces[f] + *numGhostCells, 2);CHKERRQ(ierr);
    }
    ierr = ISRestoreIndices(faceIS, &faces);CHKERRQ(ierr);
    ierr = ISDestroy(&faceIS);CHKERRQ(ierr);
  }
  /* Step 4: Setup ghosted DM */
  ierr = DMSetUp(gdm);CHKERRQ(ierr);
  ierr = DMPlexShiftPoints_Internal(dm, depthShift, gdm);CHKERRQ(ierr);
  /* Step 6: Set cones and supports for new points */
  ghostCell = cEnd;
  for (fs = 0; fs < numFS; ++fs) {
    IS              faceIS;
    const PetscInt *faces;
    PetscInt        numFaces, f;

    ierr = DMLabelGetStratumIS(label, values[fs], &faceIS);CHKERRQ(ierr);
    ierr = ISGetLocalSize(faceIS, &numFaces);CHKERRQ(ierr);
    ierr = ISGetIndices(faceIS, &faces);CHKERRQ(ierr);
    for (f = 0; f < numFaces; ++f, ++ghostCell) {
      PetscInt newFace = faces[f] + *numGhostCells;

      ierr = DMPlexSetCone(gdm, ghostCell, &newFace);CHKERRQ(ierr);
      ierr = DMPlexInsertSupport(gdm, newFace, 1, ghostCell);CHKERRQ(ierr);
    }
    ierr = ISRestoreIndices(faceIS, &faces);CHKERRQ(ierr);
    ierr = ISDestroy(&faceIS);CHKERRQ(ierr);
  }
  ierr = ISRestoreIndices(valueIS, &values);CHKERRQ(ierr);
  ierr = ISDestroy(&valueIS);CHKERRQ(ierr);
  /* Step 7: Stratify */
  ierr = DMPlexStratify(gdm);CHKERRQ(ierr);
  ierr = DMPlexShiftCoordinates_Internal(dm, depthShift, gdm);CHKERRQ(ierr);
  ierr = DMPlexShiftSF_Internal(dm, depthShift, gdm);CHKERRQ(ierr);
  ierr = DMPlexShiftLabels_Internal(dm, depthShift, gdm);CHKERRQ(ierr);
  ierr = PetscFree(depthShift);CHKERRQ(ierr);
  PetscFunctionReturn(0);
}

#undef __FUNCT__
#define __FUNCT__ "DMPlexConstructGhostCells"
/*@C
  DMPlexConstructGhostCells - Construct ghost cells which connect to every boundary face

  Collective on dm

  Input Parameters:
+ dm - The original DM
- labelName - The label specifying the boundary faces, or "Face Sets" if this is NULL

  Output Parameters:
+ numGhostCells - The number of ghost cells added to the DM
- dmGhosted - The new DM

  Note: If no label exists of that name, one will be created marking all boundary faces

  Level: developer

.seealso: DMCreate()
*/
PetscErrorCode DMPlexConstructGhostCells(DM dm, const char labelName[], PetscInt *numGhostCells, DM *dmGhosted)
{
  DM             gdm;
  DMLabel        label;
  const char    *name = labelName ? labelName : "Face Sets";
  PetscInt       dim;
  PetscErrorCode ierr;

  PetscFunctionBegin;
  PetscValidHeaderSpecific(dm, DM_CLASSID, 1);
  PetscValidPointer(numGhostCells, 3);
  PetscValidPointer(dmGhosted, 4);
  ierr = DMCreate(PetscObjectComm((PetscObject)dm), &gdm);CHKERRQ(ierr);
  ierr = DMSetType(gdm, DMPLEX);CHKERRQ(ierr);
  ierr = DMPlexGetDimension(dm, &dim);CHKERRQ(ierr);
  ierr = DMPlexSetDimension(gdm, dim);CHKERRQ(ierr);
  ierr = DMPlexGetLabel(dm, name, &label);CHKERRQ(ierr);
  if (!label) {
    /* Get label for boundary faces */
    ierr = DMPlexCreateLabel(dm, name);CHKERRQ(ierr);
    ierr = DMPlexGetLabel(dm, name, &label);CHKERRQ(ierr);
    ierr = DMPlexMarkBoundaryFaces(dm, label);CHKERRQ(ierr);
  }
  ierr = DMPlexConstructGhostCells_Internal(dm, label, numGhostCells, gdm);CHKERRQ(ierr);
  ierr = DMSetFromOptions(gdm);CHKERRQ(ierr);
  *dmGhosted = gdm;
  PetscFunctionReturn(0);
}

#undef __FUNCT__
#define __FUNCT__ "DMPlexConstructCohesiveCells_Internal"
static PetscErrorCode DMPlexConstructCohesiveCells_Internal(DM dm, DMLabel label, DM sdm)
{
  MPI_Comm        comm;
  IS              valueIS, *pointIS;
  const PetscInt *values, **splitPoints;
  PetscSection    coordSection;
  Vec             coordinates;
  PetscScalar    *coords;
  PetscInt       *depthShift, *depthOffset, *pMaxNew, *numSplitPoints, *coneNew, *supportNew;
  PetscInt        shift = 100, depth = 0, dep, dim, d, numSP = 0, sp, maxConeSize, maxSupportSize, numLabels, pEnd, p, v;
  PetscErrorCode  ierr;

  PetscFunctionBegin;
  ierr = PetscObjectGetComm((PetscObject)dm,&comm);CHKERRQ(ierr);
  ierr = DMPlexGetDimension(dm, &dim);CHKERRQ(ierr);
  /* Count split points and add cohesive cells */
  if (label) {
    ierr = DMLabelGetValueIS(label, &valueIS);CHKERRQ(ierr);
    ierr = ISGetLocalSize(valueIS, &numSP);CHKERRQ(ierr);
    ierr = ISGetIndices(valueIS, &values);CHKERRQ(ierr);
  }
  ierr = DMPlexGetDepth(dm, &depth);CHKERRQ(ierr);
  ierr = DMPlexGetMaxSizes(dm, &maxConeSize, &maxSupportSize);CHKERRQ(ierr);
  ierr = PetscMalloc5(depth+1,PetscInt,&depthShift,depth+1,PetscInt,&depthOffset,depth+1,PetscInt,&pMaxNew,maxConeSize*3,PetscInt,&coneNew,maxSupportSize,PetscInt,&supportNew);CHKERRQ(ierr);
  ierr = PetscMalloc3(depth+1,IS,&pointIS,depth+1,PetscInt,&numSplitPoints,depth+1,const PetscInt*,&splitPoints);CHKERRQ(ierr);
  ierr = PetscMemzero(depthShift, (depth+1) * sizeof(PetscInt));CHKERRQ(ierr);
  for (d = 0; d <= depth; ++d) {
    ierr              = DMPlexGetDepthStratum(dm, d, NULL, &pMaxNew[d]);CHKERRQ(ierr);
    numSplitPoints[d] = 0;
    splitPoints[d]    = NULL;
    pointIS[d]        = NULL;
  }
  for (sp = 0; sp < numSP; ++sp) {
    const PetscInt dep = values[sp];

    if ((dep < 0) || (dep > depth)) continue;
    ierr = DMLabelGetStratumSize(label, dep, &depthShift[dep]);CHKERRQ(ierr);
    ierr = DMLabelGetStratumIS(label, dep, &pointIS[dep]);CHKERRQ(ierr);
    if (pointIS[dep]) {
      ierr = ISGetLocalSize(pointIS[dep], &numSplitPoints[dep]);CHKERRQ(ierr);
      ierr = ISGetIndices(pointIS[dep], &splitPoints[dep]);CHKERRQ(ierr);
    }
  }
  if (depth >= 0) {
    /* Calculate number of additional points */
    depthShift[depth] = depthShift[depth-1]; /* There is a cohesive cell for every split face   */
    depthShift[1]    += depthShift[0];       /* There is a cohesive edge for every split vertex */
    /* Calculate hybrid bound for each dimension */
    pMaxNew[0] += depthShift[depth];
    if (depth > 1) pMaxNew[dim-1] += depthShift[depth] + depthShift[0];
    if (depth > 2) pMaxNew[1]     += depthShift[depth] + depthShift[0] + depthShift[dim-1];

    /* Calculate point offset for each dimension */
    depthOffset[depth] = 0;
    depthOffset[0]     = depthOffset[depth] + depthShift[depth];
    if (depth > 1) depthOffset[dim-1] = depthOffset[0]     + depthShift[0];
    if (depth > 2) depthOffset[1]     = depthOffset[dim-1] + depthShift[dim-1];
  }
  ierr = DMPlexShiftSizes_Internal(dm, depthShift, sdm);CHKERRQ(ierr);
  /* Step 3: Set cone/support sizes for new points */
  for (dep = 0; dep <= depth; ++dep) {
    for (p = 0; p < numSplitPoints[dep]; ++p) {
      const PetscInt  oldp   = splitPoints[dep][p];
      const PetscInt  newp   = depthOffset[dep] + oldp;
      const PetscInt  splitp = pMaxNew[dep] + p;
      const PetscInt *support;
      PetscInt        coneSize, supportSize, q, e;

      ierr = DMPlexGetConeSize(dm, oldp, &coneSize);CHKERRQ(ierr);
      ierr = DMPlexSetConeSize(sdm, splitp, coneSize);CHKERRQ(ierr);
      ierr = DMPlexGetSupportSize(dm, oldp, &supportSize);CHKERRQ(ierr);
      ierr = DMPlexSetSupportSize(sdm, splitp, supportSize);CHKERRQ(ierr);
      if (dep == depth-1) {
        const PetscInt ccell = pMaxNew[depth] + p;
        /* Add cohesive cells, they are prisms */
        ierr = DMPlexSetConeSize(sdm, ccell, 2 + coneSize);CHKERRQ(ierr);
      } else if (dep == 0) {
        const PetscInt cedge = pMaxNew[1] + (depthShift[1] - depthShift[0]) + p;

        ierr = DMPlexGetSupport(dm, oldp, &support);CHKERRQ(ierr);
        /* Split old vertex: Edges in old split faces and new cohesive edge */
        for (e = 0, q = 0; e < supportSize; ++e) {
          PetscInt val;

          ierr = DMLabelGetValue(label, support[e], &val);CHKERRQ(ierr);
          if ((val == 1) || (val == (shift + 1))) ++q;
        }
        ierr = DMPlexSetSupportSize(sdm, newp, q+1);CHKERRQ(ierr);
        /* Split new vertex: Edges in new split faces and new cohesive edge */
        for (e = 0, q = 0; e < supportSize; ++e) {
          PetscInt val;

          ierr = DMLabelGetValue(label, support[e], &val);CHKERRQ(ierr);
          if ((val == 1) || (val == -(shift + 1))) ++q;
        }
        ierr = DMPlexSetSupportSize(sdm, splitp, q+1);CHKERRQ(ierr);
        /* Add cohesive edges */
        ierr = DMPlexSetConeSize(sdm, cedge, 2);CHKERRQ(ierr);
        /* Punt for now on support, you loop over closure, extract faces, check which ones are in the label */
      } else if (dep == dim-2) {
        ierr = DMPlexGetSupport(dm, oldp, &support);CHKERRQ(ierr);
        /* Split old edge: Faces in positive side cells and old split faces */
        for (e = 0, q = 0; e < supportSize; ++e) {
          PetscInt val;

          ierr = DMLabelGetValue(label, support[e], &val);CHKERRQ(ierr);
          if ((val == dim-1) || (val == (shift + dim-1))) ++q;
        }
        ierr = DMPlexSetSupportSize(sdm, newp, q);CHKERRQ(ierr);
        /* Split new edge: Faces in negative side cells and new split faces */
        for (e = 0, q = 0; e < supportSize; ++e) {
          PetscInt val;

          ierr = DMLabelGetValue(label, support[e], &val);CHKERRQ(ierr);
          if ((val == dim-1) || (val == -(shift + dim-1))) ++q;
        }
        ierr = DMPlexSetSupportSize(sdm, splitp, q);CHKERRQ(ierr);
      }
    }
  }
  /* Step 4: Setup split DM */
  ierr = DMSetUp(sdm);CHKERRQ(ierr);
  ierr = DMPlexShiftPoints_Internal(dm, depthShift, sdm);CHKERRQ(ierr);
  /* Step 6: Set cones and supports for new points */
  for (dep = 0; dep <= depth; ++dep) {
    for (p = 0; p < numSplitPoints[dep]; ++p) {
      const PetscInt  oldp   = splitPoints[dep][p];
      const PetscInt  newp   = depthOffset[dep] + oldp;
      const PetscInt  splitp = pMaxNew[dep] + p;
      const PetscInt *cone, *support, *ornt;
      PetscInt        coneSize, supportSize, q, v, e, s;

      ierr = DMPlexGetConeSize(dm, oldp, &coneSize);CHKERRQ(ierr);
      ierr = DMPlexGetCone(dm, oldp, &cone);CHKERRQ(ierr);
      ierr = DMPlexGetConeOrientation(dm, oldp, &ornt);CHKERRQ(ierr);
      ierr = DMPlexGetSupportSize(dm, oldp, &supportSize);CHKERRQ(ierr);
      ierr = DMPlexGetSupport(dm, oldp, &support);CHKERRQ(ierr);
      if (dep == depth-1) {
        const PetscInt  ccell = pMaxNew[depth] + p;
        const PetscInt *supportF;

        /* Split face:       copy in old face to new face to start */
        ierr = DMPlexGetSupport(sdm, newp,  &supportF);CHKERRQ(ierr);
        ierr = DMPlexSetSupport(sdm, splitp, supportF);CHKERRQ(ierr);
        /* Split old face:   old vertices/edges in cone so no change */
        /* Split new face:   new vertices/edges in cone */
        for (q = 0; q < coneSize; ++q) {
          ierr = PetscFindInt(cone[q], numSplitPoints[dim-2], splitPoints[dim-2], &v);CHKERRQ(ierr);

          coneNew[2+q] = pMaxNew[dim-2] + v;
        }
        ierr = DMPlexSetCone(sdm, splitp, &coneNew[2]);CHKERRQ(ierr);
        ierr = DMPlexSetConeOrientation(sdm, splitp, ornt);CHKERRQ(ierr);
        /* Cohesive cell:    Old and new split face, then new cohesive edges */
        coneNew[0] = newp;
        coneNew[1] = splitp;
        for (q = 0; q < coneSize; ++q) {
          coneNew[2+q] = (pMaxNew[1] - pMaxNew[dim-2]) + (depthShift[1] - depthShift[0]) + coneNew[2+q];
        }
        ierr = DMPlexSetCone(sdm, ccell, coneNew);CHKERRQ(ierr);


        for (s = 0; s < supportSize; ++s) {
          PetscInt val;

          ierr = DMLabelGetValue(label, support[s], &val);CHKERRQ(ierr);
          if (val < 0) {
            /* Split old face:   Replace negative side cell with cohesive cell */
            ierr = DMPlexInsertSupport(sdm, newp, s, ccell);CHKERRQ(ierr);
          } else {
            /* Split new face:   Replace positive side cell with cohesive cell */
            ierr = DMPlexInsertSupport(sdm, splitp, s, ccell);CHKERRQ(ierr);
          }
        }
      } else if (dep == 0) {
        const PetscInt cedge = pMaxNew[1] + (depthShift[1] - depthShift[0]) + p;

        /* Split old vertex: Edges in old split faces and new cohesive edge */
        for (e = 0, q = 0; e < supportSize; ++e) {
          PetscInt val;

          ierr = DMLabelGetValue(label, support[e], &val);CHKERRQ(ierr);
          if ((val == 1) || (val == (shift + 1))) {
            supportNew[q++] = depthOffset[1] + support[e];
          }
        }
        supportNew[q] = cedge;

        ierr = DMPlexSetSupport(sdm, newp, supportNew);CHKERRQ(ierr);
        /* Split new vertex: Edges in new split faces and new cohesive edge */
        for (e = 0, q = 0; e < supportSize; ++e) {
          PetscInt val, edge;

          ierr = DMLabelGetValue(label, support[e], &val);CHKERRQ(ierr);
          if (val == 1) {
            ierr = PetscFindInt(support[e], numSplitPoints[1], splitPoints[1], &edge);CHKERRQ(ierr);
            if (edge < 0) SETERRQ1(comm, PETSC_ERR_ARG_WRONG, "Edge %d is not a split edge", support[e]);
            supportNew[q++] = pMaxNew[1] + edge;
          } else if (val == -(shift + 1)) {
            supportNew[q++] = depthOffset[1] + support[e];
          }
        }
        supportNew[q] = cedge;
        ierr          = DMPlexSetSupport(sdm, splitp, supportNew);CHKERRQ(ierr);
        /* Cohesive edge:    Old and new split vertex, punting on support */
        coneNew[0] = newp;
        coneNew[1] = splitp;
        ierr       = DMPlexSetCone(sdm, cedge, coneNew);CHKERRQ(ierr);
      } else if (dep == dim-2) {
        /* Split old edge:   old vertices in cone so no change */
        /* Split new edge:   new vertices in cone */
        for (q = 0; q < coneSize; ++q) {
          ierr = PetscFindInt(cone[q], numSplitPoints[dim-3], splitPoints[dim-3], &v);CHKERRQ(ierr);

          coneNew[q] = pMaxNew[dim-3] + v;
        }
        ierr = DMPlexSetCone(sdm, splitp, coneNew);CHKERRQ(ierr);
        /* Split old edge: Faces in positive side cells and old split faces */
        for (e = 0, q = 0; e < supportSize; ++e) {
          PetscInt val;

          ierr = DMLabelGetValue(label, support[e], &val);CHKERRQ(ierr);
          if ((val == dim-1) || (val == (shift + dim-1))) {
            supportNew[q++] = depthOffset[dim-1] + support[e];
          }
        }
        ierr = DMPlexSetSupport(sdm, newp, supportNew);CHKERRQ(ierr);
        /* Split new edge: Faces in negative side cells and new split faces */
        for (e = 0, q = 0; e < supportSize; ++e) {
          PetscInt val, face;

          ierr = DMLabelGetValue(label, support[e], &val);CHKERRQ(ierr);
          if (val == dim-1) {
            ierr = PetscFindInt(support[e], numSplitPoints[dim-1], splitPoints[dim-1], &face);CHKERRQ(ierr);
            if (face < 0) SETERRQ1(comm, PETSC_ERR_ARG_WRONG, "Face %d is not a split face", support[e]);
            supportNew[q++] = pMaxNew[dim-1] + face;
          } else if (val == -(shift + dim-1)) {
            supportNew[q++] = depthOffset[dim-1] + support[e];
          }
        }
        ierr = DMPlexSetSupport(sdm, splitp, supportNew);CHKERRQ(ierr);
      }
    }
  }
  /* Step 6b: Replace split points in negative side cones */
  for (sp = 0; sp < numSP; ++sp) {
    PetscInt        dep = values[sp];
    IS              pIS;
    PetscInt        numPoints;
    const PetscInt *points;

    if (dep >= 0) continue;
    ierr = DMLabelGetStratumIS(label, dep, &pIS);CHKERRQ(ierr);
    if (!pIS) continue;
    dep  = -dep - shift;
    ierr = ISGetLocalSize(pIS, &numPoints);CHKERRQ(ierr);
    ierr = ISGetIndices(pIS, &points);CHKERRQ(ierr);
    for (p = 0; p < numPoints; ++p) {
      const PetscInt  oldp = points[p];
      const PetscInt  newp = depthOffset[dep] + oldp;
      const PetscInt *cone;
      PetscInt        coneSize, c;
      PetscBool       replaced = PETSC_FALSE;

      /* Negative edge: replace split vertex */
      /* Negative cell: replace split face */
      ierr = DMPlexGetConeSize(sdm, newp, &coneSize);CHKERRQ(ierr);
      ierr = DMPlexGetCone(sdm, newp, &cone);CHKERRQ(ierr);
      for (c = 0; c < coneSize; ++c) {
        const PetscInt coldp = cone[c] - depthOffset[dep-1];
        PetscInt       csplitp, cp, val;

        ierr = DMLabelGetValue(label, coldp, &val);CHKERRQ(ierr);
        if (val == dep-1) {
          ierr = PetscFindInt(coldp, numSplitPoints[dep-1], splitPoints[dep-1], &cp);CHKERRQ(ierr);
          if (cp < 0) SETERRQ2(comm, PETSC_ERR_ARG_WRONG, "Point %d is not a split point of dimension %d", oldp, dep-1);
          csplitp  = pMaxNew[dep-1] + cp;
          ierr     = DMPlexInsertCone(sdm, newp, c, csplitp);CHKERRQ(ierr);
          replaced = PETSC_TRUE;
        }
      }
      if (!replaced) SETERRQ1(comm, PETSC_ERR_ARG_WRONG, "The cone of point %d does not contain split points", oldp);
    }
    ierr = ISRestoreIndices(pIS, &points);CHKERRQ(ierr);
    ierr = ISDestroy(&pIS);CHKERRQ(ierr);
  }
  /* Step 7: Stratify */
  ierr = DMPlexStratify(sdm);CHKERRQ(ierr);
  /* Step 8: Coordinates */
  ierr = DMPlexShiftCoordinates_Internal(dm, depthShift, sdm);CHKERRQ(ierr);
  ierr = DMPlexGetCoordinateSection(sdm, &coordSection);CHKERRQ(ierr);
  ierr = DMGetCoordinatesLocal(sdm, &coordinates);CHKERRQ(ierr);
  ierr = VecGetArray(coordinates, &coords);CHKERRQ(ierr);
  for (v = 0; v < (numSplitPoints ? numSplitPoints[0] : 0); ++v) {
    const PetscInt newp   = depthOffset[0] + splitPoints[0][v];
    const PetscInt splitp = pMaxNew[0] + v;
    PetscInt       dof, off, soff, d;

    ierr = PetscSectionGetDof(coordSection, newp, &dof);CHKERRQ(ierr);
    ierr = PetscSectionGetOffset(coordSection, newp, &off);CHKERRQ(ierr);
    ierr = PetscSectionGetOffset(coordSection, splitp, &soff);CHKERRQ(ierr);
    for (d = 0; d < dof; ++d) coords[soff+d] = coords[off+d];
  }
  ierr = VecRestoreArray(coordinates, &coords);CHKERRQ(ierr);
  /* Step 9: SF, if I can figure this out we can split the mesh in parallel */
  ierr = DMPlexShiftSF_Internal(dm, depthShift, sdm);CHKERRQ(ierr);
  /* Step 10: Labels */
  ierr = DMPlexShiftLabels_Internal(dm, depthShift, sdm);CHKERRQ(ierr);
  ierr = DMPlexGetNumLabels(sdm, &numLabels);CHKERRQ(ierr);
  for (dep = 0; dep <= depth; ++dep) {
    for (p = 0; p < numSplitPoints[dep]; ++p) {
      const PetscInt newp   = depthOffset[dep] + splitPoints[dep][p];
      const PetscInt splitp = pMaxNew[dep] + p;
      PetscInt       l;

      for (l = 0; l < numLabels; ++l) {
        DMLabel     mlabel;
        const char *lname;
        PetscInt    val;
        PetscBool   isDepth;

        ierr = DMPlexGetLabelName(sdm, l, &lname);CHKERRQ(ierr);
        ierr = PetscStrcmp(lname, "depth", &isDepth);CHKERRQ(ierr);
        if (isDepth) continue;
        ierr = DMPlexGetLabel(sdm, lname, &mlabel);CHKERRQ(ierr);
        ierr = DMLabelGetValue(mlabel, newp, &val);CHKERRQ(ierr);
        if (val >= 0) {
          ierr = DMLabelSetValue(mlabel, splitp, val);CHKERRQ(ierr);
#if 0
          /* Do not put cohesive edges into the label */
          if (dep == 0) {
            const PetscInt cedge = pMaxNew[1] + (depthShift[1] - depthShift[0]) + p;
            ierr = DMLabelSetValue(mlabel, cedge, val);CHKERRQ(ierr);
          }
#endif
        }
      }
    }
  }
  for (sp = 0; sp < numSP; ++sp) {
    const PetscInt dep = values[sp];

    if ((dep < 0) || (dep > depth)) continue;
    if (pointIS[dep]) {ierr = ISRestoreIndices(pointIS[dep], &splitPoints[dep]);CHKERRQ(ierr);}
    ierr = ISDestroy(&pointIS[dep]);CHKERRQ(ierr);
  }
  if (label) {
    ierr = ISRestoreIndices(valueIS, &values);CHKERRQ(ierr);
    ierr = ISDestroy(&valueIS);CHKERRQ(ierr);
  }
  ierr = DMPlexGetChart(sdm, NULL, &pEnd);CHKERRQ(ierr);
  pMaxNew[0] += depthShift[0]; /* Account for shadow vertices */
  if (depth > 1) pMaxNew[1] = pEnd - depthShift[0]; /* There is a hybrid edge for every shadow vertex */
  if (depth > 2) pMaxNew[2] = -1; /* There are no hybrid faces */
  ierr = DMPlexSetHybridBounds(sdm, depth >= 0 ? pMaxNew[depth] : PETSC_DETERMINE, depth>1 ? pMaxNew[depth-1] : PETSC_DETERMINE, depth>2 ? pMaxNew[1] : PETSC_DETERMINE, pMaxNew[0]);CHKERRQ(ierr);
  ierr = PetscFree5(depthShift, depthOffset, pMaxNew, coneNew, supportNew);CHKERRQ(ierr);
  ierr = PetscFree3(pointIS, numSplitPoints, splitPoints);CHKERRQ(ierr);
  PetscFunctionReturn(0);
}

#undef __FUNCT__
#define __FUNCT__ "DMPlexConstructCohesiveCells"
/*@C
  DMPlexConstructCohesiveCells - Construct cohesive cells which split the face along an internal interface

  Collective on dm

  Input Parameters:
+ dm - The original DM
- labelName - The label specifying the boundary faces (this could be auto-generated)

  Output Parameters:
- dmSplit - The new DM

  Level: developer

.seealso: DMCreate(), DMPlexLabelCohesiveComplete()
@*/
PetscErrorCode DMPlexConstructCohesiveCells(DM dm, DMLabel label, DM *dmSplit)
{
  DM             sdm;
  PetscInt       dim;
  PetscErrorCode ierr;

  PetscFunctionBegin;
  PetscValidHeaderSpecific(dm, DM_CLASSID, 1);
  PetscValidPointer(dmSplit, 4);
  ierr = DMCreate(PetscObjectComm((PetscObject)dm), &sdm);CHKERRQ(ierr);
  ierr = DMSetType(sdm, DMPLEX);CHKERRQ(ierr);
  ierr = DMPlexGetDimension(dm, &dim);CHKERRQ(ierr);
  ierr = DMPlexSetDimension(sdm, dim);CHKERRQ(ierr);
  switch (dim) {
  case 2:
  case 3:
    ierr = DMPlexConstructCohesiveCells_Internal(dm, label, sdm);CHKERRQ(ierr);
    break;
  default:
    SETERRQ1(PetscObjectComm((PetscObject)dm), PETSC_ERR_ARG_OUTOFRANGE, "Cannot construct cohesive cells for dimension %d", dim);
  }
  *dmSplit = sdm;
  PetscFunctionReturn(0);
}

#undef __FUNCT__
#define __FUNCT__ "DMPlexLabelCohesiveComplete"
/*@
  DMPlexLabelCohesiveComplete - Starting with a label marking vertices on an internal surface, we add all other mesh pieces
  to complete the surface

  Input Parameters:
+ dm - The DM
- label - A DMLabel marking the surface vertices

  Output Parameter:
. label - A DMLabel marking all surface points

  Level: developer

.seealso: DMPlexConstructCohesiveCells(), DMPlexLabelComplete()
@*/
PetscErrorCode DMPlexLabelCohesiveComplete(DM dm, DMLabel label)
{
  IS              dimIS;
  const PetscInt *points;
  PetscInt        shift = 100, dim, dep, cStart, cEnd, numPoints, p, val;
  PetscErrorCode  ierr;

  PetscFunctionBegin;
  ierr = DMPlexGetDimension(dm, &dim);CHKERRQ(ierr);
  /* Cell orientation for face gives the side of the fault */
  ierr = DMLabelGetStratumIS(label, dim-1, &dimIS);CHKERRQ(ierr);
  if (!dimIS) PetscFunctionReturn(0);
  ierr = ISGetLocalSize(dimIS, &numPoints);CHKERRQ(ierr);
  ierr = ISGetIndices(dimIS, &points);CHKERRQ(ierr);
  for (p = 0; p < numPoints; ++p) {
    const PetscInt *support;
    PetscInt        supportSize, s;

    ierr = DMPlexGetSupportSize(dm, points[p], &supportSize);CHKERRQ(ierr);
    if (supportSize != 2) SETERRQ2(PetscObjectComm((PetscObject)dm), PETSC_ERR_ARG_WRONG, "Split face %d has %d != 2 supports", points[p], supportSize);
    ierr = DMPlexGetSupport(dm, points[p], &support);CHKERRQ(ierr);
    for (s = 0; s < supportSize; ++s) {
      const PetscInt *cone, *ornt;
      PetscInt        coneSize, c;
      PetscBool       pos = PETSC_TRUE;

      ierr = DMPlexGetConeSize(dm, support[s], &coneSize);CHKERRQ(ierr);
      ierr = DMPlexGetCone(dm, support[s], &cone);CHKERRQ(ierr);
      ierr = DMPlexGetConeOrientation(dm, support[s], &ornt);CHKERRQ(ierr);
      for (c = 0; c < coneSize; ++c) {
        if (cone[c] == points[p]) {
          if (ornt[c] >= 0) {
            ierr = DMLabelSetValue(label, support[s],   shift+dim);CHKERRQ(ierr);
          } else {
            ierr = DMLabelSetValue(label, support[s], -(shift+dim));CHKERRQ(ierr);
            pos  = PETSC_FALSE;
          }
          break;
        }
      }
      if (c == coneSize) SETERRQ1(PetscObjectComm((PetscObject)dm), PETSC_ERR_ARG_WRONG, "Cell split face %d support does not have it in the cone", points[p]);
      /* Put faces touching the fault in the label */
      for (c = 0; c < coneSize; ++c) {
        const PetscInt point = cone[c];

        ierr = DMLabelGetValue(label, point, &val);CHKERRQ(ierr);
        if (val == -1) {
          PetscInt *closure = NULL;
          PetscInt  closureSize, cl;

          ierr = DMPlexGetTransitiveClosure(dm, point, PETSC_TRUE, &closureSize, &closure);CHKERRQ(ierr);
          for (cl = 0; cl < closureSize*2; cl += 2) {
            const PetscInt clp = closure[cl];

            ierr = DMLabelGetValue(label, clp, &val);CHKERRQ(ierr);
            if ((val >= 0) && (val < dim-1)) {
              ierr = DMLabelSetValue(label, point, pos == PETSC_TRUE ? shift+dim-1 : -(shift+dim-1));CHKERRQ(ierr);
              break;
            }
          }
          ierr = DMPlexRestoreTransitiveClosure(dm, point, PETSC_TRUE, &closureSize, &closure);CHKERRQ(ierr);
        }
      }
    }
  }
  ierr = ISRestoreIndices(dimIS, &points);CHKERRQ(ierr);
  ierr = ISDestroy(&dimIS);CHKERRQ(ierr);
  /* Search for other cells/faces/edges connected to the fault by a vertex */
  ierr = DMPlexGetHeightStratum(dm, 0, &cStart, &cEnd);CHKERRQ(ierr);
  ierr = DMLabelGetStratumIS(label, 0, &dimIS);CHKERRQ(ierr);
  if (!dimIS) PetscFunctionReturn(0);
  ierr = ISGetLocalSize(dimIS, &numPoints);CHKERRQ(ierr);
  ierr = ISGetIndices(dimIS, &points);CHKERRQ(ierr);
  for (p = 0; p < numPoints; ++p) {
    PetscInt *star = NULL;
    PetscInt  starSize, s;
    PetscInt  again = 1;  /* 0: Finished 1: Keep iterating after a change 2: No change */

    /* First mark cells connected to the fault */
    ierr = DMPlexGetTransitiveClosure(dm, points[p], PETSC_FALSE, &starSize, &star);CHKERRQ(ierr);
    while (again) {
      if (again > 1) SETERRQ(PetscObjectComm((PetscObject)dm), PETSC_ERR_PLIB, "Could not classify all cells connected to the fault");
      again = 0;
      for (s = 0; s < starSize*2; s += 2) {
        const PetscInt  point = star[s];
        const PetscInt *cone;
        PetscInt        coneSize, c;

        if ((point < cStart) || (point >= cEnd)) continue;
        ierr = DMLabelGetValue(label, point, &val);CHKERRQ(ierr);
        if (val != -1) continue;
        again = 2;
        ierr  = DMPlexGetConeSize(dm, point, &coneSize);CHKERRQ(ierr);
        ierr  = DMPlexGetCone(dm, point, &cone);CHKERRQ(ierr);
        for (c = 0; c < coneSize; ++c) {
          ierr = DMLabelGetValue(label, cone[c], &val);CHKERRQ(ierr);
          if (val != -1) {
            if (abs(val) < shift) SETERRQ3(PetscObjectComm((PetscObject)dm), PETSC_ERR_PLIB, "Face %d on cell %d has an invalid label %d", cone[c], point, val);
            if (val > 0) {
              ierr = DMLabelSetValue(label, point,   shift+dim);CHKERRQ(ierr);
            } else {
              ierr = DMLabelSetValue(label, point, -(shift+dim));CHKERRQ(ierr);
            }
            again = 1;
            break;
          }
        }
      }
    }
    /* Classify the rest by cell membership */
    for (s = 0; s < starSize*2; s += 2) {
      const PetscInt point = star[s];

      ierr = DMLabelGetValue(label, point, &val);CHKERRQ(ierr);
      if (val == -1) {
        PetscInt  *sstar = NULL;
        PetscInt   sstarSize, ss;
        PetscBool  marked = PETSC_FALSE;

        ierr = DMPlexGetTransitiveClosure(dm, point, PETSC_FALSE, &sstarSize, &sstar);CHKERRQ(ierr);
        for (ss = 0; ss < sstarSize*2; ss += 2) {
          const PetscInt spoint = sstar[ss];

          if ((spoint < cStart) || (spoint >= cEnd)) continue;
          ierr = DMLabelGetValue(label, spoint, &val);CHKERRQ(ierr);
          if (val == -1) SETERRQ2(PetscObjectComm((PetscObject)dm), PETSC_ERR_PLIB, "Cell %d in star of %d does not have a valid label", spoint, point);
          ierr = DMPlexGetLabelValue(dm, "depth", point, &dep);CHKERRQ(ierr);
          if (val > 0) {
            ierr = DMLabelSetValue(label, point,   shift+dep);CHKERRQ(ierr);
          } else {
            ierr = DMLabelSetValue(label, point, -(shift+dep));CHKERRQ(ierr);
          }
          marked = PETSC_TRUE;
          break;
        }
        ierr = DMPlexRestoreTransitiveClosure(dm, point, PETSC_FALSE, &sstarSize, &sstar);CHKERRQ(ierr);
        if (!marked) SETERRQ1(PetscObjectComm((PetscObject)dm), PETSC_ERR_PLIB, "Point %d could not be classified", point);
      }
    }
    ierr = DMPlexRestoreTransitiveClosure(dm, points[p], PETSC_FALSE, &starSize, &star);CHKERRQ(ierr);
  }
  ierr = ISRestoreIndices(dimIS, &points);CHKERRQ(ierr);
  ierr = ISDestroy(&dimIS);CHKERRQ(ierr);
  PetscFunctionReturn(0);
}

#undef __FUNCT__
#define __FUNCT__ "DMPlexMarkSubmesh_Uninterpolated"
/* Here we need the explicit assumption that:

     For any marked cell, the marked vertices constitute a single face
*/
static PetscErrorCode DMPlexMarkSubmesh_Uninterpolated(DM dm, DMLabel vertexLabel, PetscInt value, DMLabel subpointMap, PetscInt *numFaces, PetscInt *nFV, DM subdm)
{
  IS               subvertexIS = NULL;
  const PetscInt  *subvertices;
  PetscInt        *pStart, *pEnd, *pMax, pSize;
  PetscInt         depth, dim, d, numSubVerticesInitial = 0, v;
  PetscErrorCode   ierr;

  PetscFunctionBegin;
  *numFaces = 0;
  *nFV      = 0;
  ierr = DMPlexGetDepth(dm, &depth);CHKERRQ(ierr);
  ierr = DMPlexGetDimension(dm, &dim);CHKERRQ(ierr);
  pSize = PetscMax(depth, dim) + 1;
  ierr = PetscMalloc3(pSize,PetscInt,&pStart,pSize,PetscInt,&pEnd,pSize,PetscInt,&pMax);CHKERRQ(ierr);
  ierr = DMPlexGetHybridBounds(dm, depth >= 0 ? &pMax[depth] : NULL, depth>1 ? &pMax[depth-1] : NULL, depth>2 ? &pMax[1] : NULL, &pMax[0]);CHKERRQ(ierr);
  for (d = 0; d <= depth; ++d) {
    ierr = DMPlexGetDepthStratum(dm, d, &pStart[d], &pEnd[d]);CHKERRQ(ierr);
    if (pMax[d] >= 0) pEnd[d] = PetscMin(pEnd[d], pMax[d]);
  }
  /* Loop over initial vertices and mark all faces in the collective star() */
  if (vertexLabel) {ierr = DMLabelGetStratumIS(vertexLabel, value, &subvertexIS);CHKERRQ(ierr);}
  if (subvertexIS) {
    ierr = ISGetSize(subvertexIS, &numSubVerticesInitial);CHKERRQ(ierr);
    ierr = ISGetIndices(subvertexIS, &subvertices);CHKERRQ(ierr);
  }
  for (v = 0; v < numSubVerticesInitial; ++v) {
    const PetscInt vertex = subvertices[v];
    PetscInt      *star   = NULL;
    PetscInt       starSize, s, numCells = 0, c;

    ierr = DMPlexGetTransitiveClosure(dm, vertex, PETSC_FALSE, &starSize, &star);CHKERRQ(ierr);
    for (s = 0; s < starSize*2; s += 2) {
      const PetscInt point = star[s];
      if ((point >= pStart[depth]) && (point < pEnd[depth])) star[numCells++] = point;
    }
    for (c = 0; c < numCells; ++c) {
      const PetscInt cell    = star[c];
      PetscInt      *closure = NULL;
      PetscInt       closureSize, cl;
      PetscInt       cellLoc, numCorners = 0, faceSize = 0;

      ierr = DMLabelGetValue(subpointMap, cell, &cellLoc);CHKERRQ(ierr);
      if (cellLoc == 2) continue;
      if (cellLoc >= 0) SETERRQ2(PetscObjectComm((PetscObject)dm), PETSC_ERR_PLIB, "Cell %d has dimension %d in the surface label", cell, cellLoc);
      ierr = DMPlexGetTransitiveClosure(dm, cell, PETSC_TRUE, &closureSize, &closure);CHKERRQ(ierr);
      for (cl = 0; cl < closureSize*2; cl += 2) {
        const PetscInt point = closure[cl];
        PetscInt       vertexLoc;

        if ((point >= pStart[0]) && (point < pEnd[0])) {
          ++numCorners;
          ierr = DMLabelGetValue(vertexLabel, point, &vertexLoc);CHKERRQ(ierr);
          if (vertexLoc == value) closure[faceSize++] = point;
        }
      }
      if (!(*nFV)) {ierr = DMPlexGetNumFaceVertices(dm, dim, numCorners, nFV);CHKERRQ(ierr);}
      if (faceSize > *nFV) SETERRQ1(PetscObjectComm((PetscObject)dm), PETSC_ERR_ARG_WRONG, "Invalid submesh: Too many vertices %d of an element on the surface", faceSize);
      if (faceSize == *nFV) {
        const PetscInt *cells = NULL;
        PetscInt        numCells, nc;

        ++(*numFaces);
        for (cl = 0; cl < faceSize; ++cl) {
          ierr = DMLabelSetValue(subpointMap, closure[cl], 0);CHKERRQ(ierr);
        }
        ierr = DMPlexGetJoin(dm, faceSize, closure, &numCells, &cells);CHKERRQ(ierr);
        for (nc = 0; nc < numCells; ++nc) {
          ierr = DMLabelSetValue(subpointMap, cells[nc], 2);CHKERRQ(ierr);
        }
        ierr = DMPlexRestoreJoin(dm, faceSize, closure, &numCells, &cells);CHKERRQ(ierr);
      }
      ierr = DMPlexRestoreTransitiveClosure(dm, cell, PETSC_TRUE, &closureSize, &closure);CHKERRQ(ierr);
    }
    ierr = DMPlexRestoreTransitiveClosure(dm, vertex, PETSC_FALSE, &starSize, &star);CHKERRQ(ierr);
  }
  if (subvertexIS) {
    ierr = ISRestoreIndices(subvertexIS, &subvertices);CHKERRQ(ierr);
  }
  ierr = ISDestroy(&subvertexIS);CHKERRQ(ierr);
  ierr = PetscFree3(pStart,pEnd,pMax);CHKERRQ(ierr);
  PetscFunctionReturn(0);
}

#undef __FUNCT__
#define __FUNCT__ "DMPlexMarkSubmesh_Interpolated"
static PetscErrorCode DMPlexMarkSubmesh_Interpolated(DM dm, DMLabel vertexLabel, PetscInt value, DMLabel subpointMap, DM subdm)
{
  IS               subvertexIS;
  const PetscInt  *subvertices;
  PetscInt        *pStart, *pEnd, *pMax;
  PetscInt         dim, d, numSubVerticesInitial = 0, v;
  PetscErrorCode   ierr;

  PetscFunctionBegin;
  ierr = DMPlexGetDimension(dm, &dim);CHKERRQ(ierr);
  ierr = PetscMalloc3(dim+1,PetscInt,&pStart,dim+1,PetscInt,&pEnd,dim+1,PetscInt,&pMax);CHKERRQ(ierr);
  ierr = DMPlexGetHybridBounds(dm, &pMax[dim], dim>1 ? &pMax[dim-1] : NULL, dim > 2 ? &pMax[1] : NULL, &pMax[0]);CHKERRQ(ierr);
  for (d = 0; d <= dim; ++d) {
    ierr = DMPlexGetDepthStratum(dm, d, &pStart[d], &pEnd[d]);CHKERRQ(ierr);
    if (pMax[d] >= 0) pEnd[d] = PetscMin(pEnd[d], pMax[d]);
  }
  /* Loop over initial vertices and mark all faces in the collective star() */
  ierr = DMLabelGetStratumIS(vertexLabel, value, &subvertexIS);CHKERRQ(ierr);
  if (subvertexIS) {
    ierr = ISGetSize(subvertexIS, &numSubVerticesInitial);CHKERRQ(ierr);
    ierr = ISGetIndices(subvertexIS, &subvertices);CHKERRQ(ierr);
  }
  for (v = 0; v < numSubVerticesInitial; ++v) {
    const PetscInt vertex = subvertices[v];
    PetscInt      *star   = NULL;
    PetscInt       starSize, s, numFaces = 0, f;

    ierr = DMPlexGetTransitiveClosure(dm, vertex, PETSC_FALSE, &starSize, &star);CHKERRQ(ierr);
    for (s = 0; s < starSize*2; s += 2) {
      const PetscInt point = star[s];
      if ((point >= pStart[dim-1]) && (point < pEnd[dim-1])) star[numFaces++] = point;
    }
    for (f = 0; f < numFaces; ++f) {
      const PetscInt face    = star[f];
      PetscInt      *closure = NULL;
      PetscInt       closureSize, c;
      PetscInt       faceLoc;

      ierr = DMLabelGetValue(subpointMap, face, &faceLoc);CHKERRQ(ierr);
      if (faceLoc == dim-1) continue;
      if (faceLoc >= 0) SETERRQ2(PetscObjectComm((PetscObject)dm), PETSC_ERR_PLIB, "Face %d has dimension %d in the surface label", face, faceLoc);
      ierr = DMPlexGetTransitiveClosure(dm, face, PETSC_TRUE, &closureSize, &closure);CHKERRQ(ierr);
      for (c = 0; c < closureSize*2; c += 2) {
        const PetscInt point = closure[c];
        PetscInt       vertexLoc;

        if ((point >= pStart[0]) && (point < pEnd[0])) {
          ierr = DMLabelGetValue(vertexLabel, point, &vertexLoc);CHKERRQ(ierr);
          if (vertexLoc != value) break;
        }
      }
      if (c == closureSize*2) {
        const PetscInt *support;
        PetscInt        supportSize, s;

        for (c = 0; c < closureSize*2; c += 2) {
          const PetscInt point = closure[c];

          for (d = 0; d < dim; ++d) {
            if ((point >= pStart[d]) && (point < pEnd[d])) {
              ierr = DMLabelSetValue(subpointMap, point, d);CHKERRQ(ierr);
              break;
            }
          }
        }
        ierr = DMPlexGetSupportSize(dm, face, &supportSize);CHKERRQ(ierr);
        ierr = DMPlexGetSupport(dm, face, &support);CHKERRQ(ierr);
        for (s = 0; s < supportSize; ++s) {
          ierr = DMLabelSetValue(subpointMap, support[s], dim);CHKERRQ(ierr);
        }
      }
      ierr = DMPlexRestoreTransitiveClosure(dm, face, PETSC_TRUE, &closureSize, &closure);CHKERRQ(ierr);
    }
    ierr = DMPlexRestoreTransitiveClosure(dm, vertex, PETSC_FALSE, &starSize, &star);CHKERRQ(ierr);
  }
  if (subvertexIS) {
    ierr = ISRestoreIndices(subvertexIS, &subvertices);CHKERRQ(ierr);
  }
  ierr = ISDestroy(&subvertexIS);CHKERRQ(ierr);
  ierr = PetscFree3(pStart,pEnd,pMax);CHKERRQ(ierr);
  PetscFunctionReturn(0);
}

#undef __FUNCT__
#define __FUNCT__ "DMPlexMarkCohesiveSubmesh_Uninterpolated"
static PetscErrorCode DMPlexMarkCohesiveSubmesh_Uninterpolated(DM dm, PetscBool hasLagrange, const char labelname[], PetscInt value, DMLabel subpointMap, PetscInt *numFaces, PetscInt *nFV, PetscInt *subCells[], DM subdm)
{
  DMLabel         label = NULL;
  const PetscInt *cone;
  PetscInt        dim, cMax, cEnd, c, subc = 0, p, coneSize;
  PetscErrorCode  ierr;

  PetscFunctionBegin;
  *numFaces = 0;
  *nFV = 0;
<<<<<<< HEAD
  if (labelname) {ierr = DMPlexGetLabel(dm, labelname, &label);CHKERRQ(ierr);}
=======
  *subCells = NULL;
>>>>>>> 7ec39499
  ierr = DMPlexGetDimension(dm, &dim);CHKERRQ(ierr);
  ierr = DMPlexGetHeightStratum(dm, 0, NULL, &cEnd);CHKERRQ(ierr);
  ierr = DMPlexGetHybridBounds(dm, &cMax, NULL, NULL, NULL);CHKERRQ(ierr);
  if (cMax < 0) PetscFunctionReturn(0);
  if (label) {
    for (c = cMax; c < cEnd; ++c) {
      PetscInt val;

      ierr = DMLabelGetValue(label, c, &val);CHKERRQ(ierr);
      if (val == value) {
        ++(*numFaces);
        ierr = DMPlexGetConeSize(dm, c, &coneSize);CHKERRQ(ierr);
      }
    }
  } else {
    *numFaces = cEnd - cMax;
    ierr = DMPlexGetConeSize(dm, cMax, &coneSize);CHKERRQ(ierr);
  }
  *nFV = hasLagrange ? coneSize/3 : coneSize/2;
  ierr = PetscMalloc(*numFaces *2 * sizeof(PetscInt), subCells);CHKERRQ(ierr);
  for (c = cMax; c < cEnd; ++c) {
    const PetscInt *cells;
    PetscInt        numCells;

    if (label) {
      PetscInt val;

      ierr = DMLabelGetValue(label, c, &val);CHKERRQ(ierr);
      if (val != value) continue;
    }
    ierr = DMPlexGetCone(dm, c, &cone);CHKERRQ(ierr);
    for (p = 0; p < *nFV; ++p) {
      ierr = DMLabelSetValue(subpointMap, cone[p], 0);CHKERRQ(ierr);
    }
    /* Negative face */
    ierr = DMPlexGetJoin(dm, *nFV, cone, &numCells, &cells);CHKERRQ(ierr);
    /* Not true in parallel
    if (numCells != 2) SETERRQ(PETSC_COMM_SELF, PETSC_ERR_ARG_WRONG, "Cohesive cells should separate two cells"); */
    for (p = 0; p < numCells; ++p) {
      ierr = DMLabelSetValue(subpointMap, cells[p], 2);CHKERRQ(ierr);
      (*subCells)[subc++] = cells[p];
    }
    ierr = DMPlexRestoreJoin(dm, *nFV, cone, &numCells, &cells);CHKERRQ(ierr);
    /* Positive face is not included */
  }
  PetscFunctionReturn(0);
}

#undef __FUNCT__
#define __FUNCT__ "DMPlexMarkCohesiveSubmesh_Interpolated"
static PetscErrorCode DMPlexMarkCohesiveSubmesh_Interpolated(DM dm, PetscBool hasLagrange, const char labelname[], PetscInt value, DMLabel subpointMap, DM subdm)
{
  DMLabel        label = NULL;
  PetscInt      *pStart, *pEnd;
  PetscInt       dim, cMax, cEnd, c, d;
  PetscErrorCode ierr;

  PetscFunctionBegin;
  if (labelname) {ierr = DMPlexGetLabel(dm, labelname, &label);CHKERRQ(ierr);}
  ierr = DMPlexGetDimension(dm, &dim);CHKERRQ(ierr);
  ierr = DMPlexGetHeightStratum(dm, 0, NULL, &cEnd);CHKERRQ(ierr);
  ierr = DMPlexGetHybridBounds(dm, &cMax, NULL, NULL, NULL);CHKERRQ(ierr);
  if (cMax < 0) PetscFunctionReturn(0);
  ierr = PetscMalloc2(dim+1,PetscInt,&pStart,dim+1,PetscInt,&pEnd);CHKERRQ(ierr);
  for (d = 0; d <= dim; ++d) {
    ierr = DMPlexGetDepthStratum(dm, d, &pStart[d], &pEnd[d]);CHKERRQ(ierr);
  }
  for (c = cMax; c < cEnd; ++c) {
    const PetscInt *cone;
    PetscInt       *closure = NULL;
    PetscInt        coneSize, closureSize, cl;

    if (label) {
      PetscInt val;

      ierr = DMLabelGetValue(label, c, &val);CHKERRQ(ierr);
      if (val != value) continue;
    }
    ierr = DMPlexGetConeSize(dm, c, &coneSize);CHKERRQ(ierr);
    if (hasLagrange) {
      if (coneSize != 3) SETERRQ(PETSC_COMM_SELF, PETSC_ERR_ARG_WRONG, "Cohesive cells should separate two cells");
    } else {
      if (coneSize != 2) SETERRQ(PETSC_COMM_SELF, PETSC_ERR_ARG_WRONG, "Cohesive cells should separate two cells");
    }
    /* Negative face */
    ierr = DMPlexGetCone(dm, c, &cone);CHKERRQ(ierr);
    ierr = DMPlexGetTransitiveClosure(dm, cone[0], PETSC_TRUE, &closureSize, &closure);CHKERRQ(ierr);
    for (cl = 0; cl < closureSize*2; cl += 2) {
      const PetscInt point = closure[cl];

      for (d = 0; d <= dim; ++d) {
        if ((point >= pStart[d]) && (point < pEnd[d])) {
          ierr = DMLabelSetValue(subpointMap, point, d);CHKERRQ(ierr);
          break;
        }
      }
    }
    ierr = DMPlexRestoreTransitiveClosure(dm, cone[0], PETSC_TRUE, &closureSize, &closure);CHKERRQ(ierr);
    /* Cells -- positive face is not included */
    for (cl = 0; cl < 1; ++cl) {
      const PetscInt *support;
      PetscInt        supportSize, s;

      ierr = DMPlexGetSupportSize(dm, cone[cl], &supportSize);CHKERRQ(ierr);
      if (supportSize != 2) SETERRQ(PETSC_COMM_SELF, PETSC_ERR_ARG_WRONG, "Cohesive faces should separate two cells");
      ierr = DMPlexGetSupport(dm, cone[cl], &support);CHKERRQ(ierr);
      for (s = 0; s < supportSize; ++s) {
        ierr = DMLabelSetValue(subpointMap, support[s], dim);CHKERRQ(ierr);
      }
    }
  }
  ierr = PetscFree2(pStart, pEnd);CHKERRQ(ierr);
  PetscFunctionReturn(0);
}

#undef __FUNCT__
#define __FUNCT__ "DMPlexGetFaceOrientation"
PetscErrorCode DMPlexGetFaceOrientation(DM dm, PetscInt cell, PetscInt numCorners, PetscInt indices[], PetscInt oppositeVertex, PetscInt origVertices[], PetscInt faceVertices[], PetscBool *posOriented)
{
  MPI_Comm       comm;
  PetscBool      posOrient = PETSC_FALSE;
  const PetscInt debug     = 0;
  PetscInt       cellDim, faceSize, f;
  PetscErrorCode ierr;

  PetscFunctionBegin;
  ierr = PetscObjectGetComm((PetscObject)dm,&comm);CHKERRQ(ierr);
  ierr = DMPlexGetDimension(dm, &cellDim);CHKERRQ(ierr);
  if (debug) {PetscPrintf(comm, "cellDim: %d numCorners: %d\n", cellDim, numCorners);CHKERRQ(ierr);}

  if (cellDim == 1 && numCorners == 2) {
    /* Triangle */
    faceSize  = numCorners-1;
    posOrient = !(oppositeVertex%2) ? PETSC_TRUE : PETSC_FALSE;
  } else if (cellDim == 2 && numCorners == 3) {
    /* Triangle */
    faceSize  = numCorners-1;
    posOrient = !(oppositeVertex%2) ? PETSC_TRUE : PETSC_FALSE;
  } else if (cellDim == 3 && numCorners == 4) {
    /* Tetrahedron */
    faceSize  = numCorners-1;
    posOrient = (oppositeVertex%2) ? PETSC_TRUE : PETSC_FALSE;
  } else if (cellDim == 1 && numCorners == 3) {
    /* Quadratic line */
    faceSize  = 1;
    posOrient = PETSC_TRUE;
  } else if (cellDim == 2 && numCorners == 4) {
    /* Quads */
    faceSize = 2;
    if ((indices[1] > indices[0]) && (indices[1] - indices[0] == 1)) {
      posOrient = PETSC_TRUE;
    } else if ((indices[0] == 3) && (indices[1] == 0)) {
      posOrient = PETSC_TRUE;
    } else {
      if (((indices[0] > indices[1]) && (indices[0] - indices[1] == 1)) || ((indices[0] == 0) && (indices[1] == 3))) {
        posOrient = PETSC_FALSE;
      } else SETERRQ(comm, PETSC_ERR_ARG_WRONG, "Invalid quad crossedge");
    }
  } else if (cellDim == 2 && numCorners == 6) {
    /* Quadratic triangle (I hate this) */
    /* Edges are determined by the first 2 vertices (corners of edges) */
    const PetscInt faceSizeTri = 3;
    PetscInt       sortedIndices[3], i, iFace;
    PetscBool      found                    = PETSC_FALSE;
    PetscInt       faceVerticesTriSorted[9] = {
      0, 3,  4, /* bottom */
      1, 4,  5, /* right */
      2, 3,  5, /* left */
    };
    PetscInt       faceVerticesTri[9] = {
      0, 3,  4, /* bottom */
      1, 4,  5, /* right */
      2, 5,  3, /* left */
    };

    faceSize = faceSizeTri;
    for (i = 0; i < faceSizeTri; ++i) sortedIndices[i] = indices[i];
    ierr = PetscSortInt(faceSizeTri, sortedIndices);CHKERRQ(ierr);
    for (iFace = 0; iFace < 3; ++iFace) {
      const PetscInt ii = iFace*faceSizeTri;
      PetscInt       fVertex, cVertex;

      if ((sortedIndices[0] == faceVerticesTriSorted[ii+0]) &&
          (sortedIndices[1] == faceVerticesTriSorted[ii+1])) {
        for (fVertex = 0; fVertex < faceSizeTri; ++fVertex) {
          for (cVertex = 0; cVertex < faceSizeTri; ++cVertex) {
            if (indices[cVertex] == faceVerticesTri[ii+fVertex]) {
              faceVertices[fVertex] = origVertices[cVertex];
              break;
            }
          }
        }
        found = PETSC_TRUE;
        break;
      }
    }
    if (!found) SETERRQ(comm, PETSC_ERR_ARG_WRONG, "Invalid tri crossface");
    if (posOriented) *posOriented = PETSC_TRUE;
    PetscFunctionReturn(0);
  } else if (cellDim == 2 && numCorners == 9) {
    /* Quadratic quad (I hate this) */
    /* Edges are determined by the first 2 vertices (corners of edges) */
    const PetscInt faceSizeQuad = 3;
    PetscInt       sortedIndices[3], i, iFace;
    PetscBool      found                      = PETSC_FALSE;
    PetscInt       faceVerticesQuadSorted[12] = {
      0, 1,  4, /* bottom */
      1, 2,  5, /* right */
      2, 3,  6, /* top */
      0, 3,  7, /* left */
    };
    PetscInt       faceVerticesQuad[12] = {
      0, 1,  4, /* bottom */
      1, 2,  5, /* right */
      2, 3,  6, /* top */
      3, 0,  7, /* left */
    };

    faceSize = faceSizeQuad;
    for (i = 0; i < faceSizeQuad; ++i) sortedIndices[i] = indices[i];
    ierr = PetscSortInt(faceSizeQuad, sortedIndices);CHKERRQ(ierr);
    for (iFace = 0; iFace < 4; ++iFace) {
      const PetscInt ii = iFace*faceSizeQuad;
      PetscInt       fVertex, cVertex;

      if ((sortedIndices[0] == faceVerticesQuadSorted[ii+0]) &&
          (sortedIndices[1] == faceVerticesQuadSorted[ii+1])) {
        for (fVertex = 0; fVertex < faceSizeQuad; ++fVertex) {
          for (cVertex = 0; cVertex < faceSizeQuad; ++cVertex) {
            if (indices[cVertex] == faceVerticesQuad[ii+fVertex]) {
              faceVertices[fVertex] = origVertices[cVertex];
              break;
            }
          }
        }
        found = PETSC_TRUE;
        break;
      }
    }
    if (!found) SETERRQ(comm, PETSC_ERR_ARG_WRONG, "Invalid quad crossface");
    if (posOriented) *posOriented = PETSC_TRUE;
    PetscFunctionReturn(0);
  } else if (cellDim == 3 && numCorners == 8) {
    /* Hexes
       A hex is two oriented quads with the normal of the first
       pointing up at the second.

          7---6
         /|  /|
        4---5 |
        | 1-|-2
        |/  |/
        0---3

        Faces are determined by the first 4 vertices (corners of faces) */
    const PetscInt faceSizeHex = 4;
    PetscInt       sortedIndices[4], i, iFace;
    PetscBool      found                     = PETSC_FALSE;
    PetscInt       faceVerticesHexSorted[24] = {
      0, 1, 2, 3,  /* bottom */
      4, 5, 6, 7,  /* top */
      0, 3, 4, 5,  /* front */
      2, 3, 5, 6,  /* right */
      1, 2, 6, 7,  /* back */
      0, 1, 4, 7,  /* left */
    };
    PetscInt       faceVerticesHex[24] = {
      1, 2, 3, 0,  /* bottom */
      4, 5, 6, 7,  /* top */
      0, 3, 5, 4,  /* front */
      3, 2, 6, 5,  /* right */
      2, 1, 7, 6,  /* back */
      1, 0, 4, 7,  /* left */
    };

    faceSize = faceSizeHex;
    for (i = 0; i < faceSizeHex; ++i) sortedIndices[i] = indices[i];
    ierr = PetscSortInt(faceSizeHex, sortedIndices);CHKERRQ(ierr);
    for (iFace = 0; iFace < 6; ++iFace) {
      const PetscInt ii = iFace*faceSizeHex;
      PetscInt       fVertex, cVertex;

      if ((sortedIndices[0] == faceVerticesHexSorted[ii+0]) &&
          (sortedIndices[1] == faceVerticesHexSorted[ii+1]) &&
          (sortedIndices[2] == faceVerticesHexSorted[ii+2]) &&
          (sortedIndices[3] == faceVerticesHexSorted[ii+3])) {
        for (fVertex = 0; fVertex < faceSizeHex; ++fVertex) {
          for (cVertex = 0; cVertex < faceSizeHex; ++cVertex) {
            if (indices[cVertex] == faceVerticesHex[ii+fVertex]) {
              faceVertices[fVertex] = origVertices[cVertex];
              break;
            }
          }
        }
        found = PETSC_TRUE;
        break;
      }
    }
    if (!found) SETERRQ(comm, PETSC_ERR_ARG_WRONG, "Invalid hex crossface");
    if (posOriented) *posOriented = PETSC_TRUE;
    PetscFunctionReturn(0);
  } else if (cellDim == 3 && numCorners == 10) {
    /* Quadratic tet */
    /* Faces are determined by the first 3 vertices (corners of faces) */
    const PetscInt faceSizeTet = 6;
    PetscInt       sortedIndices[6], i, iFace;
    PetscBool      found                     = PETSC_FALSE;
    PetscInt       faceVerticesTetSorted[24] = {
      0, 1, 2,  6, 7, 8, /* bottom */
      0, 3, 4,  6, 7, 9,  /* front */
      1, 4, 5,  7, 8, 9,  /* right */
      2, 3, 5,  6, 8, 9,  /* left */
    };
    PetscInt       faceVerticesTet[24] = {
      0, 1, 2,  6, 7, 8, /* bottom */
      0, 4, 3,  6, 7, 9,  /* front */
      1, 5, 4,  7, 8, 9,  /* right */
      2, 3, 5,  8, 6, 9,  /* left */
    };

    faceSize = faceSizeTet;
    for (i = 0; i < faceSizeTet; ++i) sortedIndices[i] = indices[i];
    ierr = PetscSortInt(faceSizeTet, sortedIndices);CHKERRQ(ierr);
    for (iFace=0; iFace < 4; ++iFace) {
      const PetscInt ii = iFace*faceSizeTet;
      PetscInt       fVertex, cVertex;

      if ((sortedIndices[0] == faceVerticesTetSorted[ii+0]) &&
          (sortedIndices[1] == faceVerticesTetSorted[ii+1]) &&
          (sortedIndices[2] == faceVerticesTetSorted[ii+2]) &&
          (sortedIndices[3] == faceVerticesTetSorted[ii+3])) {
        for (fVertex = 0; fVertex < faceSizeTet; ++fVertex) {
          for (cVertex = 0; cVertex < faceSizeTet; ++cVertex) {
            if (indices[cVertex] == faceVerticesTet[ii+fVertex]) {
              faceVertices[fVertex] = origVertices[cVertex];
              break;
            }
          }
        }
        found = PETSC_TRUE;
        break;
      }
    }
    if (!found) SETERRQ(comm, PETSC_ERR_ARG_WRONG, "Invalid tet crossface");
    if (posOriented) *posOriented = PETSC_TRUE;
    PetscFunctionReturn(0);
  } else if (cellDim == 3 && numCorners == 27) {
    /* Quadratic hexes (I hate this)
       A hex is two oriented quads with the normal of the first
       pointing up at the second.

         7---6
        /|  /|
       4---5 |
       | 3-|-2
       |/  |/
       0---1

       Faces are determined by the first 4 vertices (corners of faces) */
    const PetscInt faceSizeQuadHex = 9;
    PetscInt       sortedIndices[9], i, iFace;
    PetscBool      found                         = PETSC_FALSE;
    PetscInt       faceVerticesQuadHexSorted[54] = {
      0, 1, 2, 3,  8, 9, 10, 11,  24, /* bottom */
      4, 5, 6, 7,  12, 13, 14, 15,  25, /* top */
      0, 1, 4, 5,  8, 12, 16, 17,  22, /* front */
      1, 2, 5, 6,  9, 13, 17, 18,  21, /* right */
      2, 3, 6, 7,  10, 14, 18, 19,  23, /* back */
      0, 3, 4, 7,  11, 15, 16, 19,  20, /* left */
    };
    PetscInt       faceVerticesQuadHex[54] = {
      3, 2, 1, 0,  10, 9, 8, 11,  24, /* bottom */
      4, 5, 6, 7,  12, 13, 14, 15,  25, /* top */
      0, 1, 5, 4,  8, 17, 12, 16,  22, /* front */
      1, 2, 6, 5,  9, 18, 13, 17,  21, /* right */
      2, 3, 7, 6,  10, 19, 14, 18,  23, /* back */
      3, 0, 4, 7,  11, 16, 15, 19,  20 /* left */
    };

    faceSize = faceSizeQuadHex;
    for (i = 0; i < faceSizeQuadHex; ++i) sortedIndices[i] = indices[i];
    ierr = PetscSortInt(faceSizeQuadHex, sortedIndices);CHKERRQ(ierr);
    for (iFace = 0; iFace < 6; ++iFace) {
      const PetscInt ii = iFace*faceSizeQuadHex;
      PetscInt       fVertex, cVertex;

      if ((sortedIndices[0] == faceVerticesQuadHexSorted[ii+0]) &&
          (sortedIndices[1] == faceVerticesQuadHexSorted[ii+1]) &&
          (sortedIndices[2] == faceVerticesQuadHexSorted[ii+2]) &&
          (sortedIndices[3] == faceVerticesQuadHexSorted[ii+3])) {
        for (fVertex = 0; fVertex < faceSizeQuadHex; ++fVertex) {
          for (cVertex = 0; cVertex < faceSizeQuadHex; ++cVertex) {
            if (indices[cVertex] == faceVerticesQuadHex[ii+fVertex]) {
              faceVertices[fVertex] = origVertices[cVertex];
              break;
            }
          }
        }
        found = PETSC_TRUE;
        break;
      }
    }
    if (!found) SETERRQ(comm, PETSC_ERR_ARG_WRONG, "Invalid hex crossface");
    if (posOriented) *posOriented = PETSC_TRUE;
    PetscFunctionReturn(0);
  } else SETERRQ(comm, PETSC_ERR_ARG_WRONG, "Unknown cell type for faceOrientation().");
  if (!posOrient) {
    if (debug) {ierr = PetscPrintf(comm, "  Reversing initial face orientation\n");CHKERRQ(ierr);}
    for (f = 0; f < faceSize; ++f) faceVertices[f] = origVertices[faceSize-1 - f];
  } else {
    if (debug) {ierr = PetscPrintf(comm, "  Keeping initial face orientation\n");CHKERRQ(ierr);}
    for (f = 0; f < faceSize; ++f) faceVertices[f] = origVertices[f];
  }
  if (posOriented) *posOriented = posOrient;
  PetscFunctionReturn(0);
}

#undef __FUNCT__
#define __FUNCT__ "DMPlexGetOrientedFace"
/*
    Given a cell and a face, as a set of vertices,
      return the oriented face, as a set of vertices, in faceVertices
    The orientation is such that the face normal points out of the cell
*/
PetscErrorCode DMPlexGetOrientedFace(DM dm, PetscInt cell, PetscInt faceSize, const PetscInt face[], PetscInt numCorners, PetscInt indices[], PetscInt origVertices[], PetscInt faceVertices[], PetscBool *posOriented)
{
  const PetscInt *cone = NULL;
  PetscInt        coneSize, v, f, v2;
  PetscInt        oppositeVertex = -1;
  PetscErrorCode  ierr;

  PetscFunctionBegin;
  ierr = DMPlexGetConeSize(dm, cell, &coneSize);CHKERRQ(ierr);
  ierr = DMPlexGetCone(dm, cell, &cone);CHKERRQ(ierr);
  for (v = 0, v2 = 0; v < coneSize; ++v) {
    PetscBool found = PETSC_FALSE;

    for (f = 0; f < faceSize; ++f) {
      if (face[f] == cone[v]) {
        found = PETSC_TRUE; break;
      }
    }
    if (found) {
      indices[v2]      = v;
      origVertices[v2] = cone[v];
      ++v2;
    } else {
      oppositeVertex = v;
    }
  }
  ierr = DMPlexGetFaceOrientation(dm, cell, numCorners, indices, oppositeVertex, origVertices, faceVertices, posOriented);CHKERRQ(ierr);
  PetscFunctionReturn(0);
}

#undef __FUNCT__
#define __FUNCT__ "DMPlexInsertFace_Internal"
/*
  DMPlexInsertFace_Internal - Puts a face into the mesh

  Not collective

  Input Parameters:
  + dm              - The DMPlex
  . numFaceVertex   - The number of vertices in the face
  . faceVertices    - The vertices in the face for dm
  . subfaceVertices - The vertices in the face for subdm
  . numCorners      - The number of vertices in the cell
  . cell            - A cell in dm containing the face
  . subcell         - A cell in subdm containing the face
  . firstFace       - First face in the mesh
  - newFacePoint    - Next face in the mesh

  Output Parameters:
  . newFacePoint - Contains next face point number on input, updated on output

  Level: developer
*/
static PetscErrorCode DMPlexInsertFace_Internal(DM dm, DM subdm, PetscInt numFaceVertices, const PetscInt faceVertices[], const PetscInt subfaceVertices[], PetscInt numCorners, PetscInt cell, PetscInt subcell, PetscInt firstFace, PetscInt *newFacePoint)
{
  MPI_Comm        comm;
  DM_Plex        *submesh = (DM_Plex*) subdm->data;
  const PetscInt *faces;
  PetscInt        numFaces, coneSize;
  PetscErrorCode  ierr;

  PetscFunctionBegin;
  ierr = PetscObjectGetComm((PetscObject)dm,&comm);CHKERRQ(ierr);
  ierr = DMPlexGetConeSize(subdm, subcell, &coneSize);CHKERRQ(ierr);
  if (coneSize != 1) SETERRQ2(comm, PETSC_ERR_ARG_OUTOFRANGE, "Cone size of cell %d is %d != 1", cell, coneSize);
#if 0
  /* Cannot use this because support() has not been constructed yet */
  ierr = DMPlexGetJoin(subdm, numFaceVertices, subfaceVertices, &numFaces, &faces);CHKERRQ(ierr);
#else
  {
    PetscInt f;

    numFaces = 0;
    ierr     = DMGetWorkArray(subdm, 1, PETSC_INT, (void **) &faces);CHKERRQ(ierr);
    for (f = firstFace; f < *newFacePoint; ++f) {
      PetscInt dof, off, d;

      ierr = PetscSectionGetDof(submesh->coneSection, f, &dof);CHKERRQ(ierr);
      ierr = PetscSectionGetOffset(submesh->coneSection, f, &off);CHKERRQ(ierr);
      /* Yes, I know this is quadratic, but I expect the sizes to be <5 */
      for (d = 0; d < dof; ++d) {
        const PetscInt p = submesh->cones[off+d];
        PetscInt       v;

        for (v = 0; v < numFaceVertices; ++v) {
          if (subfaceVertices[v] == p) break;
        }
        if (v == numFaceVertices) break;
      }
      if (d == dof) {
        numFaces               = 1;
        ((PetscInt*) faces)[0] = f;
      }
    }
  }
#endif
  if (numFaces > 1) SETERRQ1(comm, PETSC_ERR_ARG_WRONG, "Vertex set had %d faces, not one", numFaces);
  else if (numFaces == 1) {
    /* Add the other cell neighbor for this face */
    ierr = DMPlexSetCone(subdm, subcell, faces);CHKERRQ(ierr);
  } else {
    PetscInt *indices, *origVertices, *orientedVertices, *orientedSubVertices, v, ov;
    PetscBool posOriented;

    ierr                = DMGetWorkArray(subdm, 4*numFaceVertices * sizeof(PetscInt), PETSC_INT, &orientedVertices);CHKERRQ(ierr);
    origVertices        = &orientedVertices[numFaceVertices];
    indices             = &orientedVertices[numFaceVertices*2];
    orientedSubVertices = &orientedVertices[numFaceVertices*3];
    ierr                = DMPlexGetOrientedFace(dm, cell, numFaceVertices, faceVertices, numCorners, indices, origVertices, orientedVertices, &posOriented);CHKERRQ(ierr);
    /* TODO: I know that routine should return a permutation, not the indices */
    for (v = 0; v < numFaceVertices; ++v) {
      const PetscInt vertex = faceVertices[v], subvertex = subfaceVertices[v];
      for (ov = 0; ov < numFaceVertices; ++ov) {
        if (orientedVertices[ov] == vertex) {
          orientedSubVertices[ov] = subvertex;
          break;
        }
      }
      if (ov == numFaceVertices) SETERRQ1(comm, PETSC_ERR_PLIB, "Could not find face vertex %d in orientated set", vertex);
    }
    ierr = DMPlexSetCone(subdm, *newFacePoint, orientedSubVertices);CHKERRQ(ierr);
    ierr = DMPlexSetCone(subdm, subcell, newFacePoint);CHKERRQ(ierr);
    ierr = DMRestoreWorkArray(subdm, 4*numFaceVertices * sizeof(PetscInt), PETSC_INT, &orientedVertices);CHKERRQ(ierr);
    ++(*newFacePoint);
  }
#if 0
  ierr = DMPlexRestoreJoin(subdm, numFaceVertices, subfaceVertices, &numFaces, &faces);CHKERRQ(ierr);
#else
  ierr = DMRestoreWorkArray(subdm, 1, PETSC_INT, (void **) &faces);CHKERRQ(ierr);
#endif
  PetscFunctionReturn(0);
}

#undef __FUNCT__
#define __FUNCT__ "DMPlexCreateSubmesh_Uninterpolated"
static PetscErrorCode DMPlexCreateSubmesh_Uninterpolated(DM dm, const char vertexLabelName[], PetscInt value, DM subdm)
{
  MPI_Comm        comm;
  DMLabel         vertexLabel, subpointMap;
  IS              subvertexIS,  subcellIS;
  const PetscInt *subVertices, *subCells;
  PetscInt        numSubVertices, firstSubVertex, numSubCells;
  PetscInt       *subface, maxConeSize, numSubFaces = 0, firstSubFace, newFacePoint, nFV = 0;
  PetscInt        vStart, vEnd, c, f;
  PetscErrorCode  ierr;

  PetscFunctionBegin;
  ierr = PetscObjectGetComm((PetscObject)dm,&comm);CHKERRQ(ierr);
  /* Create subpointMap which marks the submesh */
  ierr = DMLabelCreate("subpoint_map", &subpointMap);CHKERRQ(ierr);
  ierr = DMPlexSetSubpointMap(subdm, subpointMap);CHKERRQ(ierr);
  ierr = DMLabelDestroy(&subpointMap);CHKERRQ(ierr);
  if (vertexLabelName) {
    ierr = DMPlexGetLabel(dm, vertexLabelName, &vertexLabel);CHKERRQ(ierr);
    ierr = DMPlexMarkSubmesh_Uninterpolated(dm, vertexLabel, value, subpointMap, &numSubFaces, &nFV, subdm);CHKERRQ(ierr);
  }
  /* Setup chart */
  ierr = DMLabelGetStratumSize(subpointMap, 0, &numSubVertices);CHKERRQ(ierr);
  ierr = DMLabelGetStratumSize(subpointMap, 2, &numSubCells);CHKERRQ(ierr);
  ierr = DMPlexSetChart(subdm, 0, numSubCells+numSubFaces+numSubVertices);CHKERRQ(ierr);
  ierr = DMPlexSetVTKCellHeight(subdm, 1);CHKERRQ(ierr);
  /* Set cone sizes */
  firstSubVertex = numSubCells;
  firstSubFace   = numSubCells+numSubVertices;
  newFacePoint   = firstSubFace;
  ierr = DMLabelGetStratumIS(subpointMap, 0, &subvertexIS);CHKERRQ(ierr);
  if (subvertexIS) {ierr = ISGetIndices(subvertexIS, &subVertices);CHKERRQ(ierr);}
  ierr = DMLabelGetStratumIS(subpointMap, 2, &subcellIS);CHKERRQ(ierr);
  if (subcellIS) {ierr = ISGetIndices(subcellIS, &subCells);CHKERRQ(ierr);}
  for (c = 0; c < numSubCells; ++c) {
    ierr = DMPlexSetConeSize(subdm, c, 1);CHKERRQ(ierr);
  }
  for (f = firstSubFace; f < firstSubFace+numSubFaces; ++f) {
    ierr = DMPlexSetConeSize(subdm, f, nFV);CHKERRQ(ierr);
  }
  ierr = DMSetUp(subdm);CHKERRQ(ierr);
  /* Create face cones */
  ierr = DMPlexGetDepthStratum(dm, 0, &vStart, &vEnd);CHKERRQ(ierr);
  ierr = DMPlexGetMaxSizes(dm, &maxConeSize, NULL);CHKERRQ(ierr);
  ierr = DMGetWorkArray(subdm, maxConeSize, PETSC_INT, (void**) &subface);CHKERRQ(ierr);
  for (c = 0; c < numSubCells; ++c) {
    const PetscInt cell    = subCells[c];
    const PetscInt subcell = c;
    PetscInt      *closure = NULL;
    PetscInt       closureSize, cl, numCorners = 0, faceSize = 0;

    ierr = DMPlexGetTransitiveClosure(dm, cell, PETSC_TRUE, &closureSize, &closure);CHKERRQ(ierr);
    for (cl = 0; cl < closureSize*2; cl += 2) {
      const PetscInt point = closure[cl];
      PetscInt       subVertex;

      if ((point >= vStart) && (point < vEnd)) {
        ++numCorners;
        ierr = PetscFindInt(point, numSubVertices, subVertices, &subVertex);CHKERRQ(ierr);
        if (subVertex >= 0) {
          closure[faceSize] = point;
          subface[faceSize] = firstSubVertex+subVertex;
          ++faceSize;
        }
      }
    }
    if (faceSize > nFV) SETERRQ1(comm, PETSC_ERR_ARG_WRONG, "Invalid submesh: Too many vertices %d of an element on the surface", faceSize);
    if (faceSize == nFV) {
      ierr = DMPlexInsertFace_Internal(dm, subdm, faceSize, closure, subface, numCorners, cell, subcell, firstSubFace, &newFacePoint);CHKERRQ(ierr);
    }
    ierr = DMPlexRestoreTransitiveClosure(dm, cell, PETSC_TRUE, &closureSize, &closure);CHKERRQ(ierr);
  }
  ierr = DMRestoreWorkArray(subdm, maxConeSize, PETSC_INT, (void**) &subface);CHKERRQ(ierr);
  ierr = DMPlexSymmetrize(subdm);CHKERRQ(ierr);
  ierr = DMPlexStratify(subdm);CHKERRQ(ierr);
  /* Build coordinates */
  {
    PetscSection coordSection, subCoordSection;
    Vec          coordinates, subCoordinates;
    PetscScalar *coords, *subCoords;
    PetscInt     numComp, coordSize, v;

    ierr = DMPlexGetCoordinateSection(dm, &coordSection);CHKERRQ(ierr);
    ierr = DMGetCoordinatesLocal(dm, &coordinates);CHKERRQ(ierr);
    ierr = DMPlexGetCoordinateSection(subdm, &subCoordSection);CHKERRQ(ierr);
    ierr = PetscSectionSetNumFields(subCoordSection, 1);CHKERRQ(ierr);
    ierr = PetscSectionGetFieldComponents(coordSection, 0, &numComp);CHKERRQ(ierr);
    ierr = PetscSectionSetFieldComponents(subCoordSection, 0, numComp);CHKERRQ(ierr);
    ierr = PetscSectionSetChart(subCoordSection, firstSubVertex, firstSubVertex+numSubVertices);CHKERRQ(ierr);
    for (v = 0; v < numSubVertices; ++v) {
      const PetscInt vertex    = subVertices[v];
      const PetscInt subvertex = firstSubVertex+v;
      PetscInt       dof;

      ierr = PetscSectionGetDof(coordSection, vertex, &dof);CHKERRQ(ierr);
      ierr = PetscSectionSetDof(subCoordSection, subvertex, dof);CHKERRQ(ierr);
      ierr = PetscSectionSetFieldDof(subCoordSection, subvertex, 0, dof);CHKERRQ(ierr);
    }
    ierr = PetscSectionSetUp(subCoordSection);CHKERRQ(ierr);
    ierr = PetscSectionGetStorageSize(subCoordSection, &coordSize);CHKERRQ(ierr);
    ierr = VecCreate(comm, &subCoordinates);CHKERRQ(ierr);
    ierr = VecSetSizes(subCoordinates, coordSize, PETSC_DETERMINE);CHKERRQ(ierr);
    ierr = VecSetFromOptions(subCoordinates);CHKERRQ(ierr);
    if (coordSize) {
      ierr = VecGetArray(coordinates,    &coords);CHKERRQ(ierr);
      ierr = VecGetArray(subCoordinates, &subCoords);CHKERRQ(ierr);
      for (v = 0; v < numSubVertices; ++v) {
        const PetscInt vertex    = subVertices[v];
        const PetscInt subvertex = firstSubVertex+v;
        PetscInt       dof, off, sdof, soff, d;

        ierr = PetscSectionGetDof(coordSection, vertex, &dof);CHKERRQ(ierr);
        ierr = PetscSectionGetOffset(coordSection, vertex, &off);CHKERRQ(ierr);
        ierr = PetscSectionGetDof(subCoordSection, subvertex, &sdof);CHKERRQ(ierr);
        ierr = PetscSectionGetOffset(subCoordSection, subvertex, &soff);CHKERRQ(ierr);
        if (dof != sdof) SETERRQ4(comm, PETSC_ERR_PLIB, "Coordinate dimension %d on subvertex %d, vertex %d should be %d", sdof, subvertex, vertex, dof);
        for (d = 0; d < dof; ++d) subCoords[soff+d] = coords[off+d];
      }
      ierr = VecRestoreArray(coordinates,    &coords);CHKERRQ(ierr);
      ierr = VecRestoreArray(subCoordinates, &subCoords);CHKERRQ(ierr);
    }
    ierr = DMSetCoordinatesLocal(subdm, subCoordinates);CHKERRQ(ierr);
    ierr = VecDestroy(&subCoordinates);CHKERRQ(ierr);
  }
  /* Cleanup */
  if (subvertexIS) {ierr = ISRestoreIndices(subvertexIS, &subVertices);CHKERRQ(ierr);}
  ierr = ISDestroy(&subvertexIS);CHKERRQ(ierr);
  if (subcellIS) {ierr = ISRestoreIndices(subcellIS, &subCells);CHKERRQ(ierr);}
  ierr = ISDestroy(&subcellIS);CHKERRQ(ierr);
  PetscFunctionReturn(0);
}

#undef __FUNCT__
#define __FUNCT__ "DMPlexCreateSubmesh_Interpolated"
static PetscErrorCode DMPlexCreateSubmesh_Interpolated(DM dm, const char vertexLabelName[], PetscInt value, DM subdm)
{
  MPI_Comm         comm;
  DMLabel          subpointMap, vertexLabel;
  IS              *subpointIS;
  const PetscInt **subpoints;
  PetscInt        *numSubPoints, *firstSubPoint, *coneNew;
  PetscInt         totSubPoints = 0, maxConeSize, dim, p, d, v;
  PetscErrorCode   ierr;

  PetscFunctionBegin;
  ierr = PetscObjectGetComm((PetscObject)dm,&comm);CHKERRQ(ierr);
  /* Create subpointMap which marks the submesh */
  ierr = DMLabelCreate("subpoint_map", &subpointMap);CHKERRQ(ierr);
  ierr = DMPlexSetSubpointMap(subdm, subpointMap);CHKERRQ(ierr);
  ierr = DMLabelDestroy(&subpointMap);CHKERRQ(ierr);
  if (vertexLabelName) {
    ierr = DMPlexGetLabel(dm, vertexLabelName, &vertexLabel);CHKERRQ(ierr);
    ierr = DMPlexMarkSubmesh_Interpolated(dm, vertexLabel, value, subpointMap, subdm);CHKERRQ(ierr);
  }
  /* Setup chart */
  ierr = DMPlexGetDimension(dm, &dim);CHKERRQ(ierr);
  ierr = PetscMalloc4(dim+1,PetscInt,&numSubPoints,dim+1,PetscInt,&firstSubPoint,dim+1,IS,&subpointIS,dim+1,const PetscInt *,&subpoints);CHKERRQ(ierr);
  for (d = 0; d <= dim; ++d) {
    ierr = DMLabelGetStratumSize(subpointMap, d, &numSubPoints[d]);CHKERRQ(ierr);
    totSubPoints += numSubPoints[d];
  }
  ierr = DMPlexSetChart(subdm, 0, totSubPoints);CHKERRQ(ierr);
  ierr = DMPlexSetVTKCellHeight(subdm, 1);CHKERRQ(ierr);
  /* Set cone sizes */
  firstSubPoint[dim] = 0;
  firstSubPoint[0]   = firstSubPoint[dim] + numSubPoints[dim];
  if (dim > 1) {firstSubPoint[dim-1] = firstSubPoint[0]     + numSubPoints[0];}
  if (dim > 2) {firstSubPoint[dim-2] = firstSubPoint[dim-1] + numSubPoints[dim-1];}
  for (d = 0; d <= dim; ++d) {
    ierr = DMLabelGetStratumIS(subpointMap, d, &subpointIS[d]);CHKERRQ(ierr);
    ierr = ISGetIndices(subpointIS[d], &subpoints[d]);CHKERRQ(ierr);
  }
  for (d = 0; d <= dim; ++d) {
    for (p = 0; p < numSubPoints[d]; ++p) {
      const PetscInt  point    = subpoints[d][p];
      const PetscInt  subpoint = firstSubPoint[d] + p;
      const PetscInt *cone;
      PetscInt        coneSize, coneSizeNew, c, val;

      ierr = DMPlexGetConeSize(dm, point, &coneSize);CHKERRQ(ierr);
      ierr = DMPlexSetConeSize(subdm, subpoint, coneSize);CHKERRQ(ierr);
      if (d == dim) {
        ierr = DMPlexGetCone(dm, point, &cone);CHKERRQ(ierr);
        for (c = 0, coneSizeNew = 0; c < coneSize; ++c) {
          ierr = DMLabelGetValue(subpointMap, cone[c], &val);CHKERRQ(ierr);
          if (val >= 0) coneSizeNew++;
        }
        ierr = DMPlexSetConeSize(subdm, subpoint, coneSizeNew);CHKERRQ(ierr);
      }
    }
  }
  ierr = DMSetUp(subdm);CHKERRQ(ierr);
  /* Set cones */
  ierr = DMPlexGetMaxSizes(dm, &maxConeSize, NULL);CHKERRQ(ierr);
  ierr = PetscMalloc(maxConeSize * sizeof(PetscInt), &coneNew);CHKERRQ(ierr);
  for (d = 0; d <= dim; ++d) {
    for (p = 0; p < numSubPoints[d]; ++p) {
      const PetscInt  point    = subpoints[d][p];
      const PetscInt  subpoint = firstSubPoint[d] + p;
      const PetscInt *cone;
      PetscInt        coneSize, subconeSize, coneSizeNew, c, subc;

      ierr = DMPlexGetConeSize(dm, point, &coneSize);CHKERRQ(ierr);
      ierr = DMPlexGetConeSize(subdm, subpoint, &subconeSize);CHKERRQ(ierr);
      ierr = DMPlexGetCone(dm, point, &cone);CHKERRQ(ierr);
      for (c = 0, coneSizeNew = 0; c < coneSize; ++c) {
        ierr = PetscFindInt(cone[c], numSubPoints[d-1], subpoints[d-1], &subc);CHKERRQ(ierr);
        if (subc >= 0) coneNew[coneSizeNew++] = firstSubPoint[d-1] + subc;
      }
      if (coneSizeNew != subconeSize) SETERRQ2(comm, PETSC_ERR_PLIB, "Number of cone points located %d does not match subcone size %d", coneSizeNew, subconeSize);
      ierr = DMPlexSetCone(subdm, subpoint, coneNew);CHKERRQ(ierr);
    }
  }
  ierr = PetscFree(coneNew);CHKERRQ(ierr);
  ierr = DMPlexSymmetrize(subdm);CHKERRQ(ierr);
  ierr = DMPlexStratify(subdm);CHKERRQ(ierr);
  /* Build coordinates */
  {
    PetscSection coordSection, subCoordSection;
    Vec          coordinates, subCoordinates;
    PetscScalar *coords, *subCoords;
    PetscInt     numComp, coordSize;

    ierr = DMPlexGetCoordinateSection(dm, &coordSection);CHKERRQ(ierr);
    ierr = DMGetCoordinatesLocal(dm, &coordinates);CHKERRQ(ierr);
    ierr = DMPlexGetCoordinateSection(subdm, &subCoordSection);CHKERRQ(ierr);
    ierr = PetscSectionSetNumFields(subCoordSection, 1);CHKERRQ(ierr);
    ierr = PetscSectionGetFieldComponents(coordSection, 0, &numComp);CHKERRQ(ierr);
    ierr = PetscSectionSetFieldComponents(subCoordSection, 0, numComp);CHKERRQ(ierr);
    ierr = PetscSectionSetChart(subCoordSection, firstSubPoint[0], firstSubPoint[0]+numSubPoints[0]);CHKERRQ(ierr);
    for (v = 0; v < numSubPoints[0]; ++v) {
      const PetscInt vertex    = subpoints[0][v];
      const PetscInt subvertex = firstSubPoint[0]+v;
      PetscInt       dof;

      ierr = PetscSectionGetDof(coordSection, vertex, &dof);CHKERRQ(ierr);
      ierr = PetscSectionSetDof(subCoordSection, subvertex, dof);CHKERRQ(ierr);
      ierr = PetscSectionSetFieldDof(subCoordSection, subvertex, 0, dof);CHKERRQ(ierr);
    }
    ierr = PetscSectionSetUp(subCoordSection);CHKERRQ(ierr);
    ierr = PetscSectionGetStorageSize(subCoordSection, &coordSize);CHKERRQ(ierr);
    ierr = VecCreate(comm, &subCoordinates);CHKERRQ(ierr);
    ierr = VecSetSizes(subCoordinates, coordSize, PETSC_DETERMINE);CHKERRQ(ierr);
    ierr = VecSetFromOptions(subCoordinates);CHKERRQ(ierr);
    ierr = VecGetArray(coordinates,    &coords);CHKERRQ(ierr);
    ierr = VecGetArray(subCoordinates, &subCoords);CHKERRQ(ierr);
    for (v = 0; v < numSubPoints[0]; ++v) {
      const PetscInt vertex    = subpoints[0][v];
      const PetscInt subvertex = firstSubPoint[0]+v;
      PetscInt dof, off, sdof, soff, d;

      ierr = PetscSectionGetDof(coordSection, vertex, &dof);CHKERRQ(ierr);
      ierr = PetscSectionGetOffset(coordSection, vertex, &off);CHKERRQ(ierr);
      ierr = PetscSectionGetDof(subCoordSection, subvertex, &sdof);CHKERRQ(ierr);
      ierr = PetscSectionGetOffset(subCoordSection, subvertex, &soff);CHKERRQ(ierr);
      if (dof != sdof) SETERRQ4(comm, PETSC_ERR_PLIB, "Coordinate dimension %d on subvertex %d, vertex %d should be %d", sdof, subvertex, vertex, dof);
      for (d = 0; d < dof; ++d) subCoords[soff+d] = coords[off+d];
    }
    ierr = VecRestoreArray(coordinates,    &coords);CHKERRQ(ierr);
    ierr = VecRestoreArray(subCoordinates, &subCoords);CHKERRQ(ierr);
    ierr = DMSetCoordinatesLocal(subdm, subCoordinates);CHKERRQ(ierr);
    ierr = VecDestroy(&subCoordinates);CHKERRQ(ierr);
  }
  /* Cleanup */
  for (d = 0; d <= dim; ++d) {
    ierr = ISRestoreIndices(subpointIS[d], &subpoints[d]);CHKERRQ(ierr);
    ierr = ISDestroy(&subpointIS[d]);CHKERRQ(ierr);
  }
  ierr = PetscFree4(numSubPoints,firstSubPoint,subpointIS,subpoints);CHKERRQ(ierr);
  PetscFunctionReturn(0);
}

#undef __FUNCT__
#define __FUNCT__ "DMPlexCreateSubmesh"
/*@C
  DMPlexCreateSubmesh - Extract a hypersurface from the mesh using vertices defined by a label

  Input Parameters:
+ dm           - The original mesh
. vertexLabel  - The DMLabel marking vertices contained in the surface
- value        - The label value to use

  Output Parameter:
. subdm - The surface mesh

  Note: This function produces a DMLabel mapping original points in the submesh to their depth. This can be obtained using DMPlexGetSubpointMap().

  Level: developer

.seealso: DMPlexGetSubpointMap(), DMPlexGetLabel(), DMLabelSetValue()
@*/
PetscErrorCode DMPlexCreateSubmesh(DM dm, const char vertexLabel[], PetscInt value, DM *subdm)
{
  PetscInt       dim, depth;
  PetscErrorCode ierr;

  PetscFunctionBegin;
  PetscValidHeaderSpecific(dm, DM_CLASSID, 1);
  PetscValidPointer(subdm, 3);
  ierr = DMPlexGetDimension(dm, &dim);CHKERRQ(ierr);
  ierr = DMPlexGetDepth(dm, &depth);CHKERRQ(ierr);
  ierr = DMCreate(PetscObjectComm((PetscObject)dm), subdm);CHKERRQ(ierr);
  ierr = DMSetType(*subdm, DMPLEX);CHKERRQ(ierr);
  ierr = DMPlexSetDimension(*subdm, dim-1);CHKERRQ(ierr);
  if (depth == dim) {
    ierr = DMPlexCreateSubmesh_Interpolated(dm, vertexLabel, value, *subdm);CHKERRQ(ierr);
  } else {
    ierr = DMPlexCreateSubmesh_Uninterpolated(dm, vertexLabel, value, *subdm);CHKERRQ(ierr);
  }
  PetscFunctionReturn(0);
}

#undef __FUNCT__
#define __FUNCT__ "DMPlexFilterPoint_Internal"
PETSC_STATIC_INLINE PetscInt DMPlexFilterPoint_Internal(PetscInt point, PetscInt firstSubPoint, PetscInt numSubPoints, const PetscInt subPoints[])
{
  PetscInt       subPoint;
  PetscErrorCode ierr;

  ierr = PetscFindInt(point, numSubPoints, subPoints, &subPoint); if (ierr < 0) return ierr;
  return subPoint < 0 ? subPoint : firstSubPoint+subPoint;
}

#undef __FUNCT__
#define __FUNCT__ "DMPlexCreateCohesiveSubmesh_Uninterpolated"
static PetscErrorCode DMPlexCreateCohesiveSubmesh_Uninterpolated(DM dm, PetscBool hasLagrange, const char label[], PetscInt value, DM subdm)
{
  MPI_Comm        comm;
  DMLabel         subpointMap;
  IS              subvertexIS;
  const PetscInt *subVertices;
  PetscInt        numSubVertices, firstSubVertex, numSubCells, *subCells = NULL;
  PetscInt       *subface, maxConeSize, numSubFaces, firstSubFace, newFacePoint, nFV;
  PetscInt        cMax, c, f;
  PetscErrorCode  ierr;

  PetscFunctionBegin;
  ierr = PetscObjectGetComm((PetscObject)dm, &comm);CHKERRQ(ierr);
  /* Create subpointMap which marks the submesh */
  ierr = DMLabelCreate("subpoint_map", &subpointMap);CHKERRQ(ierr);
  ierr = DMPlexSetSubpointMap(subdm, subpointMap);CHKERRQ(ierr);
  ierr = DMLabelDestroy(&subpointMap);CHKERRQ(ierr);
  ierr = DMPlexMarkCohesiveSubmesh_Uninterpolated(dm, hasLagrange, label, value, subpointMap, &numSubFaces, &nFV, &subCells, subdm);CHKERRQ(ierr);
  /* Setup chart */
  ierr = DMLabelGetStratumSize(subpointMap, 0, &numSubVertices);CHKERRQ(ierr);
  ierr = DMLabelGetStratumSize(subpointMap, 2, &numSubCells);CHKERRQ(ierr);
  ierr = DMPlexSetChart(subdm, 0, numSubCells+numSubFaces+numSubVertices);CHKERRQ(ierr);
  ierr = DMPlexSetVTKCellHeight(subdm, 1);CHKERRQ(ierr);
  /* Set cone sizes */
  firstSubVertex = numSubCells;
  firstSubFace   = numSubCells+numSubVertices;
  newFacePoint   = firstSubFace;
  ierr = DMLabelGetStratumIS(subpointMap, 0, &subvertexIS);CHKERRQ(ierr);
  if (subvertexIS) {ierr = ISGetIndices(subvertexIS, &subVertices);CHKERRQ(ierr);}
  for (c = 0; c < numSubCells; ++c) {
    ierr = DMPlexSetConeSize(subdm, c, 1);CHKERRQ(ierr);
  }
  for (f = firstSubFace; f < firstSubFace+numSubFaces; ++f) {
    ierr = DMPlexSetConeSize(subdm, f, nFV);CHKERRQ(ierr);
  }
  ierr = DMSetUp(subdm);CHKERRQ(ierr);
  /* Create face cones */
  ierr = DMPlexGetMaxSizes(dm, &maxConeSize, NULL);CHKERRQ(ierr);
  ierr = DMPlexGetHybridBounds(dm, &cMax, NULL, NULL, NULL);CHKERRQ(ierr);
  ierr = DMGetWorkArray(subdm, maxConeSize, PETSC_INT, (void**) &subface);CHKERRQ(ierr);
  for (c = 0; c < numSubCells; ++c) {
    const PetscInt  cell    = subCells[c];
    const PetscInt  subcell = c;
    const PetscInt *cone, *cells;
    PetscInt        numCells, subVertex, p, v;

    if (cell < cMax) continue;
    ierr = DMPlexGetCone(dm, cell, &cone);CHKERRQ(ierr);
    for (v = 0; v < nFV; ++v) {
      ierr = PetscFindInt(cone[v], numSubVertices, subVertices, &subVertex);CHKERRQ(ierr);
      subface[v] = firstSubVertex+subVertex;
    }
    ierr = DMPlexSetCone(subdm, newFacePoint, subface);CHKERRQ(ierr);
    ierr = DMPlexSetCone(subdm, subcell, &newFacePoint);CHKERRQ(ierr);
    ierr = DMPlexGetJoin(dm, nFV, cone, &numCells, &cells);CHKERRQ(ierr);
    /* Not true in parallel
    if (numCells != 2) SETERRQ(PETSC_COMM_SELF, PETSC_ERR_ARG_WRONG, "Cohesive cells should separate two cells"); */
    for (p = 0; p < numCells; ++p) {
      PetscInt negsubcell;

      if (cells[p] >= cMax) continue;
      /* I know this is a crap search */
      for (negsubcell = 0; negsubcell < numSubCells; ++negsubcell) {
        if (subCells[negsubcell] == cells[p]) break;
      }
      if (negsubcell == numSubCells) SETERRQ1(PETSC_COMM_SELF, PETSC_ERR_ARG_WRONG, "Could not find negative face neighbor for cohesive cell %d", cell);
      ierr = DMPlexSetCone(subdm, negsubcell, &newFacePoint);CHKERRQ(ierr);
    }
    ierr = DMPlexRestoreJoin(dm, nFV, cone, &numCells, &cells);CHKERRQ(ierr);
    ++newFacePoint;
  }
  ierr = DMRestoreWorkArray(subdm, maxConeSize, PETSC_INT, (void**) &subface);CHKERRQ(ierr);
  ierr = DMPlexSymmetrize(subdm);CHKERRQ(ierr);
  ierr = DMPlexStratify(subdm);CHKERRQ(ierr);
  /* Build coordinates */
  {
    PetscSection coordSection, subCoordSection;
    Vec          coordinates, subCoordinates;
    PetscScalar *coords, *subCoords;
    PetscInt     numComp, coordSize, v;

    ierr = DMPlexGetCoordinateSection(dm, &coordSection);CHKERRQ(ierr);
    ierr = DMGetCoordinatesLocal(dm, &coordinates);CHKERRQ(ierr);
    ierr = DMPlexGetCoordinateSection(subdm, &subCoordSection);CHKERRQ(ierr);
    ierr = PetscSectionSetNumFields(subCoordSection, 1);CHKERRQ(ierr);
    ierr = PetscSectionGetFieldComponents(coordSection, 0, &numComp);CHKERRQ(ierr);
    ierr = PetscSectionSetFieldComponents(subCoordSection, 0, numComp);CHKERRQ(ierr);
    ierr = PetscSectionSetChart(subCoordSection, firstSubVertex, firstSubVertex+numSubVertices);CHKERRQ(ierr);
    for (v = 0; v < numSubVertices; ++v) {
      const PetscInt vertex    = subVertices[v];
      const PetscInt subvertex = firstSubVertex+v;
      PetscInt       dof;

      ierr = PetscSectionGetDof(coordSection, vertex, &dof);CHKERRQ(ierr);
      ierr = PetscSectionSetDof(subCoordSection, subvertex, dof);CHKERRQ(ierr);
      ierr = PetscSectionSetFieldDof(subCoordSection, subvertex, 0, dof);CHKERRQ(ierr);
    }
    ierr = PetscSectionSetUp(subCoordSection);CHKERRQ(ierr);
    ierr = PetscSectionGetStorageSize(subCoordSection, &coordSize);CHKERRQ(ierr);
    ierr = VecCreate(comm, &subCoordinates);CHKERRQ(ierr);
    ierr = VecSetSizes(subCoordinates, coordSize, PETSC_DETERMINE);CHKERRQ(ierr);
    ierr = VecSetFromOptions(subCoordinates);CHKERRQ(ierr);
    ierr = VecGetArray(coordinates,    &coords);CHKERRQ(ierr);
    ierr = VecGetArray(subCoordinates, &subCoords);CHKERRQ(ierr);
    for (v = 0; v < numSubVertices; ++v) {
      const PetscInt vertex    = subVertices[v];
      const PetscInt subvertex = firstSubVertex+v;
      PetscInt       dof, off, sdof, soff, d;

      ierr = PetscSectionGetDof(coordSection, vertex, &dof);CHKERRQ(ierr);
      ierr = PetscSectionGetOffset(coordSection, vertex, &off);CHKERRQ(ierr);
      ierr = PetscSectionGetDof(subCoordSection, subvertex, &sdof);CHKERRQ(ierr);
      ierr = PetscSectionGetOffset(subCoordSection, subvertex, &soff);CHKERRQ(ierr);
      if (dof != sdof) SETERRQ4(comm, PETSC_ERR_PLIB, "Coordinate dimension %d on subvertex %d, vertex %d should be %d", sdof, subvertex, vertex, dof);
      for (d = 0; d < dof; ++d) subCoords[soff+d] = coords[off+d];
    }
    ierr = VecRestoreArray(coordinates,    &coords);CHKERRQ(ierr);
    ierr = VecRestoreArray(subCoordinates, &subCoords);CHKERRQ(ierr);
    ierr = DMSetCoordinatesLocal(subdm, subCoordinates);CHKERRQ(ierr);
    ierr = VecDestroy(&subCoordinates);CHKERRQ(ierr);
  }
  /* Build SF */
  CHKMEMQ;
  {
    PetscSF            sfPoint, sfPointSub;
    const PetscSFNode *remotePoints;
    PetscSFNode       *sremotePoints, *newLocalPoints, *newOwners;
    const PetscInt    *localPoints;
    PetscInt          *slocalPoints;
    PetscInt           numRoots, numLeaves, numSubRoots = numSubCells+numSubFaces+numSubVertices, numSubLeaves = 0, l, sl, ll, pStart, pEnd, p, vStart, vEnd;
    PetscMPIInt        rank;

    ierr = MPI_Comm_rank(PetscObjectComm((PetscObject) dm), &rank);CHKERRQ(ierr);
    ierr = DMGetPointSF(dm, &sfPoint);CHKERRQ(ierr);
    ierr = DMGetPointSF(subdm, &sfPointSub);CHKERRQ(ierr);
    ierr = DMPlexGetChart(dm, &pStart, &pEnd);CHKERRQ(ierr);
    ierr = DMPlexGetDepthStratum(dm, 0, &vStart, &vEnd);CHKERRQ(ierr);
    ierr = PetscSFGetGraph(sfPoint, &numRoots, &numLeaves, &localPoints, &remotePoints);CHKERRQ(ierr);
    if (numRoots >= 0) {
      /* Only vertices should be shared */
      ierr = PetscMalloc2(pEnd-pStart,PetscSFNode,&newLocalPoints,numRoots,PetscSFNode,&newOwners);CHKERRQ(ierr);
      for (p = 0; p < pEnd-pStart; ++p) {
        newLocalPoints[p].rank  = -2;
        newLocalPoints[p].index = -2;
      }
      /* Set subleaves */
      for (l = 0; l < numLeaves; ++l) {
        const PetscInt point    = localPoints[l];
        const PetscInt subPoint = DMPlexFilterPoint_Internal(point, firstSubVertex, numSubVertices, subVertices);

        if ((point < vStart) && (point >= vEnd)) SETERRQ1(PETSC_COMM_SELF, PETSC_ERR_ARG_OUTOFRANGE, "Should not be mapping anything but vertices, %d", point);
        if (subPoint < 0) continue;
        newLocalPoints[point-pStart].rank  = rank;
        newLocalPoints[point-pStart].index = subPoint;
        ++numSubLeaves;
      }
      /* Must put in owned subpoints */
      for (p = pStart; p < pEnd; ++p) {
        const PetscInt subPoint = DMPlexFilterPoint_Internal(p, firstSubVertex, numSubVertices, subVertices);

        if (subPoint < 0) {
          newOwners[p-pStart].rank  = -3;
          newOwners[p-pStart].index = -3;
        } else {
          newOwners[p-pStart].rank  = rank;
          newOwners[p-pStart].index = subPoint;
        }
      }
      ierr = PetscSFReduceBegin(sfPoint, MPIU_2INT, newLocalPoints, newOwners, MPI_MAXLOC);CHKERRQ(ierr);
      ierr = PetscSFReduceEnd(sfPoint, MPIU_2INT, newLocalPoints, newOwners, MPI_MAXLOC);CHKERRQ(ierr);
      ierr = PetscSFBcastBegin(sfPoint, MPIU_2INT, newOwners, newLocalPoints);CHKERRQ(ierr);
      ierr = PetscSFBcastEnd(sfPoint, MPIU_2INT, newOwners, newLocalPoints);CHKERRQ(ierr);
      ierr = PetscMalloc(numSubLeaves * sizeof(PetscInt),    &slocalPoints);CHKERRQ(ierr);
      ierr = PetscMalloc(numSubLeaves * sizeof(PetscSFNode), &sremotePoints);CHKERRQ(ierr);
      for (l = 0, sl = 0, ll = 0; l < numLeaves; ++l) {
        const PetscInt point    = localPoints[l];
        const PetscInt subPoint = DMPlexFilterPoint_Internal(point, firstSubVertex, numSubVertices, subVertices);

        if (subPoint < 0) continue;
        if (newLocalPoints[point].rank == rank) {++ll; continue;}
        slocalPoints[sl]        = subPoint;
        sremotePoints[sl].rank  = newLocalPoints[point].rank;
        sremotePoints[sl].index = newLocalPoints[point].index;
        if (sremotePoints[sl].rank  < 0) SETERRQ1(PETSC_COMM_SELF, PETSC_ERR_PLIB, "Invalid remote rank for local point %d", point);
        if (sremotePoints[sl].index < 0) SETERRQ1(PETSC_COMM_SELF, PETSC_ERR_PLIB, "Invalid remote subpoint for local point %d", point);
        ++sl;
      }
      ierr = PetscFree2(newLocalPoints,newOwners);CHKERRQ(ierr);
      if (sl + ll != numSubLeaves) SETERRQ3(PETSC_COMM_SELF, PETSC_ERR_PLIB, "Mismatch in number of subleaves %d + %d != %d", sl, ll, numSubLeaves);
      ierr = PetscSFSetGraph(sfPointSub, numSubRoots, sl, slocalPoints, PETSC_OWN_POINTER, sremotePoints, PETSC_OWN_POINTER);CHKERRQ(ierr);
    }
  }
  CHKMEMQ;
  /* Cleanup */
  if (subvertexIS) {ierr = ISRestoreIndices(subvertexIS, &subVertices);CHKERRQ(ierr);}
  ierr = ISDestroy(&subvertexIS);CHKERRQ(ierr);
  ierr = PetscFree(subCells);CHKERRQ(ierr);
  PetscFunctionReturn(0);
}

#undef __FUNCT__
#define __FUNCT__ "DMPlexCreateCohesiveSubmesh_Interpolated"
static PetscErrorCode DMPlexCreateCohesiveSubmesh_Interpolated(DM dm, PetscBool hasLagrange, const char label[], PetscInt value, DM subdm)
{
  MPI_Comm         comm;
  DMLabel          subpointMap;
  IS              *subpointIS;
  const PetscInt **subpoints;
  PetscInt        *numSubPoints, *firstSubPoint, *coneNew;
  PetscInt         totSubPoints = 0, maxConeSize, dim, p, d, v;
  PetscErrorCode   ierr;

  PetscFunctionBegin;
  ierr = PetscObjectGetComm((PetscObject)dm,&comm);CHKERRQ(ierr);
  /* Create subpointMap which marks the submesh */
  ierr = DMLabelCreate("subpoint_map", &subpointMap);CHKERRQ(ierr);
  ierr = DMPlexSetSubpointMap(subdm, subpointMap);CHKERRQ(ierr);
  ierr = DMLabelDestroy(&subpointMap);CHKERRQ(ierr);
  ierr = DMPlexMarkCohesiveSubmesh_Interpolated(dm, hasLagrange, label, value, subpointMap, subdm);CHKERRQ(ierr);
  /* Setup chart */
  ierr = DMPlexGetDimension(dm, &dim);CHKERRQ(ierr);
  ierr = PetscMalloc4(dim+1,PetscInt,&numSubPoints,dim+1,PetscInt,&firstSubPoint,dim+1,IS,&subpointIS,dim+1,const PetscInt *,&subpoints);CHKERRQ(ierr);
  for (d = 0; d <= dim; ++d) {
    ierr = DMLabelGetStratumSize(subpointMap, d, &numSubPoints[d]);CHKERRQ(ierr);
    totSubPoints += numSubPoints[d];
  }
  ierr = DMPlexSetChart(subdm, 0, totSubPoints);CHKERRQ(ierr);
  ierr = DMPlexSetVTKCellHeight(subdm, 1);CHKERRQ(ierr);
  /* Set cone sizes */
  firstSubPoint[dim] = 0;
  firstSubPoint[0]   = firstSubPoint[dim] + numSubPoints[dim];
  if (dim > 1) {firstSubPoint[dim-1] = firstSubPoint[0]     + numSubPoints[0];}
  if (dim > 2) {firstSubPoint[dim-2] = firstSubPoint[dim-1] + numSubPoints[dim-1];}
  for (d = 0; d <= dim; ++d) {
    ierr = DMLabelGetStratumIS(subpointMap, d, &subpointIS[d]);CHKERRQ(ierr);
    ierr = ISGetIndices(subpointIS[d], &subpoints[d]);CHKERRQ(ierr);
  }
  for (d = 0; d <= dim; ++d) {
    for (p = 0; p < numSubPoints[d]; ++p) {
      const PetscInt  point    = subpoints[d][p];
      const PetscInt  subpoint = firstSubPoint[d] + p;
      const PetscInt *cone;
      PetscInt        coneSize, coneSizeNew, c, val;

      ierr = DMPlexGetConeSize(dm, point, &coneSize);CHKERRQ(ierr);
      ierr = DMPlexSetConeSize(subdm, subpoint, coneSize);CHKERRQ(ierr);
      if (d == dim) {
        ierr = DMPlexGetCone(dm, point, &cone);CHKERRQ(ierr);
        for (c = 0, coneSizeNew = 0; c < coneSize; ++c) {
          ierr = DMLabelGetValue(subpointMap, cone[c], &val);CHKERRQ(ierr);
          if (val >= 0) coneSizeNew++;
        }
        ierr = DMPlexSetConeSize(subdm, subpoint, coneSizeNew);CHKERRQ(ierr);
      }
    }
  }
  ierr = DMSetUp(subdm);CHKERRQ(ierr);
  /* Set cones */
  ierr = DMPlexGetMaxSizes(dm, &maxConeSize, NULL);CHKERRQ(ierr);
  ierr = PetscMalloc(maxConeSize * sizeof(PetscInt), &coneNew);CHKERRQ(ierr);
  for (d = 0; d <= dim; ++d) {
    for (p = 0; p < numSubPoints[d]; ++p) {
      const PetscInt  point    = subpoints[d][p];
      const PetscInt  subpoint = firstSubPoint[d] + p;
      const PetscInt *cone;
      PetscInt        coneSize, subconeSize, coneSizeNew, c, subc;

      ierr = DMPlexGetConeSize(dm, point, &coneSize);CHKERRQ(ierr);
      ierr = DMPlexGetConeSize(subdm, subpoint, &subconeSize);CHKERRQ(ierr);
      ierr = DMPlexGetCone(dm, point, &cone);CHKERRQ(ierr);
      for (c = 0, coneSizeNew = 0; c < coneSize; ++c) {
        ierr = PetscFindInt(cone[c], numSubPoints[d-1], subpoints[d-1], &subc);CHKERRQ(ierr);
        if (subc >= 0) coneNew[coneSizeNew++] = firstSubPoint[d-1] + subc;
      }
      if (coneSizeNew != subconeSize) SETERRQ2(comm, PETSC_ERR_PLIB, "Number of cone points located %d does not match subcone size %d", coneSizeNew, subconeSize);
      ierr = DMPlexSetCone(subdm, subpoint, coneNew);CHKERRQ(ierr);
    }
  }
  ierr = PetscFree(coneNew);CHKERRQ(ierr);
  ierr = DMPlexSymmetrize(subdm);CHKERRQ(ierr);
  ierr = DMPlexStratify(subdm);CHKERRQ(ierr);
  /* Build coordinates */
  {
    PetscSection coordSection, subCoordSection;
    Vec          coordinates, subCoordinates;
    PetscScalar *coords, *subCoords;
    PetscInt     numComp, coordSize;

    ierr = DMPlexGetCoordinateSection(dm, &coordSection);CHKERRQ(ierr);
    ierr = DMGetCoordinatesLocal(dm, &coordinates);CHKERRQ(ierr);
    ierr = DMPlexGetCoordinateSection(subdm, &subCoordSection);CHKERRQ(ierr);
    ierr = PetscSectionSetNumFields(subCoordSection, 1);CHKERRQ(ierr);
    ierr = PetscSectionGetFieldComponents(coordSection, 0, &numComp);CHKERRQ(ierr);
    ierr = PetscSectionSetFieldComponents(subCoordSection, 0, numComp);CHKERRQ(ierr);
    ierr = PetscSectionSetChart(subCoordSection, firstSubPoint[0], firstSubPoint[0]+numSubPoints[0]);CHKERRQ(ierr);
    for (v = 0; v < numSubPoints[0]; ++v) {
      const PetscInt vertex    = subpoints[0][v];
      const PetscInt subvertex = firstSubPoint[0]+v;
      PetscInt       dof;

      ierr = PetscSectionGetDof(coordSection, vertex, &dof);CHKERRQ(ierr);
      ierr = PetscSectionSetDof(subCoordSection, subvertex, dof);CHKERRQ(ierr);
      ierr = PetscSectionSetFieldDof(subCoordSection, subvertex, 0, dof);CHKERRQ(ierr);
    }
    ierr = PetscSectionSetUp(subCoordSection);CHKERRQ(ierr);
    ierr = PetscSectionGetStorageSize(subCoordSection, &coordSize);CHKERRQ(ierr);
    ierr = VecCreate(comm, &subCoordinates);CHKERRQ(ierr);
    ierr = VecSetSizes(subCoordinates, coordSize, PETSC_DETERMINE);CHKERRQ(ierr);
    ierr = VecSetFromOptions(subCoordinates);CHKERRQ(ierr);
    ierr = VecGetArray(coordinates,    &coords);CHKERRQ(ierr);
    ierr = VecGetArray(subCoordinates, &subCoords);CHKERRQ(ierr);
    for (v = 0; v < numSubPoints[0]; ++v) {
      const PetscInt vertex    = subpoints[0][v];
      const PetscInt subvertex = firstSubPoint[0]+v;
      PetscInt dof, off, sdof, soff, d;

      ierr = PetscSectionGetDof(coordSection, vertex, &dof);CHKERRQ(ierr);
      ierr = PetscSectionGetOffset(coordSection, vertex, &off);CHKERRQ(ierr);
      ierr = PetscSectionGetDof(subCoordSection, subvertex, &sdof);CHKERRQ(ierr);
      ierr = PetscSectionGetOffset(subCoordSection, subvertex, &soff);CHKERRQ(ierr);
      if (dof != sdof) SETERRQ4(comm, PETSC_ERR_PLIB, "Coordinate dimension %d on subvertex %d, vertex %d should be %d", sdof, subvertex, vertex, dof);
      for (d = 0; d < dof; ++d) subCoords[soff+d] = coords[off+d];
    }
    ierr = VecRestoreArray(coordinates,    &coords);CHKERRQ(ierr);
    ierr = VecRestoreArray(subCoordinates, &subCoords);CHKERRQ(ierr);
    ierr = DMSetCoordinatesLocal(subdm, subCoordinates);CHKERRQ(ierr);
    ierr = VecDestroy(&subCoordinates);CHKERRQ(ierr);
  }
  /* Cleanup */
  for (d = 0; d <= dim; ++d) {
    ierr = ISRestoreIndices(subpointIS[d], &subpoints[d]);CHKERRQ(ierr);
    ierr = ISDestroy(&subpointIS[d]);CHKERRQ(ierr);
  }
  ierr = PetscFree4(numSubPoints,firstSubPoint,subpointIS,subpoints);CHKERRQ(ierr);
  PetscFunctionReturn(0);
}

#undef __FUNCT__
#define __FUNCT__ "DMPlexCreateCohesiveSubmesh"
/*
  DMPlexCreateCohesiveSubmesh - Extract from a mesh with cohesive cells the hypersurface defined by one face of the cells. Optionally, a Label an be given to restrict the cells.

  Input Parameters:
+ dm          - The original mesh
. hasLagrange - The mesh has Lagrange unknowns in the cohesive cells
. label       - A label name, or PETSC_NULL
- value  - A label value

  Output Parameter:
. subdm - The surface mesh

  Note: This function produces a DMLabel mapping original points in the submesh to their depth. This can be obtained using DMPlexGetSubpointMap().

  Level: developer

.seealso: DMPlexGetSubpointMap(), DMPlexCreateSubmesh()
*/
PetscErrorCode DMPlexCreateCohesiveSubmesh(DM dm, PetscBool hasLagrange, const char label[], PetscInt value, DM *subdm)
{
  PetscInt       dim, depth;
  PetscErrorCode ierr;

  PetscFunctionBegin;
  PetscValidHeaderSpecific(dm, DM_CLASSID, 1);
  PetscValidPointer(subdm, 5);
  ierr = DMPlexGetDimension(dm, &dim);CHKERRQ(ierr);
  ierr = DMPlexGetDepth(dm, &depth);CHKERRQ(ierr);
  ierr = DMCreate(PetscObjectComm((PetscObject)dm), subdm);CHKERRQ(ierr);
  ierr = DMSetType(*subdm, DMPLEX);CHKERRQ(ierr);
  ierr = DMPlexSetDimension(*subdm, dim-1);CHKERRQ(ierr);
  if (depth == dim) {
    ierr = DMPlexCreateCohesiveSubmesh_Interpolated(dm, hasLagrange, label, value, *subdm);CHKERRQ(ierr);
  } else {
    ierr = DMPlexCreateCohesiveSubmesh_Uninterpolated(dm, hasLagrange, label, value, *subdm);CHKERRQ(ierr);
  }
  PetscFunctionReturn(0);
}

#undef __FUNCT__
#define __FUNCT__ "DMPlexGetSubpointMap"
/*@
  DMPlexGetSubpointMap - Returns a DMLabel with point dimension as values

  Input Parameter:
. dm - The submesh DM

  Output Parameter:
. subpointMap - The DMLabel of all the points from the original mesh in this submesh, or NULL if this is not a submesh

  Level: developer

.seealso: DMPlexCreateSubmesh(), DMPlexCreateSubpointIS()
@*/
PetscErrorCode DMPlexGetSubpointMap(DM dm, DMLabel *subpointMap)
{
  DM_Plex *mesh = (DM_Plex*) dm->data;

  PetscFunctionBegin;
  PetscValidHeaderSpecific(dm, DM_CLASSID, 1);
  PetscValidPointer(subpointMap, 2);
  *subpointMap = mesh->subpointMap;
  PetscFunctionReturn(0);
}

#undef __FUNCT__
#define __FUNCT__ "DMPlexSetSubpointMap"
/* Note: Should normally not be called by the user, since it is set in DMPlexCreateSubmesh() */
PetscErrorCode DMPlexSetSubpointMap(DM dm, DMLabel subpointMap)
{
  DM_Plex       *mesh = (DM_Plex *) dm->data;
  DMLabel        tmp;
  PetscErrorCode ierr;

  PetscFunctionBegin;
  PetscValidHeaderSpecific(dm, DM_CLASSID, 1);
  tmp  = mesh->subpointMap;
  mesh->subpointMap = subpointMap;
  ++mesh->subpointMap->refct;
  ierr = DMLabelDestroy(&tmp);CHKERRQ(ierr);
  PetscFunctionReturn(0);
}

#undef __FUNCT__
#define __FUNCT__ "DMPlexCreateSubpointIS"
/*@
  DMPlexCreateSubpointIS - Creates an IS covering the entire subdm chart with the original points as data

  Input Parameter:
. dm - The submesh DM

  Output Parameter:
. subpointIS - The IS of all the points from the original mesh in this submesh, or NULL if this is not a submesh

  Note: This is IS is guaranteed to be sorted by the construction of the submesh

  Level: developer

.seealso: DMPlexCreateSubmesh(), DMPlexGetSubpointMap()
@*/
PetscErrorCode DMPlexCreateSubpointIS(DM dm, IS *subpointIS)
{
  MPI_Comm        comm;
  DMLabel         subpointMap;
  IS              is;
  const PetscInt *opoints;
  PetscInt       *points, *depths;
  PetscInt        depth, depStart, depEnd, d, pStart, pEnd, p, n, off;
  PetscErrorCode  ierr;

  PetscFunctionBegin;
  PetscValidHeaderSpecific(dm, DM_CLASSID, 1);
  PetscValidPointer(subpointIS, 2);
  ierr = PetscObjectGetComm((PetscObject)dm,&comm);CHKERRQ(ierr);
  *subpointIS = NULL;
  ierr = DMPlexGetSubpointMap(dm, &subpointMap);CHKERRQ(ierr);
  ierr = DMPlexGetDepth(dm, &depth);CHKERRQ(ierr);
  if (subpointMap && depth >= 0) {
    ierr = DMPlexGetChart(dm, &pStart, &pEnd);CHKERRQ(ierr);
    if (pStart) SETERRQ1(comm, PETSC_ERR_ARG_WRONG, "Submeshes must start the point numbering at 0, not %d", pStart);
    ierr = DMGetWorkArray(dm, depth+1, PETSC_INT, &depths);CHKERRQ(ierr);
    depths[0] = depth;
    depths[1] = 0;
    for(d = 2; d <= depth; ++d) {depths[d] = depth+1 - d;}
    ierr = PetscMalloc(pEnd * sizeof(PetscInt), &points);CHKERRQ(ierr);
    for(d = 0, off = 0; d <= depth; ++d) {
      const PetscInt dep = depths[d];

      ierr = DMPlexGetDepthStratum(dm, dep, &depStart, &depEnd);CHKERRQ(ierr);
      ierr = DMLabelGetStratumSize(subpointMap, dep, &n);CHKERRQ(ierr);
      if (((d < 2) && (depth > 1)) || (d == 1)) { /* Only check vertices and cells for now since the map is broken for others */
        if (n != depEnd-depStart) SETERRQ3(comm, PETSC_ERR_ARG_WRONG, "The number of mapped submesh points %d at depth %d should be %d", n, dep, depEnd-depStart);
      } else {
        if (!n) {
          if (d == 0) {
            /* Missing cells */
            for(p = 0; p < depEnd-depStart; ++p, ++off) points[off] = -1;
          } else {
            /* Missing faces */
            for(p = 0; p < depEnd-depStart; ++p, ++off) points[off] = PETSC_MAX_INT;
          }
        }
      }
      if (n) {
        ierr = DMLabelGetStratumIS(subpointMap, dep, &is);CHKERRQ(ierr);
        ierr = ISGetIndices(is, &opoints);CHKERRQ(ierr);
        for(p = 0; p < n; ++p, ++off) points[off] = opoints[p];
        ierr = ISRestoreIndices(is, &opoints);CHKERRQ(ierr);
        ierr = ISDestroy(&is);CHKERRQ(ierr);
      }
    }
    ierr = DMRestoreWorkArray(dm, depth+1, PETSC_INT, &depths);CHKERRQ(ierr);
    if (off != pEnd) SETERRQ2(comm, PETSC_ERR_ARG_WRONG, "The number of mapped submesh points %d should be %d", off, pEnd);
    ierr = ISCreateGeneral(PETSC_COMM_SELF, pEnd, points, PETSC_OWN_POINTER, subpointIS);CHKERRQ(ierr);
  }
  PetscFunctionReturn(0);
}<|MERGE_RESOLUTION|>--- conflicted
+++ resolved
@@ -1283,11 +1283,8 @@
   PetscFunctionBegin;
   *numFaces = 0;
   *nFV = 0;
-<<<<<<< HEAD
   if (labelname) {ierr = DMPlexGetLabel(dm, labelname, &label);CHKERRQ(ierr);}
-=======
   *subCells = NULL;
->>>>>>> 7ec39499
   ierr = DMPlexGetDimension(dm, &dim);CHKERRQ(ierr);
   ierr = DMPlexGetHeightStratum(dm, 0, NULL, &cEnd);CHKERRQ(ierr);
   ierr = DMPlexGetHybridBounds(dm, &cMax, NULL, NULL, NULL);CHKERRQ(ierr);
