#include <petsc-private/dmpleximpl.h>   /*I      "petscdmplex.h"   I*/
#include <petscsf.h>

#undef __FUNCT__
#define __FUNCT__ "DMPlexMarkBoundaryFaces"
/*@
  DMPlexMarkBoundaryFaces - Mark all faces on the boundary

  Not Collective

  Input Parameter:
. dm - The original DM

  Output Parameter:
. label - The DMLabel marking boundary faces with value 1

  Level: developer

.seealso: DMLabelCreate(), DMPlexCreateLabel()
@*/
PetscErrorCode DMPlexMarkBoundaryFaces(DM dm, DMLabel label)
{
  PetscInt       fStart, fEnd, f;
  PetscErrorCode ierr;

  PetscFunctionBegin;
  PetscValidHeaderSpecific(dm, DM_CLASSID, 1);
  ierr = DMPlexGetHeightStratum(dm, 1, &fStart, &fEnd);CHKERRQ(ierr);
  for (f = fStart; f < fEnd; ++f) {
    PetscInt supportSize;

    ierr = DMPlexGetSupportSize(dm, f, &supportSize);CHKERRQ(ierr);
    if (supportSize == 1) {
      ierr = DMLabelSetValue(label, f, 1);CHKERRQ(ierr);
    }
  }
  PetscFunctionReturn(0);
}

#undef __FUNCT__
#define __FUNCT__ "DMPlexLabelComplete"
/*@
  DMPlexLabelComplete - Starting with a label marking points on a surface, we add the transitive closure to the surface

  Input Parameters:
+ dm - The DM
- label - A DMLabel marking the surface points

  Output Parameter:
. label - A DMLabel marking all surface points in the transitive closure

  Level: developer

.seealso: DMPlexLabelCohesiveComplete()
@*/
PetscErrorCode DMPlexLabelComplete(DM dm, DMLabel label)
{
  IS              valueIS;
  const PetscInt *values;
  PetscInt        numValues, v;
  PetscErrorCode  ierr;

  PetscFunctionBegin;
  ierr = DMLabelGetNumValues(label, &numValues);CHKERRQ(ierr);
  ierr = DMLabelGetValueIS(label, &valueIS);CHKERRQ(ierr);
  ierr = ISGetIndices(valueIS, &values);CHKERRQ(ierr);
  for (v = 0; v < numValues; ++v) {
    IS              pointIS;
    const PetscInt *points;
    PetscInt        numPoints, p;

    ierr = DMLabelGetStratumSize(label, values[v], &numPoints);CHKERRQ(ierr);
    ierr = DMLabelGetStratumIS(label, values[v], &pointIS);CHKERRQ(ierr);
    ierr = ISGetIndices(pointIS, &points);CHKERRQ(ierr);
    for (p = 0; p < numPoints; ++p) {
      PetscInt *closure = NULL;
      PetscInt  closureSize, c;

      ierr = DMPlexGetTransitiveClosure(dm, points[p], PETSC_TRUE, &closureSize, &closure);CHKERRQ(ierr);
      for (c = 0; c < closureSize*2; c += 2) {
        ierr = DMLabelSetValue(label, closure[c], values[v]);CHKERRQ(ierr);
      }
      ierr = DMPlexRestoreTransitiveClosure(dm, points[p], PETSC_TRUE, &closureSize, &closure);CHKERRQ(ierr);
    }
    ierr = ISRestoreIndices(pointIS, &points);CHKERRQ(ierr);
    ierr = ISDestroy(&pointIS);CHKERRQ(ierr);
  }
  ierr = ISRestoreIndices(valueIS, &values);CHKERRQ(ierr);
  ierr = ISDestroy(&valueIS);CHKERRQ(ierr);
  PetscFunctionReturn(0);
}

#undef __FUNCT__
#define __FUNCT__ "DMPlexShiftPoint_Internal"
PETSC_STATIC_INLINE PetscInt DMPlexShiftPoint_Internal(PetscInt p, PetscInt depth, PetscInt depthEnd[], PetscInt depthShift[])
{
  if (depth < 0) return p;
  /* Cells    */ if (p < depthEnd[depth])   return p;
  /* Vertices */ if (p < depthEnd[0])       return p + depthShift[depth];
  /* Faces    */ if (p < depthEnd[depth-1]) return p + depthShift[depth] + depthShift[0];
  /* Edges    */                            return p + depthShift[depth] + depthShift[0] + depthShift[depth-1];
}

#undef __FUNCT__
#define __FUNCT__ "DMPlexShiftSizes_Internal"
static PetscErrorCode DMPlexShiftSizes_Internal(DM dm, PetscInt depthShift[], DM dmNew)
{
  PetscInt      *depthEnd;
  PetscInt       depth = 0, d, pStart, pEnd, p;
  PetscErrorCode ierr;

  PetscFunctionBegin;
  ierr = DMPlexGetDepth(dm, &depth);CHKERRQ(ierr);
  if (depth < 0) PetscFunctionReturn(0);
  ierr = PetscMalloc((depth+1) * sizeof(PetscInt), &depthEnd);CHKERRQ(ierr);
  /* Step 1: Expand chart */
  ierr = DMPlexGetChart(dm, &pStart, &pEnd);CHKERRQ(ierr);
  for (d = 0; d <= depth; ++d) {
    pEnd += depthShift[d];
    ierr  = DMPlexGetDepthStratum(dm, d, NULL, &depthEnd[d]);CHKERRQ(ierr);
  }
  ierr = DMPlexSetChart(dmNew, pStart, pEnd);CHKERRQ(ierr);
  /* Step 2: Set cone and support sizes */
  for (d = 0; d <= depth; ++d) {
    ierr = DMPlexGetDepthStratum(dm, d, &pStart, &pEnd);CHKERRQ(ierr);
    for (p = pStart; p < pEnd; ++p) {
      PetscInt newp = DMPlexShiftPoint_Internal(p, depth, depthEnd, depthShift);
      PetscInt size;

      ierr = DMPlexGetConeSize(dm, p, &size);CHKERRQ(ierr);
      ierr = DMPlexSetConeSize(dmNew, newp, size);CHKERRQ(ierr);
      ierr = DMPlexGetSupportSize(dm, p, &size);CHKERRQ(ierr);
      ierr = DMPlexSetSupportSize(dmNew, newp, size);CHKERRQ(ierr);
    }
  }
  ierr = PetscFree(depthEnd);CHKERRQ(ierr);
  PetscFunctionReturn(0);
}

#undef __FUNCT__
#define __FUNCT__ "DMPlexShiftPoints_Internal"
static PetscErrorCode DMPlexShiftPoints_Internal(DM dm, PetscInt depthShift[], DM dmNew)
{
  PetscInt      *depthEnd, *newpoints;
  PetscInt       depth = 0, d, maxConeSize, maxSupportSize, pStart, pEnd, p;
  PetscErrorCode ierr;

  PetscFunctionBegin;
  ierr = DMPlexGetDepth(dm, &depth);CHKERRQ(ierr);
  if (depth < 0) PetscFunctionReturn(0);
  ierr = DMPlexGetMaxSizes(dm, &maxConeSize, &maxSupportSize);CHKERRQ(ierr);
  ierr = PetscMalloc2(depth+1,PetscInt,&depthEnd,PetscMax(maxConeSize, maxSupportSize),PetscInt,&newpoints);CHKERRQ(ierr);
  for (d = 0; d <= depth; ++d) {
    ierr = DMPlexGetDepthStratum(dm, d, NULL, &depthEnd[d]);CHKERRQ(ierr);
  }
  /* Step 5: Set cones and supports */
  ierr = DMPlexGetChart(dm, &pStart, &pEnd);CHKERRQ(ierr);
  for (p = pStart; p < pEnd; ++p) {
    const PetscInt *points = NULL, *orientations = NULL;
    PetscInt        size, i, newp = DMPlexShiftPoint_Internal(p, depth, depthEnd, depthShift);

    ierr = DMPlexGetConeSize(dm, p, &size);CHKERRQ(ierr);
    ierr = DMPlexGetCone(dm, p, &points);CHKERRQ(ierr);
    ierr = DMPlexGetConeOrientation(dm, p, &orientations);CHKERRQ(ierr);
    for (i = 0; i < size; ++i) {
      newpoints[i] = DMPlexShiftPoint_Internal(points[i], depth, depthEnd, depthShift);
    }
    ierr = DMPlexSetCone(dmNew, newp, newpoints);CHKERRQ(ierr);
    ierr = DMPlexSetConeOrientation(dmNew, newp, orientations);CHKERRQ(ierr);
    ierr = DMPlexGetSupportSize(dm, p, &size);CHKERRQ(ierr);
    ierr = DMPlexGetSupport(dm, p, &points);CHKERRQ(ierr);
    for (i = 0; i < size; ++i) {
      newpoints[i] = DMPlexShiftPoint_Internal(points[i], depth, depthEnd, depthShift);
    }
    ierr = DMPlexSetSupport(dmNew, newp, newpoints);CHKERRQ(ierr);
  }
  ierr = PetscFree2(depthEnd,newpoints);CHKERRQ(ierr);
  PetscFunctionReturn(0);
}

#undef __FUNCT__
#define __FUNCT__ "DMPlexShiftCoordinates_Internal"
static PetscErrorCode DMPlexShiftCoordinates_Internal(DM dm, PetscInt depthShift[], DM dmNew)
{
  PetscSection   coordSection, newCoordSection;
  Vec            coordinates, newCoordinates;
  PetscScalar   *coords, *newCoords;
  PetscInt      *depthEnd, coordSize;
  PetscInt       dim, depth = 0, d, vStart, vEnd, vStartNew, vEndNew, v;
  PetscErrorCode ierr;

  PetscFunctionBegin;
  ierr = DMPlexGetDimension(dm, &dim);CHKERRQ(ierr);
  ierr = DMPlexGetDepth(dm, &depth);CHKERRQ(ierr);
  ierr = PetscMalloc((depth+1) * sizeof(PetscInt), &depthEnd);CHKERRQ(ierr);
  for (d = 0; d <= depth; ++d) {
    ierr = DMPlexGetDepthStratum(dm, d, NULL, &depthEnd[d]);CHKERRQ(ierr);
  }
  /* Step 8: Convert coordinates */
  ierr = DMPlexGetDepthStratum(dm, 0, &vStart, &vEnd);CHKERRQ(ierr);
  ierr = DMPlexGetDepthStratum(dmNew, 0, &vStartNew, &vEndNew);CHKERRQ(ierr);
  ierr = DMPlexGetCoordinateSection(dm, &coordSection);CHKERRQ(ierr);
  ierr = PetscSectionCreate(PetscObjectComm((PetscObject)dm), &newCoordSection);CHKERRQ(ierr);
  ierr = PetscSectionSetNumFields(newCoordSection, 1);CHKERRQ(ierr);
  ierr = PetscSectionSetFieldComponents(newCoordSection, 0, dim);CHKERRQ(ierr);
  ierr = PetscSectionSetChart(newCoordSection, vStartNew, vEndNew);CHKERRQ(ierr);
  for (v = vStartNew; v < vEndNew; ++v) {
    ierr = PetscSectionSetDof(newCoordSection, v, dim);CHKERRQ(ierr);
    ierr = PetscSectionSetFieldDof(newCoordSection, v, 0, dim);CHKERRQ(ierr);
  }
  ierr = PetscSectionSetUp(newCoordSection);CHKERRQ(ierr);
  ierr = DMPlexSetCoordinateSection(dmNew, newCoordSection);CHKERRQ(ierr);
  ierr = PetscSectionGetStorageSize(newCoordSection, &coordSize);CHKERRQ(ierr);
  ierr = VecCreate(PetscObjectComm((PetscObject)dm), &newCoordinates);CHKERRQ(ierr);
  ierr = PetscObjectSetName((PetscObject) newCoordinates, "coordinates");CHKERRQ(ierr);
  ierr = VecSetSizes(newCoordinates, coordSize, PETSC_DETERMINE);CHKERRQ(ierr);
  ierr = VecSetFromOptions(newCoordinates);CHKERRQ(ierr);
  ierr = DMSetCoordinatesLocal(dmNew, newCoordinates);CHKERRQ(ierr);
  ierr = DMGetCoordinatesLocal(dm, &coordinates);CHKERRQ(ierr);
  ierr = VecGetArray(coordinates, &coords);CHKERRQ(ierr);
  ierr = VecGetArray(newCoordinates, &newCoords);CHKERRQ(ierr);
  for (v = vStart; v < vEnd; ++v) {
    PetscInt dof, off, noff, d;

    ierr = PetscSectionGetDof(coordSection, v, &dof);CHKERRQ(ierr);
    ierr = PetscSectionGetOffset(coordSection, v, &off);CHKERRQ(ierr);
    ierr = PetscSectionGetOffset(newCoordSection, DMPlexShiftPoint_Internal(v, depth, depthEnd, depthShift), &noff);CHKERRQ(ierr);
    for (d = 0; d < dof; ++d) {
      newCoords[noff+d] = coords[off+d];
    }
  }
  ierr = VecRestoreArray(coordinates, &coords);CHKERRQ(ierr);
  ierr = VecRestoreArray(newCoordinates, &newCoords);CHKERRQ(ierr);
  ierr = VecDestroy(&newCoordinates);CHKERRQ(ierr);
  ierr = PetscSectionDestroy(&newCoordSection);CHKERRQ(ierr);
  ierr = PetscFree(depthEnd);CHKERRQ(ierr);
  PetscFunctionReturn(0);
}

#undef __FUNCT__
#define __FUNCT__ "DMPlexShiftSF_Internal"
static PetscErrorCode DMPlexShiftSF_Internal(DM dm, PetscInt depthShift[], DM dmNew)
{
  PetscInt          *depthEnd;
  PetscInt           depth = 0, d;
  PetscSF            sfPoint, sfPointNew;
  const PetscSFNode *remotePoints;
  PetscSFNode       *gremotePoints;
  const PetscInt    *localPoints;
  PetscInt          *glocalPoints, *newLocation, *newRemoteLocation;
  PetscInt           numRoots, numLeaves, l, pStart, pEnd, totShift = 0;
  PetscErrorCode     ierr;

  PetscFunctionBegin;
  ierr = DMPlexGetDepth(dm, &depth);CHKERRQ(ierr);
  ierr = PetscMalloc((depth+1) * sizeof(PetscInt), &depthEnd);CHKERRQ(ierr);
  for (d = 0; d <= depth; ++d) {
    totShift += depthShift[d];
    ierr      = DMPlexGetDepthStratum(dm, d, NULL, &depthEnd[d]);CHKERRQ(ierr);
  }
  /* Step 9: Convert pointSF */
  ierr = DMGetPointSF(dm, &sfPoint);CHKERRQ(ierr);
  ierr = DMGetPointSF(dmNew, &sfPointNew);CHKERRQ(ierr);
  ierr = DMPlexGetChart(dm, &pStart, &pEnd);CHKERRQ(ierr);
  ierr = PetscSFGetGraph(sfPoint, &numRoots, &numLeaves, &localPoints, &remotePoints);CHKERRQ(ierr);
  if (numRoots >= 0) {
    ierr = PetscMalloc2(numRoots,PetscInt,&newLocation,pEnd-pStart,PetscInt,&newRemoteLocation);CHKERRQ(ierr);
    for (l=0; l<numRoots; l++) newLocation[l] = DMPlexShiftPoint_Internal(l, depth, depthEnd, depthShift);
    ierr = PetscSFBcastBegin(sfPoint, MPIU_INT, newLocation, newRemoteLocation);CHKERRQ(ierr);
    ierr = PetscSFBcastEnd(sfPoint, MPIU_INT, newLocation, newRemoteLocation);CHKERRQ(ierr);
    ierr = PetscMalloc(numLeaves * sizeof(PetscInt),    &glocalPoints);CHKERRQ(ierr);
    ierr = PetscMalloc(numLeaves * sizeof(PetscSFNode), &gremotePoints);CHKERRQ(ierr);
    for (l = 0; l < numLeaves; ++l) {
      glocalPoints[l]        = DMPlexShiftPoint_Internal(localPoints[l], depth, depthEnd, depthShift);
      gremotePoints[l].rank  = remotePoints[l].rank;
      gremotePoints[l].index = newRemoteLocation[localPoints[l]];
    }
    ierr = PetscFree2(newLocation,newRemoteLocation);CHKERRQ(ierr);
    ierr = PetscSFSetGraph(sfPointNew, numRoots + totShift, numLeaves, glocalPoints, PETSC_OWN_POINTER, gremotePoints, PETSC_OWN_POINTER);CHKERRQ(ierr);
  }
  ierr = PetscFree(depthEnd);CHKERRQ(ierr);
  PetscFunctionReturn(0);
}

#undef __FUNCT__
#define __FUNCT__ "DMPlexShiftLabels_Internal"
static PetscErrorCode DMPlexShiftLabels_Internal(DM dm, PetscInt depthShift[], DM dmNew)
{
  PetscSF            sfPoint;
  DMLabel            vtkLabel, ghostLabel;
  PetscInt          *depthEnd;
  const PetscSFNode *leafRemote;
  const PetscInt    *leafLocal;
  PetscInt           depth = 0, d, numLeaves, numLabels, l, cStart, cEnd, c, fStart, fEnd, f;
  PetscMPIInt        rank;
  PetscErrorCode     ierr;

  PetscFunctionBegin;
  ierr = DMPlexGetDepth(dm, &depth);CHKERRQ(ierr);
  ierr = PetscMalloc((depth+1) * sizeof(PetscInt), &depthEnd);CHKERRQ(ierr);
  for (d = 0; d <= depth; ++d) {
    ierr = DMPlexGetDepthStratum(dm, d, NULL, &depthEnd[d]);CHKERRQ(ierr);
  }
  /* Step 10: Convert labels */
  ierr = DMPlexGetNumLabels(dm, &numLabels);CHKERRQ(ierr);
  for (l = 0; l < numLabels; ++l) {
    DMLabel         label, newlabel;
    const char     *lname;
    PetscBool       isDepth;
    IS              valueIS;
    const PetscInt *values;
    PetscInt        numValues, val;

    ierr = DMPlexGetLabelName(dm, l, &lname);CHKERRQ(ierr);
    ierr = PetscStrcmp(lname, "depth", &isDepth);CHKERRQ(ierr);
    if (isDepth) continue;
    ierr = DMPlexCreateLabel(dmNew, lname);CHKERRQ(ierr);
    ierr = DMPlexGetLabel(dm, lname, &label);CHKERRQ(ierr);
    ierr = DMPlexGetLabel(dmNew, lname, &newlabel);CHKERRQ(ierr);
    ierr = DMLabelGetValueIS(label, &valueIS);CHKERRQ(ierr);
    ierr = ISGetLocalSize(valueIS, &numValues);CHKERRQ(ierr);
    ierr = ISGetIndices(valueIS, &values);CHKERRQ(ierr);
    for (val = 0; val < numValues; ++val) {
      IS              pointIS;
      const PetscInt *points;
      PetscInt        numPoints, p;

      ierr = DMLabelGetStratumIS(label, values[val], &pointIS);CHKERRQ(ierr);
      ierr = ISGetLocalSize(pointIS, &numPoints);CHKERRQ(ierr);
      ierr = ISGetIndices(pointIS, &points);CHKERRQ(ierr);
      for (p = 0; p < numPoints; ++p) {
        const PetscInt newpoint = DMPlexShiftPoint_Internal(points[p], depth, depthEnd, depthShift);

        ierr = DMLabelSetValue(newlabel, newpoint, values[val]);CHKERRQ(ierr);
      }
      ierr = ISRestoreIndices(pointIS, &points);CHKERRQ(ierr);
      ierr = ISDestroy(&pointIS);CHKERRQ(ierr);
    }
    ierr = ISRestoreIndices(valueIS, &values);CHKERRQ(ierr);
    ierr = ISDestroy(&valueIS);CHKERRQ(ierr);
  }
  ierr = PetscFree(depthEnd);CHKERRQ(ierr);
  /* Step 11: Make label for output (vtk) and to mark ghost points (ghost) */
  ierr = MPI_Comm_rank(PetscObjectComm((PetscObject)dm), &rank);CHKERRQ(ierr);
  ierr = DMGetPointSF(dm, &sfPoint);CHKERRQ(ierr);
  ierr = DMPlexGetHeightStratum(dm, 0, &cStart, &cEnd);CHKERRQ(ierr);
  ierr = PetscSFGetGraph(sfPoint, NULL, &numLeaves, &leafLocal, &leafRemote);CHKERRQ(ierr);
  ierr = DMPlexCreateLabel(dmNew, "vtk");CHKERRQ(ierr);
  ierr = DMPlexCreateLabel(dmNew, "ghost");CHKERRQ(ierr);
  ierr = DMPlexGetLabel(dmNew, "vtk", &vtkLabel);CHKERRQ(ierr);
  ierr = DMPlexGetLabel(dmNew, "ghost", &ghostLabel);CHKERRQ(ierr);
  for (l = 0, c = cStart; l < numLeaves && c < cEnd; ++l, ++c) {
    for (; c < leafLocal[l] && c < cEnd; ++c) {
      ierr = DMLabelSetValue(vtkLabel, c, 1);CHKERRQ(ierr);
    }
    if (leafLocal[l] >= cEnd) break;
    if (leafRemote[l].rank == rank) {
      ierr = DMLabelSetValue(vtkLabel, c, 1);CHKERRQ(ierr);
    } else {
      ierr = DMLabelSetValue(ghostLabel, c, 2);CHKERRQ(ierr);
    }
  }
  for (; c < cEnd; ++c) {
    ierr = DMLabelSetValue(vtkLabel, c, 1);CHKERRQ(ierr);
  }
  if (0) {
    ierr = PetscViewerASCIISynchronizedAllow(PETSC_VIEWER_STDOUT_WORLD, PETSC_TRUE);CHKERRQ(ierr);
    ierr = DMLabelView(vtkLabel, PETSC_VIEWER_STDOUT_WORLD);CHKERRQ(ierr);
    ierr = PetscViewerFlush(PETSC_VIEWER_STDOUT_WORLD);CHKERRQ(ierr);
  }
  ierr = DMPlexGetHeightStratum(dmNew, 1, &fStart, &fEnd);CHKERRQ(ierr);
  for (f = fStart; f < fEnd; ++f) {
    PetscInt numCells;

    ierr = DMPlexGetSupportSize(dmNew, f, &numCells);CHKERRQ(ierr);
    if (numCells < 2) {
      ierr = DMLabelSetValue(ghostLabel, f, 1);CHKERRQ(ierr);
    } else {
      const PetscInt *cells = NULL;
      PetscInt        vA, vB;

      ierr = DMPlexGetSupport(dmNew, f, &cells);CHKERRQ(ierr);
      ierr = DMLabelGetValue(vtkLabel, cells[0], &vA);CHKERRQ(ierr);
      ierr = DMLabelGetValue(vtkLabel, cells[1], &vB);CHKERRQ(ierr);
      if (!vA && !vB) {ierr = DMLabelSetValue(ghostLabel, f, 1);CHKERRQ(ierr);}
    }
  }
  if (0) {
    ierr = PetscViewerASCIISynchronizedAllow(PETSC_VIEWER_STDOUT_WORLD, PETSC_TRUE);CHKERRQ(ierr);
    ierr = DMLabelView(ghostLabel, PETSC_VIEWER_STDOUT_WORLD);CHKERRQ(ierr);
    ierr = PetscViewerFlush(PETSC_VIEWER_STDOUT_WORLD);CHKERRQ(ierr);
  }
  PetscFunctionReturn(0);
}

#undef __FUNCT__
#define __FUNCT__ "DMPlexConstructGhostCells_Internal"
static PetscErrorCode DMPlexConstructGhostCells_Internal(DM dm, DMLabel label, PetscInt *numGhostCells, DM gdm)
{
  IS              valueIS;
  const PetscInt *values;
  PetscInt       *depthShift;
  PetscInt        depth = 0, numFS, fs, ghostCell, cEnd, c;
  PetscErrorCode  ierr;

  PetscFunctionBegin;
  /* Count ghost cells */
  ierr = DMLabelGetValueIS(label, &valueIS);CHKERRQ(ierr);
  ierr = ISGetLocalSize(valueIS, &numFS);CHKERRQ(ierr);
  ierr = ISGetIndices(valueIS, &values);CHKERRQ(ierr);

  *numGhostCells = 0;
  for (fs = 0; fs < numFS; ++fs) {
    PetscInt numBdFaces;

    ierr = DMLabelGetStratumSize(label, values[fs], &numBdFaces);CHKERRQ(ierr);

    *numGhostCells += numBdFaces;
  }
  ierr = DMPlexGetDepth(dm, &depth);CHKERRQ(ierr);
  ierr = PetscMalloc((depth+1) * sizeof(PetscInt), &depthShift);CHKERRQ(ierr);
  ierr = PetscMemzero(depthShift, (depth+1) * sizeof(PetscInt));CHKERRQ(ierr);
  if (depth >= 0) depthShift[depth] = *numGhostCells;
  ierr = DMPlexShiftSizes_Internal(dm, depthShift, gdm);CHKERRQ(ierr);
  /* Step 3: Set cone/support sizes for new points */
  ierr = DMPlexGetHeightStratum(dm, 0, NULL, &cEnd);CHKERRQ(ierr);
  for (c = cEnd; c < cEnd + *numGhostCells; ++c) {
    ierr = DMPlexSetConeSize(gdm, c, 1);CHKERRQ(ierr);
  }
  for (fs = 0; fs < numFS; ++fs) {
    IS              faceIS;
    const PetscInt *faces;
    PetscInt        numFaces, f;

    ierr = DMLabelGetStratumIS(label, values[fs], &faceIS);CHKERRQ(ierr);
    ierr = ISGetLocalSize(faceIS, &numFaces);CHKERRQ(ierr);
    ierr = ISGetIndices(faceIS, &faces);CHKERRQ(ierr);
    for (f = 0; f < numFaces; ++f) {
      PetscInt size;

      ierr = DMPlexGetSupportSize(dm, faces[f], &size);CHKERRQ(ierr);
      if (size != 1) SETERRQ2(PetscObjectComm((PetscObject)dm), PETSC_ERR_ARG_WRONG, "DM has boundary face %d with %d support cells", faces[f], size);
      ierr = DMPlexSetSupportSize(gdm, faces[f] + *numGhostCells, 2);CHKERRQ(ierr);
    }
    ierr = ISRestoreIndices(faceIS, &faces);CHKERRQ(ierr);
    ierr = ISDestroy(&faceIS);CHKERRQ(ierr);
  }
  /* Step 4: Setup ghosted DM */
  ierr = DMSetUp(gdm);CHKERRQ(ierr);
  ierr = DMPlexShiftPoints_Internal(dm, depthShift, gdm);CHKERRQ(ierr);
  /* Step 6: Set cones and supports for new points */
  ghostCell = cEnd;
  for (fs = 0; fs < numFS; ++fs) {
    IS              faceIS;
    const PetscInt *faces;
    PetscInt        numFaces, f;

    ierr = DMLabelGetStratumIS(label, values[fs], &faceIS);CHKERRQ(ierr);
    ierr = ISGetLocalSize(faceIS, &numFaces);CHKERRQ(ierr);
    ierr = ISGetIndices(faceIS, &faces);CHKERRQ(ierr);
    for (f = 0; f < numFaces; ++f, ++ghostCell) {
      PetscInt newFace = faces[f] + *numGhostCells;

      ierr = DMPlexSetCone(gdm, ghostCell, &newFace);CHKERRQ(ierr);
      ierr = DMPlexInsertSupport(gdm, newFace, 1, ghostCell);CHKERRQ(ierr);
    }
    ierr = ISRestoreIndices(faceIS, &faces);CHKERRQ(ierr);
    ierr = ISDestroy(&faceIS);CHKERRQ(ierr);
  }
  ierr = ISRestoreIndices(valueIS, &values);CHKERRQ(ierr);
  ierr = ISDestroy(&valueIS);CHKERRQ(ierr);
  /* Step 7: Stratify */
  ierr = DMPlexStratify(gdm);CHKERRQ(ierr);
  ierr = DMPlexShiftCoordinates_Internal(dm, depthShift, gdm);CHKERRQ(ierr);
  ierr = DMPlexShiftSF_Internal(dm, depthShift, gdm);CHKERRQ(ierr);
  ierr = DMPlexShiftLabels_Internal(dm, depthShift, gdm);CHKERRQ(ierr);
  ierr = PetscFree(depthShift);CHKERRQ(ierr);
  PetscFunctionReturn(0);
}

#undef __FUNCT__
#define __FUNCT__ "DMPlexConstructGhostCells"
/*@C
  DMPlexConstructGhostCells - Construct ghost cells which connect to every boundary face

  Collective on dm

  Input Parameters:
+ dm - The original DM
- labelName - The label specifying the boundary faces, or "Face Sets" if this is NULL

  Output Parameters:
+ numGhostCells - The number of ghost cells added to the DM
- dmGhosted - The new DM

  Note: If no label exists of that name, one will be created marking all boundary faces

  Level: developer

.seealso: DMCreate()
*/
PetscErrorCode DMPlexConstructGhostCells(DM dm, const char labelName[], PetscInt *numGhostCells, DM *dmGhosted)
{
  DM             gdm;
  DMLabel        label;
  const char    *name = labelName ? labelName : "Face Sets";
  PetscInt       dim;
  PetscErrorCode ierr;

  PetscFunctionBegin;
  PetscValidHeaderSpecific(dm, DM_CLASSID, 1);
  PetscValidPointer(numGhostCells, 3);
  PetscValidPointer(dmGhosted, 4);
  ierr = DMCreate(PetscObjectComm((PetscObject)dm), &gdm);CHKERRQ(ierr);
  ierr = DMSetType(gdm, DMPLEX);CHKERRQ(ierr);
  ierr = DMPlexGetDimension(dm, &dim);CHKERRQ(ierr);
  ierr = DMPlexSetDimension(gdm, dim);CHKERRQ(ierr);
  ierr = DMPlexGetLabel(dm, name, &label);CHKERRQ(ierr);
  if (!label) {
    /* Get label for boundary faces */
    ierr = DMPlexCreateLabel(dm, name);CHKERRQ(ierr);
    ierr = DMPlexGetLabel(dm, name, &label);CHKERRQ(ierr);
    ierr = DMPlexMarkBoundaryFaces(dm, label);CHKERRQ(ierr);
  }
  ierr = DMPlexConstructGhostCells_Internal(dm, label, numGhostCells, gdm);CHKERRQ(ierr);
  ierr = DMSetFromOptions(gdm);CHKERRQ(ierr);
  *dmGhosted = gdm;
  PetscFunctionReturn(0);
}

#undef __FUNCT__
#define __FUNCT__ "DMPlexConstructCohesiveCells_Internal"
static PetscErrorCode DMPlexConstructCohesiveCells_Internal(DM dm, DMLabel label, DM sdm)
{
  MPI_Comm        comm;
  IS              valueIS, *pointIS;
  const PetscInt *values, **splitPoints;
  PetscSection    coordSection;
  Vec             coordinates;
  PetscScalar    *coords;
<<<<<<< HEAD
  PetscInt       *depthShift, *depthOffset, *pMaxNew, *numSplitPoints, *coneNew, *supportNew;
  PetscInt        shift = 100, depth = 0, dep, dim, d, numSP = 0, sp, maxConeSize, maxSupportSize, numLabels, pEnd, p, v;
=======
  PetscInt       *depthShift, *depthOffset, *pMaxNew, *numSplitPoints, *coneNew, *coneONew, *supportNew;
  PetscInt        shift = 100, depth = 0, dep, dim, d, numSP = 0, sp, maxConeSize, maxSupportSize, numLabels, vStart, vEnd, pEnd, p, v;
>>>>>>> 53ce1195
  PetscErrorCode  ierr;

  PetscFunctionBegin;
  ierr = PetscObjectGetComm((PetscObject)dm,&comm);CHKERRQ(ierr);
  ierr = DMPlexGetDimension(dm, &dim);CHKERRQ(ierr);
  ierr = DMPlexGetDepthStratum(dm, 0, &vStart, &vEnd);CHKERRQ(ierr);
  /* Count split points and add cohesive cells */
  if (label) {
    ierr = DMLabelGetValueIS(label, &valueIS);CHKERRQ(ierr);
    ierr = ISGetLocalSize(valueIS, &numSP);CHKERRQ(ierr);
    ierr = ISGetIndices(valueIS, &values);CHKERRQ(ierr);
  }
  ierr = DMPlexGetDepth(dm, &depth);CHKERRQ(ierr);
  ierr = DMPlexGetMaxSizes(dm, &maxConeSize, &maxSupportSize);CHKERRQ(ierr);
  ierr = PetscMalloc6(depth+1,PetscInt,&depthShift,depth+1,PetscInt,&depthOffset,depth+1,PetscInt,&pMaxNew,maxConeSize*3,PetscInt,&coneNew,maxConeSize*3,PetscInt,&coneONew,maxSupportSize,PetscInt,&supportNew);CHKERRQ(ierr);
  ierr = PetscMalloc3(depth+1,IS,&pointIS,depth+1,PetscInt,&numSplitPoints,depth+1,const PetscInt*,&splitPoints);CHKERRQ(ierr);
  ierr = PetscMemzero(depthShift, (depth+1) * sizeof(PetscInt));CHKERRQ(ierr);
  for (d = 0; d <= depth; ++d) {
    ierr              = DMPlexGetDepthStratum(dm, d, NULL, &pMaxNew[d]);CHKERRQ(ierr);
    numSplitPoints[d] = 0;
    splitPoints[d]    = NULL;
    pointIS[d]        = NULL;
  }
  for (sp = 0; sp < numSP; ++sp) {
    const PetscInt dep = values[sp];

    if ((dep < 0) || (dep > depth)) continue;
    ierr = DMLabelGetStratumSize(label, dep, &depthShift[dep]);CHKERRQ(ierr);
    ierr = DMLabelGetStratumIS(label, dep, &pointIS[dep]);CHKERRQ(ierr);
    if (pointIS[dep]) {
      ierr = ISGetLocalSize(pointIS[dep], &numSplitPoints[dep]);CHKERRQ(ierr);
      ierr = ISGetIndices(pointIS[dep], &splitPoints[dep]);CHKERRQ(ierr);
    }
  }
  if (depth >= 0) {
    /* Calculate number of additional points */
    depthShift[depth] = depthShift[depth-1]; /* There is a cohesive cell for every split face   */
    depthShift[1]    += depthShift[0];       /* There is a cohesive edge for every split vertex */
    /* Calculate hybrid bound for each dimension */
    pMaxNew[0] += depthShift[depth];
    if (depth > 1) pMaxNew[dim-1] += depthShift[depth] + depthShift[0];
    if (depth > 2) pMaxNew[1]     += depthShift[depth] + depthShift[0] + depthShift[dim-1];

    /* Calculate point offset for each dimension */
    depthOffset[depth] = 0;
    depthOffset[0]     = depthOffset[depth] + depthShift[depth];
    if (depth > 1) depthOffset[dim-1] = depthOffset[0]     + depthShift[0];
    if (depth > 2) depthOffset[1]     = depthOffset[dim-1] + depthShift[dim-1];
  }
  ierr = DMPlexShiftSizes_Internal(dm, depthShift, sdm);CHKERRQ(ierr);
  /* Step 3: Set cone/support sizes for new points */
  for (dep = 0; dep <= depth; ++dep) {
    for (p = 0; p < numSplitPoints[dep]; ++p) {
      const PetscInt  oldp   = splitPoints[dep][p];
      const PetscInt  newp   = depthOffset[dep] + oldp;
      const PetscInt  splitp = pMaxNew[dep] + p;
      const PetscInt *support;
      PetscInt        coneSize, supportSize, q, e;

      ierr = DMPlexGetConeSize(dm, oldp, &coneSize);CHKERRQ(ierr);
      ierr = DMPlexSetConeSize(sdm, splitp, coneSize);CHKERRQ(ierr);
      ierr = DMPlexGetSupportSize(dm, oldp, &supportSize);CHKERRQ(ierr);
      ierr = DMPlexSetSupportSize(sdm, splitp, supportSize);CHKERRQ(ierr);
      if (dep == depth-1) {
        const PetscInt ccell = pMaxNew[depth] + p;
        /* Add cohesive cells, they are prisms */
        ierr = DMPlexSetConeSize(sdm, ccell, 2 + coneSize);CHKERRQ(ierr);
      } else if (dep == 0) {
        const PetscInt cedge = pMaxNew[1] + (depthShift[1] - depthShift[0]) + p;

        ierr = DMPlexGetSupport(dm, oldp, &support);CHKERRQ(ierr);
        /* Split old vertex: Edges in old split faces and new cohesive edge */
        for (e = 0, q = 0; e < supportSize; ++e) {
          PetscInt val;

          ierr = DMLabelGetValue(label, support[e], &val);CHKERRQ(ierr);
          if ((val == 1) || (val == (shift + 1))) ++q;
        }
        ierr = DMPlexSetSupportSize(sdm, newp, q+1);CHKERRQ(ierr);
        /* Split new vertex: Edges in new split faces and new cohesive edge */
        for (e = 0, q = 0; e < supportSize; ++e) {
          PetscInt val;

          ierr = DMLabelGetValue(label, support[e], &val);CHKERRQ(ierr);
          if ((val == 1) || (val == -(shift + 1))) ++q;
        }
        ierr = DMPlexSetSupportSize(sdm, splitp, q+1);CHKERRQ(ierr);
        /* Add cohesive edges */
        ierr = DMPlexSetConeSize(sdm, cedge, 2);CHKERRQ(ierr);
        /* Punt for now on support, you loop over closure, extract faces, check which ones are in the label */
      } else if (dep == dim-2) {
        ierr = DMPlexGetSupport(dm, oldp, &support);CHKERRQ(ierr);
        /* Split old edge: Faces in positive side cells and old split faces */
        for (e = 0, q = 0; e < supportSize; ++e) {
          PetscInt val;

          ierr = DMLabelGetValue(label, support[e], &val);CHKERRQ(ierr);
          if ((val == dim-1) || (val == (shift + dim-1))) ++q;
        }
        ierr = DMPlexSetSupportSize(sdm, newp, q);CHKERRQ(ierr);
        /* Split new edge: Faces in negative side cells and new split faces */
        for (e = 0, q = 0; e < supportSize; ++e) {
          PetscInt val;

          ierr = DMLabelGetValue(label, support[e], &val);CHKERRQ(ierr);
          if ((val == dim-1) || (val == -(shift + dim-1))) ++q;
        }
        ierr = DMPlexSetSupportSize(sdm, splitp, q);CHKERRQ(ierr);
      }
    }
  }
  /* Step 4: Setup split DM */
  ierr = DMSetUp(sdm);CHKERRQ(ierr);
  ierr = DMPlexShiftPoints_Internal(dm, depthShift, sdm);CHKERRQ(ierr);
  /* Step 6: Set cones and supports for new points */
  for (dep = 0; dep <= depth; ++dep) {
    for (p = 0; p < numSplitPoints[dep]; ++p) {
      const PetscInt  oldp   = splitPoints[dep][p];
      const PetscInt  newp   = depthOffset[dep] + oldp;
      const PetscInt  splitp = pMaxNew[dep] + p;
      const PetscInt *cone, *support, *ornt;
      PetscInt        coneSize, supportSize, q, v, e, s;

      ierr = DMPlexGetConeSize(dm, oldp, &coneSize);CHKERRQ(ierr);
      ierr = DMPlexGetCone(dm, oldp, &cone);CHKERRQ(ierr);
      ierr = DMPlexGetConeOrientation(dm, oldp, &ornt);CHKERRQ(ierr);
      ierr = DMPlexGetSupportSize(dm, oldp, &supportSize);CHKERRQ(ierr);
      ierr = DMPlexGetSupport(dm, oldp, &support);CHKERRQ(ierr);
      if (dep == depth-1) {
        const PetscInt  ccell = pMaxNew[depth] + p;
        const PetscInt *supportF;

        /* Split face:       copy in old face to new face to start */
        ierr = DMPlexGetSupport(sdm, newp,  &supportF);CHKERRQ(ierr);
        ierr = DMPlexSetSupport(sdm, splitp, supportF);CHKERRQ(ierr);
        /* Split old face:   old vertices/edges in cone so no change */
        /* Split new face:   new vertices/edges in cone */
        for (q = 0; q < coneSize; ++q) {
          ierr = PetscFindInt(cone[q], numSplitPoints[dim-2], splitPoints[dim-2], &v);CHKERRQ(ierr);

          coneNew[2+q] = pMaxNew[dim-2] + v;
        }
        ierr = DMPlexSetCone(sdm, splitp, &coneNew[2]);CHKERRQ(ierr);
        ierr = DMPlexSetConeOrientation(sdm, splitp, ornt);CHKERRQ(ierr);
        /* Face support */
        for (s = 0; s < supportSize; ++s) {
          PetscInt val;

          ierr = DMLabelGetValue(label, support[s], &val);CHKERRQ(ierr);
          if (val < 0) {
            /* Split old face:   Replace negative side cell with cohesive cell */
             ierr = DMPlexInsertSupport(sdm, newp, s, ccell);CHKERRQ(ierr);
          } else {
            /* Split new face:   Replace positive side cell with cohesive cell */
            ierr = DMPlexInsertSupport(sdm, splitp, s, ccell);CHKERRQ(ierr);
            /* Get orientation for cohesive face */
            {
              const PetscInt *ncone, *nconeO;
              PetscInt        nconeSize, nc;

              ierr = DMPlexGetConeSize(dm, support[s], &nconeSize);CHKERRQ(ierr);
              ierr = DMPlexGetCone(dm, support[s], &ncone);CHKERRQ(ierr);
              ierr = DMPlexGetConeOrientation(dm, support[s], &nconeO);CHKERRQ(ierr);
              for (nc = 0; nc < nconeSize; ++nc) {
                if (ncone[nc] == oldp) {
                  coneONew[0] = nconeO[nc];
                  break;
                }
              }
              if (nc >= nconeSize) SETERRQ2(PETSC_COMM_SELF, PETSC_ERR_ARG_WRONG, "Could not locate face %d in neighboring cell %d", oldp, support[s]);
            }
          }
        }
        /* Cohesive cell:    Old and new split face, then new cohesive edges */
        coneNew[0] = newp;   /* Extracted negative side orientation above */
        coneNew[1] = splitp; coneONew[1] = coneONew[0];
        if (dim > 2) {
          PetscInt *closure = NULL, closureSize, cl;

          ierr = DMPlexGetTransitiveClosure(dm, oldp, PETSC_TRUE, &closureSize, &closure);CHKERRQ(ierr);
          for (cl = 0, q = 0; cl < closureSize*2; cl += 2) {
            const PetscInt clp = closure[cl];

            if ((clp >= vStart) && (clp < vEnd)) {
              ierr = PetscFindInt(clp, numSplitPoints[0], splitPoints[0], &v);CHKERRQ(ierr);
              coneNew[2+q]  = pMaxNew[1] + (depthShift[1] - depthShift[0]) + v;
              coneONew[2+q] = 0;
              ++q;
            }
          }
          ierr = DMPlexRestoreTransitiveClosure(dm, oldp, PETSC_TRUE, &closureSize, &closure);CHKERRQ(ierr);
          if (q != coneSize) SETERRQ2(PETSC_COMM_SELF, PETSC_ERR_PLIB, "Invalid number of split face vertices %d should be %d", q, coneSize);
        } else {
          for (q = 0; q < coneSize; ++q) {
            coneNew[2+q]  = (pMaxNew[1] - pMaxNew[dim-2]) + (depthShift[1] - depthShift[0]) + coneNew[2+q];
            coneONew[2+q] = 0;
          }
        }
        ierr = DMPlexSetCone(sdm, ccell, coneNew);CHKERRQ(ierr);
        ierr = DMPlexSetConeOrientation(sdm, ccell, coneONew);CHKERRQ(ierr);
      } else if (dep == 0) {
        const PetscInt cedge = pMaxNew[1] + (depthShift[1] - depthShift[0]) + p;

        /* Split old vertex: Edges in old split faces and new cohesive edge */
        for (e = 0, q = 0; e < supportSize; ++e) {
          PetscInt val;

          ierr = DMLabelGetValue(label, support[e], &val);CHKERRQ(ierr);
          if ((val == 1) || (val == (shift + 1))) {
            supportNew[q++] = depthOffset[1] + support[e];
          }
        }
        supportNew[q] = cedge;

        ierr = DMPlexSetSupport(sdm, newp, supportNew);CHKERRQ(ierr);
        /* Split new vertex: Edges in new split faces and new cohesive edge */
        for (e = 0, q = 0; e < supportSize; ++e) {
          PetscInt val, edge;

          ierr = DMLabelGetValue(label, support[e], &val);CHKERRQ(ierr);
          if (val == 1) {
            ierr = PetscFindInt(support[e], numSplitPoints[1], splitPoints[1], &edge);CHKERRQ(ierr);
            if (edge < 0) SETERRQ1(comm, PETSC_ERR_ARG_WRONG, "Edge %d is not a split edge", support[e]);
            supportNew[q++] = pMaxNew[1] + edge;
          } else if (val == -(shift + 1)) {
            supportNew[q++] = depthOffset[1] + support[e];
          }
        }
        supportNew[q] = cedge;
        ierr          = DMPlexSetSupport(sdm, splitp, supportNew);CHKERRQ(ierr);
        /* Cohesive edge:    Old and new split vertex, punting on support */
        coneNew[0] = newp;
        coneNew[1] = splitp;
        ierr       = DMPlexSetCone(sdm, cedge, coneNew);CHKERRQ(ierr);
      } else if (dep == dim-2) {
        /* Split old edge:   old vertices in cone so no change */
        /* Split new edge:   new vertices in cone */
        for (q = 0; q < coneSize; ++q) {
          ierr = PetscFindInt(cone[q], numSplitPoints[dim-3], splitPoints[dim-3], &v);CHKERRQ(ierr);

          coneNew[q] = pMaxNew[dim-3] + v;
        }
        ierr = DMPlexSetCone(sdm, splitp, coneNew);CHKERRQ(ierr);
        /* Split old edge: Faces in positive side cells and old split faces */
        for (e = 0, q = 0; e < supportSize; ++e) {
          PetscInt val;

          ierr = DMLabelGetValue(label, support[e], &val);CHKERRQ(ierr);
          if ((val == dim-1) || (val == (shift + dim-1))) {
            supportNew[q++] = depthOffset[dim-1] + support[e];
          }
        }
        ierr = DMPlexSetSupport(sdm, newp, supportNew);CHKERRQ(ierr);
        /* Split new edge: Faces in negative side cells and new split faces */
        for (e = 0, q = 0; e < supportSize; ++e) {
          PetscInt val, face;

          ierr = DMLabelGetValue(label, support[e], &val);CHKERRQ(ierr);
          if (val == dim-1) {
            ierr = PetscFindInt(support[e], numSplitPoints[dim-1], splitPoints[dim-1], &face);CHKERRQ(ierr);
            if (face < 0) SETERRQ1(comm, PETSC_ERR_ARG_WRONG, "Face %d is not a split face", support[e]);
            supportNew[q++] = pMaxNew[dim-1] + face;
          } else if (val == -(shift + dim-1)) {
            supportNew[q++] = depthOffset[dim-1] + support[e];
          }
        }
        ierr = DMPlexSetSupport(sdm, splitp, supportNew);CHKERRQ(ierr);
      }
    }
  }
  /* Step 6b: Replace split points in negative side cones */
  for (sp = 0; sp < numSP; ++sp) {
    PetscInt        dep = values[sp];
    IS              pIS;
    PetscInt        numPoints;
    const PetscInt *points;

    if (dep >= 0) continue;
    ierr = DMLabelGetStratumIS(label, dep, &pIS);CHKERRQ(ierr);
    if (!pIS) continue;
    dep  = -dep - shift;
    ierr = ISGetLocalSize(pIS, &numPoints);CHKERRQ(ierr);
    ierr = ISGetIndices(pIS, &points);CHKERRQ(ierr);
    for (p = 0; p < numPoints; ++p) {
      const PetscInt  oldp = points[p];
      const PetscInt  newp = depthOffset[dep] + oldp;
      const PetscInt *cone;
      PetscInt        coneSize, c;
      PetscBool       replaced = PETSC_FALSE;

      /* Negative edge: replace split vertex */
      /* Negative cell: replace split face */
      ierr = DMPlexGetConeSize(sdm, newp, &coneSize);CHKERRQ(ierr);
      ierr = DMPlexGetCone(sdm, newp, &cone);CHKERRQ(ierr);
      for (c = 0; c < coneSize; ++c) {
        const PetscInt coldp = cone[c] - depthOffset[dep-1];
        PetscInt       csplitp, cp, val;

        ierr = DMLabelGetValue(label, coldp, &val);CHKERRQ(ierr);
        if (val == dep-1) {
          ierr = PetscFindInt(coldp, numSplitPoints[dep-1], splitPoints[dep-1], &cp);CHKERRQ(ierr);
          if (cp < 0) SETERRQ2(comm, PETSC_ERR_ARG_WRONG, "Point %d is not a split point of dimension %d", oldp, dep-1);
          csplitp  = pMaxNew[dep-1] + cp;
          ierr     = DMPlexInsertCone(sdm, newp, c, csplitp);CHKERRQ(ierr);
          replaced = PETSC_TRUE;
        }
      }
      /* Cells with only a vertex or edge on the submesh have no replacement */
      /* if (!replaced) SETERRQ1(comm, PETSC_ERR_ARG_WRONG, "The cone of point %d does not contain split points", oldp); */
    }
    ierr = ISRestoreIndices(pIS, &points);CHKERRQ(ierr);
    ierr = ISDestroy(&pIS);CHKERRQ(ierr);
  }
  /* Step 7: Stratify */
  ierr = DMPlexStratify(sdm);CHKERRQ(ierr);
  /* Step 8: Coordinates */
  ierr = DMPlexShiftCoordinates_Internal(dm, depthShift, sdm);CHKERRQ(ierr);
  ierr = DMPlexGetCoordinateSection(sdm, &coordSection);CHKERRQ(ierr);
  ierr = DMGetCoordinatesLocal(sdm, &coordinates);CHKERRQ(ierr);
  ierr = VecGetArray(coordinates, &coords);CHKERRQ(ierr);
  for (v = 0; v < (numSplitPoints ? numSplitPoints[0] : 0); ++v) {
    const PetscInt newp   = depthOffset[0] + splitPoints[0][v];
    const PetscInt splitp = pMaxNew[0] + v;
    PetscInt       dof, off, soff, d;

    ierr = PetscSectionGetDof(coordSection, newp, &dof);CHKERRQ(ierr);
    ierr = PetscSectionGetOffset(coordSection, newp, &off);CHKERRQ(ierr);
    ierr = PetscSectionGetOffset(coordSection, splitp, &soff);CHKERRQ(ierr);
    for (d = 0; d < dof; ++d) coords[soff+d] = coords[off+d];
  }
  ierr = VecRestoreArray(coordinates, &coords);CHKERRQ(ierr);
  /* Step 9: SF, if I can figure this out we can split the mesh in parallel */
  ierr = DMPlexShiftSF_Internal(dm, depthShift, sdm);CHKERRQ(ierr);
  /* Step 10: Labels */
  ierr = DMPlexShiftLabels_Internal(dm, depthShift, sdm);CHKERRQ(ierr);
  ierr = DMPlexGetNumLabels(sdm, &numLabels);CHKERRQ(ierr);
  for (dep = 0; dep <= depth; ++dep) {
    for (p = 0; p < numSplitPoints[dep]; ++p) {
      const PetscInt newp   = depthOffset[dep] + splitPoints[dep][p];
      const PetscInt splitp = pMaxNew[dep] + p;
      PetscInt       l;

      for (l = 0; l < numLabels; ++l) {
        DMLabel     mlabel;
        const char *lname;
        PetscInt    val;
        PetscBool   isDepth;

        ierr = DMPlexGetLabelName(sdm, l, &lname);CHKERRQ(ierr);
        ierr = PetscStrcmp(lname, "depth", &isDepth);CHKERRQ(ierr);
        if (isDepth) continue;
        ierr = DMPlexGetLabel(sdm, lname, &mlabel);CHKERRQ(ierr);
        ierr = DMLabelGetValue(mlabel, newp, &val);CHKERRQ(ierr);
        if (val >= 0) {
          ierr = DMLabelSetValue(mlabel, splitp, val);CHKERRQ(ierr);
#if 0
          /* Do not put cohesive edges into the label */
          if (dep == 0) {
            const PetscInt cedge = pMaxNew[1] + (depthShift[1] - depthShift[0]) + p;
            ierr = DMLabelSetValue(mlabel, cedge, val);CHKERRQ(ierr);
          }
#endif
        }
      }
    }
  }
  for (sp = 0; sp < numSP; ++sp) {
    const PetscInt dep = values[sp];

    if ((dep < 0) || (dep > depth)) continue;
    if (pointIS[dep]) {ierr = ISRestoreIndices(pointIS[dep], &splitPoints[dep]);CHKERRQ(ierr);}
    ierr = ISDestroy(&pointIS[dep]);CHKERRQ(ierr);
  }
  if (label) {
    ierr = ISRestoreIndices(valueIS, &values);CHKERRQ(ierr);
    ierr = ISDestroy(&valueIS);CHKERRQ(ierr);
  }
  ierr = DMPlexGetChart(sdm, NULL, &pEnd);CHKERRQ(ierr);
<<<<<<< HEAD
  pMaxNew[0] += depthShift[0]; /* Account for shadow vertices */
  if (depth > 1) pMaxNew[1] = pEnd - depthShift[0]; /* There is a hybrid edge for every shadow vertex */
  if (depth > 2) pMaxNew[2] = -1; /* There are no hybrid faces */
  ierr = DMPlexSetHybridBounds(sdm, depth >= 0 ? pMaxNew[depth] : PETSC_DETERMINE, depth>1 ? pMaxNew[depth-1] : PETSC_DETERMINE, depth>2 ? pMaxNew[1] : PETSC_DETERMINE, pMaxNew[0]);CHKERRQ(ierr);
  ierr = PetscFree5(depthShift, depthOffset, pMaxNew, coneNew, supportNew);CHKERRQ(ierr);
=======
  if (depth > 0) pMaxNew[0] += depthShift[0];        /* Account for shadow vertices */
  if (depth > 1) pMaxNew[1]  = pEnd - depthShift[0]; /* There is a hybrid edge for every shadow vertex */
  if (depth > 2) pMaxNew[2]  = -1;                   /* There are no hybrid faces */
  ierr = DMPlexSetHybridBounds(sdm, depth >= 0 ? pMaxNew[depth] : PETSC_DETERMINE, depth>1 ? pMaxNew[depth-1] : PETSC_DETERMINE, depth>2 ? pMaxNew[1] : PETSC_DETERMINE, depth >= 0 ? pMaxNew[0] : PETSC_DETERMINE);CHKERRQ(ierr);
  ierr = PetscFree6(depthShift, depthOffset, pMaxNew, coneNew, coneONew, supportNew);CHKERRQ(ierr);
>>>>>>> 53ce1195
  ierr = PetscFree3(pointIS, numSplitPoints, splitPoints);CHKERRQ(ierr);
  PetscFunctionReturn(0);
}

#undef __FUNCT__
#define __FUNCT__ "DMPlexConstructCohesiveCells"
/*@C
  DMPlexConstructCohesiveCells - Construct cohesive cells which split the face along an internal interface

  Collective on dm

  Input Parameters:
+ dm - The original DM
- labelName - The label specifying the boundary faces (this could be auto-generated)

  Output Parameters:
- dmSplit - The new DM

  Level: developer

.seealso: DMCreate(), DMPlexLabelCohesiveComplete()
@*/
PetscErrorCode DMPlexConstructCohesiveCells(DM dm, DMLabel label, DM *dmSplit)
{
  DM             sdm;
  PetscInt       dim;
  PetscErrorCode ierr;

  PetscFunctionBegin;
  PetscValidHeaderSpecific(dm, DM_CLASSID, 1);
  PetscValidPointer(dmSplit, 4);
  ierr = DMCreate(PetscObjectComm((PetscObject)dm), &sdm);CHKERRQ(ierr);
  ierr = DMSetType(sdm, DMPLEX);CHKERRQ(ierr);
  ierr = DMPlexGetDimension(dm, &dim);CHKERRQ(ierr);
  ierr = DMPlexSetDimension(sdm, dim);CHKERRQ(ierr);
  switch (dim) {
  case 2:
  case 3:
    ierr = DMPlexConstructCohesiveCells_Internal(dm, label, sdm);CHKERRQ(ierr);
    break;
  default:
    SETERRQ1(PetscObjectComm((PetscObject)dm), PETSC_ERR_ARG_OUTOFRANGE, "Cannot construct cohesive cells for dimension %d", dim);
  }
  *dmSplit = sdm;
  PetscFunctionReturn(0);
}

#undef __FUNCT__
#define __FUNCT__ "DMPlexLabelCohesiveComplete"
/*@
  DMPlexLabelCohesiveComplete - Starting with a label marking vertices on an internal surface, we add all other mesh pieces
  to complete the surface

  Input Parameters:
+ dm - The DM
. label - A DMLabel marking the surface vertices
. flip  - Flag to flip the submesh normal and replace points on the other side
- subdm - The subDM associated with the label, or NULL

  Output Parameter:
. label - A DMLabel marking all surface points

  Level: developer

.seealso: DMPlexConstructCohesiveCells(), DMPlexLabelComplete()
@*/
PetscErrorCode DMPlexLabelCohesiveComplete(DM dm, DMLabel label, PetscBool flip, DM subdm)
{
  DMLabel         depthLabel;
  IS              dimIS, subpointIS;
  const PetscInt *points, *subpoints;
  const PetscInt  rev   = flip ? -1 : 1;
  PetscInt        shift = 100, dim, dep, cStart, cEnd, numPoints, numSubpoints, p, val;
  PetscErrorCode  ierr;

  PetscFunctionBegin;
  ierr = DMPlexGetDepthLabel(dm, &depthLabel);CHKERRQ(ierr);
  ierr = DMPlexGetDimension(dm, &dim);CHKERRQ(ierr);
  if (subdm) {
    ierr = DMPlexCreateSubpointIS(subdm, &subpointIS);CHKERRQ(ierr);
    if (subpointIS) {
      ierr = ISGetLocalSize(subpointIS, &numSubpoints);CHKERRQ(ierr);
      ierr = ISGetIndices(subpointIS, &subpoints);CHKERRQ(ierr);
    }
  }
  /* Cell orientation for face gives the side of the fault */
  ierr = DMLabelGetStratumIS(label, dim-1, &dimIS);CHKERRQ(ierr);
  if (!dimIS) PetscFunctionReturn(0);
  ierr = ISGetLocalSize(dimIS, &numPoints);CHKERRQ(ierr);
  ierr = ISGetIndices(dimIS, &points);CHKERRQ(ierr);
  for (p = 0; p < numPoints; ++p) {
    const PetscInt *support;
    PetscInt        supportSize, s;

    ierr = DMPlexGetSupportSize(dm, points[p], &supportSize);CHKERRQ(ierr);
    if (supportSize != 2) SETERRQ2(PetscObjectComm((PetscObject)dm), PETSC_ERR_ARG_WRONG, "Split face %d has %d != 2 supports", points[p], supportSize);
    ierr = DMPlexGetSupport(dm, points[p], &support);CHKERRQ(ierr);
    for (s = 0; s < supportSize; ++s) {
      const PetscInt *cone, *ornt;
      PetscInt        coneSize, c;
      PetscBool       pos = PETSC_TRUE;

      ierr = DMPlexGetConeSize(dm, support[s], &coneSize);CHKERRQ(ierr);
      ierr = DMPlexGetCone(dm, support[s], &cone);CHKERRQ(ierr);
      ierr = DMPlexGetConeOrientation(dm, support[s], &ornt);CHKERRQ(ierr);
      for (c = 0; c < coneSize; ++c) {
        if (cone[c] == points[p]) {
          PetscInt o = ornt[c];

          if (subdm) {
            const PetscInt *subcone, *subornt;
            PetscInt        subpoint, subface, subconeSize, sc;

            ierr = PetscFindInt(support[s], numSubpoints, subpoints, &subpoint);CHKERRQ(ierr);
            ierr = PetscFindInt(points[p],  numSubpoints, subpoints, &subface);CHKERRQ(ierr);
            ierr = DMPlexGetConeSize(subdm, subpoint, &subconeSize);CHKERRQ(ierr);
            ierr = DMPlexGetCone(subdm, subpoint, &subcone);CHKERRQ(ierr);
            ierr = DMPlexGetConeOrientation(subdm, subpoint, &subornt);CHKERRQ(ierr);
            for (sc = 0; sc < subconeSize; ++sc) {
              if (subcone[sc] == subface) {
                o = subornt[0];
                break;
              }
            }
            if (sc >= subconeSize) SETERRQ2(PETSC_COMM_SELF, PETSC_ERR_ARG_WRONG, "Could not find point %d in cone for subpoint %d", points[p], subpoint);
          }
          if (o >= 0) {
            ierr = DMLabelSetValue(label, support[s],  rev*(shift+dim));CHKERRQ(ierr);
            pos  = rev > 0 ? PETSC_TRUE : PETSC_FALSE;
          } else {
            ierr = DMLabelSetValue(label, support[s], -rev*(shift+dim));CHKERRQ(ierr);
            pos  = rev > 0 ? PETSC_FALSE : PETSC_TRUE;
          }
          break;
        }
      }
      if (c == coneSize) SETERRQ1(PetscObjectComm((PetscObject)dm), PETSC_ERR_ARG_WRONG, "Cell split face %d support does not have it in the cone", points[p]);
      /* Put faces touching the fault in the label */
      for (c = 0; c < coneSize; ++c) {
        const PetscInt point = cone[c];

        ierr = DMLabelGetValue(label, point, &val);CHKERRQ(ierr);
        if (val == -1) {
          PetscInt *closure = NULL;
          PetscInt  closureSize, cl;

          ierr = DMPlexGetTransitiveClosure(dm, point, PETSC_TRUE, &closureSize, &closure);CHKERRQ(ierr);
          for (cl = 0; cl < closureSize*2; cl += 2) {
            const PetscInt clp = closure[cl];

            ierr = DMLabelGetValue(label, clp, &val);CHKERRQ(ierr);
            if ((val >= 0) && (val < dim-1)) {
              ierr = DMLabelSetValue(label, point, pos == PETSC_TRUE ? shift+dim-1 : -(shift+dim-1));CHKERRQ(ierr);
              break;
            }
          }
          ierr = DMPlexRestoreTransitiveClosure(dm, point, PETSC_TRUE, &closureSize, &closure);CHKERRQ(ierr);
        }
      }
    }
  }
  if (subdm) {
    if (subpointIS) {ierr = ISRestoreIndices(subpointIS, &subpoints);CHKERRQ(ierr);}
    ierr = ISDestroy(&subpointIS);CHKERRQ(ierr);
  }
  ierr = ISRestoreIndices(dimIS, &points);CHKERRQ(ierr);
  ierr = ISDestroy(&dimIS);CHKERRQ(ierr);
  /* Search for other cells/faces/edges connected to the fault by a vertex */
  ierr = DMPlexGetHeightStratum(dm, 0, &cStart, &cEnd);CHKERRQ(ierr);
  ierr = DMLabelGetStratumIS(label, 0, &dimIS);CHKERRQ(ierr);
  if (!dimIS) PetscFunctionReturn(0);
  ierr = ISGetLocalSize(dimIS, &numPoints);CHKERRQ(ierr);
  ierr = ISGetIndices(dimIS, &points);CHKERRQ(ierr);
  for (p = 0; p < numPoints; ++p) {
    PetscInt *star = NULL;
    PetscInt  starSize, s;
    PetscInt  again = 1;  /* 0: Finished 1: Keep iterating after a change 2: No change */

    /* First mark cells connected to the fault */
    ierr = DMPlexGetTransitiveClosure(dm, points[p], PETSC_FALSE, &starSize, &star);CHKERRQ(ierr);
    while (again) {
      if (again > 1) SETERRQ(PetscObjectComm((PetscObject)dm), PETSC_ERR_PLIB, "Could not classify all cells connected to the fault");
      again = 0;
      for (s = 0; s < starSize*2; s += 2) {
        const PetscInt  point = star[s];
        const PetscInt *cone;
        PetscInt        coneSize, c;

        if ((point < cStart) || (point >= cEnd)) continue;
        ierr = DMLabelGetValue(label, point, &val);CHKERRQ(ierr);
        if (val != -1) continue;
        again = 2;
        ierr  = DMPlexGetConeSize(dm, point, &coneSize);CHKERRQ(ierr);
        ierr  = DMPlexGetCone(dm, point, &cone);CHKERRQ(ierr);
        for (c = 0; c < coneSize; ++c) {
          ierr = DMLabelGetValue(label, cone[c], &val);CHKERRQ(ierr);
          if (val != -1) {
            if (abs(val) < shift) SETERRQ3(PetscObjectComm((PetscObject)dm), PETSC_ERR_PLIB, "Face %d on cell %d has an invalid label %d", cone[c], point, val);
            if (val > 0) {
              ierr = DMLabelSetValue(label, point,   shift+dim);CHKERRQ(ierr);
            } else {
              ierr = DMLabelSetValue(label, point, -(shift+dim));CHKERRQ(ierr);
            }
            again = 1;
            break;
          }
        }
      }
    }
    /* Classify the rest by cell membership */
    for (s = 0; s < starSize*2; s += 2) {
      const PetscInt point = star[s];

      ierr = DMLabelGetValue(label, point, &val);CHKERRQ(ierr);
      if (val == -1) {
        PetscInt  *sstar = NULL;
        PetscInt   sstarSize, ss;
        PetscBool  marked = PETSC_FALSE;

        ierr = DMPlexGetTransitiveClosure(dm, point, PETSC_FALSE, &sstarSize, &sstar);CHKERRQ(ierr);
        for (ss = 0; ss < sstarSize*2; ss += 2) {
          const PetscInt spoint = sstar[ss];

          if ((spoint < cStart) || (spoint >= cEnd)) continue;
          ierr = DMLabelGetValue(label, spoint, &val);CHKERRQ(ierr);
          if (val == -1) SETERRQ2(PetscObjectComm((PetscObject)dm), PETSC_ERR_PLIB, "Cell %d in star of %d does not have a valid label", spoint, point);
          ierr = DMLabelGetValue(depthLabel, point, &dep);CHKERRQ(ierr);
          if (val > 0) {
            ierr = DMLabelSetValue(label, point,   shift+dep);CHKERRQ(ierr);
          } else {
            ierr = DMLabelSetValue(label, point, -(shift+dep));CHKERRQ(ierr);
          }
          marked = PETSC_TRUE;
          break;
        }
        ierr = DMPlexRestoreTransitiveClosure(dm, point, PETSC_FALSE, &sstarSize, &sstar);CHKERRQ(ierr);
        if (!marked) SETERRQ1(PetscObjectComm((PetscObject)dm), PETSC_ERR_PLIB, "Point %d could not be classified", point);
      }
    }
    ierr = DMPlexRestoreTransitiveClosure(dm, points[p], PETSC_FALSE, &starSize, &star);CHKERRQ(ierr);
  }
  ierr = ISRestoreIndices(dimIS, &points);CHKERRQ(ierr);
  ierr = ISDestroy(&dimIS);CHKERRQ(ierr);
  PetscFunctionReturn(0);
}

#undef __FUNCT__
#define __FUNCT__ "DMPlexMarkSubmesh_Uninterpolated"
/* Here we need the explicit assumption that:

     For any marked cell, the marked vertices constitute a single face
*/
static PetscErrorCode DMPlexMarkSubmesh_Uninterpolated(DM dm, DMLabel vertexLabel, PetscInt value, DMLabel subpointMap, PetscInt *numFaces, PetscInt *nFV, DM subdm)
{
  IS               subvertexIS = NULL;
  const PetscInt  *subvertices;
  PetscInt        *pStart, *pEnd, *pMax, pSize;
  PetscInt         depth, dim, d, numSubVerticesInitial = 0, v;
  PetscErrorCode   ierr;

  PetscFunctionBegin;
  *numFaces = 0;
  *nFV      = 0;
  ierr = DMPlexGetDepth(dm, &depth);CHKERRQ(ierr);
  ierr = DMPlexGetDimension(dm, &dim);CHKERRQ(ierr);
  pSize = PetscMax(depth, dim) + 1;
  ierr = PetscMalloc3(pSize,PetscInt,&pStart,pSize,PetscInt,&pEnd,pSize,PetscInt,&pMax);CHKERRQ(ierr);
  ierr = DMPlexGetHybridBounds(dm, depth >= 0 ? &pMax[depth] : NULL, depth>1 ? &pMax[depth-1] : NULL, depth>2 ? &pMax[1] : NULL, &pMax[0]);CHKERRQ(ierr);
  for (d = 0; d <= depth; ++d) {
    ierr = DMPlexGetDepthStratum(dm, d, &pStart[d], &pEnd[d]);CHKERRQ(ierr);
    if (pMax[d] >= 0) pEnd[d] = PetscMin(pEnd[d], pMax[d]);
  }
  /* Loop over initial vertices and mark all faces in the collective star() */
  if (vertexLabel) {ierr = DMLabelGetStratumIS(vertexLabel, value, &subvertexIS);CHKERRQ(ierr);}
  if (subvertexIS) {
    ierr = ISGetSize(subvertexIS, &numSubVerticesInitial);CHKERRQ(ierr);
    ierr = ISGetIndices(subvertexIS, &subvertices);CHKERRQ(ierr);
  }
  for (v = 0; v < numSubVerticesInitial; ++v) {
    const PetscInt vertex = subvertices[v];
    PetscInt      *star   = NULL;
    PetscInt       starSize, s, numCells = 0, c;

    ierr = DMPlexGetTransitiveClosure(dm, vertex, PETSC_FALSE, &starSize, &star);CHKERRQ(ierr);
    for (s = 0; s < starSize*2; s += 2) {
      const PetscInt point = star[s];
      if ((point >= pStart[depth]) && (point < pEnd[depth])) star[numCells++] = point;
    }
    for (c = 0; c < numCells; ++c) {
      const PetscInt cell    = star[c];
      PetscInt      *closure = NULL;
      PetscInt       closureSize, cl;
      PetscInt       cellLoc, numCorners = 0, faceSize = 0;

      ierr = DMLabelGetValue(subpointMap, cell, &cellLoc);CHKERRQ(ierr);
      if (cellLoc == 2) continue;
      if (cellLoc >= 0) SETERRQ2(PetscObjectComm((PetscObject)dm), PETSC_ERR_PLIB, "Cell %d has dimension %d in the surface label", cell, cellLoc);
      ierr = DMPlexGetTransitiveClosure(dm, cell, PETSC_TRUE, &closureSize, &closure);CHKERRQ(ierr);
      for (cl = 0; cl < closureSize*2; cl += 2) {
        const PetscInt point = closure[cl];
        PetscInt       vertexLoc;

        if ((point >= pStart[0]) && (point < pEnd[0])) {
          ++numCorners;
          ierr = DMLabelGetValue(vertexLabel, point, &vertexLoc);CHKERRQ(ierr);
          if (vertexLoc == value) closure[faceSize++] = point;
        }
      }
      if (!(*nFV)) {ierr = DMPlexGetNumFaceVertices(dm, dim, numCorners, nFV);CHKERRQ(ierr);}
      if (faceSize > *nFV) SETERRQ1(PetscObjectComm((PetscObject)dm), PETSC_ERR_ARG_WRONG, "Invalid submesh: Too many vertices %d of an element on the surface", faceSize);
      if (faceSize == *nFV) {
        const PetscInt *cells = NULL;
        PetscInt        numCells, nc;

        ++(*numFaces);
        for (cl = 0; cl < faceSize; ++cl) {
          ierr = DMLabelSetValue(subpointMap, closure[cl], 0);CHKERRQ(ierr);
        }
        ierr = DMPlexGetJoin(dm, faceSize, closure, &numCells, &cells);CHKERRQ(ierr);
        for (nc = 0; nc < numCells; ++nc) {
          ierr = DMLabelSetValue(subpointMap, cells[nc], 2);CHKERRQ(ierr);
        }
        ierr = DMPlexRestoreJoin(dm, faceSize, closure, &numCells, &cells);CHKERRQ(ierr);
      }
      ierr = DMPlexRestoreTransitiveClosure(dm, cell, PETSC_TRUE, &closureSize, &closure);CHKERRQ(ierr);
    }
    ierr = DMPlexRestoreTransitiveClosure(dm, vertex, PETSC_FALSE, &starSize, &star);CHKERRQ(ierr);
  }
  if (subvertexIS) {
    ierr = ISRestoreIndices(subvertexIS, &subvertices);CHKERRQ(ierr);
  }
  ierr = ISDestroy(&subvertexIS);CHKERRQ(ierr);
  ierr = PetscFree3(pStart,pEnd,pMax);CHKERRQ(ierr);
  PetscFunctionReturn(0);
}

#undef __FUNCT__
#define __FUNCT__ "DMPlexMarkSubmesh_Interpolated"
static PetscErrorCode DMPlexMarkSubmesh_Interpolated(DM dm, DMLabel vertexLabel, PetscInt value, DMLabel subpointMap, DM subdm)
{
  IS               subvertexIS;
  const PetscInt  *subvertices;
  PetscInt        *pStart, *pEnd, *pMax;
  PetscInt         dim, d, numSubVerticesInitial = 0, v;
  PetscErrorCode   ierr;

  PetscFunctionBegin;
  ierr = DMPlexGetDimension(dm, &dim);CHKERRQ(ierr);
  ierr = PetscMalloc3(dim+1,PetscInt,&pStart,dim+1,PetscInt,&pEnd,dim+1,PetscInt,&pMax);CHKERRQ(ierr);
  ierr = DMPlexGetHybridBounds(dm, &pMax[dim], dim>1 ? &pMax[dim-1] : NULL, dim > 2 ? &pMax[1] : NULL, &pMax[0]);CHKERRQ(ierr);
  for (d = 0; d <= dim; ++d) {
    ierr = DMPlexGetDepthStratum(dm, d, &pStart[d], &pEnd[d]);CHKERRQ(ierr);
    if (pMax[d] >= 0) pEnd[d] = PetscMin(pEnd[d], pMax[d]);
  }
  /* Loop over initial vertices and mark all faces in the collective star() */
  ierr = DMLabelGetStratumIS(vertexLabel, value, &subvertexIS);CHKERRQ(ierr);
  if (subvertexIS) {
    ierr = ISGetSize(subvertexIS, &numSubVerticesInitial);CHKERRQ(ierr);
    ierr = ISGetIndices(subvertexIS, &subvertices);CHKERRQ(ierr);
  }
  for (v = 0; v < numSubVerticesInitial; ++v) {
    const PetscInt vertex = subvertices[v];
    PetscInt      *star   = NULL;
    PetscInt       starSize, s, numFaces = 0, f;

    ierr = DMPlexGetTransitiveClosure(dm, vertex, PETSC_FALSE, &starSize, &star);CHKERRQ(ierr);
    for (s = 0; s < starSize*2; s += 2) {
      const PetscInt point = star[s];
      if ((point >= pStart[dim-1]) && (point < pEnd[dim-1])) star[numFaces++] = point;
    }
    for (f = 0; f < numFaces; ++f) {
      const PetscInt face    = star[f];
      PetscInt      *closure = NULL;
      PetscInt       closureSize, c;
      PetscInt       faceLoc;

      ierr = DMLabelGetValue(subpointMap, face, &faceLoc);CHKERRQ(ierr);
      if (faceLoc == dim-1) continue;
      if (faceLoc >= 0) SETERRQ2(PetscObjectComm((PetscObject)dm), PETSC_ERR_PLIB, "Face %d has dimension %d in the surface label", face, faceLoc);
      ierr = DMPlexGetTransitiveClosure(dm, face, PETSC_TRUE, &closureSize, &closure);CHKERRQ(ierr);
      for (c = 0; c < closureSize*2; c += 2) {
        const PetscInt point = closure[c];
        PetscInt       vertexLoc;

        if ((point >= pStart[0]) && (point < pEnd[0])) {
          ierr = DMLabelGetValue(vertexLabel, point, &vertexLoc);CHKERRQ(ierr);
          if (vertexLoc != value) break;
        }
      }
      if (c == closureSize*2) {
        const PetscInt *support;
        PetscInt        supportSize, s;

        for (c = 0; c < closureSize*2; c += 2) {
          const PetscInt point = closure[c];

          for (d = 0; d < dim; ++d) {
            if ((point >= pStart[d]) && (point < pEnd[d])) {
              ierr = DMLabelSetValue(subpointMap, point, d);CHKERRQ(ierr);
              break;
            }
          }
        }
        ierr = DMPlexGetSupportSize(dm, face, &supportSize);CHKERRQ(ierr);
        ierr = DMPlexGetSupport(dm, face, &support);CHKERRQ(ierr);
        for (s = 0; s < supportSize; ++s) {
          ierr = DMLabelSetValue(subpointMap, support[s], dim);CHKERRQ(ierr);
        }
      }
      ierr = DMPlexRestoreTransitiveClosure(dm, face, PETSC_TRUE, &closureSize, &closure);CHKERRQ(ierr);
    }
    ierr = DMPlexRestoreTransitiveClosure(dm, vertex, PETSC_FALSE, &starSize, &star);CHKERRQ(ierr);
  }
  if (subvertexIS) {
    ierr = ISRestoreIndices(subvertexIS, &subvertices);CHKERRQ(ierr);
  }
  ierr = ISDestroy(&subvertexIS);CHKERRQ(ierr);
  ierr = PetscFree3(pStart,pEnd,pMax);CHKERRQ(ierr);
  PetscFunctionReturn(0);
}

#undef __FUNCT__
#define __FUNCT__ "DMPlexMarkCohesiveSubmesh_Uninterpolated"
static PetscErrorCode DMPlexMarkCohesiveSubmesh_Uninterpolated(DM dm, PetscBool hasLagrange, const char labelname[], PetscInt value, DMLabel subpointMap, PetscInt *numFaces, PetscInt *nFV, PetscInt *subCells[], DM subdm)
{
  DMLabel         label = NULL;
  const PetscInt *cone;
  PetscInt        dim, cMax, cEnd, c, subc = 0, p, coneSize;
  PetscErrorCode  ierr;

  PetscFunctionBegin;
  *numFaces = 0;
  *nFV = 0;
  if (labelname) {ierr = DMPlexGetLabel(dm, labelname, &label);CHKERRQ(ierr);}
  *subCells = NULL;
  ierr = DMPlexGetDimension(dm, &dim);CHKERRQ(ierr);
  ierr = DMPlexGetHeightStratum(dm, 0, NULL, &cEnd);CHKERRQ(ierr);
  ierr = DMPlexGetHybridBounds(dm, &cMax, NULL, NULL, NULL);CHKERRQ(ierr);
  if (cMax < 0) PetscFunctionReturn(0);
  if (label) {
    for (c = cMax; c < cEnd; ++c) {
      PetscInt val;

      ierr = DMLabelGetValue(label, c, &val);CHKERRQ(ierr);
      if (val == value) {
        ++(*numFaces);
        ierr = DMPlexGetConeSize(dm, c, &coneSize);CHKERRQ(ierr);
      }
    }
  } else {
    *numFaces = cEnd - cMax;
    ierr = DMPlexGetConeSize(dm, cMax, &coneSize);CHKERRQ(ierr);
  }
  *nFV = hasLagrange ? coneSize/3 : coneSize/2;
  ierr = PetscMalloc(*numFaces *2 * sizeof(PetscInt), subCells);CHKERRQ(ierr);
  for (c = cMax; c < cEnd; ++c) {
    const PetscInt *cells;
    PetscInt        numCells;

    if (label) {
      PetscInt val;

      ierr = DMLabelGetValue(label, c, &val);CHKERRQ(ierr);
      if (val != value) continue;
    }
    ierr = DMPlexGetCone(dm, c, &cone);CHKERRQ(ierr);
    for (p = 0; p < *nFV; ++p) {
      ierr = DMLabelSetValue(subpointMap, cone[p], 0);CHKERRQ(ierr);
    }
    /* Negative face */
    ierr = DMPlexGetJoin(dm, *nFV, cone, &numCells, &cells);CHKERRQ(ierr);
    /* Not true in parallel
    if (numCells != 2) SETERRQ(PETSC_COMM_SELF, PETSC_ERR_ARG_WRONG, "Cohesive cells should separate two cells"); */
    for (p = 0; p < numCells; ++p) {
      ierr = DMLabelSetValue(subpointMap, cells[p], 2);CHKERRQ(ierr);
      (*subCells)[subc++] = cells[p];
    }
    ierr = DMPlexRestoreJoin(dm, *nFV, cone, &numCells, &cells);CHKERRQ(ierr);
    /* Positive face is not included */
  }
  PetscFunctionReturn(0);
}

#undef __FUNCT__
#define __FUNCT__ "DMPlexMarkCohesiveSubmesh_Interpolated"
static PetscErrorCode DMPlexMarkCohesiveSubmesh_Interpolated(DM dm, PetscBool hasLagrange, const char labelname[], PetscInt value, DMLabel subpointMap, DM subdm)
{
  DMLabel        label = NULL;
  PetscInt      *pStart, *pEnd;
  PetscInt       dim, cMax, cEnd, c, d;
  PetscErrorCode ierr;

  PetscFunctionBegin;
  if (labelname) {ierr = DMPlexGetLabel(dm, labelname, &label);CHKERRQ(ierr);}
  ierr = DMPlexGetDimension(dm, &dim);CHKERRQ(ierr);
  ierr = DMPlexGetHeightStratum(dm, 0, NULL, &cEnd);CHKERRQ(ierr);
  ierr = DMPlexGetHybridBounds(dm, &cMax, NULL, NULL, NULL);CHKERRQ(ierr);
  if (cMax < 0) PetscFunctionReturn(0);
  ierr = PetscMalloc2(dim+1,PetscInt,&pStart,dim+1,PetscInt,&pEnd);CHKERRQ(ierr);
  for (d = 0; d <= dim; ++d) {
    ierr = DMPlexGetDepthStratum(dm, d, &pStart[d], &pEnd[d]);CHKERRQ(ierr);
  }
  for (c = cMax; c < cEnd; ++c) {
    const PetscInt *cone;
    PetscInt       *closure = NULL;
    PetscInt        coneSize, closureSize, cl;

    if (label) {
      PetscInt val;

      ierr = DMLabelGetValue(label, c, &val);CHKERRQ(ierr);
      if (val != value) continue;
    }
    ierr = DMPlexGetConeSize(dm, c, &coneSize);CHKERRQ(ierr);
    if (hasLagrange) {
      if (coneSize != 3) SETERRQ(PETSC_COMM_SELF, PETSC_ERR_ARG_WRONG, "Cohesive cells should separate two cells");
    } else {
      if (coneSize != 2) SETERRQ(PETSC_COMM_SELF, PETSC_ERR_ARG_WRONG, "Cohesive cells should separate two cells");
    }
    /* Negative face */
    ierr = DMPlexGetCone(dm, c, &cone);CHKERRQ(ierr);
    ierr = DMPlexGetTransitiveClosure(dm, cone[0], PETSC_TRUE, &closureSize, &closure);CHKERRQ(ierr);
    for (cl = 0; cl < closureSize*2; cl += 2) {
      const PetscInt point = closure[cl];

      for (d = 0; d <= dim; ++d) {
        if ((point >= pStart[d]) && (point < pEnd[d])) {
          ierr = DMLabelSetValue(subpointMap, point, d);CHKERRQ(ierr);
          break;
        }
      }
    }
    ierr = DMPlexRestoreTransitiveClosure(dm, cone[0], PETSC_TRUE, &closureSize, &closure);CHKERRQ(ierr);
    /* Cells -- positive face is not included */
    for (cl = 0; cl < 1; ++cl) {
      const PetscInt *support;
      PetscInt        supportSize, s;

      ierr = DMPlexGetSupportSize(dm, cone[cl], &supportSize);CHKERRQ(ierr);
      if (supportSize != 2) SETERRQ(PETSC_COMM_SELF, PETSC_ERR_ARG_WRONG, "Cohesive faces should separate two cells");
      ierr = DMPlexGetSupport(dm, cone[cl], &support);CHKERRQ(ierr);
      for (s = 0; s < supportSize; ++s) {
        ierr = DMLabelSetValue(subpointMap, support[s], dim);CHKERRQ(ierr);
      }
    }
  }
  ierr = PetscFree2(pStart, pEnd);CHKERRQ(ierr);
  PetscFunctionReturn(0);
}

#undef __FUNCT__
#define __FUNCT__ "DMPlexGetFaceOrientation"
PetscErrorCode DMPlexGetFaceOrientation(DM dm, PetscInt cell, PetscInt numCorners, PetscInt indices[], PetscInt oppositeVertex, PetscInt origVertices[], PetscInt faceVertices[], PetscBool *posOriented)
{
  MPI_Comm       comm;
  PetscBool      posOrient = PETSC_FALSE;
  const PetscInt debug     = 0;
  PetscInt       cellDim, faceSize, f;
  PetscErrorCode ierr;

  PetscFunctionBegin;
  ierr = PetscObjectGetComm((PetscObject)dm,&comm);CHKERRQ(ierr);
  ierr = DMPlexGetDimension(dm, &cellDim);CHKERRQ(ierr);
  if (debug) {PetscPrintf(comm, "cellDim: %d numCorners: %d\n", cellDim, numCorners);CHKERRQ(ierr);}

  if (cellDim == 1 && numCorners == 2) {
    /* Triangle */
    faceSize  = numCorners-1;
    posOrient = !(oppositeVertex%2) ? PETSC_TRUE : PETSC_FALSE;
  } else if (cellDim == 2 && numCorners == 3) {
    /* Triangle */
    faceSize  = numCorners-1;
    posOrient = !(oppositeVertex%2) ? PETSC_TRUE : PETSC_FALSE;
  } else if (cellDim == 3 && numCorners == 4) {
    /* Tetrahedron */
    faceSize  = numCorners-1;
    posOrient = (oppositeVertex%2) ? PETSC_TRUE : PETSC_FALSE;
  } else if (cellDim == 1 && numCorners == 3) {
    /* Quadratic line */
    faceSize  = 1;
    posOrient = PETSC_TRUE;
  } else if (cellDim == 2 && numCorners == 4) {
    /* Quads */
    faceSize = 2;
    if ((indices[1] > indices[0]) && (indices[1] - indices[0] == 1)) {
      posOrient = PETSC_TRUE;
    } else if ((indices[0] == 3) && (indices[1] == 0)) {
      posOrient = PETSC_TRUE;
    } else {
      if (((indices[0] > indices[1]) && (indices[0] - indices[1] == 1)) || ((indices[0] == 0) && (indices[1] == 3))) {
        posOrient = PETSC_FALSE;
      } else SETERRQ(comm, PETSC_ERR_ARG_WRONG, "Invalid quad crossedge");
    }
  } else if (cellDim == 2 && numCorners == 6) {
    /* Quadratic triangle (I hate this) */
    /* Edges are determined by the first 2 vertices (corners of edges) */
    const PetscInt faceSizeTri = 3;
    PetscInt       sortedIndices[3], i, iFace;
    PetscBool      found                    = PETSC_FALSE;
    PetscInt       faceVerticesTriSorted[9] = {
      0, 3,  4, /* bottom */
      1, 4,  5, /* right */
      2, 3,  5, /* left */
    };
    PetscInt       faceVerticesTri[9] = {
      0, 3,  4, /* bottom */
      1, 4,  5, /* right */
      2, 5,  3, /* left */
    };

    faceSize = faceSizeTri;
    for (i = 0; i < faceSizeTri; ++i) sortedIndices[i] = indices[i];
    ierr = PetscSortInt(faceSizeTri, sortedIndices);CHKERRQ(ierr);
    for (iFace = 0; iFace < 3; ++iFace) {
      const PetscInt ii = iFace*faceSizeTri;
      PetscInt       fVertex, cVertex;

      if ((sortedIndices[0] == faceVerticesTriSorted[ii+0]) &&
          (sortedIndices[1] == faceVerticesTriSorted[ii+1])) {
        for (fVertex = 0; fVertex < faceSizeTri; ++fVertex) {
          for (cVertex = 0; cVertex < faceSizeTri; ++cVertex) {
            if (indices[cVertex] == faceVerticesTri[ii+fVertex]) {
              faceVertices[fVertex] = origVertices[cVertex];
              break;
            }
          }
        }
        found = PETSC_TRUE;
        break;
      }
    }
    if (!found) SETERRQ(comm, PETSC_ERR_ARG_WRONG, "Invalid tri crossface");
    if (posOriented) *posOriented = PETSC_TRUE;
    PetscFunctionReturn(0);
  } else if (cellDim == 2 && numCorners == 9) {
    /* Quadratic quad (I hate this) */
    /* Edges are determined by the first 2 vertices (corners of edges) */
    const PetscInt faceSizeQuad = 3;
    PetscInt       sortedIndices[3], i, iFace;
    PetscBool      found                      = PETSC_FALSE;
    PetscInt       faceVerticesQuadSorted[12] = {
      0, 1,  4, /* bottom */
      1, 2,  5, /* right */
      2, 3,  6, /* top */
      0, 3,  7, /* left */
    };
    PetscInt       faceVerticesQuad[12] = {
      0, 1,  4, /* bottom */
      1, 2,  5, /* right */
      2, 3,  6, /* top */
      3, 0,  7, /* left */
    };

    faceSize = faceSizeQuad;
    for (i = 0; i < faceSizeQuad; ++i) sortedIndices[i] = indices[i];
    ierr = PetscSortInt(faceSizeQuad, sortedIndices);CHKERRQ(ierr);
    for (iFace = 0; iFace < 4; ++iFace) {
      const PetscInt ii = iFace*faceSizeQuad;
      PetscInt       fVertex, cVertex;

      if ((sortedIndices[0] == faceVerticesQuadSorted[ii+0]) &&
          (sortedIndices[1] == faceVerticesQuadSorted[ii+1])) {
        for (fVertex = 0; fVertex < faceSizeQuad; ++fVertex) {
          for (cVertex = 0; cVertex < faceSizeQuad; ++cVertex) {
            if (indices[cVertex] == faceVerticesQuad[ii+fVertex]) {
              faceVertices[fVertex] = origVertices[cVertex];
              break;
            }
          }
        }
        found = PETSC_TRUE;
        break;
      }
    }
    if (!found) SETERRQ(comm, PETSC_ERR_ARG_WRONG, "Invalid quad crossface");
    if (posOriented) *posOriented = PETSC_TRUE;
    PetscFunctionReturn(0);
  } else if (cellDim == 3 && numCorners == 8) {
    /* Hexes
       A hex is two oriented quads with the normal of the first
       pointing up at the second.

          7---6
         /|  /|
        4---5 |
        | 1-|-2
        |/  |/
        0---3

        Faces are determined by the first 4 vertices (corners of faces) */
    const PetscInt faceSizeHex = 4;
    PetscInt       sortedIndices[4], i, iFace;
    PetscBool      found                     = PETSC_FALSE;
    PetscInt       faceVerticesHexSorted[24] = {
      0, 1, 2, 3,  /* bottom */
      4, 5, 6, 7,  /* top */
      0, 3, 4, 5,  /* front */
      2, 3, 5, 6,  /* right */
      1, 2, 6, 7,  /* back */
      0, 1, 4, 7,  /* left */
    };
    PetscInt       faceVerticesHex[24] = {
      1, 2, 3, 0,  /* bottom */
      4, 5, 6, 7,  /* top */
      0, 3, 5, 4,  /* front */
      3, 2, 6, 5,  /* right */
      2, 1, 7, 6,  /* back */
      1, 0, 4, 7,  /* left */
    };

    faceSize = faceSizeHex;
    for (i = 0; i < faceSizeHex; ++i) sortedIndices[i] = indices[i];
    ierr = PetscSortInt(faceSizeHex, sortedIndices);CHKERRQ(ierr);
    for (iFace = 0; iFace < 6; ++iFace) {
      const PetscInt ii = iFace*faceSizeHex;
      PetscInt       fVertex, cVertex;

      if ((sortedIndices[0] == faceVerticesHexSorted[ii+0]) &&
          (sortedIndices[1] == faceVerticesHexSorted[ii+1]) &&
          (sortedIndices[2] == faceVerticesHexSorted[ii+2]) &&
          (sortedIndices[3] == faceVerticesHexSorted[ii+3])) {
        for (fVertex = 0; fVertex < faceSizeHex; ++fVertex) {
          for (cVertex = 0; cVertex < faceSizeHex; ++cVertex) {
            if (indices[cVertex] == faceVerticesHex[ii+fVertex]) {
              faceVertices[fVertex] = origVertices[cVertex];
              break;
            }
          }
        }
        found = PETSC_TRUE;
        break;
      }
    }
    if (!found) SETERRQ(comm, PETSC_ERR_ARG_WRONG, "Invalid hex crossface");
    if (posOriented) *posOriented = PETSC_TRUE;
    PetscFunctionReturn(0);
  } else if (cellDim == 3 && numCorners == 10) {
    /* Quadratic tet */
    /* Faces are determined by the first 3 vertices (corners of faces) */
    const PetscInt faceSizeTet = 6;
    PetscInt       sortedIndices[6], i, iFace;
    PetscBool      found                     = PETSC_FALSE;
    PetscInt       faceVerticesTetSorted[24] = {
      0, 1, 2,  6, 7, 8, /* bottom */
      0, 3, 4,  6, 7, 9,  /* front */
      1, 4, 5,  7, 8, 9,  /* right */
      2, 3, 5,  6, 8, 9,  /* left */
    };
    PetscInt       faceVerticesTet[24] = {
      0, 1, 2,  6, 7, 8, /* bottom */
      0, 4, 3,  6, 7, 9,  /* front */
      1, 5, 4,  7, 8, 9,  /* right */
      2, 3, 5,  8, 6, 9,  /* left */
    };

    faceSize = faceSizeTet;
    for (i = 0; i < faceSizeTet; ++i) sortedIndices[i] = indices[i];
    ierr = PetscSortInt(faceSizeTet, sortedIndices);CHKERRQ(ierr);
    for (iFace=0; iFace < 4; ++iFace) {
      const PetscInt ii = iFace*faceSizeTet;
      PetscInt       fVertex, cVertex;

      if ((sortedIndices[0] == faceVerticesTetSorted[ii+0]) &&
          (sortedIndices[1] == faceVerticesTetSorted[ii+1]) &&
          (sortedIndices[2] == faceVerticesTetSorted[ii+2]) &&
          (sortedIndices[3] == faceVerticesTetSorted[ii+3])) {
        for (fVertex = 0; fVertex < faceSizeTet; ++fVertex) {
          for (cVertex = 0; cVertex < faceSizeTet; ++cVertex) {
            if (indices[cVertex] == faceVerticesTet[ii+fVertex]) {
              faceVertices[fVertex] = origVertices[cVertex];
              break;
            }
          }
        }
        found = PETSC_TRUE;
        break;
      }
    }
    if (!found) SETERRQ(comm, PETSC_ERR_ARG_WRONG, "Invalid tet crossface");
    if (posOriented) *posOriented = PETSC_TRUE;
    PetscFunctionReturn(0);
  } else if (cellDim == 3 && numCorners == 27) {
    /* Quadratic hexes (I hate this)
       A hex is two oriented quads with the normal of the first
       pointing up at the second.

         7---6
        /|  /|
       4---5 |
       | 3-|-2
       |/  |/
       0---1

       Faces are determined by the first 4 vertices (corners of faces) */
    const PetscInt faceSizeQuadHex = 9;
    PetscInt       sortedIndices[9], i, iFace;
    PetscBool      found                         = PETSC_FALSE;
    PetscInt       faceVerticesQuadHexSorted[54] = {
      0, 1, 2, 3,  8, 9, 10, 11,  24, /* bottom */
      4, 5, 6, 7,  12, 13, 14, 15,  25, /* top */
      0, 1, 4, 5,  8, 12, 16, 17,  22, /* front */
      1, 2, 5, 6,  9, 13, 17, 18,  21, /* right */
      2, 3, 6, 7,  10, 14, 18, 19,  23, /* back */
      0, 3, 4, 7,  11, 15, 16, 19,  20, /* left */
    };
    PetscInt       faceVerticesQuadHex[54] = {
      3, 2, 1, 0,  10, 9, 8, 11,  24, /* bottom */
      4, 5, 6, 7,  12, 13, 14, 15,  25, /* top */
      0, 1, 5, 4,  8, 17, 12, 16,  22, /* front */
      1, 2, 6, 5,  9, 18, 13, 17,  21, /* right */
      2, 3, 7, 6,  10, 19, 14, 18,  23, /* back */
      3, 0, 4, 7,  11, 16, 15, 19,  20 /* left */
    };

    faceSize = faceSizeQuadHex;
    for (i = 0; i < faceSizeQuadHex; ++i) sortedIndices[i] = indices[i];
    ierr = PetscSortInt(faceSizeQuadHex, sortedIndices);CHKERRQ(ierr);
    for (iFace = 0; iFace < 6; ++iFace) {
      const PetscInt ii = iFace*faceSizeQuadHex;
      PetscInt       fVertex, cVertex;

      if ((sortedIndices[0] == faceVerticesQuadHexSorted[ii+0]) &&
          (sortedIndices[1] == faceVerticesQuadHexSorted[ii+1]) &&
          (sortedIndices[2] == faceVerticesQuadHexSorted[ii+2]) &&
          (sortedIndices[3] == faceVerticesQuadHexSorted[ii+3])) {
        for (fVertex = 0; fVertex < faceSizeQuadHex; ++fVertex) {
          for (cVertex = 0; cVertex < faceSizeQuadHex; ++cVertex) {
            if (indices[cVertex] == faceVerticesQuadHex[ii+fVertex]) {
              faceVertices[fVertex] = origVertices[cVertex];
              break;
            }
          }
        }
        found = PETSC_TRUE;
        break;
      }
    }
    if (!found) SETERRQ(comm, PETSC_ERR_ARG_WRONG, "Invalid hex crossface");
    if (posOriented) *posOriented = PETSC_TRUE;
    PetscFunctionReturn(0);
  } else SETERRQ(comm, PETSC_ERR_ARG_WRONG, "Unknown cell type for faceOrientation().");
  if (!posOrient) {
    if (debug) {ierr = PetscPrintf(comm, "  Reversing initial face orientation\n");CHKERRQ(ierr);}
    for (f = 0; f < faceSize; ++f) faceVertices[f] = origVertices[faceSize-1 - f];
  } else {
    if (debug) {ierr = PetscPrintf(comm, "  Keeping initial face orientation\n");CHKERRQ(ierr);}
    for (f = 0; f < faceSize; ++f) faceVertices[f] = origVertices[f];
  }
  if (posOriented) *posOriented = posOrient;
  PetscFunctionReturn(0);
}

#undef __FUNCT__
#define __FUNCT__ "DMPlexGetOrientedFace"
/*
    Given a cell and a face, as a set of vertices,
      return the oriented face, as a set of vertices, in faceVertices
    The orientation is such that the face normal points out of the cell
*/
PetscErrorCode DMPlexGetOrientedFace(DM dm, PetscInt cell, PetscInt faceSize, const PetscInt face[], PetscInt numCorners, PetscInt indices[], PetscInt origVertices[], PetscInt faceVertices[], PetscBool *posOriented)
{
  const PetscInt *cone = NULL;
  PetscInt        coneSize, v, f, v2;
  PetscInt        oppositeVertex = -1;
  PetscErrorCode  ierr;

  PetscFunctionBegin;
  ierr = DMPlexGetConeSize(dm, cell, &coneSize);CHKERRQ(ierr);
  ierr = DMPlexGetCone(dm, cell, &cone);CHKERRQ(ierr);
  for (v = 0, v2 = 0; v < coneSize; ++v) {
    PetscBool found = PETSC_FALSE;

    for (f = 0; f < faceSize; ++f) {
      if (face[f] == cone[v]) {
        found = PETSC_TRUE; break;
      }
    }
    if (found) {
      indices[v2]      = v;
      origVertices[v2] = cone[v];
      ++v2;
    } else {
      oppositeVertex = v;
    }
  }
  ierr = DMPlexGetFaceOrientation(dm, cell, numCorners, indices, oppositeVertex, origVertices, faceVertices, posOriented);CHKERRQ(ierr);
  PetscFunctionReturn(0);
}

#undef __FUNCT__
#define __FUNCT__ "DMPlexInsertFace_Internal"
/*
  DMPlexInsertFace_Internal - Puts a face into the mesh

  Not collective

  Input Parameters:
  + dm              - The DMPlex
  . numFaceVertex   - The number of vertices in the face
  . faceVertices    - The vertices in the face for dm
  . subfaceVertices - The vertices in the face for subdm
  . numCorners      - The number of vertices in the cell
  . cell            - A cell in dm containing the face
  . subcell         - A cell in subdm containing the face
  . firstFace       - First face in the mesh
  - newFacePoint    - Next face in the mesh

  Output Parameters:
  . newFacePoint - Contains next face point number on input, updated on output

  Level: developer
*/
static PetscErrorCode DMPlexInsertFace_Internal(DM dm, DM subdm, PetscInt numFaceVertices, const PetscInt faceVertices[], const PetscInt subfaceVertices[], PetscInt numCorners, PetscInt cell, PetscInt subcell, PetscInt firstFace, PetscInt *newFacePoint)
{
  MPI_Comm        comm;
  DM_Plex        *submesh = (DM_Plex*) subdm->data;
  const PetscInt *faces;
  PetscInt        numFaces, coneSize;
  PetscErrorCode  ierr;

  PetscFunctionBegin;
  ierr = PetscObjectGetComm((PetscObject)dm,&comm);CHKERRQ(ierr);
  ierr = DMPlexGetConeSize(subdm, subcell, &coneSize);CHKERRQ(ierr);
  if (coneSize != 1) SETERRQ2(comm, PETSC_ERR_ARG_OUTOFRANGE, "Cone size of cell %d is %d != 1", cell, coneSize);
#if 0
  /* Cannot use this because support() has not been constructed yet */
  ierr = DMPlexGetJoin(subdm, numFaceVertices, subfaceVertices, &numFaces, &faces);CHKERRQ(ierr);
#else
  {
    PetscInt f;

    numFaces = 0;
    ierr     = DMGetWorkArray(subdm, 1, PETSC_INT, (void **) &faces);CHKERRQ(ierr);
    for (f = firstFace; f < *newFacePoint; ++f) {
      PetscInt dof, off, d;

      ierr = PetscSectionGetDof(submesh->coneSection, f, &dof);CHKERRQ(ierr);
      ierr = PetscSectionGetOffset(submesh->coneSection, f, &off);CHKERRQ(ierr);
      /* Yes, I know this is quadratic, but I expect the sizes to be <5 */
      for (d = 0; d < dof; ++d) {
        const PetscInt p = submesh->cones[off+d];
        PetscInt       v;

        for (v = 0; v < numFaceVertices; ++v) {
          if (subfaceVertices[v] == p) break;
        }
        if (v == numFaceVertices) break;
      }
      if (d == dof) {
        numFaces               = 1;
        ((PetscInt*) faces)[0] = f;
      }
    }
  }
#endif
  if (numFaces > 1) SETERRQ1(comm, PETSC_ERR_ARG_WRONG, "Vertex set had %d faces, not one", numFaces);
  else if (numFaces == 1) {
    /* Add the other cell neighbor for this face */
    ierr = DMPlexSetCone(subdm, subcell, faces);CHKERRQ(ierr);
  } else {
    PetscInt *indices, *origVertices, *orientedVertices, *orientedSubVertices, v, ov;
    PetscBool posOriented;

    ierr                = DMGetWorkArray(subdm, 4*numFaceVertices * sizeof(PetscInt), PETSC_INT, &orientedVertices);CHKERRQ(ierr);
    origVertices        = &orientedVertices[numFaceVertices];
    indices             = &orientedVertices[numFaceVertices*2];
    orientedSubVertices = &orientedVertices[numFaceVertices*3];
    ierr                = DMPlexGetOrientedFace(dm, cell, numFaceVertices, faceVertices, numCorners, indices, origVertices, orientedVertices, &posOriented);CHKERRQ(ierr);
    /* TODO: I know that routine should return a permutation, not the indices */
    for (v = 0; v < numFaceVertices; ++v) {
      const PetscInt vertex = faceVertices[v], subvertex = subfaceVertices[v];
      for (ov = 0; ov < numFaceVertices; ++ov) {
        if (orientedVertices[ov] == vertex) {
          orientedSubVertices[ov] = subvertex;
          break;
        }
      }
      if (ov == numFaceVertices) SETERRQ1(comm, PETSC_ERR_PLIB, "Could not find face vertex %d in orientated set", vertex);
    }
    ierr = DMPlexSetCone(subdm, *newFacePoint, orientedSubVertices);CHKERRQ(ierr);
    ierr = DMPlexSetCone(subdm, subcell, newFacePoint);CHKERRQ(ierr);
    ierr = DMRestoreWorkArray(subdm, 4*numFaceVertices * sizeof(PetscInt), PETSC_INT, &orientedVertices);CHKERRQ(ierr);
    ++(*newFacePoint);
  }
#if 0
  ierr = DMPlexRestoreJoin(subdm, numFaceVertices, subfaceVertices, &numFaces, &faces);CHKERRQ(ierr);
#else
  ierr = DMRestoreWorkArray(subdm, 1, PETSC_INT, (void **) &faces);CHKERRQ(ierr);
#endif
  PetscFunctionReturn(0);
}

#undef __FUNCT__
#define __FUNCT__ "DMPlexCreateSubmesh_Uninterpolated"
static PetscErrorCode DMPlexCreateSubmesh_Uninterpolated(DM dm, const char vertexLabelName[], PetscInt value, DM subdm)
{
  MPI_Comm        comm;
  DMLabel         vertexLabel, subpointMap;
  IS              subvertexIS,  subcellIS;
  const PetscInt *subVertices, *subCells;
  PetscInt        numSubVertices, firstSubVertex, numSubCells;
  PetscInt       *subface, maxConeSize, numSubFaces = 0, firstSubFace, newFacePoint, nFV = 0;
  PetscInt        vStart, vEnd, c, f;
  PetscErrorCode  ierr;

  PetscFunctionBegin;
  ierr = PetscObjectGetComm((PetscObject)dm,&comm);CHKERRQ(ierr);
  /* Create subpointMap which marks the submesh */
  ierr = DMLabelCreate("subpoint_map", &subpointMap);CHKERRQ(ierr);
  ierr = DMPlexSetSubpointMap(subdm, subpointMap);CHKERRQ(ierr);
  ierr = DMLabelDestroy(&subpointMap);CHKERRQ(ierr);
  if (vertexLabelName) {
    ierr = DMPlexGetLabel(dm, vertexLabelName, &vertexLabel);CHKERRQ(ierr);
    ierr = DMPlexMarkSubmesh_Uninterpolated(dm, vertexLabel, value, subpointMap, &numSubFaces, &nFV, subdm);CHKERRQ(ierr);
  }
  /* Setup chart */
  ierr = DMLabelGetStratumSize(subpointMap, 0, &numSubVertices);CHKERRQ(ierr);
  ierr = DMLabelGetStratumSize(subpointMap, 2, &numSubCells);CHKERRQ(ierr);
  ierr = DMPlexSetChart(subdm, 0, numSubCells+numSubFaces+numSubVertices);CHKERRQ(ierr);
  ierr = DMPlexSetVTKCellHeight(subdm, 1);CHKERRQ(ierr);
  /* Set cone sizes */
  firstSubVertex = numSubCells;
  firstSubFace   = numSubCells+numSubVertices;
  newFacePoint   = firstSubFace;
  ierr = DMLabelGetStratumIS(subpointMap, 0, &subvertexIS);CHKERRQ(ierr);
  if (subvertexIS) {ierr = ISGetIndices(subvertexIS, &subVertices);CHKERRQ(ierr);}
  ierr = DMLabelGetStratumIS(subpointMap, 2, &subcellIS);CHKERRQ(ierr);
  if (subcellIS) {ierr = ISGetIndices(subcellIS, &subCells);CHKERRQ(ierr);}
  for (c = 0; c < numSubCells; ++c) {
    ierr = DMPlexSetConeSize(subdm, c, 1);CHKERRQ(ierr);
  }
  for (f = firstSubFace; f < firstSubFace+numSubFaces; ++f) {
    ierr = DMPlexSetConeSize(subdm, f, nFV);CHKERRQ(ierr);
  }
  ierr = DMSetUp(subdm);CHKERRQ(ierr);
  /* Create face cones */
  ierr = DMPlexGetDepthStratum(dm, 0, &vStart, &vEnd);CHKERRQ(ierr);
  ierr = DMPlexGetMaxSizes(dm, &maxConeSize, NULL);CHKERRQ(ierr);
  ierr = DMGetWorkArray(subdm, maxConeSize, PETSC_INT, (void**) &subface);CHKERRQ(ierr);
  for (c = 0; c < numSubCells; ++c) {
    const PetscInt cell    = subCells[c];
    const PetscInt subcell = c;
    PetscInt      *closure = NULL;
    PetscInt       closureSize, cl, numCorners = 0, faceSize = 0;

    ierr = DMPlexGetTransitiveClosure(dm, cell, PETSC_TRUE, &closureSize, &closure);CHKERRQ(ierr);
    for (cl = 0; cl < closureSize*2; cl += 2) {
      const PetscInt point = closure[cl];
      PetscInt       subVertex;

      if ((point >= vStart) && (point < vEnd)) {
        ++numCorners;
        ierr = PetscFindInt(point, numSubVertices, subVertices, &subVertex);CHKERRQ(ierr);
        if (subVertex >= 0) {
          closure[faceSize] = point;
          subface[faceSize] = firstSubVertex+subVertex;
          ++faceSize;
        }
      }
    }
    if (faceSize > nFV) SETERRQ1(comm, PETSC_ERR_ARG_WRONG, "Invalid submesh: Too many vertices %d of an element on the surface", faceSize);
    if (faceSize == nFV) {
      ierr = DMPlexInsertFace_Internal(dm, subdm, faceSize, closure, subface, numCorners, cell, subcell, firstSubFace, &newFacePoint);CHKERRQ(ierr);
    }
    ierr = DMPlexRestoreTransitiveClosure(dm, cell, PETSC_TRUE, &closureSize, &closure);CHKERRQ(ierr);
  }
  ierr = DMRestoreWorkArray(subdm, maxConeSize, PETSC_INT, (void**) &subface);CHKERRQ(ierr);
  ierr = DMPlexSymmetrize(subdm);CHKERRQ(ierr);
  ierr = DMPlexStratify(subdm);CHKERRQ(ierr);
  /* Build coordinates */
  {
    PetscSection coordSection, subCoordSection;
    Vec          coordinates, subCoordinates;
    PetscScalar *coords, *subCoords;
    PetscInt     numComp, coordSize, v;

    ierr = DMPlexGetCoordinateSection(dm, &coordSection);CHKERRQ(ierr);
    ierr = DMGetCoordinatesLocal(dm, &coordinates);CHKERRQ(ierr);
    ierr = DMPlexGetCoordinateSection(subdm, &subCoordSection);CHKERRQ(ierr);
    ierr = PetscSectionSetNumFields(subCoordSection, 1);CHKERRQ(ierr);
    ierr = PetscSectionGetFieldComponents(coordSection, 0, &numComp);CHKERRQ(ierr);
    ierr = PetscSectionSetFieldComponents(subCoordSection, 0, numComp);CHKERRQ(ierr);
    ierr = PetscSectionSetChart(subCoordSection, firstSubVertex, firstSubVertex+numSubVertices);CHKERRQ(ierr);
    for (v = 0; v < numSubVertices; ++v) {
      const PetscInt vertex    = subVertices[v];
      const PetscInt subvertex = firstSubVertex+v;
      PetscInt       dof;

      ierr = PetscSectionGetDof(coordSection, vertex, &dof);CHKERRQ(ierr);
      ierr = PetscSectionSetDof(subCoordSection, subvertex, dof);CHKERRQ(ierr);
      ierr = PetscSectionSetFieldDof(subCoordSection, subvertex, 0, dof);CHKERRQ(ierr);
    }
    ierr = PetscSectionSetUp(subCoordSection);CHKERRQ(ierr);
    ierr = PetscSectionGetStorageSize(subCoordSection, &coordSize);CHKERRQ(ierr);
    ierr = VecCreate(comm, &subCoordinates);CHKERRQ(ierr);
    ierr = VecSetSizes(subCoordinates, coordSize, PETSC_DETERMINE);CHKERRQ(ierr);
    ierr = VecSetFromOptions(subCoordinates);CHKERRQ(ierr);
    if (coordSize) {
      ierr = VecGetArray(coordinates,    &coords);CHKERRQ(ierr);
      ierr = VecGetArray(subCoordinates, &subCoords);CHKERRQ(ierr);
      for (v = 0; v < numSubVertices; ++v) {
        const PetscInt vertex    = subVertices[v];
        const PetscInt subvertex = firstSubVertex+v;
        PetscInt       dof, off, sdof, soff, d;

        ierr = PetscSectionGetDof(coordSection, vertex, &dof);CHKERRQ(ierr);
        ierr = PetscSectionGetOffset(coordSection, vertex, &off);CHKERRQ(ierr);
        ierr = PetscSectionGetDof(subCoordSection, subvertex, &sdof);CHKERRQ(ierr);
        ierr = PetscSectionGetOffset(subCoordSection, subvertex, &soff);CHKERRQ(ierr);
        if (dof != sdof) SETERRQ4(comm, PETSC_ERR_PLIB, "Coordinate dimension %d on subvertex %d, vertex %d should be %d", sdof, subvertex, vertex, dof);
        for (d = 0; d < dof; ++d) subCoords[soff+d] = coords[off+d];
      }
      ierr = VecRestoreArray(coordinates,    &coords);CHKERRQ(ierr);
      ierr = VecRestoreArray(subCoordinates, &subCoords);CHKERRQ(ierr);
    }
    ierr = DMSetCoordinatesLocal(subdm, subCoordinates);CHKERRQ(ierr);
    ierr = VecDestroy(&subCoordinates);CHKERRQ(ierr);
  }
  /* Cleanup */
  if (subvertexIS) {ierr = ISRestoreIndices(subvertexIS, &subVertices);CHKERRQ(ierr);}
  ierr = ISDestroy(&subvertexIS);CHKERRQ(ierr);
  if (subcellIS) {ierr = ISRestoreIndices(subcellIS, &subCells);CHKERRQ(ierr);}
  ierr = ISDestroy(&subcellIS);CHKERRQ(ierr);
  PetscFunctionReturn(0);
}

#undef __FUNCT__
#define __FUNCT__ "DMPlexCreateSubmesh_Interpolated"
static PetscErrorCode DMPlexCreateSubmesh_Interpolated(DM dm, const char vertexLabelName[], PetscInt value, DM subdm)
{
  MPI_Comm         comm;
  DMLabel          subpointMap, vertexLabel;
  IS              *subpointIS;
  const PetscInt **subpoints;
  PetscInt        *numSubPoints, *firstSubPoint, *coneNew, *coneONew;
  PetscInt         totSubPoints = 0, maxConeSize, dim, p, d, v;
  PetscErrorCode   ierr;

  PetscFunctionBegin;
  ierr = PetscObjectGetComm((PetscObject)dm,&comm);CHKERRQ(ierr);
  /* Create subpointMap which marks the submesh */
  ierr = DMLabelCreate("subpoint_map", &subpointMap);CHKERRQ(ierr);
  ierr = DMPlexSetSubpointMap(subdm, subpointMap);CHKERRQ(ierr);
  ierr = DMLabelDestroy(&subpointMap);CHKERRQ(ierr);
  if (vertexLabelName) {
    ierr = DMPlexGetLabel(dm, vertexLabelName, &vertexLabel);CHKERRQ(ierr);
    ierr = DMPlexMarkSubmesh_Interpolated(dm, vertexLabel, value, subpointMap, subdm);CHKERRQ(ierr);
  }
  /* Setup chart */
  ierr = DMPlexGetDimension(dm, &dim);CHKERRQ(ierr);
  ierr = PetscMalloc4(dim+1,PetscInt,&numSubPoints,dim+1,PetscInt,&firstSubPoint,dim+1,IS,&subpointIS,dim+1,const PetscInt *,&subpoints);CHKERRQ(ierr);
  for (d = 0; d <= dim; ++d) {
    ierr = DMLabelGetStratumSize(subpointMap, d, &numSubPoints[d]);CHKERRQ(ierr);
    totSubPoints += numSubPoints[d];
  }
  ierr = DMPlexSetChart(subdm, 0, totSubPoints);CHKERRQ(ierr);
  ierr = DMPlexSetVTKCellHeight(subdm, 1);CHKERRQ(ierr);
  /* Set cone sizes */
  firstSubPoint[dim] = 0;
  firstSubPoint[0]   = firstSubPoint[dim] + numSubPoints[dim];
  if (dim > 1) {firstSubPoint[dim-1] = firstSubPoint[0]     + numSubPoints[0];}
  if (dim > 2) {firstSubPoint[dim-2] = firstSubPoint[dim-1] + numSubPoints[dim-1];}
  for (d = 0; d <= dim; ++d) {
    ierr = DMLabelGetStratumIS(subpointMap, d, &subpointIS[d]);CHKERRQ(ierr);
    ierr = ISGetIndices(subpointIS[d], &subpoints[d]);CHKERRQ(ierr);
  }
  for (d = 0; d <= dim; ++d) {
    for (p = 0; p < numSubPoints[d]; ++p) {
      const PetscInt  point    = subpoints[d][p];
      const PetscInt  subpoint = firstSubPoint[d] + p;
      const PetscInt *cone;
      PetscInt        coneSize, coneSizeNew, c, val;

      ierr = DMPlexGetConeSize(dm, point, &coneSize);CHKERRQ(ierr);
      ierr = DMPlexSetConeSize(subdm, subpoint, coneSize);CHKERRQ(ierr);
      if (d == dim) {
        ierr = DMPlexGetCone(dm, point, &cone);CHKERRQ(ierr);
        for (c = 0, coneSizeNew = 0; c < coneSize; ++c) {
          ierr = DMLabelGetValue(subpointMap, cone[c], &val);CHKERRQ(ierr);
          if (val >= 0) coneSizeNew++;
        }
        ierr = DMPlexSetConeSize(subdm, subpoint, coneSizeNew);CHKERRQ(ierr);
      }
    }
  }
  ierr = DMSetUp(subdm);CHKERRQ(ierr);
  /* Set cones */
  ierr = DMPlexGetMaxSizes(dm, &maxConeSize, NULL);CHKERRQ(ierr);
  ierr = PetscMalloc2(maxConeSize,PetscInt,&coneNew,maxConeSize,PetscInt,&coneONew);CHKERRQ(ierr);
  for (d = 0; d <= dim; ++d) {
    for (p = 0; p < numSubPoints[d]; ++p) {
      const PetscInt  point    = subpoints[d][p];
      const PetscInt  subpoint = firstSubPoint[d] + p;
      const PetscInt *cone, *ornt;
      PetscInt        coneSize, subconeSize, coneSizeNew, c, subc;

      ierr = DMPlexGetConeSize(dm, point, &coneSize);CHKERRQ(ierr);
      ierr = DMPlexGetConeSize(subdm, subpoint, &subconeSize);CHKERRQ(ierr);
      ierr = DMPlexGetCone(dm, point, &cone);CHKERRQ(ierr);
      ierr = DMPlexGetConeOrientation(dm, point, &ornt);CHKERRQ(ierr);
      for (c = 0, coneSizeNew = 0; c < coneSize; ++c) {
        ierr = PetscFindInt(cone[c], numSubPoints[d-1], subpoints[d-1], &subc);CHKERRQ(ierr);
        if (subc >= 0) {
          coneNew[coneSizeNew]  = firstSubPoint[d-1] + subc;
          coneONew[coneSizeNew] = ornt[c];
          ++coneSizeNew;
        }
      }
      if (coneSizeNew != subconeSize) SETERRQ2(comm, PETSC_ERR_PLIB, "Number of cone points located %d does not match subcone size %d", coneSizeNew, subconeSize);
      ierr = DMPlexSetCone(subdm, subpoint, coneNew);CHKERRQ(ierr);
      ierr = DMPlexSetConeOrientation(subdm, subpoint, coneONew);CHKERRQ(ierr);
    }
  }
  ierr = PetscFree2(coneNew,coneONew);CHKERRQ(ierr);
  ierr = DMPlexSymmetrize(subdm);CHKERRQ(ierr);
  ierr = DMPlexStratify(subdm);CHKERRQ(ierr);
  /* Build coordinates */
  {
    PetscSection coordSection, subCoordSection;
    Vec          coordinates, subCoordinates;
    PetscScalar *coords, *subCoords;
    PetscInt     numComp, coordSize;

    ierr = DMPlexGetCoordinateSection(dm, &coordSection);CHKERRQ(ierr);
    ierr = DMGetCoordinatesLocal(dm, &coordinates);CHKERRQ(ierr);
    ierr = DMPlexGetCoordinateSection(subdm, &subCoordSection);CHKERRQ(ierr);
    ierr = PetscSectionSetNumFields(subCoordSection, 1);CHKERRQ(ierr);
    ierr = PetscSectionGetFieldComponents(coordSection, 0, &numComp);CHKERRQ(ierr);
    ierr = PetscSectionSetFieldComponents(subCoordSection, 0, numComp);CHKERRQ(ierr);
    ierr = PetscSectionSetChart(subCoordSection, firstSubPoint[0], firstSubPoint[0]+numSubPoints[0]);CHKERRQ(ierr);
    for (v = 0; v < numSubPoints[0]; ++v) {
      const PetscInt vertex    = subpoints[0][v];
      const PetscInt subvertex = firstSubPoint[0]+v;
      PetscInt       dof;

      ierr = PetscSectionGetDof(coordSection, vertex, &dof);CHKERRQ(ierr);
      ierr = PetscSectionSetDof(subCoordSection, subvertex, dof);CHKERRQ(ierr);
      ierr = PetscSectionSetFieldDof(subCoordSection, subvertex, 0, dof);CHKERRQ(ierr);
    }
    ierr = PetscSectionSetUp(subCoordSection);CHKERRQ(ierr);
    ierr = PetscSectionGetStorageSize(subCoordSection, &coordSize);CHKERRQ(ierr);
    ierr = VecCreate(comm, &subCoordinates);CHKERRQ(ierr);
    ierr = VecSetSizes(subCoordinates, coordSize, PETSC_DETERMINE);CHKERRQ(ierr);
    ierr = VecSetFromOptions(subCoordinates);CHKERRQ(ierr);
    ierr = VecGetArray(coordinates,    &coords);CHKERRQ(ierr);
    ierr = VecGetArray(subCoordinates, &subCoords);CHKERRQ(ierr);
    for (v = 0; v < numSubPoints[0]; ++v) {
      const PetscInt vertex    = subpoints[0][v];
      const PetscInt subvertex = firstSubPoint[0]+v;
      PetscInt dof, off, sdof, soff, d;

      ierr = PetscSectionGetDof(coordSection, vertex, &dof);CHKERRQ(ierr);
      ierr = PetscSectionGetOffset(coordSection, vertex, &off);CHKERRQ(ierr);
      ierr = PetscSectionGetDof(subCoordSection, subvertex, &sdof);CHKERRQ(ierr);
      ierr = PetscSectionGetOffset(subCoordSection, subvertex, &soff);CHKERRQ(ierr);
      if (dof != sdof) SETERRQ4(comm, PETSC_ERR_PLIB, "Coordinate dimension %d on subvertex %d, vertex %d should be %d", sdof, subvertex, vertex, dof);
      for (d = 0; d < dof; ++d) subCoords[soff+d] = coords[off+d];
    }
    ierr = VecRestoreArray(coordinates,    &coords);CHKERRQ(ierr);
    ierr = VecRestoreArray(subCoordinates, &subCoords);CHKERRQ(ierr);
    ierr = DMSetCoordinatesLocal(subdm, subCoordinates);CHKERRQ(ierr);
    ierr = VecDestroy(&subCoordinates);CHKERRQ(ierr);
  }
  /* Cleanup */
  for (d = 0; d <= dim; ++d) {
    ierr = ISRestoreIndices(subpointIS[d], &subpoints[d]);CHKERRQ(ierr);
    ierr = ISDestroy(&subpointIS[d]);CHKERRQ(ierr);
  }
  ierr = PetscFree4(numSubPoints,firstSubPoint,subpointIS,subpoints);CHKERRQ(ierr);
  PetscFunctionReturn(0);
}

#undef __FUNCT__
#define __FUNCT__ "DMPlexCreateSubmesh"
/*@C
  DMPlexCreateSubmesh - Extract a hypersurface from the mesh using vertices defined by a label

  Input Parameters:
+ dm           - The original mesh
. vertexLabel  - The DMLabel marking vertices contained in the surface
- value        - The label value to use

  Output Parameter:
. subdm - The surface mesh

  Note: This function produces a DMLabel mapping original points in the submesh to their depth. This can be obtained using DMPlexGetSubpointMap().

  Level: developer

.seealso: DMPlexGetSubpointMap(), DMPlexGetLabel(), DMLabelSetValue()
@*/
PetscErrorCode DMPlexCreateSubmesh(DM dm, const char vertexLabel[], PetscInt value, DM *subdm)
{
  PetscInt       dim, depth;
  PetscErrorCode ierr;

  PetscFunctionBegin;
  PetscValidHeaderSpecific(dm, DM_CLASSID, 1);
  PetscValidPointer(subdm, 3);
  ierr = DMPlexGetDimension(dm, &dim);CHKERRQ(ierr);
  ierr = DMPlexGetDepth(dm, &depth);CHKERRQ(ierr);
  ierr = DMCreate(PetscObjectComm((PetscObject)dm), subdm);CHKERRQ(ierr);
  ierr = DMSetType(*subdm, DMPLEX);CHKERRQ(ierr);
  ierr = DMPlexSetDimension(*subdm, dim-1);CHKERRQ(ierr);
  if (depth == dim) {
    ierr = DMPlexCreateSubmesh_Interpolated(dm, vertexLabel, value, *subdm);CHKERRQ(ierr);
  } else {
    ierr = DMPlexCreateSubmesh_Uninterpolated(dm, vertexLabel, value, *subdm);CHKERRQ(ierr);
  }
  PetscFunctionReturn(0);
}

#undef __FUNCT__
#define __FUNCT__ "DMPlexFilterPoint_Internal"
PETSC_STATIC_INLINE PetscInt DMPlexFilterPoint_Internal(PetscInt point, PetscInt firstSubPoint, PetscInt numSubPoints, const PetscInt subPoints[])
{
  PetscInt       subPoint;
  PetscErrorCode ierr;

  ierr = PetscFindInt(point, numSubPoints, subPoints, &subPoint); if (ierr < 0) return ierr;
  return subPoint < 0 ? subPoint : firstSubPoint+subPoint;
}

#undef __FUNCT__
#define __FUNCT__ "DMPlexCreateCohesiveSubmesh_Uninterpolated"
static PetscErrorCode DMPlexCreateCohesiveSubmesh_Uninterpolated(DM dm, PetscBool hasLagrange, const char label[], PetscInt value, DM subdm)
{
  MPI_Comm        comm;
  DMLabel         subpointMap;
  IS              subvertexIS;
  const PetscInt *subVertices;
  PetscInt        numSubVertices, firstSubVertex, numSubCells, *subCells = NULL;
  PetscInt       *subface, maxConeSize, numSubFaces, firstSubFace, newFacePoint, nFV;
  PetscInt        cMax, c, f;
  PetscErrorCode  ierr;

  PetscFunctionBegin;
  ierr = PetscObjectGetComm((PetscObject)dm, &comm);CHKERRQ(ierr);
  /* Create subpointMap which marks the submesh */
  ierr = DMLabelCreate("subpoint_map", &subpointMap);CHKERRQ(ierr);
  ierr = DMPlexSetSubpointMap(subdm, subpointMap);CHKERRQ(ierr);
  ierr = DMLabelDestroy(&subpointMap);CHKERRQ(ierr);
  ierr = DMPlexMarkCohesiveSubmesh_Uninterpolated(dm, hasLagrange, label, value, subpointMap, &numSubFaces, &nFV, &subCells, subdm);CHKERRQ(ierr);
  /* Setup chart */
  ierr = DMLabelGetStratumSize(subpointMap, 0, &numSubVertices);CHKERRQ(ierr);
  ierr = DMLabelGetStratumSize(subpointMap, 2, &numSubCells);CHKERRQ(ierr);
  ierr = DMPlexSetChart(subdm, 0, numSubCells+numSubFaces+numSubVertices);CHKERRQ(ierr);
  ierr = DMPlexSetVTKCellHeight(subdm, 1);CHKERRQ(ierr);
  /* Set cone sizes */
  firstSubVertex = numSubCells;
  firstSubFace   = numSubCells+numSubVertices;
  newFacePoint   = firstSubFace;
  ierr = DMLabelGetStratumIS(subpointMap, 0, &subvertexIS);CHKERRQ(ierr);
  if (subvertexIS) {ierr = ISGetIndices(subvertexIS, &subVertices);CHKERRQ(ierr);}
  for (c = 0; c < numSubCells; ++c) {
    ierr = DMPlexSetConeSize(subdm, c, 1);CHKERRQ(ierr);
  }
  for (f = firstSubFace; f < firstSubFace+numSubFaces; ++f) {
    ierr = DMPlexSetConeSize(subdm, f, nFV);CHKERRQ(ierr);
  }
  ierr = DMSetUp(subdm);CHKERRQ(ierr);
  /* Create face cones */
  ierr = DMPlexGetMaxSizes(dm, &maxConeSize, NULL);CHKERRQ(ierr);
  ierr = DMPlexGetHybridBounds(dm, &cMax, NULL, NULL, NULL);CHKERRQ(ierr);
  ierr = DMGetWorkArray(subdm, maxConeSize, PETSC_INT, (void**) &subface);CHKERRQ(ierr);
  for (c = 0; c < numSubCells; ++c) {
    const PetscInt  cell    = subCells[c];
    const PetscInt  subcell = c;
    const PetscInt *cone, *cells;
    PetscInt        numCells, subVertex, p, v;

    if (cell < cMax) continue;
    ierr = DMPlexGetCone(dm, cell, &cone);CHKERRQ(ierr);
    for (v = 0; v < nFV; ++v) {
      ierr = PetscFindInt(cone[v], numSubVertices, subVertices, &subVertex);CHKERRQ(ierr);
      subface[v] = firstSubVertex+subVertex;
    }
    ierr = DMPlexSetCone(subdm, newFacePoint, subface);CHKERRQ(ierr);
    ierr = DMPlexSetCone(subdm, subcell, &newFacePoint);CHKERRQ(ierr);
    ierr = DMPlexGetJoin(dm, nFV, cone, &numCells, &cells);CHKERRQ(ierr);
    /* Not true in parallel
    if (numCells != 2) SETERRQ(PETSC_COMM_SELF, PETSC_ERR_ARG_WRONG, "Cohesive cells should separate two cells"); */
    for (p = 0; p < numCells; ++p) {
      PetscInt negsubcell;

      if (cells[p] >= cMax) continue;
      /* I know this is a crap search */
      for (negsubcell = 0; negsubcell < numSubCells; ++negsubcell) {
        if (subCells[negsubcell] == cells[p]) break;
      }
      if (negsubcell == numSubCells) SETERRQ1(PETSC_COMM_SELF, PETSC_ERR_ARG_WRONG, "Could not find negative face neighbor for cohesive cell %d", cell);
      ierr = DMPlexSetCone(subdm, negsubcell, &newFacePoint);CHKERRQ(ierr);
    }
    ierr = DMPlexRestoreJoin(dm, nFV, cone, &numCells, &cells);CHKERRQ(ierr);
    ++newFacePoint;
  }
  ierr = DMRestoreWorkArray(subdm, maxConeSize, PETSC_INT, (void**) &subface);CHKERRQ(ierr);
  ierr = DMPlexSymmetrize(subdm);CHKERRQ(ierr);
  ierr = DMPlexStratify(subdm);CHKERRQ(ierr);
  /* Build coordinates */
  {
    PetscSection coordSection, subCoordSection;
    Vec          coordinates, subCoordinates;
    PetscScalar *coords, *subCoords;
    PetscInt     numComp, coordSize, v;

    ierr = DMPlexGetCoordinateSection(dm, &coordSection);CHKERRQ(ierr);
    ierr = DMGetCoordinatesLocal(dm, &coordinates);CHKERRQ(ierr);
    ierr = DMPlexGetCoordinateSection(subdm, &subCoordSection);CHKERRQ(ierr);
    ierr = PetscSectionSetNumFields(subCoordSection, 1);CHKERRQ(ierr);
    ierr = PetscSectionGetFieldComponents(coordSection, 0, &numComp);CHKERRQ(ierr);
    ierr = PetscSectionSetFieldComponents(subCoordSection, 0, numComp);CHKERRQ(ierr);
    ierr = PetscSectionSetChart(subCoordSection, firstSubVertex, firstSubVertex+numSubVertices);CHKERRQ(ierr);
    for (v = 0; v < numSubVertices; ++v) {
      const PetscInt vertex    = subVertices[v];
      const PetscInt subvertex = firstSubVertex+v;
      PetscInt       dof;

      ierr = PetscSectionGetDof(coordSection, vertex, &dof);CHKERRQ(ierr);
      ierr = PetscSectionSetDof(subCoordSection, subvertex, dof);CHKERRQ(ierr);
      ierr = PetscSectionSetFieldDof(subCoordSection, subvertex, 0, dof);CHKERRQ(ierr);
    }
    ierr = PetscSectionSetUp(subCoordSection);CHKERRQ(ierr);
    ierr = PetscSectionGetStorageSize(subCoordSection, &coordSize);CHKERRQ(ierr);
    ierr = VecCreate(comm, &subCoordinates);CHKERRQ(ierr);
    ierr = VecSetSizes(subCoordinates, coordSize, PETSC_DETERMINE);CHKERRQ(ierr);
    ierr = VecSetFromOptions(subCoordinates);CHKERRQ(ierr);
    ierr = VecGetArray(coordinates,    &coords);CHKERRQ(ierr);
    ierr = VecGetArray(subCoordinates, &subCoords);CHKERRQ(ierr);
    for (v = 0; v < numSubVertices; ++v) {
      const PetscInt vertex    = subVertices[v];
      const PetscInt subvertex = firstSubVertex+v;
      PetscInt       dof, off, sdof, soff, d;

      ierr = PetscSectionGetDof(coordSection, vertex, &dof);CHKERRQ(ierr);
      ierr = PetscSectionGetOffset(coordSection, vertex, &off);CHKERRQ(ierr);
      ierr = PetscSectionGetDof(subCoordSection, subvertex, &sdof);CHKERRQ(ierr);
      ierr = PetscSectionGetOffset(subCoordSection, subvertex, &soff);CHKERRQ(ierr);
      if (dof != sdof) SETERRQ4(comm, PETSC_ERR_PLIB, "Coordinate dimension %d on subvertex %d, vertex %d should be %d", sdof, subvertex, vertex, dof);
      for (d = 0; d < dof; ++d) subCoords[soff+d] = coords[off+d];
    }
    ierr = VecRestoreArray(coordinates,    &coords);CHKERRQ(ierr);
    ierr = VecRestoreArray(subCoordinates, &subCoords);CHKERRQ(ierr);
    ierr = DMSetCoordinatesLocal(subdm, subCoordinates);CHKERRQ(ierr);
    ierr = VecDestroy(&subCoordinates);CHKERRQ(ierr);
  }
  /* Build SF */
  CHKMEMQ;
  {
    PetscSF            sfPoint, sfPointSub;
    const PetscSFNode *remotePoints;
    PetscSFNode       *sremotePoints, *newLocalPoints, *newOwners;
    const PetscInt    *localPoints;
    PetscInt          *slocalPoints;
    PetscInt           numRoots, numLeaves, numSubRoots = numSubCells+numSubFaces+numSubVertices, numSubLeaves = 0, l, sl, ll, pStart, pEnd, p, vStart, vEnd;
    PetscMPIInt        rank;

    ierr = MPI_Comm_rank(PetscObjectComm((PetscObject) dm), &rank);CHKERRQ(ierr);
    ierr = DMGetPointSF(dm, &sfPoint);CHKERRQ(ierr);
    ierr = DMGetPointSF(subdm, &sfPointSub);CHKERRQ(ierr);
    ierr = DMPlexGetChart(dm, &pStart, &pEnd);CHKERRQ(ierr);
    ierr = DMPlexGetDepthStratum(dm, 0, &vStart, &vEnd);CHKERRQ(ierr);
    ierr = PetscSFGetGraph(sfPoint, &numRoots, &numLeaves, &localPoints, &remotePoints);CHKERRQ(ierr);
    if (numRoots >= 0) {
      /* Only vertices should be shared */
      ierr = PetscMalloc2(pEnd-pStart,PetscSFNode,&newLocalPoints,numRoots,PetscSFNode,&newOwners);CHKERRQ(ierr);
      for (p = 0; p < pEnd-pStart; ++p) {
        newLocalPoints[p].rank  = -2;
        newLocalPoints[p].index = -2;
      }
      /* Set subleaves */
      for (l = 0; l < numLeaves; ++l) {
        const PetscInt point    = localPoints[l];
        const PetscInt subPoint = DMPlexFilterPoint_Internal(point, firstSubVertex, numSubVertices, subVertices);

        if ((point < vStart) && (point >= vEnd)) SETERRQ1(PETSC_COMM_SELF, PETSC_ERR_ARG_OUTOFRANGE, "Should not be mapping anything but vertices, %d", point);
        if (subPoint < 0) continue;
        newLocalPoints[point-pStart].rank  = rank;
        newLocalPoints[point-pStart].index = subPoint;
        ++numSubLeaves;
      }
      /* Must put in owned subpoints */
      for (p = pStart; p < pEnd; ++p) {
        const PetscInt subPoint = DMPlexFilterPoint_Internal(p, firstSubVertex, numSubVertices, subVertices);

        if (subPoint < 0) {
          newOwners[p-pStart].rank  = -3;
          newOwners[p-pStart].index = -3;
        } else {
          newOwners[p-pStart].rank  = rank;
          newOwners[p-pStart].index = subPoint;
        }
      }
      ierr = PetscSFReduceBegin(sfPoint, MPIU_2INT, newLocalPoints, newOwners, MPI_MAXLOC);CHKERRQ(ierr);
      ierr = PetscSFReduceEnd(sfPoint, MPIU_2INT, newLocalPoints, newOwners, MPI_MAXLOC);CHKERRQ(ierr);
      ierr = PetscSFBcastBegin(sfPoint, MPIU_2INT, newOwners, newLocalPoints);CHKERRQ(ierr);
      ierr = PetscSFBcastEnd(sfPoint, MPIU_2INT, newOwners, newLocalPoints);CHKERRQ(ierr);
      ierr = PetscMalloc(numSubLeaves * sizeof(PetscInt),    &slocalPoints);CHKERRQ(ierr);
      ierr = PetscMalloc(numSubLeaves * sizeof(PetscSFNode), &sremotePoints);CHKERRQ(ierr);
      for (l = 0, sl = 0, ll = 0; l < numLeaves; ++l) {
        const PetscInt point    = localPoints[l];
        const PetscInt subPoint = DMPlexFilterPoint_Internal(point, firstSubVertex, numSubVertices, subVertices);

        if (subPoint < 0) continue;
        if (newLocalPoints[point].rank == rank) {++ll; continue;}
        slocalPoints[sl]        = subPoint;
        sremotePoints[sl].rank  = newLocalPoints[point].rank;
        sremotePoints[sl].index = newLocalPoints[point].index;
        if (sremotePoints[sl].rank  < 0) SETERRQ1(PETSC_COMM_SELF, PETSC_ERR_PLIB, "Invalid remote rank for local point %d", point);
        if (sremotePoints[sl].index < 0) SETERRQ1(PETSC_COMM_SELF, PETSC_ERR_PLIB, "Invalid remote subpoint for local point %d", point);
        ++sl;
      }
      ierr = PetscFree2(newLocalPoints,newOwners);CHKERRQ(ierr);
      if (sl + ll != numSubLeaves) SETERRQ3(PETSC_COMM_SELF, PETSC_ERR_PLIB, "Mismatch in number of subleaves %d + %d != %d", sl, ll, numSubLeaves);
      ierr = PetscSFSetGraph(sfPointSub, numSubRoots, sl, slocalPoints, PETSC_OWN_POINTER, sremotePoints, PETSC_OWN_POINTER);CHKERRQ(ierr);
    }
  }
  CHKMEMQ;
  /* Cleanup */
  if (subvertexIS) {ierr = ISRestoreIndices(subvertexIS, &subVertices);CHKERRQ(ierr);}
  ierr = ISDestroy(&subvertexIS);CHKERRQ(ierr);
  ierr = PetscFree(subCells);CHKERRQ(ierr);
  PetscFunctionReturn(0);
}

#undef __FUNCT__
#define __FUNCT__ "DMPlexCreateCohesiveSubmesh_Interpolated"
static PetscErrorCode DMPlexCreateCohesiveSubmesh_Interpolated(DM dm, PetscBool hasLagrange, const char label[], PetscInt value, DM subdm)
{
  MPI_Comm         comm;
  DMLabel          subpointMap;
  IS              *subpointIS;
  const PetscInt **subpoints;
  PetscInt        *numSubPoints, *firstSubPoint, *coneNew;
  PetscInt         totSubPoints = 0, maxConeSize, dim, p, d, v;
  PetscErrorCode   ierr;

  PetscFunctionBegin;
  ierr = PetscObjectGetComm((PetscObject)dm,&comm);CHKERRQ(ierr);
  /* Create subpointMap which marks the submesh */
  ierr = DMLabelCreate("subpoint_map", &subpointMap);CHKERRQ(ierr);
  ierr = DMPlexSetSubpointMap(subdm, subpointMap);CHKERRQ(ierr);
  ierr = DMLabelDestroy(&subpointMap);CHKERRQ(ierr);
  ierr = DMPlexMarkCohesiveSubmesh_Interpolated(dm, hasLagrange, label, value, subpointMap, subdm);CHKERRQ(ierr);
  /* Setup chart */
  ierr = DMPlexGetDimension(dm, &dim);CHKERRQ(ierr);
  ierr = PetscMalloc4(dim+1,PetscInt,&numSubPoints,dim+1,PetscInt,&firstSubPoint,dim+1,IS,&subpointIS,dim+1,const PetscInt *,&subpoints);CHKERRQ(ierr);
  for (d = 0; d <= dim; ++d) {
    ierr = DMLabelGetStratumSize(subpointMap, d, &numSubPoints[d]);CHKERRQ(ierr);
    totSubPoints += numSubPoints[d];
  }
  ierr = DMPlexSetChart(subdm, 0, totSubPoints);CHKERRQ(ierr);
  ierr = DMPlexSetVTKCellHeight(subdm, 1);CHKERRQ(ierr);
  /* Set cone sizes */
  firstSubPoint[dim] = 0;
  firstSubPoint[0]   = firstSubPoint[dim] + numSubPoints[dim];
  if (dim > 1) {firstSubPoint[dim-1] = firstSubPoint[0]     + numSubPoints[0];}
  if (dim > 2) {firstSubPoint[dim-2] = firstSubPoint[dim-1] + numSubPoints[dim-1];}
  for (d = 0; d <= dim; ++d) {
    ierr = DMLabelGetStratumIS(subpointMap, d, &subpointIS[d]);CHKERRQ(ierr);
    ierr = ISGetIndices(subpointIS[d], &subpoints[d]);CHKERRQ(ierr);
  }
  for (d = 0; d <= dim; ++d) {
    for (p = 0; p < numSubPoints[d]; ++p) {
      const PetscInt  point    = subpoints[d][p];
      const PetscInt  subpoint = firstSubPoint[d] + p;
      const PetscInt *cone;
      PetscInt        coneSize, coneSizeNew, c, val;

      ierr = DMPlexGetConeSize(dm, point, &coneSize);CHKERRQ(ierr);
      ierr = DMPlexSetConeSize(subdm, subpoint, coneSize);CHKERRQ(ierr);
      if (d == dim) {
        ierr = DMPlexGetCone(dm, point, &cone);CHKERRQ(ierr);
        for (c = 0, coneSizeNew = 0; c < coneSize; ++c) {
          ierr = DMLabelGetValue(subpointMap, cone[c], &val);CHKERRQ(ierr);
          if (val >= 0) coneSizeNew++;
        }
        ierr = DMPlexSetConeSize(subdm, subpoint, coneSizeNew);CHKERRQ(ierr);
      }
    }
  }
  ierr = DMSetUp(subdm);CHKERRQ(ierr);
  /* Set cones */
  ierr = DMPlexGetMaxSizes(dm, &maxConeSize, NULL);CHKERRQ(ierr);
  ierr = PetscMalloc(maxConeSize * sizeof(PetscInt), &coneNew);CHKERRQ(ierr);
  for (d = 0; d <= dim; ++d) {
    for (p = 0; p < numSubPoints[d]; ++p) {
      const PetscInt  point    = subpoints[d][p];
      const PetscInt  subpoint = firstSubPoint[d] + p;
      const PetscInt *cone;
      PetscInt        coneSize, subconeSize, coneSizeNew, c, subc;

      ierr = DMPlexGetConeSize(dm, point, &coneSize);CHKERRQ(ierr);
      ierr = DMPlexGetConeSize(subdm, subpoint, &subconeSize);CHKERRQ(ierr);
      ierr = DMPlexGetCone(dm, point, &cone);CHKERRQ(ierr);
      for (c = 0, coneSizeNew = 0; c < coneSize; ++c) {
        ierr = PetscFindInt(cone[c], numSubPoints[d-1], subpoints[d-1], &subc);CHKERRQ(ierr);
        if (subc >= 0) coneNew[coneSizeNew++] = firstSubPoint[d-1] + subc;
      }
      if (coneSizeNew != subconeSize) SETERRQ2(comm, PETSC_ERR_PLIB, "Number of cone points located %d does not match subcone size %d", coneSizeNew, subconeSize);
      ierr = DMPlexSetCone(subdm, subpoint, coneNew);CHKERRQ(ierr);
    }
  }
  ierr = PetscFree(coneNew);CHKERRQ(ierr);
  ierr = DMPlexSymmetrize(subdm);CHKERRQ(ierr);
  ierr = DMPlexStratify(subdm);CHKERRQ(ierr);
  /* Build coordinates */
  {
    PetscSection coordSection, subCoordSection;
    Vec          coordinates, subCoordinates;
    PetscScalar *coords, *subCoords;
    PetscInt     numComp, coordSize;

    ierr = DMPlexGetCoordinateSection(dm, &coordSection);CHKERRQ(ierr);
    ierr = DMGetCoordinatesLocal(dm, &coordinates);CHKERRQ(ierr);
    ierr = DMPlexGetCoordinateSection(subdm, &subCoordSection);CHKERRQ(ierr);
    ierr = PetscSectionSetNumFields(subCoordSection, 1);CHKERRQ(ierr);
    ierr = PetscSectionGetFieldComponents(coordSection, 0, &numComp);CHKERRQ(ierr);
    ierr = PetscSectionSetFieldComponents(subCoordSection, 0, numComp);CHKERRQ(ierr);
    ierr = PetscSectionSetChart(subCoordSection, firstSubPoint[0], firstSubPoint[0]+numSubPoints[0]);CHKERRQ(ierr);
    for (v = 0; v < numSubPoints[0]; ++v) {
      const PetscInt vertex    = subpoints[0][v];
      const PetscInt subvertex = firstSubPoint[0]+v;
      PetscInt       dof;

      ierr = PetscSectionGetDof(coordSection, vertex, &dof);CHKERRQ(ierr);
      ierr = PetscSectionSetDof(subCoordSection, subvertex, dof);CHKERRQ(ierr);
      ierr = PetscSectionSetFieldDof(subCoordSection, subvertex, 0, dof);CHKERRQ(ierr);
    }
    ierr = PetscSectionSetUp(subCoordSection);CHKERRQ(ierr);
    ierr = PetscSectionGetStorageSize(subCoordSection, &coordSize);CHKERRQ(ierr);
    ierr = VecCreate(comm, &subCoordinates);CHKERRQ(ierr);
    ierr = VecSetSizes(subCoordinates, coordSize, PETSC_DETERMINE);CHKERRQ(ierr);
    ierr = VecSetFromOptions(subCoordinates);CHKERRQ(ierr);
    ierr = VecGetArray(coordinates,    &coords);CHKERRQ(ierr);
    ierr = VecGetArray(subCoordinates, &subCoords);CHKERRQ(ierr);
    for (v = 0; v < numSubPoints[0]; ++v) {
      const PetscInt vertex    = subpoints[0][v];
      const PetscInt subvertex = firstSubPoint[0]+v;
      PetscInt dof, off, sdof, soff, d;

      ierr = PetscSectionGetDof(coordSection, vertex, &dof);CHKERRQ(ierr);
      ierr = PetscSectionGetOffset(coordSection, vertex, &off);CHKERRQ(ierr);
      ierr = PetscSectionGetDof(subCoordSection, subvertex, &sdof);CHKERRQ(ierr);
      ierr = PetscSectionGetOffset(subCoordSection, subvertex, &soff);CHKERRQ(ierr);
      if (dof != sdof) SETERRQ4(comm, PETSC_ERR_PLIB, "Coordinate dimension %d on subvertex %d, vertex %d should be %d", sdof, subvertex, vertex, dof);
      for (d = 0; d < dof; ++d) subCoords[soff+d] = coords[off+d];
    }
    ierr = VecRestoreArray(coordinates,    &coords);CHKERRQ(ierr);
    ierr = VecRestoreArray(subCoordinates, &subCoords);CHKERRQ(ierr);
    ierr = DMSetCoordinatesLocal(subdm, subCoordinates);CHKERRQ(ierr);
    ierr = VecDestroy(&subCoordinates);CHKERRQ(ierr);
  }
  /* Cleanup */
  for (d = 0; d <= dim; ++d) {
    ierr = ISRestoreIndices(subpointIS[d], &subpoints[d]);CHKERRQ(ierr);
    ierr = ISDestroy(&subpointIS[d]);CHKERRQ(ierr);
  }
  ierr = PetscFree4(numSubPoints,firstSubPoint,subpointIS,subpoints);CHKERRQ(ierr);
  PetscFunctionReturn(0);
}

#undef __FUNCT__
#define __FUNCT__ "DMPlexCreateCohesiveSubmesh"
/*
  DMPlexCreateCohesiveSubmesh - Extract from a mesh with cohesive cells the hypersurface defined by one face of the cells. Optionally, a Label an be given to restrict the cells.

  Input Parameters:
+ dm          - The original mesh
. hasLagrange - The mesh has Lagrange unknowns in the cohesive cells
. label       - A label name, or PETSC_NULL
- value  - A label value

  Output Parameter:
. subdm - The surface mesh

  Note: This function produces a DMLabel mapping original points in the submesh to their depth. This can be obtained using DMPlexGetSubpointMap().

  Level: developer

.seealso: DMPlexGetSubpointMap(), DMPlexCreateSubmesh()
*/
PetscErrorCode DMPlexCreateCohesiveSubmesh(DM dm, PetscBool hasLagrange, const char label[], PetscInt value, DM *subdm)
{
  PetscInt       dim, depth;
  PetscErrorCode ierr;

  PetscFunctionBegin;
  PetscValidHeaderSpecific(dm, DM_CLASSID, 1);
  PetscValidPointer(subdm, 5);
  ierr = DMPlexGetDimension(dm, &dim);CHKERRQ(ierr);
  ierr = DMPlexGetDepth(dm, &depth);CHKERRQ(ierr);
  ierr = DMCreate(PetscObjectComm((PetscObject)dm), subdm);CHKERRQ(ierr);
  ierr = DMSetType(*subdm, DMPLEX);CHKERRQ(ierr);
  ierr = DMPlexSetDimension(*subdm, dim-1);CHKERRQ(ierr);
  if (depth == dim) {
    ierr = DMPlexCreateCohesiveSubmesh_Interpolated(dm, hasLagrange, label, value, *subdm);CHKERRQ(ierr);
  } else {
    ierr = DMPlexCreateCohesiveSubmesh_Uninterpolated(dm, hasLagrange, label, value, *subdm);CHKERRQ(ierr);
  }
  PetscFunctionReturn(0);
}

#undef __FUNCT__
#define __FUNCT__ "DMPlexGetSubpointMap"
/*@
  DMPlexGetSubpointMap - Returns a DMLabel with point dimension as values

  Input Parameter:
. dm - The submesh DM

  Output Parameter:
. subpointMap - The DMLabel of all the points from the original mesh in this submesh, or NULL if this is not a submesh

  Level: developer

.seealso: DMPlexCreateSubmesh(), DMPlexCreateSubpointIS()
@*/
PetscErrorCode DMPlexGetSubpointMap(DM dm, DMLabel *subpointMap)
{
  DM_Plex *mesh = (DM_Plex*) dm->data;

  PetscFunctionBegin;
  PetscValidHeaderSpecific(dm, DM_CLASSID, 1);
  PetscValidPointer(subpointMap, 2);
  *subpointMap = mesh->subpointMap;
  PetscFunctionReturn(0);
}

#undef __FUNCT__
#define __FUNCT__ "DMPlexSetSubpointMap"
/* Note: Should normally not be called by the user, since it is set in DMPlexCreateSubmesh() */
PetscErrorCode DMPlexSetSubpointMap(DM dm, DMLabel subpointMap)
{
  DM_Plex       *mesh = (DM_Plex *) dm->data;
  DMLabel        tmp;
  PetscErrorCode ierr;

  PetscFunctionBegin;
  PetscValidHeaderSpecific(dm, DM_CLASSID, 1);
  tmp  = mesh->subpointMap;
  mesh->subpointMap = subpointMap;
  ++mesh->subpointMap->refct;
  ierr = DMLabelDestroy(&tmp);CHKERRQ(ierr);
  PetscFunctionReturn(0);
}

#undef __FUNCT__
#define __FUNCT__ "DMPlexCreateSubpointIS"
/*@
  DMPlexCreateSubpointIS - Creates an IS covering the entire subdm chart with the original points as data

  Input Parameter:
. dm - The submesh DM

  Output Parameter:
. subpointIS - The IS of all the points from the original mesh in this submesh, or NULL if this is not a submesh

  Note: This is IS is guaranteed to be sorted by the construction of the submesh

  Level: developer

.seealso: DMPlexCreateSubmesh(), DMPlexGetSubpointMap()
@*/
PetscErrorCode DMPlexCreateSubpointIS(DM dm, IS *subpointIS)
{
  MPI_Comm        comm;
  DMLabel         subpointMap;
  IS              is;
  const PetscInt *opoints;
  PetscInt       *points, *depths;
  PetscInt        depth, depStart, depEnd, d, pStart, pEnd, p, n, off;
  PetscErrorCode  ierr;

  PetscFunctionBegin;
  PetscValidHeaderSpecific(dm, DM_CLASSID, 1);
  PetscValidPointer(subpointIS, 2);
  ierr = PetscObjectGetComm((PetscObject)dm,&comm);CHKERRQ(ierr);
  *subpointIS = NULL;
  ierr = DMPlexGetSubpointMap(dm, &subpointMap);CHKERRQ(ierr);
  ierr = DMPlexGetDepth(dm, &depth);CHKERRQ(ierr);
  if (subpointMap && depth >= 0) {
    ierr = DMPlexGetChart(dm, &pStart, &pEnd);CHKERRQ(ierr);
    if (pStart) SETERRQ1(comm, PETSC_ERR_ARG_WRONG, "Submeshes must start the point numbering at 0, not %d", pStart);
    ierr = DMGetWorkArray(dm, depth+1, PETSC_INT, &depths);CHKERRQ(ierr);
    depths[0] = depth;
    depths[1] = 0;
    for(d = 2; d <= depth; ++d) {depths[d] = depth+1 - d;}
    ierr = PetscMalloc(pEnd * sizeof(PetscInt), &points);CHKERRQ(ierr);
    for(d = 0, off = 0; d <= depth; ++d) {
      const PetscInt dep = depths[d];

      ierr = DMPlexGetDepthStratum(dm, dep, &depStart, &depEnd);CHKERRQ(ierr);
      ierr = DMLabelGetStratumSize(subpointMap, dep, &n);CHKERRQ(ierr);
      if (((d < 2) && (depth > 1)) || (d == 1)) { /* Only check vertices and cells for now since the map is broken for others */
        if (n != depEnd-depStart) SETERRQ3(comm, PETSC_ERR_ARG_WRONG, "The number of mapped submesh points %d at depth %d should be %d", n, dep, depEnd-depStart);
      } else {
        if (!n) {
          if (d == 0) {
            /* Missing cells */
            for(p = 0; p < depEnd-depStart; ++p, ++off) points[off] = -1;
          } else {
            /* Missing faces */
            for(p = 0; p < depEnd-depStart; ++p, ++off) points[off] = PETSC_MAX_INT;
          }
        }
      }
      if (n) {
        ierr = DMLabelGetStratumIS(subpointMap, dep, &is);CHKERRQ(ierr);
        ierr = ISGetIndices(is, &opoints);CHKERRQ(ierr);
        for(p = 0; p < n; ++p, ++off) points[off] = opoints[p];
        ierr = ISRestoreIndices(is, &opoints);CHKERRQ(ierr);
        ierr = ISDestroy(&is);CHKERRQ(ierr);
      }
    }
    ierr = DMRestoreWorkArray(dm, depth+1, PETSC_INT, &depths);CHKERRQ(ierr);
    if (off != pEnd) SETERRQ2(comm, PETSC_ERR_ARG_WRONG, "The number of mapped submesh points %d should be %d", off, pEnd);
    ierr = ISCreateGeneral(PETSC_COMM_SELF, pEnd, points, PETSC_OWN_POINTER, subpointIS);CHKERRQ(ierr);
  }
  PetscFunctionReturn(0);
}<|MERGE_RESOLUTION|>--- conflicted
+++ resolved
@@ -538,13 +538,8 @@
   PetscSection    coordSection;
   Vec             coordinates;
   PetscScalar    *coords;
-<<<<<<< HEAD
-  PetscInt       *depthShift, *depthOffset, *pMaxNew, *numSplitPoints, *coneNew, *supportNew;
-  PetscInt        shift = 100, depth = 0, dep, dim, d, numSP = 0, sp, maxConeSize, maxSupportSize, numLabels, pEnd, p, v;
-=======
   PetscInt       *depthShift, *depthOffset, *pMaxNew, *numSplitPoints, *coneNew, *coneONew, *supportNew;
   PetscInt        shift = 100, depth = 0, dep, dim, d, numSP = 0, sp, maxConeSize, maxSupportSize, numLabels, vStart, vEnd, pEnd, p, v;
->>>>>>> 53ce1195
   PetscErrorCode  ierr;
 
   PetscFunctionBegin;
@@ -923,19 +918,11 @@
     ierr = ISDestroy(&valueIS);CHKERRQ(ierr);
   }
   ierr = DMPlexGetChart(sdm, NULL, &pEnd);CHKERRQ(ierr);
-<<<<<<< HEAD
-  pMaxNew[0] += depthShift[0]; /* Account for shadow vertices */
-  if (depth > 1) pMaxNew[1] = pEnd - depthShift[0]; /* There is a hybrid edge for every shadow vertex */
-  if (depth > 2) pMaxNew[2] = -1; /* There are no hybrid faces */
-  ierr = DMPlexSetHybridBounds(sdm, depth >= 0 ? pMaxNew[depth] : PETSC_DETERMINE, depth>1 ? pMaxNew[depth-1] : PETSC_DETERMINE, depth>2 ? pMaxNew[1] : PETSC_DETERMINE, pMaxNew[0]);CHKERRQ(ierr);
-  ierr = PetscFree5(depthShift, depthOffset, pMaxNew, coneNew, supportNew);CHKERRQ(ierr);
-=======
   if (depth > 0) pMaxNew[0] += depthShift[0];        /* Account for shadow vertices */
   if (depth > 1) pMaxNew[1]  = pEnd - depthShift[0]; /* There is a hybrid edge for every shadow vertex */
   if (depth > 2) pMaxNew[2]  = -1;                   /* There are no hybrid faces */
   ierr = DMPlexSetHybridBounds(sdm, depth >= 0 ? pMaxNew[depth] : PETSC_DETERMINE, depth>1 ? pMaxNew[depth-1] : PETSC_DETERMINE, depth>2 ? pMaxNew[1] : PETSC_DETERMINE, depth >= 0 ? pMaxNew[0] : PETSC_DETERMINE);CHKERRQ(ierr);
   ierr = PetscFree6(depthShift, depthOffset, pMaxNew, coneNew, coneONew, supportNew);CHKERRQ(ierr);
->>>>>>> 53ce1195
   ierr = PetscFree3(pointIS, numSplitPoints, splitPoints);CHKERRQ(ierr);
   PetscFunctionReturn(0);
 }
