--- conflicted
+++ resolved
@@ -186,23 +186,14 @@
   GmshElement   *gmsh_elem = NULL;
   PetscSection   coordSection;
   Vec            coordinates;
-<<<<<<< HEAD
   PetscBT        periodicV = NULL, periodicC = NULL;
-  PetscScalar   *coords, *coordsIn = NULL;
-  PetscInt       dim = 0, coordSize, c, v, d, r, cell, *periodicMap = NULL, *periodicMapI = NULL;
-  int            i, numVertices = 0, numCells = 0, trueNumCells = 0, numRegions = 0, snum;
-  PetscMPIInt    num_proc, rank;
-  char           line[PETSC_MAX_PATH_LEN];
-  PetscBool      match, binary, bswap = PETSC_FALSE, periodic = PETSC_FALSE, usemarker = PETSC_FALSE;
-=======
   PetscScalar   *coords;
   PetscReal     *coordsIn = NULL;
-  PetscInt       dim = 0, embedDim, coordSize, c, v, d, r, cell;
+  PetscInt       dim = 0, embedDim, coordSize, c, v, d, r, cell, *periodicMap = NULL, *periodicMapI = NULL;
   int            i, numVertices = 0, numCells = 0, trueNumCells = 0, numRegions = 0, snum, shift = 1;
   PetscMPIInt    num_proc, rank;
   char           line[PETSC_MAX_PATH_LEN];
-  PetscBool      zerobase = PETSC_FALSE, isbd = PETSC_FALSE, match, binary, bswap = PETSC_FALSE;
->>>>>>> cd649161
+  PetscBool      zerobase = PETSC_FALSE, isbd = PETSC_FALSE, match, binary, bswap = PETSC_FALSE, periodic = PETSC_FALSE, usemarker = PETSC_FALSE;
   PetscErrorCode ierr;
 
   PetscFunctionBegin;
@@ -400,13 +391,9 @@
     for (cell = 0, c = 0; c < numCells; ++c) {
       if (gmsh_elem[c].dim == dim) {
         for (corner = 0; corner < gmsh_elem[c].numNodes; ++corner) {
-<<<<<<< HEAD
-          const PetscInt cc = gmsh_elem[c].nodes[corner] - 1;
+          const PetscInt cc = gmsh_elem[c].nodes[corner] - shift;
           pcone[corner] = periodicMap ? periodicMap[cc] + trueNumCells
                                       : cc + trueNumCells;
-=======
-          pcone[corner] = gmsh_elem[c].nodes[corner] + trueNumCells - shift;
->>>>>>> cd649161
         }
         if (dim == 3) {
           /* Tetrahedra are inverted */
@@ -470,13 +457,9 @@
         PetscInt        joinSize;
 
         for (corner = 0; corner < gmsh_elem[c].numNodes; ++corner) {
-<<<<<<< HEAD
-          const PetscInt cc = gmsh_elem[c].nodes[corner] - 1;
+          const PetscInt cc = gmsh_elem[c].nodes[corner] - shift;
           pcone[corner] = periodicMap ? periodicMap[cc] + vStart
                                       : cc + vStart;
-=======
-          pcone[corner] = gmsh_elem[c].nodes[corner] + vStart - shift;
->>>>>>> cd649161
         }
         ierr = DMPlexGetFullJoin(*dm, gmsh_elem[c].numNodes, (const PetscInt *) pcone, &joinSize, &join);CHKERRQ(ierr);
         if (joinSize != 1) SETERRQ1(PETSC_COMM_SELF, PETSC_ERR_ARG_WRONG, "Could not determine Plex facet for element %d", gmsh_elem[c].id);
@@ -513,17 +496,12 @@
   if (isbd) embedDim = dim+1;
   ierr = DMGetCoordinateSection(*dm, &coordSection);CHKERRQ(ierr);
   ierr = PetscSectionSetNumFields(coordSection, 1);CHKERRQ(ierr);
-<<<<<<< HEAD
-  ierr = PetscSectionSetFieldComponents(coordSection, 0, dim);CHKERRQ(ierr);
+  ierr = PetscSectionSetFieldComponents(coordSection, 0, embedDim);CHKERRQ(ierr);
   if (periodicMap) { /* we need to localize coordinates on cells */
     ierr = PetscSectionSetChart(coordSection, 0, trueNumCells + numVertices);CHKERRQ(ierr);
   } else {
     ierr = PetscSectionSetChart(coordSection, trueNumCells, trueNumCells + numVertices);CHKERRQ(ierr);
   }
-=======
-  ierr = PetscSectionSetFieldComponents(coordSection, 0, embedDim);CHKERRQ(ierr);
-  ierr = PetscSectionSetChart(coordSection, trueNumCells, trueNumCells + numVertices);CHKERRQ(ierr);
->>>>>>> cd649161
   for (v = trueNumCells; v < trueNumCells+numVertices; ++v) {
     ierr = PetscSectionSetDof(coordSection, v, embedDim);CHKERRQ(ierr);
     ierr = PetscSectionSetFieldDof(coordSection, v, 0, embedDim);CHKERRQ(ierr);
@@ -555,7 +533,6 @@
   ierr = VecSetType(coordinates, VECSTANDARD);CHKERRQ(ierr);
   ierr = VecGetArray(coordinates, &coords);CHKERRQ(ierr);
   if (!rank) {
-<<<<<<< HEAD
 
     if (periodicMap) {
       PetscInt off;
@@ -584,7 +561,7 @@
             ierr = PetscSectionGetOffset(coordSection, cell, &off);CHKERRQ(ierr);
             for (corner = 0; corner < gmsh_elem[c].numNodes; ++corner) {
               PetscInt v = pcone[corner];
-              for (d = 0; d < dim; ++d) {
+              for (d = 0; d < embedDim; ++d) {
                 coords[off++] = coordsIn[v*3+d];
               }
             }
@@ -594,20 +571,15 @@
       }
       for (v = 0; v < numVertices; ++v) {
         ierr = PetscSectionGetOffset(coordSection, v + trueNumCells, &off);CHKERRQ(ierr);
-        for (d = 0; d < dim; ++d) {
+        for (d = 0; d < embedDim; ++d) {
           coords[off+d] = coordsIn[periodicMapI[v]*3+d];
         }
       }
     } else {
       for (v = 0; v < numVertices; ++v) {
-        for (d = 0; d < dim; ++d) {
-          coords[v*dim+d] = coordsIn[v*3+d];
-        }
-=======
-    for (v = 0; v < numVertices; ++v) {
-      for (d = 0; d < embedDim; ++d) {
-        coords[v*embedDim+d] = coordsIn[v*3+d];
->>>>>>> cd649161
+        for (d = 0; d < embedDim; ++d) {
+          coords[v*embedDim+d] = coordsIn[v*3+d];
+        }
       }
     }
   }
