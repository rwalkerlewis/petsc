static char help[] = "Run C version of TetGen to construct and refine a mesh\n\n";

/*T
  requires: !mpiuni
T*/

#include <petscdmplex.h>

typedef enum {BOX, CYLINDER} DomainShape;
enum {STAGE_LOAD, STAGE_DISTRIBUTE, STAGE_REFINE, STAGE_OVERLAP};
typedef enum {BOX, CYLINDER} DomainShape;

typedef struct {
  DM            dm;                /* REQUIRED in order to use SNES evaluation functions */
  PetscInt      debug;             /* The debugging level */
  PetscLogEvent createMeshEvent;
  PetscLogStage stages[4];
  /* Domain and mesh definition */
  PetscInt      dim;                          /* The topological mesh dimension */
  PetscBool     interpolate;                  /* Generate intermediate mesh elements */
  PetscReal     refinementLimit;              /* The largest allowable cell volume */
  PetscBool     cellSimplex;                  /* Use simplices or hexes */
  DomainShape   domainShape;                  /* Shep of the region to be meshed */
  DMBoundaryType periodicity[3];              /* The domain periodicity */
  char          filename[PETSC_MAX_PATH_LEN]; /* Import mesh from file */
  PetscBool     testPartition;                /* Use a fixed partitioning for testing */
  PetscInt      overlap;                      /* The cell overlap to use during partitioning */
  PetscBool     testShape;                    /* Test the cell shape quality */
} AppCtx;

PetscErrorCode ProcessOptions(MPI_Comm comm, AppCtx *options)
{
  const char    *dShapes[2] = {"box", "cylinder"};
  PetscInt       shape, bd;
  PetscErrorCode ierr;

  PetscFunctionBegin;
  options->debug             = 0;
  options->dim               = 2;
  options->interpolate       = PETSC_FALSE;
  options->refinementLimit   = 0.0;
  options->cellSimplex       = PETSC_TRUE;
  options->domainShape       = BOX;
  options->periodicity[0]    = DM_BOUNDARY_NONE;
  options->periodicity[1]    = DM_BOUNDARY_NONE;
  options->periodicity[2]    = DM_BOUNDARY_NONE;
  options->filename[0]       = '\0';
  options->testPartition     = PETSC_FALSE;
  options->overlap           = PETSC_FALSE;
  options->testShape         = PETSC_FALSE;

  ierr = PetscOptionsBegin(comm, "", "Meshing Problem Options", "DMPLEX");CHKERRQ(ierr);
  ierr = PetscOptionsInt("-debug", "The debugging level", "ex1.c", options->debug, &options->debug, NULL);CHKERRQ(ierr);
  ierr = PetscOptionsInt("-dim", "The topological mesh dimension", "ex1.c", options->dim, &options->dim, NULL);CHKERRQ(ierr);
  ierr = PetscOptionsBool("-interpolate", "Generate intermediate mesh elements", "ex1.c", options->interpolate, &options->interpolate, NULL);CHKERRQ(ierr);
  ierr = PetscOptionsReal("-refinement_limit", "The largest allowable cell volume", "ex1.c", options->refinementLimit, &options->refinementLimit, NULL);CHKERRQ(ierr);
  ierr = PetscOptionsBool("-cell_simplex", "Use simplices if true, otherwise hexes", "ex1.c", options->cellSimplex, &options->cellSimplex, NULL);CHKERRQ(ierr);
  shape = options->domainShape;
  ierr = PetscOptionsEList("-domain_shape","The shape of the domain","ex1.c", dShapes, 2, dShapes[options->domainShape], &shape, NULL);CHKERRQ(ierr);
  options->domainShape = (DomainShape) shape;
  bd = options->periodicity[0];
  ierr = PetscOptionsEList("-x_periodicity", "The x-boundary periodicity", "ex1.c", DMBoundaryTypes, 5, DMBoundaryTypes[options->periodicity[0]], &bd, NULL);CHKERRQ(ierr);
  options->periodicity[0] = (DMBoundaryType) bd;
  bd = options->periodicity[1];
  ierr = PetscOptionsEList("-y_periodicity", "The y-boundary periodicity", "ex1.c", DMBoundaryTypes, 5, DMBoundaryTypes[options->periodicity[1]], &bd, NULL);CHKERRQ(ierr);
  options->periodicity[1] = (DMBoundaryType) bd;
  bd = options->periodicity[2];
  ierr = PetscOptionsEList("-z_periodicity", "The z-boundary periodicity", "ex1.c", DMBoundaryTypes, 5, DMBoundaryTypes[options->periodicity[2]], &bd, NULL);CHKERRQ(ierr);
  options->periodicity[2] = (DMBoundaryType) bd;
  ierr = PetscOptionsString("-filename", "The mesh file", "ex1.c", options->filename, options->filename, PETSC_MAX_PATH_LEN, NULL);CHKERRQ(ierr);
  ierr = PetscOptionsBool("-test_partition", "Use a fixed partition for testing", "ex1.c", options->testPartition, &options->testPartition, NULL);CHKERRQ(ierr);
  ierr = PetscOptionsInt("-overlap", "The cell overlap for partitioning", "ex1.c", options->overlap, &options->overlap, NULL);CHKERRQ(ierr);
  ierr = PetscOptionsBool("-test_shape", "Report cell shape qualities (Jacobian condition numbers)", "ex1.c", options->testShape, &options->testShape, NULL);CHKERRQ(ierr);
  ierr = PetscOptionsEnd();

  ierr = PetscLogEventRegister("CreateMesh", DM_CLASSID, &options->createMeshEvent);CHKERRQ(ierr);
  ierr = PetscLogStageRegister("MeshLoad",       &options->stages[STAGE_LOAD]);CHKERRQ(ierr);
  ierr = PetscLogStageRegister("MeshDistribute", &options->stages[STAGE_DISTRIBUTE]);CHKERRQ(ierr);
  ierr = PetscLogStageRegister("MeshRefine",     &options->stages[STAGE_REFINE]);CHKERRQ(ierr);
  ierr = PetscLogStageRegister("MeshOverlap",    &options->stages[STAGE_OVERLAP]);CHKERRQ(ierr);
  PetscFunctionReturn(0);
}

PetscErrorCode CreateMesh(MPI_Comm comm, AppCtx *user, DM *dm)
{
  PetscInt       dim                  = user->dim;
  PetscBool      interpolate          = user->interpolate;
  PetscReal      refinementLimit      = user->refinementLimit;
  PetscBool      cellSimplex          = user->cellSimplex;
  const char    *filename             = user->filename;
  PetscInt       triSizes_n2[2]       = {4, 4};
  PetscInt       triPoints_n2[8]      = {3, 5, 6, 7, 0, 1, 2, 4};
  PetscInt       triSizes_n8[8]       = {1, 1, 1, 1, 1, 1, 1, 1};
  PetscInt       triPoints_n8[8]      = {0, 1, 2, 3, 4, 5, 6, 7};
  PetscInt       quadSizes[2]         = {2, 2};
  PetscInt       quadPoints[4]        = {2, 3, 0, 1};
  PetscInt       gmshSizes_n3[3]      = {14, 14, 14};
  PetscInt       gmshPoints_n3[42]    = {1, 2,  4,  5,  9, 10, 11, 15, 16, 20, 21, 27, 28, 29,
                                         3, 8, 12, 30, 31, 32, 33, 34, 35, 36, 37, 38, 39, 40,
                                         0, 6,  7, 13, 14, 17, 18, 19, 22, 23, 24, 25, 26, 41};
  PetscInt       fluentSizes_n3[3]    = {50, 50, 50};
  PetscInt       fluentPoints_n3[150] = { 5,  6,  7,  8, 12, 14, 16,  34,  36,  37,  38,  39,  40,  41,  42,  43,  44,  45,  46,  48,  50,  51,  80,  81,  89,
                                         91, 93, 94, 95, 96, 97, 98,  99, 100, 101, 104, 121, 122, 124, 125, 126, 127, 128, 129, 131, 133, 143, 144, 145, 147,
                                          1,  3,  4,  9, 10, 17, 18,  19,  24,  25,  26,  27,  28,  29,  30,  31,  32,  33,  35,  47,  61,  71,  72,  73,  74,
                                         75, 76, 77, 78, 79, 86, 87,  88,  90,  92, 113, 115, 116, 117, 118, 119, 120, 123, 138, 140, 141, 142, 146, 148, 149,
                                          0,  2, 11, 13, 15, 20, 21,  22,  23,  49,  52,  53,  54,  55,  56,  57,  58,  59,  60,  62,  63,  64,  65,  66,  67,
                                         68, 69, 70, 82, 83, 84, 85, 102, 103, 105, 106, 107, 108, 109, 110, 111, 112, 114, 130, 132, 134, 135, 136, 137, 139};
  const PetscInt cells[3]             = {2, 2, 2};
  size_t         len;
  PetscMPIInt    rank, size;
  PetscErrorCode ierr;

  PetscFunctionBegin;
  ierr = PetscLogEventBegin(user->createMeshEvent,0,0,0,0);CHKERRQ(ierr);
  ierr = MPI_Comm_rank(comm, &rank);CHKERRQ(ierr);
  ierr = MPI_Comm_size(comm, &size);CHKERRQ(ierr);
  ierr = PetscStrlen(filename, &len);CHKERRQ(ierr);
  ierr = PetscLogStagePush(user->stages[STAGE_LOAD]);CHKERRQ(ierr);
  if (len)              {
    ierr = DMPlexCreateFromFile(comm, filename, interpolate, dm);CHKERRQ(ierr);
  } else {
    switch (user->domainShape) {
    case BOX:
      if (cellSimplex) {ierr = DMPlexCreateBoxMesh(comm, dim, dim == 2 ? 2 : 1, interpolate, dm);CHKERRQ(ierr);}
      else             {ierr = DMPlexCreateHexBoxMesh(comm, dim, cells, user->periodicity[0], user->periodicity[1], user->periodicity[2], dm);CHKERRQ(ierr);}
      break;
    case CYLINDER:
      if (cellSimplex) SETERRQ(comm, PETSC_ERR_ARG_WRONG, "Cannot mesh a cylinder with simplices");
      if (dim != 3)    SETERRQ1(comm, PETSC_ERR_ARG_WRONG, "Dimension must be 3 for a cylinder mesh, not %D", dim);
<<<<<<< HEAD
      ierr = DMPlexCreateHexCylinderMesh(comm, 0, user->periodicity[2], dm);CHKERRQ(ierr);
=======
      ierr = DMPlexCreateHexCylinderMesh(comm, 3, user->periodicity[2], dm);CHKERRQ(ierr);
      ierr = DMLocalizeCoordinates(*dm);CHKERRQ(ierr);
>>>>>>> 9811f190
      break;
    default: SETERRQ1(comm, PETSC_ERR_ARG_WRONG, "Unknown domain shape %D", user->domainShape);
    }
  }
  ierr = PetscLogStagePop();CHKERRQ(ierr);
  {
    DM refinedMesh     = NULL;
    DM distributedMesh = NULL;

    if (user->testPartition) {
      const PetscInt  *sizes = NULL;
      const PetscInt  *points = NULL;
      PetscPartitioner part;

      if (!rank) {
        if (dim == 2 && cellSimplex && size == 2) {
           sizes = triSizes_n2; points = triPoints_n2;
        } else if (dim == 2 && cellSimplex && size == 8) {
          sizes = triSizes_n8; points = triPoints_n8;
        } else if (dim == 2 && !cellSimplex && size == 2) {
          sizes = quadSizes; points = quadPoints;
        } else if (dim == 2 && size == 3) {
          PetscInt Nc;

          ierr = DMPlexGetHeightStratum(*dm, 0, NULL, &Nc);CHKERRQ(ierr);
          if (Nc == 42) { /* Gmsh 3 & 4 */
            sizes = gmshSizes_n3; points = gmshPoints_n3;
          } else if (Nc == 150) { /* Fluent 1 */
            sizes = fluentSizes_n3; points = fluentPoints_n3;
          } else if (Nc == 42) { /* Med 1 */
          } else if (Nc == 161) { /* Med 3 */
          }
        }
      }
      ierr = DMPlexGetPartitioner(*dm, &part);CHKERRQ(ierr);
      ierr = PetscPartitionerSetType(part, PETSCPARTITIONERSHELL);CHKERRQ(ierr);
      ierr = PetscPartitionerShellSetPartition(part, size, sizes, points);CHKERRQ(ierr);
    } else {
      PetscPartitioner part;

      ierr = DMPlexGetPartitioner(*dm,&part);CHKERRQ(ierr);
      ierr = PetscPartitionerSetFromOptions(part);CHKERRQ(ierr);
    }
    /* Distribute mesh over processes */
    ierr = PetscLogStagePush(user->stages[STAGE_DISTRIBUTE]);CHKERRQ(ierr);
    ierr = DMPlexDistribute(*dm, 0, NULL, &distributedMesh);CHKERRQ(ierr);
    if (distributedMesh) {
      ierr = DMDestroy(dm);CHKERRQ(ierr);
      *dm  = distributedMesh;
    }
    ierr = PetscLogStagePop();CHKERRQ(ierr);
    /* Refine mesh using a volume constraint */
    ierr = PetscLogStagePush(user->stages[STAGE_REFINE]);CHKERRQ(ierr);
    ierr = DMPlexSetRefinementUniform(*dm, PETSC_FALSE);CHKERRQ(ierr);
    ierr = DMPlexSetRefinementLimit(*dm, refinementLimit);CHKERRQ(ierr);
    ierr = DMRefine(*dm, comm, &refinedMesh);CHKERRQ(ierr);
    if (refinedMesh) {
      ierr = DMDestroy(dm);CHKERRQ(ierr);
      *dm  = refinedMesh;
    }
    ierr = PetscLogStagePop();CHKERRQ(ierr);
  }
  ierr = PetscLogStagePush(user->stages[STAGE_REFINE]);CHKERRQ(ierr);
  ierr = DMSetFromOptions(*dm);CHKERRQ(ierr);
  ierr = PetscLogStagePop();CHKERRQ(ierr);
  if (user->overlap) {
    DM overlapMesh = NULL;
    /* Add the level-1 overlap to refined mesh */
    ierr = PetscLogStagePush(user->stages[STAGE_OVERLAP]);CHKERRQ(ierr);
    ierr = DMPlexDistributeOverlap(*dm, 1, NULL, &overlapMesh);CHKERRQ(ierr);
    if (overlapMesh) {
      ierr = DMView(overlapMesh, PETSC_VIEWER_STDOUT_WORLD);CHKERRQ(ierr);
      ierr = DMDestroy(dm);CHKERRQ(ierr);
      *dm = overlapMesh;
    }
    ierr = PetscLogStagePop();CHKERRQ(ierr);
  }
  ierr = PetscObjectSetName((PetscObject) *dm, "Simplicial Mesh");CHKERRQ(ierr);
  ierr = DMViewFromOptions(*dm, NULL, "-dm_view");CHKERRQ(ierr);
  ierr = PetscLogEventEnd(user->createMeshEvent,0,0,0,0);CHKERRQ(ierr);
  user->dm = *dm;
  PetscFunctionReturn(0);
}

typedef struct ex1_stats
{
  PetscReal min, max, sum, squaresum;
  PetscInt  count;
}
ex1_stats_t;

static void ex1_stats_reduce(void *a, void *b, int * len, MPI_Datatype *datatype)
{
  PetscInt i, N = *len;

  for (i = 0; i < N; i++) {
    ex1_stats_t *A = (ex1_stats_t *) a;
    ex1_stats_t *B = (ex1_stats_t *) b;

    B->min = PetscMin(A->min,B->min);
    B->max = PetscMax(A->max,B->max);
    B->sum += A->sum;
    B->squaresum += A->squaresum;
    B->count += A->count;
  }
}

static PetscErrorCode TestCellShape(DM dm)
{
  PetscMPIInt    rank;
  PetscInt       dim, c, cStart, cEnd, count = 0;
  ex1_stats_t    stats, globalStats;
  PetscReal      *J, *invJ, min = 0, max = 0, mean = 0, stdev = 0;
  MPI_Comm       comm = PetscObjectComm((PetscObject)dm);
  DM             dmCoarse;
  PetscErrorCode ierr;

  PetscFunctionBegin;
  stats.min = PETSC_MAX_REAL;
  stats.max = PETSC_MIN_REAL;
  stats.sum = stats.squaresum = 0.;
  stats.count = 0;

  ierr = DMGetDimension(dm,&dim);CHKERRQ(ierr);

  ierr = PetscMalloc2(dim * dim, &J, dim * dim, &invJ);CHKERRQ(ierr);

  ierr = DMPlexGetHeightStratum(dm,0,&cStart,&cEnd);CHKERRQ(ierr);
  for (c = cStart; c < cEnd; c++) {
    PetscInt  i;
    PetscReal frobJ = 0., frobInvJ = 0., cond2, cond, detJ;

    ierr = DMPlexComputeCellGeometryAffineFEM(dm,c,NULL,J,invJ,&detJ);CHKERRQ(ierr);
    if (detJ < 0.0) SETERRQ1(PETSC_COMM_SELF, PETSC_ERR_ARG_WRONG, "Mesh cell %D is inverted", c);

    for (i = 0; i < dim * dim; i++) {
      frobJ += J[i] * J[i];
      frobInvJ += invJ[i] * invJ[i];
    }
    cond2 = frobJ * frobInvJ;
    cond  = PetscSqrtReal(cond2);

    stats.min = PetscMin(stats.min,cond);
    stats.max = PetscMax(stats.max,cond);
    stats.sum += cond;
    stats.squaresum += cond2;
    stats.count++;
  }

  {
    PetscMPIInt    blockLengths[2] = {4,1};
    MPI_Aint       blockOffsets[2] = {offsetof(ex1_stats_t,min),offsetof(ex1_stats_t,count)};
    MPI_Datatype   blockTypes[2]   = {MPIU_REAL,MPIU_INT}, statType;
    MPI_Op         statReduce;

    ierr = MPI_Type_create_struct(2,blockLengths,blockOffsets,blockTypes,&statType);CHKERRQ(ierr);
    ierr = MPI_Type_commit(&statType);CHKERRQ(ierr);
    ierr = MPI_Op_create(ex1_stats_reduce, PETSC_TRUE, &statReduce);CHKERRQ(ierr);
    ierr = MPI_Reduce(&stats,&globalStats,1,statType,statReduce,0,comm);CHKERRQ(ierr);
    ierr = MPI_Op_free(&statReduce);CHKERRQ(ierr);
    ierr = MPI_Type_free(&statType);CHKERRQ(ierr);
  }

  ierr = MPI_Comm_rank(comm,&rank);CHKERRQ(ierr);
  if (!rank) {
    count = globalStats.count;
    min = globalStats.min;
    max = globalStats.max;
    mean = globalStats.sum / globalStats.count;
    stdev = PetscSqrtReal(globalStats.squaresum / globalStats.count - mean * mean);
  }
  ierr = PetscPrintf(comm,"Mesh with %d cells, shape condition numbers: min = %g, max = %g, mean = %g, stddev = %g\n", count, (double) min, (double) max, (double) mean, (double) stdev);CHKERRQ(ierr);

  ierr = PetscFree2(J,invJ);CHKERRQ(ierr);

  ierr = DMGetCoarseDM(dm,&dmCoarse);CHKERRQ(ierr);
  if (dmCoarse) {
    ierr = TestCellShape(dmCoarse);CHKERRQ(ierr);
  }

  PetscFunctionReturn(0);
}

int main(int argc, char **argv)
{
  AppCtx         user;                 /* user-defined work context */
  PetscErrorCode ierr;

  ierr = PetscInitialize(&argc, &argv, NULL, help);if (ierr) return ierr;
  ierr = ProcessOptions(PETSC_COMM_WORLD, &user);CHKERRQ(ierr);
  ierr = CreateMesh(PETSC_COMM_WORLD, &user, &user.dm);CHKERRQ(ierr);
  if (user.testShape) {
    ierr = TestCellShape(user.dm);CHKERRQ(ierr);
  }
  ierr = DMDestroy(&user.dm);CHKERRQ(ierr);
  ierr = PetscFinalize();
  return ierr;
}

/*TEST

  # CTetGen 0-1
  test:
    suffix: 0
    requires: ctetgen
    args: -dim 3 -ctetgen_verbose 4 -dm_view ascii::ascii_info_detail -info -info_exclude null
  test:
    suffix: 1
    requires: ctetgen
    args: -dim 3 -ctetgen_verbose 4 -refinement_limit 0.0625 -dm_view ascii::ascii_info_detail -info -info_exclude null

  # 2D LaTex and ASCII output 2-9
  test:
    suffix: 2
    requires: triangle
    args: -dim 2 -dm_view ascii::ascii_latex
  test:
    suffix: 3
    requires: triangle
    args: -dim 2 -dm_refine 1 -interpolate 1 -dm_view ascii::ascii_info_detail
  test:
    suffix: 4
    requires: triangle
    nsize: 2
    args: -dim 2 -dm_refine 1 -interpolate 1 -test_partition -dm_view ascii::ascii_info_detail
  test:
    suffix: 5
    requires: triangle
    nsize: 2
    args: -dim 2 -dm_refine 1 -interpolate 1 -test_partition -dm_view ascii::ascii_latex
  test:
    suffix: 6
    args: -dim 2 -cell_simplex 0 -dm_view ascii::ascii_info_detail
  test:
    suffix: 7
    args: -dim 2 -cell_simplex 0 -dm_refine 1 -dm_view ascii::ascii_info_detail
  test:
    suffix: 8
    nsize: 2
    args: -dim 2 -cell_simplex 0 -dm_refine 1 -interpolate 1 -test_partition -dm_view ascii::ascii_latex

  # Parallel refinement tests with overlap
  test:
    suffix: refine_overlap_0
    requires: triangle
    nsize: 2
    requires: triangle
    args: -dim 2 -cell_simplex 1 -dm_refine 1 -interpolate 1 -test_partition -overlap 1 -dm_view ascii::ascii_info_detail
  test:
    suffix: refine_overlap_1
    requires: triangle
    nsize: 8
    args: -dim 2 -cell_simplex 1 -dm_refine 1 -interpolate 1 -test_partition -overlap 1 -dm_view ascii::ascii_info_detail

  # Parallel simple partitioner tests
  test:
    suffix: part_simple_0
    requires: triangle
    nsize: 2
    args: -dim 2 -cell_simplex 1 -dm_refine 0 -interpolate 0 -petscpartitioner_type simple -partition_view -dm_view ascii::ascii_info_detail
  test:
    suffix: part_simple_1
    requires: triangle
    nsize: 8
    args: -dim 2 -cell_simplex 1 -dm_refine 1 -interpolate 1 -petscpartitioner_type simple -partition_view -dm_view ascii::ascii_info_detail

  # CGNS reader tests 10-11 (need to find smaller test meshes)
  test:
    suffix: cgns_0
    requires: cgns
    args: -filename ${wPETSC_DIR}/share/petsc/datafiles/meshes/tut21.cgns -interpolate 1 -dm_view
  test:
    suffix: cgns_1
    requires: cgns
    TODO: broken
    args: -filename ${wPETSC_DIR}/share/petsc/datafiles/meshes/StaticMixer.cgns -interpolate 1 -dm_view

  # Gmsh mesh reader tests
  test:
    suffix: gmsh_0
    args: -filename ${wPETSC_DIR}/share/petsc/datafiles/meshes/doublet-tet.msh -interpolate 1 -dm_view
  test:
    suffix: gmsh_1
    args: -filename ${wPETSC_DIR}/share/petsc/datafiles/meshes/square.msh -interpolate 1 -dm_view
  test:
    suffix: gmsh_2
    args: -filename ${wPETSC_DIR}/share/petsc/datafiles/meshes/square_bin.msh -interpolate 1 -dm_view
  test:
    suffix: gmsh_3
    nsize: 3
    args: -filename ${wPETSC_DIR}/share/petsc/datafiles/meshes/square.msh -test_partition -interpolate 1 -dm_view
  test:
    suffix: gmsh_4
    nsize: 3
    args: -filename ${wPETSC_DIR}/share/petsc/datafiles/meshes/square_bin.msh -test_partition -interpolate 1 -dm_view
  test:
    suffix: gmsh_5
    args: -filename ${wPETSC_DIR}/share/petsc/datafiles/meshes/square_quad.msh -interpolate 1 -dm_view
  test:
    suffix: gmsh_6
    args: -filename ${wPETSC_DIR}/share/petsc/datafiles/meshes/square_bin_physnames.msh -interpolate 1 -dm_view

  # Fluent mesh reader tests
  test:
    suffix: fluent_0
    requires: !complex
    args: -filename ${wPETSC_DIR}/share/petsc/datafiles/meshes/square.cas -interpolate 1 -dm_view
  test:
    suffix: fluent_1
    nsize: 3
    requires: !complex
    args: -filename ${wPETSC_DIR}/share/petsc/datafiles/meshes/square.cas -interpolate 1 -test_partition -dm_view
  test:
    suffix: fluent_2
    requires: !complex
    args: -filename ${wPETSC_DIR}/share/petsc/datafiles/meshes/cube_5tets_ascii.cas -interpolate 1 -dm_view
  test:
    suffix: fluent_3
    requires: !complex
    TODO: broken
    args: -filename ${wPETSC_DIR}/share/petsc/datafiles/meshes/cube_5tets.cas -interpolate 1 -dm_view

  # Med mesh reader tests, including parallel file reads
  test:
    suffix: med_0
    requires: med
    args: -filename ${wPETSC_DIR}/share/petsc/datafiles/meshes/square.med -interpolate 1 -dm_view
  test:
    suffix: med_1
    requires: med
    nsize: 3
    args: -filename ${wPETSC_DIR}/share/petsc/datafiles/meshes/square.med -interpolate 1 -petscpartitioner_type parmetis -dm_view
  test:
    suffix: med_2
    requires: med
    args: -filename ${wPETSC_DIR}/share/petsc/datafiles/meshes/cylinder.med -interpolate 1 -dm_view
  test:
    suffix: med_3
    requires: med
    nsize: 3
    args: -filename ${wPETSC_DIR}/share/petsc/datafiles/meshes/cylinder.med -interpolate 1 -petscpartitioner_type parmetis -dm_view

  # Test shape quality
  test:
    suffix: test_shape
    requires: ctetgen
    args: -dim 3 -interpolate -dm_refine_hierarchy 3 -test_shape

  # Test domain shapes
  test:
    suffix: cylinder
<<<<<<< HEAD
    args: -dim 3 -cell_simplex 0 -domain_shape cylinder -dm_view

  test:
    suffix: cylinder_per
    args: -dim 3 -cell_simplex 0 -domain_shape cylinder -z_periodicity periodic -dm_view
=======
    args: -dim 3 -cell_simplex 0 -domain_shape cylinder -test_shape -dm_view

  test:
    suffix: cylinder_per
    args: -dim 3 -cell_simplex 0 -domain_shape cylinder -z_periodicity periodic -test_shape -dm_view

  test:
    suffix: box_2d
    args: -dim 2 -cell_simplex 0 -domain_shape box -dm_refine 2 -test_shape -dm_view

  test:
    suffix: box_2d_per
    args: -dim 2 -cell_simplex 0 -domain_shape box -dm_refine 2 -test_shape -dm_view

  test:
    suffix: box_3d
    args: -dim 3 -cell_simplex 0 -domain_shape box -dm_refine 2 -test_shape -dm_view
>>>>>>> 9811f190

TEST*/<|MERGE_RESOLUTION|>--- conflicted
+++ resolved
@@ -8,7 +8,6 @@
 
 typedef enum {BOX, CYLINDER} DomainShape;
 enum {STAGE_LOAD, STAGE_DISTRIBUTE, STAGE_REFINE, STAGE_OVERLAP};
-typedef enum {BOX, CYLINDER} DomainShape;
 
 typedef struct {
   DM            dm;                /* REQUIRED in order to use SNES evaluation functions */
@@ -127,12 +126,8 @@
     case CYLINDER:
       if (cellSimplex) SETERRQ(comm, PETSC_ERR_ARG_WRONG, "Cannot mesh a cylinder with simplices");
       if (dim != 3)    SETERRQ1(comm, PETSC_ERR_ARG_WRONG, "Dimension must be 3 for a cylinder mesh, not %D", dim);
-<<<<<<< HEAD
-      ierr = DMPlexCreateHexCylinderMesh(comm, 0, user->periodicity[2], dm);CHKERRQ(ierr);
-=======
       ierr = DMPlexCreateHexCylinderMesh(comm, 3, user->periodicity[2], dm);CHKERRQ(ierr);
       ierr = DMLocalizeCoordinates(*dm);CHKERRQ(ierr);
->>>>>>> 9811f190
       break;
     default: SETERRQ1(comm, PETSC_ERR_ARG_WRONG, "Unknown domain shape %D", user->domainShape);
     }
@@ -484,13 +479,6 @@
   # Test domain shapes
   test:
     suffix: cylinder
-<<<<<<< HEAD
-    args: -dim 3 -cell_simplex 0 -domain_shape cylinder -dm_view
-
-  test:
-    suffix: cylinder_per
-    args: -dim 3 -cell_simplex 0 -domain_shape cylinder -z_periodicity periodic -dm_view
-=======
     args: -dim 3 -cell_simplex 0 -domain_shape cylinder -test_shape -dm_view
 
   test:
@@ -508,6 +496,5 @@
   test:
     suffix: box_3d
     args: -dim 3 -cell_simplex 0 -domain_shape box -dm_refine 2 -test_shape -dm_view
->>>>>>> 9811f190
 
 TEST*/