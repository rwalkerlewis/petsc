--- conflicted
+++ resolved
@@ -654,11 +654,7 @@
 
     ierr = DMGetLabel(*dm, "fault", &faultLabel);CHKERRQ(ierr);
     ierr = DMGetLabel(*dm, "faultBd", &faultBdLabel);CHKERRQ(ierr);
-<<<<<<< HEAD
-    ierr = DMPlexCreateHybridMesh(*dm, faultLabel, faultBdLabel, &hybridLabel, NULL, &dmHybrid);CHKERRQ(ierr);
-=======
     ierr = DMPlexCreateHybridMesh(*dm, faultLabel, faultBdLabel, &hybridLabel, NULL, NULL, &dmHybrid);CHKERRQ(ierr);
->>>>>>> 7c51ed3c
     ierr = DMLabelView(hybridLabel, PETSC_VIEWER_STDOUT_WORLD);CHKERRQ(ierr);
     ierr = DMLabelDestroy(&hybridLabel);CHKERRQ(ierr);
     ierr = DMDestroy(dm);CHKERRQ(ierr);
@@ -675,11 +671,7 @@
     ierr = DMPlexCheckFaces(*dm, user->cellSimplex, 0);CHKERRQ(ierr);
     ierr = DMGetLabel(*dm, "fault2", &faultLabel);CHKERRQ(ierr);
     ierr = DMGetLabel(*dm, "fault2Bd", &faultBdLabel);CHKERRQ(ierr);
-<<<<<<< HEAD
-    ierr = DMPlexCreateHybridMesh(*dm, faultLabel, faultBdLabel, &hybridLabel, NULL, &dmHybrid);CHKERRQ(ierr);
-=======
     ierr = DMPlexCreateHybridMesh(*dm, faultLabel, faultBdLabel, &hybridLabel, NULL, NULL, &dmHybrid);CHKERRQ(ierr);
->>>>>>> 7c51ed3c
     ierr = DMLabelView(hybridLabel, PETSC_VIEWER_STDOUT_WORLD);CHKERRQ(ierr);
     ierr = DMLabelDestroy(&hybridLabel);CHKERRQ(ierr);
     ierr = DMDestroy(dm);CHKERRQ(ierr);
@@ -773,11 +765,7 @@
 
     ierr = DMGetLabel(*dm, "pfault", &faultLabel);CHKERRQ(ierr);
     ierr = DMGetLabel(*dm, "pfaultBd", &faultBdLabel);CHKERRQ(ierr);
-<<<<<<< HEAD
-    ierr = DMPlexCreateHybridMesh(*dm, faultLabel, faultBdLabel, &hybridLabel, NULL, &dmHybrid);CHKERRQ(ierr);
-=======
     ierr = DMPlexCreateHybridMesh(*dm, faultLabel, faultBdLabel, &hybridLabel, NULL, NULL, &dmHybrid);CHKERRQ(ierr);
->>>>>>> 7c51ed3c
     ierr = DMLabelView(hybridLabel, PETSC_VIEWER_STDOUT_WORLD);CHKERRQ(ierr);
     ierr = DMLabelDestroy(&hybridLabel);CHKERRQ(ierr);
     ierr = DMDestroy(dm);CHKERRQ(ierr);
@@ -828,14 +816,7 @@
   test:
     suffix: quad_t1_0
     args: -dim 2 -cell_simplex 0 -test_num 1 -dm_view ascii::ascii_info_detail
-<<<<<<< HEAD
-=======
-  test:
-    suffix: quad_t2_0
     requires: TODO
-    nsize: 2
-    args: -dim 2 -cell_simplex 0 -test_num 2 -dm_view ascii::ascii_info_detail
->>>>>>> 7c51ed3c
   # 3D Simplex
   test:
     suffix: tet_0
