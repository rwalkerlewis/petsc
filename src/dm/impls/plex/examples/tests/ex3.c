static char help[] = "Check that a particular FIAT-style header gives accurate function representations\n\n";

#include <petscdmplex.h>
#include <petscdmda.h>
#include <petscfe.h>

typedef struct {
  PetscFEM  fem;               /* REQUIRED to use DMPlexComputeResidualFEM() */
  PetscInt  debug;             /* The debugging level */
  /* Domain and mesh definition */
  PetscInt  dim;               /* The topological mesh dimension */
  PetscBool simplex;           /* Flag for simplex or tensor product mesh */
  PetscBool interpolate;       /* Generate intermediate mesh elements */
  PetscReal refinementLimit;   /* The largest allowable cell volume */
  /* Element definition */
  PetscInt  qorder;            /* Order of the quadrature */
  PetscInt  numComponents;     /* Number of field components */
  PetscFE   fe;                /* The finite element */
  /* Testing space */
  PetscInt  porder;            /* Order of polynomials to test */
} AppCtx;

<<<<<<< HEAD
static int spdim = 1;

/* u = 1 */
void constant(const PetscReal coords[], PetscScalar *u)
=======
void constant(const PetscReal coords[], PetscScalar *u, void *ctx)
>>>>>>> 7a0c17aa
{
  *u = *(PetscReal *)ctx;
}
<<<<<<< HEAD
void constantDer(const PetscReal coords[], const PetscReal n[], PetscScalar *u)
{
  PetscInt d;
  for (d = 0; d < spdim; ++d) u[d] = 0.0;
}

/* u = x */
void linear(const PetscReal coords[], PetscScalar *u)
=======

void linear_x(const PetscReal coords[], PetscScalar *u, void *ctx)
{
  *u = coords[0];
}
void linear_y(const PetscReal coords[], PetscScalar *u, void *ctx)
{
  *u = coords[1];
}
void linear_z(const PetscReal coords[], PetscScalar *u, void *ctx)
{
  *u = coords[2];
}

void quadratic_xx(const PetscReal coords[], PetscScalar *u, void *ctx)
>>>>>>> 7a0c17aa
{
  PetscInt d;
  for (d = 0; d < spdim; ++d) u[d] = coords[d];
}
<<<<<<< HEAD
void linearDer(const PetscReal coords[], const PetscReal n[], PetscScalar *u)
=======
void quadratic_xy(const PetscReal coords[], PetscScalar *u, void *ctx)
>>>>>>> 7a0c17aa
{
  PetscInt d, e;
  for (d = 0; d < spdim; ++d) {
    u[d] = 0.0;
    for (e = 0; e < spdim; ++e) u[d] += (d == e ? 1.0 : 0.0) * n[e];
  }
}
<<<<<<< HEAD

/* u = x^2 or u = (x^2, xy) or u = (xy, yz, zx) */
void quadratic(const PetscReal coords[], PetscScalar *u)
=======
void quadratic_yz(const PetscReal coords[], PetscScalar *u, void *ctx)
>>>>>>> 7a0c17aa
{
  if (spdim > 2)      {u[0] = coords[0]*coords[1]; u[1] = coords[1]*coords[2]; u[2] = coords[2]*coords[0];}
  else if (spdim > 1) {u[0] = coords[0]*coords[0]; u[1] = coords[0]*coords[1];}
  else if (spdim > 0) {u[0] = coords[0]*coords[0];}
}
<<<<<<< HEAD
void quadraticDer(const PetscReal coords[], const PetscReal n[], PetscScalar *u)
=======
void quadratic_zx(const PetscReal coords[], PetscScalar *u, void *ctx)
>>>>>>> 7a0c17aa
{
  if (spdim > 2)      {u[0] = coords[1]*n[0] + coords[0]*n[1]; u[1] = coords[2]*n[1] + coords[1]*n[2]; u[2] = coords[2]*n[0] + coords[0]*n[2];}
  else if (spdim > 1) {u[0] = 2.0*coords[0]*n[0]; u[1] = coords[1]*n[0] + coords[0]*n[1];}
  else if (spdim > 0) {u[0] = 2.0*coords[0]*n[0];}
}

#undef __FUNCT__
#define __FUNCT__ "ProcessOptions"
PetscErrorCode ProcessOptions(MPI_Comm comm, AppCtx *options)
{
  PetscErrorCode ierr;

  PetscFunctionBegin;
  options->debug           = 0;
  options->dim             = 2;
  options->simplex         = PETSC_TRUE;
  options->interpolate     = PETSC_FALSE;
  options->refinementLimit = 0.0;
  options->qorder          = 0;
  options->numComponents   = 1;
  options->porder          = 0;

  ierr = PetscOptionsBegin(comm, "", "Projection Test Options", "DMPlex");CHKERRQ(ierr);
  ierr = PetscOptionsInt("-debug", "The debugging level", "ex3.c", options->debug, &options->debug, NULL);CHKERRQ(ierr);
  ierr = PetscOptionsInt("-dim", "The topological mesh dimension", "ex3.c", options->dim, &options->dim, NULL);CHKERRQ(ierr);
  ierr = PetscOptionsBool("-simplex", "Flag for simplices or hexhedra", "ex3.c", options->simplex, &options->simplex, NULL);CHKERRQ(ierr);
  ierr = PetscOptionsBool("-interpolate", "Generate intermediate mesh elements", "ex3.c", options->interpolate, &options->interpolate, NULL);CHKERRQ(ierr);
  ierr = PetscOptionsReal("-refinement_limit", "The largest allowable cell volume", "ex3.c", options->refinementLimit, &options->refinementLimit, NULL);CHKERRQ(ierr);
  ierr = PetscOptionsInt("-qorder", "The quadrature order", "ex3.c", options->qorder, &options->qorder, NULL);CHKERRQ(ierr);
  ierr = PetscOptionsInt("-num_comp", "The number of field components", "ex3.c", options->numComponents, &options->numComponents, NULL);CHKERRQ(ierr);
  ierr = PetscOptionsInt("-porder", "The order of polynomials to test", "ex3.c", options->porder, &options->porder, NULL);CHKERRQ(ierr);
  ierr = PetscOptionsEnd();

  spdim = options->dim;
  PetscFunctionReturn(0);
};

#undef __FUNCT__
#define __FUNCT__ "CreateMesh"
PetscErrorCode CreateMesh(MPI_Comm comm, AppCtx *user, DM *dm)
{
  PetscInt       dim             = user->dim;
  PetscBool      interpolate     = user->interpolate;
  PetscReal      refinementLimit = user->refinementLimit;
  const char    *partitioner     = "chaco";
  PetscErrorCode ierr;

  PetscFunctionBegin;
  if (user->simplex) {
    DM refinedMesh     = NULL;
    DM distributedMesh = NULL;

    ierr = DMPlexCreateBoxMesh(comm, dim, interpolate, dm);CHKERRQ(ierr);
    /* Refine mesh using a volume constraint */
    ierr = DMPlexSetRefinementLimit(*dm, refinementLimit);CHKERRQ(ierr);
    ierr = DMRefine(*dm, comm, &refinedMesh);CHKERRQ(ierr);
    if (refinedMesh) {
      ierr = DMDestroy(dm);CHKERRQ(ierr);
      *dm  = refinedMesh;
    }
    /* Distribute mesh over processes */
    ierr = DMPlexDistribute(*dm, partitioner, 0, NULL, &distributedMesh);CHKERRQ(ierr);
    if (distributedMesh) {
      ierr = DMDestroy(dm);CHKERRQ(ierr);
      *dm  = distributedMesh;
    }
    ierr = PetscObjectSetName((PetscObject) *dm, "Simplical Mesh");CHKERRQ(ierr);
  } else {
    switch (user->dim) {
    case 2:
      ierr = DMDACreate2d(comm, DMDA_BOUNDARY_NONE, DMDA_BOUNDARY_NONE, DMDA_STENCIL_BOX, -3, -3, PETSC_DETERMINE, PETSC_DETERMINE, 1, 1, NULL, NULL, dm);CHKERRQ(ierr);
      ierr = DMDASetVertexCoordinates(*dm, 0.0, 1.0, 0.0, 1.0, 0.0, 1.0);CHKERRQ(ierr);
      break;
    default:
      SETERRQ1(PETSC_COMM_SELF, PETSC_ERR_ARG_OUTOFRANGE, "Cannot create structured mesh of dimension %d", dim);
    }
    ierr = PetscObjectSetName((PetscObject) *dm, "Hexahedral Mesh");CHKERRQ(ierr);
  }
  ierr = DMSetFromOptions(*dm);CHKERRQ(ierr);
  PetscFunctionReturn(0);
}

#undef __FUNCT__
#define __FUNCT__ "SetupElement"
PetscErrorCode SetupElement(DM dm, AppCtx *user)
{
  PetscFE         fem;
  DM              K;
  PetscSpace      P;
  PetscDualSpace  Q;
  PetscReal      *B, *D;
  PetscQuadrature q;
  const PetscInt  dim   = user->dim;
  PetscInt        order, numBasisFunc, numBasisComp;
  PetscErrorCode  ierr;

  PetscFunctionBegin;
  /* Create space */
  ierr = PetscSpaceCreate(PetscObjectComm((PetscObject) dm), &P);CHKERRQ(ierr);
  ierr = PetscSpaceSetFromOptions(P);CHKERRQ(ierr);
  ierr = PetscSpacePolynomialSetNumVariables(P, dim);CHKERRQ(ierr);
  ierr = PetscSpaceSetUp(P);CHKERRQ(ierr);
  ierr = PetscSpaceGetOrder(P, &order);CHKERRQ(ierr);
  /* Create dual space */
  ierr = PetscDualSpaceCreate(PetscObjectComm((PetscObject) dm), &Q);CHKERRQ(ierr);
  ierr = PetscDualSpaceCreateReferenceCell(Q, dim, user->simplex, &K);CHKERRQ(ierr);
  ierr = PetscDualSpaceSetDM(Q, K);CHKERRQ(ierr);
  ierr = DMDestroy(&K);CHKERRQ(ierr);
  ierr = PetscDualSpaceSetOrder(Q, order);CHKERRQ(ierr);
  ierr = PetscDualSpaceSetFromOptions(Q);CHKERRQ(ierr);
  ierr = PetscDualSpaceSetUp(Q);CHKERRQ(ierr);
  /* Create quadrature */
  ierr = PetscDTGaussJacobiQuadrature(dim, PetscMax(user->qorder, order), -1.0, 1.0, &q);CHKERRQ(ierr);
  /* Create element */
  ierr = PetscFECreate(PetscObjectComm((PetscObject) dm), &fem);CHKERRQ(ierr);
  ierr = PetscFESetBasisSpace(fem, P);CHKERRQ(ierr);
  ierr = PetscFESetDualSpace(fem, Q);CHKERRQ(ierr);
  ierr = PetscFESetNumComponents(fem, user->numComponents);CHKERRQ(ierr);
  ierr = PetscFESetQuadrature(fem, q);CHKERRQ(ierr);
  ierr = PetscSpaceDestroy(&P);CHKERRQ(ierr);
  ierr = PetscDualSpaceDestroy(&Q);CHKERRQ(ierr);
  ierr = PetscFEGetDimension(fem, &numBasisFunc);CHKERRQ(ierr);
  ierr = PetscFEGetNumComponents(fem, &numBasisComp);CHKERRQ(ierr);
  ierr = PetscFEGetDefaultTabulation(fem, &B, &D, NULL);CHKERRQ(ierr);
  user->fe = fem;
  PetscFunctionReturn(0);
}

#undef __FUNCT__
#define __FUNCT__ "SetupSection"
PetscErrorCode SetupSection(DM dm, AppCtx *user)
{
  PetscSection    section;
  const PetscInt  numFields   = 1;
  PetscInt        dim         = user->dim;
  PetscInt        numBC       = 0;
  PetscInt        bcFields[1] = {0};
  IS              bcPoints[1] = {NULL};
  const PetscInt *numFieldDof[1];
  PetscInt        numComp[1];
  PetscInt       *numDof;
  PetscInt        f, d;
  PetscErrorCode  ierr;

  PetscFunctionBegin;
  ierr = PetscFEGetNumComponents(user->fe, &numComp[0]);CHKERRQ(ierr);
  ierr = PetscFEGetNumDof(user->fe, &numFieldDof[0]);CHKERRQ(ierr);
  ierr = PetscMalloc1(1*(dim+1), &numDof);CHKERRQ(ierr);
  for (d = 0; d <= dim; ++d) {
    numDof[0*(dim+1)+d] = numFieldDof[0][d];
  }
  for (f = 0; f < numFields; ++f) {
    for (d = 1; d < dim; ++d) {
      if ((numDof[f*(dim+1)+d] > 0) && !user->interpolate) SETERRQ(PetscObjectComm((PetscObject)dm), PETSC_ERR_ARG_WRONG, "Mesh must be interpolated when unknowns are specified on edges or faces.");
    }
  }
  if (user->simplex) {
    ierr = DMPlexCreateSection(dm, dim, numFields, numComp, numDof, numBC, bcFields, bcPoints, &section);CHKERRQ(ierr);
  } else {
    ierr = DMDACreateSection(dm, numComp, numDof, NULL, &section);CHKERRQ(ierr);
  }
  ierr = DMSetDefaultSection(dm, section);CHKERRQ(ierr);
  ierr = PetscSectionDestroy(&section);CHKERRQ(ierr);
  ierr = PetscFree(numDof);CHKERRQ(ierr);
  PetscFunctionReturn(0);
}

#undef __FUNCT__
#define __FUNCT__ "CheckFunctions"
PetscErrorCode CheckFunctions(DM dm, PetscInt order, Vec u, AppCtx *user)
{
<<<<<<< HEAD
  void          (*exactFuncs[1]) (const PetscReal x[], PetscScalar *u);
  void          (*exactFuncDers[1]) (const PetscReal x[], const PetscReal n[], PetscScalar *u);
  PetscReal       n[3] = {1.0, 1.0, 1.0};
=======
  void          (*exactFuncs[3]) (const PetscReal x[], PetscScalar *u, void *ctx);
  void           *exactCtxs[3] = { NULL, NULL, NULL };
  PetscReal       constants[3] = { 1.0, 2.0, 3.0 };
>>>>>>> 7a0c17aa
  MPI_Comm        comm;
  PetscInt        dim  = user->dim, Nc;
  PetscQuadrature fq;
  PetscReal       error, errorDer, tol = 1.0e-10;
  PetscBool       isPlex, isDA;
  PetscErrorCode  ierr;

  PetscFunctionBegin;
  ierr = PetscObjectGetComm((PetscObject)dm,&comm);CHKERRQ(ierr);
  ierr = PetscObjectTypeCompare((PetscObject) dm, DMPLEX, &isPlex);CHKERRQ(ierr);
  ierr = PetscObjectTypeCompare((PetscObject) dm, DMDA,   &isDA);CHKERRQ(ierr);
  ierr = PetscFEGetQuadrature(user->fe, &fq);CHKERRQ(ierr);
  ierr = PetscFEGetNumComponents(user->fe, &Nc);CHKERRQ(ierr);
  /* Setup functions to approximate */
<<<<<<< HEAD
  switch (order) {
  case 0:
    exactFuncs[0]    = constant;
    exactFuncDers[0] = constantDer;
    break;
  case 1:
    exactFuncs[0]    = linear;
    exactFuncDers[0] = linearDer;
    break;
  case 2:
    exactFuncs[0]    = quadratic;
    exactFuncDers[0] = quadraticDer;
=======
  switch (dim) {
  case 2:
    switch (order) {
    case 0:
      exactFuncs[0] = constant;
      exactFuncs[1] = constant;
      exactCtxs[0] = &constants[0];
      exactCtxs[1] = &constants[1];
      break;
    case 1:
      exactFuncs[0] = linear_x;
      exactFuncs[1] = linear_y;
      break;
    case 2:
      exactFuncs[0] = quadratic_xx;
      exactFuncs[1] = quadratic_xy;
      break;
    default:
      SETERRQ2(comm, PETSC_ERR_ARG_OUTOFRANGE, "Could not determine functions to test for dimension %d order %d", dim, order);
    }
    break;
  case 3:
    switch (order) {
    case 0:
      exactFuncs[0] = constant;
      exactFuncs[1] = constant;
      exactFuncs[2] = constant;
      exactCtxs[0] = &constants[0];
      exactCtxs[1] = &constants[1];
      exactCtxs[2] = &constants[2];
      break;
    case 1:
      exactFuncs[0] = linear_x;
      exactFuncs[1] = linear_y;
      exactFuncs[2] = linear_z;
      break;
    case 2:
      exactFuncs[0] = quadratic_xy;
      exactFuncs[1] = quadratic_yz;
      exactFuncs[2] = quadratic_zx;
      break;
    default:
      SETERRQ2(comm, PETSC_ERR_ARG_OUTOFRANGE, "Could not determine functions to test for dimension %d order %d", dim, order);
    }
>>>>>>> 7a0c17aa
    break;
  default:
    SETERRQ1(comm, PETSC_ERR_ARG_OUTOFRANGE, "Could not determine functions to test for dimension %d", dim);
  }
  /* Project function into FE function space */
  if (isPlex) {
    ierr = DMPlexProjectFunction(dm, &user->fe, exactFuncs, exactCtxs, INSERT_ALL_VALUES, u);CHKERRQ(ierr);
  } else if (isDA) {
    ierr = DMDAProjectFunction(dm, &user->fe, exactFuncs, exactCtxs, INSERT_ALL_VALUES, u);CHKERRQ(ierr);
  } else SETERRQ(PETSC_COMM_SELF, PETSC_ERR_ARG_UNKNOWN_TYPE, "No FEM projection routine for this type of DM");
  /* Compare approximation to exact in L_2 */
  if (isPlex) {
<<<<<<< HEAD
    ierr = DMPlexComputeL2Diff(dm, &user->fe, exactFuncs, u, &error);CHKERRQ(ierr);
    ierr = DMPlexComputeL2GradientDiff(dm, &user->fe, exactFuncDers, u, n, &errorDer);CHKERRQ(ierr);
=======
    ierr = DMPlexComputeL2Diff(dm, &user->fe, exactFuncs, exactCtxs, u, &error);CHKERRQ(ierr);
>>>>>>> 7a0c17aa
  } else if (isDA) {
    ierr = DMDAComputeL2Diff(dm, &user->fe, exactFuncs, exactCtxs, u, &error);CHKERRQ(ierr);
  } else SETERRQ(PETSC_COMM_SELF, PETSC_ERR_ARG_UNKNOWN_TYPE, "No FEM projection routine for this type of DM");
  if (error > tol) {
    ierr = PetscPrintf(comm, "Tests FAIL for order %d at tolerance %g error %g\n", order, tol, error);CHKERRQ(ierr);
  } else {
    ierr = PetscPrintf(comm, "Tests pass for order %d at tolerance %g\n", order, tol);CHKERRQ(ierr);
  }
  if (errorDer > tol) {
    ierr = PetscPrintf(comm, "Tests FAIL for order %d derivatives at tolerance %g error %g\n", order, tol, errorDer);CHKERRQ(ierr);
  } else {
    ierr = PetscPrintf(comm, "Tests pass for order %d derivatives at tolerance %g\n", order, tol);CHKERRQ(ierr);
  }
  PetscFunctionReturn(0);
}

#undef __FUNCT__
#define __FUNCT__ "main"
int main(int argc, char **argv)
{
  DM             dm;
  AppCtx         user;                 /* user-defined work context */
  Vec            u;
  PetscErrorCode ierr;

  ierr = PetscInitialize(&argc, &argv, NULL, help);CHKERRQ(ierr);
  ierr = ProcessOptions(PETSC_COMM_WORLD, &user);CHKERRQ(ierr);
  ierr = CreateMesh(PETSC_COMM_WORLD, &user, &dm);CHKERRQ(ierr);
  ierr = SetupElement(dm, &user);CHKERRQ(ierr);
  ierr = SetupSection(dm, &user);CHKERRQ(ierr);
  ierr = DMGetGlobalVector(dm, &u);CHKERRQ(ierr);
  ierr = CheckFunctions(dm, user.porder, u, &user);CHKERRQ(ierr);
  ierr = DMRestoreGlobalVector(dm, &u);CHKERRQ(ierr);
  ierr = PetscFEDestroy(&user.fe);CHKERRQ(ierr);
  ierr = DMDestroy(&dm);CHKERRQ(ierr);
  ierr = PetscFinalize();
  return 0;
}<|MERGE_RESOLUTION|>--- conflicted
+++ resolved
@@ -20,18 +20,14 @@
   PetscInt  porder;            /* Order of polynomials to test */
 } AppCtx;
 
-<<<<<<< HEAD
 static int spdim = 1;
 
 /* u = 1 */
-void constant(const PetscReal coords[], PetscScalar *u)
-=======
 void constant(const PetscReal coords[], PetscScalar *u, void *ctx)
->>>>>>> 7a0c17aa
-{
-  *u = *(PetscReal *)ctx;
-}
-<<<<<<< HEAD
+{
+  PetscInt d;
+  for (d = 0; d < spdim; ++d) u[d] = ((PetscReal *) ctx)[d];
+}
 void constantDer(const PetscReal coords[], const PetscReal n[], PetscScalar *u)
 {
   PetscInt d;
@@ -39,33 +35,12 @@
 }
 
 /* u = x */
-void linear(const PetscReal coords[], PetscScalar *u)
-=======
-
-void linear_x(const PetscReal coords[], PetscScalar *u, void *ctx)
-{
-  *u = coords[0];
-}
-void linear_y(const PetscReal coords[], PetscScalar *u, void *ctx)
-{
-  *u = coords[1];
-}
-void linear_z(const PetscReal coords[], PetscScalar *u, void *ctx)
-{
-  *u = coords[2];
-}
-
-void quadratic_xx(const PetscReal coords[], PetscScalar *u, void *ctx)
->>>>>>> 7a0c17aa
+void linear(const PetscReal coords[], PetscScalar *u, void *ctx)
 {
   PetscInt d;
   for (d = 0; d < spdim; ++d) u[d] = coords[d];
 }
-<<<<<<< HEAD
-void linearDer(const PetscReal coords[], const PetscReal n[], PetscScalar *u)
-=======
-void quadratic_xy(const PetscReal coords[], PetscScalar *u, void *ctx)
->>>>>>> 7a0c17aa
+void linearDer(const PetscReal coords[], const PetscReal n[], PetscScalar *u, void *ctx)
 {
   PetscInt d, e;
   for (d = 0; d < spdim; ++d) {
@@ -73,23 +48,15 @@
     for (e = 0; e < spdim; ++e) u[d] += (d == e ? 1.0 : 0.0) * n[e];
   }
 }
-<<<<<<< HEAD
 
 /* u = x^2 or u = (x^2, xy) or u = (xy, yz, zx) */
-void quadratic(const PetscReal coords[], PetscScalar *u)
-=======
-void quadratic_yz(const PetscReal coords[], PetscScalar *u, void *ctx)
->>>>>>> 7a0c17aa
+void quadratic(const PetscReal coords[], PetscScalar *u, void *ctx)
 {
   if (spdim > 2)      {u[0] = coords[0]*coords[1]; u[1] = coords[1]*coords[2]; u[2] = coords[2]*coords[0];}
   else if (spdim > 1) {u[0] = coords[0]*coords[0]; u[1] = coords[0]*coords[1];}
   else if (spdim > 0) {u[0] = coords[0]*coords[0];}
 }
-<<<<<<< HEAD
-void quadraticDer(const PetscReal coords[], const PetscReal n[], PetscScalar *u)
-=======
-void quadratic_zx(const PetscReal coords[], PetscScalar *u, void *ctx)
->>>>>>> 7a0c17aa
+void quadraticDer(const PetscReal coords[], const PetscReal n[], PetscScalar *u, void *ctx)
 {
   if (spdim > 2)      {u[0] = coords[1]*n[0] + coords[0]*n[1]; u[1] = coords[2]*n[1] + coords[1]*n[2]; u[2] = coords[2]*n[0] + coords[0]*n[2];}
   else if (spdim > 1) {u[0] = 2.0*coords[0]*n[0]; u[1] = coords[1]*n[0] + coords[0]*n[1];}
@@ -261,15 +228,11 @@
 #define __FUNCT__ "CheckFunctions"
 PetscErrorCode CheckFunctions(DM dm, PetscInt order, Vec u, AppCtx *user)
 {
-<<<<<<< HEAD
-  void          (*exactFuncs[1]) (const PetscReal x[], PetscScalar *u);
-  void          (*exactFuncDers[1]) (const PetscReal x[], const PetscReal n[], PetscScalar *u);
-  PetscReal       n[3] = {1.0, 1.0, 1.0};
-=======
-  void          (*exactFuncs[3]) (const PetscReal x[], PetscScalar *u, void *ctx);
-  void           *exactCtxs[3] = { NULL, NULL, NULL };
-  PetscReal       constants[3] = { 1.0, 2.0, 3.0 };
->>>>>>> 7a0c17aa
+  void          (*exactFuncs[1]) (const PetscReal x[], PetscScalar *u, void *ctx);
+  void          (*exactFuncDers[1]) (const PetscReal x[], const PetscReal n[], PetscScalar *u, void *ctx);
+  PetscReal       n[3]         = {1.0, 1.0, 1.0};
+  PetscReal       constants[3] = {1.0, 2.0, 3.0};
+  void           *exactCtxs[3] = {NULL, NULL, NULL};
   MPI_Comm        comm;
   PetscInt        dim  = user->dim, Nc;
   PetscQuadrature fq;
@@ -284,11 +247,13 @@
   ierr = PetscFEGetQuadrature(user->fe, &fq);CHKERRQ(ierr);
   ierr = PetscFEGetNumComponents(user->fe, &Nc);CHKERRQ(ierr);
   /* Setup functions to approximate */
-<<<<<<< HEAD
   switch (order) {
   case 0:
     exactFuncs[0]    = constant;
     exactFuncDers[0] = constantDer;
+    exactCtxs[0]     = &constants[0];
+    exactCtxs[1]     = &constants[1];
+    exactCtxs[2]     = &constants[2];
     break;
   case 1:
     exactFuncs[0]    = linear;
@@ -297,52 +262,6 @@
   case 2:
     exactFuncs[0]    = quadratic;
     exactFuncDers[0] = quadraticDer;
-=======
-  switch (dim) {
-  case 2:
-    switch (order) {
-    case 0:
-      exactFuncs[0] = constant;
-      exactFuncs[1] = constant;
-      exactCtxs[0] = &constants[0];
-      exactCtxs[1] = &constants[1];
-      break;
-    case 1:
-      exactFuncs[0] = linear_x;
-      exactFuncs[1] = linear_y;
-      break;
-    case 2:
-      exactFuncs[0] = quadratic_xx;
-      exactFuncs[1] = quadratic_xy;
-      break;
-    default:
-      SETERRQ2(comm, PETSC_ERR_ARG_OUTOFRANGE, "Could not determine functions to test for dimension %d order %d", dim, order);
-    }
-    break;
-  case 3:
-    switch (order) {
-    case 0:
-      exactFuncs[0] = constant;
-      exactFuncs[1] = constant;
-      exactFuncs[2] = constant;
-      exactCtxs[0] = &constants[0];
-      exactCtxs[1] = &constants[1];
-      exactCtxs[2] = &constants[2];
-      break;
-    case 1:
-      exactFuncs[0] = linear_x;
-      exactFuncs[1] = linear_y;
-      exactFuncs[2] = linear_z;
-      break;
-    case 2:
-      exactFuncs[0] = quadratic_xy;
-      exactFuncs[1] = quadratic_yz;
-      exactFuncs[2] = quadratic_zx;
-      break;
-    default:
-      SETERRQ2(comm, PETSC_ERR_ARG_OUTOFRANGE, "Could not determine functions to test for dimension %d order %d", dim, order);
-    }
->>>>>>> 7a0c17aa
     break;
   default:
     SETERRQ1(comm, PETSC_ERR_ARG_OUTOFRANGE, "Could not determine functions to test for dimension %d", dim);
@@ -355,12 +274,8 @@
   } else SETERRQ(PETSC_COMM_SELF, PETSC_ERR_ARG_UNKNOWN_TYPE, "No FEM projection routine for this type of DM");
   /* Compare approximation to exact in L_2 */
   if (isPlex) {
-<<<<<<< HEAD
-    ierr = DMPlexComputeL2Diff(dm, &user->fe, exactFuncs, u, &error);CHKERRQ(ierr);
-    ierr = DMPlexComputeL2GradientDiff(dm, &user->fe, exactFuncDers, u, n, &errorDer);CHKERRQ(ierr);
-=======
     ierr = DMPlexComputeL2Diff(dm, &user->fe, exactFuncs, exactCtxs, u, &error);CHKERRQ(ierr);
->>>>>>> 7a0c17aa
+    ierr = DMPlexComputeL2GradientDiff(dm, &user->fe, exactFuncDers, exactCtxs, u, n, &errorDer);CHKERRQ(ierr);
   } else if (isDA) {
     ierr = DMDAComputeL2Diff(dm, &user->fe, exactFuncs, exactCtxs, u, &error);CHKERRQ(ierr);
   } else SETERRQ(PETSC_COMM_SELF, PETSC_ERR_ARG_UNKNOWN_TYPE, "No FEM projection routine for this type of DM");
