--- conflicted
+++ resolved
@@ -190,11 +190,7 @@
     ierr = DMViewFromOptions(idm, NULL, "-in_dm_view");CHKERRQ(ierr);
     ierr = DMPlexCheckSymmetry(idm);CHKERRQ(ierr);
     ierr = DMGetLabel(*dm, "fault", &faultLabel);CHKERRQ(ierr);
-<<<<<<< HEAD
-    ierr = DMPlexCreateHybridMesh(idm, faultLabel, NULL, &hybridLabel, NULL, &hdm);CHKERRQ(ierr);
-=======
     ierr = DMPlexCreateHybridMesh(idm, faultLabel, NULL, &hybridLabel, NULL, NULL, &hdm);CHKERRQ(ierr);
->>>>>>> 7c51ed3c
     ierr = DMLabelDestroy(&hybridLabel);CHKERRQ(ierr);
     ierr = DMDestroy(&idm);CHKERRQ(ierr);
     ierr = DMDestroy(dm);CHKERRQ(ierr);
@@ -205,11 +201,7 @@
     ierr = DMPlexCreateFromDAG(*dm, 1, numPoints, NULL, NULL, NULL, NULL);CHKERRQ(ierr);
     ierr = DMPlexInterpolate(*dm, &idm);CHKERRQ(ierr);
     ierr = DMViewFromOptions(idm, NULL, "-in_dm_view");CHKERRQ(ierr);
-<<<<<<< HEAD
-    ierr = DMPlexCreateHybridMesh(idm, NULL, NULL, NULL, NULL, &hdm);CHKERRQ(ierr);
-=======
     ierr = DMPlexCreateHybridMesh(idm, NULL, NULL, NULL, NULL, NULL, &hdm);CHKERRQ(ierr);
->>>>>>> 7c51ed3c
     ierr = DMDestroy(&idm);CHKERRQ(ierr);
     ierr = DMDestroy(dm);CHKERRQ(ierr);
     *dm  = hdm;
@@ -278,11 +270,7 @@
     ierr = DMViewFromOptions(idm, NULL, "-in_dm_view");CHKERRQ(ierr);
     ierr = DMPlexCheckSymmetry(idm);CHKERRQ(ierr);
     ierr = DMGetLabel(*dm, "fault", &faultLabel);CHKERRQ(ierr);
-<<<<<<< HEAD
-    ierr = DMPlexCreateHybridMesh(idm, faultLabel, NULL, &hybridLabel, NULL, &hdm);CHKERRQ(ierr);
-=======
     ierr = DMPlexCreateHybridMesh(idm, faultLabel, NULL, &hybridLabel, NULL, NULL, &hdm);CHKERRQ(ierr);
->>>>>>> 7c51ed3c
     ierr = DMLabelDestroy(&hybridLabel);CHKERRQ(ierr);
   } else {
     PetscInt numPoints[3] = {0, 0, 0};
@@ -290,11 +278,7 @@
     ierr = DMPlexCreateFromDAG(*dm, 1, numPoints, NULL, NULL, NULL, NULL);CHKERRQ(ierr);
     ierr = DMPlexInterpolate(*dm, &idm);CHKERRQ(ierr);
     ierr = DMViewFromOptions(idm, NULL, "-in_dm_view");CHKERRQ(ierr);
-<<<<<<< HEAD
-    ierr = DMPlexCreateHybridMesh(idm, NULL, NULL, NULL, NULL, &hdm);CHKERRQ(ierr);
-=======
     ierr = DMPlexCreateHybridMesh(idm, NULL, NULL, NULL, NULL, NULL, &hdm);CHKERRQ(ierr);
->>>>>>> 7c51ed3c
   }
   ierr = DMDestroy(&idm);CHKERRQ(ierr);
   ierr = DMDestroy(dm);CHKERRQ(ierr);
@@ -449,11 +433,7 @@
     ierr = DMViewFromOptions(idm, NULL, "-in_dm_view");CHKERRQ(ierr);
     ierr = DMPlexCheckSymmetry(idm);CHKERRQ(ierr);
     ierr = DMGetLabel(*dm, "fault", &faultLabel);CHKERRQ(ierr);
-<<<<<<< HEAD
-    ierr = DMPlexCreateHybridMesh(idm, faultLabel, NULL, &hybridLabel, NULL, &hdm);CHKERRQ(ierr);
-=======
     ierr = DMPlexCreateHybridMesh(idm, faultLabel, NULL, &hybridLabel, NULL, NULL, &hdm);CHKERRQ(ierr);
->>>>>>> 7c51ed3c
     ierr = DMLabelDestroy(&hybridLabel);CHKERRQ(ierr);
     ierr = DMDestroy(&idm);CHKERRQ(ierr);
     ierr = DMDestroy(dm);CHKERRQ(ierr);
@@ -464,11 +444,7 @@
     ierr = DMPlexCreateFromDAG(*dm, 1, numPoints, NULL, NULL, NULL, NULL);CHKERRQ(ierr);
     ierr = DMPlexInterpolate(*dm, &idm);CHKERRQ(ierr);
     ierr = DMViewFromOptions(idm, NULL, "-in_dm_view");CHKERRQ(ierr);
-<<<<<<< HEAD
-    ierr = DMPlexCreateHybridMesh(idm, NULL, NULL, NULL, NULL, &hdm);CHKERRQ(ierr);
-=======
     ierr = DMPlexCreateHybridMesh(idm, NULL, NULL, NULL, NULL, NULL, &hdm);CHKERRQ(ierr);
->>>>>>> 7c51ed3c
     ierr = DMDestroy(&idm);CHKERRQ(ierr);
     ierr = DMDestroy(dm);CHKERRQ(ierr);
     *dm  = hdm;
@@ -582,11 +558,7 @@
     ierr = DMViewFromOptions(idm, NULL, "-in_dm_view");CHKERRQ(ierr);
     ierr = DMPlexCheckSymmetry(idm);CHKERRQ(ierr);
     ierr = DMGetLabel(*dm, "fault", &faultLabel);CHKERRQ(ierr);
-<<<<<<< HEAD
-    ierr = DMPlexCreateHybridMesh(idm, faultLabel, NULL, NULL, NULL, &hdm);CHKERRQ(ierr);
-=======
     ierr = DMPlexCreateHybridMesh(idm, faultLabel, NULL, NULL, NULL, NULL, &hdm);CHKERRQ(ierr);
->>>>>>> 7c51ed3c
     ierr = DMDestroy(&idm);CHKERRQ(ierr);
     ierr = DMDestroy(dm);CHKERRQ(ierr);
     *dm  = hdm;
@@ -596,11 +568,7 @@
     ierr = DMPlexCreateFromDAG(*dm, 1, numPoints, NULL, NULL, NULL, NULL);CHKERRQ(ierr);
     ierr = DMPlexInterpolate(*dm, &idm);CHKERRQ(ierr);
     ierr = DMViewFromOptions(idm, NULL, "-in_dm_view");CHKERRQ(ierr);
-<<<<<<< HEAD
-    ierr = DMPlexCreateHybridMesh(idm, NULL, NULL, NULL, NULL, &hdm);CHKERRQ(ierr);
-=======
     ierr = DMPlexCreateHybridMesh(idm, NULL, NULL, NULL, NULL, NULL, &hdm);CHKERRQ(ierr);
->>>>>>> 7c51ed3c
     ierr = DMDestroy(&idm);CHKERRQ(ierr);
     ierr = DMDestroy(dm);CHKERRQ(ierr);
     *dm  = hdm;
