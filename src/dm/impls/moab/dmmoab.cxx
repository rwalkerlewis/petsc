--- conflicted
+++ resolved
@@ -286,11 +286,6 @@
 @*/
 PetscErrorCode DMMoabGetInterface(DM dm,moab::Interface **mbiface)
 {
-<<<<<<< HEAD
-  PetscErrorCode   ierr;
-  static PetscBool cite = PETSC_FALSE;
-=======
->>>>>>> daab45db
   PetscErrorCode   ierr;
   static PetscBool cite = PETSC_FALSE;
 
