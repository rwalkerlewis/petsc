--- conflicted
+++ resolved
@@ -27,7 +27,7 @@
 
   *ierr = DMDAGetFieldName(*da,*nf,&tname);
   *ierr = PetscStrncpy(name,tname,len);
-<<<<<<< HEAD
+  FIXRETURNCHAR(PETSC_TRUE,name,len);
 }
 
 PETSC_EXTERN void PETSC_STDCALL  dmdagetcorners_(DM *da,PetscInt *x,PetscInt *y,PetscInt *z,PetscInt *m,PetscInt *n,PetscInt *p, int *ierr )
@@ -38,7 +38,4 @@
   CHKFORTRANNULLINTEGER(p);
 
   *ierr = DMDAGetCorners(*da,x,y,z,m,n,p);
-=======
-  FIXRETURNCHAR(PETSC_TRUE,name,len);
->>>>>>> 3f223f80
 }