--- conflicted
+++ resolved
@@ -1,9 +1,4 @@
-<<<<<<< HEAD
-#include <petsc-private/dmdaimpl.h>
-#include <petscsf.h>
-=======
 #include <petsc-private/dmdaimpl.h>  /*I   "petscdmda.h"   I*/
->>>>>>> 90c77898
 
 #undef __FUNCT__
 #define __FUNCT__ "DMDACreatePatchIS"
