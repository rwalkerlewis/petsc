--- conflicted
+++ resolved
@@ -10,7 +10,6 @@
 PetscLogEvent DMDA_LocalADFunction;
 
 #undef __FUNCT__  
-<<<<<<< HEAD
 #define __FUNCT__ "DMDestroy_Private"
 /*
    DMDestroy_Private - handles the work vectors created by DMGetGlobalVector() and DMGetLocalVector()
@@ -61,14 +60,6 @@
   PetscErrorCode i;
   PetscBool      done;
   DM_DA          *dd = (DM_DA*)(*da)->data;
-=======
-#define __FUNCT__ "DMDestroy_DA"
-PetscErrorCode  DMDestroy_DA(DM dm)
-{
-  PetscErrorCode ierr;
-  PetscErrorCode i;
-  DM_DA         *dd = (DM_DA *) dm->data;
->>>>>>> 68b022c8
 
   PetscFunctionBegin;
   /* destroy the external/common part */
@@ -91,7 +82,6 @@
     ierr = PetscFree(dd->startin[i]);CHKERRQ(ierr);
   }
 
-<<<<<<< HEAD
   /* if memory was published with AMS then destroy it */
   ierr = PetscObjectDepublish(da);CHKERRQ(ierr);
 
@@ -101,21 +91,6 @@
   ierr = VecDestroy(&dd->natural);CHKERRQ(ierr);
   ierr = VecScatterDestroy(&dd->gton);CHKERRQ(ierr);
   ierr = AODestroy(&dd->ao);CHKERRQ(ierr);
-=======
-  if (dd->ltog)   {ierr = VecScatterDestroy(dd->ltog);CHKERRQ(ierr);}
-  if (dd->gtol)   {ierr = VecScatterDestroy(dd->gtol);CHKERRQ(ierr);}
-  if (dd->ltol)   {ierr = VecScatterDestroy(dd->ltol);CHKERRQ(ierr);}
-  if (dd->natural){
-    ierr = VecDestroy(dd->natural);CHKERRQ(ierr);
-  }
-  if (dd->gton) {
-    ierr = VecScatterDestroy(dd->gton);CHKERRQ(ierr);
-  }
-
-  if (dd->ao) {
-    ierr = AODestroy(dd->ao);CHKERRQ(ierr);
-  }
->>>>>>> 68b022c8
 
   ierr = PetscFree(dd->idx);CHKERRQ(ierr);
   ierr = PetscFree(dd->lx);CHKERRQ(ierr);
@@ -131,22 +106,9 @@
   ierr = ISColoringDestroy(&dd->localcoloring);CHKERRQ(ierr);
   ierr = ISColoringDestroy(&dd->ghostedcoloring);CHKERRQ(ierr);
 
-<<<<<<< HEAD
   ierr = VecDestroy(&dd->coordinates);CHKERRQ(ierr);}
   ierr = VecDestroy(&dd->ghosted_coordinates);CHKERRQ(ierr);}
   if (dd->da_coordinates && da != dd->da_coordinates) {ierr = DMDestroy(&dd->da_coordinates);CHKERRQ(ierr);}
-=======
-  if (dd->localcoloring) {
-    ierr = ISColoringDestroy(dd->localcoloring);CHKERRQ(ierr);
-  }
-  if (dd->ghostedcoloring) {
-    ierr = ISColoringDestroy(dd->ghostedcoloring);CHKERRQ(ierr);
-  }
-
-  if (dd->coordinates) {ierr = VecDestroy(dd->coordinates);CHKERRQ(ierr);}
-  if (dd->ghosted_coordinates) {ierr = VecDestroy(dd->ghosted_coordinates);CHKERRQ(ierr);}
-  if (dd->da_coordinates && dm != dd->da_coordinates) {ierr = DMDestroy(dd->da_coordinates);CHKERRQ(ierr);}
->>>>>>> 68b022c8
 
   ierr = PetscFree(dd->neighbors);CHKERRQ(ierr);
   ierr = PetscFree(dd->dfill);CHKERRQ(ierr);
