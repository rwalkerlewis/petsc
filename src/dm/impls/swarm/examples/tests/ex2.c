static char help[] = "Tests L2 projection with DMSwarm using delta function particles.\n";

#include <petscdmplex.h>
#include <petscdmswarm.h>
#include <petscds.h>
#include <petscksp.h>
#include <petsc/private/petscfeimpl.h>

typedef struct {
  PetscInt       dim;                              /* The topological mesh dimension */
  PetscBool      simplex;                          /* Flag for simplices or tensor cells */
  char           meshFilename[PETSC_MAX_PATH_LEN]; /* Name of the mesh filename if any */
  PetscInt       faces;                            /* Number of faces per edge if unit square/cube generated */
  PetscReal      domain_lo[3], domain_hi[3];       /* Lower left and upper right mesh corners */
  DMBoundaryType boundary[3];                      /* The domain boundary type, e.g. periodic */
  PetscInt       particlesPerCell;                 /* The number of partices per cell */
  PetscReal      particleRelDx;                    /* Relative particle position perturbation compared to average cell diameter h */
  PetscReal      meshRelDx;                        /* Relative vertex position perturbation compared to average cell diameter h */
  PetscInt       k;                                /* Mode number for test function */
  PetscReal      momentTol;                        /* Tolerance for checking moment conservation */
  PetscErrorCode (*func)(PetscInt, PetscReal, const PetscReal [], PetscInt, PetscScalar *, void *);
} AppCtx;

/* const char *const ex2FunctionTypes[] = {"linear","x2_x4","sin","ex2FunctionTypes","EX2_FUNCTION_",0}; */

static PetscErrorCode linear(PetscInt dim, PetscReal time, const PetscReal x[], PetscInt Nc, PetscScalar *u, void *a_ctx)
{
  AppCtx  *ctx = (AppCtx *) a_ctx;
  PetscInt d;

  u[0] = 0.0;
  for (d = 0; d < dim; ++d) u[0] += x[d]/(ctx->domain_hi[d] - ctx->domain_lo[d]);
  return 0;
}

static PetscErrorCode x2_x4(PetscInt dim, PetscReal time, const PetscReal x[], PetscInt Nc, PetscScalar *u, void *a_ctx)
{
  AppCtx  *ctx = (AppCtx *) a_ctx;
  PetscInt d;

  u[0] = 1;
  for (d = 0; d < dim; ++d) u[0] *= PetscSqr(x[d])*PetscSqr(ctx->domain_hi[d]) - PetscPowRealInt(x[d], 4);
  return 0;
}

static PetscErrorCode sinx(PetscInt dim, PetscReal time, const PetscReal x[], PetscInt Nc, PetscScalar *u, void *a_ctx)
{
  AppCtx *ctx = (AppCtx *) a_ctx;

  u[0] = sin(2*PETSC_PI*ctx->k*x[0]/(ctx->domain_hi[0] - ctx->domain_lo[0]));
  return 0;
}

static PetscErrorCode ProcessOptions(MPI_Comm comm, AppCtx *options)
{
  PetscInt       ii, bd;
  char           fstring[PETSC_MAX_PATH_LEN] = "linear";
  PetscBool      flag;
  PetscErrorCode ierr;

  PetscFunctionBeginUser;
  options->dim              = 2;
  options->simplex          = PETSC_TRUE;
  options->faces            = 1;
  options->domain_lo[0]     = 0.0;
  options->domain_lo[1]     = 0.0;
  options->domain_lo[2]     = 0.0;
  options->domain_hi[0]     = 1.0;
  options->domain_hi[1]     = 1.0;
  options->domain_hi[2]     = 1.0;
  options->boundary[0]      = DM_BOUNDARY_NONE; /* PERIODIC (plotting does not work in parallel, moments not conserved) */
  options->boundary[1]      = DM_BOUNDARY_NONE;
  options->boundary[2]      = DM_BOUNDARY_NONE;
  options->particlesPerCell = 1;
  options->k                = 1;
  options->particleRelDx    = 1.e-20;
  options->meshRelDx        = 1.e-20;
  options->momentTol        = 10.*PETSC_MACHINE_EPSILON;
  ierr = PetscStrcpy(options->meshFilename, "");CHKERRQ(ierr);

  ierr = PetscOptionsBegin(comm, "", "L2 Projection Options", "DMPLEX");CHKERRQ(ierr);
  ierr = PetscOptionsInt("-dim", "The topological mesh dimension", "ex2.c", options->dim, &options->dim, NULL);CHKERRQ(ierr);
  ierr = PetscOptionsBool("-simplex", "The flag for simplices or tensor cells", "ex2.c", options->simplex, &options->simplex, NULL);CHKERRQ(ierr);
  ierr = PetscOptionsString("-mesh", "Name of the mesh filename if any", "ex2.c", options->meshFilename, options->meshFilename, PETSC_MAX_PATH_LEN, NULL);CHKERRQ(ierr);
  ierr = PetscOptionsInt("-faces", "Number of faces per edge if unit square/cube generated", "ex2.c", options->faces, &options->faces, NULL);CHKERRQ(ierr);
  ierr = PetscOptionsInt("-k", "Mode number of test", "ex2.c", options->k, &options->k, NULL);CHKERRQ(ierr);
  ierr = PetscOptionsInt("-particlesPerCell", "Number of particles per cell", "ex2.c", options->particlesPerCell, &options->particlesPerCell, NULL);CHKERRQ(ierr);
  ierr = PetscOptionsReal("-particle_perturbation", "Relative perturbation of particles (0,1)", "ex2.c", options->particleRelDx, &options->particleRelDx, NULL);CHKERRQ(ierr);
  ierr = PetscOptionsReal("-mesh_perturbation", "Relative perturbation of mesh points (0,1)", "ex2.c", options->meshRelDx, &options->meshRelDx, NULL);CHKERRQ(ierr);
  ii = options->dim;
  ierr = PetscOptionsRealArray("-domain_hi", "Domain size", "ex2.c", options->domain_hi, &ii, NULL);CHKERRQ(ierr);
  ii = options->dim;
  ierr = PetscOptionsRealArray("-domain_lo", "Domain size", "ex2.c", options->domain_lo, &ii, NULL);CHKERRQ(ierr);
  bd = options->boundary[0];
  ierr = PetscOptionsEList("-x_boundary", "The x-boundary", "ex2.c", DMBoundaryTypes, 5, DMBoundaryTypes[options->boundary[0]], &bd, NULL);CHKERRQ(ierr);
  options->boundary[0] = (DMBoundaryType) bd;
  bd = options->boundary[1];
  ierr = PetscOptionsEList("-y_boundary", "The y-boundary", "ex2.c", DMBoundaryTypes, 5, DMBoundaryTypes[options->boundary[1]], &bd, NULL);CHKERRQ(ierr);
  options->boundary[1] = (DMBoundaryType) bd;
  bd = options->boundary[2];
  ierr = PetscOptionsEList("-z_boundary", "The z-boundary", "ex2.c", DMBoundaryTypes, 5, DMBoundaryTypes[options->boundary[2]], &bd, NULL);CHKERRQ(ierr);
  options->boundary[2] = (DMBoundaryType) bd;
  ierr = PetscOptionsString("-function", "Name of test function", "ex2.c", fstring, fstring, PETSC_MAX_PATH_LEN, NULL);CHKERRQ(ierr);
  ierr = PetscStrcmp(fstring, "linear", &flag);CHKERRQ(ierr);
  if (flag) {
    options->func = linear;
  } else {
    ierr = PetscStrcmp(fstring, "sin", &flag);CHKERRQ(ierr);
    if (flag) {
      options->func = sinx;
    } else {
      ierr = PetscStrcmp(fstring, "x2_x4", &flag);CHKERRQ(ierr);
      options->func = x2_x4;
      if (!flag) SETERRQ1(PETSC_COMM_SELF,PETSC_ERR_ARG_WRONG,"Unknown function %s",fstring);
    }
  }
  ierr = PetscOptionsEnd();

  PetscFunctionReturn(0);
}

static PetscErrorCode PerturbVertices(DM dm, AppCtx *user)
{
  PetscRandom    rnd;
  PetscReal      interval = user->meshRelDx;
  Vec            coordinates;
  PetscScalar   *coords;
  PetscReal      hh[3];
  PetscInt       d, cdim, N, p, bs;
  PetscErrorCode ierr;

  PetscFunctionBeginUser;
  for (d = 0; d < user->dim; ++d) hh[d] = (user->domain_hi[d] - user->domain_lo[d])/user->faces;
  ierr = PetscRandomCreate(PetscObjectComm((PetscObject) dm), &rnd);CHKERRQ(ierr);
  ierr = PetscRandomSetInterval(rnd, -interval, interval);CHKERRQ(ierr);
  ierr = PetscRandomSetFromOptions(rnd);CHKERRQ(ierr);
  ierr = DMGetCoordinatesLocal(dm, &coordinates);CHKERRQ(ierr);
  ierr = DMGetCoordinateDim(dm, &cdim);CHKERRQ(ierr);
  ierr = VecGetLocalSize(coordinates, &N);CHKERRQ(ierr);
  ierr = VecGetBlockSize(coordinates, &bs);CHKERRQ(ierr);
  if (bs != cdim) SETERRQ2(PetscObjectComm((PetscObject) dm), PETSC_ERR_ARG_SIZ, "Coordinate vector has wrong block size %D != %D", bs, cdim);
  ierr = VecGetArray(coordinates, &coords);CHKERRQ(ierr);
  for (p = 0; p < N; p += cdim) {
    PetscScalar *coord = &coords[p], value;

    for (d = 0; d < cdim; ++d) {
      ierr = PetscRandomGetValue(rnd, &value);CHKERRQ(ierr);
      coord[d] = PetscMax(user->domain_lo[d], PetscMin(user->domain_hi[d], coord[d] + value*hh[d]));
    }
  }
  ierr = VecRestoreArray(coordinates, &coords);CHKERRQ(ierr);
  ierr = PetscRandomDestroy(&rnd);CHKERRQ(ierr);
  PetscFunctionReturn(0);
}

static PetscErrorCode CreateMesh(MPI_Comm comm, DM *dm, AppCtx *user)
{
  PetscBool      flg;
  PetscErrorCode ierr;

  PetscFunctionBeginUser;
  ierr = PetscStrcmp(user->meshFilename, "", &flg);CHKERRQ(ierr);
  if (flg) {
    PetscInt faces[3];

    faces[0] = user->faces; faces[1] = user->faces; faces[2] = user->faces;
    ierr = DMPlexCreateBoxMesh(comm, user->dim, user->simplex, faces, user->domain_lo, user->domain_hi, user->boundary, PETSC_TRUE, dm);CHKERRQ(ierr);
  } else {
    ierr = DMPlexCreateFromFile(comm, user->meshFilename, PETSC_TRUE, dm);CHKERRQ(ierr);
    ierr = DMGetDimension(*dm, &user->dim);CHKERRQ(ierr);
  }
  {
    DM distributedMesh = NULL;

    ierr = DMPlexDistribute(*dm, 0, NULL, &distributedMesh);CHKERRQ(ierr);
    if (distributedMesh) {
      ierr = DMDestroy(dm);CHKERRQ(ierr);
      *dm  = distributedMesh;
    }
  }
  ierr = DMLocalizeCoordinates(*dm);CHKERRQ(ierr); /* needed for periodic */
  ierr = DMSetFromOptions(*dm);CHKERRQ(ierr);
  ierr = PerturbVertices(*dm, user);CHKERRQ(ierr);
  ierr = PetscObjectSetName((PetscObject) *dm, "Mesh");CHKERRQ(ierr);
  ierr = DMViewFromOptions(*dm, NULL, "-dm_view");CHKERRQ(ierr);
  PetscFunctionReturn(0);
}

static void identity(PetscInt dim, PetscInt Nf, PetscInt NfAux,
                     const PetscInt uOff[], const PetscInt uOff_x[], const PetscScalar u[], const PetscScalar u_t[], const PetscScalar u_x[],
                     const PetscInt aOff[], const PetscInt aOff_x[], const PetscScalar a[], const PetscScalar a_t[], const PetscScalar a_x[],
                     PetscReal t, PetscReal u_tShift, const PetscReal x[], PetscInt numConstants, const PetscScalar constants[], PetscScalar g0[])
{
  g0[0] = 1.0;
}

static PetscErrorCode CreateFEM(DM dm, AppCtx *user)
{
  PetscDS        prob;
  PetscFE        fe;
  PetscInt       dim;
  PetscErrorCode ierr;

  PetscFunctionBeginUser;
  ierr = DMGetDimension(dm, &dim);CHKERRQ(ierr);
  ierr = PetscFECreateDefault(PetscObjectComm((PetscObject) dm), dim, 1, user->simplex, NULL, -1, &fe);CHKERRQ(ierr);
  ierr = DMGetDS(dm, &prob);CHKERRQ(ierr);
  ierr = PetscDSSetDiscretization(prob, 0, (PetscObject) fe);CHKERRQ(ierr);
  ierr = PetscObjectSetName((PetscObject) fe,"fe");CHKERRQ(ierr);
  ierr = PetscFEDestroy(&fe);CHKERRQ(ierr);
  /* Setup to form mass matrix */
  ierr = PetscDSSetJacobian(prob, 0, 0, identity, NULL, NULL, NULL);CHKERRQ(ierr);
  PetscFunctionReturn(0);
}

static PetscErrorCode CreateParticles(DM dm, DM *sw, AppCtx *user)
{
  PetscRandom    rnd, rndp;
  PetscReal      interval = user->particleRelDx;
  PetscScalar    value, *vals;
  PetscReal     *centroid, *coords, *xi0, *v0, *J, *invJ, detJ;
  PetscInt      *cellid;
  PetscInt       Ncell, Np = user->particlesPerCell, p, c, dim, d;
  PetscErrorCode ierr;

  PetscFunctionBeginUser;
  ierr = DMGetDimension(dm, &dim);CHKERRQ(ierr);
  ierr = DMCreate(PetscObjectComm((PetscObject) dm), sw);CHKERRQ(ierr);
  ierr = DMSetType(*sw, DMSWARM);CHKERRQ(ierr);
  ierr = DMSetDimension(*sw, dim);CHKERRQ(ierr);

  ierr = PetscRandomCreate(PetscObjectComm((PetscObject) dm), &rnd);CHKERRQ(ierr);
  ierr = PetscRandomSetInterval(rnd, -1.0, 1.0);CHKERRQ(ierr);
  ierr = PetscRandomSetFromOptions(rnd);CHKERRQ(ierr);
  ierr = PetscRandomCreate(PetscObjectComm((PetscObject) dm), &rndp);CHKERRQ(ierr);
  ierr = PetscRandomSetInterval(rndp, -interval, interval);CHKERRQ(ierr);
  ierr = PetscRandomSetFromOptions(rndp);CHKERRQ(ierr);

  ierr = DMSwarmSetType(*sw, DMSWARM_PIC);CHKERRQ(ierr);
  ierr = DMSwarmSetCellDM(*sw, dm);CHKERRQ(ierr);
  ierr = DMSwarmRegisterPetscDatatypeField(*sw, "w_q", 1, PETSC_SCALAR);CHKERRQ(ierr);
  ierr = DMSwarmFinalizeFieldRegister(*sw);CHKERRQ(ierr);
  ierr = DMPlexGetHeightStratum(dm, 0, NULL, &Ncell);CHKERRQ(ierr);
  ierr = DMSwarmSetLocalSizes(*sw, Ncell * Np, 0);CHKERRQ(ierr);
  ierr = DMSetFromOptions(*sw);CHKERRQ(ierr);
  ierr = DMSwarmGetField(*sw, DMSwarmPICField_coor, NULL, NULL, (void **) &coords);CHKERRQ(ierr);
  ierr = DMSwarmGetField(*sw, DMSwarmPICField_cellid, NULL, NULL, (void **) &cellid);CHKERRQ(ierr);
  ierr = DMSwarmGetField(*sw, "w_q", NULL, NULL, (void **) &vals);CHKERRQ(ierr);

  ierr = PetscMalloc5(dim, &centroid, dim, &xi0, dim, &v0, dim*dim, &J, dim*dim, &invJ);CHKERRQ(ierr);
  for (c = 0; c < Ncell; ++c) {
    if (Np == 1) {
      ierr = DMPlexComputeCellGeometryFVM(dm, c, NULL, centroid, NULL);CHKERRQ(ierr);
      cellid[c] = c;
      for (d = 0; d < dim; ++d) coords[c*dim+d] = centroid[d];
    } else {
      ierr = DMPlexComputeCellGeometryFEM(dm, c, NULL, v0, J, invJ, &detJ);CHKERRQ(ierr); /* affine */
      for (d = 0; d < dim; ++d) xi0[d] = -1.0;
      for (p = 0; p < Np; ++p) {
        const PetscInt n   = c*Np + p;
        PetscReal      sum = 0.0, refcoords[3];

        cellid[n] = c;
        for (d = 0; d < dim; ++d) {ierr = PetscRandomGetValue(rnd, &value);CHKERRQ(ierr); refcoords[d] = PetscRealPart(value); sum += refcoords[d];}
        if (user->simplex && sum > 0.0) for (d = 0; d < dim; ++d) refcoords[d] -= PetscSqrtReal(dim)*sum;
        CoordinatesRefToReal(dim, dim, xi0, v0, J, refcoords, &coords[n*dim]);
      }
    }
  }
  ierr = PetscFree5(centroid, xi0, v0, J, invJ);CHKERRQ(ierr);
  for (c = 0; c < Ncell; ++c) {
    for (p = 0; p < Np; ++p) {
      const PetscInt n = c*Np + p;

      for (d = 0; d < dim; ++d) {ierr = PetscRandomGetValue(rndp, &value);CHKERRQ(ierr); coords[n*dim+d] += PetscRealPart(value);}
      user->func(dim, 0.0, &coords[n*dim], 1, &vals[c], user);
    }
  }
  ierr = DMSwarmRestoreField(*sw, DMSwarmPICField_coor, NULL, NULL, (void **) &coords);CHKERRQ(ierr);
  ierr = DMSwarmRestoreField(*sw, DMSwarmPICField_cellid, NULL, NULL, (void **) &cellid);CHKERRQ(ierr);
  ierr = DMSwarmRestoreField(*sw, "w_q", NULL, NULL, (void **) &vals);CHKERRQ(ierr);
  ierr = PetscRandomDestroy(&rnd);CHKERRQ(ierr);
  ierr = PetscRandomDestroy(&rndp);CHKERRQ(ierr);
  ierr = PetscObjectSetName((PetscObject) *sw, "Particles");CHKERRQ(ierr);
  ierr = DMViewFromOptions(*sw, NULL, "-sw_view");CHKERRQ(ierr);
  PetscFunctionReturn(0);
}

static PetscErrorCode computeParticleMoments(DM sw, PetscReal moments[3], AppCtx *user)
{
  DM                 dm;
  const PetscReal   *coords;
  const PetscScalar *w;
  PetscReal          mom[3] = {0.0, 0.0, 0.0};
  PetscInt           cell, cStart, cEnd, dim;
  PetscErrorCode     ierr;

  PetscFunctionBeginUser;
  ierr = DMGetDimension(sw, &dim);CHKERRQ(ierr);
  ierr = DMSwarmGetCellDM(sw, &dm);CHKERRQ(ierr);
  ierr = DMPlexGetHeightStratum(dm, 0, &cStart, &cEnd);CHKERRQ(ierr);
  ierr = DMSwarmSortGetAccess(sw);CHKERRQ(ierr);
  ierr = DMSwarmGetField(sw, DMSwarmPICField_coor, NULL, NULL, (void **) &coords);CHKERRQ(ierr);
  ierr = DMSwarmGetField(sw, "w_q", NULL, NULL, (void **) &w);CHKERRQ(ierr);
  for (cell = cStart; cell < cEnd; ++cell) {
    PetscInt *pidx;
    PetscInt  Np, p, d;

    ierr = DMSwarmSortGetPointsPerCell(sw, cell, &Np, &pidx);CHKERRQ(ierr);
    for (p = 0; p < Np; ++p) {
      const PetscInt   idx = pidx[p];
      const PetscReal *c   = &coords[idx*dim];

      mom[0] += w[idx];
      mom[1] += w[idx] * c[0];
      for (d = 0; d < dim; ++d) mom[2] += w[idx] * c[d]*c[d];
    }
    ierr = PetscFree(pidx);CHKERRQ(ierr);
  }
  ierr = DMSwarmRestoreField(sw, DMSwarmPICField_coor, NULL, NULL, (void **) &coords);CHKERRQ(ierr);
  ierr = DMSwarmRestoreField(sw, "w_q", NULL, NULL, (void **) &w);CHKERRQ(ierr);
  ierr = DMSwarmSortRestoreAccess(sw);CHKERRQ(ierr);
  ierr = MPI_Allreduce(mom, moments, 3, MPIU_REAL, MPI_SUM, PetscObjectComm((PetscObject) sw));CHKERRQ(ierr);
  PetscFunctionReturn(0);
}

static void f0_1(PetscInt dim, PetscInt Nf, PetscInt NfAux,
                 const PetscInt uOff[], const PetscInt uOff_x[], const PetscScalar u[], const PetscScalar u_t[], const PetscScalar u_x[],
                 const PetscInt aOff[], const PetscInt aOff_x[], const PetscScalar a[], const PetscScalar a_t[], const PetscScalar a_x[],
                 PetscReal t, const PetscReal x[], PetscInt numConstants, const PetscScalar constants[], PetscScalar f0[])
{
  f0[0] = u[0];
}

static void f0_x(PetscInt dim, PetscInt Nf, PetscInt NfAux,
		    const PetscInt uOff[], const PetscInt uOff_x[], const PetscScalar u[], const PetscScalar u_t[], const PetscScalar u_x[],
		    const PetscInt aOff[], const PetscInt aOff_x[], const PetscScalar a[], const PetscScalar a_t[], const PetscScalar a_x[],
		    PetscReal t, const PetscReal x[], PetscInt numConstants, const PetscScalar constants[], PetscScalar f0[])
{
  f0[0] = x[0]*u[0];
}

static void f0_r2(PetscInt dim, PetscInt Nf, PetscInt NfAux,
                  const PetscInt uOff[], const PetscInt uOff_x[], const PetscScalar u[], const PetscScalar u_t[], const PetscScalar u_x[],
                  const PetscInt aOff[], const PetscInt aOff_x[], const PetscScalar a[], const PetscScalar a_t[], const PetscScalar a_x[],
                  PetscReal t, const PetscReal x[], PetscInt numConstants, const PetscScalar constants[], PetscScalar f0[])
{
  PetscInt d;

  f0[0] = 0.0;
  for (d = 0; d < dim; ++d) f0[0] += PetscSqr(x[d])*u[0];
}

static PetscErrorCode computeFEMMoments(DM dm, Vec u, PetscReal moments[3], AppCtx *user)
{
  PetscDS        prob;
  PetscErrorCode ierr;

  PetscFunctionBeginUser;
  ierr = DMGetDS(dm, &prob);CHKERRQ(ierr);
  ierr = PetscDSSetObjective(prob, 0, &f0_1);CHKERRQ(ierr);
  ierr = DMPlexComputeIntegralFEM(dm, u, &moments[0], user);CHKERRQ(ierr);
  ierr = PetscDSSetObjective(prob, 0, &f0_x);CHKERRQ(ierr);
  ierr = DMPlexComputeIntegralFEM(dm, u, &moments[1], user);CHKERRQ(ierr);
  ierr = PetscDSSetObjective(prob, 0, &f0_r2);CHKERRQ(ierr);
  ierr = DMPlexComputeIntegralFEM(dm, u, &moments[2], user);CHKERRQ(ierr);
  PetscFunctionReturn(0);
}

static PetscErrorCode TestL2Projection(DM dm, DM sw, AppCtx *user)
{
  MPI_Comm       comm;
  KSP            ksp;
  Mat            M;            /* FEM mass matrix */
  Mat            M_p;          /* Particle mass matrix */
  Vec            f, rhs, fhat; /* Particle field f, \int phi_i f, FEM field */
  PetscReal      pmoments[3];  /* \int f, \int x f, \int r^2 f */
  PetscReal      fmoments[3];  /* \int \hat f, \int x \hat f, \int r^2 \hat f */
  PetscInt       m;
  PetscErrorCode ierr;

  PetscFunctionBeginUser;
  ierr = PetscObjectGetComm((PetscObject) dm, &comm);CHKERRQ(ierr);
  ierr = KSPCreate(comm, &ksp);CHKERRQ(ierr);
  ierr = DMGetGlobalVector(dm, &fhat);CHKERRQ(ierr);
  ierr = DMGetGlobalVector(dm, &rhs);CHKERRQ(ierr);

  //ierr = DMSwarmCreateInterpolationMatrix(sw, dm, &M_p);CHKERRQ(ierr);
  ierr = DMCreateMassMatrix(sw, dm, &M_p);CHKERRQ(ierr);
  ierr = MatViewFromOptions(M_p, NULL, "-M_p_view");CHKERRQ(ierr);
  /* make particle weight vector */
  ierr = DMSwarmCreateGlobalVectorFromField(sw, "w_q", &f);CHKERRQ(ierr);
  /* create matrix RHS vector */
  ierr = MatMult(M_p, f, rhs);CHKERRQ(ierr);
  ierr = DMSwarmDestroyGlobalVectorFromField(sw, "w_q", &f);CHKERRQ(ierr);
  ierr = PetscObjectSetName((PetscObject) rhs,"rhs");CHKERRQ(ierr);
  ierr = VecViewFromOptions(rhs, NULL, "-rhs_view");CHKERRQ(ierr);

  ierr = DMCreateMatrix(dm, &M);CHKERRQ(ierr);
  ierr = DMPlexSNESComputeJacobianFEM(dm, fhat, M, M, user);CHKERRQ(ierr);
  ierr = MatViewFromOptions(M, NULL, "-M_view");CHKERRQ(ierr);
  ierr = KSPSetOperators(ksp, M, M);CHKERRQ(ierr);
  ierr = KSPSetFromOptions(ksp);CHKERRQ(ierr);
  ierr = KSPSolve(ksp, rhs, fhat);CHKERRQ(ierr);
  ierr = PetscObjectSetName((PetscObject) fhat,"fhat");CHKERRQ(ierr);
  ierr = VecViewFromOptions(fhat, NULL, "-fhat_view");CHKERRQ(ierr);
  /* Check moments of field */
  ierr = computeParticleMoments(sw, pmoments, user);CHKERRQ(ierr);
  ierr = computeFEMMoments(dm, fhat, fmoments, user);CHKERRQ(ierr);
  ierr = PetscPrintf(comm, "L2 projection m ([m - m_p]/m) mass: %20.13e (%11.4e), x-momentum: %20.13e (%11.4e), energy: %20.13e (%11.4e).\n", fmoments[0], (fmoments[0] - pmoments[0])/fmoments[0],
                     fmoments[1], (fmoments[1] - pmoments[1])/fmoments[1], fmoments[2], (fmoments[2] - pmoments[2])/fmoments[2]);CHKERRQ(ierr);
  for (m = 0; m < 3; ++m) {
    if (PetscAbsReal((fmoments[m] - pmoments[m])/fmoments[m]) > user->momentTol) SETERRQ3(comm, PETSC_ERR_ARG_WRONG, "Moment %D error too large %g > %g", m, PetscAbsReal((fmoments[m] - pmoments[m])/fmoments[m]), user->momentTol);
  }

  ierr = KSPDestroy(&ksp);CHKERRQ(ierr);
  ierr = MatDestroy(&M);CHKERRQ(ierr);
  ierr = MatDestroy(&M_p);CHKERRQ(ierr);
  ierr = DMRestoreGlobalVector(dm, &fhat);CHKERRQ(ierr);
  ierr = DMRestoreGlobalVector(dm, &rhs);CHKERRQ(ierr);
#if 0
  /* get FE moments */
  {
    PetscScalar momentum, energy, density, tt[0];
    PetscDS     prob;
    Vec         vecs[3];
    ierr = MatMultTranspose(QinterpT, f_q, rhs);CHKERRQ(ierr); /* interpolate particles to grid: Q * w_p */
    ierr = KSPSolve(ksp, rhs, uproj);CHKERRQ(ierr);
    ierr = DMGetDS(dm, &prob);CHKERRQ(ierr);
    ierr = PetscDSSetObjective(prob, 0, &f0_1);CHKERRQ(ierr);
    ierr = DMPlexComputeIntegralFEM(dm,uproj,tt,user);CHKERRQ(ierr);
    density = tt[0];
    ierr = PetscDSSetObjective(prob, 0, &f0_momx);CHKERRQ(ierr);
    ierr = DMPlexComputeIntegralFEM(dm,uproj,tt,user);CHKERRQ(ierr);
    momentum = tt[0];
    ierr = PetscDSSetObjective(prob, 0, &f0_energy);CHKERRQ(ierr);
    ierr = DMPlexComputeIntegralFEM(dm,uproj,tt,user);CHKERRQ(ierr);
    energy = tt[0];
    ierr = PetscPrintf(comm, "\t[%D] L2 projection x_m ([x_m-x_p]/x_m) rho: %20.13e (%11.4e), momentum_x: %20.13e (%11.4e), energy: %20.13e (%11.4e).\n",rank,density,(density-den0tot)/density,momentum,(momentum-mom0tot)/momentum,energy,(energy-energy0tot)/energy);CHKERRQ(ierr);
    /* compute coordinate vectos x and moments x' * Q * w_p */
    ierr = computeMomentVectors(dm, vecs, user);CHKERRQ(ierr);
    ierr = VecDot(vecs[0],rhs,&density);CHKERRQ(ierr);
    ierr = VecDot(vecs[1],rhs,&momentum);CHKERRQ(ierr);
    ierr = VecDot(vecs[2],rhs,&energy);CHKERRQ(ierr);
    PetscPrintf(comm, "\t[%D] x' * Q * w_p: x_m ([x_m-x_p]/x_m) rho: %20.13e (%11.4e), momentum_x: %20.13e (%11.4e), energy: %20.13e (%11.4e).\n",rank,density,(density-den0tot)/density,momentum,(momentum-mom0tot)/momentum,energy,(energy-energy0tot)/energy);
    ierr = VecDestroy(&vecs[0]);CHKERRQ(ierr);
    ierr = VecDestroy(&vecs[1]);CHKERRQ(ierr);
    ierr = VecDestroy(&vecs[2]);CHKERRQ(ierr);
  }
#endif
  PetscFunctionReturn(0);
}

int main (int argc, char * argv[]) {
  MPI_Comm       comm;
  DM             dm, sw;
  AppCtx         user;
  PetscErrorCode ierr;

  ierr = PetscInitialize(&argc, &argv, NULL, help);CHKERRQ(ierr);
  comm = PETSC_COMM_WORLD;
  ierr = ProcessOptions(comm, &user);CHKERRQ(ierr);
  ierr = CreateMesh(comm, &dm, &user);CHKERRQ(ierr);
  ierr = CreateFEM(dm, &user);CHKERRQ(ierr);
  ierr = CreateParticles(dm, &sw, &user);CHKERRQ(ierr);
  ierr = TestL2Projection(dm, sw, &user);CHKERRQ(ierr);
  ierr = DMDestroy(&dm);CHKERRQ(ierr);
  ierr = DMDestroy(&sw);CHKERRQ(ierr);
  ierr = PetscFinalize();
  return ierr;
}

  /* if (1) { /\* print array *\/ */
  /*   PetscInt    rStart, cStart, cEnd, cell; */
  /*   PetscScalar *w_p; */
  /*   const PetscReal *coords, *c2; */
  /*   ierr = DMSwarmSortGetAccess(sw);CHKERRQ(ierr); */
  /*   ierr = DMPlexGetHeightStratum(dm, 0, &cStart, &cEnd);CHKERRQ(ierr); */
  /*   ierr = VecGetOwnershipRange(f,&rStart,NULL);CHKERRQ(ierr); */
  /*   ierr = DMSwarmGetField(sw, DMSwarmPICField_coor, NULL, NULL, (void **) &coords);CHKERRQ(ierr); */
  /*   ierr = VecGetArray(f,&w_p);CHKERRQ(ierr); */
  /*   for (cell = cStart, c2 = coords; cell < cEnd; ++cell) { */
  /*     PetscInt *cindices, p; */
  /*     PetscInt  numCIndices; */
  /*     ierr = DMSwarmSortGetPointsPerCell(sw, cell, &numCIndices, &cindices);CHKERRQ(ierr); */
  /*     for (p = 0; p < numCIndices; ++p, c2 += 2) { */
  /*       PetscPrintf(PETSC_COMM_SELF, "[%D]TestL2Projection: %D) real coord[%4D]:%12.5e,%12.5e, w_p[%D]=%12.5e\n",-1,c2-coords,c2-coords,c2[0],c2[1],cindices[p],w_p[cindices[p]]); */
  /*     } */
  /*     ierr = PetscFree(cindices);CHKERRQ(ierr); */
  /*   } */
  /*   ierr = VecRestoreArray(f,&w_p);CHKERRQ(ierr); */
  /*   ierr = DMSwarmRestoreField(sw, DMSwarmPICField_coor, NULL, NULL, (void **) &coords);CHKERRQ(ierr); */
  /*   ierr = DMSwarmSortRestoreAccess(sw);CHKERRQ(ierr); */
  /* } */

/*TEST

  test:
    suffix: proj_tri_0
<<<<<<< HEAD
    args: -dim 2 -faces 1 -dm_view -sw_view -petscspace_order 2 -petscfe_default_quadrature_order {{2 3}}

  test:
    suffix: proj_tri_2_faces
    args: -dim 2 -faces 2  -dm_view -sw_view -petscspace_order 2 -petscfe_default_quadrature_order {{2 3}}

  test:
    suffix: proj_quad_0
    args: -dim 2 -simplex 0 -faces 1 -dm_view -sw_view -petscspace_order 2 -petscfe_default_quadrature_order {{2 3}}

  test:
    suffix: proj_quad_2_faces
    args: -dim 2 -simplex 0 -faces 2 -dm_view -sw_view -petscspace_order 2 -petscfe_default_quadrature_order {{2 3}}

  test:
    suffix: proj_tri_5P
    args: -dim 2 -faces 1 -particlesPerCell 5 -dm_view -sw_view -petscspace_order 2 -petscfe_default_quadrature_order {{2 3}} -pc_type lu

  test:
    suffix: proj_quad_5P
    args: -dim 2 -simplex 0 -faces 1 -particlesPerCell 5 -dm_view -sw_view -petscspace_order 2 -petscfe_default_quadrature_order {{2 3}} -pc_type lu

  test:
    suffix: proj_tri_mdx
    args: -dim 2 -faces 1 -mesh_perturbation 1.0e-1 -dm_view -sw_view -petscspace_order 2 -petscfe_default_quadrature_order {{2 3}}

=======
    args: -dim 2 -faces 1 -particles_cell 1 -dm_view -sw_view -petscspace_order 2 -petscfe_default_quadrature_order 2

  test:
    suffix: proj_tri_2_faces
    args: -dim 2 -faces 2 -particles_cell 1 -dm_view -sw_view -petscspace_order 2 -petscfe_default_quadrature_order 2

  test:
    suffix: proj_tri_quad_order_3
    args: -dim 2 -faces 1 -particles_cell 1 -dm_view -sw_view -petscspace_order 2 -petscfe_default_quadrature_order 3
 
  test:
    suffix: proj_tri_2_faces_quad_order_3
    args: -dim 2 -faces 2 -particles_cell 1 -dm_view -sw_view -petscspace_order 2 -petscfe_default_quadrature_order 3
 
  test:
    suffix: proj_tri_2_ppc
    args: -dim 2 -faces 1 -particles_cell 2 -dm_view -sw_view -petscspace_order 2 -petscfe_default_quadrature_order 2
 
  test:
    suffix: proj_tri_2_ppc_quad_order_3
    args: -dim 2 -faces 1 -particles_cell 2 -dm_view -sw_view -petscspace_order 2 -petscfe_default_quadrature_order 3
 
  test:
    suffix: proj_tri_2_ppc_2_faces
    args: -dim 2 -faces 2 -particles_cell 2 -dm_view -sw_view -petscspace_order 2 -petscfe_default_quadrature_order 2
 
  test:
    suffix: proj_tri_3d_1ppc_1face
    args: -dim 3 -faces 1 -particles_cell 1 -dm_view -sw_view -petscspace_order 2 -petscfe_default_quadrature_order 2
 
  test:
    suffix: proj_quad_0
    args: -dim 2 -simplex 0 -faces 1 -particles_cell 1 -dm_view -sw_view -petscspace_order 2 -petscfe_default_quadrature_order 2
 
  test:
    suffix: proj_quad_quad_order_3
    args: -dim 2 -simplex 0 -faces 1 -particles_cell 1 -dm_view -sw_view -petscspace_order 2 -petscfe_default_quadrature_order 3

  test:
    suffix: proj_quad_2_faces_quad_order_2
    args: -dim 2 -simplex 0 -faces 2 -particles_cell 1 -dm_view -sw_view -petscspace_order 2 -petscfe_default_quadrature_order 2

  test:
    suffix: proj_quad_2_faces_quad_order_3
    args: -dim 2 -simplex 0 -faces 2 -particles_cell 1 -dm_view -sw_view -petscspace_order 2 -petscfe_default_quadrature_order 3
 
>>>>>>> 50114c3c
TEST*/<|MERGE_RESOLUTION|>--- conflicted
+++ resolved
@@ -497,7 +497,6 @@
 
   test:
     suffix: proj_tri_0
-<<<<<<< HEAD
     args: -dim 2 -faces 1 -dm_view -sw_view -petscspace_order 2 -petscfe_default_quadrature_order {{2 3}}
 
   test:
@@ -524,52 +523,16 @@
     suffix: proj_tri_mdx
     args: -dim 2 -faces 1 -mesh_perturbation 1.0e-1 -dm_view -sw_view -petscspace_order 2 -petscfe_default_quadrature_order {{2 3}}
 
-=======
-    args: -dim 2 -faces 1 -particles_cell 1 -dm_view -sw_view -petscspace_order 2 -petscfe_default_quadrature_order 2
-
-  test:
-    suffix: proj_tri_2_faces
-    args: -dim 2 -faces 2 -particles_cell 1 -dm_view -sw_view -petscspace_order 2 -petscfe_default_quadrature_order 2
-
-  test:
-    suffix: proj_tri_quad_order_3
-    args: -dim 2 -faces 1 -particles_cell 1 -dm_view -sw_view -petscspace_order 2 -petscfe_default_quadrature_order 3
- 
-  test:
-    suffix: proj_tri_2_faces_quad_order_3
-    args: -dim 2 -faces 2 -particles_cell 1 -dm_view -sw_view -petscspace_order 2 -petscfe_default_quadrature_order 3
- 
   test:
     suffix: proj_tri_2_ppc
     args: -dim 2 -faces 1 -particles_cell 2 -dm_view -sw_view -petscspace_order 2 -petscfe_default_quadrature_order 2
- 
+
   test:
     suffix: proj_tri_2_ppc_quad_order_3
     args: -dim 2 -faces 1 -particles_cell 2 -dm_view -sw_view -petscspace_order 2 -petscfe_default_quadrature_order 3
- 
+
   test:
     suffix: proj_tri_2_ppc_2_faces
     args: -dim 2 -faces 2 -particles_cell 2 -dm_view -sw_view -petscspace_order 2 -petscfe_default_quadrature_order 2
- 
-  test:
-    suffix: proj_tri_3d_1ppc_1face
-    args: -dim 3 -faces 1 -particles_cell 1 -dm_view -sw_view -petscspace_order 2 -petscfe_default_quadrature_order 2
- 
-  test:
-    suffix: proj_quad_0
-    args: -dim 2 -simplex 0 -faces 1 -particles_cell 1 -dm_view -sw_view -petscspace_order 2 -petscfe_default_quadrature_order 2
- 
-  test:
-    suffix: proj_quad_quad_order_3
-    args: -dim 2 -simplex 0 -faces 1 -particles_cell 1 -dm_view -sw_view -petscspace_order 2 -petscfe_default_quadrature_order 3
-
-  test:
-    suffix: proj_quad_2_faces_quad_order_2
-    args: -dim 2 -simplex 0 -faces 2 -particles_cell 1 -dm_view -sw_view -petscspace_order 2 -petscfe_default_quadrature_order 2
-
-  test:
-    suffix: proj_quad_2_faces_quad_order_3
-    args: -dim 2 -simplex 0 -faces 2 -particles_cell 1 -dm_view -sw_view -petscspace_order 2 -petscfe_default_quadrature_order 3
- 
->>>>>>> 50114c3c
+
 TEST*/