--- conflicted
+++ resolved
@@ -1639,13 +1639,8 @@
 
   dX = (Xend-Xbegin)/sum;
   X[0] = Xbegin;
-<<<<<<< HEAD
   for (i=1;i<N;i++){
-    X[i] = X[i-1] + dX*pow(f,(PetscReal)i-1.0);
-=======
-  for(i=1;i<N;i++){
     X[i] = X[i-1] + dX*pow(f,(PetscReal)(i-1));
->>>>>>> fe08d85e
   }
 
   PetscFunctionReturn(0);
