#include <private/compleximpl.h>   /*I      "petscdmcomplex.h"   I*/

#if !defined(PETSC_HAVE_MPI_WIN_CREATE)
#define MPI_REPLACE ((MPI_Op)0)
#endif

#undef __FUNCT__
#define __FUNCT__ "DMComplexView_Ascii"
PetscErrorCode DMComplexView_Ascii(DM dm, PetscViewer viewer)
{
  DM_Complex        *mesh = (DM_Complex *) dm->data;
  PetscViewerFormat format;
  PetscErrorCode    ierr;

  PetscFunctionBegin;
  ierr = PetscViewerGetFormat(viewer, &format);CHKERRQ(ierr);
  if (format == PETSC_VIEWER_ASCII_INFO_DETAIL) {
    const char *name;
    PetscInt    maxConeSize, maxSupportSize;
    PetscInt    pStart, pEnd, p;
    PetscMPIInt rank;
    PetscBool   hasLabel;

    ierr = MPI_Comm_rank(((PetscObject) dm)->comm, &rank);CHKERRQ(ierr);
    ierr = PetscObjectGetName((PetscObject) dm, &name);CHKERRQ(ierr);
    ierr = DMComplexGetChart(dm, &pStart, &pEnd);CHKERRQ(ierr);
    ierr = DMComplexGetMaxSizes(dm, &maxConeSize, &maxSupportSize);CHKERRQ(ierr);
    ierr = PetscViewerASCIISynchronizedAllow(viewer, PETSC_TRUE);CHKERRQ(ierr);
    ierr = PetscViewerASCIIPrintf(viewer, "Mesh '%s':\n", name);CHKERRQ(ierr);
    ierr = PetscViewerASCIISynchronizedPrintf(viewer, "Max sizes cone: %D support: %D\n", maxConeSize, maxSupportSize);CHKERRQ(ierr);
    ierr = PetscViewerASCIIPrintf(viewer, "orientation is missing\n", name);CHKERRQ(ierr);
    ierr = PetscViewerASCIIPrintf(viewer, "cap --> base:\n", name);CHKERRQ(ierr);
    for(p = pStart; p < pEnd; ++p) {
      PetscInt dof, off, s;

      ierr = PetscSectionGetDof(mesh->supportSection, p, &dof);CHKERRQ(ierr);
      ierr = PetscSectionGetOffset(mesh->supportSection, p, &off);CHKERRQ(ierr);
      for(s = off; s < off+dof; ++s) {
        ierr = PetscViewerASCIISynchronizedPrintf(viewer, "[%D]: %D ----> %D\n", rank, p, mesh->supports[s]);CHKERRQ(ierr);
      }
    }
    ierr = PetscViewerFlush(viewer);CHKERRQ(ierr);
    ierr = PetscViewerASCIIPrintf(viewer, "base <-- cap:\n", name);CHKERRQ(ierr);
    for(p = pStart; p < pEnd; ++p) {
      PetscInt dof, off, c;

      ierr = PetscSectionGetDof(mesh->coneSection, p, &dof);CHKERRQ(ierr);
      ierr = PetscSectionGetOffset(mesh->coneSection, p, &off);CHKERRQ(ierr);
      for(c = off; c < off+dof; ++c) {
        ierr = PetscViewerASCIISynchronizedPrintf(viewer, "[%D]: %D <---- %D (%D)\n", rank, p, mesh->cones[c], mesh->coneOrientations[c]);CHKERRQ(ierr);
      }
    }
    ierr = PetscViewerFlush(viewer);CHKERRQ(ierr);
    ierr = PetscSectionVecView(mesh->coordSection, mesh->coordinates, viewer);CHKERRQ(ierr);
    ierr = DMComplexHasLabel(dm, "marker", &hasLabel);CHKERRQ(ierr);
    if (hasLabel) {
      const char     *name = "marker";
      IS              ids;
      const PetscInt *markers;
      PetscInt        num, i;

      ierr = PetscViewerASCIIPrintf(viewer, "Label '%s':\n", name);CHKERRQ(ierr);
      ierr = DMComplexGetLabelIdIS(dm, name, &ids);CHKERRQ(ierr);
      ierr = ISGetSize(ids, &num);CHKERRQ(ierr);
      ierr = ISGetIndices(ids, &markers);CHKERRQ(ierr);
      for(i = 0; i < num; ++i) {
        IS              pIS;
        const PetscInt *points;
        PetscInt        size, p;

        ierr = DMComplexGetStratumIS(dm, name, markers[i], &pIS);
        ierr = ISGetSize(pIS, &size);CHKERRQ(ierr);
        ierr = ISGetIndices(pIS, &points);CHKERRQ(ierr);
        for(p = 0; p < size; ++p) {
          ierr = PetscViewerASCIISynchronizedPrintf(viewer, "[%D]: %D (%D)\n", rank, points[p], markers[i]);CHKERRQ(ierr);
        }
        ierr = ISRestoreIndices(pIS, &points);CHKERRQ(ierr);
        ierr = ISDestroy(&pIS);CHKERRQ(ierr);
      }
      ierr = ISRestoreIndices(ids, &markers);CHKERRQ(ierr);
      ierr = ISDestroy(&ids);CHKERRQ(ierr);
    }
    ierr = PetscViewerFlush(viewer);CHKERRQ(ierr);
  } else if (format == PETSC_VIEWER_ASCII_LATEX) {
    const char  *name;
    const char  *colors[3] = {"red", "blue", "green"};
    const int    numColors = 3;
    PetscScalar *coords;
    PetscInt     cStart, cEnd, c, vStart, vEnd, v, p;
    PetscMPIInt  rank, size;

    ierr = MPI_Comm_rank(((PetscObject) dm)->comm, &rank);CHKERRQ(ierr);
    ierr = MPI_Comm_size(((PetscObject) dm)->comm, &size);CHKERRQ(ierr);
    ierr = PetscObjectGetName((PetscObject) dm, &name);CHKERRQ(ierr);
    ierr = PetscViewerASCIISynchronizedAllow(viewer, PETSC_TRUE);CHKERRQ(ierr);
    ierr = PetscViewerASCIIPrintf(viewer, "\\documentclass{beamer}\n\n\
\\usepackage{tikz}\n\
\\usepackage{pgflibraryshapes}\n\
\\usetikzlibrary{backgrounds}\n\
\\usetikzlibrary{arrows}\n\
\\newenvironment{changemargin}[2]{%%\n\
  \\begin{list}{}{%%\n\
    \\setlength{\\topsep}{0pt}%%\n\
    \\setlength{\\leftmargin}{#1}%%\n\
    \\setlength{\\rightmargin}{#2}%%\n\
    \\setlength{\\listparindent}{\\parindent}%%\n\
    \\setlength{\\itemindent}{\\parindent}%%\n\
    \\setlength{\\parsep}{\\parskip}%%\n\
  }%%\n\
  \\item[]}{\\end{list}}\n\n\
\\begin{document}\n\
\\begin{frame}{%s}\n\
\\begin{changemargin}{-1cm}{0cm}\n\
\\begin{center}\n\
\\begin{tikzpicture}[scale = 5.00,font=\\fontsize{8}{8}\\selectfont]\n", name);CHKERRQ(ierr);
    /* Plot vertices */
    ierr = DMComplexGetDepthStratum(dm, 0, &vStart, &vEnd);CHKERRQ(ierr);
    ierr = VecGetArray(mesh->coordinates, &coords);CHKERRQ(ierr);
    ierr = PetscViewerASCIIPrintf(viewer, "\\path\n");CHKERRQ(ierr);
    for(v = vStart; v < vEnd; ++v) {
      PetscInt off, dof, d;

      ierr = PetscSectionGetDof(mesh->coordSection, v, &dof);CHKERRQ(ierr);
      ierr = PetscSectionGetOffset(mesh->coordSection, v, &off);CHKERRQ(ierr);
      ierr = PetscViewerASCIISynchronizedPrintf(viewer, "(");CHKERRQ(ierr);
      for(d = 0; d < dof; ++d) {
        if (d > 0) {ierr = PetscViewerASCIISynchronizedPrintf(viewer, ",");CHKERRQ(ierr);}
        ierr = PetscViewerASCIISynchronizedPrintf(viewer, "%G", PetscRealPart(coords[off+d]));CHKERRQ(ierr);
      }
      ierr = PetscViewerASCIISynchronizedPrintf(viewer, ") node(%D_%D) [draw,shape=circle,color=%s] {%D} --\n", v, rank, colors[rank%numColors], v);CHKERRQ(ierr);
    }
    ierr = VecRestoreArray(mesh->coordinates, &coords);CHKERRQ(ierr);
    ierr = PetscViewerFlush(viewer);CHKERRQ(ierr);
    ierr = PetscViewerASCIIPrintf(viewer, "(0,0);\n");CHKERRQ(ierr);
    /* Plot cells */
    ierr = DMComplexGetHeightStratum(dm, 0, &cStart, &cEnd);CHKERRQ(ierr);
    for(c = cStart; c < cEnd; ++c) {
      PetscInt *closure = PETSC_NULL;
      PetscInt  closureSize, firstPoint = -1;

      ierr = DMComplexGetTransitiveClosure(dm, c, PETSC_TRUE, &closureSize, &closure);CHKERRQ(ierr);
      ierr = PetscViewerASCIISynchronizedPrintf(viewer, "\\draw[color=%s] ", colors[rank%numColors]);CHKERRQ(ierr);
      for(p = 0; p < closureSize*2; p += 2) {
        const PetscInt point = closure[p];

        if ((point < vStart) || (point >= vEnd)) continue;
        if (firstPoint >= 0) {ierr = PetscViewerASCIISynchronizedPrintf(viewer, " -- ");CHKERRQ(ierr);}
        ierr = PetscViewerASCIISynchronizedPrintf(viewer, "(%D_%D)", point, rank);CHKERRQ(ierr);
        if (firstPoint < 0) firstPoint = point;
      }
      /* Why doesn't this work? ierr = PetscViewerASCIISynchronizedPrintf(viewer, " -- cycle;\n");CHKERRQ(ierr); */
      ierr = PetscViewerASCIISynchronizedPrintf(viewer, " -- (%D_%D);\n", firstPoint, rank);CHKERRQ(ierr);
    }
    ierr = PetscViewerFlush(viewer);CHKERRQ(ierr);
    ierr = PetscViewerASCIIPrintf(viewer, "\\end{tikzpicture}\n\\end{center}\n");CHKERRQ(ierr);
    ierr = PetscViewerASCIIPrintf(viewer, "Mesh for processes ");CHKERRQ(ierr);
    for(p = 0; p < size; ++p) {
      if (p == size-1) {
        ierr = PetscViewerASCIIPrintf(viewer, ", and ", colors[p%numColors], p);CHKERRQ(ierr);
      } else if (p > 0) {
        ierr = PetscViewerASCIIPrintf(viewer, ", ", colors[p%numColors], p);CHKERRQ(ierr);
      }
      ierr = PetscViewerASCIIPrintf(viewer, "{\\textcolor{%s}%D}", colors[p%numColors], p);CHKERRQ(ierr);
    }
    ierr = PetscViewerASCIIPrintf(viewer, ".\n");CHKERRQ(ierr);
    ierr = PetscViewerASCIIPrintf(viewer, "\\end{changemargin}\n\
\\end{frame}\n\
\\end{document}\n", name);CHKERRQ(ierr);
  } else {
    MPI_Comm    comm = ((PetscObject) dm)->comm;
    PetscInt   *sizes;
    PetscInt    locDepth, depth, dim, d;
    PetscInt    pStart, pEnd, p;
    PetscMPIInt size;

    ierr = MPI_Comm_size(comm, &size);CHKERRQ(ierr);
    ierr = DMComplexGetDimension(dm, &dim);CHKERRQ(ierr);
    ierr = PetscViewerASCIIPrintf(viewer, "Mesh in %D dimensions:\n", dim);CHKERRQ(ierr);
    ierr = DMComplexGetDepth(dm, &locDepth);CHKERRQ(ierr);
    ierr = MPI_Allreduce(&locDepth, &depth, 1, MPIU_INT, MPI_MAX, comm);CHKERRQ(ierr);
    ierr = PetscMalloc(size * sizeof(PetscInt), &sizes);CHKERRQ(ierr);
    if (depth == 1) {
      ierr = DMComplexGetDepthStratum(dm, 0, &pStart, &pEnd);CHKERRQ(ierr);
      pEnd = pEnd - pStart;
      ierr = MPI_Gather(&pEnd, 1, MPIU_INT, sizes, 1, MPIU_INT, 0, comm);CHKERRQ(ierr);
      ierr = PetscViewerASCIIPrintf(viewer, "  %D-cells:", 0);CHKERRQ(ierr);
      for(p = 0; p < size; ++p) {ierr = PetscViewerASCIIPrintf(viewer, " %D", sizes[p]);CHKERRQ(ierr);}
      ierr = PetscViewerASCIIPrintf(viewer, "\n");CHKERRQ(ierr);
      ierr = DMComplexGetHeightStratum(dm, 0, &pStart, &pEnd);CHKERRQ(ierr);
      pEnd = pEnd - pStart;
      ierr = MPI_Gather(&pEnd, 1, MPIU_INT, sizes, 1, MPIU_INT, 0, comm);CHKERRQ(ierr);
      ierr = PetscViewerASCIIPrintf(viewer, "  %D-cells:", dim);CHKERRQ(ierr);
      for(p = 0; p < size; ++p) {ierr = PetscViewerASCIIPrintf(viewer, " %D", sizes[p]);CHKERRQ(ierr);}
      ierr = PetscViewerASCIIPrintf(viewer, "\n");CHKERRQ(ierr);
    } else {
      for(d = 0; d <= dim; d++) {
        ierr = DMComplexGetDepthStratum(dm, d, &pStart, &pEnd);CHKERRQ(ierr);
        pEnd = pEnd - pStart;
        ierr = MPI_Gather(&pEnd, 1, MPIU_INT, sizes, 1, MPIU_INT, 0, comm);CHKERRQ(ierr);
        ierr = PetscViewerASCIIPrintf(viewer, "  %D-cells:", d);CHKERRQ(ierr);
        for(p = 0; p < size; ++p) {ierr = PetscViewerASCIIPrintf(viewer, " %D", sizes[p]);CHKERRQ(ierr);}
        ierr = PetscViewerASCIIPrintf(viewer, "\n");CHKERRQ(ierr);
      }
    }
    ierr = PetscFree(sizes);CHKERRQ(ierr);
  }
  PetscFunctionReturn(0);
}

#undef __FUNCT__
#define __FUNCT__ "DMView_Complex"
PetscErrorCode DMView_Complex(DM dm, PetscViewer viewer)
{
  PetscBool      iascii, isbinary;
  PetscErrorCode ierr;

  PetscFunctionBegin;
  PetscValidHeaderSpecific(dm, DM_CLASSID, 1);
  PetscValidHeaderSpecific(viewer, PETSC_VIEWER_CLASSID, 2);
  ierr = PetscTypeCompare((PetscObject) viewer, PETSCVIEWERASCII, &iascii);CHKERRQ(ierr);
  ierr = PetscTypeCompare((PetscObject) viewer, PETSCVIEWERBINARY, &isbinary);CHKERRQ(ierr);
  if (iascii) {
    ierr = DMComplexView_Ascii(dm, viewer);CHKERRQ(ierr);
#if 0
  } else if (isbinary) {
    ierr = DMComplexView_Binary(dm, viewer);CHKERRQ(ierr);
#endif
  } else {
    SETERRQ1(((PetscObject)viewer)->comm,PETSC_ERR_SUP,"Viewer type %s not supported by this mesh object", ((PetscObject)viewer)->type_name);
  }
  PetscFunctionReturn(0);
}

#undef __FUNCT__
#define __FUNCT__ "DMDestroy_Complex"
PetscErrorCode DMDestroy_Complex(DM dm)
{
  DM_Complex    *mesh = (DM_Complex *) dm->data;
  SieveLabel     next = mesh->labels;
  PetscErrorCode ierr;

  PetscFunctionBegin;
  ierr = PetscSectionDestroy(&mesh->defaultSection);CHKERRQ(ierr);
  ierr = PetscSectionDestroy(&mesh->defaultGlobalSection);CHKERRQ(ierr);

  ierr = PetscSFDestroy(&mesh->sf);CHKERRQ(ierr);
  ierr = PetscSFDestroy(&mesh->sfDefault);CHKERRQ(ierr);
  ierr = PetscSectionDestroy(&mesh->coneSection);CHKERRQ(ierr);
  ierr = PetscFree(mesh->cones);CHKERRQ(ierr);
  ierr = PetscFree(mesh->coneOrientations);CHKERRQ(ierr);
  ierr = PetscSectionDestroy(&mesh->supportSection);CHKERRQ(ierr);
  ierr = PetscFree(mesh->supports);CHKERRQ(ierr);
  ierr = PetscSectionDestroy(&mesh->coordSection);CHKERRQ(ierr);
  ierr = VecDestroy(&mesh->coordinates);CHKERRQ(ierr);
  ierr = PetscFree2(mesh->meetTmpA,mesh->meetTmpB);CHKERRQ(ierr);
  ierr = PetscFree2(mesh->joinTmpA,mesh->joinTmpB);CHKERRQ(ierr);
  ierr = PetscFree2(mesh->closureTmpA,mesh->closureTmpB);CHKERRQ(ierr);
  ierr = PetscFree(mesh->facesTmp);CHKERRQ(ierr);
  while(next) {
    SieveLabel tmp;

    ierr = PetscFree(next->name);CHKERRQ(ierr);
    ierr = PetscFree(next->stratumValues);CHKERRQ(ierr);
    ierr = PetscFree(next->stratumOffsets);CHKERRQ(ierr);
    ierr = PetscFree(next->stratumSizes);CHKERRQ(ierr);
    ierr = PetscFree(next->points);CHKERRQ(ierr);
    tmp  = next->next;
    ierr = PetscFree(next);CHKERRQ(ierr);
    next = tmp;
  }
  PetscFunctionReturn(0);
}

#undef __FUNCT__
#define __FUNCT__ "DMCreateGlobalVector_Complex"
PetscErrorCode DMCreateGlobalVector_Complex(DM dm, Vec *gvec)
{
  PetscSection   s;
  PetscInt       localSize;
  PetscErrorCode ierr;

  PetscFunctionBegin;
  ierr = DMComplexGetDefaultGlobalSection(dm, &s);CHKERRQ(ierr);
  /* ierr = PetscSectionGetStorageSize(s, &localSize);CHKERRQ(ierr); */
  ierr = PetscSectionGetConstrainedStorageSize(s, &localSize);CHKERRQ(ierr);
  ierr = VecCreate(((PetscObject) dm)->comm, gvec);CHKERRQ(ierr);
  ierr = VecSetSizes(*gvec, localSize, PETSC_DETERMINE);CHKERRQ(ierr);
  ierr = VecSetFromOptions(*gvec);CHKERRQ(ierr);
  ierr = PetscObjectCompose((PetscObject) *gvec, "DM", (PetscObject) dm);CHKERRQ(ierr);
  PetscFunctionReturn(0);
}

#undef __FUNCT__
#define __FUNCT__ "DMCreateLocalVector_Complex"
PetscErrorCode DMCreateLocalVector_Complex(DM dm, Vec *lvec)
{
  PetscSection   s;
  PetscInt       size;
  PetscErrorCode ierr;

  PetscFunctionBegin;
  ierr = DMComplexGetDefaultSection(dm, &s);CHKERRQ(ierr);
  ierr = PetscSectionGetStorageSize(s, &size);CHKERRQ(ierr);
  ierr = VecCreate(PETSC_COMM_SELF, lvec);CHKERRQ(ierr);
  ierr = VecSetSizes(*lvec, size, size);CHKERRQ(ierr);
  ierr = VecSetFromOptions(*lvec);CHKERRQ(ierr);
  ierr = PetscObjectCompose((PetscObject) *lvec, "DM", (PetscObject) dm);CHKERRQ(ierr);
  PetscFunctionReturn(0);
}

#undef __FUNCT__
#define __FUNCT__ "DMComplexGetAdjacencySingleLevel_Private"
PetscErrorCode DMComplexGetAdjacencySingleLevel_Private(DM dm, PetscInt p, PetscBool useClosure, const PetscInt *tmpClosure, PetscInt *adjSize, PetscInt adj[])
{
  const PetscInt *support = PETSC_NULL;
  PetscInt        numAdj  = 0, maxAdjSize = *adjSize, supportSize, s;
  PetscErrorCode  ierr;

  PetscFunctionBegin;
  if (useClosure) {
    ierr = DMComplexGetConeSize(dm, p, &supportSize);CHKERRQ(ierr);
    ierr = DMComplexGetCone(dm, p, &support);CHKERRQ(ierr);
    for(s = 0; s < supportSize; ++s) {
      const PetscInt *cone = PETSC_NULL;
      PetscInt        coneSize, c, q;

      ierr = DMComplexGetSupportSize(dm, support[s], &coneSize);CHKERRQ(ierr);
      ierr = DMComplexGetSupport(dm, support[s], &cone);CHKERRQ(ierr);
      for(c = 0; c < coneSize; ++c) {
        for(q = 0; q < numAdj || (adj[numAdj++] = cone[c],0); ++q) {
          if (cone[c] == adj[q]) break;
        }
        if (numAdj > maxAdjSize) {SETERRQ1(PETSC_COMM_SELF, PETSC_ERR_PLIB, "Invalid mesh exceeded adjacency allocation (%D)", maxAdjSize);}
      }
    }
  } else {
    ierr = DMComplexGetSupportSize(dm, p, &supportSize);CHKERRQ(ierr);
    ierr = DMComplexGetSupport(dm, p, &support);CHKERRQ(ierr);
    for(s = 0; s < supportSize; ++s) {
      const PetscInt *cone = PETSC_NULL;
      PetscInt        coneSize, c, q;

      ierr = DMComplexGetConeSize(dm, support[s], &coneSize);CHKERRQ(ierr);
      ierr = DMComplexGetCone(dm, support[s], &cone);CHKERRQ(ierr);
      for(c = 0; c < coneSize; ++c) {
        for(q = 0; q < numAdj || (adj[numAdj++] = cone[c],0); ++q) {
          if (cone[c] == adj[q]) break;
        }
        if (numAdj > maxAdjSize) {SETERRQ1(PETSC_COMM_SELF, PETSC_ERR_PLIB, "Invalid mesh exceeded adjacency allocation (%D)", maxAdjSize);}
      }
    }
  }
  *adjSize = numAdj;
  PetscFunctionReturn(0);
}

#undef __FUNCT__
#define __FUNCT__ "DMComplexGetAdjacency_Private"
PetscErrorCode DMComplexGetAdjacency_Private(DM dm, PetscInt p, PetscBool useClosure, const PetscInt *tmpClosure, PetscInt *adjSize, PetscInt adj[])
{
  const PetscInt *star   = tmpClosure;
  PetscInt        numAdj = 0, maxAdjSize = *adjSize, starSize, s;
  PetscErrorCode  ierr;

  PetscFunctionBegin;
  ierr = DMComplexGetTransitiveClosure(dm, p, useClosure, &starSize, (PetscInt **) &star);CHKERRQ(ierr);
  for(s = 2; s < starSize*2; s += 2) {
    const PetscInt *closure = PETSC_NULL;
    PetscInt        closureSize, c, q;

    ierr = DMComplexGetTransitiveClosure(dm, star[s], (PetscBool)!useClosure, &closureSize, (PetscInt **) &closure);CHKERRQ(ierr);
    for(c = 0; c < closureSize*2; c += 2) {
      for(q = 0; q < numAdj || (adj[numAdj++] = closure[c],0); ++q) {
        if (closure[c] == adj[q]) break;
      }
      if (numAdj > maxAdjSize) {SETERRQ1(PETSC_COMM_SELF, PETSC_ERR_PLIB, "Invalid mesh exceeded adjacency allocation (%D)", maxAdjSize);}
    }
  }
  *adjSize = numAdj;
  PetscFunctionReturn(0);
}

#undef __FUNCT__
#define __FUNCT__ "DMComplexPreallocateOperator"
PetscErrorCode DMComplexPreallocateOperator(DM dm, PetscInt bs, PetscSection section, PetscSection sectionGlobal, PetscInt dnz[], PetscInt onz[], PetscInt dnzu[], PetscInt onzu[], Mat A, PetscBool fillMatrix)
{
  DM_Complex        *mesh = (DM_Complex *) dm->data;
  MPI_Comm           comm = ((PetscObject) dm)->comm;
  PetscSF            sf   = mesh->sf, sfDof, sfAdj;
  PetscSection       leafSectionAdj, rootSectionAdj, sectionAdj;
  PetscInt           nleaves, l, p;
  const PetscInt    *leaves;
  const PetscSFNode *remotes;
  PetscInt           pStart, pEnd, numDof, globalOffStart, globalOffEnd, numCols;
  PetscInt          *tmpClosure, *tmpAdj, *adj, *rootAdj, *cols;
  PetscInt           depth, maxConeSize, maxSupportSize, maxClosureSize, maxAdjSize, adjSize;
  PetscLayout        rLayout;
  PetscInt           locRows, rStart, rEnd, r;
  PetscMPIInt        size;
  PetscBool          debug = PETSC_FALSE;
  PetscErrorCode     ierr;

  PetscFunctionBegin;
  ierr = PetscOptionsGetBool(PETSC_NULL, "-dm_view_preallocation", &debug, PETSC_NULL);CHKERRQ(ierr);
  ierr = MPI_Comm_size(comm, &size);CHKERRQ(ierr);
  /* Create dof SF based on point SF */
  if (debug) {
    ierr = PetscPrintf(comm, "Input Section for Preallocation:\n");CHKERRQ(ierr);
    ierr = PetscSectionView(section, PETSC_VIEWER_STDOUT_WORLD);CHKERRQ(ierr);
    ierr = PetscPrintf(comm, "Input Global Section for Preallocation:\n");CHKERRQ(ierr);
    ierr = PetscSectionView(sectionGlobal, PETSC_VIEWER_STDOUT_WORLD);CHKERRQ(ierr);
    ierr = PetscPrintf(comm, "Input SF for Preallocation:\n");CHKERRQ(ierr);
    ierr = PetscSFView(sf, PETSC_NULL);CHKERRQ(ierr);
  }
  ierr = PetscSFCreateSectionSF(sf, section, PETSC_NULL, section, &sfDof);CHKERRQ(ierr);
  if (debug) {
    ierr = PetscPrintf(comm, "Dof SF for Preallocation:\n");CHKERRQ(ierr);
    ierr = PetscSFView(sfDof, PETSC_NULL);CHKERRQ(ierr);
  }
  /* Create section for dof adjacency (dof ==> # adj dof) */
  /*   Two points p and q are adjacent if q \in closure(star(p)) */
  ierr = PetscSectionGetChart(section, &pStart, &pEnd);CHKERRQ(ierr);
  ierr = PetscSectionGetStorageSize(section, &numDof);CHKERRQ(ierr);
  ierr = PetscSectionCreate(comm, &leafSectionAdj);CHKERRQ(ierr);
  ierr = PetscSectionSetChart(leafSectionAdj, 0, numDof);CHKERRQ(ierr);
  ierr = PetscSectionCreate(comm, &rootSectionAdj);CHKERRQ(ierr);
  ierr = PetscSectionSetChart(rootSectionAdj, 0, numDof);CHKERRQ(ierr);
  /*   Fill in the ghost dofs on the interface */
  ierr = PetscSFGetGraph(sf, PETSC_NULL, &nleaves, &leaves, &remotes);CHKERRQ(ierr);
  ierr = DMComplexGetDepth(dm, &depth);CHKERRQ(ierr);
  ierr = DMComplexGetMaxSizes(dm, &maxConeSize, &maxSupportSize);CHKERRQ(ierr);
  maxClosureSize = 2*PetscMax(pow(mesh->maxConeSize, depth)+1, pow(mesh->maxSupportSize, depth)+1);
  maxAdjSize = pow(mesh->maxConeSize, depth)*pow(mesh->maxSupportSize, depth)+1;
  ierr = PetscMalloc2(maxClosureSize,PetscInt,&tmpClosure,maxAdjSize,PetscInt,&tmpAdj);CHKERRQ(ierr);

  /*
   ** The bootstrapping process involves six rounds with similar structure of visiting neighbors of each point.
    1. Visit unowned points on interface, count adjacencies placing in leafSectionAdj
       Reduce those counts to rootSectionAdj (now redundantly counting some interface points)
    2. Visit owned points on interface, count adjacencies placing in rootSectionAdj
       Create sfAdj connecting rootSectionAdj and leafSectionAdj
    3. Visit unowned points on interface, write adjacencies to adj
       Gather adj to rootAdj (note that there is redundancy in rootAdj when multiple procs find the same adjacencies)
    4. Visit owned points on interface, write adjacencies to rootAdj
       Remove redundancy in rootAdj
   ** The last two traversals use transitive closure
    5. Visit all owned points in the subdomain, count dofs for each point (sectionAdj)
       Allocate memory addressed by sectionAdj (cols)
    6. Visit all owned points in the subdomain, insert dof adjacencies into cols
   ** Knowing all the column adjacencies, check ownership and sum into dnz and onz
  */

  for(l = 0; l < nleaves; ++l) {
    PetscInt dof, off, d, q;
    PetscInt p = leaves[l], numAdj = maxAdjSize;

    ierr = PetscSectionGetDof(section, p, &dof);CHKERRQ(ierr);
    ierr = PetscSectionGetOffset(section, p, &off);CHKERRQ(ierr);
    ierr = DMComplexGetAdjacency_Private(dm, p, PETSC_FALSE, tmpClosure, &numAdj, tmpAdj);CHKERRQ(ierr);
    for(q = 0; q < numAdj; ++q) {
      PetscInt ndof, ncdof;

      ierr = PetscSectionGetDof(section, tmpAdj[q], &ndof);CHKERRQ(ierr);
      ierr = PetscSectionGetConstraintDof(section, tmpAdj[q], &ncdof);CHKERRQ(ierr);
      for(d = off; d < off+dof; ++d) {
        ierr = PetscSectionAddDof(leafSectionAdj, d, ndof-ncdof);CHKERRQ(ierr);
      }
    }
  }
  ierr = PetscSectionSetUp(leafSectionAdj);CHKERRQ(ierr);
  if (debug) {
    ierr = PetscPrintf(comm, "Adjacency Section for Preallocation on Leaves:\n");CHKERRQ(ierr);
    ierr = PetscSectionView(leafSectionAdj, PETSC_VIEWER_STDOUT_WORLD);CHKERRQ(ierr);
  }
  /* Get maximum remote adjacency sizes for owned dofs on interface (roots) */
  if (size > 1) {
    ierr = PetscSFReduceBegin(sfDof, MPIU_INT, leafSectionAdj->atlasDof, rootSectionAdj->atlasDof, MPI_SUM);CHKERRQ(ierr);
    ierr = PetscSFReduceEnd(sfDof, MPIU_INT, leafSectionAdj->atlasDof, rootSectionAdj->atlasDof, MPI_SUM);CHKERRQ(ierr);
  }
  if (debug) {
    ierr = PetscPrintf(comm, "Adjancency Section for Preallocation on Roots:\n");CHKERRQ(ierr);
    ierr = PetscSectionView(rootSectionAdj, PETSC_VIEWER_STDOUT_WORLD);CHKERRQ(ierr);
  }
  /* Add in local adjacency sizes for owned dofs on interface (roots) */
  for(p = pStart; p < pEnd; ++p) {
    PetscInt numAdj = maxAdjSize, adof, dof, off, d, q;

    ierr = PetscSectionGetDof(section, p, &dof);CHKERRQ(ierr);
    ierr = PetscSectionGetOffset(section, p, &off);CHKERRQ(ierr);
    if (!dof) continue;
    ierr = PetscSectionGetDof(rootSectionAdj, off, &adof);CHKERRQ(ierr);
    if (adof <= 0) continue;
    ierr = DMComplexGetAdjacency_Private(dm, p, PETSC_FALSE, tmpClosure, &numAdj, tmpAdj);CHKERRQ(ierr);
    for(q = 0; q < numAdj; ++q) {
      PetscInt ndof, ncdof;

      ierr = PetscSectionGetDof(section, tmpAdj[q], &ndof);CHKERRQ(ierr);
      ierr = PetscSectionGetConstraintDof(section, tmpAdj[q], &ncdof);CHKERRQ(ierr);
      for(d = off; d < off+dof; ++d) {
        ierr = PetscSectionAddDof(rootSectionAdj, d, ndof-ncdof);CHKERRQ(ierr);
      }
    }
  }
  ierr = PetscSectionSetUp(rootSectionAdj);CHKERRQ(ierr);
  if (debug) {
    ierr = PetscPrintf(comm, "Adjancency Section for Preallocation on Roots after local additions:\n");CHKERRQ(ierr);
    ierr = PetscSectionView(rootSectionAdj, PETSC_VIEWER_STDOUT_WORLD);CHKERRQ(ierr);
  }
  /* Create adj SF based on dof SF */
  ierr = PetscSFCreateSectionSF(sfDof, rootSectionAdj, PETSC_NULL, leafSectionAdj, &sfAdj);CHKERRQ(ierr);
  if (debug) {
    ierr = PetscPrintf(comm, "Adjacency SF for Preallocation:\n");CHKERRQ(ierr);
    ierr = PetscSFView(sfAdj, PETSC_NULL);CHKERRQ(ierr);
  }
  /* Create leaf adjacency */
  ierr = PetscSectionSetUp(leafSectionAdj);CHKERRQ(ierr);
  ierr = PetscSectionGetStorageSize(leafSectionAdj, &adjSize);CHKERRQ(ierr);
  ierr = PetscMalloc(adjSize * sizeof(PetscInt), &adj);CHKERRQ(ierr);
  ierr = PetscMemzero(adj, adjSize * sizeof(PetscInt));CHKERRQ(ierr);
  for(l = 0; l < nleaves; ++l) {
    PetscInt dof, off, d, q;
    PetscInt p = leaves[l], numAdj = maxAdjSize;

    ierr = PetscSectionGetDof(section, p, &dof);CHKERRQ(ierr);
    ierr = PetscSectionGetOffset(section, p, &off);CHKERRQ(ierr);
    ierr = DMComplexGetAdjacency_Private(dm, p, PETSC_FALSE, tmpClosure, &numAdj, tmpAdj);CHKERRQ(ierr);
    for(d = off; d < off+dof; ++d) {
      PetscInt aoff, i = 0;

      ierr = PetscSectionGetOffset(leafSectionAdj, d, &aoff);CHKERRQ(ierr);
      for(q = 0; q < numAdj; ++q) {
        PetscInt  ndof, ncdof, ngoff, nd;

        ierr = PetscSectionGetDof(section, tmpAdj[q], &ndof);CHKERRQ(ierr);
        ierr = PetscSectionGetConstraintDof(section, tmpAdj[q], &ncdof);CHKERRQ(ierr);
        ierr = PetscSectionGetOffset(sectionGlobal, tmpAdj[q], &ngoff);CHKERRQ(ierr);
        for(nd = 0; nd < ndof-ncdof; ++nd) {
          adj[aoff+i] = (ngoff < 0 ? -(ngoff+1) : ngoff) + nd;
          ++i;
        }
      }
    }
  }
  /* Debugging */
  if (debug) {
    IS tmp;
    ierr = PetscPrintf(comm, "Leaf adjacency indices\n");CHKERRQ(ierr);
    ierr = ISCreateGeneral(comm, adjSize, adj, PETSC_USE_POINTER, &tmp);CHKERRQ(ierr);
    ierr = ISView(tmp, PETSC_NULL);CHKERRQ(ierr);
  }
  /* Gather adjacenct indices to root */
  ierr = PetscSectionGetStorageSize(rootSectionAdj, &adjSize);CHKERRQ(ierr);
  ierr = PetscMalloc(adjSize * sizeof(PetscInt), &rootAdj);CHKERRQ(ierr);
  for(r = 0; r < adjSize; ++r) {
    rootAdj[r] = -1;
  }
  if (size > 1) {
    ierr = PetscSFGatherBegin(sfAdj, MPIU_INT, adj, rootAdj);CHKERRQ(ierr);
    ierr = PetscSFGatherEnd(sfAdj, MPIU_INT, adj, rootAdj);CHKERRQ(ierr);
  }
  ierr = PetscFree(adj);CHKERRQ(ierr);
  /* Debugging */
  if (debug) {
    IS tmp;
    ierr = PetscPrintf(comm, "Root adjacency indices after gather\n");CHKERRQ(ierr);
    ierr = ISCreateGeneral(comm, adjSize, rootAdj, PETSC_USE_POINTER, &tmp);CHKERRQ(ierr);
    ierr = ISView(tmp, PETSC_NULL);CHKERRQ(ierr);
  }
  /* Add in local adjacency indices for owned dofs on interface (roots) */
  for(p = pStart; p < pEnd; ++p) {
    PetscInt numAdj = maxAdjSize, adof, dof, off, d, q;

    ierr = PetscSectionGetDof(section, p, &dof);CHKERRQ(ierr);
    ierr = PetscSectionGetOffset(section, p, &off);CHKERRQ(ierr);
    if (!dof) continue;
    ierr = PetscSectionGetDof(rootSectionAdj, off, &adof);CHKERRQ(ierr);
    if (adof <= 0) continue;
    ierr = DMComplexGetAdjacency_Private(dm, p, PETSC_FALSE, tmpClosure, &numAdj, tmpAdj);CHKERRQ(ierr);
    for(d = off; d < off+dof; ++d) {
      PetscInt adof, aoff, i;

      ierr = PetscSectionGetDof(rootSectionAdj, d, &adof);CHKERRQ(ierr);
      ierr = PetscSectionGetOffset(rootSectionAdj, d, &aoff);CHKERRQ(ierr);
      i    = adof-1;
      for(q = 0; q < numAdj; ++q) {
        PetscInt ndof, ncdof, ngoff, nd;

        ierr = PetscSectionGetDof(section, tmpAdj[q], &ndof);CHKERRQ(ierr);
        ierr = PetscSectionGetConstraintDof(section, tmpAdj[q], &ncdof);CHKERRQ(ierr);
        ierr = PetscSectionGetOffset(sectionGlobal, tmpAdj[q], &ngoff);CHKERRQ(ierr);
        for(nd = 0; nd < ndof-ncdof; ++nd) {
          rootAdj[aoff+i] = ngoff < 0 ? -(ngoff+1)+nd: ngoff+nd;
          --i;
        }
      }
    }
  }
  /* Debugging */
  if (debug) {
    IS tmp;
    ierr = PetscPrintf(comm, "Root adjacency indices\n");CHKERRQ(ierr);
    ierr = ISCreateGeneral(comm, adjSize, rootAdj, PETSC_USE_POINTER, &tmp);CHKERRQ(ierr);
    ierr = ISView(tmp, PETSC_NULL);CHKERRQ(ierr);
  }
  /* Compress indices */
  ierr = PetscSectionSetUp(rootSectionAdj);CHKERRQ(ierr);
  for(p = pStart; p < pEnd; ++p) {
    PetscInt dof, cdof, off, d;
    PetscInt adof, aoff;

    ierr = PetscSectionGetDof(section, p, &dof);CHKERRQ(ierr);
    ierr = PetscSectionGetConstraintDof(section, p, &cdof);CHKERRQ(ierr);
    ierr = PetscSectionGetOffset(section, p, &off);CHKERRQ(ierr);
    if (!dof) continue;
    ierr = PetscSectionGetDof(rootSectionAdj, off, &adof);CHKERRQ(ierr);
    if (adof <= 0) continue;
    for(d = off; d < off+dof-cdof; ++d) {
      ierr = PetscSectionGetDof(rootSectionAdj, d, &adof);CHKERRQ(ierr);
      ierr = PetscSectionGetOffset(rootSectionAdj, d, &aoff);CHKERRQ(ierr);
      ierr = PetscSortRemoveDupsInt(&adof, &rootAdj[aoff]);CHKERRQ(ierr);
      ierr = PetscSectionSetDof(rootSectionAdj, d, adof);CHKERRQ(ierr);
    }
  }
  /* Debugging */
  if (debug) {
    IS tmp;
    ierr = PetscPrintf(comm, "Adjancency Section for Preallocation on Roots after compression:\n");CHKERRQ(ierr);
    ierr = PetscSectionView(rootSectionAdj, PETSC_VIEWER_STDOUT_WORLD);CHKERRQ(ierr);
    ierr = PetscPrintf(comm, "Root adjacency indices after compression\n");CHKERRQ(ierr);
    ierr = ISCreateGeneral(comm, adjSize, rootAdj, PETSC_USE_POINTER, &tmp);CHKERRQ(ierr);
    ierr = ISView(tmp, PETSC_NULL);CHKERRQ(ierr);
  }
  /* Build adjacency section: Maps global indices to sets of adjacent global indices */
  ierr = PetscSectionGetOffsetRange(sectionGlobal, &globalOffStart, &globalOffEnd);CHKERRQ(ierr);
  ierr = PetscSectionCreate(comm, &sectionAdj);CHKERRQ(ierr);
  ierr = PetscSectionSetChart(sectionAdj, globalOffStart, globalOffEnd);CHKERRQ(ierr);
  for(p = pStart; p < pEnd; ++p) {
    PetscInt  numAdj = maxAdjSize, dof, cdof, off, goff, d, q;
    PetscBool found  = PETSC_TRUE;

    ierr = PetscSectionGetDof(section, p, &dof);CHKERRQ(ierr);
    ierr = PetscSectionGetConstraintDof(section, p, &cdof);CHKERRQ(ierr);
    ierr = PetscSectionGetOffset(section, p, &off);CHKERRQ(ierr);
    ierr = PetscSectionGetOffset(sectionGlobal, p, &goff);CHKERRQ(ierr);
    for(d = 0; d < dof-cdof; ++d) {
      PetscInt ldof, rdof;

      ierr = PetscSectionGetDof(leafSectionAdj, off+d, &ldof);CHKERRQ(ierr);
      ierr = PetscSectionGetDof(rootSectionAdj, off+d, &rdof);CHKERRQ(ierr);
      if (ldof > 0) {
        /* We do not own this point */
      } else if (rdof > 0) {
        ierr = PetscSectionSetDof(sectionAdj, goff+d, rdof);CHKERRQ(ierr);
      } else {
        found = PETSC_FALSE;
      }
    }
    if (found) continue;
    ierr = PetscSectionGetDof(section, p, &dof);CHKERRQ(ierr);
    ierr = PetscSectionGetOffset(sectionGlobal, p, &goff);CHKERRQ(ierr);
    ierr = DMComplexGetAdjacency_Private(dm, p, PETSC_FALSE, tmpClosure, &numAdj, tmpAdj);CHKERRQ(ierr);
    for(q = 0; q < numAdj; ++q) {
      PetscInt ndof, ncdof, noff;

      ierr = PetscSectionGetDof(section, tmpAdj[q], &ndof);CHKERRQ(ierr);
      ierr = PetscSectionGetConstraintDof(section, tmpAdj[q], &ncdof);CHKERRQ(ierr);
      ierr = PetscSectionGetOffset(section, tmpAdj[q], &noff);CHKERRQ(ierr);
      for(d = goff; d < goff+dof-cdof; ++d) {
        ierr = PetscSectionAddDof(sectionAdj, d, ndof-ncdof);CHKERRQ(ierr);
      }
    }
  }
  ierr = PetscSectionSetUp(sectionAdj);CHKERRQ(ierr);
  if (debug) {
    ierr = PetscPrintf(comm, "Adjacency Section for Preallocation:\n");CHKERRQ(ierr);
    ierr = PetscSectionView(sectionAdj, PETSC_VIEWER_STDOUT_WORLD);CHKERRQ(ierr);
  }
  /* Get adjacent indices */
  ierr = PetscSectionGetStorageSize(sectionAdj, &numCols);CHKERRQ(ierr);
  ierr = PetscMalloc(numCols * sizeof(PetscInt), &cols);CHKERRQ(ierr);
  for(p = pStart; p < pEnd; ++p) {
    PetscInt  numAdj = maxAdjSize, dof, cdof, off, goff, d, q;
    PetscBool found  = PETSC_TRUE;

    ierr = PetscSectionGetDof(section, p, &dof);CHKERRQ(ierr);
    ierr = PetscSectionGetConstraintDof(section, p, &cdof);CHKERRQ(ierr);
    ierr = PetscSectionGetOffset(section, p, &off);CHKERRQ(ierr);
    ierr = PetscSectionGetOffset(sectionGlobal, p, &goff);CHKERRQ(ierr);
    for(d = 0; d < dof-cdof; ++d) {
      PetscInt ldof, rdof;

      ierr = PetscSectionGetDof(leafSectionAdj, off+d, &ldof);CHKERRQ(ierr);
      ierr = PetscSectionGetDof(rootSectionAdj, off+d, &rdof);CHKERRQ(ierr);
      if (ldof > 0) {
        /* We do not own this point */
      } else if (rdof > 0) {
        PetscInt aoff, roff;

        ierr = PetscSectionGetOffset(sectionAdj, goff+d, &aoff);CHKERRQ(ierr);
        ierr = PetscSectionGetOffset(rootSectionAdj, off+d, &roff);CHKERRQ(ierr);
        ierr = PetscMemcpy(&cols[aoff], &rootAdj[roff], rdof * sizeof(PetscInt));CHKERRQ(ierr);
      } else {
        found = PETSC_FALSE;
      }
    }
    if (found) continue;
    ierr = DMComplexGetAdjacency_Private(dm, p, PETSC_FALSE, tmpClosure, &numAdj, tmpAdj);CHKERRQ(ierr);
    for(d = goff; d < goff+dof-cdof; ++d) {
      PetscInt adof, aoff, i = 0;

      ierr = PetscSectionGetDof(sectionAdj, d, &adof);CHKERRQ(ierr);
      ierr = PetscSectionGetOffset(sectionAdj, d, &aoff);CHKERRQ(ierr);
      for(q = 0; q < numAdj; ++q) {
        PetscInt  ndof, ncdof, ngoff, nd;
        PetscInt *ncind;

        ierr = PetscSectionGetDof(section, tmpAdj[q], &ndof);CHKERRQ(ierr);
        ierr = PetscSectionGetConstraintDof(section, tmpAdj[q], &ncdof);CHKERRQ(ierr);
        ierr = PetscSectionGetConstraintIndices(section, tmpAdj[q], &ncind);CHKERRQ(ierr);
        ierr = PetscSectionGetOffset(sectionGlobal, tmpAdj[q], &ngoff);CHKERRQ(ierr);
        for(nd = 0; nd < ndof-ncdof; ++nd, ++i) {
          cols[aoff+i] = ngoff < 0 ? -(ngoff+1)+nd: ngoff+nd;
        }
      }
      if (i != adof) {SETERRQ4(PETSC_COMM_SELF, PETSC_ERR_PLIB, "Invalid number of entries %D != %D for dof %D (point %D)", i, adof, d, p);}
    }
  }
  ierr = PetscFree(rootAdj);CHKERRQ(ierr);
  ierr = PetscFree2(tmpClosure, tmpAdj);CHKERRQ(ierr);
  /* Debugging */
  if (debug) {
    IS tmp;
    ierr = PetscPrintf(comm, "Column indices\n");CHKERRQ(ierr);
    ierr = ISCreateGeneral(comm, numCols, cols, PETSC_USE_POINTER, &tmp);CHKERRQ(ierr);
    ierr = ISView(tmp, PETSC_NULL);CHKERRQ(ierr);
  }
  /* Create allocation vectors from adjacency graph */
  ierr = MatGetLocalSize(A, &locRows, PETSC_NULL);CHKERRQ(ierr);
  ierr = PetscLayoutCreate(((PetscObject) A)->comm, &rLayout);CHKERRQ(ierr);
  ierr = PetscLayoutSetLocalSize(rLayout, locRows);CHKERRQ(ierr);
  ierr = PetscLayoutSetBlockSize(rLayout, 1);CHKERRQ(ierr);
  ierr = PetscLayoutSetUp(rLayout);CHKERRQ(ierr);
  ierr = PetscLayoutGetRange(rLayout, &rStart, &rEnd);CHKERRQ(ierr);
  ierr = PetscLayoutDestroy(&rLayout);CHKERRQ(ierr);
  for(r = rStart; r < rEnd; ++r) {
    PetscInt numCols, cStart, c;

    ierr = PetscSectionGetDof(sectionAdj, r, &numCols);CHKERRQ(ierr);
    ierr = PetscSectionGetOffset(sectionAdj, r, &cStart);CHKERRQ(ierr);
    for(c = cStart; c < cStart+numCols; ++c) {
      if ((cols[c] >= rStart) && (cols[c] < rEnd)) {
        ++dnz[r-rStart];
        if (cols[c] >= r) {++dnzu[r-rStart];}
      } else {
        ++onz[r-rStart];
        if (cols[c] >= r) {++onzu[r-rStart];}
      }
    }
  }
  /* Set matrix pattern */
  ierr = MatXAIJSetPreallocation(A, bs, dnz, onz, dnzu, onzu);CHKERRQ(ierr);
  ierr = MatSetOption(A, MAT_NEW_NONZERO_ALLOCATION_ERR,PETSC_TRUE);CHKERRQ(ierr);
  /* Fill matrix with zeros */
  if (fillMatrix) {
    PetscScalar *values;
    PetscInt     maxRowLen = 0;

    for(r = rStart; r < rEnd; ++r) {
      PetscInt len;

      ierr = PetscSectionGetDof(sectionAdj, r, &len);CHKERRQ(ierr);
      maxRowLen = PetscMax(maxRowLen, len);
    }
    ierr = PetscMalloc(maxRowLen * sizeof(PetscScalar), &values);CHKERRQ(ierr);
    ierr = PetscMemzero(values, maxRowLen * sizeof(PetscScalar));CHKERRQ(ierr);
    for(r = rStart; r < rEnd; ++r) {
      PetscInt numCols, cStart;

      ierr = PetscSectionGetDof(sectionAdj, r, &numCols);CHKERRQ(ierr);
      ierr = PetscSectionGetOffset(sectionAdj, r, &cStart);CHKERRQ(ierr);
      ierr = MatSetValues(A, 1, &r, numCols, &cols[cStart], values, INSERT_VALUES);CHKERRQ(ierr);
    }
    ierr = PetscFree(values);CHKERRQ(ierr);
    ierr = MatAssemblyBegin(A, MAT_FINAL_ASSEMBLY);CHKERRQ(ierr);
    ierr = MatAssemblyEnd(A, MAT_FINAL_ASSEMBLY);CHKERRQ(ierr);
  }
  ierr = PetscFree(cols);CHKERRQ(ierr);
  PetscFunctionReturn(0);
}

#if 0
#undef __FUNCT__
#define __FUNCT__ "DMComplexPreallocateOperator_2"
PetscErrorCode DMComplexPreallocateOperator_2(DM dm, PetscInt bs, PetscSection section, PetscSection sectionGlobal, PetscInt dnz[], PetscInt onz[], PetscInt dnzu[], PetscInt onzu[], Mat A, PetscBool fillMatrix)
{
  PetscErrorCode ierr;
  PetscInt c,cStart,cEnd,pStart,pEnd;
  PetscInt *tmpClosure,*tmpAdj,*visits;

  PetscFunctionBegin;
  ierr = DMComplexGetDimension(dm, &dim);CHKERRQ(ierr);
  ierr = DMComplexGetDepth(dm, &depth);CHKERRQ(ierr);
  ierr = DMComplexGetMaxSizes(dm, &maxConeSize, &maxSupportSize);CHKERRQ(ierr);
  maxClosureSize = 2*PetscMax(pow(mesh->maxConeSize, depth)+1, pow(mesh->maxSupportSize, depth)+1);
  ierr = PetscSectionGetChart(section, &pStart, &pEnd);CHKERRQ(ierr);
  npoints = pEnd - pStart;
  ierr = PetscMalloc3(maxClosureSize,PetscInt,&tmpClosure,npoints,PetscInt,&lvisits,npoints,PetscInt,&visits);CHKERRQ(ierr);
  ierr = PetscMemzero(lvisits,(pEnd-pStart)*sizeof(PetscInt));CHKERRQ(ierr);
  ierr = PetscMemzero(visits,(pEnd-pStart)*sizeof(PetscInt));CHKERRQ(ierr);
  ierr = DMComplexGetHeightStratum(dm, 0, &cStart, &cEnd);CHKERRQ(ierr);
  for (c=cStart; c<cEnd; c++) {
    PetscInt *support = tmpClosure;
    ierr = DMComplexGetTransitiveClosure(dm, c, PETSC_FALSE, &supportSize, (PetscInt**)&support);CHKERRQ(ierr);
    for (p=0; p<supportSize; p++) {
      lvisits[support[p]]++;
    }
  }
  ierr = PetscSFReduceBegin(sf,MPIU_INT,lvisits,visits,MPI_SUM);CHKERRQ(ierr);
  ierr = PetscSFReduceEnd  (sf,MPIU_INT,lvisits,visits,MPI_SUM);CHKERRQ(ierr);
  ierr = PetscSFBcastBegin(sf,MPIU_INT,visits,lvisits);CHKERRQ(ierr);
  ierr = PetscSFBcastEnd  (sf,MPIU_INT,visits,lvisits);CHKERRQ(ierr);

  ierr = PetscSFGetRanks();CHKERRQ(ierr);


  ierr = PetscMalloc2(maxClosureSize*maxClosureSize,PetscInt,&cellmat,npoints,PetscInt,&owner);CHKERRQ(ierr);
  for (c=cStart; c<cEnd; c++) {
    ierr = PetscMemzero(cellmat,maxClosureSize*maxClosureSize*sizeof(PetscInt));CHKERRQ(ierr);
    /*
     Depth-first walk of transitive closure.
     At each leaf frame f of transitive closure that we see, add 1/visits[f] to each pair (p,q) not marked as done in cellmat.
     This contribution is added to dnz if owning ranks of p and q match, to onz otherwise.
     */
  }

  ierr = PetscSFReduceBegin(sf,MPIU_INT,ldnz,dnz,MPI_SUM);CHKERRQ(ierr);
  ierr = PetscSFReduceEnd  (sf,MPIU_INT,lonz,onz,MPI_SUM);CHKERRQ(ierr);
  PetscFunctionReturn(0);
}
#endif

#undef __FUNCT__
#define __FUNCT__ "DMCreateMatrix_Complex"
PetscErrorCode DMCreateMatrix_Complex(DM dm, const MatType mtype, Mat *J)
{
  PetscSection   section, sectionGlobal;
  PetscInt       bs = -1;
  PetscInt       localSize;
  PetscBool      isShell, isBlock, isSeqBlock, isMPIBlock, isSymBlock, isSymSeqBlock, isSymMPIBlock, isSymmetric;
  PetscErrorCode ierr;

  PetscFunctionBegin;
#ifndef PETSC_USE_DYNAMIC_LIBRARIES
  ierr = MatInitializePackage(PETSC_NULL);CHKERRQ(ierr);
#endif
  if (!mtype) mtype = MATAIJ;
  ierr = DMComplexGetDefaultSection(dm, &section);CHKERRQ(ierr);
  ierr = DMComplexGetDefaultGlobalSection(dm, &sectionGlobal);CHKERRQ(ierr);
  /* ierr = PetscSectionGetStorageSize(sectionGlobal, &localSize);CHKERRQ(ierr); */
  ierr = PetscSectionGetConstrainedStorageSize(sectionGlobal, &localSize);CHKERRQ(ierr);
  ierr = MatCreate(((PetscObject) dm)->comm, J);CHKERRQ(ierr);
  ierr = MatSetSizes(*J, localSize, localSize, PETSC_DETERMINE, PETSC_DETERMINE);CHKERRQ(ierr);
  ierr = MatSetType(*J, mtype);CHKERRQ(ierr);
  ierr = MatSetFromOptions(*J);CHKERRQ(ierr);
  ierr = PetscStrcmp(mtype, MATSHELL, &isShell);CHKERRQ(ierr);
  ierr = PetscStrcmp(mtype, MATBAIJ, &isBlock);CHKERRQ(ierr);
  ierr = PetscStrcmp(mtype, MATSEQBAIJ, &isSeqBlock);CHKERRQ(ierr);
  ierr = PetscStrcmp(mtype, MATMPIBAIJ, &isMPIBlock);CHKERRQ(ierr);
  ierr = PetscStrcmp(mtype, MATSBAIJ, &isSymBlock);CHKERRQ(ierr);
  ierr = PetscStrcmp(mtype, MATSEQSBAIJ, &isSymSeqBlock);CHKERRQ(ierr);
  ierr = PetscStrcmp(mtype, MATMPISBAIJ, &isSymMPIBlock);CHKERRQ(ierr);
  /* Check for symmetric storage */
  isSymmetric = (PetscBool) (isSymBlock || isSymSeqBlock || isSymMPIBlock);
  if (isSymmetric) {
    ierr = MatSetOption(*J, MAT_IGNORE_LOWER_TRIANGULAR, PETSC_TRUE);CHKERRQ(ierr);
  }
  if (!isShell) {
    PetscBool fillMatrix = (PetscBool) !dm->prealloc_only;
    PetscInt *dnz, *onz, *dnzu, *onzu, bsLocal;

    if (bs < 0) {
      if (isBlock || isSeqBlock || isMPIBlock || isSymBlock || isSymSeqBlock || isSymMPIBlock) {
        PetscInt pStart, pEnd, p, dof;

        ierr = DMComplexGetChart(dm, &pStart, &pEnd);CHKERRQ(ierr);
        for(p = pStart; p < pEnd; ++p) {
          ierr = PetscSectionGetDof(sectionGlobal, p, &dof);CHKERRQ(ierr);
          if (dof) {
            bs = dof;
            break;
          }
        }
      } else {
        bs = 1;
      }
      /* Must have same blocksize on all procs (some might have no points) */
      bsLocal = bs;
      ierr = MPI_Allreduce(&bsLocal, &bs, 1, MPIU_INT, MPI_MAX, ((PetscObject) dm)->comm);CHKERRQ(ierr);
    }
    ierr = PetscMalloc4(localSize/bs, PetscInt, &dnz, localSize/bs, PetscInt, &onz, localSize/bs, PetscInt, &dnzu, localSize/bs, PetscInt, &onzu);CHKERRQ(ierr);
    ierr = PetscMemzero(dnz,  localSize/bs * sizeof(PetscInt));CHKERRQ(ierr);
    ierr = PetscMemzero(onz,  localSize/bs * sizeof(PetscInt));CHKERRQ(ierr);
    ierr = PetscMemzero(dnzu, localSize/bs * sizeof(PetscInt));CHKERRQ(ierr);
    ierr = PetscMemzero(onzu, localSize/bs * sizeof(PetscInt));CHKERRQ(ierr);
    ierr = DMComplexPreallocateOperator(dm, bs, section, sectionGlobal, dnz, onz, dnzu, onzu, *J, fillMatrix);CHKERRQ(ierr);
    ierr = PetscFree4(dnz, onz, dnzu, onzu);CHKERRQ(ierr);
  }
  PetscFunctionReturn(0);
}

#undef __FUNCT__
#define __FUNCT__ "DMCreateFieldIS_Complex"
PetscErrorCode DMCreateFieldIS_Complex(DM dm, PetscInt *numFields, char ***fieldNames, IS **fields)
{
  PetscSection   section, sectionGlobal;
  PetscInt      *fieldSizes, **fieldIndices;
  PetscInt       nF, f, pStart, pEnd, p;
  PetscErrorCode ierr;

  PetscFunctionBegin;
  ierr = DMComplexGetDefaultSection(dm, &section);CHKERRQ(ierr);
  ierr = DMComplexGetDefaultGlobalSection(dm, &sectionGlobal);CHKERRQ(ierr);
  ierr = PetscSectionGetNumFields(section, &nF);CHKERRQ(ierr);
  ierr = PetscMalloc2(nF,PetscInt,&fieldSizes,nF,PetscInt *,&fieldIndices);CHKERRQ(ierr);
  ierr = PetscSectionGetChart(sectionGlobal, &pStart, &pEnd);CHKERRQ(ierr);
  for(f = 0; f < nF; ++f) {
    fieldSizes[f] = 0;
  }
  for(p = pStart; p < pEnd; ++p) {
    PetscInt gdof;

    ierr = PetscSectionGetDof(sectionGlobal, p, &gdof);CHKERRQ(ierr);
    if (gdof > 0) {
      for(f = 0; f < nF; ++f) {
        PetscInt fdof, fcdof;

        ierr = PetscSectionGetFieldDof(section, p, f, &fdof);CHKERRQ(ierr);
        ierr = PetscSectionGetFieldConstraintDof(section, p, f, &fcdof);CHKERRQ(ierr);
        fieldSizes[f] += fdof-fcdof;
      }
    }
  }
  for(f = 0; f < nF; ++f) {
    ierr = PetscMalloc(fieldSizes[f] * sizeof(PetscInt), &fieldIndices[f]);CHKERRQ(ierr);
    fieldSizes[f] = 0;
  }
  for(p = pStart; p < pEnd; ++p) {
    PetscInt gdof, goff;

    ierr = PetscSectionGetDof(sectionGlobal, p, &gdof);CHKERRQ(ierr);
    if (gdof > 0) {
      ierr = PetscSectionGetOffset(sectionGlobal, p, &goff);CHKERRQ(ierr);
      for(f = 0; f < nF; ++f) {
        PetscInt fdof, fcdof, fc;

        ierr = PetscSectionGetFieldDof(section, p, f, &fdof);CHKERRQ(ierr);
        ierr = PetscSectionGetFieldConstraintDof(section, p, f, &fcdof);CHKERRQ(ierr);
        for(fc = 0; fc < fdof-fcdof; ++fc, ++fieldSizes[f]) {
          fieldIndices[f][fieldSizes[f]] = goff++;
        }
      }
    }
  }
  if (numFields) {*numFields = nF;}
  if (fieldNames) {
    ierr = PetscMalloc(nF * sizeof(char *), fieldNames);CHKERRQ(ierr);
    for(f = 0; f < nF; ++f) {
      const char *fieldName;

      ierr = PetscSectionGetFieldName(section, f, &fieldName);CHKERRQ(ierr);
      ierr = PetscStrallocpy(fieldName, (char **) &(*fieldNames)[f]);CHKERRQ(ierr);
    }
  }
  if (fields) {
    ierr = PetscMalloc(nF * sizeof(IS), fields);CHKERRQ(ierr);
    for(f = 0; f < nF; ++f) {
      ierr = ISCreateGeneral(((PetscObject) dm)->comm, fieldSizes[f], fieldIndices[f], PETSC_OWN_POINTER, &(*fields)[f]);CHKERRQ(ierr);
    }
  }
  ierr = PetscFree2(fieldSizes,fieldIndices);CHKERRQ(ierr);
  PetscFunctionReturn(0);
}

#undef __FUNCT__
#define __FUNCT__ "DMComplexGetDimension"
/*@
  DMComplexGetDimension - Return the topological mesh dimension

  Not collective

  Input Parameter:
. mesh - The DMComplex

  Output Parameter:
. dim - The topological mesh dimension

  Level: beginner

.seealso: DMComplexCreate()
@*/
PetscErrorCode DMComplexGetDimension(DM dm, PetscInt *dim)
{
  DM_Complex *mesh = (DM_Complex *) dm->data;

  PetscFunctionBegin;
  PetscValidHeaderSpecific(dm, DM_CLASSID, 1);
  PetscValidPointer(dim, 2);
  *dim = mesh->dim;
  PetscFunctionReturn(0);
}

#undef __FUNCT__
#define __FUNCT__ "DMComplexSetDimension"
/*@
  DMComplexSetDimension - Set the topological mesh dimension

  Collective on mesh

  Input Parameters:
+ mesh - The DMComplex
- dim - The topological mesh dimension

  Level: beginner

.seealso: DMComplexCreate()
@*/
PetscErrorCode DMComplexSetDimension(DM dm, PetscInt dim)
{
  DM_Complex *mesh = (DM_Complex *) dm->data;

  PetscFunctionBegin;
  PetscValidHeaderSpecific(dm, DM_CLASSID, 1);
  PetscValidLogicalCollectiveInt(dm, dim, 2);
  mesh->dim = dim;
  PetscFunctionReturn(0);
}

#undef __FUNCT__
#define __FUNCT__ "DMComplexGetChart"
/*@
  DMComplexGetChart - Return the interval for all mesh points [pStart, pEnd)

  Not collective

  Input Parameter:
. mesh - The DMComplex

  Output Parameters:
+ pStart - The first mesh point
- pEnd   - The upper bound for mesh points

  Level: beginner

.seealso: DMComplexCreate(), DMComplexSetChart()
@*/
PetscErrorCode DMComplexGetChart(DM dm, PetscInt *pStart, PetscInt *pEnd)
{
  DM_Complex    *mesh = (DM_Complex *) dm->data;
  PetscErrorCode ierr;

  PetscFunctionBegin;
  PetscValidHeaderSpecific(dm, DM_CLASSID, 1);
  ierr = PetscSectionGetChart(mesh->coneSection, pStart, pEnd);CHKERRQ(ierr);
  PetscFunctionReturn(0);
}

#undef __FUNCT__
#define __FUNCT__ "DMComplexSetChart"
/*@
  DMComplexSetChart - Set the interval for all mesh points [pStart, pEnd)

  Not collective

  Input Parameters:
+ mesh - The DMComplex
. pStart - The first mesh point
- pEnd   - The upper bound for mesh points

  Output Parameters:

  Level: beginner

.seealso: DMComplexCreate(), DMComplexGetChart()
@*/
PetscErrorCode DMComplexSetChart(DM dm, PetscInt pStart, PetscInt pEnd)
{
  DM_Complex    *mesh = (DM_Complex *) dm->data;
  PetscErrorCode ierr;

  PetscFunctionBegin;
  PetscValidHeaderSpecific(dm, DM_CLASSID, 1);
  ierr = PetscSectionSetChart(mesh->coneSection, pStart, pEnd);CHKERRQ(ierr);
  PetscFunctionReturn(0);
}

#undef __FUNCT__
#define __FUNCT__ "DMComplexGetConeSize"
/*@
  DMComplexGetConeSize - Return the number of in-edges for this point in the Sieve DAG

  Not collective

  Input Parameters:
+ mesh - The DMComplex
- p - The Sieve point, which must lie in the chart set with DMComplexSetChart()

  Output Parameter:
. size - The cone size for point p

  Level: beginner

.seealso: DMComplexCreate(), DMComplexSetConeSize(), DMComplexSetChart()
@*/
PetscErrorCode DMComplexGetConeSize(DM dm, PetscInt p, PetscInt *size)
{
  DM_Complex    *mesh = (DM_Complex *) dm->data;
  PetscErrorCode ierr;

  PetscFunctionBegin;
  PetscValidHeaderSpecific(dm, DM_CLASSID, 1);
  PetscValidPointer(size, 3);
  ierr = PetscSectionGetDof(mesh->coneSection, p, size);CHKERRQ(ierr);
  PetscFunctionReturn(0);
}

#undef __FUNCT__
#define __FUNCT__ "DMComplexSetConeSize"
/*@
  DMComplexSetConeSize - Set the number of in-edges for this point in the Sieve DAG

  Not collective

  Input Parameters:
+ mesh - The DMComplex
. p - The Sieve point, which must lie in the chart set with DMComplexSetChart()
- size - The cone size for point p

  Output Parameter:

  Note:
  This should be called after DMComplexSetChart().

  Level: beginner

.seealso: DMComplexCreate(), DMComplexGetConeSize(), DMComplexSetChart()
@*/
PetscErrorCode DMComplexSetConeSize(DM dm, PetscInt p, PetscInt size)
{
  DM_Complex    *mesh = (DM_Complex *) dm->data;
  PetscErrorCode ierr;

  PetscFunctionBegin;
  PetscValidHeaderSpecific(dm, DM_CLASSID, 1);
  ierr = PetscSectionSetDof(mesh->coneSection, p, size);CHKERRQ(ierr);
  mesh->maxConeSize = PetscMax(mesh->maxConeSize, size);
  PetscFunctionReturn(0);
}

#undef __FUNCT__
#define __FUNCT__ "DMComplexGetCone"
/*@C
  DMComplexGetCone - Return the points on the in-edges for this point in the Sieve DAG

  Not collective

  Input Parameters:
+ mesh - The DMComplex
- p - The Sieve point, which must lie in the chart set with DMComplexSetChart()

  Output Parameter:
. cone - An array of points which are on the in-edges for point p

  Level: beginner

  Note:
  This routine is not available in Fortran.

.seealso: DMComplexCreate(), DMComplexSetCone(), DMComplexSetChart()
@*/
PetscErrorCode DMComplexGetCone(DM dm, PetscInt p, const PetscInt *cone[])
{
  DM_Complex    *mesh = (DM_Complex *) dm->data;
  PetscInt       off;
  PetscErrorCode ierr;

  PetscFunctionBegin;
  PetscValidHeaderSpecific(dm, DM_CLASSID, 1);
  PetscValidPointer(cone, 3);
  ierr = PetscSectionGetOffset(mesh->coneSection, p, &off);CHKERRQ(ierr);
  *cone = &mesh->cones[off];
  PetscFunctionReturn(0);
}

#undef __FUNCT__
#define __FUNCT__ "DMComplexSetCone"
/*@
  DMComplexSetCone - Set the points on the in-edges for this point in the Sieve DAG

  Not collective

  Input Parameters:
+ mesh - The DMComplex
. p - The Sieve point, which must lie in the chart set with DMComplexSetChart()
- cone - An array of points which are on the in-edges for point p

  Output Parameter:

  Note:
  This should be called after all calls to DMComplexSetConeSize() and DMSetUp().

  Level: beginner

.seealso: DMComplexCreate(), DMComplexGetCone(), DMComplexSetChart(), DMComplexSetConeSize(), DMSetUp()
@*/
PetscErrorCode DMComplexSetCone(DM dm, PetscInt p, const PetscInt cone[])
{
  DM_Complex    *mesh = (DM_Complex *) dm->data;
  PetscInt       pStart, pEnd;
  PetscInt       dof, off, c;
  PetscErrorCode ierr;

  PetscFunctionBegin;
  PetscValidHeaderSpecific(dm, DM_CLASSID, 1);
  PetscValidPointer(cone, 3);
  ierr = PetscSectionGetChart(mesh->coneSection, &pStart, &pEnd);CHKERRQ(ierr);
  ierr = PetscSectionGetDof(mesh->coneSection, p, &dof);CHKERRQ(ierr);
  ierr = PetscSectionGetOffset(mesh->coneSection, p, &off);CHKERRQ(ierr);
  if ((p < pStart) || (p >= pEnd)) {SETERRQ3(((PetscObject) dm)->comm, PETSC_ERR_ARG_OUTOFRANGE, "Mesh point %D is not in the valid range [%D, %D)", p, pStart, pEnd);}
  for(c = 0; c < dof; ++c) {
    if ((cone[c] < pStart) || (cone[c] >= pEnd)) {SETERRQ3(((PetscObject) dm)->comm, PETSC_ERR_ARG_OUTOFRANGE, "Cone point %D is not in the valid range [%D. %D)", cone[c], pStart, pEnd);}
    mesh->cones[off+c] = cone[c];
  }
  PetscFunctionReturn(0);
}

#undef __FUNCT__
#define __FUNCT__ "DMComplexGetConeOrientation"
/*@C
  DMComplexGetConeOrientation - Return the orientations on the in-edges for this point in the Sieve DAG

  Not collective

  Input Parameters:
+ mesh - The DMComplex
- p - The Sieve point, which must lie in the chart set with DMComplexSetChart()

  Output Parameter:
. coneOrientation - An array of orientations which are on the in-edges for point p. An orientation is an
                    integer giving the prescription for cone traversal. If it is negative, the cone is
                    traversed in the opposite direction. Its value 'o', or if negative '-(o+1)', gives
                    the index of the cone point on which to start.

  Level: beginner

  Note:
  This routine is not available in Fortran.

.seealso: DMComplexCreate(), DMComplexGetCone(), DMComplexSetCone(), DMComplexSetChart()
@*/
PetscErrorCode DMComplexGetConeOrientation(DM dm, PetscInt p, const PetscInt *coneOrientation[])
{
  DM_Complex    *mesh = (DM_Complex *) dm->data;
  PetscInt       off;
  PetscErrorCode ierr;

  PetscFunctionBegin;
  PetscValidHeaderSpecific(dm, DM_CLASSID, 1);
  PetscValidPointer(coneOrientation, 3);
  ierr = PetscSectionGetOffset(mesh->coneSection, p, &off);CHKERRQ(ierr);
  *coneOrientation = &mesh->coneOrientations[off];
  PetscFunctionReturn(0);
}

#undef __FUNCT__
#define __FUNCT__ "DMComplexSetConeOrientation"
/*@
  DMComplexSetConeOrientation - Set the orientations on the in-edges for this point in the Sieve DAG

  Not collective

  Input Parameters:
+ mesh - The DMComplex
. p - The Sieve point, which must lie in the chart set with DMComplexSetChart()
- coneOrientation - An array of orientations which are on the in-edges for point p. An orientation is an
                    integer giving the prescription for cone traversal. If it is negative, the cone is
                    traversed in the opposite direction. Its value 'o', or if negative '-(o+1)', gives
                    the index of the cone point on which to start.

  Output Parameter:

  Note:
  This should be called after all calls to DMComplexSetConeSize() and DMSetUp().

  Level: beginner

.seealso: DMComplexCreate(), DMComplexGetConeOrientation(), DMComplexSetCone(), DMComplexSetChart(), DMComplexSetConeSize(), DMSetUp()
@*/
PetscErrorCode DMComplexSetConeOrientation(DM dm, PetscInt p, const PetscInt coneOrientation[])
{
  DM_Complex    *mesh = (DM_Complex *) dm->data;
  PetscInt       pStart, pEnd;
  PetscInt       dof, off, c;
  PetscErrorCode ierr;

  PetscFunctionBegin;
  PetscValidHeaderSpecific(dm, DM_CLASSID, 1);
  PetscValidPointer(coneOrientation, 3);
  ierr = PetscSectionGetChart(mesh->coneSection, &pStart, &pEnd);CHKERRQ(ierr);
  ierr = PetscSectionGetDof(mesh->coneSection, p, &dof);CHKERRQ(ierr);
  ierr = PetscSectionGetOffset(mesh->coneSection, p, &off);CHKERRQ(ierr);
  if ((p < pStart) || (p >= pEnd)) {SETERRQ3(((PetscObject) dm)->comm, PETSC_ERR_ARG_OUTOFRANGE, "Mesh point %D is not in the valid range [%D, %D)", p, pStart, pEnd);}
  for(c = 0; c < dof; ++c) {
    PetscInt cdof, o = coneOrientation[c];

    ierr = PetscSectionGetDof(mesh->coneSection, mesh->cones[off+c], &cdof);CHKERRQ(ierr);
    if ((o < -(cdof+1)) || (o >= cdof)) {SETERRQ3(((PetscObject) dm)->comm, PETSC_ERR_ARG_OUTOFRANGE, "Cone orientation %D is not in the valid range [%D. %D)", o, -(cdof+1), cdof);}
    mesh->coneOrientations[off+c] = o;
  }
  PetscFunctionReturn(0);
}

#undef __FUNCT__
#define __FUNCT__ "DMComplexInsertCone"
PetscErrorCode DMComplexInsertCone(DM dm, PetscInt p, PetscInt conePos, PetscInt conePoint)
{
  DM_Complex    *mesh = (DM_Complex *) dm->data;
  PetscInt       pStart, pEnd;
  PetscInt       dof, off;
  PetscErrorCode ierr;

  PetscFunctionBegin;
  PetscValidHeaderSpecific(dm, DM_CLASSID, 1);
  ierr = PetscSectionGetChart(mesh->coneSection, &pStart, &pEnd);CHKERRQ(ierr);
  ierr = PetscSectionGetDof(mesh->coneSection, p, &dof);CHKERRQ(ierr);
  ierr = PetscSectionGetOffset(mesh->coneSection, p, &off);CHKERRQ(ierr);
  if ((p < pStart) || (p >= pEnd)) {SETERRQ3(((PetscObject) dm)->comm, PETSC_ERR_ARG_OUTOFRANGE, "Mesh point %D is not in the valid range [%D, %D)", p, pStart, pEnd);}
  if ((conePoint < pStart) || (conePoint >= pEnd)) {SETERRQ3(((PetscObject) dm)->comm, PETSC_ERR_ARG_OUTOFRANGE, "Cone point %D is not in the valid range [%D, %D)", conePoint, pStart, pEnd);}
  if (conePos >= dof) {SETERRQ2(((PetscObject) dm)->comm, PETSC_ERR_ARG_OUTOFRANGE, "Cone position %D is not in the valid range [0, %D)", conePos, dof);}
  mesh->cones[off+conePos] = conePoint;
  PetscFunctionReturn(0);
}

#undef __FUNCT__
#define __FUNCT__ "DMComplexGetSupportSize"
/*@
  DMComplexGetSupportSize - Return the number of out-edges for this point in the Sieve DAG

  Not collective

  Input Parameters:
+ mesh - The DMComplex
- p - The Sieve point, which must lie in the chart set with DMComplexSetChart()

  Output Parameter:
. size - The support size for point p

  Level: beginner

.seealso: DMComplexCreate(), DMComplexSetConeSize(), DMComplexSetChart(), DMComplexGetConeSize()
@*/
PetscErrorCode DMComplexGetSupportSize(DM dm, PetscInt p, PetscInt *size)
{
  DM_Complex    *mesh = (DM_Complex *) dm->data;
  PetscErrorCode ierr;

  PetscFunctionBegin;
  PetscValidHeaderSpecific(dm, DM_CLASSID, 1);
  PetscValidPointer(size, 3);
  ierr = PetscSectionGetDof(mesh->supportSection, p, size);CHKERRQ(ierr);
  PetscFunctionReturn(0);
}

#undef __FUNCT__
#define __FUNCT__ "DMComplexGetSupport"
/*@C
  DMComplexGetSupport - Return the points on the out-edges for this point in the Sieve DAG

  Not collective

  Input Parameters:
+ mesh - The DMComplex
- p - The Sieve point, which must lie in the chart set with DMComplexSetChart()

  Output Parameter:
. support - An array of points which are on the out-edges for point p

  Level: beginner

.seealso: DMComplexCreate(), DMComplexSetCone(), DMComplexSetChart(), DMComplexGetCone()
@*/
PetscErrorCode DMComplexGetSupport(DM dm, PetscInt p, const PetscInt *support[])
{
  DM_Complex    *mesh = (DM_Complex *) dm->data;
  PetscInt       off;
  PetscErrorCode ierr;

  PetscFunctionBegin;
  PetscValidHeaderSpecific(dm, DM_CLASSID, 1);
  PetscValidPointer(support, 3);
  ierr = PetscSectionGetOffset(mesh->supportSection, p, &off);CHKERRQ(ierr);
  *support = &mesh->supports[off];
  PetscFunctionReturn(0);
}

#undef __FUNCT__
#define __FUNCT__ "DMComplexGetTransitiveClosure"
/*@C
  DMComplexGetTransitiveClosure - Return the points on the transitive closure of the in-edges or out-edges for this point in the Sieve DAG

  Not collective

  Input Parameters:
+ mesh - The DMComplex
. p - The Sieve point, which must lie in the chart set with DMComplexSetChart()
. useCone - PETSC_TRUE for in-edges,  otherwise use out-edges
- points - If points is PETSC_NULL on input, internal storage will be returned, otherwise the provided array is used

  Output Parameters:
+ numPoints - The number of points in the closure, so points[] is of size 2*numPoints
- points - The points and point orientations, interleaved as pairs [p0, o0, p1, o1, ...]

  Note:
  If using internal storage (points is PETSC_NULL on input), each call overwrites the last output.

  Level: beginner

.seealso: DMComplexCreate(), DMComplexSetCone(), DMComplexSetChart(), DMComplexGetCone()
@*/
PetscErrorCode DMComplexGetTransitiveClosure(DM dm, PetscInt p, PetscBool useCone, PetscInt *numPoints, PetscInt *points[])
{
  DM_Complex     *mesh = (DM_Complex *) dm->data;
  PetscInt       *closure, *fifo;
  const PetscInt *tmp, *tmpO = PETSC_NULL;
  PetscInt        tmpSize, t;
  PetscInt        closureSize = 2, fifoSize = 0, fifoStart = 0;
  PetscErrorCode  ierr;

  PetscFunctionBegin;
  PetscValidHeaderSpecific(dm, DM_CLASSID, 1);
  if (!mesh->closureTmpA) {
    PetscInt depth, maxSize;

    ierr = DMComplexGetDepth(dm, &depth);CHKERRQ(ierr);
    maxSize = 2*PetscMax(pow(mesh->maxConeSize, depth)+1, pow(mesh->maxSupportSize, depth)+1);
    ierr = PetscMalloc2(maxSize,PetscInt,&mesh->closureTmpA,maxSize,PetscInt,&mesh->closureTmpB);CHKERRQ(ierr);
  }
  closure = *points ? *points : mesh->closureTmpA;
  fifo    = mesh->closureTmpB;
  closure[0] = p; closure[1] = 0;
  /* This is only 1-level */
  if (useCone) {
    ierr = DMComplexGetConeSize(dm, p, &tmpSize);CHKERRQ(ierr);
    ierr = DMComplexGetCone(dm, p, &tmp);CHKERRQ(ierr);
    ierr = DMComplexGetConeOrientation(dm, p, &tmpO);CHKERRQ(ierr);
  } else {
    ierr = DMComplexGetSupportSize(dm, p, &tmpSize);CHKERRQ(ierr);
    ierr = DMComplexGetSupport(dm, p, &tmp);CHKERRQ(ierr);
  }
  for(t = 0; t < tmpSize; ++t, closureSize += 2, fifoSize += 2) {
    const PetscInt cp = tmp[t];
    const PetscInt co = tmpO ? tmpO[t] : 0;

    closure[closureSize]   = cp;
    closure[closureSize+1] = co;
    fifo[fifoSize]         = cp;
    fifo[fifoSize+1]       = co;
  }
  while(fifoSize - fifoStart) {
    const PetscInt q   = fifo[fifoStart];
    const PetscInt o   = fifo[fifoStart+1];
    const PetscInt rev = o >= 0 ? 0 : 1;
    const PetscInt off = rev ? -(o+1) : o;

    if (useCone) {
      ierr = DMComplexGetConeSize(dm, q, &tmpSize);CHKERRQ(ierr);
      ierr = DMComplexGetCone(dm, q, &tmp);CHKERRQ(ierr);
      ierr = DMComplexGetConeOrientation(dm, q, &tmpO);CHKERRQ(ierr);
    } else {
      ierr = DMComplexGetSupportSize(dm, q, &tmpSize);CHKERRQ(ierr);
      ierr = DMComplexGetSupport(dm, q, &tmp);CHKERRQ(ierr);
      tmpO = PETSC_NULL;
    }
    for(t = 0; t < tmpSize; ++t) {
      const PetscInt i  = ((rev ? tmpSize-t : t) + off)%tmpSize;
      const PetscInt cp = tmp[i];
      const PetscInt co = tmpO ? tmpO[i] : 0;
      PetscInt       c;

      /* Check for duplicate */
      for(c = 0; c < closureSize; c += 2) {
        if (closure[c] == cp) break;
      }
      if (c == closureSize) {
        closure[closureSize]   = cp;
        closure[closureSize+1] = co;
        fifo[fifoSize]         = cp;
        fifo[fifoSize+1]       = co;
        closureSize += 2;
        fifoSize    += 2;
      }
    }
    fifoStart += 2;
  }
  if (numPoints) *numPoints = closureSize/2;
  if (points)    *points    = closure;
  PetscFunctionReturn(0);
}

#undef __FUNCT__
#define __FUNCT__ "DMComplexGetFaces"
/*
  DMComplexGetFaces - 

  Note: This will only work for cell-vertex meshes.
*/
PetscErrorCode DMComplexGetFaces(DM dm, PetscInt p, PetscInt *numFaces, PetscInt *faceSize, const PetscInt *faces[])
{
  DM_Complex     *mesh = (DM_Complex *) dm->data;
  const PetscInt *cone;
  PetscInt        depth, dim, coneSize;
  PetscErrorCode  ierr;

  PetscFunctionBegin;
  PetscValidHeaderSpecific(dm, DM_CLASSID, 1);
  ierr = DMComplexGetDimension(dm, &dim);CHKERRQ(ierr);
  ierr = DMComplexGetDepth(dm, &depth);CHKERRQ(ierr);
  if (depth > 1) {SETERRQ(((PetscObject) dm)->comm, PETSC_ERR_ARG_OUTOFRANGE, "Faces can only be returned for cell-vertex meshes.");}
  if (!mesh->facesTmp) {ierr = PetscMalloc(mesh->maxConeSize*mesh->maxSupportSize * sizeof(PetscInt), &mesh->facesTmp);CHKERRQ(ierr);}
  ierr = DMComplexGetConeSize(dm, p, &coneSize);CHKERRQ(ierr);
  ierr = DMComplexGetCone(dm, p, &cone);CHKERRQ(ierr);
  switch(dim) {
  case 2:
    switch(coneSize) {
    case 3:
      mesh->facesTmp[0] = cone[0]; mesh->facesTmp[1] = cone[1];
      mesh->facesTmp[2] = cone[1]; mesh->facesTmp[3] = cone[2];
      mesh->facesTmp[4] = cone[2]; mesh->facesTmp[5] = cone[0];
      *numFaces = 3;
      *faceSize = 2;
      *faces    = mesh->facesTmp;
      break;
    default:
      SETERRQ2(((PetscObject) dm)->comm, PETSC_ERR_ARG_OUTOFRANGE, "Cone size %D not supported for dimension %", coneSize, dim);
    }
    break;
  default:
    SETERRQ1(((PetscObject) dm)->comm, PETSC_ERR_ARG_OUTOFRANGE, "Dimension % not supported", dim);
  }
  PetscFunctionReturn(0);
}

#undef __FUNCT__
#define __FUNCT__ "DMComplexGetMaxSizes"
/*@
  DMComplexGetMaxSizes - Return the maximum number of in-edges (cone) and out-edges (support) for any point in the Sieve DAG

  Not collective

  Input Parameter:
. mesh - The DMComplex

  Output Parameters:
+ maxConeSize - The maximum number of in-edges
- maxSupportSize - The maximum number of out-edges

  Level: beginner

.seealso: DMComplexCreate(), DMComplexSetConeSize(), DMComplexSetChart()
@*/
PetscErrorCode DMComplexGetMaxSizes(DM dm, PetscInt *maxConeSize, PetscInt *maxSupportSize)
{
  DM_Complex *mesh = (DM_Complex *) dm->data;

  PetscFunctionBegin;
  PetscValidHeaderSpecific(dm, DM_CLASSID, 1);
  if (maxConeSize)    *maxConeSize    = mesh->maxConeSize;
  if (maxSupportSize) *maxSupportSize = mesh->maxSupportSize;
  PetscFunctionReturn(0);
}

#undef __FUNCT__
#define __FUNCT__ "DMSetUp_Complex"
PetscErrorCode DMSetUp_Complex(DM dm)
{
  DM_Complex    *mesh = (DM_Complex *) dm->data;
  PetscInt       size;
  PetscErrorCode ierr;

  PetscFunctionBegin;
  PetscValidHeaderSpecific(dm, DM_CLASSID, 1);
  ierr = PetscSectionSetUp(mesh->coneSection);CHKERRQ(ierr);
  ierr = PetscSectionGetStorageSize(mesh->coneSection, &size);CHKERRQ(ierr);
  ierr = PetscMalloc(size * sizeof(PetscInt), &mesh->cones);CHKERRQ(ierr);
  ierr = PetscMalloc(size * sizeof(PetscInt), &mesh->coneOrientations);CHKERRQ(ierr);
  ierr = PetscMemzero(mesh->coneOrientations, size * sizeof(PetscInt));CHKERRQ(ierr);
  PetscFunctionReturn(0);
}

#undef __FUNCT__
#define __FUNCT__ "DMComplexSymmetrize"
/*@
  DMComplexSymmetrize - Creates support (out-edge) information from cone (in-edge) inoformation

  Not collective

  Input Parameter:
. mesh - The DMComplex

  Output Parameter:

  Note:
  This should be called after all calls to DMComplexSetCone()

  Level: beginner

.seealso: DMComplexCreate(), DMComplexSetChart(), DMComplexSetConeSize(), DMComplexSetCone()
@*/
PetscErrorCode DMComplexSymmetrize(DM dm)
{
  DM_Complex    *mesh = (DM_Complex *) dm->data;
  PetscInt      *offsets;
  PetscInt       supportSize;
  PetscInt       pStart, pEnd, p;
  PetscErrorCode ierr;

  PetscFunctionBegin;
  PetscValidHeaderSpecific(dm, DM_CLASSID, 1);
  /* Calculate support sizes */
  ierr = DMComplexGetChart(dm, &pStart, &pEnd);CHKERRQ(ierr);
  ierr = PetscSectionSetChart(mesh->supportSection, pStart, pEnd);CHKERRQ(ierr);
  for(p = pStart; p < pEnd; ++p) {
    PetscInt dof, off, c;

    ierr = PetscSectionGetDof(mesh->coneSection, p, &dof);CHKERRQ(ierr);
    ierr = PetscSectionGetOffset(mesh->coneSection, p, &off);CHKERRQ(ierr);
    for(c = off; c < off+dof; ++c) {
      ierr = PetscSectionAddDof(mesh->supportSection, mesh->cones[c], 1);CHKERRQ(ierr);
    }
  }
  for(p = pStart; p < pEnd; ++p) {
    PetscInt dof;

    ierr = PetscSectionGetDof(mesh->supportSection, p, &dof);CHKERRQ(ierr);
    mesh->maxSupportSize = PetscMax(mesh->maxSupportSize, dof);
  }
  ierr = PetscSectionSetUp(mesh->supportSection);CHKERRQ(ierr);
  /* Calculate supports */
  ierr = PetscSectionGetStorageSize(mesh->supportSection, &supportSize);CHKERRQ(ierr);
  ierr = PetscMalloc(supportSize * sizeof(PetscInt), &mesh->supports);CHKERRQ(ierr);
  ierr = PetscMalloc((pEnd - pStart) * sizeof(PetscInt), &offsets);CHKERRQ(ierr);
  ierr = PetscMemzero(offsets, (pEnd - pStart) * sizeof(PetscInt));CHKERRQ(ierr);
  for(p = pStart; p < pEnd; ++p) {
    PetscInt dof, off, c;

    ierr = PetscSectionGetDof(mesh->coneSection, p, &dof);CHKERRQ(ierr);
    ierr = PetscSectionGetOffset(mesh->coneSection, p, &off);CHKERRQ(ierr);
    for(c = off; c < off+dof; ++c) {
      const PetscInt q = mesh->cones[c];
      PetscInt       offS;

      ierr = PetscSectionGetOffset(mesh->supportSection, q, &offS);CHKERRQ(ierr);
      mesh->supports[offS+offsets[q]] = p;
      ++offsets[q];
    }
  }
  ierr = PetscFree(offsets);CHKERRQ(ierr);
  PetscFunctionReturn(0);
}

#undef __FUNCT__
#define __FUNCT__ "DMComplexSetDepth_Private"
PetscErrorCode DMComplexSetDepth_Private(DM dm, PetscInt p, PetscInt *depth)
{
  PetscInt       d;
  PetscErrorCode ierr;

  PetscFunctionBegin;
  ierr = DMComplexGetLabelValue(dm, "depth", p, &d);CHKERRQ(ierr);
  if (d < 0) {
    /* We are guaranteed that the point has a cone since the depth was not yet set */
    const PetscInt *cone;
    PetscInt        dCone;

    ierr = DMComplexGetCone(dm, p, &cone);CHKERRQ(ierr);
    ierr = DMComplexSetDepth_Private(dm, cone[0], &dCone);CHKERRQ(ierr);
    d    = dCone+1;
    ierr = DMComplexSetLabelValue(dm, "depth", p, d);CHKERRQ(ierr);
  }
  *depth = d;
  PetscFunctionReturn(0);
}

#undef __FUNCT__
#define __FUNCT__ "DMComplexStratify"
/*@
  DMComplexStratify - The Sieve DAG for most topologies is a graded poset (http://en.wikipedia.org/wiki/Graded_poset), and
  can be illustrated by Hasse Diagram (a http://en.wikipedia.org/wiki/Hasse_diagram). The strata group all points of the
  same grade, and this function calculates the strata. This grade can be seen as the height (or depth) of the point in
  the DAG.

  Not collective

  Input Parameter:
. mesh - The DMComplex

  Output Parameter:

  Notes:
  The normal association for the point grade is element dimension (or co-dimension). For instance, all vertices would
  have depth 0, and all edges depth 1. Likewise, all cells heights would have height 0, and all faces height 1.

  This should be called after all calls to DMComplexSymmetrize()

  Level: beginner

.seealso: DMComplexCreate(), DMComplexSymmetrize()
@*/
PetscErrorCode DMComplexStratify(DM dm)
{
  DM_Complex    *mesh = (DM_Complex *) dm->data;
  PetscInt       pStart, pEnd, p;
  PetscInt       numRoots = 0, numLeaves = 0;
  PetscErrorCode ierr;

  PetscFunctionBegin;
  PetscValidHeaderSpecific(dm, DM_CLASSID, 1);
  /* Calculate depth */
  ierr = PetscSectionGetChart(mesh->coneSection, &pStart, &pEnd);CHKERRQ(ierr);
  /* Initialize roots and count leaves */
  for(p = pStart; p < pEnd; ++p) {
    PetscInt coneSize, supportSize;

    ierr = DMComplexGetConeSize(dm, p, &coneSize);CHKERRQ(ierr);
    ierr = DMComplexGetSupportSize(dm, p, &supportSize);CHKERRQ(ierr);
    if (!coneSize && supportSize) {
      ++numRoots;
      ierr = DMComplexSetLabelValue(dm, "depth", p, 0);CHKERRQ(ierr);
    } else if (!supportSize && coneSize) {
      ++numLeaves;
    }
  }
  if (numRoots + numLeaves == (pEnd - pStart)) {
    for(p = pStart; p < pEnd; ++p) {
      PetscInt coneSize, supportSize;

      ierr = DMComplexGetConeSize(dm, p, &coneSize);CHKERRQ(ierr);
      ierr = DMComplexGetSupportSize(dm, p, &supportSize);CHKERRQ(ierr);
      if (!supportSize && coneSize) {
        ierr = DMComplexSetLabelValue(dm, "depth", p, 1);CHKERRQ(ierr);
      }
    }
  } else {
    /* This might be slow since lookup is not fast */
    for(p = pStart; p < pEnd; ++p) {
      PetscInt depth;

      ierr = DMComplexSetDepth_Private(dm, p, &depth);CHKERRQ(ierr);
    }
  }
  PetscFunctionReturn(0);
}

#undef __FUNCT__
#define __FUNCT__ "DMComplexHasLabel"
/*@C
  DMComplexHasLabel - Determine whether the mesh has a label of a given name

  Not Collective

  Input Parameters:
+ dm   - The DMComplex object
- name - The label name

  Output Parameter:
. hasLabel - PETSC_TRUE if the label is present

  Level: intermediate

.keywords: mesh
.seealso: DMComplexGetLabelValue(), DMComplexSetLabelValue(), DMComplexGetLabelStratum()
@*/
PetscErrorCode DMComplexHasLabel(DM dm, const char name[], PetscBool *hasLabel)
{
  DM_Complex    *mesh = (DM_Complex *) dm->data;
  SieveLabel     next = mesh->labels;
  PetscErrorCode ierr;

  PetscFunctionBegin;
  PetscValidHeaderSpecific(dm, DM_CLASSID, 1);
  PetscValidCharPointer(name, 2);
  PetscValidPointer(hasLabel, 3);
  *hasLabel = PETSC_FALSE;
  while(next) {
    ierr = PetscStrcmp(name, next->name, hasLabel);CHKERRQ(ierr);
    if (*hasLabel) break;
    next = next->next;
  }
  PetscFunctionReturn(0);
}

#undef __FUNCT__
#define __FUNCT__ "DMComplexGetLabelValue"
/*@C
  DMComplexGetLabelValue - Get the value in a Sieve Label for the given point, with 0 as the default

  Not Collective

  Input Parameters:
+ dm   - The DMComplex object
. name - The label name
- point - The mesh point

  Output Parameter:
. value - The label value for this point, or -1 if the point is not in the label

  Level: beginner

.keywords: mesh
.seealso: DMComplexSetLabelValue(), DMComplexGetLabelStratum()
@*/
PetscErrorCode DMComplexGetLabelValue(DM dm, const char name[], PetscInt point, PetscInt *value)
{
  DM_Complex    *mesh = (DM_Complex *) dm->data;
  SieveLabel     next = mesh->labels;
  PetscBool      flg;
  PetscInt       v, p;
  PetscErrorCode ierr;

  PetscFunctionBegin;
  PetscValidHeaderSpecific(dm, DM_CLASSID, 1);
  PetscValidCharPointer(name, 2);
  *value = -1;
  ierr = DMComplexHasLabel(dm, name, &flg);CHKERRQ(ierr);
  if (!flg) {SETERRQ1(((PetscObject) dm)->comm, PETSC_ERR_ARG_WRONG, "No label named %s was found", name);CHKERRQ(ierr);}
  /* We should have a generic GetLabel() and a Label class */
  while(next) {
    ierr = PetscStrcmp(name, next->name, &flg);CHKERRQ(ierr);
    if (flg) break;
    next = next->next;
  }
  /* Find, or add, label value */
  for(v = 0; v < next->numStrata; ++v) {
    for(p = next->stratumOffsets[v]; p < next->stratumOffsets[v]+next->stratumSizes[v]; ++p) {
      if (next->points[p] == point) {
        *value = next->stratumValues[v];
        break;
      }
    }
  }
  PetscFunctionReturn(0);
}

#undef __FUNCT__
#define __FUNCT__ "DMComplexSetLabelValue"
/*@C
  DMComplexSetLabelValue - Add a point to a Sieve Label with given value

  Not Collective

  Input Parameters:
+ dm   - The DMComplex object
. name - The label name
. point - The mesh point
- value - The label value for this point

  Output Parameter:

  Level: beginner

.keywords: mesh
.seealso: DMComplexGetLabelStratum()
@*/
PetscErrorCode DMComplexSetLabelValue(DM dm, const char name[], PetscInt point, PetscInt value)
{
  DM_Complex    *mesh = (DM_Complex *) dm->data;
  SieveLabel     next = mesh->labels;
  PetscBool      flg  = PETSC_FALSE;
  PetscInt       v, p;
  PetscErrorCode ierr;

  PetscFunctionBegin;
  PetscValidHeaderSpecific(dm, DM_CLASSID, 1);
  PetscValidCharPointer(name, 2);
  /* Find, or create, label */
  while(next) {
    ierr = PetscStrcmp(name, next->name, &flg);CHKERRQ(ierr);
    if (flg) break;
    next = next->next;
  }
  if (!flg) {
    SieveLabel tmpLabel = mesh->labels;
    ierr = PetscNew(struct Sieve_Label, &mesh->labels);CHKERRQ(ierr);
    mesh->labels->next = tmpLabel;
    next = mesh->labels;
    ierr = PetscStrallocpy(name, &next->name);CHKERRQ(ierr);
  }
  /* Find, or add, label value */
  for(v = 0; v < next->numStrata; ++v) {
    if (next->stratumValues[v] == value) break;
  }
  if (v >= next->numStrata) {
    PetscInt *tmpV, *tmpO, *tmpS;
    ierr = PetscMalloc3(next->numStrata+1,PetscInt,&tmpV,next->numStrata+2,PetscInt,&tmpO,next->numStrata+1,PetscInt,&tmpS);CHKERRQ(ierr);
    for(v = 0; v < next->numStrata; ++v) {
      tmpV[v] = next->stratumValues[v];
      tmpO[v] = next->stratumOffsets[v];
      tmpS[v] = next->stratumSizes[v];
    }
    tmpV[v] = value;
    tmpO[v] = v == 0 ? 0 : next->stratumOffsets[v];
    tmpS[v] = 0;
    tmpO[v+1] = tmpO[v];
    ++next->numStrata;
    ierr = PetscFree3(next->stratumValues,next->stratumOffsets,next->stratumSizes);CHKERRQ(ierr);
    next->stratumValues  = tmpV;
    next->stratumOffsets = tmpO;
    next->stratumSizes   = tmpS;
  }
  /* Check whether point exists */
  for(p = next->stratumOffsets[v]; p < next->stratumOffsets[v]+next->stratumSizes[v]; ++p) {
    if (next->points[p] == point) {
      break;
    }
  }
  /* Add point: NEED TO OPTIMIZE */
  if (p >= next->stratumOffsets[v]+next->stratumSizes[v]) {
    /* Check for reallocation */
    if (next->stratumSizes[v] >= next->stratumOffsets[v+1]-next->stratumOffsets[v]) {
      PetscInt  oldSize   = next->stratumOffsets[v+1]-next->stratumOffsets[v];
      PetscInt  newSize   = PetscMax(10, 2*oldSize); /* Double the size, since 2 is the optimal base for this online algorithm */
      PetscInt  shift     = newSize - oldSize;
      PetscInt  allocSize = next->stratumOffsets[next->numStrata] + shift;
      PetscInt *newPoints;
      PetscInt  w, q;

      ierr = PetscMalloc(allocSize * sizeof(PetscInt), &newPoints);CHKERRQ(ierr);
      for(q = 0; q < next->stratumOffsets[v]+next->stratumSizes[v]; ++q) {
        newPoints[q] = next->points[q];
      }
      for(w = v+1; w < next->numStrata; ++w) {
        for(q = next->stratumOffsets[w]; q < next->stratumOffsets[w]+next->stratumSizes[w]; ++q) {
          newPoints[q+shift] = next->points[q];
        }
        next->stratumOffsets[w] += shift;
      }
      next->stratumOffsets[next->numStrata] += shift;
      ierr = PetscFree(next->points);CHKERRQ(ierr);
      next->points = newPoints;
    }
    /* Insert point and resort */
    next->points[next->stratumOffsets[v]+next->stratumSizes[v]] = point;
    ++next->stratumSizes[v];
    ierr = PetscSortInt(next->stratumSizes[v], &next->points[next->stratumOffsets[v]]);CHKERRQ(ierr);
  }
  PetscFunctionReturn(0);
}

#undef __FUNCT__
#define __FUNCT__ "DMComplexGetLabelSize"
/*@C
  DMComplexGetLabelSize - Get the number of different integer ids in a Label

  Not Collective

  Input Parameters:
+ dm   - The DMComplex object
- name - The label name

  Output Parameter:
. size - The label size (number of different integer ids)

  Level: beginner

.keywords: mesh
.seealso: DMComplexSetLabelValue()
@*/
PetscErrorCode DMComplexGetLabelSize(DM dm, const char name[], PetscInt *size)
{
  DM_Complex    *mesh = (DM_Complex *) dm->data;
  SieveLabel     next = mesh->labels;
  PetscBool      flg;
  PetscErrorCode ierr;

  PetscFunctionBegin;
  PetscValidHeaderSpecific(dm, DM_CLASSID, 1);
  PetscValidCharPointer(name, 2);
  PetscValidPointer(size, 3);
  *size = 0;
  while(next) {
    ierr = PetscStrcmp(name, next->name, &flg);CHKERRQ(ierr);
    if (flg) {
      *size = next->numStrata;
      break;
    }
    next = next->next;
  }
  PetscFunctionReturn(0);
}

#undef __FUNCT__
#define __FUNCT__ "DMComplexGetLabelIdIS"
/*@C
  DMComplexGetLabelIdIS - Get the integer ids in a label

  Not Collective

  Input Parameters:
+ mesh - The DMComplex object
- name - The label name

  Output Parameter:
. ids - The integer ids

  Level: beginner

.keywords: mesh
.seealso: DMComplexGetLabelSize()
@*/
PetscErrorCode DMComplexGetLabelIdIS(DM dm, const char name[], IS *ids)
{
  DM_Complex    *mesh = (DM_Complex *) dm->data;
  SieveLabel     next = mesh->labels;
  PetscInt      *values;
  PetscInt       size=-1, i = 0;
  PetscBool      flg;
  PetscErrorCode ierr;

  PetscFunctionBegin;
  PetscValidHeaderSpecific(dm, DM_CLASSID, 1);
  PetscValidCharPointer(name, 2);
  PetscValidPointer(ids, 3);
  while(next) {
    ierr = PetscStrcmp(name, next->name, &flg);CHKERRQ(ierr);
    if (flg) {
      size = next->numStrata;
      ierr = PetscMalloc(size * sizeof(PetscInt), &values);CHKERRQ(ierr);
      for(i = 0; i < next->numStrata; ++i) {
        values[i] = next->stratumValues[i];
      }
      break;
    }
    next = next->next;
  }
  ierr = ISCreateGeneral(((PetscObject) dm)->comm, size, values, PETSC_OWN_POINTER, ids);CHKERRQ(ierr);
  PetscFunctionReturn(0);
}

#undef __FUNCT__
#define __FUNCT__ "DMComplexGetStratumSize"
/*@C
  DMComplexGetStratumSize - Get the number of points in a label stratum

  Not Collective

  Input Parameters:
+ dm - The DMComplex object
. name - The label name
- value - The stratum value

  Output Parameter:
. size - The stratum size

  Level: beginner

.keywords: mesh
.seealso: DMComplexGetLabelSize(), DMComplexGetLabelIds()
@*/
PetscErrorCode DMComplexGetStratumSize(DM dm, const char name[], PetscInt value, PetscInt *size)
{
  DM_Complex    *mesh = (DM_Complex *) dm->data;
  SieveLabel     next = mesh->labels;
  PetscBool      flg;
  PetscErrorCode ierr;

  PetscFunctionBegin;
  PetscValidHeaderSpecific(dm, DM_CLASSID, 1);
  PetscValidCharPointer(name, 2);
  PetscValidPointer(size, 4);
  *size = 0;
  while(next) {
    ierr = PetscStrcmp(name, next->name, &flg);CHKERRQ(ierr);
    if (flg) {
      PetscInt v;

      for(v = 0; v < next->numStrata; ++v) {
        if (next->stratumValues[v] == value) {
          *size = next->stratumSizes[v];
          break;
        }
      }
      break;
    }
    next = next->next;
  }
  PetscFunctionReturn(0);
}

#undef __FUNCT__
#define __FUNCT__ "DMComplexGetStratumIS"
/*@C
  DMComplexGetStratumIS - Get the points in a label stratum

  Not Collective

  Input Parameters:
+ dm - The DMComplex object
. name - The label name
- value - The stratum value

  Output Parameter:
. is - The stratum points

  Level: beginner

.keywords: mesh
.seealso: DMComplexGetStratumSize()
@*/
PetscErrorCode DMComplexGetStratumIS(DM dm, const char name[], PetscInt value, IS *is) {
  DM_Complex    *mesh = (DM_Complex *) dm->data;
  SieveLabel     next = mesh->labels;
  PetscBool      flg;
  PetscErrorCode ierr;

  PetscFunctionBegin;
  PetscValidHeaderSpecific(dm, DM_CLASSID, 1);
  PetscValidCharPointer(name, 2);
  PetscValidPointer(is, 4);
  *is = PETSC_NULL;
  while(next) {
    ierr = PetscStrcmp(name, next->name, &flg);CHKERRQ(ierr);
    if (flg) {
      PetscInt v;

      for(v = 0; v < next->numStrata; ++v) {
        if (next->stratumValues[v] == value) {
          ierr = ISCreateGeneral(PETSC_COMM_SELF, next->stratumSizes[v], &next->points[next->stratumOffsets[v]], PETSC_COPY_VALUES, is);CHKERRQ(ierr);
          break;
        }
      }
      break;
    }
    next = next->next;
  }
  PetscFunctionReturn(0);
}

#undef __FUNCT__
#define __FUNCT__ "DMComplexJoinPoints"
/* This is a 1-level join */
PetscErrorCode DMComplexJoinPoints(DM dm, PetscInt numPoints, const PetscInt points[], PetscInt *numCoveredPoints, const PetscInt **coveredPoints)
{
  DM_Complex    *mesh = (DM_Complex *) dm->data;
  PetscInt      *join[2];
  PetscInt       joinSize, i = 0;
  PetscInt       dof, off, p, c, m;
  PetscErrorCode ierr;

  PetscFunctionBegin;
  PetscValidHeaderSpecific(dm, DM_CLASSID, 1);
  PetscValidPointer(points, 2);
  PetscValidPointer(numCoveredPoints, 3);
  PetscValidPointer(coveredPoints, 4);
  if (!mesh->joinTmpA) {ierr = PetscMalloc2(mesh->maxSupportSize,PetscInt,&mesh->joinTmpA,mesh->maxSupportSize,PetscInt,&mesh->joinTmpB);CHKERRQ(ierr);}
  join[0] = mesh->joinTmpA; join[1] = mesh->joinTmpB;
  /* Copy in support of first point */
  ierr = PetscSectionGetDof(mesh->supportSection, points[0], &dof);CHKERRQ(ierr);
  ierr = PetscSectionGetOffset(mesh->supportSection, points[0], &off);CHKERRQ(ierr);
  for(joinSize = 0; joinSize < dof; ++joinSize) {
    join[i][joinSize] = mesh->supports[off+joinSize];
  }
  /* Check each successive cone */
  for(p = 1; p < numPoints; ++p) {
    PetscInt newJoinSize = 0;

    ierr = PetscSectionGetDof(mesh->supportSection, points[p], &dof);CHKERRQ(ierr);
    ierr = PetscSectionGetOffset(mesh->supportSection, points[p], &off);CHKERRQ(ierr);
    for(c = 0; c < dof; ++c) {
      const PetscInt point = mesh->supports[off+c];

      for(m = 0; m < joinSize; ++m) {
        if (point == join[i][m]) {
          join[1-i][newJoinSize++] = point;
          break;
        }
      }
    }
    joinSize = newJoinSize;
    i = 1-i;
  }
  *numCoveredPoints = joinSize;
  *coveredPoints    = join[i];
  PetscFunctionReturn(0);
}

#undef __FUNCT__
#define __FUNCT__ "DMComplexMeetPoints"
/* This is a 1-level meet */
PetscErrorCode DMComplexMeetPoints(DM dm, PetscInt numPoints, const PetscInt points[], PetscInt *numCoveringPoints, const PetscInt **coveringPoints)
{
  DM_Complex    *mesh = (DM_Complex *) dm->data;
  PetscInt      *meet[2];
  PetscInt       meetSize, i = 0;
  PetscInt       dof, off, p, c, m;
  PetscErrorCode ierr;

  PetscFunctionBegin;
  PetscValidHeaderSpecific(dm, DM_CLASSID, 1);
  PetscValidPointer(points, 2);
  PetscValidPointer(numCoveringPoints, 3);
  PetscValidPointer(coveringPoints, 4);
  if (!mesh->meetTmpA) {ierr = PetscMalloc2(mesh->maxConeSize,PetscInt,&mesh->meetTmpA,mesh->maxConeSize,PetscInt,&mesh->meetTmpB);CHKERRQ(ierr);}
  meet[0] = mesh->meetTmpA; meet[1] = mesh->meetTmpB;
  /* Copy in cone of first point */
  ierr = PetscSectionGetDof(mesh->coneSection, points[0], &dof);CHKERRQ(ierr);
  ierr = PetscSectionGetOffset(mesh->coneSection, points[0], &off);CHKERRQ(ierr);
  for(meetSize = 0; meetSize < dof; ++meetSize) {
    meet[i][meetSize] = mesh->cones[off+meetSize];
  }
  /* Check each successive cone */
  for(p = 1; p < numPoints; ++p) {
    PetscInt newMeetSize = 0;

    ierr = PetscSectionGetDof(mesh->coneSection, points[p], &dof);CHKERRQ(ierr);
    ierr = PetscSectionGetOffset(mesh->coneSection, points[p], &off);CHKERRQ(ierr);
    for(c = 0; c < dof; ++c) {
      const PetscInt point = mesh->cones[off+c];

      for(m = 0; m < meetSize; ++m) {
        if (point == meet[i][m]) {
          meet[1-i][newMeetSize++] = point;
          break;
        }
      }
    }
    meetSize = newMeetSize;
    i = 1-i;
  }
  *numCoveringPoints = meetSize;
  *coveringPoints    = meet[i];
  PetscFunctionReturn(0);
}

#undef __FUNCT__
#define __FUNCT__ "DMComplexCreateNeighborCSR"
PetscErrorCode DMComplexCreateNeighborCSR(DM dm, PetscInt *numVertices, PetscInt **offsets, PetscInt **adjacency) {
  const PetscInt maxFaceCases = 30;
  PetscInt       numFaceCases = 0;
  PetscInt       numFaceVertices[30]; /* maxFaceCases, C89 sucks sucks sucks */
  PetscInt      *off, *adj;
  PetscInt      *neighborCells, *tmpClosure;
  PetscInt       maxConeSize, maxSupportSize, maxClosure, maxNeighbors;
  PetscInt       dim, depth, cStart, cEnd, c, numCells, cell;
  PetscErrorCode ierr;

  PetscFunctionBegin;
  /* For parallel partitioning, I think you have to communicate supports */
  ierr = DMComplexGetDimension(dm, &dim);CHKERRQ(ierr);
  ierr = DMComplexGetDepth(dm, &depth);CHKERRQ(ierr);
  ierr = DMComplexGetHeightStratum(dm, 0, &cStart, &cEnd);CHKERRQ(ierr);
  ierr = DMComplexGetMaxSizes(dm, &maxConeSize, &maxSupportSize);CHKERRQ(ierr);
  if (cEnd - cStart == 0) {
    if (numVertices) *numVertices = 0;
    if (offsets)     *offsets     = PETSC_NULL;
    if (adjacency)   *adjacency   = PETSC_NULL;
    PetscFunctionReturn(0);
  }
  numCells = cEnd - cStart;
  /* Setup face recognition */
  {
    PetscInt cornersSeen[30] = {0,0,0,0,0,0,0,0,0,0,0,0,0,0,0,0,0,0,0,0,0,0,0,0,0,0,0,0,0,0}; /* Could use PetscBT */

    for(c = cStart; c < cEnd; ++c) {
      PetscInt corners;

      ierr = DMComplexGetConeSize(dm, c, &corners);CHKERRQ(ierr);
      if (!cornersSeen[corners]) {
        if (numFaceCases >= maxFaceCases) {SETERRQ(((PetscObject) dm)->comm, PETSC_ERR_PLIB, "Exceeded maximum number of face recognition cases");}
        cornersSeen[corners] = 1;
        if (corners == dim+1) {
          numFaceVertices[numFaceCases] = dim;
          PetscInfo(dm, "Recognizing simplices\n");
        } else if ((dim == 1) && (corners == 3)) {
          numFaceVertices[numFaceCases] = 3;
          PetscInfo(dm, "Recognizing quadratic edges\n");
        } else if ((dim == 2) && (corners == 4)) {
          numFaceVertices[numFaceCases] = 2;
          PetscInfo(dm, "Recognizing quads\n");
        } else if ((dim == 2) && (corners == 6)) {
          numFaceVertices[numFaceCases] = 3;
          PetscInfo(dm, "Recognizing tri and quad cohesive Lagrange cells\n");
        } else if ((dim == 2) && (corners == 9)) {
          numFaceVertices[numFaceCases] = 3;
          PetscInfo(dm, "Recognizing quadratic quads and quadratic quad cohesive Lagrange cells\n");
        } else if ((dim == 3) && (corners == 6)) {
          numFaceVertices[numFaceCases] = 4;
          PetscInfo(dm, "Recognizing tet cohesive cells\n");
        } else if ((dim == 3) && (corners == 8)) {
          numFaceVertices[numFaceCases] = 4;
          PetscInfo(dm, "Recognizing hexes\n");
        } else if ((dim == 3) && (corners == 9)) {
          numFaceVertices[numFaceCases] = 6;
          PetscInfo(dm, "Recognizing tet cohesive Lagrange cells\n");
        } else if ((dim == 3) && (corners == 10)) {
          numFaceVertices[numFaceCases] = 6;
          PetscInfo(dm, "Recognizing quadratic tets\n");
        } else if ((dim == 3) && (corners == 12)) {
          numFaceVertices[numFaceCases] = 6;
          PetscInfo(dm, "Recognizing hex cohesive Lagrange cells\n");
        } else if ((dim == 3) && (corners == 18)) {
          numFaceVertices[numFaceCases] = 6;
          PetscInfo(dm, "Recognizing quadratic tet cohesive Lagrange cells\n");
        } else if ((dim == 3) && (corners == 27)) {
          numFaceVertices[numFaceCases] = 9;
          PetscInfo(dm, "Recognizing quadratic hexes and quadratic hex cohesive Lagrange cells\n");
        } else {
          SETERRQ1(((PetscObject) dm)->comm, PETSC_ERR_ARG_OUTOFRANGE, "Could not recognize number of face vertices for %D corners", corners);
        }
        ++numFaceCases;
      }
    }
  }
  maxClosure   = 2*PetscMax(pow(maxConeSize, depth)+1, pow(maxSupportSize, depth)+1);
  maxNeighbors = pow(maxConeSize, depth)*pow(maxSupportSize, depth)+1;
  ierr = PetscMalloc2(maxNeighbors,PetscInt,&neighborCells,maxClosure,PetscInt,&tmpClosure);CHKERRQ(ierr);
  ierr = PetscMalloc((numCells+1) * sizeof(PetscInt), &off);CHKERRQ(ierr);
  ierr = PetscMemzero(off, (numCells+1) * sizeof(PetscInt));CHKERRQ(ierr);
  /* Count neighboring cells */
  for(cell = cStart; cell < cEnd; ++cell) {
    PetscInt numNeighbors = maxNeighbors, n;

    ierr = DMComplexGetAdjacencySingleLevel_Private(dm, cell, PETSC_TRUE, tmpClosure, &numNeighbors, neighborCells);CHKERRQ(ierr);
    /* Get meet with each cell, and check with recognizer (could optimize to check each pair only once) */
    for(n = 0; n < numNeighbors; ++n) {
      PetscInt        cellPair[2] = {cell, neighborCells[n]};
      PetscBool       found       = depth > 1 ? PETSC_TRUE : PETSC_FALSE;
      PetscInt        meetSize;
      const PetscInt *meet;

      if (cellPair[0] == cellPair[1]) continue;
      if (!found) {
        ierr = DMComplexMeetPoints(dm, 2, cellPair, &meetSize, &meet);CHKERRQ(ierr);
        if (meetSize) {
          PetscInt f;

          for(f = 0; f < numFaceCases; ++f) {
            if (numFaceVertices[f] == meetSize) {
              found = PETSC_TRUE;
              break;
            }
          }
        }
      }
      if (found) {
        ++off[cell-cStart+1];
      }
    }
  }
  /* Prefix sum */
  for(cell = 1; cell <= numCells; ++cell) {
    off[cell] += off[cell-1];
  }
  if (adjacency) {
    ierr = PetscMalloc(off[numCells] * sizeof(PetscInt), &adj);CHKERRQ(ierr);
    /* Get neighboring cells */
    for(cell = cStart; cell < cEnd; ++cell) {
      PetscInt numNeighbors = maxNeighbors, n;
      PetscInt cellOffset   = 0;

      ierr = DMComplexGetAdjacencySingleLevel_Private(dm, cell, PETSC_TRUE, tmpClosure, &numNeighbors, neighborCells);CHKERRQ(ierr);
      /* Get meet with each cell, and check with recognizer (could optimize to check each pair only once) */
      for(n = 0; n < numNeighbors; ++n) {
        PetscInt        cellPair[2] = {cell, neighborCells[n]};
        PetscBool       found       = depth > 1 ? PETSC_TRUE : PETSC_FALSE;
        PetscInt        meetSize;
        const PetscInt *meet;

        if (cellPair[0] == cellPair[1]) continue;
        if (!found) {
          ierr = DMComplexMeetPoints(dm, 2, cellPair, &meetSize, &meet);CHKERRQ(ierr);
          if (meetSize) {
            PetscInt f;

            for(f = 0; f < numFaceCases; ++f) {
              if (numFaceVertices[f] == meetSize) {
                found = PETSC_TRUE;
                break;
              }
            }
          }
        }
        if (found) {
          adj[off[cell-cStart]+cellOffset] = neighborCells[n];
          ++cellOffset;
        }
      }
    }
  }
  ierr = PetscFree2(neighborCells,tmpClosure);CHKERRQ(ierr);
  if (numVertices) *numVertices = numCells;
  if (offsets)     *offsets     = off;
  if (adjacency)   *adjacency   = adj;
  PetscFunctionReturn(0);
}

#ifdef PETSC_HAVE_CHACO
#ifdef PETSC_HAVE_UNISTD_H
#include <unistd.h>
#endif
/* Chaco does not have an include file */
PETSC_EXTERN_C int interface(int nvtxs, int *start, int *adjacency, int *vwgts,
                       float *ewgts, float *x, float *y, float *z, char *outassignname,
                       char *outfilename, short *assignment, int architecture, int ndims_tot,
                       int mesh_dims[3], double *goal, int global_method, int local_method,
                       int rqi_flag, int vmax, int ndims, double eigtol, long seed);

extern int FREE_GRAPH;

#undef __FUNCT__
#define __FUNCT__ "DMComplexPartition_Chaco"
PetscErrorCode DMComplexPartition_Chaco(DM dm, PetscInt numVertices, PetscInt start[], PetscInt adjacency[], PetscSection *partSection, IS *partition)
{
  enum {DEFAULT_METHOD = 1, INERTIAL_METHOD = 3};
  MPI_Comm comm = ((PetscObject) dm)->comm;
  int nvtxs = numVertices;                /* number of vertices in full graph */
  int *vwgts = NULL;                      /* weights for all vertices */
  float *ewgts = NULL;                    /* weights for all edges */
  float *x = NULL, *y = NULL, *z = NULL;  /* coordinates for inertial method */
  char *outassignname = NULL;             /*  name of assignment output file */
  char *outfilename = NULL;               /* output file name */
  int architecture = 1;                   /* 0 => hypercube, d => d-dimensional mesh */
  int ndims_tot = 0;                      /* total number of cube dimensions to divide */
  int mesh_dims[3];                       /* dimensions of mesh of processors */
  double *goal = NULL;                    /* desired set sizes for each set */
  int global_method = 1;                  /* global partitioning algorithm */
  int local_method = 1;                   /* local partitioning algorithm */
  int rqi_flag = 0;                       /* should I use RQI/Symmlq eigensolver? */
  int vmax = 200;                         /* how many vertices to coarsen down to? */
  int ndims = 1;                          /* number of eigenvectors (2^d sets) */
  double eigtol = 0.001;                  /* tolerance on eigenvectors */
  long seed = 123636512;                  /* for random graph mutations */
  short int *assignment;                  /* Output partition */
  int fd_stdout, fd_pipe[2];
  PetscInt      *points;
  PetscMPIInt    commSize;
  int            i, v, p;
  PetscErrorCode ierr;

  PetscFunctionBegin;
  ierr = MPI_Comm_size(comm, &commSize);CHKERRQ(ierr);
  if (!numVertices) {
    ierr = PetscSectionCreate(comm, partSection);CHKERRQ(ierr);
    ierr = PetscSectionSetChart(*partSection, 0, commSize);CHKERRQ(ierr);
    ierr = PetscSectionSetUp(*partSection);CHKERRQ(ierr);
    ierr = ISCreateGeneral(comm, 0, PETSC_NULL, PETSC_OWN_POINTER, partition);CHKERRQ(ierr);
    PetscFunctionReturn(0);
  }
  FREE_GRAPH = 0;                         /* Do not let Chaco free my memory */
  for(i = 0; i < start[numVertices]; ++i) {
    ++adjacency[i];
  }
  if (global_method == INERTIAL_METHOD) {
    /* manager.createCellCoordinates(nvtxs, &x, &y, &z); */
    SETERRQ(comm, PETSC_ERR_SUP, "Inertial partitioning not yet supported");
  }
  mesh_dims[0] = commSize;
  mesh_dims[1] = 1;
  mesh_dims[2] = 1;
  ierr = PetscMalloc(nvtxs * sizeof(short int), &assignment);CHKERRQ(ierr);
  /* Chaco outputs to stdout. We redirect this to a buffer. */
  /* TODO: check error codes for UNIX calls */
#ifdef PETSC_HAVE_UNISTD_H
  {
    fd_stdout = dup(1);
    pipe(fd_pipe);
    close(1);
    dup2(fd_pipe[1], 1);
  }
#endif
  ierr = interface(nvtxs, (int *) start, (int *) adjacency, vwgts, ewgts, x, y, z, outassignname, outfilename,
                   assignment, architecture, ndims_tot, mesh_dims, goal, global_method, local_method, rqi_flag,
                   vmax, ndims, eigtol, seed);
#ifdef PETSC_HAVE_UNISTD_H
  {
    char msgLog[10000];
    int  count;

    fflush(stdout);
    count = read(fd_pipe[0], msgLog, (10000-1)*sizeof(char));
    if (count < 0) count = 0;
    msgLog[count] = 0;
    close(1);
    dup2(fd_stdout, 1);
    close(fd_stdout);
    close(fd_pipe[0]);
    close(fd_pipe[1]);
    if (ierr) {SETERRQ1(comm, PETSC_ERR_LIB, "Error in Chaco library: %s", msgLog);}
  }
#endif
  /* Convert to PetscSection+IS */
  ierr = PetscSectionCreate(comm, partSection);CHKERRQ(ierr);
  ierr = PetscSectionSetChart(*partSection, 0, commSize);CHKERRQ(ierr);
  for(v = 0; v < nvtxs; ++v) {
    ierr = PetscSectionAddDof(*partSection, assignment[v], 1);CHKERRQ(ierr);
  }
  ierr = PetscSectionSetUp(*partSection);CHKERRQ(ierr);
  ierr = PetscMalloc(nvtxs * sizeof(PetscInt), &points);CHKERRQ(ierr);
  for(p = 0, i = 0; p < commSize; ++p) {
    for(v = 0; v < nvtxs; ++v) {
      if (assignment[v] == p) points[i++] = v;
    }
  }
  if (i != nvtxs) {SETERRQ2(comm, PETSC_ERR_PLIB, "Number of points %D should be %D", i, nvtxs);}
  ierr = ISCreateGeneral(comm, nvtxs, points, PETSC_OWN_POINTER, partition);CHKERRQ(ierr);
  if (global_method == INERTIAL_METHOD) {
    /* manager.destroyCellCoordinates(nvtxs, &x, &y, &z); */
  }
  ierr = PetscFree(assignment);CHKERRQ(ierr);
  for(i = 0; i < start[numVertices]; ++i) {
    --adjacency[i];
  }
  PetscFunctionReturn(0);
}
#endif

#ifdef PETSC_HAVE_PARMETIS
#undef __FUNCT__
#define __FUNCT__ "DMComplexPartition_ParMetis"
PetscErrorCode DMComplexPartition_ParMetis(DM dm, PetscInt numVertices, PetscInt start[], PetscInt adjacency[], PetscSection *partSection, IS *partition)
{
  PetscFunctionBegin;
  PetscFunctionReturn(0);
}
#endif

#undef __FUNCT__
#define __FUNCT__ "DMComplexCreatePartition"
PetscErrorCode DMComplexCreatePartition(DM dm, PetscSection *partSection, IS *partition, PetscInt height) {
  PetscMPIInt    size;
  PetscErrorCode ierr;

  PetscFunctionBegin;
  ierr = MPI_Comm_size(((PetscObject) dm)->comm, &size);CHKERRQ(ierr);
  if (size == 1) {
    PetscInt *points;
    PetscInt  cStart, cEnd, c;

    ierr = DMComplexGetHeightStratum(dm, 0, &cStart, &cEnd);CHKERRQ(ierr);
    ierr = PetscSectionCreate(((PetscObject) dm)->comm, partSection);CHKERRQ(ierr);
    ierr = PetscSectionSetChart(*partSection, 0, size);CHKERRQ(ierr);
    ierr = PetscSectionSetDof(*partSection, 0, cEnd-cStart);CHKERRQ(ierr);
    ierr = PetscSectionSetUp(*partSection);CHKERRQ(ierr);
    ierr = PetscMalloc((cEnd - cStart) * sizeof(PetscInt), &points);CHKERRQ(ierr);
    for(c = cStart; c < cEnd; ++c) {
      points[c] = c;
    }
    ierr = ISCreateGeneral(((PetscObject) dm)->comm, cEnd-cStart, points, PETSC_OWN_POINTER, partition);CHKERRQ(ierr);
    PetscFunctionReturn(0);
  }
  if (height == 0) {
    PetscInt  numVertices;
    PetscInt *start     = PETSC_NULL;
    PetscInt *adjacency = PETSC_NULL;

    if (1) {
      ierr = DMComplexCreateNeighborCSR(dm, &numVertices, &start, &adjacency);CHKERRQ(ierr);
#ifdef PETSC_HAVE_CHACO
      ierr = DMComplexPartition_Chaco(dm, numVertices, start, adjacency, partSection, partition);CHKERRQ(ierr);
#endif
    } else {
      ierr = DMComplexCreateNeighborCSR(dm, &numVertices, &start, &adjacency);CHKERRQ(ierr);
#ifdef PETSC_HAVE_PARMETIS
      ierr = DMComplexPartition_ParMetis(dm, numVertices, start, adjacency, partSection, partition);CHKERRQ(ierr);
#endif
    }
    ierr = PetscFree(start);CHKERRQ(ierr);
    ierr = PetscFree(adjacency);CHKERRQ(ierr);
# if 0
  } else if (height == 1) {
    /* Build the dual graph for faces and partition the hypergraph */
    PetscInt numEdges;

    buildFaceCSRV(mesh, mesh->getFactory()->getNumbering(mesh, mesh->depth()-1), &numEdges, &start, &adjacency, GraphPartitioner::zeroBase());
    GraphPartitioner().partition(numEdges, start, adjacency, partition, manager);
    destroyCSR(numEdges, start, adjacency);
#endif
  } else {
    SETERRQ1(((PetscObject) dm)->comm, PETSC_ERR_ARG_OUTOFRANGE, "Invalid partition height %D", height);
  }
  PetscFunctionReturn(0);
}

#undef __FUNCT__
#define __FUNCT__ "DMComplexCreatePartitionClosure"
PetscErrorCode DMComplexCreatePartitionClosure(DM dm, PetscSection pointSection, IS pointPartition, PetscSection *section, IS *partition) {
  /* const PetscInt  height = 0; */
  const PetscInt *partArray;
  PetscInt       *allPoints, *partPoints = PETSC_NULL;
  PetscInt        rStart, rEnd, rank, maxPartSize = 0, newSize;
  PetscErrorCode  ierr;

  PetscFunctionBegin;
  ierr = PetscSectionGetChart(pointSection, &rStart, &rEnd);CHKERRQ(ierr);
  ierr = ISGetIndices(pointPartition, &partArray);CHKERRQ(ierr);
  ierr = PetscSectionCreate(((PetscObject) dm)->comm, section);CHKERRQ(ierr);
  ierr = PetscSectionSetChart(*section, rStart, rEnd);CHKERRQ(ierr);
  for(rank = rStart; rank < rEnd; ++rank) {
    PetscInt partSize = 0;
    PetscInt numPoints, offset, p;

    ierr = PetscSectionGetDof(pointSection, rank, &numPoints);CHKERRQ(ierr);
    ierr = PetscSectionGetOffset(pointSection, rank, &offset);CHKERRQ(ierr);
    for(p = 0; p < numPoints; ++p) {
      PetscInt  point   = partArray[offset+p], closureSize, c;
      PetscInt *closure = PETSC_NULL;

      /* TODO Include support for height > 0 case */
      ierr = DMComplexGetTransitiveClosure(dm, point, PETSC_TRUE, &closureSize, &closure);CHKERRQ(ierr);
      /* Merge into existing points */
      if (partSize+closureSize > maxPartSize) {
        PetscInt *tmpPoints;

        maxPartSize = PetscMax(partSize+closureSize, 2*maxPartSize);
        ierr = PetscMalloc(maxPartSize * sizeof(PetscInt), &tmpPoints);CHKERRQ(ierr);
        ierr = PetscMemcpy(tmpPoints, partPoints, partSize * sizeof(PetscInt));CHKERRQ(ierr);
        ierr = PetscFree(partPoints);CHKERRQ(ierr);
        partPoints = tmpPoints;
      }
      for(c = 0; c < closureSize; ++c) {
        partPoints[partSize+c] = closure[c*2];
      }
      partSize += closureSize;
      ierr = PetscSortRemoveDupsInt(&partSize, partPoints);CHKERRQ(ierr);
    }
    ierr = PetscSectionSetDof(*section, rank, partSize);CHKERRQ(ierr);
  }
  ierr = PetscSectionSetUp(*section);CHKERRQ(ierr);
  ierr = PetscSectionGetStorageSize(*section, &newSize);CHKERRQ(ierr);
  ierr = PetscMalloc(newSize * sizeof(PetscInt), &allPoints);CHKERRQ(ierr);

  for(rank = rStart; rank < rEnd; ++rank) {
    PetscInt partSize = 0, newOffset;
    PetscInt numPoints, offset, p;

    ierr = PetscSectionGetDof(pointSection, rank, &numPoints);CHKERRQ(ierr);
    ierr = PetscSectionGetOffset(pointSection, rank, &offset);CHKERRQ(ierr);
    for(p = 0; p < numPoints; ++p) {
      PetscInt  point   = partArray[offset+p], closureSize, c;
      PetscInt *closure = PETSC_NULL;

      /* TODO Include support for height > 0 case */
      ierr = DMComplexGetTransitiveClosure(dm, point, PETSC_TRUE, &closureSize, &closure);CHKERRQ(ierr);
      /* Merge into existing points */
      for(c = 0; c < closureSize; ++c) {
        partPoints[partSize+c] = closure[c*2];
      }
      partSize += closureSize;
      ierr = PetscSortRemoveDupsInt(&partSize, partPoints);CHKERRQ(ierr);
    }
    ierr = PetscSectionGetOffset(*section, rank, &newOffset);CHKERRQ(ierr);
    ierr = PetscMemcpy(&allPoints[newOffset], partPoints, partSize * sizeof(PetscInt));CHKERRQ(ierr);
  }
  ierr = ISRestoreIndices(pointPartition, &partArray);CHKERRQ(ierr);
  ierr = PetscFree(partPoints);CHKERRQ(ierr);
  ierr = ISCreateGeneral(((PetscObject) dm)->comm, newSize, allPoints, PETSC_OWN_POINTER, partition);CHKERRQ(ierr);
  PetscFunctionReturn(0);
}

#undef __FUNCT__
#define __FUNCT__ "DMComplexDistributeField"
/*
  Input Parameters:
. originalSection
, originalVec

  Output Parameters:
. newSection
. newVec
*/
PetscErrorCode DMComplexDistributeField(DM dm, PetscSF pointSF, PetscSection originalSection, Vec originalVec, PetscSection newSection, Vec newVec)
{
  PetscSF         fieldSF;
  PetscInt       *remoteOffsets, fieldSize;
  PetscScalar    *originalValues, *newValues;
  PetscErrorCode  ierr;

  PetscFunctionBegin;
  ierr = PetscSFDistributeSection(pointSF, originalSection, &remoteOffsets, newSection);CHKERRQ(ierr);

  ierr = PetscSectionGetStorageSize(newSection, &fieldSize);CHKERRQ(ierr);
  ierr = VecSetSizes(newVec, fieldSize, PETSC_DETERMINE);CHKERRQ(ierr);
  ierr = VecSetFromOptions(newVec);CHKERRQ(ierr);

  ierr = VecGetArray(originalVec, &originalValues);CHKERRQ(ierr);
  ierr = VecGetArray(newVec, &newValues);CHKERRQ(ierr);
  ierr = PetscSFCreateSectionSF(pointSF, originalSection, remoteOffsets, newSection, &fieldSF);CHKERRQ(ierr);
  ierr = PetscSFBcastBegin(fieldSF, MPIU_SCALAR, originalValues, newValues);CHKERRQ(ierr);
  ierr = PetscSFBcastEnd(fieldSF, MPIU_SCALAR, originalValues, newValues);CHKERRQ(ierr);
  ierr = PetscSFDestroy(&fieldSF);CHKERRQ(ierr);
  ierr = VecRestoreArray(newVec, &newValues);CHKERRQ(ierr);
  ierr = VecRestoreArray(originalVec, &originalValues);CHKERRQ(ierr);
  PetscFunctionReturn(0);
}

#undef __FUNCT__
#define __FUNCT__ "DMComplexDistribute"
/*@C
  DMComplexDistribute - Distributes the mesh and any associated sections.

  Not Collective

  Input Parameter:
+ dm  - The original DMComplex object
- partitioner - The partitioning package, or NULL for the default

  Output Parameter:
. parallelMesh - The distributed DMComplex object

  Level: intermediate

.keywords: mesh, elements

.seealso: DMComplexCreate(), DMComplexDistributeByFace()
@*/
PetscErrorCode DMComplexDistribute(DM dm, const char partitioner[], DM *dmParallel)
{
  DM_Complex    *mesh   = (DM_Complex *) dm->data, *pmesh;
  MPI_Comm       comm   = ((PetscObject) dm)->comm;
  const PetscInt height = 0;
  PetscInt       dim, numRemoteRanks;
  IS             cellPart,        part;
  PetscSection   cellPartSection, partSection;
  PetscSFNode   *remoteRanks;
  PetscSF        partSF, pointSF, coneSF;
  ISLocalToGlobalMapping renumbering;
  PetscSection   originalConeSection, newConeSection;
  PetscInt      *remoteOffsets;
  PetscInt      *cones, *newCones, newConesSize;
  PetscBool      flg;
  PetscMPIInt    rank, numProcs, p;
  PetscErrorCode ierr;

  PetscFunctionBegin;
  PetscValidHeaderSpecific(dm, DM_CLASSID, 1);
  PetscValidPointer(dmParallel,3);
  ierr = MPI_Comm_rank(comm, &rank);CHKERRQ(ierr);
  ierr = MPI_Comm_size(comm, &numProcs);CHKERRQ(ierr);
  if (numProcs == 1) PetscFunctionReturn(0);

  ierr = DMComplexGetDimension(dm, &dim);CHKERRQ(ierr);
  /* Create cell partition - We need to rewrite to use IS, use the MatPartition stuff */
  ierr = DMComplexCreatePartition(dm, &cellPartSection, &cellPart, height);CHKERRQ(ierr);
  /* Create SF assuming a serial partition for all processes: Could check for IS length here */
  if (!rank) {
    numRemoteRanks = numProcs;
  } else {
    numRemoteRanks = 0;
  }
  ierr = PetscMalloc(numRemoteRanks * sizeof(PetscSFNode), &remoteRanks);CHKERRQ(ierr);
  for(p = 0; p < numRemoteRanks; ++p) {
    remoteRanks[p].rank  = p;
    remoteRanks[p].index = 0;
  }
  ierr = PetscSFCreate(comm, &partSF);CHKERRQ(ierr);
  ierr = PetscSFSetGraph(partSF, 1, numRemoteRanks, PETSC_NULL, PETSC_OWN_POINTER, remoteRanks, PETSC_OWN_POINTER);CHKERRQ(ierr);
  ierr = PetscOptionsHasName(((PetscObject) dm)->prefix, "-partition_view", &flg);CHKERRQ(ierr);
  if (flg) {
    ierr = PetscPrintf(comm, "Cell Partition:\n");CHKERRQ(ierr);
    ierr = PetscSectionView(cellPartSection, PETSC_VIEWER_STDOUT_WORLD);CHKERRQ(ierr);
    ierr = ISView(cellPart, PETSC_NULL);CHKERRQ(ierr);
    ierr = PetscSFView(partSF, PETSC_NULL);CHKERRQ(ierr);
  }
  /* Close the partition over the mesh */
  ierr = DMComplexCreatePartitionClosure(dm, cellPartSection, cellPart, &partSection, &part);CHKERRQ(ierr);
  ierr = ISDestroy(&cellPart);CHKERRQ(ierr);
  ierr = PetscSectionDestroy(&cellPartSection);CHKERRQ(ierr);
  /* Create new mesh */
  ierr = DMComplexCreate(comm, dmParallel);CHKERRQ(ierr);
  ierr = DMComplexSetDimension(*dmParallel, dim);CHKERRQ(ierr);
  ierr = PetscObjectSetName((PetscObject) *dmParallel, "Parallel Mesh");CHKERRQ(ierr);
  pmesh = (DM_Complex *) (*dmParallel)->data;
  /* Distribute sieve points and the global point numbering (replaces creating remote bases) */
  ierr = PetscSFConvertPartition(partSF, partSection, part, &renumbering, &pointSF);CHKERRQ(ierr);
  if (flg) {
    ierr = PetscPrintf(comm, "Point Partition:\n");CHKERRQ(ierr);
    ierr = PetscSectionView(partSection, PETSC_VIEWER_STDOUT_WORLD);CHKERRQ(ierr);
    ierr = ISView(part, PETSC_NULL);CHKERRQ(ierr);
    ierr = PetscSFView(pointSF, PETSC_NULL);CHKERRQ(ierr);
    ierr = PetscPrintf(comm, "Point Renumbering after partition:\n");CHKERRQ(ierr);
    ierr = ISLocalToGlobalMappingView(renumbering, PETSC_NULL);CHKERRQ(ierr);
  }
  /* Distribute cone section */
  ierr = DMComplexGetConeSection(dm, &originalConeSection);CHKERRQ(ierr);
  ierr = DMComplexGetConeSection(*dmParallel, &newConeSection);CHKERRQ(ierr);
  ierr = PetscSFDistributeSection(pointSF, originalConeSection, &remoteOffsets, newConeSection);CHKERRQ(ierr);
  ierr = DMSetUp(*dmParallel);CHKERRQ(ierr);
  {
    PetscInt pStart, pEnd, p;

    ierr = PetscSectionGetChart(newConeSection, &pStart, &pEnd);CHKERRQ(ierr);
    for(p = pStart; p < pEnd; ++p) {
      PetscInt coneSize;
      ierr = PetscSectionGetDof(newConeSection, p, &coneSize);CHKERRQ(ierr);
      pmesh->maxConeSize = PetscMax(pmesh->maxConeSize, coneSize);
    }
  }
  /* Communicate and renumber cones */
  ierr = PetscSFCreateSectionSF(pointSF, originalConeSection, remoteOffsets, newConeSection, &coneSF);CHKERRQ(ierr);
  ierr = DMComplexGetCones(dm, &cones);CHKERRQ(ierr);
  ierr = DMComplexGetCones(*dmParallel, &newCones);CHKERRQ(ierr);
  ierr = PetscSFBcastBegin(coneSF, MPIU_INT, cones, newCones);CHKERRQ(ierr);
  ierr = PetscSFBcastEnd(coneSF, MPIU_INT, cones, newCones);CHKERRQ(ierr);
  ierr = PetscSectionGetStorageSize(newConeSection, &newConesSize);CHKERRQ(ierr);
  ierr = ISGlobalToLocalMappingApply(renumbering, IS_GTOLM_MASK, newConesSize, newCones, PETSC_NULL, newCones);CHKERRQ(ierr);
  ierr = PetscOptionsHasName(((PetscObject) dm)->prefix, "-cones_view", &flg);CHKERRQ(ierr);
  if (flg) {
    ierr = PetscPrintf(comm, "Serial Cone Section:\n");CHKERRQ(ierr);
    ierr = PetscSectionView(originalConeSection, PETSC_VIEWER_STDOUT_WORLD);CHKERRQ(ierr);
    ierr = PetscPrintf(comm, "Parallel Cone Section:\n");CHKERRQ(ierr);
    ierr = PetscSectionView(newConeSection, PETSC_VIEWER_STDOUT_WORLD);CHKERRQ(ierr);
    ierr = PetscSFView(coneSF, PETSC_NULL);CHKERRQ(ierr);
  }
  ierr = DMComplexGetConeOrientations(dm, &cones);CHKERRQ(ierr);
  ierr = DMComplexGetConeOrientations(*dmParallel, &newCones);CHKERRQ(ierr);
  ierr = PetscSFBcastBegin(coneSF, MPIU_INT, cones, newCones);CHKERRQ(ierr);
  ierr = PetscSFBcastEnd(coneSF, MPIU_INT, cones, newCones);CHKERRQ(ierr);
  ierr = PetscSFDestroy(&coneSF);CHKERRQ(ierr);
  /* Create supports and stratify sieve */
  ierr = DMComplexSymmetrize(*dmParallel);CHKERRQ(ierr);
  ierr = DMComplexStratify(*dmParallel);CHKERRQ(ierr);
  /* Distribute Coordinates */
  {
    PetscSection originalCoordSection, newCoordSection;
    Vec          originalCoordinates, newCoordinates;

    ierr = DMComplexGetCoordinateSection(dm, &originalCoordSection);CHKERRQ(ierr);
    ierr = DMComplexGetCoordinateSection(*dmParallel, &newCoordSection);CHKERRQ(ierr);
    ierr = DMComplexGetCoordinateVec(dm, &originalCoordinates);CHKERRQ(ierr);
    ierr = DMComplexGetCoordinateVec(*dmParallel, &newCoordinates);CHKERRQ(ierr);

    ierr = DMComplexDistributeField(dm, pointSF, originalCoordSection, originalCoordinates, newCoordSection, newCoordinates);CHKERRQ(ierr);
  }
  /* Distribute labels */
  {
    SieveLabel next      = mesh->labels, newNext = PETSC_NULL;
    PetscInt   numLabels = 0, l;

    /* Bcast number of labels */
    while(next) {++numLabels; next = next->next;}
    ierr = MPI_Bcast(&numLabels, 1, MPIU_INT, 0, comm);CHKERRQ(ierr);
    next = mesh->labels;
    for(l = 0; l < numLabels; ++l) {
      SieveLabel      newLabel;
      const PetscInt *partArray;
      PetscInt       *stratumSizes = PETSC_NULL, *points = PETSC_NULL;
      PetscMPIInt    *sendcnts = PETSC_NULL, *offsets = PETSC_NULL, *displs = PETSC_NULL;
      PetscInt        nameSize, s, p;
      size_t          len = 0;

      ierr = PetscNew(struct Sieve_Label, &newLabel);CHKERRQ(ierr);
      /* Bcast name (could filter for no points) */
      if (!rank) {ierr = PetscStrlen(next->name, &len);CHKERRQ(ierr);}
      nameSize = len;
      ierr = MPI_Bcast(&nameSize, 1, MPIU_INT, 0, comm);CHKERRQ(ierr);
      ierr = PetscMalloc(nameSize+1, &newLabel->name);CHKERRQ(ierr);
      if (!rank) {ierr = PetscMemcpy(newLabel->name, next->name, nameSize+1);CHKERRQ(ierr);}
      ierr = MPI_Bcast(newLabel->name, nameSize+1, MPI_CHAR, 0, comm);CHKERRQ(ierr);
      /* Bcast numStrata (could filter for no points in stratum) */
      if (!rank) {newLabel->numStrata = next->numStrata;}
      ierr = MPI_Bcast(&newLabel->numStrata, 1, MPIU_INT, 0, comm);CHKERRQ(ierr);
      ierr = PetscMalloc(newLabel->numStrata * sizeof(PetscInt), &newLabel->stratumValues);CHKERRQ(ierr);
      ierr = PetscMalloc(newLabel->numStrata * sizeof(PetscInt), &newLabel->stratumSizes);CHKERRQ(ierr);
      ierr = PetscMalloc((newLabel->numStrata+1) * sizeof(PetscInt), &newLabel->stratumOffsets);CHKERRQ(ierr);
      /* Bcast stratumValues (could filter for no points in stratum) */
      if (!rank) {ierr = PetscMemcpy(newLabel->stratumValues, next->stratumValues, next->numStrata * sizeof(PetscInt));CHKERRQ(ierr);}
      ierr = MPI_Bcast(newLabel->stratumValues, newLabel->numStrata, MPIU_INT, 0, comm);CHKERRQ(ierr);
      /* Find size on each process and Scatter */
      if (!rank) {
        ierr = ISGetIndices(part, &partArray);CHKERRQ(ierr);
        ierr = PetscMalloc(numProcs*next->numStrata * sizeof(PetscInt), &stratumSizes);CHKERRQ(ierr);
        ierr = PetscMemzero(stratumSizes, numProcs*next->numStrata * sizeof(PetscInt));CHKERRQ(ierr);
        for(s = 0; s < next->numStrata; ++s) {
          for(p = next->stratumOffsets[s]; p < next->stratumOffsets[s]+next->stratumSizes[s]; ++p) {
            const PetscInt point = next->points[p];
            PetscInt       proc;

            for(proc = 0; proc < numProcs; ++proc) {
              PetscInt dof, off, pPart;

              ierr = PetscSectionGetDof(partSection, proc, &dof);CHKERRQ(ierr);
              ierr = PetscSectionGetOffset(partSection, proc, &off);CHKERRQ(ierr);
              for(pPart = off; pPart < off+dof; ++pPart) {
                if (partArray[pPart] == point) {
                  ++stratumSizes[proc*next->numStrata+s];
                  break;
                }
              }
            }
          }
        }
        ierr = ISRestoreIndices(part, &partArray);CHKERRQ(ierr);
      }
      ierr = MPI_Scatter(stratumSizes, newLabel->numStrata, MPI_INT, newLabel->stratumSizes, newLabel->numStrata, MPI_INT, 0, comm);CHKERRQ(ierr);
      /* Calculate stratumOffsets */
      newLabel->stratumOffsets[0] = 0;
      for(s = 0; s < newLabel->numStrata; ++s) {
        newLabel->stratumOffsets[s+1] = newLabel->stratumSizes[s] + newLabel->stratumOffsets[s];
      }
      /* Pack points and Scatter */
      if (!rank) {
        ierr = PetscMalloc3(numProcs,PetscMPIInt,&sendcnts,numProcs,PetscMPIInt,&offsets,numProcs+1,PetscMPIInt,&displs);CHKERRQ(ierr);
        displs[0] = 0;
        for(p = 0; p < numProcs; ++p) {
          sendcnts[p] = 0;
          for(s = 0; s < next->numStrata; ++s) {
            sendcnts[p] += stratumSizes[p*next->numStrata+s];
          }
          offsets[p]  = displs[p];
          displs[p+1] = displs[p] + sendcnts[p];
        }
        ierr = PetscMalloc(displs[numProcs] * sizeof(PetscInt), &points);CHKERRQ(ierr);
        for(s = 0; s < next->numStrata; ++s) {
          for(p = next->stratumOffsets[s]; p < next->stratumOffsets[s]+next->stratumSizes[s]; ++p) {
            const PetscInt point = next->points[p];
            PetscInt       proc;

            for(proc = 0; proc < numProcs; ++proc) {
              PetscInt dof, off, pPart;

              ierr = PetscSectionGetDof(partSection, proc, &dof);CHKERRQ(ierr);
              ierr = PetscSectionGetOffset(partSection, proc, &off);CHKERRQ(ierr);
              for(pPart = off; pPart < off+dof; ++pPart) {
                if (partArray[pPart] == point) {
                  points[offsets[proc]++] = point;
                  break;
                }
              }
            }
          }
        }
      }
      ierr = PetscMalloc(newLabel->stratumOffsets[newLabel->numStrata] * sizeof(PetscInt), &newLabel->points);CHKERRQ(ierr);
      ierr = MPI_Scatterv(points, sendcnts, displs, MPIU_INT, newLabel->points, newLabel->stratumOffsets[newLabel->numStrata], MPIU_INT, 0, comm);CHKERRQ(ierr);
      ierr = PetscFree(points);CHKERRQ(ierr);
      ierr = PetscFree3(sendcnts,offsets,displs);CHKERRQ(ierr);
      ierr = PetscFree(stratumSizes);CHKERRQ(ierr);
      /* Renumber points */
      ierr = ISGlobalToLocalMappingApply(renumbering, IS_GTOLM_MASK, newLabel->stratumOffsets[newLabel->numStrata], newLabel->points, PETSC_NULL, newLabel->points);CHKERRQ(ierr);
      /* Sort points */
      for(s = 0; s < newLabel->numStrata; ++s) {
        ierr = PetscSortInt(newLabel->stratumSizes[s], &newLabel->points[newLabel->stratumOffsets[s]]);CHKERRQ(ierr);
      }
      /* Insert into list */
      if (newNext) {
        newNext->next = newLabel;
      } else {
        pmesh->labels = newLabel;
      }
      newNext = newLabel;
      if (!rank) {next = next->next;}
    }
  }
  /* Cleanup Partition */
  ierr = ISLocalToGlobalMappingDestroy(&renumbering);CHKERRQ(ierr);
  ierr = PetscSFDestroy(&partSF);CHKERRQ(ierr);
  ierr = PetscSectionDestroy(&partSection);CHKERRQ(ierr);
  ierr = ISDestroy(&part);CHKERRQ(ierr);
  /* Create point SF for parallel mesh */
  {
    const PetscInt *leaves;
    PetscSFNode    *remotePoints;
    PetscInt       *rowners, *lowners, *ghostPoints;
    PetscInt        numRoots, numLeaves, numGhostPoints = 0, p, gp;
    PetscInt        pStart, pEnd;

    ierr = DMComplexGetChart(*dmParallel, &pStart, &pEnd);CHKERRQ(ierr);
    ierr = PetscSFGetGraph(pointSF, &numRoots, &numLeaves, &leaves, PETSC_NULL);CHKERRQ(ierr);
    ierr = PetscMalloc2(numRoots*2,PetscInt,&rowners,numLeaves*2,PetscInt,&lowners);CHKERRQ(ierr);
    for(p = 0; p < numRoots*2; ++p) {
      rowners[p] = 0;
    }
    for(p = 0; p < numLeaves; ++p) {
      lowners[p*2+0] = rank;
      lowners[p*2+1] = leaves ? leaves[p] : p;
    }
#if 0 /* Why doesn't this datatype work */
    ierr = PetscSFFetchAndOpBegin(pointSF, MPIU_2INT, rowners, lowners, lowners, MPI_MAXLOC);CHKERRQ(ierr);
    ierr = PetscSFFetchAndOpEnd(pointSF, MPIU_2INT, rowners, lowners, lowners, MPI_MAXLOC);CHKERRQ(ierr);
#endif
    ierr = PetscSFFetchAndOpBegin(pointSF, MPI_2INT, rowners, lowners, lowners, MPI_MAXLOC);CHKERRQ(ierr);
    ierr = PetscSFFetchAndOpEnd(pointSF, MPI_2INT, rowners, lowners, lowners, MPI_MAXLOC);CHKERRQ(ierr);
    ierr = PetscSFBcastBegin(pointSF, MPIU_2INT, rowners, lowners);CHKERRQ(ierr);
    ierr = PetscSFBcastEnd(pointSF, MPIU_2INT, rowners, lowners);CHKERRQ(ierr);
    for(p = 0; p < numLeaves; ++p) {
      if (lowners[p*2+0] != rank) ++numGhostPoints;
    }
    ierr = PetscMalloc(numGhostPoints * sizeof(PetscInt),    &ghostPoints);CHKERRQ(ierr);
    ierr = PetscMalloc(numGhostPoints * sizeof(PetscSFNode), &remotePoints);CHKERRQ(ierr);
    for(p = 0, gp = 0; p < numLeaves; ++p) {
      if (lowners[p*2+0] != rank) {
        ghostPoints[gp]       = leaves ? leaves[p] : p;
        remotePoints[gp].rank  = lowners[p*2+0];
        remotePoints[gp].index = lowners[p*2+1];
        ++gp;
      }
    }
    ierr = PetscFree2(rowners,lowners);CHKERRQ(ierr);
    ierr = PetscSFSetGraph(pmesh->sf, pEnd - pStart, numGhostPoints, ghostPoints, PETSC_OWN_POINTER, remotePoints, PETSC_OWN_POINTER);CHKERRQ(ierr);
    ierr = PetscSFSetFromOptions(pmesh->sf);CHKERRQ(ierr);
  }
  /* Cleanup */
  ierr = PetscSFDestroy(&pointSF);CHKERRQ(ierr);
  ierr = DMSetFromOptions(*dmParallel);CHKERRQ(ierr);
  PetscFunctionReturn(0);
}

#ifdef PETSC_HAVE_TRIANGLE
#include <triangle.h>

#undef __FUNCT__
#define __FUNCT__ "InitInput_Triangle"
PetscErrorCode InitInput_Triangle(struct triangulateio *inputCtx) {
  PetscFunctionBegin;
  inputCtx->numberofpoints = 0;
  inputCtx->numberofpointattributes = 0;
  inputCtx->pointlist = PETSC_NULL;
  inputCtx->pointattributelist = PETSC_NULL;
  inputCtx->pointmarkerlist = PETSC_NULL;
  inputCtx->numberofsegments = 0;
  inputCtx->segmentlist = PETSC_NULL;
  inputCtx->segmentmarkerlist = PETSC_NULL;
  inputCtx->numberoftriangleattributes = 0;
  inputCtx->trianglelist = PETSC_NULL;
  inputCtx->numberofholes = 0;
  inputCtx->holelist = PETSC_NULL;
  inputCtx->numberofregions = 0;
  inputCtx->regionlist = PETSC_NULL;
  PetscFunctionReturn(0);
}

#undef __FUNCT__
#define __FUNCT__ "InitOutput_Triangle"
PetscErrorCode InitOutput_Triangle(struct triangulateio *outputCtx) {
  PetscFunctionBegin;
  outputCtx->numberofpoints = 0;
  outputCtx->pointlist = PETSC_NULL;
  outputCtx->pointattributelist = PETSC_NULL;
  outputCtx->pointmarkerlist = PETSC_NULL;
  outputCtx->numberoftriangles = 0;
  outputCtx->trianglelist = PETSC_NULL;
  outputCtx->triangleattributelist = PETSC_NULL;
  outputCtx->neighborlist = PETSC_NULL;
  outputCtx->segmentlist = PETSC_NULL;
  outputCtx->segmentmarkerlist = PETSC_NULL;
  outputCtx->numberofedges = 0;
  outputCtx->edgelist = PETSC_NULL;
  outputCtx->edgemarkerlist = PETSC_NULL;
  PetscFunctionReturn(0);
}

#undef __FUNCT__
#define __FUNCT__ "FiniOutput_Triangle"
PetscErrorCode FiniOutput_Triangle(struct triangulateio *outputCtx) {
  PetscFunctionBegin;
  free(outputCtx->pointmarkerlist);
  free(outputCtx->edgelist);
  free(outputCtx->edgemarkerlist);
  free(outputCtx->trianglelist);
  free(outputCtx->neighborlist);
  PetscFunctionReturn(0);
}

#undef __FUNCT__
#define __FUNCT__ "DMComplexGenerate_Triangle"
PetscErrorCode DMComplexGenerate_Triangle(DM boundary, PetscBool interpolate, DM *dm)
{
  MPI_Comm             comm = ((PetscObject) boundary)->comm;
  DM_Complex          *bd   = (DM_Complex *) boundary->data;
  PetscInt             dim              = 2;
  const PetscBool      createConvexHull = PETSC_FALSE;
  const PetscBool      constrained      = PETSC_FALSE;
  struct triangulateio in;
  struct triangulateio out;
  PetscInt             vStart, vEnd, v, eStart, eEnd, e;
  PetscMPIInt          rank;
  PetscErrorCode       ierr;

  PetscFunctionBegin;
  ierr = MPI_Comm_rank(comm, &rank);CHKERRQ(ierr);
  ierr = InitInput_Triangle(&in);CHKERRQ(ierr);
  ierr = InitOutput_Triangle(&out);CHKERRQ(ierr);
  ierr  = DMComplexGetDepthStratum(boundary, 0, &vStart, &vEnd);CHKERRQ(ierr);
  in.numberofpoints = vEnd - vStart;
  if (in.numberofpoints > 0) {
    PetscScalar *array;

    ierr = PetscMalloc(in.numberofpoints*dim * sizeof(double), &in.pointlist);CHKERRQ(ierr);
    ierr = PetscMalloc(in.numberofpoints * sizeof(int), &in.pointmarkerlist);CHKERRQ(ierr);
    ierr = VecGetArray(bd->coordinates, &array);CHKERRQ(ierr);
    for(v = vStart; v < vEnd; ++v) {
      const PetscInt idx = v - vStart;
      PetscInt       off, d;

      ierr = PetscSectionGetOffset(bd->coordSection, v, &off);CHKERRQ(ierr);
      for(d = 0; d < dim; ++d) {
        in.pointlist[idx*dim + d] = array[off+d];
      }
      ierr = DMComplexGetLabelValue(boundary, "marker", v, &in.pointmarkerlist[idx]);CHKERRQ(ierr);
    }
    ierr = VecRestoreArray(bd->coordinates, &array);CHKERRQ(ierr);
  }
  ierr  = DMComplexGetHeightStratum(boundary, 0, &eStart, &eEnd);CHKERRQ(ierr);
  in.numberofsegments = eEnd - eStart;
  if (in.numberofsegments > 0) {
    ierr = PetscMalloc(in.numberofsegments*2 * sizeof(int), &in.segmentlist);CHKERRQ(ierr);
    ierr = PetscMalloc(in.numberofsegments   * sizeof(int), &in.segmentmarkerlist);CHKERRQ(ierr);
    for(e = eStart; e < eEnd; ++e) {
      const PetscInt  idx = e - eStart;
      const PetscInt *cone;

      ierr = DMComplexGetCone(boundary, e, &cone);CHKERRQ(ierr);
      in.segmentlist[idx*2+0] = cone[0] - vStart;
      in.segmentlist[idx*2+1] = cone[1] - vStart;
      ierr = DMComplexGetLabelValue(boundary, "marker", e, &in.segmentmarkerlist[idx]);CHKERRQ(ierr);
    }
  }
#if 0 /* Do not currently support holes */
  PetscReal *holeCoords;
  PetscInt   h, d;

  ierr = DMComplexGetHoles(boundary, &in.numberofholes, &holeCords);CHKERRQ(ierr);
  if (in.numberofholes > 0) {
    ierr = PetscMalloc(in.numberofholes*dim * sizeof(double), &in.holelist);CHKERRQ(ierr);
    for(h = 0; h < in.numberofholes; ++h) {
      for(d = 0; d < dim; ++d) {
        in.holelist[h*dim+d] = holeCoords[h*dim+d];
      }
    }
  }
#endif
  if (!rank) {
    char args[32];

    /* Take away 'Q' for verbose output */
    ierr = PetscStrcpy(args, "pqezQ");CHKERRQ(ierr);
    if (createConvexHull) {
      ierr = PetscStrcat(args, "c");CHKERRQ(ierr);
    }
    if (constrained) {
      ierr = PetscStrcpy(args, "zepDQ");CHKERRQ(ierr);
    }
    triangulate(args, &in, &out, PETSC_NULL);
  }
  ierr = PetscFree(in.pointlist);CHKERRQ(ierr);
  ierr = PetscFree(in.pointmarkerlist);CHKERRQ(ierr);
  ierr = PetscFree(in.segmentlist);CHKERRQ(ierr);
  ierr = PetscFree(in.segmentmarkerlist);CHKERRQ(ierr);
  ierr = PetscFree(in.holelist);CHKERRQ(ierr);

  ierr = DMCreate(comm, dm);CHKERRQ(ierr);
  ierr = DMSetType(*dm, DMCOMPLEX);CHKERRQ(ierr);
  ierr = DMComplexSetDimension(*dm, dim);CHKERRQ(ierr);
  {
    DM_Complex    *mesh        = (DM_Complex *) (*dm)->data;
    const PetscInt numCorners  = 3;
    const PetscInt numCells    = out.numberoftriangles;
    const PetscInt numVertices = out.numberofpoints;
    int           *cells       = out.trianglelist;
    double        *meshCoords  = out.pointlist;
    PetscInt       coordSize, c;
    PetscScalar   *coords;

    ierr = DMComplexSetChart(*dm, 0, numCells+numVertices);CHKERRQ(ierr);
    for(c = 0; c < numCells; ++c) {
      ierr = DMComplexSetConeSize(*dm, c, numCorners);CHKERRQ(ierr);
    }
    ierr = DMSetUp(*dm);CHKERRQ(ierr);
    for(c = 0; c < numCells; ++c) {
      /* Should be numCorners, but c89 sucks shit */
      PetscInt cone[3] = {cells[c*numCorners+0]+numCells, cells[c*numCorners+1]+numCells, cells[c*numCorners+2]+numCells};

      ierr = DMComplexSetCone(*dm, c, cone);CHKERRQ(ierr);
    }
    ierr = DMComplexSymmetrize(*dm);CHKERRQ(ierr);
    ierr = DMComplexStratify(*dm);CHKERRQ(ierr);
    if (interpolate) {
      DM        imesh;
      PetscInt *off;
      PetscInt  firstEdge = numCells+numVertices, numEdges = 0, edge, e;

      /* Count edges using algorithm from CreateNeighborCSR */
      ierr = DMComplexCreateNeighborCSR(*dm, PETSC_NULL, &off, PETSC_NULL);CHKERRQ(ierr);
      if (off) {
        numEdges = off[numCells]/2;
        /* Account for boundary edges: \sum_c 3 - neighbors = 3*numCells - totalNeighbors */
        numEdges += 3*numCells - off[numCells];
      }
      /* Create interpolated mesh */
      ierr = DMCreate(comm, &imesh);CHKERRQ(ierr);
      ierr = DMSetType(imesh, DMCOMPLEX);CHKERRQ(ierr);
      ierr = DMComplexSetDimension(imesh, dim);CHKERRQ(ierr);
      ierr = DMComplexSetChart(imesh, 0, numCells+numVertices+numEdges);CHKERRQ(ierr);
      for(c = 0; c < numCells; ++c) {
        ierr = DMComplexSetConeSize(imesh, c, numCorners);CHKERRQ(ierr);
      }
      for(e = firstEdge; e < firstEdge+numEdges; ++e) {
        ierr = DMComplexSetConeSize(imesh, e, 2);CHKERRQ(ierr);
      }
      ierr = DMSetUp(imesh);CHKERRQ(ierr);
      for(c = 0, edge = firstEdge; c < numCells; ++c) {
        const PetscInt *faces;
        PetscInt        numFaces, faceSize, f;

        ierr = DMComplexGetFaces(*dm, c, &numFaces, &faceSize, &faces);CHKERRQ(ierr);
        if (faceSize != 2) {SETERRQ1(((PetscObject) imesh)->comm, PETSC_ERR_PLIB, "Triangles cannot have face of size %D", faceSize);}
        for(f = 0; f < numFaces; ++f) {
          PetscBool found = PETSC_FALSE;

          /* TODO Need join of vertices to check for existence of edges, which needs support (could set edge support), so just brute force for now */
          for(e = firstEdge; e < edge; ++e) {
            const PetscInt *cone;

            ierr = DMComplexGetCone(imesh, e, &cone);CHKERRQ(ierr);
            if (((faces[f*faceSize+0] == cone[0]) && (faces[f*faceSize+1] == cone[1])) ||
                ((faces[f*faceSize+0] == cone[1]) && (faces[f*faceSize+1] == cone[0]))) {
              found = PETSC_TRUE;
              break;
            }
          }
          if (!found) {
            ierr = DMComplexSetCone(imesh, edge, &faces[f*faceSize]);CHKERRQ(ierr);
            ++edge;
          }
          ierr = DMComplexInsertCone(imesh, c, f, e);CHKERRQ(ierr);
        }
      }
      if (edge != firstEdge+numEdges) {SETERRQ2(((PetscObject) imesh)->comm, PETSC_ERR_PLIB, "Invalid number of edges %D should be %D", edge-firstEdge, numEdges);}
      ierr = PetscFree(off);CHKERRQ(ierr);
      ierr = DMComplexSymmetrize(imesh);CHKERRQ(ierr);
      ierr = DMComplexStratify(imesh);CHKERRQ(ierr);
      mesh = (DM_Complex *) (imesh)->data;
      for(c = 0; c < numCells; ++c) {
        const PetscInt *cone, *faces;
        PetscInt        coneSize, coff, numFaces, faceSize, f;

        ierr = DMComplexGetConeSize(imesh, c, &coneSize);CHKERRQ(ierr);
        ierr = DMComplexGetCone(imesh, c, &cone);CHKERRQ(ierr);
        ierr = PetscSectionGetOffset(mesh->coneSection, c, &coff);CHKERRQ(ierr);
        ierr = DMComplexGetFaces(*dm, c, &numFaces, &faceSize, &faces);CHKERRQ(ierr);
        if (coneSize != numFaces) {SETERRQ3(((PetscObject) imesh)->comm, PETSC_ERR_PLIB, "Invalid number of edges %D for cell %D should be %D", coneSize, c, numFaces);}
        for(f = 0; f < numFaces; ++f) {
          const PetscInt *econe;
          PetscInt        esize;

          ierr = DMComplexGetConeSize(imesh, cone[f], &esize);CHKERRQ(ierr);
          ierr = DMComplexGetCone(imesh, cone[f], &econe);CHKERRQ(ierr);
          if (esize != 2) {SETERRQ2(((PetscObject) imesh)->comm, PETSC_ERR_PLIB, "Invalid number of edge endpoints %D for edge %D should be 2", esize, cone[f]);}
          if ((faces[f*faceSize+0] == econe[0]) && (faces[f*faceSize+1] == econe[1])) {
            /* Correctly oriented */
            mesh->coneOrientations[coff+f] = 0;
          } else if ((faces[f*faceSize+0] == econe[1]) && (faces[f*faceSize+1] == econe[0])) {
            /* Start at index 1, and reverse orientation */
            mesh->coneOrientations[coff+f] = -(1+1);
          }
        }
      }
      ierr = DMDestroy(dm);CHKERRQ(ierr);
      *dm  = imesh;
    }
    ierr = PetscSectionSetChart(mesh->coordSection, numCells, numCells + numVertices);CHKERRQ(ierr);
    for(v = numCells; v < numCells+numVertices; ++v) {
      ierr = PetscSectionSetDof(mesh->coordSection, v, dim);CHKERRQ(ierr);
    }
    ierr = PetscSectionSetUp(mesh->coordSection);CHKERRQ(ierr);
    ierr = PetscSectionGetStorageSize(mesh->coordSection, &coordSize);CHKERRQ(ierr);
    ierr = VecSetSizes(mesh->coordinates, coordSize, PETSC_DETERMINE);CHKERRQ(ierr);
    ierr = VecSetFromOptions(mesh->coordinates);CHKERRQ(ierr);
    ierr = VecGetArray(mesh->coordinates, &coords);CHKERRQ(ierr);
    for(v = 0; v < numVertices; ++v) {
      coords[v*dim+0] = meshCoords[v*dim+0];
      coords[v*dim+1] = meshCoords[v*dim+1];
    }
    ierr = VecRestoreArray(mesh->coordinates, &coords);CHKERRQ(ierr);
    for(v = 0; v < numVertices; ++v) {
      if (out.pointmarkerlist[v]) {
        ierr = DMComplexSetLabelValue(*dm, "marker", v+numCells, out.pointmarkerlist[v]);CHKERRQ(ierr);
      }
    }
    if (interpolate) {
      for(e = 0; e < out.numberofedges; e++) {
        if (out.edgemarkerlist[e]) {
          const PetscInt vertices[2] = {out.edgelist[e*2+0]+numCells, out.edgelist[e*2+1]+numCells};
          const PetscInt *edges;
          PetscInt        numEdges;

          ierr = DMComplexJoinPoints(*dm, 2, vertices, &numEdges, &edges);CHKERRQ(ierr);
          if (numEdges != 1) {SETERRQ1(PETSC_COMM_SELF, PETSC_ERR_PLIB, "Two vertices must cover only one edge, not %D", numEdges);}
          ierr = DMComplexSetLabelValue(*dm, "marker", edges[0], out.edgemarkerlist[e]);CHKERRQ(ierr);
        }
      }
    }
  }
#if 0 /* Do not currently support holes */
  ierr = DMComplexCopyHoles(*dm, boundary);CHKERRQ(ierr);
#endif
  ierr = FiniOutput_Triangle(&out);CHKERRQ(ierr);
  PetscFunctionReturn(0);
}

#undef __FUNCT__
#define __FUNCT__ "DMComplexRefine_Triangle"
PetscErrorCode DMComplexRefine_Triangle(DM dm, double *maxVolumes, DM *dmRefined)
{
  MPI_Comm             comm = ((PetscObject) dm)->comm;
  DM_Complex          *mesh = (DM_Complex *) dm->data;
  PetscInt             dim  = 2;
  struct triangulateio in;
  struct triangulateio out;
  PetscInt             vStart, vEnd, v, cStart, cEnd, c, depth, depthGlobal;
  PetscMPIInt          rank;
  PetscErrorCode       ierr;

  PetscFunctionBegin;
  ierr = MPI_Comm_rank(comm, &rank);CHKERRQ(ierr);
  ierr = InitInput_Triangle(&in);CHKERRQ(ierr);
  ierr = InitOutput_Triangle(&out);CHKERRQ(ierr);
  ierr = DMComplexGetDepth(dm, &depth);CHKERRQ(ierr);
  ierr = MPI_Allreduce(&depth, &depthGlobal, 1, MPIU_INT, MPI_MAX, comm);CHKERRQ(ierr);
  ierr = DMComplexGetDepthStratum(dm, 0, &vStart, &vEnd);CHKERRQ(ierr);
  in.numberofpoints = vEnd - vStart;
  if (in.numberofpoints > 0) {
    PetscScalar *array;

    ierr = PetscMalloc(in.numberofpoints*dim * sizeof(double), &in.pointlist);CHKERRQ(ierr);
    ierr = PetscMalloc(in.numberofpoints * sizeof(int), &in.pointmarkerlist);CHKERRQ(ierr);
    ierr = VecGetArray(mesh->coordinates, &array);CHKERRQ(ierr);
    for(v = vStart; v < vEnd; ++v) {
      const PetscInt idx = v - vStart;
      PetscInt       off, d;

      ierr = PetscSectionGetOffset(mesh->coordSection, v, &off);CHKERRQ(ierr);
      for(d = 0; d < dim; ++d) {
        in.pointlist[idx*dim + d] = array[off+d];
      }
      ierr = DMComplexGetLabelValue(dm, "marker", v, &in.pointmarkerlist[idx]);CHKERRQ(ierr);
    }
    ierr = VecRestoreArray(mesh->coordinates, &array);CHKERRQ(ierr);
  }
  ierr  = DMComplexGetHeightStratum(dm, 0, &cStart, &cEnd);CHKERRQ(ierr);
  in.numberofcorners   = 3;
  in.numberoftriangles = cEnd - cStart;
  in.trianglearealist  = (double *) maxVolumes;
  if (in.numberoftriangles > 0) {
    ierr = PetscMalloc(in.numberoftriangles*in.numberofcorners * sizeof(int), &in.trianglelist);CHKERRQ(ierr);
    for(c = cStart; c < cEnd; ++c) {
      const PetscInt idx     = c - cStart;
      PetscInt      *closure = PETSC_NULL;
      PetscInt       closureSize;

      ierr = DMComplexGetTransitiveClosure(dm, c, PETSC_TRUE, &closureSize, &closure);CHKERRQ(ierr);
      if ((closureSize != 4) && (closureSize != 7)) {SETERRQ1(comm, PETSC_ERR_ARG_WRONG, "Mesh has cell which is not a triangle, %D vertices in closure", closureSize);}
      for(v = 0; v < 3; ++v) {
        in.trianglelist[idx*in.numberofcorners + v] = closure[(v+closureSize-3)*2] - vStart;
      }
    }
  }
#if 0 /* Do not currently support holes */
  PetscReal *holeCoords;
  PetscInt   h, d;

  ierr = DMComplexGetHoles(boundary, &in.numberofholes, &holeCords);CHKERRQ(ierr);
  if (in.numberofholes > 0) {
    ierr = PetscMalloc(in.numberofholes*dim * sizeof(double), &in.holelist);CHKERRQ(ierr);
    for(h = 0; h < in.numberofholes; ++h) {
      for(d = 0; d < dim; ++d) {
        in.holelist[h*dim+d] = holeCoords[h*dim+d];
      }
    }
  }
#endif
  if (!rank) {
    char args[32];

    /* Take away 'Q' for verbose output */
    ierr = PetscStrcpy(args, "pqezQra");CHKERRQ(ierr);
    triangulate(args, &in, &out, PETSC_NULL);
  }
  ierr = PetscFree(in.pointlist);CHKERRQ(ierr);
  ierr = PetscFree(in.pointmarkerlist);CHKERRQ(ierr);
  ierr = PetscFree(in.segmentlist);CHKERRQ(ierr);
  ierr = PetscFree(in.segmentmarkerlist);CHKERRQ(ierr);
  ierr = PetscFree(in.trianglelist);CHKERRQ(ierr);

  ierr = DMCreate(comm, dmRefined);CHKERRQ(ierr);
  ierr = DMSetType(*dmRefined, DMCOMPLEX);CHKERRQ(ierr);
  ierr = DMComplexSetDimension(*dmRefined, dim);CHKERRQ(ierr);
  {
    DM_Complex    *mesh        = (DM_Complex *) (*dmRefined)->data;
    const PetscInt numCorners  = 3;
    const PetscInt numCells    = out.numberoftriangles;
    const PetscInt numVertices = out.numberofpoints;
    int           *cells       = out.trianglelist;
    double        *meshCoords  = out.pointlist;
    PetscBool      interpolate = depthGlobal > 1 ? PETSC_TRUE : PETSC_FALSE;
    PetscInt       coordSize, c, e;
    PetscScalar   *coords;

    ierr = DMComplexSetChart(*dmRefined, 0, numCells+numVertices);CHKERRQ(ierr);
    for(c = 0; c < numCells; ++c) {
      ierr = DMComplexSetConeSize(*dmRefined, c, numCorners);CHKERRQ(ierr);
    }
    ierr = DMSetUp(*dmRefined);CHKERRQ(ierr);
    for(c = 0; c < numCells; ++c) {
      /* Should be numCorners, but c89 sucks shit */
      PetscInt cone[3] = {cells[c*numCorners+0]+numCells, cells[c*numCorners+1]+numCells, cells[c*numCorners+2]+numCells};

      ierr = DMComplexSetCone(*dmRefined, c, cone);CHKERRQ(ierr);
    }
    ierr = DMComplexSymmetrize(*dmRefined);CHKERRQ(ierr);
    ierr = DMComplexStratify(*dmRefined);CHKERRQ(ierr);

    if (interpolate) {
      DM        imesh;
      PetscInt *off;
      PetscInt  firstEdge = numCells+numVertices, numEdges = 0, edge, e;

      /* Count edges using algorithm from CreateNeighborCSR */
      ierr = DMComplexCreateNeighborCSR(*dmRefined, PETSC_NULL, &off, PETSC_NULL);CHKERRQ(ierr);
      if (off) {
        numEdges = off[numCells]/2;
        /* Account for boundary edges: \sum_c 3 - neighbors = 3*numCells - totalNeighbors */
        numEdges += 3*numCells - off[numCells];
      }
      /* Create interpolated mesh */
      ierr = DMCreate(comm, &imesh);CHKERRQ(ierr);
      ierr = DMSetType(imesh, DMCOMPLEX);CHKERRQ(ierr);
      ierr = DMComplexSetDimension(imesh, dim);CHKERRQ(ierr);
      ierr = DMComplexSetChart(imesh, 0, numCells+numVertices+numEdges);CHKERRQ(ierr);
      for(c = 0; c < numCells; ++c) {
        ierr = DMComplexSetConeSize(imesh, c, numCorners);CHKERRQ(ierr);
      }
      for(e = firstEdge; e < firstEdge+numEdges; ++e) {
        ierr = DMComplexSetConeSize(imesh, e, 2);CHKERRQ(ierr);
      }
      ierr = DMSetUp(imesh);CHKERRQ(ierr);
      for(c = 0, edge = firstEdge; c < numCells; ++c) {
        const PetscInt *faces;
        PetscInt        numFaces, faceSize, f;

        ierr = DMComplexGetFaces(*dmRefined, c, &numFaces, &faceSize, &faces);CHKERRQ(ierr);
        if (faceSize != 2) {SETERRQ1(((PetscObject) imesh)->comm, PETSC_ERR_PLIB, "Triangles cannot have face of size %D", faceSize);}
        for(f = 0; f < numFaces; ++f) {
          PetscBool found = PETSC_FALSE;

          /* TODO Need join of vertices to check for existence of edges, which needs support (could set edge support), so just brute force for now */
          for(e = firstEdge; e < edge; ++e) {
            const PetscInt *cone;

            ierr = DMComplexGetCone(imesh, e, &cone);CHKERRQ(ierr);
            if (((faces[f*faceSize+0] == cone[0]) && (faces[f*faceSize+1] == cone[1])) ||
                ((faces[f*faceSize+0] == cone[1]) && (faces[f*faceSize+1] == cone[0]))) {
              found = PETSC_TRUE;
              break;
            }
          }
          if (!found) {
            ierr = DMComplexSetCone(imesh, edge, &faces[f*faceSize]);CHKERRQ(ierr);
            ++edge;
          }
          ierr = DMComplexInsertCone(imesh, c, f, e);CHKERRQ(ierr);
        }
      }
      if (edge != firstEdge+numEdges) {SETERRQ2(((PetscObject) imesh)->comm, PETSC_ERR_PLIB, "Invalid number of edges %D should be %D", edge-firstEdge, numEdges);}
      ierr = PetscFree(off);CHKERRQ(ierr);
      ierr = DMComplexSymmetrize(imesh);CHKERRQ(ierr);
      ierr = DMComplexStratify(imesh);CHKERRQ(ierr);
      mesh = (DM_Complex *) (imesh)->data;
      for(c = 0; c < numCells; ++c) {
        const PetscInt *cone, *faces;
        PetscInt        coneSize, coff, numFaces, faceSize, f;

        ierr = DMComplexGetConeSize(imesh, c, &coneSize);CHKERRQ(ierr);
        ierr = DMComplexGetCone(imesh, c, &cone);CHKERRQ(ierr);
        ierr = PetscSectionGetOffset(mesh->coneSection, c, &coff);CHKERRQ(ierr);
        ierr = DMComplexGetFaces(*dmRefined, c, &numFaces, &faceSize, &faces);CHKERRQ(ierr);
        if (coneSize != numFaces) {SETERRQ3(((PetscObject) imesh)->comm, PETSC_ERR_PLIB, "Invalid number of edges %D for cell %D should be %D", coneSize, c, numFaces);}
        for(f = 0; f < numFaces; ++f) {
          const PetscInt *econe;
          PetscInt        esize;

          ierr = DMComplexGetConeSize(imesh, cone[f], &esize);CHKERRQ(ierr);
          ierr = DMComplexGetCone(imesh, cone[f], &econe);CHKERRQ(ierr);
          if (esize != 2) {SETERRQ2(((PetscObject) imesh)->comm, PETSC_ERR_PLIB, "Invalid number of edge endpoints %D for edge %D should be 2", esize, cone[f]);}
          if ((faces[f*faceSize+0] == econe[0]) && (faces[f*faceSize+1] == econe[1])) {
            /* Correctly oriented */
            mesh->coneOrientations[coff+f] = 0;
          } else if ((faces[f*faceSize+0] == econe[1]) && (faces[f*faceSize+1] == econe[0])) {
            /* Start at index 1, and reverse orientation */
            mesh->coneOrientations[coff+f] = -(1+1);
          }
        }
      }
      ierr = DMDestroy(dmRefined);CHKERRQ(ierr);
      *dmRefined  = imesh;
    }
    ierr = PetscSectionSetChart(mesh->coordSection, numCells, numCells + numVertices);CHKERRQ(ierr);
    for(v = numCells; v < numCells+numVertices; ++v) {
      ierr = PetscSectionSetDof(mesh->coordSection, v, dim);CHKERRQ(ierr);
    }
    ierr = PetscSectionSetUp(mesh->coordSection);CHKERRQ(ierr);
    ierr = PetscSectionGetStorageSize(mesh->coordSection, &coordSize);CHKERRQ(ierr);
    ierr = VecSetSizes(mesh->coordinates, coordSize, PETSC_DETERMINE);CHKERRQ(ierr);
    ierr = VecSetFromOptions(mesh->coordinates);CHKERRQ(ierr);
    ierr = VecGetArray(mesh->coordinates, &coords);CHKERRQ(ierr);
    for(v = 0; v < numVertices; ++v) {
      coords[v*dim+0] = meshCoords[v*dim+0];
      coords[v*dim+1] = meshCoords[v*dim+1];
    }
    ierr = VecRestoreArray(mesh->coordinates, &coords);CHKERRQ(ierr);
    for(v = 0; v < numVertices; ++v) {
      if (out.pointmarkerlist[v]) {
        ierr = DMComplexSetLabelValue(*dmRefined, "marker", v+numCells, out.pointmarkerlist[v]);CHKERRQ(ierr);
      }
    }
    if (interpolate) {
      for(e = 0; e < out.numberofedges; e++) {
        if (out.edgemarkerlist[e]) {
          const PetscInt vertices[2] = {out.edgelist[e*2+0]+numCells, out.edgelist[e*2+1]+numCells};
          const PetscInt *edges;
          PetscInt        numEdges;

          ierr = DMComplexJoinPoints(*dmRefined, 2, vertices, &numEdges, &edges);CHKERRQ(ierr);
          if (numEdges != 1) {SETERRQ1(PETSC_COMM_SELF, PETSC_ERR_PLIB, "Two vertices must cover only one edge, not %D", numEdges);}
          ierr = DMComplexSetLabelValue(*dmRefined, "marker", edges[0], out.edgemarkerlist[e]);CHKERRQ(ierr);
        }
      }
    }
  }
#if 0 /* Do not currently support holes */
  ierr = DMComplexCopyHoles(*dm, boundary);CHKERRQ(ierr);
#endif
  ierr = FiniOutput_Triangle(&out);CHKERRQ(ierr);
  PetscFunctionReturn(0);
}
#endif

#ifdef PETSC_HAVE_TETGEN
#include <tetgen.h>
#undef __FUNCT__
#define __FUNCT__ "DMComplexGenerate_Tetgen"
PetscErrorCode DMComplexGenerate_Tetgen(DM boundary, PetscBool interpolate, DM *dm)
{
  MPI_Comm       comm = ((PetscObject) boundary)->comm;
  DM_Complex    *bd   = (DM_Complex *) boundary->data;
  const PetscInt dim  = 3;
  ::tetgenio     in;
  ::tetgenio     out;
  PetscInt       vStart, vEnd, v, fStart, fEnd, f;
  PetscMPIInt    rank;
  PetscErrorCode ierr;

  PetscFunctionBegin;
  ierr = MPI_Comm_rank(comm, &rank);CHKERRQ(ierr);
  ierr  = DMComplexGetDepthStratum(boundary, 0, &vStart, &vEnd);CHKERRQ(ierr);
  in.numberofpoints = vEnd - vStart;
  if (in.numberofpoints > 0) {
    PetscScalar *array;

    in.pointlist       = new double[in.numberofpoints*dim];
    in.pointmarkerlist = new int[in.numberofpoints];
    ierr = VecGetArray(bd->coordinates, &array);CHKERRQ(ierr);
    for(v = vStart; v < vEnd; ++v) {
      const PetscInt idx = v - vStart;
      PetscInt       off, d;

      ierr = PetscSectionGetOffset(bd->coordSection, v, &off);CHKERRQ(ierr);
      for(d = 0; d < dim; ++d) {
        in.pointlist[idx*dim + d] = array[off+d];
      }
      ierr = DMComplexGetLabelValue(boundary, "marker", v, &in.pointmarkerlist[idx]);CHKERRQ(ierr);
    }
    ierr = VecRestoreArray(bd->coordinates, &array);CHKERRQ(ierr);
  }
  ierr  = DMComplexGetHeightStratum(boundary, 0, &fStart, &fEnd);CHKERRQ(ierr);
  in.numberoffacets = fEnd - fStart;
  if (in.numberoffacets > 0) {
    in.facetlist       = new tetgenio::facet[in.numberoffacets];
    in.facetmarkerlist = new int[in.numberoffacets];
    for(f = fStart; f < fEnd; ++f) {
      const PetscInt idx    = f - fStart;
      PetscInt      *points = PETSC_NULL, numPoints, p, numVertices = 0, v;

      in.facetlist[idx].numberofpolygons = 1;
      in.facetlist[idx].polygonlist      = new tetgenio::polygon[in.facetlist[idx].numberofpolygons];
      in.facetlist[idx].numberofholes    = 0;
      in.facetlist[idx].holelist         = NULL;

      ierr = DMComplexGetTransitiveClosure(boundary, f, PETSC_TRUE, &numPoints, &points);CHKERRQ(ierr);
      for(p = 0; p < numPoints*2; p += 2) {
        const PetscInt point = points[p];
        if ((point >= vStart) && (point < vEnd)) {
          points[numVertices++] = point;
        }
      }

      tetgenio::polygon *poly = in.facetlist[idx].polygonlist;
      poly->numberofvertices = numVertices;
      poly->vertexlist       = new int[poly->numberofvertices];
      for(v = 0; v < numVertices; ++v) {
        const PetscInt vIdx = points[v] - vStart;
        poly->vertexlist[v] = vIdx;
      }
      ierr = DMComplexGetLabelValue(boundary, "marker", f, &in.facetmarkerlist[idx]);CHKERRQ(ierr);
    }
  }
  if (!rank) {
    char args[32];

    /* Take away 'Q' for verbose output */
    ierr = PetscStrcpy(args, "pqezQ");CHKERRQ(ierr);
    ::tetrahedralize(args, &in, &out);
  }
  ierr = DMCreate(comm, dm);CHKERRQ(ierr);
  ierr = DMSetType(*dm, DMCOMPLEX);CHKERRQ(ierr);
  ierr = DMComplexSetDimension(*dm, dim);CHKERRQ(ierr);
  {
    DM_Complex    *mesh        = (DM_Complex *) (*dm)->data;
    const PetscInt numCorners  = 4;
    const PetscInt numCells    = out.numberoftetrahedra;
    const PetscInt numVertices = out.numberofpoints;
    int           *cells       = out.tetrahedronlist;
    double        *meshCoords  = out.pointlist;
    PetscInt       coordSize, c;
    PetscScalar   *coords;

    ierr = DMComplexSetChart(*dm, 0, numCells+numVertices);CHKERRQ(ierr);
    for(c = 0; c < numCells; ++c) {
      ierr = DMComplexSetConeSize(*dm, c, numCorners);CHKERRQ(ierr);
    }
    ierr = DMSetUp(*dm);CHKERRQ(ierr);
    for(c = 0; c < numCells; ++c) {
      /* Should be numCorners, but c89 sucks shit */
      PetscInt cone[4] = {cells[c*numCorners+0]+numCells, cells[c*numCorners+1]+numCells, cells[c*numCorners+2]+numCells, cells[c*numCorners+3]+numCells};

      ierr = DMComplexSetCone(*dm, c, cone);CHKERRQ(ierr);
    }
    ierr = DMComplexSymmetrize(*dm);CHKERRQ(ierr);
    ierr = DMComplexStratify(*dm);CHKERRQ(ierr);
    if (interpolate) {
      DM        imesh;
      PetscInt *off;
      PetscInt  firstFace = numCells+numVertices, numFaces = 0, face, f, firstEdge, numEdges = 0, edge, e;

      SETERRQ(comm, PETSC_ERR_SUP, "Interpolation is not yet implemented in 3D");
      /* TODO: Rewrite algorithm here to do all meets with neighboring cells and return counts */
      /* Count faces using algorithm from CreateNeighborCSR */
      ierr = DMComplexCreateNeighborCSR(*dm, PETSC_NULL, &off, PETSC_NULL);CHKERRQ(ierr);
      if (off) {
        numFaces = off[numCells]/2;
        /* Account for boundary faces: \sum_c 4 - neighbors = 4*numCells - totalNeighbors */
        numFaces += 4*numCells - off[numCells];
      }
      firstEdge = firstFace+numFaces;
      /* Create interpolated mesh */
      ierr = DMCreate(comm, &imesh);CHKERRQ(ierr);
      ierr = DMSetType(imesh, DMCOMPLEX);CHKERRQ(ierr);
      ierr = DMComplexSetDimension(imesh, dim);CHKERRQ(ierr);
      ierr = DMComplexSetChart(imesh, 0, numCells+numVertices+numEdges);CHKERRQ(ierr);
      for(c = 0; c < numCells; ++c) {
        ierr = DMComplexSetConeSize(imesh, c, numCorners);CHKERRQ(ierr);
      }
      for(f = firstFace; f < firstFace+numFaces; ++f) {
        ierr = DMComplexSetConeSize(imesh, f, 3);CHKERRQ(ierr);
      }
      for(e = firstEdge; e < firstEdge+numEdges; ++e) {
        ierr = DMComplexSetConeSize(imesh, e, 2);CHKERRQ(ierr);
      }
      ierr = DMSetUp(imesh);CHKERRQ(ierr);
      for(c = 0, face = firstFace; c < numCells; ++c) {
        const PetscInt *faces;
        PetscInt        numFaces, faceSize, f;

        ierr = DMComplexGetFaces(*dm, c, &numFaces, &faceSize, &faces);CHKERRQ(ierr);
        if (faceSize != 2) {SETERRQ1(((PetscObject) imesh)->comm, PETSC_ERR_PLIB, "Triangles cannot have face of size %D", faceSize);}
        for(f = 0; f < numFaces; ++f) {
          PetscBool found = PETSC_FALSE;

          /* TODO Need join of vertices to check for existence of edges, which needs support (could set edge support), so just brute force for now */
          for(e = firstEdge; e < edge; ++e) {
            const PetscInt *cone;

            ierr = DMComplexGetCone(imesh, e, &cone);CHKERRQ(ierr);
            if (((faces[f*faceSize+0] == cone[0]) && (faces[f*faceSize+1] == cone[1])) ||
                ((faces[f*faceSize+0] == cone[1]) && (faces[f*faceSize+1] == cone[0]))) {
              found = PETSC_TRUE;
              break;
            }
          }
          if (!found) {
            ierr = DMComplexSetCone(imesh, edge, &faces[f*faceSize]);CHKERRQ(ierr);
            ++edge;
          }
          ierr = DMComplexInsertCone(imesh, c, f, e);CHKERRQ(ierr);
        }
      }
      if (edge != firstEdge+numEdges) {SETERRQ2(((PetscObject) imesh)->comm, PETSC_ERR_PLIB, "Invalid number of edges %D should be %D", edge-firstEdge, numEdges);}
      ierr = PetscFree(off);CHKERRQ(ierr);
      ierr = DMComplexSymmetrize(imesh);CHKERRQ(ierr);
      ierr = DMComplexStratify(imesh);CHKERRQ(ierr);
      mesh = (DM_Complex *) (imesh)->data;
      for(c = 0; c < numCells; ++c) {
        const PetscInt *cone, *faces;
        PetscInt        coneSize, coff, numFaces, faceSize, f;

        ierr = DMComplexGetConeSize(imesh, c, &coneSize);CHKERRQ(ierr);
        ierr = DMComplexGetCone(imesh, c, &cone);CHKERRQ(ierr);
        ierr = PetscSectionGetOffset(mesh->coneSection, c, &coff);CHKERRQ(ierr);
        ierr = DMComplexGetFaces(*dm, c, &numFaces, &faceSize, &faces);CHKERRQ(ierr);
        if (coneSize != numFaces) {SETERRQ3(((PetscObject) imesh)->comm, PETSC_ERR_PLIB, "Invalid number of edges %D for cell %D should be %D", coneSize, c, numFaces);}
        for(f = 0; f < numFaces; ++f) {
          const PetscInt *econe;
          PetscInt        esize;

          ierr = DMComplexGetConeSize(imesh, cone[f], &esize);CHKERRQ(ierr);
          ierr = DMComplexGetCone(imesh, cone[f], &econe);CHKERRQ(ierr);
          if (esize != 2) {SETERRQ2(((PetscObject) imesh)->comm, PETSC_ERR_PLIB, "Invalid number of edge endpoints %D for edge %D should be 2", esize, cone[f]);}
          if ((faces[f*faceSize+0] == econe[0]) && (faces[f*faceSize+1] == econe[1])) {
            /* Correctly oriented */
            mesh->coneOrientations[coff+f] = 0;
          } else if ((faces[f*faceSize+0] == econe[1]) && (faces[f*faceSize+1] == econe[0])) {
            /* Start at index 1, and reverse orientation */
            mesh->coneOrientations[coff+f] = -(1+1);
          }
        }
      }
      ierr = DMDestroy(dm);CHKERRQ(ierr);
      *dm  = imesh;
    }
    ierr = PetscSectionSetChart(mesh->coordSection, numCells, numCells + numVertices);CHKERRQ(ierr);
    for(v = numCells; v < numCells+numVertices; ++v) {
      ierr = PetscSectionSetDof(mesh->coordSection, v, dim);CHKERRQ(ierr);
    }
    ierr = PetscSectionSetUp(mesh->coordSection);CHKERRQ(ierr);
    ierr = PetscSectionGetStorageSize(mesh->coordSection, &coordSize);CHKERRQ(ierr);
    ierr = VecSetSizes(mesh->coordinates, coordSize, PETSC_DETERMINE);CHKERRQ(ierr);
    ierr = VecSetFromOptions(mesh->coordinates);CHKERRQ(ierr);
    ierr = VecGetArray(mesh->coordinates, &coords);CHKERRQ(ierr);
    for(v = 0; v < numVertices; ++v) {
      coords[v*dim+0] = meshCoords[v*dim+0];
      coords[v*dim+1] = meshCoords[v*dim+1];
      coords[v*dim+2] = meshCoords[v*dim+2];
    }
    ierr = VecRestoreArray(mesh->coordinates, &coords);CHKERRQ(ierr);
    for(v = 0; v < numVertices; ++v) {
      if (out.pointmarkerlist[v]) {
        ierr = DMComplexSetLabelValue(*dm, "marker", v+numCells, out.pointmarkerlist[v]);CHKERRQ(ierr);
      }
    }
    if (interpolate) {
      PetscInt e;

      for(e = 0; e < out.numberofedges; e++) {
        if (out.edgemarkerlist[e]) {
          const PetscInt vertices[2] = {out.edgelist[e*2+0]+numCells, out.edgelist[e*2+1]+numCells};
          const PetscInt *edges;
          PetscInt        numEdges;

          ierr = DMComplexJoinPoints(*dm, 2, vertices, &numEdges, &edges);CHKERRQ(ierr);
          if (numEdges != 1) {SETERRQ1(PETSC_COMM_SELF, PETSC_ERR_PLIB, "Two vertices must cover only one edge, not %D", numEdges);}
          ierr = DMComplexSetLabelValue(*dm, "marker", edges[0], out.edgemarkerlist[e]);CHKERRQ(ierr);
        }
      }
      for(f = 0; f < out.numberoftrifaces; f++) {
        if (out.trifacemarkerlist[f]) {
          const PetscInt vertices[3] = {out.trifacelist[f*3+0]+numCells, out.trifacelist[f*3+1]+numCells, out.trifacelist[f*3+2]+numCells};
          const PetscInt *faces;
          PetscInt        numFaces;

          ierr = DMComplexJoinPoints(*dm, 3, vertices, &numFaces, &faces);CHKERRQ(ierr);
          if (numFaces != 1) {SETERRQ1(PETSC_COMM_SELF, PETSC_ERR_PLIB, "Three vertices must cover only one face, not %D", numFaces);}
          ierr = DMComplexSetLabelValue(*dm, "marker", faces[0], out.trifacemarkerlist[f]);CHKERRQ(ierr);
        }
      }
    }
  }
  PetscFunctionReturn(0);
}

#undef __FUNCT__
#define __FUNCT__ "DMComplexRefine_Tetgen"
PetscErrorCode DMComplexRefine_Tetgen(DM dm, double *maxVolumes, DM *dmRefined)
{
  MPI_Comm       comm = ((PetscObject) dm)->comm;
  DM_Complex    *mesh = (DM_Complex *) dm->data;
  const PetscInt dim  = 3;
  ::tetgenio     in;
  ::tetgenio     out;
  PetscInt       vStart, vEnd, v, cStart, cEnd, c, depth, depthGlobal;
  PetscMPIInt    rank;
  PetscErrorCode ierr;

  PetscFunctionBegin;
  ierr = MPI_Comm_rank(comm, &rank);CHKERRQ(ierr);
  ierr = DMComplexGetDepth(dm, &depth);CHKERRQ(ierr);
  ierr = MPI_Allreduce(&depth, &depthGlobal, 1, MPIU_INT, MPI_MAX, comm);CHKERRQ(ierr);
  ierr = DMComplexGetDepthStratum(dm, 0, &vStart, &vEnd);CHKERRQ(ierr);
  in.numberofpoints = vEnd - vStart;
  if (in.numberofpoints > 0) {
    PetscScalar *array;

    in.pointlist       = new double[in.numberofpoints*dim];
    in.pointmarkerlist = new int[in.numberofpoints];
    ierr = VecGetArray(mesh->coordinates, &array);CHKERRQ(ierr);
    for(v = vStart; v < vEnd; ++v) {
      const PetscInt idx = v - vStart;
      PetscInt       off, d;

      ierr = PetscSectionGetOffset(mesh->coordSection, v, &off);CHKERRQ(ierr);
      for(d = 0; d < dim; ++d) {
        in.pointlist[idx*dim + d] = array[off+d];
      }
      ierr = DMComplexGetLabelValue(dm, "marker", v, &in.pointmarkerlist[idx]);CHKERRQ(ierr);
    }
    ierr = VecRestoreArray(mesh->coordinates, &array);CHKERRQ(ierr);
  }
  ierr  = DMComplexGetHeightStratum(dm, 0, &cStart, &cEnd);CHKERRQ(ierr);
  in.numberofcorners       = 4;
  in.numberoftetrahedra    = cEnd - cStart;
  in.tetrahedronvolumelist = (double *) maxVolumes;
  if (in.numberoftetrahedra > 0) {
    in.tetrahedronlist = new int[in.numberoftetrahedra*in.numberofcorners];
    for(c = cStart; c < cEnd; ++c) {
      const PetscInt idx     = c - cStart;
      PetscInt      *closure = PETSC_NULL;
      PetscInt       closureSize;

      ierr = DMComplexGetTransitiveClosure(dm, c, PETSC_TRUE, &closureSize, &closure);CHKERRQ(ierr);
      if ((closureSize != 5) && (closureSize != 15)) {SETERRQ1(comm, PETSC_ERR_ARG_WRONG, "Mesh has cell which is not a tetrahedron, %D vertices in closure", closureSize);}
      for(v = 0; v < 4; ++v) {
        in.tetrahedronlist[idx*in.numberofcorners + v] = closure[(v+closureSize-4)*2] - vStart;
      }
    }
  }
  // TODO: Put in boundary faces with markers
  if (!rank) {
    char args[32];

    /* Take away 'Q' for verbose output */
    //ierr = PetscStrcpy(args, "qezQra");CHKERRQ(ierr);
    ierr = PetscStrcpy(args, "qezraVVVV");CHKERRQ(ierr);
    ::tetrahedralize(args, &in, &out);
  }
  in.tetrahedronvolumelist = NULL;

  ierr = DMCreate(comm, dmRefined);CHKERRQ(ierr);
  ierr = DMSetType(*dmRefined, DMCOMPLEX);CHKERRQ(ierr);
  ierr = DMComplexSetDimension(*dmRefined, dim);CHKERRQ(ierr);
  {
    DM_Complex    *mesh        = (DM_Complex *) (*dmRefined)->data;
    const PetscInt numCorners  = 4;
    const PetscInt numCells    = out.numberoftetrahedra;
    const PetscInt numVertices = out.numberofpoints;
    int           *cells       = out.tetrahedronlist;
    double        *meshCoords  = out.pointlist;
    PetscBool      interpolate = depthGlobal > 1 ? PETSC_TRUE : PETSC_FALSE;
    PetscInt       coordSize, c, e;
    PetscScalar   *coords;

    ierr = DMComplexSetChart(*dmRefined, 0, numCells+numVertices);CHKERRQ(ierr);
    for(c = 0; c < numCells; ++c) {
      ierr = DMComplexSetConeSize(*dmRefined, c, numCorners);CHKERRQ(ierr);
    }
    ierr = DMSetUp(*dmRefined);CHKERRQ(ierr);
    for(c = 0; c < numCells; ++c) {
      /* Should be numCorners, but c89 sucks shit */
      PetscInt cone[4] = {cells[c*numCorners+0]+numCells, cells[c*numCorners+1]+numCells, cells[c*numCorners+2]+numCells, cells[c*numCorners+3]+numCells};

      ierr = DMComplexSetCone(*dmRefined, c, cone);CHKERRQ(ierr);
    }
    ierr = DMComplexSymmetrize(*dmRefined);CHKERRQ(ierr);
    ierr = DMComplexStratify(*dmRefined);CHKERRQ(ierr);

    if (interpolate) {
      DM        imesh;
      PetscInt *off;
      PetscInt  firstEdge = numCells+numVertices, numEdges, edge, e;

      SETERRQ(comm, PETSC_ERR_SUP, "Interpolation is not yet implemented in 3D");
      /* Count edges using algorithm from CreateNeighborCSR */
      ierr = DMComplexCreateNeighborCSR(*dmRefined, PETSC_NULL, &off, PETSC_NULL);CHKERRQ(ierr);
      if (off) {
        numEdges = off[numCells]/2;
        /* Account for boundary edges: \sum_c 3 - neighbors = 3*numCells - totalNeighbors */
        numEdges += 3*numCells - off[numCells];
      }
      /* Create interpolated mesh */
      ierr = DMCreate(comm, &imesh);CHKERRQ(ierr);
      ierr = DMSetType(imesh, DMCOMPLEX);CHKERRQ(ierr);
      ierr = DMComplexSetDimension(imesh, dim);CHKERRQ(ierr);
      ierr = DMComplexSetChart(imesh, 0, numCells+numVertices+numEdges);CHKERRQ(ierr);
      for(c = 0; c < numCells; ++c) {
        ierr = DMComplexSetConeSize(imesh, c, numCorners);CHKERRQ(ierr);
      }
      for(e = firstEdge; e < firstEdge+numEdges; ++e) {
        ierr = DMComplexSetConeSize(imesh, e, 2);CHKERRQ(ierr);
      }
      ierr = DMSetUp(imesh);CHKERRQ(ierr);
      for(c = 0, edge = firstEdge; c < numCells; ++c) {
        const PetscInt *faces;
        PetscInt        numFaces, faceSize, f;

        ierr = DMComplexGetFaces(*dmRefined, c, &numFaces, &faceSize, &faces);CHKERRQ(ierr);
        if (faceSize != 2) {SETERRQ1(((PetscObject) imesh)->comm, PETSC_ERR_PLIB, "Triangles cannot have face of size %D", faceSize);}
        for(f = 0; f < numFaces; ++f) {
          PetscBool found = PETSC_FALSE;

          /* TODO Need join of vertices to check for existence of edges, which needs support (could set edge support), so just brute force for now */
          for(e = firstEdge; e < edge; ++e) {
            const PetscInt *cone;

            ierr = DMComplexGetCone(imesh, e, &cone);CHKERRQ(ierr);
            if (((faces[f*faceSize+0] == cone[0]) && (faces[f*faceSize+1] == cone[1])) ||
                ((faces[f*faceSize+0] == cone[1]) && (faces[f*faceSize+1] == cone[0]))) {
              found = PETSC_TRUE;
              break;
            }
          }
          if (!found) {
            ierr = DMComplexSetCone(imesh, edge, &faces[f*faceSize]);CHKERRQ(ierr);
            ++edge;
          }
          ierr = DMComplexInsertCone(imesh, c, f, e);CHKERRQ(ierr);
        }
      }
      if (edge != firstEdge+numEdges) {SETERRQ2(((PetscObject) imesh)->comm, PETSC_ERR_PLIB, "Invalid number of edges %D should be %D", edge-firstEdge, numEdges);}
      ierr = PetscFree(off);CHKERRQ(ierr);
      ierr = DMComplexSymmetrize(imesh);CHKERRQ(ierr);
      ierr = DMComplexStratify(imesh);CHKERRQ(ierr);
      mesh = (DM_Complex *) (imesh)->data;
      for(c = 0; c < numCells; ++c) {
        const PetscInt *cone, *faces;
        PetscInt        coneSize, coff, numFaces, faceSize, f;

        ierr = DMComplexGetConeSize(imesh, c, &coneSize);CHKERRQ(ierr);
        ierr = DMComplexGetCone(imesh, c, &cone);CHKERRQ(ierr);
        ierr = PetscSectionGetOffset(mesh->coneSection, c, &coff);CHKERRQ(ierr);
        ierr = DMComplexGetFaces(*dmRefined, c, &numFaces, &faceSize, &faces);CHKERRQ(ierr);
        if (coneSize != numFaces) {SETERRQ3(((PetscObject) imesh)->comm, PETSC_ERR_PLIB, "Invalid number of edges %D for cell %D should be %D", coneSize, c, numFaces);}
        for(f = 0; f < numFaces; ++f) {
          const PetscInt *econe;
          PetscInt        esize;

          ierr = DMComplexGetConeSize(imesh, cone[f], &esize);CHKERRQ(ierr);
          ierr = DMComplexGetCone(imesh, cone[f], &econe);CHKERRQ(ierr);
          if (esize != 2) {SETERRQ2(((PetscObject) imesh)->comm, PETSC_ERR_PLIB, "Invalid number of edge endpoints %D for edge %D should be 2", esize, cone[f]);}
          if ((faces[f*faceSize+0] == econe[0]) && (faces[f*faceSize+1] == econe[1])) {
            /* Correctly oriented */
            mesh->coneOrientations[coff+f] = 0;
          } else if ((faces[f*faceSize+0] == econe[1]) && (faces[f*faceSize+1] == econe[0])) {
            /* Start at index 1, and reverse orientation */
            mesh->coneOrientations[coff+f] = -(1+1);
          }
        }
      }
      ierr = DMDestroy(dmRefined);CHKERRQ(ierr);
      *dmRefined  = imesh;
    }
    ierr = PetscSectionSetChart(mesh->coordSection, numCells, numCells + numVertices);CHKERRQ(ierr);
    for(v = numCells; v < numCells+numVertices; ++v) {
      ierr = PetscSectionSetDof(mesh->coordSection, v, dim);CHKERRQ(ierr);
    }
    ierr = PetscSectionSetUp(mesh->coordSection);CHKERRQ(ierr);
    ierr = PetscSectionGetStorageSize(mesh->coordSection, &coordSize);CHKERRQ(ierr);
    ierr = VecSetSizes(mesh->coordinates, coordSize, PETSC_DETERMINE);CHKERRQ(ierr);
    ierr = VecSetFromOptions(mesh->coordinates);CHKERRQ(ierr);
    ierr = VecGetArray(mesh->coordinates, &coords);CHKERRQ(ierr);
    for(v = 0; v < numVertices; ++v) {
      coords[v*dim+0] = meshCoords[v*dim+0];
      coords[v*dim+1] = meshCoords[v*dim+1];
    }
    ierr = VecRestoreArray(mesh->coordinates, &coords);CHKERRQ(ierr);
    for(v = 0; v < numVertices; ++v) {
      if (out.pointmarkerlist[v]) {
        ierr = DMComplexSetLabelValue(*dmRefined, "marker", v+numCells, out.pointmarkerlist[v]);CHKERRQ(ierr);
      }
    }
    if (interpolate) {
      PetscInt f;

      for(e = 0; e < out.numberofedges; e++) {
        if (out.edgemarkerlist[e]) {
          const PetscInt vertices[2] = {out.edgelist[e*2+0]+numCells, out.edgelist[e*2+1]+numCells};
          const PetscInt *edges;
          PetscInt        numEdges;

          ierr = DMComplexJoinPoints(*dmRefined, 2, vertices, &numEdges, &edges);CHKERRQ(ierr);
          if (numEdges != 1) {SETERRQ1(PETSC_COMM_SELF, PETSC_ERR_PLIB, "Two vertices must cover only one edge, not %D", numEdges);}
          ierr = DMComplexSetLabelValue(*dmRefined, "marker", edges[0], out.edgemarkerlist[e]);CHKERRQ(ierr);
        }
      }
      for(f = 0; f < out.numberoftrifaces; f++) {
        if (out.trifacemarkerlist[f]) {
          const PetscInt vertices[3] = {out.trifacelist[f*3+0]+numCells, out.trifacelist[f*3+1]+numCells, out.trifacelist[f*3+2]+numCells};
          const PetscInt *faces;
          PetscInt        numFaces;

          ierr = DMComplexJoinPoints(*dmRefined, 3, vertices, &numFaces, &faces);CHKERRQ(ierr);
          if (numFaces != 1) {SETERRQ1(PETSC_COMM_SELF, PETSC_ERR_PLIB, "Three vertices must cover only one face, not %D", numFaces);}
          ierr = DMComplexSetLabelValue(*dmRefined, "marker", faces[0], out.trifacemarkerlist[f]);CHKERRQ(ierr);
        }
      }
    }
  }
  PetscFunctionReturn(0);
}
#endif

#undef __FUNCT__
#define __FUNCT__ "DMComplexGenerate_CTetgen"
PetscErrorCode DMComplexGenerate_CTetgen(DM boundary, PetscBool interpolate, DM *dm)
{
  MPI_Comm       comm = ((PetscObject) boundary)->comm;
  DM_Complex    *bd   = (DM_Complex *) boundary->data;
  const PetscInt dim  = 3;
  PLC           *in, *out;
  PetscInt       vStart, vEnd, v, fStart, fEnd, f;
  PetscMPIInt    rank;
  PetscErrorCode ierr;

  PetscFunctionBegin;
  ierr = MPI_Comm_rank(comm, &rank);CHKERRQ(ierr);
  ierr = DMComplexGetDepthStratum(boundary, 0, &vStart, &vEnd);CHKERRQ(ierr);
  ierr = PLCCreate(&in);CHKERRQ(ierr);
  ierr = PLCCreate(&out);CHKERRQ(ierr);
  in->numberofpoints = vEnd - vStart;
  if (in->numberofpoints > 0) {
    PetscScalar *array;

    ierr = PetscMalloc(in->numberofpoints*dim * sizeof(double), &in->pointlist);CHKERRQ(ierr);
    ierr = PetscMalloc(in->numberofpoints     * sizeof(int),    &in->pointmarkerlist);CHKERRQ(ierr);
    ierr = VecGetArray(bd->coordinates, &array);CHKERRQ(ierr);
    for(v = vStart; v < vEnd; ++v) {
      const PetscInt idx = v - vStart;
      PetscInt       off, d, m;

      ierr = PetscSectionGetOffset(bd->coordSection, v, &off);CHKERRQ(ierr);
      for(d = 0; d < dim; ++d) {
        in->pointlist[idx*dim + d] = PetscRealPart(array[off+d]);
      }
      ierr = DMComplexGetLabelValue(boundary, "marker", v, &m);CHKERRQ(ierr);
      in->pointmarkerlist[idx] = (int) m;
    }
    ierr = VecRestoreArray(bd->coordinates, &array);CHKERRQ(ierr);
  }
  ierr  = DMComplexGetHeightStratum(boundary, 0, &fStart, &fEnd);CHKERRQ(ierr);
  in->numberoffacets = fEnd - fStart;
  if (in->numberoffacets > 0) {
    ierr = PetscMalloc(in->numberoffacets * sizeof(facet), &in->facetlist);CHKERRQ(ierr);
    ierr = PetscMalloc(in->numberoffacets * sizeof(int),   &in->facetmarkerlist);CHKERRQ(ierr);
    for(f = fStart; f < fEnd; ++f) {
      const PetscInt idx    = f - fStart;
<<<<<<< HEAD
      PetscInt      *points = PETSC_NULL, numPoints, p, numVertices = 0, v, m;
=======
      PetscInt      *points = PETSC_NULL, numPoints, p, numVertices = 0, v;
      polygon       *poly;
>>>>>>> bdcba999

      in->facetlist[idx].numberofpolygons = 1;
      ierr = PetscMalloc(in->facetlist[idx].numberofpolygons * sizeof(polygon), &in->facetlist[idx].polygonlist);CHKERRQ(ierr);
      in->facetlist[idx].numberofholes    = 0;
      in->facetlist[idx].holelist         = PETSC_NULL;

      ierr = DMComplexGetTransitiveClosure(boundary, f, PETSC_TRUE, &numPoints, &points);CHKERRQ(ierr);
      for(p = 0; p < numPoints*2; p += 2) {
        const PetscInt point = points[p];
        if ((point >= vStart) && (point < vEnd)) {
          points[numVertices++] = point;
        }
      }

      poly = in->facetlist[idx].polygonlist;
      poly->numberofvertices = numVertices;
      ierr = PetscMalloc(poly->numberofvertices * sizeof(int), &poly->vertexlist);CHKERRQ(ierr);
      for(v = 0; v < numVertices; ++v) {
        const PetscInt vIdx = points[v] - vStart;
        poly->vertexlist[v] = vIdx;
      }
      ierr = DMComplexGetLabelValue(boundary, "marker", f, &m);CHKERRQ(ierr);
      in->facetmarkerlist[idx] = (int) m;
    }
  }
  if (!rank) {
    TetGenOpts t;

    ierr = TetGenOptsInitialize(&t);CHKERRQ(ierr);
    t.in        = boundary; /* Should go away */
    t.plc       = 1;
    t.quality   = 1;
    t.edgesout  = 1;
    t.zeroindex = 1;
    t.quiet     = 1;
    t.verbose   = 4; /* Change this */
    ierr = TetGenCheckOpts(&t);CHKERRQ(ierr);
    ierr = TetGenTetrahedralize(&t, in, out);CHKERRQ(ierr);
  }
  ierr = DMCreate(comm, dm);CHKERRQ(ierr);
  ierr = DMSetType(*dm, DMCOMPLEX);CHKERRQ(ierr);
  ierr = DMComplexSetDimension(*dm, dim);CHKERRQ(ierr);
  {
    DM_Complex    *mesh        = (DM_Complex *) (*dm)->data;
    const PetscInt numCorners  = 4;
    const PetscInt numCells    = out->numberoftetrahedra;
    const PetscInt numVertices = out->numberofpoints;
    int           *cells       = out->tetrahedronlist;
    double        *meshCoords  = out->pointlist;
    PetscInt       coordSize, c;
    PetscScalar   *coords;

    ierr = DMComplexSetChart(*dm, 0, numCells+numVertices);CHKERRQ(ierr);
    for(c = 0; c < numCells; ++c) {
      ierr = DMComplexSetConeSize(*dm, c, numCorners);CHKERRQ(ierr);
    }
    ierr = DMSetUp(*dm);CHKERRQ(ierr);
    for(c = 0; c < numCells; ++c) {
      /* Should be numCorners, but c89 sucks shit */
      PetscInt cone[4] = {cells[c*numCorners+0]+numCells, cells[c*numCorners+1]+numCells, cells[c*numCorners+2]+numCells, cells[c*numCorners+3]+numCells};

      ierr = DMComplexSetCone(*dm, c, cone);CHKERRQ(ierr);
    }
    ierr = DMComplexSymmetrize(*dm);CHKERRQ(ierr);
    ierr = DMComplexStratify(*dm);CHKERRQ(ierr);
    if (interpolate) {
      DM        imesh;
      PetscInt *off;
      PetscInt  firstFace = numCells+numVertices, numFaces = 0, face, f, firstEdge, numEdges = 0, edge, e;

      SETERRQ(comm, PETSC_ERR_SUP, "Interpolation is not yet implemented in 3D");
      /* TODO: Rewrite algorithm here to do all meets with neighboring cells and return counts */
      /* Count faces using algorithm from CreateNeighborCSR */
      ierr = DMComplexCreateNeighborCSR(*dm, PETSC_NULL, &off, PETSC_NULL);CHKERRQ(ierr);
      if (off) {
        numFaces = off[numCells]/2;
        /* Account for boundary faces: \sum_c 4 - neighbors = 4*numCells - totalNeighbors */
        numFaces += 4*numCells - off[numCells];
      }
      firstEdge = firstFace+numFaces;
      /* Create interpolated mesh */
      ierr = DMCreate(comm, &imesh);CHKERRQ(ierr);
      ierr = DMSetType(imesh, DMCOMPLEX);CHKERRQ(ierr);
      ierr = DMComplexSetDimension(imesh, dim);CHKERRQ(ierr);
      ierr = DMComplexSetChart(imesh, 0, numCells+numVertices+numEdges);CHKERRQ(ierr);
      for(c = 0; c < numCells; ++c) {
        ierr = DMComplexSetConeSize(imesh, c, numCorners);CHKERRQ(ierr);
      }
      for(f = firstFace; f < firstFace+numFaces; ++f) {
        ierr = DMComplexSetConeSize(imesh, f, 3);CHKERRQ(ierr);
      }
      for(e = firstEdge; e < firstEdge+numEdges; ++e) {
        ierr = DMComplexSetConeSize(imesh, e, 2);CHKERRQ(ierr);
      }
      ierr = DMSetUp(imesh);CHKERRQ(ierr);
      for(c = 0, face = firstFace; c < numCells; ++c) {
        const PetscInt *faces;
        PetscInt        numFaces, faceSize, f;

        ierr = DMComplexGetFaces(*dm, c, &numFaces, &faceSize, &faces);CHKERRQ(ierr);
        if (faceSize != 2) {SETERRQ1(((PetscObject) imesh)->comm, PETSC_ERR_PLIB, "Triangles cannot have face of size %D", faceSize);}
        for(f = 0; f < numFaces; ++f) {
          PetscBool found = PETSC_FALSE;

          /* TODO Need join of vertices to check for existence of edges, which needs support (could set edge support), so just brute force for now */
          for(e = firstEdge; e < edge; ++e) {
            const PetscInt *cone;

            ierr = DMComplexGetCone(imesh, e, &cone);CHKERRQ(ierr);
            if (((faces[f*faceSize+0] == cone[0]) && (faces[f*faceSize+1] == cone[1])) ||
                ((faces[f*faceSize+0] == cone[1]) && (faces[f*faceSize+1] == cone[0]))) {
              found = PETSC_TRUE;
              break;
            }
          }
          if (!found) {
            ierr = DMComplexSetCone(imesh, edge, &faces[f*faceSize]);CHKERRQ(ierr);
            ++edge;
          }
          ierr = DMComplexInsertCone(imesh, c, f, e);CHKERRQ(ierr);
        }
      }
      if (edge != firstEdge+numEdges) {SETERRQ2(((PetscObject) imesh)->comm, PETSC_ERR_PLIB, "Invalid number of edges %D should be %D", edge-firstEdge, numEdges);}
      ierr = PetscFree(off);CHKERRQ(ierr);
      ierr = DMComplexSymmetrize(imesh);CHKERRQ(ierr);
      ierr = DMComplexStratify(imesh);CHKERRQ(ierr);
      mesh = (DM_Complex *) (imesh)->data;
      for(c = 0; c < numCells; ++c) {
        const PetscInt *cone, *faces;
        PetscInt        coneSize, coff, numFaces, faceSize, f;

        ierr = DMComplexGetConeSize(imesh, c, &coneSize);CHKERRQ(ierr);
        ierr = DMComplexGetCone(imesh, c, &cone);CHKERRQ(ierr);
        ierr = PetscSectionGetOffset(mesh->coneSection, c, &coff);CHKERRQ(ierr);
        ierr = DMComplexGetFaces(*dm, c, &numFaces, &faceSize, &faces);CHKERRQ(ierr);
        if (coneSize != numFaces) {SETERRQ3(((PetscObject) imesh)->comm, PETSC_ERR_PLIB, "Invalid number of edges %D for cell %D should be %D", coneSize, c, numFaces);}
        for(f = 0; f < numFaces; ++f) {
          const PetscInt *econe;
          PetscInt        esize;

          ierr = DMComplexGetConeSize(imesh, cone[f], &esize);CHKERRQ(ierr);
          ierr = DMComplexGetCone(imesh, cone[f], &econe);CHKERRQ(ierr);
          if (esize != 2) {SETERRQ2(((PetscObject) imesh)->comm, PETSC_ERR_PLIB, "Invalid number of edge endpoints %D for edge %D should be 2", esize, cone[f]);}
          if ((faces[f*faceSize+0] == econe[0]) && (faces[f*faceSize+1] == econe[1])) {
            /* Correctly oriented */
            mesh->coneOrientations[coff+f] = 0;
          } else if ((faces[f*faceSize+0] == econe[1]) && (faces[f*faceSize+1] == econe[0])) {
            /* Start at index 1, and reverse orientation */
            mesh->coneOrientations[coff+f] = -(1+1);
          }
        }
      }
      ierr = DMDestroy(dm);CHKERRQ(ierr);
      *dm  = imesh;
    }
    ierr = PetscSectionSetChart(mesh->coordSection, numCells, numCells + numVertices);CHKERRQ(ierr);
    for(v = numCells; v < numCells+numVertices; ++v) {
      ierr = PetscSectionSetDof(mesh->coordSection, v, dim);CHKERRQ(ierr);
    }
    ierr = PetscSectionSetUp(mesh->coordSection);CHKERRQ(ierr);
    ierr = PetscSectionGetStorageSize(mesh->coordSection, &coordSize);CHKERRQ(ierr);
    ierr = VecSetSizes(mesh->coordinates, coordSize, PETSC_DETERMINE);CHKERRQ(ierr);
    ierr = VecSetFromOptions(mesh->coordinates);CHKERRQ(ierr);
    ierr = VecGetArray(mesh->coordinates, &coords);CHKERRQ(ierr);
    for(v = 0; v < numVertices; ++v) {
      coords[v*dim+0] = meshCoords[v*dim+0];
      coords[v*dim+1] = meshCoords[v*dim+1];
      coords[v*dim+2] = meshCoords[v*dim+2];
    }
    ierr = VecRestoreArray(mesh->coordinates, &coords);CHKERRQ(ierr);
    for(v = 0; v < numVertices; ++v) {
      if (out->pointmarkerlist[v]) {
        ierr = DMComplexSetLabelValue(*dm, "marker", v+numCells, out->pointmarkerlist[v]);CHKERRQ(ierr);
      }
    }
    if (interpolate) {
      PetscInt e;

      for(e = 0; e < out->numberofedges; e++) {
        if (out->edgemarkerlist[e]) {
          const PetscInt vertices[2] = {out->edgelist[e*2+0]+numCells, out->edgelist[e*2+1]+numCells};
          const PetscInt *edges;
          PetscInt        numEdges;

          ierr = DMComplexJoinPoints(*dm, 2, vertices, &numEdges, &edges);CHKERRQ(ierr);
          if (numEdges != 1) {SETERRQ1(PETSC_COMM_SELF, PETSC_ERR_PLIB, "Two vertices must cover only one edge, not %D", numEdges);}
          ierr = DMComplexSetLabelValue(*dm, "marker", edges[0], out->edgemarkerlist[e]);CHKERRQ(ierr);
        }
      }
      for(f = 0; f < out->numberoftrifaces; f++) {
        if (out->trifacemarkerlist[f]) {
          const PetscInt vertices[3] = {out->trifacelist[f*3+0]+numCells, out->trifacelist[f*3+1]+numCells, out->trifacelist[f*3+2]+numCells};
          const PetscInt *faces;
          PetscInt        numFaces;

          ierr = DMComplexJoinPoints(*dm, 3, vertices, &numFaces, &faces);CHKERRQ(ierr);
          if (numFaces != 1) {SETERRQ1(PETSC_COMM_SELF, PETSC_ERR_PLIB, "Three vertices must cover only one face, not %D", numFaces);}
          ierr = DMComplexSetLabelValue(*dm, "marker", faces[0], out->trifacemarkerlist[f]);CHKERRQ(ierr);
        }
      }
    }
  }

  ierr = PLCDestroy(&in);CHKERRQ(ierr);
  ierr = PLCDestroy(&out);CHKERRQ(ierr);
  PetscFunctionReturn(0);
}

#undef __FUNCT__
#define __FUNCT__ "DMComplexRefine_CTetgen"
PetscErrorCode DMComplexRefine_CTetgen(DM dm, double *maxVolumes, DM *dmRefined)
{
  MPI_Comm       comm = ((PetscObject) dm)->comm;
  DM_Complex    *mesh = (DM_Complex *) dm->data;
  const PetscInt dim  = 3;
  PLC           *in, *out;
  PetscInt       vStart, vEnd, v, cStart, cEnd, c, depth, depthGlobal;
  PetscMPIInt    rank;
  PetscErrorCode ierr;

  PetscFunctionBegin;
  ierr = MPI_Comm_rank(comm, &rank);CHKERRQ(ierr);
  ierr = DMComplexGetDepth(dm, &depth);CHKERRQ(ierr);
  ierr = MPI_Allreduce(&depth, &depthGlobal, 1, MPIU_INT, MPI_MAX, comm);CHKERRQ(ierr);
  ierr = DMComplexGetDepthStratum(dm, 0, &vStart, &vEnd);CHKERRQ(ierr);
  ierr = PLCCreate(&in);CHKERRQ(ierr);
  ierr = PLCCreate(&out);CHKERRQ(ierr);
  in->numberofpoints = vEnd - vStart;
  if (in->numberofpoints > 0) {
    PetscScalar *array;

    ierr = PetscMalloc(in->numberofpoints*dim * sizeof(double), &in->pointlist);CHKERRQ(ierr);
    ierr = PetscMalloc(in->numberofpoints     * sizeof(int),    &in->pointmarkerlist);CHKERRQ(ierr);
    ierr = VecGetArray(mesh->coordinates, &array);CHKERRQ(ierr);
    for(v = vStart; v < vEnd; ++v) {
      const PetscInt idx = v - vStart;
      PetscInt       off, d, m;

      ierr = PetscSectionGetOffset(mesh->coordSection, v, &off);CHKERRQ(ierr);
      for(d = 0; d < dim; ++d) {
        in->pointlist[idx*dim + d] = PetscRealPart(array[off+d]);
      }
      ierr = DMComplexGetLabelValue(dm, "marker", v, &m);CHKERRQ(ierr);
      in->pointmarkerlist[idx] = (int) m;
    }
    ierr = VecRestoreArray(mesh->coordinates, &array);CHKERRQ(ierr);
  }
  ierr  = DMComplexGetHeightStratum(dm, 0, &cStart, &cEnd);CHKERRQ(ierr);
  in->numberofcorners       = 4;
  in->numberoftetrahedra    = cEnd - cStart;
  in->tetrahedronvolumelist = (double *) maxVolumes;
  if (in->numberoftetrahedra > 0) {
    ierr = PetscMalloc(in->numberoftetrahedra*in->numberofcorners * sizeof(int), &in->tetrahedronlist);CHKERRQ(ierr);
    for(c = cStart; c < cEnd; ++c) {
      const PetscInt idx     = c - cStart;
      PetscInt      *closure = PETSC_NULL;
      PetscInt       closureSize;

      ierr = DMComplexGetTransitiveClosure(dm, c, PETSC_TRUE, &closureSize, &closure);CHKERRQ(ierr);
      if ((closureSize != 5) && (closureSize != 15)) {SETERRQ1(comm, PETSC_ERR_ARG_WRONG, "Mesh has cell which is not a tetrahedron, %D vertices in closure", closureSize);}
      for(v = 0; v < 4; ++v) {
        in->tetrahedronlist[idx*in->numberofcorners + v] = closure[(v+closureSize-4)*2] - vStart;
      }
    }
  }
  if (!rank) {
    TetGenOpts t;

    ierr = TetGenOptsInitialize(&t);CHKERRQ(ierr);
    t.in        = dm; /* Should go away */
    t.refine    = 1;
    t.varvolume = 1;
    t.quality   = 1;
    t.edgesout  = 1;
    t.zeroindex = 1;
    t.quiet     = 1;
    t.verbose   = 4; /* Change this */
    ierr = TetGenCheckOpts(&t);CHKERRQ(ierr);
    ierr = TetGenTetrahedralize(&t, in, out);CHKERRQ(ierr);
  }

  ierr = DMCreate(comm, dmRefined);CHKERRQ(ierr);
  ierr = DMSetType(*dmRefined, DMCOMPLEX);CHKERRQ(ierr);
  ierr = DMComplexSetDimension(*dmRefined, dim);CHKERRQ(ierr);
  {
    DM_Complex    *mesh        = (DM_Complex *) (*dmRefined)->data;
    const PetscInt numCorners  = 4;
    const PetscInt numCells    = out->numberoftetrahedra;
    const PetscInt numVertices = out->numberofpoints;
    int           *cells       = out->tetrahedronlist;
    double        *meshCoords  = out->pointlist;
    PetscBool      interpolate = depthGlobal > 1 ? PETSC_TRUE : PETSC_FALSE;
    PetscInt       coordSize, c, e;
    PetscScalar   *coords;

    ierr = DMComplexSetChart(*dmRefined, 0, numCells+numVertices);CHKERRQ(ierr);
    for(c = 0; c < numCells; ++c) {
      ierr = DMComplexSetConeSize(*dmRefined, c, numCorners);CHKERRQ(ierr);
    }
    ierr = DMSetUp(*dmRefined);CHKERRQ(ierr);
    for(c = 0; c < numCells; ++c) {
      /* Should be numCorners, but c89 sucks shit */
      PetscInt cone[4] = {cells[c*numCorners+0]+numCells, cells[c*numCorners+1]+numCells, cells[c*numCorners+2]+numCells, cells[c*numCorners+3]+numCells};

      ierr = DMComplexSetCone(*dmRefined, c, cone);CHKERRQ(ierr);
    }
    ierr = DMComplexSymmetrize(*dmRefined);CHKERRQ(ierr);
    ierr = DMComplexStratify(*dmRefined);CHKERRQ(ierr);

    if (interpolate) {
      DM        imesh;
      PetscInt *off;
      PetscInt  firstEdge = numCells+numVertices, numEdges, edge, e;

      SETERRQ(comm, PETSC_ERR_SUP, "Interpolation is not yet implemented in 3D");
      /* Count edges using algorithm from CreateNeighborCSR */
      ierr = DMComplexCreateNeighborCSR(*dmRefined, PETSC_NULL, &off, PETSC_NULL);CHKERRQ(ierr);
      if (off) {
        numEdges = off[numCells]/2;
        /* Account for boundary edges: \sum_c 3 - neighbors = 3*numCells - totalNeighbors */
        numEdges += 3*numCells - off[numCells];
      }
      /* Create interpolated mesh */
      ierr = DMCreate(comm, &imesh);CHKERRQ(ierr);
      ierr = DMSetType(imesh, DMCOMPLEX);CHKERRQ(ierr);
      ierr = DMComplexSetDimension(imesh, dim);CHKERRQ(ierr);
      ierr = DMComplexSetChart(imesh, 0, numCells+numVertices+numEdges);CHKERRQ(ierr);
      for(c = 0; c < numCells; ++c) {
        ierr = DMComplexSetConeSize(imesh, c, numCorners);CHKERRQ(ierr);
      }
      for(e = firstEdge; e < firstEdge+numEdges; ++e) {
        ierr = DMComplexSetConeSize(imesh, e, 2);CHKERRQ(ierr);
      }
      ierr = DMSetUp(imesh);CHKERRQ(ierr);
      for(c = 0, edge = firstEdge; c < numCells; ++c) {
        const PetscInt *faces;
        PetscInt        numFaces, faceSize, f;

        ierr = DMComplexGetFaces(*dmRefined, c, &numFaces, &faceSize, &faces);CHKERRQ(ierr);
        if (faceSize != 2) {SETERRQ1(((PetscObject) imesh)->comm, PETSC_ERR_PLIB, "Triangles cannot have face of size %D", faceSize);}
        for(f = 0; f < numFaces; ++f) {
          PetscBool found = PETSC_FALSE;

          /* TODO Need join of vertices to check for existence of edges, which needs support (could set edge support), so just brute force for now */
          for(e = firstEdge; e < edge; ++e) {
            const PetscInt *cone;

            ierr = DMComplexGetCone(imesh, e, &cone);CHKERRQ(ierr);
            if (((faces[f*faceSize+0] == cone[0]) && (faces[f*faceSize+1] == cone[1])) ||
                ((faces[f*faceSize+0] == cone[1]) && (faces[f*faceSize+1] == cone[0]))) {
              found = PETSC_TRUE;
              break;
            }
          }
          if (!found) {
            ierr = DMComplexSetCone(imesh, edge, &faces[f*faceSize]);CHKERRQ(ierr);
            ++edge;
          }
          ierr = DMComplexInsertCone(imesh, c, f, e);CHKERRQ(ierr);
        }
      }
      if (edge != firstEdge+numEdges) {SETERRQ2(((PetscObject) imesh)->comm, PETSC_ERR_PLIB, "Invalid number of edges %D should be %D", edge-firstEdge, numEdges);}
      ierr = PetscFree(off);CHKERRQ(ierr);
      ierr = DMComplexSymmetrize(imesh);CHKERRQ(ierr);
      ierr = DMComplexStratify(imesh);CHKERRQ(ierr);
      mesh = (DM_Complex *) (imesh)->data;
      for(c = 0; c < numCells; ++c) {
        const PetscInt *cone, *faces;
        PetscInt        coneSize, coff, numFaces, faceSize, f;

        ierr = DMComplexGetConeSize(imesh, c, &coneSize);CHKERRQ(ierr);
        ierr = DMComplexGetCone(imesh, c, &cone);CHKERRQ(ierr);
        ierr = PetscSectionGetOffset(mesh->coneSection, c, &coff);CHKERRQ(ierr);
        ierr = DMComplexGetFaces(*dmRefined, c, &numFaces, &faceSize, &faces);CHKERRQ(ierr);
        if (coneSize != numFaces) {SETERRQ3(((PetscObject) imesh)->comm, PETSC_ERR_PLIB, "Invalid number of edges %D for cell %D should be %D", coneSize, c, numFaces);}
        for(f = 0; f < numFaces; ++f) {
          const PetscInt *econe;
          PetscInt        esize;

          ierr = DMComplexGetConeSize(imesh, cone[f], &esize);CHKERRQ(ierr);
          ierr = DMComplexGetCone(imesh, cone[f], &econe);CHKERRQ(ierr);
          if (esize != 2) {SETERRQ2(((PetscObject) imesh)->comm, PETSC_ERR_PLIB, "Invalid number of edge endpoints %D for edge %D should be 2", esize, cone[f]);}
          if ((faces[f*faceSize+0] == econe[0]) && (faces[f*faceSize+1] == econe[1])) {
            /* Correctly oriented */
            mesh->coneOrientations[coff+f] = 0;
          } else if ((faces[f*faceSize+0] == econe[1]) && (faces[f*faceSize+1] == econe[0])) {
            /* Start at index 1, and reverse orientation */
            mesh->coneOrientations[coff+f] = -(1+1);
          }
        }
      }
      ierr = DMDestroy(dmRefined);CHKERRQ(ierr);
      *dmRefined  = imesh;
    }
    ierr = PetscSectionSetChart(mesh->coordSection, numCells, numCells + numVertices);CHKERRQ(ierr);
    for(v = numCells; v < numCells+numVertices; ++v) {
      ierr = PetscSectionSetDof(mesh->coordSection, v, dim);CHKERRQ(ierr);
    }
    ierr = PetscSectionSetUp(mesh->coordSection);CHKERRQ(ierr);
    ierr = PetscSectionGetStorageSize(mesh->coordSection, &coordSize);CHKERRQ(ierr);
    ierr = VecSetSizes(mesh->coordinates, coordSize, PETSC_DETERMINE);CHKERRQ(ierr);
    ierr = VecSetFromOptions(mesh->coordinates);CHKERRQ(ierr);
    ierr = VecGetArray(mesh->coordinates, &coords);CHKERRQ(ierr);
    for(v = 0; v < numVertices; ++v) {
      coords[v*dim+0] = meshCoords[v*dim+0];
      coords[v*dim+1] = meshCoords[v*dim+1];
      coords[v*dim+2] = meshCoords[v*dim+2];
    }
    ierr = VecRestoreArray(mesh->coordinates, &coords);CHKERRQ(ierr);
    for(v = 0; v < numVertices; ++v) {
      if (out->pointmarkerlist[v]) {
        ierr = DMComplexSetLabelValue(*dmRefined, "marker", v+numCells, out->pointmarkerlist[v]);CHKERRQ(ierr);
      }
    }
    if (interpolate) {
      PetscInt f;

      for(e = 0; e < out->numberofedges; e++) {
        if (out->edgemarkerlist[e]) {
          const PetscInt vertices[2] = {out->edgelist[e*2+0]+numCells, out->edgelist[e*2+1]+numCells};
          const PetscInt *edges;
          PetscInt        numEdges;

          ierr = DMComplexJoinPoints(*dmRefined, 2, vertices, &numEdges, &edges);CHKERRQ(ierr);
          if (numEdges != 1) {SETERRQ1(PETSC_COMM_SELF, PETSC_ERR_PLIB, "Two vertices must cover only one edge, not %D", numEdges);}
          ierr = DMComplexSetLabelValue(*dmRefined, "marker", edges[0], out->edgemarkerlist[e]);CHKERRQ(ierr);
        }
      }
      for(f = 0; f < out->numberoftrifaces; f++) {
        if (out->trifacemarkerlist[f]) {
          const PetscInt vertices[3] = {out->trifacelist[f*3+0]+numCells, out->trifacelist[f*3+1]+numCells, out->trifacelist[f*3+2]+numCells};
          const PetscInt *faces;
          PetscInt        numFaces;

          ierr = DMComplexJoinPoints(*dmRefined, 3, vertices, &numFaces, &faces);CHKERRQ(ierr);
          if (numFaces != 1) {SETERRQ1(PETSC_COMM_SELF, PETSC_ERR_PLIB, "Three vertices must cover only one face, not %D", numFaces);}
          ierr = DMComplexSetLabelValue(*dmRefined, "marker", faces[0], out->trifacemarkerlist[f]);CHKERRQ(ierr);
        }
      }
    }
  }
  ierr = PLCDestroy(&in);CHKERRQ(ierr);
  ierr = PLCDestroy(&out);CHKERRQ(ierr);
  PetscFunctionReturn(0);
}

#undef __FUNCT__
#define __FUNCT__ "DMComplexGenerate"
/*@C
  DMComplexGenerate - Generates a mesh.

  Not Collective

  Input Parameters:
+ boundary - The DMComplex boundary object
. name - The mesh generation package name
- interpolate - Flag to create intermediate mesh elements

  Output Parameter:
. mesh - The DMComplex object

  Level: intermediate

.keywords: mesh, elements
.seealso: DMComplexCreate(), DMRefine()
@*/
PetscErrorCode DMComplexGenerate(DM boundary, const char name[], PetscBool interpolate, DM *mesh)
{
  PetscInt       dim;
  char           genname[1024];
  PetscBool      isTriangle = PETSC_FALSE, isTetgen = PETSC_FALSE, isCTetgen = PETSC_FALSE, flg;
  PetscErrorCode ierr;

  PetscFunctionBegin;
  PetscValidHeaderSpecific(boundary, DM_CLASSID, 1);
  PetscValidLogicalCollectiveBool(boundary, interpolate, 2);
  ierr = DMComplexGetDimension(boundary, &dim);CHKERRQ(ierr);
  ierr = PetscOptionsGetString(((PetscObject) boundary)->prefix, "-dm_complex_generator", genname, 1024, &flg);CHKERRQ(ierr);
  if (flg) {name = genname;}
  if (name) {
    ierr = PetscStrcmp(name, "triangle", &isTriangle);CHKERRQ(ierr);
    ierr = PetscStrcmp(name, "tetgen",   &isTetgen);CHKERRQ(ierr);
    ierr = PetscStrcmp(name, "ctetgen",  &isCTetgen);CHKERRQ(ierr);
  }
  switch(dim) {
  case 1:
    if (!name || isTriangle) {
#ifdef PETSC_HAVE_TRIANGLE
      ierr = DMComplexGenerate_Triangle(boundary, interpolate, mesh);CHKERRQ(ierr);
#else
      SETERRQ(((PetscObject) boundary)->comm, PETSC_ERR_SUP, "Mesh generation needs external package support.\nPlease reconfigure with --download-triangle.");
#endif
    } else {
      SETERRQ1(((PetscObject) boundary)->comm, PETSC_ERR_SUP, "Unknown 2D mesh generation package %s", name);
    }
    break;
  case 2:
    if (!name || isCTetgen) {
      ierr = DMComplexGenerate_CTetgen(boundary, interpolate, mesh);CHKERRQ(ierr);
    } else if (isTetgen) {
#ifdef PETSC_HAVE_TETGEN
      ierr = DMComplexGenerate_Tetgen(boundary, interpolate, mesh);CHKERRQ(ierr);
#else
      SETERRQ(((PetscObject) boundary)->comm, PETSC_ERR_SUP, "Tetgen needs external package support.\nPlease reconfigure with --with-c-language=cxx --download-tetgen.");
#endif
    } else {
      SETERRQ1(((PetscObject) boundary)->comm, PETSC_ERR_SUP, "Unknown 3D mesh generation package %s", name);
    }
    break;
  default:
    SETERRQ1(((PetscObject) boundary)->comm, PETSC_ERR_SUP, "Mesh generation for a dimension %d boundary is not supported.", dim);
  }
  PetscFunctionReturn(0);
}

#undef __FUNCT__
#define __FUNCT__ "DMComplexSetRefinementLimit"
PetscErrorCode DMComplexSetRefinementLimit(DM dm, PetscReal refinementLimit)
{
  DM_Complex *mesh = (DM_Complex *) dm->data;

  PetscFunctionBegin;
  PetscValidHeaderSpecific(dm, DM_CLASSID, 1);
  mesh->refinementLimit = refinementLimit;
  PetscFunctionReturn(0);
}

#undef __FUNCT__
#define __FUNCT__ "DMComplexGetRefinementLimit"
PetscErrorCode DMComplexGetRefinementLimit(DM dm, PetscReal *refinementLimit)
{
  DM_Complex *mesh = (DM_Complex *) dm->data;

  PetscFunctionBegin;

  PetscValidHeaderSpecific(dm, DM_CLASSID, 1);
  PetscValidPointer(refinementLimit,  2);
  /* if (mesh->refinementLimit < 0) = getMaxVolume()/2.0; */
  *refinementLimit = mesh->refinementLimit;
  PetscFunctionReturn(0);
}

#undef __FUNCT__
#define __FUNCT__ "DMRefine_Complex"
PetscErrorCode DMRefine_Complex(DM dm, MPI_Comm comm, DM *dmRefined)
{
  double        *maxVolumes;
  PetscReal      refinementLimit;
  PetscInt       dim, cStart, cEnd, c;
  char           genname[1024], *name = PETSC_NULL;
  PetscBool      isTriangle = PETSC_FALSE, isTetgen = PETSC_FALSE, isCTetgen = PETSC_FALSE, flg;
  PetscErrorCode ierr;

  PetscFunctionBegin;
  ierr = DMComplexGetRefinementLimit(dm, &refinementLimit);CHKERRQ(ierr);
  if (refinementLimit == 0.0) PetscFunctionReturn(0);
  ierr = DMComplexGetDimension(dm, &dim);CHKERRQ(ierr);
  ierr = DMComplexGetHeightStratum(dm, 0, &cStart, &cEnd);CHKERRQ(ierr);
  ierr = PetscMalloc((cEnd - cStart) * sizeof(double), &maxVolumes);CHKERRQ(ierr);
  for(c = 0; c < cEnd-cStart; ++c) {
    maxVolumes[c] = refinementLimit;
  }
  ierr = PetscOptionsGetString(((PetscObject) dm)->prefix, "-dm_complex_generator", genname, 1024, &flg);CHKERRQ(ierr);
  if (flg) {name = genname;}
  if (name) {
    ierr = PetscStrcmp(name, "triangle", &isTriangle);CHKERRQ(ierr);
    ierr = PetscStrcmp(name, "tetgen",   &isTetgen);CHKERRQ(ierr);
    ierr = PetscStrcmp(name, "ctetgen",  &isCTetgen);CHKERRQ(ierr);
  }
  switch(dim) {
  case 2:
    if (!name || isTriangle) {
#ifdef PETSC_HAVE_TRIANGLE
      ierr = DMComplexRefine_Triangle(dm, maxVolumes, dmRefined);CHKERRQ(ierr);
#else
      SETERRQ(((PetscObject) dm)->comm, PETSC_ERR_SUP, "Mesh refinement needs external package support.\nPlease reconfigure with --download-triangle.");
#endif
    } else {
      SETERRQ1(((PetscObject) dm)->comm, PETSC_ERR_SUP, "Unknown 2D mesh generation package %s", name);
    }
    break;
  case 3:
    if (!name || isCTetgen) {
      ierr = DMComplexRefine_CTetgen(dm, maxVolumes, dmRefined);CHKERRQ(ierr);
    } else if (isTetgen) {
#ifdef PETSC_HAVE_TETGEN
    ierr = DMComplexRefine_Tetgen(dm, maxVolumes, dmRefined);CHKERRQ(ierr);
#else
    SETERRQ(((PetscObject) dm)->comm, PETSC_ERR_SUP, "Tetgen needs external package support.\nPlease reconfigure with --with-c-language=cxx --download-tetgen.");
#endif
    } else {
      SETERRQ1(((PetscObject) dm)->comm, PETSC_ERR_SUP, "Unknown 3D mesh generation package %s", name);
    }
    break;
  default:
    SETERRQ1(((PetscObject) dm)->comm, PETSC_ERR_SUP, "Mesh refinement in dimension %d is not supported.", dim);
  }
  PetscFunctionReturn(0);
}

#undef __FUNCT__
#define __FUNCT__ "DMComplexGetDepth"
PetscErrorCode DMComplexGetDepth(DM dm, PetscInt *depth) {
  PetscInt       d;
  PetscErrorCode ierr;

  PetscFunctionBegin;
  PetscValidHeaderSpecific(dm, DM_CLASSID, 1);
  PetscValidPointer(depth, 2);
  ierr = DMComplexGetLabelSize(dm, "depth", &d);CHKERRQ(ierr);
  *depth = d-1;
  PetscFunctionReturn(0);
}

#undef __FUNCT__
#define __FUNCT__ "DMComplexGetDepthStratum"
PetscErrorCode DMComplexGetDepthStratum(DM dm, PetscInt stratumValue, PetscInt *start, PetscInt *end) {
  DM_Complex    *mesh = (DM_Complex *) dm->data;
  SieveLabel     next = mesh->labels;
  PetscBool      flg  = PETSC_FALSE;
  PetscInt       depth;
  PetscErrorCode ierr;

  PetscFunctionBegin;
  PetscValidHeaderSpecific(dm, DM_CLASSID, 1);
  if (stratumValue < 0) {
    ierr = DMComplexGetChart(dm, start, end);CHKERRQ(ierr);
    PetscFunctionReturn(0);
  } else {
    PetscInt pStart, pEnd;

    if (start) {*start = 0;}
    if (end)   {*end   = 0;}
    ierr = DMComplexGetChart(dm, &pStart, &pEnd);CHKERRQ(ierr);
    if (pStart == pEnd) {PetscFunctionReturn(0);}
  }
  ierr = DMComplexHasLabel(dm, "depth", &flg);CHKERRQ(ierr);
  if (!flg) {SETERRQ(((PetscObject) dm)->comm, PETSC_ERR_ARG_WRONG, "No label named depth was found");CHKERRQ(ierr);}
  /* We should have a generic GetLabel() and a Label class */
  while(next) {
    ierr = PetscStrcmp("depth", next->name, &flg);CHKERRQ(ierr);
    if (flg) break;
    next = next->next;
  }
  /* Strata are sorted and contiguous -- In addition, depth/height is either full or 1-level */
  depth = stratumValue;
  if ((depth < 0) || (depth >= next->numStrata)) {
    if (start) {*start = 0;}
    if (end)   {*end   = 0;}
  } else {
    if (start) {*start = next->points[next->stratumOffsets[depth]];}
    if (end)   {*end   = next->points[next->stratumOffsets[depth]+next->stratumSizes[depth]-1]+1;}
  }
  PetscFunctionReturn(0);
}

#undef __FUNCT__
#define __FUNCT__ "DMComplexGetHeightStratum"
PetscErrorCode DMComplexGetHeightStratum(DM dm, PetscInt stratumValue, PetscInt *start, PetscInt *end) {
  DM_Complex    *mesh = (DM_Complex *) dm->data;
  SieveLabel     next = mesh->labels;
  PetscBool      flg  = PETSC_FALSE;
  PetscInt       depth;
  PetscErrorCode ierr;

  PetscFunctionBegin;
  PetscValidHeaderSpecific(dm, DM_CLASSID, 1);
  if (stratumValue < 0) {
    ierr = DMComplexGetChart(dm, start, end);CHKERRQ(ierr);
  } else {
    PetscInt pStart, pEnd;

    if (start) {*start = 0;}
    if (end)   {*end   = 0;}
    ierr = DMComplexGetChart(dm, &pStart, &pEnd);CHKERRQ(ierr);
    if (pStart == pEnd) {PetscFunctionReturn(0);}
  }
  ierr = DMComplexHasLabel(dm, "depth", &flg);CHKERRQ(ierr);
  if (!flg) {SETERRQ(((PetscObject) dm)->comm, PETSC_ERR_ARG_WRONG, "No label named depth was found");CHKERRQ(ierr);}
  /* We should have a generic GetLabel() and a Label class */
  while(next) {
    ierr = PetscStrcmp("depth", next->name, &flg);CHKERRQ(ierr);
    if (flg) break;
    next = next->next;
  }
  /* Strata are sorted and contiguous -- In addition, depth/height is either full or 1-level */
  depth = next->stratumValues[next->numStrata-1] - stratumValue;
  if ((depth < 0) || (depth >= next->numStrata)) {
    if (start) {*start = 0;}
    if (end)   {*end   = 0;}
  } else {
    if (start) {*start = next->points[next->stratumOffsets[depth]];}
    if (end)   {*end   = next->points[next->stratumOffsets[depth]+next->stratumSizes[depth]-1]+1;}
  }
  PetscFunctionReturn(0);
}

#undef __FUNCT__
#define __FUNCT__ "DMComplexCreateSection"
PetscErrorCode DMComplexCreateSection(DM dm, PetscInt dim, PetscInt numFields, PetscInt numComp[], PetscInt numDof[], PetscInt numBC, PetscInt bcField[], IS bcPoints[], PetscSection *section) {
  PetscInt      *numDofTot, *maxConstraints;
  PetscInt       pStart = 0, pEnd = 0;
  PetscInt       p, d, f, bc;
  PetscErrorCode ierr;

  PetscFunctionBegin;
  ierr = PetscMalloc2(dim+1,PetscInt,&numDofTot,numFields+1,PetscInt,&maxConstraints);CHKERRQ(ierr);
  for(f = 0; f <= numFields; ++f) {maxConstraints[f] = 0;}
  for(d = 0; d <= dim; ++d) {
    numDofTot[d] = 0;
    for(f = 0; f < numFields; ++f) {
      numDofTot[d] += numDof[f*(dim+1)+d];
    }
  }
  ierr = PetscSectionCreate(((PetscObject) dm)->comm, section);CHKERRQ(ierr);
  if (numFields > 1) {
    ierr = PetscSectionSetNumFields(*section, numFields);CHKERRQ(ierr);
    if (numComp) {
      for(f = 0; f < numFields; ++f) {
        ierr = PetscSectionSetFieldComponents(*section, f, numComp[f]);CHKERRQ(ierr);
      }
    }
  } else {
    numFields = 0;
  }
  ierr = DMComplexGetChart(dm, &pStart, &pEnd);CHKERRQ(ierr);
  ierr = PetscSectionSetChart(*section, pStart, pEnd);CHKERRQ(ierr);
  for(d = 0; d <= dim; ++d) {
    ierr = DMComplexGetDepthStratum(dm, d, &pStart, &pEnd);CHKERRQ(ierr);
    for(p = pStart; p < pEnd; ++p) {
      for(f = 0; f < numFields; ++f) {
        ierr = PetscSectionSetFieldDof(*section, p, f, numDof[f*(dim+1)+d]);CHKERRQ(ierr);
      }
      ierr = PetscSectionSetDof(*section, p, numDofTot[d]);CHKERRQ(ierr);
    }
  }
  if (numBC) {
    for(bc = 0; bc < numBC; ++bc) {
      PetscInt        field = 0;
      const PetscInt *idx;
      PetscInt        n, i;

      if (numFields) {field = bcField[bc];}
      ierr = ISGetLocalSize(bcPoints[bc], &n);CHKERRQ(ierr);
      ierr = ISGetIndices(bcPoints[bc], &idx);CHKERRQ(ierr);
      for(i = 0; i < n; ++i) {
        const PetscInt p = idx[i];
        PetscInt       depth, numConst;

        ierr = DMComplexGetLabelValue(dm, "depth", p, &depth);CHKERRQ(ierr);
        numConst              = numDof[field*(dim+1)+depth];
        maxConstraints[field] = PetscMax(maxConstraints[field], numConst);
        if (numFields) {
          ierr = PetscSectionSetFieldConstraintDof(*section, p, field, numConst);CHKERRQ(ierr);
        }
        ierr = PetscSectionAddConstraintDof(*section, p, numConst);CHKERRQ(ierr);
      }
      ierr = ISRestoreIndices(bcPoints[bc], &idx);CHKERRQ(ierr);
    }
    for(f = 0; f < numFields; ++f) {
      maxConstraints[numFields] += maxConstraints[f];
    }
  }
  ierr = PetscSectionSetUp(*section);CHKERRQ(ierr);
  if (maxConstraints[numFields]) {
    PetscInt *indices;

    ierr = PetscMalloc(maxConstraints[numFields] * sizeof(PetscInt), &indices);CHKERRQ(ierr);
    ierr = PetscSectionGetChart(*section, &pStart, &pEnd);CHKERRQ(ierr);
    for(p = pStart; p < pEnd; ++p) {
      PetscInt cDof;

      ierr = PetscSectionGetConstraintDof(*section, p, &cDof);CHKERRQ(ierr);
      if (cDof) {
        if (cDof > maxConstraints[numFields]) {SETERRQ3(PETSC_COMM_SELF, PETSC_ERR_LIB, "Likely memory corruption, point %D cDof %D > maxConstraints %D", p, cDof, maxConstraints);}
        if (numFields) {
          PetscInt numConst = 0, fOff = 0;

          for(f = 0; f < numFields; ++f) {
            PetscInt cfDof, fDof;

            ierr = PetscSectionGetFieldDof(*section, p, f, &fDof);CHKERRQ(ierr);
            ierr = PetscSectionGetFieldConstraintDof(*section, p, f, &cfDof);CHKERRQ(ierr);
            for(d = 0; d < cfDof; ++d) {
              indices[numConst+d] = fOff+d;
            }
            ierr = PetscSectionSetFieldConstraintIndices(*section, p, f, &indices[numConst]);CHKERRQ(ierr);
            numConst += cfDof;
            fOff     += fDof;
          }
          if (cDof != numConst) {SETERRQ2(PETSC_COMM_SELF, PETSC_ERR_LIB, "Total number of field constraints %D should be %D", numConst, cDof);}
        } else {
          for(d = 0; d < cDof; ++d) {
            indices[d] = d;
          }
        }
        ierr = PetscSectionSetConstraintIndices(*section, p, indices);CHKERRQ(ierr);
      }
    }
    ierr = PetscFree(indices);CHKERRQ(ierr);
  }
  ierr = PetscFree2(numDofTot,maxConstraints);CHKERRQ(ierr);
  {
    PetscBool view = PETSC_FALSE;

    ierr = PetscOptionsHasName(((PetscObject) dm)->prefix, "-section_view", &view);CHKERRQ(ierr);
    if (view) {
      ierr = PetscSectionView(*section, PETSC_VIEWER_STDOUT_WORLD);CHKERRQ(ierr);
    }
  }
  PetscFunctionReturn(0);
}

#undef __FUNCT__
#define __FUNCT__ "DMComplexGetDefaultSection"
/*
  Note: This gets a borrowed reference, so the user should not destroy this PetscSection.
*/
PetscErrorCode DMComplexGetDefaultSection(DM dm, PetscSection *section) {
  DM_Complex *mesh = (DM_Complex *) dm->data;

  PetscFunctionBegin;
  PetscValidHeaderSpecific(dm, DM_CLASSID, 1);
  PetscValidPointer(section, 2);
  *section = mesh->defaultSection;
  PetscFunctionReturn(0);
}

#undef __FUNCT__
#define __FUNCT__ "DMComplexSetDefaultSection"
PetscErrorCode DMComplexSetDefaultSection(DM dm, PetscSection section) {
  DM_Complex    *mesh = (DM_Complex *) dm->data;
  PetscErrorCode ierr;

  PetscFunctionBegin;
  PetscValidHeaderSpecific(dm, DM_CLASSID, 1);
  ierr = PetscSectionDestroy(&mesh->defaultSection);CHKERRQ(ierr);
  ierr = PetscSectionDestroy(&mesh->defaultGlobalSection);CHKERRQ(ierr);
  mesh->defaultSection = section;
  PetscFunctionReturn(0);
}

#undef __FUNCT__
#define __FUNCT__ "DMComplexGetDefaultGlobalSection"
/*
  Note: This gets a borrowed reference, so the user should not destroy this PetscSection.
*/
PetscErrorCode DMComplexGetDefaultGlobalSection(DM dm, PetscSection *section) {
  DM_Complex    *mesh = (DM_Complex *) dm->data;
  PetscErrorCode ierr;

  PetscFunctionBegin;
  PetscValidHeaderSpecific(dm, DM_CLASSID, 1);
  PetscValidPointer(section, 2);
  if (!mesh->defaultGlobalSection) {
    ierr = PetscSectionCreateGlobalSection(mesh->defaultSection, mesh->sf, &mesh->defaultGlobalSection);CHKERRQ(ierr);
  }
  *section = mesh->defaultGlobalSection;
  PetscFunctionReturn(0);
}

#undef __FUNCT__
#define __FUNCT__ "DMComplexGetDefaultSF"
/*
  Note: This gets a borrowed reference, so the user should not destroy this PetscSection.
*/
PetscErrorCode DMComplexGetDefaultSF(DM dm, PetscSF *sf) {
  DM_Complex    *mesh = (DM_Complex *) dm->data;
  PetscInt       nroots;
  PetscErrorCode ierr;

  PetscFunctionBegin;
  PetscValidHeaderSpecific(dm, DM_CLASSID, 1);
  PetscValidPointer(sf, 2);
  ierr = PetscSFGetGraph(mesh->sfDefault, &nroots, PETSC_NULL, PETSC_NULL, PETSC_NULL);CHKERRQ(ierr);
  if (nroots < 0) {
    ierr = DMComplexCreateDefaultSF(dm);CHKERRQ(ierr);
  }
  *sf = mesh->sfDefault;
  PetscFunctionReturn(0);
}

#undef __FUNCT__
#define __FUNCT__ "DMComplexGetCoordinateSection"
PetscErrorCode DMComplexGetCoordinateSection(DM dm, PetscSection *section) {
  DM_Complex *mesh = (DM_Complex *) dm->data;

  PetscFunctionBegin;
  PetscValidHeaderSpecific(dm, DM_CLASSID, 1);
  PetscValidPointer(section, 2);
  *section = mesh->coordSection;
  PetscFunctionReturn(0);
}

#undef __FUNCT__
#define __FUNCT__ "DMComplexSetCoordinateSection"
PetscErrorCode DMComplexSetCoordinateSection(DM dm, PetscSection section) {
  DM_Complex    *mesh = (DM_Complex *) dm->data;
  PetscErrorCode ierr;

  PetscFunctionBegin;
  PetscValidHeaderSpecific(dm, DM_CLASSID, 1);
  ierr = PetscSectionDestroy(&mesh->coordSection);CHKERRQ(ierr);
  mesh->coordSection = section;
  PetscFunctionReturn(0);
}

#undef __FUNCT__
#define __FUNCT__ "DMComplexGetConeSection"
PetscErrorCode DMComplexGetConeSection(DM dm, PetscSection *section) {
  DM_Complex *mesh = (DM_Complex *) dm->data;

  PetscFunctionBegin;
  PetscValidHeaderSpecific(dm, DM_CLASSID, 1);
  if (section) *section = mesh->coneSection;
  PetscFunctionReturn(0);
}

#undef __FUNCT__
#define __FUNCT__ "DMComplexGetCones"
PetscErrorCode DMComplexGetCones(DM dm, PetscInt *cones[]) {
  DM_Complex *mesh = (DM_Complex *) dm->data;

  PetscFunctionBegin;
  PetscValidHeaderSpecific(dm, DM_CLASSID, 1);
  if (cones) *cones = mesh->cones;
  PetscFunctionReturn(0);
}

#undef __FUNCT__
#define __FUNCT__ "DMComplexGetConeOrientations"
PetscErrorCode DMComplexGetConeOrientations(DM dm, PetscInt *coneOrientations[]) {
  DM_Complex *mesh = (DM_Complex *) dm->data;

  PetscFunctionBegin;
  PetscValidHeaderSpecific(dm, DM_CLASSID, 1);
  if (coneOrientations) *coneOrientations = mesh->coneOrientations;
  PetscFunctionReturn(0);
}

#undef __FUNCT__
#define __FUNCT__ "DMComplexGetCoordinateVec"
PetscErrorCode DMComplexGetCoordinateVec(DM dm, Vec *coordinates) {
  DM_Complex *mesh = (DM_Complex *) dm->data;

  PetscFunctionBegin;
  PetscValidHeaderSpecific(dm, DM_CLASSID, 1);
  PetscValidPointer(coordinates, 2);
  *coordinates = mesh->coordinates;
  PetscFunctionReturn(0);
}

#undef __FUNCT__
#define __FUNCT__ "DMComplexCreateDefaultSF"
PetscErrorCode DMComplexCreateDefaultSF(DM dm)
{
  DM_Complex     *mesh = (DM_Complex *) dm->data;
  PetscSection    section, gSection;
  PetscLayout     layout;
  const PetscInt *ranges;
  PetscInt       *local;
  PetscSFNode    *remote;
  PetscInt        pStart, pEnd, p, nroots, nleaves, l;
  PetscMPIInt     size, rank;
  PetscErrorCode  ierr;

  PetscFunctionBegin;
  PetscValidHeaderSpecific(dm, DM_CLASSID, 1);
  ierr = MPI_Comm_size(((PetscObject) dm)->comm, &size);CHKERRQ(ierr);
  ierr = MPI_Comm_rank(((PetscObject) dm)->comm, &rank);CHKERRQ(ierr);
  ierr = DMComplexGetDefaultSection(dm, &section);CHKERRQ(ierr);
  ierr = DMComplexGetDefaultGlobalSection(dm, &gSection);CHKERRQ(ierr);
  ierr = PetscSectionGetChart(gSection, &pStart, &pEnd);CHKERRQ(ierr);
  ierr = PetscSectionGetConstrainedStorageSize(gSection, &nroots);CHKERRQ(ierr);
  ierr = PetscLayoutCreate(((PetscObject) dm)->comm, &layout);CHKERRQ(ierr);
  ierr = PetscLayoutSetBlockSize(layout, 1);CHKERRQ(ierr);
  ierr = PetscLayoutSetLocalSize(layout, nroots);CHKERRQ(ierr);
  ierr = PetscLayoutSetUp(layout);CHKERRQ(ierr);
  ierr = PetscLayoutGetRanges(layout, &ranges);CHKERRQ(ierr);
  for(p = pStart, nleaves = 0; p < pEnd; ++p) {
    PetscInt dof, cdof;

    ierr = PetscSectionGetDof(gSection, p, &dof);CHKERRQ(ierr);
    ierr = PetscSectionGetConstraintDof(gSection, p, &cdof);CHKERRQ(ierr);
    nleaves += dof < 0 ? -(dof+1)-cdof : dof-cdof;
  }
  ierr = PetscMalloc(nleaves * sizeof(PetscInt), &local);CHKERRQ(ierr);
  ierr = PetscMalloc(nleaves * sizeof(PetscSFNode), &remote);CHKERRQ(ierr);
  for(p = pStart, l = 0; p < pEnd; ++p) {
    PetscInt *cind;
    PetscInt  dof, gdof, cdof, dim, off, goff, d, c;

    ierr = PetscSectionGetDof(section, p, &dof);CHKERRQ(ierr);
    ierr = PetscSectionGetOffset(section, p, &off);CHKERRQ(ierr);
    ierr = PetscSectionGetConstraintDof(section, p, &cdof);CHKERRQ(ierr);
    ierr = PetscSectionGetConstraintIndices(section, p, &cind);CHKERRQ(ierr);
    ierr = PetscSectionGetDof(gSection, p, &gdof);CHKERRQ(ierr);
    ierr = PetscSectionGetOffset(gSection, p, &goff);CHKERRQ(ierr);
    dim  = dof-cdof;
    for(d = 0, c = 0; d < dof; ++d) {
      if ((c < cdof) && (cind[c] == d)) {++c; continue;}
      local[l+d-c] = off+d;
    }
    if (gdof < 0) {
      for(d = 0; d < dim; ++d, ++l) {
        PetscInt offset = -(goff+1) + d, r;

        for(r = 0; r < size; ++r) {
          if ((offset >= ranges[r]) && (offset < ranges[r+1])) break;
        }
        remote[l].rank  = r;
        remote[l].index = offset - ranges[r];
      }
    } else {
      for(d = 0; d < dim; ++d, ++l) {
        remote[l].rank  = rank;
        remote[l].index = goff+d - ranges[rank];
      }
    }
  }
  ierr = PetscLayoutDestroy(&layout);CHKERRQ(ierr);
  ierr = PetscSFSetGraph(mesh->sfDefault, nroots, nleaves, local, PETSC_OWN_POINTER, remote, PETSC_OWN_POINTER);CHKERRQ(ierr);
  PetscFunctionReturn(0);
}

#undef __FUNCT__
#define __FUNCT__ "DMLocalToGlobalBegin_Complex"
PetscErrorCode  DMLocalToGlobalBegin_Complex(DM dm, Vec l, InsertMode mode, Vec g)
{
  PetscSF        sf;
  MPI_Op         op;
  PetscScalar   *lArray, *gArray;
  PetscErrorCode ierr;

  PetscFunctionBegin;
  PetscValidHeaderSpecific(dm, DM_CLASSID, 1);
  ierr = DMComplexGetDefaultSF(dm, &sf);CHKERRQ(ierr);
  switch(mode) {
  case INSERT_VALUES:
    op = MPI_REPLACE; break;
  case ADD_VALUES:
    op = MPI_SUM; break;
  default:
    SETERRQ1(((PetscObject) dm)->comm, PETSC_ERR_ARG_OUTOFRANGE, "Invalid insertion mode %D", mode);
  }
  ierr = VecGetArray(l, &lArray);CHKERRQ(ierr);
  ierr = VecGetArray(g, &gArray);CHKERRQ(ierr);
  ierr = PetscSFReduceBegin(sf, MPIU_SCALAR, lArray, gArray, op);CHKERRQ(ierr);
  ierr = VecRestoreArray(l, &lArray);CHKERRQ(ierr);
  ierr = VecRestoreArray(g, &gArray);CHKERRQ(ierr);
  PetscFunctionReturn(0);
}

#undef __FUNCT__
#define __FUNCT__ "DMLocalToGlobalEnd_Complex"
PetscErrorCode  DMLocalToGlobalEnd_Complex(DM dm, Vec l, InsertMode mode, Vec g)
{
  PetscSF        sf;
  MPI_Op         op;
  PetscScalar   *lArray, *gArray;
  PetscErrorCode ierr;

  PetscFunctionBegin;
  PetscValidHeaderSpecific(dm, DM_CLASSID, 1);
  ierr = DMComplexGetDefaultSF(dm, &sf);CHKERRQ(ierr);
  switch(mode) {
  case INSERT_VALUES:
    op = MPI_REPLACE; break;
  case ADD_VALUES:
    op = MPI_SUM; break;
  default:
    SETERRQ1(((PetscObject) dm)->comm, PETSC_ERR_ARG_OUTOFRANGE, "Invalid insertion mode %D", mode);
  }
  ierr = VecGetArray(l, &lArray);CHKERRQ(ierr);
  ierr = VecGetArray(g, &gArray);CHKERRQ(ierr);
  ierr = PetscSFReduceEnd(sf, MPIU_SCALAR, lArray, gArray, op);CHKERRQ(ierr);
  ierr = VecRestoreArray(l, &lArray);CHKERRQ(ierr);
  ierr = VecRestoreArray(g, &gArray);CHKERRQ(ierr);
  PetscFunctionReturn(0);
}

#undef __FUNCT__
#define __FUNCT__ "DMGlobalToLocalBegin_Complex"
PetscErrorCode  DMGlobalToLocalBegin_Complex(DM dm, Vec g, InsertMode mode, Vec l)
{
  PetscSF        sf;
  PetscScalar   *lArray, *gArray;
  PetscErrorCode ierr;

  PetscFunctionBegin;
  PetscValidHeaderSpecific(dm, DM_CLASSID, 1);
  if (mode == ADD_VALUES) {SETERRQ1(((PetscObject) dm)->comm, PETSC_ERR_ARG_OUTOFRANGE, "Invalid insertion mode %D", mode);}
  ierr = DMComplexGetDefaultSF(dm, &sf);CHKERRQ(ierr);
  ierr = VecGetArray(l, &lArray);CHKERRQ(ierr);
  ierr = VecGetArray(g, &gArray);CHKERRQ(ierr);
  ierr = PetscSFBcastBegin(sf, MPIU_SCALAR, gArray, lArray);CHKERRQ(ierr);
  ierr = VecRestoreArray(l, &lArray);CHKERRQ(ierr);
  ierr = VecRestoreArray(g, &gArray);CHKERRQ(ierr);
  PetscFunctionReturn(0);
}

#undef __FUNCT__
#define __FUNCT__ "DMGlobalToLocalEnd_Complex"
PetscErrorCode  DMGlobalToLocalEnd_Complex(DM dm, Vec g, InsertMode mode, Vec l)
{
  PetscSF        sf;
  PetscScalar   *lArray, *gArray;
  PetscErrorCode ierr;

  PetscFunctionBegin;
  PetscValidHeaderSpecific(dm, DM_CLASSID, 1);
  if (mode == ADD_VALUES) {SETERRQ1(((PetscObject) dm)->comm, PETSC_ERR_ARG_OUTOFRANGE, "Invalid insertion mode %D", mode);}
  ierr = DMComplexGetDefaultSF(dm, &sf);CHKERRQ(ierr);
  ierr = VecGetArray(l, &lArray);CHKERRQ(ierr);
  ierr = VecGetArray(g, &gArray);CHKERRQ(ierr);
  ierr = PetscSFBcastEnd(sf, MPIU_SCALAR, gArray, lArray);CHKERRQ(ierr);
  ierr = VecRestoreArray(l, &lArray);CHKERRQ(ierr);
  ierr = VecRestoreArray(g, &gArray);CHKERRQ(ierr);
  PetscFunctionReturn(0);
}

#undef __FUNCT__
#define __FUNCT__ "DMCreateLocalToGlobalMapping_Complex"
PetscErrorCode DMCreateLocalToGlobalMapping_Complex(DM dm)
{
  PetscSection   section, sectionGlobal;
  PetscInt      *ltog;
  PetscInt       pStart, pEnd, size, p, l;
  PetscErrorCode ierr;

  PetscFunctionBegin;
  ierr = DMComplexGetDefaultSection(dm, &section);CHKERRQ(ierr);
  ierr = DMComplexGetDefaultGlobalSection(dm, &sectionGlobal);CHKERRQ(ierr);
  ierr = PetscSectionGetChart(section, &pStart, &pEnd);CHKERRQ(ierr);
  ierr = PetscSectionGetStorageSize(section, &size);CHKERRQ(ierr);
  ierr = PetscMalloc(size * sizeof(PetscInt), &ltog);CHKERRQ(ierr); /* We want the local+overlap size */
  for(p = pStart, l = 0; p < pEnd; ++p) {
    PetscInt dof, off, c;

    /* Should probably use constrained dofs */
    ierr = PetscSectionGetDof(section, p, &dof);CHKERRQ(ierr);
    ierr = PetscSectionGetOffset(sectionGlobal, p, &off);CHKERRQ(ierr);
    for(c = 0; c < dof; ++c, ++l) {
      ltog[l] = off+c;
    }
  }
  ierr = ISLocalToGlobalMappingCreate(PETSC_COMM_SELF, size, ltog, PETSC_OWN_POINTER, &dm->ltogmap);CHKERRQ(ierr);
  ierr = PetscLogObjectParent(dm, dm->ltogmap);CHKERRQ(ierr);
  PetscFunctionReturn(0);
}

/******************************** FEM Support **********************************/

#undef __FUNCT__
#define __FUNCT__ "DMComplexGetLocalFunction"
PetscErrorCode DMComplexGetLocalFunction(DM dm, PetscErrorCode (**lf)(DM, Vec, Vec, void *))
{
  DM_Complex *mesh = (DM_Complex *) dm->data;

  PetscFunctionBegin;
  PetscValidHeaderSpecific(dm, DM_CLASSID, 1);
  if (lf) *lf = mesh->lf;
  PetscFunctionReturn(0);
}

#undef __FUNCT__
#define __FUNCT__ "DMComplexSetLocalFunction"
PetscErrorCode DMComplexSetLocalFunction(DM dm, PetscErrorCode (*lf)(DM, Vec, Vec, void *))
{
  DM_Complex *mesh = (DM_Complex *) dm->data;

  PetscFunctionBegin;
  PetscValidHeaderSpecific(dm, DM_CLASSID, 1);
  mesh->lf = lf;
  PetscFunctionReturn(0);
}

#undef __FUNCT__
#define __FUNCT__ "DMComplexGetLocalJacobian"
PetscErrorCode DMComplexGetLocalJacobian(DM dm, PetscErrorCode (**lj)(DM, Vec, Mat, Mat, void *))
{
  DM_Complex *mesh = (DM_Complex *) dm->data;

  PetscFunctionBegin;
  PetscValidHeaderSpecific(dm, DM_CLASSID, 1);
  if (lj) *lj = mesh->lj;
  PetscFunctionReturn(0);
}

#undef __FUNCT__
#define __FUNCT__ "DMComplexSetLocalJacobian"
PetscErrorCode DMComplexSetLocalJacobian(DM dm, PetscErrorCode (*lj)(DM, Vec, Mat,  Mat, void *))
{
  DM_Complex *mesh = (DM_Complex *) dm->data;

  PetscFunctionBegin;
  PetscValidHeaderSpecific(dm, DM_CLASSID, 1);
  mesh->lj = lj;
  PetscFunctionReturn(0);
}

#undef __FUNCT__
#define __FUNCT__ "DMComplexVecGetClosure"
/*@C
  DMComplexVecGetClosure - Get an array of the values on the closure of 'point'

  Not collective

  Input Parameters:
+ dm - The DM
. section - The section describing the layout in v
- point - The sieve point in the DM

  Output Parameters:
. values - The array of values, which is a borrowed array and should not be freed

  Level: intermediate

.seealso DMComplexVecSetClosure(), DMComplexMatSetClosure()
@*/
PetscErrorCode DMComplexVecGetClosure(DM dm, PetscSection section, Vec v, PetscInt point, const PetscScalar *values[]) {
  PetscScalar    *array, *vArray;
  PetscInt       *points = PETSC_NULL;
  PetscInt        offsets[32];
  PetscInt        numFields, size, numPoints, pStart, pEnd, p, q, f;
  PetscErrorCode  ierr;

  PetscFunctionBegin;
  PetscValidHeaderSpecific(dm, DM_CLASSID, 1);
  PetscValidHeaderSpecific(v, VEC_CLASSID, 3);
  if (!section) {
    ierr = DMComplexGetDefaultSection(dm, &section);CHKERRQ(ierr);
  }
  ierr = PetscSectionGetNumFields(section, &numFields);CHKERRQ(ierr);
  if (numFields > 32) {SETERRQ1(((PetscObject) dm)->comm, PETSC_ERR_ARG_OUTOFRANGE, "Number of fields %D limited to 32", numFields);}
  ierr = PetscMemzero(offsets, 32 * sizeof(PetscInt));CHKERRQ(ierr);
  ierr = DMComplexGetTransitiveClosure(dm, point, PETSC_TRUE, &numPoints, &points);CHKERRQ(ierr);
  /* Compress out points not in the section */
  ierr = PetscSectionGetChart(section, &pStart, &pEnd);CHKERRQ(ierr);
  for(p = 0, q = 0; p < numPoints*2; p += 2) {
    if ((points[p] >= pStart) && (points[p] < pEnd)) {
      points[q*2]   = points[p];
      points[q*2+1] = points[p+1];
      ++q;
    }
  }
  numPoints = q;
  for(p = 0, size = 0; p < numPoints*2; p += 2) {
    PetscInt dof, fdof;

    ierr = PetscSectionGetDof(section, points[p], &dof);CHKERRQ(ierr);
    for(f = 0; f < numFields; ++f) {
      ierr = PetscSectionGetFieldDof(section, points[p], f, &fdof);CHKERRQ(ierr);
      offsets[f+1] += fdof;
    }
    size += dof;
  }
  ierr = DMGetWorkArray(dm, 2*size, &array);CHKERRQ(ierr);
  ierr = VecGetArray(v, &vArray);CHKERRQ(ierr);
  for(p = 0; p < numPoints*2; p += 2) {
    PetscInt     o = points[p+1];
    PetscInt     dof, off, d;
    PetscScalar *varr;

    ierr = PetscSectionGetDof(section, points[p], &dof);CHKERRQ(ierr);
    ierr = PetscSectionGetOffset(section, points[p], &off);CHKERRQ(ierr);
    varr = &vArray[off];
    if (numFields) {
      PetscInt fdof, foff, fcomp, f, c;

      for(f = 0, foff = 0; f < numFields; ++f) {
        ierr = PetscSectionGetFieldDof(section, points[p], f, &fdof);CHKERRQ(ierr);
        if (o >= 0) {
          for(d = 0; d < fdof; ++d, ++offsets[f]) {
            array[offsets[f]] = varr[foff+d];
          }
        } else {
          ierr = PetscSectionGetFieldComponents(section, f, &fcomp);CHKERRQ(ierr);
          for(d = fdof/fcomp-1; d >= 0; --d) {
            for(c = 0; c < fcomp; ++c, ++offsets[f]) {
              array[offsets[f]] = varr[foff+d*fcomp+c];
            }
          }
        }
        foff += fdof;
      }
    } else {
      if (o >= 0) {
        for(d = 0; d < dof; ++d, ++offsets[0]) {
          array[offsets[0]] = varr[d];
        }
      } else {
        for(d = dof-1; d >= 0; --d, ++offsets[0]) {
          array[offsets[0]] = varr[d];
        }
      }
    }
  }
  ierr = VecRestoreArray(v, &vArray);CHKERRQ(ierr);
  *values = array;
  PetscFunctionReturn(0);
}

PETSC_STATIC_INLINE void add   (PetscScalar *x, PetscScalar y) {*x += y;}
PETSC_STATIC_INLINE void insert(PetscScalar *x, PetscScalar y) {*x  = y;}

#undef __FUNCT__
#define __FUNCT__ "updatePoint_private"
PetscErrorCode updatePoint_private(PetscSection section, PetscInt point, PetscInt dof, void (*fuse)(PetscScalar *, PetscScalar), PetscBool setBC, PetscInt orientation, const PetscScalar values[], PetscScalar array[])
{
  PetscInt       cdof;  /* The number of constraints on this point */
  PetscInt      *cdofs; /* The indices of the constrained dofs on this point */
  PetscScalar   *a;
  PetscInt       off, cind = 0, k;
  PetscErrorCode ierr;

  PetscFunctionBegin;
  ierr = PetscSectionGetConstraintDof(section, point, &cdof);CHKERRQ(ierr);
  ierr = PetscSectionGetOffset(section, point, &off);CHKERRQ(ierr);
  a    = &array[off];
  if (!cdof || setBC) {
    if (orientation >= 0) {
      for(k = 0; k < dof; ++k) {
        fuse(&a[k], values[k]);
      }
    } else {
      for(k = 0; k < dof; ++k) {
        fuse(&a[k], values[dof-k-1]);
      }
    }
  } else {
    ierr = PetscSectionGetConstraintIndices(section, point, &cdofs);CHKERRQ(ierr);
    if (orientation >= 0) {
      for(k = 0; k < dof; ++k) {
        if ((cind < cdof) && (k == cdofs[cind])) {++cind; continue;}
        fuse(&a[k], values[k]);
      }
    } else {
      for(k = 0; k < dof; ++k) {
        if ((cind < cdof) && (k == cdofs[cind])) {++cind; continue;}
        fuse(&a[k], values[dof-k-1]);
      }
    }
  }
  PetscFunctionReturn(0);
}

#undef __FUNCT__
#define __FUNCT__ "updatePointFields_private"
PetscErrorCode updatePointFields_private(PetscSection section, PetscInt point, PetscInt foffs[], void (*fuse)(PetscScalar *, PetscScalar), PetscBool setBC, PetscInt orientation, const PetscScalar values[], PetscScalar array[]) {
  PetscScalar   *a;
  PetscInt       numFields, off, foff, f;
  PetscErrorCode ierr;

  PetscFunctionBegin;
  ierr = PetscSectionGetNumFields(section, &numFields);CHKERRQ(ierr);
  ierr = PetscSectionGetOffset(section, point, &off);CHKERRQ(ierr);
  a    = &array[off];
  for(f = 0, foff = 0; f < numFields; ++f) {
    PetscInt  fdof, fcomp, fcdof;
    PetscInt *fcdofs; /* The indices of the constrained dofs for field f on this point */
    PetscInt  cind = 0, k, c;

    ierr = PetscSectionGetFieldComponents(section, f, &fcomp);CHKERRQ(ierr);
    ierr = PetscSectionGetFieldDof(section, point, f, &fdof);CHKERRQ(ierr);
    ierr = PetscSectionGetFieldConstraintDof(section, point, f, &fcdof);CHKERRQ(ierr);
    if (!fcdof || setBC) {
      if (orientation >= 0) {
        for(k = 0; k < fdof; ++k) {
          fuse(&a[foff+k], values[foffs[f]+k]);
        }
      } else {
        for(k = fdof/fcomp-1; k >= 0; --k) {
          for(c = 0; c < fcomp; ++c) {
            fuse(&a[foff+(fdof/fcomp-1-k)*fcomp+c], values[foffs[f]+k*fcomp+c]);
          }
        }
      }
    } else {
      ierr = PetscSectionGetFieldConstraintIndices(section, point, f, &fcdofs);CHKERRQ(ierr);
      if (orientation >= 0) {
        for(k = 0; k < fdof; ++k) {
          if ((cind < fcdof) && (k == fcdofs[cind])) {++cind; continue;}
          fuse(&a[foff+k], values[foffs[f]+k]);
        }
      } else {
        for(k = fdof/fcomp-1; k >= 0; --k) {
          for(c = 0; c < fcomp; ++c) {
            if ((cind < fcdof) && (k*fcomp+c == fcdofs[cind])) {++cind; continue;}
            fuse(&a[foff+(fdof/fcomp-1-k)*fcomp+c], values[foffs[f]+k*fcomp+c]);
          }
        }
      }
    }
    foff     += fdof;
    foffs[f] += fdof;
  }
  PetscFunctionReturn(0);
}

#undef __FUNCT__
#define __FUNCT__ "DMComplexVecSetClosure"
PetscErrorCode DMComplexVecSetClosure(DM dm, PetscSection section, Vec v, PetscInt point, const PetscScalar values[], InsertMode mode) {
  PetscScalar    *array;
  PetscInt       *points = PETSC_NULL;
  PetscInt        offsets[32];
  PetscInt        numFields, numPoints, off, dof, pStart, pEnd, p, q, f;
  PetscErrorCode  ierr;

  PetscFunctionBegin;
  PetscValidHeaderSpecific(dm, DM_CLASSID, 1);
  PetscValidHeaderSpecific(v, VEC_CLASSID, 3);
  if (!section) {
    ierr = DMComplexGetDefaultSection(dm, &section);CHKERRQ(ierr);
  }
  ierr = DMComplexGetDefaultSection(dm, &section);CHKERRQ(ierr);
  ierr = PetscSectionGetNumFields(section, &numFields);CHKERRQ(ierr);
  if (numFields > 32) {SETERRQ1(((PetscObject) dm)->comm, PETSC_ERR_ARG_OUTOFRANGE, "Number of fields %D limited to 32", numFields);}
  ierr = PetscMemzero(offsets, 32 * sizeof(PetscInt));CHKERRQ(ierr);
  ierr = DMComplexGetTransitiveClosure(dm, point, PETSC_TRUE, &numPoints, &points);CHKERRQ(ierr);
  /* Compress out points not in the section */
  ierr = PetscSectionGetChart(section, &pStart, &pEnd);CHKERRQ(ierr);
  for(p = 0, q = 0; p < numPoints*2; p += 2) {
    if ((points[p] >= pStart) && (points[p] < pEnd)) {
      points[q*2]   = points[p];
      points[q*2+1] = points[p+1];
      ++q;
    }
  }
  numPoints = q;
  for(p = 0; p < numPoints*2; p += 2) {
    PetscInt fdof;

    for(f = 0; f < numFields; ++f) {
      ierr = PetscSectionGetFieldDof(section, points[p], f, &fdof);CHKERRQ(ierr);
      offsets[f+1] += fdof;
    }
  }
  ierr = VecGetArray(v, &array);CHKERRQ(ierr);
  if (numFields) {
    switch(mode) {
    case INSERT_VALUES:
      for(p = 0; p < numPoints*2; p += 2) {
        PetscInt o = points[p+1];
        updatePointFields_private(section, points[p], offsets, insert, PETSC_FALSE, o, values, array);
      } break;
    case INSERT_ALL_VALUES:
      for(p = 0; p < numPoints*2; p += 2) {
        PetscInt o = points[p+1];
        updatePointFields_private(section, points[p], offsets, insert, PETSC_TRUE,  o, values, array);
      } break;
    case ADD_VALUES:
      for(p = 0; p < numPoints*2; p += 2) {
        PetscInt o = points[p+1];
        updatePointFields_private(section, points[p], offsets, add,    PETSC_FALSE, o, values, array);
      } break;
    case ADD_ALL_VALUES:
      for(p = 0; p < numPoints*2; p += 2) {
        PetscInt o = points[p+1];
        updatePointFields_private(section, points[p], offsets, add,    PETSC_TRUE,  o, values, array);
      } break;
    default:
      SETERRQ1(((PetscObject) dm)->comm, PETSC_ERR_ARG_OUTOFRANGE, "Invalid insert mode %D", mode);
    }
  } else {
    switch(mode) {
    case INSERT_VALUES:
      for(p = 0, off = 0; p < numPoints*2; p += 2, off += dof) {
        PetscInt o = points[p+1];
        ierr = PetscSectionGetDof(section, points[p], &dof);CHKERRQ(ierr);
        updatePoint_private(section, points[p], dof, insert, PETSC_FALSE, o, &values[off], array);
      } break;
    case INSERT_ALL_VALUES:
      for(p = 0, off = 0; p < numPoints*2; p += 2, off += dof) {
        PetscInt o = points[p+1];
        ierr = PetscSectionGetDof(section, points[p], &dof);CHKERRQ(ierr);
        updatePoint_private(section, points[p], dof, insert, PETSC_TRUE,  o, &values[off], array);
      } break;
    case ADD_VALUES:
      for(p = 0, off = 0; p < numPoints*2; p += 2, off += dof) {
        PetscInt o = points[p+1];
        ierr = PetscSectionGetDof(section, points[p], &dof);CHKERRQ(ierr);
        updatePoint_private(section, points[p], dof, add,    PETSC_FALSE, o, &values[off], array);
      } break;
    case ADD_ALL_VALUES:
      for(p = 0, off = 0; p < numPoints*2; p += 2, off += dof) {
        PetscInt o = points[p+1];
        ierr = PetscSectionGetDof(section, points[p], &dof);CHKERRQ(ierr);
        updatePoint_private(section, points[p], dof, add,    PETSC_TRUE,  o, &values[off], array);
      } break;
    default:
      SETERRQ1(((PetscObject) dm)->comm, PETSC_ERR_ARG_OUTOFRANGE, "Invalid insert mode %D", mode);
    }
  }
  ierr = VecRestoreArray(v, &array);CHKERRQ(ierr);
  PetscFunctionReturn(0);
}

#undef __FUNCT__
#define __FUNCT__ "DMComplexPrintMatSetValues"
PetscErrorCode DMComplexPrintMatSetValues(Mat A, PetscInt point, PetscInt numIndices, const PetscInt indices[], PetscScalar values[])
{
  PetscMPIInt    rank;
  PetscInt       i, j;
  PetscErrorCode ierr;

  PetscFunctionBegin;
  ierr = MPI_Comm_rank(((PetscObject) A)->comm, &rank);CHKERRQ(ierr);
  ierr = PetscPrintf(PETSC_COMM_SELF, "[%D]mat for sieve point %D\n", rank, point);CHKERRQ(ierr);
  for(i = 0; i < numIndices; i++) {
    ierr = PetscPrintf(PETSC_COMM_SELF, "[%D]mat indices[%D] = %D\n", rank, i, indices[i]);CHKERRQ(ierr);
  }
  for(i = 0; i < numIndices; i++) {
    ierr = PetscPrintf(PETSC_COMM_SELF, "[%D]", rank);CHKERRQ(ierr);
    for(j = 0; j < numIndices; j++) {
#ifdef PETSC_USE_COMPLEX
      ierr = PetscPrintf(PETSC_COMM_SELF, " (%G,%G)", PetscRealPart(values[i*numIndices+j]), PetscImaginaryPart(values[i*numIndices+j]));CHKERRQ(ierr);
#else
      ierr = PetscPrintf(PETSC_COMM_SELF, " %G", values[i*numIndices+j]);CHKERRQ(ierr);
#endif
    }
    ierr = PetscPrintf(PETSC_COMM_SELF, "\n");CHKERRQ(ierr);
  }
  PetscFunctionReturn(0);
}

#undef __FUNCT__
#define __FUNCT__ "indicesPoint_private"
/* . off - The global offset of this point */
PetscErrorCode indicesPoint_private(PetscSection section, PetscInt point, PetscInt dof, PetscInt off, PetscBool setBC, PetscInt orientation, PetscInt indices[]) {
  PetscInt       cdof;  /* The number of constraints on this point */
  PetscInt      *cdofs; /* The indices of the constrained dofs on this point */
  PetscInt       cind = 0, k;
  PetscErrorCode ierr;

  PetscFunctionBegin;
  ierr = PetscSectionGetDof(section, point, &dof);CHKERRQ(ierr);
  ierr = PetscSectionGetConstraintDof(section, point, &cdof);CHKERRQ(ierr);
  if (!cdof || setBC) {
    if (orientation >= 0) {
      for(k = 0; k < dof; ++k) {
        indices[k] = off+k;
      }
    } else {
      for(k = 0; k < dof; ++k) {
        indices[dof-k-1] = off+k;
      }
    }
  } else {
    ierr = PetscSectionGetConstraintIndices(section, point, &cdofs);CHKERRQ(ierr);
    if (orientation >= 0) {
      for(k = 0; k < dof; ++k) {
        if ((cind < cdof) && (k == cdofs[cind])) {
          /* Insert check for returning constrained indices */
          indices[k] = -(off+k+1);
          ++cind;
        } else {
          indices[k] = off+k;
        }
      }
    } else {
      for(k = 0; k < dof; ++k) {
        if ((cind < cdof) && (k == cdofs[cind])) {
          /* Insert check for returning constrained indices */
          indices[dof-k-1] = -(off+k+1);
          ++cind;
        } else {
          indices[dof-k-1] = off+k;
        }
      }
    }
  }
  PetscFunctionReturn(0);
}

#undef __FUNCT__
#define __FUNCT__ "indicesPointFields_private"
/* . off - The global offset of this point */
PetscErrorCode indicesPointFields_private(PetscSection section, PetscInt point, PetscInt off, PetscInt foffs[], PetscBool setBC, PetscInt orientation, PetscInt indices[]) {
  PetscInt       numFields, foff, f;
  PetscErrorCode ierr;

  PetscFunctionBegin;
  ierr = PetscSectionGetNumFields(section, &numFields);CHKERRQ(ierr);
  for(f = 0, foff = 0; f < numFields; ++f) {
    PetscInt  fdof, fcomp, cfdof;
    PetscInt *fcdofs; /* The indices of the constrained dofs for field f on this point */
    PetscInt  cind = 0, k, c;

    ierr = PetscSectionGetFieldComponents(section, f, &fcomp);CHKERRQ(ierr);
    ierr = PetscSectionGetFieldDof(section, point, f, &fdof);CHKERRQ(ierr);
    ierr = PetscSectionGetFieldConstraintDof(section, point, f, &cfdof);CHKERRQ(ierr);
    if (!cfdof || setBC) {
      if (orientation >= 0) {
        for(k = 0; k < fdof; ++k) {
          indices[foffs[f]+k] = off+foff+k;
        }
      } else {
        for(k = fdof/fcomp-1; k >= 0; --k) {
          for(c = 0; c < fcomp; ++c) {
            indices[foffs[f]+k*fcomp+c] = off+foff+(fdof/fcomp-1-k)*fcomp+c;
          }
        }
      }
    } else {
      ierr = PetscSectionGetFieldConstraintIndices(section, point, f, &fcdofs);CHKERRQ(ierr);
      if (orientation >= 0) {
        for(k = 0; k < fdof; ++k) {
          if ((cind < cfdof) && (k == fcdofs[cind])) {
            indices[foffs[f]+k] = -(off+foff+k+1);
            ++cind;
          } else {
            indices[foffs[f]+k] = off+foff+k;
          }
        }
      } else {
        for(k = fdof/fcomp-1; k >= 0; --k) {
          for(c = 0; c < fcomp; ++c) {
            if ((cind < cfdof) && ((fdof/fcomp-1-k)*fcomp+c == fcdofs[cind])) {
              indices[foffs[f]+k*fcomp+c] = -(off+foff+(fdof/fcomp-1-k)*fcomp+c+1);
              ++cind;
            } else {
              indices[foffs[f]+k*fcomp+c] = off+foff+(fdof/fcomp-1-k)*fcomp+c;
            }
          }
        }
      }
    }
    foff     += fdof - cfdof;
    foffs[f] += fdof;
  }
  PetscFunctionReturn(0);
}

#undef __FUNCT__
#define __FUNCT__ "DMComplexMatSetClosure"
PetscErrorCode DMComplexMatSetClosure(DM dm, PetscSection section, PetscSection globalSection, Mat A, PetscInt point, PetscScalar values[], InsertMode mode)
{
  DM_Complex     *mesh   = (DM_Complex *) dm->data;
  PetscInt       *points = PETSC_NULL;
  PetscInt       *indices;
  PetscInt        offsets[32];
  PetscInt        numFields, numPoints, numIndices, dof, off, globalOff, pStart, pEnd, p, q, f;
  PetscBool       useDefault       =       !section ? PETSC_TRUE : PETSC_FALSE;
  PetscBool       useGlobalDefault = !globalSection ? PETSC_TRUE : PETSC_FALSE;
  PetscErrorCode  ierr;

  PetscFunctionBegin;
  PetscValidHeaderSpecific(dm, DM_CLASSID, 1);
  PetscValidHeaderSpecific(A, MAT_CLASSID, 3);
  if (useDefault) {
    ierr = DMComplexGetDefaultSection(dm, &section);CHKERRQ(ierr);
  }
  if (useGlobalDefault) {
    if (useDefault) {
      ierr = DMComplexGetDefaultGlobalSection(dm, &globalSection);CHKERRQ(ierr);
    } else {
      ierr = PetscSectionCreateGlobalSection(section, mesh->sf, &globalSection);CHKERRQ(ierr);
    }
  }
  ierr = PetscSectionGetNumFields(section, &numFields);CHKERRQ(ierr);
  if (numFields > 32) {SETERRQ1(((PetscObject) dm)->comm, PETSC_ERR_ARG_OUTOFRANGE, "Number of fields %D limited to 32", numFields);}
  ierr = PetscMemzero(offsets, 32 * sizeof(PetscInt));CHKERRQ(ierr);
  ierr = DMComplexGetTransitiveClosure(dm, point, PETSC_TRUE, &numPoints, &points);CHKERRQ(ierr);
  /* Compress out points not in the section */
  ierr = PetscSectionGetChart(section, &pStart, &pEnd);CHKERRQ(ierr);
  for(p = 0, q = 0; p < numPoints*2; p += 2) {
    if ((points[p] >= pStart) && (points[p] < pEnd)) {
      points[q*2]   = points[p];
      points[q*2+1] = points[p+1];
      ++q;
    }
  }
  numPoints = q;
  for(p = 0, numIndices = 0; p < numPoints*2; p += 2) {
    PetscInt fdof;

    ierr = PetscSectionGetDof(section, points[p], &dof);CHKERRQ(ierr);
    for(f = 0; f < numFields; ++f) {
      ierr = PetscSectionGetFieldDof(section, points[p], f, &fdof);CHKERRQ(ierr);
      offsets[f+1] += fdof;
    }
    numIndices += dof;
  }
  ierr = DMGetWorkArray(dm, numIndices, (PetscScalar **) &indices);CHKERRQ(ierr);
  if (numFields) {
    for(p = 0; p < numPoints*2; p += 2) {
      PetscInt o = points[p+1];
      ierr = PetscSectionGetOffset(globalSection, points[p], &globalOff);CHKERRQ(ierr);
      indicesPointFields_private(section, points[p], globalOff < 0 ? -(globalOff+1) : globalOff, offsets, PETSC_FALSE, o, indices);
    }
  } else {
    for(p = 0, off = 0; p < numPoints*2; p += 2, off += dof) {
      PetscInt o = points[p+1];
      ierr = PetscSectionGetOffset(globalSection, points[p], &globalOff);CHKERRQ(ierr);
      indicesPoint_private(section, points[p], dof, globalOff < 0 ? -(globalOff+1) : globalOff, PETSC_FALSE, o, &indices[off]);
    }
  }
  if (useGlobalDefault && !useDefault) {
    ierr = PetscSectionDestroy(&globalSection);CHKERRQ(ierr);
  }
  if (mesh->printSetValues) {ierr = DMComplexPrintMatSetValues(A, point, numIndices, indices, values);CHKERRQ(ierr);}
  ierr = MatSetValues(A, numIndices, indices, numIndices, indices, values, mode);
  if (ierr) {
    PetscMPIInt    rank;
    PetscErrorCode ierr2;

    ierr2 = MPI_Comm_rank(((PetscObject) A)->comm, &rank);CHKERRQ(ierr2);
    ierr2 = PetscPrintf(PETSC_COMM_SELF, "[%D]ERROR in DMComplexMatSetClosure\n", rank);CHKERRQ(ierr2);
    ierr2 = DMComplexPrintMatSetValues(A, point, numIndices, indices, values);CHKERRQ(ierr2);
    CHKERRQ(ierr);
  }
  PetscFunctionReturn(0);
}

#undef __FUNCT__
#define __FUNCT__ "DMComplexComputeTriangleGeometry_private"
PetscErrorCode DMComplexComputeTriangleGeometry_private(DM dm, PetscInt e, PetscReal v0[], PetscReal J[], PetscReal invJ[], PetscReal *detJ)
{
  DM_Complex        *mesh = (DM_Complex *) dm->data;
  const PetscScalar *coords;
  const PetscInt     dim = 2;
  PetscInt           d, f;
  PetscErrorCode     ierr;

  PetscFunctionBegin;
  ierr = DMComplexVecGetClosure(dm, mesh->coordSection, mesh->coordinates, e, &coords);CHKERRQ(ierr);
  if (v0) {
    for(d = 0; d < dim; d++) {
      v0[d] = PetscRealPart(coords[d]);
    }
  }
  if (J) {
    for(d = 0; d < dim; d++) {
      for(f = 0; f < dim; f++) {
        J[d*dim+f] = 0.5*(PetscRealPart(coords[(f+1)*dim+d]) - PetscRealPart(coords[0*dim+d]));
      }
    }
    *detJ = J[0]*J[3] - J[1]*J[2];
#if 0
    if (detJ < 0.0) {
      const PetscReal xLength = mesh->periodicity[0];

      if (xLength != 0.0) {
        PetscReal v0x = coords[0*dim+0];

        if (v0x == 0.0) {
          v0x = v0[0] = xLength;
        }
        for(f = 0; f < dim; f++) {
          const PetscReal px = coords[(f+1)*dim+0] == 0.0 ? xLength : coords[(f+1)*dim+0];

          J[0*dim+f] = 0.5*(px - v0x);
        }
      }
      detJ = J[0]*J[3] - J[1]*J[2];
    }
#endif
    PetscLogFlops(8.0 + 3.0);
  }
  if (invJ) {
    const PetscReal invDet = 1.0/(*detJ);

    invJ[0] =  invDet*J[3];
    invJ[1] = -invDet*J[1];
    invJ[2] = -invDet*J[2];
    invJ[3] =  invDet*J[0];
    PetscLogFlops(5.0);
  }
  PetscFunctionReturn(0);
}

#undef __FUNCT__
#define __FUNCT__ "DMComplexComputeRectangleGeometry_private"
PetscErrorCode DMComplexComputeRectangleGeometry_private(DM dm, PetscInt e, PetscReal v0[], PetscReal J[], PetscReal invJ[], PetscReal *detJ)
{
  DM_Complex        *mesh = (DM_Complex *) dm->data;
  const PetscScalar *coords;
  const PetscInt     dim = 2;
  PetscInt           d, f;
  PetscErrorCode     ierr;

  PetscFunctionBegin;
  ierr = DMComplexVecGetClosure(dm, mesh->coordSection, mesh->coordinates, e, &coords);CHKERRQ(ierr);
  if (v0) {
    for(d = 0; d < dim; d++) {
      v0[d] = PetscRealPart(coords[d]);
    }
  }
  if (J) {
    for(d = 0; d < dim; d++) {
      for(f = 0; f < dim; f++) {
        J[d*dim+f] = 0.5*(PetscRealPart(coords[(f+1)*dim+d]) - PetscRealPart(coords[0*dim+d]));
      }
    }
    *detJ = J[0]*J[3] - J[1]*J[2];
    PetscLogFlops(8.0 + 3.0);
  }
  if (invJ) {
    const PetscReal invDet = 1.0/(*detJ);

    invJ[0] =  invDet*J[3];
    invJ[1] = -invDet*J[1];
    invJ[2] = -invDet*J[2];
    invJ[3] =  invDet*J[0];
    PetscLogFlopsNoError(5.0);
  }
  *detJ *= 2.0;
  PetscFunctionReturn(0);
}

#undef __FUNCT__
#define __FUNCT__ "DMComplexComputeTetrahedronGeometry_private"
PetscErrorCode DMComplexComputeTetrahedronGeometry_private(DM dm, PetscInt e, PetscReal v0[], PetscReal J[], PetscReal invJ[], PetscReal *detJ)
{
  DM_Complex        *mesh = (DM_Complex *) dm->data;
  const PetscScalar *coords;
  const PetscInt     dim = 3;
  PetscInt           d, f;
  PetscErrorCode     ierr;

  PetscFunctionBegin;
  ierr = DMComplexVecGetClosure(dm, mesh->coordSection, mesh->coordinates, e, &coords);CHKERRQ(ierr);
  if (v0) {
    for(d = 0; d < dim; d++) {
      v0[d] = PetscRealPart(coords[d]);
    }
  }
  if (J) {
    for(d = 0; d < dim; d++) {
      for(f = 0; f < dim; f++) {
        J[d*dim+f] = 0.5*(PetscRealPart(coords[(f+1)*dim+d]) - PetscRealPart(coords[0*dim+d]));
      }
    }
    /* ??? This does not work with CTetGen: The minus sign is here since I orient the first face to get the outward normal */
    *detJ = (J[0*3+0]*(J[1*3+1]*J[2*3+2] - J[1*3+2]*J[2*3+1]) +
             J[0*3+1]*(J[1*3+2]*J[2*3+0] - J[1*3+0]*J[2*3+2]) +
             J[0*3+2]*(J[1*3+0]*J[2*3+1] - J[1*3+1]*J[2*3+0]));
    PetscLogFlops(18.0 + 12.0);
  }
  if (invJ) {
    const PetscReal invDet = -1.0/(*detJ);

    invJ[0*3+0] = invDet*(J[1*3+1]*J[2*3+2] - J[1*3+2]*J[2*3+1]);
    invJ[0*3+1] = invDet*(J[0*3+2]*J[2*3+1] - J[0*3+1]*J[2*3+2]);
    invJ[0*3+2] = invDet*(J[0*3+1]*J[1*3+2] - J[0*3+2]*J[1*3+1]);
    invJ[1*3+0] = invDet*(J[1*3+2]*J[2*3+0] - J[1*3+0]*J[2*3+2]);
    invJ[1*3+1] = invDet*(J[0*3+0]*J[2*3+2] - J[0*3+2]*J[2*3+0]);
    invJ[1*3+2] = invDet*(J[0*3+2]*J[1*3+0] - J[0*3+0]*J[1*3+2]);
    invJ[2*3+0] = invDet*(J[1*3+0]*J[2*3+1] - J[1*3+1]*J[2*3+0]);
    invJ[2*3+1] = invDet*(J[0*3+1]*J[2*3+0] - J[0*3+0]*J[2*3+1]);
    invJ[2*3+2] = invDet*(J[0*3+0]*J[1*3+1] - J[0*3+1]*J[1*3+0]);
    PetscLogFlops(37.0);
  }
  PetscFunctionReturn(0);
}

#undef __FUNCT__
#define __FUNCT__ "DMComplexComputeHexahedronGeometry_private"
PetscErrorCode DMComplexComputeHexahedronGeometry_private(DM dm, PetscInt e, PetscReal v0[], PetscReal J[], PetscReal invJ[], PetscReal *detJ)
{
  DM_Complex        *mesh = (DM_Complex *) dm->data;
  const PetscScalar *coords;
  const PetscInt     dim = 3;
  PetscInt           d;
  PetscErrorCode     ierr;

  PetscFunctionBegin;
  ierr = DMComplexVecGetClosure(dm, mesh->coordSection, mesh->coordinates, e, &coords);CHKERRQ(ierr);
  if (v0) {
    for(d = 0; d < dim; d++) {
      v0[d] = PetscRealPart(coords[d]);
    }
  }
  if (J) {
    for(d = 0; d < dim; d++) {
      J[d*dim+0] = 0.5*(PetscRealPart(coords[(0+1)*dim+d]) - PetscRealPart(coords[0*dim+d]));
      J[d*dim+1] = 0.5*(PetscRealPart(coords[(1+1)*dim+d]) - PetscRealPart(coords[0*dim+d]));
      J[d*dim+2] = 0.5*(PetscRealPart(coords[(3+1)*dim+d]) - PetscRealPart(coords[0*dim+d]));
    }
    *detJ = (J[0*3+0]*(J[1*3+1]*J[2*3+2] - J[1*3+2]*J[2*3+1]) +
             J[0*3+1]*(J[1*3+2]*J[2*3+0] - J[1*3+0]*J[2*3+2]) +
             J[0*3+2]*(J[1*3+0]*J[2*3+1] - J[1*3+1]*J[2*3+0]));
    PetscLogFlops(18.0 + 12.0);
  }
  if (invJ) {
    const PetscReal invDet = -1.0/(*detJ);

    invJ[0*3+0] = invDet*(J[1*3+1]*J[2*3+2] - J[1*3+2]*J[2*3+1]);
    invJ[0*3+1] = invDet*(J[0*3+2]*J[2*3+1] - J[0*3+1]*J[2*3+2]);
    invJ[0*3+2] = invDet*(J[0*3+1]*J[1*3+2] - J[0*3+2]*J[1*3+1]);
    invJ[1*3+0] = invDet*(J[1*3+2]*J[2*3+0] - J[1*3+0]*J[2*3+2]);
    invJ[1*3+1] = invDet*(J[0*3+0]*J[2*3+2] - J[0*3+2]*J[2*3+0]);
    invJ[1*3+2] = invDet*(J[0*3+2]*J[1*3+0] - J[0*3+0]*J[1*3+2]);
    invJ[2*3+0] = invDet*(J[1*3+0]*J[2*3+1] - J[1*3+1]*J[2*3+0]);
    invJ[2*3+1] = invDet*(J[0*3+1]*J[2*3+0] - J[0*3+0]*J[2*3+1]);
    invJ[2*3+2] = invDet*(J[0*3+0]*J[1*3+1] - J[0*3+1]*J[1*3+0]);
    PetscLogFlops(37.0);
  }
  *detJ *= 8.0;
  PetscFunctionReturn(0);
}

#undef __FUNCT__
#define __FUNCT__ "DMComplexComputeCellGeometry"
PetscErrorCode DMComplexComputeCellGeometry(DM dm, PetscInt cell, PetscReal *v0, PetscReal *J, PetscReal *invJ, PetscReal *detJ) {
  PetscInt       dim, maxConeSize;
  PetscErrorCode ierr;

  PetscFunctionBegin;
  ierr = DMComplexGetDimension(dm, &dim);CHKERRQ(ierr);
  ierr = DMComplexGetMaxSizes(dm, &maxConeSize, PETSC_NULL);CHKERRQ(ierr);
  switch(dim) {
  case 2:
    switch(maxConeSize) {
    case 3:
      ierr = DMComplexComputeTriangleGeometry_private(dm, cell, v0, J, invJ, detJ);CHKERRQ(ierr);
      break;
    case 4:
      ierr = DMComplexComputeRectangleGeometry_private(dm, cell, v0, J, invJ, detJ);CHKERRQ(ierr);
      break;
    default:
      SETERRQ1(((PetscObject) dm)->comm, PETSC_ERR_SUP, "Unsupported number of cell vertices %D for element geometry computation", maxConeSize);
    }
    break;
  case 3:
    switch(maxConeSize) {
    case 4:
      ierr = DMComplexComputeTetrahedronGeometry_private(dm, cell, v0, J, invJ, detJ);CHKERRQ(ierr);
      break;
    case 8:
      ierr = DMComplexComputeHexahedronGeometry_private(dm, cell, v0, J, invJ, detJ);CHKERRQ(ierr);
      break;
    default:
      SETERRQ1(((PetscObject) dm)->comm, PETSC_ERR_SUP, "Unsupported number of cell vertices %D for element geometry computation", maxConeSize);
    }
    break;
  default:
    SETERRQ1(((PetscObject) dm)->comm, PETSC_ERR_SUP, "Unsupported dimension %D for element geometry computation", dim);
  }
  PetscFunctionReturn(0);
}<|MERGE_RESOLUTION|>--- conflicted
+++ resolved
@@ -4058,12 +4058,8 @@
     ierr = PetscMalloc(in->numberoffacets * sizeof(int),   &in->facetmarkerlist);CHKERRQ(ierr);
     for(f = fStart; f < fEnd; ++f) {
       const PetscInt idx    = f - fStart;
-<<<<<<< HEAD
       PetscInt      *points = PETSC_NULL, numPoints, p, numVertices = 0, v, m;
-=======
-      PetscInt      *points = PETSC_NULL, numPoints, p, numVertices = 0, v;
       polygon       *poly;
->>>>>>> bdcba999
 
       in->facetlist[idx].numberofpolygons = 1;
       ierr = PetscMalloc(in->facetlist[idx].numberofpolygons * sizeof(polygon), &in->facetlist[idx].polygonlist);CHKERRQ(ierr);
