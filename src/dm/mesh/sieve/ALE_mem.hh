--- conflicted
+++ resolved
@@ -76,9 +76,9 @@
   template <class _T>
   void logged_allocator<_T>::__log_initialize() {
     // Get a new cookie based on _T's typeid name
-    const std::type_info& id = typeid(_T);
+    type_info& id = typeid(_T);
     PetscErrorCode ierr = PetscLogClassRegister(&logged_allocator::_cookie, id.name()); 
-    CHKERROR(ierr, "Could not register logging cookie");
+    CHKERRQ(ierr);
     // Register the basic allocator methods' invocations as events
     logged_allocator::__log_event_register("allocate", &logged_allocator::_allocate_event);
     logged_allocator::__log_event_register("deallocate", &logged_allocator::_deallocate_event);
@@ -91,114 +91,72 @@
 
   template <class _T> 
   void logged_allocator<_T>::__log_event_register(const char *event_name, PetscEvent *event_ptr){
-    const std::type_info& id = typeid(_T);
+    std::type_info& id = typeid(_T);
     ostringstream txt;
     txt << id.name() << ": " << event_name;
     PetscErrorCode ierr = PetscLogEventRegister(event_ptr, txt.str().c_str(), logged_allocator::_cookie);
-    CHKERROR(ierr, "Could not register logging event");
+    CHKERRQ(ierr);
   }
 
   template <class _T>
   _T*  logged_allocator<_T>::allocate(size_type _n) {
     PetscErrorCode ierr;
-<<<<<<< HEAD
-    ierr = PetscLogEventBegin(logged_allocator::_allocate_event, 0, 0, 0, 0); CHKERROR(ierr, "Event begin failed");
-    _T* _p = allocator<_T>::allocate(_n);
-    ierr = PetscLogEventEnd(logged_allocator::_allocate_event, 0, 0, 0, 0); CHKERROR(ierr, "Event end failed");
-=======
     ierr = PetscLogEventBegin(logged_allocator::_allocate_event, 0, 0, 0, 0); CHKERRQ(ierr);
     _T* _p = constructor_allocator<_T>::allocate(_n);
     //ierr = PetscPrintf(PETSC_COMM_WORLD, "logged_allocator: allocate called\n"); CHKERRQ(ierr);
     ierr = PetscLogEventEnd(logged_allocator::_allocate_event, 0, 0, 0, 0); CHKERRQ(ierr);
->>>>>>> a428667f
     return _p;
   }
 
   template <class _T>
   void logged_allocator<_T>::deallocate(_T* _p, size_type _n) {
     PetscErrorCode ierr;
-<<<<<<< HEAD
-    ierr = PetscLogEventBegin(logged_allocator::_deallocate_event, 0, 0, 0, 0); CHKERROR(ierr, "Event begin failed");
-    allocator<_T>::deallocate(_p, _n);
-    ierr = PetscLogEventEnd(logged_allocator::_deallocate_event, 0, 0, 0, 0); CHKERROR(ierr, "Event end failed");
-=======
     ierr = PetscLogEventBegin(logged_allocator::_deallocate_event, 0, 0, 0, 0); CHKERRQ(ierr);
     constructor_allocator<_T>::deallocate(_p, _n);
     //ierr = PetscPrintf(PETSC_COMM_WORLD, "logged_allocator: deallocate called\n"); CHKERRQ(ierr);
     ierr = PetscLogEventEnd(logged_allocator::_deallocate_event, 0, 0, 0, 0); CHKERRQ(ierr);
->>>>>>> a428667f
   }
 
   template <class _T>
   void logged_allocator<_T>::construct(_T* _p, const _T& _val) {
     PetscErrorCode ierr;
-<<<<<<< HEAD
-    ierr = PetscLogEventBegin(logged_allocator::_construct_event, 0, 0, 0, 0); CHKERROR(ierr, "Event begin failed");
-    allocator<_T>::construct(_p, _val);
-    ierr = PetscLogEventEnd(logged_allocator::_construct_event, 0, 0, 0, 0); CHKERROR(ierr, "Event end failed");
-=======
     ierr = PetscLogEventBegin(logged_allocator::_construct_event, 0, 0, 0, 0); CHKERRQ(ierr);
     constructor_allocator<_T>::construct(_p, _val);
     ierr = PetscLogEventEnd(logged_allocator::_construct_event, 0, 0, 0, 0); CHKERRQ(ierr);
->>>>>>> a428667f
   }
 
   template <class _T>
   void logged_allocator<_T>::destroy(_T* _p) {
     PetscErrorCode ierr;
-<<<<<<< HEAD
-    ierr = PetscLogEventBegin(logged_allocator::_destroy_event, 0, 0, 0, 0); CHKERROR(ierr, "Event begin failed");
-    allocator<_T>::destroy(_p);
-    ierr = PetscLogEventEnd(logged_allocator::_destroy_event, 0, 0, 0, 0); CHKERROR(ierr, "Event end failed");
-=======
     ierr = PetscLogEventBegin(logged_allocator::_destroy_event, 0, 0, 0, 0); CHKERRQ(ierr);
     constructor_allocator<_T>::destroy(_p);
     ierr = PetscLogEventEnd(logged_allocator::_destroy_event, 0, 0, 0, 0); CHKERRQ(ierr);
->>>>>>> a428667f
   }
 
   template <class _T>
   _T* logged_allocator<_T>::create() {
     PetscErrorCode ierr;
-<<<<<<< HEAD
-    ierr = PetscLogEventBegin(logged_allocator::_create_event, 0, 0, 0, 0); CHKERROR(ierr, "Event begin failed");
-    _T* _p = allocator<_T>::create();
-    ierr = PetscLogEventEnd(logged_allocator::_create_event, 0, 0, 0, 0); CHKERROR(ierr, "Event end failed");
-=======
     ierr = PetscLogEventBegin(logged_allocator::_create_event, 0, 0, 0, 0); CHKERRQ(ierr);
     _T* _p = constructor_allocator<_T>::create();
     ierr = PetscLogEventEnd(logged_allocator::_create_event, 0, 0, 0, 0); CHKERRQ(ierr);
->>>>>>> a428667f
     return _p;
   }
 
   template <class _T>
   _T* logged_allocator<_T>::create(const _T& _val) {
     PetscErrorCode ierr;
-<<<<<<< HEAD
-    ierr = PetscLogEventBegin(logged_allocator::_create_event, 0, 0, 0, 0); CHKERROR(ierr, "Event begin failed");
-    _T* _p = allocator<_T>::create(_val);
-    ierr = PetscLogEventEnd(logged_allocator::_create_event, 0, 0, 0, 0); CHKERROR(ierr, "Event end failed");
-=======
     ierr = PetscLogEventBegin(logged_allocator::_create_event, 0, 0, 0, 0); CHKERRQ(ierr);
     _T* _p = constructor_allocator<_T>::create(_val);
     ierr = PetscLogEventEnd(logged_allocator::_create_event, 0, 0, 0, 0); CHKERRQ(ierr);
->>>>>>> a428667f
     return _p;
   }
 
   template <class _T>
   void logged_allocator<_T>::del(_T* _p) {
     PetscErrorCode ierr;
-<<<<<<< HEAD
-    ierr = PetscLogEventBegin(logged_allocator::_del_event, 0, 0, 0, 0); CHKERROR(ierr, "Event begin failed");
-    allocator<_T>::del(_p);
-    ierr = PetscLogEventEnd(logged_allocator::_del_event, 0, 0, 0, 0); CHKERROR(ierr, "Event end failed");
-=======
     ierr = PetscLogEventBegin(logged_allocator::_del_event, 0, 0, 0, 0); CHKERRQ(ierr);
     constructor_allocator<_T>::del(_p);
     ierr = PetscLogEventEnd(logged_allocator::_del_event, 0, 0, 0, 0); CHKERRQ(ierr);
->>>>>>> a428667f
   }
 
 
