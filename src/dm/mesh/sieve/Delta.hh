--- conflicted
+++ resolved
@@ -105,824 +105,6 @@
 //     };// class BaseOverlapSequence
     
 
-<<<<<<< HEAD
-    template <typename LeftBiGraph_, typename RightBiGraph_>
-    class RightConeDuplicationFuser {
-      // Replicate the cone of the graph on the right in the overlap graph.
-    public:
-      //Encapsulated types
-      struct traits {
-        typedef LeftBiGraph_                                                                     left_type;
-        typedef RightBiGraph_                                                                    right_type;
-        //
-        typedef typename right_type::traits::source_type                                         source_type;
-        typedef typename right_type::traits::sourceRec_type                                      sourceRec_type;
-        typedef typename right_type::traits::target_type                                         target_type;
-        typedef typename right_type::traits::targetRec_type                                      targetRec_type;
-        typedef typename right_type::traits::color_type                                          color_type;
-        // we are using 'rebind' here to illustrate the general point, 
-        // even though a simple 'typedef right_type delta_type' would be enough
-        typedef typename right_type::template rebind<source_type, sourceRec_type, target_type, targetRec_type, color_type>::type fusion_type;
-        typedef typename fusion_type::traits::coneSequence                                       coneSequence;
-      };        
-      
-      static typename traits::coneSequence
-      coneFusion(const typename traits::left_type::traits::coneSequence&  lcone, 
-             const typename traits::right_type::traits::coneSequence& rcone){
-        // Simply return the right cone sequence
-        return rcone;
-      };
-      static void
-      fuseCones(const typename traits::left_type::traits::coneSequence&  lcone, 
-                const typename traits::right_type::traits::coneSequence& rcone, 
-                typename traits::fusion_type& fusion) {
-        // This Fuser traverses the right cone and inserts it into the overlap, 
-        // duplicating the right graph's cone in the fusion graph.
-        for(typename traits::right_type::traits::coneSequence::iterator rci = rcone.begin(); rci != rcone.end(); rci++) {
-          fusion.addArrow(rci.arrow());
-        }
-      }
-    }; // struct RightConeDuplicationFuser
-
-
-    template <typename Source_, typename Target_, typename Color_>
-    class TargetArrowArraySequence {
-      // TargetArrowArraySequence wraps a raw byte array of (Source_,Color_) pairs
-      // presenting it as a sequence of arrows to a fixed target.
-    public:
-      typedef Arrow<Source_, Target_, Color_> arrow_type;
-      typedef Source_ source_type;
-      typedef Target_ target_type;
-      typedef Color_  color_type;
-      //
-      struct target_arrow_type { 
-        source_type source; color_type color; 
-        target_arrow_type(const source_type& s, const color_type& c) : source(s), color(c)  {};
-        target_arrow_type(const target_arrow_type& ta) : source(ta.source), color(ta.color) {};
-      };
-      typedef target_arrow_type* target_arrow_array;
-    protected:
-      target_type        _target;
-      target_arrow_array _arr_ptr;
-      size_t             _seq_size;
-    public:
-      class iterator {
-        target_type        _target;
-        target_arrow_type* _ptr;
-      public:
-        iterator(const target_type& target, const target_arrow_array& ptr) : _target(target),     _ptr(ptr)     {};
-        iterator(const iterator& it)                                       : _target(it._target), _ptr(it._ptr) {};
-        virtual ~iterator() {};
-        //
-        virtual arrow_type                  operator*() const {
-          return arrow_type(this->_ptr->source, this->_target, this->_ptr->color);
-        };
-        virtual iterator           operator++()      {this->_ptr++; return *this;};
-        virtual iterator           operator++(int n) {iterator tmp(this->_target, this->_ptr); this->_ptr++; return tmp;};
-        virtual bool               operator!=(const iterator& it) {return ((it._target != this->_target)||(it._ptr != this->_ptr));};
-        //
-        virtual const source_type& source() const    {return (this->_ptr)->source;};
-        virtual const color_type&  color()  const    {return (this->_ptr)->color; };
-        virtual const target_type& target() const    {return this->_target;       };
-        virtual const arrow_type   arrow()  const    {
-          return arrow_type(this->_ptr->source,this->_target,this->_ptr->color);
-        };
-      }; 
-      // Basic interface
-      TargetArrowArraySequence(const target_type& target, target_arrow_array arr_ptr, const size_t& seq_size) : 
-        _target(target), _arr_ptr(arr_ptr), _seq_size(seq_size) {};
-      TargetArrowArraySequence(const TargetArrowArraySequence& seq) :
-        _target(seq._target), _arr_ptr(seq._arr_ptr), _seq_size(seq._seq_size) {};
-      virtual ~TargetArrowArraySequence() {};
-      //
-      virtual iterator begin() { return iterator(this->_target, this->_arr_ptr); };
-      virtual iterator end()   { return iterator(this->_target, this->_arr_ptr+this->_seq_size); };
-      virtual size_t   size()  { return this->_seq_size; };
-      virtual bool     empty() { return (this->size() == 0); };
-    };// class TargetArrowArraySequence
-
-    template <typename ParBiGraph_, typename Fuser_>
-    class ParDelta { // class ParDelta
-    public:
-      // Here we specialize to BiGraphs based on (capped by) Points in order to enable parallel overlap discovery.
-      // We also assume that the Points in the base (cap) are ordered appropriately so we can use baseSequence.begin() and 
-      // baseSequence.end() as the extrema for global reduction.
-      typedef Fuser_      fuser_type;
-      typedef ParBiGraph_ graph_type;
-      typedef ColorBiGraph<int, ALE::Two::Rec<int>, ALE::def::Point, ALE::Two::Rec<ALE::def::Point>, ALE::def::Point, uniColor> overlap_type;
-      typedef typename fuser_type::traits::fusion_type                      fusion_type;
-      //
-      ParDelta(Obj<graph_type> graph, int debug = 0) : 
-        _graph(graph), comm(_graph->comm()), size(_graph->commSize()), rank(_graph->commRank()), debug(debug) {
-        PetscErrorCode ierr = PetscObjectCreate(this->comm, &this->petscObj); CHKERROR(ierr, "Failed in PetscObjectCreate");
-      };
-      ~ParDelta(){};
-
-      Obj<overlap_type> overlap(){
-        Obj<overlap_type> overlap = overlap_type();
-        // If this is a serial object, we return an empty overlap
-        if((this->comm != PETSC_COMM_SELF) && (this->size > 1)) {
-          __determineNeighbors(overlap);
-        }
-        return overlap;
-      };
-
-      Obj<fusion_type> fusion(const Obj<overlap_type>& overlap) {
-        Obj<fusion_type> fusion = fusion_type();
-        // If this is a serial object, we return an empty delta
-        if((this->comm != PETSC_COMM_SELF) && (this->size > 1)) {
-          __computeFusion(overlap, fusion);
-        }
-        return fusion;
-      };
-    protected:
-      // FIX:  need to have _graph of const graph_type& type, but that requires const_cap, const_base etc (see ColorBiGraph)
-      Obj<graph_type>           _graph;
-      MPI_Comm                  comm;
-      int                       size;
-      int                       rank;
-      int                       debug;
-      PetscObject               petscObj;
-      // Internal type definitions to ensure compatibility with the legacy code in the parallel subroutines
-      typedef ALE::def::Point                                Point;
-      typedef int                                            int32_t;
-      typedef std::pair<int32_t, int32_t>                    int_pair;
-      typedef std::set<std::pair<int32_t, int32_t> >         int_pair_set;
-      typedef std::map<int32_t,int32_t>                      int__int;
-      typedef std::map<Point, int32_t>                       Point__int;
-      typedef std::map<Point, std::pair<int32_t,int32_t> >   Point__int_int;
-      typedef std::map<Point, int_pair_set>                  Point__int_pair_set;
-      //
-      template <typename Sequence>
-      void __determinePointOwners(const Obj<Sequence>& points, int32_t *LeaseData, Point__int& owner) {
-        PetscErrorCode ierr;
-        // The Sequence points will be referred to as 'base' throughout, although it may in fact represent a cap.
-        int  size = this->_graph->commSize();
-        int  rank = this->_graph->commRank();
-        // Make sure the base is not empty 
-        if(points->begin() != points->end()) {
-          // We need to partition global nodes among lessors, which we do by global prefix
-          // First we determine the extent of global prefices and the bounds on the indices with each global prefix.
-          int minGlobalPrefix = 0;
-          // Determine the local extent of global domains
-          for(typename Sequence::iterator point_itor = points->begin(); point_itor != points->end(); point_itor++) {
-            Point p = (*point_itor);
-            if((p.prefix < 0) && (p.prefix < minGlobalPrefix)) {
-              minGlobalPrefix = p.prefix;
-            }
-          }
-          int MinGlobalPrefix;
-          ierr = MPI_Allreduce(&minGlobalPrefix, &MinGlobalPrefix, 1, MPIU_INT, MPI_MIN, this->comm); 
-          CHKERROR(ierr, "Error in MPI_Allreduce");
-          
-          int__int BaseLowerBound, BaseUpperBound; // global quantities computed from the local quantities below
-          int__int BaseMaxSize;                    // the maximum size of the global base index space by global prefix
-          int__int BaseSliceScale, BaseSliceSize, BaseSliceOffset;
-          
-          if(MinGlobalPrefix < 0) { // if we actually do have global base points
-            // Determine the upper and lower bounds on the indices of base points with each global prefix.
-            // We use maps to keep track of these quantities with different global prefices.
-            int__int baseLowerBound, baseUpperBound; // local quantities
-            // Initialize local bound maps with the upper below lower so we can later recognize omitted prefices.
-            for(int d = -1; d >= MinGlobalPrefix; d--) {
-              baseLowerBound[d] = 0; baseUpperBound[d] = -1;
-            }
-            // Compute local bounds
-            for(typename Sequence::iterator point_itor = points->begin(); point_itor != points->end(); point_itor++) {
-              Point p = (*point_itor);
-              int d = p.prefix;
-              int i = p.index;
-              if(d < 0) { // it is indeed a global prefix
-                if (i < baseLowerBound[d]) {
-                  baseLowerBound[d] = i;
-                }
-                if (i > baseUpperBound[d]) {
-                  baseUpperBound[d] = i;
-                }
-              }
-            }
-            // Compute global bounds
-            for(int d = -1; d >= MinGlobalPrefix; d--){
-              int lowerBound, upperBound, maxSize;
-              ierr   = MPI_Allreduce(&baseLowerBound[d],&lowerBound,1,MPIU_INT,MPI_MIN,this->comm); 
-              CHKERROR(ierr, "Error in MPI_Allreduce");
-              ierr   = MPI_Allreduce(&baseUpperBound[d],&upperBound,1,MPIU_INT,MPI_MAX,this->comm); 
-              CHKERROR(ierr, "Error in MPI_Allreduce");
-              maxSize = upperBound - lowerBound + 1;
-              if(maxSize > 0) { // there are actually some indices in this global prefix
-                BaseLowerBound[d] = lowerBound;
-                BaseUpperBound[d] = upperBound;
-                BaseMaxSize[d]    = maxSize;
-                
-                // Each processor (at least potentially) owns a slice of the base indices with each global indices.
-                // The size of the slice with global prefix d is BaseMaxSize[d]/size + 1 (except if rank == size-1, 
-                // where the slice size can be smaller; +1 is for safety).
-                
-                // For a non-empty domain d we compute and store the slice size in BaseSliceScale[d] (the 'typical' slice size) and 
-                // BaseSliceSize[d] (the 'actual' slice size, which only differs from 'typical' for processor with rank == size -1 ).
-                // Likewise, each processor has to keep track of the index offset for each slice it owns and stores it in BaseSliceOffset[d].
-                BaseSliceScale[d]  = BaseMaxSize[d]/size + 1;
-                BaseSliceSize[d]   = BaseSliceScale[d]; 
-                if (rank == size-1) {
-                  BaseSliceSize[d] =  BaseMaxSize[d] - BaseSliceScale[d]*(size-1); 
-                }
-                BaseSliceSize[d]   = PetscMax(1,BaseSliceSize[d]);
-                BaseSliceOffset[d] = BaseLowerBound[d] + BaseSliceScale[d]*rank;
-              }// for(int d = -1; d >= MinGlobalPrefix; d--){
-            }// 
-          }// if(MinGlobalDomain < 0) 
-          
-          for (typename Sequence::iterator point_itor = points->begin(); point_itor != points->end(); point_itor++) {
-            Point p = (*point_itor);
-            // Determine which slice p falls into
-            // ASSUMPTION on Point type
-            int d = p.prefix;
-            int i = p.index;
-            int proc;
-            if(d < 0) { // global domain -- determine the owner by which slice p falls into
-              proc = (i-BaseLowerBound[d])/BaseSliceScale[d];
-            }
-            else { // local domain -- must refer to a rank within the comm
-              if(d >= size) {
-                throw ALE::Exception("Local domain outside of comm size");
-              }
-              proc = d;
-            }
-            owner[p]     = proc;              
-            LeaseData[2*proc+1] = 1;                 // processor owns at least one of ours (i.e., the number of leases from proc is 1)
-            LeaseData[2*proc]++;                     // count of how many we lease from proc
-          }
-        }// base not empty
-      }; // __determinePointOwners()
-
-
-      //-----------------------------------------------------
-      void __determineNeighbors(Obj<overlap_type>& overlap) {
-
-        typedef typename graph_type::baseSequence Sequence;
-        PetscErrorCode ierr;
-        bool debug = this->debug > 0;
-        bool debug2 = this->debug > 1;
-
-        // Allocate space for the ownership data
-        int32_t *LeaseData; // 2 ints per processor: number of leased nodes and number of leases (0 or 1).
-        ierr = PetscMalloc(2*size*sizeof(PetscInt),&LeaseData);CHKERROR(ierr, "Error in PetscMalloc");
-        ierr = PetscMemzero(LeaseData,2*size*sizeof(PetscInt));CHKERROR(ierr, "Error in PetscMemzero");
-        
-        // The base we are going to work with
-        Obj<Sequence> points = this->_graph->base();
-
-        // determine owners of each base node and save it in a map
-        Point__int owner;
-        this->__determinePointOwners(this->_graph->base(), LeaseData, owner);
-    
-        // Now we accumulate the max lease size and the total number of renters
-        // Determine the owners of base nodes and collect the lease data for each processor:
-        // the number of nodes leased and the number of leases (0 or 1).
-        int32_t MaxLeaseSize, RenterCount;
-        ierr = PetscMaxSum(this->comm,LeaseData,&MaxLeaseSize,&RenterCount); 
-        CHKERROR(ierr,"Error in PetscMaxSum");
-        ierr = PetscInfo1(0,"ParDelta::__determineNeighbors: Number of renters %d\n", RenterCount); 
-        CHKERROR(ierr,"Error in PetscInfo");
-
-        if(debug) { /* -------------------------------------------------------------- */
-          ierr = PetscSynchronizedPrintf(this->comm, "[%d]: ParDelta::__determineNeighbors: RenterCount = %d, MaxLeaseSize = %d\n", rank, RenterCount, MaxLeaseSize);
-          CHKERROR(ierr, "Error in PetscSynchronizedPrintf");
-          ierr = PetscSynchronizedFlush(this->comm);
-          CHKERROR(ierr, "Error in PetscSynchronizedFlush");
-        } /* ----------------------------------------------------------------------- */
-        
-        // post receives for all Rented nodes; we will be receiving 3 data items per rented node, 
-        // and at most MaxLeaseSize of nodes per renter
-        PetscMPIInt    tag1;
-        ierr = PetscObjectGetNewTag(this->petscObj, &tag1); CHKERROR(ierr, "Failed on PetscObjectGetNewTag");
-        int32_t *RentedNodes;
-        MPI_Request *Renter_waits;
-        if(RenterCount){
-          ierr = PetscMalloc((RenterCount)*(3*MaxLeaseSize+1)*sizeof(int32_t),&RentedNodes);  CHKERROR(ierr,"Error in PetscMalloc");
-          ierr = PetscMemzero(RentedNodes,(RenterCount)*(3*MaxLeaseSize+1)*sizeof(int32_t));  CHKERROR(ierr,"Error in PetscMemzero");
-          ierr = PetscMalloc((RenterCount)*sizeof(MPI_Request),&Renter_waits);                CHKERROR(ierr,"Error in PetscMalloc");
-        }
-        for (int32_t i=0; i<RenterCount; i++) {
-          ierr = MPI_Irecv(RentedNodes+3*MaxLeaseSize*i,3*MaxLeaseSize,MPIU_INT,MPI_ANY_SOURCE,tag1,this->comm,Renter_waits+i);
-          CHKERROR(ierr,"Error in MPI_Irecv");
-        }
-        
-        int32_t LessorCount;
-        LessorCount = 0; for (int32_t i=0; i<size; i++) LessorCount += LeaseData[2*i+1];
-        ierr = PetscInfo1(0,"ParDelta::__determineNeighbors: Number of lessors %d\n",LessorCount);
-        CHKERROR(ierr,"Error in PetscInfo");
-        if(debug) { /* -------------------------------------------------------------- */
-          ierr = PetscSynchronizedPrintf(this->comm, "[%d]: ParDelta::__determineNeighbors: LessorCount = %d\n", rank, LessorCount);
-          CHKERROR(ierr, "Error in PetscSynchronizedPrintf");
-          ierr = PetscSynchronizedFlush(this->comm);
-          CHKERROR(ierr, "Error in PetscSynchronizedFlush");
-        } /* ----------------------------------------------------------------------- */
-        
-        // We keep only the data about the real lessors -- those that own the nodes we lease
-        int32_t *LeaseSizes, *Lessors;
-        if(LessorCount) {
-          ierr = PetscMalloc(sizeof(int32_t)*(LessorCount), &LeaseSizes); CHKERROR(ierr, "Error in PetscMalloc");
-          ierr = PetscMalloc(sizeof(int32_t)*(LessorCount), &Lessors);    CHKERROR(ierr, "Error in PetscMalloc");
-        }
-        // We also need to compute the inverse to the Lessors array, since we need to be able to convert i into cntr
-        // after using the owner array.  We use a map LessorIndex; it is likely to be small -- ASSUMPTION
-        int__int LessorIndex;
-        // Traverse all processes in ascending order
-        int32_t cntr = 0; // keep track of entered records
-        for(int32_t i = 0; i < size; i++) {
-          if(LeaseData[2*i]) { // if there are nodes leased from process i, record it
-            LeaseSizes[cntr] = LeaseData[2*i];
-            Lessors[cntr] = i;
-            LessorIndex[i] = cntr;
-            cntr++;
-          }
-        }
-        ierr = PetscFree(LeaseData); CHKERROR(ierr, "Error in PetscFree");
-        if(debug2) { /* ----------------------------------- */
-          ostringstream txt;
-          txt << "[" << rank << "]: ParDelta::__determineNeighbors: lessor data [index, rank, lease size]: ";
-          for(int32_t i = 0; i < LessorCount; i++) {
-            txt << "[" << i << ", " << Lessors[i] << ", " << LeaseSizes[i] << "] ";
-          }
-          txt << "\n";
-          ierr = PetscSynchronizedPrintf(this->comm, txt.str().c_str()); CHKERROR(ierr, "Error in PetscSynchronizedPrintf");
-          ierr = PetscSynchronizedFlush(this->comm);CHKERROR(ierr,"Error in PetscSynchronizedFlush");
-        }/* -----------------------------------  */
-        if(debug2) { /* ----------------------------------- */
-          ostringstream txt;
-          txt << "[" << rank << "]: ParDelta::__determineNeighbors: LessorIndex: ";
-          for(int__int::iterator li_itor = LessorIndex.begin(); li_itor!= LessorIndex.end(); li_itor++) {
-            int32_t i = (*li_itor).first;
-            int32_t j = (*li_itor).second;
-            txt << i << "-->" << j << "; ";
-          }
-          txt << "\n";
-          ierr = PetscSynchronizedPrintf(this->comm, txt.str().c_str()); CHKERROR(ierr, "Error in PetscSynchronizedPrintf");
-          ierr = PetscSynchronizedFlush(this->comm);CHKERROR(ierr,"Error in PetscSynchronizedFlush");
-        }/* -----------------------------------  */
-        
-        
-        // pack messages containing lists of leased base nodes and their cone sizes to the lessors
-        int32_t LeasedNodeCount = points->size(); // all points are considered leased from someone
-        int32_t *LeasedNodes;
-        int32_t *LessorOffsets;
-        // We need 3 ints per leased node -- 2 per Point and 1 for the cone size
-        if(LeasedNodeCount) {
-          ierr       = PetscMalloc((3*LeasedNodeCount)*sizeof(PetscInt),&LeasedNodes); CHKERROR(ierr,"Error in PetscMalloc");
-        }
-        if(LessorCount) {
-          ierr       = PetscMalloc((LessorCount)*sizeof(PetscInt),&LessorOffsets);     CHKERROR(ierr,"Error in PetscMalloc");
-          LessorOffsets[0] = 0; 
-        }
-        for (int32_t i=1; i<LessorCount; i++) { LessorOffsets[i] = LessorOffsets[i-1] + 3*LeaseSizes[i-1];} 
-        for (typename Sequence::iterator point_itor = points->begin(); point_itor != points->end(); point_itor++) {
-          Point p = (*point_itor);
-          int32_t ow = owner[p];
-          int32_t ind  = LessorIndex[ow];
-          LeasedNodes[LessorOffsets[ind]++] = p.prefix;
-          LeasedNodes[LessorOffsets[ind]++] = p.index;      
-          LeasedNodes[LessorOffsets[ind]++] = this->_graph->cone(p)->size();
-        }
-        if(LessorCount) {
-          LessorOffsets[0] = 0; 
-        }
-        for (int32_t i=1; i<LessorCount; i++) { LessorOffsets[i] = LessorOffsets[i-1] + 3*LeaseSizes[i-1];} 
-        
-        // send the messages to the lessors
-        MPI_Request *Lessor_waits;
-        if(LessorCount) {
-          ierr = PetscMalloc((LessorCount)*sizeof(MPI_Request),&Lessor_waits);CHKERROR(ierr,"Error in PetscMalloc");
-        }
-        for (int32_t i=0; i<LessorCount; i++) {
-          ierr      = MPI_Isend(LeasedNodes+LessorOffsets[i],3*LeaseSizes[i],MPIU_INT,Lessors[i],tag1,this->comm,&Lessor_waits[i]);
-          CHKERROR(ierr,"Error in MPI_Isend");
-        }
-        
-        // wait on receive request and prepare to record the identities of the renters responding to the request and their lease sizes
-        int__int Renters, RenterLeaseSizes;
-        // Prepare to compute the set of renters of each owned node along with the cone sizes held by those renters over the node.
-        // Since we don't have a unique ordering on the owned nodes a priori, we will utilize a map.
-        Point__int_pair_set NodeRenters;
-        cntr  = RenterCount; 
-        while (cntr) {
-          int32_t arrivalNumber;
-          MPI_Status Renter_status;
-          ierr = MPI_Waitany(RenterCount,Renter_waits,&arrivalNumber,&Renter_status);  
-          CHKMPIERROR(ierr,ERRORMSG("Error in MPI_Waitany"));
-          int32_t renter = Renter_status.MPI_SOURCE;
-          Renters[arrivalNumber] = renter;
-          ierr = MPI_Get_count(&Renter_status,MPIU_INT,&RenterLeaseSizes[arrivalNumber]); CHKERROR(ierr,"Error in MPI_Get_count");
-          // Since there are 3 ints per leased node, the lease size is computed by dividing the received count by 3;
-          RenterLeaseSizes[arrivalNumber] = RenterLeaseSizes[arrivalNumber]/3;
-          // Record the renters for each node
-          for (int32_t i=0; i<RenterLeaseSizes[arrivalNumber]; i++) {
-            // Compute the offset into the RentedNodes array for the arrived lease.
-            int32_t LeaseOffset = arrivalNumber*3*MaxLeaseSize;
-            // ASSUMPTION on Point type
-            Point node = Point(RentedNodes[LeaseOffset + 3*i], RentedNodes[LeaseOffset + 3*i+1]);
-            int32_t coneSize = RentedNodes[LeaseOffset + 3*i + 2];
-            NodeRenters[node].insert(int_pair(renter,coneSize));  
-          }
-          cntr--;
-        }
-        
-        if (debug) { /* -----------------------------------  */
-          // We need to collect all the data to be submitted to PetscSynchronizedPrintf
-          // We use a C++ string streams for that
-          ostringstream txt;
-          for (Point__int_pair_set::iterator nodeRenters_itor=NodeRenters.begin();nodeRenters_itor!= NodeRenters.end();nodeRenters_itor++) {
-            Point node = (*nodeRenters_itor).first;
-            int_pair_set renterSet   = (*nodeRenters_itor).second;
-            // ASSUMPTION on point type
-            txt << "[" << rank << "]: ParDelta::__determineNeighbors: node (" << node.prefix << "," << node.index << ") is rented by " << renterSet.size() << " renters (renter, cone size):  ";
-            for (int_pair_set::iterator renterSet_itor = renterSet.begin(); renterSet_itor != renterSet.end(); renterSet_itor++) 
-            {
-              txt << "(" << (*renterSet_itor).first << "," << (*renterSet_itor).second << ") ";
-            }
-            txt << "\n";
-          }
-          // Now send the C-string behind txt to PetscSynchronizedPrintf
-          ierr = PetscSynchronizedPrintf(this->comm, txt.str().c_str()); CHKERROR(ierr, "Error in PetscSynchronizedPrintf");
-          ierr = PetscSynchronizedFlush(this->comm);CHKERROR(ierr,"Error in PetscSynchronizedFlush");
-        }/* -----------------------------------  */
-        
-        // wait on the original sends to the lessors
-        MPI_Status *Lessor_status;
-        if (LessorCount) {
-          ierr = PetscMalloc((LessorCount)*sizeof(MPI_Status),&Lessor_status); CHKERROR(ierr,"Error in PetscMalloc");
-          ierr = MPI_Waitall(LessorCount,Lessor_waits,Lessor_status);          CHKERROR(ierr,"Error in MPI_Waitall");
-        }
-        
-        
-        // Neighbor counts: here the renters receive from the lessors the number of other renters sharing each leased node.
-        // Prepare to receive three integers per leased node: two for the node itself and one for the number of neighbors over that node.
-        // The buffer has the same structure as LeasedNodes, hence LessorOffsets can be reused.
-        // IMPROVE: can probably reduce the message size by a factor of 3 if we assume an ordering on the nodes received from each lessor.
-        // ASSUMPTION on Point type
-        int32_t *NeighborCounts;
-        if(LeasedNodeCount) {
-          ierr = PetscMalloc(3*(LeasedNodeCount)*sizeof(PetscInt),&NeighborCounts); CHKERROR(ierr,"Error in PetscMalloc");
-        }
-        // Post receives for NeighbornCounts
-        PetscMPIInt    tag2;
-        ierr = PetscObjectGetNewTag(this->petscObj, &tag2); CHKERROR(ierr, "Failded on PetscObjectGetNewTag");
-        for (int32_t i=0; i<LessorCount; i++) {
-          ierr = MPI_Irecv(NeighborCounts+LessorOffsets[i],3*LeaseSizes[i],MPIU_INT,Lessors[i],tag2,this->comm,&Lessor_waits[i]);
-          CHKERROR(ierr,"Error in MPI_Irecv");
-        }
-        // pack and send messages back to renters; we need to send 3 integers per rental (2 for Point, 1 for sharer count) 
-        // grouped by the renter
-        // ASSUMPTION on Point type
-        // first we compute the total number of rentals
-        int32_t TotalRentalCount = 0;
-        for(Point__int_pair_set::iterator nodeRenters_itor=NodeRenters.begin();nodeRenters_itor!=NodeRenters.end();nodeRenters_itor++){
-          TotalRentalCount += (*nodeRenters_itor).second.size();
-        }
-        if(debug2) {
-          ierr = PetscSynchronizedPrintf(this->comm, "[%d]: TotalRentalCount %d\n", rank, TotalRentalCount); 
-          CHKERROR(ierr, "Error in PetscSynchronizedPrintf");
-          ierr = PetscSynchronizedFlush(this->comm); CHKERROR(ierr, "PetscSynchronizedFlush");
-        }/* -----------------------------------  */
-        
-        // Allocate sharer counts array for all rentals
-        int32_t *SharerCounts;
-        if(TotalRentalCount) {
-          ierr = PetscMalloc(3*(TotalRentalCount)*sizeof(int32_t),&SharerCounts); CHKERROR(ierr,"Error in PetscMalloc");
-        }
-        // Renters are traversed in the order of their original arrival index by arrival number a
-        int32_t RenterOffset = 0;
-        cntr = 0;
-        for(int32_t a = 0; a < RenterCount; a++) {
-          // traverse the nodes leased by the renter
-          int32_t RenterLeaseOffset = a*3*MaxLeaseSize;
-          for(int32_t i = 0; i < RenterLeaseSizes[a]; i++) {
-            // ASSUMPTION on Point type
-            Point node;
-            node.prefix = RentedNodes[RenterLeaseOffset + 3*i];
-            node.index  = RentedNodes[RenterLeaseOffset + 3*i + 1];
-            SharerCounts[cntr++]   = node.prefix;
-            SharerCounts[cntr++]   = node.index;        
-            // Decrement the sharer count by one not to count the current renter itself (with arrival number a).
-            SharerCounts[cntr++] = NodeRenters[node].size()-1;
-          }
-          // Send message to renter
-          ierr      = MPI_Isend(SharerCounts+RenterOffset,3*RenterLeaseSizes[a],MPIU_INT,Renters[a],tag2,this->comm,Renter_waits+a);
-          CHKERROR(ierr, "Error in MPI_Isend");
-          // Offset is advanced by thrice the number of leased nodes, since we store 3 integers per leased node: Point and cone size
-          RenterOffset = cntr;
-        }
-        // Wait on receives from lessors with the neighbor counts
-        if (LessorCount) {
-          ierr = MPI_Waitall(LessorCount,Lessor_waits,Lessor_status); CHKERROR(ierr,"Error in MPI_Waitall");
-        }
-        // Wait on the original sends to the renters
-        MPI_Status *Renter_status;
-        ierr = PetscMalloc((RenterCount)*sizeof(MPI_Status),&Renter_status);CHKERROR(ierr,"Error in PetscMalloc");
-        if(RenterCount) {
-          ierr = MPI_Waitall(RenterCount, Renter_waits, Renter_status);CHKERROR(ierr,"Error in MPI_Waitall");
-        }
-        
-        if (debug) { /* -----------------------------------  */
-          // Use a C++ string stream to report the numbers of shared nodes leased from each lessor
-          ostringstream txt;
-          cntr = 0;
-          txt << "[" << rank << "]: ParDelta::__determineNeighbors: neighbor counts by lessor-node [lessor rank, (node), neighbor count]:  ";
-          for(int32_t i = 0; i < LessorCount; i++) {
-            // ASSUMPTION on point type
-            for(int32_t j = 0; j < LeaseSizes[i]; j++) 
-            {
-              int32_t prefix, index, sharerCount;
-              prefix      = NeighborCounts[cntr++];
-              index       = NeighborCounts[cntr++];
-              sharerCount = NeighborCounts[cntr++];
-              txt << "[" << Lessors[i] <<", (" << prefix << "," << index << "), " << sharerCount << "] ";
-            }
-          }
-          txt << "\n";
-          ierr = PetscSynchronizedPrintf(this->comm, txt.str().c_str()); CHKERROR(ierr, "Error in PetscSynchronizedPrintf");
-          ierr = PetscSynchronizedFlush(this->comm); CHKERROR(ierr, "PetscSynchronizedFlush");
-        }/* -----------------------------------  */
-        
-        
-        // Now we allocate an array to receive the neighbor ranks and the remote cone sizes for each leased node,
-        // hence, the total array size is 2*TotalNeighborCount.
-        // Note that the lessor offsets must be recalculated, since they are no longer based on the number of nodes 
-        // leased from that lessor, but on the number of neighbor over the nodes leased from that lessor.
-        
-        // First we compute the numbers of neighbors over the nodes leased from a given lessor.
-        int32_t TotalNeighborCount = 0;
-        int32_t *NeighborCountsByLessor;
-        if(LessorCount) {
-          ierr = PetscMalloc((LessorCount)*sizeof(int32_t), &NeighborCountsByLessor); CHKERROR(ierr, "Error in PetscMalloc");
-        }
-        cntr = 0;
-        for(int32_t i = 0; i < LessorCount; i++) {
-          for(int32_t j = 0; j < LeaseSizes[i]; j++) {
-            //ASSUMPTION on Point type affects NeighborCountsOffset size
-            cntr += 2;
-            TotalNeighborCount += NeighborCounts[cntr++];
-          }
-          if(i == 0) {
-            NeighborCountsByLessor[i] = TotalNeighborCount;
-          }
-          else {
-            NeighborCountsByLessor[i] = TotalNeighborCount - NeighborCountsByLessor[i-1];
-          }
-        }
-        if (debug2) { /* -----------------------------------  */
-          // Use a C++ string stream to report the numbers of shared nodes leased from each lessor
-          ostringstream txt;
-          cntr = 0;
-          txt << "[" << rank << "]: ParDelta::__determineNeighbors: NeighborCountsByLessor [rank, count]:  ";
-          for(int32_t i = 0; i < LessorCount; i++) {
-            txt << "[" << Lessors[i] <<","  <<  NeighborCountsByLessor[i] << "]; ";
-          }
-          txt << "\n";
-          ierr = PetscSynchronizedPrintf(this->comm, txt.str().c_str()); CHKERROR(ierr, "Error in PetscSynchronizedPrintf");
-          ierr = PetscSynchronizedFlush(this->comm); CHKERROR(ierr, "PetscSynchronizedFlush");
-        }/* -----------------------------------  */
-        int32_t *Neighbors = 0;
-        if(TotalNeighborCount) {
-          ierr = PetscMalloc((2*TotalNeighborCount)*sizeof(int32_t),&Neighbors); CHKERROR(ierr,"Error in PetscMalloc");
-        }
-        
-        // Post receives for Neighbors
-        PetscMPIInt    tag3;
-        ierr = PetscObjectGetNewTag(this->petscObj, &tag3); CHKERROR(ierr, "Failded on PetscObjectGetNewTag");
-        int32_t lessorOffset = 0;
-        for(int32_t i=0; i<LessorCount; i++) {
-          if(NeighborCountsByLessor[i]) { // We expect messages from lessors with a non-zero NeighborCountsByLessor entry only
-            ierr = MPI_Irecv(Neighbors+lessorOffset,2*NeighborCountsByLessor[i],MPIU_INT,Lessors[i],tag3,this->comm,&Lessor_waits[i]);
-            CHKERROR(ierr,"Error in MPI_Irecv");
-            lessorOffset += 2*NeighborCountsByLessor[i];
-          }
-        }
-        // Pack and send messages back to renters. 
-        // For each node p and each renter r (hence for each rental (p,r)) we must send to r a segment consisting of the list of all
-        // (rr,cc) such that (p,rr) is a share and cc is the cone size over p at rr.
-        // ALTERNATIVE, SCALABILITY: 
-        //             1. allocate an array capable of holding all messages to all renters and send one message per renter (more memory)
-        //             2. allocate an array capable of holding all rentals for all nodes and send one message per share (more messages).
-        // Here we choose 1 since we assume that the memory requirement is modest and the communication time is much more expensive, 
-        // however, this is likely to be application-dependent, and a switch should be introduced to change this behavior at will.
-        // The rental segments are grouped by the renter recepient and within the renter by the node in the same order as SharerCounts.
-        
-        // We need to compute the send buffer size using the SharerCounts array.
-        // Traverse the renters in order of their original arrival, indexed by the arrival number a, and then by the nodes leased by a.
-        // Add up all entries equal to 2 mod 3 in SharerCounts (0 & 1 mod 3 are node IDs, ASSUMPTION on Point type) and double that number 
-        // to account for sharer ranks AND the cone sizes we are sending.
-        int32_t SharersSize = 0; // 'Sharers' buffer size
-        cntr = 0;
-        for(int32_t a = 0; a < RenterCount; a++) {
-          // traverse the number of nodes leased by the renter
-          for(int32_t i = 0; i < RenterLeaseSizes[a]; i++) {
-            SharersSize += SharerCounts[3*cntr+2];
-            cntr++;
-          }
-        }
-        SharersSize *= 2;
-        // Allocate the Sharers array
-        int32_t *Sharers;
-        if(SharersSize) {
-          ierr = PetscMalloc(SharersSize*sizeof(int32_t),&Sharers); CHKERROR(ierr,"Error in PetscMalloc");
-        }
-        // Now pack the messages and send them off.
-        // Renters are traversed in the order of their original arrival index by arrival number a
-        ostringstream txt; // DEBUG
-        if(debug2) {
-          txt << "[" << rank << "]: ParDelta::__determineNeighbors: RenterCount = " << RenterCount << "\n";
-        }
-        RenterOffset = 0; // this is the current offset into Sharers needed for the send statement
-        for(int32_t a = 0; a < RenterCount; a++) {//
-          int32_t r = Renters[a];
-          int32_t RenterLeaseOffset = a*3*MaxLeaseSize;
-          int32_t SegmentSize = 0;
-          // traverse the nodes leased by the renter
-          for(int32_t i = 0; i < RenterLeaseSizes[a]; i++) {
-            // Get a node p rented to r
-            // ASSUMPTION on Point type
-            Point p;
-            p.prefix = RentedNodes[RenterLeaseOffset + 3*i];
-            p.index  = RentedNodes[RenterLeaseOffset + 3*i + 1];
-            if(debug) {
-              txt << "[" << rank << "]: ParDelta::__determineNeighbors: renters sharing with " << r << " of node  (" << p.prefix << "," << p.index << ")  [rank, cone size]:  ";
-            }
-            // now traverse the set of all the renters of p
-            for(int_pair_set::iterator pRenters_itor=NodeRenters[p].begin(); pRenters_itor!=NodeRenters[p].end(); pRenters_itor++) {
-              int32_t rr = (*pRenters_itor).first;  // rank of a pRenter 
-              int32_t cc = (*pRenters_itor).second; // cone size over p at rr
-              // skip r itself
-              if(rr != r){
-                Sharers[RenterOffset+SegmentSize++] = rr;
-                Sharers[RenterOffset+SegmentSize++] = cc;
-                if(debug) {
-                  txt << "[" << rr << ","  << cc << "]; ";
-                }
-              }
-            }// for(int_pair_set::iterator pRenters_itor=NodeRenters[p].begin(); pRenters_itor!=NodeRenters[p].end(); pRenters_itor++) {
-            if(debug) {
-              txt << "\n";
-            }
-          }// for(int32_t i = 0; i < RenterLeaseSizes[a]; i++) {
-          // Send message to renter only if the segment size is positive
-          if(SegmentSize > 0) {
-            ierr      = MPI_Isend(Sharers+RenterOffset,SegmentSize,MPIU_INT,Renters[a],tag3,this->comm,Renter_waits+a);
-            CHKERROR(ierr, "Error in MPI_Isend");
-          }
-          // Offset is advanced by the segmentSize
-          RenterOffset += SegmentSize;
-        }//  for(int32_t a = 0; a < RenterCount; a++) {
-        if(debug) {
-          ierr = PetscSynchronizedPrintf(this->comm, txt.str().c_str()); CHKERROR(ierr, "Error in PetscSynchronizedPrintf");
-          ierr = PetscSynchronizedFlush(this->comm); CHKERROR(ierr, "PetscSynchronizedFlush");      
-        }
-        
-        // Wait on receives from lessors with the neighbor counts
-        if (LessorCount) {
-          ierr = MPI_Waitall(LessorCount,Lessor_waits,Lessor_status);CHKERROR(ierr,"Error in MPI_Waitall");
-        }
-        if (debug) { /* -----------------------------------  */
-          // To report the neighbors at each lessor we use C++ a string stream
-          ostringstream txt;
-          int32_t cntr1 = 0;
-          int32_t cntr2 = 0;
-          for(int32_t i = 0; i < LessorCount; i++) {
-            // ASSUMPTION on point type
-            txt << "[" <<rank<< "]: ParDelta::__determineNeighbors: neighbors over nodes leased from " <<Lessors[i]<< ":\n";
-            int32_t activeLessor = 0;
-            for(int32_t j = 0; j < LeaseSizes[i]; j++) 
-            {
-              int32_t prefix, index, sharerCount;
-              prefix = NeighborCounts[cntr1++];
-              index = NeighborCounts[cntr1++];
-              sharerCount = NeighborCounts[cntr1++];
-              if(sharerCount > 0) {
-                txt <<"[" << rank << "]:\t(" << prefix <<","<<index<<"):  [rank, coneSize]: ";
-                activeLessor++;
-              }
-              for(int32_t k = 0; k < sharerCount; k++) {
-                int32_t sharer = Neighbors[cntr2++];
-                int32_t coneSize = Neighbors[cntr2++];
-                txt << "[" <<sharer <<", "<< coneSize << "] ";
-              }
-            }// for(int32_t j = 0; j < LeaseSizes[i]; j++) 
-            if(!activeLessor) {
-              txt <<"[" << rank << "]:\tnone";
-            }
-            txt << "\n";
-          }// for(int32_t i = 0; i < LessorCount; i++)
-          ierr = PetscSynchronizedPrintf(this->comm,txt.str().c_str());CHKERROR(ierr,"Error in PetscSynchronizedPrintf");
-          ierr = PetscSynchronizedFlush(this->comm);CHKERROR(ierr,"Error in PetscSynchronizedFlush");
-        }/* -----------------------------------  */
-        
-        // This concludes the interaction of lessors and renters, and the exchange is completed by a peer-to-peer neighbor cone swap
-        // (except we still have to wait on our last sends to the renters -- see below).
-        // However, we don't free all of the arrays associated with the lessor-renter exchanges, since some of the data
-        // still use those structures.  Here are the arrays we can get rid of:
-        if(RenterCount) {
-          ierr = PetscFree(RentedNodes);  CHKERROR(ierr, "Error in PetscFree");
-        }
-        if(SharersSize) {ierr = PetscFree(Sharers); CHKERROR(ierr, "Error in PetscFree");}
-        if(LessorCount) {
-          ierr = PetscFree(NeighborCountsByLessor); CHKERROR(ierr, "Error in PetscFree");
-          ierr = PetscFree(Lessor_status);          CHKERROR(ierr,"Error in PetscFree");
-          ierr = PetscFree(Lessor_waits);           CHKERROR(ierr,"Error in PetscFree");
-          ierr = PetscFree(LessorOffsets);          CHKERROR(ierr,"Error in PetscFree");
-          ierr = PetscFree(LeaseSizes);             CHKERROR(ierr,"Error in PetscFree");
-          ierr = PetscFree(Lessors);                CHKERROR(ierr,"Error in PetscFree");
-        }
-        if(LeasedNodeCount) {
-          ierr = PetscFree(LeasedNodes); CHKERROR(ierr,"Error in PetscFree");
-        }
-        
-        // First we determine the neighbors and the cones over each node to be received from or sent to each neigbor.
-        std::map<int32_t, Point__int > NeighborPointConeSizeIn, NeighborPointConeSizeOut;
-        // Traverse Neighbors and separate the data by neighbor over each point: NeighborPointConeSizeIn/Out.
-        // cntr keeps track of the current position within the Neighbors array, node boundaries are delineated using NeighborCounts.
-        // ASSUMPTION: 'Neighbors' stores node renter segments in the same order as NeighborCounts stores the node data.
-        cntr = 0;
-        for(int32_t i = 0; i < LeasedNodeCount; i++) {
-          // ASSUMPTION on Point type
-          Point p;
-          p.prefix = NeighborCounts[3*i];
-          p.index  = NeighborCounts[3*i+1]; 
-          int32_t pNeighborsCount = NeighborCounts[3*i+2]; // recall that NeighborCounts lists the number of neighbors after each node
-          // extract the renters of p from Neighbors
-          for(int32_t j = 0; j < pNeighborsCount; j++) {
-            int32_t neighbor = Neighbors[cntr++];
-            int32_t coneSize = Neighbors[cntr++];
-            // Record the size of the cone over p coming in from neighbor
-            NeighborPointConeSizeIn[neighbor][p]= coneSize;
-            // Record the size of the cone over p going out to neighbor
-            NeighborPointConeSizeOut[neighbor][p] = this->_graph->cone(p)->size();
-            overlap->addArrow(neighbor, p, Point(coneSize, this->_graph->cone(p)->size())); 
-          }
-        }// for(int32_t i = 0; i < LeasedNodeCount; i++)
-        
-        
-        // Compute total incoming cone sizes by neighbor and the total incomping cone size.
-        // Also count the total number of neighbors we will be communicating with
-        int32_t  NeighborCount = 0;
-        int__int NeighborConeSizeIn;
-        int32_t  ConeSizeIn = 0;
-        ostringstream txt3;
-        // Traverse all of the neighbors  from whom we will be receiving cones.
-        for(std::map<int32_t, Point__int>::iterator np_itor = NeighborPointConeSizeIn.begin();np_itor!=NeighborPointConeSizeIn.end(); np_itor++){
-          int32_t neighbor = (*np_itor).first;
-          NeighborConeSizeIn[neighbor] = 0;
-          if(debug2) {
-            txt3 << "[" << rank << "]: " << "ParDelta::__determineNeighbors: NeighborPointConeSizeIn[" << neighbor << "]: ";
-          }
-          // Traverse all the points the cones over which we are receiving and add the cone sizes
-          for(Point__int::iterator pConeSize_itor = (*np_itor).second.begin(); pConeSize_itor != (*np_itor).second.end(); pConeSize_itor++){
-            NeighborConeSizeIn[neighbor] = NeighborConeSizeIn[neighbor] + (*pConeSize_itor).second;
-            txt3 << "(" << (*pConeSize_itor).first.prefix << "," << (*pConeSize_itor).first.index << ")" << "->" << (*pConeSize_itor).second << "; ";
-          }
-          // Accumulate the total cone size
-          ConeSizeIn += NeighborConeSizeIn[neighbor];
-          NeighborCount++;
-          txt3 << "NeighborConeSizeIn[" << neighbor << "]: " << NeighborConeSizeIn[neighbor] << "\n";
-        }//for(std::map<int32_t, Point__int>::iterator np_itor=NeighborPointConeSizeIn.begin();np_itor!=NeighborPointConeSizeIn.end(); np_itor++)
-        if(debug2) {
-          ierr = PetscSynchronizedPrintf(this->comm,txt3.str().c_str());CHKERROR(ierr,"Error in PetscSynchronizedPrintf");
-          ierr = PetscSynchronizedFlush(this->comm);CHKERROR(ierr,"Error in PetscSynchronizedFlush");
-        }
-        if(debug) {/* --------------------------------------------------------------------------------------------- */
-          ostringstream txt;
-          txt << "[" << rank << "]: ParDelta::__determineNeighbors: total size of incoming cone: " << ConeSizeIn << "\n";
-          for(int__int::iterator np_itor = NeighborConeSizeIn.begin();np_itor!=NeighborConeSizeIn.end();np_itor++)
-          {
-            int32_t neighbor = (*np_itor).first;
-            int32_t coneSize = (*np_itor).second;
-            txt << "[" << rank << "]: ParDelta::__determineNeighbors: size of cone from " << neighbor << ": " << coneSize << "\n";
-            
-          }//int__int::iterator np_itor=NeighborConeSizeIn.begin();np_itor!=NeighborConeSizeIn.end();np_itor++)
-          ierr = PetscSynchronizedPrintf(this->comm, txt.str().c_str());
-          CHKERROR(ierr, "Error in PetscSynchronizedPrintf");
-          ierr = PetscSynchronizedFlush(this->comm);
-          CHKERROR(ierr, "Error in PetscSynchronizedFlush");
-        }/* --------------------------------------------------------------------------------------------- */
-        
-        // Wait on the original sends to the renters (the last vestige of the lessor-renter exchange epoch; we delayed it to afford the
-        // greatest opportunity for a communication-computation overlap).
-        if(RenterCount) {
-          ierr = MPI_Waitall(RenterCount, Renter_waits, Renter_status); CHKERROR(ierr,"Error in MPI_Waitall");
-        }
-        if(RenterCount) {
-          ierr = PetscFree(Renter_waits); CHKERROR(ierr, "Error in PetscFree");
-          ierr = PetscFree(Renter_status); CHKERROR(ierr, "Error in PetscFree");
-        }        
-      };// __determinePointOwners()
-
-      
-      void __computeFusion(const Obj<overlap_type>& overlap, Obj<fusion_type> fusion) {
-        
-      };
-
-    }; // class ParDelta
-=======
->>>>>>> 14851946
 
   } // namespace Two
     
