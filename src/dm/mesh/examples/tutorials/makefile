
CFLAGS	        = -I${PETSC_DIR}/src/dm/mesh/sieve ${BOOST_INCLUDE} ${TRIANGLE_INCLUDE} ${TETGEN_INCLUDE}
FFLAGS	        =
CPPFLAGS        = -DALE_USE_DEBUGGING -DALE_HAVE_CXX_ABI -DALE_USE_LOGGING -DALE_LOGGING_USE_EVENTS # -DALE_LOGGING_USE_STAGES
FPPFLAGS        = 
LOCDIR          = src/dm/mesh/examples/tutorials/
EXAMPLESC       = ex1.c
EXAMPLESF       = 
MANSEC          = DA
NP              = 1
DISPLAY         = :0.0
EXTRA_ARGS      =

include ${PETSC_DIR}/bmake/common/base

ex1: ex1.o   chkopts
	-${CLINKER} -o ex1 ex1.o  ${PETSC_DM_LIB}
	${RM} -f ex1.o

ex2: ex2.o   chkopts
	-${CLINKER} -o ex2 ex2.o  ${PETSC_DM_LIB}
	${RM} -f ex2.o

ex4: ex4.o   chkopts
	-${CLINKER} -o ex4 ex4.o  ${PETSC_DM_LIB}
	${RM} -f ex4.o

#-----------------------------------------------------------------
runex1:
	-@${MPIRUN} -np ${NP} ./ex1 -dim 1 -use_zero_base 1 -base_file data/ex1_1d ${EXTRA_ARGS}

debugex1:
	-@${MPIRUN} -np ${NP} ./ex1 -dim 1 -use_zero_base 1 -base_file data/ex1_1d ${EXTRA_ARGS} -start_in_debugger -display ${DISPLAY}

valex1:
	-@${MPIRUN} -np ${NP} valgrind --tool=memcheck ./ex1 -dim 1 -use_zero_base 1 -base_file data/ex1_1d ${EXTRA_ARGS}

runex1_pylith:
	-@${MPIRUN} -np ${NP} ./ex1 -dim 3 -file_type pylith -output_local 1 -base_file data/bm1b/bm1b ${EXTRA_ARGS}

debugex1_pylith:
	-@${MPIRUN} -np ${NP} ./ex1 -dim 3 -file_type pylith -output_local 1 -base_file data/bm1b/bm1b -display ${DISPLAY} -start_in_debugger ${EXTRA_ARGS}

runex1_pylith2:
	-@${MPIRUN} -np ${NP} ./ex1 -dim 3 -file_type pylith -interpolate 1 -output_local 1 -base_file data/bm1m/bm1m ${EXTRA_ARGS}

debugex1_pylith2:
	-@${MPIRUN} -np ${NP} ./ex1 -dim 3 -file_type pylith -interpolate 1 -output_local 1 -base_file data/bm1m/bm1m ${EXTRA_ARGS} -start_in_debugger -display ${DISPLAY}

runex1_2:
	-@${MPIRUN} -np ${NP} ./ex1 -dim 2 -use_zero_base 1 -base_file data/ex1_2d ${EXTRA_ARGS}

runex1_3:
	-@${MPIRUN} -np ${NP} ./ex1 -dim 3 -use_zero_base 1 -base_file data/ex1_3d ${EXTRA_ARGS}

runex2:
	-@${MPIRUN} -np ${NP} ./ex2 -dim 2 ${EXTRA_ARGS}

valex2:
	-@${MPIRUN} -np ${NP} valgrind --tool=memcheck ./ex2 -dim 2 ${EXTRA_ARGS}

valex2_3:
	-@valgrind --tool=memcheck ./ex2 -dim 3 -refinement_limit 0.05 ${EXTRA_ARGS}

debugex2:
	-@${MPIRUN} -np ${NP} ./ex2 -dim 2 ${EXTRA_ARGS} -start_in_debugger -display ${DISPLAY}

runex2_3:
	-@${MPIRUN} -np ${NP} ./ex2 -dim 3 ${EXTRA_ARGS}

runex3:
	-@${MPIRUN} -np 3 ./ex3 -mat_view  > ex3_1.tmp 2>&1;   \
	   if (${DIFF} output/ex3_1.out ex3_1.tmp) then true; \
	   else echo "Possible problem with ex3_1, diffs above"; fi; \
	   ${RM} -f ex3_1.tmp
<<<<<<< HEAD

runex4:
	-@${MPIRUN} -np ${NP} ./ex4 -dim 2 ${EXTRA_ARGS}

=======
>>>>>>> 94acc0a8
testex1_1:
	-@${MPIRUN} -np ${NP} ./ex1 -dim 1 -use_zero_base 1 -base_file data/ex1_1d > /dev/null 2>&1; \
    if (${DIFF} data/ex1_1d.lcon testMesh.lcon) then true; \
	else echo "Possible problem with ex1_1, diffs above"; fi; \
    if (${DIFF} data/ex1_1d.nodes testMesh.nodes) then true; \
	else echo "Possible problem with ex1_1, diffs above"; fi

testex1_2:
	-@${MPIRUN} -np ${NP} ./ex1 -dim 2 -use_zero_base 1 -base_file data/ex1_2d > /dev/null 2>&1; \
    if (${DIFF} data/ex1_2d.lcon testMesh.lcon) then true; \
	else echo "Possible problem with ex1_2, diffs above"; fi; \
    if (${DIFF} data/ex1_2d.nodes testMesh.nodes) then true; \
	else echo "Possible problem with ex1_2, diffs above"; fi

testex1_3:
	-@${MPIRUN} -np ${NP} ./ex1 -dim 3 -use_zero_base 1 -base_file data/ex1_3d > /dev/null 2>&1; \
    if (${DIFF} data/ex1_3d.lcon testMesh.lcon) then true; \
	else echo "Possible problem with ex1_3, diffs above"; fi; \
    if (${DIFF} data/ex1_3d.nodes testMesh.nodes) then true; \
	else echo "Possible problem with ex1_3, diffs above"; fi

testex1_4:
	-@${MPIRUN} -np 5 ./ex1 -dim 3 -file_type pylith -output_local 1 -base_file data/bm1b/bm1b > /dev/null 2>&1; \
    if (${DIFF} data/bm1b/bm1b.0.connect testMesh.0.connect) then true; \
	else echo "Possible problem with ex1_4, diffs above"; fi; \
    if (${DIFF} data/bm1b/bm1b.0.coord testMesh.0.coord) then true; \
	else echo "Possible problem with ex1_4, diffs above"; fi; \
    if (${DIFF} data/bm1b/bm1b.1.connect testMesh.1.connect) then true; \
	else echo "Possible problem with ex1_4, diffs above"; fi; \
    if (${DIFF} data/bm1b/bm1b.1.coord testMesh.1.coord) then true; \
	else echo "Possible problem with ex1_4, diffs above"; fi; \
    if (${DIFF} data/bm1b/bm1b.2.connect testMesh.2.connect) then true; \
	else echo "Possible problem with ex1_4, diffs above"; fi; \
    if (${DIFF} data/bm1b/bm1b.2.coord testMesh.2.coord) then true; \
	else echo "Possible problem with ex1_4, diffs above"; fi; \
    if (${DIFF} data/bm1b/bm1b.3.connect testMesh.3.connect) then true; \
	else echo "Possible problem with ex1_4, diffs above"; fi; \
    if (${DIFF} data/bm1b/bm1b.3.coord testMesh.3.coord) then true; \
	else echo "Possible problem with ex1_4, diffs above"; fi; \
    if (${DIFF} data/bm1b/bm1b.4.connect testMesh.4.connect) then true; \
	else echo "Possible problem with ex1_4, diffs above"; fi; \
    if (${DIFF} data/bm1b/bm1b.4.coord testMesh.4.coord) then true; \
	else echo "Possible problem with ex1_4, diffs above"; fi

testex2_1:
	-@${MPIRUN} -np 1 ./ex2 -dim 2 -refinement_limit 0.0625 > /dev/null 2>&1; \
    if (${DIFF} data/ex2_1.vtk testMesh.vtk) then true; \
	else echo "Possible problem with ex2_1, diffs above"; fi

testex2_2:
	-@${MPIRUN} -np 2 ./ex2 -dim 2 -refinement_limit 0.0625 > /dev/null 2>&1; \
    if (${DIFF} data/ex2_1.vtk testMesh.vtk) then true; \
	else echo "Possible problem with ex2_1, diffs above"; fi

testex2_3:
	-@${MPIRUN} -np 3 ./ex2 -dim 2 -refinement_limit 0.0625 > /dev/null 2>&1; \
    if (${DIFF} data/ex2_1.vtk testMesh.vtk) then true; \
	else echo "Possible problem with ex2_1, diffs above"; fi


runex4:
	-@${MPIRUN} -np ${NP} ./ex4 ${EXTRA_ARGS}
debugex4:
	-@${MPIRUN} -np ${NP} ./ex4 ${EXTRA_ARGS} -start_in_debugger -display ${DISPLAY}


TESTEXAMPLES_SIEVE 		  = ex1.PETSc testex1_1 testex1_2 testex1_3 testex1_4 ex1.rm ex2.PETSc testex2_1 testex2_2 testex2_3 ex2.rm
TESTEXAMPLES_C  		  = 
TESTEXAMPLES_C_X11  	  = 
TESTEXAMPLES_FORTRAN	  = 
TESTEXAMPLES_F90          = 
TESTEXAMPLES_C_X11_MPIUNI = 
TESTEXAMPLES_C_COMPLEX	  = 
TESTEXAMPLES_C_NOCOMPLEX  = 

include ${PETSC_DIR}/bmake/common/test<|MERGE_RESOLUTION|>--- conflicted
+++ resolved
@@ -73,13 +73,9 @@
 	   if (${DIFF} output/ex3_1.out ex3_1.tmp) then true; \
 	   else echo "Possible problem with ex3_1, diffs above"; fi; \
 	   ${RM} -f ex3_1.tmp
-<<<<<<< HEAD
 
 runex4:
 	-@${MPIRUN} -np ${NP} ./ex4 -dim 2 ${EXTRA_ARGS}
-
-=======
->>>>>>> 94acc0a8
 testex1_1:
 	-@${MPIRUN} -np ${NP} ./ex1 -dim 1 -use_zero_base 1 -base_file data/ex1_1d > /dev/null 2>&1; \
     if (${DIFF} data/ex1_1d.lcon testMesh.lcon) then true; \
