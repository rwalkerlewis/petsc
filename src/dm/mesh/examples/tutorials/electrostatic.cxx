// This example will solve the Bratu problem eventually
static char help[] = "This example solves the Bratu problem.\n\n";

#include <petscmesh.hh>
#include <petscmesh_viewers.hh>
#include <petscdmmg.h>

#include <Selection.hh>

using ALE::Obj;
typedef enum {RUN_FULL, RUN_MESH} RunType;
typedef enum {NEUMANN, DIRICHLET} BCType;
typedef enum {ASSEMBLY_FULL, ASSEMBLY_STORED, ASSEMBLY_CALCULATED} AssemblyType;
typedef union {SectionReal section; Vec vec;} ExactSolType;

typedef struct {
  PetscInt      debug;                       // The debugging level
  RunType       run;                         // The run type
  PetscInt      dim;                         // The topological mesh dimension
  PetscTruth    structured;                  // Use a structured mesh
  PetscTruth    generateMesh;                // Generate the unstructure mesh
  PetscTruth    interpolate;                 // Generate intermediate mesh elements
  PetscReal     refinementLimit;             // The largest allowable cell volume
  PetscReal     particleRadius;              // The radius of the charged particle
  PetscInt      particleEdges;               // The number of edges along the particle
  char          baseFilename[2048];          // The base filename for mesh files
  PetscScalar (*func)(const double []);      // The function to project
  BCType        bcType;                      // The type of boundary conditions
  PetscScalar (*exactFunc)(const double []); // The exact solution function
  ExactSolType  exactSol;                    // The discrete exact solution
  AssemblyType  operatorAssembly;            // The type of operator assembly 
  double        lambda;                      // The parameter controlling nonlinearity
  // Boundary
  Mesh          bdMesh;
  // Cell geometry data
  double       *v0;                          // The coordinates of the first vertex in a cell
  double       *J;                           // The linear transform from the reference cell to a cell (Jacobian)
  double       *invJ;                        // The inverse of J
  double        detJ;                        // The determinant of J
  double       *coords;                      // The coordinates of a quadrature point
  // Face geometry data
  double       *fInvJ;                       // The inverse of J
  double        fDetJ;                       // The determinant of J
  double       *normal;                      // The normal to the active face
  double       *tangent;                     // The tangent to the active face
  // Physical Data
  double        waterEpsilon;                // The dielectric constant for the water
  double        particleEpsilon;             // The dielectric constant for the water
} Options;

#include "electrostatic_quadrature.h"

PetscScalar lambda  = 0.0;
PetscScalar radius  = 0.0;
PetscScalar epsilon = 0.0;
PetscScalar E_0     = 1.0;

PetscScalar zero(const double x[]) {
  return 0.0;
}

PetscScalar constant(const double x[]) {
  return -4.0;
}

// This only works for E_0 = 1 and e_w = 1
PetscScalar constantField_2d(const double x[]) {
  const double r = sqrt((x[0] - 0.5)*(x[0] - 0.5) + (x[1] - 0.5)*(x[1] - 0.5));

  if (r >= radius) {
    const double ratio = radius/r;

    return -(x[0] - 0.5) + ((epsilon - 1.0)/(epsilon + 2.0))*ratio*ratio*ratio*(x[0] - 0.5);
  }
  return (-3.0/(epsilon + 2.0))*(x[0] - 0.5);
}

PetscScalar nonlinear_2d(const double x[]) {
  return -4.0 - lambda*PetscExpScalar(x[0]*x[0] + x[1]*x[1]);
}

PetscScalar linear_2d(const double x[]) {
  return -6.0*(x[0] - 0.5) - 6.0*(x[1] - 0.5);
}

PetscScalar quadratic_2d(const double x[]) {
  return x[0]*x[0] + x[1]*x[1];
}

PetscScalar cubic_2d(const double x[]) {
  return x[0]*x[0]*x[0] - 1.5*x[0]*x[0] + x[1]*x[1]*x[1] - 1.5*x[1]*x[1] + 0.5;
}

// This only works for E_0 = 1 and e_w = 1
PetscScalar constantField_3d(const double x[]) {
  const double r = sqrt((x[0] - 0.5)*(x[0] - 0.5) + (x[1] - 0.5)*(x[1] - 0.5) + (x[2] - 0.5)*(x[2] - 0.5));

  if (r >= radius) {
    const double ratio = radius/r;

    return -(x[0] - 0.5) + ((epsilon - 1.0)/(epsilon + 2.0))*ratio*ratio*ratio*(x[0] - 0.5);
  }
  return (-3.0/(epsilon + 2.0))*(x[0] - 0.5);
}

PetscScalar nonlinear_3d(const double x[]) {
  return -4.0 - lambda*PetscExpScalar((2.0/3.0)*(x[0]*x[0] + x[1]*x[1] + x[2]*x[2]));
}

PetscScalar linear_3d(const double x[]) {
  return -6.0*(x[0] - 0.5) - 6.0*(x[1] - 0.5) - 6.0*(x[2] - 0.5);
}

PetscScalar quadratic_3d(const double x[]) {
  return (2.0/3.0)*(x[0]*x[0] + x[1]*x[1] + x[2]*x[2]);
}

PetscScalar cubic_3d(const double x[]) {
  return x[0]*x[0]*x[0] - 1.5*x[0]*x[0] + x[1]*x[1]*x[1] - 1.5*x[1]*x[1] + x[2]*x[2]*x[2] - 1.5*x[2]*x[2] + 0.75;
}

PetscScalar cos_x(const double x[]) {
  return cos(2.0*PETSC_PI*x[0]);
}

#undef __FUNCT__
#define __FUNCT__ "ProcessOptions"
PetscErrorCode ProcessOptions(MPI_Comm comm, Options *options)
{
  const char    *runTypes[3] = {"full", "test", "mesh"};
  const char    *bcTypes[2]  = {"neumann", "dirichlet"};
  const char    *asTypes[4]  = {"full", "stored", "calculated"};
  ostringstream  filename;
  PetscInt       run, bc, as;
  PetscErrorCode ierr;

  PetscFunctionBegin;
  options->debug            = 0;
  options->run              = RUN_FULL;
  options->dim              = 2;
  options->structured       = PETSC_FALSE;
  options->generateMesh     = PETSC_TRUE;
  options->interpolate      = PETSC_TRUE;
  options->refinementLimit  = 0.0;
  options->particleRadius   = 0.3;
  options->particleEdges    = 10;
  options->bcType           = DIRICHLET;
  options->operatorAssembly = ASSEMBLY_FULL;
  options->lambda           = 0.0;
  options->waterEpsilon     = 1.0;
  options->particleEpsilon  = 1.0;

  ierr = PetscOptionsBegin(comm, "", "Bratu Problem Options", "DMMG");CHKERRQ(ierr);
    ierr = PetscOptionsInt("-debug", "The debugging level", "bratu.cxx", options->debug, &options->debug, PETSC_NULL);CHKERRQ(ierr);
    run = options->run;
    ierr = PetscOptionsEList("-run", "The run type", "bratu.cxx", runTypes, 3, runTypes[options->run], &run, PETSC_NULL);CHKERRQ(ierr);
    options->run = (RunType) run;
    ierr = PetscOptionsInt("-dim", "The topological mesh dimension", "bratu.cxx", options->dim, &options->dim, PETSC_NULL);CHKERRQ(ierr);
    ierr = PetscOptionsTruth("-structured", "Use a structured mesh", "bratu.cxx", options->structured, &options->structured, PETSC_NULL);CHKERRQ(ierr);
    ierr = PetscOptionsTruth("-generate", "Generate the unstructured mesh", "bratu.cxx", options->generateMesh, &options->generateMesh, PETSC_NULL);CHKERRQ(ierr);
    ierr = PetscOptionsTruth("-interpolate", "Generate intermediate mesh elements", "bratu.cxx", options->interpolate, &options->interpolate, PETSC_NULL);CHKERRQ(ierr);
    ierr = PetscOptionsReal("-refinement_limit", "The largest allowable cell volume", "bratu.cxx", options->refinementLimit, &options->refinementLimit, PETSC_NULL);CHKERRQ(ierr);
    ierr = PetscOptionsReal("-particle_radius", "The radius of the charged particle", "bratu.cxx", options->particleRadius, &options->particleRadius, PETSC_NULL);CHKERRQ(ierr);
    radius = options->particleRadius;
    ierr = PetscOptionsInt("-particle_edges", "The number of edges around charged particle", "bratu.cxx", options->particleEdges, &options->particleEdges, PETSC_NULL);CHKERRQ(ierr);
    filename << "data/bratu_" << options->dim <<"d";
    ierr = PetscStrcpy(options->baseFilename, filename.str().c_str());CHKERRQ(ierr);
    ierr = PetscOptionsString("-base_filename", "The base filename for mesh files", "bratu.cxx", options->baseFilename, options->baseFilename, 2048, PETSC_NULL);CHKERRQ(ierr);
    bc = options->bcType;
    ierr = PetscOptionsEList("-bc_type","Type of boundary condition","bratu.cxx",bcTypes,2,bcTypes[options->bcType],&bc,PETSC_NULL);CHKERRQ(ierr);
    options->bcType = (BCType) bc;
    as = options->operatorAssembly;
    ierr = PetscOptionsEList("-assembly_type","Type of operator assembly","bratu.cxx",asTypes,3,asTypes[options->operatorAssembly],&as,PETSC_NULL);CHKERRQ(ierr);
    options->operatorAssembly = (AssemblyType) as;
    ierr = PetscOptionsReal("-lambda", "The parameter controlling nonlinearity", "bratu.cxx", options->lambda, &options->lambda, PETSC_NULL);CHKERRQ(ierr);
    lambda = options->lambda;
    ierr = PetscOptionsReal("-water_epsilon", "The dielectric constant of water", "bratu.cxx", options->waterEpsilon, &options->waterEpsilon, PETSC_NULL);CHKERRQ(ierr);
    ierr = PetscOptionsReal("-particle_epsilon", "The dielectric constant of the charged particle", "bratu.cxx", options->particleEpsilon, &options->particleEpsilon, PETSC_NULL);CHKERRQ(ierr);
    epsilon = options->particleEpsilon;
    ierr = PetscOptionsReal("-background_field", "The background field", "bratu.cxx", E_0, &E_0, PETSC_NULL);CHKERRQ(ierr);
  ierr = PetscOptionsEnd();

  PetscFunctionReturn(0);
}

#undef __FUNCT__
#define __FUNCT__ "CreatePartition"
// Creates a field whose value is the processor rank on each element
PetscErrorCode CreatePartition(Mesh mesh, SectionInt *partition)
{
  Obj<ALE::Mesh> m;
  PetscErrorCode ierr;

  PetscFunctionBegin;
  ierr = MeshGetMesh(mesh, m);CHKERRQ(ierr);
  ierr = MeshGetCellSectionInt(mesh, 1, partition);CHKERRQ(ierr);
  const Obj<ALE::Mesh::label_sequence>&     cells = m->heightStratum(0);
  const ALE::Mesh::label_sequence::iterator end   = cells->end();
  const int                                 rank  = m->commRank();

  for(ALE::Mesh::label_sequence::iterator c_iter = cells->begin(); c_iter != end; ++c_iter) {
    ierr = SectionIntUpdate(*partition, *c_iter, &rank);
  }
  PetscFunctionReturn(0);
}


PetscErrorCode CreateParticleLabel(Mesh mesh, Options *options);

#undef __FUNCT__
#define __FUNCT__ "CreateParticle"
PetscErrorCode CreateParticle(Mesh mesh, SectionInt *particle)
{
  Obj<ALE::Mesh> m;
  PetscErrorCode ierr;

  PetscFunctionBegin;

  ierr = MeshGetMesh(mesh, m);CHKERRQ(ierr);
  ierr = MeshGetCellSectionInt(mesh, 1, particle);CHKERRQ(ierr);
  const Obj<ALE::Mesh::label_sequence>&     cells = m->heightStratum(0);
  const ALE::Mesh::label_sequence::iterator begin = cells->begin();
  const ALE::Mesh::label_sequence::iterator end   = cells->end();
  const Obj<ALE::Mesh::label_type>&         label = m->getLabel("particle");

  for(ALE::Mesh::label_sequence::iterator c_iter = begin; c_iter != end; ++c_iter) {
    const int p = m->getValue(label, *c_iter);

    ierr = SectionIntUpdate(*particle, *c_iter, &p);
  }
  PetscFunctionReturn(0);
}

#undef __FUNCT__
#define __FUNCT__ "ViewSection"
PetscErrorCode ViewSection(Mesh mesh, SectionReal section, const char filename[])
{
  MPI_Comm       comm;
  SectionInt     partition, particle;
  PetscViewer    viewer;
  PetscErrorCode ierr;

  PetscFunctionBegin;
  ierr = PetscObjectGetComm((PetscObject) mesh, &comm);CHKERRQ(ierr);
  ierr = PetscViewerCreate(comm, &viewer);CHKERRQ(ierr);
  ierr = PetscViewerSetType(viewer, PETSC_VIEWER_ASCII);CHKERRQ(ierr);
  ierr = PetscViewerSetFormat(viewer, PETSC_VIEWER_ASCII_VTK);CHKERRQ(ierr);
  ierr = PetscViewerFileSetName(viewer, filename);CHKERRQ(ierr);
  ierr = MeshView(mesh, viewer);CHKERRQ(ierr);
  ierr = SectionRealView(section, viewer);CHKERRQ(ierr);
  ierr = CreatePartition(mesh, &partition);CHKERRQ(ierr);
  ierr = CreateParticle(mesh, &particle);CHKERRQ(ierr);
  ierr = PetscViewerPushFormat(viewer, PETSC_VIEWER_ASCII_VTK_CELL);CHKERRQ(ierr);
  ierr = SectionIntView(partition, viewer);CHKERRQ(ierr);
  ierr = SectionIntView(particle,  viewer);CHKERRQ(ierr);
  ierr = SectionIntDestroy(partition);CHKERRQ(ierr);
  ierr = PetscViewerPopFormat(viewer);CHKERRQ(ierr);
  ierr = PetscViewerDestroy(viewer);CHKERRQ(ierr);
  PetscFunctionReturn(0);
}

#undef __FUNCT__
#define __FUNCT__ "ViewMesh"
PetscErrorCode ViewMesh(Mesh mesh, const char filename[])
{
  MPI_Comm       comm;
  SectionInt     partition;
  PetscViewer    viewer;
  PetscErrorCode ierr;

  PetscFunctionBegin;
  ierr = PetscObjectGetComm((PetscObject) mesh, &comm);CHKERRQ(ierr);
  ierr = PetscViewerCreate(comm, &viewer);CHKERRQ(ierr);
  ierr = PetscViewerSetType(viewer, PETSC_VIEWER_ASCII);CHKERRQ(ierr);
  ierr = PetscViewerSetFormat(viewer, PETSC_VIEWER_ASCII_VTK);CHKERRQ(ierr);
  ierr = PetscViewerFileSetName(viewer, filename);CHKERRQ(ierr);
  ierr = MeshView(mesh, viewer);CHKERRQ(ierr);
  ierr = CreatePartition(mesh, &partition);CHKERRQ(ierr);
  ierr = PetscViewerPushFormat(viewer, PETSC_VIEWER_ASCII_VTK_CELL);CHKERRQ(ierr);
  ierr = SectionIntView(partition, viewer);CHKERRQ(ierr);
  ierr = PetscViewerPopFormat(viewer);CHKERRQ(ierr);
  ierr = SectionIntDestroy(partition);CHKERRQ(ierr);
  ierr = PetscViewerDestroy(viewer);CHKERRQ(ierr);
  PetscFunctionReturn(0);
}

#undef __FUNCT__
#define __FUNCT__ "CreateMesh"
PetscErrorCode CreateMesh(MPI_Comm comm, DM *dm, Options *options)
{
  const int      dim = options->dim;
  PetscErrorCode ierr;

  PetscFunctionBegin;
  if (options->structured) {
    DA       da;
    PetscInt dof = 1;

    if (dim == 2) {
      ierr = DACreate2d(comm, DA_NONPERIODIC, DA_STENCIL_BOX, -3, -3, PETSC_DECIDE, PETSC_DECIDE, dof, 1, PETSC_NULL, PETSC_NULL, &da);CHKERRQ(ierr);
    } else if (dim == 3) {
      ierr = DACreate3d(comm, DA_NONPERIODIC, DA_STENCIL_BOX, -3, -3, -3, PETSC_DECIDE, PETSC_DECIDE, PETSC_DECIDE, dof, 1, PETSC_NULL, PETSC_NULL, PETSC_NULL, &da);CHKERRQ(ierr);
    } else {
      SETERRQ1(PETSC_ERR_SUP, "Dimension not supported: %d", dim);
    }
    ierr = DASetUniformCoordinates(da, 0.0, 1.0, 0.0, 1.0, 0.0, 1.0);CHKERRQ(ierr);
    *dm = (DM) da;
  } else {
    Mesh        mesh;
    PetscTruth  view;
    PetscMPIInt size;

    if (options->generateMesh) {
      ierr = MeshCreate(comm, &options->bdMesh);CHKERRQ(ierr);
      if (dim == 2) {
        double lower[2] = {0.0, 0.0};
        double upper[2] = {1.0, 1.0};
        int    edges[2] = {1, 1};

        Obj<ALE::Mesh> mB = ALE::MeshBuilder::createParticleInSquareBoundary(comm, lower, upper, edges, options->particleRadius, options->particleEdges, options->debug);
        ierr = MeshSetMesh(options->bdMesh, mB);CHKERRQ(ierr);
      } else if (dim == 3) {
        double lower[3] = {0.0, 0.0, 0.0};
        double upper[3] = {1.0, 1.0, 1.0};
        int    faces[3] = {1, 1, 1};

        Obj<ALE::Mesh> mB = ALE::MeshBuilder::createParticleInCubeBoundary(comm, lower, upper, faces, options->particleRadius, options->particleEdges, options->particleEdges, options->debug);
        ierr = MeshSetMesh(options->bdMesh, mB);CHKERRQ(ierr);
      } else {
        SETERRQ1(PETSC_ERR_SUP, "Dimension not supported: %d", dim);
      }
      ierr = MeshGenerate(options->bdMesh, options->interpolate, &mesh);CHKERRQ(ierr);
    } else {
      std::string baseFilename(options->baseFilename);
      std::string coordFile = baseFilename+".nodes";
      std::string adjFile   = baseFilename+".lcon";

      ierr = MeshCreatePCICE(comm, dim, coordFile.c_str(), adjFile.c_str(), options->interpolate, PETSC_NULL, &mesh);CHKERRQ(ierr);
    }
    ierr = MPI_Comm_size(comm, &size);CHKERRQ(ierr);
    if (size > 1) {
      Mesh parallelMesh;

      ierr = MeshDistribute(mesh, PETSC_NULL, &parallelMesh);CHKERRQ(ierr);
      ierr = MeshDestroy(mesh);CHKERRQ(ierr);
      mesh = parallelMesh;
    }
    if (options->refinementLimit > 0.0) {
      Mesh refinedMesh;

      ierr = MeshRefine(mesh, options->refinementLimit, options->interpolate, &refinedMesh);CHKERRQ(ierr);
      ierr = MeshDestroy(mesh);CHKERRQ(ierr);
      mesh = refinedMesh;
    }
    if (options->bcType == DIRICHLET) {
      Obj<ALE::Mesh> m;

      ierr = MeshGetMesh(mesh, m);CHKERRQ(ierr);
      m->markBoundaryCells("marker");
    }
    ierr = PetscOptionsHasName(PETSC_NULL, "-mesh_view_vtk", &view);CHKERRQ(ierr);
    if (view) {ierr = ViewMesh(mesh, "electrostatic.vtk");CHKERRQ(ierr);}
    ierr = PetscOptionsHasName(PETSC_NULL, "-mesh_view", &view);CHKERRQ(ierr);
    if (view) {
      Obj<ALE::Mesh> m;
      ierr = MeshGetMesh(mesh, m);CHKERRQ(ierr);
      m->view("Mesh");
    }
    ierr = PetscMalloc7(dim,double,&options->coords,dim,double,&options->v0,dim*dim,double,&options->J,dim*dim,double,&options->invJ,(dim-1)*(dim-1),double,&options->fInvJ,dim,double,&options->normal,dim*(dim-1),double,&options->tangent);CHKERRQ(ierr);
    *dm = (DM) mesh;
  }
  PetscFunctionReturn(0);
}

#undef __FUNCT__
#define __FUNCT__ "DestroyMesh"
PetscErrorCode DestroyMesh(DM dm, Options *options)
{
  PetscErrorCode ierr;

  PetscFunctionBegin;
  if (options->structured) {
    ierr = DADestroy((DA) dm);CHKERRQ(ierr);
  } else {
    ierr = MeshDestroy(options->bdMesh);CHKERRQ(ierr);
    ierr = MeshDestroy((Mesh) dm);CHKERRQ(ierr);
    ierr = PetscFree7(options->coords, options->v0, options->J, options->invJ, options->fInvJ, options->normal, options->tangent);CHKERRQ(ierr);
  }
  PetscFunctionReturn(0);
}

#undef __FUNCT__
#define __FUNCT__ "DestroyExactSolution"
PetscErrorCode DestroyExactSolution(ExactSolType sol, Options *options)
{
  PetscErrorCode ierr;

  PetscFunctionBegin;
  if (options->structured) {
    ierr = VecDestroy(sol.vec);CHKERRQ(ierr);
  } else {
    ierr = SectionRealDestroy(sol.section);CHKERRQ(ierr);
  }
  PetscFunctionReturn(0);
}

#undef __FUNCT__
#define __FUNCT__ "Function_Structured_2d"
PetscErrorCode Function_Structured_2d(DALocalInfo *info, PetscScalar *x[], PetscScalar *f[], void *ctx)
{
  Options       *options = (Options *) ctx;
  PetscScalar  (*func)(const double *) = options->func;
  DA             coordDA;
  Vec            coordinates;
  DACoor2d     **coords;
  PetscInt       i, j;
  PetscErrorCode ierr;

  PetscFunctionBegin;
  ierr = DAGetCoordinateDA(info->da, &coordDA);CHKERRQ(ierr);
  ierr = DAGetCoordinates(info->da, &coordinates);CHKERRQ(ierr);
  ierr = DAVecGetArray(coordDA, coordinates, &coords);CHKERRQ(ierr);
  for(j = info->ys; j < info->ys+info->ym; j++) {
    for(i = info->xs; i < info->xs+info->xm; i++) {
      f[j][i] = func((PetscReal *) &coords[j][i]);
    }
  }
  ierr = DAVecRestoreArray(coordDA, coordinates, &coords);CHKERRQ(ierr);
  PetscFunctionReturn(0); 
}

#undef __FUNCT__
#define __FUNCT__ "Function_Structured_3d"
PetscErrorCode Function_Structured_3d(DALocalInfo *info, PetscScalar **x[], PetscScalar **f[], void *ctx)
{
  Options       *options = (Options *) ctx;
  PetscScalar  (*func)(const double *) = options->func;
  DA             coordDA;
  Vec            coordinates;
  DACoor3d    ***coords;
  PetscInt       i, j, k;
  PetscErrorCode ierr;

  PetscFunctionBegin;
  ierr = DAGetCoordinateDA(info->da, &coordDA);CHKERRQ(ierr);
  ierr = DAGetCoordinates(info->da, &coordinates);CHKERRQ(ierr);
  ierr = DAVecGetArray(coordDA, coordinates, &coords);CHKERRQ(ierr);
  for(k = info->zs; k < info->zs+info->zm; k++) {
    for(j = info->ys; j < info->ys+info->ym; j++) {
      for(i = info->xs; i < info->xs+info->xm; i++) {
        f[k][j][i] = func((PetscReal *) &coords[k][j][i]);
      }
    }
  }
  ierr = DAVecRestoreArray(coordDA, coordinates, &coords);CHKERRQ(ierr);
  PetscFunctionReturn(0); 
}

#undef __FUNCT__
#define __FUNCT__ "Function_Unstructured"
PetscErrorCode Function_Unstructured(Mesh mesh, SectionReal section, void *ctx)
{
  Options       *options = (Options *) ctx;
  PetscScalar  (*func)(const double *) = options->func;
  Obj<ALE::Mesh> m;
  PetscErrorCode ierr;

  PetscFunctionBegin;
  ierr = MeshGetMesh(mesh, m);CHKERRQ(ierr);
  const Obj<ALE::Mesh::real_section_type>& coordinates = m->getRealSection("coordinates");
  const Obj<ALE::Mesh::label_sequence>&    vertices    = m->depthStratum(0);

  for(ALE::Mesh::label_sequence::iterator v_iter = vertices->begin(); v_iter != vertices->end(); ++v_iter) {
    const ALE::Mesh::real_section_type::value_type *coords = coordinates->restrictPoint(*v_iter);
    const PetscScalar                               value  = (*func)(coords);

    ierr = SectionRealUpdate(section, *v_iter, &value);CHKERRQ(ierr);
  }
  PetscFunctionReturn(0);
}

#undef __FUNCT__
#define __FUNCT__ "Rhs_Structured_2d_FD"
PetscErrorCode Rhs_Structured_2d_FD(DALocalInfo *info, PetscScalar *x[], PetscScalar *f[], void *ctx)
{
  Options       *options = (Options *) ctx;
  PetscScalar  (*func)(const double *)   = options->func;
  PetscScalar  (*bcFunc)(const double *) = options->exactFunc;
  const double   lambda                  = options->lambda;
  DA             coordDA;
  Vec            coordinates;
  DACoor2d     **coords;
  PetscReal      hxa, hxb, hx, hya, hyb, hy;
  PetscInt       ie = info->xs+info->xm;
  PetscInt       je = info->ys+info->ym;
  PetscErrorCode ierr;

  PetscFunctionBegin;
  ierr = DAGetCoordinateDA(info->da, &coordDA);CHKERRQ(ierr);
  ierr = DAGetGhostedCoordinates(info->da, &coordinates);CHKERRQ(ierr);
  ierr = DAVecGetArray(coordDA, coordinates, &coords);CHKERRQ(ierr);
  // Loop over stencils
  for(int j = info->ys; j < je; j++) {
    for(int i = info->xs; i < ie; i++) {
      if (i == 0 || j == 0 || i == info->mx-1 || j == info->my-1) {
        f[j][i] = x[j][i] - bcFunc((PetscReal *) &coords[j][i]);
      } else {
        hya = coords[j+1][i].y - coords[j][i].y;
        hyb = coords[j][i].y   - coords[j-1][i].y;
        hxa = coords[j][i+1].x - coords[j][i].x;
        hxb = coords[j][i].x   - coords[j][i-1].x;
        hy  = 0.5*(hya+hyb);
        hx  = 0.5*(hxa+hxb);
        f[j][i] = -func((const double *) &coords[j][i])*hx*hy -
          ((x[j][i+1] - x[j][i])/hxa - (x[j][i] - x[j][i-1])/hxb)*hy -
          ((x[j+1][i] - x[j][i])/hya - (x[j][i] - x[j-1][i])/hyb)*hx -
          lambda*hx*hy*PetscExpScalar(x[j][i]);
      }
    }
  }
  ierr = DAVecRestoreArray(coordDA, coordinates, &coords);CHKERRQ(ierr);
  PetscFunctionReturn(0); 
}

#undef __FUNCT__
#define __FUNCT__ "Rhs_Structured_3d_FD"
PetscErrorCode Rhs_Structured_3d_FD(DALocalInfo *info, PetscScalar **x[], PetscScalar **f[], void *ctx)
{
  Options       *options = (Options *) ctx;
  PetscScalar  (*func)(const double *)   = options->func;
  PetscScalar  (*bcFunc)(const double *) = options->exactFunc;
  const double   lambda                  = options->lambda;
  DA             coordDA;
  Vec            coordinates;
  DACoor3d    ***coords;
  PetscReal      hxa, hxb, hx, hya, hyb, hy, hza, hzb, hz;
  PetscInt       ie = info->xs+info->xm;
  PetscInt       je = info->ys+info->ym;
  PetscInt       ke = info->zs+info->zm;
  PetscErrorCode ierr;

  PetscFunctionBegin;
  ierr = DAGetCoordinateDA(info->da, &coordDA);CHKERRQ(ierr);
  ierr = DAGetGhostedCoordinates(info->da, &coordinates);CHKERRQ(ierr);
  ierr = DAVecGetArray(coordDA, coordinates, &coords);CHKERRQ(ierr);
  // Loop over stencils
  for(int k = info->zs; k < ke; k++) {
    for(int j = info->ys; j < je; j++) {
      for(int i = info->xs; i < ie; i++) {
        if (i == 0 || j == 0 || k == 0 || i == info->mx-1 || j == info->my-1 || k == info->mz-1) {
          f[k][j][i] = x[k][j][i] - bcFunc((PetscReal *) &coords[k][j][i]);
        } else {
          hza = coords[k+1][j][i].z - coords[k][j][i].z;
          hzb = coords[k][j][i].z   - coords[k-1][j][i].z;
          hya = coords[k][j+1][i].y - coords[k][j][i].y;
          hyb = coords[k][j][i].y   - coords[k][j-1][i].y;
          hxa = coords[k][j][i+1].x - coords[k][j][i].x;
          hxb = coords[k][j][i].x   - coords[k][j][i-1].x;
          hz  = 0.5*(hza+hzb);
          hy  = 0.5*(hya+hyb);
          hx  = 0.5*(hxa+hxb);
        f[k][j][i] = -func((const double *) &coords[k][j][i])*hx*hy*hz -
          ((x[k][j][i+1] - x[k][j][i])/hxa - (x[k][j][i] - x[k][j][i-1])/hxb)*hy*hz -
          ((x[k][j+1][i] - x[k][j][i])/hya - (x[k][j][i] - x[k][j-1][i])/hyb)*hx*hz - 
          ((x[k+1][j][i] - x[k][j][i])/hza - (x[k][j][i] - x[k-1][j][i])/hzb)*hx*hy -
          lambda*hx*hy*hz*PetscExpScalar(x[k][j][i]);
        }
      }
    }
  }
  ierr = DAVecRestoreArray(coordDA, coordinates, &coords);CHKERRQ(ierr);
  PetscFunctionReturn(0); 
}

#undef __FUNCT__
#define __FUNCT__ "computeFaceGeometry"
PetscErrorCode computeFaceGeometry(const Obj<ALE::Mesh>& mesh, const ALE::Mesh::point_type cell, const ALE::Mesh::point_type face, const int f, const Obj<ALE::Mesh::arrow_section_type>& orientation, double invJ[], double& detJ, double normal[], double tangent[]) {
  const ALE::Mesh::arrow_section_type::point_type arrow(cell, face);
  const bool   reversed = (orientation->restrictPoint(arrow)[0] == -2);
  const int    dim      = mesh->getDimension();
  PetscScalar  norm     = 0.0;
  double      *vec      = tangent;

  PetscFunctionBegin;
  if (f == 0) {
    vec[0] = 0.0;        vec[1] = -1.0;
  } else if (f == 1) {
    vec[0] = 0.70710678; vec[1] = 0.70710678;
  } else if (f == 2) {
    vec[0] = -1.0;       vec[1] = 0.0;
  }
  for(int d = 0; d < dim; ++d) {
    normal[d] = 0.0;
    for(int e = 0; e < dim; ++e) normal[d] += invJ[e*dim+d]*vec[e];
    if (reversed) normal[d] = -normal[d];
    norm += normal[d]*normal[d];
  }
  norm = std::sqrt(norm);
  for(int d = 0; d < dim; ++d) {
    normal[d] /= norm;
  }
  // 2D only right now
  tangent[0] =  normal[1];
  tangent[1] = -normal[0];
  if (mesh->debug()) {
    std::cout << "Cell: " << cell << " Face: " << face << "("<<f<<")" << std::endl;
    for(int d = 0; d < dim; ++d) {
      std::cout << "Normal["<<d<<"]: " << normal[d] << " Tangent["<<d<<"]: " << tangent[d] << std::endl;
    }
  }
  // Now get 1D Jacobian info
  invJ[0] = invJ[0]*invJ[3] - invJ[1]*invJ[2];
  detJ = 1.0/invJ[0];
  PetscFunctionReturn(0);
}

PetscErrorCode cellResidual(const Obj<ALE::Discretization>& disc, PetscScalar x[], PetscScalar t_der[], PetscScalar b_der[], PetscScalar elemVec[], PetscScalar elemMat[], double epsilon, Options *options) {
  const int      dim    = options->dim;
  double        *v0     = options->v0;
  double        *J      = options->J;
  double        *invJ   = options->invJ;
  double        *coords = options->coords;
  double         detJ   = options->detJ;
  const int      numQuadPoints = disc->getQuadratureSize();
  const double  *quadPoints    = disc->getQuadraturePoints();
  const double  *quadWeights   = disc->getQuadratureWeights();
  const int      numBasisFuncs = disc->getBasisSize();
  const double  *basis         = disc->getBasis();
  const double  *basisDer      = disc->getBasisDerivatives();
  PetscScalar  (*func)(const double *) = options->func;
  const double   lambda                = options->lambda;
  PetscErrorCode ierr;

  PetscFunctionBegin;
  ierr = PetscMemzero(elemVec, numBasisFuncs * sizeof(PetscScalar));CHKERRQ(ierr);
  ierr = PetscMemzero(elemMat, numBasisFuncs*numBasisFuncs * sizeof(PetscScalar));CHKERRQ(ierr);
  // Loop over quadrature points
  for(int q = 0; q < numQuadPoints; ++q) {
    // Transform to real space coordinates
    for(int d = 0; d < dim; d++) {
      coords[d] = v0[d];
      for(int e = 0; e < dim; e++) {
        coords[d] += J[d*dim+e]*(quadPoints[q*dim+e] + 1.0);
      }
    }
    const PetscScalar funcVal  = (*func)(coords);
    PetscScalar       fieldVal = 0.0;

    for(int f = 0; f < numBasisFuncs; ++f) {
      fieldVal += x[f]*basis[q*numBasisFuncs+f];
    }
    // Loop over trial functions
    for(int f = 0; f < numBasisFuncs; ++f) {
      // Constant part
      elemVec[f] -= basis[q*numBasisFuncs+f]*funcVal*quadWeights[q]*detJ;
      // Linear part
      for(int d = 0; d < dim; ++d) {
        t_der[d] = 0.0;
        for(int e = 0; e < dim; ++e) t_der[d] += invJ[e*dim+d]*basisDer[(q*numBasisFuncs+f)*dim+e];
      }
      // Loop over basis functions
      for(int g = 0; g < numBasisFuncs; ++g) {
        // Linear part
        for(int d = 0; d < dim; ++d) {
          b_der[d] = 0.0;
          for(int e = 0; e < dim; ++e) b_der[d] += invJ[e*dim+d]*basisDer[(q*numBasisFuncs+g)*dim+e];
        }
        PetscScalar product = 0.0;
        for(int d = 0; d < dim; ++d) product += t_der[d]*b_der[d];
        elemMat[f*numBasisFuncs+g] += epsilon*product*quadWeights[q]*detJ;
      }
      // Nonlinear part
      elemVec[f] -= basis[q*numBasisFuncs+f]*lambda*PetscExpScalar(fieldVal)*quadWeights[q]*detJ;
    }
  }    
  // Add linear contribution
  for(int f = 0; f < numBasisFuncs; ++f) {
    for(int g = 0; g < numBasisFuncs; ++g) {
      elemVec[f] += elemMat[f*numBasisFuncs+g]*x[g];
    }
  }
  PetscFunctionReturn(0);
}

PetscErrorCode faceResidual(const Obj<ALE::Discretization>& cellDisc, const Obj<ALE::Discretization>& disc, const PetscScalar x[], const PetscScalar cellBasisDer[], PetscScalar b_der[], PetscScalar elemVec[], PetscScalar elemMat[], double epsilon, Options *options) {
  const int      dim     = options->dim;
  double        *invJ    = options->invJ;
  double         detJ    = options->fDetJ;
  double        *normal  = options->normal;
  double        *tangent = options->tangent;
  const int      numQuadPoints = disc->getQuadratureSize();
  const double  *quadWeights   = disc->getQuadratureWeights();
  const int      numCellBasisFuncs = cellDisc->getBasisSize();
  const int      numBasisFuncs = disc->getBasisSize();
  const double  *basis         = disc->getBasis();
  //const double  *basisDer      = disc->getBasisDerivatives();
  PetscErrorCode ierr;

  PetscFunctionBegin;
  if (options->debug) {
    std::cout << ALE::Mesh::printMatrix(std::string("  Cell x"), numCellBasisFuncs, 1, x);
    std::cout << ALE::Mesh::printMatrix(std::string("  Cell invJ"), dim, dim, invJ);
    std::cout << "  Face detJ: " << detJ << std::endl;
  }
  ierr = PetscMemzero(elemVec, numBasisFuncs * sizeof(PetscScalar));CHKERRQ(ierr);
  ierr = PetscMemzero(elemMat, numBasisFuncs*numCellBasisFuncs * sizeof(PetscScalar));CHKERRQ(ierr);
  // Loop over quadrature points
  for(int q = 0; q < numQuadPoints; ++q) {
    // Loop over trial functions
    for(int f = 0; f < numBasisFuncs; ++f) {
      // Linear part
      // Loop over basis functions
      for(int g = 0; g < numCellBasisFuncs; ++g) {
        // Linear part
        for(int d = 0; d < dim; ++d) {
          b_der[d] = 0.0;
          for(int e = 0; e < dim; ++e) b_der[d] += invJ[e*dim+d]*cellBasisDer[(q*numCellBasisFuncs+g)*dim+e];
        }
        PetscScalar productN = 0.0, productT = 0.0;
        for(int d = 0; d < dim; ++d) {
          productN += normal[d]*b_der[d];
          for(int e = 0; e < dim-1; ++e) {
            productT += tangent[e*dim+d]*b_der[d];
          }
        }
        elemMat[f*numCellBasisFuncs+g] += basis[q*numBasisFuncs+f]*(epsilon*productN + productT)*quadWeights[q]*detJ;
      }
    }
  }    
  if (options->debug) {
    std::cout << ALE::Mesh::printMatrix(std::string("  Face elemMat"), numBasisFuncs, numCellBasisFuncs, elemMat);
  }
  // Add linear contribution
  for(int f = 0; f < numBasisFuncs; ++f) {
    for(int g = 0; g < numCellBasisFuncs; ++g) {
      elemVec[f] += elemMat[f*numCellBasisFuncs+g]*x[g];
    }
  }
  PetscFunctionReturn(0);
}

static PetscScalar cellBasisDer2D[36] = {
    -0.5, -0.5, 0.5, 0.0, 0.0, 0.5,
    -0.5, -0.5, 0.5, 0.0, 0.0, 0.5,
    -0.5, -0.5, 0.5, 0.0, 0.0, 0.5,
    -0.5, -0.5, 0.5, 0.0, 0.0, 0.5,
    -0.5, -0.5, 0.5, 0.0, 0.0, 0.5,
    -0.5, -0.5, 0.5, 0.0, 0.0, 0.5
  };
static PetscScalar cellBasisDer3D[192] = {
    -0.5, -0.5, -0.5, 0.5, 0.0, 0.0, 0.0, 0.5, 0.0, 0.0, 0.0, 0.5,
    -0.5, -0.5, -0.5, 0.5, 0.0, 0.0, 0.0, 0.5, 0.0, 0.0, 0.0, 0.5,
    -0.5, -0.5, -0.5, 0.5, 0.0, 0.0, 0.0, 0.5, 0.0, 0.0, 0.0, 0.5,
    -0.5, -0.5, -0.5, 0.5, 0.0, 0.0, 0.0, 0.5, 0.0, 0.0, 0.0, 0.5,
    -0.5, -0.5, -0.5, 0.5, 0.0, 0.0, 0.0, 0.5, 0.0, 0.0, 0.0, 0.5,
    -0.5, -0.5, -0.5, 0.5, 0.0, 0.0, 0.0, 0.5, 0.0, 0.0, 0.0, 0.5,
    -0.5, -0.5, -0.5, 0.5, 0.0, 0.0, 0.0, 0.5, 0.0, 0.0, 0.0, 0.5,
    -0.5, -0.5, -0.5, 0.5, 0.0, 0.0, 0.0, 0.5, 0.0, 0.0, 0.0, 0.5,
    -0.5, -0.5, -0.5, 0.5, 0.0, 0.0, 0.0, 0.5, 0.0, 0.0, 0.0, 0.5,
    -0.5, -0.5, -0.5, 0.5, 0.0, 0.0, 0.0, 0.5, 0.0, 0.0, 0.0, 0.5,
    -0.5, -0.5, -0.5, 0.5, 0.0, 0.0, 0.0, 0.5, 0.0, 0.0, 0.0, 0.5,
    -0.5, -0.5, -0.5, 0.5, 0.0, 0.0, 0.0, 0.5, 0.0, 0.0, 0.0, 0.5,
    -0.5, -0.5, -0.5, 0.5, 0.0, 0.0, 0.0, 0.5, 0.0, 0.0, 0.0, 0.5,
    -0.5, -0.5, -0.5, 0.5, 0.0, 0.0, 0.0, 0.5, 0.0, 0.0, 0.0, 0.5,
    -0.5, -0.5, -0.5, 0.5, 0.0, 0.0, 0.0, 0.5, 0.0, 0.0, 0.0, 0.5,
    -0.5, -0.5, -0.5, 0.5, 0.0, 0.0, 0.0, 0.5, 0.0, 0.0, 0.0, 0.5
  };

#undef __FUNCT__
#define __FUNCT__ "Rhs_Unstructured"

PetscErrorCode Rhs_Unstructured(Mesh mesh, SectionReal X, SectionReal section, void *ctx)
{
  Options       *options = (Options *) ctx;
  Obj<ALE::Mesh> m;
  Obj<ALE::Mesh> bdM;
  PetscScalar   *cellBasisDer;
  PetscErrorCode ierr;

  PetscFunctionBegin;
  ierr = MeshGetMesh(mesh, m);CHKERRQ(ierr);
  ierr = MeshGetMesh(options->bdMesh, bdM);CHKERRQ(ierr);
  const Obj<ALE::Mesh::sieve_type>&         sieve         = m->getSieve();
  const Obj<ALE::Discretization>&           disc          = m->getDiscretization("u");
  const Obj<ALE::Discretization>&           bdDisc        = bdM->getDiscretization("u");
  const int                                 numBasisFuncs = disc->getBasisSize();
  const Obj<ALE::Mesh::real_section_type>&  coordinates   = m->getRealSection("coordinates");
  const int                                 dim           = m->getDimension();
  const int                                 debug         = options->debug;
  const int                                 offset        = bdDisc->getQuadratureSize()*disc->getBasisSize()*dim;
  PetscScalar *t_der, *b_der, *elemVec, *elemMat;

  if (dim == 2) {
    cellBasisDer = cellBasisDer2D;
  } else if (dim == 3) {
    cellBasisDer = cellBasisDer3D;
  }
  ierr = SectionRealZero(section);CHKERRQ(ierr);
  ierr = PetscMalloc4(dim,PetscScalar,&t_der,dim,PetscScalar,&b_der,numBasisFuncs,PetscScalar,&elemVec,numBasisFuncs*numBasisFuncs,PetscScalar,&elemMat);CHKERRQ(ierr);
  // Loop over water cells
  
  if (!m->hasLabel("particle")){ierr = CreateParticleLabel(mesh, options);CHKERRQ(ierr);}

  const Obj<ALE::Mesh::label_sequence>&     waterCells = m->getLabelStratum("particle", 1);
  const ALE::Mesh::label_sequence::iterator wBegin     = waterCells->begin();
  const ALE::Mesh::label_sequence::iterator wEnd       = waterCells->end();

  for(ALE::Mesh::label_sequence::iterator c_iter = wBegin; c_iter != wEnd; ++c_iter) {
    PetscScalar *x;

    m->computeElementGeometry(coordinates, *c_iter, options->v0, options->J, options->invJ, options->detJ);
    if (options->detJ < 0) SETERRQ2(PETSC_ERR_ARG_OUTOFRANGE, "Invalid determinant %g for element %d", options->detJ, *c_iter);
    ierr = SectionRealRestrict(X, *c_iter, &x);CHKERRQ(ierr);
    ierr = cellResidual(disc, x, t_der, b_der, elemVec, elemMat, options->waterEpsilon, options);CHKERRQ(ierr);
    ierr = SectionRealUpdateAdd(section, *c_iter, elemVec);CHKERRQ(ierr);
    if (debug) {
      ostringstream title;
      title << "Water cell " << *c_iter << " elemVec";
      std::cout << m->printMatrix(title.str(), numBasisFuncs, 1, elemVec);
    }
  }
  if (debug) {ierr = SectionRealView(section, PETSC_VIEWER_STDOUT_WORLD);CHKERRQ(ierr);}
  // Loop over particle cells
  const Obj<ALE::Mesh::label_sequence>&     particleCells = m->getLabelStratum("particle", 2);
  const ALE::Mesh::label_sequence::iterator pBegin        = particleCells->begin();
  const ALE::Mesh::label_sequence::iterator pEnd          = particleCells->end();

  for(ALE::Mesh::label_sequence::iterator c_iter = pBegin; c_iter != pEnd; ++c_iter) {
    PetscScalar *x;

    m->computeElementGeometry(coordinates, *c_iter, options->v0, options->J, options->invJ, options->detJ);
    if (options->detJ < 0) SETERRQ2(PETSC_ERR_ARG_OUTOFRANGE, "Invalid determinant %g for element %d", options->detJ, *c_iter);
    ierr = SectionRealRestrict(X, *c_iter, &x);CHKERRQ(ierr);
    ierr = cellResidual(disc, x, t_der, b_der, elemVec, elemMat, options->particleEpsilon, options);CHKERRQ(ierr);
    ierr = SectionRealUpdateAdd(section, *c_iter, elemVec);CHKERRQ(ierr);
    if (debug) {
      ostringstream title;
      title << "Particle cell " << *c_iter << " elemVec";
      std::cout << m->printMatrix(title.str(), numBasisFuncs, 1, elemVec);
    }
  }
  if (debug) {ierr = SectionRealView(section, PETSC_VIEWER_STDOUT_WORLD);CHKERRQ(ierr);}
  // Loop over water boundary
  const Obj<ALE::Mesh::label_type>&         particleBd   = m->getLabel("particleBd");
  const Obj<ALE::Mesh::label_sequence>&     waterBdCells = m->getLabelStratum("particleBd", 3);
  const ALE::Mesh::label_sequence::iterator wBdBegin     = waterBdCells->begin();
  const ALE::Mesh::label_sequence::iterator wBdEnd       = waterBdCells->end();

  for(ALE::Mesh::label_sequence::iterator c_iter = wBdBegin; c_iter != wBdEnd; ++c_iter) {
    const Obj<ALE::Mesh::sieve_type::traits::coneSequence>&     cone   = sieve->cone(*c_iter);
    const ALE::Mesh::sieve_type::traits::coneSequence::iterator cBegin = cone->begin();
    const ALE::Mesh::sieve_type::traits::coneSequence::iterator cEnd   = cone->end();
    int                                                         f      = 0;

    m->computeElementGeometry(coordinates, *c_iter, options->v0, options->J, options->invJ, options->detJ);
    if (options->detJ < 0) SETERRQ2(PETSC_ERR_ARG_OUTOFRANGE, "Invalid determinant %g for face %d", options->detJ, *c_iter);
    for(ALE::Mesh::sieve_type::traits::coneSequence::iterator f_iter = cBegin; f_iter != cEnd; ++f_iter, ++f) {
      if (m->getValue(particleBd, *f_iter)) {
        PetscScalar *x;

        m->computeFaceGeometry(*c_iter, *f_iter, f, options->invJ, options->fInvJ, options->fDetJ, options->normal, options->tangent);
        ierr = SectionRealRestrict(X, *c_iter, &x);CHKERRQ(ierr);
        ierr = faceResidual(disc, bdDisc, x, &cellBasisDer[f*offset], b_der, elemVec, elemMat, options->waterEpsilon, options);CHKERRQ(ierr);
        ierr = SectionRealUpdateAdd(section, *f_iter, elemVec);CHKERRQ(ierr);
        if (debug) {
          ostringstream title;
          title << "Water face " << *f_iter << " elemVec";
          std::cout << m->printMatrix(title.str(), bdDisc->getBasisSize(), 1, elemVec);
        }
      }
    }
  }
  if (debug) {ierr = SectionRealView(section, PETSC_VIEWER_STDOUT_WORLD);CHKERRQ(ierr);}
  // Loop over particle boundary
  const Obj<ALE::Mesh::label_sequence>&     particleBdCells = m->getLabelStratum("particleBd", 2);
  const ALE::Mesh::label_sequence::iterator pBdBegin        = particleBdCells->begin();
  const ALE::Mesh::label_sequence::iterator pBdEnd          = particleBdCells->end();

  for(ALE::Mesh::label_sequence::iterator c_iter = pBdBegin; c_iter != pBdEnd; ++c_iter) {
    const Obj<ALE::Mesh::sieve_type::traits::coneSequence>&     cone   = sieve->cone(*c_iter);
    const ALE::Mesh::sieve_type::traits::coneSequence::iterator cBegin = cone->begin();
    const ALE::Mesh::sieve_type::traits::coneSequence::iterator cEnd   = cone->end();
    int                                                         f      = 0;
    PetscScalar *x;

    m->computeElementGeometry(coordinates, *c_iter, options->v0, options->J, options->invJ, options->detJ);
    if (options->detJ < 0) SETERRQ2(PETSC_ERR_ARG_OUTOFRANGE, "Invalid determinant %g for face %d", options->detJ, *c_iter);
    for(ALE::Mesh::sieve_type::traits::coneSequence::iterator f_iter = cBegin; f_iter != cEnd; ++f_iter, ++f) {
      if (m->getValue(particleBd, *f_iter)) {
        m->computeFaceGeometry(*c_iter, *f_iter, f, options->invJ, options->fInvJ, options->fDetJ, options->normal, options->tangent);
        ierr = SectionRealRestrict(X, *c_iter, &x);CHKERRQ(ierr);
        for(int e = 1; e < dim-1; ++e) {
          for(int d = 0; d < dim; ++d) options->tangent[e*dim+d] *= -1.0;
        }
        ierr = faceResidual(disc, bdDisc, x, &cellBasisDer[f*offset], b_der, elemVec, elemMat, options->particleEpsilon, options);CHKERRQ(ierr);
        ierr = SectionRealUpdateAdd(section, *f_iter, elemVec);CHKERRQ(ierr);
        if (debug) {
          ostringstream title;
          title << "Particle face " << *f_iter << " elemVec";
          std::cout << m->printMatrix(title.str(), bdDisc->getBasisSize(), 1, elemVec);
        }
      }
    }
  }
  if (debug) {ierr = SectionRealView(section, PETSC_VIEWER_STDOUT_WORLD);CHKERRQ(ierr);}
  // Cleanup
  ierr = PetscFree4(t_der,b_der,elemVec,elemMat);CHKERRQ(ierr);
  // Exchange neighbors
  ierr = SectionRealComplete(section);CHKERRQ(ierr);
  PetscFunctionReturn(0);
}

#undef __FUNCT__
#define __FUNCT__ "CalculateError"
PetscErrorCode CalculateError(Mesh mesh, SectionReal X, double *error, void *ctx)
{
  Options       *options = (Options *) ctx;
  PetscScalar  (*func)(const double *) = options->exactFunc;
  Obj<ALE::Mesh> m;
  PetscErrorCode ierr;

  PetscFunctionBegin;
  ierr = MeshGetMesh(mesh, m);CHKERRQ(ierr);
  const Obj<ALE::Discretization>&          disc          = m->getDiscretization("u");
  const int                                numQuadPoints = disc->getQuadratureSize();
  const double                            *quadPoints    = disc->getQuadraturePoints();
  const double                            *quadWeights   = disc->getQuadratureWeights();
  const int                                numBasisFuncs = disc->getBasisSize();
  const double                            *basis         = disc->getBasis();
  const Obj<ALE::Mesh::real_section_type>& coordinates   = m->getRealSection("coordinates");
  const Obj<ALE::Mesh::label_sequence>&    cells         = m->heightStratum(0);
  const int                                dim           = m->getDimension();
  double *coords, *v0, *J, *invJ, detJ;
  double  localError = 0.0;

  ierr = PetscMalloc4(dim,double,&coords,dim,double,&v0,dim*dim,double,&J,dim*dim,double,&invJ);CHKERRQ(ierr);
  // Loop over cells
  for(ALE::Mesh::label_sequence::iterator c_iter = cells->begin(); c_iter != cells->end(); ++c_iter) {
    PetscScalar *x;
    double       elemError = 0.0;

    m->computeElementGeometry(coordinates, *c_iter, v0, J, invJ, detJ);
    ierr = SectionRealRestrict(X, *c_iter, &x);CHKERRQ(ierr);
    // Loop over quadrature points
    for(int q = 0; q < numQuadPoints; ++q) {
      for(int d = 0; d < dim; d++) {
        coords[d] = v0[d];
        for(int e = 0; e < dim; e++) {
          coords[d] += J[d*dim+e]*(quadPoints[q*dim+e] + 1.0);
        }
      }
      const PetscScalar funcVal = (*func)(coords);

      double interpolant = 0.0;
      for(int f = 0; f < numBasisFuncs; ++f) {
        interpolant += x[f]*basis[q*numBasisFuncs+f];
      }
      elemError += (interpolant - funcVal)*(interpolant - funcVal)*quadWeights[q];
    }    
    if (options->debug) {
      std::cout << "Element " << *c_iter << " error: " << elemError << std::endl;
    }
    localError += elemError;
  }
  ierr = MPI_Allreduce(&localError, error, 1, MPI_DOUBLE, MPI_SUM, m->comm());CHKERRQ(ierr);
  ierr = PetscFree4(coords,v0,J,invJ);CHKERRQ(ierr);
  *error = sqrt(*error);
  PetscFunctionReturn(0);
}

#undef __FUNCT__
#define __FUNCT__ "Jac_Structured_2d_FD"
PetscErrorCode Jac_Structured_2d_FD(DALocalInfo *info, PetscScalar *x[], Mat J, void *ctx)
{
  Options       *options = (Options *) ctx;
  const double   lambda  = options->lambda;
  DA             coordDA;
  Vec            coordinates;
  DACoor2d     **coords;
  MatStencil     row, col[5];
  PetscScalar    v[5];
  PetscReal      hxa, hxb, hx, hya, hyb, hy;
  PetscInt       ie = info->xs+info->xm;
  PetscInt       je = info->ys+info->ym;
  PetscErrorCode ierr;

  PetscFunctionBegin;
  ierr = DAGetCoordinateDA(info->da, &coordDA);CHKERRQ(ierr);
  ierr = DAGetGhostedCoordinates(info->da, &coordinates);CHKERRQ(ierr);
  ierr = DAVecGetArray(coordDA, coordinates, &coords);CHKERRQ(ierr);
  // Loop over stencils
  for(int j = info->ys; j < je; j++) {
    for(int i = info->xs; i < ie; i++) {
      row.j = j; row.i = i;
      if (i == 0 || j == 0 || i == info->mx-1 || j == info->my-1) {
        v[0] = 1.0;
        ierr = MatSetValuesStencil(J, 1, &row, 1, &row, v, INSERT_VALUES);CHKERRQ(ierr);
      } else {
        hya = coords[j+1][i].y - coords[j][i].y;
        hyb = coords[j][i].y   - coords[j-1][i].y;
        hxa = coords[j][i+1].x - coords[j][i].x;
        hxb = coords[j][i].x   - coords[j][i-1].x;
        hy  = 0.5*(hya+hyb);
        hx  = 0.5*(hxa+hxb);
        v[0] = -hx/hyb;                                          col[0].j = j - 1; col[0].i = i;
        v[1] = -hy/hxb;                                          col[1].j = j;     col[1].i = i-1;
        v[2] = (hy/hxa + hy/hxb + hx/hya + hx/hyb);              col[2].j = row.j; col[2].i = row.i;
        v[3] = -hy/hxa;                                          col[3].j = j;     col[3].i = i+1;
        v[4] = -hx/hya;                                          col[4].j = j + 1; col[4].i = i;
        v[2] -= lambda*hx*hy*PetscExpScalar(x[j][i]);
        ierr = MatSetValuesStencil(J, 1, &row, 5, col, v, INSERT_VALUES);CHKERRQ(ierr);
      }
    }
  }
  ierr = DAVecRestoreArray(coordDA, coordinates, &coords);CHKERRQ(ierr);
  ierr = MatAssemblyBegin(J, MAT_FINAL_ASSEMBLY);CHKERRQ(ierr);
  ierr = MatAssemblyEnd(J, MAT_FINAL_ASSEMBLY);CHKERRQ(ierr);
  PetscFunctionReturn(0); 
}

#undef __FUNCT__
#define __FUNCT__ "Jac_Structured_3d_FD"
PetscErrorCode Jac_Structured_3d_FD(DALocalInfo *info, PetscScalar **x[], Mat J, void *ctx)
{
  Options       *options = (Options *) ctx;
  const double   lambda  = options->lambda;
  DA             coordDA;
  Vec            coordinates;
  DACoor3d    ***coords;
  MatStencil     row, col[7];
  PetscScalar    v[7];
  PetscReal      hxa, hxb, hx, hya, hyb, hy, hza, hzb, hz;
  PetscInt       ie = info->xs+info->xm;
  PetscInt       je = info->ys+info->ym;
  PetscInt       ke = info->zs+info->zm;
  PetscErrorCode ierr;

  PetscFunctionBegin;
  ierr = DAGetCoordinateDA(info->da, &coordDA);CHKERRQ(ierr);
  ierr = DAGetGhostedCoordinates(info->da, &coordinates);CHKERRQ(ierr);
  ierr = DAVecGetArray(coordDA, coordinates, &coords);CHKERRQ(ierr);
  // Loop over stencils
  for(int k = info->zs; k < ke; k++) {
    for(int j = info->ys; j < je; j++) {
      for(int i = info->xs; i < ie; i++) {
        row.k = k; row.j = j; row.i = i;
        if (i == 0 || j == 0 || k == 0 || i == info->mx-1 || j == info->my-1 || k == info->mz-1) {
          v[0] = 1.0;
          ierr = MatSetValuesStencil(J, 1, &row, 1, &row, v, INSERT_VALUES);CHKERRQ(ierr);
        } else {
          hza = coords[k+1][j][i].z - coords[k][j][i].z;
          hzb = coords[k][j][i].z   - coords[k-1][j][i].z;
          hya = coords[k][j+1][i].y - coords[k][j][i].y;
          hyb = coords[k][j][i].y   - coords[k][j-1][i].y;
          hxa = coords[k][j][i+1].x - coords[k][j][i].x;
          hxb = coords[k][j][i].x   - coords[k][j][i-1].x;
          hz  = 0.5*(hza+hzb);
          hy  = 0.5*(hya+hyb);
          hx  = 0.5*(hxa+hxb);
          v[0] = -hx*hy/hzb;                                       col[0].k = k - 1; col[0].j = j;     col[0].i = i;
          v[1] = -hx*hz/hyb;                                       col[1].k = k;     col[1].j = j - 1; col[1].i = i;
          v[2] = -hy*hz/hxb;                                       col[2].k = k;     col[2].j = j;     col[2].i = i - 1;
          v[3] = (hy*hz/hxa + hy*hz/hxb + hx*hz/hya + hx*hz/hyb + hx*hy/hza + hx*hy/hzb); col[3].k = row.k; col[3].j = row.j; col[3].i = row.i;
          v[4] = -hx*hy/hxa;                                       col[4].k = k + 1; col[4].j = j;     col[4].i = i;
          v[5] = -hx*hz/hya;                                       col[5].k = k;     col[5].j = j + 1; col[5].i = i;
          v[6] = -hy*hz/hxa;                                       col[6].k = k;     col[6].j = j;     col[6].i = i + 1;
          v[3] -= lambda*hx*hy*hz*PetscExpScalar(x[k][j][i]);
          ierr = MatSetValuesStencil(J, 1, &row, 7, col, v, INSERT_VALUES);CHKERRQ(ierr);
        }
      }
    }
  }
  ierr = DAVecRestoreArray(coordDA, coordinates, &coords);CHKERRQ(ierr);
  ierr = MatAssemblyBegin(J, MAT_FINAL_ASSEMBLY);CHKERRQ(ierr);
  ierr = MatAssemblyEnd(J, MAT_FINAL_ASSEMBLY);CHKERRQ(ierr);
  PetscFunctionReturn(0); 
}

EXTERN_C_BEGIN
#undef __FUNCT__
#define __FUNCT__ "Laplacian_2D_MF"
PetscErrorCode Laplacian_2D_MF(Mat A, Vec x, Vec y)
{
  Mesh             mesh;
  Obj<ALE::Mesh>   m;
  SectionReal      X, Y;
  PetscQuadrature *q;
  PetscErrorCode   ierr;

  PetscFunctionBegin;
  ierr = PetscObjectQuery((PetscObject) A, "mesh", (PetscObject *) &mesh);CHKERRQ(ierr);
  ierr = MatShellGetContext(A, (void **) &q);CHKERRQ(ierr);
  ierr = MeshGetMesh(mesh, m);CHKERRQ(ierr);

  ierr = MeshGetSectionReal(mesh, "work1", &X);CHKERRQ(ierr);
  ierr = MeshGetSectionReal(mesh, "work2", &Y);CHKERRQ(ierr);
  ierr = SectionRealToVec(X, mesh, SCATTER_REVERSE, x);CHKERRQ(ierr);

  const Obj<ALE::Mesh::real_section_type>& coordinates = m->getRealSection("coordinates");
  const Obj<ALE::Mesh::label_sequence>&    cells       = m->heightStratum(0);
  const int     numQuadPoints = q->numQuadPoints;
  const int     numBasisFuncs = q->numBasisFuncs;
  const double *quadWeights   = q->quadWeights;
  const double *basisDer      = q->basisDer;
  const int     dim           = m->getDimension();
  double       *t_der, *b_der, *v0, *J, *invJ, detJ;
  PetscScalar  *elemMat, *elemVec;

  ierr = PetscMalloc2(numBasisFuncs,PetscScalar,&elemVec,numBasisFuncs*numBasisFuncs,PetscScalar,&elemMat);CHKERRQ(ierr);
  ierr = PetscMalloc5(dim,double,&t_der,dim,double,&b_der,dim,double,&v0,dim*dim,double,&J,dim*dim,double,&invJ);CHKERRQ(ierr);
  // Loop over cells
  ierr = SectionRealZero(Y);CHKERRQ(ierr);
  for(ALE::Mesh::label_sequence::iterator c_iter = cells->begin(); c_iter != cells->end(); ++c_iter) {
    ierr = PetscMemzero(elemMat, numBasisFuncs*numBasisFuncs * sizeof(PetscScalar));CHKERRQ(ierr);
    m->computeElementGeometry(coordinates, *c_iter, v0, J, invJ, detJ);
    // Loop over quadrature points
    for(int q = 0; q < numQuadPoints; ++q) {
      // Loop over trial functions
      for(int f = 0; f < numBasisFuncs; ++f) {
        for(int d = 0; d < dim; ++d) {
          t_der[d] = 0.0;
          for(int e = 0; e < dim; ++e) t_der[d] += invJ[e*dim+d]*basisDer[(q*numBasisFuncs+f)*dim+e];
        }
        // Loop over basis functions
        for(int g = 0; g < numBasisFuncs; ++g) {
          for(int d = 0; d < dim; ++d) {
            b_der[d] = 0.0;
            for(int e = 0; e < dim; ++e) b_der[d] += invJ[e*dim+d]*basisDer[(q*numBasisFuncs+g)*dim+e];
          }
          PetscScalar product = 0.0;
          for(int d = 0; d < dim; ++d) product += t_der[d]*b_der[d];
          elemMat[f*numBasisFuncs+g] += product*quadWeights[q]*detJ;
        }
      }
    }
    PetscScalar *ev;

    ierr = SectionRealRestrict(X, *c_iter, &ev);CHKERRQ(ierr);
    // Do local matvec
    for(int f = 0; f < numBasisFuncs; ++f) {
      elemVec[f] = 0.0;
      for(int g = 0; g < numBasisFuncs; ++g) {
        elemVec[f] += elemMat[f*numBasisFuncs+g]*ev[g];
      }
    }
    ierr = SectionRealUpdateAdd(Y, *c_iter, elemVec);CHKERRQ(ierr);
  }
  ierr = PetscFree2(elemVec,elemMat);CHKERRQ(ierr);
  ierr = PetscFree5(t_der,b_der,v0,J,invJ);CHKERRQ(ierr);
  ierr = SectionRealComplete(Y);CHKERRQ(ierr);

  ierr = SectionRealToVec(Y, mesh, SCATTER_FORWARD, y);CHKERRQ(ierr);
  ierr = SectionRealDestroy(X);CHKERRQ(ierr);
  ierr = SectionRealDestroy(Y);CHKERRQ(ierr);
  PetscFunctionReturn(0);
}
EXTERN_C_END

#undef __FUNCT__
#define __FUNCT__ "Jac_Unstructured_Calculated"
PetscErrorCode Jac_Unstructured_Calculated(Mesh mesh, SectionReal section, Mat A, void *ctx)
{
  Obj<ALE::Mesh>   m;
  PetscQuadrature *q;
  PetscErrorCode   ierr;

  PetscFunctionBegin;
  ierr = MatShellSetOperation(A, MATOP_MULT, (void(*)(void)) Laplacian_2D_MF);CHKERRQ(ierr);
  ierr = PetscMalloc(sizeof(PetscQuadrature), &q);CHKERRQ(ierr);
  ierr = MatShellSetContext(A, (void *) q);CHKERRQ(ierr);
  ierr = MeshGetMesh(mesh, m);CHKERRQ(ierr);
  const Obj<ALE::Discretization>&          disc  = m->getDiscretization("u");
  const Obj<ALE::Mesh::real_section_type>& def   = m->getRealSection("default");
  const Obj<ALE::Mesh::real_section_type>& work1 = m->getRealSection("work1");
  const Obj<ALE::Mesh::real_section_type>& work2 = m->getRealSection("work2");
  q->numQuadPoints = disc->getQuadratureSize();
  q->quadPoints    = disc->getQuadraturePoints();
  q->quadWeights   = disc->getQuadratureWeights();
  q->numBasisFuncs = disc->getBasisSize();
  q->basis         = disc->getBasis();
  q->basisDer      = disc->getBasisDerivatives();
  work1->setAtlas(def->getAtlas());
  work1->allocateStorage();
  work2->setAtlas(def->getAtlas());
  work2->allocateStorage();
  PetscFunctionReturn(0);
}

EXTERN_C_BEGIN
#undef __FUNCT__
#define __FUNCT__ "Laplacian_2D_MF2"
PetscErrorCode Laplacian_2D_MF2(Mat A, Vec x, Vec y)
{
  Mesh           mesh;
  Obj<ALE::Mesh> m;
  Obj<ALE::Mesh::real_section_type> s;
  SectionReal    op, X, Y;
  PetscErrorCode ierr;

  PetscFunctionBegin;
  ierr = PetscObjectQuery((PetscObject) A, "mesh", (PetscObject *) &mesh);CHKERRQ(ierr);
  ierr = MatShellGetContext(A, (void **) &op);CHKERRQ(ierr);
  ierr = SectionRealGetSection(op, s);CHKERRQ(ierr);
  ierr = MeshGetMesh(mesh, m);CHKERRQ(ierr);

  ierr = MeshGetSectionReal(mesh, "work1", &X);CHKERRQ(ierr);
  ierr = MeshGetSectionReal(mesh, "work2", &Y);CHKERRQ(ierr);
  ierr = SectionRealToVec(X, mesh, SCATTER_REVERSE, x);CHKERRQ(ierr);

  const Obj<ALE::Mesh::label_sequence>& cells         = m->heightStratum(0);
  int                                   numBasisFuncs = m->getDiscretization("u")->getBasisSize();
  PetscScalar                          *elemVec;

  ierr = PetscMalloc(numBasisFuncs *sizeof(PetscScalar), &elemVec);CHKERRQ(ierr);
  // Loop over cells
  ierr = SectionRealZero(Y);CHKERRQ(ierr);
  for(ALE::Mesh::label_sequence::iterator c_iter = cells->begin(); c_iter != cells->end(); ++c_iter) {
    const ALE::Mesh::real_section_type::value_type *elemMat = s->restrictPoint(*c_iter);
    PetscScalar *ev;

    ierr = SectionRealRestrict(X,  *c_iter, &ev);CHKERRQ(ierr);
    // Do local matvec
    for(int f = 0; f < numBasisFuncs; ++f) {
      elemVec[f] = 0.0;
      for(int g = 0; g < numBasisFuncs; ++g) {
        elemVec[f] += elemMat[f*numBasisFuncs+g]*ev[g];
      }
    }
    ierr = SectionRealUpdateAdd(Y, *c_iter, elemVec);CHKERRQ(ierr);
  }
  ierr = PetscFree(elemVec);CHKERRQ(ierr);
  ierr = SectionRealComplete(Y);CHKERRQ(ierr);

  ierr = SectionRealToVec(Y, mesh, SCATTER_FORWARD, y);CHKERRQ(ierr);
  ierr = SectionRealDestroy(X);CHKERRQ(ierr);
  ierr = SectionRealDestroy(Y);CHKERRQ(ierr);
  PetscFunctionReturn(0);
}
EXTERN_C_END

#undef __FUNCT__
#define __FUNCT__ "Jac_Unstructured_Stored"
PetscErrorCode Jac_Unstructured_Stored(Mesh mesh, SectionReal section, Mat A, void *ctx)
{
  SectionReal    op;
  Obj<ALE::Mesh> m;
  PetscErrorCode ierr;

  PetscFunctionBegin;
  ierr = MeshGetMesh(mesh, m);CHKERRQ(ierr);
  ierr = MatShellSetOperation(A, MATOP_MULT, (void(*)(void)) Laplacian_2D_MF2);CHKERRQ(ierr);
  const Obj<ALE::Discretization>&          disc          = m->getDiscretization("u");
  const int                                numQuadPoints = disc->getQuadratureSize();
  const double                            *quadWeights   = disc->getQuadratureWeights();
  const int                                numBasisFuncs = disc->getBasisSize();
  const double                            *basisDer      = disc->getBasisDerivatives();
  const Obj<ALE::Mesh::real_section_type>& coordinates   = m->getRealSection("coordinates");
  const Obj<ALE::Mesh::label_sequence>&    cells         = m->heightStratum(0);
  const int dim = m->getDimension();
  double      *t_der, *b_der, *v0, *J, *invJ, detJ;
  PetscScalar *elemMat;

  ierr = MeshGetCellSectionReal(mesh, numBasisFuncs*numBasisFuncs, &op);CHKERRQ(ierr);
  ierr = MatShellSetContext(A, (void *) op);CHKERRQ(ierr);
  ierr = PetscMalloc(numBasisFuncs*numBasisFuncs * sizeof(PetscScalar), &elemMat);CHKERRQ(ierr);
  ierr = PetscMalloc5(dim,double,&t_der,dim,double,&b_der,dim,double,&v0,dim*dim,double,&J,dim*dim,double,&invJ);CHKERRQ(ierr);
  // Loop over cells
  for(ALE::Mesh::label_sequence::iterator c_iter = cells->begin(); c_iter != cells->end(); ++c_iter) {
    ierr = PetscMemzero(elemMat, numBasisFuncs*numBasisFuncs * sizeof(PetscScalar));CHKERRQ(ierr);
    m->computeElementGeometry(coordinates, *c_iter, v0, J, invJ, detJ);
    // Loop over quadrature points
    for(int q = 0; q < numQuadPoints; ++q) {
      // Loop over trial functions
      for(int f = 0; f < numBasisFuncs; ++f) {
        for(int d = 0; d < dim; ++d) {
          t_der[d] = 0.0;
          for(int e = 0; e < dim; ++e) t_der[d] += invJ[e*dim+d]*basisDer[(q*numBasisFuncs+f)*dim+e];
        }
        // Loop over basis functions
        for(int g = 0; g < numBasisFuncs; ++g) {
          for(int d = 0; d < dim; ++d) {
            b_der[d] = 0.0;
            for(int e = 0; e < dim; ++e) b_der[d] += invJ[e*dim+d]*basisDer[(q*numBasisFuncs+g)*dim+e];
          }
          PetscScalar product = 0.0;
          for(int d = 0; d < dim; ++d) product += t_der[d]*b_der[d];
          elemMat[f*numBasisFuncs+g] += product*quadWeights[q]*detJ;
        }
      }
    }
    ierr = SectionRealUpdate(op, *c_iter, elemMat);CHKERRQ(ierr);
  }
  ierr = PetscFree(elemMat);CHKERRQ(ierr);
  ierr = PetscFree5(t_der,b_der,v0,J,invJ);CHKERRQ(ierr);

  const Obj<ALE::Mesh::real_section_type>& def   = m->getRealSection("default");
  const Obj<ALE::Mesh::real_section_type>& work1 = m->getRealSection("work1");
  const Obj<ALE::Mesh::real_section_type>& work2 = m->getRealSection("work2");
  work1->setAtlas(def->getAtlas());
  work1->allocateStorage();
  work2->setAtlas(def->getAtlas());
  work2->allocateStorage();
  PetscFunctionReturn(0);
}

PetscErrorCode cellJacobian(const Obj<ALE::Discretization>& disc, PetscScalar x[], PetscScalar t_der[], PetscScalar b_der[], PetscScalar elemMat[], double epsilon, Options *options) {
  const int      dim    = options->dim;
  double        *invJ   = options->invJ;
  double         detJ   = options->detJ;
  const int      numQuadPoints = disc->getQuadratureSize();
  const double  *quadWeights   = disc->getQuadratureWeights();
  const int      numBasisFuncs = disc->getBasisSize();
  const double  *basis         = disc->getBasis();
  const double  *basisDer      = disc->getBasisDerivatives();
  const double   lambda        = options->lambda;
  PetscErrorCode ierr;

  PetscFunctionBegin;
  ierr = PetscMemzero(elemMat, numBasisFuncs*numBasisFuncs * sizeof(PetscScalar));CHKERRQ(ierr);
  // Loop over quadrature points
  for(int q = 0; q < numQuadPoints; ++q) {
    PetscScalar fieldVal = 0.0;

    for(int f = 0; f < numBasisFuncs; ++f) {
      fieldVal += x[f]*basis[q*numBasisFuncs+f];
    }
    // Loop over trial functions
    for(int f = 0; f < numBasisFuncs; ++f) {
      for(int d = 0; d < dim; ++d) {
        t_der[d] = 0.0;
        for(int e = 0; e < dim; ++e) t_der[d] += invJ[e*dim+d]*basisDer[(q*numBasisFuncs+f)*dim+e];
      }
      // Loop over basis functions
      for(int g = 0; g < numBasisFuncs; ++g) {
        for(int d = 0; d < dim; ++d) {
          b_der[d] = 0.0;
          for(int e = 0; e < dim; ++e) b_der[d] += invJ[e*dim+d]*basisDer[(q*numBasisFuncs+g)*dim+e];
        }
        PetscScalar product = 0.0;
        for(int d = 0; d < dim; ++d) product += t_der[d]*b_der[d];
        elemMat[f*numBasisFuncs+g] += epsilon*product*quadWeights[q]*detJ;
        // Nonlinear part
        elemMat[f*numBasisFuncs+g] -= basis[q*numBasisFuncs+f]*basis[q*numBasisFuncs+g]*lambda*PetscExpScalar(fieldVal)*quadWeights[q]*detJ;
      }
    }
  }
  PetscFunctionReturn(0);
}

PetscErrorCode faceJacobian(const Obj<ALE::Discretization>& cellDisc, const Obj<ALE::Discretization>& disc, const PetscScalar cellBasisDer[], PetscScalar b_der[], PetscScalar elemMat[], double epsilon, Options *options) {
  const int      dim     = options->dim;
  double        *invJ    = options->invJ;
  double         detJ    = options->fDetJ;
  double        *normal  = options->normal;
  double        *tangent = options->tangent;
  const int      numQuadPoints = disc->getQuadratureSize();
  const double  *quadWeights   = disc->getQuadratureWeights();
  const int      numCellBasisFuncs = cellDisc->getBasisSize();
  const int      numBasisFuncs = disc->getBasisSize();
  const double  *basis         = disc->getBasis();
  //const double  *basisDer      = disc->getBasisDerivatives();
  PetscErrorCode ierr;

  PetscFunctionBegin;
  ierr = PetscMemzero(elemMat, numBasisFuncs*numCellBasisFuncs * sizeof(PetscScalar));CHKERRQ(ierr);
  // Loop over quadrature points
  for(int q = 0; q < numQuadPoints; ++q) {
    // Loop over trial functions
    for(int f = 0; f < numBasisFuncs; ++f) {
      // Loop over basis functions
      for(int g = 0; g < numCellBasisFuncs; ++g) {
        // Linear part
        for(int d = 0; d < dim; ++d) {
          b_der[d] = 0.0;
          for(int e = 0; e < dim; ++e) b_der[d] += invJ[e*dim+d]*cellBasisDer[(q*numCellBasisFuncs+g)*dim+e];
        }
        PetscScalar productN = 0.0, productT = 0.0;
        for(int d = 0; d < dim; ++d) {
          productN += normal[d]*b_der[d];
          for(int e = 0; e < dim-1; ++e) {
            productT += tangent[e*dim+d]*b_der[d];
          }
        }
        elemMat[f*numCellBasisFuncs+g] += basis[q*numBasisFuncs+f]*(epsilon*productN + productT)*quadWeights[q]*detJ;
      }
    }
  }    
  PetscFunctionReturn(0);
}

#undef __FUNCT__
#define __FUNCT__ "Jac_Unstructured"
PetscErrorCode Jac_Unstructured(Mesh mesh, SectionReal section, Mat A, void *ctx)
{
  Options       *options = (Options *) ctx;
  Obj<ALE::Mesh::real_section_type> s;
  Obj<ALE::Mesh> m;
  Obj<ALE::Mesh> bdM;
  PetscScalar   *cellBasisDer;
  PetscErrorCode ierr;

  PetscFunctionBegin;
  ierr = MeshGetMesh(mesh, m);CHKERRQ(ierr);
  ierr = MeshGetMesh(options->bdMesh, bdM);CHKERRQ(ierr);
  ierr = SectionRealGetSection(section, s);CHKERRQ(ierr);
  const Obj<ALE::Mesh::sieve_type>&         sieve         = m->getSieve();
  const Obj<ALE::Discretization>&           disc          = m->getDiscretization("u");
  const Obj<ALE::Discretization>&           bdDisc        = bdM->getDiscretization("u");
  const int                                 numBasisFuncs = disc->getBasisSize();
  const Obj<ALE::Mesh::real_section_type>&  coordinates   = m->getRealSection("coordinates");
  const Obj<ALE::Mesh::order_type>&         order         = m->getFactory()->getGlobalOrder(m, "default", s);
  const int                                 dim           = m->getDimension();
  const int                                 offset        = bdDisc->getQuadratureSize()*disc->getBasisSize()*dim;
  PetscScalar *t_der, *b_der, *elemMat;

  if (dim == 2) {
    cellBasisDer = cellBasisDer2D;
  } else if (dim == 3) {
    cellBasisDer = cellBasisDer3D;
  }
  ierr = MatZeroEntries(A);CHKERRQ(ierr);
  ierr = PetscMalloc3(dim,PetscScalar,&t_der,dim,PetscScalar,&b_der,numBasisFuncs*numBasisFuncs,PetscScalar,&elemMat);CHKERRQ(ierr);

  if (!m->hasLabel("particle")){ ierr = CreateParticleLabel(mesh, options);CHKERRQ(ierr);}

  // Loop over water cells
  const Obj<ALE::Mesh::label_sequence>&     waterCells = m->getLabelStratum("particle", 1);
  const ALE::Mesh::label_sequence::iterator wBegin     = waterCells->begin();
  const ALE::Mesh::label_sequence::iterator wEnd       = waterCells->end();

  for(ALE::Mesh::label_sequence::iterator c_iter = wBegin; c_iter != wEnd; ++c_iter) {
    PetscScalar *x;

    m->computeElementGeometry(coordinates, *c_iter, options->v0, options->J, options->invJ, options->detJ);
    if (options->detJ < 0) SETERRQ2(PETSC_ERR_ARG_OUTOFRANGE, "Invalid determinant %g for element %d", options->detJ, *c_iter);
    ierr = SectionRealRestrict(section, *c_iter, &x);CHKERRQ(ierr);
    ierr = cellJacobian(disc, x, t_der, b_der, elemMat, options->waterEpsilon, options);CHKERRQ(ierr);
    ierr = updateOperator(A, m, s, order, *c_iter, elemMat, ADD_VALUES);CHKERRQ(ierr);
  }
  // Loop over particle cells
  const Obj<ALE::Mesh::label_sequence>&     particleCells = m->getLabelStratum("particle", 2);
  const ALE::Mesh::label_sequence::iterator pBegin        = particleCells->begin();
  const ALE::Mesh::label_sequence::iterator pEnd          = particleCells->end();

  for(ALE::Mesh::label_sequence::iterator c_iter = pBegin; c_iter != pEnd; ++c_iter) {
    PetscScalar *x;

    m->computeElementGeometry(coordinates, *c_iter, options->v0, options->J, options->invJ, options->detJ);
    if (options->detJ < 0) SETERRQ2(PETSC_ERR_ARG_OUTOFRANGE, "Invalid determinant %g for element %d", options->detJ, *c_iter);
    ierr = SectionRealRestrict(section, *c_iter, &x);CHKERRQ(ierr);
    ierr = cellJacobian(disc, x, t_der, b_der, elemMat, options->particleEpsilon, options);CHKERRQ(ierr);
    ierr = updateOperator(A, m, s, order, *c_iter, elemMat, ADD_VALUES);CHKERRQ(ierr);
  }
  // Loop over water boundary
  const Obj<ALE::Mesh::label_type>&         particleBd   = m->getLabel("particleBd");
  const Obj<ALE::Mesh::label_sequence>&     waterBdCells = m->getLabelStratum("particleBd", 3);
  const ALE::Mesh::label_sequence::iterator wBdBegin     = waterBdCells->begin();
  const ALE::Mesh::label_sequence::iterator wBdEnd       = waterBdCells->end();

  for(ALE::Mesh::label_sequence::iterator c_iter = wBdBegin; c_iter != wBdEnd; ++c_iter) {
    const Obj<ALE::Mesh::sieve_type::traits::coneSequence>&     cone   = sieve->cone(*c_iter);
    const ALE::Mesh::sieve_type::traits::coneSequence::iterator cBegin = cone->begin();
    const ALE::Mesh::sieve_type::traits::coneSequence::iterator cEnd   = cone->end();
    int                                                         f      = 0;

    m->computeElementGeometry(coordinates, *c_iter, options->v0, options->J, options->invJ, options->detJ);
    if (options->detJ < 0) SETERRQ2(PETSC_ERR_ARG_OUTOFRANGE, "Invalid determinant %g for face %d", options->detJ, *c_iter);
    for(ALE::Mesh::sieve_type::traits::coneSequence::iterator f_iter = cBegin; f_iter != cEnd; ++f_iter, ++f) {
      if (m->getValue(particleBd, *f_iter)) {
        m->computeFaceGeometry(*c_iter, *f_iter, f, options->invJ, options->fInvJ, options->fDetJ, options->normal, options->tangent);
        ierr = faceJacobian(disc, bdDisc, &cellBasisDer[f*offset], b_der, elemMat, options->waterEpsilon, options);CHKERRQ(ierr);
        ierr = updateOperatorGeneral(A, m, s, order, *f_iter, m, s, order, *c_iter, elemMat, ADD_VALUES);CHKERRQ(ierr);
      }
    }
  }
  // Loop over particle boundary
  const Obj<ALE::Mesh::label_sequence>&     particleBdCells = m->getLabelStratum("particleBd", 2);
  const ALE::Mesh::label_sequence::iterator pBdBegin        = particleBdCells->begin();
  const ALE::Mesh::label_sequence::iterator pBdEnd          = particleBdCells->end();

  for(ALE::Mesh::label_sequence::iterator c_iter = pBdBegin; c_iter != pBdEnd; ++c_iter) {
    const Obj<ALE::Mesh::sieve_type::traits::coneSequence>&     cone   = sieve->cone(*c_iter);
    const ALE::Mesh::sieve_type::traits::coneSequence::iterator cBegin = cone->begin();
    const ALE::Mesh::sieve_type::traits::coneSequence::iterator cEnd   = cone->end();
    int                                                         f      = 0;

    m->computeElementGeometry(coordinates, *c_iter, options->v0, options->J, options->invJ, options->detJ);
    if (options->detJ < 0) SETERRQ2(PETSC_ERR_ARG_OUTOFRANGE, "Invalid determinant %g for face %d", options->detJ, *c_iter);
    for(ALE::Mesh::sieve_type::traits::coneSequence::iterator f_iter = cBegin; f_iter != cEnd; ++f_iter, ++f) {
      if (m->getValue(particleBd, *f_iter)) {
        m->computeFaceGeometry(*c_iter, *f_iter, f, options->invJ, options->fInvJ, options->fDetJ, options->normal, options->tangent);
        for(int e = 1; e < dim-1; ++e) {
          for(int d = 0; d < dim; ++d) options->tangent[e*dim+d] *= -1.0;
        }
        ierr = faceJacobian(disc, bdDisc, &cellBasisDer[f*offset], b_der, elemMat, options->particleEpsilon, options);CHKERRQ(ierr);
        ierr = updateOperatorGeneral(A, m, s, order, *f_iter, m, s, order, *c_iter, elemMat, ADD_VALUES);CHKERRQ(ierr);
      }
    }
  }
  // Cleanup
  ierr = PetscFree3(t_der,b_der,elemMat);CHKERRQ(ierr);
  // Exchange neighbors
  ierr = MatAssemblyBegin(A, MAT_FINAL_ASSEMBLY);CHKERRQ(ierr);
  ierr = MatAssemblyEnd(A, MAT_FINAL_ASSEMBLY);CHKERRQ(ierr);
  PetscFunctionReturn(0);
}

#undef __FUNCT__
#define __FUNCT__ "CreateParticleLabel"
PetscErrorCode CreateParticleLabel(Mesh mesh, Options *options)
{
  Obj<ALE::Mesh> m;
  SectionReal    coordinates;
  PetscErrorCode ierr;

  PetscFunctionBegin;
  ierr = MeshGetMesh(mesh, m);CHKERRQ(ierr);
  ierr = MeshGetSectionReal(mesh, "coordinates", &coordinates);CHKERRQ(ierr);
  const Obj<ALE::Mesh::label_type>&         particleLabel = m->createLabel("particle");
  const Obj<ALE::Mesh::label_sequence>&     cells         = m->heightStratum(0);
  const ALE::Mesh::label_sequence::iterator end           = cells->end();
  const int dim      = m->getDimension();
  const int corners  = m->getSieve()->nCone(*cells->begin(), m->depth())->size();
  double   *centroid = new double[dim];

  // WARNING: This assumes I have a round particle and can mislabel elements if they are
  //          too refined compared to the particle surface. I should either put in a check
  //          or do the correct check with triangles.
  for(ALE::Mesh::label_sequence::iterator c_iter = cells->begin(); c_iter != end; ++c_iter) {
    double *coords;
    double  sqRadius = 0.0;

    ierr = SectionRealRestrict(coordinates, *c_iter, &coords);CHKERRQ(ierr);
    for(int d = 0; d < dim; ++d) {
      centroid[d] = 0.0;
      for(int c = 0; c < corners; ++c) {
        centroid[d] += coords[c*dim+d];
      }
      centroid[d] /= corners;
      sqRadius    += (centroid[d] - 0.5)*(centroid[d] - 0.5);
    }
    if (sqRadius <= options->particleRadius*options->particleRadius + 1.0e-9) {
      m->setValue(particleLabel, *c_iter, 2);
    } else {
      m->setValue(particleLabel, *c_iter, 1);
    }
  }
  delete [] centroid;
  ierr = SectionRealDestroy(coordinates);CHKERRQ(ierr);
  // Label:
  //   particles faces:   1
  //   particle bd cells: 2
  //   water bd cells:    3
  const Obj<ALE::Mesh::sieve_type>&         sieve           = m->getSieve();
  const Obj<ALE::Mesh::label_type>&         particleBdLabel = m->createLabel("particleBd");
  const Obj<ALE::Mesh::label_sequence>&     faces           = m->heightStratum(1);
  const ALE::Mesh::label_sequence::iterator fEnd            = faces->end();

  for(ALE::Mesh::label_sequence::iterator f_iter = faces->begin(); f_iter != fEnd; ++f_iter) {
    const Obj<ALE::Mesh::sieve_type::traits::supportSequence>& support = sieve->support(*f_iter);

    if (support->size() == 2) {
      const ALE::Mesh::point_type cellA = *support->begin();
      const ALE::Mesh::point_type cellB = *(++support->begin());
      const int                   valA  = m->getValue(particleLabel, cellA);
      const int                   valB  = m->getValue(particleLabel, cellB);

      if (valA != valB) {
        m->setValue(particleBdLabel, *f_iter, 1);
        if (valA == 2) {
          m->setValue(particleBdLabel, cellA, 2);
          m->setValue(particleBdLabel, cellB, 3);
        } else {
          m->setValue(particleBdLabel, cellA, 3);
          m->setValue(particleBdLabel, cellB, 2);
        }
      }
    }
  }
  if (options->debug) {particleBdLabel->view("particleBdLabel");}
  PetscFunctionReturn(0);
}

#undef __FUNCT__
#define __FUNCT__ "CreateProblem"
PetscErrorCode CreateProblem(DM dm, Options *options)
{
  PetscFunctionBegin;
  if (options->dim == 2) {
    if (options->bcType == DIRICHLET) {
      if (options->lambda > 0.0) {
        options->func    = nonlinear_2d;
      } else {
        options->func    = zero;
      }
      options->exactFunc = constantField_2d;
    } else {
      options->func      = linear_2d;
      options->exactFunc = cubic_2d;
    }
  } else if (options->dim == 3) {
    if (options->bcType == DIRICHLET) {
      if (options->lambda > 0.0) {
        options->func    = nonlinear_3d;
      } else {
        options->func    = zero;
      }
      options->exactFunc = constantField_3d;
    } else {
      options->func      = linear_3d;
      options->exactFunc = cubic_3d;
    }
  } else {
    SETERRQ1(PETSC_ERR_SUP, "Dimension not supported: %d", options->dim);
  }
  if (options->structured) {
    // The DA defines most of the problem during creation
  } else {
    Mesh           mesh = (Mesh) dm;
    Obj<ALE::Mesh> m;
    int            numBC = (options->bcType == DIRICHLET) ? 1 : 0;
    int            markers[1]  = {1};
    double       (*funcs[1])(const double *coords) = {options->exactFunc};
    PetscErrorCode ierr;

    ierr = MeshGetMesh(mesh, m);CHKERRQ(ierr);
    if (options->dim == 1) {
      ierr = CreateProblem_gen_0(dm, "u", numBC, markers, funcs, options->exactFunc);CHKERRQ(ierr);
    } else if (options->dim == 2) {
      ierr = CreateProblem_gen_1(dm, "u", numBC, markers, funcs, options->exactFunc);CHKERRQ(ierr);
      ierr = CreateProblem_gen_0((DM) options->bdMesh, "u", 0, PETSC_NULL, PETSC_NULL, PETSC_NULL);CHKERRQ(ierr);
    } else if (options->dim == 3) {
      ierr = CreateProblem_gen_2(dm, "u", numBC, markers, funcs, options->exactFunc);CHKERRQ(ierr);
      ierr = CreateProblem_gen_1((DM) options->bdMesh, "u", 0, PETSC_NULL, PETSC_NULL, PETSC_NULL);CHKERRQ(ierr);
    } else {
      SETERRQ1(PETSC_ERR_SUP, "Dimension not supported: %d", options->dim);
    }
<<<<<<< HEAD
    ierr = CreateParticleLabel(mesh, options); CHKERRQ(ierr);
    radius  = options->particleRadius;
    epsilon = options->particleEpsilon;
#if 0
    {
      const Obj<ALE::Mesh::int_section_type>&   groupField = new ALE::Mesh::int_section_type(m->comm(), m->debug());
      const Obj<ALE::Mesh::label_sequence>&     faces      = m->getLabelStratum("particleBd", 1);
      const ALE::Mesh::label_sequence::iterator fEnd       = faces->end();
      Obj<ALE::Mesh>                            bdMesh     = PETSC_NULL;

      for(ALE::Mesh::label_sequence::iterator f_iter = faces->begin(); f_iter != fEnd; ++f_iter) {
        const Obj<ALE::Mesh::sieve_type::traits::coneSequence>& cone = m->getSieve()->cone(*f_iter);

        for(ALE::Mesh::sieve_type::traits::coneSequence::iterator v_iter = cone->begin(); v_iter != cone->end(); ++v_iter) {
          groupField->setFiberDimension(*v_iter, 1);
        }
      }
      groupField->allocatePoint();
      if (options->debug) {groupField->view("Boundary vertices");}
      ALE::MySelection::create(m, bdMesh, groupField);
      m->view("Cohesive Mesh");
    }
#endif
    const Obj<ALE::Mesh::real_section_type> s = m->getRealSection("default");
=======
   // ierr = CreateParticleLabel(mesh, options); CHKERRQ(ierr);
    const ALE::Obj<ALE::Mesh::real_section_type> s = m->getRealSection("default");
>>>>>>> e1ad5877
    s->setDebug(options->debug);
    m->setupField(s);
    if (options->debug) {s->view("Default field");}
  }
  PetscFunctionReturn(0);
}

#undef __FUNCT__
#define __FUNCT__ "CreateExactSolution"
PetscErrorCode CreateExactSolution(DM dm, Options *options)
{
  const int      dim = options->dim;
  PetscTruth     flag;
  PetscErrorCode ierr;

  PetscFunctionBegin;
  if (options->structured) {
    DA  da = (DA) dm;
    PetscScalar (*func)(const double *) = options->func;
    Vec X, U;

    ierr = DAGetGlobalVector(da, &X);CHKERRQ(ierr);
    ierr = DACreateGlobalVector(da, &options->exactSol.vec);CHKERRQ(ierr);
    options->func = options->exactFunc;
    U             = options->exactSol.vec;
    if (dim == 2) {
      ierr = DAFormFunctionLocal(da, (DALocalFunction1) Function_Structured_2d, X, U, (void *) options);CHKERRQ(ierr);
    } else if (dim == 3) {
      ierr = DAFormFunctionLocal(da, (DALocalFunction1) Function_Structured_3d, X, U, (void *) options);CHKERRQ(ierr);
    } else {
      SETERRQ1(PETSC_ERR_SUP, "Dimension not supported: %d", dim);
    }
    ierr = DARestoreGlobalVector(da, &X);CHKERRQ(ierr);
    ierr = PetscOptionsHasName(PETSC_NULL, "-vec_view", &flag);CHKERRQ(ierr);
    if (flag) {ierr = VecView(U, PETSC_VIEWER_STDOUT_WORLD);CHKERRQ(ierr);}
    ierr = PetscOptionsHasName(PETSC_NULL, "-vec_view_draw", &flag);CHKERRQ(ierr);
    if (flag) {ierr = VecView(U, PETSC_VIEWER_DRAW_WORLD);CHKERRQ(ierr);}
    options->func = func;
  } else {
    Mesh mesh = (Mesh) dm;

    Obj<ALE::Mesh> m;
    Obj<ALE::Mesh::real_section_type> s;

    ierr = MeshGetMesh(mesh, m);CHKERRQ(ierr);
    ierr = MeshGetSectionReal(mesh, "exactSolution", &options->exactSol.section);CHKERRQ(ierr);
    ierr = SectionRealGetSection(options->exactSol.section, s);CHKERRQ(ierr);
    m->setupField(s);
    const Obj<ALE::Discretization>&           disc        = m->getDiscretization("u");
    const Obj<ALE::BoundaryCondition>&        bc          = disc->getExactSolution();
    const Obj<ALE::Mesh::label_sequence>&     cells       = m->heightStratum(0);
    const Obj<ALE::Mesh::real_section_type>&  coordinates = m->getRealSection("coordinates");
    const int                                 localDof    = m->sizeWithBC(s, *cells->begin());
    ALE::Mesh::real_section_type::value_type *values      = new ALE::Mesh::real_section_type::value_type[localDof];
    double                                   *v0          = new double[dim];
    double                                   *J           = new double[dim*dim];
    double                                    detJ;

    for(ALE::Mesh::label_sequence::iterator c_iter = cells->begin(); c_iter != cells->end(); ++c_iter) {
      const Obj<ALE::Mesh::coneArray>      closure = ALE::SieveAlg<ALE::Mesh>::closure(m, *c_iter);
      const ALE::Mesh::coneArray::iterator end     = closure->end();
      int                                  v       = 0;

      m->computeElementGeometry(coordinates, *c_iter, v0, J, PETSC_NULL, detJ);
      for(ALE::Mesh::coneArray::iterator cl_iter = closure->begin(); cl_iter != end; ++cl_iter) {
        const int pointDim = s->getFiberDimension(*cl_iter);

        if (pointDim) {
          for(int d = 0; d < pointDim; ++d, ++v) {
            values[v] = (*bc->getDualIntegrator())(v0, J, v, bc->getFunction());
          }
        }
      }
      m->updateAll(s, *c_iter, values);
    }
    delete [] values;
    delete [] v0;
    delete [] J;
    if (!m->hasLabel("particle")){ierr = CreateParticleLabel((Mesh)mesh, options);CHKERRQ(ierr);}
    ierr = PetscOptionsHasName(PETSC_NULL, "-vec_view", &flag);CHKERRQ(ierr);
    if (flag) {s->view("Exact Solution");}
    ierr = PetscOptionsHasName(PETSC_NULL, "-vec_view_vtk", &flag);CHKERRQ(ierr);
    if (flag) {ierr = ViewSection(mesh, options->exactSol.section, "exact_sol.vtk");CHKERRQ(ierr);}
  }
  PetscFunctionReturn(0);
}

#undef __FUNCT__
#define __FUNCT__ "CheckError"
PetscErrorCode CheckError(DM dm, ExactSolType sol, Options *options)
{
  MPI_Comm       comm;
  const char    *name;
  PetscScalar    norm;
  PetscErrorCode ierr;

  PetscFunctionBegin;
  ierr = PetscObjectGetComm((PetscObject) dm, &comm);CHKERRQ(ierr);
  if (options->structured) {
    DA  da = (DA) dm;
    Vec error;

    ierr = DAGetGlobalVector(da, &error);CHKERRQ(ierr);
    ierr = VecCopy(sol.vec, error);CHKERRQ(ierr);
    ierr = VecAXPY(error, -1.0, options->exactSol.vec);CHKERRQ(ierr);
    ierr = VecNorm(error, NORM_2, &norm);CHKERRQ(ierr);
    ierr = DARestoreGlobalVector(da, &error);CHKERRQ(ierr);
    ierr = PetscObjectGetName((PetscObject) sol.vec, &name);CHKERRQ(ierr);
  } else {
    Mesh mesh = (Mesh) dm;

    ierr = CalculateError(mesh, sol.section, &norm, options);CHKERRQ(ierr);
    ierr = PetscObjectGetName((PetscObject) sol.section, &name);CHKERRQ(ierr);
  }
  PetscPrintf(comm, "Error for trial solution %s: %g\n", name, norm);
  PetscFunctionReturn(0);
}

#undef __FUNCT__
#define __FUNCT__ "CheckResidual"
PetscErrorCode CheckResidual(DM dm, ExactSolType sol, Options *options)
{
  MPI_Comm       comm;
  const char    *name;
  PetscScalar    norm;
  PetscTruth     flag;
  PetscErrorCode ierr;

  PetscFunctionBegin;
  ierr = PetscOptionsHasName(PETSC_NULL, "-vec_view", &flag);CHKERRQ(ierr);
  if (options->structured) {
    DA  da = (DA) dm;
    Vec residual;

    ierr = DAGetGlobalVector(da, &residual);CHKERRQ(ierr);
    ierr = PetscObjectSetName((PetscObject) residual, "residual");CHKERRQ(ierr);
    if (options->dim == 2) {
      ierr = DAFormFunctionLocal(da, (DALocalFunction1) Rhs_Structured_2d_FD, sol.vec, residual, (void *) options);CHKERRQ(ierr);
    } else if (options->dim == 3) {
      ierr = DAFormFunctionLocal(da, (DALocalFunction1) Rhs_Structured_3d_FD, sol.vec, residual, (void *) options);CHKERRQ(ierr);
    } else {
      SETERRQ1(PETSC_ERR_SUP, "Dimension not supported: %d", options->dim);
    }
    ierr = VecNorm(residual, NORM_2, &norm);CHKERRQ(ierr);
    if (flag) {ierr = VecView(residual, PETSC_VIEWER_STDOUT_WORLD);CHKERRQ(ierr);}
    ierr = DARestoreGlobalVector(da, &residual);CHKERRQ(ierr);
    ierr = PetscObjectGetName((PetscObject) sol.vec, &name);CHKERRQ(ierr);
  } else {
    Mesh        mesh = (Mesh) dm;
    SectionReal residual;

    ierr = SectionRealDuplicate(sol.section, &residual);CHKERRQ(ierr);
    ierr = PetscObjectSetName((PetscObject) residual, "residual");CHKERRQ(ierr);
    ierr = Rhs_Unstructured(mesh, sol.section, residual, options);CHKERRQ(ierr);
    if (flag) {ierr = SectionRealView(residual, PETSC_VIEWER_STDOUT_WORLD);CHKERRQ(ierr);}
    ierr = SectionRealNorm(residual, mesh, NORM_2, &norm);CHKERRQ(ierr);
    ierr = SectionRealDestroy(residual);CHKERRQ(ierr);
    ierr = PetscObjectGetName((PetscObject) sol.section, &name);CHKERRQ(ierr);
  }
  PetscPrintf(comm, "Residual for trial solution %s: %g\n", name, norm);
  PetscFunctionReturn(0);
}

#undef __FUNCT__
#define __FUNCT__ "CheckJacobian"
PetscErrorCode CheckJacobian(DM dm, ExactSolType sol, Options *options)
{
  MPI_Comm       comm;
  const char    *name;
  PetscScalar    norm;
  PetscTruth     flag;
  PetscErrorCode ierr;

  PetscFunctionBegin;
  ierr = PetscOptionsHasName(PETSC_NULL, "-mat_view", &flag);CHKERRQ(ierr);
  Mesh        mesh = (Mesh) dm;
  Mat         J;
  SectionReal Y, L, M;
  Vec         x, y;

  ierr = SectionRealDuplicate(sol.section, &Y);CHKERRQ(ierr);
  ierr = MeshCreateMatrix(mesh, sol.section, MATAIJ, &J);CHKERRQ(ierr);
  ierr = PetscObjectSetName((PetscObject) J, "Jacobian");CHKERRQ(ierr);
  ierr = Jac_Unstructured(mesh, sol.section, J, options);CHKERRQ(ierr);
  if (flag) {ierr = MatView(J, PETSC_VIEWER_STDOUT_WORLD);CHKERRQ(ierr);}
  ierr = MeshCreateGlobalVector(mesh, &x);CHKERRQ(ierr);
  ierr = VecDuplicate(x, &y);CHKERRQ(ierr);
  ierr = SectionRealToVec(sol.section, mesh, SCATTER_FORWARD, x);CHKERRQ(ierr);
  ierr = MatMult(J, x, y);CHKERRQ(ierr);
  ierr = SectionRealToVec(Y, mesh, SCATTER_REVERSE, y);CHKERRQ(ierr);
  ierr = VecDestroy(x);CHKERRQ(ierr);
  ierr = VecDestroy(y);CHKERRQ(ierr);
  ierr = SectionRealDuplicate(sol.section, &L);CHKERRQ(ierr);
  ierr = SectionRealDuplicate(sol.section, &M);CHKERRQ(ierr);
  ierr = Rhs_Unstructured(mesh, M, L, options);CHKERRQ(ierr);
  ierr = SectionRealAXPY(Y, mesh, 1.0, L);CHKERRQ(ierr);
  ierr = SectionRealNorm(Y, mesh, NORM_2, &norm);CHKERRQ(ierr);
  ierr = SectionRealDestroy(Y);CHKERRQ(ierr);
  ierr = SectionRealDestroy(L);CHKERRQ(ierr);
  ierr = SectionRealDestroy(M);CHKERRQ(ierr);
  ierr = MatDestroy(J);CHKERRQ(ierr);
  ierr = PetscObjectGetName((PetscObject) sol.section, &name);CHKERRQ(ierr);
  ierr = PetscObjectGetComm((PetscObject) sol.section, &comm);CHKERRQ(ierr);
  PetscPrintf(comm, "Error for linear residual for trial solution %s: %g\n", name, norm);
  PetscFunctionReturn(0);
}

#undef __FUNCT__
#define __FUNCT__ "CreateSolver"
PetscErrorCode CreateSolver(DM dm, DMMG **dmmg, Options *options)
{
  MPI_Comm       comm;
  PetscErrorCode ierr;

  PetscFunctionBegin;
  ierr = PetscObjectGetComm((PetscObject) dm, &comm);CHKERRQ(ierr);
  ierr = DMMGCreate(comm, 1, options, dmmg);CHKERRQ(ierr);
  ierr = DMMGSetDM(*dmmg, dm);CHKERRQ(ierr);
  if (options->structured) {
    // Needed if using finite elements
    // ierr = PetscOptionsSetValue("-dmmg_form_function_ghost", PETSC_NULL);CHKERRQ(ierr);
    if (options->dim == 2) {
      ierr = DMMGSetSNESLocal(*dmmg, Rhs_Structured_2d_FD, Jac_Structured_2d_FD, 0, 0);CHKERRQ(ierr);
    } else if (options->dim == 3) {
      ierr = DMMGSetSNESLocal(*dmmg, Rhs_Structured_3d_FD, Jac_Structured_3d_FD, 0, 0);CHKERRQ(ierr);
    } else {
      SETERRQ1(PETSC_ERR_SUP, "Dimension not supported: %d", options->dim);
    }
    for(int l = 0; l < DMMGGetLevels(*dmmg); l++) {
      ierr = DASetUniformCoordinates((DA) (*dmmg)[l]->dm, 0.0, 1.0, 0.0, 1.0, 0.0, 1.0);CHKERRQ(ierr);
    }
  } else {
    if (options->operatorAssembly == ASSEMBLY_FULL) {
      ierr = DMMGSetSNESLocal(*dmmg, Rhs_Unstructured, Jac_Unstructured, 0, 0);CHKERRQ(ierr);
    } else if (options->operatorAssembly == ASSEMBLY_CALCULATED) {
      ierr = DMMGSetMatType(*dmmg, MATSHELL);CHKERRQ(ierr);
      ierr = DMMGSetSNESLocal(*dmmg, Rhs_Unstructured, Jac_Unstructured_Calculated, 0, 0);CHKERRQ(ierr);
    } else if (options->operatorAssembly == ASSEMBLY_STORED) {
      ierr = DMMGSetMatType(*dmmg, MATSHELL);CHKERRQ(ierr);
      ierr = DMMGSetSNESLocal(*dmmg, Rhs_Unstructured, Jac_Unstructured_Stored, 0, 0);CHKERRQ(ierr);
    } else {
      SETERRQ1(PETSC_ERR_ARG_WRONG, "Assembly type not supported: %d", options->operatorAssembly);
    }
  }
  if (options->bcType == NEUMANN) {
    // With Neumann conditions, we tell DMMG that constants are in the null space of the operator
    ierr = DMMGSetNullSpace(*dmmg, PETSC_TRUE, 0, PETSC_NULL);CHKERRQ(ierr);
  }
  PetscFunctionReturn(0);
}

#undef __FUNCT__
#define __FUNCT__ "Solve"
PetscErrorCode Solve(DMMG *dmmg, Options *options)
{
  SNES                snes;
  MPI_Comm            comm;
  PetscInt            its;
  PetscTruth          flag;
  SNESConvergedReason reason;
  PetscErrorCode      ierr;

  PetscFunctionBegin;
  ierr = DMMGSolve(dmmg);CHKERRQ(ierr);
  snes = DMMGGetSNES(dmmg);
  ierr = SNESGetIterationNumber(snes, &its);CHKERRQ(ierr);
  ierr = SNESGetConvergedReason(snes, &reason);CHKERRQ(ierr);
  ierr = PetscObjectGetComm((PetscObject) snes, &comm);CHKERRQ(ierr);
  ierr = PetscPrintf(comm, "Number of Newton iterations = %D\n", its);CHKERRQ(ierr);
  ierr = PetscPrintf(comm, "Reason for solver termination: %s\n", SNESConvergedReasons[reason]);CHKERRQ(ierr);
  ierr = PetscOptionsHasName(PETSC_NULL, "-vec_view", &flag);CHKERRQ(ierr);
  if (flag) {ierr = VecView(DMMGGetx(dmmg), PETSC_VIEWER_STDOUT_WORLD);CHKERRQ(ierr);}
  ierr = PetscOptionsHasName(PETSC_NULL, "-vec_view_draw", &flag);CHKERRQ(ierr);
  if (flag && options->dim == 2) {ierr = VecView(DMMGGetx(dmmg), PETSC_VIEWER_DRAW_WORLD);CHKERRQ(ierr);}
  if (options->structured) {
    ExactSolType sol;

    sol.vec = DMMGGetx(dmmg);
    ierr = CheckError(DMMGGetDM(dmmg), sol, options);CHKERRQ(ierr);
  } else {
    Mesh        mesh = (Mesh) DMMGGetDM(dmmg);
    SectionReal solution;
    Obj<ALE::Mesh::real_section_type> sol;
    double      error;

    ierr = MeshGetSectionReal(mesh, "default", &solution);CHKERRQ(ierr);
    ierr = SectionRealGetSection(solution, sol);CHKERRQ(ierr);
    ierr = SectionRealToVec(solution, mesh, SCATTER_REVERSE, DMMGGetx(dmmg));CHKERRQ(ierr);
    ierr = CalculateError(mesh, solution, &error, options);CHKERRQ(ierr);
    ierr = PetscPrintf(sol->comm(), "Total error: %g\n", error);CHKERRQ(ierr);
    ierr = PetscOptionsHasName(PETSC_NULL, "-vec_view_vtk", &flag);CHKERRQ(ierr);
    if (flag) {ierr = ViewSection(mesh, solution, "sol.vtk");CHKERRQ(ierr);}
    ierr = PetscOptionsHasName(PETSC_NULL, "-vec_view", &flag);CHKERRQ(ierr);
    if (flag) {sol->view("Solution");}
    ierr = PetscOptionsHasName(PETSC_NULL, "-hierarchy_vtk", &flag);CHKERRQ(ierr);
    if (flag) {
      PetscViewer    viewer;
      ierr = PetscViewerCreate(sol->comm(), &viewer);CHKERRQ(ierr);
      ierr = PetscViewerSetType(viewer, PETSC_VIEWER_ASCII);CHKERRQ(ierr);
      ierr = PetscViewerSetFormat(viewer, PETSC_VIEWER_ASCII_VTK);CHKERRQ(ierr);
      ierr = PetscViewerFileSetName(viewer, "mesh_hierarchy.vtk");CHKERRQ(ierr);
      double offset[3] = {1.5, 0.0, 0.0};
      ierr = VTKViewer::writeHeader(viewer);CHKERRQ(ierr);
      ierr = VTKViewer::writeHierarchyVertices(dmmg, viewer, offset);CHKERRQ(ierr);
      ierr = VTKViewer::writeHierarchyElements(dmmg, viewer);CHKERRQ(ierr);
      ierr = PetscViewerDestroy(viewer);CHKERRQ(ierr);
    }
    ierr = SectionRealDestroy(solution);CHKERRQ(ierr);
  }
  PetscFunctionReturn(0);
}

#undef __FUNCT__
#define __FUNCT__ "main"
int main(int argc, char *argv[])
{
  MPI_Comm       comm;
  Options        options;
  DM             dm;
  PetscErrorCode ierr;

  PetscFunctionBegin;
  ierr = PetscInitialize(&argc, &argv, (char *) 0, help);CHKERRQ(ierr);
  comm = PETSC_COMM_WORLD;
  ierr = ProcessOptions(comm, &options);CHKERRQ(ierr);
  try {
    ierr = CreateMesh(comm, &dm, &options);CHKERRQ(ierr);
    ierr = CreateProblem(dm, &options);CHKERRQ(ierr);
    if (options.run == RUN_FULL) {
      DMMG *dmmg;

      ierr = CreateExactSolution(dm, &options);CHKERRQ(ierr);
      ierr = CheckError(dm, options.exactSol, &options);CHKERRQ(ierr);
      ierr = CheckResidual(dm, options.exactSol, &options);CHKERRQ(ierr);
      ierr = CheckJacobian(dm, options.exactSol, &options);CHKERRQ(ierr);
      ierr = CreateSolver(dm, &dmmg, &options);CHKERRQ(ierr);
      ierr = Solve(dmmg, &options);CHKERRQ(ierr);
      ierr = DMMGDestroy(dmmg);CHKERRQ(ierr);
      ierr = DestroyExactSolution(options.exactSol, &options);CHKERRQ(ierr);
    }
    ierr = DestroyMesh(dm, &options);CHKERRQ(ierr);
  } catch(ALE::Exception e) {
    std::cerr << e << std::endl;
  }
  ierr = PetscFinalize();CHKERRQ(ierr);
  PetscFunctionReturn(0);
}<|MERGE_RESOLUTION|>--- conflicted
+++ resolved
@@ -1635,8 +1635,7 @@
     } else {
       SETERRQ1(PETSC_ERR_SUP, "Dimension not supported: %d", options->dim);
     }
-<<<<<<< HEAD
-    ierr = CreateParticleLabel(mesh, options); CHKERRQ(ierr);
+   // ierr = CreateParticleLabel(mesh, options); CHKERRQ(ierr);
     radius  = options->particleRadius;
     epsilon = options->particleEpsilon;
 #if 0
@@ -1660,10 +1659,6 @@
     }
 #endif
     const Obj<ALE::Mesh::real_section_type> s = m->getRealSection("default");
-=======
-   // ierr = CreateParticleLabel(mesh, options); CHKERRQ(ierr);
-    const ALE::Obj<ALE::Mesh::real_section_type> s = m->getRealSection("default");
->>>>>>> e1ad5877
     s->setDebug(options->debug);
     m->setupField(s);
     if (options->debug) {s->view("Default field");}
