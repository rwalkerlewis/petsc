--- conflicted
+++ resolved
@@ -13,14 +13,8 @@
 #include <ALE.hh>
 
 
-<<<<<<< HEAD
 typedef ALE::Two::BiGraph<int,ALE::Two::Rec<int>,ALE::def::Point,ALE::Two::Rec<ALE::def::Point>,int> PointBiGraph;
-typedef ALE::Two::RightConeDuplicationFuser<PointBiGraph,PointBiGraph>   PointConeFuser;
-typedef ALE::Two::ParDelta<PointBiGraph,PointConeFuser>                  PointParDelta;
-=======
-typedef ALE::Two::BiGraph<int,ALE::def::Point,int>                       PointBiGraph;
 typedef ALE::Two::ParDelta<PointBiGraph>                                 PointParDelta;
->>>>>>> 14851946
 typedef PointParDelta::overlap_type                                      PointOverlap;
 typedef PointParDelta::fusion_type                                       PointConeFusion;
 
