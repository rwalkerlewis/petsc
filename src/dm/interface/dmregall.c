--- conflicted
+++ resolved
@@ -56,10 +56,7 @@
 #include <petscfe.h>     /*I  "petscfe.h"  I*/
 
 PETSC_EXTERN PetscErrorCode PetscSpaceCreate_Polynomial(PetscSpace);
-<<<<<<< HEAD
-=======
 PETSC_EXTERN PetscErrorCode PetscSpaceCreate_DG(PetscSpace);
->>>>>>> c59b97d8
 
 #undef __FUNCT__
 #define __FUNCT__ "PetscSpaceRegisterAll"
@@ -84,10 +81,7 @@
   PetscSpaceRegisterAllCalled = PETSC_TRUE;
 
   ierr = PetscSpaceRegister(PETSCSPACEPOLYNOMIAL, PetscSpaceCreate_Polynomial);CHKERRQ(ierr);
-<<<<<<< HEAD
-=======
   ierr = PetscSpaceRegister(PETSCSPACEDG,         PetscSpaceCreate_DG);CHKERRQ(ierr);
->>>>>>> c59b97d8
   PetscFunctionReturn(0);
 }
 
