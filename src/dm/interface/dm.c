#include <petsc/private/dmimpl.h>           /*I      "petscdm.h"          I*/
#include <petsc/private/dmlabelimpl.h>      /*I      "petscdmlabel.h"     I*/
#include <petsc/private/petscdsimpl.h>      /*I      "petscds.h"     I*/
#include <petscdmplex.h>
#include <petscsf.h>
#include <petscds.h>

PetscClassId  DM_CLASSID;
PetscLogEvent DM_Convert, DM_GlobalToLocal, DM_LocalToGlobal, DM_LocalToLocal, DM_LocatePoints, DM_Coarsen, DM_Refine, DM_CreateInterpolation, DM_CreateRestriction;

const char *const DMBoundaryTypes[] = {"NONE","GHOSTED","MIRROR","PERIODIC","TWIST","DM_BOUNDARY_",0};

/*@
  DMCreate - Creates an empty DM object. The type can then be set with DMSetType().

   If you never  call DMSetType()  it will generate an
   error when you try to use the vector.

  Collective on MPI_Comm

  Input Parameter:
. comm - The communicator for the DM object

  Output Parameter:
. dm - The DM object

  Level: beginner

.seealso: DMSetType(), DMDA, DMSLICED, DMCOMPOSITE, DMPLEX, DMMOAB, DMNETWORK
@*/
PetscErrorCode  DMCreate(MPI_Comm comm,DM *dm)
{
  DM             v;
  PetscErrorCode ierr;

  PetscFunctionBegin;
  PetscValidPointer(dm,2);
  *dm = NULL;
  ierr = PetscSysInitializePackage();CHKERRQ(ierr);
  ierr = VecInitializePackage();CHKERRQ(ierr);
  ierr = MatInitializePackage();CHKERRQ(ierr);
  ierr = DMInitializePackage();CHKERRQ(ierr);

  ierr = PetscHeaderCreate(v, DM_CLASSID, "DM", "Distribution Manager", "DM", comm, DMDestroy, DMView);CHKERRQ(ierr);

  v->ltogmap                  = NULL;
  v->bs                       = 1;
  v->coloringtype             = IS_COLORING_GLOBAL;
  ierr                        = PetscSFCreate(comm, &v->sf);CHKERRQ(ierr);
  ierr                        = PetscSFCreate(comm, &v->defaultSF);CHKERRQ(ierr);
  v->labels                   = NULL;
  v->depthLabel               = NULL;
  v->defaultSection           = NULL;
  v->defaultGlobalSection     = NULL;
  v->defaultConstraintSection = NULL;
  v->defaultConstraintMat     = NULL;
  v->L                        = NULL;
  v->maxCell                  = NULL;
  v->bdtype                   = NULL;
  v->dimEmbed                 = PETSC_DEFAULT;
  {
    PetscInt i;
    for (i = 0; i < 10; ++i) {
      v->nullspaceConstructors[i] = NULL;
    }
  }
  ierr = PetscDSCreate(comm, &v->prob);CHKERRQ(ierr);
  v->dmBC = NULL;
  v->coarseMesh = NULL;
  v->outputSequenceNum = -1;
  v->outputSequenceVal = 0.0;
  ierr = DMSetVecType(v,VECSTANDARD);CHKERRQ(ierr);
  ierr = DMSetMatType(v,MATAIJ);CHKERRQ(ierr);
  ierr = PetscNew(&(v->labels));CHKERRQ(ierr);
  v->labels->refct = 1;
  *dm = v;
  PetscFunctionReturn(0);
}

/*@
  DMClone - Creates a DM object with the same topology as the original.

  Collective on MPI_Comm

  Input Parameter:
. dm - The original DM object

  Output Parameter:
. newdm  - The new DM object

  Level: beginner

.keywords: DM, topology, create
@*/
PetscErrorCode DMClone(DM dm, DM *newdm)
{
  PetscSF        sf;
  Vec            coords;
  void          *ctx;
  PetscInt       dim, cdim;
  PetscErrorCode ierr;

  PetscFunctionBegin;
  PetscValidHeaderSpecific(dm, DM_CLASSID, 1);
  PetscValidPointer(newdm,2);
  ierr = DMCreate(PetscObjectComm((PetscObject) dm), newdm);CHKERRQ(ierr);
  ierr = PetscFree((*newdm)->labels);CHKERRQ(ierr);
  dm->labels->refct++;
  (*newdm)->labels = dm->labels;
  (*newdm)->depthLabel = dm->depthLabel;
  ierr = DMGetDimension(dm, &dim);CHKERRQ(ierr);
  ierr = DMSetDimension(*newdm, dim);CHKERRQ(ierr);
  if (dm->ops->clone) {
    ierr = (*dm->ops->clone)(dm, newdm);CHKERRQ(ierr);
  }
  (*newdm)->setupcalled = dm->setupcalled;
  ierr = DMGetPointSF(dm, &sf);CHKERRQ(ierr);
  ierr = DMSetPointSF(*newdm, sf);CHKERRQ(ierr);
  ierr = DMGetApplicationContext(dm, &ctx);CHKERRQ(ierr);
  ierr = DMSetApplicationContext(*newdm, ctx);CHKERRQ(ierr);
  if (dm->coordinateDM) {
    DM           ncdm;
    PetscSection cs;
    PetscInt     pEnd = -1, pEndMax = -1;

    ierr = DMGetDefaultSection(dm->coordinateDM, &cs);CHKERRQ(ierr);
    if (cs) {ierr = PetscSectionGetChart(cs, NULL, &pEnd);CHKERRQ(ierr);}
    ierr = MPI_Allreduce(&pEnd,&pEndMax,1,MPIU_INT,MPI_MAX,PetscObjectComm((PetscObject)dm));CHKERRQ(ierr);
    if (pEndMax >= 0) {
      ierr = DMClone(dm->coordinateDM, &ncdm);CHKERRQ(ierr);
      ierr = DMSetDefaultSection(ncdm, cs);CHKERRQ(ierr);
      ierr = DMSetCoordinateDM(*newdm, ncdm);CHKERRQ(ierr);
      ierr = DMDestroy(&ncdm);CHKERRQ(ierr);
    }
  }
  ierr = DMGetCoordinateDim(dm, &cdim);CHKERRQ(ierr);
  ierr = DMSetCoordinateDim(*newdm, cdim);CHKERRQ(ierr);
  ierr = DMGetCoordinatesLocal(dm, &coords);CHKERRQ(ierr);
  if (coords) {
    ierr = DMSetCoordinatesLocal(*newdm, coords);CHKERRQ(ierr);
  } else {
    ierr = DMGetCoordinates(dm, &coords);CHKERRQ(ierr);
    if (coords) {ierr = DMSetCoordinates(*newdm, coords);CHKERRQ(ierr);}
  }
  if (dm->maxCell) {
    const PetscReal *maxCell, *L;
    const DMBoundaryType *bd;
    ierr = DMGetPeriodicity(dm,     &maxCell, &L, &bd);CHKERRQ(ierr);
    ierr = DMSetPeriodicity(*newdm,  maxCell,  L,  bd);CHKERRQ(ierr);
  }
  PetscFunctionReturn(0);
}

/*@C
       DMSetVecType - Sets the type of vector created with DMCreateLocalVector() and DMCreateGlobalVector()

   Logically Collective on DM

   Input Parameter:
+  da - initial distributed array
.  ctype - the vector type, currently either VECSTANDARD or VECCUSP

   Options Database:
.   -dm_vec_type ctype

   Level: intermediate

.seealso: DMCreate(), DMDestroy(), DM, DMDAInterpolationType, VecType, DMGetVecType()
@*/
PetscErrorCode  DMSetVecType(DM da,VecType ctype)
{
  PetscErrorCode ierr;

  PetscFunctionBegin;
  PetscValidHeaderSpecific(da,DM_CLASSID,1);
  ierr = PetscFree(da->vectype);CHKERRQ(ierr);
  ierr = PetscStrallocpy(ctype,(char**)&da->vectype);CHKERRQ(ierr);
  PetscFunctionReturn(0);
}

/*@C
       DMGetVecType - Gets the type of vector created with DMCreateLocalVector() and DMCreateGlobalVector()

   Logically Collective on DM

   Input Parameter:
.  da - initial distributed array

   Output Parameter:
.  ctype - the vector type

   Level: intermediate

.seealso: DMCreate(), DMDestroy(), DM, DMDAInterpolationType, VecType
@*/
PetscErrorCode  DMGetVecType(DM da,VecType *ctype)
{
  PetscFunctionBegin;
  PetscValidHeaderSpecific(da,DM_CLASSID,1);
  *ctype = da->vectype;
  PetscFunctionReturn(0);
}

/*@
  VecGetDM - Gets the DM defining the data layout of the vector

  Not collective

  Input Parameter:
. v - The Vec

  Output Parameter:
. dm - The DM

  Level: intermediate

.seealso: VecSetDM(), DMGetLocalVector(), DMGetGlobalVector(), DMSetVecType()
@*/
PetscErrorCode VecGetDM(Vec v, DM *dm)
{
  PetscErrorCode ierr;

  PetscFunctionBegin;
  PetscValidHeaderSpecific(v,VEC_CLASSID,1);
  PetscValidPointer(dm,2);
  ierr = PetscObjectQuery((PetscObject) v, "__PETSc_dm", (PetscObject*) dm);CHKERRQ(ierr);
  PetscFunctionReturn(0);
}

/*@
  VecSetDM - Sets the DM defining the data layout of the vector.

  Not collective

  Input Parameters:
+ v - The Vec
- dm - The DM

  Note: This is NOT the same as DMCreateGlobalVector() since it does not change the view methods or perform other customization, but merely sets the DM member.

  Level: intermediate

.seealso: VecGetDM(), DMGetLocalVector(), DMGetGlobalVector(), DMSetVecType()
@*/
PetscErrorCode VecSetDM(Vec v, DM dm)
{
  PetscErrorCode ierr;

  PetscFunctionBegin;
  PetscValidHeaderSpecific(v,VEC_CLASSID,1);
  if (dm) PetscValidHeaderSpecific(dm,DM_CLASSID,2);
  ierr = PetscObjectCompose((PetscObject) v, "__PETSc_dm", (PetscObject) dm);CHKERRQ(ierr);
  PetscFunctionReturn(0);
}

/*@C
       DMSetMatType - Sets the type of matrix created with DMCreateMatrix()

   Logically Collective on DM

   Input Parameter:
+  dm - the DM context
-  ctype - the matrix type

   Options Database:
.   -dm_mat_type ctype

   Level: intermediate

.seealso: DMDACreate1d(), DMDACreate2d(), DMDACreate3d(), DMCreateMatrix(), DMSetMatrixPreallocateOnly(), MatType, DMGetMatType()
@*/
PetscErrorCode  DMSetMatType(DM dm,MatType ctype)
{
  PetscErrorCode ierr;

  PetscFunctionBegin;
  PetscValidHeaderSpecific(dm,DM_CLASSID,1);
  ierr = PetscFree(dm->mattype);CHKERRQ(ierr);
  ierr = PetscStrallocpy(ctype,(char**)&dm->mattype);CHKERRQ(ierr);
  PetscFunctionReturn(0);
}

/*@C
       DMGetMatType - Gets the type of matrix created with DMCreateMatrix()

   Logically Collective on DM

   Input Parameter:
.  dm - the DM context

   Output Parameter:
.  ctype - the matrix type

   Options Database:
.   -dm_mat_type ctype

   Level: intermediate

.seealso: DMDACreate1d(), DMDACreate2d(), DMDACreate3d(), DMCreateMatrix(), DMSetMatrixPreallocateOnly(), MatType, DMSetMatType()
@*/
PetscErrorCode  DMGetMatType(DM dm,MatType *ctype)
{
  PetscFunctionBegin;
  PetscValidHeaderSpecific(dm,DM_CLASSID,1);
  *ctype = dm->mattype;
  PetscFunctionReturn(0);
}

/*@
  MatGetDM - Gets the DM defining the data layout of the matrix

  Not collective

  Input Parameter:
. A - The Mat

  Output Parameter:
. dm - The DM

  Level: intermediate

.seealso: MatSetDM(), DMCreateMatrix(), DMSetMatType()
@*/
PetscErrorCode MatGetDM(Mat A, DM *dm)
{
  PetscErrorCode ierr;

  PetscFunctionBegin;
  PetscValidHeaderSpecific(A,MAT_CLASSID,1);
  PetscValidPointer(dm,2);
  ierr = PetscObjectQuery((PetscObject) A, "__PETSc_dm", (PetscObject*) dm);CHKERRQ(ierr);
  PetscFunctionReturn(0);
}

/*@
  MatSetDM - Sets the DM defining the data layout of the matrix

  Not collective

  Input Parameters:
+ A - The Mat
- dm - The DM

  Level: intermediate

.seealso: MatGetDM(), DMCreateMatrix(), DMSetMatType()
@*/
PetscErrorCode MatSetDM(Mat A, DM dm)
{
  PetscErrorCode ierr;

  PetscFunctionBegin;
  PetscValidHeaderSpecific(A,MAT_CLASSID,1);
  if (dm) PetscValidHeaderSpecific(dm,DM_CLASSID,2);
  ierr = PetscObjectCompose((PetscObject) A, "__PETSc_dm", (PetscObject) dm);CHKERRQ(ierr);
  PetscFunctionReturn(0);
}

/*@C
   DMSetOptionsPrefix - Sets the prefix used for searching for all
   DM options in the database.

   Logically Collective on DM

   Input Parameter:
+  da - the DM context
-  prefix - the prefix to prepend to all option names

   Notes:
   A hyphen (-) must NOT be given at the beginning of the prefix name.
   The first character of all runtime options is AUTOMATICALLY the hyphen.

   Level: advanced

.keywords: DM, set, options, prefix, database

.seealso: DMSetFromOptions()
@*/
PetscErrorCode  DMSetOptionsPrefix(DM dm,const char prefix[])
{
  PetscErrorCode ierr;

  PetscFunctionBegin;
  PetscValidHeaderSpecific(dm,DM_CLASSID,1);
  ierr = PetscObjectSetOptionsPrefix((PetscObject)dm,prefix);CHKERRQ(ierr);
  if (dm->sf) {
    ierr = PetscObjectSetOptionsPrefix((PetscObject)dm->sf,prefix);CHKERRQ(ierr);
  }
  if (dm->defaultSF) {
    ierr = PetscObjectSetOptionsPrefix((PetscObject)dm->defaultSF,prefix);CHKERRQ(ierr);
  }
  PetscFunctionReturn(0);
}

/*@C
   DMAppendOptionsPrefix - Appends to the prefix used for searching for all
   DM options in the database.

   Logically Collective on DM

   Input Parameters:
+  dm - the DM context
-  prefix - the prefix string to prepend to all DM option requests

   Notes:
   A hyphen (-) must NOT be given at the beginning of the prefix name.
   The first character of all runtime options is AUTOMATICALLY the hyphen.

   Level: advanced

.keywords: DM, append, options, prefix, database

.seealso: DMSetOptionsPrefix(), DMGetOptionsPrefix()
@*/
PetscErrorCode  DMAppendOptionsPrefix(DM dm,const char prefix[])
{
  PetscErrorCode ierr;

  PetscFunctionBegin;
  PetscValidHeaderSpecific(dm,DM_CLASSID,1);
  ierr = PetscObjectAppendOptionsPrefix((PetscObject)dm,prefix);CHKERRQ(ierr);
  PetscFunctionReturn(0);
}

/*@C
   DMGetOptionsPrefix - Gets the prefix used for searching for all
   DM options in the database.

   Not Collective

   Input Parameters:
.  dm - the DM context

   Output Parameters:
.  prefix - pointer to the prefix string used is returned

   Notes: On the fortran side, the user should pass in a string 'prefix' of
   sufficient length to hold the prefix.

   Level: advanced

.keywords: DM, set, options, prefix, database

.seealso: DMSetOptionsPrefix(), DMAppendOptionsPrefix()
@*/
PetscErrorCode  DMGetOptionsPrefix(DM dm,const char *prefix[])
{
  PetscErrorCode ierr;

  PetscFunctionBegin;
  PetscValidHeaderSpecific(dm,DM_CLASSID,1);
  ierr = PetscObjectGetOptionsPrefix((PetscObject)dm,prefix);CHKERRQ(ierr);
  PetscFunctionReturn(0);
}

static PetscErrorCode DMCountNonCyclicReferences(DM dm, PetscBool recurseCoarse, PetscBool recurseFine, PetscInt *ncrefct)
{
  PetscInt i, refct = ((PetscObject) dm)->refct;
  DMNamedVecLink nlink;
  PetscErrorCode ierr;

  PetscFunctionBegin;
  /* count all the circular references of DM and its contained Vecs */
  for (i=0; i<DM_MAX_WORK_VECTORS; i++) {
    if (dm->localin[i])  refct--;
    if (dm->globalin[i]) refct--;
  }
  for (nlink=dm->namedglobal; nlink; nlink=nlink->next) refct--;
  for (nlink=dm->namedlocal; nlink; nlink=nlink->next) refct--;
  if (dm->x) {
    DM obj;
    ierr = VecGetDM(dm->x, &obj);CHKERRQ(ierr);
    if (obj == dm) refct--;
  }
  if (dm->coarseMesh && dm->coarseMesh->fineMesh == dm) {
    refct--;
    if (recurseCoarse) {
      PetscInt coarseCount;

      ierr = DMCountNonCyclicReferences(dm->coarseMesh, PETSC_TRUE, PETSC_FALSE,&coarseCount);CHKERRQ(ierr);
      refct += coarseCount;
    }
  }
  if (dm->fineMesh && dm->fineMesh->coarseMesh == dm) {
    refct--;
    if (recurseFine) {
      PetscInt fineCount;

      ierr = DMCountNonCyclicReferences(dm->fineMesh, PETSC_FALSE, PETSC_TRUE,&fineCount);CHKERRQ(ierr);
      refct += fineCount;
    }
  }
  *ncrefct = refct;
  PetscFunctionReturn(0);
}

PetscErrorCode DMDestroyLabelLinkList(DM dm)
{
  PetscErrorCode ierr;

  PetscFunctionBegin;
  if (!--(dm->labels->refct)) {
    DMLabelLink next = dm->labels->next;

    /* destroy the labels */
    while (next) {
      DMLabelLink tmp = next->next;

      ierr = DMLabelDestroy(&next->label);CHKERRQ(ierr);
      ierr = PetscFree(next);CHKERRQ(ierr);
      next = tmp;
    }
    ierr = PetscFree(dm->labels);CHKERRQ(ierr);
  }
  PetscFunctionReturn(0);
}

/*@
    DMDestroy - Destroys a vector packer or DM.

    Collective on DM

    Input Parameter:
.   dm - the DM object to destroy

    Level: developer

.seealso DMView(), DMCreateGlobalVector(), DMCreateInterpolation(), DMCreateColoring(), DMCreateMatrix()

@*/
PetscErrorCode  DMDestroy(DM *dm)
{
  PetscInt       i, cnt;
  DMNamedVecLink nlink,nnext;
  PetscErrorCode ierr;

  PetscFunctionBegin;
  if (!*dm) PetscFunctionReturn(0);
  PetscValidHeaderSpecific((*dm),DM_CLASSID,1);

  /* count all non-cyclic references in the doubly-linked list of coarse<->fine meshes */
  ierr = DMCountNonCyclicReferences(*dm,PETSC_TRUE,PETSC_TRUE,&cnt);CHKERRQ(ierr);
  --((PetscObject)(*dm))->refct;
  if (--cnt > 0) {*dm = 0; PetscFunctionReturn(0);}
  /*
     Need this test because the dm references the vectors that
     reference the dm, so destroying the dm calls destroy on the
     vectors that cause another destroy on the dm
  */
  if (((PetscObject)(*dm))->refct < 0) PetscFunctionReturn(0);
  ((PetscObject) (*dm))->refct = 0;
  for (i=0; i<DM_MAX_WORK_VECTORS; i++) {
    if ((*dm)->localout[i]) SETERRQ(PETSC_COMM_SELF,PETSC_ERR_ARG_WRONGSTATE,"Destroying a DM that has a local vector obtained with DMGetLocalVector()");
    ierr = VecDestroy(&(*dm)->localin[i]);CHKERRQ(ierr);
  }
  nnext=(*dm)->namedglobal;
  (*dm)->namedglobal = NULL;
  for (nlink=nnext; nlink; nlink=nnext) { /* Destroy the named vectors */
    nnext = nlink->next;
    if (nlink->status != DMVEC_STATUS_IN) SETERRQ1(((PetscObject)*dm)->comm,PETSC_ERR_ARG_WRONGSTATE,"DM still has Vec named '%s' checked out",nlink->name);
    ierr = PetscFree(nlink->name);CHKERRQ(ierr);
    ierr = VecDestroy(&nlink->X);CHKERRQ(ierr);
    ierr = PetscFree(nlink);CHKERRQ(ierr);
  }
  nnext=(*dm)->namedlocal;
  (*dm)->namedlocal = NULL;
  for (nlink=nnext; nlink; nlink=nnext) { /* Destroy the named local vectors */
    nnext = nlink->next;
    if (nlink->status != DMVEC_STATUS_IN) SETERRQ1(((PetscObject)*dm)->comm,PETSC_ERR_ARG_WRONGSTATE,"DM still has Vec named '%s' checked out",nlink->name);
    ierr = PetscFree(nlink->name);CHKERRQ(ierr);
    ierr = VecDestroy(&nlink->X);CHKERRQ(ierr);
    ierr = PetscFree(nlink);CHKERRQ(ierr);
  }

  /* Destroy the list of hooks */
  {
    DMCoarsenHookLink link,next;
    for (link=(*dm)->coarsenhook; link; link=next) {
      next = link->next;
      ierr = PetscFree(link);CHKERRQ(ierr);
    }
    (*dm)->coarsenhook = NULL;
  }
  {
    DMRefineHookLink link,next;
    for (link=(*dm)->refinehook; link; link=next) {
      next = link->next;
      ierr = PetscFree(link);CHKERRQ(ierr);
    }
    (*dm)->refinehook = NULL;
  }
  {
    DMSubDomainHookLink link,next;
    for (link=(*dm)->subdomainhook; link; link=next) {
      next = link->next;
      ierr = PetscFree(link);CHKERRQ(ierr);
    }
    (*dm)->subdomainhook = NULL;
  }
  {
    DMGlobalToLocalHookLink link,next;
    for (link=(*dm)->gtolhook; link; link=next) {
      next = link->next;
      ierr = PetscFree(link);CHKERRQ(ierr);
    }
    (*dm)->gtolhook = NULL;
  }
  {
    DMLocalToGlobalHookLink link,next;
    for (link=(*dm)->ltoghook; link; link=next) {
      next = link->next;
      ierr = PetscFree(link);CHKERRQ(ierr);
    }
    (*dm)->ltoghook = NULL;
  }
  /* Destroy the work arrays */
  {
    DMWorkLink link,next;
    if ((*dm)->workout) SETERRQ(PETSC_COMM_SELF,PETSC_ERR_ARG_WRONGSTATE,"Work array still checked out");
    for (link=(*dm)->workin; link; link=next) {
      next = link->next;
      ierr = PetscFree(link->mem);CHKERRQ(ierr);
      ierr = PetscFree(link);CHKERRQ(ierr);
    }
    (*dm)->workin = NULL;
  }
  if (!--((*dm)->labels->refct)) {
    DMLabelLink next = (*dm)->labels->next;

    /* destroy the labels */
    while (next) {
      DMLabelLink tmp = next->next;

      ierr = DMLabelDestroy(&next->label);CHKERRQ(ierr);
      ierr = PetscFree(next);CHKERRQ(ierr);
      next = tmp;
    }
    ierr = PetscFree((*dm)->labels);CHKERRQ(ierr);
  }
  {
    DMBoundary next = (*dm)->boundary;
    while (next) {
      DMBoundary b = next;

      next = b->next;
      ierr = PetscFree(b);CHKERRQ(ierr);
    }
  }

  ierr = PetscObjectDestroy(&(*dm)->dmksp);CHKERRQ(ierr);
  ierr = PetscObjectDestroy(&(*dm)->dmsnes);CHKERRQ(ierr);
  ierr = PetscObjectDestroy(&(*dm)->dmts);CHKERRQ(ierr);

  if ((*dm)->ctx && (*dm)->ctxdestroy) {
    ierr = (*(*dm)->ctxdestroy)(&(*dm)->ctx);CHKERRQ(ierr);
  }
  ierr = VecDestroy(&(*dm)->x);CHKERRQ(ierr);
  ierr = MatFDColoringDestroy(&(*dm)->fd);CHKERRQ(ierr);
  ierr = DMClearGlobalVectors(*dm);CHKERRQ(ierr);
  ierr = ISLocalToGlobalMappingDestroy(&(*dm)->ltogmap);CHKERRQ(ierr);
  ierr = PetscFree((*dm)->vectype);CHKERRQ(ierr);
  ierr = PetscFree((*dm)->mattype);CHKERRQ(ierr);

  ierr = PetscSectionDestroy(&(*dm)->defaultSection);CHKERRQ(ierr);
  ierr = PetscSectionDestroy(&(*dm)->defaultGlobalSection);CHKERRQ(ierr);
  ierr = PetscLayoutDestroy(&(*dm)->map);CHKERRQ(ierr);
  ierr = PetscSectionDestroy(&(*dm)->defaultConstraintSection);CHKERRQ(ierr);
  ierr = MatDestroy(&(*dm)->defaultConstraintMat);CHKERRQ(ierr);
  ierr = PetscSFDestroy(&(*dm)->sf);CHKERRQ(ierr);
  ierr = PetscSFDestroy(&(*dm)->defaultSF);CHKERRQ(ierr);
  ierr = PetscSFDestroy(&(*dm)->sfNatural);CHKERRQ(ierr);

  if ((*dm)->coarseMesh && (*dm)->coarseMesh->fineMesh == *dm) {
    ierr = DMSetFineDM((*dm)->coarseMesh,NULL);CHKERRQ(ierr);
  }
  ierr = DMDestroy(&(*dm)->coarseMesh);CHKERRQ(ierr);
  if ((*dm)->fineMesh && (*dm)->fineMesh->coarseMesh == *dm) {
    ierr = DMSetCoarseDM((*dm)->fineMesh,NULL);CHKERRQ(ierr);
  }
  ierr = DMDestroy(&(*dm)->fineMesh);CHKERRQ(ierr);
  ierr = DMDestroy(&(*dm)->coordinateDM);CHKERRQ(ierr);
  ierr = VecDestroy(&(*dm)->coordinates);CHKERRQ(ierr);
  ierr = VecDestroy(&(*dm)->coordinatesLocal);CHKERRQ(ierr);
  ierr = PetscFree3((*dm)->L,(*dm)->maxCell,(*dm)->bdtype);CHKERRQ(ierr);

  ierr = PetscDSDestroy(&(*dm)->prob);CHKERRQ(ierr);
  ierr = DMDestroy(&(*dm)->dmBC);CHKERRQ(ierr);
  /* if memory was published with SAWs then destroy it */
  ierr = PetscObjectSAWsViewOff((PetscObject)*dm);CHKERRQ(ierr);

  ierr = (*(*dm)->ops->destroy)(*dm);CHKERRQ(ierr);
  /* We do not destroy (*dm)->data here so that we can reference count backend objects */
  ierr = PetscHeaderDestroy(dm);CHKERRQ(ierr);
  PetscFunctionReturn(0);
}

/*@
    DMSetUp - sets up the data structures inside a DM object

    Collective on DM

    Input Parameter:
.   dm - the DM object to setup

    Level: developer

.seealso DMView(), DMCreateGlobalVector(), DMCreateInterpolation(), DMCreateColoring(), DMCreateMatrix()

@*/
PetscErrorCode  DMSetUp(DM dm)
{
  PetscErrorCode ierr;

  PetscFunctionBegin;
  PetscValidHeaderSpecific(dm,DM_CLASSID,1);
  if (dm->setupcalled) PetscFunctionReturn(0);
  if (dm->ops->setup) {
    ierr = (*dm->ops->setup)(dm);CHKERRQ(ierr);
  }
  dm->setupcalled = PETSC_TRUE;
  PetscFunctionReturn(0);
}

/*@
    DMSetFromOptions - sets parameters in a DM from the options database

    Collective on DM

    Input Parameter:
.   dm - the DM object to set options for

    Options Database:
+   -dm_preallocate_only - Only preallocate the matrix for DMCreateMatrix(), but do not fill it with zeros
.   -dm_vec_type <type>  - type of vector to create inside DM
.   -dm_mat_type <type>  - type of matrix to create inside DM
-   -dm_coloring_type    - <global or ghosted>

    Level: developer

.seealso DMView(), DMCreateGlobalVector(), DMCreateInterpolation(), DMCreateColoring(), DMCreateMatrix()

@*/
PetscErrorCode  DMSetFromOptions(DM dm)
{
  char           typeName[256];
  PetscBool      flg;
  PetscErrorCode ierr;

  PetscFunctionBegin;
  PetscValidHeaderSpecific(dm,DM_CLASSID,1);
  if (dm->prob) {
    ierr = PetscDSSetFromOptions(dm->prob);CHKERRQ(ierr);
  }
  if (dm->sf) {
    ierr = PetscSFSetFromOptions(dm->sf);CHKERRQ(ierr);
  }
  if (dm->defaultSF) {
    ierr = PetscSFSetFromOptions(dm->defaultSF);CHKERRQ(ierr);
  }
  ierr = PetscObjectOptionsBegin((PetscObject)dm);CHKERRQ(ierr);
  ierr = PetscOptionsBool("-dm_preallocate_only","only preallocate matrix, but do not set column indices","DMSetMatrixPreallocateOnly",dm->prealloc_only,&dm->prealloc_only,NULL);CHKERRQ(ierr);
  ierr = PetscOptionsFList("-dm_vec_type","Vector type used for created vectors","DMSetVecType",VecList,dm->vectype,typeName,256,&flg);CHKERRQ(ierr);
  if (flg) {
    ierr = DMSetVecType(dm,typeName);CHKERRQ(ierr);
  }
  ierr = PetscOptionsFList("-dm_mat_type","Matrix type used for created matrices","DMSetMatType",MatList,dm->mattype ? dm->mattype : typeName,typeName,sizeof(typeName),&flg);CHKERRQ(ierr);
  if (flg) {
    ierr = DMSetMatType(dm,typeName);CHKERRQ(ierr);
  }
  ierr = PetscOptionsEnum("-dm_is_coloring_type","Global or local coloring of Jacobian","ISColoringType",ISColoringTypes,(PetscEnum)dm->coloringtype,(PetscEnum*)&dm->coloringtype,NULL);CHKERRQ(ierr);
  if (dm->ops->setfromoptions) {
    ierr = (*dm->ops->setfromoptions)(PetscOptionsObject,dm);CHKERRQ(ierr);
  }
  /* process any options handlers added with PetscObjectAddOptionsHandler() */
  ierr = PetscObjectProcessOptionsHandlers(PetscOptionsObject,(PetscObject) dm);CHKERRQ(ierr);
  ierr = PetscOptionsEnd();CHKERRQ(ierr);
  PetscFunctionReturn(0);
}

/*@C
    DMView - Views a DM

    Collective on DM

    Input Parameter:
+   dm - the DM object to view
-   v - the viewer

    Level: beginner

.seealso DMDestroy(), DMCreateGlobalVector(), DMCreateInterpolation(), DMCreateColoring(), DMCreateMatrix()

@*/
PetscErrorCode  DMView(DM dm,PetscViewer v)
{
  PetscErrorCode ierr;
  PetscBool      isbinary;

  PetscFunctionBegin;
  PetscValidHeaderSpecific(dm,DM_CLASSID,1);
  if (!v) {
    ierr = PetscViewerASCIIGetStdout(PetscObjectComm((PetscObject)dm),&v);CHKERRQ(ierr);
  }
  ierr = PetscObjectPrintClassNamePrefixType((PetscObject)dm,v);CHKERRQ(ierr);
  ierr = PetscObjectTypeCompare((PetscObject)v,PETSCVIEWERBINARY,&isbinary);CHKERRQ(ierr);
  if (isbinary) {
    PetscInt classid = DM_FILE_CLASSID;
    char     type[256];

    ierr = PetscViewerBinaryWrite(v,&classid,1,PETSC_INT,PETSC_FALSE);CHKERRQ(ierr);
    ierr = PetscStrncpy(type,((PetscObject)dm)->type_name,256);CHKERRQ(ierr);
    ierr = PetscViewerBinaryWrite(v,type,256,PETSC_CHAR,PETSC_FALSE);CHKERRQ(ierr);
  }
  if (dm->ops->view) {
    ierr = (*dm->ops->view)(dm,v);CHKERRQ(ierr);
  }
  PetscFunctionReturn(0);
}

/*@
    DMCreateGlobalVector - Creates a global vector from a DM object

    Collective on DM

    Input Parameter:
.   dm - the DM object

    Output Parameter:
.   vec - the global vector

    Level: beginner

.seealso DMDestroy(), DMView(), DMCreateInterpolation(), DMCreateColoring(), DMCreateMatrix()

@*/
PetscErrorCode  DMCreateGlobalVector(DM dm,Vec *vec)
{
  PetscErrorCode ierr;

  PetscFunctionBegin;
  PetscValidHeaderSpecific(dm,DM_CLASSID,1);
  ierr = (*dm->ops->createglobalvector)(dm,vec);CHKERRQ(ierr);
  PetscFunctionReturn(0);
}

/*@
    DMCreateLocalVector - Creates a local vector from a DM object

    Not Collective

    Input Parameter:
.   dm - the DM object

    Output Parameter:
.   vec - the local vector

    Level: beginner

.seealso DMDestroy(), DMView(), DMCreateInterpolation(), DMCreateColoring(), DMCreateMatrix()

@*/
PetscErrorCode  DMCreateLocalVector(DM dm,Vec *vec)
{
  PetscErrorCode ierr;

  PetscFunctionBegin;
  PetscValidHeaderSpecific(dm,DM_CLASSID,1);
  ierr = (*dm->ops->createlocalvector)(dm,vec);CHKERRQ(ierr);
  PetscFunctionReturn(0);
}

/*@
   DMGetLocalToGlobalMapping - Accesses the local-to-global mapping in a DM.

   Collective on DM

   Input Parameter:
.  dm - the DM that provides the mapping

   Output Parameter:
.  ltog - the mapping

   Level: intermediate

   Notes:
   This mapping can then be used by VecSetLocalToGlobalMapping() or
   MatSetLocalToGlobalMapping().

.seealso: DMCreateLocalVector()
@*/
PetscErrorCode DMGetLocalToGlobalMapping(DM dm,ISLocalToGlobalMapping *ltog)
{
  PetscInt       bs = -1, bsLocal, bsMin, bsMax;
  PetscErrorCode ierr;

  PetscFunctionBegin;
  PetscValidHeaderSpecific(dm,DM_CLASSID,1);
  PetscValidPointer(ltog,2);
  if (!dm->ltogmap) {
    PetscSection section, sectionGlobal;

    ierr = DMGetDefaultSection(dm, &section);CHKERRQ(ierr);
    if (section) {
      const PetscInt *cdofs;
      PetscInt       *ltog;
      PetscInt        pStart, pEnd, n, p, k, l;

      ierr = DMGetDefaultGlobalSection(dm, &sectionGlobal);CHKERRQ(ierr);
      ierr = PetscSectionGetChart(section, &pStart, &pEnd);CHKERRQ(ierr);
      ierr = PetscSectionGetStorageSize(section, &n);CHKERRQ(ierr);
      ierr = PetscMalloc1(n, &ltog);CHKERRQ(ierr); /* We want the local+overlap size */
      for (p = pStart, l = 0; p < pEnd; ++p) {
        PetscInt bdof, cdof, dof, off, c, cind = 0;

        /* Should probably use constrained dofs */
        ierr = PetscSectionGetDof(section, p, &dof);CHKERRQ(ierr);
        ierr = PetscSectionGetConstraintDof(section, p, &cdof);CHKERRQ(ierr);
        ierr = PetscSectionGetConstraintIndices(section, p, &cdofs);CHKERRQ(ierr);
        ierr = PetscSectionGetOffset(sectionGlobal, p, &off);CHKERRQ(ierr);
        /* If you have dofs, and constraints, and they are unequal, we set the blocksize to 1 */
        bdof = cdof && (dof-cdof) ? 1 : dof;
        if (dof) {
          if (bs < 0)          {bs = bdof;}
          else if (bs != bdof) {bs = 1;}
        }
        for (c = 0; c < dof; ++c, ++l) {
          if ((cind < cdof) && (c == cdofs[cind])) ltog[l] = off < 0 ? off-c : off+c;
          else                                     ltog[l] = (off < 0 ? -(off+1) : off) + c;
        }
      }
      /* Must have same blocksize on all procs (some might have no points) */
      bsLocal = bs;
      ierr = MPIU_Allreduce(&bsLocal, &bsMax, 1, MPIU_INT, MPI_MAX, PetscObjectComm((PetscObject)dm));CHKERRQ(ierr);
      bsLocal = bs < 0 ? bsMax : bs;
      ierr = MPIU_Allreduce(&bsLocal, &bsMin, 1, MPIU_INT, MPI_MIN, PetscObjectComm((PetscObject)dm));CHKERRQ(ierr);
      if (bsMin != bsMax) {bs = 1;}
      else                {bs = bsMax;}
      bs   = bs < 0 ? 1 : bs;
      /* Must reduce indices by blocksize */
      if (bs > 1) {
        for (l = 0, k = 0; l < n; l += bs, ++k) ltog[k] = ltog[l]/bs;
        n /= bs;
      }
      ierr = ISLocalToGlobalMappingCreate(PetscObjectComm((PetscObject)dm), bs, n, ltog, PETSC_OWN_POINTER, &dm->ltogmap);CHKERRQ(ierr);
      ierr = PetscLogObjectParent((PetscObject)dm, (PetscObject)dm->ltogmap);CHKERRQ(ierr);
    } else {
      if (!dm->ops->getlocaltoglobalmapping) SETERRQ(PetscObjectComm((PetscObject)dm),PETSC_ERR_SUP,"DM can not create LocalToGlobalMapping");
      ierr = (*dm->ops->getlocaltoglobalmapping)(dm);CHKERRQ(ierr);
    }
  }
  *ltog = dm->ltogmap;
  PetscFunctionReturn(0);
}

/*@
   DMGetBlockSize - Gets the inherent block size associated with a DM

   Not Collective

   Input Parameter:
.  dm - the DM with block structure

   Output Parameter:
.  bs - the block size, 1 implies no exploitable block structure

   Level: intermediate

.seealso: ISCreateBlock(), VecSetBlockSize(), MatSetBlockSize(), DMGetLocalToGlobalMapping()
@*/
PetscErrorCode  DMGetBlockSize(DM dm,PetscInt *bs)
{
  PetscFunctionBegin;
  PetscValidHeaderSpecific(dm,DM_CLASSID,1);
  PetscValidPointer(bs,2);
  if (dm->bs < 1) SETERRQ(PETSC_COMM_SELF,PETSC_ERR_ARG_WRONGSTATE,"DM does not have enough information to provide a block size yet");
  *bs = dm->bs;
  PetscFunctionReturn(0);
}

/*@
    DMCreateInterpolation - Gets interpolation matrix between two DM objects

    Collective on DM

    Input Parameter:
+   dm1 - the DM object
-   dm2 - the second, finer DM object

    Output Parameter:
+  mat - the interpolation
-  vec - the scaling (optional)

    Level: developer

    Notes:  For DMDA objects this only works for "uniform refinement", that is the refined mesh was obtained DMRefine() or the coarse mesh was obtained by
        DMCoarsen(). The coordinates set into the DMDA are completely ignored in computing the interpolation.

        For DMDA objects you can use this interpolation (more precisely the interpolation from the DMGetCoordinateDM()) to interpolate the mesh coordinate vectors
        EXCEPT in the periodic case where it does not make sense since the coordinate vectors are not periodic.


.seealso DMDestroy(), DMView(), DMCreateGlobalVector(), DMCreateColoring(), DMCreateMatrix(), DMRefine(), DMCoarsen(), DMCreateRestriction()

@*/
PetscErrorCode  DMCreateInterpolation(DM dm1,DM dm2,Mat *mat,Vec *vec)
{
  PetscErrorCode ierr;

  PetscFunctionBegin;
  PetscValidHeaderSpecific(dm1,DM_CLASSID,1);
  PetscValidHeaderSpecific(dm2,DM_CLASSID,2);
  ierr = PetscLogEventBegin(DM_CreateInterpolation,dm1,dm2,0,0);CHKERRQ(ierr);
  ierr = (*dm1->ops->createinterpolation)(dm1,dm2,mat,vec);CHKERRQ(ierr);
  ierr = PetscLogEventEnd(DM_CreateInterpolation,dm1,dm2,0,0);CHKERRQ(ierr);
  PetscFunctionReturn(0);
}

/*@
    DMCreateRestriction - Gets restriction matrix between two DM objects

    Collective on DM

    Input Parameter:
+   dm1 - the DM object
-   dm2 - the second, finer DM object

    Output Parameter:
.  mat - the restriction


    Level: developer

    Notes:  For DMDA objects this only works for "uniform refinement", that is the refined mesh was obtained DMRefine() or the coarse mesh was obtained by
        DMCoarsen(). The coordinates set into the DMDA are completely ignored in computing the interpolation.

 
.seealso DMDestroy(), DMView(), DMCreateGlobalVector(), DMCreateColoring(), DMCreateMatrix(), DMRefine(), DMCoarsen(), DMCreateInterpolation()

@*/
PetscErrorCode  DMCreateRestriction(DM dm1,DM dm2,Mat *mat)
{
  PetscErrorCode ierr;

  PetscFunctionBegin;
  PetscValidHeaderSpecific(dm1,DM_CLASSID,1);
  PetscValidHeaderSpecific(dm2,DM_CLASSID,2);
  ierr = PetscLogEventBegin(DM_CreateRestriction,dm1,dm2,0,0);CHKERRQ(ierr);
  if (!dm1->ops->createrestriction) SETERRQ(PetscObjectComm((PetscObject)dm1),PETSC_ERR_SUP,"DMCreateRestriction not implemented for this type");
  ierr = (*dm1->ops->createrestriction)(dm1,dm2,mat);CHKERRQ(ierr);
  ierr = PetscLogEventEnd(DM_CreateRestriction,dm1,dm2,0,0);CHKERRQ(ierr);
  PetscFunctionReturn(0);
}

/*@
    DMCreateInjection - Gets injection matrix between two DM objects

    Collective on DM

    Input Parameter:
+   dm1 - the DM object
-   dm2 - the second, finer DM object

    Output Parameter:
.   mat - the injection

    Level: developer

   Notes:  For DMDA objects this only works for "uniform refinement", that is the refined mesh was obtained DMRefine() or the coarse mesh was obtained by
        DMCoarsen(). The coordinates set into the DMDA are completely ignored in computing the injection.

.seealso DMDestroy(), DMView(), DMCreateGlobalVector(), DMCreateColoring(), DMCreateMatrix(), DMCreateInterpolation()

@*/
PetscErrorCode  DMCreateInjection(DM dm1,DM dm2,Mat *mat)
{
  PetscErrorCode ierr;

  PetscFunctionBegin;
  PetscValidHeaderSpecific(dm1,DM_CLASSID,1);
  PetscValidHeaderSpecific(dm2,DM_CLASSID,2);
  if (!dm1->ops->getinjection) SETERRQ(PetscObjectComm((PetscObject)dm1),PETSC_ERR_SUP,"DMCreateInjection not implemented for this type");
  ierr = (*dm1->ops->getinjection)(dm1,dm2,mat);CHKERRQ(ierr);
  PetscFunctionReturn(0);
}

/*@
    DMCreateColoring - Gets coloring for a DM

    Collective on DM

    Input Parameter:
+   dm - the DM object
-   ctype - IS_COLORING_LOCAL or IS_COLORING_GLOBAL

    Output Parameter:
.   coloring - the coloring

    Level: developer

.seealso DMDestroy(), DMView(), DMCreateGlobalVector(), DMCreateInterpolation(), DMCreateMatrix(), DMSetMatType()

@*/
PetscErrorCode  DMCreateColoring(DM dm,ISColoringType ctype,ISColoring *coloring)
{
  PetscErrorCode ierr;

  PetscFunctionBegin;
  PetscValidHeaderSpecific(dm,DM_CLASSID,1);
  if (!dm->ops->getcoloring) SETERRQ(PetscObjectComm((PetscObject)dm),PETSC_ERR_SUP,"No coloring for this type of DM yet");
  ierr = (*dm->ops->getcoloring)(dm,ctype,coloring);CHKERRQ(ierr);
  PetscFunctionReturn(0);
}

/*@
    DMCreateMatrix - Gets empty Jacobian for a DM

    Collective on DM

    Input Parameter:
.   dm - the DM object

    Output Parameter:
.   mat - the empty Jacobian

    Level: beginner

    Notes: This properly preallocates the number of nonzeros in the sparse matrix so you
       do not need to do it yourself.

       By default it also sets the nonzero structure and puts in the zero entries. To prevent setting
       the nonzero pattern call DMSetMatrixPreallocateOnly()

       For structured grid problems, when you call MatView() on this matrix it is displayed using the global natural ordering, NOT in the ordering used
       internally by PETSc.

       For structured grid problems, in general it is easiest to use MatSetValuesStencil() or MatSetValuesLocal() to put values into the matrix because MatSetValues() requires
       the indices for the global numbering for DMDAs which is complicated.

.seealso DMDestroy(), DMView(), DMCreateGlobalVector(), DMCreateInterpolation(), DMSetMatType()

@*/
PetscErrorCode  DMCreateMatrix(DM dm,Mat *mat)
{
  PetscErrorCode ierr;

  PetscFunctionBegin;
  PetscValidHeaderSpecific(dm,DM_CLASSID,1);
  ierr = MatInitializePackage();CHKERRQ(ierr);
  PetscValidHeaderSpecific(dm,DM_CLASSID,1);
  PetscValidPointer(mat,3);
  ierr = (*dm->ops->creatematrix)(dm,mat);CHKERRQ(ierr);
  PetscFunctionReturn(0);
}

/*@
  DMSetMatrixPreallocateOnly - When DMCreateMatrix() is called the matrix will be properly
    preallocated but the nonzero structure and zero values will not be set.

  Logically Collective on DM

  Input Parameter:
+ dm - the DM
- only - PETSC_TRUE if only want preallocation

  Level: developer
.seealso DMCreateMatrix(), DMSetMatrixStructureOnly()
@*/
PetscErrorCode DMSetMatrixPreallocateOnly(DM dm, PetscBool only)
{
  PetscFunctionBegin;
  PetscValidHeaderSpecific(dm,DM_CLASSID,1);
  dm->prealloc_only = only;
  PetscFunctionReturn(0);
}

/*@
  DMSetMatrixStructureOnly - When DMCreateMatrix() is called, the matrix structure will be created
    but the array for values will not be allocated.

  Logically Collective on DM

  Input Parameter:
+ dm - the DM
- only - PETSC_TRUE if only want matrix stucture

  Level: developer
.seealso DMCreateMatrix(), DMSetMatrixPreallocateOnly()
@*/
PetscErrorCode DMSetMatrixStructureOnly(DM dm, PetscBool only)
{
  PetscFunctionBegin;
  PetscValidHeaderSpecific(dm,DM_CLASSID,1);
  dm->structure_only = only;
  PetscFunctionReturn(0);
}

/*@C
  DMGetWorkArray - Gets a work array guaranteed to be at least the input size, restore with DMRestoreWorkArray()

  Not Collective

  Input Parameters:
+ dm - the DM object
. count - The minium size
- dtype - data type (PETSC_REAL, PETSC_SCALAR, PETSC_INT)

  Output Parameter:
. array - the work array

  Level: developer

.seealso DMDestroy(), DMCreate()
@*/
PetscErrorCode DMGetWorkArray(DM dm,PetscInt count,PetscDataType dtype,void *mem)
{
  PetscErrorCode ierr;
  DMWorkLink     link;
  size_t         dsize;

  PetscFunctionBegin;
  PetscValidHeaderSpecific(dm,DM_CLASSID,1);
  PetscValidPointer(mem,4);
  if (dm->workin) {
    link       = dm->workin;
    dm->workin = dm->workin->next;
  } else {
    ierr = PetscNewLog(dm,&link);CHKERRQ(ierr);
  }
  ierr = PetscDataTypeGetSize(dtype,&dsize);CHKERRQ(ierr);
  if (dsize*count > link->bytes) {
    ierr        = PetscFree(link->mem);CHKERRQ(ierr);
    ierr        = PetscMalloc(dsize*count,&link->mem);CHKERRQ(ierr);
    link->bytes = dsize*count;
  }
  link->next   = dm->workout;
  dm->workout  = link;
  *(void**)mem = link->mem;
  PetscFunctionReturn(0);
}

/*@C
  DMRestoreWorkArray - Restores a work array guaranteed to be at least the input size, restore with DMRestoreWorkArray()

  Not Collective

  Input Parameters:
+ dm - the DM object
. count - The minium size
- dtype - data type (PETSC_REAL, PETSC_SCALAR, PETSC_INT)

  Output Parameter:
. array - the work array

  Level: developer

.seealso DMDestroy(), DMCreate()
@*/
PetscErrorCode DMRestoreWorkArray(DM dm,PetscInt count,PetscDataType dtype,void *mem)
{
  DMWorkLink *p,link;

  PetscFunctionBegin;
  PetscValidHeaderSpecific(dm,DM_CLASSID,1);
  PetscValidPointer(mem,4);
  for (p=&dm->workout; (link=*p); p=&link->next) {
    if (link->mem == *(void**)mem) {
      *p           = link->next;
      link->next   = dm->workin;
      dm->workin   = link;
      *(void**)mem = NULL;
      PetscFunctionReturn(0);
    }
  }
  SETERRQ(PETSC_COMM_SELF,PETSC_ERR_ARG_WRONGSTATE,"Array was not checked out");
}

PetscErrorCode DMSetNullSpaceConstructor(DM dm, PetscInt field, PetscErrorCode (*nullsp)(DM dm, PetscInt field, MatNullSpace *nullSpace))
{
  PetscFunctionBegin;
  PetscValidHeaderSpecific(dm, DM_CLASSID, 1);
  if (field >= 10) SETERRQ1(PetscObjectComm((PetscObject)dm), PETSC_ERR_ARG_OUTOFRANGE, "Cannot handle %d >= 10 fields", field);
  dm->nullspaceConstructors[field] = nullsp;
  PetscFunctionReturn(0);
}

/*@C
  DMCreateFieldIS - Creates a set of IS objects with the global indices of dofs for each field

  Not collective

  Input Parameter:
. dm - the DM object

  Output Parameters:
+ numFields  - The number of fields (or NULL if not requested)
. fieldNames - The name for each field (or NULL if not requested)
- fields     - The global indices for each field (or NULL if not requested)

  Level: intermediate

  Notes:
  The user is responsible for freeing all requested arrays. In particular, every entry of names should be freed with
  PetscFree(), every entry of fields should be destroyed with ISDestroy(), and both arrays should be freed with
  PetscFree().

.seealso DMDestroy(), DMView(), DMCreateInterpolation(), DMCreateColoring(), DMCreateMatrix()
@*/
PetscErrorCode DMCreateFieldIS(DM dm, PetscInt *numFields, char ***fieldNames, IS **fields)
{
  PetscSection   section, sectionGlobal;
  PetscErrorCode ierr;

  PetscFunctionBegin;
  PetscValidHeaderSpecific(dm,DM_CLASSID,1);
  if (numFields) {
    PetscValidPointer(numFields,2);
    *numFields = 0;
  }
  if (fieldNames) {
    PetscValidPointer(fieldNames,3);
    *fieldNames = NULL;
  }
  if (fields) {
    PetscValidPointer(fields,4);
    *fields = NULL;
  }
  ierr = DMGetDefaultSection(dm, &section);CHKERRQ(ierr);
  if (section) {
    PetscInt *fieldSizes, **fieldIndices;
    PetscInt nF, f, pStart, pEnd, p;

    ierr = DMGetDefaultGlobalSection(dm, &sectionGlobal);CHKERRQ(ierr);
    ierr = PetscSectionGetNumFields(section, &nF);CHKERRQ(ierr);
    ierr = PetscMalloc2(nF,&fieldSizes,nF,&fieldIndices);CHKERRQ(ierr);
    ierr = PetscSectionGetChart(sectionGlobal, &pStart, &pEnd);CHKERRQ(ierr);
    for (f = 0; f < nF; ++f) {
      fieldSizes[f] = 0;
    }
    for (p = pStart; p < pEnd; ++p) {
      PetscInt gdof;

      ierr = PetscSectionGetDof(sectionGlobal, p, &gdof);CHKERRQ(ierr);
      if (gdof > 0) {
        for (f = 0; f < nF; ++f) {
          PetscInt fdof, fcdof;

          ierr           = PetscSectionGetFieldDof(section, p, f, &fdof);CHKERRQ(ierr);
          ierr           = PetscSectionGetFieldConstraintDof(section, p, f, &fcdof);CHKERRQ(ierr);
          fieldSizes[f] += fdof-fcdof;
        }
      }
    }
    for (f = 0; f < nF; ++f) {
      ierr          = PetscMalloc1(fieldSizes[f], &fieldIndices[f]);CHKERRQ(ierr);
      fieldSizes[f] = 0;
    }
    for (p = pStart; p < pEnd; ++p) {
      PetscInt gdof, goff;

      ierr = PetscSectionGetDof(sectionGlobal, p, &gdof);CHKERRQ(ierr);
      if (gdof > 0) {
        ierr = PetscSectionGetOffset(sectionGlobal, p, &goff);CHKERRQ(ierr);
        for (f = 0; f < nF; ++f) {
          PetscInt fdof, fcdof, fc;

          ierr = PetscSectionGetFieldDof(section, p, f, &fdof);CHKERRQ(ierr);
          ierr = PetscSectionGetFieldConstraintDof(section, p, f, &fcdof);CHKERRQ(ierr);
          for (fc = 0; fc < fdof-fcdof; ++fc, ++fieldSizes[f]) {
            fieldIndices[f][fieldSizes[f]] = goff++;
          }
        }
      }
    }
    if (numFields) *numFields = nF;
    if (fieldNames) {
      ierr = PetscMalloc1(nF, fieldNames);CHKERRQ(ierr);
      for (f = 0; f < nF; ++f) {
        const char *fieldName;

        ierr = PetscSectionGetFieldName(section, f, &fieldName);CHKERRQ(ierr);
        ierr = PetscStrallocpy(fieldName, (char**) &(*fieldNames)[f]);CHKERRQ(ierr);
      }
    }
    if (fields) {
      ierr = PetscMalloc1(nF, fields);CHKERRQ(ierr);
      for (f = 0; f < nF; ++f) {
        ierr = ISCreateGeneral(PetscObjectComm((PetscObject)dm), fieldSizes[f], fieldIndices[f], PETSC_OWN_POINTER, &(*fields)[f]);CHKERRQ(ierr);
      }
    }
    ierr = PetscFree2(fieldSizes,fieldIndices);CHKERRQ(ierr);
  } else if (dm->ops->createfieldis) {
    ierr = (*dm->ops->createfieldis)(dm, numFields, fieldNames, fields);CHKERRQ(ierr);
  }
  PetscFunctionReturn(0);
}


/*@C
  DMCreateFieldDecomposition - Returns a list of IS objects defining a decomposition of a problem into subproblems
                          corresponding to different fields: each IS contains the global indices of the dofs of the
                          corresponding field. The optional list of DMs define the DM for each subproblem.
                          Generalizes DMCreateFieldIS().

  Not collective

  Input Parameter:
. dm - the DM object

  Output Parameters:
+ len       - The number of subproblems in the field decomposition (or NULL if not requested)
. namelist  - The name for each field (or NULL if not requested)
. islist    - The global indices for each field (or NULL if not requested)
- dmlist    - The DMs for each field subproblem (or NULL, if not requested; if NULL is returned, no DMs are defined)

  Level: intermediate

  Notes:
  The user is responsible for freeing all requested arrays. In particular, every entry of names should be freed with
  PetscFree(), every entry of is should be destroyed with ISDestroy(), every entry of dm should be destroyed with DMDestroy(),
  and all of the arrays should be freed with PetscFree().

.seealso DMDestroy(), DMView(), DMCreateInterpolation(), DMCreateColoring(), DMCreateMatrix(), DMCreateFieldIS()
@*/
PetscErrorCode DMCreateFieldDecomposition(DM dm, PetscInt *len, char ***namelist, IS **islist, DM **dmlist)
{
  PetscErrorCode ierr;

  PetscFunctionBegin;
  PetscValidHeaderSpecific(dm,DM_CLASSID,1);
  if (len) {
    PetscValidPointer(len,2);
    *len = 0;
  }
  if (namelist) {
    PetscValidPointer(namelist,3);
    *namelist = 0;
  }
  if (islist) {
    PetscValidPointer(islist,4);
    *islist = 0;
  }
  if (dmlist) {
    PetscValidPointer(dmlist,5);
    *dmlist = 0;
  }
  /*
   Is it a good idea to apply the following check across all impls?
   Perhaps some impls can have a well-defined decomposition before DMSetUp?
   This, however, follows the general principle that accessors are not well-behaved until the object is set up.
   */
  if (!dm->setupcalled) SETERRQ(PetscObjectComm((PetscObject)dm),PETSC_ERR_ARG_WRONGSTATE, "Decomposition defined only after DMSetUp");
  if (!dm->ops->createfielddecomposition) {
    PetscSection section;
    PetscInt     numFields, f;

    ierr = DMGetDefaultSection(dm, &section);CHKERRQ(ierr);
    if (section) {ierr = PetscSectionGetNumFields(section, &numFields);CHKERRQ(ierr);}
    if (section && numFields && dm->ops->createsubdm) {
      if (len) *len = numFields;
      if (namelist) {ierr = PetscMalloc1(numFields,namelist);CHKERRQ(ierr);}
      if (islist)   {ierr = PetscMalloc1(numFields,islist);CHKERRQ(ierr);}
      if (dmlist)   {ierr = PetscMalloc1(numFields,dmlist);CHKERRQ(ierr);}
      for (f = 0; f < numFields; ++f) {
        const char *fieldName;

        ierr = DMCreateSubDM(dm, 1, &f, islist ? &(*islist)[f] : NULL, dmlist ? &(*dmlist)[f] : NULL);CHKERRQ(ierr);
        if (namelist) {
          ierr = PetscSectionGetFieldName(section, f, &fieldName);CHKERRQ(ierr);
          ierr = PetscStrallocpy(fieldName, (char**) &(*namelist)[f]);CHKERRQ(ierr);
        }
      }
    } else {
      ierr = DMCreateFieldIS(dm, len, namelist, islist);CHKERRQ(ierr);
      /* By default there are no DMs associated with subproblems. */
      if (dmlist) *dmlist = NULL;
    }
  } else {
    ierr = (*dm->ops->createfielddecomposition)(dm,len,namelist,islist,dmlist);CHKERRQ(ierr);
  }
  PetscFunctionReturn(0);
}

/*@
  DMCreateSubDM - Returns an IS and DM encapsulating a subproblem defined by the fields passed in.
                  The fields are defined by DMCreateFieldIS().

  Not collective

  Input Parameters:
+ dm - the DM object
. numFields - number of fields in this subproblem
- len       - The number of subproblems in the decomposition (or NULL if not requested)

  Output Parameters:
. is - The global indices for the subproblem
- dm - The DM for the subproblem

  Level: intermediate

.seealso DMDestroy(), DMView(), DMCreateInterpolation(), DMCreateColoring(), DMCreateMatrix(), DMCreateFieldIS()
@*/
PetscErrorCode DMCreateSubDM(DM dm, PetscInt numFields, PetscInt fields[], IS *is, DM *subdm)
{
  PetscErrorCode ierr;

  PetscFunctionBegin;
  PetscValidHeaderSpecific(dm,DM_CLASSID,1);
  PetscValidPointer(fields,3);
  if (is) PetscValidPointer(is,4);
  if (subdm) PetscValidPointer(subdm,5);
  if (dm->ops->createsubdm) {
    ierr = (*dm->ops->createsubdm)(dm, numFields, fields, is, subdm);CHKERRQ(ierr);
  } else SETERRQ(PetscObjectComm((PetscObject)dm), PETSC_ERR_SUP, "This type has no DMCreateSubDM implementation defined");
  PetscFunctionReturn(0);
}


/*@C
  DMCreateDomainDecomposition - Returns lists of IS objects defining a decomposition of a problem into subproblems
                          corresponding to restrictions to pairs nested subdomains: each IS contains the global
                          indices of the dofs of the corresponding subdomains.  The inner subdomains conceptually
                          define a nonoverlapping covering, while outer subdomains can overlap.
                          The optional list of DMs define the DM for each subproblem.

  Not collective

  Input Parameter:
. dm - the DM object

  Output Parameters:
+ len         - The number of subproblems in the domain decomposition (or NULL if not requested)
. namelist    - The name for each subdomain (or NULL if not requested)
. innerislist - The global indices for each inner subdomain (or NULL, if not requested)
. outerislist - The global indices for each outer subdomain (or NULL, if not requested)
- dmlist      - The DMs for each subdomain subproblem (or NULL, if not requested; if NULL is returned, no DMs are defined)

  Level: intermediate

  Notes:
  The user is responsible for freeing all requested arrays. In particular, every entry of names should be freed with
  PetscFree(), every entry of is should be destroyed with ISDestroy(), every entry of dm should be destroyed with DMDestroy(),
  and all of the arrays should be freed with PetscFree().

.seealso DMDestroy(), DMView(), DMCreateInterpolation(), DMCreateColoring(), DMCreateMatrix(), DMCreateDomainDecompositionDM(), DMCreateFieldDecomposition()
@*/
PetscErrorCode DMCreateDomainDecomposition(DM dm, PetscInt *len, char ***namelist, IS **innerislist, IS **outerislist, DM **dmlist)
{
  PetscErrorCode      ierr;
  DMSubDomainHookLink link;
  PetscInt            i,l;

  PetscFunctionBegin;
  PetscValidHeaderSpecific(dm,DM_CLASSID,1);
  if (len)           {PetscValidPointer(len,2);            *len         = 0;}
  if (namelist)      {PetscValidPointer(namelist,3);       *namelist    = NULL;}
  if (innerislist)   {PetscValidPointer(innerislist,4);    *innerislist = NULL;}
  if (outerislist)   {PetscValidPointer(outerislist,5);    *outerislist = NULL;}
  if (dmlist)        {PetscValidPointer(dmlist,6);         *dmlist      = NULL;}
  /*
   Is it a good idea to apply the following check across all impls?
   Perhaps some impls can have a well-defined decomposition before DMSetUp?
   This, however, follows the general principle that accessors are not well-behaved until the object is set up.
   */
  if (!dm->setupcalled) SETERRQ(PetscObjectComm((PetscObject)dm),PETSC_ERR_ARG_WRONGSTATE, "Decomposition defined only after DMSetUp");
  if (dm->ops->createdomaindecomposition) {
    ierr = (*dm->ops->createdomaindecomposition)(dm,&l,namelist,innerislist,outerislist,dmlist);CHKERRQ(ierr);
    /* copy subdomain hooks and context over to the subdomain DMs */
    if (dmlist && *dmlist) {
      for (i = 0; i < l; i++) {
        for (link=dm->subdomainhook; link; link=link->next) {
          if (link->ddhook) {ierr = (*link->ddhook)(dm,(*dmlist)[i],link->ctx);CHKERRQ(ierr);}
        }
        if (dm->ctx) (*dmlist)[i]->ctx = dm->ctx;
      }
    }
    if (len) *len = l;
  }
  PetscFunctionReturn(0);
}


/*@C
  DMCreateDomainDecompositionScatters - Returns scatters to the subdomain vectors from the global vector

  Not collective

  Input Parameters:
+ dm - the DM object
. n  - the number of subdomain scatters
- subdms - the local subdomains

  Output Parameters:
+ n     - the number of scatters returned
. iscat - scatter from global vector to nonoverlapping global vector entries on subdomain
. oscat - scatter from global vector to overlapping global vector entries on subdomain
- gscat - scatter from global vector to local vector on subdomain (fills in ghosts)

  Notes: This is an alternative to the iis and ois arguments in DMCreateDomainDecomposition that allow for the solution
  of general nonlinear problems with overlapping subdomain methods.  While merely having index sets that enable subsets
  of the residual equations to be created is fine for linear problems, nonlinear problems require local assembly of
  solution and residual data.

  Level: developer

.seealso DMDestroy(), DMView(), DMCreateInterpolation(), DMCreateColoring(), DMCreateMatrix(), DMCreateFieldIS()
@*/
PetscErrorCode DMCreateDomainDecompositionScatters(DM dm,PetscInt n,DM *subdms,VecScatter **iscat,VecScatter **oscat,VecScatter **gscat)
{
  PetscErrorCode ierr;

  PetscFunctionBegin;
  PetscValidHeaderSpecific(dm,DM_CLASSID,1);
  PetscValidPointer(subdms,3);
  if (dm->ops->createddscatters) {
    ierr = (*dm->ops->createddscatters)(dm,n,subdms,iscat,oscat,gscat);CHKERRQ(ierr);
  } else SETERRQ(PetscObjectComm((PetscObject)dm), PETSC_ERR_SUP, "This type has no DMCreateDomainDecompositionScatter implementation defined");
  PetscFunctionReturn(0);
}

/*@
  DMRefine - Refines a DM object

  Collective on DM

  Input Parameter:
+ dm   - the DM object
- comm - the communicator to contain the new DM object (or MPI_COMM_NULL)

  Output Parameter:
. dmf - the refined DM, or NULL

  Note: If no refinement was done, the return value is NULL

  Level: developer

.seealso DMCoarsen(), DMDestroy(), DMView(), DMCreateGlobalVector(), DMCreateInterpolation()
@*/
PetscErrorCode  DMRefine(DM dm,MPI_Comm comm,DM *dmf)
{
  PetscErrorCode   ierr;
  DMRefineHookLink link;

  PetscFunctionBegin;
  PetscValidHeaderSpecific(dm,DM_CLASSID,1);
  ierr = PetscLogEventBegin(DM_Refine,dm,0,0,0);CHKERRQ(ierr);
  if (!dm->ops->refine) SETERRQ(PetscObjectComm((PetscObject)dm),PETSC_ERR_SUP,"This DM cannot refine");
  ierr = (*dm->ops->refine)(dm,comm,dmf);CHKERRQ(ierr);
  if (*dmf) {
    (*dmf)->ops->creatematrix = dm->ops->creatematrix;

    ierr = PetscObjectCopyFortranFunctionPointers((PetscObject)dm,(PetscObject)*dmf);CHKERRQ(ierr);

    (*dmf)->ctx       = dm->ctx;
    (*dmf)->leveldown = dm->leveldown;
    (*dmf)->levelup   = dm->levelup + 1;

    ierr = DMSetMatType(*dmf,dm->mattype);CHKERRQ(ierr);
    for (link=dm->refinehook; link; link=link->next) {
      if (link->refinehook) {
        ierr = (*link->refinehook)(dm,*dmf,link->ctx);CHKERRQ(ierr);
      }
    }
  }
  ierr = PetscLogEventEnd(DM_Refine,dm,0,0,0);CHKERRQ(ierr);
  PetscFunctionReturn(0);
}

/*@C
   DMRefineHookAdd - adds a callback to be run when interpolating a nonlinear problem to a finer grid

   Logically Collective

   Input Arguments:
+  coarse - nonlinear solver context on which to run a hook when restricting to a coarser level
.  refinehook - function to run when setting up a coarser level
.  interphook - function to run to update data on finer levels (once per SNESSolve())
-  ctx - [optional] user-defined context for provide data for the hooks (may be NULL)

   Calling sequence of refinehook:
$    refinehook(DM coarse,DM fine,void *ctx);

+  coarse - coarse level DM
.  fine - fine level DM to interpolate problem to
-  ctx - optional user-defined function context

   Calling sequence for interphook:
$    interphook(DM coarse,Mat interp,DM fine,void *ctx)

+  coarse - coarse level DM
.  interp - matrix interpolating a coarse-level solution to the finer grid
.  fine - fine level DM to update
-  ctx - optional user-defined function context

   Level: advanced

   Notes:
   This function is only needed if auxiliary data needs to be passed to fine grids while grid sequencing

   If this function is called multiple times, the hooks will be run in the order they are added.

   This function is currently not available from Fortran.

.seealso: DMCoarsenHookAdd(), SNESFASGetInterpolation(), SNESFASGetInjection(), PetscObjectCompose(), PetscContainerCreate()
@*/
PetscErrorCode DMRefineHookAdd(DM coarse,PetscErrorCode (*refinehook)(DM,DM,void*),PetscErrorCode (*interphook)(DM,Mat,DM,void*),void *ctx)
{
  PetscErrorCode   ierr;
  DMRefineHookLink link,*p;

  PetscFunctionBegin;
  PetscValidHeaderSpecific(coarse,DM_CLASSID,1);
  for (p=&coarse->refinehook; *p; p=&(*p)->next) {} /* Scan to the end of the current list of hooks */
  ierr             = PetscNew(&link);CHKERRQ(ierr);
  link->refinehook = refinehook;
  link->interphook = interphook;
  link->ctx        = ctx;
  link->next       = NULL;
  *p               = link;
  PetscFunctionReturn(0);
}

/*@
   DMInterpolate - interpolates user-defined problem data to a finer DM by running hooks registered by DMRefineHookAdd()

   Collective if any hooks are

   Input Arguments:
+  coarse - coarser DM to use as a base
.  restrct - interpolation matrix, apply using MatInterpolate()
-  fine - finer DM to update

   Level: developer

.seealso: DMRefineHookAdd(), MatInterpolate()
@*/
PetscErrorCode DMInterpolate(DM coarse,Mat interp,DM fine)
{
  PetscErrorCode   ierr;
  DMRefineHookLink link;

  PetscFunctionBegin;
  for (link=fine->refinehook; link; link=link->next) {
    if (link->interphook) {
      ierr = (*link->interphook)(coarse,interp,fine,link->ctx);CHKERRQ(ierr);
    }
  }
  PetscFunctionReturn(0);
}

/*@
    DMGetRefineLevel - Get's the number of refinements that have generated this DM.

    Not Collective

    Input Parameter:
.   dm - the DM object

    Output Parameter:
.   level - number of refinements

    Level: developer

.seealso DMCoarsen(), DMGetCoarsenLevel(), DMDestroy(), DMView(), DMCreateGlobalVector(), DMCreateInterpolation()

@*/
PetscErrorCode  DMGetRefineLevel(DM dm,PetscInt *level)
{
  PetscFunctionBegin;
  PetscValidHeaderSpecific(dm,DM_CLASSID,1);
  *level = dm->levelup;
  PetscFunctionReturn(0);
}

/*@
    DMSetRefineLevel - Set's the number of refinements that have generated this DM.

    Not Collective

    Input Parameter:
+   dm - the DM object
-   level - number of refinements

    Level: advanced

    Notes: This value is used by PCMG to determine how many multigrid levels to use

.seealso DMCoarsen(), DMGetCoarsenLevel(), DMDestroy(), DMView(), DMCreateGlobalVector(), DMCreateInterpolation()

@*/
PetscErrorCode  DMSetRefineLevel(DM dm,PetscInt level)
{
  PetscFunctionBegin;
  PetscValidHeaderSpecific(dm,DM_CLASSID,1);
  dm->levelup = level;
  PetscFunctionReturn(0);
}

/*@C
   DMGlobalToLocalHookAdd - adds a callback to be run when global to local is called

   Logically Collective

   Input Arguments:
+  dm - the DM
.  beginhook - function to run at the beginning of DMGlobalToLocalBegin()
.  endhook - function to run after DMGlobalToLocalEnd() has completed
-  ctx - [optional] user-defined context for provide data for the hooks (may be NULL)

   Calling sequence for beginhook:
$    beginhook(DM fine,VecScatter out,VecScatter in,DM coarse,void *ctx)

+  dm - global DM
.  g - global vector
.  mode - mode
.  l - local vector
-  ctx - optional user-defined function context


   Calling sequence for endhook:
$    endhook(DM fine,VecScatter out,VecScatter in,DM coarse,void *ctx)

+  global - global DM
-  ctx - optional user-defined function context

   Level: advanced

.seealso: DMRefineHookAdd(), SNESFASGetInterpolation(), SNESFASGetInjection(), PetscObjectCompose(), PetscContainerCreate()
@*/
PetscErrorCode DMGlobalToLocalHookAdd(DM dm,PetscErrorCode (*beginhook)(DM,Vec,InsertMode,Vec,void*),PetscErrorCode (*endhook)(DM,Vec,InsertMode,Vec,void*),void *ctx)
{
  PetscErrorCode          ierr;
  DMGlobalToLocalHookLink link,*p;

  PetscFunctionBegin;
  PetscValidHeaderSpecific(dm,DM_CLASSID,1);
  for (p=&dm->gtolhook; *p; p=&(*p)->next) {} /* Scan to the end of the current list of hooks */
  ierr            = PetscNew(&link);CHKERRQ(ierr);
  link->beginhook = beginhook;
  link->endhook   = endhook;
  link->ctx       = ctx;
  link->next      = NULL;
  *p              = link;
  PetscFunctionReturn(0);
}

static PetscErrorCode DMGlobalToLocalHook_Constraints(DM dm, Vec g, InsertMode mode, Vec l, void *ctx)
{
  Mat cMat;
  Vec cVec;
  PetscSection section, cSec;
  PetscInt pStart, pEnd, p, dof;
  PetscErrorCode ierr;

  PetscFunctionBegin;
  PetscValidHeaderSpecific(dm, DM_CLASSID, 1);
  ierr = DMGetDefaultConstraints(dm,&cSec,&cMat);CHKERRQ(ierr);
  if (cMat && (mode == INSERT_VALUES || mode == INSERT_ALL_VALUES || mode == INSERT_BC_VALUES)) {
    PetscInt nRows;

    ierr = MatGetSize(cMat,&nRows,NULL);CHKERRQ(ierr);
    if (nRows <= 0) PetscFunctionReturn(0);
    ierr = DMGetDefaultSection(dm,&section);CHKERRQ(ierr);
    ierr = MatCreateVecs(cMat,NULL,&cVec);CHKERRQ(ierr);
    ierr = MatMult(cMat,l,cVec);CHKERRQ(ierr);
    ierr = PetscSectionGetChart(cSec,&pStart,&pEnd);CHKERRQ(ierr);
    for (p = pStart; p < pEnd; p++) {
      ierr = PetscSectionGetDof(cSec,p,&dof);CHKERRQ(ierr);
      if (dof) {
        PetscScalar *vals;
        ierr = VecGetValuesSection(cVec,cSec,p,&vals);CHKERRQ(ierr);
        ierr = VecSetValuesSection(l,section,p,vals,INSERT_ALL_VALUES);CHKERRQ(ierr);
      }
    }
    ierr = VecDestroy(&cVec);CHKERRQ(ierr);
  }
  PetscFunctionReturn(0);
}

/*@
    DMGlobalToLocalBegin - Begins updating local vectors from global vector

    Neighbor-wise Collective on DM

    Input Parameters:
+   dm - the DM object
.   g - the global vector
.   mode - INSERT_VALUES or ADD_VALUES
-   l - the local vector


    Level: beginner

.seealso DMCoarsen(), DMDestroy(), DMView(), DMCreateGlobalVector(), DMCreateInterpolation(), DMGlobalToLocalEnd(), DMLocalToGlobalBegin()

@*/
PetscErrorCode  DMGlobalToLocalBegin(DM dm,Vec g,InsertMode mode,Vec l)
{
  PetscSF                 sf;
  PetscErrorCode          ierr;
  DMGlobalToLocalHookLink link;

  PetscFunctionBegin;
  PetscValidHeaderSpecific(dm,DM_CLASSID,1);
  for (link=dm->gtolhook; link; link=link->next) {
    if (link->beginhook) {
      ierr = (*link->beginhook)(dm,g,mode,l,link->ctx);CHKERRQ(ierr);
    }
  }
  ierr = DMGetDefaultSF(dm, &sf);CHKERRQ(ierr);
  if (sf) {
    const PetscScalar *gArray;
    PetscScalar       *lArray;

    if (mode == ADD_VALUES) SETERRQ1(PetscObjectComm((PetscObject)dm), PETSC_ERR_ARG_OUTOFRANGE, "Invalid insertion mode %D", mode);
    ierr = VecGetArray(l, &lArray);CHKERRQ(ierr);
    ierr = VecGetArrayRead(g, &gArray);CHKERRQ(ierr);
    ierr = PetscSFBcastBegin(sf, MPIU_SCALAR, gArray, lArray);CHKERRQ(ierr);
    ierr = VecRestoreArray(l, &lArray);CHKERRQ(ierr);
    ierr = VecRestoreArrayRead(g, &gArray);CHKERRQ(ierr);
  } else {
    ierr = (*dm->ops->globaltolocalbegin)(dm,g,mode == INSERT_ALL_VALUES ? INSERT_VALUES : (mode == ADD_ALL_VALUES ? ADD_VALUES : mode),l);CHKERRQ(ierr);
  }
  PetscFunctionReturn(0);
}

/*@
    DMGlobalToLocalEnd - Ends updating local vectors from global vector

    Neighbor-wise Collective on DM

    Input Parameters:
+   dm - the DM object
.   g - the global vector
.   mode - INSERT_VALUES or ADD_VALUES
-   l - the local vector


    Level: beginner

.seealso DMCoarsen(), DMDestroy(), DMView(), DMCreateGlobalVector(), DMCreateInterpolation(), DMGlobalToLocalEnd(), DMLocalToGlobalBegin()

@*/
PetscErrorCode  DMGlobalToLocalEnd(DM dm,Vec g,InsertMode mode,Vec l)
{
  PetscSF                 sf;
  PetscErrorCode          ierr;
  const PetscScalar      *gArray;
  PetscScalar            *lArray;
  DMGlobalToLocalHookLink link;

  PetscFunctionBegin;
  PetscValidHeaderSpecific(dm,DM_CLASSID,1);
  ierr = DMGetDefaultSF(dm, &sf);CHKERRQ(ierr);
  if (sf) {
    if (mode == ADD_VALUES) SETERRQ1(PetscObjectComm((PetscObject)dm), PETSC_ERR_ARG_OUTOFRANGE, "Invalid insertion mode %D", mode);

    ierr = VecGetArray(l, &lArray);CHKERRQ(ierr);
    ierr = VecGetArrayRead(g, &gArray);CHKERRQ(ierr);
    ierr = PetscSFBcastEnd(sf, MPIU_SCALAR, gArray, lArray);CHKERRQ(ierr);
    ierr = VecRestoreArray(l, &lArray);CHKERRQ(ierr);
    ierr = VecRestoreArrayRead(g, &gArray);CHKERRQ(ierr);
  } else {
    ierr = (*dm->ops->globaltolocalend)(dm,g,mode == INSERT_ALL_VALUES ? INSERT_VALUES : (mode == ADD_ALL_VALUES ? ADD_VALUES : mode),l);CHKERRQ(ierr);
  }
  ierr = DMGlobalToLocalHook_Constraints(dm,g,mode,l,NULL);CHKERRQ(ierr);
  for (link=dm->gtolhook; link; link=link->next) {
    if (link->endhook) {ierr = (*link->endhook)(dm,g,mode,l,link->ctx);CHKERRQ(ierr);}
  }
  PetscFunctionReturn(0);
}

/*@C
   DMLocalToGlobalHookAdd - adds a callback to be run when a local to global is called

   Logically Collective

   Input Arguments:
+  dm - the DM
.  beginhook - function to run at the beginning of DMLocalToGlobalBegin()
.  endhook - function to run after DMLocalToGlobalEnd() has completed
-  ctx - [optional] user-defined context for provide data for the hooks (may be NULL)

   Calling sequence for beginhook:
$    beginhook(DM fine,Vec l,InsertMode mode,Vec g,void *ctx)

+  dm - global DM
.  l - local vector
.  mode - mode
.  g - global vector
-  ctx - optional user-defined function context


   Calling sequence for endhook:
$    endhook(DM fine,Vec l,InsertMode mode,Vec g,void *ctx)

+  global - global DM
.  l - local vector
.  mode - mode
.  g - global vector
-  ctx - optional user-defined function context

   Level: advanced

.seealso: DMRefineHookAdd(), SNESFASGetInterpolation(), SNESFASGetInjection(), PetscObjectCompose(), PetscContainerCreate()
@*/
PetscErrorCode DMLocalToGlobalHookAdd(DM dm,PetscErrorCode (*beginhook)(DM,Vec,InsertMode,Vec,void*),PetscErrorCode (*endhook)(DM,Vec,InsertMode,Vec,void*),void *ctx)
{
  PetscErrorCode          ierr;
  DMLocalToGlobalHookLink link,*p;

  PetscFunctionBegin;
  PetscValidHeaderSpecific(dm,DM_CLASSID,1);
  for (p=&dm->ltoghook; *p; p=&(*p)->next) {} /* Scan to the end of the current list of hooks */
  ierr            = PetscNew(&link);CHKERRQ(ierr);
  link->beginhook = beginhook;
  link->endhook   = endhook;
  link->ctx       = ctx;
  link->next      = NULL;
  *p              = link;
  PetscFunctionReturn(0);
}

static PetscErrorCode DMLocalToGlobalHook_Constraints(DM dm, Vec l, InsertMode mode, Vec g, void *ctx)
{
  Mat cMat;
  Vec cVec;
  PetscSection section, cSec;
  PetscInt pStart, pEnd, p, dof;
  PetscErrorCode ierr;

  PetscFunctionBegin;
  PetscValidHeaderSpecific(dm, DM_CLASSID, 1);
  ierr = DMGetDefaultConstraints(dm,&cSec,&cMat);CHKERRQ(ierr);
  if (cMat && (mode == ADD_VALUES || mode == ADD_ALL_VALUES || mode == ADD_BC_VALUES)) {
    PetscInt nRows;

    ierr = MatGetSize(cMat,&nRows,NULL);CHKERRQ(ierr);
    if (nRows <= 0) PetscFunctionReturn(0);
    ierr = DMGetDefaultSection(dm,&section);CHKERRQ(ierr);
    ierr = MatCreateVecs(cMat,NULL,&cVec);CHKERRQ(ierr);
    ierr = PetscSectionGetChart(cSec,&pStart,&pEnd);CHKERRQ(ierr);
    for (p = pStart; p < pEnd; p++) {
      ierr = PetscSectionGetDof(cSec,p,&dof);CHKERRQ(ierr);
      if (dof) {
        PetscInt d;
        PetscScalar *vals;
        ierr = VecGetValuesSection(l,section,p,&vals);CHKERRQ(ierr);
        ierr = VecSetValuesSection(cVec,cSec,p,vals,mode);CHKERRQ(ierr);
        /* for this to be the true transpose, we have to zero the values that
         * we just extracted */
        for (d = 0; d < dof; d++) {
          vals[d] = 0.;
        }
      }
    }
    ierr = MatMultTransposeAdd(cMat,cVec,l,l);CHKERRQ(ierr);
    ierr = VecDestroy(&cVec);CHKERRQ(ierr);
  }
  PetscFunctionReturn(0);
}

/*@
    DMLocalToGlobalBegin - updates global vectors from local vectors

    Neighbor-wise Collective on DM

    Input Parameters:
+   dm - the DM object
.   l - the local vector
.   mode - if INSERT_VALUES then no parallel communication is used, if ADD_VALUES then all ghost points from the same base point accumulate into that base point.
-   g - the global vector

    Notes: In the ADD_VALUES case you normally would zero the receiving vector before beginning this operation.
           INSERT_VALUES is not supported for DMDA, in that case simply compute the values directly into a global vector instead of a local one.

    Level: beginner

.seealso DMCoarsen(), DMDestroy(), DMView(), DMCreateGlobalVector(), DMCreateInterpolation(), DMGlobalToLocalEnd(), DMGlobalToLocalBegin()

@*/
PetscErrorCode  DMLocalToGlobalBegin(DM dm,Vec l,InsertMode mode,Vec g)
{
  PetscSF                 sf;
  PetscSection            s, gs;
  DMLocalToGlobalHookLink link;
  const PetscScalar      *lArray;
  PetscScalar            *gArray;
  PetscBool               isInsert;
  PetscErrorCode          ierr;

  PetscFunctionBegin;
  PetscValidHeaderSpecific(dm,DM_CLASSID,1);
  for (link=dm->ltoghook; link; link=link->next) {
    if (link->beginhook) {
      ierr = (*link->beginhook)(dm,l,mode,g,link->ctx);CHKERRQ(ierr);
    }
  }
  ierr = DMLocalToGlobalHook_Constraints(dm,l,mode,g,NULL);CHKERRQ(ierr);
  ierr = DMGetDefaultSF(dm, &sf);CHKERRQ(ierr);
  ierr = DMGetDefaultSection(dm, &s);CHKERRQ(ierr);
  switch (mode) {
  case INSERT_VALUES:
  case INSERT_ALL_VALUES:
  case INSERT_BC_VALUES:
    isInsert = PETSC_TRUE; break;
  case ADD_VALUES:
  case ADD_ALL_VALUES:
  case ADD_BC_VALUES:
    isInsert = PETSC_FALSE; break;
  default:
    SETERRQ1(PetscObjectComm((PetscObject) dm), PETSC_ERR_ARG_OUTOFRANGE, "Invalid insertion mode %D", mode);
  }
  if (sf && !isInsert) {
    ierr = VecGetArrayRead(l, &lArray);CHKERRQ(ierr);
    ierr = VecGetArray(g, &gArray);CHKERRQ(ierr);
    ierr = PetscSFReduceBegin(sf, MPIU_SCALAR, lArray, gArray, MPIU_SUM);CHKERRQ(ierr);
    ierr = VecRestoreArrayRead(l, &lArray);CHKERRQ(ierr);
    ierr = VecRestoreArray(g, &gArray);CHKERRQ(ierr);
  } else if (s && isInsert) {
    PetscInt gStart, pStart, pEnd, p;

    ierr = DMGetDefaultGlobalSection(dm, &gs);CHKERRQ(ierr);
    ierr = PetscSectionGetChart(s, &pStart, &pEnd);CHKERRQ(ierr);
    ierr = VecGetOwnershipRange(g, &gStart, NULL);CHKERRQ(ierr);
    ierr = VecGetArrayRead(l, &lArray);CHKERRQ(ierr);
    ierr = VecGetArray(g, &gArray);CHKERRQ(ierr);
    for (p = pStart; p < pEnd; ++p) {
      PetscInt dof, gdof, cdof, gcdof, off, goff, d, e;

      ierr = PetscSectionGetDof(s, p, &dof);CHKERRQ(ierr);
      ierr = PetscSectionGetDof(gs, p, &gdof);CHKERRQ(ierr);
      ierr = PetscSectionGetConstraintDof(s, p, &cdof);CHKERRQ(ierr);
      ierr = PetscSectionGetConstraintDof(gs, p, &gcdof);CHKERRQ(ierr);
      ierr = PetscSectionGetOffset(s, p, &off);CHKERRQ(ierr);
      ierr = PetscSectionGetOffset(gs, p, &goff);CHKERRQ(ierr);
      /* Ignore off-process data and points with no global data */
      if (!gdof || goff < 0) continue;
      if (dof != gdof) SETERRQ5(PETSC_COMM_SELF, PETSC_ERR_ARG_SIZ, "Inconsistent sizes, p: %d dof: %d gdof: %d cdof: %d gcdof: %d", p, dof, gdof, cdof, gcdof);
      /* If no constraints are enforced in the global vector */
      if (!gcdof) {
        for (d = 0; d < dof; ++d) gArray[goff-gStart+d] = lArray[off+d];
      /* If constraints are enforced in the global vector */
      } else if (cdof == gcdof) {
        const PetscInt *cdofs;
        PetscInt        cind = 0;

        ierr = PetscSectionGetConstraintIndices(s, p, &cdofs);CHKERRQ(ierr);
        for (d = 0, e = 0; d < dof; ++d) {
          if ((cind < cdof) && (d == cdofs[cind])) {++cind; continue;}
          gArray[goff-gStart+e++] = lArray[off+d];
        }
      } else SETERRQ5(PETSC_COMM_SELF, PETSC_ERR_ARG_SIZ, "Inconsistent sizes, p: %d dof: %d gdof: %d cdof: %d gcdof: %d", p, dof, gdof, cdof, gcdof);
    }
    ierr = VecRestoreArrayRead(l, &lArray);CHKERRQ(ierr);
    ierr = VecRestoreArray(g, &gArray);CHKERRQ(ierr);
  } else {
    ierr = (*dm->ops->localtoglobalbegin)(dm,l,mode == INSERT_ALL_VALUES ? INSERT_VALUES : (mode == ADD_ALL_VALUES ? ADD_VALUES : mode),g);CHKERRQ(ierr);
  }
  PetscFunctionReturn(0);
}

/*@
    DMLocalToGlobalEnd - updates global vectors from local vectors

    Neighbor-wise Collective on DM

    Input Parameters:
+   dm - the DM object
.   l - the local vector
.   mode - INSERT_VALUES or ADD_VALUES
-   g - the global vector


    Level: beginner

.seealso DMCoarsen(), DMDestroy(), DMView(), DMCreateGlobalVector(), DMCreateInterpolation(), DMGlobalToLocalEnd(), DMGlobalToLocalEnd()

@*/
PetscErrorCode  DMLocalToGlobalEnd(DM dm,Vec l,InsertMode mode,Vec g)
{
  PetscSF                 sf;
  PetscSection            s;
  DMLocalToGlobalHookLink link;
  PetscBool               isInsert;
  PetscErrorCode          ierr;

  PetscFunctionBegin;
  PetscValidHeaderSpecific(dm,DM_CLASSID,1);
  ierr = DMGetDefaultSF(dm, &sf);CHKERRQ(ierr);
  ierr = DMGetDefaultSection(dm, &s);CHKERRQ(ierr);
  switch (mode) {
  case INSERT_VALUES:
  case INSERT_ALL_VALUES:
    isInsert = PETSC_TRUE; break;
  case ADD_VALUES:
  case ADD_ALL_VALUES:
    isInsert = PETSC_FALSE; break;
  default:
    SETERRQ1(PetscObjectComm((PetscObject) dm), PETSC_ERR_ARG_OUTOFRANGE, "Invalid insertion mode %D", mode);
  }
  if (sf && !isInsert) {
    const PetscScalar *lArray;
    PetscScalar       *gArray;

    ierr = VecGetArrayRead(l, &lArray);CHKERRQ(ierr);
    ierr = VecGetArray(g, &gArray);CHKERRQ(ierr);
    ierr = PetscSFReduceEnd(sf, MPIU_SCALAR, lArray, gArray, MPIU_SUM);CHKERRQ(ierr);
    ierr = VecRestoreArrayRead(l, &lArray);CHKERRQ(ierr);
    ierr = VecRestoreArray(g, &gArray);CHKERRQ(ierr);
  } else if (s && isInsert) {
  } else {
    ierr = (*dm->ops->localtoglobalend)(dm,l,mode == INSERT_ALL_VALUES ? INSERT_VALUES : (mode == ADD_ALL_VALUES ? ADD_VALUES : mode),g);CHKERRQ(ierr);
  }
  for (link=dm->ltoghook; link; link=link->next) {
    if (link->endhook) {ierr = (*link->endhook)(dm,g,mode,l,link->ctx);CHKERRQ(ierr);}
  }
  PetscFunctionReturn(0);
}

/*@
   DMLocalToLocalBegin - Maps from a local vector (including ghost points
   that contain irrelevant values) to another local vector where the ghost
   points in the second are set correctly. Must be followed by DMLocalToLocalEnd().

   Neighbor-wise Collective on DM and Vec

   Input Parameters:
+  dm - the DM object
.  g - the original local vector
-  mode - one of INSERT_VALUES or ADD_VALUES

   Output Parameter:
.  l  - the local vector with correct ghost values

   Level: intermediate

   Notes:
   The local vectors used here need not be the same as those
   obtained from DMCreateLocalVector(), BUT they
   must have the same parallel data layout; they could, for example, be
   obtained with VecDuplicate() from the DM originating vectors.

.keywords: DM, local-to-local, begin
.seealso DMCoarsen(), DMDestroy(), DMView(), DMCreateLocalVector(), DMCreateGlobalVector(), DMCreateInterpolation(), DMLocalToLocalEnd(), DMGlobalToLocalEnd(), DMLocalToGlobalBegin()

@*/
PetscErrorCode  DMLocalToLocalBegin(DM dm,Vec g,InsertMode mode,Vec l)
{
  PetscErrorCode          ierr;

  PetscFunctionBegin;
  PetscValidHeaderSpecific(dm,DM_CLASSID,1);
  ierr = (*dm->ops->localtolocalbegin)(dm,g,mode == INSERT_ALL_VALUES ? INSERT_VALUES : (mode == ADD_ALL_VALUES ? ADD_VALUES : mode),l);CHKERRQ(ierr);
  PetscFunctionReturn(0);
}

/*@
   DMLocalToLocalEnd - Maps from a local vector (including ghost points
   that contain irrelevant values) to another local vector where the ghost
   points in the second are set correctly. Must be preceded by DMLocalToLocalBegin().

   Neighbor-wise Collective on DM and Vec

   Input Parameters:
+  da - the DM object
.  g - the original local vector
-  mode - one of INSERT_VALUES or ADD_VALUES

   Output Parameter:
.  l  - the local vector with correct ghost values

   Level: intermediate

   Notes:
   The local vectors used here need not be the same as those
   obtained from DMCreateLocalVector(), BUT they
   must have the same parallel data layout; they could, for example, be
   obtained with VecDuplicate() from the DM originating vectors.

.keywords: DM, local-to-local, end
.seealso DMCoarsen(), DMDestroy(), DMView(), DMCreateLocalVector(), DMCreateGlobalVector(), DMCreateInterpolation(), DMLocalToLocalBegin(), DMGlobalToLocalEnd(), DMLocalToGlobalBegin()

@*/
PetscErrorCode  DMLocalToLocalEnd(DM dm,Vec g,InsertMode mode,Vec l)
{
  PetscErrorCode          ierr;

  PetscFunctionBegin;
  PetscValidHeaderSpecific(dm,DM_CLASSID,1);
  ierr = (*dm->ops->localtolocalend)(dm,g,mode == INSERT_ALL_VALUES ? INSERT_VALUES : (mode == ADD_ALL_VALUES ? ADD_VALUES : mode),l);CHKERRQ(ierr);
  PetscFunctionReturn(0);
}


/*@
    DMCoarsen - Coarsens a DM object

    Collective on DM

    Input Parameter:
+   dm - the DM object
-   comm - the communicator to contain the new DM object (or MPI_COMM_NULL)

    Output Parameter:
.   dmc - the coarsened DM

    Level: developer

.seealso DMRefine(), DMDestroy(), DMView(), DMCreateGlobalVector(), DMCreateInterpolation()

@*/
PetscErrorCode DMCoarsen(DM dm, MPI_Comm comm, DM *dmc)
{
  PetscErrorCode    ierr;
  DMCoarsenHookLink link;

  PetscFunctionBegin;
  PetscValidHeaderSpecific(dm,DM_CLASSID,1);
  if (!dm->ops->coarsen) SETERRQ(PetscObjectComm((PetscObject)dm),PETSC_ERR_SUP,"This DM cannot coarsen");
  ierr = PetscLogEventBegin(DM_Coarsen,dm,0,0,0);CHKERRQ(ierr);
  ierr                      = (*dm->ops->coarsen)(dm, comm, dmc);CHKERRQ(ierr);
  if (!(*dmc)) SETERRQ(PETSC_COMM_SELF, PETSC_ERR_ARG_WRONG, "NULL coarse mesh produced");
  ierr = DMSetCoarseDM(dm,*dmc);CHKERRQ(ierr);
  (*dmc)->ops->creatematrix = dm->ops->creatematrix;
  ierr                      = PetscObjectCopyFortranFunctionPointers((PetscObject)dm,(PetscObject)*dmc);CHKERRQ(ierr);
  (*dmc)->ctx               = dm->ctx;
  (*dmc)->levelup           = dm->levelup;
  (*dmc)->leveldown         = dm->leveldown + 1;
  ierr                      = DMSetMatType(*dmc,dm->mattype);CHKERRQ(ierr);
  for (link=dm->coarsenhook; link; link=link->next) {
    if (link->coarsenhook) {ierr = (*link->coarsenhook)(dm,*dmc,link->ctx);CHKERRQ(ierr);}
  }
  ierr = PetscLogEventEnd(DM_Coarsen,dm,0,0,0);CHKERRQ(ierr);
  PetscFunctionReturn(0);
}

/*@C
   DMCoarsenHookAdd - adds a callback to be run when restricting a nonlinear problem to the coarse grid

   Logically Collective

   Input Arguments:
+  fine - nonlinear solver context on which to run a hook when restricting to a coarser level
.  coarsenhook - function to run when setting up a coarser level
.  restricthook - function to run to update data on coarser levels (once per SNESSolve())
-  ctx - [optional] user-defined context for provide data for the hooks (may be NULL)

   Calling sequence of coarsenhook:
$    coarsenhook(DM fine,DM coarse,void *ctx);

+  fine - fine level DM
.  coarse - coarse level DM to restrict problem to
-  ctx - optional user-defined function context

   Calling sequence for restricthook:
$    restricthook(DM fine,Mat mrestrict,Vec rscale,Mat inject,DM coarse,void *ctx)

+  fine - fine level DM
.  mrestrict - matrix restricting a fine-level solution to the coarse grid
.  rscale - scaling vector for restriction
.  inject - matrix restricting by injection
.  coarse - coarse level DM to update
-  ctx - optional user-defined function context

   Level: advanced

   Notes:
   This function is only needed if auxiliary data needs to be set up on coarse grids.

   If this function is called multiple times, the hooks will be run in the order they are added.

   In order to compose with nonlinear preconditioning without duplicating storage, the hook should be implemented to
   extract the finest level information from its context (instead of from the SNES).

   This function is currently not available from Fortran.

.seealso: DMRefineHookAdd(), SNESFASGetInterpolation(), SNESFASGetInjection(), PetscObjectCompose(), PetscContainerCreate()
@*/
PetscErrorCode DMCoarsenHookAdd(DM fine,PetscErrorCode (*coarsenhook)(DM,DM,void*),PetscErrorCode (*restricthook)(DM,Mat,Vec,Mat,DM,void*),void *ctx)
{
  PetscErrorCode    ierr;
  DMCoarsenHookLink link,*p;

  PetscFunctionBegin;
  PetscValidHeaderSpecific(fine,DM_CLASSID,1);
  for (p=&fine->coarsenhook; *p; p=&(*p)->next) {} /* Scan to the end of the current list of hooks */
  ierr               = PetscNew(&link);CHKERRQ(ierr);
  link->coarsenhook  = coarsenhook;
  link->restricthook = restricthook;
  link->ctx          = ctx;
  link->next         = NULL;
  *p                 = link;
  PetscFunctionReturn(0);
}

/*@
   DMRestrict - restricts user-defined problem data to a coarser DM by running hooks registered by DMCoarsenHookAdd()

   Collective if any hooks are

   Input Arguments:
+  fine - finer DM to use as a base
.  restrct - restriction matrix, apply using MatRestrict()
.  inject - injection matrix, also use MatRestrict()
-  coarse - coarer DM to update

   Level: developer

.seealso: DMCoarsenHookAdd(), MatRestrict()
@*/
PetscErrorCode DMRestrict(DM fine,Mat restrct,Vec rscale,Mat inject,DM coarse)
{
  PetscErrorCode    ierr;
  DMCoarsenHookLink link;

  PetscFunctionBegin;
  for (link=fine->coarsenhook; link; link=link->next) {
    if (link->restricthook) {
      ierr = (*link->restricthook)(fine,restrct,rscale,inject,coarse,link->ctx);CHKERRQ(ierr);
    }
  }
  PetscFunctionReturn(0);
}

/*@C
   DMSubDomainHookAdd - adds a callback to be run when restricting a problem to the coarse grid

   Logically Collective

   Input Arguments:
+  global - global DM
.  ddhook - function to run to pass data to the decomposition DM upon its creation
.  restricthook - function to run to update data on block solve (at the beginning of the block solve)
-  ctx - [optional] user-defined context for provide data for the hooks (may be NULL)


   Calling sequence for ddhook:
$    ddhook(DM global,DM block,void *ctx)

+  global - global DM
.  block  - block DM
-  ctx - optional user-defined function context

   Calling sequence for restricthook:
$    restricthook(DM global,VecScatter out,VecScatter in,DM block,void *ctx)

+  global - global DM
.  out    - scatter to the outer (with ghost and overlap points) block vector
.  in     - scatter to block vector values only owned locally
.  block  - block DM
-  ctx - optional user-defined function context

   Level: advanced

   Notes:
   This function is only needed if auxiliary data needs to be set up on subdomain DMs.

   If this function is called multiple times, the hooks will be run in the order they are added.

   In order to compose with nonlinear preconditioning without duplicating storage, the hook should be implemented to
   extract the global information from its context (instead of from the SNES).

   This function is currently not available from Fortran.

.seealso: DMRefineHookAdd(), SNESFASGetInterpolation(), SNESFASGetInjection(), PetscObjectCompose(), PetscContainerCreate()
@*/
PetscErrorCode DMSubDomainHookAdd(DM global,PetscErrorCode (*ddhook)(DM,DM,void*),PetscErrorCode (*restricthook)(DM,VecScatter,VecScatter,DM,void*),void *ctx)
{
  PetscErrorCode      ierr;
  DMSubDomainHookLink link,*p;

  PetscFunctionBegin;
  PetscValidHeaderSpecific(global,DM_CLASSID,1);
  for (p=&global->subdomainhook; *p; p=&(*p)->next) {} /* Scan to the end of the current list of hooks */
  ierr               = PetscNew(&link);CHKERRQ(ierr);
  link->restricthook = restricthook;
  link->ddhook       = ddhook;
  link->ctx          = ctx;
  link->next         = NULL;
  *p                 = link;
  PetscFunctionReturn(0);
}

/*@
   DMSubDomainRestrict - restricts user-defined problem data to a block DM by running hooks registered by DMSubDomainHookAdd()

   Collective if any hooks are

   Input Arguments:
+  fine - finer DM to use as a base
.  oscatter - scatter from domain global vector filling subdomain global vector with overlap
.  gscatter - scatter from domain global vector filling subdomain local vector with ghosts
-  coarse - coarer DM to update

   Level: developer

.seealso: DMCoarsenHookAdd(), MatRestrict()
@*/
PetscErrorCode DMSubDomainRestrict(DM global,VecScatter oscatter,VecScatter gscatter,DM subdm)
{
  PetscErrorCode      ierr;
  DMSubDomainHookLink link;

  PetscFunctionBegin;
  for (link=global->subdomainhook; link; link=link->next) {
    if (link->restricthook) {
      ierr = (*link->restricthook)(global,oscatter,gscatter,subdm,link->ctx);CHKERRQ(ierr);
    }
  }
  PetscFunctionReturn(0);
}

/*@
    DMGetCoarsenLevel - Get's the number of coarsenings that have generated this DM.

    Not Collective

    Input Parameter:
.   dm - the DM object

    Output Parameter:
.   level - number of coarsenings

    Level: developer

.seealso DMCoarsen(), DMGetRefineLevel(), DMDestroy(), DMView(), DMCreateGlobalVector(), DMCreateInterpolation()

@*/
PetscErrorCode  DMGetCoarsenLevel(DM dm,PetscInt *level)
{
  PetscFunctionBegin;
  PetscValidHeaderSpecific(dm,DM_CLASSID,1);
  *level = dm->leveldown;
  PetscFunctionReturn(0);
}



/*@C
    DMRefineHierarchy - Refines a DM object, all levels at once

    Collective on DM

    Input Parameter:
+   dm - the DM object
-   nlevels - the number of levels of refinement

    Output Parameter:
.   dmf - the refined DM hierarchy

    Level: developer

.seealso DMCoarsenHierarchy(), DMDestroy(), DMView(), DMCreateGlobalVector(), DMCreateInterpolation()

@*/
PetscErrorCode  DMRefineHierarchy(DM dm,PetscInt nlevels,DM dmf[])
{
  PetscErrorCode ierr;

  PetscFunctionBegin;
  PetscValidHeaderSpecific(dm,DM_CLASSID,1);
  if (nlevels < 0) SETERRQ(PetscObjectComm((PetscObject)dm),PETSC_ERR_ARG_OUTOFRANGE,"nlevels cannot be negative");
  if (nlevels == 0) PetscFunctionReturn(0);
  if (dm->ops->refinehierarchy) {
    ierr = (*dm->ops->refinehierarchy)(dm,nlevels,dmf);CHKERRQ(ierr);
  } else if (dm->ops->refine) {
    PetscInt i;

    ierr = DMRefine(dm,PetscObjectComm((PetscObject)dm),&dmf[0]);CHKERRQ(ierr);
    for (i=1; i<nlevels; i++) {
      ierr = DMRefine(dmf[i-1],PetscObjectComm((PetscObject)dm),&dmf[i]);CHKERRQ(ierr);
    }
  } else SETERRQ(PetscObjectComm((PetscObject)dm),PETSC_ERR_SUP,"No RefineHierarchy for this DM yet");
  PetscFunctionReturn(0);
}

/*@C
    DMCoarsenHierarchy - Coarsens a DM object, all levels at once

    Collective on DM

    Input Parameter:
+   dm - the DM object
-   nlevels - the number of levels of coarsening

    Output Parameter:
.   dmc - the coarsened DM hierarchy

    Level: developer

.seealso DMRefineHierarchy(), DMDestroy(), DMView(), DMCreateGlobalVector(), DMCreateInterpolation()

@*/
PetscErrorCode  DMCoarsenHierarchy(DM dm, PetscInt nlevels, DM dmc[])
{
  PetscErrorCode ierr;

  PetscFunctionBegin;
  PetscValidHeaderSpecific(dm,DM_CLASSID,1);
  if (nlevels < 0) SETERRQ(PetscObjectComm((PetscObject)dm),PETSC_ERR_ARG_OUTOFRANGE,"nlevels cannot be negative");
  if (nlevels == 0) PetscFunctionReturn(0);
  PetscValidPointer(dmc,3);
  if (dm->ops->coarsenhierarchy) {
    ierr = (*dm->ops->coarsenhierarchy)(dm, nlevels, dmc);CHKERRQ(ierr);
  } else if (dm->ops->coarsen) {
    PetscInt i;

    ierr = DMCoarsen(dm,PetscObjectComm((PetscObject)dm),&dmc[0]);CHKERRQ(ierr);
    for (i=1; i<nlevels; i++) {
      ierr = DMCoarsen(dmc[i-1],PetscObjectComm((PetscObject)dm),&dmc[i]);CHKERRQ(ierr);
    }
  } else SETERRQ(PetscObjectComm((PetscObject)dm),PETSC_ERR_SUP,"No CoarsenHierarchy for this DM yet");
  PetscFunctionReturn(0);
}

/*@
   DMCreateAggregates - Gets the aggregates that map between
   grids associated with two DMs.

   Collective on DM

   Input Parameters:
+  dmc - the coarse grid DM
-  dmf - the fine grid DM

   Output Parameters:
.  rest - the restriction matrix (transpose of the projection matrix)

   Level: intermediate

.keywords: interpolation, restriction, multigrid

.seealso: DMRefine(), DMCreateInjection(), DMCreateInterpolation()
@*/
PetscErrorCode  DMCreateAggregates(DM dmc, DM dmf, Mat *rest)
{
  PetscErrorCode ierr;

  PetscFunctionBegin;
  PetscValidHeaderSpecific(dmc,DM_CLASSID,1);
  PetscValidHeaderSpecific(dmf,DM_CLASSID,2);
  ierr = (*dmc->ops->getaggregates)(dmc, dmf, rest);CHKERRQ(ierr);
  PetscFunctionReturn(0);
}

/*@C
    DMSetApplicationContextDestroy - Sets a user function that will be called to destroy the application context when the DM is destroyed

    Not Collective

    Input Parameters:
+   dm - the DM object
-   destroy - the destroy function

    Level: intermediate

.seealso DMView(), DMCreateGlobalVector(), DMCreateInterpolation(), DMCreateColoring(), DMCreateMatrix(), DMGetApplicationContext()

@*/
PetscErrorCode  DMSetApplicationContextDestroy(DM dm,PetscErrorCode (*destroy)(void**))
{
  PetscFunctionBegin;
  PetscValidHeaderSpecific(dm,DM_CLASSID,1);
  dm->ctxdestroy = destroy;
  PetscFunctionReturn(0);
}

/*@
    DMSetApplicationContext - Set a user context into a DM object

    Not Collective

    Input Parameters:
+   dm - the DM object
-   ctx - the user context

    Level: intermediate

.seealso DMView(), DMCreateGlobalVector(), DMCreateInterpolation(), DMCreateColoring(), DMCreateMatrix(), DMGetApplicationContext()

@*/
PetscErrorCode  DMSetApplicationContext(DM dm,void *ctx)
{
  PetscFunctionBegin;
  PetscValidHeaderSpecific(dm,DM_CLASSID,1);
  dm->ctx = ctx;
  PetscFunctionReturn(0);
}

/*@
    DMGetApplicationContext - Gets a user context from a DM object

    Not Collective

    Input Parameter:
.   dm - the DM object

    Output Parameter:
.   ctx - the user context

    Level: intermediate

.seealso DMView(), DMCreateGlobalVector(), DMCreateInterpolation(), DMCreateColoring(), DMCreateMatrix(), DMGetApplicationContext()

@*/
PetscErrorCode  DMGetApplicationContext(DM dm,void *ctx)
{
  PetscFunctionBegin;
  PetscValidHeaderSpecific(dm,DM_CLASSID,1);
  *(void**)ctx = dm->ctx;
  PetscFunctionReturn(0);
}

/*@C
    DMSetVariableBounds - sets a function to compute the lower and upper bound vectors for SNESVI.

    Logically Collective on DM

    Input Parameter:
+   dm - the DM object
-   f - the function that computes variable bounds used by SNESVI (use NULL to cancel a previous function that was set)

    Level: intermediate

.seealso DMView(), DMCreateGlobalVector(), DMCreateInterpolation(), DMCreateColoring(), DMCreateMatrix(), DMGetApplicationContext(),
         DMSetJacobian()

@*/
PetscErrorCode  DMSetVariableBounds(DM dm,PetscErrorCode (*f)(DM,Vec,Vec))
{
  PetscFunctionBegin;
  dm->ops->computevariablebounds = f;
  PetscFunctionReturn(0);
}

/*@
    DMHasVariableBounds - does the DM object have a variable bounds function?

    Not Collective

    Input Parameter:
.   dm - the DM object to destroy

    Output Parameter:
.   flg - PETSC_TRUE if the variable bounds function exists

    Level: developer

.seealso DMView(), DMCreateGlobalVector(), DMCreateInterpolation(), DMCreateColoring(), DMCreateMatrix(), DMGetApplicationContext()

@*/
PetscErrorCode  DMHasVariableBounds(DM dm,PetscBool  *flg)
{
  PetscFunctionBegin;
  *flg =  (dm->ops->computevariablebounds) ? PETSC_TRUE : PETSC_FALSE;
  PetscFunctionReturn(0);
}

/*@C
    DMComputeVariableBounds - compute variable bounds used by SNESVI.

    Logically Collective on DM

    Input Parameters:
.   dm - the DM object

    Output parameters:
+   xl - lower bound
-   xu - upper bound

    Level: advanced

    Notes: This is generally not called by users. It calls the function provided by the user with DMSetVariableBounds()

.seealso DMView(), DMCreateGlobalVector(), DMCreateInterpolation(), DMCreateColoring(), DMCreateMatrix(), DMGetApplicationContext()

@*/
PetscErrorCode  DMComputeVariableBounds(DM dm, Vec xl, Vec xu)
{
  PetscErrorCode ierr;

  PetscFunctionBegin;
  PetscValidHeaderSpecific(xl,VEC_CLASSID,2);
  PetscValidHeaderSpecific(xu,VEC_CLASSID,2);
  if (dm->ops->computevariablebounds) {
    ierr = (*dm->ops->computevariablebounds)(dm, xl,xu);CHKERRQ(ierr);
  } else SETERRQ(PETSC_COMM_SELF, PETSC_ERR_ARG_WRONGSTATE, "This DM is incapable of computing variable bounds.");
  PetscFunctionReturn(0);
}

/*@
    DMHasColoring - does the DM object have a method of providing a coloring?

    Not Collective

    Input Parameter:
.   dm - the DM object

    Output Parameter:
.   flg - PETSC_TRUE if the DM has facilities for DMCreateColoring().

    Level: developer

.seealso DMHasFunction(), DMCreateColoring()

@*/
PetscErrorCode  DMHasColoring(DM dm,PetscBool  *flg)
{
  PetscFunctionBegin;
  *flg =  (dm->ops->getcoloring) ? PETSC_TRUE : PETSC_FALSE;
  PetscFunctionReturn(0);
}

/*@
    DMHasCreateRestriction - does the DM object have a method of providing a restriction?

    Not Collective

    Input Parameter:
.   dm - the DM object

    Output Parameter:
.   flg - PETSC_TRUE if the DM has facilities for DMCreateRestriction().

    Level: developer

.seealso DMHasFunction(), DMCreateRestriction()

@*/
PetscErrorCode  DMHasCreateRestriction(DM dm,PetscBool  *flg)
{
  PetscFunctionBegin;
  *flg =  (dm->ops->createrestriction) ? PETSC_TRUE : PETSC_FALSE;
  PetscFunctionReturn(0);
}

/*@C
    DMSetVec - set the vector at which to compute residual, Jacobian and VI bounds, if the problem is nonlinear.

    Collective on DM

    Input Parameter:
+   dm - the DM object
-   x - location to compute residual and Jacobian, if NULL is passed to those routines; will be NULL for linear problems.

    Level: developer

.seealso DMView(), DMCreateGlobalVector(), DMCreateInterpolation(), DMCreateColoring(), DMCreateMatrix(), DMGetApplicationContext()

@*/
PetscErrorCode  DMSetVec(DM dm,Vec x)
{
  PetscErrorCode ierr;

  PetscFunctionBegin;
  if (x) {
    if (!dm->x) {
      ierr = DMCreateGlobalVector(dm,&dm->x);CHKERRQ(ierr);
    }
    ierr = VecCopy(x,dm->x);CHKERRQ(ierr);
  } else if (dm->x) {
    ierr = VecDestroy(&dm->x);CHKERRQ(ierr);
  }
  PetscFunctionReturn(0);
}

PetscFunctionList DMList              = NULL;
PetscBool         DMRegisterAllCalled = PETSC_FALSE;

/*@C
  DMSetType - Builds a DM, for a particular DM implementation.

  Collective on DM

  Input Parameters:
+ dm     - The DM object
- method - The name of the DM type

  Options Database Key:
. -dm_type <type> - Sets the DM type; use -help for a list of available types

  Notes:
  See "petsc/include/petscdm.h" for available DM types (for instance, DM1D, DM2D, or DM3D).

  Level: intermediate

.keywords: DM, set, type
.seealso: DMGetType(), DMCreate()
@*/
PetscErrorCode  DMSetType(DM dm, DMType method)
{
  PetscErrorCode (*r)(DM);
  PetscBool      match;
  PetscErrorCode ierr;

  PetscFunctionBegin;
  PetscValidHeaderSpecific(dm, DM_CLASSID,1);
  ierr = PetscObjectTypeCompare((PetscObject) dm, method, &match);CHKERRQ(ierr);
  if (match) PetscFunctionReturn(0);

  ierr = DMRegisterAll();CHKERRQ(ierr);
  ierr = PetscFunctionListFind(DMList,method,&r);CHKERRQ(ierr);
  if (!r) SETERRQ1(PetscObjectComm((PetscObject)dm),PETSC_ERR_ARG_UNKNOWN_TYPE, "Unknown DM type: %s", method);

  if (dm->ops->destroy) {
    ierr             = (*dm->ops->destroy)(dm);CHKERRQ(ierr);
    dm->ops->destroy = NULL;
  }
  ierr = (*r)(dm);CHKERRQ(ierr);
  ierr = PetscObjectChangeTypeName((PetscObject)dm,method);CHKERRQ(ierr);
  PetscFunctionReturn(0);
}

/*@C
  DMGetType - Gets the DM type name (as a string) from the DM.

  Not Collective

  Input Parameter:
. dm  - The DM

  Output Parameter:
. type - The DM type name

  Level: intermediate

.keywords: DM, get, type, name
.seealso: DMSetType(), DMCreate()
@*/
PetscErrorCode  DMGetType(DM dm, DMType *type)
{
  PetscErrorCode ierr;

  PetscFunctionBegin;
  PetscValidHeaderSpecific(dm, DM_CLASSID,1);
  PetscValidPointer(type,2);
  ierr = DMRegisterAll();CHKERRQ(ierr);
  *type = ((PetscObject)dm)->type_name;
  PetscFunctionReturn(0);
}

/*@C
  DMConvert - Converts a DM to another DM, either of the same or different type.

  Collective on DM

  Input Parameters:
+ dm - the DM
- newtype - new DM type (use "same" for the same type)

  Output Parameter:
. M - pointer to new DM

  Notes:
  Cannot be used to convert a sequential DM to parallel or parallel to sequential,
  the MPI communicator of the generated DM is always the same as the communicator
  of the input DM.

  Level: intermediate

.seealso: DMCreate()
@*/
PetscErrorCode DMConvert(DM dm, DMType newtype, DM *M)
{
  DM             B;
  char           convname[256];
  PetscBool      sametype/*, issame */;
  PetscErrorCode ierr;

  PetscFunctionBegin;
  PetscValidHeaderSpecific(dm,DM_CLASSID,1);
  PetscValidType(dm,1);
  PetscValidPointer(M,3);
  ierr = PetscObjectTypeCompare((PetscObject) dm, newtype, &sametype);CHKERRQ(ierr);
  /* ierr = PetscStrcmp(newtype, "same", &issame);CHKERRQ(ierr); */
  if (sametype) {
    *M   = dm;
    ierr = PetscObjectReference((PetscObject) dm);CHKERRQ(ierr);
    PetscFunctionReturn(0);
  } else {
    PetscErrorCode (*conv)(DM, DMType, DM*) = NULL;

    /*
       Order of precedence:
       1) See if a specialized converter is known to the current DM.
       2) See if a specialized converter is known to the desired DM class.
       3) See if a good general converter is registered for the desired class
       4) See if a good general converter is known for the current matrix.
       5) Use a really basic converter.
    */

    /* 1) See if a specialized converter is known to the current DM and the desired class */
    ierr = PetscStrcpy(convname,"DMConvert_");CHKERRQ(ierr);
    ierr = PetscStrcat(convname,((PetscObject) dm)->type_name);CHKERRQ(ierr);
    ierr = PetscStrcat(convname,"_");CHKERRQ(ierr);
    ierr = PetscStrcat(convname,newtype);CHKERRQ(ierr);
    ierr = PetscStrcat(convname,"_C");CHKERRQ(ierr);
    ierr = PetscObjectQueryFunction((PetscObject)dm,convname,&conv);CHKERRQ(ierr);
    if (conv) goto foundconv;

    /* 2)  See if a specialized converter is known to the desired DM class. */
    ierr = DMCreate(PetscObjectComm((PetscObject)dm), &B);CHKERRQ(ierr);
    ierr = DMSetType(B, newtype);CHKERRQ(ierr);
    ierr = PetscStrcpy(convname,"DMConvert_");CHKERRQ(ierr);
    ierr = PetscStrcat(convname,((PetscObject) dm)->type_name);CHKERRQ(ierr);
    ierr = PetscStrcat(convname,"_");CHKERRQ(ierr);
    ierr = PetscStrcat(convname,newtype);CHKERRQ(ierr);
    ierr = PetscStrcat(convname,"_C");CHKERRQ(ierr);
    ierr = PetscObjectQueryFunction((PetscObject)B,convname,&conv);CHKERRQ(ierr);
    if (conv) {
      ierr = DMDestroy(&B);CHKERRQ(ierr);
      goto foundconv;
    }

#if 0
    /* 3) See if a good general converter is registered for the desired class */
    conv = B->ops->convertfrom;
    ierr = DMDestroy(&B);CHKERRQ(ierr);
    if (conv) goto foundconv;

    /* 4) See if a good general converter is known for the current matrix */
    if (dm->ops->convert) {
      conv = dm->ops->convert;
    }
    if (conv) goto foundconv;
#endif

    /* 5) Use a really basic converter. */
    SETERRQ2(PetscObjectComm((PetscObject)dm), PETSC_ERR_SUP, "No conversion possible between DM types %s and %s", ((PetscObject) dm)->type_name, newtype);

foundconv:
    ierr = PetscLogEventBegin(DM_Convert,dm,0,0,0);CHKERRQ(ierr);
    ierr = (*conv)(dm,newtype,M);CHKERRQ(ierr);
    /* Things that are independent of DM type: We should consult DMClone() here */
    if (dm->maxCell) {
      const PetscReal *maxCell, *L;
      const DMBoundaryType *bd;
      ierr = DMGetPeriodicity(dm, &maxCell, &L, &bd);CHKERRQ(ierr);
      ierr = DMSetPeriodicity(*M,  maxCell,  L,  bd);CHKERRQ(ierr);
    }
    ierr = PetscLogEventEnd(DM_Convert,dm,0,0,0);CHKERRQ(ierr);
  }
  ierr = PetscObjectStateIncrease((PetscObject) *M);CHKERRQ(ierr);
  PetscFunctionReturn(0);
}

/*--------------------------------------------------------------------------------------------------------------------*/

/*@C
  DMRegister -  Adds a new DM component implementation

  Not Collective

  Input Parameters:
+ name        - The name of a new user-defined creation routine
- create_func - The creation routine itself

  Notes:
  DMRegister() may be called multiple times to add several user-defined DMs


  Sample usage:
.vb
    DMRegister("my_da", MyDMCreate);
.ve

  Then, your DM type can be chosen with the procedural interface via
.vb
    DMCreate(MPI_Comm, DM *);
    DMSetType(DM,"my_da");
.ve
   or at runtime via the option
.vb
    -da_type my_da
.ve

  Level: advanced

.keywords: DM, register
.seealso: DMRegisterAll(), DMRegisterDestroy()

@*/
PetscErrorCode  DMRegister(const char sname[],PetscErrorCode (*function)(DM))
{
  PetscErrorCode ierr;

  PetscFunctionBegin;
  ierr = PetscFunctionListAdd(&DMList,sname,function);CHKERRQ(ierr);
  PetscFunctionReturn(0);
}

/*@C
  DMLoad - Loads a DM that has been stored in binary  with DMView().

  Collective on PetscViewer

  Input Parameters:
+ newdm - the newly loaded DM, this needs to have been created with DMCreate() or
           some related function before a call to DMLoad().
- viewer - binary file viewer, obtained from PetscViewerBinaryOpen() or
           HDF5 file viewer, obtained from PetscViewerHDF5Open()

   Level: intermediate

  Notes:
   The type is determined by the data in the file, any type set into the DM before this call is ignored.

  Notes for advanced users:
  Most users should not need to know the details of the binary storage
  format, since DMLoad() and DMView() completely hide these details.
  But for anyone who's interested, the standard binary matrix storage
  format is
.vb
     has not yet been determined
.ve

.seealso: PetscViewerBinaryOpen(), DMView(), MatLoad(), VecLoad()
@*/
PetscErrorCode  DMLoad(DM newdm, PetscViewer viewer)
{
  PetscBool      isbinary, ishdf5;
  PetscErrorCode ierr;

  PetscFunctionBegin;
  PetscValidHeaderSpecific(newdm,DM_CLASSID,1);
  PetscValidHeaderSpecific(viewer,PETSC_VIEWER_CLASSID,2);
  ierr = PetscObjectTypeCompare((PetscObject)viewer,PETSCVIEWERBINARY,&isbinary);CHKERRQ(ierr);
  ierr = PetscObjectTypeCompare((PetscObject)viewer,PETSCVIEWERHDF5,&ishdf5);CHKERRQ(ierr);
  if (isbinary) {
    PetscInt classid;
    char     type[256];

    ierr = PetscViewerBinaryRead(viewer,&classid,1,NULL,PETSC_INT);CHKERRQ(ierr);
    if (classid != DM_FILE_CLASSID) SETERRQ1(PetscObjectComm((PetscObject)newdm),PETSC_ERR_ARG_WRONG,"Not DM next in file, classid found %d",(int)classid);
    ierr = PetscViewerBinaryRead(viewer,type,256,NULL,PETSC_CHAR);CHKERRQ(ierr);
    ierr = DMSetType(newdm, type);CHKERRQ(ierr);
    if (newdm->ops->load) {ierr = (*newdm->ops->load)(newdm,viewer);CHKERRQ(ierr);}
  } else if (ishdf5) {
    if (newdm->ops->load) {ierr = (*newdm->ops->load)(newdm,viewer);CHKERRQ(ierr);}
  } else SETERRQ(PETSC_COMM_SELF,PETSC_ERR_ARG_WRONG,"Invalid viewer; open viewer with PetscViewerBinaryOpen() or PetscViewerHDF5Open()");
  PetscFunctionReturn(0);
}

/******************************** FEM Support **********************************/

PetscErrorCode DMPrintCellVector(PetscInt c, const char name[], PetscInt len, const PetscScalar x[])
{
  PetscInt       f;
  PetscErrorCode ierr;

  PetscFunctionBegin;
  ierr = PetscPrintf(PETSC_COMM_SELF, "Cell %D Element %s\n", c, name);CHKERRQ(ierr);
  for (f = 0; f < len; ++f) {
    ierr = PetscPrintf(PETSC_COMM_SELF, "  | %g |\n", (double)PetscRealPart(x[f]));CHKERRQ(ierr);
  }
  PetscFunctionReturn(0);
}

PetscErrorCode DMPrintCellMatrix(PetscInt c, const char name[], PetscInt rows, PetscInt cols, const PetscScalar A[])
{
  PetscInt       f, g;
  PetscErrorCode ierr;

  PetscFunctionBegin;
  ierr = PetscPrintf(PETSC_COMM_SELF, "Cell %D Element %s\n", c, name);CHKERRQ(ierr);
  for (f = 0; f < rows; ++f) {
    ierr = PetscPrintf(PETSC_COMM_SELF, "  |");CHKERRQ(ierr);
    for (g = 0; g < cols; ++g) {
      ierr = PetscPrintf(PETSC_COMM_SELF, " % 9.5g", PetscRealPart(A[f*cols+g]));CHKERRQ(ierr);
    }
    ierr = PetscPrintf(PETSC_COMM_SELF, " |\n");CHKERRQ(ierr);
  }
  PetscFunctionReturn(0);
}

PetscErrorCode DMPrintLocalVec(DM dm, const char name[], PetscReal tol, Vec X)
{
  PetscInt          localSize, bs;
  PetscMPIInt       size;
  Vec               x, xglob;
  const PetscScalar *xarray;
  PetscErrorCode    ierr;

  PetscFunctionBegin;
  ierr = MPI_Comm_size(PetscObjectComm((PetscObject) dm),&size);CHKERRQ(ierr);
  ierr = VecDuplicate(X, &x);CHKERRQ(ierr);
  ierr = VecCopy(X, x);CHKERRQ(ierr);
  ierr = VecChop(x, tol);CHKERRQ(ierr);
  ierr = PetscPrintf(PetscObjectComm((PetscObject) dm),"%s:\n",name);CHKERRQ(ierr);
  if (size > 1) {
    ierr = VecGetLocalSize(x,&localSize);CHKERRQ(ierr);
    ierr = VecGetArrayRead(x,&xarray);CHKERRQ(ierr);
    ierr = VecGetBlockSize(x,&bs);CHKERRQ(ierr);
    ierr = VecCreateMPIWithArray(PetscObjectComm((PetscObject) dm),bs,localSize,PETSC_DETERMINE,xarray,&xglob);CHKERRQ(ierr);
  } else {
    xglob = x;
  }
  ierr = VecView(xglob,PETSC_VIEWER_STDOUT_(PetscObjectComm((PetscObject) dm)));CHKERRQ(ierr);
  if (size > 1) {
    ierr = VecDestroy(&xglob);CHKERRQ(ierr);
    ierr = VecRestoreArrayRead(x,&xarray);CHKERRQ(ierr);
  }
  ierr = VecDestroy(&x);CHKERRQ(ierr);
  PetscFunctionReturn(0);
}

/*@
  DMGetDefaultSection - Get the PetscSection encoding the local data layout for the DM.

  Input Parameter:
. dm - The DM

  Output Parameter:
. section - The PetscSection

  Level: intermediate

  Note: This gets a borrowed reference, so the user should not destroy this PetscSection.

.seealso: DMSetDefaultSection(), DMGetDefaultGlobalSection()
@*/
PetscErrorCode DMGetDefaultSection(DM dm, PetscSection *section)
{
  PetscErrorCode ierr;

  PetscFunctionBegin;
  PetscValidHeaderSpecific(dm, DM_CLASSID, 1);
  PetscValidPointer(section, 2);
  if (!dm->defaultSection && dm->ops->createdefaultsection) {
    ierr = (*dm->ops->createdefaultsection)(dm);CHKERRQ(ierr);
    if (dm->defaultSection) {ierr = PetscObjectViewFromOptions((PetscObject) dm->defaultSection, NULL, "-dm_petscsection_view");CHKERRQ(ierr);}
  }
  *section = dm->defaultSection;
  PetscFunctionReturn(0);
}

/*@
  DMSetDefaultSection - Set the PetscSection encoding the local data layout for the DM.

  Input Parameters:
+ dm - The DM
- section - The PetscSection

  Level: intermediate

  Note: Any existing Section will be destroyed

.seealso: DMSetDefaultSection(), DMGetDefaultGlobalSection()
@*/
PetscErrorCode DMSetDefaultSection(DM dm, PetscSection section)
{
  PetscInt       numFields = 0;
  PetscInt       f;
  PetscErrorCode ierr;

  PetscFunctionBegin;
  PetscValidHeaderSpecific(dm, DM_CLASSID, 1);
  if (section) {
    PetscValidHeaderSpecific(section,PETSC_SECTION_CLASSID,2);
    ierr = PetscObjectReference((PetscObject)section);CHKERRQ(ierr);
  }
  ierr = PetscSectionDestroy(&dm->defaultSection);CHKERRQ(ierr);
  dm->defaultSection = section;
  if (section) {ierr = PetscSectionGetNumFields(dm->defaultSection, &numFields);CHKERRQ(ierr);}
  if (numFields) {
    ierr = DMSetNumFields(dm, numFields);CHKERRQ(ierr);
    for (f = 0; f < numFields; ++f) {
      PetscObject disc;
      const char *name;

      ierr = PetscSectionGetFieldName(dm->defaultSection, f, &name);CHKERRQ(ierr);
      ierr = DMGetField(dm, f, &disc);CHKERRQ(ierr);
      ierr = PetscObjectSetName(disc, name);CHKERRQ(ierr);
    }
  }
  /* The global section will be rebuilt in the next call to DMGetDefaultGlobalSection(). */
  ierr = PetscSectionDestroy(&dm->defaultGlobalSection);CHKERRQ(ierr);
  PetscFunctionReturn(0);
}

/*@
  DMGetDefaultConstraints - Get the PetscSection and Mat the specify the local constraint interpolation. See DMSetDefaultConstraints() for a description of the purpose of constraint interpolation.

  not collective

  Input Parameter:
. dm - The DM

  Output Parameter:
+ section - The PetscSection describing the range of the constraint matrix: relates rows of the constraint matrix to dofs of the default section.  Returns NULL if there are no local constraints.
- mat - The Mat that interpolates local constraints: its width should be the layout size of the default section.  Returns NULL if there are no local constraints.

  Level: advanced

  Note: This gets borrowed references, so the user should not destroy the PetscSection or the Mat.

.seealso: DMSetDefaultConstraints()
@*/
PetscErrorCode DMGetDefaultConstraints(DM dm, PetscSection *section, Mat *mat)
{
  PetscErrorCode ierr;

  PetscFunctionBegin;
  PetscValidHeaderSpecific(dm, DM_CLASSID, 1);
  if (!dm->defaultConstraintSection && !dm->defaultConstraintMat && dm->ops->createdefaultconstraints) {ierr = (*dm->ops->createdefaultconstraints)(dm);CHKERRQ(ierr);}
  if (section) {*section = dm->defaultConstraintSection;}
  if (mat) {*mat = dm->defaultConstraintMat;}
  PetscFunctionReturn(0);
}

/*@
  DMSetDefaultConstraints - Set the PetscSection and Mat the specify the local constraint interpolation.

  If a constraint matrix is specified, then it is applied during DMGlobalToLocalEnd() when mode is INSERT_VALUES, INSERT_BC_VALUES, or INSERT_ALL_VALUES.  Without a constraint matrix, the local vector l returned by DMGlobalToLocalEnd() contains values that have been scattered from a global vector without modification; with a constraint matrix A, l is modified by computing c = A * l, l[s[i]] = c[i], where the scatter s is defined by the PetscSection returned by DMGetDefaultConstraintMatrix().

  If a constraint matrix is specified, then its adjoint is applied during DMLocalToGlobalBegin() when mode is ADD_VALUES, ADD_BC_VALUES, or ADD_ALL_VALUES.  Without a constraint matrix, the local vector l is accumulated into a global vector without modification; with a constraint matrix A, l is first modified by computing c[i] = l[s[i]], l[s[i]] = 0, l = l + A'*c, which is the adjoint of the operation described above.

  collective on dm

  Input Parameters:
+ dm - The DM
+ section - The PetscSection describing the range of the constraint matrix: relates rows of the constraint matrix to dofs of the default section.  Must have a local communicator (PETSC_COMM_SELF or derivative).
- mat - The Mat that interpolates local constraints: its width should be the layout size of the default section:  NULL indicates no constraints.  Must have a local communicator (PETSC_COMM_SELF or derivative).

  Level: advanced

  Note: This increments the references of the PetscSection and the Mat, so they user can destroy them

.seealso: DMGetDefaultConstraints()
@*/
PetscErrorCode DMSetDefaultConstraints(DM dm, PetscSection section, Mat mat)
{
  PetscMPIInt result;
  PetscErrorCode ierr;

  PetscFunctionBegin;
  PetscValidHeaderSpecific(dm, DM_CLASSID, 1);
  if (section) {
    PetscValidHeaderSpecific(section,PETSC_SECTION_CLASSID,2);
    ierr = MPI_Comm_compare(PETSC_COMM_SELF,PetscObjectComm((PetscObject)section),&result);CHKERRQ(ierr);
    if (result != MPI_CONGRUENT && result != MPI_IDENT) SETERRQ(PETSC_COMM_SELF,PETSC_ERR_ARG_NOTSAMECOMM,"constraint section must have local communicator");
  }
  if (mat) {
    PetscValidHeaderSpecific(mat,MAT_CLASSID,3);
    ierr = MPI_Comm_compare(PETSC_COMM_SELF,PetscObjectComm((PetscObject)mat),&result);CHKERRQ(ierr);
    if (result != MPI_CONGRUENT && result != MPI_IDENT) SETERRQ(PETSC_COMM_SELF,PETSC_ERR_ARG_NOTSAMECOMM,"constraint matrix must have local communicator");
  }
  ierr = PetscObjectReference((PetscObject)section);CHKERRQ(ierr);
  ierr = PetscSectionDestroy(&dm->defaultConstraintSection);CHKERRQ(ierr);
  dm->defaultConstraintSection = section;
  ierr = PetscObjectReference((PetscObject)mat);CHKERRQ(ierr);
  ierr = MatDestroy(&dm->defaultConstraintMat);CHKERRQ(ierr);
  dm->defaultConstraintMat = mat;
  PetscFunctionReturn(0);
}

#ifdef PETSC_USE_DEBUG
/*
  DMDefaultSectionCheckConsistency - Check the consistentcy of the global and local sections.

  Input Parameters:
+ dm - The DM
. localSection - PetscSection describing the local data layout
- globalSection - PetscSection describing the global data layout

  Level: intermediate

.seealso: DMGetDefaultSF(), DMSetDefaultSF()
*/
static PetscErrorCode DMDefaultSectionCheckConsistency_Internal(DM dm, PetscSection localSection, PetscSection globalSection)
{
  MPI_Comm        comm;
  PetscLayout     layout;
  const PetscInt *ranges;
  PetscInt        pStart, pEnd, p, nroots;
  PetscMPIInt     size, rank;
  PetscBool       valid = PETSC_TRUE, gvalid;
  PetscErrorCode  ierr;

  PetscFunctionBegin;
  ierr = PetscObjectGetComm((PetscObject)dm,&comm);CHKERRQ(ierr);
  PetscValidHeaderSpecific(dm, DM_CLASSID, 1);
  ierr = MPI_Comm_size(comm, &size);CHKERRQ(ierr);
  ierr = MPI_Comm_rank(comm, &rank);CHKERRQ(ierr);
  ierr = PetscSectionGetChart(globalSection, &pStart, &pEnd);CHKERRQ(ierr);
  ierr = PetscSectionGetConstrainedStorageSize(globalSection, &nroots);CHKERRQ(ierr);
  ierr = PetscLayoutCreate(comm, &layout);CHKERRQ(ierr);
  ierr = PetscLayoutSetBlockSize(layout, 1);CHKERRQ(ierr);
  ierr = PetscLayoutSetLocalSize(layout, nroots);CHKERRQ(ierr);
  ierr = PetscLayoutSetUp(layout);CHKERRQ(ierr);
  ierr = PetscLayoutGetRanges(layout, &ranges);CHKERRQ(ierr);
  for (p = pStart; p < pEnd; ++p) {
    PetscInt       dof, cdof, off, gdof, gcdof, goff, gsize, d;

    ierr = PetscSectionGetDof(localSection, p, &dof);CHKERRQ(ierr);
    ierr = PetscSectionGetOffset(localSection, p, &off);CHKERRQ(ierr);
    ierr = PetscSectionGetConstraintDof(localSection, p, &cdof);CHKERRQ(ierr);
    ierr = PetscSectionGetDof(globalSection, p, &gdof);CHKERRQ(ierr);
    ierr = PetscSectionGetConstraintDof(globalSection, p, &gcdof);CHKERRQ(ierr);
    ierr = PetscSectionGetOffset(globalSection, p, &goff);CHKERRQ(ierr);
    if (!gdof) continue; /* Censored point */
    if ((gdof < 0 ? -(gdof+1) : gdof) != dof) {ierr = PetscSynchronizedPrintf(comm, "[%d]Global dof %d for point %d not equal to local dof %d\n", rank, gdof, p, dof);CHKERRQ(ierr); valid = PETSC_FALSE;}
    if (gcdof && (gcdof != cdof)) {ierr = PetscSynchronizedPrintf(comm, "[%d]Global constraints %d for point %d not equal to local constraints %d\n", rank, gcdof, p, cdof);CHKERRQ(ierr); valid = PETSC_FALSE;}
    if (gdof < 0) {
      gsize = gdof < 0 ? -(gdof+1)-gcdof : gdof-gcdof;
      for (d = 0; d < gsize; ++d) {
        PetscInt offset = -(goff+1) + d, r;

        ierr = PetscFindInt(offset,size+1,ranges,&r);CHKERRQ(ierr);
        if (r < 0) r = -(r+2);
        if ((r < 0) || (r >= size)) {ierr = PetscSynchronizedPrintf(comm, "[%d]Point %d mapped to invalid process %d (%d, %d)\n", rank, p, r, gdof, goff);CHKERRQ(ierr); valid = PETSC_FALSE;break;}
      }
    }
  }
  ierr = PetscLayoutDestroy(&layout);CHKERRQ(ierr);
  ierr = PetscSynchronizedFlush(comm, NULL);CHKERRQ(ierr);
  ierr = MPIU_Allreduce(&valid, &gvalid, 1, MPIU_BOOL, MPI_LAND, comm);CHKERRQ(ierr);
  if (!gvalid) {
    ierr = DMView(dm, NULL);CHKERRQ(ierr);
    SETERRQ(comm, PETSC_ERR_ARG_WRONG, "Inconsistent local and global sections");
  }
  PetscFunctionReturn(0);
}
#endif

/*@
  DMGetDefaultGlobalSection - Get the PetscSection encoding the global data layout for the DM.

  Collective on DM

  Input Parameter:
. dm - The DM

  Output Parameter:
. section - The PetscSection

  Level: intermediate

  Note: This gets a borrowed reference, so the user should not destroy this PetscSection.

.seealso: DMSetDefaultSection(), DMGetDefaultSection()
@*/
PetscErrorCode DMGetDefaultGlobalSection(DM dm, PetscSection *section)
{
  PetscErrorCode ierr;

  PetscFunctionBegin;
  PetscValidHeaderSpecific(dm, DM_CLASSID, 1);
  PetscValidPointer(section, 2);
  if (!dm->defaultGlobalSection) {
    PetscSection s;

    ierr = DMGetDefaultSection(dm, &s);CHKERRQ(ierr);
    if (!s)  SETERRQ(PetscObjectComm((PetscObject) dm), PETSC_ERR_ARG_WRONGSTATE, "DM must have a default PetscSection in order to create a global PetscSection");
    if (!dm->sf) SETERRQ(PetscObjectComm((PetscObject)dm), PETSC_ERR_ARG_WRONGSTATE, "DM must have a default PetscSF in order to create a global PetscSection");
    ierr = PetscSectionCreateGlobalSection(s, dm->sf, PETSC_FALSE, PETSC_FALSE, &dm->defaultGlobalSection);CHKERRQ(ierr);
    ierr = PetscLayoutDestroy(&dm->map);CHKERRQ(ierr);
    ierr = PetscSectionGetValueLayout(PetscObjectComm((PetscObject)dm), dm->defaultGlobalSection, &dm->map);CHKERRQ(ierr);
    ierr = PetscSectionViewFromOptions(dm->defaultGlobalSection, NULL, "-global_section_view");CHKERRQ(ierr);
  }
  *section = dm->defaultGlobalSection;
  PetscFunctionReturn(0);
}

/*@
  DMSetDefaultGlobalSection - Set the PetscSection encoding the global data layout for the DM.

  Input Parameters:
+ dm - The DM
- section - The PetscSection, or NULL

  Level: intermediate

  Note: Any existing Section will be destroyed

.seealso: DMGetDefaultGlobalSection(), DMSetDefaultSection()
@*/
PetscErrorCode DMSetDefaultGlobalSection(DM dm, PetscSection section)
{
  PetscErrorCode ierr;

  PetscFunctionBegin;
  PetscValidHeaderSpecific(dm, DM_CLASSID, 1);
  if (section) PetscValidHeaderSpecific(section,PETSC_SECTION_CLASSID,2);
  ierr = PetscObjectReference((PetscObject)section);CHKERRQ(ierr);
  ierr = PetscSectionDestroy(&dm->defaultGlobalSection);CHKERRQ(ierr);
  dm->defaultGlobalSection = section;
#ifdef PETSC_USE_DEBUG
  if (section) {ierr = DMDefaultSectionCheckConsistency_Internal(dm, dm->defaultSection, section);CHKERRQ(ierr);}
#endif
  PetscFunctionReturn(0);
}

/*@
  DMGetDefaultSF - Get the PetscSF encoding the parallel dof overlap for the DM. If it has not been set,
  it is created from the default PetscSection layouts in the DM.

  Input Parameter:
. dm - The DM

  Output Parameter:
. sf - The PetscSF

  Level: intermediate

  Note: This gets a borrowed reference, so the user should not destroy this PetscSF.

.seealso: DMSetDefaultSF(), DMCreateDefaultSF()
@*/
PetscErrorCode DMGetDefaultSF(DM dm, PetscSF *sf)
{
  PetscInt       nroots;
  PetscErrorCode ierr;

  PetscFunctionBegin;
  PetscValidHeaderSpecific(dm, DM_CLASSID, 1);
  PetscValidPointer(sf, 2);
  ierr = PetscSFGetGraph(dm->defaultSF, &nroots, NULL, NULL, NULL);CHKERRQ(ierr);
  if (nroots < 0) {
    PetscSection section, gSection;

    ierr = DMGetDefaultSection(dm, &section);CHKERRQ(ierr);
    if (section) {
      ierr = DMGetDefaultGlobalSection(dm, &gSection);CHKERRQ(ierr);
      ierr = DMCreateDefaultSF(dm, section, gSection);CHKERRQ(ierr);
    } else {
      *sf = NULL;
      PetscFunctionReturn(0);
    }
  }
  *sf = dm->defaultSF;
  PetscFunctionReturn(0);
}

/*@
  DMSetDefaultSF - Set the PetscSF encoding the parallel dof overlap for the DM

  Input Parameters:
+ dm - The DM
- sf - The PetscSF

  Level: intermediate

  Note: Any previous SF is destroyed

.seealso: DMGetDefaultSF(), DMCreateDefaultSF()
@*/
PetscErrorCode DMSetDefaultSF(DM dm, PetscSF sf)
{
  PetscErrorCode ierr;

  PetscFunctionBegin;
  PetscValidHeaderSpecific(dm, DM_CLASSID, 1);
  PetscValidHeaderSpecific(sf, PETSCSF_CLASSID, 2);
  ierr          = PetscSFDestroy(&dm->defaultSF);CHKERRQ(ierr);
  dm->defaultSF = sf;
  PetscFunctionReturn(0);
}

/*@C
  DMCreateDefaultSF - Create the PetscSF encoding the parallel dof overlap for the DM based upon the PetscSections
  describing the data layout.

  Input Parameters:
+ dm - The DM
. localSection - PetscSection describing the local data layout
- globalSection - PetscSection describing the global data layout

  Level: intermediate

.seealso: DMGetDefaultSF(), DMSetDefaultSF()
@*/
PetscErrorCode DMCreateDefaultSF(DM dm, PetscSection localSection, PetscSection globalSection)
{
  MPI_Comm       comm;
  PetscLayout    layout;
  const PetscInt *ranges;
  PetscInt       *local;
  PetscSFNode    *remote;
  PetscInt       pStart, pEnd, p, nroots, nleaves = 0, l;
  PetscMPIInt    size, rank;
  PetscErrorCode ierr;

  PetscFunctionBegin;
  ierr = PetscObjectGetComm((PetscObject)dm,&comm);CHKERRQ(ierr);
  PetscValidHeaderSpecific(dm, DM_CLASSID, 1);
  ierr = MPI_Comm_size(comm, &size);CHKERRQ(ierr);
  ierr = MPI_Comm_rank(comm, &rank);CHKERRQ(ierr);
  ierr = PetscSectionGetChart(globalSection, &pStart, &pEnd);CHKERRQ(ierr);
  ierr = PetscSectionGetConstrainedStorageSize(globalSection, &nroots);CHKERRQ(ierr);
  ierr = PetscLayoutCreate(comm, &layout);CHKERRQ(ierr);
  ierr = PetscLayoutSetBlockSize(layout, 1);CHKERRQ(ierr);
  ierr = PetscLayoutSetLocalSize(layout, nroots);CHKERRQ(ierr);
  ierr = PetscLayoutSetUp(layout);CHKERRQ(ierr);
  ierr = PetscLayoutGetRanges(layout, &ranges);CHKERRQ(ierr);
  for (p = pStart; p < pEnd; ++p) {
    PetscInt gdof, gcdof;

    ierr     = PetscSectionGetDof(globalSection, p, &gdof);CHKERRQ(ierr);
    ierr     = PetscSectionGetConstraintDof(globalSection, p, &gcdof);CHKERRQ(ierr);
    if (gcdof > (gdof < 0 ? -(gdof+1) : gdof)) SETERRQ3(PETSC_COMM_SELF, PETSC_ERR_ARG_OUTOFRANGE, "Point %d has %d constraints > %d dof", p, gcdof, (gdof < 0 ? -(gdof+1) : gdof));
    nleaves += gdof < 0 ? -(gdof+1)-gcdof : gdof-gcdof;
  }
  ierr = PetscMalloc1(nleaves, &local);CHKERRQ(ierr);
  ierr = PetscMalloc1(nleaves, &remote);CHKERRQ(ierr);
  for (p = pStart, l = 0; p < pEnd; ++p) {
    const PetscInt *cind;
    PetscInt       dof, cdof, off, gdof, gcdof, goff, gsize, d, c;

    ierr = PetscSectionGetDof(localSection, p, &dof);CHKERRQ(ierr);
    ierr = PetscSectionGetOffset(localSection, p, &off);CHKERRQ(ierr);
    ierr = PetscSectionGetConstraintDof(localSection, p, &cdof);CHKERRQ(ierr);
    ierr = PetscSectionGetConstraintIndices(localSection, p, &cind);CHKERRQ(ierr);
    ierr = PetscSectionGetDof(globalSection, p, &gdof);CHKERRQ(ierr);
    ierr = PetscSectionGetConstraintDof(globalSection, p, &gcdof);CHKERRQ(ierr);
    ierr = PetscSectionGetOffset(globalSection, p, &goff);CHKERRQ(ierr);
    if (!gdof) continue; /* Censored point */
    gsize = gdof < 0 ? -(gdof+1)-gcdof : gdof-gcdof;
    if (gsize != dof-cdof) {
      if (gsize != dof) SETERRQ4(comm, PETSC_ERR_ARG_WRONG, "Global dof %d for point %d is neither the constrained size %d, nor the unconstrained %d", gsize, p, dof-cdof, dof);
      cdof = 0; /* Ignore constraints */
    }
    for (d = 0, c = 0; d < dof; ++d) {
      if ((c < cdof) && (cind[c] == d)) {++c; continue;}
      local[l+d-c] = off+d;
    }
    if (gdof < 0) {
      for (d = 0; d < gsize; ++d, ++l) {
        PetscInt offset = -(goff+1) + d, r;

        ierr = PetscFindInt(offset,size+1,ranges,&r);CHKERRQ(ierr);
        if (r < 0) r = -(r+2);
        if ((r < 0) || (r >= size)) SETERRQ4(PETSC_COMM_SELF, PETSC_ERR_ARG_OUTOFRANGE, "Point %d mapped to invalid process %d (%d, %d)", p, r, gdof, goff);
        remote[l].rank  = r;
        remote[l].index = offset - ranges[r];
      }
    } else {
      for (d = 0; d < gsize; ++d, ++l) {
        remote[l].rank  = rank;
        remote[l].index = goff+d - ranges[rank];
      }
    }
  }
  if (l != nleaves) SETERRQ2(comm, PETSC_ERR_PLIB, "Iteration error, l %d != nleaves %d", l, nleaves);
  ierr = PetscLayoutDestroy(&layout);CHKERRQ(ierr);
  ierr = PetscSFSetGraph(dm->defaultSF, nroots, nleaves, local, PETSC_OWN_POINTER, remote, PETSC_OWN_POINTER);CHKERRQ(ierr);
  PetscFunctionReturn(0);
}

/*@
  DMGetPointSF - Get the PetscSF encoding the parallel section point overlap for the DM.

  Input Parameter:
. dm - The DM

  Output Parameter:
. sf - The PetscSF

  Level: intermediate

  Note: This gets a borrowed reference, so the user should not destroy this PetscSF.

.seealso: DMSetPointSF(), DMGetDefaultSF(), DMSetDefaultSF(), DMCreateDefaultSF()
@*/
PetscErrorCode DMGetPointSF(DM dm, PetscSF *sf)
{
  PetscFunctionBegin;
  PetscValidHeaderSpecific(dm, DM_CLASSID, 1);
  PetscValidPointer(sf, 2);
  *sf = dm->sf;
  PetscFunctionReturn(0);
}

/*@
  DMSetPointSF - Set the PetscSF encoding the parallel section point overlap for the DM.

  Input Parameters:
+ dm - The DM
- sf - The PetscSF

  Level: intermediate

.seealso: DMGetPointSF(), DMGetDefaultSF(), DMSetDefaultSF(), DMCreateDefaultSF()
@*/
PetscErrorCode DMSetPointSF(DM dm, PetscSF sf)
{
  PetscErrorCode ierr;

  PetscFunctionBegin;
  PetscValidHeaderSpecific(dm, DM_CLASSID, 1);
  PetscValidHeaderSpecific(sf, PETSCSF_CLASSID, 1);
  ierr   = PetscSFDestroy(&dm->sf);CHKERRQ(ierr);
  ierr   = PetscObjectReference((PetscObject) sf);CHKERRQ(ierr);
  dm->sf = sf;
  PetscFunctionReturn(0);
}

/*@
  DMGetDS - Get the PetscDS

  Input Parameter:
. dm - The DM

  Output Parameter:
. prob - The PetscDS

  Level: developer

.seealso: DMSetDS()
@*/
PetscErrorCode DMGetDS(DM dm, PetscDS *prob)
{
  PetscFunctionBegin;
  PetscValidHeaderSpecific(dm, DM_CLASSID, 1);
  PetscValidPointer(prob, 2);
  *prob = dm->prob;
  PetscFunctionReturn(0);
}

/*@
  DMSetDS - Set the PetscDS

  Input Parameters:
+ dm - The DM
- prob - The PetscDS

  Level: developer

.seealso: DMGetDS()
@*/
PetscErrorCode DMSetDS(DM dm, PetscDS prob)
{
  PetscErrorCode ierr;

  PetscFunctionBegin;
  PetscValidHeaderSpecific(dm, DM_CLASSID, 1);
  PetscValidHeaderSpecific(prob, PETSCDS_CLASSID, 2);
  ierr = PetscObjectReference((PetscObject) prob);CHKERRQ(ierr);
  ierr = PetscDSDestroy(&dm->prob);CHKERRQ(ierr);
  dm->prob = prob;
  PetscFunctionReturn(0);
}

PetscErrorCode DMGetNumFields(DM dm, PetscInt *numFields)
{
  PetscErrorCode ierr;

  PetscFunctionBegin;
  PetscValidHeaderSpecific(dm, DM_CLASSID, 1);
  ierr = PetscDSGetNumFields(dm->prob, numFields);CHKERRQ(ierr);
  PetscFunctionReturn(0);
}

PetscErrorCode DMSetNumFields(DM dm, PetscInt numFields)
{
  PetscInt       Nf, f;
  PetscErrorCode ierr;

  PetscFunctionBegin;
  PetscValidHeaderSpecific(dm, DM_CLASSID, 1);
  ierr = PetscDSGetNumFields(dm->prob, &Nf);CHKERRQ(ierr);
  for (f = Nf; f < numFields; ++f) {
    PetscContainer obj;

    ierr = PetscContainerCreate(PetscObjectComm((PetscObject) dm), &obj);CHKERRQ(ierr);
    ierr = PetscDSSetDiscretization(dm->prob, f, (PetscObject) obj);CHKERRQ(ierr);
    ierr = PetscContainerDestroy(&obj);CHKERRQ(ierr);
  }
  PetscFunctionReturn(0);
}

/*@
  DMGetField - Return the discretization object for a given DM field

  Not collective

  Input Parameters:
+ dm - The DM
- f  - The field number

  Output Parameter:
. field - The discretization object

  Level: developer

.seealso: DMSetField()
@*/
PetscErrorCode DMGetField(DM dm, PetscInt f, PetscObject *field)
{
  PetscErrorCode ierr;

  PetscFunctionBegin;
  PetscValidHeaderSpecific(dm, DM_CLASSID, 1);
  ierr = PetscDSGetDiscretization(dm->prob, f, field);CHKERRQ(ierr);
  PetscFunctionReturn(0);
}

/*@
  DMSetField - Set the discretization object for a given DM field

  Logically collective on DM

  Input Parameters:
+ dm - The DM
. f  - The field number
- field - The discretization object

  Level: developer

.seealso: DMGetField()
@*/
PetscErrorCode DMSetField(DM dm, PetscInt f, PetscObject field)
{
  PetscErrorCode ierr;

  PetscFunctionBegin;
  PetscValidHeaderSpecific(dm, DM_CLASSID, 1);
  ierr = PetscDSSetDiscretization(dm->prob, f, field);CHKERRQ(ierr);
  PetscFunctionReturn(0);
}

PetscErrorCode DMRestrictHook_Coordinates(DM dm,DM dmc,void *ctx)
{
  DM dm_coord,dmc_coord;
  PetscErrorCode ierr;
  Vec coords,ccoords;
  Mat inject;
  PetscFunctionBegin;
  ierr = DMGetCoordinateDM(dm,&dm_coord);CHKERRQ(ierr);
  ierr = DMGetCoordinateDM(dmc,&dmc_coord);CHKERRQ(ierr);
  ierr = DMGetCoordinates(dm,&coords);CHKERRQ(ierr);
  ierr = DMGetCoordinates(dmc,&ccoords);CHKERRQ(ierr);
  if (coords && !ccoords) {
    ierr = DMCreateGlobalVector(dmc_coord,&ccoords);CHKERRQ(ierr);
    ierr = PetscObjectSetName((PetscObject)ccoords,"coordinates");CHKERRQ(ierr);
    ierr = DMCreateInjection(dmc_coord,dm_coord,&inject);CHKERRQ(ierr);
    ierr = MatRestrict(inject,coords,ccoords);CHKERRQ(ierr);
    ierr = MatDestroy(&inject);CHKERRQ(ierr);
    ierr = DMSetCoordinates(dmc,ccoords);CHKERRQ(ierr);
    ierr = VecDestroy(&ccoords);CHKERRQ(ierr);
  }
  PetscFunctionReturn(0);
}

static PetscErrorCode DMSubDomainHook_Coordinates(DM dm,DM subdm,void *ctx)
{
  DM dm_coord,subdm_coord;
  PetscErrorCode ierr;
  Vec coords,ccoords,clcoords;
  VecScatter *scat_i,*scat_g;
  PetscFunctionBegin;
  ierr = DMGetCoordinateDM(dm,&dm_coord);CHKERRQ(ierr);
  ierr = DMGetCoordinateDM(subdm,&subdm_coord);CHKERRQ(ierr);
  ierr = DMGetCoordinates(dm,&coords);CHKERRQ(ierr);
  ierr = DMGetCoordinates(subdm,&ccoords);CHKERRQ(ierr);
  if (coords && !ccoords) {
    ierr = DMCreateGlobalVector(subdm_coord,&ccoords);CHKERRQ(ierr);
    ierr = PetscObjectSetName((PetscObject)ccoords,"coordinates");CHKERRQ(ierr);
    ierr = DMCreateLocalVector(subdm_coord,&clcoords);CHKERRQ(ierr);
    ierr = PetscObjectSetName((PetscObject)clcoords,"coordinates");CHKERRQ(ierr);
    ierr = DMCreateDomainDecompositionScatters(dm_coord,1,&subdm_coord,NULL,&scat_i,&scat_g);CHKERRQ(ierr);
    ierr = VecScatterBegin(scat_i[0],coords,ccoords,INSERT_VALUES,SCATTER_FORWARD);CHKERRQ(ierr);
    ierr = VecScatterBegin(scat_g[0],coords,clcoords,INSERT_VALUES,SCATTER_FORWARD);CHKERRQ(ierr);
    ierr = VecScatterEnd(scat_i[0],coords,ccoords,INSERT_VALUES,SCATTER_FORWARD);CHKERRQ(ierr);
    ierr = VecScatterEnd(scat_g[0],coords,clcoords,INSERT_VALUES,SCATTER_FORWARD);CHKERRQ(ierr);
    ierr = DMSetCoordinates(subdm,ccoords);CHKERRQ(ierr);
    ierr = DMSetCoordinatesLocal(subdm,clcoords);CHKERRQ(ierr);
    ierr = VecScatterDestroy(&scat_i[0]);CHKERRQ(ierr);
    ierr = VecScatterDestroy(&scat_g[0]);CHKERRQ(ierr);
    ierr = VecDestroy(&ccoords);CHKERRQ(ierr);
    ierr = VecDestroy(&clcoords);CHKERRQ(ierr);
    ierr = PetscFree(scat_i);CHKERRQ(ierr);
    ierr = PetscFree(scat_g);CHKERRQ(ierr);
  }
  PetscFunctionReturn(0);
}

/*@
  DMGetDimension - Return the topological dimension of the DM

  Not collective

  Input Parameter:
. dm - The DM

  Output Parameter:
. dim - The topological dimension

  Level: beginner

.seealso: DMSetDimension(), DMCreate()
@*/
PetscErrorCode DMGetDimension(DM dm, PetscInt *dim)
{
  PetscFunctionBegin;
  PetscValidHeaderSpecific(dm, DM_CLASSID, 1);
  PetscValidPointer(dim, 2);
  *dim = dm->dim;
  PetscFunctionReturn(0);
}

/*@
  DMSetDimension - Set the topological dimension of the DM

  Collective on dm

  Input Parameters:
+ dm - The DM
- dim - The topological dimension

  Level: beginner

.seealso: DMGetDimension(), DMCreate()
@*/
PetscErrorCode DMSetDimension(DM dm, PetscInt dim)
{
  PetscFunctionBegin;
  PetscValidHeaderSpecific(dm, DM_CLASSID, 1);
  PetscValidLogicalCollectiveInt(dm, dim, 2);
  dm->dim = dim;
  PetscFunctionReturn(0);
}

/*@
  DMGetDimPoints - Get the half-open interval for all points of a given dimension

  Collective on DM

  Input Parameters:
+ dm - the DM
- dim - the dimension

  Output Parameters:
+ pStart - The first point of the given dimension
. pEnd - The first point following points of the given dimension

  Note:
  The points are vertices in the Hasse diagram encoding the topology. This is explained in
  http://arxiv.org/abs/0908.4427. If not points exist of this dimension in the storage scheme,
  then the interval is empty.

  Level: intermediate

.keywords: point, Hasse Diagram, dimension
.seealso: DMPLEX, DMPlexGetDepthStratum(), DMPlexGetHeightStratum()
@*/
PetscErrorCode DMGetDimPoints(DM dm, PetscInt dim, PetscInt *pStart, PetscInt *pEnd)
{
  PetscInt       d;
  PetscErrorCode ierr;

  PetscFunctionBegin;
  PetscValidHeaderSpecific(dm,DM_CLASSID,1);
  ierr = DMGetDimension(dm, &d);CHKERRQ(ierr);
  if ((dim < 0) || (dim > d)) SETERRQ2(PetscObjectComm((PetscObject) dm), PETSC_ERR_ARG_OUTOFRANGE, "Invalid dimension %d 1", dim, d);
  ierr = (*dm->ops->getdimpoints)(dm, dim, pStart, pEnd);CHKERRQ(ierr);
  PetscFunctionReturn(0);
}

/*@
  DMSetCoordinates - Sets into the DM a global vector that holds the coordinates

  Collective on DM

  Input Parameters:
+ dm - the DM
- c - coordinate vector

  Note:
  The coordinates do include those for ghost points, which are in the local vector

  Level: intermediate

.keywords: distributed array, get, corners, nodes, local indices, coordinates
.seealso: DMSetCoordinatesLocal(), DMGetCoordinates(), DMGetCoordinatesLoca(), DMGetCoordinateDM()
@*/
PetscErrorCode DMSetCoordinates(DM dm, Vec c)
{
  PetscErrorCode ierr;

  PetscFunctionBegin;
  PetscValidHeaderSpecific(dm,DM_CLASSID,1);
  PetscValidHeaderSpecific(c,VEC_CLASSID,2);
  ierr            = PetscObjectReference((PetscObject) c);CHKERRQ(ierr);
  ierr            = VecDestroy(&dm->coordinates);CHKERRQ(ierr);
  dm->coordinates = c;
  ierr            = VecDestroy(&dm->coordinatesLocal);CHKERRQ(ierr);
  ierr            = DMCoarsenHookAdd(dm,DMRestrictHook_Coordinates,NULL,NULL);CHKERRQ(ierr);
  ierr            = DMSubDomainHookAdd(dm,DMSubDomainHook_Coordinates,NULL,NULL);CHKERRQ(ierr);
  PetscFunctionReturn(0);
}

/*@
  DMSetCoordinatesLocal - Sets into the DM a local vector that holds the coordinates

  Collective on DM

   Input Parameters:
+  dm - the DM
-  c - coordinate vector

  Note:
  The coordinates of ghost points can be set using DMSetCoordinates()
  followed by DMGetCoordinatesLocal(). This is intended to enable the
  setting of ghost coordinates outside of the domain.

  Level: intermediate

.keywords: distributed array, get, corners, nodes, local indices, coordinates
.seealso: DMGetCoordinatesLocal(), DMSetCoordinates(), DMGetCoordinates(), DMGetCoordinateDM()
@*/
PetscErrorCode DMSetCoordinatesLocal(DM dm, Vec c)
{
  PetscErrorCode ierr;

  PetscFunctionBegin;
  PetscValidHeaderSpecific(dm,DM_CLASSID,1);
  PetscValidHeaderSpecific(c,VEC_CLASSID,2);
  ierr = PetscObjectReference((PetscObject) c);CHKERRQ(ierr);
  ierr = VecDestroy(&dm->coordinatesLocal);CHKERRQ(ierr);

  dm->coordinatesLocal = c;

  ierr = VecDestroy(&dm->coordinates);CHKERRQ(ierr);
  PetscFunctionReturn(0);
}

/*@
  DMGetCoordinates - Gets a global vector with the coordinates associated with the DM.

  Not Collective

  Input Parameter:
. dm - the DM

  Output Parameter:
. c - global coordinate vector

  Note:
  This is a borrowed reference, so the user should NOT destroy this vector

  Each process has only the local coordinates (does NOT have the ghost coordinates).

  For DMDA, in two and three dimensions coordinates are interlaced (x_0,y_0,x_1,y_1,...)
  and (x_0,y_0,z_0,x_1,y_1,z_1...)

  Level: intermediate

.keywords: distributed array, get, corners, nodes, local indices, coordinates
.seealso: DMSetCoordinates(), DMGetCoordinatesLocal(), DMGetCoordinateDM()
@*/
PetscErrorCode DMGetCoordinates(DM dm, Vec *c)
{
  PetscErrorCode ierr;

  PetscFunctionBegin;
  PetscValidHeaderSpecific(dm,DM_CLASSID,1);
  PetscValidPointer(c,2);
  if (!dm->coordinates && dm->coordinatesLocal) {
    DM cdm = NULL;

    ierr = DMGetCoordinateDM(dm, &cdm);CHKERRQ(ierr);
    ierr = DMCreateGlobalVector(cdm, &dm->coordinates);CHKERRQ(ierr);
    ierr = PetscObjectSetName((PetscObject) dm->coordinates, "coordinates");CHKERRQ(ierr);
    ierr = DMLocalToGlobalBegin(cdm, dm->coordinatesLocal, INSERT_VALUES, dm->coordinates);CHKERRQ(ierr);
    ierr = DMLocalToGlobalEnd(cdm, dm->coordinatesLocal, INSERT_VALUES, dm->coordinates);CHKERRQ(ierr);
  }
  *c = dm->coordinates;
  PetscFunctionReturn(0);
}

/*@
  DMGetCoordinatesLocal - Gets a local vector with the coordinates associated with the DM.

  Collective on DM

  Input Parameter:
. dm - the DM

  Output Parameter:
. c - coordinate vector

  Note:
  This is a borrowed reference, so the user should NOT destroy this vector

  Each process has the local and ghost coordinates

  For DMDA, in two and three dimensions coordinates are interlaced (x_0,y_0,x_1,y_1,...)
  and (x_0,y_0,z_0,x_1,y_1,z_1...)

  Level: intermediate

.keywords: distributed array, get, corners, nodes, local indices, coordinates
.seealso: DMSetCoordinatesLocal(), DMGetCoordinates(), DMSetCoordinates(), DMGetCoordinateDM()
@*/
PetscErrorCode DMGetCoordinatesLocal(DM dm, Vec *c)
{
  PetscErrorCode ierr;

  PetscFunctionBegin;
  PetscValidHeaderSpecific(dm,DM_CLASSID,1);
  PetscValidPointer(c,2);
  if (!dm->coordinatesLocal && dm->coordinates) {
    DM cdm = NULL;

    ierr = DMGetCoordinateDM(dm, &cdm);CHKERRQ(ierr);
    ierr = DMCreateLocalVector(cdm, &dm->coordinatesLocal);CHKERRQ(ierr);
    ierr = PetscObjectSetName((PetscObject) dm->coordinatesLocal, "coordinates");CHKERRQ(ierr);
    ierr = DMGlobalToLocalBegin(cdm, dm->coordinates, INSERT_VALUES, dm->coordinatesLocal);CHKERRQ(ierr);
    ierr = DMGlobalToLocalEnd(cdm, dm->coordinates, INSERT_VALUES, dm->coordinatesLocal);CHKERRQ(ierr);
  }
  *c = dm->coordinatesLocal;
  PetscFunctionReturn(0);
}

/*@
  DMGetCoordinateDM - Gets the DM that prescribes coordinate layout and scatters between global and local coordinates

  Collective on DM

  Input Parameter:
. dm - the DM

  Output Parameter:
. cdm - coordinate DM

  Level: intermediate

.keywords: distributed array, get, corners, nodes, local indices, coordinates
.seealso: DMSetCoordinateDM(), DMSetCoordinates(), DMSetCoordinatesLocal(), DMGetCoordinates(), DMGetCoordinatesLocal()
@*/
PetscErrorCode DMGetCoordinateDM(DM dm, DM *cdm)
{
  PetscErrorCode ierr;

  PetscFunctionBegin;
  PetscValidHeaderSpecific(dm,DM_CLASSID,1);
  PetscValidPointer(cdm,2);
  if (!dm->coordinateDM) {
    if (!dm->ops->createcoordinatedm) SETERRQ(PetscObjectComm((PetscObject)dm), PETSC_ERR_SUP, "Unable to create coordinates for this DM");
    ierr = (*dm->ops->createcoordinatedm)(dm, &dm->coordinateDM);CHKERRQ(ierr);
  }
  *cdm = dm->coordinateDM;
  PetscFunctionReturn(0);
}

/*@
  DMSetCoordinateDM - Sets the DM that prescribes coordinate layout and scatters between global and local coordinates

  Logically Collective on DM

  Input Parameters:
+ dm - the DM
- cdm - coordinate DM

  Level: intermediate

.keywords: distributed array, get, corners, nodes, local indices, coordinates
.seealso: DMGetCoordinateDM(), DMSetCoordinates(), DMSetCoordinatesLocal(), DMGetCoordinates(), DMGetCoordinatesLocal()
@*/
PetscErrorCode DMSetCoordinateDM(DM dm, DM cdm)
{
  PetscErrorCode ierr;

  PetscFunctionBegin;
  PetscValidHeaderSpecific(dm,DM_CLASSID,1);
  PetscValidHeaderSpecific(cdm,DM_CLASSID,2);
  ierr = PetscObjectReference((PetscObject)cdm);CHKERRQ(ierr);
  ierr = DMDestroy(&dm->coordinateDM);CHKERRQ(ierr);
  dm->coordinateDM = cdm;
  PetscFunctionReturn(0);
}

/*@
  DMGetCoordinateDim - Retrieve the dimension of embedding space for coordinate values.

  Not Collective

  Input Parameter:
. dm - The DM object

  Output Parameter:
. dim - The embedding dimension

  Level: intermediate

.keywords: mesh, coordinates
.seealso: DMSetCoordinateDim(), DMGetCoordinateSection(), DMGetCoordinateDM(), DMGetDefaultSection(), DMSetDefaultSection()
@*/
PetscErrorCode DMGetCoordinateDim(DM dm, PetscInt *dim)
{
  PetscFunctionBegin;
  PetscValidHeaderSpecific(dm, DM_CLASSID, 1);
  PetscValidPointer(dim, 2);
  if (dm->dimEmbed == PETSC_DEFAULT) {
    dm->dimEmbed = dm->dim;
  }
  *dim = dm->dimEmbed;
  PetscFunctionReturn(0);
}

/*@
  DMSetCoordinateDim - Set the dimension of the embedding space for coordinate values.

  Not Collective

  Input Parameters:
+ dm  - The DM object
- dim - The embedding dimension

  Level: intermediate

.keywords: mesh, coordinates
.seealso: DMGetCoordinateDim(), DMSetCoordinateSection(), DMGetCoordinateSection(), DMGetDefaultSection(), DMSetDefaultSection()
@*/
PetscErrorCode DMSetCoordinateDim(DM dm, PetscInt dim)
{
  PetscFunctionBegin;
  PetscValidHeaderSpecific(dm,DM_CLASSID,1);
  dm->dimEmbed = dim;
  PetscFunctionReturn(0);
}

/*@
  DMGetCoordinateSection - Retrieve the layout of coordinate values over the mesh.

  Not Collective

  Input Parameter:
. dm - The DM object

  Output Parameter:
. section - The PetscSection object

  Level: intermediate

.keywords: mesh, coordinates
.seealso: DMGetCoordinateDM(), DMGetDefaultSection(), DMSetDefaultSection()
@*/
PetscErrorCode DMGetCoordinateSection(DM dm, PetscSection *section)
{
  DM             cdm;
  PetscErrorCode ierr;

  PetscFunctionBegin;
  PetscValidHeaderSpecific(dm, DM_CLASSID, 1);
  PetscValidPointer(section, 2);
  ierr = DMGetCoordinateDM(dm, &cdm);CHKERRQ(ierr);
  ierr = DMGetDefaultSection(cdm, section);CHKERRQ(ierr);
  PetscFunctionReturn(0);
}

/*@
  DMSetCoordinateSection - Set the layout of coordinate values over the mesh.

  Not Collective

  Input Parameters:
+ dm      - The DM object
. dim     - The embedding dimension, or PETSC_DETERMINE
- section - The PetscSection object

  Level: intermediate

.keywords: mesh, coordinates
.seealso: DMGetCoordinateSection(), DMGetDefaultSection(), DMSetDefaultSection()
@*/
PetscErrorCode DMSetCoordinateSection(DM dm, PetscInt dim, PetscSection section)
{
  DM             cdm;
  PetscErrorCode ierr;

  PetscFunctionBegin;
  PetscValidHeaderSpecific(dm,DM_CLASSID,1);
  PetscValidHeaderSpecific(section,PETSC_SECTION_CLASSID,3);
  ierr = DMGetCoordinateDM(dm, &cdm);CHKERRQ(ierr);
  ierr = DMSetDefaultSection(cdm, section);CHKERRQ(ierr);
  if (dim == PETSC_DETERMINE) {
    PetscInt d = PETSC_DEFAULT;
    PetscInt pStart, pEnd, vStart, vEnd, v, dd;

    ierr = PetscSectionGetChart(section, &pStart, &pEnd);CHKERRQ(ierr);
    ierr = DMGetDimPoints(dm, 0, &vStart, &vEnd);CHKERRQ(ierr);
    pStart = PetscMax(vStart, pStart);
    pEnd   = PetscMin(vEnd, pEnd);
    for (v = pStart; v < pEnd; ++v) {
      ierr = PetscSectionGetDof(section, v, &dd);CHKERRQ(ierr);
      if (dd) {d = dd; break;}
    }
    if (d < 0) d = PETSC_DEFAULT;
    ierr = DMSetCoordinateDim(dm, d);CHKERRQ(ierr);
  }
  PetscFunctionReturn(0);
}

/*@C
  DMSetPeriodicity - Set the description of mesh periodicity

  Input Parameters:
+ dm      - The DM object
. maxCell - Over distances greater than this, we can assume a point has crossed over to another sheet, when trying to localize cell coordinates
. L       - If we assume the mesh is a torus, this is the length of each coordinate
- bd      - This describes the type of periodicity in each topological dimension

  Level: developer

.seealso: DMGetPeriodicity()
@*/
PetscErrorCode DMGetPeriodicity(DM dm, const PetscReal **maxCell, const PetscReal **L, const DMBoundaryType **bd)
{
  PetscFunctionBegin;
  PetscValidHeaderSpecific(dm,DM_CLASSID,1);
  if (L)       *L       = dm->L;
  if (maxCell) *maxCell = dm->maxCell;
  if (bd)      *bd      = dm->bdtype;
  PetscFunctionReturn(0);
}

/*@C
  DMSetPeriodicity - Set the description of mesh periodicity

  Input Parameters:
+ dm      - The DM object
. maxCell - Over distances greater than this, we can assume a point has crossed over to another sheet, when trying to localize cell coordinates
. L       - If we assume the mesh is a torus, this is the length of each coordinate
- bd      - This describes the type of periodicity in each topological dimension

  Level: developer

.seealso: DMGetPeriodicity()
@*/
PetscErrorCode DMSetPeriodicity(DM dm, const PetscReal maxCell[], const PetscReal L[], const DMBoundaryType bd[])
{
  PetscInt       dim, d;
  PetscErrorCode ierr;

  PetscFunctionBegin;
  PetscValidHeaderSpecific(dm,DM_CLASSID,1);
  PetscValidPointer(L,3);PetscValidPointer(maxCell,2);PetscValidPointer(bd,4);
  ierr = PetscFree3(dm->L,dm->maxCell,dm->bdtype);CHKERRQ(ierr);
  ierr = DMGetDimension(dm, &dim);CHKERRQ(ierr);
  ierr = PetscMalloc3(dim,&dm->L,dim,&dm->maxCell,dim,&dm->bdtype);CHKERRQ(ierr);
  for (d = 0; d < dim; ++d) {dm->L[d] = L[d]; dm->maxCell[d] = maxCell[d]; dm->bdtype[d] = bd[d];}
  PetscFunctionReturn(0);
}

/*@
  DMLocalizeCoordinate - If a mesh is periodic (a torus with lengths L_i, some of which can be infinite), project the coordinate onto [0, L_i) in each dimension.

  Input Parameters:
+ dm     - The DM
. in     - The input coordinate point (dim numbers)
- endpoint - Include the endpoint L_i

  Output Parameter:
. out - The localized coordinate point

  Level: developer

.seealso: DMLocalizeCoordinates(), DMLocalizeAddCoordinate()
@*/
PetscErrorCode DMLocalizeCoordinate(DM dm, const PetscScalar in[], PetscBool endpoint, PetscScalar out[])
{
  PetscInt       dim, d;
  PetscErrorCode ierr;

  PetscFunctionBegin;
  ierr = DMGetCoordinateDim(dm, &dim);CHKERRQ(ierr);
  if (!dm->maxCell) {
    for (d = 0; d < dim; ++d) out[d] = in[d];
  } else {
    if (endpoint) {
      for (d = 0; d < dim; ++d) {
        if ((PetscAbsReal(PetscRealPart(in[d])/dm->L[d] - PetscFloorReal(PetscRealPart(in[d])/dm->L[d])) < PETSC_SMALL) && (PetscRealPart(in[d])/dm->L[d] > PETSC_SMALL)) {
          out[d] = in[d] - dm->L[d]*(PetscFloorReal(PetscRealPart(in[d])/dm->L[d]) - 1);
        } else {
          out[d] = in[d] - dm->L[d]*PetscFloorReal(PetscRealPart(in[d])/dm->L[d]);
        }
      }
    } else {
      for (d = 0; d < dim; ++d) {
        out[d] = in[d] - dm->L[d]*PetscFloorReal(PetscRealPart(in[d])/dm->L[d]);
      }
    }
  }
  PetscFunctionReturn(0);
}

/*
  DMLocalizeCoordinate_Internal - If a mesh is periodic, and the input point is far from the anchor, pick the coordinate sheet of the torus which moves it closer.

  Input Parameters:
+ dm     - The DM
. dim    - The spatial dimension
. anchor - The anchor point, the input point can be no more than maxCell away from it
- in     - The input coordinate point (dim numbers)

  Output Parameter:
. out - The localized coordinate point

  Level: developer

  Note: This is meant to get a set of coordinates close to each other, as in a cell. The anchor is usually the one of the vertices on a containing cell

.seealso: DMLocalizeCoordinates(), DMLocalizeAddCoordinate()
*/
PetscErrorCode DMLocalizeCoordinate_Internal(DM dm, PetscInt dim, const PetscScalar anchor[], const PetscScalar in[], PetscScalar out[])
{
  PetscInt d;

  PetscFunctionBegin;
  if (!dm->maxCell) {
    for (d = 0; d < dim; ++d) out[d] = in[d];
  } else {
    for (d = 0; d < dim; ++d) {
      if ((dm->bdtype[d] != DM_BOUNDARY_NONE) && (PetscAbsScalar(anchor[d] - in[d]) > dm->maxCell[d])) {
        out[d] = PetscRealPart(anchor[d]) > PetscRealPart(in[d]) ? dm->L[d] + in[d] : in[d] - dm->L[d];
      } else {
        out[d] = in[d];
      }
    }
  }
  PetscFunctionReturn(0);
}
PetscErrorCode DMLocalizeCoordinateReal_Internal(DM dm, PetscInt dim, const PetscReal anchor[], const PetscReal in[], PetscReal out[])
{
  PetscInt d;

  PetscFunctionBegin;
  if (!dm->maxCell) {
    for (d = 0; d < dim; ++d) out[d] = in[d];
  } else {
    for (d = 0; d < dim; ++d) {
      if ((dm->bdtype[d] != DM_BOUNDARY_NONE) && (PetscAbsReal(anchor[d] - in[d]) > dm->maxCell[d])) {
        out[d] = anchor[d] > in[d] ? dm->L[d] + in[d] : in[d] - dm->L[d];
      } else {
        out[d] = in[d];
      }
    }
  }
  PetscFunctionReturn(0);
}

/*
  DMLocalizeAddCoordinate_Internal - If a mesh is periodic, and the input point is far from the anchor, pick the coordinate sheet of the torus which moves it closer.

  Input Parameters:
+ dm     - The DM
. dim    - The spatial dimension
. anchor - The anchor point, the input point can be no more than maxCell away from it
. in     - The input coordinate delta (dim numbers)
- out    - The input coordinate point (dim numbers)

  Output Parameter:
. out    - The localized coordinate in + out

  Level: developer

  Note: This is meant to get a set of coordinates close to each other, as in a cell. The anchor is usually the one of the vertices on a containing cell

.seealso: DMLocalizeCoordinates(), DMLocalizeCoordinate()
*/
PetscErrorCode DMLocalizeAddCoordinate_Internal(DM dm, PetscInt dim, const PetscScalar anchor[], const PetscScalar in[], PetscScalar out[])
{
  PetscInt d;

  PetscFunctionBegin;
  if (!dm->maxCell) {
    for (d = 0; d < dim; ++d) out[d] += in[d];
  } else {
    for (d = 0; d < dim; ++d) {
      if ((dm->bdtype[d] != DM_BOUNDARY_NONE) && (PetscAbsScalar(anchor[d] - in[d]) > dm->maxCell[d])) {
        out[d] += PetscRealPart(anchor[d]) > PetscRealPart(in[d]) ? dm->L[d] + in[d] : in[d] - dm->L[d];
      } else {
        out[d] += in[d];
      }
    }
  }
  PetscFunctionReturn(0);
}

/*@
  DMGetCoordinatesLocalized - Check if the DM coordinates have been localized for cells

  Input Parameter:
. dm - The DM

  Output Parameter:
  areLocalized - True if localized

  Level: developer

.seealso: DMLocalizeCoordinates()
@*/
PetscErrorCode DMGetCoordinatesLocalized(DM dm,PetscBool *areLocalized)
{
  DM             cdm;
  PetscSection   coordSection;
  PetscInt       cStart, cEnd, c, sStart, sEnd, dof;
  PetscBool      alreadyLocalized, alreadyLocalizedGlobal;
  PetscErrorCode ierr;

  PetscFunctionBegin;
  PetscValidHeaderSpecific(dm, DM_CLASSID, 1);
  if (!dm->maxCell) {
    *areLocalized = PETSC_FALSE;
    PetscFunctionReturn(0);
  }
  /* We need some generic way of refering to cells/vertices */
  ierr = DMGetCoordinateDM(dm, &cdm);CHKERRQ(ierr);
  {
    PetscBool isplex;

    ierr = PetscObjectTypeCompare((PetscObject) cdm, DMPLEX, &isplex);CHKERRQ(ierr);
    if (isplex) {
      ierr = DMPlexGetHeightStratum(cdm, 0, &cStart, &cEnd);CHKERRQ(ierr);
    } else SETERRQ(PetscObjectComm((PetscObject) cdm), PETSC_ERR_ARG_WRONG, "Coordinate localization requires a DMPLEX coordinate DM");
  }
  ierr = DMGetCoordinateSection(dm, &coordSection);CHKERRQ(ierr);
  ierr = PetscSectionGetChart(coordSection,&sStart,&sEnd);CHKERRQ(ierr);
  alreadyLocalized = alreadyLocalizedGlobal = PETSC_FALSE;
  for (c = cStart; c < cEnd; ++c) {
    if (c < sStart || c >= sEnd) {
      alreadyLocalized = PETSC_FALSE;
      break;
    }
    ierr = PetscSectionGetDof(coordSection, c, &dof);CHKERRQ(ierr);
    if (dof) {
      alreadyLocalized = PETSC_TRUE;
      break;
    }
  }
  ierr = MPI_Allreduce(&alreadyLocalized,&alreadyLocalizedGlobal,1,MPIU_BOOL,MPI_LOR,PetscObjectComm((PetscObject)dm));CHKERRQ(ierr);
  *areLocalized = alreadyLocalizedGlobal;
  PetscFunctionReturn(0);
}


/*@
  DMLocalizeCoordinates - If a mesh is periodic, create local coordinates for each cell

  Input Parameter:
. dm - The DM

  Level: developer

.seealso: DMLocalizeCoordinate(), DMLocalizeAddCoordinate()
@*/
PetscErrorCode DMLocalizeCoordinates(DM dm)
{
  DM             cdm;
  PetscSection   coordSection, cSection;
  Vec            coordinates,  cVec;
  PetscScalar   *coords, *coords2, *anchor, *localized;
  PetscInt       Nc, vStart, vEnd, v, sStart, sEnd, newStart = PETSC_MAX_INT, newEnd = PETSC_MIN_INT, dof, d, off, off2, bs, coordSize;
  PetscBool      alreadyLocalized, alreadyLocalizedGlobal;
  PetscInt       maxHeight = 0, h;
  PetscInt       *pStart = NULL, *pEnd = NULL;
  PetscErrorCode ierr;

  PetscFunctionBegin;
  PetscValidHeaderSpecific(dm, DM_CLASSID, 1);
  if (!dm->maxCell) PetscFunctionReturn(0);
  /* We need some generic way of refering to cells/vertices */
  ierr = DMGetCoordinateDM(dm, &cdm);CHKERRQ(ierr);
  {
    PetscBool isplex;

    ierr = PetscObjectTypeCompare((PetscObject) cdm, DMPLEX, &isplex);CHKERRQ(ierr);
    if (isplex) {
      ierr = DMPlexGetDepthStratum(cdm, 0, &vStart, &vEnd);CHKERRQ(ierr);
      ierr = DMPlexGetMaxProjectionHeight(cdm,&maxHeight);CHKERRQ(ierr);
      ierr = DMGetWorkArray(dm,2*(maxHeight + 1),PETSC_INT,&pStart);CHKERRQ(ierr);
      pEnd = &pStart[maxHeight + 1];
      newStart = vStart;
      newEnd   = vEnd;
      for (h = 0; h <= maxHeight; h++) {
        ierr = DMPlexGetHeightStratum(cdm, h, &pStart[h], &pEnd[h]);CHKERRQ(ierr);
        newStart = PetscMin(newStart,pStart[h]);
        newEnd   = PetscMax(newEnd,pEnd[h]);
      }
    } else SETERRQ(PetscObjectComm((PetscObject) cdm), PETSC_ERR_ARG_WRONG, "Coordinate localization requires a DMPLEX coordinate DM");
  }
  ierr = DMGetCoordinatesLocal(dm, &coordinates);CHKERRQ(ierr);
  ierr = DMGetCoordinateSection(dm, &coordSection);CHKERRQ(ierr);
  ierr = VecGetBlockSize(coordinates, &bs);CHKERRQ(ierr);
  ierr = PetscSectionGetChart(coordSection,&sStart,&sEnd);CHKERRQ(ierr);

  ierr = PetscSectionCreate(PetscObjectComm((PetscObject) dm), &cSection);CHKERRQ(ierr);
  ierr = PetscSectionSetNumFields(cSection, 1);CHKERRQ(ierr);
  ierr = PetscSectionGetFieldComponents(coordSection, 0, &Nc);CHKERRQ(ierr);
  ierr = PetscSectionSetFieldComponents(cSection, 0, Nc);CHKERRQ(ierr);
  ierr = PetscSectionSetChart(cSection, newStart, newEnd);CHKERRQ(ierr);

  ierr = DMGetWorkArray(dm, 2 * bs, PETSC_SCALAR, &anchor);CHKERRQ(ierr);
  localized = &anchor[bs];
  alreadyLocalized = alreadyLocalizedGlobal = PETSC_TRUE;
  for (h = 0; h <= maxHeight; h++) {
    PetscInt cStart = pStart[h], cEnd = pEnd[h], c;

    for (c = cStart; c < cEnd; ++c) {
      PetscScalar *cellCoords = NULL;
      PetscInt     b;

      if (c < sStart || c >= sEnd) alreadyLocalized = PETSC_FALSE;
      ierr = DMPlexVecGetClosure(cdm, coordSection, coordinates, c, &dof, &cellCoords);CHKERRQ(ierr);
      for (b = 0; b < bs; ++b) anchor[b] = cellCoords[b];
      for (d = 0; d < dof/bs; ++d) {
        ierr = DMLocalizeCoordinate_Internal(dm, bs, anchor, &cellCoords[d*bs], localized);CHKERRQ(ierr);
        for (b = 0; b < bs; b++) {
          if (cellCoords[d*bs + b] != localized[b]) break;
        }
        if (b < bs) break;
      }
      if (d < dof/bs) {
        if (c >= sStart && c < sEnd) {
          PetscInt cdof;

          ierr = PetscSectionGetDof(coordSection, c, &cdof);CHKERRQ(ierr);
          if (cdof != dof) alreadyLocalized = PETSC_FALSE;
        }
        ierr = PetscSectionSetDof(cSection, c, dof);CHKERRQ(ierr);
        ierr = PetscSectionSetFieldDof(cSection, c, 0, dof);CHKERRQ(ierr);
      }
      ierr = DMPlexVecRestoreClosure(cdm, coordSection, coordinates, c, &dof, &cellCoords);CHKERRQ(ierr);
    }
  }
  ierr = MPI_Allreduce(&alreadyLocalized,&alreadyLocalizedGlobal,1,MPIU_BOOL,MPI_LAND,PetscObjectComm((PetscObject)dm));CHKERRQ(ierr);
  if (alreadyLocalizedGlobal) {
    ierr = DMRestoreWorkArray(dm, 2 * bs, PETSC_SCALAR, &anchor);CHKERRQ(ierr);
    ierr = PetscSectionDestroy(&cSection);CHKERRQ(ierr);
    ierr = DMRestoreWorkArray(dm,2*(maxHeight + 1),PETSC_INT,&pStart);CHKERRQ(ierr);
    PetscFunctionReturn(0);
  }
  for (v = vStart; v < vEnd; ++v) {
    ierr = PetscSectionGetDof(coordSection, v, &dof);CHKERRQ(ierr);
    ierr = PetscSectionSetDof(cSection,     v,  dof);CHKERRQ(ierr);
    ierr = PetscSectionSetFieldDof(cSection, v, 0, dof);CHKERRQ(ierr);
  }
  ierr = PetscSectionSetUp(cSection);CHKERRQ(ierr);
  ierr = PetscSectionGetStorageSize(cSection, &coordSize);CHKERRQ(ierr);
  ierr = VecCreate(PETSC_COMM_SELF, &cVec);CHKERRQ(ierr);
  ierr = PetscObjectSetName((PetscObject)cVec,"coordinates");CHKERRQ(ierr);
  ierr = VecSetBlockSize(cVec,         bs);CHKERRQ(ierr);
  ierr = VecSetSizes(cVec, coordSize, PETSC_DETERMINE);CHKERRQ(ierr);
  ierr = VecSetType(cVec, VECSTANDARD);CHKERRQ(ierr);
  ierr = VecGetArrayRead(coordinates, (const PetscScalar**)&coords);CHKERRQ(ierr);
  ierr = VecGetArray(cVec, &coords2);CHKERRQ(ierr);
  for (v = vStart; v < vEnd; ++v) {
    ierr = PetscSectionGetDof(coordSection, v, &dof);CHKERRQ(ierr);
    ierr = PetscSectionGetOffset(coordSection, v, &off);CHKERRQ(ierr);
    ierr = PetscSectionGetOffset(cSection,     v, &off2);CHKERRQ(ierr);
    for (d = 0; d < dof; ++d) coords2[off2+d] = coords[off+d];
  }
  for (h = 0; h <= maxHeight; h++) {
    PetscInt cStart = pStart[h], cEnd = pEnd[h], c;

    for (c = cStart; c < cEnd; ++c) {
      PetscScalar *cellCoords = NULL;
      PetscInt     b, cdof;

      ierr = PetscSectionGetDof(cSection,c,&cdof);CHKERRQ(ierr);
      if (!cdof) continue;
      ierr = DMPlexVecGetClosure(cdm, coordSection, coordinates, c, &dof, &cellCoords);CHKERRQ(ierr);
      ierr = PetscSectionGetOffset(cSection, c, &off2);CHKERRQ(ierr);
      for (b = 0; b < bs; ++b) anchor[b] = cellCoords[b];
      for (d = 0; d < dof/bs; ++d) {ierr = DMLocalizeCoordinate_Internal(dm, bs, anchor, &cellCoords[d*bs], &coords2[off2+d*bs]);CHKERRQ(ierr);}
      ierr = DMPlexVecRestoreClosure(cdm, coordSection, coordinates, c, &dof, &cellCoords);CHKERRQ(ierr);
    }
  }
  ierr = DMRestoreWorkArray(dm, 2 * bs, PETSC_SCALAR, &anchor);CHKERRQ(ierr);
  ierr = DMRestoreWorkArray(dm,2*(maxHeight + 1),PETSC_INT,&pStart);CHKERRQ(ierr);
  ierr = VecRestoreArrayRead(coordinates, (const PetscScalar**)&coords);CHKERRQ(ierr);
  ierr = VecRestoreArray(cVec, &coords2);CHKERRQ(ierr);
  ierr = DMSetCoordinateSection(dm, PETSC_DETERMINE, cSection);CHKERRQ(ierr);
  ierr = DMSetCoordinatesLocal(dm, cVec);CHKERRQ(ierr);
  ierr = VecDestroy(&cVec);CHKERRQ(ierr);
  ierr = PetscSectionDestroy(&cSection);CHKERRQ(ierr);
  PetscFunctionReturn(0);
}

/*@
  DMLocatePoints - Locate the points in v in the mesh and return a PetscSF of the containing cells

  Collective on Vec v (see explanation below)

  Input Parameters:
+ dm - The DM
. v - The Vec of points
. ltype - The type of point location, e.g. DM_POINTLOCATION_NONE or DM_POINTLOCATION_NEAREST
- cells - Points to either NULL, or a PetscSF with guesses for which cells contain each point.

  Output Parameter:
+ v - The Vec of points, which now contains the nearest mesh points to the given points if DM_POINTLOCATION_NEAREST is used
- cells - The PetscSF containing the ranks and local indices of the containing points.


  Level: developer

  Notes:
  To do a search of the local cells of the mesh, v should have PETSC_COMM_SELF as its communicator.
  To do a search of all the cells in the distributed mesh, v should have the same communicator as dm.

  If *cellSF is NULL on input, a PetscSF will be created.
  If *cellSF is not NULL on input, it should point to an existing PetscSF, whose graph will be used as initial guesses.

  An array that maps each point to its containing cell can be obtained with

$    const PetscSFNode *cells;
$    PetscInt           nFound;
$    const PetscSFNode *found;
$
$    PetscSFGetGraph(cells,NULL,&nFound,&found,&cells);

  Where cells[i].rank is the rank of the cell containing point found[i] (or i if found == NULL), and cells[i].index is
  the index of the cell in its rank's local numbering.

.keywords: point location, mesh
.seealso: DMSetCoordinates(), DMSetCoordinatesLocal(), DMGetCoordinates(), DMGetCoordinatesLocal(), DMPointLocationType
@*/
PetscErrorCode DMLocatePoints(DM dm, Vec v, DMPointLocationType ltype, PetscSF *cellSF)
{
  PetscErrorCode ierr;

  PetscFunctionBegin;
  PetscValidHeaderSpecific(dm,DM_CLASSID,1);
  PetscValidHeaderSpecific(v,VEC_CLASSID,2);
  PetscValidPointer(cellSF,4);
  if (*cellSF) {
    PetscMPIInt result;

    PetscValidHeaderSpecific(*cellSF,PETSCSF_CLASSID,4);
    ierr = MPI_Comm_compare(PetscObjectComm((PetscObject)v),PetscObjectComm((PetscObject)cellSF),&result);CHKERRQ(ierr);
    if (result != MPI_IDENT && result != MPI_CONGRUENT) SETERRQ(PETSC_COMM_SELF,PETSC_ERR_ARG_INCOMP,"cellSF must have a communicator congruent to v's");
  } else {
    ierr = PetscSFCreate(PetscObjectComm((PetscObject)v),cellSF);CHKERRQ(ierr);
  }
  ierr = PetscLogEventBegin(DM_LocatePoints,dm,0,0,0);CHKERRQ(ierr);
  if (dm->ops->locatepoints) {
    ierr = (*dm->ops->locatepoints)(dm,v,ltype,*cellSF);CHKERRQ(ierr);
  } else SETERRQ(PetscObjectComm((PetscObject)dm), PETSC_ERR_SUP, "Point location not available for this DM");
  ierr = PetscLogEventEnd(DM_LocatePoints,dm,0,0,0);CHKERRQ(ierr);
  PetscFunctionReturn(0);
}

/*@
  DMGetOutputDM - Retrieve the DM associated with the layout for output

  Input Parameter:
. dm - The original DM

  Output Parameter:
. odm - The DM which provides the layout for output

  Level: intermediate

.seealso: VecView(), DMGetDefaultGlobalSection()
@*/
PetscErrorCode DMGetOutputDM(DM dm, DM *odm)
{
  PetscSection   section;
  PetscBool      hasConstraints, ghasConstraints;
  PetscErrorCode ierr;

  PetscFunctionBegin;
  PetscValidHeaderSpecific(dm,DM_CLASSID,1);
  PetscValidPointer(odm,2);
  ierr = DMGetDefaultSection(dm, &section);CHKERRQ(ierr);
  ierr = PetscSectionHasConstraints(section, &hasConstraints);CHKERRQ(ierr);
  ierr = MPI_Allreduce(&hasConstraints, &ghasConstraints, 1, MPIU_BOOL, MPI_LOR, PetscObjectComm((PetscObject) dm));CHKERRQ(ierr);
  if (!ghasConstraints) {
    *odm = dm;
    PetscFunctionReturn(0);
  }
  if (!dm->dmBC) {
    PetscDS      ds;
    PetscSection newSection, gsection;
    PetscSF      sf;

    ierr = DMClone(dm, &dm->dmBC);CHKERRQ(ierr);
    ierr = DMGetDS(dm, &ds);CHKERRQ(ierr);
    ierr = DMSetDS(dm->dmBC, ds);CHKERRQ(ierr);
    ierr = PetscSectionClone(section, &newSection);CHKERRQ(ierr);
    ierr = DMSetDefaultSection(dm->dmBC, newSection);CHKERRQ(ierr);
    ierr = PetscSectionDestroy(&newSection);CHKERRQ(ierr);
    ierr = DMGetPointSF(dm->dmBC, &sf);CHKERRQ(ierr);
    ierr = PetscSectionCreateGlobalSection(section, sf, PETSC_TRUE, PETSC_FALSE, &gsection);CHKERRQ(ierr);
    ierr = DMSetDefaultGlobalSection(dm->dmBC, gsection);CHKERRQ(ierr);
    ierr = PetscSectionDestroy(&gsection);CHKERRQ(ierr);
  }
  *odm = dm->dmBC;
  PetscFunctionReturn(0);
}

/*@
  DMGetOutputSequenceNumber - Retrieve the sequence number/value for output

  Input Parameter:
. dm - The original DM

  Output Parameters:
+ num - The output sequence number
- val - The output sequence value

  Level: intermediate

  Note: This is intended for output that should appear in sequence, for instance
  a set of timesteps in an HDF5 file, or a set of realizations of a stochastic system.

.seealso: VecView()
@*/
PetscErrorCode DMGetOutputSequenceNumber(DM dm, PetscInt *num, PetscReal *val)
{
  PetscFunctionBegin;
  PetscValidHeaderSpecific(dm,DM_CLASSID,1);
  if (num) {PetscValidPointer(num,2); *num = dm->outputSequenceNum;}
  if (val) {PetscValidPointer(val,3);*val = dm->outputSequenceVal;}
  PetscFunctionReturn(0);
}

/*@
  DMSetOutputSequenceNumber - Set the sequence number/value for output

  Input Parameters:
+ dm - The original DM
. num - The output sequence number
- val - The output sequence value

  Level: intermediate

  Note: This is intended for output that should appear in sequence, for instance
  a set of timesteps in an HDF5 file, or a set of realizations of a stochastic system.

.seealso: VecView()
@*/
PetscErrorCode DMSetOutputSequenceNumber(DM dm, PetscInt num, PetscReal val)
{
  PetscFunctionBegin;
  PetscValidHeaderSpecific(dm,DM_CLASSID,1);
  dm->outputSequenceNum = num;
  dm->outputSequenceVal = val;
  PetscFunctionReturn(0);
}

/*@C
  DMOutputSequenceLoad - Retrieve the sequence value from a Viewer

  Input Parameters:
+ dm   - The original DM
. name - The sequence name
- num  - The output sequence number

  Output Parameter:
. val  - The output sequence value

  Level: intermediate

  Note: This is intended for output that should appear in sequence, for instance
  a set of timesteps in an HDF5 file, or a set of realizations of a stochastic system.

.seealso: DMGetOutputSequenceNumber(), DMSetOutputSequenceNumber(), VecView()
@*/
PetscErrorCode DMOutputSequenceLoad(DM dm, PetscViewer viewer, const char *name, PetscInt num, PetscReal *val)
{
  PetscBool      ishdf5;
  PetscErrorCode ierr;

  PetscFunctionBegin;
  PetscValidHeaderSpecific(dm,DM_CLASSID,1);
  PetscValidHeaderSpecific(viewer,PETSC_VIEWER_CLASSID,2);
  PetscValidPointer(val,4);
  ierr = PetscObjectTypeCompare((PetscObject) viewer, PETSCVIEWERHDF5, &ishdf5);CHKERRQ(ierr);
  if (ishdf5) {
#if defined(PETSC_HAVE_HDF5)
    PetscScalar value;

    ierr = DMSequenceLoad_HDF5_Internal(dm, name, num, &value, viewer);CHKERRQ(ierr);
    *val = PetscRealPart(value);
#endif
  } else SETERRQ(PETSC_COMM_SELF, PETSC_ERR_ARG_WRONG, "Invalid viewer; open viewer with PetscViewerHDF5Open()");
  PetscFunctionReturn(0);
}

/*@
  DMGetUseNatural - Get the flag for creating a mapping to the natural order on distribution

  Not collective

  Input Parameter:
. dm - The DM

  Output Parameter:
. useNatural - The flag to build the mapping to a natural order during distribution

  Level: beginner

.seealso: DMSetUseNatural(), DMCreate()
@*/
PetscErrorCode DMGetUseNatural(DM dm, PetscBool *useNatural)
{
  PetscFunctionBegin;
  PetscValidHeaderSpecific(dm, DM_CLASSID, 1);
  PetscValidPointer(useNatural, 2);
  *useNatural = dm->useNatural;
  PetscFunctionReturn(0);
}

/*@
  DMSetUseNatural - Set the flag for creating a mapping to the natural order on distribution

  Collective on dm

  Input Parameters:
+ dm - The DM
- useNatural - The flag to build the mapping to a natural order during distribution

  Level: beginner

.seealso: DMGetUseNatural(), DMCreate()
@*/
PetscErrorCode DMSetUseNatural(DM dm, PetscBool useNatural)
{
  PetscFunctionBegin;
  PetscValidHeaderSpecific(dm, DM_CLASSID, 1);
  PetscValidLogicalCollectiveInt(dm, useNatural, 2);
  dm->useNatural = useNatural;
  PetscFunctionReturn(0);
}


/*@C
  DMCreateLabel - Create a label of the given name if it does not already exist

  Not Collective

  Input Parameters:
+ dm   - The DM object
- name - The label name

  Level: intermediate

.keywords: mesh
.seealso: DMLabelCreate(), DMHasLabel(), DMGetLabelValue(), DMSetLabelValue(), DMGetStratumIS()
@*/
PetscErrorCode DMCreateLabel(DM dm, const char name[])
{
  DMLabelLink    next  = dm->labels->next;
  PetscBool      flg   = PETSC_FALSE;
  PetscErrorCode ierr;

  PetscFunctionBegin;
  PetscValidHeaderSpecific(dm, DM_CLASSID, 1);
  PetscValidCharPointer(name, 2);
  while (next) {
    ierr = PetscStrcmp(name, next->label->name, &flg);CHKERRQ(ierr);
    if (flg) break;
    next = next->next;
  }
  if (!flg) {
    DMLabelLink tmpLabel;

    ierr = PetscCalloc1(1, &tmpLabel);CHKERRQ(ierr);
    ierr = DMLabelCreate(name, &tmpLabel->label);CHKERRQ(ierr);
    tmpLabel->output = PETSC_TRUE;
    tmpLabel->next   = dm->labels->next;
    dm->labels->next = tmpLabel;
  }
  PetscFunctionReturn(0);
}

/*@C
  DMGetLabelValue - Get the value in a Sieve Label for the given point, with 0 as the default

  Not Collective

  Input Parameters:
+ dm   - The DM object
. name - The label name
- point - The mesh point

  Output Parameter:
. value - The label value for this point, or -1 if the point is not in the label

  Level: beginner

.keywords: mesh
.seealso: DMLabelGetValue(), DMSetLabelValue(), DMGetStratumIS()
@*/
PetscErrorCode DMGetLabelValue(DM dm, const char name[], PetscInt point, PetscInt *value)
{
  DMLabel        label;
  PetscErrorCode ierr;

  PetscFunctionBegin;
  PetscValidHeaderSpecific(dm, DM_CLASSID, 1);
  PetscValidCharPointer(name, 2);
  ierr = DMGetLabel(dm, name, &label);CHKERRQ(ierr);
  if (!label) SETERRQ1(PETSC_COMM_SELF, PETSC_ERR_ARG_WRONG, "No label named %s was found", name);CHKERRQ(ierr);
  ierr = DMLabelGetValue(label, point, value);CHKERRQ(ierr);
  PetscFunctionReturn(0);
}

/*@C
  DMSetLabelValue - Add a point to a Sieve Label with given value

  Not Collective

  Input Parameters:
+ dm   - The DM object
. name - The label name
. point - The mesh point
- value - The label value for this point

  Output Parameter:

  Level: beginner

.keywords: mesh
.seealso: DMLabelSetValue(), DMGetStratumIS(), DMClearLabelValue()
@*/
PetscErrorCode DMSetLabelValue(DM dm, const char name[], PetscInt point, PetscInt value)
{
  DMLabel        label;
  PetscErrorCode ierr;

  PetscFunctionBegin;
  PetscValidHeaderSpecific(dm, DM_CLASSID, 1);
  PetscValidCharPointer(name, 2);
  ierr = DMGetLabel(dm, name, &label);CHKERRQ(ierr);
  if (!label) {
    ierr = DMCreateLabel(dm, name);CHKERRQ(ierr);
    ierr = DMGetLabel(dm, name, &label);CHKERRQ(ierr);
  }
  ierr = DMLabelSetValue(label, point, value);CHKERRQ(ierr);
  PetscFunctionReturn(0);
}

/*@C
  DMClearLabelValue - Remove a point from a Sieve Label with given value

  Not Collective

  Input Parameters:
+ dm   - The DM object
. name - The label name
. point - The mesh point
- value - The label value for this point

  Output Parameter:

  Level: beginner

.keywords: mesh
.seealso: DMLabelClearValue(), DMSetLabelValue(), DMGetStratumIS()
@*/
PetscErrorCode DMClearLabelValue(DM dm, const char name[], PetscInt point, PetscInt value)
{
  DMLabel        label;
  PetscErrorCode ierr;

  PetscFunctionBegin;
  PetscValidHeaderSpecific(dm, DM_CLASSID, 1);
  PetscValidCharPointer(name, 2);
  ierr = DMGetLabel(dm, name, &label);CHKERRQ(ierr);
  if (!label) PetscFunctionReturn(0);
  ierr = DMLabelClearValue(label, point, value);CHKERRQ(ierr);
  PetscFunctionReturn(0);
}

/*@C
  DMGetLabelSize - Get the number of different integer ids in a Label

  Not Collective

  Input Parameters:
+ dm   - The DM object
- name - The label name

  Output Parameter:
. size - The number of different integer ids, or 0 if the label does not exist

  Level: beginner

.keywords: mesh
.seealso: DMLabeGetNumValues(), DMSetLabelValue()
@*/
PetscErrorCode DMGetLabelSize(DM dm, const char name[], PetscInt *size)
{
  DMLabel        label;
  PetscErrorCode ierr;

  PetscFunctionBegin;
  PetscValidHeaderSpecific(dm, DM_CLASSID, 1);
  PetscValidCharPointer(name, 2);
  PetscValidPointer(size, 3);
  ierr  = DMGetLabel(dm, name, &label);CHKERRQ(ierr);
  *size = 0;
  if (!label) PetscFunctionReturn(0);
  ierr = DMLabelGetNumValues(label, size);CHKERRQ(ierr);
  PetscFunctionReturn(0);
}

/*@C
  DMGetLabelIdIS - Get the integer ids in a label

  Not Collective

  Input Parameters:
+ mesh - The DM object
- name - The label name

  Output Parameter:
. ids - The integer ids, or NULL if the label does not exist

  Level: beginner

.keywords: mesh
.seealso: DMLabelGetValueIS(), DMGetLabelSize()
@*/
PetscErrorCode DMGetLabelIdIS(DM dm, const char name[], IS *ids)
{
  DMLabel        label;
  PetscErrorCode ierr;

  PetscFunctionBegin;
  PetscValidHeaderSpecific(dm, DM_CLASSID, 1);
  PetscValidCharPointer(name, 2);
  PetscValidPointer(ids, 3);
  ierr = DMGetLabel(dm, name, &label);CHKERRQ(ierr);
  *ids = NULL;
  if (!label) PetscFunctionReturn(0);
  ierr = DMLabelGetValueIS(label, ids);CHKERRQ(ierr);
  PetscFunctionReturn(0);
}

/*@C
  DMGetStratumSize - Get the number of points in a label stratum

  Not Collective

  Input Parameters:
+ dm - The DM object
. name - The label name
- value - The stratum value

  Output Parameter:
. size - The stratum size

  Level: beginner

.keywords: mesh
.seealso: DMLabelGetStratumSize(), DMGetLabelSize(), DMGetLabelIds()
@*/
PetscErrorCode DMGetStratumSize(DM dm, const char name[], PetscInt value, PetscInt *size)
{
  DMLabel        label;
  PetscErrorCode ierr;

  PetscFunctionBegin;
  PetscValidHeaderSpecific(dm, DM_CLASSID, 1);
  PetscValidCharPointer(name, 2);
  PetscValidPointer(size, 4);
  ierr  = DMGetLabel(dm, name, &label);CHKERRQ(ierr);
  *size = 0;
  if (!label) PetscFunctionReturn(0);
  ierr = DMLabelGetStratumSize(label, value, size);CHKERRQ(ierr);
  PetscFunctionReturn(0);
}

/*@C
  DMGetStratumIS - Get the points in a label stratum

  Not Collective

  Input Parameters:
+ dm - The DM object
. name - The label name
- value - The stratum value

  Output Parameter:
. points - The stratum points, or NULL if the label does not exist or does not have that value

  Level: beginner

.keywords: mesh
.seealso: DMLabelGetStratumIS(), DMGetStratumSize()
@*/
PetscErrorCode DMGetStratumIS(DM dm, const char name[], PetscInt value, IS *points)
{
  DMLabel        label;
  PetscErrorCode ierr;

  PetscFunctionBegin;
  PetscValidHeaderSpecific(dm, DM_CLASSID, 1);
  PetscValidCharPointer(name, 2);
  PetscValidPointer(points, 4);
  ierr    = DMGetLabel(dm, name, &label);CHKERRQ(ierr);
  *points = NULL;
  if (!label) PetscFunctionReturn(0);
  ierr = DMLabelGetStratumIS(label, value, points);CHKERRQ(ierr);
  PetscFunctionReturn(0);
}

/*@C
  DMGetStratumIS - Set the points in a label stratum

  Not Collective

  Input Parameters:
+ dm - The DM object
. name - The label name
. value - The stratum value
- points - The stratum points

  Level: beginner

.keywords: mesh
.seealso: DMLabelSetStratumIS(), DMGetStratumSize()
@*/
PetscErrorCode DMSetStratumIS(DM dm, const char name[], PetscInt value, IS points)
{
  DMLabel        label;
  PetscErrorCode ierr;

  PetscFunctionBegin;
  PetscValidHeaderSpecific(dm, DM_CLASSID, 1);
  PetscValidCharPointer(name, 2);
  PetscValidPointer(points, 4);
  ierr = DMGetLabel(dm, name, &label);CHKERRQ(ierr);
  if (!label) PetscFunctionReturn(0);
  ierr = DMLabelSetStratumIS(label, value, points);CHKERRQ(ierr);
  PetscFunctionReturn(0);
}

/*@C
  DMClearLabelStratum - Remove all points from a stratum from a Sieve Label

  Not Collective

  Input Parameters:
+ dm   - The DM object
. name - The label name
- value - The label value for this point

  Output Parameter:

  Level: beginner

.keywords: mesh
.seealso: DMLabelClearStratum(), DMSetLabelValue(), DMGetStratumIS(), DMClearLabelValue()
@*/
PetscErrorCode DMClearLabelStratum(DM dm, const char name[], PetscInt value)
{
  DMLabel        label;
  PetscErrorCode ierr;

  PetscFunctionBegin;
  PetscValidHeaderSpecific(dm, DM_CLASSID, 1);
  PetscValidCharPointer(name, 2);
  ierr = DMGetLabel(dm, name, &label);CHKERRQ(ierr);
  if (!label) PetscFunctionReturn(0);
  ierr = DMLabelClearStratum(label, value);CHKERRQ(ierr);
  PetscFunctionReturn(0);
}

/*@
  DMGetNumLabels - Return the number of labels defined by the mesh

  Not Collective

  Input Parameter:
. dm   - The DM object

  Output Parameter:
. numLabels - the number of Labels

  Level: intermediate

.keywords: mesh
.seealso: DMGetLabelValue(), DMSetLabelValue(), DMGetStratumIS()
@*/
PetscErrorCode DMGetNumLabels(DM dm, PetscInt *numLabels)
{
  DMLabelLink next = dm->labels->next;
  PetscInt  n    = 0;

  PetscFunctionBegin;
  PetscValidHeaderSpecific(dm, DM_CLASSID, 1);
  PetscValidPointer(numLabels, 2);
  while (next) {++n; next = next->next;}
  *numLabels = n;
  PetscFunctionReturn(0);
}

/*@C
  DMGetLabelName - Return the name of nth label

  Not Collective

  Input Parameters:
+ dm - The DM object
- n  - the label number

  Output Parameter:
. name - the label name

  Level: intermediate

.keywords: mesh
.seealso: DMGetLabelValue(), DMSetLabelValue(), DMGetStratumIS()
@*/
PetscErrorCode DMGetLabelName(DM dm, PetscInt n, const char **name)
{
  DMLabelLink next = dm->labels->next;
  PetscInt  l    = 0;

  PetscFunctionBegin;
  PetscValidHeaderSpecific(dm, DM_CLASSID, 1);
  PetscValidPointer(name, 3);
  while (next) {
    if (l == n) {
      *name = next->label->name;
      PetscFunctionReturn(0);
    }
    ++l;
    next = next->next;
  }
  SETERRQ1(PETSC_COMM_SELF, PETSC_ERR_ARG_OUTOFRANGE, "Label %D does not exist in this DM", n);
}

/*@C
  DMHasLabel - Determine whether the mesh has a label of a given name

  Not Collective

  Input Parameters:
+ dm   - The DM object
- name - The label name

  Output Parameter:
. hasLabel - PETSC_TRUE if the label is present

  Level: intermediate

.keywords: mesh
.seealso: DMCreateLabel(), DMGetLabelValue(), DMSetLabelValue(), DMGetStratumIS()
@*/
PetscErrorCode DMHasLabel(DM dm, const char name[], PetscBool *hasLabel)
{
  DMLabelLink    next = dm->labels->next;
  PetscErrorCode ierr;

  PetscFunctionBegin;
  PetscValidHeaderSpecific(dm, DM_CLASSID, 1);
  PetscValidCharPointer(name, 2);
  PetscValidPointer(hasLabel, 3);
  *hasLabel = PETSC_FALSE;
  while (next) {
    ierr = PetscStrcmp(name, next->label->name, hasLabel);CHKERRQ(ierr);
    if (*hasLabel) break;
    next = next->next;
  }
  PetscFunctionReturn(0);
}

/*@C
  DMGetLabel - Return the label of a given name, or NULL

  Not Collective

  Input Parameters:
+ dm   - The DM object
- name - The label name

  Output Parameter:
. label - The DMLabel, or NULL if the label is absent

  Level: intermediate

.keywords: mesh
.seealso: DMCreateLabel(), DMHasLabel(), DMGetLabelValue(), DMSetLabelValue(), DMGetStratumIS()
@*/
PetscErrorCode DMGetLabel(DM dm, const char name[], DMLabel *label)
{
  DMLabelLink    next = dm->labels->next;
  PetscBool      hasLabel;
  PetscErrorCode ierr;

  PetscFunctionBegin;
  PetscValidHeaderSpecific(dm, DM_CLASSID, 1);
  PetscValidCharPointer(name, 2);
  PetscValidPointer(label, 3);
  *label = NULL;
  while (next) {
    ierr = PetscStrcmp(name, next->label->name, &hasLabel);CHKERRQ(ierr);
    if (hasLabel) {
      *label = next->label;
      break;
    }
    next = next->next;
  }
  PetscFunctionReturn(0);
}

/*@C
  DMGetLabelByNum - Return the nth label

  Not Collective

  Input Parameters:
+ dm - The DM object
- n  - the label number

  Output Parameter:
. label - the label

  Level: intermediate

.keywords: mesh
.seealso: DMGetLabelValue(), DMSetLabelValue(), DMGetStratumIS()
@*/
PetscErrorCode DMGetLabelByNum(DM dm, PetscInt n, DMLabel *label)
{
  DMLabelLink next = dm->labels->next;
  PetscInt    l    = 0;

  PetscFunctionBegin;
  PetscValidHeaderSpecific(dm, DM_CLASSID, 1);
  PetscValidPointer(label, 3);
  while (next) {
    if (l == n) {
      *label = next->label;
      PetscFunctionReturn(0);
    }
    ++l;
    next = next->next;
  }
  SETERRQ1(PETSC_COMM_SELF, PETSC_ERR_ARG_OUTOFRANGE, "Label %D does not exist in this DM", n);
}

/*@C
  DMAddLabel - Add the label to this mesh

  Not Collective

  Input Parameters:
+ dm   - The DM object
- label - The DMLabel

  Level: developer

.keywords: mesh
.seealso: DMCreateLabel(), DMHasLabel(), DMGetLabelValue(), DMSetLabelValue(), DMGetStratumIS()
@*/
PetscErrorCode DMAddLabel(DM dm, DMLabel label)
{
  DMLabelLink    tmpLabel;
  PetscBool      hasLabel;
  PetscErrorCode ierr;

  PetscFunctionBegin;
  PetscValidHeaderSpecific(dm, DM_CLASSID, 1);
  ierr = DMHasLabel(dm, label->name, &hasLabel);CHKERRQ(ierr);
  if (hasLabel) SETERRQ1(PETSC_COMM_SELF, PETSC_ERR_ARG_OUTOFRANGE, "Label %s already exists in this DM", label->name);
  ierr = PetscCalloc1(1, &tmpLabel);CHKERRQ(ierr);
  tmpLabel->label  = label;
  tmpLabel->output = PETSC_TRUE;
  tmpLabel->next   = dm->labels->next;
  dm->labels->next = tmpLabel;
  PetscFunctionReturn(0);
}

/*@C
  DMRemoveLabel - Remove the label from this mesh

  Not Collective

  Input Parameters:
+ dm   - The DM object
- name - The label name

  Output Parameter:
. label - The DMLabel, or NULL if the label is absent

  Level: developer

.keywords: mesh
.seealso: DMCreateLabel(), DMHasLabel(), DMGetLabelValue(), DMSetLabelValue(), DMGetStratumIS()
@*/
PetscErrorCode DMRemoveLabel(DM dm, const char name[], DMLabel *label)
{
  DMLabelLink    next = dm->labels->next;
  DMLabelLink    last = NULL;
  PetscBool      hasLabel;
  PetscErrorCode ierr;

  PetscFunctionBegin;
  PetscValidHeaderSpecific(dm, DM_CLASSID, 1);
  ierr   = DMHasLabel(dm, name, &hasLabel);CHKERRQ(ierr);
  *label = NULL;
  if (!hasLabel) PetscFunctionReturn(0);
  while (next) {
    ierr = PetscStrcmp(name, next->label->name, &hasLabel);CHKERRQ(ierr);
    if (hasLabel) {
      if (last) last->next       = next->next;
      else      dm->labels->next = next->next;
      next->next = NULL;
      *label     = next->label;
      ierr = PetscStrcmp(name, "depth", &hasLabel);CHKERRQ(ierr);
      if (hasLabel) {
        dm->depthLabel = NULL;
      }
      ierr = PetscFree(next);CHKERRQ(ierr);
      break;
    }
    last = next;
    next = next->next;
  }
  PetscFunctionReturn(0);
}

/*@C
  DMGetLabelOutput - Get the output flag for a given label

  Not Collective

  Input Parameters:
+ dm   - The DM object
- name - The label name

  Output Parameter:
. output - The flag for output

  Level: developer

.keywords: mesh
.seealso: DMSetLabelOutput(), DMCreateLabel(), DMHasLabel(), DMGetLabelValue(), DMSetLabelValue(), DMGetStratumIS()
@*/
PetscErrorCode DMGetLabelOutput(DM dm, const char name[], PetscBool *output)
{
  DMLabelLink    next = dm->labels->next;
  PetscErrorCode ierr;

  PetscFunctionBegin;
  PetscValidHeaderSpecific(dm, DM_CLASSID, 1);
  PetscValidPointer(name, 2);
  PetscValidPointer(output, 3);
  while (next) {
    PetscBool flg;

    ierr = PetscStrcmp(name, next->label->name, &flg);CHKERRQ(ierr);
    if (flg) {*output = next->output; PetscFunctionReturn(0);}
    next = next->next;
  }
  SETERRQ1(PETSC_COMM_SELF, PETSC_ERR_ARG_OUTOFRANGE, "No label named %s was present in this dm", name);
}

/*@C
  DMSetLabelOutput - Set the output flag for a given label

  Not Collective

  Input Parameters:
+ dm     - The DM object
. name   - The label name
- output - The flag for output

  Level: developer

.keywords: mesh
.seealso: DMGetLabelOutput(), DMCreateLabel(), DMHasLabel(), DMGetLabelValue(), DMSetLabelValue(), DMGetStratumIS()
@*/
PetscErrorCode DMSetLabelOutput(DM dm, const char name[], PetscBool output)
{
  DMLabelLink    next = dm->labels->next;
  PetscErrorCode ierr;

  PetscFunctionBegin;
  PetscValidHeaderSpecific(dm, DM_CLASSID, 1);
  PetscValidPointer(name, 2);
  while (next) {
    PetscBool flg;

    ierr = PetscStrcmp(name, next->label->name, &flg);CHKERRQ(ierr);
    if (flg) {next->output = output; PetscFunctionReturn(0);}
    next = next->next;
  }
  SETERRQ1(PETSC_COMM_SELF, PETSC_ERR_ARG_OUTOFRANGE, "No label named %s was present in this dm", name);
}


/*@
  DMCopyLabels - Copy labels from one mesh to another with a superset of the points

  Collective on DM

  Input Parameter:
. dmA - The DM object with initial labels

  Output Parameter:
. dmB - The DM object with copied labels

  Level: intermediate

  Note: This is typically used when interpolating or otherwise adding to a mesh

.keywords: mesh
.seealso: DMCopyCoordinates(), DMGetCoordinates(), DMGetCoordinatesLocal(), DMGetCoordinateDM(), DMGetCoordinateSection()
@*/
PetscErrorCode DMCopyLabels(DM dmA, DM dmB)
{
  PetscInt       numLabels, l;
  PetscErrorCode ierr;

  PetscFunctionBegin;
  if (dmA == dmB) PetscFunctionReturn(0);
  ierr = DMGetNumLabels(dmA, &numLabels);CHKERRQ(ierr);
  for (l = 0; l < numLabels; ++l) {
    DMLabel     label, labelNew;
    const char *name;
    PetscBool   flg;

    ierr = DMGetLabelName(dmA, l, &name);CHKERRQ(ierr);
    ierr = PetscStrcmp(name, "depth", &flg);CHKERRQ(ierr);
    if (flg) continue;
    ierr = DMGetLabel(dmA, name, &label);CHKERRQ(ierr);
    ierr = DMLabelDuplicate(label, &labelNew);CHKERRQ(ierr);
    ierr = DMAddLabel(dmB, labelNew);CHKERRQ(ierr);
  }
  PetscFunctionReturn(0);
}

/*@
  DMGetCoarseDM - Get the coarse mesh from which this was obtained by refinement

  Input Parameter:
. dm - The DM object

  Output Parameter:
. cdm - The coarse DM

  Level: intermediate

.seealso: DMSetCoarseDM()
@*/
PetscErrorCode DMGetCoarseDM(DM dm, DM *cdm)
{
  PetscFunctionBegin;
  PetscValidHeaderSpecific(dm, DM_CLASSID, 1);
  PetscValidPointer(cdm, 2);
  *cdm = dm->coarseMesh;
  PetscFunctionReturn(0);
}

/*@
  DMSetCoarseDM - Set the coarse mesh from which this was obtained by refinement

  Input Parameters:
+ dm - The DM object
- cdm - The coarse DM

  Level: intermediate

.seealso: DMGetCoarseDM()
@*/
PetscErrorCode DMSetCoarseDM(DM dm, DM cdm)
{
  PetscErrorCode ierr;

  PetscFunctionBegin;
  PetscValidHeaderSpecific(dm, DM_CLASSID, 1);
  if (cdm) PetscValidHeaderSpecific(cdm, DM_CLASSID, 2);
  ierr = PetscObjectReference((PetscObject)cdm);CHKERRQ(ierr);
  ierr = DMDestroy(&dm->coarseMesh);CHKERRQ(ierr);
  dm->coarseMesh = cdm;
  PetscFunctionReturn(0);
}

/*@
  DMGetFineDM - Get the fine mesh from which this was obtained by refinement

  Input Parameter:
. dm - The DM object

  Output Parameter:
. fdm - The fine DM

  Level: intermediate

.seealso: DMSetFineDM()
@*/
PetscErrorCode DMGetFineDM(DM dm, DM *fdm)
{
  PetscFunctionBegin;
  PetscValidHeaderSpecific(dm, DM_CLASSID, 1);
  PetscValidPointer(fdm, 2);
  *fdm = dm->fineMesh;
  PetscFunctionReturn(0);
}

/*@
  DMSetFineDM - Set the fine mesh from which this was obtained by refinement

  Input Parameters:
+ dm - The DM object
- fdm - The fine DM

  Level: intermediate

.seealso: DMGetFineDM()
@*/
PetscErrorCode DMSetFineDM(DM dm, DM fdm)
{
  PetscErrorCode ierr;

  PetscFunctionBegin;
  PetscValidHeaderSpecific(dm, DM_CLASSID, 1);
  if (fdm) PetscValidHeaderSpecific(fdm, DM_CLASSID, 2);
  ierr = PetscObjectReference((PetscObject)fdm);CHKERRQ(ierr);
  ierr = DMDestroy(&dm->fineMesh);CHKERRQ(ierr);
  dm->fineMesh = fdm;
  PetscFunctionReturn(0);
}

/*=== DMBoundary code ===*/

PetscErrorCode DMCopyBoundary(DM dm, DM dmNew)
{
  PetscErrorCode ierr;

  PetscFunctionBegin;
  ierr = PetscDSCopyBoundary(dm->prob,dmNew->prob);CHKERRQ(ierr);
  PetscFunctionReturn(0);
}

/*@C
  DMAddBoundary - Add a boundary condition to the model

  Input Parameters:
+ dm          - The DM, with a PetscDS that matches the problem being constrained
. type        - The type of condition, e.g. DM_BC_ESSENTIAL_ANALYTIC/DM_BC_ESSENTIAL_FIELD (Dirichlet), or DM_BC_NATURAL (Neumann)
. name        - The BC name
. labelname   - The label defining constrained points
. field       - The field to constrain
. numcomps    - The number of constrained field components
. comps       - An array of constrained component numbers
. bcFunc      - A pointwise function giving boundary values
. numids      - The number of DMLabel ids for constrained points
. ids         - An array of ids for constrained points
- ctx         - An optional user context for bcFunc

  Options Database Keys:
+ -bc_<boundary name> <num> - Overrides the boundary ids
- -bc_<boundary name>_comp <num> - Overrides the boundary components

  Level: developer

.seealso: DMGetBoundary()
@*/
PetscErrorCode DMAddBoundary(DM dm, DMBoundaryConditionType type, const char name[], const char labelname[], PetscInt field, PetscInt numcomps, const PetscInt *comps, void (*bcFunc)(void), PetscInt numids, const PetscInt *ids, void *ctx)
{
  PetscErrorCode ierr;

  PetscFunctionBegin;
  PetscValidHeaderSpecific(dm, DM_CLASSID, 1);
  ierr = PetscDSAddBoundary(dm->prob,type,name,labelname,field,numcomps,comps,bcFunc,numids,ids,ctx);CHKERRQ(ierr);
  PetscFunctionReturn(0);
}

/*@
  DMGetNumBoundary - Get the number of registered BC

  Input Parameters:
. dm - The mesh object

  Output Parameters:
. numBd - The number of BC

  Level: intermediate

.seealso: DMAddBoundary(), DMGetBoundary()
@*/
PetscErrorCode DMGetNumBoundary(DM dm, PetscInt *numBd)
{
  PetscErrorCode ierr;

  PetscFunctionBegin;
  PetscValidHeaderSpecific(dm, DM_CLASSID, 1);
  ierr = PetscDSGetNumBoundary(dm->prob,numBd);CHKERRQ(ierr);
  PetscFunctionReturn(0);
}

/*@C
  DMGetBoundary - Get a model boundary condition

  Input Parameters:
+ dm          - The mesh object
- bd          - The BC number

  Output Parameters:
+ type        - The type of condition, e.g. DM_BC_ESSENTIAL_ANALYTIC/DM_BC_ESSENTIAL_FIELD (Dirichlet), or DM_BC_NATURAL (Neumann)
. name        - The BC name
. labelname   - The label defining constrained points
. field       - The field to constrain
. numcomps    - The number of constrained field components
. comps       - An array of constrained component numbers
. bcFunc      - A pointwise function giving boundary values
. numids      - The number of DMLabel ids for constrained points
. ids         - An array of ids for constrained points
- ctx         - An optional user context for bcFunc

  Options Database Keys:
+ -bc_<boundary name> <num> - Overrides the boundary ids
- -bc_<boundary name>_comp <num> - Overrides the boundary components

  Level: developer

.seealso: DMAddBoundary()
@*/
PetscErrorCode DMGetBoundary(DM dm, PetscInt bd, DMBoundaryConditionType *type, const char **name, const char **labelname, PetscInt *field, PetscInt *numcomps, const PetscInt **comps, void (**func)(void), PetscInt *numids, const PetscInt **ids, void **ctx)
{
  PetscErrorCode ierr;

  PetscFunctionBegin;
  PetscValidHeaderSpecific(dm, DM_CLASSID, 1);
  ierr = PetscDSGetBoundary(dm->prob,bd,type,name,labelname,field,numcomps,comps,func,numids,ids,ctx);CHKERRQ(ierr);
  PetscFunctionReturn(0);
}

static PetscErrorCode DMPopulateBoundary(DM dm)
{
  DMBoundary *lastnext;
  DSBoundary dsbound;
  PetscErrorCode ierr;

  PetscFunctionBegin;
  dsbound = dm->prob->boundary;
  if (dm->boundary) {
    DMBoundary next = dm->boundary;

    /* quick check to see if the PetscDS has changed */
    if (next->dsboundary == dsbound) PetscFunctionReturn(0);
    /* the PetscDS has changed: tear down and rebuild */
    while (next) {
      DMBoundary b = next;

      next = b->next;
      ierr = PetscFree(b);CHKERRQ(ierr);
    }
    dm->boundary = NULL;
  }

  lastnext = &(dm->boundary);
  while (dsbound) {
    DMBoundary dmbound;

    ierr = PetscNew(&dmbound);CHKERRQ(ierr);
    dmbound->dsboundary = dsbound;
    ierr = DMGetLabel(dm, dsbound->labelname, &(dmbound->label));CHKERRQ(ierr);
    if (!dmbound->label) PetscInfo2(dm, "DSBoundary %s wants label %s, which is not in this dm.\n",dsbound->name,dsbound->labelname);CHKERRQ(ierr);
    /* push on the back instead of the front so that it is in the same order as in the PetscDS */
    *lastnext = dmbound;
    lastnext = &(dmbound->next);
    dsbound = dsbound->next;
  }
  PetscFunctionReturn(0);
}

PetscErrorCode DMIsBoundaryPoint(DM dm, PetscInt point, PetscBool *isBd)
{
  DMBoundary     b;
  PetscErrorCode ierr;

  PetscFunctionBegin;
  PetscValidHeaderSpecific(dm, DM_CLASSID, 1);
  PetscValidPointer(isBd, 3);
  *isBd = PETSC_FALSE;
  ierr = DMPopulateBoundary(dm);CHKERRQ(ierr);
  b = dm->boundary;
  while (b && !(*isBd)) {
    DMLabel    label = b->label;
    DSBoundary dsb = b->dsboundary;

    if (label) {
      PetscInt i;

      for (i = 0; i < dsb->numids && !(*isBd); ++i) {
        ierr = DMLabelStratumHasPoint(label, dsb->ids[i], point, isBd);CHKERRQ(ierr);
      }
    }
    b = b->next;
  }
  PetscFunctionReturn(0);
}

/*@C
  DMProjectFunction - This projects the given function into the function space provided.

  Input Parameters:
+ dm      - The DM
. time    - The time
. funcs   - The coordinate functions to evaluate, one per field
. ctxs    - Optional array of contexts to pass to each coordinate function.  ctxs itself may be null.
- mode    - The insertion mode for values

  Output Parameter:
. X - vector

   Calling sequence of func:
$    func(PetscInt dim, PetscReal time, const PetscReal x[], PetscInt Nf, PetscScalar u[], void *ctx);

+  dim - The spatial dimension
.  x   - The coordinates
.  Nf  - The number of fields
.  u   - The output field values
-  ctx - optional user-defined function context

  Level: developer

.seealso: DMComputeL2Diff()
@*/
PetscErrorCode DMProjectFunction(DM dm, PetscReal time, PetscErrorCode (**funcs)(PetscInt, PetscReal, const PetscReal [], PetscInt, PetscScalar *, void *), void **ctxs, InsertMode mode, Vec X)
{
  Vec            localX;
  PetscErrorCode ierr;

  PetscFunctionBegin;
  PetscValidHeaderSpecific(dm, DM_CLASSID, 1);
  ierr = DMGetLocalVector(dm, &localX);CHKERRQ(ierr);
  ierr = DMProjectFunctionLocal(dm, time, funcs, ctxs, mode, localX);CHKERRQ(ierr);
  ierr = DMLocalToGlobalBegin(dm, localX, mode, X);CHKERRQ(ierr);
  ierr = DMLocalToGlobalEnd(dm, localX, mode, X);CHKERRQ(ierr);
  ierr = DMRestoreLocalVector(dm, &localX);CHKERRQ(ierr);
  PetscFunctionReturn(0);
}

PetscErrorCode DMProjectFunctionLocal(DM dm, PetscReal time, PetscErrorCode (**funcs)(PetscInt, PetscReal, const PetscReal [], PetscInt, PetscScalar *, void *), void **ctxs, InsertMode mode, Vec localX)
{
  PetscErrorCode ierr;

  PetscFunctionBegin;
  PetscValidHeaderSpecific(dm,DM_CLASSID,1);
  PetscValidHeaderSpecific(localX,VEC_CLASSID,5);
  if (!dm->ops->projectfunctionlocal) SETERRQ1(PetscObjectComm((PetscObject)dm),PETSC_ERR_SUP,"DM type %s does not implemnt DMProjectFunctionLocal",((PetscObject)dm)->type_name);
  ierr = (dm->ops->projectfunctionlocal) (dm, time, funcs, ctxs, mode, localX);CHKERRQ(ierr);
  PetscFunctionReturn(0);
}

<<<<<<< HEAD
PetscErrorCode DMProjectFunctionLabel(DM dm, PetscReal time, DMLabel label, PetscInt numIds, const PetscInt ids[], PetscInt Nc, const PetscInt comps[], PetscErrorCode (**funcs)(PetscInt, PetscReal, const PetscReal [], PetscInt, PetscScalar *, void *), void **ctxs, InsertMode mode, Vec X)
{
  Vec            localX;
  PetscErrorCode ierr;

  PetscFunctionBegin;
  PetscValidHeaderSpecific(dm, DM_CLASSID, 1);
  ierr = DMGetLocalVector(dm, &localX);CHKERRQ(ierr);
  ierr = DMProjectFunctionLabelLocal(dm, time, label, numIds, ids, Nc, comps, funcs, ctxs, mode, localX);CHKERRQ(ierr);
  ierr = DMLocalToGlobalBegin(dm, localX, mode, X);CHKERRQ(ierr);
  ierr = DMLocalToGlobalEnd(dm, localX, mode, X);CHKERRQ(ierr);
  ierr = DMRestoreLocalVector(dm, &localX);CHKERRQ(ierr);
  PetscFunctionReturn(0);
}

=======
>>>>>>> 85b5b6fc
PetscErrorCode DMProjectFunctionLabelLocal(DM dm, PetscReal time, DMLabel label, PetscInt numIds, const PetscInt ids[], PetscInt Nc, const PetscInt comps[], PetscErrorCode (**funcs)(PetscInt, PetscReal, const PetscReal [], PetscInt, PetscScalar *, void *), void **ctxs, InsertMode mode, Vec localX)
{
  PetscErrorCode ierr;

  PetscFunctionBegin;
  PetscValidHeaderSpecific(dm,DM_CLASSID,1);
  PetscValidHeaderSpecific(localX,VEC_CLASSID,5);
  if (!dm->ops->projectfunctionlabellocal) SETERRQ1(PetscObjectComm((PetscObject)dm),PETSC_ERR_SUP,"DM type %s does not implemnt DMProjectFunctionLabelLocal",((PetscObject)dm)->type_name);
  ierr = (dm->ops->projectfunctionlabellocal) (dm, time, label, numIds, ids, Nc, comps, funcs, ctxs, mode, localX);CHKERRQ(ierr);
  PetscFunctionReturn(0);
}

PetscErrorCode DMProjectFieldLocal(DM dm, PetscReal time, Vec localU,
                                   void (**funcs)(PetscInt, PetscInt, PetscInt,
                                                  const PetscInt[], const PetscInt[], const PetscScalar[], const PetscScalar[], const PetscScalar[],
                                                  const PetscInt[], const PetscInt[], const PetscScalar[], const PetscScalar[], const PetscScalar[],
                                                  PetscReal, const PetscReal[], PetscInt, const PetscScalar[], PetscScalar[]),
                                   InsertMode mode, Vec localX)
{
  PetscErrorCode ierr;

  PetscFunctionBegin;
  PetscValidHeaderSpecific(dm,DM_CLASSID,1);
  PetscValidHeaderSpecific(localU,VEC_CLASSID,3);
  PetscValidHeaderSpecific(localX,VEC_CLASSID,6);
  if (!dm->ops->projectfieldlocal) SETERRQ1(PetscObjectComm((PetscObject)dm),PETSC_ERR_SUP,"DM type %s does not implemnt DMProjectFieldLocal",((PetscObject)dm)->type_name);
  ierr = (dm->ops->projectfieldlocal) (dm, time, localU, funcs, mode, localX);CHKERRQ(ierr);
  PetscFunctionReturn(0);
}

PetscErrorCode DMProjectFieldLabelLocal(DM dm, PetscReal time, DMLabel label, PetscInt numIds, const PetscInt ids[], PetscInt Nc, const PetscInt comps[], Vec localU,
                                        void (**funcs)(PetscInt, PetscInt, PetscInt,
                                                       const PetscInt[], const PetscInt[], const PetscScalar[], const PetscScalar[], const PetscScalar[],
                                                       const PetscInt[], const PetscInt[], const PetscScalar[], const PetscScalar[], const PetscScalar[],
                                                       PetscReal, const PetscReal[], PetscInt, const PetscScalar[], PetscScalar[]),
                                        InsertMode mode, Vec localX)
{
  PetscErrorCode ierr;

  PetscFunctionBegin;
  PetscValidHeaderSpecific(dm,DM_CLASSID,1);
  PetscValidHeaderSpecific(localU,VEC_CLASSID,6);
  PetscValidHeaderSpecific(localX,VEC_CLASSID,9);
  if (!dm->ops->projectfieldlabellocal) SETERRQ1(PetscObjectComm((PetscObject)dm),PETSC_ERR_SUP,"DM type %s does not implemnt DMProjectFieldLocal",((PetscObject)dm)->type_name);
  ierr = (dm->ops->projectfieldlabellocal)(dm, time, label, numIds, ids, Nc, comps, localU, funcs, mode, localX);CHKERRQ(ierr);
  PetscFunctionReturn(0);
}

/*@C
  DMComputeL2Diff - This function computes the L_2 difference between a function u and an FEM interpolant solution u_h.

  Input Parameters:
+ dm    - The DM
. time  - The time
. funcs - The functions to evaluate for each field component
. ctxs  - Optional array of contexts to pass to each function, or NULL.
- X     - The coefficient vector u_h

  Output Parameter:
. diff - The diff ||u - u_h||_2

  Level: developer

.seealso: DMProjectFunction(), DMComputeL2FieldDiff(), DMComputeL2GradientDiff()
@*/
PetscErrorCode DMComputeL2Diff(DM dm, PetscReal time, PetscErrorCode (**funcs)(PetscInt, PetscReal, const PetscReal [], PetscInt, PetscScalar *, void *), void **ctxs, Vec X, PetscReal *diff)
{
  PetscErrorCode ierr;

  PetscFunctionBegin;
  PetscValidHeaderSpecific(dm,DM_CLASSID,1);
  PetscValidHeaderSpecific(X,VEC_CLASSID,5);
  if (!dm->ops->computel2diff) SETERRQ1(PetscObjectComm((PetscObject)dm),PETSC_ERR_SUP,"DM type %s does not implemnt DMComputeL2Diff",((PetscObject)dm)->type_name);
  ierr = (dm->ops->computel2diff)(dm,time,funcs,ctxs,X,diff);CHKERRQ(ierr);
  PetscFunctionReturn(0);
}

/*@C
  DMComputeL2GradientDiff - This function computes the L_2 difference between the gradient of a function u and an FEM interpolant solution grad u_h.

  Input Parameters:
+ dm    - The DM
, time  - The time
. funcs - The gradient functions to evaluate for each field component
. ctxs  - Optional array of contexts to pass to each function, or NULL.
. X     - The coefficient vector u_h
- n     - The vector to project along

  Output Parameter:
. diff - The diff ||(grad u - grad u_h) . n||_2

  Level: developer

.seealso: DMProjectFunction(), DMComputeL2Diff()
@*/
PetscErrorCode DMComputeL2GradientDiff(DM dm, PetscReal time, PetscErrorCode (**funcs)(PetscInt, PetscReal, const PetscReal [], const PetscReal[], PetscInt, PetscScalar *, void *), void **ctxs, Vec X, const PetscReal n[], PetscReal *diff)
{
  PetscErrorCode ierr;

  PetscFunctionBegin;
  PetscValidHeaderSpecific(dm,DM_CLASSID,1);
  PetscValidHeaderSpecific(X,VEC_CLASSID,5);
  if (!dm->ops->computel2gradientdiff) SETERRQ1(PetscObjectComm((PetscObject)dm),PETSC_ERR_SUP,"DM type %s does not implement DMComputeL2GradientDiff",((PetscObject)dm)->type_name);
  ierr = (dm->ops->computel2gradientdiff)(dm,time,funcs,ctxs,X,n,diff);CHKERRQ(ierr);
  PetscFunctionReturn(0);
}

/*@C
  DMComputeL2FieldDiff - This function computes the L_2 difference between a function u and an FEM interpolant solution u_h, separated into field components.

  Input Parameters:
+ dm    - The DM
. time  - The time
. funcs - The functions to evaluate for each field component
. ctxs  - Optional array of contexts to pass to each function, or NULL.
- X     - The coefficient vector u_h

  Output Parameter:
. diff - The array of differences, ||u^f - u^f_h||_2

  Level: developer

.seealso: DMProjectFunction(), DMComputeL2FieldDiff(), DMComputeL2GradientDiff()
@*/
PetscErrorCode DMComputeL2FieldDiff(DM dm, PetscReal time, PetscErrorCode (**funcs)(PetscInt, PetscReal, const PetscReal [], PetscInt, PetscScalar *, void *), void **ctxs, Vec X, PetscReal diff[])
{
  PetscErrorCode ierr;

  PetscFunctionBegin;
  PetscValidHeaderSpecific(dm,DM_CLASSID,1);
  PetscValidHeaderSpecific(X,VEC_CLASSID,5);
  if (!dm->ops->computel2fielddiff) SETERRQ1(PetscObjectComm((PetscObject)dm),PETSC_ERR_SUP,"DM type %s does not implemnt DMComputeL2FieldDiff",((PetscObject)dm)->type_name);
  ierr = (dm->ops->computel2fielddiff)(dm,time,funcs,ctxs,X,diff);CHKERRQ(ierr);
  PetscFunctionReturn(0);
}

/*@C
  DMAdaptLabel - Adapt a dm based on a label with values interpreted as coarsening and refining flags.  Specific implementations of DM maybe have
                 specialized flags, but all implementations should accept flag values DM_ADAPT_DETERMINE, DM_ADAPT_KEEP, DM_ADAPT_REFINE, and DM_ADAPT_COARSEN.

  Collective on dm

  Input parameters:
+ dm - the pre-adaptation DM object
- label - label with the flags

  Output parameters:
. dmAdapt - the adapted DM object: may be NULL if an adapted DM could not be produced.

  Level: intermediate

.seealso: DMAdaptMetric(), DMCoarsen(), DMRefine()
@*/
PetscErrorCode DMAdaptLabel(DM dm, DMLabel label, DM *dmAdapt)
{
  PetscErrorCode ierr;

  PetscFunctionBegin;
  PetscValidHeaderSpecific(dm, DM_CLASSID, 1);
  PetscValidPointer(label,2);
  PetscValidPointer(dmAdapt,3);
  *dmAdapt = NULL;
  if (!dm->ops->adaptlabel) SETERRQ1(PetscObjectComm((PetscObject)dm),PETSC_ERR_SUP,"DM type %s does not implemnt DMAdaptLabel",((PetscObject)dm)->type_name);
  ierr = (dm->ops->adaptlabel)(dm, label, dmAdapt);CHKERRQ(ierr);
  PetscFunctionReturn(0);
}

/*@C
  DMAdaptMetric - Generates a mesh adapted to the specified metric field using the pragmatic library.

  Input Parameters:
+ dm - The DM object
. metric - The metric to which the mesh is adapted, defined vertex-wise.
- bdLabel - Label for boundary tags, which will be preserved in the output mesh. bdLabel should be NULL if there is no such label, and should be different from "boundary".

  Output Parameter:
. dmAdapt  - Pointer to the DM object containing the adapted mesh

  Note: The label in the adapted mesh will be registered under the name of the input DMLabel object

  Level: advanced

.seealso: DMAdaptLabel(), DMCoarsen(), DMRefine()
@*/
PetscErrorCode DMAdaptMetric(DM dm, Vec metric, DMLabel bdLabel, DM *dmAdapt)
{
  PetscErrorCode ierr;

  PetscFunctionBegin;
  PetscValidHeaderSpecific(dm, DM_CLASSID, 1);
  PetscValidHeaderSpecific(metric, VEC_CLASSID, 2);
  if (bdLabel) PetscValidPointer(bdLabel, 3);
  PetscValidPointer(dmAdapt, 4);
  if (!dm->ops->adaptlabel) SETERRQ1(PetscObjectComm((PetscObject)dm),PETSC_ERR_SUP,"DM type %s does not implemnt DMAdaptLabel",((PetscObject)dm)->type_name);
  ierr = (dm->ops->adaptmetric)(dm, metric, bdLabel, dmAdapt);CHKERRQ(ierr);
  PetscFunctionReturn(0);
}

/*@C
 DMGetNeighbors - Gets an array containing the MPI rank of all the processes neighbors

 Not Collective

 Input Parameter:
 . dm    - The DM

 Output Parameter:
 . nranks - the number of neighbours
 . ranks - the neighbors ranks

 Notes:
 Do not free the array, it is freed when the DM is destroyed.

 Level: beginner

 .seealso: DMDAGetNeighbors(), PetscSFGetRanks()
@*/
PetscErrorCode DMGetNeighbors(DM dm,PetscInt *nranks,const PetscMPIInt *ranks[])
{
  PetscErrorCode ierr;

  PetscFunctionBegin;
  PetscValidHeaderSpecific(dm,DM_CLASSID,1);
  if (!dm->ops->getneighbors) SETERRQ1(PetscObjectComm((PetscObject)dm),PETSC_ERR_SUP,"DM type %s does not implemnt DMGetNeighbors",((PetscObject)dm)->type_name);
  ierr = (dm->ops->getneighbors)(dm,nranks,ranks);CHKERRQ(ierr);
  PetscFunctionReturn(0);
}

#include <petsc/private/matimpl.h> /* Needed because of coloring->ctype below */

/*
    Converts the input vector to a ghosted vector and then calls the standard coloring code.
    This has be a different function because it requires DM which is not defined in the Mat library
*/
PetscErrorCode  MatFDColoringApply_AIJDM(Mat J,MatFDColoring coloring,Vec x1,void *sctx)
{
  PetscErrorCode ierr;

  PetscFunctionBegin;
  if (coloring->ctype == IS_COLORING_LOCAL) {
    Vec x1local;
    DM  dm;
    ierr = MatGetDM(J,&dm);CHKERRQ(ierr);
    if (!dm) SETERRQ(PetscObjectComm((PetscObject)J),PETSC_ERR_ARG_INCOMP,"IS_COLORING_LOCAL requires a DM");
    ierr = DMGetLocalVector(dm,&x1local);CHKERRQ(ierr);
    ierr = DMGlobalToLocalBegin(dm,x1,INSERT_VALUES,x1local);CHKERRQ(ierr);
    ierr = DMGlobalToLocalEnd(dm,x1,INSERT_VALUES,x1local);CHKERRQ(ierr);
    x1   = x1local;
  }
  ierr = MatFDColoringApply_AIJ(J,coloring,x1,sctx);CHKERRQ(ierr);
  if (coloring->ctype == IS_COLORING_LOCAL) {
    DM  dm;
    ierr = MatGetDM(J,&dm);CHKERRQ(ierr);
    ierr = DMRestoreLocalVector(dm,&x1);CHKERRQ(ierr);
  }
  PetscFunctionReturn(0);
}

/*@
    MatFDColoringUseDM - allows a MatFDColoring object to use the DM associated with the matrix to use a IS_COLORING_LOCAL coloring

    Input Parameter:
.    coloring - the MatFDColoring object

    Developer Notes: this routine exists because the PETSc Mat library does not know about the DM objects

    Level: advanced

.seealso: MatFDColoring, MatFDColoringCreate(), ISColoringType
@*/
PetscErrorCode  MatFDColoringUseDM(Mat coloring,MatFDColoring fdcoloring)
{
  PetscFunctionBegin;
  coloring->ops->fdcoloringapply = MatFDColoringApply_AIJDM;
  PetscFunctionReturn(0);
}<|MERGE_RESOLUTION|>--- conflicted
+++ resolved
@@ -5946,7 +5946,6 @@
   PetscFunctionReturn(0);
 }
 
-<<<<<<< HEAD
 PetscErrorCode DMProjectFunctionLabel(DM dm, PetscReal time, DMLabel label, PetscInt numIds, const PetscInt ids[], PetscInt Nc, const PetscInt comps[], PetscErrorCode (**funcs)(PetscInt, PetscReal, const PetscReal [], PetscInt, PetscScalar *, void *), void **ctxs, InsertMode mode, Vec X)
 {
   Vec            localX;
@@ -5962,8 +5961,6 @@
   PetscFunctionReturn(0);
 }
 
-=======
->>>>>>> 85b5b6fc
 PetscErrorCode DMProjectFunctionLabelLocal(DM dm, PetscReal time, DMLabel label, PetscInt numIds, const PetscInt ids[], PetscInt Nc, const PetscInt comps[], PetscErrorCode (**funcs)(PetscInt, PetscReal, const PetscReal [], PetscInt, PetscScalar *, void *), void **ctxs, InsertMode mode, Vec localX)
 {
   PetscErrorCode ierr;
