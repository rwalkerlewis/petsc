--- conflicted
+++ resolved
@@ -1515,7 +1515,6 @@
   Not collective
 
   Input Parameters:
-<<<<<<< HEAD
 + dm        - The DM object
 . numFields - The number of fields in this subproblem
 - fields    - The field numbers of the selected fields
@@ -1523,15 +1522,6 @@
   Output Parameters:
 + is - The global indices for the subproblem
 - subdm - The DM for the subproblem
-=======
-+ dm - the DM object
-. numFields - the number of fields in this subproblem
-- fields - the fields in the subproblem
-
-  Output Parameters:
-+ is - the global indices for the subproblem
-- dm - the DM for the subproblem
->>>>>>> c3f6d4ef
 
   Level: intermediate
 
