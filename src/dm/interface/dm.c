--- conflicted
+++ resolved
@@ -1,9 +1,6 @@
 #include <petsc/private/dmimpl.h>           /*I      "petscdm.h"          I*/
 #include <petsc/private/dmlabelimpl.h>      /*I      "petscdmlabel.h"     I*/
-<<<<<<< HEAD
 #include <petsc/private/petscdsimpl.h>      /*I      "petscds.h"     I*/
-=======
->>>>>>> 8dccc7bb
 #include <petscdmplex.h>
 #include <petscsf.h>
 #include <petscds.h>
@@ -977,11 +974,7 @@
       ierr = MPIU_Allreduce(&bsLocal, &bsMin, 1, MPIU_INT, MPI_MIN, PetscObjectComm((PetscObject)dm));CHKERRQ(ierr);
       if (bsMin != bsMax) {bs = 1;}
       else                {bs = bsMax;}
-<<<<<<< HEAD
       ierr = ISLocalToGlobalMappingCreate(PetscObjectComm((PetscObject)dm), bs < 0 ? 1 : bs, size, ltog, PETSC_OWN_POINTER, &dm->ltogmap);CHKERRQ(ierr);
-=======
-      ierr = ISLocalToGlobalMappingCreate(PETSC_COMM_SELF, bs < 0 ? 1 : bs, size, ltog, PETSC_OWN_POINTER, &dm->ltogmap);CHKERRQ(ierr);
->>>>>>> 8dccc7bb
       ierr = PetscLogObjectParent((PetscObject)dm, (PetscObject)dm->ltogmap);CHKERRQ(ierr);
     } else {
       if (!dm->ops->getlocaltoglobalmapping) SETERRQ(PetscObjectComm((PetscObject)dm),PETSC_ERR_SUP,"DM can not create LocalToGlobalMapping");
@@ -6352,7 +6345,6 @@
 }
 
 #undef __FUNCT__
-<<<<<<< HEAD
 #define __FUNCT__ "DMAdaptLabel"
 /*@C
   DMAdaptLabel - Adapt a dm based on a label with values interpreted as coarsening and refining flags.  Specific implementations of DM maybe have
@@ -6381,35 +6373,35 @@
   ierr = PetscTryMethod((PetscObject)dm,"DMAdaptLabel_C",(DM,DMLabel, DM*),(dm,label,adaptedDM));CHKERRQ(ierr);
   PetscFunctionReturn(0);
 }
-=======
+
+#undef __FUNCT__
 #define __FUNCT__ "DMGetNeighbors"
 /*@C
  DMGetNeighbors - Gets an array containing the MPI rank of all the processes neighbors
- 
+
  Not Collective
- 
+
  Input Parameter:
  . dm    - The DM
- 
+
  Output Parameter:
  . nranks - the number of neighbours
  . ranks - the neighbors ranks
- 
+
  Notes:
  Do not free the array, it is freed when the DM is destroyed.
- 
+
  Level: beginner
- 
+
  .seealso: DMDAGetNeighbors(), PetscSFGetRanks()
 @*/
 PetscErrorCode DMGetNeighbors(DM dm,PetscInt *nranks,const PetscMPIInt *ranks[])
 {
   PetscErrorCode ierr;
-  
+
   PetscFunctionBegin;
   PetscValidHeaderSpecific(dm,DM_CLASSID,1);
   if (!dm->ops->getneighbors) SETERRQ1(PetscObjectComm((PetscObject)dm),PETSC_ERR_SUP,"DM type %s does not implemnt DMGetNeighbors",((PetscObject)dm)->type_name);
   ierr = (dm->ops->getneighbors)(dm,nranks,ranks);CHKERRQ(ierr);
   PetscFunctionReturn(0);
 }
->>>>>>> 8dccc7bb
