--- conflicted
+++ resolved
@@ -105,15 +105,9 @@
   for (q = 0; q < quad->numPoints; ++q) {
     for (d = 0; d < quad->dim; ++d) {
       if (d) ierr = PetscViewerASCIIPrintf(viewer, ", ");CHKERRQ(ierr);
-<<<<<<< HEAD
-      ierr = PetscViewerASCIIPrintf(viewer, "%g\n", quad->points[q*quad->dim+d]);CHKERRQ(ierr);
-    }
-    ierr = PetscViewerASCIIPrintf(viewer, ") %g\n", quad->weights[q]);CHKERRQ(ierr);
-=======
-      ierr = PetscViewerASCIIPrintf(viewer, "%g\n", (double)quad.points[q*quad.dim+d]);CHKERRQ(ierr);
-    }
-    ierr = PetscViewerASCIIPrintf(viewer, ") %g\n", (double)quad.weights[q]);CHKERRQ(ierr);
->>>>>>> cacd9336
+      ierr = PetscViewerASCIIPrintf(viewer, "%g\n", (double)quad->points[q*quad->dim+d]);CHKERRQ(ierr);
+    }
+    ierr = PetscViewerASCIIPrintf(viewer, ") %g\n", (double)quad->weights[q]);CHKERRQ(ierr);
   }
   PetscFunctionReturn(0);
 }
