/* Basis Jet Tabulation

We would like to tabulate the nodal basis functions and derivatives at a set of points, usually quadrature points. We
follow here the derviation in http://www.math.ttu.edu/~kirby/papers/fiat-toms-2004.pdf. The nodal basis $\psi_i$ can
be expressed in terms of a prime basis $\phi_i$ which can be stably evaluated. In PETSc, we will use the Legendre basis
as a prime basis.

  \psi_i = \sum_k \alpha_{ki} \phi_k

Our nodal basis is defined in terms of the dual basis $n_j$

  n_j \cdot \psi_i = \delta_{ji}

and we may act on the first equation to obtain

  n_j \cdot \psi_i = \sum_k \alpha_{ki} n_j \cdot \phi_k
       \delta_{ji} = \sum_k \alpha_{ki} V_{jk}
                 I = V \alpha

so the coefficients of the nodal basis in the prime basis are

   \alpha = V^{-1}

We will define the dual basis vectors $n_j$ using a quadrature rule.

Right now, we will just use the polynomial spaces P^k. I know some elements use the space of symmetric polynomials
(I think Nedelec), but we will neglect this for now. Constraints in the space, e.g. Arnold-Winther elements, can
be implemented exactly as in FIAT using functionals $L_j$.

I will have to count the degrees correctly for the Legendre product when we are on simplices.

We will have three objects:
 - Space, P: this just need point evaluation I think
 - Dual Space, P'+K: This looks like a set of functionals that can act on members of P, each n is defined by a Q
 - FEM: This keeps {P, P', Q}
*/
#include <petsc/private/petscfeimpl.h> /*I "petscfe.h" I*/
#include <petsc/private/dtimpl.h>
#include <petsc/private/dmpleximpl.h> /* For CellRefiner */
#include <petscdmshell.h>
#include <petscdmplex.h>
#include <petscblaslapack.h>

PetscBool FEcite = PETSC_FALSE;
const char FECitation[] = "@article{kirby2004,\n"
                          "  title   = {Algorithm 839: FIAT, a New Paradigm for Computing Finite Element Basis Functions},\n"
                          "  journal = {ACM Transactions on Mathematical Software},\n"
                          "  author  = {Robert C. Kirby},\n"
                          "  volume  = {30},\n"
                          "  number  = {4},\n"
                          "  pages   = {502--516},\n"
                          "  doi     = {10.1145/1039813.1039820},\n"
                          "  year    = {2004}\n}\n";

PetscClassId PETSCSPACE_CLASSID = 0;

PetscFunctionList PetscSpaceList              = NULL;
PetscBool         PetscSpaceRegisterAllCalled = PETSC_FALSE;

/*@C
  PetscSpaceRegister - Adds a new PetscSpace implementation

  Not Collective

  Input Parameters:
+ name        - The name of a new user-defined creation routine
- create_func - The creation routine itself

  Notes:
  PetscSpaceRegister() may be called multiple times to add several user-defined PetscSpaces

  Sample usage:
.vb
    PetscSpaceRegister("my_space", MyPetscSpaceCreate);
.ve

  Then, your PetscSpace type can be chosen with the procedural interface via
.vb
    PetscSpaceCreate(MPI_Comm, PetscSpace *);
    PetscSpaceSetType(PetscSpace, "my_space");
.ve
   or at runtime via the option
.vb
    -petscspace_type my_space
.ve

  Level: advanced

.keywords: PetscSpace, register
.seealso: PetscSpaceRegisterAll(), PetscSpaceRegisterDestroy()

@*/
PetscErrorCode PetscSpaceRegister(const char sname[], PetscErrorCode (*function)(PetscSpace))
{
  PetscErrorCode ierr;

  PetscFunctionBegin;
  ierr = PetscFunctionListAdd(&PetscSpaceList, sname, function);CHKERRQ(ierr);
  PetscFunctionReturn(0);
}

/*@C
  PetscSpaceSetType - Builds a particular PetscSpace

  Collective on PetscSpace

  Input Parameters:
+ sp   - The PetscSpace object
- name - The kind of space

  Options Database Key:
. -petscspace_type <type> - Sets the PetscSpace type; use -help for a list of available types

  Level: intermediate

.keywords: PetscSpace, set, type
.seealso: PetscSpaceGetType(), PetscSpaceCreate()
@*/
PetscErrorCode PetscSpaceSetType(PetscSpace sp, PetscSpaceType name)
{
  PetscErrorCode (*r)(PetscSpace);
  PetscBool      match;
  PetscErrorCode ierr;

  PetscFunctionBegin;
  PetscValidHeaderSpecific(sp, PETSCSPACE_CLASSID, 1);
  ierr = PetscObjectTypeCompare((PetscObject) sp, name, &match);CHKERRQ(ierr);
  if (match) PetscFunctionReturn(0);

  ierr = PetscSpaceRegisterAll();CHKERRQ(ierr);
  ierr = PetscFunctionListFind(PetscSpaceList, name, &r);CHKERRQ(ierr);
  if (!r) SETERRQ1(PetscObjectComm((PetscObject) sp), PETSC_ERR_ARG_UNKNOWN_TYPE, "Unknown PetscSpace type: %s", name);

  if (sp->ops->destroy) {
    ierr             = (*sp->ops->destroy)(sp);CHKERRQ(ierr);
    sp->ops->destroy = NULL;
  }
  ierr = (*r)(sp);CHKERRQ(ierr);
  ierr = PetscObjectChangeTypeName((PetscObject) sp, name);CHKERRQ(ierr);
  PetscFunctionReturn(0);
}

/*@C
  PetscSpaceGetType - Gets the PetscSpace type name (as a string) from the object.

  Not Collective

  Input Parameter:
. sp  - The PetscSpace

  Output Parameter:
. name - The PetscSpace type name

  Level: intermediate

.keywords: PetscSpace, get, type, name
.seealso: PetscSpaceSetType(), PetscSpaceCreate()
@*/
PetscErrorCode PetscSpaceGetType(PetscSpace sp, PetscSpaceType *name)
{
  PetscErrorCode ierr;

  PetscFunctionBegin;
  PetscValidHeaderSpecific(sp, PETSCSPACE_CLASSID, 1);
  PetscValidPointer(name, 2);
  if (!PetscSpaceRegisterAllCalled) {
    ierr = PetscSpaceRegisterAll();CHKERRQ(ierr);
  }
  *name = ((PetscObject) sp)->type_name;
  PetscFunctionReturn(0);
}

/*@C
  PetscSpaceView - Views a PetscSpace

  Collective on PetscSpace

  Input Parameter:
+ sp - the PetscSpace object to view
- v  - the viewer

  Level: developer

.seealso PetscSpaceDestroy()
@*/
PetscErrorCode PetscSpaceView(PetscSpace sp, PetscViewer v)
{
  PetscBool      iascii;
  PetscErrorCode ierr;

  PetscFunctionBegin;
  PetscValidHeaderSpecific(sp, PETSCSPACE_CLASSID, 1);
  if (v) PetscValidHeaderSpecific(v, PETSC_VIEWER_CLASSID, 2);
  if (!v) {ierr = PetscViewerASCIIGetStdout(PetscObjectComm((PetscObject) sp), &v);CHKERRQ(ierr);}
  ierr = PetscObjectTypeCompare((PetscObject) v, PETSCVIEWERASCII, &iascii);CHKERRQ(ierr);
  if (iascii) {
    ierr = PetscObjectPrintClassNamePrefixType((PetscObject)sp,v);CHKERRQ(ierr);
    ierr = PetscViewerASCIIPushTab(v);CHKERRQ(ierr);
    ierr = PetscViewerASCIIPrintf(v, "Space in %D variables of order %D with %D components\n", sp->Nv, sp->order, sp->Nc);CHKERRQ(ierr);
    ierr = PetscViewerASCIIPopTab(v);CHKERRQ(ierr);
  }
  ierr = PetscViewerASCIIPushTab(v);CHKERRQ(ierr);
  if (sp->ops->view) {ierr = (*sp->ops->view)(sp, v);CHKERRQ(ierr);}
  ierr = PetscViewerASCIIPopTab(v);CHKERRQ(ierr);
  PetscFunctionReturn(0);
}

/*@
  PetscSpaceSetFromOptions - sets parameters in a PetscSpace from the options database

  Collective on PetscSpace

  Input Parameter:
. sp - the PetscSpace object to set options for

  Options Database:
. -petscspace_order the approximation order of the space

  Level: developer

.seealso PetscSpaceView()
@*/
PetscErrorCode PetscSpaceSetFromOptions(PetscSpace sp)
{
  const char    *defaultType;
  char           name[256];
  PetscBool      flg;
  PetscErrorCode ierr;

  PetscFunctionBegin;
  PetscValidHeaderSpecific(sp, PETSCSPACE_CLASSID, 1);
  if (!((PetscObject) sp)->type_name) {
    defaultType = PETSCSPACEPOLYNOMIAL;
  } else {
    defaultType = ((PetscObject) sp)->type_name;
  }
  if (!PetscSpaceRegisterAllCalled) {ierr = PetscSpaceRegisterAll();CHKERRQ(ierr);}

  ierr = PetscObjectOptionsBegin((PetscObject) sp);CHKERRQ(ierr);
  ierr = PetscOptionsFList("-petscspace_type", "Linear space", "PetscSpaceSetType", PetscSpaceList, defaultType, name, 256, &flg);CHKERRQ(ierr);
  if (flg) {
    ierr = PetscSpaceSetType(sp, name);CHKERRQ(ierr);
  } else if (!((PetscObject) sp)->type_name) {
    ierr = PetscSpaceSetType(sp, defaultType);CHKERRQ(ierr);
  }
  ierr = PetscOptionsInt("-petscspace_order", "The approximation order", "PetscSpaceSetOrder", sp->order, &sp->order, NULL);CHKERRQ(ierr);
  ierr = PetscOptionsInt("-petscspace_variables", "The number of different variables, e.g. x and y", "PetscSpaceSetNumVariables", sp->Nv, &sp->Nv, NULL);CHKERRQ(ierr);
  ierr = PetscOptionsInt("-petscspace_components", "The number of components", "PetscSpaceSetNumComponents", sp->Nc, &sp->Nc, NULL);CHKERRQ(ierr);
  if (sp->ops->setfromoptions) {
    ierr = (*sp->ops->setfromoptions)(PetscOptionsObject,sp);CHKERRQ(ierr);
  }
  /* process any options handlers added with PetscObjectAddOptionsHandler() */
  ierr = PetscObjectProcessOptionsHandlers(PetscOptionsObject,(PetscObject) sp);CHKERRQ(ierr);
  ierr = PetscOptionsEnd();CHKERRQ(ierr);
  ierr = PetscSpaceViewFromOptions(sp, NULL, "-petscspace_view");CHKERRQ(ierr);
  PetscFunctionReturn(0);
}

/*@C
  PetscSpaceSetUp - Construct data structures for the PetscSpace

  Collective on PetscSpace

  Input Parameter:
. sp - the PetscSpace object to setup

  Level: developer

.seealso PetscSpaceView(), PetscSpaceDestroy()
@*/
PetscErrorCode PetscSpaceSetUp(PetscSpace sp)
{
  PetscErrorCode ierr;

  PetscFunctionBegin;
  PetscValidHeaderSpecific(sp, PETSCSPACE_CLASSID, 1);
  if (sp->ops->setup) {ierr = (*sp->ops->setup)(sp);CHKERRQ(ierr);}
  PetscFunctionReturn(0);
}

/*@
  PetscSpaceDestroy - Destroys a PetscSpace object

  Collective on PetscSpace

  Input Parameter:
. sp - the PetscSpace object to destroy

  Level: developer

.seealso PetscSpaceView()
@*/
PetscErrorCode PetscSpaceDestroy(PetscSpace *sp)
{
  PetscErrorCode ierr;

  PetscFunctionBegin;
  if (!*sp) PetscFunctionReturn(0);
  PetscValidHeaderSpecific((*sp), PETSCSPACE_CLASSID, 1);

  if (--((PetscObject)(*sp))->refct > 0) {*sp = 0; PetscFunctionReturn(0);}
  ((PetscObject) (*sp))->refct = 0;
  ierr = DMDestroy(&(*sp)->dm);CHKERRQ(ierr);

  ierr = (*(*sp)->ops->destroy)(*sp);CHKERRQ(ierr);
  ierr = PetscHeaderDestroy(sp);CHKERRQ(ierr);
  PetscFunctionReturn(0);
}

/*@
  PetscSpaceCreate - Creates an empty PetscSpace object. The type can then be set with PetscSpaceSetType().

  Collective on MPI_Comm

  Input Parameter:
. comm - The communicator for the PetscSpace object

  Output Parameter:
. sp - The PetscSpace object

  Level: beginner

.seealso: PetscSpaceSetType(), PETSCSPACEPOLYNOMIAL
@*/
PetscErrorCode PetscSpaceCreate(MPI_Comm comm, PetscSpace *sp)
{
  PetscSpace     s;
  PetscErrorCode ierr;

  PetscFunctionBegin;
  PetscValidPointer(sp, 2);
  ierr = PetscCitationsRegister(FECitation,&FEcite);CHKERRQ(ierr);
  *sp  = NULL;
  ierr = PetscFEInitializePackage();CHKERRQ(ierr);

  ierr = PetscHeaderCreate(s, PETSCSPACE_CLASSID, "PetscSpace", "Linear Space", "PetscSpace", comm, PetscSpaceDestroy, PetscSpaceView);CHKERRQ(ierr);

  s->order = 0;
  s->Nc    = 1;
  s->Nv    = 0;
  ierr = DMShellCreate(comm, &s->dm);CHKERRQ(ierr);
  ierr = PetscSpaceSetType(s, PETSCSPACEPOLYNOMIAL);CHKERRQ(ierr);

  *sp = s;
  PetscFunctionReturn(0);
}

/*@
  PetscSpaceGetDimension - Return the dimension of this space, i.e. the number of basis vectors

  Input Parameter:
. sp - The PetscSpace

  Output Parameter:
. dim - The dimension

  Level: intermediate

.seealso: PetscSpaceGetOrder(), PetscSpaceCreate(), PetscSpace
@*/
PetscErrorCode PetscSpaceGetDimension(PetscSpace sp, PetscInt *dim)
{
  PetscErrorCode ierr;

  PetscFunctionBegin;
  PetscValidHeaderSpecific(sp, PETSCSPACE_CLASSID, 1);
  PetscValidPointer(dim, 2);
  *dim = 0;
  if (sp->ops->getdimension) {ierr = (*sp->ops->getdimension)(sp, dim);CHKERRQ(ierr);}
  PetscFunctionReturn(0);
}

/*@
  PetscSpaceGetOrder - Return the order of approximation for this space

  Input Parameter:
. sp - The PetscSpace

  Output Parameter:
. order - The approximation order

  Level: intermediate

.seealso: PetscSpaceSetOrder(), PetscSpaceGetDimension(), PetscSpaceCreate(), PetscSpace
@*/
PetscErrorCode PetscSpaceGetOrder(PetscSpace sp, PetscInt *order)
{
  PetscFunctionBegin;
  PetscValidHeaderSpecific(sp, PETSCSPACE_CLASSID, 1);
  PetscValidPointer(order, 2);
  *order = sp->order;
  PetscFunctionReturn(0);
}

/*@
  PetscSpaceSetOrder - Set the order of approximation for this space

  Input Parameters:
+ sp - The PetscSpace
- order - The approximation order

  Level: intermediate

.seealso: PetscSpaceGetOrder(), PetscSpaceCreate(), PetscSpace
@*/
PetscErrorCode PetscSpaceSetOrder(PetscSpace sp, PetscInt order)
{
  PetscFunctionBegin;
  PetscValidHeaderSpecific(sp, PETSCSPACE_CLASSID, 1);
  sp->order = order;
  PetscFunctionReturn(0);
}

/*@
  PetscSpaceGetNumComponents - Return the number of components for this space

  Input Parameter:
. sp - The PetscSpace

  Output Parameter:
. Nc - The number of components

  Note: A vector space, for example, will have d components, where d is the spatial dimension

  Level: intermediate

.seealso: PetscSpaceSetNumComponents(), PetscSpaceGetDimension(), PetscSpaceCreate(), PetscSpace
@*/
PetscErrorCode PetscSpaceGetNumComponents(PetscSpace sp, PetscInt *Nc)
{
  PetscFunctionBegin;
  PetscValidHeaderSpecific(sp, PETSCSPACE_CLASSID, 1);
  PetscValidPointer(Nc, 2);
  *Nc = sp->Nc;
  PetscFunctionReturn(0);
}

/*@
  PetscSpaceSetNumComponents - Set the number of components for this space

  Input Parameters:
+ sp - The PetscSpace
- order - The number of components

  Level: intermediate

.seealso: PetscSpaceGetNumComponents(), PetscSpaceCreate(), PetscSpace
@*/
PetscErrorCode PetscSpaceSetNumComponents(PetscSpace sp, PetscInt Nc)
{
  PetscFunctionBegin;
  PetscValidHeaderSpecific(sp, PETSCSPACE_CLASSID, 1);
  sp->Nc = Nc;
  PetscFunctionReturn(0);
}

PetscErrorCode PetscSpaceSetNumVariables(PetscSpace sp, PetscInt n)
{
  PetscFunctionBegin;
  PetscValidHeaderSpecific(sp, PETSCSPACE_CLASSID, 1);
  sp->Nv = n;
  PetscFunctionReturn(0);
}

PetscErrorCode PetscSpaceGetNumVariables(PetscSpace sp, PetscInt *n)
{
  PetscFunctionBegin;
  PetscValidHeaderSpecific(sp, PETSCSPACE_CLASSID, 1);
  PetscValidPointer(n, 2);
  *n = sp->Nv;
  PetscFunctionReturn(0);
}


/*@C
  PetscSpaceEvaluate - Evaluate the basis functions and their derivatives (jet) at each point

  Input Parameters:
+ sp      - The PetscSpace
. npoints - The number of evaluation points, in reference coordinates
- points  - The point coordinates

  Output Parameters:
+ B - The function evaluations in a npoints x nfuncs array
. D - The derivative evaluations in a npoints x nfuncs x dim array
- H - The second derivative evaluations in a npoints x nfuncs x dim x dim array

  Note: Above nfuncs is the dimension of the space, and dim is the spatial dimension. The coordinates are given
  on the reference cell, not in real space.

  Level: advanced

.seealso: PetscFEGetTabulation(), PetscFEGetDefaultTabulation(), PetscSpaceCreate()
@*/
PetscErrorCode PetscSpaceEvaluate(PetscSpace sp, PetscInt npoints, const PetscReal points[], PetscReal B[], PetscReal D[], PetscReal H[])
{
  PetscErrorCode ierr;

  PetscFunctionBegin;
  if (!npoints) PetscFunctionReturn(0);
  PetscValidHeaderSpecific(sp, PETSCSPACE_CLASSID, 1);
  if (sp->Nv) PetscValidPointer(points, 3);
  if (B) PetscValidPointer(B, 4);
  if (D) PetscValidPointer(D, 5);
  if (H) PetscValidPointer(H, 6);
  if (sp->ops->evaluate) {ierr = (*sp->ops->evaluate)(sp, npoints, points, B, D, H);CHKERRQ(ierr);}
  PetscFunctionReturn(0);
}

/*@
  PetscSpaceGetHeightSubspace - Get the subset of the primal space basis that is supported on a mesh point of a given height.

  If the space is not defined on mesh points of the given height (e.g. if the space is discontinuous and
  pointwise values are not defined on the element boundaries), or if the implementation of PetscSpace does not
  support extracting subspaces, then NULL is returned.

  This does not increment the reference count on the returned space, and the user should not destroy it.

  Not collective

  Input Parameters:
+ sp - the PetscSpace object
- height - the height of the mesh point for which the subspace is desired

  Output Parameter:
. subsp - the subspace

  Level: advanced

.seealso: PetscDualSpaceGetHeightSubspace(), PetscSpace
@*/
PetscErrorCode PetscSpaceGetHeightSubspace(PetscSpace sp, PetscInt height, PetscSpace *subsp)
{
  PetscErrorCode ierr;

  PetscFunctionBegin;
  PetscValidHeaderSpecific(sp, PETSCSPACE_CLASSID, 1);
  PetscValidPointer(subsp, 3);
  *subsp = NULL;
  if (sp->ops->getheightsubspace) {
    ierr = (*sp->ops->getheightsubspace)(sp, height, subsp);CHKERRQ(ierr);
  }
  PetscFunctionReturn(0);
}

PetscErrorCode PetscSpaceSetFromOptions_Polynomial(PetscOptionItems *PetscOptionsObject,PetscSpace sp)
{
  PetscSpace_Poly *poly = (PetscSpace_Poly *) sp->data;
  PetscErrorCode   ierr;

  PetscFunctionBegin;
  ierr = PetscOptionsHead(PetscOptionsObject,"PetscSpace polynomial options");CHKERRQ(ierr);
  ierr = PetscOptionsBool("-petscspace_poly_sym", "Use only symmetric polynomials", "PetscSpacePolynomialSetSymmetric", poly->symmetric, &poly->symmetric, NULL);CHKERRQ(ierr);
  ierr = PetscOptionsBool("-petscspace_poly_tensor", "Use the tensor product polynomials", "PetscSpacePolynomialSetTensor", poly->tensor, &poly->tensor, NULL);CHKERRQ(ierr);
  ierr = PetscOptionsTail();CHKERRQ(ierr);
  PetscFunctionReturn(0);
}

static PetscErrorCode PetscSpacePolynomialView_Ascii(PetscSpace sp, PetscViewer viewer)
{
  PetscSpace_Poly *poly = (PetscSpace_Poly *) sp->data;
  PetscErrorCode   ierr;

  PetscFunctionBegin;
  if (poly->tensor) {ierr = PetscViewerASCIIPrintf(viewer, "Tensor polynomial space of degree %D\n", sp->order);CHKERRQ(ierr);}
  else              {ierr = PetscViewerASCIIPrintf(viewer, "Polynomial space of degree %D\n", sp->order);CHKERRQ(ierr);}
  PetscFunctionReturn(0);
}

PetscErrorCode PetscSpaceView_Polynomial(PetscSpace sp, PetscViewer viewer)
{
  PetscBool      iascii;
  PetscErrorCode ierr;

  PetscFunctionBegin;
  PetscValidHeaderSpecific(sp, PETSCSPACE_CLASSID, 1);
  PetscValidHeaderSpecific(viewer, PETSC_VIEWER_CLASSID, 2);
  ierr = PetscObjectTypeCompare((PetscObject) viewer, PETSCVIEWERASCII, &iascii);CHKERRQ(ierr);
  if (iascii) {ierr = PetscSpacePolynomialView_Ascii(sp, viewer);CHKERRQ(ierr);}
  PetscFunctionReturn(0);
}

PetscErrorCode PetscSpaceSetUp_Polynomial(PetscSpace sp)
{
  PetscSpace_Poly *poly    = (PetscSpace_Poly *) sp->data;
  PetscInt         ndegree = sp->order+1;
  PetscInt         deg;
  PetscErrorCode   ierr;

  PetscFunctionBegin;
  ierr = PetscMalloc1(ndegree, &poly->degrees);CHKERRQ(ierr);
  for (deg = 0; deg < ndegree; ++deg) poly->degrees[deg] = deg;
  PetscFunctionReturn(0);
}

PetscErrorCode PetscSpaceDestroy_Polynomial(PetscSpace sp)
{
  PetscSpace_Poly *poly = (PetscSpace_Poly *) sp->data;
  PetscErrorCode   ierr;

  PetscFunctionBegin;
  ierr = PetscObjectComposeFunction((PetscObject) sp, "PetscSpacePolynomialGetTensor_C", NULL);CHKERRQ(ierr);
  ierr = PetscObjectComposeFunction((PetscObject) sp, "PetscSpacePolynomialSetTensor_C", NULL);CHKERRQ(ierr);
  ierr = PetscFree(poly->degrees);CHKERRQ(ierr);
  if (poly->subspaces) {
    PetscInt d;

    for (d = 0; d < sp->Nv; ++d) {
      ierr = PetscSpaceDestroy(&poly->subspaces[d]);CHKERRQ(ierr);
    }
  }
  ierr = PetscFree(poly->subspaces);CHKERRQ(ierr);
  ierr = PetscFree(poly);CHKERRQ(ierr);
  PetscFunctionReturn(0);
}

/* We treat the space as a tensor product of scalar polynomial spaces, so the dimension is multiplied by Nc */
PetscErrorCode PetscSpaceGetDimension_Polynomial(PetscSpace sp, PetscInt *dim)
{
  PetscSpace_Poly *poly = (PetscSpace_Poly *) sp->data;
  PetscInt         deg  = sp->order;
  PetscInt         n    = sp->Nv, i;
  PetscReal        D    = 1.0;

  PetscFunctionBegin;
  if (poly->tensor) {
    *dim = 1;
    for (i = 0; i < n; ++i) *dim *= (deg+1);
  } else {
    for (i = 1; i <= n; ++i) {
      D *= ((PetscReal) (deg+i))/i;
    }
    *dim = (PetscInt) (D + 0.5);
  }
  *dim *= sp->Nc;
  PetscFunctionReturn(0);
}

/*
  LatticePoint_Internal - Returns all tuples of size 'len' with nonnegative integers that sum up to 'sum'.

  Input Parameters:
+ len - The length of the tuple
. sum - The sum of all entries in the tuple
- ind - The current multi-index of the tuple, initialized to the 0 tuple

  Output Parameter:
+ ind - The multi-index of the tuple, -1 indicates the iteration has terminated
. tup - A tuple of len integers addig to sum

  Level: developer

.seealso:
*/
static PetscErrorCode LatticePoint_Internal(PetscInt len, PetscInt sum, PetscInt ind[], PetscInt tup[])
{
  PetscInt       i;
  PetscErrorCode ierr;

  PetscFunctionBegin;
  if (len == 1) {
    ind[0] = -1;
    tup[0] = sum;
  } else if (sum == 0) {
    for (i = 0; i < len; ++i) {ind[0] = -1; tup[i] = 0;}
  } else {
    tup[0] = sum - ind[0];
    ierr = LatticePoint_Internal(len-1, ind[0], &ind[1], &tup[1]);CHKERRQ(ierr);
    if (ind[1] < 0) {
      if (ind[0] == sum) {ind[0] = -1;}
      else               {ind[1] = 0; ++ind[0];}
    }
  }
  PetscFunctionReturn(0);
}

/*
  LatticePointLexicographic_Internal - Returns all tuples of size 'len' with nonnegative integers that sum up to at most 'max'.
                                       Ordering is lexicographic with lowest index as least significant in ordering.
                                       e.g. for len == 2 and max == 2, this will return, in order, {0,0}, {1,0}, {2,0}, {0,1}, {1,1}, {2,0}.

  Input Parameters:
+ len - The length of the tuple
. max - The maximum sum
- tup - A tuple of length len+1: tup[len] > 0 indicates a stopping condition

  Output Parameter:
. tup - A tuple of len integers whos sum is at most 'max'
*/
static PetscErrorCode LatticePointLexicographic_Internal(PetscInt len, PetscInt max, PetscInt tup[])
{
  PetscFunctionBegin;
  while (len--) {
    max -= tup[len];
    if (!max) {
      tup[len] = 0;
      break;
    }
  }
  tup[++len]++;
  PetscFunctionReturn(0);
}

/*
  TensorPoint_Internal - Returns all tuples of size 'len' with nonnegative integers that are less than 'max'.

  Input Parameters:
+ len - The length of the tuple
. max - The max for all entries in the tuple
- ind - The current multi-index of the tuple, initialized to the 0 tuple

  Output Parameter:
+ ind - The multi-index of the tuple, -1 indicates the iteration has terminated
. tup - A tuple of len integers less than max

  Level: developer

.seealso:
*/
static PetscErrorCode TensorPoint_Internal(PetscInt len, PetscInt max, PetscInt ind[], PetscInt tup[])
{
  PetscInt       i;
  PetscErrorCode ierr;

  PetscFunctionBegin;
  if (len == 1) {
    tup[0] = ind[0]++;
    ind[0] = ind[0] >= max ? -1 : ind[0];
  } else if (max == 0) {
    for (i = 0; i < len; ++i) {ind[0] = -1; tup[i] = 0;}
  } else {
    tup[0] = ind[0];
    ierr = TensorPoint_Internal(len-1, max, &ind[1], &tup[1]);CHKERRQ(ierr);
    if (ind[1] < 0) {
      ind[1] = 0;
      if (ind[0] == max-1) {ind[0] = -1;}
      else                 {++ind[0];}
    }
  }
  PetscFunctionReturn(0);
}

/*
  TensorPointLexicographic_Internal - Returns all tuples of size 'len' with nonnegative integers that are all less than or equal to 'max'.
                                      Ordering is lexicographic with lowest index as least significant in ordering.
                                      e.g. for len == 2 and max == 2, this will return, in order, {0,0}, {1,0}, {2,0}, {0,1}, {1,1}, {2,1}, {0,2}, {1,2}, {2,2}.

  Input Parameters:
+ len - The length of the tuple
. max - The maximum value
- tup - A tuple of length len+1: tup[len] > 0 indicates a stopping condition

  Output Parameter:
. tup - A tuple of len integers whos sum is at most 'max'
*/
static PetscErrorCode TensorPointLexicographic_Internal(PetscInt len, PetscInt max, PetscInt tup[])
{
  PetscInt       i;

  PetscFunctionBegin;
  for (i = 0; i < len; i++) {
    if (tup[i] < max) {
      break;
    } else {
      tup[i] = 0;
    }
  }
  tup[i]++;
  PetscFunctionReturn(0);
}

/*
  p in [0, npoints), i in [0, pdim), c in [0, Nc)

  B[p][i][c] = B[p][i_scalar][c][c]
*/
PetscErrorCode PetscSpaceEvaluate_Polynomial(PetscSpace sp, PetscInt npoints, const PetscReal points[], PetscReal B[], PetscReal D[], PetscReal H[])
{
  PetscSpace_Poly *poly    = (PetscSpace_Poly *) sp->data;
  DM               dm      = sp->dm;
  PetscInt         Nc      = sp->Nc;
  PetscInt         ndegree = sp->order+1;
  PetscInt        *degrees = poly->degrees;
  PetscInt         dim     = sp->Nv;
  PetscReal       *lpoints, *tmp, *LB, *LD, *LH;
  PetscInt        *ind, *tup;
  PetscInt         c, pdim, d, e, der, der2, i, p, deg, o;
  PetscErrorCode   ierr;

  PetscFunctionBegin;
  ierr = PetscSpaceGetDimension(sp, &pdim);CHKERRQ(ierr);
  pdim /= Nc;
  ierr = DMGetWorkArray(dm, npoints, MPIU_REAL, &lpoints);CHKERRQ(ierr);
  ierr = DMGetWorkArray(dm, npoints*ndegree*3, MPIU_REAL, &tmp);CHKERRQ(ierr);
  if (B) {ierr = DMGetWorkArray(dm, npoints*dim*ndegree, MPIU_REAL, &LB);CHKERRQ(ierr);}
  if (D) {ierr = DMGetWorkArray(dm, npoints*dim*ndegree, MPIU_REAL, &LD);CHKERRQ(ierr);}
  if (H) {ierr = DMGetWorkArray(dm, npoints*dim*ndegree, MPIU_REAL, &LH);CHKERRQ(ierr);}
  for (d = 0; d < dim; ++d) {
    for (p = 0; p < npoints; ++p) {
      lpoints[p] = points[p*dim+d];
    }
    ierr = PetscDTLegendreEval(npoints, lpoints, ndegree, degrees, tmp, &tmp[1*npoints*ndegree], &tmp[2*npoints*ndegree]);CHKERRQ(ierr);
    /* LB, LD, LH (ndegree * dim x npoints) */
    for (deg = 0; deg < ndegree; ++deg) {
      for (p = 0; p < npoints; ++p) {
        if (B) LB[(deg*dim + d)*npoints + p] = tmp[(0*npoints + p)*ndegree+deg];
        if (D) LD[(deg*dim + d)*npoints + p] = tmp[(1*npoints + p)*ndegree+deg];
        if (H) LH[(deg*dim + d)*npoints + p] = tmp[(2*npoints + p)*ndegree+deg];
      }
    }
  }
  /* Multiply by A (pdim x ndegree * dim) */
  ierr = PetscMalloc2(dim,&ind,dim,&tup);CHKERRQ(ierr);
  if (B) {
    /* B (npoints x pdim x Nc) */
    ierr = PetscMemzero(B, npoints*pdim*Nc*Nc * sizeof(PetscReal));CHKERRQ(ierr);
    if (poly->tensor) {
      i = 0;
      ierr = PetscMemzero(ind, dim * sizeof(PetscInt));CHKERRQ(ierr);
      while (ind[0] >= 0) {
        ierr = TensorPoint_Internal(dim, sp->order+1, ind, tup);CHKERRQ(ierr);
        for (p = 0; p < npoints; ++p) {
          B[(p*pdim + i)*Nc*Nc] = 1.0;
          for (d = 0; d < dim; ++d) {
            B[(p*pdim + i)*Nc*Nc] *= LB[(tup[d]*dim + d)*npoints + p];
          }
        }
        ++i;
      }
    } else {
      i = 0;
      for (o = 0; o <= sp->order; ++o) {
        ierr = PetscMemzero(ind, dim * sizeof(PetscInt));CHKERRQ(ierr);
        while (ind[0] >= 0) {
          ierr = LatticePoint_Internal(dim, o, ind, tup);CHKERRQ(ierr);
          for (p = 0; p < npoints; ++p) {
            B[(p*pdim + i)*Nc*Nc] = 1.0;
            for (d = 0; d < dim; ++d) {
              B[(p*pdim + i)*Nc*Nc] *= LB[(tup[d]*dim + d)*npoints + p];
            }
          }
          ++i;
        }
      }
    }
    /* Make direct sum basis for multicomponent space */
    for (p = 0; p < npoints; ++p) {
      for (i = 0; i < pdim; ++i) {
        for (c = 1; c < Nc; ++c) {
          B[(p*pdim*Nc + i*Nc + c)*Nc + c] = B[(p*pdim + i)*Nc*Nc];
        }
      }
    }
  }
  if (D) {
    /* D (npoints x pdim x Nc x dim) */
    ierr = PetscMemzero(D, npoints*pdim*Nc*Nc*dim * sizeof(PetscReal));CHKERRQ(ierr);
    if (poly->tensor) {
      i = 0;
      ierr = PetscMemzero(ind, dim * sizeof(PetscInt));CHKERRQ(ierr);
      while (ind[0] >= 0) {
        ierr = TensorPoint_Internal(dim, sp->order+1, ind, tup);CHKERRQ(ierr);
        for (p = 0; p < npoints; ++p) {
          for (der = 0; der < dim; ++der) {
            D[(p*pdim + i)*Nc*Nc*dim + der] = 1.0;
            for (d = 0; d < dim; ++d) {
              if (d == der) {
                D[(p*pdim + i)*Nc*Nc*dim + der] *= LD[(tup[d]*dim + d)*npoints + p];
              } else {
                D[(p*pdim + i)*Nc*Nc*dim + der] *= LB[(tup[d]*dim + d)*npoints + p];
              }
            }
          }
        }
        ++i;
      }
    } else {
      i = 0;
      for (o = 0; o <= sp->order; ++o) {
        ierr = PetscMemzero(ind, dim * sizeof(PetscInt));CHKERRQ(ierr);
        while (ind[0] >= 0) {
          ierr = LatticePoint_Internal(dim, o, ind, tup);CHKERRQ(ierr);
          for (p = 0; p < npoints; ++p) {
            for (der = 0; der < dim; ++der) {
              D[(p*pdim + i)*Nc*Nc*dim + der] = 1.0;
              for (d = 0; d < dim; ++d) {
                if (d == der) {
                  D[(p*pdim + i)*Nc*Nc*dim + der] *= LD[(tup[d]*dim + d)*npoints + p];
                } else {
                  D[(p*pdim + i)*Nc*Nc*dim + der] *= LB[(tup[d]*dim + d)*npoints + p];
                }
              }
            }
          }
          ++i;
        }
      }
    }
    /* Make direct sum basis for multicomponent space */
    for (p = 0; p < npoints; ++p) {
      for (i = 0; i < pdim; ++i) {
        for (c = 1; c < Nc; ++c) {
          for (d = 0; d < dim; ++d) {
            D[((p*pdim*Nc + i*Nc + c)*Nc + c)*dim + d] = D[(p*pdim + i)*Nc*Nc*dim + d];
          }
        }
      }
    }
  }
  if (H) {
    /* H (npoints x pdim x Nc x Nc x dim x dim) */
    ierr = PetscMemzero(H, npoints*pdim*Nc*Nc*dim*dim * sizeof(PetscReal));CHKERRQ(ierr);
    if (poly->tensor) {
      i = 0;
      ierr = PetscMemzero(ind, dim * sizeof(PetscInt));CHKERRQ(ierr);
      while (ind[0] >= 0) {
        ierr = TensorPoint_Internal(dim, sp->order+1, ind, tup);CHKERRQ(ierr);
        for (p = 0; p < npoints; ++p) {
          for (der = 0; der < dim; ++der) {
            H[((p*pdim + i)*Nc*Nc*dim + der) * dim + der] = 1.0;
            for (d = 0; d < dim; ++d) {
              if (d == der) {
                H[((p*pdim + i)*Nc*Nc*dim + der) * dim + der] *= LH[(tup[d]*dim + d)*npoints + p];
              } else {
                H[((p*pdim + i)*Nc*Nc*dim + der) * dim + der] *= LB[(tup[d]*dim + d)*npoints + p];
              }
            }
            for (der2 = der + 1; der2 < dim; ++der2) {
              H[((p*pdim + i)*Nc*Nc*dim + der) * dim + der2] = 1.0;
              for (d = 0; d < dim; ++d) {
                if (d == der || d == der2) {
                  H[((p*pdim + i)*Nc*Nc*dim + der) * dim + der2] *= LD[(tup[d]*dim + d)*npoints + p];
                } else {
                  H[((p*pdim + i)*Nc*Nc*dim + der) * dim + der2] *= LB[(tup[d]*dim + d)*npoints + p];
                }
              }
              H[((p*pdim + i)*Nc*Nc*dim + der2) * dim + der] = H[((p*pdim + i)*Nc*Nc*dim + der) * dim + der2];
            }
          }
        }
        ++i;
      }
    } else {
      i = 0;
      for (o = 0; o <= sp->order; ++o) {
        ierr = PetscMemzero(ind, dim * sizeof(PetscInt));CHKERRQ(ierr);
        while (ind[0] >= 0) {
          ierr = LatticePoint_Internal(dim, o, ind, tup);CHKERRQ(ierr);
          for (p = 0; p < npoints; ++p) {
            for (der = 0; der < dim; ++der) {
              H[((p*pdim + i)*Nc*Nc*dim + der)*dim + der] = 1.0;
              for (d = 0; d < dim; ++d) {
                if (d == der) {
                  H[((p*pdim + i)*Nc*Nc*dim + der)*dim + der] *= LH[(tup[d]*dim + d)*npoints + p];
                } else {
                  H[((p*pdim + i)*Nc*Nc*dim + der)*dim + der] *= LB[(tup[d]*dim + d)*npoints + p];
                }
              }
              for (der2 = der + 1; der2 < dim; ++der2) {
                H[((p*pdim + i)*Nc*Nc*dim + der) * dim + der2] = 1.0;
                for (d = 0; d < dim; ++d) {
                  if (d == der || d == der2) {
                    H[((p*pdim + i)*Nc*Nc*dim + der) * dim + der2] *= LD[(tup[d]*dim + d)*npoints + p];
                  } else {
                    H[((p*pdim + i)*Nc*Nc*dim + der) * dim + der2] *= LB[(tup[d]*dim + d)*npoints + p];
                  }
                }
                H[((p*pdim + i)*Nc*Nc*dim + der2) * dim + der] = H[((p*pdim + i)*Nc*Nc*dim + der) * dim + der2];
              }
            }
          }
          ++i;
        }
      }
    }
    /* Make direct sum basis for multicomponent space */
    for (p = 0; p < npoints; ++p) {
      for (i = 0; i < pdim; ++i) {
        for (c = 1; c < Nc; ++c) {
          for (d = 0; d < dim; ++d) {
            for (e = 0; e < dim; ++e) {
              H[(((p*pdim*Nc + i*Nc + c)*Nc + c)*dim + d)*dim + e] = H[((p*pdim + i)*Nc*Nc*dim + d)*dim + e];
            }
          }
        }
      }
    }
  }
  ierr = PetscFree2(ind,tup);CHKERRQ(ierr);
  if (B) {ierr = DMRestoreWorkArray(dm, npoints*dim*ndegree, MPIU_REAL, &LB);CHKERRQ(ierr);}
  if (D) {ierr = DMRestoreWorkArray(dm, npoints*dim*ndegree, MPIU_REAL, &LD);CHKERRQ(ierr);}
  if (H) {ierr = DMRestoreWorkArray(dm, npoints*dim*ndegree, MPIU_REAL, &LH);CHKERRQ(ierr);}
  ierr = DMRestoreWorkArray(dm, npoints*ndegree*3, MPIU_REAL, &tmp);CHKERRQ(ierr);
  ierr = DMRestoreWorkArray(dm, npoints, MPIU_REAL, &lpoints);CHKERRQ(ierr);
  PetscFunctionReturn(0);
}

/*@
  PetscSpacePolynomialSetTensor - Set whether a function space is a space of tensor polynomials (the space is spanned
  by polynomials whose degree in each variabl is bounded by the given order), as opposed to polynomials (the space is
  spanned by polynomials whose total degree---summing over all variables---is bounded by the given order).

  Input Parameters:
+ sp     - the function space object
- tensor - PETSC_TRUE for a tensor polynomial space, PETSC_FALSE for a polynomial space

  Level: beginner

.seealso: PetscSpacePolynomialGetTensor(), PetscSpaceSetOrder(), PetscSpaceSetNumVariables()
@*/
PetscErrorCode PetscSpacePolynomialSetTensor(PetscSpace sp, PetscBool tensor)
{
  PetscErrorCode ierr;

  PetscFunctionBegin;
  PetscValidHeaderSpecific(sp, PETSCSPACE_CLASSID, 1);
  ierr = PetscTryMethod(sp,"PetscSpacePolynomialSetTensor_C",(PetscSpace,PetscBool),(sp,tensor));CHKERRQ(ierr);
  PetscFunctionReturn(0);
}

/*@
  PetscSpacePolynomialGetTensor - Get whether a function space is a space of tensor polynomials (the space is spanned
  by polynomials whose degree in each variabl is bounded by the given order), as opposed to polynomials (the space is
  spanned by polynomials whose total degree---summing over all variables---is bounded by the given order).

  Input Parameters:
. sp     - the function space object

  Output Parameters:
. tensor - PETSC_TRUE for a tensor polynomial space, PETSC_FALSE for a polynomial space

  Level: beginner

.seealso: PetscSpacePolynomialSetTensor(), PetscSpaceSetOrder(), PetscSpaceSetNumVariables()
@*/
PetscErrorCode PetscSpacePolynomialGetTensor(PetscSpace sp, PetscBool *tensor)
{
  PetscErrorCode ierr;

  PetscFunctionBegin;
  PetscValidHeaderSpecific(sp, PETSCSPACE_CLASSID, 1);
  PetscValidPointer(tensor, 2);
  ierr = PetscTryMethod(sp,"PetscSpacePolynomialGetTensor_C",(PetscSpace,PetscBool*),(sp,tensor));CHKERRQ(ierr);
  PetscFunctionReturn(0);
}

static PetscErrorCode PetscSpacePolynomialSetTensor_Polynomial(PetscSpace sp, PetscBool tensor)
{
  PetscSpace_Poly *poly = (PetscSpace_Poly *) sp->data;

  PetscFunctionBegin;
  poly->tensor = tensor;
  PetscFunctionReturn(0);
}

static PetscErrorCode PetscSpacePolynomialGetTensor_Polynomial(PetscSpace sp, PetscBool *tensor)
{
  PetscSpace_Poly *poly = (PetscSpace_Poly *) sp->data;

  PetscFunctionBegin;
  PetscValidHeaderSpecific(sp, PETSCSPACE_CLASSID, 1);
  PetscValidPointer(tensor, 2);
  *tensor = poly->tensor;
  PetscFunctionReturn(0);
}

static PetscErrorCode PetscSpaceGetHeightSubspace_Polynomial(PetscSpace sp, PetscInt height, PetscSpace *subsp)
{
  PetscSpace_Poly *poly = (PetscSpace_Poly *) sp->data;
  PetscInt         Nc, dim, order;
  PetscBool        tensor;
  PetscErrorCode   ierr;

  PetscFunctionBegin;
  ierr = PetscSpaceGetNumComponents(sp, &Nc);CHKERRQ(ierr);
  ierr = PetscSpaceGetNumVariables(sp, &dim);CHKERRQ(ierr);
  ierr = PetscSpaceGetOrder(sp, &order);CHKERRQ(ierr);
  ierr = PetscSpacePolynomialGetTensor(sp, &tensor);CHKERRQ(ierr);
  if (height > dim || height < 0) {SETERRQ2(PETSC_COMM_SELF, PETSC_ERR_ARG_OUTOFRANGE, "Asked for space at height %D for dimension %D space", height, dim);}
  if (!poly->subspaces) {ierr = PetscCalloc1(dim, &poly->subspaces);CHKERRQ(ierr);}
  if (height <= dim) {
    if (!poly->subspaces[height-1]) {
      PetscSpace sub;

      ierr = PetscSpaceCreate(PetscObjectComm((PetscObject) sp), &sub);CHKERRQ(ierr);
      ierr = PetscSpaceSetNumComponents(sub, Nc);CHKERRQ(ierr);
      ierr = PetscSpaceSetOrder(sub, order);CHKERRQ(ierr);
      ierr = PetscSpaceSetType(sub, PETSCSPACEPOLYNOMIAL);CHKERRQ(ierr);
      ierr = PetscSpaceSetNumVariables(sub, dim-height);CHKERRQ(ierr);
      ierr = PetscSpacePolynomialSetTensor(sub, tensor);CHKERRQ(ierr);
      ierr = PetscSpaceSetUp(sub);CHKERRQ(ierr);
      poly->subspaces[height-1] = sub;
    }
    *subsp = poly->subspaces[height-1];
  } else {
    *subsp = NULL;
  }
  PetscFunctionReturn(0);
}

PetscErrorCode PetscSpaceInitialize_Polynomial(PetscSpace sp)
{
  PetscErrorCode ierr;

  PetscFunctionBegin;
  sp->ops->setfromoptions    = PetscSpaceSetFromOptions_Polynomial;
  sp->ops->setup             = PetscSpaceSetUp_Polynomial;
  sp->ops->view              = PetscSpaceView_Polynomial;
  sp->ops->destroy           = PetscSpaceDestroy_Polynomial;
  sp->ops->getdimension      = PetscSpaceGetDimension_Polynomial;
  sp->ops->evaluate          = PetscSpaceEvaluate_Polynomial;
  sp->ops->getheightsubspace = PetscSpaceGetHeightSubspace_Polynomial;
  ierr = PetscObjectComposeFunction((PetscObject) sp, "PetscSpacePolynomialGetTensor_C", PetscSpacePolynomialGetTensor_Polynomial);CHKERRQ(ierr);
  ierr = PetscObjectComposeFunction((PetscObject) sp, "PetscSpacePolynomialSetTensor_C", PetscSpacePolynomialSetTensor_Polynomial);CHKERRQ(ierr);
  PetscFunctionReturn(0);
}

/*MC
  PETSCSPACEPOLYNOMIAL = "poly" - A PetscSpace object that encapsulates a polynomial space, e.g. P1 is the space of
  linear polynomials. The space is replicated for each component.

  Level: intermediate

.seealso: PetscSpaceType, PetscSpaceCreate(), PetscSpaceSetType()
M*/

PETSC_EXTERN PetscErrorCode PetscSpaceCreate_Polynomial(PetscSpace sp)
{
  PetscSpace_Poly *poly;
  PetscErrorCode   ierr;

  PetscFunctionBegin;
  PetscValidHeaderSpecific(sp, PETSCSPACE_CLASSID, 1);
  ierr     = PetscNewLog(sp,&poly);CHKERRQ(ierr);
  sp->data = poly;

  poly->symmetric    = PETSC_FALSE;
  poly->tensor       = PETSC_FALSE;
  poly->degrees      = NULL;
  poly->subspaces    = NULL;

  ierr = PetscSpaceInitialize_Polynomial(sp);CHKERRQ(ierr);
  PetscFunctionReturn(0);
}

PetscErrorCode PetscSpacePolynomialSetSymmetric(PetscSpace sp, PetscBool sym)
{
  PetscSpace_Poly *poly = (PetscSpace_Poly *) sp->data;

  PetscFunctionBegin;
  PetscValidHeaderSpecific(sp, PETSCSPACE_CLASSID, 1);
  poly->symmetric = sym;
  PetscFunctionReturn(0);
}

PetscErrorCode PetscSpacePolynomialGetSymmetric(PetscSpace sp, PetscBool *sym)
{
  PetscSpace_Poly *poly = (PetscSpace_Poly *) sp->data;

  PetscFunctionBegin;
  PetscValidHeaderSpecific(sp, PETSCSPACE_CLASSID, 1);
  PetscValidPointer(sym, 2);
  *sym = poly->symmetric;
  PetscFunctionReturn(0);
}

PetscErrorCode PetscSpacePointView_Ascii(PetscSpace sp, PetscViewer viewer)
{
  PetscSpace_Point *pt = (PetscSpace_Point *) sp->data;
  PetscViewerFormat format;
  PetscErrorCode    ierr;

  PetscFunctionBegin;
  ierr = PetscViewerGetFormat(viewer, &format);CHKERRQ(ierr);
  if (format == PETSC_VIEWER_ASCII_INFO_DETAIL) {
    ierr = PetscViewerASCIIPrintf(viewer, "Point space in dimension %d:\n", sp->Nv);CHKERRQ(ierr);
    ierr = PetscViewerASCIIPushTab(viewer);CHKERRQ(ierr);
    ierr = PetscQuadratureView(pt->quad, viewer);CHKERRQ(ierr);
    ierr = PetscViewerASCIIPopTab(viewer);CHKERRQ(ierr);
  } else {
    ierr = PetscViewerASCIIPrintf(viewer, "Point space in dimension %d on %d points\n", sp->Nv, pt->quad->numPoints);CHKERRQ(ierr);
  }
  PetscFunctionReturn(0);
}

PetscErrorCode PetscSpaceView_Point(PetscSpace sp, PetscViewer viewer)
{
  PetscBool      iascii;
  PetscErrorCode ierr;

  PetscFunctionBegin;
  PetscValidHeaderSpecific(sp, PETSCSPACE_CLASSID, 1);
  PetscValidHeaderSpecific(viewer, PETSC_VIEWER_CLASSID, 2);
  ierr = PetscObjectTypeCompare((PetscObject) viewer, PETSCVIEWERASCII, &iascii);CHKERRQ(ierr);
  if (iascii) {ierr = PetscSpacePointView_Ascii(sp, viewer);CHKERRQ(ierr);}
  PetscFunctionReturn(0);
}

PetscErrorCode PetscSpaceSetUp_Point(PetscSpace sp)
{
  PetscSpace_Point *pt = (PetscSpace_Point *) sp->data;
  PetscErrorCode    ierr;

  PetscFunctionBegin;
  if (!pt->quad->points && sp->order >= 0) {
    ierr = PetscQuadratureDestroy(&pt->quad);CHKERRQ(ierr);
    ierr = PetscDTGaussJacobiQuadrature(sp->Nv, sp->Nc, PetscMax(sp->order + 1, 1), -1.0, 1.0, &pt->quad);CHKERRQ(ierr);
  }
  PetscFunctionReturn(0);
}

PetscErrorCode PetscSpaceDestroy_Point(PetscSpace sp)
{
  PetscSpace_Point *pt = (PetscSpace_Point *) sp->data;
  PetscErrorCode    ierr;

  PetscFunctionBegin;
  ierr = PetscQuadratureDestroy(&pt->quad);CHKERRQ(ierr);
  ierr = PetscFree(pt);CHKERRQ(ierr);
  PetscFunctionReturn(0);
}

PetscErrorCode PetscSpaceGetDimension_Point(PetscSpace sp, PetscInt *dim)
{
  PetscSpace_Point *pt = (PetscSpace_Point *) sp->data;

  PetscFunctionBegin;
  *dim = pt->quad->numPoints;
  PetscFunctionReturn(0);
}

PetscErrorCode PetscSpaceEvaluate_Point(PetscSpace sp, PetscInt npoints, const PetscReal points[], PetscReal B[], PetscReal D[], PetscReal H[])
{
  PetscSpace_Point *pt  = (PetscSpace_Point *) sp->data;
  PetscInt          dim = sp->Nv, pdim = pt->quad->numPoints, d, p, i, c;
  PetscErrorCode    ierr;

  PetscFunctionBegin;
  if (npoints != pt->quad->numPoints) SETERRQ2(PETSC_COMM_SELF, PETSC_ERR_SUP, "Cannot evaluate Point space on %d points != %d size", npoints, pt->quad->numPoints);
  ierr = PetscMemzero(B, npoints*pdim * sizeof(PetscReal));CHKERRQ(ierr);
  for (p = 0; p < npoints; ++p) {
    for (i = 0; i < pdim; ++i) {
      for (d = 0; d < dim; ++d) {
        if (PetscAbsReal(points[p*dim+d] - pt->quad->points[p*dim+d]) > 1.0e-10) break;
      }
      if (d >= dim) {B[p*pdim+i] = 1.0; break;}
    }
  }
  /* Replicate for other components */
  for (c = 1; c < sp->Nc; ++c) {
    for (p = 0; p < npoints; ++p) {
      for (i = 0; i < pdim; ++i) {
        B[(c*npoints + p)*pdim + i] = B[p*pdim + i];
      }
    }
  }
  if (D) {ierr = PetscMemzero(D, npoints*pdim*dim * sizeof(PetscReal));CHKERRQ(ierr);}
  if (H) {ierr = PetscMemzero(H, npoints*pdim*dim*dim * sizeof(PetscReal));CHKERRQ(ierr);}
  PetscFunctionReturn(0);
}

PetscErrorCode PetscSpaceInitialize_Point(PetscSpace sp)
{
  PetscFunctionBegin;
  sp->ops->setfromoptions = NULL;
  sp->ops->setup          = PetscSpaceSetUp_Point;
  sp->ops->view           = PetscSpaceView_Point;
  sp->ops->destroy        = PetscSpaceDestroy_Point;
  sp->ops->getdimension   = PetscSpaceGetDimension_Point;
  sp->ops->evaluate       = PetscSpaceEvaluate_Point;
  PetscFunctionReturn(0);
}

/*MC
  PETSCSPACEPOINT = "point" - A PetscSpace object that encapsulates functions defined on a set of quadrature points.

  Level: intermediate

.seealso: PetscSpaceType, PetscSpaceCreate(), PetscSpaceSetType()
M*/

PETSC_EXTERN PetscErrorCode PetscSpaceCreate_Point(PetscSpace sp)
{
  PetscSpace_Point *pt;
  PetscErrorCode    ierr;

  PetscFunctionBegin;
  PetscValidHeaderSpecific(sp, PETSCSPACE_CLASSID, 1);
  ierr     = PetscNewLog(sp,&pt);CHKERRQ(ierr);
  sp->data = pt;

  sp->Nv = 0;
  ierr = PetscQuadratureCreate(PETSC_COMM_SELF, &pt->quad);CHKERRQ(ierr);
  ierr = PetscQuadratureSetData(pt->quad, 0, 1, 0, NULL, NULL);CHKERRQ(ierr);

  ierr = PetscSpaceInitialize_Point(sp);CHKERRQ(ierr);
  PetscFunctionReturn(0);
}

/*@
  PetscSpacePointSetPoints - Sets the evaluation points for the space to coincide with the points of a quadrature rule

  Logically collective

  Input Parameters:
+ sp - The PetscSpace
- q  - The PetscQuadrature defining the points

  Level: intermediate

.keywords: PetscSpacePoint
.seealso: PetscSpaceCreate(), PetscSpaceSetType()
@*/
PetscErrorCode PetscSpacePointSetPoints(PetscSpace sp, PetscQuadrature q)
{
  PetscSpace_Point *pt = (PetscSpace_Point *) sp->data;
  PetscErrorCode    ierr;

  PetscFunctionBegin;
  PetscValidHeaderSpecific(sp, PETSCSPACE_CLASSID, 1);
  PetscValidHeaderSpecific(q, PETSC_OBJECT_CLASSID, 2);
  ierr = PetscQuadratureDestroy(&pt->quad);CHKERRQ(ierr);
  ierr = PetscQuadratureDuplicate(q, &pt->quad);CHKERRQ(ierr);
  PetscFunctionReturn(0);
}

/*@
  PetscSpacePointGetPoints - Gets the evaluation points for the space as the points of a quadrature rule

  Logically collective

  Input Parameter:
. sp - The PetscSpace

  Output Parameter:
. q  - The PetscQuadrature defining the points

  Level: intermediate

.keywords: PetscSpacePoint
.seealso: PetscSpaceCreate(), PetscSpaceSetType()
@*/
PetscErrorCode PetscSpacePointGetPoints(PetscSpace sp, PetscQuadrature *q)
{
  PetscSpace_Point *pt = (PetscSpace_Point *) sp->data;

  PetscFunctionBegin;
  PetscValidHeaderSpecific(sp, PETSCSPACE_CLASSID, 1);
  PetscValidPointer(q, 2);
  *q = pt->quad;
  PetscFunctionReturn(0);
}

typedef struct {
  PetscDualSpace dualSubspace;
  PetscSpace     origSpace;
  PetscReal      *x;
  PetscReal      *x_alloc;
  PetscReal      *Jx;
  PetscReal      *Jx_alloc;
  PetscReal      *u;
  PetscReal      *u_alloc;
  PetscReal      *Ju;
  PetscReal      *Ju_alloc;
  PetscReal      *Q;
  PetscInt       Nb;
} PetscSpace_Subspace;

static PetscErrorCode PetscSpaceDestroy_Subspace(PetscSpace sp)
{
  PetscSpace_Subspace *subsp;
  PetscErrorCode      ierr;

  PetscFunctionBegin;
  subsp = (PetscSpace_Subspace *) sp->data;
  subsp->x = NULL;
  ierr = PetscFree(subsp->x_alloc);CHKERRQ(ierr);
  subsp->Jx = NULL;
  ierr = PetscFree(subsp->Jx_alloc);CHKERRQ(ierr);
  subsp->u = NULL;
  ierr = PetscFree(subsp->u_alloc);CHKERRQ(ierr);
  subsp->Ju = NULL;
  ierr = PetscFree(subsp->Ju_alloc);CHKERRQ(ierr);
  ierr = PetscFree(subsp->Q);CHKERRQ(ierr);
  ierr = PetscSpaceDestroy(&subsp->origSpace);CHKERRQ(ierr);
  ierr = PetscDualSpaceDestroy(&subsp->dualSubspace);CHKERRQ(ierr);
  ierr = PetscFree(subsp);CHKERRQ(ierr);
  sp->data = NULL;
  ierr = PetscObjectComposeFunction((PetscObject) sp, "PetscSpacePolynomialGetTensor_C", NULL);CHKERRQ(ierr);
  PetscFunctionReturn(0);
}

static PetscErrorCode PetscSpaceView_Subspace(PetscSpace sp, PetscViewer viewer)
{
  PetscBool           iascii;
  PetscSpace_Subspace *subsp;
  PetscErrorCode      ierr;

  PetscFunctionBegin;
  subsp = (PetscSpace_Subspace *) sp->data;
  ierr = PetscObjectTypeCompare((PetscObject) viewer, PETSCVIEWERASCII, &iascii);CHKERRQ(ierr);
  if (iascii) {
    PetscInt origDim, subDim, origNc, subNc, o, s;

    ierr = PetscSpaceGetNumVariables(subsp->origSpace,&origDim);CHKERRQ(ierr);
    ierr = PetscSpaceGetNumComponents(subsp->origSpace,&origNc);CHKERRQ(ierr);
    ierr = PetscSpaceGetNumVariables(sp,&subDim);CHKERRQ(ierr);
    ierr = PetscSpaceGetNumComponents(sp,&subNc);CHKERRQ(ierr);
    if (subsp->x) {
      ierr = PetscViewerASCIIPrintf(viewer,"Subspace-to-space domain shift:\n\n");CHKERRQ(ierr);
      for (o = 0; o < origDim; o++) {
        ierr = PetscViewerASCIIPrintf(viewer," %g\n", (double)subsp->x[o]);CHKERRQ(ierr);
      }
    }
    if (subsp->Jx) {
      ierr = PetscViewerASCIIPrintf(viewer,"Subspace-to-space domain transform:\n\n");CHKERRQ(ierr);
      for (o = 0; o < origDim; o++) {
        ierr = PetscViewerASCIIPrintf(viewer," %g", (double)subsp->Jx[o * subDim + 0]);CHKERRQ(ierr);
        ierr = PetscViewerASCIIUseTabs(viewer,PETSC_FALSE);CHKERRQ(ierr);
        for (s = 1; s < subDim; s++) {
          ierr = PetscViewerASCIIPrintf(viewer," %g", (double)subsp->Jx[o * subDim + s]);CHKERRQ(ierr);
        }
        ierr = PetscViewerASCIIPrintf(viewer,"\n");CHKERRQ(ierr);
        ierr = PetscViewerASCIIUseTabs(viewer,PETSC_TRUE);CHKERRQ(ierr);
      }
    }
    if (subsp->u) {
      ierr = PetscViewerASCIIPrintf(viewer,"Space-to-subspace range shift:\n\n");CHKERRQ(ierr);
      for (o = 0; o < origNc; o++) {
        ierr = PetscViewerASCIIPrintf(viewer," %d\n", subsp->u[o]);CHKERRQ(ierr);
      }
    }
    if (subsp->Ju) {
      ierr = PetscViewerASCIIPrintf(viewer,"Space-to-subsace domain transform:\n");CHKERRQ(ierr);
      for (o = 0; o < origNc; o++) {
        ierr = PetscViewerASCIIUseTabs(viewer,PETSC_FALSE);CHKERRQ(ierr);
        for (s = 0; s < subNc; s++) {
          ierr = PetscViewerASCIIPrintf(viewer," %d", subsp->Ju[o * subNc + s]);CHKERRQ(ierr);
        }
        ierr = PetscViewerASCIIUseTabs(viewer,PETSC_TRUE);CHKERRQ(ierr);
      }
      ierr = PetscViewerASCIIPrintf(viewer,"\n");CHKERRQ(ierr);
    }
    ierr = PetscViewerASCIIPrintf(viewer,"Original space:\n");CHKERRQ(ierr);
  }
  ierr = PetscViewerASCIIPushTab(viewer);CHKERRQ(ierr);
  ierr = PetscSpaceView(subsp->origSpace,viewer);CHKERRQ(ierr);
  ierr = PetscViewerASCIIPopTab(viewer);CHKERRQ(ierr);
  PetscFunctionReturn(0);
}

static PetscErrorCode PetscSpaceEvaluate_Subspace(PetscSpace sp, PetscInt npoints, const PetscReal points[], PetscReal B[], PetscReal D[], PetscReal H[])
{
  PetscSpace_Subspace *subsp = (PetscSpace_Subspace *) sp->data;
  PetscSpace          origsp;
  PetscInt            origDim, subDim, origNc, subNc, subNb, origNb, i, j, k, l, m, n, o;
  PetscReal           *inpoints, *inB = NULL, *inD = NULL, *inH = NULL;
  PetscErrorCode      ierr;

  PetscFunctionBegin;
  origsp = subsp->origSpace;
  ierr = PetscSpaceGetNumVariables(sp,&subDim);CHKERRQ(ierr);
  ierr = PetscSpaceGetNumVariables(origsp,&origDim);CHKERRQ(ierr);
  ierr = PetscSpaceGetNumComponents(sp,&subNc);CHKERRQ(ierr);
  ierr = PetscSpaceGetNumComponents(origsp,&origNc);CHKERRQ(ierr);
  ierr = PetscSpaceGetDimension(sp,&subNb);CHKERRQ(ierr);
  ierr = PetscSpaceGetDimension(origsp,&origNb);CHKERRQ(ierr);
  ierr = DMGetWorkArray(sp->dm,npoints*origDim,MPIU_REAL,&inpoints);CHKERRQ(ierr);
  for (i = 0; i < npoints; i++) {
    if (subsp->x) {
      for (j = 0; j < origDim; j++) inpoints[i * origDim + j] = subsp->x[j];
    } else {
      for (j = 0; j < origDim; j++) inpoints[i * origDim + j] = 0.0;
    }
    if (subsp->Jx) {
      for (j = 0; j < origDim; j++) {
        for (k = 0; k < subDim; k++) {
          inpoints[i * origDim + j] += subsp->Jx[j * subDim + k] * points[i * subDim + k];
        }
      }
    } else {
      for (j = 0; j < PetscMin(subDim, origDim); j++) {
        inpoints[i * origDim + j] += points[i * subDim + j];
      }
    }
  }
  if (B) {
    ierr = DMGetWorkArray(sp->dm,npoints*origNb*origNc,MPIU_REAL,&inB);CHKERRQ(ierr);
  }
  if (D) {
    ierr = DMGetWorkArray(sp->dm,npoints*origNb*origNc*origDim,MPIU_REAL,&inD);CHKERRQ(ierr);
  }
  if (H) {
    ierr = DMGetWorkArray(sp->dm,npoints*origNb*origNc*origDim*origDim,MPIU_REAL,&inH);CHKERRQ(ierr);
  }
  ierr = PetscSpaceEvaluate(origsp,npoints,inpoints,inB,inD,inH);CHKERRQ(ierr);
  if (H) {
    PetscReal *phi, *psi;

    ierr = DMGetWorkArray(sp->dm,origNc*origDim*origDim,MPIU_REAL,&phi);CHKERRQ(ierr);
    ierr = DMGetWorkArray(sp->dm,origNc*subDim*subDim,MPIU_REAL,&psi);CHKERRQ(ierr);
    for (i = 0; i < npoints * subNb * subNc * subDim; i++) D[i] = 0.0;
    for (i = 0; i < subNb; i++) {
      const PetscReal *subq = &subsp->Q[i * origNb];

      for (j = 0; j < npoints; j++) {
        for (k = 0; k < origNc * origDim; k++) phi[k] = 0.;
        for (k = 0; k < origNc * subDim; k++) psi[k] = 0.;
        for (k = 0; k < origNb; k++) {
          for (l = 0; l < origNc * origDim * origDim; l++) {
            phi[l] += inH[(j * origNb + k) * origNc * origDim * origDim + l] * subq[k];
          }
        }
        if (subsp->Jx) {
          for (k = 0; k < subNc; k++) {
            for (l = 0; l < subDim; l++) {
              for (m = 0; m < origDim; m++) {
                for (n = 0; n < subDim; n++) {
                  for (o = 0; o < origDim; o++) {
                    psi[(k * subDim + l) * subDim + n] += subsp->Jx[m * subDim + l] * subsp->Jx[o * subDim + n] * phi[(k * origDim + m) * origDim + o];
                  }
                }
              }
            }
          }
        } else {
          for (k = 0; k < subNc; k++) {
            for (l = 0; l < PetscMin(subDim, origDim); l++) {
              for (m = 0; m < PetscMin(subDim, origDim); m++) {
                psi[(k * subDim + l) * subDim + m] += phi[(k * origDim + l) * origDim + m];
              }
            }
          }
        }
        if (subsp->Ju) {
          for (k = 0; k < subNc; k++) {
            for (l = 0; l < origNc; l++) {
              for (m = 0; m < subDim * subDim; m++) {
                H[((j * subNb + i) * subNc + k) * subDim * subDim + m] += subsp->Ju[k * origNc + l] * psi[l * subDim * subDim + m];
              }
            }
          }
        }
        else {
          for (k = 0; k < PetscMin(subNc, origNc); k++) {
            for (l = 0; l < subDim * subDim; l++) {
              H[((j * subNb + i) * subNc + k) * subDim * subDim + l] += psi[k * subDim * subDim + l];
            }
          }
        }
      }
    }
    ierr = DMRestoreWorkArray(sp->dm,subNc*origDim,MPIU_REAL,&psi);CHKERRQ(ierr);
    ierr = DMRestoreWorkArray(sp->dm,origNc*origDim,MPIU_REAL,&phi);CHKERRQ(ierr);
    ierr = DMRestoreWorkArray(sp->dm,npoints*origNb*origNc*origDim,MPIU_REAL,&inH);CHKERRQ(ierr);
  }
  if (D) {
    PetscReal *phi, *psi;

    ierr = DMGetWorkArray(sp->dm,origNc*origDim,MPIU_REAL,&phi);CHKERRQ(ierr);
    ierr = DMGetWorkArray(sp->dm,origNc*subDim,MPIU_REAL,&psi);CHKERRQ(ierr);
    for (i = 0; i < npoints * subNb * subNc * subDim; i++) D[i] = 0.0;
    for (i = 0; i < subNb; i++) {
      const PetscReal *subq = &subsp->Q[i * origNb];

      for (j = 0; j < npoints; j++) {
        for (k = 0; k < origNc * origDim; k++) phi[k] = 0.;
        for (k = 0; k < origNc * subDim; k++) psi[k] = 0.;
        for (k = 0; k < origNb; k++) {
          for (l = 0; l < origNc * origDim; l++) {
            phi[l] += inD[(j * origNb + k) * origNc * origDim + l] * subq[k];
          }
        }
        if (subsp->Jx) {
          for (k = 0; k < subNc; k++) {
            for (l = 0; l < subDim; l++) {
              for (m = 0; m < origDim; m++) {
                psi[k * subDim + l] += subsp->Jx[m * subDim + l] * phi[k * origDim + m];
              }
            }
          }
        } else {
          for (k = 0; k < subNc; k++) {
            for (l = 0; l < PetscMin(subDim, origDim); l++) {
              psi[k * subDim + l] += phi[k * origDim + l];
            }
          }
        }
        if (subsp->Ju) {
          for (k = 0; k < subNc; k++) {
            for (l = 0; l < origNc; l++) {
              for (m = 0; m < subDim; m++) {
                D[((j * subNb + i) * subNc + k) * subDim + m] += subsp->Ju[k * origNc + l] * psi[l * subDim + m];
              }
            }
          }
        }
        else {
          for (k = 0; k < PetscMin(subNc, origNc); k++) {
            for (l = 0; l < subDim; l++) {
              D[((j * subNb + i) * subNc + k) * subDim + l] += psi[k * subDim + l];
            }
          }
        }
      }
    }
    ierr = DMRestoreWorkArray(sp->dm,subNc*origDim,MPIU_REAL,&psi);CHKERRQ(ierr);
    ierr = DMRestoreWorkArray(sp->dm,origNc*origDim,MPIU_REAL,&phi);CHKERRQ(ierr);
    ierr = DMRestoreWorkArray(sp->dm,npoints*origNb*origNc*origDim,MPIU_REAL,&inD);CHKERRQ(ierr);
  }
  if (B) {
    PetscReal *phi;

    ierr = DMGetWorkArray(sp->dm,origNc,MPIU_REAL,&phi);CHKERRQ(ierr);
    if (subsp->u) {
      for (i = 0; i < npoints * subNb; i++) {
        for (j = 0; j < subNc; j++) B[i * subNc + j] = subsp->u[j];
      }
    } else {
      for (i = 0; i < npoints * subNb * subNc; i++) B[i] = 0.0;
    }
    for (i = 0; i < subNb; i++) {
      const PetscReal *subq = &subsp->Q[i * origNb];

      for (j = 0; j < npoints; j++) {
        for (k = 0; k < origNc; k++) phi[k] = 0.;
        for (k = 0; k < origNb; k++) {
          for (l = 0; l < origNc; l++) {
            phi[l] += inB[(j * origNb + k) * origNc + l] * subq[k];
          }
        }
        if (subsp->Ju) {
          for (k = 0; k < subNc; k++) {
            for (l = 0; l < origNc; l++) {
              B[(j * subNb + i) * subNc + k] += subsp->Ju[k * origNc + l] * phi[l];
            }
          }
        }
        else {
          for (k = 0; k < PetscMin(subNc, origNc); k++) {
            B[(j * subNb + i) * subNc + k] += phi[k];
          }
        }
      }
    }
    ierr = DMRestoreWorkArray(sp->dm,origNc,MPIU_REAL,&phi);CHKERRQ(ierr);
    ierr = DMRestoreWorkArray(sp->dm,npoints*origNb*origNc,MPIU_REAL,&inB);CHKERRQ(ierr);
  }
  ierr = DMRestoreWorkArray(sp->dm,npoints*origDim,MPIU_REAL,&inpoints);CHKERRQ(ierr);
  PetscFunctionReturn(0);
}

PETSC_EXTERN PetscErrorCode PetscSpaceCreate_Subspace(PetscSpace sp)
{
  PetscSpace_Subspace *subsp;

  PetscErrorCode ierr;
  ierr = PetscNewLog(sp,&subsp);CHKERRQ(ierr);
  sp->data = (void *) subsp;
  PetscFunctionReturn(0);
}

static PetscErrorCode PetscSpaceGetDimension_Subspace(PetscSpace sp, PetscInt *dim)
{
  PetscSpace_Subspace *subsp;

  PetscFunctionBegin;
  subsp = (PetscSpace_Subspace *) sp->data;
  *dim = subsp->Nb;
  PetscFunctionReturn(0);
}

static PetscErrorCode PetscSpaceSetUp_Subspace(PetscSpace sp)
{
  const PetscReal     *x;
  const PetscReal     *Jx;
  const PetscReal     *u;
  const PetscReal     *Ju;
  PetscDualSpace      dualSubspace;
  PetscSpace          origSpace;
  PetscInt            origDim, subDim, origNc, subNc, origNb, subNb, f, i, j, numPoints, offset;
  PetscReal           *allPoints, *allWeights, *B, *V;
  DM                  dm;
  PetscSpace_Subspace *subsp;
  PetscErrorCode      ierr;

  PetscFunctionBegin;
  subsp = (PetscSpace_Subspace *) sp->data;
  x            = subsp->x;
  Jx           = subsp->Jx;
  u            = subsp->u;
  Ju           = subsp->Ju;
  origSpace    = subsp->origSpace;
  dualSubspace = subsp->dualSubspace;
  ierr = PetscSpaceGetNumComponents(origSpace,&origNc);CHKERRQ(ierr);
  ierr = PetscSpaceGetNumVariables(origSpace,&origDim);CHKERRQ(ierr);
  ierr = PetscDualSpaceGetDM(dualSubspace,&dm);CHKERRQ(ierr);
  ierr = DMGetDimension(dm,&subDim);CHKERRQ(ierr);
  ierr = PetscSpaceGetDimension(origSpace,&origNb);CHKERRQ(ierr);
  ierr = PetscDualSpaceGetDimension(dualSubspace,&subNb);CHKERRQ(ierr);
  ierr = PetscDualSpaceGetNumComponents(dualSubspace,&subNc);CHKERRQ(ierr);

  for (f = 0, numPoints = 0; f < subNb; f++) {
    PetscQuadrature q;
    PetscInt        qNp;

    ierr = PetscDualSpaceGetFunctional(dualSubspace,f,&q);CHKERRQ(ierr);
    ierr = PetscQuadratureGetData(q,NULL,NULL,&qNp,NULL,NULL);CHKERRQ(ierr);
    numPoints += qNp;
  }
  ierr = PetscMalloc1(subNb*origNb,&V);CHKERRQ(ierr);
  ierr = PetscMalloc3(numPoints*origDim,&allPoints,numPoints*origNc,&allWeights,numPoints*origNb*origNc,&B);CHKERRQ(ierr);
  for (f = 0, offset = 0; f < subNb; f++) {
    PetscQuadrature q;
    PetscInt        qNp, p;
    const PetscReal *qp;
    const PetscReal *qw;

    ierr = PetscDualSpaceGetFunctional(dualSubspace,f,&q);CHKERRQ(ierr);
    ierr = PetscQuadratureGetData(q,NULL,NULL,&qNp,&qp,&qw);CHKERRQ(ierr);
    for (p = 0; p < qNp; p++, offset++) {
      if (x) {
        for (i = 0; i < origDim; i++) allPoints[origDim * offset + i] = x[i];
      } else {
        for (i = 0; i < origDim; i++) allPoints[origDim * offset + i] = 0.0;
      }
      if (Jx) {
        for (i = 0; i < origDim; i++) {
          for (j = 0; j < subDim; j++) {
            allPoints[origDim * offset + i] += Jx[i * subDim + j] * qp[j];
          }
        }
      } else {
        for (i = 0; i < PetscMin(subDim, origDim); i++) allPoints[origDim * offset + i] += qp[i];
      }
      for (i = 0; i < origNc; i++) allWeights[origNc * offset + i] = 0.0;
      if (Ju) {
        for (i = 0; i < origNc; i++) {
          for (j = 0; j < subNc; j++) {
            allWeights[offset * origNc + i] += qw[j] * Ju[j * origNc + i];
          }
        }
      } else {
        for (i = 0; i < PetscMin(subNc, origNc); i++) allWeights[offset * origNc + i] += qw[i];
      }
    }
  }
  ierr = PetscSpaceEvaluate(origSpace,numPoints,allPoints,B,NULL,NULL);CHKERRQ(ierr);
  for (f = 0, offset = 0; f < subNb; f++) {
    PetscInt b, p, s, qNp;
    PetscQuadrature q;
    const PetscReal *qw;

    ierr = PetscDualSpaceGetFunctional(dualSubspace,f,&q);CHKERRQ(ierr);
    ierr = PetscQuadratureGetData(q,NULL,NULL,&qNp,NULL,&qw);CHKERRQ(ierr);
    if (u) {
      for (b = 0; b < origNb; b++) {
        for (s = 0; s < subNc; s++) {
          V[f * origNb + b] += qw[s] * u[s];
        }
      }
    } else {
      for (b = 0; b < origNb; b++) V[f * origNb + b] = 0.0;
    }
    for (p = 0; p < qNp; p++, offset++) {
      for (b = 0; b < origNb; b++) {
        for (s = 0; s < origNc; s++) {
          V[f * origNb + b] += B[(offset * origNb + b) * origNc + s] * allWeights[offset * origNc + s];
        }
      }
    }
  }
  /* orthnormalize rows of V */
  for (f = 0; f < subNb; f++) {
    PetscReal rho = 0.0, scal;

    for (i = 0; i < origNb; i++) rho += PetscSqr(V[f * origNb + i]);

    scal = 1. / PetscSqrtReal(rho);

    for (i = 0; i < origNb; i++) V[f * origNb + i] *= scal;
    for (j = f + 1; j < subNb; j++) {
      for (i = 0, scal = 0.; i < origNb; i++) scal += V[f * origNb + i] * V[j * origNb + i];
      for (i = 0; i < origNb; i++) V[j * origNb + i] -= V[f * origNb + i] * scal;
    }
  }
  ierr = PetscFree3(allPoints,allWeights,B);CHKERRQ(ierr);
  subsp->Q = V;
  PetscFunctionReturn(0);
}

static PetscErrorCode PetscSpacePolynomialGetTensor_Subspace(PetscSpace sp, PetscBool *poly)
{
  PetscSpace_Subspace *subsp = (PetscSpace_Subspace *) sp->data;
  PetscErrorCode ierr;

  PetscFunctionBegin;
  *poly = PETSC_FALSE;
  ierr = PetscSpacePolynomialGetTensor(subsp->origSpace,poly);CHKERRQ(ierr);
  if (*poly) {
    if (subsp->Jx) {
      PetscInt subDim, origDim, i, j;
      PetscInt maxnnz;

      ierr = PetscSpaceGetNumVariables(subsp->origSpace,&origDim);CHKERRQ(ierr);
      ierr = PetscSpaceGetNumVariables(sp,&subDim);CHKERRQ(ierr);
      maxnnz = 0;
      for (i = 0; i < origDim; i++) {
        PetscInt nnz = 0;

        for (j = 0; j < subDim; j++) nnz += (subsp->Jx[i * subDim + j] != 0.);
        maxnnz = PetscMax(maxnnz,nnz);
      }
      for (j = 0; j < subDim; j++) {
        PetscInt nnz = 0;

        for (i = 0; i < origDim; i++) nnz += (subsp->Jx[i * subDim + j] != 0.);
        maxnnz = PetscMax(maxnnz,nnz);
      }
      if (maxnnz > 1) *poly = PETSC_FALSE;
    }
  }
  PetscFunctionReturn(0);
}

static PetscErrorCode PetscSpaceInitialize_Subspace(PetscSpace sp)
{
  PetscErrorCode ierr;

  PetscFunctionBegin;
  sp->ops->setup = PetscSpaceSetUp_Subspace;
  sp->ops->view  = PetscSpaceView_Subspace;
  sp->ops->destroy  = PetscSpaceDestroy_Subspace;
  sp->ops->getdimension  = PetscSpaceGetDimension_Subspace;
  sp->ops->evaluate = PetscSpaceEvaluate_Subspace;
  ierr = PetscObjectComposeFunction((PetscObject) sp, "PetscSpacePolynomialGetTensor_C", PetscSpacePolynomialGetTensor_Subspace);CHKERRQ(ierr);
  PetscFunctionReturn(0);
}

PetscErrorCode PetscSpaceCreateSubspace(PetscSpace origSpace, PetscDualSpace dualSubspace, PetscReal *x, PetscReal *Jx, PetscReal *u, PetscReal *Ju, PetscCopyMode copymode, PetscSpace *subspace)
{
  PetscSpace_Subspace *subsp;
  PetscInt            origDim, subDim, origNc, subNc, subNb;
  PetscInt            order;
  DM                  dm;
  PetscErrorCode      ierr;

  PetscFunctionBegin;
  PetscValidHeaderSpecific(origSpace,PETSCSPACE_CLASSID,1);
  PetscValidHeaderSpecific(dualSubspace,PETSCDUALSPACE_CLASSID,2);
  if (x) PetscValidRealPointer(x,3);
  if (Jx) PetscValidRealPointer(Jx,4);
  if (u) PetscValidRealPointer(u,5);
  if (Ju) PetscValidRealPointer(Ju,6);
  PetscValidPointer(subspace,7);
  ierr = PetscSpaceGetNumComponents(origSpace,&origNc);CHKERRQ(ierr);
  ierr = PetscSpaceGetNumVariables(origSpace,&origDim);CHKERRQ(ierr);
  ierr = PetscDualSpaceGetDM(dualSubspace,&dm);CHKERRQ(ierr);
  ierr = DMGetDimension(dm,&subDim);CHKERRQ(ierr);
  ierr = PetscDualSpaceGetDimension(dualSubspace,&subNb);CHKERRQ(ierr);
  ierr = PetscDualSpaceGetNumComponents(dualSubspace,&subNc);CHKERRQ(ierr);
  ierr = PetscSpaceCreate(PetscObjectComm((PetscObject)origSpace),subspace);CHKERRQ(ierr);
  ierr = PetscSpaceSetType(*subspace,PETSCSPACESUBSPACE);CHKERRQ(ierr);
  ierr = PetscSpaceSetNumVariables(*subspace,subDim);CHKERRQ(ierr);
  ierr = PetscSpaceSetNumComponents(*subspace,subNc);CHKERRQ(ierr);
  ierr = PetscSpaceGetOrder(origSpace,&order);CHKERRQ(ierr);
  ierr = PetscSpaceSetOrder(*subspace,order);CHKERRQ(ierr);
  subsp = (PetscSpace_Subspace *) (*subspace)->data;
  subsp->Nb = subNb;
  switch (copymode) {
  case PETSC_OWN_POINTER:
    if (x) subsp->x_alloc = x;
    if (Jx) subsp->Jx_alloc = Jx;
    if (u) subsp->u_alloc = u;
    if (Ju) subsp->Ju_alloc = Ju;
  case PETSC_USE_POINTER:
    if (x) subsp->x = x;
    if (Jx) subsp->Jx = Jx;
    if (u) subsp->u = u;
    if (Ju) subsp->Ju = Ju;
    break;
  case PETSC_COPY_VALUES:
    if (x) {
      ierr = PetscMalloc1(origDim,&subsp->x_alloc);CHKERRQ(ierr);
      ierr = PetscMemcpy(subsp->x_alloc,x,origDim*sizeof(*subsp->x_alloc));CHKERRQ(ierr);
      subsp->x = subsp->x_alloc;
    }
    if (Jx) {
      ierr = PetscMalloc1(origDim * subDim,&subsp->Jx_alloc);CHKERRQ(ierr);
      ierr = PetscMemcpy(subsp->Jx_alloc,Jx,origDim * subDim*sizeof(*subsp->Jx_alloc));CHKERRQ(ierr);
      subsp->Jx = subsp->Jx_alloc;
    }
    if (u) {
      ierr = PetscMalloc1(subNc,&subsp->u_alloc);CHKERRQ(ierr);
      ierr = PetscMemcpy(subsp->u_alloc,u,subNc*sizeof(*subsp->u_alloc));CHKERRQ(ierr);
      subsp->u = subsp->u_alloc;
    }
    if (Ju) {
      ierr = PetscMalloc1(origNc * subNc,&subsp->Ju_alloc);CHKERRQ(ierr);
      ierr = PetscMemcpy(subsp->Ju_alloc,Ju,origNc * subNc*sizeof(*subsp->Ju_alloc));CHKERRQ(ierr);
      subsp->Ju = subsp->Ju_alloc;
    }
    break;
  default:
    SETERRQ(PetscObjectComm((PetscObject)origSpace),PETSC_ERR_ARG_OUTOFRANGE,"Unknown copy mode");
  }
  ierr = PetscObjectReference((PetscObject)origSpace);CHKERRQ(ierr);
  subsp->origSpace = origSpace;
  ierr = PetscObjectReference((PetscObject)dualSubspace);CHKERRQ(ierr);
  subsp->dualSubspace = dualSubspace;
  ierr = PetscSpaceInitialize_Subspace(*subspace);CHKERRQ(ierr);
  PetscFunctionReturn(0);
}

PetscClassId PETSCDUALSPACE_CLASSID = 0;

PetscFunctionList PetscDualSpaceList              = NULL;
PetscBool         PetscDualSpaceRegisterAllCalled = PETSC_FALSE;

/*@C
  PetscDualSpaceRegister - Adds a new PetscDualSpace implementation

  Not Collective

  Input Parameters:
+ name        - The name of a new user-defined creation routine
- create_func - The creation routine itself

  Notes:
  PetscDualSpaceRegister() may be called multiple times to add several user-defined PetscDualSpaces

  Sample usage:
.vb
    PetscDualSpaceRegister("my_space", MyPetscDualSpaceCreate);
.ve

  Then, your PetscDualSpace type can be chosen with the procedural interface via
.vb
    PetscDualSpaceCreate(MPI_Comm, PetscDualSpace *);
    PetscDualSpaceSetType(PetscDualSpace, "my_dual_space");
.ve
   or at runtime via the option
.vb
    -petscdualspace_type my_dual_space
.ve

  Level: advanced

.keywords: PetscDualSpace, register
.seealso: PetscDualSpaceRegisterAll(), PetscDualSpaceRegisterDestroy()

@*/
PetscErrorCode PetscDualSpaceRegister(const char sname[], PetscErrorCode (*function)(PetscDualSpace))
{
  PetscErrorCode ierr;

  PetscFunctionBegin;
  ierr = PetscFunctionListAdd(&PetscDualSpaceList, sname, function);CHKERRQ(ierr);
  PetscFunctionReturn(0);
}

/*@C
  PetscDualSpaceSetType - Builds a particular PetscDualSpace

  Collective on PetscDualSpace

  Input Parameters:
+ sp   - The PetscDualSpace object
- name - The kind of space

  Options Database Key:
. -petscdualspace_type <type> - Sets the PetscDualSpace type; use -help for a list of available types

  Level: intermediate

.keywords: PetscDualSpace, set, type
.seealso: PetscDualSpaceGetType(), PetscDualSpaceCreate()
@*/
PetscErrorCode PetscDualSpaceSetType(PetscDualSpace sp, PetscDualSpaceType name)
{
  PetscErrorCode (*r)(PetscDualSpace);
  PetscBool      match;
  PetscErrorCode ierr;

  PetscFunctionBegin;
  PetscValidHeaderSpecific(sp, PETSCDUALSPACE_CLASSID, 1);
  ierr = PetscObjectTypeCompare((PetscObject) sp, name, &match);CHKERRQ(ierr);
  if (match) PetscFunctionReturn(0);

  if (!PetscDualSpaceRegisterAllCalled) {ierr = PetscDualSpaceRegisterAll();CHKERRQ(ierr);}
  ierr = PetscFunctionListFind(PetscDualSpaceList, name, &r);CHKERRQ(ierr);
  if (!r) SETERRQ1(PetscObjectComm((PetscObject) sp), PETSC_ERR_ARG_UNKNOWN_TYPE, "Unknown PetscDualSpace type: %s", name);

  if (sp->ops->destroy) {
    ierr             = (*sp->ops->destroy)(sp);CHKERRQ(ierr);
    sp->ops->destroy = NULL;
  }
  ierr = (*r)(sp);CHKERRQ(ierr);
  ierr = PetscObjectChangeTypeName((PetscObject) sp, name);CHKERRQ(ierr);
  PetscFunctionReturn(0);
}

/*@C
  PetscDualSpaceGetType - Gets the PetscDualSpace type name (as a string) from the object.

  Not Collective

  Input Parameter:
. sp  - The PetscDualSpace

  Output Parameter:
. name - The PetscDualSpace type name

  Level: intermediate

.keywords: PetscDualSpace, get, type, name
.seealso: PetscDualSpaceSetType(), PetscDualSpaceCreate()
@*/
PetscErrorCode PetscDualSpaceGetType(PetscDualSpace sp, PetscDualSpaceType *name)
{
  PetscErrorCode ierr;

  PetscFunctionBegin;
  PetscValidHeaderSpecific(sp, PETSCDUALSPACE_CLASSID, 1);
  PetscValidPointer(name, 2);
  if (!PetscDualSpaceRegisterAllCalled) {
    ierr = PetscDualSpaceRegisterAll();CHKERRQ(ierr);
  }
  *name = ((PetscObject) sp)->type_name;
  PetscFunctionReturn(0);
}

/*@
  PetscDualSpaceView - Views a PetscDualSpace

  Collective on PetscDualSpace

  Input Parameter:
+ sp - the PetscDualSpace object to view
- v  - the viewer

  Level: developer

.seealso PetscDualSpaceDestroy()
@*/
PetscErrorCode PetscDualSpaceView(PetscDualSpace sp, PetscViewer v)
{
  PetscErrorCode ierr;

  PetscFunctionBegin;
  PetscValidHeaderSpecific(sp, PETSCDUALSPACE_CLASSID, 1);
  if (!v) {ierr = PetscViewerASCIIGetStdout(PetscObjectComm((PetscObject) sp), &v);CHKERRQ(ierr);}
  if (sp->ops->view) {ierr = (*sp->ops->view)(sp, v);CHKERRQ(ierr);}
  PetscFunctionReturn(0);
}

/*@
  PetscDualSpaceSetFromOptions - sets parameters in a PetscDualSpace from the options database

  Collective on PetscDualSpace

  Input Parameter:
. sp - the PetscDualSpace object to set options for

  Options Database:
. -petscspace_order the approximation order of the space

  Level: developer

.seealso PetscDualSpaceView()
@*/
PetscErrorCode PetscDualSpaceSetFromOptions(PetscDualSpace sp)
{
  const char    *defaultType;
  char           name[256];
  PetscBool      flg;
  PetscErrorCode ierr;

  PetscFunctionBegin;
  PetscValidHeaderSpecific(sp, PETSCDUALSPACE_CLASSID, 1);
  if (!((PetscObject) sp)->type_name) {
    defaultType = PETSCDUALSPACELAGRANGE;
  } else {
    defaultType = ((PetscObject) sp)->type_name;
  }
  if (!PetscSpaceRegisterAllCalled) {ierr = PetscSpaceRegisterAll();CHKERRQ(ierr);}

  ierr = PetscObjectOptionsBegin((PetscObject) sp);CHKERRQ(ierr);
  ierr = PetscOptionsFList("-petscdualspace_type", "Dual space", "PetscDualSpaceSetType", PetscDualSpaceList, defaultType, name, 256, &flg);CHKERRQ(ierr);
  if (flg) {
    ierr = PetscDualSpaceSetType(sp, name);CHKERRQ(ierr);
  } else if (!((PetscObject) sp)->type_name) {
    ierr = PetscDualSpaceSetType(sp, defaultType);CHKERRQ(ierr);
  }
  ierr = PetscOptionsInt("-petscdualspace_order", "The approximation order", "PetscDualSpaceSetOrder", sp->order, &sp->order, NULL);CHKERRQ(ierr);
  ierr = PetscOptionsInt("-petscdualspace_components", "The number of components", "PetscDualSpaceSetNumComponents", sp->Nc, &sp->Nc, NULL);CHKERRQ(ierr);
  if (sp->ops->setfromoptions) {
    ierr = (*sp->ops->setfromoptions)(PetscOptionsObject,sp);CHKERRQ(ierr);
  }
  /* process any options handlers added with PetscObjectAddOptionsHandler() */
  ierr = PetscObjectProcessOptionsHandlers(PetscOptionsObject,(PetscObject) sp);CHKERRQ(ierr);
  ierr = PetscOptionsEnd();CHKERRQ(ierr);
  ierr = PetscDualSpaceViewFromOptions(sp, NULL, "-petscdualspace_view");CHKERRQ(ierr);
  PetscFunctionReturn(0);
}

/*@
  PetscDualSpaceSetUp - Construct a basis for the PetscDualSpace

  Collective on PetscDualSpace

  Input Parameter:
. sp - the PetscDualSpace object to setup

  Level: developer

.seealso PetscDualSpaceView(), PetscDualSpaceDestroy()
@*/
PetscErrorCode PetscDualSpaceSetUp(PetscDualSpace sp)
{
  PetscErrorCode ierr;

  PetscFunctionBegin;
  PetscValidHeaderSpecific(sp, PETSCDUALSPACE_CLASSID, 1);
  if (sp->setupcalled) PetscFunctionReturn(0);
  sp->setupcalled = PETSC_TRUE;
  if (sp->ops->setup) {ierr = (*sp->ops->setup)(sp);CHKERRQ(ierr);}
  PetscFunctionReturn(0);
}

/*@
  PetscDualSpaceDestroy - Destroys a PetscDualSpace object

  Collective on PetscDualSpace

  Input Parameter:
. sp - the PetscDualSpace object to destroy

  Level: developer

.seealso PetscDualSpaceView()
@*/
PetscErrorCode PetscDualSpaceDestroy(PetscDualSpace *sp)
{
  PetscInt       dim, f;
  PetscErrorCode ierr;

  PetscFunctionBegin;
  if (!*sp) PetscFunctionReturn(0);
  PetscValidHeaderSpecific((*sp), PETSCDUALSPACE_CLASSID, 1);

  if (--((PetscObject)(*sp))->refct > 0) {*sp = 0; PetscFunctionReturn(0);}
  ((PetscObject) (*sp))->refct = 0;

  ierr = PetscDualSpaceGetDimension(*sp, &dim);CHKERRQ(ierr);
  for (f = 0; f < dim; ++f) {
    ierr = PetscQuadratureDestroy(&(*sp)->functional[f]);CHKERRQ(ierr);
  }
  ierr = PetscFree((*sp)->functional);CHKERRQ(ierr);
  ierr = PetscQuadratureDestroy(&(*sp)->allPoints);CHKERRQ(ierr);
  ierr = DMDestroy(&(*sp)->dm);CHKERRQ(ierr);

  if ((*sp)->ops->destroy) {ierr = (*(*sp)->ops->destroy)(*sp);CHKERRQ(ierr);}
  ierr = PetscHeaderDestroy(sp);CHKERRQ(ierr);
  PetscFunctionReturn(0);
}

/*@
  PetscDualSpaceCreate - Creates an empty PetscDualSpace object. The type can then be set with PetscDualSpaceSetType().

  Collective on MPI_Comm

  Input Parameter:
. comm - The communicator for the PetscDualSpace object

  Output Parameter:
. sp - The PetscDualSpace object

  Level: beginner

.seealso: PetscDualSpaceSetType(), PETSCDUALSPACELAGRANGE
@*/
PetscErrorCode PetscDualSpaceCreate(MPI_Comm comm, PetscDualSpace *sp)
{
  PetscDualSpace s;
  PetscErrorCode ierr;

  PetscFunctionBegin;
  PetscValidPointer(sp, 2);
  ierr = PetscCitationsRegister(FECitation,&FEcite);CHKERRQ(ierr);
  *sp  = NULL;
  ierr = PetscFEInitializePackage();CHKERRQ(ierr);

  ierr = PetscHeaderCreate(s, PETSCDUALSPACE_CLASSID, "PetscDualSpace", "Dual Space", "PetscDualSpace", comm, PetscDualSpaceDestroy, PetscDualSpaceView);CHKERRQ(ierr);

  s->order = 0;
  s->Nc    = 1;
  s->setupcalled = PETSC_FALSE;

  *sp = s;
  PetscFunctionReturn(0);
}

/*@
  PetscDualSpaceDuplicate - Creates a duplicate PetscDualSpace object, however it is not setup.

  Collective on PetscDualSpace

  Input Parameter:
. sp - The original PetscDualSpace

  Output Parameter:
. spNew - The duplicate PetscDualSpace

  Level: beginner

.seealso: PetscDualSpaceCreate(), PetscDualSpaceSetType()
@*/
PetscErrorCode PetscDualSpaceDuplicate(PetscDualSpace sp, PetscDualSpace *spNew)
{
  PetscErrorCode ierr;

  PetscFunctionBegin;
  PetscValidHeaderSpecific(sp, PETSCDUALSPACE_CLASSID, 1);
  PetscValidPointer(spNew, 2);
  ierr = (*sp->ops->duplicate)(sp, spNew);CHKERRQ(ierr);
  PetscFunctionReturn(0);
}

/*@
  PetscDualSpaceGetDM - Get the DM representing the reference cell

  Not collective

  Input Parameter:
. sp - The PetscDualSpace

  Output Parameter:
. dm - The reference cell

  Level: intermediate

.seealso: PetscDualSpaceSetDM(), PetscDualSpaceCreate()
@*/
PetscErrorCode PetscDualSpaceGetDM(PetscDualSpace sp, DM *dm)
{
  PetscFunctionBegin;
  PetscValidHeaderSpecific(sp, PETSCDUALSPACE_CLASSID, 1);
  PetscValidPointer(dm, 2);
  *dm = sp->dm;
  PetscFunctionReturn(0);
}

/*@
  PetscDualSpaceSetDM - Get the DM representing the reference cell

  Not collective

  Input Parameters:
+ sp - The PetscDualSpace
- dm - The reference cell

  Level: intermediate

.seealso: PetscDualSpaceGetDM(), PetscDualSpaceCreate()
@*/
PetscErrorCode PetscDualSpaceSetDM(PetscDualSpace sp, DM dm)
{
  PetscErrorCode ierr;

  PetscFunctionBegin;
  PetscValidHeaderSpecific(sp, PETSCDUALSPACE_CLASSID, 1);
  PetscValidHeaderSpecific(dm, DM_CLASSID, 2);
  ierr = DMDestroy(&sp->dm);CHKERRQ(ierr);
  ierr = PetscObjectReference((PetscObject) dm);CHKERRQ(ierr);
  sp->dm = dm;
  PetscFunctionReturn(0);
}

/*@
  PetscDualSpaceGetOrder - Get the order of the dual space

  Not collective

  Input Parameter:
. sp - The PetscDualSpace

  Output Parameter:
. order - The order

  Level: intermediate

.seealso: PetscDualSpaceSetOrder(), PetscDualSpaceCreate()
@*/
PetscErrorCode PetscDualSpaceGetOrder(PetscDualSpace sp, PetscInt *order)
{
  PetscFunctionBegin;
  PetscValidHeaderSpecific(sp, PETSCDUALSPACE_CLASSID, 1);
  PetscValidPointer(order, 2);
  *order = sp->order;
  PetscFunctionReturn(0);
}

/*@
  PetscDualSpaceSetOrder - Set the order of the dual space

  Not collective

  Input Parameters:
+ sp - The PetscDualSpace
- order - The order

  Level: intermediate

.seealso: PetscDualSpaceGetOrder(), PetscDualSpaceCreate()
@*/
PetscErrorCode PetscDualSpaceSetOrder(PetscDualSpace sp, PetscInt order)
{
  PetscFunctionBegin;
  PetscValidHeaderSpecific(sp, PETSCDUALSPACE_CLASSID, 1);
  sp->order = order;
  PetscFunctionReturn(0);
}

/*@
  PetscDualSpaceGetNumComponents - Return the number of components for this space

  Input Parameter:
. sp - The PetscDualSpace

  Output Parameter:
. Nc - The number of components

  Note: A vector space, for example, will have d components, where d is the spatial dimension

  Level: intermediate

.seealso: PetscDualSpaceSetNumComponents(), PetscDualSpaceGetDimension(), PetscDualSpaceCreate(), PetscDualSpace
@*/
PetscErrorCode PetscDualSpaceGetNumComponents(PetscDualSpace sp, PetscInt *Nc)
{
  PetscFunctionBegin;
  PetscValidHeaderSpecific(sp, PETSCDUALSPACE_CLASSID, 1);
  PetscValidPointer(Nc, 2);
  *Nc = sp->Nc;
  PetscFunctionReturn(0);
}

/*@
  PetscDualSpaceSetNumComponents - Set the number of components for this space

  Input Parameters:
+ sp - The PetscDualSpace
- order - The number of components

  Level: intermediate

.seealso: PetscDualSpaceGetNumComponents(), PetscDualSpaceCreate(), PetscDualSpace
@*/
PetscErrorCode PetscDualSpaceSetNumComponents(PetscDualSpace sp, PetscInt Nc)
{
  PetscFunctionBegin;
  PetscValidHeaderSpecific(sp, PETSCDUALSPACE_CLASSID, 1);
  sp->Nc = Nc;
  PetscFunctionReturn(0);
}

/*@
  PetscDualSpaceLagrangeGetTensor - Get the tensor nature of the dual space

  Not collective

  Input Parameter:
. sp - The PetscDualSpace

  Output Parameter:
. tensor - Whether the dual space has tensor layout (vs. simplicial)

  Level: intermediate

.seealso: PetscDualSpaceLagrangeSetTensor(), PetscDualSpaceCreate()
@*/
PetscErrorCode PetscDualSpaceLagrangeGetTensor(PetscDualSpace sp, PetscBool *tensor)
{
  PetscErrorCode ierr;

  PetscFunctionBegin;
  PetscValidHeaderSpecific(sp, PETSCDUALSPACE_CLASSID, 1);
  PetscValidPointer(tensor, 2);
  ierr = PetscTryMethod(sp,"PetscDualSpaceLagrangeGetTensor_C",(PetscDualSpace,PetscBool *),(sp,tensor));CHKERRQ(ierr);
  PetscFunctionReturn(0);
}

/*@
  PetscDualSpaceLagrangeSetTensor - Set the tensor nature of the dual space

  Not collective

  Input Parameters:
+ sp - The PetscDualSpace
- tensor - Whether the dual space has tensor layout (vs. simplicial)

  Level: intermediate

.seealso: PetscDualSpaceLagrangeGetTensor(), PetscDualSpaceCreate()
@*/
PetscErrorCode PetscDualSpaceLagrangeSetTensor(PetscDualSpace sp, PetscBool tensor)
{
  PetscErrorCode ierr;

  PetscFunctionBegin;
  PetscValidHeaderSpecific(sp, PETSCDUALSPACE_CLASSID, 1);
  ierr = PetscTryMethod(sp,"PetscDualSpaceLagrangeSetTensor_C",(PetscDualSpace,PetscBool),(sp,tensor));CHKERRQ(ierr);
  PetscFunctionReturn(0);
}

/*@
  PetscDualSpaceGetFunctional - Get the i-th basis functional in the dual space

  Not collective

  Input Parameters:
+ sp - The PetscDualSpace
- i  - The basis number

  Output Parameter:
. functional - The basis functional

  Level: intermediate

.seealso: PetscDualSpaceGetDimension(), PetscDualSpaceCreate()
@*/
PetscErrorCode PetscDualSpaceGetFunctional(PetscDualSpace sp, PetscInt i, PetscQuadrature *functional)
{
  PetscInt       dim;
  PetscErrorCode ierr;

  PetscFunctionBegin;
  PetscValidHeaderSpecific(sp, PETSCDUALSPACE_CLASSID, 1);
  PetscValidPointer(functional, 3);
  ierr = PetscDualSpaceGetDimension(sp, &dim);CHKERRQ(ierr);
  if ((i < 0) || (i >= dim)) SETERRQ2(PETSC_COMM_SELF, PETSC_ERR_ARG_OUTOFRANGE, "Functional index %d must be in [0, %d)", i, dim);
  *functional = sp->functional[i];
  PetscFunctionReturn(0);
}

/*@
  PetscDualSpaceGetDimension - Get the dimension of the dual space, i.e. the number of basis functionals

  Not collective

  Input Parameter:
. sp - The PetscDualSpace

  Output Parameter:
. dim - The dimension

  Level: intermediate

.seealso: PetscDualSpaceGetFunctional(), PetscDualSpaceCreate()
@*/
PetscErrorCode PetscDualSpaceGetDimension(PetscDualSpace sp, PetscInt *dim)
{
  PetscErrorCode ierr;

  PetscFunctionBegin;
  PetscValidHeaderSpecific(sp, PETSCDUALSPACE_CLASSID, 1);
  PetscValidPointer(dim, 2);
  *dim = 0;
  if (sp->ops->getdimension) {ierr = (*sp->ops->getdimension)(sp, dim);CHKERRQ(ierr);}
  PetscFunctionReturn(0);
}

/*@C
  PetscDualSpaceGetNumDof - Get the number of degrees of freedom for each spatial (topological) dimension

  Not collective

  Input Parameter:
. sp - The PetscDualSpace

  Output Parameter:
. numDof - An array of length dim+1 which holds the number of dofs for each dimension

  Level: intermediate

.seealso: PetscDualSpaceGetFunctional(), PetscDualSpaceCreate()
@*/
PetscErrorCode PetscDualSpaceGetNumDof(PetscDualSpace sp, const PetscInt **numDof)
{
  PetscErrorCode ierr;

  PetscFunctionBegin;
  PetscValidHeaderSpecific(sp, PETSCDUALSPACE_CLASSID, 1);
  PetscValidPointer(numDof, 2);
  ierr = (*sp->ops->getnumdof)(sp, numDof);CHKERRQ(ierr);
  if (!*numDof) SETERRQ(PetscObjectComm((PetscObject) sp), PETSC_ERR_LIB, "Empty numDof[] returned from dual space implementation");
  PetscFunctionReturn(0);
}

PetscErrorCode PetscDualSpaceCreateSection(PetscDualSpace sp, PetscSection *section)
{
  DM             dm;
  PetscInt       pStart, pEnd, depth, h, offset;
  const PetscInt *numDof;
  PetscErrorCode ierr;

  PetscFunctionBegin;
  ierr = PetscDualSpaceGetDM(sp,&dm);CHKERRQ(ierr);
  ierr = DMPlexGetChart(dm,&pStart,&pEnd);CHKERRQ(ierr);
  ierr = PetscSectionCreate(PetscObjectComm((PetscObject)sp),section);CHKERRQ(ierr);
  ierr = PetscSectionSetChart(*section,pStart,pEnd);CHKERRQ(ierr);
  ierr = DMPlexGetDepth(dm,&depth);CHKERRQ(ierr);
  ierr = PetscDualSpaceGetNumDof(sp,&numDof);CHKERRQ(ierr);
  for (h = 0; h <= depth; h++) {
    PetscInt hStart, hEnd, p, dof;

    ierr = DMPlexGetHeightStratum(dm,h,&hStart,&hEnd);CHKERRQ(ierr);
    dof = numDof[depth - h];
    for (p = hStart; p < hEnd; p++) {
      ierr = PetscSectionSetDof(*section,p,dof);CHKERRQ(ierr);
    }
  }
  ierr = PetscSectionSetUp(*section);CHKERRQ(ierr);
  for (h = 0, offset = 0; h <= depth; h++) {
    PetscInt hStart, hEnd, p, dof;

    ierr = DMPlexGetHeightStratum(dm,h,&hStart,&hEnd);CHKERRQ(ierr);
    dof = numDof[depth - h];
    for (p = hStart; p < hEnd; p++) {
      ierr = PetscSectionGetDof(*section,p,&dof);CHKERRQ(ierr);
      ierr = PetscSectionSetOffset(*section,p,offset);CHKERRQ(ierr);
      offset += dof;
    }
  }
  PetscFunctionReturn(0);
}

/*@
  PetscDualSpaceCreateReferenceCell - Create a DMPLEX with the appropriate FEM reference cell

  Collective on PetscDualSpace

  Input Parameters:
+ sp      - The PetscDualSpace
. dim     - The spatial/topological dimension
- simplex - Flag for simplex, otherwise use a tensor-product cell

  Output Parameter:
. refdm - The reference cell

  Level: advanced

.keywords: PetscDualSpace, reference cell
.seealso: PetscDualSpaceCreate(), DMPLEX
@*/
PetscErrorCode PetscDualSpaceCreateReferenceCell(PetscDualSpace sp, PetscInt dim, PetscBool simplex, DM *refdm)
{
  PetscErrorCode ierr;

  PetscFunctionBeginUser;
  ierr = DMPlexCreateReferenceCell(PetscObjectComm((PetscObject) sp), dim, simplex, refdm);CHKERRQ(ierr);
  PetscFunctionReturn(0);
}

/*@C
  PetscDualSpaceApply - Apply a functional from the dual space basis to an input function

  Input Parameters:
+ sp      - The PetscDualSpace object
. f       - The basis functional index
. time    - The time
. cgeom   - A context with geometric information for this cell, we use v0 (the initial vertex) and J (the Jacobian) (or evaluated at the coordinates of the functional)
. numComp - The number of components for the function
. func    - The input function
- ctx     - A context for the function

  Output Parameter:
. value   - numComp output values

  Note: The calling sequence for the callback func is given by:

$ func(PetscInt dim, PetscReal time, const PetscReal x[],
$      PetscInt numComponents, PetscScalar values[], void *ctx)

  Level: developer

.seealso: PetscDualSpaceCreate()
@*/
PetscErrorCode PetscDualSpaceApply(PetscDualSpace sp, PetscInt f, PetscReal time, PetscFEGeom *cgeom, PetscInt numComp, PetscErrorCode (*func)(PetscInt, PetscReal, const PetscReal [], PetscInt, PetscScalar *, void *), void *ctx, PetscScalar *value)
{
  PetscErrorCode ierr;

  PetscFunctionBegin;
  PetscValidHeaderSpecific(sp, PETSCDUALSPACE_CLASSID, 1);
  PetscValidPointer(cgeom, 4);
  PetscValidPointer(value, 8);
  ierr = (*sp->ops->apply)(sp, f, time, cgeom, numComp, func, ctx, value);CHKERRQ(ierr);
  PetscFunctionReturn(0);
}

/*@C
  PetscDualSpaceApplyAll - Apply all functionals from the dual space basis to the result of an evaluation at the points returned by PetscDualSpaceGetAllPoints()

  Input Parameters:
+ sp        - The PetscDualSpace object
- pointEval - Evaluation at the points returned by PetscDualSpaceGetAllPoints()

  Output Parameter:
. spValue   - The values of all dual space functionals

  Level: developer

.seealso: PetscDualSpaceCreate()
@*/
PetscErrorCode PetscDualSpaceApplyAll(PetscDualSpace sp, const PetscScalar *pointEval, PetscScalar *spValue)
{
  PetscErrorCode ierr;

  PetscFunctionBegin;
  PetscValidHeaderSpecific(sp, PETSCDUALSPACE_CLASSID, 1);
  ierr = (*sp->ops->applyall)(sp, pointEval, spValue);CHKERRQ(ierr);
  PetscFunctionReturn(0);
}

/*@C
  PetscDualSpaceApplyDefault - Apply a functional from the dual space basis to an input function by assuming a point evaluation functional.

  Input Parameters:
+ sp    - The PetscDualSpace object
. f     - The basis functional index
. time  - The time
. cgeom - A context with geometric information for this cell, we use v0 (the initial vertex) and J (the Jacobian)
. Nc    - The number of components for the function
. func  - The input function
- ctx   - A context for the function

  Output Parameter:
. value   - The output value

  Note: The calling sequence for the callback func is given by:

$ func(PetscInt dim, PetscReal time, const PetscReal x[],
$      PetscInt numComponents, PetscScalar values[], void *ctx)

and the idea is to evaluate the functional as an integral

$ n(f) = int dx n(x) . f(x)

where both n and f have Nc components.

  Level: developer

.seealso: PetscDualSpaceCreate()
@*/
PetscErrorCode PetscDualSpaceApplyDefault(PetscDualSpace sp, PetscInt f, PetscReal time, PetscFEGeom *cgeom, PetscInt Nc, PetscErrorCode (*func)(PetscInt, PetscReal, const PetscReal [], PetscInt, PetscScalar *, void *), void *ctx, PetscScalar *value)
{
  DM               dm;
  PetscQuadrature  n;
  const PetscReal *points, *weights;
  PetscReal        x[3];
  PetscScalar     *val;
  PetscInt         dim, dE, qNc, c, Nq, q;
  PetscBool        isAffine;
  PetscErrorCode   ierr;

  PetscFunctionBegin;
  PetscValidHeaderSpecific(sp, PETSCDUALSPACE_CLASSID, 1);
  PetscValidPointer(value, 5);
  ierr = PetscDualSpaceGetDM(sp, &dm);CHKERRQ(ierr);
  ierr = PetscDualSpaceGetFunctional(sp, f, &n);CHKERRQ(ierr);
  ierr = PetscQuadratureGetData(n, &dim, &qNc, &Nq, &points, &weights);CHKERRQ(ierr);
  if (dim != cgeom->dim) SETERRQ2(PetscObjectComm((PetscObject) sp), PETSC_ERR_ARG_SIZ, "The quadrature spatial dimension %D != cell geometry dimension %D", dim, cgeom->dim);
  if (qNc != Nc) SETERRQ2(PetscObjectComm((PetscObject) sp), PETSC_ERR_ARG_SIZ, "The quadrature components %D != function components %D", qNc, Nc);
  ierr = DMGetWorkArray(dm, Nc, MPIU_SCALAR, &val);CHKERRQ(ierr);
  *value = 0.0;
  isAffine = cgeom->isAffine;
  dE = cgeom->dimEmbed;
  for (q = 0; q < Nq; ++q) {
    if (isAffine) {
      CoordinatesRefToReal(dE, cgeom->dim, cgeom->xi, cgeom->v, cgeom->J, &points[q*dim], x);
      ierr = (*func)(dE, time, x, Nc, val, ctx);CHKERRQ(ierr);
    } else {
      ierr = (*func)(dE, time, &cgeom->v[dE*q], Nc, val, ctx);CHKERRQ(ierr);
    }
    for (c = 0; c < Nc; ++c) {
      *value += val[c]*weights[q*Nc+c];
    }
  }
  ierr = DMRestoreWorkArray(dm, Nc, MPIU_SCALAR, &val);CHKERRQ(ierr);
  PetscFunctionReturn(0);
}

/*@C
  PetscDualSpaceApplyAllDefault - Apply all functionals from the dual space basis to the result of an evaluation at the points returned by PetscDualSpaceGetAllPoints()

  Input Parameters:
+ sp        - The PetscDualSpace object
- pointEval - Evaluation at the points returned by PetscDualSpaceGetAllPoints()

  Output Parameter:
. spValue   - The values of all dual space functionals

  Level: developer

.seealso: PetscDualSpaceCreate()
@*/
PetscErrorCode PetscDualSpaceApplyAllDefault(PetscDualSpace sp, const PetscScalar *pointEval, PetscScalar *spValue)
{
  PetscQuadrature  n;
  const PetscReal *points, *weights;
  PetscInt         qNc, c, Nq, q, f, spdim, Nc;
  PetscInt         offset;
  PetscErrorCode   ierr;

  PetscFunctionBegin;
  PetscValidHeaderSpecific(sp, PETSCDUALSPACE_CLASSID, 1);
  PetscValidScalarPointer(pointEval, 2);
  PetscValidScalarPointer(spValue, 5);
  ierr = PetscDualSpaceGetDimension(sp, &spdim);CHKERRQ(ierr);
  ierr = PetscDualSpaceGetNumComponents(sp, &Nc);CHKERRQ(ierr);
  for (f = 0, offset = 0; f < spdim; f++) {
    ierr = PetscDualSpaceGetFunctional(sp, f, &n);CHKERRQ(ierr);
    ierr = PetscQuadratureGetData(n, NULL, &qNc, &Nq, &points, &weights);CHKERRQ(ierr);
    if (qNc != Nc) SETERRQ2(PetscObjectComm((PetscObject) sp), PETSC_ERR_ARG_SIZ, "The quadrature components %D != function components %D", qNc, Nc);
    spValue[f] = 0.0;
    for (q = 0; q < Nq; ++q) {
      for (c = 0; c < Nc; ++c) {
        spValue[f] += pointEval[offset++]*weights[q*Nc+c];
      }
    }
  }
  PetscFunctionReturn(0);
}

PetscErrorCode PetscDualSpaceGetAllPoints(PetscDualSpace sp, PetscQuadrature *allPoints)
{
  PetscErrorCode ierr;

  PetscFunctionBegin;
  PetscValidHeaderSpecific(sp, PETSCDUALSPACE_CLASSID, 1);
  PetscValidPointer(allPoints,2);
  if (!sp->allPoints && sp->ops->createallpoints) {
    ierr = (*sp->ops->createallpoints)(sp,&sp->allPoints);CHKERRQ(ierr);
  }
  *allPoints = sp->allPoints;
  PetscFunctionReturn(0);
}

PetscErrorCode PetscDualSpaceCreateAllPointsDefault(PetscDualSpace sp, PetscQuadrature *allPoints)
{
  PetscInt        spdim;
  PetscInt        numPoints, offset;
  PetscReal       *points;
  PetscInt        f, dim;
  PetscQuadrature q;
  PetscErrorCode  ierr;

  PetscFunctionBegin;
  ierr = PetscDualSpaceGetDimension(sp,&spdim);CHKERRQ(ierr);
  if (!spdim) {
    ierr = PetscQuadratureCreate(PETSC_COMM_SELF,allPoints);CHKERRQ(ierr);
    ierr = PetscQuadratureSetData(*allPoints,0,0,0,NULL,NULL);CHKERRQ(ierr);
  }
  ierr = PetscDualSpaceGetFunctional(sp,0,&q);CHKERRQ(ierr);
  ierr = PetscQuadratureGetData(q,&dim,NULL,&numPoints,NULL,NULL);CHKERRQ(ierr);
  for (f = 1; f < spdim; f++) {
    PetscInt Np;

    ierr = PetscDualSpaceGetFunctional(sp,f,&q);CHKERRQ(ierr);
    ierr = PetscQuadratureGetData(q,NULL,NULL,&Np,NULL,NULL);CHKERRQ(ierr);
    numPoints += Np;
  }
  ierr = PetscMalloc1(dim*numPoints,&points);CHKERRQ(ierr);
  for (f = 0, offset = 0; f < spdim; f++) {
    const PetscReal *p;
    PetscInt        Np, i;

    ierr = PetscDualSpaceGetFunctional(sp,f,&q);CHKERRQ(ierr);
    ierr = PetscQuadratureGetData(q,NULL,NULL,&Np,&p,NULL);CHKERRQ(ierr);
    for (i = 0; i < Np * dim; i++) {
      points[offset + i] = p[i];
    }
    offset += Np * dim;
  }
  ierr = PetscQuadratureCreate(PETSC_COMM_SELF,allPoints);CHKERRQ(ierr);
  ierr = PetscQuadratureSetData(*allPoints,dim,0,numPoints,points,NULL);CHKERRQ(ierr);
  PetscFunctionReturn(0);
}

/*@C
  PetscDualSpaceApplyFVM - Apply a functional from the dual space basis to an input function by assuming a point evaluation functional at the cell centroid.

  Input Parameters:
+ sp    - The PetscDualSpace object
. f     - The basis functional index
. time  - The time
. cgeom - A context with geometric information for this cell, we currently just use the centroid
. Nc    - The number of components for the function
. func  - The input function
- ctx   - A context for the function

  Output Parameter:
. value - The output value (scalar)

  Note: The calling sequence for the callback func is given by:

$ func(PetscInt dim, PetscReal time, const PetscReal x[],
$      PetscInt numComponents, PetscScalar values[], void *ctx)

and the idea is to evaluate the functional as an integral

$ n(f) = int dx n(x) . f(x)

where both n and f have Nc components.

  Level: developer

.seealso: PetscDualSpaceCreate()
@*/
PetscErrorCode PetscDualSpaceApplyFVM(PetscDualSpace sp, PetscInt f, PetscReal time, PetscFVCellGeom *cgeom, PetscInt Nc, PetscErrorCode (*func)(PetscInt, PetscReal, const PetscReal [], PetscInt, PetscScalar *, void *), void *ctx, PetscScalar *value)
{
  DM               dm;
  PetscQuadrature  n;
  const PetscReal *points, *weights;
  PetscScalar     *val;
  PetscInt         dimEmbed, qNc, c, Nq, q;
  PetscErrorCode   ierr;

  PetscFunctionBegin;
  PetscValidHeaderSpecific(sp, PETSCDUALSPACE_CLASSID, 1);
  PetscValidPointer(value, 5);
  ierr = PetscDualSpaceGetDM(sp, &dm);CHKERRQ(ierr);
  ierr = DMGetCoordinateDim(dm, &dimEmbed);CHKERRQ(ierr);
  ierr = PetscDualSpaceGetFunctional(sp, f, &n);CHKERRQ(ierr);
  ierr = PetscQuadratureGetData(n, NULL, &qNc, &Nq, &points, &weights);CHKERRQ(ierr);
  if (qNc != Nc) SETERRQ2(PetscObjectComm((PetscObject) sp), PETSC_ERR_ARG_SIZ, "The quadrature components %D != function components %D", qNc, Nc);
  ierr = DMGetWorkArray(dm, Nc, MPIU_SCALAR, &val);CHKERRQ(ierr);
  *value = 0.;
  for (q = 0; q < Nq; ++q) {
    ierr = (*func)(dimEmbed, time, cgeom->centroid, Nc, val, ctx);CHKERRQ(ierr);
    for (c = 0; c < Nc; ++c) {
      *value += val[c]*weights[q*Nc+c];
    }
  }
  ierr = DMRestoreWorkArray(dm, Nc, MPIU_SCALAR, &val);CHKERRQ(ierr);
  PetscFunctionReturn(0);
}

/*@
  PetscDualSpaceGetHeightSubspace - Get the subset of the dual space basis that is supported on a mesh point of a
  given height.  This assumes that the reference cell is symmetric over points of this height.

  If the dual space is not defined on mesh points of the given height (e.g. if the space is discontinuous and
  pointwise values are not defined on the element boundaries), or if the implementation of PetscDualSpace does not
  support extracting subspaces, then NULL is returned.

  This does not increment the reference count on the returned dual space, and the user should not destroy it.

  Not collective

  Input Parameters:
+ sp - the PetscDualSpace object
- height - the height of the mesh point for which the subspace is desired

  Output Parameter:
. subsp - the subspace.  Note that the functionals in the subspace are with respect to the intrinsic geometry of the
  point, which will be of lesser dimension if height > 0.

  Level: advanced

.seealso: PetscSpaceGetHeightSubspace(), PetscDualSpace
@*/
PetscErrorCode PetscDualSpaceGetHeightSubspace(PetscDualSpace sp, PetscInt height, PetscDualSpace *subsp)
{
  PetscErrorCode ierr;

  PetscFunctionBegin;
  PetscValidHeaderSpecific(sp, PETSCDUALSPACE_CLASSID, 1);
  PetscValidPointer(subsp, 3);
  *subsp = NULL;
  if (sp->ops->getheightsubspace) {
    ierr = (*sp->ops->getheightsubspace)(sp, height, subsp);CHKERRQ(ierr);
  }
  PetscFunctionReturn(0);
}

/*@
  PetscDualSpaceGetPointSubspace - Get the subset of the dual space basis that is supported on a particular mesh point.

  If the dual space is not defined on the mesh point (e.g. if the space is discontinuous and pointwise values are not
  defined on the element boundaries), or if the implementation of PetscDualSpace does not support extracting
  subspaces, then NULL is returned.

  This does not increment the reference count on the returned dual space, and the user should not destroy it.

  Not collective

  Input Parameters:
+ sp - the PetscDualSpace object
- point - the point (in the dual space's DM) for which the subspace is desired

  Output Parameters:
  bdsp - the subspace.  Note that the functionals in the subspace are with respect to the intrinsic geometry of the
  point, which will be of lesser dimension if height > 0.

  Level: advanced

.seealso: PetscDualSpace
@*/
PetscErrorCode PetscDualSpaceGetPointSubspace(PetscDualSpace sp, PetscInt point, PetscDualSpace *bdsp)
{
  PetscErrorCode ierr;

  PetscFunctionBegin;
  PetscValidHeaderSpecific(sp, PETSCDUALSPACE_CLASSID, 1);
  PetscValidPointer(bdsp,2);
  *bdsp = NULL;
  if (sp->ops->getpointsubspace) {
    ierr = (*sp->ops->getpointsubspace)(sp,point,bdsp);CHKERRQ(ierr);
  } else if (sp->ops->getheightsubspace) {
    DM       dm;
    DMLabel  label;
    PetscInt dim, depth, height;

    ierr = PetscDualSpaceGetDM(sp,&dm);CHKERRQ(ierr);
    ierr = DMPlexGetDepth(dm,&dim);CHKERRQ(ierr);
    ierr = DMPlexGetDepthLabel(dm,&label);CHKERRQ(ierr);
    ierr = DMLabelGetValue(label,point,&depth);CHKERRQ(ierr);
    height = dim - depth;
    ierr = (*sp->ops->getheightsubspace)(sp,height,bdsp);CHKERRQ(ierr);
  }
  PetscFunctionReturn(0);
}

static PetscErrorCode PetscDualSpaceLagrangeGetTensor_Lagrange(PetscDualSpace sp, PetscBool *tensor)
{
  PetscDualSpace_Lag *lag = (PetscDualSpace_Lag *)sp->data;

  PetscFunctionBegin;
  *tensor = lag->tensorSpace;
  PetscFunctionReturn(0);
}

static PetscErrorCode PetscDualSpaceLagrangeSetTensor_Lagrange(PetscDualSpace sp, PetscBool tensor)
{
  PetscDualSpace_Lag *lag = (PetscDualSpace_Lag *)sp->data;

  PetscFunctionBegin;
  lag->tensorSpace = tensor;
  PetscFunctionReturn(0);
}

#define BaryIndex(perEdge,a,b,c) (((b)*(2*perEdge+1-(b)))/2)+(c)

#define CartIndex(perEdge,a,b) (perEdge*(a)+b)

static PetscErrorCode PetscDualSpaceGetSymmetries_Lagrange(PetscDualSpace sp, const PetscInt ****perms, const PetscScalar ****flips)
{

  PetscDualSpace_Lag *lag = (PetscDualSpace_Lag *) sp->data;
  PetscInt           dim, order, p, Nc;
  PetscErrorCode     ierr;

  PetscFunctionBegin;
  ierr = PetscDualSpaceGetOrder(sp,&order);CHKERRQ(ierr);
  ierr = PetscDualSpaceGetNumComponents(sp,&Nc);CHKERRQ(ierr);
  ierr = DMGetDimension(sp->dm,&dim);CHKERRQ(ierr);
  if (!dim || !lag->continuous || order < 3) PetscFunctionReturn(0);
  if (dim > 3) SETERRQ1(PETSC_COMM_SELF,PETSC_ERR_SUP,"Lagrange symmetries not implemented for dim = %D > 3",dim);
  if (!lag->symmetries) { /* store symmetries */
    PetscDualSpace hsp;
    DM             K;
    PetscInt       numPoints = 1, d;
    PetscInt       numFaces;
    PetscInt       ***symmetries;
    const PetscInt ***hsymmetries;

    if (lag->simplexCell) {
      numFaces = 1 + dim;
      for (d = 0; d < dim; d++) numPoints = numPoints * 2 + 1;
    }
    else {
      numPoints = PetscPowInt(3,dim);
      numFaces  = 2 * dim;
    }
    ierr = PetscCalloc1(numPoints,&symmetries);CHKERRQ(ierr);
    if (0 < dim && dim < 3) { /* compute self symmetries */
      PetscInt **cellSymmetries;

      lag->numSelfSym = 2 * numFaces;
      lag->selfSymOff = numFaces;
      ierr = PetscCalloc1(2*numFaces,&cellSymmetries);CHKERRQ(ierr);
      /* we want to be able to index symmetries directly with the orientations, which range from [-numFaces,numFaces) */
      symmetries[0] = &cellSymmetries[numFaces];
      if (dim == 1) {
        PetscInt dofPerEdge = order - 1;

        if (dofPerEdge > 1) {
          PetscInt i, j, *reverse;

          ierr = PetscMalloc1(dofPerEdge*Nc,&reverse);CHKERRQ(ierr);
          for (i = 0; i < dofPerEdge; i++) {
            for (j = 0; j < Nc; j++) {
              reverse[i*Nc + j] = Nc * (dofPerEdge - 1 - i) + j;
            }
          }
          symmetries[0][-2] = reverse;

          /* yes, this is redundant, but it makes it easier to cleanup if I don't have to worry about what not to free */
          ierr = PetscMalloc1(dofPerEdge*Nc,&reverse);CHKERRQ(ierr);
          for (i = 0; i < dofPerEdge; i++) {
            for (j = 0; j < Nc; j++) {
              reverse[i*Nc + j] = Nc * (dofPerEdge - 1 - i) + j;
            }
          }
          symmetries[0][1] = reverse;
        }
      } else {
        PetscInt dofPerEdge = lag->simplexCell ? (order - 2) : (order - 1), s;
        PetscInt dofPerFace;

        if (dofPerEdge > 1) {
          for (s = -numFaces; s < numFaces; s++) {
            PetscInt *sym, i, j, k, l;

            if (!s) continue;
            if (lag->simplexCell) {
              dofPerFace = (dofPerEdge * (dofPerEdge + 1))/2;
              ierr = PetscMalloc1(Nc*dofPerFace,&sym);CHKERRQ(ierr);
              for (j = 0, l = 0; j < dofPerEdge; j++) {
                for (k = 0; k < dofPerEdge - j; k++, l++) {
                  i = dofPerEdge - 1 - j - k;
                  switch (s) {
                  case -3:
                    sym[Nc*l] = BaryIndex(dofPerEdge,i,k,j);
                    break;
                  case -2:
                    sym[Nc*l] = BaryIndex(dofPerEdge,j,i,k);
                    break;
                  case -1:
                    sym[Nc*l] = BaryIndex(dofPerEdge,k,j,i);
                    break;
                  case 1:
                    sym[Nc*l] = BaryIndex(dofPerEdge,k,i,j);
                    break;
                  case 2:
                    sym[Nc*l] = BaryIndex(dofPerEdge,j,k,i);
                    break;
                  }
                }
              }
            } else {
              dofPerFace = dofPerEdge * dofPerEdge;
              ierr = PetscMalloc1(Nc*dofPerFace,&sym);CHKERRQ(ierr);
              for (j = 0, l = 0; j < dofPerEdge; j++) {
                for (k = 0; k < dofPerEdge; k++, l++) {
                  switch (s) {
                  case -4:
                    sym[Nc*l] = CartIndex(dofPerEdge,k,j);
                    break;
                  case -3:
                    sym[Nc*l] = CartIndex(dofPerEdge,(dofPerEdge - 1 - j),k);
                    break;
                  case -2:
                    sym[Nc*l] = CartIndex(dofPerEdge,(dofPerEdge - 1 - k),(dofPerEdge - 1 - j));
                    break;
                  case -1:
                    sym[Nc*l] = CartIndex(dofPerEdge,j,(dofPerEdge - 1 - k));
                    break;
                  case 1:
                    sym[Nc*l] = CartIndex(dofPerEdge,(dofPerEdge - 1 - k),j);
                    break;
                  case 2:
                    sym[Nc*l] = CartIndex(dofPerEdge,(dofPerEdge - 1 - j),(dofPerEdge - 1 - k));
                    break;
                  case 3:
                    sym[Nc*l] = CartIndex(dofPerEdge,k,(dofPerEdge - 1 - j));
                    break;
                  }
                }
              }
            }
            for (i = 0; i < dofPerFace; i++) {
              sym[Nc*i] *= Nc;
              for (j = 1; j < Nc; j++) {
                sym[Nc*i+j] = sym[Nc*i] + j;
              }
            }
            symmetries[0][s] = sym;
          }
        }
      }
    }
    ierr = PetscDualSpaceGetHeightSubspace(sp,1,&hsp);CHKERRQ(ierr);
    ierr = PetscDualSpaceGetSymmetries(hsp,&hsymmetries,NULL);CHKERRQ(ierr);
    if (hsymmetries) {
      PetscBool      *seen;
      const PetscInt *cone;
      PetscInt       KclosureSize, *Kclosure = NULL;

      ierr = PetscDualSpaceGetDM(sp,&K);CHKERRQ(ierr);
      ierr = PetscCalloc1(numPoints,&seen);CHKERRQ(ierr);
      ierr = DMPlexGetCone(K,0,&cone);CHKERRQ(ierr);
      ierr = DMPlexGetTransitiveClosure(K,0,PETSC_TRUE,&KclosureSize,&Kclosure);CHKERRQ(ierr);
      for (p = 0; p < numFaces; p++) {
        PetscInt closureSize, *closure = NULL, q;

        ierr = DMPlexGetTransitiveClosure(K,cone[p],PETSC_TRUE,&closureSize,&closure);CHKERRQ(ierr);
        for (q = 0; q < closureSize; q++) {
          PetscInt point = closure[2*q], r;

          if(!seen[point]) {
            for (r = 0; r < KclosureSize; r++) {
              if (Kclosure[2 * r] == point) break;
            }
            seen[point] = PETSC_TRUE;
            symmetries[r] = (PetscInt **) hsymmetries[q];
          }
        }
        ierr = DMPlexRestoreTransitiveClosure(K,cone[p],PETSC_TRUE,&closureSize,&closure);CHKERRQ(ierr);
      }
      ierr = DMPlexRestoreTransitiveClosure(K,0,PETSC_TRUE,&KclosureSize,&Kclosure);CHKERRQ(ierr);
      ierr = PetscFree(seen);CHKERRQ(ierr);
    }
    lag->symmetries = symmetries;
  }
  if (perms) *perms = (const PetscInt ***) lag->symmetries;
  PetscFunctionReturn(0);
}

/*@C
  PetscDualSpaceGetSymmetries - Returns a description of the symmetries of this basis

  Not collective

  Input Parameter:
. sp - the PetscDualSpace object

  Output Parameters:
+ perms - Permutations of the local degrees of freedom, parameterized by the point orientation
- flips - Sign reversal of the local degrees of freedom, parameterized by the point orientation

  Note: The permutation and flip arrays are organized in the following way
$ perms[p][ornt][dof # on point] = new local dof #
$ flips[p][ornt][dof # on point] = reversal or not

  Level: developer

.seealso: PetscDualSpaceSetSymmetries()
@*/
PetscErrorCode PetscDualSpaceGetSymmetries(PetscDualSpace sp, const PetscInt ****perms, const PetscScalar ****flips)
{
  PetscErrorCode ierr;

  PetscFunctionBegin;
  PetscValidHeaderSpecific(sp,PETSCDUALSPACE_CLASSID,1);
  if (perms) {
    PetscValidPointer(perms,2);
    *perms = NULL;
  }
  if (flips) {
    PetscValidPointer(flips,3);
    *flips = NULL;
  }
  if (sp->ops->getsymmetries) {
    ierr = (sp->ops->getsymmetries)(sp,perms,flips);CHKERRQ(ierr);
  }
  PetscFunctionReturn(0);
}

static PetscErrorCode PetscDualSpaceGetDimension_SingleCell_Lagrange(PetscDualSpace sp, PetscInt order, PetscInt *dim)
{
  PetscDualSpace_Lag *lag = (PetscDualSpace_Lag *) sp->data;
  PetscReal           D   = 1.0;
  PetscInt            n, i;
  PetscErrorCode      ierr;

  PetscFunctionBegin;
  *dim = -1;                    /* Ensure that the compiler knows *dim is set. */
  ierr = DMGetDimension(sp->dm, &n);CHKERRQ(ierr);
  if (!lag->tensorSpace) {
    for (i = 1; i <= n; ++i) {
      D *= ((PetscReal) (order+i))/i;
    }
    *dim = (PetscInt) (D + 0.5);
  } else {
    *dim = 1;
    for (i = 0; i < n; ++i) *dim *= (order+1);
  }
  *dim *= sp->Nc;
  PetscFunctionReturn(0);
}

static PetscErrorCode PetscDualSpaceCreateHeightSubspace_Lagrange(PetscDualSpace sp, PetscInt height, PetscDualSpace *bdsp)
{
  PetscDualSpace_Lag *lag = (PetscDualSpace_Lag *) sp->data;
  PetscBool          continuous, tensor;
  PetscInt           order;
  PetscErrorCode     ierr;

  PetscFunctionBegin;
  PetscValidHeaderSpecific(sp, PETSCDUALSPACE_CLASSID, 1);
  PetscValidPointer(bdsp,2);
  ierr = PetscDualSpaceLagrangeGetContinuity(sp,&continuous);CHKERRQ(ierr);
  ierr = PetscDualSpaceGetOrder(sp,&order);CHKERRQ(ierr);
  if (height == 0) {
    ierr = PetscObjectReference((PetscObject)sp);CHKERRQ(ierr);
    *bdsp = sp;
  } else if (continuous == PETSC_FALSE || !order) {
    *bdsp = NULL;
  } else {
    DM dm, K;
    PetscInt dim;

    ierr = PetscDualSpaceGetDM(sp,&dm);CHKERRQ(ierr);
    ierr = DMGetDimension(dm,&dim);CHKERRQ(ierr);
    if (height > dim || height < 0) {SETERRQ2(PETSC_COMM_SELF,PETSC_ERR_ARG_OUTOFRANGE,"Asked for dual space at height %d for dimension %d reference element\n",height,dim);}
    ierr = PetscDualSpaceDuplicate(sp,bdsp);CHKERRQ(ierr);
    ierr = PetscDualSpaceCreateReferenceCell(*bdsp, dim-height, lag->simplexCell, &K);CHKERRQ(ierr);
    ierr = PetscDualSpaceSetDM(*bdsp, K);CHKERRQ(ierr);
    ierr = DMDestroy(&K);CHKERRQ(ierr);
    ierr = PetscDualSpaceLagrangeGetTensor(sp,&tensor);CHKERRQ(ierr);
    ierr = PetscDualSpaceLagrangeSetTensor(*bdsp,tensor);CHKERRQ(ierr);
    ierr = PetscDualSpaceSetUp(*bdsp);CHKERRQ(ierr);
  }
  PetscFunctionReturn(0);
}

PetscErrorCode PetscDualSpaceSetUp_Lagrange(PetscDualSpace sp)
{
  PetscDualSpace_Lag *lag = (PetscDualSpace_Lag *) sp->data;
  DM                  dm    = sp->dm;
  PetscInt            order = sp->order;
  PetscInt            Nc    = sp->Nc;
  PetscBool           continuous;
  PetscSection        csection;
  Vec                 coordinates;
  PetscReal          *qpoints, *qweights;
  PetscInt            depth, dim, pdimMax, pStart, pEnd, p, *pStratStart, *pStratEnd, coneSize, d, f = 0, c;
  PetscBool           simplex, tensorSpace;
  PetscErrorCode      ierr;

  PetscFunctionBegin;
  /* Classify element type */
  if (!order) lag->continuous = PETSC_FALSE;
  continuous = lag->continuous;
  ierr = DMGetDimension(dm, &dim);CHKERRQ(ierr);
  ierr = DMPlexGetDepth(dm, &depth);CHKERRQ(ierr);
  ierr = DMPlexGetChart(dm, &pStart, &pEnd);CHKERRQ(ierr);
  ierr = PetscCalloc1(dim+1, &lag->numDof);CHKERRQ(ierr);
  ierr = PetscMalloc2(depth+1,&pStratStart,depth+1,&pStratEnd);CHKERRQ(ierr);
  for (d = 0; d <= depth; ++d) {ierr = DMPlexGetDepthStratum(dm, d, &pStratStart[d], &pStratEnd[d]);CHKERRQ(ierr);}
  ierr = DMPlexGetConeSize(dm, pStratStart[depth], &coneSize);CHKERRQ(ierr);
  ierr = DMGetCoordinateSection(dm, &csection);CHKERRQ(ierr);
  ierr = DMGetCoordinatesLocal(dm, &coordinates);CHKERRQ(ierr);
  if (depth == 1) {
    if      (coneSize == dim+1)    simplex = PETSC_TRUE;
    else if (coneSize == 1 << dim) simplex = PETSC_FALSE;
    else SETERRQ(PETSC_COMM_SELF, PETSC_ERR_SUP, "Only support simplices and tensor product cells");
  } else if (depth == dim) {
    if      (coneSize == dim+1)   simplex = PETSC_TRUE;
    else if (coneSize == 2 * dim) simplex = PETSC_FALSE;
    else SETERRQ(PETSC_COMM_SELF, PETSC_ERR_SUP, "Only support simplices and tensor product cells");
  } else SETERRQ(PETSC_COMM_SELF, PETSC_ERR_SUP, "Only support cell-vertex meshes or interpolated meshes");
  lag->simplexCell = simplex;
  if (dim > 1 && continuous && lag->simplexCell == lag->tensorSpace) SETERRQ(PETSC_COMM_SELF,PETSC_ERR_SUP, "Mismatching simplex/tensor cells and spaces only allowed for discontinuous elements");
  tensorSpace    = lag->tensorSpace;
  lag->height    = 0;
  lag->subspaces = NULL;
  if (continuous && sp->order > 0 && dim > 0) {
    PetscInt i;

    lag->height = dim;
    ierr = PetscMalloc1(dim,&lag->subspaces);CHKERRQ(ierr);
    ierr = PetscDualSpaceCreateHeightSubspace_Lagrange(sp,1,&lag->subspaces[0]);CHKERRQ(ierr);
    ierr = PetscDualSpaceSetUp(lag->subspaces[0]);CHKERRQ(ierr);
    for (i = 1; i < dim; i++) {
      ierr = PetscDualSpaceGetHeightSubspace(lag->subspaces[i-1],1,&lag->subspaces[i]);CHKERRQ(ierr);
      ierr = PetscObjectReference((PetscObject)(lag->subspaces[i]));CHKERRQ(ierr);
    }
  }
  ierr = PetscDualSpaceGetDimension_SingleCell_Lagrange(sp, sp->order, &pdimMax);CHKERRQ(ierr);
  pdimMax *= (pStratEnd[depth] - pStratStart[depth]);
  ierr = PetscMalloc1(pdimMax, &sp->functional);CHKERRQ(ierr);
  if (!dim) {
    for (c = 0; c < Nc; ++c) {
      ierr = PetscQuadratureCreate(PETSC_COMM_SELF, &sp->functional[f]);CHKERRQ(ierr);
      ierr = PetscCalloc1(Nc, &qweights);CHKERRQ(ierr);
      ierr = PetscQuadratureSetOrder(sp->functional[f], 0);CHKERRQ(ierr);
      ierr = PetscQuadratureSetData(sp->functional[f], 0, Nc, 1, NULL, qweights);CHKERRQ(ierr);
      qweights[c] = 1.0;
      ++f;
      lag->numDof[0]++;
    }
  } else {
    PetscInt     *tup;
    PetscReal    *v0, *hv0, *J, *invJ, detJ, hdetJ;
    PetscSection section;

    ierr = PetscSectionCreate(PETSC_COMM_SELF,&section);CHKERRQ(ierr);
    ierr = PetscSectionSetChart(section,pStart,pEnd);CHKERRQ(ierr);
    ierr = PetscCalloc5(dim+1,&tup,dim,&v0,dim,&hv0,dim*dim,&J,dim*dim,&invJ);CHKERRQ(ierr);
    for (p = pStart; p < pEnd; p++) {
      PetscInt       pointDim, d, nFunc = 0;
      PetscDualSpace hsp;

      ierr = DMPlexComputeCellGeometryFEM(dm, p, NULL, v0, J, invJ, &detJ);CHKERRQ(ierr);
      for (d = 0; d < depth; d++) {if (p >= pStratStart[d] && p < pStratEnd[d]) break;}
      pointDim = (depth == 1 && d == 1) ? dim : d;
      hsp = ((pointDim < dim) && lag->subspaces) ? lag->subspaces[dim - pointDim - 1] : NULL;
      if (hsp) {
        PetscDualSpace_Lag *hlag = (PetscDualSpace_Lag *) hsp->data;
        DM                 hdm;

        ierr = PetscDualSpaceGetDM(hsp,&hdm);CHKERRQ(ierr);
        ierr = DMPlexComputeCellGeometryFEM(hdm, 0, NULL, hv0, NULL, NULL, &hdetJ);CHKERRQ(ierr);
        nFunc = lag->numDof[pointDim] = hlag->numDof[pointDim];
      }
      if (pointDim == dim) {
        /* Cells, create for self */
        PetscInt     orderEff = continuous ? (!tensorSpace ? order-1-dim : order-2) : order;
        PetscReal    denom    = continuous ? order : (!tensorSpace ? order+1+dim : order+2);
        PetscReal    numer    = (!simplex || !tensorSpace) ? 2. : (2./dim);
        PetscReal    dx = numer/denom;
        PetscInt     cdim, d, d2;

        if (orderEff < 0) continue;
        ierr = PetscDualSpaceGetDimension_SingleCell_Lagrange(sp, orderEff, &cdim);CHKERRQ(ierr);
        ierr = PetscMemzero(tup,(dim+1)*sizeof(PetscInt));CHKERRQ(ierr);
        if (!tensorSpace) {
          while (!tup[dim]) {
            for (c = 0; c < Nc; ++c) {
              ierr = PetscQuadratureCreate(PETSC_COMM_SELF, &sp->functional[f]);CHKERRQ(ierr);
              ierr = PetscMalloc1(dim, &qpoints);CHKERRQ(ierr);
              ierr = PetscCalloc1(Nc,  &qweights);CHKERRQ(ierr);
              ierr = PetscQuadratureSetOrder(sp->functional[f], 0);CHKERRQ(ierr);
              ierr = PetscQuadratureSetData(sp->functional[f], dim, Nc, 1, qpoints, qweights);CHKERRQ(ierr);
              for (d = 0; d < dim; ++d) {
                qpoints[d] = v0[d];
                for (d2 = 0; d2 < dim; ++d2) qpoints[d] += J[d*dim+d2]*((tup[d2]+1)*dx);
              }
              qweights[c] = 1.0;
              ++f;
            }
            ierr = LatticePointLexicographic_Internal(dim, orderEff, tup);CHKERRQ(ierr);
          }
        } else {
          while (!tup[dim]) {
            for (c = 0; c < Nc; ++c) {
              ierr = PetscQuadratureCreate(PETSC_COMM_SELF, &sp->functional[f]);CHKERRQ(ierr);
              ierr = PetscMalloc1(dim, &qpoints);CHKERRQ(ierr);
              ierr = PetscCalloc1(Nc,  &qweights);CHKERRQ(ierr);
              ierr = PetscQuadratureSetOrder(sp->functional[f], 0);CHKERRQ(ierr);
              ierr = PetscQuadratureSetData(sp->functional[f], dim, Nc, 1, qpoints, qweights);CHKERRQ(ierr);
              for (d = 0; d < dim; ++d) {
                qpoints[d] = v0[d];
                for (d2 = 0; d2 < dim; ++d2) qpoints[d] += J[d*dim+d2]*((tup[d2]+1)*dx);
              }
              qweights[c] = 1.0;
              ++f;
            }
            ierr = TensorPointLexicographic_Internal(dim, orderEff, tup);CHKERRQ(ierr);
          }
        }
        lag->numDof[dim] = cdim;
      } else { /* transform functionals from subspaces */
        PetscInt q;

        for (q = 0; q < nFunc; q++, f++) {
          PetscQuadrature fn;
          PetscInt        fdim, Nc, c, nPoints, i;
          const PetscReal *points;
          const PetscReal *weights;
          PetscReal       *qpoints;
          PetscReal       *qweights;

          ierr = PetscDualSpaceGetFunctional(hsp, q, &fn);CHKERRQ(ierr);
          ierr = PetscQuadratureGetData(fn,&fdim,&Nc,&nPoints,&points,&weights);CHKERRQ(ierr);
          if (fdim != pointDim) SETERRQ2(PETSC_COMM_SELF,PETSC_ERR_PLIB,"Expected height dual space dim %D, got %D",pointDim,fdim);
          ierr = PetscMalloc1(nPoints * dim, &qpoints);CHKERRQ(ierr);
          ierr = PetscCalloc1(nPoints * Nc,  &qweights);CHKERRQ(ierr);
          for (i = 0; i < nPoints; i++) {
            PetscInt  j, k;
            PetscReal *qp = &qpoints[i * dim];

            for (c = 0; c < Nc; ++c) qweights[i*Nc+c] = weights[i*Nc+c];
            for (j = 0; j < dim; ++j) qp[j] = v0[j];
            for (j = 0; j < dim; ++j) {
              for (k = 0; k < pointDim; k++) qp[j] += J[dim * j + k] * (points[pointDim * i + k] - hv0[k]);
            }
          }
          ierr = PetscQuadratureCreate(PETSC_COMM_SELF, &sp->functional[f]);CHKERRQ(ierr);
          ierr = PetscQuadratureSetOrder(sp->functional[f],0);CHKERRQ(ierr);
          ierr = PetscQuadratureSetData(sp->functional[f],dim,Nc,nPoints,qpoints,qweights);CHKERRQ(ierr);
        }
      }
      ierr = PetscSectionSetDof(section,p,lag->numDof[pointDim]);CHKERRQ(ierr);
    }
    ierr = PetscFree5(tup,v0,hv0,J,invJ);CHKERRQ(ierr);
    ierr = PetscSectionSetUp(section);CHKERRQ(ierr);
    { /* reorder to closure order */
      PetscInt *key, count;
      PetscQuadrature *reorder = NULL;

      ierr = PetscCalloc1(f,&key);CHKERRQ(ierr);
      ierr = PetscMalloc1(f*sp->Nc,&reorder);CHKERRQ(ierr);

      for (p = pStratStart[depth], count = 0; p < pStratEnd[depth]; p++) {
        PetscInt *closure = NULL, closureSize, c;

        ierr = DMPlexGetTransitiveClosure(dm,p,PETSC_TRUE,&closureSize,&closure);CHKERRQ(ierr);
        for (c = 0; c < closureSize; c++) {
          PetscInt point = closure[2 * c], dof, off, i;

          ierr = PetscSectionGetDof(section,point,&dof);CHKERRQ(ierr);
          ierr = PetscSectionGetOffset(section,point,&off);CHKERRQ(ierr);
          for (i = 0; i < dof; i++) {
            PetscInt fi = i + off;
            if (!key[fi]) {
              key[fi] = 1;
              reorder[count++] = sp->functional[fi];
            }
          }
        }
        ierr = DMPlexRestoreTransitiveClosure(dm,p,PETSC_TRUE,&closureSize,&closure);CHKERRQ(ierr);
      }
      ierr = PetscFree(sp->functional);CHKERRQ(ierr);
      sp->functional = reorder;
      ierr = PetscFree(key);CHKERRQ(ierr);
    }
    ierr = PetscSectionDestroy(&section);CHKERRQ(ierr);
  }
  if (pStratEnd[depth] == 1 && f != pdimMax) SETERRQ2(PETSC_COMM_SELF, PETSC_ERR_PLIB, "Number of dual basis vectors %d not equal to dimension %d", f, pdimMax);
  ierr = PetscFree2(pStratStart, pStratEnd);CHKERRQ(ierr);
  if (f > pdimMax) SETERRQ2(PETSC_COMM_SELF, PETSC_ERR_PLIB, "Number of dual basis vectors %d is greater than dimension %d", f, pdimMax);
  PetscFunctionReturn(0);
}

PetscErrorCode PetscDualSpaceDestroy_Lagrange(PetscDualSpace sp)
{
  PetscDualSpace_Lag *lag = (PetscDualSpace_Lag *) sp->data;
  PetscInt            i;
  PetscErrorCode      ierr;

  PetscFunctionBegin;
  if (lag->symmetries) {
    PetscInt **selfSyms = lag->symmetries[0];

    if (selfSyms) {
      PetscInt i, **allocated = &selfSyms[-lag->selfSymOff];

      for (i = 0; i < lag->numSelfSym; i++) {
        ierr = PetscFree(allocated[i]);CHKERRQ(ierr);
      }
      ierr = PetscFree(allocated);CHKERRQ(ierr);
    }
    ierr = PetscFree(lag->symmetries);CHKERRQ(ierr);
  }
  for (i = 0; i < lag->height; i++) {
    ierr = PetscDualSpaceDestroy(&lag->subspaces[i]);CHKERRQ(ierr);
  }
  ierr = PetscFree(lag->subspaces);CHKERRQ(ierr);
  ierr = PetscFree(lag->numDof);CHKERRQ(ierr);
  ierr = PetscFree(lag);CHKERRQ(ierr);
  ierr = PetscObjectComposeFunction((PetscObject) sp, "PetscDualSpaceLagrangeGetContinuity_C", NULL);CHKERRQ(ierr);
  ierr = PetscObjectComposeFunction((PetscObject) sp, "PetscDualSpaceLagrangeSetContinuity_C", NULL);CHKERRQ(ierr);
  ierr = PetscObjectComposeFunction((PetscObject) sp, "PetscDualSpaceLagrangeGetTensor_C", NULL);CHKERRQ(ierr);
  ierr = PetscObjectComposeFunction((PetscObject) sp, "PetscDualSpaceLagrangeSetTensor_C", NULL);CHKERRQ(ierr);
  PetscFunctionReturn(0);
}

static PetscErrorCode PetscDualSpaceLagrangeView_Ascii(PetscDualSpace sp, PetscViewer viewer)
{
  PetscDualSpace_Lag *lag = (PetscDualSpace_Lag *) sp->data;
  PetscErrorCode      ierr;

  PetscFunctionBegin;
  ierr = PetscViewerASCIIPrintf(viewer, "%s %sLagrange dual space of order %D", lag->continuous ? "Continuous" : "Discontinuous", lag->tensorSpace ? "Tensor " : "", sp->order);CHKERRQ(ierr);
  if (sp->Nc > 1) {ierr = PetscViewerASCIIPrintf(viewer, " with %D components", sp->Nc);CHKERRQ(ierr);}
  ierr = PetscViewerASCIIPrintf(viewer, "\n");CHKERRQ(ierr);
  PetscFunctionReturn(0);
}

PetscErrorCode PetscDualSpaceView_Lagrange(PetscDualSpace sp, PetscViewer viewer)
{
  PetscBool      iascii;
  PetscErrorCode ierr;

  PetscFunctionBegin;
  PetscValidHeaderSpecific(sp, PETSCDUALSPACE_CLASSID, 1);
  PetscValidHeaderSpecific(viewer, PETSC_VIEWER_CLASSID, 2);
  ierr = PetscObjectTypeCompare((PetscObject) viewer, PETSCVIEWERASCII, &iascii);CHKERRQ(ierr);
  if (iascii) {ierr = PetscDualSpaceLagrangeView_Ascii(sp, viewer);CHKERRQ(ierr);}
  PetscFunctionReturn(0);
}

PetscErrorCode PetscDualSpaceDuplicate_Lagrange(PetscDualSpace sp, PetscDualSpace *spNew)
{
  PetscInt       order, Nc;
  PetscBool      cont, tensor;
  PetscErrorCode ierr;

  PetscFunctionBegin;
  ierr = PetscDualSpaceCreate(PetscObjectComm((PetscObject) sp), spNew);CHKERRQ(ierr);
  ierr = PetscDualSpaceSetType(*spNew, PETSCDUALSPACELAGRANGE);CHKERRQ(ierr);
  ierr = PetscDualSpaceGetOrder(sp, &order);CHKERRQ(ierr);
  ierr = PetscDualSpaceSetOrder(*spNew, order);CHKERRQ(ierr);
  ierr = PetscDualSpaceGetNumComponents(sp, &Nc);CHKERRQ(ierr);
  ierr = PetscDualSpaceSetNumComponents(*spNew, Nc);CHKERRQ(ierr);
  ierr = PetscDualSpaceLagrangeGetContinuity(sp, &cont);CHKERRQ(ierr);
  ierr = PetscDualSpaceLagrangeSetContinuity(*spNew, cont);CHKERRQ(ierr);
  ierr = PetscDualSpaceLagrangeGetTensor(sp, &tensor);CHKERRQ(ierr);
  ierr = PetscDualSpaceLagrangeSetTensor(*spNew, tensor);CHKERRQ(ierr);
  PetscFunctionReturn(0);
}

PetscErrorCode PetscDualSpaceSetFromOptions_Lagrange(PetscOptionItems *PetscOptionsObject,PetscDualSpace sp)
{
  PetscBool      continuous, tensor, flg;
  PetscErrorCode ierr;

  PetscFunctionBegin;
  ierr = PetscDualSpaceLagrangeGetContinuity(sp, &continuous);CHKERRQ(ierr);
  ierr = PetscDualSpaceLagrangeGetTensor(sp, &tensor);CHKERRQ(ierr);
  ierr = PetscOptionsHead(PetscOptionsObject,"PetscDualSpace Lagrange Options");CHKERRQ(ierr);
  ierr = PetscOptionsBool("-petscdualspace_lagrange_continuity", "Flag for continuous element", "PetscDualSpaceLagrangeSetContinuity", continuous, &continuous, &flg);CHKERRQ(ierr);
  if (flg) {ierr = PetscDualSpaceLagrangeSetContinuity(sp, continuous);CHKERRQ(ierr);}
  ierr = PetscOptionsBool("-petscdualspace_lagrange_tensor", "Flag for tensor dual space", "PetscDualSpaceLagrangeSetContinuity", tensor, &tensor, &flg);CHKERRQ(ierr);
  if (flg) {ierr = PetscDualSpaceLagrangeSetTensor(sp, tensor);CHKERRQ(ierr);}
  ierr = PetscOptionsTail();CHKERRQ(ierr);
  PetscFunctionReturn(0);
}

PetscErrorCode PetscDualSpaceGetDimension_Lagrange(PetscDualSpace sp, PetscInt *dim)
{
  DM              K;
  const PetscInt *numDof;
  PetscInt        spatialDim, Nc, size = 0, d;
  PetscErrorCode  ierr;

  PetscFunctionBegin;
  ierr = PetscDualSpaceGetDM(sp, &K);CHKERRQ(ierr);
  ierr = PetscDualSpaceGetNumDof(sp, &numDof);CHKERRQ(ierr);
  ierr = DMGetDimension(K, &spatialDim);CHKERRQ(ierr);
  ierr = DMPlexGetHeightStratum(K, 0, NULL, &Nc);CHKERRQ(ierr);
  if (Nc == 1) {ierr = PetscDualSpaceGetDimension_SingleCell_Lagrange(sp, sp->order, dim);CHKERRQ(ierr); PetscFunctionReturn(0);}
  for (d = 0; d <= spatialDim; ++d) {
    PetscInt pStart, pEnd;

    ierr = DMPlexGetDepthStratum(K, d, &pStart, &pEnd);CHKERRQ(ierr);
    size += (pEnd-pStart)*numDof[d];
  }
  *dim = size;
  PetscFunctionReturn(0);
}

PetscErrorCode PetscDualSpaceGetNumDof_Lagrange(PetscDualSpace sp, const PetscInt **numDof)
{
  PetscDualSpace_Lag *lag = (PetscDualSpace_Lag *) sp->data;

  PetscFunctionBegin;
  *numDof = lag->numDof;
  PetscFunctionReturn(0);
}

static PetscErrorCode PetscDualSpaceLagrangeGetContinuity_Lagrange(PetscDualSpace sp, PetscBool *continuous)
{
  PetscDualSpace_Lag *lag = (PetscDualSpace_Lag *) sp->data;

  PetscFunctionBegin;
  PetscValidHeaderSpecific(sp, PETSCDUALSPACE_CLASSID, 1);
  PetscValidPointer(continuous, 2);
  *continuous = lag->continuous;
  PetscFunctionReturn(0);
}

static PetscErrorCode PetscDualSpaceLagrangeSetContinuity_Lagrange(PetscDualSpace sp, PetscBool continuous)
{
  PetscDualSpace_Lag *lag = (PetscDualSpace_Lag *) sp->data;

  PetscFunctionBegin;
  PetscValidHeaderSpecific(sp, PETSCDUALSPACE_CLASSID, 1);
  lag->continuous = continuous;
  PetscFunctionReturn(0);
}

/*@
  PetscDualSpaceLagrangeGetContinuity - Retrieves the flag for element continuity

  Not Collective

  Input Parameter:
. sp         - the PetscDualSpace

  Output Parameter:
. continuous - flag for element continuity

  Level: intermediate

.keywords: PetscDualSpace, Lagrange, continuous, discontinuous
.seealso: PetscDualSpaceLagrangeSetContinuity()
@*/
PetscErrorCode PetscDualSpaceLagrangeGetContinuity(PetscDualSpace sp, PetscBool *continuous)
{
  PetscErrorCode ierr;

  PetscFunctionBegin;
  PetscValidHeaderSpecific(sp, PETSCDUALSPACE_CLASSID, 1);
  PetscValidPointer(continuous, 2);
  ierr = PetscUseMethod(sp, "PetscDualSpaceLagrangeGetContinuity_C", (PetscDualSpace,PetscBool*),(sp,continuous));CHKERRQ(ierr);
  PetscFunctionReturn(0);
}

/*@
  PetscDualSpaceLagrangeSetContinuity - Indicate whether the element is continuous

  Logically Collective on PetscDualSpace

  Input Parameters:
+ sp         - the PetscDualSpace
- continuous - flag for element continuity

  Options Database:
. -petscdualspace_lagrange_continuity <bool>

  Level: intermediate

.keywords: PetscDualSpace, Lagrange, continuous, discontinuous
.seealso: PetscDualSpaceLagrangeGetContinuity()
@*/
PetscErrorCode PetscDualSpaceLagrangeSetContinuity(PetscDualSpace sp, PetscBool continuous)
{
  PetscErrorCode ierr;

  PetscFunctionBegin;
  PetscValidHeaderSpecific(sp, PETSCDUALSPACE_CLASSID, 1);
  PetscValidLogicalCollectiveBool(sp, continuous, 2);
  ierr = PetscTryMethod(sp, "PetscDualSpaceLagrangeSetContinuity_C", (PetscDualSpace,PetscBool),(sp,continuous));CHKERRQ(ierr);
  PetscFunctionReturn(0);
}

PetscErrorCode PetscDualSpaceGetHeightSubspace_Lagrange(PetscDualSpace sp, PetscInt height, PetscDualSpace *bdsp)
{
  PetscDualSpace_Lag *lag = (PetscDualSpace_Lag *) sp->data;
  PetscErrorCode     ierr;

  PetscFunctionBegin;
  PetscValidHeaderSpecific(sp, PETSCDUALSPACE_CLASSID, 1);
  PetscValidPointer(bdsp,2);
  if (height == 0) {
    *bdsp = sp;
  }
  else {
    DM dm;
    PetscInt dim;

    ierr = PetscDualSpaceGetDM(sp,&dm);CHKERRQ(ierr);
    ierr = DMGetDimension(dm,&dim);CHKERRQ(ierr);
    if (height > dim || height < 0) {SETERRQ2(PETSC_COMM_SELF,PETSC_ERR_ARG_OUTOFRANGE,"Asked for dual space at height %d for dimension %d reference element\n",height,dim);}
    if (height <= lag->height) {
      *bdsp = lag->subspaces[height-1];
    }
    else {
      *bdsp = NULL;
    }
  }
  PetscFunctionReturn(0);
}

PetscErrorCode PetscDualSpaceInitialize_Lagrange(PetscDualSpace sp)
{
  PetscFunctionBegin;
  sp->ops->setfromoptions    = PetscDualSpaceSetFromOptions_Lagrange;
  sp->ops->setup             = PetscDualSpaceSetUp_Lagrange;
  sp->ops->view              = PetscDualSpaceView_Lagrange;
  sp->ops->destroy           = PetscDualSpaceDestroy_Lagrange;
  sp->ops->duplicate         = PetscDualSpaceDuplicate_Lagrange;
  sp->ops->getdimension      = PetscDualSpaceGetDimension_Lagrange;
  sp->ops->getnumdof         = PetscDualSpaceGetNumDof_Lagrange;
  sp->ops->getheightsubspace = PetscDualSpaceGetHeightSubspace_Lagrange;
  sp->ops->getsymmetries     = PetscDualSpaceGetSymmetries_Lagrange;
  sp->ops->apply             = PetscDualSpaceApplyDefault;
  sp->ops->applyall          = PetscDualSpaceApplyAllDefault;
  sp->ops->createallpoints   = PetscDualSpaceCreateAllPointsDefault;
  PetscFunctionReturn(0);
}

/*MC
  PETSCDUALSPACELAGRANGE = "lagrange" - A PetscDualSpace object that encapsulates a dual space of pointwise evaluation functionals

  Level: intermediate

.seealso: PetscDualSpaceType, PetscDualSpaceCreate(), PetscDualSpaceSetType()
M*/

PETSC_EXTERN PetscErrorCode PetscDualSpaceCreate_Lagrange(PetscDualSpace sp)
{
  PetscDualSpace_Lag *lag;
  PetscErrorCode      ierr;

  PetscFunctionBegin;
  PetscValidHeaderSpecific(sp, PETSCDUALSPACE_CLASSID, 1);
  ierr     = PetscNewLog(sp,&lag);CHKERRQ(ierr);
  sp->data = lag;

  lag->numDof      = NULL;
  lag->simplexCell = PETSC_TRUE;
  lag->tensorSpace = PETSC_FALSE;
  lag->continuous  = PETSC_TRUE;

  ierr = PetscDualSpaceInitialize_Lagrange(sp);CHKERRQ(ierr);
  ierr = PetscObjectComposeFunction((PetscObject) sp, "PetscDualSpaceLagrangeGetContinuity_C", PetscDualSpaceLagrangeGetContinuity_Lagrange);CHKERRQ(ierr);
  ierr = PetscObjectComposeFunction((PetscObject) sp, "PetscDualSpaceLagrangeSetContinuity_C", PetscDualSpaceLagrangeSetContinuity_Lagrange);CHKERRQ(ierr);
  ierr = PetscObjectComposeFunction((PetscObject) sp, "PetscDualSpaceLagrangeGetTensor_C", PetscDualSpaceLagrangeGetTensor_Lagrange);CHKERRQ(ierr);
  ierr = PetscObjectComposeFunction((PetscObject) sp, "PetscDualSpaceLagrangeSetTensor_C", PetscDualSpaceLagrangeSetTensor_Lagrange);CHKERRQ(ierr);
  PetscFunctionReturn(0);
}

PetscErrorCode PetscDualSpaceSetUp_Simple(PetscDualSpace sp)
{
  PetscDualSpace_Simple *s  = (PetscDualSpace_Simple *) sp->data;
  DM                     dm = sp->dm;
  PetscInt               dim;
  PetscErrorCode         ierr;

  PetscFunctionBegin;
  ierr = DMGetDimension(dm, &dim);CHKERRQ(ierr);
  ierr = PetscCalloc1(dim+1, &s->numDof);CHKERRQ(ierr);
  PetscFunctionReturn(0);
}

PetscErrorCode PetscDualSpaceDestroy_Simple(PetscDualSpace sp)
{
  PetscDualSpace_Simple *s = (PetscDualSpace_Simple *) sp->data;
  PetscErrorCode         ierr;

  PetscFunctionBegin;
  ierr = PetscFree(s->numDof);CHKERRQ(ierr);
  ierr = PetscFree(s);CHKERRQ(ierr);
  ierr = PetscObjectComposeFunction((PetscObject) sp, "PetscDualSpaceSimpleSetDimension_C", NULL);CHKERRQ(ierr);
  ierr = PetscObjectComposeFunction((PetscObject) sp, "PetscDualSpaceSimpleSetFunctional_C", NULL);CHKERRQ(ierr);
  PetscFunctionReturn(0);
}

PetscErrorCode PetscDualSpaceDuplicate_Simple(PetscDualSpace sp, PetscDualSpace *spNew)
{
  PetscInt       dim, d, Nc;
  PetscErrorCode ierr;

  PetscFunctionBegin;
  ierr = PetscDualSpaceCreate(PetscObjectComm((PetscObject) sp), spNew);CHKERRQ(ierr);
  ierr = PetscDualSpaceSetType(*spNew, PETSCDUALSPACESIMPLE);CHKERRQ(ierr);
  ierr = PetscDualSpaceGetNumComponents(sp, &Nc);CHKERRQ(ierr);
  ierr = PetscDualSpaceSetNumComponents(sp, Nc);CHKERRQ(ierr);
  ierr = PetscDualSpaceGetDimension(sp, &dim);CHKERRQ(ierr);
  ierr = PetscDualSpaceSimpleSetDimension(*spNew, dim);CHKERRQ(ierr);
  for (d = 0; d < dim; ++d) {
    PetscQuadrature q;

    ierr = PetscDualSpaceGetFunctional(sp, d, &q);CHKERRQ(ierr);
    ierr = PetscDualSpaceSimpleSetFunctional(*spNew, d, q);CHKERRQ(ierr);
  }
  PetscFunctionReturn(0);
}

PetscErrorCode PetscDualSpaceSetFromOptions_Simple(PetscOptionItems *PetscOptionsObject,PetscDualSpace sp)
{
  PetscFunctionBegin;
  PetscFunctionReturn(0);
}

PetscErrorCode PetscDualSpaceGetDimension_Simple(PetscDualSpace sp, PetscInt *dim)
{
  PetscDualSpace_Simple *s = (PetscDualSpace_Simple *) sp->data;

  PetscFunctionBegin;
  *dim = s->dim;
  PetscFunctionReturn(0);
}

PetscErrorCode PetscDualSpaceSimpleSetDimension_Simple(PetscDualSpace sp, const PetscInt dim)
{
  PetscDualSpace_Simple *s = (PetscDualSpace_Simple *) sp->data;
  DM                     dm;
  PetscInt               spatialDim, f;
  PetscErrorCode         ierr;

  PetscFunctionBegin;
  for (f = 0; f < s->dim; ++f) {ierr = PetscQuadratureDestroy(&sp->functional[f]);CHKERRQ(ierr);}
  ierr = PetscFree(sp->functional);CHKERRQ(ierr);
  s->dim = dim;
  ierr = PetscCalloc1(s->dim, &sp->functional);CHKERRQ(ierr);
  ierr = PetscFree(s->numDof);CHKERRQ(ierr);
  ierr = PetscDualSpaceGetDM(sp, &dm);CHKERRQ(ierr);
  ierr = DMGetDimension(dm, &spatialDim);CHKERRQ(ierr);
  ierr = PetscCalloc1(spatialDim+1, &s->numDof);CHKERRQ(ierr);
  s->numDof[spatialDim] = dim;
  PetscFunctionReturn(0);
}

PetscErrorCode PetscDualSpaceGetNumDof_Simple(PetscDualSpace sp, const PetscInt **numDof)
{
  PetscDualSpace_Simple *s = (PetscDualSpace_Simple *) sp->data;

  PetscFunctionBegin;
  *numDof = s->numDof;
  PetscFunctionReturn(0);
}

PetscErrorCode PetscDualSpaceSimpleSetFunctional_Simple(PetscDualSpace sp, PetscInt f, PetscQuadrature q)
{
  PetscDualSpace_Simple *s = (PetscDualSpace_Simple *) sp->data;
  PetscReal             *weights;
  PetscInt               Nc, c, Nq, p;
  PetscErrorCode         ierr;

  PetscFunctionBegin;
  if ((f < 0) || (f >= s->dim)) SETERRQ2(PetscObjectComm((PetscObject) sp), PETSC_ERR_ARG_OUTOFRANGE, "Basis index %d not in [0, %d)", f, s->dim);
  ierr = PetscQuadratureDuplicate(q, &sp->functional[f]);CHKERRQ(ierr);
  /* Reweight so that it has unit volume: Do we want to do this for Nc > 1? */
  ierr = PetscQuadratureGetData(sp->functional[f], NULL, &Nc, &Nq, NULL, (const PetscReal **) &weights);CHKERRQ(ierr);
  for (c = 0; c < Nc; ++c) {
    PetscReal vol = 0.0;

    for (p = 0; p < Nq; ++p) vol += weights[p*Nc+c];
    for (p = 0; p < Nq; ++p) weights[p*Nc+c] /= (vol == 0.0 ? 1.0 : vol);
  }
  PetscFunctionReturn(0);
}

/*@
  PetscDualSpaceSimpleSetDimension - Set the number of functionals in the dual space basis

  Logically Collective on PetscDualSpace

  Input Parameters:
+ sp  - the PetscDualSpace
- dim - the basis dimension

  Level: intermediate

.keywords: PetscDualSpace, dimension
.seealso: PetscDualSpaceSimpleSetFunctional()
@*/
PetscErrorCode PetscDualSpaceSimpleSetDimension(PetscDualSpace sp, PetscInt dim)
{
  PetscErrorCode ierr;

  PetscFunctionBegin;
  PetscValidHeaderSpecific(sp, PETSCDUALSPACE_CLASSID, 1);
  PetscValidLogicalCollectiveInt(sp, dim, 2);
  ierr = PetscTryMethod(sp, "PetscDualSpaceSimpleSetDimension_C", (PetscDualSpace,PetscInt),(sp,dim));CHKERRQ(ierr);
  PetscFunctionReturn(0);
}

/*@
  PetscDualSpaceSimpleSetFunctional - Set the given basis element for this dual space

  Not Collective

  Input Parameters:
+ sp  - the PetscDualSpace
. f - the basis index
- q - the basis functional

  Level: intermediate

  Note: The quadrature will be reweighted so that it has unit volume.

.keywords: PetscDualSpace, functional
.seealso: PetscDualSpaceSimpleSetDimension()
@*/
PetscErrorCode PetscDualSpaceSimpleSetFunctional(PetscDualSpace sp, PetscInt func, PetscQuadrature q)
{
  PetscErrorCode ierr;

  PetscFunctionBegin;
  PetscValidHeaderSpecific(sp, PETSCDUALSPACE_CLASSID, 1);
  ierr = PetscTryMethod(sp, "PetscDualSpaceSimpleSetFunctional_C", (PetscDualSpace,PetscInt,PetscQuadrature),(sp,func,q));CHKERRQ(ierr);
  PetscFunctionReturn(0);
}

PetscErrorCode PetscDualSpaceInitialize_Simple(PetscDualSpace sp)
{
  PetscFunctionBegin;
  sp->ops->setfromoptions    = PetscDualSpaceSetFromOptions_Simple;
  sp->ops->setup             = PetscDualSpaceSetUp_Simple;
  sp->ops->view              = NULL;
  sp->ops->destroy           = PetscDualSpaceDestroy_Simple;
  sp->ops->duplicate         = PetscDualSpaceDuplicate_Simple;
  sp->ops->getdimension      = PetscDualSpaceGetDimension_Simple;
  sp->ops->getnumdof         = PetscDualSpaceGetNumDof_Simple;
  sp->ops->getheightsubspace = NULL;
  sp->ops->getsymmetries     = NULL;
  sp->ops->apply             = PetscDualSpaceApplyDefault;
  sp->ops->applyall          = PetscDualSpaceApplyAllDefault;
  sp->ops->createallpoints   = PetscDualSpaceCreateAllPointsDefault;
  PetscFunctionReturn(0);
}

/*MC
  PETSCDUALSPACESIMPLE = "simple" - A PetscDualSpace object that encapsulates a dual space of arbitrary functionals

  Level: intermediate

.seealso: PetscDualSpaceType, PetscDualSpaceCreate(), PetscDualSpaceSetType()
M*/

PETSC_EXTERN PetscErrorCode PetscDualSpaceCreate_Simple(PetscDualSpace sp)
{
  PetscDualSpace_Simple *s;
  PetscErrorCode         ierr;

  PetscFunctionBegin;
  PetscValidHeaderSpecific(sp, PETSCDUALSPACE_CLASSID, 1);
  ierr     = PetscNewLog(sp,&s);CHKERRQ(ierr);
  sp->data = s;

  s->dim    = 0;
  s->numDof = NULL;

  ierr = PetscDualSpaceInitialize_Simple(sp);CHKERRQ(ierr);
  ierr = PetscObjectComposeFunction((PetscObject) sp, "PetscDualSpaceSimpleSetDimension_C", PetscDualSpaceSimpleSetDimension_Simple);CHKERRQ(ierr);
  ierr = PetscObjectComposeFunction((PetscObject) sp, "PetscDualSpaceSimpleSetFunctional_C", PetscDualSpaceSimpleSetFunctional_Simple);CHKERRQ(ierr);
  PetscFunctionReturn(0);
}


PetscClassId PETSCFE_CLASSID = 0;

PetscFunctionList PetscFEList              = NULL;
PetscBool         PetscFERegisterAllCalled = PETSC_FALSE;

/*@C
  PetscFERegister - Adds a new PetscFE implementation

  Not Collective

  Input Parameters:
+ name        - The name of a new user-defined creation routine
- create_func - The creation routine itself

  Notes:
  PetscFERegister() may be called multiple times to add several user-defined PetscFEs

  Sample usage:
.vb
    PetscFERegister("my_fe", MyPetscFECreate);
.ve

  Then, your PetscFE type can be chosen with the procedural interface via
.vb
    PetscFECreate(MPI_Comm, PetscFE *);
    PetscFESetType(PetscFE, "my_fe");
.ve
   or at runtime via the option
.vb
    -petscfe_type my_fe
.ve

  Level: advanced

.keywords: PetscFE, register
.seealso: PetscFERegisterAll(), PetscFERegisterDestroy()

@*/
PetscErrorCode PetscFERegister(const char sname[], PetscErrorCode (*function)(PetscFE))
{
  PetscErrorCode ierr;

  PetscFunctionBegin;
  ierr = PetscFunctionListAdd(&PetscFEList, sname, function);CHKERRQ(ierr);
  PetscFunctionReturn(0);
}

/*@C
  PetscFESetType - Builds a particular PetscFE

  Collective on PetscFE

  Input Parameters:
+ fem  - The PetscFE object
- name - The kind of FEM space

  Options Database Key:
. -petscfe_type <type> - Sets the PetscFE type; use -help for a list of available types

  Level: intermediate

.keywords: PetscFE, set, type
.seealso: PetscFEGetType(), PetscFECreate()
@*/
PetscErrorCode PetscFESetType(PetscFE fem, PetscFEType name)
{
  PetscErrorCode (*r)(PetscFE);
  PetscBool      match;
  PetscErrorCode ierr;

  PetscFunctionBegin;
  PetscValidHeaderSpecific(fem, PETSCFE_CLASSID, 1);
  ierr = PetscObjectTypeCompare((PetscObject) fem, name, &match);CHKERRQ(ierr);
  if (match) PetscFunctionReturn(0);

  if (!PetscFERegisterAllCalled) {ierr = PetscFERegisterAll();CHKERRQ(ierr);}
  ierr = PetscFunctionListFind(PetscFEList, name, &r);CHKERRQ(ierr);
  if (!r) SETERRQ1(PetscObjectComm((PetscObject) fem), PETSC_ERR_ARG_UNKNOWN_TYPE, "Unknown PetscFE type: %s", name);

  if (fem->ops->destroy) {
    ierr              = (*fem->ops->destroy)(fem);CHKERRQ(ierr);
    fem->ops->destroy = NULL;
  }
  ierr = (*r)(fem);CHKERRQ(ierr);
  ierr = PetscObjectChangeTypeName((PetscObject) fem, name);CHKERRQ(ierr);
  PetscFunctionReturn(0);
}

/*@C
  PetscFEGetType - Gets the PetscFE type name (as a string) from the object.

  Not Collective

  Input Parameter:
. fem  - The PetscFE

  Output Parameter:
. name - The PetscFE type name

  Level: intermediate

.keywords: PetscFE, get, type, name
.seealso: PetscFESetType(), PetscFECreate()
@*/
PetscErrorCode PetscFEGetType(PetscFE fem, PetscFEType *name)
{
  PetscErrorCode ierr;

  PetscFunctionBegin;
  PetscValidHeaderSpecific(fem, PETSCFE_CLASSID, 1);
  PetscValidPointer(name, 2);
  if (!PetscFERegisterAllCalled) {
    ierr = PetscFERegisterAll();CHKERRQ(ierr);
  }
  *name = ((PetscObject) fem)->type_name;
  PetscFunctionReturn(0);
}

/*@C
  PetscFEView - Views a PetscFE

  Collective on PetscFE

  Input Parameter:
+ fem - the PetscFE object to view
- v   - the viewer

  Level: developer

.seealso PetscFEDestroy()
@*/
PetscErrorCode PetscFEView(PetscFE fem, PetscViewer v)
{
  PetscErrorCode ierr;

  PetscFunctionBegin;
  PetscValidHeaderSpecific(fem, PETSCFE_CLASSID, 1);
  if (!v) {ierr = PetscViewerASCIIGetStdout(PetscObjectComm((PetscObject) fem), &v);CHKERRQ(ierr);}
  if (fem->ops->view) {ierr = (*fem->ops->view)(fem, v);CHKERRQ(ierr);}
  PetscFunctionReturn(0);
}

/*@
  PetscFESetFromOptions - sets parameters in a PetscFE from the options database

  Collective on PetscFE

  Input Parameter:
. fem - the PetscFE object to set options for

  Options Database:
. -petscfe_num_blocks  the number of cell blocks to integrate concurrently
. -petscfe_num_batches the number of cell batches to integrate serially

  Level: developer

.seealso PetscFEView()
@*/
PetscErrorCode PetscFESetFromOptions(PetscFE fem)
{
  const char    *defaultType;
  char           name[256];
  PetscBool      flg;
  PetscErrorCode ierr;

  PetscFunctionBegin;
  PetscValidHeaderSpecific(fem, PETSCFE_CLASSID, 1);
  if (!((PetscObject) fem)->type_name) {
    defaultType = PETSCFEBASIC;
  } else {
    defaultType = ((PetscObject) fem)->type_name;
  }
  if (!PetscFERegisterAllCalled) {ierr = PetscFERegisterAll();CHKERRQ(ierr);}

  ierr = PetscObjectOptionsBegin((PetscObject) fem);CHKERRQ(ierr);
  ierr = PetscOptionsFList("-petscfe_type", "Finite element space", "PetscFESetType", PetscFEList, defaultType, name, 256, &flg);CHKERRQ(ierr);
  if (flg) {
    ierr = PetscFESetType(fem, name);CHKERRQ(ierr);
  } else if (!((PetscObject) fem)->type_name) {
    ierr = PetscFESetType(fem, defaultType);CHKERRQ(ierr);
  }
  ierr = PetscOptionsInt("-petscfe_num_blocks", "The number of cell blocks to integrate concurrently", "PetscSpaceSetTileSizes", fem->numBlocks, &fem->numBlocks, NULL);CHKERRQ(ierr);
  ierr = PetscOptionsInt("-petscfe_num_batches", "The number of cell batches to integrate serially", "PetscSpaceSetTileSizes", fem->numBatches, &fem->numBatches, NULL);CHKERRQ(ierr);
  if (fem->ops->setfromoptions) {
    ierr = (*fem->ops->setfromoptions)(PetscOptionsObject,fem);CHKERRQ(ierr);
  }
  /* process any options handlers added with PetscObjectAddOptionsHandler() */
  ierr = PetscObjectProcessOptionsHandlers(PetscOptionsObject,(PetscObject) fem);CHKERRQ(ierr);
  ierr = PetscOptionsEnd();CHKERRQ(ierr);
  ierr = PetscFEViewFromOptions(fem, NULL, "-petscfe_view");CHKERRQ(ierr);
  PetscFunctionReturn(0);
}

/*@C
  PetscFESetUp - Construct data structures for the PetscFE

  Collective on PetscFE

  Input Parameter:
. fem - the PetscFE object to setup

  Level: developer

.seealso PetscFEView(), PetscFEDestroy()
@*/
PetscErrorCode PetscFESetUp(PetscFE fem)
{
  PetscErrorCode ierr;

  PetscFunctionBegin;
  PetscValidHeaderSpecific(fem, PETSCFE_CLASSID, 1);
  if (fem->setupcalled) PetscFunctionReturn(0);
  fem->setupcalled = PETSC_TRUE;
  if (fem->ops->setup) {ierr = (*fem->ops->setup)(fem);CHKERRQ(ierr);}
  PetscFunctionReturn(0);
}

/*@
  PetscFEDestroy - Destroys a PetscFE object

  Collective on PetscFE

  Input Parameter:
. fem - the PetscFE object to destroy

  Level: developer

.seealso PetscFEView()
@*/
PetscErrorCode PetscFEDestroy(PetscFE *fem)
{
  PetscErrorCode ierr;

  PetscFunctionBegin;
  if (!*fem) PetscFunctionReturn(0);
  PetscValidHeaderSpecific((*fem), PETSCFE_CLASSID, 1);

  if (--((PetscObject)(*fem))->refct > 0) {*fem = 0; PetscFunctionReturn(0);}
  ((PetscObject) (*fem))->refct = 0;

  if ((*fem)->subspaces) {
    PetscInt dim, d;

    ierr = PetscDualSpaceGetDimension((*fem)->dualSpace, &dim);CHKERRQ(ierr);
    for (d = 0; d < dim; ++d) {ierr = PetscFEDestroy(&(*fem)->subspaces[d]);CHKERRQ(ierr);}
  }
  ierr = PetscFree((*fem)->subspaces);CHKERRQ(ierr);
  ierr = PetscFree((*fem)->invV);CHKERRQ(ierr);
  ierr = PetscFERestoreTabulation((*fem), 0, NULL, &(*fem)->B, &(*fem)->D, NULL /*&(*fem)->H*/);CHKERRQ(ierr);
  ierr = PetscFERestoreTabulation((*fem), 0, NULL, &(*fem)->Bf, &(*fem)->Df, NULL /*&(*fem)->Hf*/);CHKERRQ(ierr);
  ierr = PetscFERestoreTabulation((*fem), 0, NULL, &(*fem)->F, NULL, NULL);CHKERRQ(ierr);
  ierr = PetscSpaceDestroy(&(*fem)->basisSpace);CHKERRQ(ierr);
  ierr = PetscDualSpaceDestroy(&(*fem)->dualSpace);CHKERRQ(ierr);
  ierr = PetscQuadratureDestroy(&(*fem)->quadrature);CHKERRQ(ierr);
  ierr = PetscQuadratureDestroy(&(*fem)->faceQuadrature);CHKERRQ(ierr);

  if ((*fem)->ops->destroy) {ierr = (*(*fem)->ops->destroy)(*fem);CHKERRQ(ierr);}
  ierr = PetscHeaderDestroy(fem);CHKERRQ(ierr);
  PetscFunctionReturn(0);
}

/*@
  PetscFECreate - Creates an empty PetscFE object. The type can then be set with PetscFESetType().

  Collective on MPI_Comm

  Input Parameter:
. comm - The communicator for the PetscFE object

  Output Parameter:
. fem - The PetscFE object

  Level: beginner

.seealso: PetscFESetType(), PETSCFEGALERKIN
@*/
PetscErrorCode PetscFECreate(MPI_Comm comm, PetscFE *fem)
{
  PetscFE        f;
  PetscErrorCode ierr;

  PetscFunctionBegin;
  PetscValidPointer(fem, 2);
  ierr = PetscCitationsRegister(FECitation,&FEcite);CHKERRQ(ierr);
  *fem = NULL;
  ierr = PetscFEInitializePackage();CHKERRQ(ierr);

  ierr = PetscHeaderCreate(f, PETSCFE_CLASSID, "PetscFE", "Finite Element", "PetscFE", comm, PetscFEDestroy, PetscFEView);CHKERRQ(ierr);

  f->basisSpace    = NULL;
  f->dualSpace     = NULL;
  f->numComponents = 1;
  f->subspaces     = NULL;
  f->invV          = NULL;
  f->B             = NULL;
  f->D             = NULL;
  f->H             = NULL;
  f->Bf            = NULL;
  f->Df            = NULL;
  f->Hf            = NULL;
  ierr = PetscMemzero(&f->quadrature, sizeof(PetscQuadrature));CHKERRQ(ierr);
  ierr = PetscMemzero(&f->faceQuadrature, sizeof(PetscQuadrature));CHKERRQ(ierr);
  f->blockSize     = 0;
  f->numBlocks     = 1;
  f->batchSize     = 0;
  f->numBatches    = 1;

  *fem = f;
  PetscFunctionReturn(0);
}

/*@
  PetscFEGetSpatialDimension - Returns the spatial/topological dimension of the element

  Not collective

  Input Parameter:
. fem - The PetscFE object

  Output Parameter:
. dim - The spatial/topological dimension

  Level: intermediate

.seealso: PetscFECreate()
@*/
PetscErrorCode PetscFEGetSpatialDimension(PetscFE fem, PetscInt *dim)
{
  DM             dm;
  PetscErrorCode ierr;

  PetscFunctionBegin;
  PetscValidHeaderSpecific(fem, PETSCFE_CLASSID, 1);
  PetscValidPointer(dim, 2);
  ierr = PetscDualSpaceGetDM(fem->dualSpace, &dm);CHKERRQ(ierr);
  ierr = DMGetDimension(dm, dim);CHKERRQ(ierr);
  PetscFunctionReturn(0);
}

/*@
  PetscFESetNumComponents - Sets the number of components in the element

  Not collective

  Input Parameters:
+ fem - The PetscFE object
- comp - The number of field components

  Level: intermediate

.seealso: PetscFECreate()
@*/
PetscErrorCode PetscFESetNumComponents(PetscFE fem, PetscInt comp)
{
  PetscFunctionBegin;
  PetscValidHeaderSpecific(fem, PETSCFE_CLASSID, 1);
  fem->numComponents = comp;
  PetscFunctionReturn(0);
}

/*@
  PetscFEGetNumComponents - Returns the number of components in the element

  Not collective

  Input Parameter:
. fem - The PetscFE object

  Output Parameter:
. comp - The number of field components

  Level: intermediate

.seealso: PetscFECreate()
@*/
PetscErrorCode PetscFEGetNumComponents(PetscFE fem, PetscInt *comp)
{
  PetscFunctionBegin;
  PetscValidHeaderSpecific(fem, PETSCFE_CLASSID, 1);
  PetscValidPointer(comp, 2);
  *comp = fem->numComponents;
  PetscFunctionReturn(0);
}

/*@
  PetscFESetTileSizes - Sets the tile sizes for evaluation

  Not collective

  Input Parameters:
+ fem - The PetscFE object
. blockSize - The number of elements in a block
. numBlocks - The number of blocks in a batch
. batchSize - The number of elements in a batch
- numBatches - The number of batches in a chunk

  Level: intermediate

.seealso: PetscFECreate()
@*/
PetscErrorCode PetscFESetTileSizes(PetscFE fem, PetscInt blockSize, PetscInt numBlocks, PetscInt batchSize, PetscInt numBatches)
{
  PetscFunctionBegin;
  PetscValidHeaderSpecific(fem, PETSCFE_CLASSID, 1);
  fem->blockSize  = blockSize;
  fem->numBlocks  = numBlocks;
  fem->batchSize  = batchSize;
  fem->numBatches = numBatches;
  PetscFunctionReturn(0);
}

/*@
  PetscFEGetTileSizes - Returns the tile sizes for evaluation

  Not collective

  Input Parameter:
. fem - The PetscFE object

  Output Parameters:
+ blockSize - The number of elements in a block
. numBlocks - The number of blocks in a batch
. batchSize - The number of elements in a batch
- numBatches - The number of batches in a chunk

  Level: intermediate

.seealso: PetscFECreate()
@*/
PetscErrorCode PetscFEGetTileSizes(PetscFE fem, PetscInt *blockSize, PetscInt *numBlocks, PetscInt *batchSize, PetscInt *numBatches)
{
  PetscFunctionBegin;
  PetscValidHeaderSpecific(fem, PETSCFE_CLASSID, 1);
  if (blockSize)  PetscValidPointer(blockSize,  2);
  if (numBlocks)  PetscValidPointer(numBlocks,  3);
  if (batchSize)  PetscValidPointer(batchSize,  4);
  if (numBatches) PetscValidPointer(numBatches, 5);
  if (blockSize)  *blockSize  = fem->blockSize;
  if (numBlocks)  *numBlocks  = fem->numBlocks;
  if (batchSize)  *batchSize  = fem->batchSize;
  if (numBatches) *numBatches = fem->numBatches;
  PetscFunctionReturn(0);
}

/*@
  PetscFEGetBasisSpace - Returns the PetscSpace used for approximation of the solution

  Not collective

  Input Parameter:
. fem - The PetscFE object

  Output Parameter:
. sp - The PetscSpace object

  Level: intermediate

.seealso: PetscFECreate()
@*/
PetscErrorCode PetscFEGetBasisSpace(PetscFE fem, PetscSpace *sp)
{
  PetscFunctionBegin;
  PetscValidHeaderSpecific(fem, PETSCFE_CLASSID, 1);
  PetscValidPointer(sp, 2);
  *sp = fem->basisSpace;
  PetscFunctionReturn(0);
}

/*@
  PetscFESetBasisSpace - Sets the PetscSpace used for approximation of the solution

  Not collective

  Input Parameters:
+ fem - The PetscFE object
- sp - The PetscSpace object

  Level: intermediate

.seealso: PetscFECreate()
@*/
PetscErrorCode PetscFESetBasisSpace(PetscFE fem, PetscSpace sp)
{
  PetscErrorCode ierr;

  PetscFunctionBegin;
  PetscValidHeaderSpecific(fem, PETSCFE_CLASSID, 1);
  PetscValidHeaderSpecific(sp, PETSCSPACE_CLASSID, 2);
  ierr = PetscSpaceDestroy(&fem->basisSpace);CHKERRQ(ierr);
  fem->basisSpace = sp;
  ierr = PetscObjectReference((PetscObject) fem->basisSpace);CHKERRQ(ierr);
  PetscFunctionReturn(0);
}

/*@
  PetscFEGetDualSpace - Returns the PetscDualSpace used to define the inner product

  Not collective

  Input Parameter:
. fem - The PetscFE object

  Output Parameter:
. sp - The PetscDualSpace object

  Level: intermediate

.seealso: PetscFECreate()
@*/
PetscErrorCode PetscFEGetDualSpace(PetscFE fem, PetscDualSpace *sp)
{
  PetscFunctionBegin;
  PetscValidHeaderSpecific(fem, PETSCFE_CLASSID, 1);
  PetscValidPointer(sp, 2);
  *sp = fem->dualSpace;
  PetscFunctionReturn(0);
}

/*@
  PetscFESetDualSpace - Sets the PetscDualSpace used to define the inner product

  Not collective

  Input Parameters:
+ fem - The PetscFE object
- sp - The PetscDualSpace object

  Level: intermediate

.seealso: PetscFECreate()
@*/
PetscErrorCode PetscFESetDualSpace(PetscFE fem, PetscDualSpace sp)
{
  PetscErrorCode ierr;

  PetscFunctionBegin;
  PetscValidHeaderSpecific(fem, PETSCFE_CLASSID, 1);
  PetscValidHeaderSpecific(sp, PETSCDUALSPACE_CLASSID, 2);
  ierr = PetscDualSpaceDestroy(&fem->dualSpace);CHKERRQ(ierr);
  fem->dualSpace = sp;
  ierr = PetscObjectReference((PetscObject) fem->dualSpace);CHKERRQ(ierr);
  PetscFunctionReturn(0);
}

/*@
  PetscFEGetQuadrature - Returns the PetscQuadrature used to calculate inner products

  Not collective

  Input Parameter:
. fem - The PetscFE object

  Output Parameter:
. q - The PetscQuadrature object

  Level: intermediate

.seealso: PetscFECreate()
@*/
PetscErrorCode PetscFEGetQuadrature(PetscFE fem, PetscQuadrature *q)
{
  PetscFunctionBegin;
  PetscValidHeaderSpecific(fem, PETSCFE_CLASSID, 1);
  PetscValidPointer(q, 2);
  *q = fem->quadrature;
  PetscFunctionReturn(0);
}

/*@
  PetscFESetQuadrature - Sets the PetscQuadrature used to calculate inner products

  Not collective

  Input Parameters:
+ fem - The PetscFE object
- q - The PetscQuadrature object

  Level: intermediate

.seealso: PetscFECreate()
@*/
PetscErrorCode PetscFESetQuadrature(PetscFE fem, PetscQuadrature q)
{
  PetscInt       Nc, qNc;
  PetscErrorCode ierr;

  PetscFunctionBegin;
  PetscValidHeaderSpecific(fem, PETSCFE_CLASSID, 1);
  ierr = PetscFEGetNumComponents(fem, &Nc);CHKERRQ(ierr);
  ierr = PetscQuadratureGetNumComponents(q, &qNc);CHKERRQ(ierr);
  if ((qNc != 1) && (Nc != qNc)) SETERRQ2(PetscObjectComm((PetscObject) fem), PETSC_ERR_ARG_SIZ, "FE components %D != Quadrature components %D and non-scalar quadrature", Nc, qNc);
  ierr = PetscFERestoreTabulation(fem, 0, NULL, &fem->B, &fem->D, NULL /*&(*fem)->H*/);CHKERRQ(ierr);
  ierr = PetscQuadratureDestroy(&fem->quadrature);CHKERRQ(ierr);
  fem->quadrature = q;
  ierr = PetscObjectReference((PetscObject) q);CHKERRQ(ierr);
  PetscFunctionReturn(0);
}

/*@
  PetscFEGetFaceQuadrature - Returns the PetscQuadrature used to calculate inner products on faces

  Not collective

  Input Parameter:
. fem - The PetscFE object

  Output Parameter:
. q - The PetscQuadrature object

  Level: intermediate

.seealso: PetscFECreate()
@*/
PetscErrorCode PetscFEGetFaceQuadrature(PetscFE fem, PetscQuadrature *q)
{
  PetscFunctionBegin;
  PetscValidHeaderSpecific(fem, PETSCFE_CLASSID, 1);
  PetscValidPointer(q, 2);
  *q = fem->faceQuadrature;
  PetscFunctionReturn(0);
}

/*@
  PetscFESetFaceQuadrature - Sets the PetscQuadrature used to calculate inner products on faces

  Not collective

  Input Parameters:
+ fem - The PetscFE object
- q - The PetscQuadrature object

  Level: intermediate

.seealso: PetscFECreate()
@*/
PetscErrorCode PetscFESetFaceQuadrature(PetscFE fem, PetscQuadrature q)
{
  PetscErrorCode ierr;

  PetscFunctionBegin;
  PetscValidHeaderSpecific(fem, PETSCFE_CLASSID, 1);
  ierr = PetscFERestoreTabulation(fem, 0, NULL, &fem->Bf, &fem->Df, NULL /*&(*fem)->Hf*/);CHKERRQ(ierr);
  ierr = PetscQuadratureDestroy(&fem->faceQuadrature);CHKERRQ(ierr);
  fem->faceQuadrature = q;
  ierr = PetscObjectReference((PetscObject) q);CHKERRQ(ierr);
  PetscFunctionReturn(0);
}

/*@C
  PetscFEGetNumDof - Returns the number of dofs (dual basis vectors) associated to mesh points on the reference cell of a given dimension

  Not collective

  Input Parameter:
. fem - The PetscFE object

  Output Parameter:
. numDof - Array with the number of dofs per dimension

  Level: intermediate

.seealso: PetscFECreate()
@*/
PetscErrorCode PetscFEGetNumDof(PetscFE fem, const PetscInt **numDof)
{
  PetscErrorCode ierr;

  PetscFunctionBegin;
  PetscValidHeaderSpecific(fem, PETSCFE_CLASSID, 1);
  PetscValidPointer(numDof, 2);
  ierr = PetscDualSpaceGetNumDof(fem->dualSpace, numDof);CHKERRQ(ierr);
  PetscFunctionReturn(0);
}

/*@C
  PetscFEGetDefaultTabulation - Returns the tabulation of the basis functions at the quadrature points

  Not collective

  Input Parameter:
. fem - The PetscFE object

  Output Parameters:
+ B - The basis function values at quadrature points
. D - The basis function derivatives at quadrature points
- H - The basis function second derivatives at quadrature points

  Note:
$ B[(p*pdim + i)*Nc + c] is the value at point p for basis function i and component c
$ D[((p*pdim + i)*Nc + c)*dim + d] is the derivative value at point p for basis function i, component c, in direction d
$ H[(((p*pdim + i)*Nc + c)*dim + d)*dim + e] is the value at point p for basis function i, component c, in directions d and e

  Level: intermediate

.seealso: PetscFEGetTabulation(), PetscFERestoreTabulation()
@*/
PetscErrorCode PetscFEGetDefaultTabulation(PetscFE fem, PetscReal **B, PetscReal **D, PetscReal **H)
{
  PetscInt         npoints;
  const PetscReal *points;
  PetscErrorCode   ierr;

  PetscFunctionBegin;
  PetscValidHeaderSpecific(fem, PETSCFE_CLASSID, 1);
  if (B) PetscValidPointer(B, 2);
  if (D) PetscValidPointer(D, 3);
  if (H) PetscValidPointer(H, 4);
  ierr = PetscQuadratureGetData(fem->quadrature, NULL, NULL, &npoints, &points, NULL);CHKERRQ(ierr);
  if (!fem->B) {ierr = PetscFEGetTabulation(fem, npoints, points, &fem->B, &fem->D, NULL/*&fem->H*/);CHKERRQ(ierr);}
  if (B) *B = fem->B;
  if (D) *D = fem->D;
  if (H) *H = fem->H;
  PetscFunctionReturn(0);
}

/* This tabulates the cell basis functions on each face bounding the cell */
PetscErrorCode PetscFEGetFaceTabulation(PetscFE fem, PetscReal **Bf, PetscReal **Df, PetscReal **Hf)
{
  PetscErrorCode   ierr;

  PetscFunctionBegin;
  PetscValidHeaderSpecific(fem, PETSCFE_CLASSID, 1);
  if (Bf) PetscValidPointer(Bf, 2);
  if (Df) PetscValidPointer(Df, 3);
  if (Hf) PetscValidPointer(Hf, 4);
  if (!fem->Bf) {
    const PetscReal  xi0[3] = {-1., -1., -1.};
    PetscReal        v0[3], J[9], detJ;
    PetscQuadrature  fq;
    PetscDualSpace   sp;
    DM               dm;
    const PetscInt  *faces;
    PetscInt         dim, numFaces, f, npoints, q;
    const PetscReal *points;
    PetscReal       *facePoints;

    ierr = PetscFEGetDualSpace(fem, &sp);CHKERRQ(ierr);
    ierr = PetscDualSpaceGetDM(sp, &dm);CHKERRQ(ierr);
    ierr = DMGetDimension(dm, &dim);CHKERRQ(ierr);
    ierr = DMPlexGetConeSize(dm, 0, &numFaces);CHKERRQ(ierr);
    ierr = DMPlexGetCone(dm, 0, &faces);CHKERRQ(ierr);
    ierr = PetscFEGetFaceQuadrature(fem, &fq);CHKERRQ(ierr);
    if (fq) {
      ierr = PetscQuadratureGetData(fq, NULL, NULL, &npoints, &points, NULL);CHKERRQ(ierr);
      ierr = PetscMalloc1(numFaces*npoints*dim, &facePoints);CHKERRQ(ierr);
      for (f = 0; f < numFaces; ++f) {
        ierr = DMPlexComputeCellGeometryFEM(dm, faces[f], NULL, v0, J, NULL, &detJ);CHKERRQ(ierr);
        for (q = 0; q < npoints; ++q) CoordinatesRefToReal(dim, dim-1, xi0, v0, J, &points[q*(dim-1)], &facePoints[(f*npoints+q)*dim]);
      }
      ierr = PetscFEGetTabulation(fem, numFaces*npoints, facePoints, &fem->Bf, &fem->Df, NULL/*&fem->Hf*/);CHKERRQ(ierr);
      ierr = PetscFree(facePoints);CHKERRQ(ierr);
    }
  }
  if (Bf) *Bf = fem->Bf;
  if (Df) *Df = fem->Df;
  if (Hf) *Hf = fem->Hf;
  PetscFunctionReturn(0);
}

PetscErrorCode PetscFEGetFaceCentroidTabulation(PetscFE fem, PetscReal **F)
{
  PetscErrorCode   ierr;

  PetscFunctionBegin;
  PetscValidHeaderSpecific(fem, PETSCFE_CLASSID, 1);
  PetscValidPointer(F, 2);
  if (!fem->F) {
    PetscDualSpace  sp;
    DM              dm;
    const PetscInt *cone;
    PetscReal      *centroids;
    PetscInt        dim, numFaces, f;

    ierr = PetscFEGetDualSpace(fem, &sp);CHKERRQ(ierr);
    ierr = PetscDualSpaceGetDM(sp, &dm);CHKERRQ(ierr);
    ierr = DMGetDimension(dm, &dim);CHKERRQ(ierr);
    ierr = DMPlexGetConeSize(dm, 0, &numFaces);CHKERRQ(ierr);
    ierr = DMPlexGetCone(dm, 0, &cone);CHKERRQ(ierr);
    ierr = PetscMalloc1(numFaces*dim, &centroids);CHKERRQ(ierr);
    for (f = 0; f < numFaces; ++f) {ierr = DMPlexComputeCellGeometryFVM(dm, cone[f], NULL, &centroids[f*dim], NULL);CHKERRQ(ierr);}
    ierr = PetscFEGetTabulation(fem, numFaces, centroids, &fem->F, NULL, NULL);CHKERRQ(ierr);
    ierr = PetscFree(centroids);CHKERRQ(ierr);
  }
  *F = fem->F;
  PetscFunctionReturn(0);
}

/*@C
  PetscFEGetTabulation - Tabulates the basis functions, and perhaps derivatives, at the points provided.

  Not collective

  Input Parameters:
+ fem     - The PetscFE object
. npoints - The number of tabulation points
- points  - The tabulation point coordinates

  Output Parameters:
+ B - The basis function values at tabulation points
. D - The basis function derivatives at tabulation points
- H - The basis function second derivatives at tabulation points

  Note:
$ B[(p*pdim + i)*Nc + c] is the value at point p for basis function i and component c
$ D[((p*pdim + i)*Nc + c)*dim + d] is the derivative value at point p for basis function i, component c, in direction d
$ H[(((p*pdim + i)*Nc + c)*dim + d)*dim + e] is the value at point p for basis function i, component c, in directions d and e

  Level: intermediate

.seealso: PetscFERestoreTabulation(), PetscFEGetDefaultTabulation()
@*/
PetscErrorCode PetscFEGetTabulation(PetscFE fem, PetscInt npoints, const PetscReal points[], PetscReal **B, PetscReal **D, PetscReal **H)
{
  DM               dm;
  PetscInt         pdim; /* Dimension of FE space P */
  PetscInt         dim;  /* Spatial dimension */
  PetscInt         comp; /* Field components */
  PetscErrorCode   ierr;

  PetscFunctionBegin;
  if (!npoints) {
    if (B) *B = NULL;
    if (D) *D = NULL;
    if (H) *H = NULL;
    PetscFunctionReturn(0);
  }
  PetscValidHeaderSpecific(fem, PETSCFE_CLASSID, 1);
  PetscValidPointer(points, 3);
  if (B) PetscValidPointer(B, 4);
  if (D) PetscValidPointer(D, 5);
  if (H) PetscValidPointer(H, 6);
  ierr = PetscDualSpaceGetDM(fem->dualSpace, &dm);CHKERRQ(ierr);
  ierr = DMGetDimension(dm, &dim);CHKERRQ(ierr);
  ierr = PetscDualSpaceGetDimension(fem->dualSpace, &pdim);CHKERRQ(ierr);
  ierr = PetscFEGetNumComponents(fem, &comp);CHKERRQ(ierr);
  if (B) {ierr = DMGetWorkArray(dm, npoints*pdim*comp, MPIU_REAL, B);CHKERRQ(ierr);}
  if (!dim) {
    if (D) *D = NULL;
    if (H) *H = NULL;
  } else {
    if (D) {ierr = DMGetWorkArray(dm, npoints*pdim*comp*dim, MPIU_REAL, D);CHKERRQ(ierr);}
    if (H) {ierr = DMGetWorkArray(dm, npoints*pdim*comp*dim*dim, MPIU_REAL, H);CHKERRQ(ierr);}
  }
  ierr = (*fem->ops->gettabulation)(fem, npoints, points, B ? *B : NULL, D ? *D : NULL, H ? *H : NULL);CHKERRQ(ierr);
  PetscFunctionReturn(0);
}

PetscErrorCode PetscFERestoreTabulation(PetscFE fem, PetscInt npoints, const PetscReal points[], PetscReal **B, PetscReal **D, PetscReal **H)
{
  DM             dm;
  PetscErrorCode ierr;

  PetscFunctionBegin;
  PetscValidHeaderSpecific(fem, PETSCFE_CLASSID, 1);
  ierr = PetscDualSpaceGetDM(fem->dualSpace, &dm);CHKERRQ(ierr);
  if (B && *B) {ierr = DMRestoreWorkArray(dm, 0, MPIU_REAL, B);CHKERRQ(ierr);}
  if (D && *D) {ierr = DMRestoreWorkArray(dm, 0, MPIU_REAL, D);CHKERRQ(ierr);}
  if (H && *H) {ierr = DMRestoreWorkArray(dm, 0, MPIU_REAL, H);CHKERRQ(ierr);}
  PetscFunctionReturn(0);
}

PetscErrorCode PetscFEDestroy_Basic(PetscFE fem)
{
  PetscFE_Basic *b = (PetscFE_Basic *) fem->data;
  PetscErrorCode ierr;

  PetscFunctionBegin;
  ierr = PetscFree(b);CHKERRQ(ierr);
  PetscFunctionReturn(0);
}

PetscErrorCode PetscFEView_Basic_Ascii(PetscFE fe, PetscViewer viewer)
{
  PetscSpace        basis;
  PetscDualSpace    dual;
  PetscQuadrature   q = NULL;
  PetscInt          dim = 0, Nc, Nq = 0;
  PetscViewerFormat format;
  PetscErrorCode    ierr;

  PetscFunctionBegin;
  ierr = PetscFEGetBasisSpace(fe, &basis);CHKERRQ(ierr);
  ierr = PetscFEGetDualSpace(fe, &dual);CHKERRQ(ierr);
  ierr = PetscFEGetQuadrature(fe, &q);CHKERRQ(ierr);
  ierr = PetscFEGetNumComponents(fe, &Nc);CHKERRQ(ierr);
  if (q) {ierr = PetscQuadratureGetData(q, &dim, NULL, &Nq, NULL, NULL);CHKERRQ(ierr);}
  ierr = PetscViewerGetFormat(viewer, &format);CHKERRQ(ierr);
  ierr = PetscViewerASCIIPrintf(viewer, "Basic Finite Element:\n");CHKERRQ(ierr);
    ierr = PetscViewerASCIIPrintf(viewer, "  dimension:       %d\n", dim);CHKERRQ(ierr);
    ierr = PetscViewerASCIIPrintf(viewer, "  components:      %d\n", Nc);CHKERRQ(ierr);
    ierr = PetscViewerASCIIPrintf(viewer, "  num quad points: %d\n", Nq);CHKERRQ(ierr);
  if (format == PETSC_VIEWER_ASCII_INFO_DETAIL) {
    ierr = PetscViewerASCIIPushTab(viewer);CHKERRQ(ierr);
    if (q) {ierr = PetscQuadratureView(q, viewer);CHKERRQ(ierr);}
    ierr = PetscViewerASCIIPopTab(viewer);CHKERRQ(ierr);
  }
  ierr = PetscViewerASCIIPushTab(viewer);CHKERRQ(ierr);
  ierr = PetscSpaceView(basis, viewer);CHKERRQ(ierr);
  ierr = PetscDualSpaceView(dual, viewer);CHKERRQ(ierr);
  ierr = PetscViewerASCIIPopTab(viewer);CHKERRQ(ierr);
  PetscFunctionReturn(0);
}

PetscErrorCode PetscFEView_Basic(PetscFE fe, PetscViewer viewer)
{
  PetscBool      iascii;
  PetscErrorCode ierr;

  PetscFunctionBegin;
  PetscValidHeaderSpecific(fe, PETSCFE_CLASSID, 1);
  PetscValidHeaderSpecific(viewer, PETSC_VIEWER_CLASSID, 2);
  ierr = PetscObjectTypeCompare((PetscObject) viewer, PETSCVIEWERASCII, &iascii);CHKERRQ(ierr);
  if (iascii) {ierr = PetscFEView_Basic_Ascii(fe, viewer);CHKERRQ(ierr);}
  PetscFunctionReturn(0);
}

/* Construct the change of basis from prime basis to nodal basis */
PetscErrorCode PetscFESetUp_Basic(PetscFE fem)
{
  PetscScalar   *work, *invVscalar;
  PetscBLASInt  *pivots;
  PetscBLASInt   n, info;
  PetscInt       pdim, j;
  PetscErrorCode ierr;

  PetscFunctionBegin;
  ierr = PetscDualSpaceGetDimension(fem->dualSpace, &pdim);CHKERRQ(ierr);
  ierr = PetscMalloc1(pdim*pdim,&fem->invV);CHKERRQ(ierr);
#if defined(PETSC_USE_COMPLEX)
  ierr = PetscMalloc1(pdim*pdim,&invVscalar);CHKERRQ(ierr);
#else
  invVscalar = fem->invV;
#endif
  for (j = 0; j < pdim; ++j) {
    PetscReal       *Bf;
    PetscQuadrature  f;
    const PetscReal *points, *weights;
    PetscInt         Nc, Nq, q, k, c;

    ierr = PetscDualSpaceGetFunctional(fem->dualSpace, j, &f);CHKERRQ(ierr);
    ierr = PetscQuadratureGetData(f, NULL, &Nc, &Nq, &points, &weights);CHKERRQ(ierr);
    ierr = PetscMalloc1(Nc*Nq*pdim,&Bf);CHKERRQ(ierr);
    ierr = PetscSpaceEvaluate(fem->basisSpace, Nq, points, Bf, NULL, NULL);CHKERRQ(ierr);
    for (k = 0; k < pdim; ++k) {
      /* V_{jk} = n_j(\phi_k) = \int \phi_k(x) n_j(x) dx */
      invVscalar[j*pdim+k] = 0.0;

      for (q = 0; q < Nq; ++q) {
        for (c = 0; c < Nc; ++c) invVscalar[j*pdim+k] += Bf[(q*pdim + k)*Nc + c]*weights[q*Nc + c];
      }
    }
    ierr = PetscFree(Bf);CHKERRQ(ierr);
  }
  ierr = PetscMalloc2(pdim,&pivots,pdim,&work);CHKERRQ(ierr);
  n = pdim;
  PetscStackCallBLAS("LAPACKgetrf", LAPACKgetrf_(&n, &n, invVscalar, &n, pivots, &info));
  PetscStackCallBLAS("LAPACKgetri", LAPACKgetri_(&n, invVscalar, &n, pivots, work, &n, &info));
#if defined(PETSC_USE_COMPLEX)
  for (j = 0; j < pdim*pdim; j++) fem->invV[j] = PetscRealPart(invVscalar[j]);
  ierr = PetscFree(invVscalar);CHKERRQ(ierr);
#endif
  ierr = PetscFree2(pivots,work);CHKERRQ(ierr);
  PetscFunctionReturn(0);
}

PetscErrorCode PetscFEGetDimension_Basic(PetscFE fem, PetscInt *dim)
{
  PetscErrorCode ierr;

  PetscFunctionBegin;
  ierr = PetscDualSpaceGetDimension(fem->dualSpace, dim);CHKERRQ(ierr);
  PetscFunctionReturn(0);
}

PetscErrorCode PetscFEGetTabulation_Basic(PetscFE fem, PetscInt npoints, const PetscReal points[], PetscReal *B, PetscReal *D, PetscReal *H)
{
  DM               dm;
  PetscInt         pdim; /* Dimension of FE space P */
  PetscInt         dim;  /* Spatial dimension */
  PetscInt         Nc;   /* Field components */
  PetscReal       *tmpB, *tmpD, *tmpH;
  PetscInt         p, d, j, k, c;
  PetscErrorCode   ierr;

  PetscFunctionBegin;
  ierr = PetscDualSpaceGetDM(fem->dualSpace, &dm);CHKERRQ(ierr);
  ierr = DMGetDimension(dm, &dim);CHKERRQ(ierr);
  ierr = PetscDualSpaceGetDimension(fem->dualSpace, &pdim);CHKERRQ(ierr);
  ierr = PetscFEGetNumComponents(fem, &Nc);CHKERRQ(ierr);
  /* Evaluate the prime basis functions at all points */
  if (B) {ierr = DMGetWorkArray(dm, npoints*pdim*Nc, MPIU_REAL, &tmpB);CHKERRQ(ierr);}
  if (D) {ierr = DMGetWorkArray(dm, npoints*pdim*Nc*dim, MPIU_REAL, &tmpD);CHKERRQ(ierr);}
  if (H) {ierr = DMGetWorkArray(dm, npoints*pdim*Nc*dim*dim, MPIU_REAL, &tmpH);CHKERRQ(ierr);}
  ierr = PetscSpaceEvaluate(fem->basisSpace, npoints, points, B ? tmpB : NULL, D ? tmpD : NULL, H ? tmpH : NULL);CHKERRQ(ierr);
  /* Translate to the nodal basis */
  for (p = 0; p < npoints; ++p) {
    if (B) {
      /* Multiply by V^{-1} (pdim x pdim) */
      for (j = 0; j < pdim; ++j) {
        const PetscInt i = (p*pdim + j)*Nc;

        for (c = 0; c < Nc; ++c) {
          B[i+c] = 0.0;
          for (k = 0; k < pdim; ++k) {
            B[i+c] += fem->invV[k*pdim+j] * tmpB[(p*pdim + k)*Nc+c];
          }
        }
      }
    }
    if (D) {
      /* Multiply by V^{-1} (pdim x pdim) */
      for (j = 0; j < pdim; ++j) {
        for (c = 0; c < Nc; ++c) {
          for (d = 0; d < dim; ++d) {
            const PetscInt i = ((p*pdim + j)*Nc + c)*dim + d;

            D[i] = 0.0;
            for (k = 0; k < pdim; ++k) {
              D[i] += fem->invV[k*pdim+j] * tmpD[((p*pdim + k)*Nc + c)*dim + d];
            }
          }
        }
      }
    }
    if (H) {
      /* Multiply by V^{-1} (pdim x pdim) */
      for (j = 0; j < pdim; ++j) {
        for (c = 0; c < Nc; ++c) {
          for (d = 0; d < dim*dim; ++d) {
            const PetscInt i = ((p*pdim + j)*Nc + c)*dim*dim + d;

            H[i] = 0.0;
            for (k = 0; k < pdim; ++k) {
              H[i] += fem->invV[k*pdim+j] * tmpH[((p*pdim + k)*Nc + c)*dim*dim + d];
            }
          }
        }
      }
    }
  }
  if (B) {ierr = DMRestoreWorkArray(dm, npoints*pdim*Nc, MPIU_REAL, &tmpB);CHKERRQ(ierr);}
  if (D) {ierr = DMRestoreWorkArray(dm, npoints*pdim*Nc*dim, MPIU_REAL, &tmpD);CHKERRQ(ierr);}
  if (H) {ierr = DMRestoreWorkArray(dm, npoints*pdim*Nc*dim*dim, MPIU_REAL, &tmpH);CHKERRQ(ierr);}
  PetscFunctionReturn(0);
}

PetscErrorCode PetscFEIntegrate_Basic(PetscFE fem, PetscDS prob, PetscInt field, PetscInt Ne, PetscFEGeom *cgeom,
                                      const PetscScalar coefficients[], PetscDS probAux, const PetscScalar coefficientsAux[], PetscScalar integral[])
{
  const PetscInt     debug = 0;
  PetscPointFunc     obj_func;
  PetscQuadrature    quad;
  PetscScalar       *u, *u_x, *a, *a_x, *refSpaceDer, *refSpaceDerAux;
  const PetscScalar *constants;
  PetscReal         *x;
  PetscReal        **B, **D, **BAux = NULL, **DAux = NULL;
  PetscInt          *uOff, *uOff_x, *aOff = NULL, *aOff_x = NULL, *Nb, *Nc, *NbAux = NULL, *NcAux = NULL;
  PetscInt           dim, dE, Np, numConstants, Nf, NfAux = 0, totDim, totDimAux = 0, cOffset = 0, cOffsetAux = 0, e;
  PetscBool          isAffine;
  const PetscReal   *quadPoints, *quadWeights;
  PetscInt           qNc, Nq, q;
  PetscErrorCode     ierr;

  PetscFunctionBegin;
  ierr = PetscDSGetObjective(prob, field, &obj_func);CHKERRQ(ierr);
  if (!obj_func) PetscFunctionReturn(0);
  ierr = PetscFEGetSpatialDimension(fem, &dim);CHKERRQ(ierr);
  ierr = PetscFEGetQuadrature(fem, &quad);CHKERRQ(ierr);
  ierr = PetscDSGetNumFields(prob, &Nf);CHKERRQ(ierr);
  ierr = PetscDSGetTotalDimension(prob, &totDim);CHKERRQ(ierr);
  ierr = PetscDSGetDimensions(prob, &Nb);CHKERRQ(ierr);
  ierr = PetscDSGetComponents(prob, &Nc);CHKERRQ(ierr);
  ierr = PetscDSGetComponentOffsets(prob, &uOff);CHKERRQ(ierr);
  ierr = PetscDSGetComponentDerivativeOffsets(prob, &uOff_x);CHKERRQ(ierr);
  ierr = PetscDSGetEvaluationArrays(prob, &u, NULL, &u_x);CHKERRQ(ierr);
  ierr = PetscDSGetRefCoordArrays(prob, &x, &refSpaceDer);CHKERRQ(ierr);
  ierr = PetscDSGetTabulation(prob, &B, &D);CHKERRQ(ierr);
  ierr = PetscDSGetConstants(prob, &numConstants, &constants);CHKERRQ(ierr);
  if (probAux) {
    ierr = PetscDSGetNumFields(probAux, &NfAux);CHKERRQ(ierr);
    ierr = PetscDSGetTotalDimension(probAux, &totDimAux);CHKERRQ(ierr);
    ierr = PetscDSGetDimensions(probAux, &NbAux);CHKERRQ(ierr);
    ierr = PetscDSGetComponents(probAux, &NcAux);CHKERRQ(ierr);
    ierr = PetscDSGetComponentOffsets(probAux, &aOff);CHKERRQ(ierr);
    ierr = PetscDSGetComponentDerivativeOffsets(probAux, &aOff_x);CHKERRQ(ierr);
    ierr = PetscDSGetEvaluationArrays(probAux, &a, NULL, &a_x);CHKERRQ(ierr);
    ierr = PetscDSGetRefCoordArrays(probAux, NULL, &refSpaceDerAux);CHKERRQ(ierr);
    ierr = PetscDSGetTabulation(probAux, &BAux, &DAux);CHKERRQ(ierr);
  }
  ierr = PetscQuadratureGetData(quad, NULL, &qNc, &Nq, &quadPoints, &quadWeights);CHKERRQ(ierr);
  Np = cgeom->numPoints;
  dE = cgeom->dimEmbed;
  isAffine = cgeom->isAffine;
  for (e = 0; e < Ne; ++e) {
    const PetscReal *v0   = &cgeom->v[e*Np*dE];
    const PetscReal *J    = &cgeom->J[e*Np*dE*dE];

    if (qNc != 1) SETERRQ1(PETSC_COMM_SELF, PETSC_ERR_SUP, "Only supports scalar quadrature, not %D components\n", qNc);
    for (q = 0; q < Nq; ++q) {
      PetscScalar integrand;
      const PetscReal *v;
      const PetscReal *invJ;
      PetscReal detJ;

      if (isAffine) {
        CoordinatesRefToReal(dE, dim, cgeom->xi, v0, J, &quadPoints[q*dim], x);
        v = x;
        invJ = &cgeom->invJ[e*dE*dE];
        detJ = cgeom->detJ[e];
      } else {
        v = &v0[q*dE];
        invJ = &cgeom->invJ[(e*Np+q)*dE*dE];
        detJ = cgeom->detJ[e*Np + q];
      }
      if (debug > 1 && q < Np) {
        ierr = PetscPrintf(PETSC_COMM_SELF, "  detJ: %g\n", detJ);CHKERRQ(ierr);
#ifndef PETSC_USE_COMPLEX
        ierr = DMPrintCellMatrix(e, "invJ", dim, dim, invJ);CHKERRQ(ierr);
#endif
      }
      if (debug) {ierr = PetscPrintf(PETSC_COMM_SELF, "  quad point %d\n", q);CHKERRQ(ierr);}
      EvaluateFieldJets(dim, Nf, Nb, Nc, q, B, D, refSpaceDer, invJ, &coefficients[cOffset], NULL, u, u_x, NULL);
      if (probAux) EvaluateFieldJets(dim, NfAux, NbAux, NcAux, q, BAux, DAux, refSpaceDerAux, invJ, &coefficientsAux[cOffsetAux], NULL, a, a_x, NULL);
      obj_func(dim, Nf, NfAux, uOff, uOff_x, u, NULL, u_x, aOff, aOff_x, a, NULL, a_x, 0.0, v, numConstants, constants, &integrand);
      integrand *= detJ*quadWeights[q];
      integral[e*Nf+field] += integrand;
      if (debug > 1) {ierr = PetscPrintf(PETSC_COMM_SELF, "    int: %g %g\n", (double) PetscRealPart(integrand), (double) PetscRealPart(integral[field]));CHKERRQ(ierr);}
    }
    cOffset    += totDim;
    cOffsetAux += totDimAux;
  }
  PetscFunctionReturn(0);
}

PetscErrorCode PetscFEIntegrateResidual_Basic(PetscFE fem, PetscDS prob, PetscInt field, PetscInt Ne, PetscFEGeom *cgeom,
                                              const PetscScalar coefficients[], const PetscScalar coefficients_t[], PetscDS probAux, const PetscScalar coefficientsAux[], PetscReal t, PetscScalar elemVec[])
{
  const PetscInt     debug = 0;
  PetscPointFunc     f0_func;
  PetscPointFunc     f1_func;
  PetscQuadrature    quad;
  PetscScalar       *f0, *f1, *u, *u_t = NULL, *u_x, *a, *a_x, *refSpaceDer, *refSpaceDerAux;
  const PetscScalar *constants;
  PetscReal         *x;
  PetscReal        **B, **D, **BAux = NULL, **DAux = NULL, *BI, *DI;
  PetscInt          *uOff, *uOff_x, *aOff = NULL, *aOff_x = NULL, *Nb, *Nc, *NbAux = NULL, *NcAux = NULL;
  PetscInt           dim, numConstants, Nf, NfAux = 0, totDim, totDimAux = 0, cOffset = 0, cOffsetAux = 0, fOffset, e, NbI, NcI;
  PetscInt           dE, Np;
  PetscBool          isAffine;
  const PetscReal   *quadPoints, *quadWeights;
  PetscInt           qNc, Nq, q;
  PetscErrorCode     ierr;

  PetscFunctionBegin;
  ierr = PetscFEGetSpatialDimension(fem, &dim);CHKERRQ(ierr);
  ierr = PetscFEGetQuadrature(fem, &quad);CHKERRQ(ierr);
  ierr = PetscDSGetNumFields(prob, &Nf);CHKERRQ(ierr);
  ierr = PetscDSGetTotalDimension(prob, &totDim);CHKERRQ(ierr);
  ierr = PetscDSGetDimensions(prob, &Nb);CHKERRQ(ierr);
  ierr = PetscDSGetComponents(prob, &Nc);CHKERRQ(ierr);
  ierr = PetscDSGetComponentOffsets(prob, &uOff);CHKERRQ(ierr);
  ierr = PetscDSGetComponentDerivativeOffsets(prob, &uOff_x);CHKERRQ(ierr);
  ierr = PetscDSGetFieldOffset(prob, field, &fOffset);CHKERRQ(ierr);
  ierr = PetscDSGetResidual(prob, field, &f0_func, &f1_func);CHKERRQ(ierr);
  ierr = PetscDSGetEvaluationArrays(prob, &u, coefficients_t ? &u_t : NULL, &u_x);CHKERRQ(ierr);
  ierr = PetscDSGetRefCoordArrays(prob, &x, &refSpaceDer);CHKERRQ(ierr);
  ierr = PetscDSGetWeakFormArrays(prob, &f0, &f1, NULL, NULL, NULL, NULL);CHKERRQ(ierr);
  ierr = PetscDSGetTabulation(prob, &B, &D);CHKERRQ(ierr);
  ierr = PetscDSGetConstants(prob, &numConstants, &constants);CHKERRQ(ierr);
  if (probAux) {
    ierr = PetscDSGetNumFields(probAux, &NfAux);CHKERRQ(ierr);
    ierr = PetscDSGetTotalDimension(probAux, &totDimAux);CHKERRQ(ierr);
    ierr = PetscDSGetDimensions(probAux, &NbAux);CHKERRQ(ierr);
    ierr = PetscDSGetComponents(probAux, &NcAux);CHKERRQ(ierr);
    ierr = PetscDSGetComponentOffsets(probAux, &aOff);CHKERRQ(ierr);
    ierr = PetscDSGetComponentDerivativeOffsets(probAux, &aOff_x);CHKERRQ(ierr);
    ierr = PetscDSGetEvaluationArrays(probAux, &a, NULL, &a_x);CHKERRQ(ierr);
    ierr = PetscDSGetRefCoordArrays(probAux, NULL, &refSpaceDerAux);CHKERRQ(ierr);
    ierr = PetscDSGetTabulation(probAux, &BAux, &DAux);CHKERRQ(ierr);
  }
  NbI = Nb[field];
  NcI = Nc[field];
  BI  = B[field];
  DI  = D[field];
  ierr = PetscQuadratureGetData(quad, NULL, &qNc, &Nq, &quadPoints, &quadWeights);CHKERRQ(ierr);
  Np = cgeom->numPoints;
  dE = cgeom->dimEmbed;
  isAffine = cgeom->isAffine;
  for (e = 0; e < Ne; ++e) {
    const PetscReal *v0   = &cgeom->v[e*Np*dE];
    const PetscReal *J    = &cgeom->J[e*Np*dE*dE];

    if (qNc != 1) SETERRQ1(PETSC_COMM_SELF, PETSC_ERR_SUP, "Only supports scalar quadrature, not %D components\n", qNc);
    ierr = PetscMemzero(f0, Nq*NcI* sizeof(PetscScalar));CHKERRQ(ierr);
    ierr = PetscMemzero(f1, Nq*NcI*dim * sizeof(PetscScalar));CHKERRQ(ierr);
    for (q = 0; q < Nq; ++q) {
      const PetscReal *v;
      const PetscReal *invJ;
      PetscReal detJ;

      if (isAffine) {
        CoordinatesRefToReal(dE, dim, cgeom->xi, v0, J, &quadPoints[q*dim], x);
        v = x;
        invJ = &cgeom->invJ[e*dE*dE];
        detJ = cgeom->detJ[e];
      } else {
        v = &v0[q*dE];
        invJ = &cgeom->invJ[(e*Np+q)*dE*dE];
        detJ = cgeom->detJ[e*Np + q];
      }
      if (debug > 1 && q < Np) {
        ierr = PetscPrintf(PETSC_COMM_SELF, "  detJ: %g\n", detJ);CHKERRQ(ierr);
#ifndef PETSC_USE_COMPLEX
        ierr = DMPrintCellMatrix(e, "invJ", dim, dim, invJ);CHKERRQ(ierr);
#endif
      }
      if (debug) {ierr = PetscPrintf(PETSC_COMM_SELF, "  quad point %d\n", q);CHKERRQ(ierr);}
      EvaluateFieldJets(dim, Nf, Nb, Nc, q, B, D, refSpaceDer, invJ, &coefficients[cOffset], &coefficients_t[cOffset], u, u_x, u_t);
      if (probAux) EvaluateFieldJets(dim, NfAux, NbAux, NcAux, q, BAux, DAux, refSpaceDerAux, invJ, &coefficientsAux[cOffsetAux], NULL, a, a_x, NULL);
      if (f0_func) f0_func(dim, Nf, NfAux, uOff, uOff_x, u, u_t, u_x, aOff, aOff_x, a, NULL, a_x, t, v, numConstants, constants, &f0[q*NcI]);
      if (f1_func) {
        ierr = PetscMemzero(refSpaceDer, NcI*dim * sizeof(PetscScalar));CHKERRQ(ierr);
        f1_func(dim, Nf, NfAux, uOff, uOff_x, u, u_t, u_x, aOff, aOff_x, a, NULL, a_x, t, v, numConstants, constants, refSpaceDer);
      }
      TransformF(dim, NcI, q, invJ, detJ, quadWeights, refSpaceDer, f0_func ? f0 : NULL, f1_func ? f1 : NULL);
    }
    UpdateElementVec(dim, Nq, NbI, NcI, BI, DI, f0, f1, &elemVec[cOffset+fOffset]);
    cOffset    += totDim;
    cOffsetAux += totDimAux;
  }
  PetscFunctionReturn(0);
}

PetscErrorCode PetscFEIntegrateBdResidual_Basic(PetscFE fem, PetscDS prob, PetscInt field, PetscInt Ne, PetscFEGeom *fgeom,
                                                const PetscScalar coefficients[], const PetscScalar coefficients_t[], PetscDS probAux, const PetscScalar coefficientsAux[], PetscReal t, PetscScalar elemVec[])
{
  const PetscInt     debug = 0;
  PetscBdPointFunc   f0_func;
  PetscBdPointFunc   f1_func;
  PetscQuadrature    quad;
  PetscScalar       *f0, *f1, *u, *u_t = NULL, *u_x, *a, *a_x, *refSpaceDer, *refSpaceDerAux;
  const PetscScalar *constants;
  PetscReal         *x;
  PetscReal        **B, **D, **BAux = NULL, **DAux = NULL, *BI, *DI;
  PetscInt          *uOff, *uOff_x, *aOff = NULL, *aOff_x = NULL, *Nb, *Nc, *NbAux = NULL, *NcAux = NULL;
<<<<<<< HEAD
  PetscInt           dim, dimAux, numConstants, Nf, NfAux = 0, totDim, totDimAux = 0, cOffset = 0, cOffsetAux = 0, fOffset, e, NbI, NcI;
  PetscBool          auxOnBd;
=======
  PetscInt           dim, numConstants, Nf, NfAux = 0, totDim, totDimAux = 0, cOffset = 0, cOffsetAux = 0, fOffset, e, NbI, NcI;
  PetscBool          isAffine;
  const PetscReal   *quadPoints, *quadWeights;
  PetscInt           qNc, Nq, q, Np, dE;
>>>>>>> d0af81cf
  PetscErrorCode     ierr;

  PetscFunctionBegin;
  ierr = PetscFEGetSpatialDimension(fem, &dim);CHKERRQ(ierr);
  ierr = PetscFEGetFaceQuadrature(fem, &quad);CHKERRQ(ierr);
  ierr = PetscDSGetNumFields(prob, &Nf);CHKERRQ(ierr);
  ierr = PetscDSGetTotalDimension(prob, &totDim);CHKERRQ(ierr);
  ierr = PetscDSGetDimensions(prob, &Nb);CHKERRQ(ierr);
  ierr = PetscDSGetComponents(prob, &Nc);CHKERRQ(ierr);
  ierr = PetscDSGetComponentOffsets(prob, &uOff);CHKERRQ(ierr);
  ierr = PetscDSGetComponentDerivativeOffsets(prob, &uOff_x);CHKERRQ(ierr);
  ierr = PetscDSGetFieldOffset(prob, field, &fOffset);CHKERRQ(ierr);
  ierr = PetscDSGetBdResidual(prob, field, &f0_func, &f1_func);CHKERRQ(ierr);
  if (!f0_func && !f1_func) PetscFunctionReturn(0);
  ierr = PetscDSGetEvaluationArrays(prob, &u, coefficients_t ? &u_t : NULL, &u_x);CHKERRQ(ierr);
  ierr = PetscDSGetRefCoordArrays(prob, &x, &refSpaceDer);CHKERRQ(ierr);
  ierr = PetscDSGetWeakFormArrays(prob, &f0, &f1, NULL, NULL, NULL, NULL);CHKERRQ(ierr);
  ierr = PetscDSGetFaceTabulation(prob, &B, &D);CHKERRQ(ierr);
  ierr = PetscDSGetConstants(prob, &numConstants, &constants);CHKERRQ(ierr);
  if (probAux) {
    ierr = PetscDSGetSpatialDimension(probAux, &dimAux);CHKERRQ(ierr);
    ierr = PetscDSGetNumFields(probAux, &NfAux);CHKERRQ(ierr);
    ierr = PetscDSGetTotalDimension(probAux, &totDimAux);CHKERRQ(ierr);
    ierr = PetscDSGetDimensions(probAux, &NbAux);CHKERRQ(ierr);
    ierr = PetscDSGetComponents(probAux, &NcAux);CHKERRQ(ierr);
    ierr = PetscDSGetComponentOffsets(probAux, &aOff);CHKERRQ(ierr);
    ierr = PetscDSGetComponentDerivativeOffsets(probAux, &aOff_x);CHKERRQ(ierr);
    ierr = PetscDSGetEvaluationArrays(probAux, &a, NULL, &a_x);CHKERRQ(ierr);
    ierr = PetscDSGetRefCoordArrays(probAux, NULL, &refSpaceDerAux);CHKERRQ(ierr);
    auxOnBd = dimAux < dim ? PETSC_TRUE : PETSC_FALSE;
    if (auxOnBd) {ierr = PetscDSGetTabulation(probAux, &BAux, &DAux);CHKERRQ(ierr);}
    else         {ierr = PetscDSGetFaceTabulation(probAux, &BAux, &DAux);CHKERRQ(ierr);}
  }
  NbI = Nb[field];
  NcI = Nc[field];
  BI  = B[field];
  DI  = D[field];
  ierr = PetscQuadratureGetData(quad, NULL, &qNc, &Nq, &quadPoints, &quadWeights);CHKERRQ(ierr);
  Np = fgeom->numPoints;
  dE = fgeom->dimEmbed;
  isAffine = fgeom->isAffine;
  for (e = 0; e < Ne; ++e) {
<<<<<<< HEAD
    const PetscReal *quadPoints, *quadWeights;
    const PetscReal *v0   = fgeom[e].v0;
    const PetscReal *J    = fgeom[e].J;
    const PetscReal *invJ = fgeom[e].invJ[0];
    const PetscReal  detJ = fgeom[e].detJ;
    const PetscReal *n    = fgeom[e].n;
    const PetscInt   face = fgeom[e].face[0]; /* Local face number in cell */
    PetscInt         qNc, Nq, q;
=======
    const PetscReal *v0   = &fgeom->v[e*Np*dE];
    const PetscReal *J    = &fgeom->J[e*Np*dE*dE];
    const PetscInt   face = fgeom->face[e][0];
>>>>>>> d0af81cf

    ierr = PetscQuadratureGetData(quad, NULL, &qNc, &Nq, &quadPoints, &quadWeights);CHKERRQ(ierr);
    if (qNc != 1) SETERRQ1(PETSC_COMM_SELF, PETSC_ERR_SUP, "Only supports scalar quadrature, not %D components\n", qNc);
    ierr = PetscMemzero(f0, Nq*NcI* sizeof(PetscScalar));CHKERRQ(ierr);
    ierr = PetscMemzero(f1, Nq*NcI*dim * sizeof(PetscScalar));CHKERRQ(ierr);
<<<<<<< HEAD
    if (debug > 1) {
      ierr = PetscPrintf(PETSC_COMM_SELF, "  detJ: %g\n", detJ);CHKERRQ(ierr);
#ifndef PETSC_USE_COMPLEX
      ierr = DMPrintCellMatrix(e, "invJ", dim, dim, invJ);CHKERRQ(ierr);
#endif
     }
     for (q = 0; q < Nq; ++q) {
       if (debug) {ierr = PetscPrintf(PETSC_COMM_SELF, "  quad point %d\n", q);CHKERRQ(ierr);}
       CoordinatesRefToReal(dim, dim-1, v0, J, &quadPoints[q*(dim-1)], x);
       EvaluateFieldJets(dim, Nf, Nb, Nc, face*Nq+q, B, D, refSpaceDer, invJ, &coefficients[cOffset], &coefficients_t[cOffset], u, u_x, u_t);
       if (probAux) EvaluateFieldJets(dimAux, NfAux, NbAux, NcAux, auxOnBd ? q : face*Nq+q, BAux, DAux, refSpaceDerAux, invJ, &coefficientsAux[cOffsetAux], NULL, a, a_x, NULL);
       if (f0_func) f0_func(dim, Nf, NfAux, uOff, uOff_x, u, u_t, u_x, aOff, aOff_x, a, NULL, a_x, t, x, n, numConstants, constants, &f0[q*NcI]);
       if (f1_func) {
         ierr = PetscMemzero(refSpaceDer, NcI*dim * sizeof(PetscScalar));CHKERRQ(ierr);
         f1_func(dim, Nf, NfAux, uOff, uOff_x, u, u_t, u_x, aOff, aOff_x, a, NULL, a_x, t, x, n, numConstants, constants, refSpaceDer);
       }
       TransformF(dim, NcI, q, invJ, detJ, quadWeights, refSpaceDer, f0_func ? f0 : NULL, f1_func ? f1 : NULL);
     }
     UpdateElementVec(dim, Nq, NbI, NcI, &BI[face*Nq*NbI*NcI], &DI[face*Nq*NbI*NcI*dim], f0, f1, &elemVec[cOffset+fOffset]);
     cOffset    += totDim;
     cOffsetAux += totDimAux;
   }
   PetscFunctionReturn(0);
}

PetscErrorCode PetscFEIntegrateJacobian_Basic(PetscFE fem, PetscDS prob, PetscFEJacobianType jtype, PetscInt fieldI, PetscInt fieldJ, PetscInt Ne, PetscFECellGeom *geom,
                                              const PetscScalar coefficients[], const PetscScalar coefficients_t[], PetscDS probAux, const PetscScalar coefficientsAux[], PetscReal t, PetscReal u_tshift, PetscScalar elemMat[])
{
  const PetscInt     debug      = 0;
  PetscPointJac      g0_func;
  PetscPointJac      g1_func;
  PetscPointJac      g2_func;
  PetscPointJac      g3_func;
  PetscInt           cOffset    = 0; /* Offset into coefficients[] for element e */
  PetscInt           cOffsetAux = 0; /* Offset into coefficientsAux[] for element e */
  PetscInt           eOffset    = 0; /* Offset into elemMat[] for element e */
  PetscInt           offsetI    = 0; /* Offset into an element vector for fieldI */
  PetscInt           offsetJ    = 0; /* Offset into an element vector for fieldJ */
  PetscQuadrature    quad;
  PetscScalar       *g0, *g1, *g2, *g3, *u, *u_t = NULL, *u_x, *a, *a_x, *refSpaceDer, *refSpaceDerAux;
  const PetscScalar *constants;
  PetscReal         *x;
  PetscReal        **B, **D, **BAux = NULL, **DAux = NULL, *BI, *DI, *BJ, *DJ;
  PetscInt          *uOff, *uOff_x, *aOff = NULL, *aOff_x = NULL, *Nb, *Nc, *NbAux = NULL, *NcAux = NULL;
  PetscInt           NbI = 0, NcI = 0, NbJ = 0, NcJ = 0;
  PetscInt           dim, numConstants, Nf, NfAux = 0, totDim, totDimAux = 0, e;
  PetscErrorCode     ierr;

  PetscFunctionBegin;
  ierr = PetscFEGetSpatialDimension(fem, &dim);CHKERRQ(ierr);
  ierr = PetscFEGetQuadrature(fem, &quad);CHKERRQ(ierr);
  ierr = PetscDSGetNumFields(prob, &Nf);CHKERRQ(ierr);
  ierr = PetscDSGetTotalDimension(prob, &totDim);CHKERRQ(ierr);
  ierr = PetscDSGetDimensions(prob, &Nb);CHKERRQ(ierr);
  ierr = PetscDSGetComponents(prob, &Nc);CHKERRQ(ierr);
  ierr = PetscDSGetComponentOffsets(prob, &uOff);CHKERRQ(ierr);
  ierr = PetscDSGetComponentDerivativeOffsets(prob, &uOff_x);CHKERRQ(ierr);
  switch(jtype) {
  case PETSCFE_JACOBIAN_DYN: ierr = PetscDSGetDynamicJacobian(prob, fieldI, fieldJ, &g0_func, &g1_func, &g2_func, &g3_func);CHKERRQ(ierr);break;
  case PETSCFE_JACOBIAN_PRE: ierr = PetscDSGetJacobianPreconditioner(prob, fieldI, fieldJ, &g0_func, &g1_func, &g2_func, &g3_func);CHKERRQ(ierr);break;
  case PETSCFE_JACOBIAN:     ierr = PetscDSGetJacobian(prob, fieldI, fieldJ, &g0_func, &g1_func, &g2_func, &g3_func);CHKERRQ(ierr);break;
  }
  if (!g0_func && !g1_func && !g2_func && !g3_func) PetscFunctionReturn(0);
  ierr = PetscDSGetEvaluationArrays(prob, &u, coefficients_t ? &u_t : NULL, &u_x);CHKERRQ(ierr);
  ierr = PetscDSGetRefCoordArrays(prob, &x, &refSpaceDer);CHKERRQ(ierr);
  ierr = PetscDSGetWeakFormArrays(prob, NULL, NULL, &g0, &g1, &g2, &g3);CHKERRQ(ierr);
  ierr = PetscDSGetTabulation(prob, &B, &D);CHKERRQ(ierr);
  ierr = PetscDSGetFieldOffset(prob, fieldI, &offsetI);CHKERRQ(ierr);
  ierr = PetscDSGetFieldOffset(prob, fieldJ, &offsetJ);CHKERRQ(ierr);
  ierr = PetscDSGetConstants(prob, &numConstants, &constants);CHKERRQ(ierr);
  if (probAux) {
    ierr = PetscDSGetNumFields(probAux, &NfAux);CHKERRQ(ierr);
    ierr = PetscDSGetTotalDimension(probAux, &totDimAux);CHKERRQ(ierr);
    ierr = PetscDSGetDimensions(probAux, &NbAux);CHKERRQ(ierr);
    ierr = PetscDSGetComponents(probAux, &NcAux);CHKERRQ(ierr);
    ierr = PetscDSGetComponentOffsets(probAux, &aOff);CHKERRQ(ierr);
    ierr = PetscDSGetComponentDerivativeOffsets(probAux, &aOff_x);CHKERRQ(ierr);
    ierr = PetscDSGetEvaluationArrays(probAux, &a, NULL, &a_x);CHKERRQ(ierr);
    ierr = PetscDSGetRefCoordArrays(probAux, NULL, &refSpaceDerAux);CHKERRQ(ierr);
    ierr = PetscDSGetTabulation(probAux, &BAux, &DAux);CHKERRQ(ierr);
  }
  NbI = Nb[fieldI], NbJ = Nb[fieldJ];
  NcI = Nc[fieldI], NcJ = Nc[fieldJ];
  BI  = B[fieldI],  BJ  = B[fieldJ];
  DI  = D[fieldI],  DJ  = D[fieldJ];
  /* Initialize here in case the function is not defined */
  ierr = PetscMemzero(g0, NcI*NcJ * sizeof(PetscScalar));CHKERRQ(ierr);
  ierr = PetscMemzero(g1, NcI*NcJ*dim * sizeof(PetscScalar));CHKERRQ(ierr);
  ierr = PetscMemzero(g2, NcI*NcJ*dim * sizeof(PetscScalar));CHKERRQ(ierr);
  ierr = PetscMemzero(g3, NcI*NcJ*dim*dim * sizeof(PetscScalar));CHKERRQ(ierr);
  for (e = 0; e < Ne; ++e) {
    const PetscReal *v0   = geom[e].v0;
    const PetscReal *J    = geom[e].J;
    const PetscReal *invJ = geom[e].invJ;
    const PetscReal  detJ = geom[e].detJ;
    const PetscReal *quadPoints, *quadWeights;
    PetscInt         qNc, Nq, q;

    ierr = PetscQuadratureGetData(quad, NULL, &qNc, &Nq, &quadPoints, &quadWeights);CHKERRQ(ierr);
    if (qNc != 1) SETERRQ1(PETSC_COMM_SELF, PETSC_ERR_SUP, "Only supports scalar quadrature, not %D components\n", qNc);
=======
>>>>>>> d0af81cf
    for (q = 0; q < Nq; ++q) {
      const PetscReal *v;
      const PetscReal *invJ;
      const PetscReal *n;
      PetscReal detJ;
      if (isAffine) {
        CoordinatesRefToReal(dE, dim-1, fgeom->xi, v0, J, &quadPoints[q*(dim-1)], x);
        v = x;
        invJ = &fgeom->suppInvJ[0][e*dE*dE];
        detJ = fgeom->detJ[e];
        n    = &fgeom->n[e*dE];
      } else {
        v = &v0[q*dE];
        invJ = &fgeom->suppInvJ[0][(e*Np+q)*dE*dE];
        detJ = fgeom->detJ[e*Np + q];
        n    = &fgeom->n[(e*Np+q)*dE];
      }
      if (debug > 1 && q < Np) {
        ierr = PetscPrintf(PETSC_COMM_SELF, "  detJ: %g\n", detJ);CHKERRQ(ierr);
#ifndef PETSC_USE_COMPLEX
        ierr = DMPrintCellMatrix(e, "invJ", dim, dim, invJ);CHKERRQ(ierr);
#endif
      }
      if (debug) {ierr = PetscPrintf(PETSC_COMM_SELF, "  quad point %d\n", q);CHKERRQ(ierr);}
      EvaluateFieldJets(dim, Nf, Nb, Nc, face*Nq+q, B, D, refSpaceDer, invJ, &coefficients[cOffset], &coefficients_t[cOffset], u, u_x, u_t);
      if (probAux) EvaluateFieldJets(dim, NfAux, NbAux, NcAux, face*Nq+q, BAux, DAux, refSpaceDerAux, invJ, &coefficientsAux[cOffsetAux], NULL, a, a_x, NULL);
      if (f0_func) f0_func(dim, Nf, NfAux, uOff, uOff_x, u, u_t, u_x, aOff, aOff_x, a, NULL, a_x, t, v, n, numConstants, constants, &f0[q*NcI]);
      if (f1_func) {
        ierr = PetscMemzero(refSpaceDer, NcI*dim * sizeof(PetscScalar));CHKERRQ(ierr);
        f1_func(dim, Nf, NfAux, uOff, uOff_x, u, u_t, u_x, aOff, aOff_x, a, NULL, a_x, t, v, n, numConstants, constants, refSpaceDer);
      }
      TransformF(dim, NcI, q, invJ, detJ, quadWeights, refSpaceDer, f0_func ? f0 : NULL, f1_func ? f1 : NULL);
    }
    UpdateElementVec(dim, Nq, NbI, NcI, &BI[face*Nq*NbI*NcI], &DI[face*Nq*NbI*NcI*dim], f0, f1, &elemVec[cOffset+fOffset]);
    cOffset    += totDim;
    cOffsetAux += totDimAux;
  }
  PetscFunctionReturn(0);
}

PetscErrorCode PetscFEIntegrateJacobian_Basic(PetscFE fem, PetscDS prob, PetscFEJacobianType jtype, PetscInt fieldI, PetscInt fieldJ, PetscInt Ne, PetscFEGeom *geom,
                                              const PetscScalar coefficients[], const PetscScalar coefficients_t[], PetscDS probAux, const PetscScalar coefficientsAux[], PetscReal t, PetscReal u_tshift, PetscScalar elemMat[])
{
  const PetscInt     debug      = 0;
  PetscPointJac      g0_func;
  PetscPointJac      g1_func;
  PetscPointJac      g2_func;
  PetscPointJac      g3_func;
  PetscInt           cOffset    = 0; /* Offset into coefficients[] for element e */
  PetscInt           cOffsetAux = 0; /* Offset into coefficientsAux[] for element e */
  PetscInt           eOffset    = 0; /* Offset into elemMat[] for element e */
  PetscInt           offsetI    = 0; /* Offset into an element vector for fieldI */
  PetscInt           offsetJ    = 0; /* Offset into an element vector for fieldJ */
  PetscQuadrature    quad;
  PetscScalar       *g0, *g1, *g2, *g3, *u, *u_t = NULL, *u_x, *a, *a_x, *refSpaceDer, *refSpaceDerAux;
  const PetscScalar *constants;
  PetscReal         *x;
  PetscReal        **B, **D, **BAux = NULL, **DAux = NULL, *BI, *DI, *BJ, *DJ;
  PetscInt          *uOff, *uOff_x, *aOff = NULL, *aOff_x = NULL, *Nb, *Nc, *NbAux = NULL, *NcAux = NULL;
  PetscInt           NbI = 0, NcI = 0, NbJ = 0, NcJ = 0;
  PetscInt           dim, numConstants, Nf, NfAux = 0, totDim, totDimAux = 0, e;
  PetscInt           dE, Np;
  PetscBool          isAffine;
  const PetscReal   *quadPoints, *quadWeights;
  PetscInt           qNc, Nq, q;
  PetscErrorCode     ierr;

  PetscFunctionBegin;
  ierr = PetscFEGetSpatialDimension(fem, &dim);CHKERRQ(ierr);
  ierr = PetscFEGetQuadrature(fem, &quad);CHKERRQ(ierr);
  ierr = PetscDSGetNumFields(prob, &Nf);CHKERRQ(ierr);
  ierr = PetscDSGetTotalDimension(prob, &totDim);CHKERRQ(ierr);
  ierr = PetscDSGetDimensions(prob, &Nb);CHKERRQ(ierr);
  ierr = PetscDSGetComponents(prob, &Nc);CHKERRQ(ierr);
  ierr = PetscDSGetComponentOffsets(prob, &uOff);CHKERRQ(ierr);
  ierr = PetscDSGetComponentDerivativeOffsets(prob, &uOff_x);CHKERRQ(ierr);
  switch(jtype) {
  case PETSCFE_JACOBIAN_DYN: ierr = PetscDSGetDynamicJacobian(prob, fieldI, fieldJ, &g0_func, &g1_func, &g2_func, &g3_func);CHKERRQ(ierr);break;
  case PETSCFE_JACOBIAN_PRE: ierr = PetscDSGetJacobianPreconditioner(prob, fieldI, fieldJ, &g0_func, &g1_func, &g2_func, &g3_func);CHKERRQ(ierr);break;
  case PETSCFE_JACOBIAN:     ierr = PetscDSGetJacobian(prob, fieldI, fieldJ, &g0_func, &g1_func, &g2_func, &g3_func);CHKERRQ(ierr);break;
  }
  if (!g0_func && !g1_func && !g2_func && !g3_func) PetscFunctionReturn(0);
  ierr = PetscDSGetEvaluationArrays(prob, &u, coefficients_t ? &u_t : NULL, &u_x);CHKERRQ(ierr);
  ierr = PetscDSGetRefCoordArrays(prob, &x, &refSpaceDer);CHKERRQ(ierr);
  ierr = PetscDSGetWeakFormArrays(prob, NULL, NULL, &g0, &g1, &g2, &g3);CHKERRQ(ierr);
  ierr = PetscDSGetTabulation(prob, &B, &D);CHKERRQ(ierr);
  ierr = PetscDSGetFieldOffset(prob, fieldI, &offsetI);CHKERRQ(ierr);
  ierr = PetscDSGetFieldOffset(prob, fieldJ, &offsetJ);CHKERRQ(ierr);
  ierr = PetscDSGetConstants(prob, &numConstants, &constants);CHKERRQ(ierr);
  if (probAux) {
    ierr = PetscDSGetNumFields(probAux, &NfAux);CHKERRQ(ierr);
    ierr = PetscDSGetTotalDimension(probAux, &totDimAux);CHKERRQ(ierr);
    ierr = PetscDSGetDimensions(probAux, &NbAux);CHKERRQ(ierr);
    ierr = PetscDSGetComponents(probAux, &NcAux);CHKERRQ(ierr);
    ierr = PetscDSGetComponentOffsets(probAux, &aOff);CHKERRQ(ierr);
    ierr = PetscDSGetComponentDerivativeOffsets(probAux, &aOff_x);CHKERRQ(ierr);
    ierr = PetscDSGetEvaluationArrays(probAux, &a, NULL, &a_x);CHKERRQ(ierr);
    ierr = PetscDSGetRefCoordArrays(probAux, NULL, &refSpaceDerAux);CHKERRQ(ierr);
    ierr = PetscDSGetTabulation(probAux, &BAux, &DAux);CHKERRQ(ierr);
  }
  NbI = Nb[fieldI], NbJ = Nb[fieldJ];
  NcI = Nc[fieldI], NcJ = Nc[fieldJ];
  BI  = B[fieldI],  BJ  = B[fieldJ];
  DI  = D[fieldI],  DJ  = D[fieldJ];
  /* Initialize here in case the function is not defined */
  ierr = PetscMemzero(g0, NcI*NcJ * sizeof(PetscScalar));CHKERRQ(ierr);
  ierr = PetscMemzero(g1, NcI*NcJ*dim * sizeof(PetscScalar));CHKERRQ(ierr);
  ierr = PetscMemzero(g2, NcI*NcJ*dim * sizeof(PetscScalar));CHKERRQ(ierr);
  ierr = PetscMemzero(g3, NcI*NcJ*dim*dim * sizeof(PetscScalar));CHKERRQ(ierr);
  ierr = PetscQuadratureGetData(quad, NULL, &qNc, &Nq, &quadPoints, &quadWeights);CHKERRQ(ierr);
  Np = geom->numPoints;
  dE = geom->dimEmbed;
  isAffine = geom->isAffine;
  for (e = 0; e < Ne; ++e) {
    const PetscReal *v0   = &geom->v[e*Np*dE];
    const PetscReal *J    = &geom->J[e*Np*dE*dE];

    ierr = PetscQuadratureGetData(quad, NULL, &qNc, &Nq, &quadPoints, &quadWeights);CHKERRQ(ierr);
    if (qNc != 1) SETERRQ1(PETSC_COMM_SELF, PETSC_ERR_SUP, "Only supports scalar quadrature, not %D components\n", qNc);
    for (q = 0; q < Nq; ++q) {
      const PetscReal *v;
      const PetscReal *invJ;
      PetscReal detJ;
      const PetscReal *BIq = &BI[q*NbI*NcI], *BJq = &BJ[q*NbJ*NcJ];
      const PetscReal *DIq = &DI[q*NbI*NcI*dim], *DJq = &DJ[q*NbJ*NcJ*dim];
      PetscReal  w;
      PetscInt f, g, fc, gc, c;

      if (debug) {ierr = PetscPrintf(PETSC_COMM_SELF, "  quad point %d\n", q);CHKERRQ(ierr);}
      if (isAffine) {
        CoordinatesRefToReal(dE, dim, geom->xi, v0, J, &quadPoints[q*dim], x);
        v = x;
        invJ = &geom->invJ[e*dE*dE];
        detJ = geom->detJ[e];
      } else {
        v = &v0[q*dE];
        invJ = &geom->invJ[(e*Np+q)*dE*dE];
        detJ = geom->detJ[e*Np + q];
      }
      w = detJ*quadWeights[q];
      EvaluateFieldJets(dim, Nf, Nb, Nc, q, B, D, refSpaceDer, invJ, &coefficients[cOffset], &coefficients_t[cOffset], u, u_x, u_t);
      if (probAux) EvaluateFieldJets(dim, NfAux, NbAux, NcAux, q, BAux, DAux, refSpaceDerAux, invJ, &coefficientsAux[cOffsetAux], NULL, a, a_x, NULL);
      if (g0_func) {
        ierr = PetscMemzero(g0, NcI*NcJ * sizeof(PetscScalar));CHKERRQ(ierr);
        g0_func(dim, Nf, NfAux, uOff, uOff_x, u, u_t, u_x, aOff, aOff_x, a, NULL, a_x, t, u_tshift, v, numConstants, constants, g0);
        for (c = 0; c < NcI*NcJ; ++c) g0[c] *= w;
      }
      if (g1_func) {
        PetscInt d, d2;
        ierr = PetscMemzero(refSpaceDer, NcI*NcJ*dim * sizeof(PetscScalar));CHKERRQ(ierr);
        g1_func(dim, Nf, NfAux, uOff, uOff_x, u, u_t, u_x, aOff, aOff_x, a, NULL, a_x, t, u_tshift, v, numConstants, constants, refSpaceDer);
        for (fc = 0; fc < NcI; ++fc) {
          for (gc = 0; gc < NcJ; ++gc) {
            for (d = 0; d < dim; ++d) {
              g1[(fc*NcJ+gc)*dim+d] = 0.0;
              for (d2 = 0; d2 < dim; ++d2) g1[(fc*NcJ+gc)*dim+d] += invJ[d*dim+d2]*refSpaceDer[(fc*NcJ+gc)*dim+d2];
              g1[(fc*NcJ+gc)*dim+d] *= w;
            }
          }
        }
      }
      if (g2_func) {
        PetscInt d, d2;
        ierr = PetscMemzero(refSpaceDer, NcI*NcJ*dim * sizeof(PetscScalar));CHKERRQ(ierr);
        g2_func(dim, Nf, NfAux, uOff, uOff_x, u, u_t, u_x, aOff, aOff_x, a, NULL, a_x, t, u_tshift, v, numConstants, constants, refSpaceDer);
        for (fc = 0; fc < NcI; ++fc) {
          for (gc = 0; gc < NcJ; ++gc) {
            for (d = 0; d < dim; ++d) {
              g2[(fc*NcJ+gc)*dim+d] = 0.0;
              for (d2 = 0; d2 < dim; ++d2) g2[(fc*NcJ+gc)*dim+d] += invJ[d*dim+d2]*refSpaceDer[(fc*NcJ+gc)*dim+d2];
              g2[(fc*NcJ+gc)*dim+d] *= w;
            }
          }
        }
      }
      if (g3_func) {
        PetscInt d, d2, dp, d3;
        ierr = PetscMemzero(refSpaceDer, NcI*NcJ*dim*dim * sizeof(PetscScalar));CHKERRQ(ierr);
        g3_func(dim, Nf, NfAux, uOff, uOff_x, u, u_t, u_x, aOff, aOff_x, a, NULL, a_x, t, u_tshift, v, numConstants, constants, refSpaceDer);
        for (fc = 0; fc < NcI; ++fc) {
          for (gc = 0; gc < NcJ; ++gc) {
            for (d = 0; d < dim; ++d) {
              for (dp = 0; dp < dim; ++dp) {
                g3[((fc*NcJ+gc)*dim+d)*dim+dp] = 0.0;
                for (d2 = 0; d2 < dim; ++d2) {
                  for (d3 = 0; d3 < dim; ++d3) {
                    g3[((fc*NcJ+gc)*dim+d)*dim+dp] += invJ[d*dim+d2]*refSpaceDer[((fc*NcJ+gc)*dim+d2)*dim+d3]*invJ[dp*dim+d3];
                  }
                }
                g3[((fc*NcJ+gc)*dim+d)*dim+dp] *= w;
              }
            }
          }
        }
      }

      for (f = 0; f < NbI; ++f) {
        for (fc = 0; fc < NcI; ++fc) {
          const PetscInt fidx = f*NcI+fc; /* Test function basis index */
          const PetscInt i    = offsetI+f; /* Element matrix row */
          for (g = 0; g < NbJ; ++g) {
            for (gc = 0; gc < NcJ; ++gc) {
              const PetscInt gidx = g*NcJ+gc; /* Trial function basis index */
              const PetscInt j    = offsetJ+g; /* Element matrix column */
              const PetscInt fOff = eOffset+i*totDim+j;
              PetscInt       d, d2;

              elemMat[fOff] += BIq[fidx]*g0[fc*NcJ+gc]*BJq[gidx];
              for (d = 0; d < dim; ++d) {
                elemMat[fOff] += BIq[fidx]*g1[(fc*NcJ+gc)*dim+d]*DJq[gidx*dim+d];
                elemMat[fOff] += DIq[fidx*dim+d]*g2[(fc*NcJ+gc)*dim+d]*BJq[gidx];
                for (d2 = 0; d2 < dim; ++d2) {
                  elemMat[fOff] += DIq[fidx*dim+d]*g3[((fc*NcJ+gc)*dim+d)*dim+d2]*DJq[gidx*dim+d2];
                }
              }
            }
          }
        }
      }
    }
    if (debug > 1) {
      PetscInt fc, f, gc, g;

      ierr = PetscPrintf(PETSC_COMM_SELF, "Element matrix for fields %d and %d\n", fieldI, fieldJ);CHKERRQ(ierr);
      for (fc = 0; fc < NcI; ++fc) {
        for (f = 0; f < NbI; ++f) {
          const PetscInt i = offsetI + f*NcI+fc;
          for (gc = 0; gc < NcJ; ++gc) {
            for (g = 0; g < NbJ; ++g) {
              const PetscInt j = offsetJ + g*NcJ+gc;
              ierr = PetscPrintf(PETSC_COMM_SELF, "    elemMat[%d,%d,%d,%d]: %g\n", f, fc, g, gc, PetscRealPart(elemMat[eOffset+i*totDim+j]));CHKERRQ(ierr);
            }
          }
          ierr = PetscPrintf(PETSC_COMM_SELF, "\n");CHKERRQ(ierr);
        }
      }
    }
    cOffset    += totDim;
    cOffsetAux += totDimAux;
    eOffset    += PetscSqr(totDim);
  }
  PetscFunctionReturn(0);
}

PetscErrorCode PetscFEIntegrateBdJacobian_Basic(PetscFE fem, PetscDS prob, PetscInt fieldI, PetscInt fieldJ, PetscInt Ne, PetscFEGeom *fgeom,
                                                const PetscScalar coefficients[], const PetscScalar coefficients_t[], PetscDS probAux, const PetscScalar coefficientsAux[], PetscReal t, PetscReal u_tshift, PetscScalar elemMat[])
{
  const PetscInt     debug      = 0;
  PetscBdPointJac    g0_func;
  PetscBdPointJac    g1_func;
  PetscBdPointJac    g2_func;
  PetscBdPointJac    g3_func;
  PetscInt           cOffset    = 0; /* Offset into coefficients[] for element e */
  PetscInt           cOffsetAux = 0; /* Offset into coefficientsAux[] for element e */
  PetscInt           eOffset    = 0; /* Offset into elemMat[] for element e */
  PetscInt           offsetI    = 0; /* Offset into an element vector for fieldI */
  PetscInt           offsetJ    = 0; /* Offset into an element vector for fieldJ */
  PetscQuadrature    quad;
  PetscScalar       *g0, *g1, *g2, *g3, *u, *u_t = NULL, *u_x, *a, *a_x, *refSpaceDer, *refSpaceDerAux;
  const PetscScalar *constants;
  PetscReal         *x;
  PetscReal        **B, **D, **BAux = NULL, **DAux = NULL, *BI, *DI, *BJ, *DJ;
  PetscInt          *uOff, *uOff_x, *aOff = NULL, *aOff_x = NULL, *Nb, *Nc, *NbAux = NULL, *NcAux = NULL;
  PetscInt           NbI = 0, NcI = 0, NbJ = 0, NcJ = 0;
  PetscInt           dim, numConstants, Nf, NfAux = 0, totDim, totDimAux = 0, e;
  PetscBool          isAffine;
  const PetscReal   *quadPoints, *quadWeights;
  PetscInt           qNc, Nq, q, Np, dE;
  PetscErrorCode     ierr;

  PetscFunctionBegin;
  ierr = PetscFEGetSpatialDimension(fem, &dim);CHKERRQ(ierr);
  ierr = PetscFEGetFaceQuadrature(fem, &quad);CHKERRQ(ierr);
  ierr = PetscDSGetNumFields(prob, &Nf);CHKERRQ(ierr);
  ierr = PetscDSGetTotalDimension(prob, &totDim);CHKERRQ(ierr);
  ierr = PetscDSGetDimensions(prob, &Nb);CHKERRQ(ierr);
  ierr = PetscDSGetComponents(prob, &Nc);CHKERRQ(ierr);
  ierr = PetscDSGetComponentOffsets(prob, &uOff);CHKERRQ(ierr);
  ierr = PetscDSGetComponentDerivativeOffsets(prob, &uOff_x);CHKERRQ(ierr);
  ierr = PetscDSGetFieldOffset(prob, fieldI, &offsetI);CHKERRQ(ierr);
  ierr = PetscDSGetFieldOffset(prob, fieldJ, &offsetJ);CHKERRQ(ierr);
  ierr = PetscDSGetBdJacobian(prob, fieldI, fieldJ, &g0_func, &g1_func, &g2_func, &g3_func);CHKERRQ(ierr);
  ierr = PetscDSGetEvaluationArrays(prob, &u, coefficients_t ? &u_t : NULL, &u_x);CHKERRQ(ierr);
  ierr = PetscDSGetRefCoordArrays(prob, &x, &refSpaceDer);CHKERRQ(ierr);
  ierr = PetscDSGetWeakFormArrays(prob, NULL, NULL, &g0, &g1, &g2, &g3);CHKERRQ(ierr);
  ierr = PetscDSGetFaceTabulation(prob, &B, &D);CHKERRQ(ierr);
  ierr = PetscDSGetConstants(prob, &numConstants, &constants);CHKERRQ(ierr);
  if (probAux) {
    ierr = PetscDSGetNumFields(probAux, &NfAux);CHKERRQ(ierr);
    ierr = PetscDSGetTotalDimension(probAux, &totDimAux);CHKERRQ(ierr);
    ierr = PetscDSGetDimensions(probAux, &NbAux);CHKERRQ(ierr);
    ierr = PetscDSGetComponents(probAux, &NcAux);CHKERRQ(ierr);
    ierr = PetscDSGetComponentOffsets(probAux, &aOff);CHKERRQ(ierr);
    ierr = PetscDSGetComponentDerivativeOffsets(probAux, &aOff_x);CHKERRQ(ierr);
    ierr = PetscDSGetEvaluationArrays(probAux, &a, NULL, &a_x);CHKERRQ(ierr);
    ierr = PetscDSGetRefCoordArrays(probAux, NULL, &refSpaceDerAux);CHKERRQ(ierr);
    ierr = PetscDSGetFaceTabulation(probAux, &BAux, &DAux);CHKERRQ(ierr);
  }
  NbI = Nb[fieldI], NbJ = Nb[fieldJ];
  NcI = Nc[fieldI], NcJ = Nc[fieldJ];
  BI  = B[fieldI],  BJ  = B[fieldJ];
  DI  = D[fieldI],  DJ  = D[fieldJ];
  /* Initialize here in case the function is not defined */
  ierr = PetscMemzero(g0, NcI*NcJ * sizeof(PetscScalar));CHKERRQ(ierr);
  ierr = PetscMemzero(g1, NcI*NcJ*dim * sizeof(PetscScalar));CHKERRQ(ierr);
  ierr = PetscMemzero(g2, NcI*NcJ*dim * sizeof(PetscScalar));CHKERRQ(ierr);
  ierr = PetscMemzero(g3, NcI*NcJ*dim*dim * sizeof(PetscScalar));CHKERRQ(ierr);
  ierr = PetscQuadratureGetData(quad, NULL, &qNc, &Nq, &quadPoints, &quadWeights);CHKERRQ(ierr);
  Np = fgeom->numPoints;
  dE = fgeom->dimEmbed;
  isAffine = fgeom->isAffine;
  for (e = 0; e < Ne; ++e) {
    const PetscReal *v0   = &fgeom->v[e*Np*dE];
    const PetscReal *J    = &fgeom->J[e*Np*dE*dE];
    const PetscInt   face = fgeom->face[e][0];

    ierr = PetscQuadratureGetData(quad, NULL, &qNc, &Nq, &quadPoints, &quadWeights);CHKERRQ(ierr);
    if (qNc != 1) SETERRQ1(PETSC_COMM_SELF, PETSC_ERR_SUP, "Only supports scalar quadrature, not %D components\n", qNc);
    for (q = 0; q < Nq; ++q) {
      const PetscReal *BIq = &BI[(face*Nq+q)*NbI*NcI], *BJq = &BJ[(face*Nq+q)*NbJ*NcJ];
      const PetscReal *DIq = &DI[(face*Nq+q)*NbI*NcI*dim], *DJq = &DJ[(face*Nq+q)*NbJ*NcJ*dim];
      PetscReal  w;
      PetscInt f, g, fc, gc, c;
      const PetscReal *v;
      const PetscReal *invJ;
      const PetscReal *n;
      PetscReal detJ;

      if (debug) {ierr = PetscPrintf(PETSC_COMM_SELF, "  quad point %d\n", q);CHKERRQ(ierr);}
      if (isAffine) {
        CoordinatesRefToReal(dE, dim-1, fgeom->xi, v0, J, &quadPoints[q*(dim-1)], x);
        v = x;
        invJ = &fgeom->suppInvJ[0][e*dE*dE];
        detJ = fgeom->detJ[e];
        n    = &fgeom->n[e*dE];
      } else {
        v = &v0[q*dE];
        invJ = &fgeom->suppInvJ[0][(e*Np+q)*dE*dE];
        detJ = fgeom->detJ[e*Np + q];
        n    = &fgeom->n[(e*Np+q)*dE];
      }
      w = detJ*quadWeights[q];

      EvaluateFieldJets(dim, Nf, Nb, Nc, face*Nq+q, B, D, refSpaceDer, invJ, &coefficients[cOffset], &coefficients_t[cOffset], u, u_x, u_t);
      if (probAux) EvaluateFieldJets(dim, NfAux, NbAux, NcAux, face*Nq+q, BAux, DAux, refSpaceDerAux, invJ, &coefficientsAux[cOffsetAux], NULL, a, a_x, NULL);
      if (g0_func) {
        ierr = PetscMemzero(g0, NcI*NcJ * sizeof(PetscScalar));CHKERRQ(ierr);
        g0_func(dim, Nf, NfAux, uOff, uOff_x, u, u_t, u_x, aOff, aOff_x, a, NULL, a_x, t, u_tshift, v, n, numConstants, constants, g0);
        for (c = 0; c < NcI*NcJ; ++c) g0[c] *= w;
      }
      if (g1_func) {
        PetscInt d, d2;
        ierr = PetscMemzero(refSpaceDer, NcI*NcJ*dim * sizeof(PetscScalar));CHKERRQ(ierr);
        g1_func(dim, Nf, NfAux, uOff, uOff_x, u, u_t, u_x, aOff, aOff_x, a, NULL, a_x, t, u_tshift, v, n, numConstants, constants, refSpaceDer);
        for (fc = 0; fc < NcI; ++fc) {
          for (gc = 0; gc < NcJ; ++gc) {
            for (d = 0; d < dim; ++d) {
              g1[(fc*NcJ+gc)*dim+d] = 0.0;
              for (d2 = 0; d2 < dim; ++d2) g1[(fc*NcJ+gc)*dim+d] += invJ[d*dim+d2]*refSpaceDer[(fc*NcJ+gc)*dim+d2];
              g1[(fc*NcJ+gc)*dim+d] *= w;
            }
          }
        }
      }
      if (g2_func) {
        PetscInt d, d2;
        ierr = PetscMemzero(refSpaceDer, NcI*NcJ*dim * sizeof(PetscScalar));CHKERRQ(ierr);
        g2_func(dim, Nf, NfAux, uOff, uOff_x, u, u_t, u_x, aOff, aOff_x, a, NULL, a_x, t, u_tshift, v, n, numConstants, constants, refSpaceDer);
        for (fc = 0; fc < NcI; ++fc) {
          for (gc = 0; gc < NcJ; ++gc) {
            for (d = 0; d < dim; ++d) {
              g2[(fc*NcJ+gc)*dim+d] = 0.0;
              for (d2 = 0; d2 < dim; ++d2) g2[(fc*NcJ+gc)*dim+d] += invJ[d*dim+d2]*refSpaceDer[(fc*NcJ+gc)*dim+d2];
              g2[(fc*NcJ+gc)*dim+d] *= w;
            }
          }
        }
      }
      if (g3_func) {
        PetscInt d, d2, dp, d3;
        ierr = PetscMemzero(refSpaceDer, NcI*NcJ*dim*dim * sizeof(PetscScalar));CHKERRQ(ierr);
        g3_func(dim, Nf, NfAux, uOff, uOff_x, u, u_t, u_x, aOff, aOff_x, a, NULL, a_x, t, u_tshift, v, n, numConstants, constants, refSpaceDer);
        for (fc = 0; fc < NcI; ++fc) {
          for (gc = 0; gc < NcJ; ++gc) {
            for (d = 0; d < dim; ++d) {
              for (dp = 0; dp < dim; ++dp) {
                g3[((fc*NcJ+gc)*dim+d)*dim+dp] = 0.0;
                for (d2 = 0; d2 < dim; ++d2) {
                  for (d3 = 0; d3 < dim; ++d3) {
                    g3[((fc*NcJ+gc)*dim+d)*dim+dp] += invJ[d*dim+d2]*refSpaceDer[((fc*NcJ+gc)*dim+d2)*dim+d3]*invJ[dp*dim+d3];
                  }
                }
                g3[((fc*NcJ+gc)*dim+d)*dim+dp] *= w;
              }
            }
          }
        }
      }

      for (f = 0; f < NbI; ++f) {
        for (fc = 0; fc < NcI; ++fc) {
          const PetscInt fidx = f*NcI+fc; /* Test function basis index */
          const PetscInt i    = offsetI+f; /* Element matrix row */
          for (g = 0; g < NbJ; ++g) {
            for (gc = 0; gc < NcJ; ++gc) {
              const PetscInt gidx = g*NcJ+gc; /* Trial function basis index */
              const PetscInt j    = offsetJ+g; /* Element matrix column */
              const PetscInt fOff = eOffset+i*totDim+j;
              PetscInt       d, d2;

              elemMat[fOff] += BIq[fidx]*g0[fc*NcJ+gc]*BJq[gidx];
              for (d = 0; d < dim; ++d) {
                elemMat[fOff] += BIq[fidx]*g1[(fc*NcJ+gc)*dim+d]*DJq[gidx*dim+d];
                elemMat[fOff] += DIq[fidx*dim+d]*g2[(fc*NcJ+gc)*dim+d]*BJq[gidx];
                for (d2 = 0; d2 < dim; ++d2) {
                  elemMat[fOff] += DIq[fidx*dim+d]*g3[((fc*NcJ+gc)*dim+d)*dim+d2]*DJq[gidx*dim+d2];
                }
              }
            }
          }
        }
      }
    }
    if (debug > 1) {
      PetscInt fc, f, gc, g;

      ierr = PetscPrintf(PETSC_COMM_SELF, "Element matrix for fields %d and %d\n", fieldI, fieldJ);CHKERRQ(ierr);
      for (fc = 0; fc < NcI; ++fc) {
        for (f = 0; f < NbI; ++f) {
          const PetscInt i = offsetI + f*NcI+fc;
          for (gc = 0; gc < NcJ; ++gc) {
            for (g = 0; g < NbJ; ++g) {
              const PetscInt j = offsetJ + g*NcJ+gc;
              ierr = PetscPrintf(PETSC_COMM_SELF, "    elemMat[%d,%d,%d,%d]: %g\n", f, fc, g, gc, PetscRealPart(elemMat[eOffset+i*totDim+j]));CHKERRQ(ierr);
            }
          }
          ierr = PetscPrintf(PETSC_COMM_SELF, "\n");CHKERRQ(ierr);
        }
      }
    }
    cOffset    += totDim;
    cOffsetAux += totDimAux;
    eOffset    += PetscSqr(totDim);
  }
  PetscFunctionReturn(0);
}

PetscErrorCode PetscFEInitialize_Basic(PetscFE fem)
{
  PetscFunctionBegin;
  fem->ops->setfromoptions          = NULL;
  fem->ops->setup                   = PetscFESetUp_Basic;
  fem->ops->view                    = PetscFEView_Basic;
  fem->ops->destroy                 = PetscFEDestroy_Basic;
  fem->ops->getdimension            = PetscFEGetDimension_Basic;
  fem->ops->gettabulation           = PetscFEGetTabulation_Basic;
  fem->ops->integrate               = PetscFEIntegrate_Basic;
  fem->ops->integrateresidual       = PetscFEIntegrateResidual_Basic;
  fem->ops->integratebdresidual     = PetscFEIntegrateBdResidual_Basic;
  fem->ops->integratejacobianaction = NULL/* PetscFEIntegrateJacobianAction_Basic */;
  fem->ops->integratejacobian       = PetscFEIntegrateJacobian_Basic;
  fem->ops->integratebdjacobian     = PetscFEIntegrateBdJacobian_Basic;
  PetscFunctionReturn(0);
}

/*MC
  PETSCFEBASIC = "basic" - A PetscFE object that integrates with basic tiling and no vectorization

  Level: intermediate

.seealso: PetscFEType, PetscFECreate(), PetscFESetType()
M*/

PETSC_EXTERN PetscErrorCode PetscFECreate_Basic(PetscFE fem)
{
  PetscFE_Basic *b;
  PetscErrorCode ierr;

  PetscFunctionBegin;
  PetscValidHeaderSpecific(fem, PETSCFE_CLASSID, 1);
  ierr      = PetscNewLog(fem,&b);CHKERRQ(ierr);
  fem->data = b;

  ierr = PetscFEInitialize_Basic(fem);CHKERRQ(ierr);
  PetscFunctionReturn(0);
}

#ifdef PETSC_HAVE_OPENCL

PetscErrorCode PetscFEDestroy_OpenCL(PetscFE fem)
{
  PetscFE_OpenCL *ocl = (PetscFE_OpenCL *) fem->data;
  PetscErrorCode  ierr;

  PetscFunctionBegin;
  ierr = clReleaseCommandQueue(ocl->queue_id);CHKERRQ(ierr);
  ocl->queue_id = 0;
  ierr = clReleaseContext(ocl->ctx_id);CHKERRQ(ierr);
  ocl->ctx_id = 0;
  ierr = PetscFree(ocl);CHKERRQ(ierr);
  PetscFunctionReturn(0);
}

#define STRING_ERROR_CHECK(MSG) do {CHKERRQ(ierr); string_tail += count; if (string_tail == end_of_buffer) SETERRQ(PETSC_COMM_WORLD, PETSC_ERR_SUP, MSG);} while(0)
enum {LAPLACIAN = 0, ELASTICITY = 1};

/* NOTE: This is now broken for vector problems. Must redo loops to respect vector basis elements */
/* dim     Number of spatial dimensions:          2                   */
/* N_b     Number of basis functions:             generated           */
/* N_{bt}  Number of total basis functions:       N_b * N_{comp}      */
/* N_q     Number of quadrature points:           generated           */
/* N_{bs}  Number of block cells                  LCM(N_b, N_q)       */
/* N_{bst} Number of block cell components        LCM(N_{bt}, N_q)    */
/* N_{bl}  Number of concurrent blocks            generated           */
/* N_t     Number of threads:                     N_{bl} * N_{bs}     */
/* N_{cbc} Number of concurrent basis      cells: N_{bl} * N_q        */
/* N_{cqc} Number of concurrent quadrature cells: N_{bl} * N_b        */
/* N_{sbc} Number of serial     basis      cells: N_{bs} / N_q        */
/* N_{sqc} Number of serial     quadrature cells: N_{bs} / N_b        */
/* N_{cb}  Number of serial cell batches:         input               */
/* N_c     Number of total cells:                 N_{cb}*N_{t}/N_{comp} */
PetscErrorCode PetscFEOpenCLGenerateIntegrationCode(PetscFE fem, char **string_buffer, PetscInt buffer_length, PetscBool useAux, PetscInt N_bl)
{
  PetscFE_OpenCL *ocl = (PetscFE_OpenCL *) fem->data;
  PetscQuadrature q;
  char           *string_tail   = *string_buffer;
  char           *end_of_buffer = *string_buffer + buffer_length;
  char            float_str[]   = "float", double_str[]  = "double";
  char           *numeric_str   = &(float_str[0]);
  PetscInt        op            = ocl->op;
  PetscBool       useField      = PETSC_FALSE;
  PetscBool       useFieldDer   = PETSC_TRUE;
  PetscBool       useFieldAux   = useAux;
  PetscBool       useFieldDerAux= PETSC_FALSE;
  PetscBool       useF0         = PETSC_TRUE;
  PetscBool       useF1         = PETSC_TRUE;
  const PetscReal *points, *weights;
  PetscReal      *basis, *basisDer;
  PetscInt        dim, qNc, N_b, N_c, N_q, N_t, p, d, b, c;
  size_t          count;
  PetscErrorCode  ierr;

  PetscFunctionBegin;
  ierr = PetscFEGetSpatialDimension(fem, &dim);CHKERRQ(ierr);
  ierr = PetscFEGetDimension(fem, &N_b);CHKERRQ(ierr);
  ierr = PetscFEGetNumComponents(fem, &N_c);CHKERRQ(ierr);
  ierr = PetscFEGetQuadrature(fem, &q);CHKERRQ(ierr);
  ierr = PetscQuadratureGetData(q, NULL, &qNc, &N_q, &points, &weights);CHKERRQ(ierr);
  if (qNc != 1) SETERRQ1(PETSC_COMM_SELF, PETSC_ERR_SUP, "Only supports scalar quadrature, not %D components\n", qNc);
  N_t  = N_b * N_c * N_q * N_bl;
  /* Enable device extension for double precision */
  if (ocl->realType == PETSC_DOUBLE) {
    ierr = PetscSNPrintfCount(string_tail, end_of_buffer - string_tail,
"#if defined(cl_khr_fp64)\n"
"#  pragma OPENCL EXTENSION cl_khr_fp64: enable\n"
"#elif defined(cl_amd_fp64)\n"
"#  pragma OPENCL EXTENSION cl_amd_fp64: enable\n"
"#endif\n",
                              &count);STRING_ERROR_CHECK("Message to short");
    numeric_str  = &(double_str[0]);
  }
  /* Kernel API */
  ierr = PetscSNPrintfCount(string_tail, end_of_buffer - string_tail,
"\n"
"__kernel void integrateElementQuadrature(int N_cb, __global %s *coefficients, __global %s *coefficientsAux, __global %s *jacobianInverses, __global %s *jacobianDeterminants, __global %s *elemVec)\n"
"{\n",
                       &count, numeric_str, numeric_str, numeric_str, numeric_str, numeric_str);STRING_ERROR_CHECK("Message to short");
  /* Quadrature */
  ierr = PetscSNPrintfCount(string_tail, end_of_buffer - string_tail,
"  /* Quadrature points\n"
"   - (x1,y1,x2,y2,...) */\n"
"  const %s points[%d] = {\n",
                       &count, numeric_str, N_q*dim);STRING_ERROR_CHECK("Message to short");
  for (p = 0; p < N_q; ++p) {
    for (d = 0; d < dim; ++d) {
      ierr = PetscSNPrintfCount(string_tail, end_of_buffer - string_tail, "%g,\n", &count, points[p*dim+d]);STRING_ERROR_CHECK("Message to short");
    }
  }
  ierr = PetscSNPrintfCount(string_tail, end_of_buffer - string_tail, "};\n", &count);STRING_ERROR_CHECK("Message to short");
  ierr = PetscSNPrintfCount(string_tail, end_of_buffer - string_tail,
"  /* Quadrature weights\n"
"   - (v1,v2,...) */\n"
"  const %s weights[%d] = {\n",
                       &count, numeric_str, N_q);STRING_ERROR_CHECK("Message to short");
  for (p = 0; p < N_q; ++p) {
    ierr = PetscSNPrintfCount(string_tail, end_of_buffer - string_tail, "%g,\n", &count, weights[p]);STRING_ERROR_CHECK("Message to short");
  }
  ierr = PetscSNPrintfCount(string_tail, end_of_buffer - string_tail, "};\n", &count);STRING_ERROR_CHECK("Message to short");
  /* Basis Functions */
  ierr = PetscFEGetDefaultTabulation(fem, &basis, &basisDer, NULL);CHKERRQ(ierr);
  ierr = PetscSNPrintfCount(string_tail, end_of_buffer - string_tail,
"  /* Nodal basis function evaluations\n"
"    - basis component is fastest varying, the basis function, then point */\n"
"  const %s Basis[%d] = {\n",
                       &count, numeric_str, N_q*N_b*N_c);STRING_ERROR_CHECK("Message to short");
  for (p = 0; p < N_q; ++p) {
    for (b = 0; b < N_b; ++b) {
      for (c = 0; c < N_c; ++c) {
        ierr = PetscSNPrintfCount(string_tail, end_of_buffer - string_tail, "%g,\n", &count, basis[(p*N_b + b)*N_c + c]);STRING_ERROR_CHECK("Message to short");
      }
    }
  }
  ierr = PetscSNPrintfCount(string_tail, end_of_buffer - string_tail, "};\n", &count);STRING_ERROR_CHECK("Message to short");
  ierr = PetscSNPrintfCount(string_tail, end_of_buffer - string_tail,
"\n"
"  /* Nodal basis function derivative evaluations,\n"
"      - derivative direction is fastest varying, then basis component, then basis function, then point */\n"
"  const %s%d BasisDerivatives[%d] = {\n",
                       &count, numeric_str, dim, N_q*N_b*N_c);STRING_ERROR_CHECK("Message to short");
  for (p = 0; p < N_q; ++p) {
    for (b = 0; b < N_b; ++b) {
      for (c = 0; c < N_c; ++c) {
        ierr = PetscSNPrintfCount(string_tail, end_of_buffer - string_tail, "(%s%d)(", &count, numeric_str, dim);STRING_ERROR_CHECK("Message to short");
        for (d = 0; d < dim; ++d) {
          if (d > 0) {
            ierr = PetscSNPrintfCount(string_tail, end_of_buffer - string_tail, ", %g", &count, basisDer[((p*N_b + b)*dim + d)*N_c + c]);STRING_ERROR_CHECK("Message to short");
          } else {
            ierr = PetscSNPrintfCount(string_tail, end_of_buffer - string_tail, "%g", &count, basisDer[((p*N_b + b)*dim + d)*N_c + c]);STRING_ERROR_CHECK("Message to short");
          }
        }
        ierr = PetscSNPrintfCount(string_tail, end_of_buffer - string_tail, "),\n", &count);STRING_ERROR_CHECK("Message to short");
      }
    }
  }
  ierr = PetscSNPrintfCount(string_tail, end_of_buffer - string_tail, "};\n", &count);STRING_ERROR_CHECK("Message to short");
  /* Sizes */
  ierr = PetscSNPrintfCount(string_tail, end_of_buffer - string_tail,
"  const int dim    = %d;                           // The spatial dimension\n"
"  const int N_bl   = %d;                           // The number of concurrent blocks\n"
"  const int N_b    = %d;                           // The number of basis functions\n"
"  const int N_comp = %d;                           // The number of basis function components\n"
"  const int N_bt   = N_b*N_comp;                    // The total number of scalar basis functions\n"
"  const int N_q    = %d;                           // The number of quadrature points\n"
"  const int N_bst  = N_bt*N_q;                      // The block size, LCM(N_b*N_comp, N_q), Notice that a block is not processed simultaneously\n"
"  const int N_t    = N_bst*N_bl;                    // The number of threads, N_bst * N_bl\n"
"  const int N_bc   = N_t/N_comp;                    // The number of cells per batch (N_b*N_q*N_bl)\n"
"  const int N_sbc  = N_bst / (N_q * N_comp);\n"
"  const int N_sqc  = N_bst / N_bt;\n"
"  /*const int N_c    = N_cb * N_bc;*/\n"
"\n"
"  /* Calculated indices */\n"
"  /*const int tidx    = get_local_id(0) + get_local_size(0)*get_local_id(1);*/\n"
"  const int tidx    = get_local_id(0);\n"
"  const int blidx   = tidx / N_bst;                  // Block number for this thread\n"
"  const int bidx    = tidx %% N_bt;                   // Basis function mapped to this thread\n"
"  const int cidx    = tidx %% N_comp;                 // Basis component mapped to this thread\n"
"  const int qidx    = tidx %% N_q;                    // Quadrature point mapped to this thread\n"
"  const int blbidx  = tidx %% N_q + blidx*N_q;        // Cell mapped to this thread in the basis phase\n"
"  const int blqidx  = tidx %% N_b + blidx*N_b;        // Cell mapped to this thread in the quadrature phase\n"
"  const int gidx    = get_group_id(1)*get_num_groups(0) + get_group_id(0);\n"
"  const int Goffset = gidx*N_cb*N_bc;\n",
                            &count, dim, N_bl, N_b, N_c, N_q);STRING_ERROR_CHECK("Message to short");
  /* Local memory */
  ierr = PetscSNPrintfCount(string_tail, end_of_buffer - string_tail,
"\n"
"  /* Quadrature data */\n"
"  %s                w;                   // $w_q$, Quadrature weight at $x_q$\n"
"  __local %s         phi_i[%d];    //[N_bt*N_q];  // $\\phi_i(x_q)$, Value of the basis function $i$ at $x_q$\n"
"  __local %s%d       phiDer_i[%d]; //[N_bt*N_q];  // $\\frac{\\partial\\phi_i(x_q)}{\\partial x_d}$, Value of the derivative of basis function $i$ in direction $x_d$ at $x_q$\n"
"  /* Geometric data */\n"
"  __local %s        detJ[%d]; //[N_t];           // $|J(x_q)|$, Jacobian determinant at $x_q$\n"
"  __local %s        invJ[%d];//[N_t*dim*dim];   // $J^{-1}(x_q)$, Jacobian inverse at $x_q$\n",
                            &count, numeric_str, numeric_str, N_b*N_c*N_q, numeric_str, dim, N_b*N_c*N_q, numeric_str, N_t,
                            numeric_str, N_t*dim*dim, numeric_str, N_t*N_b*N_c);STRING_ERROR_CHECK("Message to short");
  ierr = PetscSNPrintfCount(string_tail, end_of_buffer - string_tail,
"  /* FEM data */\n"
"  __local %s        u_i[%d]; //[N_t*N_bt];       // Coefficients $u_i$ of the field $u|_{\\mathcal{T}} = \\sum_i u_i \\phi_i$\n",
                            &count, numeric_str, N_t*N_b*N_c);STRING_ERROR_CHECK("Message to short");
  if (useAux) {
    ierr = PetscSNPrintfCount(string_tail, end_of_buffer - string_tail,
"  __local %s        a_i[%d]; //[N_t];            // Coefficients $a_i$ of the auxiliary field $a|_{\\mathcal{T}} = \\sum_i a_i \\phi^R_i$\n",
                            &count, numeric_str, N_t);STRING_ERROR_CHECK("Message to short");
  }
  if (useF0) {
    ierr = PetscSNPrintfCount(string_tail, end_of_buffer - string_tail,
"  /* Intermediate calculations */\n"
"  __local %s         f_0[%d]; //[N_t*N_sqc];      // $f_0(u(x_q), \\nabla u(x_q)) |J(x_q)| w_q$\n",
                              &count, numeric_str, N_t*N_q);STRING_ERROR_CHECK("Message to short");
  }
  if (useF1) {
    ierr = PetscSNPrintfCount(string_tail, end_of_buffer - string_tail,
"  __local %s%d       f_1[%d]; //[N_t*N_sqc];      // $f_1(u(x_q), \\nabla u(x_q)) |J(x_q)| w_q$\n",
                              &count, numeric_str, dim, N_t*N_q);STRING_ERROR_CHECK("Message to short");
  }
  /* TODO: If using elasticity, put in mu/lambda coefficients */
  ierr = PetscSNPrintfCount(string_tail, end_of_buffer - string_tail,
"  /* Output data */\n"
"  %s                e_i;                 // Coefficient $e_i$ of the residual\n\n",
                            &count, numeric_str);STRING_ERROR_CHECK("Message to short");
  /* One-time loads */
  ierr = PetscSNPrintfCount(string_tail, end_of_buffer - string_tail,
"  /* These should be generated inline */\n"
"  /* Load quadrature weights */\n"
"  w = weights[qidx];\n"
"  /* Load basis tabulation \\phi_i for this cell */\n"
"  if (tidx < N_bt*N_q) {\n"
"    phi_i[tidx]    = Basis[tidx];\n"
"    phiDer_i[tidx] = BasisDerivatives[tidx];\n"
"  }\n\n",
                       &count);STRING_ERROR_CHECK("Message to short");
  /* Batch loads */
  ierr = PetscSNPrintfCount(string_tail, end_of_buffer - string_tail,
"  for (int batch = 0; batch < N_cb; ++batch) {\n"
"    /* Load geometry */\n"
"    detJ[tidx] = jacobianDeterminants[Goffset+batch*N_bc+tidx];\n"
"    for (int n = 0; n < dim*dim; ++n) {\n"
"      const int offset = n*N_t;\n"
"      invJ[offset+tidx] = jacobianInverses[(Goffset+batch*N_bc)*dim*dim+offset+tidx];\n"
"    }\n"
"    /* Load coefficients u_i for this cell */\n"
"    for (int n = 0; n < N_bt; ++n) {\n"
"      const int offset = n*N_t;\n"
"      u_i[offset+tidx] = coefficients[(Goffset*N_bt)+batch*N_t*N_b+offset+tidx];\n"
"    }\n",
                       &count);STRING_ERROR_CHECK("Message to short");
  if (useAux) {
  ierr = PetscSNPrintfCount(string_tail, end_of_buffer - string_tail,
"    /* Load coefficients a_i for this cell */\n"
"    /* TODO: This should not be N_t here, it should be N_bc*N_comp_aux */\n"
"    a_i[tidx] = coefficientsAux[Goffset+batch*N_t+tidx];\n",
                            &count);STRING_ERROR_CHECK("Message to short");
  }
  /* Quadrature phase */
  ierr = PetscSNPrintfCount(string_tail, end_of_buffer - string_tail,
"    barrier(CLK_LOCAL_MEM_FENCE);\n"
"\n"
"    /* Map coefficients to values at quadrature points */\n"
"    for (int c = 0; c < N_sqc; ++c) {\n"
"      const int cell          = c*N_bl*N_b + blqidx;\n"
"      const int fidx          = (cell*N_q + qidx)*N_comp + cidx;\n",
                       &count);STRING_ERROR_CHECK("Message to short");
  if (useField) {
    ierr = PetscSNPrintfCount(string_tail, end_of_buffer - string_tail,
"      %s  u[%d]; //[N_comp];     // $u(x_q)$, Value of the field at $x_q$\n",
                              &count, numeric_str, N_c);STRING_ERROR_CHECK("Message to short");
  }
  if (useFieldDer) {
    ierr = PetscSNPrintfCount(string_tail, end_of_buffer - string_tail,
"      %s%d   gradU[%d]; //[N_comp]; // $\\nabla u(x_q)$, Value of the field gradient at $x_q$\n",
                              &count, numeric_str, dim, N_c);STRING_ERROR_CHECK("Message to short");
  }
  if (useFieldAux) {
    ierr = PetscSNPrintfCount(string_tail, end_of_buffer - string_tail,
"      %s  a[%d]; //[1];     // $a(x_q)$, Value of the auxiliary fields at $x_q$\n",
                              &count, numeric_str, 1);STRING_ERROR_CHECK("Message to short");
  }
  if (useFieldDerAux) {
    ierr = PetscSNPrintfCount(string_tail, end_of_buffer - string_tail,
"      %s%d   gradA[%d]; //[1]; // $\\nabla a(x_q)$, Value of the auxiliary field gradient at $x_q$\n",
                              &count, numeric_str, dim, 1);STRING_ERROR_CHECK("Message to short");
  }
  ierr = PetscSNPrintfCount(string_tail, end_of_buffer - string_tail,
"\n"
"      for (int comp = 0; comp < N_comp; ++comp) {\n",
                            &count);STRING_ERROR_CHECK("Message to short");
  if (useField) {ierr = PetscSNPrintfCount(string_tail, end_of_buffer - string_tail, "        u[comp] = 0.0;\n", &count);STRING_ERROR_CHECK("Message to short");}
  if (useFieldDer) {
    switch (dim) {
    case 1:
      ierr = PetscSNPrintfCount(string_tail, end_of_buffer - string_tail, "        gradU[comp].x = 0.0;\n", &count);STRING_ERROR_CHECK("Message to short");break;
    case 2:
      ierr = PetscSNPrintfCount(string_tail, end_of_buffer - string_tail, "        gradU[comp].x = 0.0; gradU[comp].y = 0.0;\n", &count);STRING_ERROR_CHECK("Message to short");break;
    case 3:
      ierr = PetscSNPrintfCount(string_tail, end_of_buffer - string_tail, "        gradU[comp].x = 0.0; gradU[comp].y = 0.0; gradU[comp].z = 0.0;\n", &count);STRING_ERROR_CHECK("Message to short");break;
    }
  }
  ierr = PetscSNPrintfCount(string_tail, end_of_buffer - string_tail,
"      }\n",
                            &count);STRING_ERROR_CHECK("Message to short");
  if (useFieldAux) {
    ierr = PetscSNPrintfCount(string_tail, end_of_buffer - string_tail, "      a[0] = 0.0;\n", &count);STRING_ERROR_CHECK("Message to short");
  }
  if (useFieldDerAux) {
    switch (dim) {
    case 1:
      ierr = PetscSNPrintfCount(string_tail, end_of_buffer - string_tail, "      gradA[0].x = 0.0;\n", &count);STRING_ERROR_CHECK("Message to short");break;
    case 2:
      ierr = PetscSNPrintfCount(string_tail, end_of_buffer - string_tail, "      gradA[0].x = 0.0; gradA[0].y = 0.0;\n", &count);STRING_ERROR_CHECK("Message to short");break;
    case 3:
      ierr = PetscSNPrintfCount(string_tail, end_of_buffer - string_tail, "      gradA[0].x = 0.0; gradA[0].y = 0.0; gradA[0].z = 0.0;\n", &count);STRING_ERROR_CHECK("Message to short");break;
    }
  }
  ierr = PetscSNPrintfCount(string_tail, end_of_buffer - string_tail,
"      /* Get field and derivatives at this quadrature point */\n"
"      for (int i = 0; i < N_b; ++i) {\n"
"        for (int comp = 0; comp < N_comp; ++comp) {\n"
"          const int b    = i*N_comp+comp;\n"
"          const int pidx = qidx*N_bt + b;\n"
"          const int uidx = cell*N_bt + b;\n"
"          %s%d   realSpaceDer;\n\n",
                            &count, numeric_str, dim);STRING_ERROR_CHECK("Message to short");
  if (useField) {ierr = PetscSNPrintfCount(string_tail, end_of_buffer - string_tail,"          u[comp] += u_i[uidx]*phi_i[pidx];\n", &count);STRING_ERROR_CHECK("Message to short");}
  if (useFieldDer) {
    switch (dim) {
    case 2:
      ierr = PetscSNPrintfCount(string_tail, end_of_buffer - string_tail,
"          realSpaceDer.x = invJ[cell*dim*dim+0*dim+0]*phiDer_i[pidx].x + invJ[cell*dim*dim+1*dim+0]*phiDer_i[pidx].y;\n"
"          gradU[comp].x += u_i[uidx]*realSpaceDer.x;\n"
"          realSpaceDer.y = invJ[cell*dim*dim+0*dim+1]*phiDer_i[pidx].x + invJ[cell*dim*dim+1*dim+1]*phiDer_i[pidx].y;\n"
"          gradU[comp].y += u_i[uidx]*realSpaceDer.y;\n",
                           &count);STRING_ERROR_CHECK("Message to short");break;
    case 3:
      ierr = PetscSNPrintfCount(string_tail, end_of_buffer - string_tail,
"          realSpaceDer.x = invJ[cell*dim*dim+0*dim+0]*phiDer_i[pidx].x + invJ[cell*dim*dim+1*dim+0]*phiDer_i[pidx].y + invJ[cell*dim*dim+2*dim+0]*phiDer_i[pidx].z;\n"
"          gradU[comp].x += u_i[uidx]*realSpaceDer.x;\n"
"          realSpaceDer.y = invJ[cell*dim*dim+0*dim+1]*phiDer_i[pidx].x + invJ[cell*dim*dim+1*dim+1]*phiDer_i[pidx].y + invJ[cell*dim*dim+2*dim+1]*phiDer_i[pidx].z;\n"
"          gradU[comp].y += u_i[uidx]*realSpaceDer.y;\n"
"          realSpaceDer.z = invJ[cell*dim*dim+0*dim+2]*phiDer_i[pidx].x + invJ[cell*dim*dim+1*dim+2]*phiDer_i[pidx].y + invJ[cell*dim*dim+2*dim+2]*phiDer_i[pidx].z;\n"
"          gradU[comp].z += u_i[uidx]*realSpaceDer.z;\n",
                           &count);STRING_ERROR_CHECK("Message to short");break;
    }
  }
  ierr = PetscSNPrintfCount(string_tail, end_of_buffer - string_tail,
"        }\n"
"      }\n",
                            &count);STRING_ERROR_CHECK("Message to short");
  if (useFieldAux) {
    ierr = PetscSNPrintfCount(string_tail, end_of_buffer - string_tail,"          a[0] += a_i[cell];\n", &count);STRING_ERROR_CHECK("Message to short");
  }
  /* Calculate residual at quadrature points: Should be generated by an weak form egine */
  ierr = PetscSNPrintfCount(string_tail, end_of_buffer - string_tail,
"      /* Process values at quadrature points */\n",
                            &count);STRING_ERROR_CHECK("Message to short");
  switch (op) {
  case LAPLACIAN:
    if (useF0) {ierr = PetscSNPrintfCount(string_tail, end_of_buffer - string_tail, "      f_0[fidx] = 4.0;\n", &count);STRING_ERROR_CHECK("Message to short");}
    if (useF1) {
      if (useAux) {ierr = PetscSNPrintfCount(string_tail, end_of_buffer - string_tail, "      f_1[fidx] = a[0]*gradU[cidx];\n", &count);STRING_ERROR_CHECK("Message to short");}
      else        {ierr = PetscSNPrintfCount(string_tail, end_of_buffer - string_tail, "      f_1[fidx] = gradU[cidx];\n", &count);STRING_ERROR_CHECK("Message to short");}
    }
    break;
  case ELASTICITY:
    if (useF0) {ierr = PetscSNPrintfCount(string_tail, end_of_buffer - string_tail, "      f_0[fidx] = 4.0;\n", &count);STRING_ERROR_CHECK("Message to short");}
    if (useF1) {
    switch (dim) {
    case 2:
      ierr = PetscSNPrintfCount(string_tail, end_of_buffer - string_tail,
"      switch (cidx) {\n"
"      case 0:\n"
"        f_1[fidx].x = lambda*(gradU[0].x + gradU[1].y) + mu*(gradU[0].x + gradU[0].x);\n"
"        f_1[fidx].y = lambda*(gradU[0].x + gradU[1].y) + mu*(gradU[0].y + gradU[1].x);\n"
"        break;\n"
"      case 1:\n"
"        f_1[fidx].x = lambda*(gradU[0].x + gradU[1].y) + mu*(gradU[1].x + gradU[0].y);\n"
"        f_1[fidx].y = lambda*(gradU[0].x + gradU[1].y) + mu*(gradU[1].y + gradU[1].y);\n"
"      }\n",
                           &count);STRING_ERROR_CHECK("Message to short");break;
    case 3:
      ierr = PetscSNPrintfCount(string_tail, end_of_buffer - string_tail,
"      switch (cidx) {\n"
"      case 0:\n"
"        f_1[fidx].x = lambda*(gradU[0].x + gradU[1].y + gradU[2].z) + mu*(gradU[0].x + gradU[0].x);\n"
"        f_1[fidx].y = lambda*(gradU[0].x + gradU[1].y + gradU[2].z) + mu*(gradU[0].y + gradU[1].x);\n"
"        f_1[fidx].z = lambda*(gradU[0].x + gradU[1].y + gradU[2].z) + mu*(gradU[0].z + gradU[2].x);\n"
"        break;\n"
"      case 1:\n"
"        f_1[fidx].x = lambda*(gradU[0].x + gradU[1].y + gradU[2].z) + mu*(gradU[1].x + gradU[0].y);\n"
"        f_1[fidx].y = lambda*(gradU[0].x + gradU[1].y + gradU[2].z) + mu*(gradU[1].y + gradU[1].y);\n"
"        f_1[fidx].z = lambda*(gradU[0].x + gradU[1].y + gradU[2].z) + mu*(gradU[1].y + gradU[2].y);\n"
"        break;\n"
"      case 2:\n"
"        f_1[fidx].x = lambda*(gradU[0].x + gradU[1].y + gradU[2].z) + mu*(gradU[2].x + gradU[0].z);\n"
"        f_1[fidx].y = lambda*(gradU[0].x + gradU[1].y + gradU[2].z) + mu*(gradU[2].y + gradU[1].z);\n"
"        f_1[fidx].z = lambda*(gradU[0].x + gradU[1].y + gradU[2].z) + mu*(gradU[2].y + gradU[2].z);\n"
"      }\n",
                           &count);STRING_ERROR_CHECK("Message to short");break;
    }}
    break;
  default:
    SETERRQ1(PETSC_COMM_WORLD, PETSC_ERR_SUP, "PDE operator %d is not supported", op);
  }
  if (useF0) {ierr = PetscSNPrintfCount(string_tail, end_of_buffer - string_tail,"      f_0[fidx] *= detJ[cell]*w;\n", &count);STRING_ERROR_CHECK("Message to short");}
  if (useF1) {
    switch (dim) {
    case 1:
      ierr = PetscSNPrintfCount(string_tail, end_of_buffer - string_tail,"      f_1[fidx].x *= detJ[cell]*w;\n", &count);STRING_ERROR_CHECK("Message to short");break;
    case 2:
      ierr = PetscSNPrintfCount(string_tail, end_of_buffer - string_tail,"      f_1[fidx].x *= detJ[cell]*w; f_1[fidx].y *= detJ[cell]*w;\n", &count);STRING_ERROR_CHECK("Message to short");break;
    case 3:
      ierr = PetscSNPrintfCount(string_tail, end_of_buffer - string_tail,"      f_1[fidx].x *= detJ[cell]*w; f_1[fidx].y *= detJ[cell]*w; f_1[fidx].z *= detJ[cell]*w;\n", &count);STRING_ERROR_CHECK("Message to short");break;
    }
  }
  /* Thread transpose */
  ierr = PetscSNPrintfCount(string_tail, end_of_buffer - string_tail,
"    }\n\n"
"    /* ==== TRANSPOSE THREADS ==== */\n"
"    barrier(CLK_LOCAL_MEM_FENCE);\n\n",
                       &count);STRING_ERROR_CHECK("Message to short");
  /* Basis phase */
  ierr = PetscSNPrintfCount(string_tail, end_of_buffer - string_tail,
"    /* Map values at quadrature points to coefficients */\n"
"    for (int c = 0; c < N_sbc; ++c) {\n"
"      const int cell = c*N_bl*N_q + blbidx; /* Cell number in batch */\n"
"\n"
"      e_i = 0.0;\n"
"      for (int q = 0; q < N_q; ++q) {\n"
"        const int pidx = q*N_bt + bidx;\n"
"        const int fidx = (cell*N_q + q)*N_comp + cidx;\n"
"        %s%d   realSpaceDer;\n\n",
                       &count, numeric_str, dim);STRING_ERROR_CHECK("Message to short");

  if (useF0) {ierr = PetscSNPrintfCount(string_tail, end_of_buffer - string_tail,"        e_i += phi_i[pidx]*f_0[fidx];\n", &count);STRING_ERROR_CHECK("Message to short");}
  if (useF1) {
    switch (dim) {
    case 2:
      ierr = PetscSNPrintfCount(string_tail, end_of_buffer - string_tail,
"        realSpaceDer.x = invJ[cell*dim*dim+0*dim+0]*phiDer_i[pidx].x + invJ[cell*dim*dim+1*dim+0]*phiDer_i[pidx].y;\n"
"        e_i           += realSpaceDer.x*f_1[fidx].x;\n"
"        realSpaceDer.y = invJ[cell*dim*dim+0*dim+1]*phiDer_i[pidx].x + invJ[cell*dim*dim+1*dim+1]*phiDer_i[pidx].y;\n"
"        e_i           += realSpaceDer.y*f_1[fidx].y;\n",
                           &count);STRING_ERROR_CHECK("Message to short");break;
    case 3:
      ierr = PetscSNPrintfCount(string_tail, end_of_buffer - string_tail,
"        realSpaceDer.x = invJ[cell*dim*dim+0*dim+0]*phiDer_i[pidx].x + invJ[cell*dim*dim+1*dim+0]*phiDer_i[pidx].y + invJ[cell*dim*dim+2*dim+0]*phiDer_i[pidx].z;\n"
"        e_i           += realSpaceDer.x*f_1[fidx].x;\n"
"        realSpaceDer.y = invJ[cell*dim*dim+0*dim+1]*phiDer_i[pidx].x + invJ[cell*dim*dim+1*dim+1]*phiDer_i[pidx].y + invJ[cell*dim*dim+2*dim+1]*phiDer_i[pidx].z;\n"
"        e_i           += realSpaceDer.y*f_1[fidx].y;\n"
"        realSpaceDer.z = invJ[cell*dim*dim+0*dim+2]*phiDer_i[pidx].x + invJ[cell*dim*dim+1*dim+2]*phiDer_i[pidx].y + invJ[cell*dim*dim+2*dim+2]*phiDer_i[pidx].z;\n"
"        e_i           += realSpaceDer.z*f_1[fidx].z;\n",
                           &count);STRING_ERROR_CHECK("Message to short");break;
    }
  }
  ierr = PetscSNPrintfCount(string_tail, end_of_buffer - string_tail,
"      }\n"
"      /* Write element vector for N_{cbc} cells at a time */\n"
"      elemVec[(Goffset + batch*N_bc + c*N_bl*N_q)*N_bt + tidx] = e_i;\n"
"    }\n"
"    /* ==== Could do one write per batch ==== */\n"
"  }\n"
"  return;\n"
"}\n",
                       &count);STRING_ERROR_CHECK("Message to short");
  PetscFunctionReturn(0);
}

PetscErrorCode PetscFEOpenCLGetIntegrationKernel(PetscFE fem, PetscBool useAux, cl_program *ocl_prog, cl_kernel *ocl_kernel)
{
  PetscFE_OpenCL *ocl = (PetscFE_OpenCL *) fem->data;
  PetscInt        dim, N_bl;
  PetscBool       flg;
  char           *buffer;
  size_t          len;
  char            errMsg[8192];
  cl_int          ierr2;
  PetscErrorCode  ierr;

  PetscFunctionBegin;
  ierr = PetscFEGetSpatialDimension(fem, &dim);CHKERRQ(ierr);
  ierr = PetscMalloc1(8192, &buffer);CHKERRQ(ierr);
  ierr = PetscFEGetTileSizes(fem, NULL, &N_bl, NULL, NULL);CHKERRQ(ierr);
  ierr = PetscFEOpenCLGenerateIntegrationCode(fem, &buffer, 8192, useAux, N_bl);CHKERRQ(ierr);
  ierr = PetscOptionsHasName(((PetscObject)fem)->options,((PetscObject)fem)->prefix, "-petscfe_opencl_kernel_print", &flg);CHKERRQ(ierr);
  if (flg) {ierr = PetscPrintf(PetscObjectComm((PetscObject) fem), "OpenCL FE Integration Kernel:\n%s\n", buffer);CHKERRQ(ierr);}
  len  = strlen(buffer);
  *ocl_prog = clCreateProgramWithSource(ocl->ctx_id, 1, (const char **) &buffer, &len, &ierr2);CHKERRQ(ierr2);
  ierr = clBuildProgram(*ocl_prog, 0, NULL, NULL, NULL, NULL);
  if (ierr != CL_SUCCESS) {
    ierr = clGetProgramBuildInfo(*ocl_prog, ocl->dev_id, CL_PROGRAM_BUILD_LOG, 8192*sizeof(char), &errMsg, NULL);CHKERRQ(ierr);
    SETERRQ1(PETSC_COMM_SELF, PETSC_ERR_PLIB, "Build failed! Log:\n %s", errMsg);
  }
  ierr = PetscFree(buffer);CHKERRQ(ierr);
  *ocl_kernel = clCreateKernel(*ocl_prog, "integrateElementQuadrature", &ierr);CHKERRQ(ierr);
  PetscFunctionReturn(0);
}

PetscErrorCode PetscFEOpenCLCalculateGrid(PetscFE fem, PetscInt N, PetscInt blockSize, size_t *x, size_t *y, size_t *z)
{
  const PetscInt Nblocks = N/blockSize;

  PetscFunctionBegin;
  if (N % blockSize) SETERRQ2(PETSC_COMM_SELF, PETSC_ERR_ARG_SIZ, "Invalid block size %d for %d elements", blockSize, N);
  *z = 1;
  for (*x = (size_t) (PetscSqrtReal(Nblocks) + 0.5); *x > 0; --*x) {
    *y = Nblocks / *x;
    if (*x * *y == Nblocks) break;
  }
  if (*x * *y != Nblocks) SETERRQ2(PETSC_COMM_SELF, PETSC_ERR_ARG_SIZ, "Could not find partition for %d with block size %d", N, blockSize);
  PetscFunctionReturn(0);
}

PetscErrorCode PetscFEOpenCLLogResidual(PetscFE fem, PetscLogDouble time, PetscLogDouble flops)
{
  PetscFE_OpenCL   *ocl = (PetscFE_OpenCL *) fem->data;
  PetscStageLog     stageLog;
  PetscEventPerfLog eventLog = NULL;
  PetscInt          stage;
  PetscErrorCode    ierr;

  PetscFunctionBegin;
  ierr = PetscLogGetStageLog(&stageLog);CHKERRQ(ierr);
  ierr = PetscStageLogGetCurrent(stageLog, &stage);CHKERRQ(ierr);
  ierr = PetscStageLogGetEventPerfLog(stageLog, stage, &eventLog);CHKERRQ(ierr);
    /* Log performance info */
  eventLog->eventInfo[ocl->residualEvent].count++;
  eventLog->eventInfo[ocl->residualEvent].time  += time;
  eventLog->eventInfo[ocl->residualEvent].flops += flops;
  PetscFunctionReturn(0);
}

PetscErrorCode PetscFEIntegrateResidual_OpenCL(PetscFE fem, PetscDS prob, PetscInt field, PetscInt Ne, PetscFEGeom *cgeom,
                                               const PetscScalar coefficients[], const PetscScalar coefficients_t[], PetscDS probAux, const PetscScalar coefficientsAux[], PetscReal t, PetscScalar elemVec[])
{
  /* Nbc = batchSize */
  PetscFE_OpenCL   *ocl = (PetscFE_OpenCL *) fem->data;
  PetscPointFunc    f0_func;
  PetscPointFunc    f1_func;
  PetscQuadrature   q;
  PetscInt          dim, qNc;
  PetscInt          N_b;    /* The number of basis functions */
  PetscInt          N_comp; /* The number of basis function components */
  PetscInt          N_bt;   /* The total number of scalar basis functions */
  PetscInt          N_q;    /* The number of quadrature points */
  PetscInt          N_bst;  /* The block size, LCM(N_bt, N_q), Notice that a block is not process simultaneously */
  PetscInt          N_t;    /* The number of threads, N_bst * N_bl */
  PetscInt          N_bl;   /* The number of blocks */
  PetscInt          N_bc;   /* The batch size, N_bl*N_q*N_b */
  PetscInt          N_cb;   /* The number of batches */
  PetscInt          numFlops, f0Flops = 0, f1Flops = 0;
  PetscBool         useAux      = probAux ? PETSC_TRUE : PETSC_FALSE;
  PetscBool         useField    = PETSC_FALSE;
  PetscBool         useFieldDer = PETSC_TRUE;
  PetscBool         useF0       = PETSC_TRUE;
  PetscBool         useF1       = PETSC_TRUE;
  /* OpenCL variables */
  cl_program        ocl_prog;
  cl_kernel         ocl_kernel;
  cl_event          ocl_ev;         /* The event for tracking kernel execution */
  cl_ulong          ns_start;       /* Nanoseconds counter on GPU at kernel start */
  cl_ulong          ns_end;         /* Nanoseconds counter on GPU at kernel stop */
  cl_mem            o_jacobianInverses, o_jacobianDeterminants;
  cl_mem            o_coefficients, o_coefficientsAux, o_elemVec;
  float            *f_coeff = NULL, *f_coeffAux = NULL, *f_invJ = NULL, *f_detJ = NULL;
  double           *d_coeff = NULL, *d_coeffAux = NULL, *d_invJ = NULL, *d_detJ = NULL;
  PetscReal        *r_invJ = NULL, *r_detJ = NULL;
  void             *oclCoeff, *oclCoeffAux, *oclInvJ, *oclDetJ;
  size_t            local_work_size[3], global_work_size[3];
  size_t            realSize, x, y, z;
  const PetscReal   *points, *weights;
  PetscErrorCode    ierr;

  PetscFunctionBegin;
  if (!Ne) {ierr = PetscFEOpenCLLogResidual(fem, 0.0, 0.0);CHKERRQ(ierr); PetscFunctionReturn(0);}
  ierr = PetscFEGetSpatialDimension(fem, &dim);CHKERRQ(ierr);
  ierr = PetscFEGetQuadrature(fem, &q);CHKERRQ(ierr);
  ierr = PetscQuadratureGetData(q, NULL, &qNc, &N_q, &points, &weights);CHKERRQ(ierr);
  if (qNc != 1) SETERRQ1(PETSC_COMM_SELF, PETSC_ERR_SUP, "Only supports scalar quadrature, not %D components\n", qNc);
  ierr = PetscFEGetDimension(fem, &N_b);CHKERRQ(ierr);
  ierr = PetscFEGetNumComponents(fem, &N_comp);CHKERRQ(ierr);
  ierr = PetscDSGetResidual(prob, field, &f0_func, &f1_func);CHKERRQ(ierr);
  ierr = PetscFEGetTileSizes(fem, NULL, &N_bl, &N_bc, &N_cb);CHKERRQ(ierr);
  N_bt  = N_b*N_comp;
  N_bst = N_bt*N_q;
  N_t   = N_bst*N_bl;
  if (N_bc*N_comp != N_t) SETERRQ3(PETSC_COMM_SELF, PETSC_ERR_PLIB, "Number of threads %d should be %d * %d", N_t, N_bc, N_comp);
  /* Calculate layout */
  if (Ne % (N_cb*N_bc)) { /* Remainder cells */
    ierr = PetscFEIntegrateResidual_Basic(fem, prob, field, Ne, cgeom, coefficients, coefficients_t, probAux, coefficientsAux, t, elemVec);CHKERRQ(ierr);
    PetscFunctionReturn(0);
  }
  ierr = PetscFEOpenCLCalculateGrid(fem, Ne, N_cb*N_bc, &x, &y, &z);CHKERRQ(ierr);
  local_work_size[0]  = N_bc*N_comp;
  local_work_size[1]  = 1;
  local_work_size[2]  = 1;
  global_work_size[0] = x * local_work_size[0];
  global_work_size[1] = y * local_work_size[1];
  global_work_size[2] = z * local_work_size[2];
  ierr = PetscInfo7(fem, "GPU layout grid(%d,%d,%d) block(%d,%d,%d) with %d batches\n", x, y, z, local_work_size[0], local_work_size[1], local_work_size[2], N_cb);CHKERRQ(ierr);
  ierr = PetscInfo2(fem, " N_t: %d, N_cb: %d\n", N_t, N_cb);
  /* Generate code */
  if (probAux) {
    PetscSpace P;
    PetscInt   NfAux, order, f;

    ierr = PetscDSGetNumFields(probAux, &NfAux);CHKERRQ(ierr);
    for (f = 0; f < NfAux; ++f) {
      PetscFE feAux;

      ierr = PetscDSGetDiscretization(probAux, f, (PetscObject *) &feAux);CHKERRQ(ierr);
      ierr = PetscFEGetBasisSpace(feAux, &P);CHKERRQ(ierr);
      ierr = PetscSpaceGetOrder(P, &order);CHKERRQ(ierr);
      if (order > 0) SETERRQ(PETSC_COMM_SELF, PETSC_ERR_ARG_WRONG, "Can only handle P0 coefficient fields");
    }
  }
  ierr = PetscFEOpenCLGetIntegrationKernel(fem, useAux, &ocl_prog, &ocl_kernel);CHKERRQ(ierr);
  /* Create buffers on the device and send data over */
  ierr = PetscDataTypeGetSize(ocl->realType, &realSize);CHKERRQ(ierr);
  if (cgeom->numPoints > 1) SETERRQ(PETSC_COMM_SELF, PETSC_ERR_SUP, "Only support affine geometry for OpenCL integration right now");
  if (sizeof(PetscReal) != realSize) {
    switch (ocl->realType) {
    case PETSC_FLOAT:
    {
      PetscInt c, b, d;

      ierr = PetscMalloc4(Ne*N_bt,&f_coeff,Ne,&f_coeffAux,Ne*dim*dim,&f_invJ,Ne,&f_detJ);CHKERRQ(ierr);
      for (c = 0; c < Ne; ++c) {
        f_detJ[c] = (float) cgeom->detJ[c];
        for (d = 0; d < dim*dim; ++d) {
          f_invJ[c*dim*dim+d] = (float) cgeom->invJ[c * dim * dim + d];
        }
        for (b = 0; b < N_bt; ++b) {
          f_coeff[c*N_bt+b] = (float) coefficients[c*N_bt+b];
        }
      }
      if (coefficientsAux) { /* Assume P0 */
        for (c = 0; c < Ne; ++c) {
          f_coeffAux[c] = (float) coefficientsAux[c];
        }
      }
      oclCoeff      = (void *) f_coeff;
      if (coefficientsAux) {
        oclCoeffAux = (void *) f_coeffAux;
      } else {
        oclCoeffAux = NULL;
      }
      oclInvJ       = (void *) f_invJ;
      oclDetJ       = (void *) f_detJ;
    }
    break;
    case PETSC_DOUBLE:
    {
      PetscInt c, b, d;

      ierr = PetscMalloc4(Ne*N_bt,&d_coeff,Ne,&d_coeffAux,Ne*dim*dim,&d_invJ,Ne,&d_detJ);CHKERRQ(ierr);
      for (c = 0; c < Ne; ++c) {
        d_detJ[c] = (double) cgeom->detJ[c];
        for (d = 0; d < dim*dim; ++d) {
          d_invJ[c*dim*dim+d] = (double) cgeom->invJ[c * dim * dim + d];
        }
        for (b = 0; b < N_bt; ++b) {
          d_coeff[c*N_bt+b] = (double) coefficients[c*N_bt+b];
        }
      }
      if (coefficientsAux) { /* Assume P0 */
        for (c = 0; c < Ne; ++c) {
          d_coeffAux[c] = (double) coefficientsAux[c];
        }
      }
      oclCoeff      = (void *) d_coeff;
      if (coefficientsAux) {
        oclCoeffAux = (void *) d_coeffAux;
      } else {
        oclCoeffAux = NULL;
      }
      oclInvJ       = (void *) d_invJ;
      oclDetJ       = (void *) d_detJ;
    }
    break;
    default:
      SETERRQ1(PETSC_COMM_SELF, PETSC_ERR_ARG_WRONG, "Unsupported PETSc type %d", ocl->realType);
    }
  } else {
    PetscInt c, d;

    ierr = PetscMalloc2(Ne*dim*dim,&r_invJ,Ne,&r_detJ);CHKERRQ(ierr);
    for (c = 0; c < Ne; ++c) {
      r_detJ[c] = cgeom->detJ[c];
      for (d = 0; d < dim*dim; ++d) {
        r_invJ[c*dim*dim+d] = cgeom->invJ[c * dim * dim + d];
      }
    }
    oclCoeff    = (void *) coefficients;
    oclCoeffAux = (void *) coefficientsAux;
    oclInvJ     = (void *) r_invJ;
    oclDetJ     = (void *) r_detJ;
  }
  o_coefficients         = clCreateBuffer(ocl->ctx_id, CL_MEM_READ_ONLY | CL_MEM_COPY_HOST_PTR, Ne*N_bt    * realSize, oclCoeff,    &ierr);CHKERRQ(ierr);
  if (coefficientsAux) {
    o_coefficientsAux    = clCreateBuffer(ocl->ctx_id, CL_MEM_READ_ONLY | CL_MEM_COPY_HOST_PTR, Ne         * realSize, oclCoeffAux, &ierr);CHKERRQ(ierr);
  } else {
    o_coefficientsAux    = clCreateBuffer(ocl->ctx_id, CL_MEM_READ_ONLY,                        Ne         * realSize, oclCoeffAux, &ierr);CHKERRQ(ierr);
  }
  o_jacobianInverses     = clCreateBuffer(ocl->ctx_id, CL_MEM_READ_ONLY | CL_MEM_COPY_HOST_PTR, Ne*dim*dim * realSize, oclInvJ,     &ierr);CHKERRQ(ierr);
  o_jacobianDeterminants = clCreateBuffer(ocl->ctx_id, CL_MEM_READ_ONLY | CL_MEM_COPY_HOST_PTR, Ne         * realSize, oclDetJ,     &ierr);CHKERRQ(ierr);
  o_elemVec              = clCreateBuffer(ocl->ctx_id, CL_MEM_WRITE_ONLY,                       Ne*N_bt    * realSize, NULL,        &ierr);CHKERRQ(ierr);
  /* Kernel launch */
  ierr = clSetKernelArg(ocl_kernel, 0, sizeof(cl_int), (void*) &N_cb);CHKERRQ(ierr);
  ierr = clSetKernelArg(ocl_kernel, 1, sizeof(cl_mem), (void*) &o_coefficients);CHKERRQ(ierr);
  ierr = clSetKernelArg(ocl_kernel, 2, sizeof(cl_mem), (void*) &o_coefficientsAux);CHKERRQ(ierr);
  ierr = clSetKernelArg(ocl_kernel, 3, sizeof(cl_mem), (void*) &o_jacobianInverses);CHKERRQ(ierr);
  ierr = clSetKernelArg(ocl_kernel, 4, sizeof(cl_mem), (void*) &o_jacobianDeterminants);CHKERRQ(ierr);
  ierr = clSetKernelArg(ocl_kernel, 5, sizeof(cl_mem), (void*) &o_elemVec);CHKERRQ(ierr);
  ierr = clEnqueueNDRangeKernel(ocl->queue_id, ocl_kernel, 3, NULL, global_work_size, local_work_size, 0, NULL, &ocl_ev);CHKERRQ(ierr);
  /* Read data back from device */
  if (sizeof(PetscReal) != realSize) {
    switch (ocl->realType) {
    case PETSC_FLOAT:
    {
      float   *elem;
      PetscInt c, b;

      ierr = PetscFree4(f_coeff,f_coeffAux,f_invJ,f_detJ);CHKERRQ(ierr);
      ierr = PetscMalloc1(Ne*N_bt, &elem);CHKERRQ(ierr);
      ierr = clEnqueueReadBuffer(ocl->queue_id, o_elemVec, CL_TRUE, 0, Ne*N_bt * realSize, elem, 0, NULL, NULL);CHKERRQ(ierr);
      for (c = 0; c < Ne; ++c) {
        for (b = 0; b < N_bt; ++b) {
          elemVec[c*N_bt+b] = (PetscScalar) elem[c*N_bt+b];
        }
      }
      ierr = PetscFree(elem);CHKERRQ(ierr);
    }
    break;
    case PETSC_DOUBLE:
    {
      double  *elem;
      PetscInt c, b;

      ierr = PetscFree4(d_coeff,d_coeffAux,d_invJ,d_detJ);CHKERRQ(ierr);
      ierr = PetscMalloc1(Ne*N_bt, &elem);CHKERRQ(ierr);
      ierr = clEnqueueReadBuffer(ocl->queue_id, o_elemVec, CL_TRUE, 0, Ne*N_bt * realSize, elem, 0, NULL, NULL);CHKERRQ(ierr);
      for (c = 0; c < Ne; ++c) {
        for (b = 0; b < N_bt; ++b) {
          elemVec[c*N_bt+b] = (PetscScalar) elem[c*N_bt+b];
        }
      }
      ierr = PetscFree(elem);CHKERRQ(ierr);
    }
    break;
    default:
      SETERRQ1(PETSC_COMM_SELF, PETSC_ERR_ARG_WRONG, "Unsupported PETSc type %d", ocl->realType);
    }
  } else {
    ierr = PetscFree2(r_invJ,r_detJ);CHKERRQ(ierr);
    ierr = clEnqueueReadBuffer(ocl->queue_id, o_elemVec, CL_TRUE, 0, Ne*N_bt * realSize, elemVec, 0, NULL, NULL);CHKERRQ(ierr);
  }
  /* Log performance */
  ierr = clGetEventProfilingInfo(ocl_ev, CL_PROFILING_COMMAND_START, sizeof(cl_ulong), &ns_start, NULL);CHKERRQ(ierr);
  ierr = clGetEventProfilingInfo(ocl_ev, CL_PROFILING_COMMAND_END,   sizeof(cl_ulong), &ns_end,   NULL);CHKERRQ(ierr);
  f0Flops = 0;
  switch (ocl->op) {
  case LAPLACIAN:
    f1Flops = useAux ? dim : 0;break;
  case ELASTICITY:
    f1Flops = 2*dim*dim;break;
  }
  numFlops = Ne*(
    N_q*(
      N_b*N_comp*((useField ? 2 : 0) + (useFieldDer ? 2*dim*(dim + 1) : 0))
      /*+
       N_ba*N_compa*((useFieldAux ? 2 : 0) + (useFieldDerAux ? 2*dim*(dim + 1) : 0))*/
      +
      N_comp*((useF0 ? f0Flops + 2 : 0) + (useF1 ? f1Flops + 2*dim : 0)))
    +
    N_b*((useF0 ? 2 : 0) + (useF1 ? 2*dim*(dim + 1) : 0)));
  ierr = PetscFEOpenCLLogResidual(fem, (ns_end - ns_start)*1.0e-9, numFlops);CHKERRQ(ierr);
  /* Cleanup */
  ierr = clReleaseMemObject(o_coefficients);CHKERRQ(ierr);
  ierr = clReleaseMemObject(o_coefficientsAux);CHKERRQ(ierr);
  ierr = clReleaseMemObject(o_jacobianInverses);CHKERRQ(ierr);
  ierr = clReleaseMemObject(o_jacobianDeterminants);CHKERRQ(ierr);
  ierr = clReleaseMemObject(o_elemVec);CHKERRQ(ierr);
  ierr = clReleaseKernel(ocl_kernel);CHKERRQ(ierr);
  ierr = clReleaseProgram(ocl_prog);CHKERRQ(ierr);
  PetscFunctionReturn(0);
}

PetscErrorCode PetscFEInitialize_OpenCL(PetscFE fem)
{
  PetscFunctionBegin;
  fem->ops->setfromoptions          = NULL;
  fem->ops->setup                   = PetscFESetUp_Basic;
  fem->ops->view                    = NULL;
  fem->ops->destroy                 = PetscFEDestroy_OpenCL;
  fem->ops->getdimension            = PetscFEGetDimension_Basic;
  fem->ops->gettabulation           = PetscFEGetTabulation_Basic;
  fem->ops->integrateresidual       = PetscFEIntegrateResidual_OpenCL;
  fem->ops->integratebdresidual     = NULL/* PetscFEIntegrateBdResidual_OpenCL */;
  fem->ops->integratejacobianaction = NULL/* PetscFEIntegrateJacobianAction_OpenCL */;
  fem->ops->integratejacobian       = PetscFEIntegrateJacobian_Basic;
  PetscFunctionReturn(0);
}

/*MC
  PETSCFEOPENCL = "opencl" - A PetscFE object that integrates using a vectorized OpenCL implementation

  Level: intermediate

.seealso: PetscFEType, PetscFECreate(), PetscFESetType()
M*/

PETSC_EXTERN PetscErrorCode PetscFECreate_OpenCL(PetscFE fem)
{
  PetscFE_OpenCL *ocl;
  cl_uint         num_platforms;
  cl_platform_id  platform_ids[42];
  cl_uint         num_devices;
  cl_device_id    device_ids[42];
  cl_int          ierr2;
  PetscErrorCode  ierr;

  PetscFunctionBegin;
  PetscValidHeaderSpecific(fem, PETSCFE_CLASSID, 1);
  ierr      = PetscNewLog(fem,&ocl);CHKERRQ(ierr);
  fem->data = ocl;

  /* Init Platform */
  ierr = clGetPlatformIDs(42, platform_ids, &num_platforms);CHKERRQ(ierr);
  if (!num_platforms) SETERRQ(PetscObjectComm((PetscObject) fem), PETSC_ERR_SUP, "No OpenCL platform found.");
  ocl->pf_id = platform_ids[0];
  /* Init Device */
  ierr = clGetDeviceIDs(ocl->pf_id, CL_DEVICE_TYPE_ALL, 42, device_ids, &num_devices);CHKERRQ(ierr);
  if (!num_devices) SETERRQ(PetscObjectComm((PetscObject) fem), PETSC_ERR_SUP, "No OpenCL device found.");
  ocl->dev_id = device_ids[0];
  /* Create context with one command queue */
  ocl->ctx_id   = clCreateContext(0, 1, &(ocl->dev_id), NULL, NULL, &ierr2);CHKERRQ(ierr2);
  ocl->queue_id = clCreateCommandQueue(ocl->ctx_id, ocl->dev_id, CL_QUEUE_PROFILING_ENABLE, &ierr2);CHKERRQ(ierr2);
  /* Types */
  ocl->realType = PETSC_FLOAT;
  /* Register events */
  ierr = PetscLogEventRegister("OpenCL FEResidual", PETSCFE_CLASSID, &ocl->residualEvent);CHKERRQ(ierr);
  /* Equation handling */
  ocl->op = LAPLACIAN;

  ierr = PetscFEInitialize_OpenCL(fem);CHKERRQ(ierr);
  PetscFunctionReturn(0);
}

PetscErrorCode PetscFEOpenCLSetRealType(PetscFE fem, PetscDataType realType)
{
  PetscFE_OpenCL *ocl = (PetscFE_OpenCL *) fem->data;

  PetscFunctionBegin;
  PetscValidHeaderSpecific(fem, PETSCFE_CLASSID, 1);
  ocl->realType = realType;
  PetscFunctionReturn(0);
}

PetscErrorCode PetscFEOpenCLGetRealType(PetscFE fem, PetscDataType *realType)
{
  PetscFE_OpenCL *ocl = (PetscFE_OpenCL *) fem->data;

  PetscFunctionBegin;
  PetscValidHeaderSpecific(fem, PETSCFE_CLASSID, 1);
  PetscValidPointer(realType, 2);
  *realType = ocl->realType;
  PetscFunctionReturn(0);
}

#endif /* PETSC_HAVE_OPENCL */

PetscErrorCode PetscFEDestroy_Composite(PetscFE fem)
{
  PetscFE_Composite *cmp = (PetscFE_Composite *) fem->data;
  PetscErrorCode     ierr;

  PetscFunctionBegin;
  ierr = CellRefinerRestoreAffineTransforms_Internal(cmp->cellRefiner, &cmp->numSubelements, &cmp->v0, &cmp->jac, &cmp->invjac);CHKERRQ(ierr);
  ierr = PetscFree(cmp->embedding);CHKERRQ(ierr);
  ierr = PetscFree(cmp);CHKERRQ(ierr);
  PetscFunctionReturn(0);
}

PetscErrorCode PetscFESetUp_Composite(PetscFE fem)
{
  PetscFE_Composite *cmp = (PetscFE_Composite *) fem->data;
  DM                 K;
  PetscReal         *subpoint;
  PetscBLASInt      *pivots;
  PetscBLASInt       n, info;
  PetscScalar       *work, *invVscalar;
  PetscInt           dim, pdim, spdim, j, s;
  PetscErrorCode     ierr;

  PetscFunctionBegin;
  /* Get affine mapping from reference cell to each subcell */
  ierr = PetscDualSpaceGetDM(fem->dualSpace, &K);CHKERRQ(ierr);
  ierr = DMGetDimension(K, &dim);CHKERRQ(ierr);
  ierr = DMPlexGetCellRefiner_Internal(K, &cmp->cellRefiner);CHKERRQ(ierr);
  ierr = CellRefinerGetAffineTransforms_Internal(cmp->cellRefiner, &cmp->numSubelements, &cmp->v0, &cmp->jac, &cmp->invjac);CHKERRQ(ierr);
  /* Determine dof embedding into subelements */
  ierr = PetscDualSpaceGetDimension(fem->dualSpace, &pdim);CHKERRQ(ierr);
  ierr = PetscSpaceGetDimension(fem->basisSpace, &spdim);CHKERRQ(ierr);
  ierr = PetscMalloc1(cmp->numSubelements*spdim,&cmp->embedding);CHKERRQ(ierr);
  ierr = DMGetWorkArray(K, dim, MPIU_REAL, &subpoint);CHKERRQ(ierr);
  for (s = 0; s < cmp->numSubelements; ++s) {
    PetscInt sd = 0;

    for (j = 0; j < pdim; ++j) {
      PetscBool       inside;
      PetscQuadrature f;
      PetscInt        d, e;

      ierr = PetscDualSpaceGetFunctional(fem->dualSpace, j, &f);CHKERRQ(ierr);
      /* Apply transform to first point, and check that point is inside subcell */
      for (d = 0; d < dim; ++d) {
        subpoint[d] = -1.0;
        for (e = 0; e < dim; ++e) subpoint[d] += cmp->invjac[(s*dim + d)*dim+e]*(f->points[e] - cmp->v0[s*dim+e]);
      }
      ierr = CellRefinerInCellTest_Internal(cmp->cellRefiner, subpoint, &inside);CHKERRQ(ierr);
      if (inside) {cmp->embedding[s*spdim+sd++] = j;}
    }
    if (sd != spdim) SETERRQ3(PetscObjectComm((PetscObject) fem), PETSC_ERR_PLIB, "Subelement %d has %d dual basis vectors != %d", s, sd, spdim);
  }
  ierr = DMRestoreWorkArray(K, dim, MPIU_REAL, &subpoint);CHKERRQ(ierr);
  /* Construct the change of basis from prime basis to nodal basis for each subelement */
  ierr = PetscMalloc1(cmp->numSubelements*spdim*spdim,&fem->invV);CHKERRQ(ierr);
  ierr = PetscMalloc2(spdim,&pivots,spdim,&work);CHKERRQ(ierr);
#if defined(PETSC_USE_COMPLEX)
  ierr = PetscMalloc1(cmp->numSubelements*spdim*spdim,&invVscalar);CHKERRQ(ierr);
#else
  invVscalar = fem->invV;
#endif
  for (s = 0; s < cmp->numSubelements; ++s) {
    for (j = 0; j < spdim; ++j) {
      PetscReal       *Bf;
      PetscQuadrature  f;
      const PetscReal *points, *weights;
      PetscInt         Nc, Nq, q, k;

      ierr = PetscDualSpaceGetFunctional(fem->dualSpace, cmp->embedding[s*spdim+j], &f);CHKERRQ(ierr);
      ierr = PetscQuadratureGetData(f, NULL, &Nc, &Nq, &points, &weights);CHKERRQ(ierr);
      ierr = PetscMalloc1(f->numPoints*spdim*Nc,&Bf);CHKERRQ(ierr);
      ierr = PetscSpaceEvaluate(fem->basisSpace, Nq, points, Bf, NULL, NULL);CHKERRQ(ierr);
      for (k = 0; k < spdim; ++k) {
        /* n_j \cdot \phi_k */
        invVscalar[(s*spdim + j)*spdim+k] = 0.0;
        for (q = 0; q < Nq; ++q) {
          invVscalar[(s*spdim + j)*spdim+k] += Bf[q*spdim+k]*weights[q];
        }
      }
      ierr = PetscFree(Bf);CHKERRQ(ierr);
    }
    n = spdim;
    PetscStackCallBLAS("LAPACKgetrf", LAPACKgetrf_(&n, &n, &invVscalar[s*spdim*spdim], &n, pivots, &info));
    PetscStackCallBLAS("LAPACKgetri", LAPACKgetri_(&n, &invVscalar[s*spdim*spdim], &n, pivots, work, &n, &info));
  }
#if defined(PETSC_USE_COMPLEX)
  for (s = 0; s <cmp->numSubelements*spdim*spdim; s++) fem->invV[s] = PetscRealPart(invVscalar[s]);
  ierr = PetscFree(invVscalar);CHKERRQ(ierr);
#endif
  ierr = PetscFree2(pivots,work);CHKERRQ(ierr);
  PetscFunctionReturn(0);
}

PetscErrorCode PetscFEGetTabulation_Composite(PetscFE fem, PetscInt npoints, const PetscReal points[], PetscReal *B, PetscReal *D, PetscReal *H)
{
  PetscFE_Composite *cmp = (PetscFE_Composite *) fem->data;
  DM                 dm;
  PetscInt           pdim;  /* Dimension of FE space P */
  PetscInt           spdim; /* Dimension of subelement FE space P */
  PetscInt           dim;   /* Spatial dimension */
  PetscInt           comp;  /* Field components */
  PetscInt          *subpoints;
  PetscReal         *tmpB, *tmpD, *tmpH, *subpoint;
  PetscInt           p, s, d, e, j, k;
  PetscErrorCode     ierr;

  PetscFunctionBegin;
  ierr = PetscDualSpaceGetDM(fem->dualSpace, &dm);CHKERRQ(ierr);
  ierr = DMGetDimension(dm, &dim);CHKERRQ(ierr);
  ierr = PetscSpaceGetDimension(fem->basisSpace, &spdim);CHKERRQ(ierr);
  ierr = PetscDualSpaceGetDimension(fem->dualSpace, &pdim);CHKERRQ(ierr);
  ierr = PetscFEGetNumComponents(fem, &comp);CHKERRQ(ierr);
  /* Divide points into subelements */
  ierr = DMGetWorkArray(dm, npoints, MPIU_INT, &subpoints);CHKERRQ(ierr);
  ierr = DMGetWorkArray(dm, dim, MPIU_REAL, &subpoint);CHKERRQ(ierr);
  for (p = 0; p < npoints; ++p) {
    for (s = 0; s < cmp->numSubelements; ++s) {
      PetscBool inside;

      /* Apply transform, and check that point is inside cell */
      for (d = 0; d < dim; ++d) {
        subpoint[d] = -1.0;
        for (e = 0; e < dim; ++e) subpoint[d] += cmp->invjac[(s*dim + d)*dim+e]*(points[p*dim+e] - cmp->v0[s*dim+e]);
      }
      ierr = CellRefinerInCellTest_Internal(cmp->cellRefiner, subpoint, &inside);CHKERRQ(ierr);
      if (inside) {subpoints[p] = s; break;}
    }
    if (s >= cmp->numSubelements) SETERRQ1(PETSC_COMM_SELF, PETSC_ERR_ARG_WRONG, "Point %d was not found in any subelement", p);
  }
  ierr = DMRestoreWorkArray(dm, dim, MPIU_REAL, &subpoint);CHKERRQ(ierr);
  /* Evaluate the prime basis functions at all points */
  if (B) {ierr = DMGetWorkArray(dm, npoints*spdim, MPIU_REAL, &tmpB);CHKERRQ(ierr);}
  if (D) {ierr = DMGetWorkArray(dm, npoints*spdim*dim, MPIU_REAL, &tmpD);CHKERRQ(ierr);}
  if (H) {ierr = DMGetWorkArray(dm, npoints*spdim*dim*dim, MPIU_REAL, &tmpH);CHKERRQ(ierr);}
  ierr = PetscSpaceEvaluate(fem->basisSpace, npoints, points, B ? tmpB : NULL, D ? tmpD : NULL, H ? tmpH : NULL);CHKERRQ(ierr);
  /* Translate to the nodal basis */
  if (B) {ierr = PetscMemzero(B, npoints*pdim*comp * sizeof(PetscReal));CHKERRQ(ierr);}
  if (D) {ierr = PetscMemzero(D, npoints*pdim*comp*dim * sizeof(PetscReal));CHKERRQ(ierr);}
  if (H) {ierr = PetscMemzero(H, npoints*pdim*comp*dim*dim * sizeof(PetscReal));CHKERRQ(ierr);}
  for (p = 0; p < npoints; ++p) {
    const PetscInt s = subpoints[p];

    if (B) {
      /* Multiply by V^{-1} (spdim x spdim) */
      for (j = 0; j < spdim; ++j) {
        const PetscInt i = (p*pdim + cmp->embedding[s*spdim+j])*comp;

        B[i] = 0.0;
        for (k = 0; k < spdim; ++k) {
          B[i] += fem->invV[(s*spdim + k)*spdim+j] * tmpB[p*spdim + k];
        }
      }
    }
    if (D) {
      /* Multiply by V^{-1} (spdim x spdim) */
      for (j = 0; j < spdim; ++j) {
        for (d = 0; d < dim; ++d) {
          const PetscInt i = ((p*pdim + cmp->embedding[s*spdim+j])*comp + 0)*dim + d;

          D[i] = 0.0;
          for (k = 0; k < spdim; ++k) {
            D[i] += fem->invV[(s*spdim + k)*spdim+j] * tmpD[(p*spdim + k)*dim + d];
          }
        }
      }
    }
    if (H) {
      /* Multiply by V^{-1} (pdim x pdim) */
      for (j = 0; j < spdim; ++j) {
        for (d = 0; d < dim*dim; ++d) {
          const PetscInt i = ((p*pdim + cmp->embedding[s*spdim+j])*comp + 0)*dim*dim + d;

          H[i] = 0.0;
          for (k = 0; k < spdim; ++k) {
            H[i] += fem->invV[(s*spdim + k)*spdim+j] * tmpH[(p*spdim + k)*dim*dim + d];
          }
        }
      }
    }
  }
  ierr = DMRestoreWorkArray(dm, npoints, MPIU_INT, &subpoints);CHKERRQ(ierr);
  if (B) {ierr = DMRestoreWorkArray(dm, npoints*spdim, MPIU_REAL, &tmpB);CHKERRQ(ierr);}
  if (D) {ierr = DMRestoreWorkArray(dm, npoints*spdim*dim, MPIU_REAL, &tmpD);CHKERRQ(ierr);}
  if (H) {ierr = DMRestoreWorkArray(dm, npoints*spdim*dim*dim, MPIU_REAL, &tmpH);CHKERRQ(ierr);}
  PetscFunctionReturn(0);
}

PetscErrorCode PetscFEInitialize_Composite(PetscFE fem)
{
  PetscFunctionBegin;
  fem->ops->setfromoptions          = NULL;
  fem->ops->setup                   = PetscFESetUp_Composite;
  fem->ops->view                    = NULL;
  fem->ops->destroy                 = PetscFEDestroy_Composite;
  fem->ops->getdimension            = PetscFEGetDimension_Basic;
  fem->ops->gettabulation           = PetscFEGetTabulation_Composite;
  fem->ops->integrateresidual       = PetscFEIntegrateResidual_Basic;
  fem->ops->integratebdresidual     = PetscFEIntegrateBdResidual_Basic;
  fem->ops->integratejacobianaction = NULL/* PetscFEIntegrateJacobianAction_Basic */;
  fem->ops->integratejacobian       = PetscFEIntegrateJacobian_Basic;
  PetscFunctionReturn(0);
}

/*MC
  PETSCFECOMPOSITE = "composite" - A PetscFE object that represents a composite element

  Level: intermediate

.seealso: PetscFEType, PetscFECreate(), PetscFESetType()
M*/
PETSC_EXTERN PetscErrorCode PetscFECreate_Composite(PetscFE fem)
{
  PetscFE_Composite *cmp;
  PetscErrorCode     ierr;

  PetscFunctionBegin;
  PetscValidHeaderSpecific(fem, PETSCFE_CLASSID, 1);
  ierr      = PetscNewLog(fem, &cmp);CHKERRQ(ierr);
  fem->data = cmp;

  cmp->cellRefiner    = REFINER_NOOP;
  cmp->numSubelements = -1;
  cmp->v0             = NULL;
  cmp->jac            = NULL;

  ierr = PetscFEInitialize_Composite(fem);CHKERRQ(ierr);
  PetscFunctionReturn(0);
}

PETSC_EXTERN PetscErrorCode PetscFECreatePointTrace(PetscFE fe, PetscInt refPoint, PetscFE *trFE)
{
  PetscSpace     bsp, bsubsp;
  PetscDualSpace dsp, dsubsp;
  PetscInt       dim, depth, numComp, i, j, coneSize, order;
  PetscFEType    type;
  DM             dm;
  DMLabel        label;
  PetscReal      *xi, *v, *J, detJ;
  PetscQuadrature origin, fullQuad, subQuad;
  PetscErrorCode ierr;

  PetscFunctionBegin;
  PetscValidHeaderSpecific(fe,PETSCFE_CLASSID,1);
  PetscValidPointer(trFE,3);
  ierr = PetscFEGetBasisSpace(fe,&bsp);CHKERRQ(ierr);
  ierr = PetscFEGetDualSpace(fe,&dsp);CHKERRQ(ierr);
  ierr = PetscDualSpaceGetDM(dsp,&dm);CHKERRQ(ierr);
  ierr = DMGetDimension(dm,&dim);CHKERRQ(ierr);
  ierr = DMPlexGetDepthLabel(dm,&label);CHKERRQ(ierr);
  ierr = DMLabelGetValue(label,refPoint,&depth);CHKERRQ(ierr);
  ierr = PetscCalloc1(depth,&xi);CHKERRQ(ierr);
  ierr = PetscMalloc1(dim,&v);CHKERRQ(ierr);
  ierr = PetscMalloc1(dim*dim,&J);CHKERRQ(ierr);
  for (i = 0; i < depth; i++) xi[i] = 0.;
  ierr = PetscQuadratureCreate(PETSC_COMM_SELF,&origin);CHKERRQ(ierr);
  ierr = PetscQuadratureSetData(origin,depth,0,1,xi,NULL);CHKERRQ(ierr);
  ierr = DMPlexComputeCellGeometryFEM(dm,refPoint,origin,v,J,NULL,&detJ);CHKERRQ(ierr);
  /* CellGeometryFEM computes the expanded Jacobian, we want the true jacobian */
  for (i = 1; i < dim; i++) {
    for (j = 0; j < depth; j++) {
      J[i * depth + j] = J[i * dim + j];
    }
  }
  ierr = PetscQuadratureDestroy(&origin);CHKERRQ(ierr);
  ierr = PetscDualSpaceGetPointSubspace(dsp,refPoint,&dsubsp);CHKERRQ(ierr);
  ierr = PetscSpaceCreateSubspace(bsp,dsubsp,v,J,NULL,NULL,PETSC_OWN_POINTER,&bsubsp);CHKERRQ(ierr);
  ierr = PetscSpaceSetUp(bsubsp);CHKERRQ(ierr);
  ierr = PetscFECreate(PetscObjectComm((PetscObject)fe),trFE);CHKERRQ(ierr);
  ierr = PetscFEGetType(fe,&type);CHKERRQ(ierr);
  ierr = PetscFESetType(*trFE,type);CHKERRQ(ierr);
  ierr = PetscFEGetNumComponents(fe,&numComp);CHKERRQ(ierr);
  ierr = PetscFESetNumComponents(*trFE,numComp);CHKERRQ(ierr);
  ierr = PetscFESetBasisSpace(*trFE,bsubsp);CHKERRQ(ierr);
  ierr = PetscFESetDualSpace(*trFE,dsubsp);CHKERRQ(ierr);
  ierr = PetscFEGetQuadrature(fe,&fullQuad);CHKERRQ(ierr);
  ierr = PetscQuadratureGetOrder(fullQuad,&order);CHKERRQ(ierr);
  ierr = DMPlexGetConeSize(dm,refPoint,&coneSize);CHKERRQ(ierr);
  if (coneSize == 2 * depth) {
    ierr = PetscDTGaussTensorQuadrature(depth,1,(order + 1)/2,-1.,1.,&subQuad);CHKERRQ(ierr);
  } else {
    ierr = PetscDTGaussJacobiQuadrature(depth,1,(order + 1)/2,-1.,1.,&subQuad);CHKERRQ(ierr);
  }
  ierr = PetscFESetQuadrature(*trFE,subQuad);CHKERRQ(ierr);
  ierr = PetscFESetUp(*trFE);CHKERRQ(ierr);
  ierr = PetscQuadratureDestroy(&subQuad);CHKERRQ(ierr);
  ierr = PetscSpaceDestroy(&bsubsp);CHKERRQ(ierr);
  PetscFunctionReturn(0);
}

PetscErrorCode PetscFECreateHeightTrace(PetscFE fe, PetscInt height, PetscFE *trFE)
{
  PetscInt       hStart, hEnd;
  PetscDualSpace dsp;
  DM             dm;
  PetscErrorCode ierr;

  PetscFunctionBegin;
  PetscValidHeaderSpecific(fe,PETSCFE_CLASSID,1);
  PetscValidPointer(trFE,3);
  *trFE = NULL;
  ierr = PetscFEGetDualSpace(fe,&dsp);CHKERRQ(ierr);
  ierr = PetscDualSpaceGetDM(dsp,&dm);CHKERRQ(ierr);
  ierr = DMPlexGetHeightStratum(dm,height,&hStart,&hEnd);CHKERRQ(ierr);
  if (hEnd <= hStart) PetscFunctionReturn(0);
  ierr = PetscFECreatePointTrace(fe,hStart,trFE);CHKERRQ(ierr);
  PetscFunctionReturn(0);
}

/*@C
  PetscFECompositeGetMapping - Returns the mappings from the reference element to each subelement

  Not collective

  Input Parameter:
. fem - The PetscFE object

  Output Parameters:
+ blockSize - The number of elements in a block
. numBlocks - The number of blocks in a batch
. batchSize - The number of elements in a batch
- numBatches - The number of batches in a chunk

  Level: intermediate

.seealso: PetscFECreate()
@*/
PetscErrorCode PetscFECompositeGetMapping(PetscFE fem, PetscInt *numSubelements, const PetscReal *v0[], const PetscReal *jac[], const PetscReal *invjac[])
{
  PetscFE_Composite *cmp = (PetscFE_Composite *) fem->data;

  PetscFunctionBegin;
  PetscValidHeaderSpecific(fem, PETSCFE_CLASSID, 1);
  if (numSubelements) {PetscValidPointer(numSubelements, 2); *numSubelements = cmp->numSubelements;}
  if (v0)             {PetscValidPointer(v0, 3);             *v0             = cmp->v0;}
  if (jac)            {PetscValidPointer(jac, 4);            *jac            = cmp->jac;}
  if (invjac)         {PetscValidPointer(invjac, 5);         *invjac         = cmp->invjac;}
  PetscFunctionReturn(0);
}

/*@
  PetscFEGetDimension - Get the dimension of the finite element space on a cell

  Not collective

  Input Parameter:
. fe - The PetscFE

  Output Parameter:
. dim - The dimension

  Level: intermediate

.seealso: PetscFECreate(), PetscSpaceGetDimension(), PetscDualSpaceGetDimension()
@*/
PetscErrorCode PetscFEGetDimension(PetscFE fem, PetscInt *dim)
{
  PetscErrorCode ierr;

  PetscFunctionBegin;
  PetscValidHeaderSpecific(fem, PETSCFE_CLASSID, 1);
  PetscValidPointer(dim, 2);
  if (fem->ops->getdimension) {ierr = (*fem->ops->getdimension)(fem, dim);CHKERRQ(ierr);}
  PetscFunctionReturn(0);
}

/*
Purpose: Compute element vector for chunk of elements

Input:
  Sizes:
     Ne:  number of elements
     Nf:  number of fields
     PetscFE
       dim: spatial dimension
       Nb:  number of basis functions
       Nc:  number of field components
       PetscQuadrature
         Nq:  number of quadrature points

  Geometry:
     PetscFEGeom[Ne] possibly *Nq
       PetscReal v0s[dim]
       PetscReal n[dim]
       PetscReal jacobians[dim*dim]
       PetscReal jacobianInverses[dim*dim]
       PetscReal jacobianDeterminants
  FEM:
     PetscFE
       PetscQuadrature
         PetscReal   quadPoints[Nq*dim]
         PetscReal   quadWeights[Nq]
       PetscReal   basis[Nq*Nb*Nc]
       PetscReal   basisDer[Nq*Nb*Nc*dim]
     PetscScalar coefficients[Ne*Nb*Nc]
     PetscScalar elemVec[Ne*Nb*Nc]

  Problem:
     PetscInt f: the active field
     f0, f1

  Work Space:
     PetscFE
       PetscScalar f0[Nq*dim];
       PetscScalar f1[Nq*dim*dim];
       PetscScalar u[Nc];
       PetscScalar gradU[Nc*dim];
       PetscReal   x[dim];
       PetscScalar realSpaceDer[dim];

Purpose: Compute element vector for N_cb batches of elements

Input:
  Sizes:
     N_cb: Number of serial cell batches

  Geometry:
     PetscReal v0s[Ne*dim]
     PetscReal jacobians[Ne*dim*dim]        possibly *Nq
     PetscReal jacobianInverses[Ne*dim*dim] possibly *Nq
     PetscReal jacobianDeterminants[Ne]     possibly *Nq
  FEM:
     static PetscReal   quadPoints[Nq*dim]
     static PetscReal   quadWeights[Nq]
     static PetscReal   basis[Nq*Nb*Nc]
     static PetscReal   basisDer[Nq*Nb*Nc*dim]
     PetscScalar coefficients[Ne*Nb*Nc]
     PetscScalar elemVec[Ne*Nb*Nc]

ex62.c:
  PetscErrorCode PetscFEIntegrateResidualBatch(PetscInt Ne, PetscInt numFields, PetscInt field, PetscQuadrature quad[], const PetscScalar coefficients[],
                                               const PetscReal v0s[], const PetscReal jacobians[], const PetscReal jacobianInverses[], const PetscReal jacobianDeterminants[],
                                               void (*f0_func)(const PetscScalar u[], const PetscScalar gradU[], const PetscReal x[], PetscScalar f0[]),
                                               void (*f1_func)(const PetscScalar u[], const PetscScalar gradU[], const PetscReal x[], PetscScalar f1[]), PetscScalar elemVec[])

ex52.c:
  PetscErrorCode IntegrateLaplacianBatchCPU(PetscInt Ne, PetscInt Nb, const PetscScalar coefficients[], const PetscReal jacobianInverses[], const PetscReal jacobianDeterminants[], PetscInt Nq, const PetscReal quadPoints[], const PetscReal quadWeights[], const PetscReal basisTabulation[], const PetscReal basisDerTabulation[], PetscScalar elemVec[], AppCtx *user)
  PetscErrorCode IntegrateElasticityBatchCPU(PetscInt Ne, PetscInt Nb, PetscInt Ncomp, const PetscScalar coefficients[], const PetscReal jacobianInverses[], const PetscReal jacobianDeterminants[], PetscInt Nq, const PetscReal quadPoints[], const PetscReal quadWeights[], const PetscReal basisTabulation[], const PetscReal basisDerTabulation[], PetscScalar elemVec[], AppCtx *user)

ex52_integrateElement.cu
__global__ void integrateElementQuadrature(int N_cb, realType *coefficients, realType *jacobianInverses, realType *jacobianDeterminants, realType *elemVec)

PETSC_EXTERN PetscErrorCode IntegrateElementBatchGPU(PetscInt spatial_dim, PetscInt Ne, PetscInt Ncb, PetscInt Nbc, PetscInt Nbl, const PetscScalar coefficients[],
                                                     const PetscReal jacobianInverses[], const PetscReal jacobianDeterminants[], PetscScalar elemVec[],
                                                     PetscLogEvent event, PetscInt debug, PetscInt pde_op)

ex52_integrateElementOpenCL.c:
PETSC_EXTERN PetscErrorCode IntegrateElementBatchGPU(PetscInt spatial_dim, PetscInt Ne, PetscInt Ncb, PetscInt Nbc, PetscInt N_bl, const PetscScalar coefficients[],
                                                     const PetscReal jacobianInverses[], const PetscReal jacobianDeterminants[], PetscScalar elemVec[],
                                                     PetscLogEvent event, PetscInt debug, PetscInt pde_op)

__kernel void integrateElementQuadrature(int N_cb, __global float *coefficients, __global float *jacobianInverses, __global float *jacobianDeterminants, __global float *elemVec)
*/

/*@C
  PetscFEIntegrate - Produce the integral for the given field for a chunk of elements by quadrature integration

  Not collective

  Input Parameters:
+ fem          - The PetscFE object for the field being integrated
. prob         - The PetscDS specifying the discretizations and continuum functions
. field        - The field being integrated
. Ne           - The number of elements in the chunk
. cgeom        - The cell geometry for each cell in the chunk
. coefficients - The array of FEM basis coefficients for the elements
. probAux      - The PetscDS specifying the auxiliary discretizations
- coefficientsAux - The array of FEM auxiliary basis coefficients for the elements

  Output Parameter
. integral     - the integral for this field

  Level: developer

.seealso: PetscFEIntegrateResidual()
@*/
PetscErrorCode PetscFEIntegrate(PetscFE fem, PetscDS prob, PetscInt field, PetscInt Ne, PetscFEGeom *cgeom,
                                const PetscScalar coefficients[], PetscDS probAux, const PetscScalar coefficientsAux[], PetscScalar integral[])
{
  PetscErrorCode ierr;

  PetscFunctionBegin;
  PetscValidHeaderSpecific(fem, PETSCFE_CLASSID, 1);
  PetscValidHeaderSpecific(prob, PETSCDS_CLASSID, 2);
  if (fem->ops->integrate) {ierr = (*fem->ops->integrate)(fem, prob, field, Ne, cgeom, coefficients, probAux, coefficientsAux, integral);CHKERRQ(ierr);}
  PetscFunctionReturn(0);
}

/*@C
  PetscFEIntegrateResidual - Produce the element residual vector for a chunk of elements by quadrature integration

  Not collective

  Input Parameters:
+ fem          - The PetscFE object for the field being integrated
. prob         - The PetscDS specifying the discretizations and continuum functions
. field        - The field being integrated
. Ne           - The number of elements in the chunk
. cgeom        - The cell geometry for each cell in the chunk
. coefficients - The array of FEM basis coefficients for the elements
. coefficients_t - The array of FEM basis time derivative coefficients for the elements
. probAux      - The PetscDS specifying the auxiliary discretizations
. coefficientsAux - The array of FEM auxiliary basis coefficients for the elements
- t            - The time

  Output Parameter
. elemVec      - the element residual vectors from each element

  Note:
$ Loop over batch of elements (e):
$   Loop over quadrature points (q):
$     Make u_q and gradU_q (loops over fields,Nb,Ncomp) and x_q
$     Call f_0 and f_1
$   Loop over element vector entries (f,fc --> i):
$     elemVec[i] += \psi^{fc}_f(q) f0_{fc}(u, \nabla u) + \nabla\psi^{fc}_f(q) \cdot f1_{fc,df}(u, \nabla u)

  Level: developer

.seealso: PetscFEIntegrateResidual()
@*/
PetscErrorCode PetscFEIntegrateResidual(PetscFE fem, PetscDS prob, PetscInt field, PetscInt Ne, PetscFEGeom *cgeom,
                                        const PetscScalar coefficients[], const PetscScalar coefficients_t[], PetscDS probAux, const PetscScalar coefficientsAux[], PetscReal t, PetscScalar elemVec[])
{
  PetscErrorCode ierr;

  PetscFunctionBegin;
  PetscValidHeaderSpecific(fem, PETSCFE_CLASSID, 1);
  PetscValidHeaderSpecific(prob, PETSCDS_CLASSID, 2);
  if (fem->ops->integrateresidual) {ierr = (*fem->ops->integrateresidual)(fem, prob, field, Ne, cgeom, coefficients, coefficients_t, probAux, coefficientsAux, t, elemVec);CHKERRQ(ierr);}
  PetscFunctionReturn(0);
}

/*@C
  PetscFEIntegrateBdResidual - Produce the element residual vector for a chunk of elements by quadrature integration over a boundary

  Not collective

  Input Parameters:
+ fem          - The PetscFE object for the field being integrated
. prob         - The PetscDS specifying the discretizations and continuum functions
. field        - The field being integrated
. Ne           - The number of elements in the chunk
. fgeom        - The face geometry for each cell in the chunk
. coefficients - The array of FEM basis coefficients for the elements
. coefficients_t - The array of FEM basis time derivative coefficients for the elements
. probAux      - The PetscDS specifying the auxiliary discretizations
. coefficientsAux - The array of FEM auxiliary basis coefficients for the elements
- t            - The time

  Output Parameter
. elemVec      - the element residual vectors from each element

  Level: developer

.seealso: PetscFEIntegrateResidual()
@*/
PetscErrorCode PetscFEIntegrateBdResidual(PetscFE fem, PetscDS prob, PetscInt field, PetscInt Ne, PetscFEGeom *fgeom,
                                          const PetscScalar coefficients[], const PetscScalar coefficients_t[], PetscDS probAux, const PetscScalar coefficientsAux[], PetscReal t, PetscScalar elemVec[])
{
  PetscErrorCode ierr;

  PetscFunctionBegin;
  PetscValidHeaderSpecific(fem, PETSCFE_CLASSID, 1);
  if (fem->ops->integratebdresidual) {ierr = (*fem->ops->integratebdresidual)(fem, prob, field, Ne, fgeom, coefficients, coefficients_t, probAux, coefficientsAux, t, elemVec);CHKERRQ(ierr);}
  PetscFunctionReturn(0);
}

/*@C
  PetscFEIntegrateJacobian - Produce the element Jacobian for a chunk of elements by quadrature integration

  Not collective

  Input Parameters:
+ fem          - The PetscFE object for the field being integrated
. prob         - The PetscDS specifying the discretizations and continuum functions
. jtype        - The type of matrix pointwise functions that should be used
. fieldI       - The test field being integrated
. fieldJ       - The basis field being integrated
. Ne           - The number of elements in the chunk
. cgeom        - The cell geometry for each cell in the chunk
. coefficients - The array of FEM basis coefficients for the elements for the Jacobian evaluation point
. coefficients_t - The array of FEM basis time derivative coefficients for the elements
. probAux      - The PetscDS specifying the auxiliary discretizations
. coefficientsAux - The array of FEM auxiliary basis coefficients for the elements
. t            - The time
- u_tShift     - A multiplier for the dF/du_t term (as opposed to the dF/du term)

  Output Parameter
. elemMat      - the element matrices for the Jacobian from each element

  Note:
$ Loop over batch of elements (e):
$   Loop over element matrix entries (f,fc,g,gc --> i,j):
$     Loop over quadrature points (q):
$       Make u_q and gradU_q (loops over fields,Nb,Ncomp)
$         elemMat[i,j] += \psi^{fc}_f(q) g0_{fc,gc}(u, \nabla u) \phi^{gc}_g(q)
$                      + \psi^{fc}_f(q) \cdot g1_{fc,gc,dg}(u, \nabla u) \nabla\phi^{gc}_g(q)
$                      + \nabla\psi^{fc}_f(q) \cdot g2_{fc,gc,df}(u, \nabla u) \phi^{gc}_g(q)
$                      + \nabla\psi^{fc}_f(q) \cdot g3_{fc,gc,df,dg}(u, \nabla u) \nabla\phi^{gc}_g(q)
  Level: developer

.seealso: PetscFEIntegrateResidual()
@*/
PetscErrorCode PetscFEIntegrateJacobian(PetscFE fem, PetscDS prob, PetscFEJacobianType jtype, PetscInt fieldI, PetscInt fieldJ, PetscInt Ne, PetscFEGeom *cgeom,
                                        const PetscScalar coefficients[], const PetscScalar coefficients_t[], PetscDS probAux, const PetscScalar coefficientsAux[], PetscReal t, PetscReal u_tshift, PetscScalar elemMat[])
{
  PetscErrorCode ierr;

  PetscFunctionBegin;
  PetscValidHeaderSpecific(fem, PETSCFE_CLASSID, 1);
  if (fem->ops->integratejacobian) {ierr = (*fem->ops->integratejacobian)(fem, prob, jtype, fieldI, fieldJ, Ne, cgeom, coefficients, coefficients_t, probAux, coefficientsAux, t, u_tshift, elemMat);CHKERRQ(ierr);}
  PetscFunctionReturn(0);
}

/*@C
  PetscFEIntegrateBdJacobian - Produce the boundary element Jacobian for a chunk of elements by quadrature integration

  Not collective

  Input Parameters:
+ fem          = The PetscFE object for the field being integrated
. prob         - The PetscDS specifying the discretizations and continuum functions
. fieldI       - The test field being integrated
. fieldJ       - The basis field being integrated
. Ne           - The number of elements in the chunk
. fgeom        - The face geometry for each cell in the chunk
. coefficients - The array of FEM basis coefficients for the elements for the Jacobian evaluation point
. coefficients_t - The array of FEM basis time derivative coefficients for the elements
. probAux      - The PetscDS specifying the auxiliary discretizations
. coefficientsAux - The array of FEM auxiliary basis coefficients for the elements
. t            - The time
- u_tShift     - A multiplier for the dF/du_t term (as opposed to the dF/du term)

  Output Parameter
. elemMat              - the element matrices for the Jacobian from each element

  Note:
$ Loop over batch of elements (e):
$   Loop over element matrix entries (f,fc,g,gc --> i,j):
$     Loop over quadrature points (q):
$       Make u_q and gradU_q (loops over fields,Nb,Ncomp)
$         elemMat[i,j] += \psi^{fc}_f(q) g0_{fc,gc}(u, \nabla u) \phi^{gc}_g(q)
$                      + \psi^{fc}_f(q) \cdot g1_{fc,gc,dg}(u, \nabla u) \nabla\phi^{gc}_g(q)
$                      + \nabla\psi^{fc}_f(q) \cdot g2_{fc,gc,df}(u, \nabla u) \phi^{gc}_g(q)
$                      + \nabla\psi^{fc}_f(q) \cdot g3_{fc,gc,df,dg}(u, \nabla u) \nabla\phi^{gc}_g(q)
  Level: developer

.seealso: PetscFEIntegrateJacobian(), PetscFEIntegrateResidual()
@*/
PetscErrorCode PetscFEIntegrateBdJacobian(PetscFE fem, PetscDS prob, PetscInt fieldI, PetscInt fieldJ, PetscInt Ne, PetscFEGeom *fgeom,
                                          const PetscScalar coefficients[], const PetscScalar coefficients_t[], PetscDS probAux, const PetscScalar coefficientsAux[], PetscReal t, PetscReal u_tshift, PetscScalar elemMat[])
{
  PetscErrorCode ierr;

  PetscFunctionBegin;
  PetscValidHeaderSpecific(fem, PETSCFE_CLASSID, 1);
  if (fem->ops->integratebdjacobian) {ierr = (*fem->ops->integratebdjacobian)(fem, prob, fieldI, fieldJ, Ne, fgeom, coefficients, coefficients_t, probAux, coefficientsAux, t, u_tshift, elemMat);CHKERRQ(ierr);}
  PetscFunctionReturn(0);
}

PetscErrorCode PetscFEGetHeightSubspace(PetscFE fe, PetscInt height, PetscFE *subfe)
{
  PetscSpace      P, subP;
  PetscDualSpace  Q, subQ;
  PetscQuadrature subq;
  PetscFEType     fetype;
  PetscInt        dim, Nc;
  PetscErrorCode  ierr;

  PetscFunctionBegin;
  PetscValidHeaderSpecific(fe, PETSCFE_CLASSID, 1);
  PetscValidPointer(subfe, 3);
  if (height == 0) {
    *subfe = fe;
    PetscFunctionReturn(0);
  }
  ierr = PetscFEGetBasisSpace(fe, &P);CHKERRQ(ierr);
  ierr = PetscFEGetDualSpace(fe, &Q);CHKERRQ(ierr);
  ierr = PetscFEGetNumComponents(fe, &Nc);CHKERRQ(ierr);
  ierr = PetscFEGetFaceQuadrature(fe, &subq);CHKERRQ(ierr);
  ierr = PetscDualSpaceGetDimension(Q, &dim);CHKERRQ(ierr);
  if (height > dim || height < 0) {SETERRQ2(PETSC_COMM_SELF, PETSC_ERR_ARG_OUTOFRANGE, "Asked for space at height %D for dimension %D space", height, dim);}
  if (!fe->subspaces) {ierr = PetscCalloc1(dim, &fe->subspaces);CHKERRQ(ierr);}
  if (height <= dim) {
    if (!fe->subspaces[height-1]) {
      PetscFE sub;

      ierr = PetscSpaceGetHeightSubspace(P, height, &subP);CHKERRQ(ierr);
      ierr = PetscDualSpaceGetHeightSubspace(Q, height, &subQ);CHKERRQ(ierr);
      ierr = PetscFECreate(PetscObjectComm((PetscObject) fe), &sub);CHKERRQ(ierr);
      ierr = PetscFEGetType(fe, &fetype);CHKERRQ(ierr);
      ierr = PetscFESetType(sub, fetype);CHKERRQ(ierr);
      ierr = PetscFESetBasisSpace(sub, subP);CHKERRQ(ierr);
      ierr = PetscFESetDualSpace(sub, subQ);CHKERRQ(ierr);
      ierr = PetscFESetNumComponents(sub, Nc);CHKERRQ(ierr);
      ierr = PetscFESetUp(sub);CHKERRQ(ierr);
      ierr = PetscFESetQuadrature(sub, subq);CHKERRQ(ierr);
      fe->subspaces[height-1] = sub;
    }
    *subfe = fe->subspaces[height-1];
  } else {
    *subfe = NULL;
  }
  PetscFunctionReturn(0);
}

/*@
  PetscFERefine - Create a "refined" PetscFE object that refines the reference cell into smaller copies. This is typically used
  to precondition a higher order method with a lower order method on a refined mesh having the same number of dofs (but more
  sparsity). It is also used to create an interpolation between regularly refined meshes.

  Collective on PetscFE

  Input Parameter:
. fe - The initial PetscFE

  Output Parameter:
. feRef - The refined PetscFE

  Level: developer

.seealso: PetscFEType, PetscFECreate(), PetscFESetType()
@*/
PetscErrorCode PetscFERefine(PetscFE fe, PetscFE *feRef)
{
  PetscSpace       P, Pref;
  PetscDualSpace   Q, Qref;
  DM               K, Kref;
  PetscQuadrature  q, qref;
  const PetscReal *v0, *jac;
  PetscInt         numComp, numSubelements;
  PetscErrorCode   ierr;

  PetscFunctionBegin;
  ierr = PetscFEGetBasisSpace(fe, &P);CHKERRQ(ierr);
  ierr = PetscFEGetDualSpace(fe, &Q);CHKERRQ(ierr);
  ierr = PetscFEGetQuadrature(fe, &q);CHKERRQ(ierr);
  ierr = PetscDualSpaceGetDM(Q, &K);CHKERRQ(ierr);
  /* Create space */
  ierr = PetscObjectReference((PetscObject) P);CHKERRQ(ierr);
  Pref = P;
  /* Create dual space */
  ierr = PetscDualSpaceDuplicate(Q, &Qref);CHKERRQ(ierr);
  ierr = DMRefine(K, PetscObjectComm((PetscObject) fe), &Kref);CHKERRQ(ierr);
  ierr = PetscDualSpaceSetDM(Qref, Kref);CHKERRQ(ierr);
  ierr = DMDestroy(&Kref);CHKERRQ(ierr);
  ierr = PetscDualSpaceSetUp(Qref);CHKERRQ(ierr);
  /* Create element */
  ierr = PetscFECreate(PetscObjectComm((PetscObject) fe), feRef);CHKERRQ(ierr);
  ierr = PetscFESetType(*feRef, PETSCFECOMPOSITE);CHKERRQ(ierr);
  ierr = PetscFESetBasisSpace(*feRef, Pref);CHKERRQ(ierr);
  ierr = PetscFESetDualSpace(*feRef, Qref);CHKERRQ(ierr);
  ierr = PetscFEGetNumComponents(fe,    &numComp);CHKERRQ(ierr);
  ierr = PetscFESetNumComponents(*feRef, numComp);CHKERRQ(ierr);
  ierr = PetscFESetUp(*feRef);CHKERRQ(ierr);
  ierr = PetscSpaceDestroy(&Pref);CHKERRQ(ierr);
  ierr = PetscDualSpaceDestroy(&Qref);CHKERRQ(ierr);
  /* Create quadrature */
  ierr = PetscFECompositeGetMapping(*feRef, &numSubelements, &v0, &jac, NULL);CHKERRQ(ierr);
  ierr = PetscQuadratureExpandComposite(q, numSubelements, v0, jac, &qref);CHKERRQ(ierr);
  ierr = PetscFESetQuadrature(*feRef, qref);CHKERRQ(ierr);
  ierr = PetscQuadratureDestroy(&qref);CHKERRQ(ierr);
  PetscFunctionReturn(0);
}

/*@C
  PetscFECreateDefault - Create a PetscFE for basic FEM computation

  Collective on DM

  Input Parameters:
+ comm      - The MPI comm
. dim       - The spatial dimension
. Nc        - The number of components
. isSimplex - Flag for simplex reference cell, otherwise its a tensor product
. prefix    - The options prefix, or NULL
- qorder    - The quadrature order

  Output Parameter:
. fem - The PetscFE object

  Level: beginner

.keywords: PetscFE, finite element
.seealso: PetscFECreate(), PetscSpaceCreate(), PetscDualSpaceCreate()
@*/
PetscErrorCode PetscFECreateDefault(MPI_Comm comm, PetscInt dim, PetscInt Nc, PetscBool isSimplex, const char prefix[], PetscInt qorder, PetscFE *fem)
{
  PetscQuadrature q, fq;
  DM              K;
  PetscSpace      P;
  PetscDualSpace  Q;
  PetscInt        order, quadPointsPerEdge;
  PetscBool       tensor = isSimplex ? PETSC_FALSE : PETSC_TRUE;
  PetscErrorCode  ierr;

  PetscFunctionBegin;
  /* Create space */
  ierr = PetscSpaceCreate(comm, &P);CHKERRQ(ierr);
  ierr = PetscObjectSetOptionsPrefix((PetscObject) P, prefix);CHKERRQ(ierr);
  ierr = PetscSpacePolynomialSetTensor(P, tensor);CHKERRQ(ierr);
  ierr = PetscSpaceSetFromOptions(P);CHKERRQ(ierr);
  ierr = PetscSpaceSetNumComponents(P, Nc);CHKERRQ(ierr);
  ierr = PetscSpaceSetNumVariables(P, dim);CHKERRQ(ierr);
  ierr = PetscSpaceSetUp(P);CHKERRQ(ierr);
  ierr = PetscSpaceGetOrder(P, &order);CHKERRQ(ierr);
  ierr = PetscSpacePolynomialGetTensor(P, &tensor);CHKERRQ(ierr);
  /* Create dual space */
  ierr = PetscDualSpaceCreate(comm, &Q);CHKERRQ(ierr);
  ierr = PetscDualSpaceSetType(Q,PETSCDUALSPACELAGRANGE);CHKERRQ(ierr);
  ierr = PetscObjectSetOptionsPrefix((PetscObject) Q, prefix);CHKERRQ(ierr);
  ierr = PetscDualSpaceCreateReferenceCell(Q, dim, isSimplex, &K);CHKERRQ(ierr);
  ierr = PetscDualSpaceSetDM(Q, K);CHKERRQ(ierr);
  ierr = DMDestroy(&K);CHKERRQ(ierr);
  ierr = PetscDualSpaceSetNumComponents(Q, Nc);CHKERRQ(ierr);
  ierr = PetscDualSpaceSetOrder(Q, order);CHKERRQ(ierr);
  ierr = PetscDualSpaceLagrangeSetTensor(Q, tensor);CHKERRQ(ierr);
  ierr = PetscDualSpaceSetFromOptions(Q);CHKERRQ(ierr);
  ierr = PetscDualSpaceSetUp(Q);CHKERRQ(ierr);
  /* Create element */
  ierr = PetscFECreate(comm, fem);CHKERRQ(ierr);
  ierr = PetscObjectSetOptionsPrefix((PetscObject) *fem, prefix);CHKERRQ(ierr);
  ierr = PetscFESetFromOptions(*fem);CHKERRQ(ierr);
  ierr = PetscFESetBasisSpace(*fem, P);CHKERRQ(ierr);
  ierr = PetscFESetDualSpace(*fem, Q);CHKERRQ(ierr);
  ierr = PetscFESetNumComponents(*fem, Nc);CHKERRQ(ierr);
  ierr = PetscFESetUp(*fem);CHKERRQ(ierr);
  ierr = PetscSpaceDestroy(&P);CHKERRQ(ierr);
  ierr = PetscDualSpaceDestroy(&Q);CHKERRQ(ierr);
  /* Create quadrature (with specified order if given) */
  qorder = qorder >= 0 ? qorder : order;
  ierr = PetscObjectOptionsBegin((PetscObject)*fem);CHKERRQ(ierr);
  ierr = PetscOptionsInt("-petscfe_default_quadrature_order","Quadrature order is one less than quadture points per edge","PetscFECreateDefault",qorder,&qorder,NULL);CHKERRQ(ierr);
  ierr = PetscOptionsEnd();CHKERRQ(ierr);
  quadPointsPerEdge = PetscMax(qorder + 1,1);
  if (isSimplex) {
    ierr = PetscDTGaussJacobiQuadrature(dim,   1, quadPointsPerEdge, -1.0, 1.0, &q);CHKERRQ(ierr);
    ierr = PetscDTGaussJacobiQuadrature(dim-1, 1, quadPointsPerEdge, -1.0, 1.0, &fq);CHKERRQ(ierr);
  }
  else {
    ierr = PetscDTGaussTensorQuadrature(dim,   1, quadPointsPerEdge, -1.0, 1.0, &q);CHKERRQ(ierr);
    ierr = PetscDTGaussTensorQuadrature(dim-1, 1, quadPointsPerEdge, -1.0, 1.0, &fq);CHKERRQ(ierr);
  }
  ierr = PetscFESetQuadrature(*fem, q);CHKERRQ(ierr);
  ierr = PetscFESetFaceQuadrature(*fem, fq);CHKERRQ(ierr);
  ierr = PetscQuadratureDestroy(&q);CHKERRQ(ierr);
  ierr = PetscQuadratureDestroy(&fq);CHKERRQ(ierr);
  PetscFunctionReturn(0);
}

PetscErrorCode PetscFEGeomCreate(PetscQuadrature quad, PetscInt numCells, PetscInt dimEmbed, PetscBool faceData, PetscFEGeom **geom)
{
  PetscFEGeom     *g;
  PetscInt        dim, numPoints, N;
  const PetscReal *p;
  PetscErrorCode  ierr;

  PetscFunctionBegin;
  ierr = PetscQuadratureGetData(quad,&dim,NULL,&numPoints,&p,NULL);CHKERRQ(ierr);
  ierr = PetscNew(&g);CHKERRQ(ierr);
  g->xi        = p;
  g->numCells  = numCells;
  g->numPoints = numPoints;
  g->dim       = dim;
  g->dimEmbed  = dimEmbed;
  N = numCells * numPoints;
  ierr = PetscCalloc3(N * dimEmbed, &g->v, N * dimEmbed * dimEmbed, &g->J, N, &g->detJ);CHKERRQ(ierr);
  if (faceData) {
    ierr = PetscCalloc4(numCells, &g->face, N * dimEmbed, &g->n, N * dimEmbed * dimEmbed, &(g->suppInvJ[0]), N * dimEmbed * dimEmbed, &(g->suppInvJ[1]));CHKERRQ(ierr);
  } else {
    ierr = PetscCalloc1(N * dimEmbed * dimEmbed, &g->invJ);CHKERRQ(ierr);
  }
  *geom = g;
  PetscFunctionReturn(0);
}

PetscErrorCode PetscFEGeomDestroy(PetscFEGeom **geom)
{
  PetscErrorCode ierr;

  PetscFunctionBegin;
  if (!*geom) PetscFunctionReturn(0);
  ierr = PetscFree3((*geom)->v,(*geom)->J,(*geom)->detJ);CHKERRQ(ierr);
  ierr = PetscFree((*geom)->invJ);CHKERRQ(ierr);
  ierr = PetscFree4((*geom)->face,(*geom)->n,(*geom)->suppInvJ[0],(*geom)->suppInvJ[1]);CHKERRQ(ierr);
  ierr = PetscFree(*geom);CHKERRQ(ierr);
  PetscFunctionReturn(0);
}

PetscErrorCode PetscFEGeomGetChunk(PetscFEGeom *geom, PetscInt cStart, PetscInt cEnd, PetscFEGeom **chunkGeom)
{
  PetscInt       Nq;
  PetscInt       dE;
  PetscErrorCode ierr;

  PetscFunctionBegin;
  PetscValidPointer(geom,1);
  PetscValidPointer(chunkGeom,2);
  if (!(*chunkGeom)) {
    ierr = PetscNew(chunkGeom);CHKERRQ(ierr);
  }
  Nq = geom->numPoints;
  dE= geom->dimEmbed;
  (*chunkGeom)->dim = geom->dim;
  (*chunkGeom)->dimEmbed = geom->dimEmbed;
  (*chunkGeom)->numPoints = geom->numPoints;
  (*chunkGeom)->numCells = cEnd - cStart;
  (*chunkGeom)->xi = geom->xi;
  (*chunkGeom)->v = &geom->v[Nq*dE*cStart];
  (*chunkGeom)->J = &geom->J[Nq*dE*dE*cStart];
  (*chunkGeom)->invJ = (geom->invJ) ? &geom->invJ[Nq*dE*dE*cStart] : NULL;
  (*chunkGeom)->detJ = &geom->detJ[Nq*cStart];
  (*chunkGeom)->n = geom->n ? &geom->n[Nq*dE*cStart] : NULL;
  (*chunkGeom)->face = geom->face ? &geom->face[cStart] : NULL;
  (*chunkGeom)->suppInvJ[0] = geom->suppInvJ[0] ? &geom->suppInvJ[0][Nq*dE*dE*cStart] : NULL;
  (*chunkGeom)->suppInvJ[1] = geom->suppInvJ[1] ? &geom->suppInvJ[1][Nq*dE*dE*cStart] : NULL;
  (*chunkGeom)->isAffine = geom->isAffine;
  PetscFunctionReturn(0);
}

PetscErrorCode PetscFEGeomRestoreChunk(PetscFEGeom *geom, PetscInt cStart, PetscInt cEnd, PetscFEGeom **chunkGeom)
{
  PetscErrorCode ierr;

  PetscFunctionBegin;
  ierr = PetscFree(*chunkGeom);CHKERRQ(ierr);
  PetscFunctionReturn(0);
}

PetscErrorCode PetscFEGeomComplete(PetscFEGeom *geom)
{
  PetscInt i, j, N, dE;

  PetscFunctionBeginHot;
  N = geom->numPoints * geom->numCells;
  dE = geom->dimEmbed;
  switch (dE) {
  case 3:
    for (i = 0; i < N; i++) {
      DMPlex_Det3D_Internal(&geom->detJ[i], &geom->J[dE*dE*i]);
      if (geom->invJ) DMPlex_Invert3D_Internal(&geom->invJ[dE*dE*i], &geom->J[dE*dE*i], geom->detJ[i]);
    }
    break;
  case 2:
    for (i = 0; i < N; i++) {
      DMPlex_Det2D_Internal(&geom->detJ[i], &geom->J[dE*dE*i]);
      if (geom->invJ) DMPlex_Invert2D_Internal(&geom->invJ[dE*dE*i], &geom->J[dE*dE*i], geom->detJ[i]);
    }
    break;
  case 1:
    for (i = 0; i < N; i++) {
      geom->detJ[i] = PetscAbsReal(geom->J[i]);
      if (geom->invJ) geom->invJ[i] = 1. / geom->J[i];
    }
    break;
  }
  if (geom->n) {
    for (i = 0; i < N; i++) {
      for (j = 0; j < dE; j++) {
        geom->n[dE*i + j] = geom->J[dE*dE*i + dE*j + dE-1] * ((dE == 2) ? -1. : 1.);
      }
    }
  }
  PetscFunctionReturn(0);
}<|MERGE_RESOLUTION|>--- conflicted
+++ resolved
@@ -5172,15 +5172,10 @@
   PetscReal         *x;
   PetscReal        **B, **D, **BAux = NULL, **DAux = NULL, *BI, *DI;
   PetscInt          *uOff, *uOff_x, *aOff = NULL, *aOff_x = NULL, *Nb, *Nc, *NbAux = NULL, *NcAux = NULL;
-<<<<<<< HEAD
   PetscInt           dim, dimAux, numConstants, Nf, NfAux = 0, totDim, totDimAux = 0, cOffset = 0, cOffsetAux = 0, fOffset, e, NbI, NcI;
-  PetscBool          auxOnBd;
-=======
-  PetscInt           dim, numConstants, Nf, NfAux = 0, totDim, totDimAux = 0, cOffset = 0, cOffsetAux = 0, fOffset, e, NbI, NcI;
-  PetscBool          isAffine;
+  PetscBool          isAffine, auxOnBd;
   const PetscReal   *quadPoints, *quadWeights;
   PetscInt           qNc, Nq, q, Np, dE;
->>>>>>> d0af81cf
   PetscErrorCode     ierr;
 
   PetscFunctionBegin;
@@ -5223,128 +5218,14 @@
   dE = fgeom->dimEmbed;
   isAffine = fgeom->isAffine;
   for (e = 0; e < Ne; ++e) {
-<<<<<<< HEAD
-    const PetscReal *quadPoints, *quadWeights;
-    const PetscReal *v0   = fgeom[e].v0;
-    const PetscReal *J    = fgeom[e].J;
-    const PetscReal *invJ = fgeom[e].invJ[0];
-    const PetscReal  detJ = fgeom[e].detJ;
-    const PetscReal *n    = fgeom[e].n;
-    const PetscInt   face = fgeom[e].face[0]; /* Local face number in cell */
-    PetscInt         qNc, Nq, q;
-=======
     const PetscReal *v0   = &fgeom->v[e*Np*dE];
     const PetscReal *J    = &fgeom->J[e*Np*dE*dE];
-    const PetscInt   face = fgeom->face[e][0];
->>>>>>> d0af81cf
+    const PetscInt   face = fgeom->face[e][0]; /* Local face number in cell */
 
     ierr = PetscQuadratureGetData(quad, NULL, &qNc, &Nq, &quadPoints, &quadWeights);CHKERRQ(ierr);
     if (qNc != 1) SETERRQ1(PETSC_COMM_SELF, PETSC_ERR_SUP, "Only supports scalar quadrature, not %D components\n", qNc);
     ierr = PetscMemzero(f0, Nq*NcI* sizeof(PetscScalar));CHKERRQ(ierr);
     ierr = PetscMemzero(f1, Nq*NcI*dim * sizeof(PetscScalar));CHKERRQ(ierr);
-<<<<<<< HEAD
-    if (debug > 1) {
-      ierr = PetscPrintf(PETSC_COMM_SELF, "  detJ: %g\n", detJ);CHKERRQ(ierr);
-#ifndef PETSC_USE_COMPLEX
-      ierr = DMPrintCellMatrix(e, "invJ", dim, dim, invJ);CHKERRQ(ierr);
-#endif
-     }
-     for (q = 0; q < Nq; ++q) {
-       if (debug) {ierr = PetscPrintf(PETSC_COMM_SELF, "  quad point %d\n", q);CHKERRQ(ierr);}
-       CoordinatesRefToReal(dim, dim-1, v0, J, &quadPoints[q*(dim-1)], x);
-       EvaluateFieldJets(dim, Nf, Nb, Nc, face*Nq+q, B, D, refSpaceDer, invJ, &coefficients[cOffset], &coefficients_t[cOffset], u, u_x, u_t);
-       if (probAux) EvaluateFieldJets(dimAux, NfAux, NbAux, NcAux, auxOnBd ? q : face*Nq+q, BAux, DAux, refSpaceDerAux, invJ, &coefficientsAux[cOffsetAux], NULL, a, a_x, NULL);
-       if (f0_func) f0_func(dim, Nf, NfAux, uOff, uOff_x, u, u_t, u_x, aOff, aOff_x, a, NULL, a_x, t, x, n, numConstants, constants, &f0[q*NcI]);
-       if (f1_func) {
-         ierr = PetscMemzero(refSpaceDer, NcI*dim * sizeof(PetscScalar));CHKERRQ(ierr);
-         f1_func(dim, Nf, NfAux, uOff, uOff_x, u, u_t, u_x, aOff, aOff_x, a, NULL, a_x, t, x, n, numConstants, constants, refSpaceDer);
-       }
-       TransformF(dim, NcI, q, invJ, detJ, quadWeights, refSpaceDer, f0_func ? f0 : NULL, f1_func ? f1 : NULL);
-     }
-     UpdateElementVec(dim, Nq, NbI, NcI, &BI[face*Nq*NbI*NcI], &DI[face*Nq*NbI*NcI*dim], f0, f1, &elemVec[cOffset+fOffset]);
-     cOffset    += totDim;
-     cOffsetAux += totDimAux;
-   }
-   PetscFunctionReturn(0);
-}
-
-PetscErrorCode PetscFEIntegrateJacobian_Basic(PetscFE fem, PetscDS prob, PetscFEJacobianType jtype, PetscInt fieldI, PetscInt fieldJ, PetscInt Ne, PetscFECellGeom *geom,
-                                              const PetscScalar coefficients[], const PetscScalar coefficients_t[], PetscDS probAux, const PetscScalar coefficientsAux[], PetscReal t, PetscReal u_tshift, PetscScalar elemMat[])
-{
-  const PetscInt     debug      = 0;
-  PetscPointJac      g0_func;
-  PetscPointJac      g1_func;
-  PetscPointJac      g2_func;
-  PetscPointJac      g3_func;
-  PetscInt           cOffset    = 0; /* Offset into coefficients[] for element e */
-  PetscInt           cOffsetAux = 0; /* Offset into coefficientsAux[] for element e */
-  PetscInt           eOffset    = 0; /* Offset into elemMat[] for element e */
-  PetscInt           offsetI    = 0; /* Offset into an element vector for fieldI */
-  PetscInt           offsetJ    = 0; /* Offset into an element vector for fieldJ */
-  PetscQuadrature    quad;
-  PetscScalar       *g0, *g1, *g2, *g3, *u, *u_t = NULL, *u_x, *a, *a_x, *refSpaceDer, *refSpaceDerAux;
-  const PetscScalar *constants;
-  PetscReal         *x;
-  PetscReal        **B, **D, **BAux = NULL, **DAux = NULL, *BI, *DI, *BJ, *DJ;
-  PetscInt          *uOff, *uOff_x, *aOff = NULL, *aOff_x = NULL, *Nb, *Nc, *NbAux = NULL, *NcAux = NULL;
-  PetscInt           NbI = 0, NcI = 0, NbJ = 0, NcJ = 0;
-  PetscInt           dim, numConstants, Nf, NfAux = 0, totDim, totDimAux = 0, e;
-  PetscErrorCode     ierr;
-
-  PetscFunctionBegin;
-  ierr = PetscFEGetSpatialDimension(fem, &dim);CHKERRQ(ierr);
-  ierr = PetscFEGetQuadrature(fem, &quad);CHKERRQ(ierr);
-  ierr = PetscDSGetNumFields(prob, &Nf);CHKERRQ(ierr);
-  ierr = PetscDSGetTotalDimension(prob, &totDim);CHKERRQ(ierr);
-  ierr = PetscDSGetDimensions(prob, &Nb);CHKERRQ(ierr);
-  ierr = PetscDSGetComponents(prob, &Nc);CHKERRQ(ierr);
-  ierr = PetscDSGetComponentOffsets(prob, &uOff);CHKERRQ(ierr);
-  ierr = PetscDSGetComponentDerivativeOffsets(prob, &uOff_x);CHKERRQ(ierr);
-  switch(jtype) {
-  case PETSCFE_JACOBIAN_DYN: ierr = PetscDSGetDynamicJacobian(prob, fieldI, fieldJ, &g0_func, &g1_func, &g2_func, &g3_func);CHKERRQ(ierr);break;
-  case PETSCFE_JACOBIAN_PRE: ierr = PetscDSGetJacobianPreconditioner(prob, fieldI, fieldJ, &g0_func, &g1_func, &g2_func, &g3_func);CHKERRQ(ierr);break;
-  case PETSCFE_JACOBIAN:     ierr = PetscDSGetJacobian(prob, fieldI, fieldJ, &g0_func, &g1_func, &g2_func, &g3_func);CHKERRQ(ierr);break;
-  }
-  if (!g0_func && !g1_func && !g2_func && !g3_func) PetscFunctionReturn(0);
-  ierr = PetscDSGetEvaluationArrays(prob, &u, coefficients_t ? &u_t : NULL, &u_x);CHKERRQ(ierr);
-  ierr = PetscDSGetRefCoordArrays(prob, &x, &refSpaceDer);CHKERRQ(ierr);
-  ierr = PetscDSGetWeakFormArrays(prob, NULL, NULL, &g0, &g1, &g2, &g3);CHKERRQ(ierr);
-  ierr = PetscDSGetTabulation(prob, &B, &D);CHKERRQ(ierr);
-  ierr = PetscDSGetFieldOffset(prob, fieldI, &offsetI);CHKERRQ(ierr);
-  ierr = PetscDSGetFieldOffset(prob, fieldJ, &offsetJ);CHKERRQ(ierr);
-  ierr = PetscDSGetConstants(prob, &numConstants, &constants);CHKERRQ(ierr);
-  if (probAux) {
-    ierr = PetscDSGetNumFields(probAux, &NfAux);CHKERRQ(ierr);
-    ierr = PetscDSGetTotalDimension(probAux, &totDimAux);CHKERRQ(ierr);
-    ierr = PetscDSGetDimensions(probAux, &NbAux);CHKERRQ(ierr);
-    ierr = PetscDSGetComponents(probAux, &NcAux);CHKERRQ(ierr);
-    ierr = PetscDSGetComponentOffsets(probAux, &aOff);CHKERRQ(ierr);
-    ierr = PetscDSGetComponentDerivativeOffsets(probAux, &aOff_x);CHKERRQ(ierr);
-    ierr = PetscDSGetEvaluationArrays(probAux, &a, NULL, &a_x);CHKERRQ(ierr);
-    ierr = PetscDSGetRefCoordArrays(probAux, NULL, &refSpaceDerAux);CHKERRQ(ierr);
-    ierr = PetscDSGetTabulation(probAux, &BAux, &DAux);CHKERRQ(ierr);
-  }
-  NbI = Nb[fieldI], NbJ = Nb[fieldJ];
-  NcI = Nc[fieldI], NcJ = Nc[fieldJ];
-  BI  = B[fieldI],  BJ  = B[fieldJ];
-  DI  = D[fieldI],  DJ  = D[fieldJ];
-  /* Initialize here in case the function is not defined */
-  ierr = PetscMemzero(g0, NcI*NcJ * sizeof(PetscScalar));CHKERRQ(ierr);
-  ierr = PetscMemzero(g1, NcI*NcJ*dim * sizeof(PetscScalar));CHKERRQ(ierr);
-  ierr = PetscMemzero(g2, NcI*NcJ*dim * sizeof(PetscScalar));CHKERRQ(ierr);
-  ierr = PetscMemzero(g3, NcI*NcJ*dim*dim * sizeof(PetscScalar));CHKERRQ(ierr);
-  for (e = 0; e < Ne; ++e) {
-    const PetscReal *v0   = geom[e].v0;
-    const PetscReal *J    = geom[e].J;
-    const PetscReal *invJ = geom[e].invJ;
-    const PetscReal  detJ = geom[e].detJ;
-    const PetscReal *quadPoints, *quadWeights;
-    PetscInt         qNc, Nq, q;
-
-    ierr = PetscQuadratureGetData(quad, NULL, &qNc, &Nq, &quadPoints, &quadWeights);CHKERRQ(ierr);
-    if (qNc != 1) SETERRQ1(PETSC_COMM_SELF, PETSC_ERR_SUP, "Only supports scalar quadrature, not %D components\n", qNc);
-=======
->>>>>>> d0af81cf
     for (q = 0; q < Nq; ++q) {
       const PetscReal *v;
       const PetscReal *invJ;
@@ -5370,7 +5251,7 @@
       }
       if (debug) {ierr = PetscPrintf(PETSC_COMM_SELF, "  quad point %d\n", q);CHKERRQ(ierr);}
       EvaluateFieldJets(dim, Nf, Nb, Nc, face*Nq+q, B, D, refSpaceDer, invJ, &coefficients[cOffset], &coefficients_t[cOffset], u, u_x, u_t);
-      if (probAux) EvaluateFieldJets(dim, NfAux, NbAux, NcAux, face*Nq+q, BAux, DAux, refSpaceDerAux, invJ, &coefficientsAux[cOffsetAux], NULL, a, a_x, NULL);
+      if (probAux) EvaluateFieldJets(dimAux, NfAux, NbAux, NcAux, auxOnBd ? q : face*Nq+q, BAux, DAux, refSpaceDerAux, invJ, &coefficientsAux[cOffsetAux], NULL, a, a_x, NULL);
       if (f0_func) f0_func(dim, Nf, NfAux, uOff, uOff_x, u, u_t, u_x, aOff, aOff_x, a, NULL, a_x, t, v, n, numConstants, constants, &f0[q*NcI]);
       if (f1_func) {
         ierr = PetscMemzero(refSpaceDer, NcI*dim * sizeof(PetscScalar));CHKERRQ(ierr);
