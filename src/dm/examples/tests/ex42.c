/* -*- Mode: C++; c-basic-offset:2 ; indent-tabs-mode:nil ; -*- */

static char help[] = "Test VTK Rectilinear grid (.vtr) viewer support\n\n";

#include <mpi.h>
<<<<<<< HEAD
#include <petscdmda.h>
=======
#include <petscdm.h>
#include "petscdmda.h"
>>>>>>> a9118455

/*
  Write 3D DMDA vector with coordinates in VTK VTR format

*/
PetscErrorCode test_3d(const char filename[])
{
  MPI_Comm          comm = MPI_COMM_WORLD;
  const PetscInt    M=10, N=15, P=30, dof=1, sw=1;
  const PetscScalar Lx=1.0, Ly=1.0, Lz=1.0;
  DM                da;
  Vec               v;
  PetscViewer       view;
  DMDALocalInfo     info;
  PetscScalar       ***va;
  PetscInt          i,j,k;
  PetscErrorCode    ierr;

  ierr = DMDACreate3d(comm,DM_BOUNDARY_NONE,DM_BOUNDARY_NONE,DM_BOUNDARY_NONE,
                      DMDA_STENCIL_STAR, M,N,P,
                      PETSC_DECIDE,PETSC_DECIDE,PETSC_DECIDE,dof,sw,NULL,NULL,NULL,&da);CHKERRQ(ierr);

  ierr = DMDASetUniformCoordinates(da,0.0,Lx,0.0,Ly,0.0,Lz);CHKERRQ(ierr);
  ierr = DMDAGetLocalInfo(da,&info);CHKERRQ(ierr);
  ierr = DMCreateGlobalVector(da,&v);CHKERRQ(ierr);
  ierr = DMDAVecGetArray(da,v,&va);CHKERRQ(ierr);
  for (k=info.zs; k<info.zs+info.zm; k++) {
    for (j=info.ys; j<info.ys+info.ym; j++) {
      for (i=info.xs; i<info.xs+info.xm; i++) {
        PetscScalar x = (Lx*i)/M;
        PetscScalar y = (Ly*j)/N;
        PetscScalar z = (Lz*k)/P;
        va[k][j][i] = PetscPowScalarInt(x-0.5*Lx,2)+PetscPowScalarInt(y-0.5*Ly,2)+PetscPowScalarInt(z-0.5*Lz,2);
      }
    }
  }
  ierr = DMDAVecRestoreArray(da,v,&va);CHKERRQ(ierr);
  ierr = PetscViewerVTKOpen(comm,filename,FILE_MODE_WRITE,&view);CHKERRQ(ierr);
  ierr = VecView(v,view);CHKERRQ(ierr);
  ierr = PetscViewerDestroy(&view);CHKERRQ(ierr);
  ierr = VecDestroy(&v);CHKERRQ(ierr);
  ierr = DMDestroy(&da);CHKERRQ(ierr);
  return 0;
}


/*
  Write 2D DMDA vector with coordinates in VTK VTR format

*/
PetscErrorCode test_2d(const char filename[])
{
  MPI_Comm          comm = MPI_COMM_WORLD;
  const PetscInt    M=10, N=20, dof=1, sw=1;
  const PetscScalar Lx=1.0, Ly=1.0, Lz=1.0;
  DM                da;
  Vec               v;
  PetscViewer       view;
  DMDALocalInfo     info;
  PetscScalar       **va;
  PetscInt          i,j;
  PetscErrorCode    ierr;

  ierr = DMDACreate2d(comm,DM_BOUNDARY_NONE,DM_BOUNDARY_NONE,
                      DMDA_STENCIL_STAR, M,N,
                      PETSC_DECIDE,PETSC_DECIDE,dof,sw,NULL,NULL,&da);CHKERRQ(ierr);
  ierr = DMDASetUniformCoordinates(da,0.0,Lx,0.0,Ly,0.0,Lz);CHKERRQ(ierr);
  ierr = DMDAGetLocalInfo(da,&info);CHKERRQ(ierr);
  ierr = DMCreateGlobalVector(da,&v);CHKERRQ(ierr);
  ierr = DMDAVecGetArray(da,v,&va);CHKERRQ(ierr);
  for (j=info.ys; j<info.ys+info.ym; j++) {
    for (i=info.xs; i<info.xs+info.xm; i++) {
      PetscScalar x = (Lx*i)/M;
      PetscScalar y = (Ly*j)/N;
      va[j][i] = PetscPowScalarInt(x-0.5*Lx,2)+PetscPowScalarInt(y-0.5*Ly,2);
    }
  }
  ierr = DMDAVecRestoreArray(da,v,&va);CHKERRQ(ierr);
  ierr = PetscViewerVTKOpen(comm,filename,FILE_MODE_WRITE,&view);CHKERRQ(ierr);
  ierr = VecView(v,view);CHKERRQ(ierr);
  ierr = PetscViewerDestroy(&view);CHKERRQ(ierr);
  ierr = VecDestroy(&v);CHKERRQ(ierr);
  ierr = DMDestroy(&da);CHKERRQ(ierr);
  return 0;
}


/*
  Write 2D DMDA vector without coordinates in VTK VTR format

*/
PetscErrorCode test_2d_nocoord(const char filename[])
{
  MPI_Comm          comm = MPI_COMM_WORLD;
  const PetscInt    M=10, N=20, dof=1, sw=1;
  const PetscScalar Lx=1.0, Ly=1.0;
  DM                da;
  Vec               v;
  PetscViewer       view;
  DMDALocalInfo     info;
  PetscScalar       **va;
  PetscInt          i,j;
  PetscErrorCode    ierr;

  ierr = DMDACreate2d(comm,DM_BOUNDARY_NONE,DM_BOUNDARY_NONE,
                      DMDA_STENCIL_STAR, M,N,
                      PETSC_DECIDE,PETSC_DECIDE,dof,sw,NULL,NULL,&da);CHKERRQ(ierr);

  ierr = DMDAGetLocalInfo(da,&info);CHKERRQ(ierr);
  ierr = DMCreateGlobalVector(da,&v);CHKERRQ(ierr);
  ierr = DMDAVecGetArray(da,v,&va);CHKERRQ(ierr);
  for (j=info.ys; j<info.ys+info.ym; j++) {
    for (i=info.xs; i<info.xs+info.xm; i++) {
      PetscScalar x = (Lx*i)/M;
      PetscScalar y = (Ly*j)/N;
      va[j][i] = PetscPowScalarInt(x-0.5*Lx,2)+PetscPowScalarInt(y-0.5*Ly,2);
    }
  }
  ierr = DMDAVecRestoreArray(da,v,&va);CHKERRQ(ierr);
  ierr = PetscViewerVTKOpen(comm,filename,FILE_MODE_WRITE,&view);CHKERRQ(ierr);
  ierr = VecView(v,view);CHKERRQ(ierr);
  ierr = PetscViewerDestroy(&view);CHKERRQ(ierr);
  ierr = VecDestroy(&v);CHKERRQ(ierr);
  ierr = DMDestroy(&da);CHKERRQ(ierr);
  return 0;
}


/*
  Write 3D DMDA vector without coordinates in VTK VTR format

*/
PetscErrorCode test_3d_nocoord(const char filename[])
{
  MPI_Comm          comm = MPI_COMM_WORLD;
  const PetscInt    M=10, N=20, P=30, dof=1, sw=1;
  const PetscScalar Lx=1.0, Ly=1.0, Lz=1.0;
  DM                da;
  Vec               v;
  PetscViewer       view;
  DMDALocalInfo     info;
  PetscScalar       ***va;
  PetscInt          i,j,k;
  PetscErrorCode    ierr;

  ierr = DMDACreate3d(comm,DM_BOUNDARY_NONE,DM_BOUNDARY_NONE,DM_BOUNDARY_NONE,
                      DMDA_STENCIL_STAR, M,N,P,
                      PETSC_DECIDE,PETSC_DECIDE,PETSC_DECIDE,dof,sw,NULL,NULL,NULL,&da);CHKERRQ(ierr);

  ierr = DMDAGetLocalInfo(da,&info);CHKERRQ(ierr);
  ierr = DMCreateGlobalVector(da,&v);CHKERRQ(ierr);
  ierr = DMDAVecGetArray(da,v,&va);CHKERRQ(ierr);
  for (k=info.zs; k<info.zs+info.zm; k++) {
    for (j=info.ys; j<info.ys+info.ym; j++) {
      for (i=info.xs; i<info.xs+info.xm; i++) {
        PetscScalar x = (Lx*i)/M;
        PetscScalar y = (Ly*j)/N;
        PetscScalar z = (Lz*k)/P;
        va[k][j][i] = PetscPowScalarInt(x-0.5*Lx,2)+PetscPowScalarInt(y-0.5*Ly,2)+PetscPowScalarInt(z-0.5*Lz,2);
      }
    }
  }
  ierr = DMDAVecRestoreArray(da,v,&va);CHKERRQ(ierr);
  ierr = PetscViewerVTKOpen(comm,filename,FILE_MODE_WRITE,&view);CHKERRQ(ierr);
  ierr = VecView(v,view);CHKERRQ(ierr);
  ierr = PetscViewerDestroy(&view);CHKERRQ(ierr);
  ierr = VecDestroy(&v);CHKERRQ(ierr);
  ierr = DMDestroy(&da);CHKERRQ(ierr);
  return 0;
}

int main(int argc, char *argv[])
{
  PetscErrorCode ierr;
  PetscInitialize(&argc,&argv,0,help);
  ierr = test_3d("3d.vtr");CHKERRQ(ierr);
  ierr = test_2d("2d.vtr");CHKERRQ(ierr);
  ierr = test_2d_nocoord("2d_nocoord.vtr");CHKERRQ(ierr);
  ierr = test_3d_nocoord("3d_nocoord.vtr");CHKERRQ(ierr);
  ierr = PetscFinalize();
  return 0;
}<|MERGE_RESOLUTION|>--- conflicted
+++ resolved
@@ -3,12 +3,8 @@
 static char help[] = "Test VTK Rectilinear grid (.vtr) viewer support\n\n";
 
 #include <mpi.h>
-<<<<<<< HEAD
-#include <petscdmda.h>
-=======
 #include <petscdm.h>
 #include "petscdmda.h"
->>>>>>> a9118455
 
 /*
   Write 3D DMDA vector with coordinates in VTK VTR format
