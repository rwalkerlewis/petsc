--- conflicted
+++ resolved
@@ -68,19 +68,12 @@
   ndim = 3 ! 3D code
 
   ! Get the BCs and create the DMDA
-<<<<<<< HEAD
-  call get_boundary_cond(b_x,b_y,b_z)
-  call DMDACreate3d(comm,b_x,b_y,b_z,DMDA_STENCIL_STAR,igmax,jgmax,kgmax,&
-                    PETSC_DECIDE,PETSC_DECIDE,PETSC_DECIDE,dof,stw,&
-                    PETSC_NULL_INTEGER,PETSC_NULL_INTEGER,PETSC_NULL_INTEGER,&
-                    SolScal,ierr)
-  call DMSetFromOptions(SolScal,ierr)
-  call DMSetUp(SolScal,ierr)
-=======
   call get_boundary_cond(b_x,b_y,b_z);CHKERRQ(ierr)
   call DMDACreate3d(comm,b_x,b_y,b_z,DMDA_STENCIL_STAR,igmax,jgmax,kgmax,PETSC_DECIDE,PETSC_DECIDE,PETSC_DECIDE,dof,stw,  &
                     PETSC_NULL_INTEGER,PETSC_NULL_INTEGER,PETSC_NULL_INTEGER,SolScal,ierr);CHKERRQ(ierr)
->>>>>>> 6466afd8
+  call DMSetFromOptions(SolScal,ierr)
+  call DMSetUp(SolScal,ierr)
+
   ! Set global coordinates, get a global and a local work vector
   call DMDASetUniformCoordinates(SolScal,xgmin,xgmax,ygmin,ygmax,zgmin,zgmax,ierr);CHKERRQ(ierr)
   call DMCreateLocalVector(SolScal,Lvec,ierr);CHKERRQ(ierr)
