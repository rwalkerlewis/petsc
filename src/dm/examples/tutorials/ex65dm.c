--- conflicted
+++ resolved
@@ -2,16 +2,9 @@
 
 
 
-<<<<<<< HEAD
 #include <petscsys.h>
 #include <petscvec.h>
 #include <petscdmda.h>
-=======
-#include "petscsys.h"
-#include "petscvec.h"
-#include <petscdm.h>
-#include "petscdmda.h"
->>>>>>> a9118455
 
 
 #undef __FUNCT__
