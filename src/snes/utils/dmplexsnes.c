--- conflicted
+++ resolved
@@ -1350,12 +1350,7 @@
 static PetscErrorCode DMPlexComputeBdResidual_Single_Internal(DM dm, PetscReal t, DMLabel label, PetscInt numValues, const PetscInt values[], PetscInt field, Vec locX, Vec locX_t, Vec locF, DMField coordField, IS facetIS)
 {
   DM_Plex         *mesh = (DM_Plex *) dm->data;
-<<<<<<< HEAD
   DM               plex = NULL, plexA = NULL;
-  DMLabel          depth;
-=======
-  DM               plex = NULL;
->>>>>>> d0af81cf
   PetscDS          prob, probAux = NULL;
   PetscSection     section, sectionAux = NULL;
   Vec              locA = NULL;
@@ -1366,12 +1361,7 @@
   PetscErrorCode   ierr;
 
   PetscFunctionBegin;
-<<<<<<< HEAD
   ierr = DMConvert(dm, DMPLEX, &plex);CHKERRQ(ierr);
-  ierr = DMGetDimension(dm, &dim);CHKERRQ(ierr);
-  ierr = DMPlexGetDepthLabel(dm, &depth);CHKERRQ(ierr);
-=======
->>>>>>> d0af81cf
   ierr = DMGetDefaultSection(dm, &section);CHKERRQ(ierr);
   ierr = DMGetDS(dm, &prob);CHKERRQ(ierr);
   ierr = PetscDSGetTotalDimension(prob, &totDim);CHKERRQ(ierr);
@@ -1386,11 +1376,8 @@
     ierr = DMGetDefaultSection(plexA, &sectionAux);CHKERRQ(ierr);
   }
   for (v = 0; v < numValues; ++v) {
-<<<<<<< HEAD
-=======
     PetscBool        isAffine;
     PetscQuadrature  qGeom = NULL;
->>>>>>> d0af81cf
     IS               pointIS;
     const PetscInt  *points;
     PetscInt         numFaces, face, Nq;
@@ -1426,21 +1413,6 @@
       PetscScalar   *x     = NULL;
       PetscInt       i, coneSize, faceLoc;
 
-<<<<<<< HEAD
-      ierr = DMLabelGetValue(depth, points[p], &dep);CHKERRQ(ierr);
-      if (dep != dim-1) continue;
-      ierr = DMPlexGetSupport(plex, point, &support);CHKERRQ(ierr);
-      ierr = DMPlexComputeCellGeometryFEM(plex, support[0], NULL, NULL, dummyJ, fgeom[face].invJ[0], &dummyDetJ);CHKERRQ(ierr);
-      ierr = DMPlexComputeCellGeometryFEM(plex, point, NULL, fgeom[face].v0, fgeom[face].J, NULL, &fgeom[face].detJ);CHKERRQ(ierr);
-      ierr = DMPlexComputeCellGeometryFVM(plex, point, NULL, NULL, fgeom[face].n);CHKERRQ(ierr);
-      if (fgeom[face].detJ <= 0.0) SETERRQ2(PETSC_COMM_SELF, PETSC_ERR_ARG_OUTOFRANGE, "Invalid determinant %g for face %D", (double) fgeom[face].detJ, point);
-      ierr = DMPlexGetConeSize(plex, support[0], &coneSize);CHKERRQ(ierr);
-      ierr = DMPlexGetCone(plex, support[0], &cone);CHKERRQ(ierr);
-      for (faceLoc = 0; faceLoc < coneSize; ++faceLoc) if (cone[faceLoc] == point) break;
-      if (faceLoc == coneSize) SETERRQ2(PETSC_COMM_SELF, PETSC_ERR_PLIB, "Could not find face %D in cone of support[0] %D", point, support[0]);
-      fgeom[face].face[0] = faceLoc;
-      ierr = DMPlexVecGetClosure(plex, section, locX, support[0], NULL, &x);CHKERRQ(ierr);
-=======
       ierr = DMPlexGetSupport(dm, point, &support);CHKERRQ(ierr);
       ierr = DMPlexGetConeSize(dm, support[0], &coneSize);CHKERRQ(ierr);
       ierr = DMPlexGetCone(dm, support[0], &cone);CHKERRQ(ierr);
@@ -1448,7 +1420,6 @@
       if (faceLoc == coneSize) SETERRQ2(PETSC_COMM_SELF, PETSC_ERR_PLIB, "Could not find face %D in cone of support[0] %D", point, support[0]);
       fgeom->face[face][0] = faceLoc;
       ierr = DMPlexVecGetClosure(dm, section, locX, support[0], NULL, &x);CHKERRQ(ierr);
->>>>>>> d0af81cf
       for (i = 0; i < totDim; ++i) u[face*totDim+i] = x[i];
       ierr = DMPlexVecRestoreClosure(plex, section, locX, support[0], NULL, &x);CHKERRQ(ierr);
       if (locX_t) {
@@ -1462,7 +1433,6 @@
         ierr = DMPlexVecGetClosure(plexA, sectionAux, locA, subp, NULL, &x);CHKERRQ(ierr);
         for (i = 0; i < totDimAux; ++i) a[face*totDimAux+i] = x[i];
         ierr = DMPlexVecRestoreClosure(plexA, sectionAux, locA, subp, NULL, &x);CHKERRQ(ierr);
-        CHKMEMQ;
       }
     }
     ierr = PetscMemzero(elemVec, numFaces*totDim * sizeof(PetscScalar));CHKERRQ(ierr);
@@ -1496,14 +1466,8 @@
       const PetscInt point = points[face], *support;
 
       if (mesh->printFEM > 1) {ierr = DMPrintCellVector(point, "BdResidual", totDim, &elemVec[face*totDim]);CHKERRQ(ierr);}
-<<<<<<< HEAD
       ierr = DMPlexGetSupport(plex, point, &support);CHKERRQ(ierr);
       ierr = DMPlexVecSetClosure(plex, NULL, locF, support[0], &elemVec[face*totDim], ADD_ALL_VALUES);CHKERRQ(ierr);
-      ++face;
-=======
-      ierr = DMPlexGetSupport(dm, point, &support);CHKERRQ(ierr);
-      ierr = DMPlexVecSetClosure(dm, NULL, locF, support[0], &elemVec[face*totDim], ADD_ALL_VALUES);CHKERRQ(ierr);
->>>>>>> d0af81cf
     }
     ierr = DMSNESRestoreFEGeom(coordField,pointIS,qGeom,PETSC_TRUE,&fgeom);CHKERRQ(ierr);
     ierr = PetscQuadratureDestroy(&qGeom);CHKERRQ(ierr);
@@ -1511,12 +1475,8 @@
     ierr = ISDestroy(&pointIS);CHKERRQ(ierr);
     ierr = PetscFree4(u, u_t, elemVec, a);CHKERRQ(ierr);
   }
-<<<<<<< HEAD
   if (plex)  {ierr = DMDestroy(&plex);CHKERRQ(ierr);}
   if (plexA) {ierr = DMDestroy(&plexA);CHKERRQ(ierr);}
-=======
-  if (plex) {ierr = DMDestroy(&plex);CHKERRQ(ierr);}
->>>>>>> d0af81cf
   PetscFunctionReturn(0);
 }
 
