--- conflicted
+++ resolved
@@ -350,7 +350,6 @@
     ierr = DMComputeL2FieldDiff(dm[r], t, ce->exactSol, NULL, u, &ce->errors[r*ce->Nf]);CHKERRQ(ierr);
     ierr = PetscLogEventEnd(event, ce, 0, 0, 0);CHKERRQ(ierr);
     for (f = 0; f < ce->Nf; ++f) {
-<<<<<<< HEAD
       PetscSection s, fs;
       PetscInt     lsize;
 
@@ -361,9 +360,6 @@
       ierr = MPI_Allreduce(&lsize, &dof[r*ce->Nf+f], 1, MPIU_INT, MPI_SUM, PetscObjectComm((PetscObject) ce->snes));CHKERRQ(ierr);
       ierr = PetscLogEventSetDof(event, f, dof[r*ce->Nf+f]);CHKERRQ(ierr);
       ierr = PetscLogEventSetError(event, f, ce->errors[r*ce->Nf+f]);CHKERRQ(ierr);
-=======
-      ierr = DMPlexGetHeightStratum(dm[r], 0, NULL, &dof[r*ce->Nf+f]);CHKERRQ(ierr);
->>>>>>> 8d5395e3
     }
     /* Monitor */
     if (ce->monitor) {
@@ -424,11 +420,7 @@
 
 .seealso: PetscConvEstGetRate()
 @*/
-<<<<<<< HEAD
 PetscErrorCode PetscConvEstRateView(PetscConvEst ce, const PetscReal alpha[], PetscViewer viewer)
-=======
-PetscErrorCode PetscConvEstRateView(PetscConvEst ce, PetscReal alpha[], PetscViewer viewer)
->>>>>>> 8d5395e3
 {
   PetscBool      isAscii;
   PetscInt       f;
@@ -444,21 +436,12 @@
     ierr = DMGetNumFields(dm, &Nf);CHKERRQ(ierr);
     ierr = PetscViewerASCIIAddTab(viewer, ((PetscObject) ce)->tablevel);CHKERRQ(ierr);
     ierr = PetscViewerASCIIPrintf(viewer, "L_2 convergence rate: ");CHKERRQ(ierr);
-<<<<<<< HEAD
     if (Nf > 1) {ierr = PetscViewerASCIIPrintf(viewer, "[");CHKERRQ(ierr);}
     for (f = 0; f < Nf; ++f) {
       if (f > 0) {ierr = PetscViewerASCIIPrintf(viewer, ", ");CHKERRQ(ierr);}
       ierr = PetscViewerASCIIPrintf(viewer, "%.2g", (double) alpha[f]);CHKERRQ(ierr);
     }
     if (Nf > 1) {ierr = PetscViewerASCIIPrintf(viewer, "]");CHKERRQ(ierr);}
-=======
-    if (ce->Nf > 1) {ierr = PetscViewerASCIIPrintf(viewer, "[");CHKERRQ(ierr);}
-    for (f = 0; f < ce->Nf; ++f) {
-      if (f > 0) {ierr = PetscViewerASCIIPrintf(viewer, ", ");CHKERRQ(ierr);}
-      ierr = PetscViewerASCIIPrintf(viewer, "%g", (double) alpha[f]);CHKERRQ(ierr);
-    }
-    if (ce->Nf > 1) {ierr = PetscViewerASCIIPrintf(viewer, "]");CHKERRQ(ierr);}
->>>>>>> 8d5395e3
     ierr = PetscViewerASCIIPrintf(viewer, "\n");CHKERRQ(ierr);
     ierr = PetscViewerASCIISubtractTab(viewer, ((PetscObject) ce)->tablevel);CHKERRQ(ierr);
   }
