--- conflicted
+++ resolved
@@ -566,11 +566,7 @@
   PetscFunctionBegin;
   if (!dmmg)     SETERRQ(PETSC_ERR_ARG_NULL,"Passing null as DMMG");
   if (!jacobian) jacobian = DMMGComputeJacobianWithFD;
-<<<<<<< HEAD
-  ierr = PetscObjectGetClassid((PetscObject) dmmg[0]->dm, &classid);CHKERRQ(ierr);
-=======
   ierr = PetscObjectGetClassId((PetscObject) dmmg[0]->dm, &classid);CHKERRQ(ierr);
->>>>>>> 19ffb2d1
 
   ierr = PetscOptionsBegin(dmmg[0]->comm,dmmg[0]->prefix,"DMMG Options","SNES");CHKERRQ(ierr);
     ierr = PetscOptionsName("-dmmg_monitor","Monitor DMMG iterations","DMMG",&monitor);CHKERRQ(ierr);
@@ -877,11 +873,7 @@
   PetscErrorCode ierr;
 
   PetscFunctionBegin;
-<<<<<<< HEAD
-  ierr = PetscObjectGetClassid((PetscObject) dmmg[0]->dm, &classid);CHKERRQ(ierr);
-=======
   ierr = PetscObjectGetClassId((PetscObject) dmmg[0]->dm, &classid);CHKERRQ(ierr);
->>>>>>> 19ffb2d1
   if (classid == DM_CLASSID) {
     ierr = DAGetLocalFunction((DA) dmmg[0]->dm, function);CHKERRQ(ierr);
     ierr = DAGetLocalJacobian((DA) dmmg[0]->dm, jacobian);CHKERRQ(ierr);
@@ -948,11 +940,7 @@
   else if (ad_function) computejacobian = DMMGComputeJacobianWithAdic;
 #endif
   CHKMEMQ;
-<<<<<<< HEAD
-  ierr = PetscObjectGetClassid((PetscObject) dmmg[0]->dm,&classid);CHKERRQ(ierr);
-=======
   ierr = PetscObjectGetClassId((PetscObject) dmmg[0]->dm,&classid);CHKERRQ(ierr);
->>>>>>> 19ffb2d1
   if (classid == DM_CLASSID) {
     PetscTruth flag;
     /* it makes no sense to use an option to decide on ghost, it depends on whether the 
