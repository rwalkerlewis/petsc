--- conflicted
+++ resolved
@@ -45,11 +45,7 @@
   SNES_KSP_EW_ConvCtx *kctx;
   PetscErrorCode      ierr;
   KSP                 ksp;
-<<<<<<< HEAD
   SNESType            type;
-=======
-  const char          *type;
->>>>>>> f69a0ea3
   PetscTruth          iascii,isstring;
 
   PetscFunctionBegin;
