--- conflicted
+++ resolved
@@ -45,11 +45,7 @@
   MatColoring    mc;
   ISColoring     iscoloring;
   PetscBool      hascolor;
-<<<<<<< HEAD
   PetscBool      solvec,matcolor = PETSC_FALSE;
-=======
-  PetscBool      solvec,matcolor;
->>>>>>> 924833ad
 
   PetscFunctionBegin;
   if (color) PetscValidHeaderSpecific(color,MAT_FDCOLORING_CLASSID,6);
@@ -59,10 +55,7 @@
   if (!color) {
     ierr = SNESGetDM(snes,&dm);CHKERRQ(ierr);
     ierr = DMHasColoring(dm,&hascolor);CHKERRQ(ierr);
-<<<<<<< HEAD
-=======
     matcolor = PETSC_FALSE;
->>>>>>> 924833ad
     ierr = PetscOptionsGetBool(((PetscObject)snes)->prefix,"-snes_fd_color_use_mat",&matcolor,NULL);CHKERRQ(ierr);
     if (hascolor && !matcolor) {
       ierr = DMCreateColoring(dm,IS_COLORING_GLOBAL,&iscoloring);CHKERRQ(ierr);
