
#include <../src/snes/impls/ls/lsimpl.h>

/*
     Checks if J^T F = 0 which implies we've found a local minimum of the norm of the function,
    || F(u) ||_2 but not a zero, F(u) = 0. In the case when one cannot compute J^T F we use the fact that
    0 = (J^T F)^T W = F^T J W iff W not in the null space of J. Thanks for Jorge More 
    for this trick. One assumes that the probability that W is in the null space of J is very, very small.
*/ 
#undef __FUNCT__  
#define __FUNCT__ "SNESLSCheckLocalMin_Private"
PetscErrorCode SNESLSCheckLocalMin_Private(SNES snes,Mat A,Vec F,Vec W,PetscReal fnorm,PetscBool  *ismin)
{
  PetscReal      a1;
  PetscErrorCode ierr;
  PetscBool      hastranspose;

  PetscFunctionBegin;
  *ismin = PETSC_FALSE;
  ierr = MatHasOperation(A,MATOP_MULT_TRANSPOSE,&hastranspose);CHKERRQ(ierr);
  if (hastranspose) {
    /* Compute || J^T F|| */
    ierr = MatMultTranspose(A,F,W);CHKERRQ(ierr);
    ierr = VecNorm(W,NORM_2,&a1);CHKERRQ(ierr);
    ierr = PetscInfo1(snes,"|| J^T F|| %14.12e near zero implies found a local minimum\n",(double)(a1/fnorm));CHKERRQ(ierr);
    if (a1/fnorm < 1.e-4) *ismin = PETSC_TRUE;
  } else {
    Vec         work;
    PetscScalar result;
    PetscReal   wnorm;

    ierr = VecSetRandom(W,PETSC_NULL);CHKERRQ(ierr);
    ierr = VecNorm(W,NORM_2,&wnorm);CHKERRQ(ierr);
    ierr = VecDuplicate(W,&work);CHKERRQ(ierr);
    ierr = MatMult(A,W,work);CHKERRQ(ierr);
    ierr = VecDot(F,work,&result);CHKERRQ(ierr);
    ierr = VecDestroy(&work);CHKERRQ(ierr);
    a1   = PetscAbsScalar(result)/(fnorm*wnorm);
    ierr = PetscInfo1(snes,"(F^T J random)/(|| F ||*||random|| %14.12e near zero implies found a local minimum\n",(double)a1);CHKERRQ(ierr);
    if (a1 < 1.e-4) *ismin = PETSC_TRUE;
  }
  PetscFunctionReturn(0);
}

/*
     Checks if J^T(F - J*X) = 0 
*/ 
#undef __FUNCT__  
#define __FUNCT__ "SNESLSCheckResidual_Private"
PetscErrorCode SNESLSCheckResidual_Private(SNES snes,Mat A,Vec F,Vec X,Vec W1,Vec W2)
{
  PetscReal      a1,a2;
  PetscErrorCode ierr;
  PetscBool      hastranspose;

  PetscFunctionBegin;
  ierr = MatHasOperation(A,MATOP_MULT_TRANSPOSE,&hastranspose);CHKERRQ(ierr);
  if (hastranspose) {
    ierr = MatMult(A,X,W1);CHKERRQ(ierr);
    ierr = VecAXPY(W1,-1.0,F);CHKERRQ(ierr);

    /* Compute || J^T W|| */
    ierr = MatMultTranspose(A,W1,W2);CHKERRQ(ierr);
    ierr = VecNorm(W1,NORM_2,&a1);CHKERRQ(ierr);
    ierr = VecNorm(W2,NORM_2,&a2);CHKERRQ(ierr);
    if (a1 != 0.0) {
      ierr = PetscInfo1(snes,"||J^T(F-Ax)||/||F-AX|| %14.12e near zero implies inconsistent rhs\n",(double)(a2/a1));CHKERRQ(ierr);
    }
  }
  PetscFunctionReturn(0);
}

/*  -------------------------------------------------------------------- 

     This file implements a truncated Newton method with a line search,
     for solving a system of nonlinear equations, using the KSP, Vec, 
     and Mat interfaces for linear solvers, vectors, and matrices, 
     respectively.

     The following basic routines are required for each nonlinear solver:
          SNESCreate_XXX()          - Creates a nonlinear solver context
          SNESSetFromOptions_XXX()  - Sets runtime options
          SNESSolve_XXX()           - Solves the nonlinear system
          SNESDestroy_XXX()         - Destroys the nonlinear solver context
     The suffix "_XXX" denotes a particular implementation, in this case
     we use _LS (e.g., SNESCreate_LS, SNESSolve_LS) for solving
     systems of nonlinear equations with a line search (LS) method.
     These routines are actually called via the common user interface
     routines SNESCreate(), SNESSetFromOptions(), SNESSolve(), and 
     SNESDestroy(), so the application code interface remains identical 
     for all nonlinear solvers.

     Another key routine is:
          SNESSetUp_XXX()           - Prepares for the use of a nonlinear solver
     by setting data structures and options.   The interface routine SNESSetUp()
     is not usually called directly by the user, but instead is called by
     SNESSolve() if necessary.

     Additional basic routines are:
          SNESView_XXX()            - Prints details of runtime options that
                                      have actually been used.
     These are called by application codes via the interface routines
     SNESView().

     The various types of solvers (preconditioners, Krylov subspace methods,
     nonlinear solvers, timesteppers) are all organized similarly, so the
     above description applies to these categories also.  

    -------------------------------------------------------------------- */
/*
   SNESSolve_LS - Solves a nonlinear system with a truncated Newton
   method with a line search.

   Input Parameters:
.  snes - the SNES context

   Output Parameter:
.  outits - number of iterations until termination

   Application Interface Routine: SNESSolve()

   Notes:
   This implements essentially a truncated Newton method with a
   line search.  By default a cubic backtracking line search
   is employed, as described in the text "Numerical Methods for
   Unconstrained Optimization and Nonlinear Equations" by Dennis
   and Schnabel.
*/
#undef __FUNCT__
#define __FUNCT__ "SNESSolve_LS"
PetscErrorCode SNESSolve_LS(SNES snes)
{
  PetscErrorCode     ierr;
  PetscInt           maxits,i,lits;
  PetscBool          lssucceed;
  MatStructure       flg = DIFFERENT_NONZERO_PATTERN;
  PetscReal          fnorm,gnorm,xnorm,ynorm;
  Vec                Y,X,F,G,W;
  KSPConvergedReason kspreason;
  PetscBool          domainerror;
  SNESLineSearch    linesearch;

  PetscFunctionBegin;
  snes->numFailures            = 0;
  snes->numLinearSolveFailures = 0;
  snes->reason                 = SNES_CONVERGED_ITERATING;

  maxits	= snes->max_its;	/* maximum number of iterations */
  X		= snes->vec_sol;	/* solution vector */
  F		= snes->vec_func;	/* residual vector */
  Y		= snes->vec_sol_update; /* newton step */
  G		= snes->work[0];
  W		= snes->work[1];

  ierr = PetscObjectTakeAccess(snes);CHKERRQ(ierr);
  snes->iter = 0;
  snes->norm = 0.0;
  ierr = PetscObjectGrantAccess(snes);CHKERRQ(ierr);
  ierr = SNESGetSNESLineSearch(snes, &linesearch);CHKERRQ(ierr);
  if (!snes->vec_func_init_set) {
    ierr = SNESComputeFunction(snes,X,F);CHKERRQ(ierr);
    ierr = SNESGetFunctionDomainError(snes, &domainerror);CHKERRQ(ierr);
    if (domainerror) {
      snes->reason = SNES_DIVERGED_FUNCTION_DOMAIN;
      PetscFunctionReturn(0);
    }
  } else {
    snes->vec_func_init_set = PETSC_FALSE;
  }
  if (!snes->norm_init_set) {
    ierr = VecNormBegin(F,NORM_2,&fnorm);CHKERRQ(ierr);	/* fnorm <- ||F||  */
    ierr = VecNormEnd(F,NORM_2,&fnorm);CHKERRQ(ierr);
    if (PetscIsInfOrNanReal(fnorm)) SETERRQ(PETSC_COMM_SELF,PETSC_ERR_FP,"User provided compute function generated a Not-a-Number");
  } else {
    fnorm = snes->norm_init;
    snes->norm_init_set = PETSC_FALSE;
  }
  ierr = PetscObjectTakeAccess(snes);CHKERRQ(ierr);
  snes->norm = fnorm;
  ierr = PetscObjectGrantAccess(snes);CHKERRQ(ierr);
  SNESLogConvHistory(snes,fnorm,0);
  ierr = SNESMonitor(snes,0,fnorm);CHKERRQ(ierr);

  /* set parameter for default relative tolerance convergence test */
  snes->ttol = fnorm*snes->rtol;
  /* test convergence */
  ierr = (*snes->ops->converged)(snes,0,0.0,0.0,fnorm,&snes->reason,snes->cnvP);CHKERRQ(ierr);
  if (snes->reason) PetscFunctionReturn(0);

  for (i=0; i<maxits; i++) {

    /* Call general purpose update function */
    if (snes->ops->update) {
      ierr = (*snes->ops->update)(snes, snes->iter);CHKERRQ(ierr);
    }

    /* Solve J Y = F, where J is Jacobian matrix */
    ierr = SNESComputeJacobian(snes,X,&snes->jacobian,&snes->jacobian_pre,&flg);CHKERRQ(ierr);
    ierr = KSPSetOperators(snes->ksp,snes->jacobian,snes->jacobian_pre,flg);CHKERRQ(ierr);
    ierr = SNES_KSPSolve(snes,snes->ksp,F,Y);CHKERRQ(ierr);
    ierr = KSPGetConvergedReason(snes->ksp,&kspreason);CHKERRQ(ierr);
    if (kspreason < 0) {
      if (++snes->numLinearSolveFailures >= snes->maxLinearSolveFailures) {
        ierr = PetscInfo2(snes,"iter=%D, number linear solve failures %D greater than current SNES allowed, stopping solve\n",snes->iter,snes->numLinearSolveFailures);CHKERRQ(ierr);
        snes->reason = SNES_DIVERGED_LINEAR_SOLVE;
        break;
      }
    }
    ierr = KSPGetIterationNumber(snes->ksp,&lits);CHKERRQ(ierr);
    snes->linear_its += lits;
    ierr = PetscInfo2(snes,"iter=%D, linear solve iterations=%D\n",snes->iter,lits);CHKERRQ(ierr);

    if (PetscLogPrintInfo){
      ierr = SNESLSCheckResidual_Private(snes,snes->jacobian,F,Y,G,W);CHKERRQ(ierr);
    }

    /* Compute a (scaled) negative update in the line search routine:
         X <- X - lambda*Y
       and evaluate F = function(X) (depends on the line search).
    */
    gnorm = fnorm;
    ierr = SNESLineSearchApply(linesearch, X, F, &fnorm, Y);CHKERRQ(ierr);
    ierr = SNESLineSearchGetSuccess(linesearch, &lssucceed);CHKERRQ(ierr);
    ierr = SNESLineSearchGetNorms(linesearch, &xnorm, &fnorm, &ynorm);CHKERRQ(ierr);
    ierr = PetscInfo4(snes,"fnorm=%18.16e, gnorm=%18.16e, ynorm=%18.16e, lssucceed=%d\n",(double)gnorm,(double)fnorm,(double)ynorm,(int)lssucceed);CHKERRQ(ierr);
    if (snes->reason == SNES_DIVERGED_FUNCTION_COUNT) break;
    ierr = SNESGetFunctionDomainError(snes, &domainerror);CHKERRQ(ierr);
    if (domainerror) {
      snes->reason = SNES_DIVERGED_FUNCTION_DOMAIN;
      PetscFunctionReturn(0);
    }
    if (!lssucceed) {
      if (++snes->numFailures >= snes->maxFailures) {
        PetscBool  ismin;
        snes->reason = SNES_DIVERGED_LINE_SEARCH;
        ierr = SNESLSCheckLocalMin_Private(snes,snes->jacobian,F,X,fnorm,&ismin);CHKERRQ(ierr);
        if (ismin) snes->reason = SNES_DIVERGED_LOCAL_MIN;
        break;
      }
    }
    /* Monitor convergence */
    ierr = PetscObjectTakeAccess(snes);CHKERRQ(ierr);
    snes->iter = i+1;
    snes->norm = fnorm;
    ierr = PetscObjectGrantAccess(snes);CHKERRQ(ierr);
    SNESLogConvHistory(snes,snes->norm,lits);
    ierr = SNESMonitor(snes,snes->iter,snes->norm);CHKERRQ(ierr);
    /* Test for convergence, xnorm = || X || */
    if (snes->ops->converged != SNESSkipConverged) { ierr = VecNorm(X,NORM_2,&xnorm);CHKERRQ(ierr); }
    ierr = (*snes->ops->converged)(snes,snes->iter,xnorm,ynorm,fnorm,&snes->reason,snes->cnvP);CHKERRQ(ierr);
    if (snes->reason) break;
  }
  if (i == maxits) {
    ierr = PetscInfo1(snes,"Maximum number of iterations has been reached: %D\n",maxits);CHKERRQ(ierr);
    if(!snes->reason) snes->reason = SNES_DIVERGED_MAX_IT;
  }
  PetscFunctionReturn(0);
}
/* -------------------------------------------------------------------------- */
/*
   SNESSetUp_LS - Sets up the internal data structures for the later use
   of the SNESLS nonlinear solver.

   Input Parameter:
.  snes - the SNES context
.  x - the solution vector

   Application Interface Routine: SNESSetUp()

   Notes:
   For basic use of the SNES solvers, the user need not explicitly call
   SNESSetUp(), since these actions will automatically occur during
   the call to SNESSolve().
 */
#undef __FUNCT__  
#define __FUNCT__ "SNESSetUp_LS"
PetscErrorCode SNESSetUp_LS(SNES snes)
{
  PetscErrorCode ierr;

  PetscFunctionBegin;
  ierr = SNESDefaultGetWork(snes,2);CHKERRQ(ierr);
  ierr = SNESSetUpMatrices(snes);CHKERRQ(ierr);

  PetscFunctionReturn(0);
}
/* -------------------------------------------------------------------------- */

#undef __FUNCT__
#define __FUNCT__ "SNESReset_LS"
PetscErrorCode SNESReset_LS(SNES snes)
{
  PetscFunctionBegin;
  PetscFunctionReturn(0);
}

/*
   SNESDestroy_LS - Destroys the private SNES_LS context that was created
   with SNESCreate_LS().

   Input Parameter:
.  snes - the SNES context

   Application Interface Routine: SNESDestroy()
 */
#undef __FUNCT__
#define __FUNCT__ "SNESDestroy_LS"
PetscErrorCode SNESDestroy_LS(SNES snes)
{
  PetscErrorCode ierr;

  PetscFunctionBegin;
  ierr = SNESReset_LS(snes);CHKERRQ(ierr);
  ierr = PetscFree(snes->data);CHKERRQ(ierr);
  PetscFunctionReturn(0);
}
/* -------------------------------------------------------------------------- */

/*
   SNESView_LS - Prints info from the SNESLS data structure.

   Input Parameters:
.  SNES - the SNES context
.  viewer - visualization context

   Application Interface Routine: SNESView()
*/
#undef __FUNCT__  
#define __FUNCT__ "SNESView_LS"
static PetscErrorCode SNESView_LS(SNES snes,PetscViewer viewer)
{
  PetscErrorCode ierr;
  PetscBool      iascii;

  PetscFunctionBegin;
  ierr = PetscObjectTypeCompare((PetscObject)viewer,PETSCVIEWERASCII,&iascii);CHKERRQ(ierr);
  if (iascii) {
  }
  PetscFunctionReturn(0);
}

/* -------------------------------------------------------------------------- */
/*
   SNESSetFromOptions_LS - Sets various parameters for the SNESLS method.

   Input Parameter:
.  snes - the SNES context

   Application Interface Routine: SNESSetFromOptions()
*/
#undef __FUNCT__  
#define __FUNCT__ "SNESSetFromOptions_LS"
static PetscErrorCode SNESSetFromOptions_LS(SNES snes)
{
  PetscErrorCode ierr;
  SNESLineSearch linesearch;

  PetscFunctionBegin;
  ierr = PetscOptionsHead("SNESLS options");CHKERRQ(ierr);
  ierr = PetscOptionsTail();CHKERRQ(ierr);
  /* set the default line search type */
  if (!snes->linesearch) {
    ierr = SNESGetSNESLineSearch(snes, &linesearch);CHKERRQ(ierr);
    ierr = SNESLineSearchSetType(linesearch, SNESLINESEARCHBT);CHKERRQ(ierr);
  }
  PetscFunctionReturn(0);
}

/* -------------------------------------------------------------------------- */
/*MC
      SNESLS - Newton based nonlinear solver that uses a line search

   Options Database:
<<<<<<< HEAD
+   -snes_linesearch [bt,basic] - Selects line search
.   -snes_linesearch_order[quadratic,cubic] - Selects the order of the line search for bt
.   -snes_linesearch_norms <true> - Turns on/off computation of the norms for basic
.   -snes_linesearch_alpha <alpha> - Sets alpha used in determining if reduction in function norm is sufficient
.   -snes_linesearch_maxstep <maxstep> - Sets the maximum stepsize the line search will use (if the 2-norm(y) > maxstep then scale y to be y = (maxstep/2-norm(y)) *y)
.   -snes_linesearch_minlambda <minlambda>  - Sets the minimum lambda the line search will use  minlambda / max_i ( y[i]/x[i] )
=======
+   -snes_linesearch_type<bt> - bt,basic.  Select line search type
.   -snes_linesearch_order <3> - 2, 3. Selects the order of the line search for bt
.   -snes_linesearch_norms<true> - Turns on/off computation of the norms for basic linesearch
.   -snes_linesearch_alpha<alpha> - Sets alpha used in determining if reduction in function norm is sufficient
.   -snes_linesearch_maxstep<maxstep> - Sets the maximum stepsize the line search will use (if the 2-norm(y) > maxstep then scale y to be y = (maxstep/2-norm(y)) *y)
.   -snes_linesearch_minlambda<minlambda>  - Sets the minimum lambda the line search will tolerate
>>>>>>> 3daba6b0
.   -snes_linesearch_monitor - print information about progress of line searches
-   -snes_linesearch_damping - damping factor used for basic line search

    Notes: This is the default nonlinear solver in SNES

   Level: beginner

.seealso:  SNESCreate(), SNES, SNESSetType(), SNESTR, SNESQN, SNESLineSearchSetType(), SNESLineSearchSetOrder()
           SNESLineSearchSetPostCheck(), SNESLineSearchSetPreCheck() SNESLineSearchSetComputeNorms()

M*/
EXTERN_C_BEGIN
#undef __FUNCT__  
#define __FUNCT__ "SNESCreate_LS"
PetscErrorCode  SNESCreate_LS(SNES snes)
{
  PetscErrorCode ierr;
  SNES_LS        *neP;

  PetscFunctionBegin;
  snes->ops->setup           = SNESSetUp_LS;
  snes->ops->solve           = SNESSolve_LS;
  snes->ops->destroy         = SNESDestroy_LS;
  snes->ops->setfromoptions  = SNESSetFromOptions_LS;
  snes->ops->view            = SNESView_LS;
  snes->ops->reset           = SNESReset_LS;

  snes->usesksp                      = PETSC_TRUE;
  snes->usespc                       = PETSC_FALSE;
  ierr                               = PetscNewLog(snes,SNES_LS,&neP);CHKERRQ(ierr);
  snes->data                         = (void*)neP;
  PetscFunctionReturn(0);
}
EXTERN_C_END<|MERGE_RESOLUTION|>--- conflicted
+++ resolved
@@ -371,21 +371,12 @@
       SNESLS - Newton based nonlinear solver that uses a line search
 
    Options Database:
-<<<<<<< HEAD
-+   -snes_linesearch [bt,basic] - Selects line search
-.   -snes_linesearch_order[quadratic,cubic] - Selects the order of the line search for bt
-.   -snes_linesearch_norms <true> - Turns on/off computation of the norms for basic
++   -snes_linesearch_type <bt> - bt,basic.  Select line search type
+.   -snes_linesearch_order <3> - 2, 3. Selects the order of the line search for bt
+.   -snes_linesearch_norms <true> - Turns on/off computation of the norms for basic linesearch
 .   -snes_linesearch_alpha <alpha> - Sets alpha used in determining if reduction in function norm is sufficient
 .   -snes_linesearch_maxstep <maxstep> - Sets the maximum stepsize the line search will use (if the 2-norm(y) > maxstep then scale y to be y = (maxstep/2-norm(y)) *y)
-.   -snes_linesearch_minlambda <minlambda>  - Sets the minimum lambda the line search will use  minlambda / max_i ( y[i]/x[i] )
-=======
-+   -snes_linesearch_type<bt> - bt,basic.  Select line search type
-.   -snes_linesearch_order <3> - 2, 3. Selects the order of the line search for bt
-.   -snes_linesearch_norms<true> - Turns on/off computation of the norms for basic linesearch
-.   -snes_linesearch_alpha<alpha> - Sets alpha used in determining if reduction in function norm is sufficient
-.   -snes_linesearch_maxstep<maxstep> - Sets the maximum stepsize the line search will use (if the 2-norm(y) > maxstep then scale y to be y = (maxstep/2-norm(y)) *y)
-.   -snes_linesearch_minlambda<minlambda>  - Sets the minimum lambda the line search will tolerate
->>>>>>> 3daba6b0
+.   -snes_linesearch_minlambda <minlambda>  - Sets the minimum lambda the line search will tolerate
 .   -snes_linesearch_monitor - print information about progress of line searches
 -   -snes_linesearch_damping - damping factor used for basic line search
 
