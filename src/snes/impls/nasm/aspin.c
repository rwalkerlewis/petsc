--- conflicted
+++ resolved
@@ -75,11 +75,7 @@
 
     Notes:
     This routine sets up an instance of NETWONLS with nonlinear left preconditioning.  It differs from other
-<<<<<<< HEAD
-    similar functionality in SNES as it creates a linear shell matrix that corresponds to the product:
-=======
     similar functionality in SNES as it creates a linear shell matrix that corresponds to the product
->>>>>>> 0c1c6999
 
     \sum_{i=0}^{N_b}J_b({X^b_{converged}})^{-1}J(X + \sum_{i=0}^{N_b}(X^b_{converged} - X^b))
 
