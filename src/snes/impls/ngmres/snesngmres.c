--- conflicted
+++ resolved
@@ -229,14 +229,7 @@
   }
   fminnorm = fnorm;
 
-<<<<<<< HEAD
-  /* q_{00} = nu  */
-  SNESNGMRESUpdateSubspace_Private(snes,0,0,F,fnorm,X);
-
   ierr       = PetscObjectSAWsTakeAccess((PetscObject)snes);CHKERRQ(ierr);
-=======
-  ierr       = PetscObjectAMSTakeAccess((PetscObject)snes);CHKERRQ(ierr);
->>>>>>> c0dedaea
   snes->norm = fnorm;
   ierr       = PetscObjectSAWsGrantAccess((PetscObject)snes);CHKERRQ(ierr);
   ierr       = SNESLogConvergenceHistory(snes,fnorm,0);CHKERRQ(ierr);
