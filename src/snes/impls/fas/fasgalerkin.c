--- conflicted
+++ resolved
@@ -1,8 +1,4 @@
-<<<<<<< HEAD
-#include "../src/snes/impls/fas/fasimpls.h" /*I  "petscsnes.h"  I*/
-=======
-#include <../src/snes/impls/fas/fasimpls.h> /*I  "petscsnesfas.h"  I*/
->>>>>>> 0a9920b5
+#include <../src/snes/impls/fas/fasimpls.h> /*I  "petscsnes.h"  I*/
 
 #undef __FUNCT__
 #define __FUNCT__ "SNESFASGetGalerkin"
