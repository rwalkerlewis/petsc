static char help[] = "Interpolation Tests for Plex\n\n";

#include <petscsnes.h>
#include <petscdmplex.h>
#include <petscdmda.h>
#include <petscds.h>

typedef enum {CENTROID, GRID, GRID_REPLICATED} PointType;

typedef struct {
  PetscInt      dim;                          /* The topological mesh dimension */
  PetscBool     cellSimplex;                  /* Use simplices or hexes */
  char          filename[PETSC_MAX_PATH_LEN]; /* Import mesh from file */
  PointType     pointType;                    /* Point generation mechanism */
} AppCtx;

static PetscInt Nc = 3;

static PetscErrorCode linear(PetscInt dim, PetscReal time, const PetscReal x[], PetscInt Nf, PetscScalar *u, void *ctx)
{
  PetscInt d, c;

  for (c = 0; c < Nc; ++c) {
    u[c] = 0.0;
    for (d = 0; d < dim; ++d) u[c] += x[d];
  }
  return 0;
}

<<<<<<< HEAD
#if 0
static PetscErrorCode quadratic(PetscInt dim, PetscReal time, const PetscReal x[], PetscInt Nf, PetscScalar *u, void *ctx)
=======
static PetscErrorCode ProcessOptions(MPI_Comm comm, AppCtx *options)
>>>>>>> 47920aae
{
  const char    *pointTypes[3] = {"centroid", "grid", "grid_replicated"};
  PetscInt       pt;
  PetscErrorCode ierr;

<<<<<<< HEAD
  for (c = 0; c < Nc; ++c) {
    u[c] = 0.0;
    for (d = 0; d < dim; ++d) u[c] += x[d]*x[d];
  }
  return 0;
}
#endif
=======
  PetscFunctionBegin;
  options->dim           = 3;
  options->cellSimplex   = PETSC_TRUE;
  options->filename[0]   = '\0';
  options->pointType     = CENTROID;
>>>>>>> 47920aae

  ierr = PetscOptionsBegin(comm, "", "Interpolation Options", "DMPLEX");CHKERRQ(ierr);
  ierr = PetscOptionsInt("-dim", "The topological mesh dimension", "ex2.c", options->dim, &options->dim, NULL);CHKERRQ(ierr);
  ierr = PetscOptionsBool("-cell_simplex", "Use simplices if true, otherwise hexes", "ex2.c", options->cellSimplex, &options->cellSimplex, NULL);CHKERRQ(ierr);
  ierr = PetscOptionsString("-filename", "The mesh file", "ex2.c", options->filename, options->filename, PETSC_MAX_PATH_LEN, NULL);CHKERRQ(ierr);
  pt   = options->pointType;
  ierr = PetscOptionsEList("-point_type", "The point type", "ex2.c", pointTypes, 3, pointTypes[options->pointType], &pt, NULL);CHKERRQ(ierr);
  options->pointType = (PointType) pt;
  ierr = PetscOptionsEnd();

  PetscFunctionReturn(0);
};

static PetscErrorCode CreateMesh(MPI_Comm comm, AppCtx *ctx, DM *dm)
{
<<<<<<< HEAD
  PetscErrorCode   (**funcs)(PetscInt dim, PetscReal time, const PetscReal x[], PetscInt Nf, PetscScalar *u, void *ctx);
  DM                  dm;
  PetscDS             prob;
  PetscFE             fe;
  DMInterpolationInfo interpolator;
  PetscSection        coordSection;
  Vec                 coordsLocal, lu, fieldVals;
  PetscScalar        *vals;
  const PetscScalar  *ivals, *vcoords;
  PetscReal          *pcoords;
  PetscBool           simplex = PETSC_TRUE, pointsAllProcs = PETSC_FALSE;
  PetscInt            dim = 3, spaceDim, c, Np, p;
  PetscMPIInt         rank, numProcs;
  PetscErrorCode      ierr;

  ierr = PetscInitialize(&argc, &argv, NULL,help);CHKERRQ(ierr);
  ierr = MPI_Comm_rank(PETSC_COMM_WORLD, &rank);CHKERRQ(ierr);
  ierr = MPI_Comm_size(PETSC_COMM_WORLD, &numProcs);CHKERRQ(ierr);
  /* Create mesh */
  if (simplex) {
    ierr = DMPlexCreateBoxMesh(PETSC_COMM_WORLD, dim, 1, PETSC_TRUE, &dm);CHKERRQ(ierr);
  } else {
    PetscInt cells[3] = {1, 1, 1};
    ierr = DMPlexCreateHexBoxMesh(PETSC_COMM_WORLD, dim, cells, DM_BOUNDARY_NONE, DM_BOUNDARY_NONE, DM_BOUNDARY_NONE, &dm);CHKERRQ(ierr);
  }
=======
  PetscInt       dim         = ctx->dim;
  PetscBool      cellSimplex = ctx->cellSimplex;
  const char    *filename    = ctx->filename;
  const PetscInt cells[3]    = {1, 1, 1};
  size_t         len;
  PetscMPIInt    rank, size;
  PetscErrorCode ierr;

  PetscFunctionBegin;
  ierr = MPI_Comm_rank(comm, &rank);CHKERRQ(ierr);
  ierr = MPI_Comm_size(comm, &size);CHKERRQ(ierr);
  ierr = PetscStrlen(filename, &len);CHKERRQ(ierr);
  if (len)              {ierr = DMPlexCreateFromFile(comm, filename, PETSC_TRUE, dm);CHKERRQ(ierr);}
  else if (cellSimplex) {ierr = DMPlexCreateBoxMesh(comm, dim, 1, PETSC_TRUE, dm);CHKERRQ(ierr);}
  else                  {ierr = DMPlexCreateHexBoxMesh(comm, dim, cells, DM_BOUNDARY_NONE, DM_BOUNDARY_NONE, DM_BOUNDARY_NONE, dm);CHKERRQ(ierr);}
>>>>>>> 47920aae
  {
    DM               distributedMesh = NULL;
    PetscPartitioner part;

    ierr = DMPlexGetPartitioner(*dm, &part);CHKERRQ(ierr);
    ierr = PetscPartitionerSetFromOptions(part);CHKERRQ(ierr);

    /* Distribute mesh over processes */
    ierr = DMPlexDistribute(*dm, 0, NULL, &distributedMesh);CHKERRQ(ierr);
    if (distributedMesh) {
      ierr = DMDestroy(dm);CHKERRQ(ierr);
      *dm  = distributedMesh;
    }
  }
  ierr = PetscObjectSetName((PetscObject) *dm, "Mesh");CHKERRQ(ierr);
  ierr = DMSetFromOptions(*dm);CHKERRQ(ierr);
  ierr = DMViewFromOptions(*dm, NULL, "-dm_view");CHKERRQ(ierr);
  PetscFunctionReturn(0);
}

static PetscErrorCode CreatePoints_Centroid(DM dm, PetscInt *Np, PetscReal **pcoords, PetscBool *pointsAllProcs, AppCtx *ctx)
{
  PetscSection   coordSection;
  Vec            coordsLocal;
  PetscInt       spaceDim, p;
  PetscMPIInt    rank;
  PetscErrorCode ierr;

  PetscFunctionBegin;
  ierr = MPI_Comm_rank(PETSC_COMM_WORLD, &rank);CHKERRQ(ierr);
  ierr = DMGetCoordinatesLocal(dm, &coordsLocal);CHKERRQ(ierr);
  ierr = DMGetCoordinateSection(dm, &coordSection);CHKERRQ(ierr);
  ierr = DMGetCoordinateDim(dm, &spaceDim);CHKERRQ(ierr);
  ierr = DMPlexGetHeightStratum(dm, 0, NULL, Np);CHKERRQ(ierr);
  ierr = PetscCalloc1(*Np * spaceDim, pcoords);CHKERRQ(ierr);
  for (p = 0; p < *Np; ++p) {
    PetscScalar *coords = NULL;
    PetscInt     size, num, n, d;

    ierr = DMPlexVecGetClosure(dm, coordSection, coordsLocal, p, &size, &coords);CHKERRQ(ierr);
    num  = size/spaceDim;
    for (n = 0; n < num; ++n) {
      for (d = 0; d < spaceDim; ++d) (*pcoords)[p*spaceDim+d] += coords[n*spaceDim+d] / num;
    }
    ierr = PetscSynchronizedPrintf(PETSC_COMM_WORLD, "[%d]Point %D (", rank, p);CHKERRQ(ierr);
    for (d = 0; d < spaceDim; ++d) {
      ierr = PetscSynchronizedPrintf(PETSC_COMM_WORLD, "%g", (*pcoords)[p*spaceDim+d]);CHKERRQ(ierr);
      if (d < spaceDim-1) {ierr = PetscSynchronizedPrintf(PETSC_COMM_WORLD, ", ");CHKERRQ(ierr);}
    }
    ierr = PetscSynchronizedPrintf(PETSC_COMM_WORLD, ")\n");CHKERRQ(ierr);
    ierr = DMPlexVecRestoreClosure(dm, coordSection, coordsLocal, p, &num, &coords);CHKERRQ(ierr);
  }
  ierr = PetscSynchronizedFlush(PETSC_COMM_WORLD, NULL);CHKERRQ(ierr);
  *pointsAllProcs = PETSC_FALSE;
  PetscFunctionReturn(0);
}

static PetscErrorCode CreatePoints_Grid(DM dm, PetscInt *Np, PetscReal **pcoords, PetscBool *pointsAllProcs, AppCtx *ctx)
{
  DM             da;
  DMDALocalInfo  info;
  PetscInt       N = 3, n = 0, spaceDim, i, j, k, ind[3], d;
  PetscReal      h[3];
  PetscMPIInt    rank;
  PetscErrorCode ierr;

  h[0] = 1.0/(N-1); h[1] = 1.0/(N-1); h[2] = 1.0/(N-1);
  ierr = MPI_Comm_rank(PETSC_COMM_WORLD, &rank);CHKERRQ(ierr);
  ierr = DMGetCoordinateDim(dm, &spaceDim);CHKERRQ(ierr);
  ierr = DMDACreate(PetscObjectComm((PetscObject) dm), &da);CHKERRQ(ierr);
  ierr = DMSetDimension(da, ctx->dim);CHKERRQ(ierr);
  ierr = DMDASetSizes(da, N, N, N);CHKERRQ(ierr);
  ierr = DMDASetDof(da, 1);CHKERRQ(ierr);
  ierr = DMDASetStencilWidth(da, 1);CHKERRQ(ierr);
  ierr = DMSetUp(da);CHKERRQ(ierr);
  ierr = DMDASetUniformCoordinates(da, 0.0, 1.0, 0.0, 1.0, 0.0, 1.0);CHKERRQ(ierr);
  ierr = DMDAGetLocalInfo(da, &info);CHKERRQ(ierr);
  *Np  = info.xm * info.ym * info.zm;
  ierr = PetscCalloc1(*Np * spaceDim, pcoords);CHKERRQ(ierr);
  for (k = info.zs; k < info.zs + info.zm; ++k) {
    ind[2] = k;
    for (j = info.ys; j < info.ys + info.ym; ++j) {
      ind[1] = j;
      for (i = info.xs; i < info.xs + info.xm; ++i, ++n) {
        ind[0] = i;

        for (d = 0; d < spaceDim; ++d) (*pcoords)[n*spaceDim+d] = ind[d]*h[d];
        ierr = PetscSynchronizedPrintf(PETSC_COMM_WORLD, "[%d]Point %D (", rank, n);CHKERRQ(ierr);
        for (d = 0; d < spaceDim; ++d) {
          ierr = PetscSynchronizedPrintf(PETSC_COMM_WORLD, "%g", (*pcoords)[n*spaceDim+d]);CHKERRQ(ierr);
          if (d < spaceDim-1) {ierr = PetscSynchronizedPrintf(PETSC_COMM_WORLD, ", ");CHKERRQ(ierr);}
        }
        ierr = PetscSynchronizedPrintf(PETSC_COMM_WORLD, ")\n");CHKERRQ(ierr);
      }
    }
  }
  ierr = DMDestroy(&da);CHKERRQ(ierr);
  ierr = PetscSynchronizedFlush(PETSC_COMM_WORLD, NULL);CHKERRQ(ierr);
  *pointsAllProcs = PETSC_FALSE;
  PetscFunctionReturn(0);
}

static PetscErrorCode CreatePoints_GridReplicated(DM dm, PetscInt *Np, PetscReal **pcoords, PetscBool *pointsAllProcs, AppCtx *ctx)
{
  PetscInt       N = 3, n = 0, spaceDim, i, j, k, ind[3], d;
  PetscReal      h[3];
  PetscMPIInt    rank;
  PetscErrorCode ierr;

  h[0] = 1.0/(N-1); h[1] = 1.0/(N-1); h[2] = 1.0/(N-1);
  ierr = MPI_Comm_rank(PETSC_COMM_WORLD, &rank);CHKERRQ(ierr);
  ierr = DMGetCoordinateDim(dm, &spaceDim);CHKERRQ(ierr);
  *Np  = N * (ctx->dim > 1 ? N : 1) * (ctx->dim > 2 ? N : 1);
  ierr = PetscCalloc1(*Np * spaceDim, pcoords);CHKERRQ(ierr);
  for (k = 0; k < N; ++k) {
    ind[2] = k;
    for (j = 0; j < N; ++j) {
      ind[1] = j;
      for (i = 0; i < N; ++i, ++n) {
        ind[0] = i;

        for (d = 0; d < spaceDim; ++d) (*pcoords)[n*spaceDim+d] = ind[d]*h[d];
        ierr = PetscSynchronizedPrintf(PETSC_COMM_WORLD, "[%d]Point %D (", rank, n);CHKERRQ(ierr);
        for (d = 0; d < spaceDim; ++d) {
          ierr = PetscSynchronizedPrintf(PETSC_COMM_WORLD, "%g", (*pcoords)[n*spaceDim+d]);CHKERRQ(ierr);
          if (d < spaceDim-1) {ierr = PetscSynchronizedPrintf(PETSC_COMM_WORLD, ", ");CHKERRQ(ierr);}
        }
        ierr = PetscSynchronizedPrintf(PETSC_COMM_WORLD, ")\n");CHKERRQ(ierr);
      }
    }
  }
  ierr = PetscSynchronizedFlush(PETSC_COMM_WORLD, NULL);CHKERRQ(ierr);
  *pointsAllProcs = PETSC_TRUE;
  PetscFunctionReturn(0);
}

static PetscErrorCode CreatePoints(DM dm, PetscInt *Np, PetscReal **pcoords, PetscBool *pointsAllProcs, AppCtx *ctx)
{
  PetscErrorCode ierr;

  PetscFunctionBegin;
  switch (ctx->pointType) {
  case CENTROID:        ierr = CreatePoints_Centroid(dm, Np, pcoords, pointsAllProcs, ctx);CHKERRQ(ierr);break;
  case GRID:            ierr = CreatePoints_Grid(dm, Np, pcoords, pointsAllProcs, ctx);CHKERRQ(ierr);break;
  case GRID_REPLICATED: ierr = CreatePoints_GridReplicated(dm, Np, pcoords, pointsAllProcs, ctx);CHKERRQ(ierr);break;
  default: SETERRQ1(PetscObjectComm((PetscObject) dm), PETSC_ERR_ARG_WRONG, "Invalid point generation type %d", (int) ctx->pointType);
  }
  PetscFunctionReturn(0);
}

int main(int argc, char **argv)
{
  AppCtx              ctx;
  PetscErrorCode   (**funcs)(PetscInt dim, PetscReal time, const PetscReal x[], PetscInt Nf, PetscScalar *u, void *ctx);
  DM                  dm;
  PetscDS             prob;
  PetscFE             fe;
  DMInterpolationInfo interpolator;
  Vec                 lu, fieldVals;
  PetscScalar        *vals;
  const PetscScalar  *ivals, *vcoords;
  PetscReal          *pcoords;
  PetscBool           pointsAllProcs;
  PetscInt            spaceDim, c, Np, p;
  PetscMPIInt         rank, size;
  PetscErrorCode      ierr;

  ierr = PetscInitialize(&argc, &argv, NULL,help);CHKERRQ(ierr);
  ierr = ProcessOptions(PETSC_COMM_WORLD, &ctx);CHKERRQ(ierr);
  ierr = CreateMesh(PETSC_COMM_WORLD, &ctx, &dm);CHKERRQ(ierr);
  ierr = DMGetCoordinateDim(dm, &spaceDim);CHKERRQ(ierr);
  ierr = MPI_Comm_rank(PETSC_COMM_WORLD, &rank);CHKERRQ(ierr);
  ierr = MPI_Comm_size(PETSC_COMM_WORLD, &size);CHKERRQ(ierr);
  /* Create points */
  ierr = CreatePoints(dm, &Np, &pcoords, &pointsAllProcs, &ctx);CHKERRQ(ierr);
  /* Create interpolator */
  ierr = DMInterpolationCreate(PETSC_COMM_WORLD, &interpolator);CHKERRQ(ierr);
  ierr = DMInterpolationSetDim(interpolator, spaceDim);CHKERRQ(ierr);
  ierr = DMInterpolationAddPoints(interpolator, Np, pcoords);CHKERRQ(ierr);
  ierr = DMInterpolationSetUp(interpolator, dm, pointsAllProcs);CHKERRQ(ierr);
  /* Check locations */
  for (c = 0; c < interpolator->n; ++c) {
    ierr = PetscSynchronizedPrintf(PETSC_COMM_WORLD, "[%d]Point %D is in Cell %D\n", rank, c, interpolator->cells[c]);CHKERRQ(ierr);
  }
  ierr = PetscSynchronizedFlush(PETSC_COMM_WORLD, NULL);CHKERRQ(ierr);
  ierr = VecView(interpolator->coords, PETSC_VIEWER_STDOUT_WORLD);CHKERRQ(ierr);
  /* Setup Discretization */
  ierr = PetscFECreateDefault(dm, ctx.dim, Nc, ctx.cellSimplex, NULL, -1, &fe);CHKERRQ(ierr);
  ierr = DMGetDS(dm, &prob);CHKERRQ(ierr);
  ierr = PetscDSSetDiscretization(prob, 0, (PetscObject) fe);CHKERRQ(ierr);
  ierr = PetscFEDestroy(&fe);CHKERRQ(ierr);
  /* Create function */
  ierr = PetscCalloc2(Nc, &funcs, Nc, &vals);CHKERRQ(ierr);
  for (c = 0; c < Nc; ++c) funcs[c] = linear;
  ierr = DMGetLocalVector(dm, &lu);CHKERRQ(ierr);
  ierr = DMProjectFunctionLocal(dm, 0.0, funcs, NULL, INSERT_ALL_VALUES, lu);CHKERRQ(ierr);
<<<<<<< HEAD
  for (p = 0; p < numProcs; ++p) {
=======
  for (p = 0; p < size; ++p) {
>>>>>>> 47920aae
    if (p == rank) {
      ierr = PetscPrintf(PETSC_COMM_SELF, "[%d]solution\n", rank);CHKERRQ(ierr);
      ierr = VecView(lu, PETSC_VIEWER_STDOUT_SELF);CHKERRQ(ierr);
    }
    ierr = PetscBarrier((PetscObject) dm);CHKERRQ(ierr);
  }
  /* Check interpolant */
  ierr = VecCreateSeq(PETSC_COMM_SELF, interpolator->n * Nc, &fieldVals);CHKERRQ(ierr);
  ierr = DMInterpolationSetDof(interpolator, Nc);CHKERRQ(ierr);
  ierr = DMInterpolationEvaluate(interpolator, dm, lu, fieldVals);CHKERRQ(ierr);
<<<<<<< HEAD
  for (p = 0; p < numProcs; ++p) {
=======
  for (p = 0; p < size; ++p) {
>>>>>>> 47920aae
    if (p == rank) {
      ierr = PetscPrintf(PETSC_COMM_SELF, "[%d]Field values\n", rank);CHKERRQ(ierr);
      ierr = VecView(fieldVals, PETSC_VIEWER_STDOUT_SELF);CHKERRQ(ierr);
    }
    ierr = PetscBarrier((PetscObject) dm);CHKERRQ(ierr);
  }
  ierr = VecGetArrayRead(interpolator->coords, &vcoords);CHKERRQ(ierr);
  ierr = VecGetArrayRead(fieldVals, &ivals);CHKERRQ(ierr);
  for (p = 0; p < interpolator->n; ++p) {
    for (c = 0; c < Nc; ++c) {
      (*funcs[c])(ctx.dim, 0.0, &vcoords[p*spaceDim], 1, vals, NULL);
      if (PetscAbsScalar(ivals[p*Nc+c] - vals[c]) > PETSC_SQRT_MACHINE_EPSILON)
        SETERRQ4(PETSC_COMM_SELF, PETSC_ERR_PLIB, "Invalid interpolated value %g != %g (%D, %D)", (double) ivals[p*Nc+c], (double) vals[c], p, c);
    }
  }
  ierr = VecRestoreArrayRead(interpolator->coords, &vcoords);CHKERRQ(ierr);
  ierr = VecRestoreArrayRead(fieldVals, &ivals);CHKERRQ(ierr);
  /* Cleanup */
  ierr = PetscFree(pcoords);CHKERRQ(ierr);
  ierr = PetscFree2(funcs, vals);CHKERRQ(ierr);
  ierr = VecDestroy(&fieldVals);CHKERRQ(ierr);
  ierr = DMRestoreLocalVector(dm, &lu);CHKERRQ(ierr);
  ierr = DMInterpolationDestroy(&interpolator);CHKERRQ(ierr);
  ierr = DMDestroy(&dm);CHKERRQ(ierr);
  ierr = PetscFinalize();
  return ierr;
}

/*TEST

  test:
    suffix: 0
    requires: ctetgen
    args: -petscspace_order 1
  test:
    suffix: 1
    requires: ctetgen
    args: -petscspace_order 1 -dm_refine 2
  test:
    suffix: 2
    requires: ctetgen
    nsize: 2
<<<<<<< HEAD
    args: -petscspace_order 1
=======
    args: -petscspace_order 1 -petscpartitioner_type simple
>>>>>>> 47920aae
  test:
    suffix: 3
    requires: ctetgen
    nsize: 2
<<<<<<< HEAD
    args: -petscspace_order 1 -dm_refine 2
=======
    args: -petscspace_order 1 -dm_refine 2 -petscpartitioner_type simple
>>>>>>> 47920aae
  test:
    suffix: 4
    requires: ctetgen
    nsize: 5
<<<<<<< HEAD
    args: -petscspace_order 1
=======
    args: -petscspace_order 1 -petscpartitioner_type simple
>>>>>>> 47920aae
  test:
    suffix: 5
    requires: ctetgen
    nsize: 5
<<<<<<< HEAD
    args: -petscspace_order 1 -dm_refine 2
=======
    args: -petscspace_order 1 -dm_refine 2 -petscpartitioner_type simple
  test:
    suffix: 6
    requires: ctetgen
    args: -petscspace_order 1 -point_type grid
  test:
    suffix: 7
    requires: ctetgen
    args: -petscspace_order 1 -dm_refine 2 -point_type grid
  test:
    suffix: 8
    requires: ctetgen
    nsize: 2
    args: -petscspace_order 1 -point_type grid -petscpartitioner_type simple
  test:
    suffix: 9
    requires: ctetgen
    args: -petscspace_order 1 -point_type grid_replicated
  test:
    suffix: 10
    requires: ctetgen
    nsize: 2
    args: -petscspace_order 1 -point_type grid_replicated -petscpartitioner_type simple
  test:
    suffix: 11
    requires: ctetgen
    nsize: 2
    args: -petscspace_order 1 -dm_refine 2 -point_type grid_replicated -petscpartitioner_type simple
>>>>>>> 47920aae

TEST*/<|MERGE_RESOLUTION|>--- conflicted
+++ resolved
@@ -27,32 +27,17 @@
   return 0;
 }
 
-<<<<<<< HEAD
-#if 0
-static PetscErrorCode quadratic(PetscInt dim, PetscReal time, const PetscReal x[], PetscInt Nf, PetscScalar *u, void *ctx)
-=======
 static PetscErrorCode ProcessOptions(MPI_Comm comm, AppCtx *options)
->>>>>>> 47920aae
 {
   const char    *pointTypes[3] = {"centroid", "grid", "grid_replicated"};
   PetscInt       pt;
   PetscErrorCode ierr;
 
-<<<<<<< HEAD
-  for (c = 0; c < Nc; ++c) {
-    u[c] = 0.0;
-    for (d = 0; d < dim; ++d) u[c] += x[d]*x[d];
-  }
-  return 0;
-}
-#endif
-=======
   PetscFunctionBegin;
   options->dim           = 3;
   options->cellSimplex   = PETSC_TRUE;
   options->filename[0]   = '\0';
   options->pointType     = CENTROID;
->>>>>>> 47920aae
 
   ierr = PetscOptionsBegin(comm, "", "Interpolation Options", "DMPLEX");CHKERRQ(ierr);
   ierr = PetscOptionsInt("-dim", "The topological mesh dimension", "ex2.c", options->dim, &options->dim, NULL);CHKERRQ(ierr);
@@ -68,33 +53,6 @@
 
 static PetscErrorCode CreateMesh(MPI_Comm comm, AppCtx *ctx, DM *dm)
 {
-<<<<<<< HEAD
-  PetscErrorCode   (**funcs)(PetscInt dim, PetscReal time, const PetscReal x[], PetscInt Nf, PetscScalar *u, void *ctx);
-  DM                  dm;
-  PetscDS             prob;
-  PetscFE             fe;
-  DMInterpolationInfo interpolator;
-  PetscSection        coordSection;
-  Vec                 coordsLocal, lu, fieldVals;
-  PetscScalar        *vals;
-  const PetscScalar  *ivals, *vcoords;
-  PetscReal          *pcoords;
-  PetscBool           simplex = PETSC_TRUE, pointsAllProcs = PETSC_FALSE;
-  PetscInt            dim = 3, spaceDim, c, Np, p;
-  PetscMPIInt         rank, numProcs;
-  PetscErrorCode      ierr;
-
-  ierr = PetscInitialize(&argc, &argv, NULL,help);CHKERRQ(ierr);
-  ierr = MPI_Comm_rank(PETSC_COMM_WORLD, &rank);CHKERRQ(ierr);
-  ierr = MPI_Comm_size(PETSC_COMM_WORLD, &numProcs);CHKERRQ(ierr);
-  /* Create mesh */
-  if (simplex) {
-    ierr = DMPlexCreateBoxMesh(PETSC_COMM_WORLD, dim, 1, PETSC_TRUE, &dm);CHKERRQ(ierr);
-  } else {
-    PetscInt cells[3] = {1, 1, 1};
-    ierr = DMPlexCreateHexBoxMesh(PETSC_COMM_WORLD, dim, cells, DM_BOUNDARY_NONE, DM_BOUNDARY_NONE, DM_BOUNDARY_NONE, &dm);CHKERRQ(ierr);
-  }
-=======
   PetscInt       dim         = ctx->dim;
   PetscBool      cellSimplex = ctx->cellSimplex;
   const char    *filename    = ctx->filename;
@@ -110,7 +68,6 @@
   if (len)              {ierr = DMPlexCreateFromFile(comm, filename, PETSC_TRUE, dm);CHKERRQ(ierr);}
   else if (cellSimplex) {ierr = DMPlexCreateBoxMesh(comm, dim, 1, PETSC_TRUE, dm);CHKERRQ(ierr);}
   else                  {ierr = DMPlexCreateHexBoxMesh(comm, dim, cells, DM_BOUNDARY_NONE, DM_BOUNDARY_NONE, DM_BOUNDARY_NONE, dm);CHKERRQ(ierr);}
->>>>>>> 47920aae
   {
     DM               distributedMesh = NULL;
     PetscPartitioner part;
@@ -307,11 +264,7 @@
   for (c = 0; c < Nc; ++c) funcs[c] = linear;
   ierr = DMGetLocalVector(dm, &lu);CHKERRQ(ierr);
   ierr = DMProjectFunctionLocal(dm, 0.0, funcs, NULL, INSERT_ALL_VALUES, lu);CHKERRQ(ierr);
-<<<<<<< HEAD
-  for (p = 0; p < numProcs; ++p) {
-=======
   for (p = 0; p < size; ++p) {
->>>>>>> 47920aae
     if (p == rank) {
       ierr = PetscPrintf(PETSC_COMM_SELF, "[%d]solution\n", rank);CHKERRQ(ierr);
       ierr = VecView(lu, PETSC_VIEWER_STDOUT_SELF);CHKERRQ(ierr);
@@ -322,11 +275,7 @@
   ierr = VecCreateSeq(PETSC_COMM_SELF, interpolator->n * Nc, &fieldVals);CHKERRQ(ierr);
   ierr = DMInterpolationSetDof(interpolator, Nc);CHKERRQ(ierr);
   ierr = DMInterpolationEvaluate(interpolator, dm, lu, fieldVals);CHKERRQ(ierr);
-<<<<<<< HEAD
-  for (p = 0; p < numProcs; ++p) {
-=======
   for (p = 0; p < size; ++p) {
->>>>>>> 47920aae
     if (p == rank) {
       ierr = PetscPrintf(PETSC_COMM_SELF, "[%d]Field values\n", rank);CHKERRQ(ierr);
       ierr = VecView(fieldVals, PETSC_VIEWER_STDOUT_SELF);CHKERRQ(ierr);
@@ -369,36 +318,21 @@
     suffix: 2
     requires: ctetgen
     nsize: 2
-<<<<<<< HEAD
-    args: -petscspace_order 1
-=======
     args: -petscspace_order 1 -petscpartitioner_type simple
->>>>>>> 47920aae
   test:
     suffix: 3
     requires: ctetgen
     nsize: 2
-<<<<<<< HEAD
-    args: -petscspace_order 1 -dm_refine 2
-=======
     args: -petscspace_order 1 -dm_refine 2 -petscpartitioner_type simple
->>>>>>> 47920aae
   test:
     suffix: 4
     requires: ctetgen
     nsize: 5
-<<<<<<< HEAD
-    args: -petscspace_order 1
-=======
     args: -petscspace_order 1 -petscpartitioner_type simple
->>>>>>> 47920aae
   test:
     suffix: 5
     requires: ctetgen
     nsize: 5
-<<<<<<< HEAD
-    args: -petscspace_order 1 -dm_refine 2
-=======
     args: -petscspace_order 1 -dm_refine 2 -petscpartitioner_type simple
   test:
     suffix: 6
@@ -427,6 +361,5 @@
     requires: ctetgen
     nsize: 2
     args: -petscspace_order 1 -dm_refine 2 -point_type grid_replicated -petscpartitioner_type simple
->>>>>>> 47920aae
 
 TEST*/