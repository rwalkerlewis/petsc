--- conflicted
+++ resolved
@@ -419,16 +419,9 @@
       yy = j * hy;
       for (i=xs-1; i<xs+xm+1; i++) {
 	xx = i * hx;
-<<<<<<< HEAD
-	if (xx < -PETSC_PI/2) {
-	  localx[j][i].phi = pert * gam / k * erf((xx + PETSC_PI) / (sqrt(2.0) * d_e)) * (-sin(k*yy));
-	} else if (xx < PETSC_PI/2) {
-=======
-#if defined(PETSC_HAVE_ERF)
 	if (xx < -3.1416926/2) {
 	  localx[j][i].phi = pert * gam / k * erf((xx + 3.1415926) / (sqrt(2.0) * d_e)) * (-sin(k*yy));
 	} else if (xx < 3.1415926/2) {
->>>>>>> 28c86daa
 	  localx[j][i].phi = - pert * gam / k * erf(xx / (sqrt(2.0) * d_e)) * (-sin(k*yy));
 	} else if (xx < 3*3.1415926/2){
 	  localx[j][i].phi = pert * gam / k * erf((xx - 3.1415926) / (sqrt(2.0) * d_e)) * (-sin(k*yy));
