--- conflicted
+++ resolved
@@ -12,11 +12,7 @@
 EXAMPLESC	 = ex1.c ex2.c ex3.c ex5.c ex5s.c ex6.c \
                    ex10.c ex14.c ex18.c ex19.c ex20.c ex21.c ex22.c \
                    ex23.c ex24.c ex25.c ex26.c ex27.c ex28.c ex29.c ex30.c ex31.c ex38.c ex42.c ex43.c \
-<<<<<<< HEAD
-                   ex44.c ex45.c ex48.c ex49.c ex50.c ex47cu.cu ex54.c ex55.c ex58.c ex59.c ex60.c ex61.c ex61gen.c
-=======
                    ex44.c ex45.c ex48.c ex49.c ex50.c ex47cu.cu ex54.c ex55.c ex58.c ex59.c ex60.c ex61.c ex62.c ex63.c ex64.c ex65.c
->>>>>>> 423d130b
 EXAMPLESF	 = ex1f.F ex5f.F ex5f90.F ex5fs.F 
 EXAMPLESCH	 = ex43-44.h
 EXAMPLESFH       = ex5f.h
@@ -225,12 +221,10 @@
 ex61: ex61.o  chkopts
 	-${CLINKER} -o ex61 ex61.o ${PETSC_SNES_LIB}
 	${RM} ex61.o
-<<<<<<< HEAD
 ex61gen: ex61gen.o  chkopts
 	-${CLINKER} -o ex61gen ex61gen.o ${PETSC_SNES_LIB}
 	${RM} ex61gen.o
 
-=======
 ex62: ex62.o  chkopts
 	-${CLINKER} -o ex62 ex62.o ${PETSC_SNES_LIB}
 	${RM} ex62.o
@@ -243,7 +237,6 @@
 ex65: ex65.o  chkopts
 	-${CLINKER} -o ex65 ex65.o ${PETSC_SNES_LIB}
 	${RM} ex65.o
->>>>>>> 423d130b
 #--------------------------------------------------------------------------
 runex1:
 	-@${MPIEXEC} -n 1 ./ex1 -ksp_gmres_cgs_refinement_type refine_always -snes_monitor_short > ex1_1.tmp 2>&1;   \
