--- conflicted
+++ resolved
@@ -630,7 +630,6 @@
 	   if (${DIFF} output/ex19_1.out ex19_1.tmp) then true; \
 	   else  printf "${PWD}\nPossible problem with ex19, diffs above\n=========================================\n"; fi; \
 	   ${RM} -f ex19_1.tmp
-<<<<<<< HEAD
 runex19_ibcgs:
 	-@${MPIEXEC} -n 2 ./ex19 -ksp_type ibcgs -ksp_monitor_short -da_refine 2  -snes_view > ex19_ibcgs.tmp 2>&1; \
 	   if (${DIFF} output/ex19_ibcgs.out ex19_ibcgs.tmp) then true; \
@@ -641,13 +640,11 @@
 	   if (${DIFF} output/ex19_bcgsl.out ex19_bcgsl.tmp) then true; \
 	   else  printf "${PWD}\nPossible problem with ex19_bcgsl, diffs above\n=========================================\n"; fi; \
 	   ${RM} -f ex19_bcgsl.tmp
-=======
 runex19_parms:
 	-@${MPIEXEC} -n 2 ./ex19  -pc_type parms -ksp_monitor_short -snes_view  > ex19_parms.tmp 2>&1; \
 	   if (${DIFF} output/ex19_parms.out ex19_parms.tmp) then true; \
 	   else  printf "${PWD}\nPossible problem with ex19_parms, diffs above\n=========================================\n"; fi; \
 	   ${RM} -f ex19_parms.tmp
->>>>>>> 9c7e5d35
 runex19_cgs:
 	-@${MPIEXEC} -n 1 ./ex19  -da_refine 1 -ksp_monitor_short -ksp_type cgs > ex19_cgs.tmp 2>&1; \
 	   if (${DIFF} output/ex19_cgs.out ex19_cgs.tmp) then true; \
