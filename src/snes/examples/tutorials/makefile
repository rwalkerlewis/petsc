--- conflicted
+++ resolved
@@ -1136,7 +1136,6 @@
                                  runex5_5_nasm   \
                                  ex5.rm ex7.PETSc runex7 ex7.rm\
                                  ex14.PETSc runex14 runex14_2 runex14_3 ex14.rm \
-<<<<<<< HEAD
                                  ex16.PETSc runex16 runex16_2 ex16.rm \
                                  ex25.PETSc runex25 runex25_2 ex25.rm \
                                  ex28.PETSc runex28_0 runex28_1 runex28_2 runex28_3 ex28.rm \
@@ -1144,10 +1143,6 @@
                                  ex70.PETSc ex70.rm
 TESTEXAMPLES_C_NOTSINGLE       = ex1.PETSc runex1 runex1_2 ex1.rm ex5.PETSc runex5_2 runex5_3 runex5_4 runex5_5_ls runex5_5_fas runex5_5_newton_asm_dmda runex5_5_newton_gasm_dmda runex5_6  ex5.rm \
                                  ex15.PETSc runex15 runex15_3 runex15_lag_jac runex15_lag_pc ex15.rm ex16.PETSc runex16_3 ex16.rm ex18.PETSc runex18 ex18.rm ex21.PETSc runex21 ex21.rm \
-=======
-                                 ex15.PETSc runex15 runex15_3 runex15_lag_jac runex15_lag_pc ex15.rm \
-                                 ex18.PETSc runex18 ex18.rm \
->>>>>>> 3e56dcfd
                                  ex19.PETSc runex19 runex19_2 runex19_bcols1 runex19_2_bcols1 runex19_fdcoloring_wp runex19_fdcoloring_ds \
                                  runex19_fdcoloring_wp_bcols1 runex19_fdcoloring_ds_bcols1 \
                                  runex19_fdcoloring_wp_baij runex19_fdcoloring_ds_baij runex19_5 \
@@ -1159,13 +1154,8 @@
                                  ex35.PETSc runex35 runex35_2  runex35_7 ex35.rm \
                                  ex42.PETSc runex42 ex42.rm \
                                  ex46.PETSc runex46 runex46_ew_1 runex46_ew_2 runex46_ew_3 runex46_fm_rise_2 runex46_fm_rise_4 ex46.rm \
-<<<<<<< HEAD
-                                 ex48.PETSc runex48 runex48_2 runex48_3 runex48_4 runex48_5 ex48.rm ex58.PETSc runex58 runex58_2 ex58.rm 
-=======
                                  ex48.PETSc runex48 runex48_2 runex48_3 runex48_4 runex48_5 ex48.rm \
                                  ex58.PETSc runex58 runex58_2 ex58.rm ex70.PETSc ex70.rm
-TESTEXAMPLES_C_NOTSINGLE       = ex16.PETSc runex16 runex16_2  runex16_3 ex16.rm
->>>>>>> 3e56dcfd
 TESTEXAMPLES_C_X	       = ex1.PETSc runex1_X ex1.rm ex19.PETSc runex19_draw runex19_18 ex19.rm
 TESTEXAMPLES_F90_DATATYPES     = ex5f90t.PETSc runex5f90t ex5f90t.rm
 TESTEXAMPLES_FORTRAN_NOTSINGLE = ex1f.PETSc runex1f ex1f.rm ex40f90.PETSc runex40f90 ex40f90.rm  ex73f90t.PETSc runex73f90t  ex73f90t.rm
