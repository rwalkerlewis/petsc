
# This directory contains SNES example programs for solving systems of
# nonlinear equations.  

#CFLAGS		 = -I/PETSc3/geodynamics/PetscSimulationsViewers/src
CFLAGS       =
FFLAGS		 = 
CPPFLAGS         =
FPPFLAGS         =
LOCDIR		 = src/snes/examples/tutorials/
MANSEC           = SNES
EXAMPLESC	 = ex1.c ex2.c ex3.c ex5.c ex5s.c ex6.c \
                   ex14.c ex18.c ex19.c ex20.c ex21.c ex22.c \
                   ex23.c ex24.c ex25.c ex26.c ex27.c ex29.c ex30.c ex31.c ex38.c ex42.c ex43.c \
                   ex44.c ex45.c ex47.c
EXAMPLESF	 = ex1f.F ex5f.F ex5f90.F ex5fs.F ex33f.F mex34f90.F ex34f90.F \
		   mex35f90.F90 ex35f90.F90 mex36f90.F90 ex36f90.F90 mex37f90.F90 ex37f90.F90 ex39f90.F
EXAMPLESCH	 = ex43-44.h
EXAMPLESFH       = ex5f.h
EXAMPLESMATLAB   = ex5m.m
DIRS		 = ex10d

include ${PETSC_DIR}/conf/base

ex1: ex1.o  chkopts
	-${CLINKER} -o ex1 ex1.o ${PETSC_SNES_LIB}
	${RM} ex1.o
ex1f: ex1f.o  chkopts
	-${FLINKER} -o ex1f ex1f.o ${PETSC_SNES_LIB}
	${RM} ex1f.o
ex1f90: ex1f90.o  chkopts
	-${FLINKER} -o ex1f90 ex1f90.o ${PETSC_SNES_LIB}
	${RM} ex1f90.o
ex2: ex2.o  chkopts
	-${CLINKER} -o ex2 ex2.o ${PETSC_SNES_LIB}
	${RM} ex2.o
ex3: ex3.o  chkopts
	-${CLINKER} -o ex3 ex3.o ${PETSC_SNES_LIB}
	${RM} ex3.o
ex4: ex4.o  chkopts
	-${CLINKER} -o ex4 ex4.o ${PETSC_SNES_LIB}
	${RM} ex4.o
ex4tu: ex4tu.o  chkopts
	-${CLINKER} -o ex4tu ex4tu.o ${PETSC_SNES_LIB}
	${RM} ex4tu.o
ex5: ex5.o chkopts
	-${CLINKER} -o ex5 ex5.o ${PETSC_SNES_LIB}
	${RM} ex5.o
ex5f: ex5f.o  chkopts
	-${FLINKER} -o ex5f ex5f.o ${PETSC_SNES_LIB}
	${RM} ex5f.o
#
#  The SGI parallelizing compiler generates incorrect code by treating 
#  the math functions (such as sqrt and exp) as local variables. The 
#  sed below patches this.
#
ex5s: chkopts
	@if [ "${PETSC_ARCH}" != "IRIX64" ]; then echo "Only for PETSC_ARCH of IRIX64"; false ; fi
	-${CC} -pca keep  -WK,-lo=l ${FCONF} ${CFLAGS} -c ex5s.c
	sed "s/, sqrt/ /g"   ex5s.M | sed "s/, exp/ /g"  > ex5s_tmp.c
	-${CC} -mp ${PCC_FLAGS} ${CFLAGS} ${CCPPFLAGS} -c ex5s_tmp.c
	-${FC} -pfa keep -mp -64 ${FC_FLAGS} ${FFLAGS} ${FCPPFLAGS} -c ex5fs.F
	-${CLINKER} -mp -o ex5s ex5s_tmp.o ex5fs.o ${PETSC_SNES_LIB}
	${RM} ex5s.o
ex5f90: ex5f90.o  chkopts
	-${FLINKER} -o ex5f90 ex5f90.o ${PETSC_SNES_LIB}
	${RM} ex5f90.o
ex6: ex6.o  chkopts
	-${CLINKER} -o ex6 ex6.o ${PETSC_SNES_LIB}
	${RM} ex6.o
ex7: ex7.o  chkopts
	-${CLINKER} -o ex7 ex7.o -lsimviewers ${PETSC_SNES_LIB}
	${RM} ex7.o
ex8: ex8.o chkopts
	-${CLINKER} -o ex8 ex8.o -lsimviewers ${PETSC_SNES_LIB}
	${RM} ex8.o
ex9: ex9.o chkopts
	-${CLINKER} -o ex9 ex9.o ${PETSC_SNES_LIB}
	${RM} ex9.o
ex12: ex12.o chkopts
	-${CLINKER} -o ex12 ex12.o ${PETSC_SNES_LIB}
	${RM} ex12.o
ex13: ex13.o chkopts
	-${CLINKER} -o ex13 ex13.o ${PETSC_SNES_LIB}
	${RM} ex13.o
ex14: ex14.o chkopts
	-${CLINKER} -o ex14 ex14.o ${PETSC_SNES_LIB}
	${RM} ex14.o
ex15: ex15.o chkopts
	-${CLINKER} -o ex15 ex15.o ${PETSC_SNES_LIB}
	${RM} ex15.o
ex16: ex16.o chkopts
	-${CLINKER} -o ex16 ex16.o ${PETSC_SNES_LIB}
	${RM} ex16.o
ex17: ex17.o chkopts
	-${CLINKER} -o ex17 ex17.o ${PETSC_SNES_LIB}
	${RM} ex17.o
ex18: ex18.o chkopts
	-${CLINKER} -o ex18 ex18.o ${PETSC_SNES_LIB}
	${RM} ex18.o
ex19:  ex19.o chkopts
	-${CLINKER} -o ex19  ex19.o ${PETSC_SNES_LIB}
	${RM} ex19.o
ex19tu:  ex19tu.o chkopts
	-${CLINKER} -o ex19tu  ex19tu.o ${PETSC_SNES_LIB}
	${RM} ex19tu.o
ex20: ex20.o chkopts
	-${CLINKER} -o ex20 ex20.o ${PETSC_SNES_LIB}
	${RM} ex20.o
ex21: ex21.o chkopts
	-${CLINKER} -o ex21 ex21.o ${PETSC_SNES_LIB}
	${RM} ex21.o
ex22: ex22.o chkopts
	-${CLINKER} -o ex22 ex22.o ${PETSC_SNES_LIB}
	${RM} ex22.o
ex23: ex23.o chkopts
	-${CLINKER} -o ex23 ex23.o ${PETSC_SNES_LIB}
	${RM} ex23.o
ex24: ex24.o chkopts
	-${CLINKER} -o ex24 ex24.o ${PETSC_SNES_LIB}
	${RM} ex24.o
ex25: ex25.o chkopts
	-${CLINKER} -o ex25 ex25.o ${PETSC_SNES_LIB}
	${RM} ex25.o
ex26: ex26.o chkopts
	-${CLINKER} -o ex26 ex26.o ${PETSC_SNES_LIB}
	${RM} ex26.o
ex27: ex27.o chkopts
	-${CLINKER} -o ex27 ex27.o ${PETSC_SNES_LIB}
	${RM} ex27.o
ex28: ex28.o chkopts
	-${CLINKER} -o ex28 ex28.o ${PETSC_SNES_LIB}
	${RM} ex28.o
ex29: ex29.o chkopts
	-${CLINKER} -o ex29 ex29.o ${PETSC_SNES_LIB}
	${RM} ex29.o
ex30: ex30.o chkopts
	-${CLINKER} -o ex30 ex30.o ${PETSC_SNES_LIB}
	${RM} ex30.o
ex31: ex31.o chkopts
	-${CLINKER} -o ex31 ex31.o ${PETSC_SNES_LIB}
	${RM} ex31.o
ex32: ex32.o chkopts
	-${CLINKER} -o ex32 ex32.o ${PETSC_SNES_LIB}
	${RM} ex32.o
ex33f: ex33f.o  chkopts
	-${FLINKER} -o ex33f ex33f.o ${PETSC_SNES_LIB}
	${RM} ex33f.o
ex34f90: mex34f90.o ex34f90.o  chkopts
	-${FLINKER} -o ex34f90 ex34f90.o ${PETSC_SNES_LIB}
	${RM} ex34f90.o mex34f90.mod mex34f90.o mex34finterfaces.mod
ex35f90: mex35f90.o ex35f90.o  chkopts
	-${FLINKER} -o ex35f90 ex35f90.o ${PETSC_SNES_LIB}
	${RM} ex35f90.o mex35f90.mod mex35f90.o mex35finterfaces.mod
ex36f90: mex36f90.o ex36f90.o  chkopts
	-${FLINKER} -o ex36f90 ex36f90.o ${PETSC_SNES_LIB}
	${RM} ex36f90.o mex36f90.mod mex36f90.o mex36finterfaces.mod
ex37f90: mex37f90.o ex37f90.o  chkopts
	-${FLINKER} -o ex37f90 ex37f90.o ${PETSC_SNES_LIB}
	${RM} ex37f90.o mex37f90.mod mex37f90.o mex37finterfaces.mod
ex38: ex38.o  chkopts
	-${CLINKER} -o ex38 ex38.o ${PETSC_SNES_LIB}
	${RM} ex38.o
ex39f90: ex39f90.o  chkopts
	-${FLINKER} -o ex39f90 ex39f90.o ${PETSC_SNES_LIB}
	${RM} ex39f90.o
ex40f90: ex40f90.o  chkopts
	-${FLINKER} -o ex40f90 ex40f90.o ${PETSC_SNES_LIB}
	${RM} ex40f90.o
ex41: ex41.o  chkopts
	-${CLINKER} -o ex41 ex41.o ${PETSC_SNES_LIB}
	${RM} ex41.o
ex42: ex42.o  chkopts
	-${CLINKER} -o ex42 ex42.o ${PETSC_SNES_LIB}
	${RM} ex42.o
ex43: ex43.o  chkopts
	-${CLINKER} -o ex43 ex43.o ${PETSC_SNES_LIB}
	${RM} ex43.o
ex44: ex44.o  chkopts
	-${CLINKER} -o ex44 ex44.o ${PETSC_SNES_LIB}
	${RM} ex44.o
ex45: ex45.o  chkopts
	-${CLINKER} -o ex45 ex45.o ${PETSC_SNES_LIB}
	${RM} ex45.o
ex46: ex46.o  chkopts
	-${CLINKER} -o ex46 ex46.o ${PETSC_SNES_LIB}
	${RM} ex46.o
ex47: ex47.o  chkopts
	-${CLINKER} -o ex47 ex47.o ${PETSC_SNES_LIB}
	${RM} ex47.o

#--------------------------------------------------------------------------
runex1:
	-@${MPIEXEC} -n 1 ./ex1 -ksp_gmres_cgs_refinement_type refine_always -snes_monitor_short > ex1_1.tmp 2>&1;   \
	   if (${DIFF} output/ex1_1.out ex1_1.tmp) then true; \
	   else echo "Possible problem with ex1_1, diffs above"; fi; \
	   ${RM} -f ex1_1.tmp
runex1_2:
	-@${MPIEXEC} -n 2 ./ex1 -snes_mf_operator -snes_fd -snes_monitor_short > ex1_2.tmp 2>&1;   \
	   if (${DIFF} output/ex1_2.out ex1_2.tmp) then true; \
	   else echo "Possible problem with ex1_2, diffs above"; fi; \
	   ${RM} -f ex1_2.tmp
runex1f:
	-@${MPIEXEC} -n 1 ./ex1f -ksp_gmres_cgs_refinement_type refine_always -snes_monitor_short > ex1f_1.tmp 2>&1;   \
	   if (${DIFF} output/ex1f_1.out ex1f_1.tmp) then true; \
	   else echo "Possible problem with ex1f_1, diffs above"; fi; \
	   ${RM} -f ex1f_1.tmp
runex2:
	-@${MPIEXEC} -n 1 ./ex2 -nox -snes_monitor_cancel -snes_monitor_short \
		 -snes_view -pc_type jacobi -ksp_gmres_cgs_refinement_type refine_always >ex2_1.tmp 2>&1;	\
	   if (${DIFF} output/ex2_1.out ex2_1.tmp) then true; \
	   else echo "Possible problem with ex2_1, diffs above"; fi; \
	   ${RM} -f ex2_1.tmp
runex2_2:
	-@${MPIEXEC} -n 1 ./ex2 -nox -snes_monitor_cancel -snes_monitor_short \
		-snes_type tr -snes_view \
		-pc_type jacobi -ksp_gmres_cgs_refinement_type refine_always > ex2_2.tmp 2>&1; \
	   if (${DIFF} output/ex2_2.out ex2_2.tmp) then true; \
	   else echo "Possible problem with ex2_2, diffs above"; fi; \
	   ${RM} -f ex2_2.tmp
runex2_3:
	-@${MPIEXEC} -n 1 ./ex2 -nox -snes_monitor_cancel -snes_monitor_short -malloc no \
		 -snes_view -pc_type jacobi -ksp_gmres_cgs_refinement_type refine_always >ex2_3.tmp 2>&1;	\
	   if (${DIFF} output/ex2_1.out ex2_3.tmp) then true; \
	   else echo "Possible problem with ex2_3, diffs above"; fi; \
	   ${RM} -f ex2_3.tmp
runex3:
	-@${MPIEXEC} -n 1 ./ex3 -nox -snes_monitor_cancel -snes_monitor_short -ksp_gmres_cgs_refinement_type refine_always > ex3_1.tmp 2>&1;	  \
	   if (${DIFF} output/ex3_1.out ex3_1.tmp) then true; \
	   else echo "Possible problem with ex3_1, diffs above"; fi; \
	   ${RM} -f ex3_1.tmp
runex3_2:
	-@${MPIEXEC} -n 3 ./ex3 -nox -pc_type asm -mat_type mpiaij  \
	   -snes_monitor_cancel -snes_monitor_short -ksp_gmres_cgs_refinement_type refine_always > ex3_2.tmp 2>&1; \
	   if (${DIFF} output/ex3_2.out ex3_2.tmp) then true; \
	   else echo "Possible problem with ex3_2, diffs above"; fi; \
	   ${RM} -f ex3_2.tmp
runex3_3:
	-@${MPIEXEC} -n 2 ./ex3 -nox -snes_monitor_cancel -snes_monitor_short -ksp_gmres_cgs_refinement_type refine_always > ex3_3.tmp 2>&1; \
	   if (${DIFF} output/ex3_3.out ex3_3.tmp) then true; \
	   else echo "Possible problem with ex3_3, diffs above"; fi; \
	   ${RM} -f ex3_3.tmp
runex3_4:
	-@${MPIEXEC} -n 1 ./ex3 -nox -pre_check_iterates -post_check_iterates > ex3_4.tmp 2>&1; \
	   if (${DIFF} output/ex3_4.out ex3_4.tmp) then true; \
	   else echo "Possible problem with ex3_4, diffs above"; fi; \
	   ${RM} -f ex3_4.tmp
runex5:
	-@${MPIEXEC} -n 4 ./ex5 -snes_mf -da_processors_x 4 -da_processors_y 1 -snes_monitor_short -ksp_gmres_cgs_refinement_type refine_always > ex5_1.tmp 2>&1; \
	   if (${DIFF} output/ex5_1.out ex5_1.tmp) then true; \
	   else echo "Possible problem with ex5_1, diffs above"; fi; \
	   ${RM} -f ex5_1.tmp
runex5_2:
	-@${MPIEXEC} -n 4 ./ex5 -da_processors_x 2 -da_processors_y 2 -snes_monitor_short -ksp_gmres_cgs_refinement_type refine_always > ex5_2.tmp 2>&1; \
	   if (${DIFF} output/ex5_2.out ex5_2.tmp) then true; \
	   else echo "Possible problem with ex5_2, diffs above"; fi; \
	   ${RM} -f ex5_2.tmp
runex5_3:
	-@${MPIEXEC} -n 4 ./ex5 -snes_mf -da_processors_x 2 -da_processors_y 2 -snes_monitor_short -ksp_gmres_cgs_refinement_type refine_always > ex5_3.tmp 2>&1;\
	   if (${DIFF} output/ex5_1.out ex5_3.tmp) then true; \
	   else echo "Possible problem with ex5_3, diffs above"; fi; \
	   ${RM} -f ex5_3.tmp
runex5_4:
	-@${MPIEXEC} -n 4 ./ex5 -da_processors_x 2 -da_processors_y 2 -snes_monitor_short -pc_type asm \
	   -pc_asm_blocks 4 -pc_asm_overlap 1 -ksp_gmres_cgs_refinement_type refine_always > ex5_4.tmp 2>&1; \
	   if (${DIFF} output/ex5_4.out ex5_4.tmp) then true; \
	   else echo "Possible problem with ex5_4, diffs above"; fi; \
	   ${RM} -f ex5_4.tmp
runex5_5:
	-@${MPIEXEC} -n 4 ./ex5 -da_processors_x 2 -da_processors_y 2 -snes_monitor_short -pc_type bjacobi \
	   -snes_view -ksp_gmres_cgs_refinement_type refine_always > ex5_5.tmp 2>&1; \
	   if (${DIFF} output/ex5_5.out ex5_5.tmp) then true; \
	   else echo "Possible problem with ex5_5, diffs above"; fi; \
	   ${RM} -f ex5_5.tmp
runex5_6:
	-@${MPIEXEC} -n 4 ./ex5 -snes_fd -da_processors_x 2 -da_processors_y 2 -snes_monitor_short -ksp_gmres_cgs_refinement_type refine_always > ex5_6.tmp 2>&1; \
	   if (${DIFF} output/ex5_6.out ex5_6.tmp) then true; \
	   else echo "Possible problem with ex5_6, diffs above"; fi; \
	   ${RM} -f ex5_6.tmp
runex5_7:
	-@${MPIEXEC} -n 3 ./ex5 -snes_fd  -snes_monitor_short -ksp_gmres_cgs_refinement_type refine_always > ex5_7.tmp 2>&1;\
	   if (${DIFF} output/ex5_7.out ex5_7.tmp) then true; \
	   else echo "Possible problem with ex5_7, diffs above"; fi; \
	   ${RM} -f ex5_7.tmp
runex5_8:
	-@${MPIEXEC} -n 2 ./ex5 -snes_monitor_solution -ksp_gmres_cgs_refinement_type refine_always > /dev/null 2>&1
runex5_9:
	-@${MPIEXEC} -n 4 ./ex5 -snes_mf -snes_monitor_short>ex5_9.tmp 2>&1;\
	   if (${DIFF} output/ex5_9.out ex5_9.tmp) then true; \
	   else echo "Possible problem with ex5_9, diffs above"; fi; \
	   ${RM} -f ex5_9.tmp
runex5_10:
	-@${MPIEXEC} -n 2 ./ex5 -ksp_diagonal_scale -ksp_monitor_short -snes_monitor_short -ksp_gmres_cgs_refinement_type refine_always > ex5_10.tmp 2>&1;\
	   if (${DIFF} output/ex5_10.out ex5_10.tmp) then true; \
	   else echo "Possible problem with ex5_10, diffs above"; fi; \
	   ${RM} -f ex5_10.tmp
runex5_11:
	-@${MPIEXEC} -n 4 ./ex5 -snes_mf -da_processors_x 4 -da_processors_y 1 -snes_monitor_short -ksp_gmres_cgs_refinement_type refine_always -matlab_function > ex5_11.tmp 2>&1; \
	   if (${DIFF} output/ex5_1.out ex5_11.tmp) then true; \
	   else echo "Possible problem with ex5_11, diffs above"; fi; \
	   ${RM} -f ex5_11.tmp
runex5_13:
	-@for F in " " -matlab_function ; do \
            for J in " " -fd_jacobian -adic_jacobian; do \
              ${MPIEXEC} -n 2 ./ex5 -snes_monitor_short $$F $$J > ex5_13.tmp 2>&1; \
              if (${DIFF} output/ex5_13.out ex5_13.tmp) then true; \
	      else echo "Possible problem with ex5_13, diffs above " $F $J; fi; \
              ${RM} -f ex5_13.tmp; \
              ${MPIEXEC} -n 2 ./ex5 -snes_monitor_short $$F $$J -adicmf_jacobian > ex5_13.tmp 2>&1; \
              if (${DIFF} output/ex5_13.out ex5_13.tmp) then true; \
	      else echo "Possible problem with ex5_13, diffs above " $F $J; fi; \
              ${RM} -f ex5_13.tmp; \
            done; \
          done
runex5_14:
	-@${MPIEXEC} -n 4 ./ex5 -snes_monitor_short -fd_jacobian_ghosted > ex5_14.tmp 2>&1; \
	   if (${DIFF} output/ex5_13.out ex5_14.tmp) then true; \
	   else echo "Possible problem with ex5_14, diffs above "; fi; \
           ${RM} -f ex5_14.tmp; 
runex5f:
	-@${MPIEXEC} -n 4 ./ex5f -snes_mf -da_processors_x 4 -da_processors_y 1 -snes_monitor_short -ksp_gmres_cgs_refinement_type refine_always > ex5f_1.tmp 2>&1; \
	   if (${DIFF} output/ex5f_1.out ex5f_1.tmp) then true; \
	   else echo "Possible problem with ex5f_1, diffs above"; fi; \
	   ${RM} -f ex5f_1.tmp
runex5f_2:
	-@${MPIEXEC} -n 4 ./ex5f  -da_processors_x 2 -da_processors_y 2 -snes_monitor_short -ksp_gmres_cgs_refinement_type refine_always > ex5f_2.tmp 2>&1; \
	   if (${DIFF} output/ex5f_2.out ex5f_2.tmp) then true; \
	   else echo "Possible problem with ex5f_2, diffs above"; fi; \
	   ${RM} -f ex5f_2.tmp
runex5f_3:
	-@${MPIEXEC} -n 3 ./ex5f -snes_fd  -snes_monitor_short -ksp_gmres_cgs_refinement_type refine_always > ex5f_3.tmp 2>&1;\
	   if (${DIFF} output/ex5f_3.out ex5f_3.tmp) then true; \
	   else echo "Possible problem with ex5f_3, diffs above"; fi; \
	   ${RM} -f ex5f_3.tmp
runex5f_4:
	-@${MPIEXEC} -n 2 ./ex5f -adifor_jacobian -snes_monitor_short -ksp_gmres_cgs_refinement_type refine_always > ex5f_4.tmp 2>&1;\
	   if (${DIFF} output/ex5f_4.out ex5f_4.tmp) then true; \
	   else echo "Possible problem with ex5f_4, diffs above"; fi; \
	   ${RM} -f ex5f_4.tmp
runex5f_5:
	-@${MPIEXEC} -n 2 ./ex5f -adiformf_jacobian  -snes_monitor_short -ksp_gmres_cgs_refinement_type refine_always > ex5f_5.tmp 2>&1;\
	   if (${DIFF} output/ex5f_5.out ex5f_5.tmp) then true; \
	   else echo "Possible problem with ex5f_5, diffs above"; fi; \
	   ${RM} -f ex5f_5.tmp
testex5f: ex5f.PETSc
	@if [ "${PETSC_WITH_BATCH}" != "" ]; then \
           echo "Running with batch filesystem; to test run src/snes/examples/tutorials/ex5f with" ; \
           echo "your systems batch system"; \
        elif [ -f ex5f ]; then \
	   ${MPIEXEC} -n 1 ./ex5f > ex5f_1.tmp 2>&1; \
	   if (${DIFF} output/ex5f_1.testout ex5f_1.tmp > /dev/null 2>&1) then \
           echo "Fortran example src/snes/examples/tutorials/ex5f run successfully with 1 MPI process"; \
	   else echo "Error running Fortran example src/snes/examples/tutorials/ex5f with 1 MPI process"; \
           echo "See http://www.mcs.anl.gov/petsc/petsc-as/documentation/troubleshooting.html";\
           cat ex5f_1.tmp; fi;  \
         ${RM} -f ex5f_1.tmp ;\
         ${MAKE} PETSC_ARCH=${PETSC_ARCH} PETSC_DIR=${PETSC_DIR} ex5f.rm; fi
runex5f90:
	-@${MPIEXEC} -n 4 ./ex5f90 -snes_mf -da_processors_x 4 -da_processors_y 1 -snes_monitor_short -ksp_gmres_cgs_refinement_type refine_always > ex5f90_1.tmp 2>&1; \
	   if (${DIFF} output/ex5f90_1.out ex5f90_1.tmp) then true; \
	   else echo "Possible problem with ex5f90_1, diffs above"; fi; \
	   ${RM} -f ex5f90_1.tmp
runex5f90_2:
	-@${MPIEXEC} -n 4 ./ex5f90 -da_processors_x 2 -da_processors_y 2 -snes_monitor_short -ksp_gmres_cgs_refinement_type refine_always > ex5f90_2.tmp 2>&1; \
	   if (${DIFF} output/ex5f90_2.out ex5f90_2.tmp) then true; \
	   else echo "Possible problem with ex5f90_2, diffs above"; fi; \
	   ${RM} -f ex5f90_2.tmp
runex5f90_3:
	-@${MPIEXEC} -n 3 ./ex5f90 -snes_fd  -snes_monitor_short -ksp_gmres_cgs_refinement_type refine_always > ex5f90_3.tmp 2>&1;\
	   if (${DIFF} output/ex5f90_3.out ex5f90_3.tmp) then true; \
	   else echo "Possible problem with ex5f90_3, diffs above"; fi; \
	   ${RM} -f ex5f90_3.tmp
runex5f90_4:
	-@${MPIEXEC} -n 3 ./ex5f90 -snes_mf_operator  -snes_monitor_short -ksp_gmres_cgs_refinement_type refine_always > ex5f90_4.tmp 2>&1;\
	   if (${DIFF} output/ex5f90_4.out ex5f90_4.tmp) then true; \
	   else echo "Possible problem with ex5f90_4, diffs above"; fi; \
	   ${RM} -f ex5f90_4.tmp
runex5f90_5:
	-@${MPIEXEC} -n 1 ./ex5f90 -test_appctx > ex5f90_5.tmp 2>&1;\
	   if (${DIFF} output/ex5f90_5.out ex5f90_5.tmp) then true; \
	   else echo "Possible problem with ex5f90_5, diffs above"; fi; \
	   ${RM} -f ex5f90_5.tmp
runex6:
	-@${MPIEXEC} -n 1 ./ex6 -snes_monitor_short -ksp_gmres_cgs_refinement_type refine_always > ex6_1.tmp 2>&1;   \
	   if (${DIFF} output/ex6_1.out ex6_1.tmp) then true; \
	   else echo "Possible problem with ex6_1, diffs above"; fi; \
	   ${RM} -f ex6_1.tmp
runex6_2:
	-@${MPIEXEC} -n 1 ./ex6 -snes_mf -snes_monitor_short -ksp_gmres_cgs_refinement_type refine_always > ex6_2.tmp 2>&1;   \
	   if (${DIFF} output/ex6_2.out ex6_2.tmp) then true; \
	   else echo "Possible problem with ex6_2, diffs above"; fi; \
	   ${RM} -f ex6_2.tmp
runex8:
	-@${MPIEXEC} -n 2 ./ex8  -mx 16 -my 16 -snes_monitor_short -ksp_gmres_cgs_refinement_type refine_always \
                    -lidvelocity 0. -grashof 1000. > ex8_1.tmp 2>&1; \
           if (${DIFF} output/ex8_1.out ex8_1.tmp) then true; \
           else echo "Possible problem with ex8_1, diffs above"; fi; \
           ${RM} -f ex8_1.tmp
runex8_2:
	-@${MPIEXEC} -n 2 ./ex8 -snes_monitor_solution -ksp_gmres_cgs_refinement_type refine_always > /dev/null 2>&1 
runex8_3:
	-@${MPIEXEC} -n 2 ./ex8 -is_coloring_view > ex8_3.tmp 2>&1;\
           if (${DIFF} output/ex8_3.out ex8_3.tmp) then true; \
           else echo "Possible problem with ex8_3, diffs above"; fi; \
           ${RM} -f ex8_3.tmp
runex14:
	-@${MPIEXEC} -n 4 ./ex14 -snes_monitor_short -ksp_gmres_cgs_refinement_type refine_always > ex14_1.tmp 2>&1; \
	   if (${DIFF} output/ex14_1.out ex14_1.tmp) then true; \
	   else echo "Possible problem with ex14_1, diffs above"; fi; \
	   ${RM} -f ex14_1.tmp
runex14_2:
	-@${MPIEXEC} -n 4 ./ex14 -snes_monitor_short -ksp_gmres_cgs_refinement_type refine_always  > ex14_2.tmp 2>&1; \
	   if (${DIFF} output/ex14_2.out ex14_2.tmp) then true; \
	   else echo "Possible problem with ex14_2, diffs above"; fi; \
	   ${RM} -f ex14_2.tmp
runex19:
	-@${MPIEXEC} -n 2 ./ex19 -dmmg_nlevels 4 -snes_monitor_short  > ex19_1.tmp 2>&1; \
	   if (${DIFF} output/ex19_1.out ex19_1.tmp) then true; \
	   else echo "Possible problem with ex19, diffs above"; fi; \
	   ${RM} -f ex19_1.tmp
runex19_2:
	-@${MPIEXEC} -n 2 ./ex19 -dmmg_nlevels 4 -snes_monitor_short -dmmg_jacobian_fd -dmmg_iscoloring_type ghosted > ex19_2.tmp 2>&1; \
	   if (${DIFF} output/ex19_1.out ex19_2.tmp) then true; \
	   else echo "Possible problem with ex19_2, diffs above"; fi; \
	   ${RM} -f ex19_2.tmp
runex19_3: #test pc_redundant
	-@${MPIEXEC} -n 4 ./ex19 -dmmg_nlevels 4 -snes_monitor_short -pc_type redundant -mat_type aij -redundant_pc_factor_mat_solver_package mumps -pc_redundant_number 2 > ex19_3.tmp 2>&1; \
	   if (${DIFF} output/ex19_3.out ex19_3.tmp) then true; \
	   else echo "Possible problem with ex19_3, diffs above"; fi; \
	   ${RM} -f ex19_3.tmp
runex19_4: #test pc_redundant
	-@${MPIEXEC} -n 12 ./ex19 -dmmg_nlevels 4 -snes_monitor_short -pc_type redundant -mat_type aij -redundant_pc_factor_mat_solver_package mumps -pc_redundant_number 5 > ex19_4.tmp 2>&1; \
	   if (${DIFF} output/ex19_3.out ex19_4.tmp) then true; \
	   else echo "Possible problem with ex19_4, diffs above"; fi; \
	   ${RM} -f ex19_4.tmp
runex19_5: #test different scatters
	-@for A in " " -vecscatter_rsend -vecscatter_ssend -vecscatter_alltoall "-vecscatter_alltoall -vecscatter_nopack"; do \
           for B in " " -vecscatter_merge ; do \
             ${MPIEXEC} -n 4 ./ex19 -dmmg_nlevels 4 -snes_monitor_short $$A $$B > ex19_5.tmp 2>&1; \
	     if (${DIFF} output/ex19_5.out ex19_5.tmp) then true; \
	     else echo "Possible problem with ex19_5 " $$A $$B " diffs above"; fi; \
           done;\
         done;\
	 ${RM} -f ex19_5.tmp
# fieldsplit preconditioner tests
runex19_6: 
	-@${MPIEXEC} -n 1 ./ex19 -snes_monitor_short -ksp_monitor_short -pc_type fieldsplit -snes_view  -preload off > ex19_6.tmp 2>&1; \
	   if (${DIFF} output/ex19_6.out ex19_6.tmp) then true; \
	   else echo "Possible problem with ex19_6, diffs above"; fi; \
	   ${RM} -f ex19_6.tmp
runex19_7: 
	-@${MPIEXEC} -n 3 ./ex19 -snes_monitor_short -ksp_monitor_short -pc_type fieldsplit -snes_view  -preload off > ex19_7.tmp 2>&1; \
	   if (${DIFF} output/ex19_7.out ex19_7.tmp) then true; \
	   else echo "Possible problem with ex19_7, diffs above"; fi; \
	   ${RM} -f ex19_7.tmp
runex19_8: 
	-@${MPIEXEC} -n 1 ./ex19 -snes_monitor_short -ksp_monitor_short -pc_type fieldsplit -pc_fieldsplit_block_size 2 -pc_fieldsplit_0_fields 0,1 -pc_fieldsplit_1_fields 0,1 -pc_fieldsplit_type multiplicative -snes_view  -preload off -fieldsplit_pc_type lu > ex19_8.tmp 2>&1; \
	   if (${DIFF} output/ex19_8.out ex19_8.tmp) then true; \
	   else echo "Possible problem with ex19_8, diffs above"; fi; \
	   ${RM} -f ex19_8.tmp
runex19_9: 
	-@${MPIEXEC} -n 3 ./ex19 -snes_monitor_short -ksp_monitor_short -pc_type fieldsplit -pc_fieldsplit_type multiplicative -snes_view  -preload off > ex19_9.tmp 2>&1; \
	   if (${DIFF} output/ex19_9.out ex19_9.tmp) then true; \
	   else echo "Possible problem with ex19_9, diffs above"; fi; \
	   ${RM} -f ex19_9.tmp
runex19_10: 
	-@${MPIEXEC} -n 3 ./ex19 -snes_monitor_short -ksp_monitor_short -pc_type fieldsplit -pc_fieldsplit_type symmetric_multiplicative -snes_view  -preload off > ex19_10.tmp 2>&1; \
	   if (${DIFF} output/ex19_10.out ex19_10.tmp) then true; \
	   else echo "Possible problem with ex19_10, diffs above"; fi; \
	   ${RM} -f ex19_10.tmp
runex19_11: #test pc_redundant
	-@${MPIEXEC} -n 4 ./ex19 -dmmg_nlevels 4 -snes_monitor_short -pc_type redundant -mat_type aij -redundant_pc_factor_mat_solver_package pastix -pc_redundant_number 2 > ex19_11.tmp 2>&1; \
	   if (${DIFF} output/ex19_11.out ex19_11.tmp) then true; \
	   else echo "Possible problem with ex19_11, diffs above"; fi; \
	   ${RM} -f ex19_11.tmp
runex19_12: #test pc_redundant
	-@${MPIEXEC} -n 12 ./ex19 -dmmg_nlevels 4 -snes_monitor_short -pc_type redundant -mat_type aij -redundant_pc_factor_mat_solver_package pastix -pc_redundant_number 5 > ex19_12.tmp 2>&1; \
	   if (${DIFF} output/ex19_12.out ex19_12.tmp) then true; \
	   else echo "Possible problem with ex19_12, diffs above"; fi; \
	   ${RM} -f ex19_12.tmp
runex19_13: #test pc_fieldsplit with -snes_mf_operator
	-@${MPIEXEC} -n 3 ./ex19 -snes_monitor_short -ksp_monitor_short -pc_type fieldsplit -pc_fieldsplit_type multiplicative -snes_view  -preload off -snes_mf_operator > ex19_13.tmp 2>&1; \
	   if (${DIFF} output/ex19_13.out ex19_13.tmp) then true; \
	   else echo "Possible problem with ex19_13, diffs above"; fi; \
	   ${RM} -f ex19_13.tmp


testex19: ex19.PETSc
	-@if [ "${PETSC_WITH_BATCH}" != "" ]; then \
           echo "Running with batch filesystem; to test run src/snes/examples/tutorials/ex19 with" ; \
           echo "your systems batch system"; \
	elif [ -f ex19 ]; then \
           ${MPIEXEC} -n 1 ./ex19 -dmmg_nlevels 4  > ex19_1.tmp 2>&1; \
	   if (${DIFF} output/ex19_1.testout ex19_1.tmp > /dev/null 2>&1) then \
           echo "C/C++ example src/snes/examples/tutorials/ex19 run successfully with 1 MPI process"; \
	   else echo "Possible error running C/C++ src/snes/examples/tutorials/ex19 with 1 MPI process"; \
           echo "See http://www.mcs.anl.gov/petsc/petsc-as/documentation/troubleshooting.html";\
           cat ex19_1.tmp; fi; \
	if [ "${MPIEXEC}" != "${PETSC_DIR}/bin/mpiexec.uni" ]; then \
           ${MPIEXEC} -n 2 ./ex19 -dmmg_nlevels 4   > ex19_1.tmp 2>&1; \
	   if (${DIFF} output/ex19_1.testout ex19_1.tmp > /dev/null 2>&1) then \
           echo "C/C++ example src/snes/examples/tutorials/ex19 run successfully with 2 MPI processes"; \
	   else echo "Possible error running C/C++ src/snes/examples/tutorials/ex19 with 2 MPI processes"; \
           echo "See http://www.mcs.anl.gov/petsc/petsc-as/documentation/troubleshooting.html";\
           cat ex19_1.tmp; fi; fi; \
<<<<<<< HEAD
        D2=`grep "#define PETSC_HAVE_X11 1" ${PETSC_DIR}/${PETSC_ARCH}/include/petscconf.h`; \
        if [ "$$?" = 0 ]; then \
           ${MPIEXEC} -n 1 ./ex19 -dmmg_nlevels 4 -snes_monitor_draw  > ex19_1.tmp 2>&1; \
	   if (${DIFF} output/ex19_1.testout ex19_1.tmp > /dev/null 2>&1) then \
           echo "Graphics example src/snes/examples/tutorials/ex19 run successfully with 1 MPI process"; \
	   else echo "Possible error running Graphics examples src/snes/examples/tutorials/ex19 1 MPI process"; \
           echo "See http://www.mcs.anl.gov/petsc/petsc-as/documentation/troubleshooting.html";\
           cat ex19_1.tmp; fi; fi; \
           ${RM} -f ex19_1.tmp; \
           ${MAKE} PETSC_ARCH=${PETSC_ARCH} PETSC_DIR=${PETSC_DIR} ex19.rm ; fi
runex19_14:
	-@${MPIEXEC} -n 2 ./ex19 -dmmg_nlevels 4 -snes_monitor_short -dmmg_mat_type baij -mg_coarse_pc_type bjacobi > ex19_14.tmp 2>&1; \
	   if (${DIFF} output/ex19_14.out ex19_14.tmp) then true; \
	   else echo "Possible problem with ex19_14, diffs above"; fi; \
	   ${RM} -f ex19_14.tmp
runex19_15:
	-@${MPIEXEC} -n 2 ./ex19 -dmmg_nlevels 4 -snes_monitor_short -dmmg_mat_type baij -mg_coarse_pc_type bjacobi -dmmg_iscoloring_type global > ex19_15.tmp 2>&1; \
	   if (${DIFF} output/ex19_15.out ex19_15.tmp) then true; \
	   else echo "Possible problem with ex19_15, diffs above"; fi; \
	   ${RM} -f ex19_15.tmp
runex19_15a:
	-@${MPIEXEC} -n 2 ./ex19 -dmmg_nlevels 4 -snes_monitor_short -dmmg_mat_type baij -mg_coarse_pc_type bjacobi -dmmg_iscoloring_type global -dmmg_coloring_from_mat > ex19_15a.tmp 2>&1; \
	   if (${DIFF} output/ex19_15a.out ex19_15a.tmp) then true; \
	   else echo "Possible problem with ex19_15a, diffs above"; fi; \
	   ${RM} -f ex19_15a.tmp
runex19_16:
	-@${MPIEXEC} -n 2 ./ex19 -dmmg_nlevels 4 -snes_monitor_short -dmmg_mat_type aij -mg_coarse_pc_type bjacobi -dmmg_iscoloring_type global > ex19_16.tmp 2>&1; \
	   if (${DIFF} output/ex19_16.out ex19_16.tmp) then true; \
	   else echo "Possible problem with ex19_16, diffs above"; fi; \
	   ${RM} -f ex19_16.tmp
runex19_16a:
	-@${MPIEXEC} -n 2 ./ex19 -dmmg_nlevels 4 -snes_monitor_short -dmmg_mat_type aij -mg_coarse_pc_type bjacobi -dmmg_iscoloring_type global -dmmg_coloring_from_mat > ex19_16a.tmp 2>&1; \
	   if (${DIFF} output/ex19_16a.out ex19_16a.tmp) then true; \
	   else echo "Possible problem with ex19_16a, diffs above"; fi; \
	   ${RM} -f ex19_16a.tmp
=======
        ${RM} -f ex19_1.tmp; \
        ${MAKE} PETSC_ARCH=${PETSC_ARCH} PETSC_DIR=${PETSC_DIR} ex19.rm ; fi

testx11ex19: ex19.PETSc
	-@if [ "${PETSC_WITH_BATCH}" != "" ]; then \
           echo "Running with batch filesystem; to test run src/snes/examples/tutorials/ex19 with" ; \
           echo "your systems batch system"; \
	elif [ -f ex19 ]; then \
          D2=`grep "#define PETSC_HAVE_X11 1" ${PETSC_DIR}/${PETSC_ARCH}/include/petscconf.h`; \
          if [ "$$?" = 0 ]; then \
             ${MPIEXEC} -n 1 ./ex19 -dmmg_nlevels 4 -snes_monitor_draw  > ex19_1.tmp 2>&1; \
	     if (${DIFF} output/ex19_1.testout ex19_1.tmp > /dev/null 2>&1) then \
             echo "Graphics example src/snes/examples/tutorials/ex19 run successfully with 1 MPI process"; \
	     else echo "Possible error running Graphics examples src/snes/examples/tutorials/ex19 1 MPI process"; \
             echo "See http://www.mcs.anl.gov/petsc/petsc-as/documentation/troubleshooting.html";\
             cat ex19_1.tmp; fi; \
	  else echo "PETSc installed without X11. Not running src/snes/examples/tutorials/ex19"; fi; \
        ${RM} -f ex19_1.tmp; \
        ${MAKE} PETSC_ARCH=${PETSC_ARCH} PETSC_DIR=${PETSC_DIR} ex19.rm ; fi

>>>>>>> 5e3f93d6
runex21:
	-@${MPIEXEC} -n 4 ./ex21  -snes_mf -snes_monitor_short -nox > ex21_1.tmp 2>&1; \
	   if (${DIFF} output/ex21_1.out ex21_1.tmp) then true; \
	   else echo "Possible problem with ex21_1, diffs above"; fi; \
	   ${RM} -f ex21_1.tmp
runex22:
	-@${MPIEXEC} -n 1 ./ex22 -da_grid_x 10 > ex22_1.tmp 2>&1; \
	   if (${DIFF} output/ex22_1.out ex22_1.tmp) then true; \
	   else echo "Possible problem with ex22_1, diffs above"; fi; \
	   ${RM} -f ex22_1.tmp
runex23:
	-@${MPIEXEC} -n 2 ./ex23 -snes_monitor_short -dmmg_jacobian_mf_fd -mat_mffd_type wp -mat_mffd_compute_normu no > ex23_1.tmp 2>&1; \
	   if (${DIFF} output/ex23_1.out ex23_1.tmp) then true; \
	   else echo "Possible problem with ex23_1, diffs above"; fi; \
	   ${RM} -f ex23_1.tmp

runex25:
	-@${MPIEXEC} -n 1 ./ex25 -preload off > ex25_1.tmp 2>&1;	  \
	   if (${DIFF} output/ex25_1.out ex25_1.tmp) then true; \
	   else echo "Possible problem with ex25_1, diffs above"; fi; \
	   ${RM} -f ex25_1.tmp

runex25_2:
	-@${MPIEXEC} -n 2 ./ex25 -preload off > ex25_2.tmp 2>&1;	  \
	   if (${DIFF} output/ex25_2.out ex25_2.tmp) then true; \
	   else echo "Possible problem with ex25_2, diffs above"; fi; \
	   ${RM} -f ex25_2.tmp
runex27:
	-@${MPIEXEC} -n 1 ./ex27 -lidvelocity 100 -da_grid_x 16 -da_grid_y 16 -print -snes_monitor -grashof 1.e5 -cfl_ini 1.0e-1 -snes_rtol 1.0e-3
runex27_p:
	-@${MPIEXEC} -n 1 ./ex27 -lidvelocity 100 -da_grid_x 16 -da_grid_y 16 -print -snes_monitor -grashof 1.e5 -cfl_ini 1.0e-1 -snes_rtol 1.0e-3 -use_parabolic

runex32:
	-@${MPIEXEC} -n 1 ./ex32 -snes_monitor -dmmg_jacobian_mf_fd_operator -da_grid_x 10 -da_grid_y 10
runex32_2:
	-@${MPIEXEC} -n 1 ./ex32 -snes_monitor -dmmg_jacobian_mf_fd -da_grid_x 10 -da_grid_y 10
runex32_3:
	-@${MPIEXEC} -n 3 ./ex32 -snes_monitor -dmmg_jacobian_mf_fd_operator -da_grid_x 10 -da_grid_y 10
runex32_4:
	-@${MPIEXEC} -n 3 ./ex32 -snes_monitor -dmmg_jacobian_mf_fd -da_grid_x 10 -da_grid_y 10

runex42:
	-@${MPIEXEC} -n 1 ./ex42 -snes_monitor_short -snes_max_it 1000 -snes_rtol 1.e-14  > ex42_1.tmp 2>&1;	  \
	   if (${DIFF} output/ex42_1.out ex42_1.tmp) then true; \
	   else echo "Possible problem with ex42_1, diffs above"; fi; \
	   ${RM} -f ex42_1.tmp

runex44:
	-@${MPIEXEC} -n 1 ./ex44 -n 10 -snes_mf -user_precond > ex44.tmp 2>&1; \
	   if (${DIFF} output/ex44.out ex44.tmp) then true; \
	   else echo "Possible problem with ex44, diffs above"; fi; \
	   ${RM} -f ex44.tmp
runex44_2:
	-@${MPIEXEC} -n 1 ./ex44 -n 10 -snes_mf > ex44.tmp 2>&1; \
	   if (${DIFF} output/ex44.out ex44.tmp) then true; \
	   else echo "Possible problem with ex44_2, diffs above"; fi; \
	   ${RM} -f ex44.tmp

runex45:
	-@${MPIEXEC} -n 1 ./ex45 -n 10 > ex45.tmp 2>&1; \
	   if (${DIFF} output/ex44.out ex45.tmp) then true; \
	   else echo "Possible problem with ex45, diffs above"; fi; \
	   ${RM} -f ex45.tmp
runex45_2:
	-@${MPIEXEC} -n 1 ./ex45 -n 10 -snes_jacobian_default -pc_type jacobi > ex45.tmp 2>&1; \
	   if (${DIFF} output/ex44.out ex45.tmp) then true; \
	   else echo "Possible problem with ex45_2, diffs above"; fi; \
	   ${RM} -f ex45.tmp
runex45_3:
	-@${MPIEXEC} -n 1 ./ex45 -n 10 -snes_jacobian_default -fd_jacobian_coloring -my_jacobian_struct > ex45.tmp 2>&1; \
	   if (${DIFF} output/ex44.out ex45.tmp) then true; \
	   else echo "Possible problem with ex45_3, diffs above"; fi; \
	   ${RM} -f ex45.tmp

TESTEXAMPLES_C		       = ex1.PETSc runex1 ex1.rm ex2.PETSc runex2  runex2_3 ex2.rm ex3.PETSc runex3 \
                                 runex3_2 runex3_3 runex3_4 ex3.rm ex5.PETSc runex5 runex5_2 runex5_3 runex5_4 \
                                 runex5_5 runex5_6 runex5_7 runex5_9 runex5_13 runex5_14 ex5.rm \
                                 ex6.PETSc runex6 runex6_2 ex6.rm\
                                 ex14.PETSc runex14 runex14_2 ex14.rm ex19.PETSc runex19 runex19_2 runex19_5 runex19_6 runex19_7 runex19_8 runex19_9 \
                                 runex19_10 runex19_14 runex19_15 runex19_15a runex19_16 runex19_16a ex19.rm \
                                 ex22.PETSc runex22 ex22.rm ex18.PETSc ex18.rm ex19.PETSc ex19.rm ex21.PETSc runex21 ex21.rm \
                                 ex23.PETSc runex23 ex23.rm ex24.PETSc ex24.rm   ex25.PETSc runex25 runex25_2 \
                                 ex25.rm ex29.PETSc ex29.rm ex31.PETSc ex31.rm ex42.PETSc runex42 ex42.rm ex43.PETSc ex43.rm \
                                 ex44.PETSc runex44 runex44_2 ex44.rm ex45.PETSc runex45 runex45_2 runex45_3 ex45.rm ex47.PETSc ex47.rm
TESTEXAMPLES_C_X11	       = ex5.PETSc runex5_8 runex5_10 ex5.rm 
TESTEXAMPLES_FORTRAN	       = ex1f.PETSc runex1f ex1f.rm
TESTEXAMPLES_C_NOCOMPLEX       = ex26.PETSc ex26.rm ex30.PETSc ex30.rm
TESTEXAMPLES_FORTRAN_NOCOMPLEX = ex5f.PETSc runex5f runex5f_3 ex5f.rm
TESTEXAMPLES_FORTRAN_MPIUNI    = ex1f.PETSc runex1f ex1f.rm
TESTEXAMPLES_C_X11_MPIUNI      = ex1.PETSc runex1 ex1.rm ex2.PETSc runex2 ex2.rm ex3.PETSc runex3 ex3.rm ex6.PETSc \
                                 runex6 runex6_2 ex6.rm ex5.PETSc ex5.rm ex14.PETSc ex14.rm 
TESTEXAMPLES_F90	       = ex5f90.PETSc runex5f90 runex5f90_2 runex5f90_3 runex5f90_4 runex5f90_5 ex5f90.rm
TESTEXAMPLES_13		       = 
TESTEXAMPLES_MATLAB_ENGINE     = ex5.PETSc runex5_11 runex5_13 ex5.rm
TESTEXAMPLES_AMS	       = 
TESTEXAMPLES_ADIFOR	       = ex5f.PETSc runex5f_2 ex5f.rm
TESTEXAMPLES_MUMPS             = ex19.PETSc runex19_3 runex19_4 ex19.rm 
TESTEXAMPLES_PASTIX            = ex19.PETSc runex19_11 runex19_12 ex19.rm 

include ${PETSC_DIR}/conf/test<|MERGE_RESOLUTION|>--- conflicted
+++ resolved
@@ -503,17 +503,25 @@
 	   else echo "Possible error running C/C++ src/snes/examples/tutorials/ex19 with 2 MPI processes"; \
            echo "See http://www.mcs.anl.gov/petsc/petsc-as/documentation/troubleshooting.html";\
            cat ex19_1.tmp; fi; fi; \
-<<<<<<< HEAD
-        D2=`grep "#define PETSC_HAVE_X11 1" ${PETSC_DIR}/${PETSC_ARCH}/include/petscconf.h`; \
-        if [ "$$?" = 0 ]; then \
-           ${MPIEXEC} -n 1 ./ex19 -dmmg_nlevels 4 -snes_monitor_draw  > ex19_1.tmp 2>&1; \
-	   if (${DIFF} output/ex19_1.testout ex19_1.tmp > /dev/null 2>&1) then \
-           echo "Graphics example src/snes/examples/tutorials/ex19 run successfully with 1 MPI process"; \
-	   else echo "Possible error running Graphics examples src/snes/examples/tutorials/ex19 1 MPI process"; \
-           echo "See http://www.mcs.anl.gov/petsc/petsc-as/documentation/troubleshooting.html";\
-           cat ex19_1.tmp; fi; fi; \
-           ${RM} -f ex19_1.tmp; \
-           ${MAKE} PETSC_ARCH=${PETSC_ARCH} PETSC_DIR=${PETSC_DIR} ex19.rm ; fi
+        ${RM} -f ex19_1.tmp; \
+        ${MAKE} PETSC_ARCH=${PETSC_ARCH} PETSC_DIR=${PETSC_DIR} ex19.rm ; fi
+
+testx11ex19: ex19.PETSc
+	-@if [ "${PETSC_WITH_BATCH}" != "" ]; then \
+           echo "Running with batch filesystem; to test run src/snes/examples/tutorials/ex19 with" ; \
+           echo "your systems batch system"; \
+	elif [ -f ex19 ]; then \
+          D2=`grep "#define PETSC_HAVE_X11 1" ${PETSC_DIR}/${PETSC_ARCH}/include/petscconf.h`; \
+          if [ "$$?" = 0 ]; then \
+             ${MPIEXEC} -n 1 ./ex19 -dmmg_nlevels 4 -snes_monitor_draw  > ex19_1.tmp 2>&1; \
+	     if (${DIFF} output/ex19_1.testout ex19_1.tmp > /dev/null 2>&1) then \
+             echo "Graphics example src/snes/examples/tutorials/ex19 run successfully with 1 MPI process"; \
+	     else echo "Possible error running Graphics examples src/snes/examples/tutorials/ex19 1 MPI process"; \
+             echo "See http://www.mcs.anl.gov/petsc/petsc-as/documentation/troubleshooting.html";\
+             cat ex19_1.tmp; fi; \
+	  else echo "PETSc installed without X11. Not running src/snes/examples/tutorials/ex19"; fi; \
+        ${RM} -f ex19_1.tmp; \
+        ${MAKE} PETSC_ARCH=${PETSC_ARCH} PETSC_DIR=${PETSC_DIR} ex19.rm ; fi
 runex19_14:
 	-@${MPIEXEC} -n 2 ./ex19 -dmmg_nlevels 4 -snes_monitor_short -dmmg_mat_type baij -mg_coarse_pc_type bjacobi > ex19_14.tmp 2>&1; \
 	   if (${DIFF} output/ex19_14.out ex19_14.tmp) then true; \
@@ -539,28 +547,6 @@
 	   if (${DIFF} output/ex19_16a.out ex19_16a.tmp) then true; \
 	   else echo "Possible problem with ex19_16a, diffs above"; fi; \
 	   ${RM} -f ex19_16a.tmp
-=======
-        ${RM} -f ex19_1.tmp; \
-        ${MAKE} PETSC_ARCH=${PETSC_ARCH} PETSC_DIR=${PETSC_DIR} ex19.rm ; fi
-
-testx11ex19: ex19.PETSc
-	-@if [ "${PETSC_WITH_BATCH}" != "" ]; then \
-           echo "Running with batch filesystem; to test run src/snes/examples/tutorials/ex19 with" ; \
-           echo "your systems batch system"; \
-	elif [ -f ex19 ]; then \
-          D2=`grep "#define PETSC_HAVE_X11 1" ${PETSC_DIR}/${PETSC_ARCH}/include/petscconf.h`; \
-          if [ "$$?" = 0 ]; then \
-             ${MPIEXEC} -n 1 ./ex19 -dmmg_nlevels 4 -snes_monitor_draw  > ex19_1.tmp 2>&1; \
-	     if (${DIFF} output/ex19_1.testout ex19_1.tmp > /dev/null 2>&1) then \
-             echo "Graphics example src/snes/examples/tutorials/ex19 run successfully with 1 MPI process"; \
-	     else echo "Possible error running Graphics examples src/snes/examples/tutorials/ex19 1 MPI process"; \
-             echo "See http://www.mcs.anl.gov/petsc/petsc-as/documentation/troubleshooting.html";\
-             cat ex19_1.tmp; fi; \
-	  else echo "PETSc installed without X11. Not running src/snes/examples/tutorials/ex19"; fi; \
-        ${RM} -f ex19_1.tmp; \
-        ${MAKE} PETSC_ARCH=${PETSC_ARCH} PETSC_DIR=${PETSC_DIR} ex19.rm ; fi
-
->>>>>>> 5e3f93d6
 runex21:
 	-@${MPIEXEC} -n 4 ./ex21  -snes_mf -snes_monitor_short -nox > ex21_1.tmp 2>&1; \
 	   if (${DIFF} output/ex21_1.out ex21_1.tmp) then true; \
