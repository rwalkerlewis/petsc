
# This directory contains SNES example programs for solving systems of
# nonlinear equations.

#CPPFLAGS	 = -I/PETSc3/geodynamics/PetscSimulationsViewers/src
CFLAGS           =
FFLAGS		 =
CPPFLAGS         =
FPPFLAGS         =
LOCDIR		 = src/snes/examples/tutorials/
MANSEC           = SNES
EXAMPLESC	 = ex1.c ex2.c ex3.c  ex5.c ex5s.c \
                ex10.c ex12.c ex14.c ex15.c ex18.c ex19.c ex20.c ex21.c ex22.c \
                ex25.c ex28.c ex30.c ex33.c \
                ex35.c ex42.c ex46.c ex48.c \
                ex58.c ex59.c \
                ex62.c ex70.c ex77.c\
                ex47cu.cu
EXAMPLESF	 = ex1f.F ex5f.F ex5f90.F ex5f90t.F ex5fs.F ex40f90.F90 ex74f.F90
EXAMPLESCH	 =
EXAMPLESFH       = ex5f.h
EXAMPLESMATLAB   = ex5m.m  ex61genm.m ex61m.m
DIRS		 = ex10d network

include ${PETSC_DIR}/lib/petsc/conf/variables
include ${PETSC_DIR}/lib/petsc/conf/rules

ex1: ex1.o  chkopts
	-${CLINKER} -o ex1 ex1.o ${PETSC_SNES_LIB}
	${RM} ex1.o
ex1f: ex1f.o  chkopts
	-${FLINKER} -o ex1f ex1f.o ${PETSC_SNES_LIB}
	${RM} ex1f.o
ex1f90: ex1f90.o  chkopts
	-${FLINKER} -o ex1f90 ex1f90.o ${PETSC_SNES_LIB}
	${RM} ex1f90.o
ex2: ex2.o  chkopts
	-${CLINKER} -o ex2 ex2.o ${PETSC_SNES_LIB}
	${RM} ex2.o
ex3: ex3.o  chkopts
	-${CLINKER} -o ex3 ex3.o ${PETSC_SNES_LIB}
	${RM} ex3.o
ex4: ex4.o  chkopts
	-${CLINKER} -o ex4 ex4.o ${PETSC_SNES_LIB}
	${RM} ex4.o
ex5: ex5.o chkopts
	-${CLINKER} -o ex5 ex5.o ${PETSC_SNES_LIB}
	${RM} ex5.o
ex5f: ex5f.o  chkopts
	-${FLINKER} -o ex5f ex5f.o ${PETSC_SNES_LIB}
	${RM} ex5f.o
#
#  The SGI parallelizing compiler generates incorrect code by treating
#  the math functions (such as sqrt and exp) as local variables. The
#  sed below patches this.
#
ex5s: chkopts
	@if [ "${PETSC_ARCH}" != "IRIX64" ]; then echo "Only for PETSC_ARCH of IRIX64"; false ; fi
	-${CC} -pca keep  -WK,-lo=l ${FCONF} ${CFLAGS} -c ex5s.c
	sed "s/, sqrt/ /g"   ex5s.M | sed "s/, exp/ /g"  > ex5s_tmp.c
	-${CC} -mp ${PCC_FLAGS} ${CFLAGS} ${CCPPFLAGS} -c ex5s_tmp.c
	-${FC} -pfa keep -mp -64 ${FC_FLAGS} ${FFLAGS} ${FCPPFLAGS} -c ex5fs.F
	-${CLINKER} -mp -o ex5s ex5s_tmp.o ex5fs.o ${PETSC_SNES_LIB}
	${RM} ex5s.o
ex5f90: ex5f90.o  chkopts
	-${FLINKER} -o ex5f90 ex5f90.o ${PETSC_SNES_LIB}
	${RM} ex5f90.o
ex5f90t: ex5f90t.o  chkopts
	-${FLINKER} -o ex5f90t ex5f90t.o ${PETSC_SNES_LIB}
	${RM} ex5f90t.o
ex6: ex6.o  chkopts
	-${CLINKER} -o ex6 ex6.o ${PETSC_SNES_LIB}
	${RM} ex6.o
ex8: ex8.o chkopts
	-${CLINKER} -o ex8 ex8.o  ${PETSC_SNES_LIB}
	${RM} ex8.o
ex9: ex9.o chkopts
	-${CLINKER} -o ex9 ex9.o ${PETSC_SNES_LIB}
	${RM} ex9.o
ex10: ex10.o chkopts
	-${CLINKER} -o ex10 ex10.o ${PETSC_SNES_LIB}
	${RM} ex10.o
ex12: ex12.o chkopts
	-${CLINKER} -o ex12 ex12.o ${PETSC_SNES_LIB}
	${RM} ex12.o
ex13: ex13.o chkopts
	-${CLINKER} -o ex13 ex13.o ${PETSC_SNES_LIB}
	${RM} ex13.o
ex14: ex14.o chkopts
	-${CLINKER} -o ex14 ex14.o ${PETSC_SNES_LIB}
	${RM} ex14.o
ex15: ex15.o chkopts
	-${CLINKER} -o ex15 ex15.o ${PETSC_SNES_LIB}
	${RM} ex15.o
ex16: ex16.o chkopts
	-${CLINKER} -o ex16 ex16.o ${PETSC_SNES_LIB}
	${RM} ex16.o
ex17: ex17.o chkopts
	-${CLINKER} -o ex17 ex17.o ${PETSC_SNES_LIB}
	${RM} ex17.o
ex18: ex18.o chkopts
	-${CLINKER} -o ex18 ex18.o ${PETSC_SNES_LIB}
	${RM} ex18.o
ex19:  ex19.o chkopts
	-${CLINKER} -o ex19  ex19.o ${PETSC_SNES_LIB}
	${RM} ex19.o
ex19tu:  ex19tu.o chkopts
	-${CLINKER} -o ex19tu  ex19tu.o ${PETSC_SNES_LIB}
	${RM} ex19tu.o
ex20: ex20.o chkopts
	-${CLINKER} -o ex20 ex20.o ${PETSC_SNES_LIB}
	${RM} ex20.o
ex21: ex21.o chkopts
	-${CLINKER} -o ex21 ex21.o ${PETSC_SNES_LIB}
	${RM} ex21.o
ex22: ex22.o chkopts
	-${CLINKER} -o ex22 ex22.o ${PETSC_SNES_LIB}
	${RM} ex22.o
ex23: ex23.o chkopts
	-${CLINKER} -o ex23 ex23.o ${PETSC_SNES_LIB}
	${RM} ex23.o
ex24: ex24.o chkopts
	-${CLINKER} -o ex24 ex24.o ${PETSC_SNES_LIB}
	${RM} ex24.o
ex25: ex25.o chkopts
	-${CLINKER} -o ex25 ex25.o ${PETSC_SNES_LIB}
	${RM} ex25.o
ex26: ex26.o chkopts
	-${CLINKER} -o ex26 ex26.o ${PETSC_SNES_LIB}
	${RM} ex26.o
ex27: ex27.o chkopts
	-${CLINKER} -o ex27 ex27.o ${PETSC_SNES_LIB}
	${RM} ex27.o
ex28: ex28.o chkopts
	-${CLINKER} -o ex28 ex28.o ${PETSC_SNES_LIB}
	${RM} ex28.o
ex29: ex29.o chkopts
	-${CLINKER} -o ex29 ex29.o ${PETSC_SNES_LIB}
	${RM} ex29.o
ex30: ex30.o chkopts
	-${CLINKER} -o ex30 ex30.o ${PETSC_SNES_LIB}
	${RM} ex30.o
ex32: ex32.o chkopts
	-${CLINKER} -o ex32 ex32.o ${PETSC_SNES_LIB}
	${RM} ex32.o
ex33: ex33.o chkopts
	-${CLINKER} -o ex33 ex33.o ${PETSC_SNES_LIB}
	${RM} ex33.o
ex35: ex35.o chkopts
	-${CLINKER} -o ex35 ex35.o ${PETSC_SNES_LIB}
	${RM} ex35.o
ex38: ex38.o  chkopts
	-${CLINKER} -o ex38 ex38.o ${PETSC_SNES_LIB}
	${RM} ex38.o
ex39f90: ex39f90.o  chkopts
	-${FLINKER} -o ex39f90 ex39f90.o ${PETSC_SNES_LIB}
	${RM} ex39f90.o
ex40f90: ex40f90.o  chkopts
	-${FLINKER} -o ex40f90 ex40f90.o ${PETSC_SNES_LIB}
	${RM} ex40f90.o
ex41: ex41.o  chkopts
	-${CLINKER} -o ex41 ex41.o ${PETSC_SNES_LIB}
	${RM} ex41.o
ex42: ex42.o  chkopts
	-${CLINKER} -o ex42 ex42.o ${PETSC_SNES_LIB}
	${RM} ex42.o
ex43: ex43.o  chkopts
	-${CLINKER} -o ex43 ex43.o ${PETSC_SNES_LIB}
	${RM} ex43.o
ex44: ex44.o  chkopts
	-${CLINKER} -o ex44 ex44.o ${PETSC_SNES_LIB}
	${RM} ex44.o
ex45: ex45.o  chkopts
	-${CLINKER} -o ex45 ex45.o ${PETSC_SNES_LIB}
	${RM} ex45.o
ex46: ex46.o  chkopts
	-${CLINKER} -o ex46 ex46.o ${PETSC_SNES_LIB}
	${RM} ex46.o
ex47cu: ex47cu.o  chkopts
	-${CLINKER} -o ex47cu ex47cu.o ${PETSC_SNES_LIB}
	${RM} ex47cu.o
ex48: ex48.o  chkopts
	-${CLINKER} -o ex48 ex48.o ${PETSC_SNES_LIB}
	${RM} ex48.o
ex53: ex53.o  chkopts
	-${CLINKER} -o ex53 ex53.o ${PETSC_SNES_LIB}
	${RM} ex53.o
ex54: ex54.o  chkopts
	-${CLINKER} -o ex54 ex54.o ${PETSC_SNES_LIB}
	${RM} ex54.o
ex55: ex55.o  chkopts
	-${CLINKER} -o ex55 ex55.o ${PETSC_SNES_LIB}
	${RM} ex55.o
ex56: ex56.o  chkopts
	-${CLINKER} -o ex56 ex56.o ${PETSC_SNES_LIB}
	${RM} ex56.o
ex57: ex57.o  chkopts
	-${CLINKER} -o ex57 ex57.o ${PETSC_SNES_LIB}
	${RM} ex57.o
ex58: ex58.o  chkopts
	-${CLINKER} -o ex58 ex58.o ${PETSC_SNES_LIB}
	${RM} ex58.o
ex59: ex59.o  chkopts
	-${CLINKER} -o ex59 ex59.o ${PETSC_SNES_LIB}
	${RM} ex59.o
ex60: ex60.o  chkopts
	-${CLINKER} -o ex60 ex60.o ${PETSC_SNES_LIB}
	${RM} ex60.o
ex61: ex61.o  chkopts
	-${CLINKER} -o ex61 ex61.o ${PETSC_SNES_LIB}!
	${RM} ex61.o
ex61gen: ex61gen.o  chkopts
	-${CLINKER} -o ex61gen ex61gen.o ${PETSC_SNES_LIB}
	${RM} ex61gen.o
ex61view: ex61view.o  chkopts
	-${CLINKER} -o ex61view ex61view.o ${PETSC_SNES_LIB}
	${RM} ex61view.o
ex62: ex62.o  chkopts
	-${CLINKER} -o ex62 ex62.o ${PETSC_SNES_LIB}
	${RM} ex62.o
ex63: ex63.o  chkopts
	-${CLINKER} -o ex63 ex63.o ${PETSC_SNES_LIB}
	${RM} ex63.o
ex64: ex64.o  chkopts
	-${CLINKER} -o ex64 ex64.o ${PETSC_SNES_LIB}
	${RM} ex64.o
ex65: ex65.o  chkopts
	-${CLINKER} -o ex65 ex65.o ${PETSC_SNES_LIB}
	${RM} ex65.o
ex70: ex70.o  chkopts
	-${CLINKER} -o ex70 ex70.o ${PETSC_SNES_LIB}
	${RM} ex70.o
ex73f90t: ex73f90t.o  chkopts
	-${FLINKER} -o ex73f90t ex73f90t.o ${PETSC_SNES_LIB}
	${RM} ex73f90t.o
ex74f: ex74f.o  chkopts
	-${FLINKER} -o ex74f ex74f.o ${PETSC_SNES_LIB}
#	${RM} ex74f.o
ex77: ex77.o  chkopts
	-${CLINKER} -o ex77 ex77.o ${PETSC_SNES_LIB}
	${RM} ex77.o
#--------------------------------------------------------------------------
runex1:
	-@${MPIEXEC} -n 1 ./ex1 -ksp_gmres_cgs_refinement_type refine_always -snes_monitor_short > ex1_1.tmp 2>&1;   \
	   if (${DIFF} output/ex1_1.out ex1_1.tmp) then true; \
	   else printf "${PWD}\nPossible problem with ex1_1, diffs above\n=========================================\n"; fi; \
	   ${RM} -f ex1_1.tmp
runex1_2:
	-@${MPIEXEC} -n 1 ./ex1 -ksp_view_solution ascii:ex1_2_sol.tmp:ascii_matlab > ex1_2.tmp 2>&1; \
          ${MPIEXEC} -n 1 ./ex1 -ksp_view_solution ascii:ex1_2_sol.tmp::append >> ex1_2.tmp 2>&1; \
          ${MPIEXEC} -n 1 ./ex1 -ksp_view_solution ascii:ex1_2_sol.tmp:ascii_matlab:append >> ex1_2.tmp 2>&1; \
          ${MPIEXEC} -n 1 ./ex1 -ksp_view_solution ascii:ex1_2_sol.tmp:default:append >> ex1_2.tmp 2>&1; \
          ${DIFF} output/ex1_2.out ex1_2.tmp || printf '${PWD}\nPossible problem with ex1_2 stdout, diffs above\n=========================================\n'; \
          ${GREP} -v Vec_ ex1_2_sol.tmp > ex1_2_sol.tmp2; \
          ${DIFF} output/ex1_2_sol.out ex1_2_sol.tmp2 || printf '${PWD}\nPossible problem with ex1_2_sol, diffs above\n=========================================\n'; \
          ${RM} -f ex1_2.tmp ex1_2_sol.tmp ex1_2_sol.tmp2

runex1_X:
	-@${MPIEXEC} -n 1 ./ex1 -ksp_monitor_short -ksp_type gmres -ksp_gmres_krylov_monitor -snes_monitor_short -snes_rtol 1.e-4 > ex1_X.tmp 2>&1;   \
	   if (${DIFF} output/ex1_X.out ex1_X.tmp) then true; \
	   else printf "${PWD}\nPossible problem with ex1_X, diffs above\n=========================================\n"; fi; \
	   ${RM} -f ex1_X.tmp
runex1f:
	-@${MPIEXEC} -n 1 ./ex1f -ksp_gmres_cgs_refinement_type refine_always -snes_monitor_short > ex1f_1.tmp 2>&1;   \
	   if (${DIFF} output/ex1f_1.out ex1f_1.tmp) then true; \
	   else  printf "${PWD}\nPossible problem with ex1f_1, diffs above\n=========================================\n"; fi; \
	   ${RM} -f ex1f_1.tmp
runex2:
	-@${MPIEXEC} -n 1 ./ex2 -nox -snes_monitor_cancel -snes_monitor_short -snes_view -pc_type jacobi -ksp_gmres_cgs_refinement_type refine_always >ex2_1.tmp 2>&1;	\
	   if (${DIFF} output/ex2_1.out ex2_1.tmp) then true; \
	   else  printf "${PWD}\nPossible problem with ex2_1, diffs above\n=========================================\n"; fi; \
	   ${RM} -f ex2_1.tmp
runex2_2:
	-@${MPIEXEC} -n 1 ./ex2 -nox -snes_monitor_cancel -snes_monitor_short -snes_type newtontr -snes_view  > ex2_2.tmp 2>&1; \
	   if (${DIFF} output/ex2_2.out ex2_2.tmp) then true; \
	   else  printf "${PWD}\nPossible problem with ex2_2, diffs above\n=========================================\n"; fi; \
	   ${RM} -f ex2_2.tmp
runex2_3:
	-@${MPIEXEC} -n 1 ./ex2 -nox -snes_monitor_cancel -snes_monitor_short -malloc no -snes_view -pc_type jacobi -ksp_gmres_cgs_refinement_type refine_always >ex2_3.tmp 2>&1;	\
	   if (${DIFF} output/ex2_1.out ex2_3.tmp) then true; \
	   else  printf "${PWD}\nPossible problem with ex2_3, diffs above\n=========================================\n"; fi; \
	   ${RM} -f ex2_3.tmp
runex3:
	-@${MPIEXEC} -n 1 ./ex3 -nox -snes_monitor_cancel -snes_monitor_short -ksp_gmres_cgs_refinement_type refine_always > ex3_1.tmp 2>&1;	  \
	   if (${DIFF} output/ex3_1.out ex3_1.tmp) then true; \
	   else  printf "${PWD}\nPossible problem with ex3_1, diffs above\n=========================================\n"; fi; \
	   ${RM} -f ex3_1.tmp
runex3_2:
	-@${MPIEXEC} -n 3 ./ex3 -nox -pc_type asm -mat_type mpiaij -snes_monitor_cancel -snes_monitor_short -ksp_gmres_cgs_refinement_type refine_always > ex3_2.tmp 2>&1; \
	   if (${DIFF} output/ex3_2.out ex3_2.tmp) then true; \
	   else  printf "${PWD}\nPossible problem with ex3_2, diffs above\n=========================================\n"; fi; \
	   ${RM} -f ex3_2.tmp
runex3_3:
	-@${MPIEXEC} -n 2 ./ex3 -nox -snes_monitor_cancel -snes_monitor_short -ksp_gmres_cgs_refinement_type refine_always > ex3_3.tmp 2>&1; \
	   if (${DIFF} output/ex3_3.out ex3_3.tmp) then true; \
	   else  printf "${PWD}\nPossible problem with ex3_3, diffs above\n=========================================\n"; fi; \
	   ${RM} -f ex3_3.tmp
runex3_4:
	-@${MPIEXEC} -n 1 ./ex3 -nox -pre_check_iterates -post_check_iterates > ex3_4.tmp 2>&1; \
	   if (${DIFF} output/ex3_4.out ex3_4.tmp) then true; \
	   else  printf "${PWD}\nPossible problem with ex3_4, diffs above\n=========================================\n"; fi; \
	   ${RM} -f ex3_4.tmp
runex5:
	-@${MPIEXEC} -n 1 ./ex5 -pc_type mg -ksp_monitor_short  -snes_view -pc_mg_levels 3 -pc_mg_galerkin -da_grid_x 17 -da_grid_y 17 -mg_levels_ksp_monitor_short -mg_levels_ksp_norm_type unpreconditioned -snes_monitor_short -mg_levels_ksp_chebyshev_esteig 0.5,1.1 -mg_levels_pc_type sor -pc_mg_type full > ex5_1.tmp 2>&1; \
	   if (${DIFF} output/ex5_1.out ex5_1.tmp) then true; \
	   else  printf "${PWD}\nPossible problem with ex5, diffs above\n=========================================\n"; fi; \
	   ${RM} -f ex5_1.tmp
runex5_2:
	-@${MPIEXEC} -n 1 ./ex5 -pc_type mg -ksp_converged_reason -snes_view -pc_mg_galerkin -snes_grid_sequence 3 -mg_levels_ksp_norm_type unpreconditioned -snes_monitor_short -mg_levels_ksp_chebyshev_esteig 0.5,1.1 -mg_levels_pc_type sor -pc_mg_type full  -ksp_atol -1. > ex5_2.tmp 2>&1; \
	   if (${DIFF} output/ex5_2.out ex5_2.tmp) then true; \
	   else  printf "${PWD}\nPossible problem with ex5_2, diffs above\n=========================================\n"; fi; \
	   ${RM} -f ex5_2.tmp
runex5_3:
	-@${MPIEXEC} -n 2 ./ex5 -snes_grid_sequence 2 -snes_mf_operator -snes_converged_reason -snes_view -pc_type mg -snes_atol -1 -snes_rtol 1.e-2 | grep -v "otal number of function evaluations" > ex5_3.tmp 2>&1; \
	   if (${DIFF} output/ex5_3.out ex5_3.tmp) then true; \
	   else  printf "${PWD}\nPossible problem with ex5_3, diffs above\n=========================================\n"; fi; \
	   ${RM} -f ex5_3.tmp
runex5_4:
	-@${MPIEXEC} -n 2 ./ex5 -snes_grid_sequence 2 -snes_monitor_short -ksp_converged_reason -snes_converged_reason -snes_view -pc_type mg -snes_atol -1 -ksp_atol -1  > ex5_4.tmp 2>&1; \
	   if (${DIFF} output/ex5_4.out ex5_4.tmp) then true; \
	   else  printf "${PWD}\nPossible problem with ex5_4, diffs above\n=========================================\n"; fi; \
	   ${RM} -f ex5_4.tmp

#COMPOSABLE SOLVER DEMOS: OPTIONS
CSD_BASIC_COMMAND_LINE = -@${MPIEXEC} -n 1 ./ex5 -da_grid_x 81 -da_grid_y 81 -snes_monitor_short -snes_max_it 50 -par 6.0
N_SMOOTHS = 3
N_RESTART = 10

runex5_5_ngmres:
	-@${CSD_BASIC_COMMAND_LINE} -snes_type ngmres -snes_ngmres_m ${N_RESTART} > ex5_5_ngmres.tmp 2>&1; \
	   if (${DIFF} output/ex5_5_ngmres.out ex5_5_ngmres.tmp) then true; \
	   else  printf "${PWD}\nPossible problem with ex5_5_ngmres, diffs above\n=========================================\n"; fi; \
	   ${RM} -f ex5_5_ngmres.tmp
runex5_5_anderson:
	-@${CSD_BASIC_COMMAND_LINE} -snes_type anderson > ex5_5_anderson.tmp 2>&1; \
	   if (${DIFF} output/ex5_5_anderson.out ex5_5_anderson.tmp) then true; \
	   else  printf "${PWD}\nPossible problem with ex5_5_anderson, diffs above\n=========================================\n"; fi; \
	   ${RM} -f ex5_5_anderson.tmp
runex5_5_nasm:
	-@${MPIEXEC} -n 4 ./ex5 -snes_monitor_short -snes_converged_reason -da_refine 4 -da_overlap 3 \
        -snes_type nasm -snes_nasm_type restrict -snes_max_it 10 > ex5_5_nasm.tmp 2>&1; \
	   if (${DIFF} output/ex5_5_nasm.out ex5_5_nasm.tmp) then true; \
	   else  printf "${PWD}\nPossible problem with ex5_5_nasm, diffs above\n=========================================\n"; fi; \
	   ${RM} -f ex5_5_nasm.tmp

runex5_5_newton_asm_dmda:
	-@${MPIEXEC} -n 4 ./ex5 -snes_monitor_short -ksp_monitor_short -snes_converged_reason -da_refine 4 -da_overlap 3 \
        -snes_type newtonls -pc_type asm -pc_asm_dm_subdomains -malloc_dump > ex5_5_newton_asm_dmda.tmp 2>&1; \
	   if (${DIFF} output/ex5_5_newton_asm_dmda.out ex5_5_newton_asm_dmda.tmp) then true; \
	   else  printf "${PWD}\nPossible problem with ex5_5_newton_asm_dmda, diffs above\n=========================================\n"; fi; \
	   ${RM} -f ex5_5_newton_asm_dmda.tmp

runex5_5_newton_gasm_dmda:
	-@${MPIEXEC} -n 4 ./ex5 -snes_monitor_short -ksp_monitor_short -snes_converged_reason -da_refine 4 -da_overlap 3 \
        -snes_type newtonls -pc_type gasm -malloc_dump > ex5_5_newton_gasm_dmda.tmp 2>&1; \
	   if (${DIFF} output/ex5_5_newton_gasm_dmda.out ex5_5_newton_gasm_dmda.tmp) then true; \
	   else  printf "${PWD}\nPossible problem with ex5_5_newton_gasm_dmda, diffs above\n=========================================\n"; fi; \
	   ${RM} -f ex5_5_newton_gasm_dmda.tmp

runex5_5_aspin:
	-@${MPIEXEC} -n 4 ./ex5 -snes_monitor_short -ksp_monitor_short -snes_converged_reason -da_refine 4 -da_overlap 3 \
        -snes_type aspin > ex5_5_aspin.tmp 2>&1; \
	   if (${DIFF} output/ex5_5_aspin.out ex5_5_aspin.tmp) then true; \
	   else  printf "${PWD}\nPossible problem with ex5_5_aspin, diffs above\n=========================================\n"; fi; \
	   ${RM} -f ex5_5_aspin.tmp

runex5_5_ngmres_nrichardson:
	-@${CSD_BASIC_COMMAND_LINE} -snes_type ngmres -snes_ngmres_m ${N_RESTART} -npc_snes_type nrichardson -npc_snes_max_it ${N_SMOOTHS} \
        > ex5_5_ngmres_richardson.tmp 2>&1; \
	   if (${DIFF} output/ex5_5_ngmres_richardson.out ex5_5_ngmres_richardson.tmp) then true; \
	   else  printf "${PWD}\nPossible problem with ex5_5_ngmres_richardson, diffs above\n=========================================\n"; fi; \
	   ${RM} -f ex5_5_ngmres_richardson.tmp
runex5_5_ncg:
	-@${CSD_BASIC_COMMAND_LINE} -snes_type ncg -snes_ncg_type fr \
        > ex5_5_ncg.tmp 2>&1; \
	   if (${DIFF} output/ex5_5_ncg.out ex5_5_ncg.tmp) then true; \
	   else  printf "${PWD}\nPossible problem with ex5_5_ncg, diffs above\n=========================================\n"; fi; \
	   ${RM} -f ex5_5_ncg.tmp

runex5_5_nrichardson:
	-@${CSD_BASIC_COMMAND_LINE} -snes_type nrichardson \
        > ex5_5_nrichardson.tmp 2>&1; \
	   if (${DIFF} output/ex5_5_nrichardson.out ex5_5_nrichardson.tmp) then true; \
	   else  printf "${PWD}\nPossible problem with ex5_5_nrichardson, diffs above\n=========================================\n"; fi; \
	   ${RM} -f ex5_5_nrichardson.tmp

runex5_5_ngmres_ngs:
	-@${CSD_BASIC_COMMAND_LINE} -snes_type ngmres -npc_snes_type ngs -npc_snes_max_it 1 \
           > ex5_5_ngmres_ngs.tmp 2>&1; \
	   if (${DIFF} output/ex5_5_ngmres_ngs.out ex5_5_ngmres_ngs.tmp) then true; \
	   else  printf "${PWD}\nPossible problem with ex5_5_ngmres_ngs, diffs above\n=========================================\n"; fi; \
	   ${RM} -f ex5_5_ngmres_ngs.tmp

runex5_5_qn:
	-@${CSD_BASIC_COMMAND_LINE} -snes_type qn -snes_linesearch_type cp -snes_qn_m ${N_RESTART} \
        > ex5_5_qn.tmp 2>&1; \
	   if (${DIFF} output/ex5_5_qn.out ex5_5_qn.tmp) then true; \
	   else  printf "${PWD}\nPossible problem with ex5_5_qn, diffs above\n=========================================\n"; fi; \
	   ${RM} -f ex5_5_qn.tmp

runex5_5_broyden:
	-@${CSD_BASIC_COMMAND_LINE} -snes_type qn -snes_qn_type broyden -snes_qn_m ${N_RESTART} \
        > ex5_5_broyden.tmp 2>&1; \
	   if (${DIFF} output/ex5_5_broyden.out ex5_5_broyden.tmp) then true; \
	   else  printf "${PWD}\nPossible problem with ex5_5_broyden, diffs above\n=========================================\n"; fi; \
	   ${RM} -f ex5_5_broyden.tmp

runex5_5_ls:
	-@${CSD_BASIC_COMMAND_LINE} -snes_type newtonls \
        > ex5_5_ls.tmp 2>&1; \
	   if (${DIFF} output/ex5_5_ls.out ex5_5_ls.tmp) then true; \
	   else  printf "${PWD}\nPossible problem with ex5_5_ls, diffs above\n=========================================\n"; fi; \
	   ${RM} -f ex5_5_ls.tmp

runex5_5_fas:
	-@${MPIEXEC} -n 1 ./ex5 -fas_coarse_snes_max_it 1 -fas_coarse_pc_type lu -fas_coarse_ksp_type preonly -snes_monitor_short -snes_type fas -fas_coarse_ksp_type richardson -da_refine 6 > ex5_5_fas.tmp 2>&1; \
	   if (${DIFF} output/ex5_5_fas.out ex5_5_fas.tmp) then true; \
	   else  printf "${PWD}\nPossible problem with ex5_5_fas, diffs above\n=========================================\n"; fi; \
	   ${RM} -f ex5_5_fas.tmp

runex5_5_fas_monitor:
	-@${MPIEXEC} -n 1 ./ex5 -da_refine 1 -snes_type fas -snes_fas_monitor > ex5_5_fas_monitor.tmp 2>&1; \
      if (${DIFF} output/ex5_5_fas_monitor.out ex5_5_fas_monitor.tmp) then true; \
      else  printf "${PWD}\nPossible problem with ex5_5_fas_monitor, diffs above\n=========================================\n"; fi; \
      ${RM} -f ex5_5_fas_monitor.tmp

runex5_5_fas_additive:
	-@${MPIEXEC} -n 1 ./ex5 -fas_coarse_snes_max_it 1 -fas_coarse_pc_type lu -fas_coarse_ksp_type preonly  -snes_monitor_short -snes_type fas -fas_coarse_ksp_type richardson -da_refine 6 -snes_fas_type additive -snes_max_it 50 > ex5_5_fas_additive.tmp 2>&1; \
	   if (${DIFF} output/ex5_5_fas_additive.out ex5_5_fas_additive.tmp) then true; \
	   else  printf "${PWD}\nPossible problem with ex5_5_fas_additive, diffs above\n=========================================\n"; fi; \
	   ${RM} -f ex5_5_fas_additive.tmp

runex5_5_ngmres_fas:
	-@${MPIEXEC} -n 1 ./ex5 -snes_rtol 1.e-4 -snes_type ngmres -npc_fas_coarse_snes_max_it 1 -npc_fas_coarse_snes_type newtonls -npc_fas_coarse_pc_type lu -npc_fas_coarse_ksp_type preonly -snes_ngmres_m 10 -snes_monitor_short -npc_snes_max_it 1 -npc_snes_type fas -npc_fas_coarse_ksp_type richardson -da_refine 6 > ex5_5_ngmres_fas.tmp 2>&1; \
	   if (${DIFF} output/ex5_5_ngmres_fas.out ex5_5_ngmres_fas.tmp) then true; \
	   else  printf "${PWD}\nPossible problem with ex5_5_ngmres_fas, diffs above\n=========================================\n"; fi; \
	   ${RM} -f ex5_5_ngmres_fas.tmp

runex5_6:
	-@${MPIEXEC} -n 4 ./ex5 -snes_converged_reason -ksp_converged_reason -da_grid_x 129 -da_grid_y 129  -pc_type mg -pc_mg_levels 8 -mg_levels_ksp_type chebyshev -mg_levels_ksp_chebyshev_esteig 0,0.5,0,1.1 -mg_levels_ksp_max_it 2 > ex5_6.tmp 2>&1; \
	   ${DIFF} output/ex5_6.out ex5_6.tmp || printf "${PWD}\nPossible problem with ex5_6, diffs above\n=========================================\n"; \
	   ${RM} -f ex5_6.tmp

runex5f:
	-@${MPIEXEC} -n 4 ./ex5f -snes_mf -da_processors_x 4 -da_processors_y 1 -snes_monitor_short -ksp_gmres_cgs_refinement_type refine_always > ex5f_1.tmp 2>&1; \
	   if (${DIFF} output/ex5f_1.out ex5f_1.tmp) then true; \
	   else  printf "${PWD}\nPossible problem with ex5f_1, diffs above\n=========================================\n"; fi; \
	   ${RM} -f ex5f_1.tmp
runex5f_2:
	-@${MPIEXEC} -n 4 ./ex5f  -da_processors_x 2 -da_processors_y 2 -snes_monitor_short -ksp_gmres_cgs_refinement_type refine_always > ex5f_2.tmp 2>&1; \
	   if (${DIFF} output/ex5f_2.out ex5f_2.tmp) then true; \
	   else  printf "${PWD}\nPossible problem with ex5f_2, diffs above\n=========================================\n"; fi; \
	   ${RM} -f ex5f_2.tmp
runex5f_3:
	-@${MPIEXEC} -n 3 ./ex5f -snes_fd  -snes_monitor_short -ksp_gmres_cgs_refinement_type refine_always > ex5f_3.tmp 2>&1;\
	   if (${DIFF} output/ex5f_3.out ex5f_3.tmp) then true; \
	   else  printf "${PWD}\nPossible problem with ex5f_3, diffs above\n=========================================\n"; fi; \
	   ${RM} -f ex5f_3.tmp
runex5f_4:
	-@${MPIEXEC} -n 2 ./ex5f -adifor_jacobian -snes_monitor_short -ksp_gmres_cgs_refinement_type refine_always > ex5f_4.tmp 2>&1;\
	   if (${DIFF} output/ex5f_4.out ex5f_4.tmp) then true; \
	   else  printf "${PWD}\nPossible problem with ex5f_4, diffs above\n=========================================\n"; fi; \
	   ${RM} -f ex5f_4.tmp
runex5f_5:
	-@${MPIEXEC} -n 2 ./ex5f -adiformf_jacobian  -snes_monitor_short -ksp_gmres_cgs_refinement_type refine_always > ex5f_5.tmp 2>&1;\
	   if (${DIFF} output/ex5f_5.out ex5f_5.tmp) then true; \
	   else  printf "${PWD}\nPossible problem with ex5f_5, diffs above\n=========================================\n"; fi; \
	   ${RM} -f ex5f_5.tmp
testex5f: ex5f.PETSc
	@if [ "${PETSC_WITH_BATCH}" != "" ]; then \
           echo "Running with batch filesystem; to test run src/snes/examples/tutorials/ex5f with" ; \
           echo "your systems batch system"; \
        elif [ "${MPIEXEC}" = "/bin/false" ]; then \
           echo "*mpiexec not found*. Please run src/snes/examples/tutorials/ex5f manually"; \
        elif [ -f ex5f ]; then \
	   ${MPIEXEC} -n 1 ./ex5f > ex5f_1.tmp 2>&1; \
	   if (${DIFF} output/ex5f_1.testout ex5f_1.tmp > /dev/null 2>&1) then \
           echo "Fortran example src/snes/examples/tutorials/ex5f run successfully with 1 MPI process"; \
	   else echo "Possible error running Fortran example src/snes/examples/tutorials/ex5f with 1 MPI process"; \
           echo "See http://www.mcs.anl.gov/petsc/documentation/faq.html";\
           cat ex5f_1.tmp; fi;  \
         ${RM} -f ex5f_1.tmp ;\
         ${MAKE} PETSC_ARCH=${PETSC_ARCH} PETSC_DIR=${PETSC_DIR} ex5f.rm; fi
runex5f90:
	-@${MPIEXEC} -n 4 ./ex5f90 -snes_mf -da_processors_x 4 -da_processors_y 1 -snes_monitor_short -ksp_gmres_cgs_refinement_type refine_always > ex5f90_1.tmp 2>&1; \
	   if (${DIFF} output/ex5f90_1.out ex5f90_1.tmp) then true; \
	   else  printf "${PWD}\nPossible problem with ex5f90_1, diffs above\n=========================================\n"; fi; \
	   ${RM} -f ex5f90_1.tmp
runex5f90_2:
	-@${MPIEXEC} -n 4 ./ex5f90 -da_processors_x 2 -da_processors_y 2 -snes_monitor_short -ksp_gmres_cgs_refinement_type refine_always > ex5f90_2.tmp 2>&1; \
	   if (${DIFF} output/ex5f90_2.out ex5f90_2.tmp) then true; \
	   else  printf "${PWD}\nPossible problem with ex5f90_2, diffs above\n=========================================\n"; fi; \
	   ${RM} -f ex5f90_2.tmp
runex5f90_3:
	-@${MPIEXEC} -n 3 ./ex5f90 -snes_fd  -snes_monitor_short -ksp_gmres_cgs_refinement_type refine_always > ex5f90_3.tmp 2>&1;\
	   if (${DIFF} output/ex5f90_3.out ex5f90_3.tmp) then true; \
	   else  printf "${PWD}\nPossible problem with ex5f90_3, diffs above\n=========================================\n"; fi; \
	   ${RM} -f ex5f90_3.tmp
runex5f90_4:
	-@${MPIEXEC} -n 3 ./ex5f90 -snes_mf_operator  -snes_monitor_short -ksp_gmres_cgs_refinement_type refine_always > ex5f90_4.tmp 2>&1;\
	   if (${DIFF} output/ex5f90_4.out ex5f90_4.tmp) then true; \
	   else  printf "${PWD}\nPossible problem with ex5f90_4, diffs above\n=========================================\n"; fi; \
	   ${RM} -f ex5f90_4.tmp
runex5f90_5:
	-@${MPIEXEC} -n 1 ./ex5f90  > ex5f90_5.tmp 2>&1;\
	   if (${DIFF} output/ex5f90_5.out ex5f90_5.tmp) then true; \
	   else  printf "${PWD}\nPossible problem with ex5f90_5, diffs above\n=========================================\n"; fi; \
	   ${RM} -f ex5f90_5.tmp
runex5f90t:
	-@${MPIEXEC} -n 4 ./ex5f90t -snes_mf -da_processors_x 4 -da_processors_y 1 -snes_monitor_short -ksp_gmres_cgs_refinement_type refine_always > ex5f90t_1.tmp 2>&1; \
	   if (${DIFF} output/ex5f90_1.out ex5f90t_1.tmp) then true; \
	   else  printf "${PWD}\nPossible problem with ex5f90t_1, diffs above\n=========================================\n"; fi; \
	   ${RM} -f ex5f90t_1.tmp
testex5f90t: ex5f90t.PETSc
	@if [ "${PETSC_WITH_BATCH}" != "" ]; then \
           echo "Running with batch filesystem; to test run src/snes/examples/tutorials/ex5f90t with" ; \
           echo "your systems batch system"; \
        elif [ "${MPIEXEC}" = "/bin/false" ]; then \
           echo "*mpiexec not found*. Please run src/snes/examples/tutorials/ex5f90t manually"; \
        elif [ -f ex5f90t ]; then \
	   ${MPIEXEC} -n 1 ./ex5f90t > ex5f90t_1.tmp 2>&1; \
	   if (${DIFF} output/ex5f90t_1.testout ex5f90t_1.tmp > /dev/null 2>&1) then \
           echo "Fortran example src/snes/examples/tutorials/ex5f90t run successfully with 1 MPI process"; \
	   else echo "Possible error running Fortran example src/snes/examples/tutorials/ex5f90t with 1 MPI process"; \
           echo "See http://www.mcs.anl.gov/petsc/documentation/faq.html";\
           cat ex5f90t_1.tmp; fi;  \
         ${RM} -f ex5f90t_1.tmp ;\
         ${MAKE} PETSC_ARCH=${PETSC_ARCH} PETSC_DIR=${PETSC_DIR} ex5f90t.rm; fi
runex7:
	-@${MPIEXEC} -n 1 ./ex7 -snes_monitor_short -ksp_gmres_cgs_refinement_type refine_always > ex7_1.tmp 2>&1; \
	   if (${DIFF} output/ex7_1.out ex7_1.tmp) then true; \
           else  printf "${PWD}\nPossible problem with ex7_1, diffs above\n=========================================\n"; fi; \
           ${RM} -f ex7_1.tmp

runex9:
	-@${MPIEXEC} -n 2 ./ex9 -da_refine 1 -snes_monitor_short -snes_type vinewtonrsls  > ex9_1.tmp 2>&1; \
           ${DIFF} output/ex9_1.out ex9_1.tmp || printf  "${PWD}\nPossible problem with ex9_1, diffs above\n=========================================\n"; \
           ${RM} -f ex9_1.tmp
runex9_2:
	-@${MPIEXEC} -n 2 ./ex9 -da_refine 1 -snes_monitor_short -snes_type vinewtonssls  > ex9_2.tmp 2>&1; \
           ${DIFF} output/ex9_2.out ex9_2.tmp || printf  "${PWD}\nPossible problem with ex9_2, diffs above\n=========================================\n"; \
           ${RM} -f ex9_2.tmp
runex9_3:
	-@${MPIEXEC} -n 2 ./ex9 -da_refine 1 -snes_monitor_short -snes_type vinewtonrsls  > ex9_3.tmp 2>&1; \
           ${DIFF} output/ex9_3.out ex9_3.tmp || printf  "${PWD}\nPossible problem with ex9_3, diffs above\n=========================================\n"; \
           ${RM} -f ex9_3.tmp
runex9_4:
	-@${MPIEXEC} -n 2 ./ex9 -da_refine 1 -snes_monitor_short -snes_type vinewtonssls  > ex9_4.tmp 2>&1; \
           ${DIFF} output/ex9_4.out ex9_4.tmp || printf  "${PWD}\nPossible problem with ex9_4, diffs above\n=========================================\n"; \
           ${RM} -f ex9_4.tmp
runex9_5:
	-@${MPIEXEC} -n 1 ./ex9 -snes_fd_color -snes_monitor_short  > ex9_5.tmp 2>&1; \
           ${DIFF} output/ex9_5.out ex9_5.tmp || printf  "${PWD}\nPossible problem with ex9_5, diffs above\n=========================================\n"; \
           ${RM} -f ex9_5.tmp
runex9_6:
	-@${MPIEXEC} -n 1 ./ex9 -da_refine 3 -pc_type mg -snes_monitor_short -ksp_monitor_short > ex9_6.tmp 2>&1; \
           ${DIFF} output/ex9_6.out ex9_6.tmp || printf  "${PWD}\nPossible problem with ex9_6, diffs above\n=========================================\n"; \
           ${RM} -f ex9_6.tmp
runex9_7:
	-@${MPIEXEC} -n 2 ./ex9 -da_refine 1 -snes_monitor_short -snes_type composite -snes_composite_type multiplicative -snes_composite_sneses vinewtonrsls,vinewtonssls -sub_0_snes_vi_monitor -sub_1_snes_vi_monitor > ex9_7.tmp 2>&1; \
           ${DIFF} output/ex9_7.out ex9_7.tmp || printf  "${PWD}\nPossible problem with ex9_7, diffs above\n=========================================\n"; \
           ${RM} -f ex9_7.tmp
runex9_8:
	-@${MPIEXEC} -n 2 ./ex9 -da_refine 1 -snes_monitor_short -snes_type composite -snes_composite_type additive -snes_composite_sneses vinewtonrsls -sub_0_snes_vi_monitor  > ex9_8.tmp 2>&1; \
           ${DIFF} output/ex9_8.out ex9_8.tmp || printf  "${PWD}\nPossible problem with ex9_8, diffs above\n=========================================\n"; \
           ${RM} -f ex9_8.tmp
runex9_9:
	-@${MPIEXEC} -n 2 ./ex9 -da_refine 1 -snes_monitor_short -snes_type composite -snes_composite_type additiveoptimal -snes_composite_sneses vinewtonrsls -sub_0_snes_vi_monitor  > ex9_9.tmp 2>&1; \
           ${DIFF} output/ex9_9.out ex9_9.tmp || printf  "${PWD}\nPossible problem with ex9_9, diffs above\n=========================================\n"; \
           ${RM} -f ex9_9.tmp
runex14:
	-@${MPIEXEC} -n 4 ./ex14 -snes_monitor_short -ksp_gmres_cgs_refinement_type refine_always > ex14_1.tmp 2>&1; \
	   if (${DIFF} output/ex14_1.out ex14_1.tmp) then true; \
	   else  printf "${PWD}\nPossible problem with ex14_1, diffs above\n=========================================\n"; fi; \
	   ${RM} -f ex14_1.tmp
runex14_2:
	-@${MPIEXEC} -n 4 ./ex14 -snes_monitor_short -ksp_gmres_cgs_refinement_type refine_always  > ex14_2.tmp 2>&1; \
	   if (${DIFF} output/ex14_2.out ex14_2.tmp) then true; \
	   else  printf "${PWD}\nPossible problem with ex14_2, diffs above\n=========================================\n"; fi; \
	   ${RM} -f ex14_2.tmp
runex14_3:
	-@${MPIEXEC} -n 4 ./ex14 -fdcoloring -snes_monitor_short -ksp_gmres_cgs_refinement_type refine_always  > ex14_3.tmp 2>&1; \
	   if (${DIFF} output/ex14_3.out ex14_3.tmp) then true; \
	   else  printf "${PWD}\nPossible problem with ex14_3, diffs above\n=========================================\n"; fi; \
        ${RM} -f ex14_3.tmp
runex15:
	-@${MPIEXEC} -n 2 ./ex15 -snes_monitor_short -da_grid_x 20 -da_grid_y 20 -p 1.3 -lambda 1 -jtype NEWTON > ex15_1.tmp 2>&1; \
	   ${DIFF} output/ex15_1.out ex15_1.tmp || printf "${PWD}\nPossible problem with ex15_1, diffs above\n=========================================\n"; \
	   ${RM} -f ex15_1.tmp
runex15_2:
	-@${MPIEXEC} -n 2 ./ex15 -snes_monitor_short -da_grid_x 20 -da_grid_y 20 -p 1.3 -lambda 1 -jtype PICARD -precheck 1 > ex15_2.tmp 2>&1; \
	   ${DIFF} output/ex15_2.out ex15_2.tmp || printf "${PWD}\nPossible problem with ex15_2, diffs above\n=========================================\n"; \
	   ${RM} -f ex15_2.tmp
runex15_3:
	-@${MPIEXEC} -n 2 ./ex15 -snes_monitor_short -da_grid_x 20 -da_grid_y 20 -p 1.3 -lambda 1 -jtype PICARD -picard -precheck 1 > ex15_3.tmp 2>&1; \
	   ${DIFF} output/ex15_3.out ex15_3.tmp || printf "${PWD}\nPossible problem with ex15_3, diffs above\n=========================================\n"; \
	   ${RM} -f ex15_3.tmp
runex15_4:
	-@${MPIEXEC} -n 1 ./ex15 -snes_monitor_short -snes_type newtonls -npc_snes_type ngs -snes_npc_side left -da_grid_x 20 -da_grid_y 20 -p 1.3 -lambda 1 -ksp_monitor_short > ex15_4.tmp 2>&1; \
	   ${DIFF} output/ex15_4.out ex15_4.tmp || printf "${PWD}\nPossible problem with ex15_4, diffs above\n=========================================\n"; \
        ${RM} -f ex15_4.tmp
runex15_lag_jac:
	-@${MPIEXEC} -n 4 ./ex15 -snes_monitor_short -da_grid_x 20 -da_grid_y 20 -p 6.0 -lambda 0 -jtype NEWTON -snes_type ngmres -npc_snes_type newtonls -npc_snes_lag_jacobian 5 -npc_pc_type asm -npc_ksp_converged_reason -npc_snes_lag_jacobian_persists > ex15_lag_jac.tmp 2>&1; \
	   ${DIFF} output/ex15_lag_jac.out ex15_lag_jac.tmp || printf "${PWD}\nPossible problem with ex15_lag_jac, diffs above\n=========================================\n"; \
           ${RM} -f ex15_lag_jac.tmp
runex15_lag_pc:
	-@${MPIEXEC} -n 4 ./ex15 -snes_monitor_short -da_grid_x 20 -da_grid_y 20 -p 6.0 -lambda 0 -jtype NEWTON -snes_type ngmres -npc_snes_type newtonls -npc_snes_lag_preconditioner 5 -npc_pc_type asm -npc_ksp_converged_reason -npc_snes_lag_preconditioner_persists > ex15_lag_pc.tmp 2>&1; \
	   ${DIFF} output/ex15_lag_pc.out ex15_lag_pc.tmp || printf "${PWD}\nPossible problem with ex15_lag_pc, diffs above\n=========================================\n"; \
           ${RM} -f ex15_lag_pc.tmp
runex15_nleqerr:
	-@${MPIEXEC} -n 1 ./ex15 -snes_monitor_short -snes_type newtonls -da_grid_x 20 -da_grid_y 20 -p 1.3 -lambda 1 -snes_linesearch_monitor -pc_type lu -snes_linesearch_type nleqerr > ex15_nleqerr.tmp 2>&1; \
	   ${DIFF} output/ex15_nleqerr.out ex15_nleqerr.tmp || printf "${PWD}\nPossible problem with ex15_nleqerr, diffs above\n=========================================\n"; \
           ${RM} -f ex15_nleqerr.tmp
runex16:
	-@${MPIEXEC} -n 2 ./ex16 -da_refine 2 -pc_type mg -rad 10.0 -young 10. -ploading 0.0 -loading -1. -mg_levels_ksp_max_it 10 -snes_monitor_short -ksp_monitor_short -snes_max_it 9\
	   > ex16_1.tmp 2>&1; ${DIFF} output/ex16_1.out ex16_1.tmp || printf "${PWD}\nPossible problem with ex16, diffs above\n=========================================\n"; \
           ${RM} -f ex16_1.tmp
runex16_2:
	-@${MPIEXEC} -n 1 ./ex16 -da_refine 2 -pc_type mg -rad 10.0 -young 10. -ploading 0.0 -loading -1. -mg_levels_ksp_max_it 10 -snes_monitor_short -ksp_monitor_short \
           -npc_snes_type fas -npc_fas_levels_snes_type ncg -npc_fas_levels_snes_max_it 3 -npc_snes_monitor_short -snes_max_it 2 \
	   > ex16_2.tmp 2>&1; ${DIFF} output/ex16_2.out ex16_2.tmp || printf "${PWD}\nPossible problem with ex16_2, diffs above\n=========================================\n"; \
           ${RM} -f ex16_2.tmp
runex16_3:
	-@${MPIEXEC} -n 1 ./ex16 -da_refine 1 -da_overlap 3 -da_local_subdomains 4 -snes_type aspin -rad 10.0 -young 10. -ploading 0.0 -loading -0.5 -snes_monitor_short -ksp_monitor_short \
        -npc_sub_snes_rtol 1e-2 -ksp_rtol 1e-2 -ksp_max_it 14 -snes_converged_reason -snes_max_linear_solve_fail 100  -snes_max_it 4  \
	> ex16_3.tmp 2>&1; ${DIFF} output/ex16_3.out ex16_3.tmp || printf "${PWD}\nPossible problem with ex16_3, diffs above\n=========================================\n"; \
        ${RM} -f ex16_3.tmp
runex19:
	-@${MPIEXEC} -n 2 ./ex19 -da_refine 3 -snes_monitor_short -pc_type mg -ksp_type fgmres -pc_mg_type full > ex19_1.tmp 2>&1; \
	   if (${DIFF} output/ex19_1.out ex19_1.tmp) then true; \
	   else  printf "${PWD}\nPossible problem with ex19, diffs above\n=========================================\n"; fi; \
	   ${RM} -f ex19_1.tmp
runex19_ngs:
	-@${MPIEXEC} -n 1 ./ex19 -ksp_monitor_short -snes_type ngs -snes_view -snes_monitor -snes_rtol 1e-4 > ex19_ngs.tmp 2>&1; \
	   if (${DIFF} output/ex19_ngs.out ex19_ngs.tmp) then true; \
	   else  printf "${PWD}\nPossible problem with ex19, diffs above\n=========================================\n"; fi; \
	   ${RM} -f ex19_ngs.tmp
runex19_ngs_fd:
	-@${MPIEXEC} -n 1 ./ex19 -ksp_monitor_short -snes_type ngs -snes_ngs_secant -snes_view -snes_monitor  -snes_rtol 1e-4 > ex19_ngs_fd.tmp 2>&1; \
	   if (${DIFF} output/ex19_ngs_fd.out ex19_ngs_fd.tmp) then true; \
	   else  printf "${PWD}\nPossible problem with ex19, diffs above\n=========================================\n"; fi; \
	   ${RM} -f ex19_ngs_fd.tmp
runex19_tfqmr:
	-@${MPIEXEC} -n 1 ./ex19 -da_refine 1 -ksp_monitor_short -ksp_type tfqmr > ex19_tfqmr.tmp 2>&1; \
	   if (${DIFF} output/ex19_tfqmr.out ex19_tfqmr.tmp) then true; \
	   else  printf "${PWD}\nPossible problem with ex19, diffs above\n=========================================\n"; fi; \
	   ${RM} -f ex19_tfqmr.tmp
runex19_tcqmr:
	-@${MPIEXEC} -n 1 ./ex19 -da_refine 1 -ksp_monitor_short -ksp_type tcqmr > ex19_tcqmr.tmp 2>&1; \
	   if (${DIFF} output/ex19_tcqmr.out ex19_tcqmr.tmp) then true; \
	   else  printf "${PWD}\nPossible problem with ex19, diffs above\n=========================================\n"; fi; \
	   ${RM} -f ex19_tcqmr.tmp
runex19_kaczmarz:
	-@${MPIEXEC} -n 2 ./ex19 -pc_type kaczmarz -ksp_monitor_short -snes_monitor_short -snes_view > ex19_kaczmarz.tmp 2>&1; \
	   if (${DIFF} output/ex19_kaczmarz.out ex19_kaczmarz.tmp) then true; \
	   else  printf "${PWD}\nPossible problem with ex19_kaczmarz, diffs above\n=========================================\n"; fi; \
	   ${RM} -f ex19_kaczmarz.tmp
runex19_2:
	-@${MPIEXEC} -n 4 ./ex19 -da_refine 3 -snes_converged_reason -pc_type mg -mat_fd_type ds > ex19_1.tmp 2>&1; \
	   if (${DIFF} output/ex19_2.out ex19_1.tmp) then true; \
	   else  printf "${PWD}\nPossible problem with ex19_2, diffs above\n=========================================\n"; fi; \
	   ${RM} -f ex19_1.tmp
runex19_bcols1:
	-@${MPIEXEC} -n 2 ./ex19 -da_refine 3 -snes_monitor_short -pc_type mg -ksp_type fgmres -pc_mg_type full -mat_fd_coloring_bcols 1 > ex19_1.tmp 2>&1; \
	   if (${DIFF} output/ex19_1.out ex19_1.tmp) then true; \
	   else  printf "${PWD}\nPossible problem with ex19, diffs above\n=========================================\n"; fi; \
	   ${RM} -f ex19_1.tmp
runex19_2_bcols1:
	-@${MPIEXEC} -n 4 ./ex19 -da_refine 3 -snes_converged_reason -pc_type mg -mat_fd_type ds -mat_fd_coloring_bcols 1> ex19_1.tmp 2>&1; \
	   if (${DIFF} output/ex19_2.out ex19_1.tmp) then true; \
	   else  printf "${PWD}\nPossible problem with ex19_2, diffs above\n=========================================\n"; fi; \
	   ${RM} -f ex19_1.tmp
runex19_fdcoloring_wp:
	-@${MPIEXEC} -n 1 ./ex19 -da_refine 3 -snes_monitor_short -pc_type mg > ex19_1.tmp 2>&1; \
	   if (${DIFF} output/ex19_fdcoloring_wp.out ex19_1.tmp) then true; \
	   else  printf "${PWD}\nPossible problem with ex19_fdcoloring_wp, diffs above\n=========================================\n"; fi; \
	   ${RM} -f ex19_1.tmp
runex19_fdcoloring_ds:
	-@${MPIEXEC} -n 1 ./ex19 -da_refine 3 -snes_converged_reason -pc_type mg -mat_fd_type ds > ex19_1.tmp 2>&1; \
	   if (${DIFF} output/ex19_2.out ex19_1.tmp) then true; \
	   else  printf "${PWD}\nPossible problem with ex19_fdcoloring_ds, diffs above\n=========================================\n"; fi; \
	   ${RM} -f ex19_1.tmp
runex19_fdcoloring_wp_bcols1:
	-@${MPIEXEC} -n 1 ./ex19 -da_refine 3 -snes_monitor_short -pc_type mg -mat_fd_coloring_bcols 1 > ex19_1.tmp 2>&1; \
	   if (${DIFF} output/ex19_fdcoloring_wp.out ex19_1.tmp) then true; \
	   else  printf "${PWD}\nPossible problem with ex19_fdcoloring_wp, diffs above\n=========================================\n"; fi; \
	   ${RM} -f ex19_1.tmp
runex19_fdcoloring_ds_bcols1:
	-@${MPIEXEC} -n 1 ./ex19 -da_refine 3 -snes_converged_reason -pc_type mg -mat_fd_type ds -mat_fd_coloring_bcols 1 > ex19_1.tmp 2>&1; \
	   if (${DIFF} output/ex19_2.out ex19_1.tmp) then true; \
	   else  printf "${PWD}\nPossible problem with ex19_fdcoloring_ds, diffs above\n=========================================\n"; fi; \
	   ${RM} -f ex19_1.tmp
runex19_fdcoloring_wp_baij:
	-@${MPIEXEC} -n 1 ./ex19 -da_refine 3 -snes_monitor_short -pc_type mg -dm_mat_type baij > ex19_1.tmp 2>&1; \
	   if (${DIFF} output/ex19_fdcoloring_wp.out ex19_1.tmp) then true; \
	   else  printf "${PWD}\nPossible problem with ex19_fdcoloring_wp_baij, diffs above\n=========================================\n"; fi; \
	   ${RM} -f ex19_1.tmp
runex19_fdcoloring_ds_baij:
	-@${MPIEXEC} -n 1 ./ex19 -da_refine 3 -snes_converged_reason -pc_type mg -mat_fd_type ds -dm_mat_type baij > ex19_1.tmp 2>&1; \
	   if (${DIFF} output/ex19_2.out ex19_1.tmp) then true; \
	   else  printf "${PWD}\nPossible problem with ex19_fdcoloring_ds_baij, diffs above\n=========================================\n"; fi; \
	   ${RM} -f ex19_1.tmp
runex19_3: #test pc_redundant
	-@${MPIEXEC} -n 4 ./ex19 -da_refine 3 -snes_monitor_short -pc_type redundant -mat_type mpiaij -redundant_ksp_type preonly -redundant_pc_factor_mat_solver_package mumps -pc_redundant_number 2 > ex19_3.tmp 2>&1; \
	   if (${DIFF} output/ex19_3.out ex19_3.tmp) then true; \
	   else  printf "${PWD}\nPossible problem with ex19_3, diffs above\n=========================================\n"; fi; \
	   ${RM} -f ex19_3.tmp
runex19_4: #test pc_redundant
	-@${MPIEXEC} -n 12 ./ex19 -da_refine 3 -snes_monitor_short -pc_type redundant -mat_type mpiaij -redundant_ksp_type preonly -redundant_pc_factor_mat_solver_package mumps -pc_redundant_number 5 > ex19_4.tmp 2>&1; \
	   if (${DIFF} output/ex19_3.out ex19_4.tmp) then true; \
	   else  printf "${PWD}\nPossible problem with ex19_4, diffs above\n=========================================\n"; fi; \
	   ${RM} -f ex19_4.tmp
runex19_5: #test different scatters
	-@for A in " " -vecscatter_rsend -vecscatter_ssend -vecscatter_alltoall "-vecscatter_alltoall -vecscatter_nopack" -vecscatter_window; do \
           for B in " " -vecscatter_merge ; do \
             ${MPIEXEC} -n 4 ./ex19 -da_refine 3 -ksp_type fgmres -pc_type mg -pc_mg_type full $$A $$B -options_left off > ex19_5.tmp 2>&1; \
	     if (${DIFF} output/ex19_5.out ex19_5.tmp) then true; \
	     else  printf "${PWD}\nPossible problem with ex19_5 " $$A $$B " diffs above\n=========================================\n"; fi; \
           done;\
         done;\
	 ${RM} -f ex19_5.tmp
# fieldsplit preconditioner tests
runex19_6:
	-@${MPIEXEC} -n 1 ./ex19 -snes_monitor_short -ksp_monitor_short -pc_type fieldsplit -snes_view -ksp_type fgmres -da_refine 1  > ex19_6.tmp 2>&1; \
	   if (${DIFF} output/ex19_6.out ex19_6.tmp) then true; \
	   else  printf "${PWD}\nPossible problem with ex19_6, diffs above\n=========================================\n"; fi; \
	   ${RM} -f ex19_6.tmp
runex19_7:
	-@${MPIEXEC} -n 3 ./ex19 -snes_monitor_short -ksp_monitor_short -pc_type fieldsplit -snes_view -da_refine 1 -ksp_type fgmres  > ex19_7.tmp 2>&1; \
	   if (${DIFF} output/ex19_7.out ex19_7.tmp) then true; \
	   else  printf "${PWD}\nPossible problem with ex19_7, diffs above\n=========================================\n"; fi; \
	   ${RM} -f ex19_7.tmp
runex19_8:
	-@${MPIEXEC} -n 1 ./ex19 -snes_monitor_short -ksp_monitor_short -pc_type fieldsplit -pc_fieldsplit_block_size 2 -pc_fieldsplit_0_fields 0,1 -pc_fieldsplit_1_fields 0,1 -pc_fieldsplit_type multiplicative -snes_view   -fieldsplit_pc_type lu -da_refine 1 -ksp_type fgmres > ex19_8.tmp 2>&1; \
	   if (${DIFF} output/ex19_8.out ex19_8.tmp) then true; \
	   else  printf "${PWD}\nPossible problem with ex19_8, diffs above\n=========================================\n"; fi; \
	   ${RM} -f ex19_8.tmp
runex19_9:
	-@${MPIEXEC} -n 3 ./ex19 -snes_monitor_short -ksp_monitor_short -pc_type fieldsplit -pc_fieldsplit_type multiplicative -snes_view -da_refine 1 -ksp_type fgmres  > ex19_9.tmp 2>&1; \
	   if (${DIFF} output/ex19_9.out ex19_9.tmp) then true; \
	   else  printf "${PWD}\nPossible problem with ex19_9, diffs above\n=========================================\n"; fi; \
	   ${RM} -f ex19_9.tmp
runex19_10:
	-@${MPIEXEC} -n 3 ./ex19 -snes_monitor_short -ksp_monitor_short -pc_type fieldsplit -pc_fieldsplit_type symmetric_multiplicative -snes_view  -da_refine 1 -ksp_type fgmres > ex19_10.tmp 2>&1; \
	   if (${DIFF} output/ex19_10.out ex19_10.tmp) then true; \
	   else  printf "${PWD}\nPossible problem with ex19_10, diffs above\n=========================================\n"; fi; \
	   ${RM} -f ex19_10.tmp
runex19_11: #test pc_redundant
	-@${MPIEXEC} -n 4 ./ex19  -snes_monitor_short -pc_type redundant -mat_type mpiaij -redundant_pc_factor_mat_solver_package pastix -pc_redundant_number 2 -da_refine 4 -ksp_type fgmres > ex19_11.tmp 2>&1; \
	   if (${DIFF} output/ex19_11.out ex19_11.tmp) then true; \
	   else  printf "${PWD}\nPossible problem with ex19_11, diffs above\n=========================================\n"; fi; \
	   ${RM} -f ex19_11.tmp
runex19_12: #test pc_redundant
	-@${MPIEXEC} -n 12 ./ex19  -snes_monitor_short -pc_type redundant -mat_type mpiaij -redundant_pc_factor_mat_solver_package pastix -pc_redundant_number 5  -da_refine 4 -ksp_type fgmres  > ex19_12.tmp 2>&1; \
	   if (${DIFF} output/ex19_12.out ex19_12.tmp) then true; \
	   else  printf "${PWD}\nPossible problem with ex19_12, diffs above\n=========================================\n"; fi; \
	   ${RM} -f ex19_12.tmp
runex19_13: #test pc_fieldsplit with -snes_mf_operator
	-@${MPIEXEC} -n 3 ./ex19 -snes_monitor_short -ksp_monitor_short -pc_type fieldsplit -pc_fieldsplit_type multiplicative -snes_view  -da_refine 1 -ksp_type fgmres  -snes_mf_operator > ex19_13.tmp 2>&1; \
	   if (${DIFF} output/ex19_13.out ex19_13.tmp) then true; \
	   else  printf "${PWD}\nPossible problem with ex19_13, diffs above\n=========================================\n"; fi; \
	   ${RM} -f ex19_13.tmp
runex19_14:
	-@${MPIEXEC} -n 4 ./ex19 -snes_monitor_short -pc_type mg -dm_mat_type baij -mg_coarse_pc_type bjacobi -da_refine 3 -ksp_type fgmres > ex19_14.tmp 2>&1; \
	   if (${DIFF} output/ex19_14.out ex19_14.tmp) then true; \
	   else  printf "${PWD}\nPossible problem with ex19_14, diffs above\n=========================================\n"; fi; \
	   ${RM} -f ex19_14.tmp
runex19_17:
	-@${MPIEXEC} -n 1 ./ex19 -snes_monitor_ksp -snes_monitor_short  -ksp_pc_side right   > ex19_17.tmp 2>&1; \
	   if (${DIFF} output/ex19_17.out ex19_17.tmp) then true; \
	   else  printf "${PWD}\nPossible problem with ex19_17, diffs above\n=========================================\n"; fi; \
	   ${RM} -f ex19_17.tmp
runex19_18:
	-@${MPIEXEC} -n 1 ./ex19 -ksp_monitor_snes_lg  -ksp_pc_side right > ex19_18.tmp 2>&1; \
	   if (${DIFF} output/ex19_18.out ex19_18.tmp) then true; \
	   else  printf "${PWD}\nPossible problem with ex19_18, diffs above\n=========================================\n"; fi; \
	   ${RM} -f ex19_18.tmp
runex19_14_ds:
	-@${MPIEXEC} -n 4 ./ex19 -snes_converged_reason -pc_type mg -dm_mat_type baij -mg_coarse_pc_type bjacobi -da_refine 3 -ksp_type fgmres -mat_fd_type ds > ex19_14.tmp 2>&1; \
	   if (${DIFF} output/ex19_2.out ex19_14.tmp) then true; \
	   else  printf "${PWD}\nPossible problem with ex19_14_ds, diffs above\n=========================================\n"; fi; \
	   ${RM} -f ex19_14.tmp
runex19_superlu:
	-@${MPIEXEC} -n 1 ./ex19 -da_grid_x 20 -da_grid_y 20 -pc_type lu -pc_factor_mat_solver_package superlu > ex19.tmp 2>&1; \
	   if (${DIFF} output/ex19_superlu.out ex19.tmp) then true; \
	   else  printf "${PWD}\nPossible problem with ex19_superlu, diffs above\n=========================================\n"; fi; \
	   ${RM} -f ex19.tmp
runex19_umfpack:
	-@${MPIEXEC} -n 1 ./ex19 -da_refine 2 -pc_type lu -pc_factor_mat_solver_package umfpack -snes_view -snes_monitor_short -ksp_monitor_short > ex19.tmp 2>&1; \
	   if (${DIFF} output/ex19_umfpack.out ex19.tmp) then true; \
	   else  printf "${PWD}\nPossible problem with ex19_umfpack, diffs above\n=========================================\n"; fi; \
	   ${RM} -f ex19.tmp
runex19_klu:
	-@${MPIEXEC} -n 1 ./ex19 -da_grid_x 20 -da_grid_y 20 -pc_type lu -pc_factor_mat_solver_package klu > ex19.tmp 2>&1; \
	   if (${DIFF} output/ex19_superlu.out ex19.tmp) then true; \
	   else  printf "${PWD}\nPossible problem with ex19_klu, diffs above\n=========================================\n"; fi; \
	   ${RM} -f ex19.tmp
runex19_klu_2:
	-@${MPIEXEC} -n 1 ./ex19 -da_grid_x 20 -da_grid_y 20 -pc_type lu -pc_factor_mat_solver_package klu -mat_klu_ordering PETSC > ex19.tmp 2>&1; \
	   if (${DIFF} output/ex19_superlu.out ex19.tmp) then true; \
	   else  printf "${PWD}\nPossible problem with ex19_klu_2, diffs above\n=========================================\n"; fi; \
	   ${RM} -f ex19.tmp
runex19_klu_3:
	-@${MPIEXEC} -n 1 ./ex19 -da_grid_x 20 -da_grid_y 20 -pc_type lu -pc_factor_mat_solver_package klu -mat_klu_use_btf 0 > ex19.tmp 2>&1; \
	   if (${DIFF} output/ex19_superlu.out ex19.tmp) then true; \
	   else  printf "${PWD}\nPossible problem with ex19_klu_3, diffs above\n=========================================\n"; fi; \
	   ${RM} -f ex19.tmp
runex19_superlu_equil: #This test fails - I'll check it. Hong
	-@${MPIEXEC} -n 1 ./ex19  -da_grid_x 20 -da_grid_y 20 -{snes,ksp}_monitor_short -pc_type lu -pc_factor_mat_solver_package superlu -mat_superlu_equil > ex19.tmp 2>&1; \
	   if (${DIFF} output/ex19_superlu_equil.out ex19.tmp) then true; \
	   else  printf "${PWD}\nPossible problem with ex19_superlu_equil, diffs above\n=========================================\n"; fi; \
	   ${RM} -f ex19.tmp
runex19_superlu_dist:
	-@${MPIEXEC} -n 1 ./ex19 -da_grid_x 20 -da_grid_y 20 -pc_type lu -pc_factor_mat_solver_package superlu_dist > ex19.tmp 2>&1; \
	   if (${DIFF} output/ex19_superlu.out ex19.tmp) then true; \
	   else  printf "${PWD}\nPossible problem with ex19_superlu_dist, diffs above\n=========================================\n"; fi; \
	   ${RM} -f ex19.tmp
runex19_superlu_dist_2:
	-@${MPIEXEC} -n 2 ./ex19  -da_grid_x 20 -da_grid_y 20 -pc_type lu -pc_factor_mat_solver_package superlu_dist > ex19.tmp 2>&1; \
	   if (${DIFF} output/ex19_superlu.out ex19.tmp) then true; \
	   else  printf "${PWD}\nPossible problem with ex19_superlu_dist_2, diffs above\n=========================================\n"; fi; \
	   ${RM} -f ex19.tmp
runex19_fieldsplit_2:
	-@${MPIEXEC} -n 1 ./ex19 -ksp_type fgmres -pc_type fieldsplit -pc_fieldsplit_block_size 4 -pc_fieldsplit_type additive -pc_fieldsplit_0_fields 0,1,2 -pc_fieldsplit_1_fields 3 -snes_monitor_short -ksp_monitor_short  > ex19_6.tmp 2>&1; \
	   if (${DIFF} output/ex19_fieldsplit_2.out ex19_6.tmp) then true; \
	   else  printf "${PWD}\nPossible problem with ex19_fieldsplit_2, diffs above\n=========================================\n"; fi; \
	   ${RM} -f ex19_6.tmp
runex19_fieldsplit_3:
	-@${MPIEXEC} -n 1 ./ex19 -ksp_type fgmres -pc_type fieldsplit -pc_fieldsplit_block_size 4 -pc_fieldsplit_type additive -pc_fieldsplit_0_fields 0,1,2 -pc_fieldsplit_1_fields 3 -fieldsplit_0_pc_type lu -fieldsplit_1_pc_type lu -snes_monitor_short -ksp_monitor_short  > ex19_6.tmp 2>&1; \
	   if (${DIFF} output/ex19_fieldsplit_3.out ex19_6.tmp) then true; \
	   else  printf "${PWD}\nPossible problem with ex19_fieldsplit_3, diffs above\n=========================================\n"; fi; \
	   ${RM} -f ex19_6.tmp
runex19_fieldsplit_4:
	-@${MPIEXEC} -n 1 ./ex19 -ksp_type fgmres -pc_type fieldsplit -pc_fieldsplit_block_size 4 -pc_fieldsplit_type SCHUR -pc_fieldsplit_0_fields 0,1,2 -pc_fieldsplit_1_fields 3 -fieldsplit_0_pc_type lu -fieldsplit_1_pc_type lu -snes_monitor_short -ksp_monitor_short  > ex19_6.tmp 2>&1; \
	   if (${DIFF} output/ex19_fieldsplit_4.out ex19_6.tmp) then true; \
	   else  printf "${PWD}\nPossible problem with ex19_fieldsplit_4, diffs above\n=========================================\n"; fi; \
	   ${RM} -f ex19_6.tmp
runex19_fieldsplit_mumps:
	-@${MPIEXEC} -n 2 ./ex19 -pc_type fieldsplit -pc_fieldsplit_block_size 4 -pc_fieldsplit_type SCHUR -pc_fieldsplit_0_fields 0,1,2 -pc_fieldsplit_1_fields 3 -fieldsplit_0_pc_type lu -fieldsplit_1_pc_type lu -snes_monitor_short -ksp_monitor_short  -fieldsplit_0_pc_factor_mat_solver_package mumps -fieldsplit_1_pc_factor_mat_solver_package mumps > ex19_6.tmp 2>&1; \
	   if (${DIFF} output/ex19_fieldsplit_5.out ex19_6.tmp) then true; \
	   else  printf "${PWD}\nPossible problem with ex19_fieldsplit_fieldsplit_mumps, diffs above\n=========================================\n"; fi; \
	   ${RM} -f ex19_6.tmp
runex19_fieldsplit_hypre:
	-@${MPIEXEC} -n 2 ./ex19  -pc_type fieldsplit -pc_fieldsplit_block_size 4 -pc_fieldsplit_type SCHUR -pc_fieldsplit_0_fields 0,1,2 -pc_fieldsplit_1_fields 3 -fieldsplit_0_pc_type lu -fieldsplit_0_pc_factor_mat_solver_package mumps -fieldsplit_1_pc_type hypre -fieldsplit_1_pc_hypre_type boomeramg -snes_monitor_short -ksp_monitor_short  > ex19_6.tmp 2>&1; \
	   if (${DIFF} output/ex19_fieldsplit_hypre.out ex19_6.tmp) then true; \
	   else  printf "${PWD}\nPossible problem with ex19_fieldsplit_hypre, diffs above\n=========================================\n"; fi; \
	   ${RM} -f ex19_6.tmp
runex19_composite_fieldsplit: #similar to runex19_fieldsplit_2
	-@${MPIEXEC} -n 1 ./ex19  -ksp_type fgmres -pc_type composite -pc_composite_type MULTIPLICATIVE -pc_composite_pcs fieldsplit,none -sub_0_pc_fieldsplit_block_size 4 -sub_0_pc_fieldsplit_type additive -sub_0_pc_fieldsplit_0_fields 0,1,2 -sub_0_pc_fieldsplit_1_fields 3 -snes_monitor_short -ksp_monitor_short  > ex19_6.tmp 2>&1; \
	   if (${DIFF} output/ex19_composite_fieldsplit.out ex19_6.tmp) then true; \
	   else  printf "${PWD}\nPossible problem with ex19_composite_fieldsplit, diffs above\n=========================================\n"; fi; \
	   ${RM} -f ex19_6.tmp
runex19_composite_fieldsplit_bjacobi:
	-@${MPIEXEC} -n 1 ./ex19 -ksp_type fgmres -pc_type composite -pc_composite_type MULTIPLICATIVE -pc_composite_pcs fieldsplit,bjacobi -sub_0_pc_fieldsplit_block_size 4 -sub_0_pc_fieldsplit_type additive -sub_0_pc_fieldsplit_0_fields 0,1,2 -sub_0_pc_fieldsplit_1_fields 3 -sub_1_pc_bjacobi_blocks 16 -sub_1_sub_pc_type lu -snes_monitor_short -ksp_monitor_short  > ex19_6.tmp 2>&1; \
	   if (${DIFF} output/ex19_composite_fieldsplit_bjacobi.out ex19_6.tmp) then true; \
	   else  printf "${PWD}\nPossible problem with ex19_composite_fieldsplit_bjacobi, diffs above\n=========================================\n"; fi; \
	   ${RM} -f ex19_6.tmp
runex19_composite_fieldsplit_bjacobi_2:
	-@${MPIEXEC} -n 4 ./ex19 -ksp_type fgmres -pc_type composite -pc_composite_type MULTIPLICATIVE -pc_composite_pcs fieldsplit,bjacobi -sub_0_pc_fieldsplit_block_size 4 -sub_0_pc_fieldsplit_type additive -sub_0_pc_fieldsplit_0_fields 0,1,2 -sub_0_pc_fieldsplit_1_fields 3 -sub_1_pc_bjacobi_blocks 16 -sub_1_sub_pc_type lu -snes_monitor_short -ksp_monitor_short  > ex19_6.tmp 2>&1; \
	   if (${DIFF} output/ex19_composite_fieldsplit_bjacobi_2.out ex19_6.tmp) then true; \
	   else  printf "${PWD}\nPossible problem with ex19_composite_fieldsplit_bjacobi_2, diffs above\n=========================================\n"; fi; \
	   ${RM} -f ex19_6.tmp

runex19_ngmres_nasm: #test ex19 with NASM preconditioner globalized with NGMRES
	-@${MPIEXEC} -n 4 ./ex19 -da_refine 4 -da_overlap 2 -snes_monitor_short -snes_type ngmres -snes_max_it 10 \
        -npc_snes_type nasm -npc_snes_nasm_type basic -grashof 4e4 -lidvelocity 100 > ex19_ngmres_nasm.tmp 2>&1; \
	   ${DIFF} output/ex19_ngmres_nasm.out ex19_ngmres_nasm.tmp || printf "${PWD}\nPossible problem with ex19_nasm_ngmres, diffs above\n=========================================\n"; \
           ${RM} -f ex19_ngmres_nasm.tmp

runex19_aspin: #test ex19 with NASM preconditioner globalized with Newton
	-@${MPIEXEC} -n 4 ./ex19 -da_refine 3 -da_overlap 2 -snes_monitor_short -snes_type aspin \
        -grashof 4e4 -lidvelocity 100 -ksp_monitor_short > ex19_aspin.tmp 2>&1; \
	   ${DIFF} output/ex19_aspin.out ex19_aspin.tmp || printf "${PWD}\nPossible problem with ex19_aspin, diffs above\n=========================================\n"; \
          ${RM} -f ex19_aspin.tmp

runex19_fas: #test ex19 with FAS and pointwise GS smoother
	-@${MPIEXEC} -n 1 ./ex19 -da_refine 4 -snes_monitor_short -snes_type fas \
        -fas_levels_snes_type ngs -fas_levels_snes_ngs_sweeps 3 -fas_levels_snes_ngs_atol 0.0 -fas_levels_snes_ngs_stol 0.0 \
        -grashof 4e4 -snes_fas_smoothup 6 -snes_fas_smoothdown 6 -lidvelocity 100 > ex19_fas.tmp 2>&1; \
	   ${DIFF} output/ex19_fas.out ex19_fas.tmp || printf "${PWD}\nPossible problem with ex19_fas, diffs above\n=========================================\n"; \
           ${RM} -f ex19_fas.tmp

runex19_fas_full: #test ex19 with FAS and pointwise GS smoother
	-@${MPIEXEC} -n 1 ./ex19 -da_refine 4 -snes_monitor_short -snes_type fas -snes_fas_type full -snes_fas_full_downsweep \
        -fas_levels_snes_type ngs -fas_levels_snes_ngs_sweeps 3  -fas_levels_snes_ngs_atol 0.0 -fas_levels_snes_ngs_stol 0.0 \
        -grashof 4e4 -snes_fas_smoothup 6 -snes_fas_smoothdown 6 -lidvelocity 100 > ex19_fas_full.tmp 2>&1; \
	   ${DIFF} output/ex19_fas_full.out ex19_fas_full.tmp || printf "${PWD}\nPossible problem with ex19_fas, diffs above\n=========================================\n"; \
        #           ${RM} -f ex19_fas_full.tmp

runex19_ngmres_fas: #test ex19 with NGMRES preconditioned by FAS with pointwise GS smoother
	-@${MPIEXEC} -n 1 ./ex19 -da_refine 4 -snes_monitor_short -snes_type ngmres \
        -npc_fas_levels_snes_type ngs -npc_fas_levels_snes_ngs_sweeps 3  -npc_fas_levels_snes_ngs_atol 0.0 -npc_fas_levels_snes_ngs_stol 0.0 \
        -npc_snes_type fas -npc_fas_levels_snes_type ngs -npc_snes_max_it 1 -npc_snes_fas_smoothup 6 -npc_snes_fas_smoothdown 6  \
        -lidvelocity 100 -grashof 4e4 \
         > ex19_ngmres_fas.tmp 2>&1; \
	   ${DIFF} output/ex19_ngmres_fas.out ex19_ngmres_fas.tmp || printf "${PWD}\nPossible problem with ex19_ngmres_fas, diffs above\n=========================================\n"; \
           ${RM} -f ex19_ngmres_fas.tmp

runex19_ngmres_fas_gssecant: #test ex19 with NGMRES preconditioned by FAS with pointwise GS smoother
	-@${MPIEXEC} -n 1 ./ex19 -da_refine 3 -snes_monitor_short -snes_type ngmres -npc_snes_type fas \
        -npc_fas_levels_snes_type ngs -npc_fas_levels_snes_max_it 6 -npc_fas_levels_snes_ngs_secant -npc_fas_levels_snes_ngs_max_it 1 -npc_fas_coarse_snes_max_it 1 \
        -lidvelocity 100 -grashof 4e4 \
         > ex19_ngmres_fas_gssecant.tmp 2>&1; \
	   ${DIFF} output/ex19_ngmres_fas_gssecant.out ex19_ngmres_fas_gssecant.tmp || echo  ${PWD} "\nPossible problem with ex19_ngmres_fas_gssecant, diffs above \n========================================="; \
           ${RM} -f ex19_ngmres_fas_gssecant.tmp

runex19_ngmres_fas_ms: #test ex19 with NGMRES preconditioned by FAS with multi-stage smoother
	-@${MPIEXEC} -n 2 ./ex19 -snes_grid_sequence 2 -lidvelocity 200 -grashof 1e4 -snes_monitor_short -snes_view -snes_converged_reason -snes_type ngmres -npc_snes_type fas -npc_fas_coarse_snes_type newtonls -npc_fas_coarse_ksp_type preonly -npc_snes_max_it 1 -npc_fas_snes_type ms -npc_fas_snes_max_it 1 -npc_fas_ksp_type preonly -npc_fas_pc_type none -npc_fas_snes_ms_type m62 -npc_fas_snes_max_it 1 -npc_fas_snes_ms_damping 0.22 > ex19_ngmres_fas_ms.tmp 2>&1; \
	   ${DIFF} output/ex19_ngmres_fas_ms.out ex19_ngmres_fas_ms.tmp || printf "${PWD}\nPossible problem with ex19_ngmres_fas_ms, diffs above\n=========================================\n"; \
           ${RM} -f ex19_ngmres_fas_ms.tmp

runex19_bjacobi: #test hierarchical pc
	-@${MPIEXEC} -n 4 ./ex19 -da_refine 4 -ksp_type fgmres -pc_type bjacobi -pc_bjacobi_blocks 2 -sub_ksp_type gmres -sub_ksp_max_it 2 -sub_pc_type bjacobi -sub_sub_ksp_type preonly -sub_sub_pc_type ilu -snes_monitor_short > ex19_1.tmp 2>&1; \
	   if (${DIFF} output/ex19_bjacobi.out ex19_1.tmp) then true; \
	   else  printf "${PWD}\nPossible problem with ex19_bjacobi, diffs above\n=========================================\n"; fi; \
	   ${RM} -f ex19_1.tmp

runex19_composite_gs_newton: #test additive composite SNES
	-@${MPIEXEC} -n 2 ./ex19 -da_refine 3 -grashof 4e4 -lidvelocity 100 -snes_monitor_short \
        -snes_type composite -snes_composite_type additiveoptimal -snes_composite_sneses ngs,newtonls -sub_0_snes_max_it 20 -sub_1_pc_type mg > ex19_composite_gs_newton.tmp 2>&1; \
	${DIFF} output/ex19_composite_gs_newton.out ex19_composite_gs_newton.tmp || printf "${PWD}\nPossible problem with ex19_composite_gs_newton, diffs above\n=========================================\n"; \
        ${RM} -f ex19_composite_gs_newton.tmp

runex19_greedy_coloring:
	-@${MPIEXEC} -n 2 ./ex19 -da_refine 3 -snes_monitor_short \
        -snes_fd_color -snes_fd_color_use_mat -mat_coloring_type greedy -mat_coloring_weight_type lf -mat_coloring_view> ex19_greedy_coloring.tmp 2>&1; \
	${DIFF} output/ex19_greedy_coloring.out ex19_greedy_coloring.tmp || printf "${PWD}\nPossible problem with ex19_greedy_coloring, diffs above\n=========================================\n"; \
        ${RM} -f ex19_greedy_coloring.tmp

runex19_draw:
	-@${MPIEXEC} -n 1 ./ex19 -pc_type fieldsplit -snes_view draw -fieldsplit_x_velocity_pc_type mg -fieldsplit_x_velocity_pc_mg_galerkin -fieldsplit_x_velocity_pc_mg_levels 2 -da_refine 1 -fieldsplit_x_velocity_mg_coarse_pc_type svd > ex19_draw.tmp 2>&1; \
          ${DIFF} output/ex19_draw.out ex19_draw.tmp || printf "${PWD}\nPossible problem with ex19_draw, diffs above\n=========================================\n"; \
          ${RM} ex19_draw.tmp

runex18:
	-@${MPIEXEC} -n 1 ./ex18 -pc_type mg -ksp_type fgmres -da_refine 2 -pc_mg_galerkin -snes_view > ex18_1.tmp 2>&1; \
	   if (${DIFF} output/ex18_1.out ex18_1.tmp) then true; \
	   else  printf "${PWD}\nPossible problem with ex18, diffs above\n=========================================\n"; fi; \
	   ${RM} -f ex18_1.tmp


testex19: ex19.PETSc
	-@if [ "${PETSC_WITH_BATCH}" != "" ]; then \
           echo "Running with batch filesystem; to test run src/snes/examples/tutorials/ex19 with" ; \
           echo "your systems batch system"; \
        elif [ "${MPIEXEC}" = "/bin/false" ]; then \
           echo "*mpiexec not found*. Please run src/snes/examples/tutorials/ex19 manually"; \
	elif [ -f ex19 ]; then \
           ${MPIEXEC} -n 1 ./ex19 -da_refine 3 -pc_type mg -ksp_type fgmres  > ex19_1.tmp 2>&1; \
	   if (${DIFF} output/ex19_1.testout ex19_1.tmp > /dev/null 2>&1) then \
           echo "C/C++ example src/snes/examples/tutorials/ex19 run successfully with 1 MPI process"; \
	   else echo "Possible error running C/C++ src/snes/examples/tutorials/ex19 with 1 MPI process"; \
           echo "See http://www.mcs.anl.gov/petsc/documentation/faq.html";\
           cat ex19_1.tmp; fi; \
	if [ "${MPIEXEC}" != "${PETSC_DIR}/bin/petsc-mpiexec.uni" ]; then \
           ${MPIEXEC} -n 2 ./ex19 -da_refine 3 -pc_type mg -ksp_type fgmres  > ex19_1.tmp 2>&1; \
	   if (${DIFF} output/ex19_1.testout ex19_1.tmp > /dev/null 2>&1) then \
           echo "C/C++ example src/snes/examples/tutorials/ex19 run successfully with 2 MPI processes"; \
	   else echo "Possible error running C/C++ src/snes/examples/tutorials/ex19 with 2 MPI processes"; \
           echo "See http://www.mcs.anl.gov/petsc/documentation/faq.html";\
           cat ex19_1.tmp; fi; fi; \
        ${RM} -f ex19_1.tmp; \
        ${MAKE} PETSC_ARCH=${PETSC_ARCH} PETSC_DIR=${PETSC_DIR} ex19.rm ; fi

runex19_cusp:
	-@${MPIEXEC} -n 1 ./ex19 -dm_vec_type cusp -dm_mat_type aijcusp -pc_type none -ksp_type fgmres -snes_monitor_short -snes_rtol 1.e-5 > ex19.tmp 2>&1; \
	   if (${DIFF} output/ex19_cusp.out ex19.tmp) then true; \
	   else  printf "${PWD}\nPossible problem with ex19_cusp, diffs above\n=========================================\n"; fi; \
	   ${RM} -f ex19.tmp
runex20:
	-@${MPIEXEC} -n 4 ./ex20 -snes_monitor_short -pc_mg_type full -ksp_type fgmres -pc_type mg -snes_view -pc_mg_levels 2 -pc_mg_galerkin  > ex20_1.tmp 2>&1; \
	   if (${DIFF} output/ex20_1.out ex20_1.tmp) then true; \
	   else  printf "${PWD}\nPossible problem with ex20_1, diffs above\n=========================================\n"; fi; \
	   ${RM} -f ex20_1.tmp
runex21:
	-@${MPIEXEC} -n 4 ./ex21 -snes_linesearch_monitor -snes_mf -snes_monitor_short -nox -ksp_monitor_short -snes_converged_reason > ex21_1.tmp 2>&1; \
	   if (${DIFF} output/ex21_1.out ex21_1.tmp) then true; \
	   else  printf "${PWD}\nPossible problem with ex21_1, diffs above\n=========================================\n"; fi; \
	   ${RM} -f ex21_1.tmp
runex22:
	-@x="bad"; ${MPIEXEC} -n 2 ./ex22 -da_grid_x 10 -snes_converged_reason -ksp_converged_reason -snes_view > ex22_1.tmp 2>&1; \
	   if (${DIFF} output/ex22_1.out ex22_1.tmp > /dev/null 2>&1) then x='good'; fi ;\
	   if (${DIFF} output/ex22_1_alt.out ex22_1.tmp > /dev/null 2>&1) then x='good'; fi; \
	   if [ "$x" = "bad" ]; then ${DIFF} output/ex22_1.out ex22_1.tmp ; ${DIFF} output/ex22_1_alt.out ex22_1.tmp ; printf "${PWD}\nPossible problem with ex22_1, diffs above\n=========================================\n"; fi; \
	   ${RM} -f ex22_1.tmp

runex25:
	-@${MPIEXEC} -n 1 ./ex25 -pc_type mg -da_refine 1  -ksp_type fgmres  > ex25_1.tmp 2>&1;	  \
	   if (${DIFF} output/ex25_1.out ex25_1.tmp) then true; \
	   else  printf "${PWD}\nPossible problem with ex25_1, diffs above\n=========================================\n"; fi; \
	   ${RM} -f ex25_1.tmp

runex25_2:
	-@${MPIEXEC} -n 2 ./ex25 -pc_type mg -da_refine 1  -ksp_type fgmres > ex25_2.tmp 2>&1;	  \
	   if (${DIFF} output/ex25_2.out ex25_2.tmp) then true; \
	   else  printf "${PWD}\nPossible problem with ex25_2, diffs above\n=========================================\n"; fi; \
	   ${RM} -f ex25_2.tmp

runex28_0:
	-@${MPIEXEC} -n 3 ./ex28 -da_grid_x 20 -snes_converged_reason -snes_monitor_short -problem_type 0 > ex28_0.tmp 2>&1; \
	  ${DIFF} output/ex28_0.out ex28_0.tmp || printf "${PWD}\nPossible problem with ex28_0, diffs above\n=========================================\n"; ${RM} -f ex28_0.tmp
runex28_1:
	-@${MPIEXEC} -n 3 ./ex28 -da_grid_x 20 -snes_converged_reason -snes_monitor_short -problem_type 1 > ex28_1.tmp 2>&1; \
	  ${DIFF} output/ex28_1.out ex28_1.tmp || printf "${PWD}\nPossible problem with ex28_1, diffs above\n=========================================\n"; ${RM} -f ex28_1.tmp
runex28_2:
	-@${MPIEXEC} -n 3 ./ex28 -da_grid_x 20 -snes_converged_reason -snes_monitor_short -problem_type 2 > ex28_2.tmp 2>&1; \
	  ${DIFF} output/ex28_2.out ex28_2.tmp || printf "${PWD}\nPossible problem with ex28_2, diffs above\n=========================================\n"; ${RM} -f ex28_2.tmp
runex28_3:
	-@for mtype in aij nest ; do \
	    ${MPIEXEC} -n 3 ./ex28 -da_grid_x 20 -snes_converged_reason -snes_monitor_short -ksp_monitor_short -problem_type 2 -snes_mf_operator \
	    -pack_dm_mat_type $$mtype -pc_type fieldsplit -pc_fieldsplit_dm_splits -pc_fieldsplit_type additive -fieldsplit_u_ksp_type gmres -fieldsplit_k_pc_type jacobi > ex28_3.tmp 2>&1; \
	    ${DIFF} output/ex28_3.out ex28_3.tmp || printf "${PWD}\nPossible problem with ex28_3 mtype=$${mtype}; diffs above\n=========================================\n"; ${RM} -f ex28_3.tmp; \
	  done
runex28_4:
	-@${MPIEXEC} -n 6 ./ex28 -da_grid_x 257 -snes_converged_reason -snes_monitor_short -ksp_monitor_short -problem_type 2 -snes_mf_operator -pack_dm_mat_type aij -pc_type fieldsplit -pc_fieldsplit_type multiplicative -fieldsplit_u_ksp_type gmres -fieldsplit_u_ksp_pc_side right -fieldsplit_u_pc_type mg -fieldsplit_u_pc_mg_levels 4 -fieldsplit_u_mg_levels_ksp_type richardson -fieldsplit_u_mg_levels_ksp_max_it 1 -fieldsplit_u_mg_levels_pc_type sor -fieldsplit_u_pc_mg_galerkin -fieldsplit_u_ksp_converged_reason -fieldsplit_k_pc_type jacobi > ex28_4.tmp 2>&1; \
	  ${DIFF} output/ex28_4.out ex28_4.tmp || printf "${PWD}\nPossible problem with ex28_4 ; diffs above\n=========================================\n"; ${RM} -f ex28_4.tmp;
runex30:
	-@${MPIEXEC} -n 1 ./ex30  > ex30_1.tmp 2>&1;	  \
	   if (${DIFF} output/ex30_1.out ex30_1.tmp) then true; \
	   else  printf "${PWD}\nPossible problem with ex30_1, diffs above\n=========================================\n"; fi; \
	   ${RM} -f ex30_1.tmp

runex35:
	-@${MPIEXEC} -n 1 ./ex35  -snes_monitor_short -snes_type nrichardson   > ex35_1.tmp 2>&1;	  \
	   if (${DIFF} output/ex35_1.out ex35_1.tmp) then true; \
	   else  printf "${PWD}\nPossible problem with ex35_1, diffs above\n=========================================\n"; fi; \
	   ${RM} -f ex35_1.tmp

runex35_2:
	-@${MPIEXEC} -n 1 ./ex35   -snes_monitor_short -ksp_monitor_short -ksp_type richardson -pc_type none -ksp_richardson_self_scale    > ex35_2.tmp 2>&1;	  \
	   if (${DIFF} output/ex35_2.out ex35_2.tmp) then true; \
	   else  printf "${PWD}\nPossible problem with ex35_2, diffs above\n=========================================\n"; fi; \
	   ${RM} -f ex35_2.tmp

runex35_3:
	-@${MPIEXEC} -n 1 ./ex35  -snes_monitor_short  -snes_type ngmres    > ex35_3.tmp 2>&1;	  \
	   if (${DIFF} output/ex35_3.out ex35_3.tmp) then true; \
	   else  printf "${PWD}\nPossible problem with ex35_3, diffs above\n=========================================\n"; fi; \
	   ${RM} -f ex35_3.tmp

runex35_4:
	-@${MPIEXEC} -n 1 ./ex35  -snes_monitor_short  -ksp_type gmres -ksp_monitor_short -pc_type none    > ex35_4.tmp 2>&1;	  \
	   if (${DIFF} output/ex35_4.out ex35_4.tmp) then true; \
	   else  printf "${PWD}\nPossible problem with ex35_4, diffs above\n=========================================\n"; fi; \
	   ${RM} -f ex35_4.tmp

runex35_5:
	-@${MPIEXEC} -n 1 ./ex35   -snes_monitor_short  -snes_type ncg     > ex35_5.tmp 2>&1;	  \
	   if (${DIFF} output/ex35_5.out ex35_5.tmp) then true; \
	   else  printf "${PWD}\nPossible problem with ex35_5, diffs above\n=========================================\n"; fi; \
	   ${RM} -f ex35_5.tmp

runex35_6:
	-@${MPIEXEC} -n 1 ./ex35   -snes_monitor_short  -ksp_type cg -ksp_monitor_short  -pc_type none     > ex35_6.tmp 2>&1;	  \
	   if (${DIFF} output/ex35_6.out ex35_6.tmp) then true; \
	   else  printf "${PWD}\nPossible problem with ex35_6, diffs above\n=========================================\n"; fi; \
	   ${RM} -f ex35_6.tmp

runex35_7:
	-@${MPIEXEC} -n 1 ./ex35 -da_refine 2  -snes_monitor_short  -pc_type mg -mg_levels_ksp_type richardson -mg_levels_pc_type none -mg_levels_ksp_monitor_short \
            -mg_levels_ksp_richardson_self_scale -ksp_type richardson -ksp_monitor_short       > ex35_7.tmp 2>&1;	  \
	   if (${DIFF} output/ex35_7.out ex35_7.tmp) then true; \
	   else  printf "${PWD}\nPossible problem with ex35_7, diffs above\n=========================================\n"; fi; \
	   ${RM} -f ex35_7.tmp

runex35_8:
	-@${MPIEXEC} -n 1 ./ex35  -da_refine 2 -snes_monitor_short  -snes_type fas -fas_levels_snes_monitor_short -fas_coarse_snes_type newtonls -fas_coarse_pc_type lu -fas_coarse_ksp_type preonly -snes_type fas  -snes_rtol 1.e-5 > ex35_8.tmp 2>&1;	  \
	   if (${DIFF} output/ex35_8.out ex35_8.tmp) then true; \
	   else  printf "${PWD}\nPossible problem with ex35_8, diffs above\n=========================================\n"; fi; \
	   ${RM} -f ex35_8.tmp

runex40f90:
	-@${MPIEXEC} -n 1 ./ex40f90 -snes_monitor_short -snes_view  -da_refine 1 -pc_type mg  -pc_mg_type full -ksp_type fgmres -pc_mg_galerkin  > ex40f90_1.tmp 2>&1;	  \
	   if (${DIFF} output/ex40f90.out ex40f90_1.tmp) then true; \
	   else printf "${PWD}\nPossible problem with ex40f90_1, diffs above\n=========================================\n"; fi; \
	   ${RM} -f ex40f90_1.tmp

runex42:
	-@${MPIEXEC} -n 1 ./ex42 -snes_monitor_short -snes_max_it 1000   > ex42_1.tmp 2>&1;	  \
	   if (${DIFF} output/ex42_1.out ex42_1.tmp) then true; \
	   else printf "${PWD}\nPossible problem with ex42_1, diffs above\n=========================================\n"; fi; \
	   ${RM} -f ex42_1.tmp

runex46:
	-@${MPIEXEC} -n 1 ./ex46 -snes_view -snes_monitor_short -da_refine 1 -pc_type mg -ksp_type fgmres -pc_mg_type full -mg_levels_ksp_chebyshev_esteig 0.5,1.1  > ex46.tmp 2>&1; \
	   if (${DIFF} output/ex46_1.out ex46.tmp) then true; \
	   else printf "${PWD}\nPossible problem with ex46, diffs above\n=========================================\n"; fi; \
	   ${RM} -f ex46.tmp

runex46_ew_1:
	-@${MPIEXEC} -n 1 ./ex46 -snes_monitor_short -ksp_converged_reason -da_grid_x 20 -da_grid_y 20 -snes_ksp_ew -snes_ksp_ew_version 1   > ex46.tmp 2>&1; \
	   if (${DIFF} output/ex46_ew_1.out ex46.tmp) then true; \
	   else printf "${PWD}\nPossible problem with ex46_ew_1, diffs above\n=========================================\n"; fi; \
	   ${RM} -f ex46.tmp


runex46_ew_2:
	-@${MPIEXEC} -n 1 ./ex46 -snes_monitor_short -ksp_converged_reason -da_grid_x 20 -da_grid_y 20 -snes_ksp_ew -snes_ksp_ew_version 2   > ex46.tmp 2>&1; \
	   if (${DIFF} output/ex46_ew_2.out ex46.tmp) then true; \
	   else printf "${PWD}\nPossible problem with ex46_ew_2, diffs above\n=========================================\n"; fi; \
	   ${RM} -f ex46.tmp


runex46_ew_3:
	-@${MPIEXEC} -n 1 ./ex46 -snes_monitor_short -ksp_converged_reason -da_grid_x 20 -da_grid_y 20 -snes_ksp_ew -snes_ksp_ew_version 3   > ex46.tmp 2>&1; \
	   if (${DIFF} output/ex46_ew_3.out ex46.tmp) then true; \
	   else printf "${PWD}\nPossible problem with ex46_ew_3, diffs above\n=========================================\n"; fi; \
	   ${RM} -f ex46.tmp

FMRISE_NGMRES_NPC_BASE = -@${MPIEXEC} -n 1 ./ex46 -K 3 -m 1 -D 0.2 -snes_monitor_short  -snes_type ngmres -snes_npc_side right -npc_snes_type newtonls -npc_snes_linesearch_type basic

runex46_fm_rise_2:
	-@${FMRISE_NGMRES_NPC_BASE} -snes_ngmres_restart_it 1 -snes_ngmres_restart_fm_rise > ex46.tmp 2>&1; \
	   if (${DIFF} output/ex46_fm_rise_2.out ex46.tmp) then true; \
	   else printf "${PWD}\nPossible problem with ex46_fm_rise_2, diffs above\n=========================================\n"; fi; \
	   ${RM} -f ex46.tmp

runex46_fm_rise_4:
	-@${FMRISE_NGMRES_NPC_BASE} -snes_ngmres_restart_it 2  -snes_ngmres_restart_fm_rise  > ex46.tmp 2>&1; \
	   if (${DIFF} output/ex46_fm_rise_4.out ex46.tmp) then true; \
	   else printf "${PWD}\nPossible problem with ex46_fm_rise_4, diffs above\n=========================================\n"; fi; \
	   ${RM} -f ex46.tmp

runex47cu:
	-@${MPIEXEC} -n 1 ./ex47cu -snes_monitor_short -dm_vec_type cusp  > ex47cu_1.tmp 2>&1;	  \
	   if (${DIFF} output/ex47cu_1.out ex47cu_1.tmp) then true; \
	   else printf "${PWD}\nPossible problem with ex47cu_1, diffs above\n=========================================\n"; fi; \
	   ${RM} -f ex47cu_1.tmp

runex48:
	-@${MPIEXEC} -n 1 ./ex48 -M 6 -P 4 -da_refine 1 -snes_monitor_short -snes_converged_reason -ksp_monitor_short -ksp_converged_reason -thi_mat_type sbaij -ksp_type fgmres -pc_type mg -pc_mg_type full -mg_levels_ksp_type gmres -mg_levels_ksp_max_it 1 -mg_levels_pc_type icc  > ex48.tmp 2>&1; \
	   ${DIFF} output/ex48_1.out ex48.tmp || printf "${PWD}\nPossible problem with ex48_1, diffs above\n=========================================\n"; \
	   ${RM} -f ex48.tmp
runex48_2:
	-@${MPIEXEC} -n 2 ./ex48 -M 6 -P 4 -thi_hom z -snes_monitor_short -snes_converged_reason -ksp_monitor_short -ksp_converged_reason -thi_mat_type sbaij -ksp_type fgmres -pc_type mg -pc_mg_type full -mg_levels_ksp_type gmres -mg_levels_ksp_max_it 1 -mg_levels_pc_type asm -mg_levels_pc_asm_blocks 6 -mg_levels_0_pc_type redundant -snes_grid_sequence 1 -mat_partitioning_type current -ksp_atol -1 > ex48.tmp 2>&1; \
	   ${DIFF} output/ex48_2.out ex48.tmp || printf "${PWD}\nPossible problem with ex48_2, diffs above\n=========================================\n"; \
	   ${RM} -f ex48.tmp
runex48_3:
	-@${MPIEXEC} -n 3 ./ex48 -M 7 -P 4 -thi_hom z -da_refine 1 -snes_monitor_short -snes_converged_reason -ksp_monitor_short -ksp_converged_reason -thi_mat_type baij -ksp_type fgmres -pc_type mg -pc_mg_type full -mg_levels_pc_type asm -mg_levels_pc_asm_blocks 9 -mg_levels_ksp_type gmres -mg_levels_ksp_max_it 1 -mat_partitioning_type current > ex48.tmp 2>&1; \
	   ${DIFF} output/ex48_3.out ex48.tmp || printf "${PWD}\nPossible problem with ex48_3, diffs above\n=========================================\n"; \
	   ${RM} -f ex48.tmp
runex48_4:
	-@${MPIEXEC} -n 6 ./ex48 -M 4 -P 2 -da_refine_hierarchy_x 1,1,3 -da_refine_hierarchy_y 2,2,1 -da_refine_hierarchy_z 2,2,1 -snes_grid_sequence 3 -ksp_converged_reason -ksp_type fgmres -ksp_rtol 1e-2 -pc_type mg -mg_levels_ksp_type gmres -mg_levels_ksp_max_it 1 -mg_levels_pc_type bjacobi -mg_levels_1_sub_pc_type cholesky -pc_mg_type multiplicative -snes_converged_reason -snes_stol 1e-12 -thi_L 80e3 -thi_alpha 0.05 -thi_friction_m 1 -thi_hom x -snes_view -mg_levels_0_pc_type redundant -mg_levels_0_ksp_type preonly -ksp_atol -1 > ex48.tmp 2>&1; \
	   ${DIFF} output/ex48_4.out ex48.tmp || printf "${PWD}\nPossible problem with ex48_4, diffs above\n=========================================\n"; \
	   ${RM} -f ex48.tmp
runex48_5:
	-@for mtype in aij baij sbaij; do \
           ${MPIEXEC} -n 6 ./ex48 -M 12 -P 5 -snes_monitor_short -ksp_converged_reason -pc_type asm -pc_asm_type restrict -dm_mat_type $$mtype > ex48_5.tmp 2>&1; \
	   ${DIFF} output/ex48_5.out ex48_5.tmp || printf "${PWD}\nPossible problem with ex48_5 mtype=$${mtype}, diffs above\n=========================================\n"; \
	   ${RM} -f ex48_5.tmp; \
         done

runex58:
	-@${MPIEXEC} -n 1 ./ex58 -snes_type vinewtonrsls -pc_type mg -ksp_monitor_short -pc_mg_galerkin -da_refine 5   -snes_vi_monitor -pc_mg_type full  -snes_max_it 100 -snes_converged_reason > ex58.tmp 2>&1; \
	   ${DIFF} output/ex58_1.out ex58.tmp || printf "${PWD}\nPossible problem with ex58_1, diffs above\n=========================================\n"; \
	   ${RM} -f ex58.tmp
runex58_2:
	-@${MPIEXEC} -n 1 ./ex58 -snes_type vinewtonssls -pc_type mg -ksp_monitor_short -pc_mg_galerkin -da_refine 5   -snes_vi_monitor -pc_mg_type full  -snes_max_it 100 -snes_converged_reason > ex58.tmp 2>&1; \
	   ${DIFF} output/ex58_2.out ex58.tmp || printf "${PWD}\nPossible problem with ex58_2, diffs above\n=========================================\n"; \
	   ${RM} -f ex58.tmp
runex59:
	-@x="bad"; ${MPIEXEC} -n 1 ./ex59 -n 14 -snes_monitor_short -snes_converged_reason > ex59.tmp 2>&1; \
           if (${DIFF} output/ex59_1.out ex59_1.tmp > /dev/null 2>&1) then x='good'; fi ;\
	   if (${DIFF} output/ex59_1_alt.out ex59_1.tmp > /dev/null 2>&1) then x='good'; fi; \
           if [ "$x" = "bad" ]; then ${DIFF} output/ex59_1.out ex59_1.tmp ; ${DIFF} output/ex59_1_alt.out ex59_1.tmp ; printf "${PWD}\nPossible problem with ex59_1, diffs above\n=========================================\n"; fi; \
	   ${RM} -f ex59.tmp
runex59_2:
	-@x="bad"; ${MPIEXEC} -n 1 ./ex59  -n 15 -snes_monitor_short -snes_converged_reason > ex59.tmp 2>&1; \
           if (${DIFF} output/ex59_2.out ex59_2.tmp > /dev/null 2>&1) then x='good'; fi ;\
	   if (${DIFF} output/ex59_2_alt.out ex59_2.tmp > /dev/null 2>&1) then x='good'; fi; \
           if [ "$x" = "bad" ]; then ${DIFF} output/ex59_2.out ex59_2.tmp ; ${DIFF} output/ex59_2_alt.out ex59_2.tmp ; printf "${PWD}\nPossible problem with ex59_2, diffs above\n=========================================\n"; fi; \
	   ${RM} -f ex59.tmp
runex59_3:
<<<<<<< HEAD
	-@${MPIEXEC} -n 1 ./ex59 -n 14 -second_order -snes_monitor_short -snes_converged_reason > ex59_3.tmp 2>&1; \
	   ${DIFF} output/ex59_3.out ex59_3.tmp || printf "${PWD}\nPossible problem with ex59_3_1, diffs above\n=========================================\n"; \
	   ${RM} -f ex59_3.tmp
runex70:
	-@${MPIEXEC} -n 2 ./ex70 -nx 32 -ny 48 -ksp_type fgmres -pc_type fieldsplit -pc_fieldsplit_type schur -pc_fieldsplit_schur_fact_type lower -fieldsplit_1_pc_type none   > ex70.tmp 2>&1; \
	   ${DIFF} output/ex70_1.out ex70.tmp || printf "${PWD}\nPossible problem with ex70_1, diffs above\n=========================================\n"; \
	   ${RM} -f ex70.tmp
runex70_2:
	-@${MPIEXEC} -n 2 ./ex70 -nx 32 -ny 48 -ksp_type fgmres -pc_type fieldsplit -pc_fieldsplit_type schur -pc_fieldsplit_schur_fact_type lower -user_pc   > ex70_2.tmp 2>&1; \
	   ${DIFF} output/ex70_2.out ex70_2.tmp || printf "${PWD}\nPossible problem with ex70_2, diffs above\n=========================================\n"; \
	   ${RM} -f ex70_2.tmp
runex70_3:
	-@${MPIEXEC} -n 2 ./ex70 -nx 32 -ny 48 -ksp_type fgmres -pc_type fieldsplit -pc_fieldsplit_type schur -pc_fieldsplit_schur_fact_type lower -user_pc   > ex70_3.tmp 2>&1; \
	   ${DIFF} output/ex70_3.out ex70_3.tmp || printf "${PWD}\nPossible problem with ex70_3, diffs above\n=========================================\n"; \
	   ${RM} -f ex70_3.tmp
runex70_4:
	-@${MPIEXEC} -n 2 ./ex70 -nx 32 -ny 48 -ksp_type fgmres -pc_type fieldsplit -pc_fieldsplit_type schur -pc_fieldsplit_schur_fact_type lower -fieldsplit_0_ksp_type gmres -fieldsplit_0_pc_type bjacobi -fieldsplit_1_pc_type jacobi -fieldsplit_1_inner_ksp_type preonly -fieldsplit_1_inner_pc_type jacobi -fieldsplit_1_upper_ksp_type preonly -fieldsplit_1_upper_pc_type jacobi   > ex70_4.tmp 2>&1; \
	   ${DIFF} output/ex70_4.out ex70_4.tmp || printf "${PWD}\nPossible problem with ex70_4, diffs above\n=========================================\n"; \
	   ${RM} -f ex70_4.tmp
=======
	-@x="bad"; ${MPIEXEC} -n 1 ./ex59 -n 14 -second_order -snes_monitor_short -snes_converged_reason  > ex59.tmp 2>&1; \
           if (${DIFF} output/ex59_3.out ex59_3.tmp > /dev/null 2>&1) then x='good'; fi ;\
	   if (${DIFF} output/ex59_3_alt.out ex59_3.tmp > /dev/null 2>&1) then x='good'; fi; \
           if [ "$x" = "bad" ]; then ${DIFF} output/ex59_3.out ex59_3.tmp ; ${DIFF} output/ex59_3_alt.out ex59_3.tmp ; printf "${PWD}\nPossible problem with ex59_3, diffs above\n=========================================\n"; fi; \
	   ${RM} -f ex59.tmp
>>>>>>> 8f07dfd2
runex73f90t:
	-@${MPIEXEC} -n 4 ./ex73f90t -par 5.0 -da_grid_x 10 -da_grid_y 10 -snes_monitor_short -snes_linesearch_type basic -snes_converged_reason -ksp_type fgmres -ksp_norm_type unpreconditioned -pc_type fieldsplit -pc_fieldsplit_type schur -pc_fieldsplit_schur_fact_type upper -ksp_monitor_short -fieldsplit_lambda_ksp_type preonly -fieldsplit_lambda_pc_type jacobi -fieldsplit_phi_pc_type gamg -fieldsplit_phi_pc_gamg_agg_nsmooths 1 -fieldsplit_phi_pc_gamg_threshold 0. -fieldsplit_phi_gamg_est_ksp_type cg > ex73f90t.tmp 2>&1; \
	   ${DIFF} output/ex73f90t_1.out ex73f90t.tmp || printf "${PWD}\nPossible problem with ex73f90t, diffs above\n=========================================\n"; \
	   ${RM} -f ex73f90t.tmp

# This is way too slow  ex30.PETSc runex30 ex30.rm
TESTEXAMPLES_C		       =  ex2.PETSc runex2  runex2_3 ex2.rm ex3.PETSc runex3 \
                                 runex3_2 runex3_3 runex3_4 ex3.rm  ex5.PETSc runex5  \
                                 runex5_5_ngmres runex5_5_anderson runex5_5_ngmres_nrichardson runex5_5_ncg runex5_5_nrichardson \
                                 runex5_5_ngmres_ngs runex5_5_qn runex5_5_broyden \
                                 runex5_5_ngmres_fas runex5_5_fas_additive \
                                 runex5_5_nasm  \
                                 ex5.rm \
                                 ex14.PETSc runex14 runex14_2 runex14_3 ex14.rm \
                                 ex25.PETSc runex25 runex25_2 ex25.rm \
                                 ex28.PETSc runex28_0 runex28_1 runex28_2 runex28_3 ex28.rm \
                                 ex35.PETSc runex35_3 runex35_4 runex35_5 runex35_6 runex35_8 ex35.rm \
                                 ex70.PETSc runex70 runex70_2 runex70_3 runex70_4 ex70.rm
TESTEXAMPLES_C_NOTSINGLE       = ex1.PETSc runex1 runex1_2 ex1.rm ex5.PETSc runex5_2 runex5_3 runex5_4 runex5_5_ls runex5_5_fas runex5_5_fas_monitor runex5_5_newton_asm_dmda runex5_5_newton_gasm_dmda runex5_6  ex5.rm \
                                 ex15.PETSc runex15 runex15_3 runex15_lag_jac runex15_lag_pc ex15.rm ex16.PETSc runex16 runex16_2 runex16_3 ex16.rm ex18.PETSc runex18 ex18.rm ex21.PETSc runex21 ex21.rm \
                                 ex19.PETSc runex19_kaczmarz runex19 runex19_tfqmr runex19_tcqmr runex19_2 runex19_bcols1 runex19_2_bcols1 runex19_fdcoloring_wp runex19_fdcoloring_ds \
                                 runex19_ngmres_fas_gssecant runex19_ngs runex19_ngs_fd \
                                 runex19_fdcoloring_wp_bcols1 runex19_fdcoloring_ds_bcols1 \
                                 runex19_fdcoloring_wp_baij runex19_fdcoloring_ds_baij runex19_5 \
                                 runex19_6 runex19_fieldsplit_2 runex19_fieldsplit_3 runex19_fieldsplit_4 \
                                 runex19_composite_fieldsplit runex19_composite_fieldsplit_bjacobi runex19_composite_fieldsplit_bjacobi_2\
                                 runex19_7 runex19_8 runex19_9 runex19_greedy_coloring \
                                 runex19_10 runex19_14 runex19_14_ds runex19_fas runex19_bjacobi runex19_composite_gs_newton ex19.rm \
                                 ex20.PETSc runex20 ex20.rm ex22.PETSc runex22 ex22.rm \
                                 ex35.PETSc runex35 runex35_2  runex35_7 ex35.rm \
                                 ex42.PETSc runex42 ex42.rm \
                                 ex46.PETSc runex46 runex46_ew_1 runex46_ew_2 runex46_ew_3 runex46_fm_rise_2 runex46_fm_rise_4 ex46.rm \
                                 ex48.PETSc runex48 runex48_2 runex48_3 runex48_4 runex48_5 ex48.rm \
                                 ex58.PETSc runex58 runex58_2 ex58.rm ex59.PETSc runex59 runex59_2 runex59_3 ex59.rm ex70.PETSc ex70.rm
TESTEXAMPLES_C_X	       = ex1.PETSc runex1_X ex1.rm ex19.PETSc runex19_draw runex19_18 ex19.rm
TESTEXAMPLES_F90_DATATYPES     = ex5f90t.PETSc runex5f90t ex5f90t.rm
TESTEXAMPLES_FORTRAN_NOTSINGLE = ex1f.PETSc runex1f ex1f.rm ex40f90.PETSc runex40f90 ex40f90.rm  ex73f90t.PETSc runex73f90t  ex73f90t.rm
TESTEXAMPLES_C_NOCOMPLEX       = ex30.PETSc ex30.rm
TESTEXAMPLES_C_NOCOMPLEX_NOTSINGLE  = ex9.PETSc runex9 runex9_2 runex9_3 runex9_4 runex9_5 runex9_6 ex9.rm
TESTEXAMPLES_FORTRAN_NOCOMPLEX_NOTSINGLE = ex5f.PETSc runex5f runex5f_3 ex5f.rm
TESTEXAMPLES_FORTRAN_MPIUNI    = ex1f.PETSc runex1f ex1f.rm
TESTEXAMPLES_C_X_MPIUNI        = ex1.PETSc runex1 ex1.rm ex2.PETSc runex2 ex2.rm ex3.PETSc runex3 ex3.rm  ex14.PETSc ex14.rm
TESTEXAMPLES_F90_NOTSINGLE     = ex5f90.PETSc runex5f90 runex5f90_2 runex5f90_3 runex5f90_4 runex5f90_5 ex5f90.rm
TESTEXAMPLES_13		       =
TESTEXAMPLES_MATLAB_ENGINE     =
TESTEXAMPLES_SAWS	       =
TESTEXAMPLES_ADIFOR	       = ex5f.PETSc runex5f_2 ex5f.rm
TESTEXAMPLES_MUMPS             = ex19.PETSc runex19_4 runex19_fieldsplit_mumps runex19_3 runex19_4  ex19.rm
TESTEXAMPLES_SUPERLU           = ex19.PETSc runex19_superlu ex19.rm
TESTEXAMPLES_SUPERLU_DIST      = ex19.PETSc runex19_superlu_dist runex19_superlu_dist_2 ex19.rm  ex19.PETSc  ex19.rm
TESTEXAMPLES_PASTIX            = ex19.PETSc runex19_11 runex19_12 ex19.rm  ex19.PETSc runex19_11 runex19_12 ex19.rm
TESTEXAMPLES_CUSP              = ex19.PETSc runex19_cusp ex19.rm ex47cu.PETSc runex47cu ex47cu.rm
TESTEXAMPLES_SUITESPARSE       = ex19.PETSc runex19_umfpack runex19_klu runex19_klu_2 runex19_klu_3 ex19.rm


include ${PETSC_DIR}/lib/petsc/conf/test<|MERGE_RESOLUTION|>--- conflicted
+++ resolved
@@ -1171,7 +1171,11 @@
            if [ "$x" = "bad" ]; then ${DIFF} output/ex59_2.out ex59_2.tmp ; ${DIFF} output/ex59_2_alt.out ex59_2.tmp ; printf "${PWD}\nPossible problem with ex59_2, diffs above\n=========================================\n"; fi; \
 	   ${RM} -f ex59.tmp
 runex59_3:
-<<<<<<< HEAD
+	-@x="bad"; ${MPIEXEC} -n 1 ./ex59 -n 14 -second_order -snes_monitor_short -snes_converged_reason  > ex59.tmp 2>&1; \
+           if (${DIFF} output/ex59_3.out ex59_3.tmp > /dev/null 2>&1) then x='good'; fi ;\
+	   if (${DIFF} output/ex59_3_alt.out ex59_3.tmp > /dev/null 2>&1) then x='good'; fi; \
+           if [ "$x" = "bad" ]; then ${DIFF} output/ex59_3.out ex59_3.tmp ; ${DIFF} output/ex59_3_alt.out ex59_3.tmp ; printf "${PWD}\nPossible problem with ex59_3, diffs above\n=========================================\n"; fi; \
+	   ${RM} -f ex59.tmp
 	-@${MPIEXEC} -n 1 ./ex59 -n 14 -second_order -snes_monitor_short -snes_converged_reason > ex59_3.tmp 2>&1; \
 	   ${DIFF} output/ex59_3.out ex59_3.tmp || printf "${PWD}\nPossible problem with ex59_3_1, diffs above\n=========================================\n"; \
 	   ${RM} -f ex59_3.tmp
@@ -1191,13 +1195,6 @@
 	-@${MPIEXEC} -n 2 ./ex70 -nx 32 -ny 48 -ksp_type fgmres -pc_type fieldsplit -pc_fieldsplit_type schur -pc_fieldsplit_schur_fact_type lower -fieldsplit_0_ksp_type gmres -fieldsplit_0_pc_type bjacobi -fieldsplit_1_pc_type jacobi -fieldsplit_1_inner_ksp_type preonly -fieldsplit_1_inner_pc_type jacobi -fieldsplit_1_upper_ksp_type preonly -fieldsplit_1_upper_pc_type jacobi   > ex70_4.tmp 2>&1; \
 	   ${DIFF} output/ex70_4.out ex70_4.tmp || printf "${PWD}\nPossible problem with ex70_4, diffs above\n=========================================\n"; \
 	   ${RM} -f ex70_4.tmp
-=======
-	-@x="bad"; ${MPIEXEC} -n 1 ./ex59 -n 14 -second_order -snes_monitor_short -snes_converged_reason  > ex59.tmp 2>&1; \
-           if (${DIFF} output/ex59_3.out ex59_3.tmp > /dev/null 2>&1) then x='good'; fi ;\
-	   if (${DIFF} output/ex59_3_alt.out ex59_3.tmp > /dev/null 2>&1) then x='good'; fi; \
-           if [ "$x" = "bad" ]; then ${DIFF} output/ex59_3.out ex59_3.tmp ; ${DIFF} output/ex59_3_alt.out ex59_3.tmp ; printf "${PWD}\nPossible problem with ex59_3, diffs above\n=========================================\n"; fi; \
-	   ${RM} -f ex59.tmp
->>>>>>> 8f07dfd2
 runex73f90t:
 	-@${MPIEXEC} -n 4 ./ex73f90t -par 5.0 -da_grid_x 10 -da_grid_y 10 -snes_monitor_short -snes_linesearch_type basic -snes_converged_reason -ksp_type fgmres -ksp_norm_type unpreconditioned -pc_type fieldsplit -pc_fieldsplit_type schur -pc_fieldsplit_schur_fact_type upper -ksp_monitor_short -fieldsplit_lambda_ksp_type preonly -fieldsplit_lambda_pc_type jacobi -fieldsplit_phi_pc_type gamg -fieldsplit_phi_pc_gamg_agg_nsmooths 1 -fieldsplit_phi_pc_gamg_threshold 0. -fieldsplit_phi_gamg_est_ksp_type cg > ex73f90t.tmp 2>&1; \
 	   ${DIFF} output/ex73f90t_1.out ex73f90t.tmp || printf "${PWD}\nPossible problem with ex73f90t, diffs above\n=========================================\n"; \
