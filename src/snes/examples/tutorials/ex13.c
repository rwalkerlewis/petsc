static char help[] = "Poisson Problem in 2d and 3d with finite elements.\n\
We solve the Poisson problem in a rectangular\n\
domain, using a parallel unstructured mesh (DMPLEX) to discretize it.\n\
This example supports automatic convergence estimation\n\
and eventually adaptivity.\n\n\n";

#include <petscdmplex.h>
#include <petscsnes.h>
#include <petscds.h>
#include <petscconvest.h>

typedef struct {
  /* Domain and mesh definition */
  PetscInt  dim;               /* The topological mesh dimension */
  PetscBool simplex;           /* Simplicial mesh */
  PetscBool spectral;          /* Look at the spectrum along planes in the solution */
  PetscInt  cells[3];          /* The initial domain division */
  PetscBool adjoint;           /* Solve the adjoint problem */
} AppCtx;

static PetscErrorCode zero(PetscInt dim, PetscReal time, const PetscReal x[], PetscInt Nc, PetscScalar *u, void *ctx)
{
  *u = 0.0;
  return 0;
}

static PetscErrorCode trig_u(PetscInt dim, PetscReal time, const PetscReal x[], PetscInt Nc, PetscScalar *u, void *ctx)
{
  PetscInt d;
  *u = 0.0;
  for (d = 0; d < dim; ++d) *u += PetscSinReal(2.0*PETSC_PI*x[d]);
  return 0;
}

/* Compute integral of (residual of solution)*(adjoint solution - projection of adjoint solution) */
static void obj_error_u(PetscInt dim, PetscInt Nf, PetscInt NfAux,
                        const PetscInt uOff[], const PetscInt uOff_x[], const PetscScalar u[], const PetscScalar u_t[], const PetscScalar u_x[],
                        const PetscInt aOff[], const PetscInt aOff_x[], const PetscScalar a[], const PetscScalar a_t[], const PetscScalar a_x[],
                        PetscReal t, const PetscReal x[], PetscInt numConstants, const PetscScalar constants[], PetscScalar obj[])
{
  obj[0] = a[aOff[0]]*(u[0] - a[aOff[1]]);
}

static void f0_trig_u(PetscInt dim, PetscInt Nf, PetscInt NfAux,
                      const PetscInt uOff[], const PetscInt uOff_x[], const PetscScalar u[], const PetscScalar u_t[], const PetscScalar u_x[],
                      const PetscInt aOff[], const PetscInt aOff_x[], const PetscScalar a[], const PetscScalar a_t[], const PetscScalar a_x[],
                      PetscReal t, const PetscReal x[], PetscInt numConstants, const PetscScalar constants[], PetscScalar f0[])
{
  PetscInt d;
  for (d = 0; d < dim; ++d) f0[0] += -4.0*PetscSqr(PETSC_PI)*PetscSinReal(2.0*PETSC_PI*x[d]);
}

static void f0_unity_u(PetscInt dim, PetscInt Nf, PetscInt NfAux,
                       const PetscInt uOff[], const PetscInt uOff_x[], const PetscScalar u[], const PetscScalar u_t[], const PetscScalar u_x[],
                       const PetscInt aOff[], const PetscInt aOff_x[], const PetscScalar a[], const PetscScalar a_t[], const PetscScalar a_x[],
                       PetscReal t, const PetscReal x[], PetscInt numConstants, const PetscScalar constants[], PetscScalar f0[])
{
  f0[0] = 1.0;
}

static void f0_identityaux_u(PetscInt dim, PetscInt Nf, PetscInt NfAux,
                             const PetscInt uOff[], const PetscInt uOff_x[], const PetscScalar u[], const PetscScalar u_t[], const PetscScalar u_x[],
                             const PetscInt aOff[], const PetscInt aOff_x[], const PetscScalar a[], const PetscScalar a_t[], const PetscScalar a_x[],
                             PetscReal t, const PetscReal x[], PetscInt numConstants, const PetscScalar constants[], PetscScalar f0[])
{
  f0[0] = a[0];
}

static void f1_u(PetscInt dim, PetscInt Nf, PetscInt NfAux,
                 const PetscInt uOff[], const PetscInt uOff_x[], const PetscScalar u[], const PetscScalar u_t[], const PetscScalar u_x[],
                 const PetscInt aOff[], const PetscInt aOff_x[], const PetscScalar a[], const PetscScalar a_t[], const PetscScalar a_x[],
                 PetscReal t, const PetscReal x[], PetscInt numConstants, const PetscScalar constants[], PetscScalar f1[])
{
  PetscInt d;
  for (d = 0; d < dim; ++d) f1[d] = u_x[d];
}

static void g3_uu(PetscInt dim, PetscInt Nf, PetscInt NfAux,
                  const PetscInt uOff[], const PetscInt uOff_x[], const PetscScalar u[], const PetscScalar u_t[], const PetscScalar u_x[],
                  const PetscInt aOff[], const PetscInt aOff_x[], const PetscScalar a[], const PetscScalar a_t[], const PetscScalar a_x[],
                  PetscReal t, PetscReal u_tShift, const PetscReal x[], PetscInt numConstants, const PetscScalar constants[], PetscScalar g3[])
{
  PetscInt d;
  for (d = 0; d < dim; ++d) g3[d*dim+d] = 1.0;
}

static PetscErrorCode ProcessOptions(MPI_Comm comm, AppCtx *options)
{
  PetscInt       n = 3;
  PetscErrorCode ierr;

  PetscFunctionBeginUser;
  options->dim      = 2;
  options->cells[0] = 1;
  options->cells[1] = 1;
  options->cells[2] = 1;
  options->simplex  = PETSC_TRUE;
  options->spectral = PETSC_FALSE;
  options->adjoint  = PETSC_FALSE;

  ierr = PetscOptionsBegin(comm, "", "Poisson Problem Options", "DMPLEX");CHKERRQ(ierr);
  ierr = PetscOptionsInt("-dim", "The topological mesh dimension", "ex13.c", options->dim, &options->dim, NULL);CHKERRQ(ierr);
  ierr = PetscOptionsIntArray("-cells", "The initial mesh division", "ex13.c", options->cells, &n, NULL);CHKERRQ(ierr);
  ierr = PetscOptionsBool("-simplex", "Simplicial (true) or tensor (false) mesh", "ex13.c", options->simplex, &options->simplex, NULL);CHKERRQ(ierr);
  ierr = PetscOptionsBool("-spectral", "Look at the spectrum along planes of the solution", "ex13.c", options->spectral, &options->spectral, NULL);CHKERRQ(ierr);
  ierr = PetscOptionsBool("-adjoint", "Solve the adjoint problem", "ex13.c", options->adjoint, &options->adjoint, NULL);CHKERRQ(ierr);
  ierr = PetscOptionsEnd();
  PetscFunctionReturn(0);
}

static PetscErrorCode CreateSpectralPlanes(DM dm, PetscInt numPlanes, const PetscInt planeDir[], const PetscReal planeCoord[], AppCtx *user)
{
  PetscSection       coordSection;
  Vec                coordinates;
  const PetscScalar *coords;
  PetscInt           dim, p, vStart, vEnd, v;
  PetscErrorCode     ierr;

  PetscFunctionBeginUser;
  ierr = DMGetCoordinateDim(dm, &dim);CHKERRQ(ierr);
  ierr = DMPlexGetDepthStratum(dm, 0, &vStart, &vEnd);CHKERRQ(ierr);
  ierr = DMGetCoordinatesLocal(dm, &coordinates);CHKERRQ(ierr);
  ierr = DMGetCoordinateSection(dm, &coordSection);CHKERRQ(ierr);
  ierr = VecGetArrayRead(coordinates, &coords);CHKERRQ(ierr);
  for (p = 0; p < numPlanes; ++p) {
    DMLabel label;
    char    name[PETSC_MAX_PATH_LEN];

    ierr = PetscSNPrintf(name, PETSC_MAX_PATH_LEN, "spectral_plane_%D", p);CHKERRQ(ierr);
    ierr = DMCreateLabel(dm, name);CHKERRQ(ierr);
    ierr = DMGetLabel(dm, name, &label);CHKERRQ(ierr);
    for (v = vStart; v < vEnd; ++v) {
      PetscInt off;

      ierr = PetscSectionGetOffset(coordSection, v, &off);CHKERRQ(ierr);
      if (PetscAbsReal(planeCoord[p] - PetscRealPart(coords[off+planeDir[p]])) < PETSC_SMALL) {
	ierr = DMLabelSetValue(label, v, 1);CHKERRQ(ierr);
      }
    }
  }
  ierr = VecRestoreArrayRead(coordinates, &coords);CHKERRQ(ierr);
  PetscFunctionReturn(0);
}

static PetscErrorCode CreateMesh(MPI_Comm comm, AppCtx *user, DM *dm)
{
  PetscErrorCode ierr;

  PetscFunctionBeginUser;
  /* Create box mesh */
  ierr = DMPlexCreateBoxMesh(comm, user->dim, user->simplex, user->cells, NULL, NULL, NULL, PETSC_TRUE, dm);CHKERRQ(ierr);
  /* Distribute mesh over processes */
  {
    DM               dmDist = NULL;
    PetscPartitioner part;

    ierr = DMPlexGetPartitioner(*dm, &part);CHKERRQ(ierr);
    ierr = PetscPartitionerSetFromOptions(part);CHKERRQ(ierr);
    ierr = DMPlexDistribute(*dm, 0, NULL, &dmDist);CHKERRQ(ierr);
    if (dmDist) {
      ierr = DMDestroy(dm);CHKERRQ(ierr);
      *dm  = dmDist;
    }
  }
  /* TODO: This should be pulled into the library */
  {
    char      convType[256];
    PetscBool flg;

    ierr = PetscOptionsBegin(comm, "", "Mesh conversion options", "DMPLEX");CHKERRQ(ierr);
    ierr = PetscOptionsFList("-dm_plex_convert_type","Convert DMPlex to another format","ex12",DMList,DMPLEX,convType,256,&flg);CHKERRQ(ierr);
    ierr = PetscOptionsEnd();
    if (flg) {
      DM dmConv;

      ierr = DMConvert(*dm,convType,&dmConv);CHKERRQ(ierr);
      if (dmConv) {
        ierr = DMDestroy(dm);CHKERRQ(ierr);
        *dm  = dmConv;
      }
    }
  }
  /* TODO: This should be pulled into the library */
  ierr = DMLocalizeCoordinates(*dm);CHKERRQ(ierr);

  ierr = PetscObjectSetName((PetscObject) *dm, "Mesh");CHKERRQ(ierr);
  ierr = DMSetApplicationContext(*dm, user);CHKERRQ(ierr);
  ierr = DMSetFromOptions(*dm);CHKERRQ(ierr);
  ierr = DMViewFromOptions(*dm, NULL, "-dm_view");CHKERRQ(ierr);
  /* TODO: Add a hierachical viewer */
  if (user->spectral) {
    PetscInt  planeDir[2]   = {0,  1};
    PetscReal planeCoord[2] = {0., 1.};

    ierr = CreateSpectralPlanes(*dm, 2, planeDir, planeCoord, user);CHKERRQ(ierr);
  }
  PetscFunctionReturn(0);
}

static PetscErrorCode SetupPrimalProblem(PetscDS prob, AppCtx *user)
{
  const PetscInt id = 1;
  PetscErrorCode ierr;

  PetscFunctionBeginUser;
  ierr = PetscDSSetResidual(prob, 0, f0_trig_u, f1_u);CHKERRQ(ierr);
  ierr = PetscDSSetJacobian(prob, 0, 0, NULL, NULL, NULL, g3_uu);CHKERRQ(ierr);
  ierr = PetscDSAddBoundary(prob, DM_BC_ESSENTIAL, "wall", "marker", 0, 0, NULL, (void (*)(void)) trig_u, 1, &id, user);CHKERRQ(ierr);
  ierr = PetscDSSetExactSolution(prob, 0, trig_u);CHKERRQ(ierr);
  PetscFunctionReturn(0);
}

static PetscErrorCode SetupAdjointProblem(PetscDS prob, AppCtx *user)
{
  const PetscInt id = 1;
  PetscErrorCode ierr;

  PetscFunctionBeginUser;
  ierr = PetscDSSetResidual(prob, 0, f0_unity_u, f1_u);CHKERRQ(ierr);
  ierr = PetscDSSetJacobian(prob, 0, 0, NULL, NULL, NULL, g3_uu);CHKERRQ(ierr);
  ierr = PetscDSAddBoundary(prob, DM_BC_ESSENTIAL, "wall", "marker", 0, 0, NULL, (void (*)(void)) zero, 1, &id, user);CHKERRQ(ierr);
  PetscFunctionReturn(0);
}

static PetscErrorCode SetupErrorProblem(PetscDS prob, AppCtx *user)
{
  PetscErrorCode ierr;

  PetscFunctionBeginUser;
  ierr = PetscDSSetObjective(prob, 0, obj_error_u);CHKERRQ(ierr);
  PetscFunctionReturn(0);
}

static PetscErrorCode SetupDiscretization(DM dm, const char name[], PetscErrorCode (*setup)(PetscDS, AppCtx *), AppCtx *user)
{
  DM             cdm = dm;
  PetscFE        fe;
  PetscDS        prob;
  char           prefix[PETSC_MAX_PATH_LEN];
  PetscErrorCode ierr;

  PetscFunctionBeginUser;
  /* Create finite element */
  ierr = PetscSNPrintf(prefix, PETSC_MAX_PATH_LEN, "%s_", name);CHKERRQ(ierr);
  ierr = PetscFECreateDefault(PetscObjectComm((PetscObject) dm), user->dim, 1, user->simplex, name ? prefix : NULL, -1, &fe);CHKERRQ(ierr);
  ierr = PetscObjectSetName((PetscObject) fe, name);CHKERRQ(ierr);
  /* Set discretization and boundary conditions for each mesh */
  ierr = DMGetDS(dm, &prob);CHKERRQ(ierr);
  ierr = PetscDSSetDiscretization(prob, 0, (PetscObject) fe);CHKERRQ(ierr);
  ierr = (*setup)(prob, user);CHKERRQ(ierr);
  while (cdm) {
    ierr = DMSetDS(cdm, prob);CHKERRQ(ierr);
    /* TODO: Check whether the boundary of coarse meshes is marked */
    ierr = DMGetCoarseDM(cdm, &cdm);CHKERRQ(ierr);
  }
  ierr = PetscDSSetFromOptions(prob);CHKERRQ(ierr);
  ierr = PetscFEDestroy(&fe);CHKERRQ(ierr);
  PetscFunctionReturn(0);
}

static PetscErrorCode ComputeSpectral(DM dm, Vec u, PetscInt numPlanes, const PetscInt planeDir[], const PetscReal planeCoord[], AppCtx *user)
{
  MPI_Comm           comm;
  PetscSection       coordSection, section;
  Vec                coordinates, uloc;
  const PetscScalar *coords, *array;
  PetscInt           p;
  PetscMPIInt        size, rank;
  PetscErrorCode     ierr;

  PetscFunctionBeginUser;
  ierr = PetscObjectGetComm((PetscObject) dm, &comm);CHKERRQ(ierr);
  ierr = MPI_Comm_size(comm, &size);CHKERRQ(ierr);
  ierr = MPI_Comm_rank(comm, &rank);CHKERRQ(ierr);
  ierr = DMGetLocalVector(dm, &uloc);CHKERRQ(ierr);
  ierr = DMGlobalToLocalBegin(dm, u, INSERT_VALUES, uloc);CHKERRQ(ierr);
  ierr = DMGlobalToLocalEnd(dm, u, INSERT_VALUES, uloc);CHKERRQ(ierr);
  ierr = DMPlexInsertBoundaryValues(dm, PETSC_TRUE, uloc, 0.0, NULL, NULL, NULL);CHKERRQ(ierr);
  ierr = VecViewFromOptions(uloc, NULL, "-sol_view");CHKERRQ(ierr);
  ierr = DMGetDefaultSection(dm, &section);CHKERRQ(ierr);
  ierr = VecGetArrayRead(uloc, &array);CHKERRQ(ierr);
  ierr = DMGetCoordinatesLocal(dm, &coordinates);CHKERRQ(ierr);
  ierr = DMGetCoordinateSection(dm, &coordSection);CHKERRQ(ierr);
  ierr = VecGetArrayRead(coordinates, &coords);CHKERRQ(ierr);
  for (p = 0; p < numPlanes; ++p) {
    DMLabel         label;
    char            name[PETSC_MAX_PATH_LEN];
    Mat             F;
    Vec             x, y;
    IS              stratum;
    PetscReal      *ray, *gray;
    PetscScalar    *rvals, *svals, *gsvals;
    PetscInt       *perm, *nperm;
    PetscInt        n, N, i, j, off, offu;
    const PetscInt *points;

    ierr = PetscSNPrintf(name, PETSC_MAX_PATH_LEN, "spectral_plane_%D", p);CHKERRQ(ierr);
    ierr = DMGetLabel(dm, name, &label);CHKERRQ(ierr);
    ierr = DMLabelGetStratumIS(label, 1, &stratum);CHKERRQ(ierr);
    ierr = ISGetLocalSize(stratum, &n);CHKERRQ(ierr);
    ierr = ISGetIndices(stratum, &points);CHKERRQ(ierr);
    ierr = PetscMalloc2(n, &ray, n, &svals);CHKERRQ(ierr);
    for (i = 0; i < n; ++i) {
      ierr = PetscSectionGetOffset(coordSection, points[i], &off);CHKERRQ(ierr);
      ierr = PetscSectionGetOffset(section, points[i], &offu);CHKERRQ(ierr);
      ray[i]   = PetscRealPart(coords[off+((planeDir[p]+1)%2)]);
      svals[i] = array[offu];
    }
    /* Gather the ray data to proc 0 */
    if (size > 1) {
      PetscMPIInt *cnt, *displs, p;

      ierr = PetscCalloc2(size, &cnt, size, &displs);CHKERRQ(ierr);
      ierr = MPI_Gather(&n, 1, MPIU_INT, cnt, 1, MPIU_INT, 0, comm);CHKERRQ(ierr);
      for (p = 1; p < size; ++p) displs[p] = displs[p-1] + cnt[p-1];
      N = displs[size-1] + cnt[size-1];
      ierr = PetscMalloc2(N, &gray, N, &gsvals);CHKERRQ(ierr);
      ierr = MPI_Gatherv(ray, n, MPIU_REAL, gray, cnt, displs, MPIU_REAL, 0, comm);CHKERRQ(ierr);
      ierr = MPI_Gatherv(svals, n, MPIU_SCALAR, gsvals, cnt, displs, MPIU_SCALAR, 0, comm);CHKERRQ(ierr);
      ierr = PetscFree2(cnt, displs);CHKERRQ(ierr);
    } else {
      N      = n;
      gray   = ray;
      gsvals = svals;
    }
    if (!rank) {
      /* Sort point along ray */
      ierr = PetscMalloc2(N, &perm, N, &nperm);CHKERRQ(ierr);
      for (i = 0; i < N; ++i) {perm[i] = i;}
      ierr = PetscSortRealWithPermutation(N, gray, perm);CHKERRQ(ierr);
      /* Count duplicates and squish mapping */
      nperm[0] = perm[0];
      for (i = 1, j = 1; i < N; ++i) {
        if (PetscAbsReal(gray[perm[i]] - gray[perm[i-1]]) > PETSC_SMALL) nperm[j++] = perm[i];
      }
      /* Create FFT structs */
      ierr = MatCreateFFT(PETSC_COMM_SELF, 1, &j, MATFFTW, &F);CHKERRQ(ierr);
      ierr = MatCreateVecs(F, &x, &y);CHKERRQ(ierr);
      ierr = PetscObjectSetName((PetscObject) y, name);CHKERRQ(ierr);
      ierr = VecGetArray(x, &rvals);CHKERRQ(ierr);
      for (i = 0, j = 0; i < N; ++i) {
        if (i > 0 && PetscAbsReal(gray[perm[i]] - gray[perm[i-1]]) < PETSC_SMALL) continue;
        rvals[j] = gsvals[nperm[j]];
        ++j;
      }
      ierr = PetscFree2(perm, nperm);CHKERRQ(ierr);
      if (size > 1) {ierr = PetscFree2(gray, gsvals);CHKERRQ(ierr);}
      ierr = VecRestoreArray(x, &rvals);CHKERRQ(ierr);
      /* Do FFT along the ray */
      ierr = MatMult(F, x, y);CHKERRQ(ierr);
      /* Chop FFT */
      ierr = VecChop(y, PETSC_SMALL);CHKERRQ(ierr);
      ierr = VecViewFromOptions(x, NULL, "-real_view");CHKERRQ(ierr);
      ierr = VecViewFromOptions(y, NULL, "-fft_view");CHKERRQ(ierr);
      ierr = VecDestroy(&x);CHKERRQ(ierr);
      ierr = VecDestroy(&y);CHKERRQ(ierr);
      ierr = MatDestroy(&F);CHKERRQ(ierr);
    }
    ierr = ISRestoreIndices(stratum, &points);CHKERRQ(ierr);
    ierr = ISDestroy(&stratum);CHKERRQ(ierr);
    ierr = PetscFree2(ray, svals);CHKERRQ(ierr);
  }
  ierr = VecRestoreArrayRead(coordinates, &coords);CHKERRQ(ierr);
  ierr = VecRestoreArrayRead(uloc, &array);CHKERRQ(ierr);
  ierr = DMRestoreLocalVector(dm, &uloc);CHKERRQ(ierr);
  PetscFunctionReturn(0);
}

int main(int argc, char **argv)
{
  DM             dm;   /* Problem specification */
  SNES           snes; /* Nonlinear solver */
  Vec            u;    /* Solutions */
  AppCtx         user; /* User-defined work context */
  PetscErrorCode ierr;

  ierr = PetscInitialize(&argc, &argv, NULL,help);if (ierr) return ierr;
  ierr = ProcessOptions(PETSC_COMM_WORLD, &user);CHKERRQ(ierr);
  /* Primal system */
  ierr = SNESCreate(PETSC_COMM_WORLD, &snes);CHKERRQ(ierr);
  ierr = CreateMesh(PETSC_COMM_WORLD, &user, &dm);CHKERRQ(ierr);
  ierr = SNESSetDM(snes, dm);CHKERRQ(ierr);
  ierr = SetupDiscretization(dm, "potential", SetupPrimalProblem, &user);CHKERRQ(ierr);
  ierr = DMCreateGlobalVector(dm, &u);CHKERRQ(ierr);
  ierr = VecSet(u, 0.0);CHKERRQ(ierr);
  ierr = PetscObjectSetName((PetscObject) u, "potential");CHKERRQ(ierr);
  ierr = DMPlexSetSNESLocalFEM(dm, &user, &user, &user);CHKERRQ(ierr);
  ierr = SNESSetFromOptions(snes);CHKERRQ(ierr);
  ierr = SNESSolve(snes, NULL, u);CHKERRQ(ierr);
  ierr = SNESGetSolution(snes, &u);CHKERRQ(ierr);
  ierr = VecViewFromOptions(u, NULL, "-potential_view");CHKERRQ(ierr);
  if (user.spectral) {
    PetscInt  planeDir[2]   = {0,  1};
    PetscReal planeCoord[2] = {0., 1.};

    ierr = ComputeSpectral(dm, u, 2, planeDir, planeCoord, &user);CHKERRQ(ierr);
  }
  /* Adjoint system */
  if (user.adjoint) {
    DM   dmAdj;
    SNES snesAdj;
    Vec  uAdj;

    ierr = SNESCreate(PETSC_COMM_WORLD, &snesAdj);CHKERRQ(ierr);
    ierr = PetscObjectSetOptionsPrefix((PetscObject) snesAdj, "adjoint_");CHKERRQ(ierr);
    ierr = DMClone(dm, &dmAdj);CHKERRQ(ierr);
    ierr = SNESSetDM(snesAdj, dmAdj);CHKERRQ(ierr);
    ierr = SetupDiscretization(dmAdj, "adjoint", SetupAdjointProblem, &user);CHKERRQ(ierr);
    ierr = DMCreateGlobalVector(dmAdj, &uAdj);CHKERRQ(ierr);
    ierr = VecSet(uAdj, 0.0);CHKERRQ(ierr);
    ierr = PetscObjectSetName((PetscObject) uAdj, "adjoint");CHKERRQ(ierr);
    ierr = DMPlexSetSNESLocalFEM(dmAdj, &user, &user, &user);CHKERRQ(ierr);
    ierr = SNESSetFromOptions(snesAdj);CHKERRQ(ierr);
    ierr = SNESSolve(snesAdj, NULL, uAdj);CHKERRQ(ierr);
    ierr = SNESGetSolution(snesAdj, &uAdj);CHKERRQ(ierr);
    ierr = VecViewFromOptions(uAdj, NULL, "-adjoint_view");CHKERRQ(ierr);
    /* Error representation */
    {
      DM        dmErr, dmErrAux, dms[2];
      Vec       errorEst, errorL2, uErr, uErrLoc, uAdjLoc, uAdjProj;
      IS       *subis;
      PetscReal errorEstTot, errorL2Norm, errorL2Tot;
      PetscInt  N, i;
      PetscErrorCode (*funcs[1])(PetscInt, PetscReal, const PetscReal [], PetscInt, PetscScalar *, void *) = {trig_u};
      void (*identity[1])(PetscInt, PetscInt, PetscInt,
                          const PetscInt[], const PetscInt[], const PetscScalar[], const PetscScalar[], const PetscScalar[],
                          const PetscInt[], const PetscInt[], const PetscScalar[], const PetscScalar[], const PetscScalar[],
                          PetscReal, const PetscReal[], PetscInt, const PetscScalar[], PetscScalar[]) = {f0_identityaux_u};
      void            *ctxs[1] = {0};

      ctxs[0] = &user;
      ierr = DMClone(dm, &dmErr);CHKERRQ(ierr);
      ierr = SetupDiscretization(dmErr, "error", SetupErrorProblem, &user);CHKERRQ(ierr);
      ierr = DMGetGlobalVector(dmErr, &errorEst);CHKERRQ(ierr);
      ierr = DMGetGlobalVector(dmErr, &errorL2);CHKERRQ(ierr);
      /*   Compute auxiliary data (solution and projection of adjoint solution) */
      ierr = DMGetLocalVector(dmAdj, &uAdjLoc);CHKERRQ(ierr);
      ierr = DMGlobalToLocalBegin(dmAdj, uAdj, INSERT_VALUES, uAdjLoc);CHKERRQ(ierr);
      ierr = DMGlobalToLocalEnd(dmAdj, uAdj, INSERT_VALUES, uAdjLoc);CHKERRQ(ierr);
      ierr = DMGetGlobalVector(dm, &uAdjProj);CHKERRQ(ierr);
      ierr = PetscObjectCompose((PetscObject) dm, "dmAux", (PetscObject) dmAdj);CHKERRQ(ierr);
      ierr = PetscObjectCompose((PetscObject) dm, "A", (PetscObject) uAdjLoc);CHKERRQ(ierr);
      ierr = DMProjectField(dm, 0.0, u, identity, INSERT_VALUES, uAdjProj);CHKERRQ(ierr);
      ierr = PetscObjectCompose((PetscObject) dm, "dmAux", NULL);CHKERRQ(ierr);
      ierr = PetscObjectCompose((PetscObject) dm, "A", NULL);CHKERRQ(ierr);
      ierr = DMRestoreLocalVector(dmAdj, &uAdjLoc);CHKERRQ(ierr);
      /*   Attach auxiliary data */
      dms[0] = dm; dms[1] = dm;
      ierr = DMCreateSuperDM(dms, 2, &subis, &dmErrAux);CHKERRQ(ierr);
      if (0) {
        PetscSection sec;

        ierr = DMGetSection(dms[0], &sec);CHKERRQ(ierr);
        ierr = PetscSectionView(sec, PETSC_VIEWER_STDOUT_WORLD);CHKERRQ(ierr);
        ierr = DMGetSection(dms[1], &sec);CHKERRQ(ierr);
        ierr = PetscSectionView(sec, PETSC_VIEWER_STDOUT_WORLD);CHKERRQ(ierr);
        ierr = DMGetSection(dmErrAux, &sec);CHKERRQ(ierr);
        ierr = PetscSectionView(sec, PETSC_VIEWER_STDOUT_WORLD);CHKERRQ(ierr);
      }
      ierr = DMViewFromOptions(dmErrAux, NULL, "-dm_err_view");CHKERRQ(ierr);
      ierr = ISViewFromOptions(subis[0], NULL, "-super_is_view");CHKERRQ(ierr);
      ierr = ISViewFromOptions(subis[1], NULL, "-super_is_view");CHKERRQ(ierr);
      ierr = DMGetGlobalVector(dmErrAux, &uErr);CHKERRQ(ierr);
      ierr = VecViewFromOptions(u, NULL, "-map_vec_view");CHKERRQ(ierr);
      ierr = VecViewFromOptions(uAdjProj, NULL, "-map_vec_view");CHKERRQ(ierr);
      ierr = VecViewFromOptions(uErr, NULL, "-map_vec_view");CHKERRQ(ierr);
      ierr = VecISCopy(uErr, subis[0], SCATTER_FORWARD, u);CHKERRQ(ierr);
      ierr = VecISCopy(uErr, subis[1], SCATTER_FORWARD, uAdjProj);CHKERRQ(ierr);
      ierr = DMRestoreGlobalVector(dm, &uAdjProj);CHKERRQ(ierr);
      for (i = 0; i < 2; ++i) {ierr = ISDestroy(&subis[i]);CHKERRQ(ierr);}
      ierr = PetscFree(subis);CHKERRQ(ierr);
      ierr = DMGetLocalVector(dmErrAux, &uErrLoc);CHKERRQ(ierr);
      ierr = DMGlobalToLocalBegin(dm, uErr, INSERT_VALUES, uErrLoc);CHKERRQ(ierr);
      ierr = DMGlobalToLocalEnd(dm, uErr, INSERT_VALUES, uErrLoc);CHKERRQ(ierr);
      ierr = DMRestoreGlobalVector(dmErrAux, &uErr);CHKERRQ(ierr);
      ierr = PetscObjectCompose((PetscObject) dmErr, "dmAux", (PetscObject) dmErrAux);CHKERRQ(ierr);
      ierr = PetscObjectCompose((PetscObject) dmErr, "A", (PetscObject) uErrLoc);CHKERRQ(ierr);
      /*   Compute cellwise error estimate */
      ierr = VecSet(errorEst, 0.0);CHKERRQ(ierr);
      ierr = DMPlexComputeCellwiseIntegralFEM(dmErr, uAdj, errorEst, &user);CHKERRQ(ierr);
      ierr = PetscObjectCompose((PetscObject) dmErr, "dmAux", NULL);CHKERRQ(ierr);
      ierr = PetscObjectCompose((PetscObject) dmErr, "A", NULL);CHKERRQ(ierr);
      ierr = DMRestoreLocalVector(dmErrAux, &uErrLoc);CHKERRQ(ierr);
      ierr = DMDestroy(&dmErrAux);CHKERRQ(ierr);
      /*   Plot cellwise error vector */
      ierr = VecViewFromOptions(errorEst, NULL, "-error_view");CHKERRQ(ierr);
      /*   Compute ratio of estimate (sum over cells) with actual L_2 error */
      ierr = DMComputeL2Diff(dm, 0.0, funcs, ctxs, u, &errorL2Norm);CHKERRQ(ierr);
      ierr = DMPlexComputeL2DiffVec(dm, 0.0, funcs, ctxs, u, errorL2);CHKERRQ(ierr);
      ierr = VecViewFromOptions(errorL2, NULL, "-l2_error_view");CHKERRQ(ierr);
      ierr = VecNorm(errorL2,  NORM_INFINITY, &errorL2Tot);CHKERRQ(ierr);
      ierr = VecNorm(errorEst, NORM_INFINITY, &errorEstTot);CHKERRQ(ierr);
      ierr = VecGetSize(errorEst, &N);CHKERRQ(ierr);
      ierr = VecPointwiseDivide(errorEst, errorEst, errorL2);CHKERRQ(ierr);
      ierr = PetscObjectSetName((PetscObject) errorEst, "Error ratio");CHKERRQ(ierr);
      ierr = VecViewFromOptions(errorEst, NULL, "-error_ratio_view");CHKERRQ(ierr);
      ierr = PetscPrintf(PETSC_COMM_WORLD, "N: %D L2 error: %g Error Ratio: %g/%g = %g\n", N, (double) errorL2Norm, (double) errorEstTot, (double) PetscSqrtReal(errorL2Tot), (double) errorEstTot/PetscSqrtReal(errorL2Tot));CHKERRQ(ierr);
      ierr = DMRestoreGlobalVector(dmErr, &errorEst);CHKERRQ(ierr);
      ierr = DMRestoreGlobalVector(dmErr, &errorL2);CHKERRQ(ierr);
      ierr = DMDestroy(&dmErr);CHKERRQ(ierr);
    }
    ierr = DMDestroy(&dmAdj);CHKERRQ(ierr);
    ierr = VecDestroy(&uAdj);CHKERRQ(ierr);
    ierr = SNESDestroy(&snesAdj);CHKERRQ(ierr);
  }
  /* Cleanup */
  ierr = VecDestroy(&u);CHKERRQ(ierr);
  ierr = SNESDestroy(&snes);CHKERRQ(ierr);
  ierr = DMDestroy(&dm);CHKERRQ(ierr);
  ierr = PetscFinalize();
  return ierr;
}

/*TEST

  test:
    suffix: 2d_p1_0
    requires: triangle
<<<<<<< HEAD
    args: -potential_petscspace_order 1 -dm_refine 2 -convest_num_refine 3 -snes_convergence_estimate
  test:
    suffix: 2d_p2_0
    requires: triangle
    args: -potential_petscspace_order 2 -dm_refine 2 -convest_num_refine 3 -snes_convergence_estimate
  test:
    suffix: 2d_p3_0
    requires: triangle
    args: -potential_petscspace_order 3 -dm_refine 2 -convest_num_refine 3 -snes_convergence_estimate
  test:
    suffix: 2d_q1_0
    args: -simplex 0 -potential_petscspace_order 1 -dm_refine 2 -convest_num_refine 3 -snes_convergence_estimate
  test:
    suffix: 2d_q2_0
    args: -simplex 0 -potential_petscspace_order 2 -dm_refine 2 -convest_num_refine 3 -snes_convergence_estimate
  test:
    suffix: 2d_q3_0
    args: -simplex 0 -potential_petscspace_order 3 -dm_refine 2 -convest_num_refine 3 -snes_convergence_estimate
  test:
    suffix: 3d_p1_0
    requires: ctetgen
    args: -dim 3 -potential_petscspace_order 1 -convest_num_refine 2 -snes_convergence_estimate
  test:
    suffix: 3d_p2_0
    requires: ctetgen
    args: -dim 3 -potential_petscspace_order 2 -convest_num_refine 2 -snes_convergence_estimate
=======
    args: -potential_petscspace_degree 1 -dm_refine 2 -num_refine 3 -snes_convergence_estimate
  test:
    suffix: 2d_p2_0
    requires: triangle
    args: -potential_petscspace_degree 2 -dm_refine 2 -num_refine 3 -snes_convergence_estimate
  test:
    suffix: 2d_p3_0
    requires: triangle
    args: -potential_petscspace_degree 3 -dm_refine 2 -num_refine 3 -snes_convergence_estimate
  test:
    suffix: 2d_q1_0
    args: -simplex 0 -potential_petscspace_degree 1 -dm_refine 2 -num_refine 3 -snes_convergence_estimate
  test:
    suffix: 2d_q2_0
    args: -simplex 0 -potential_petscspace_degree 2 -dm_refine 2 -num_refine 3 -snes_convergence_estimate
  test:
    suffix: 2d_q3_0
    args: -simplex 0 -potential_petscspace_degree 3 -dm_refine 2 -num_refine 3 -snes_convergence_estimate
  test:
    suffix: 3d_p1_0
    requires: ctetgen
    args: -dim 3 -potential_petscspace_degree 1 -num_refine 2 -snes_convergence_estimate
  test:
    suffix: 3d_p2_0
    requires: ctetgen
    args: -dim 3 -potential_petscspace_degree 2 -num_refine 2 -snes_convergence_estimate
>>>>>>> 447f073e
  test:
    suffix: 3d_p3_0
    requires: ctetgen
    timeoutfactor: 2
<<<<<<< HEAD
    args: -dim 3 -potential_petscspace_order 3 -convest_num_refine 2 -snes_convergence_estimate
  test:
    suffix: 3d_q1_0
    args: -dim 3 -simplex 0 -potential_petscspace_order 1 -dm_refine 1 -convest_num_refine 2 -snes_convergence_estimate
  test:
    suffix: 3d_q2_0
    args: -dim 3 -simplex 0 -potential_petscspace_order 2 -dm_refine 1 -convest_num_refine 2 -snes_convergence_estimate
  test:
    suffix: 3d_q3_0
    args: -dim 3 -simplex 0 -potential_petscspace_order 3 -convest_num_refine 2 -snes_convergence_estimate
=======
    args: -dim 3 -potential_petscspace_degree 3 -num_refine 2 -snes_convergence_estimate
  test:
    suffix: 3d_q1_0
    args: -dim 3 -simplex 0 -potential_petscspace_degree 1 -dm_refine 1 -num_refine 2 -snes_convergence_estimate
  test:
    suffix: 3d_q2_0
    args: -dim 3 -simplex 0 -potential_petscspace_degree 2 -dm_refine 1 -num_refine 2 -snes_convergence_estimate
  test:
    suffix: 3d_q3_0
    args: -dim 3 -simplex 0 -potential_petscspace_degree 3 -num_refine 2 -snes_convergence_estimate
>>>>>>> 447f073e
  test:
    suffix: 2d_p1_spectral_0
    requires: triangle fftw !complex
    args: -potential_petscspace_degree 1 -dm_refine 6 -spectral -fft_view
  test:
    suffix: 2d_p1_spectral_1
    requires: triangle fftw !complex
    nsize: 2
    args: -potential_petscspace_degree 1 -dm_refine 2 -spectral -fft_view
  test:
    suffix: 2d_p1_adj_0
    requires: triangle
    args: -potential_petscspace_degree 1 -dm_refine 2 -adjoint -adjoint_petscspace_degree 1 -error_petscspace_degree 0

TEST*/<|MERGE_RESOLUTION|>--- conflicted
+++ resolved
@@ -516,88 +516,46 @@
   test:
     suffix: 2d_p1_0
     requires: triangle
-<<<<<<< HEAD
-    args: -potential_petscspace_order 1 -dm_refine 2 -convest_num_refine 3 -snes_convergence_estimate
+    args: -potential_petscspace_degree 1 -dm_refine 2 -convest_num_refine 3 -snes_convergence_estimate
   test:
     suffix: 2d_p2_0
     requires: triangle
-    args: -potential_petscspace_order 2 -dm_refine 2 -convest_num_refine 3 -snes_convergence_estimate
+    args: -potential_petscspace_degree 2 -dm_refine 2 -convest_num_refine 3 -snes_convergence_estimate
   test:
     suffix: 2d_p3_0
     requires: triangle
-    args: -potential_petscspace_order 3 -dm_refine 2 -convest_num_refine 3 -snes_convergence_estimate
+    args: -potential_petscspace_degree 3 -dm_refine 2 -convest_num_refine 3 -snes_convergence_estimate
   test:
     suffix: 2d_q1_0
-    args: -simplex 0 -potential_petscspace_order 1 -dm_refine 2 -convest_num_refine 3 -snes_convergence_estimate
+    args: -simplex 0 -potential_petscspace_degree 1 -dm_refine 2 -convest_num_refine 3 -snes_convergence_estimate
   test:
     suffix: 2d_q2_0
-    args: -simplex 0 -potential_petscspace_order 2 -dm_refine 2 -convest_num_refine 3 -snes_convergence_estimate
+    args: -simplex 0 -potential_petscspace_degree 2 -dm_refine 2 -convest_num_refine 3 -snes_convergence_estimate
   test:
     suffix: 2d_q3_0
-    args: -simplex 0 -potential_petscspace_order 3 -dm_refine 2 -convest_num_refine 3 -snes_convergence_estimate
+    args: -simplex 0 -potential_petscspace_degree 3 -dm_refine 2 -convest_num_refine 3 -snes_convergence_estimate
   test:
     suffix: 3d_p1_0
     requires: ctetgen
-    args: -dim 3 -potential_petscspace_order 1 -convest_num_refine 2 -snes_convergence_estimate
+    args: -dim 3 -potential_petscspace_degree 1 -convest_num_refine 2 -snes_convergence_estimate
   test:
     suffix: 3d_p2_0
     requires: ctetgen
-    args: -dim 3 -potential_petscspace_order 2 -convest_num_refine 2 -snes_convergence_estimate
-=======
-    args: -potential_petscspace_degree 1 -dm_refine 2 -num_refine 3 -snes_convergence_estimate
-  test:
-    suffix: 2d_p2_0
-    requires: triangle
-    args: -potential_petscspace_degree 2 -dm_refine 2 -num_refine 3 -snes_convergence_estimate
-  test:
-    suffix: 2d_p3_0
-    requires: triangle
-    args: -potential_petscspace_degree 3 -dm_refine 2 -num_refine 3 -snes_convergence_estimate
-  test:
-    suffix: 2d_q1_0
-    args: -simplex 0 -potential_petscspace_degree 1 -dm_refine 2 -num_refine 3 -snes_convergence_estimate
-  test:
-    suffix: 2d_q2_0
-    args: -simplex 0 -potential_petscspace_degree 2 -dm_refine 2 -num_refine 3 -snes_convergence_estimate
-  test:
-    suffix: 2d_q3_0
-    args: -simplex 0 -potential_petscspace_degree 3 -dm_refine 2 -num_refine 3 -snes_convergence_estimate
-  test:
-    suffix: 3d_p1_0
-    requires: ctetgen
-    args: -dim 3 -potential_petscspace_degree 1 -num_refine 2 -snes_convergence_estimate
-  test:
-    suffix: 3d_p2_0
-    requires: ctetgen
-    args: -dim 3 -potential_petscspace_degree 2 -num_refine 2 -snes_convergence_estimate
->>>>>>> 447f073e
+    args: -dim 3 -potential_petscspace_degree 2 -convest_num_refine 2 -snes_convergence_estimate
   test:
     suffix: 3d_p3_0
     requires: ctetgen
     timeoutfactor: 2
-<<<<<<< HEAD
-    args: -dim 3 -potential_petscspace_order 3 -convest_num_refine 2 -snes_convergence_estimate
+    args: -dim 3 -potential_petscspace_degree 3 -convest_num_refine 2 -snes_convergence_estimate
   test:
     suffix: 3d_q1_0
-    args: -dim 3 -simplex 0 -potential_petscspace_order 1 -dm_refine 1 -convest_num_refine 2 -snes_convergence_estimate
+    args: -dim 3 -simplex 0 -potential_petscspace_degree 1 -dm_refine 1 -convest_num_refine 2 -snes_convergence_estimate
   test:
     suffix: 3d_q2_0
-    args: -dim 3 -simplex 0 -potential_petscspace_order 2 -dm_refine 1 -convest_num_refine 2 -snes_convergence_estimate
+    args: -dim 3 -simplex 0 -potential_petscspace_degree 2 -dm_refine 1 -convest_num_refine 2 -snes_convergence_estimate
   test:
     suffix: 3d_q3_0
-    args: -dim 3 -simplex 0 -potential_petscspace_order 3 -convest_num_refine 2 -snes_convergence_estimate
-=======
-    args: -dim 3 -potential_petscspace_degree 3 -num_refine 2 -snes_convergence_estimate
-  test:
-    suffix: 3d_q1_0
-    args: -dim 3 -simplex 0 -potential_petscspace_degree 1 -dm_refine 1 -num_refine 2 -snes_convergence_estimate
-  test:
-    suffix: 3d_q2_0
-    args: -dim 3 -simplex 0 -potential_petscspace_degree 2 -dm_refine 1 -num_refine 2 -snes_convergence_estimate
-  test:
-    suffix: 3d_q3_0
-    args: -dim 3 -simplex 0 -potential_petscspace_degree 3 -num_refine 2 -snes_convergence_estimate
->>>>>>> 447f073e
+    args: -dim 3 -simplex 0 -potential_petscspace_degree 3 -convest_num_refine 2 -snes_convergence_estimate
   test:
     suffix: 2d_p1_spectral_0
     requires: triangle fftw !complex
