static char help[] = "Stokes Problem in 2d and 3d with simplicial finite elements.\n\
We solve the Stokes problem in a rectangular\n\
domain, using a parallel unstructured mesh (DMPLEX) to discretize it.\n\n\n";

/*
The isoviscous Stokes problem, which we discretize using the finite
element method on an unstructured mesh. The weak form equations are

  < \nabla v, \nabla u + {\nabla u}^T > - < \nabla\cdot v, p > + < v, f > = 0
  < q, \nabla\cdot v >                                                    = 0

We start with homogeneous Dirichlet conditions. We will expand this as the set
of test problems is developed.

Discretization:

We use PetscFE to generate a tabulation of the finite element basis functions
at quadrature points. We can currently generate an arbitrary order Lagrange
element.

Field Data:

  DMPLEX data is organized by point, and the closure operation just stacks up the
data from each sieve point in the closure. Thus, for a P_2-P_1 Stokes element, we
have

  cl{e} = {f e_0 e_1 e_2 v_0 v_1 v_2}
  x     = [u_{e_0} v_{e_0} u_{e_1} v_{e_1} u_{e_2} v_{e_2} u_{v_0} v_{v_0} p_{v_0} u_{v_1} v_{v_1} p_{v_1} u_{v_2} v_{v_2} p_{v_2}]

The problem here is that we would like to loop over each field separately for
integration. Therefore, the closure visitor in DMPlexVecGetClosure() reorders
the data so that each field is contiguous

  x'    = [u_{e_0} v_{e_0} u_{e_1} v_{e_1} u_{e_2} v_{e_2} u_{v_0} v_{v_0} u_{v_1} v_{v_1} u_{v_2} v_{v_2} p_{v_0} p_{v_1} p_{v_2}]

Likewise, DMPlexVecSetClosure() takes data partitioned by field, and correctly
puts it into the Sieve ordering.

Next Steps:

- Refine and show convergence of correct order automatically (use femTest.py)
- Fix InitialGuess for arbitrary disc (means making dual application work again)
- Redo slides from GUCASTutorial for this new example

For tensor product meshes, see SNES ex67, ex72
*/

#include <petscdmplex.h>
#include <petscdt.h>
#include <petscfe.h>
#include <petscsnes.h>

#define NUM_FIELDS 2
PetscInt spatialDim = 0;

typedef enum {NEUMANN, DIRICHLET} BCType;
typedef enum {RUN_FULL, RUN_TEST} RunType;

typedef struct {
  PetscFEM      fem;               /* REQUIRED to use DMPlexComputeResidualFEM() */
  PetscInt      debug;             /* The debugging level */
  PetscMPIInt   rank;              /* The process rank */
  PetscMPIInt   numProcs;          /* The number of processes */
  RunType       runType;           /* Whether to run tests, or solve the full problem */
  PetscBool     jacobianMF;        /* Whether to calculate the Jacobian action on the fly */
  PetscLogEvent createMeshEvent;
  PetscBool     showInitial, showSolution, showError;
  /* Domain and mesh definition */
  PetscInt      dim;               /* The topological mesh dimension */
  PetscBool     interpolate;       /* Generate intermediate mesh elements */
  PetscBool     simplex;           /* Use simplices or tensor product cells */
  PetscReal     refinementLimit;   /* The largest allowable cell volume */
  char          partitioner[2048]; /* The graph partitioner */
  /* GPU partitioning */
  PetscInt      numBatches;        /* The number of cell batches per kernel */
  PetscInt      numBlocks;         /* The number of concurrent blocks per kernel */
  /* Element quadrature */
  PetscFE       fe[NUM_FIELDS];    /* Element definitions for each field */
  PetscQuadrature q[NUM_FIELDS];
  /* Problem definition */
  void (*f0Funcs[NUM_FIELDS])(const PetscScalar u[], const PetscScalar gradU[], const PetscScalar a[], const PetscScalar gradA[], const PetscReal x[], PetscScalar f0[]); /* f0_u(x,y,z), and f0_p(x,y,z) */
  void (*f1Funcs[NUM_FIELDS])(const PetscScalar u[], const PetscScalar gradU[], const PetscScalar a[], const PetscScalar gradA[], const PetscReal x[], PetscScalar f1[]); /* f1_u(x,y,z), and f1_p(x,y,z) */
  void (*g0Funcs[NUM_FIELDS*NUM_FIELDS])(const PetscScalar u[], const PetscScalar gradU[], const PetscScalar a[], const PetscScalar gradA[], const PetscReal x[], PetscScalar g0[]); /* g0_uu(x,y,z), g0_up(x,y,z), g0_pu(x,y,z), and g0_pp(x,y,z) */
  void (*g1Funcs[NUM_FIELDS*NUM_FIELDS])(const PetscScalar u[], const PetscScalar gradU[], const PetscScalar a[], const PetscScalar gradA[], const PetscReal x[], PetscScalar g1[]); /* g1_uu(x,y,z), g1_up(x,y,z), g1_pu(x,y,z), and g1_pp(x,y,z) */
  void (*g2Funcs[NUM_FIELDS*NUM_FIELDS])(const PetscScalar u[], const PetscScalar gradU[], const PetscScalar a[], const PetscScalar gradA[], const PetscReal x[], PetscScalar g2[]); /* g2_uu(x,y,z), g2_up(x,y,z), g2_pu(x,y,z), and g2_pp(x,y,z) */
  void (*g3Funcs[NUM_FIELDS*NUM_FIELDS])(const PetscScalar u[], const PetscScalar gradU[], const PetscScalar a[], const PetscScalar gradA[], const PetscReal x[], PetscScalar g3[]); /* g3_uu(x,y,z), g3_up(x,y,z), g3_pu(x,y,z), and g3_pp(x,y,z) */
  void (**exactFuncs)(const PetscReal x[], PetscScalar *u, void *ctx); /* The exact solution function u(x,y,z), v(x,y,z), and p(x,y,z) */
  void (*initialGuess[NUM_FIELDS])(const PetscReal x[], PetscScalar *u, void* ctx);
  BCType bcType;
} AppCtx;

void zero_1d(const PetscReal coords[], PetscScalar *u, void *ctx)
{
  u[0] = 0.0;
}
void zero_2d(const PetscReal coords[], PetscScalar *u, void *ctx)
{
  u[0] = 0.0; u[1] = 0.0;
}
void zero_3d(const PetscReal coords[], PetscScalar *u, void *ctx)
{
  u[0] = 0.0; u[1] = 0.0; u[2] = 0.0;
}
void zero_vector(const PetscReal coords[], PetscScalar *u, void *ctx)
{
  PetscInt comp;
  for (comp = 0; comp < spatialDim; ++comp) u[comp] = 0.0;
}

/*
  In 2D we use exact solution:

    u = x^2 + y^2
    v = 2 x^2 - 2xy
    p = x + y - 1
    f_x = f_y = 3

  so that

    -\Delta u + \nabla p + f = <-4, -4> + <1, 1> + <3, 3> = 0
    \nabla \cdot u           = 2x - 2x                    = 0
*/
void quadratic_u_2d(const PetscReal x[], PetscScalar *u, void *ctx)
{
  u[0] = x[0]*x[0] + x[1]*x[1];
  u[1] = 2.0*x[0]*x[0] - 2.0*x[0]*x[1];
}

void linear_p_2d(const PetscReal x[], PetscScalar *p, void *ctx)
{
  *p = x[0] + x[1] - 1.0;
}
void constant_p(const PetscReal x[], PetscScalar *p, void *ctx)
{
  *p = 1.0;
}

void f0_u(const PetscScalar u[], const PetscScalar gradU[], const PetscScalar a[], const PetscScalar gradA[], const PetscReal x[], PetscScalar f0[])
{
  const PetscInt Ncomp = spatialDim;
  PetscInt       comp;

  for (comp = 0; comp < Ncomp; ++comp) f0[comp] = 3.0;
}

/* gradU[comp*dim+d] = {u_x, u_y, v_x, v_y} or {u_x, u_y, u_z, v_x, v_y, v_z, w_x, w_y, w_z}
   u[Ncomp]          = {p} */
void f1_u(const PetscScalar u[], const PetscScalar gradU[], const PetscScalar a[], const PetscScalar gradA[], const PetscReal x[], PetscScalar f1[])
{
  const PetscInt dim   = spatialDim;
  const PetscInt Ncomp = spatialDim;
  PetscInt       comp, d;

  for (comp = 0; comp < Ncomp; ++comp) {
    for (d = 0; d < dim; ++d) {
      /* f1[comp*dim+d] = 0.5*(gradU[comp*dim+d] + gradU[d*dim+comp]); */
      f1[comp*dim+d] = gradU[comp*dim+d];
    }
    f1[comp*dim+comp] -= u[Ncomp];
  }
}

/* gradU[comp*dim+d] = {u_x, u_y, v_x, v_y} or {u_x, u_y, u_z, v_x, v_y, v_z, w_x, w_y, w_z} */
void f0_p(const PetscScalar u[], const PetscScalar gradU[], const PetscScalar a[], const PetscScalar gradA[], const PetscReal x[], PetscScalar f0[])
{
  const PetscInt dim = spatialDim;
  PetscInt       d;

  f0[0] = 0.0;
  for (d = 0; d < dim; ++d) f0[0] += gradU[d*dim+d];
}

void f1_p(const PetscScalar u[], const PetscScalar gradU[], const PetscScalar a[], const PetscScalar gradA[], const PetscReal x[], PetscScalar f1[])
{
  const PetscInt dim = spatialDim;
  PetscInt       d;

  for (d = 0; d < dim; ++d) f1[d] = 0.0;
}

/* < q, \nabla\cdot v >
   NcompI = 1, NcompJ = dim */
void g1_pu(const PetscScalar u[], const PetscScalar gradU[], const PetscScalar a[], const PetscScalar gradA[], const PetscReal x[], PetscScalar g1[])
{
  const PetscInt dim = spatialDim;
  PetscInt       d;

  for (d = 0; d < dim; ++d) g1[d*dim+d] = 1.0; /* \frac{\partial\phi^{u_d}}{\partial x_d} */
}

/* -< \nabla\cdot v, p >
    NcompI = dim, NcompJ = 1 */
void g2_up(const PetscScalar u[], const PetscScalar gradU[], const PetscScalar a[], const PetscScalar gradA[], const PetscReal x[], PetscScalar g2[])
{
  const PetscInt dim = spatialDim;
  PetscInt       d;

  for (d = 0; d < dim; ++d) g2[d*dim+d] = -1.0; /* \frac{\partial\psi^{u_d}}{\partial x_d} */
}

/* < \nabla v, \nabla u + {\nabla u}^T >
   This just gives \nabla u, give the perdiagonal for the transpose */
void g3_uu(const PetscScalar u[], const PetscScalar gradU[], const PetscScalar a[], const PetscScalar gradA[], const PetscReal x[], PetscScalar g3[])
{
  const PetscInt dim   = spatialDim;
  const PetscInt Ncomp = spatialDim;
  PetscInt       compI, d;

  for (compI = 0; compI < Ncomp; ++compI) {
    for (d = 0; d < dim; ++d) {
      g3[((compI*Ncomp+compI)*dim+d)*dim+d] = 1.0;
    }
  }
}

/*
  In 3D we use exact solution:

    u = x^2 + y^2
    v = y^2 + z^2
    w = x^2 + y^2 - 2(x+y)z
    p = x + y + z - 3/2
    f_x = f_y = f_z = 3

  so that

    -\Delta u + \nabla p + f = <-4, -4, -4> + <1, 1, 1> + <3, 3, 3> = 0
    \nabla \cdot u           = 2x + 2y - 2(x + y)                   = 0
*/
void quadratic_u_3d(const PetscReal x[], PetscScalar *u, void *ctx)
{
  u[0] = x[0]*x[0] + x[1]*x[1];
  u[1] = x[1]*x[1] + x[2]*x[2];
  u[2] = x[0]*x[0] + x[1]*x[1] - 2.0*(x[0] + x[1])*x[2];
}

void linear_p_3d(const PetscReal x[], PetscScalar *p, void *ctx)
{
  *p = x[0] + x[1] + x[2] - 1.5;
}

#undef __FUNCT__
#define __FUNCT__ "ProcessOptions"
PetscErrorCode ProcessOptions(MPI_Comm comm, AppCtx *options)
{
  const char    *bcTypes[2]  = {"neumann", "dirichlet"};
  const char    *runTypes[2] = {"full", "test"};
  PetscInt       bc, run;
  PetscErrorCode ierr;

  PetscFunctionBeginUser;
  options->debug           = 0;
  options->runType         = RUN_FULL;
  options->dim             = 2;
  options->interpolate     = PETSC_FALSE;
  options->simplex         = PETSC_TRUE;
  options->refinementLimit = 0.0;
  options->bcType          = DIRICHLET;
  options->numBatches      = 1;
  options->numBlocks       = 1;
  options->jacobianMF      = PETSC_FALSE;
  options->showInitial     = PETSC_FALSE;
  options->showSolution    = PETSC_TRUE;
  options->showError       = PETSC_FALSE;

  options->fem.f0Funcs = (void (**)(const PetscScalar[], const PetscScalar[], const PetscScalar[], const PetscScalar[], const PetscReal[], PetscScalar[])) &options->f0Funcs;
  options->fem.f1Funcs = (void (**)(const PetscScalar[], const PetscScalar[], const PetscScalar[], const PetscScalar[], const PetscReal[], PetscScalar[])) &options->f1Funcs;
  options->fem.g0Funcs = (void (**)(const PetscScalar[], const PetscScalar[], const PetscScalar[], const PetscScalar[], const PetscReal[], PetscScalar[])) &options->g0Funcs;
  options->fem.g1Funcs = (void (**)(const PetscScalar[], const PetscScalar[], const PetscScalar[], const PetscScalar[], const PetscReal[], PetscScalar[])) &options->g1Funcs;
  options->fem.g2Funcs = (void (**)(const PetscScalar[], const PetscScalar[], const PetscScalar[], const PetscScalar[], const PetscReal[], PetscScalar[])) &options->g2Funcs;
  options->fem.g3Funcs = (void (**)(const PetscScalar[], const PetscScalar[], const PetscScalar[], const PetscScalar[], const PetscReal[], PetscScalar[])) &options->g3Funcs;

  ierr = MPI_Comm_size(comm, &options->numProcs);CHKERRQ(ierr);
  ierr = MPI_Comm_rank(comm, &options->rank);CHKERRQ(ierr);
  ierr = PetscOptionsBegin(comm, "", "Stokes Problem Options", "DMPLEX");CHKERRQ(ierr);
  ierr = PetscOptionsInt("-debug", "The debugging level", "ex62.c", options->debug, &options->debug, NULL);CHKERRQ(ierr);
  run  = options->runType;
  ierr = PetscOptionsEList("-run_type", "The run type", "ex62.c", runTypes, 2, runTypes[options->runType], &run, NULL);CHKERRQ(ierr);

  options->runType = (RunType) run;

  ierr = PetscOptionsInt("-dim", "The topological mesh dimension", "ex62.c", options->dim, &options->dim, NULL);CHKERRQ(ierr);
  spatialDim = options->dim;
  ierr = PetscOptionsBool("-interpolate", "Generate intermediate mesh elements", "ex62.c", options->interpolate, &options->interpolate, NULL);CHKERRQ(ierr);
  ierr = PetscOptionsBool("-simplex", "Use simplices or tensor product cells", "ex62.c", options->simplex, &options->simplex, NULL);CHKERRQ(ierr);
  ierr = PetscOptionsReal("-refinement_limit", "The largest allowable cell volume", "ex62.c", options->refinementLimit, &options->refinementLimit, NULL);CHKERRQ(ierr);
  ierr = PetscStrcpy(options->partitioner, "chaco");CHKERRQ(ierr);
  ierr = PetscOptionsString("-partitioner", "The graph partitioner", "pflotran.cxx", options->partitioner, options->partitioner, 2048, NULL);CHKERRQ(ierr);
  bc   = options->bcType;
  ierr = PetscOptionsEList("-bc_type","Type of boundary condition","ex62.c",bcTypes,2,bcTypes[options->bcType],&bc,NULL);CHKERRQ(ierr);

  options->bcType = (BCType) bc;

  ierr = PetscOptionsInt("-gpu_batches", "The number of cell batches per kernel", "ex62.c", options->numBatches, &options->numBatches, NULL);CHKERRQ(ierr);
  ierr = PetscOptionsInt("-gpu_blocks", "The number of concurrent blocks per kernel", "ex62.c", options->numBlocks, &options->numBlocks, NULL);CHKERRQ(ierr);
  ierr = PetscOptionsBool("-jacobian_mf", "Calculate the action of the Jacobian on the fly", "ex62.c", options->jacobianMF, &options->jacobianMF, NULL);CHKERRQ(ierr);
  ierr = PetscOptionsBool("-show_initial", "Output the initial guess for verification", "ex62.c", options->showInitial, &options->showInitial, NULL);CHKERRQ(ierr);
  ierr = PetscOptionsBool("-show_solution", "Output the solution for verification", "ex62.c", options->showSolution, &options->showSolution, NULL);CHKERRQ(ierr);
  ierr = PetscOptionsBool("-show_error", "Output the error for verification", "ex62.c", options->showError, &options->showError, NULL);CHKERRQ(ierr);
  ierr = PetscOptionsEnd();

  ierr = PetscLogEventRegister("CreateMesh", DM_CLASSID, &options->createMeshEvent);CHKERRQ(ierr);
  PetscFunctionReturn(0);
}

#undef __FUNCT__
#define __FUNCT__ "DMVecViewLocal"
PetscErrorCode DMVecViewLocal(DM dm, Vec v, PetscViewer viewer)
{
  Vec            lv;
  PetscInt       p;
  PetscMPIInt    rank, numProcs;
  PetscErrorCode ierr;

  PetscFunctionBeginUser;
  ierr = MPI_Comm_rank(PetscObjectComm((PetscObject)dm), &rank);CHKERRQ(ierr);
  ierr = MPI_Comm_size(PetscObjectComm((PetscObject)dm), &numProcs);CHKERRQ(ierr);
  ierr = DMGetLocalVector(dm, &lv);CHKERRQ(ierr);
  ierr = DMGlobalToLocalBegin(dm, v, INSERT_VALUES, lv);CHKERRQ(ierr);
  ierr = DMGlobalToLocalEnd(dm, v, INSERT_VALUES, lv);CHKERRQ(ierr);
  ierr = PetscPrintf(PETSC_COMM_WORLD, "Local function\n");CHKERRQ(ierr);
  for (p = 0; p < numProcs; ++p) {
    if (p == rank) {ierr = VecView(lv, PETSC_VIEWER_STDOUT_SELF);CHKERRQ(ierr);}
    ierr = PetscBarrier((PetscObject) dm);CHKERRQ(ierr);
  }
  ierr = DMRestoreLocalVector(dm, &lv);CHKERRQ(ierr);
  PetscFunctionReturn(0);
}

#undef __FUNCT__
#define __FUNCT__ "CreateMesh"
PetscErrorCode CreateMesh(MPI_Comm comm, AppCtx *user, DM *dm)
{
  DMLabel        label;
  PetscInt       dim             = user->dim;
  PetscBool      interpolate     = user->interpolate;
  PetscReal      refinementLimit = user->refinementLimit;
  const char     *partitioner    = user->partitioner;
  const PetscInt cells[3]        = {3, 3, 3};
  PetscErrorCode ierr;

  PetscFunctionBeginUser;
  ierr = PetscLogEventBegin(user->createMeshEvent,0,0,0,0);CHKERRQ(ierr);
  if (user->simplex) {ierr = DMPlexCreateBoxMesh(comm, dim, interpolate, dm);CHKERRQ(ierr);}
  else               {ierr = DMPlexCreateHexBoxMesh(comm, dim, cells, DM_BOUNDARY_NONE, DM_BOUNDARY_NONE, DM_BOUNDARY_NONE, dm);CHKERRQ(ierr);}
  ierr = DMPlexGetLabel(*dm, "marker", &label);CHKERRQ(ierr);
  if (label) {ierr = DMPlexLabelComplete(*dm, label);CHKERRQ(ierr);}
  {
    DM refinedMesh     = NULL;
    DM distributedMesh = NULL;

    /* Refine mesh using a volume constraint */
    ierr = DMPlexSetRefinementLimit(*dm, refinementLimit);CHKERRQ(ierr);
    if (user->simplex) {ierr = DMRefine(*dm, comm, &refinedMesh);CHKERRQ(ierr);}
    if (refinedMesh) {
      ierr = DMDestroy(dm);CHKERRQ(ierr);
      *dm  = refinedMesh;
    }
    /* Distribute mesh over processes */
    ierr = DMPlexDistribute(*dm, partitioner, 0, NULL, &distributedMesh);CHKERRQ(ierr);
    if (distributedMesh) {
      ierr = DMDestroy(dm);CHKERRQ(ierr);
      *dm  = distributedMesh;
    }
  }
  ierr = DMSetFromOptions(*dm);CHKERRQ(ierr);
  ierr = DMViewFromOptions(*dm, NULL, "-dm_view");CHKERRQ(ierr);
  ierr = PetscLogEventEnd(user->createMeshEvent,0,0,0,0);CHKERRQ(ierr);
  PetscFunctionReturn(0);
}

#undef __FUNCT__
#define __FUNCT__ "DestroyElement"
PetscErrorCode DestroyElement(AppCtx *user)
{
  PetscInt       numFields = 2, f;
  PetscErrorCode ierr;

  PetscFunctionBeginUser;
  for (f = 0; f < numFields; ++f) {ierr = PetscFEDestroy(&user->fe[f]);CHKERRQ(ierr);}
  PetscFunctionReturn(0);
}

#undef __FUNCT__
#define __FUNCT__ "SetupSection"
PetscErrorCode SetupSection(DM dm, AppCtx *user)
{
  const PetscInt id = 1;
  PetscErrorCode ierr;

  PetscFunctionBeginUser;
  ierr = PetscObjectSetName((PetscObject) user->fe[0], "velocity");CHKERRQ(ierr);
  ierr = PetscObjectSetName((PetscObject) user->fe[1], "pressure");CHKERRQ(ierr);
  ierr = DMSetNumFields(dm, 2);CHKERRQ(ierr);
  ierr = DMSetField(dm, 0, (PetscObject) user->fe[0]);CHKERRQ(ierr);
  ierr = DMSetField(dm, 1, (PetscObject) user->fe[1]);CHKERRQ(ierr);
<<<<<<< HEAD
  ierr = DMPlexAddBoundary(dm, user->bcType == DIRICHLET, user->bcType == NEUMANN ? "boundary" : "marker", 0, user->exactFuncs[0], 1, &id, user);CHKERRQ(ierr);
=======
  ierr = DMPlexAddBoundary(dm, user->bcType == DIRICHLET, "wall", user->bcType == NEUMANN ? "boundary" : "marker", 0, user->exactFuncs[0], 1, &id, user);CHKERRQ(ierr);
>>>>>>> 757c4875
  PetscFunctionReturn(0);
}

#undef __FUNCT__
#define __FUNCT__ "SetupProblem"
PetscErrorCode SetupProblem(DM dm, AppCtx *user)
{
  PetscFEM *fem = &user->fem;

  PetscFunctionBeginUser;
  fem->f0Funcs[0] = f0_u;
  fem->f0Funcs[1] = f0_p;
  fem->f1Funcs[0] = f1_u;
  fem->f1Funcs[1] = f1_p;
  fem->g0Funcs[0] = NULL;
  fem->g0Funcs[1] = NULL;
  fem->g0Funcs[2] = NULL;
  fem->g0Funcs[3] = NULL;
  fem->g1Funcs[0] = NULL;
  fem->g1Funcs[1] = NULL;
  fem->g1Funcs[2] = g1_pu;      /* < q, \nabla\cdot v > */
  fem->g1Funcs[3] = NULL;
  fem->g2Funcs[0] = NULL;
  fem->g2Funcs[1] = g2_up;      /* < \nabla\cdot v, p > */
  fem->g2Funcs[2] = NULL;
  fem->g2Funcs[3] = NULL;
  fem->g3Funcs[0] = g3_uu;      /* < \nabla v, \nabla u + {\nabla u}^T > */
  fem->g3Funcs[1] = NULL;
  fem->g3Funcs[2] = NULL;
  fem->g3Funcs[3] = NULL;
  switch (user->dim) {
  case 2:
    user->exactFuncs[0] = quadratic_u_2d;
    user->exactFuncs[1] = linear_p_2d;
    user->initialGuess[0] = zero_2d;
    user->initialGuess[1] = zero_1d;
    break;
  case 3:
    user->exactFuncs[0] = quadratic_u_3d;
    user->exactFuncs[1] = linear_p_3d;
    user->initialGuess[0] = zero_3d;
    user->initialGuess[1] = zero_1d;
    break;
  default:
    SETERRQ1(PETSC_COMM_WORLD, PETSC_ERR_ARG_OUTOFRANGE, "Invalid dimension %d", user->dim);
  }
  PetscFunctionReturn(0);
}

#undef __FUNCT__
#define __FUNCT__ "CreatePressureNullSpace"
PetscErrorCode CreatePressureNullSpace(DM dm, AppCtx *user, Vec *v, MatNullSpace *nullSpace)
{
  Vec            vec, localVec;
  void         (*funcs[2])(const PetscReal x[], PetscScalar *u, void* ctx) = {zero_vector, constant_p};
  PetscErrorCode ierr;

  PetscFunctionBeginUser;
  ierr = DMGetGlobalVector(dm, &vec);CHKERRQ(ierr);
  ierr = DMPlexProjectFunction(dm, user->fe, funcs, NULL, INSERT_ALL_VALUES, vec);CHKERRQ(ierr);
  ierr = VecNormalize(vec, NULL);CHKERRQ(ierr);
  if (user->debug) {
    ierr = PetscPrintf(PetscObjectComm((PetscObject)dm), "Pressure Null Space\n");CHKERRQ(ierr);
    ierr = VecView(vec, PETSC_VIEWER_STDOUT_WORLD);CHKERRQ(ierr);
  }
  ierr = MatNullSpaceCreate(PetscObjectComm((PetscObject)dm), PETSC_FALSE, 1, &vec, nullSpace);CHKERRQ(ierr);
  if (v) {
    ierr = DMCreateGlobalVector(dm, v);CHKERRQ(ierr);
    ierr = VecCopy(vec, *v);CHKERRQ(ierr);
  }
  ierr = DMRestoreGlobalVector(dm, &vec);CHKERRQ(ierr);
  /* New style for field null spaces */
  {
    PetscObject  pressure;
    MatNullSpace nullSpacePres;

    ierr = DMGetField(dm, 1, &pressure);CHKERRQ(ierr);
    ierr = MatNullSpaceCreate(PetscObjectComm(pressure), PETSC_TRUE, 0, NULL, &nullSpacePres);CHKERRQ(ierr);
    ierr = PetscObjectCompose(pressure, "nullspace", (PetscObject) nullSpacePres);CHKERRQ(ierr);
    ierr = MatNullSpaceDestroy(&nullSpacePres);CHKERRQ(ierr);
  }
  PetscFunctionReturn(0);
}

#undef __FUNCT__
#define __FUNCT__ "FormJacobianAction"
/*
  FormJacobianAction - Form the global Jacobian action Y = JX from the global input X

  Input Parameters:
+ mat - The Jacobian shell matrix
- X  - Global input vector

  Output Parameter:
. Y  - Local output vector

  Note:
  We form the residual one batch of elements at a time. This allows us to offload work onto an accelerator,
  like a GPU, or vectorize on a multicore machine.

.seealso: FormJacobianActionLocal()
*/
PetscErrorCode FormJacobianAction(Mat J, Vec X,  Vec Y)
{
  JacActionCtx   *ctx;
  DM             dm;
  Vec            localX, localY;
  PetscInt       N, n;
  PetscErrorCode ierr;

  PetscFunctionBeginUser;
#if 0
  /* Needs petscimpl.h */
  PetscValidHeaderSpecific(J, MAT_CLASSID, 1);
  PetscValidHeaderSpecific(X, VEC_CLASSID, 2);
  PetscValidHeaderSpecific(Y, VEC_CLASSID, 3);
#endif
  ierr = MatShellGetContext(J, &ctx);CHKERRQ(ierr);
  dm   = ctx->dm;

  /* determine whether X = localX */
  ierr = DMGetLocalVector(dm, &localX);CHKERRQ(ierr);
  ierr = DMGetLocalVector(dm, &localY);CHKERRQ(ierr);
  ierr = VecGetSize(X, &N);CHKERRQ(ierr);
  ierr = VecGetSize(localX, &n);CHKERRQ(ierr);

  if (n != N) { /* X != localX */
    ierr = VecSet(localX, 0.0);CHKERRQ(ierr);
    ierr = DMGlobalToLocalBegin(dm, X, INSERT_VALUES, localX);CHKERRQ(ierr);
    ierr = DMGlobalToLocalEnd(dm, X, INSERT_VALUES, localX);CHKERRQ(ierr);
  } else {
    ierr   = DMRestoreLocalVector(dm, &localX);CHKERRQ(ierr);
    localX = X;
  }
  ierr = DMPlexComputeJacobianActionFEM(dm, J, localX, localY, ctx->user);CHKERRQ(ierr);
  if (n != N) {
    ierr = DMRestoreLocalVector(dm, &localX);CHKERRQ(ierr);
  }
  ierr = VecSet(Y, 0.0);CHKERRQ(ierr);
  ierr = DMLocalToGlobalBegin(dm, localY, ADD_VALUES, Y);CHKERRQ(ierr);
  ierr = DMLocalToGlobalEnd(dm, localY, ADD_VALUES, Y);CHKERRQ(ierr);
  ierr = DMRestoreLocalVector(dm, &localY);CHKERRQ(ierr);
  if (0) {
    Vec       r;
    PetscReal norm;

    ierr = VecDuplicate(X, &r);CHKERRQ(ierr);
    ierr = MatMult(ctx->J, X, r);CHKERRQ(ierr);
    ierr = VecAXPY(r, -1.0, Y);CHKERRQ(ierr);
    ierr = VecNorm(r, NORM_2, &norm);CHKERRQ(ierr);
    if (norm > 1.0e-8) {
      ierr = PetscPrintf(PETSC_COMM_WORLD, "Jacobian Action Input:\n");CHKERRQ(ierr);
      ierr = VecView(X, PETSC_VIEWER_STDOUT_WORLD);CHKERRQ(ierr);
      ierr = PetscPrintf(PETSC_COMM_WORLD, "Jacobian Action Result:\n");CHKERRQ(ierr);
      ierr = VecView(Y, PETSC_VIEWER_STDOUT_WORLD);CHKERRQ(ierr);
      ierr = PetscPrintf(PETSC_COMM_WORLD, "Difference:\n");CHKERRQ(ierr);
      ierr = VecView(r, PETSC_VIEWER_STDOUT_WORLD);CHKERRQ(ierr);
      SETERRQ1(PetscObjectComm((PetscObject)J), PETSC_ERR_ARG_WRONG, "The difference with assembled multiply is too large %g", norm);
    }
    ierr = VecDestroy(&r);CHKERRQ(ierr);
  }
  PetscFunctionReturn(0);
}

#undef __FUNCT__
#define __FUNCT__ "main"
int main(int argc, char **argv)
{
  SNES           snes;                 /* nonlinear solver */
  DM             dm;                   /* problem definition */
  Vec            u,r;                  /* solution, residual vectors */
  Mat            A,J;                  /* Jacobian matrix */
  MatNullSpace   nullSpace;            /* May be necessary for pressure */
  AppCtx         user;                 /* user-defined work context */
  JacActionCtx   userJ;                /* context for Jacobian MF action */
  PetscInt       its;                  /* iterations for convergence */
  PetscReal      error         = 0.0;  /* L_2 error in the solution */
  PetscReal      ferrors[2];
  PetscInt       numComponents = 0, order, f;
  PetscSpace     P;
  PetscErrorCode ierr;

  ierr = PetscInitialize(&argc, &argv, NULL, help);CHKERRQ(ierr);
  ierr = ProcessOptions(PETSC_COMM_WORLD, &user);CHKERRQ(ierr);
  ierr = SNESCreate(PETSC_COMM_WORLD, &snes);CHKERRQ(ierr);
  ierr = CreateMesh(PETSC_COMM_WORLD, &user, &dm);CHKERRQ(ierr);
  ierr = SNESSetDM(snes, dm);CHKERRQ(ierr);

  user.fem.fe    = user.fe;
  user.fem.feBd  = NULL;
  user.fem.feAux = NULL;
  ierr = PetscFECreateDefault(dm, user.dim, user.dim, user.simplex, "vel_", -1, &user.fe[0]);CHKERRQ(ierr);
  ierr = PetscFEGetBasisSpace(user.fe[0], &P);CHKERRQ(ierr);
  ierr = PetscSpaceGetOrder(P, &order);CHKERRQ(ierr);
  ierr = PetscFECreateDefault(dm, user.dim, 1, user.simplex, "pres_", order, &user.fe[1]);CHKERRQ(ierr);
  for (f = 0; f < NUM_FIELDS; ++f) {
    PetscInt numComp;
    ierr = PetscFEGetNumComponents(user.fe[f], &numComp);CHKERRQ(ierr);
    numComponents += numComp;
  }
  ierr = PetscMalloc(NUM_FIELDS * sizeof(void (*)(const PetscReal[], PetscScalar *, void *)), &user.exactFuncs);CHKERRQ(ierr);
  ierr = SetupProblem(dm, &user);CHKERRQ(ierr);
  ierr = SetupSection(dm, &user);CHKERRQ(ierr);
  ierr = DMPlexCreateClosureIndex(dm, NULL);CHKERRQ(ierr);

  ierr = DMCreateGlobalVector(dm, &u);CHKERRQ(ierr);
  ierr = VecDuplicate(u, &r);CHKERRQ(ierr);

  ierr = DMSetMatType(dm,MATAIJ);CHKERRQ(ierr);
  ierr = DMCreateMatrix(dm, &J);CHKERRQ(ierr);
  if (user.jacobianMF) {
    PetscInt M, m, N, n;

    ierr = MatGetSize(J, &M, &N);CHKERRQ(ierr);
    ierr = MatGetLocalSize(J, &m, &n);CHKERRQ(ierr);
    ierr = MatCreate(PETSC_COMM_WORLD, &A);CHKERRQ(ierr);
    ierr = MatSetSizes(A, m, n, M, N);CHKERRQ(ierr);
    ierr = MatSetType(A, MATSHELL);CHKERRQ(ierr);
    ierr = MatSetUp(A);CHKERRQ(ierr);
    ierr = MatShellSetOperation(A, MATOP_MULT, (void (*)(void))FormJacobianAction);CHKERRQ(ierr);

    userJ.dm   = dm;
    userJ.J    = J;
    userJ.user = &user;

    ierr = DMCreateLocalVector(dm, &userJ.u);CHKERRQ(ierr);
    ierr = DMPlexProjectFunctionLocal(dm, user.fe, user.exactFuncs, NULL, INSERT_BC_VALUES, userJ.u);CHKERRQ(ierr);
    ierr = MatShellSetContext(A, &userJ);CHKERRQ(ierr);
  } else {
    A = J;
  }
  ierr = CreatePressureNullSpace(dm, &user, NULL, &nullSpace);CHKERRQ(ierr);
  ierr = MatSetNullSpace(J, nullSpace);CHKERRQ(ierr);
  if (A != J) {
    ierr = MatSetNullSpace(A, nullSpace);CHKERRQ(ierr);
  }

  ierr = DMSNESSetFunctionLocal(dm,  (PetscErrorCode (*)(DM,Vec,Vec,void*))DMPlexComputeResidualFEM,&user);CHKERRQ(ierr);
  ierr = DMSNESSetJacobianLocal(dm,  (PetscErrorCode (*)(DM,Vec,Mat,Mat,void*))DMPlexComputeJacobianFEM,&user);CHKERRQ(ierr);
  ierr = SNESSetJacobian(snes, A, J, NULL, NULL);CHKERRQ(ierr);

  ierr = SNESSetFromOptions(snes);CHKERRQ(ierr);

  ierr = DMPlexProjectFunction(dm, user.fe, user.exactFuncs, NULL, INSERT_ALL_VALUES, u);CHKERRQ(ierr);
  if (user.showInitial) {ierr = DMVecViewLocal(dm, u, PETSC_VIEWER_STDOUT_SELF);CHKERRQ(ierr);}
  if (user.runType == RUN_FULL) {
    ierr = DMPlexProjectFunction(dm, user.fe, user.initialGuess, NULL, INSERT_VALUES, u);CHKERRQ(ierr);
    if (user.showInitial) {ierr = DMVecViewLocal(dm, u, PETSC_VIEWER_STDOUT_SELF);CHKERRQ(ierr);}
    if (user.debug) {
      ierr = PetscPrintf(PETSC_COMM_WORLD, "Initial guess\n");CHKERRQ(ierr);
      ierr = VecView(u, PETSC_VIEWER_STDOUT_WORLD);CHKERRQ(ierr);
    }
    ierr = SNESSolve(snes, NULL, u);CHKERRQ(ierr);
    ierr = SNESGetIterationNumber(snes, &its);CHKERRQ(ierr);
    ierr = PetscPrintf(PETSC_COMM_WORLD, "Number of SNES iterations = %D\n", its);CHKERRQ(ierr);
    ierr = DMPlexComputeL2Diff(dm, user.fe, user.exactFuncs, NULL, u, &error);CHKERRQ(ierr);
    ierr = DMPlexComputeL2FieldDiff(dm, user.fe, user.exactFuncs, NULL, u, &ferrors);CHKERRQ(ierr);
    ierr = PetscPrintf(PETSC_COMM_WORLD, "L_2 Error: %.3g [%.3g, %.3g]\n", error, ferrors[0], ferrors[1]);CHKERRQ(ierr);
    if (user.showError) {
      Vec r;
      ierr = DMGetGlobalVector(dm, &r);CHKERRQ(ierr);
      ierr = DMPlexProjectFunction(dm, user.fe, user.exactFuncs, NULL, INSERT_ALL_VALUES, r);CHKERRQ(ierr);
      ierr = VecAXPY(r, -1.0, u);CHKERRQ(ierr);
      ierr = PetscPrintf(PETSC_COMM_WORLD, "Solution Error\n");CHKERRQ(ierr);
      ierr = VecView(r, PETSC_VIEWER_STDOUT_WORLD);CHKERRQ(ierr);
      ierr = DMRestoreGlobalVector(dm, &r);CHKERRQ(ierr);
    }
    if (user.showSolution) {
      ierr = PetscPrintf(PETSC_COMM_WORLD, "Solution\n");CHKERRQ(ierr);
      ierr = VecChop(u, 3.0e-9);CHKERRQ(ierr);
      ierr = VecView(u, PETSC_VIEWER_STDOUT_WORLD);CHKERRQ(ierr);
    }
  } else {
    PetscReal res = 0.0;

    /* Check discretization error */
    ierr = PetscPrintf(PETSC_COMM_WORLD, "Initial guess\n");CHKERRQ(ierr);
    ierr = VecView(u, PETSC_VIEWER_STDOUT_WORLD);CHKERRQ(ierr);
    ierr = DMPlexComputeL2Diff(dm, user.fe, user.exactFuncs, NULL, u, &error);CHKERRQ(ierr);
    if (error >= 1.0e-11) {
      ierr = PetscPrintf(PETSC_COMM_WORLD, "L_2 Error: %g\n", error);CHKERRQ(ierr);
    } else {
      ierr = PetscPrintf(PETSC_COMM_WORLD, "L_2 Error: < 1.0e-11\n", error);CHKERRQ(ierr);
    }
    /* Check residual */
    ierr = SNESComputeFunction(snes, u, r);CHKERRQ(ierr);
    ierr = PetscPrintf(PETSC_COMM_WORLD, "Initial Residual\n");CHKERRQ(ierr);
    ierr = VecChop(r, 1.0e-10);CHKERRQ(ierr);
    ierr = VecView(r, PETSC_VIEWER_STDOUT_WORLD);CHKERRQ(ierr);
    ierr = VecNorm(r, NORM_2, &res);CHKERRQ(ierr);
    ierr = PetscPrintf(PETSC_COMM_WORLD, "L_2 Residual: %g\n", res);CHKERRQ(ierr);
    /* Check Jacobian */
    {
      Vec          b;
      PetscBool    isNull;

      ierr = SNESComputeJacobian(snes, u, A, A);CHKERRQ(ierr);
      ierr = MatNullSpaceTest(nullSpace, J, &isNull);CHKERRQ(ierr);
      if (!isNull) SETERRQ(PETSC_COMM_WORLD, PETSC_ERR_PLIB, "The null space calculated for the system operator is invalid.");
      ierr = VecDuplicate(u, &b);CHKERRQ(ierr);
      ierr = VecSet(r, 0.0);CHKERRQ(ierr);
      ierr = SNESComputeFunction(snes, r, b);CHKERRQ(ierr);
      ierr = MatMult(A, u, r);CHKERRQ(ierr);
      ierr = VecAXPY(r, 1.0, b);CHKERRQ(ierr);
      ierr = VecDestroy(&b);CHKERRQ(ierr);
      ierr = PetscPrintf(PETSC_COMM_WORLD, "Au - b = Au + F(0)\n");CHKERRQ(ierr);
      ierr = VecChop(r, 1.0e-10);CHKERRQ(ierr);
      ierr = VecView(r, PETSC_VIEWER_STDOUT_WORLD);CHKERRQ(ierr);
      ierr = VecNorm(r, NORM_2, &res);CHKERRQ(ierr);
      ierr = PetscPrintf(PETSC_COMM_WORLD, "Linear L_2 Residual: %g\n", res);CHKERRQ(ierr);
    }
  }
  ierr = VecViewFromOptions(u, NULL, "-sol_vec_view");CHKERRQ(ierr);

  ierr = PetscFree(user.exactFuncs);CHKERRQ(ierr);
  ierr = DestroyElement(&user);CHKERRQ(ierr);
  ierr = MatNullSpaceDestroy(&nullSpace);CHKERRQ(ierr);
  if (user.jacobianMF) {
    ierr = VecDestroy(&userJ.u);CHKERRQ(ierr);
  }
  if (A != J) {
    ierr = MatDestroy(&A);CHKERRQ(ierr);
  }
  ierr = MatDestroy(&J);CHKERRQ(ierr);
  ierr = VecDestroy(&u);CHKERRQ(ierr);
  ierr = VecDestroy(&r);CHKERRQ(ierr);
  ierr = SNESDestroy(&snes);CHKERRQ(ierr);
  ierr = DMDestroy(&dm);CHKERRQ(ierr);
  ierr = PetscFinalize();
  return 0;
}<|MERGE_RESOLUTION|>--- conflicted
+++ resolved
@@ -394,11 +394,7 @@
   ierr = DMSetNumFields(dm, 2);CHKERRQ(ierr);
   ierr = DMSetField(dm, 0, (PetscObject) user->fe[0]);CHKERRQ(ierr);
   ierr = DMSetField(dm, 1, (PetscObject) user->fe[1]);CHKERRQ(ierr);
-<<<<<<< HEAD
-  ierr = DMPlexAddBoundary(dm, user->bcType == DIRICHLET, user->bcType == NEUMANN ? "boundary" : "marker", 0, user->exactFuncs[0], 1, &id, user);CHKERRQ(ierr);
-=======
   ierr = DMPlexAddBoundary(dm, user->bcType == DIRICHLET, "wall", user->bcType == NEUMANN ? "boundary" : "marker", 0, user->exactFuncs[0], 1, &id, user);CHKERRQ(ierr);
->>>>>>> 757c4875
   PetscFunctionReturn(0);
 }
 
