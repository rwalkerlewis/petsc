static char help[] = "Nonlinear elasticity problem in 3d with simplicial finite elements.\n\
We solve a nonlinear elasticity problem, modelled as an incompressible Neo-Hookean solid, \n\
 with pressure loading in a rectangular domain, using a parallel unstructured mesh (DMPLEX) to discretize it.\n\n\n";

/*
Nonlinear elasticity problem, which we discretize using the finite
element method on an unstructured mesh. This uses both Dirichlet boundary conditions (fixed faces)
and nonlinear Neumann boundary conditions (pressure loading).
The Lagrangian density (modulo boundary conditions) for this problem is given by
\begin{equation}
  \frac{\mu}{2} (\mathrm{Tr}{C}-3) + J p + \frac{\kappa}{2} (J-1).
\end{equation}

Discretization:

We use PetscFE to generate a tabulation of the finite element basis functions
at quadrature points. We can currently generate an arbitrary order Lagrange
element.

Field Data:

  DMPLEX data is organized by point, and the closure operation just stacks up the
data from each sieve point in the closure. Thus, for a P_2-P_1 Stokes element, we
have

  cl{e} = {f e_0 e_1 e_2 v_0 v_1 v_2}
  x     = [u_{e_0} v_{e_0} u_{e_1} v_{e_1} u_{e_2} v_{e_2} u_{v_0} v_{v_0} p_{v_0} u_{v_1} v_{v_1} p_{v_1} u_{v_2} v_{v_2} p_{v_2}]

The problem here is that we would like to loop over each field separately for
integration. Therefore, the closure visitor in DMPlexVecGetClosure() reorders
the data so that each field is contiguous

  x'    = [u_{e_0} v_{e_0} u_{e_1} v_{e_1} u_{e_2} v_{e_2} u_{v_0} v_{v_0} u_{v_1} v_{v_1} u_{v_2} v_{v_2} p_{v_0} p_{v_1} p_{v_2}]

Likewise, DMPlexVecSetClosure() takes data partitioned by field, and correctly
puts it into the Sieve ordering.

*/

#include <petscdmplex.h>
#include <petscsnes.h>
#include <petscds.h>

typedef enum {RUN_FULL, RUN_TEST} RunType;

typedef struct {
  PetscInt      debug;             /* The debugging level */
  RunType       runType;           /* Whether to run tests, or solve the full problem */
  PetscLogEvent createMeshEvent;
  PetscBool     showInitial, showSolution;
  /* Domain and mesh definition */
  PetscInt      dim;               /* The topological mesh dimension */
  PetscBool     interpolate;       /* Generate intermediate mesh elements */
  PetscBool     simplex;           /* Use simplices or tensor product cells */
  PetscReal     refinementLimit;   /* The largest allowable cell volume */
  PetscBool     testPartition;     /* Use a fixed partitioning for testing */
  PetscReal     mu;                /* The shear modulus */
  PetscReal     p_wall;            /* The wall pressure */
} AppCtx;

#if 0
PETSC_STATIC_INLINE void Det2D(PetscReal *detJ, const PetscReal J[])
{
  *detJ = J[0]*J[3] - J[1]*J[2];
}
#endif

PETSC_STATIC_INLINE void Det3D(PetscReal *detJ, const PetscScalar J[])
{
  *detJ = PetscRealPart(J[0*3+0]*(J[1*3+1]*J[2*3+2] - J[1*3+2]*J[2*3+1]) +
                        J[0*3+1]*(J[1*3+2]*J[2*3+0] - J[1*3+0]*J[2*3+2]) +
                        J[0*3+2]*(J[1*3+0]*J[2*3+1] - J[1*3+1]*J[2*3+0]));
}

#if 0
PETSC_STATIC_INLINE void Cof2D(PetscReal C[], const PetscReal A[])
{
  C[0] =  A[3];
  C[1] = -A[2];
  C[2] = -A[1];
  C[3] =  A[0];
}
#endif

PETSC_STATIC_INLINE void Cof3D(PetscReal C[], const PetscScalar A[])
{
  C[0*3+0] = PetscRealPart(A[1*3+1]*A[2*3+2] - A[1*3+2]*A[2*3+1]);
  C[0*3+1] = PetscRealPart(A[1*3+2]*A[2*3+0] - A[1*3+0]*A[2*3+2]);
  C[0*3+2] = PetscRealPart(A[1*3+0]*A[2*3+1] - A[1*3+1]*A[2*3+0]);
  C[1*3+0] = PetscRealPart(A[0*3+2]*A[2*3+1] - A[0*3+1]*A[2*3+2]);
  C[1*3+1] = PetscRealPart(A[0*3+0]*A[2*3+2] - A[0*3+2]*A[2*3+0]);
  C[1*3+2] = PetscRealPart(A[0*3+1]*A[2*3+0] - A[0*3+0]*A[2*3+1]);
  C[2*3+0] = PetscRealPart(A[0*3+1]*A[1*3+2] - A[0*3+2]*A[1*3+1]);
  C[2*3+1] = PetscRealPart(A[0*3+2]*A[1*3+0] - A[0*3+0]*A[1*3+2]);
  C[2*3+2] = PetscRealPart(A[0*3+0]*A[1*3+1] - A[0*3+1]*A[1*3+0]);
}

PetscErrorCode zero_scalar(PetscInt dim, PetscReal time, const PetscReal x[], PetscInt Nf, PetscScalar *u, void *ctx)
{
  u[0] = 0.0;
  return 0;
}

PetscErrorCode zero_vector(PetscInt dim, PetscReal time, const PetscReal x[], PetscInt Nf, PetscScalar *u, void *ctx)
{
  const PetscInt Ncomp = dim;

  PetscInt       comp;
  for (comp = 0; comp < Ncomp; ++comp) u[comp] = 0.0;
  return 0;
}

PetscErrorCode coordinates(PetscInt dim, PetscReal time, const PetscReal x[], PetscInt Nf, PetscScalar *u, void *ctx)
{
  const PetscInt Ncomp = dim;

  PetscInt       comp;
  for (comp = 0; comp < Ncomp; ++comp) u[comp] = x[comp];
  return 0;
}

PetscErrorCode elasticityMaterial(PetscInt dim, PetscReal time, const PetscReal x[], PetscInt Nf, PetscScalar *u, void *ctx)
{
  AppCtx *user = (AppCtx *) ctx;
  u[0] = user->mu;
  return 0;
}

PetscErrorCode wallPressure(PetscInt dim, PetscReal time, const PetscReal x[], PetscInt Nf, PetscScalar *u, void *ctx)
{
  AppCtx *user = (AppCtx *) ctx;
  u[0] = user->p_wall;
  return 0;
}

void f1_u_3d(PetscInt dim, PetscInt Nf, PetscInt NfAux,
          const PetscInt uOff[], const PetscInt uOff_x[], const PetscScalar u[], const PetscScalar u_t[], const PetscScalar u_x[],
          const PetscInt aOff[], const PetscInt aOff_x[], const PetscScalar a[], const PetscScalar a_t[], const PetscScalar a_x[],
          PetscReal t, const PetscReal x[], PetscInt numConstants, const PetscScalar constants[], PetscScalar f1[])
{
  const PetscInt  Ncomp = dim;
  const PetscReal mu = PetscRealPart(a[0]), kappa = 3.0;
  PetscReal       cofu_x[9/*Ncomp*dim*/], detu_x, p = PetscRealPart(u[Ncomp]);
  PetscInt        comp, d;

  Cof3D(cofu_x, u_x);
  Det3D(&detu_x, u_x);
  p += kappa * (detu_x - 1.0);

  /* f1 is the first Piola-Kirchhoff tensor */
  for (comp = 0; comp < Ncomp; ++comp) {
    for (d = 0; d < dim; ++d) {
      f1[comp*dim+d] = mu * u_x[comp*dim+d] + p * cofu_x[comp*dim+d];
    }
  }
}

void g3_uu_3d(PetscInt dim, PetscInt Nf, PetscInt NfAux,
          const PetscInt uOff[], const PetscInt uOff_x[], const PetscScalar u[], const PetscScalar u_t[], const PetscScalar u_x[],
          const PetscInt aOff[], const PetscInt aOff_x[], const PetscScalar a[], const PetscScalar a_t[], const PetscScalar a_x[],
          PetscReal t, PetscReal u_tShift, const PetscReal x[], PetscInt numConstants, const PetscScalar constants[], PetscScalar g3[])
{
  const PetscInt  Ncomp = dim;
  const PetscReal mu = PetscRealPart(a[0]), kappa = 3.0;
  PetscReal       cofu_x[9/*Ncomp*dim*/], detu_x, pp, pm, p = PetscRealPart(u[Ncomp]);
  PetscInt        compI, compJ, d1, d2;

  Cof3D(cofu_x, u_x);
  Det3D(&detu_x, u_x);
  p += kappa * (detu_x - 1.0);
  pp = p/detu_x + kappa;
  pm = p/detu_x;

  /* g3 is the first elasticity tensor, i.e. A_i^I_j^J = S^{IJ} g_{ij} + C^{KILJ} F^k_K F^l_L g_{kj} g_{li} */
  for (compI = 0; compI < Ncomp; ++compI) {
    for (compJ = 0; compJ < Ncomp; ++compJ) {
      const PetscReal G = (compI == compJ) ? 1.0 : 0.0;

      for (d1 = 0; d1 < dim; ++d1) {
        for (d2 = 0; d2 < dim; ++d2) {
          const PetscReal g = (d1 == d2) ? 1.0 : 0.0;

          g3[((compI*Ncomp+compJ)*dim+d1)*dim+d2] = g * G * mu + pp * cofu_x[compI*dim+d1] * cofu_x[compJ*dim+d2] - pm * cofu_x[compI*dim+d2] * cofu_x[compJ*dim+d1];
        }
      }
    }
  }
}

void f0_bd_u_3d(PetscInt dim, PetscInt Nf, PetscInt NfAux,
    const PetscInt uOff[], const PetscInt uOff_x[], const PetscScalar u[], const PetscScalar u_t[], const PetscScalar u_x[],
    const PetscInt aOff[], const PetscInt aOff_x[], const PetscScalar a[], const PetscScalar a_t[], const PetscScalar a_x[],
    PetscReal t, const PetscReal x[], const PetscReal n[], PetscInt numConstants, const PetscScalar constants[], PetscScalar f0[])
{
  const PetscInt    Ncomp = dim;
  const PetscScalar p = a[aOff[1]];
  PetscReal         cofu_x[9/*Ncomp*dim*/];
  PetscInt          comp, d;

  Cof3D(cofu_x, u_x);
  for (comp = 0; comp < Ncomp; ++comp) {
    for (d = 0, f0[comp] = 0.0; d < dim; ++d) f0[comp] += cofu_x[comp*dim+d] * n[d];
    f0[comp] *= p;
  }
}

void g1_bd_uu_3d(PetscInt dim, PetscInt Nf, PetscInt NfAux,
    const PetscInt uOff[], const PetscInt uOff_x[], const PetscScalar u[], const PetscScalar u_t[], const PetscScalar u_x[],
    const PetscInt aOff[], const PetscInt aOff_x[], const PetscScalar a[], const PetscScalar a_t[], const PetscScalar a_x[],
    PetscReal t, PetscReal u_tShift, const PetscReal x[], const PetscReal n[], PetscInt numConstants, const PetscScalar constants[], PetscScalar g1[])
{
  const PetscInt Ncomp = dim;
  PetscScalar    p = a[aOff[1]];
  PetscReal      cofu_x[9/*Ncomp*dim*/], m[3/*Ncomp*/], detu_x;
  PetscInt       comp, compI, compJ, d;

  Cof3D(cofu_x, u_x);
  Det3D(&detu_x, u_x);
  p /= detu_x;

  for (comp = 0; comp < Ncomp; ++comp) for (d = 0, m[comp] = 0.0; d < dim; ++d) m[comp] += cofu_x[comp*dim+d] * n[d];
  for (compI = 0; compI < Ncomp; ++compI) {
    for (compJ = 0; compJ < Ncomp; ++compJ) {
      for (d = 0; d < dim; ++d) {
        g1[(compI*Ncomp+compJ)*dim+d] = p * (m[compI] * cofu_x[compJ*dim+d] - cofu_x[compI*dim+d] * m[compJ]);
      }
    }
  }
}

void f0_p_3d(PetscInt dim, PetscInt Nf, PetscInt NfAux,
          const PetscInt uOff[], const PetscInt uOff_x[], const PetscScalar u[], const PetscScalar u_t[], const PetscScalar u_x[],
          const PetscInt aOff[], const PetscInt aOff_x[], const PetscScalar a[], const PetscScalar a_t[], const PetscScalar a_x[],
          PetscReal t, const PetscReal x[], PetscInt numConstants, const PetscScalar constants[], PetscScalar f0[])
{
  PetscReal detu_x;
  Det3D(&detu_x, u_x);
  f0[0] = detu_x - 1.0;
}

void g1_pu_3d(PetscInt dim, PetscInt Nf, PetscInt NfAux,
           const PetscInt uOff[], const PetscInt uOff_x[], const PetscScalar u[], const PetscScalar u_t[], const PetscScalar u_x[],
           const PetscInt aOff[], const PetscInt aOff_x[], const PetscScalar a[], const PetscScalar a_t[], const PetscScalar a_x[],
           PetscReal t, PetscReal u_tShift, const PetscReal x[], PetscInt numConstants, const PetscScalar constants[], PetscScalar g1[])
{
  PetscReal cofu_x[9/*Ncomp*dim*/];
  PetscInt  compI, d;

  Cof3D(cofu_x, u_x);
  for (compI = 0; compI < dim; ++compI)
    for (d = 0; d < dim; ++d) g1[compI*dim+d] = cofu_x[compI*dim+d];
}

void g2_up_3d(PetscInt dim, PetscInt Nf, PetscInt NfAux,
           const PetscInt uOff[], const PetscInt uOff_x[], const PetscScalar u[], const PetscScalar u_t[], const PetscScalar u_x[],
           const PetscInt aOff[], const PetscInt aOff_x[], const PetscScalar a[], const PetscScalar a_t[], const PetscScalar a_x[],
           PetscReal t, PetscReal u_tShift, const PetscReal x[], PetscInt numConstants, const PetscScalar constants[], PetscScalar g2[])
{
  PetscReal cofu_x[9/*Ncomp*dim*/];
  PetscInt  compI, d;

  Cof3D(cofu_x, u_x);
  for (compI = 0; compI < dim; ++compI)
    for (d = 0; d < dim; ++d) g2[compI*dim+d] = cofu_x[compI*dim+d];
}

PetscErrorCode ProcessOptions(MPI_Comm comm, AppCtx *options)
{
  const char    *runTypes[2] = {"full", "test"};
  PetscInt       run;
  PetscErrorCode ierr;

  PetscFunctionBeginUser;
  options->debug           = 0;
  options->runType         = RUN_FULL;
  options->dim             = 3;
  options->interpolate     = PETSC_FALSE;
  options->simplex         = PETSC_TRUE;
  options->refinementLimit = 0.0;
  options->mu              = 1.0;
  options->p_wall          = 0.4;
  options->testPartition   = PETSC_FALSE;
  options->showInitial     = PETSC_FALSE;
  options->showSolution    = PETSC_TRUE;

  ierr = PetscOptionsBegin(comm, "", "Nonlinear elasticity problem options", "DMPLEX");CHKERRQ(ierr);
  ierr = PetscOptionsInt("-debug", "The debugging level", "ex77.c", options->debug, &options->debug, NULL);CHKERRQ(ierr);
  run  = options->runType;
  ierr = PetscOptionsEList("-run_type", "The run type", "ex77.c", runTypes, 2, runTypes[options->runType], &run, NULL);CHKERRQ(ierr);

  options->runType = (RunType) run;

  ierr = PetscOptionsInt("-dim", "The topological mesh dimension", "ex77.c", options->dim, &options->dim, NULL);CHKERRQ(ierr);
  ierr = PetscOptionsBool("-interpolate", "Generate intermediate mesh elements", "ex77.c", options->interpolate, &options->interpolate, NULL);CHKERRQ(ierr);
  ierr = PetscOptionsBool("-simplex", "Use simplices or tensor product cells", "ex77.c", options->simplex, &options->simplex, NULL);CHKERRQ(ierr);
  ierr = PetscOptionsReal("-refinement_limit", "The largest allowable cell volume", "ex77.c", options->refinementLimit, &options->refinementLimit, NULL);CHKERRQ(ierr);
  ierr = PetscOptionsBool("-test_partition", "Use a fixed partition for testing", "ex77.c", options->testPartition, &options->testPartition, NULL);CHKERRQ(ierr);
  ierr = PetscOptionsReal("-shear_modulus", "The shear modulus", "ex77.c", options->mu, &options->mu, NULL);CHKERRQ(ierr);
  ierr = PetscOptionsReal("-wall_pressure", "The wall pressure", "ex77.c", options->p_wall, &options->p_wall, NULL);CHKERRQ(ierr);

  ierr = PetscOptionsBool("-show_initial", "Output the initial guess for verification", "ex77.c", options->showInitial, &options->showInitial, NULL);CHKERRQ(ierr);
  ierr = PetscOptionsBool("-show_solution", "Output the solution for verification", "ex77.c", options->showSolution, &options->showSolution, NULL);CHKERRQ(ierr);
  ierr = PetscOptionsEnd();

  ierr = PetscLogEventRegister("CreateMesh", DM_CLASSID, &options->createMeshEvent);CHKERRQ(ierr);
  PetscFunctionReturn(0);
}

PetscErrorCode DMVecViewLocal(DM dm, Vec v, PetscViewer viewer)
{
  Vec            lv;
  PetscInt       p;
  PetscMPIInt    rank, size;
  PetscErrorCode ierr;

  PetscFunctionBeginUser;
  ierr = MPI_Comm_rank(PetscObjectComm((PetscObject)dm), &rank);CHKERRQ(ierr);
  ierr = MPI_Comm_size(PetscObjectComm((PetscObject)dm), &size);CHKERRQ(ierr);
  ierr = DMGetLocalVector(dm, &lv);CHKERRQ(ierr);
  ierr = DMGlobalToLocalBegin(dm, v, INSERT_VALUES, lv);CHKERRQ(ierr);
  ierr = DMGlobalToLocalEnd(dm, v, INSERT_VALUES, lv);CHKERRQ(ierr);
  ierr = PetscPrintf(PETSC_COMM_WORLD, "Local function\n");CHKERRQ(ierr);
  for (p = 0; p < size; ++p) {
    if (p == rank) {ierr = VecView(lv, PETSC_VIEWER_STDOUT_SELF);CHKERRQ(ierr);}
    ierr = PetscBarrier((PetscObject) dm);CHKERRQ(ierr);
  }
  ierr = DMRestoreLocalVector(dm, &lv);CHKERRQ(ierr);
  PetscFunctionReturn(0);
}

PetscErrorCode CreateMesh(MPI_Comm comm, AppCtx *user, DM *dm)
{
  PetscInt       dim             = user->dim;
  PetscBool      interpolate     = user->interpolate;
  PetscReal      refinementLimit = user->refinementLimit;
  const PetscInt cells[3]        = {3, 3, 3};
  PetscErrorCode ierr;

  PetscFunctionBeginUser;
  ierr = PetscLogEventBegin(user->createMeshEvent,0,0,0,0);CHKERRQ(ierr);
  if (user->simplex) {ierr = DMPlexCreateBoxMesh(comm, dim, dim == 2 ? 2 : 1, interpolate, dm);CHKERRQ(ierr);}
  else               {ierr = DMPlexCreateHexBoxMesh(comm, dim, cells, DM_BOUNDARY_NONE, DM_BOUNDARY_NONE, DM_BOUNDARY_NONE, dm);CHKERRQ(ierr);}
  /* Label the faces (bit of a hack here, until it is properly implemented for simplices) */
  {
    DM              cdm;
    DMLabel         label;
    IS              is;
    PetscInt        d, dim = user->dim, b, f, Nf;
    const PetscInt *faces;
    PetscInt        csize;
    PetscScalar    *coords = NULL;
    PetscSection    cs;
    Vec             coordinates ;

    ierr = DMCreateLabel(*dm, "boundary");CHKERRQ(ierr);
    ierr = DMGetLabel(*dm, "boundary", &label);CHKERRQ(ierr);
    ierr = DMPlexMarkBoundaryFaces(*dm, label);CHKERRQ(ierr);
    ierr = DMGetStratumIS(*dm, "boundary", 1,  &is);CHKERRQ(ierr);
    if (is) {
      PetscReal faceCoord;
      PetscInt  v;

      ierr = ISGetLocalSize(is, &Nf);CHKERRQ(ierr);
      ierr = ISGetIndices(is, &faces);CHKERRQ(ierr);

      ierr = DMGetCoordinatesLocal(*dm, &coordinates);CHKERRQ(ierr);
      ierr = DMGetCoordinateDM(*dm, &cdm);CHKERRQ(ierr);
      ierr = DMGetDefaultSection(cdm, &cs);CHKERRQ(ierr);

      /* Check for each boundary face if any component of its centroid is either 0.0 or 1.0 */
      for (f = 0; f < Nf; ++f) {
        ierr = DMPlexVecGetClosure(cdm, cs, coordinates, faces[f], &csize, &coords);CHKERRQ(ierr);
        /* Calculate mean coordinate vector */
        for (d = 0; d < dim; ++d) {
          const PetscInt Nv = csize/dim;
          faceCoord = 0.0;
          for (v = 0; v < Nv; ++v) faceCoord += PetscRealPart(coords[v*dim+d]);
          faceCoord /= Nv;
          for (b = 0; b < 2; ++b) {
            if (PetscAbs(faceCoord - b*1.0) < PETSC_SMALL) {
              ierr = DMSetLabelValue(*dm, "Faces", faces[f], d*2+b+1);CHKERRQ(ierr);
            }
          }
        }
        ierr = DMPlexVecRestoreClosure(cdm, cs, coordinates, faces[f], &csize, &coords);CHKERRQ(ierr);
      }
      ierr = ISRestoreIndices(is, &faces);CHKERRQ(ierr);
    }
    ierr = ISDestroy(&is);CHKERRQ(ierr);
  }
  {
    DM refinedMesh     = NULL;
    DM distributedMesh = NULL;

    /* Refine mesh using a volume constraint */
    ierr = DMPlexSetRefinementLimit(*dm, refinementLimit);CHKERRQ(ierr);
    if (user->simplex) {ierr = DMRefine(*dm, comm, &refinedMesh);CHKERRQ(ierr);}
    if (refinedMesh) {
      ierr = DMDestroy(dm);CHKERRQ(ierr);
      *dm  = refinedMesh;
    }
    /* Setup test partitioning */
    if (user->testPartition) {
      PetscInt         triSizes_n2[2]       = {4, 4};
      PetscInt         triPoints_n2[8]      = {3, 5, 6, 7, 0, 1, 2, 4};
      PetscInt         triSizes_n3[3]       = {2, 3, 3};
      PetscInt         triPoints_n3[8]      = {3, 5, 1, 6, 7, 0, 2, 4};
      PetscInt         triSizes_n5[5]       = {1, 2, 2, 1, 2};
      PetscInt         triPoints_n5[8]      = {3, 5, 6, 4, 7, 0, 1, 2};
      PetscInt         triSizes_ref_n2[2]   = {8, 8};
      PetscInt         triPoints_ref_n2[16] = {1, 5, 6, 7, 10, 11, 14, 15, 0, 2, 3, 4, 8, 9, 12, 13};
      PetscInt         triSizes_ref_n3[3]   = {5, 6, 5};
      PetscInt         triPoints_ref_n3[16] = {1, 7, 10, 14, 15, 2, 6, 8, 11, 12, 13, 0, 3, 4, 5, 9};
      PetscInt         triSizes_ref_n5[5]   = {3, 4, 3, 3, 3};
      PetscInt         triPoints_ref_n5[16] = {1, 7, 10, 2, 11, 13, 14, 5, 6, 15, 0, 8, 9, 3, 4, 12};
      PetscInt         tetSizes_n2[2]       = {3, 3};
      PetscInt         tetPoints_n2[6]      = {1, 2, 3, 0, 4, 5};
      const PetscInt  *sizes = NULL;
      const PetscInt  *points = NULL;
      PetscPartitioner part;
      PetscInt         cEnd;
      PetscMPIInt      rank, size;

      ierr = MPI_Comm_rank(comm, &rank);CHKERRQ(ierr);
      ierr = MPI_Comm_size(comm, &size);CHKERRQ(ierr);
      ierr = DMPlexGetHeightStratum(*dm, 0, NULL, &cEnd);CHKERRQ(ierr);
      if (!rank) {
        if (dim == 2 && user->simplex && size == 2 && cEnd == 8) {
           sizes = triSizes_n2; points = triPoints_n2;
        } else if (dim == 2 && user->simplex && size == 3 && cEnd == 8) {
          sizes = triSizes_n3; points = triPoints_n3;
        } else if (dim == 2 && user->simplex && size == 5 && cEnd == 8) {
          sizes = triSizes_n5; points = triPoints_n5;
        } else if (dim == 2 && user->simplex && size == 2 && cEnd == 16) {
           sizes = triSizes_ref_n2; points = triPoints_ref_n2;
        } else if (dim == 2 && user->simplex && size == 3 && cEnd == 16) {
          sizes = triSizes_ref_n3; points = triPoints_ref_n3;
        } else if (dim == 2 && user->simplex && size == 5 && cEnd == 16) {
          sizes = triSizes_ref_n5; points = triPoints_ref_n5;
        } else if (dim == 3 && user->simplex && size == 2 && cEnd == 6) {
          sizes = tetSizes_n2; points = tetPoints_n2;
        } else SETERRQ(comm, PETSC_ERR_ARG_WRONG, "No stored partition matching run parameters");
      }
      ierr = DMPlexGetPartitioner(*dm, &part);CHKERRQ(ierr);
      ierr = PetscPartitionerSetType(part, PETSCPARTITIONERSHELL);CHKERRQ(ierr);
      ierr = PetscPartitionerShellSetPartition(part, size, sizes, points);CHKERRQ(ierr);
    }
    /* Distribute mesh over processes */
    ierr = DMPlexDistribute(*dm, 0, NULL, &distributedMesh);CHKERRQ(ierr);
    if (distributedMesh) {
      ierr = DMDestroy(dm);CHKERRQ(ierr);
      *dm  = distributedMesh;
    }
  }
  ierr = DMSetFromOptions(*dm);CHKERRQ(ierr);
  ierr = DMViewFromOptions(*dm, NULL, "-dm_view");CHKERRQ(ierr);
  
  ierr = PetscLogEventEnd(user->createMeshEvent,0,0,0,0);CHKERRQ(ierr);
  PetscFunctionReturn(0);
}

PetscErrorCode SetupProblem(PetscDS prob, PetscInt dim, AppCtx *user)
{
  PetscErrorCode ierr;

  PetscFunctionBeginUser;
  ierr = PetscDSSetResidual(prob, 0, NULL, f1_u_3d);CHKERRQ(ierr);
  ierr = PetscDSSetResidual(prob, 1, f0_p_3d, NULL);CHKERRQ(ierr);
  ierr = PetscDSSetJacobian(prob, 0, 0, NULL, NULL,  NULL,  g3_uu_3d);CHKERRQ(ierr);
  ierr = PetscDSSetJacobian(prob, 0, 1, NULL, NULL,  g2_up_3d, NULL);CHKERRQ(ierr);
  ierr = PetscDSSetJacobian(prob, 1, 0, NULL, g1_pu_3d, NULL,  NULL);CHKERRQ(ierr);

  ierr = PetscDSSetBdResidual(prob, 0, f0_bd_u_3d, NULL);CHKERRQ(ierr);
  ierr = PetscDSSetBdJacobian(prob, 0, 0, NULL, g1_bd_uu_3d, NULL, NULL);CHKERRQ(ierr);

  ierr = PetscDSAddBoundary(prob, DM_BC_ESSENTIAL, "fixed", "Faces", 0, 0, NULL, (void (*)(void)) coordinates, 0, NULL, user);CHKERRQ(ierr);
  ierr = PetscDSAddBoundary(prob, DM_BC_NATURAL, "pressure", "Faces", 0, 0, NULL, NULL, 0, NULL, user);CHKERRQ(ierr);
  PetscFunctionReturn(0);
}

PetscErrorCode SetupMaterial(DM dm, DM dmAux, AppCtx *user)
{
  PetscErrorCode (*matFuncs[2])(PetscInt dim, PetscReal time, const PetscReal x[], PetscInt Nf, PetscScalar u[], void *ctx) = {elasticityMaterial, wallPressure};
  Vec            A;
  void          *ctxs[2];
  PetscErrorCode ierr;

  PetscFunctionBegin;
  ctxs[0] = user; ctxs[1] = user;
  ierr = DMCreateLocalVector(dmAux, &A);CHKERRQ(ierr);
  ierr = DMProjectFunctionLocal(dmAux, 0.0, matFuncs, ctxs, INSERT_ALL_VALUES, A);CHKERRQ(ierr);
  ierr = PetscObjectCompose((PetscObject) dm, "A", (PetscObject) A);CHKERRQ(ierr);
  ierr = VecDestroy(&A);CHKERRQ(ierr);
  PetscFunctionReturn(0);
}

PetscErrorCode SetupNearNullSpace(DM dm, AppCtx *user)
{
  /* Set up the near null space (a.k.a. rigid body modes) that will be used by the multigrid preconditioner */
  DM             subdm;
  MatNullSpace   nearNullSpace;
  PetscInt       fields = 0;
  PetscObject    deformation;
  PetscErrorCode ierr;

  PetscFunctionBeginUser;
  ierr = DMCreateSubDM(dm, 1, &fields, NULL, &subdm);CHKERRQ(ierr);
  ierr = DMPlexCreateRigidBody(subdm, &nearNullSpace);CHKERRQ(ierr);
  ierr = DMGetField(dm, 0, &deformation);CHKERRQ(ierr);
  ierr = PetscObjectCompose(deformation, "nearnullspace", (PetscObject) nearNullSpace);CHKERRQ(ierr);
  ierr = DMDestroy(&subdm);CHKERRQ(ierr);
  ierr = MatNullSpaceDestroy(&nearNullSpace);CHKERRQ(ierr);
  PetscFunctionReturn(0);
}

PetscErrorCode SetupDiscretization(DM dm, AppCtx *user)
{
  DM              cdm   = dm, dmAux;
  const PetscInt  dim   = user->dim;
  const PetscBool simplex = user->simplex;
  PetscFE         fe[2], feAux[2];
  PetscQuadrature q, fq;
  PetscDS         prob, probAux;
  PetscErrorCode  ierr;

  PetscFunctionBeginUser;
  /* Create finite element */
  ierr = PetscFECreateDefault(dm, dim, dim, simplex, "def_", PETSC_DEFAULT, &fe[0]);CHKERRQ(ierr);
  ierr = PetscObjectSetName((PetscObject) fe[0], "deformation");CHKERRQ(ierr);
  ierr = PetscFEGetQuadrature(fe[0], &q);CHKERRQ(ierr);
  ierr = PetscFEGetFaceQuadrature(fe[0], &fq);CHKERRQ(ierr);
  ierr = PetscFECreateDefault(dm, dim, 1, simplex, "pres_", PETSC_DEFAULT, &fe[1]);CHKERRQ(ierr);
  ierr = PetscFESetQuadrature(fe[1], q);CHKERRQ(ierr);
  ierr = PetscFESetFaceQuadrature(fe[1], fq);CHKERRQ(ierr);

  ierr = PetscObjectSetName((PetscObject) fe[1], "pressure");CHKERRQ(ierr);

  ierr = PetscFECreateDefault(dm, dim, 1, simplex, "elastMat_", PETSC_DEFAULT, &feAux[0]);CHKERRQ(ierr);
  ierr = PetscObjectSetName((PetscObject) feAux[0], "elasticityMaterial");CHKERRQ(ierr);
  ierr = PetscFESetQuadrature(feAux[0], q);CHKERRQ(ierr);
  ierr = PetscFESetFaceQuadrature(feAux[0], fq);CHKERRQ(ierr);
  /* It is not yet possible to define a field on a submesh (e.g. a boundary), so we will use a normal finite element */
  ierr = PetscFECreateDefault(dm, dim, 1, simplex, "wall_pres_", PETSC_DEFAULT, &feAux[1]);CHKERRQ(ierr);
  ierr = PetscObjectSetName((PetscObject) feAux[1], "wall_pressure");CHKERRQ(ierr);
  ierr = PetscFESetQuadrature(feAux[1], q);CHKERRQ(ierr);
  ierr = PetscFESetFaceQuadrature(feAux[1], fq);CHKERRQ(ierr);

  /* Set discretization and boundary conditions for each mesh */
  ierr = DMGetDS(dm, &prob);CHKERRQ(ierr);
  ierr = PetscDSSetDiscretization(prob, 0, (PetscObject) fe[0]);CHKERRQ(ierr);
  ierr = PetscDSSetDiscretization(prob, 1, (PetscObject) fe[1]);CHKERRQ(ierr);
  ierr = SetupProblem(prob, dim, user);CHKERRQ(ierr);
  ierr = PetscDSSetFromOptions(prob);CHKERRQ(ierr);
  ierr = PetscDSCreate(PetscObjectComm((PetscObject)dm),&probAux);CHKERRQ(ierr);
  ierr = PetscDSSetDiscretization(probAux, 0, (PetscObject) feAux[0]);CHKERRQ(ierr);
  ierr = PetscDSSetDiscretization(probAux, 1, (PetscObject) feAux[1]);CHKERRQ(ierr);
  ierr = PetscDSSetFromOptions(probAux);CHKERRQ(ierr);
  while (cdm) {
    ierr = DMSetDS(cdm, prob);CHKERRQ(ierr);
    ierr = DMClone(cdm, &dmAux);CHKERRQ(ierr);
    ierr = DMSetDS(dmAux, probAux);CHKERRQ(ierr);
    ierr = PetscObjectCompose((PetscObject) cdm, "dmAux", (PetscObject) dmAux);CHKERRQ(ierr);
    ierr = SetupMaterial(cdm, dmAux, user);CHKERRQ(ierr);
    ierr = DMDestroy(&dmAux);CHKERRQ(ierr);

    ierr = DMGetCoarseDM(cdm, &cdm);CHKERRQ(ierr);
  }
  ierr = PetscDSDestroy(&probAux);CHKERRQ(ierr);
  ierr = PetscFEDestroy(&fe[0]);CHKERRQ(ierr);
  ierr = PetscFEDestroy(&fe[1]);CHKERRQ(ierr);
  ierr = PetscFEDestroy(&feAux[0]);CHKERRQ(ierr);
  ierr = PetscFEDestroy(&feAux[1]);CHKERRQ(ierr);
  PetscFunctionReturn(0);
}


int main(int argc, char **argv)
{
  SNES           snes;                 /* nonlinear solver */
  DM             dm;                   /* problem definition */
  Vec            u,r;                  /* solution, residual vectors */
  Mat            A,J;                  /* Jacobian matrix */
  AppCtx         user;                 /* user-defined work context */
  PetscInt       its;                  /* iterations for convergence */
  PetscErrorCode ierr;

  ierr = PetscInitialize(&argc, &argv, NULL,help);if (ierr) return ierr;
  ierr = ProcessOptions(PETSC_COMM_WORLD, &user);CHKERRQ(ierr);
  ierr = SNESCreate(PETSC_COMM_WORLD, &snes);CHKERRQ(ierr);
  ierr = CreateMesh(PETSC_COMM_WORLD, &user, &dm);CHKERRQ(ierr);
  ierr = SNESSetDM(snes, dm);CHKERRQ(ierr);
  ierr = DMSetApplicationContext(dm, &user);CHKERRQ(ierr);

  ierr = SetupDiscretization(dm, &user);CHKERRQ(ierr);
  ierr = DMPlexCreateClosureIndex(dm, NULL);CHKERRQ(ierr);
  ierr = SetupNearNullSpace(dm, &user);CHKERRQ(ierr);

  ierr = DMCreateGlobalVector(dm, &u);CHKERRQ(ierr);
  ierr = VecDuplicate(u, &r);CHKERRQ(ierr);

  ierr = DMSetMatType(dm,MATAIJ);CHKERRQ(ierr);
  ierr = DMCreateMatrix(dm, &J);CHKERRQ(ierr);
  A = J;

  ierr = DMPlexSetSNESLocalFEM(dm,&user,&user,&user);CHKERRQ(ierr);
  ierr = SNESSetJacobian(snes, A, J, NULL, NULL);CHKERRQ(ierr);

  ierr = SNESSetFromOptions(snes);CHKERRQ(ierr);

  {
    PetscErrorCode (*initialGuess[2])(PetscInt dim, PetscReal time, const PetscReal x[], PetscInt Nf, PetscScalar *u, void* ctx);
    initialGuess[0] = coordinates; initialGuess[1] = zero_scalar;
    ierr = DMProjectFunction(dm, 0.0, initialGuess, NULL, INSERT_VALUES, u);CHKERRQ(ierr);
  }
  if (user.showInitial) {ierr = DMVecViewLocal(dm, u, PETSC_VIEWER_STDOUT_SELF);CHKERRQ(ierr);}

  if (user.runType == RUN_FULL) {
    if (user.debug) {
      ierr = PetscPrintf(PETSC_COMM_WORLD, "Initial guess\n");CHKERRQ(ierr);
      ierr = VecView(u, PETSC_VIEWER_STDOUT_WORLD);CHKERRQ(ierr);
    }
    ierr = SNESSolve(snes, NULL, u);CHKERRQ(ierr);
    ierr = SNESGetIterationNumber(snes, &its);CHKERRQ(ierr);
    ierr = PetscPrintf(PETSC_COMM_WORLD, "Number of SNES iterations = %D\n", its);CHKERRQ(ierr);
    if (user.showSolution) {
      ierr = PetscPrintf(PETSC_COMM_WORLD, "Solution\n");CHKERRQ(ierr);
      ierr = VecChop(u, 3.0e-9);CHKERRQ(ierr);
      ierr = VecView(u, PETSC_VIEWER_STDOUT_WORLD);CHKERRQ(ierr);
    }
  } else {
    PetscReal res = 0.0;

    /* Check initial guess */
    ierr = PetscPrintf(PETSC_COMM_WORLD, "Initial guess\n");CHKERRQ(ierr);
    ierr = VecView(u, PETSC_VIEWER_STDOUT_WORLD);CHKERRQ(ierr);
    /* Check residual */
    ierr = SNESComputeFunction(snes, u, r);CHKERRQ(ierr);
    ierr = PetscPrintf(PETSC_COMM_WORLD, "Initial Residual\n");CHKERRQ(ierr);
    ierr = VecChop(r, 1.0e-10);CHKERRQ(ierr);
    ierr = VecView(r, PETSC_VIEWER_STDOUT_WORLD);CHKERRQ(ierr);
    ierr = VecNorm(r, NORM_2, &res);CHKERRQ(ierr);
    ierr = PetscPrintf(PETSC_COMM_WORLD, "L_2 Residual: %g\n", res);CHKERRQ(ierr);
    /* Check Jacobian */
    {
<<<<<<< HEAD
      Vec b;
=======
      Vec          b;
>>>>>>> 0ab03fa4

      ierr = SNESComputeJacobian(snes, u, A, A);CHKERRQ(ierr);
      ierr = VecDuplicate(u, &b);CHKERRQ(ierr);
      ierr = VecSet(r, 0.0);CHKERRQ(ierr);
      ierr = SNESComputeFunction(snes, r, b);CHKERRQ(ierr);
      ierr = MatMult(A, u, r);CHKERRQ(ierr);
      ierr = VecAXPY(r, 1.0, b);CHKERRQ(ierr);
      ierr = VecDestroy(&b);CHKERRQ(ierr);
      ierr = PetscPrintf(PETSC_COMM_WORLD, "Au - b = Au + F(0)\n");CHKERRQ(ierr);
      ierr = VecChop(r, 1.0e-10);CHKERRQ(ierr);
      ierr = VecView(r, PETSC_VIEWER_STDOUT_WORLD);CHKERRQ(ierr);
      ierr = VecNorm(r, NORM_2, &res);CHKERRQ(ierr);
      ierr = PetscPrintf(PETSC_COMM_WORLD, "Linear L_2 Residual: %g\n", res);CHKERRQ(ierr);
    }
  }
  ierr = VecViewFromOptions(u, NULL, "-sol_vec_view");CHKERRQ(ierr);

  if (A != J) {ierr = MatDestroy(&A);CHKERRQ(ierr);}
  ierr = MatDestroy(&J);CHKERRQ(ierr);
  ierr = VecDestroy(&u);CHKERRQ(ierr);
  ierr = VecDestroy(&r);CHKERRQ(ierr);
  ierr = SNESDestroy(&snes);CHKERRQ(ierr);
  ierr = DMDestroy(&dm);CHKERRQ(ierr);
  ierr = PetscFinalize();
  return ierr;
}

/*TEST
  build:
    requires: !complex
<<<<<<< HEAD

=======
>>>>>>> 0ab03fa4
  test:
    suffix: 0
    requires: ctetgen
    args: -run_type full -dim 3 -dm_refine 3 -interpolate 1 -bc_fixed 1 -bc_pressure 2 -wall_pressure 0.4 -def_petscspace_order 2 -pres_petscspace_order 1 -elastMat_petscspace_order 0 -wall_pres_petscspace_order 0 -snes_rtol 1e-05 -ksp_type fgmres -ksp_rtol 1e-10 -pc_type fieldsplit -pc_fieldsplit_type schur -pc_fieldsplit_schur_factorization_type upper -fieldsplit_deformation_ksp_type preonly -fieldsplit_deformation_pc_type lu -fieldsplit_pressure_ksp_rtol 1e-10 -fieldsplit_pressure_pc_type jacobi -snes_monitor_short -ksp_monitor_short -snes_converged_reason -ksp_converged_reason -show_solution 0
<<<<<<< HEAD

TEST*/
=======
  test:
    suffix: 1
    requires: ctetgen superlu_dist
    nsize: 2
    args: -run_type full -dim 3 -dm_refine 0 -interpolate 1 -test_partition -bc_fixed 1 -bc_pressure 2 -wall_pressure 0.4 -def_petscspace_order 2 -pres_petscspace_order 1 -elastMat_petscspace_order 0 -wall_pres_petscspace_order 0 -snes_rtol 1e-05 -ksp_type fgmres -ksp_rtol 1e-10 -pc_type fieldsplit -pc_fieldsplit_type schur -pc_fieldsplit_schur_factorization_type upper -fieldsplit_deformation_ksp_type preonly -fieldsplit_deformation_pc_type lu -fieldsplit_pressure_ksp_rtol 1e-10 -fieldsplit_pressure_pc_type jacobi -snes_monitor_short -ksp_monitor_short -snes_converged_reason -ksp_converged_reason -show_solution 0
  test:
    suffix: 2
    requires: ctetgen
    args: -run_type full -dim 3 -dm_refine 2 -interpolate 1 -bc_fixed 3,4,5,6 -bc_pressure 2 -wall_pressure 1.0 -def_petscspace_order 2 -pres_petscspace_order 1 -elastMat_petscspace_order 0 -wall_pres_petscspace_order 0 -snes_rtol 1e-05 -ksp_type fgmres -ksp_rtol 1e-10 -pc_type fieldsplit -pc_fieldsplit_type schur -pc_fieldsplit_schur_factorization_type upper -fieldsplit_deformation_ksp_type preonly -fieldsplit_deformation_pc_type lu -fieldsplit_pressure_ksp_rtol 1e-10 -fieldsplit_pressure_pc_type jacobi -snes_monitor_short -ksp_monitor_short -snes_converged_reason -ksp_converged_reason -show_solution 0
*/
>>>>>>> 0ab03fa4
<|MERGE_RESOLUTION|>--- conflicted
+++ resolved
@@ -642,11 +642,7 @@
     ierr = PetscPrintf(PETSC_COMM_WORLD, "L_2 Residual: %g\n", res);CHKERRQ(ierr);
     /* Check Jacobian */
     {
-<<<<<<< HEAD
       Vec b;
-=======
-      Vec          b;
->>>>>>> 0ab03fa4
 
       ierr = SNESComputeJacobian(snes, u, A, A);CHKERRQ(ierr);
       ierr = VecDuplicate(u, &b);CHKERRQ(ierr);
@@ -677,18 +673,11 @@
 /*TEST
   build:
     requires: !complex
-<<<<<<< HEAD
-
-=======
->>>>>>> 0ab03fa4
+
   test:
     suffix: 0
     requires: ctetgen
     args: -run_type full -dim 3 -dm_refine 3 -interpolate 1 -bc_fixed 1 -bc_pressure 2 -wall_pressure 0.4 -def_petscspace_order 2 -pres_petscspace_order 1 -elastMat_petscspace_order 0 -wall_pres_petscspace_order 0 -snes_rtol 1e-05 -ksp_type fgmres -ksp_rtol 1e-10 -pc_type fieldsplit -pc_fieldsplit_type schur -pc_fieldsplit_schur_factorization_type upper -fieldsplit_deformation_ksp_type preonly -fieldsplit_deformation_pc_type lu -fieldsplit_pressure_ksp_rtol 1e-10 -fieldsplit_pressure_pc_type jacobi -snes_monitor_short -ksp_monitor_short -snes_converged_reason -ksp_converged_reason -show_solution 0
-<<<<<<< HEAD
-
-TEST*/
-=======
   test:
     suffix: 1
     requires: ctetgen superlu_dist
@@ -698,5 +687,4 @@
     suffix: 2
     requires: ctetgen
     args: -run_type full -dim 3 -dm_refine 2 -interpolate 1 -bc_fixed 3,4,5,6 -bc_pressure 2 -wall_pressure 1.0 -def_petscspace_order 2 -pres_petscspace_order 1 -elastMat_petscspace_order 0 -wall_pres_petscspace_order 0 -snes_rtol 1e-05 -ksp_type fgmres -ksp_rtol 1e-10 -pc_type fieldsplit -pc_fieldsplit_type schur -pc_fieldsplit_schur_factorization_type upper -fieldsplit_deformation_ksp_type preonly -fieldsplit_deformation_pc_type lu -fieldsplit_pressure_ksp_rtol 1e-10 -fieldsplit_pressure_pc_type jacobi -snes_monitor_short -ksp_monitor_short -snes_converged_reason -ksp_converged_reason -show_solution 0
-*/
->>>>>>> 0ab03fa4
+TEST*/