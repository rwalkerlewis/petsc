--- conflicted
+++ resolved
@@ -34,21 +34,12 @@
 {
   ALE::Obj<PETSC_MESH_TYPE> m;
   PetscErrorCode ierr = 0;
-<<<<<<< HEAD
 
   PetscFunctionBegin;
   ierr = DMMeshGetMesh(dm, m);CHKERRQ(ierr);
   {
     const ALE::Obj<ALE::Discretization>& d = new ALE::Discretization(m->comm(), m->debug());
 
-=======
-
-  PetscFunctionBegin;
-  ierr = DMMeshGetMesh(dm, m);CHKERRQ(ierr);
-  {
-    const ALE::Obj<ALE::Discretization>& d = new ALE::Discretization(m->comm(), m->debug());
-
->>>>>>> 68b022c8
     d->setNumDof(0, 1);
     d->setNumDof(1, 0);
     m->setDiscretization(name, d);
@@ -96,15 +87,6 @@
     PetscScalar   *u;
 
     ierr = SectionRealRestrict(sectionU, up, &u);CHKERRQ(ierr);
-<<<<<<< HEAD
-    if (marker == 1) {
-      values[0] = hx*u[0];
-      ierr = PetscSynchronizedPrintf(PETSC_COMM_WORLD, "  Left  End vu %d hx: %g f %g\n", up, hx, values[0]);CHKERRQ(ierr);
-      urp  = *(++vur_iter);
-    } else if (marker == 2) {
-      values[0] = hx*(u[0] - 1.0);
-      ierr = PetscSynchronizedPrintf(PETSC_COMM_WORLD, "  Right End vu %d hx: %g f %g\n", up, hx, values[0]);CHKERRQ(ierr);
-=======
     if (marker == 1) { /* Left end */
       values[0] = hx*u[0];
       ierr = PetscSynchronizedPrintf(PETSC_COMM_WORLD, "  Left  End vu %d hx: %g f %g\n", up, hx, values[0]);CHKERRQ(ierr);
@@ -115,7 +97,6 @@
     } else if (marker == 3) { /* Left Ghost */
       urp  = *(++vur_iter);
     } else if (marker == 4) { /* Right Ghost */
->>>>>>> 68b022c8
     } else {
       PetscScalar *ul, *ur, *k, *kl;
 
