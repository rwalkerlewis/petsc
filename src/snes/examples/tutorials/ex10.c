--- conflicted
+++ resolved
@@ -7,159 +7,6 @@
   PetscErrorCode ierr;
 
   ierr = PetscInitialize(&argc,&argv,0,help);CHKERRQ(ierr);
-<<<<<<< HEAD
-  /* Create meshes */
-  ierr = DMDACreate1d(PETSC_COMM_WORLD,DMDA_BOUNDARY_NONE,-10,1,1,NULL,&dau);CHKERRQ(ierr);
-  ierr = DMDAGetOwnershipRanges(dau,&lxu,0,0);CHKERRQ(ierr);
-  ierr = DMDAGetInfo(dau,0, &m,0,0, &nprocs,0,0, 0,0,0,0,0,0);CHKERRQ(ierr);
-  ierr = PetscMalloc(nprocs*sizeof(*lxk),&lxk);CHKERRQ(ierr);
-  ierr = PetscMemcpy(lxk,lxu,nprocs*sizeof(*lxk));CHKERRQ(ierr);
-  lxk[0]--;
-  ierr = DMDACreate1d(PETSC_COMM_WORLD,DMDA_BOUNDARY_NONE,m-1,1,1,lxk,&dak);CHKERRQ(ierr);
-  ierr = PetscFree(lxk);CHKERRQ(ierr);
-  ierr = DMDASetUniformCoordinates(dau, 0.0, 1.0, 0.0, 1.0, 0.0, 1.0);CHKERRQ(ierr);
-  ierr = DMDASetUniformCoordinates(dak, 0.0, 1.0, 0.0, 1.0, 0.0, 1.0);CHKERRQ(ierr);
-  ierr = DMConvert(dau, DMMESH, &dmu);CHKERRQ(ierr);
-  ierr = DMConvert(dak, DMMESH, &dmk);CHKERRQ(ierr);
-  ierr = DMSetOptionsPrefix(dmu, "u_");CHKERRQ(ierr);
-  ierr = DMSetOptionsPrefix(dmk, "k_");CHKERRQ(ierr);
-  ierr = DMDestroy(&dau);CHKERRQ(ierr);
-  ierr = DMDestroy(&dak);CHKERRQ(ierr);
-
-#if 1
-  {
-    ALE::Obj<PETSC_MESH_TYPE> m;
-    ierr = DMMeshGetMesh(dmu, m);CHKERRQ(ierr);
-    m->view("Mesh");
-    m->getLabel("marker")->view("Marker");
-  }
-#endif
-
-  ierr      = PetscNew(struct _UserCtx, &user);CHKERRQ(ierr);
-  user->hxu = 1.0/m;
-  user->hxk = 1.0/(m-1);
-  /* Setup dof layout.
-   For a DMDA, this is automatic given the number of dof at each vertex. However, for a DMMesh, we need to specify this.
-  */
-  {
-    /* There is perhaps a better way to do this that does not rely on the Discretization/BoundaryCondition objects in Mesh.hh */
-    ierr = CreateProblem_gen_0(dmu, "u");CHKERRQ(ierr);
-    ierr = CreateProblem_gen_0(dmk, "k");CHKERRQ(ierr);
-  }
-  SectionReal defaultSection;
-
-  ierr = DMMeshGetSectionReal(dmu, "default", &defaultSection);CHKERRQ(ierr);
-  ierr = DMMeshSetupSection(dmu, defaultSection);CHKERRQ(ierr);
-  ierr = SectionRealDestroy(&defaultSection);CHKERRQ(ierr);
-  ierr = DMMeshGetSectionReal(dmk, "default", &defaultSection);CHKERRQ(ierr);
-  ierr = DMMeshSetupSection(dmk, defaultSection);CHKERRQ(ierr);
-  ierr = SectionRealDestroy(&defaultSection);CHKERRQ(ierr);
-
-  ierr = DMCompositeCreate(PETSC_COMM_WORLD, &pack);CHKERRQ(ierr);
-  ierr = DMCompositeAddDM(pack, dmu);CHKERRQ(ierr);
-  ierr = DMCompositeAddDM(pack, dmk);CHKERRQ(ierr);
-  ierr = DMSetOptionsPrefix(pack, "pack_");CHKERRQ(ierr);
-
-  ierr = DMCreateGlobalVector(pack, &X);CHKERRQ(ierr);
-  ierr = VecDuplicate(X, &F);CHKERRQ(ierr);
-
-  user->pack = pack;
-
-  ierr = DMCompositeGetGlobalISs(pack, &isg);CHKERRQ(ierr);
-  ierr = DMCompositeGetLocalVectors(pack, &user->Uloc, &user->Kloc);CHKERRQ(ierr);
-  ierr = DMCompositeScatter(pack, X, user->Uloc, user->Kloc);CHKERRQ(ierr);
-
-  ierr = PetscOptionsBegin(PETSC_COMM_WORLD,NULL,"Coupled problem options","SNES");CHKERRQ(ierr);
-  {
-    user->ptype = 0; view_draw = PETSC_FALSE;
-
-    ierr = PetscOptionsInt("-problem_type","0: solve for u only, 1: solve for k only, 2: solve for both",0,user->ptype,&user->ptype,0);CHKERRQ(ierr);
-    ierr = PetscOptionsBool("-view_draw","Draw the final coupled solution regardless of whether only one physics was solved",0,view_draw,&view_draw,0);CHKERRQ(ierr);
-  }
-  ierr = PetscOptionsEnd();CHKERRQ(ierr);
-
-  ierr = FormInitial_Coupled(user,X);CHKERRQ(ierr);
-  ierr = VecView(X, PETSC_VIEWER_STDOUT_WORLD);CHKERRQ(ierr);
-
-  ierr = SNESCreate(PETSC_COMM_WORLD,&snes);CHKERRQ(ierr);
-  switch (user->ptype) {
-  case 0:
-    ierr = DMCompositeGetAccess(pack,X,&Xu,0);CHKERRQ(ierr);
-    ierr = DMCompositeGetAccess(pack,F,&Fu,0);CHKERRQ(ierr);
-    ierr = DMCreateMatrix(dmu,&B);CHKERRQ(ierr);
-    ierr = SNESSetFunction(snes,Fu,FormFunction_All,user);CHKERRQ(ierr);
-    ierr = SNESSetJacobian(snes,B,B,FormJacobian_All,user);CHKERRQ(ierr);
-    ierr = SNESSetFromOptions(snes);CHKERRQ(ierr);
-    ierr = SNESSolve(snes,NULL,Xu);CHKERRQ(ierr);
-    ierr = DMCompositeRestoreAccess(pack,X,&Xu,0);CHKERRQ(ierr);
-    ierr = DMCompositeRestoreAccess(pack,F,&Fu,0);CHKERRQ(ierr);
-    break;
-  case 1:
-    ierr = DMCompositeGetAccess(pack,X,0,&Xk);CHKERRQ(ierr);
-    ierr = DMCompositeGetAccess(pack,F,0,&Fk);CHKERRQ(ierr);
-    ierr = DMCreateMatrix(dmk,&B);CHKERRQ(ierr);
-    ierr = SNESSetFunction(snes,Fk,FormFunction_All,user);CHKERRQ(ierr);
-    ierr = SNESSetJacobian(snes,B,B,FormJacobian_All,user);CHKERRQ(ierr);
-    ierr = SNESSetFromOptions(snes);CHKERRQ(ierr);
-    ierr = SNESSolve(snes,NULL,Xk);CHKERRQ(ierr);
-    ierr = DMCompositeRestoreAccess(pack,X,0,&Xk);CHKERRQ(ierr);
-    ierr = DMCompositeRestoreAccess(pack,F,0,&Fk);CHKERRQ(ierr);
-    break;
-  case 2:
-    ierr = DMCreateMatrix(pack,&B);CHKERRQ(ierr);
-    ierr = SNESSetFunction(snes,F,FormFunction_All,user);CHKERRQ(ierr);
-    ierr = SNESSetJacobian(snes,B,B,FormJacobian_All,user);CHKERRQ(ierr);
-    ierr = SNESSetFromOptions(snes);CHKERRQ(ierr);
-    ierr = SNESGetKSP(snes,&ksp);CHKERRQ(ierr);
-    ierr = KSPGetPC(ksp,&pc);CHKERRQ(ierr);
-    ierr = PCFieldSplitSetIS(pc,"u",isg[0]);CHKERRQ(ierr);
-    ierr = PCFieldSplitSetIS(pc,"k",isg[1]);CHKERRQ(ierr);
-    ierr = SNESSolve(snes,NULL,X);CHKERRQ(ierr);
-    break;
-  }
-  if (view_draw) {ierr = VecView(X,PETSC_VIEWER_DRAW_WORLD);CHKERRQ(ierr);}
-  if (0) {
-    PetscInt  col      = 0;
-    PetscBool mult_dup = PETSC_FALSE,view_dup = PETSC_FALSE;
-    Mat       D;
-    Vec       Y;
-
-    ierr = PetscOptionsGetInt(0,"-col",&col,0);CHKERRQ(ierr);
-    ierr = PetscOptionsGetBool(0,"-mult_dup",&mult_dup,0);CHKERRQ(ierr);
-    ierr = PetscOptionsGetBool(0,"-view_dup",&view_dup,0);CHKERRQ(ierr);
-
-    ierr = VecDuplicate(X,&Y);CHKERRQ(ierr);
-    /* ierr = MatAssemblyBegin(B,MAT_FINAL_ASSEMBLY);CHKERRQ(ierr); */
-    /* ierr = MatAssemblyEnd(B,MAT_FINAL_ASSEMBLY);CHKERRQ(ierr); */
-    ierr = MatConvert(B,MATAIJ,MAT_INITIAL_MATRIX,&D);CHKERRQ(ierr);
-    ierr = VecZeroEntries(X);CHKERRQ(ierr);
-    ierr = VecSetValue(X,col,1.0,INSERT_VALUES);CHKERRQ(ierr);
-    ierr = VecAssemblyBegin(X);CHKERRQ(ierr);
-    ierr = VecAssemblyEnd(X);CHKERRQ(ierr);
-    ierr = MatMult(mult_dup ? D : B,X,Y);CHKERRQ(ierr);
-    ierr = MatView(view_dup ? D : B,PETSC_VIEWER_STDOUT_WORLD);CHKERRQ(ierr);
-    /* ierr = VecView(X,PETSC_VIEWER_STDOUT_WORLD);CHKERRQ(ierr); */
-    ierr = VecView(Y,PETSC_VIEWER_STDOUT_WORLD);CHKERRQ(ierr);
-    ierr = MatDestroy(&D);CHKERRQ(ierr);
-    ierr = VecDestroy(&Y);CHKERRQ(ierr);
-  }
-
-  ierr = DMCompositeRestoreLocalVectors(pack,&user->Uloc,&user->Kloc);CHKERRQ(ierr);
-  ierr = PetscFree(user);CHKERRQ(ierr);
-
-  ierr = ISDestroy(&isg[0]);CHKERRQ(ierr);
-  ierr = ISDestroy(&isg[1]);CHKERRQ(ierr);
-  ierr = PetscFree(isg);CHKERRQ(ierr);
-  ierr = VecDestroy(&X);CHKERRQ(ierr);
-  ierr = VecDestroy(&F);CHKERRQ(ierr);
-  ierr = MatDestroy(&B);CHKERRQ(ierr);
-  ierr = DMDestroy(&dmu);CHKERRQ(ierr);
-  ierr = DMDestroy(&dmk);CHKERRQ(ierr);
-  ierr = DMDestroy(&pack);CHKERRQ(ierr);
-  ierr = SNESDestroy(&snes);CHKERRQ(ierr);
-  ierr = PetscFree(user);CHKERRQ(ierr);
-=======
->>>>>>> 7cee435b
   PetscFinalize();
   return 0;
 }