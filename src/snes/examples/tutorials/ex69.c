static char help[] = "The varaiable-viscosity Stokes Problem in 2d with finite elements.\n\
We solve the Stokes problem in a square domain\n\
and compare against exact solutions from Mirko Velic.\n\n\n";

/*
The variable-viscosity Stokes problem, which we discretize using the finite
element method on an unstructured mesh. The weak form equations are

  < \nabla v, \nu(x) (\nabla u + {\nabla u}^T) > - < \nabla\cdot v, p > + < v, f > = 0
  < q, \nabla\cdot u >                                                             = 0

Free slip conditions for velocity are enforced on every wall. The pressure is
constrained to have zero integral over the domain.

To produce nice output, use

  -dm_refine 3 -show_error -dm_view hdf5:sol1.h5 -error_vec_view hdf5:sol1.h5::append -sol_vec_view hdf5:sol1.h5::append -exact_vec_view hdf5:sol1.h5::append
*/

#include <petscdmplex.h>
#include <petscsnes.h>
#include <petscds.h>
#include <petscbag.h>

typedef enum {SOLKX, SOLCX} SolutionType;

typedef struct {
  PetscInt  n, m;       /* x- and y-wavelengths for variation across the domain */
  /* SolKx */
  PetscReal B;          /* Exponential scale for viscosity variation */
  /* SolCx */
  PetscReal etaA, etaB; /* Two viscosities for discontinuous change */
  PetscReal xc;         /* The location of viscosity jump */
} Parameter;

typedef struct {
  PetscInt      debug;             /* The debugging level */
  PetscBool     showSolution, showError;
  /* Domain and mesh definition */
  PetscInt      dim;               /* The topological mesh dimension */
  PetscBool     simplex;           /* Use simplices or tensor product cells */
  PetscBool     testPartition;     /* Use a fixed partitioning for testing */
  /* Problem definition */
  SolutionType  solType;           /* The type of exact solution */
  PetscBag      bag;               /* Holds problem parameters */
  PetscErrorCode (**exactFuncs)(PetscInt dim, const PetscReal x[], PetscInt Nf, PetscScalar u[], void *ctx);
} AppCtx;

static PetscErrorCode zero_scalar(PetscInt dim, const PetscReal coords[], PetscInt Nf, PetscScalar *u, void *ctx)
{
  u[0] = 0.0;
  return 0;
}
static PetscErrorCode one_scalar(PetscInt dim, const PetscReal coords[], PetscInt Nf, PetscScalar *u, void *ctx)
{
  u[0] = 1.0;
  return 0;
}
static PetscErrorCode zero_vector(PetscInt dim, const PetscReal coords[], PetscInt Nf, PetscScalar *u, void *ctx)
{
  PetscInt d;
  for (d = 0; d < dim; ++d) u[d] = 0.0;
  return 0;
}

static void f0_u(PetscInt dim, PetscInt Nf, PetscInt NfAux,
                 const PetscInt uOff[], const PetscInt uOff_x[], const PetscScalar u[], const PetscScalar u_t[], const PetscScalar u_x[],
                 const PetscInt aOff[], const PetscInt aOff_x[], const PetscScalar a[], const PetscScalar a_t[], const PetscScalar a_x[],
                 PetscReal t, const PetscReal x[], PetscScalar f0[])
{
  f0[0] = 0.0;
  f0[1] = -sin(a[1]*PETSC_PI*x[1])*cos(a[0]*PETSC_PI*x[0]);
}

static void stokes_momentum_kx(PetscInt dim, PetscInt Nf, PetscInt NfAux,
                               const PetscInt uOff[], const PetscInt uOff_x[], const PetscScalar u[], const PetscScalar u_t[], const PetscScalar u_x[],
                               const PetscInt aOff[], const PetscInt aOff_x[], const PetscScalar a[], const PetscScalar a_t[], const PetscScalar a_x[],
                               PetscReal t, const PetscReal x[], PetscScalar f1[])
{
  const PetscReal nu = PetscExpReal(2.0*a[2]*x[0]);
  PetscInt c, d;
  for (c = 0; c < dim; ++c) {
    for (d = 0; d < dim; ++d) {
      f1[c*dim+d] = nu * (u_x[c*dim+d] + u_x[d*dim+c]);
    }
    f1[c*dim+c] -= u[dim];
  }
}

static void stokes_momentum_cx(PetscInt dim, PetscInt Nf, PetscInt NfAux,
                               const PetscInt uOff[], const PetscInt uOff_x[], const PetscScalar u[], const PetscScalar u_t[], const PetscScalar u_x[],
                               const PetscInt aOff[], const PetscInt aOff_x[], const PetscScalar a[], const PetscScalar a_t[], const PetscScalar a_x[],
                               PetscReal t, const PetscReal x[], PetscScalar f1[])
{
  const PetscReal nu = x[0] < a[4] ? a[2] : a[3];
  PetscInt c, d;
  for (c = 0; c < dim; ++c) {
    for (d = 0; d < dim; ++d) {
      f1[c*dim+d] = nu * (u_x[c*dim+d] + u_x[d*dim+c]);
    }
    f1[c*dim+c] -= u[dim];
  }
}

static void stokes_mass(PetscInt dim, PetscInt Nf, PetscInt NfAux,
                        const PetscInt uOff[], const PetscInt uOff_x[], const PetscScalar u[], const PetscScalar u_t[], const PetscScalar u_x[],
                        const PetscInt aOff[], const PetscInt aOff_x[], const PetscScalar a[], const PetscScalar a_t[], const PetscScalar a_x[],
                        PetscReal t, const PetscReal x[], PetscScalar f0[])
{
  PetscInt d;
  f0[0] = 0.0;
  for (d = 0; d < dim; ++d) f0[0] += u_x[d*dim+d];
}

static void f1_zero(PetscInt dim, PetscInt Nf, PetscInt NfAux,
                    const PetscInt uOff[], const PetscInt uOff_x[], const PetscScalar u[], const PetscScalar u_t[], const PetscScalar u_x[],
                    const PetscInt aOff[], const PetscInt aOff_x[], const PetscScalar a[], const PetscScalar a_t[], const PetscScalar a_x[],
                    PetscReal t, const PetscReal x[], PetscScalar f1[])
{
  PetscInt d;
  for (d = 0; d < dim; ++d) f1[d] = 0.0;
}

/* < q, \nabla\cdot u >, J_{pu} */
static void stokes_mass_J(PetscInt dim, PetscInt Nf, PetscInt NfAux,
                          const PetscInt uOff[], const PetscInt uOff_x[], const PetscScalar u[], const PetscScalar u_t[], const PetscScalar u_x[],
                          const PetscInt aOff[], const PetscInt aOff_x[], const PetscScalar a[], const PetscScalar a_t[], const PetscScalar a_x[],
                          PetscReal t, PetscReal u_tShift, const PetscReal x[], PetscScalar g1[])
{
  PetscInt d;
  for (d = 0; d < dim; ++d) g1[d*dim+d] = 1.0; /* \frac{\partial\phi^{u_d}}{\partial x_d} */
}

/* -< \nabla\cdot v, p >, J_{up} */
static void stokes_momentum_pres_J(PetscInt dim, PetscInt Nf, PetscInt NfAux,
                                   const PetscInt uOff[], const PetscInt uOff_x[], const PetscScalar u[], const PetscScalar u_t[], const PetscScalar u_x[],
                                   const PetscInt aOff[], const PetscInt aOff_x[], const PetscScalar a[], const PetscScalar a_t[], const PetscScalar a_x[],
                                   PetscReal t, PetscReal u_tShift, const PetscReal x[], PetscScalar g2[])
{
  PetscInt d;
  for (d = 0; d < dim; ++d) g2[d*dim+d] = -1.0; /* \frac{\partial\psi^{u_d}}{\partial x_d} */
}

/* < \nabla v, \nabla u + {\nabla u}^T >, J_{uu}
   This just gives \nabla u, give the perdiagonal for the transpose */
static void stokes_momentum_vel_J_kx(PetscInt dim, PetscInt Nf, PetscInt NfAux,
                                     const PetscInt uOff[], const PetscInt uOff_x[], const PetscScalar u[], const PetscScalar u_t[], const PetscScalar u_x[],
                                     const PetscInt aOff[], const PetscInt aOff_x[], const PetscScalar a[], const PetscScalar a_t[], const PetscScalar a_x[],
                                     PetscReal t, PetscReal u_tShift, const PetscReal x[], PetscScalar g3[])
{
  const PetscReal nu  = PetscExpReal(2.0*a[2]*x[0]);
  PetscInt        cI, d;

  for (cI = 0; cI < dim; ++cI) {
    for (d = 0; d < dim; ++d) {
      g3[((cI*dim+cI)*dim+d)*dim+d] += nu; /*g3[cI, cI, d, d]*/
      g3[((cI*dim+d)*dim+d)*dim+cI] += nu; /*g3[cI, d, d, cI]*/
    }
  }
}
static void stokes_momentum_vel_J_cx(PetscInt dim, PetscInt Nf, PetscInt NfAux,
                                     const PetscInt uOff[], const PetscInt uOff_x[], const PetscScalar u[], const PetscScalar u_t[], const PetscScalar u_x[],
                                     const PetscInt aOff[], const PetscInt aOff_x[], const PetscScalar a[], const PetscScalar a_t[], const PetscScalar a_x[],
                                     PetscReal t, PetscReal u_tShift, const PetscReal x[], PetscScalar g3[])
{
  const PetscReal nu = x[0] < a[4] ? a[2] : a[3];
  PetscInt        cI, d;

  for (cI = 0; cI < dim; ++cI) {
    for (d = 0; d < dim; ++d) {
      g3[((cI*dim+cI)*dim+d)*dim+d] += nu; /*g3[cI, cI, d, d]*/
      g3[((cI*dim+d)*dim+d)*dim+cI] += nu; /*g3[cI, d, d, cI]*/
    }
  }
}

#undef __FUNCT__
#define __FUNCT__ "SolKxSolution"
/*
  SolKxSolution - Exact Stokes solutions for exponentially varying viscosity

 Input Parameters:
+ pos   - The (x,z) coordinate at which to evaluate the solution
. n     - The constant defining the x-dependence of the forcing function
. m     - The constant defining the z-dependence of the forcing function
- B     - The viscosity coefficient

  Output Parameters:
+ vel   - The (x,z)-velocity at (x,z), or NULL
. p     - The pressure at (x,z), or NULL
. s     - The total stress (sigma_xx, sigma_xz, sigma_zz) at (x,z), or NULL
. gamma - The strain rate, or NULL
- nu    - The viscosity at (x,z), or NULL

  Note:
$  The domain is the square 0 <= x,z <= 1. We solve the Stokes equation for incompressible flow with free-slip boundary
$  conditions everywhere. The forcing term f is given by
$
$    fx = 0
$    fz = sigma*sin(km*z)*cos(kn*x)
$
$  where
$
$    km = m*Pi (m may be non-integral)
$    kn = n*Pi
$
$  meaning that the density rho is -sigma*sin(km*z)*cos(kn*x). Here we set sigma = 1.
$  The viscosity eta is exp(2*B*x).
*/
static PetscErrorCode SolKxSolution(const PetscReal pos[], PetscReal m, PetscInt n, PetscReal B,
                                    PetscScalar vel[], PetscScalar *p, PetscScalar s[], PetscScalar gamma[], PetscScalar *nu)
{
  PetscReal sigma = 1.0;
  PetscReal Z;
  PetscReal u1,u2,u3,u4,u5,u6;
  PetscReal sum1,sum2,sum3,sum4,sum5,sum6,sum7;
  PetscReal kn,km,x,z;
  PetscReal _C1,_C2,_C3,_C4;
  PetscReal Rp, UU, VV;
  PetscReal rho,a,b,r,_aa,_bb,AA,BB,Rm,SS;
  PetscReal num1,num2,num3,num4,den1;

  PetscReal t1,t2,t3,t4,t5,t6,t7,t8,t9,t10;
  PetscReal t11,t12,t13,t14,t15,t16,t17,t18,t19,t20;
  PetscReal t21,t22,t23,t24,t25,t26,t27,t28,t29,t30;
  PetscReal t31,t32,t33,t34,t35,t36,t37,t38,t39,t40;
  PetscReal t41,t42,t43,t44,t45,t46,t47,t49,t51,t53;
  PetscReal t56,t58,t61,t62,t63,t64,t65,t66,t67,t68;
  PetscReal t69,t70,t71,t72,t73,t74,t75,t76,t77,t78;
  PetscReal t79,t80,t81,t82,t83,t84,t85,t86,t87,t88;
  PetscReal t89,t90,t91,t92,t93,t94,t95,t96,t97,t99;
  PetscReal t100,t101,t103,t104,t105,t106,t107,t108,t109,t110;
  PetscReal t111,t112,t113,t114,t115,t116,t117,t118,t119,t120;
  PetscReal t121,t124,t125,t126,t127,t129,t130,t132,t133,t135;
  PetscReal t136,t138,t140,t141,t142,t143,t152,t160,t162;

  PetscFunctionBegin;
  /*************************************************************************/
  /*************************************************************************/
  /* rho = -sin(km*z)*cos(kn*x) */
  x = pos[0];
  z = pos[1];
  Z = exp( 2.0 * B * x );
  km = m*PETSC_PI; /* solution valid for km not zero -- should get trivial solution if km=0 */
  kn = (PetscReal) n*PETSC_PI;
  /*************************************************************************/
  /*************************************************************************/
  a = B*B + km*km;
  b = 2.0*km*B;
  r = sqrt(a*a + b*b);
  Rp = sqrt( (r+a)/2.0 );
  Rm  = sqrt( (r-a)/2.0 );
  UU  = Rp - B;
  VV = Rp + B;

  sum1=0.0;
  sum2=0.0;
  sum3=0.0;
  sum4=0.0;
  sum5=0.0;
  sum6=0.0;
  sum7=0.0;

  /*******************************************/
  /*         calculate the constants         */
  /*******************************************/

  t1 = kn * kn;
  t4 = km * km;
  t5 = t4 + t1;
  t6 = t5 * t5;
  t8 = pow(km + kn, 0.2e1);
  t9 = B * B;
  t16 = pow(km - kn, 0.2e1);
  _aa = -0.4e1 * B * t1 * sigma * t5 / (t6 + 0.4e1 * t8 * t9) / (t6 + 0.4e1 * t16 * t9);

  t2 = km * km;
  t3 = kn * kn;
  t5 = pow(t2 + t3, 0.2e1);
  t6 = km - kn;
  t7 = km + kn;
  t9 = B * B;
  t13 = t7 * t7;
  t19 = t6 * t6;
  _bb = sigma * kn * (t5 + 0.4e1 * t6 * t7 * t9) / (t5 + 0.4e1 * t13 * t9) / (t5 + 0.4e1 * t19 * t9);

  AA = _aa;
  BB = _bb;

  /*******************************************/
  /*       calculate the velocities etc      */
  /*******************************************/
  t1 = Rm * Rm;
  t2 = B - Rp;
  t4 = Rp + B;
  t6 = UU * x;
  t9 = exp(t6 - 0.4e1 * Rp);
  t13 = B * B;
  t16 = Rp * t1;
  t18 = Rp * Rp;
  t19 = B * t18;
  t20 = t13 * Rp;
  t22 = kn * kn;
  t24 = B * t1;
  t32 = 0.8e1 * t13 * BB * kn * Rp;
  t34 = 0.2e1 * Rm;
  t35 = cos(t34);
  t37 = Rp * Rm;
  t49 = sin(t34);
  t63 = exp(t6 - 0.2e1 * Rp);
  t65 = Rm * t2;
  t67 = 0.2e1 * B * kn;
  t68 = B * Rm;
  t69 = t67 + t68 + t37;
  t73 = 0.3e1 * t13;
  t75 = 0.2e1 * B * Rp;
  t76 = t73 - t75 + t1 - t22 - t18;
  t78 = t65 * t76 * BB;
  t80 = Rm - kn;
  t81 = cos(t80);
  t83 = -t67 + t68 + t37;
  t88 = Rm + kn;
  t89 = cos(t88);
  t92 = t65 * t76 * AA;
  t97 = sin(t80);
  t103 = sin(t88);
  t108 = exp(t6 - 0.3e1 * Rp - B);
  t110 = Rm * t4;
  t111 = t67 + t68 - t37;
  t115 = t73 + t75 + t1 - t22 - t18;
  t117 = t110 * t115 * BB;
  t120 = -t67 + t68 - t37;
  t127 = t110 * t115 * AA;
  t140 = exp(t6 - Rp - B);
  num1 = -0.4e1 * t1 * t2 * t4 * AA * t9 + ((0.2e1 * Rp * (0.3e1 * t13 * B - 0.2e1 * t16 - t19 - 0.2e1 * t20 - B * t22 - t24) * AA - t32) * t35 + (0.2e1 * t37 * (t1 + 0.5e1 * t13 - t22 - t18) * AA - 0.8e1 * B * BB * kn * Rm * Rp) * t49 - 0.2e1 * B * (0.3e1 * t20 - Rp * t22 - t18 * Rp - 0.2e1 * t19 - t16 - 0.2e1 * t24) * AA + t32) * t63 + ((0.2e1 * t65 * t69 * AA + t78) * t81 + (0.2e1 * t65 * t83 * AA - t78) * t89 + (t92 - 0.2e1 * t65 * t69 * BB) * t97 + (t92 + 0.2e1 * t65 * t83 * BB) * t103) * t108 + ((-0.2e1 * t110 * t111 * AA - t117) * t81 + (-0.2e1 * t110 * t120 * AA + t117) * t89 + (-t127 + 0.2e1 * t110 * t111 * BB) * t97 + (-t127 - 0.2e1 * t110 * t120 * BB) * t103) * t140;

  t1 = Rp + B;
  t2 = Rm * t1;
  t3 = B * B;
  t4 = 0.3e1 * t3;
  t5 = B * Rp;
  t7 = Rm * Rm;
  t8 = kn * kn;
  t9 = Rp * Rp;
  t10 = t4 + 0.2e1 * t5 + t7 - t8 - t9;
  t12 = t2 * t10 * AA;
  t14 = B * Rm;
  t20 = UU * x;
  t23 = exp(t20 - 0.4e1 * Rp);
  t25 = Rp * Rm;
  t32 = Rm * kn;
  t37 = 0.2e1 * Rm;
  t38 = cos(t37);
  t40 = t3 * B;
  t44 = B * t9;
  t45 = t3 * Rp;
  t53 = t3 * BB;
  t58 = sin(t37);
  t69 = exp(t20 - 0.2e1 * Rp);
  t72 = 0.3e1 * t40 * Rm;
  t73 = t9 * Rp;
  t74 = t73 * Rm;
  t75 = t7 * Rm;
  t76 = B * t75;
  t77 = t14 * t8;
  t78 = Rp * t75;
  t80 = 0.8e1 * t45 * kn;
  t81 = t25 * t8;
  t83 = 0.5e1 * t45 * Rm;
  t84 = t44 * Rm;
  t85 = t72 - t74 + t76 - t77 + t78 + t80 - t81 + t83 + t84;
  t88 = 0.2e1 * t9 * t3;
  t90 = 0.3e1 * t40 * Rp;
  t91 = t7 * t3;
  t93 = 0.2e1 * t5 * t32;
  t94 = t5 * t7;
  t95 = t5 * t8;
  t96 = B * t73;
  t97 = t7 * t9;
  t100 = 0.2e1 * t3 * Rm * kn;
  t101 = -t88 + t90 - t91 - t93 - t94 - t95 - t96 - t97 - t100;
  t105 = Rm - kn;
  t106 = cos(t105);
  t108 = t72 - t80 + t83 + t76 + t84 - t81 - t74 + t78 - t77;
  t110 = -t97 - t96 - t88 + t100 + t90 - t95 + t93 - t91 - t94;
  t114 = Rm + kn;
  t115 = cos(t114);
  t121 = sin(t105);
  t127 = sin(t114);
  t132 = exp(t20 - 0.3e1 * Rp - B);
  t135 = 0.2e1 * B * kn;
  t136 = t135 + t14 - t25;
  t142 = -t135 + t14 - t25;
  t152 = t2 * t10 * BB;
  t162 = exp(t20 - Rp - B);
  num2 = (0.2e1 * t12 - 0.8e1 * t14 * kn * t1 * BB) * t23 + ((-0.2e1 * t25 * (t7 + 0.5e1 * t3 - t8 - t9) * AA + 0.8e1 * B * BB * t32 * Rp) * t38 + (0.2e1 * Rp * (0.3e1 * t40 - 0.2e1 * Rp * t7 - t44 - 0.2e1 * t45 - B * t8 - B * t7) * AA - 0.8e1 * t53 * kn * Rp) * t58 - 0.2e1 * t14 * (-t8 + t9 + t4 + t7) * AA + 0.8e1 * t53 * t32) * t69 + ((-t85 * AA - 0.2e1 * t101 * BB) * t106 + (-t108 * AA + 0.2e1 * t110 * BB) * t115 + (-0.2e1 * t101 * AA + t85 * BB) * t121 + (-0.2e1 * t110 * AA - t108 * BB) * t127) * t132 + ((t12 - 0.2e1 * t2 * t136 * BB) * t106 + (t12 + 0.2e1 * t2 * t142 * BB) * t115 + (-0.2e1 * t2 * t136 * AA - t152) * t121 + (-0.2e1 * t2 * t142 * AA + t152) * t127) * t162;

  t1 = Rm * Rm;
  t2 = B - Rp;
  t4 = Rp + B;
  t6 = VV * x;
  t7 = exp(-t6);
  t11 = kn * kn;
  t13 = B * t1;
  t14 = Rp * Rp;
  t15 = B * t14;
  t16 = B * B;
  t17 = t16 * Rp;
  t21 = Rp * t1;
  t30 = 0.8e1 * t16 * BB * kn * Rp;
  t32 = 0.2e1 * Rm;
  t33 = cos(t32);
  t35 = Rp * Rm;
  t47 = sin(t32);
  t61 = exp(-t6 - 0.2e1 * Rp);
  t63 = Rm * t2;
  t65 = 0.2e1 * B * kn;
  t66 = B * Rm;
  t67 = t65 + t66 + t35;
  t71 = 0.3e1 * t16;
  t73 = 0.2e1 * B * Rp;
  t74 = t71 - t73 + t1 - t11 - t14;
  t76 = t63 * t74 * BB;
  t78 = Rm - kn;
  t79 = cos(t78);
  t81 = -t65 + t66 + t35;
  t86 = Rm + kn;
  t87 = cos(t86);
  t90 = t63 * t74 * AA;
  t95 = sin(t78);
  t101 = sin(t86);
  t106 = exp(-t6 - 0.3e1 * Rp - B);
  t108 = Rm * t4;
  t109 = t65 + t66 - t35;
  t113 = t71 + t73 + t1 - t11 - t14;
  t115 = t108 * t113 * BB;
  t118 = -t65 + t66 - t35;
  t125 = t108 * t113 * AA;
  t138 = exp(-t6 - Rp - B);
  num3 = -0.4e1 * t1 * t2 * t4 * AA * t7 + ((-0.2e1 * Rp * (-B * t11 - t13 - t15 + 0.2e1 * t17 + 0.3e1 * t16 * B + 0.2e1 * t21) * AA + t30) * t33 + (-0.2e1 * t35 * (t1 + 0.5e1 * t16 - t11 - t14) * AA + 0.8e1 * B * BB * kn * Rm * Rp) * t47 + 0.2e1 * B * (0.3e1 * t17 - t21 + 0.2e1 * t15 + 0.2e1 * t13 - Rp * t11 - t14 * Rp) * AA - t30) * t61 + ((-0.2e1 * t63 * t67 * AA - t76) * t79 + (-0.2e1 * t63 * t81 * AA + t76) * t87 + (-t90 + 0.2e1 * t63 * t67 * BB) * t95 + (-t90 - 0.2e1 * t63 * t81 * BB) * t101) * t106 + ((0.2e1 * t108 * t109 * AA + t115) * t79 + (0.2e1 * t108 * t118 * AA - t115) * t87 + (t125 - 0.2e1 * t108 * t109 * BB) * t95 + (t125 + 0.2e1 * t108 * t118 * BB) * t101) * t138;

  t1 = B - Rp;
  t2 = Rm * t1;
  t3 = B * B;
  t4 = 0.3e1 * t3;
  t5 = B * Rp;
  t7 = Rm * Rm;
  t8 = kn * kn;
  t9 = Rp * Rp;
  t10 = t4 - 0.2e1 * t5 + t7 - t8 - t9;
  t12 = t2 * t10 * AA;
  t14 = B * Rm;
  t20 = VV * x;
  t21 = exp(-t20);
  t23 = Rp * Rm;
  t30 = Rm * kn;
  t35 = 0.2e1 * Rm;
  t36 = cos(t35);
  t40 = B * t9;
  t41 = t3 * Rp;
  t43 = t3 * B;
  t51 = t3 * BB;
  t56 = sin(t35);
  t67 = exp(-t20 - 0.2e1 * Rp);
  t70 = 0.2e1 * B * kn;
  t71 = t70 + t14 + t23;
  t76 = Rm - kn;
  t77 = cos(t76);
  t79 = -t70 + t14 + t23;
  t84 = Rm + kn;
  t85 = cos(t84);
  t91 = t2 * t10 * BB;
  t93 = sin(t76);
  t99 = sin(t84);
  t104 = exp(-t20 - 0.3e1 * Rp - B);
  t107 = 0.3e1 * t43 * Rm;
  t108 = t9 * Rp;
  t109 = t108 * Rm;
  t110 = t7 * Rm;
  t111 = B * t110;
  t112 = t14 * t8;
  t113 = Rp * t110;
  t115 = 0.8e1 * t41 * kn;
  t116 = t23 * t8;
  t118 = 0.5e1 * t41 * Rm;
  t119 = t40 * Rm;
  t120 = t107 + t109 + t111 - t112 - t113 - t115 + t116 - t118 + t119;
  t124 = 0.2e1 * t3 * Rm * kn;
  t125 = t5 * t8;
  t126 = B * t108;
  t127 = t7 * t9;
  t129 = 0.2e1 * t9 * t3;
  t130 = t5 * t7;
  t132 = 0.3e1 * t43 * Rp;
  t133 = t7 * t3;
  t135 = 0.2e1 * t5 * t30;
  t136 = t124 - t125 - t126 + t127 + t129 - t130 + t132 + t133 - t135;
  t141 = t107 + t115 - t118 + t111 + t119 + t116 + t109 - t113 - t112;
  t143 = t132 + t129 - t125 + t133 + t127 - t124 - t130 - t126 + t135;
  t160 = exp(-t20 - Rp - B);
  num4 = (0.2e1 * t12 - 0.8e1 * t14 * kn * t1 * BB) * t21 + ((0.2e1 * t23 * (t7 + 0.5e1 * t3 - t8 - t9) * AA - 0.8e1 * B * BB * t30 * Rp) * t36 + (-0.2e1 * Rp * (-B * t8 - B * t7 - t40 + 0.2e1 * t41 + 0.3e1 * t43 + 0.2e1 * Rp * t7) * AA + 0.8e1 * t51 * kn * Rp) * t56 - 0.2e1 * t14 * (-t8 + t9 + t4 + t7) * AA + 0.8e1 * t51 * t30) * t67 + ((t12 - 0.2e1 * t2 * t71 * BB) * t77 + (t12 + 0.2e1 * t2 * t79 * BB) * t85 + (-0.2e1 * t2 * t71 * AA - t91) * t93 + (-0.2e1 * t2 * t79 * AA + t91) * t99) * t104 + ((-t120 * AA + 0.2e1 * t136 * BB) * t77 + (-t141 * AA - 0.2e1 * t143 * BB) * t85 + (0.2e1 * t136 * AA + t120 * BB) * t93 + (0.2e1 * t143 * AA - t141 * BB) * t99) * t160;


  t1 = Rm * Rm;
  t2 = Rp * Rp;
  t3 = t1 * t2;
  t4 = B * B;
  t5 = t1 * t4;
  t9 = exp(-0.4e1 * Rp);
  t15 = cos(0.2e1 * Rm);
  t22 = exp(-0.2e1 * Rp);
  den1 = (-0.4e1 * t3 + 0.4e1 * t5) * t9 + ((0.8e1 * t1 + 0.8e1 * t4) * t2 * t15 - 0.8e1 * t5 - 0.8e1 * t2 * t4) * t22 - 0.4e1 * t3 + 0.4e1 * t5;

  _C1=num1/den1; _C2=num2/den1; _C3=num3/den1; _C4=num4/den1;

  t1 = Rm * x;
  t2 = cos(t1);
  t4 = sin(t1);
  t10 = exp(-0.2e1 * x * B);
  t12 = kn * x;
  t13 = cos(t12);
  t16 = sin(t12);
  u1 = -km * (_C1 * t2 + _C2 * t4 + _C3 * t2 + _C4 * t4 + t10 * AA * t13 + t10 * BB * t16);

  t2 = Rm * x;
  t3 = cos(t2);
  t6 = sin(t2);
  t22 = exp(-0.2e1 * x * B);
  t23 = B * t22;
  t24 = kn * x;
  t25 = cos(t24);
  t29 = sin(t24);
  u2 = UU * _C1 * t3 + UU * _C2 * t6 - _C1 * t6 * Rm + _C2 * t3 * Rm - VV * _C3 * t3 - VV * _C4 * t6 - _C3 * t6 * Rm + _C4 * t3 * Rm - 0.2e1 * t23 * AA * t25 - 0.2e1 * t23 * BB * t29 - t22 * AA * t29 * kn + t22 * BB * t25 * kn;

  t3 = exp(0.2e1 * x * B);
  t4 = t3 * B;
  t8 = km * km;
  t9 = t3 * t8;
  t11 = 0.3e1 * t9 * Rm;
  t12 = Rm * Rm;
  t14 = t3 * t12 * Rm;
  t15 = UU * UU;
  t19 = 0.4e1 * t4 * UU * Rm - t11 - t14 + 0.3e1 * t3 * t15 * Rm;
  t20 = Rm * x;
  t21 = sin(t20);
  t27 = 0.2e1 * B * t9;
  t33 = 0.2e1 * t4 * t12;
  t36 = 0.3e1 * t3 * UU * t12 - t27 - 0.2e1 * t4 * t15 + 0.3e1 * t9 * UU + t33 - t3 * t15 * UU;
  t37 = cos(t20);
  t49 = VV * VV;
  t53 = -0.4e1 * t4 * VV * Rm - t11 + 0.3e1 * t3 * t49 * Rm - t14;
  t64 = t3 * t49 * VV + t33 - 0.3e1 * t9 * VV - 0.2e1 * t4 * t49 - t27 - 0.3e1 * t3 * VV * t12;
  t76 = B * t8;
  t80 = kn * kn;
  t83 = B * B;
  t87 = t80 * kn;
  t90 = kn * x;
  t91 = sin(t90);
  t106 = cos(t90);
  u3 = -((t19 * t21 + t36 * t37) * _C1 + (t36 * t21 - t19 * t37) * _C2 + (t53 * t21 + t64 * t37) * _C3 + (t64 * t21 - t53 * t37) * _C4 + (-0.3e1 * t8 * AA * kn - 0.8e1 * t76 * BB - 0.4e1 * BB * B * t80 + 0.4e1 * AA * t83 * kn - AA * t87) * t91 + (-0.4e1 * AA * t80 * B - 0.4e1 * t83 * BB * kn + 0.3e1 * t8 * BB * kn - sigma + BB * t87 - 0.8e1 * t76 * AA) * t106) / km;

  t3 = exp(0.2e1 * x * B);
  t4 = km * km;
  t5 = t3 * t4;
  t6 = Rm * x;
  t7 = cos(t6);
  t8 = _C1 * t7;
  t10 = sin(t6);
  t11 = _C2 * t10;
  t13 = _C3 * t7;
  t15 = _C4 * t10;
  t18 = kn * x;
  t19 = cos(t18);
  t22 = sin(t18);
  t24 = UU * UU;
  t25 = t3 * t24;
  t28 = t3 * UU;
  t38 = Rm * Rm;
  t39 = t7 * t38;
  t42 = t10 * t38;
  t44 = t5 * t8 + t5 * t11 + t5 * t13 + t5 * t15 + t4 * AA * t19 + t4 * BB * t22 + t25 * t8 + t25 * t11 - 0.2e1 * t28 * _C1 * t10 * Rm + 0.2e1 * t28 * _C2 * t7 * Rm - t3 * _C1 * t39 - t3 * _C2 * t42;
  t45 = VV * VV;
  t46 = t3 * t45;
  t49 = t3 * VV;
  t62 = B * B;
  t78 = kn * kn;
  t82 = t46 * t13 + t46 * t15 + 0.2e1 * t49 * _C3 * t10 * Rm - 0.2e1 * t49 * _C4 * t7 * Rm - t3 * _C3 * t39 - t3 * _C4 * t42 + 0.4e1 * t62 * AA * t19 + 0.4e1 * t62 * BB * t22 + 0.4e1 * B * AA * t22 * kn - 0.4e1 * B * BB * t19 * kn - AA * t19 * t78 - BB * t22 * t78;
  u4 = t44 + t82;

  t3 = exp(0.2e1 * x * B);
  t4 = t3 * B;
  t8 = km * km;
  t9 = t3 * t8;
  t10 = t9 * Rm;
  t11 = Rm * Rm;
  t13 = t3 * t11 * Rm;
  t14 = UU * UU;
  t18 = 0.4e1 * t4 * UU * Rm - t10 - t13 + 0.3e1 * t3 * t14 * Rm;
  t19 = Rm * x;
  t20 = sin(t19);
  t26 = 0.2e1 * B * t9;
  t31 = 0.2e1 * t4 * t11;
  t34 = 0.3e1 * t3 * UU * t11 - t26 - 0.2e1 * t4 * t14 + t9 * UU + t31 - t3 * t14 * UU;
  t35 = cos(t19);
  t47 = VV * VV;
  t51 = -0.4e1 * t4 * VV * Rm - t10 + 0.3e1 * t3 * t47 * Rm - t13;
  t61 = t3 * t47 * VV + t31 - t9 * VV - 0.2e1 * t4 * t47 - t26 - 0.3e1 * t3 * VV * t11;
  t72 = B * t8;
  t76 = kn * kn;
  t79 = B * B;
  t83 = t76 * kn;
  t86 = kn * x;
  t87 = sin(t86);
  t101 = cos(t86);
  u5 = ((t18 * t20 + t34 * t35) * _C1 + (t34 * t20 - t18 * t35) * _C2 + (t51 * t20 + t61 * t35) * _C3 + (t61 * t20 - t51 * t35) * _C4 + (-t8 * AA * kn - 0.4e1 * t72 * BB - 0.4e1 * BB * B * t76 + 0.4e1 * AA * t79 * kn - AA * t83) * t87 + (-0.4e1 * AA * t76 * B - 0.4e1 * t79 * BB * kn + t8 * BB * kn - sigma + BB * t83 - 0.4e1 * t72 * AA) * t101) / km;

  t3 = exp(0.2e1 * x * B);
  t4 = UU * UU;
  t8 = km * km;
  t9 = t3 * t8;
  t10 = t9 * Rm;
  t11 = Rm * Rm;
  t13 = t3 * t11 * Rm;
  t14 = t3 * B;
  t18 = 0.3e1 * t3 * t4 * Rm + t10 - t13 + 0.4e1 * t14 * UU * Rm;
  t19 = Rm * x;
  t20 = sin(t19);
  t28 = 0.2e1 * B * t9;
  t33 = 0.2e1 * t14 * t11;
  t34 = -0.2e1 * t4 * t14 + 0.3e1 * t3 * UU * t11 - t28 - t3 * t4 * UU - t9 * UU + t33;
  t35 = cos(t19);
  t47 = VV * VV;
  t51 = -0.4e1 * t14 * VV * Rm - t13 + t10 + 0.3e1 * t3 * t47 * Rm;
  t61 = -0.3e1 * t3 * VV * t11 + t33 + t3 * t47 * VV + t9 * VV - 0.2e1 * t14 * t47 - t28;
  t71 = kn * kn;
  t74 = B * B;
  t80 = t71 * kn;
  t83 = kn * x;
  t84 = sin(t83);
  t96 = cos(t83);
  u6 = -((t18 * t20 + t34 * t35) * _C1 + (t34 * t20 - t18 * t35) * _C2 + (t51 * t20 + t61 * t35) * _C3 + (t61 * t20 - t51 * t35) * _C4 + (-0.4e1 * BB * B * t71 + 0.4e1 * AA * t74 * kn + t8 * AA * kn - AA * t80) * t84 + (-0.4e1 * AA * t71 * B - t8 * BB * kn - 0.4e1 * t74 * BB * kn - sigma + BB * t80) * t96) / km;

  SS = sin(km*z)*(exp(UU*x)*(_C1*cos(Rm*x)+_C2*sin(Rm*x)) + exp(-VV*x)*(_C3*cos(Rm*x)+_C4*sin(Rm*x)) + exp(-2*x*B)*(AA*cos(kn*x)+BB*sin(kn*x)));

  /* u1 = Vx, u2 = Vz, u3 = txx, u4 = tzx, u5 = pressure, u6 = tzz */

  sum5 += u5*cos(km*z);  /* pressure */
  sum6 += u6*cos(km*z);  /* zz total stress */

  u1 *= cos(km*z); /* x velocity */
  sum1 += u1;
  u2 *= sin(km*z); /* z velocity */
  sum2 += u2;

  u3 *= cos(km*z); /* xx total stress */
  sum3 += u3;
  u4 *= sin(km*z); /* zx stress */
  sum4 += u4;

  /* rho = -sigma*sin(km*z)*cos(kn*x); */ /* density */
  /* sum7 += rho; */

  /* Output */
  if (nu != NULL) {
    *nu = Z;
  }
  if (vel != NULL) {
    vel[0] = sum1;
    vel[1] = sum2;
  }
  if (p != NULL) {
    (*p) = sum5;
  }
  if (s != NULL) {
    s[0] = sum3;
    s[1] = sum4;
    s[2] = sum6;
  }
  if (gamma != NULL) {
    /* sigma = tau - p, tau = sigma + p, tau[] = 2*eta*gamma[] */
    gamma[0] = (sum3+sum5)/(2.0*Z);
    gamma[1] = (sum4)/(2.0*Z);
    gamma[2] = (sum6+sum5)/(2.0*Z);
  }
  PetscFunctionReturn(0);
}

#undef __FUNCT__
#define __FUNCT__ "SolKxSolutionVelocity"
static PetscErrorCode SolKxSolutionVelocity(PetscInt dim, const PetscReal x[], PetscInt Nf, PetscScalar v[], void *ctx)
{
  Parameter     *s = (Parameter *) ctx;
  PetscErrorCode ierr;

  PetscFunctionBegin;
  ierr = SolKxSolution(x, s->m, s->n, s->B, v, NULL, NULL, NULL, NULL);CHKERRQ(ierr);
  PetscFunctionReturn(0);
}

#undef __FUNCT__
#define __FUNCT__ "SolKxSolutionPressure"
static PetscErrorCode SolKxSolutionPressure(PetscInt dim, const PetscReal x[], PetscInt Nf, PetscScalar p[], void *ctx)
{
  Parameter     *s = (Parameter *) ctx;
  PetscErrorCode ierr;

  PetscFunctionBegin;
  ierr = SolKxSolution(x, s->m, s->n, s->B, NULL, p, NULL, NULL, NULL);CHKERRQ(ierr);
  PetscFunctionReturn(0);
}

#undef __FUNCT__
#define __FUNCT__ "SolCxSolution"
/*
  SolCxSolution - Exact Stokes solutions for discontinuous viscosity

 Input Parameters:
+ pos   - The (x,z) coordinate at which to evaluate the solution
. n     - The constant defining the x-dependence of the forcing function
. m     - The constant defining the z-dependence of the forcing function
. xc    - The x coordinate at which the viscosity is discontinuous
. etaA  - The viscosity coefficient for x < xc
- etaB  - The viscosity coefficient for x > xc

  Output Parameters:
+ vel   - The (x,z)-velocity at (x,z), or NULL
. p     - The pressure at (x,z), or NULL
. s     - The total stress (sigma_xx, sigma_xz, sigma_zz) at (x,z), or NULL
. gamma - The strain rate, or NULL
- nu    - The viscosity at (x,z), or NULL

  Note:
$  The domain is the square 0 <= x,z <= 1. We solve the Stokes equation for incompressible flow with free-slip boundary
$  conditions everywhere. The forcing term f is given by
$
$    fx = 0
$    fz = sigma*sin(km*z)*cos(kn*x)
$
$  where
$
$    km = m*Pi (m may be non-integral)
$    kn = n*Pi
$
$  meaning that the density rho is -sigma*sin(km*z)*cos(kn*x). Here we set sigma = 1.
$  The viscosity eta jumps from etaA to etaB at x = xc.
*/
static PetscErrorCode SolCxSolution(const PetscReal pos[], PetscReal m, PetscInt n, PetscReal xc, PetscReal etaA, PetscReal etaB,
                                    PetscScalar vel[], PetscScalar *p, PetscScalar s[], PetscScalar gamma[], PetscScalar *nu)
{
  PetscReal _C1A,_C2A,_C3A,_C4A,_C1B,_C2B,_C3B,_C4B,_C1,_C2,_C3,_C4;
  PetscReal t1,t2,t3,t4,t5,t6,t7,t8,t9,t10,t11,t12,t13,t14,t15,t16,t17,t18,t19,t20,t21,t22,t23,t24,t25,t26,t27,t28,t29,t30,t31,t32,t33,t34,t35,t36,t37,t38,t39,t40;
  PetscReal t41,t42,t43,t44,t45,t46,t47,t48,t49,t50,t51,t52,t53,t54,t55,t56,t57,t58,t59,t60,t61,t62,t63,t64,t65,t66,t67,t68,t69,t70,t71,t72,t73,t74,t75,t76,t77,t78,t79,t80;
  PetscReal t81,t82,t83,t84,t85,t86,t87,t88,t89,t90,t91,t92,t93,t94,t95,t96,t97,t98,t99,t100,t101,t102,t103,t104,t105,t106,t107,t108,t109,t110,t111,t112,t113,t115,t116,t117,t118,t119,t120;
  PetscReal t121,t122,t123,t124,t125,t126,t127,t128,t129,t130,t131,t132,t133,t134,t135,t136,t137,t138,t139,t140,t141,t142,t143,t144,t145,t146,t147,t148,t149,t150,t151,t152,t153,t154,t155,t156,t157,t158,t159,t160;
  PetscReal t161,t162,t163,t164,t165,t166,t167,t168,t169,t170,t171,t172,t173,t174,t175,t176,t177,t178,t179,t180,t181,t182,t183,t184,t186,t187,t188,t189,t190,t191,t192,t193,t194,t195,t196,t197,t198,t199;
  PetscReal t201,t202,t203,t204,t206,t207,t208,t209,t210,t211,t212,t213,t215,t216,t217,t218,t219,t220,t221,t222,t223,t224,t225,t226,t227,t228,t229,t230,t231,t232,t233,t234,t235,t236,t237,t238,t239,t240;
  PetscReal t241,t242,t243,t244,t245,t246,t247,t248,t249,t250,t251,t252,t253,t254,t255,t256,t257,t258,t259,t260,t261,t262,t263,t264,t265,t267,t268,t269,t270,t272,t273,t274,t275,t276,t277,t278,t279,t280;
  PetscReal t281,t282,t283,t284,t285,t286,t288,t289,t290,t291,t292,t295,t296,t297,t298,t299,t300,t301,t303,t304,t305,t307,t308,t310,t311,t312,t313,t314,t315,t316,t317,t318,t319,t320;
  PetscReal t321,t322,t323,t324,t325,t326,t327,t328,t329,t330,t331,t332,t334,t335,t336,t337,t338,t339,t340,t341,t342,t344,t345,t346,t347,t348,t349,t350,t351,t352,t353,t354,t355,t356,t358,t359,t360;
  PetscReal t361,t362,t363,t364,t365,t366,t367,t368,t369,t370,t371,t372,t373,t374,t375,t376,t377,t378,t379,t380,t381,t382,t383,t384,t385,t386,t387,t389,t390,t391,t393,t394,t395,t396,t397,t398;
  PetscReal t401,t402,t403,t404,t405,t406,t407,t408,t409,t410,t411,t412,t413,t414,t415,t416,t417,t418,t419,t421,t422,t423,t424,t425,t426,t427,t428,t429,t430,t431,t432,t433,t434,t436,t437,t438,t439,t440;
  PetscReal t441,t442,t443,t444,t445,t446,t447,t448,t450,t451,t453,t454,t455,t456,t457,t458,t459,t461,t462,t463,t464,t465,t466,t468,t469,t470,t471,t474,t475,t478,t480;
  PetscReal t482,t483,t484,t485,t488,t489,t490,t492,t493,t495,t497,t498,t499,t501,t502,t503,t504,t505,t507,t508,t509,t510,t511,t512,t513,t515,t518,t520;
  PetscReal t522,t525,t527,t528,t529,t530,t532,t533,t534,t535,t536,t538,t539,t541,t542,t544,t545,t546,t547,t548,t549,t550,t551,t552,t553,t554,t555,t556,t557,t560;
  PetscReal t561,t562,t563,t564,t567,t568,t571,t573,t575,t576,t578,t579,t583,t590,t591,t594,t595,t596,t597,t598,t600;
  PetscReal t601,t602,t604,t606,t607,t608,t611,t613,t615,t616,t617,t619,t621,t623,t624,t625,t626,t627,t629,t630,t632,t633,t634,t638,t639,t640;
  PetscReal t641,t642,t643,t644,t645,t647,t648,t649,t650,t651,t652,t653,t654,t655,t656,t657,t658,t659,t660,t662,t663,t665,t666,t667,t668,t670,t671,t672,t673,t674,t675,t676,t679,t680;
  PetscReal t682,t683,t684,t685,t686,t688,t689,t690,t691,t693,t694,t695,t696,t697,t698,t699,t700,t701,t702,t704,t705,t708,t709,t711,t712,t713,t714,t717,t718,t719;
  PetscReal t721,t722,t723,t726,t727,t728,t730,t733,t734,t735,t736,t737,t738,t739,t740,t741,t744,t745,t746,t749,t750,t752,t753,t754,t755,t757,t758,t759,t760;
  PetscReal t761,t762,t763,t764,t766,t767,t768,t770,t771,t772,t773,t774,t775,t776,t777,t778,t780,t781,t782,t785,t786,t789,t790,t791,t792,t793,t794,t795,t796,t797,t798,t800;
  PetscReal t801,t806,t807,t808,t809,t811,t812,t817,t818,t819,t821,t822,t824,t827,t828,t830,t834,t835,t837,t840;
  PetscReal t842,t843,t844,t845,t846,t849,t850,t853,t854,t855,t857,t858,t859,t860,t863,t864,t867,t868,t869,t873,t874,t877,t878,t879,t880;
  PetscReal t884,t888,t891,t894,t900,t901,t903,t904,t907,t908,t909,t911,t914,t915,t916,t919,t920;
  PetscReal t923,t924,t925,t926,t927,t929,t932,t935,t937,t939,t942,t943,t944,t945,t947,t948,t949,t950,t952,t953,t954,t955,t956,t957;
  PetscReal t961,t964,t965,t966,t967,t968,t969,t971,t972,t974,t977,t978,t981,t983,t987,t988,t992,t993,t994,t997,t998;
  PetscReal t1001,t1003,t1005,t1006,t1009,t1010,t1012,t1013,t1015,t1016,t1017,t1018,t1020,t1021,t1029,t1031,t1032,t1033,t1040;
  PetscReal t1041,t1042,t1044,t1047,t1050,t1054,t1055,t1057,t1058,t1063,t1068,t1069,t1070,t1079,t1080;
  PetscReal t1088,t1089,t1091,t1092,t1094,t1096,t1101,t1102,t1103,t1104,t1105,t1108,t1112,t1113,t1118,t1119,t1120;
  PetscReal t1121,t1122,t1123,t1124,t1125,t1126,t1127,t1128,t1129,t1130,t1132,t1133,t1134,t1135,t1138,t1139,t1140,t1141,t1142,t1145,t1146,t1148,t1149,t1150,t1153,t1154,t1156,t1157,t1158,t1159;
  PetscReal t1161,t1162,t1165,t1166,t1170,t1171,t1172,t1173,t1175,t1176,t1178,t1180,t1181,t1182,t1185,t1189,t1192,t1193,t1195,t1196,t1199;
  PetscReal t1201,t1203,t1209,t1210,t1211,t1213,t1214,t1218,t1221,t1224,t1225,t1226,t1228,t1233,t1234,t1235,t1236,t1237,t1240;
  PetscReal t1241,t1242,t1243,t1244,t1245,t1248,t1251,t1252,t1257,t1258,t1259,t1260,t1263,t1268,t1269,t1272,t1280;
  PetscReal t1282,t1283,t1284,t1285,t1287,t1288,t1289,t1292,t1293,t1296,t1297,t1300,t1304,t1307,t1310,t1311,t1312,t1316,t1317,t1320;
  PetscReal t1321,t1323,t1328,t1330,t1331,t1332,t1333,t1336,t1338,t1343,t1344,t1346,t1349,t1350,t1354;
  PetscReal t1366,t1369,t1370,t1371,t1376,t1378,t1380,t1383,t1386,t1387,t1388,t1391,t1393,t1399;
  PetscReal t1411,t1412,t1420,t1427;
  PetscReal t1450,t1456,t1468,t1472,t1474,t1478;
  PetscReal t1504,t1511;
  PetscReal t1545;
  PetscReal t1564,t1583;

  PetscReal      sum1 = 0.0, sum2 = 0.0, sum3 = 0.0, sum4 = 0.0, sum5 = 0.0, sum6 = 0.0;
  PetscReal      ZA = etaA, ZB = etaB;
  PetscInt       nz  = m,    nx = n;
  PetscReal      u1, u2, u3, u4, u5, u6, Z, x = pos[0], z = pos[1];
  PetscErrorCode ierr;

  PetscFunctionBegin;
  /* Note that there is no Fourier sum here. */
  /****************************************************************************************/
  _C1A = 0;
  /****************************************************************************************/
  t1 = nx * 0.3141592654e1;
  t2 = sin(t1);
  t3 = nx * t2;
  t4 = nz * nz;
  t5 = t4 * t4;
  t6 = 0.3141592654e1 * 0.3141592654e1;
  t8 = t3 * t5 * t6;
  t9 = ZA * xc;
  t12 = exp(xc * nz * 0.3141592654e1);
  t13 = t12 * t12;
  t15 = nz * 0.3141592654e1;
  t16 = exp(t15);
  t17 = t16 * t16;
  t18 = t17 * t16;
  t19 = ZB * t13 * t18;
  t20 = t9 * t19;
  t23 = ZA * ZA;
  t24 = nx * nx;
  t25 = t24 * nx;
  t26 = t23 * t25;
  t28 = t13 * t13;
  t29 = t28 * t13;
  t33 = nx * ZB;
  t34 = t1 * xc;
  t35 = sin(t34);
  t36 = t4 * nz;
  t37 = t35 * t36;
  t38 = t33 * t37;
  t39 = 0.3141592654e1 * ZA;
  t40 = t13 * t12;
  t41 = t17 * t40;
  t45 = ZB * ZB;
  t46 = t45 * t24;
  t47 = t46 * t4;
  t48 = 0.3141592654e1 * xc;
  t49 = t13 * t17;
  t53 = xc * xc;
  t54 = t36 * t53;
  t56 = t54 * t6 * t45;
  t57 = cos(t34);
  t58 = t57 * t24;
  t59 = t28 * t12;
  t60 = t17 * t59;
  t61 = t58 * t60;
  t64 = t25 * t2;
  t65 = t64 * t15;
  t72 = nx * t23;
  t74 = t72 * t2 * t5;
  t75 = t6 * t53;
  t76 = t16 * t29;
  t80 = t23 * nz;
  t81 = t80 * 0.3141592654e1;
  t82 = t18 * t28;
  t86 = nx * t5;
  t87 = t23 * t6;
  t89 = xc * t2;
  t90 = t13 * t18;
  t91 = t89 * t90;
  t94 = t28 * t28;
  t96 = t24 * nz;
  t98 = t4 * t45;
  t99 = t98 * 0.3141592654e1;
  t100 = t58 * t41;
  t104 = 0.3141592654e1 * t25;
  t105 = ZA * nz * t104;
  t106 = t2 * ZB;
  t110 = t17 * t17;
  t111 = ZA * t110;
  t116 = nz * t28;
  t122 = t64 * t4 * t6;
  t126 = t23 * t29 * t4;
  t128 = t24 * xc;
  t132 = t36 * t23;
  t133 = t6 * t57;
  t135 = t128 * t41;
  t138 = t6 * xc;
  t142 = t72 * t2;
  t147 = 0.4e1 * t8 * t20 - 0.2e1 * t26 * t2 * t16 * t29 - 0.8e1 * t38 * t39 * t41 + 0.4e1 * t47 * t48 * t49 - 0.8e1 * t56 * t61 - 0.4e1 * t65 * t20 + 0.2e1 * t26 * t2 * t18 * t28 - 0.4e1 * t74 * t75 * t76 - 0.2e1 * t81 * t64 * t82 - 0.4e1 * t86 * t87 * t91 - t23 * t94 * t96 + 0.8e1 * t99 * t100 - 0.2e1 * t105 * t106 * t82 - 0.4e1 * t38 * t48 * t111 * t12 + 0.2e1 * t116 * ZB * t111 * t24 + 0.4e1 * t122 * t20 + 0.4e1 * t126 * 0.3141592654e1 * t17 * t128 + 0.8e1 * t132 * t133 * t135 + 0.4e1 * t74 * t138 * t76 - 0.2e1 * t142 * t4 * t18 * t28;
  t149 = ZA * t25 * t2;
  t150 = ZB * t28;
  t154 = t35 * t5;
  t155 = t72 * t154;
  t156 = t75 * t41;
  t159 = nx * ZA;
  t160 = t2 * t36;
  t161 = t159 * t160;
  t162 = 0.3141592654e1 * ZB;
  t163 = t28 * t16;
  t167 = t23 * t57;
  t168 = t167 * t24;
  t169 = nz * t110;
  t170 = t169 * t40;
  t173 = ZA * ZB;
  t174 = t173 * t90;
  t177 = t36 * 0.3141592654e1;
  t181 = t80 * t104;
  t184 = nz * t17;
  t188 = t17 * t29;
  t190 = t4 * 0.3141592654e1;
  t191 = t190 * t24;
  t206 = t138 * t60;
  t209 = t23 * t4;
  t211 = t209 * t6 * t25;
  t212 = t89 * t76;
  t216 = ZB * t16 * t29;
  t217 = t9 * t216;
  t220 = ZB * t110;
  t221 = ZA * t24;
  t222 = t221 * nz;
  t225 = t132 * t75;
  t232 = t45 * t28;
  t233 = t110 * t24;
  t234 = t233 * nz;
  t236 = t209 * 0.3141592654e1;
  t237 = t17 * xc;
  t239 = t237 * t13 * t24;
  t242 = -0.2e1 * t149 * t150 * t16 - 0.8e1 * t155 * t156 - 0.2e1 * t161 * t162 * t163 + 0.2e1 * t168 * t170 + 0.2e1 * t65 * t174 - 0.2e1 * t142 * t177 * t76 + 0.4e1 * t181 * t91 - 0.4e1 * t168 * t184 * t59 - 0.4e1 * t188 * t23 * t191 + 0.4e1 * t38 * t48 * ZA * t17 * t40 + 0.4e1 * t49 * t23 * t191 + 0.2e1 * t26 * t2 * t13 * t18 - 0.8e1 * t155 * t206 + 0.4e1 * t211 * t212 - 0.4e1 * t8 * t217 + 0.2e1 * t220 * t222 - 0.8e1 * t225 * t100 + 0.2e1 * t142 * t4 * t16 * t29 + t232 * t234 - 0.4e1 * t236 * t239;
  t244 = nx * t45;
  t245 = t244 * t37;
  t246 = t110 * t40;
  t251 = t237 * t59;
  t256 = t64 * t90;
  t260 = t36 * t45 * t133;
  t263 = t45 * t57;
  t264 = t263 * t24;
  t265 = t169 * t12;
  t269 = t6 * t36;
  t270 = t17 * t24;
  t274 = t110 * t13;
  t276 = t190 * t128;
  t279 = nx * t36;
  t281 = t28 * t40;
  t282 = t281 * t35;
  t286 = t138 * t41;
  t289 = t75 * t60;
  t296 = t190 * t173;
  t305 = t86 * t45 * t35;
  t312 = t33 * t154;
  t313 = t6 * ZA;
  t324 = t232 * t270;
  t327 = -0.2e1 * t245 * t48 * t246 + 0.4e1 * t159 * t37 * t162 * t251 + 0.4e1 * t209 * t75 * t256 + 0.8e1 * t260 * t135 + 0.2e1 * t264 * t265 + 0.32e2 * t9 * t150 * t269 * t270 + 0.4e1 * t274 * t23 * t276 + 0.2e1 * t279 * t45 * t282 * t48 + 0.8e1 * t155 * t286 + 0.8e1 * t155 * t289 - 0.8e1 * t150 * ZA * t96 * t17 + 0.8e1 * t296 * t61 - 0.2e1 * t105 * t106 * t163 - 0.2e1 * t81 * t256 - 0.8e1 * t305 * t156 - 0.4e1 * t33 * t282 * t177 * t9 - 0.16e2 * t312 * t313 * t237 * t40 - 0.4e1 * t168 * t184 * t40 + 0.2e1 * t168 * t265 + 0.16e2 * t269 * t53 * t324;
  t328 = t3 * t4;
  t331 = t72 * t37;
  t332 = t48 * t60;
  t335 = nz * t94;
  t345 = t72 * t35;
  t349 = t173 * t57;
  t355 = t53 * t17;
  t364 = t54 * t6 * ZB;
  t365 = t28 * t17;
  t369 = xc * ZB;
  t370 = t269 * t369;
  t371 = ZA * t57;
  t373 = t371 * t270 * t40;
  t385 = nx * t35;
  t396 = t4 * xc;
  t397 = t396 * t162;
  t415 = t37 * t48;
  t418 = -0.32e2 * t364 * t365 * t221 - 0.16e2 * t370 * t373 - 0.4e1 * t331 * t48 * t41 + 0.4e1 * t86 * t23 * t53 * t6 * t2 * t90 + 0.2e1 * t385 * t177 * t23 * xc * t246 + 0.16e2 * t132 * t53 * t6 * t28 * t270 - 0.4e1 * t397 * t371 * t233 * t12 - 0.12e2 * t173 * t58 * t190 * t251 + 0.2e1 * t385 * t36 * 0.3141592654e1 * t23 * xc * t59 - 0.8e1 * t99 * t61 - 0.2e1 * t244 * t59 * t415;
  t427 = t371 * t270 * t59;
  t439 = t209 * t48;
  t440 = t110 * t12;
  t441 = t58 * t440;
  t447 = t36 * xc;
  t455 = t48 * t440;
  t471 = ZB * t17;
  t492 = 0.12e2 * t397 * t373 - 0.4e1 * t122 * t217 + 0.16e2 * t364 * t427 + 0.16e2 * t312 * t313 * t355 * t40 - 0.8e1 * t279 * t39 * t35 * ZB * t60 + 0.2e1 * t439 * t441 - 0.2e1 * t81 * t64 * t163 + 0.8e1 * t447 * t87 * t61 + 0.2e1 * t23 * t59 * t57 * t276 + 0.2e1 * t245 * t455 - 0.4e1 * t349 * t96 * t440 - 0.16e2 * t370 * t427 + 0.4e1 * t181 * t212 - 0.16e2 * t365 * t23 * t269 * t128 + 0.16e2 * t86 * t138 * ZA * t35 * t471 * t59 + 0.8e1 * t305 * t289 - 0.4e1 * t439 * t100 + 0.2e1 * ZB * t25 * t2 * ZA * t18 * t28 + 0.2e1 * t142 * t4 * t28 * t16 - 0.8e1 * t56 * t100;
  t499 = ZA * t53 * t19;
  t505 = t396 * 0.3141592654e1;
  t518 = t173 * t53 * t16 * t29;
  t533 = t23 * t28;
  t535 = t188 * t45;
  t538 = t24 * t4;
  t545 = t3 * t177;
  t546 = t173 * t76;
  t555 = t45 * t110;
  t557 = t72 * t160;
  t561 = -0.8e1 * t225 * t61 - 0.2e1 * t161 * t162 * t82 + t533 * t234 + 0.4e1 * t535 * t191 + 0.4e1 * t167 * t538 * t332 + 0.4e1 * t349 * t96 * t60 + 0.2e1 * t545 * t546 - 0.2e1 * t264 * t170 + 0.4e1 * t397 * t281 * ZA * t58 - t555 * t96 - 0.4e1 * t557 * t48 * t76;
  t567 = t396 * 0.3141592654e1 * t45;
  t568 = t58 * t246;
  t597 = t58 * nz;
  t615 = t13 * t45;
  t616 = t615 * t233;
  t619 = t94 * t45;
  t621 = t45 * t59;
  t625 = 0.2e1 * t149 * t216 + 0.2e1 * t567 * t568 - 0.16e2 * t269 * xc * t324 - 0.2e1 * t236 * xc * t281 * t58 - 0.2e1 * t142 * t177 * t90 - 0.8e1 * t567 * t100 + 0.2e1 * t65 * t546 - 0.8e1 * t305 * t206 + 0.2e1 * nz * t45 * t281 * t57 * t24 - t23 * t110 * t96 - 0.8e1 * t296 * t100 + 0.2e1 * t23 * t281 * t597 + 0.4e1 * t545 * t20 + 0.2e1 * t159 * t2 * t4 * ZB * t163 - 0.4e1 * t557 * t48 * t90 + 0.4e1 * t122 * t518 + 0.8e1 * t263 * t538 * t332 - 0.4e1 * t505 * t616 - t619 * t96 - 0.2e1 * t621 * t57 * t276;
  t626 = t49 * t45;
  t660 = t29 * t45;
  t685 = 0.2e1 * t545 * t174 - 0.4e1 * t126 * 0.3141592654e1 * t24 * xc - 0.4e1 * t47 * t48 * t188 + 0.4e1 * t505 * t660 * t24 - 0.2e1 * t142 * t177 * t163 - 0.2e1 * t142 * t4 * t13 * t18 + 0.8e1 * t260 * t128 * t60 - 0.2e1 * t328 * t546 - 0.2e1 * t26 * t2 * t28 * t16 + 0.4e1 * t545 * t217 - 0.4e1 * t209 * t138 * t256;
  t690 = t6 * 0.3141592654e1;
  t691 = ZA * t690;
  t693 = t24 * t24;
  t694 = t693 * xc;
  t695 = t188 * t694;
  t698 = t23 * ZA;
  t699 = t698 * t690;
  t700 = t699 * t5;
  t704 = t5 * t4;
  t705 = t691 * t704;
  t709 = t691 * t5;
  t713 = t5 * nz;
  t714 = t713 * ZB;
  t718 = t698 * t6;
  t719 = t713 * t28;
  t722 = t699 * t704;
  t726 = t713 * t94;
  t733 = t713 * t45;
  t736 = t87 * t36;
  t740 = -0.4e1 * t691 * t98 * t695 + 0.8e1 * t700 * t270 * t13 + 0.4e1 * t705 * t660 * xc + 0.8e1 * t709 * t660 * t128 + 0.2e1 * t87 * t714 * t110 + t718 * t719 * t110 - 0.4e1 * t722 * t237 * t13 - t313 * t726 * t45 - 0.4e1 * t699 * t704 * xc * t29 + t313 * t733 * t28 + 0.4e1 * t736 * t150 * t233;
  t746 = t313 * t36;
  t752 = t6 * t6;
  t753 = t23 * t752;
  t759 = t698 * t752;
  t760 = t759 * t36;
  t761 = t17 * t693;
  t762 = xc * t28;
  t763 = t761 * t762;
  t766 = t87 * t713;
  t773 = t699 * t4;
  t774 = t110 * t693;
  t775 = xc * t13;
  t785 = t704 * t17;
  t789 = -0.16e2 * t736 * t150 * t270 + t718 * t116 * t693 - 0.2e1 * t746 * t555 * t24 + 0.4e1 * t705 * t535 + 0.64e2 * t753 * t713 * t17 * t150 * t128 - 0.16e2 * t760 * t763 + 0.2e1 * t766 * t150 * t110 + 0.4e1 * t722 * t274 * xc + 0.4e1 * t773 * t774 * t775 - 0.8e1 * t766 * t150 * t17 + 0.8e1 * t700 * t233 * t775 + 0.4e1 * t699 * t785 * t13;
  t791 = t691 * t4;
  t792 = t45 * t693;
  t793 = t49 * t792;
  t796 = t759 * t713;
  t797 = t53 * t28;
  t798 = t270 * t797;
  t801 = t87 * nz;
  t818 = t5 * t36;
  t819 = t753 * t818;
  t827 = t753 * t36 * ZB;
  t830 = xc * t45;
  t834 = -0.4e1 * t791 * t793 + 0.32e2 * t796 * t798 + 0.2e1 * t801 * ZB * t693 * t110 + 0.2e1 * t718 * t36 * t28 * t24 - 0.8e1 * t700 * t128 * t29 - 0.8e1 * t700 * t239 - 0.8e1 * t801 * t150 * t761 + 0.32e2 * t819 * t365 * t369 - 0.64e2 * t753 * t714 * t798 + 0.32e2 * t827 * t763 + 0.4e1 * t705 * t830 * t49;
  t842 = xc * t29;
  t843 = t270 * t842;
  t849 = t759 * t818;
  t853 = t691 * t396;
  t857 = t691 * t5 * t45;
  t869 = t313 * nz;
  t874 = -0.2e1 * t718 * t36 * t94 * t24 - 0.4e1 * t773 * t761 * t29 + 0.8e1 * t700 * t843 + 0.2e1 * t87 * t726 * ZB + 0.16e2 * t849 * t797 * t17 + 0.4e1 * t853 * t793 + 0.8e1 * t857 * t239 + 0.2e1 * t801 * t150 * t693 - 0.8e1 * t700 * t270 * t29 - 0.8e1 * t709 * t49 * t46 - t869 * t619 * t693 + t869 * t232 * t693;
  t877 = ZA * t752;
  t878 = t877 * t818;
  t911 = 0.16e2 * t878 * t53 * t45 * t365 - 0.4e1 * t699 * t785 * t29 - 0.4e1 * t705 * t188 * t830 + 0.2e1 * t801 * t94 * t693 * ZB - 0.8e1 * t857 * t843 - t718 * t726 + 0.4e1 * t773 * t761 * t13 - 0.4e1 * t705 * t775 * t555 + 0.2e1 * t746 * t232 * t233 - 0.16e2 * t878 * t830 * t365 - 0.2e1 * t746 * t619 * t24;
  t916 = t110 * t28;
  t945 = t28 * t693 * t45 * t17;
  t948 = 0.32e2 * t877 * t733 * t798 + 0.2e1 * t718 * t36 * t916 * t24 - 0.4e1 * t705 * t626 + t718 * nz * t916 * t693 - t869 * t792 * t110 - 0.4e1 * t773 * t761 * t775 + t718 * t719 + 0.2e1 * t746 * t232 * t24 - 0.16e2 * t849 * t365 * xc - t718 * t713 * t110 - 0.4e1 * t773 * t694 * t29 + 0.16e2 * t877 * t54 * t945;
  t974 = t761 * t797;
  t987 = 0.4e1 * t773 * t695 + 0.4e1 * t736 * t150 * t24 + 0.4e1 * t722 * t842 * t17 - 0.16e2 * t877 * t447 * t945 + 0.2e1 * t87 * t714 * t28 + t313 * t713 * t916 * t45 - 0.4e1 * t853 * t615 * t774 - 0.32e2 * t877 * t713 * xc * t324 + 0.16e2 * t760 * t974 + 0.4e1 * t736 * t94 * t24 * ZB + t869 * t792 * t916 - 0.8e1 * t691 * t5 * xc * t616;
  t1021 = -t718 * t169 * t693 - 0.32e2 * t827 * t974 + 0.2e1 * t801 * t150 * t774 + 0.4e1 * t791 * t188 * t792 + 0.4e1 * t736 * t220 * t24 + 0.4e1 * t791 * t842 * t792 + 0.8e1 * t709 * t660 * t270 - t718 * t335 * t693 - 0.2e1 * t718 * t36 * t110 * t24 - 0.32e2 * t819 * t797 * t471 - t313 * t733 * t110 - 0.32e2 * t796 * t270 * t762;

  _C2A = (t147 - 0.4e1 * t65 * t217 + t418 + 0.2e1 * t150 * t222 + t327 - 0.2e1 * t149 * t19 + 0.2e1 * t335 * ZB * t24 * ZA - 0.16e2 * t312 * t313 * t355 * t59 - 0.4e1 * t281 * ZB * ZA * t597 - 0.2e1 * t505 * t45 * t281 * t58 - 0.4e1 * t211 * t2 * t53 * t76 + 0.8e1 * t305 * t286 - 0.4e1 * t122 * t499 - 0.4e1 * t331 * t332 + 0.8e1 * t345 * t177 * t60 - 0.2e1 * t142 * t177 * t82 + 0.2e1 * t72 * t281 * t415 + 0.4e1 * t349 * t96 * t41 - 0.2e1 * t81 * t64 * t76 + 0.2e1 * t58 * t80 * t59 + 0.8e1 * t345 * t177 * t41 - 0.4e1 * t8 * t499 + t242 + 0.4e1 * t8 * t518 + t625 + t685 + 0.2e1 * t328 * t174 + 0.2e1 * t331 * t455 - 0.2e1 * t33 * t2 * t4 * ZA * t82 - 0.4e1 * t626 * t191 + 0.16e2 * t364 * t373 - 0.2e1 * t621 * t597 - 0.2e1 * t439 * t568 + t492 + t533 * t96 + t232 * t96 + 0.2e1 * t567 * t441 + t561) / (t740 + t789 + t834 + t874 + t911 + t948 + t987 + t1021);
  /****************************************************************************************/
  t1 = nz * nz;
  t2 = t1 * nz;
  t3 = t2 * 0.3141592654e1;
  t4 = t3 * xc;
  t5 = ZB * ZB;
  t7 = exp(nz * 0.3141592654e1);
  t8 = t7 * t7;
  t9 = t5 * t8;
  t12 = exp(xc * nz * 0.3141592654e1);
  t13 = t12 * t12;
  t14 = t13 * t13;
  t15 = t14 * t13;
  t19 = nx * nx;
  t21 = nx * 0.3141592654e1;
  t22 = sin(t21);
  t23 = t19 * nx * t22;
  t24 = t23 * 0.3141592654e1;
  t25 = ZA * ZB;
  t26 = t7 * t15;
  t27 = t25 * t26;
  t30 = t21 * xc;
  t31 = sin(t30);
  t32 = t31 * nx;
  t33 = t32 * nz;
  t34 = ZA * ZA;
  t35 = t8 * t8;
  t36 = t34 * t35;
  t40 = t2 * t34;
  t41 = 0.3141592654e1 * t8;
  t42 = t41 * t15;
  t45 = t1 * t5;
  t46 = t14 * t14;
  t49 = t19 * t5;
  t51 = t19 * t46;
  t53 = t19 * t34;
  t55 = t8 * t7;
  t56 = t13 * t55;
  t57 = t25 * t56;
  t60 = t2 * nx;
  t61 = 0.3141592654e1 * 0.3141592654e1;
  t63 = t60 * t31 * t61;
  t64 = xc * xc;
  t65 = ZA * t64;
  t66 = ZB * t8;
  t67 = t14 * t12;
  t68 = t66 * t67;
  t69 = t65 * t68;
  t72 = -0.4e1 * t4 * t9 * t15 + 0.4e1 * t24 * t27 + 0.4e1 * t33 * t36 * t12 - 0.4e1 * t40 * t42 - t45 * t46 + t45 * t14 - t49 * t14 + t51 * t5 - t53 * t14 + 0.4e1 * t24 * t57 + 0.32e2 * t63 * t69;
  t73 = t1 * nx;
  t75 = t73 * t31 * 0.3141592654e1;
  t76 = t8 * t67;
  t77 = t25 * t76;
  t80 = t1 * t1;
  t81 = t80 * t34;
  t83 = t61 * t14;
  t87 = t1 * t19;
  t88 = cos(t30);
  t90 = t87 * t88 * t61;
  t91 = t5 * t64;
  t92 = t13 * t12;
  t93 = t8 * t92;
  t94 = t91 * t93;
  t100 = ZB * t64 * ZA * t8 * t92;
  t103 = nz * t19;
  t105 = t103 * t88 * 0.3141592654e1;
  t106 = ZA * xc;
  t107 = ZB * t35;
  t109 = t106 * t107 * t12;
  t112 = t34 * xc;
  t113 = t112 * t93;
  t116 = t35 * t14;
  t118 = t1 * ZA;
  t119 = ZB * t14;
  t122 = t1 * t46;
  t125 = t19 * ZB;
  t126 = t35 * ZA;
  t127 = t125 * t126;
  t129 = t1 * ZB;
  t132 = -0.16e2 * t75 * t77 + 0.16e2 * t81 * t64 * t83 * t8 + 0.16e2 * t90 * t94 - 0.32e2 * t90 * t100 + 0.8e1 * t105 * t109 - 0.8e1 * t75 * t113 + t45 * t116 + 0.2e1 * t118 * t119 + 0.2e1 * t122 * t25 - 0.2e1 * t127 + 0.2e1 * t129 * t126;
  t134 = t1 * t34;
  t136 = t34 * t64;
  t137 = t136 * t76;
  t141 = t91 * t76;
  t145 = t103 * t34;
  t146 = 0.3141592654e1 * xc;
  t147 = t8 * t13;
  t153 = t14 * ZA;
  t156 = xc * t5;
  t157 = t156 * t93;
  t160 = t103 * t5;
  t162 = t146 * t8 * t15;
  t166 = t34 * t7 * t15;
  t169 = t134 * t116 - 0.16e2 * t63 * t137 - t49 * t116 - 0.16e2 * t63 * t141 - t53 * t116 + 0.4e1 * t145 * t146 * t147 - 0.2e1 * t51 * t25 - 0.2e1 * t125 * t153 - 0.16e2 * t75 * t157 + 0.4e1 * t160 * t162 - 0.4e1 * t24 * t166;
  t170 = t106 * t68;
  t177 = t35 * t92;
  t178 = t112 * t177;
  t181 = t156 * t76;
  t186 = t35 * t12;
  t187 = t112 * t186;
  t193 = t5 * 0.3141592654e1;
  t206 = t34 * t14;
  t207 = t206 * t7;
  t210 = -0.32e2 * t63 * t170 + 0.32e2 * t90 * t170 + 0.8e1 * t75 * t109 + 0.4e1 * t105 * t178 - 0.16e2 * t75 * t181 - 0.16e2 * t90 * t113 - 0.4e1 * t75 * t187 + 0.16e2 * t90 * t141 - 0.4e1 * t103 * t15 * t193 * xc + 0.16e2 * t73 * t22 * t34 * t146 * t26 + 0.4e1 * t32 * nz * t34 * t67 + 0.4e1 * t24 * t207;
  t217 = t106 * t66 * t92;
  t226 = t88 * t19 * nz;
  t227 = 0.3141592654e1 * t34;
  t229 = t227 * xc * t67;
  t232 = t73 * t31;
  t234 = t146 * t5 * t67;
  t238 = t61 * ZB;
  t239 = t14 * t8;
  t240 = t238 * t239;
  t243 = t136 * t93;
  t246 = -0.8e1 * t33 * t25 * t186 + 0.32e2 * t90 * t217 - t45 * t35 + t53 * t35 - t134 * t35 - t134 * t46 + t134 * t14 - 0.4e1 * t226 * t229 + 0.4e1 * t232 * t234 + 0.32e2 * t87 * t65 * t240 + 0.16e2 * t63 * t243;
  t247 = t14 * t92;
  t249 = t227 * t247 * xc;
  t254 = t73 * t22;
  t259 = t60 * t22 * t61;
  t260 = t112 * t26;
  t264 = t146 * t247 * t5;
  t268 = xc * t14;
  t274 = t5 * t14;
  t275 = t274 * t8;
  t280 = nz * nx;
  t281 = t280 * t22;
  t282 = t55 * t14;
  t283 = t25 * t282;
  t290 = ZA * t247 * xc * ZB;
  t295 = t22 * nx * t1 * 0.3141592654e1;
  t298 = -0.4e1 * t232 * t249 + 0.8e1 * t105 * t217 - 0.4e1 * t254 * t227 * t26 - 0.8e1 * t259 * t260 - 0.4e1 * t232 * t264 - 0.16e2 * t81 * t61 * t268 * t8 + 0.16e2 * t80 * t64 * t61 * t275 - 0.4e1 * t232 * t229 + 0.8e1 * t281 * t283 - 0.4e1 * t105 * t187 + 0.8e1 * t75 * t290 + 0.4e1 * t295 * t27;
  t301 = t61 * t5;
  t307 = t87 * t34;
  t312 = t61 * xc;
  t313 = t312 * t239;
  t317 = t34 * t55 * t14;
  t329 = ZB * t13 * t55;
  t330 = t65 * t329;
  t337 = -0.16e2 * t87 * t64 * t301 * t239 - 0.32e2 * t90 * t69 - 0.16e2 * t307 * t64 * t61 * t239 + 0.16e2 * t307 * t313 + 0.4e1 * t24 * t317 + t53 * t46 + t49 * t35 - 0.32e2 * t63 * t100 - 0.4e1 * t280 * t31 * t34 * t247 + 0.8e1 * t259 * t330 - 0.4e1 * t280 * t31 * t247 * t5;
  t340 = t5 * t35;
  t344 = t25 * t93;
  t356 = t41 * t13;
  t360 = t23 * nz * t61;
  t363 = t25 * t64 * t7 * t15;
  t366 = t156 * t177;
  t369 = t14 * t7;
  t370 = t25 * t369;
  t373 = t156 * t186;
  t378 = 0.4e1 * t24 * t283 + 0.4e1 * t33 * t340 * t12 - 0.16e2 * t75 * t344 - 0.4e1 * t280 * t31 * t5 * t67 + 0.8e1 * t33 * t25 * t247 + 0.32e2 * t63 * t217 + 0.4e1 * t40 * t356 - 0.8e1 * t360 * t363 + 0.4e1 * t75 * t366 + 0.4e1 * t295 * t370 - 0.4e1 * t75 * t373 - 0.4e1 * t105 * t366;
  t382 = t112 * t76;
  t387 = t80 * t61;
  t391 = t136 * t26;
  t409 = 0.16e2 * t63 * t382 + 0.4e1 * t226 * t234 - 0.16e2 * t387 * xc * t275 + 0.8e1 * t259 * t391 - 0.16e2 * t105 * t344 + 0.4e1 * t226 * t264 - 0.8e1 * t105 * t170 + 0.16e2 * t232 * t193 * t76 + 0.8e1 * t360 * t330 - 0.8e1 * t105 * t290 + 0.16e2 * t90 * t243;
  t423 = t153 * t8;
  t426 = t34 * t13;
  t427 = t426 * t55;
  t430 = t34 * t8;
  t437 = t80 * ZA;
  t441 = 0.4e1 * t145 * t42 - 0.16e2 * t90 * t157 + 0.24e2 * t75 * t217 + 0.4e1 * t226 * t249 + 0.4e1 * t254 * t227 * t282 + 0.4e1 * t160 * t356 - 0.8e1 * t129 * t423 - 0.8e1 * t281 * t427 - 0.8e1 * t33 * t430 * t67 + 0.8e1 * t33 * t430 * t92 + 0.32e2 * t437 * ZB * t313;
  t453 = t106 * ZB * t7 * t15;
  t456 = t2 * t5;
  t459 = t112 * t56;
  t462 = t126 * t14;
  t474 = t40 * 0.3141592654e1;
  t475 = xc * t8;
  t480 = t146 * t13 * t35;
  t483 = -0.4e1 * t103 * xc * t193 * t147 + 0.16e2 * t87 * t61 * t156 * t239 + 0.8e1 * t259 * t453 - 0.4e1 * t456 * t356 + 0.8e1 * t259 * t459 - 0.2e1 * t125 * t462 - 0.8e1 * t281 * t207 + 0.16e2 * t295 * t459 - 0.8e1 * t60 * t22 * ZA * t312 * t329 + 0.4e1 * t474 * t475 * t15 + 0.4e1 * t160 * t480;
  t497 = t136 * t56;
  t504 = t9 * t13;
  t509 = t475 * t13;
  t512 = -0.8e1 * t105 * t113 - 0.4e1 * t254 * t227 * t56 + 0.8e1 * t281 * t57 + 0.4e1 * t295 * t283 + 0.2e1 * t129 * t462 + 0.4e1 * t24 * t370 - 0.8e1 * t360 * t497 - 0.4e1 * t24 * t427 - 0.4e1 * t145 * t162 + 0.4e1 * t4 * t504 - 0.8e1 * t281 * t370 - 0.4e1 * t474 * t509;
  t528 = t5 * t13;
  t529 = t528 * t35;
  t532 = t106 * t329;
  t542 = -0.16e2 * t295 * t453 - 0.32e2 * t437 * t64 * t240 + 0.8e1 * t281 * t317 + 0.24e2 * t75 * t170 - 0.4e1 * t75 * t178 + 0.8e1 * t360 * t453 - 0.4e1 * t4 * t529 - 0.16e2 * t295 * t532 - 0.8e1 * t33 * t344 - 0.16e2 * t90 * t181 + 0.4e1 * t33 * t340 * t92;
  t557 = t146 * t15;
  t562 = xc * t15;
  t563 = t562 * t5;
  t573 = 0.16e2 * t232 * t193 * t93 - 0.8e1 * t259 * t363 - 0.8e1 * t259 * t497 + 0.8e1 * t33 * t77 + 0.8e1 * t360 * t391 + 0.4e1 * t254 * t227 * t369 + 0.4e1 * t145 * t557 + 0.8e1 * t281 * t166 + 0.4e1 * t3 * t563 + 0.8e1 * t105 * t382 - 0.4e1 * t145 * t480 - 0.4e1 * t33 * t36 * t92;
  t600 = 0.4e1 * t456 * t42 - 0.8e1 * t360 * t260 - 0.4e1 * t40 * t557 - 0.4e1 * t105 * t373 + 0.16e2 * t226 * t227 * t93 - 0.16e2 * t90 * t382 - 0.4e1 * t145 * t356 - 0.16e2 * t63 * t157 - 0.32e2 * t87 * t25 * t313 - 0.16e2 * t226 * t227 * t76 - 0.16e2 * t63 * t113;
  t623 = xc * t13;
  t627 = 0.8e1 * t125 * t423 - 0.8e1 * t360 * t532 + 0.16e2 * t90 * t137 - 0.4e1 * t160 * t42 + 0.16e2 * t63 * t94 + 0.16e2 * t63 * t181 - 0.8e1 * t281 * t27 - 0.8e1 * t75 * t382 + 0.8e1 * t360 * t459 + 0.4e1 * t295 * t57 + 0.16e2 * t105 * t77 + 0.4e1 * t474 * t623 * t35;
  t632 = t61 * 0.3141592654e1;
  t633 = t632 * t8;
  t634 = t80 * nz;
  t638 = t632 * t634;
  t639 = t638 * xc;
  t642 = t61 * t34;
  t643 = t122 * t19;
  t649 = t61 * t61;
  t650 = t649 * t1;
  t652 = t19 * t19;
  t653 = t14 * t652;
  t654 = t653 * t9;
  t657 = t14 * t1;
  t658 = t657 * t19;
  t665 = t632 * t34;
  t666 = t665 * t2;
  t667 = t8 * t19;
  t668 = t667 * t623;
  t674 = t665 * nz;
  t675 = t652 * xc;
  t682 = 0.8e1 * t633 * t426 * t634 - 0.8e1 * t639 * t529 - 0.4e1 * t642 * t643 + 0.2e1 * t642 * t116 * t80 + 0.32e2 * t650 * t64 * t654 + 0.4e1 * t301 * t658 + 0.4e1 * t387 * t46 * ZA * ZB - 0.16e2 * t666 * t668 - 0.16e2 * t666 * t667 * t15 - 0.8e1 * t674 * t675 * t15 + 0.4e1 * t238 * t153 * t80;
  t683 = t46 * t652;
  t686 = t633 * t15;
  t691 = t35 * t80;
  t698 = t35 * t652;
  t705 = t14 * t80;
  t708 = t61 * t35;
  t717 = -0.2e1 * t642 * t683 - 0.8e1 * t686 * t5 * t634 * xc - 0.2e1 * t301 * t691 + 0.8e1 * t638 * t563 - 0.2e1 * t642 * t691 - 0.2e1 * t642 * t698 - 0.2e1 * t301 * t698 - 0.2e1 * t301 * t683 + 0.2e1 * t642 * t705 + 0.2e1 * t708 * t274 * t80 + 0.2e1 * t301 * t653 - 0.2e1 * t642 * t80 * t46;
  t727 = t61 * t46;
  t737 = t649 * t34;
  t738 = t737 * t1;
  t739 = t8 * t652;
  t740 = t739 * t268;
  t746 = t61 * ZA;
  t754 = t632 * nz * xc;
  t758 = 0.2e1 * t301 * t705 + 0.2e1 * t642 * t653 - 0.8e1 * t665 * xc * t634 * t15 - 0.2e1 * t727 * t5 * t80 - 0.32e2 * t650 * xc * t654 + 0.2e1 * t301 * t698 * t14 - 0.32e2 * t738 * t740 + 0.8e1 * t674 * t739 * t562 + 0.4e1 * t746 * t119 * t652 + 0.8e1 * t674 * t698 * t623 - 0.8e1 * t754 * t528 * t698;
  t762 = t633 * t13;
  t764 = t5 * nz * t652;
  t767 = t80 * t1;
  t768 = t649 * t767;
  t772 = t649 * ZA;
  t773 = t772 * t129;
  t777 = t35 * t1 * t19;
  t780 = t632 * t5;
  t781 = t780 * t15;
  t786 = t698 * ZA;
  t790 = t64 * t14;
  t800 = t649 * t8;
  t809 = 0.4e1 * t238 * t126 * t80 - 0.8e1 * t762 * t764 - 0.32e2 * t768 * xc * t275 + 0.64e2 * t773 * t740 - 0.4e1 * t301 * t777 - 0.8e1 * t781 * nz * t8 * t675 + 0.4e1 * t238 * t786 + 0.32e2 * t768 * t34 * t790 * t8 - 0.8e1 * t633 * t528 * t634 + 0.8e1 * t754 * t528 * t739 + 0.128e3 * t800 * t119 * t80 * t19 * t106 + 0.8e1 * t674 * t739 * t13;
  t812 = t649 * t80;
  t817 = t83 * ZB;
  t824 = t746 * ZB;
  t828 = t800 * t14;
  t855 = -0.64e2 * t812 * xc * t274 * t667 + 0.4e1 * t817 * t786 + 0.4e1 * t727 * ZA * t652 * ZB - 0.32e2 * t824 * t657 * t667 - 0.32e2 * t828 * t34 * t767 * xc - 0.8e1 * t633 * t15 * t34 * t634 - 0.8e1 * t674 * t739 * t15 + 0.32e2 * t768 * t64 * t275 + 0.4e1 * t708 * t14 * t307 + 0.2e1 * t708 * t206 * t652 + 0.8e1 * t632 * t35 * t13 * t34 * t634 * xc;
  t858 = t35 * t19;
  t873 = t2 * t8;
  t878 = t61 * t1;
  t901 = -0.16e2 * t632 * t2 * xc * t528 * t858 + 0.8e1 * t824 * t658 + 0.4e1 * t301 * t14 * t777 - 0.8e1 * t665 * t634 * t509 - 0.8e1 * t674 * t739 * t623 - 0.16e2 * t781 * t873 * t19 * xc + 0.8e1 * t878 * t14 * t127 + 0.8e1 * t878 * ZA * t51 * ZB + 0.8e1 * t686 * t764 + 0.8e1 * t665 * xc * t634 * t15 * t8 + 0.8e1 * t633 * t15 * t5 * t634 + 0.4e1 * t387 * t14 * t107 * ZA;
  t903 = t739 * t790;
  t923 = t737 * t80;
  t924 = t667 * t790;
  t927 = t780 * t2;
  t937 = t15 * t19 * xc;
  t943 = 0.32e2 * t738 * t903 + 0.16e2 * t781 * t873 * t19 + 0.8e1 * t754 * t15 * t652 * t5 + 0.16e2 * t666 * t858 * t623 + 0.64e2 * t828 * t25 * t767 * xc - 0.16e2 * t762 * t456 * t19 + 0.64e2 * t923 * t924 + 0.16e2 * t927 * t668 - 0.64e2 * t768 * ZA * t790 * t66 - 0.64e2 * t773 * t903 + 0.16e2 * t927 * t937 + 0.16e2 * t666 * t667 * t562;
  t977 = 0.64e2 * t812 * t5 * t924 + 0.8e1 * t639 * t504 + 0.8e1 * t238 * t35 * t118 * t19 + 0.4e1 * t642 * t658 - 0.16e2 * t817 * t437 * t8 - 0.128e3 * t772 * ZB * t80 * t924 + 0.16e2 * t666 * t667 * t13 - 0.4e1 * t301 * t643 - 0.16e2 * t824 * t653 * t8 - 0.4e1 * t642 * t777 - 0.64e2 * t923 * t667 * t268 - 0.16e2 * t666 * t937;

  _C3A = (t72 + t132 + t169 + t210 + t246 + t298 + t337 + t378 + t409 + t441 + t483 + t512 + t542 + t573 + t600 + t627) / (t682 + t717 + t758 + t809 + t855 + t901 + t943 + t977);
  /****************************************************************************************/
  _C4A = 0;
  /****************************************************************************************/
  t1 = nx * 0.3141592654e1;
  t2 = t1 * xc;
  t3 = cos(t2);
  t4 = nx * nx;
  t6 = nz * 0.3141592654e1;
  t7 = t3 * t4 * t6;
  t8 = ZA * ZB;
  t9 = exp(t6);
  t10 = t9 * t9;
  t11 = xc * nz;
  t13 = exp(t11 * 0.3141592654e1);
  t14 = t13 * t13;
  t15 = t14 * t13;
  t16 = t14 * t14;
  t17 = t16 * t15;
  t18 = t10 * t17;
  t19 = t8 * t18;
  t22 = sin(t2);
  t23 = nx * t22;
  t24 = t23 * nz;
  t25 = ZB * ZB;
  t30 = nz * nz;
  t31 = t30 * nz;
  t32 = t31 * nx;
  t33 = 0.3141592654e1 * 0.3141592654e1;
  t35 = t32 * t22 * t33;
  t36 = ZA * ZA;
  t37 = t36 * xc;
  t38 = t16 * t13;
  t39 = t10 * t38;
  t40 = t37 * t39;
  t43 = sin(t1);
  t44 = nx * t43;
  t45 = t30 * 0.3141592654e1;
  t46 = t44 * t45;
  t47 = ZA * xc;
  t49 = ZB * t16 * t9;
  t54 = t4 * nx * t43;
  t55 = xc * xc;
  t57 = t54 * t30 * t55;
  t58 = t33 * 0.3141592654e1;
  t59 = t58 * t25;
  t60 = t16 * t9;
  t61 = t59 * t60;
  t64 = xc * t25;
  t65 = t14 * t9;
  t66 = t64 * t65;
  t70 = t44 * t31 * t33;
  t71 = t37 * t65;
  t74 = t10 * t15;
  t75 = t64 * t74;
  t78 = t25 * t10;
  t83 = t54 * nz * t33;
  t84 = t55 * t25;
  t85 = t10 * t9;
  t86 = t14 * t85;
  t87 = t84 * t86;
  t90 = t30 * t30;
  t92 = t44 * t90 * t58;
  t93 = t55 * xc;
  t94 = t93 * t25;
  t95 = t85 * t16;
  t96 = t94 * t95;
  t102 = t23 * t45;
  t103 = t10 * t10;
  t104 = ZB * t103;
  t106 = t47 * t104 * t15;
  t111 = t54 * 0.3141592654e1;
  t112 = t25 * t85;
  t113 = t112 * t16;
  t115 = t8 * t39;
  t118 = t16 * t14;
  t119 = t85 * t118;
  t120 = t37 * t119;
  t123 = t16 * t16;
  t124 = t36 * t123;
  t125 = t124 * t9;
  t127 = -0.8e1 * t7 * t19 + 0.2e1 * t24 * t25 * t13 * t10 - 0.16e2 * t35 * t40 - 0.16e2 * t46 * t47 * t49 - 0.8e1 * t57 * t61 + 0.4e1 * t46 * t66 + 0.2e1 * t70 * t71 - 0.16e2 * t35 * t75 + 0.6e1 * t24 * t78 * t38 - 0.2e1 * t83 * t87 - 0.8e1 * t92 * t96 - 0.8e1 * t46 * t37 * t95 - 0.12e2 * t102 * t106 + 0.2e1 * t83 * t71 + t111 * t113 + 0.8e1 * t7 * t115 + 0.2e1 * t83 * t120 + t111 * t125;
  t128 = t37 * t74;
  t131 = t44 * nz;
  t133 = t25 * t9 * t118;
  t136 = t36 * t14;
  t137 = t136 * t9;
  t140 = t30 * t4;
  t142 = t140 * t3 * t33;
  t143 = t64 * t39;
  t147 = t30 * nx * t43;
  t148 = 0.3141592654e1 * t36;
  t149 = t9 * t118;
  t153 = t44 * t31 * ZA;
  t154 = t33 * xc;
  t155 = t154 * t49;
  t160 = ZA * t17 * xc * ZB;
  t163 = t103 * t13;
  t164 = t64 * t163;
  t170 = t44 * t90 * t55;
  t171 = t58 * ZB;
  t172 = ZA * t16;
  t174 = t171 * t172 * t9;
  t177 = t36 * t55;
  t178 = t177 * t149;
  t181 = t54 * t11;
  t182 = t33 * t25;
  t186 = t25 * t14;
  t187 = t186 * t9;
  t193 = t186 * t85;
  t198 = ZB * t55;
  t199 = ZA * t103;
  t201 = t198 * t199 * t15;
  t204 = 0.2e1 * t7 * t128 - 0.2e1 * t131 * t133 - 0.2e1 * t131 * t137 + 0.16e2 * t142 * t143 - t147 * t148 * t149 + 0.8e1 * t153 * t155 - 0.4e1 * t7 * t160 + 0.2e1 * t7 * t164 + 0.10e2 * t102 * t40 + 0.16e2 * t170 * t174 + 0.2e1 * t83 * t178 - 0.2e1 * t181 * t182 * t65 - t111 * t187 - 0.2e1 * t70 * t87 + 0.4e1 * t102 * t160 - 0.2e1 * t131 * t193 - 0.16e2 * t142 * t75 + 0.16e2 * t35 * t201;
  t210 = t32 * t22;
  t211 = t33 * t55;
  t212 = t25 * t38;
  t213 = t211 * t212;
  t216 = nz * nx;
  t217 = t22 * t25;
  t222 = ZB * t85 * t16;
  t226 = t23 * t30;
  t227 = t13 * t10;
  t228 = t148 * t227;
  t233 = t37 * t163;
  t237 = nz * t4 * t3;
  t238 = t148 * t74;
  t241 = t64 * t86;
  t245 = t148 * xc * t15;
  t248 = t112 * t118;
  t250 = t22 * t36;
  t256 = 0.3141592654e1 * t25;
  t257 = t256 * t39;
  t262 = t38 * t103;
  t263 = t37 * t262;
  t267 = t148 * t17 * xc;
  t270 = -0.6e1 * t7 * t143 - 0.4e1 * t24 * t19 - 0.8e1 * t210 * t213 - 0.2e1 * t216 * t217 * t15 - 0.32e2 * t153 * t211 * t222 + 0.4e1 * t226 * t228 + 0.16e2 * t142 * t201 + 0.2e1 * t7 * t233 - 0.4e1 * t237 * t238 - 0.2e1 * t83 * t241 - 0.2e1 * t237 * t245 + t111 * t248 + 0.2e1 * t216 * t250 * t15 - 0.2e1 * t131 * t125 - 0.4e1 * t226 * t257 + t147 * t148 * t95 - 0.2e1 * t102 * t263 + 0.2e1 * t237 * t267;
  t273 = t37 * t149;
  t277 = t47 * t104 * t13;
  t285 = t31 * t36;
  t286 = t44 * t285;
  t291 = t25 * t123 * t9;
  t304 = 0.3141592654e1 * xc;
  t305 = t304 * t212;
  t312 = t256 * t18;
  t315 = t8 * t60;
  t319 = t54 * t30 * t58;
  t323 = t90 * t36;
  t324 = t44 * t323;
  t325 = t55 * t58;
  t326 = t325 * t60;
  t329 = 0.2e1 * t102 * t164 + 0.2e1 * t83 * t273 - 0.4e1 * t102 * t277 - 0.2e1 * t7 * t263 + 0.4e1 * t24 * t8 * t17 - 0.4e1 * t286 * t154 * t60 - 0.2e1 * t131 * t291 - t147 * t148 * t119 + 0.2e1 * t24 * t78 * t17 + 0.2e1 * t54 * t85 * 0.3141592654e1 * ZA * ZB - 0.4e1 * t226 * t305 - 0.2e1 * t70 * t66 + t147 * t256 * t95 + 0.4e1 * t237 * t312 + 0.2e1 * t111 * t315 - 0.8e1 * t319 * t96 - t111 * t193 - 0.8e1 * t324 * t326;
  t332 = t8 * t95;
  t335 = t136 * t85;
  t337 = t256 * t227;
  t340 = t177 * t119;
  t346 = t37 * t86;
  t351 = t103 * t15;
  t352 = t177 * t351;
  t355 = t64 * t119;
  t358 = t8 * t227;
  t361 = t85 * 0.3141592654e1;
  t365 = t84 * t39;
  t372 = ZB * t10;
  t373 = t372 * t38;
  t374 = t47 * t373;
  t379 = t177 * t39;
  t384 = -0.2e1 * t46 * t332 + t111 * t335 + 0.4e1 * t237 * t337 - 0.2e1 * t83 * t340 + 0.16e2 * t286 * t211 * t95 + 0.2e1 * t70 * t346 - 0.8e1 * t170 * t61 - 0.8e1 * t142 * t352 - 0.2e1 * t83 * t355 - 0.4e1 * t24 * t358 + 0.2e1 * t147 * t361 * t8 + 0.8e1 * t35 * t365 - 0.2e1 * t226 * t267 + 0.8e1 * t102 * t115 - 0.12e2 * t102 * t374 + 0.16e2 * t142 * t40 - 0.8e1 * t142 * t379 + 0.4e1 * t237 * t228;
  t386 = t54 * t30 * t93;
  t387 = ZA * t85;
  t389 = t171 * t387 * t16;
  t394 = t64 * t60;
  t398 = t304 * t25 * t15;
  t401 = t361 * t25;
  t405 = t84 * t65;
  t410 = t148 * t18;
  t414 = t25 * t16 * t9;
  t417 = t84 * t74;
  t422 = t177 * t86;
  t428 = ZB * t38;
  t429 = t47 * t428;
  t432 = t148 * t39;
  t439 = 0.16e2 * t386 * t389 - 0.16e2 * t386 * t174 + 0.8e1 * t46 * t394 + 0.2e1 * t237 * t398 - t147 * t401 + 0.4e1 * t7 * t374 + 0.2e1 * t83 * t405 - 0.4e1 * t46 * t241 - 0.4e1 * t226 * t410 + 0.2e1 * t131 * t414 + 0.8e1 * t35 * t417 - 0.8e1 * t142 * t365 + 0.2e1 * t70 * t422 - 0.4e1 * t181 * t182 * t60 + 0.12e2 * t102 * t429 - 0.4e1 * t226 * t432 + 0.32e2 * t35 * t374 - 0.4e1 * t7 * t106;
  t442 = t36 * t9 * t118;
  t444 = t123 * t9;
  t445 = t8 * t444;
  t448 = t361 * t36;
  t451 = t47 * t372 * t17;
  t454 = t94 * t60;
  t457 = t25 * t103;
  t465 = t47 * t372 * t15;
  t468 = t36 * t85;
  t469 = t468 * t16;
  t474 = t43 * t85;
  t478 = t8 * t74;
  t484 = t256 * t74;
  t489 = t198 * ZA * t10 * t15;
  t501 = -t111 * t442 + 0.4e1 * t131 * t445 - t147 * t448 + 0.4e1 * t7 * t451 + 0.8e1 * t92 * t454 - 0.2e1 * t24 * t457 * t13 - 0.2e1 * t286 * t211 * t65 + 0.4e1 * t7 * t465 + t111 * t469 - 0.2e1 * t216 * t250 * t17 - 0.2e1 * t216 * t474 * t25 - 0.4e1 * t24 * t478 + 0.4e1 * t24 * t8 * t38 + 0.4e1 * t226 * t484 - 0.16e2 * t142 * t489 - 0.2e1 * t24 * t212 * t103 - 0.2e1 * t216 * t22 * t17 * t25 + 0.2e1 * t70 * t120;
  t504 = t33 * t36 * t55 * t38;
  t507 = t37 * t18;
  t512 = t47 * ZB * t13 * t10;
  t518 = t59 * t95;
  t530 = t84 * t351;
  t534 = t37 * t227;
  t549 = -0.8e1 * t210 * t504 + 0.2e1 * t102 * t507 + 0.4e1 * t7 * t512 + t111 * t133 - 0.16e2 * t35 * t489 + 0.8e1 * t170 * t518 + 0.2e1 * t24 * t36 * t13 * t10 + 0.4e1 * t131 * t387 * ZB + 0.12e2 * t102 * t465 - 0.8e1 * t142 * t530 + t111 * t291 - 0.2e1 * t102 * t534 - 0.4e1 * t70 * t394 - 0.10e2 * t102 * t128 + 0.4e1 * t237 * t305 + 0.8e1 * t102 * t19 + 0.2e1 * t83 * t346 - 0.16e2 * t35 * t128;
  t557 = t468 * t118;
  t562 = t93 * t58;
  t563 = t562 * t60;
  t567 = t44 * t90 * t93;
  t575 = ZA * t55;
  t576 = t575 * t428;
  t583 = t37 * t60;
  t590 = t140 * t3;
  t601 = -0.2e1 * t226 * t398 - 0.2e1 * t70 * t340 - 0.2e1 * t131 * t557 - 0.4e1 * t24 * t115 + 0.8e1 * t324 * t563 + 0.16e2 * t567 * t389 + 0.16e2 * t70 * t84 * t95 + 0.2e1 * t70 * t178 - 0.16e2 * t142 * t576 - 0.4e1 * t237 * t257 - 0.4e1 * t226 * t312 + 0.8e1 * t46 * t583 + 0.2e1 * t24 * t36 * t38 * t103 + 0.8e1 * t590 * t213 + 0.2e1 * t102 * t143 - 0.16e2 * t35 * t143 + 0.2e1 * t131 * t248 + 0.4e1 * t46 * t346;
  t604 = nz * t36;
  t606 = t154 * t95;
  t625 = t36 * t103;
  t640 = t30 * t36;
  t641 = t54 * t640;
  t642 = t325 * t95;
  t647 = -0.4e1 * t131 * t315 - 0.4e1 * t54 * t604 * t606 - t147 * t148 * t60 + 0.16e2 * t35 * t576 - 0.8e1 * t102 * t478 + 0.32e2 * t142 * t465 - 0.4e1 * t237 * t484 - 0.2e1 * t70 * t355 + 0.2e1 * t70 * t273 + 0.2e1 * t102 * t233 - 0.2e1 * t24 * t625 * t13 - 0.8e1 * t7 * t358 - 0.2e1 * t111 * t445 - 0.4e1 * t7 * t429 + 0.16e2 * t46 * t47 * t222 + 0.2e1 * t131 * t113 + 0.8e1 * t641 * t642 - 0.2e1 * t7 * t534;
  t652 = t36 * t16;
  t653 = t652 * t9;
  t655 = t64 * t227;
  t658 = t182 * t95;
  t663 = t562 * t95;
  t684 = t64 * t351;
  t689 = t36 * t10;
  t695 = t154 * t222;
  t698 = -0.4e1 * t216 * t217 * t38 - t111 * t653 - 0.2e1 * t7 * t655 - 0.4e1 * t181 * t658 + 0.2e1 * t131 * t469 - 0.8e1 * t641 * t663 - 0.4e1 * t83 * t583 - 0.2e1 * t83 * t177 * t65 - 0.4e1 * t24 * t457 * t15 + 0.16e2 * t70 * t84 * t60 + 0.8e1 * t57 * t518 - 0.32e2 * t142 * t374 + 0.4e1 * t24 * t8 * t351 + 0.4e1 * t102 * t684 - t147 * t256 * t86 - 0.2e1 * t24 * t689 * t15 - 0.2e1 * t70 * t241 + 0.8e1 * t153 * t695;
  t711 = t575 * t373;
  t717 = t304 * t17 * t25;
  t736 = t177 * t74;
  t739 = 0.2e1 * t226 * t245 - 0.8e1 * t102 * t358 - 0.16e2 * t57 * t389 - 0.2e1 * t102 * t655 + 0.8e1 * t590 * t504 - 0.8e1 * t641 * t326 - 0.16e2 * t35 * t711 - t111 * t557 + t111 * t137 - 0.2e1 * t226 * t717 + 0.8e1 * t102 * t37 * t351 + 0.2e1 * t131 * t335 - 0.4e1 * t131 * t332 - 0.2e1 * t216 * t474 * t36 - 0.2e1 * t111 * t332 + 0.16e2 * t142 * t711 - t147 * t256 * t60 + 0.8e1 * t142 * t736;
  t750 = t64 * t262;
  t763 = t44 * t640;
  t770 = t84 * t119;
  t782 = 0.4e1 * t102 * t512 + 0.8e1 * t142 * t417 + 0.8e1 * t641 * t563 - 0.2e1 * t7 * t507 + 0.2e1 * t7 * t750 - 0.8e1 * t35 * t352 + 0.4e1 * t237 * t410 + 0.4e1 * t7 * t684 - 0.2e1 * t46 * t445 + t147 * t148 * t65 + 0.4e1 * t763 * t304 * t119 + 0.16e2 * t70 * t177 * t60 + 0.2e1 * t70 * t770 - t111 * t414 - 0.16e2 * t567 * t174 - 0.4e1 * t46 * t71 - 0.4e1 * t46 * t355 - 0.4e1 * t7 * t277;
  t797 = t64 * t149;
  t821 = -t54 * t448 + 0.2e1 * t131 * t442 + 0.8e1 * t7 * t478 + 0.8e1 * t35 * t379 - 0.2e1 * t181 * t182 * t149 + 0.2e1 * t70 * t405 + 0.2e1 * t83 * t770 - 0.2e1 * t70 * t797 - 0.6e1 * t7 * t75 - 0.4e1 * t286 * t606 - 0.4e1 * t237 * t432 + t147 * t256 * t149 - 0.4e1 * t763 * t304 * t149 - 0.2e1 * t102 * t75 + 0.2e1 * t237 * t717 + 0.8e1 * t324 * t642 - 0.16e2 * t170 * t389 + 0.2e1 * t83 * t422;
  t827 = t84 * t149;
  t846 = t54 * nz * ZA;
  t854 = t64 * t18;
  t867 = -0.16e2 * t142 * t128 + 0.32e2 * t35 * t465 - 0.2e1 * t83 * t827 + 0.2e1 * t46 * t315 + t147 * t148 * t86 - 0.4e1 * t102 * t451 - 0.8e1 * t226 * t148 * xc * t38 - 0.2e1 * t24 * t689 * t38 + 0.2e1 * t131 * t187 + 0.8e1 * t846 * t155 + 0.8e1 * t35 * t736 + 0.2e1 * t24 * t689 * t17 - 0.2e1 * t7 * t854 + t147 * t256 * t119 + 0.2e1 * t102 * t854 - 0.8e1 * t35 * t530 + 0.4e1 * t46 * t797 + 0.2e1 * t102 * t750;
  t909 = -0.8e1 * t324 * t663 + t147 * t256 * t444 - t147 * t256 * t65 + 0.4e1 * t226 * t238 + 0.2e1 * t7 * t40 - t54 * t401 + 0.16e2 * t57 * t174 + 0.4e1 * t226 * t337 + 0.4e1 * t24 * t8 * t163 + 0.8e1 * t846 * t695 + 0.8e1 * t319 * t454 + 0.2e1 * t131 * t653 - 0.8e1 * t46 * t64 * t95 + 0.6e1 * t24 * t78 * t15 - 0.4e1 * t44 * t31 * xc * t658 - 0.32e2 * t153 * t211 * t49 - 0.2e1 * t70 * t827 + t147 * t148 * t444;
  t914 = t25 * ZB;
  t915 = t33 * t914;
  t919 = t4 * t4;
  t920 = t16 * t919;
  t929 = t123 * t90;
  t932 = t919 * t103;
  t935 = t33 * ZB;
  t939 = t652 * t919;
  t942 = t16 * t30;
  t943 = t942 * t4;
  t949 = t103 * t16;
  t950 = t949 * t90;
  t953 = -0.2e1 * t915 * t103 * t90 + 0.2e1 * t915 * t920 - 0.2e1 * t915 * t123 * t919 + 0.2e1 * t915 * t16 * t90 - 0.2e1 * t915 * t929 - 0.2e1 * t915 * t932 - 0.2e1 * t935 * t323 * t123 + 0.2e1 * t935 * t939 + 0.4e1 * t915 * t943 + 0.4e1 * t182 * t172 * t90 + 0.2e1 * t915 * t950;
  t954 = t171 * t36;
  t955 = t90 * nz;
  t956 = xc * t955;
  t957 = t118 * t10;
  t964 = t33 * t33;
  t965 = t964 * ZB;
  t966 = t965 * t640;
  t967 = t10 * t919;
  t968 = t55 * t16;
  t969 = t967 * t968;
  t972 = t935 * t36;
  t974 = t103 * t30 * t4;
  t977 = xc * t16;
  t978 = t967 * t977;
  t981 = t90 * t30;
  t983 = t16 * t10;
  t987 = t182 * ZA;
  t988 = t4 * t10;
  t992 = t171 * t604;
  t993 = xc * t14;
  t994 = t932 * t993;
  t997 = t182 * t30;
  t1005 = t171 * t285;
  t1006 = t988 * t993;
  t1009 = t58 * t914;
  t1010 = t1009 * t31;
  t1013 = 0.8e1 * t954 * t956 * t957 + 0.2e1 * t915 * t932 * t16 + 0.32e2 * t966 * t969 - 0.4e1 * t972 * t974 - 0.32e2 * t966 * t978 + 0.32e2 * t965 * t981 * t177 * t983 - 0.32e2 * t987 * t942 * t988 + 0.8e1 * t992 * t994 + 0.8e1 * t997 * t949 * ZA * t4 - 0.2e1 * t935 * t124 * t919 - 0.16e2 * t1005 * t1006 + 0.16e2 * t1010 * t1006;
  t1015 = t964 * t25;
  t1016 = ZA * t30;
  t1017 = t1015 * t1016;
  t1020 = t967 * t993;
  t1031 = t1009 * t118;
  t1032 = t31 * t10;
  t1040 = t964 * t914;
  t1041 = t1040 * t90;
  t1044 = t55 * t10 * t4 * t16;
  t1047 = t1040 * t30;
  t1050 = t123 * ZA;
  t1054 = t977 * t988;
  t1057 = 0.64e2 * t1017 * t978 - 0.8e1 * t992 * t1020 + 0.2e1 * t972 * t950 + 0.4e1 * t182 * t929 * ZA + 0.4e1 * t182 * t199 * t90 - 0.16e2 * t1031 * t1032 * t4 * xc + 0.4e1 * t182 * t172 * t919 + 0.64e2 * t1041 * t1044 + 0.32e2 * t1047 * t969 + 0.4e1 * t182 * t1050 * t919 - 0.64e2 * t1041 * t1054;
  t1058 = t1009 * nz;
  t1063 = t932 * ZA;
  t1069 = t123 * t30 * t4;
  t1080 = t993 * t103 * t4;
  t1088 = t935 * t103;
  t1094 = -0.8e1 * t1058 * t994 - 0.32e2 * t1047 * t978 + 0.4e1 * t182 * t1063 - 0.4e1 * t915 * t974 - 0.4e1 * t915 * t1069 - 0.2e1 * t935 * t625 * t90 - 0.8e1 * t1009 * t10 * t14 * t955 - 0.16e2 * t1010 * t1080 - 0.2e1 * t935 * t625 * t919 - 0.64e2 * t1017 * t969 + 0.2e1 * t1088 * t939 + 0.8e1 * t1009 * t957 * t955;
  t1113 = t955 * t118 * xc;
  t1120 = t4 * t118;
  t1125 = t981 * xc;
  t1133 = nz * t10;
  t1140 = -0.8e1 * t954 * t955 * t10 * t993 + 0.2e1 * t935 * t652 * t90 - 0.64e2 * t1015 * t981 * t575 * t983 + 0.8e1 * t182 * t103 * t1016 * t4 + 0.8e1 * t1009 * t1113 + 0.16e2 * t954 * t1032 * t4 * t14 - 0.16e2 * t954 * t1032 * t1120 + 0.64e2 * t1015 * t10 * t172 * t1125 + 0.8e1 * t171 * t103 * t136 * t956 - 0.8e1 * t1031 * t1133 * t919 * xc + 0.8e1 * t1058 * t1020;
  t1153 = xc * t118;
  t1165 = t182 * t16;
  t1170 = t171 * t10;
  t1178 = ZA * t90;
  t1182 = 0.4e1 * t1088 * t652 * t140 + 0.8e1 * t954 * t1133 * t919 * t14 + 0.4e1 * t972 * t943 - 0.4e1 * t972 * t1069 - 0.16e2 * t954 * t31 * t4 * t1153 - 0.8e1 * t954 * nz * t919 * t1153 - 0.8e1 * t954 * t1133 * t919 * t118 + 0.4e1 * t1165 * t1063 + 0.16e2 * t1005 * t1080 - 0.8e1 * t1170 * t118 * t36 * t955 - 0.16e2 * t987 * t920 * t10 - 0.16e2 * t1165 * t1178 * t10;
  t1195 = t1040 * t981;
  t1199 = t1009 * t955;
  t1203 = t1009 * t10;
  t1211 = t965 * t323;
  t1225 = -0.32e2 * t965 * t10 * t652 * t1125 + 0.4e1 * t915 * t16 * t974 + 0.4e1 * t182 * t90 * t949 * ZA + 0.32e2 * t1195 * t968 * t10 - 0.8e1 * t1199 * t993 * t103 + 0.8e1 * t1203 * t118 * nz * t919 + 0.8e1 * t1170 * t136 * t955 + 0.64e2 * t1211 * t1044 + 0.16e2 * t1031 * t1032 * t4 + 0.8e1 * t987 * t943 + 0.8e1 * t1199 * t993 * t10 + 0.8e1 * t997 * t1050 * t4;
  t1263 = -0.128e3 * t1015 * t1178 * t1044 + 0.16e2 * t1005 * t988 * t1153 + 0.8e1 * t1058 * t1153 * t919 + 0.16e2 * t1010 * t1120 * xc - 0.8e1 * t954 * t1113 - 0.8e1 * t1203 * t14 * nz * t919 - 0.16e2 * t1203 * t14 * t31 * t4 - 0.8e1 * t1203 * t1113 - 0.32e2 * t1195 * t977 * t10 - 0.64e2 * t1211 * t1054 + 0.8e1 * t992 * t967 * t1153 + 0.128e3 * t1015 * t983 * t90 * t4 * t47;

  _C1B = (t127 + t204 + t270 + t329 + t384 + t439 + t501 + t549 + t601 + t647 + t698 + t739 + t782 + t821 + t867 + t909) / (t953 + t1013 + t1057 + t1094 + t1140 + t1182 + t1225 + t1263);
  /****************************************************************************************/
  t1 = nz * nz;
  t2 = t1 * nz;
  t3 = nx * t2;
  t4 = 0.3141592654e1 * ZA;
  t5 = t3 * t4;
  t6 = nx * 0.3141592654e1;
  t7 = t6 * xc;
  t8 = sin(t7);
  t9 = t8 * ZB;
  t10 = nz * 0.3141592654e1;
  t11 = exp(t10);
  t12 = t11 * t11;
  t15 = exp(xc * nz * 0.3141592654e1);
  t16 = t15 * t15;
  t17 = t16 * t16;
  t18 = t17 * t15;
  t19 = t12 * t18;
  t23 = t1 * t1;
  t24 = nx * t23;
  t25 = ZB * ZB;
  t27 = t18 * t8;
  t28 = 0.3141592654e1 * 0.3141592654e1;
  t29 = xc * xc;
  t30 = t28 * t29;
  t34 = t1 * xc;
  t35 = 0.3141592654e1 * ZB;
  t36 = t34 * t35;
  t37 = cos(t7);
  t38 = ZA * t37;
  t39 = nx * nx;
  t40 = t39 * t12;
  t41 = t16 * t15;
  t43 = t38 * t40 * t41;
  t46 = t25 * nz;
  t47 = t46 * 0.3141592654e1;
  t48 = t39 * nx;
  t49 = sin(t6);
  t50 = t48 * t49;
  t51 = t12 * t11;
  t52 = t51 * t17;
  t53 = t50 * t52;
  t56 = t34 * 0.3141592654e1 * t25;
  t57 = t37 * t39;
  t58 = t17 * t41;
  t59 = t12 * t58;
  t60 = t57 * t59;
  t63 = t25 * t18;
  t64 = t57 * nz;
  t67 = ZA * ZA;
  t68 = t67 * nz;
  t69 = 0.3141592654e1 * t48;
  t70 = t68 * t69;
  t71 = t49 * xc;
  t72 = t17 * t16;
  t73 = t11 * t72;
  t74 = t71 * t73;
  t77 = t1 * t67;
  t78 = t77 * 0.3141592654e1;
  t81 = nx * t25;
  t82 = t81 * t49;
  t83 = t17 * t17;
  t85 = t1 * t83 * t11;
  t87 = nx * ZB;
  t88 = t8 * t2;
  t89 = t87 * t88;
  t90 = 0.3141592654e1 * xc;
  t91 = t12 * t12;
  t92 = ZA * t91;
  t97 = ZB * ZA;
  t98 = t97 * t37;
  t99 = t39 * nz;
  t100 = t12 * t41;
  t104 = 0.8e1 * t5 * t9 * t19 + 0.8e1 * t24 * t25 * t27 * t30 + 0.12e2 * t36 * t43 - t47 * t53 - 0.2e1 * t56 * t60 - 0.4e1 * t63 * t64 + 0.6e1 * t70 * t74 + 0.4e1 * t78 * t60 - t82 * t85 + 0.4e1 * t89 * t90 * t92 * t41 + 0.4e1 * t98 * t99 * t100;
  t105 = t67 * t48;
  t106 = t49 * t51;
  t107 = t106 * t72;
  t109 = t1 * 0.3141592654e1;
  t110 = t109 * xc;
  t115 = nx * t67;
  t116 = t115 * t49;
  t117 = t1 * t16;
  t118 = t117 * t11;
  t120 = t2 * t25;
  t121 = t28 * 0.3141592654e1;
  t122 = t121 * t29;
  t123 = t120 * t122;
  t129 = t1 * ZB;
  t130 = t129 * t4;
  t131 = t57 * t100;
  t134 = t12 * t16;
  t136 = t109 * t39;
  t139 = ZB * t18;
  t141 = t39 * t1;
  t142 = t141 * t90;
  t145 = t77 * t90;
  t146 = t91 * t41;
  t147 = t57 * t146;
  t151 = t25 * t39 * t1;
  t152 = t72 * t12;
  t156 = t49 * t2;
  t158 = t83 * t11;
  t162 = -t105 * t107 + 0.8e1 * t110 * t72 * t25 * t39 - t116 * t118 + 0.8e1 * t123 * t53 + 0.8e1 * t5 * t9 * t59 - 0.8e1 * t130 * t131 - 0.8e1 * t134 * t25 * t136 - 0.12e2 * t139 * t38 * t142 - 0.8e1 * t145 * t147 - 0.8e1 * t151 * t90 * t152 - 0.2e1 * t87 * t156 * t4 * t158;
  t164 = t115 * t88;
  t165 = t90 * t19;
  t168 = t25 * t48;
  t169 = t49 * t16;
  t170 = t169 * t11;
  t174 = ZA * nz * t69;
  t175 = ZB * t51;
  t176 = t175 * t17;
  t177 = t71 * t176;
  t180 = t1 * t29;
  t181 = t28 * t25;
  t182 = t180 * t181;
  t183 = t50 * t73;
  t186 = ZA * t1;
  t187 = t28 * t48;
  t188 = t186 * t187;
  t189 = ZB * t17;
  t190 = t189 * t11;
  t191 = t71 * t190;
  t194 = t50 * t158;
  t196 = t115 * t156;
  t197 = t90 * t73;
  t201 = t49 * t17 * t11;
  t204 = t88 * t90;
  t207 = t68 * 0.3141592654e1;
  t208 = t17 * t11;
  t209 = t50 * t208;
  t211 = -0.2e1 * t164 * t165 - t168 * t170 + t168 * t107 + 0.8e1 * t174 * t177 + 0.2e1 * t182 * t183 + 0.8e1 * t188 * t191 + t47 * t194 - 0.6e1 * t196 * t197 - t168 * t201 - 0.4e1 * t81 * t18 * t204 - t207 * t209;
  t212 = t2 * 0.3141592654e1;
  t213 = t212 * t52;
  t215 = t81 * t8;
  t216 = t212 * t59;
  t219 = t3 * t90;
  t220 = t25 * t8;
  t221 = t18 * t91;
  t225 = t71 * t52;
  t231 = t16 * t51;
  t232 = t50 * t231;
  t237 = ZA * t12;
  t243 = t67 * t28;
  t244 = t24 * t243;
  t245 = t71 * t231;
  t249 = -t116 * t213 - 0.4e1 * t215 * t216 + 0.2e1 * t219 * t220 * t221 - 0.4e1 * t70 * t225 + 0.4e1 * t98 * t99 * t146 + t47 * t232 - 0.2e1 * t145 * t57 * t221 + 0.4e1 * t89 * t90 * t237 * t41 - t105 * t201 - 0.6e1 * t244 * t245 + t105 * t170;
  t252 = t25 * t37;
  t253 = t252 * t39;
  t255 = nz * t15 * t12;
  t258 = t2 * t29;
  t259 = ZB * t28;
  t260 = t258 * t259;
  t263 = t106 * t17;
  t265 = xc * t25;
  t269 = t25 * t49;
  t270 = t269 * t52;
  t273 = t1 * t25;
  t274 = t273 * 0.3141592654e1;
  t275 = t57 * t19;
  t278 = t24 * t30;
  t288 = t1 * t11 * t72;
  t290 = t212 * t208;
  t292 = t2 * xc;
  t296 = 0.2e1 * t253 * t255 + 0.16e2 * t260 * t43 + t105 * t263 - 0.4e1 * t10 * t265 * t53 + 0.4e1 * t219 * t270 - 0.12e2 * t274 * t275 + 0.8e1 * t278 * t270 - 0.2e1 * ZB * nz * t69 * t49 * ZA * t158 - t82 * t288 - t116 * t290 + 0.16e2 * t292 * t243 * t275;
  t301 = t50 * t176;
  t304 = t51 * t72;
  t305 = t71 * t304;
  t308 = t25 * t41;
  t311 = ZA * t48;
  t312 = t311 * t49;
  t317 = t91 * t15;
  t318 = t57 * t317;
  t321 = t81 * t88;
  t322 = t90 * t59;
  t325 = t212 * t231;
  t327 = t15 * t12;
  t328 = t57 * t327;
  t331 = t77 * t187;
  t334 = t2 * ZA;
  t335 = t334 * t122;
  t336 = t50 * t190;
  t339 = 0.8e1 * t151 * t90 * t134 + 0.16e2 * t186 * t30 * t301 - 0.2e1 * t70 * t305 + 0.2e1 * t308 * t64 - 0.2e1 * t312 * ZB * t83 * t11 + 0.2e1 * t56 * t318 + 0.2e1 * t321 * t322 - t116 * t325 - 0.4e1 * t274 * t328 + 0.2e1 * t331 * t305 - 0.16e2 * t335 * t336;
  t341 = t169 * t51;
  t344 = t49 * t11 * t72;
  t346 = t77 * t30;
  t347 = t50 * t304;
  t350 = t25 * t51;
  t352 = nx * ZA;
  t353 = t49 * t23;
  t354 = t352 * t353;
  t355 = t28 * xc;
  t362 = t25 * t91;
  t365 = t23 * nz;
  t366 = nx * t365;
  t367 = t366 * t122;
  t368 = ZB * t49;
  t369 = ZA * t51;
  t370 = t369 * t17;
  t371 = t368 * t370;
  t374 = t115 * t353;
  t375 = t355 * t73;
  t381 = t105 * t341 - t105 * t344 - 0.2e1 * t346 * t347 - t350 * t50 - 0.8e1 * t354 * t355 * t176 - 0.4e1 * t98 * t99 * t317 - 0.2e1 * t362 * t99 - 0.16e2 * t367 * t371 + 0.6e1 * t374 * t375 - 0.8e1 * t182 * t53 - t82 * t290;
  t382 = t71 * t208;
  t394 = t2 * t67;
  t395 = t394 * t122;
  t398 = t352 * t156;
  t402 = t17 * t12;
  t403 = t39 * ZA;
  t404 = t402 * t403;
  t407 = t269 * t208;
  t411 = t49 * t83 * t11;
  t413 = t46 * t69;
  t419 = -0.4e1 * t331 * t382 + 0.2e1 * t115 * t58 * t204 - 0.2e1 * t145 * t60 + 0.12e2 * t274 * t131 + 0.2e1 * t346 * t232 + 0.8e1 * t395 * t53 - 0.8e1 * t398 * t90 * t176 - 0.64e2 * t260 * t404 + 0.4e1 * t219 * t407 + t168 * t411 - 0.6e1 * t413 * t74 - 0.2e1 * t110 * t308 * t57;
  t424 = t16 * t11;
  t425 = t212 * t424;
  t427 = t258 * t181;
  t430 = t67 * t29;
  t431 = t366 * t430;
  t432 = t121 * t49;
  t433 = t432 * t52;
  t436 = nz * t12;
  t437 = t436 * t18;
  t440 = t29 * xc;
  t441 = t440 * t121;
  t442 = t394 * t441;
  t445 = t67 * t37;
  t446 = t445 * t39;
  t448 = nz * t18 * t91;
  t453 = t352 * t49;
  t458 = t8 * t23;
  t462 = t81 * t458;
  t463 = t30 * t19;
  t466 = -t47 * t209 + t116 * t425 - 0.8e1 * t427 * t275 + 0.8e1 * t431 * t433 - 0.2e1 * t253 * t437 - 0.8e1 * t442 * t53 - 0.2e1 * t446 * t448 + 0.2e1 * t175 * t312 + 0.6e1 * t453 * t129 * t208 + 0.8e1 * t115 * t18 * t458 * t30 + 0.8e1 * t462 * t463;
  t470 = t436 * t58;
  t475 = t2 * t121 * t440 * t25;
  t485 = t212 * t73;
  t488 = t67 * t72 * t1;
  t490 = t39 * xc;
  t501 = 0.4e1 * t374 * t355 * t52 + 0.2e1 * t446 * t470 - 0.8e1 * t475 * t53 - 0.2e1 * t446 * t437 - 0.4e1 * t36 * t38 * t39 * t15 * t12 - t116 * t485 + 0.8e1 * t488 * 0.3141592654e1 * t12 * t490 - t207 * t183 - 0.2e1 * t182 * t232 - 0.6e1 * t413 * t245 - 0.4e1 * t413 * t382;
  t503 = t115 * t8;
  t510 = t355 * t19;
  t513 = t432 * t208;
  t525 = t38 * t40 * t18;
  t533 = -0.4e1 * t503 * t216 - 0.4e1 * t89 * t90 * t92 * t15 - 0.16e2 * t462 * t510 + 0.8e1 * t431 * t513 - 0.4e1 * t78 * t131 + t47 * t183 - 0.2e1 * t67 * t83 * t99 + 0.4e1 * t331 * t225 + 0.16e2 * t260 * t525 - 0.4e1 * t89 * t90 * t237 * t58 - t207 * t53;
  t536 = t28 * t37;
  t538 = t490 * t100;
  t541 = t334 * t441;
  t547 = t394 * t30;
  t550 = t212 * t19;
  t553 = t366 * t441;
  t556 = nz * t17;
  t571 = -0.8e1 * t427 * t131 + 0.16e2 * t394 * t536 * t538 + 0.16e2 * t541 * t336 + 0.2e1 * t453 * t129 * t158 - 0.8e1 * t547 * t147 + 0.4e1 * t503 * t550 - 0.8e1 * t553 * t270 + 0.4e1 * t556 * ZB * t92 * t39 - 0.2e1 * t67 * t91 * t99 - t82 * t425 + 0.4e1 * t78 * t275 + 0.2e1 * t78 * xc * t41 * t57;
  t583 = t90 * t317;
  t594 = t212 * t158;
  t596 = t152 * t67;
  t602 = t67 * t17;
  t607 = 0.8e1 * t367 * t407 - 0.4e1 * t98 * t99 * t59 + 0.16e2 * t260 * t18 * ZA * t57 + 0.2e1 * t321 * t583 - 0.6e1 * t174 * t368 * t52 - 0.4e1 * t89 * t90 * ZA * t15 * t12 + t116 * t594 - 0.8e1 * t596 * t136 - 0.4e1 * t98 * t99 * t327 + 0.2e1 * t602 * t99 + 0.2e1 * t164 * t583;
  t613 = t83 * t25;
  t616 = t81 * t156;
  t627 = t90 * t231;
  t630 = t91 * t16;
  t638 = 0.4e1 * t196 * t90 * t208 - 0.8e1 * t130 * t60 - 0.2e1 * t613 * t99 + 0.6e1 * t616 * t197 - 0.8e1 * t547 * t131 + 0.8e1 * t67 * t18 * t37 * t142 + 0.2e1 * t145 * t328 - 0.6e1 * t196 * t627 + 0.8e1 * t630 * t67 * t142 - 0.8e1 * t547 * t275 + 0.8e1 * t395 * t209;
  t643 = t77 * t355;
  t648 = t115 * t458;
  t651 = t134 * t67;
  t657 = t30 * t304;
  t660 = t30 * t146;
  t665 = t25 * t17;
  t668 = t50 * t424;
  t671 = -0.4e1 * t321 * t90 * t146 - 0.6e1 * t643 * t232 + 0.8e1 * t182 * t209 - 0.16e2 * t648 * t510 + 0.8e1 * t651 * t136 + 0.8e1 * t89 * t4 * t100 - 0.2e1 * t374 * t657 - 0.8e1 * t648 * t660 + 0.8e1 * t130 * t328 + 0.2e1 * t665 * t99 + 0.2e1 * t346 * t668;
  t672 = t90 * t424;
  t676 = t120 * t536;
  t680 = t436 * t41;
  t688 = t366 * t67 * t440;
  t696 = xc * t12;
  t697 = t696 * t18;
  t701 = t252 * t141;
  t702 = t90 * t221;
  t705 = 0.2e1 * t196 * t672 - t47 * t347 + 0.16e2 * t676 * t538 - t116 * t85 - 0.2e1 * t253 * t680 + t207 * t194 + 0.4e1 * t98 * t99 * t19 - 0.8e1 * t688 * t433 + 0.16e2 * t541 * t301 - 0.6e1 * t312 * t190 + 0.4e1 * t352 * t88 * t35 * t697 + 0.2e1 * t701 * t702;
  t712 = t24 * t430;
  t713 = t28 * t49;
  t721 = t1 * t17 * t11;
  t726 = ZB * xc;
  t737 = nz * t91;
  t741 = 0.8e1 * t346 * t209 + 0.2e1 * t712 * t713 * t424 + 0.8e1 * t130 * t275 - t47 * t668 + t116 * t721 - 0.8e1 * t688 * t513 + 0.4e1 * t352 * t27 * t212 * t726 + 0.8e1 * t648 * t463 + 0.4e1 * t274 * t60 - 0.4e1 * t374 * t355 * t208 - 0.4e1 * t253 * t737 * t41;
  t745 = t269 * t231;
  t749 = t1 * t28 * t265;
  t757 = t16 * t39;
  t758 = t696 * t757;
  t762 = t69 * t49;
  t772 = t355 * t100;
  t775 = t81 * t353;
  t778 = -0.8e1 * t398 * t90 * t190 - 0.2e1 * t278 * t745 + 0.4e1 * t749 * t53 + 0.32e2 * t394 * t29 * t28 * t17 * t40 - 0.8e1 * t78 * t758 + t350 * nz * t762 - 0.6e1 * t87 * t49 * t186 * t52 - 0.8e1 * t553 * t407 - 0.4e1 * t749 * t209 + 0.16e2 * t648 * t772 - 0.6e1 * t775 * t375;
  t790 = t212 * t304;
  t793 = t156 * 0.3141592654e1;
  t795 = t355 * t304;
  t800 = t91 * t39;
  t801 = t800 * nz;
  t807 = t2 * t28;
  t808 = t807 * t726;
  t811 = -0.2e1 * t616 * t672 - 0.2e1 * t446 * t680 - 0.2e1 * t78 * xc * t58 * t57 + 0.8e1 * t367 * t270 - t82 * t790 + t115 * t51 * t793 - 0.2e1 * t775 * t795 + 0.8e1 * t123 * t209 + 0.2e1 * t665 * t801 - 0.2e1 * t67 * t41 * t64 - 0.32e2 * t808 * t43;
  t812 = t117 * t51;
  t821 = t24 * t355;
  t827 = t90 * t304;
  t840 = t800 * t41;
  t844 = -t116 * t812 - 0.2e1 * t110 * t25 * t58 * t57 - 0.4e1 * t78 * t328 + t82 * t485 - 0.4e1 * t821 * t407 + 0.4e1 * t196 * t90 * t52 + 0.2e1 * t196 * t827 + t82 * t325 + 0.2e1 * t253 * t448 - 0.32e2 * t402 * t67 * t807 * t490 - t207 * t232 + 0.12e2 * t186 * t90 * ZB * t37 * t840;
  t849 = t1 * t51;
  t850 = t849 * t17;
  t860 = t269 * t424;
  t863 = t273 * t187;
  t874 = 0.16e2 * t462 * t772 - t116 * t850 + 0.16e2 * t553 * t371 + t116 * t288 - 0.12e2 * t97 * t57 * t109 * t697 + t82 * t594 - 0.2e1 * t278 * t860 - 0.2e1 * t863 * t305 - 0.16e2 * t180 * t259 * t311 * t201 - 0.6e1 * t863 * t74 + 0.8e1 * t174 * t191;
  t879 = xc * ZA;
  t888 = t67 * t51;
  t901 = ZA * t17;
  t903 = t368 * t901 * t11;
  t908 = -0.2e1 * t352 * t51 * t156 * t35 + 0.64e2 * t879 * t189 * t807 * t40 + 0.2e1 * t46 * t58 * t37 * t39 - t888 * t50 + t105 * t411 - 0.16e2 * t335 * t301 + 0.8e1 * t152 * t25 * t136 - 0.8e1 * t278 * t407 + 0.2e1 * t712 * t713 * t231 - 0.16e2 * t367 * t903 + 0.2e1 * t145 * t318;
  t923 = t71 * t424;
  t926 = t87 * t458;
  t927 = t28 * ZA;
  t944 = 0.8e1 * t354 * t355 * t190 - 0.8e1 * t110 * t16 * t25 * t800 - 0.2e1 * t374 * t30 * t73 - 0.16e2 * t354 * t30 * t176 - 0.2e1 * t244 * t923 - 0.32e2 * t926 * t927 * t696 * t41 - 0.32e2 * t808 * t525 + 0.6e1 * t749 * t232 - 0.8e1 * t188 * t177 + 0.4e1 * t36 * t58 * ZA * t57 + 0.4e1 * t821 * t270;
  t948 = t90 * t327;
  t961 = t30 * t100;
  t964 = t29 * t49;
  t981 = t106 * t1;
  t983 = -0.2e1 * t219 * t220 * t100 + 0.2e1 * t321 * t948 - 0.16e2 * t189 * ZA * t99 * t12 - 0.2e1 * t369 * nz * t69 * t368 + 0.2e1 * t374 * t795 - 0.8e1 * t462 * t961 - 0.8e1 * t244 * t964 * t208 + 0.2e1 * t413 * t923 + 0.4e1 * t36 * t38 * t40 * t58 - 0.2e1 * t87 * t51 * t49 * t1 * ZA + t888 * nz * t762 + t115 * t981;
  t1012 = 0.6e1 * t616 * t627 - t82 * t213 + 0.2e1 * t775 * t657 - 0.12e2 * t215 * t550 - 0.6e1 * t145 * t131 + 0.2e1 * t81 * t41 * t204 + 0.6e1 * ZB * t48 * t49 * t370 - 0.4e1 * t70 * t382 + 0.2e1 * t446 * t255 + 0.8e1 * t89 * t4 * t327 - 0.4e1 * t56 * t147;
  t1018 = t212 * t100;
  t1029 = t212 * t327;
  t1040 = 0.6e1 * t70 * t245 + 0.2e1 * t56 * t328 + t207 * t668 + 0.4e1 * t503 * t1018 + 0.2e1 * t253 * t470 - 0.6e1 * t398 * t35 * t208 - 0.8e1 * t331 * t964 * t52 - 0.4e1 * t503 * t1029 + 0.6e1 * t821 * t745 + 0.4e1 * t63 * t37 * t142 + 0.16e2 * t260 * t38 * t840;
  t1068 = t207 * t347 - 0.2e1 * t164 * t702 - 0.2e1 * t331 * t964 * t73 + 0.8e1 * t374 * t30 * t52 + 0.16e2 * t278 * t903 + 0.2e1 * t863 * t923 + 0.6e1 * t445 * t141 * t165 - 0.2e1 * t164 * t90 * t100 + 0.6e1 * t331 * t74 - 0.2e1 * t182 * t668 - 0.2e1 * t115 * t41 * t204;
  t1079 = t58 * t8;
  t1091 = t807 * t29;
  t1092 = t665 * t40;
  t1101 = ZB * t91;
  t1102 = t403 * nz;
  t1105 = -0.4e1 * t58 * ZB * ZA * t64 - t82 * t850 + 0.2e1 * t821 * t860 + t81 * t51 * t793 + 0.2e1 * t3 * t25 * t1079 * t90 + t82 * t721 - 0.2e1 * t643 * t668 + 0.16e2 * t926 * t927 * t29 * t91 * t41 + 0.32e2 * t1091 * t1092 - 0.2e1 * t219 * t220 * t19 + 0.4e1 * t139 * ZA * t64 + 0.4e1 * t1101 * t1102;
  t1108 = t849 * t72;
  t1121 = t737 * t15;
  t1124 = t29 * t12;
  t1133 = t116 * t1108 - 0.8e1 * t475 * t209 - 0.32e2 * t807 * xc * t1092 + 0.2e1 * t278 * t269 * t73 + t82 * t812 - 0.6e1 * t56 * t131 + 0.2e1 * t253 * t1121 + 0.16e2 * t926 * t927 * t1124 * t41 + t168 * t263 - 0.2e1 * t616 * t827 + t81 * t981;
  t1134 = t394 * t28;
  t1159 = -0.8e1 * t1134 * t29 * t18 * t57 + t82 * t118 - 0.12e2 * t215 * t1018 + 0.2e1 * t602 * t801 - t168 * t341 + 0.2e1 * t67 * t58 * t64 + t168 * t344 - 0.6e1 * t174 * t368 * t208 + 0.16e2 * t553 * t903 + t116 * t790 - 0.4e1 * t36 * t38 * t800 * t15;
  t1161 = nz * t83;
  t1173 = ZB * t12;
  t1196 = 0.4e1 * t1161 * ZB * t39 * ZA - 0.4e1 * t215 * t1029 - 0.8e1 * t488 * 0.3141592654e1 * t39 * xc + 0.32e2 * t821 * ZA * t8 * t1173 * t18 - 0.8e1 * t427 * t147 + 0.6e1 * t701 * t165 - 0.16e2 * t926 * t927 * t1124 * t18 - 0.8e1 * t1091 * t63 * t57 - 0.8e1 * t442 * t209 - 0.8e1 * t462 * t660 - 0.6e1 * t398 * t35 * t52;
  t1228 = 0.2e1 * t413 * t305 - 0.8e1 * t648 * t961 - 0.16e2 * t87 * t27 * t23 * t28 * ZA * t29 + 0.4e1 * t189 * t1102 - 0.4e1 * t87 * t1079 * t212 * t879 + 0.2e1 * t164 * t948 - 0.2e1 * t70 * t923 + 0.2e1 * t164 * t322 + 0.2e1 * t446 * t1121 + 0.2e1 * t863 * t964 * t304 - t82 * t1108 + 0.16e2 * t676 * t490 * t19;
  t1234 = t25 * ZB;
  t1235 = t1234 * t28;
  t1236 = t365 * t91;
  t1240 = ZB * t121;
  t1241 = t1240 * t77;
  t1242 = t39 * t39;
  t1243 = t12 * t1242;
  t1244 = xc * t72;
  t1245 = t1243 * t1244;
  t1248 = t365 * t25;
  t1252 = t243 * nz;
  t1257 = t23 * t1;
  t1258 = t1240 * t1257;
  t1259 = t67 * t12;
  t1260 = xc * t16;
  t1268 = t1234 * t121;
  t1269 = t1268 * t23;
  t1272 = t1242 * t91;
  t1280 = t67 * xc;
  t1284 = t28 * t28;
  t1285 = t67 * t1284;
  t1287 = t1285 * t2 * ZB;
  t1288 = t17 * xc;
  t1289 = t1243 * t1288;
  t1292 = 0.2e1 * t1235 * t1236 * t17 + 0.8e1 * t1241 * t1245 + 0.4e1 * t927 * t1248 * t91 - 0.2e1 * t1252 * ZB * t1242 * t91 - 0.8e1 * t1258 * t1259 * t1260 - 0.4e1 * t1235 * t2 * t83 * t39 + 0.16e2 * t1269 * t758 + 0.2e1 * t1252 * t189 * t1272 - 0.2e1 * t1252 * t83 * t1242 * ZB + 0.8e1 * t1258 * t630 * t1280 - 0.32e2 * t1287 * t1289;
  t1293 = t365 * t83;
  t1300 = ZA * t1284;
  t1304 = t17 * t1242 * t25 * t12;
  t1307 = t927 * t2;
  t1311 = t23 * t2;
  t1312 = t1300 * t1311;
  t1316 = t1234 * t1284;
  t1317 = t1316 * t1311;
  t1321 = t1240 * t23;
  t1331 = t1240 * t23 * t67;
  t1332 = t40 * t1244;
  t1338 = t1243 * t1260;
  t1344 = -0.2e1 * t1235 * t1293 - 0.16e2 * t181 * t365 * t901 * t12 - 0.64e2 * t1300 * t258 * t1304 + 0.8e1 * t1307 * t613 * t39 + 0.64e2 * t1312 * t265 * t402 - 0.32e2 * t1317 * t1288 * t12 - 0.16e2 * t1321 * t67 * t39 * t1244 + 0.2e1 * t1235 * nz * t1272 * t17 + 0.16e2 * t1331 * t1332 + 0.64e2 * t1300 * t292 * t1304 - 0.8e1 * t1241 * t1338 - 0.2e1 * t243 * t1293 * ZB;
  t1346 = t1316 * t2;
  t1349 = t927 * nz;
  t1350 = t25 * t1242;
  t1354 = t1268 * t1257;
  t1366 = t1268 * t1;
  t1370 = t29 * t17;
  t1371 = t1243 * t1370;
  t1386 = -0.32e2 * t1346 * t1289 + 0.4e1 * t1349 * t1350 * t91 + 0.8e1 * t1354 * t1260 * t12 - 0.16e2 * t181 * nz * t901 * t1243 - 0.4e1 * t1235 * t2 * t91 * t39 + 0.8e1 * t1366 * t152 * t1242 + 0.32e2 * t1287 * t1371 + 0.8e1 * t1258 * t1280 * t152 - 0.8e1 * t1354 * t1260 * t91 + 0.128e3 * t1300 * t365 * xc * t1092 + 0.8e1 * t1366 * t1338;
  t1387 = t1257 * t12;
  t1391 = t1240 * t1;
  t1399 = t1272 * t1260;
  t1412 = t1285 * t1311;
  t1427 = -0.8e1 * t1268 * t1387 * t16 - 0.8e1 * t1391 * t67 * t1242 * t1244 - 0.4e1 * t1134 * t1101 * t39 + 0.8e1 * t1241 * t1399 - 0.8e1 * t1258 * t596 + 0.4e1 * t927 * t1293 * t25 - 0.16e2 * t1331 * t758 + 0.8e1 * t1307 * t665 * t39 + 0.32e2 * t1412 * t1370 * t1173 + 0.8e1 * t1307 * t665 * t800 + 0.8e1 * t1391 * t1259 * t1242 * t16 - 0.8e1 * t1391 * t1259 * t1242 * t72;
  t1456 = t365 * ZB;
  t1468 = 0.4e1 * t927 * t1248 * t17 - 0.2e1 * t1235 * nz * t1242 * t91 + 0.8e1 * t1366 * t1244 * t1242 - 0.16e2 * t1269 * t134 * t39 + 0.8e1 * t1268 * t1257 * t72 * xc + 0.16e2 * t1321 * t1259 * t757 + 0.32e2 * t1317 * t1370 * t12 + 0.4e1 * t1349 * t613 * t1242 + 0.2e1 * t243 * t1456 * t17 - 0.64e2 * t1285 * t365 * t12 * t189 * t490 - 0.8e1 * t1354 * t152 * xc;
  t1472 = t1316 * t365;
  t1474 = t1124 * t39 * t17;
  t1478 = t17 * t91;
  t1504 = t72 * t39;
  t1511 = 0.4e1 * t1134 * t189 * t800 + 0.64e2 * t1472 * t1474 + 0.4e1 * t1235 * t2 * t1478 * t39 + 0.4e1 * t1349 * t665 * t1242 - 0.8e1 * t1258 * t1280 * t72 + 0.2e1 * t1252 * t189 * t1242 + 0.2e1 * t243 * t365 * t189 * t91 + 0.4e1 * t927 * t365 * t1478 * t25 - 0.128e3 * t1300 * t1248 * t1474 - 0.2e1 * t1235 * t1236 + 0.16e2 * t1269 * t1504 * xc + 0.2e1 * t1235 * t365 * t17;
  t1545 = -0.2e1 * t1235 * t1161 * t1242 + 0.4e1 * t1349 * t1350 * t1478 - 0.8e1 * t1366 * t1245 + 0.2e1 * t1235 * t556 * t1242 - 0.32e2 * t1412 * t402 * t726 - 0.8e1 * t1366 * t1399 + 0.8e1 * t1258 * t651 - 0.2e1 * t243 * t1456 * t91 + 0.8e1 * t1268 * t1387 * t72 - 0.16e2 * t1269 * t1332 + 0.4e1 * t1134 * t189 * t39 + 0.16e2 * t1269 * t152 * t39;
  t1564 = t1260 * t800;
  t1583 = 0.64e2 * t1285 * t1456 * t1474 - 0.64e2 * t1472 * t1288 * t40 - 0.8e1 * t1366 * t134 * t1242 + 0.8e1 * t1307 * t362 * t39 + 0.4e1 * t1235 * t2 * t17 * t39 + 0.32e2 * t1346 * t1371 - 0.16e2 * t1269 * t1564 - 0.16e2 * t1321 * t1259 * t1504 + 0.16e2 * t1331 * t1564 - 0.64e2 * t1312 * t29 * t25 * t402 - 0.4e1 * t1134 * t83 * t39 * ZB - 0.32e2 * t181 * t2 * t404;

  _C2B = (t1133 + t1196 + t1068 + t811 + t466 + t1012 + t381 + t162 + t249 + t533 + t844 + t104 + t1159 + t571 + t211 + t874 + t607 + t339 + t296 + t638 + t908 + t671 + t419 + t983 + t705 + t1105 + t501 + t778 + t1040 + t1228 + t741 + t944) / (t1292 + t1344 + t1386 + t1427 + t1468 + t1511 + t1545 + t1583);
  /****************************************************************************************/
  t1 = nz * nz;
  t2 = t1 * nz;
  t3 = t2 * nx;
  t4 = nx * 0.3141592654e1;
  t5 = t4 * xc;
  t6 = sin(t5);
  t7 = 0.3141592654e1 * 0.3141592654e1;
  t9 = t3 * t6 * t7;
  t10 = xc * xc;
  t11 = ZA * ZA;
  t12 = t10 * t11;
  t13 = nz * 0.3141592654e1;
  t14 = exp(t13);
  t15 = t14 * t14;
  t16 = xc * nz;
  t18 = exp(t16 * 0.3141592654e1);
  t19 = t18 * t18;
  t20 = t19 * t18;
  t21 = t15 * t20;
  t22 = t12 * t21;
  t25 = nx * t6;
  t26 = t1 * 0.3141592654e1;
  t27 = t25 * t26;
  t28 = ZA * ZB;
  t29 = t18 * t15;
  t30 = t28 * t29;
  t33 = t25 * nz;
  t34 = t11 * t15;
  t35 = t19 * t19;
  t36 = t35 * t18;
  t40 = t25 * t1;
  t41 = 0.3141592654e1 * t11;
  t42 = t15 * t36;
  t43 = t41 * t42;
  t46 = nx * nx;
  t47 = t1 * t46;
  t48 = t47 * t11;
  t49 = t7 * xc;
  t50 = t35 * t15;
  t51 = t49 * t50;
  t55 = sin(t4);
  t56 = t46 * nx * t55;
  t58 = t56 * nz * t7;
  t59 = ZB * ZB;
  t60 = t10 * t59;
  t61 = t15 * t14;
  t62 = t19 * t61;
  t63 = t60 * t62;
  t66 = t19 * t14;
  t67 = t60 * t66;
  t70 = t28 * t42;
  t73 = cos(t5);
  t74 = t47 * t73;
  t75 = t7 * t11;
  t77 = t75 * t10 * t36;
  t80 = t73 * t46;
  t81 = t80 * nz;
  t82 = 0.3141592654e1 * t59;
  t83 = t82 * t42;
  t87 = xc * t11;
  t88 = t87 * t62;
  t91 = nz * nx;
  t92 = t55 * t61;
  t96 = nx * t55;
  t98 = t96 * t2 * t7;
  t101 = xc * t59;
  t102 = t101 * t62;
  t108 = t1 * t1;
  t109 = t108 * t7;
  t111 = t59 * t35;
  t112 = t111 * t15;
  t115 = t35 * t20;
  t123 = t1 * nx * t55;
  t124 = t61 * t35;
  t127 = t35 * t19;
  t128 = t61 * t127;
  t129 = t60 * t128;
  t132 = t56 * t16;
  t133 = t7 * t59;
  t134 = t133 * t124;
  t137 = 0.6e1 * t58 * t88 - 0.2e1 * t91 * t92 * t11 + 0.2e1 * t98 * t63 - 0.6e1 * t58 * t102 - 0.2e1 * t91 * t92 * t59 - 0.16e2 * t109 * xc * t112 - 0.2e1 * t91 * t6 * t115 * t59 + 0.12e2 * t40 * t83 + t123 * t41 * t124 - 0.2e1 * t58 * t129 + 0.4e1 * t132 * t134;
  t139 = t56 * 0.3141592654e1;
  t140 = t111 * t14;
  t144 = t49 * t124;
  t147 = t91 * t55;
  t148 = t61 * ZA;
  t154 = ZA * t115 * xc * ZB;
  t157 = t7 * 0.3141592654e1;
  t159 = t96 * t108 * t157;
  t160 = t10 * xc;
  t161 = t160 * t59;
  t162 = t35 * t14;
  t163 = t161 * t162;
  t166 = t28 * t162;
  t169 = t80 * t13;
  t170 = t101 * t42;
  t173 = t2 * t11;
  t174 = t96 * t173;
  t175 = t7 * t10;
  t179 = t59 * t15;
  t184 = t15 * t15;
  t193 = t139 * t140 + 0.4e1 * t56 * nz * t11 * t144 + 0.4e1 * t147 * t148 * ZB + 0.4e1 * t27 * t154 + 0.8e1 * t159 * t163 - 0.12e2 * t147 * t166 + 0.2e1 * t169 * t170 - 0.16e2 * t174 * t175 * t124 + 0.2e1 * t33 * t179 * t20 - 0.2e1 * t33 * t11 * t36 * t184 + 0.2e1 * t56 * t61 * 0.3141592654e1 * ZA * ZB;
  t194 = t173 * 0.3141592654e1;
  t195 = xc * t15;
  t196 = t195 * t19;
  t202 = t15 * t115;
  t203 = t28 * t202;
  t206 = t96 * t26;
  t207 = t14 * t127;
  t208 = t101 * t207;
  t211 = t12 * t128;
  t218 = t11 * t61;
  t219 = t218 * t35;
  t221 = t108 * ZA;
  t223 = t7 * ZB;
  t224 = t223 * t50;
  t227 = ZA * xc;
  t228 = ZB * t15;
  t229 = t228 * t36;
  t230 = t227 * t229;
  t233 = t87 * t207;
  t236 = t6 * t11;
  t240 = -0.4e1 * t194 * t196 + 0.4e1 * t194 * t195 * t127 + 0.4e1 * t33 * t203 - 0.12e2 * t206 * t208 + 0.2e1 * t58 * t211 - 0.16e2 * t47 * t10 * t133 * t50 + t139 * t219 - 0.32e2 * t221 * t10 * t224 - 0.4e1 * t169 * t230 - 0.6e1 * t98 * t233 + 0.2e1 * t91 * t236 * t20;
  t244 = t227 * t228 * t20;
  t252 = t184 * t18;
  t253 = t101 * t252;
  t256 = t35 * t35;
  t257 = t256 * t14;
  t258 = t28 * t257;
  t261 = t108 * t11;
  t263 = t7 * t35;
  t268 = ZB * t61 * t35;
  t273 = t96 * t108 * t160;
  t274 = t157 * ZB;
  t276 = t274 * t148 * t35;
  t279 = t101 * t21;
  t282 = 0.3141592654e1 * xc;
  t283 = t59 * t36;
  t284 = t282 * t283;
  t289 = 0.4e1 * t169 * t244 - 0.4e1 * t132 * t133 * t162 - 0.2e1 * t147 * t140 - 0.2e1 * t27 * t253 + 0.2e1 * t139 * t258 + 0.16e2 * t261 * t10 * t263 * t15 - 0.16e2 * t206 * t227 * t268 - 0.16e2 * t273 * t276 - 0.6e1 * t27 * t279 - 0.4e1 * t40 * t284 - 0.32e2 * t9 * t230;
  t290 = t1 * t11;
  t291 = t96 * t290;
  t297 = t59 * t61;
  t298 = t297 * t127;
  t300 = ZB * t36;
  t301 = t227 * t300;
  t304 = t1 * t59;
  t305 = t184 * t35;
  t310 = t46 * ZB;
  t311 = t184 * ZA;
  t312 = t310 * t311;
  t314 = t60 * t21;
  t317 = t1 * ZA;
  t318 = ZB * t35;
  t321 = t1 * t256;
  t324 = t96 * t261;
  t325 = t10 * t157;
  t326 = t325 * t124;
  t329 = -0.4e1 * t291 * t282 * t128 + t123 * t82 * t62 - t139 * t298 + 0.12e2 * t27 * t301 + t304 * t305 - 0.2e1 * t58 * t12 * t66 - 0.2e1 * t312 + 0.8e1 * t9 * t314 + 0.2e1 * t317 * t318 + 0.2e1 * t321 * t28 - 0.8e1 * t324 * t326;
  t331 = t28 * t124;
  t334 = 0.3141592654e1 * t15;
  t335 = t334 * t127;
  t338 = t35 * ZA;
  t341 = t46 * t256;
  t344 = t46 * t11;
  t346 = t46 * t59;
  t348 = t297 * t35;
  t351 = ZA * t10;
  t352 = t351 * t300;
  t355 = t1 * ZB;
  t362 = 0.12e2 * t147 * t331 - 0.4e1 * t173 * t335 - 0.2e1 * t310 * t338 - 0.2e1 * t341 * t28 - t344 * t305 - t346 * t305 + 0.2e1 * t147 * t348 + 0.16e2 * t9 * t352 + 0.2e1 * t355 * t311 + t290 * t305 + 0.2e1 * t33 * t34 * t20;
  t363 = t36 * t184;
  t364 = t87 * t363;
  t368 = t47 * t73 * t7;
  t373 = t160 * t157;
  t374 = t373 * t124;
  t377 = t311 * t35;
  t380 = t12 * t62;
  t386 = ZB * t10 * ZA * t15 * t20;
  t389 = t87 * t66;
  t393 = t56 * t1 * t10;
  t401 = 0.2e1 * t27 * t364 - 0.16e2 * t368 * t279 - t123 * t41 * t257 + 0.8e1 * t324 * t374 + 0.2e1 * t355 * t377 - 0.2e1 * t98 * t380 - 0.16e2 * t9 * t386 + 0.2e1 * t58 * t389 + 0.16e2 * t393 * t276 + t123 * t82 * t162 - 0.2e1 * t33 * t179 * t36;
  t412 = t11 * t14 * t127;
  t416 = t11 * t19;
  t417 = t416 * t61;
  t421 = t96 * t2 * ZA;
  t426 = t56 * nz * ZA;
  t427 = t318 * t14;
  t428 = t49 * t427;
  t431 = t82 * t29;
  t434 = t87 * t21;
  t442 = 0.2e1 * t33 * t11 * t184 * t18 + 0.4e1 * t81 * t284 - t139 * t412 + 0.2e1 * t147 * t219 - 0.2e1 * t147 * t417 + 0.32e2 * t421 * t175 * t268 + 0.8e1 * t426 * t428 + 0.4e1 * t81 * t431 - 0.2e1 * t169 * t434 - 0.2e1 * t98 * t129 - 0.32e2 * t47 * t28 * t51;
  t443 = t184 * t20;
  t447 = t61 * 0.3141592654e1;
  t448 = t447 * t11;
  t450 = t49 * t268;
  t453 = t60 * t42;
  t456 = t41 * t202;
  t463 = t101 * t443;
  t469 = t41 * xc * t20;
  t474 = -0.8e1 * t27 * t87 * t443 - t56 * t448 - 0.8e1 * t426 * t450 + 0.8e1 * t368 * t453 + 0.4e1 * t40 * t456 + 0.4e1 * t40 * t431 - 0.4e1 * t81 * t456 - 0.4e1 * t27 * t463 + 0.6e1 * t139 * t331 + 0.2e1 * t40 * t469 - 0.16e2 * t9 * t434;
  t482 = t108 * t10;
  t492 = nz * t46;
  t493 = t492 * t11;
  t495 = t282 * t19 * t184;
  t498 = t56 * t290;
  t499 = t325 * t162;
  t502 = t416 * t14;
  t504 = t60 * t207;
  t507 = -t123 * t82 * t257 - 0.4e1 * t169 * t301 + t123 * t41 * t162 + 0.16e2 * t482 * t7 * t112 - 0.12e2 * t206 * t102 - t123 * t82 * t66 - 0.4e1 * t147 * t258 - 0.4e1 * t493 * t495 - 0.8e1 * t498 * t499 + t139 * t502 - 0.2e1 * t98 * t504;
  t508 = t101 * t162;
  t512 = t41 * t115 * xc;
  t515 = t87 * t42;
  t520 = ZB * t184;
  t522 = t227 * t520 * t18;
  t525 = t492 * t59;
  t528 = t6 * t59;
  t532 = t520 * t20;
  t533 = t351 * t532;
  t539 = t447 * t59;
  t544 = 0.8e1 * t206 * t508 - 0.2e1 * t40 * t512 - 0.16e2 * t368 * t515 + 0.12e2 * t206 * t88 + 0.4e1 * t27 * t522 + 0.4e1 * t525 * t495 - 0.4e1 * t91 * t528 * t36 - 0.16e2 * t368 * t533 - 0.16e2 * t206 * t227 * t427 - t56 * t539 - 0.2e1 * t132 * t133 * t66;
  t551 = t87 * t162;
  t554 = t351 * t229;
  t560 = t59 * t19;
  t561 = t560 * t14;
  t564 = t101 * t202;
  t567 = t87 * t252;
  t573 = t227 * t228 * t115;
  t578 = 0.4e1 * t33 * t70 + 0.4e1 * t493 * t335 - 0.4e1 * t58 * t551 + 0.16e2 * t9 * t554 - 0.4e1 * t33 * t28 * t252 + 0.2e1 * t147 * t561 + 0.2e1 * t169 * t564 - 0.2e1 * t27 * t567 - 0.8e1 * t324 * t499 - 0.4e1 * t169 * t573 + 0.12e2 * t27 * t244;
  t579 = t82 * t202;
  t591 = t282 * t115 * t59;
  t598 = t101 * t66;
  t606 = -0.4e1 * t81 * t579 - 0.2e1 * t169 * t567 - 0.6e1 * t27 * t170 + 0.8e1 * t169 * t203 + 0.2e1 * t98 * t67 + 0.2e1 * t81 * t591 + 0.32e2 * t368 * t244 - 0.2e1 * t27 * t564 + 0.4e1 * t206 * t598 + 0.16e2 * t9 * t170 + 0.2e1 * t33 * t283 * t184;
  t608 = t373 * t162;
  t611 = t59 * t184;
  t617 = t101 * t29;
  t624 = t227 * ZB * t18 * t15;
  t629 = t157 * t59;
  t630 = t629 * t124;
  t633 = t3 * t6;
  t634 = t175 * t283;
  t644 = 0.8e1 * t498 * t608 + 0.2e1 * t33 * t611 * t18 - 0.4e1 * t206 * t389 - 0.2e1 * t27 * t617 - 0.4e1 * t169 * t154 + 0.4e1 * t27 * t624 + 0.12e2 * t27 * t230 - 0.8e1 * t393 * t630 - 0.8e1 * t633 * t634 + 0.16e2 * t47 * t7 * t101 * t50 + 0.2e1 * t123 * t447 * t28;
  t645 = t41 * t29;
  t648 = t2 * 0.3141592654e1;
  t649 = t648 * xc;
  t650 = t560 * t184;
  t656 = t56 * t1 * t157;
  t659 = t87 * t128;
  t662 = t96 * t482;
  t663 = t629 * t162;
  t671 = t161 * t124;
  t674 = t218 * t127;
  t679 = 0.4e1 * t81 * t645 - 0.4e1 * t649 * t650 - 0.8e1 * t169 * t70 + 0.8e1 * t656 * t163 - 0.2e1 * t98 * t659 - 0.8e1 * t662 * t663 - 0.32e2 * t421 * t175 * t427 - 0.2e1 * t147 * t502 + 0.8e1 * t656 * t671 + 0.2e1 * t147 * t674 - 0.16e2 * t368 * t386;
  t714 = t334 * t19;
  t719 = t12 * t42;
  t722 = t304 * t35 - t346 * t35 + t341 * t59 - t344 * t35 + t344 * t256 + t346 * t184 - 0.16e2 * t368 * t554 - 0.16e2 * t48 * t175 * t50 + 0.4e1 * t525 * t714 - 0.2e1 * t58 * t659 + 0.8e1 * t368 * t719;
  t730 = xc * t19;
  t735 = t59 * t256 * t14;
  t752 = 0.4e1 * t173 * t714 - 0.6e1 * t27 * t515 - 0.16e2 * t9 * t279 + 0.4e1 * t194 * t730 * t184 - t139 * t735 - 0.4e1 * t492 * t127 * t82 * xc - 0.4e1 * t98 * t508 - t123 * t41 * t207 - 0.2e1 * t147 * t298 + 0.8e1 * t368 * t314 + 0.6e1 * t132 * t133 * t207;
  t755 = t28 * t21;
  t759 = t274 * t338 * t14;
  t767 = t11 * t35;
  t768 = t767 * t14;
  t778 = t560 * t61;
  t781 = -0.2e1 * t58 * t504 - 0.8e1 * t27 * t755 + 0.16e2 * t662 * t759 + 0.12e2 * t291 * t282 * t207 - 0.6e1 * t27 * t434 + t139 * t768 - 0.8e1 * t498 * t326 + 0.4e1 * t33 * t611 * t20 + 0.2e1 * t81 * t512 - t139 * t561 + 0.2e1 * t147 * t778;
  t786 = t12 * t443;
  t790 = t282 * t59 * t20;
  t796 = t59 * t14 * t127;
  t806 = t41 * t21;
  t811 = -0.8e1 * t393 * t663 + 0.8e1 * t368 * t786 + 0.2e1 * t81 * t790 + 0.4e1 * t169 * t624 + t139 * t796 + 0.2e1 * t206 * t258 - 0.2e1 * t40 * t591 - 0.8e1 * t662 * t630 - 0.4e1 * t33 * t30 - 0.4e1 * t40 * t806 + 0.8e1 * t9 * t786;
  t819 = t282 * t15 * t127;
  t822 = t101 * t363;
  t830 = t11 * t256 * t14;
  t835 = t227 * t532;
  t842 = 0.2e1 * t33 * t11 * t18 * t15 + t123 * t41 * t66 - 0.4e1 * t493 * t819 - 0.2e1 * t27 * t822 - 0.16e2 * t368 * t170 - 0.4e1 * t169 * t463 - t139 * t830 - 0.4e1 * t649 * t179 * t127 + 0.12e2 * t27 * t835 - 0.16e2 * t368 * t434 - 0.2e1 * t40 * t790;
  t845 = t87 * t202;
  t854 = t338 * t15;
  t859 = t12 * t207;
  t868 = t139 * t348 - 0.2e1 * t27 * t845 + 0.8e1 * t169 * t755 - 0.2e1 * t58 * t380 + 0.6e1 * t206 * t331 + 0.8e1 * t310 * t854 - 0.2e1 * t169 * t822 + 0.2e1 * t98 * t859 + 0.8e1 * t159 * t671 + 0.8e1 * t74 * t634 - 0.2e1 * t169 * t253;
  t880 = t60 * t443;
  t891 = t101 * t128;
  t894 = -t123 * t539 - 0.2e1 * t147 * t796 + 0.32e2 * t368 * t230 + t139 * t674 - 0.16e2 * t98 * t60 * t124 + 0.32e2 * t9 * t244 + 0.8e1 * t368 * t880 - 0.8e1 * t40 * t41 * xc * t36 - t123 * t82 * t128 - 0.6e1 * t58 * t233 + 0.2e1 * t58 * t891;
  t903 = t179 * t19;
  t920 = t56 * t1 * t160;
  t925 = -0.2e1 * t174 * t175 * t66 - 0.4e1 * t493 * t714 + 0.4e1 * t649 * t903 - 0.4e1 * t81 * t43 + t123 * t82 * t207 + 0.4e1 * t206 * t891 - 0.16e2 * t273 * t759 - 0.8e1 * t27 * t203 + 0.32e2 * t221 * ZB * t51 - 0.16e2 * t920 * t759 - 0.8e1 * t9 * t453;
  t932 = t87 * t29;
  t945 = t82 * t21;
  t953 = -0.16e2 * t920 * t276 - 0.8e1 * t169 * t30 - 0.8e1 * t633 * t77 - 0.2e1 * t27 * t932 - 0.4e1 * t174 * t49 * t162 + 0.8e1 * t206 * t87 * t124 - 0.2e1 * t147 * t768 + 0.4e1 * t169 * t522 - 0.12e2 * t81 * t945 + 0.4e1 * t33 * t28 * t115 + 0.4e1 * t525 * t819;
  t971 = t282 * t127;
  t978 = -0.6e1 * t98 * t102 + 0.2e1 * t169 * t515 - 0.2e1 * t310 * t377 + 0.2e1 * t147 * t830 + 0.8e1 * t368 * t22 - 0.2e1 * t169 * t617 + 0.16e2 * t662 * t276 - 0.8e1 * t355 * t854 + 0.4e1 * t493 * t971 - 0.16e2 * t9 * t533 - 0.2e1 * t169 * t279;
  t997 = xc * t127;
  t998 = t997 * t59;
  t1003 = 0.4e1 * t40 * t579 + 0.2e1 * t169 * t845 + 0.16e2 * t9 * t515 + 0.8e1 * t206 * t551 + t123 * t41 * t128 + 0.16e2 * t98 * t60 * t162 + 0.2e1 * t169 * t364 - 0.2e1 * t169 * t932 + t139 * t778 + 0.4e1 * t648 * t998 + 0.2e1 * t147 * t412;
  t1006 = t2 * t59;
  t1017 = xc * t35;
  t1033 = 0.4e1 * t1006 * t335 + 0.4e1 * t81 * t806 - 0.2e1 * t33 * t34 * t115 + 0.8e1 * t498 * t374 - 0.16e2 * t261 * t7 * t1017 * t15 + 0.8e1 * t206 * t101 * t124 - t123 * t448 + 0.2e1 * t147 * t735 + 0.6e1 * t98 * t208 + 0.6e1 * t98 * t88 - 0.4e1 * t33 * t755;
  t1055 = -0.4e1 * t173 * t971 + 0.2e1 * t98 * t891 + 0.8e1 * t9 * t880 + 0.4e1 * t169 * t835 - t304 * t184 + t344 * t184 - t123 * t41 * t62 - 0.2e1 * t98 * t598 + 0.2e1 * t58 * t859 + 0.32e2 * t47 * t351 * t224 + 0.2e1 * t98 * t389;
  t1070 = t15 * t19;
  t1089 = -0.16e2 * t368 * t352 - 0.8e1 * t9 * t719 + 0.4e1 * t96 * t2 * xc * t134 - 0.2e1 * t91 * t236 * t115 + 0.4e1 * t27 * t573 + 0.4e1 * t493 * t282 * t1070 + 0.2e1 * t33 * t59 * t18 * t15 + 0.12e2 * t40 * t945 - 0.4e1 * t492 * xc * t82 * t1070 - 0.2e1 * t91 * t528 * t20 + 0.8e1 * t324 * t608;
  t1113 = t123 * t82 * t124 + 0.8e1 * t421 * t428 - t139 * t417 + 0.4e1 * t40 * t645 + 0.16e2 * t393 * t759 - 0.2e1 * t33 * t179 * t115 - 0.4e1 * t525 * t335 + 0.4e1 * t33 * t28 * t36 - 0.4e1 * t1006 * t714 + 0.6e1 * t206 * t166 - 0.8e1 * t421 * t450;
  t1119 = t321 * t46;
  t1122 = t157 * t11;
  t1123 = t1122 * t2;
  t1124 = t184 * t46;
  t1128 = t108 * nz;
  t1132 = t7 * t7;
  t1133 = t1132 * t11;
  t1134 = t1133 * t108;
  t1135 = t15 * t46;
  t1139 = t7 * ZA;
  t1140 = t1139 * ZB;
  t1141 = t1 * t35;
  t1145 = t629 * t2;
  t1146 = t1135 * t730;
  t1149 = t157 * t1128;
  t1150 = t1149 * xc;
  t1153 = t46 * xc;
  t1154 = t1153 * t127;
  t1158 = t184 * t1 * t46;
  t1161 = t46 * t46;
  t1162 = t35 * t1161;
  t1166 = t7 * t1;
  t1170 = -0.4e1 * t133 * t1119 + 0.16e2 * t1123 * t1124 * t730 - 0.8e1 * t1122 * t1128 * t196 - 0.64e2 * t1134 * t1135 * t1017 - 0.32e2 * t1140 * t1141 * t1135 + 0.16e2 * t1145 * t1146 - 0.8e1 * t1150 * t650 - 0.16e2 * t1123 * t1154 - 0.4e1 * t133 * t1158 - 0.16e2 * t1140 * t1162 * t15 + 0.8e1 * t1166 * t35 * t312;
  t1171 = t1161 * t184;
  t1175 = t1122 * nz;
  t1176 = t15 * t1161;
  t1180 = t1132 * ZA;
  t1181 = t1180 * t355;
  t1182 = t1176 * t1017;
  t1185 = t1161 * xc;
  t1189 = t1133 * t1;
  t1192 = t108 * t1;
  t1193 = t1132 * t1192;
  t1195 = t10 * t35;
  t1199 = t157 * t15;
  t1203 = t1141 * t46;
  t1211 = t184 * t108;
  t1218 = 0.2e1 * t133 * t1171 * t35 + 0.8e1 * t1175 * t1176 * t997 + 0.64e2 * t1181 * t1182 - 0.8e1 * t1175 * t1185 * t127 - 0.32e2 * t1189 * t1182 - 0.64e2 * t1193 * ZA * t1195 * t228 + 0.8e1 * t1199 * t416 * t1128 + 0.8e1 * t1140 * t1203 - 0.4e1 * t75 * t1158 - 0.8e1 * t1199 * t560 * t1128 - 0.2e1 * t133 * t1211 - 0.8e1 * t1199 * t127 * t11 * t1128;
  t1221 = t256 * t1161;
  t1224 = t35 * t108;
  t1233 = t7 * t256;
  t1236 = -t75 * t1211 - t75 * t1221 - t133 * t1221 + t75 * t1224 - t75 * t1171 - t133 * t1171 + t133 * t1224 + t75 * t1162 - t75 * t108 * t256 + t133 * t1162 - t1233 * t59 * t108;
  t1240 = t1135 * t1195;
  t1252 = t629 * t127;
  t1263 = t1171 * ZA;
  t1280 = -0.128e3 * t1180 * ZB * t108 * t1240 + 0.32e2 * t1193 * t10 * t112 + 0.4e1 * t133 * t1203 + 0.4e1 * t109 * t256 * ZA * ZB - 0.8e1 * t1252 * nz * t15 * t1185 + 0.8e1 * t1175 * t1171 * t730 - 0.8e1 * t1175 * t1176 * t127 + 0.4e1 * t223 * t1263 - 0.8e1 * t1175 * t1176 * t730 + 0.8e1 * t1166 * ZA * t341 * ZB + 0.64e2 * t1134 * t1240 + 0.8e1 * t1122 * xc * t1128 * t127 * t15;
  t1283 = t1199 * t19;
  t1287 = t1199 * t127;
  t1289 = t59 * nz * t1161;
  t1293 = t157 * nz * xc;
  t1304 = t1132 * t108;
  t1310 = t263 * ZB;
  t1316 = t2 * t15;
  t1323 = -0.16e2 * t1283 * t1006 * t46 + 0.8e1 * t1287 * t1289 + 0.8e1 * t1293 * t127 * t1161 * t59 + 0.16e2 * t1123 * t1135 * t19 + 0.8e1 * t1293 * t560 * t1176 + 0.64e2 * t1304 * t59 * t1240 + 0.4e1 * t75 * t1203 + 0.4e1 * t1310 * t1263 + 0.4e1 * t223 * t338 * t108 - 0.16e2 * t1252 * t1316 * t1153 - 0.16e2 * t1310 * t221 * t15;
  t1330 = t1132 * t15;
  t1336 = t1132 * t1;
  t1338 = t1162 * t179;
  t1370 = 0.8e1 * t1175 * t1176 * t19 + 0.4e1 * t1139 * t318 * t1161 + 0.128e3 * t1330 * t318 * t108 * t46 * t227 - 0.32e2 * t1336 * xc * t1338 + 0.4e1 * t1233 * ZA * t1161 * ZB - 0.8e1 * t1287 * t59 * t1128 * xc + 0.2e1 * t75 * t305 * t108 + 0.8e1 * t1199 * t127 * t59 * t1128 - 0.8e1 * t1283 * t1289 - 0.8e1 * t1293 * t560 * t1171 + 0.4e1 * t133 * t35 * t1158 + 0.8e1 * t157 * t184 * t19 * t11 * t1128 * xc;
  t1376 = t7 * t184;
  t1380 = t1176 * t1195;
  t1393 = t1330 * t35;
  t1411 = 0.16e2 * t1145 * t1154 + 0.8e1 * t1149 * t998 + 0.4e1 * t1376 * t35 * t48 + 0.32e2 * t1189 * t1380 + 0.32e2 * t1193 * t11 * t1195 * t15 - 0.64e2 * t1304 * xc * t111 * t1135 - 0.16e2 * t1123 * t1146 + 0.64e2 * t1393 * t28 * t1192 * xc - 0.16e2 * t1123 * t1135 * t127 - 0.8e1 * t1122 * xc * t1128 * t127 - 0.32e2 * t1193 * xc * t112 + 0.16e2 * t1252 * t1316 * t46;
  t1450 = 0.2e1 * t1376 * t767 * t1161 + 0.2e1 * t1376 * t111 * t108 + 0.4e1 * t223 * t311 * t108 + 0.4e1 * t109 * t35 * t520 * ZA + 0.16e2 * t1123 * t1135 * t997 - 0.64e2 * t1181 * t1380 + 0.8e1 * t1150 * t903 - 0.32e2 * t1393 * t11 * t1192 * xc - 0.16e2 * t157 * t2 * xc * t560 * t1124 + 0.8e1 * t223 * t184 * t317 * t46 + 0.32e2 * t1336 * t10 * t1338 - 0.4e1 * t75 * t1119;
  _C3B = (t606 + t722 + t1089 + t781 + 0.16e2 * t48 * t51 + t978 + t868 + t507 - t304 * t256 + 0.8e1 * t9 * t22 + t752 + 0.4e1 * t174 * t144 - 0.2e1 * t81 * t469 + 0.6e1 * t139 * t166 + t362 + 0.2e1 * t98 * t211 + t925 + t137 - t290 * t184 + 0.12e2 * t81 * t83 + t842 + 0.8e1 * t74 * t77 + 0.16e2 * t98 * t12 * t162 - 0.4e1 * t33 * t28 * t443 - 0.8e1 * t27 * t70 - 0.2e1 * t33 * t34 * t36 - 0.8e1 * t27 * t30 + 0.2e1 * t58 * t67 - 0.4e1 * t40 * t43 + 0.2e1 * t58 * t63 + t1033 - t290 * t256 + t290 * t35 + t193 + t1113 + t578 + t442 + t474 + t544 + t329 + t679 + t401 + t953 + t811 + t644 + t894 + t289 + t240 + t1055 + t1003) / (t1170 + t1218 + 0.2e1 * t1236 + t1280 + t1323 + t1370 + t1411 + t1450);
  /****************************************************************************************/
  t1 = nz * nz;
  t2 = t1 * xc;
  t3 = ZB * ZB;
  t5 = t2 * 0.3141592654e1 * t3;
  t6 = nx * 0.3141592654e1;
  t7 = t6 * xc;
  t8 = cos(t7);
  t9 = nx * nx;
  t10 = t8 * t9;
  t11 = nz * 0.3141592654e1;
  t12 = exp(t11);
  t13 = t12 * t12;
  t16 = exp(xc * nz * 0.3141592654e1);
  t17 = t16 * t16;
  t18 = t17 * t16;
  t19 = t17 * t17;
  t20 = t19 * t18;
  t21 = t13 * t20;
  t22 = t10 * t21;
  t25 = ZA * ZA;
  t26 = t1 * t25;
  t27 = xc * 0.3141592654e1;
  t28 = t26 * t27;
  t29 = t19 * t16;
  t30 = t13 * t13;
  t31 = t29 * t30;
  t35 = t9 * nx;
  t36 = t3 * t35;
  t37 = sin(t6);
  t38 = t13 * t12;
  t39 = t37 * t38;
  t40 = t39 * t19;
  t42 = t1 * t1;
  t43 = nx * t42;
  t44 = xc * xc;
  t45 = t25 * t44;
  t46 = t43 * t45;
  t47 = 0.3141592654e1 * 0.3141592654e1;
  t48 = t47 * t37;
  t49 = t17 * t38;
  t54 = 0.3141592654e1 * t35;
  t55 = ZA * nz * t54;
  t56 = t37 * ZB;
  t57 = t19 * t12;
  t61 = t25 * t8;
  t62 = t61 * t9;
  t63 = nz * t30;
  t64 = t63 * t16;
  t67 = t1 * nz;
  t69 = t47 * ZB;
  t70 = t67 * t44 * t69;
  t75 = nx * t3;
  t76 = t75 * t37;
  t77 = t67 * 0.3141592654e1;
  t78 = t19 * t19;
  t79 = t78 * t12;
  t80 = t77 * t79;
  t82 = t3 * t38;
  t84 = t54 * t37;
  t87 = sin(t7);
  t88 = t29 * t87;
  t89 = t47 * t44;
  t93 = nx * t25;
  t94 = t87 * t42;
  t95 = t93 * t94;
  t96 = t47 * xc;
  t97 = t13 * t29;
  t98 = t96 * t97;
  t101 = t87 * t67;
  t102 = t93 * t101;
  t103 = t13 * t18;
  t107 = t47 * t35;
  t108 = t26 * t107;
  t109 = t37 * t44;
  t110 = t19 * t17;
  t111 = t12 * t110;
  t116 = t37 * t19 * t12;
  t118 = t37 * xc;
  t119 = ZB * t19;
  t120 = t119 * t12;
  t121 = t118 * t120;
  t125 = xc * t3;
  t126 = t1 * t47 * t125;
  t127 = t35 * t37;
  t128 = t38 * t19;
  t129 = t127 * t128;
  t132 = t26 * 0.3141592654e1;
  t133 = t16 * t13;
  t134 = t10 * t133;
  t137 = 0.3141592654e1 * ZB;
  t138 = t2 * t137;
  t139 = ZA * t8;
  t140 = t9 * t13;
  t145 = t30 * t18;
  t146 = t10 * t145;
  t149 = t3 * t8;
  t150 = t149 * t9;
  t153 = 0.2e1 * t5 * t22 + 0.2e1 * t28 * t10 * t31 + t36 * t40 - 0.2e1 * t46 * t48 * t49 - 0.2e1 * t55 * t56 * t57 - 0.2e1 * t62 * t64 + 0.16e2 * t70 * t29 * ZA * t10 - t76 * t80 + t82 * nz * t84 + 0.8e1 * t43 * t3 * t88 * t89 + 0.16e2 * t95 * t98 + 0.2e1 * t102 * t27 * t103 - 0.2e1 * t108 * t109 * t111 + t36 * t116 + 0.8e1 * t55 * t121 - 0.4e1 * t126 * t129 - 0.4e1 * t132 * t134 - 0.4e1 * t138 * t139 * t140 * t20 + 0.8e1 * t28 * t146 - 0.2e1 * t150 * t64;
  t154 = t42 * nz;
  t155 = nx * t154;
  t156 = t44 * xc;
  t157 = t47 * 0.3141592654e1;
  t158 = t156 * t157;
  t159 = t155 * t158;
  t162 = t56 * ZA * t19 * t12;
  t165 = t77 * t49;
  t167 = t1 * t3;
  t168 = t167 * t89;
  t169 = t127 * t49;
  t172 = t37 * t67;
  t173 = t75 * t172;
  t174 = t38 * t110;
  t175 = t27 * t174;
  t179 = t47 * t25;
  t181 = t10 * t97;
  t184 = t27 * t31;
  t187 = t67 * t47;
  t188 = t44 * t3;
  t189 = t187 * t188;
  t192 = t25 * t35;
  t193 = t37 * t17;
  t194 = t193 * t12;
  t196 = nx * ZA;
  t197 = t196 * t172;
  t198 = ZB * t38;
  t199 = t198 * t19;
  t204 = t1 * t12 * t110;
  t207 = nx * ZB;
  t209 = t1 * ZA;
  t215 = t67 * t3;
  t216 = t47 * t8;
  t217 = t215 * t216;
  t218 = t9 * xc;
  t222 = nx * t67;
  t223 = t222 * t27;
  t224 = t3 * t87;
  t228 = t167 * t107;
  t232 = t26 * t96;
  t235 = t207 * t94;
  t236 = t47 * ZA;
  t243 = xc * t13;
  t244 = t243 * t29;
  t248 = t25 * nz;
  t249 = t248 * 0.3141592654e1;
  t253 = ZB * ZA;
  t254 = t253 * t8;
  t255 = t9 * nz;
  t256 = t30 * t16;
  t260 = 0.2e1 * t207 * t37 * t209 * t128 + 0.2e1 * t5 * t134 - 0.16e2 * t217 * t218 * t97 - 0.2e1 * t223 * t224 * t31 - 0.2e1 * t228 * t109 * t174 - 0.2e1 * t232 * t169 - 0.16e2 * t235 * t236 * t44 * t30 * t18 - 0.4e1 * t196 * t101 * t137 * t244 + t249 * t169 + 0.8e1 * t168 * t129 + 0.4e1 * t254 * t255 * t256;
  t263 = t43 * t179;
  t267 = t3 * nz;
  t268 = t267 * t54;
  t269 = t118 * t57;
  t272 = t39 * t1;
  t274 = t67 * t25;
  t275 = t274 * t158;
  t278 = t75 * t87;
  t279 = t77 * t103;
  t282 = t25 * t38;
  t285 = ZA * t38;
  t290 = t267 * 0.3141592654e1;
  t296 = t77 * t111;
  t298 = t196 * t37;
  t299 = t1 * ZB;
  t303 = t37 * t42;
  t304 = t196 * t303;
  t308 = t77 * t57;
  t310 = t26 * t89;
  t313 = t77 * t128;
  t316 = t101 * t27;
  t319 = t93 * t87;
  t320 = t77 * t97;
  t323 = t127 * t57;
  t326 = t10 * nz;
  t329 = t118 * t174;
  t332 = -0.8e1 * t263 * t109 * t57 - 0.4e1 * t268 * t269 + t93 * t272 + 0.8e1 * t275 * t129 - 0.4e1 * t278 * t279 + t282 * nz * t84 - 0.2e1 * t285 * nz * t54 * t56 - t290 * t169 - 0.2e1 * t196 * t38 * t172 * t137 + t76 * t296 - 0.2e1 * t298 * t299 * t79 + 0.8e1 * t304 * t96 * t120 + t76 * t308 - 0.2e1 * t310 * t169 - t76 * t313 + 0.2e1 * t75 * t18 * t316 + 0.4e1 * t319 * t320 + t249 * t323 - 0.2e1 * t25 * t18 * t326 + 0.2e1 * t228 * t329;
  t335 = t75 * t101;
  t336 = t27 * t21;
  t342 = t77 * t133;
  t347 = t209 * t137;
  t350 = t9 * t1;
  t351 = t149 * t350;
  t355 = t37 * t78 * t12;
  t359 = t93 * t303;
  t367 = t172 * 0.3141592654e1;
  t369 = t96 * t103;
  t376 = t209 * t107;
  t379 = t10 * t103;
  t383 = t207 * t101;
  t389 = 0.3141592654e1 * ZA;
  t390 = t222 * t389;
  t391 = t87 * ZB;
  t398 = -0.2e1 * t102 * t336 + t93 * t38 * t367 + 0.16e2 * t95 * t369 - t82 * t127 - 0.8e1 * t197 * t27 * t120 + 0.8e1 * t376 * t121 - 0.8e1 * t189 * t379 - t249 * t129 - 0.4e1 * t383 * t27 * ZA * t16 * t13 - 0.8e1 * t390 * t391 * t21 - 0.2e1 * t197 * t137 * t57;
  t402 = t39 * t110;
  t404 = t193 * t38;
  t406 = t127 * t174;
  t408 = t167 * 0.3141592654e1;
  t411 = t44 * t157;
  t412 = t155 * t411;
  t413 = t285 * t19;
  t414 = t56 * t413;
  t417 = ZA * t30;
  t424 = t93 * t37;
  t426 = t248 * t54;
  t427 = t17 * t12;
  t428 = t118 * t427;
  t431 = t77 * t21;
  t438 = ZA * t13;
  t443 = t93 * t172;
  t444 = t27 * t427;
  t448 = t1 * t78 * t12;
  t455 = t274 * t89;
  t461 = t118 * t111;
  t464 = -t36 * t402 + t36 * t404 - t249 * t406 - 0.4e1 * t408 * t134 + 0.16e2 * t412 * t414 - 0.4e1 * t383 * t27 * t417 * t18 + 0.2e1 * t28 * t22 - t424 * t80 - 0.2e1 * t426 * t428 + 0.4e1 * t278 * t431 + 0.4e1 * t254 * t255 * t103 + t290 * t323 + 0.4e1 * t383 * t27 * t438 * t20 + 0.2e1 * t443 * t444 + t424 * t448 - t36 * t194 - 0.32e2 * t235 * t236 * t243 * t18 + 0.8e1 * t455 * t181 - 0.4e1 * t359 * t96 * t128 - 0.2e1 * t426 * t461;
  t469 = nz * t16 * t13;
  t474 = t1 * t38;
  t475 = t474 * t19;
  t480 = t89 * t103;
  t483 = t67 * ZA;
  t484 = t483 * t411;
  t485 = t127 * t120;
  t488 = t127 * t111;
  t497 = t77 * t427;
  t502 = t27 * t97;
  t508 = t1 * t19 * t12;
  t511 = t155 * t25 * t156;
  t512 = t157 * t37;
  t513 = t512 * t128;
  t527 = t1 * t17;
  t528 = t527 * t38;
  t530 = -t76 * t497 - 0.4e1 * t254 * t255 * t97 - 0.2e1 * t102 * t502 - 0.4e1 * t108 * t269 - t76 * t508 + 0.8e1 * t511 * t513 + 0.4e1 * t150 * t63 * t18 + 0.4e1 * t383 * t27 * t438 * t18 + 0.4e1 * t132 * t379 + 0.2e1 * t168 * t488 - t76 * t528;
  t535 = t44 * t13;
  t542 = t527 * t12;
  t544 = nz * t13;
  t545 = t544 * t20;
  t548 = t75 * t303;
  t549 = t96 * t111;
  t552 = ZA * t35;
  t553 = t552 * t37;
  t562 = t43 * t96;
  t563 = t3 * t37;
  t564 = t563 * t128;
  t579 = t474 * t110;
  t590 = t9 * t30;
  t591 = t590 * t18;
  t595 = t127 * t427;
  t598 = t77 * t174;
  t600 = 0.4e1 * t5 * t146 + 0.16e2 * t235 * t236 * t535 * t18 + 0.8e1 * t455 * t146 + t76 * t542 - 0.2e1 * t150 * t545 + 0.2e1 * t548 * t549 - 0.2e1 * t553 * t120 + t290 * t488 - 0.8e1 * t274 * t47 * t44 * t29 * t10 - 0.4e1 * t562 * t564 - 0.2e1 * t132 * xc * t20 * t10 - 0.32e2 * t562 * ZA * t87 * ZB * t13 * t29 - 0.8e1 * t347 * t379 + t76 * t579 - 0.4e1 * t359 * t96 * t57 + 0.4e1 * t408 * t181 - 0.4e1 * t223 * t564 - 0.12e2 * t209 * t27 * ZB * t8 * t591 + 0.2e1 * t310 * t595 + t76 * t598;
  t601 = t27 * t49;
  t604 = t127 * t79;
  t606 = ZB * t29;
  t616 = t139 * t140 * t18;
  t638 = t10 * t256;
  t643 = t118 * t199;
  t653 = t544 * t29;
  t658 = t3 * t29;
  t660 = t350 * t27;
  t663 = -0.4e1 * t254 * t255 * t145 + 0.2e1 * t267 * t20 * t8 * t9 - 0.4e1 * t138 * t139 * t9 * t16 * t13 - 0.2e1 * t5 * t638 + 0.2e1 * t126 * t169 + 0.8e1 * t376 * t643 + 0.4e1 * t335 * t27 * t145 + 0.16e2 * t235 * t236 * t535 * t29 + 0.6e1 * t150 * t653 - 0.4e1 * t426 * t269 + 0.4e1 * t658 * t8 * t660;
  t670 = t274 * t411;
  t673 = t118 * t49;
  t694 = t155 * t45;
  t713 = nz * t29 * t30;
  t717 = t20 * t87;
  t723 = t512 * t57;
  t728 = -0.2e1 * t443 * t175 - 0.8e1 * t670 * t129 + 0.2e1 * t426 * t673 - 0.16e2 * t207 * t88 * t42 * t47 * ZA * t44 + 0.4e1 * t254 * t255 * t21 + t249 * t595 + 0.8e1 * t25 * t29 * t8 * t660 + 0.2e1 * t268 * t461 + 0.8e1 * t189 * t181 - 0.8e1 * t694 * t513 + 0.2e1 * t198 * t553 - 0.12e2 * t606 * t139 * t660 - 0.2e1 * t359 * t549 + 0.4e1 * t138 * t139 * t590 * t16 + 0.8e1 * t93 * t29 * t94 * t89 - 0.2e1 * t150 * t713 + 0.2e1 * t222 * t3 * t717 * t27 + 0.8e1 * t670 * t323 + 0.8e1 * t694 * t723 - 0.2e1 * t62 * t653;
  t734 = t43 * t89;
  t735 = t563 * t427;
  t740 = t75 * t94;
  t744 = ZB * xc;
  t750 = t563 * t57;
  t754 = t218 * t103;
  t771 = t127 * t199;
  t776 = t89 * t174;
  t791 = -0.4e1 * t207 * t717 * t77 * xc * ZA + 0.4e1 * t443 * t27 * t57 + t192 * t40 - 0.8e1 * t55 * t643 - 0.16e2 * t209 * t89 * t771 - 0.8e1 * t275 * t323 + 0.2e1 * t359 * t776 + 0.16e2 * t304 * t89 * t199 + 0.4e1 * t278 * t320 + 0.2e1 * t207 * t172 * t389 * t79 - 0.8e1 * t390 * t391 * t97;
  t794 = t483 * t158;
  t801 = t2 * 0.3141592654e1;
  t818 = t215 * t411;
  t827 = t96 * t174;
  t837 = t37 * t12 * t110;
  t845 = 0.16e2 * t794 * t485 + 0.8e1 * t159 * t564 - 0.8e1 * t455 * t379 - 0.2e1 * t801 * t3 * t20 * t10 - 0.4e1 * t132 * t22 - 0.8e1 * t734 * t564 - 0.8e1 * t187 * t44 * t658 * t10 - 0.8e1 * t412 * t564 + 0.4e1 * t132 * t181 - 0.8e1 * t818 * t129 + 0.2e1 * t46 * t48 * t427 - 0.4e1 * t75 * t29 * t316 - 0.2e1 * t359 * t827 - t290 * t595 + 0.16e2 * t217 * t754 - t424 * t542 - 0.8e1 * t734 * t750 - t192 * t837 - 0.4e1 * t254 * t255 * t133 + 0.8e1 * t304 * t96 * t199;
  t864 = t544 * t18;
  t867 = t3 * t18;
  t884 = t27 * t256;
  t891 = t187 * t744;
  t894 = t563 * t49;
  t900 = -0.2e1 * t263 * t428 + 0.2e1 * t228 * t428 - 0.6e1 * t223 * t224 * t103 - t192 * t404 + 0.2e1 * t268 * t428 - 0.2e1 * t335 * t884 - t424 * t296 + 0.2e1 * t93 * t20 * t316 - 0.32e2 * t891 * t616 + 0.2e1 * t562 * t894 - 0.2e1 * t801 * t867 * t10;
  t904 = t27 * t111;
  t907 = t118 * t128;
  t915 = t89 * t145;
  t947 = t139 * t140 * t29;
  t952 = -0.2e1 * t173 * t904 + 0.4e1 * t426 * t907 + 0.12e2 * t253 * t10 * t1 * 0.3141592654e1 * t244 + 0.8e1 * t95 * t915 - t36 * t355 - 0.16e2 * t794 * t771 - 0.8e1 * t511 * t723 + 0.16e2 * t734 * t162 + t36 * t837 + 0.2e1 * t298 * t299 * t57 - 0.2e1 * t28 * t638 - 0.2e1 * t62 * t545 + 0.2e1 * t310 * t406 + 0.12e2 * t138 * t616 + 0.4e1 * t223 * t750 + t424 * t497 + 0.2e1 * t734 * t894 + 0.2e1 * t132 * xc * t18 * t10 - 0.16e2 * t70 * t947 + 0.32e2 * t891 * t947;
  t969 = t67 * t157 * t156 * t3;
  t974 = t27 * t133;
  t1001 = -0.8e1 * t159 * t750 - 0.16e2 * t412 * t162 - t290 * t129 + 0.8e1 * t310 * t323 - 0.4e1 * t319 * t342 + t75 * t272 + t192 * t402 - 0.8e1 * t359 * t89 * t128 - 0.10e2 * t61 * t350 * t502 + 0.8e1 * t818 * t323 - 0.4e1 * t108 * t907;
  t1042 = t89 * t97;
  t1055 = -0.2e1 * t168 * t595 + 0.16e2 * t484 * t771 + 0.4e1 * t11 * t125 * t129 - 0.2e1 * t173 * t444 + 0.2e1 * ZB * nz * t54 * t37 * ZA * t79 - t424 * t475 + 0.2e1 * t562 * t735 - 0.2e1 * t548 * t776 + t424 * t204 + 0.2e1 * t25 * t20 * t326 + 0.8e1 * t383 * t389 * t133 + t75 * t38 * t367 + 0.2e1 * t62 * t469 + 0.2e1 * t197 * t137 * t128 - 0.2e1 * t102 * t884 - 0.2e1 * t5 * t379 - 0.8e1 * t740 * t1042 - 0.16e2 * t159 * t414 - 0.2e1 * ZB * t35 * t37 * t413 + 0.2e1 * t553 * ZB * t78 * t12;
  t1096 = 0.2e1 * t443 * t904 - 0.2e1 * t268 * t329 - 0.2e1 * t443 * t601 + 0.2e1 * t102 * t974 - 0.2e1 * t263 * t673 + t424 * t165 + 0.2e1 * t62 * t713 + t424 * t308 - t424 * t313 + 0.8e1 * t347 * t22 - t424 * t598;
  t1103 = t42 * t1 * t157;
  t1104 = t1103 * t25;
  t1108 = t3 * t19;
  t1112 = nz * t47;
  t1113 = t9 * t9;
  t1118 = t42 * t157;
  t1119 = t1118 * t9;
  t1120 = t25 * xc;
  t1121 = t13 * t110;
  t1122 = t1120 * t1121;
  t1125 = t47 * t47;
  t1126 = t67 * t1125;
  t1127 = t1113 * ZA;
  t1128 = t1126 * t1127;
  t1129 = t19 * t13;
  t1130 = t744 * t1129;
  t1133 = t154 * t1125;
  t1134 = t1133 * t9;
  t1135 = t45 * t1129;
  t1138 = t154 * t47;
  t1139 = t25 * t30;
  t1142 = t1126 * t1113;
  t1145 = t125 * t1129;
  t1148 = t1103 * xc;
  t1149 = t3 * t13;
  t1150 = t1149 * t17;
  t1153 = t25 * t78;
  t1156 = -0.8e1 * t1104 * t243 * t17 + 0.4e1 * t187 * t1108 * t9 - 0.2e1 * t1112 * t3 * t1113 * t30 + 0.16e2 * t1119 * t1122 + 0.64e2 * t1128 * t1130 + 0.64e2 * t1134 * t1135 - 0.2e1 * t1138 * t1139 + 0.32e2 * t1142 * t1135 - 0.32e2 * t1142 * t1145 + 0.8e1 * t1148 * t1150 - 0.2e1 * t1138 * t1153;
  t1157 = t25 * t13;
  t1158 = t1157 * t17;
  t1161 = t13 * t17;
  t1162 = t1120 * t1161;
  t1165 = t3 * t78;
  t1170 = t42 * t67 * t1125;
  t1172 = t1108 * t13;
  t1175 = t1 * t157;
  t1176 = t1175 * t1113;
  t1182 = t1120 * t1129;
  t1189 = t110 * t9 * xc;
  t1192 = t1149 * t110;
  t1201 = 0.8e1 * t1103 * t1158 - 0.16e2 * t1119 * t1162 - 0.2e1 * t1112 * t1165 * t1113 + 0.32e2 * t1170 * t44 * t1172 - 0.8e1 * t1176 * t1162 + 0.8e1 * t1104 * t243 * t110 - 0.64e2 * t1134 * t1182 - 0.64e2 * t1134 * t1145 + 0.16e2 * t1118 * t3 * t1189 + 0.16e2 * t1119 * t1192 - 0.4e1 * t187 * t1165 * t9 - 0.4e1 * t187 * t1139 * t9;
  t1209 = t17 * t30;
  t1210 = t125 * t1209;
  t1213 = t1138 * ZA;
  t1214 = ZB * t30;
  t1218 = t1157 * t110;
  t1226 = t3 * t30;
  t1237 = t1170 * t25;
  t1242 = 0.4e1 * t1112 * ZA * t119 * t1113 - 0.16e2 * t1119 * t1150 - 0.8e1 * t1176 * t1210 + 0.4e1 * t1213 * t1214 * t19 - 0.16e2 * t1119 * t1218 - 0.32e2 * t1142 * t1182 - 0.8e1 * t1103 * t1120 * t110 - 0.4e1 * t187 * t1226 * t9 + 0.8e1 * t1103 * t1192 + 0.4e1 * t1112 * ZB * t1113 * t30 * ZA - 0.32e2 * t1237 * xc * t19 * t13;
  t1251 = t125 * t1121;
  t1260 = t1120 * t1209;
  t1263 = t1139 * t19;
  t1282 = 0.8e1 * t1103 * t110 * t3 * xc + 0.8e1 * t1104 * xc * t17 * t30 - 0.8e1 * t1176 * t1251 + 0.16e2 * t1119 * t1158 + 0.4e1 * t1112 * t78 * t1127 * ZB + 0.16e2 * t1119 * t1260 + 0.2e1 * t1138 * t1263 - 0.32e2 * t1170 * xc * t1172 - 0.16e2 * t1213 * t119 * t13 + 0.4e1 * t1138 * t1214 * ZA + 0.32e2 * t1237 * t44 * t19 * t13 - 0.16e2 * t1118 * t25 * t1189;
  t1287 = t188 * t1129;
  t1292 = t25 * t19;
  t1296 = t187 * t9;
  t1297 = t1226 * t19;
  t1311 = t1112 * t1113;
  t1317 = -0.8e1 * t1176 * t1150 + 0.32e2 * t1142 * t1287 - 0.8e1 * t1103 * t1150 + 0.2e1 * t1112 * t1292 * t1113 + 0.4e1 * t1296 * t1297 + 0.8e1 * t1176 * t1192 + 0.4e1 * t1296 * t1263 + 0.8e1 * t1176 * t1158 - 0.8e1 * t1175 * t25 * t1113 * xc * t110 + 0.2e1 * t1311 * t1297 + 0.2e1 * t1112 * t1108 * t1113;
  t1320 = t253 * t1129;
  t1328 = t253 * t30 * t19;
  t1333 = t125 * t1161;
  t1343 = ZB * t44 * t1129;
  t1350 = -0.8e1 * t1176 * t1218 - 0.16e2 * t1311 * t1320 + 0.8e1 * t1176 * t1260 - 0.16e2 * t1119 * t1210 + 0.4e1 * t1311 * t1328 + 0.2e1 * t1311 * t1263 + 0.8e1 * t1176 * t1333 + 0.8e1 * t187 * ZB * t417 * t9 - 0.2e1 * t1138 * t1165 - 0.64e2 * t1128 * t1343 + 0.64e2 * t1134 * t1287 + 0.2e1 * t1138 * t1108;
  t1369 = t1133 * t9 * ZA;
  t1378 = t187 * ZA;
  t1383 = t1170 * ZA;
  t1388 = 0.2e1 * t1138 * t1297 - 0.8e1 * t1148 * t1192 + 0.2e1 * t1138 * t1292 - 0.16e2 * t1119 * t1251 + 0.8e1 * t1175 * xc * t110 * t1113 * t3 - 0.2e1 * t1112 * t1153 * t1113 + 0.128e3 * t1369 * t1130 + 0.16e2 * t1119 * t1333 + 0.4e1 * t1138 * t78 * ZA * ZB + 0.8e1 * t1378 * t78 * t9 * ZB - 0.64e2 * t1383 * t1343 + 0.64e2 * t1383 * t1130;
  t1420 = 0.4e1 * t1138 * t119 * ZA - 0.128e3 * t1369 * t1343 - 0.4e1 * t187 * t1153 * t9 - 0.2e1 * t1138 * t1226 + 0.8e1 * t1296 * t1328 - 0.2e1 * t1112 * t1139 * t1113 - 0.8e1 * t1148 * t3 * t17 * t30 - 0.32e2 * t1296 * t1320 + 0.8e1 * t1176 * t1122 + 0.4e1 * t187 * t1292 * t9 + 0.8e1 * t1378 * t119 * t9 - 0.8e1 * t1103 * t1218;

  _C4B = (-t424 * t508 + 0.8e1 * t412 * t750 - 0.2e1 * t232 * t595 - 0.4e1 * t126 * t323 + t1096 - t76 * t204 + t728 + 0.2e1 * t548 * t827 + 0.2e1 * t150 * t469 + t398 + 0.8e1 * t189 * t146 + t260 - 0.2e1 * t351 * t184 - 0.2e1 * t268 * t673 - 0.4e1 * t319 * t279 + t464 - 0.2e1 * t108 * t461 + 0.16e2 * t740 * t369 + 0.16e2 * t274 * t216 * t754 - 0.16e2 * t70 * t139 * t591 + 0.2e1 * t55 * t56 * t128 - 0.2e1 * t359 * t89 * t111 + 0.2e1 * t734 * t563 * t111 + 0.6e1 * t223 * t224 * t97 + 0.8e1 * t383 * t389 * t103 + 0.4e1 * t606 * ZA * t326 - 0.2e1 * t93 * t18 * t316 - 0.4e1 * t443 * t27 * t128 + 0.8e1 * t197 * t27 * t199 + 0.8e1 * t108 * t109 * t128 - t249 * t604 + 0.16e2 * t70 * t616 - 0.8e1 * t969 * t323 + t845 - t424 * t579 + 0.16e2 * t159 * t162 + t290 * t406 - 0.6e1 * t150 * t864 + t192 * t116 + 0.2e1 * t867 * t326 - 0.4e1 * t658 * t326 - 0.2e1 * t351 * t502 - t76 * t165 + t900 + 0.8e1 * t168 * t323 + t791 + 0.8e1 * t740 * t915 - 0.4e1 * t562 * t750 - 0.4e1 * t278 * t342 + 0.4e1 * t319 * t431 + 0.2e1 * t173 * t175 + t424 * t528 + 0.8e1 * t969 * t129 - 0.8e1 * t347 * t181 + t332 + t530 - 0.2e1 * t108 * t329 - 0.2e1 * t207 * t38 * t37 * t1 * ZA + t1001 + 0.4e1 * t408 * t379 + t76 * t448 + 0.2e1 * t102 * t184 + 0.2e1 * t426 * t329 + 0.16e2 * t740 * t98 - t282 * t127 - 0.16e2 * t1 * t44 * t69 * t552 * t116 + 0.2e1 * t168 * t169 + 0.2e1 * t28 * t134 - t290 * t604 - 0.16e2 * t484 * t485 - 0.8e1 * t740 * t480 + 0.2e1 * t173 * t601 - 0.2e1 * t335 * t336 + t600 + 0.2e1 * t62 * t864 + t952 + 0.8e1 * t347 * t134 - t192 * t355 + t192 * t194 + 0.2e1 * t228 * t461 + t663 + 0.4e1 * t383 * t27 * t417 * t16 + 0.4e1 * t138 * t20 * ZA * t10 - 0.4e1 * t20 * ZB * ZA * t326 + 0.4e1 * t196 * t88 * t77 * t744 - 0.16e2 * t67 * xc * t179 * t181 - 0.8e1 * t95 * t480 - t249 * t488 - t76 * t475 + t1055 - 0.4e1 * t408 * t22 - 0.10e2 * t28 * t379 + 0.2e1 * t335 * t974 + t153 - 0.8e1 * t95 * t1042 - 0.2e1 * t734 * t735) / (t1156 + t1201 + t1242 + t1282 + t1317 + t1350 + t1388 + t1420);
  /****************************************************************************************/
  /****************************************************************************************/

  if(x>xc) {
    _C1=_C1B; _C2=_C2B; _C3=_C3B; _C4=_C4B; Z=ZB;
  }
  else {
    _C1=_C1A; _C2=_C2A; _C3=_C3A; _C4=_C4A; Z=ZA;
  }
  /****************************************************************************************/
  /****************************************************************************************/
  t1 = nz * nz;
  t2 = t1 * t1;
  t3 = t2 * nz;
  t4 = x * t3;
  t5 = 0.3141592654e1 * 0.3141592654e1;
  t6 = t5 * 0.3141592654e1;
  t11 = _C3 * t6;
  t12 = x * nz;
  t13 = nx * nx;
  t14 = t13 * t13;
  t15 = t12 * t14;
  t19 = exp(t12 * 0.3141592654e1);
  t20 = t19 * t19;
  t21 = t4 * t20;
  t24 = _C1 * t5;
  t25 = Z * t20;
  t29 = _C1 * t6;
  t30 = t29 * Z;
  t31 = t1 * nz;
  t32 = x * t31;
  t33 = t32 * t13;
  t36 = t11 * x;
  t41 = nz * t20;
  t45 = t6 * _C4;
  t49 = t20 * t1;
  t51 = _C2 * Z;
  t55 = -0.2e1 * t4 * t6 * _C2 * Z - 0.2e1 * t11 * t15 - 0.2e1 * t11 * t21 + 0.2e1 * t24 * t25 * t14 - t13 + 0.4e1 * t30 * t33 - 0.4e1 * t36 * t31 * t20 * t13 - 0.2e1 * t36 * t41 * t14 - 0.2e1 * t4 * t45 * t20 - t49 - 0.2e1 * t4 * t6 * t51 * t20;
  t58 = t32 * t6;
  t59 = _C4 * t20;
  t63 = t20 * t13;
  t67 = t12 * t6;
  t68 = t20 * t14;
  t87 = t49 * t13;
  t90 = -0.4e1 * t11 * t33 - 0.4e1 * t58 * t59 * t13 - 0.4e1 * t58 * t51 * t63 - 0.2e1 * t67 * t51 * t68 + 0.4e1 * t32 * t45 * t13 - 0.2e1 * t67 * t59 * t14 - 0.2e1 * t30 * t21 + t1 + 0.2e1 * t24 * t25 * t2 + 0.2e1 * t12 * t45 * t14 + 0.4e1 * t24 * Z * t87;
  t106 = _C3 * t5;
  t120 = -0.4e1 * t30 * t32 * t63 + t63 + 0.4e1 * t24 * Z * t1 * t13 + 0.2e1 * t29 * Z * x * t3 - 0.4e1 * t58 * t51 * t13 - 0.2e1 * t106 * t2 + t32 * 0.3141592654e1 - 0.2e1 * t106 * t14 - 0.2e1 * t30 * t12 * t68 - 0.2e1 * t67 * t51 * t14 + 0.4e1 * t106 * t87;
  t129 = sin(nx * 0.3141592654e1 * x);
  t155 = 0.2e1 * t30 * t15 + x * 0.3141592654e1 * t41 * t13 - 0.4e1 * t19 * nx * t129 * nz + t32 * 0.3141592654e1 * t20 + 0.2e1 * t106 * t68 + 0.2e1 * t106 * t20 * t2 - 0.4e1 * t106 * t1 * t13 - 0.2e1 * t11 * t4 + 0.2e1 * t4 * t45 + 0.2e1 * t24 * Z * t2 + 0.2e1 * t24 * Z * t14 + t12 * 0.3141592654e1 * t13;
  t158 = t5 * Z;

  u1 = (t55 + t90 + t120 + t155) / (0.4e1 * t158 * t19 * t2 + 0.8e1 * t158 * t19 * t1 * t13 + 0.4e1 * t158 * t19 * t14);
  /****************************************************************************************/
  /****************************************************************************************/
  t1 = nz * nz;
  t2 = t1 * nz;
  t3 = x * t2;
  t4 = 0.3141592654e1 * 0.3141592654e1;
  t5 = t4 * 0.3141592654e1;
  t6 = t3 * t5;
  t7 = _C2 * Z;
  t8 = nx * nx;
  t12 = t1 * t1;
  t13 = t12 * nz;
  t14 = x * t13;
  t15 = t5 * _C4;
  t16 = x * nz;
  t18 = exp(t16 * 0.3141592654e1);
  t19 = t18 * t18;
  t23 = t16 * t5;
  t24 = t8 * t8;
  t28 = _C3 * t5;
  t29 = t14 * t19;
  t32 = _C1 * t5;
  t33 = t32 * Z;
  t34 = t16 * t24;
  t37 = _C4 * t19;
  t45 = _C2 * t4;
  t53 = t19 * t8;
  t58 = _C4 * t4;
  t60 = t1 * t19 * t8;
  t63 = t19 * t24;
  t67 = t3 * t8;
  t73 = nz * t19;
  t86 = t28 * x;
  t91 = 0.4e1 * t58 * t60 + 0.2e1 * t33 * t16 * t63 + 0.4e1 * t33 * t67 + 0.2e1 * t33 * t29 - x * 0.3141592654e1 * t73 * t8 - 0.2e1 * t53 + 0.2e1 * t32 * Z * x * t13 - 0.2e1 * t58 * t12 - 0.2e1 * t58 * t24 + t3 * 0.3141592654e1 + 0.4e1 * t86 * t2 * t19 * t8;
  t94 = Z * t12;
  t121 = -0.2e1 * t8 + 0.2e1 * t45 * t94 * t19 + 0.2e1 * t14 * t5 * t7 * t19 + 0.4e1 * t6 * t7 * t53 + 0.2e1 * t23 * t7 * t63 - 0.4e1 * t28 * t67 + 0.2e1 * t45 * t94 + 0.2e1 * t58 * t12 * t19 + t16 * 0.3141592654e1 * t8 + 0.2e1 * t14 * t15 - 0.2e1 * t28 * t14;
  t146 = cos(nx * 0.3141592654e1 * x);
  t156 = -t3 * 0.3141592654e1 * t19 + 0.2e1 * t58 * t63 - 0.4e1 * t58 * t1 * t8 + 0.4e1 * t45 * Z * t1 * t8 - 0.2e1 * t28 * t34 + 0.2e1 * t86 * t73 * t24 + 0.4e1 * t3 * t15 * t8 + 0.4e1 * t45 * Z * t60 + 0.4e1 * t18 * t146 * t8 + 0.2e1 * t45 * Z * t24 + 0.2e1 * t16 * t15 * t24;
  t159 = t4 * Z;

  u2 = (-0.4e1 * t6 * t7 * t8 + 0.2e1 * t14 * t15 * t19 - 0.2e1 * t23 * t7 * t24 + 0.2e1 * t28 * t29 + 0.2e1 * t33 * t34 + 0.4e1 * t6 * t37 * t8 - 0.2e1 * t14 * t5 * _C2 * Z + 0.2e1 * t45 * Z * t19 * t24 + 0.2e1 * t23 * t37 * t24 + 0.4e1 * t33 * t3 * t53 + t91 + t121 + t156) / (0.4e1 * t159 * t18 * t12 + 0.8e1 * t159 * t18 * t1 * t8 + 0.4e1 * t159 * t18 * t24);
  /****************************************************************************************/
  /****************************************************************************************/
  t1 = 0.3141592654e1 * 0.3141592654e1;
  t2 = t1 * 0.3141592654e1;
  t3 = _C1 * t2;
  t4 = t3 * Z;
  t5 = nz * nz;
  t6 = t5 * t5;
  t7 = t6 * nz;
  t8 = x * t7;
  t9 = x * nz;
  t11 = exp(t9 * 0.3141592654e1);
  t12 = t11 * t11;
  t13 = t8 * t12;
  t16 = t5 * nz;
  t17 = x * t16;
  t18 = t17 * t2;
  t19 = _C4 * t12;
  t20 = nx * nx;
  t24 = t2 * _C4;
  t28 = _C3 * t2;
  t29 = t28 * x;
  t30 = t12 * nz;
  t31 = t20 * t20;
  t40 = _C2 * Z;
  t44 = t9 * t2;
  t48 = t12 * t20;
  t52 = t17 * t20;
  t57 = -0.2e1 * t4 * t13 - 0.4e1 * t18 * t19 * t20 - 0.2e1 * t8 * t24 * t12 - 0.2e1 * t29 * t30 * t31 + 0.2e1 * t8 * t2 * _C2 * Z - 0.2e1 * t8 * t2 * t40 * t12 - 0.2e1 * t44 * t19 * t31 - 0.4e1 * t18 * t40 * t48 + t20 + 0.4e1 * t28 * t52 + t17 * 0.3141592654e1 * t12;
  t58 = t9 * t31;
  t61 = _C3 * t1;
  t62 = t12 * t31;
  t73 = t5 * t20;
  t78 = _C1 * t1;
  t90 = Z * t12;
  t94 = 0.2e1 * t28 * t58 + 0.2e1 * t61 * t62 + 0.2e1 * t61 * t12 * t6 - 0.4e1 * t4 * t17 * t48 + 0.2e1 * t28 * t8 + 0.4e1 * t61 * t73 - 0.2e1 * t8 * t24 - 0.2e1 * t78 * Z * t6 - 0.2e1 * t44 * t40 * t62 - 0.2e1 * t78 * Z * t31 - t9 * 0.3141592654e1 * t20 + 0.2e1 * t78 * t90 * t6;
  t101 = cos(nx * 0.3141592654e1 * x);
  t102 = t11 * t101;
  t109 = t12 * t5;
  t110 = t109 * t20;
  t128 = 0.2e1 * t61 * t6 - t17 * 0.3141592654e1 + 0.2e1 * t102 * t5 - 0.4e1 * t17 * t24 * t20 + 0.4e1 * t78 * Z * t110 - 0.2e1 * t9 * t24 * t31 - 0.4e1 * t4 * t52 - 0.2e1 * t4 * t9 * t62 + x * 0.3141592654e1 * t30 * t20 - t5 - 0.4e1 * t78 * Z * t5 * t20;
  t156 = 0.2e1 * t78 * t90 * t31 - 0.2e1 * t3 * Z * x * t7 + t48 + 0.4e1 * t61 * t110 + 0.4e1 * t18 * t40 * t20 - 0.2e1 * t102 * t20 + 0.2e1 * t61 * t31 + 0.2e1 * t44 * t40 * t31 - t109 - 0.2e1 * t4 * t58 - 0.2e1 * t28 * t13 - 0.4e1 * t29 * t16 * t12 * t20;
  t159 = t1 * t11;

  u3 = (t57 + t94 + t128 + t156) / (0.4e1 * t159 * t6 + 0.8e1 * t159 * t73 + 0.4e1 * t159 * t31);
  /****************************************************************************************/
  /****************************************************************************************/
  t1 = _C2 * Z;
  t2 = 0.3141592654e1 * 0.3141592654e1;
  t3 = t2 * 0.3141592654e1;
  t4 = nz * nz;
  t5 = t4 * t4;
  t6 = t5 * t4;
  t8 = t3 * t6 * x;
  t11 = x * t4;
  t12 = t11 * t3;
  t15 = exp(x * nz * 0.3141592654e1);
  t16 = t15 * t15;
  t17 = _C3 * t16;
  t18 = nx * nx;
  t19 = t18 * t18;
  t23 = t5 * nz;
  t24 = t2 * t23;
  t28 = t1 * t3;
  t29 = t6 * x;
  t30 = t29 * t16;
  t33 = _C4 * t3;
  t34 = t5 * x;
  t35 = t34 * t18;
  t41 = sin(nx * 0.3141592654e1 * x);
  t47 = t11 * t19;
  t54 = t3 * _C3;
  t57 = 0.2e1 * t1 * t8 + 0.2e1 * t12 * t17 * t19 + 0.2e1 * t1 * t24 * t16 + 0.2e1 * t28 * t30 - 0.4e1 * t33 * t35 + 0.2e1 * t15 * nx * t41 * t4 + 0.4e1 * t28 * t35 - 0.2e1 * t33 * t47 - 0.2e1 * t1 * t24 - 0.2e1 * t33 * t29 + 0.2e1 * t29 * t54;
  t58 = 0.3141592654e1 * t16;
  t60 = t2 * _C4;
  t69 = t4 * nz;
  t73 = t1 * t2;
  t75 = t69 * t16 * t18;
  t79 = x * t16;
  t83 = nz * t16;
  t84 = t83 * t19;
  t95 = -t34 * t58 + 0.2e1 * t60 * t23 * t16 + 0.2e1 * t60 * nz * t19 - t11 * 0.3141592654e1 * t18 + 0.4e1 * t60 * t69 * t18 + 0.4e1 * t73 * t75 + 0.4e1 * t33 * t5 * t79 * t18 + 0.2e1 * t73 * t84 + 0.2e1 * t60 * t84 + 0.2e1 * t33 * t4 * t79 * t19 + 0.4e1 * t60 * t75;
  t97 = t34 * t3;
  t101 = Z * _C1;
  t102 = t16 * t19;
  t106 = t16 * t18;
  t127 = t2 * t69;
  t131 = t2 * nz;
  t135 = 0.4e1 * t97 * t17 * t18 + 0.2e1 * t12 * t101 * t102 + 0.4e1 * t28 * t34 * t106 + 0.2e1 * t28 * t11 * t102 - 0.2e1 * t29 * t3 * Z * _C1 - 0.4e1 * t97 * t101 * t18 - 0.2e1 * t12 * t101 * t19 + 0.2e1 * t60 * t23 - 0.2e1 * t83 * t18 - 0.4e1 * t1 * t127 * t18 - 0.2e1 * t1 * t131 * t19;
  t164 = 0.2e1 * t28 * t47 + 0.2e1 * t11 * t54 * t19 + 0.2e1 * t8 * t101 * t16 + 0.2e1 * t33 * t30 - t11 * t58 * t18 + 0.2e1 * t29 * t54 * t16 + 0.4e1 * t34 * t54 * t18 + 0.4e1 * t97 * t101 * t106 - 0.2e1 * t15 * t18 * nx * t41 - t34 * 0.3141592654e1 + 0.2e1 * nz * t18;

  u4 = (t57 + t95 + t135 + t164) / (0.4e1 * t24 * t15 + 0.8e1 * t127 * t15 * t18 + 0.4e1 * t131 * t15 * t19);


  /****************************************************************************************/
  /****************************************************************************************/


  u5 = (PetscReal)(-2*Z*nz*PETSC_PI*u2-u3*2*nz*PETSC_PI)*cos(nz*PETSC_PI*z); /* pressure */

  u6 = (PetscReal)(u3*2*nz*PETSC_PI + 4*Z*nz*PETSC_PI*u2)*cos(nz*PETSC_PI*z); /* zz stress */
  sum5 +=u5;
  sum6 +=u6;

  u1 *= cos(nz*PETSC_PI*z); /* x velocity */
  sum1 += u1;
  u2 *= sin(nz*PETSC_PI*z); /* z velocity */
  sum2 += u2;
  u3 *= 2*nz*PETSC_PI*cos(nz*PETSC_PI*z); /* xx stress */
  sum3 += u3;
  u4 *= 2*nz*PETSC_PI*sin(nz*PETSC_PI*z); /* zx stress */
  sum4 += u4;

  /* Output */
  if (nu != NULL) {
    *nu = Z;
  }
  if (vel != NULL) {
    vel[0] = sum1;
    vel[1] = sum2;
  }
  if (p != NULL) {
    (*p) = sum5;
  }
  if (s != NULL) {
    s[0] = sum3;
    s[1] = sum4;
    s[2] = sum6;
  }
  if (gamma != NULL) {
    /* sigma = tau - p, tau = sigma + p, tau[] = 2*eta*gamma[] */
    gamma[0] = (sum3+sum5)/(2.0*Z);
    gamma[1] = (sum4)/(2.0*Z);
    gamma[2] = (sum6+sum5)/(2.0*Z);
  }
  PetscFunctionReturn(0);
}

#undef __FUNCT__
#define __FUNCT__ "SolCxSolutionVelocity"
static PetscErrorCode SolCxSolutionVelocity(PetscInt dim, const PetscReal x[], PetscInt Nf, PetscScalar v[], void *ctx)
{
  Parameter     *s = (Parameter *) ctx;
  PetscErrorCode ierr;

  PetscFunctionBegin;
  ierr = SolCxSolution(x, s->m, s->n, s->xc, s->etaA, s->etaB, v, NULL, NULL, NULL, NULL);CHKERRQ(ierr);
  PetscFunctionReturn(0);
}

#undef __FUNCT__
#define __FUNCT__ "SolCxSolutionPressure"
static PetscErrorCode SolCxSolutionPressure(PetscInt dim, const PetscReal x[], PetscInt Nf, PetscScalar p[], void *ctx)
{
  Parameter     *s = (Parameter *) ctx;
  PetscErrorCode ierr;

  PetscFunctionBegin;
  ierr = SolCxSolution(x, s->m, s->n, s->xc, s->etaA, s->etaB, NULL, p, NULL, NULL, NULL);CHKERRQ(ierr);
  PetscFunctionReturn(0);
}

#undef __FUNCT__
#define __FUNCT__ "ProcessOptions"
static PetscErrorCode ProcessOptions(MPI_Comm comm, AppCtx *options)
{
  const char    *solTypes[2]  = {"solkx", "solcx"};
  PetscInt       sol;
  PetscErrorCode ierr;

  PetscFunctionBeginUser;
  options->debug           = 0;
  options->dim             = 2;
  options->simplex         = PETSC_TRUE;
  options->testPartition   = PETSC_FALSE;
  options->showSolution    = PETSC_FALSE;
  options->showError       = PETSC_FALSE;
  options->solType         = SOLKX;

  ierr = PetscOptionsBegin(comm, "", "Variable-Viscosity Stokes Problem Options", "DMPLEX");CHKERRQ(ierr);
  ierr = PetscOptionsInt("-debug", "The debugging level", "ex69.c", options->debug, &options->debug, NULL);CHKERRQ(ierr);
  ierr = PetscOptionsInt("-dim", "The topological mesh dimension", "ex69.c", options->dim, &options->dim, NULL);CHKERRQ(ierr);
  ierr = PetscOptionsBool("-simplex", "Use simplices or tensor product cells", "ex69.c", options->simplex, &options->simplex, NULL);CHKERRQ(ierr);
  ierr = PetscOptionsBool("-test_partition", "Use a fixed partition for testing", "ex69.c", options->testPartition, &options->testPartition, NULL);CHKERRQ(ierr);
  ierr = PetscOptionsBool("-show_solution", "Output the solution for verification", "ex69.c", options->showSolution, &options->showSolution, NULL);CHKERRQ(ierr);
  ierr = PetscOptionsBool("-show_error", "Output the error for verification", "ex69.c", options->showError, &options->showError, NULL);CHKERRQ(ierr);
  sol  = options->solType;
  ierr = PetscOptionsEList("-sol_type", "Type of exact solution", "ex69.c", solTypes, 2, solTypes[options->solType], &sol, NULL);CHKERRQ(ierr);
  options->solType = (SolutionType) sol;
  ierr = PetscOptionsEnd();
  PetscFunctionReturn(0);
}

#undef __FUNCT__
#define __FUNCT__ "SetUpParameters"
static PetscErrorCode SetUpParameters(AppCtx *user)
{
  PetscBag       bag;
  Parameter     *p;
  PetscErrorCode ierr;

  PetscFunctionBeginUser;
  /* setup PETSc parameter bag */
  ierr = PetscBagGetData(user->bag, (void **) &p);CHKERRQ(ierr);
  ierr = PetscBagSetName(user->bag, "par", "Problem parameters");CHKERRQ(ierr);
  bag  = user->bag;
  switch (user->solType) {
  case SOLKX:
    ierr = PetscBagRegisterInt(bag,  &p->n, 1,   "n", "x-wavelength for forcing variation");CHKERRQ(ierr);
    ierr = PetscBagRegisterInt(bag,  &p->m, 1,   "m", "z-wavelength for forcing variation");CHKERRQ(ierr);
    ierr = PetscBagRegisterReal(bag, &p->B, 1.0, "B", "Exponential scale for viscosity variation");CHKERRQ(ierr);
    break;
  case SOLCX:
    ierr = PetscBagRegisterInt(bag,  &p->n,    1,   "n",    "x-wavelength for forcing variation");CHKERRQ(ierr);
    ierr = PetscBagRegisterInt(bag,  &p->m,    1,   "m",    "z-wavelength for forcing variation");CHKERRQ(ierr);
    ierr = PetscBagRegisterReal(bag, &p->etaA, 1.0, "etaA", "Viscosity for x < xc");CHKERRQ(ierr);
    ierr = PetscBagRegisterReal(bag, &p->etaB, 1.0, "etaB", "Viscosity for x > xc");CHKERRQ(ierr);
    ierr = PetscBagRegisterReal(bag, &p->xc,   0.5, "xc",   "x-coordinate of the viscosity jump");CHKERRQ(ierr);
    break;
  }
  PetscFunctionReturn(0);
}

#undef __FUNCT__
#define __FUNCT__ "CreateMesh"
static PetscErrorCode CreateMesh(MPI_Comm comm, AppCtx *user, DM *dm)
{
  DM             dmDist   = NULL;
  PetscInt       dim      = user->dim;
  const PetscInt cells[3] = {3, 3, 3};
  PetscErrorCode ierr;

  PetscFunctionBeginUser;
  if (user->simplex) {ierr = DMPlexCreateBoxMesh(comm, dim, PETSC_TRUE, dm);CHKERRQ(ierr);}
  else               {ierr = DMPlexCreateHexBoxMesh(comm, dim, cells, DM_BOUNDARY_NONE, DM_BOUNDARY_NONE, DM_BOUNDARY_NONE, dm);CHKERRQ(ierr);}
  /* Make split labels so that we can have corners in multiple labels */
  {
    const char *names[4] = {"markerBottom", "markerRight", "markerTop", "markerLeft"};
    PetscInt    ids[4]   = {1, 2, 3, 4};
    DMLabel     label;
    IS          is;
    PetscInt    f;

    for (f = 0; f < 4; ++f) {
      ierr = DMPlexGetStratumIS(*dm, "marker", ids[f],  &is);CHKERRQ(ierr);
      ierr = DMPlexCreateLabel(*dm, names[f]);CHKERRQ(ierr);
      ierr = DMPlexGetLabel(*dm, names[f], &label);CHKERRQ(ierr);
      ierr = DMLabelInsertIS(label, is, 1);CHKERRQ(ierr);
      ierr = ISDestroy(&is);CHKERRQ(ierr);
    }
  }
  /* Setup test partitioning */
  if (user->testPartition) {
    PetscInt         triSizes_n2[2]       = {4, 4};
    PetscInt         triPoints_n2[8]      = {3, 5, 6, 7, 0, 1, 2, 4};
    PetscInt         triSizes_n3[3]       = {2, 3, 3};
    PetscInt         triPoints_n3[8]      = {3, 5, 1, 6, 7, 0, 2, 4};
    PetscInt         triSizes_n5[5]       = {1, 2, 2, 1, 2};
    PetscInt         triPoints_n5[8]      = {3, 5, 6, 4, 7, 0, 1, 2};
    PetscInt         triSizes_ref_n2[2]   = {8, 8};
    PetscInt         triPoints_ref_n2[16] = {1, 5, 6, 7, 10, 11, 14, 15, 0, 2, 3, 4, 8, 9, 12, 13};
    PetscInt         triSizes_ref_n3[3]   = {5, 6, 5};
    PetscInt         triPoints_ref_n3[16] = {1, 7, 10, 14, 15, 2, 6, 8, 11, 12, 13, 0, 3, 4, 5, 9};
    PetscInt         triSizes_ref_n5[5]   = {3, 4, 3, 3, 3};
    PetscInt         triPoints_ref_n5[16] = {1, 7, 10, 2, 11, 13, 14, 5, 6, 15, 0, 8, 9, 3, 4, 12};
    const PetscInt  *sizes = NULL;
    const PetscInt  *points = NULL;
    PetscPartitioner part;
    PetscInt         cEnd;
    PetscMPIInt      rank, numProcs;

    ierr = MPI_Comm_rank(comm, &rank);CHKERRQ(ierr);
    ierr = MPI_Comm_size(comm, &numProcs);CHKERRQ(ierr);
    ierr = DMPlexGetHeightStratum(*dm, 0, NULL, &cEnd);CHKERRQ(ierr);
    if (!rank) {
      if (dim == 2 && user->simplex && numProcs == 2 && cEnd == 8) {
        sizes = triSizes_n2; points = triPoints_n2;
      } else if (dim == 2 && user->simplex && numProcs == 3 && cEnd == 8) {
        sizes = triSizes_n3; points = triPoints_n3;
      } else if (dim == 2 && user->simplex && numProcs == 5 && cEnd == 8) {
        sizes = triSizes_n5; points = triPoints_n5;
      } else if (dim == 2 && user->simplex && numProcs == 2 && cEnd == 16) {
        sizes = triSizes_ref_n2; points = triPoints_ref_n2;
      } else if (dim == 2 && user->simplex && numProcs == 3 && cEnd == 16) {
        sizes = triSizes_ref_n3; points = triPoints_ref_n3;
      } else if (dim == 2 && user->simplex && numProcs == 5 && cEnd == 16) {
        sizes = triSizes_ref_n5; points = triPoints_ref_n5;
      } else SETERRQ(comm, PETSC_ERR_ARG_WRONG, "No stored partition matching run parameters");
    }
    ierr = DMPlexGetPartitioner(*dm, &part);CHKERRQ(ierr);
    ierr = PetscPartitionerSetType(part, PETSCPARTITIONERSHELL);CHKERRQ(ierr);
    ierr = PetscPartitionerShellSetPartition(part, numProcs, sizes, points);CHKERRQ(ierr);
  }
  /* Distribute mesh over processes */
  ierr = DMPlexDistribute(*dm, 0, NULL, &dmDist);CHKERRQ(ierr);
  if (dmDist) {
    ierr = DMDestroy(dm);CHKERRQ(ierr);
    *dm  = dmDist;
  }
  ierr = DMSetFromOptions(*dm);CHKERRQ(ierr);
  ierr = DMViewFromOptions(*dm, NULL, "-dm_view");CHKERRQ(ierr);
  PetscFunctionReturn(0);
}

#undef __FUNCT__
#define __FUNCT__ "SetupProblem"
static PetscErrorCode SetupProblem(DM dm, AppCtx *user)
{
  PetscDS        prob;
  PetscErrorCode ierr;

  PetscFunctionBeginUser;
  ierr = DMGetDS(dm, &prob);CHKERRQ(ierr);
  switch (user->solType) {
  case SOLKX:
    ierr = PetscDSSetResidual(prob, 0, f0_u, stokes_momentum_kx);CHKERRQ(ierr);
    ierr = PetscDSSetResidual(prob, 1, stokes_mass, f1_zero);CHKERRQ(ierr);
    ierr = PetscDSSetJacobian(prob, 0, 0, NULL, NULL,  NULL,  stokes_momentum_vel_J_kx);CHKERRQ(ierr);
    ierr = PetscDSSetJacobian(prob, 0, 1, NULL, NULL,  stokes_momentum_pres_J, NULL);CHKERRQ(ierr);
    ierr = PetscDSSetJacobian(prob, 1, 0, NULL, stokes_mass_J, NULL,  NULL);CHKERRQ(ierr);
    break;
  case SOLCX:
    ierr = PetscDSSetResidual(prob, 0, f0_u, stokes_momentum_cx);CHKERRQ(ierr);
    ierr = PetscDSSetResidual(prob, 1, stokes_mass, f1_zero);CHKERRQ(ierr);
    ierr = PetscDSSetJacobian(prob, 0, 0, NULL, NULL,  NULL,  stokes_momentum_vel_J_cx);CHKERRQ(ierr);
    ierr = PetscDSSetJacobian(prob, 0, 1, NULL, NULL,  stokes_momentum_pres_J, NULL);CHKERRQ(ierr);
    ierr = PetscDSSetJacobian(prob, 1, 0, NULL, stokes_mass_J, NULL,  NULL);CHKERRQ(ierr);
    break;
  default:
    SETERRQ1(PETSC_COMM_WORLD, PETSC_ERR_ARG_OUTOFRANGE, "Invalid solution type %d", (PetscInt) user->solType);
  }
  switch (user->dim) {
  case 2:
    switch (user->solType) {
    case SOLKX:
      user->exactFuncs[0] = SolKxSolutionVelocity;
      user->exactFuncs[1] = SolKxSolutionPressure;
      break;
    case SOLCX:
      user->exactFuncs[0] = SolCxSolutionVelocity;
      user->exactFuncs[1] = SolCxSolutionPressure;
      break;
    default:
      SETERRQ1(PETSC_COMM_WORLD, PETSC_ERR_ARG_OUTOFRANGE, "Invalid solution type %d", (PetscInt) user->solType);
    }
    break;
  default:
    SETERRQ1(PETSC_COMM_WORLD, PETSC_ERR_ARG_OUTOFRANGE, "Invalid dimension %d", user->dim);
  }
  PetscFunctionReturn(0);
}

#undef __FUNCT__
#define __FUNCT__ "SetupMaterial"
static PetscErrorCode SetupMaterial(DM dm, DM dmAux, AppCtx *user)
/*---------------------------------------------------------------------*/
{
  Vec            paramVec;
  Parameter     *param;
  PetscScalar   *p, *a;
  PetscInt       cStart, cEnd, cEndInterior, c;
  PetscErrorCode ierr;

  PetscFunctionBeginUser;
  ierr = PetscBagGetData(user->bag, (void **) &param);CHKERRQ(ierr);
  ierr = DMCreateLocalVector(dmAux, &paramVec);CHKERRQ(ierr);
  ierr = VecGetArray(paramVec, &p);CHKERRQ(ierr);
  ierr = DMPlexGetHeightStratum(dmAux, 0, &cStart, &cEnd);CHKERRQ(ierr);
  ierr = DMPlexGetHybridBounds(dm, &cEndInterior, NULL, NULL, NULL);CHKERRQ(ierr);
  cEnd = cEndInterior < 0 ? cEnd : cEndInterior;
  for (c = cStart; c < cEnd; ++c) {
    ierr = DMPlexPointLocalRef(dmAux, c, p, &a);CHKERRQ(ierr);
    switch (user->solType) {
    case SOLKX:
      a[0] = param->m;
      a[1] = param->n;
      a[2] = param->B;
      break;
    case SOLCX:
      a[0] = param->m;
      a[1] = param->n;
      a[2] = param->etaA;
      a[3] = param->etaB;
      a[4] = param->xc;
      break;
    }
  }
  ierr = VecRestoreArray(paramVec, &p);CHKERRQ(ierr);
  ierr = PetscObjectCompose((PetscObject) dm, "A", (PetscObject) paramVec);CHKERRQ(ierr);
  ierr = VecDestroy(&paramVec);CHKERRQ(ierr);
  PetscFunctionReturn(0);
}

#undef __FUNCT__
#define __FUNCT__ "SetupDiscretization"
static PetscErrorCode SetupDiscretization(DM dm, AppCtx *user)
{
  DM              cdm = dm;
  const PetscInt  dim = user->dim;
  const PetscInt  id  = 1;
  PetscFE         fe[2], *feAux;
  PetscQuadrature q;
  PetscDS         prob;
  Parameter      *ctx;
  PetscInt        numAux = user->solType == SOLKX ? 3 : 5, order, comp, f;
  const char     *auxFieldNames[5];
  PetscErrorCode  ierr;

  PetscFunctionBeginUser;
  /* Create discretization of solution fields */
  ierr = PetscFECreateDefault(dm, dim, dim, user->simplex, "vel_", -1, &fe[0]);CHKERRQ(ierr);
  ierr = PetscObjectSetName((PetscObject) fe[0], "velocity");CHKERRQ(ierr);
  ierr = PetscFEGetQuadrature(fe[0], &q);CHKERRQ(ierr);
  ierr = PetscQuadratureGetOrder(q, &order);CHKERRQ(ierr);
  ierr = PetscFECreateDefault(dm, dim, 1, user->simplex, "pres_", order, &fe[1]);CHKERRQ(ierr);
  ierr = PetscObjectSetName((PetscObject) fe[1], "pressure");CHKERRQ(ierr);
  /* Create discretization of auxiliary fields */
  ierr = PetscMalloc1(numAux, &feAux);CHKERRQ(ierr);
  ierr = PetscBagGetNames(user->bag, auxFieldNames);CHKERRQ(ierr);
  for (f = 0; f < numAux; ++f) {
    ierr = PetscFECreateDefault(dm, dim, 1, PETSC_FALSE, NULL, 0, &feAux[f]);CHKERRQ(ierr);
    ierr = PetscObjectSetName((PetscObject) feAux[f], auxFieldNames[f]);CHKERRQ(ierr);
    ierr = PetscFESetQuadrature(feAux[f], q);CHKERRQ(ierr);
  }
  ierr = PetscBagGetData(user->bag, (void **) &ctx);CHKERRQ(ierr);
  /* Set discretization and boundary conditions for each mesh */
  while (cdm) {
    DM      dmAux;
    DMLabel label;
    PetscDS probAux;

    ierr = DMGetDS(cdm, &prob);CHKERRQ(ierr);
    ierr = PetscDSSetDiscretization(prob, 0, (PetscObject) fe[0]);CHKERRQ(ierr);
    ierr = PetscDSSetDiscretization(prob, 1, (PetscObject) fe[1]);CHKERRQ(ierr);

    ierr = DMClone(cdm, &dmAux);CHKERRQ(ierr);
    ierr = DMPlexCopyCoordinates(cdm, dmAux);CHKERRQ(ierr);
    ierr = DMGetDS(dmAux, &probAux);CHKERRQ(ierr);
    for (f = 0; f < numAux; ++f) {ierr = PetscDSSetDiscretization(probAux, f, (PetscObject) feAux[f]);CHKERRQ(ierr);}
    ierr = PetscObjectCompose((PetscObject) cdm, "dmAux", (PetscObject) dmAux);CHKERRQ(ierr);
    ierr = SetupMaterial(cdm, dmAux, user);CHKERRQ(ierr);
    ierr = DMDestroy(&dmAux);CHKERRQ(ierr);

    ierr = SetupProblem(cdm, user);CHKERRQ(ierr);
    comp = 1;
    ierr = DMPlexAddBoundary(cdm, PETSC_TRUE, "wallB", "markerBottom", 0, 1, &comp, (void (*)()) user->exactFuncs[0], 1, &id, ctx);CHKERRQ(ierr);
    comp = 0;
    ierr = DMPlexAddBoundary(cdm, PETSC_TRUE, "wallR", "markerRight",  0, 1, &comp, (void (*)()) user->exactFuncs[0], 1, &id, ctx);CHKERRQ(ierr);
    comp = 1;
    ierr = DMPlexAddBoundary(cdm, PETSC_TRUE, "wallT", "markerTop",    0, 1, &comp, (void (*)()) user->exactFuncs[0], 1, &id, ctx);CHKERRQ(ierr);
    comp = 0;
    ierr = DMPlexAddBoundary(cdm, PETSC_TRUE, "wallL", "markerLeft",   0, 1, &comp, (void (*)()) user->exactFuncs[0], 1, &id, ctx);CHKERRQ(ierr);
    ierr = DMPlexGetCoarseDM(cdm, &cdm);CHKERRQ(ierr);
  }
  ierr = PetscFEDestroy(&fe[0]);CHKERRQ(ierr);
  ierr = PetscFEDestroy(&fe[1]);CHKERRQ(ierr);
  for (f = 0; f < numAux; ++f) {ierr = PetscFEDestroy(&feAux[f]);CHKERRQ(ierr);}
  ierr = PetscFree(feAux);CHKERRQ(ierr);
  {
    PetscObject  pressure;
    MatNullSpace nullSpacePres;

    ierr = DMGetField(dm, 1, &pressure);CHKERRQ(ierr);
    ierr = MatNullSpaceCreate(PetscObjectComm(pressure), PETSC_TRUE, 0, NULL, &nullSpacePres);CHKERRQ(ierr);
    ierr = PetscObjectCompose(pressure, "nullspace", (PetscObject) nullSpacePres);CHKERRQ(ierr);
    ierr = MatNullSpaceDestroy(&nullSpacePres);CHKERRQ(ierr);
  }
  PetscFunctionReturn(0);
}

#undef __FUNCT__
#define __FUNCT__ "CreatePressureNullSpace"
static PetscErrorCode CreatePressureNullSpace(DM dm, AppCtx *user, Vec *v, MatNullSpace *nullSpace)
{
  PetscObject      pressure;
  MatNullSpace     nullSpacePres;
  Vec              vec;
  PetscErrorCode (*funcs[2])(PetscInt dim, const PetscReal x[], PetscInt Nf, PetscScalar *u, void* ctx) = {zero_vector, one_scalar};
  PetscErrorCode   ierr;

  PetscFunctionBeginUser;
  ierr = DMGetGlobalVector(dm, &vec);CHKERRQ(ierr);
  ierr = DMPlexProjectFunction(dm, funcs, NULL, INSERT_ALL_VALUES, vec);CHKERRQ(ierr);
  ierr = VecNormalize(vec, NULL);CHKERRQ(ierr);
  ierr = PetscObjectSetName((PetscObject) vec, "Pressure Null Space");CHKERRQ(ierr);
  ierr = VecViewFromOptions(vec, NULL, "-null_space_vec_view");CHKERRQ(ierr);
  ierr = MatNullSpaceCreate(PetscObjectComm((PetscObject) dm), PETSC_FALSE, 1, &vec, nullSpace);CHKERRQ(ierr);
  if (v) {
    ierr = DMCreateGlobalVector(dm, v);CHKERRQ(ierr);
    ierr = VecCopy(vec, *v);CHKERRQ(ierr);
  }
  ierr = DMRestoreGlobalVector(dm, &vec);CHKERRQ(ierr);
  PetscFunctionReturn(0);
}

#undef __FUNCT__
#define __FUNCT__ "main"
int main(int argc, char **argv)
{
  SNES             snes;                 /* nonlinear solver */
  DM               dm;                   /* problem definition */
  Vec              u,r;                  /* solution, residual vectors */
  Mat              J;                    /* Jacobian matrix */
#if 1
  MatNullSpace     nullSpace;            /* May be necessary for pressure */
  Vec              nullVec;
  PetscReal        pint;
#endif
  AppCtx           user;                 /* user-defined work context */
  PetscInt         its;                  /* iterations for convergence */
  PetscReal        error = 0.0;          /* L_2 error in the solution */
  PetscReal        ferrors[2];
  PetscErrorCode (*initialGuess[2])(PetscInt dim, const PetscReal x[], PetscInt Nf, PetscScalar *u, void* ctx) = {zero_vector, zero_scalar};
  void            *ctxs[2];
  PetscErrorCode   ierr;

  ierr = PetscInitialize(&argc, &argv, NULL, help);CHKERRQ(ierr);
  ierr = ProcessOptions(PETSC_COMM_WORLD, &user);CHKERRQ(ierr);
  ierr = SNESCreate(PETSC_COMM_WORLD, &snes);CHKERRQ(ierr);
  ierr = CreateMesh(PETSC_COMM_WORLD, &user, &dm);CHKERRQ(ierr);
  ierr = SNESSetDM(snes, dm);CHKERRQ(ierr);
  ierr = DMSetApplicationContext(dm, &user);CHKERRQ(ierr);
  /* Setup problem parameters */
  ierr = PetscBagCreate(PETSC_COMM_WORLD, sizeof(Parameter), &user.bag);CHKERRQ(ierr);
  ierr = SetUpParameters(&user);CHKERRQ(ierr);
  ierr = PetscBagGetData(user.bag, &ctxs[0]);CHKERRQ(ierr);
  ierr = PetscBagGetData(user.bag, &ctxs[1]);CHKERRQ(ierr);
  /* Setup problem */
  ierr = PetscMalloc(2 * sizeof(void (*)(const PetscReal[], PetscScalar *, void *)), &user.exactFuncs);CHKERRQ(ierr);
  ierr = SetupDiscretization(dm, &user);CHKERRQ(ierr);
  ierr = DMPlexCreateClosureIndex(dm, NULL);CHKERRQ(ierr);

  ierr = DMCreateGlobalVector(dm, &u);CHKERRQ(ierr);
  ierr = VecDuplicate(u, &r);CHKERRQ(ierr);

  ierr = DMSNESSetFunctionLocal(dm,  (PetscErrorCode (*)(DM,Vec,Vec,void*))DMPlexSNESComputeResidualFEM,&user);CHKERRQ(ierr);
  ierr = DMSNESSetJacobianLocal(dm,  (PetscErrorCode (*)(DM,Vec,Mat,Mat,void*))DMPlexSNESComputeJacobianFEM,&user);CHKERRQ(ierr);
  ierr = CreatePressureNullSpace(dm, &user, &nullVec, &nullSpace);CHKERRQ(ierr);
<<<<<<< HEAD
#if 0
  ierr = DMSetMatType(dm,MATAIJ);CHKERRQ(ierr);
  ierr = DMCreateMatrix(dm, &J);CHKERRQ(ierr);
  A = J;
  ierr = MatSetNullSpace(A, nullSpace);CHKERRQ(ierr);
  //ierr = SNESSetJacobian(snes, A, J, NULL, NULL);CHKERRQ(ierr);
#endif
=======
>>>>>>> 60505baa

  ierr = SNESSetFromOptions(snes);CHKERRQ(ierr);

  /* There should be a way to express this using the DM */
  ierr = SNESSetUp(snes);CHKERRQ(ierr);
  ierr = SNESGetJacobian(snes, NULL, &J, NULL, NULL);CHKERRQ(ierr);
  ierr = MatSetNullSpace(J, nullSpace);CHKERRQ(ierr);

  ierr = DMPlexProjectFunction(dm, user.exactFuncs, ctxs, INSERT_ALL_VALUES, u);CHKERRQ(ierr);
  ierr = PetscObjectSetName((PetscObject) u, "Exact Solution");CHKERRQ(ierr);
  ierr = VecViewFromOptions(u, NULL, "-exact_vec_view");CHKERRQ(ierr);
  ierr = VecDot(nullVec, u, &pint);CHKERRQ(ierr);
  ierr = PetscPrintf(PETSC_COMM_WORLD, "Integral of pressure: %g\n", pint);CHKERRQ(ierr);
  ierr = DMSNESCheckFromOptions(snes, u, user.exactFuncs, ctxs);CHKERRQ(ierr);
  ierr = DMPlexProjectFunction(dm, initialGuess, NULL, INSERT_VALUES, u);CHKERRQ(ierr);
  ierr = PetscObjectSetName((PetscObject) u, "Initial Solution");CHKERRQ(ierr);
  ierr = VecViewFromOptions(u, NULL, "-initial_vec_view");CHKERRQ(ierr);
  ierr = PetscObjectSetName((PetscObject) u, "Solution");CHKERRQ(ierr);
  ierr = SNESSolve(snes, NULL, u);CHKERRQ(ierr);
  ierr = SNESGetIterationNumber(snes, &its);CHKERRQ(ierr);
  ierr = PetscPrintf(PETSC_COMM_WORLD, "Number of SNES iterations = %D\n", its);CHKERRQ(ierr);
  ierr = DMPlexComputeL2Diff(dm, user.exactFuncs, ctxs, u, &error);CHKERRQ(ierr);
  ierr = DMPlexComputeL2FieldDiff(dm, user.exactFuncs, ctxs, u, ferrors);CHKERRQ(ierr);
  ierr = PetscPrintf(PETSC_COMM_WORLD, "L_2 Error: %.3g [%.3g, %.3g]\n", error, ferrors[0], ferrors[1]);CHKERRQ(ierr);
  ierr = VecDot(nullVec, u, &pint);CHKERRQ(ierr);
  ierr = PetscPrintf(PETSC_COMM_WORLD, "Integral of pressure: %g\n", pint);CHKERRQ(ierr);
  if (user.showError) {
    Vec r;

    ierr = DMGetGlobalVector(dm, &r);CHKERRQ(ierr);
    ierr = DMPlexProjectFunction(dm, user.exactFuncs, ctxs, INSERT_ALL_VALUES, r);CHKERRQ(ierr);
    ierr = VecAXPY(r, -1.0, u);CHKERRQ(ierr);
    ierr = PetscObjectSetName((PetscObject) r, "Solution Error");CHKERRQ(ierr);
    ierr = VecViewFromOptions(r, NULL, "-error_vec_view");CHKERRQ(ierr);
    ierr = DMRestoreGlobalVector(dm, &r);CHKERRQ(ierr);
  }
  if (user.showSolution) {
    ierr = PetscPrintf(PETSC_COMM_WORLD, "Solution\n");CHKERRQ(ierr);
    ierr = VecChop(u, 3.0e-9);CHKERRQ(ierr);
    ierr = VecView(u, PETSC_VIEWER_STDOUT_WORLD);CHKERRQ(ierr);
  }
  ierr = VecViewFromOptions(u, NULL, "-sol_vec_view");CHKERRQ(ierr);

  ierr = VecDestroy(&nullVec);CHKERRQ(ierr);
  ierr = MatNullSpaceDestroy(&nullSpace);CHKERRQ(ierr);
  ierr = VecDestroy(&u);CHKERRQ(ierr);
  ierr = VecDestroy(&r);CHKERRQ(ierr);
  ierr = SNESDestroy(&snes);CHKERRQ(ierr);
  ierr = DMDestroy(&dm);CHKERRQ(ierr);
  ierr = PetscBagDestroy(&user.bag);CHKERRQ(ierr);
  ierr = PetscFree(user.exactFuncs);CHKERRQ(ierr);
  ierr = PetscFinalize();
  return 0;
}<|MERGE_RESOLUTION|>--- conflicted
+++ resolved
@@ -3397,16 +3397,6 @@
   ierr = DMSNESSetFunctionLocal(dm,  (PetscErrorCode (*)(DM,Vec,Vec,void*))DMPlexSNESComputeResidualFEM,&user);CHKERRQ(ierr);
   ierr = DMSNESSetJacobianLocal(dm,  (PetscErrorCode (*)(DM,Vec,Mat,Mat,void*))DMPlexSNESComputeJacobianFEM,&user);CHKERRQ(ierr);
   ierr = CreatePressureNullSpace(dm, &user, &nullVec, &nullSpace);CHKERRQ(ierr);
-<<<<<<< HEAD
-#if 0
-  ierr = DMSetMatType(dm,MATAIJ);CHKERRQ(ierr);
-  ierr = DMCreateMatrix(dm, &J);CHKERRQ(ierr);
-  A = J;
-  ierr = MatSetNullSpace(A, nullSpace);CHKERRQ(ierr);
-  //ierr = SNESSetJacobian(snes, A, J, NULL, NULL);CHKERRQ(ierr);
-#endif
-=======
->>>>>>> 60505baa
 
   ierr = SNESSetFromOptions(snes);CHKERRQ(ierr);
 
