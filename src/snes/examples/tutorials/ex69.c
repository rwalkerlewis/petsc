static char help[] = "The varaiable-viscosity Stokes Problem in 2d with finite elements.\n\
We solve the Stokes problem in a square domain\n\
and compare against exact solutions from Mirko Velic.\n\n\n";

/*
The variable-viscosity Stokes problem, which we discretize using the finite
element method on an unstructured mesh. The weak form equations are

  < \nabla v, \nu(x) (\nabla u + {\nabla u}^T) > - < \nabla\cdot v, p > + < v, f > = 0
  < q, \nabla\cdot u >                                                             = 0

Free slip conditions for velocity are enforced on every wall. The pressure is
constrained to have zero integral over the domain.

To produce nice output, use

  -dm_refine 3 -show_error -dm_view hdf5:sol1.h5 -error_vec_view hdf5:sol1.h5::append -sol_vec_view hdf5:sol1.h5::append -exact_vec_view hdf5:sol1.h5::append
*/

#include <petscdmplex.h>
#include <petscsnes.h>
#include <petscds.h>
#include <petscbag.h>

typedef enum {SOLKX, SOLCX} SolutionType;

typedef struct {
  PetscInt  n, m;       /* x- and y-wavelengths for variation across the domain */
  /* SolKx */
  PetscReal B;          /* Exponential scale for viscosity variation */
  /* SolCx */
  PetscReal etaA, etaB; /* Two viscosities for discontinuous change */
  PetscReal xc;         /* The location of viscosity jump */
} Parameter;

typedef struct {
  PetscInt      debug;             /* The debugging level */
  PetscBool     showSolution, showError;
  /* Domain and mesh definition */
  PetscInt      dim;               /* The topological mesh dimension */
  PetscBool     simplex;           /* Use simplices or tensor product cells */
  PetscBool     testPartition;     /* Use a fixed partitioning for testing */
  /* Problem definition */
  SolutionType  solType;           /* The type of exact solution */
  PetscBag      bag;               /* Holds problem parameters */
  PetscErrorCode (**exactFuncs)(PetscInt dim, const PetscReal x[], PetscInt Nf, PetscScalar u[], void *ctx);
} AppCtx;

static PetscErrorCode zero_scalar(PetscInt dim, const PetscReal coords[], PetscInt Nf, PetscScalar *u, void *ctx)
{
  u[0] = 0.0;
  return 0;
}
static PetscErrorCode one_scalar(PetscInt dim, const PetscReal coords[], PetscInt Nf, PetscScalar *u, void *ctx)
{
  u[0] = 1.0;
  return 0;
}
static PetscErrorCode zero_vector(PetscInt dim, const PetscReal coords[], PetscInt Nf, PetscScalar *u, void *ctx)
{
  PetscInt d;
  for (d = 0; d < dim; ++d) u[d] = 0.0;
  return 0;
}

static void f0_u(PetscInt dim, PetscInt Nf, PetscInt NfAux,
                 const PetscInt uOff[], const PetscInt uOff_x[], const PetscScalar u[], const PetscScalar u_t[], const PetscScalar u_x[],
                 const PetscInt aOff[], const PetscInt aOff_x[], const PetscScalar a[], const PetscScalar a_t[], const PetscScalar a_x[],
                 PetscReal t, const PetscReal x[], PetscScalar f0[])
{
  f0[0] = 0.0;
  f0[1] = -sin(a[1]*PETSC_PI*x[1])*cos(a[0]*PETSC_PI*x[0]);
<<<<<<< HEAD
}

static void stokes_momentum_kx(PetscInt dim, PetscInt Nf, PetscInt NfAux,
=======
}

static void stokes_momentum_kx(PetscInt dim, PetscInt Nf, PetscInt NfAux,
                               const PetscInt uOff[], const PetscInt uOff_x[], const PetscScalar u[], const PetscScalar u_t[], const PetscScalar u_x[],
                               const PetscInt aOff[], const PetscInt aOff_x[], const PetscScalar a[], const PetscScalar a_t[], const PetscScalar a_x[],
                               PetscReal t, const PetscReal x[], PetscScalar f1[])
{
  const PetscReal nu = PetscExpReal(2.0*a[2]*x[0]);
  PetscInt c, d;
  for (c = 0; c < dim; ++c) {
    for (d = 0; d < dim; ++d) {
      f1[c*dim+d] = nu * (u_x[c*dim+d] + u_x[d*dim+c]);
    }
    f1[c*dim+c] -= u[dim];
  }
}

static void stokes_momentum_cx(PetscInt dim, PetscInt Nf, PetscInt NfAux,
>>>>>>> f6a9b476
                               const PetscInt uOff[], const PetscInt uOff_x[], const PetscScalar u[], const PetscScalar u_t[], const PetscScalar u_x[],
                               const PetscInt aOff[], const PetscInt aOff_x[], const PetscScalar a[], const PetscScalar a_t[], const PetscScalar a_x[],
                               PetscReal t, const PetscReal x[], PetscScalar f1[])
{
<<<<<<< HEAD
  const PetscReal nu = PetscExpReal(2.0*a[2]*x[0]);
=======
  const PetscReal nu = x[0] < a[4] ? a[2] : a[3];
>>>>>>> f6a9b476
  PetscInt c, d;
  for (c = 0; c < dim; ++c) {
    for (d = 0; d < dim; ++d) {
      f1[c*dim+d] = nu * (u_x[c*dim+d] + u_x[d*dim+c]);
<<<<<<< HEAD
    }
    f1[c*dim+c] -= u[dim];
  }
}

static void stokes_momentum_cx(PetscInt dim, PetscInt Nf, PetscInt NfAux,
                               const PetscInt uOff[], const PetscInt uOff_x[], const PetscScalar u[], const PetscScalar u_t[], const PetscScalar u_x[],
                               const PetscInt aOff[], const PetscInt aOff_x[], const PetscScalar a[], const PetscScalar a_t[], const PetscScalar a_x[],
                               PetscReal t, const PetscReal x[], PetscScalar f1[])
{
  const PetscReal nu = x[0] < a[4] ? a[2] : a[3];
  PetscInt c, d;
  for (c = 0; c < dim; ++c) {
    for (d = 0; d < dim; ++d) {
      f1[c*dim+d] = nu * (u_x[c*dim+d] + u_x[d*dim+c]);
=======
>>>>>>> f6a9b476
    }
    f1[c*dim+c] -= u[dim];
  }
}

static void stokes_mass(PetscInt dim, PetscInt Nf, PetscInt NfAux,
                        const PetscInt uOff[], const PetscInt uOff_x[], const PetscScalar u[], const PetscScalar u_t[], const PetscScalar u_x[],
                        const PetscInt aOff[], const PetscInt aOff_x[], const PetscScalar a[], const PetscScalar a_t[], const PetscScalar a_x[],
                        PetscReal t, const PetscReal x[], PetscScalar f0[])
{
  PetscInt d;
  f0[0] = 0.0;
  for (d = 0; d < dim; ++d) f0[0] += u_x[d*dim+d];
}

static void f1_zero(PetscInt dim, PetscInt Nf, PetscInt NfAux,
                    const PetscInt uOff[], const PetscInt uOff_x[], const PetscScalar u[], const PetscScalar u_t[], const PetscScalar u_x[],
                    const PetscInt aOff[], const PetscInt aOff_x[], const PetscScalar a[], const PetscScalar a_t[], const PetscScalar a_x[],
                    PetscReal t, const PetscReal x[], PetscScalar f1[])
{
  PetscInt d;
  for (d = 0; d < dim; ++d) f1[d] = 0.0;
}

/* < q, \nabla\cdot u >, J_{pu} */
static void stokes_mass_J(PetscInt dim, PetscInt Nf, PetscInt NfAux,
                          const PetscInt uOff[], const PetscInt uOff_x[], const PetscScalar u[], const PetscScalar u_t[], const PetscScalar u_x[],
                          const PetscInt aOff[], const PetscInt aOff_x[], const PetscScalar a[], const PetscScalar a_t[], const PetscScalar a_x[],
                          PetscReal t, PetscReal u_tShift, const PetscReal x[], PetscScalar g1[])
{
  PetscInt d;
  for (d = 0; d < dim; ++d) g1[d*dim+d] = 1.0; /* \frac{\partial\phi^{u_d}}{\partial x_d} */
}

/* -< \nabla\cdot v, p >, J_{up} */
static void stokes_momentum_pres_J(PetscInt dim, PetscInt Nf, PetscInt NfAux,
                                   const PetscInt uOff[], const PetscInt uOff_x[], const PetscScalar u[], const PetscScalar u_t[], const PetscScalar u_x[],
                                   const PetscInt aOff[], const PetscInt aOff_x[], const PetscScalar a[], const PetscScalar a_t[], const PetscScalar a_x[],
                                   PetscReal t, PetscReal u_tShift, const PetscReal x[], PetscScalar g2[])
{
  PetscInt d;
  for (d = 0; d < dim; ++d) g2[d*dim+d] = -1.0; /* \frac{\partial\psi^{u_d}}{\partial x_d} */
}

/* < \nabla v, \nabla u + {\nabla u}^T >, J_{uu}
   This just gives \nabla u, give the perdiagonal for the transpose */
static void stokes_momentum_vel_J_kx(PetscInt dim, PetscInt Nf, PetscInt NfAux,
                                     const PetscInt uOff[], const PetscInt uOff_x[], const PetscScalar u[], const PetscScalar u_t[], const PetscScalar u_x[],
                                     const PetscInt aOff[], const PetscInt aOff_x[], const PetscScalar a[], const PetscScalar a_t[], const PetscScalar a_x[],
                                     PetscReal t, PetscReal u_tShift, const PetscReal x[], PetscScalar g3[])
<<<<<<< HEAD
{
  const PetscReal nu  = PetscExpReal(2.0*a[2]*x[0]);
=======
{
  const PetscReal nu  = PetscExpReal(2.0*a[2]*x[0]);
  PetscInt        cI, d;

  for (cI = 0; cI < dim; ++cI) {
    for (d = 0; d < dim; ++d) {
      g3[((cI*dim+cI)*dim+d)*dim+d] += nu; /*g3[cI, cI, d, d]*/
      g3[((cI*dim+d)*dim+d)*dim+cI] += nu; /*g3[cI, d, d, cI]*/
    }
  }
}
static void stokes_momentum_vel_J_cx(PetscInt dim, PetscInt Nf, PetscInt NfAux,
                                     const PetscInt uOff[], const PetscInt uOff_x[], const PetscScalar u[], const PetscScalar u_t[], const PetscScalar u_x[],
                                     const PetscInt aOff[], const PetscInt aOff_x[], const PetscScalar a[], const PetscScalar a_t[], const PetscScalar a_x[],
                                     PetscReal t, PetscReal u_tShift, const PetscReal x[], PetscScalar g3[])
{
  const PetscReal nu = x[0] < a[4] ? a[2] : a[3];
>>>>>>> f6a9b476
  PetscInt        cI, d;

  for (cI = 0; cI < dim; ++cI) {
    for (d = 0; d < dim; ++d) {
      g3[((cI*dim+cI)*dim+d)*dim+d] += nu; /*g3[cI, cI, d, d]*/
      g3[((cI*dim+d)*dim+d)*dim+cI] += nu; /*g3[cI, d, d, cI]*/
<<<<<<< HEAD
    }
  }
}
static void stokes_momentum_vel_J_cx(PetscInt dim, PetscInt Nf, PetscInt NfAux,
                                     const PetscInt uOff[], const PetscInt uOff_x[], const PetscScalar u[], const PetscScalar u_t[], const PetscScalar u_x[],
                                     const PetscInt aOff[], const PetscInt aOff_x[], const PetscScalar a[], const PetscScalar a_t[], const PetscScalar a_x[],
                                     PetscReal t, PetscReal u_tShift, const PetscReal x[], PetscScalar g3[])
{
  const PetscReal nu = x[0] < a[4] ? a[2] : a[3];
  PetscInt        cI, d;

  for (cI = 0; cI < dim; ++cI) {
    for (d = 0; d < dim; ++d) {
      g3[((cI*dim+cI)*dim+d)*dim+d] += nu; /*g3[cI, cI, d, d]*/
      g3[((cI*dim+d)*dim+d)*dim+cI] += nu; /*g3[cI, d, d, cI]*/
=======
>>>>>>> f6a9b476
    }
  }
}

#undef __FUNCT__
#define __FUNCT__ "SolKxSolution"
/*
  SolKxSolution - Exact Stokes solutions for exponentially varying viscosity

 Input Parameters:
+ pos   - The (x,z) coordinate at which to evaluate the solution
. n     - The constant defining the x-dependence of the forcing function
. m     - The constant defining the z-dependence of the forcing function
- B     - The viscosity coefficient

  Output Parameters:
+ vel   - The (x,z)-velocity at (x,z), or NULL
. p     - The pressure at (x,z), or NULL
. s     - The total stress (sigma_xx, sigma_xz, sigma_zz) at (x,z), or NULL
. gamma - The strain rate, or NULL
- nu    - The viscosity at (x,z), or NULL

  Note:
$  The domain is the square 0 <= x,z <= 1. We solve the Stokes equation for incompressible flow with free-slip boundary
$  conditions everywhere. The forcing term f is given by
$
$    fx = 0
$    fz = sigma*sin(km*z)*cos(kn*x)
$
$  where
$
$    km = m*Pi (m may be non-integral)
$    kn = n*Pi
$
$  meaning that the density rho is -sigma*sin(km*z)*cos(kn*x). Here we set sigma = 1.
$  The viscosity eta is exp(2*B*x).
*/
static PetscErrorCode SolKxSolution(const PetscReal pos[], PetscReal m, PetscInt n, PetscReal B,
                                    PetscScalar vel[], PetscScalar *p, PetscScalar s[], PetscScalar gamma[], PetscScalar *nu)
{
  PetscReal sigma = 1.0;
  PetscReal Z;
  PetscReal u1,u2,u3,u4,u5,u6;
  PetscReal sum1,sum2,sum3,sum4,sum5,sum6,sum7;
  PetscReal kn,km,x,z;
  PetscReal _C1,_C2,_C3,_C4;
  PetscReal Rp, UU, VV;
  PetscReal rho,a,b,r,_aa,_bb,AA,BB,Rm,SS;
  PetscReal num1,num2,num3,num4,den1;

  PetscReal t1,t2,t3,t4,t5,t6,t7,t8,t9,t10;
  PetscReal t11,t12,t13,t14,t15,t16,t17,t18,t19,t20;
  PetscReal t21,t22,t23,t24,t25,t26,t27,t28,t29,t30;
  PetscReal t31,t32,t33,t34,t35,t36,t37,t38,t39,t40;
  PetscReal t41,t42,t43,t44,t45,t46,t47,t49,t51,t53;
  PetscReal t56,t58,t61,t62,t63,t64,t65,t66,t67,t68;
  PetscReal t69,t70,t71,t72,t73,t74,t75,t76,t77,t78;
  PetscReal t79,t80,t81,t82,t83,t84,t85,t86,t87,t88;
  PetscReal t89,t90,t91,t92,t93,t94,t95,t96,t97,t99;
  PetscReal t100,t101,t103,t104,t105,t106,t107,t108,t109,t110;
  PetscReal t111,t112,t113,t114,t115,t116,t117,t118,t119,t120;
  PetscReal t121,t124,t125,t126,t127,t129,t130,t132,t133,t135;
  PetscReal t136,t138,t140,t141,t142,t143,t152,t160,t162;

  PetscFunctionBegin;
  /*************************************************************************/
  /*************************************************************************/
  /* rho = -sin(km*z)*cos(kn*x) */
  x = pos[0];
  z = pos[1];
  Z = exp( 2.0 * B * x );
  km = m*PETSC_PI; /* solution valid for km not zero -- should get trivial solution if km=0 */
  kn = (PetscReal) n*PETSC_PI;
  /*************************************************************************/
  /*************************************************************************/
  a = B*B + km*km;
  b = 2.0*km*B;
  r = sqrt(a*a + b*b);
  Rp = sqrt( (r+a)/2.0 );
  Rm  = sqrt( (r-a)/2.0 );
  UU  = Rp - B;
  VV = Rp + B;

  sum1=0.0;
  sum2=0.0;
  sum3=0.0;
  sum4=0.0;
  sum5=0.0;
  sum6=0.0;
  sum7=0.0;

  /*******************************************/
  /*         calculate the constants         */
  /*******************************************/

  t1 = kn * kn;
  t4 = km * km;
  t5 = t4 + t1;
  t6 = t5 * t5;
  t8 = pow(km + kn, 0.2e1);
  t9 = B * B;
  t16 = pow(km - kn, 0.2e1);
  _aa = -0.4e1 * B * t1 * sigma * t5 / (t6 + 0.4e1 * t8 * t9) / (t6 + 0.4e1 * t16 * t9);

  t2 = km * km;
  t3 = kn * kn;
  t5 = pow(t2 + t3, 0.2e1);
  t6 = km - kn;
  t7 = km + kn;
  t9 = B * B;
  t13 = t7 * t7;
  t19 = t6 * t6;
  _bb = sigma * kn * (t5 + 0.4e1 * t6 * t7 * t9) / (t5 + 0.4e1 * t13 * t9) / (t5 + 0.4e1 * t19 * t9);

  AA = _aa;
  BB = _bb;

  /*******************************************/
  /*       calculate the velocities etc      */
  /*******************************************/
  t1 = Rm * Rm;
  t2 = B - Rp;
  t4 = Rp + B;
  t6 = UU * x;
  t9 = exp(t6 - 0.4e1 * Rp);
  t13 = B * B;
  t16 = Rp * t1;
  t18 = Rp * Rp;
  t19 = B * t18;
  t20 = t13 * Rp;
  t22 = kn * kn;
  t24 = B * t1;
  t32 = 0.8e1 * t13 * BB * kn * Rp;
  t34 = 0.2e1 * Rm;
  t35 = cos(t34);
  t37 = Rp * Rm;
  t49 = sin(t34);
  t63 = exp(t6 - 0.2e1 * Rp);
  t65 = Rm * t2;
  t67 = 0.2e1 * B * kn;
  t68 = B * Rm;
  t69 = t67 + t68 + t37;
  t73 = 0.3e1 * t13;
  t75 = 0.2e1 * B * Rp;
  t76 = t73 - t75 + t1 - t22 - t18;
  t78 = t65 * t76 * BB;
  t80 = Rm - kn;
  t81 = cos(t80);
  t83 = -t67 + t68 + t37;
  t88 = Rm + kn;
  t89 = cos(t88);
  t92 = t65 * t76 * AA;
  t97 = sin(t80);
  t103 = sin(t88);
  t108 = exp(t6 - 0.3e1 * Rp - B);
  t110 = Rm * t4;
  t111 = t67 + t68 - t37;
  t115 = t73 + t75 + t1 - t22 - t18;
  t117 = t110 * t115 * BB;
  t120 = -t67 + t68 - t37;
  t127 = t110 * t115 * AA;
  t140 = exp(t6 - Rp - B);
  num1 = -0.4e1 * t1 * t2 * t4 * AA * t9 + ((0.2e1 * Rp * (0.3e1 * t13 * B - 0.2e1 * t16 - t19 - 0.2e1 * t20 - B * t22 - t24) * AA - t32) * t35 + (0.2e1 * t37 * (t1 + 0.5e1 * t13 - t22 - t18) * AA - 0.8e1 * B * BB * kn * Rm * Rp) * t49 - 0.2e1 * B * (0.3e1 * t20 - Rp * t22 - t18 * Rp - 0.2e1 * t19 - t16 - 0.2e1 * t24) * AA + t32) * t63 + ((0.2e1 * t65 * t69 * AA + t78) * t81 + (0.2e1 * t65 * t83 * AA - t78) * t89 + (t92 - 0.2e1 * t65 * t69 * BB) * t97 + (t92 + 0.2e1 * t65 * t83 * BB) * t103) * t108 + ((-0.2e1 * t110 * t111 * AA - t117) * t81 + (-0.2e1 * t110 * t120 * AA + t117) * t89 + (-t127 + 0.2e1 * t110 * t111 * BB) * t97 + (-t127 - 0.2e1 * t110 * t120 * BB) * t103) * t140;

  t1 = Rp + B;
  t2 = Rm * t1;
  t3 = B * B;
  t4 = 0.3e1 * t3;
  t5 = B * Rp;
  t7 = Rm * Rm;
  t8 = kn * kn;
  t9 = Rp * Rp;
  t10 = t4 + 0.2e1 * t5 + t7 - t8 - t9;
  t12 = t2 * t10 * AA;
  t14 = B * Rm;
  t20 = UU * x;
  t23 = exp(t20 - 0.4e1 * Rp);
  t25 = Rp * Rm;
  t32 = Rm * kn;
  t37 = 0.2e1 * Rm;
  t38 = cos(t37);
  t40 = t3 * B;
  t44 = B * t9;
  t45 = t3 * Rp;
  t53 = t3 * BB;
  t58 = sin(t37);
  t69 = exp(t20 - 0.2e1 * Rp);
  t72 = 0.3e1 * t40 * Rm;
  t73 = t9 * Rp;
  t74 = t73 * Rm;
  t75 = t7 * Rm;
  t76 = B * t75;
  t77 = t14 * t8;
  t78 = Rp * t75;
  t80 = 0.8e1 * t45 * kn;
  t81 = t25 * t8;
  t83 = 0.5e1 * t45 * Rm;
  t84 = t44 * Rm;
  t85 = t72 - t74 + t76 - t77 + t78 + t80 - t81 + t83 + t84;
  t88 = 0.2e1 * t9 * t3;
  t90 = 0.3e1 * t40 * Rp;
  t91 = t7 * t3;
  t93 = 0.2e1 * t5 * t32;
  t94 = t5 * t7;
  t95 = t5 * t8;
  t96 = B * t73;
  t97 = t7 * t9;
  t100 = 0.2e1 * t3 * Rm * kn;
  t101 = -t88 + t90 - t91 - t93 - t94 - t95 - t96 - t97 - t100;
  t105 = Rm - kn;
  t106 = cos(t105);
  t108 = t72 - t80 + t83 + t76 + t84 - t81 - t74 + t78 - t77;
  t110 = -t97 - t96 - t88 + t100 + t90 - t95 + t93 - t91 - t94;
  t114 = Rm + kn;
  t115 = cos(t114);
  t121 = sin(t105);
  t127 = sin(t114);
  t132 = exp(t20 - 0.3e1 * Rp - B);
  t135 = 0.2e1 * B * kn;
  t136 = t135 + t14 - t25;
  t142 = -t135 + t14 - t25;
  t152 = t2 * t10 * BB;
  t162 = exp(t20 - Rp - B);
  num2 = (0.2e1 * t12 - 0.8e1 * t14 * kn * t1 * BB) * t23 + ((-0.2e1 * t25 * (t7 + 0.5e1 * t3 - t8 - t9) * AA + 0.8e1 * B * BB * t32 * Rp) * t38 + (0.2e1 * Rp * (0.3e1 * t40 - 0.2e1 * Rp * t7 - t44 - 0.2e1 * t45 - B * t8 - B * t7) * AA - 0.8e1 * t53 * kn * Rp) * t58 - 0.2e1 * t14 * (-t8 + t9 + t4 + t7) * AA + 0.8e1 * t53 * t32) * t69 + ((-t85 * AA - 0.2e1 * t101 * BB) * t106 + (-t108 * AA + 0.2e1 * t110 * BB) * t115 + (-0.2e1 * t101 * AA + t85 * BB) * t121 + (-0.2e1 * t110 * AA - t108 * BB) * t127) * t132 + ((t12 - 0.2e1 * t2 * t136 * BB) * t106 + (t12 + 0.2e1 * t2 * t142 * BB) * t115 + (-0.2e1 * t2 * t136 * AA - t152) * t121 + (-0.2e1 * t2 * t142 * AA + t152) * t127) * t162;

  t1 = Rm * Rm;
  t2 = B - Rp;
  t4 = Rp + B;
  t6 = VV * x;
  t7 = exp(-t6);
  t11 = kn * kn;
  t13 = B * t1;
  t14 = Rp * Rp;
  t15 = B * t14;
  t16 = B * B;
  t17 = t16 * Rp;
  t21 = Rp * t1;
  t30 = 0.8e1 * t16 * BB * kn * Rp;
  t32 = 0.2e1 * Rm;
  t33 = cos(t32);
  t35 = Rp * Rm;
  t47 = sin(t32);
  t61 = exp(-t6 - 0.2e1 * Rp);
  t63 = Rm * t2;
  t65 = 0.2e1 * B * kn;
  t66 = B * Rm;
  t67 = t65 + t66 + t35;
  t71 = 0.3e1 * t16;
  t73 = 0.2e1 * B * Rp;
  t74 = t71 - t73 + t1 - t11 - t14;
  t76 = t63 * t74 * BB;
  t78 = Rm - kn;
  t79 = cos(t78);
  t81 = -t65 + t66 + t35;
  t86 = Rm + kn;
  t87 = cos(t86);
  t90 = t63 * t74 * AA;
  t95 = sin(t78);
  t101 = sin(t86);
  t106 = exp(-t6 - 0.3e1 * Rp - B);
  t108 = Rm * t4;
  t109 = t65 + t66 - t35;
  t113 = t71 + t73 + t1 - t11 - t14;
  t115 = t108 * t113 * BB;
  t118 = -t65 + t66 - t35;
  t125 = t108 * t113 * AA;
  t138 = exp(-t6 - Rp - B);
  num3 = -0.4e1 * t1 * t2 * t4 * AA * t7 + ((-0.2e1 * Rp * (-B * t11 - t13 - t15 + 0.2e1 * t17 + 0.3e1 * t16 * B + 0.2e1 * t21) * AA + t30) * t33 + (-0.2e1 * t35 * (t1 + 0.5e1 * t16 - t11 - t14) * AA + 0.8e1 * B * BB * kn * Rm * Rp) * t47 + 0.2e1 * B * (0.3e1 * t17 - t21 + 0.2e1 * t15 + 0.2e1 * t13 - Rp * t11 - t14 * Rp) * AA - t30) * t61 + ((-0.2e1 * t63 * t67 * AA - t76) * t79 + (-0.2e1 * t63 * t81 * AA + t76) * t87 + (-t90 + 0.2e1 * t63 * t67 * BB) * t95 + (-t90 - 0.2e1 * t63 * t81 * BB) * t101) * t106 + ((0.2e1 * t108 * t109 * AA + t115) * t79 + (0.2e1 * t108 * t118 * AA - t115) * t87 + (t125 - 0.2e1 * t108 * t109 * BB) * t95 + (t125 + 0.2e1 * t108 * t118 * BB) * t101) * t138;

  t1 = B - Rp;
  t2 = Rm * t1;
  t3 = B * B;
  t4 = 0.3e1 * t3;
  t5 = B * Rp;
  t7 = Rm * Rm;
  t8 = kn * kn;
  t9 = Rp * Rp;
  t10 = t4 - 0.2e1 * t5 + t7 - t8 - t9;
  t12 = t2 * t10 * AA;
  t14 = B * Rm;
  t20 = VV * x;
  t21 = exp(-t20);
  t23 = Rp * Rm;
  t30 = Rm * kn;
  t35 = 0.2e1 * Rm;
  t36 = cos(t35);
  t40 = B * t9;
  t41 = t3 * Rp;
  t43 = t3 * B;
  t51 = t3 * BB;
  t56 = sin(t35);
  t67 = exp(-t20 - 0.2e1 * Rp);
  t70 = 0.2e1 * B * kn;
  t71 = t70 + t14 + t23;
  t76 = Rm - kn;
  t77 = cos(t76);
  t79 = -t70 + t14 + t23;
  t84 = Rm + kn;
  t85 = cos(t84);
  t91 = t2 * t10 * BB;
  t93 = sin(t76);
  t99 = sin(t84);
  t104 = exp(-t20 - 0.3e1 * Rp - B);
  t107 = 0.3e1 * t43 * Rm;
  t108 = t9 * Rp;
  t109 = t108 * Rm;
  t110 = t7 * Rm;
  t111 = B * t110;
  t112 = t14 * t8;
  t113 = Rp * t110;
  t115 = 0.8e1 * t41 * kn;
  t116 = t23 * t8;
  t118 = 0.5e1 * t41 * Rm;
  t119 = t40 * Rm;
  t120 = t107 + t109 + t111 - t112 - t113 - t115 + t116 - t118 + t119;
  t124 = 0.2e1 * t3 * Rm * kn;
  t125 = t5 * t8;
  t126 = B * t108;
  t127 = t7 * t9;
  t129 = 0.2e1 * t9 * t3;
  t130 = t5 * t7;
  t132 = 0.3e1 * t43 * Rp;
  t133 = t7 * t3;
  t135 = 0.2e1 * t5 * t30;
  t136 = t124 - t125 - t126 + t127 + t129 - t130 + t132 + t133 - t135;
  t141 = t107 + t115 - t118 + t111 + t119 + t116 + t109 - t113 - t112;
  t143 = t132 + t129 - t125 + t133 + t127 - t124 - t130 - t126 + t135;
  t160 = exp(-t20 - Rp - B);
  num4 = (0.2e1 * t12 - 0.8e1 * t14 * kn * t1 * BB) * t21 + ((0.2e1 * t23 * (t7 + 0.5e1 * t3 - t8 - t9) * AA - 0.8e1 * B * BB * t30 * Rp) * t36 + (-0.2e1 * Rp * (-B * t8 - B * t7 - t40 + 0.2e1 * t41 + 0.3e1 * t43 + 0.2e1 * Rp * t7) * AA + 0.8e1 * t51 * kn * Rp) * t56 - 0.2e1 * t14 * (-t8 + t9 + t4 + t7) * AA + 0.8e1 * t51 * t30) * t67 + ((t12 - 0.2e1 * t2 * t71 * BB) * t77 + (t12 + 0.2e1 * t2 * t79 * BB) * t85 + (-0.2e1 * t2 * t71 * AA - t91) * t93 + (-0.2e1 * t2 * t79 * AA + t91) * t99) * t104 + ((-t120 * AA + 0.2e1 * t136 * BB) * t77 + (-t141 * AA - 0.2e1 * t143 * BB) * t85 + (0.2e1 * t136 * AA + t120 * BB) * t93 + (0.2e1 * t143 * AA - t141 * BB) * t99) * t160;


  t1 = Rm * Rm;
  t2 = Rp * Rp;
  t3 = t1 * t2;
  t4 = B * B;
  t5 = t1 * t4;
  t9 = exp(-0.4e1 * Rp);
  t15 = cos(0.2e1 * Rm);
  t22 = exp(-0.2e1 * Rp);
  den1 = (-0.4e1 * t3 + 0.4e1 * t5) * t9 + ((0.8e1 * t1 + 0.8e1 * t4) * t2 * t15 - 0.8e1 * t5 - 0.8e1 * t2 * t4) * t22 - 0.4e1 * t3 + 0.4e1 * t5;

  _C1=num1/den1; _C2=num2/den1; _C3=num3/den1; _C4=num4/den1;

  t1 = Rm * x;
  t2 = cos(t1);
  t4 = sin(t1);
  t10 = exp(-0.2e1 * x * B);
  t12 = kn * x;
  t13 = cos(t12);
  t16 = sin(t12);
  u1 = -km * (_C1 * t2 + _C2 * t4 + _C3 * t2 + _C4 * t4 + t10 * AA * t13 + t10 * BB * t16);

  t2 = Rm * x;
  t3 = cos(t2);
  t6 = sin(t2);
  t22 = exp(-0.2e1 * x * B);
  t23 = B * t22;
  t24 = kn * x;
  t25 = cos(t24);
  t29 = sin(t24);
  u2 = UU * _C1 * t3 + UU * _C2 * t6 - _C1 * t6 * Rm + _C2 * t3 * Rm - VV * _C3 * t3 - VV * _C4 * t6 - _C3 * t6 * Rm + _C4 * t3 * Rm - 0.2e1 * t23 * AA * t25 - 0.2e1 * t23 * BB * t29 - t22 * AA * t29 * kn + t22 * BB * t25 * kn;

  t3 = exp(0.2e1 * x * B);
  t4 = t3 * B;
  t8 = km * km;
  t9 = t3 * t8;
  t11 = 0.3e1 * t9 * Rm;
  t12 = Rm * Rm;
  t14 = t3 * t12 * Rm;
  t15 = UU * UU;
  t19 = 0.4e1 * t4 * UU * Rm - t11 - t14 + 0.3e1 * t3 * t15 * Rm;
  t20 = Rm * x;
  t21 = sin(t20);
  t27 = 0.2e1 * B * t9;
  t33 = 0.2e1 * t4 * t12;
  t36 = 0.3e1 * t3 * UU * t12 - t27 - 0.2e1 * t4 * t15 + 0.3e1 * t9 * UU + t33 - t3 * t15 * UU;
  t37 = cos(t20);
  t49 = VV * VV;
  t53 = -0.4e1 * t4 * VV * Rm - t11 + 0.3e1 * t3 * t49 * Rm - t14;
  t64 = t3 * t49 * VV + t33 - 0.3e1 * t9 * VV - 0.2e1 * t4 * t49 - t27 - 0.3e1 * t3 * VV * t12;
  t76 = B * t8;
  t80 = kn * kn;
  t83 = B * B;
  t87 = t80 * kn;
  t90 = kn * x;
  t91 = sin(t90);
  t106 = cos(t90);
  u3 = -((t19 * t21 + t36 * t37) * _C1 + (t36 * t21 - t19 * t37) * _C2 + (t53 * t21 + t64 * t37) * _C3 + (t64 * t21 - t53 * t37) * _C4 + (-0.3e1 * t8 * AA * kn - 0.8e1 * t76 * BB - 0.4e1 * BB * B * t80 + 0.4e1 * AA * t83 * kn - AA * t87) * t91 + (-0.4e1 * AA * t80 * B - 0.4e1 * t83 * BB * kn + 0.3e1 * t8 * BB * kn - sigma + BB * t87 - 0.8e1 * t76 * AA) * t106) / km;

  t3 = exp(0.2e1 * x * B);
  t4 = km * km;
  t5 = t3 * t4;
  t6 = Rm * x;
  t7 = cos(t6);
  t8 = _C1 * t7;
  t10 = sin(t6);
  t11 = _C2 * t10;
  t13 = _C3 * t7;
  t15 = _C4 * t10;
  t18 = kn * x;
  t19 = cos(t18);
  t22 = sin(t18);
  t24 = UU * UU;
  t25 = t3 * t24;
  t28 = t3 * UU;
  t38 = Rm * Rm;
  t39 = t7 * t38;
  t42 = t10 * t38;
  t44 = t5 * t8 + t5 * t11 + t5 * t13 + t5 * t15 + t4 * AA * t19 + t4 * BB * t22 + t25 * t8 + t25 * t11 - 0.2e1 * t28 * _C1 * t10 * Rm + 0.2e1 * t28 * _C2 * t7 * Rm - t3 * _C1 * t39 - t3 * _C2 * t42;
  t45 = VV * VV;
  t46 = t3 * t45;
  t49 = t3 * VV;
  t62 = B * B;
  t78 = kn * kn;
  t82 = t46 * t13 + t46 * t15 + 0.2e1 * t49 * _C3 * t10 * Rm - 0.2e1 * t49 * _C4 * t7 * Rm - t3 * _C3 * t39 - t3 * _C4 * t42 + 0.4e1 * t62 * AA * t19 + 0.4e1 * t62 * BB * t22 + 0.4e1 * B * AA * t22 * kn - 0.4e1 * B * BB * t19 * kn - AA * t19 * t78 - BB * t22 * t78;
  u4 = t44 + t82;

  t3 = exp(0.2e1 * x * B);
  t4 = t3 * B;
  t8 = km * km;
  t9 = t3 * t8;
  t10 = t9 * Rm;
  t11 = Rm * Rm;
  t13 = t3 * t11 * Rm;
  t14 = UU * UU;
  t18 = 0.4e1 * t4 * UU * Rm - t10 - t13 + 0.3e1 * t3 * t14 * Rm;
  t19 = Rm * x;
  t20 = sin(t19);
  t26 = 0.2e1 * B * t9;
  t31 = 0.2e1 * t4 * t11;
  t34 = 0.3e1 * t3 * UU * t11 - t26 - 0.2e1 * t4 * t14 + t9 * UU + t31 - t3 * t14 * UU;
  t35 = cos(t19);
  t47 = VV * VV;
  t51 = -0.4e1 * t4 * VV * Rm - t10 + 0.3e1 * t3 * t47 * Rm - t13;
  t61 = t3 * t47 * VV + t31 - t9 * VV - 0.2e1 * t4 * t47 - t26 - 0.3e1 * t3 * VV * t11;
  t72 = B * t8;
  t76 = kn * kn;
  t79 = B * B;
  t83 = t76 * kn;
  t86 = kn * x;
  t87 = sin(t86);
  t101 = cos(t86);
  u5 = ((t18 * t20 + t34 * t35) * _C1 + (t34 * t20 - t18 * t35) * _C2 + (t51 * t20 + t61 * t35) * _C3 + (t61 * t20 - t51 * t35) * _C4 + (-t8 * AA * kn - 0.4e1 * t72 * BB - 0.4e1 * BB * B * t76 + 0.4e1 * AA * t79 * kn - AA * t83) * t87 + (-0.4e1 * AA * t76 * B - 0.4e1 * t79 * BB * kn + t8 * BB * kn - sigma + BB * t83 - 0.4e1 * t72 * AA) * t101) / km;

  t3 = exp(0.2e1 * x * B);
  t4 = UU * UU;
  t8 = km * km;
  t9 = t3 * t8;
  t10 = t9 * Rm;
  t11 = Rm * Rm;
  t13 = t3 * t11 * Rm;
  t14 = t3 * B;
  t18 = 0.3e1 * t3 * t4 * Rm + t10 - t13 + 0.4e1 * t14 * UU * Rm;
  t19 = Rm * x;
  t20 = sin(t19);
  t28 = 0.2e1 * B * t9;
  t33 = 0.2e1 * t14 * t11;
  t34 = -0.2e1 * t4 * t14 + 0.3e1 * t3 * UU * t11 - t28 - t3 * t4 * UU - t9 * UU + t33;
  t35 = cos(t19);
  t47 = VV * VV;
  t51 = -0.4e1 * t14 * VV * Rm - t13 + t10 + 0.3e1 * t3 * t47 * Rm;
  t61 = -0.3e1 * t3 * VV * t11 + t33 + t3 * t47 * VV + t9 * VV - 0.2e1 * t14 * t47 - t28;
  t71 = kn * kn;
  t74 = B * B;
  t80 = t71 * kn;
  t83 = kn * x;
  t84 = sin(t83);
  t96 = cos(t83);
  u6 = -((t18 * t20 + t34 * t35) * _C1 + (t34 * t20 - t18 * t35) * _C2 + (t51 * t20 + t61 * t35) * _C3 + (t61 * t20 - t51 * t35) * _C4 + (-0.4e1 * BB * B * t71 + 0.4e1 * AA * t74 * kn + t8 * AA * kn - AA * t80) * t84 + (-0.4e1 * AA * t71 * B - t8 * BB * kn - 0.4e1 * t74 * BB * kn - sigma + BB * t80) * t96) / km;

  SS = sin(km*z)*(exp(UU*x)*(_C1*cos(Rm*x)+_C2*sin(Rm*x)) + exp(-VV*x)*(_C3*cos(Rm*x)+_C4*sin(Rm*x)) + exp(-2*x*B)*(AA*cos(kn*x)+BB*sin(kn*x)));

  /* u1 = Vx, u2 = Vz, u3 = txx, u4 = tzx, u5 = pressure, u6 = tzz */

  sum5 += u5*cos(km*z);  /* pressure */
  sum6 += u6*cos(km*z);  /* zz total stress */

  u1 *= cos(km*z); /* x velocity */
  sum1 += u1;
  u2 *= sin(km*z); /* z velocity */
  sum2 += u2;

  u3 *= cos(km*z); /* xx total stress */
  sum3 += u3;
  u4 *= sin(km*z); /* zx stress */
  sum4 += u4;

  /* rho = -sigma*sin(km*z)*cos(kn*x); */ /* density */
  /* sum7 += rho; */

  /* Output */
  if (nu) {
    *nu = Z;
  }
  if (vel) {
    vel[0] = sum1;
    vel[1] = sum2;
  }
  if (p) {
    (*p) = sum5;
  }
  if (s) {
    s[0] = sum3;
    s[1] = sum4;
    s[2] = sum6;
  }
  if (gamma) {
    /* sigma = tau - p, tau = sigma + p, tau[] = 2*eta*gamma[] */
    gamma[0] = (sum3+sum5)/(2.0*Z);
    gamma[1] = (sum4)/(2.0*Z);
    gamma[2] = (sum6+sum5)/(2.0*Z);
  }
  PetscFunctionReturn(0);
}

#undef __FUNCT__
#define __FUNCT__ "SolKxSolutionVelocity"
static PetscErrorCode SolKxSolutionVelocity(PetscInt dim, const PetscReal x[], PetscInt Nf, PetscScalar v[], void *ctx)
{
  Parameter     *s = (Parameter *) ctx;
  PetscErrorCode ierr;

  PetscFunctionBegin;
  ierr = SolKxSolution(x, s->m, s->n, s->B, v, NULL, NULL, NULL, NULL);CHKERRQ(ierr);
  PetscFunctionReturn(0);
}

#undef __FUNCT__
#define __FUNCT__ "SolKxSolutionPressure"
static PetscErrorCode SolKxSolutionPressure(PetscInt dim, const PetscReal x[], PetscInt Nf, PetscScalar p[], void *ctx)
{
  Parameter     *s = (Parameter *) ctx;
  PetscErrorCode ierr;

  PetscFunctionBegin;
  ierr = SolKxSolution(x, s->m, s->n, s->B, NULL, p, NULL, NULL, NULL);CHKERRQ(ierr);
  PetscFunctionReturn(0);
}

#undef __FUNCT__
#define __FUNCT__ "SolCxSolution"
/*
  SolCxSolution - Exact Stokes solutions for discontinuous viscosity

 Input Parameters:
+ pos   - The (x,z) coordinate at which to evaluate the solution
. n     - The constant defining the x-dependence of the forcing function
. m     - The constant defining the z-dependence of the forcing function
. xc    - The x coordinate at which the viscosity is discontinuous
. etaA  - The viscosity coefficient for x < xc
- etaB  - The viscosity coefficient for x > xc

  Output Parameters:
+ vel   - The (x,z)-velocity at (x,z), or NULL
. p     - The pressure at (x,z), or NULL
. s     - The total stress (sigma_xx, sigma_xz, sigma_zz) at (x,z), or NULL
. gamma - The strain rate, or NULL
- nu    - The viscosity at (x,z), or NULL

  Note:
$  The domain is the square 0 <= x,z <= 1. We solve the Stokes equation for incompressible flow with free-slip boundary
$  conditions everywhere. The forcing term f is given by
$
$    fx = 0
$    fz = sigma*sin(km*z)*cos(kn*x)
$
$  where
$
$    km = m*Pi (m may be non-integral)
$    kn = n*Pi
$
$  meaning that the density rho is -sigma*sin(km*z)*cos(kn*x). Here we set sigma = 1.
$  The viscosity eta jumps from etaA to etaB at x = xc.
*/
static PetscErrorCode SolCxSolution(const PetscReal pos[], PetscReal m, PetscInt n, PetscReal xc, PetscReal etaA, PetscReal etaB,
                                    PetscScalar vel[], PetscScalar *p, PetscScalar s[], PetscScalar gamma[], PetscScalar *nu)
{
  PetscReal _C1A,_C2A,_C3A,_C4A,_C1B,_C2B,_C3B,_C4B,_C1,_C2,_C3,_C4;
  PetscReal t1,t2,t3,t4,t5,t6,t7,t8,t9,t10,t11,t12,t13,t14,t15,t16,t17,t18,t19,t20,t21,t22,t23,t24,t25,t26,t27,t28,t29,t30,t31,t32,t33,t34,t35,t36,t37,t38,t39,t40;
  PetscReal t41,t42,t43,t44,t45,t46,t47,t48,t49,t50,t51,t52,t53,t54,t55,t56,t57,t58,t59,t60,t61,t62,t63,t64,t65,t66,t67,t68,t69,t70,t71,t72,t73,t74,t75,t76,t77,t78,t79,t80;
  PetscReal t81,t82,t83,t84,t85,t86,t87,t88,t89,t90,t91,t92,t93,t94,t95,t96,t97,t98,t99,t100,t101,t102,t103,t104,t105,t106,t107,t108,t109,t110,t111,t112,t113,t115,t116,t117,t118,t119,t120;
  PetscReal t121,t122,t123,t124,t125,t126,t127,t128,t129,t130,t131,t132,t133,t134,t135,t136,t137,t138,t139,t140,t141,t142,t143,t144,t145,t146,t147,t148,t149,t150,t151,t152,t153,t154,t155,t156,t157,t158,t159,t160;
  PetscReal t161,t162,t163,t164,t165,t166,t167,t168,t169,t170,t171,t172,t173,t174,t175,t176,t177,t178,t179,t180,t181,t182,t183,t184,t186,t187,t188,t189,t190,t191,t192,t193,t194,t195,t196,t197,t198,t199;
  PetscReal t201,t202,t203,t204,t206,t207,t208,t209,t210,t211,t212,t213,t215,t216,t217,t218,t219,t220,t221,t222,t223,t224,t225,t226,t227,t228,t229,t230,t231,t232,t233,t234,t235,t236,t237,t238,t239,t240;
  PetscReal t241,t242,t243,t244,t245,t246,t247,t248,t249,t250,t251,t252,t253,t254,t255,t256,t257,t258,t259,t260,t261,t262,t263,t264,t265,t267,t268,t269,t270,t272,t273,t274,t275,t276,t277,t278,t279,t280;
  PetscReal t281,t282,t283,t284,t285,t286,t288,t289,t290,t291,t292,t295,t296,t297,t298,t299,t300,t301,t303,t304,t305,t307,t308,t310,t311,t312,t313,t314,t315,t316,t317,t318,t319,t320;
  PetscReal t321,t322,t323,t324,t325,t326,t327,t328,t329,t330,t331,t332,t334,t335,t336,t337,t338,t339,t340,t341,t342,t344,t345,t346,t347,t348,t349,t350,t351,t352,t353,t354,t355,t356,t358,t359,t360;
  PetscReal t361,t362,t363,t364,t365,t366,t367,t368,t369,t370,t371,t372,t373,t374,t375,t376,t377,t378,t379,t380,t381,t382,t383,t384,t385,t386,t387,t389,t390,t391,t393,t394,t395,t396,t397,t398;
  PetscReal t401,t402,t403,t404,t405,t406,t407,t408,t409,t410,t411,t412,t413,t414,t415,t416,t417,t418,t419,t421,t422,t423,t424,t425,t426,t427,t428,t429,t430,t431,t432,t433,t434,t436,t437,t438,t439,t440;
  PetscReal t441,t442,t443,t444,t445,t446,t447,t448,t450,t451,t453,t454,t455,t456,t457,t458,t459,t461,t462,t463,t464,t465,t466,t468,t469,t470,t471,t474,t475,t478,t480;
  PetscReal t482,t483,t484,t485,t488,t489,t490,t492,t493,t495,t497,t498,t499,t501,t502,t503,t504,t505,t507,t508,t509,t510,t511,t512,t513,t515,t518,t520;
  PetscReal t522,t525,t527,t528,t529,t530,t532,t533,t534,t535,t536,t538,t539,t541,t542,t544,t545,t546,t547,t548,t549,t550,t551,t552,t553,t554,t555,t556,t557,t560;
  PetscReal t561,t562,t563,t564,t567,t568,t571,t573,t575,t576,t578,t579,t583,t590,t591,t594,t595,t596,t597,t598,t600;
  PetscReal t601,t602,t604,t606,t607,t608,t611,t613,t615,t616,t617,t619,t621,t623,t624,t625,t626,t627,t629,t630,t632,t633,t634,t638,t639,t640;
  PetscReal t641,t642,t643,t644,t645,t647,t648,t649,t650,t651,t652,t653,t654,t655,t656,t657,t658,t659,t660,t662,t663,t665,t666,t667,t668,t670,t671,t672,t673,t674,t675,t676,t679,t680;
  PetscReal t682,t683,t684,t685,t686,t688,t689,t690,t691,t693,t694,t695,t696,t697,t698,t699,t700,t701,t702,t704,t705,t708,t709,t711,t712,t713,t714,t717,t718,t719;
  PetscReal t721,t722,t723,t726,t727,t728,t730,t733,t734,t735,t736,t737,t738,t739,t740,t741,t744,t745,t746,t749,t750,t752,t753,t754,t755,t757,t758,t759,t760;
  PetscReal t761,t762,t763,t764,t766,t767,t768,t770,t771,t772,t773,t774,t775,t776,t777,t778,t780,t781,t782,t785,t786,t789,t790,t791,t792,t793,t794,t795,t796,t797,t798,t800;
  PetscReal t801,t806,t807,t808,t809,t811,t812,t817,t818,t819,t821,t822,t824,t827,t828,t830,t834,t835,t837,t840;
  PetscReal t842,t843,t844,t845,t846,t849,t850,t853,t854,t855,t857,t858,t859,t860,t863,t864,t867,t868,t869,t873,t874,t877,t878,t879,t880;
  PetscReal t884,t888,t891,t894,t900,t901,t903,t904,t907,t908,t909,t911,t914,t915,t916,t919,t920;
  PetscReal t923,t924,t925,t926,t927,t929,t932,t935,t937,t939,t942,t943,t944,t945,t947,t948,t949,t950,t952,t953,t954,t955,t956,t957;
  PetscReal t961,t964,t965,t966,t967,t968,t969,t971,t972,t974,t977,t978,t981,t983,t987,t988,t992,t993,t994,t997,t998;
  PetscReal t1001,t1003,t1005,t1006,t1009,t1010,t1012,t1013,t1015,t1016,t1017,t1018,t1020,t1021,t1029,t1031,t1032,t1033,t1040;
  PetscReal t1041,t1042,t1044,t1047,t1050,t1054,t1055,t1057,t1058,t1063,t1068,t1069,t1070,t1079,t1080;
  PetscReal t1088,t1089,t1091,t1092,t1094,t1096,t1101,t1102,t1103,t1104,t1105,t1108,t1112,t1113,t1118,t1119,t1120;
  PetscReal t1121,t1122,t1123,t1124,t1125,t1126,t1127,t1128,t1129,t1130,t1132,t1133,t1134,t1135,t1138,t1139,t1140,t1141,t1142,t1145,t1146,t1148,t1149,t1150,t1153,t1154,t1156,t1157,t1158,t1159;
  PetscReal t1161,t1162,t1165,t1166,t1170,t1171,t1172,t1173,t1175,t1176,t1178,t1180,t1181,t1182,t1185,t1189,t1192,t1193,t1195,t1196,t1199;
  PetscReal t1201,t1203,t1209,t1210,t1211,t1213,t1214,t1218,t1221,t1224,t1225,t1226,t1228,t1233,t1234,t1235,t1236,t1237,t1240;
  PetscReal t1241,t1242,t1243,t1244,t1245,t1248,t1251,t1252,t1257,t1258,t1259,t1260,t1263,t1268,t1269,t1272,t1280;
  PetscReal t1282,t1283,t1284,t1285,t1287,t1288,t1289,t1292,t1293,t1296,t1297,t1300,t1304,t1307,t1310,t1311,t1312,t1316,t1317,t1320;
  PetscReal t1321,t1323,t1328,t1330,t1331,t1332,t1333,t1336,t1338,t1343,t1344,t1346,t1349,t1350,t1354;
  PetscReal t1366,t1369,t1370,t1371,t1376,t1378,t1380,t1383,t1386,t1387,t1388,t1391,t1393,t1399;
  PetscReal t1411,t1412,t1420,t1427;
  PetscReal t1450,t1456,t1468,t1472,t1474,t1478;
  PetscReal t1504,t1511;
  PetscReal t1545;
  PetscReal t1564,t1583;

  PetscReal      sum1 = 0.0, sum2 = 0.0, sum3 = 0.0, sum4 = 0.0, sum5 = 0.0, sum6 = 0.0;
  PetscReal      ZA = etaA, ZB = etaB;
  PetscInt       nz  = m,    nx = n;
  PetscReal      u1, u2, u3, u4, u5, u6, Z, x = pos[0], z = pos[1];
  PetscErrorCode ierr;

  PetscFunctionBegin;
  /* Note that there is no Fourier sum here. */
  /****************************************************************************************/
  _C1A = 0;
  /****************************************************************************************/
  t1 = nx * 0.3141592654e1;
  t2 = sin(t1);
  t3 = nx * t2;
  t4 = nz * nz;
  t5 = t4 * t4;
  t6 = 0.3141592654e1 * 0.3141592654e1;
  t8 = t3 * t5 * t6;
  t9 = ZA * xc;
  t12 = exp(xc * nz * 0.3141592654e1);
  t13 = t12 * t12;
  t15 = nz * 0.3141592654e1;
  t16 = exp(t15);
  t17 = t16 * t16;
  t18 = t17 * t16;
  t19 = ZB * t13 * t18;
  t20 = t9 * t19;
  t23 = ZA * ZA;
  t24 = nx * nx;
  t25 = t24 * nx;
  t26 = t23 * t25;
  t28 = t13 * t13;
  t29 = t28 * t13;
  t33 = nx * ZB;
  t34 = t1 * xc;
  t35 = sin(t34);
  t36 = t4 * nz;
  t37 = t35 * t36;
  t38 = t33 * t37;
  t39 = 0.3141592654e1 * ZA;
  t40 = t13 * t12;
  t41 = t17 * t40;
  t45 = ZB * ZB;
  t46 = t45 * t24;
  t47 = t46 * t4;
  t48 = 0.3141592654e1 * xc;
  t49 = t13 * t17;
  t53 = xc * xc;
  t54 = t36 * t53;
  t56 = t54 * t6 * t45;
  t57 = cos(t34);
  t58 = t57 * t24;
  t59 = t28 * t12;
  t60 = t17 * t59;
  t61 = t58 * t60;
  t64 = t25 * t2;
  t65 = t64 * t15;
  t72 = nx * t23;
  t74 = t72 * t2 * t5;
  t75 = t6 * t53;
  t76 = t16 * t29;
  t80 = t23 * nz;
  t81 = t80 * 0.3141592654e1;
  t82 = t18 * t28;
  t86 = nx * t5;
  t87 = t23 * t6;
  t89 = xc * t2;
  t90 = t13 * t18;
  t91 = t89 * t90;
  t94 = t28 * t28;
  t96 = t24 * nz;
  t98 = t4 * t45;
  t99 = t98 * 0.3141592654e1;
  t100 = t58 * t41;
  t104 = 0.3141592654e1 * t25;
  t105 = ZA * nz * t104;
  t106 = t2 * ZB;
  t110 = t17 * t17;
  t111 = ZA * t110;
  t116 = nz * t28;
  t122 = t64 * t4 * t6;
  t126 = t23 * t29 * t4;
  t128 = t24 * xc;
  t132 = t36 * t23;
  t133 = t6 * t57;
  t135 = t128 * t41;
  t138 = t6 * xc;
  t142 = t72 * t2;
  t147 = 0.4e1 * t8 * t20 - 0.2e1 * t26 * t2 * t16 * t29 - 0.8e1 * t38 * t39 * t41 + 0.4e1 * t47 * t48 * t49 - 0.8e1 * t56 * t61 - 0.4e1 * t65 * t20 + 0.2e1 * t26 * t2 * t18 * t28 - 0.4e1 * t74 * t75 * t76 - 0.2e1 * t81 * t64 * t82 - 0.4e1 * t86 * t87 * t91 - t23 * t94 * t96 + 0.8e1 * t99 * t100 - 0.2e1 * t105 * t106 * t82 - 0.4e1 * t38 * t48 * t111 * t12 + 0.2e1 * t116 * ZB * t111 * t24 + 0.4e1 * t122 * t20 + 0.4e1 * t126 * 0.3141592654e1 * t17 * t128 + 0.8e1 * t132 * t133 * t135 + 0.4e1 * t74 * t138 * t76 - 0.2e1 * t142 * t4 * t18 * t28;
  t149 = ZA * t25 * t2;
  t150 = ZB * t28;
  t154 = t35 * t5;
  t155 = t72 * t154;
  t156 = t75 * t41;
  t159 = nx * ZA;
  t160 = t2 * t36;
  t161 = t159 * t160;
  t162 = 0.3141592654e1 * ZB;
  t163 = t28 * t16;
  t167 = t23 * t57;
  t168 = t167 * t24;
  t169 = nz * t110;
  t170 = t169 * t40;
  t173 = ZA * ZB;
  t174 = t173 * t90;
  t177 = t36 * 0.3141592654e1;
  t181 = t80 * t104;
  t184 = nz * t17;
  t188 = t17 * t29;
  t190 = t4 * 0.3141592654e1;
  t191 = t190 * t24;
  t206 = t138 * t60;
  t209 = t23 * t4;
  t211 = t209 * t6 * t25;
  t212 = t89 * t76;
  t216 = ZB * t16 * t29;
  t217 = t9 * t216;
  t220 = ZB * t110;
  t221 = ZA * t24;
  t222 = t221 * nz;
  t225 = t132 * t75;
  t232 = t45 * t28;
  t233 = t110 * t24;
  t234 = t233 * nz;
  t236 = t209 * 0.3141592654e1;
  t237 = t17 * xc;
  t239 = t237 * t13 * t24;
  t242 = -0.2e1 * t149 * t150 * t16 - 0.8e1 * t155 * t156 - 0.2e1 * t161 * t162 * t163 + 0.2e1 * t168 * t170 + 0.2e1 * t65 * t174 - 0.2e1 * t142 * t177 * t76 + 0.4e1 * t181 * t91 - 0.4e1 * t168 * t184 * t59 - 0.4e1 * t188 * t23 * t191 + 0.4e1 * t38 * t48 * ZA * t17 * t40 + 0.4e1 * t49 * t23 * t191 + 0.2e1 * t26 * t2 * t13 * t18 - 0.8e1 * t155 * t206 + 0.4e1 * t211 * t212 - 0.4e1 * t8 * t217 + 0.2e1 * t220 * t222 - 0.8e1 * t225 * t100 + 0.2e1 * t142 * t4 * t16 * t29 + t232 * t234 - 0.4e1 * t236 * t239;
  t244 = nx * t45;
  t245 = t244 * t37;
  t246 = t110 * t40;
  t251 = t237 * t59;
  t256 = t64 * t90;
  t260 = t36 * t45 * t133;
  t263 = t45 * t57;
  t264 = t263 * t24;
  t265 = t169 * t12;
  t269 = t6 * t36;
  t270 = t17 * t24;
  t274 = t110 * t13;
  t276 = t190 * t128;
  t279 = nx * t36;
  t281 = t28 * t40;
  t282 = t281 * t35;
  t286 = t138 * t41;
  t289 = t75 * t60;
  t296 = t190 * t173;
  t305 = t86 * t45 * t35;
  t312 = t33 * t154;
  t313 = t6 * ZA;
  t324 = t232 * t270;
  t327 = -0.2e1 * t245 * t48 * t246 + 0.4e1 * t159 * t37 * t162 * t251 + 0.4e1 * t209 * t75 * t256 + 0.8e1 * t260 * t135 + 0.2e1 * t264 * t265 + 0.32e2 * t9 * t150 * t269 * t270 + 0.4e1 * t274 * t23 * t276 + 0.2e1 * t279 * t45 * t282 * t48 + 0.8e1 * t155 * t286 + 0.8e1 * t155 * t289 - 0.8e1 * t150 * ZA * t96 * t17 + 0.8e1 * t296 * t61 - 0.2e1 * t105 * t106 * t163 - 0.2e1 * t81 * t256 - 0.8e1 * t305 * t156 - 0.4e1 * t33 * t282 * t177 * t9 - 0.16e2 * t312 * t313 * t237 * t40 - 0.4e1 * t168 * t184 * t40 + 0.2e1 * t168 * t265 + 0.16e2 * t269 * t53 * t324;
  t328 = t3 * t4;
  t331 = t72 * t37;
  t332 = t48 * t60;
  t335 = nz * t94;
  t345 = t72 * t35;
  t349 = t173 * t57;
  t355 = t53 * t17;
  t364 = t54 * t6 * ZB;
  t365 = t28 * t17;
  t369 = xc * ZB;
  t370 = t269 * t369;
  t371 = ZA * t57;
  t373 = t371 * t270 * t40;
  t385 = nx * t35;
  t396 = t4 * xc;
  t397 = t396 * t162;
  t415 = t37 * t48;
  t418 = -0.32e2 * t364 * t365 * t221 - 0.16e2 * t370 * t373 - 0.4e1 * t331 * t48 * t41 + 0.4e1 * t86 * t23 * t53 * t6 * t2 * t90 + 0.2e1 * t385 * t177 * t23 * xc * t246 + 0.16e2 * t132 * t53 * t6 * t28 * t270 - 0.4e1 * t397 * t371 * t233 * t12 - 0.12e2 * t173 * t58 * t190 * t251 + 0.2e1 * t385 * t36 * 0.3141592654e1 * t23 * xc * t59 - 0.8e1 * t99 * t61 - 0.2e1 * t244 * t59 * t415;
  t427 = t371 * t270 * t59;
  t439 = t209 * t48;
  t440 = t110 * t12;
  t441 = t58 * t440;
  t447 = t36 * xc;
  t455 = t48 * t440;
  t471 = ZB * t17;
  t492 = 0.12e2 * t397 * t373 - 0.4e1 * t122 * t217 + 0.16e2 * t364 * t427 + 0.16e2 * t312 * t313 * t355 * t40 - 0.8e1 * t279 * t39 * t35 * ZB * t60 + 0.2e1 * t439 * t441 - 0.2e1 * t81 * t64 * t163 + 0.8e1 * t447 * t87 * t61 + 0.2e1 * t23 * t59 * t57 * t276 + 0.2e1 * t245 * t455 - 0.4e1 * t349 * t96 * t440 - 0.16e2 * t370 * t427 + 0.4e1 * t181 * t212 - 0.16e2 * t365 * t23 * t269 * t128 + 0.16e2 * t86 * t138 * ZA * t35 * t471 * t59 + 0.8e1 * t305 * t289 - 0.4e1 * t439 * t100 + 0.2e1 * ZB * t25 * t2 * ZA * t18 * t28 + 0.2e1 * t142 * t4 * t28 * t16 - 0.8e1 * t56 * t100;
  t499 = ZA * t53 * t19;
  t505 = t396 * 0.3141592654e1;
  t518 = t173 * t53 * t16 * t29;
  t533 = t23 * t28;
  t535 = t188 * t45;
  t538 = t24 * t4;
  t545 = t3 * t177;
  t546 = t173 * t76;
  t555 = t45 * t110;
  t557 = t72 * t160;
  t561 = -0.8e1 * t225 * t61 - 0.2e1 * t161 * t162 * t82 + t533 * t234 + 0.4e1 * t535 * t191 + 0.4e1 * t167 * t538 * t332 + 0.4e1 * t349 * t96 * t60 + 0.2e1 * t545 * t546 - 0.2e1 * t264 * t170 + 0.4e1 * t397 * t281 * ZA * t58 - t555 * t96 - 0.4e1 * t557 * t48 * t76;
  t567 = t396 * 0.3141592654e1 * t45;
  t568 = t58 * t246;
  t597 = t58 * nz;
  t615 = t13 * t45;
  t616 = t615 * t233;
  t619 = t94 * t45;
  t621 = t45 * t59;
  t625 = 0.2e1 * t149 * t216 + 0.2e1 * t567 * t568 - 0.16e2 * t269 * xc * t324 - 0.2e1 * t236 * xc * t281 * t58 - 0.2e1 * t142 * t177 * t90 - 0.8e1 * t567 * t100 + 0.2e1 * t65 * t546 - 0.8e1 * t305 * t206 + 0.2e1 * nz * t45 * t281 * t57 * t24 - t23 * t110 * t96 - 0.8e1 * t296 * t100 + 0.2e1 * t23 * t281 * t597 + 0.4e1 * t545 * t20 + 0.2e1 * t159 * t2 * t4 * ZB * t163 - 0.4e1 * t557 * t48 * t90 + 0.4e1 * t122 * t518 + 0.8e1 * t263 * t538 * t332 - 0.4e1 * t505 * t616 - t619 * t96 - 0.2e1 * t621 * t57 * t276;
  t626 = t49 * t45;
  t660 = t29 * t45;
  t685 = 0.2e1 * t545 * t174 - 0.4e1 * t126 * 0.3141592654e1 * t24 * xc - 0.4e1 * t47 * t48 * t188 + 0.4e1 * t505 * t660 * t24 - 0.2e1 * t142 * t177 * t163 - 0.2e1 * t142 * t4 * t13 * t18 + 0.8e1 * t260 * t128 * t60 - 0.2e1 * t328 * t546 - 0.2e1 * t26 * t2 * t28 * t16 + 0.4e1 * t545 * t217 - 0.4e1 * t209 * t138 * t256;
  t690 = t6 * 0.3141592654e1;
  t691 = ZA * t690;
  t693 = t24 * t24;
  t694 = t693 * xc;
  t695 = t188 * t694;
  t698 = t23 * ZA;
  t699 = t698 * t690;
  t700 = t699 * t5;
  t704 = t5 * t4;
  t705 = t691 * t704;
  t709 = t691 * t5;
  t713 = t5 * nz;
  t714 = t713 * ZB;
  t718 = t698 * t6;
  t719 = t713 * t28;
  t722 = t699 * t704;
  t726 = t713 * t94;
  t733 = t713 * t45;
  t736 = t87 * t36;
  t740 = -0.4e1 * t691 * t98 * t695 + 0.8e1 * t700 * t270 * t13 + 0.4e1 * t705 * t660 * xc + 0.8e1 * t709 * t660 * t128 + 0.2e1 * t87 * t714 * t110 + t718 * t719 * t110 - 0.4e1 * t722 * t237 * t13 - t313 * t726 * t45 - 0.4e1 * t699 * t704 * xc * t29 + t313 * t733 * t28 + 0.4e1 * t736 * t150 * t233;
  t746 = t313 * t36;
  t752 = t6 * t6;
  t753 = t23 * t752;
  t759 = t698 * t752;
  t760 = t759 * t36;
  t761 = t17 * t693;
  t762 = xc * t28;
  t763 = t761 * t762;
  t766 = t87 * t713;
  t773 = t699 * t4;
  t774 = t110 * t693;
  t775 = xc * t13;
  t785 = t704 * t17;
  t789 = -0.16e2 * t736 * t150 * t270 + t718 * t116 * t693 - 0.2e1 * t746 * t555 * t24 + 0.4e1 * t705 * t535 + 0.64e2 * t753 * t713 * t17 * t150 * t128 - 0.16e2 * t760 * t763 + 0.2e1 * t766 * t150 * t110 + 0.4e1 * t722 * t274 * xc + 0.4e1 * t773 * t774 * t775 - 0.8e1 * t766 * t150 * t17 + 0.8e1 * t700 * t233 * t775 + 0.4e1 * t699 * t785 * t13;
  t791 = t691 * t4;
  t792 = t45 * t693;
  t793 = t49 * t792;
  t796 = t759 * t713;
  t797 = t53 * t28;
  t798 = t270 * t797;
  t801 = t87 * nz;
  t818 = t5 * t36;
  t819 = t753 * t818;
  t827 = t753 * t36 * ZB;
  t830 = xc * t45;
  t834 = -0.4e1 * t791 * t793 + 0.32e2 * t796 * t798 + 0.2e1 * t801 * ZB * t693 * t110 + 0.2e1 * t718 * t36 * t28 * t24 - 0.8e1 * t700 * t128 * t29 - 0.8e1 * t700 * t239 - 0.8e1 * t801 * t150 * t761 + 0.32e2 * t819 * t365 * t369 - 0.64e2 * t753 * t714 * t798 + 0.32e2 * t827 * t763 + 0.4e1 * t705 * t830 * t49;
  t842 = xc * t29;
  t843 = t270 * t842;
  t849 = t759 * t818;
  t853 = t691 * t396;
  t857 = t691 * t5 * t45;
  t869 = t313 * nz;
  t874 = -0.2e1 * t718 * t36 * t94 * t24 - 0.4e1 * t773 * t761 * t29 + 0.8e1 * t700 * t843 + 0.2e1 * t87 * t726 * ZB + 0.16e2 * t849 * t797 * t17 + 0.4e1 * t853 * t793 + 0.8e1 * t857 * t239 + 0.2e1 * t801 * t150 * t693 - 0.8e1 * t700 * t270 * t29 - 0.8e1 * t709 * t49 * t46 - t869 * t619 * t693 + t869 * t232 * t693;
  t877 = ZA * t752;
  t878 = t877 * t818;
  t911 = 0.16e2 * t878 * t53 * t45 * t365 - 0.4e1 * t699 * t785 * t29 - 0.4e1 * t705 * t188 * t830 + 0.2e1 * t801 * t94 * t693 * ZB - 0.8e1 * t857 * t843 - t718 * t726 + 0.4e1 * t773 * t761 * t13 - 0.4e1 * t705 * t775 * t555 + 0.2e1 * t746 * t232 * t233 - 0.16e2 * t878 * t830 * t365 - 0.2e1 * t746 * t619 * t24;
  t916 = t110 * t28;
  t945 = t28 * t693 * t45 * t17;
  t948 = 0.32e2 * t877 * t733 * t798 + 0.2e1 * t718 * t36 * t916 * t24 - 0.4e1 * t705 * t626 + t718 * nz * t916 * t693 - t869 * t792 * t110 - 0.4e1 * t773 * t761 * t775 + t718 * t719 + 0.2e1 * t746 * t232 * t24 - 0.16e2 * t849 * t365 * xc - t718 * t713 * t110 - 0.4e1 * t773 * t694 * t29 + 0.16e2 * t877 * t54 * t945;
  t974 = t761 * t797;
  t987 = 0.4e1 * t773 * t695 + 0.4e1 * t736 * t150 * t24 + 0.4e1 * t722 * t842 * t17 - 0.16e2 * t877 * t447 * t945 + 0.2e1 * t87 * t714 * t28 + t313 * t713 * t916 * t45 - 0.4e1 * t853 * t615 * t774 - 0.32e2 * t877 * t713 * xc * t324 + 0.16e2 * t760 * t974 + 0.4e1 * t736 * t94 * t24 * ZB + t869 * t792 * t916 - 0.8e1 * t691 * t5 * xc * t616;
  t1021 = -t718 * t169 * t693 - 0.32e2 * t827 * t974 + 0.2e1 * t801 * t150 * t774 + 0.4e1 * t791 * t188 * t792 + 0.4e1 * t736 * t220 * t24 + 0.4e1 * t791 * t842 * t792 + 0.8e1 * t709 * t660 * t270 - t718 * t335 * t693 - 0.2e1 * t718 * t36 * t110 * t24 - 0.32e2 * t819 * t797 * t471 - t313 * t733 * t110 - 0.32e2 * t796 * t270 * t762;

  _C2A = (t147 - 0.4e1 * t65 * t217 + t418 + 0.2e1 * t150 * t222 + t327 - 0.2e1 * t149 * t19 + 0.2e1 * t335 * ZB * t24 * ZA - 0.16e2 * t312 * t313 * t355 * t59 - 0.4e1 * t281 * ZB * ZA * t597 - 0.2e1 * t505 * t45 * t281 * t58 - 0.4e1 * t211 * t2 * t53 * t76 + 0.8e1 * t305 * t286 - 0.4e1 * t122 * t499 - 0.4e1 * t331 * t332 + 0.8e1 * t345 * t177 * t60 - 0.2e1 * t142 * t177 * t82 + 0.2e1 * t72 * t281 * t415 + 0.4e1 * t349 * t96 * t41 - 0.2e1 * t81 * t64 * t76 + 0.2e1 * t58 * t80 * t59 + 0.8e1 * t345 * t177 * t41 - 0.4e1 * t8 * t499 + t242 + 0.4e1 * t8 * t518 + t625 + t685 + 0.2e1 * t328 * t174 + 0.2e1 * t331 * t455 - 0.2e1 * t33 * t2 * t4 * ZA * t82 - 0.4e1 * t626 * t191 + 0.16e2 * t364 * t373 - 0.2e1 * t621 * t597 - 0.2e1 * t439 * t568 + t492 + t533 * t96 + t232 * t96 + 0.2e1 * t567 * t441 + t561) / (t740 + t789 + t834 + t874 + t911 + t948 + t987 + t1021);
  /****************************************************************************************/
  t1 = nz * nz;
  t2 = t1 * nz;
  t3 = t2 * 0.3141592654e1;
  t4 = t3 * xc;
  t5 = ZB * ZB;
  t7 = exp(nz * 0.3141592654e1);
  t8 = t7 * t7;
  t9 = t5 * t8;
  t12 = exp(xc * nz * 0.3141592654e1);
  t13 = t12 * t12;
  t14 = t13 * t13;
  t15 = t14 * t13;
  t19 = nx * nx;
  t21 = nx * 0.3141592654e1;
  t22 = sin(t21);
  t23 = t19 * nx * t22;
  t24 = t23 * 0.3141592654e1;
  t25 = ZA * ZB;
  t26 = t7 * t15;
  t27 = t25 * t26;
  t30 = t21 * xc;
  t31 = sin(t30);
  t32 = t31 * nx;
  t33 = t32 * nz;
  t34 = ZA * ZA;
  t35 = t8 * t8;
  t36 = t34 * t35;
  t40 = t2 * t34;
  t41 = 0.3141592654e1 * t8;
  t42 = t41 * t15;
  t45 = t1 * t5;
  t46 = t14 * t14;
  t49 = t19 * t5;
  t51 = t19 * t46;
  t53 = t19 * t34;
  t55 = t8 * t7;
  t56 = t13 * t55;
  t57 = t25 * t56;
  t60 = t2 * nx;
  t61 = 0.3141592654e1 * 0.3141592654e1;
  t63 = t60 * t31 * t61;
  t64 = xc * xc;
  t65 = ZA * t64;
  t66 = ZB * t8;
  t67 = t14 * t12;
  t68 = t66 * t67;
  t69 = t65 * t68;
  t72 = -0.4e1 * t4 * t9 * t15 + 0.4e1 * t24 * t27 + 0.4e1 * t33 * t36 * t12 - 0.4e1 * t40 * t42 - t45 * t46 + t45 * t14 - t49 * t14 + t51 * t5 - t53 * t14 + 0.4e1 * t24 * t57 + 0.32e2 * t63 * t69;
  t73 = t1 * nx;
  t75 = t73 * t31 * 0.3141592654e1;
  t76 = t8 * t67;
  t77 = t25 * t76;
  t80 = t1 * t1;
  t81 = t80 * t34;
  t83 = t61 * t14;
  t87 = t1 * t19;
  t88 = cos(t30);
  t90 = t87 * t88 * t61;
  t91 = t5 * t64;
  t92 = t13 * t12;
  t93 = t8 * t92;
  t94 = t91 * t93;
  t100 = ZB * t64 * ZA * t8 * t92;
  t103 = nz * t19;
  t105 = t103 * t88 * 0.3141592654e1;
  t106 = ZA * xc;
  t107 = ZB * t35;
  t109 = t106 * t107 * t12;
  t112 = t34 * xc;
  t113 = t112 * t93;
  t116 = t35 * t14;
  t118 = t1 * ZA;
  t119 = ZB * t14;
  t122 = t1 * t46;
  t125 = t19 * ZB;
  t126 = t35 * ZA;
  t127 = t125 * t126;
  t129 = t1 * ZB;
  t132 = -0.16e2 * t75 * t77 + 0.16e2 * t81 * t64 * t83 * t8 + 0.16e2 * t90 * t94 - 0.32e2 * t90 * t100 + 0.8e1 * t105 * t109 - 0.8e1 * t75 * t113 + t45 * t116 + 0.2e1 * t118 * t119 + 0.2e1 * t122 * t25 - 0.2e1 * t127 + 0.2e1 * t129 * t126;
  t134 = t1 * t34;
  t136 = t34 * t64;
  t137 = t136 * t76;
  t141 = t91 * t76;
  t145 = t103 * t34;
  t146 = 0.3141592654e1 * xc;
  t147 = t8 * t13;
  t153 = t14 * ZA;
  t156 = xc * t5;
  t157 = t156 * t93;
  t160 = t103 * t5;
  t162 = t146 * t8 * t15;
  t166 = t34 * t7 * t15;
  t169 = t134 * t116 - 0.16e2 * t63 * t137 - t49 * t116 - 0.16e2 * t63 * t141 - t53 * t116 + 0.4e1 * t145 * t146 * t147 - 0.2e1 * t51 * t25 - 0.2e1 * t125 * t153 - 0.16e2 * t75 * t157 + 0.4e1 * t160 * t162 - 0.4e1 * t24 * t166;
  t170 = t106 * t68;
  t177 = t35 * t92;
  t178 = t112 * t177;
  t181 = t156 * t76;
  t186 = t35 * t12;
  t187 = t112 * t186;
  t193 = t5 * 0.3141592654e1;
  t206 = t34 * t14;
  t207 = t206 * t7;
  t210 = -0.32e2 * t63 * t170 + 0.32e2 * t90 * t170 + 0.8e1 * t75 * t109 + 0.4e1 * t105 * t178 - 0.16e2 * t75 * t181 - 0.16e2 * t90 * t113 - 0.4e1 * t75 * t187 + 0.16e2 * t90 * t141 - 0.4e1 * t103 * t15 * t193 * xc + 0.16e2 * t73 * t22 * t34 * t146 * t26 + 0.4e1 * t32 * nz * t34 * t67 + 0.4e1 * t24 * t207;
  t217 = t106 * t66 * t92;
  t226 = t88 * t19 * nz;
  t227 = 0.3141592654e1 * t34;
  t229 = t227 * xc * t67;
  t232 = t73 * t31;
  t234 = t146 * t5 * t67;
  t238 = t61 * ZB;
  t239 = t14 * t8;
  t240 = t238 * t239;
  t243 = t136 * t93;
  t246 = -0.8e1 * t33 * t25 * t186 + 0.32e2 * t90 * t217 - t45 * t35 + t53 * t35 - t134 * t35 - t134 * t46 + t134 * t14 - 0.4e1 * t226 * t229 + 0.4e1 * t232 * t234 + 0.32e2 * t87 * t65 * t240 + 0.16e2 * t63 * t243;
  t247 = t14 * t92;
  t249 = t227 * t247 * xc;
  t254 = t73 * t22;
  t259 = t60 * t22 * t61;
  t260 = t112 * t26;
  t264 = t146 * t247 * t5;
  t268 = xc * t14;
  t274 = t5 * t14;
  t275 = t274 * t8;
  t280 = nz * nx;
  t281 = t280 * t22;
  t282 = t55 * t14;
  t283 = t25 * t282;
  t290 = ZA * t247 * xc * ZB;
  t295 = t22 * nx * t1 * 0.3141592654e1;
  t298 = -0.4e1 * t232 * t249 + 0.8e1 * t105 * t217 - 0.4e1 * t254 * t227 * t26 - 0.8e1 * t259 * t260 - 0.4e1 * t232 * t264 - 0.16e2 * t81 * t61 * t268 * t8 + 0.16e2 * t80 * t64 * t61 * t275 - 0.4e1 * t232 * t229 + 0.8e1 * t281 * t283 - 0.4e1 * t105 * t187 + 0.8e1 * t75 * t290 + 0.4e1 * t295 * t27;
  t301 = t61 * t5;
  t307 = t87 * t34;
  t312 = t61 * xc;
  t313 = t312 * t239;
  t317 = t34 * t55 * t14;
  t329 = ZB * t13 * t55;
  t330 = t65 * t329;
  t337 = -0.16e2 * t87 * t64 * t301 * t239 - 0.32e2 * t90 * t69 - 0.16e2 * t307 * t64 * t61 * t239 + 0.16e2 * t307 * t313 + 0.4e1 * t24 * t317 + t53 * t46 + t49 * t35 - 0.32e2 * t63 * t100 - 0.4e1 * t280 * t31 * t34 * t247 + 0.8e1 * t259 * t330 - 0.4e1 * t280 * t31 * t247 * t5;
  t340 = t5 * t35;
  t344 = t25 * t93;
  t356 = t41 * t13;
  t360 = t23 * nz * t61;
  t363 = t25 * t64 * t7 * t15;
  t366 = t156 * t177;
  t369 = t14 * t7;
  t370 = t25 * t369;
  t373 = t156 * t186;
  t378 = 0.4e1 * t24 * t283 + 0.4e1 * t33 * t340 * t12 - 0.16e2 * t75 * t344 - 0.4e1 * t280 * t31 * t5 * t67 + 0.8e1 * t33 * t25 * t247 + 0.32e2 * t63 * t217 + 0.4e1 * t40 * t356 - 0.8e1 * t360 * t363 + 0.4e1 * t75 * t366 + 0.4e1 * t295 * t370 - 0.4e1 * t75 * t373 - 0.4e1 * t105 * t366;
  t382 = t112 * t76;
  t387 = t80 * t61;
  t391 = t136 * t26;
  t409 = 0.16e2 * t63 * t382 + 0.4e1 * t226 * t234 - 0.16e2 * t387 * xc * t275 + 0.8e1 * t259 * t391 - 0.16e2 * t105 * t344 + 0.4e1 * t226 * t264 - 0.8e1 * t105 * t170 + 0.16e2 * t232 * t193 * t76 + 0.8e1 * t360 * t330 - 0.8e1 * t105 * t290 + 0.16e2 * t90 * t243;
  t423 = t153 * t8;
  t426 = t34 * t13;
  t427 = t426 * t55;
  t430 = t34 * t8;
  t437 = t80 * ZA;
  t441 = 0.4e1 * t145 * t42 - 0.16e2 * t90 * t157 + 0.24e2 * t75 * t217 + 0.4e1 * t226 * t249 + 0.4e1 * t254 * t227 * t282 + 0.4e1 * t160 * t356 - 0.8e1 * t129 * t423 - 0.8e1 * t281 * t427 - 0.8e1 * t33 * t430 * t67 + 0.8e1 * t33 * t430 * t92 + 0.32e2 * t437 * ZB * t313;
  t453 = t106 * ZB * t7 * t15;
  t456 = t2 * t5;
  t459 = t112 * t56;
  t462 = t126 * t14;
  t474 = t40 * 0.3141592654e1;
  t475 = xc * t8;
  t480 = t146 * t13 * t35;
  t483 = -0.4e1 * t103 * xc * t193 * t147 + 0.16e2 * t87 * t61 * t156 * t239 + 0.8e1 * t259 * t453 - 0.4e1 * t456 * t356 + 0.8e1 * t259 * t459 - 0.2e1 * t125 * t462 - 0.8e1 * t281 * t207 + 0.16e2 * t295 * t459 - 0.8e1 * t60 * t22 * ZA * t312 * t329 + 0.4e1 * t474 * t475 * t15 + 0.4e1 * t160 * t480;
  t497 = t136 * t56;
  t504 = t9 * t13;
  t509 = t475 * t13;
  t512 = -0.8e1 * t105 * t113 - 0.4e1 * t254 * t227 * t56 + 0.8e1 * t281 * t57 + 0.4e1 * t295 * t283 + 0.2e1 * t129 * t462 + 0.4e1 * t24 * t370 - 0.8e1 * t360 * t497 - 0.4e1 * t24 * t427 - 0.4e1 * t145 * t162 + 0.4e1 * t4 * t504 - 0.8e1 * t281 * t370 - 0.4e1 * t474 * t509;
  t528 = t5 * t13;
  t529 = t528 * t35;
  t532 = t106 * t329;
  t542 = -0.16e2 * t295 * t453 - 0.32e2 * t437 * t64 * t240 + 0.8e1 * t281 * t317 + 0.24e2 * t75 * t170 - 0.4e1 * t75 * t178 + 0.8e1 * t360 * t453 - 0.4e1 * t4 * t529 - 0.16e2 * t295 * t532 - 0.8e1 * t33 * t344 - 0.16e2 * t90 * t181 + 0.4e1 * t33 * t340 * t92;
  t557 = t146 * t15;
  t562 = xc * t15;
  t563 = t562 * t5;
  t573 = 0.16e2 * t232 * t193 * t93 - 0.8e1 * t259 * t363 - 0.8e1 * t259 * t497 + 0.8e1 * t33 * t77 + 0.8e1 * t360 * t391 + 0.4e1 * t254 * t227 * t369 + 0.4e1 * t145 * t557 + 0.8e1 * t281 * t166 + 0.4e1 * t3 * t563 + 0.8e1 * t105 * t382 - 0.4e1 * t145 * t480 - 0.4e1 * t33 * t36 * t92;
  t600 = 0.4e1 * t456 * t42 - 0.8e1 * t360 * t260 - 0.4e1 * t40 * t557 - 0.4e1 * t105 * t373 + 0.16e2 * t226 * t227 * t93 - 0.16e2 * t90 * t382 - 0.4e1 * t145 * t356 - 0.16e2 * t63 * t157 - 0.32e2 * t87 * t25 * t313 - 0.16e2 * t226 * t227 * t76 - 0.16e2 * t63 * t113;
  t623 = xc * t13;
  t627 = 0.8e1 * t125 * t423 - 0.8e1 * t360 * t532 + 0.16e2 * t90 * t137 - 0.4e1 * t160 * t42 + 0.16e2 * t63 * t94 + 0.16e2 * t63 * t181 - 0.8e1 * t281 * t27 - 0.8e1 * t75 * t382 + 0.8e1 * t360 * t459 + 0.4e1 * t295 * t57 + 0.16e2 * t105 * t77 + 0.4e1 * t474 * t623 * t35;
  t632 = t61 * 0.3141592654e1;
  t633 = t632 * t8;
  t634 = t80 * nz;
  t638 = t632 * t634;
  t639 = t638 * xc;
  t642 = t61 * t34;
  t643 = t122 * t19;
  t649 = t61 * t61;
  t650 = t649 * t1;
  t652 = t19 * t19;
  t653 = t14 * t652;
  t654 = t653 * t9;
  t657 = t14 * t1;
  t658 = t657 * t19;
  t665 = t632 * t34;
  t666 = t665 * t2;
  t667 = t8 * t19;
  t668 = t667 * t623;
  t674 = t665 * nz;
  t675 = t652 * xc;
  t682 = 0.8e1 * t633 * t426 * t634 - 0.8e1 * t639 * t529 - 0.4e1 * t642 * t643 + 0.2e1 * t642 * t116 * t80 + 0.32e2 * t650 * t64 * t654 + 0.4e1 * t301 * t658 + 0.4e1 * t387 * t46 * ZA * ZB - 0.16e2 * t666 * t668 - 0.16e2 * t666 * t667 * t15 - 0.8e1 * t674 * t675 * t15 + 0.4e1 * t238 * t153 * t80;
  t683 = t46 * t652;
  t686 = t633 * t15;
  t691 = t35 * t80;
  t698 = t35 * t652;
  t705 = t14 * t80;
  t708 = t61 * t35;
  t717 = -0.2e1 * t642 * t683 - 0.8e1 * t686 * t5 * t634 * xc - 0.2e1 * t301 * t691 + 0.8e1 * t638 * t563 - 0.2e1 * t642 * t691 - 0.2e1 * t642 * t698 - 0.2e1 * t301 * t698 - 0.2e1 * t301 * t683 + 0.2e1 * t642 * t705 + 0.2e1 * t708 * t274 * t80 + 0.2e1 * t301 * t653 - 0.2e1 * t642 * t80 * t46;
  t727 = t61 * t46;
  t737 = t649 * t34;
  t738 = t737 * t1;
  t739 = t8 * t652;
  t740 = t739 * t268;
  t746 = t61 * ZA;
  t754 = t632 * nz * xc;
  t758 = 0.2e1 * t301 * t705 + 0.2e1 * t642 * t653 - 0.8e1 * t665 * xc * t634 * t15 - 0.2e1 * t727 * t5 * t80 - 0.32e2 * t650 * xc * t654 + 0.2e1 * t301 * t698 * t14 - 0.32e2 * t738 * t740 + 0.8e1 * t674 * t739 * t562 + 0.4e1 * t746 * t119 * t652 + 0.8e1 * t674 * t698 * t623 - 0.8e1 * t754 * t528 * t698;
  t762 = t633 * t13;
  t764 = t5 * nz * t652;
  t767 = t80 * t1;
  t768 = t649 * t767;
  t772 = t649 * ZA;
  t773 = t772 * t129;
  t777 = t35 * t1 * t19;
  t780 = t632 * t5;
  t781 = t780 * t15;
  t786 = t698 * ZA;
  t790 = t64 * t14;
  t800 = t649 * t8;
  t809 = 0.4e1 * t238 * t126 * t80 - 0.8e1 * t762 * t764 - 0.32e2 * t768 * xc * t275 + 0.64e2 * t773 * t740 - 0.4e1 * t301 * t777 - 0.8e1 * t781 * nz * t8 * t675 + 0.4e1 * t238 * t786 + 0.32e2 * t768 * t34 * t790 * t8 - 0.8e1 * t633 * t528 * t634 + 0.8e1 * t754 * t528 * t739 + 0.128e3 * t800 * t119 * t80 * t19 * t106 + 0.8e1 * t674 * t739 * t13;
  t812 = t649 * t80;
  t817 = t83 * ZB;
  t824 = t746 * ZB;
  t828 = t800 * t14;
  t855 = -0.64e2 * t812 * xc * t274 * t667 + 0.4e1 * t817 * t786 + 0.4e1 * t727 * ZA * t652 * ZB - 0.32e2 * t824 * t657 * t667 - 0.32e2 * t828 * t34 * t767 * xc - 0.8e1 * t633 * t15 * t34 * t634 - 0.8e1 * t674 * t739 * t15 + 0.32e2 * t768 * t64 * t275 + 0.4e1 * t708 * t14 * t307 + 0.2e1 * t708 * t206 * t652 + 0.8e1 * t632 * t35 * t13 * t34 * t634 * xc;
  t858 = t35 * t19;
  t873 = t2 * t8;
  t878 = t61 * t1;
  t901 = -0.16e2 * t632 * t2 * xc * t528 * t858 + 0.8e1 * t824 * t658 + 0.4e1 * t301 * t14 * t777 - 0.8e1 * t665 * t634 * t509 - 0.8e1 * t674 * t739 * t623 - 0.16e2 * t781 * t873 * t19 * xc + 0.8e1 * t878 * t14 * t127 + 0.8e1 * t878 * ZA * t51 * ZB + 0.8e1 * t686 * t764 + 0.8e1 * t665 * xc * t634 * t15 * t8 + 0.8e1 * t633 * t15 * t5 * t634 + 0.4e1 * t387 * t14 * t107 * ZA;
  t903 = t739 * t790;
  t923 = t737 * t80;
  t924 = t667 * t790;
  t927 = t780 * t2;
  t937 = t15 * t19 * xc;
  t943 = 0.32e2 * t738 * t903 + 0.16e2 * t781 * t873 * t19 + 0.8e1 * t754 * t15 * t652 * t5 + 0.16e2 * t666 * t858 * t623 + 0.64e2 * t828 * t25 * t767 * xc - 0.16e2 * t762 * t456 * t19 + 0.64e2 * t923 * t924 + 0.16e2 * t927 * t668 - 0.64e2 * t768 * ZA * t790 * t66 - 0.64e2 * t773 * t903 + 0.16e2 * t927 * t937 + 0.16e2 * t666 * t667 * t562;
  t977 = 0.64e2 * t812 * t5 * t924 + 0.8e1 * t639 * t504 + 0.8e1 * t238 * t35 * t118 * t19 + 0.4e1 * t642 * t658 - 0.16e2 * t817 * t437 * t8 - 0.128e3 * t772 * ZB * t80 * t924 + 0.16e2 * t666 * t667 * t13 - 0.4e1 * t301 * t643 - 0.16e2 * t824 * t653 * t8 - 0.4e1 * t642 * t777 - 0.64e2 * t923 * t667 * t268 - 0.16e2 * t666 * t937;

  _C3A = (t72 + t132 + t169 + t210 + t246 + t298 + t337 + t378 + t409 + t441 + t483 + t512 + t542 + t573 + t600 + t627) / (t682 + t717 + t758 + t809 + t855 + t901 + t943 + t977);
  /****************************************************************************************/
  _C4A = 0;
  /****************************************************************************************/
  t1 = nx * 0.3141592654e1;
  t2 = t1 * xc;
  t3 = cos(t2);
  t4 = nx * nx;
  t6 = nz * 0.3141592654e1;
  t7 = t3 * t4 * t6;
  t8 = ZA * ZB;
  t9 = exp(t6);
  t10 = t9 * t9;
  t11 = xc * nz;
  t13 = exp(t11 * 0.3141592654e1);
  t14 = t13 * t13;
  t15 = t14 * t13;
  t16 = t14 * t14;
  t17 = t16 * t15;
  t18 = t10 * t17;
  t19 = t8 * t18;
  t22 = sin(t2);
  t23 = nx * t22;
  t24 = t23 * nz;
  t25 = ZB * ZB;
  t30 = nz * nz;
  t31 = t30 * nz;
  t32 = t31 * nx;
  t33 = 0.3141592654e1 * 0.3141592654e1;
  t35 = t32 * t22 * t33;
  t36 = ZA * ZA;
  t37 = t36 * xc;
  t38 = t16 * t13;
  t39 = t10 * t38;
  t40 = t37 * t39;
  t43 = sin(t1);
  t44 = nx * t43;
  t45 = t30 * 0.3141592654e1;
  t46 = t44 * t45;
  t47 = ZA * xc;
  t49 = ZB * t16 * t9;
  t54 = t4 * nx * t43;
  t55 = xc * xc;
  t57 = t54 * t30 * t55;
  t58 = t33 * 0.3141592654e1;
  t59 = t58 * t25;
  t60 = t16 * t9;
  t61 = t59 * t60;
  t64 = xc * t25;
  t65 = t14 * t9;
  t66 = t64 * t65;
  t70 = t44 * t31 * t33;
  t71 = t37 * t65;
  t74 = t10 * t15;
  t75 = t64 * t74;
  t78 = t25 * t10;
  t83 = t54 * nz * t33;
  t84 = t55 * t25;
  t85 = t10 * t9;
  t86 = t14 * t85;
  t87 = t84 * t86;
  t90 = t30 * t30;
  t92 = t44 * t90 * t58;
  t93 = t55 * xc;
  t94 = t93 * t25;
  t95 = t85 * t16;
  t96 = t94 * t95;
  t102 = t23 * t45;
  t103 = t10 * t10;
  t104 = ZB * t103;
  t106 = t47 * t104 * t15;
  t111 = t54 * 0.3141592654e1;
  t112 = t25 * t85;
  t113 = t112 * t16;
  t115 = t8 * t39;
  t118 = t16 * t14;
  t119 = t85 * t118;
  t120 = t37 * t119;
  t123 = t16 * t16;
  t124 = t36 * t123;
  t125 = t124 * t9;
  t127 = -0.8e1 * t7 * t19 + 0.2e1 * t24 * t25 * t13 * t10 - 0.16e2 * t35 * t40 - 0.16e2 * t46 * t47 * t49 - 0.8e1 * t57 * t61 + 0.4e1 * t46 * t66 + 0.2e1 * t70 * t71 - 0.16e2 * t35 * t75 + 0.6e1 * t24 * t78 * t38 - 0.2e1 * t83 * t87 - 0.8e1 * t92 * t96 - 0.8e1 * t46 * t37 * t95 - 0.12e2 * t102 * t106 + 0.2e1 * t83 * t71 + t111 * t113 + 0.8e1 * t7 * t115 + 0.2e1 * t83 * t120 + t111 * t125;
  t128 = t37 * t74;
  t131 = t44 * nz;
  t133 = t25 * t9 * t118;
  t136 = t36 * t14;
  t137 = t136 * t9;
  t140 = t30 * t4;
  t142 = t140 * t3 * t33;
  t143 = t64 * t39;
  t147 = t30 * nx * t43;
  t148 = 0.3141592654e1 * t36;
  t149 = t9 * t118;
  t153 = t44 * t31 * ZA;
  t154 = t33 * xc;
  t155 = t154 * t49;
  t160 = ZA * t17 * xc * ZB;
  t163 = t103 * t13;
  t164 = t64 * t163;
  t170 = t44 * t90 * t55;
  t171 = t58 * ZB;
  t172 = ZA * t16;
  t174 = t171 * t172 * t9;
  t177 = t36 * t55;
  t178 = t177 * t149;
  t181 = t54 * t11;
  t182 = t33 * t25;
  t186 = t25 * t14;
  t187 = t186 * t9;
  t193 = t186 * t85;
  t198 = ZB * t55;
  t199 = ZA * t103;
  t201 = t198 * t199 * t15;
  t204 = 0.2e1 * t7 * t128 - 0.2e1 * t131 * t133 - 0.2e1 * t131 * t137 + 0.16e2 * t142 * t143 - t147 * t148 * t149 + 0.8e1 * t153 * t155 - 0.4e1 * t7 * t160 + 0.2e1 * t7 * t164 + 0.10e2 * t102 * t40 + 0.16e2 * t170 * t174 + 0.2e1 * t83 * t178 - 0.2e1 * t181 * t182 * t65 - t111 * t187 - 0.2e1 * t70 * t87 + 0.4e1 * t102 * t160 - 0.2e1 * t131 * t193 - 0.16e2 * t142 * t75 + 0.16e2 * t35 * t201;
  t210 = t32 * t22;
  t211 = t33 * t55;
  t212 = t25 * t38;
  t213 = t211 * t212;
  t216 = nz * nx;
  t217 = t22 * t25;
  t222 = ZB * t85 * t16;
  t226 = t23 * t30;
  t227 = t13 * t10;
  t228 = t148 * t227;
  t233 = t37 * t163;
  t237 = nz * t4 * t3;
  t238 = t148 * t74;
  t241 = t64 * t86;
  t245 = t148 * xc * t15;
  t248 = t112 * t118;
  t250 = t22 * t36;
  t256 = 0.3141592654e1 * t25;
  t257 = t256 * t39;
  t262 = t38 * t103;
  t263 = t37 * t262;
  t267 = t148 * t17 * xc;
  t270 = -0.6e1 * t7 * t143 - 0.4e1 * t24 * t19 - 0.8e1 * t210 * t213 - 0.2e1 * t216 * t217 * t15 - 0.32e2 * t153 * t211 * t222 + 0.4e1 * t226 * t228 + 0.16e2 * t142 * t201 + 0.2e1 * t7 * t233 - 0.4e1 * t237 * t238 - 0.2e1 * t83 * t241 - 0.2e1 * t237 * t245 + t111 * t248 + 0.2e1 * t216 * t250 * t15 - 0.2e1 * t131 * t125 - 0.4e1 * t226 * t257 + t147 * t148 * t95 - 0.2e1 * t102 * t263 + 0.2e1 * t237 * t267;
  t273 = t37 * t149;
  t277 = t47 * t104 * t13;
  t285 = t31 * t36;
  t286 = t44 * t285;
  t291 = t25 * t123 * t9;
  t304 = 0.3141592654e1 * xc;
  t305 = t304 * t212;
  t312 = t256 * t18;
  t315 = t8 * t60;
  t319 = t54 * t30 * t58;
  t323 = t90 * t36;
  t324 = t44 * t323;
  t325 = t55 * t58;
  t326 = t325 * t60;
  t329 = 0.2e1 * t102 * t164 + 0.2e1 * t83 * t273 - 0.4e1 * t102 * t277 - 0.2e1 * t7 * t263 + 0.4e1 * t24 * t8 * t17 - 0.4e1 * t286 * t154 * t60 - 0.2e1 * t131 * t291 - t147 * t148 * t119 + 0.2e1 * t24 * t78 * t17 + 0.2e1 * t54 * t85 * 0.3141592654e1 * ZA * ZB - 0.4e1 * t226 * t305 - 0.2e1 * t70 * t66 + t147 * t256 * t95 + 0.4e1 * t237 * t312 + 0.2e1 * t111 * t315 - 0.8e1 * t319 * t96 - t111 * t193 - 0.8e1 * t324 * t326;
  t332 = t8 * t95;
  t335 = t136 * t85;
  t337 = t256 * t227;
  t340 = t177 * t119;
  t346 = t37 * t86;
  t351 = t103 * t15;
  t352 = t177 * t351;
  t355 = t64 * t119;
  t358 = t8 * t227;
  t361 = t85 * 0.3141592654e1;
  t365 = t84 * t39;
  t372 = ZB * t10;
  t373 = t372 * t38;
  t374 = t47 * t373;
  t379 = t177 * t39;
  t384 = -0.2e1 * t46 * t332 + t111 * t335 + 0.4e1 * t237 * t337 - 0.2e1 * t83 * t340 + 0.16e2 * t286 * t211 * t95 + 0.2e1 * t70 * t346 - 0.8e1 * t170 * t61 - 0.8e1 * t142 * t352 - 0.2e1 * t83 * t355 - 0.4e1 * t24 * t358 + 0.2e1 * t147 * t361 * t8 + 0.8e1 * t35 * t365 - 0.2e1 * t226 * t267 + 0.8e1 * t102 * t115 - 0.12e2 * t102 * t374 + 0.16e2 * t142 * t40 - 0.8e1 * t142 * t379 + 0.4e1 * t237 * t228;
  t386 = t54 * t30 * t93;
  t387 = ZA * t85;
  t389 = t171 * t387 * t16;
  t394 = t64 * t60;
  t398 = t304 * t25 * t15;
  t401 = t361 * t25;
  t405 = t84 * t65;
  t410 = t148 * t18;
  t414 = t25 * t16 * t9;
  t417 = t84 * t74;
  t422 = t177 * t86;
  t428 = ZB * t38;
  t429 = t47 * t428;
  t432 = t148 * t39;
  t439 = 0.16e2 * t386 * t389 - 0.16e2 * t386 * t174 + 0.8e1 * t46 * t394 + 0.2e1 * t237 * t398 - t147 * t401 + 0.4e1 * t7 * t374 + 0.2e1 * t83 * t405 - 0.4e1 * t46 * t241 - 0.4e1 * t226 * t410 + 0.2e1 * t131 * t414 + 0.8e1 * t35 * t417 - 0.8e1 * t142 * t365 + 0.2e1 * t70 * t422 - 0.4e1 * t181 * t182 * t60 + 0.12e2 * t102 * t429 - 0.4e1 * t226 * t432 + 0.32e2 * t35 * t374 - 0.4e1 * t7 * t106;
  t442 = t36 * t9 * t118;
  t444 = t123 * t9;
  t445 = t8 * t444;
  t448 = t361 * t36;
  t451 = t47 * t372 * t17;
  t454 = t94 * t60;
  t457 = t25 * t103;
  t465 = t47 * t372 * t15;
  t468 = t36 * t85;
  t469 = t468 * t16;
  t474 = t43 * t85;
  t478 = t8 * t74;
  t484 = t256 * t74;
  t489 = t198 * ZA * t10 * t15;
  t501 = -t111 * t442 + 0.4e1 * t131 * t445 - t147 * t448 + 0.4e1 * t7 * t451 + 0.8e1 * t92 * t454 - 0.2e1 * t24 * t457 * t13 - 0.2e1 * t286 * t211 * t65 + 0.4e1 * t7 * t465 + t111 * t469 - 0.2e1 * t216 * t250 * t17 - 0.2e1 * t216 * t474 * t25 - 0.4e1 * t24 * t478 + 0.4e1 * t24 * t8 * t38 + 0.4e1 * t226 * t484 - 0.16e2 * t142 * t489 - 0.2e1 * t24 * t212 * t103 - 0.2e1 * t216 * t22 * t17 * t25 + 0.2e1 * t70 * t120;
  t504 = t33 * t36 * t55 * t38;
  t507 = t37 * t18;
  t512 = t47 * ZB * t13 * t10;
  t518 = t59 * t95;
  t530 = t84 * t351;
  t534 = t37 * t227;
  t549 = -0.8e1 * t210 * t504 + 0.2e1 * t102 * t507 + 0.4e1 * t7 * t512 + t111 * t133 - 0.16e2 * t35 * t489 + 0.8e1 * t170 * t518 + 0.2e1 * t24 * t36 * t13 * t10 + 0.4e1 * t131 * t387 * ZB + 0.12e2 * t102 * t465 - 0.8e1 * t142 * t530 + t111 * t291 - 0.2e1 * t102 * t534 - 0.4e1 * t70 * t394 - 0.10e2 * t102 * t128 + 0.4e1 * t237 * t305 + 0.8e1 * t102 * t19 + 0.2e1 * t83 * t346 - 0.16e2 * t35 * t128;
  t557 = t468 * t118;
  t562 = t93 * t58;
  t563 = t562 * t60;
  t567 = t44 * t90 * t93;
  t575 = ZA * t55;
  t576 = t575 * t428;
  t583 = t37 * t60;
  t590 = t140 * t3;
  t601 = -0.2e1 * t226 * t398 - 0.2e1 * t70 * t340 - 0.2e1 * t131 * t557 - 0.4e1 * t24 * t115 + 0.8e1 * t324 * t563 + 0.16e2 * t567 * t389 + 0.16e2 * t70 * t84 * t95 + 0.2e1 * t70 * t178 - 0.16e2 * t142 * t576 - 0.4e1 * t237 * t257 - 0.4e1 * t226 * t312 + 0.8e1 * t46 * t583 + 0.2e1 * t24 * t36 * t38 * t103 + 0.8e1 * t590 * t213 + 0.2e1 * t102 * t143 - 0.16e2 * t35 * t143 + 0.2e1 * t131 * t248 + 0.4e1 * t46 * t346;
  t604 = nz * t36;
  t606 = t154 * t95;
  t625 = t36 * t103;
  t640 = t30 * t36;
  t641 = t54 * t640;
  t642 = t325 * t95;
  t647 = -0.4e1 * t131 * t315 - 0.4e1 * t54 * t604 * t606 - t147 * t148 * t60 + 0.16e2 * t35 * t576 - 0.8e1 * t102 * t478 + 0.32e2 * t142 * t465 - 0.4e1 * t237 * t484 - 0.2e1 * t70 * t355 + 0.2e1 * t70 * t273 + 0.2e1 * t102 * t233 - 0.2e1 * t24 * t625 * t13 - 0.8e1 * t7 * t358 - 0.2e1 * t111 * t445 - 0.4e1 * t7 * t429 + 0.16e2 * t46 * t47 * t222 + 0.2e1 * t131 * t113 + 0.8e1 * t641 * t642 - 0.2e1 * t7 * t534;
  t652 = t36 * t16;
  t653 = t652 * t9;
  t655 = t64 * t227;
  t658 = t182 * t95;
  t663 = t562 * t95;
  t684 = t64 * t351;
  t689 = t36 * t10;
  t695 = t154 * t222;
  t698 = -0.4e1 * t216 * t217 * t38 - t111 * t653 - 0.2e1 * t7 * t655 - 0.4e1 * t181 * t658 + 0.2e1 * t131 * t469 - 0.8e1 * t641 * t663 - 0.4e1 * t83 * t583 - 0.2e1 * t83 * t177 * t65 - 0.4e1 * t24 * t457 * t15 + 0.16e2 * t70 * t84 * t60 + 0.8e1 * t57 * t518 - 0.32e2 * t142 * t374 + 0.4e1 * t24 * t8 * t351 + 0.4e1 * t102 * t684 - t147 * t256 * t86 - 0.2e1 * t24 * t689 * t15 - 0.2e1 * t70 * t241 + 0.8e1 * t153 * t695;
  t711 = t575 * t373;
  t717 = t304 * t17 * t25;
  t736 = t177 * t74;
  t739 = 0.2e1 * t226 * t245 - 0.8e1 * t102 * t358 - 0.16e2 * t57 * t389 - 0.2e1 * t102 * t655 + 0.8e1 * t590 * t504 - 0.8e1 * t641 * t326 - 0.16e2 * t35 * t711 - t111 * t557 + t111 * t137 - 0.2e1 * t226 * t717 + 0.8e1 * t102 * t37 * t351 + 0.2e1 * t131 * t335 - 0.4e1 * t131 * t332 - 0.2e1 * t216 * t474 * t36 - 0.2e1 * t111 * t332 + 0.16e2 * t142 * t711 - t147 * t256 * t60 + 0.8e1 * t142 * t736;
  t750 = t64 * t262;
  t763 = t44 * t640;
  t770 = t84 * t119;
  t782 = 0.4e1 * t102 * t512 + 0.8e1 * t142 * t417 + 0.8e1 * t641 * t563 - 0.2e1 * t7 * t507 + 0.2e1 * t7 * t750 - 0.8e1 * t35 * t352 + 0.4e1 * t237 * t410 + 0.4e1 * t7 * t684 - 0.2e1 * t46 * t445 + t147 * t148 * t65 + 0.4e1 * t763 * t304 * t119 + 0.16e2 * t70 * t177 * t60 + 0.2e1 * t70 * t770 - t111 * t414 - 0.16e2 * t567 * t174 - 0.4e1 * t46 * t71 - 0.4e1 * t46 * t355 - 0.4e1 * t7 * t277;
  t797 = t64 * t149;
  t821 = -t54 * t448 + 0.2e1 * t131 * t442 + 0.8e1 * t7 * t478 + 0.8e1 * t35 * t379 - 0.2e1 * t181 * t182 * t149 + 0.2e1 * t70 * t405 + 0.2e1 * t83 * t770 - 0.2e1 * t70 * t797 - 0.6e1 * t7 * t75 - 0.4e1 * t286 * t606 - 0.4e1 * t237 * t432 + t147 * t256 * t149 - 0.4e1 * t763 * t304 * t149 - 0.2e1 * t102 * t75 + 0.2e1 * t237 * t717 + 0.8e1 * t324 * t642 - 0.16e2 * t170 * t389 + 0.2e1 * t83 * t422;
  t827 = t84 * t149;
  t846 = t54 * nz * ZA;
  t854 = t64 * t18;
  t867 = -0.16e2 * t142 * t128 + 0.32e2 * t35 * t465 - 0.2e1 * t83 * t827 + 0.2e1 * t46 * t315 + t147 * t148 * t86 - 0.4e1 * t102 * t451 - 0.8e1 * t226 * t148 * xc * t38 - 0.2e1 * t24 * t689 * t38 + 0.2e1 * t131 * t187 + 0.8e1 * t846 * t155 + 0.8e1 * t35 * t736 + 0.2e1 * t24 * t689 * t17 - 0.2e1 * t7 * t854 + t147 * t256 * t119 + 0.2e1 * t102 * t854 - 0.8e1 * t35 * t530 + 0.4e1 * t46 * t797 + 0.2e1 * t102 * t750;
  t909 = -0.8e1 * t324 * t663 + t147 * t256 * t444 - t147 * t256 * t65 + 0.4e1 * t226 * t238 + 0.2e1 * t7 * t40 - t54 * t401 + 0.16e2 * t57 * t174 + 0.4e1 * t226 * t337 + 0.4e1 * t24 * t8 * t163 + 0.8e1 * t846 * t695 + 0.8e1 * t319 * t454 + 0.2e1 * t131 * t653 - 0.8e1 * t46 * t64 * t95 + 0.6e1 * t24 * t78 * t15 - 0.4e1 * t44 * t31 * xc * t658 - 0.32e2 * t153 * t211 * t49 - 0.2e1 * t70 * t827 + t147 * t148 * t444;
  t914 = t25 * ZB;
  t915 = t33 * t914;
  t919 = t4 * t4;
  t920 = t16 * t919;
  t929 = t123 * t90;
  t932 = t919 * t103;
  t935 = t33 * ZB;
  t939 = t652 * t919;
  t942 = t16 * t30;
  t943 = t942 * t4;
  t949 = t103 * t16;
  t950 = t949 * t90;
  t953 = -0.2e1 * t915 * t103 * t90 + 0.2e1 * t915 * t920 - 0.2e1 * t915 * t123 * t919 + 0.2e1 * t915 * t16 * t90 - 0.2e1 * t915 * t929 - 0.2e1 * t915 * t932 - 0.2e1 * t935 * t323 * t123 + 0.2e1 * t935 * t939 + 0.4e1 * t915 * t943 + 0.4e1 * t182 * t172 * t90 + 0.2e1 * t915 * t950;
  t954 = t171 * t36;
  t955 = t90 * nz;
  t956 = xc * t955;
  t957 = t118 * t10;
  t964 = t33 * t33;
  t965 = t964 * ZB;
  t966 = t965 * t640;
  t967 = t10 * t919;
  t968 = t55 * t16;
  t969 = t967 * t968;
  t972 = t935 * t36;
  t974 = t103 * t30 * t4;
  t977 = xc * t16;
  t978 = t967 * t977;
  t981 = t90 * t30;
  t983 = t16 * t10;
  t987 = t182 * ZA;
  t988 = t4 * t10;
  t992 = t171 * t604;
  t993 = xc * t14;
  t994 = t932 * t993;
  t997 = t182 * t30;
  t1005 = t171 * t285;
  t1006 = t988 * t993;
  t1009 = t58 * t914;
  t1010 = t1009 * t31;
  t1013 = 0.8e1 * t954 * t956 * t957 + 0.2e1 * t915 * t932 * t16 + 0.32e2 * t966 * t969 - 0.4e1 * t972 * t974 - 0.32e2 * t966 * t978 + 0.32e2 * t965 * t981 * t177 * t983 - 0.32e2 * t987 * t942 * t988 + 0.8e1 * t992 * t994 + 0.8e1 * t997 * t949 * ZA * t4 - 0.2e1 * t935 * t124 * t919 - 0.16e2 * t1005 * t1006 + 0.16e2 * t1010 * t1006;
  t1015 = t964 * t25;
  t1016 = ZA * t30;
  t1017 = t1015 * t1016;
  t1020 = t967 * t993;
  t1031 = t1009 * t118;
  t1032 = t31 * t10;
  t1040 = t964 * t914;
  t1041 = t1040 * t90;
  t1044 = t55 * t10 * t4 * t16;
  t1047 = t1040 * t30;
  t1050 = t123 * ZA;
  t1054 = t977 * t988;
  t1057 = 0.64e2 * t1017 * t978 - 0.8e1 * t992 * t1020 + 0.2e1 * t972 * t950 + 0.4e1 * t182 * t929 * ZA + 0.4e1 * t182 * t199 * t90 - 0.16e2 * t1031 * t1032 * t4 * xc + 0.4e1 * t182 * t172 * t919 + 0.64e2 * t1041 * t1044 + 0.32e2 * t1047 * t969 + 0.4e1 * t182 * t1050 * t919 - 0.64e2 * t1041 * t1054;
  t1058 = t1009 * nz;
  t1063 = t932 * ZA;
  t1069 = t123 * t30 * t4;
  t1080 = t993 * t103 * t4;
  t1088 = t935 * t103;
  t1094 = -0.8e1 * t1058 * t994 - 0.32e2 * t1047 * t978 + 0.4e1 * t182 * t1063 - 0.4e1 * t915 * t974 - 0.4e1 * t915 * t1069 - 0.2e1 * t935 * t625 * t90 - 0.8e1 * t1009 * t10 * t14 * t955 - 0.16e2 * t1010 * t1080 - 0.2e1 * t935 * t625 * t919 - 0.64e2 * t1017 * t969 + 0.2e1 * t1088 * t939 + 0.8e1 * t1009 * t957 * t955;
  t1113 = t955 * t118 * xc;
  t1120 = t4 * t118;
  t1125 = t981 * xc;
  t1133 = nz * t10;
  t1140 = -0.8e1 * t954 * t955 * t10 * t993 + 0.2e1 * t935 * t652 * t90 - 0.64e2 * t1015 * t981 * t575 * t983 + 0.8e1 * t182 * t103 * t1016 * t4 + 0.8e1 * t1009 * t1113 + 0.16e2 * t954 * t1032 * t4 * t14 - 0.16e2 * t954 * t1032 * t1120 + 0.64e2 * t1015 * t10 * t172 * t1125 + 0.8e1 * t171 * t103 * t136 * t956 - 0.8e1 * t1031 * t1133 * t919 * xc + 0.8e1 * t1058 * t1020;
  t1153 = xc * t118;
  t1165 = t182 * t16;
  t1170 = t171 * t10;
  t1178 = ZA * t90;
  t1182 = 0.4e1 * t1088 * t652 * t140 + 0.8e1 * t954 * t1133 * t919 * t14 + 0.4e1 * t972 * t943 - 0.4e1 * t972 * t1069 - 0.16e2 * t954 * t31 * t4 * t1153 - 0.8e1 * t954 * nz * t919 * t1153 - 0.8e1 * t954 * t1133 * t919 * t118 + 0.4e1 * t1165 * t1063 + 0.16e2 * t1005 * t1080 - 0.8e1 * t1170 * t118 * t36 * t955 - 0.16e2 * t987 * t920 * t10 - 0.16e2 * t1165 * t1178 * t10;
  t1195 = t1040 * t981;
  t1199 = t1009 * t955;
  t1203 = t1009 * t10;
  t1211 = t965 * t323;
  t1225 = -0.32e2 * t965 * t10 * t652 * t1125 + 0.4e1 * t915 * t16 * t974 + 0.4e1 * t182 * t90 * t949 * ZA + 0.32e2 * t1195 * t968 * t10 - 0.8e1 * t1199 * t993 * t103 + 0.8e1 * t1203 * t118 * nz * t919 + 0.8e1 * t1170 * t136 * t955 + 0.64e2 * t1211 * t1044 + 0.16e2 * t1031 * t1032 * t4 + 0.8e1 * t987 * t943 + 0.8e1 * t1199 * t993 * t10 + 0.8e1 * t997 * t1050 * t4;
  t1263 = -0.128e3 * t1015 * t1178 * t1044 + 0.16e2 * t1005 * t988 * t1153 + 0.8e1 * t1058 * t1153 * t919 + 0.16e2 * t1010 * t1120 * xc - 0.8e1 * t954 * t1113 - 0.8e1 * t1203 * t14 * nz * t919 - 0.16e2 * t1203 * t14 * t31 * t4 - 0.8e1 * t1203 * t1113 - 0.32e2 * t1195 * t977 * t10 - 0.64e2 * t1211 * t1054 + 0.8e1 * t992 * t967 * t1153 + 0.128e3 * t1015 * t983 * t90 * t4 * t47;

  _C1B = (t127 + t204 + t270 + t329 + t384 + t439 + t501 + t549 + t601 + t647 + t698 + t739 + t782 + t821 + t867 + t909) / (t953 + t1013 + t1057 + t1094 + t1140 + t1182 + t1225 + t1263);
  /****************************************************************************************/
  t1 = nz * nz;
  t2 = t1 * nz;
  t3 = nx * t2;
  t4 = 0.3141592654e1 * ZA;
  t5 = t3 * t4;
  t6 = nx * 0.3141592654e1;
  t7 = t6 * xc;
  t8 = sin(t7);
  t9 = t8 * ZB;
  t10 = nz * 0.3141592654e1;
  t11 = exp(t10);
  t12 = t11 * t11;
  t15 = exp(xc * nz * 0.3141592654e1);
  t16 = t15 * t15;
  t17 = t16 * t16;
  t18 = t17 * t15;
  t19 = t12 * t18;
  t23 = t1 * t1;
  t24 = nx * t23;
  t25 = ZB * ZB;
  t27 = t18 * t8;
  t28 = 0.3141592654e1 * 0.3141592654e1;
  t29 = xc * xc;
  t30 = t28 * t29;
  t34 = t1 * xc;
  t35 = 0.3141592654e1 * ZB;
  t36 = t34 * t35;
  t37 = cos(t7);
  t38 = ZA * t37;
  t39 = nx * nx;
  t40 = t39 * t12;
  t41 = t16 * t15;
  t43 = t38 * t40 * t41;
  t46 = t25 * nz;
  t47 = t46 * 0.3141592654e1;
  t48 = t39 * nx;
  t49 = sin(t6);
  t50 = t48 * t49;
  t51 = t12 * t11;
  t52 = t51 * t17;
  t53 = t50 * t52;
  t56 = t34 * 0.3141592654e1 * t25;
  t57 = t37 * t39;
  t58 = t17 * t41;
  t59 = t12 * t58;
  t60 = t57 * t59;
  t63 = t25 * t18;
  t64 = t57 * nz;
  t67 = ZA * ZA;
  t68 = t67 * nz;
  t69 = 0.3141592654e1 * t48;
  t70 = t68 * t69;
  t71 = t49 * xc;
  t72 = t17 * t16;
  t73 = t11 * t72;
  t74 = t71 * t73;
  t77 = t1 * t67;
  t78 = t77 * 0.3141592654e1;
  t81 = nx * t25;
  t82 = t81 * t49;
  t83 = t17 * t17;
  t85 = t1 * t83 * t11;
  t87 = nx * ZB;
  t88 = t8 * t2;
  t89 = t87 * t88;
  t90 = 0.3141592654e1 * xc;
  t91 = t12 * t12;
  t92 = ZA * t91;
  t97 = ZB * ZA;
  t98 = t97 * t37;
  t99 = t39 * nz;
  t100 = t12 * t41;
  t104 = 0.8e1 * t5 * t9 * t19 + 0.8e1 * t24 * t25 * t27 * t30 + 0.12e2 * t36 * t43 - t47 * t53 - 0.2e1 * t56 * t60 - 0.4e1 * t63 * t64 + 0.6e1 * t70 * t74 + 0.4e1 * t78 * t60 - t82 * t85 + 0.4e1 * t89 * t90 * t92 * t41 + 0.4e1 * t98 * t99 * t100;
  t105 = t67 * t48;
  t106 = t49 * t51;
  t107 = t106 * t72;
  t109 = t1 * 0.3141592654e1;
  t110 = t109 * xc;
  t115 = nx * t67;
  t116 = t115 * t49;
  t117 = t1 * t16;
  t118 = t117 * t11;
  t120 = t2 * t25;
  t121 = t28 * 0.3141592654e1;
  t122 = t121 * t29;
  t123 = t120 * t122;
  t129 = t1 * ZB;
  t130 = t129 * t4;
  t131 = t57 * t100;
  t134 = t12 * t16;
  t136 = t109 * t39;
  t139 = ZB * t18;
  t141 = t39 * t1;
  t142 = t141 * t90;
  t145 = t77 * t90;
  t146 = t91 * t41;
  t147 = t57 * t146;
  t151 = t25 * t39 * t1;
  t152 = t72 * t12;
  t156 = t49 * t2;
  t158 = t83 * t11;
  t162 = -t105 * t107 + 0.8e1 * t110 * t72 * t25 * t39 - t116 * t118 + 0.8e1 * t123 * t53 + 0.8e1 * t5 * t9 * t59 - 0.8e1 * t130 * t131 - 0.8e1 * t134 * t25 * t136 - 0.12e2 * t139 * t38 * t142 - 0.8e1 * t145 * t147 - 0.8e1 * t151 * t90 * t152 - 0.2e1 * t87 * t156 * t4 * t158;
  t164 = t115 * t88;
  t165 = t90 * t19;
  t168 = t25 * t48;
  t169 = t49 * t16;
  t170 = t169 * t11;
  t174 = ZA * nz * t69;
  t175 = ZB * t51;
  t176 = t175 * t17;
  t177 = t71 * t176;
  t180 = t1 * t29;
  t181 = t28 * t25;
  t182 = t180 * t181;
  t183 = t50 * t73;
  t186 = ZA * t1;
  t187 = t28 * t48;
  t188 = t186 * t187;
  t189 = ZB * t17;
  t190 = t189 * t11;
  t191 = t71 * t190;
  t194 = t50 * t158;
  t196 = t115 * t156;
  t197 = t90 * t73;
  t201 = t49 * t17 * t11;
  t204 = t88 * t90;
  t207 = t68 * 0.3141592654e1;
  t208 = t17 * t11;
  t209 = t50 * t208;
  t211 = -0.2e1 * t164 * t165 - t168 * t170 + t168 * t107 + 0.8e1 * t174 * t177 + 0.2e1 * t182 * t183 + 0.8e1 * t188 * t191 + t47 * t194 - 0.6e1 * t196 * t197 - t168 * t201 - 0.4e1 * t81 * t18 * t204 - t207 * t209;
  t212 = t2 * 0.3141592654e1;
  t213 = t212 * t52;
  t215 = t81 * t8;
  t216 = t212 * t59;
  t219 = t3 * t90;
  t220 = t25 * t8;
  t221 = t18 * t91;
  t225 = t71 * t52;
  t231 = t16 * t51;
  t232 = t50 * t231;
  t237 = ZA * t12;
  t243 = t67 * t28;
  t244 = t24 * t243;
  t245 = t71 * t231;
  t249 = -t116 * t213 - 0.4e1 * t215 * t216 + 0.2e1 * t219 * t220 * t221 - 0.4e1 * t70 * t225 + 0.4e1 * t98 * t99 * t146 + t47 * t232 - 0.2e1 * t145 * t57 * t221 + 0.4e1 * t89 * t90 * t237 * t41 - t105 * t201 - 0.6e1 * t244 * t245 + t105 * t170;
  t252 = t25 * t37;
  t253 = t252 * t39;
  t255 = nz * t15 * t12;
  t258 = t2 * t29;
  t259 = ZB * t28;
  t260 = t258 * t259;
  t263 = t106 * t17;
  t265 = xc * t25;
  t269 = t25 * t49;
  t270 = t269 * t52;
  t273 = t1 * t25;
  t274 = t273 * 0.3141592654e1;
  t275 = t57 * t19;
  t278 = t24 * t30;
  t288 = t1 * t11 * t72;
  t290 = t212 * t208;
  t292 = t2 * xc;
  t296 = 0.2e1 * t253 * t255 + 0.16e2 * t260 * t43 + t105 * t263 - 0.4e1 * t10 * t265 * t53 + 0.4e1 * t219 * t270 - 0.12e2 * t274 * t275 + 0.8e1 * t278 * t270 - 0.2e1 * ZB * nz * t69 * t49 * ZA * t158 - t82 * t288 - t116 * t290 + 0.16e2 * t292 * t243 * t275;
  t301 = t50 * t176;
  t304 = t51 * t72;
  t305 = t71 * t304;
  t308 = t25 * t41;
  t311 = ZA * t48;
  t312 = t311 * t49;
  t317 = t91 * t15;
  t318 = t57 * t317;
  t321 = t81 * t88;
  t322 = t90 * t59;
  t325 = t212 * t231;
  t327 = t15 * t12;
  t328 = t57 * t327;
  t331 = t77 * t187;
  t334 = t2 * ZA;
  t335 = t334 * t122;
  t336 = t50 * t190;
  t339 = 0.8e1 * t151 * t90 * t134 + 0.16e2 * t186 * t30 * t301 - 0.2e1 * t70 * t305 + 0.2e1 * t308 * t64 - 0.2e1 * t312 * ZB * t83 * t11 + 0.2e1 * t56 * t318 + 0.2e1 * t321 * t322 - t116 * t325 - 0.4e1 * t274 * t328 + 0.2e1 * t331 * t305 - 0.16e2 * t335 * t336;
  t341 = t169 * t51;
  t344 = t49 * t11 * t72;
  t346 = t77 * t30;
  t347 = t50 * t304;
  t350 = t25 * t51;
  t352 = nx * ZA;
  t353 = t49 * t23;
  t354 = t352 * t353;
  t355 = t28 * xc;
  t362 = t25 * t91;
  t365 = t23 * nz;
  t366 = nx * t365;
  t367 = t366 * t122;
  t368 = ZB * t49;
  t369 = ZA * t51;
  t370 = t369 * t17;
  t371 = t368 * t370;
  t374 = t115 * t353;
  t375 = t355 * t73;
  t381 = t105 * t341 - t105 * t344 - 0.2e1 * t346 * t347 - t350 * t50 - 0.8e1 * t354 * t355 * t176 - 0.4e1 * t98 * t99 * t317 - 0.2e1 * t362 * t99 - 0.16e2 * t367 * t371 + 0.6e1 * t374 * t375 - 0.8e1 * t182 * t53 - t82 * t290;
  t382 = t71 * t208;
  t394 = t2 * t67;
  t395 = t394 * t122;
  t398 = t352 * t156;
  t402 = t17 * t12;
  t403 = t39 * ZA;
  t404 = t402 * t403;
  t407 = t269 * t208;
  t411 = t49 * t83 * t11;
  t413 = t46 * t69;
  t419 = -0.4e1 * t331 * t382 + 0.2e1 * t115 * t58 * t204 - 0.2e1 * t145 * t60 + 0.12e2 * t274 * t131 + 0.2e1 * t346 * t232 + 0.8e1 * t395 * t53 - 0.8e1 * t398 * t90 * t176 - 0.64e2 * t260 * t404 + 0.4e1 * t219 * t407 + t168 * t411 - 0.6e1 * t413 * t74 - 0.2e1 * t110 * t308 * t57;
  t424 = t16 * t11;
  t425 = t212 * t424;
  t427 = t258 * t181;
  t430 = t67 * t29;
  t431 = t366 * t430;
  t432 = t121 * t49;
  t433 = t432 * t52;
  t436 = nz * t12;
  t437 = t436 * t18;
  t440 = t29 * xc;
  t441 = t440 * t121;
  t442 = t394 * t441;
  t445 = t67 * t37;
  t446 = t445 * t39;
  t448 = nz * t18 * t91;
  t453 = t352 * t49;
  t458 = t8 * t23;
  t462 = t81 * t458;
  t463 = t30 * t19;
  t466 = -t47 * t209 + t116 * t425 - 0.8e1 * t427 * t275 + 0.8e1 * t431 * t433 - 0.2e1 * t253 * t437 - 0.8e1 * t442 * t53 - 0.2e1 * t446 * t448 + 0.2e1 * t175 * t312 + 0.6e1 * t453 * t129 * t208 + 0.8e1 * t115 * t18 * t458 * t30 + 0.8e1 * t462 * t463;
  t470 = t436 * t58;
  t475 = t2 * t121 * t440 * t25;
  t485 = t212 * t73;
  t488 = t67 * t72 * t1;
  t490 = t39 * xc;
  t501 = 0.4e1 * t374 * t355 * t52 + 0.2e1 * t446 * t470 - 0.8e1 * t475 * t53 - 0.2e1 * t446 * t437 - 0.4e1 * t36 * t38 * t39 * t15 * t12 - t116 * t485 + 0.8e1 * t488 * 0.3141592654e1 * t12 * t490 - t207 * t183 - 0.2e1 * t182 * t232 - 0.6e1 * t413 * t245 - 0.4e1 * t413 * t382;
  t503 = t115 * t8;
  t510 = t355 * t19;
  t513 = t432 * t208;
  t525 = t38 * t40 * t18;
  t533 = -0.4e1 * t503 * t216 - 0.4e1 * t89 * t90 * t92 * t15 - 0.16e2 * t462 * t510 + 0.8e1 * t431 * t513 - 0.4e1 * t78 * t131 + t47 * t183 - 0.2e1 * t67 * t83 * t99 + 0.4e1 * t331 * t225 + 0.16e2 * t260 * t525 - 0.4e1 * t89 * t90 * t237 * t58 - t207 * t53;
  t536 = t28 * t37;
  t538 = t490 * t100;
  t541 = t334 * t441;
  t547 = t394 * t30;
  t550 = t212 * t19;
  t553 = t366 * t441;
  t556 = nz * t17;
  t571 = -0.8e1 * t427 * t131 + 0.16e2 * t394 * t536 * t538 + 0.16e2 * t541 * t336 + 0.2e1 * t453 * t129 * t158 - 0.8e1 * t547 * t147 + 0.4e1 * t503 * t550 - 0.8e1 * t553 * t270 + 0.4e1 * t556 * ZB * t92 * t39 - 0.2e1 * t67 * t91 * t99 - t82 * t425 + 0.4e1 * t78 * t275 + 0.2e1 * t78 * xc * t41 * t57;
  t583 = t90 * t317;
  t594 = t212 * t158;
  t596 = t152 * t67;
  t602 = t67 * t17;
  t607 = 0.8e1 * t367 * t407 - 0.4e1 * t98 * t99 * t59 + 0.16e2 * t260 * t18 * ZA * t57 + 0.2e1 * t321 * t583 - 0.6e1 * t174 * t368 * t52 - 0.4e1 * t89 * t90 * ZA * t15 * t12 + t116 * t594 - 0.8e1 * t596 * t136 - 0.4e1 * t98 * t99 * t327 + 0.2e1 * t602 * t99 + 0.2e1 * t164 * t583;
  t613 = t83 * t25;
  t616 = t81 * t156;
  t627 = t90 * t231;
  t630 = t91 * t16;
  t638 = 0.4e1 * t196 * t90 * t208 - 0.8e1 * t130 * t60 - 0.2e1 * t613 * t99 + 0.6e1 * t616 * t197 - 0.8e1 * t547 * t131 + 0.8e1 * t67 * t18 * t37 * t142 + 0.2e1 * t145 * t328 - 0.6e1 * t196 * t627 + 0.8e1 * t630 * t67 * t142 - 0.8e1 * t547 * t275 + 0.8e1 * t395 * t209;
  t643 = t77 * t355;
  t648 = t115 * t458;
  t651 = t134 * t67;
  t657 = t30 * t304;
  t660 = t30 * t146;
  t665 = t25 * t17;
  t668 = t50 * t424;
  t671 = -0.4e1 * t321 * t90 * t146 - 0.6e1 * t643 * t232 + 0.8e1 * t182 * t209 - 0.16e2 * t648 * t510 + 0.8e1 * t651 * t136 + 0.8e1 * t89 * t4 * t100 - 0.2e1 * t374 * t657 - 0.8e1 * t648 * t660 + 0.8e1 * t130 * t328 + 0.2e1 * t665 * t99 + 0.2e1 * t346 * t668;
  t672 = t90 * t424;
  t676 = t120 * t536;
  t680 = t436 * t41;
  t688 = t366 * t67 * t440;
  t696 = xc * t12;
  t697 = t696 * t18;
  t701 = t252 * t141;
  t702 = t90 * t221;
  t705 = 0.2e1 * t196 * t672 - t47 * t347 + 0.16e2 * t676 * t538 - t116 * t85 - 0.2e1 * t253 * t680 + t207 * t194 + 0.4e1 * t98 * t99 * t19 - 0.8e1 * t688 * t433 + 0.16e2 * t541 * t301 - 0.6e1 * t312 * t190 + 0.4e1 * t352 * t88 * t35 * t697 + 0.2e1 * t701 * t702;
  t712 = t24 * t430;
  t713 = t28 * t49;
  t721 = t1 * t17 * t11;
  t726 = ZB * xc;
  t737 = nz * t91;
  t741 = 0.8e1 * t346 * t209 + 0.2e1 * t712 * t713 * t424 + 0.8e1 * t130 * t275 - t47 * t668 + t116 * t721 - 0.8e1 * t688 * t513 + 0.4e1 * t352 * t27 * t212 * t726 + 0.8e1 * t648 * t463 + 0.4e1 * t274 * t60 - 0.4e1 * t374 * t355 * t208 - 0.4e1 * t253 * t737 * t41;
  t745 = t269 * t231;
  t749 = t1 * t28 * t265;
  t757 = t16 * t39;
  t758 = t696 * t757;
  t762 = t69 * t49;
  t772 = t355 * t100;
  t775 = t81 * t353;
  t778 = -0.8e1 * t398 * t90 * t190 - 0.2e1 * t278 * t745 + 0.4e1 * t749 * t53 + 0.32e2 * t394 * t29 * t28 * t17 * t40 - 0.8e1 * t78 * t758 + t350 * nz * t762 - 0.6e1 * t87 * t49 * t186 * t52 - 0.8e1 * t553 * t407 - 0.4e1 * t749 * t209 + 0.16e2 * t648 * t772 - 0.6e1 * t775 * t375;
  t790 = t212 * t304;
  t793 = t156 * 0.3141592654e1;
  t795 = t355 * t304;
  t800 = t91 * t39;
  t801 = t800 * nz;
  t807 = t2 * t28;
  t808 = t807 * t726;
  t811 = -0.2e1 * t616 * t672 - 0.2e1 * t446 * t680 - 0.2e1 * t78 * xc * t58 * t57 + 0.8e1 * t367 * t270 - t82 * t790 + t115 * t51 * t793 - 0.2e1 * t775 * t795 + 0.8e1 * t123 * t209 + 0.2e1 * t665 * t801 - 0.2e1 * t67 * t41 * t64 - 0.32e2 * t808 * t43;
  t812 = t117 * t51;
  t821 = t24 * t355;
  t827 = t90 * t304;
  t840 = t800 * t41;
  t844 = -t116 * t812 - 0.2e1 * t110 * t25 * t58 * t57 - 0.4e1 * t78 * t328 + t82 * t485 - 0.4e1 * t821 * t407 + 0.4e1 * t196 * t90 * t52 + 0.2e1 * t196 * t827 + t82 * t325 + 0.2e1 * t253 * t448 - 0.32e2 * t402 * t67 * t807 * t490 - t207 * t232 + 0.12e2 * t186 * t90 * ZB * t37 * t840;
  t849 = t1 * t51;
  t850 = t849 * t17;
  t860 = t269 * t424;
  t863 = t273 * t187;
  t874 = 0.16e2 * t462 * t772 - t116 * t850 + 0.16e2 * t553 * t371 + t116 * t288 - 0.12e2 * t97 * t57 * t109 * t697 + t82 * t594 - 0.2e1 * t278 * t860 - 0.2e1 * t863 * t305 - 0.16e2 * t180 * t259 * t311 * t201 - 0.6e1 * t863 * t74 + 0.8e1 * t174 * t191;
  t879 = xc * ZA;
  t888 = t67 * t51;
  t901 = ZA * t17;
  t903 = t368 * t901 * t11;
  t908 = -0.2e1 * t352 * t51 * t156 * t35 + 0.64e2 * t879 * t189 * t807 * t40 + 0.2e1 * t46 * t58 * t37 * t39 - t888 * t50 + t105 * t411 - 0.16e2 * t335 * t301 + 0.8e1 * t152 * t25 * t136 - 0.8e1 * t278 * t407 + 0.2e1 * t712 * t713 * t231 - 0.16e2 * t367 * t903 + 0.2e1 * t145 * t318;
  t923 = t71 * t424;
  t926 = t87 * t458;
  t927 = t28 * ZA;
  t944 = 0.8e1 * t354 * t355 * t190 - 0.8e1 * t110 * t16 * t25 * t800 - 0.2e1 * t374 * t30 * t73 - 0.16e2 * t354 * t30 * t176 - 0.2e1 * t244 * t923 - 0.32e2 * t926 * t927 * t696 * t41 - 0.32e2 * t808 * t525 + 0.6e1 * t749 * t232 - 0.8e1 * t188 * t177 + 0.4e1 * t36 * t58 * ZA * t57 + 0.4e1 * t821 * t270;
  t948 = t90 * t327;
  t961 = t30 * t100;
  t964 = t29 * t49;
  t981 = t106 * t1;
  t983 = -0.2e1 * t219 * t220 * t100 + 0.2e1 * t321 * t948 - 0.16e2 * t189 * ZA * t99 * t12 - 0.2e1 * t369 * nz * t69 * t368 + 0.2e1 * t374 * t795 - 0.8e1 * t462 * t961 - 0.8e1 * t244 * t964 * t208 + 0.2e1 * t413 * t923 + 0.4e1 * t36 * t38 * t40 * t58 - 0.2e1 * t87 * t51 * t49 * t1 * ZA + t888 * nz * t762 + t115 * t981;
  t1012 = 0.6e1 * t616 * t627 - t82 * t213 + 0.2e1 * t775 * t657 - 0.12e2 * t215 * t550 - 0.6e1 * t145 * t131 + 0.2e1 * t81 * t41 * t204 + 0.6e1 * ZB * t48 * t49 * t370 - 0.4e1 * t70 * t382 + 0.2e1 * t446 * t255 + 0.8e1 * t89 * t4 * t327 - 0.4e1 * t56 * t147;
  t1018 = t212 * t100;
  t1029 = t212 * t327;
  t1040 = 0.6e1 * t70 * t245 + 0.2e1 * t56 * t328 + t207 * t668 + 0.4e1 * t503 * t1018 + 0.2e1 * t253 * t470 - 0.6e1 * t398 * t35 * t208 - 0.8e1 * t331 * t964 * t52 - 0.4e1 * t503 * t1029 + 0.6e1 * t821 * t745 + 0.4e1 * t63 * t37 * t142 + 0.16e2 * t260 * t38 * t840;
  t1068 = t207 * t347 - 0.2e1 * t164 * t702 - 0.2e1 * t331 * t964 * t73 + 0.8e1 * t374 * t30 * t52 + 0.16e2 * t278 * t903 + 0.2e1 * t863 * t923 + 0.6e1 * t445 * t141 * t165 - 0.2e1 * t164 * t90 * t100 + 0.6e1 * t331 * t74 - 0.2e1 * t182 * t668 - 0.2e1 * t115 * t41 * t204;
  t1079 = t58 * t8;
  t1091 = t807 * t29;
  t1092 = t665 * t40;
  t1101 = ZB * t91;
  t1102 = t403 * nz;
  t1105 = -0.4e1 * t58 * ZB * ZA * t64 - t82 * t850 + 0.2e1 * t821 * t860 + t81 * t51 * t793 + 0.2e1 * t3 * t25 * t1079 * t90 + t82 * t721 - 0.2e1 * t643 * t668 + 0.16e2 * t926 * t927 * t29 * t91 * t41 + 0.32e2 * t1091 * t1092 - 0.2e1 * t219 * t220 * t19 + 0.4e1 * t139 * ZA * t64 + 0.4e1 * t1101 * t1102;
  t1108 = t849 * t72;
  t1121 = t737 * t15;
  t1124 = t29 * t12;
  t1133 = t116 * t1108 - 0.8e1 * t475 * t209 - 0.32e2 * t807 * xc * t1092 + 0.2e1 * t278 * t269 * t73 + t82 * t812 - 0.6e1 * t56 * t131 + 0.2e1 * t253 * t1121 + 0.16e2 * t926 * t927 * t1124 * t41 + t168 * t263 - 0.2e1 * t616 * t827 + t81 * t981;
  t1134 = t394 * t28;
  t1159 = -0.8e1 * t1134 * t29 * t18 * t57 + t82 * t118 - 0.12e2 * t215 * t1018 + 0.2e1 * t602 * t801 - t168 * t341 + 0.2e1 * t67 * t58 * t64 + t168 * t344 - 0.6e1 * t174 * t368 * t208 + 0.16e2 * t553 * t903 + t116 * t790 - 0.4e1 * t36 * t38 * t800 * t15;
  t1161 = nz * t83;
  t1173 = ZB * t12;
  t1196 = 0.4e1 * t1161 * ZB * t39 * ZA - 0.4e1 * t215 * t1029 - 0.8e1 * t488 * 0.3141592654e1 * t39 * xc + 0.32e2 * t821 * ZA * t8 * t1173 * t18 - 0.8e1 * t427 * t147 + 0.6e1 * t701 * t165 - 0.16e2 * t926 * t927 * t1124 * t18 - 0.8e1 * t1091 * t63 * t57 - 0.8e1 * t442 * t209 - 0.8e1 * t462 * t660 - 0.6e1 * t398 * t35 * t52;
  t1228 = 0.2e1 * t413 * t305 - 0.8e1 * t648 * t961 - 0.16e2 * t87 * t27 * t23 * t28 * ZA * t29 + 0.4e1 * t189 * t1102 - 0.4e1 * t87 * t1079 * t212 * t879 + 0.2e1 * t164 * t948 - 0.2e1 * t70 * t923 + 0.2e1 * t164 * t322 + 0.2e1 * t446 * t1121 + 0.2e1 * t863 * t964 * t304 - t82 * t1108 + 0.16e2 * t676 * t490 * t19;
  t1234 = t25 * ZB;
  t1235 = t1234 * t28;
  t1236 = t365 * t91;
  t1240 = ZB * t121;
  t1241 = t1240 * t77;
  t1242 = t39 * t39;
  t1243 = t12 * t1242;
  t1244 = xc * t72;
  t1245 = t1243 * t1244;
  t1248 = t365 * t25;
  t1252 = t243 * nz;
  t1257 = t23 * t1;
  t1258 = t1240 * t1257;
  t1259 = t67 * t12;
  t1260 = xc * t16;
  t1268 = t1234 * t121;
  t1269 = t1268 * t23;
  t1272 = t1242 * t91;
  t1280 = t67 * xc;
  t1284 = t28 * t28;
  t1285 = t67 * t1284;
  t1287 = t1285 * t2 * ZB;
  t1288 = t17 * xc;
  t1289 = t1243 * t1288;
  t1292 = 0.2e1 * t1235 * t1236 * t17 + 0.8e1 * t1241 * t1245 + 0.4e1 * t927 * t1248 * t91 - 0.2e1 * t1252 * ZB * t1242 * t91 - 0.8e1 * t1258 * t1259 * t1260 - 0.4e1 * t1235 * t2 * t83 * t39 + 0.16e2 * t1269 * t758 + 0.2e1 * t1252 * t189 * t1272 - 0.2e1 * t1252 * t83 * t1242 * ZB + 0.8e1 * t1258 * t630 * t1280 - 0.32e2 * t1287 * t1289;
  t1293 = t365 * t83;
  t1300 = ZA * t1284;
  t1304 = t17 * t1242 * t25 * t12;
  t1307 = t927 * t2;
  t1311 = t23 * t2;
  t1312 = t1300 * t1311;
  t1316 = t1234 * t1284;
  t1317 = t1316 * t1311;
  t1321 = t1240 * t23;
  t1331 = t1240 * t23 * t67;
  t1332 = t40 * t1244;
  t1338 = t1243 * t1260;
  t1344 = -0.2e1 * t1235 * t1293 - 0.16e2 * t181 * t365 * t901 * t12 - 0.64e2 * t1300 * t258 * t1304 + 0.8e1 * t1307 * t613 * t39 + 0.64e2 * t1312 * t265 * t402 - 0.32e2 * t1317 * t1288 * t12 - 0.16e2 * t1321 * t67 * t39 * t1244 + 0.2e1 * t1235 * nz * t1272 * t17 + 0.16e2 * t1331 * t1332 + 0.64e2 * t1300 * t292 * t1304 - 0.8e1 * t1241 * t1338 - 0.2e1 * t243 * t1293 * ZB;
  t1346 = t1316 * t2;
  t1349 = t927 * nz;
  t1350 = t25 * t1242;
  t1354 = t1268 * t1257;
  t1366 = t1268 * t1;
  t1370 = t29 * t17;
  t1371 = t1243 * t1370;
  t1386 = -0.32e2 * t1346 * t1289 + 0.4e1 * t1349 * t1350 * t91 + 0.8e1 * t1354 * t1260 * t12 - 0.16e2 * t181 * nz * t901 * t1243 - 0.4e1 * t1235 * t2 * t91 * t39 + 0.8e1 * t1366 * t152 * t1242 + 0.32e2 * t1287 * t1371 + 0.8e1 * t1258 * t1280 * t152 - 0.8e1 * t1354 * t1260 * t91 + 0.128e3 * t1300 * t365 * xc * t1092 + 0.8e1 * t1366 * t1338;
  t1387 = t1257 * t12;
  t1391 = t1240 * t1;
  t1399 = t1272 * t1260;
  t1412 = t1285 * t1311;
  t1427 = -0.8e1 * t1268 * t1387 * t16 - 0.8e1 * t1391 * t67 * t1242 * t1244 - 0.4e1 * t1134 * t1101 * t39 + 0.8e1 * t1241 * t1399 - 0.8e1 * t1258 * t596 + 0.4e1 * t927 * t1293 * t25 - 0.16e2 * t1331 * t758 + 0.8e1 * t1307 * t665 * t39 + 0.32e2 * t1412 * t1370 * t1173 + 0.8e1 * t1307 * t665 * t800 + 0.8e1 * t1391 * t1259 * t1242 * t16 - 0.8e1 * t1391 * t1259 * t1242 * t72;
  t1456 = t365 * ZB;
  t1468 = 0.4e1 * t927 * t1248 * t17 - 0.2e1 * t1235 * nz * t1242 * t91 + 0.8e1 * t1366 * t1244 * t1242 - 0.16e2 * t1269 * t134 * t39 + 0.8e1 * t1268 * t1257 * t72 * xc + 0.16e2 * t1321 * t1259 * t757 + 0.32e2 * t1317 * t1370 * t12 + 0.4e1 * t1349 * t613 * t1242 + 0.2e1 * t243 * t1456 * t17 - 0.64e2 * t1285 * t365 * t12 * t189 * t490 - 0.8e1 * t1354 * t152 * xc;
  t1472 = t1316 * t365;
  t1474 = t1124 * t39 * t17;
  t1478 = t17 * t91;
  t1504 = t72 * t39;
  t1511 = 0.4e1 * t1134 * t189 * t800 + 0.64e2 * t1472 * t1474 + 0.4e1 * t1235 * t2 * t1478 * t39 + 0.4e1 * t1349 * t665 * t1242 - 0.8e1 * t1258 * t1280 * t72 + 0.2e1 * t1252 * t189 * t1242 + 0.2e1 * t243 * t365 * t189 * t91 + 0.4e1 * t927 * t365 * t1478 * t25 - 0.128e3 * t1300 * t1248 * t1474 - 0.2e1 * t1235 * t1236 + 0.16e2 * t1269 * t1504 * xc + 0.2e1 * t1235 * t365 * t17;
  t1545 = -0.2e1 * t1235 * t1161 * t1242 + 0.4e1 * t1349 * t1350 * t1478 - 0.8e1 * t1366 * t1245 + 0.2e1 * t1235 * t556 * t1242 - 0.32e2 * t1412 * t402 * t726 - 0.8e1 * t1366 * t1399 + 0.8e1 * t1258 * t651 - 0.2e1 * t243 * t1456 * t91 + 0.8e1 * t1268 * t1387 * t72 - 0.16e2 * t1269 * t1332 + 0.4e1 * t1134 * t189 * t39 + 0.16e2 * t1269 * t152 * t39;
  t1564 = t1260 * t800;
  t1583 = 0.64e2 * t1285 * t1456 * t1474 - 0.64e2 * t1472 * t1288 * t40 - 0.8e1 * t1366 * t134 * t1242 + 0.8e1 * t1307 * t362 * t39 + 0.4e1 * t1235 * t2 * t17 * t39 + 0.32e2 * t1346 * t1371 - 0.16e2 * t1269 * t1564 - 0.16e2 * t1321 * t1259 * t1504 + 0.16e2 * t1331 * t1564 - 0.64e2 * t1312 * t29 * t25 * t402 - 0.4e1 * t1134 * t83 * t39 * ZB - 0.32e2 * t181 * t2 * t404;

  _C2B = (t1133 + t1196 + t1068 + t811 + t466 + t1012 + t381 + t162 + t249 + t533 + t844 + t104 + t1159 + t571 + t211 + t874 + t607 + t339 + t296 + t638 + t908 + t671 + t419 + t983 + t705 + t1105 + t501 + t778 + t1040 + t1228 + t741 + t944) / (t1292 + t1344 + t1386 + t1427 + t1468 + t1511 + t1545 + t1583);
  /****************************************************************************************/
  t1 = nz * nz;
  t2 = t1 * nz;
  t3 = t2 * nx;
  t4 = nx * 0.3141592654e1;
  t5 = t4 * xc;
  t6 = sin(t5);
  t7 = 0.3141592654e1 * 0.3141592654e1;
  t9 = t3 * t6 * t7;
  t10 = xc * xc;
  t11 = ZA * ZA;
  t12 = t10 * t11;
  t13 = nz * 0.3141592654e1;
  t14 = exp(t13);
  t15 = t14 * t14;
  t16 = xc * nz;
  t18 = exp(t16 * 0.3141592654e1);
  t19 = t18 * t18;
  t20 = t19 * t18;
  t21 = t15 * t20;
  t22 = t12 * t21;
  t25 = nx * t6;
  t26 = t1 * 0.3141592654e1;
  t27 = t25 * t26;
  t28 = ZA * ZB;
  t29 = t18 * t15;
  t30 = t28 * t29;
  t33 = t25 * nz;
  t34 = t11 * t15;
  t35 = t19 * t19;
  t36 = t35 * t18;
  t40 = t25 * t1;
  t41 = 0.3141592654e1 * t11;
  t42 = t15 * t36;
  t43 = t41 * t42;
  t46 = nx * nx;
  t47 = t1 * t46;
  t48 = t47 * t11;
  t49 = t7 * xc;
  t50 = t35 * t15;
  t51 = t49 * t50;
  t55 = sin(t4);
  t56 = t46 * nx * t55;
  t58 = t56 * nz * t7;
  t59 = ZB * ZB;
  t60 = t10 * t59;
  t61 = t15 * t14;
  t62 = t19 * t61;
  t63 = t60 * t62;
  t66 = t19 * t14;
  t67 = t60 * t66;
  t70 = t28 * t42;
  t73 = cos(t5);
  t74 = t47 * t73;
  t75 = t7 * t11;
  t77 = t75 * t10 * t36;
  t80 = t73 * t46;
  t81 = t80 * nz;
  t82 = 0.3141592654e1 * t59;
  t83 = t82 * t42;
  t87 = xc * t11;
  t88 = t87 * t62;
  t91 = nz * nx;
  t92 = t55 * t61;
  t96 = nx * t55;
  t98 = t96 * t2 * t7;
  t101 = xc * t59;
  t102 = t101 * t62;
  t108 = t1 * t1;
  t109 = t108 * t7;
  t111 = t59 * t35;
  t112 = t111 * t15;
  t115 = t35 * t20;
  t123 = t1 * nx * t55;
  t124 = t61 * t35;
  t127 = t35 * t19;
  t128 = t61 * t127;
  t129 = t60 * t128;
  t132 = t56 * t16;
  t133 = t7 * t59;
  t134 = t133 * t124;
  t137 = 0.6e1 * t58 * t88 - 0.2e1 * t91 * t92 * t11 + 0.2e1 * t98 * t63 - 0.6e1 * t58 * t102 - 0.2e1 * t91 * t92 * t59 - 0.16e2 * t109 * xc * t112 - 0.2e1 * t91 * t6 * t115 * t59 + 0.12e2 * t40 * t83 + t123 * t41 * t124 - 0.2e1 * t58 * t129 + 0.4e1 * t132 * t134;
  t139 = t56 * 0.3141592654e1;
  t140 = t111 * t14;
  t144 = t49 * t124;
  t147 = t91 * t55;
  t148 = t61 * ZA;
  t154 = ZA * t115 * xc * ZB;
  t157 = t7 * 0.3141592654e1;
  t159 = t96 * t108 * t157;
  t160 = t10 * xc;
  t161 = t160 * t59;
  t162 = t35 * t14;
  t163 = t161 * t162;
  t166 = t28 * t162;
  t169 = t80 * t13;
  t170 = t101 * t42;
  t173 = t2 * t11;
  t174 = t96 * t173;
  t175 = t7 * t10;
  t179 = t59 * t15;
  t184 = t15 * t15;
  t193 = t139 * t140 + 0.4e1 * t56 * nz * t11 * t144 + 0.4e1 * t147 * t148 * ZB + 0.4e1 * t27 * t154 + 0.8e1 * t159 * t163 - 0.12e2 * t147 * t166 + 0.2e1 * t169 * t170 - 0.16e2 * t174 * t175 * t124 + 0.2e1 * t33 * t179 * t20 - 0.2e1 * t33 * t11 * t36 * t184 + 0.2e1 * t56 * t61 * 0.3141592654e1 * ZA * ZB;
  t194 = t173 * 0.3141592654e1;
  t195 = xc * t15;
  t196 = t195 * t19;
  t202 = t15 * t115;
  t203 = t28 * t202;
  t206 = t96 * t26;
  t207 = t14 * t127;
  t208 = t101 * t207;
  t211 = t12 * t128;
  t218 = t11 * t61;
  t219 = t218 * t35;
  t221 = t108 * ZA;
  t223 = t7 * ZB;
  t224 = t223 * t50;
  t227 = ZA * xc;
  t228 = ZB * t15;
  t229 = t228 * t36;
  t230 = t227 * t229;
  t233 = t87 * t207;
  t236 = t6 * t11;
  t240 = -0.4e1 * t194 * t196 + 0.4e1 * t194 * t195 * t127 + 0.4e1 * t33 * t203 - 0.12e2 * t206 * t208 + 0.2e1 * t58 * t211 - 0.16e2 * t47 * t10 * t133 * t50 + t139 * t219 - 0.32e2 * t221 * t10 * t224 - 0.4e1 * t169 * t230 - 0.6e1 * t98 * t233 + 0.2e1 * t91 * t236 * t20;
  t244 = t227 * t228 * t20;
  t252 = t184 * t18;
  t253 = t101 * t252;
  t256 = t35 * t35;
  t257 = t256 * t14;
  t258 = t28 * t257;
  t261 = t108 * t11;
  t263 = t7 * t35;
  t268 = ZB * t61 * t35;
  t273 = t96 * t108 * t160;
  t274 = t157 * ZB;
  t276 = t274 * t148 * t35;
  t279 = t101 * t21;
  t282 = 0.3141592654e1 * xc;
  t283 = t59 * t36;
  t284 = t282 * t283;
  t289 = 0.4e1 * t169 * t244 - 0.4e1 * t132 * t133 * t162 - 0.2e1 * t147 * t140 - 0.2e1 * t27 * t253 + 0.2e1 * t139 * t258 + 0.16e2 * t261 * t10 * t263 * t15 - 0.16e2 * t206 * t227 * t268 - 0.16e2 * t273 * t276 - 0.6e1 * t27 * t279 - 0.4e1 * t40 * t284 - 0.32e2 * t9 * t230;
  t290 = t1 * t11;
  t291 = t96 * t290;
  t297 = t59 * t61;
  t298 = t297 * t127;
  t300 = ZB * t36;
  t301 = t227 * t300;
  t304 = t1 * t59;
  t305 = t184 * t35;
  t310 = t46 * ZB;
  t311 = t184 * ZA;
  t312 = t310 * t311;
  t314 = t60 * t21;
  t317 = t1 * ZA;
  t318 = ZB * t35;
  t321 = t1 * t256;
  t324 = t96 * t261;
  t325 = t10 * t157;
  t326 = t325 * t124;
  t329 = -0.4e1 * t291 * t282 * t128 + t123 * t82 * t62 - t139 * t298 + 0.12e2 * t27 * t301 + t304 * t305 - 0.2e1 * t58 * t12 * t66 - 0.2e1 * t312 + 0.8e1 * t9 * t314 + 0.2e1 * t317 * t318 + 0.2e1 * t321 * t28 - 0.8e1 * t324 * t326;
  t331 = t28 * t124;
  t334 = 0.3141592654e1 * t15;
  t335 = t334 * t127;
  t338 = t35 * ZA;
  t341 = t46 * t256;
  t344 = t46 * t11;
  t346 = t46 * t59;
  t348 = t297 * t35;
  t351 = ZA * t10;
  t352 = t351 * t300;
  t355 = t1 * ZB;
  t362 = 0.12e2 * t147 * t331 - 0.4e1 * t173 * t335 - 0.2e1 * t310 * t338 - 0.2e1 * t341 * t28 - t344 * t305 - t346 * t305 + 0.2e1 * t147 * t348 + 0.16e2 * t9 * t352 + 0.2e1 * t355 * t311 + t290 * t305 + 0.2e1 * t33 * t34 * t20;
  t363 = t36 * t184;
  t364 = t87 * t363;
  t368 = t47 * t73 * t7;
  t373 = t160 * t157;
  t374 = t373 * t124;
  t377 = t311 * t35;
  t380 = t12 * t62;
  t386 = ZB * t10 * ZA * t15 * t20;
  t389 = t87 * t66;
  t393 = t56 * t1 * t10;
  t401 = 0.2e1 * t27 * t364 - 0.16e2 * t368 * t279 - t123 * t41 * t257 + 0.8e1 * t324 * t374 + 0.2e1 * t355 * t377 - 0.2e1 * t98 * t380 - 0.16e2 * t9 * t386 + 0.2e1 * t58 * t389 + 0.16e2 * t393 * t276 + t123 * t82 * t162 - 0.2e1 * t33 * t179 * t36;
  t412 = t11 * t14 * t127;
  t416 = t11 * t19;
  t417 = t416 * t61;
  t421 = t96 * t2 * ZA;
  t426 = t56 * nz * ZA;
  t427 = t318 * t14;
  t428 = t49 * t427;
  t431 = t82 * t29;
  t434 = t87 * t21;
  t442 = 0.2e1 * t33 * t11 * t184 * t18 + 0.4e1 * t81 * t284 - t139 * t412 + 0.2e1 * t147 * t219 - 0.2e1 * t147 * t417 + 0.32e2 * t421 * t175 * t268 + 0.8e1 * t426 * t428 + 0.4e1 * t81 * t431 - 0.2e1 * t169 * t434 - 0.2e1 * t98 * t129 - 0.32e2 * t47 * t28 * t51;
  t443 = t184 * t20;
  t447 = t61 * 0.3141592654e1;
  t448 = t447 * t11;
  t450 = t49 * t268;
  t453 = t60 * t42;
  t456 = t41 * t202;
  t463 = t101 * t443;
  t469 = t41 * xc * t20;
  t474 = -0.8e1 * t27 * t87 * t443 - t56 * t448 - 0.8e1 * t426 * t450 + 0.8e1 * t368 * t453 + 0.4e1 * t40 * t456 + 0.4e1 * t40 * t431 - 0.4e1 * t81 * t456 - 0.4e1 * t27 * t463 + 0.6e1 * t139 * t331 + 0.2e1 * t40 * t469 - 0.16e2 * t9 * t434;
  t482 = t108 * t10;
  t492 = nz * t46;
  t493 = t492 * t11;
  t495 = t282 * t19 * t184;
  t498 = t56 * t290;
  t499 = t325 * t162;
  t502 = t416 * t14;
  t504 = t60 * t207;
  t507 = -t123 * t82 * t257 - 0.4e1 * t169 * t301 + t123 * t41 * t162 + 0.16e2 * t482 * t7 * t112 - 0.12e2 * t206 * t102 - t123 * t82 * t66 - 0.4e1 * t147 * t258 - 0.4e1 * t493 * t495 - 0.8e1 * t498 * t499 + t139 * t502 - 0.2e1 * t98 * t504;
  t508 = t101 * t162;
  t512 = t41 * t115 * xc;
  t515 = t87 * t42;
  t520 = ZB * t184;
  t522 = t227 * t520 * t18;
  t525 = t492 * t59;
  t528 = t6 * t59;
  t532 = t520 * t20;
  t533 = t351 * t532;
  t539 = t447 * t59;
  t544 = 0.8e1 * t206 * t508 - 0.2e1 * t40 * t512 - 0.16e2 * t368 * t515 + 0.12e2 * t206 * t88 + 0.4e1 * t27 * t522 + 0.4e1 * t525 * t495 - 0.4e1 * t91 * t528 * t36 - 0.16e2 * t368 * t533 - 0.16e2 * t206 * t227 * t427 - t56 * t539 - 0.2e1 * t132 * t133 * t66;
  t551 = t87 * t162;
  t554 = t351 * t229;
  t560 = t59 * t19;
  t561 = t560 * t14;
  t564 = t101 * t202;
  t567 = t87 * t252;
  t573 = t227 * t228 * t115;
  t578 = 0.4e1 * t33 * t70 + 0.4e1 * t493 * t335 - 0.4e1 * t58 * t551 + 0.16e2 * t9 * t554 - 0.4e1 * t33 * t28 * t252 + 0.2e1 * t147 * t561 + 0.2e1 * t169 * t564 - 0.2e1 * t27 * t567 - 0.8e1 * t324 * t499 - 0.4e1 * t169 * t573 + 0.12e2 * t27 * t244;
  t579 = t82 * t202;
  t591 = t282 * t115 * t59;
  t598 = t101 * t66;
  t606 = -0.4e1 * t81 * t579 - 0.2e1 * t169 * t567 - 0.6e1 * t27 * t170 + 0.8e1 * t169 * t203 + 0.2e1 * t98 * t67 + 0.2e1 * t81 * t591 + 0.32e2 * t368 * t244 - 0.2e1 * t27 * t564 + 0.4e1 * t206 * t598 + 0.16e2 * t9 * t170 + 0.2e1 * t33 * t283 * t184;
  t608 = t373 * t162;
  t611 = t59 * t184;
  t617 = t101 * t29;
  t624 = t227 * ZB * t18 * t15;
  t629 = t157 * t59;
  t630 = t629 * t124;
  t633 = t3 * t6;
  t634 = t175 * t283;
  t644 = 0.8e1 * t498 * t608 + 0.2e1 * t33 * t611 * t18 - 0.4e1 * t206 * t389 - 0.2e1 * t27 * t617 - 0.4e1 * t169 * t154 + 0.4e1 * t27 * t624 + 0.12e2 * t27 * t230 - 0.8e1 * t393 * t630 - 0.8e1 * t633 * t634 + 0.16e2 * t47 * t7 * t101 * t50 + 0.2e1 * t123 * t447 * t28;
  t645 = t41 * t29;
  t648 = t2 * 0.3141592654e1;
  t649 = t648 * xc;
  t650 = t560 * t184;
  t656 = t56 * t1 * t157;
  t659 = t87 * t128;
  t662 = t96 * t482;
  t663 = t629 * t162;
  t671 = t161 * t124;
  t674 = t218 * t127;
  t679 = 0.4e1 * t81 * t645 - 0.4e1 * t649 * t650 - 0.8e1 * t169 * t70 + 0.8e1 * t656 * t163 - 0.2e1 * t98 * t659 - 0.8e1 * t662 * t663 - 0.32e2 * t421 * t175 * t427 - 0.2e1 * t147 * t502 + 0.8e1 * t656 * t671 + 0.2e1 * t147 * t674 - 0.16e2 * t368 * t386;
  t714 = t334 * t19;
  t719 = t12 * t42;
  t722 = t304 * t35 - t346 * t35 + t341 * t59 - t344 * t35 + t344 * t256 + t346 * t184 - 0.16e2 * t368 * t554 - 0.16e2 * t48 * t175 * t50 + 0.4e1 * t525 * t714 - 0.2e1 * t58 * t659 + 0.8e1 * t368 * t719;
  t730 = xc * t19;
  t735 = t59 * t256 * t14;
  t752 = 0.4e1 * t173 * t714 - 0.6e1 * t27 * t515 - 0.16e2 * t9 * t279 + 0.4e1 * t194 * t730 * t184 - t139 * t735 - 0.4e1 * t492 * t127 * t82 * xc - 0.4e1 * t98 * t508 - t123 * t41 * t207 - 0.2e1 * t147 * t298 + 0.8e1 * t368 * t314 + 0.6e1 * t132 * t133 * t207;
  t755 = t28 * t21;
  t759 = t274 * t338 * t14;
  t767 = t11 * t35;
  t768 = t767 * t14;
  t778 = t560 * t61;
  t781 = -0.2e1 * t58 * t504 - 0.8e1 * t27 * t755 + 0.16e2 * t662 * t759 + 0.12e2 * t291 * t282 * t207 - 0.6e1 * t27 * t434 + t139 * t768 - 0.8e1 * t498 * t326 + 0.4e1 * t33 * t611 * t20 + 0.2e1 * t81 * t512 - t139 * t561 + 0.2e1 * t147 * t778;
  t786 = t12 * t443;
  t790 = t282 * t59 * t20;
  t796 = t59 * t14 * t127;
  t806 = t41 * t21;
  t811 = -0.8e1 * t393 * t663 + 0.8e1 * t368 * t786 + 0.2e1 * t81 * t790 + 0.4e1 * t169 * t624 + t139 * t796 + 0.2e1 * t206 * t258 - 0.2e1 * t40 * t591 - 0.8e1 * t662 * t630 - 0.4e1 * t33 * t30 - 0.4e1 * t40 * t806 + 0.8e1 * t9 * t786;
  t819 = t282 * t15 * t127;
  t822 = t101 * t363;
  t830 = t11 * t256 * t14;
  t835 = t227 * t532;
  t842 = 0.2e1 * t33 * t11 * t18 * t15 + t123 * t41 * t66 - 0.4e1 * t493 * t819 - 0.2e1 * t27 * t822 - 0.16e2 * t368 * t170 - 0.4e1 * t169 * t463 - t139 * t830 - 0.4e1 * t649 * t179 * t127 + 0.12e2 * t27 * t835 - 0.16e2 * t368 * t434 - 0.2e1 * t40 * t790;
  t845 = t87 * t202;
  t854 = t338 * t15;
  t859 = t12 * t207;
  t868 = t139 * t348 - 0.2e1 * t27 * t845 + 0.8e1 * t169 * t755 - 0.2e1 * t58 * t380 + 0.6e1 * t206 * t331 + 0.8e1 * t310 * t854 - 0.2e1 * t169 * t822 + 0.2e1 * t98 * t859 + 0.8e1 * t159 * t671 + 0.8e1 * t74 * t634 - 0.2e1 * t169 * t253;
  t880 = t60 * t443;
  t891 = t101 * t128;
  t894 = -t123 * t539 - 0.2e1 * t147 * t796 + 0.32e2 * t368 * t230 + t139 * t674 - 0.16e2 * t98 * t60 * t124 + 0.32e2 * t9 * t244 + 0.8e1 * t368 * t880 - 0.8e1 * t40 * t41 * xc * t36 - t123 * t82 * t128 - 0.6e1 * t58 * t233 + 0.2e1 * t58 * t891;
  t903 = t179 * t19;
  t920 = t56 * t1 * t160;
  t925 = -0.2e1 * t174 * t175 * t66 - 0.4e1 * t493 * t714 + 0.4e1 * t649 * t903 - 0.4e1 * t81 * t43 + t123 * t82 * t207 + 0.4e1 * t206 * t891 - 0.16e2 * t273 * t759 - 0.8e1 * t27 * t203 + 0.32e2 * t221 * ZB * t51 - 0.16e2 * t920 * t759 - 0.8e1 * t9 * t453;
  t932 = t87 * t29;
  t945 = t82 * t21;
  t953 = -0.16e2 * t920 * t276 - 0.8e1 * t169 * t30 - 0.8e1 * t633 * t77 - 0.2e1 * t27 * t932 - 0.4e1 * t174 * t49 * t162 + 0.8e1 * t206 * t87 * t124 - 0.2e1 * t147 * t768 + 0.4e1 * t169 * t522 - 0.12e2 * t81 * t945 + 0.4e1 * t33 * t28 * t115 + 0.4e1 * t525 * t819;
  t971 = t282 * t127;
  t978 = -0.6e1 * t98 * t102 + 0.2e1 * t169 * t515 - 0.2e1 * t310 * t377 + 0.2e1 * t147 * t830 + 0.8e1 * t368 * t22 - 0.2e1 * t169 * t617 + 0.16e2 * t662 * t276 - 0.8e1 * t355 * t854 + 0.4e1 * t493 * t971 - 0.16e2 * t9 * t533 - 0.2e1 * t169 * t279;
  t997 = xc * t127;
  t998 = t997 * t59;
  t1003 = 0.4e1 * t40 * t579 + 0.2e1 * t169 * t845 + 0.16e2 * t9 * t515 + 0.8e1 * t206 * t551 + t123 * t41 * t128 + 0.16e2 * t98 * t60 * t162 + 0.2e1 * t169 * t364 - 0.2e1 * t169 * t932 + t139 * t778 + 0.4e1 * t648 * t998 + 0.2e1 * t147 * t412;
  t1006 = t2 * t59;
  t1017 = xc * t35;
  t1033 = 0.4e1 * t1006 * t335 + 0.4e1 * t81 * t806 - 0.2e1 * t33 * t34 * t115 + 0.8e1 * t498 * t374 - 0.16e2 * t261 * t7 * t1017 * t15 + 0.8e1 * t206 * t101 * t124 - t123 * t448 + 0.2e1 * t147 * t735 + 0.6e1 * t98 * t208 + 0.6e1 * t98 * t88 - 0.4e1 * t33 * t755;
  t1055 = -0.4e1 * t173 * t971 + 0.2e1 * t98 * t891 + 0.8e1 * t9 * t880 + 0.4e1 * t169 * t835 - t304 * t184 + t344 * t184 - t123 * t41 * t62 - 0.2e1 * t98 * t598 + 0.2e1 * t58 * t859 + 0.32e2 * t47 * t351 * t224 + 0.2e1 * t98 * t389;
  t1070 = t15 * t19;
  t1089 = -0.16e2 * t368 * t352 - 0.8e1 * t9 * t719 + 0.4e1 * t96 * t2 * xc * t134 - 0.2e1 * t91 * t236 * t115 + 0.4e1 * t27 * t573 + 0.4e1 * t493 * t282 * t1070 + 0.2e1 * t33 * t59 * t18 * t15 + 0.12e2 * t40 * t945 - 0.4e1 * t492 * xc * t82 * t1070 - 0.2e1 * t91 * t528 * t20 + 0.8e1 * t324 * t608;
  t1113 = t123 * t82 * t124 + 0.8e1 * t421 * t428 - t139 * t417 + 0.4e1 * t40 * t645 + 0.16e2 * t393 * t759 - 0.2e1 * t33 * t179 * t115 - 0.4e1 * t525 * t335 + 0.4e1 * t33 * t28 * t36 - 0.4e1 * t1006 * t714 + 0.6e1 * t206 * t166 - 0.8e1 * t421 * t450;
  t1119 = t321 * t46;
  t1122 = t157 * t11;
  t1123 = t1122 * t2;
  t1124 = t184 * t46;
  t1128 = t108 * nz;
  t1132 = t7 * t7;
  t1133 = t1132 * t11;
  t1134 = t1133 * t108;
  t1135 = t15 * t46;
  t1139 = t7 * ZA;
  t1140 = t1139 * ZB;
  t1141 = t1 * t35;
  t1145 = t629 * t2;
  t1146 = t1135 * t730;
  t1149 = t157 * t1128;
  t1150 = t1149 * xc;
  t1153 = t46 * xc;
  t1154 = t1153 * t127;
  t1158 = t184 * t1 * t46;
  t1161 = t46 * t46;
  t1162 = t35 * t1161;
  t1166 = t7 * t1;
  t1170 = -0.4e1 * t133 * t1119 + 0.16e2 * t1123 * t1124 * t730 - 0.8e1 * t1122 * t1128 * t196 - 0.64e2 * t1134 * t1135 * t1017 - 0.32e2 * t1140 * t1141 * t1135 + 0.16e2 * t1145 * t1146 - 0.8e1 * t1150 * t650 - 0.16e2 * t1123 * t1154 - 0.4e1 * t133 * t1158 - 0.16e2 * t1140 * t1162 * t15 + 0.8e1 * t1166 * t35 * t312;
  t1171 = t1161 * t184;
  t1175 = t1122 * nz;
  t1176 = t15 * t1161;
  t1180 = t1132 * ZA;
  t1181 = t1180 * t355;
  t1182 = t1176 * t1017;
  t1185 = t1161 * xc;
  t1189 = t1133 * t1;
  t1192 = t108 * t1;
  t1193 = t1132 * t1192;
  t1195 = t10 * t35;
  t1199 = t157 * t15;
  t1203 = t1141 * t46;
  t1211 = t184 * t108;
  t1218 = 0.2e1 * t133 * t1171 * t35 + 0.8e1 * t1175 * t1176 * t997 + 0.64e2 * t1181 * t1182 - 0.8e1 * t1175 * t1185 * t127 - 0.32e2 * t1189 * t1182 - 0.64e2 * t1193 * ZA * t1195 * t228 + 0.8e1 * t1199 * t416 * t1128 + 0.8e1 * t1140 * t1203 - 0.4e1 * t75 * t1158 - 0.8e1 * t1199 * t560 * t1128 - 0.2e1 * t133 * t1211 - 0.8e1 * t1199 * t127 * t11 * t1128;
  t1221 = t256 * t1161;
  t1224 = t35 * t108;
  t1233 = t7 * t256;
  t1236 = -t75 * t1211 - t75 * t1221 - t133 * t1221 + t75 * t1224 - t75 * t1171 - t133 * t1171 + t133 * t1224 + t75 * t1162 - t75 * t108 * t256 + t133 * t1162 - t1233 * t59 * t108;
  t1240 = t1135 * t1195;
  t1252 = t629 * t127;
  t1263 = t1171 * ZA;
  t1280 = -0.128e3 * t1180 * ZB * t108 * t1240 + 0.32e2 * t1193 * t10 * t112 + 0.4e1 * t133 * t1203 + 0.4e1 * t109 * t256 * ZA * ZB - 0.8e1 * t1252 * nz * t15 * t1185 + 0.8e1 * t1175 * t1171 * t730 - 0.8e1 * t1175 * t1176 * t127 + 0.4e1 * t223 * t1263 - 0.8e1 * t1175 * t1176 * t730 + 0.8e1 * t1166 * ZA * t341 * ZB + 0.64e2 * t1134 * t1240 + 0.8e1 * t1122 * xc * t1128 * t127 * t15;
  t1283 = t1199 * t19;
  t1287 = t1199 * t127;
  t1289 = t59 * nz * t1161;
  t1293 = t157 * nz * xc;
  t1304 = t1132 * t108;
  t1310 = t263 * ZB;
  t1316 = t2 * t15;
  t1323 = -0.16e2 * t1283 * t1006 * t46 + 0.8e1 * t1287 * t1289 + 0.8e1 * t1293 * t127 * t1161 * t59 + 0.16e2 * t1123 * t1135 * t19 + 0.8e1 * t1293 * t560 * t1176 + 0.64e2 * t1304 * t59 * t1240 + 0.4e1 * t75 * t1203 + 0.4e1 * t1310 * t1263 + 0.4e1 * t223 * t338 * t108 - 0.16e2 * t1252 * t1316 * t1153 - 0.16e2 * t1310 * t221 * t15;
  t1330 = t1132 * t15;
  t1336 = t1132 * t1;
  t1338 = t1162 * t179;
  t1370 = 0.8e1 * t1175 * t1176 * t19 + 0.4e1 * t1139 * t318 * t1161 + 0.128e3 * t1330 * t318 * t108 * t46 * t227 - 0.32e2 * t1336 * xc * t1338 + 0.4e1 * t1233 * ZA * t1161 * ZB - 0.8e1 * t1287 * t59 * t1128 * xc + 0.2e1 * t75 * t305 * t108 + 0.8e1 * t1199 * t127 * t59 * t1128 - 0.8e1 * t1283 * t1289 - 0.8e1 * t1293 * t560 * t1171 + 0.4e1 * t133 * t35 * t1158 + 0.8e1 * t157 * t184 * t19 * t11 * t1128 * xc;
  t1376 = t7 * t184;
  t1380 = t1176 * t1195;
  t1393 = t1330 * t35;
  t1411 = 0.16e2 * t1145 * t1154 + 0.8e1 * t1149 * t998 + 0.4e1 * t1376 * t35 * t48 + 0.32e2 * t1189 * t1380 + 0.32e2 * t1193 * t11 * t1195 * t15 - 0.64e2 * t1304 * xc * t111 * t1135 - 0.16e2 * t1123 * t1146 + 0.64e2 * t1393 * t28 * t1192 * xc - 0.16e2 * t1123 * t1135 * t127 - 0.8e1 * t1122 * xc * t1128 * t127 - 0.32e2 * t1193 * xc * t112 + 0.16e2 * t1252 * t1316 * t46;
  t1450 = 0.2e1 * t1376 * t767 * t1161 + 0.2e1 * t1376 * t111 * t108 + 0.4e1 * t223 * t311 * t108 + 0.4e1 * t109 * t35 * t520 * ZA + 0.16e2 * t1123 * t1135 * t997 - 0.64e2 * t1181 * t1380 + 0.8e1 * t1150 * t903 - 0.32e2 * t1393 * t11 * t1192 * xc - 0.16e2 * t157 * t2 * xc * t560 * t1124 + 0.8e1 * t223 * t184 * t317 * t46 + 0.32e2 * t1336 * t10 * t1338 - 0.4e1 * t75 * t1119;
  _C3B = (t606 + t722 + t1089 + t781 + 0.16e2 * t48 * t51 + t978 + t868 + t507 - t304 * t256 + 0.8e1 * t9 * t22 + t752 + 0.4e1 * t174 * t144 - 0.2e1 * t81 * t469 + 0.6e1 * t139 * t166 + t362 + 0.2e1 * t98 * t211 + t925 + t137 - t290 * t184 + 0.12e2 * t81 * t83 + t842 + 0.8e1 * t74 * t77 + 0.16e2 * t98 * t12 * t162 - 0.4e1 * t33 * t28 * t443 - 0.8e1 * t27 * t70 - 0.2e1 * t33 * t34 * t36 - 0.8e1 * t27 * t30 + 0.2e1 * t58 * t67 - 0.4e1 * t40 * t43 + 0.2e1 * t58 * t63 + t1033 - t290 * t256 + t290 * t35 + t193 + t1113 + t578 + t442 + t474 + t544 + t329 + t679 + t401 + t953 + t811 + t644 + t894 + t289 + t240 + t1055 + t1003) / (t1170 + t1218 + 0.2e1 * t1236 + t1280 + t1323 + t1370 + t1411 + t1450);
  /****************************************************************************************/
  t1 = nz * nz;
  t2 = t1 * xc;
  t3 = ZB * ZB;
  t5 = t2 * 0.3141592654e1 * t3;
  t6 = nx * 0.3141592654e1;
  t7 = t6 * xc;
  t8 = cos(t7);
  t9 = nx * nx;
  t10 = t8 * t9;
  t11 = nz * 0.3141592654e1;
  t12 = exp(t11);
  t13 = t12 * t12;
  t16 = exp(xc * nz * 0.3141592654e1);
  t17 = t16 * t16;
  t18 = t17 * t16;
  t19 = t17 * t17;
  t20 = t19 * t18;
  t21 = t13 * t20;
  t22 = t10 * t21;
  t25 = ZA * ZA;
  t26 = t1 * t25;
  t27 = xc * 0.3141592654e1;
  t28 = t26 * t27;
  t29 = t19 * t16;
  t30 = t13 * t13;
  t31 = t29 * t30;
  t35 = t9 * nx;
  t36 = t3 * t35;
  t37 = sin(t6);
  t38 = t13 * t12;
  t39 = t37 * t38;
  t40 = t39 * t19;
  t42 = t1 * t1;
  t43 = nx * t42;
  t44 = xc * xc;
  t45 = t25 * t44;
  t46 = t43 * t45;
  t47 = 0.3141592654e1 * 0.3141592654e1;
  t48 = t47 * t37;
  t49 = t17 * t38;
  t54 = 0.3141592654e1 * t35;
  t55 = ZA * nz * t54;
  t56 = t37 * ZB;
  t57 = t19 * t12;
  t61 = t25 * t8;
  t62 = t61 * t9;
  t63 = nz * t30;
  t64 = t63 * t16;
  t67 = t1 * nz;
  t69 = t47 * ZB;
  t70 = t67 * t44 * t69;
  t75 = nx * t3;
  t76 = t75 * t37;
  t77 = t67 * 0.3141592654e1;
  t78 = t19 * t19;
  t79 = t78 * t12;
  t80 = t77 * t79;
  t82 = t3 * t38;
  t84 = t54 * t37;
  t87 = sin(t7);
  t88 = t29 * t87;
  t89 = t47 * t44;
  t93 = nx * t25;
  t94 = t87 * t42;
  t95 = t93 * t94;
  t96 = t47 * xc;
  t97 = t13 * t29;
  t98 = t96 * t97;
  t101 = t87 * t67;
  t102 = t93 * t101;
  t103 = t13 * t18;
  t107 = t47 * t35;
  t108 = t26 * t107;
  t109 = t37 * t44;
  t110 = t19 * t17;
  t111 = t12 * t110;
  t116 = t37 * t19 * t12;
  t118 = t37 * xc;
  t119 = ZB * t19;
  t120 = t119 * t12;
  t121 = t118 * t120;
  t125 = xc * t3;
  t126 = t1 * t47 * t125;
  t127 = t35 * t37;
  t128 = t38 * t19;
  t129 = t127 * t128;
  t132 = t26 * 0.3141592654e1;
  t133 = t16 * t13;
  t134 = t10 * t133;
  t137 = 0.3141592654e1 * ZB;
  t138 = t2 * t137;
  t139 = ZA * t8;
  t140 = t9 * t13;
  t145 = t30 * t18;
  t146 = t10 * t145;
  t149 = t3 * t8;
  t150 = t149 * t9;
  t153 = 0.2e1 * t5 * t22 + 0.2e1 * t28 * t10 * t31 + t36 * t40 - 0.2e1 * t46 * t48 * t49 - 0.2e1 * t55 * t56 * t57 - 0.2e1 * t62 * t64 + 0.16e2 * t70 * t29 * ZA * t10 - t76 * t80 + t82 * nz * t84 + 0.8e1 * t43 * t3 * t88 * t89 + 0.16e2 * t95 * t98 + 0.2e1 * t102 * t27 * t103 - 0.2e1 * t108 * t109 * t111 + t36 * t116 + 0.8e1 * t55 * t121 - 0.4e1 * t126 * t129 - 0.4e1 * t132 * t134 - 0.4e1 * t138 * t139 * t140 * t20 + 0.8e1 * t28 * t146 - 0.2e1 * t150 * t64;
  t154 = t42 * nz;
  t155 = nx * t154;
  t156 = t44 * xc;
  t157 = t47 * 0.3141592654e1;
  t158 = t156 * t157;
  t159 = t155 * t158;
  t162 = t56 * ZA * t19 * t12;
  t165 = t77 * t49;
  t167 = t1 * t3;
  t168 = t167 * t89;
  t169 = t127 * t49;
  t172 = t37 * t67;
  t173 = t75 * t172;
  t174 = t38 * t110;
  t175 = t27 * t174;
  t179 = t47 * t25;
  t181 = t10 * t97;
  t184 = t27 * t31;
  t187 = t67 * t47;
  t188 = t44 * t3;
  t189 = t187 * t188;
  t192 = t25 * t35;
  t193 = t37 * t17;
  t194 = t193 * t12;
  t196 = nx * ZA;
  t197 = t196 * t172;
  t198 = ZB * t38;
  t199 = t198 * t19;
  t204 = t1 * t12 * t110;
  t207 = nx * ZB;
  t209 = t1 * ZA;
  t215 = t67 * t3;
  t216 = t47 * t8;
  t217 = t215 * t216;
  t218 = t9 * xc;
  t222 = nx * t67;
  t223 = t222 * t27;
  t224 = t3 * t87;
  t228 = t167 * t107;
  t232 = t26 * t96;
  t235 = t207 * t94;
  t236 = t47 * ZA;
  t243 = xc * t13;
  t244 = t243 * t29;
  t248 = t25 * nz;
  t249 = t248 * 0.3141592654e1;
  t253 = ZB * ZA;
  t254 = t253 * t8;
  t255 = t9 * nz;
  t256 = t30 * t16;
  t260 = 0.2e1 * t207 * t37 * t209 * t128 + 0.2e1 * t5 * t134 - 0.16e2 * t217 * t218 * t97 - 0.2e1 * t223 * t224 * t31 - 0.2e1 * t228 * t109 * t174 - 0.2e1 * t232 * t169 - 0.16e2 * t235 * t236 * t44 * t30 * t18 - 0.4e1 * t196 * t101 * t137 * t244 + t249 * t169 + 0.8e1 * t168 * t129 + 0.4e1 * t254 * t255 * t256;
  t263 = t43 * t179;
  t267 = t3 * nz;
  t268 = t267 * t54;
  t269 = t118 * t57;
  t272 = t39 * t1;
  t274 = t67 * t25;
  t275 = t274 * t158;
  t278 = t75 * t87;
  t279 = t77 * t103;
  t282 = t25 * t38;
  t285 = ZA * t38;
  t290 = t267 * 0.3141592654e1;
  t296 = t77 * t111;
  t298 = t196 * t37;
  t299 = t1 * ZB;
  t303 = t37 * t42;
  t304 = t196 * t303;
  t308 = t77 * t57;
  t310 = t26 * t89;
  t313 = t77 * t128;
  t316 = t101 * t27;
  t319 = t93 * t87;
  t320 = t77 * t97;
  t323 = t127 * t57;
  t326 = t10 * nz;
  t329 = t118 * t174;
  t332 = -0.8e1 * t263 * t109 * t57 - 0.4e1 * t268 * t269 + t93 * t272 + 0.8e1 * t275 * t129 - 0.4e1 * t278 * t279 + t282 * nz * t84 - 0.2e1 * t285 * nz * t54 * t56 - t290 * t169 - 0.2e1 * t196 * t38 * t172 * t137 + t76 * t296 - 0.2e1 * t298 * t299 * t79 + 0.8e1 * t304 * t96 * t120 + t76 * t308 - 0.2e1 * t310 * t169 - t76 * t313 + 0.2e1 * t75 * t18 * t316 + 0.4e1 * t319 * t320 + t249 * t323 - 0.2e1 * t25 * t18 * t326 + 0.2e1 * t228 * t329;
  t335 = t75 * t101;
  t336 = t27 * t21;
  t342 = t77 * t133;
  t347 = t209 * t137;
  t350 = t9 * t1;
  t351 = t149 * t350;
  t355 = t37 * t78 * t12;
  t359 = t93 * t303;
  t367 = t172 * 0.3141592654e1;
  t369 = t96 * t103;
  t376 = t209 * t107;
  t379 = t10 * t103;
  t383 = t207 * t101;
  t389 = 0.3141592654e1 * ZA;
  t390 = t222 * t389;
  t391 = t87 * ZB;
  t398 = -0.2e1 * t102 * t336 + t93 * t38 * t367 + 0.16e2 * t95 * t369 - t82 * t127 - 0.8e1 * t197 * t27 * t120 + 0.8e1 * t376 * t121 - 0.8e1 * t189 * t379 - t249 * t129 - 0.4e1 * t383 * t27 * ZA * t16 * t13 - 0.8e1 * t390 * t391 * t21 - 0.2e1 * t197 * t137 * t57;
  t402 = t39 * t110;
  t404 = t193 * t38;
  t406 = t127 * t174;
  t408 = t167 * 0.3141592654e1;
  t411 = t44 * t157;
  t412 = t155 * t411;
  t413 = t285 * t19;
  t414 = t56 * t413;
  t417 = ZA * t30;
  t424 = t93 * t37;
  t426 = t248 * t54;
  t427 = t17 * t12;
  t428 = t118 * t427;
  t431 = t77 * t21;
  t438 = ZA * t13;
  t443 = t93 * t172;
  t444 = t27 * t427;
  t448 = t1 * t78 * t12;
  t455 = t274 * t89;
  t461 = t118 * t111;
  t464 = -t36 * t402 + t36 * t404 - t249 * t406 - 0.4e1 * t408 * t134 + 0.16e2 * t412 * t414 - 0.4e1 * t383 * t27 * t417 * t18 + 0.2e1 * t28 * t22 - t424 * t80 - 0.2e1 * t426 * t428 + 0.4e1 * t278 * t431 + 0.4e1 * t254 * t255 * t103 + t290 * t323 + 0.4e1 * t383 * t27 * t438 * t20 + 0.2e1 * t443 * t444 + t424 * t448 - t36 * t194 - 0.32e2 * t235 * t236 * t243 * t18 + 0.8e1 * t455 * t181 - 0.4e1 * t359 * t96 * t128 - 0.2e1 * t426 * t461;
  t469 = nz * t16 * t13;
  t474 = t1 * t38;
  t475 = t474 * t19;
  t480 = t89 * t103;
  t483 = t67 * ZA;
  t484 = t483 * t411;
  t485 = t127 * t120;
  t488 = t127 * t111;
  t497 = t77 * t427;
  t502 = t27 * t97;
  t508 = t1 * t19 * t12;
  t511 = t155 * t25 * t156;
  t512 = t157 * t37;
  t513 = t512 * t128;
  t527 = t1 * t17;
  t528 = t527 * t38;
  t530 = -t76 * t497 - 0.4e1 * t254 * t255 * t97 - 0.2e1 * t102 * t502 - 0.4e1 * t108 * t269 - t76 * t508 + 0.8e1 * t511 * t513 + 0.4e1 * t150 * t63 * t18 + 0.4e1 * t383 * t27 * t438 * t18 + 0.4e1 * t132 * t379 + 0.2e1 * t168 * t488 - t76 * t528;
  t535 = t44 * t13;
  t542 = t527 * t12;
  t544 = nz * t13;
  t545 = t544 * t20;
  t548 = t75 * t303;
  t549 = t96 * t111;
  t552 = ZA * t35;
  t553 = t552 * t37;
  t562 = t43 * t96;
  t563 = t3 * t37;
  t564 = t563 * t128;
  t579 = t474 * t110;
  t590 = t9 * t30;
  t591 = t590 * t18;
  t595 = t127 * t427;
  t598 = t77 * t174;
  t600 = 0.4e1 * t5 * t146 + 0.16e2 * t235 * t236 * t535 * t18 + 0.8e1 * t455 * t146 + t76 * t542 - 0.2e1 * t150 * t545 + 0.2e1 * t548 * t549 - 0.2e1 * t553 * t120 + t290 * t488 - 0.8e1 * t274 * t47 * t44 * t29 * t10 - 0.4e1 * t562 * t564 - 0.2e1 * t132 * xc * t20 * t10 - 0.32e2 * t562 * ZA * t87 * ZB * t13 * t29 - 0.8e1 * t347 * t379 + t76 * t579 - 0.4e1 * t359 * t96 * t57 + 0.4e1 * t408 * t181 - 0.4e1 * t223 * t564 - 0.12e2 * t209 * t27 * ZB * t8 * t591 + 0.2e1 * t310 * t595 + t76 * t598;
  t601 = t27 * t49;
  t604 = t127 * t79;
  t606 = ZB * t29;
  t616 = t139 * t140 * t18;
  t638 = t10 * t256;
  t643 = t118 * t199;
  t653 = t544 * t29;
  t658 = t3 * t29;
  t660 = t350 * t27;
  t663 = -0.4e1 * t254 * t255 * t145 + 0.2e1 * t267 * t20 * t8 * t9 - 0.4e1 * t138 * t139 * t9 * t16 * t13 - 0.2e1 * t5 * t638 + 0.2e1 * t126 * t169 + 0.8e1 * t376 * t643 + 0.4e1 * t335 * t27 * t145 + 0.16e2 * t235 * t236 * t535 * t29 + 0.6e1 * t150 * t653 - 0.4e1 * t426 * t269 + 0.4e1 * t658 * t8 * t660;
  t670 = t274 * t411;
  t673 = t118 * t49;
  t694 = t155 * t45;
  t713 = nz * t29 * t30;
  t717 = t20 * t87;
  t723 = t512 * t57;
  t728 = -0.2e1 * t443 * t175 - 0.8e1 * t670 * t129 + 0.2e1 * t426 * t673 - 0.16e2 * t207 * t88 * t42 * t47 * ZA * t44 + 0.4e1 * t254 * t255 * t21 + t249 * t595 + 0.8e1 * t25 * t29 * t8 * t660 + 0.2e1 * t268 * t461 + 0.8e1 * t189 * t181 - 0.8e1 * t694 * t513 + 0.2e1 * t198 * t553 - 0.12e2 * t606 * t139 * t660 - 0.2e1 * t359 * t549 + 0.4e1 * t138 * t139 * t590 * t16 + 0.8e1 * t93 * t29 * t94 * t89 - 0.2e1 * t150 * t713 + 0.2e1 * t222 * t3 * t717 * t27 + 0.8e1 * t670 * t323 + 0.8e1 * t694 * t723 - 0.2e1 * t62 * t653;
  t734 = t43 * t89;
  t735 = t563 * t427;
  t740 = t75 * t94;
  t744 = ZB * xc;
  t750 = t563 * t57;
  t754 = t218 * t103;
  t771 = t127 * t199;
  t776 = t89 * t174;
  t791 = -0.4e1 * t207 * t717 * t77 * xc * ZA + 0.4e1 * t443 * t27 * t57 + t192 * t40 - 0.8e1 * t55 * t643 - 0.16e2 * t209 * t89 * t771 - 0.8e1 * t275 * t323 + 0.2e1 * t359 * t776 + 0.16e2 * t304 * t89 * t199 + 0.4e1 * t278 * t320 + 0.2e1 * t207 * t172 * t389 * t79 - 0.8e1 * t390 * t391 * t97;
  t794 = t483 * t158;
  t801 = t2 * 0.3141592654e1;
  t818 = t215 * t411;
  t827 = t96 * t174;
  t837 = t37 * t12 * t110;
  t845 = 0.16e2 * t794 * t485 + 0.8e1 * t159 * t564 - 0.8e1 * t455 * t379 - 0.2e1 * t801 * t3 * t20 * t10 - 0.4e1 * t132 * t22 - 0.8e1 * t734 * t564 - 0.8e1 * t187 * t44 * t658 * t10 - 0.8e1 * t412 * t564 + 0.4e1 * t132 * t181 - 0.8e1 * t818 * t129 + 0.2e1 * t46 * t48 * t427 - 0.4e1 * t75 * t29 * t316 - 0.2e1 * t359 * t827 - t290 * t595 + 0.16e2 * t217 * t754 - t424 * t542 - 0.8e1 * t734 * t750 - t192 * t837 - 0.4e1 * t254 * t255 * t133 + 0.8e1 * t304 * t96 * t199;
  t864 = t544 * t18;
  t867 = t3 * t18;
  t884 = t27 * t256;
  t891 = t187 * t744;
  t894 = t563 * t49;
  t900 = -0.2e1 * t263 * t428 + 0.2e1 * t228 * t428 - 0.6e1 * t223 * t224 * t103 - t192 * t404 + 0.2e1 * t268 * t428 - 0.2e1 * t335 * t884 - t424 * t296 + 0.2e1 * t93 * t20 * t316 - 0.32e2 * t891 * t616 + 0.2e1 * t562 * t894 - 0.2e1 * t801 * t867 * t10;
  t904 = t27 * t111;
  t907 = t118 * t128;
  t915 = t89 * t145;
  t947 = t139 * t140 * t29;
  t952 = -0.2e1 * t173 * t904 + 0.4e1 * t426 * t907 + 0.12e2 * t253 * t10 * t1 * 0.3141592654e1 * t244 + 0.8e1 * t95 * t915 - t36 * t355 - 0.16e2 * t794 * t771 - 0.8e1 * t511 * t723 + 0.16e2 * t734 * t162 + t36 * t837 + 0.2e1 * t298 * t299 * t57 - 0.2e1 * t28 * t638 - 0.2e1 * t62 * t545 + 0.2e1 * t310 * t406 + 0.12e2 * t138 * t616 + 0.4e1 * t223 * t750 + t424 * t497 + 0.2e1 * t734 * t894 + 0.2e1 * t132 * xc * t18 * t10 - 0.16e2 * t70 * t947 + 0.32e2 * t891 * t947;
  t969 = t67 * t157 * t156 * t3;
  t974 = t27 * t133;
  t1001 = -0.8e1 * t159 * t750 - 0.16e2 * t412 * t162 - t290 * t129 + 0.8e1 * t310 * t323 - 0.4e1 * t319 * t342 + t75 * t272 + t192 * t402 - 0.8e1 * t359 * t89 * t128 - 0.10e2 * t61 * t350 * t502 + 0.8e1 * t818 * t323 - 0.4e1 * t108 * t907;
  t1042 = t89 * t97;
  t1055 = -0.2e1 * t168 * t595 + 0.16e2 * t484 * t771 + 0.4e1 * t11 * t125 * t129 - 0.2e1 * t173 * t444 + 0.2e1 * ZB * nz * t54 * t37 * ZA * t79 - t424 * t475 + 0.2e1 * t562 * t735 - 0.2e1 * t548 * t776 + t424 * t204 + 0.2e1 * t25 * t20 * t326 + 0.8e1 * t383 * t389 * t133 + t75 * t38 * t367 + 0.2e1 * t62 * t469 + 0.2e1 * t197 * t137 * t128 - 0.2e1 * t102 * t884 - 0.2e1 * t5 * t379 - 0.8e1 * t740 * t1042 - 0.16e2 * t159 * t414 - 0.2e1 * ZB * t35 * t37 * t413 + 0.2e1 * t553 * ZB * t78 * t12;
  t1096 = 0.2e1 * t443 * t904 - 0.2e1 * t268 * t329 - 0.2e1 * t443 * t601 + 0.2e1 * t102 * t974 - 0.2e1 * t263 * t673 + t424 * t165 + 0.2e1 * t62 * t713 + t424 * t308 - t424 * t313 + 0.8e1 * t347 * t22 - t424 * t598;
  t1103 = t42 * t1 * t157;
  t1104 = t1103 * t25;
  t1108 = t3 * t19;
  t1112 = nz * t47;
  t1113 = t9 * t9;
  t1118 = t42 * t157;
  t1119 = t1118 * t9;
  t1120 = t25 * xc;
  t1121 = t13 * t110;
  t1122 = t1120 * t1121;
  t1125 = t47 * t47;
  t1126 = t67 * t1125;
  t1127 = t1113 * ZA;
  t1128 = t1126 * t1127;
  t1129 = t19 * t13;
  t1130 = t744 * t1129;
  t1133 = t154 * t1125;
  t1134 = t1133 * t9;
  t1135 = t45 * t1129;
  t1138 = t154 * t47;
  t1139 = t25 * t30;
  t1142 = t1126 * t1113;
  t1145 = t125 * t1129;
  t1148 = t1103 * xc;
  t1149 = t3 * t13;
  t1150 = t1149 * t17;
  t1153 = t25 * t78;
  t1156 = -0.8e1 * t1104 * t243 * t17 + 0.4e1 * t187 * t1108 * t9 - 0.2e1 * t1112 * t3 * t1113 * t30 + 0.16e2 * t1119 * t1122 + 0.64e2 * t1128 * t1130 + 0.64e2 * t1134 * t1135 - 0.2e1 * t1138 * t1139 + 0.32e2 * t1142 * t1135 - 0.32e2 * t1142 * t1145 + 0.8e1 * t1148 * t1150 - 0.2e1 * t1138 * t1153;
  t1157 = t25 * t13;
  t1158 = t1157 * t17;
  t1161 = t13 * t17;
  t1162 = t1120 * t1161;
  t1165 = t3 * t78;
  t1170 = t42 * t67 * t1125;
  t1172 = t1108 * t13;
  t1175 = t1 * t157;
  t1176 = t1175 * t1113;
  t1182 = t1120 * t1129;
  t1189 = t110 * t9 * xc;
  t1192 = t1149 * t110;
  t1201 = 0.8e1 * t1103 * t1158 - 0.16e2 * t1119 * t1162 - 0.2e1 * t1112 * t1165 * t1113 + 0.32e2 * t1170 * t44 * t1172 - 0.8e1 * t1176 * t1162 + 0.8e1 * t1104 * t243 * t110 - 0.64e2 * t1134 * t1182 - 0.64e2 * t1134 * t1145 + 0.16e2 * t1118 * t3 * t1189 + 0.16e2 * t1119 * t1192 - 0.4e1 * t187 * t1165 * t9 - 0.4e1 * t187 * t1139 * t9;
  t1209 = t17 * t30;
  t1210 = t125 * t1209;
  t1213 = t1138 * ZA;
  t1214 = ZB * t30;
  t1218 = t1157 * t110;
  t1226 = t3 * t30;
  t1237 = t1170 * t25;
  t1242 = 0.4e1 * t1112 * ZA * t119 * t1113 - 0.16e2 * t1119 * t1150 - 0.8e1 * t1176 * t1210 + 0.4e1 * t1213 * t1214 * t19 - 0.16e2 * t1119 * t1218 - 0.32e2 * t1142 * t1182 - 0.8e1 * t1103 * t1120 * t110 - 0.4e1 * t187 * t1226 * t9 + 0.8e1 * t1103 * t1192 + 0.4e1 * t1112 * ZB * t1113 * t30 * ZA - 0.32e2 * t1237 * xc * t19 * t13;
  t1251 = t125 * t1121;
  t1260 = t1120 * t1209;
  t1263 = t1139 * t19;
  t1282 = 0.8e1 * t1103 * t110 * t3 * xc + 0.8e1 * t1104 * xc * t17 * t30 - 0.8e1 * t1176 * t1251 + 0.16e2 * t1119 * t1158 + 0.4e1 * t1112 * t78 * t1127 * ZB + 0.16e2 * t1119 * t1260 + 0.2e1 * t1138 * t1263 - 0.32e2 * t1170 * xc * t1172 - 0.16e2 * t1213 * t119 * t13 + 0.4e1 * t1138 * t1214 * ZA + 0.32e2 * t1237 * t44 * t19 * t13 - 0.16e2 * t1118 * t25 * t1189;
  t1287 = t188 * t1129;
  t1292 = t25 * t19;
  t1296 = t187 * t9;
  t1297 = t1226 * t19;
  t1311 = t1112 * t1113;
  t1317 = -0.8e1 * t1176 * t1150 + 0.32e2 * t1142 * t1287 - 0.8e1 * t1103 * t1150 + 0.2e1 * t1112 * t1292 * t1113 + 0.4e1 * t1296 * t1297 + 0.8e1 * t1176 * t1192 + 0.4e1 * t1296 * t1263 + 0.8e1 * t1176 * t1158 - 0.8e1 * t1175 * t25 * t1113 * xc * t110 + 0.2e1 * t1311 * t1297 + 0.2e1 * t1112 * t1108 * t1113;
  t1320 = t253 * t1129;
  t1328 = t253 * t30 * t19;
  t1333 = t125 * t1161;
  t1343 = ZB * t44 * t1129;
  t1350 = -0.8e1 * t1176 * t1218 - 0.16e2 * t1311 * t1320 + 0.8e1 * t1176 * t1260 - 0.16e2 * t1119 * t1210 + 0.4e1 * t1311 * t1328 + 0.2e1 * t1311 * t1263 + 0.8e1 * t1176 * t1333 + 0.8e1 * t187 * ZB * t417 * t9 - 0.2e1 * t1138 * t1165 - 0.64e2 * t1128 * t1343 + 0.64e2 * t1134 * t1287 + 0.2e1 * t1138 * t1108;
  t1369 = t1133 * t9 * ZA;
  t1378 = t187 * ZA;
  t1383 = t1170 * ZA;
  t1388 = 0.2e1 * t1138 * t1297 - 0.8e1 * t1148 * t1192 + 0.2e1 * t1138 * t1292 - 0.16e2 * t1119 * t1251 + 0.8e1 * t1175 * xc * t110 * t1113 * t3 - 0.2e1 * t1112 * t1153 * t1113 + 0.128e3 * t1369 * t1130 + 0.16e2 * t1119 * t1333 + 0.4e1 * t1138 * t78 * ZA * ZB + 0.8e1 * t1378 * t78 * t9 * ZB - 0.64e2 * t1383 * t1343 + 0.64e2 * t1383 * t1130;
  t1420 = 0.4e1 * t1138 * t119 * ZA - 0.128e3 * t1369 * t1343 - 0.4e1 * t187 * t1153 * t9 - 0.2e1 * t1138 * t1226 + 0.8e1 * t1296 * t1328 - 0.2e1 * t1112 * t1139 * t1113 - 0.8e1 * t1148 * t3 * t17 * t30 - 0.32e2 * t1296 * t1320 + 0.8e1 * t1176 * t1122 + 0.4e1 * t187 * t1292 * t9 + 0.8e1 * t1378 * t119 * t9 - 0.8e1 * t1103 * t1218;

  _C4B = (-t424 * t508 + 0.8e1 * t412 * t750 - 0.2e1 * t232 * t595 - 0.4e1 * t126 * t323 + t1096 - t76 * t204 + t728 + 0.2e1 * t548 * t827 + 0.2e1 * t150 * t469 + t398 + 0.8e1 * t189 * t146 + t260 - 0.2e1 * t351 * t184 - 0.2e1 * t268 * t673 - 0.4e1 * t319 * t279 + t464 - 0.2e1 * t108 * t461 + 0.16e2 * t740 * t369 + 0.16e2 * t274 * t216 * t754 - 0.16e2 * t70 * t139 * t591 + 0.2e1 * t55 * t56 * t128 - 0.2e1 * t359 * t89 * t111 + 0.2e1 * t734 * t563 * t111 + 0.6e1 * t223 * t224 * t97 + 0.8e1 * t383 * t389 * t103 + 0.4e1 * t606 * ZA * t326 - 0.2e1 * t93 * t18 * t316 - 0.4e1 * t443 * t27 * t128 + 0.8e1 * t197 * t27 * t199 + 0.8e1 * t108 * t109 * t128 - t249 * t604 + 0.16e2 * t70 * t616 - 0.8e1 * t969 * t323 + t845 - t424 * t579 + 0.16e2 * t159 * t162 + t290 * t406 - 0.6e1 * t150 * t864 + t192 * t116 + 0.2e1 * t867 * t326 - 0.4e1 * t658 * t326 - 0.2e1 * t351 * t502 - t76 * t165 + t900 + 0.8e1 * t168 * t323 + t791 + 0.8e1 * t740 * t915 - 0.4e1 * t562 * t750 - 0.4e1 * t278 * t342 + 0.4e1 * t319 * t431 + 0.2e1 * t173 * t175 + t424 * t528 + 0.8e1 * t969 * t129 - 0.8e1 * t347 * t181 + t332 + t530 - 0.2e1 * t108 * t329 - 0.2e1 * t207 * t38 * t37 * t1 * ZA + t1001 + 0.4e1 * t408 * t379 + t76 * t448 + 0.2e1 * t102 * t184 + 0.2e1 * t426 * t329 + 0.16e2 * t740 * t98 - t282 * t127 - 0.16e2 * t1 * t44 * t69 * t552 * t116 + 0.2e1 * t168 * t169 + 0.2e1 * t28 * t134 - t290 * t604 - 0.16e2 * t484 * t485 - 0.8e1 * t740 * t480 + 0.2e1 * t173 * t601 - 0.2e1 * t335 * t336 + t600 + 0.2e1 * t62 * t864 + t952 + 0.8e1 * t347 * t134 - t192 * t355 + t192 * t194 + 0.2e1 * t228 * t461 + t663 + 0.4e1 * t383 * t27 * t417 * t16 + 0.4e1 * t138 * t20 * ZA * t10 - 0.4e1 * t20 * ZB * ZA * t326 + 0.4e1 * t196 * t88 * t77 * t744 - 0.16e2 * t67 * xc * t179 * t181 - 0.8e1 * t95 * t480 - t249 * t488 - t76 * t475 + t1055 - 0.4e1 * t408 * t22 - 0.10e2 * t28 * t379 + 0.2e1 * t335 * t974 + t153 - 0.8e1 * t95 * t1042 - 0.2e1 * t734 * t735) / (t1156 + t1201 + t1242 + t1282 + t1317 + t1350 + t1388 + t1420);
  /****************************************************************************************/
  /****************************************************************************************/

  if(x>xc) {
    _C1=_C1B; _C2=_C2B; _C3=_C3B; _C4=_C4B; Z=ZB;
  }
  else {
    _C1=_C1A; _C2=_C2A; _C3=_C3A; _C4=_C4A; Z=ZA;
  }
  /****************************************************************************************/
  /****************************************************************************************/
  t1 = nz * nz;
  t2 = t1 * t1;
  t3 = t2 * nz;
  t4 = x * t3;
  t5 = 0.3141592654e1 * 0.3141592654e1;
  t6 = t5 * 0.3141592654e1;
  t11 = _C3 * t6;
  t12 = x * nz;
  t13 = nx * nx;
  t14 = t13 * t13;
  t15 = t12 * t14;
  t19 = exp(t12 * 0.3141592654e1);
  t20 = t19 * t19;
  t21 = t4 * t20;
  t24 = _C1 * t5;
  t25 = Z * t20;
  t29 = _C1 * t6;
  t30 = t29 * Z;
  t31 = t1 * nz;
  t32 = x * t31;
  t33 = t32 * t13;
  t36 = t11 * x;
  t41 = nz * t20;
  t45 = t6 * _C4;
  t49 = t20 * t1;
  t51 = _C2 * Z;
  t55 = -0.2e1 * t4 * t6 * _C2 * Z - 0.2e1 * t11 * t15 - 0.2e1 * t11 * t21 + 0.2e1 * t24 * t25 * t14 - t13 + 0.4e1 * t30 * t33 - 0.4e1 * t36 * t31 * t20 * t13 - 0.2e1 * t36 * t41 * t14 - 0.2e1 * t4 * t45 * t20 - t49 - 0.2e1 * t4 * t6 * t51 * t20;
  t58 = t32 * t6;
  t59 = _C4 * t20;
  t63 = t20 * t13;
  t67 = t12 * t6;
  t68 = t20 * t14;
  t87 = t49 * t13;
  t90 = -0.4e1 * t11 * t33 - 0.4e1 * t58 * t59 * t13 - 0.4e1 * t58 * t51 * t63 - 0.2e1 * t67 * t51 * t68 + 0.4e1 * t32 * t45 * t13 - 0.2e1 * t67 * t59 * t14 - 0.2e1 * t30 * t21 + t1 + 0.2e1 * t24 * t25 * t2 + 0.2e1 * t12 * t45 * t14 + 0.4e1 * t24 * Z * t87;
  t106 = _C3 * t5;
  t120 = -0.4e1 * t30 * t32 * t63 + t63 + 0.4e1 * t24 * Z * t1 * t13 + 0.2e1 * t29 * Z * x * t3 - 0.4e1 * t58 * t51 * t13 - 0.2e1 * t106 * t2 + t32 * 0.3141592654e1 - 0.2e1 * t106 * t14 - 0.2e1 * t30 * t12 * t68 - 0.2e1 * t67 * t51 * t14 + 0.4e1 * t106 * t87;
  t129 = sin(nx * 0.3141592654e1 * x);
  t155 = 0.2e1 * t30 * t15 + x * 0.3141592654e1 * t41 * t13 - 0.4e1 * t19 * nx * t129 * nz + t32 * 0.3141592654e1 * t20 + 0.2e1 * t106 * t68 + 0.2e1 * t106 * t20 * t2 - 0.4e1 * t106 * t1 * t13 - 0.2e1 * t11 * t4 + 0.2e1 * t4 * t45 + 0.2e1 * t24 * Z * t2 + 0.2e1 * t24 * Z * t14 + t12 * 0.3141592654e1 * t13;
  t158 = t5 * Z;

  u1 = (t55 + t90 + t120 + t155) / (0.4e1 * t158 * t19 * t2 + 0.8e1 * t158 * t19 * t1 * t13 + 0.4e1 * t158 * t19 * t14);
  /****************************************************************************************/
  /****************************************************************************************/
  t1 = nz * nz;
  t2 = t1 * nz;
  t3 = x * t2;
  t4 = 0.3141592654e1 * 0.3141592654e1;
  t5 = t4 * 0.3141592654e1;
  t6 = t3 * t5;
  t7 = _C2 * Z;
  t8 = nx * nx;
  t12 = t1 * t1;
  t13 = t12 * nz;
  t14 = x * t13;
  t15 = t5 * _C4;
  t16 = x * nz;
  t18 = exp(t16 * 0.3141592654e1);
  t19 = t18 * t18;
  t23 = t16 * t5;
  t24 = t8 * t8;
  t28 = _C3 * t5;
  t29 = t14 * t19;
  t32 = _C1 * t5;
  t33 = t32 * Z;
  t34 = t16 * t24;
  t37 = _C4 * t19;
  t45 = _C2 * t4;
  t53 = t19 * t8;
  t58 = _C4 * t4;
  t60 = t1 * t19 * t8;
  t63 = t19 * t24;
  t67 = t3 * t8;
  t73 = nz * t19;
  t86 = t28 * x;
  t91 = 0.4e1 * t58 * t60 + 0.2e1 * t33 * t16 * t63 + 0.4e1 * t33 * t67 + 0.2e1 * t33 * t29 - x * 0.3141592654e1 * t73 * t8 - 0.2e1 * t53 + 0.2e1 * t32 * Z * x * t13 - 0.2e1 * t58 * t12 - 0.2e1 * t58 * t24 + t3 * 0.3141592654e1 + 0.4e1 * t86 * t2 * t19 * t8;
  t94 = Z * t12;
  t121 = -0.2e1 * t8 + 0.2e1 * t45 * t94 * t19 + 0.2e1 * t14 * t5 * t7 * t19 + 0.4e1 * t6 * t7 * t53 + 0.2e1 * t23 * t7 * t63 - 0.4e1 * t28 * t67 + 0.2e1 * t45 * t94 + 0.2e1 * t58 * t12 * t19 + t16 * 0.3141592654e1 * t8 + 0.2e1 * t14 * t15 - 0.2e1 * t28 * t14;
  t146 = cos(nx * 0.3141592654e1 * x);
  t156 = -t3 * 0.3141592654e1 * t19 + 0.2e1 * t58 * t63 - 0.4e1 * t58 * t1 * t8 + 0.4e1 * t45 * Z * t1 * t8 - 0.2e1 * t28 * t34 + 0.2e1 * t86 * t73 * t24 + 0.4e1 * t3 * t15 * t8 + 0.4e1 * t45 * Z * t60 + 0.4e1 * t18 * t146 * t8 + 0.2e1 * t45 * Z * t24 + 0.2e1 * t16 * t15 * t24;
  t159 = t4 * Z;

  u2 = (-0.4e1 * t6 * t7 * t8 + 0.2e1 * t14 * t15 * t19 - 0.2e1 * t23 * t7 * t24 + 0.2e1 * t28 * t29 + 0.2e1 * t33 * t34 + 0.4e1 * t6 * t37 * t8 - 0.2e1 * t14 * t5 * _C2 * Z + 0.2e1 * t45 * Z * t19 * t24 + 0.2e1 * t23 * t37 * t24 + 0.4e1 * t33 * t3 * t53 + t91 + t121 + t156) / (0.4e1 * t159 * t18 * t12 + 0.8e1 * t159 * t18 * t1 * t8 + 0.4e1 * t159 * t18 * t24);
  /****************************************************************************************/
  /****************************************************************************************/
  t1 = 0.3141592654e1 * 0.3141592654e1;
  t2 = t1 * 0.3141592654e1;
  t3 = _C1 * t2;
  t4 = t3 * Z;
  t5 = nz * nz;
  t6 = t5 * t5;
  t7 = t6 * nz;
  t8 = x * t7;
  t9 = x * nz;
  t11 = exp(t9 * 0.3141592654e1);
  t12 = t11 * t11;
  t13 = t8 * t12;
  t16 = t5 * nz;
  t17 = x * t16;
  t18 = t17 * t2;
  t19 = _C4 * t12;
  t20 = nx * nx;
  t24 = t2 * _C4;
  t28 = _C3 * t2;
  t29 = t28 * x;
  t30 = t12 * nz;
  t31 = t20 * t20;
  t40 = _C2 * Z;
  t44 = t9 * t2;
  t48 = t12 * t20;
  t52 = t17 * t20;
  t57 = -0.2e1 * t4 * t13 - 0.4e1 * t18 * t19 * t20 - 0.2e1 * t8 * t24 * t12 - 0.2e1 * t29 * t30 * t31 + 0.2e1 * t8 * t2 * _C2 * Z - 0.2e1 * t8 * t2 * t40 * t12 - 0.2e1 * t44 * t19 * t31 - 0.4e1 * t18 * t40 * t48 + t20 + 0.4e1 * t28 * t52 + t17 * 0.3141592654e1 * t12;
  t58 = t9 * t31;
  t61 = _C3 * t1;
  t62 = t12 * t31;
  t73 = t5 * t20;
  t78 = _C1 * t1;
  t90 = Z * t12;
  t94 = 0.2e1 * t28 * t58 + 0.2e1 * t61 * t62 + 0.2e1 * t61 * t12 * t6 - 0.4e1 * t4 * t17 * t48 + 0.2e1 * t28 * t8 + 0.4e1 * t61 * t73 - 0.2e1 * t8 * t24 - 0.2e1 * t78 * Z * t6 - 0.2e1 * t44 * t40 * t62 - 0.2e1 * t78 * Z * t31 - t9 * 0.3141592654e1 * t20 + 0.2e1 * t78 * t90 * t6;
  t101 = cos(nx * 0.3141592654e1 * x);
  t102 = t11 * t101;
  t109 = t12 * t5;
  t110 = t109 * t20;
  t128 = 0.2e1 * t61 * t6 - t17 * 0.3141592654e1 + 0.2e1 * t102 * t5 - 0.4e1 * t17 * t24 * t20 + 0.4e1 * t78 * Z * t110 - 0.2e1 * t9 * t24 * t31 - 0.4e1 * t4 * t52 - 0.2e1 * t4 * t9 * t62 + x * 0.3141592654e1 * t30 * t20 - t5 - 0.4e1 * t78 * Z * t5 * t20;
  t156 = 0.2e1 * t78 * t90 * t31 - 0.2e1 * t3 * Z * x * t7 + t48 + 0.4e1 * t61 * t110 + 0.4e1 * t18 * t40 * t20 - 0.2e1 * t102 * t20 + 0.2e1 * t61 * t31 + 0.2e1 * t44 * t40 * t31 - t109 - 0.2e1 * t4 * t58 - 0.2e1 * t28 * t13 - 0.4e1 * t29 * t16 * t12 * t20;
  t159 = t1 * t11;

  u3 = (t57 + t94 + t128 + t156) / (0.4e1 * t159 * t6 + 0.8e1 * t159 * t73 + 0.4e1 * t159 * t31);
  /****************************************************************************************/
  /****************************************************************************************/
  t1 = _C2 * Z;
  t2 = 0.3141592654e1 * 0.3141592654e1;
  t3 = t2 * 0.3141592654e1;
  t4 = nz * nz;
  t5 = t4 * t4;
  t6 = t5 * t4;
  t8 = t3 * t6 * x;
  t11 = x * t4;
  t12 = t11 * t3;
  t15 = exp(x * nz * 0.3141592654e1);
  t16 = t15 * t15;
  t17 = _C3 * t16;
  t18 = nx * nx;
  t19 = t18 * t18;
  t23 = t5 * nz;
  t24 = t2 * t23;
  t28 = t1 * t3;
  t29 = t6 * x;
  t30 = t29 * t16;
  t33 = _C4 * t3;
  t34 = t5 * x;
  t35 = t34 * t18;
  t41 = sin(nx * 0.3141592654e1 * x);
  t47 = t11 * t19;
  t54 = t3 * _C3;
  t57 = 0.2e1 * t1 * t8 + 0.2e1 * t12 * t17 * t19 + 0.2e1 * t1 * t24 * t16 + 0.2e1 * t28 * t30 - 0.4e1 * t33 * t35 + 0.2e1 * t15 * nx * t41 * t4 + 0.4e1 * t28 * t35 - 0.2e1 * t33 * t47 - 0.2e1 * t1 * t24 - 0.2e1 * t33 * t29 + 0.2e1 * t29 * t54;
  t58 = 0.3141592654e1 * t16;
  t60 = t2 * _C4;
  t69 = t4 * nz;
  t73 = t1 * t2;
  t75 = t69 * t16 * t18;
  t79 = x * t16;
  t83 = nz * t16;
  t84 = t83 * t19;
  t95 = -t34 * t58 + 0.2e1 * t60 * t23 * t16 + 0.2e1 * t60 * nz * t19 - t11 * 0.3141592654e1 * t18 + 0.4e1 * t60 * t69 * t18 + 0.4e1 * t73 * t75 + 0.4e1 * t33 * t5 * t79 * t18 + 0.2e1 * t73 * t84 + 0.2e1 * t60 * t84 + 0.2e1 * t33 * t4 * t79 * t19 + 0.4e1 * t60 * t75;
  t97 = t34 * t3;
  t101 = Z * _C1;
  t102 = t16 * t19;
  t106 = t16 * t18;
  t127 = t2 * t69;
  t131 = t2 * nz;
  t135 = 0.4e1 * t97 * t17 * t18 + 0.2e1 * t12 * t101 * t102 + 0.4e1 * t28 * t34 * t106 + 0.2e1 * t28 * t11 * t102 - 0.2e1 * t29 * t3 * Z * _C1 - 0.4e1 * t97 * t101 * t18 - 0.2e1 * t12 * t101 * t19 + 0.2e1 * t60 * t23 - 0.2e1 * t83 * t18 - 0.4e1 * t1 * t127 * t18 - 0.2e1 * t1 * t131 * t19;
  t164 = 0.2e1 * t28 * t47 + 0.2e1 * t11 * t54 * t19 + 0.2e1 * t8 * t101 * t16 + 0.2e1 * t33 * t30 - t11 * t58 * t18 + 0.2e1 * t29 * t54 * t16 + 0.4e1 * t34 * t54 * t18 + 0.4e1 * t97 * t101 * t106 - 0.2e1 * t15 * t18 * nx * t41 - t34 * 0.3141592654e1 + 0.2e1 * nz * t18;

  u4 = (t57 + t95 + t135 + t164) / (0.4e1 * t24 * t15 + 0.8e1 * t127 * t15 * t18 + 0.4e1 * t131 * t15 * t19);


  /****************************************************************************************/
  /****************************************************************************************/


  u5 = (PetscReal)(-2*Z*nz*PETSC_PI*u2-u3*2*nz*PETSC_PI)*cos(nz*PETSC_PI*z); /* pressure */

  u6 = (PetscReal)(u3*2*nz*PETSC_PI + 4*Z*nz*PETSC_PI*u2)*cos(nz*PETSC_PI*z); /* zz stress */
  sum5 +=u5;
  sum6 +=u6;

  u1 *= cos(nz*PETSC_PI*z); /* x velocity */
  sum1 += u1;
  u2 *= sin(nz*PETSC_PI*z); /* z velocity */
  sum2 += u2;
  u3 *= 2*nz*PETSC_PI*cos(nz*PETSC_PI*z); /* xx stress */
  sum3 += u3;
  u4 *= 2*nz*PETSC_PI*sin(nz*PETSC_PI*z); /* zx stress */
  sum4 += u4;

  /* Output */
<<<<<<< HEAD
  if (nu != NULL) {
    *nu = Z;
  }
  if (vel != NULL) {
    vel[0] = sum1;
    vel[1] = sum2;
  }
  if (p != NULL) {
    (*p) = sum5;
  }
  if (s != NULL) {
=======
  if (nu) {
    *nu = Z;
  }
  if (vel) {
    vel[0] = sum1;
    vel[1] = sum2;
  }
  if (p) {
    (*p) = sum5;
  }
  if (s) {
>>>>>>> f6a9b476
    s[0] = sum3;
    s[1] = sum4;
    s[2] = sum6;
  }
<<<<<<< HEAD
  if (gamma != NULL) {
=======
  if (gamma) {
>>>>>>> f6a9b476
    /* sigma = tau - p, tau = sigma + p, tau[] = 2*eta*gamma[] */
    gamma[0] = (sum3+sum5)/(2.0*Z);
    gamma[1] = (sum4)/(2.0*Z);
    gamma[2] = (sum6+sum5)/(2.0*Z);
  }
  PetscFunctionReturn(0);
}

#undef __FUNCT__
#define __FUNCT__ "SolCxSolutionVelocity"
static PetscErrorCode SolCxSolutionVelocity(PetscInt dim, const PetscReal x[], PetscInt Nf, PetscScalar v[], void *ctx)
{
  Parameter     *s = (Parameter *) ctx;
  PetscErrorCode ierr;

  PetscFunctionBegin;
  ierr = SolCxSolution(x, s->m, s->n, s->xc, s->etaA, s->etaB, v, NULL, NULL, NULL, NULL);CHKERRQ(ierr);
  PetscFunctionReturn(0);
}

#undef __FUNCT__
#define __FUNCT__ "SolCxSolutionPressure"
static PetscErrorCode SolCxSolutionPressure(PetscInt dim, const PetscReal x[], PetscInt Nf, PetscScalar p[], void *ctx)
{
  Parameter     *s = (Parameter *) ctx;
  PetscErrorCode ierr;

  PetscFunctionBegin;
  ierr = SolCxSolution(x, s->m, s->n, s->xc, s->etaA, s->etaB, NULL, p, NULL, NULL, NULL);CHKERRQ(ierr);
  PetscFunctionReturn(0);
}

#undef __FUNCT__
#define __FUNCT__ "ProcessOptions"
static PetscErrorCode ProcessOptions(MPI_Comm comm, AppCtx *options)
{
  const char    *solTypes[2]  = {"solkx", "solcx"};
  PetscInt       sol;
  PetscErrorCode ierr;

  PetscFunctionBeginUser;
  options->debug           = 0;
  options->dim             = 2;
  options->simplex         = PETSC_TRUE;
  options->testPartition   = PETSC_FALSE;
  options->showSolution    = PETSC_FALSE;
  options->showError       = PETSC_FALSE;
  options->solType         = SOLKX;

  ierr = PetscOptionsBegin(comm, "", "Variable-Viscosity Stokes Problem Options", "DMPLEX");CHKERRQ(ierr);
  ierr = PetscOptionsInt("-debug", "The debugging level", "ex69.c", options->debug, &options->debug, NULL);CHKERRQ(ierr);
  ierr = PetscOptionsInt("-dim", "The topological mesh dimension", "ex69.c", options->dim, &options->dim, NULL);CHKERRQ(ierr);
  ierr = PetscOptionsBool("-simplex", "Use simplices or tensor product cells", "ex69.c", options->simplex, &options->simplex, NULL);CHKERRQ(ierr);
  ierr = PetscOptionsBool("-test_partition", "Use a fixed partition for testing", "ex69.c", options->testPartition, &options->testPartition, NULL);CHKERRQ(ierr);
  ierr = PetscOptionsBool("-show_solution", "Output the solution for verification", "ex69.c", options->showSolution, &options->showSolution, NULL);CHKERRQ(ierr);
  ierr = PetscOptionsBool("-show_error", "Output the error for verification", "ex69.c", options->showError, &options->showError, NULL);CHKERRQ(ierr);
  sol  = options->solType;
  ierr = PetscOptionsEList("-sol_type", "Type of exact solution", "ex69.c", solTypes, 2, solTypes[options->solType], &sol, NULL);CHKERRQ(ierr);
  options->solType = (SolutionType) sol;
  ierr = PetscOptionsEnd();
  PetscFunctionReturn(0);
}

#undef __FUNCT__
#define __FUNCT__ "SetUpParameters"
static PetscErrorCode SetUpParameters(AppCtx *user)
{
  PetscBag       bag;
  Parameter     *p;
  PetscErrorCode ierr;

  PetscFunctionBeginUser;
  /* setup PETSc parameter bag */
  ierr = PetscBagGetData(user->bag, (void **) &p);CHKERRQ(ierr);
  ierr = PetscBagSetName(user->bag, "par", "Problem parameters");CHKERRQ(ierr);
  bag  = user->bag;
  switch (user->solType) {
  case SOLKX:
    ierr = PetscBagRegisterInt(bag,  &p->n, 1,   "n", "x-wavelength for forcing variation");CHKERRQ(ierr);
    ierr = PetscBagRegisterInt(bag,  &p->m, 1,   "m", "z-wavelength for forcing variation");CHKERRQ(ierr);
    ierr = PetscBagRegisterReal(bag, &p->B, 1.0, "B", "Exponential scale for viscosity variation");CHKERRQ(ierr);
    break;
  case SOLCX:
    ierr = PetscBagRegisterInt(bag,  &p->n,    1,   "n",    "x-wavelength for forcing variation");CHKERRQ(ierr);
    ierr = PetscBagRegisterInt(bag,  &p->m,    1,   "m",    "z-wavelength for forcing variation");CHKERRQ(ierr);
    ierr = PetscBagRegisterReal(bag, &p->etaA, 1.0, "etaA", "Viscosity for x < xc");CHKERRQ(ierr);
    ierr = PetscBagRegisterReal(bag, &p->etaB, 1.0, "etaB", "Viscosity for x > xc");CHKERRQ(ierr);
    ierr = PetscBagRegisterReal(bag, &p->xc,   0.5, "xc",   "x-coordinate of the viscosity jump");CHKERRQ(ierr);
    break;
  }
  PetscFunctionReturn(0);
}

#undef __FUNCT__
#define __FUNCT__ "CreateMesh"
static PetscErrorCode CreateMesh(MPI_Comm comm, AppCtx *user, DM *dm)
{
  DM             dmDist   = NULL;
  PetscInt       dim      = user->dim;
  const PetscInt cells[3] = {3, 3, 3};
  PetscErrorCode ierr;

  PetscFunctionBeginUser;
  if (user->simplex) {ierr = DMPlexCreateBoxMesh(comm, dim, PETSC_TRUE, dm);CHKERRQ(ierr);}
  else               {ierr = DMPlexCreateHexBoxMesh(comm, dim, cells, DM_BOUNDARY_NONE, DM_BOUNDARY_NONE, DM_BOUNDARY_NONE, dm);CHKERRQ(ierr);}
  /* Make split labels so that we can have corners in multiple labels */
  {
    const char *names[4] = {"markerBottom", "markerRight", "markerTop", "markerLeft"};
    PetscInt    ids[4]   = {1, 2, 3, 4};
    DMLabel     label;
    IS          is;
    PetscInt    f;

    for (f = 0; f < 4; ++f) {
      ierr = DMPlexGetStratumIS(*dm, "marker", ids[f],  &is);CHKERRQ(ierr);
      ierr = DMPlexCreateLabel(*dm, names[f]);CHKERRQ(ierr);
      ierr = DMPlexGetLabel(*dm, names[f], &label);CHKERRQ(ierr);
      ierr = DMLabelInsertIS(label, is, 1);CHKERRQ(ierr);
      ierr = ISDestroy(&is);CHKERRQ(ierr);
    }
  }
  /* Setup test partitioning */
  if (user->testPartition) {
    PetscInt         triSizes_n2[2]       = {4, 4};
    PetscInt         triPoints_n2[8]      = {3, 5, 6, 7, 0, 1, 2, 4};
    PetscInt         triSizes_n3[3]       = {2, 3, 3};
    PetscInt         triPoints_n3[8]      = {3, 5, 1, 6, 7, 0, 2, 4};
    PetscInt         triSizes_n5[5]       = {1, 2, 2, 1, 2};
    PetscInt         triPoints_n5[8]      = {3, 5, 6, 4, 7, 0, 1, 2};
    PetscInt         triSizes_ref_n2[2]   = {8, 8};
    PetscInt         triPoints_ref_n2[16] = {1, 5, 6, 7, 10, 11, 14, 15, 0, 2, 3, 4, 8, 9, 12, 13};
    PetscInt         triSizes_ref_n3[3]   = {5, 6, 5};
    PetscInt         triPoints_ref_n3[16] = {1, 7, 10, 14, 15, 2, 6, 8, 11, 12, 13, 0, 3, 4, 5, 9};
    PetscInt         triSizes_ref_n5[5]   = {3, 4, 3, 3, 3};
    PetscInt         triPoints_ref_n5[16] = {1, 7, 10, 2, 11, 13, 14, 5, 6, 15, 0, 8, 9, 3, 4, 12};
    const PetscInt  *sizes = NULL;
    const PetscInt  *points = NULL;
    PetscPartitioner part;
    PetscInt         cEnd;
    PetscMPIInt      rank, numProcs;

    ierr = MPI_Comm_rank(comm, &rank);CHKERRQ(ierr);
    ierr = MPI_Comm_size(comm, &numProcs);CHKERRQ(ierr);
    ierr = DMPlexGetHeightStratum(*dm, 0, NULL, &cEnd);CHKERRQ(ierr);
    if (!rank) {
      if (dim == 2 && user->simplex && numProcs == 2 && cEnd == 8) {
        sizes = triSizes_n2; points = triPoints_n2;
      } else if (dim == 2 && user->simplex && numProcs == 3 && cEnd == 8) {
        sizes = triSizes_n3; points = triPoints_n3;
      } else if (dim == 2 && user->simplex && numProcs == 5 && cEnd == 8) {
        sizes = triSizes_n5; points = triPoints_n5;
      } else if (dim == 2 && user->simplex && numProcs == 2 && cEnd == 16) {
        sizes = triSizes_ref_n2; points = triPoints_ref_n2;
      } else if (dim == 2 && user->simplex && numProcs == 3 && cEnd == 16) {
        sizes = triSizes_ref_n3; points = triPoints_ref_n3;
      } else if (dim == 2 && user->simplex && numProcs == 5 && cEnd == 16) {
        sizes = triSizes_ref_n5; points = triPoints_ref_n5;
      } else SETERRQ(comm, PETSC_ERR_ARG_WRONG, "No stored partition matching run parameters");
    }
    ierr = DMPlexGetPartitioner(*dm, &part);CHKERRQ(ierr);
    ierr = PetscPartitionerSetType(part, PETSCPARTITIONERSHELL);CHKERRQ(ierr);
    ierr = PetscPartitionerShellSetPartition(part, numProcs, sizes, points);CHKERRQ(ierr);
  }
  /* Distribute mesh over processes */
  ierr = DMPlexDistribute(*dm, 0, NULL, &dmDist);CHKERRQ(ierr);
  if (dmDist) {
    ierr = DMDestroy(dm);CHKERRQ(ierr);
    *dm  = dmDist;
  }
  ierr = DMSetFromOptions(*dm);CHKERRQ(ierr);
  ierr = DMViewFromOptions(*dm, NULL, "-dm_view");CHKERRQ(ierr);
  PetscFunctionReturn(0);
}

#undef __FUNCT__
#define __FUNCT__ "SetupProblem"
static PetscErrorCode SetupProblem(DM dm, AppCtx *user)
{
  PetscDS        prob;
  PetscErrorCode ierr;

  PetscFunctionBeginUser;
  ierr = DMGetDS(dm, &prob);CHKERRQ(ierr);
  switch (user->solType) {
  case SOLKX:
    ierr = PetscDSSetResidual(prob, 0, f0_u, stokes_momentum_kx);CHKERRQ(ierr);
    ierr = PetscDSSetResidual(prob, 1, stokes_mass, f1_zero);CHKERRQ(ierr);
    ierr = PetscDSSetJacobian(prob, 0, 0, NULL, NULL,  NULL,  stokes_momentum_vel_J_kx);CHKERRQ(ierr);
    ierr = PetscDSSetJacobian(prob, 0, 1, NULL, NULL,  stokes_momentum_pres_J, NULL);CHKERRQ(ierr);
    ierr = PetscDSSetJacobian(prob, 1, 0, NULL, stokes_mass_J, NULL,  NULL);CHKERRQ(ierr);
    break;
  case SOLCX:
    ierr = PetscDSSetResidual(prob, 0, f0_u, stokes_momentum_cx);CHKERRQ(ierr);
    ierr = PetscDSSetResidual(prob, 1, stokes_mass, f1_zero);CHKERRQ(ierr);
    ierr = PetscDSSetJacobian(prob, 0, 0, NULL, NULL,  NULL,  stokes_momentum_vel_J_cx);CHKERRQ(ierr);
    ierr = PetscDSSetJacobian(prob, 0, 1, NULL, NULL,  stokes_momentum_pres_J, NULL);CHKERRQ(ierr);
    ierr = PetscDSSetJacobian(prob, 1, 0, NULL, stokes_mass_J, NULL,  NULL);CHKERRQ(ierr);
    break;
  default:
    SETERRQ1(PETSC_COMM_WORLD, PETSC_ERR_ARG_OUTOFRANGE, "Invalid solution type %d", (PetscInt) user->solType);
  }
  switch (user->dim) {
  case 2:
    switch (user->solType) {
    case SOLKX:
      user->exactFuncs[0] = SolKxSolutionVelocity;
      user->exactFuncs[1] = SolKxSolutionPressure;
      break;
    case SOLCX:
      user->exactFuncs[0] = SolCxSolutionVelocity;
      user->exactFuncs[1] = SolCxSolutionPressure;
      break;
    default:
      SETERRQ1(PETSC_COMM_WORLD, PETSC_ERR_ARG_OUTOFRANGE, "Invalid solution type %d", (PetscInt) user->solType);
    }
    break;
  default:
    SETERRQ1(PETSC_COMM_WORLD, PETSC_ERR_ARG_OUTOFRANGE, "Invalid dimension %d", user->dim);
  }
  PetscFunctionReturn(0);
}

#undef __FUNCT__
#define __FUNCT__ "SetupMaterial"
static PetscErrorCode SetupMaterial(DM dm, DM dmAux, AppCtx *user)
/*---------------------------------------------------------------------*/
{
  Vec            paramVec;
  Parameter     *param;
  PetscScalar   *p, *a;
  PetscInt       cStart, cEnd, cEndInterior, c;
  PetscErrorCode ierr;

  PetscFunctionBeginUser;
  ierr = PetscBagGetData(user->bag, (void **) &param);CHKERRQ(ierr);
  ierr = DMCreateLocalVector(dmAux, &paramVec);CHKERRQ(ierr);
  ierr = VecGetArray(paramVec, &p);CHKERRQ(ierr);
  ierr = DMPlexGetHeightStratum(dmAux, 0, &cStart, &cEnd);CHKERRQ(ierr);
  ierr = DMPlexGetHybridBounds(dm, &cEndInterior, NULL, NULL, NULL);CHKERRQ(ierr);
  cEnd = cEndInterior < 0 ? cEnd : cEndInterior;
  for (c = cStart; c < cEnd; ++c) {
    ierr = DMPlexPointLocalRef(dmAux, c, p, &a);CHKERRQ(ierr);
    switch (user->solType) {
    case SOLKX:
      a[0] = param->m;
      a[1] = param->n;
      a[2] = param->B;
      break;
    case SOLCX:
      a[0] = param->m;
      a[1] = param->n;
      a[2] = param->etaA;
      a[3] = param->etaB;
      a[4] = param->xc;
      break;
    }
  }
  ierr = VecRestoreArray(paramVec, &p);CHKERRQ(ierr);
  ierr = PetscObjectCompose((PetscObject) dm, "A", (PetscObject) paramVec);CHKERRQ(ierr);
  ierr = VecDestroy(&paramVec);CHKERRQ(ierr);
  PetscFunctionReturn(0);
}

#undef __FUNCT__
#define __FUNCT__ "SetupDiscretization"
static PetscErrorCode SetupDiscretization(DM dm, AppCtx *user)
{
  DM              cdm = dm;
  const PetscInt  dim = user->dim;
  const PetscInt  id  = 1;
  PetscFE         fe[2], *feAux;
  PetscQuadrature q;
  PetscDS         prob;
  Parameter      *ctx;
  PetscInt        numAux = user->solType == SOLKX ? 3 : 5, order, comp, f;
  const char     *auxFieldNames[5];
  PetscErrorCode  ierr;

  PetscFunctionBeginUser;
  /* Create discretization of solution fields */
  ierr = PetscFECreateDefault(dm, dim, dim, user->simplex, "vel_", -1, &fe[0]);CHKERRQ(ierr);
  ierr = PetscObjectSetName((PetscObject) fe[0], "velocity");CHKERRQ(ierr);
  ierr = PetscFEGetQuadrature(fe[0], &q);CHKERRQ(ierr);
  ierr = PetscQuadratureGetOrder(q, &order);CHKERRQ(ierr);
  ierr = PetscFECreateDefault(dm, dim, 1, user->simplex, "pres_", order, &fe[1]);CHKERRQ(ierr);
  ierr = PetscObjectSetName((PetscObject) fe[1], "pressure");CHKERRQ(ierr);
  /* Create discretization of auxiliary fields */
  ierr = PetscMalloc1(numAux, &feAux);CHKERRQ(ierr);
  ierr = PetscBagGetNames(user->bag, auxFieldNames);CHKERRQ(ierr);
  for (f = 0; f < numAux; ++f) {
    ierr = PetscFECreateDefault(dm, dim, 1, PETSC_FALSE, NULL, 0, &feAux[f]);CHKERRQ(ierr);
    ierr = PetscObjectSetName((PetscObject) feAux[f], auxFieldNames[f]);CHKERRQ(ierr);
    ierr = PetscFESetQuadrature(feAux[f], q);CHKERRQ(ierr);
  }
  ierr = PetscBagGetData(user->bag, (void **) &ctx);CHKERRQ(ierr);
  /* Set discretization and boundary conditions for each mesh */
  while (cdm) {
    DM      dmAux;
    DMLabel label;
    PetscDS probAux;

    ierr = DMGetDS(cdm, &prob);CHKERRQ(ierr);
    ierr = PetscDSSetDiscretization(prob, 0, (PetscObject) fe[0]);CHKERRQ(ierr);
    ierr = PetscDSSetDiscretization(prob, 1, (PetscObject) fe[1]);CHKERRQ(ierr);

    ierr = DMClone(cdm, &dmAux);CHKERRQ(ierr);
    ierr = DMPlexCopyCoordinates(cdm, dmAux);CHKERRQ(ierr);
    ierr = DMGetDS(dmAux, &probAux);CHKERRQ(ierr);
    for (f = 0; f < numAux; ++f) {ierr = PetscDSSetDiscretization(probAux, f, (PetscObject) feAux[f]);CHKERRQ(ierr);}
    ierr = PetscObjectCompose((PetscObject) cdm, "dmAux", (PetscObject) dmAux);CHKERRQ(ierr);
    ierr = SetupMaterial(cdm, dmAux, user);CHKERRQ(ierr);
    ierr = DMDestroy(&dmAux);CHKERRQ(ierr);

    ierr = SetupProblem(cdm, user);CHKERRQ(ierr);
    comp = 1;
    ierr = DMPlexAddBoundary(cdm, PETSC_TRUE, "wallB", "markerBottom", 0, 1, &comp, (void (*)()) user->exactFuncs[0], 1, &id, ctx);CHKERRQ(ierr);
    comp = 0;
    ierr = DMPlexAddBoundary(cdm, PETSC_TRUE, "wallR", "markerRight",  0, 1, &comp, (void (*)()) user->exactFuncs[0], 1, &id, ctx);CHKERRQ(ierr);
    comp = 1;
    ierr = DMPlexAddBoundary(cdm, PETSC_TRUE, "wallT", "markerTop",    0, 1, &comp, (void (*)()) user->exactFuncs[0], 1, &id, ctx);CHKERRQ(ierr);
    comp = 0;
    ierr = DMPlexAddBoundary(cdm, PETSC_TRUE, "wallL", "markerLeft",   0, 1, &comp, (void (*)()) user->exactFuncs[0], 1, &id, ctx);CHKERRQ(ierr);
    ierr = DMPlexGetCoarseDM(cdm, &cdm);CHKERRQ(ierr);
  }
  ierr = PetscFEDestroy(&fe[0]);CHKERRQ(ierr);
  ierr = PetscFEDestroy(&fe[1]);CHKERRQ(ierr);
  for (f = 0; f < numAux; ++f) {ierr = PetscFEDestroy(&feAux[f]);CHKERRQ(ierr);}
  ierr = PetscFree(feAux);CHKERRQ(ierr);
  {
    PetscObject  pressure;
    MatNullSpace nullSpacePres;

    ierr = DMGetField(dm, 1, &pressure);CHKERRQ(ierr);
    ierr = MatNullSpaceCreate(PetscObjectComm(pressure), PETSC_TRUE, 0, NULL, &nullSpacePres);CHKERRQ(ierr);
    ierr = PetscObjectCompose(pressure, "nullspace", (PetscObject) nullSpacePres);CHKERRQ(ierr);
    ierr = MatNullSpaceDestroy(&nullSpacePres);CHKERRQ(ierr);
  }
  PetscFunctionReturn(0);
}

#undef __FUNCT__
#define __FUNCT__ "CreatePressureNullSpace"
static PetscErrorCode CreatePressureNullSpace(DM dm, AppCtx *user, Vec *v, MatNullSpace *nullSpace)
{
  PetscObject      pressure;
  MatNullSpace     nullSpacePres;
  Vec              vec;
  PetscErrorCode (*funcs[2])(PetscInt dim, const PetscReal x[], PetscInt Nf, PetscScalar *u, void* ctx) = {zero_vector, one_scalar};
  PetscErrorCode   ierr;

  PetscFunctionBeginUser;
  ierr = DMGetGlobalVector(dm, &vec);CHKERRQ(ierr);
  ierr = DMPlexProjectFunction(dm, funcs, NULL, INSERT_ALL_VALUES, vec);CHKERRQ(ierr);
  ierr = VecNormalize(vec, NULL);CHKERRQ(ierr);
  ierr = PetscObjectSetName((PetscObject) vec, "Pressure Null Space");CHKERRQ(ierr);
  ierr = VecViewFromOptions(vec, NULL, "-null_space_vec_view");CHKERRQ(ierr);
  ierr = MatNullSpaceCreate(PetscObjectComm((PetscObject) dm), PETSC_FALSE, 1, &vec, nullSpace);CHKERRQ(ierr);
  if (v) {
    ierr = DMCreateGlobalVector(dm, v);CHKERRQ(ierr);
    ierr = VecCopy(vec, *v);CHKERRQ(ierr);
  }
  ierr = DMRestoreGlobalVector(dm, &vec);CHKERRQ(ierr);
  PetscFunctionReturn(0);
}

#undef __FUNCT__
#define __FUNCT__ "main"
int main(int argc, char **argv)
{
  SNES             snes;                 /* nonlinear solver */
  DM               dm;                   /* problem definition */
  Vec              u,r;                  /* solution, residual vectors */
  Mat              J;                    /* Jacobian matrix */
#if 1
  MatNullSpace     nullSpace;            /* May be necessary for pressure */
  Vec              nullVec;
  PetscReal        pint;
#endif
  AppCtx           user;                 /* user-defined work context */
  PetscInt         its;                  /* iterations for convergence */
  PetscReal        error = 0.0;          /* L_2 error in the solution */
  PetscReal        ferrors[2];
  PetscErrorCode (*initialGuess[2])(PetscInt dim, const PetscReal x[], PetscInt Nf, PetscScalar *u, void* ctx) = {zero_vector, zero_scalar};
  void            *ctxs[2];
  PetscErrorCode   ierr;

  ierr = PetscInitialize(&argc, &argv, NULL, help);CHKERRQ(ierr);
  ierr = ProcessOptions(PETSC_COMM_WORLD, &user);CHKERRQ(ierr);
  ierr = SNESCreate(PETSC_COMM_WORLD, &snes);CHKERRQ(ierr);
  ierr = CreateMesh(PETSC_COMM_WORLD, &user, &dm);CHKERRQ(ierr);
  ierr = SNESSetDM(snes, dm);CHKERRQ(ierr);
  ierr = DMSetApplicationContext(dm, &user);CHKERRQ(ierr);
  /* Setup problem parameters */
  ierr = PetscBagCreate(PETSC_COMM_WORLD, sizeof(Parameter), &user.bag);CHKERRQ(ierr);
  ierr = SetUpParameters(&user);CHKERRQ(ierr);
  ierr = PetscBagGetData(user.bag, &ctxs[0]);CHKERRQ(ierr);
  ierr = PetscBagGetData(user.bag, &ctxs[1]);CHKERRQ(ierr);
  /* Setup problem */
  ierr = PetscMalloc(2 * sizeof(void (*)(const PetscReal[], PetscScalar *, void *)), &user.exactFuncs);CHKERRQ(ierr);
  ierr = SetupDiscretization(dm, &user);CHKERRQ(ierr);
  ierr = DMPlexCreateClosureIndex(dm, NULL);CHKERRQ(ierr);

  ierr = DMCreateGlobalVector(dm, &u);CHKERRQ(ierr);
  ierr = VecDuplicate(u, &r);CHKERRQ(ierr);

  ierr = DMSNESSetFunctionLocal(dm,  (PetscErrorCode (*)(DM,Vec,Vec,void*))DMPlexSNESComputeResidualFEM,&user);CHKERRQ(ierr);
  ierr = DMSNESSetJacobianLocal(dm,  (PetscErrorCode (*)(DM,Vec,Mat,Mat,void*))DMPlexSNESComputeJacobianFEM,&user);CHKERRQ(ierr);
  ierr = CreatePressureNullSpace(dm, &user, &nullVec, &nullSpace);CHKERRQ(ierr);

  ierr = SNESSetFromOptions(snes);CHKERRQ(ierr);

  /* There should be a way to express this using the DM */
  ierr = SNESSetUp(snes);CHKERRQ(ierr);
  ierr = SNESGetJacobian(snes, NULL, &J, NULL, NULL);CHKERRQ(ierr);
  ierr = MatSetNullSpace(J, nullSpace);CHKERRQ(ierr);

  ierr = DMPlexProjectFunction(dm, user.exactFuncs, ctxs, INSERT_ALL_VALUES, u);CHKERRQ(ierr);
  ierr = PetscObjectSetName((PetscObject) u, "Exact Solution");CHKERRQ(ierr);
  ierr = VecViewFromOptions(u, NULL, "-exact_vec_view");CHKERRQ(ierr);
  ierr = VecDot(nullVec, u, &pint);CHKERRQ(ierr);
  ierr = PetscPrintf(PETSC_COMM_WORLD, "Integral of pressure: %g\n", pint);CHKERRQ(ierr);
  ierr = DMSNESCheckFromOptions(snes, u, user.exactFuncs, ctxs);CHKERRQ(ierr);
  ierr = DMPlexProjectFunction(dm, initialGuess, NULL, INSERT_VALUES, u);CHKERRQ(ierr);
  ierr = PetscObjectSetName((PetscObject) u, "Initial Solution");CHKERRQ(ierr);
  ierr = VecViewFromOptions(u, NULL, "-initial_vec_view");CHKERRQ(ierr);
  ierr = PetscObjectSetName((PetscObject) u, "Solution");CHKERRQ(ierr);
  ierr = SNESSolve(snes, NULL, u);CHKERRQ(ierr);
  ierr = SNESGetIterationNumber(snes, &its);CHKERRQ(ierr);
  ierr = PetscPrintf(PETSC_COMM_WORLD, "Number of SNES iterations = %D\n", its);CHKERRQ(ierr);
  ierr = DMPlexComputeL2Diff(dm, user.exactFuncs, ctxs, u, &error);CHKERRQ(ierr);
  ierr = DMPlexComputeL2FieldDiff(dm, user.exactFuncs, ctxs, u, ferrors);CHKERRQ(ierr);
  ierr = PetscPrintf(PETSC_COMM_WORLD, "L_2 Error: %.3g [%.3g, %.3g]\n", error, ferrors[0], ferrors[1]);CHKERRQ(ierr);
  ierr = VecDot(nullVec, u, &pint);CHKERRQ(ierr);
  ierr = PetscPrintf(PETSC_COMM_WORLD, "Integral of pressure: %g\n", pint);CHKERRQ(ierr);
  if (user.showError) {
    Vec r;

    ierr = DMGetGlobalVector(dm, &r);CHKERRQ(ierr);
    ierr = DMPlexProjectFunction(dm, user.exactFuncs, ctxs, INSERT_ALL_VALUES, r);CHKERRQ(ierr);
    ierr = VecAXPY(r, -1.0, u);CHKERRQ(ierr);
    ierr = PetscObjectSetName((PetscObject) r, "Solution Error");CHKERRQ(ierr);
    ierr = VecViewFromOptions(r, NULL, "-error_vec_view");CHKERRQ(ierr);
    ierr = DMRestoreGlobalVector(dm, &r);CHKERRQ(ierr);
  }
  if (user.showSolution) {
    ierr = PetscPrintf(PETSC_COMM_WORLD, "Solution\n");CHKERRQ(ierr);
    ierr = VecChop(u, 3.0e-9);CHKERRQ(ierr);
    ierr = VecView(u, PETSC_VIEWER_STDOUT_WORLD);CHKERRQ(ierr);
  }
  ierr = VecViewFromOptions(u, NULL, "-sol_vec_view");CHKERRQ(ierr);

  ierr = VecDestroy(&nullVec);CHKERRQ(ierr);
  ierr = MatNullSpaceDestroy(&nullSpace);CHKERRQ(ierr);
  ierr = VecDestroy(&u);CHKERRQ(ierr);
  ierr = VecDestroy(&r);CHKERRQ(ierr);
  ierr = SNESDestroy(&snes);CHKERRQ(ierr);
  ierr = DMDestroy(&dm);CHKERRQ(ierr);
  ierr = PetscBagDestroy(&user.bag);CHKERRQ(ierr);
  ierr = PetscFree(user.exactFuncs);CHKERRQ(ierr);
  ierr = PetscFinalize();
  return 0;
}<|MERGE_RESOLUTION|>--- conflicted
+++ resolved
@@ -70,11 +70,6 @@
 {
   f0[0] = 0.0;
   f0[1] = -sin(a[1]*PETSC_PI*x[1])*cos(a[0]*PETSC_PI*x[0]);
-<<<<<<< HEAD
-}
-
-static void stokes_momentum_kx(PetscInt dim, PetscInt Nf, PetscInt NfAux,
-=======
 }
 
 static void stokes_momentum_kx(PetscInt dim, PetscInt Nf, PetscInt NfAux,
@@ -93,27 +88,6 @@
 }
 
 static void stokes_momentum_cx(PetscInt dim, PetscInt Nf, PetscInt NfAux,
->>>>>>> f6a9b476
-                               const PetscInt uOff[], const PetscInt uOff_x[], const PetscScalar u[], const PetscScalar u_t[], const PetscScalar u_x[],
-                               const PetscInt aOff[], const PetscInt aOff_x[], const PetscScalar a[], const PetscScalar a_t[], const PetscScalar a_x[],
-                               PetscReal t, const PetscReal x[], PetscScalar f1[])
-{
-<<<<<<< HEAD
-  const PetscReal nu = PetscExpReal(2.0*a[2]*x[0]);
-=======
-  const PetscReal nu = x[0] < a[4] ? a[2] : a[3];
->>>>>>> f6a9b476
-  PetscInt c, d;
-  for (c = 0; c < dim; ++c) {
-    for (d = 0; d < dim; ++d) {
-      f1[c*dim+d] = nu * (u_x[c*dim+d] + u_x[d*dim+c]);
-<<<<<<< HEAD
-    }
-    f1[c*dim+c] -= u[dim];
-  }
-}
-
-static void stokes_momentum_cx(PetscInt dim, PetscInt Nf, PetscInt NfAux,
                                const PetscInt uOff[], const PetscInt uOff_x[], const PetscScalar u[], const PetscScalar u_t[], const PetscScalar u_x[],
                                const PetscInt aOff[], const PetscInt aOff_x[], const PetscScalar a[], const PetscScalar a_t[], const PetscScalar a_x[],
                                PetscReal t, const PetscReal x[], PetscScalar f1[])
@@ -123,8 +97,6 @@
   for (c = 0; c < dim; ++c) {
     for (d = 0; d < dim; ++d) {
       f1[c*dim+d] = nu * (u_x[c*dim+d] + u_x[d*dim+c]);
-=======
->>>>>>> f6a9b476
     }
     f1[c*dim+c] -= u[dim];
   }
@@ -175,10 +147,6 @@
                                      const PetscInt uOff[], const PetscInt uOff_x[], const PetscScalar u[], const PetscScalar u_t[], const PetscScalar u_x[],
                                      const PetscInt aOff[], const PetscInt aOff_x[], const PetscScalar a[], const PetscScalar a_t[], const PetscScalar a_x[],
                                      PetscReal t, PetscReal u_tShift, const PetscReal x[], PetscScalar g3[])
-<<<<<<< HEAD
-{
-  const PetscReal nu  = PetscExpReal(2.0*a[2]*x[0]);
-=======
 {
   const PetscReal nu  = PetscExpReal(2.0*a[2]*x[0]);
   PetscInt        cI, d;
@@ -196,31 +164,12 @@
                                      PetscReal t, PetscReal u_tShift, const PetscReal x[], PetscScalar g3[])
 {
   const PetscReal nu = x[0] < a[4] ? a[2] : a[3];
->>>>>>> f6a9b476
   PetscInt        cI, d;
 
   for (cI = 0; cI < dim; ++cI) {
     for (d = 0; d < dim; ++d) {
       g3[((cI*dim+cI)*dim+d)*dim+d] += nu; /*g3[cI, cI, d, d]*/
       g3[((cI*dim+d)*dim+d)*dim+cI] += nu; /*g3[cI, d, d, cI]*/
-<<<<<<< HEAD
-    }
-  }
-}
-static void stokes_momentum_vel_J_cx(PetscInt dim, PetscInt Nf, PetscInt NfAux,
-                                     const PetscInt uOff[], const PetscInt uOff_x[], const PetscScalar u[], const PetscScalar u_t[], const PetscScalar u_x[],
-                                     const PetscInt aOff[], const PetscInt aOff_x[], const PetscScalar a[], const PetscScalar a_t[], const PetscScalar a_x[],
-                                     PetscReal t, PetscReal u_tShift, const PetscReal x[], PetscScalar g3[])
-{
-  const PetscReal nu = x[0] < a[4] ? a[2] : a[3];
-  PetscInt        cI, d;
-
-  for (cI = 0; cI < dim; ++cI) {
-    for (d = 0; d < dim; ++d) {
-      g3[((cI*dim+cI)*dim+d)*dim+d] += nu; /*g3[cI, cI, d, d]*/
-      g3[((cI*dim+d)*dim+d)*dim+cI] += nu; /*g3[cI, d, d, cI]*/
-=======
->>>>>>> f6a9b476
     }
   }
 }
@@ -3024,19 +2973,6 @@
   sum4 += u4;
 
   /* Output */
-<<<<<<< HEAD
-  if (nu != NULL) {
-    *nu = Z;
-  }
-  if (vel != NULL) {
-    vel[0] = sum1;
-    vel[1] = sum2;
-  }
-  if (p != NULL) {
-    (*p) = sum5;
-  }
-  if (s != NULL) {
-=======
   if (nu) {
     *nu = Z;
   }
@@ -3048,16 +2984,11 @@
     (*p) = sum5;
   }
   if (s) {
->>>>>>> f6a9b476
     s[0] = sum3;
     s[1] = sum4;
     s[2] = sum6;
   }
-<<<<<<< HEAD
-  if (gamma != NULL) {
-=======
   if (gamma) {
->>>>>>> f6a9b476
     /* sigma = tau - p, tau = sigma + p, tau[] = 2*eta*gamma[] */
     gamma[0] = (sum3+sum5)/(2.0*Z);
     gamma[1] = (sum4)/(2.0*Z);
