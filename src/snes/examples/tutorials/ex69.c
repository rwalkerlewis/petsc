--- conflicted
+++ resolved
@@ -101,11 +101,7 @@
                                const PetscInt aOff[], const PetscInt aOff_x[], const PetscScalar a[], const PetscScalar a_t[], const PetscScalar a_x[],
                                PetscReal t, const PetscReal x[], PetscScalar f1[])
 {
-<<<<<<< HEAD
   const PetscReal nu = x[0] < PetscRealPart(a[4]) ? PetscRealPart(a[2]) : PetscRealPart(a[3]);
-=======
-  const PetscReal nu = PetscRealPart(x[0]) < PetscRealPart(a[4]) ? PetscRealPart(a[2]) : PetscRealPart(a[3]);
->>>>>>> 7d78b7d3
   PetscInt c, d;
   for (c = 0; c < dim; ++c) {
     for (d = 0; d < dim; ++d) {
@@ -242,11 +238,7 @@
                                      const PetscInt aOff[], const PetscInt aOff_x[], const PetscScalar a[], const PetscScalar a_t[], const PetscScalar a_x[],
                                      PetscReal t, PetscReal u_tShift, const PetscReal x[], PetscScalar g3[])
 {
-<<<<<<< HEAD
   const PetscReal nu = x[0] < PetscRealPart(a[4]) ? PetscRealPart(a[2]) : PetscRealPart(a[3]);
-=======
-  const PetscReal nu = PetscRealPart(x[0]) < PetscRealPart(a[4]) ? PetscRealPart(a[2]) : PetscRealPart(a[3]);
->>>>>>> 7d78b7d3
   PetscInt        cI, d;
 
   for (cI = 0; cI < dim; ++cI) {
