static char help[] = "The variable-viscosity Stokes Problem in 2d with finite elements.\n\
We solve the Stokes problem in a square domain\n\
and compare against exact solutions from Mirko Velic.\n\n\n";

/*
The variable-viscosity Stokes problem, which we discretize using the finite
element method on an unstructured mesh. The weak form equations are

  < \nabla v, \nu(x) (\nabla u + {\nabla u}^T) > - < \nabla\cdot v, p > + < v, f > = 0
  < q, \nabla\cdot u >                                                             = 0

Free slip conditions for velocity are enforced on every wall. The pressure is
constrained to have zero integral over the domain.

To produce nice output, use

  -dm_refine 3 -show_error -dm_view hdf5:sol1.h5 -error_vec_view hdf5:sol1.h5::append -sol_vec_view hdf5:sol1.h5::append -exact_vec_view hdf5:sol1.h5::append

Citcom:
 1250 x 850 on 900 steps (3.5h per 100 timeteps)

 *_vects.ascii
 Nx Ny Nz
 <Nx values in co-latitude = 90 - degrees latitude>
 <Ny values in degrees longitude>
 <Nz values in non-dimensionalized by the radius of the Earth R = 6.371137 10^6 m, and these are ordered bottom to top>

 *_therm.bin
  Temperature is non-dimensionalized [0 (top), 1 (bottom)]
  The ordering is Y, X, Z where Z is the fastest dimension
  X is lat, counts N to S
  Y is long, counts W to E
  Z is depth, count bottom to top

 Parallel reads:
  - Assume vects can be read by any process
  - Can we do T with a GlobalToNatural reordering?
*/

/*T
  requires: !mpiuni
T*/

#include <petscdmplex.h>
#include <petscsnes.h>
#include <petscds.h>
#include <petscbag.h>

typedef enum {SOLKX, SOLCX, COMPOSITE, NUM_SOL_TYPES} SolutionType;
const char *solTypes[NUM_SOL_TYPES+1] = {"solkx", "solcx", "composite", "unknown"};

typedef struct {
  PetscInt  n, m;       /* x- and y-wavelengths for variation across the domain */
  /* SolKx */
  PetscReal B;          /* Exponential scale for viscosity variation */
  /* SolCx */
  PetscReal etaA, etaB; /* Two viscosities for discontinuous change */
  PetscReal xc;         /* The location of viscosity jump */
  /* Composite viscosity */
  PetscReal T;          /* The temperature */
} Parameter;

typedef struct {
  PetscInt      debug;             /* The debugging level */
  PetscBool     showSolution, showError;
  /* Domain and mesh definition */
  PetscInt      dim;               /* The topological mesh dimension */
  PetscBool     simplex;           /* Use simplices or tensor product cells */
  PetscBool     testPartition;     /* Use a fixed partitioning for testing */
  char          mantleBasename[PETSC_MAX_PATH_LEN];
  int           verts[3];          /* The number of vertices in each dimension for mantle problems */
  int           perm[3] ;          /* The permutation of axes for mantle problems */
  /* Problem definition */
  SolutionType  solType;           /* The type of exact solution */
  PetscBag      bag;               /* Holds problem parameters */
  PetscErrorCode (**exactFuncs)(PetscInt dim, PetscReal time, const PetscReal x[], PetscInt Nf, PetscScalar u[], void *ctx);
} AppCtx;

static PetscErrorCode zero_scalar(PetscInt dim, PetscReal time, const PetscReal coords[], PetscInt Nf, PetscScalar *u, void *ctx)
{
  u[0] = 0.0;
  return 0;
}
static PetscErrorCode one_scalar(PetscInt dim, PetscReal time, const PetscReal coords[], PetscInt Nf, PetscScalar *u, void *ctx)
{
  u[0] = 1.0;
  return 0;
}
static PetscErrorCode zero_vector(PetscInt dim, PetscReal time, const PetscReal coords[], PetscInt Nf, PetscScalar *u, void *ctx)
{
  PetscInt d;
  for (d = 0; d < dim; ++d) u[d] = 0.0;
  return 0;
}

static void f0_u(PetscInt dim, PetscInt Nf, PetscInt NfAux,
                 const PetscInt uOff[], const PetscInt uOff_x[], const PetscScalar u[], const PetscScalar u_t[], const PetscScalar u_x[],
                 const PetscInt aOff[], const PetscInt aOff_x[], const PetscScalar a[], const PetscScalar a_t[], const PetscScalar a_x[],
                 PetscReal t, const PetscReal x[], PetscScalar f0[])
{
  f0[0] = 0.0;
  f0[1] = -sin(a[1]*PETSC_PI*x[1])*cos(a[0]*PETSC_PI*x[0]);
}

static void stokes_momentum_kx(PetscInt dim, PetscInt Nf, PetscInt NfAux,
                               const PetscInt uOff[], const PetscInt uOff_x[], const PetscScalar u[], const PetscScalar u_t[], const PetscScalar u_x[],
                               const PetscInt aOff[], const PetscInt aOff_x[], const PetscScalar a[], const PetscScalar a_t[], const PetscScalar a_x[],
                               PetscReal t, const PetscReal x[], PetscScalar f1[])
{
  const PetscReal nu = PetscExpReal(2.0*PetscRealPart(a[2])*x[0]);
  PetscInt c, d;
  for (c = 0; c < dim; ++c) {
    for (d = 0; d < dim; ++d) {
      f1[c*dim+d] = nu * (u_x[c*dim+d] + u_x[d*dim+c]);
    }
    f1[c*dim+c] -= u[dim];
  }
}

static void stokes_momentum_cx(PetscInt dim, PetscInt Nf, PetscInt NfAux,
                               const PetscInt uOff[], const PetscInt uOff_x[], const PetscScalar u[], const PetscScalar u_t[], const PetscScalar u_x[],
                               const PetscInt aOff[], const PetscInt aOff_x[], const PetscScalar a[], const PetscScalar a_t[], const PetscScalar a_x[],
                               PetscReal t, const PetscReal x[], PetscScalar f1[])
{
<<<<<<< HEAD
  const PetscReal nu = x[0] < PetscRealPart(a[4]) ? PetscRealPart(a[2]) : PetscRealPart(a[3]);
=======
  const PetscReal nu = PetscRealPart(x[0]) < PetscRealPart(a[4]) ? PetscRealPart(a[2]) : PetscRealPart(a[3]);
>>>>>>> ac872f3f
  PetscInt c, d;
  for (c = 0; c < dim; ++c) {
    for (d = 0; d < dim; ++d) {
      f1[c*dim+d] = nu * (u_x[c*dim+d] + u_x[d*dim+c]);
    }
    f1[c*dim+c] -= u[dim];
  }
}

/* A_{II} = 1/2 (Tr(A)^2 - Tr(A^2))
   A_{ij} = 1/2 (u_{x,ij} + u_{x,ji})
2D: It is the determinant
  A       = [[a, b], [c, d]]
  A^2     = [[a^2 + bc, ab + bd], [ac + bd, bc + d^2]]
  Tr(A)^2 = a^2 + 2ad + d^2
  Tr(A^2) = a^2 + 2bc + d^2
3D:
  A       = [[a, b, c], [d, e, f], [g, h, i]]
  Tr(A)^2 = a^2 + e^2 + i^2 + 2ae + 2ai + 2ei
*/
static PetscReal SecondInvariantSymmetric(PetscInt dim, const PetscScalar u_x[])
{
  switch (dim) {
  case 2:
    return PetscRealPart(u_x[0]*u_x[3] - 0.25*(u_x[1]*u_x[1] + 2.0*u_x[1]*u_x[2] + u_x[2]*u_x[2]));
  }
  return 0.0;
}

static PetscReal CompositeViscosity(PetscInt dim, const PetscScalar u_x[], const PetscReal x[], PetscReal T)
{
  const PetscReal R       = 8.314459848e-3;                      /* Gas constant kJ/K mol */
  const PetscReal g       = 9.8;                                 /* Acceleration due to gravity m/s^2 */
  const PetscReal rho_0   = 3300;                                /* Reference density kg/m^3 */
  const PetscReal d_df    = 1e4;                                 /* Grain size in micrometers */
  const PetscReal n_df    = 1.0;                                 /* Stress exponent */
  const PetscReal n_ds    = 3.5;                                 /* Stress exponent */
  const PetscReal C_OH    = 1000.0;                              /* OH concentration, H/10^6 Si */
  const PetscReal E_df    = 335.0;                               /* Activation energy, kJ/mol */
  const PetscReal E_ds    = 480.0;                               /* Activation energy, kJ/mol */
  const PetscReal V_df    = 4e-6;                                /* Activation volume, m^3/mol */
  const PetscReal V_ds    = 11e-6;                               /* Activation volume, m^3/mol */
  const PetscReal P_l     = rho_0*x[2]*g;                        /* Lithostatic pressure kg km/m^2 s^2 */
  const PetscReal T_surf  = 273.0;                               /* Surface temperature */
  const PetscReal T_ad    = T_surf + 0.3*x[2];                   /* Adiabatic temperature */
  const PetscReal eps_II  = SecondInvariantSymmetric(dim, u_x);  /* Second invariant of strain rate */
  const PetscReal pre_df  = PetscPowReal(PetscPowRealInt(d_df, 3) / C_OH, 1.0/n_df);
  const PetscReal pre_ds  = PetscPowReal(1.0 / (9e-20 * PetscPowReal(C_OH, 1.2)), 1.0/n_ds);
  const PetscReal mid_df  = PetscPowReal(eps_II, (1.0 - n_df)/n_df);
  const PetscReal mid_ds  = PetscPowReal(eps_II, (1.0 - n_ds)/n_ds);
  const PetscReal post_df = PetscExpReal((E_df + P_l * V_df)/(n_df * R * (T + T_ad)));
  const PetscReal post_ds = PetscExpReal((E_ds + P_l * V_ds)/(n_ds * R * (T + T_ad)));
  const PetscReal nu_df   = pre_df * mid_df * post_df;
  const PetscReal nu_ds   = pre_ds * mid_ds * post_ds;
  const PetscReal nu      = nu_ds*nu_df/(nu_ds + nu_df);

  return nu;
}

static void stokes_momentum_composite(PetscInt dim, PetscInt Nf, PetscInt NfAux,
                                      const PetscInt uOff[], const PetscInt uOff_x[], const PetscScalar u[], const PetscScalar u_t[], const PetscScalar u_x[],
                                      const PetscInt aOff[], const PetscInt aOff_x[], const PetscScalar a[], const PetscScalar a_t[], const PetscScalar a_x[],
                                      PetscReal t, const PetscReal x[], PetscScalar f1[])
{
  const PetscReal nu = CompositeViscosity(dim, u_x, x, PetscRealPart(a[0]));
  PetscInt        c, d;

  for (c = 0; c < dim; ++c) {
    for (d = 0; d < dim; ++d) {
      f1[c*dim+d] = nu * (u_x[c*dim+d] + u_x[d*dim+c]);
    }
    f1[c*dim+c] -= u[dim];
  }
}

static void stokes_mass(PetscInt dim, PetscInt Nf, PetscInt NfAux,
                        const PetscInt uOff[], const PetscInt uOff_x[], const PetscScalar u[], const PetscScalar u_t[], const PetscScalar u_x[],
                        const PetscInt aOff[], const PetscInt aOff_x[], const PetscScalar a[], const PetscScalar a_t[], const PetscScalar a_x[],
                        PetscReal t, const PetscReal x[], PetscScalar f0[])
{
  PetscInt d;
  f0[0] = 0.0;
  for (d = 0; d < dim; ++d) f0[0] += u_x[d*dim+d];
}

static void f1_zero(PetscInt dim, PetscInt Nf, PetscInt NfAux,
                    const PetscInt uOff[], const PetscInt uOff_x[], const PetscScalar u[], const PetscScalar u_t[], const PetscScalar u_x[],
                    const PetscInt aOff[], const PetscInt aOff_x[], const PetscScalar a[], const PetscScalar a_t[], const PetscScalar a_x[],
                    PetscReal t, const PetscReal x[], PetscScalar f1[])
{
  PetscInt d;
  for (d = 0; d < dim; ++d) f1[d] = 0.0;
}

/* < q, \nabla\cdot u >, J_{pu} */
static void stokes_mass_J(PetscInt dim, PetscInt Nf, PetscInt NfAux,
                          const PetscInt uOff[], const PetscInt uOff_x[], const PetscScalar u[], const PetscScalar u_t[], const PetscScalar u_x[],
                          const PetscInt aOff[], const PetscInt aOff_x[], const PetscScalar a[], const PetscScalar a_t[], const PetscScalar a_x[],
                          PetscReal t, PetscReal u_tShift, const PetscReal x[], PetscScalar g1[])
{
  PetscInt d;
  for (d = 0; d < dim; ++d) g1[d*dim+d] = 1.0; /* \frac{\partial\phi^{u_d}}{\partial x_d} */
}

/* -< \nabla\cdot v, p >, J_{up} */
static void stokes_momentum_pres_J(PetscInt dim, PetscInt Nf, PetscInt NfAux,
                                   const PetscInt uOff[], const PetscInt uOff_x[], const PetscScalar u[], const PetscScalar u_t[], const PetscScalar u_x[],
                                   const PetscInt aOff[], const PetscInt aOff_x[], const PetscScalar a[], const PetscScalar a_t[], const PetscScalar a_x[],
                                   PetscReal t, PetscReal u_tShift, const PetscReal x[], PetscScalar g2[])
{
  PetscInt d;
  for (d = 0; d < dim; ++d) g2[d*dim+d] = -1.0; /* \frac{\partial\psi^{u_d}}{\partial x_d} */
}

/* < \nabla v, \nabla u + {\nabla u}^T >, J_{uu}
   This just gives \nabla u, give the perdiagonal for the transpose */
static void stokes_momentum_vel_J_kx(PetscInt dim, PetscInt Nf, PetscInt NfAux,
                                     const PetscInt uOff[], const PetscInt uOff_x[], const PetscScalar u[], const PetscScalar u_t[], const PetscScalar u_x[],
                                     const PetscInt aOff[], const PetscInt aOff_x[], const PetscScalar a[], const PetscScalar a_t[], const PetscScalar a_x[],
                                     PetscReal t, PetscReal u_tShift, const PetscReal x[], PetscScalar g3[])
{
  const PetscReal nu  = PetscExpReal(2.0*PetscRealPart(a[2])*x[0]);
  PetscInt        cI, d;

  for (cI = 0; cI < dim; ++cI) {
    for (d = 0; d < dim; ++d) {
      g3[((cI*dim+cI)*dim+d)*dim+d] += nu; /*g3[cI, cI, d, d]*/
      g3[((cI*dim+d)*dim+d)*dim+cI] += nu; /*g3[cI, d, d, cI]*/
    }
  }
}
static void stokes_momentum_vel_J_cx(PetscInt dim, PetscInt Nf, PetscInt NfAux,
                                     const PetscInt uOff[], const PetscInt uOff_x[], const PetscScalar u[], const PetscScalar u_t[], const PetscScalar u_x[],
                                     const PetscInt aOff[], const PetscInt aOff_x[], const PetscScalar a[], const PetscScalar a_t[], const PetscScalar a_x[],
                                     PetscReal t, PetscReal u_tShift, const PetscReal x[], PetscScalar g3[])
{
<<<<<<< HEAD
  const PetscReal nu = x[0] < PetscRealPart(a[4]) ? PetscRealPart(a[2]) : PetscRealPart(a[3]);
=======
  const PetscReal nu = PetscRealPart(x[0]) < PetscRealPart(a[4]) ? PetscRealPart(a[2]) : PetscRealPart(a[3]);
>>>>>>> ac872f3f
  PetscInt        cI, d;

  for (cI = 0; cI < dim; ++cI) {
    for (d = 0; d < dim; ++d) {
      g3[((cI*dim+cI)*dim+d)*dim+d] += nu; /*g3[cI, cI, d, d]*/
      g3[((cI*dim+d)*dim+d)*dim+cI] += nu; /*g3[cI, d, d, cI]*/
    }
  }
}
/* < \nabla v, \nabla u + {\nabla u}^T >, J_{uu} */
static void stokes_momentum_vel_J_composite(PetscInt dim, PetscInt Nf, PetscInt NfAux,
                                     const PetscInt uOff[], const PetscInt uOff_x[], const PetscScalar u[], const PetscScalar u_t[], const PetscScalar u_x[],
                                     const PetscInt aOff[], const PetscInt aOff_x[], const PetscScalar a[], const PetscScalar a_t[], const PetscScalar a_x[],
                                     PetscReal t, PetscReal u_tShift, const PetscReal x[], PetscScalar g3[])
{
  const PetscReal nu  = CompositeViscosity(dim, u_x, x, PetscRealPart(a[0]));
  PetscInt        cI, d;

  for (cI = 0; cI < dim; ++cI) {
    for (d = 0; d < dim; ++d) {
      g3[((cI*dim+cI)*dim+d)*dim+d] += nu; /*g3[cI, cI, d, d]*/
      g3[((cI*dim+d)*dim+d)*dim+cI] += nu; /*g3[cI, d, d, cI]*/
    }
  }
}

/* < q, I q >, Jp_{pp} */
static void stokes_identity_J(PetscInt dim, PetscInt Nf, PetscInt NfAux,
                              const PetscInt uOff[], const PetscInt uOff_x[], const PetscScalar u[], const PetscScalar u_t[], const PetscScalar u_x[],
                              const PetscInt aOff[], const PetscInt aOff_x[], const PetscScalar a[], const PetscScalar a_t[], const PetscScalar a_x[],
                              PetscReal t, PetscReal u_tShift, const PetscReal x[], PetscScalar g0[])
{
  g0[0] = 1.0;
}

/*
  SolKxSolution - Exact Stokes solutions for exponentially varying viscosity

 Input Parameters:
+ pos   - The (x,z) coordinate at which to evaluate the solution
. n     - The constant defining the x-dependence of the forcing function
. m     - The constant defining the z-dependence of the forcing function
- B     - The viscosity coefficient

  Output Parameters:
+ vel   - The (x,z)-velocity at (x,z), or NULL
. p     - The pressure at (x,z), or NULL
. s     - The total stress (sigma_xx, sigma_xz, sigma_zz) at (x,z), or NULL
. gamma - The strain rate, or NULL
- nu    - The viscosity at (x,z), or NULL

  Note:
$  The domain is the square 0 <= x,z <= 1. We solve the Stokes equation for incompressible flow with free-slip boundary
$  conditions everywhere. The forcing term f is given by
$
$    fx = 0
$    fz = sigma*sin(km*z)*cos(kn*x)
$
$  where
$
$    km = m*Pi (m may be non-integral)
$    kn = n*Pi
$
$  meaning that the density rho is -sigma*sin(km*z)*cos(kn*x). Here we set sigma = 1.
$  The viscosity eta is exp(2*B*x).
*/
static PetscErrorCode SolKxSolution(const PetscReal pos[], PetscReal m, PetscInt n, PetscReal B,
                                    PetscScalar vel[], PetscScalar *p, PetscScalar s[], PetscScalar gamma[], PetscScalar *nu)
{
  PetscReal sigma = 1.0;
  PetscReal Z;
  PetscReal u1,u2,u3,u4,u5,u6;
  PetscReal sum1,sum2,sum3,sum4,sum5,sum6;
  PetscReal kn,km,x,z;
  PetscReal _PC1,_PC2,_PC3,_PC4;
  PetscReal Rp, UU, VV;
  PetscReal a,b,r,_aa,_bb,AA,BB,Rm;
  PetscReal num1,num2,num3,num4,den1;

  PetscReal t1,t2,t3,t4,t5,t6,t7,t8,t9,t10;
  PetscReal t11,t12,t13,t14,t15,t16,t17,t18,t19,t20;
  PetscReal t21,t22,t23,t24,t25,t26,t27,t28,t29,t30;
  PetscReal t31,t32,t33,t34,t35,t36,t37,t38,t39,t40;
  PetscReal t41,t42,t43,t44,t45,t46,t47,t49,t51,t53;
  PetscReal t56,t58,t61,t62,t63,t64,t65,t66,t67,t68;
  PetscReal t69,t70,t71,t72,t73,t74,t75,t76,t77,t78;
  PetscReal t79,t80,t81,t82,t83,t84,t85,t86,t87,t88;
  PetscReal t89,t90,t91,t92,t93,t94,t95,t96,t97,t99;
  PetscReal t100,t101,t103,t104,t105,t106,t107,t108,t109,t110;
  PetscReal t111,t112,t113,t114,t115,t116,t117,t118,t119,t120;
  PetscReal t121,t124,t125,t126,t127,t129,t130,t132,t133,t135;
  PetscReal t136,t138,t140,t141,t142,t143,t152,t160,t162;

  PetscFunctionBegin;
  /*************************************************************************/
  /*************************************************************************/
  /* rho = -sin(km*z)*cos(kn*x) */
  x = pos[0];
  z = pos[1];
  Z = exp( 2.0 * B * x );
  km = m*PETSC_PI; /* solution valid for km not zero -- should get trivial solution if km=0 */
  kn = (PetscReal) n*PETSC_PI;
  /*************************************************************************/
  /*************************************************************************/
  a = B*B + km*km;
  b = 2.0*km*B;
  r = sqrt(a*a + b*b);
  Rp = sqrt( (r+a)/2.0 );
  Rm  = sqrt( (r-a)/2.0 );
  UU  = Rp - B;
  VV = Rp + B;

  sum1=0.0;
  sum2=0.0;
  sum3=0.0;
  sum4=0.0;
  sum5=0.0;
  sum6=0.0;
  /*sum7=0.0;*/

  /*******************************************/
  /*         calculate the constants         */
  /*******************************************/

  t1 = kn * kn;
  t4 = km * km;
  t5 = t4 + t1;
  t6 = t5 * t5;
  t8 = pow(km + kn, 0.2e1);
  t9 = B * B;
  t16 = pow(km - kn, 0.2e1);
  _aa = -0.4e1 * B * t1 * sigma * t5 / (t6 + 0.4e1 * t8 * t9) / (t6 + 0.4e1 * t16 * t9);

  t2 = km * km;
  t3 = kn * kn;
  t5 = pow(t2 + t3, 0.2e1);
  t6 = km - kn;
  t7 = km + kn;
  t9 = B * B;
  t13 = t7 * t7;
  t19 = t6 * t6;
  _bb = sigma * kn * (t5 + 0.4e1 * t6 * t7 * t9) / (t5 + 0.4e1 * t13 * t9) / (t5 + 0.4e1 * t19 * t9);

  AA = _aa;
  BB = _bb;

  /*******************************************/
  /*       calculate the velocities etc      */
  /*******************************************/
  t1 = Rm * Rm;
  t2 = B - Rp;
  t4 = Rp + B;
  t6 = UU * x;
  t9 = exp(t6 - 0.4e1 * Rp);
  t13 = B * B;
  t16 = Rp * t1;
  t18 = Rp * Rp;
  t19 = B * t18;
  t20 = t13 * Rp;
  t22 = kn * kn;
  t24 = B * t1;
  t32 = 0.8e1 * t13 * BB * kn * Rp;
  t34 = 0.2e1 * Rm;
  t35 = cos(t34);
  t37 = Rp * Rm;
  t49 = sin(t34);
  t63 = exp(t6 - 0.2e1 * Rp);
  t65 = Rm * t2;
  t67 = 0.2e1 * B * kn;
  t68 = B * Rm;
  t69 = t67 + t68 + t37;
  t73 = 0.3e1 * t13;
  t75 = 0.2e1 * B * Rp;
  t76 = t73 - t75 + t1 - t22 - t18;
  t78 = t65 * t76 * BB;
  t80 = Rm - kn;
  t81 = cos(t80);
  t83 = -t67 + t68 + t37;
  t88 = Rm + kn;
  t89 = cos(t88);
  t92 = t65 * t76 * AA;
  t97 = sin(t80);
  t103 = sin(t88);
  t108 = exp(t6 - 0.3e1 * Rp - B);
  t110 = Rm * t4;
  t111 = t67 + t68 - t37;
  t115 = t73 + t75 + t1 - t22 - t18;
  t117 = t110 * t115 * BB;
  t120 = -t67 + t68 - t37;
  t127 = t110 * t115 * AA;
  t140 = exp(t6 - Rp - B);
  num1 = -0.4e1 * t1 * t2 * t4 * AA * t9 + ((0.2e1 * Rp * (0.3e1 * t13 * B - 0.2e1 * t16 - t19 - 0.2e1 * t20 - B * t22 - t24) * AA - t32) * t35 + (0.2e1 * t37 * (t1 + 0.5e1 * t13 - t22 - t18) * AA - 0.8e1 * B * BB * kn * Rm * Rp) * t49 - 0.2e1 * B * (0.3e1 * t20 - Rp * t22 - t18 * Rp - 0.2e1 * t19 - t16 - 0.2e1 * t24) * AA + t32) * t63 + ((0.2e1 * t65 * t69 * AA + t78) * t81 + (0.2e1 * t65 * t83 * AA - t78) * t89 + (t92 - 0.2e1 * t65 * t69 * BB) * t97 + (t92 + 0.2e1 * t65 * t83 * BB) * t103) * t108 + ((-0.2e1 * t110 * t111 * AA - t117) * t81 + (-0.2e1 * t110 * t120 * AA + t117) * t89 + (-t127 + 0.2e1 * t110 * t111 * BB) * t97 + (-t127 - 0.2e1 * t110 * t120 * BB) * t103) * t140;

  t1 = Rp + B;
  t2 = Rm * t1;
  t3 = B * B;
  t4 = 0.3e1 * t3;
  t5 = B * Rp;
  t7 = Rm * Rm;
  t8 = kn * kn;
  t9 = Rp * Rp;
  t10 = t4 + 0.2e1 * t5 + t7 - t8 - t9;
  t12 = t2 * t10 * AA;
  t14 = B * Rm;
  t20 = UU * x;
  t23 = exp(t20 - 0.4e1 * Rp);
  t25 = Rp * Rm;
  t32 = Rm * kn;
  t37 = 0.2e1 * Rm;
  t38 = cos(t37);
  t40 = t3 * B;
  t44 = B * t9;
  t45 = t3 * Rp;
  t53 = t3 * BB;
  t58 = sin(t37);
  t69 = exp(t20 - 0.2e1 * Rp);
  t72 = 0.3e1 * t40 * Rm;
  t73 = t9 * Rp;
  t74 = t73 * Rm;
  t75 = t7 * Rm;
  t76 = B * t75;
  t77 = t14 * t8;
  t78 = Rp * t75;
  t80 = 0.8e1 * t45 * kn;
  t81 = t25 * t8;
  t83 = 0.5e1 * t45 * Rm;
  t84 = t44 * Rm;
  t85 = t72 - t74 + t76 - t77 + t78 + t80 - t81 + t83 + t84;
  t88 = 0.2e1 * t9 * t3;
  t90 = 0.3e1 * t40 * Rp;
  t91 = t7 * t3;
  t93 = 0.2e1 * t5 * t32;
  t94 = t5 * t7;
  t95 = t5 * t8;
  t96 = B * t73;
  t97 = t7 * t9;
  t100 = 0.2e1 * t3 * Rm * kn;
  t101 = -t88 + t90 - t91 - t93 - t94 - t95 - t96 - t97 - t100;
  t105 = Rm - kn;
  t106 = cos(t105);
  t108 = t72 - t80 + t83 + t76 + t84 - t81 - t74 + t78 - t77;
  t110 = -t97 - t96 - t88 + t100 + t90 - t95 + t93 - t91 - t94;
  t114 = Rm + kn;
  t115 = cos(t114);
  t121 = sin(t105);
  t127 = sin(t114);
  t132 = exp(t20 - 0.3e1 * Rp - B);
  t135 = 0.2e1 * B * kn;
  t136 = t135 + t14 - t25;
  t142 = -t135 + t14 - t25;
  t152 = t2 * t10 * BB;
  t162 = exp(t20 - Rp - B);
  num2 = (0.2e1 * t12 - 0.8e1 * t14 * kn * t1 * BB) * t23 + ((-0.2e1 * t25 * (t7 + 0.5e1 * t3 - t8 - t9) * AA + 0.8e1 * B * BB * t32 * Rp) * t38 + (0.2e1 * Rp * (0.3e1 * t40 - 0.2e1 * Rp * t7 - t44 - 0.2e1 * t45 - B * t8 - B * t7) * AA - 0.8e1 * t53 * kn * Rp) * t58 - 0.2e1 * t14 * (-t8 + t9 + t4 + t7) * AA + 0.8e1 * t53 * t32) * t69 + ((-t85 * AA - 0.2e1 * t101 * BB) * t106 + (-t108 * AA + 0.2e1 * t110 * BB) * t115 + (-0.2e1 * t101 * AA + t85 * BB) * t121 + (-0.2e1 * t110 * AA - t108 * BB) * t127) * t132 + ((t12 - 0.2e1 * t2 * t136 * BB) * t106 + (t12 + 0.2e1 * t2 * t142 * BB) * t115 + (-0.2e1 * t2 * t136 * AA - t152) * t121 + (-0.2e1 * t2 * t142 * AA + t152) * t127) * t162;

  t1 = Rm * Rm;
  t2 = B - Rp;
  t4 = Rp + B;
  t6 = VV * x;
  t7 = exp(-t6);
  t11 = kn * kn;
  t13 = B * t1;
  t14 = Rp * Rp;
  t15 = B * t14;
  t16 = B * B;
  t17 = t16 * Rp;
  t21 = Rp * t1;
  t30 = 0.8e1 * t16 * BB * kn * Rp;
  t32 = 0.2e1 * Rm;
  t33 = cos(t32);
  t35 = Rp * Rm;
  t47 = sin(t32);
  t61 = exp(-t6 - 0.2e1 * Rp);
  t63 = Rm * t2;
  t65 = 0.2e1 * B * kn;
  t66 = B * Rm;
  t67 = t65 + t66 + t35;
  t71 = 0.3e1 * t16;
  t73 = 0.2e1 * B * Rp;
  t74 = t71 - t73 + t1 - t11 - t14;
  t76 = t63 * t74 * BB;
  t78 = Rm - kn;
  t79 = cos(t78);
  t81 = -t65 + t66 + t35;
  t86 = Rm + kn;
  t87 = cos(t86);
  t90 = t63 * t74 * AA;
  t95 = sin(t78);
  t101 = sin(t86);
  t106 = exp(-t6 - 0.3e1 * Rp - B);
  t108 = Rm * t4;
  t109 = t65 + t66 - t35;
  t113 = t71 + t73 + t1 - t11 - t14;
  t115 = t108 * t113 * BB;
  t118 = -t65 + t66 - t35;
  t125 = t108 * t113 * AA;
  t138 = exp(-t6 - Rp - B);
  num3 = -0.4e1 * t1 * t2 * t4 * AA * t7 + ((-0.2e1 * Rp * (-B * t11 - t13 - t15 + 0.2e1 * t17 + 0.3e1 * t16 * B + 0.2e1 * t21) * AA + t30) * t33 + (-0.2e1 * t35 * (t1 + 0.5e1 * t16 - t11 - t14) * AA + 0.8e1 * B * BB * kn * Rm * Rp) * t47 + 0.2e1 * B * (0.3e1 * t17 - t21 + 0.2e1 * t15 + 0.2e1 * t13 - Rp * t11 - t14 * Rp) * AA - t30) * t61 + ((-0.2e1 * t63 * t67 * AA - t76) * t79 + (-0.2e1 * t63 * t81 * AA + t76) * t87 + (-t90 + 0.2e1 * t63 * t67 * BB) * t95 + (-t90 - 0.2e1 * t63 * t81 * BB) * t101) * t106 + ((0.2e1 * t108 * t109 * AA + t115) * t79 + (0.2e1 * t108 * t118 * AA - t115) * t87 + (t125 - 0.2e1 * t108 * t109 * BB) * t95 + (t125 + 0.2e1 * t108 * t118 * BB) * t101) * t138;

  t1 = B - Rp;
  t2 = Rm * t1;
  t3 = B * B;
  t4 = 0.3e1 * t3;
  t5 = B * Rp;
  t7 = Rm * Rm;
  t8 = kn * kn;
  t9 = Rp * Rp;
  t10 = t4 - 0.2e1 * t5 + t7 - t8 - t9;
  t12 = t2 * t10 * AA;
  t14 = B * Rm;
  t20 = VV * x;
  t21 = exp(-t20);
  t23 = Rp * Rm;
  t30 = Rm * kn;
  t35 = 0.2e1 * Rm;
  t36 = cos(t35);
  t40 = B * t9;
  t41 = t3 * Rp;
  t43 = t3 * B;
  t51 = t3 * BB;
  t56 = sin(t35);
  t67 = exp(-t20 - 0.2e1 * Rp);
  t70 = 0.2e1 * B * kn;
  t71 = t70 + t14 + t23;
  t76 = Rm - kn;
  t77 = cos(t76);
  t79 = -t70 + t14 + t23;
  t84 = Rm + kn;
  t85 = cos(t84);
  t91 = t2 * t10 * BB;
  t93 = sin(t76);
  t99 = sin(t84);
  t104 = exp(-t20 - 0.3e1 * Rp - B);
  t107 = 0.3e1 * t43 * Rm;
  t108 = t9 * Rp;
  t109 = t108 * Rm;
  t110 = t7 * Rm;
  t111 = B * t110;
  t112 = t14 * t8;
  t113 = Rp * t110;
  t115 = 0.8e1 * t41 * kn;
  t116 = t23 * t8;
  t118 = 0.5e1 * t41 * Rm;
  t119 = t40 * Rm;
  t120 = t107 + t109 + t111 - t112 - t113 - t115 + t116 - t118 + t119;
  t124 = 0.2e1 * t3 * Rm * kn;
  t125 = t5 * t8;
  t126 = B * t108;
  t127 = t7 * t9;
  t129 = 0.2e1 * t9 * t3;
  t130 = t5 * t7;
  t132 = 0.3e1 * t43 * Rp;
  t133 = t7 * t3;
  t135 = 0.2e1 * t5 * t30;
  t136 = t124 - t125 - t126 + t127 + t129 - t130 + t132 + t133 - t135;
  t141 = t107 + t115 - t118 + t111 + t119 + t116 + t109 - t113 - t112;
  t143 = t132 + t129 - t125 + t133 + t127 - t124 - t130 - t126 + t135;
  t160 = exp(-t20 - Rp - B);
  num4 = (0.2e1 * t12 - 0.8e1 * t14 * kn * t1 * BB) * t21 + ((0.2e1 * t23 * (t7 + 0.5e1 * t3 - t8 - t9) * AA - 0.8e1 * B * BB * t30 * Rp) * t36 + (-0.2e1 * Rp * (-B * t8 - B * t7 - t40 + 0.2e1 * t41 + 0.3e1 * t43 + 0.2e1 * Rp * t7) * AA + 0.8e1 * t51 * kn * Rp) * t56 - 0.2e1 * t14 * (-t8 + t9 + t4 + t7) * AA + 0.8e1 * t51 * t30) * t67 + ((t12 - 0.2e1 * t2 * t71 * BB) * t77 + (t12 + 0.2e1 * t2 * t79 * BB) * t85 + (-0.2e1 * t2 * t71 * AA - t91) * t93 + (-0.2e1 * t2 * t79 * AA + t91) * t99) * t104 + ((-t120 * AA + 0.2e1 * t136 * BB) * t77 + (-t141 * AA - 0.2e1 * t143 * BB) * t85 + (0.2e1 * t136 * AA + t120 * BB) * t93 + (0.2e1 * t143 * AA - t141 * BB) * t99) * t160;


  t1 = Rm * Rm;
  t2 = Rp * Rp;
  t3 = t1 * t2;
  t4 = B * B;
  t5 = t1 * t4;
  t9 = exp(-0.4e1 * Rp);
  t15 = cos(0.2e1 * Rm);
  t22 = exp(-0.2e1 * Rp);
  den1 = (-0.4e1 * t3 + 0.4e1 * t5) * t9 + ((0.8e1 * t1 + 0.8e1 * t4) * t2 * t15 - 0.8e1 * t5 - 0.8e1 * t2 * t4) * t22 - 0.4e1 * t3 + 0.4e1 * t5;

  _PC1=num1/den1; _PC2=num2/den1; _PC3=num3/den1; _PC4=num4/den1;

  t1 = Rm * x;
  t2 = cos(t1);
  t4 = sin(t1);
  t10 = exp(-0.2e1 * x * B);
  t12 = kn * x;
  t13 = cos(t12);
  t16 = sin(t12);
  u1 = -km * (_PC1 * t2 + _PC2 * t4 + _PC3 * t2 + _PC4 * t4 + t10 * AA * t13 + t10 * BB * t16);

  t2 = Rm * x;
  t3 = cos(t2);
  t6 = sin(t2);
  t22 = exp(-0.2e1 * x * B);
  t23 = B * t22;
  t24 = kn * x;
  t25 = cos(t24);
  t29 = sin(t24);
  u2 = UU * _PC1 * t3 + UU * _PC2 * t6 - _PC1 * t6 * Rm + _PC2 * t3 * Rm - VV * _PC3 * t3 - VV * _PC4 * t6 - _PC3 * t6 * Rm + _PC4 * t3 * Rm - 0.2e1 * t23 * AA * t25 - 0.2e1 * t23 * BB * t29 - t22 * AA * t29 * kn + t22 * BB * t25 * kn;

  t3 = exp(0.2e1 * x * B);
  t4 = t3 * B;
  t8 = km * km;
  t9 = t3 * t8;
  t11 = 0.3e1 * t9 * Rm;
  t12 = Rm * Rm;
  t14 = t3 * t12 * Rm;
  t15 = UU * UU;
  t19 = 0.4e1 * t4 * UU * Rm - t11 - t14 + 0.3e1 * t3 * t15 * Rm;
  t20 = Rm * x;
  t21 = sin(t20);
  t27 = 0.2e1 * B * t9;
  t33 = 0.2e1 * t4 * t12;
  t36 = 0.3e1 * t3 * UU * t12 - t27 - 0.2e1 * t4 * t15 + 0.3e1 * t9 * UU + t33 - t3 * t15 * UU;
  t37 = cos(t20);
  t49 = VV * VV;
  t53 = -0.4e1 * t4 * VV * Rm - t11 + 0.3e1 * t3 * t49 * Rm - t14;
  t64 = t3 * t49 * VV + t33 - 0.3e1 * t9 * VV - 0.2e1 * t4 * t49 - t27 - 0.3e1 * t3 * VV * t12;
  t76 = B * t8;
  t80 = kn * kn;
  t83 = B * B;
  t87 = t80 * kn;
  t90 = kn * x;
  t91 = sin(t90);
  t106 = cos(t90);
  u3 = -((t19 * t21 + t36 * t37) * _PC1 + (t36 * t21 - t19 * t37) * _PC2 + (t53 * t21 + t64 * t37) * _PC3 + (t64 * t21 - t53 * t37) * _PC4 + (-0.3e1 * t8 * AA * kn - 0.8e1 * t76 * BB - 0.4e1 * BB * B * t80 + 0.4e1 * AA * t83 * kn - AA * t87) * t91 + (-0.4e1 * AA * t80 * B - 0.4e1 * t83 * BB * kn + 0.3e1 * t8 * BB * kn - sigma + BB * t87 - 0.8e1 * t76 * AA) * t106) / km;

  t3 = exp(0.2e1 * x * B);
  t4 = km * km;
  t5 = t3 * t4;
  t6 = Rm * x;
  t7 = cos(t6);
  t8 = _PC1 * t7;
  t10 = sin(t6);
  t11 = _PC2 * t10;
  t13 = _PC3 * t7;
  t15 = _PC4 * t10;
  t18 = kn * x;
  t19 = cos(t18);
  t22 = sin(t18);
  t24 = UU * UU;
  t25 = t3 * t24;
  t28 = t3 * UU;
  t38 = Rm * Rm;
  t39 = t7 * t38;
  t42 = t10 * t38;
  t44 = t5 * t8 + t5 * t11 + t5 * t13 + t5 * t15 + t4 * AA * t19 + t4 * BB * t22 + t25 * t8 + t25 * t11 - 0.2e1 * t28 * _PC1 * t10 * Rm + 0.2e1 * t28 * _PC2 * t7 * Rm - t3 * _PC1 * t39 - t3 * _PC2 * t42;
  t45 = VV * VV;
  t46 = t3 * t45;
  t49 = t3 * VV;
  t62 = B * B;
  t78 = kn * kn;
  t82 = t46 * t13 + t46 * t15 + 0.2e1 * t49 * _PC3 * t10 * Rm - 0.2e1 * t49 * _PC4 * t7 * Rm - t3 * _PC3 * t39 - t3 * _PC4 * t42 + 0.4e1 * t62 * AA * t19 + 0.4e1 * t62 * BB * t22 + 0.4e1 * B * AA * t22 * kn - 0.4e1 * B * BB * t19 * kn - AA * t19 * t78 - BB * t22 * t78;
  u4 = t44 + t82;

  t3 = exp(0.2e1 * x * B);
  t4 = t3 * B;
  t8 = km * km;
  t9 = t3 * t8;
  t10 = t9 * Rm;
  t11 = Rm * Rm;
  t13 = t3 * t11 * Rm;
  t14 = UU * UU;
  t18 = 0.4e1 * t4 * UU * Rm - t10 - t13 + 0.3e1 * t3 * t14 * Rm;
  t19 = Rm * x;
  t20 = sin(t19);
  t26 = 0.2e1 * B * t9;
  t31 = 0.2e1 * t4 * t11;
  t34 = 0.3e1 * t3 * UU * t11 - t26 - 0.2e1 * t4 * t14 + t9 * UU + t31 - t3 * t14 * UU;
  t35 = cos(t19);
  t47 = VV * VV;
  t51 = -0.4e1 * t4 * VV * Rm - t10 + 0.3e1 * t3 * t47 * Rm - t13;
  t61 = t3 * t47 * VV + t31 - t9 * VV - 0.2e1 * t4 * t47 - t26 - 0.3e1 * t3 * VV * t11;
  t72 = B * t8;
  t76 = kn * kn;
  t79 = B * B;
  t83 = t76 * kn;
  t86 = kn * x;
  t87 = sin(t86);
  t101 = cos(t86);
  u5 = ((t18 * t20 + t34 * t35) * _PC1 + (t34 * t20 - t18 * t35) * _PC2 + (t51 * t20 + t61 * t35) * _PC3 + (t61 * t20 - t51 * t35) * _PC4 + (-t8 * AA * kn - 0.4e1 * t72 * BB - 0.4e1 * BB * B * t76 + 0.4e1 * AA * t79 * kn - AA * t83) * t87 + (-0.4e1 * AA * t76 * B - 0.4e1 * t79 * BB * kn + t8 * BB * kn - sigma + BB * t83 - 0.4e1 * t72 * AA) * t101) / km;

  t3 = exp(0.2e1 * x * B);
  t4 = UU * UU;
  t8 = km * km;
  t9 = t3 * t8;
  t10 = t9 * Rm;
  t11 = Rm * Rm;
  t13 = t3 * t11 * Rm;
  t14 = t3 * B;
  t18 = 0.3e1 * t3 * t4 * Rm + t10 - t13 + 0.4e1 * t14 * UU * Rm;
  t19 = Rm * x;
  t20 = sin(t19);
  t28 = 0.2e1 * B * t9;
  t33 = 0.2e1 * t14 * t11;
  t34 = -0.2e1 * t4 * t14 + 0.3e1 * t3 * UU * t11 - t28 - t3 * t4 * UU - t9 * UU + t33;
  t35 = cos(t19);
  t47 = VV * VV;
  t51 = -0.4e1 * t14 * VV * Rm - t13 + t10 + 0.3e1 * t3 * t47 * Rm;
  t61 = -0.3e1 * t3 * VV * t11 + t33 + t3 * t47 * VV + t9 * VV - 0.2e1 * t14 * t47 - t28;
  t71 = kn * kn;
  t74 = B * B;
  t80 = t71 * kn;
  t83 = kn * x;
  t84 = sin(t83);
  t96 = cos(t83);
  u6 = -((t18 * t20 + t34 * t35) * _PC1 + (t34 * t20 - t18 * t35) * _PC2 + (t51 * t20 + t61 * t35) * _PC3 + (t61 * t20 - t51 * t35) * _PC4 + (-0.4e1 * BB * B * t71 + 0.4e1 * AA * t74 * kn + t8 * AA * kn - AA * t80) * t84 + (-0.4e1 * AA * t71 * B - t8 * BB * kn - 0.4e1 * t74 * BB * kn - sigma + BB * t80) * t96) / km;

  /*SS = sin(km*z)*(exp(UU*x)*(_PC1*cos(Rm*x)+_PC2*sin(Rm*x)) + exp(-VV*x)*(_PC3*cos(Rm*x)+_PC4*sin(Rm*x)) + exp(-2*x*B)*(AA*cos(kn*x)+BB*sin(kn*x)));*/

  /* u1 = Vx, u2 = Vz, u3 = txx, u4 = tzx, u5 = pressure, u6 = tzz */

  sum5 += u5*cos(km*z);  /* pressure */
  sum6 += u6*cos(km*z);  /* zz total stress */

  u1 *= cos(km*z); /* x velocity */
  sum1 += u1;
  u2 *= sin(km*z); /* z velocity */
  sum2 += u2;

  u3 *= cos(km*z); /* xx total stress */
  sum3 += u3;
  u4 *= sin(km*z); /* zx stress */
  sum4 += u4;

  /* rho = -sigma*sin(km*z)*cos(kn*x); */ /* density */
  /* sum7 += rho; */

  /* Output */
  if (nu) {
    *nu = Z;
  }
  if (vel) {
    vel[0] = sum1;
    vel[1] = sum2;
  }
  if (p) {
    (*p) = sum5;
  }
  if (s) {
    s[0] = sum3;
    s[1] = sum4;
    s[2] = sum6;
  }
  if (gamma) {
    /* sigma = tau - p, tau = sigma + p, tau[] = 2*eta*gamma[] */
    gamma[0] = (sum3+sum5)/(2.0*Z);
    gamma[1] = (sum4)/(2.0*Z);
    gamma[2] = (sum6+sum5)/(2.0*Z);
  }
  PetscFunctionReturn(0);
}

static PetscErrorCode SolKxSolutionVelocity(PetscInt dim, PetscReal time, const PetscReal x[], PetscInt Nf, PetscScalar v[], void *ctx)
{
  Parameter     *s = (Parameter *) ctx;
  PetscErrorCode ierr;

  PetscFunctionBegin;
  ierr = SolKxSolution(x, s->m, s->n, s->B, v, NULL, NULL, NULL, NULL);CHKERRQ(ierr);
  PetscFunctionReturn(0);
}

static PetscErrorCode SolKxSolutionPressure(PetscInt dim, PetscReal time, const PetscReal x[], PetscInt Nf, PetscScalar p[], void *ctx)
{
  Parameter     *s = (Parameter *) ctx;
  PetscErrorCode ierr;

  PetscFunctionBegin;
  ierr = SolKxSolution(x, s->m, s->n, s->B, NULL, p, NULL, NULL, NULL);CHKERRQ(ierr);
  PetscFunctionReturn(0);
}

/*
  SolCxSolution - Exact Stokes solutions for discontinuous viscosity

 Input Parameters:
+ pos   - The (x,z) coordinate at which to evaluate the solution
. n     - The constant defining the x-dependence of the forcing function
. m     - The constant defining the z-dependence of the forcing function
. xc    - The x coordinate at which the viscosity is discontinuous
. etaA  - The viscosity coefficient for x < xc
- etaB  - The viscosity coefficient for x > xc

  Output Parameters:
+ vel   - The (x,z)-velocity at (x,z), or NULL
. p     - The pressure at (x,z), or NULL
. s     - The total stress (sigma_xx, sigma_xz, sigma_zz) at (x,z), or NULL
. gamma - The strain rate, or NULL
- nu    - The viscosity at (x,z), or NULL

  Note:
$  The domain is the square 0 <= x,z <= 1. We solve the Stokes equation for incompressible flow with free-slip boundary
$  conditions everywhere. The forcing term f is given by
$
$    fx = 0
$    fz = sigma*sin(km*z)*cos(kn*x)
$
$  where
$
$    km = m*Pi (m may be non-integral)
$    kn = n*Pi
$
$  meaning that the density rho is -sigma*sin(km*z)*cos(kn*x). Here we set sigma = 1.
$  The viscosity eta jumps from etaA to etaB at x = xc.
*/
static PetscErrorCode SolCxSolution(const PetscReal pos[], PetscReal m, PetscInt n, PetscReal xc, PetscReal etaA, PetscReal etaB,
                                    PetscScalar vel[], PetscScalar *p, PetscScalar s[], PetscScalar gamma[], PetscScalar *nu)
{
  PetscReal _PC1A,_PC2A,_PC3A,_PC4A,_PC1B,_PC2B,_PC3B,_PC4B,_PC1,_PC2,_PC3,_PC4;
  PetscReal t1,t2,t3,t4,t5,t6,t7,t8,t9,t10,t11,t12,t13,t14,t15,t16,t17,t18,t19,t20,t21,t22,t23,t24,t25,t26,t27,t28,t29,t30,t31,t32,t33,t34,t35,t36,t37,t38,t39,t40;
  PetscReal t41,t42,t43,t44,t45,t46,t47,t48,t49,t50,t51,t52,t53,t54,t55,t56,t57,t58,t59,t60,t61,t62,t63,t64,t65,t66,t67,t68,t69,t70,t71,t72,t73,t74,t75,t76,t77,t78,t79,t80;
  PetscReal t81,t82,t83,t84,t85,t86,t87,t88,t89,t90,t91,t92,t93,t94,t95,t96,t97,t98,t99,t100,t101,t102,t103,t104,t105,t106,t107,t108,t109,t110,t111,t112,t113,t115,t116,t117,t118,t119,t120;
  PetscReal t121,t122,t123,t124,t125,t126,t127,t128,t129,t130,t131,t132,t133,t134,t135,t136,t137,t138,t139,t140,t141,t142,t143,t144,t145,t146,t147,t148,t149,t150,t151,t152,t153,t154,t155,t156,t157,t158,t159,t160;
  PetscReal t161,t162,t163,t164,t165,t166,t167,t168,t169,t170,t171,t172,t173,t174,t175,t176,t177,t178,t179,t180,t181,t182,t183,t184,t186,t187,t188,t189,t190,t191,t192,t193,t194,t195,t196,t197,t198,t199;
  PetscReal t201,t202,t203,t204,t206,t207,t208,t209,t210,t211,t212,t213,t215,t216,t217,t218,t219,t220,t221,t222,t223,t224,t225,t226,t227,t228,t229,t230,t231,t232,t233,t234,t235,t236,t237,t238,t239,t240;
  PetscReal t241,t242,t243,t244,t245,t246,t247,t248,t249,t250,t251,t252,t253,t254,t255,t256,t257,t258,t259,t260,t261,t262,t263,t264,t265,t267,t268,t269,t270,t272,t273,t274,t275,t276,t277,t278,t279,t280;
  PetscReal t281,t282,t283,t284,t285,t286,t288,t289,t290,t291,t292,t295,t296,t297,t298,t299,t300,t301,t303,t304,t305,t307,t308,t310,t311,t312,t313,t314,t315,t316,t317,t318,t319,t320;
  PetscReal t321,t322,t323,t324,t325,t326,t327,t328,t329,t330,t331,t332,t334,t335,t336,t337,t338,t339,t340,t341,t342,t344,t345,t346,t347,t348,t349,t350,t351,t352,t353,t354,t355,t356,t358,t359,t360;
  PetscReal t361,t362,t363,t364,t365,t366,t367,t368,t369,t370,t371,t372,t373,t374,t375,t376,t377,t378,t379,t380,t381,t382,t383,t384,t385,t386,t387,t389,t390,t391,t393,t394,t395,t396,t397,t398;
  PetscReal t401,t402,t403,t404,t405,t406,t407,t408,t409,t410,t411,t412,t413,t414,t415,t416,t417,t418,t419,t421,t422,t423,t424,t425,t426,t427,t428,t429,t430,t431,t432,t433,t434,t436,t437,t438,t439,t440;
  PetscReal t441,t442,t443,t444,t445,t446,t447,t448,t450,t451,t453,t454,t455,t456,t457,t458,t459,t461,t462,t463,t464,t465,t466,t468,t469,t470,t471,t474,t475,t478,t480;
  PetscReal t482,t483,t484,t485,t488,t489,t490,t492,t493,t495,t497,t498,t499,t501,t502,t503,t504,t505,t507,t508,t509,t510,t511,t512,t513,t515,t518,t520;
  PetscReal t522,t525,t527,t528,t529,t530,t532,t533,t534,t535,t536,t538,t539,t541,t542,t544,t545,t546,t547,t548,t549,t550,t551,t552,t553,t554,t555,t556,t557,t560;
  PetscReal t561,t562,t563,t564,t567,t568,t571,t573,t575,t576,t578,t579,t583,t590,t591,t594,t595,t596,t597,t598,t600;
  PetscReal t601,t602,t604,t606,t607,t608,t611,t613,t615,t616,t617,t619,t621,t623,t624,t625,t626,t627,t629,t630,t632,t633,t634,t638,t639,t640;
  PetscReal t641,t642,t643,t644,t645,t647,t648,t649,t650,t651,t652,t653,t654,t655,t656,t657,t658,t659,t660,t662,t663,t665,t666,t667,t668,t670,t671,t672,t673,t674,t675,t676,t679,t680;
  PetscReal t682,t683,t684,t685,t686,t688,t689,t690,t691,t693,t694,t695,t696,t697,t698,t699,t700,t701,t702,t704,t705,t708,t709,t711,t712,t713,t714,t717,t718,t719;
  PetscReal t721,t722,t723,t726,t727,t728,t730,t733,t734,t735,t736,t737,t738,t739,t740,t741,t744,t745,t746,t749,t750,t752,t753,t754,t755,t757,t758,t759,t760;
  PetscReal t761,t762,t763,t764,t766,t767,t768,t770,t771,t772,t773,t774,t775,t776,t777,t778,t780,t781,t782,t785,t786,t789,t790,t791,t792,t793,t794,t795,t796,t797,t798,t800;
  PetscReal t801,t806,t807,t808,t809,t811,t812,t817,t818,t819,t821,t822,t824,t827,t828,t830,t834,t835,t837,t840;
  PetscReal t842,t843,t844,t845,t846,t849,t850,t853,t854,t855,t857,t858,t859,t860,t863,t864,t867,t868,t869,t873,t874,t877,t878,t879,t880;
  PetscReal t884,t888,t891,t894,t900,t901,t903,t904,t907,t908,t909,t911,t914,t915,t916,t919,t920;
  PetscReal t923,t924,t925,t926,t927,t929,t932,t935,t937,t939,t942,t943,t944,t945,t947,t948,t949,t950,t952,t953,t954,t955,t956,t957;
  PetscReal t961,t964,t965,t966,t967,t968,t969,t971,t972,t974,t977,t978,t981,t983,t987,t988,t992,t993,t994,t997,t998;
  PetscReal t1001,t1003,t1005,t1006,t1009,t1010,t1012,t1013,t1015,t1016,t1017,t1018,t1020,t1021,t1029,t1031,t1032,t1033,t1040;
  PetscReal t1041,t1042,t1044,t1047,t1050,t1054,t1055,t1057,t1058,t1063,t1068,t1069,t1070,t1079,t1080;
  PetscReal t1088,t1089,t1091,t1092,t1094,t1096,t1101,t1102,t1103,t1104,t1105,t1108,t1112,t1113,t1118,t1119,t1120;
  PetscReal t1121,t1122,t1123,t1124,t1125,t1126,t1127,t1128,t1129,t1130,t1132,t1133,t1134,t1135,t1138,t1139,t1140,t1141,t1142,t1145,t1146,t1148,t1149,t1150,t1153,t1154,t1156,t1157,t1158,t1159;
  PetscReal t1161,t1162,t1165,t1166,t1170,t1171,t1172,t1173,t1175,t1176,t1178,t1180,t1181,t1182,t1185,t1189,t1192,t1193,t1195,t1196,t1199;
  PetscReal t1201,t1203,t1209,t1210,t1211,t1213,t1214,t1218,t1221,t1224,t1225,t1226,t1228,t1233,t1234,t1235,t1236,t1237,t1240;
  PetscReal t1241,t1242,t1243,t1244,t1245,t1248,t1251,t1252,t1257,t1258,t1259,t1260,t1263,t1268,t1269,t1272,t1280;
  PetscReal t1282,t1283,t1284,t1285,t1287,t1288,t1289,t1292,t1293,t1296,t1297,t1300,t1304,t1307,t1310,t1311,t1312,t1316,t1317,t1320;
  PetscReal t1321,t1323,t1328,t1330,t1331,t1332,t1333,t1336,t1338,t1343,t1344,t1346,t1349,t1350,t1354;
  PetscReal t1366,t1369,t1370,t1371,t1376,t1378,t1380,t1383,t1386,t1387,t1388,t1391,t1393,t1399;
  PetscReal t1411,t1412,t1420,t1427;
  PetscReal t1450,t1456,t1468,t1472,t1474,t1478;
  PetscReal t1504,t1511;
  PetscReal t1545;
  PetscReal t1564,t1583;

  PetscReal      sum1 = 0.0, sum2 = 0.0, sum3 = 0.0, sum4 = 0.0, sum5 = 0.0, sum6 = 0.0;
  PetscReal      ZA = etaA, ZB = etaB;
  PetscInt       nz  = m,    nx = n;
  PetscReal      u1, u2, u3, u4, u5, u6, Z, x = pos[0], z = pos[1];

  PetscFunctionBegin;
  /* Note that there is no Fourier sum here. */
  /****************************************************************************************/
  _PC1A = 0;
  /****************************************************************************************/
  t1 = nx * 0.3141592654e1;
  t2 = sin(t1);
  t3 = nx * t2;
  t4 = nz * nz;
  t5 = t4 * t4;
  t6 = 0.3141592654e1 * 0.3141592654e1;
  t8 = t3 * t5 * t6;
  t9 = ZA * xc;
  t12 = exp(xc * nz * 0.3141592654e1);
  t13 = t12 * t12;
  t15 = nz * 0.3141592654e1;
  t16 = exp(t15);
  t17 = t16 * t16;
  t18 = t17 * t16;
  t19 = ZB * t13 * t18;
  t20 = t9 * t19;
  t23 = ZA * ZA;
  t24 = nx * nx;
  t25 = t24 * nx;
  t26 = t23 * t25;
  t28 = t13 * t13;
  t29 = t28 * t13;
  t33 = nx * ZB;
  t34 = t1 * xc;
  t35 = sin(t34);
  t36 = t4 * nz;
  t37 = t35 * t36;
  t38 = t33 * t37;
  t39 = 0.3141592654e1 * ZA;
  t40 = t13 * t12;
  t41 = t17 * t40;
  t45 = ZB * ZB;
  t46 = t45 * t24;
  t47 = t46 * t4;
  t48 = 0.3141592654e1 * xc;
  t49 = t13 * t17;
  t53 = xc * xc;
  t54 = t36 * t53;
  t56 = t54 * t6 * t45;
  t57 = cos(t34);
  t58 = t57 * t24;
  t59 = t28 * t12;
  t60 = t17 * t59;
  t61 = t58 * t60;
  t64 = t25 * t2;
  t65 = t64 * t15;
  t72 = nx * t23;
  t74 = t72 * t2 * t5;
  t75 = t6 * t53;
  t76 = t16 * t29;
  t80 = t23 * nz;
  t81 = t80 * 0.3141592654e1;
  t82 = t18 * t28;
  t86 = nx * t5;
  t87 = t23 * t6;
  t89 = xc * t2;
  t90 = t13 * t18;
  t91 = t89 * t90;
  t94 = t28 * t28;
  t96 = t24 * nz;
  t98 = t4 * t45;
  t99 = t98 * 0.3141592654e1;
  t100 = t58 * t41;
  t104 = 0.3141592654e1 * t25;
  t105 = ZA * nz * t104;
  t106 = t2 * ZB;
  t110 = t17 * t17;
  t111 = ZA * t110;
  t116 = nz * t28;
  t122 = t64 * t4 * t6;
  t126 = t23 * t29 * t4;
  t128 = t24 * xc;
  t132 = t36 * t23;
  t133 = t6 * t57;
  t135 = t128 * t41;
  t138 = t6 * xc;
  t142 = t72 * t2;
  t147 = 0.4e1 * t8 * t20 - 0.2e1 * t26 * t2 * t16 * t29 - 0.8e1 * t38 * t39 * t41 + 0.4e1 * t47 * t48 * t49 - 0.8e1 * t56 * t61 - 0.4e1 * t65 * t20 + 0.2e1 * t26 * t2 * t18 * t28 - 0.4e1 * t74 * t75 * t76 - 0.2e1 * t81 * t64 * t82 - 0.4e1 * t86 * t87 * t91 - t23 * t94 * t96 + 0.8e1 * t99 * t100 - 0.2e1 * t105 * t106 * t82 - 0.4e1 * t38 * t48 * t111 * t12 + 0.2e1 * t116 * ZB * t111 * t24 + 0.4e1 * t122 * t20 + 0.4e1 * t126 * 0.3141592654e1 * t17 * t128 + 0.8e1 * t132 * t133 * t135 + 0.4e1 * t74 * t138 * t76 - 0.2e1 * t142 * t4 * t18 * t28;
  t149 = ZA * t25 * t2;
  t150 = ZB * t28;
  t154 = t35 * t5;
  t155 = t72 * t154;
  t156 = t75 * t41;
  t159 = nx * ZA;
  t160 = t2 * t36;
  t161 = t159 * t160;
  t162 = 0.3141592654e1 * ZB;
  t163 = t28 * t16;
  t167 = t23 * t57;
  t168 = t167 * t24;
  t169 = nz * t110;
  t170 = t169 * t40;
  t173 = ZA * ZB;
  t174 = t173 * t90;
  t177 = t36 * 0.3141592654e1;
  t181 = t80 * t104;
  t184 = nz * t17;
  t188 = t17 * t29;
  t190 = t4 * 0.3141592654e1;
  t191 = t190 * t24;
  t206 = t138 * t60;
  t209 = t23 * t4;
  t211 = t209 * t6 * t25;
  t212 = t89 * t76;
  t216 = ZB * t16 * t29;
  t217 = t9 * t216;
  t220 = ZB * t110;
  t221 = ZA * t24;
  t222 = t221 * nz;
  t225 = t132 * t75;
  t232 = t45 * t28;
  t233 = t110 * t24;
  t234 = t233 * nz;
  t236 = t209 * 0.3141592654e1;
  t237 = t17 * xc;
  t239 = t237 * t13 * t24;
  t242 = -0.2e1 * t149 * t150 * t16 - 0.8e1 * t155 * t156 - 0.2e1 * t161 * t162 * t163 + 0.2e1 * t168 * t170 + 0.2e1 * t65 * t174 - 0.2e1 * t142 * t177 * t76 + 0.4e1 * t181 * t91 - 0.4e1 * t168 * t184 * t59 - 0.4e1 * t188 * t23 * t191 + 0.4e1 * t38 * t48 * ZA * t17 * t40 + 0.4e1 * t49 * t23 * t191 + 0.2e1 * t26 * t2 * t13 * t18 - 0.8e1 * t155 * t206 + 0.4e1 * t211 * t212 - 0.4e1 * t8 * t217 + 0.2e1 * t220 * t222 - 0.8e1 * t225 * t100 + 0.2e1 * t142 * t4 * t16 * t29 + t232 * t234 - 0.4e1 * t236 * t239;
  t244 = nx * t45;
  t245 = t244 * t37;
  t246 = t110 * t40;
  t251 = t237 * t59;
  t256 = t64 * t90;
  t260 = t36 * t45 * t133;
  t263 = t45 * t57;
  t264 = t263 * t24;
  t265 = t169 * t12;
  t269 = t6 * t36;
  t270 = t17 * t24;
  t274 = t110 * t13;
  t276 = t190 * t128;
  t279 = nx * t36;
  t281 = t28 * t40;
  t282 = t281 * t35;
  t286 = t138 * t41;
  t289 = t75 * t60;
  t296 = t190 * t173;
  t305 = t86 * t45 * t35;
  t312 = t33 * t154;
  t313 = t6 * ZA;
  t324 = t232 * t270;
  t327 = -0.2e1 * t245 * t48 * t246 + 0.4e1 * t159 * t37 * t162 * t251 + 0.4e1 * t209 * t75 * t256 + 0.8e1 * t260 * t135 + 0.2e1 * t264 * t265 + 0.32e2 * t9 * t150 * t269 * t270 + 0.4e1 * t274 * t23 * t276 + 0.2e1 * t279 * t45 * t282 * t48 + 0.8e1 * t155 * t286 + 0.8e1 * t155 * t289 - 0.8e1 * t150 * ZA * t96 * t17 + 0.8e1 * t296 * t61 - 0.2e1 * t105 * t106 * t163 - 0.2e1 * t81 * t256 - 0.8e1 * t305 * t156 - 0.4e1 * t33 * t282 * t177 * t9 - 0.16e2 * t312 * t313 * t237 * t40 - 0.4e1 * t168 * t184 * t40 + 0.2e1 * t168 * t265 + 0.16e2 * t269 * t53 * t324;
  t328 = t3 * t4;
  t331 = t72 * t37;
  t332 = t48 * t60;
  t335 = nz * t94;
  t345 = t72 * t35;
  t349 = t173 * t57;
  t355 = t53 * t17;
  t364 = t54 * t6 * ZB;
  t365 = t28 * t17;
  t369 = xc * ZB;
  t370 = t269 * t369;
  t371 = ZA * t57;
  t373 = t371 * t270 * t40;
  t385 = nx * t35;
  t396 = t4 * xc;
  t397 = t396 * t162;
  t415 = t37 * t48;
  t418 = -0.32e2 * t364 * t365 * t221 - 0.16e2 * t370 * t373 - 0.4e1 * t331 * t48 * t41 + 0.4e1 * t86 * t23 * t53 * t6 * t2 * t90 + 0.2e1 * t385 * t177 * t23 * xc * t246 + 0.16e2 * t132 * t53 * t6 * t28 * t270 - 0.4e1 * t397 * t371 * t233 * t12 - 0.12e2 * t173 * t58 * t190 * t251 + 0.2e1 * t385 * t36 * 0.3141592654e1 * t23 * xc * t59 - 0.8e1 * t99 * t61 - 0.2e1 * t244 * t59 * t415;
  t427 = t371 * t270 * t59;
  t439 = t209 * t48;
  t440 = t110 * t12;
  t441 = t58 * t440;
  t447 = t36 * xc;
  t455 = t48 * t440;
  t471 = ZB * t17;
  t492 = 0.12e2 * t397 * t373 - 0.4e1 * t122 * t217 + 0.16e2 * t364 * t427 + 0.16e2 * t312 * t313 * t355 * t40 - 0.8e1 * t279 * t39 * t35 * ZB * t60 + 0.2e1 * t439 * t441 - 0.2e1 * t81 * t64 * t163 + 0.8e1 * t447 * t87 * t61 + 0.2e1 * t23 * t59 * t57 * t276 + 0.2e1 * t245 * t455 - 0.4e1 * t349 * t96 * t440 - 0.16e2 * t370 * t427 + 0.4e1 * t181 * t212 - 0.16e2 * t365 * t23 * t269 * t128 + 0.16e2 * t86 * t138 * ZA * t35 * t471 * t59 + 0.8e1 * t305 * t289 - 0.4e1 * t439 * t100 + 0.2e1 * ZB * t25 * t2 * ZA * t18 * t28 + 0.2e1 * t142 * t4 * t28 * t16 - 0.8e1 * t56 * t100;
  t499 = ZA * t53 * t19;
  t505 = t396 * 0.3141592654e1;
  t518 = t173 * t53 * t16 * t29;
  t533 = t23 * t28;
  t535 = t188 * t45;
  t538 = t24 * t4;
  t545 = t3 * t177;
  t546 = t173 * t76;
  t555 = t45 * t110;
  t557 = t72 * t160;
  t561 = -0.8e1 * t225 * t61 - 0.2e1 * t161 * t162 * t82 + t533 * t234 + 0.4e1 * t535 * t191 + 0.4e1 * t167 * t538 * t332 + 0.4e1 * t349 * t96 * t60 + 0.2e1 * t545 * t546 - 0.2e1 * t264 * t170 + 0.4e1 * t397 * t281 * ZA * t58 - t555 * t96 - 0.4e1 * t557 * t48 * t76;
  t567 = t396 * 0.3141592654e1 * t45;
  t568 = t58 * t246;
  t597 = t58 * nz;
  t615 = t13 * t45;
  t616 = t615 * t233;
  t619 = t94 * t45;
  t621 = t45 * t59;
  t625 = 0.2e1 * t149 * t216 + 0.2e1 * t567 * t568 - 0.16e2 * t269 * xc * t324 - 0.2e1 * t236 * xc * t281 * t58 - 0.2e1 * t142 * t177 * t90 - 0.8e1 * t567 * t100 + 0.2e1 * t65 * t546 - 0.8e1 * t305 * t206 + 0.2e1 * nz * t45 * t281 * t57 * t24 - t23 * t110 * t96 - 0.8e1 * t296 * t100 + 0.2e1 * t23 * t281 * t597 + 0.4e1 * t545 * t20 + 0.2e1 * t159 * t2 * t4 * ZB * t163 - 0.4e1 * t557 * t48 * t90 + 0.4e1 * t122 * t518 + 0.8e1 * t263 * t538 * t332 - 0.4e1 * t505 * t616 - t619 * t96 - 0.2e1 * t621 * t57 * t276;
  t626 = t49 * t45;
  t660 = t29 * t45;
  t685 = 0.2e1 * t545 * t174 - 0.4e1 * t126 * 0.3141592654e1 * t24 * xc - 0.4e1 * t47 * t48 * t188 + 0.4e1 * t505 * t660 * t24 - 0.2e1 * t142 * t177 * t163 - 0.2e1 * t142 * t4 * t13 * t18 + 0.8e1 * t260 * t128 * t60 - 0.2e1 * t328 * t546 - 0.2e1 * t26 * t2 * t28 * t16 + 0.4e1 * t545 * t217 - 0.4e1 * t209 * t138 * t256;
  t690 = t6 * 0.3141592654e1;
  t691 = ZA * t690;
  t693 = t24 * t24;
  t694 = t693 * xc;
  t695 = t188 * t694;
  t698 = t23 * ZA;
  t699 = t698 * t690;
  t700 = t699 * t5;
  t704 = t5 * t4;
  t705 = t691 * t704;
  t709 = t691 * t5;
  t713 = t5 * nz;
  t714 = t713 * ZB;
  t718 = t698 * t6;
  t719 = t713 * t28;
  t722 = t699 * t704;
  t726 = t713 * t94;
  t733 = t713 * t45;
  t736 = t87 * t36;
  t740 = -0.4e1 * t691 * t98 * t695 + 0.8e1 * t700 * t270 * t13 + 0.4e1 * t705 * t660 * xc + 0.8e1 * t709 * t660 * t128 + 0.2e1 * t87 * t714 * t110 + t718 * t719 * t110 - 0.4e1 * t722 * t237 * t13 - t313 * t726 * t45 - 0.4e1 * t699 * t704 * xc * t29 + t313 * t733 * t28 + 0.4e1 * t736 * t150 * t233;
  t746 = t313 * t36;
  t752 = t6 * t6;
  t753 = t23 * t752;
  t759 = t698 * t752;
  t760 = t759 * t36;
  t761 = t17 * t693;
  t762 = xc * t28;
  t763 = t761 * t762;
  t766 = t87 * t713;
  t773 = t699 * t4;
  t774 = t110 * t693;
  t775 = xc * t13;
  t785 = t704 * t17;
  t789 = -0.16e2 * t736 * t150 * t270 + t718 * t116 * t693 - 0.2e1 * t746 * t555 * t24 + 0.4e1 * t705 * t535 + 0.64e2 * t753 * t713 * t17 * t150 * t128 - 0.16e2 * t760 * t763 + 0.2e1 * t766 * t150 * t110 + 0.4e1 * t722 * t274 * xc + 0.4e1 * t773 * t774 * t775 - 0.8e1 * t766 * t150 * t17 + 0.8e1 * t700 * t233 * t775 + 0.4e1 * t699 * t785 * t13;
  t791 = t691 * t4;
  t792 = t45 * t693;
  t793 = t49 * t792;
  t796 = t759 * t713;
  t797 = t53 * t28;
  t798 = t270 * t797;
  t801 = t87 * nz;
  t818 = t5 * t36;
  t819 = t753 * t818;
  t827 = t753 * t36 * ZB;
  t830 = xc * t45;
  t834 = -0.4e1 * t791 * t793 + 0.32e2 * t796 * t798 + 0.2e1 * t801 * ZB * t693 * t110 + 0.2e1 * t718 * t36 * t28 * t24 - 0.8e1 * t700 * t128 * t29 - 0.8e1 * t700 * t239 - 0.8e1 * t801 * t150 * t761 + 0.32e2 * t819 * t365 * t369 - 0.64e2 * t753 * t714 * t798 + 0.32e2 * t827 * t763 + 0.4e1 * t705 * t830 * t49;
  t842 = xc * t29;
  t843 = t270 * t842;
  t849 = t759 * t818;
  t853 = t691 * t396;
  t857 = t691 * t5 * t45;
  t869 = t313 * nz;
  t874 = -0.2e1 * t718 * t36 * t94 * t24 - 0.4e1 * t773 * t761 * t29 + 0.8e1 * t700 * t843 + 0.2e1 * t87 * t726 * ZB + 0.16e2 * t849 * t797 * t17 + 0.4e1 * t853 * t793 + 0.8e1 * t857 * t239 + 0.2e1 * t801 * t150 * t693 - 0.8e1 * t700 * t270 * t29 - 0.8e1 * t709 * t49 * t46 - t869 * t619 * t693 + t869 * t232 * t693;
  t877 = ZA * t752;
  t878 = t877 * t818;
  t911 = 0.16e2 * t878 * t53 * t45 * t365 - 0.4e1 * t699 * t785 * t29 - 0.4e1 * t705 * t188 * t830 + 0.2e1 * t801 * t94 * t693 * ZB - 0.8e1 * t857 * t843 - t718 * t726 + 0.4e1 * t773 * t761 * t13 - 0.4e1 * t705 * t775 * t555 + 0.2e1 * t746 * t232 * t233 - 0.16e2 * t878 * t830 * t365 - 0.2e1 * t746 * t619 * t24;
  t916 = t110 * t28;
  t945 = t28 * t693 * t45 * t17;
  t948 = 0.32e2 * t877 * t733 * t798 + 0.2e1 * t718 * t36 * t916 * t24 - 0.4e1 * t705 * t626 + t718 * nz * t916 * t693 - t869 * t792 * t110 - 0.4e1 * t773 * t761 * t775 + t718 * t719 + 0.2e1 * t746 * t232 * t24 - 0.16e2 * t849 * t365 * xc - t718 * t713 * t110 - 0.4e1 * t773 * t694 * t29 + 0.16e2 * t877 * t54 * t945;
  t974 = t761 * t797;
  t987 = 0.4e1 * t773 * t695 + 0.4e1 * t736 * t150 * t24 + 0.4e1 * t722 * t842 * t17 - 0.16e2 * t877 * t447 * t945 + 0.2e1 * t87 * t714 * t28 + t313 * t713 * t916 * t45 - 0.4e1 * t853 * t615 * t774 - 0.32e2 * t877 * t713 * xc * t324 + 0.16e2 * t760 * t974 + 0.4e1 * t736 * t94 * t24 * ZB + t869 * t792 * t916 - 0.8e1 * t691 * t5 * xc * t616;
  t1021 = -t718 * t169 * t693 - 0.32e2 * t827 * t974 + 0.2e1 * t801 * t150 * t774 + 0.4e1 * t791 * t188 * t792 + 0.4e1 * t736 * t220 * t24 + 0.4e1 * t791 * t842 * t792 + 0.8e1 * t709 * t660 * t270 - t718 * t335 * t693 - 0.2e1 * t718 * t36 * t110 * t24 - 0.32e2 * t819 * t797 * t471 - t313 * t733 * t110 - 0.32e2 * t796 * t270 * t762;

  _PC2A = (t147 - 0.4e1 * t65 * t217 + t418 + 0.2e1 * t150 * t222 + t327 - 0.2e1 * t149 * t19 + 0.2e1 * t335 * ZB * t24 * ZA - 0.16e2 * t312 * t313 * t355 * t59 - 0.4e1 * t281 * ZB * ZA * t597 - 0.2e1 * t505 * t45 * t281 * t58 - 0.4e1 * t211 * t2 * t53 * t76 + 0.8e1 * t305 * t286 - 0.4e1 * t122 * t499 - 0.4e1 * t331 * t332 + 0.8e1 * t345 * t177 * t60 - 0.2e1 * t142 * t177 * t82 + 0.2e1 * t72 * t281 * t415 + 0.4e1 * t349 * t96 * t41 - 0.2e1 * t81 * t64 * t76 + 0.2e1 * t58 * t80 * t59 + 0.8e1 * t345 * t177 * t41 - 0.4e1 * t8 * t499 + t242 + 0.4e1 * t8 * t518 + t625 + t685 + 0.2e1 * t328 * t174 + 0.2e1 * t331 * t455 - 0.2e1 * t33 * t2 * t4 * ZA * t82 - 0.4e1 * t626 * t191 + 0.16e2 * t364 * t373 - 0.2e1 * t621 * t597 - 0.2e1 * t439 * t568 + t492 + t533 * t96 + t232 * t96 + 0.2e1 * t567 * t441 + t561) / (t740 + t789 + t834 + t874 + t911 + t948 + t987 + t1021);
  /****************************************************************************************/
  t1 = nz * nz;
  t2 = t1 * nz;
  t3 = t2 * 0.3141592654e1;
  t4 = t3 * xc;
  t5 = ZB * ZB;
  t7 = exp(nz * 0.3141592654e1);
  t8 = t7 * t7;
  t9 = t5 * t8;
  t12 = exp(xc * nz * 0.3141592654e1);
  t13 = t12 * t12;
  t14 = t13 * t13;
  t15 = t14 * t13;
  t19 = nx * nx;
  t21 = nx * 0.3141592654e1;
  t22 = sin(t21);
  t23 = t19 * nx * t22;
  t24 = t23 * 0.3141592654e1;
  t25 = ZA * ZB;
  t26 = t7 * t15;
  t27 = t25 * t26;
  t30 = t21 * xc;
  t31 = sin(t30);
  t32 = t31 * nx;
  t33 = t32 * nz;
  t34 = ZA * ZA;
  t35 = t8 * t8;
  t36 = t34 * t35;
  t40 = t2 * t34;
  t41 = 0.3141592654e1 * t8;
  t42 = t41 * t15;
  t45 = t1 * t5;
  t46 = t14 * t14;
  t49 = t19 * t5;
  t51 = t19 * t46;
  t53 = t19 * t34;
  t55 = t8 * t7;
  t56 = t13 * t55;
  t57 = t25 * t56;
  t60 = t2 * nx;
  t61 = 0.3141592654e1 * 0.3141592654e1;
  t63 = t60 * t31 * t61;
  t64 = xc * xc;
  t65 = ZA * t64;
  t66 = ZB * t8;
  t67 = t14 * t12;
  t68 = t66 * t67;
  t69 = t65 * t68;
  t72 = -0.4e1 * t4 * t9 * t15 + 0.4e1 * t24 * t27 + 0.4e1 * t33 * t36 * t12 - 0.4e1 * t40 * t42 - t45 * t46 + t45 * t14 - t49 * t14 + t51 * t5 - t53 * t14 + 0.4e1 * t24 * t57 + 0.32e2 * t63 * t69;
  t73 = t1 * nx;
  t75 = t73 * t31 * 0.3141592654e1;
  t76 = t8 * t67;
  t77 = t25 * t76;
  t80 = t1 * t1;
  t81 = t80 * t34;
  t83 = t61 * t14;
  t87 = t1 * t19;
  t88 = cos(t30);
  t90 = t87 * t88 * t61;
  t91 = t5 * t64;
  t92 = t13 * t12;
  t93 = t8 * t92;
  t94 = t91 * t93;
  t100 = ZB * t64 * ZA * t8 * t92;
  t103 = nz * t19;
  t105 = t103 * t88 * 0.3141592654e1;
  t106 = ZA * xc;
  t107 = ZB * t35;
  t109 = t106 * t107 * t12;
  t112 = t34 * xc;
  t113 = t112 * t93;
  t116 = t35 * t14;
  t118 = t1 * ZA;
  t119 = ZB * t14;
  t122 = t1 * t46;
  t125 = t19 * ZB;
  t126 = t35 * ZA;
  t127 = t125 * t126;
  t129 = t1 * ZB;
  t132 = -0.16e2 * t75 * t77 + 0.16e2 * t81 * t64 * t83 * t8 + 0.16e2 * t90 * t94 - 0.32e2 * t90 * t100 + 0.8e1 * t105 * t109 - 0.8e1 * t75 * t113 + t45 * t116 + 0.2e1 * t118 * t119 + 0.2e1 * t122 * t25 - 0.2e1 * t127 + 0.2e1 * t129 * t126;
  t134 = t1 * t34;
  t136 = t34 * t64;
  t137 = t136 * t76;
  t141 = t91 * t76;
  t145 = t103 * t34;
  t146 = 0.3141592654e1 * xc;
  t147 = t8 * t13;
  t153 = t14 * ZA;
  t156 = xc * t5;
  t157 = t156 * t93;
  t160 = t103 * t5;
  t162 = t146 * t8 * t15;
  t166 = t34 * t7 * t15;
  t169 = t134 * t116 - 0.16e2 * t63 * t137 - t49 * t116 - 0.16e2 * t63 * t141 - t53 * t116 + 0.4e1 * t145 * t146 * t147 - 0.2e1 * t51 * t25 - 0.2e1 * t125 * t153 - 0.16e2 * t75 * t157 + 0.4e1 * t160 * t162 - 0.4e1 * t24 * t166;
  t170 = t106 * t68;
  t177 = t35 * t92;
  t178 = t112 * t177;
  t181 = t156 * t76;
  t186 = t35 * t12;
  t187 = t112 * t186;
  t193 = t5 * 0.3141592654e1;
  t206 = t34 * t14;
  t207 = t206 * t7;
  t210 = -0.32e2 * t63 * t170 + 0.32e2 * t90 * t170 + 0.8e1 * t75 * t109 + 0.4e1 * t105 * t178 - 0.16e2 * t75 * t181 - 0.16e2 * t90 * t113 - 0.4e1 * t75 * t187 + 0.16e2 * t90 * t141 - 0.4e1 * t103 * t15 * t193 * xc + 0.16e2 * t73 * t22 * t34 * t146 * t26 + 0.4e1 * t32 * nz * t34 * t67 + 0.4e1 * t24 * t207;
  t217 = t106 * t66 * t92;
  t226 = t88 * t19 * nz;
  t227 = 0.3141592654e1 * t34;
  t229 = t227 * xc * t67;
  t232 = t73 * t31;
  t234 = t146 * t5 * t67;
  t238 = t61 * ZB;
  t239 = t14 * t8;
  t240 = t238 * t239;
  t243 = t136 * t93;
  t246 = -0.8e1 * t33 * t25 * t186 + 0.32e2 * t90 * t217 - t45 * t35 + t53 * t35 - t134 * t35 - t134 * t46 + t134 * t14 - 0.4e1 * t226 * t229 + 0.4e1 * t232 * t234 + 0.32e2 * t87 * t65 * t240 + 0.16e2 * t63 * t243;
  t247 = t14 * t92;
  t249 = t227 * t247 * xc;
  t254 = t73 * t22;
  t259 = t60 * t22 * t61;
  t260 = t112 * t26;
  t264 = t146 * t247 * t5;
  t268 = xc * t14;
  t274 = t5 * t14;
  t275 = t274 * t8;
  t280 = nz * nx;
  t281 = t280 * t22;
  t282 = t55 * t14;
  t283 = t25 * t282;
  t290 = ZA * t247 * xc * ZB;
  t295 = t22 * nx * t1 * 0.3141592654e1;
  t298 = -0.4e1 * t232 * t249 + 0.8e1 * t105 * t217 - 0.4e1 * t254 * t227 * t26 - 0.8e1 * t259 * t260 - 0.4e1 * t232 * t264 - 0.16e2 * t81 * t61 * t268 * t8 + 0.16e2 * t80 * t64 * t61 * t275 - 0.4e1 * t232 * t229 + 0.8e1 * t281 * t283 - 0.4e1 * t105 * t187 + 0.8e1 * t75 * t290 + 0.4e1 * t295 * t27;
  t301 = t61 * t5;
  t307 = t87 * t34;
  t312 = t61 * xc;
  t313 = t312 * t239;
  t317 = t34 * t55 * t14;
  t329 = ZB * t13 * t55;
  t330 = t65 * t329;
  t337 = -0.16e2 * t87 * t64 * t301 * t239 - 0.32e2 * t90 * t69 - 0.16e2 * t307 * t64 * t61 * t239 + 0.16e2 * t307 * t313 + 0.4e1 * t24 * t317 + t53 * t46 + t49 * t35 - 0.32e2 * t63 * t100 - 0.4e1 * t280 * t31 * t34 * t247 + 0.8e1 * t259 * t330 - 0.4e1 * t280 * t31 * t247 * t5;
  t340 = t5 * t35;
  t344 = t25 * t93;
  t356 = t41 * t13;
  t360 = t23 * nz * t61;
  t363 = t25 * t64 * t7 * t15;
  t366 = t156 * t177;
  t369 = t14 * t7;
  t370 = t25 * t369;
  t373 = t156 * t186;
  t378 = 0.4e1 * t24 * t283 + 0.4e1 * t33 * t340 * t12 - 0.16e2 * t75 * t344 - 0.4e1 * t280 * t31 * t5 * t67 + 0.8e1 * t33 * t25 * t247 + 0.32e2 * t63 * t217 + 0.4e1 * t40 * t356 - 0.8e1 * t360 * t363 + 0.4e1 * t75 * t366 + 0.4e1 * t295 * t370 - 0.4e1 * t75 * t373 - 0.4e1 * t105 * t366;
  t382 = t112 * t76;
  t387 = t80 * t61;
  t391 = t136 * t26;
  t409 = 0.16e2 * t63 * t382 + 0.4e1 * t226 * t234 - 0.16e2 * t387 * xc * t275 + 0.8e1 * t259 * t391 - 0.16e2 * t105 * t344 + 0.4e1 * t226 * t264 - 0.8e1 * t105 * t170 + 0.16e2 * t232 * t193 * t76 + 0.8e1 * t360 * t330 - 0.8e1 * t105 * t290 + 0.16e2 * t90 * t243;
  t423 = t153 * t8;
  t426 = t34 * t13;
  t427 = t426 * t55;
  t430 = t34 * t8;
  t437 = t80 * ZA;
  t441 = 0.4e1 * t145 * t42 - 0.16e2 * t90 * t157 + 0.24e2 * t75 * t217 + 0.4e1 * t226 * t249 + 0.4e1 * t254 * t227 * t282 + 0.4e1 * t160 * t356 - 0.8e1 * t129 * t423 - 0.8e1 * t281 * t427 - 0.8e1 * t33 * t430 * t67 + 0.8e1 * t33 * t430 * t92 + 0.32e2 * t437 * ZB * t313;
  t453 = t106 * ZB * t7 * t15;
  t456 = t2 * t5;
  t459 = t112 * t56;
  t462 = t126 * t14;
  t474 = t40 * 0.3141592654e1;
  t475 = xc * t8;
  t480 = t146 * t13 * t35;
  t483 = -0.4e1 * t103 * xc * t193 * t147 + 0.16e2 * t87 * t61 * t156 * t239 + 0.8e1 * t259 * t453 - 0.4e1 * t456 * t356 + 0.8e1 * t259 * t459 - 0.2e1 * t125 * t462 - 0.8e1 * t281 * t207 + 0.16e2 * t295 * t459 - 0.8e1 * t60 * t22 * ZA * t312 * t329 + 0.4e1 * t474 * t475 * t15 + 0.4e1 * t160 * t480;
  t497 = t136 * t56;
  t504 = t9 * t13;
  t509 = t475 * t13;
  t512 = -0.8e1 * t105 * t113 - 0.4e1 * t254 * t227 * t56 + 0.8e1 * t281 * t57 + 0.4e1 * t295 * t283 + 0.2e1 * t129 * t462 + 0.4e1 * t24 * t370 - 0.8e1 * t360 * t497 - 0.4e1 * t24 * t427 - 0.4e1 * t145 * t162 + 0.4e1 * t4 * t504 - 0.8e1 * t281 * t370 - 0.4e1 * t474 * t509;
  t528 = t5 * t13;
  t529 = t528 * t35;
  t532 = t106 * t329;
  t542 = -0.16e2 * t295 * t453 - 0.32e2 * t437 * t64 * t240 + 0.8e1 * t281 * t317 + 0.24e2 * t75 * t170 - 0.4e1 * t75 * t178 + 0.8e1 * t360 * t453 - 0.4e1 * t4 * t529 - 0.16e2 * t295 * t532 - 0.8e1 * t33 * t344 - 0.16e2 * t90 * t181 + 0.4e1 * t33 * t340 * t92;
  t557 = t146 * t15;
  t562 = xc * t15;
  t563 = t562 * t5;
  t573 = 0.16e2 * t232 * t193 * t93 - 0.8e1 * t259 * t363 - 0.8e1 * t259 * t497 + 0.8e1 * t33 * t77 + 0.8e1 * t360 * t391 + 0.4e1 * t254 * t227 * t369 + 0.4e1 * t145 * t557 + 0.8e1 * t281 * t166 + 0.4e1 * t3 * t563 + 0.8e1 * t105 * t382 - 0.4e1 * t145 * t480 - 0.4e1 * t33 * t36 * t92;
  t600 = 0.4e1 * t456 * t42 - 0.8e1 * t360 * t260 - 0.4e1 * t40 * t557 - 0.4e1 * t105 * t373 + 0.16e2 * t226 * t227 * t93 - 0.16e2 * t90 * t382 - 0.4e1 * t145 * t356 - 0.16e2 * t63 * t157 - 0.32e2 * t87 * t25 * t313 - 0.16e2 * t226 * t227 * t76 - 0.16e2 * t63 * t113;
  t623 = xc * t13;
  t627 = 0.8e1 * t125 * t423 - 0.8e1 * t360 * t532 + 0.16e2 * t90 * t137 - 0.4e1 * t160 * t42 + 0.16e2 * t63 * t94 + 0.16e2 * t63 * t181 - 0.8e1 * t281 * t27 - 0.8e1 * t75 * t382 + 0.8e1 * t360 * t459 + 0.4e1 * t295 * t57 + 0.16e2 * t105 * t77 + 0.4e1 * t474 * t623 * t35;
  t632 = t61 * 0.3141592654e1;
  t633 = t632 * t8;
  t634 = t80 * nz;
  t638 = t632 * t634;
  t639 = t638 * xc;
  t642 = t61 * t34;
  t643 = t122 * t19;
  t649 = t61 * t61;
  t650 = t649 * t1;
  t652 = t19 * t19;
  t653 = t14 * t652;
  t654 = t653 * t9;
  t657 = t14 * t1;
  t658 = t657 * t19;
  t665 = t632 * t34;
  t666 = t665 * t2;
  t667 = t8 * t19;
  t668 = t667 * t623;
  t674 = t665 * nz;
  t675 = t652 * xc;
  t682 = 0.8e1 * t633 * t426 * t634 - 0.8e1 * t639 * t529 - 0.4e1 * t642 * t643 + 0.2e1 * t642 * t116 * t80 + 0.32e2 * t650 * t64 * t654 + 0.4e1 * t301 * t658 + 0.4e1 * t387 * t46 * ZA * ZB - 0.16e2 * t666 * t668 - 0.16e2 * t666 * t667 * t15 - 0.8e1 * t674 * t675 * t15 + 0.4e1 * t238 * t153 * t80;
  t683 = t46 * t652;
  t686 = t633 * t15;
  t691 = t35 * t80;
  t698 = t35 * t652;
  t705 = t14 * t80;
  t708 = t61 * t35;
  t717 = -0.2e1 * t642 * t683 - 0.8e1 * t686 * t5 * t634 * xc - 0.2e1 * t301 * t691 + 0.8e1 * t638 * t563 - 0.2e1 * t642 * t691 - 0.2e1 * t642 * t698 - 0.2e1 * t301 * t698 - 0.2e1 * t301 * t683 + 0.2e1 * t642 * t705 + 0.2e1 * t708 * t274 * t80 + 0.2e1 * t301 * t653 - 0.2e1 * t642 * t80 * t46;
  t727 = t61 * t46;
  t737 = t649 * t34;
  t738 = t737 * t1;
  t739 = t8 * t652;
  t740 = t739 * t268;
  t746 = t61 * ZA;
  t754 = t632 * nz * xc;
  t758 = 0.2e1 * t301 * t705 + 0.2e1 * t642 * t653 - 0.8e1 * t665 * xc * t634 * t15 - 0.2e1 * t727 * t5 * t80 - 0.32e2 * t650 * xc * t654 + 0.2e1 * t301 * t698 * t14 - 0.32e2 * t738 * t740 + 0.8e1 * t674 * t739 * t562 + 0.4e1 * t746 * t119 * t652 + 0.8e1 * t674 * t698 * t623 - 0.8e1 * t754 * t528 * t698;
  t762 = t633 * t13;
  t764 = t5 * nz * t652;
  t767 = t80 * t1;
  t768 = t649 * t767;
  t772 = t649 * ZA;
  t773 = t772 * t129;
  t777 = t35 * t1 * t19;
  t780 = t632 * t5;
  t781 = t780 * t15;
  t786 = t698 * ZA;
  t790 = t64 * t14;
  t800 = t649 * t8;
  t809 = 0.4e1 * t238 * t126 * t80 - 0.8e1 * t762 * t764 - 0.32e2 * t768 * xc * t275 + 0.64e2 * t773 * t740 - 0.4e1 * t301 * t777 - 0.8e1 * t781 * nz * t8 * t675 + 0.4e1 * t238 * t786 + 0.32e2 * t768 * t34 * t790 * t8 - 0.8e1 * t633 * t528 * t634 + 0.8e1 * t754 * t528 * t739 + 0.128e3 * t800 * t119 * t80 * t19 * t106 + 0.8e1 * t674 * t739 * t13;
  t812 = t649 * t80;
  t817 = t83 * ZB;
  t824 = t746 * ZB;
  t828 = t800 * t14;
  t855 = -0.64e2 * t812 * xc * t274 * t667 + 0.4e1 * t817 * t786 + 0.4e1 * t727 * ZA * t652 * ZB - 0.32e2 * t824 * t657 * t667 - 0.32e2 * t828 * t34 * t767 * xc - 0.8e1 * t633 * t15 * t34 * t634 - 0.8e1 * t674 * t739 * t15 + 0.32e2 * t768 * t64 * t275 + 0.4e1 * t708 * t14 * t307 + 0.2e1 * t708 * t206 * t652 + 0.8e1 * t632 * t35 * t13 * t34 * t634 * xc;
  t858 = t35 * t19;
  t873 = t2 * t8;
  t878 = t61 * t1;
  t901 = -0.16e2 * t632 * t2 * xc * t528 * t858 + 0.8e1 * t824 * t658 + 0.4e1 * t301 * t14 * t777 - 0.8e1 * t665 * t634 * t509 - 0.8e1 * t674 * t739 * t623 - 0.16e2 * t781 * t873 * t19 * xc + 0.8e1 * t878 * t14 * t127 + 0.8e1 * t878 * ZA * t51 * ZB + 0.8e1 * t686 * t764 + 0.8e1 * t665 * xc * t634 * t15 * t8 + 0.8e1 * t633 * t15 * t5 * t634 + 0.4e1 * t387 * t14 * t107 * ZA;
  t903 = t739 * t790;
  t923 = t737 * t80;
  t924 = t667 * t790;
  t927 = t780 * t2;
  t937 = t15 * t19 * xc;
  t943 = 0.32e2 * t738 * t903 + 0.16e2 * t781 * t873 * t19 + 0.8e1 * t754 * t15 * t652 * t5 + 0.16e2 * t666 * t858 * t623 + 0.64e2 * t828 * t25 * t767 * xc - 0.16e2 * t762 * t456 * t19 + 0.64e2 * t923 * t924 + 0.16e2 * t927 * t668 - 0.64e2 * t768 * ZA * t790 * t66 - 0.64e2 * t773 * t903 + 0.16e2 * t927 * t937 + 0.16e2 * t666 * t667 * t562;
  t977 = 0.64e2 * t812 * t5 * t924 + 0.8e1 * t639 * t504 + 0.8e1 * t238 * t35 * t118 * t19 + 0.4e1 * t642 * t658 - 0.16e2 * t817 * t437 * t8 - 0.128e3 * t772 * ZB * t80 * t924 + 0.16e2 * t666 * t667 * t13 - 0.4e1 * t301 * t643 - 0.16e2 * t824 * t653 * t8 - 0.4e1 * t642 * t777 - 0.64e2 * t923 * t667 * t268 - 0.16e2 * t666 * t937;

  _PC3A = (t72 + t132 + t169 + t210 + t246 + t298 + t337 + t378 + t409 + t441 + t483 + t512 + t542 + t573 + t600 + t627) / (t682 + t717 + t758 + t809 + t855 + t901 + t943 + t977);
  /****************************************************************************************/
  _PC4A = 0;
  /****************************************************************************************/
  t1 = nx * 0.3141592654e1;
  t2 = t1 * xc;
  t3 = cos(t2);
  t4 = nx * nx;
  t6 = nz * 0.3141592654e1;
  t7 = t3 * t4 * t6;
  t8 = ZA * ZB;
  t9 = exp(t6);
  t10 = t9 * t9;
  t11 = xc * nz;
  t13 = exp(t11 * 0.3141592654e1);
  t14 = t13 * t13;
  t15 = t14 * t13;
  t16 = t14 * t14;
  t17 = t16 * t15;
  t18 = t10 * t17;
  t19 = t8 * t18;
  t22 = sin(t2);
  t23 = nx * t22;
  t24 = t23 * nz;
  t25 = ZB * ZB;
  t30 = nz * nz;
  t31 = t30 * nz;
  t32 = t31 * nx;
  t33 = 0.3141592654e1 * 0.3141592654e1;
  t35 = t32 * t22 * t33;
  t36 = ZA * ZA;
  t37 = t36 * xc;
  t38 = t16 * t13;
  t39 = t10 * t38;
  t40 = t37 * t39;
  t43 = sin(t1);
  t44 = nx * t43;
  t45 = t30 * 0.3141592654e1;
  t46 = t44 * t45;
  t47 = ZA * xc;
  t49 = ZB * t16 * t9;
  t54 = t4 * nx * t43;
  t55 = xc * xc;
  t57 = t54 * t30 * t55;
  t58 = t33 * 0.3141592654e1;
  t59 = t58 * t25;
  t60 = t16 * t9;
  t61 = t59 * t60;
  t64 = xc * t25;
  t65 = t14 * t9;
  t66 = t64 * t65;
  t70 = t44 * t31 * t33;
  t71 = t37 * t65;
  t74 = t10 * t15;
  t75 = t64 * t74;
  t78 = t25 * t10;
  t83 = t54 * nz * t33;
  t84 = t55 * t25;
  t85 = t10 * t9;
  t86 = t14 * t85;
  t87 = t84 * t86;
  t90 = t30 * t30;
  t92 = t44 * t90 * t58;
  t93 = t55 * xc;
  t94 = t93 * t25;
  t95 = t85 * t16;
  t96 = t94 * t95;
  t102 = t23 * t45;
  t103 = t10 * t10;
  t104 = ZB * t103;
  t106 = t47 * t104 * t15;
  t111 = t54 * 0.3141592654e1;
  t112 = t25 * t85;
  t113 = t112 * t16;
  t115 = t8 * t39;
  t118 = t16 * t14;
  t119 = t85 * t118;
  t120 = t37 * t119;
  t123 = t16 * t16;
  t124 = t36 * t123;
  t125 = t124 * t9;
  t127 = -0.8e1 * t7 * t19 + 0.2e1 * t24 * t25 * t13 * t10 - 0.16e2 * t35 * t40 - 0.16e2 * t46 * t47 * t49 - 0.8e1 * t57 * t61 + 0.4e1 * t46 * t66 + 0.2e1 * t70 * t71 - 0.16e2 * t35 * t75 + 0.6e1 * t24 * t78 * t38 - 0.2e1 * t83 * t87 - 0.8e1 * t92 * t96 - 0.8e1 * t46 * t37 * t95 - 0.12e2 * t102 * t106 + 0.2e1 * t83 * t71 + t111 * t113 + 0.8e1 * t7 * t115 + 0.2e1 * t83 * t120 + t111 * t125;
  t128 = t37 * t74;
  t131 = t44 * nz;
  t133 = t25 * t9 * t118;
  t136 = t36 * t14;
  t137 = t136 * t9;
  t140 = t30 * t4;
  t142 = t140 * t3 * t33;
  t143 = t64 * t39;
  t147 = t30 * nx * t43;
  t148 = 0.3141592654e1 * t36;
  t149 = t9 * t118;
  t153 = t44 * t31 * ZA;
  t154 = t33 * xc;
  t155 = t154 * t49;
  t160 = ZA * t17 * xc * ZB;
  t163 = t103 * t13;
  t164 = t64 * t163;
  t170 = t44 * t90 * t55;
  t171 = t58 * ZB;
  t172 = ZA * t16;
  t174 = t171 * t172 * t9;
  t177 = t36 * t55;
  t178 = t177 * t149;
  t181 = t54 * t11;
  t182 = t33 * t25;
  t186 = t25 * t14;
  t187 = t186 * t9;
  t193 = t186 * t85;
  t198 = ZB * t55;
  t199 = ZA * t103;
  t201 = t198 * t199 * t15;
  t204 = 0.2e1 * t7 * t128 - 0.2e1 * t131 * t133 - 0.2e1 * t131 * t137 + 0.16e2 * t142 * t143 - t147 * t148 * t149 + 0.8e1 * t153 * t155 - 0.4e1 * t7 * t160 + 0.2e1 * t7 * t164 + 0.10e2 * t102 * t40 + 0.16e2 * t170 * t174 + 0.2e1 * t83 * t178 - 0.2e1 * t181 * t182 * t65 - t111 * t187 - 0.2e1 * t70 * t87 + 0.4e1 * t102 * t160 - 0.2e1 * t131 * t193 - 0.16e2 * t142 * t75 + 0.16e2 * t35 * t201;
  t210 = t32 * t22;
  t211 = t33 * t55;
  t212 = t25 * t38;
  t213 = t211 * t212;
  t216 = nz * nx;
  t217 = t22 * t25;
  t222 = ZB * t85 * t16;
  t226 = t23 * t30;
  t227 = t13 * t10;
  t228 = t148 * t227;
  t233 = t37 * t163;
  t237 = nz * t4 * t3;
  t238 = t148 * t74;
  t241 = t64 * t86;
  t245 = t148 * xc * t15;
  t248 = t112 * t118;
  t250 = t22 * t36;
  t256 = 0.3141592654e1 * t25;
  t257 = t256 * t39;
  t262 = t38 * t103;
  t263 = t37 * t262;
  t267 = t148 * t17 * xc;
  t270 = -0.6e1 * t7 * t143 - 0.4e1 * t24 * t19 - 0.8e1 * t210 * t213 - 0.2e1 * t216 * t217 * t15 - 0.32e2 * t153 * t211 * t222 + 0.4e1 * t226 * t228 + 0.16e2 * t142 * t201 + 0.2e1 * t7 * t233 - 0.4e1 * t237 * t238 - 0.2e1 * t83 * t241 - 0.2e1 * t237 * t245 + t111 * t248 + 0.2e1 * t216 * t250 * t15 - 0.2e1 * t131 * t125 - 0.4e1 * t226 * t257 + t147 * t148 * t95 - 0.2e1 * t102 * t263 + 0.2e1 * t237 * t267;
  t273 = t37 * t149;
  t277 = t47 * t104 * t13;
  t285 = t31 * t36;
  t286 = t44 * t285;
  t291 = t25 * t123 * t9;
  t304 = 0.3141592654e1 * xc;
  t305 = t304 * t212;
  t312 = t256 * t18;
  t315 = t8 * t60;
  t319 = t54 * t30 * t58;
  t323 = t90 * t36;
  t324 = t44 * t323;
  t325 = t55 * t58;
  t326 = t325 * t60;
  t329 = 0.2e1 * t102 * t164 + 0.2e1 * t83 * t273 - 0.4e1 * t102 * t277 - 0.2e1 * t7 * t263 + 0.4e1 * t24 * t8 * t17 - 0.4e1 * t286 * t154 * t60 - 0.2e1 * t131 * t291 - t147 * t148 * t119 + 0.2e1 * t24 * t78 * t17 + 0.2e1 * t54 * t85 * 0.3141592654e1 * ZA * ZB - 0.4e1 * t226 * t305 - 0.2e1 * t70 * t66 + t147 * t256 * t95 + 0.4e1 * t237 * t312 + 0.2e1 * t111 * t315 - 0.8e1 * t319 * t96 - t111 * t193 - 0.8e1 * t324 * t326;
  t332 = t8 * t95;
  t335 = t136 * t85;
  t337 = t256 * t227;
  t340 = t177 * t119;
  t346 = t37 * t86;
  t351 = t103 * t15;
  t352 = t177 * t351;
  t355 = t64 * t119;
  t358 = t8 * t227;
  t361 = t85 * 0.3141592654e1;
  t365 = t84 * t39;
  t372 = ZB * t10;
  t373 = t372 * t38;
  t374 = t47 * t373;
  t379 = t177 * t39;
  t384 = -0.2e1 * t46 * t332 + t111 * t335 + 0.4e1 * t237 * t337 - 0.2e1 * t83 * t340 + 0.16e2 * t286 * t211 * t95 + 0.2e1 * t70 * t346 - 0.8e1 * t170 * t61 - 0.8e1 * t142 * t352 - 0.2e1 * t83 * t355 - 0.4e1 * t24 * t358 + 0.2e1 * t147 * t361 * t8 + 0.8e1 * t35 * t365 - 0.2e1 * t226 * t267 + 0.8e1 * t102 * t115 - 0.12e2 * t102 * t374 + 0.16e2 * t142 * t40 - 0.8e1 * t142 * t379 + 0.4e1 * t237 * t228;
  t386 = t54 * t30 * t93;
  t387 = ZA * t85;
  t389 = t171 * t387 * t16;
  t394 = t64 * t60;
  t398 = t304 * t25 * t15;
  t401 = t361 * t25;
  t405 = t84 * t65;
  t410 = t148 * t18;
  t414 = t25 * t16 * t9;
  t417 = t84 * t74;
  t422 = t177 * t86;
  t428 = ZB * t38;
  t429 = t47 * t428;
  t432 = t148 * t39;
  t439 = 0.16e2 * t386 * t389 - 0.16e2 * t386 * t174 + 0.8e1 * t46 * t394 + 0.2e1 * t237 * t398 - t147 * t401 + 0.4e1 * t7 * t374 + 0.2e1 * t83 * t405 - 0.4e1 * t46 * t241 - 0.4e1 * t226 * t410 + 0.2e1 * t131 * t414 + 0.8e1 * t35 * t417 - 0.8e1 * t142 * t365 + 0.2e1 * t70 * t422 - 0.4e1 * t181 * t182 * t60 + 0.12e2 * t102 * t429 - 0.4e1 * t226 * t432 + 0.32e2 * t35 * t374 - 0.4e1 * t7 * t106;
  t442 = t36 * t9 * t118;
  t444 = t123 * t9;
  t445 = t8 * t444;
  t448 = t361 * t36;
  t451 = t47 * t372 * t17;
  t454 = t94 * t60;
  t457 = t25 * t103;
  t465 = t47 * t372 * t15;
  t468 = t36 * t85;
  t469 = t468 * t16;
  t474 = t43 * t85;
  t478 = t8 * t74;
  t484 = t256 * t74;
  t489 = t198 * ZA * t10 * t15;
  t501 = -t111 * t442 + 0.4e1 * t131 * t445 - t147 * t448 + 0.4e1 * t7 * t451 + 0.8e1 * t92 * t454 - 0.2e1 * t24 * t457 * t13 - 0.2e1 * t286 * t211 * t65 + 0.4e1 * t7 * t465 + t111 * t469 - 0.2e1 * t216 * t250 * t17 - 0.2e1 * t216 * t474 * t25 - 0.4e1 * t24 * t478 + 0.4e1 * t24 * t8 * t38 + 0.4e1 * t226 * t484 - 0.16e2 * t142 * t489 - 0.2e1 * t24 * t212 * t103 - 0.2e1 * t216 * t22 * t17 * t25 + 0.2e1 * t70 * t120;
  t504 = t33 * t36 * t55 * t38;
  t507 = t37 * t18;
  t512 = t47 * ZB * t13 * t10;
  t518 = t59 * t95;
  t530 = t84 * t351;
  t534 = t37 * t227;
  t549 = -0.8e1 * t210 * t504 + 0.2e1 * t102 * t507 + 0.4e1 * t7 * t512 + t111 * t133 - 0.16e2 * t35 * t489 + 0.8e1 * t170 * t518 + 0.2e1 * t24 * t36 * t13 * t10 + 0.4e1 * t131 * t387 * ZB + 0.12e2 * t102 * t465 - 0.8e1 * t142 * t530 + t111 * t291 - 0.2e1 * t102 * t534 - 0.4e1 * t70 * t394 - 0.10e2 * t102 * t128 + 0.4e1 * t237 * t305 + 0.8e1 * t102 * t19 + 0.2e1 * t83 * t346 - 0.16e2 * t35 * t128;
  t557 = t468 * t118;
  t562 = t93 * t58;
  t563 = t562 * t60;
  t567 = t44 * t90 * t93;
  t575 = ZA * t55;
  t576 = t575 * t428;
  t583 = t37 * t60;
  t590 = t140 * t3;
  t601 = -0.2e1 * t226 * t398 - 0.2e1 * t70 * t340 - 0.2e1 * t131 * t557 - 0.4e1 * t24 * t115 + 0.8e1 * t324 * t563 + 0.16e2 * t567 * t389 + 0.16e2 * t70 * t84 * t95 + 0.2e1 * t70 * t178 - 0.16e2 * t142 * t576 - 0.4e1 * t237 * t257 - 0.4e1 * t226 * t312 + 0.8e1 * t46 * t583 + 0.2e1 * t24 * t36 * t38 * t103 + 0.8e1 * t590 * t213 + 0.2e1 * t102 * t143 - 0.16e2 * t35 * t143 + 0.2e1 * t131 * t248 + 0.4e1 * t46 * t346;
  t604 = nz * t36;
  t606 = t154 * t95;
  t625 = t36 * t103;
  t640 = t30 * t36;
  t641 = t54 * t640;
  t642 = t325 * t95;
  t647 = -0.4e1 * t131 * t315 - 0.4e1 * t54 * t604 * t606 - t147 * t148 * t60 + 0.16e2 * t35 * t576 - 0.8e1 * t102 * t478 + 0.32e2 * t142 * t465 - 0.4e1 * t237 * t484 - 0.2e1 * t70 * t355 + 0.2e1 * t70 * t273 + 0.2e1 * t102 * t233 - 0.2e1 * t24 * t625 * t13 - 0.8e1 * t7 * t358 - 0.2e1 * t111 * t445 - 0.4e1 * t7 * t429 + 0.16e2 * t46 * t47 * t222 + 0.2e1 * t131 * t113 + 0.8e1 * t641 * t642 - 0.2e1 * t7 * t534;
  t652 = t36 * t16;
  t653 = t652 * t9;
  t655 = t64 * t227;
  t658 = t182 * t95;
  t663 = t562 * t95;
  t684 = t64 * t351;
  t689 = t36 * t10;
  t695 = t154 * t222;
  t698 = -0.4e1 * t216 * t217 * t38 - t111 * t653 - 0.2e1 * t7 * t655 - 0.4e1 * t181 * t658 + 0.2e1 * t131 * t469 - 0.8e1 * t641 * t663 - 0.4e1 * t83 * t583 - 0.2e1 * t83 * t177 * t65 - 0.4e1 * t24 * t457 * t15 + 0.16e2 * t70 * t84 * t60 + 0.8e1 * t57 * t518 - 0.32e2 * t142 * t374 + 0.4e1 * t24 * t8 * t351 + 0.4e1 * t102 * t684 - t147 * t256 * t86 - 0.2e1 * t24 * t689 * t15 - 0.2e1 * t70 * t241 + 0.8e1 * t153 * t695;
  t711 = t575 * t373;
  t717 = t304 * t17 * t25;
  t736 = t177 * t74;
  t739 = 0.2e1 * t226 * t245 - 0.8e1 * t102 * t358 - 0.16e2 * t57 * t389 - 0.2e1 * t102 * t655 + 0.8e1 * t590 * t504 - 0.8e1 * t641 * t326 - 0.16e2 * t35 * t711 - t111 * t557 + t111 * t137 - 0.2e1 * t226 * t717 + 0.8e1 * t102 * t37 * t351 + 0.2e1 * t131 * t335 - 0.4e1 * t131 * t332 - 0.2e1 * t216 * t474 * t36 - 0.2e1 * t111 * t332 + 0.16e2 * t142 * t711 - t147 * t256 * t60 + 0.8e1 * t142 * t736;
  t750 = t64 * t262;
  t763 = t44 * t640;
  t770 = t84 * t119;
  t782 = 0.4e1 * t102 * t512 + 0.8e1 * t142 * t417 + 0.8e1 * t641 * t563 - 0.2e1 * t7 * t507 + 0.2e1 * t7 * t750 - 0.8e1 * t35 * t352 + 0.4e1 * t237 * t410 + 0.4e1 * t7 * t684 - 0.2e1 * t46 * t445 + t147 * t148 * t65 + 0.4e1 * t763 * t304 * t119 + 0.16e2 * t70 * t177 * t60 + 0.2e1 * t70 * t770 - t111 * t414 - 0.16e2 * t567 * t174 - 0.4e1 * t46 * t71 - 0.4e1 * t46 * t355 - 0.4e1 * t7 * t277;
  t797 = t64 * t149;
  t821 = -t54 * t448 + 0.2e1 * t131 * t442 + 0.8e1 * t7 * t478 + 0.8e1 * t35 * t379 - 0.2e1 * t181 * t182 * t149 + 0.2e1 * t70 * t405 + 0.2e1 * t83 * t770 - 0.2e1 * t70 * t797 - 0.6e1 * t7 * t75 - 0.4e1 * t286 * t606 - 0.4e1 * t237 * t432 + t147 * t256 * t149 - 0.4e1 * t763 * t304 * t149 - 0.2e1 * t102 * t75 + 0.2e1 * t237 * t717 + 0.8e1 * t324 * t642 - 0.16e2 * t170 * t389 + 0.2e1 * t83 * t422;
  t827 = t84 * t149;
  t846 = t54 * nz * ZA;
  t854 = t64 * t18;
  t867 = -0.16e2 * t142 * t128 + 0.32e2 * t35 * t465 - 0.2e1 * t83 * t827 + 0.2e1 * t46 * t315 + t147 * t148 * t86 - 0.4e1 * t102 * t451 - 0.8e1 * t226 * t148 * xc * t38 - 0.2e1 * t24 * t689 * t38 + 0.2e1 * t131 * t187 + 0.8e1 * t846 * t155 + 0.8e1 * t35 * t736 + 0.2e1 * t24 * t689 * t17 - 0.2e1 * t7 * t854 + t147 * t256 * t119 + 0.2e1 * t102 * t854 - 0.8e1 * t35 * t530 + 0.4e1 * t46 * t797 + 0.2e1 * t102 * t750;
  t909 = -0.8e1 * t324 * t663 + t147 * t256 * t444 - t147 * t256 * t65 + 0.4e1 * t226 * t238 + 0.2e1 * t7 * t40 - t54 * t401 + 0.16e2 * t57 * t174 + 0.4e1 * t226 * t337 + 0.4e1 * t24 * t8 * t163 + 0.8e1 * t846 * t695 + 0.8e1 * t319 * t454 + 0.2e1 * t131 * t653 - 0.8e1 * t46 * t64 * t95 + 0.6e1 * t24 * t78 * t15 - 0.4e1 * t44 * t31 * xc * t658 - 0.32e2 * t153 * t211 * t49 - 0.2e1 * t70 * t827 + t147 * t148 * t444;
  t914 = t25 * ZB;
  t915 = t33 * t914;
  t919 = t4 * t4;
  t920 = t16 * t919;
  t929 = t123 * t90;
  t932 = t919 * t103;
  t935 = t33 * ZB;
  t939 = t652 * t919;
  t942 = t16 * t30;
  t943 = t942 * t4;
  t949 = t103 * t16;
  t950 = t949 * t90;
  t953 = -0.2e1 * t915 * t103 * t90 + 0.2e1 * t915 * t920 - 0.2e1 * t915 * t123 * t919 + 0.2e1 * t915 * t16 * t90 - 0.2e1 * t915 * t929 - 0.2e1 * t915 * t932 - 0.2e1 * t935 * t323 * t123 + 0.2e1 * t935 * t939 + 0.4e1 * t915 * t943 + 0.4e1 * t182 * t172 * t90 + 0.2e1 * t915 * t950;
  t954 = t171 * t36;
  t955 = t90 * nz;
  t956 = xc * t955;
  t957 = t118 * t10;
  t964 = t33 * t33;
  t965 = t964 * ZB;
  t966 = t965 * t640;
  t967 = t10 * t919;
  t968 = t55 * t16;
  t969 = t967 * t968;
  t972 = t935 * t36;
  t974 = t103 * t30 * t4;
  t977 = xc * t16;
  t978 = t967 * t977;
  t981 = t90 * t30;
  t983 = t16 * t10;
  t987 = t182 * ZA;
  t988 = t4 * t10;
  t992 = t171 * t604;
  t993 = xc * t14;
  t994 = t932 * t993;
  t997 = t182 * t30;
  t1005 = t171 * t285;
  t1006 = t988 * t993;
  t1009 = t58 * t914;
  t1010 = t1009 * t31;
  t1013 = 0.8e1 * t954 * t956 * t957 + 0.2e1 * t915 * t932 * t16 + 0.32e2 * t966 * t969 - 0.4e1 * t972 * t974 - 0.32e2 * t966 * t978 + 0.32e2 * t965 * t981 * t177 * t983 - 0.32e2 * t987 * t942 * t988 + 0.8e1 * t992 * t994 + 0.8e1 * t997 * t949 * ZA * t4 - 0.2e1 * t935 * t124 * t919 - 0.16e2 * t1005 * t1006 + 0.16e2 * t1010 * t1006;
  t1015 = t964 * t25;
  t1016 = ZA * t30;
  t1017 = t1015 * t1016;
  t1020 = t967 * t993;
  t1031 = t1009 * t118;
  t1032 = t31 * t10;
  t1040 = t964 * t914;
  t1041 = t1040 * t90;
  t1044 = t55 * t10 * t4 * t16;
  t1047 = t1040 * t30;
  t1050 = t123 * ZA;
  t1054 = t977 * t988;
  t1057 = 0.64e2 * t1017 * t978 - 0.8e1 * t992 * t1020 + 0.2e1 * t972 * t950 + 0.4e1 * t182 * t929 * ZA + 0.4e1 * t182 * t199 * t90 - 0.16e2 * t1031 * t1032 * t4 * xc + 0.4e1 * t182 * t172 * t919 + 0.64e2 * t1041 * t1044 + 0.32e2 * t1047 * t969 + 0.4e1 * t182 * t1050 * t919 - 0.64e2 * t1041 * t1054;
  t1058 = t1009 * nz;
  t1063 = t932 * ZA;
  t1069 = t123 * t30 * t4;
  t1080 = t993 * t103 * t4;
  t1088 = t935 * t103;
  t1094 = -0.8e1 * t1058 * t994 - 0.32e2 * t1047 * t978 + 0.4e1 * t182 * t1063 - 0.4e1 * t915 * t974 - 0.4e1 * t915 * t1069 - 0.2e1 * t935 * t625 * t90 - 0.8e1 * t1009 * t10 * t14 * t955 - 0.16e2 * t1010 * t1080 - 0.2e1 * t935 * t625 * t919 - 0.64e2 * t1017 * t969 + 0.2e1 * t1088 * t939 + 0.8e1 * t1009 * t957 * t955;
  t1113 = t955 * t118 * xc;
  t1120 = t4 * t118;
  t1125 = t981 * xc;
  t1133 = nz * t10;
  t1140 = -0.8e1 * t954 * t955 * t10 * t993 + 0.2e1 * t935 * t652 * t90 - 0.64e2 * t1015 * t981 * t575 * t983 + 0.8e1 * t182 * t103 * t1016 * t4 + 0.8e1 * t1009 * t1113 + 0.16e2 * t954 * t1032 * t4 * t14 - 0.16e2 * t954 * t1032 * t1120 + 0.64e2 * t1015 * t10 * t172 * t1125 + 0.8e1 * t171 * t103 * t136 * t956 - 0.8e1 * t1031 * t1133 * t919 * xc + 0.8e1 * t1058 * t1020;
  t1153 = xc * t118;
  t1165 = t182 * t16;
  t1170 = t171 * t10;
  t1178 = ZA * t90;
  t1182 = 0.4e1 * t1088 * t652 * t140 + 0.8e1 * t954 * t1133 * t919 * t14 + 0.4e1 * t972 * t943 - 0.4e1 * t972 * t1069 - 0.16e2 * t954 * t31 * t4 * t1153 - 0.8e1 * t954 * nz * t919 * t1153 - 0.8e1 * t954 * t1133 * t919 * t118 + 0.4e1 * t1165 * t1063 + 0.16e2 * t1005 * t1080 - 0.8e1 * t1170 * t118 * t36 * t955 - 0.16e2 * t987 * t920 * t10 - 0.16e2 * t1165 * t1178 * t10;
  t1195 = t1040 * t981;
  t1199 = t1009 * t955;
  t1203 = t1009 * t10;
  t1211 = t965 * t323;
  t1225 = -0.32e2 * t965 * t10 * t652 * t1125 + 0.4e1 * t915 * t16 * t974 + 0.4e1 * t182 * t90 * t949 * ZA + 0.32e2 * t1195 * t968 * t10 - 0.8e1 * t1199 * t993 * t103 + 0.8e1 * t1203 * t118 * nz * t919 + 0.8e1 * t1170 * t136 * t955 + 0.64e2 * t1211 * t1044 + 0.16e2 * t1031 * t1032 * t4 + 0.8e1 * t987 * t943 + 0.8e1 * t1199 * t993 * t10 + 0.8e1 * t997 * t1050 * t4;
  t1263 = -0.128e3 * t1015 * t1178 * t1044 + 0.16e2 * t1005 * t988 * t1153 + 0.8e1 * t1058 * t1153 * t919 + 0.16e2 * t1010 * t1120 * xc - 0.8e1 * t954 * t1113 - 0.8e1 * t1203 * t14 * nz * t919 - 0.16e2 * t1203 * t14 * t31 * t4 - 0.8e1 * t1203 * t1113 - 0.32e2 * t1195 * t977 * t10 - 0.64e2 * t1211 * t1054 + 0.8e1 * t992 * t967 * t1153 + 0.128e3 * t1015 * t983 * t90 * t4 * t47;

  _PC1B = (t127 + t204 + t270 + t329 + t384 + t439 + t501 + t549 + t601 + t647 + t698 + t739 + t782 + t821 + t867 + t909) / (t953 + t1013 + t1057 + t1094 + t1140 + t1182 + t1225 + t1263);
  /****************************************************************************************/
  t1 = nz * nz;
  t2 = t1 * nz;
  t3 = nx * t2;
  t4 = 0.3141592654e1 * ZA;
  t5 = t3 * t4;
  t6 = nx * 0.3141592654e1;
  t7 = t6 * xc;
  t8 = sin(t7);
  t9 = t8 * ZB;
  t10 = nz * 0.3141592654e1;
  t11 = exp(t10);
  t12 = t11 * t11;
  t15 = exp(xc * nz * 0.3141592654e1);
  t16 = t15 * t15;
  t17 = t16 * t16;
  t18 = t17 * t15;
  t19 = t12 * t18;
  t23 = t1 * t1;
  t24 = nx * t23;
  t25 = ZB * ZB;
  t27 = t18 * t8;
  t28 = 0.3141592654e1 * 0.3141592654e1;
  t29 = xc * xc;
  t30 = t28 * t29;
  t34 = t1 * xc;
  t35 = 0.3141592654e1 * ZB;
  t36 = t34 * t35;
  t37 = cos(t7);
  t38 = ZA * t37;
  t39 = nx * nx;
  t40 = t39 * t12;
  t41 = t16 * t15;
  t43 = t38 * t40 * t41;
  t46 = t25 * nz;
  t47 = t46 * 0.3141592654e1;
  t48 = t39 * nx;
  t49 = sin(t6);
  t50 = t48 * t49;
  t51 = t12 * t11;
  t52 = t51 * t17;
  t53 = t50 * t52;
  t56 = t34 * 0.3141592654e1 * t25;
  t57 = t37 * t39;
  t58 = t17 * t41;
  t59 = t12 * t58;
  t60 = t57 * t59;
  t63 = t25 * t18;
  t64 = t57 * nz;
  t67 = ZA * ZA;
  t68 = t67 * nz;
  t69 = 0.3141592654e1 * t48;
  t70 = t68 * t69;
  t71 = t49 * xc;
  t72 = t17 * t16;
  t73 = t11 * t72;
  t74 = t71 * t73;
  t77 = t1 * t67;
  t78 = t77 * 0.3141592654e1;
  t81 = nx * t25;
  t82 = t81 * t49;
  t83 = t17 * t17;
  t85 = t1 * t83 * t11;
  t87 = nx * ZB;
  t88 = t8 * t2;
  t89 = t87 * t88;
  t90 = 0.3141592654e1 * xc;
  t91 = t12 * t12;
  t92 = ZA * t91;
  t97 = ZB * ZA;
  t98 = t97 * t37;
  t99 = t39 * nz;
  t100 = t12 * t41;
  t104 = 0.8e1 * t5 * t9 * t19 + 0.8e1 * t24 * t25 * t27 * t30 + 0.12e2 * t36 * t43 - t47 * t53 - 0.2e1 * t56 * t60 - 0.4e1 * t63 * t64 + 0.6e1 * t70 * t74 + 0.4e1 * t78 * t60 - t82 * t85 + 0.4e1 * t89 * t90 * t92 * t41 + 0.4e1 * t98 * t99 * t100;
  t105 = t67 * t48;
  t106 = t49 * t51;
  t107 = t106 * t72;
  t109 = t1 * 0.3141592654e1;
  t110 = t109 * xc;
  t115 = nx * t67;
  t116 = t115 * t49;
  t117 = t1 * t16;
  t118 = t117 * t11;
  t120 = t2 * t25;
  t121 = t28 * 0.3141592654e1;
  t122 = t121 * t29;
  t123 = t120 * t122;
  t129 = t1 * ZB;
  t130 = t129 * t4;
  t131 = t57 * t100;
  t134 = t12 * t16;
  t136 = t109 * t39;
  t139 = ZB * t18;
  t141 = t39 * t1;
  t142 = t141 * t90;
  t145 = t77 * t90;
  t146 = t91 * t41;
  t147 = t57 * t146;
  t151 = t25 * t39 * t1;
  t152 = t72 * t12;
  t156 = t49 * t2;
  t158 = t83 * t11;
  t162 = -t105 * t107 + 0.8e1 * t110 * t72 * t25 * t39 - t116 * t118 + 0.8e1 * t123 * t53 + 0.8e1 * t5 * t9 * t59 - 0.8e1 * t130 * t131 - 0.8e1 * t134 * t25 * t136 - 0.12e2 * t139 * t38 * t142 - 0.8e1 * t145 * t147 - 0.8e1 * t151 * t90 * t152 - 0.2e1 * t87 * t156 * t4 * t158;
  t164 = t115 * t88;
  t165 = t90 * t19;
  t168 = t25 * t48;
  t169 = t49 * t16;
  t170 = t169 * t11;
  t174 = ZA * nz * t69;
  t175 = ZB * t51;
  t176 = t175 * t17;
  t177 = t71 * t176;
  t180 = t1 * t29;
  t181 = t28 * t25;
  t182 = t180 * t181;
  t183 = t50 * t73;
  t186 = ZA * t1;
  t187 = t28 * t48;
  t188 = t186 * t187;
  t189 = ZB * t17;
  t190 = t189 * t11;
  t191 = t71 * t190;
  t194 = t50 * t158;
  t196 = t115 * t156;
  t197 = t90 * t73;
  t201 = t49 * t17 * t11;
  t204 = t88 * t90;
  t207 = t68 * 0.3141592654e1;
  t208 = t17 * t11;
  t209 = t50 * t208;
  t211 = -0.2e1 * t164 * t165 - t168 * t170 + t168 * t107 + 0.8e1 * t174 * t177 + 0.2e1 * t182 * t183 + 0.8e1 * t188 * t191 + t47 * t194 - 0.6e1 * t196 * t197 - t168 * t201 - 0.4e1 * t81 * t18 * t204 - t207 * t209;
  t212 = t2 * 0.3141592654e1;
  t213 = t212 * t52;
  t215 = t81 * t8;
  t216 = t212 * t59;
  t219 = t3 * t90;
  t220 = t25 * t8;
  t221 = t18 * t91;
  t225 = t71 * t52;
  t231 = t16 * t51;
  t232 = t50 * t231;
  t237 = ZA * t12;
  t243 = t67 * t28;
  t244 = t24 * t243;
  t245 = t71 * t231;
  t249 = -t116 * t213 - 0.4e1 * t215 * t216 + 0.2e1 * t219 * t220 * t221 - 0.4e1 * t70 * t225 + 0.4e1 * t98 * t99 * t146 + t47 * t232 - 0.2e1 * t145 * t57 * t221 + 0.4e1 * t89 * t90 * t237 * t41 - t105 * t201 - 0.6e1 * t244 * t245 + t105 * t170;
  t252 = t25 * t37;
  t253 = t252 * t39;
  t255 = nz * t15 * t12;
  t258 = t2 * t29;
  t259 = ZB * t28;
  t260 = t258 * t259;
  t263 = t106 * t17;
  t265 = xc * t25;
  t269 = t25 * t49;
  t270 = t269 * t52;
  t273 = t1 * t25;
  t274 = t273 * 0.3141592654e1;
  t275 = t57 * t19;
  t278 = t24 * t30;
  t288 = t1 * t11 * t72;
  t290 = t212 * t208;
  t292 = t2 * xc;
  t296 = 0.2e1 * t253 * t255 + 0.16e2 * t260 * t43 + t105 * t263 - 0.4e1 * t10 * t265 * t53 + 0.4e1 * t219 * t270 - 0.12e2 * t274 * t275 + 0.8e1 * t278 * t270 - 0.2e1 * ZB * nz * t69 * t49 * ZA * t158 - t82 * t288 - t116 * t290 + 0.16e2 * t292 * t243 * t275;
  t301 = t50 * t176;
  t304 = t51 * t72;
  t305 = t71 * t304;
  t308 = t25 * t41;
  t311 = ZA * t48;
  t312 = t311 * t49;
  t317 = t91 * t15;
  t318 = t57 * t317;
  t321 = t81 * t88;
  t322 = t90 * t59;
  t325 = t212 * t231;
  t327 = t15 * t12;
  t328 = t57 * t327;
  t331 = t77 * t187;
  t334 = t2 * ZA;
  t335 = t334 * t122;
  t336 = t50 * t190;
  t339 = 0.8e1 * t151 * t90 * t134 + 0.16e2 * t186 * t30 * t301 - 0.2e1 * t70 * t305 + 0.2e1 * t308 * t64 - 0.2e1 * t312 * ZB * t83 * t11 + 0.2e1 * t56 * t318 + 0.2e1 * t321 * t322 - t116 * t325 - 0.4e1 * t274 * t328 + 0.2e1 * t331 * t305 - 0.16e2 * t335 * t336;
  t341 = t169 * t51;
  t344 = t49 * t11 * t72;
  t346 = t77 * t30;
  t347 = t50 * t304;
  t350 = t25 * t51;
  t352 = nx * ZA;
  t353 = t49 * t23;
  t354 = t352 * t353;
  t355 = t28 * xc;
  t362 = t25 * t91;
  t365 = t23 * nz;
  t366 = nx * t365;
  t367 = t366 * t122;
  t368 = ZB * t49;
  t369 = ZA * t51;
  t370 = t369 * t17;
  t371 = t368 * t370;
  t374 = t115 * t353;
  t375 = t355 * t73;
  t381 = t105 * t341 - t105 * t344 - 0.2e1 * t346 * t347 - t350 * t50 - 0.8e1 * t354 * t355 * t176 - 0.4e1 * t98 * t99 * t317 - 0.2e1 * t362 * t99 - 0.16e2 * t367 * t371 + 0.6e1 * t374 * t375 - 0.8e1 * t182 * t53 - t82 * t290;
  t382 = t71 * t208;
  t394 = t2 * t67;
  t395 = t394 * t122;
  t398 = t352 * t156;
  t402 = t17 * t12;
  t403 = t39 * ZA;
  t404 = t402 * t403;
  t407 = t269 * t208;
  t411 = t49 * t83 * t11;
  t413 = t46 * t69;
  t419 = -0.4e1 * t331 * t382 + 0.2e1 * t115 * t58 * t204 - 0.2e1 * t145 * t60 + 0.12e2 * t274 * t131 + 0.2e1 * t346 * t232 + 0.8e1 * t395 * t53 - 0.8e1 * t398 * t90 * t176 - 0.64e2 * t260 * t404 + 0.4e1 * t219 * t407 + t168 * t411 - 0.6e1 * t413 * t74 - 0.2e1 * t110 * t308 * t57;
  t424 = t16 * t11;
  t425 = t212 * t424;
  t427 = t258 * t181;
  t430 = t67 * t29;
  t431 = t366 * t430;
  t432 = t121 * t49;
  t433 = t432 * t52;
  t436 = nz * t12;
  t437 = t436 * t18;
  t440 = t29 * xc;
  t441 = t440 * t121;
  t442 = t394 * t441;
  t445 = t67 * t37;
  t446 = t445 * t39;
  t448 = nz * t18 * t91;
  t453 = t352 * t49;
  t458 = t8 * t23;
  t462 = t81 * t458;
  t463 = t30 * t19;
  t466 = -t47 * t209 + t116 * t425 - 0.8e1 * t427 * t275 + 0.8e1 * t431 * t433 - 0.2e1 * t253 * t437 - 0.8e1 * t442 * t53 - 0.2e1 * t446 * t448 + 0.2e1 * t175 * t312 + 0.6e1 * t453 * t129 * t208 + 0.8e1 * t115 * t18 * t458 * t30 + 0.8e1 * t462 * t463;
  t470 = t436 * t58;
  t475 = t2 * t121 * t440 * t25;
  t485 = t212 * t73;
  t488 = t67 * t72 * t1;
  t490 = t39 * xc;
  t501 = 0.4e1 * t374 * t355 * t52 + 0.2e1 * t446 * t470 - 0.8e1 * t475 * t53 - 0.2e1 * t446 * t437 - 0.4e1 * t36 * t38 * t39 * t15 * t12 - t116 * t485 + 0.8e1 * t488 * 0.3141592654e1 * t12 * t490 - t207 * t183 - 0.2e1 * t182 * t232 - 0.6e1 * t413 * t245 - 0.4e1 * t413 * t382;
  t503 = t115 * t8;
  t510 = t355 * t19;
  t513 = t432 * t208;
  t525 = t38 * t40 * t18;
  t533 = -0.4e1 * t503 * t216 - 0.4e1 * t89 * t90 * t92 * t15 - 0.16e2 * t462 * t510 + 0.8e1 * t431 * t513 - 0.4e1 * t78 * t131 + t47 * t183 - 0.2e1 * t67 * t83 * t99 + 0.4e1 * t331 * t225 + 0.16e2 * t260 * t525 - 0.4e1 * t89 * t90 * t237 * t58 - t207 * t53;
  t536 = t28 * t37;
  t538 = t490 * t100;
  t541 = t334 * t441;
  t547 = t394 * t30;
  t550 = t212 * t19;
  t553 = t366 * t441;
  t556 = nz * t17;
  t571 = -0.8e1 * t427 * t131 + 0.16e2 * t394 * t536 * t538 + 0.16e2 * t541 * t336 + 0.2e1 * t453 * t129 * t158 - 0.8e1 * t547 * t147 + 0.4e1 * t503 * t550 - 0.8e1 * t553 * t270 + 0.4e1 * t556 * ZB * t92 * t39 - 0.2e1 * t67 * t91 * t99 - t82 * t425 + 0.4e1 * t78 * t275 + 0.2e1 * t78 * xc * t41 * t57;
  t583 = t90 * t317;
  t594 = t212 * t158;
  t596 = t152 * t67;
  t602 = t67 * t17;
  t607 = 0.8e1 * t367 * t407 - 0.4e1 * t98 * t99 * t59 + 0.16e2 * t260 * t18 * ZA * t57 + 0.2e1 * t321 * t583 - 0.6e1 * t174 * t368 * t52 - 0.4e1 * t89 * t90 * ZA * t15 * t12 + t116 * t594 - 0.8e1 * t596 * t136 - 0.4e1 * t98 * t99 * t327 + 0.2e1 * t602 * t99 + 0.2e1 * t164 * t583;
  t613 = t83 * t25;
  t616 = t81 * t156;
  t627 = t90 * t231;
  t630 = t91 * t16;
  t638 = 0.4e1 * t196 * t90 * t208 - 0.8e1 * t130 * t60 - 0.2e1 * t613 * t99 + 0.6e1 * t616 * t197 - 0.8e1 * t547 * t131 + 0.8e1 * t67 * t18 * t37 * t142 + 0.2e1 * t145 * t328 - 0.6e1 * t196 * t627 + 0.8e1 * t630 * t67 * t142 - 0.8e1 * t547 * t275 + 0.8e1 * t395 * t209;
  t643 = t77 * t355;
  t648 = t115 * t458;
  t651 = t134 * t67;
  t657 = t30 * t304;
  t660 = t30 * t146;
  t665 = t25 * t17;
  t668 = t50 * t424;
  t671 = -0.4e1 * t321 * t90 * t146 - 0.6e1 * t643 * t232 + 0.8e1 * t182 * t209 - 0.16e2 * t648 * t510 + 0.8e1 * t651 * t136 + 0.8e1 * t89 * t4 * t100 - 0.2e1 * t374 * t657 - 0.8e1 * t648 * t660 + 0.8e1 * t130 * t328 + 0.2e1 * t665 * t99 + 0.2e1 * t346 * t668;
  t672 = t90 * t424;
  t676 = t120 * t536;
  t680 = t436 * t41;
  t688 = t366 * t67 * t440;
  t696 = xc * t12;
  t697 = t696 * t18;
  t701 = t252 * t141;
  t702 = t90 * t221;
  t705 = 0.2e1 * t196 * t672 - t47 * t347 + 0.16e2 * t676 * t538 - t116 * t85 - 0.2e1 * t253 * t680 + t207 * t194 + 0.4e1 * t98 * t99 * t19 - 0.8e1 * t688 * t433 + 0.16e2 * t541 * t301 - 0.6e1 * t312 * t190 + 0.4e1 * t352 * t88 * t35 * t697 + 0.2e1 * t701 * t702;
  t712 = t24 * t430;
  t713 = t28 * t49;
  t721 = t1 * t17 * t11;
  t726 = ZB * xc;
  t737 = nz * t91;
  t741 = 0.8e1 * t346 * t209 + 0.2e1 * t712 * t713 * t424 + 0.8e1 * t130 * t275 - t47 * t668 + t116 * t721 - 0.8e1 * t688 * t513 + 0.4e1 * t352 * t27 * t212 * t726 + 0.8e1 * t648 * t463 + 0.4e1 * t274 * t60 - 0.4e1 * t374 * t355 * t208 - 0.4e1 * t253 * t737 * t41;
  t745 = t269 * t231;
  t749 = t1 * t28 * t265;
  t757 = t16 * t39;
  t758 = t696 * t757;
  t762 = t69 * t49;
  t772 = t355 * t100;
  t775 = t81 * t353;
  t778 = -0.8e1 * t398 * t90 * t190 - 0.2e1 * t278 * t745 + 0.4e1 * t749 * t53 + 0.32e2 * t394 * t29 * t28 * t17 * t40 - 0.8e1 * t78 * t758 + t350 * nz * t762 - 0.6e1 * t87 * t49 * t186 * t52 - 0.8e1 * t553 * t407 - 0.4e1 * t749 * t209 + 0.16e2 * t648 * t772 - 0.6e1 * t775 * t375;
  t790 = t212 * t304;
  t793 = t156 * 0.3141592654e1;
  t795 = t355 * t304;
  t800 = t91 * t39;
  t801 = t800 * nz;
  t807 = t2 * t28;
  t808 = t807 * t726;
  t811 = -0.2e1 * t616 * t672 - 0.2e1 * t446 * t680 - 0.2e1 * t78 * xc * t58 * t57 + 0.8e1 * t367 * t270 - t82 * t790 + t115 * t51 * t793 - 0.2e1 * t775 * t795 + 0.8e1 * t123 * t209 + 0.2e1 * t665 * t801 - 0.2e1 * t67 * t41 * t64 - 0.32e2 * t808 * t43;
  t812 = t117 * t51;
  t821 = t24 * t355;
  t827 = t90 * t304;
  t840 = t800 * t41;
  t844 = -t116 * t812 - 0.2e1 * t110 * t25 * t58 * t57 - 0.4e1 * t78 * t328 + t82 * t485 - 0.4e1 * t821 * t407 + 0.4e1 * t196 * t90 * t52 + 0.2e1 * t196 * t827 + t82 * t325 + 0.2e1 * t253 * t448 - 0.32e2 * t402 * t67 * t807 * t490 - t207 * t232 + 0.12e2 * t186 * t90 * ZB * t37 * t840;
  t849 = t1 * t51;
  t850 = t849 * t17;
  t860 = t269 * t424;
  t863 = t273 * t187;
  t874 = 0.16e2 * t462 * t772 - t116 * t850 + 0.16e2 * t553 * t371 + t116 * t288 - 0.12e2 * t97 * t57 * t109 * t697 + t82 * t594 - 0.2e1 * t278 * t860 - 0.2e1 * t863 * t305 - 0.16e2 * t180 * t259 * t311 * t201 - 0.6e1 * t863 * t74 + 0.8e1 * t174 * t191;
  t879 = xc * ZA;
  t888 = t67 * t51;
  t901 = ZA * t17;
  t903 = t368 * t901 * t11;
  t908 = -0.2e1 * t352 * t51 * t156 * t35 + 0.64e2 * t879 * t189 * t807 * t40 + 0.2e1 * t46 * t58 * t37 * t39 - t888 * t50 + t105 * t411 - 0.16e2 * t335 * t301 + 0.8e1 * t152 * t25 * t136 - 0.8e1 * t278 * t407 + 0.2e1 * t712 * t713 * t231 - 0.16e2 * t367 * t903 + 0.2e1 * t145 * t318;
  t923 = t71 * t424;
  t926 = t87 * t458;
  t927 = t28 * ZA;
  t944 = 0.8e1 * t354 * t355 * t190 - 0.8e1 * t110 * t16 * t25 * t800 - 0.2e1 * t374 * t30 * t73 - 0.16e2 * t354 * t30 * t176 - 0.2e1 * t244 * t923 - 0.32e2 * t926 * t927 * t696 * t41 - 0.32e2 * t808 * t525 + 0.6e1 * t749 * t232 - 0.8e1 * t188 * t177 + 0.4e1 * t36 * t58 * ZA * t57 + 0.4e1 * t821 * t270;
  t948 = t90 * t327;
  t961 = t30 * t100;
  t964 = t29 * t49;
  t981 = t106 * t1;
  t983 = -0.2e1 * t219 * t220 * t100 + 0.2e1 * t321 * t948 - 0.16e2 * t189 * ZA * t99 * t12 - 0.2e1 * t369 * nz * t69 * t368 + 0.2e1 * t374 * t795 - 0.8e1 * t462 * t961 - 0.8e1 * t244 * t964 * t208 + 0.2e1 * t413 * t923 + 0.4e1 * t36 * t38 * t40 * t58 - 0.2e1 * t87 * t51 * t49 * t1 * ZA + t888 * nz * t762 + t115 * t981;
  t1012 = 0.6e1 * t616 * t627 - t82 * t213 + 0.2e1 * t775 * t657 - 0.12e2 * t215 * t550 - 0.6e1 * t145 * t131 + 0.2e1 * t81 * t41 * t204 + 0.6e1 * ZB * t48 * t49 * t370 - 0.4e1 * t70 * t382 + 0.2e1 * t446 * t255 + 0.8e1 * t89 * t4 * t327 - 0.4e1 * t56 * t147;
  t1018 = t212 * t100;
  t1029 = t212 * t327;
  t1040 = 0.6e1 * t70 * t245 + 0.2e1 * t56 * t328 + t207 * t668 + 0.4e1 * t503 * t1018 + 0.2e1 * t253 * t470 - 0.6e1 * t398 * t35 * t208 - 0.8e1 * t331 * t964 * t52 - 0.4e1 * t503 * t1029 + 0.6e1 * t821 * t745 + 0.4e1 * t63 * t37 * t142 + 0.16e2 * t260 * t38 * t840;
  t1068 = t207 * t347 - 0.2e1 * t164 * t702 - 0.2e1 * t331 * t964 * t73 + 0.8e1 * t374 * t30 * t52 + 0.16e2 * t278 * t903 + 0.2e1 * t863 * t923 + 0.6e1 * t445 * t141 * t165 - 0.2e1 * t164 * t90 * t100 + 0.6e1 * t331 * t74 - 0.2e1 * t182 * t668 - 0.2e1 * t115 * t41 * t204;
  t1079 = t58 * t8;
  t1091 = t807 * t29;
  t1092 = t665 * t40;
  t1101 = ZB * t91;
  t1102 = t403 * nz;
  t1105 = -0.4e1 * t58 * ZB * ZA * t64 - t82 * t850 + 0.2e1 * t821 * t860 + t81 * t51 * t793 + 0.2e1 * t3 * t25 * t1079 * t90 + t82 * t721 - 0.2e1 * t643 * t668 + 0.16e2 * t926 * t927 * t29 * t91 * t41 + 0.32e2 * t1091 * t1092 - 0.2e1 * t219 * t220 * t19 + 0.4e1 * t139 * ZA * t64 + 0.4e1 * t1101 * t1102;
  t1108 = t849 * t72;
  t1121 = t737 * t15;
  t1124 = t29 * t12;
  t1133 = t116 * t1108 - 0.8e1 * t475 * t209 - 0.32e2 * t807 * xc * t1092 + 0.2e1 * t278 * t269 * t73 + t82 * t812 - 0.6e1 * t56 * t131 + 0.2e1 * t253 * t1121 + 0.16e2 * t926 * t927 * t1124 * t41 + t168 * t263 - 0.2e1 * t616 * t827 + t81 * t981;
  t1134 = t394 * t28;
  t1159 = -0.8e1 * t1134 * t29 * t18 * t57 + t82 * t118 - 0.12e2 * t215 * t1018 + 0.2e1 * t602 * t801 - t168 * t341 + 0.2e1 * t67 * t58 * t64 + t168 * t344 - 0.6e1 * t174 * t368 * t208 + 0.16e2 * t553 * t903 + t116 * t790 - 0.4e1 * t36 * t38 * t800 * t15;
  t1161 = nz * t83;
  t1173 = ZB * t12;
  t1196 = 0.4e1 * t1161 * ZB * t39 * ZA - 0.4e1 * t215 * t1029 - 0.8e1 * t488 * 0.3141592654e1 * t39 * xc + 0.32e2 * t821 * ZA * t8 * t1173 * t18 - 0.8e1 * t427 * t147 + 0.6e1 * t701 * t165 - 0.16e2 * t926 * t927 * t1124 * t18 - 0.8e1 * t1091 * t63 * t57 - 0.8e1 * t442 * t209 - 0.8e1 * t462 * t660 - 0.6e1 * t398 * t35 * t52;
  t1228 = 0.2e1 * t413 * t305 - 0.8e1 * t648 * t961 - 0.16e2 * t87 * t27 * t23 * t28 * ZA * t29 + 0.4e1 * t189 * t1102 - 0.4e1 * t87 * t1079 * t212 * t879 + 0.2e1 * t164 * t948 - 0.2e1 * t70 * t923 + 0.2e1 * t164 * t322 + 0.2e1 * t446 * t1121 + 0.2e1 * t863 * t964 * t304 - t82 * t1108 + 0.16e2 * t676 * t490 * t19;
  t1234 = t25 * ZB;
  t1235 = t1234 * t28;
  t1236 = t365 * t91;
  t1240 = ZB * t121;
  t1241 = t1240 * t77;
  t1242 = t39 * t39;
  t1243 = t12 * t1242;
  t1244 = xc * t72;
  t1245 = t1243 * t1244;
  t1248 = t365 * t25;
  t1252 = t243 * nz;
  t1257 = t23 * t1;
  t1258 = t1240 * t1257;
  t1259 = t67 * t12;
  t1260 = xc * t16;
  t1268 = t1234 * t121;
  t1269 = t1268 * t23;
  t1272 = t1242 * t91;
  t1280 = t67 * xc;
  t1284 = t28 * t28;
  t1285 = t67 * t1284;
  t1287 = t1285 * t2 * ZB;
  t1288 = t17 * xc;
  t1289 = t1243 * t1288;
  t1292 = 0.2e1 * t1235 * t1236 * t17 + 0.8e1 * t1241 * t1245 + 0.4e1 * t927 * t1248 * t91 - 0.2e1 * t1252 * ZB * t1242 * t91 - 0.8e1 * t1258 * t1259 * t1260 - 0.4e1 * t1235 * t2 * t83 * t39 + 0.16e2 * t1269 * t758 + 0.2e1 * t1252 * t189 * t1272 - 0.2e1 * t1252 * t83 * t1242 * ZB + 0.8e1 * t1258 * t630 * t1280 - 0.32e2 * t1287 * t1289;
  t1293 = t365 * t83;
  t1300 = ZA * t1284;
  t1304 = t17 * t1242 * t25 * t12;
  t1307 = t927 * t2;
  t1311 = t23 * t2;
  t1312 = t1300 * t1311;
  t1316 = t1234 * t1284;
  t1317 = t1316 * t1311;
  t1321 = t1240 * t23;
  t1331 = t1240 * t23 * t67;
  t1332 = t40 * t1244;
  t1338 = t1243 * t1260;
  t1344 = -0.2e1 * t1235 * t1293 - 0.16e2 * t181 * t365 * t901 * t12 - 0.64e2 * t1300 * t258 * t1304 + 0.8e1 * t1307 * t613 * t39 + 0.64e2 * t1312 * t265 * t402 - 0.32e2 * t1317 * t1288 * t12 - 0.16e2 * t1321 * t67 * t39 * t1244 + 0.2e1 * t1235 * nz * t1272 * t17 + 0.16e2 * t1331 * t1332 + 0.64e2 * t1300 * t292 * t1304 - 0.8e1 * t1241 * t1338 - 0.2e1 * t243 * t1293 * ZB;
  t1346 = t1316 * t2;
  t1349 = t927 * nz;
  t1350 = t25 * t1242;
  t1354 = t1268 * t1257;
  t1366 = t1268 * t1;
  t1370 = t29 * t17;
  t1371 = t1243 * t1370;
  t1386 = -0.32e2 * t1346 * t1289 + 0.4e1 * t1349 * t1350 * t91 + 0.8e1 * t1354 * t1260 * t12 - 0.16e2 * t181 * nz * t901 * t1243 - 0.4e1 * t1235 * t2 * t91 * t39 + 0.8e1 * t1366 * t152 * t1242 + 0.32e2 * t1287 * t1371 + 0.8e1 * t1258 * t1280 * t152 - 0.8e1 * t1354 * t1260 * t91 + 0.128e3 * t1300 * t365 * xc * t1092 + 0.8e1 * t1366 * t1338;
  t1387 = t1257 * t12;
  t1391 = t1240 * t1;
  t1399 = t1272 * t1260;
  t1412 = t1285 * t1311;
  t1427 = -0.8e1 * t1268 * t1387 * t16 - 0.8e1 * t1391 * t67 * t1242 * t1244 - 0.4e1 * t1134 * t1101 * t39 + 0.8e1 * t1241 * t1399 - 0.8e1 * t1258 * t596 + 0.4e1 * t927 * t1293 * t25 - 0.16e2 * t1331 * t758 + 0.8e1 * t1307 * t665 * t39 + 0.32e2 * t1412 * t1370 * t1173 + 0.8e1 * t1307 * t665 * t800 + 0.8e1 * t1391 * t1259 * t1242 * t16 - 0.8e1 * t1391 * t1259 * t1242 * t72;
  t1456 = t365 * ZB;
  t1468 = 0.4e1 * t927 * t1248 * t17 - 0.2e1 * t1235 * nz * t1242 * t91 + 0.8e1 * t1366 * t1244 * t1242 - 0.16e2 * t1269 * t134 * t39 + 0.8e1 * t1268 * t1257 * t72 * xc + 0.16e2 * t1321 * t1259 * t757 + 0.32e2 * t1317 * t1370 * t12 + 0.4e1 * t1349 * t613 * t1242 + 0.2e1 * t243 * t1456 * t17 - 0.64e2 * t1285 * t365 * t12 * t189 * t490 - 0.8e1 * t1354 * t152 * xc;
  t1472 = t1316 * t365;
  t1474 = t1124 * t39 * t17;
  t1478 = t17 * t91;
  t1504 = t72 * t39;
  t1511 = 0.4e1 * t1134 * t189 * t800 + 0.64e2 * t1472 * t1474 + 0.4e1 * t1235 * t2 * t1478 * t39 + 0.4e1 * t1349 * t665 * t1242 - 0.8e1 * t1258 * t1280 * t72 + 0.2e1 * t1252 * t189 * t1242 + 0.2e1 * t243 * t365 * t189 * t91 + 0.4e1 * t927 * t365 * t1478 * t25 - 0.128e3 * t1300 * t1248 * t1474 - 0.2e1 * t1235 * t1236 + 0.16e2 * t1269 * t1504 * xc + 0.2e1 * t1235 * t365 * t17;
  t1545 = -0.2e1 * t1235 * t1161 * t1242 + 0.4e1 * t1349 * t1350 * t1478 - 0.8e1 * t1366 * t1245 + 0.2e1 * t1235 * t556 * t1242 - 0.32e2 * t1412 * t402 * t726 - 0.8e1 * t1366 * t1399 + 0.8e1 * t1258 * t651 - 0.2e1 * t243 * t1456 * t91 + 0.8e1 * t1268 * t1387 * t72 - 0.16e2 * t1269 * t1332 + 0.4e1 * t1134 * t189 * t39 + 0.16e2 * t1269 * t152 * t39;
  t1564 = t1260 * t800;
  t1583 = 0.64e2 * t1285 * t1456 * t1474 - 0.64e2 * t1472 * t1288 * t40 - 0.8e1 * t1366 * t134 * t1242 + 0.8e1 * t1307 * t362 * t39 + 0.4e1 * t1235 * t2 * t17 * t39 + 0.32e2 * t1346 * t1371 - 0.16e2 * t1269 * t1564 - 0.16e2 * t1321 * t1259 * t1504 + 0.16e2 * t1331 * t1564 - 0.64e2 * t1312 * t29 * t25 * t402 - 0.4e1 * t1134 * t83 * t39 * ZB - 0.32e2 * t181 * t2 * t404;

  _PC2B = (t1133 + t1196 + t1068 + t811 + t466 + t1012 + t381 + t162 + t249 + t533 + t844 + t104 + t1159 + t571 + t211 + t874 + t607 + t339 + t296 + t638 + t908 + t671 + t419 + t983 + t705 + t1105 + t501 + t778 + t1040 + t1228 + t741 + t944) / (t1292 + t1344 + t1386 + t1427 + t1468 + t1511 + t1545 + t1583);
  /****************************************************************************************/
  t1 = nz * nz;
  t2 = t1 * nz;
  t3 = t2 * nx;
  t4 = nx * 0.3141592654e1;
  t5 = t4 * xc;
  t6 = sin(t5);
  t7 = 0.3141592654e1 * 0.3141592654e1;
  t9 = t3 * t6 * t7;
  t10 = xc * xc;
  t11 = ZA * ZA;
  t12 = t10 * t11;
  t13 = nz * 0.3141592654e1;
  t14 = exp(t13);
  t15 = t14 * t14;
  t16 = xc * nz;
  t18 = exp(t16 * 0.3141592654e1);
  t19 = t18 * t18;
  t20 = t19 * t18;
  t21 = t15 * t20;
  t22 = t12 * t21;
  t25 = nx * t6;
  t26 = t1 * 0.3141592654e1;
  t27 = t25 * t26;
  t28 = ZA * ZB;
  t29 = t18 * t15;
  t30 = t28 * t29;
  t33 = t25 * nz;
  t34 = t11 * t15;
  t35 = t19 * t19;
  t36 = t35 * t18;
  t40 = t25 * t1;
  t41 = 0.3141592654e1 * t11;
  t42 = t15 * t36;
  t43 = t41 * t42;
  t46 = nx * nx;
  t47 = t1 * t46;
  t48 = t47 * t11;
  t49 = t7 * xc;
  t50 = t35 * t15;
  t51 = t49 * t50;
  t55 = sin(t4);
  t56 = t46 * nx * t55;
  t58 = t56 * nz * t7;
  t59 = ZB * ZB;
  t60 = t10 * t59;
  t61 = t15 * t14;
  t62 = t19 * t61;
  t63 = t60 * t62;
  t66 = t19 * t14;
  t67 = t60 * t66;
  t70 = t28 * t42;
  t73 = cos(t5);
  t74 = t47 * t73;
  t75 = t7 * t11;
  t77 = t75 * t10 * t36;
  t80 = t73 * t46;
  t81 = t80 * nz;
  t82 = 0.3141592654e1 * t59;
  t83 = t82 * t42;
  t87 = xc * t11;
  t88 = t87 * t62;
  t91 = nz * nx;
  t92 = t55 * t61;
  t96 = nx * t55;
  t98 = t96 * t2 * t7;
  t101 = xc * t59;
  t102 = t101 * t62;
  t108 = t1 * t1;
  t109 = t108 * t7;
  t111 = t59 * t35;
  t112 = t111 * t15;
  t115 = t35 * t20;
  t123 = t1 * nx * t55;
  t124 = t61 * t35;
  t127 = t35 * t19;
  t128 = t61 * t127;
  t129 = t60 * t128;
  t132 = t56 * t16;
  t133 = t7 * t59;
  t134 = t133 * t124;
  t137 = 0.6e1 * t58 * t88 - 0.2e1 * t91 * t92 * t11 + 0.2e1 * t98 * t63 - 0.6e1 * t58 * t102 - 0.2e1 * t91 * t92 * t59 - 0.16e2 * t109 * xc * t112 - 0.2e1 * t91 * t6 * t115 * t59 + 0.12e2 * t40 * t83 + t123 * t41 * t124 - 0.2e1 * t58 * t129 + 0.4e1 * t132 * t134;
  t139 = t56 * 0.3141592654e1;
  t140 = t111 * t14;
  t144 = t49 * t124;
  t147 = t91 * t55;
  t148 = t61 * ZA;
  t154 = ZA * t115 * xc * ZB;
  t157 = t7 * 0.3141592654e1;
  t159 = t96 * t108 * t157;
  t160 = t10 * xc;
  t161 = t160 * t59;
  t162 = t35 * t14;
  t163 = t161 * t162;
  t166 = t28 * t162;
  t169 = t80 * t13;
  t170 = t101 * t42;
  t173 = t2 * t11;
  t174 = t96 * t173;
  t175 = t7 * t10;
  t179 = t59 * t15;
  t184 = t15 * t15;
  t193 = t139 * t140 + 0.4e1 * t56 * nz * t11 * t144 + 0.4e1 * t147 * t148 * ZB + 0.4e1 * t27 * t154 + 0.8e1 * t159 * t163 - 0.12e2 * t147 * t166 + 0.2e1 * t169 * t170 - 0.16e2 * t174 * t175 * t124 + 0.2e1 * t33 * t179 * t20 - 0.2e1 * t33 * t11 * t36 * t184 + 0.2e1 * t56 * t61 * 0.3141592654e1 * ZA * ZB;
  t194 = t173 * 0.3141592654e1;
  t195 = xc * t15;
  t196 = t195 * t19;
  t202 = t15 * t115;
  t203 = t28 * t202;
  t206 = t96 * t26;
  t207 = t14 * t127;
  t208 = t101 * t207;
  t211 = t12 * t128;
  t218 = t11 * t61;
  t219 = t218 * t35;
  t221 = t108 * ZA;
  t223 = t7 * ZB;
  t224 = t223 * t50;
  t227 = ZA * xc;
  t228 = ZB * t15;
  t229 = t228 * t36;
  t230 = t227 * t229;
  t233 = t87 * t207;
  t236 = t6 * t11;
  t240 = -0.4e1 * t194 * t196 + 0.4e1 * t194 * t195 * t127 + 0.4e1 * t33 * t203 - 0.12e2 * t206 * t208 + 0.2e1 * t58 * t211 - 0.16e2 * t47 * t10 * t133 * t50 + t139 * t219 - 0.32e2 * t221 * t10 * t224 - 0.4e1 * t169 * t230 - 0.6e1 * t98 * t233 + 0.2e1 * t91 * t236 * t20;
  t244 = t227 * t228 * t20;
  t252 = t184 * t18;
  t253 = t101 * t252;
  t256 = t35 * t35;
  t257 = t256 * t14;
  t258 = t28 * t257;
  t261 = t108 * t11;
  t263 = t7 * t35;
  t268 = ZB * t61 * t35;
  t273 = t96 * t108 * t160;
  t274 = t157 * ZB;
  t276 = t274 * t148 * t35;
  t279 = t101 * t21;
  t282 = 0.3141592654e1 * xc;
  t283 = t59 * t36;
  t284 = t282 * t283;
  t289 = 0.4e1 * t169 * t244 - 0.4e1 * t132 * t133 * t162 - 0.2e1 * t147 * t140 - 0.2e1 * t27 * t253 + 0.2e1 * t139 * t258 + 0.16e2 * t261 * t10 * t263 * t15 - 0.16e2 * t206 * t227 * t268 - 0.16e2 * t273 * t276 - 0.6e1 * t27 * t279 - 0.4e1 * t40 * t284 - 0.32e2 * t9 * t230;
  t290 = t1 * t11;
  t291 = t96 * t290;
  t297 = t59 * t61;
  t298 = t297 * t127;
  t300 = ZB * t36;
  t301 = t227 * t300;
  t304 = t1 * t59;
  t305 = t184 * t35;
  t310 = t46 * ZB;
  t311 = t184 * ZA;
  t312 = t310 * t311;
  t314 = t60 * t21;
  t317 = t1 * ZA;
  t318 = ZB * t35;
  t321 = t1 * t256;
  t324 = t96 * t261;
  t325 = t10 * t157;
  t326 = t325 * t124;
  t329 = -0.4e1 * t291 * t282 * t128 + t123 * t82 * t62 - t139 * t298 + 0.12e2 * t27 * t301 + t304 * t305 - 0.2e1 * t58 * t12 * t66 - 0.2e1 * t312 + 0.8e1 * t9 * t314 + 0.2e1 * t317 * t318 + 0.2e1 * t321 * t28 - 0.8e1 * t324 * t326;
  t331 = t28 * t124;
  t334 = 0.3141592654e1 * t15;
  t335 = t334 * t127;
  t338 = t35 * ZA;
  t341 = t46 * t256;
  t344 = t46 * t11;
  t346 = t46 * t59;
  t348 = t297 * t35;
  t351 = ZA * t10;
  t352 = t351 * t300;
  t355 = t1 * ZB;
  t362 = 0.12e2 * t147 * t331 - 0.4e1 * t173 * t335 - 0.2e1 * t310 * t338 - 0.2e1 * t341 * t28 - t344 * t305 - t346 * t305 + 0.2e1 * t147 * t348 + 0.16e2 * t9 * t352 + 0.2e1 * t355 * t311 + t290 * t305 + 0.2e1 * t33 * t34 * t20;
  t363 = t36 * t184;
  t364 = t87 * t363;
  t368 = t47 * t73 * t7;
  t373 = t160 * t157;
  t374 = t373 * t124;
  t377 = t311 * t35;
  t380 = t12 * t62;
  t386 = ZB * t10 * ZA * t15 * t20;
  t389 = t87 * t66;
  t393 = t56 * t1 * t10;
  t401 = 0.2e1 * t27 * t364 - 0.16e2 * t368 * t279 - t123 * t41 * t257 + 0.8e1 * t324 * t374 + 0.2e1 * t355 * t377 - 0.2e1 * t98 * t380 - 0.16e2 * t9 * t386 + 0.2e1 * t58 * t389 + 0.16e2 * t393 * t276 + t123 * t82 * t162 - 0.2e1 * t33 * t179 * t36;
  t412 = t11 * t14 * t127;
  t416 = t11 * t19;
  t417 = t416 * t61;
  t421 = t96 * t2 * ZA;
  t426 = t56 * nz * ZA;
  t427 = t318 * t14;
  t428 = t49 * t427;
  t431 = t82 * t29;
  t434 = t87 * t21;
  t442 = 0.2e1 * t33 * t11 * t184 * t18 + 0.4e1 * t81 * t284 - t139 * t412 + 0.2e1 * t147 * t219 - 0.2e1 * t147 * t417 + 0.32e2 * t421 * t175 * t268 + 0.8e1 * t426 * t428 + 0.4e1 * t81 * t431 - 0.2e1 * t169 * t434 - 0.2e1 * t98 * t129 - 0.32e2 * t47 * t28 * t51;
  t443 = t184 * t20;
  t447 = t61 * 0.3141592654e1;
  t448 = t447 * t11;
  t450 = t49 * t268;
  t453 = t60 * t42;
  t456 = t41 * t202;
  t463 = t101 * t443;
  t469 = t41 * xc * t20;
  t474 = -0.8e1 * t27 * t87 * t443 - t56 * t448 - 0.8e1 * t426 * t450 + 0.8e1 * t368 * t453 + 0.4e1 * t40 * t456 + 0.4e1 * t40 * t431 - 0.4e1 * t81 * t456 - 0.4e1 * t27 * t463 + 0.6e1 * t139 * t331 + 0.2e1 * t40 * t469 - 0.16e2 * t9 * t434;
  t482 = t108 * t10;
  t492 = nz * t46;
  t493 = t492 * t11;
  t495 = t282 * t19 * t184;
  t498 = t56 * t290;
  t499 = t325 * t162;
  t502 = t416 * t14;
  t504 = t60 * t207;
  t507 = -t123 * t82 * t257 - 0.4e1 * t169 * t301 + t123 * t41 * t162 + 0.16e2 * t482 * t7 * t112 - 0.12e2 * t206 * t102 - t123 * t82 * t66 - 0.4e1 * t147 * t258 - 0.4e1 * t493 * t495 - 0.8e1 * t498 * t499 + t139 * t502 - 0.2e1 * t98 * t504;
  t508 = t101 * t162;
  t512 = t41 * t115 * xc;
  t515 = t87 * t42;
  t520 = ZB * t184;
  t522 = t227 * t520 * t18;
  t525 = t492 * t59;
  t528 = t6 * t59;
  t532 = t520 * t20;
  t533 = t351 * t532;
  t539 = t447 * t59;
  t544 = 0.8e1 * t206 * t508 - 0.2e1 * t40 * t512 - 0.16e2 * t368 * t515 + 0.12e2 * t206 * t88 + 0.4e1 * t27 * t522 + 0.4e1 * t525 * t495 - 0.4e1 * t91 * t528 * t36 - 0.16e2 * t368 * t533 - 0.16e2 * t206 * t227 * t427 - t56 * t539 - 0.2e1 * t132 * t133 * t66;
  t551 = t87 * t162;
  t554 = t351 * t229;
  t560 = t59 * t19;
  t561 = t560 * t14;
  t564 = t101 * t202;
  t567 = t87 * t252;
  t573 = t227 * t228 * t115;
  t578 = 0.4e1 * t33 * t70 + 0.4e1 * t493 * t335 - 0.4e1 * t58 * t551 + 0.16e2 * t9 * t554 - 0.4e1 * t33 * t28 * t252 + 0.2e1 * t147 * t561 + 0.2e1 * t169 * t564 - 0.2e1 * t27 * t567 - 0.8e1 * t324 * t499 - 0.4e1 * t169 * t573 + 0.12e2 * t27 * t244;
  t579 = t82 * t202;
  t591 = t282 * t115 * t59;
  t598 = t101 * t66;
  t606 = -0.4e1 * t81 * t579 - 0.2e1 * t169 * t567 - 0.6e1 * t27 * t170 + 0.8e1 * t169 * t203 + 0.2e1 * t98 * t67 + 0.2e1 * t81 * t591 + 0.32e2 * t368 * t244 - 0.2e1 * t27 * t564 + 0.4e1 * t206 * t598 + 0.16e2 * t9 * t170 + 0.2e1 * t33 * t283 * t184;
  t608 = t373 * t162;
  t611 = t59 * t184;
  t617 = t101 * t29;
  t624 = t227 * ZB * t18 * t15;
  t629 = t157 * t59;
  t630 = t629 * t124;
  t633 = t3 * t6;
  t634 = t175 * t283;
  t644 = 0.8e1 * t498 * t608 + 0.2e1 * t33 * t611 * t18 - 0.4e1 * t206 * t389 - 0.2e1 * t27 * t617 - 0.4e1 * t169 * t154 + 0.4e1 * t27 * t624 + 0.12e2 * t27 * t230 - 0.8e1 * t393 * t630 - 0.8e1 * t633 * t634 + 0.16e2 * t47 * t7 * t101 * t50 + 0.2e1 * t123 * t447 * t28;
  t645 = t41 * t29;
  t648 = t2 * 0.3141592654e1;
  t649 = t648 * xc;
  t650 = t560 * t184;
  t656 = t56 * t1 * t157;
  t659 = t87 * t128;
  t662 = t96 * t482;
  t663 = t629 * t162;
  t671 = t161 * t124;
  t674 = t218 * t127;
  t679 = 0.4e1 * t81 * t645 - 0.4e1 * t649 * t650 - 0.8e1 * t169 * t70 + 0.8e1 * t656 * t163 - 0.2e1 * t98 * t659 - 0.8e1 * t662 * t663 - 0.32e2 * t421 * t175 * t427 - 0.2e1 * t147 * t502 + 0.8e1 * t656 * t671 + 0.2e1 * t147 * t674 - 0.16e2 * t368 * t386;
  t714 = t334 * t19;
  t719 = t12 * t42;
  t722 = t304 * t35 - t346 * t35 + t341 * t59 - t344 * t35 + t344 * t256 + t346 * t184 - 0.16e2 * t368 * t554 - 0.16e2 * t48 * t175 * t50 + 0.4e1 * t525 * t714 - 0.2e1 * t58 * t659 + 0.8e1 * t368 * t719;
  t730 = xc * t19;
  t735 = t59 * t256 * t14;
  t752 = 0.4e1 * t173 * t714 - 0.6e1 * t27 * t515 - 0.16e2 * t9 * t279 + 0.4e1 * t194 * t730 * t184 - t139 * t735 - 0.4e1 * t492 * t127 * t82 * xc - 0.4e1 * t98 * t508 - t123 * t41 * t207 - 0.2e1 * t147 * t298 + 0.8e1 * t368 * t314 + 0.6e1 * t132 * t133 * t207;
  t755 = t28 * t21;
  t759 = t274 * t338 * t14;
  t767 = t11 * t35;
  t768 = t767 * t14;
  t778 = t560 * t61;
  t781 = -0.2e1 * t58 * t504 - 0.8e1 * t27 * t755 + 0.16e2 * t662 * t759 + 0.12e2 * t291 * t282 * t207 - 0.6e1 * t27 * t434 + t139 * t768 - 0.8e1 * t498 * t326 + 0.4e1 * t33 * t611 * t20 + 0.2e1 * t81 * t512 - t139 * t561 + 0.2e1 * t147 * t778;
  t786 = t12 * t443;
  t790 = t282 * t59 * t20;
  t796 = t59 * t14 * t127;
  t806 = t41 * t21;
  t811 = -0.8e1 * t393 * t663 + 0.8e1 * t368 * t786 + 0.2e1 * t81 * t790 + 0.4e1 * t169 * t624 + t139 * t796 + 0.2e1 * t206 * t258 - 0.2e1 * t40 * t591 - 0.8e1 * t662 * t630 - 0.4e1 * t33 * t30 - 0.4e1 * t40 * t806 + 0.8e1 * t9 * t786;
  t819 = t282 * t15 * t127;
  t822 = t101 * t363;
  t830 = t11 * t256 * t14;
  t835 = t227 * t532;
  t842 = 0.2e1 * t33 * t11 * t18 * t15 + t123 * t41 * t66 - 0.4e1 * t493 * t819 - 0.2e1 * t27 * t822 - 0.16e2 * t368 * t170 - 0.4e1 * t169 * t463 - t139 * t830 - 0.4e1 * t649 * t179 * t127 + 0.12e2 * t27 * t835 - 0.16e2 * t368 * t434 - 0.2e1 * t40 * t790;
  t845 = t87 * t202;
  t854 = t338 * t15;
  t859 = t12 * t207;
  t868 = t139 * t348 - 0.2e1 * t27 * t845 + 0.8e1 * t169 * t755 - 0.2e1 * t58 * t380 + 0.6e1 * t206 * t331 + 0.8e1 * t310 * t854 - 0.2e1 * t169 * t822 + 0.2e1 * t98 * t859 + 0.8e1 * t159 * t671 + 0.8e1 * t74 * t634 - 0.2e1 * t169 * t253;
  t880 = t60 * t443;
  t891 = t101 * t128;
  t894 = -t123 * t539 - 0.2e1 * t147 * t796 + 0.32e2 * t368 * t230 + t139 * t674 - 0.16e2 * t98 * t60 * t124 + 0.32e2 * t9 * t244 + 0.8e1 * t368 * t880 - 0.8e1 * t40 * t41 * xc * t36 - t123 * t82 * t128 - 0.6e1 * t58 * t233 + 0.2e1 * t58 * t891;
  t903 = t179 * t19;
  t920 = t56 * t1 * t160;
  t925 = -0.2e1 * t174 * t175 * t66 - 0.4e1 * t493 * t714 + 0.4e1 * t649 * t903 - 0.4e1 * t81 * t43 + t123 * t82 * t207 + 0.4e1 * t206 * t891 - 0.16e2 * t273 * t759 - 0.8e1 * t27 * t203 + 0.32e2 * t221 * ZB * t51 - 0.16e2 * t920 * t759 - 0.8e1 * t9 * t453;
  t932 = t87 * t29;
  t945 = t82 * t21;
  t953 = -0.16e2 * t920 * t276 - 0.8e1 * t169 * t30 - 0.8e1 * t633 * t77 - 0.2e1 * t27 * t932 - 0.4e1 * t174 * t49 * t162 + 0.8e1 * t206 * t87 * t124 - 0.2e1 * t147 * t768 + 0.4e1 * t169 * t522 - 0.12e2 * t81 * t945 + 0.4e1 * t33 * t28 * t115 + 0.4e1 * t525 * t819;
  t971 = t282 * t127;
  t978 = -0.6e1 * t98 * t102 + 0.2e1 * t169 * t515 - 0.2e1 * t310 * t377 + 0.2e1 * t147 * t830 + 0.8e1 * t368 * t22 - 0.2e1 * t169 * t617 + 0.16e2 * t662 * t276 - 0.8e1 * t355 * t854 + 0.4e1 * t493 * t971 - 0.16e2 * t9 * t533 - 0.2e1 * t169 * t279;
  t997 = xc * t127;
  t998 = t997 * t59;
  t1003 = 0.4e1 * t40 * t579 + 0.2e1 * t169 * t845 + 0.16e2 * t9 * t515 + 0.8e1 * t206 * t551 + t123 * t41 * t128 + 0.16e2 * t98 * t60 * t162 + 0.2e1 * t169 * t364 - 0.2e1 * t169 * t932 + t139 * t778 + 0.4e1 * t648 * t998 + 0.2e1 * t147 * t412;
  t1006 = t2 * t59;
  t1017 = xc * t35;
  t1033 = 0.4e1 * t1006 * t335 + 0.4e1 * t81 * t806 - 0.2e1 * t33 * t34 * t115 + 0.8e1 * t498 * t374 - 0.16e2 * t261 * t7 * t1017 * t15 + 0.8e1 * t206 * t101 * t124 - t123 * t448 + 0.2e1 * t147 * t735 + 0.6e1 * t98 * t208 + 0.6e1 * t98 * t88 - 0.4e1 * t33 * t755;
  t1055 = -0.4e1 * t173 * t971 + 0.2e1 * t98 * t891 + 0.8e1 * t9 * t880 + 0.4e1 * t169 * t835 - t304 * t184 + t344 * t184 - t123 * t41 * t62 - 0.2e1 * t98 * t598 + 0.2e1 * t58 * t859 + 0.32e2 * t47 * t351 * t224 + 0.2e1 * t98 * t389;
  t1070 = t15 * t19;
  t1089 = -0.16e2 * t368 * t352 - 0.8e1 * t9 * t719 + 0.4e1 * t96 * t2 * xc * t134 - 0.2e1 * t91 * t236 * t115 + 0.4e1 * t27 * t573 + 0.4e1 * t493 * t282 * t1070 + 0.2e1 * t33 * t59 * t18 * t15 + 0.12e2 * t40 * t945 - 0.4e1 * t492 * xc * t82 * t1070 - 0.2e1 * t91 * t528 * t20 + 0.8e1 * t324 * t608;
  t1113 = t123 * t82 * t124 + 0.8e1 * t421 * t428 - t139 * t417 + 0.4e1 * t40 * t645 + 0.16e2 * t393 * t759 - 0.2e1 * t33 * t179 * t115 - 0.4e1 * t525 * t335 + 0.4e1 * t33 * t28 * t36 - 0.4e1 * t1006 * t714 + 0.6e1 * t206 * t166 - 0.8e1 * t421 * t450;
  t1119 = t321 * t46;
  t1122 = t157 * t11;
  t1123 = t1122 * t2;
  t1124 = t184 * t46;
  t1128 = t108 * nz;
  t1132 = t7 * t7;
  t1133 = t1132 * t11;
  t1134 = t1133 * t108;
  t1135 = t15 * t46;
  t1139 = t7 * ZA;
  t1140 = t1139 * ZB;
  t1141 = t1 * t35;
  t1145 = t629 * t2;
  t1146 = t1135 * t730;
  t1149 = t157 * t1128;
  t1150 = t1149 * xc;
  t1153 = t46 * xc;
  t1154 = t1153 * t127;
  t1158 = t184 * t1 * t46;
  t1161 = t46 * t46;
  t1162 = t35 * t1161;
  t1166 = t7 * t1;
  t1170 = -0.4e1 * t133 * t1119 + 0.16e2 * t1123 * t1124 * t730 - 0.8e1 * t1122 * t1128 * t196 - 0.64e2 * t1134 * t1135 * t1017 - 0.32e2 * t1140 * t1141 * t1135 + 0.16e2 * t1145 * t1146 - 0.8e1 * t1150 * t650 - 0.16e2 * t1123 * t1154 - 0.4e1 * t133 * t1158 - 0.16e2 * t1140 * t1162 * t15 + 0.8e1 * t1166 * t35 * t312;
  t1171 = t1161 * t184;
  t1175 = t1122 * nz;
  t1176 = t15 * t1161;
  t1180 = t1132 * ZA;
  t1181 = t1180 * t355;
  t1182 = t1176 * t1017;
  t1185 = t1161 * xc;
  t1189 = t1133 * t1;
  t1192 = t108 * t1;
  t1193 = t1132 * t1192;
  t1195 = t10 * t35;
  t1199 = t157 * t15;
  t1203 = t1141 * t46;
  t1211 = t184 * t108;
  t1218 = 0.2e1 * t133 * t1171 * t35 + 0.8e1 * t1175 * t1176 * t997 + 0.64e2 * t1181 * t1182 - 0.8e1 * t1175 * t1185 * t127 - 0.32e2 * t1189 * t1182 - 0.64e2 * t1193 * ZA * t1195 * t228 + 0.8e1 * t1199 * t416 * t1128 + 0.8e1 * t1140 * t1203 - 0.4e1 * t75 * t1158 - 0.8e1 * t1199 * t560 * t1128 - 0.2e1 * t133 * t1211 - 0.8e1 * t1199 * t127 * t11 * t1128;
  t1221 = t256 * t1161;
  t1224 = t35 * t108;
  t1233 = t7 * t256;
  t1236 = -t75 * t1211 - t75 * t1221 - t133 * t1221 + t75 * t1224 - t75 * t1171 - t133 * t1171 + t133 * t1224 + t75 * t1162 - t75 * t108 * t256 + t133 * t1162 - t1233 * t59 * t108;
  t1240 = t1135 * t1195;
  t1252 = t629 * t127;
  t1263 = t1171 * ZA;
  t1280 = -0.128e3 * t1180 * ZB * t108 * t1240 + 0.32e2 * t1193 * t10 * t112 + 0.4e1 * t133 * t1203 + 0.4e1 * t109 * t256 * ZA * ZB - 0.8e1 * t1252 * nz * t15 * t1185 + 0.8e1 * t1175 * t1171 * t730 - 0.8e1 * t1175 * t1176 * t127 + 0.4e1 * t223 * t1263 - 0.8e1 * t1175 * t1176 * t730 + 0.8e1 * t1166 * ZA * t341 * ZB + 0.64e2 * t1134 * t1240 + 0.8e1 * t1122 * xc * t1128 * t127 * t15;
  t1283 = t1199 * t19;
  t1287 = t1199 * t127;
  t1289 = t59 * nz * t1161;
  t1293 = t157 * nz * xc;
  t1304 = t1132 * t108;
  t1310 = t263 * ZB;
  t1316 = t2 * t15;
  t1323 = -0.16e2 * t1283 * t1006 * t46 + 0.8e1 * t1287 * t1289 + 0.8e1 * t1293 * t127 * t1161 * t59 + 0.16e2 * t1123 * t1135 * t19 + 0.8e1 * t1293 * t560 * t1176 + 0.64e2 * t1304 * t59 * t1240 + 0.4e1 * t75 * t1203 + 0.4e1 * t1310 * t1263 + 0.4e1 * t223 * t338 * t108 - 0.16e2 * t1252 * t1316 * t1153 - 0.16e2 * t1310 * t221 * t15;
  t1330 = t1132 * t15;
  t1336 = t1132 * t1;
  t1338 = t1162 * t179;
  t1370 = 0.8e1 * t1175 * t1176 * t19 + 0.4e1 * t1139 * t318 * t1161 + 0.128e3 * t1330 * t318 * t108 * t46 * t227 - 0.32e2 * t1336 * xc * t1338 + 0.4e1 * t1233 * ZA * t1161 * ZB - 0.8e1 * t1287 * t59 * t1128 * xc + 0.2e1 * t75 * t305 * t108 + 0.8e1 * t1199 * t127 * t59 * t1128 - 0.8e1 * t1283 * t1289 - 0.8e1 * t1293 * t560 * t1171 + 0.4e1 * t133 * t35 * t1158 + 0.8e1 * t157 * t184 * t19 * t11 * t1128 * xc;
  t1376 = t7 * t184;
  t1380 = t1176 * t1195;
  t1393 = t1330 * t35;
  t1411 = 0.16e2 * t1145 * t1154 + 0.8e1 * t1149 * t998 + 0.4e1 * t1376 * t35 * t48 + 0.32e2 * t1189 * t1380 + 0.32e2 * t1193 * t11 * t1195 * t15 - 0.64e2 * t1304 * xc * t111 * t1135 - 0.16e2 * t1123 * t1146 + 0.64e2 * t1393 * t28 * t1192 * xc - 0.16e2 * t1123 * t1135 * t127 - 0.8e1 * t1122 * xc * t1128 * t127 - 0.32e2 * t1193 * xc * t112 + 0.16e2 * t1252 * t1316 * t46;
  t1450 = 0.2e1 * t1376 * t767 * t1161 + 0.2e1 * t1376 * t111 * t108 + 0.4e1 * t223 * t311 * t108 + 0.4e1 * t109 * t35 * t520 * ZA + 0.16e2 * t1123 * t1135 * t997 - 0.64e2 * t1181 * t1380 + 0.8e1 * t1150 * t903 - 0.32e2 * t1393 * t11 * t1192 * xc - 0.16e2 * t157 * t2 * xc * t560 * t1124 + 0.8e1 * t223 * t184 * t317 * t46 + 0.32e2 * t1336 * t10 * t1338 - 0.4e1 * t75 * t1119;
  _PC3B = (t606 + t722 + t1089 + t781 + 0.16e2 * t48 * t51 + t978 + t868 + t507 - t304 * t256 + 0.8e1 * t9 * t22 + t752 + 0.4e1 * t174 * t144 - 0.2e1 * t81 * t469 + 0.6e1 * t139 * t166 + t362 + 0.2e1 * t98 * t211 + t925 + t137 - t290 * t184 + 0.12e2 * t81 * t83 + t842 + 0.8e1 * t74 * t77 + 0.16e2 * t98 * t12 * t162 - 0.4e1 * t33 * t28 * t443 - 0.8e1 * t27 * t70 - 0.2e1 * t33 * t34 * t36 - 0.8e1 * t27 * t30 + 0.2e1 * t58 * t67 - 0.4e1 * t40 * t43 + 0.2e1 * t58 * t63 + t1033 - t290 * t256 + t290 * t35 + t193 + t1113 + t578 + t442 + t474 + t544 + t329 + t679 + t401 + t953 + t811 + t644 + t894 + t289 + t240 + t1055 + t1003) / (t1170 + t1218 + 0.2e1 * t1236 + t1280 + t1323 + t1370 + t1411 + t1450);
  /****************************************************************************************/
  t1 = nz * nz;
  t2 = t1 * xc;
  t3 = ZB * ZB;
  t5 = t2 * 0.3141592654e1 * t3;
  t6 = nx * 0.3141592654e1;
  t7 = t6 * xc;
  t8 = cos(t7);
  t9 = nx * nx;
  t10 = t8 * t9;
  t11 = nz * 0.3141592654e1;
  t12 = exp(t11);
  t13 = t12 * t12;
  t16 = exp(xc * nz * 0.3141592654e1);
  t17 = t16 * t16;
  t18 = t17 * t16;
  t19 = t17 * t17;
  t20 = t19 * t18;
  t21 = t13 * t20;
  t22 = t10 * t21;
  t25 = ZA * ZA;
  t26 = t1 * t25;
  t27 = xc * 0.3141592654e1;
  t28 = t26 * t27;
  t29 = t19 * t16;
  t30 = t13 * t13;
  t31 = t29 * t30;
  t35 = t9 * nx;
  t36 = t3 * t35;
  t37 = sin(t6);
  t38 = t13 * t12;
  t39 = t37 * t38;
  t40 = t39 * t19;
  t42 = t1 * t1;
  t43 = nx * t42;
  t44 = xc * xc;
  t45 = t25 * t44;
  t46 = t43 * t45;
  t47 = 0.3141592654e1 * 0.3141592654e1;
  t48 = t47 * t37;
  t49 = t17 * t38;
  t54 = 0.3141592654e1 * t35;
  t55 = ZA * nz * t54;
  t56 = t37 * ZB;
  t57 = t19 * t12;
  t61 = t25 * t8;
  t62 = t61 * t9;
  t63 = nz * t30;
  t64 = t63 * t16;
  t67 = t1 * nz;
  t69 = t47 * ZB;
  t70 = t67 * t44 * t69;
  t75 = nx * t3;
  t76 = t75 * t37;
  t77 = t67 * 0.3141592654e1;
  t78 = t19 * t19;
  t79 = t78 * t12;
  t80 = t77 * t79;
  t82 = t3 * t38;
  t84 = t54 * t37;
  t87 = sin(t7);
  t88 = t29 * t87;
  t89 = t47 * t44;
  t93 = nx * t25;
  t94 = t87 * t42;
  t95 = t93 * t94;
  t96 = t47 * xc;
  t97 = t13 * t29;
  t98 = t96 * t97;
  t101 = t87 * t67;
  t102 = t93 * t101;
  t103 = t13 * t18;
  t107 = t47 * t35;
  t108 = t26 * t107;
  t109 = t37 * t44;
  t110 = t19 * t17;
  t111 = t12 * t110;
  t116 = t37 * t19 * t12;
  t118 = t37 * xc;
  t119 = ZB * t19;
  t120 = t119 * t12;
  t121 = t118 * t120;
  t125 = xc * t3;
  t126 = t1 * t47 * t125;
  t127 = t35 * t37;
  t128 = t38 * t19;
  t129 = t127 * t128;
  t132 = t26 * 0.3141592654e1;
  t133 = t16 * t13;
  t134 = t10 * t133;
  t137 = 0.3141592654e1 * ZB;
  t138 = t2 * t137;
  t139 = ZA * t8;
  t140 = t9 * t13;
  t145 = t30 * t18;
  t146 = t10 * t145;
  t149 = t3 * t8;
  t150 = t149 * t9;
  t153 = 0.2e1 * t5 * t22 + 0.2e1 * t28 * t10 * t31 + t36 * t40 - 0.2e1 * t46 * t48 * t49 - 0.2e1 * t55 * t56 * t57 - 0.2e1 * t62 * t64 + 0.16e2 * t70 * t29 * ZA * t10 - t76 * t80 + t82 * nz * t84 + 0.8e1 * t43 * t3 * t88 * t89 + 0.16e2 * t95 * t98 + 0.2e1 * t102 * t27 * t103 - 0.2e1 * t108 * t109 * t111 + t36 * t116 + 0.8e1 * t55 * t121 - 0.4e1 * t126 * t129 - 0.4e1 * t132 * t134 - 0.4e1 * t138 * t139 * t140 * t20 + 0.8e1 * t28 * t146 - 0.2e1 * t150 * t64;
  t154 = t42 * nz;
  t155 = nx * t154;
  t156 = t44 * xc;
  t157 = t47 * 0.3141592654e1;
  t158 = t156 * t157;
  t159 = t155 * t158;
  t162 = t56 * ZA * t19 * t12;
  t165 = t77 * t49;
  t167 = t1 * t3;
  t168 = t167 * t89;
  t169 = t127 * t49;
  t172 = t37 * t67;
  t173 = t75 * t172;
  t174 = t38 * t110;
  t175 = t27 * t174;
  t179 = t47 * t25;
  t181 = t10 * t97;
  t184 = t27 * t31;
  t187 = t67 * t47;
  t188 = t44 * t3;
  t189 = t187 * t188;
  t192 = t25 * t35;
  t193 = t37 * t17;
  t194 = t193 * t12;
  t196 = nx * ZA;
  t197 = t196 * t172;
  t198 = ZB * t38;
  t199 = t198 * t19;
  t204 = t1 * t12 * t110;
  t207 = nx * ZB;
  t209 = t1 * ZA;
  t215 = t67 * t3;
  t216 = t47 * t8;
  t217 = t215 * t216;
  t218 = t9 * xc;
  t222 = nx * t67;
  t223 = t222 * t27;
  t224 = t3 * t87;
  t228 = t167 * t107;
  t232 = t26 * t96;
  t235 = t207 * t94;
  t236 = t47 * ZA;
  t243 = xc * t13;
  t244 = t243 * t29;
  t248 = t25 * nz;
  t249 = t248 * 0.3141592654e1;
  t253 = ZB * ZA;
  t254 = t253 * t8;
  t255 = t9 * nz;
  t256 = t30 * t16;
  t260 = 0.2e1 * t207 * t37 * t209 * t128 + 0.2e1 * t5 * t134 - 0.16e2 * t217 * t218 * t97 - 0.2e1 * t223 * t224 * t31 - 0.2e1 * t228 * t109 * t174 - 0.2e1 * t232 * t169 - 0.16e2 * t235 * t236 * t44 * t30 * t18 - 0.4e1 * t196 * t101 * t137 * t244 + t249 * t169 + 0.8e1 * t168 * t129 + 0.4e1 * t254 * t255 * t256;
  t263 = t43 * t179;
  t267 = t3 * nz;
  t268 = t267 * t54;
  t269 = t118 * t57;
  t272 = t39 * t1;
  t274 = t67 * t25;
  t275 = t274 * t158;
  t278 = t75 * t87;
  t279 = t77 * t103;
  t282 = t25 * t38;
  t285 = ZA * t38;
  t290 = t267 * 0.3141592654e1;
  t296 = t77 * t111;
  t298 = t196 * t37;
  t299 = t1 * ZB;
  t303 = t37 * t42;
  t304 = t196 * t303;
  t308 = t77 * t57;
  t310 = t26 * t89;
  t313 = t77 * t128;
  t316 = t101 * t27;
  t319 = t93 * t87;
  t320 = t77 * t97;
  t323 = t127 * t57;
  t326 = t10 * nz;
  t329 = t118 * t174;
  t332 = -0.8e1 * t263 * t109 * t57 - 0.4e1 * t268 * t269 + t93 * t272 + 0.8e1 * t275 * t129 - 0.4e1 * t278 * t279 + t282 * nz * t84 - 0.2e1 * t285 * nz * t54 * t56 - t290 * t169 - 0.2e1 * t196 * t38 * t172 * t137 + t76 * t296 - 0.2e1 * t298 * t299 * t79 + 0.8e1 * t304 * t96 * t120 + t76 * t308 - 0.2e1 * t310 * t169 - t76 * t313 + 0.2e1 * t75 * t18 * t316 + 0.4e1 * t319 * t320 + t249 * t323 - 0.2e1 * t25 * t18 * t326 + 0.2e1 * t228 * t329;
  t335 = t75 * t101;
  t336 = t27 * t21;
  t342 = t77 * t133;
  t347 = t209 * t137;
  t350 = t9 * t1;
  t351 = t149 * t350;
  t355 = t37 * t78 * t12;
  t359 = t93 * t303;
  t367 = t172 * 0.3141592654e1;
  t369 = t96 * t103;
  t376 = t209 * t107;
  t379 = t10 * t103;
  t383 = t207 * t101;
  t389 = 0.3141592654e1 * ZA;
  t390 = t222 * t389;
  t391 = t87 * ZB;
  t398 = -0.2e1 * t102 * t336 + t93 * t38 * t367 + 0.16e2 * t95 * t369 - t82 * t127 - 0.8e1 * t197 * t27 * t120 + 0.8e1 * t376 * t121 - 0.8e1 * t189 * t379 - t249 * t129 - 0.4e1 * t383 * t27 * ZA * t16 * t13 - 0.8e1 * t390 * t391 * t21 - 0.2e1 * t197 * t137 * t57;
  t402 = t39 * t110;
  t404 = t193 * t38;
  t406 = t127 * t174;
  t408 = t167 * 0.3141592654e1;
  t411 = t44 * t157;
  t412 = t155 * t411;
  t413 = t285 * t19;
  t414 = t56 * t413;
  t417 = ZA * t30;
  t424 = t93 * t37;
  t426 = t248 * t54;
  t427 = t17 * t12;
  t428 = t118 * t427;
  t431 = t77 * t21;
  t438 = ZA * t13;
  t443 = t93 * t172;
  t444 = t27 * t427;
  t448 = t1 * t78 * t12;
  t455 = t274 * t89;
  t461 = t118 * t111;
  t464 = -t36 * t402 + t36 * t404 - t249 * t406 - 0.4e1 * t408 * t134 + 0.16e2 * t412 * t414 - 0.4e1 * t383 * t27 * t417 * t18 + 0.2e1 * t28 * t22 - t424 * t80 - 0.2e1 * t426 * t428 + 0.4e1 * t278 * t431 + 0.4e1 * t254 * t255 * t103 + t290 * t323 + 0.4e1 * t383 * t27 * t438 * t20 + 0.2e1 * t443 * t444 + t424 * t448 - t36 * t194 - 0.32e2 * t235 * t236 * t243 * t18 + 0.8e1 * t455 * t181 - 0.4e1 * t359 * t96 * t128 - 0.2e1 * t426 * t461;
  t469 = nz * t16 * t13;
  t474 = t1 * t38;
  t475 = t474 * t19;
  t480 = t89 * t103;
  t483 = t67 * ZA;
  t484 = t483 * t411;
  t485 = t127 * t120;
  t488 = t127 * t111;
  t497 = t77 * t427;
  t502 = t27 * t97;
  t508 = t1 * t19 * t12;
  t511 = t155 * t25 * t156;
  t512 = t157 * t37;
  t513 = t512 * t128;
  t527 = t1 * t17;
  t528 = t527 * t38;
  t530 = -t76 * t497 - 0.4e1 * t254 * t255 * t97 - 0.2e1 * t102 * t502 - 0.4e1 * t108 * t269 - t76 * t508 + 0.8e1 * t511 * t513 + 0.4e1 * t150 * t63 * t18 + 0.4e1 * t383 * t27 * t438 * t18 + 0.4e1 * t132 * t379 + 0.2e1 * t168 * t488 - t76 * t528;
  t535 = t44 * t13;
  t542 = t527 * t12;
  t544 = nz * t13;
  t545 = t544 * t20;
  t548 = t75 * t303;
  t549 = t96 * t111;
  t552 = ZA * t35;
  t553 = t552 * t37;
  t562 = t43 * t96;
  t563 = t3 * t37;
  t564 = t563 * t128;
  t579 = t474 * t110;
  t590 = t9 * t30;
  t591 = t590 * t18;
  t595 = t127 * t427;
  t598 = t77 * t174;
  t600 = 0.4e1 * t5 * t146 + 0.16e2 * t235 * t236 * t535 * t18 + 0.8e1 * t455 * t146 + t76 * t542 - 0.2e1 * t150 * t545 + 0.2e1 * t548 * t549 - 0.2e1 * t553 * t120 + t290 * t488 - 0.8e1 * t274 * t47 * t44 * t29 * t10 - 0.4e1 * t562 * t564 - 0.2e1 * t132 * xc * t20 * t10 - 0.32e2 * t562 * ZA * t87 * ZB * t13 * t29 - 0.8e1 * t347 * t379 + t76 * t579 - 0.4e1 * t359 * t96 * t57 + 0.4e1 * t408 * t181 - 0.4e1 * t223 * t564 - 0.12e2 * t209 * t27 * ZB * t8 * t591 + 0.2e1 * t310 * t595 + t76 * t598;
  t601 = t27 * t49;
  t604 = t127 * t79;
  t606 = ZB * t29;
  t616 = t139 * t140 * t18;
  t638 = t10 * t256;
  t643 = t118 * t199;
  t653 = t544 * t29;
  t658 = t3 * t29;
  t660 = t350 * t27;
  t663 = -0.4e1 * t254 * t255 * t145 + 0.2e1 * t267 * t20 * t8 * t9 - 0.4e1 * t138 * t139 * t9 * t16 * t13 - 0.2e1 * t5 * t638 + 0.2e1 * t126 * t169 + 0.8e1 * t376 * t643 + 0.4e1 * t335 * t27 * t145 + 0.16e2 * t235 * t236 * t535 * t29 + 0.6e1 * t150 * t653 - 0.4e1 * t426 * t269 + 0.4e1 * t658 * t8 * t660;
  t670 = t274 * t411;
  t673 = t118 * t49;
  t694 = t155 * t45;
  t713 = nz * t29 * t30;
  t717 = t20 * t87;
  t723 = t512 * t57;
  t728 = -0.2e1 * t443 * t175 - 0.8e1 * t670 * t129 + 0.2e1 * t426 * t673 - 0.16e2 * t207 * t88 * t42 * t47 * ZA * t44 + 0.4e1 * t254 * t255 * t21 + t249 * t595 + 0.8e1 * t25 * t29 * t8 * t660 + 0.2e1 * t268 * t461 + 0.8e1 * t189 * t181 - 0.8e1 * t694 * t513 + 0.2e1 * t198 * t553 - 0.12e2 * t606 * t139 * t660 - 0.2e1 * t359 * t549 + 0.4e1 * t138 * t139 * t590 * t16 + 0.8e1 * t93 * t29 * t94 * t89 - 0.2e1 * t150 * t713 + 0.2e1 * t222 * t3 * t717 * t27 + 0.8e1 * t670 * t323 + 0.8e1 * t694 * t723 - 0.2e1 * t62 * t653;
  t734 = t43 * t89;
  t735 = t563 * t427;
  t740 = t75 * t94;
  t744 = ZB * xc;
  t750 = t563 * t57;
  t754 = t218 * t103;
  t771 = t127 * t199;
  t776 = t89 * t174;
  t791 = -0.4e1 * t207 * t717 * t77 * xc * ZA + 0.4e1 * t443 * t27 * t57 + t192 * t40 - 0.8e1 * t55 * t643 - 0.16e2 * t209 * t89 * t771 - 0.8e1 * t275 * t323 + 0.2e1 * t359 * t776 + 0.16e2 * t304 * t89 * t199 + 0.4e1 * t278 * t320 + 0.2e1 * t207 * t172 * t389 * t79 - 0.8e1 * t390 * t391 * t97;
  t794 = t483 * t158;
  t801 = t2 * 0.3141592654e1;
  t818 = t215 * t411;
  t827 = t96 * t174;
  t837 = t37 * t12 * t110;
  t845 = 0.16e2 * t794 * t485 + 0.8e1 * t159 * t564 - 0.8e1 * t455 * t379 - 0.2e1 * t801 * t3 * t20 * t10 - 0.4e1 * t132 * t22 - 0.8e1 * t734 * t564 - 0.8e1 * t187 * t44 * t658 * t10 - 0.8e1 * t412 * t564 + 0.4e1 * t132 * t181 - 0.8e1 * t818 * t129 + 0.2e1 * t46 * t48 * t427 - 0.4e1 * t75 * t29 * t316 - 0.2e1 * t359 * t827 - t290 * t595 + 0.16e2 * t217 * t754 - t424 * t542 - 0.8e1 * t734 * t750 - t192 * t837 - 0.4e1 * t254 * t255 * t133 + 0.8e1 * t304 * t96 * t199;
  t864 = t544 * t18;
  t867 = t3 * t18;
  t884 = t27 * t256;
  t891 = t187 * t744;
  t894 = t563 * t49;
  t900 = -0.2e1 * t263 * t428 + 0.2e1 * t228 * t428 - 0.6e1 * t223 * t224 * t103 - t192 * t404 + 0.2e1 * t268 * t428 - 0.2e1 * t335 * t884 - t424 * t296 + 0.2e1 * t93 * t20 * t316 - 0.32e2 * t891 * t616 + 0.2e1 * t562 * t894 - 0.2e1 * t801 * t867 * t10;
  t904 = t27 * t111;
  t907 = t118 * t128;
  t915 = t89 * t145;
  t947 = t139 * t140 * t29;
  t952 = -0.2e1 * t173 * t904 + 0.4e1 * t426 * t907 + 0.12e2 * t253 * t10 * t1 * 0.3141592654e1 * t244 + 0.8e1 * t95 * t915 - t36 * t355 - 0.16e2 * t794 * t771 - 0.8e1 * t511 * t723 + 0.16e2 * t734 * t162 + t36 * t837 + 0.2e1 * t298 * t299 * t57 - 0.2e1 * t28 * t638 - 0.2e1 * t62 * t545 + 0.2e1 * t310 * t406 + 0.12e2 * t138 * t616 + 0.4e1 * t223 * t750 + t424 * t497 + 0.2e1 * t734 * t894 + 0.2e1 * t132 * xc * t18 * t10 - 0.16e2 * t70 * t947 + 0.32e2 * t891 * t947;
  t969 = t67 * t157 * t156 * t3;
  t974 = t27 * t133;
  t1001 = -0.8e1 * t159 * t750 - 0.16e2 * t412 * t162 - t290 * t129 + 0.8e1 * t310 * t323 - 0.4e1 * t319 * t342 + t75 * t272 + t192 * t402 - 0.8e1 * t359 * t89 * t128 - 0.10e2 * t61 * t350 * t502 + 0.8e1 * t818 * t323 - 0.4e1 * t108 * t907;
  t1042 = t89 * t97;
  t1055 = -0.2e1 * t168 * t595 + 0.16e2 * t484 * t771 + 0.4e1 * t11 * t125 * t129 - 0.2e1 * t173 * t444 + 0.2e1 * ZB * nz * t54 * t37 * ZA * t79 - t424 * t475 + 0.2e1 * t562 * t735 - 0.2e1 * t548 * t776 + t424 * t204 + 0.2e1 * t25 * t20 * t326 + 0.8e1 * t383 * t389 * t133 + t75 * t38 * t367 + 0.2e1 * t62 * t469 + 0.2e1 * t197 * t137 * t128 - 0.2e1 * t102 * t884 - 0.2e1 * t5 * t379 - 0.8e1 * t740 * t1042 - 0.16e2 * t159 * t414 - 0.2e1 * ZB * t35 * t37 * t413 + 0.2e1 * t553 * ZB * t78 * t12;
  t1096 = 0.2e1 * t443 * t904 - 0.2e1 * t268 * t329 - 0.2e1 * t443 * t601 + 0.2e1 * t102 * t974 - 0.2e1 * t263 * t673 + t424 * t165 + 0.2e1 * t62 * t713 + t424 * t308 - t424 * t313 + 0.8e1 * t347 * t22 - t424 * t598;
  t1103 = t42 * t1 * t157;
  t1104 = t1103 * t25;
  t1108 = t3 * t19;
  t1112 = nz * t47;
  t1113 = t9 * t9;
  t1118 = t42 * t157;
  t1119 = t1118 * t9;
  t1120 = t25 * xc;
  t1121 = t13 * t110;
  t1122 = t1120 * t1121;
  t1125 = t47 * t47;
  t1126 = t67 * t1125;
  t1127 = t1113 * ZA;
  t1128 = t1126 * t1127;
  t1129 = t19 * t13;
  t1130 = t744 * t1129;
  t1133 = t154 * t1125;
  t1134 = t1133 * t9;
  t1135 = t45 * t1129;
  t1138 = t154 * t47;
  t1139 = t25 * t30;
  t1142 = t1126 * t1113;
  t1145 = t125 * t1129;
  t1148 = t1103 * xc;
  t1149 = t3 * t13;
  t1150 = t1149 * t17;
  t1153 = t25 * t78;
  t1156 = -0.8e1 * t1104 * t243 * t17 + 0.4e1 * t187 * t1108 * t9 - 0.2e1 * t1112 * t3 * t1113 * t30 + 0.16e2 * t1119 * t1122 + 0.64e2 * t1128 * t1130 + 0.64e2 * t1134 * t1135 - 0.2e1 * t1138 * t1139 + 0.32e2 * t1142 * t1135 - 0.32e2 * t1142 * t1145 + 0.8e1 * t1148 * t1150 - 0.2e1 * t1138 * t1153;
  t1157 = t25 * t13;
  t1158 = t1157 * t17;
  t1161 = t13 * t17;
  t1162 = t1120 * t1161;
  t1165 = t3 * t78;
  t1170 = t42 * t67 * t1125;
  t1172 = t1108 * t13;
  t1175 = t1 * t157;
  t1176 = t1175 * t1113;
  t1182 = t1120 * t1129;
  t1189 = t110 * t9 * xc;
  t1192 = t1149 * t110;
  t1201 = 0.8e1 * t1103 * t1158 - 0.16e2 * t1119 * t1162 - 0.2e1 * t1112 * t1165 * t1113 + 0.32e2 * t1170 * t44 * t1172 - 0.8e1 * t1176 * t1162 + 0.8e1 * t1104 * t243 * t110 - 0.64e2 * t1134 * t1182 - 0.64e2 * t1134 * t1145 + 0.16e2 * t1118 * t3 * t1189 + 0.16e2 * t1119 * t1192 - 0.4e1 * t187 * t1165 * t9 - 0.4e1 * t187 * t1139 * t9;
  t1209 = t17 * t30;
  t1210 = t125 * t1209;
  t1213 = t1138 * ZA;
  t1214 = ZB * t30;
  t1218 = t1157 * t110;
  t1226 = t3 * t30;
  t1237 = t1170 * t25;
  t1242 = 0.4e1 * t1112 * ZA * t119 * t1113 - 0.16e2 * t1119 * t1150 - 0.8e1 * t1176 * t1210 + 0.4e1 * t1213 * t1214 * t19 - 0.16e2 * t1119 * t1218 - 0.32e2 * t1142 * t1182 - 0.8e1 * t1103 * t1120 * t110 - 0.4e1 * t187 * t1226 * t9 + 0.8e1 * t1103 * t1192 + 0.4e1 * t1112 * ZB * t1113 * t30 * ZA - 0.32e2 * t1237 * xc * t19 * t13;
  t1251 = t125 * t1121;
  t1260 = t1120 * t1209;
  t1263 = t1139 * t19;
  t1282 = 0.8e1 * t1103 * t110 * t3 * xc + 0.8e1 * t1104 * xc * t17 * t30 - 0.8e1 * t1176 * t1251 + 0.16e2 * t1119 * t1158 + 0.4e1 * t1112 * t78 * t1127 * ZB + 0.16e2 * t1119 * t1260 + 0.2e1 * t1138 * t1263 - 0.32e2 * t1170 * xc * t1172 - 0.16e2 * t1213 * t119 * t13 + 0.4e1 * t1138 * t1214 * ZA + 0.32e2 * t1237 * t44 * t19 * t13 - 0.16e2 * t1118 * t25 * t1189;
  t1287 = t188 * t1129;
  t1292 = t25 * t19;
  t1296 = t187 * t9;
  t1297 = t1226 * t19;
  t1311 = t1112 * t1113;
  t1317 = -0.8e1 * t1176 * t1150 + 0.32e2 * t1142 * t1287 - 0.8e1 * t1103 * t1150 + 0.2e1 * t1112 * t1292 * t1113 + 0.4e1 * t1296 * t1297 + 0.8e1 * t1176 * t1192 + 0.4e1 * t1296 * t1263 + 0.8e1 * t1176 * t1158 - 0.8e1 * t1175 * t25 * t1113 * xc * t110 + 0.2e1 * t1311 * t1297 + 0.2e1 * t1112 * t1108 * t1113;
  t1320 = t253 * t1129;
  t1328 = t253 * t30 * t19;
  t1333 = t125 * t1161;
  t1343 = ZB * t44 * t1129;
  t1350 = -0.8e1 * t1176 * t1218 - 0.16e2 * t1311 * t1320 + 0.8e1 * t1176 * t1260 - 0.16e2 * t1119 * t1210 + 0.4e1 * t1311 * t1328 + 0.2e1 * t1311 * t1263 + 0.8e1 * t1176 * t1333 + 0.8e1 * t187 * ZB * t417 * t9 - 0.2e1 * t1138 * t1165 - 0.64e2 * t1128 * t1343 + 0.64e2 * t1134 * t1287 + 0.2e1 * t1138 * t1108;
  t1369 = t1133 * t9 * ZA;
  t1378 = t187 * ZA;
  t1383 = t1170 * ZA;
  t1388 = 0.2e1 * t1138 * t1297 - 0.8e1 * t1148 * t1192 + 0.2e1 * t1138 * t1292 - 0.16e2 * t1119 * t1251 + 0.8e1 * t1175 * xc * t110 * t1113 * t3 - 0.2e1 * t1112 * t1153 * t1113 + 0.128e3 * t1369 * t1130 + 0.16e2 * t1119 * t1333 + 0.4e1 * t1138 * t78 * ZA * ZB + 0.8e1 * t1378 * t78 * t9 * ZB - 0.64e2 * t1383 * t1343 + 0.64e2 * t1383 * t1130;
  t1420 = 0.4e1 * t1138 * t119 * ZA - 0.128e3 * t1369 * t1343 - 0.4e1 * t187 * t1153 * t9 - 0.2e1 * t1138 * t1226 + 0.8e1 * t1296 * t1328 - 0.2e1 * t1112 * t1139 * t1113 - 0.8e1 * t1148 * t3 * t17 * t30 - 0.32e2 * t1296 * t1320 + 0.8e1 * t1176 * t1122 + 0.4e1 * t187 * t1292 * t9 + 0.8e1 * t1378 * t119 * t9 - 0.8e1 * t1103 * t1218;

  _PC4B = (-t424 * t508 + 0.8e1 * t412 * t750 - 0.2e1 * t232 * t595 - 0.4e1 * t126 * t323 + t1096 - t76 * t204 + t728 + 0.2e1 * t548 * t827 + 0.2e1 * t150 * t469 + t398 + 0.8e1 * t189 * t146 + t260 - 0.2e1 * t351 * t184 - 0.2e1 * t268 * t673 - 0.4e1 * t319 * t279 + t464 - 0.2e1 * t108 * t461 + 0.16e2 * t740 * t369 + 0.16e2 * t274 * t216 * t754 - 0.16e2 * t70 * t139 * t591 + 0.2e1 * t55 * t56 * t128 - 0.2e1 * t359 * t89 * t111 + 0.2e1 * t734 * t563 * t111 + 0.6e1 * t223 * t224 * t97 + 0.8e1 * t383 * t389 * t103 + 0.4e1 * t606 * ZA * t326 - 0.2e1 * t93 * t18 * t316 - 0.4e1 * t443 * t27 * t128 + 0.8e1 * t197 * t27 * t199 + 0.8e1 * t108 * t109 * t128 - t249 * t604 + 0.16e2 * t70 * t616 - 0.8e1 * t969 * t323 + t845 - t424 * t579 + 0.16e2 * t159 * t162 + t290 * t406 - 0.6e1 * t150 * t864 + t192 * t116 + 0.2e1 * t867 * t326 - 0.4e1 * t658 * t326 - 0.2e1 * t351 * t502 - t76 * t165 + t900 + 0.8e1 * t168 * t323 + t791 + 0.8e1 * t740 * t915 - 0.4e1 * t562 * t750 - 0.4e1 * t278 * t342 + 0.4e1 * t319 * t431 + 0.2e1 * t173 * t175 + t424 * t528 + 0.8e1 * t969 * t129 - 0.8e1 * t347 * t181 + t332 + t530 - 0.2e1 * t108 * t329 - 0.2e1 * t207 * t38 * t37 * t1 * ZA + t1001 + 0.4e1 * t408 * t379 + t76 * t448 + 0.2e1 * t102 * t184 + 0.2e1 * t426 * t329 + 0.16e2 * t740 * t98 - t282 * t127 - 0.16e2 * t1 * t44 * t69 * t552 * t116 + 0.2e1 * t168 * t169 + 0.2e1 * t28 * t134 - t290 * t604 - 0.16e2 * t484 * t485 - 0.8e1 * t740 * t480 + 0.2e1 * t173 * t601 - 0.2e1 * t335 * t336 + t600 + 0.2e1 * t62 * t864 + t952 + 0.8e1 * t347 * t134 - t192 * t355 + t192 * t194 + 0.2e1 * t228 * t461 + t663 + 0.4e1 * t383 * t27 * t417 * t16 + 0.4e1 * t138 * t20 * ZA * t10 - 0.4e1 * t20 * ZB * ZA * t326 + 0.4e1 * t196 * t88 * t77 * t744 - 0.16e2 * t67 * xc * t179 * t181 - 0.8e1 * t95 * t480 - t249 * t488 - t76 * t475 + t1055 - 0.4e1 * t408 * t22 - 0.10e2 * t28 * t379 + 0.2e1 * t335 * t974 + t153 - 0.8e1 * t95 * t1042 - 0.2e1 * t734 * t735) / (t1156 + t1201 + t1242 + t1282 + t1317 + t1350 + t1388 + t1420);
  /****************************************************************************************/
  /****************************************************************************************/

  if(x>xc) {
    _PC1=_PC1B; _PC2=_PC2B; _PC3=_PC3B; _PC4=_PC4B; Z=ZB;
  }
  else {
    _PC1=_PC1A; _PC2=_PC2A; _PC3=_PC3A; _PC4=_PC4A; Z=ZA;
  }
  /****************************************************************************************/
  /****************************************************************************************/
  t1 = nz * nz;
  t2 = t1 * t1;
  t3 = t2 * nz;
  t4 = x * t3;
  t5 = 0.3141592654e1 * 0.3141592654e1;
  t6 = t5 * 0.3141592654e1;
  t11 = _PC3 * t6;
  t12 = x * nz;
  t13 = nx * nx;
  t14 = t13 * t13;
  t15 = t12 * t14;
  t19 = exp(t12 * 0.3141592654e1);
  t20 = t19 * t19;
  t21 = t4 * t20;
  t24 = _PC1 * t5;
  t25 = Z * t20;
  t29 = _PC1 * t6;
  t30 = t29 * Z;
  t31 = t1 * nz;
  t32 = x * t31;
  t33 = t32 * t13;
  t36 = t11 * x;
  t41 = nz * t20;
  t45 = t6 * _PC4;
  t49 = t20 * t1;
  t51 = _PC2 * Z;
  t55 = -0.2e1 * t4 * t6 * _PC2 * Z - 0.2e1 * t11 * t15 - 0.2e1 * t11 * t21 + 0.2e1 * t24 * t25 * t14 - t13 + 0.4e1 * t30 * t33 - 0.4e1 * t36 * t31 * t20 * t13 - 0.2e1 * t36 * t41 * t14 - 0.2e1 * t4 * t45 * t20 - t49 - 0.2e1 * t4 * t6 * t51 * t20;
  t58 = t32 * t6;
  t59 = _PC4 * t20;
  t63 = t20 * t13;
  t67 = t12 * t6;
  t68 = t20 * t14;
  t87 = t49 * t13;
  t90 = -0.4e1 * t11 * t33 - 0.4e1 * t58 * t59 * t13 - 0.4e1 * t58 * t51 * t63 - 0.2e1 * t67 * t51 * t68 + 0.4e1 * t32 * t45 * t13 - 0.2e1 * t67 * t59 * t14 - 0.2e1 * t30 * t21 + t1 + 0.2e1 * t24 * t25 * t2 + 0.2e1 * t12 * t45 * t14 + 0.4e1 * t24 * Z * t87;
  t106 = _PC3 * t5;
  t120 = -0.4e1 * t30 * t32 * t63 + t63 + 0.4e1 * t24 * Z * t1 * t13 + 0.2e1 * t29 * Z * x * t3 - 0.4e1 * t58 * t51 * t13 - 0.2e1 * t106 * t2 + t32 * 0.3141592654e1 - 0.2e1 * t106 * t14 - 0.2e1 * t30 * t12 * t68 - 0.2e1 * t67 * t51 * t14 + 0.4e1 * t106 * t87;
  t129 = sin(nx * 0.3141592654e1 * x);
  t155 = 0.2e1 * t30 * t15 + x * 0.3141592654e1 * t41 * t13 - 0.4e1 * t19 * nx * t129 * nz + t32 * 0.3141592654e1 * t20 + 0.2e1 * t106 * t68 + 0.2e1 * t106 * t20 * t2 - 0.4e1 * t106 * t1 * t13 - 0.2e1 * t11 * t4 + 0.2e1 * t4 * t45 + 0.2e1 * t24 * Z * t2 + 0.2e1 * t24 * Z * t14 + t12 * 0.3141592654e1 * t13;
  t158 = t5 * Z;

  u1 = (t55 + t90 + t120 + t155) / (0.4e1 * t158 * t19 * t2 + 0.8e1 * t158 * t19 * t1 * t13 + 0.4e1 * t158 * t19 * t14);
  /****************************************************************************************/
  /****************************************************************************************/
  t1 = nz * nz;
  t2 = t1 * nz;
  t3 = x * t2;
  t4 = 0.3141592654e1 * 0.3141592654e1;
  t5 = t4 * 0.3141592654e1;
  t6 = t3 * t5;
  t7 = _PC2 * Z;
  t8 = nx * nx;
  t12 = t1 * t1;
  t13 = t12 * nz;
  t14 = x * t13;
  t15 = t5 * _PC4;
  t16 = x * nz;
  t18 = exp(t16 * 0.3141592654e1);
  t19 = t18 * t18;
  t23 = t16 * t5;
  t24 = t8 * t8;
  t28 = _PC3 * t5;
  t29 = t14 * t19;
  t32 = _PC1 * t5;
  t33 = t32 * Z;
  t34 = t16 * t24;
  t37 = _PC4 * t19;
  t45 = _PC2 * t4;
  t53 = t19 * t8;
  t58 = _PC4 * t4;
  t60 = t1 * t19 * t8;
  t63 = t19 * t24;
  t67 = t3 * t8;
  t73 = nz * t19;
  t86 = t28 * x;
  t91 = 0.4e1 * t58 * t60 + 0.2e1 * t33 * t16 * t63 + 0.4e1 * t33 * t67 + 0.2e1 * t33 * t29 - x * 0.3141592654e1 * t73 * t8 - 0.2e1 * t53 + 0.2e1 * t32 * Z * x * t13 - 0.2e1 * t58 * t12 - 0.2e1 * t58 * t24 + t3 * 0.3141592654e1 + 0.4e1 * t86 * t2 * t19 * t8;
  t94 = Z * t12;
  t121 = -0.2e1 * t8 + 0.2e1 * t45 * t94 * t19 + 0.2e1 * t14 * t5 * t7 * t19 + 0.4e1 * t6 * t7 * t53 + 0.2e1 * t23 * t7 * t63 - 0.4e1 * t28 * t67 + 0.2e1 * t45 * t94 + 0.2e1 * t58 * t12 * t19 + t16 * 0.3141592654e1 * t8 + 0.2e1 * t14 * t15 - 0.2e1 * t28 * t14;
  t146 = cos(nx * 0.3141592654e1 * x);
  t156 = -t3 * 0.3141592654e1 * t19 + 0.2e1 * t58 * t63 - 0.4e1 * t58 * t1 * t8 + 0.4e1 * t45 * Z * t1 * t8 - 0.2e1 * t28 * t34 + 0.2e1 * t86 * t73 * t24 + 0.4e1 * t3 * t15 * t8 + 0.4e1 * t45 * Z * t60 + 0.4e1 * t18 * t146 * t8 + 0.2e1 * t45 * Z * t24 + 0.2e1 * t16 * t15 * t24;
  t159 = t4 * Z;

  u2 = (-0.4e1 * t6 * t7 * t8 + 0.2e1 * t14 * t15 * t19 - 0.2e1 * t23 * t7 * t24 + 0.2e1 * t28 * t29 + 0.2e1 * t33 * t34 + 0.4e1 * t6 * t37 * t8 - 0.2e1 * t14 * t5 * _PC2 * Z + 0.2e1 * t45 * Z * t19 * t24 + 0.2e1 * t23 * t37 * t24 + 0.4e1 * t33 * t3 * t53 + t91 + t121 + t156) / (0.4e1 * t159 * t18 * t12 + 0.8e1 * t159 * t18 * t1 * t8 + 0.4e1 * t159 * t18 * t24);
  /****************************************************************************************/
  /****************************************************************************************/
  t1 = 0.3141592654e1 * 0.3141592654e1;
  t2 = t1 * 0.3141592654e1;
  t3 = _PC1 * t2;
  t4 = t3 * Z;
  t5 = nz * nz;
  t6 = t5 * t5;
  t7 = t6 * nz;
  t8 = x * t7;
  t9 = x * nz;
  t11 = exp(t9 * 0.3141592654e1);
  t12 = t11 * t11;
  t13 = t8 * t12;
  t16 = t5 * nz;
  t17 = x * t16;
  t18 = t17 * t2;
  t19 = _PC4 * t12;
  t20 = nx * nx;
  t24 = t2 * _PC4;
  t28 = _PC3 * t2;
  t29 = t28 * x;
  t30 = t12 * nz;
  t31 = t20 * t20;
  t40 = _PC2 * Z;
  t44 = t9 * t2;
  t48 = t12 * t20;
  t52 = t17 * t20;
  t57 = -0.2e1 * t4 * t13 - 0.4e1 * t18 * t19 * t20 - 0.2e1 * t8 * t24 * t12 - 0.2e1 * t29 * t30 * t31 + 0.2e1 * t8 * t2 * _PC2 * Z - 0.2e1 * t8 * t2 * t40 * t12 - 0.2e1 * t44 * t19 * t31 - 0.4e1 * t18 * t40 * t48 + t20 + 0.4e1 * t28 * t52 + t17 * 0.3141592654e1 * t12;
  t58 = t9 * t31;
  t61 = _PC3 * t1;
  t62 = t12 * t31;
  t73 = t5 * t20;
  t78 = _PC1 * t1;
  t90 = Z * t12;
  t94 = 0.2e1 * t28 * t58 + 0.2e1 * t61 * t62 + 0.2e1 * t61 * t12 * t6 - 0.4e1 * t4 * t17 * t48 + 0.2e1 * t28 * t8 + 0.4e1 * t61 * t73 - 0.2e1 * t8 * t24 - 0.2e1 * t78 * Z * t6 - 0.2e1 * t44 * t40 * t62 - 0.2e1 * t78 * Z * t31 - t9 * 0.3141592654e1 * t20 + 0.2e1 * t78 * t90 * t6;
  t101 = cos(nx * 0.3141592654e1 * x);
  t102 = t11 * t101;
  t109 = t12 * t5;
  t110 = t109 * t20;
  t128 = 0.2e1 * t61 * t6 - t17 * 0.3141592654e1 + 0.2e1 * t102 * t5 - 0.4e1 * t17 * t24 * t20 + 0.4e1 * t78 * Z * t110 - 0.2e1 * t9 * t24 * t31 - 0.4e1 * t4 * t52 - 0.2e1 * t4 * t9 * t62 + x * 0.3141592654e1 * t30 * t20 - t5 - 0.4e1 * t78 * Z * t5 * t20;
  t156 = 0.2e1 * t78 * t90 * t31 - 0.2e1 * t3 * Z * x * t7 + t48 + 0.4e1 * t61 * t110 + 0.4e1 * t18 * t40 * t20 - 0.2e1 * t102 * t20 + 0.2e1 * t61 * t31 + 0.2e1 * t44 * t40 * t31 - t109 - 0.2e1 * t4 * t58 - 0.2e1 * t28 * t13 - 0.4e1 * t29 * t16 * t12 * t20;
  t159 = t1 * t11;

  u3 = (t57 + t94 + t128 + t156) / (0.4e1 * t159 * t6 + 0.8e1 * t159 * t73 + 0.4e1 * t159 * t31);
  /****************************************************************************************/
  /****************************************************************************************/
  t1 = _PC2 * Z;
  t2 = 0.3141592654e1 * 0.3141592654e1;
  t3 = t2 * 0.3141592654e1;
  t4 = nz * nz;
  t5 = t4 * t4;
  t6 = t5 * t4;
  t8 = t3 * t6 * x;
  t11 = x * t4;
  t12 = t11 * t3;
  t15 = exp(x * nz * 0.3141592654e1);
  t16 = t15 * t15;
  t17 = _PC3 * t16;
  t18 = nx * nx;
  t19 = t18 * t18;
  t23 = t5 * nz;
  t24 = t2 * t23;
  t28 = t1 * t3;
  t29 = t6 * x;
  t30 = t29 * t16;
  t33 = _PC4 * t3;
  t34 = t5 * x;
  t35 = t34 * t18;
  t41 = sin(nx * 0.3141592654e1 * x);
  t47 = t11 * t19;
  t54 = t3 * _PC3;
  t57 = 0.2e1 * t1 * t8 + 0.2e1 * t12 * t17 * t19 + 0.2e1 * t1 * t24 * t16 + 0.2e1 * t28 * t30 - 0.4e1 * t33 * t35 + 0.2e1 * t15 * nx * t41 * t4 + 0.4e1 * t28 * t35 - 0.2e1 * t33 * t47 - 0.2e1 * t1 * t24 - 0.2e1 * t33 * t29 + 0.2e1 * t29 * t54;
  t58 = 0.3141592654e1 * t16;
  t60 = t2 * _PC4;
  t69 = t4 * nz;
  t73 = t1 * t2;
  t75 = t69 * t16 * t18;
  t79 = x * t16;
  t83 = nz * t16;
  t84 = t83 * t19;
  t95 = -t34 * t58 + 0.2e1 * t60 * t23 * t16 + 0.2e1 * t60 * nz * t19 - t11 * 0.3141592654e1 * t18 + 0.4e1 * t60 * t69 * t18 + 0.4e1 * t73 * t75 + 0.4e1 * t33 * t5 * t79 * t18 + 0.2e1 * t73 * t84 + 0.2e1 * t60 * t84 + 0.2e1 * t33 * t4 * t79 * t19 + 0.4e1 * t60 * t75;
  t97 = t34 * t3;
  t101 = Z * _PC1;
  t102 = t16 * t19;
  t106 = t16 * t18;
  t127 = t2 * t69;
  t131 = t2 * nz;
  t135 = 0.4e1 * t97 * t17 * t18 + 0.2e1 * t12 * t101 * t102 + 0.4e1 * t28 * t34 * t106 + 0.2e1 * t28 * t11 * t102 - 0.2e1 * t29 * t3 * Z * _PC1 - 0.4e1 * t97 * t101 * t18 - 0.2e1 * t12 * t101 * t19 + 0.2e1 * t60 * t23 - 0.2e1 * t83 * t18 - 0.4e1 * t1 * t127 * t18 - 0.2e1 * t1 * t131 * t19;
  t164 = 0.2e1 * t28 * t47 + 0.2e1 * t11 * t54 * t19 + 0.2e1 * t8 * t101 * t16 + 0.2e1 * t33 * t30 - t11 * t58 * t18 + 0.2e1 * t29 * t54 * t16 + 0.4e1 * t34 * t54 * t18 + 0.4e1 * t97 * t101 * t106 - 0.2e1 * t15 * t18 * nx * t41 - t34 * 0.3141592654e1 + 0.2e1 * nz * t18;

  u4 = (t57 + t95 + t135 + t164) / (0.4e1 * t24 * t15 + 0.8e1 * t127 * t15 * t18 + 0.4e1 * t131 * t15 * t19);


  /****************************************************************************************/
  /****************************************************************************************/


  u5 = (PetscReal)(-2*Z*nz*PETSC_PI*u2-u3*2*nz*PETSC_PI)*cos(nz*PETSC_PI*z); /* pressure */

  u6 = (PetscReal)(u3*2*nz*PETSC_PI + 4*Z*nz*PETSC_PI*u2)*cos(nz*PETSC_PI*z); /* zz stress */
  sum5 +=u5;
  sum6 +=u6;

  u1 *= cos(nz*PETSC_PI*z); /* x velocity */
  sum1 += u1;
  u2 *= sin(nz*PETSC_PI*z); /* z velocity */
  sum2 += u2;
  u3 *= 2*nz*PETSC_PI*cos(nz*PETSC_PI*z); /* xx stress */
  sum3 += u3;
  u4 *= 2*nz*PETSC_PI*sin(nz*PETSC_PI*z); /* zx stress */
  sum4 += u4;

  /* Output */
  if (nu) {
    *nu = Z;
  }
  if (vel) {
    vel[0] = sum1;
    vel[1] = sum2;
  }
  if (p) {
    (*p) = sum5;
  }
  if (s) {
    s[0] = sum3;
    s[1] = sum4;
    s[2] = sum6;
  }
  if (gamma) {
    /* sigma = tau - p, tau = sigma + p, tau[] = 2*eta*gamma[] */
    gamma[0] = (sum3+sum5)/(2.0*Z);
    gamma[1] = (sum4)/(2.0*Z);
    gamma[2] = (sum6+sum5)/(2.0*Z);
  }
  PetscFunctionReturn(0);
}

static PetscErrorCode SolCxSolutionVelocity(PetscInt dim, PetscReal time, const PetscReal x[], PetscInt Nf, PetscScalar v[], void *ctx)
{
  Parameter     *s = (Parameter *) ctx;
  PetscErrorCode ierr;

  PetscFunctionBegin;
  ierr = SolCxSolution(x, s->m, s->n, s->xc, s->etaA, s->etaB, v, NULL, NULL, NULL, NULL);CHKERRQ(ierr);
  PetscFunctionReturn(0);
}

static PetscErrorCode SolCxSolutionPressure(PetscInt dim, PetscReal time, const PetscReal x[], PetscInt Nf, PetscScalar p[], void *ctx)
{
  Parameter     *s = (Parameter *) ctx;
  PetscErrorCode ierr;

  PetscFunctionBegin;
  ierr = SolCxSolution(x, s->m, s->n, s->xc, s->etaA, s->etaB, NULL, p, NULL, NULL, NULL);CHKERRQ(ierr);
  PetscFunctionReturn(0);
}

static PetscErrorCode CompositeSolutionVelocity(PetscInt dim, PetscReal time, const PetscReal x[], PetscInt Nf, PetscScalar v[], void *ctx)
{
  PetscErrorCode ierr;

  PetscFunctionBegin;
  ierr = SolKxSolution(x, 1, 1, 1.0, v, NULL, NULL, NULL, NULL);CHKERRQ(ierr);
  PetscFunctionReturn(0);
}

static PetscErrorCode CompositeSolutionPressure(PetscInt dim, PetscReal time, const PetscReal x[], PetscInt Nf, PetscScalar p[], void *ctx)
{
  PetscErrorCode ierr;

  PetscFunctionBegin;
  ierr = SolKxSolution(x, 1, 1, 1.0, NULL, p, NULL, NULL, NULL);CHKERRQ(ierr);
  PetscFunctionReturn(0);
}

static PetscErrorCode ProcessOptions(MPI_Comm comm, AppCtx *options)
{
  PetscInt       sol;
  PetscErrorCode ierr;

  PetscFunctionBeginUser;
  options->debug           = 0;
  options->dim             = 2;
  options->simplex         = PETSC_TRUE;
  options->testPartition   = PETSC_FALSE;
  options->showSolution    = PETSC_FALSE;
  options->showError       = PETSC_FALSE;
  options->solType         = SOLKX;
  options->mantleBasename[0] = '\0';

  ierr = PetscOptionsBegin(comm, "", "Variable-Viscosity Stokes Problem Options", "DMPLEX");CHKERRQ(ierr);
  ierr = PetscOptionsInt("-debug", "The debugging level", "ex69.c", options->debug, &options->debug, NULL);CHKERRQ(ierr);
  ierr = PetscOptionsInt("-dim", "The topological mesh dimension", "ex69.c", options->dim, &options->dim, NULL);CHKERRQ(ierr);
  ierr = PetscOptionsBool("-simplex", "Use simplices or tensor product cells", "ex69.c", options->simplex, &options->simplex, NULL);CHKERRQ(ierr);
  ierr = PetscOptionsBool("-test_partition", "Use a fixed partition for testing", "ex69.c", options->testPartition, &options->testPartition, NULL);CHKERRQ(ierr);
  ierr = PetscOptionsBool("-show_solution", "Output the solution for verification", "ex69.c", options->showSolution, &options->showSolution, NULL);CHKERRQ(ierr);
  ierr = PetscOptionsBool("-show_error", "Output the error for verification", "ex69.c", options->showError, &options->showError, NULL);CHKERRQ(ierr);
  sol  = options->solType;
  ierr = PetscOptionsEList("-sol_type", "Type of exact solution", "ex69.c", solTypes, NUM_SOL_TYPES, solTypes[options->solType], &sol, NULL);CHKERRQ(ierr);
  options->solType = (SolutionType) sol;
  ierr = PetscOptionsString("-mantle_basename", "The basename for mantle files", "ex69.c", options->mantleBasename, options->mantleBasename, sizeof(options->mantleBasename), NULL);CHKERRQ(ierr);
  ierr = PetscOptionsEnd();
  PetscFunctionReturn(0);
}

static PetscErrorCode SetUpParameters(AppCtx *user)
{
  PetscBag       bag;
  Parameter     *p;
  PetscErrorCode ierr;

  PetscFunctionBeginUser;
  /* setup PETSc parameter bag */
  ierr = PetscBagGetData(user->bag, (void **) &p);CHKERRQ(ierr);
  ierr = PetscBagSetName(user->bag, "par", "Problem parameters");CHKERRQ(ierr);
  bag  = user->bag;
  switch (user->solType) {
  case SOLKX:
    ierr = PetscBagRegisterInt(bag,  &p->n, 1,   "n", "x-wavelength for forcing variation");CHKERRQ(ierr);
    ierr = PetscBagRegisterInt(bag,  &p->m, 1,   "m", "z-wavelength for forcing variation");CHKERRQ(ierr);
    ierr = PetscBagRegisterReal(bag, &p->B, 1.0, "B", "Exponential scale for viscosity variation");CHKERRQ(ierr);
    break;
  case SOLCX:
    ierr = PetscBagRegisterInt(bag,  &p->n,    1,   "n",    "x-wavelength for forcing variation");CHKERRQ(ierr);
    ierr = PetscBagRegisterInt(bag,  &p->m,    1,   "m",    "z-wavelength for forcing variation");CHKERRQ(ierr);
    ierr = PetscBagRegisterReal(bag, &p->etaA, 1.0, "etaA", "Viscosity for x < xc");CHKERRQ(ierr);
    ierr = PetscBagRegisterReal(bag, &p->etaB, 1.0, "etaB", "Viscosity for x > xc");CHKERRQ(ierr);
    ierr = PetscBagRegisterReal(bag, &p->xc,   0.5, "xc",   "x-coordinate of the viscosity jump");CHKERRQ(ierr);
    break;
  case COMPOSITE:
    ierr = PetscBagRegisterReal(bag, &p->T, 1.0, "T", "The mantle temperature");CHKERRQ(ierr);
    break;
  default:
    SETERRQ2(PETSC_COMM_WORLD, PETSC_ERR_ARG_OUTOFRANGE, "Invalid solution type %d (%s)", (PetscInt) user->solType, solTypes[PetscMin(user->solType, NUM_SOL_TYPES)]);
  }
  PetscFunctionReturn(0);
}

static PetscErrorCode CreateMesh(MPI_Comm comm, AppCtx *user, DM *dm)
{
  DM             dmDist   = NULL;
  PetscInt       dim      = user->dim;
  PetscInt       cells[3] = {3, 3, 3};
  PetscErrorCode ierr;

  PetscFunctionBeginUser;
  if (user->solType == COMPOSITE) {
    PetscViewer viewer;
    PetscInt    count;
    char        filename[PETSC_MAX_PATH_LEN];
    char        line[PETSC_MAX_PATH_LEN];
    double     *axes[3];
    int        *verts = user->verts;
    int        *perm  = user->perm;
    int         snum, d;

    if (user->simplex) SETERRQ(PETSC_COMM_SELF, PETSC_ERR_ARG_WRONG, "Citom grids do not use simplices. Use -simplex 0");
    ierr = PetscStrcpy(filename, user->mantleBasename);CHKERRQ(ierr);
    ierr = PetscStrcat(filename, "_vects.ascii");CHKERRQ(ierr);
    ierr = PetscViewerCreate(comm, &viewer);CHKERRQ(ierr);
    ierr = PetscViewerSetType(viewer, PETSCVIEWERASCII);CHKERRQ(ierr);
    ierr = PetscViewerFileSetMode(viewer, FILE_MODE_READ);CHKERRQ(ierr);
    ierr = PetscViewerFileSetName(viewer, filename);CHKERRQ(ierr);
    ierr = PetscViewerRead(viewer, line, 3, NULL, PETSC_STRING);CHKERRQ(ierr);
    if (dim == 2) {perm[0] = 2; perm[1] = 0; perm[2] = 1;}
    else          {perm[0] = 0; perm[1] = 1; perm[2] = 2;}
    snum = sscanf(line, "%d %d %d", &verts[perm[0]], &verts[perm[1]], &verts[perm[2]]);
    if (snum != 3) SETERRQ1(PETSC_COMM_SELF, PETSC_ERR_ARG_WRONG, "Unable to parse Citcom vertex file header: %s", line);
    for (d = 0; d < 3; ++d) {
      ierr = PetscMalloc1(verts[perm[d]], &axes[perm[d]]);CHKERRQ(ierr);
      ierr = PetscViewerRead(viewer, axes[perm[d]], verts[perm[d]], &count, PETSC_DOUBLE);CHKERRQ(ierr);
      if (count != verts[perm[d]]) SETERRQ3(PETSC_COMM_SELF, PETSC_ERR_ARG_WRONG, "Unable to parse Citcom vertex file dimension %d: %D %= %d", d, count, verts[perm[d]]);
    }
    ierr = PetscViewerDestroy(&viewer);CHKERRQ(ierr);
    if (dim == 2) {verts[perm[0]] = 1;}
    for (d = 0; d < 3; ++d) cells[d] = verts[d]-1;
    ierr = DMPlexCreateHexBoxMesh(comm, dim, cells, DM_BOUNDARY_NONE, DM_BOUNDARY_NONE, DM_BOUNDARY_NONE, dm);CHKERRQ(ierr);
    /* Remap coordinates to unit ball */
    {
      Vec           coordinates;
      PetscSection  coordSection;
      PetscScalar  *coords;
      PetscInt      vStart, vEnd, v;

      ierr = DMPlexGetDepthStratum(*dm, 0, &vStart, &vEnd);CHKERRQ(ierr);
      ierr = DMGetCoordinateSection(*dm, &coordSection);CHKERRQ(ierr);
      ierr = DMGetCoordinatesLocal(*dm, &coordinates);CHKERRQ(ierr);
      ierr = VecGetArray(coordinates, &coords);CHKERRQ(ierr);
      for (v = vStart; v < vEnd; ++v) {
        PetscInt  vert[3] = {0, 0, 0};
        PetscReal theta, phi, r;
        PetscInt  off;

        ierr = PetscSectionGetOffset(coordSection, v, &off);CHKERRQ(ierr);
        for (d = 0; d < dim; ++d) vert[d] = round(PetscRealPart(coords[off+d])*cells[d]);
        theta = axes[perm[0]][vert[perm[0]]]*2.0*PETSC_PI/360;
        phi   = axes[perm[1]][vert[perm[1]]]*2.0*PETSC_PI/360;
        r     = axes[perm[2]][vert[perm[2]]];
        coords[off+0] = r*PetscSinReal(theta)*PetscSinReal(phi);
        coords[off+1] = r*PetscSinReal(theta)*PetscCosReal(phi);
        if (dim > 2) {coords[off+2] = r*PetscCosReal(theta);}
      }
      ierr = VecRestoreArray(coordinates, &coords);CHKERRQ(ierr);
    }
    for (d = 0; d < 3; ++d) {ierr = PetscFree(axes[d]);CHKERRQ(ierr);}
  } else {
    if (user->simplex) {ierr = DMPlexCreateBoxMesh(comm, dim, 2, PETSC_TRUE, dm);CHKERRQ(ierr);}
    else               {ierr = DMPlexCreateHexBoxMesh(comm, dim, cells, DM_BOUNDARY_NONE, DM_BOUNDARY_NONE, DM_BOUNDARY_NONE, dm);CHKERRQ(ierr);}
  }
  /* Make split labels so that we can have corners in multiple labels */
  {
    const char *names[4] = {"markerBottom", "markerRight", "markerTop", "markerLeft"};
    PetscInt    ids[4]   = {1, 2, 3, 4};
    DMLabel     label;
    IS          is;
    PetscInt    f;

    for (f = 0; f < 4; ++f) {
      ierr = DMGetStratumIS(*dm, "marker", ids[f],  &is);CHKERRQ(ierr);
      if (!is) continue;
      ierr = DMCreateLabel(*dm, names[f]);CHKERRQ(ierr);
      ierr = DMGetLabel(*dm, names[f], &label);CHKERRQ(ierr);
      ierr = DMLabelInsertIS(label, is, 1);CHKERRQ(ierr);
      ierr = ISDestroy(&is);CHKERRQ(ierr);
    }
  }
  ierr = PetscObjectSetName((PetscObject)(*dm),"Mesh");CHKERRQ(ierr);
  /* Setup test partitioning */
  if (user->testPartition) {
    PetscInt         triSizes_n2[2]       = {4, 4};
    PetscInt         triPoints_n2[8]      = {3, 5, 6, 7, 0, 1, 2, 4};
    PetscInt         triSizes_n3[3]       = {2, 3, 3};
    PetscInt         triPoints_n3[8]      = {3, 5, 1, 6, 7, 0, 2, 4};
    PetscInt         triSizes_n5[5]       = {1, 2, 2, 1, 2};
    PetscInt         triPoints_n5[8]      = {3, 5, 6, 4, 7, 0, 1, 2};
    PetscInt         triSizes_ref_n2[2]   = {8, 8};
    PetscInt         triPoints_ref_n2[16] = {1, 5, 6, 7, 10, 11, 14, 15, 0, 2, 3, 4, 8, 9, 12, 13};
    PetscInt         triSizes_ref_n3[3]   = {5, 6, 5};
    PetscInt         triPoints_ref_n3[16] = {1, 7, 10, 14, 15, 2, 6, 8, 11, 12, 13, 0, 3, 4, 5, 9};
    PetscInt         triSizes_ref_n5[5]   = {3, 4, 3, 3, 3};
    PetscInt         triPoints_ref_n5[16] = {1, 7, 10, 2, 11, 13, 14, 5, 6, 15, 0, 8, 9, 3, 4, 12};
    const PetscInt  *sizes = NULL;
    const PetscInt  *points = NULL;
    PetscPartitioner part;
    PetscInt         cEnd;
    PetscMPIInt      rank, size;

    ierr = MPI_Comm_rank(comm, &rank);CHKERRQ(ierr);
    ierr = MPI_Comm_size(comm, &size);CHKERRQ(ierr);
    ierr = DMPlexGetHeightStratum(*dm, 0, NULL, &cEnd);CHKERRQ(ierr);
    if (!rank) {
      if (dim == 2 && user->simplex && size == 2 && cEnd == 8) {
        sizes = triSizes_n2; points = triPoints_n2;
      } else if (dim == 2 && user->simplex && size == 3 && cEnd == 8) {
        sizes = triSizes_n3; points = triPoints_n3;
      } else if (dim == 2 && user->simplex && size == 5 && cEnd == 8) {
        sizes = triSizes_n5; points = triPoints_n5;
      } else if (dim == 2 && user->simplex && size == 2 && cEnd == 16) {
        sizes = triSizes_ref_n2; points = triPoints_ref_n2;
      } else if (dim == 2 && user->simplex && size == 3 && cEnd == 16) {
        sizes = triSizes_ref_n3; points = triPoints_ref_n3;
      } else if (dim == 2 && user->simplex && size == 5 && cEnd == 16) {
        sizes = triSizes_ref_n5; points = triPoints_ref_n5;
      } else SETERRQ(comm, PETSC_ERR_ARG_WRONG, "No stored partition matching run parameters");
    }
    ierr = DMPlexGetPartitioner(*dm, &part);CHKERRQ(ierr);
    ierr = PetscPartitionerSetType(part, PETSCPARTITIONERSHELL);CHKERRQ(ierr);
    ierr = PetscPartitionerShellSetPartition(part, size, sizes, points);CHKERRQ(ierr);
  }
  /* Distribute mesh over processes */
  ierr = DMPlexDistribute(*dm, 0, NULL, &dmDist);CHKERRQ(ierr);
  if (dmDist) {
    ierr = PetscObjectSetName((PetscObject)dmDist,"Distributed Mesh");CHKERRQ(ierr);
    ierr = DMDestroy(dm);CHKERRQ(ierr);
    *dm  = dmDist;
  }
  ierr = DMSetFromOptions(*dm);CHKERRQ(ierr);
  ierr = DMViewFromOptions(*dm, NULL, "-dm_view");CHKERRQ(ierr);
  PetscFunctionReturn(0);
}

static PetscErrorCode SetupProblem(PetscDS prob, AppCtx *user)
{
  const PetscInt id  = 1;
  PetscInt       comp;
  Parameter      *ctx;
  PetscErrorCode ierr;

  PetscFunctionBeginUser;
  ierr = PetscBagGetData(user->bag, (void **) &ctx);CHKERRQ(ierr);
  switch (user->solType) {
  case SOLKX:
    ierr = PetscDSSetResidual(prob, 0, f0_u, stokes_momentum_kx);CHKERRQ(ierr);
    ierr = PetscDSSetResidual(prob, 1, stokes_mass, f1_zero);CHKERRQ(ierr);
    ierr = PetscDSSetJacobian(prob, 0, 0, NULL, NULL,  NULL,  stokes_momentum_vel_J_kx);CHKERRQ(ierr);
    ierr = PetscDSSetJacobian(prob, 0, 1, NULL, NULL,  stokes_momentum_pres_J, NULL);CHKERRQ(ierr);
    ierr = PetscDSSetJacobian(prob, 1, 0, NULL, stokes_mass_J, NULL,  NULL);CHKERRQ(ierr);
    ierr = PetscDSSetJacobianPreconditioner(prob, 0, 0, NULL, NULL, NULL, stokes_momentum_vel_J_kx);CHKERRQ(ierr);
    ierr = PetscDSSetJacobianPreconditioner(prob, 0, 1, NULL, NULL, stokes_momentum_pres_J, NULL);CHKERRQ(ierr);
    ierr = PetscDSSetJacobianPreconditioner(prob, 1, 0, NULL, stokes_mass_J, NULL, NULL);CHKERRQ(ierr);
    ierr = PetscDSSetJacobianPreconditioner(prob, 1, 1, stokes_identity_J, NULL, NULL, NULL);CHKERRQ(ierr);
    break;
  case SOLCX:
    ierr = PetscDSSetResidual(prob, 0, f0_u, stokes_momentum_cx);CHKERRQ(ierr);
    ierr = PetscDSSetResidual(prob, 1, stokes_mass, f1_zero);CHKERRQ(ierr);
    ierr = PetscDSSetJacobian(prob, 0, 0, NULL, NULL,  NULL,  stokes_momentum_vel_J_cx);CHKERRQ(ierr);
    ierr = PetscDSSetJacobian(prob, 0, 1, NULL, NULL,  stokes_momentum_pres_J, NULL);CHKERRQ(ierr);
    ierr = PetscDSSetJacobian(prob, 1, 0, NULL, stokes_mass_J, NULL,  NULL);CHKERRQ(ierr);
    ierr = PetscDSSetJacobianPreconditioner(prob, 0, 0, NULL, NULL, NULL, stokes_momentum_vel_J_kx);CHKERRQ(ierr);
    ierr = PetscDSSetJacobianPreconditioner(prob, 0, 1, NULL, NULL, stokes_momentum_pres_J, NULL);CHKERRQ(ierr);
    ierr = PetscDSSetJacobianPreconditioner(prob, 1, 0, NULL, stokes_mass_J, NULL, NULL);CHKERRQ(ierr);
    ierr = PetscDSSetJacobianPreconditioner(prob, 1, 1, stokes_identity_J, NULL, NULL, NULL);CHKERRQ(ierr);
    break;
  case COMPOSITE:
    ierr = PetscDSSetResidual(prob, 0, f0_u, stokes_momentum_composite);CHKERRQ(ierr);
    ierr = PetscDSSetResidual(prob, 1, stokes_mass, f1_zero);CHKERRQ(ierr);
    ierr = PetscDSSetJacobian(prob, 0, 0, NULL, NULL,  NULL,  stokes_momentum_vel_J_composite);CHKERRQ(ierr);
    ierr = PetscDSSetJacobian(prob, 0, 1, NULL, NULL,  stokes_momentum_pres_J, NULL);CHKERRQ(ierr);
    ierr = PetscDSSetJacobian(prob, 1, 0, NULL, stokes_mass_J, NULL,  NULL);CHKERRQ(ierr);
    ierr = PetscDSSetJacobianPreconditioner(prob, 0, 0, NULL, NULL, NULL, stokes_momentum_vel_J_composite);CHKERRQ(ierr);
    ierr = PetscDSSetJacobianPreconditioner(prob, 0, 1, NULL, NULL, stokes_momentum_pres_J, NULL);CHKERRQ(ierr);
    ierr = PetscDSSetJacobianPreconditioner(prob, 1, 0, NULL, stokes_mass_J, NULL, NULL);CHKERRQ(ierr);
    ierr = PetscDSSetJacobianPreconditioner(prob, 1, 1, stokes_identity_J, NULL, NULL, NULL);CHKERRQ(ierr);
    break;
  default:
    SETERRQ2(PETSC_COMM_WORLD, PETSC_ERR_ARG_OUTOFRANGE, "Invalid solution type %d (%s)", (PetscInt) user->solType, solTypes[PetscMin(user->solType, NUM_SOL_TYPES)]);
  }
  switch (user->dim) {
  case 2:
    switch (user->solType) {
    case SOLKX:
      user->exactFuncs[0] = SolKxSolutionVelocity;
      user->exactFuncs[1] = SolKxSolutionPressure;
      break;
    case SOLCX:
      user->exactFuncs[0] = SolCxSolutionVelocity;
      user->exactFuncs[1] = SolCxSolutionPressure;
      break;
    case COMPOSITE:
      user->exactFuncs[0] = CompositeSolutionVelocity;
      user->exactFuncs[1] = CompositeSolutionPressure;
      break;
    default:
      SETERRQ2(PETSC_COMM_WORLD, PETSC_ERR_ARG_OUTOFRANGE, "Invalid solution type %d (%s)", (PetscInt) user->solType, solTypes[PetscMin(user->solType, NUM_SOL_TYPES)]);
    }
    break;
  default:
    SETERRQ1(PETSC_COMM_WORLD, PETSC_ERR_ARG_OUTOFRANGE, "Invalid dimension %D", user->dim);
  }
  comp = 1;
  ierr = PetscDSAddBoundary(prob, DM_BC_ESSENTIAL, "wallB", "markerBottom", 0, 1, &comp, (void (*)()) user->exactFuncs[0], 1, &id, ctx);CHKERRQ(ierr);
  comp = 0;
  ierr = PetscDSAddBoundary(prob, DM_BC_ESSENTIAL, "wallR", "markerRight",  0, 1, &comp, (void (*)()) user->exactFuncs[0], 1, &id, ctx);CHKERRQ(ierr);
  comp = 1;
  ierr = PetscDSAddBoundary(prob, DM_BC_ESSENTIAL, "wallT", "markerTop",    0, 1, &comp, (void (*)()) user->exactFuncs[0], 1, &id, ctx);CHKERRQ(ierr);
  comp = 0;
  ierr = PetscDSAddBoundary(prob, DM_BC_ESSENTIAL, "wallL", "markerLeft",   0, 1, &comp, (void (*)()) user->exactFuncs[0], 1, &id, ctx);CHKERRQ(ierr);
  PetscFunctionReturn(0);
}

static PetscErrorCode SetupMaterial(DM dm, DM dmAux, AppCtx *user)
/*---------------------------------------------------------------------*/
{
  Vec            paramVec;
  Parameter     *param;
  PetscScalar   *p, *a;
  PetscInt       cStart, cEnd, cEndInterior, c;
  PetscErrorCode ierr;

  PetscFunctionBeginUser;
  ierr = PetscBagGetData(user->bag, (void **) &param);CHKERRQ(ierr);
  ierr = DMCreateLocalVector(dmAux, &paramVec);CHKERRQ(ierr);
  ierr = VecGetArray(paramVec, &p);CHKERRQ(ierr);
  if (user->solType == COMPOSITE) {
    PetscSection s;
    PetscViewer  viewer;
    PetscInt     count;
    char         filename[PETSC_MAX_PATH_LEN];
    float       *temp;
    PetscInt     Nx = user->verts[user->perm[0]], Ny = user->verts[user->perm[1]], Nz = user->verts[user->perm[2]], vStart, vx, vy, vz;

    ierr = DMGetDefaultSection(dmAux, &s);CHKERRQ(ierr);
    ierr = DMPlexGetDepthStratum(dmAux, 0, &vStart, NULL);CHKERRQ(ierr);
    ierr = PetscStrcpy(filename, user->mantleBasename);CHKERRQ(ierr);
    ierr = PetscStrcat(filename, "_therm.bin");CHKERRQ(ierr);
    ierr = PetscViewerCreate(PetscObjectComm((PetscObject) dm), &viewer);CHKERRQ(ierr);
    ierr = PetscViewerSetType(viewer, PETSCVIEWERBINARY);CHKERRQ(ierr);
    ierr = PetscViewerFileSetMode(viewer, FILE_MODE_READ);CHKERRQ(ierr);
    ierr = PetscViewerFileSetName(viewer, filename);CHKERRQ(ierr);
    ierr = PetscMalloc1(Nz, &temp);CHKERRQ(ierr);
    /* The ordering is Y, X, Z where Z is the fastest dimension */
    for (vy = 0; vy < Ny; ++vy) {
      for (vx = 0; vx < Nx; ++vx) {
        ierr = PetscViewerRead(viewer, temp, Nz, &count, PETSC_FLOAT);CHKERRQ(ierr);
        if (count != Nz) SETERRQ1(PetscObjectComm((PetscObject) dm), PETSC_ERR_ARG_WRONG, "Mantle temperature file %s had incorrect length", filename);
        for (vz = 0; vz < Nz; ++vz) {
          PetscInt off;

          ierr = PetscSectionGetOffset(s, (vz*Ny + vy)*Nx + vx + vStart, &off);CHKERRQ(ierr);
          p[off] = temp[vz];
        }
      }
    }
    ierr = PetscFree(temp);CHKERRQ(ierr);
    ierr = PetscViewerDestroy(&viewer);CHKERRQ(ierr);
  } else {
    ierr = DMPlexGetHeightStratum(dmAux, 0, &cStart, &cEnd);CHKERRQ(ierr);
    ierr = DMPlexGetHybridBounds(dm, &cEndInterior, NULL, NULL, NULL);CHKERRQ(ierr);
    cEnd = cEndInterior < 0 ? cEnd : cEndInterior;
    for (c = cStart; c < cEnd; ++c) {
      ierr = DMPlexPointLocalRef(dmAux, c, p, &a);CHKERRQ(ierr);
      switch (user->solType) {
      case SOLKX:
        a[0] = param->m;
        a[1] = param->n;
        a[2] = param->B;
        break;
      case SOLCX:
        a[0] = param->m;
        a[1] = param->n;
        a[2] = param->etaA;
        a[3] = param->etaB;
        a[4] = param->xc;
        break;
      case COMPOSITE:
        a[0] = param->T;
        break;
      default: SETERRQ1(PetscObjectComm((PetscObject) dm), PETSC_ERR_SUP, "No parameter information for solution type %d", user->solType);
      }
    }
  }
  ierr = VecRestoreArray(paramVec, &p);CHKERRQ(ierr);
  ierr = PetscObjectCompose((PetscObject) dm, "A", (PetscObject) paramVec);CHKERRQ(ierr);
  ierr = DMViewFromOptions(dmAux, NULL, "-dm_aux_view");CHKERRQ(ierr);
  {
    Vec gvec;

    ierr = DMGetGlobalVector(dmAux, &gvec);CHKERRQ(ierr);
    ierr = DMLocalToGlobalBegin(dmAux, paramVec, INSERT_VALUES, gvec);CHKERRQ(ierr);
    ierr = DMLocalToGlobalEnd(dmAux, paramVec, INSERT_VALUES, gvec);CHKERRQ(ierr);
    ierr = VecViewFromOptions(gvec, NULL, "-vec_param_view");CHKERRQ(ierr);
    ierr = DMRestoreGlobalVector(dmAux, &gvec);CHKERRQ(ierr);
  }
  ierr = VecDestroy(&paramVec);CHKERRQ(ierr);
  PetscFunctionReturn(0);
}

static PetscErrorCode SetupDiscretization(DM dm, AppCtx *user)
{
  DM              cdm = dm;
  const PetscInt  dim = user->dim;
  PetscFE         fe[2], *feAux;
  PetscQuadrature q;
  PetscDS         prob, probAux = NULL;
  PetscInt        numAux, f;
  const char     *auxFieldNames[5];
  PetscErrorCode  ierr;

  PetscFunctionBeginUser;
  switch (user->solType) {
  case SOLKX:     numAux = 3;break;
  case SOLCX:     numAux = 5;break;
  case COMPOSITE: numAux = 1;break;
  default: SETERRQ1(PetscObjectComm((PetscObject) dm), PETSC_ERR_SUP, "No parameter information for solution type %d", user->solType);
  }
  /* Create discretization of solution fields */
  ierr = PetscFECreateDefault(dm, dim, dim, user->simplex, "vel_", PETSC_DEFAULT, &fe[0]);CHKERRQ(ierr);
  ierr = PetscObjectSetName((PetscObject) fe[0], "velocity");CHKERRQ(ierr);
  ierr = PetscFEGetQuadrature(fe[0], &q);CHKERRQ(ierr);
  ierr = PetscFECreateDefault(dm, dim, 1, user->simplex, "pres_", PETSC_DEFAULT, &fe[1]);CHKERRQ(ierr);
  ierr = PetscFESetQuadrature(fe[1], q);CHKERRQ(ierr);
  ierr = PetscObjectSetName((PetscObject) fe[1], "pressure");CHKERRQ(ierr);
  /* Create discretization of auxiliary fields */
  ierr = PetscMalloc1(numAux, &feAux);CHKERRQ(ierr);
  ierr = PetscBagGetNames(user->bag, auxFieldNames);CHKERRQ(ierr);
  ierr = PetscDSCreate(PetscObjectComm((PetscObject)dm),&probAux);CHKERRQ(ierr);
  for (f = 0; f < numAux; ++f) {
    char prefix[PETSC_MAX_PATH_LEN];

    ierr = PetscSNPrintf(prefix, PETSC_MAX_PATH_LEN, "aux_%d_", f);CHKERRQ(ierr);
    ierr = PetscFECreateDefault(dm, dim, 1, user->simplex, prefix, 0, &feAux[f]);CHKERRQ(ierr);
    ierr = PetscObjectSetName((PetscObject) feAux[f], auxFieldNames[f]);CHKERRQ(ierr);
    ierr = PetscFESetQuadrature(feAux[f], q);CHKERRQ(ierr);
    ierr = PetscDSSetDiscretization(probAux, f, (PetscObject) feAux[f]);CHKERRQ(ierr);
    if (user->solType == COMPOSITE) {
      PetscSpace sp;
      PetscInt   order;

      ierr = PetscFEGetBasisSpace(feAux[f], &sp);CHKERRQ(ierr);
      ierr = PetscSpaceGetOrder(sp, &order);CHKERRQ(ierr);
      if (order != 1) SETERRQ1(PetscObjectComm((PetscObject) dm), PETSC_ERR_ARG_WRONG, "Temperature element must be linear, not order %D", order);
    }
  }
  /* Set discretization and boundary conditions for each mesh */
  ierr = DMGetDS(dm, &prob);CHKERRQ(ierr);
  ierr = PetscDSSetDiscretization(prob, 0, (PetscObject) fe[0]);CHKERRQ(ierr);
  ierr = PetscDSSetDiscretization(prob, 1, (PetscObject) fe[1]);CHKERRQ(ierr);
  ierr = SetupProblem(prob, user);CHKERRQ(ierr);
  while (cdm) {
    DM      dmAux;

    ierr = DMSetDS(cdm, prob);CHKERRQ(ierr);
    ierr = DMClone(cdm, &dmAux);CHKERRQ(ierr);
    ierr = DMPlexCopyCoordinates(cdm, dmAux);CHKERRQ(ierr);
    ierr = DMSetDS(dmAux, probAux);CHKERRQ(ierr);
    ierr = PetscObjectCompose((PetscObject) cdm, "dmAux", (PetscObject) dmAux);CHKERRQ(ierr);
    ierr = SetupMaterial(cdm, dmAux, user);CHKERRQ(ierr);
    ierr = DMDestroy(&dmAux);CHKERRQ(ierr);

    ierr = DMGetCoarseDM(cdm, &cdm);CHKERRQ(ierr);
  }
  ierr = PetscFEDestroy(&fe[0]);CHKERRQ(ierr);
  ierr = PetscFEDestroy(&fe[1]);CHKERRQ(ierr);
  for (f = 0; f < numAux; ++f) {ierr = PetscFEDestroy(&feAux[f]);CHKERRQ(ierr);}
  ierr = PetscDSDestroy(&probAux);CHKERRQ(ierr);
  ierr = PetscFree(feAux);CHKERRQ(ierr);
  {
    PetscObject  pressure;
    MatNullSpace nullSpacePres;

    ierr = DMGetField(dm, 1, &pressure);CHKERRQ(ierr);
    ierr = MatNullSpaceCreate(PetscObjectComm(pressure), PETSC_TRUE, 0, NULL, &nullSpacePres);CHKERRQ(ierr);
    ierr = PetscObjectCompose(pressure, "nullspace", (PetscObject) nullSpacePres);CHKERRQ(ierr);
    ierr = MatNullSpaceDestroy(&nullSpacePres);CHKERRQ(ierr);
  }
  PetscFunctionReturn(0);
}

static PetscErrorCode CreatePressureNullSpace(DM dm, AppCtx *user, Vec *v, MatNullSpace *nullSpace)
{
  Vec              vec;
  PetscErrorCode (*funcs[2])(PetscInt dim, PetscReal time, const PetscReal x[], PetscInt Nf, PetscScalar *u, void* ctx) = {zero_vector, one_scalar};
  PetscErrorCode   ierr;

  PetscFunctionBeginUser;
  ierr = DMGetGlobalVector(dm, &vec);CHKERRQ(ierr);
  ierr = DMProjectFunction(dm, 0.0, funcs, NULL, INSERT_ALL_VALUES, vec);CHKERRQ(ierr);
  ierr = VecNormalize(vec, NULL);CHKERRQ(ierr);
  ierr = PetscObjectSetName((PetscObject) vec, "Pressure Null Space");CHKERRQ(ierr);
  ierr = VecViewFromOptions(vec, NULL, "-null_space_vec_view");CHKERRQ(ierr);
  ierr = MatNullSpaceCreate(PetscObjectComm((PetscObject) dm), PETSC_FALSE, 1, &vec, nullSpace);CHKERRQ(ierr);
  if (v) {
    ierr = DMCreateGlobalVector(dm, v);CHKERRQ(ierr);
    ierr = VecCopy(vec, *v);CHKERRQ(ierr);
  }
  ierr = DMRestoreGlobalVector(dm, &vec);CHKERRQ(ierr);
  PetscFunctionReturn(0);
}

int main(int argc, char **argv)
{
  SNES            snes;                 /* nonlinear solver */
  DM              dm;                   /* problem definition */
  Vec             u,r;                  /* solution, residual vectors */
  Mat             J, M;                 /* Jacobian matrix */
  MatNullSpace    nullSpace;            /* May be necessary for pressure */
  Vec             nullVec;
  PetscScalar     pint;
  AppCtx          user;                 /* user-defined work context */
  PetscInt        its;                  /* iterations for convergence */
  PetscReal       error = 0.0;          /* L_2 error in the solution */
  PetscReal       ferrors[2];
  PetscErrorCode  (*initialGuess[2])(PetscInt dim, PetscReal time, const PetscReal x[], PetscInt Nf, PetscScalar *u, void* ctx) = {zero_vector, zero_scalar};
  void            *ctxs[2];
  PetscErrorCode  ierr;

  ierr = PetscInitialize(&argc, &argv, NULL,help);if (ierr) return ierr;
  ierr = ProcessOptions(PETSC_COMM_WORLD, &user);CHKERRQ(ierr);
  ierr = SNESCreate(PETSC_COMM_WORLD, &snes);CHKERRQ(ierr);
  ierr = CreateMesh(PETSC_COMM_WORLD, &user, &dm);CHKERRQ(ierr);
  ierr = SNESSetDM(snes, dm);CHKERRQ(ierr);
  ierr = DMSetApplicationContext(dm, &user);CHKERRQ(ierr);
  /* Setup problem parameters */
  ierr = PetscBagCreate(PETSC_COMM_WORLD, sizeof(Parameter), &user.bag);CHKERRQ(ierr);
  ierr = SetUpParameters(&user);CHKERRQ(ierr);
  ierr = PetscBagGetData(user.bag, &ctxs[0]);CHKERRQ(ierr);
  ierr = PetscBagGetData(user.bag, &ctxs[1]);CHKERRQ(ierr);
  /* Setup problem */
  ierr = PetscMalloc(2 * sizeof(void (*)(const PetscReal[], PetscScalar *, void *)), &user.exactFuncs);CHKERRQ(ierr);
  ierr = SetupDiscretization(dm, &user);CHKERRQ(ierr);
  ierr = DMPlexCreateClosureIndex(dm, NULL);CHKERRQ(ierr);

  ierr = DMCreateGlobalVector(dm, &u);CHKERRQ(ierr);
  ierr = VecDuplicate(u, &r);CHKERRQ(ierr);

  ierr = DMPlexSetSNESLocalFEM(dm,&user,&user,&user);CHKERRQ(ierr);
  ierr = CreatePressureNullSpace(dm, &user, &nullVec, &nullSpace);CHKERRQ(ierr);

  { /* set tolerances */
    KSP ksp;

    ierr = SNESGetKSP(snes,&ksp);CHKERRQ(ierr);
    ierr = KSPSetTolerances(ksp,1.e-2*PETSC_SMALL,PETSC_SMALL,PETSC_DEFAULT,PETSC_DEFAULT);CHKERRQ(ierr);
  }

  ierr = SNESSetFromOptions(snes);CHKERRQ(ierr);

  /* There should be a way to express this using the DM */
  ierr = SNESSetUp(snes);CHKERRQ(ierr);
  ierr = SNESGetJacobian(snes, &J, &M, NULL, NULL);CHKERRQ(ierr);
  ierr = MatSetNullSpace(J, nullSpace);CHKERRQ(ierr);

  ierr = DMProjectFunction(dm, 0.0, user.exactFuncs, ctxs, INSERT_ALL_VALUES, u);CHKERRQ(ierr);
  ierr = PetscObjectSetName((PetscObject) u, "Exact Solution");CHKERRQ(ierr);
  ierr = VecViewFromOptions(u, NULL, "-exact_vec_view");CHKERRQ(ierr);
  ierr = VecDot(nullVec, u, &pint);CHKERRQ(ierr);
  ierr = PetscPrintf(PETSC_COMM_WORLD, "Integral of pressure: %g\n",(double) (PetscAbsScalar(pint) < 1.0e-14 ? 0.0 : PetscRealPart(pint)));CHKERRQ(ierr);
  ierr = DMSNESCheckFromOptions(snes, u, user.exactFuncs, ctxs);CHKERRQ(ierr);
  ierr = DMProjectFunction(dm, 0.0, initialGuess, NULL, INSERT_VALUES, u);CHKERRQ(ierr);
  ierr = PetscObjectSetName((PetscObject) u, "Initial Solution");CHKERRQ(ierr);
  ierr = VecViewFromOptions(u, NULL, "-initial_vec_view");CHKERRQ(ierr);
  ierr = PetscObjectSetName((PetscObject) u, "Solution");CHKERRQ(ierr);
  ierr = SNESSolve(snes, NULL, u);CHKERRQ(ierr);
  ierr = SNESGetIterationNumber(snes, &its);CHKERRQ(ierr);
  ierr = PetscPrintf(PETSC_COMM_WORLD, "Number of SNES iterations = %D\n", its);CHKERRQ(ierr);
  ierr = DMComputeL2Diff(dm, 0.0, user.exactFuncs, ctxs, u, &error);CHKERRQ(ierr);
  ierr = DMComputeL2FieldDiff(dm, 0.0, user.exactFuncs, ctxs, u, ferrors);CHKERRQ(ierr);
  ierr = PetscPrintf(PETSC_COMM_WORLD, "L_2 Error: %.3g [%.3g, %.3g]\n", (double)error, (double)ferrors[0], (double)ferrors[1]);CHKERRQ(ierr);
  ierr = VecDot(nullVec, u, &pint);CHKERRQ(ierr);
  ierr = PetscPrintf(PETSC_COMM_WORLD, "Integral of pressure: %g\n", (double) (PetscAbsScalar(pint) < 1.0e-14 ? 0.0 : PetscRealPart(pint)));CHKERRQ(ierr);
  if (user.showError) {
    Vec r;

    ierr = DMGetGlobalVector(dm, &r);CHKERRQ(ierr);
    ierr = DMProjectFunction(dm, 0.0, user.exactFuncs, ctxs, INSERT_ALL_VALUES, r);CHKERRQ(ierr);
    ierr = VecAXPY(r, -1.0, u);CHKERRQ(ierr);
    ierr = PetscObjectSetName((PetscObject) r, "Solution Error");CHKERRQ(ierr);
    ierr = VecViewFromOptions(r, NULL, "-error_vec_view");CHKERRQ(ierr);
    ierr = DMRestoreGlobalVector(dm, &r);CHKERRQ(ierr);
  }
  if (user.showSolution) {
    ierr = PetscPrintf(PETSC_COMM_WORLD, "Solution\n");CHKERRQ(ierr);
    ierr = VecChop(u, 3.0e-9);CHKERRQ(ierr);
    ierr = VecView(u, PETSC_VIEWER_STDOUT_WORLD);CHKERRQ(ierr);
  }
  ierr = VecViewFromOptions(u, NULL, "-sol_vec_view");CHKERRQ(ierr);

  ierr = VecDestroy(&nullVec);CHKERRQ(ierr);
  ierr = MatNullSpaceDestroy(&nullSpace);CHKERRQ(ierr);
  ierr = VecDestroy(&u);CHKERRQ(ierr);
  ierr = VecDestroy(&r);CHKERRQ(ierr);
  ierr = SNESDestroy(&snes);CHKERRQ(ierr);
  ierr = DMDestroy(&dm);CHKERRQ(ierr);
  ierr = PetscBagDestroy(&user.bag);CHKERRQ(ierr);
  ierr = PetscFree(user.exactFuncs);CHKERRQ(ierr);
  ierr = PetscFinalize();
  return ierr;
}

/*TEST

  # 2D serial P2/P1 tests 0-2
  test:
    suffix: 0
    requires: triangle
<<<<<<< HEAD
=======
    filter: sed  -e "s/iterations *= *[123]$/iterations=4/g" -e "s/evaluations=2/evaluations=3/g"
>>>>>>> ac872f3f
    args: -dm_plex_separate_marker -vel_petscspace_order 2 -pres_petscspace_order 1 -pc_use_amat -pc_type fieldsplit -pc_fieldsplit_type schur -pc_fieldsplit_schur_factorization_type full -pc_fieldsplit_schur_precondition full -fieldsplit_velocity_pc_type lu -fieldsplit_pressure_pc_type svd -snes_error_if_not_converged -ksp_error_if_not_converged -snes_view -dm_view -dmsnes_check -show_solution
  test:
    suffix: 1
    requires: triangle
<<<<<<< HEAD
=======
    filter: sed  -e "s/iterations *= *[123]$/iterations=4/g" -e "s/evaluations=2/evaluations=3/g"
>>>>>>> ac872f3f
    args: -dm_plex_separate_marker -dm_refine 1 -vel_petscspace_order 2 -pres_petscspace_order 1 -pc_use_amat -pc_type fieldsplit -pc_fieldsplit_type schur -pc_fieldsplit_schur_factorization_type full -pc_fieldsplit_schur_precondition full -fieldsplit_velocity_pc_type lu -fieldsplit_pressure_pc_type svd -snes_error_if_not_converged -ksp_error_if_not_converged -snes_view -dm_view -dmsnes_check -show_solution
  test:
    suffix: 2
    requires: triangle
<<<<<<< HEAD
    args: -dm_plex_separate_marker -dm_refine 1 -vel_petscspace_order 2 -pres_petscspace_order 1 -pc_use_amat -ksp_rtol 1.0e-9 -pc_type fieldsplit -pc_fieldsplit_type schur -pc_fieldsplit_schur_factorization_type full -pc_fieldsplit_schur_precondition a11 -fieldsplit_velocity_pc_type lu -fieldsplit_pressure_ksp_rtol 1e-9 -fieldsplit_pressure_pc_type lu -snes_error_if_not_converged -ksp_error_if_not_converged -ksp_error_if_not_converged -snes_view -dm_view -dmsnes_check -show_solution
  # 2D serial discretization tests
  test:
    suffix: p2p1
    requires: !single triangle
    args: -dm_plex_separate_marker -vel_petscspace_order 2 -pres_petscspace_order 1 -ksp_rtol 1e-12 -ksp_atol 1e-12 -pc_use_amat -pc_type fieldsplit -pc_fieldsplit_type schur -pc_fieldsplit_schur_factorization_type full -pc_fieldsplit_schur_precondition selfp -fieldsplit_velocity_pc_type lu -fieldsplit_pressure_ksp_rtol 1e-12  -fieldsplit_pressure_ksp_atol 5e-9 -fieldsplit_pressure_ksp_gmres_restart 200 -fieldsplit_pressure_pc_type jacobi -snes_error_if_not_converged -snes_view -ksp_error_if_not_converged -dm_view
  test:
    suffix: p2p1ref
    requires: !single triangle
    args: -dm_plex_separate_marker -dm_refine 2 -vel_petscspace_order 2 -pres_petscspace_order 1 -ksp_rtol 1e-12 -ksp_atol 1e-12 -pc_use_amat -pc_type fieldsplit -pc_fieldsplit_type schur -pc_fieldsplit_schur_factorization_type full -pc_fieldsplit_schur_precondition selfp -fieldsplit_velocity_pc_type lu -fieldsplit_pressure_ksp_rtol 1e-12  -fieldsplit_pressure_ksp_atol 5e-9 -fieldsplit_pressure_ksp_gmres_restart 200 -fieldsplit_pressure_pc_type jacobi -snes_error_if_not_converged -snes_view -ksp_error_if_not_converged -dm_view
  test:
    suffix: q2q1
    requires: !single
    args: -dm_plex_separate_marker -simplex 0 -vel_petscspace_order 2 -vel_petscspace_poly_tensor -pres_petscspace_order 1 -pres_petscspace_poly_tensor -ksp_rtol 1e-12 -ksp_atol 1e-12 -pc_use_amat -pc_type fieldsplit -pc_fieldsplit_type schur -pc_fieldsplit_schur_factorization_type full -pc_fieldsplit_schur_precondition selfp -fieldsplit_velocity_pc_type lu -fieldsplit_pressure_ksp_rtol 1e-12  -fieldsplit_pressure_ksp_atol 5e-9 -fieldsplit_pressure_ksp_gmres_restart 200 -fieldsplit_pressure_pc_type jacobi -snes_error_if_not_converged -snes_view -ksp_error_if_not_converged -dm_view
  test:
    suffix: q2q1ref
    requires: !single
    args: -dm_plex_separate_marker -simplex 0 -dm_refine 2 -vel_petscspace_order 2 -vel_petscspace_poly_tensor -pres_petscspace_order 1 -pres_petscspace_poly_tensor -ksp_rtol 1e-12 -ksp_atol 1e-12 -pc_use_amat -pc_type fieldsplit -pc_fieldsplit_type schur -pc_fieldsplit_schur_factorization_type full -pc_fieldsplit_schur_precondition selfp -fieldsplit_velocity_pc_type lu -fieldsplit_pressure_ksp_rtol 1e-12  -fieldsplit_pressure_ksp_atol 5e-9 -fieldsplit_pressure_ksp_gmres_restart 200 -fieldsplit_pressure_pc_type jacobi -snes_error_if_not_converged -snes_view -ksp_error_if_not_converged -dm_view
  test:
    suffix: q1p0
    requires: !single
    args: -dm_plex_separate_marker -simplex 0 -vel_petscspace_order 1 -vel_petscspace_poly_tensor -pres_petscspace_order 0 -pres_petscspace_poly_tensor -ksp_rtol 1e-12 -ksp_atol 1e-12 -pc_use_amat -pc_type fieldsplit -pc_fieldsplit_type schur -pc_fieldsplit_schur_factorization_type full -pc_fieldsplit_schur_precondition selfp -fieldsplit_velocity_pc_type lu -fieldsplit_pressure_ksp_rtol 1e-12  -fieldsplit_pressure_ksp_atol 5e-9 -fieldsplit_pressure_ksp_gmres_restart 200 -fieldsplit_pressure_pc_type jacobi -snes_error_if_not_converged -snes_view -ksp_error_if_not_converged -dm_view
  test:
    suffix: q1p0ref
    requires: !single
    args: -dm_plex_separate_marker -simplex 0 -dm_refine 2 -vel_petscspace_order 1 -vel_petscspace_poly_tensor -pres_petscspace_order 0 -pres_petscspace_poly_tensor -ksp_rtol 1e-12 -ksp_atol 1e-12 -pc_use_amat -pc_type fieldsplit -pc_fieldsplit_type schur -pc_fieldsplit_schur_factorization_type full -pc_fieldsplit_schur_precondition selfp -fieldsplit_velocity_pc_type lu -fieldsplit_pressure_ksp_rtol 1e-12  -fieldsplit_pressure_ksp_atol 5e-9 -fieldsplit_pressure_ksp_gmres_restart 200 -fieldsplit_pressure_pc_type jacobi -snes_error_if_not_converged -snes_view -ksp_error_if_not_converged -dm_view
  test:
    suffix: q2p1
    requires: !single
    args: -dm_plex_separate_marker -simplex 0 -vel_petscspace_order 2 -vel_petscspace_poly_tensor -pres_petscspace_order 1 -pres_petscdualspace_lagrange_continuity 0 -ksp_rtol 1e-12 -ksp_atol 1e-12 -pc_use_amat -pc_type fieldsplit -pc_fieldsplit_type schur -pc_fieldsplit_schur_factorization_type full -pc_fieldsplit_schur_precondition selfp -fieldsplit_velocity_pc_type lu -fieldsplit_pressure_ksp_rtol 1e-12  -fieldsplit_pressure_ksp_atol 5e-9 -fieldsplit_pressure_ksp_gmres_restart 200 -fieldsplit_pressure_pc_type jacobi -snes_error_if_not_converged -snes_view -ksp_error_if_not_converged -dm_view
  test:
    suffix: q2p1ref
    requires: !single
    args: -dm_plex_separate_marker -simplex 0 -dm_refine 2 -vel_petscspace_order 2 -vel_petscspace_poly_tensor -pres_petscspace_order 1 -pres_petscdualspace_lagrange_continuity 0 -ksp_rtol 1e-12 -ksp_atol 1e-12 -pc_use_amat -pc_type fieldsplit -pc_fieldsplit_type schur -pc_fieldsplit_schur_factorization_type full -pc_fieldsplit_schur_precondition selfp -fieldsplit_velocity_pc_type lu -fieldsplit_pressure_ksp_rtol 1e-12  -fieldsplit_pressure_ksp_atol 5e-9 -fieldsplit_pressure_ksp_gmres_restart 200 -fieldsplit_pressure_pc_type jacobi -snes_error_if_not_converged -snes_view -ksp_error_if_not_converged -dm_view
  # 2D serial mantle tests
  test:
    suffix: mantle_q1p0
    requires: !single broken
    args: -sol_type composite -simplex 0 -dm_plex_separate_marker -vel_petscspace_order 1 -vel_petscspace_poly_tensor -pres_petscspace_order 0 -pres_petscspace_poly_tensor -ksp_rtol 1e-12 -ksp_atol 1e-12 -pc_use_amat -pc_type fieldsplit -pc_fieldsplit_type schur -pc_fieldsplit_schur_factorization_type full -pc_fieldsplit_schur_precondition full -fieldsplit_velocity_pc_type lu -fieldsplit_pressure_pc_type lu -snes_error_if_not_converged -snes_view -ksp_error_if_not_converged -dm_view
  test:
    suffix: mantle_p2p1
    requires: !single triangle broken
    args: -sol_type composite -dm_plex_separate_marker -vel_petscspace_order 2 -pres_petscspace_order 1 -ksp_rtol 1e-12 -ksp_atol 1e-12 -pc_use_amat -pc_type fieldsplit -pc_fieldsplit_type schur -pc_fieldsplit_schur_factorization_type full -pc_fieldsplit_schur_precondition full -fieldsplit_velocity_pc_type lu -fieldsplit_pressure_pc_type lu -snes_error_if_not_converged -snes_view -ksp_error_if_not_converged -dm_view
=======
    filter: sed  -e "s/iterations *= *[123]$/iterations=4/g" -e "s/evaluations=2/evaluations=3/g"
    args: -dm_plex_separate_marker -dm_refine 1 -vel_petscspace_order 2 -pres_petscspace_order 1 -pc_use_amat -ksp_rtol 1.0e-9 -pc_type fieldsplit -pc_fieldsplit_type schur -pc_fieldsplit_schur_factorization_type full -pc_fieldsplit_schur_precondition a11 -fieldsplit_velocity_pc_type lu -fieldsplit_pressure_ksp_rtol 1e-9 -fieldsplit_pressure_pc_type lu -snes_error_if_not_converged -ksp_error_if_not_converged -snes_view -dm_view -dmsnes_check -show_solution
  # 2D serial discretization tests
  test:
    suffix: p2p1
    requires: triangle
    filter: sed  -e "s/iterations *= *[123]$/iterations=4/g" -e "s/evaluations=2/evaluations=3/g"
    args: -dm_plex_separate_marker -vel_petscspace_order 2 -pres_petscspace_order 1 -pc_fieldsplit_diag_use_amat -pc_type fieldsplit -pc_fieldsplit_type schur -pc_fieldsplit_schur_factorization_type full -pc_fieldsplit_schur_precondition a11 -fieldsplit_velocity_pc_type lu -fieldsplit_pressure_pc_type lu -snes_error_if_not_converged -snes_view -ksp_error_if_not_converged -dm_view
  test:
    suffix: p2p1ref
    requires: triangle
    filter: sed  -e "s/iterations *= *[123]$/iterations=4/g" -e "s/evaluations=2/evaluations=3/g"
    args: -dm_plex_separate_marker -dm_refine 2 -vel_petscspace_order 2 -pres_petscspace_order 1 -pc_fieldsplit_diag_use_amat -pc_type fieldsplit -pc_fieldsplit_type schur -pc_fieldsplit_schur_factorization_type full -pc_fieldsplit_schur_precondition a11 -fieldsplit_velocity_pc_type lu -fieldsplit_pressure_pc_type lu -snes_error_if_not_converged -snes_view -ksp_error_if_not_converged -dm_view
  test:
    suffix: q2q1
    requires:
    filter: sed  -e "s/iterations *= *[123]$/iterations=4/g" -e "s/evaluations=2/evaluations=3/g"
    args: -dm_plex_separate_marker -simplex 0 -vel_petscspace_order 2 -vel_petscspace_poly_tensor -pres_petscspace_order 1 -pres_petscspace_poly_tensor -pc_fieldsplit_diag_use_amat -pc_type fieldsplit -pc_fieldsplit_type schur -pc_fieldsplit_schur_factorization_type full -pc_fieldsplit_schur_precondition a11 -fieldsplit_velocity_pc_type lu -fieldsplit_pressure_pc_type lu -snes_error_if_not_converged -snes_view -ksp_error_if_not_converged -dm_view
  test:
    suffix: q2q1ref
    requires:
    filter: sed  -e "s/iterations *= *[123]$/iterations=4/g" -e "s/evaluations=2/evaluations=3/g"
    args: -dm_plex_separate_marker -simplex 0 -dm_refine 2 -vel_petscspace_order 2 -vel_petscspace_poly_tensor -pres_petscspace_order 1 -pres_petscspace_poly_tensor -pc_fieldsplit_diag_use_amat -pc_type fieldsplit -pc_fieldsplit_type schur -pc_fieldsplit_schur_factorization_type full -pc_fieldsplit_schur_precondition a11 -fieldsplit_velocity_pc_type lu -fieldsplit_pressure_pc_type lu -snes_error_if_not_converged -snes_view -ksp_error_if_not_converged -dm_view
  test:
    suffix: q1p0
    requires:
    filter: sed  -e "s/iterations *= *[123]$/iterations=4/g" -e "s/evaluations=2/evaluations=3/g"
    args: -dm_plex_separate_marker -simplex 0 -vel_petscspace_order 1 -vel_petscspace_poly_tensor -pres_petscspace_order 0 -pres_petscspace_poly_tensor -pc_fieldsplit_diag_use_amat -pc_type fieldsplit -pc_fieldsplit_type schur -pc_fieldsplit_schur_factorization_type full -pc_fieldsplit_schur_precondition a11 -fieldsplit_velocity_pc_type lu -fieldsplit_pressure_pc_type lu -snes_error_if_not_converged -snes_view -ksp_error_if_not_converged -dm_view
  test:
    suffix: q1p0ref
    requires:
    filter: sed  -e "s/iterations *= *[123]$/iterations=4/g" -e "s/evaluations=2/evaluations=3/g"
    args: -dm_plex_separate_marker -simplex 0 -dm_refine 2 -vel_petscspace_order 1 -vel_petscspace_poly_tensor -pres_petscspace_order 0 -pres_petscspace_poly_tensor -pc_fieldsplit_diag_use_amat -pc_type fieldsplit -pc_fieldsplit_type schur -pc_fieldsplit_schur_factorization_type full -pc_fieldsplit_schur_precondition a11 -fieldsplit_velocity_pc_type lu -fieldsplit_pressure_pc_type lu -snes_error_if_not_converged -snes_view -ksp_error_if_not_converged -dm_view
  test:
    suffix: q2p1
    requires:
    filter: sed  -e "s/iterations *= *[123]$/iterations=4/g" -e "s/evaluations=2/evaluations=3/g"
    args: -dm_plex_separate_marker -simplex 0 -vel_petscspace_order 2 -vel_petscspace_poly_tensor -pres_petscspace_order 1 -pres_petscdualspace_lagrange_continuity 0 -pc_fieldsplit_diag_use_amat -pc_type fieldsplit -pc_fieldsplit_type schur -pc_fieldsplit_schur_factorization_type full -pc_fieldsplit_schur_precondition a11 -fieldsplit_velocity_pc_type lu -fieldsplit_pressure_ksp_rtol 1e-10 -fieldsplit_pressure_pc_type lu -fieldsplit_pressure_pc_factor_shift_type -snes_error_if_not_converged -snes_view -ksp_error_if_not_converged -dm_view
  test:
    suffix: q2p1ref
    requires:
    filter: sed  -e "s/iterations *= *[123]$/iterations=4/g" -e "s/evaluations=2/evaluations=3/g"
    args: -dm_plex_separate_marker -simplex 0 -dm_refine 2 -vel_petscspace_order 2 -vel_petscspace_poly_tensor -pres_petscspace_order 1 -pres_petscdualspace_lagrange_continuity 0 -pc_fieldsplit_diag_use_amat -pc_type fieldsplit -pc_fieldsplit_type schur -pc_fieldsplit_schur_factorization_type full -pc_fieldsplit_schur_precondition a11 -fieldsplit_velocity_pc_type lu -fieldsplit_pressure_ksp_rtol 1e-10 -fieldsplit_pressure_pc_type lu -snes_error_if_not_converged -snes_view -ksp_error_if_not_converged -dm_view
  # 2D serial mantle tests
  test:
    suffix: mantle_q1p0
    requires: broken
    filter: sed  -e "s/iterations *= *[123]$/iterations=4/g" -e "s/evaluations=2/evaluations=3/g"
    args: -sol_type composite -simplex 0 -mantle_basename $HOME/Desktop/TwoDim_forMatt/TwoDimSlab45cg1deg -dm_plex_separate_marker -vel_petscspace_order 1 -vel_petscspace_poly_tensor -pres_petscspace_order 0 -pres_petscspace_poly_tensor -aux_0_petscspace_order 1 -aux_0_petscspace_poly_tensor -pc_fieldsplit_diag_use_amat -pc_type fieldsplit -pc_fieldsplit_type schur -pc_fieldsplit_schur_factorization_type full -pc_fieldsplit_schur_precondition a11 -fieldsplit_velocity_pc_type lu -fieldsplit_pressure_pc_type lu -snes_error_if_not_converged -snes_view -ksp_error_if_not_converged -dm_view
  test:
    suffix: mantle_q2q1
    requires: broken
    filter: sed  -e "s/iterations *= *[123]$/iterations=4/g" -e "s/evaluations=2/evaluations=3/g"
    args: -sol_type composite -simplex 0 -mantle_basename $HOME/Desktop/TwoDim_forMatt/TwoDimSlab45cg1deg -dm_plex_separate_marker -vel_petscspace_order 2 -vel_petscspace_poly_tensor -pres_petscspace_order 1 -pres_petscspace_poly_tensor -aux_0_petscspace_order 1 -aux_0_petscspace_poly_tensor -pc_fieldsplit_diag_use_amat -pc_type fieldsplit -pc_fieldsplit_type schur -pc_fieldsplit_schur_factorization_type full -pc_fieldsplit_schur_precondition a11 -fieldsplit_velocity_pc_type lu -fieldsplit_pressure_pc_type lu -snes_error_if_not_converged -snes_view -ksp_error_if_not_converged -dm_view
>>>>>>> ac872f3f

TEST*/<|MERGE_RESOLUTION|>--- conflicted
+++ resolved
@@ -122,11 +122,7 @@
                                const PetscInt aOff[], const PetscInt aOff_x[], const PetscScalar a[], const PetscScalar a_t[], const PetscScalar a_x[],
                                PetscReal t, const PetscReal x[], PetscScalar f1[])
 {
-<<<<<<< HEAD
   const PetscReal nu = x[0] < PetscRealPart(a[4]) ? PetscRealPart(a[2]) : PetscRealPart(a[3]);
-=======
-  const PetscReal nu = PetscRealPart(x[0]) < PetscRealPart(a[4]) ? PetscRealPart(a[2]) : PetscRealPart(a[3]);
->>>>>>> ac872f3f
   PetscInt c, d;
   for (c = 0; c < dim; ++c) {
     for (d = 0; d < dim; ++d) {
@@ -263,11 +259,7 @@
                                      const PetscInt aOff[], const PetscInt aOff_x[], const PetscScalar a[], const PetscScalar a_t[], const PetscScalar a_x[],
                                      PetscReal t, PetscReal u_tShift, const PetscReal x[], PetscScalar g3[])
 {
-<<<<<<< HEAD
   const PetscReal nu = x[0] < PetscRealPart(a[4]) ? PetscRealPart(a[2]) : PetscRealPart(a[3]);
-=======
-  const PetscReal nu = PetscRealPart(x[0]) < PetscRealPart(a[4]) ? PetscRealPart(a[2]) : PetscRealPart(a[3]);
->>>>>>> ac872f3f
   PetscInt        cI, d;
 
   for (cI = 0; cI < dim; ++cI) {
@@ -3735,67 +3727,16 @@
   test:
     suffix: 0
     requires: triangle
-<<<<<<< HEAD
-=======
     filter: sed  -e "s/iterations *= *[123]$/iterations=4/g" -e "s/evaluations=2/evaluations=3/g"
->>>>>>> ac872f3f
     args: -dm_plex_separate_marker -vel_petscspace_order 2 -pres_petscspace_order 1 -pc_use_amat -pc_type fieldsplit -pc_fieldsplit_type schur -pc_fieldsplit_schur_factorization_type full -pc_fieldsplit_schur_precondition full -fieldsplit_velocity_pc_type lu -fieldsplit_pressure_pc_type svd -snes_error_if_not_converged -ksp_error_if_not_converged -snes_view -dm_view -dmsnes_check -show_solution
   test:
     suffix: 1
     requires: triangle
-<<<<<<< HEAD
-=======
     filter: sed  -e "s/iterations *= *[123]$/iterations=4/g" -e "s/evaluations=2/evaluations=3/g"
->>>>>>> ac872f3f
     args: -dm_plex_separate_marker -dm_refine 1 -vel_petscspace_order 2 -pres_petscspace_order 1 -pc_use_amat -pc_type fieldsplit -pc_fieldsplit_type schur -pc_fieldsplit_schur_factorization_type full -pc_fieldsplit_schur_precondition full -fieldsplit_velocity_pc_type lu -fieldsplit_pressure_pc_type svd -snes_error_if_not_converged -ksp_error_if_not_converged -snes_view -dm_view -dmsnes_check -show_solution
   test:
     suffix: 2
     requires: triangle
-<<<<<<< HEAD
-    args: -dm_plex_separate_marker -dm_refine 1 -vel_petscspace_order 2 -pres_petscspace_order 1 -pc_use_amat -ksp_rtol 1.0e-9 -pc_type fieldsplit -pc_fieldsplit_type schur -pc_fieldsplit_schur_factorization_type full -pc_fieldsplit_schur_precondition a11 -fieldsplit_velocity_pc_type lu -fieldsplit_pressure_ksp_rtol 1e-9 -fieldsplit_pressure_pc_type lu -snes_error_if_not_converged -ksp_error_if_not_converged -ksp_error_if_not_converged -snes_view -dm_view -dmsnes_check -show_solution
-  # 2D serial discretization tests
-  test:
-    suffix: p2p1
-    requires: !single triangle
-    args: -dm_plex_separate_marker -vel_petscspace_order 2 -pres_petscspace_order 1 -ksp_rtol 1e-12 -ksp_atol 1e-12 -pc_use_amat -pc_type fieldsplit -pc_fieldsplit_type schur -pc_fieldsplit_schur_factorization_type full -pc_fieldsplit_schur_precondition selfp -fieldsplit_velocity_pc_type lu -fieldsplit_pressure_ksp_rtol 1e-12  -fieldsplit_pressure_ksp_atol 5e-9 -fieldsplit_pressure_ksp_gmres_restart 200 -fieldsplit_pressure_pc_type jacobi -snes_error_if_not_converged -snes_view -ksp_error_if_not_converged -dm_view
-  test:
-    suffix: p2p1ref
-    requires: !single triangle
-    args: -dm_plex_separate_marker -dm_refine 2 -vel_petscspace_order 2 -pres_petscspace_order 1 -ksp_rtol 1e-12 -ksp_atol 1e-12 -pc_use_amat -pc_type fieldsplit -pc_fieldsplit_type schur -pc_fieldsplit_schur_factorization_type full -pc_fieldsplit_schur_precondition selfp -fieldsplit_velocity_pc_type lu -fieldsplit_pressure_ksp_rtol 1e-12  -fieldsplit_pressure_ksp_atol 5e-9 -fieldsplit_pressure_ksp_gmres_restart 200 -fieldsplit_pressure_pc_type jacobi -snes_error_if_not_converged -snes_view -ksp_error_if_not_converged -dm_view
-  test:
-    suffix: q2q1
-    requires: !single
-    args: -dm_plex_separate_marker -simplex 0 -vel_petscspace_order 2 -vel_petscspace_poly_tensor -pres_petscspace_order 1 -pres_petscspace_poly_tensor -ksp_rtol 1e-12 -ksp_atol 1e-12 -pc_use_amat -pc_type fieldsplit -pc_fieldsplit_type schur -pc_fieldsplit_schur_factorization_type full -pc_fieldsplit_schur_precondition selfp -fieldsplit_velocity_pc_type lu -fieldsplit_pressure_ksp_rtol 1e-12  -fieldsplit_pressure_ksp_atol 5e-9 -fieldsplit_pressure_ksp_gmres_restart 200 -fieldsplit_pressure_pc_type jacobi -snes_error_if_not_converged -snes_view -ksp_error_if_not_converged -dm_view
-  test:
-    suffix: q2q1ref
-    requires: !single
-    args: -dm_plex_separate_marker -simplex 0 -dm_refine 2 -vel_petscspace_order 2 -vel_petscspace_poly_tensor -pres_petscspace_order 1 -pres_petscspace_poly_tensor -ksp_rtol 1e-12 -ksp_atol 1e-12 -pc_use_amat -pc_type fieldsplit -pc_fieldsplit_type schur -pc_fieldsplit_schur_factorization_type full -pc_fieldsplit_schur_precondition selfp -fieldsplit_velocity_pc_type lu -fieldsplit_pressure_ksp_rtol 1e-12  -fieldsplit_pressure_ksp_atol 5e-9 -fieldsplit_pressure_ksp_gmres_restart 200 -fieldsplit_pressure_pc_type jacobi -snes_error_if_not_converged -snes_view -ksp_error_if_not_converged -dm_view
-  test:
-    suffix: q1p0
-    requires: !single
-    args: -dm_plex_separate_marker -simplex 0 -vel_petscspace_order 1 -vel_petscspace_poly_tensor -pres_petscspace_order 0 -pres_petscspace_poly_tensor -ksp_rtol 1e-12 -ksp_atol 1e-12 -pc_use_amat -pc_type fieldsplit -pc_fieldsplit_type schur -pc_fieldsplit_schur_factorization_type full -pc_fieldsplit_schur_precondition selfp -fieldsplit_velocity_pc_type lu -fieldsplit_pressure_ksp_rtol 1e-12  -fieldsplit_pressure_ksp_atol 5e-9 -fieldsplit_pressure_ksp_gmres_restart 200 -fieldsplit_pressure_pc_type jacobi -snes_error_if_not_converged -snes_view -ksp_error_if_not_converged -dm_view
-  test:
-    suffix: q1p0ref
-    requires: !single
-    args: -dm_plex_separate_marker -simplex 0 -dm_refine 2 -vel_petscspace_order 1 -vel_petscspace_poly_tensor -pres_petscspace_order 0 -pres_petscspace_poly_tensor -ksp_rtol 1e-12 -ksp_atol 1e-12 -pc_use_amat -pc_type fieldsplit -pc_fieldsplit_type schur -pc_fieldsplit_schur_factorization_type full -pc_fieldsplit_schur_precondition selfp -fieldsplit_velocity_pc_type lu -fieldsplit_pressure_ksp_rtol 1e-12  -fieldsplit_pressure_ksp_atol 5e-9 -fieldsplit_pressure_ksp_gmres_restart 200 -fieldsplit_pressure_pc_type jacobi -snes_error_if_not_converged -snes_view -ksp_error_if_not_converged -dm_view
-  test:
-    suffix: q2p1
-    requires: !single
-    args: -dm_plex_separate_marker -simplex 0 -vel_petscspace_order 2 -vel_petscspace_poly_tensor -pres_petscspace_order 1 -pres_petscdualspace_lagrange_continuity 0 -ksp_rtol 1e-12 -ksp_atol 1e-12 -pc_use_amat -pc_type fieldsplit -pc_fieldsplit_type schur -pc_fieldsplit_schur_factorization_type full -pc_fieldsplit_schur_precondition selfp -fieldsplit_velocity_pc_type lu -fieldsplit_pressure_ksp_rtol 1e-12  -fieldsplit_pressure_ksp_atol 5e-9 -fieldsplit_pressure_ksp_gmres_restart 200 -fieldsplit_pressure_pc_type jacobi -snes_error_if_not_converged -snes_view -ksp_error_if_not_converged -dm_view
-  test:
-    suffix: q2p1ref
-    requires: !single
-    args: -dm_plex_separate_marker -simplex 0 -dm_refine 2 -vel_petscspace_order 2 -vel_petscspace_poly_tensor -pres_petscspace_order 1 -pres_petscdualspace_lagrange_continuity 0 -ksp_rtol 1e-12 -ksp_atol 1e-12 -pc_use_amat -pc_type fieldsplit -pc_fieldsplit_type schur -pc_fieldsplit_schur_factorization_type full -pc_fieldsplit_schur_precondition selfp -fieldsplit_velocity_pc_type lu -fieldsplit_pressure_ksp_rtol 1e-12  -fieldsplit_pressure_ksp_atol 5e-9 -fieldsplit_pressure_ksp_gmres_restart 200 -fieldsplit_pressure_pc_type jacobi -snes_error_if_not_converged -snes_view -ksp_error_if_not_converged -dm_view
-  # 2D serial mantle tests
-  test:
-    suffix: mantle_q1p0
-    requires: !single broken
-    args: -sol_type composite -simplex 0 -dm_plex_separate_marker -vel_petscspace_order 1 -vel_petscspace_poly_tensor -pres_petscspace_order 0 -pres_petscspace_poly_tensor -ksp_rtol 1e-12 -ksp_atol 1e-12 -pc_use_amat -pc_type fieldsplit -pc_fieldsplit_type schur -pc_fieldsplit_schur_factorization_type full -pc_fieldsplit_schur_precondition full -fieldsplit_velocity_pc_type lu -fieldsplit_pressure_pc_type lu -snes_error_if_not_converged -snes_view -ksp_error_if_not_converged -dm_view
-  test:
-    suffix: mantle_p2p1
-    requires: !single triangle broken
-    args: -sol_type composite -dm_plex_separate_marker -vel_petscspace_order 2 -pres_petscspace_order 1 -ksp_rtol 1e-12 -ksp_atol 1e-12 -pc_use_amat -pc_type fieldsplit -pc_fieldsplit_type schur -pc_fieldsplit_schur_factorization_type full -pc_fieldsplit_schur_precondition full -fieldsplit_velocity_pc_type lu -fieldsplit_pressure_pc_type lu -snes_error_if_not_converged -snes_view -ksp_error_if_not_converged -dm_view
-=======
     filter: sed  -e "s/iterations *= *[123]$/iterations=4/g" -e "s/evaluations=2/evaluations=3/g"
     args: -dm_plex_separate_marker -dm_refine 1 -vel_petscspace_order 2 -pres_petscspace_order 1 -pc_use_amat -ksp_rtol 1.0e-9 -pc_type fieldsplit -pc_fieldsplit_type schur -pc_fieldsplit_schur_factorization_type full -pc_fieldsplit_schur_precondition a11 -fieldsplit_velocity_pc_type lu -fieldsplit_pressure_ksp_rtol 1e-9 -fieldsplit_pressure_pc_type lu -snes_error_if_not_converged -ksp_error_if_not_converged -snes_view -dm_view -dmsnes_check -show_solution
   # 2D serial discretization tests
@@ -3850,6 +3791,5 @@
     requires: broken
     filter: sed  -e "s/iterations *= *[123]$/iterations=4/g" -e "s/evaluations=2/evaluations=3/g"
     args: -sol_type composite -simplex 0 -mantle_basename $HOME/Desktop/TwoDim_forMatt/TwoDimSlab45cg1deg -dm_plex_separate_marker -vel_petscspace_order 2 -vel_petscspace_poly_tensor -pres_petscspace_order 1 -pres_petscspace_poly_tensor -aux_0_petscspace_order 1 -aux_0_petscspace_poly_tensor -pc_fieldsplit_diag_use_amat -pc_type fieldsplit -pc_fieldsplit_type schur -pc_fieldsplit_schur_factorization_type full -pc_fieldsplit_schur_precondition a11 -fieldsplit_velocity_pc_type lu -fieldsplit_pressure_pc_type lu -snes_error_if_not_converged -snes_view -ksp_error_if_not_converged -dm_view
->>>>>>> ac872f3f
 
 TEST*/