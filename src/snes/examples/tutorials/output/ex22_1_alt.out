      Linear solve converged due to CONVERGED_RTOL iterations 12
      Linear solve converged due to CONVERGED_RTOL iterations 12
    Nonlinear solve converged due to CONVERGED_FNORM_RELATIVE iterations 2
    Linear solve converged due to CONVERGED_RTOL iterations 8
    Linear solve converged due to CONVERGED_RTOL iterations 8
  Nonlinear solve converged due to CONVERGED_FNORM_RELATIVE iterations 2
  Linear solve converged due to CONVERGED_RTOL iterations 8
  Linear solve converged due to CONVERGED_RTOL iterations 9
Nonlinear solve converged due to CONVERGED_FNORM_RELATIVE iterations 2
SNES Object: 2 MPI processes
  type: newtonls
  maximum iterations=50, maximum function evaluations=10000
  tolerances: relative=1e-08, absolute=1e-50, solution=1e-08
  total number of linear solver iterations=17
  total number of function evaluations=774
  norm schedule ALWAYS
  total number of grid sequence refinements=2
  SNESLineSearch Object: 2 MPI processes
    type: bt
      interpolation: cubic
      alpha=1.000000e-04
    maxstep=1.000000e+08, minlambda=1.000000e-12
    tolerances: relative=1.000000e-08, absolute=1.000000e-15, lambda=1.000000e-08
    maximum iterations=40
  KSP Object: 2 MPI processes
    type: fgmres
      GMRES: restart=30, using Classical (unmodified) Gram-Schmidt Orthogonalization with no iterative refinement
      GMRES: happy breakdown tolerance 1e-30
    maximum iterations=10000, initial guess is zero
    tolerances:  relative=1e-05, absolute=1e-50, divergence=10000.
    right preconditioning
    using UNPRECONDITIONED norm type for convergence test
  PC Object: 2 MPI processes
    type: mg
      MG: type is FULL, levels=3 cycles=v
        Not using Galerkin computed coarse grid matrices
    Coarse grid solver -- level -------------------------------
      KSP Object: (mg_coarse_) 2 MPI processes
        type: gmres
          GMRES: restart=30, using Classical (unmodified) Gram-Schmidt Orthogonalization with no iterative refinement
          GMRES: happy breakdown tolerance 1e-30
        maximum iterations=6, initial guess is zero
        tolerances:  relative=1e-05, absolute=1e-50, divergence=10000.
        left preconditioning
<<<<<<< HEAD
        using NONE norm type for convergence test
      PC Object: (mg_coarse_) 2 MPI processes
=======
        using PRECONDITIONED norm type for convergence test
      PC Object:      (mg_coarse_)       2 MPI processes
>>>>>>> c7fe5d73
        type: none
        linear system matrix = precond matrix:
        Mat Object: 2 MPI processes
          type: mffd
          rows=21, cols=21
            Matrix-free approximation:
              err=1.49012e-08 (relative error in function evaluation)
              Using wp compute h routine
                  Does not compute normU
    Down solver (pre-smoother) on level 1 -------------------------------
      KSP Object: (mg_levels_1_) 2 MPI processes
        type: gmres
          GMRES: restart=30, using Classical (unmodified) Gram-Schmidt Orthogonalization with no iterative refinement
          GMRES: happy breakdown tolerance 1e-30
        maximum iterations=3
        tolerances:  relative=1e-05, absolute=1e-50, divergence=10000.
        left preconditioning
        using nonzero initial guess
        using NONE norm type for convergence test
      PC Object: (mg_levels_1_) 2 MPI processes
        type: none
        linear system matrix = precond matrix:
        Mat Object: 2 MPI processes
          type: mffd
          rows=39, cols=39
            Matrix-free approximation:
              err=1.49012e-08 (relative error in function evaluation)
              Using wp compute h routine
                  Does not compute normU
    Up solver (post-smoother) same as down solver (pre-smoother)
    Down solver (pre-smoother) on level 2 -------------------------------
      KSP Object: (mg_levels_2_) 2 MPI processes
        type: gmres
          GMRES: restart=30, using Classical (unmodified) Gram-Schmidt Orthogonalization with no iterative refinement
          GMRES: happy breakdown tolerance 1e-30
        maximum iterations=3
        tolerances:  relative=1e-05, absolute=1e-50, divergence=10000.
        left preconditioning
        using nonzero initial guess
        using NONE norm type for convergence test
      PC Object: (mg_levels_2_) 2 MPI processes
        type: none
        linear system matrix = precond matrix:
        Mat Object: 2 MPI processes
          type: mffd
          rows=75, cols=75
            Matrix-free approximation:
              err=1.49012e-08 (relative error in function evaluation)
              Using wp compute h routine
                  Does not compute normU
    Up solver (post-smoother) same as down solver (pre-smoother)
    linear system matrix = precond matrix:
    Mat Object: 2 MPI processes
      type: mffd
      rows=75, cols=75
        Matrix-free approximation:
          err=1.49012e-08 (relative error in function evaluation)
          Using wp compute h routine
              Does not compute normU<|MERGE_RESOLUTION|>--- conflicted
+++ resolved
@@ -42,13 +42,8 @@
         maximum iterations=6, initial guess is zero
         tolerances:  relative=1e-05, absolute=1e-50, divergence=10000.
         left preconditioning
-<<<<<<< HEAD
-        using NONE norm type for convergence test
+        using PRECONDITIONED norm type for convergence test
       PC Object: (mg_coarse_) 2 MPI processes
-=======
-        using PRECONDITIONED norm type for convergence test
-      PC Object:      (mg_coarse_)       2 MPI processes
->>>>>>> c7fe5d73
         type: none
         linear system matrix = precond matrix:
         Mat Object: 2 MPI processes
