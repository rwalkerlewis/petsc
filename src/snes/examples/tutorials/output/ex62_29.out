--- conflicted
+++ resolved
@@ -31,15 +31,9 @@
         has attached null space
         using I-node (on process 0) routines: found 1 nodes, limit used is 5
 Number of SNES iterations = 1
-<<<<<<< HEAD
-L_2 Error: 2.19995e-10 [3.27334e-11, 2.17546e-10]
-Solution
-Vec Object: Solution, Iterate 0 5 MPI processes
-=======
 L_2 Error: 3.75503e-11 [3.42473e-11, 1.53995e-11]
 Solution
 Vec Object: Solution 5 MPI processes
->>>>>>> 15591c8f
   type: mpi
 Process [0]
 0.15625
