--- conflicted
+++ resolved
@@ -1,23 +1,3 @@
-<<<<<<< HEAD
-  0 SNES Function norm 6.3332 
-    0 KSP Residual norm 1.61536 
-    1 KSP Residual norm 0.553251 
-    2 KSP Residual norm 0.208201 
-    3 KSP Residual norm 0.0459176 
-    4 KSP Residual norm 0.0400899 
-    5 KSP Residual norm 0.0154086 
-    6 KSP Residual norm 0.0122113 
-    7 KSP Residual norm 0.0046995 
-    8 KSP Residual norm 0.00183816 
-    9 KSP Residual norm 6.80093e-06 
-   10 KSP Residual norm 2.61175e-06 
-   11 KSP Residual norm 2.59637e-09 
-   12 KSP Residual norm 4.367e-11 
-  Linear solve converged due to CONVERGED_RTOL iterations 12
-  1 SNES Function norm 1.735e-10 
-Nonlinear solve converged due to CONVERGED_FNORM_RELATIVE iterations 1
-=======
->>>>>>> e1bd8d32
 SNES Object: 2 MPI processes
   type: newtonls
   maximum iterations=50, maximum function evaluations=10000
