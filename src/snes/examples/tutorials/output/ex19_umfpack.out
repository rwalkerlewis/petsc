lid velocity = 0.00591716, prandtl # = 1., grashof # = 1.
  0 SNES Function norm 0.0788695 
    0 KSP Residual norm 0.322249 
    1 KSP Residual norm < 1.e-11
  1 SNES Function norm 7.43947e-06 
    0 KSP Residual norm 1.66117e-05 
    1 KSP Residual norm < 1.e-11
  2 SNES Function norm 1.155e-11 
SNES Object: 1 MPI processes
  type: newtonls
  maximum iterations=50, maximum function evaluations=10000
  tolerances: relative=1e-08, absolute=1e-50, solution=1e-08
  total number of linear solver iterations=2
  total number of function evaluations=3
  norm schedule ALWAYS
  SNESLineSearch Object: 1 MPI processes
    type: bt
      interpolation: cubic
      alpha=1.000000e-04
    maxstep=1.000000e+08, minlambda=1.000000e-12
    tolerances: relative=1.000000e-08, absolute=1.000000e-15, lambda=1.000000e-08
    maximum iterations=40
  KSP Object: 1 MPI processes
    type: gmres
      GMRES: restart=30, using Classical (unmodified) Gram-Schmidt Orthogonalization with no iterative refinement
      GMRES: happy breakdown tolerance 1e-30
    maximum iterations=10000, initial guess is zero
    tolerances:  relative=1e-05, absolute=1e-50, divergence=10000.
    left preconditioning
    using PRECONDITIONED norm type for convergence test
  PC Object: 1 MPI processes
    type: lu
      LU: out-of-place factorization
      tolerance for zero pivot 2.22045e-14
      matrix ordering: nd
      factor fill ratio given 0., needed 0.
        Factored matrix follows:
<<<<<<< HEAD
          Mat Object:           1 MPI processes
=======
          Mat Object: 1 MPI processes
>>>>>>> 3546dc83
            type: umfpack
            rows=676, cols=676
            package used to perform factorization: umfpack
            total: nonzeros=0, allocated nonzeros=0
            total number of mallocs used during MatSetValues calls =0
              UMFPACK run parameters:
                Control[UMFPACK_PRL]: 1.
                Control[UMFPACK_STRATEGY]: 0.
                Control[UMFPACK_DENSE_COL]: 0.2
                Control[UMFPACK_DENSE_ROW]: 0.2
                Control[UMFPACK_AMD_DENSE]: 10.
                Control[UMFPACK_BLOCK_SIZE]: 32.
                Control[UMFPACK_FIXQ]: 0.
                Control[UMFPACK_AGGRESSIVE]: 1.
                Control[UMFPACK_PIVOT_TOLERANCE]: 0.1
                Control[UMFPACK_SYM_PIVOT_TOLERANCE]: 0.001
                Control[UMFPACK_SCALE]: 1.
                Control[UMFPACK_ALLOC_INIT]: 0.7
                Control[UMFPACK_DROPTOL]: 0.
                Control[UMFPACK_IRSTEP]: 0.
                Control[UMFPACK_ORDERING]: AMD (not using the PETSc ordering)
    linear system matrix = precond matrix:
    Mat Object: 1 MPI processes
      type: seqaij
      rows=676, cols=676, bs=4
      total: nonzeros=12688, allocated nonzeros=12688
      total number of mallocs used during MatSetValues calls =0
        using I-node routines: found 169 nodes, limit used is 5
Number of SNES iterations = 2<|MERGE_RESOLUTION|>--- conflicted
+++ resolved
@@ -35,11 +35,7 @@
       matrix ordering: nd
       factor fill ratio given 0., needed 0.
         Factored matrix follows:
-<<<<<<< HEAD
-          Mat Object:           1 MPI processes
-=======
           Mat Object: 1 MPI processes
->>>>>>> 3546dc83
             type: umfpack
             rows=676, cols=676
             package used to perform factorization: umfpack
