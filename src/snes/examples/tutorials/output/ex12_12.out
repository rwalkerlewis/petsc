DM Object:Mesh 1 MPI processes
  type: plex
Mesh in 3 dimensions:
  0-cells: 8
  1-cells: 19
  2-cells: 18
  3-cells: 6
Labels:
  boundary: 1 strata of sizes (12)
  marker: 1 strata of sizes (20)
  depth: 4 strata of sizes (8, 19, 18, 6)
Local function:
Vec Object: 1 MPI processes
  type: seq
0.
<<<<<<< HEAD
1.
1.
2.
1.
2.
2.
3.
=======
0.666667
0.666667
1.33333
0.666667
1.33333
1.33333
2.
>>>>>>> b35b012e
Initial guess
Vec Object:potential 1 MPI processes
  type: seq
0.
<<<<<<< HEAD
1.
1.
2.
1.
2.
2.
3.
L_2 Error: 0.625
Residual:
Vec Object: 1 MPI processes
  type: seq
0.
=======
0.666667
0.666667
1.33333
0.666667
1.33333
1.33333
2.
L_2 Error: 0.416667
Residual:
Vec Object: 1 MPI processes
  type: seq
0.333333
-0.333333
>>>>>>> b35b012e
-0.333333
-0.333333
-0.333333
-0.333333
-0.333333
-0.333333
<<<<<<< HEAD
0.
Initial Residual
Vec Object: 1 MPI processes
  type: seq
0.
=======
Initial Residual
Vec Object: 1 MPI processes
  type: seq
0.333333
-0.333333
>>>>>>> b35b012e
-0.333333
-0.333333
-0.333333
-0.333333
-0.333333
-0.333333
<<<<<<< HEAD
0.
L_2 Residual: 0.816497
Residual:
Vec Object: 1 MPI processes
  type: seq
0.
=======
L_2 Residual: 0.942809
Residual:
Vec Object: 1 MPI processes
  type: seq
0.333333
-0.333333
>>>>>>> b35b012e
-0.333333
-0.333333
-0.333333
-0.333333
-0.333333
-0.333333
<<<<<<< HEAD
0.
=======
>>>>>>> b35b012e
Residual:
Vec Object: 1 MPI processes
  type: seq
0.333333
-0.333333
-0.333333
-0.333333
-0.333333
-0.333333
-0.333333
-0.333333
<<<<<<< HEAD
0.
=======
>>>>>>> b35b012e
Residual:
Vec Object: 1 MPI processes
  type: seq
0.333333
-0.333333
-0.333333
-0.333333
-0.333333
-0.333333
-0.333333
-0.333333
<<<<<<< HEAD
0.
=======
>>>>>>> b35b012e
Residual:
Vec Object: 1 MPI processes
  type: seq
0.333333
-0.333333
-0.333333
-0.333333
-0.333333
-0.333333
-0.333333
-0.333333
<<<<<<< HEAD
0.
Residual:
Vec Object: 1 MPI processes
  type: seq
0.
=======
Residual:
Vec Object: 1 MPI processes
  type: seq
0.333333
-0.333333
>>>>>>> b35b012e
-0.333333
-0.333333
-0.333333
-0.333333
-0.333333
-0.333333
Residual:
Vec Object: 1 MPI processes
  type: seq
0.333333
-0.333333
-0.333333
-0.333333
-0.333333
-0.333333
-0.333333
-0.333333
<<<<<<< HEAD
0.
Residual:
Vec Object: 1 MPI processes
  type: seq
0.
=======
Residual:
Vec Object: 1 MPI processes
  type: seq
0.333333
-0.333333
>>>>>>> b35b012e
-0.333333
-0.333333
-0.333333
-0.333333
-0.333333
-0.333333
Residual:
Vec Object: 1 MPI processes
  type: seq
<<<<<<< HEAD
0.
=======
0.333333
-0.333333
>>>>>>> b35b012e
-0.333333
-0.333333
-0.333333
-0.333333
-0.333333
-0.333333
Residual:
Vec Object: 1 MPI processes
  type: seq
<<<<<<< HEAD
0.
=======
0.333333
-0.333333
>>>>>>> b35b012e
-0.333333
-0.333333
-0.333333
-0.333333
-0.333333
-0.333333
Residual:
Vec Object: 1 MPI processes
  type: seq
1.
-0.333333
-0.333333
-0.333333
-0.333333
-0.333333
-0.333333
-1.
Au - b = Au + F(0)
Vec Object: 1 MPI processes
  type: seq
0.333333
-0.333333
-0.333333
-0.333333
-0.333333
-0.333333
-0.333333
-0.333333
Linear L_2 Residual: 0.942809<|MERGE_RESOLUTION|>--- conflicted
+++ resolved
@@ -13,15 +13,6 @@
 Vec Object: 1 MPI processes
   type: seq
 0.
-<<<<<<< HEAD
-1.
-1.
-2.
-1.
-2.
-2.
-3.
-=======
 0.666667
 0.666667
 1.33333
@@ -29,25 +20,10 @@
 1.33333
 1.33333
 2.
->>>>>>> b35b012e
 Initial guess
 Vec Object:potential 1 MPI processes
   type: seq
 0.
-<<<<<<< HEAD
-1.
-1.
-2.
-1.
-2.
-2.
-3.
-L_2 Error: 0.625
-Residual:
-Vec Object: 1 MPI processes
-  type: seq
-0.
-=======
 0.666667
 0.666667
 1.33333
@@ -61,58 +37,13 @@
   type: seq
 0.333333
 -0.333333
->>>>>>> b35b012e
 -0.333333
 -0.333333
 -0.333333
 -0.333333
 -0.333333
 -0.333333
-<<<<<<< HEAD
-0.
 Initial Residual
-Vec Object: 1 MPI processes
-  type: seq
-0.
-=======
-Initial Residual
-Vec Object: 1 MPI processes
-  type: seq
-0.333333
--0.333333
->>>>>>> b35b012e
--0.333333
--0.333333
--0.333333
--0.333333
--0.333333
--0.333333
-<<<<<<< HEAD
-0.
-L_2 Residual: 0.816497
-Residual:
-Vec Object: 1 MPI processes
-  type: seq
-0.
-=======
-L_2 Residual: 0.942809
-Residual:
-Vec Object: 1 MPI processes
-  type: seq
-0.333333
--0.333333
->>>>>>> b35b012e
--0.333333
--0.333333
--0.333333
--0.333333
--0.333333
--0.333333
-<<<<<<< HEAD
-0.
-=======
->>>>>>> b35b012e
-Residual:
 Vec Object: 1 MPI processes
   type: seq
 0.333333
@@ -123,49 +54,12 @@
 -0.333333
 -0.333333
 -0.333333
-<<<<<<< HEAD
-0.
-=======
->>>>>>> b35b012e
+L_2 Residual: 0.942809
 Residual:
 Vec Object: 1 MPI processes
   type: seq
 0.333333
 -0.333333
--0.333333
--0.333333
--0.333333
--0.333333
--0.333333
--0.333333
-<<<<<<< HEAD
-0.
-=======
->>>>>>> b35b012e
-Residual:
-Vec Object: 1 MPI processes
-  type: seq
-0.333333
--0.333333
--0.333333
--0.333333
--0.333333
--0.333333
--0.333333
--0.333333
-<<<<<<< HEAD
-0.
-Residual:
-Vec Object: 1 MPI processes
-  type: seq
-0.
-=======
-Residual:
-Vec Object: 1 MPI processes
-  type: seq
-0.333333
--0.333333
->>>>>>> b35b012e
 -0.333333
 -0.333333
 -0.333333
@@ -183,19 +77,11 @@
 -0.333333
 -0.333333
 -0.333333
-<<<<<<< HEAD
-0.
-Residual:
-Vec Object: 1 MPI processes
-  type: seq
-0.
-=======
 Residual:
 Vec Object: 1 MPI processes
   type: seq
 0.333333
 -0.333333
->>>>>>> b35b012e
 -0.333333
 -0.333333
 -0.333333
@@ -205,12 +91,8 @@
 Residual:
 Vec Object: 1 MPI processes
   type: seq
-<<<<<<< HEAD
-0.
-=======
 0.333333
 -0.333333
->>>>>>> b35b012e
 -0.333333
 -0.333333
 -0.333333
@@ -220,12 +102,52 @@
 Residual:
 Vec Object: 1 MPI processes
   type: seq
-<<<<<<< HEAD
-0.
-=======
 0.333333
 -0.333333
->>>>>>> b35b012e
+-0.333333
+-0.333333
+-0.333333
+-0.333333
+-0.333333
+-0.333333
+Residual:
+Vec Object: 1 MPI processes
+  type: seq
+0.333333
+-0.333333
+-0.333333
+-0.333333
+-0.333333
+-0.333333
+-0.333333
+-0.333333
+Residual:
+Vec Object: 1 MPI processes
+  type: seq
+0.333333
+-0.333333
+-0.333333
+-0.333333
+-0.333333
+-0.333333
+-0.333333
+-0.333333
+Residual:
+Vec Object: 1 MPI processes
+  type: seq
+0.333333
+-0.333333
+-0.333333
+-0.333333
+-0.333333
+-0.333333
+-0.333333
+-0.333333
+Residual:
+Vec Object: 1 MPI processes
+  type: seq
+0.333333
+-0.333333
 -0.333333
 -0.333333
 -0.333333
