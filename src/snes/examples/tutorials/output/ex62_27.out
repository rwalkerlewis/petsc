SNES Object: 2 MPI processes
  type: newtonls
  maximum iterations=50, maximum function evaluations=10000
  tolerances: relative=1e-08, absolute=1e-50, solution=1e-08
  total number of linear solver iterations=29
  total number of function evaluations=2
  norm schedule ALWAYS
  SNESLineSearch Object: 2 MPI processes
    type: bt
      interpolation: cubic
      alpha=1.000000e-04
    maxstep=1.000000e+08, minlambda=1.000000e-12
    tolerances: relative=1.000000e-08, absolute=1.000000e-15, lambda=1.000000e-08
    maximum iterations=40
  KSP Object: 2 MPI processes
    type: gmres
      restart=30, using Classical (unmodified) Gram-Schmidt Orthogonalization with no iterative refinement
      happy breakdown tolerance 1e-30
    maximum iterations=10000, initial guess is zero
    tolerances:  relative=1e-09, absolute=1e-50, divergence=10000.
    left preconditioning
    using PRECONDITIONED norm type for convergence test
  PC Object: 2 MPI processes
    type: jacobi
    linear system matrix = precond matrix:
    Mat Object: 2 MPI processes
      type: mpiaij
      rows=63, cols=63
      total: nonzeros=1213, allocated nonzeros=1213
      total number of mallocs used during MatSetValues calls =0
        has attached null space
        using I-node (on process 0) routines: found 6 nodes, limit used is 5
Number of SNES iterations = 1
L_2 Error: 9.59211e-11 [1.11203e-11, 9.52743e-11]
Solution
<<<<<<< HEAD
Vec Object: Solution, Iterate 0 2 MPI processes
=======
Vec Object: Solution 2 MPI processes
>>>>>>> 15591c8f
  type: mpi
Process [0]
0.
0.
0.15625
-0.0625
0.78125
-0.1875
0.78125
1.3125
1.15625
0.4375
Process [1]
-1.
-0.5
-0.5
0.5
0.
0.
0.5
0.5
1.
0.125
0.
-0.5
0.625
-0.25
0.
0.625
0.75
0.
1.125
0.
0.5
0.03125
0.
0.40625
-0.125
0.28125
0.
0.3125
-0.125
0.90625
0.875
0.40625
0.625
1.53125
0.
0.78125
0.
0.8125
0.375
0.90625
-0.375
0.3125
0.25
0.15625
0.1875
0.8125
-0.25
0.53125
-0.1875
0.53125
0.3125
1.15625
-0.3125<|MERGE_RESOLUTION|>--- conflicted
+++ resolved
@@ -33,11 +33,7 @@
 Number of SNES iterations = 1
 L_2 Error: 9.59211e-11 [1.11203e-11, 9.52743e-11]
 Solution
-<<<<<<< HEAD
-Vec Object: Solution, Iterate 0 2 MPI processes
-=======
 Vec Object: Solution 2 MPI processes
->>>>>>> 15591c8f
   type: mpi
 Process [0]
 0.
