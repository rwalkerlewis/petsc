        0 SNES Function norm 0.207564 
        Linear solve converged due to CONVERGED_RTOL iterations 3
        1 SNES Function norm 0.0148968 
        Linear solve converged due to CONVERGED_RTOL iterations 3
        2 SNES Function norm 0.000113967 
        Linear solve converged due to CONVERGED_RTOL iterations 3
        3 SNES Function norm 6.92417e-09 
        Linear solve converged due to CONVERGED_RTOL iterations 3
        4 SNES Function norm < 1.e-11
      0 SNES Function norm 0.937398 
      Linear solve converged due to CONVERGED_RTOL iterations 2
      1 SNES Function norm 0.00645563 
      Linear solve converged due to CONVERGED_RTOL iterations 2
      2 SNES Function norm 1.8399e-05 
      Linear solve converged due to CONVERGED_RTOL iterations 2
      3 SNES Function norm 2.419e-10 
    0 SNES Function norm 0.517003 
    Linear solve converged due to CONVERGED_RTOL iterations 2
    1 SNES Function norm 0.000279935 
    Linear solve converged due to CONVERGED_RTOL iterations 2
    2 SNES Function norm 6.26407e-08 
    Linear solve converged due to CONVERGED_RTOL iterations 2
    3 SNES Function norm < 1.e-11
  0 SNES Function norm 0.269931 
  Linear solve converged due to CONVERGED_RTOL iterations 2
  1 SNES Function norm 9.54249e-06 
  Linear solve converged due to CONVERGED_RTOL iterations 2
  2 SNES Function norm 1.442e-10 
SNES Object: 1 MPI processes
  type: newtonls
  maximum iterations=50, maximum function evaluations=10000
  tolerances: relative=1e-08, absolute=1e-50, solution=1e-08
  total number of linear solver iterations=28
  total number of function evaluations=16
  norm schedule ALWAYS
  total number of grid sequence refinements=3
  SNESLineSearch Object:   1 MPI processes
    type: bt
      interpolation: cubic
      alpha=1.000000e-04
    maxstep=1.000000e+08, minlambda=1.000000e-12
    tolerances: relative=1.000000e-08, absolute=1.000000e-15, lambda=1.000000e-08
    maximum iterations=40
  KSP Object:   1 MPI processes
    type: gmres
      GMRES: restart=30, using Classical (unmodified) Gram-Schmidt Orthogonalization with no iterative refinement
      GMRES: happy breakdown tolerance 1e-30
    maximum iterations=10000, initial guess is zero
    tolerances:  relative=1e-05, absolute=-1., divergence=10000.
    left preconditioning
    using PRECONDITIONED norm type for convergence test
  PC Object:   1 MPI processes
    type: mg
      MG: type is FULL, levels=4 cycles=v
        Using Galerkin computed coarse grid matrices
    Coarse grid solver -- level -------------------------------
      KSP Object:      (mg_coarse_)       1 MPI processes
        type: preonly
        maximum iterations=1, initial guess is zero
        tolerances:  relative=1e-05, absolute=1e-50, divergence=10000.
        left preconditioning
        using NONE norm type for convergence test
      PC Object:      (mg_coarse_)       1 MPI processes
        type: lu
          LU: out-of-place factorization
          tolerance for zero pivot 2.22045e-14
          using diagonal shift on blocks to prevent zero pivot [INBLOCKS]
          matrix ordering: nd
          factor fill ratio given 5., needed 1.42
            Factored matrix follows:
              Mat Object:               1 MPI processes
                type: seqaij
                rows=16, cols=16
                package used to perform factorization: petsc
                total: nonzeros=142, allocated nonzeros=142
                total number of mallocs used during MatSetValues calls =0
                  using I-node routines: found 11 nodes, limit used is 5
        linear system matrix = precond matrix:
        Mat Object:         1 MPI processes
          type: seqaij
          rows=16, cols=16
          total: nonzeros=100, allocated nonzeros=100
          total number of mallocs used during MatSetValues calls =0
            not using I-node routines
    Down solver (pre-smoother) on level 1 -------------------------------
      KSP Object:      (mg_levels_1_)       1 MPI processes
        type: chebyshev
          Chebyshev: eigenvalue estimates:  min = 0.499956, max = 1.0999
          Chebyshev: eigenvalues estimated using gmres with translations  [0. 0.5; 0. 1.1]
          KSP Object:          (mg_levels_1_esteig_)           1 MPI processes
            type: gmres
              GMRES: restart=30, using Classical (unmodified) Gram-Schmidt Orthogonalization with no iterative refinement
              GMRES: happy breakdown tolerance 1e-30
            maximum iterations=10, initial guess is zero
<<<<<<< HEAD
            tolerances:  relative=1e-12, absolute=1e-50, divergence=10000
=======
            tolerances:  relative=1e-12, absolute=1e-50, divergence=10000.
>>>>>>> f6a9b476
            left preconditioning
            using PRECONDITIONED norm type for convergence test
        maximum iterations=2
        tolerances:  relative=1e-05, absolute=1e-50, divergence=10000.
        left preconditioning
        using nonzero initial guess
        using UNPRECONDITIONED norm type for convergence test
      PC Object:      (mg_levels_1_)       1 MPI processes
        type: sor
          SOR: type = local_symmetric, iterations = 1, local iterations = 1, omega = 1.
        linear system matrix = precond matrix:
        Mat Object:         1 MPI processes
          type: seqaij
          rows=49, cols=49
          total: nonzeros=361, allocated nonzeros=361
          total number of mallocs used during MatSetValues calls =0
            not using I-node routines
    Up solver (post-smoother) same as down solver (pre-smoother)
    Down solver (pre-smoother) on level 2 -------------------------------
      KSP Object:      (mg_levels_2_)       1 MPI processes
        type: chebyshev
          Chebyshev: eigenvalue estimates:  min = 0.499555, max = 1.09902
          Chebyshev: eigenvalues estimated using gmres with translations  [0. 0.5; 0. 1.1]
          KSP Object:          (mg_levels_2_esteig_)           1 MPI processes
            type: gmres
              GMRES: restart=30, using Classical (unmodified) Gram-Schmidt Orthogonalization with no iterative refinement
              GMRES: happy breakdown tolerance 1e-30
            maximum iterations=10, initial guess is zero
<<<<<<< HEAD
            tolerances:  relative=1e-12, absolute=1e-50, divergence=10000
=======
            tolerances:  relative=1e-12, absolute=1e-50, divergence=10000.
>>>>>>> f6a9b476
            left preconditioning
            using PRECONDITIONED norm type for convergence test
        maximum iterations=2
        tolerances:  relative=1e-05, absolute=1e-50, divergence=10000.
        left preconditioning
        using nonzero initial guess
        using UNPRECONDITIONED norm type for convergence test
      PC Object:      (mg_levels_2_)       1 MPI processes
        type: sor
          SOR: type = local_symmetric, iterations = 1, local iterations = 1, omega = 1.
        linear system matrix = precond matrix:
        Mat Object:         1 MPI processes
          type: seqaij
          rows=169, cols=169
          total: nonzeros=1369, allocated nonzeros=1369
          total number of mallocs used during MatSetValues calls =0
            not using I-node routines
    Up solver (post-smoother) same as down solver (pre-smoother)
    Down solver (pre-smoother) on level 3 -------------------------------
      KSP Object:      (mg_levels_3_)       1 MPI processes
        type: chebyshev
          Chebyshev: eigenvalue estimates:  min = 0.499429, max = 1.09874
          Chebyshev: eigenvalues estimated using gmres with translations  [0. 0.5; 0. 1.1]
          KSP Object:          (mg_levels_3_esteig_)           1 MPI processes
            type: gmres
              GMRES: restart=30, using Classical (unmodified) Gram-Schmidt Orthogonalization with no iterative refinement
              GMRES: happy breakdown tolerance 1e-30
            maximum iterations=10, initial guess is zero
<<<<<<< HEAD
            tolerances:  relative=1e-12, absolute=1e-50, divergence=10000
=======
            tolerances:  relative=1e-12, absolute=1e-50, divergence=10000.
>>>>>>> f6a9b476
            left preconditioning
            using PRECONDITIONED norm type for convergence test
        maximum iterations=2
        tolerances:  relative=1e-05, absolute=1e-50, divergence=10000.
        left preconditioning
        using nonzero initial guess
        using UNPRECONDITIONED norm type for convergence test
      PC Object:      (mg_levels_3_)       1 MPI processes
        type: sor
          SOR: type = local_symmetric, iterations = 1, local iterations = 1, omega = 1.
        linear system matrix = precond matrix:
        Mat Object:         1 MPI processes
          type: seqaij
          rows=625, cols=625
          total: nonzeros=3025, allocated nonzeros=3025
          total number of mallocs used during MatSetValues calls =0
            not using I-node routines
    Up solver (post-smoother) same as down solver (pre-smoother)
    linear system matrix = precond matrix:
    Mat Object:     1 MPI processes
      type: seqaij
      rows=625, cols=625
      total: nonzeros=3025, allocated nonzeros=3025
      total number of mallocs used during MatSetValues calls =0
        not using I-node routines<|MERGE_RESOLUTION|>--- conflicted
+++ resolved
@@ -92,11 +92,7 @@
               GMRES: restart=30, using Classical (unmodified) Gram-Schmidt Orthogonalization with no iterative refinement
               GMRES: happy breakdown tolerance 1e-30
             maximum iterations=10, initial guess is zero
-<<<<<<< HEAD
-            tolerances:  relative=1e-12, absolute=1e-50, divergence=10000
-=======
             tolerances:  relative=1e-12, absolute=1e-50, divergence=10000.
->>>>>>> f6a9b476
             left preconditioning
             using PRECONDITIONED norm type for convergence test
         maximum iterations=2
@@ -125,11 +121,7 @@
               GMRES: restart=30, using Classical (unmodified) Gram-Schmidt Orthogonalization with no iterative refinement
               GMRES: happy breakdown tolerance 1e-30
             maximum iterations=10, initial guess is zero
-<<<<<<< HEAD
-            tolerances:  relative=1e-12, absolute=1e-50, divergence=10000
-=======
             tolerances:  relative=1e-12, absolute=1e-50, divergence=10000.
->>>>>>> f6a9b476
             left preconditioning
             using PRECONDITIONED norm type for convergence test
         maximum iterations=2
@@ -158,11 +150,7 @@
               GMRES: restart=30, using Classical (unmodified) Gram-Schmidt Orthogonalization with no iterative refinement
               GMRES: happy breakdown tolerance 1e-30
             maximum iterations=10, initial guess is zero
-<<<<<<< HEAD
-            tolerances:  relative=1e-12, absolute=1e-50, divergence=10000
-=======
             tolerances:  relative=1e-12, absolute=1e-50, divergence=10000.
->>>>>>> f6a9b476
             left preconditioning
             using PRECONDITIONED norm type for convergence test
         maximum iterations=2
