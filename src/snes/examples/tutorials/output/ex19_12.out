<<<<<<< HEAD
lid velocity = 0.000416493, prandtl # = 1, grashof # = 1
  0 SNES Function norm 0.0205982 
  1 SNES Function norm 1.7524e-06 
=======
lid velocity = 0.0016, prandtl # = 1, grashof # = 1
  0 SNES Function norm 0.0406612 
  1 SNES Function norm 3.32845e-06 
>>>>>>> e8e4ff45
  2 SNES Function norm < 1.e-11
Number of SNES iterations = 2<|MERGE_RESOLUTION|>--- conflicted
+++ resolved
@@ -1,11 +1,5 @@
-<<<<<<< HEAD
-lid velocity = 0.000416493, prandtl # = 1, grashof # = 1
-  0 SNES Function norm 0.0205982 
-  1 SNES Function norm 1.7524e-06 
-=======
 lid velocity = 0.0016, prandtl # = 1, grashof # = 1
   0 SNES Function norm 0.0406612 
   1 SNES Function norm 3.32845e-06 
->>>>>>> e8e4ff45
   2 SNES Function norm < 1.e-11
 Number of SNES iterations = 2