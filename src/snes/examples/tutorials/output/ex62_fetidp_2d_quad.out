SNES Object: 5 MPI processes
  type: newtonls
  maximum iterations=50, maximum function evaluations=10000
  tolerances: relative=1e-08, absolute=1e-50, solution=1e-08
  total number of linear solver iterations=33
  total number of function evaluations=2
  norm schedule ALWAYS
  SNESLineSearch Object: 5 MPI processes
    type: bt
      interpolation: cubic
      alpha=1.000000e-04
    maxstep=1.000000e+08, minlambda=1.000000e-12
    tolerances: relative=1.000000e-08, absolute=1.000000e-15, lambda=1.000000e-08
    maximum iterations=40
  KSP Object: 5 MPI processes
    type: fetidp
      fully redundant: 0
      saddle point:    1
    Inner KSP solver details
      KSP Object: (fetidp_) 5 MPI processes
        type: cg
        maximum iterations=10000, initial guess is zero
        tolerances:  relative=1e-08, absolute=1e-50, divergence=10000.
        left preconditioning
        using PRECONDITIONED norm type for convergence test
      PC Object: (fetidp_) 5 MPI processes
        type: fieldsplit
          FieldSplit with Schur preconditioner, factorization DIAG
          Preconditioner for the Schur complement formed from user provided matrix
          Split info:
          Split number 0 Defined by IS
          Split number 1 Defined by IS
          KSP solver for A00 block
            KSP Object: (fetidp_fieldsplit_lag_) 5 MPI processes
              type: preonly
              maximum iterations=10000, initial guess is zero
              tolerances:  relative=1e-05, absolute=1e-50, divergence=10000.
              left preconditioning
              using NONE norm type for convergence test
            PC Object: (fetidp_fieldsplit_lag_) 5 MPI processes
              type: shell
                FETI-DP multipliers
                  Dirichlet preconditioner (just from rank 0)
                  Mat Object: 1 MPI processes
                    type: schurcomplement
                    rows=59, cols=59
                      Schur complement A11 - A10 inv(A00) A01
                      A11
                        Mat Object: 1 MPI processes
                          type: seqaij
                          rows=59, cols=59
                          total: nonzeros=663, allocated nonzeros=663
                          total number of mallocs used during MatSetValues calls =0
                            using I-node routines: found 25 nodes, limit used is 5
                      A10
                        Mat Object: 1 MPI processes
                          type: seqaij
                          rows=59, cols=242
                          total: nonzeros=983, allocated nonzeros=983
                          total number of mallocs used during MatSetValues calls =0
                            using I-node routines: found 25 nodes, limit used is 5
                      KSP of A00
                        KSP Object: (fetidp_bddc_pc_bddc_dirichlet_) 1 MPI processes
                          type: preonly
                          maximum iterations=10000, initial guess is zero
                          tolerances:  relative=1e-05, absolute=1e-50, divergence=10000.
                          left preconditioning
                          using NONE norm type for convergence test
                        PC Object: (fetidp_bddc_pc_bddc_dirichlet_) 1 MPI processes
                          type: lu
                            out-of-place factorization
                            tolerance for zero pivot 2.22045e-14
                            matrix ordering: nd
                            factor fill ratio given 0., needed 0.
                              Factored matrix follows:
                                Mat Object: 1 MPI processes
                                  type: mumps
                                  rows=242, cols=242
                                  package used to perform factorization: mumps
                                  total: nonzeros=10386, allocated nonzeros=10386
                                  total number of mallocs used during MatSetValues calls =0
                                    MUMPS run parameters:
                                      SYM (matrix type):                   0 
                                      PAR (host participation):            1 
                                      ICNTL(1) (output for error):         6 
                                      ICNTL(2) (output of diagnostic msg): 0 
                                      ICNTL(3) (output for global info):   0 
                                      ICNTL(4) (level of printing):        0 
                                      ICNTL(5) (input mat struct):         0 
                                      ICNTL(6) (matrix prescaling):        7 
                                      ICNTL(7) (sequential matrix ordering):7 
                                      ICNTL(8) (scaling strategy):        77 
                                      ICNTL(10) (max num of refinements):  0 
                                      ICNTL(11) (error analysis):          0 
                                      ICNTL(12) (efficiency control):                         1 
                                      ICNTL(13) (efficiency control):                         0 
                                      ICNTL(14) (percentage of estimated workspace increase): 20 
                                      ICNTL(18) (input mat struct):                           0 
                                      ICNTL(19) (Schur complement info):                      0 
                                      ICNTL(20) (rhs sparse pattern):                         0 
                                      ICNTL(21) (solution struct):                            0 
                                      ICNTL(22) (in-core/out-of-core facility):               0 
                                      ICNTL(23) (max size of memory can be allocated locally):0 
                                      ICNTL(24) (detection of null pivot rows):               0 
                                      ICNTL(25) (computation of a null space basis):          0 
                                      ICNTL(26) (Schur options for rhs or solution):          0 
                                      ICNTL(27) (experimental parameter):                     -32 
                                      ICNTL(28) (use parallel or sequential ordering):        1 
                                      ICNTL(29) (parallel ordering):                          0 
                                      ICNTL(30) (user-specified set of entries in inv(A)):    0 
                                      ICNTL(31) (factors is discarded in the solve phase):    0 
                                      ICNTL(33) (compute determinant):                        0 
                                      ICNTL(35) (activate BLR based factorization):           0 
                                      CNTL(1) (relative pivoting threshold):      0.01 
                                      CNTL(2) (stopping criterion of refinement): 1.49012e-08 
                                      CNTL(3) (absolute pivoting threshold):      0. 
                                      CNTL(4) (value of static pivoting):         -1. 
                                      CNTL(5) (fixation for null pivots):         0. 
                                      CNTL(7) (dropping parameter for BLR):       0. 
                                      RINFO(1) (local estimated flops for the elimination after analysis): 
                                        [0] 241360. 
                                      RINFO(2) (local estimated flops for the assembly after factorization): 
                                        [0]  11259. 
                                      RINFO(3) (local estimated flops for the elimination after factorization): 
                                        [0]  241360. 
                                      INFO(15) (estimated size of (in MB) MUMPS internal data for running numerical factorization): 
                                      [0] 1 
                                      INFO(16) (size of (in MB) MUMPS internal data used during numerical factorization): 
                                        [0] 1 
                                      INFO(23) (num of pivots eliminated on this processor after factorization): 
                                        [0] 242 
                                      RINFOG(1) (global estimated flops for the elimination after analysis): 241360. 
                                      RINFOG(2) (global estimated flops for the assembly after factorization): 11259. 
                                      RINFOG(3) (global estimated flops for the elimination after factorization): 241360. 
                                      (RINFOG(12) RINFOG(13))*2^INFOG(34) (determinant): (0.,0.)*(2^0)
                                      INFOG(3) (estimated real workspace for factors on all processors after analysis): 10386 
                                      INFOG(4) (estimated integer workspace for factors on all processors after analysis): 2471 
                                      INFOG(5) (estimated maximum front size in the complete tree): 36 
                                      INFOG(6) (number of nodes in the complete tree): 41 
                                      INFOG(7) (ordering option effectively use after analysis): 2 
                                      INFOG(8) (structural symmetry in percent of the permuted matrix after analysis): 100 
                                      INFOG(9) (total real/complex workspace to store the matrix factors after factorization): 10386 
                                      INFOG(10) (total integer space store the matrix factors after factorization): 2471 
                                      INFOG(11) (order of largest frontal matrix after factorization): 36 
                                      INFOG(12) (number of off-diagonal pivots): 1 
                                      INFOG(13) (number of delayed pivots after factorization): 0 
                                      INFOG(14) (number of memory compress after factorization): 0 
                                      INFOG(15) (number of steps of iterative refinement after solution): 0 
                                      INFOG(16) (estimated size (in MB) of all MUMPS internal data for factorization after analysis: value on the most memory consuming processor): 1 
                                      INFOG(17) (estimated size of all MUMPS internal data for factorization after analysis: sum over all processors): 1 
                                      INFOG(18) (size of all MUMPS internal data allocated during factorization: value on the most memory consuming processor): 1 
                                      INFOG(19) (size of all MUMPS internal data allocated during factorization: sum over all processors): 1 
                                      INFOG(20) (estimated number of entries in the factors): 10386 
                                      INFOG(21) (size in MB of memory effectively used during factorization - value on the most memory consuming processor): 1 
                                      INFOG(22) (size in MB of memory effectively used during factorization - sum over all processors): 1 
                                      INFOG(23) (after analysis: value of ICNTL(6) effectively used): 0 
                                      INFOG(24) (after analysis: value of ICNTL(12) effectively used): 1 
                                      INFOG(25) (after factorization: number of pivots modified by static pivoting): 0 
                                      INFOG(28) (after factorization: number of null pivots encountered): 0
                                      INFOG(29) (after factorization: effective number of entries in the factors (sum over all processors)): 10386
                                      INFOG(30, 31) (after solution: size in Mbytes of memory used during solution phase): 0, 0
                                      INFOG(32) (after analysis: type of analysis done): 1
                                      INFOG(33) (value used for ICNTL(8)): 7
                                      INFOG(34) (exponent of the determinant if determinant is requested): 0
                          linear system matrix = precond matrix:
                          Mat Object: (fetidp_bddc_pc_bddc_dirichlet_) 1 MPI processes
                            type: seqaij
                            rows=242, cols=242
                            total: nonzeros=7380, allocated nonzeros=7380
                            total number of mallocs used during MatSetValues calls =0
                              using I-node routines: found 116 nodes, limit used is 5
                      A01
                        Mat Object: 1 MPI processes
                          type: seqaij
                          rows=242, cols=59
                          total: nonzeros=983, allocated nonzeros=983
                          total number of mallocs used during MatSetValues calls =0
                            using I-node routines: found 81 nodes, limit used is 5
              linear system matrix = precond matrix:
              Mat Object: (fetidp_fieldsplit_lag_) 5 MPI processes
                type: submatrix
                rows=126, cols=126
          KSP solver for S = A11 - A10 inv(A00) A01 
            KSP Object: (fetidp_fieldsplit_p_) 5 MPI processes
              type: richardson
                damping factor=200.
              maximum iterations=1, initial guess is zero
              tolerances:  relative=1e-05, absolute=1e-50, divergence=10000.
              left preconditioning
              using PRECONDITIONED norm type for convergence test
            PC Object: (fetidp_fieldsplit_p_) 5 MPI processes
              type: none
              linear system matrix followed by preconditioner matrix:
              Mat Object: (fetidp_fieldsplit_p_) 5 MPI processes
                type: schurcomplement
                rows=37, cols=37
                  Schur complement A11 - A10 inv(A00) A01
                  A11
                    Mat Object: (fetidp_fieldsplit_p_) 5 MPI processes
                      type: submatrix
                      rows=37, cols=37
                  A10
                    Mat Object: 5 MPI processes
                      type: submatrix
                      rows=37, cols=126
                  KSP of A00
                    KSP Object: (fetidp_fieldsplit_lag_) 5 MPI processes
                      type: preonly
                      maximum iterations=10000, initial guess is zero
                      tolerances:  relative=1e-05, absolute=1e-50, divergence=10000.
                      left preconditioning
                      using NONE norm type for convergence test
                    PC Object: (fetidp_fieldsplit_lag_) 5 MPI processes
                      type: shell
                        FETI-DP multipliers
                          Dirichlet preconditioner (just from rank 0)
                          Mat Object: 1 MPI processes
                            type: schurcomplement
                            rows=59, cols=59
                              Schur complement A11 - A10 inv(A00) A01
                              A11
                                Mat Object: 1 MPI processes
                                  type: seqaij
                                  rows=59, cols=59
                                  total: nonzeros=663, allocated nonzeros=663
                                  total number of mallocs used during MatSetValues calls =0
                                    using I-node routines: found 25 nodes, limit used is 5
                              A10
                                Mat Object: 1 MPI processes
                                  type: seqaij
                                  rows=59, cols=242
                                  total: nonzeros=983, allocated nonzeros=983
                                  total number of mallocs used during MatSetValues calls =0
                                    using I-node routines: found 25 nodes, limit used is 5
                              KSP of A00
                                KSP Object: (fetidp_bddc_pc_bddc_dirichlet_) 1 MPI processes
                                  type: preonly
                                  maximum iterations=10000, initial guess is zero
                                  tolerances:  relative=1e-05, absolute=1e-50, divergence=10000.
                                  left preconditioning
                                  using NONE norm type for convergence test
                                PC Object: (fetidp_bddc_pc_bddc_dirichlet_) 1 MPI processes
                                  type: lu
                                    out-of-place factorization
                                    tolerance for zero pivot 2.22045e-14
                                    matrix ordering: nd
                                    factor fill ratio given 0., needed 0.
                                      Factored matrix follows:
                                        Mat Object: 1 MPI processes
                                          type: mumps
                                          rows=242, cols=242
                                          package used to perform factorization: mumps
                                          total: nonzeros=10386, allocated nonzeros=10386
                                          total number of mallocs used during MatSetValues calls =0
                                            MUMPS run parameters:
                                              SYM (matrix type):                   0 
                                              PAR (host participation):            1 
                                              ICNTL(1) (output for error):         6 
                                              ICNTL(2) (output of diagnostic msg): 0 
                                              ICNTL(3) (output for global info):   0 
                                              ICNTL(4) (level of printing):        0 
                                              ICNTL(5) (input mat struct):         0 
                                              ICNTL(6) (matrix prescaling):        7 
                                              ICNTL(7) (sequential matrix ordering):7 
                                              ICNTL(8) (scaling strategy):        77 
                                              ICNTL(10) (max num of refinements):  0 
                                              ICNTL(11) (error analysis):          0 
                                              ICNTL(12) (efficiency control):                         1 
                                              ICNTL(13) (efficiency control):                         0 
                                              ICNTL(14) (percentage of estimated workspace increase): 20 
                                              ICNTL(18) (input mat struct):                           0 
                                              ICNTL(19) (Schur complement info):                      0 
                                              ICNTL(20) (rhs sparse pattern):                         0 
                                              ICNTL(21) (solution struct):                            0 
                                              ICNTL(22) (in-core/out-of-core facility):               0 
                                              ICNTL(23) (max size of memory can be allocated locally):0 
                                              ICNTL(24) (detection of null pivot rows):               0 
                                              ICNTL(25) (computation of a null space basis):          0 
                                              ICNTL(26) (Schur options for rhs or solution):          0 
                                              ICNTL(27) (experimental parameter):                     -32 
                                              ICNTL(28) (use parallel or sequential ordering):        1 
                                              ICNTL(29) (parallel ordering):                          0 
                                              ICNTL(30) (user-specified set of entries in inv(A)):    0 
                                              ICNTL(31) (factors is discarded in the solve phase):    0 
                                              ICNTL(33) (compute determinant):                        0 
                                              ICNTL(35) (activate BLR based factorization):           0 
                                              CNTL(1) (relative pivoting threshold):      0.01 
                                              CNTL(2) (stopping criterion of refinement): 1.49012e-08 
                                              CNTL(3) (absolute pivoting threshold):      0. 
                                              CNTL(4) (value of static pivoting):         -1. 
                                              CNTL(5) (fixation for null pivots):         0. 
                                              CNTL(7) (dropping parameter for BLR):       0. 
                                              RINFO(1) (local estimated flops for the elimination after analysis): 
                                                [0] 241360. 
                                              RINFO(2) (local estimated flops for the assembly after factorization): 
                                                [0]  11259. 
                                              RINFO(3) (local estimated flops for the elimination after factorization): 
                                                [0]  241360. 
                                              INFO(15) (estimated size of (in MB) MUMPS internal data for running numerical factorization): 
                                              [0] 1 
                                              INFO(16) (size of (in MB) MUMPS internal data used during numerical factorization): 
                                                [0] 1 
                                              INFO(23) (num of pivots eliminated on this processor after factorization): 
                                                [0] 242 
                                              RINFOG(1) (global estimated flops for the elimination after analysis): 241360. 
                                              RINFOG(2) (global estimated flops for the assembly after factorization): 11259. 
                                              RINFOG(3) (global estimated flops for the elimination after factorization): 241360. 
                                              (RINFOG(12) RINFOG(13))*2^INFOG(34) (determinant): (0.,0.)*(2^0)
                                              INFOG(3) (estimated real workspace for factors on all processors after analysis): 10386 
                                              INFOG(4) (estimated integer workspace for factors on all processors after analysis): 2471 
                                              INFOG(5) (estimated maximum front size in the complete tree): 36 
                                              INFOG(6) (number of nodes in the complete tree): 41 
                                              INFOG(7) (ordering option effectively use after analysis): 2 
                                              INFOG(8) (structural symmetry in percent of the permuted matrix after analysis): 100 
                                              INFOG(9) (total real/complex workspace to store the matrix factors after factorization): 10386 
                                              INFOG(10) (total integer space store the matrix factors after factorization): 2471 
                                              INFOG(11) (order of largest frontal matrix after factorization): 36 
                                              INFOG(12) (number of off-diagonal pivots): 1 
                                              INFOG(13) (number of delayed pivots after factorization): 0 
                                              INFOG(14) (number of memory compress after factorization): 0 
                                              INFOG(15) (number of steps of iterative refinement after solution): 0 
                                              INFOG(16) (estimated size (in MB) of all MUMPS internal data for factorization after analysis: value on the most memory consuming processor): 1 
                                              INFOG(17) (estimated size of all MUMPS internal data for factorization after analysis: sum over all processors): 1 
                                              INFOG(18) (size of all MUMPS internal data allocated during factorization: value on the most memory consuming processor): 1 
                                              INFOG(19) (size of all MUMPS internal data allocated during factorization: sum over all processors): 1 
                                              INFOG(20) (estimated number of entries in the factors): 10386 
                                              INFOG(21) (size in MB of memory effectively used during factorization - value on the most memory consuming processor): 1 
                                              INFOG(22) (size in MB of memory effectively used during factorization - sum over all processors): 1 
                                              INFOG(23) (after analysis: value of ICNTL(6) effectively used): 0 
                                              INFOG(24) (after analysis: value of ICNTL(12) effectively used): 1 
                                              INFOG(25) (after factorization: number of pivots modified by static pivoting): 0 
                                              INFOG(28) (after factorization: number of null pivots encountered): 0
                                              INFOG(29) (after factorization: effective number of entries in the factors (sum over all processors)): 10386
                                              INFOG(30, 31) (after solution: size in Mbytes of memory used during solution phase): 0, 0
                                              INFOG(32) (after analysis: type of analysis done): 1
                                              INFOG(33) (value used for ICNTL(8)): 7
                                              INFOG(34) (exponent of the determinant if determinant is requested): 0
                                  linear system matrix = precond matrix:
                                  Mat Object: (fetidp_bddc_pc_bddc_dirichlet_) 1 MPI processes
                                    type: seqaij
                                    rows=242, cols=242
                                    total: nonzeros=7380, allocated nonzeros=7380
                                    total number of mallocs used during MatSetValues calls =0
                                      using I-node routines: found 116 nodes, limit used is 5
                              A01
                                Mat Object: 1 MPI processes
                                  type: seqaij
                                  rows=242, cols=59
                                  total: nonzeros=983, allocated nonzeros=983
                                  total number of mallocs used during MatSetValues calls =0
                                    using I-node routines: found 81 nodes, limit used is 5
                      linear system matrix = precond matrix:
                      Mat Object: (fetidp_fieldsplit_lag_) 5 MPI processes
                        type: submatrix
                        rows=126, cols=126
                  A01
                    Mat Object: 5 MPI processes
                      type: submatrix
                      rows=126, cols=37
              Mat Object: 5 MPI processes
                type: mpiaij
                rows=37, cols=37
                total: nonzeros=37, allocated nonzeros=37
                total number of mallocs used during MatSetValues calls =0
                  not using I-node (on process 0) routines
        linear system matrix = precond matrix:
        Mat Object: G (fetidp_) 5 MPI processes
          type: shell
          rows=163, cols=163
    Inner BDDC solver details
      PC Object: (fetidp_bddc_) 5 MPI processes
        type: bddc
          Use verbose output: 0
          Use user-defined CSR: 0
          Use local mat graph: 1
          Connectivity graph topological dimension: 2
          Use vertices: 1 (vertex size 2)
          Use edges: 1
          Use faces: 0
          Use true near null space: 0
          Use QR for single constraints on cc: 0
          Use change of basis on local edge nodes: 0
          Use change of basis on local face nodes: 0
          User defined change of basis matrix: 0
          Has change of basis matrix: 0
          Eliminate dirichlet boundary dofs: 1
          Switch on static condensation ops around the interface preconditioner: 1
          Use exact dirichlet trick: 0
          Multilevel max levels: 0
          Multilevel coarsening ratio: 8
          Use estimated eigs for coarse problem: 0
          Use deluxe scaling: 0
          Use deluxe zerorows: 0
          Use deluxe singlemat: 0
          Rebuild interface graph for Schur principal minors: 0
          Number of dofs' layers for the computation of principal minors: -1
          Use user CSR graph to compute successive layers: 0
          Adaptive constraint selection threshold (active 0, userdefined 0): 0.
          Min constraints / connected component: 0
          Max constraints / connected component: 0
          Invert exact Schur complement for adaptive selection: 0
          Symmetric computation of primal basis functions: 0
          Num. Procs. to map coarse adjacency list: 0
          Coarse eqs per proc (significant at the coarsest level): 1
          Detect disconnected: 0 (filter 0)
          Benign subspace trick: 0 (change explicit 0)
          Benign subspace trick is active: 0
          Algebraic computation of no-net-flux: 0
        ********************************** STATISTICS AT LEVEL 0 **********************************
          Global dofs sizes: all 1227 interface 171 coarse 8
          Coarsening ratios: all/coarse 153 interface/coarse 21
          Active processes : 5
          Total subdomains : 5
          Dofs type        :	MIN	MAX	MEAN
          Interior  dofs   :	114	242	211
          Interface dofs   :	39	99	70
          Primal    dofs   :	2	8	4
          Local     dofs   :	153	333	282
          Local     subs   :	1	1
        --- Interior solver (rank 0)
          KSP Object: (fetidp_bddc_pc_bddc_dirichlet_) 1 MPI processes
            type: preonly
            maximum iterations=10000, initial guess is zero
            tolerances:  relative=1e-05, absolute=1e-50, divergence=10000.
            left preconditioning
            using NONE norm type for convergence test
          PC Object: (fetidp_bddc_pc_bddc_dirichlet_) 1 MPI processes
            type: lu
              out-of-place factorization
              tolerance for zero pivot 2.22045e-14
              matrix ordering: nd
              factor fill ratio given 0., needed 0.
                Factored matrix follows:
                  Mat Object: 1 MPI processes
                    type: mumps
                    rows=242, cols=242
                    package used to perform factorization: mumps
                    total: nonzeros=10386, allocated nonzeros=10386
                    total number of mallocs used during MatSetValues calls =0
                      MUMPS run parameters:
                        SYM (matrix type):                   0 
                        PAR (host participation):            1 
                        ICNTL(1) (output for error):         6 
                        ICNTL(2) (output of diagnostic msg): 0 
                        ICNTL(3) (output for global info):   0 
                        ICNTL(4) (level of printing):        0 
                        ICNTL(5) (input mat struct):         0 
                        ICNTL(6) (matrix prescaling):        7 
                        ICNTL(7) (sequential matrix ordering):7 
                        ICNTL(8) (scaling strategy):        77 
                        ICNTL(10) (max num of refinements):  0 
                        ICNTL(11) (error analysis):          0 
                        ICNTL(12) (efficiency control):                         1 
                        ICNTL(13) (efficiency control):                         0 
                        ICNTL(14) (percentage of estimated workspace increase): 20 
                        ICNTL(18) (input mat struct):                           0 
                        ICNTL(19) (Schur complement info):                      0 
                        ICNTL(20) (rhs sparse pattern):                         0 
                        ICNTL(21) (solution struct):                            0 
                        ICNTL(22) (in-core/out-of-core facility):               0 
                        ICNTL(23) (max size of memory can be allocated locally):0 
                        ICNTL(24) (detection of null pivot rows):               0 
                        ICNTL(25) (computation of a null space basis):          0 
                        ICNTL(26) (Schur options for rhs or solution):          0 
                        ICNTL(27) (experimental parameter):                     -32 
                        ICNTL(28) (use parallel or sequential ordering):        1 
                        ICNTL(29) (parallel ordering):                          0 
                        ICNTL(30) (user-specified set of entries in inv(A)):    0 
                        ICNTL(31) (factors is discarded in the solve phase):    0 
                        ICNTL(33) (compute determinant):                        0 
                        ICNTL(35) (activate BLR based factorization):           0 
                        CNTL(1) (relative pivoting threshold):      0.01 
                        CNTL(2) (stopping criterion of refinement): 1.49012e-08 
                        CNTL(3) (absolute pivoting threshold):      0. 
                        CNTL(4) (value of static pivoting):         -1. 
                        CNTL(5) (fixation for null pivots):         0. 
                        CNTL(7) (dropping parameter for BLR):       0. 
                        RINFO(1) (local estimated flops for the elimination after analysis): 
                          [0] 241360. 
                        RINFO(2) (local estimated flops for the assembly after factorization): 
                          [0]  11259. 
                        RINFO(3) (local estimated flops for the elimination after factorization): 
                          [0]  241360. 
                        INFO(15) (estimated size of (in MB) MUMPS internal data for running numerical factorization): 
                        [0] 1 
                        INFO(16) (size of (in MB) MUMPS internal data used during numerical factorization): 
                          [0] 1 
                        INFO(23) (num of pivots eliminated on this processor after factorization): 
                          [0] 242 
                        RINFOG(1) (global estimated flops for the elimination after analysis): 241360. 
                        RINFOG(2) (global estimated flops for the assembly after factorization): 11259. 
                        RINFOG(3) (global estimated flops for the elimination after factorization): 241360. 
                        (RINFOG(12) RINFOG(13))*2^INFOG(34) (determinant): (0.,0.)*(2^0)
                        INFOG(3) (estimated real workspace for factors on all processors after analysis): 10386 
                        INFOG(4) (estimated integer workspace for factors on all processors after analysis): 2471 
                        INFOG(5) (estimated maximum front size in the complete tree): 36 
                        INFOG(6) (number of nodes in the complete tree): 41 
                        INFOG(7) (ordering option effectively use after analysis): 2 
                        INFOG(8) (structural symmetry in percent of the permuted matrix after analysis): 100 
                        INFOG(9) (total real/complex workspace to store the matrix factors after factorization): 10386 
                        INFOG(10) (total integer space store the matrix factors after factorization): 2471 
                        INFOG(11) (order of largest frontal matrix after factorization): 36 
                        INFOG(12) (number of off-diagonal pivots): 1 
                        INFOG(13) (number of delayed pivots after factorization): 0 
                        INFOG(14) (number of memory compress after factorization): 0 
                        INFOG(15) (number of steps of iterative refinement after solution): 0 
                        INFOG(16) (estimated size (in MB) of all MUMPS internal data for factorization after analysis: value on the most memory consuming processor): 1 
                        INFOG(17) (estimated size of all MUMPS internal data for factorization after analysis: sum over all processors): 1 
                        INFOG(18) (size of all MUMPS internal data allocated during factorization: value on the most memory consuming processor): 1 
                        INFOG(19) (size of all MUMPS internal data allocated during factorization: sum over all processors): 1 
                        INFOG(20) (estimated number of entries in the factors): 10386 
                        INFOG(21) (size in MB of memory effectively used during factorization - value on the most memory consuming processor): 1 
                        INFOG(22) (size in MB of memory effectively used during factorization - sum over all processors): 1 
                        INFOG(23) (after analysis: value of ICNTL(6) effectively used): 0 
                        INFOG(24) (after analysis: value of ICNTL(12) effectively used): 1 
                        INFOG(25) (after factorization: number of pivots modified by static pivoting): 0 
                        INFOG(28) (after factorization: number of null pivots encountered): 0
                        INFOG(29) (after factorization: effective number of entries in the factors (sum over all processors)): 10386
                        INFOG(30, 31) (after solution: size in Mbytes of memory used during solution phase): 0, 0
                        INFOG(32) (after analysis: type of analysis done): 1
                        INFOG(33) (value used for ICNTL(8)): 7
                        INFOG(34) (exponent of the determinant if determinant is requested): 0
            linear system matrix = precond matrix:
            Mat Object: (fetidp_bddc_pc_bddc_dirichlet_) 1 MPI processes
              type: seqaij
              rows=242, cols=242
              total: nonzeros=7380, allocated nonzeros=7380
              total number of mallocs used during MatSetValues calls =0
                using I-node routines: found 116 nodes, limit used is 5
        --- Correction solver (rank 0)
          KSP Object: (fetidp_bddc_pc_bddc_neumann_) 1 MPI processes
            type: preonly
            maximum iterations=1000, initial guess is zero
            tolerances:  relative=1e-10, absolute=1e-10, divergence=10000.
            left preconditioning
            using NONE norm type for convergence test
          PC Object: (fetidp_bddc_pc_bddc_neumann_) 1 MPI processes
            type: lu
              out-of-place factorization
              tolerance for zero pivot 2.22045e-14
              matrix ordering: nd
              factor fill ratio given 0., needed 0.
                Factored matrix follows:
                  Mat Object: 1 MPI processes
                    type: mumps
                    rows=297, cols=297
                    package used to perform factorization: mumps
                    total: nonzeros=14655, allocated nonzeros=14655
                    total number of mallocs used during MatSetValues calls =0
                      MUMPS run parameters:
                        SYM (matrix type):                   0 
                        PAR (host participation):            1 
                        ICNTL(1) (output for error):         6 
                        ICNTL(2) (output of diagnostic msg): 0 
                        ICNTL(3) (output for global info):   0 
                        ICNTL(4) (level of printing):        0 
                        ICNTL(5) (input mat struct):         0 
                        ICNTL(6) (matrix prescaling):        7 
                        ICNTL(7) (sequential matrix ordering):7 
                        ICNTL(8) (scaling strategy):        77 
                        ICNTL(10) (max num of refinements):  0 
                        ICNTL(11) (error analysis):          0 
                        ICNTL(12) (efficiency control):                         1 
                        ICNTL(13) (efficiency control):                         0 
                        ICNTL(14) (percentage of estimated workspace increase): 20 
                        ICNTL(18) (input mat struct):                           0 
                        ICNTL(19) (Schur complement info):                      0 
                        ICNTL(20) (rhs sparse pattern):                         0 
                        ICNTL(21) (solution struct):                            0 
                        ICNTL(22) (in-core/out-of-core facility):               0 
                        ICNTL(23) (max size of memory can be allocated locally):0 
                        ICNTL(24) (detection of null pivot rows):               0 
                        ICNTL(25) (computation of a null space basis):          0 
                        ICNTL(26) (Schur options for rhs or solution):          0 
                        ICNTL(27) (experimental parameter):                     -32 
                        ICNTL(28) (use parallel or sequential ordering):        1 
                        ICNTL(29) (parallel ordering):                          0 
                        ICNTL(30) (user-specified set of entries in inv(A)):    0 
                        ICNTL(31) (factors is discarded in the solve phase):    0 
                        ICNTL(33) (compute determinant):                        0 
                        ICNTL(35) (activate BLR based factorization):           0 
                        CNTL(1) (relative pivoting threshold):      0.01 
                        CNTL(2) (stopping criterion of refinement): 1.49012e-08 
                        CNTL(3) (absolute pivoting threshold):      0. 
                        CNTL(4) (value of static pivoting):         -1. 
                        CNTL(5) (fixation for null pivots):         0. 
                        CNTL(7) (dropping parameter for BLR):       0. 
                        RINFO(1) (local estimated flops for the elimination after analysis): 
                          [0] 395969. 
                        RINFO(2) (local estimated flops for the assembly after factorization): 
                          [0]  16036. 
                        RINFO(3) (local estimated flops for the elimination after factorization): 
                          [0]  395969. 
                        INFO(15) (estimated size of (in MB) MUMPS internal data for running numerical factorization): 
                        [0] 1 
                        INFO(16) (size of (in MB) MUMPS internal data used during numerical factorization): 
                          [0] 1 
                        INFO(23) (num of pivots eliminated on this processor after factorization): 
                          [0] 297 
                        RINFOG(1) (global estimated flops for the elimination after analysis): 395969. 
                        RINFOG(2) (global estimated flops for the assembly after factorization): 16036. 
                        RINFOG(3) (global estimated flops for the elimination after factorization): 395969. 
                        (RINFOG(12) RINFOG(13))*2^INFOG(34) (determinant): (0.,0.)*(2^0)
                        INFOG(3) (estimated real workspace for factors on all processors after analysis): 14655 
                        INFOG(4) (estimated integer workspace for factors on all processors after analysis): 2872 
                        INFOG(5) (estimated maximum front size in the complete tree): 43 
                        INFOG(6) (number of nodes in the complete tree): 42 
                        INFOG(7) (ordering option effectively use after analysis): 2 
                        INFOG(8) (structural symmetry in percent of the permuted matrix after analysis): 100 
                        INFOG(9) (total real/complex workspace to store the matrix factors after factorization): 14655 
                        INFOG(10) (total integer space store the matrix factors after factorization): 2872 
                        INFOG(11) (order of largest frontal matrix after factorization): 43 
                        INFOG(12) (number of off-diagonal pivots): 1 
                        INFOG(13) (number of delayed pivots after factorization): 0 
                        INFOG(14) (number of memory compress after factorization): 0 
                        INFOG(15) (number of steps of iterative refinement after solution): 0 
                        INFOG(16) (estimated size (in MB) of all MUMPS internal data for factorization after analysis: value on the most memory consuming processor): 1 
                        INFOG(17) (estimated size of all MUMPS internal data for factorization after analysis: sum over all processors): 1 
                        INFOG(18) (size of all MUMPS internal data allocated during factorization: value on the most memory consuming processor): 1 
                        INFOG(19) (size of all MUMPS internal data allocated during factorization: sum over all processors): 1 
                        INFOG(20) (estimated number of entries in the factors): 14655 
                        INFOG(21) (size in MB of memory effectively used during factorization - value on the most memory consuming processor): 1 
                        INFOG(22) (size in MB of memory effectively used during factorization - sum over all processors): 1 
                        INFOG(23) (after analysis: value of ICNTL(6) effectively used): 0 
                        INFOG(24) (after analysis: value of ICNTL(12) effectively used): 1 
                        INFOG(25) (after factorization: number of pivots modified by static pivoting): 0 
                        INFOG(28) (after factorization: number of null pivots encountered): 0
                        INFOG(29) (after factorization: effective number of entries in the factors (sum over all processors)): 14655
                        INFOG(30, 31) (after solution: size in Mbytes of memory used during solution phase): 0, 0
                        INFOG(32) (after analysis: type of analysis done): 1
                        INFOG(33) (value used for ICNTL(8)): 7
                        INFOG(34) (exponent of the determinant if determinant is requested): 0
            linear system matrix = precond matrix:
            Mat Object: (fetidp_bddc_pc_bddc_neumann_) 1 MPI processes
              type: seqaij
              rows=297, cols=297
              total: nonzeros=9785, allocated nonzeros=9785
              total number of mallocs used during MatSetValues calls =0
                using I-node routines: found 141 nodes, limit used is 5
        --- Coarse solver
          KSP Object: (fetidp_bddc_pc_bddc_coarse_) 5 MPI processes
            type: preonly
            maximum iterations=1000, initial guess is zero
            tolerances:  relative=1e-10, absolute=1e-10, divergence=10000.
            left preconditioning
            using NONE norm type for convergence test
          PC Object: (fetidp_bddc_pc_bddc_coarse_) 5 MPI processes
            type: redundant
              First (color=0) of 5 PCs follows
            linear system matrix = precond matrix:
            Mat Object: (fetidp_bddc_pc_bddc_coarse_) 5 MPI processes
              type: mpiaij
              rows=8, cols=8
              total: nonzeros=64, allocated nonzeros=64
              total number of mallocs used during MatSetValues calls =0
                using I-node (on process 0) routines: found 1 nodes, limit used is 5
                      KSP Object:         (fetidp_bddc_pc_bddc_coarse_redundant_)         1 MPI processes
                        type: preonly
                        maximum iterations=10000, initial guess is zero
                        tolerances:  relative=1e-05, absolute=1e-50, divergence=10000.
                        left preconditioning
                        using NONE norm type for convergence test
                      PC Object:         (fetidp_bddc_pc_bddc_coarse_redundant_)         1 MPI processes
                        type: lu
                          out-of-place factorization
                          tolerance for zero pivot 2.22045e-14
                          matrix ordering: nd
                          factor fill ratio given 5., needed 1.
                            Factored matrix follows:
                              Mat Object:         1 MPI processes
                                type: seqaij
                                rows=8, cols=8
                                package used to perform factorization: petsc
                                total: nonzeros=64, allocated nonzeros=64
                                total number of mallocs used during MatSetValues calls =0
                                  using I-node routines: found 2 nodes, limit used is 5
                        linear system matrix = precond matrix:
                        Mat Object:         1 MPI processes
                          type: seqaij
                          rows=8, cols=8
                          total: nonzeros=64, allocated nonzeros=64
                          total number of mallocs used during MatSetValues calls =0
                            using I-node routines: found 2 nodes, limit used is 5
        linear system matrix = precond matrix:
        Mat Object: 5 MPI processes
          type: is
          rows=1227, cols=1227
          total: nonzeros=46498, allocated nonzeros=46498
          total number of mallocs used during MatSetValues calls =0
            has attached near null space
    maximum iterations=10000, initial guess is zero
    tolerances:  relative=1e-08, absolute=1e-50, divergence=10000.
    left preconditioning
    using NONE norm type for convergence test
  PC Object: 5 MPI processes
    type: none
    linear system matrix = precond matrix:
    Mat Object: 5 MPI processes
      type: is
      rows=1227, cols=1227
      total: nonzeros=46498, allocated nonzeros=53284
      total number of mallocs used during MatSetValues calls =0
        has attached null space
<<<<<<< HEAD
L_2 Error: 4.62193e-09 [2.76502e-10, 4.61365e-09]
=======
Number of SNES iterations = 1
L_2 Error: 3.03096e-09 [1.8471e-10, 3.02533e-09]
>>>>>>> 447f073e
<|MERGE_RESOLUTION|>--- conflicted
+++ resolved
@@ -701,9 +701,4 @@
       total: nonzeros=46498, allocated nonzeros=53284
       total number of mallocs used during MatSetValues calls =0
         has attached null space
-<<<<<<< HEAD
-L_2 Error: 4.62193e-09 [2.76502e-10, 4.61365e-09]
-=======
-Number of SNES iterations = 1
-L_2 Error: 3.03096e-09 [1.8471e-10, 3.02533e-09]
->>>>>>> 447f073e
+L_2 Error: 3.03096e-09 [1.8471e-10, 3.02533e-09]