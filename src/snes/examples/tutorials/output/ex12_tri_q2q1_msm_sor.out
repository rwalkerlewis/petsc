--- conflicted
+++ resolved
@@ -1,37 +1,4 @@
   0 SNES Function norm 8.32828 
-<<<<<<< HEAD
-    0 KSP Residual norm 3.62843 
-    1 KSP Residual norm 1.27475 
-    2 KSP Residual norm 0.69316 
-    3 KSP Residual norm 0.481372 
-    4 KSP Residual norm 0.284126 
-    5 KSP Residual norm 0.216089 
-    6 KSP Residual norm 0.146566 
-    7 KSP Residual norm 0.0915533 
-    8 KSP Residual norm 0.0621825 
-    9 KSP Residual norm 0.0313373 
-   10 KSP Residual norm 0.0108025 
-   11 KSP Residual norm 0.00327135 
-   12 KSP Residual norm 0.00125276 
-   13 KSP Residual norm 0.000459213 
-   14 KSP Residual norm 0.000202458 
-   15 KSP Residual norm 0.000126024 
-   16 KSP Residual norm 6.38135e-05 
-   17 KSP Residual norm 2.81384e-05 
-   18 KSP Residual norm 1.03123e-05 
-   19 KSP Residual norm 4.71767e-06 
-   20 KSP Residual norm 2.41599e-06 
-   21 KSP Residual norm 9.55477e-07 
-   22 KSP Residual norm 2.11411e-07 
-   23 KSP Residual norm 8.75441e-08 
-   24 KSP Residual norm 3.85956e-08 
-   25 KSP Residual norm 1.26477e-08 
-   26 KSP Residual norm 3.85222e-09 
-   27 KSP Residual norm 1.33467e-09 
-  Linear solve converged due to CONVERGED_RTOL iterations 27
-  1 SNES Function norm 4.20137e-09 
-L_2 Error: 0.00131794
-=======
     0 KSP Residual norm 5.49429 
     1 KSP Residual norm 1.75136 
     2 KSP Residual norm 0.847906 
@@ -51,7 +18,6 @@
    16 KSP Residual norm 1.70104e-09 
   Linear solve converged due to CONVERGED_RTOL iterations 16
   1 SNES Function norm 2.77701e-09 
->>>>>>> 55817e79
 Nonlinear solve converged due to CONVERGED_FNORM_RELATIVE iterations 1
 SNES Object: 1 MPI processes
   type: newtonls
