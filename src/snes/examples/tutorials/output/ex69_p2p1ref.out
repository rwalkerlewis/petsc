--- conflicted
+++ resolved
@@ -12,28 +12,12 @@
   marker: 4 strata of sizes (17, 15, 17, 15)
   depth: 3 strata of sizes (81, 208, 128)
 Integral of pressure: 0.
-<<<<<<< HEAD
-  0 SNES Function norm 0.0350306 
-    0 KSP Residual norm 0.99431 
-    1 KSP Residual norm 2.12618e-05 
-    2 KSP Residual norm 6.668e-11 
-    3 KSP Residual norm < 1.e-11
-  Linear solve converged due to CONVERGED_ATOL iterations 3
-  1 SNES Function norm < 1.e-11
-Nonlinear solve converged due to CONVERGED_FNORM_RELATIVE iterations 1
-=======
->>>>>>> e1bd8d32
 SNES Object: 1 MPI processes
   type: newtonls
   maximum iterations=50, maximum function evaluations=10000
   tolerances: relative=1e-08, absolute=1e-50, solution=1e-08
-<<<<<<< HEAD
-  total number of linear solver iterations=3
-  total number of function evaluations=2
-=======
   total number of linear solver iterations=4
   total number of function evaluations=3
->>>>>>> e1bd8d32
   norm schedule ALWAYS
   SNESLineSearch Object: 1 MPI processes
     type: bt
@@ -47,11 +31,7 @@
       GMRES: restart=30, using Classical (unmodified) Gram-Schmidt Orthogonalization with no iterative refinement
       GMRES: happy breakdown tolerance 1e-30
     maximum iterations=10000, initial guess is zero
-<<<<<<< HEAD
-    tolerances:  relative=1e-12, absolute=1e-11, divergence=10000.
-=======
     tolerances:  relative=1e-12, absolute=1e-10, divergence=10000.
->>>>>>> e1bd8d32
     left preconditioning
     using PRECONDITIONED norm type for convergence test
   PC Object: 1 MPI processes
