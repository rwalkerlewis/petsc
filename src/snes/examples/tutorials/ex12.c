static char help[] = "Poisson Problem in 2d and 3d with simplicial finite elements.\n\
We solve the Poisson problem in a rectangular\n\
domain, using a parallel unstructured mesh (DMPLEX) to discretize it.\n\n\n";

#include <petscdmplex.h>
#include <petscsnes.h>
#if defined(PETSC_HAVE_EXODUSII)
#include <exodusII.h>
#endif

#define NUM_FIELDS 1
PetscInt spatialDim = 0;

typedef enum {NEUMANN, DIRICHLET, NONE} BCType;
typedef enum {RUN_FULL, RUN_TEST, RUN_PERF} RunType;
typedef enum {COEFF_NONE, COEFF_ANALYTIC, COEFF_FIELD} CoeffType;

typedef struct {
  PetscFEM      fem;               /* REQUIRED to use DMPlexComputeResidualFEM() */
  PetscInt      debug;             /* The debugging level */
  PetscMPIInt   rank;              /* The process rank */
  PetscMPIInt   numProcs;          /* The number of processes */
  RunType       runType;           /* Whether to run tests, or solve the full problem */
  PetscBool     jacobianMF;        /* Whether to calculate the Jacobian action on the fly */
  PetscLogEvent createMeshEvent;
  PetscBool     showInitial, showSolution;
  /* Domain and mesh definition */
  PetscInt      dim;               /* The topological mesh dimension */
  char          filename[2048];    /* The optional ExodusII file */
  PetscBool     interpolate;       /* Generate intermediate mesh elements */
  PetscReal     refinementLimit;   /* The largest allowable cell volume */
  PetscBool     refinementUniform; /* Uniformly refine the mesh */
  PetscInt      refinementRounds;  /* The number of uniform refinements */
  char          partitioner[2048]; /* The graph partitioner */
  /* Element definition */
  PetscFE       fe[NUM_FIELDS];
  PetscFE       feBd[NUM_FIELDS];
  PetscFE       feAux[1];
  /* Problem definition */
  void (*f0Funcs[NUM_FIELDS])(const PetscScalar u[], const PetscScalar gradU[], const PetscScalar a[], const PetscScalar gradA[], const PetscReal x[], PetscScalar f0[]); /* f0_u(x,y,z), and f0_p(x,y,z) */
  void (*f1Funcs[NUM_FIELDS])(const PetscScalar u[], const PetscScalar gradU[], const PetscScalar a[], const PetscScalar gradA[], const PetscReal x[], PetscScalar f1[]); /* f1_u(x,y,z), and f1_p(x,y,z) */
  void (*g0Funcs[NUM_FIELDS*NUM_FIELDS])(const PetscScalar u[], const PetscScalar gradU[], const PetscScalar a[], const PetscScalar gradA[], const PetscReal x[], PetscScalar g0[]); /* g0_uu(x,y,z), g0_up(x,y,z), g0_pu(x,y,z), and g0_pp(x,y,z) */
  void (*g1Funcs[NUM_FIELDS*NUM_FIELDS])(const PetscScalar u[], const PetscScalar gradU[], const PetscScalar a[], const PetscScalar gradA[], const PetscReal x[], PetscScalar g1[]); /* g1_uu(x,y,z), g1_up(x,y,z), g1_pu(x,y,z), and g1_pp(x,y,z) */
  void (*g2Funcs[NUM_FIELDS*NUM_FIELDS])(const PetscScalar u[], const PetscScalar gradU[], const PetscScalar a[], const PetscScalar gradA[], const PetscReal x[], PetscScalar g2[]); /* g2_uu(x,y,z), g2_up(x,y,z), g2_pu(x,y,z), and g2_pp(x,y,z) */
  void (*g3Funcs[NUM_FIELDS*NUM_FIELDS])(const PetscScalar u[], const PetscScalar gradU[], const PetscScalar a[], const PetscScalar gradA[], const PetscReal x[], PetscScalar g3[]); /* g3_uu(x,y,z), g3_up(x,y,z), g3_pu(x,y,z), and g3_pp(x,y,z) */
  void (**exactFuncs)(const PetscReal x[], PetscScalar *u); /* The exact solution function u(x,y,z), v(x,y,z), and p(x,y,z) */
  void (*f0BdFuncs[NUM_FIELDS])(const PetscScalar u[], const PetscScalar gradU[], const PetscScalar a[], const PetscScalar gradA[], const PetscReal x[], const PetscReal n[], PetscScalar f0[]); /* f0_u(x,y,z), and f0_p(x,y,z) */
  void (*f1BdFuncs[NUM_FIELDS])(const PetscScalar u[], const PetscScalar gradU[], const PetscScalar a[], const PetscScalar gradA[], const PetscReal x[], const PetscReal n[], PetscScalar f1[]); /* f1_u(x,y,z), and f1_p(x,y,z) */
  BCType    bcType;
  CoeffType variableCoefficient;
} AppCtx;

void zero(const PetscReal coords[], PetscScalar *u)
{
  *u = 0.0;
}

/*
  In 2D for Dirichlet conditions, we use exact solution:

    u = x^2 + y^2
    f = 4

  so that

    -\Delta u + f = -4 + 4 = 0

  For Neumann conditions, we have

    -\nabla u \cdot -\hat y |_{y=0} =  (2y)|_{y=0} =  0 (bottom)
    -\nabla u \cdot  \hat y |_{y=1} = -(2y)|_{y=1} = -2 (top)
    -\nabla u \cdot -\hat x |_{x=0} =  (2x)|_{x=0} =  0 (left)
    -\nabla u \cdot  \hat x |_{x=1} = -(2x)|_{x=1} = -2 (right)

  Which we can express as

    \nabla u \cdot  \hat n|_\Gamma = {2 x, 2 y} \cdot \hat n = 2 (x + y)
*/
void quadratic_u_2d(const PetscReal x[], PetscScalar *u)
{
  *u = x[0]*x[0] + x[1]*x[1];
}

void f0_u(const PetscScalar u[], const PetscScalar gradU[], const PetscScalar a[], const PetscScalar gradA[], const PetscReal x[], PetscScalar f0[])
{
  f0[0] = 4.0;
}

void f0_bd_u(const PetscScalar u[], const PetscScalar gradU[], const PetscScalar a[], const PetscScalar gradA[], const PetscReal x[], const PetscReal n[], PetscScalar f0[])
{
  PetscInt  d;
  for (d = 0, f0[0] = 0.0; d < spatialDim; ++d) f0[0] += -n[d]*2.0*x[d];
}

void f0_bd_zero(const PetscScalar u[], const PetscScalar gradU[], const PetscScalar a[], const PetscScalar gradA[], const PetscReal x[], const PetscReal n[], PetscScalar f0[])
{
  f0[0] = 0.0;
}

void f1_bd_zero(const PetscScalar u[], const PetscScalar gradU[], const PetscScalar a[], const PetscScalar gradA[], const PetscReal x[], const PetscReal n[], PetscScalar f1[])
{
  const PetscInt Ncomp = spatialDim;
  PetscInt       comp;

  for (comp = 0; comp < Ncomp; ++comp) f1[comp] = 0.0;
}

/* gradU[comp*dim+d] = {u_x, u_y} or {u_x, u_y, u_z} */
void f1_u(const PetscScalar u[], const PetscScalar gradU[], const PetscScalar a[], const PetscScalar gradA[], const PetscReal x[], PetscScalar f1[])
{
  PetscInt d;

  for (d = 0; d < spatialDim; ++d) f1[d] = gradU[d];
}

/* < \nabla v, \nabla u + {\nabla u}^T >
   This just gives \nabla u, give the perdiagonal for the transpose */
void g3_uu(const PetscScalar u[], const PetscScalar gradU[], const PetscScalar a[], const PetscScalar gradA[], const PetscReal x[], PetscScalar g3[])
{
  PetscInt d;

  for (d = 0; d < spatialDim; ++d) g3[d*spatialDim+d] = 1.0;
}

/*
  In 2D for Dirichlet conditions with a variable coefficient, we use exact solution:

    u  = x^2 + y^2
    f  = 6 (x + y)
    nu = (x + y)

  so that

    -\div \nu \grad u + f = -6 (x + y) + 6 (x + y) = 0
*/
void nu_2d(const PetscReal x[], PetscScalar *u)
{
  *u = x[0] + x[1];
}

void f0_analytic_u(const PetscScalar u[], const PetscScalar gradU[], const PetscScalar a[], const PetscScalar gradA[], const PetscReal x[], PetscScalar f0[])
{
  f0[0] = 6.0*(x[0] + x[1]);
}

/* gradU[comp*dim+d] = {u_x, u_y} or {u_x, u_y, u_z} */
void f1_analytic_u(const PetscScalar u[], const PetscScalar gradU[], const PetscScalar a[], const PetscScalar gradA[], const PetscReal x[], PetscScalar f1[])
{
  PetscInt d;

  for (d = 0; d < spatialDim; ++d) f1[d] = (x[0] + x[1])*gradU[d];
}
void f1_field_u(const PetscScalar u[], const PetscScalar gradU[], const PetscScalar a[], const PetscScalar gradA[], const PetscReal x[], PetscScalar f1[])
{
  PetscInt d;

  for (d = 0; d < spatialDim; ++d) f1[d] = a[0]*gradU[d];
}

/* < \nabla v, \nabla u + {\nabla u}^T >
   This just gives \nabla u, give the perdiagonal for the transpose */
void g3_analytic_uu(const PetscScalar u[], const PetscScalar gradU[], const PetscScalar a[], const PetscScalar gradA[], const PetscReal x[], PetscScalar g3[])
{
  PetscInt d;

  for (d = 0; d < spatialDim; ++d) g3[d*spatialDim+d] = x[0] + x[1];
}
void g3_field_uu(const PetscScalar u[], const PetscScalar gradU[], const PetscScalar a[], const PetscScalar gradA[], const PetscReal x[], PetscScalar g3[])
{
  PetscInt d;

  for (d = 0; d < spatialDim; ++d) g3[d*spatialDim+d] = a[0];
}

/*
  In 3D for Dirichlet conditions we use exact solution:

    u = x^2 + y^2 + z^2
    f = 6

  so that

    -\Delta u + f = -6 + 6 = 0

  For Neumann conditions, we have

    -\nabla u \cdot -\hat z |_{z=0} =  (2z)|_{z=0} =  0 (bottom)
    -\nabla u \cdot  \hat z |_{z=1} = -(2z)|_{z=1} = -2 (top)
    -\nabla u \cdot -\hat y |_{y=0} =  (2y)|_{y=0} =  0 (front)
    -\nabla u \cdot  \hat y |_{y=1} = -(2y)|_{y=1} = -2 (back)
    -\nabla u \cdot -\hat x |_{x=0} =  (2x)|_{x=0} =  0 (left)
    -\nabla u \cdot  \hat x |_{x=1} = -(2x)|_{x=1} = -2 (right)

  Which we can express as

    \nabla u \cdot  \hat n|_\Gamma = {2 x, 2 y, 2z} \cdot \hat n = 2 (x + y + z)
*/
void quadratic_u_3d(const PetscReal x[], PetscScalar *u)
{
  *u = x[0]*x[0] + x[1]*x[1] + x[2]*x[2];
}

#undef __FUNCT__
#define __FUNCT__ "ProcessOptions"
PetscErrorCode ProcessOptions(MPI_Comm comm, AppCtx *options)
{
  const char    *bcTypes[3]  = {"neumann", "dirichlet", "none"};
  const char    *runTypes[3] = {"full", "test", "perf"};
  const char    *coeffTypes[3] = {"none", "analytic", "field"};
  PetscInt       bc, run, coeff;
  PetscBool      flg;
  PetscErrorCode ierr;

  PetscFunctionBeginUser;
  options->debug               = 0;
  options->runType             = RUN_FULL;
  options->dim                 = 2;
  options->filename[0]         = '\0';
  options->interpolate         = PETSC_FALSE;
  options->refinementLimit     = 0.0;
  options->refinementUniform   = PETSC_FALSE;
  options->refinementRounds    = 1;
  options->bcType              = DIRICHLET;
  options->variableCoefficient = COEFF_NONE;
<<<<<<< HEAD
  options->jacobianMF      = PETSC_FALSE;
  options->showInitial     = PETSC_FALSE;
  options->showSolution    = PETSC_FALSE;
=======
  options->jacobianMF          = PETSC_FALSE;
  options->showInitial         = PETSC_FALSE;
  options->showSolution        = PETSC_TRUE;
>>>>>>> 73430733

  options->fem.f0Funcs = (void (**)(const PetscScalar[], const PetscScalar[], const PetscScalar[], const PetscScalar[], const PetscReal[], PetscScalar[])) &options->f0Funcs;
  options->fem.f1Funcs = (void (**)(const PetscScalar[], const PetscScalar[], const PetscScalar[], const PetscScalar[], const PetscReal[], PetscScalar[])) &options->f1Funcs;
  options->fem.g0Funcs = (void (**)(const PetscScalar[], const PetscScalar[], const PetscScalar[], const PetscScalar[], const PetscReal[], PetscScalar[])) &options->g0Funcs;
  options->fem.g1Funcs = (void (**)(const PetscScalar[], const PetscScalar[], const PetscScalar[], const PetscScalar[], const PetscReal[], PetscScalar[])) &options->g1Funcs;
  options->fem.g2Funcs = (void (**)(const PetscScalar[], const PetscScalar[], const PetscScalar[], const PetscScalar[], const PetscReal[], PetscScalar[])) &options->g2Funcs;
  options->fem.g3Funcs = (void (**)(const PetscScalar[], const PetscScalar[], const PetscScalar[], const PetscScalar[], const PetscReal[], PetscScalar[])) &options->g3Funcs;
  options->fem.f0BdFuncs = (void (**)(const PetscScalar[], const PetscScalar[], const PetscScalar[], const PetscScalar[], const PetscReal[], const PetscReal[], PetscScalar[])) &options->f0BdFuncs;
  options->fem.f1BdFuncs = (void (**)(const PetscScalar[], const PetscScalar[], const PetscScalar[], const PetscScalar[], const PetscReal[], const PetscReal[], PetscScalar[])) &options->f1BdFuncs;

  ierr = MPI_Comm_size(comm, &options->numProcs);CHKERRQ(ierr);
  ierr = MPI_Comm_rank(comm, &options->rank);CHKERRQ(ierr);
  ierr = PetscOptionsBegin(comm, "", "Poisson Problem Options", "DMPLEX");CHKERRQ(ierr);
  ierr = PetscOptionsInt("-debug", "The debugging level", "ex12.c", options->debug, &options->debug, NULL);CHKERRQ(ierr);
  run  = options->runType;
  ierr = PetscOptionsEList("-run_type", "The run type", "ex12.c", runTypes, 3, runTypes[options->runType], &run, NULL);CHKERRQ(ierr);

  options->runType = (RunType) run;

  ierr = PetscOptionsInt("-dim", "The topological mesh dimension", "ex12.c", options->dim, &options->dim, NULL);CHKERRQ(ierr);
  spatialDim = options->dim;
  ierr = PetscOptionsString("-f", "Exodus.II filename to read", "ex12.c", options->filename, options->filename, sizeof(options->filename), &flg);CHKERRQ(ierr);
#if !defined(PETSC_HAVE_EXODUSII)
  if (flg) SETERRQ(comm, PETSC_ERR_ARG_WRONG, "This option requires ExodusII support. Reconfigure using --download-exodusii");
#endif
  ierr = PetscOptionsBool("-interpolate", "Generate intermediate mesh elements", "ex12.c", options->interpolate, &options->interpolate, NULL);CHKERRQ(ierr);
  ierr = PetscOptionsReal("-refinement_limit", "The largest allowable cell volume", "ex12.c", options->refinementLimit, &options->refinementLimit, NULL);CHKERRQ(ierr);
  ierr = PetscOptionsBool("-refinement_uniform", "Uniformly refine the mesh", "ex52.c", options->refinementUniform, &options->refinementUniform, NULL);CHKERRQ(ierr);
  ierr = PetscOptionsInt("-refinement_rounds", "The number of uniform refinements", "ex52.c", options->refinementRounds, &options->refinementRounds, NULL);CHKERRQ(ierr);
  ierr = PetscStrcpy(options->partitioner, "chaco");CHKERRQ(ierr);
  ierr = PetscOptionsString("-partitioner", "The graph partitioner", "pflotran.cxx", options->partitioner, options->partitioner, 2048, NULL);CHKERRQ(ierr);
  bc   = options->bcType;
  ierr = PetscOptionsEList("-bc_type","Type of boundary condition","ex12.c",bcTypes,3,bcTypes[options->bcType],&bc,NULL);CHKERRQ(ierr);
  options->bcType = (BCType) bc;
  coeff = options->variableCoefficient;
  ierr = PetscOptionsEList("-variable_coefficient","Type of variable coefficent","ex12.c",coeffTypes,3,coeffTypes[options->variableCoefficient],&coeff,NULL);CHKERRQ(ierr);
  options->variableCoefficient = (CoeffType) coeff;

  ierr = PetscOptionsBool("-jacobian_mf", "Calculate the action of the Jacobian on the fly", "ex12.c", options->jacobianMF, &options->jacobianMF, NULL);CHKERRQ(ierr);
  ierr = PetscOptionsBool("-show_initial", "Output the initial guess for verification", "ex12.c", options->showInitial, &options->showInitial, NULL);CHKERRQ(ierr);
  ierr = PetscOptionsBool("-show_solution", "Output the solution for verification", "ex12.c", options->showSolution, &options->showSolution, NULL);CHKERRQ(ierr);
  ierr = PetscOptionsEnd();

  ierr = PetscLogEventRegister("CreateMesh", DM_CLASSID, &options->createMeshEvent);CHKERRQ(ierr);
  PetscFunctionReturn(0);
}

#undef __FUNCT__
#define __FUNCT__ "CreateMesh"
PetscErrorCode CreateMesh(MPI_Comm comm, AppCtx *user, DM *dm)
{
  PetscInt       dim               = user->dim;
  const char    *filename          = user->filename;
  PetscBool      interpolate       = user->interpolate;
  PetscReal      refinementLimit   = user->refinementLimit;
  PetscBool      refinementUniform = user->refinementUniform;
  PetscInt       refinementRounds  = user->refinementRounds;
  const char    *partitioner       = user->partitioner;
  size_t         len;
  PetscErrorCode ierr;

  PetscFunctionBeginUser;
  ierr = PetscLogEventBegin(user->createMeshEvent,0,0,0,0);CHKERRQ(ierr);
  ierr = PetscStrlen(filename, &len);CHKERRQ(ierr);
  if (!len) {
    DMLabel label;

    ierr = DMPlexCreateBoxMesh(comm, dim, interpolate, dm);CHKERRQ(ierr);
    ierr = PetscObjectSetName((PetscObject) *dm, "Mesh");CHKERRQ(ierr);
    ierr = DMPlexGetLabel(*dm, "marker", &label);CHKERRQ(ierr);
    if (label) {ierr = DMPlexLabelComplete(*dm, label);CHKERRQ(ierr);}
  } else {
#if defined(PETSC_HAVE_EXODUSII)
    int        CPU_word_size = 0, IO_word_size = 0, exoid;
    float       version;
    PetscMPIInt rank;

    ierr = MPI_Comm_rank(comm, &rank);CHKERRQ(ierr);
    if (!rank) {
      exoid = ex_open(filename, EX_READ, &CPU_word_size, &IO_word_size, &version);
      if (exoid <= 0) SETERRQ1(PETSC_COMM_SELF, PETSC_ERR_LIB, "ex_open(\"%s\",...) did not return a valid file ID", filename);
    } else exoid = -1;                 /* Not used */
    ierr = DMPlexCreateExodus(comm, exoid, interpolate, dm);CHKERRQ(ierr);
    ierr = DMPlexSetRefinementUniform(*dm, PETSC_FALSE);CHKERRQ(ierr);
    if (!rank) {ierr = ex_close(exoid);CHKERRQ(ierr);}
    /* Must have boundary marker for Dirichlet conditions */
#endif
  }
  {
    DM refinedMesh     = NULL;
    DM distributedMesh = NULL;

    /* Refine mesh using a volume constraint */
    ierr = DMPlexSetRefinementLimit(*dm, refinementLimit);CHKERRQ(ierr);
    ierr = DMRefine(*dm, comm, &refinedMesh);CHKERRQ(ierr);
    if (refinedMesh) {
      const char *name;

      ierr = PetscObjectGetName((PetscObject) *dm,         &name);CHKERRQ(ierr);
      ierr = PetscObjectSetName((PetscObject) refinedMesh,  name);CHKERRQ(ierr);
      ierr = DMDestroy(dm);CHKERRQ(ierr);
      *dm  = refinedMesh;
    }
    /* Distribute mesh over processes */
    ierr = DMPlexDistribute(*dm, partitioner, 0, NULL, &distributedMesh);CHKERRQ(ierr);
    if (distributedMesh) {
      ierr = DMDestroy(dm);CHKERRQ(ierr);
      *dm  = distributedMesh;
    }
    /* Use regular refinement in parallel */
    if (refinementUniform) {
      PetscInt r;

      ierr = DMPlexSetRefinementUniform(*dm, refinementUniform);CHKERRQ(ierr);
      for (r = 0; r < refinementRounds; ++r) {
        ierr = DMRefine(*dm, comm, &refinedMesh);CHKERRQ(ierr);
        if (refinedMesh) {
          ierr = DMDestroy(dm);CHKERRQ(ierr);
          *dm  = refinedMesh;
        }
      }
    }
  }
  ierr = DMSetFromOptions(*dm);CHKERRQ(ierr);
  ierr = PetscLogEventEnd(user->createMeshEvent,0,0,0,0);CHKERRQ(ierr);
  PetscFunctionReturn(0);
}

#undef __FUNCT__
#define __FUNCT__ "SetupElement"
PetscErrorCode SetupElement(DM dm, AppCtx *user)
{
  const PetscInt  dim = user->dim;
  PetscFE         fem;
  PetscQuadrature q;
  DM              K;
  PetscSpace      P;
  PetscDualSpace  Q;
  PetscInt        order;
  PetscErrorCode  ierr;

  PetscFunctionBegin;
  /* Create space */
  ierr = PetscSpaceCreate(PetscObjectComm((PetscObject) dm), &P);CHKERRQ(ierr);
  ierr = PetscSpaceSetFromOptions(P);CHKERRQ(ierr);
  ierr = PetscSpacePolynomialSetNumVariables(P, dim);CHKERRQ(ierr);
  ierr = PetscSpaceSetUp(P);CHKERRQ(ierr);
  ierr = PetscSpaceGetOrder(P, &order);CHKERRQ(ierr);
  /* Create dual space */
  ierr = PetscDualSpaceCreate(PetscObjectComm((PetscObject) dm), &Q);CHKERRQ(ierr);
  ierr = PetscDualSpaceCreateReferenceCell(Q, dim, PETSC_TRUE, &K);CHKERRQ(ierr);
  ierr = PetscDualSpaceSetDM(Q, K);CHKERRQ(ierr);
  ierr = DMDestroy(&K);CHKERRQ(ierr);
  ierr = PetscDualSpaceSetOrder(Q, order);CHKERRQ(ierr);
  ierr = PetscDualSpaceSetFromOptions(Q);CHKERRQ(ierr);
  ierr = PetscDualSpaceSetUp(Q);CHKERRQ(ierr);
  /* Create element */
  ierr = PetscFECreate(PetscObjectComm((PetscObject) dm), &fem);CHKERRQ(ierr);
  ierr = PetscFESetFromOptions(fem);CHKERRQ(ierr);
  ierr = PetscFESetBasisSpace(fem, P);CHKERRQ(ierr);
  ierr = PetscFESetDualSpace(fem, Q);CHKERRQ(ierr);
  ierr = PetscFESetNumComponents(fem, 1);CHKERRQ(ierr);
  ierr = PetscSpaceDestroy(&P);CHKERRQ(ierr);
  ierr = PetscDualSpaceDestroy(&Q);CHKERRQ(ierr);
  /* Create quadrature */
  ierr = PetscDTGaussJacobiQuadrature(dim, order, -1.0, 1.0, &q);CHKERRQ(ierr);
  ierr = PetscFESetQuadrature(fem, q);CHKERRQ(ierr);
  user->fe[0] = fem;
  user->fem.fe = user->fe;
  PetscFunctionReturn(0);
}

#undef __FUNCT__
#define __FUNCT__ "SetupMaterialElement"
PetscErrorCode SetupMaterialElement(DM dm, AppCtx *user)
{
  const PetscInt  dim = user->dim;
  const char     *prefix = "mat_";
  PetscFE         fem;
  PetscQuadrature q;
  DM              K;
  PetscSpace      P;
  PetscDualSpace  Q;
  PetscInt        order, qorder;
  PetscErrorCode  ierr;

  PetscFunctionBegin;
  if (user->variableCoefficient != COEFF_FIELD) {user->fem.feAux = NULL; user->feAux[0] = NULL; PetscFunctionReturn(0);}
  /* Create space */
  ierr = PetscSpaceCreate(PetscObjectComm((PetscObject) dm), &P);CHKERRQ(ierr);
  ierr = PetscObjectSetOptionsPrefix((PetscObject) P, prefix);CHKERRQ(ierr);
  ierr = PetscSpaceSetFromOptions(P);CHKERRQ(ierr);
  ierr = PetscSpacePolynomialSetNumVariables(P, dim);CHKERRQ(ierr);
  ierr = PetscSpaceSetUp(P);CHKERRQ(ierr);
  ierr = PetscSpaceGetOrder(P, &order);CHKERRQ(ierr);
  /* Create dual space */
  ierr = PetscDualSpaceCreate(PetscObjectComm((PetscObject) dm), &Q);CHKERRQ(ierr);
  ierr = PetscObjectSetOptionsPrefix((PetscObject) Q, prefix);CHKERRQ(ierr);
  ierr = PetscDualSpaceCreateReferenceCell(Q, dim, PETSC_TRUE, &K);CHKERRQ(ierr);
  ierr = PetscDualSpaceSetDM(Q, K);CHKERRQ(ierr);
  ierr = DMDestroy(&K);CHKERRQ(ierr);
  ierr = PetscDualSpaceSetOrder(Q, order);CHKERRQ(ierr);
  ierr = PetscDualSpaceSetFromOptions(Q);CHKERRQ(ierr);
  ierr = PetscDualSpaceSetUp(Q);CHKERRQ(ierr);
  /* Create element */
  ierr = PetscFECreate(PetscObjectComm((PetscObject) dm), &fem);CHKERRQ(ierr);
  ierr = PetscObjectSetOptionsPrefix((PetscObject) fem, prefix);CHKERRQ(ierr);
  ierr = PetscFESetFromOptions(fem);CHKERRQ(ierr);
  ierr = PetscFESetBasisSpace(fem, P);CHKERRQ(ierr);
  ierr = PetscFESetDualSpace(fem, Q);CHKERRQ(ierr);
  ierr = PetscFESetNumComponents(fem, 1);CHKERRQ(ierr);
  ierr = PetscSpaceDestroy(&P);CHKERRQ(ierr);
  ierr = PetscDualSpaceDestroy(&Q);CHKERRQ(ierr);
  /* Create quadrature, must agree with solution quadrature */
  ierr = PetscFEGetBasisSpace(user->fe[0], &P);CHKERRQ(ierr);
  ierr = PetscSpaceGetOrder(P, &qorder);CHKERRQ(ierr);
  ierr = PetscDTGaussJacobiQuadrature(dim, qorder, -1.0, 1.0, &q);CHKERRQ(ierr);
  ierr = PetscFESetQuadrature(fem, q);CHKERRQ(ierr);
  user->feAux[0]  = fem;
  user->fem.feAux = user->feAux;
  PetscFunctionReturn(0);
}

#undef __FUNCT__
#define __FUNCT__ "SetupBdElement"
PetscErrorCode SetupBdElement(DM dm, AppCtx *user)
{
  const PetscInt  dim    = user->dim-1;
  const char     *prefix = "bd_";
  PetscFE         fem;
  PetscQuadrature q;
  DM              K;
  PetscSpace      P;
  PetscDualSpace  Q;
  PetscInt        order;
  PetscErrorCode  ierr;

  PetscFunctionBegin;
  if (user->bcType != NEUMANN) {user->fem.feBd = NULL; user->feBd[0] = NULL; PetscFunctionReturn(0);}
  /* Create space */
  ierr = PetscSpaceCreate(PetscObjectComm((PetscObject) dm), &P);CHKERRQ(ierr);
  ierr = PetscObjectSetOptionsPrefix((PetscObject) P, prefix);CHKERRQ(ierr);
  ierr = PetscSpaceSetFromOptions(P);CHKERRQ(ierr);
  ierr = PetscSpacePolynomialSetNumVariables(P, dim);CHKERRQ(ierr);
  ierr = PetscSpaceSetUp(P);CHKERRQ(ierr);
  ierr = PetscSpaceGetOrder(P, &order);CHKERRQ(ierr);
  /* Create dual space */
  ierr = PetscDualSpaceCreate(PetscObjectComm((PetscObject) dm), &Q);CHKERRQ(ierr);
  ierr = PetscObjectSetOptionsPrefix((PetscObject) Q, prefix);CHKERRQ(ierr);
  ierr = PetscDualSpaceCreateReferenceCell(Q, dim, PETSC_TRUE, &K);CHKERRQ(ierr);
  ierr = PetscDualSpaceSetDM(Q, K);CHKERRQ(ierr);
  ierr = DMDestroy(&K);CHKERRQ(ierr);
  ierr = PetscDualSpaceSetOrder(Q, order);CHKERRQ(ierr);
  ierr = PetscDualSpaceSetFromOptions(Q);CHKERRQ(ierr);
  ierr = PetscDualSpaceSetUp(Q);CHKERRQ(ierr);
  /* Create element */
  ierr = PetscFECreate(PetscObjectComm((PetscObject) dm), &fem);CHKERRQ(ierr);
  ierr = PetscObjectSetOptionsPrefix((PetscObject) fem, prefix);CHKERRQ(ierr);
  ierr = PetscFESetFromOptions(fem);CHKERRQ(ierr);
  ierr = PetscFESetBasisSpace(fem, P);CHKERRQ(ierr);
  ierr = PetscFESetDualSpace(fem, Q);CHKERRQ(ierr);
  ierr = PetscFESetNumComponents(fem, 1);CHKERRQ(ierr);
  ierr = PetscSpaceDestroy(&P);CHKERRQ(ierr);
  ierr = PetscDualSpaceDestroy(&Q);CHKERRQ(ierr);
  /* Create quadrature */
  ierr = PetscDTGaussJacobiQuadrature(dim, order, -1.0, 1.0, &q);CHKERRQ(ierr);
  ierr = PetscFESetQuadrature(fem, q);CHKERRQ(ierr);
  user->feBd[0] = fem;
  user->fem.feBd = user->feBd;
  PetscFunctionReturn(0);
}

#undef __FUNCT__
#define __FUNCT__ "DestroyElement"
PetscErrorCode DestroyElement(AppCtx *user)
{
  PetscErrorCode ierr;

  PetscFunctionBeginUser;
  ierr = PetscFEDestroy(&user->fe[0]);CHKERRQ(ierr);
  ierr = PetscFEDestroy(&user->feBd[0]);CHKERRQ(ierr);
  ierr = PetscFEDestroy(&user->feAux[0]);CHKERRQ(ierr);
  PetscFunctionReturn(0);
}

#undef __FUNCT__
#define __FUNCT__ "SetupExactSolution"
PetscErrorCode SetupExactSolution(DM dm, AppCtx *user)
{
  PetscFEM *fem = &user->fem;

  PetscFunctionBeginUser;
  switch (user->variableCoefficient) {
  case COEFF_NONE:
    fem->f0Funcs[0] = f0_u;
    fem->f1Funcs[0] = f1_u;
    fem->g0Funcs[0] = NULL;
    fem->g1Funcs[0] = NULL;
    fem->g2Funcs[0] = NULL;
    fem->g3Funcs[0] = g3_uu;      /* < \nabla v, \nabla u > */
    break;
  case COEFF_ANALYTIC:
    fem->f0Funcs[0] = f0_analytic_u;
    fem->f1Funcs[0] = f1_analytic_u;
    fem->g0Funcs[0] = NULL;
    fem->g1Funcs[0] = NULL;
    fem->g2Funcs[0] = NULL;
    fem->g3Funcs[0] = g3_analytic_uu;
    break;
  case COEFF_FIELD:
    fem->f0Funcs[0] = f0_analytic_u;
    fem->f1Funcs[0] = f1_field_u;
    fem->g0Funcs[0] = NULL;
    fem->g1Funcs[0] = NULL;
    fem->g2Funcs[0] = NULL;
    fem->g3Funcs[0] = g3_analytic_uu /*g3_field_uu*/;
    break;
  default: SETERRQ1(PETSC_COMM_SELF, PETSC_ERR_ARG_WRONG, "Invalid variable coefficient type %d", user->variableCoefficient);
  }
  fem->f0BdFuncs[0] = f0_bd_zero;
  fem->f1BdFuncs[0] = f1_bd_zero;
  switch (user->dim) {
  case 2:
    user->exactFuncs[0] = quadratic_u_2d;
    if (user->bcType == NEUMANN) fem->f0BdFuncs[0] = f0_bd_u;
    break;
  case 3:
    user->exactFuncs[0] = quadratic_u_3d;
    if (user->bcType == NEUMANN) fem->f0BdFuncs[0] = f0_bd_u;
    break;
  default:
    SETERRQ1(PETSC_COMM_WORLD, PETSC_ERR_ARG_OUTOFRANGE, "Invalid dimension %d", user->dim);
  }
  PetscFunctionReturn(0);
}

#undef __FUNCT__
#define __FUNCT__ "SetupSection"
PetscErrorCode SetupSection(DM dm, AppCtx *user)
{
  PetscSection    section;
  DMLabel         label;
  PetscInt        dim         = user->dim;
  const char     *bdLabel     = user->bcType == NEUMANN   ? "boundary" : "marker";
  PetscInt        numBC       = user->bcType == DIRICHLET ? 1 : 0;
  PetscInt        bcFields[1] = {0};
  IS              bcPoints[1] = {NULL};
  PetscInt        numComp[1];
  const PetscInt *numDof;
  PetscBool       has;
  PetscErrorCode  ierr;

  PetscFunctionBeginUser;
  ierr = PetscFEGetNumComponents(user->fe[0], &numComp[0]);CHKERRQ(ierr);
  ierr = PetscFEGetNumDof(user->fe[0], &numDof);CHKERRQ(ierr);
  ierr = DMPlexHasLabel(dm, bdLabel, &has);CHKERRQ(ierr);
  if (!has) {
    ierr = DMPlexCreateLabel(dm, bdLabel);CHKERRQ(ierr);
    ierr = DMPlexGetLabel(dm, bdLabel, &label);CHKERRQ(ierr);
    ierr = DMPlexMarkBoundaryFaces(dm, label);CHKERRQ(ierr);
  }
  ierr = DMPlexGetLabel(dm, bdLabel, &label);CHKERRQ(ierr);
  ierr = DMPlexLabelComplete(dm, label);CHKERRQ(ierr);
  if (user->bcType == DIRICHLET) {ierr  = DMPlexGetStratumIS(dm, bdLabel, 1, &bcPoints[0]);CHKERRQ(ierr);}
  ierr = DMPlexCreateSection(dm, dim, NUM_FIELDS, numComp, numDof, numBC, bcFields, bcPoints, &section);CHKERRQ(ierr);
  ierr = PetscSectionSetFieldName(section, 0, "potential");CHKERRQ(ierr);
  ierr = DMSetDefaultSection(dm, section);CHKERRQ(ierr);
  ierr = PetscSectionDestroy(&section);CHKERRQ(ierr);
  if (user->bcType == DIRICHLET) {ierr = ISDestroy(&bcPoints[0]);CHKERRQ(ierr);}
  PetscFunctionReturn(0);
}

#undef __FUNCT__
#define __FUNCT__ "SetupMaterialSection"
PetscErrorCode SetupMaterialSection(DM dm, AppCtx *user)
{
  PetscSection    section;
  PetscInt        dim   = user->dim;
  PetscInt        numBC = 0;
  PetscInt        numComp[1];
  const PetscInt *numDof;
  PetscErrorCode  ierr;

  PetscFunctionBeginUser;
  if (user->variableCoefficient != COEFF_FIELD) PetscFunctionReturn(0);
  ierr = PetscFEGetNumComponents(user->feAux[0], &numComp[0]);CHKERRQ(ierr);
  ierr = PetscFEGetNumDof(user->feAux[0], &numDof);CHKERRQ(ierr);
  ierr = DMPlexCreateSection(dm, dim, 1, numComp, numDof, numBC, NULL, NULL, &section);CHKERRQ(ierr);
  ierr = DMSetDefaultSection(dm, section);CHKERRQ(ierr);
  ierr = PetscSectionDestroy(&section);CHKERRQ(ierr);
  PetscFunctionReturn(0);
}

#undef __FUNCT__
#define __FUNCT__ "SetupMaterial"
PetscErrorCode SetupMaterial(DM dm, DM dmAux, AppCtx *user)
{
  void (*matFuncs[1])(const PetscReal x[], PetscScalar *u) = {nu_2d};
  Vec            nu;
  PetscErrorCode ierr;

  PetscFunctionBegin;
  if (user->variableCoefficient != COEFF_FIELD) PetscFunctionReturn(0);
  ierr = DMCreateLocalVector(dmAux, &nu);CHKERRQ(ierr);
  ierr = DMPlexProjectFunctionLocal(dmAux, user->feAux, matFuncs, INSERT_ALL_VALUES, nu);CHKERRQ(ierr);
  ierr = PetscObjectCompose((PetscObject) dm, "dmAux", (PetscObject) dmAux);CHKERRQ(ierr);
  ierr = PetscObjectCompose((PetscObject) dm, "A", (PetscObject) nu);CHKERRQ(ierr);
  ierr = VecDestroy(&nu);CHKERRQ(ierr);
  PetscFunctionReturn(0);
}

#undef __FUNCT__
#define __FUNCT__ "main"
int main(int argc, char **argv)
{
  DM             dm;          /* Problem specification */
  DM             dmAux;       /* Material specification */
  SNES           snes;        /* nonlinear solver */
  Vec            u,r;         /* solution, residual vectors */
  Mat            A,J;         /* Jacobian matrix */
  MatNullSpace   nullSpace;   /* May be necessary for Neumann conditions */
  AppCtx         user;        /* user-defined work context */
  JacActionCtx   userJ;       /* context for Jacobian MF action */
  PetscInt       its;         /* iterations for convergence */
  PetscReal      error = 0.0; /* L_2 error in the solution */
  PetscInt       numComponents;
  PetscErrorCode ierr;

  ierr = PetscInitialize(&argc, &argv, NULL, help);CHKERRQ(ierr);
  ierr = ProcessOptions(PETSC_COMM_WORLD, &user);CHKERRQ(ierr);
  ierr = SNESCreate(PETSC_COMM_WORLD, &snes);CHKERRQ(ierr);
  ierr = CreateMesh(PETSC_COMM_WORLD, &user, &dm);CHKERRQ(ierr);
  ierr = SNESSetDM(snes, dm);CHKERRQ(ierr);

  ierr = DMClone(dm, &dmAux);CHKERRQ(ierr);
  ierr = DMPlexCopyCoordinates(dm, dmAux);CHKERRQ(ierr);
  ierr = SetupElement(dm, &user);CHKERRQ(ierr);
  ierr = SetupBdElement(dm, &user);CHKERRQ(ierr);
  ierr = PetscFEGetNumComponents(user.fe[0], &numComponents);CHKERRQ(ierr);
  ierr = PetscMalloc(NUM_FIELDS * sizeof(void (*)(const PetscReal[], PetscScalar *)), &user.exactFuncs);CHKERRQ(ierr);
  user.fem.bcFuncs = (void (**)(const PetscReal[], PetscScalar *)) user.exactFuncs;
  ierr = SetupExactSolution(dm, &user);CHKERRQ(ierr);
  ierr = SetupSection(dm, &user);CHKERRQ(ierr);
  ierr = SetupMaterialElement(dmAux, &user);CHKERRQ(ierr);
  ierr = SetupMaterialSection(dmAux, &user);CHKERRQ(ierr);
  ierr = SetupMaterial(dm, dmAux, &user);CHKERRQ(ierr);
  ierr = DMDestroy(&dmAux);CHKERRQ(ierr);

  ierr = DMCreateGlobalVector(dm, &u);CHKERRQ(ierr);
  ierr = VecDuplicate(u, &r);CHKERRQ(ierr);

  ierr = DMSetMatType(dm,MATAIJ);CHKERRQ(ierr);
  ierr = DMCreateMatrix(dm, &J);CHKERRQ(ierr);
  if (user.jacobianMF) {
    PetscInt M, m, N, n;

    ierr = MatGetSize(J, &M, &N);CHKERRQ(ierr);
    ierr = MatGetLocalSize(J, &m, &n);CHKERRQ(ierr);
    ierr = MatCreate(PETSC_COMM_WORLD, &A);CHKERRQ(ierr);
    ierr = MatSetSizes(A, m, n, M, N);CHKERRQ(ierr);
    ierr = MatSetType(A, MATSHELL);CHKERRQ(ierr);
    ierr = MatSetUp(A);CHKERRQ(ierr);
#if 0
    ierr = MatShellSetOperation(A, MATOP_MULT, (void (*)(void))FormJacobianAction);CHKERRQ(ierr);
#endif

    userJ.dm   = dm;
    userJ.J    = J;
    userJ.user = &user;

    ierr = DMCreateLocalVector(dm, &userJ.u);CHKERRQ(ierr);
    ierr = DMPlexProjectFunctionLocal(dm, user.fe, user.exactFuncs, INSERT_BC_VALUES, userJ.u);CHKERRQ(ierr);
    ierr = MatShellSetContext(A, &userJ);CHKERRQ(ierr);
  } else {
    A = J;
  }
  if (user.bcType == NEUMANN) {
    ierr = MatNullSpaceCreate(PetscObjectComm((PetscObject) dm), PETSC_TRUE, 0, NULL, &nullSpace);CHKERRQ(ierr);
    ierr = MatSetNullSpace(J, nullSpace);CHKERRQ(ierr);
    if (A != J) {
      ierr = MatSetNullSpace(A, nullSpace);CHKERRQ(ierr);
    }
  }

  ierr = DMSNESSetFunctionLocal(dm,  (PetscErrorCode (*)(DM,Vec,Vec,void*)) DMPlexComputeResidualFEM, &user);CHKERRQ(ierr);
  ierr = DMSNESSetJacobianLocal(dm,  (PetscErrorCode (*)(DM,Vec,Mat,Mat,MatStructure*,void*)) DMPlexComputeJacobianFEM, &user);CHKERRQ(ierr);
  ierr = SNESSetJacobian(snes, A, J, NULL, NULL);CHKERRQ(ierr);

  ierr = SNESSetFromOptions(snes);CHKERRQ(ierr);

  ierr = DMPlexProjectFunction(dm, user.fe, user.exactFuncs, INSERT_ALL_VALUES, u);CHKERRQ(ierr);
  if (user.showInitial) {
    Vec lv;
    ierr = DMGetLocalVector(dm, &lv);CHKERRQ(ierr);
    ierr = DMGlobalToLocalBegin(dm, u, INSERT_VALUES, lv);CHKERRQ(ierr);
    ierr = DMGlobalToLocalEnd(dm, u, INSERT_VALUES, lv);CHKERRQ(ierr);
    ierr = DMPrintLocalVec(dm, "Local function", 1.0e-10, lv);CHKERRQ(ierr);
    ierr = DMRestoreLocalVector(dm, &lv);CHKERRQ(ierr);
  }
  if (user.runType == RUN_FULL) {
    void (*initialGuess[numComponents])(const PetscReal x[], PetscScalar *);
    PetscInt c;

    for (c = 0; c < numComponents; ++c) initialGuess[c] = zero;
    ierr = DMPlexProjectFunction(dm, user.fe, initialGuess, INSERT_VALUES, u);CHKERRQ(ierr);
    if (user.debug) {
      ierr = PetscPrintf(PETSC_COMM_WORLD, "Initial guess\n");CHKERRQ(ierr);
      ierr = VecView(u, PETSC_VIEWER_STDOUT_WORLD);CHKERRQ(ierr);
    }
    ierr = SNESSolve(snes, NULL, u);CHKERRQ(ierr);
    ierr = SNESGetIterationNumber(snes, &its);CHKERRQ(ierr);
    ierr = PetscPrintf(PETSC_COMM_WORLD, "Number of SNES iterations = %D\n", its);CHKERRQ(ierr);
    ierr = DMPlexComputeL2Diff(dm, user.fe, user.exactFuncs, u, &error);CHKERRQ(ierr);
    if (error < 1.0e-11) {ierr = PetscPrintf(PETSC_COMM_WORLD, "L_2 Error: < 1.0e-11\n");CHKERRQ(ierr);}
    else                 {ierr = PetscPrintf(PETSC_COMM_WORLD, "L_2 Error: %g\n", error);CHKERRQ(ierr);}
    if (user.showSolution) {
      ierr = PetscPrintf(PETSC_COMM_WORLD, "Solution\n");CHKERRQ(ierr);
      ierr = VecChop(u, 3.0e-9);CHKERRQ(ierr);
      ierr = VecView(u, PETSC_VIEWER_STDOUT_WORLD);CHKERRQ(ierr);
    }
  } else if (user.runType == RUN_PERF) {
    PetscReal res = 0.0;

    ierr = SNESComputeFunction(snes, u, r);CHKERRQ(ierr);
    ierr = PetscPrintf(PETSC_COMM_WORLD, "Initial Residual\n");CHKERRQ(ierr);
    ierr = VecChop(r, 1.0e-10);CHKERRQ(ierr);
    ierr = VecNorm(r, NORM_2, &res);CHKERRQ(ierr);
    ierr = PetscPrintf(PETSC_COMM_WORLD, "L_2 Residual: %g\n", res);CHKERRQ(ierr);
  } else {
    PetscReal res = 0.0;

    /* Check discretization error */
    ierr = PetscPrintf(PETSC_COMM_WORLD, "Initial guess\n");CHKERRQ(ierr);
    ierr = VecView(u, PETSC_VIEWER_STDOUT_WORLD);CHKERRQ(ierr);
    ierr = DMPlexComputeL2Diff(dm, user.fe, user.exactFuncs, u, &error);CHKERRQ(ierr);
    if (error < 1.0e-11) {ierr = PetscPrintf(PETSC_COMM_WORLD, "L_2 Error: < 1.0e-11\n");CHKERRQ(ierr);}
    else                 {ierr = PetscPrintf(PETSC_COMM_WORLD, "L_2 Error: %g\n", error);CHKERRQ(ierr);}
    /* Check residual */
    ierr = SNESComputeFunction(snes, u, r);CHKERRQ(ierr);
    ierr = PetscPrintf(PETSC_COMM_WORLD, "Initial Residual\n");CHKERRQ(ierr);
    ierr = VecChop(r, 1.0e-10);CHKERRQ(ierr);
    ierr = VecView(r, PETSC_VIEWER_STDOUT_WORLD);CHKERRQ(ierr);
    ierr = VecNorm(r, NORM_2, &res);CHKERRQ(ierr);
    ierr = PetscPrintf(PETSC_COMM_WORLD, "L_2 Residual: %g\n", res);CHKERRQ(ierr);
    /* Check Jacobian */
    {
      Vec          b;
      MatStructure flag;

      ierr = SNESComputeJacobian(snes, u, &A, &A, &flag);CHKERRQ(ierr);
      ierr = VecDuplicate(u, &b);CHKERRQ(ierr);
      ierr = VecSet(r, 0.0);CHKERRQ(ierr);
      ierr = SNESComputeFunction(snes, r, b);CHKERRQ(ierr);
      ierr = MatMult(A, u, r);CHKERRQ(ierr);
      ierr = VecAXPY(r, 1.0, b);CHKERRQ(ierr);
      ierr = VecDestroy(&b);CHKERRQ(ierr);
      ierr = PetscPrintf(PETSC_COMM_WORLD, "Au - b = Au + F(0)\n");CHKERRQ(ierr);
      ierr = VecChop(r, 1.0e-10);CHKERRQ(ierr);
      ierr = VecView(r, PETSC_VIEWER_STDOUT_WORLD);CHKERRQ(ierr);
      ierr = VecNorm(r, NORM_2, &res);CHKERRQ(ierr);
      ierr = PetscPrintf(PETSC_COMM_WORLD, "Linear L_2 Residual: %g\n", res);CHKERRQ(ierr);
    }
  }

  if (user.bcType == NEUMANN) {
    ierr = MatNullSpaceDestroy(&nullSpace);CHKERRQ(ierr);
  }
  if (user.jacobianMF) {
    ierr = VecDestroy(&userJ.u);CHKERRQ(ierr);
  }
  if (A != J) {ierr = MatDestroy(&A);CHKERRQ(ierr);}
  ierr = DestroyElement(&user);CHKERRQ(ierr);
  ierr = MatDestroy(&J);CHKERRQ(ierr);
  ierr = VecDestroy(&u);CHKERRQ(ierr);
  ierr = VecDestroy(&r);CHKERRQ(ierr);
  ierr = SNESDestroy(&snes);CHKERRQ(ierr);
  ierr = DMDestroy(&dm);CHKERRQ(ierr);
  ierr = PetscFree(user.exactFuncs);CHKERRQ(ierr);
  ierr = PetscFinalize();
  return 0;
}<|MERGE_RESOLUTION|>--- conflicted
+++ resolved
@@ -222,15 +222,9 @@
   options->refinementRounds    = 1;
   options->bcType              = DIRICHLET;
   options->variableCoefficient = COEFF_NONE;
-<<<<<<< HEAD
-  options->jacobianMF      = PETSC_FALSE;
-  options->showInitial     = PETSC_FALSE;
-  options->showSolution    = PETSC_FALSE;
-=======
   options->jacobianMF          = PETSC_FALSE;
   options->showInitial         = PETSC_FALSE;
-  options->showSolution        = PETSC_TRUE;
->>>>>>> 73430733
+  options->showSolution        = PETSC_FALSE;
 
   options->fem.f0Funcs = (void (**)(const PetscScalar[], const PetscScalar[], const PetscScalar[], const PetscScalar[], const PetscReal[], PetscScalar[])) &options->f0Funcs;
   options->fem.f1Funcs = (void (**)(const PetscScalar[], const PetscScalar[], const PetscScalar[], const PetscScalar[], const PetscReal[], PetscScalar[])) &options->f1Funcs;
