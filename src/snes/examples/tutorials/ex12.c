static char help[] = "Poisson Problem in 2d and 3d with simplicial finite elements.\n\
We solve the Poisson problem in a rectangular\n\
domain, using a parallel unstructured mesh (DMPLEX) to discretize it.\n\n\n";

#include <petscdmplex.h>
#include <petscsnes.h>

#define NUM_FIELDS 1
PetscInt spatialDim = 0;

typedef enum {NEUMANN, DIRICHLET, NONE} BCType;
typedef enum {RUN_FULL, RUN_TEST, RUN_PERF} RunType;
typedef enum {COEFF_NONE, COEFF_ANALYTIC, COEFF_FIELD, COEFF_NONLINEAR} CoeffType;

typedef struct {
  PetscFEM      fem;               /* REQUIRED to use DMPlexComputeResidualFEM() */
  PetscInt      debug;             /* The debugging level */
  PetscMPIInt   rank;              /* The process rank */
  PetscMPIInt   numProcs;          /* The number of processes */
  RunType       runType;           /* Whether to run tests, or solve the full problem */
  PetscBool     jacobianMF;        /* Whether to calculate the Jacobian action on the fly */
  PetscLogEvent createMeshEvent;
  PetscBool     showInitial, showSolution, restart;
  PetscViewer   checkpoint;
  /* Domain and mesh definition */
  PetscInt      dim;               /* The topological mesh dimension */
  char          filename[2048];    /* The optional ExodusII file */
  PetscBool     interpolate;       /* Generate intermediate mesh elements */
  PetscReal     refinementLimit;   /* The largest allowable cell volume */
  PetscBool     refinementUniform; /* Uniformly refine the mesh */
  PetscInt      refinementRounds;  /* The number of uniform refinements */
  char          partitioner[2048]; /* The graph partitioner */
  /* Element definition */
  PetscFE       fe[NUM_FIELDS];
  PetscFE       feBd[NUM_FIELDS];
  PetscFE       feAux[1];
  /* Problem definition */
  void (*f0Funcs[NUM_FIELDS])(const PetscScalar u[], const PetscScalar gradU[], const PetscScalar a[], const PetscScalar gradA[], const PetscReal x[], PetscScalar f0[]); /* f0_u(x,y,z), and f0_p(x,y,z) */
  void (*f1Funcs[NUM_FIELDS])(const PetscScalar u[], const PetscScalar gradU[], const PetscScalar a[], const PetscScalar gradA[], const PetscReal x[], PetscScalar f1[]); /* f1_u(x,y,z), and f1_p(x,y,z) */
  void (*g0Funcs[NUM_FIELDS*NUM_FIELDS])(const PetscScalar u[], const PetscScalar gradU[], const PetscScalar a[], const PetscScalar gradA[], const PetscReal x[], PetscScalar g0[]); /* g0_uu(x,y,z), g0_up(x,y,z), g0_pu(x,y,z), and g0_pp(x,y,z) */
  void (*g1Funcs[NUM_FIELDS*NUM_FIELDS])(const PetscScalar u[], const PetscScalar gradU[], const PetscScalar a[], const PetscScalar gradA[], const PetscReal x[], PetscScalar g1[]); /* g1_uu(x,y,z), g1_up(x,y,z), g1_pu(x,y,z), and g1_pp(x,y,z) */
  void (*g2Funcs[NUM_FIELDS*NUM_FIELDS])(const PetscScalar u[], const PetscScalar gradU[], const PetscScalar a[], const PetscScalar gradA[], const PetscReal x[], PetscScalar g2[]); /* g2_uu(x,y,z), g2_up(x,y,z), g2_pu(x,y,z), and g2_pp(x,y,z) */
  void (*g3Funcs[NUM_FIELDS*NUM_FIELDS])(const PetscScalar u[], const PetscScalar gradU[], const PetscScalar a[], const PetscScalar gradA[], const PetscReal x[], PetscScalar g3[]); /* g3_uu(x,y,z), g3_up(x,y,z), g3_pu(x,y,z), and g3_pp(x,y,z) */
  void (**exactFuncs)(const PetscReal x[], PetscScalar *u, void *ctx); /* The exact solution function u(x,y,z), v(x,y,z), and p(x,y,z) */
  void (*f0BdFuncs[NUM_FIELDS])(const PetscScalar u[], const PetscScalar gradU[], const PetscScalar a[], const PetscScalar gradA[], const PetscReal x[], const PetscReal n[], PetscScalar f0[]); /* f0_u(x,y,z), and f0_p(x,y,z) */
  void (*f1BdFuncs[NUM_FIELDS])(const PetscScalar u[], const PetscScalar gradU[], const PetscScalar a[], const PetscScalar gradA[], const PetscReal x[], const PetscReal n[], PetscScalar f1[]); /* f1_u(x,y,z), and f1_p(x,y,z) */
  BCType    bcType;
  CoeffType variableCoefficient;
} AppCtx;

void zero(const PetscReal coords[], PetscScalar *u, void *ctx)
{
  *u = 0.0;
}

/*
  In 2D for Dirichlet conditions, we use exact solution:

    u = x^2 + y^2
    f = 4

  so that

    -\Delta u + f = -4 + 4 = 0

  For Neumann conditions, we have

    -\nabla u \cdot -\hat y |_{y=0} =  (2y)|_{y=0} =  0 (bottom)
    -\nabla u \cdot  \hat y |_{y=1} = -(2y)|_{y=1} = -2 (top)
    -\nabla u \cdot -\hat x |_{x=0} =  (2x)|_{x=0} =  0 (left)
    -\nabla u \cdot  \hat x |_{x=1} = -(2x)|_{x=1} = -2 (right)

  Which we can express as

    \nabla u \cdot  \hat n|_\Gamma = {2 x, 2 y} \cdot \hat n = 2 (x + y)
*/
void quadratic_u_2d(const PetscReal x[], PetscScalar *u, void *ctx)
{
  *u = x[0]*x[0] + x[1]*x[1];
}

void f0_u(const PetscScalar u[], const PetscScalar gradU[], const PetscScalar a[], const PetscScalar gradA[], const PetscReal x[], PetscScalar f0[])
{
  f0[0] = 4.0;
}

void f0_bd_u(const PetscScalar u[], const PetscScalar gradU[], const PetscScalar a[], const PetscScalar gradA[], const PetscReal x[], const PetscReal n[], PetscScalar f0[])
{
  PetscInt  d;
  for (d = 0, f0[0] = 0.0; d < spatialDim; ++d) f0[0] += -n[d]*2.0*x[d];
}

void f0_bd_zero(const PetscScalar u[], const PetscScalar gradU[], const PetscScalar a[], const PetscScalar gradA[], const PetscReal x[], const PetscReal n[], PetscScalar f0[])
{
  f0[0] = 0.0;
}

void f1_bd_zero(const PetscScalar u[], const PetscScalar gradU[], const PetscScalar a[], const PetscScalar gradA[], const PetscReal x[], const PetscReal n[], PetscScalar f1[])
{
  const PetscInt Ncomp = spatialDim;
  PetscInt       comp;

  for (comp = 0; comp < Ncomp; ++comp) f1[comp] = 0.0;
}

/* gradU[comp*dim+d] = {u_x, u_y} or {u_x, u_y, u_z} */
void f1_u(const PetscScalar u[], const PetscScalar gradU[], const PetscScalar a[], const PetscScalar gradA[], const PetscReal x[], PetscScalar f1[])
{
  PetscInt d;

  for (d = 0; d < spatialDim; ++d) f1[d] = gradU[d];
}

/* < \nabla v, \nabla u + {\nabla u}^T >
   This just gives \nabla u, give the perdiagonal for the transpose */
void g3_uu(const PetscScalar u[], const PetscScalar gradU[], const PetscScalar a[], const PetscScalar gradA[], const PetscReal x[], PetscScalar g3[])
{
  PetscInt d;

  for (d = 0; d < spatialDim; ++d) g3[d*spatialDim+d] = 1.0;
}

/*
  In 2D for Dirichlet conditions with a variable coefficient, we use exact solution:

    u  = x^2 + y^2
    f  = 6 (x + y)
    nu = (x + y)

  so that

    -\div \nu \grad u + f = -6 (x + y) + 6 (x + y) = 0
*/
void nu_2d(const PetscReal x[], PetscScalar *u, void *ctx)
{
  *u = x[0] + x[1];
}

void f0_analytic_u(const PetscScalar u[], const PetscScalar gradU[], const PetscScalar a[], const PetscScalar gradA[], const PetscReal x[], PetscScalar f0[])
{
  f0[0] = 6.0*(x[0] + x[1]);
}

/* gradU[comp*dim+d] = {u_x, u_y} or {u_x, u_y, u_z} */
void f1_analytic_u(const PetscScalar u[], const PetscScalar gradU[], const PetscScalar a[], const PetscScalar gradA[], const PetscReal x[], PetscScalar f1[])
{
  PetscInt d;

  for (d = 0; d < spatialDim; ++d) f1[d] = (x[0] + x[1])*gradU[d];
}
void f1_field_u(const PetscScalar u[], const PetscScalar gradU[], const PetscScalar a[], const PetscScalar gradA[], const PetscReal x[], PetscScalar f1[])
{
  PetscInt d;

  for (d = 0; d < spatialDim; ++d) f1[d] = a[0]*gradU[d];
}

/* < \nabla v, \nabla u + {\nabla u}^T >
   This just gives \nabla u, give the perdiagonal for the transpose */
void g3_analytic_uu(const PetscScalar u[], const PetscScalar gradU[], const PetscScalar a[], const PetscScalar gradA[], const PetscReal x[], PetscScalar g3[])
{
  PetscInt d;

  for (d = 0; d < spatialDim; ++d) g3[d*spatialDim+d] = x[0] + x[1];
}
void g3_field_uu(const PetscScalar u[], const PetscScalar gradU[], const PetscScalar a[], const PetscScalar gradA[], const PetscReal x[], PetscScalar g3[])
{
  PetscInt d;

  for (d = 0; d < spatialDim; ++d) g3[d*spatialDim+d] = a[0];
}

/*
  In 2D for Dirichlet conditions with a nonlinear coefficient (p-Laplacian with p = 4), we use exact solution:

    u  = x^2 + y^2
    f  = 16 (x^2 + y^2)
    nu = 1/2 |grad u|^2

  so that

    -\div \nu \grad u + f = -16 (x^2 + y^2) + 16 (x^2 + y^2) = 0
*/
void f0_analytic_nonlinear_u(const PetscScalar u[], const PetscScalar gradU[], const PetscScalar a[], const PetscScalar gradA[], const PetscReal x[], PetscScalar f0[])
{
  f0[0] = 16.0*(x[0]*x[0] + x[1]*x[1]);
}

/* gradU[comp*dim+d] = {u_x, u_y} or {u_x, u_y, u_z} */
void f1_analytic_nonlinear_u(const PetscScalar u[], const PetscScalar gradU[], const PetscScalar a[], const PetscScalar gradA[], const PetscReal x[], PetscScalar f1[])
{
  PetscScalar nu = 0.0;
  PetscInt    d;
  for (d = 0; d < spatialDim; ++d) nu += gradU[d]*gradU[d];
  for (d = 0; d < spatialDim; ++d) f1[d] = 0.5*nu*gradU[d];
}

/*
  grad (u + eps w) - grad u = eps grad w

  1/2 |grad (u + eps w)|^2 grad (u + eps w) - 1/2 |grad u|^2 grad u
= 1/2 (|grad u|^2 + 2 eps <grad u,grad w>) (grad u + eps grad w) - 1/2 |grad u|^2 grad u
= 1/2 (eps |grad u|^2 grad w + 2 eps <grad u,grad w> grad u)
= eps (1/2 |grad u|^2 grad w + grad u <grad u,grad w>)
*/
void g3_analytic_nonlinear_uu(const PetscScalar u[], const PetscScalar gradU[], const PetscScalar a[], const PetscScalar gradA[], const PetscReal x[], PetscScalar g3[])
{
  PetscScalar nu = 0.0;
  PetscInt    d, e;
  for (d = 0; d < spatialDim; ++d) nu += gradU[d]*gradU[d];
  for (d = 0; d < spatialDim; ++d) {
    g3[d*spatialDim+d] = 0.5*nu;
    for (e = 0; e < spatialDim; ++e) {
      g3[d*spatialDim+e] += gradU[d]*gradU[e];
    }
  }
}

/*
  In 3D for Dirichlet conditions we use exact solution:

    u = x^2 + y^2 + z^2
    f = 6

  so that

    -\Delta u + f = -6 + 6 = 0

  For Neumann conditions, we have

    -\nabla u \cdot -\hat z |_{z=0} =  (2z)|_{z=0} =  0 (bottom)
    -\nabla u \cdot  \hat z |_{z=1} = -(2z)|_{z=1} = -2 (top)
    -\nabla u \cdot -\hat y |_{y=0} =  (2y)|_{y=0} =  0 (front)
    -\nabla u \cdot  \hat y |_{y=1} = -(2y)|_{y=1} = -2 (back)
    -\nabla u \cdot -\hat x |_{x=0} =  (2x)|_{x=0} =  0 (left)
    -\nabla u \cdot  \hat x |_{x=1} = -(2x)|_{x=1} = -2 (right)

  Which we can express as

    \nabla u \cdot  \hat n|_\Gamma = {2 x, 2 y, 2z} \cdot \hat n = 2 (x + y + z)
*/
void quadratic_u_3d(const PetscReal x[], PetscScalar *u, void *ctx)
{
  *u = x[0]*x[0] + x[1]*x[1] + x[2]*x[2];
}

#undef __FUNCT__
#define __FUNCT__ "ProcessOptions"
PetscErrorCode ProcessOptions(MPI_Comm comm, AppCtx *options)
{
  const char    *bcTypes[3]  = {"neumann", "dirichlet", "none"};
  const char    *runTypes[3] = {"full", "test", "perf"};
  const char    *coeffTypes[4] = {"none", "analytic", "field", "nonlinear"};
  PetscInt       bc, run, coeff;
  PetscBool      flg;
  PetscErrorCode ierr;

  PetscFunctionBeginUser;
  options->debug               = 0;
  options->runType             = RUN_FULL;
  options->dim                 = 2;
  options->filename[0]         = '\0';
  options->interpolate         = PETSC_FALSE;
  options->refinementLimit     = 0.0;
  options->refinementUniform   = PETSC_FALSE;
  options->refinementRounds    = 1;
  options->bcType              = DIRICHLET;
  options->variableCoefficient = COEFF_NONE;
  options->jacobianMF          = PETSC_FALSE;
  options->showInitial         = PETSC_FALSE;
  options->showSolution        = PETSC_FALSE;
  options->restart             = PETSC_FALSE;
  options->checkpoint          = NULL;

  options->fem.f0Funcs = (void (**)(const PetscScalar[], const PetscScalar[], const PetscScalar[], const PetscScalar[], const PetscReal[], PetscScalar[])) &options->f0Funcs;
  options->fem.f1Funcs = (void (**)(const PetscScalar[], const PetscScalar[], const PetscScalar[], const PetscScalar[], const PetscReal[], PetscScalar[])) &options->f1Funcs;
  options->fem.g0Funcs = (void (**)(const PetscScalar[], const PetscScalar[], const PetscScalar[], const PetscScalar[], const PetscReal[], PetscScalar[])) &options->g0Funcs;
  options->fem.g1Funcs = (void (**)(const PetscScalar[], const PetscScalar[], const PetscScalar[], const PetscScalar[], const PetscReal[], PetscScalar[])) &options->g1Funcs;
  options->fem.g2Funcs = (void (**)(const PetscScalar[], const PetscScalar[], const PetscScalar[], const PetscScalar[], const PetscReal[], PetscScalar[])) &options->g2Funcs;
  options->fem.g3Funcs = (void (**)(const PetscScalar[], const PetscScalar[], const PetscScalar[], const PetscScalar[], const PetscReal[], PetscScalar[])) &options->g3Funcs;
  options->fem.f0BdFuncs = (void (**)(const PetscScalar[], const PetscScalar[], const PetscScalar[], const PetscScalar[], const PetscReal[], const PetscReal[], PetscScalar[])) &options->f0BdFuncs;
  options->fem.f1BdFuncs = (void (**)(const PetscScalar[], const PetscScalar[], const PetscScalar[], const PetscScalar[], const PetscReal[], const PetscReal[], PetscScalar[])) &options->f1BdFuncs;

  ierr = MPI_Comm_size(comm, &options->numProcs);CHKERRQ(ierr);
  ierr = MPI_Comm_rank(comm, &options->rank);CHKERRQ(ierr);
  ierr = PetscOptionsBegin(comm, "", "Poisson Problem Options", "DMPLEX");CHKERRQ(ierr);
  ierr = PetscOptionsInt("-debug", "The debugging level", "ex12.c", options->debug, &options->debug, NULL);CHKERRQ(ierr);
  run  = options->runType;
  ierr = PetscOptionsEList("-run_type", "The run type", "ex12.c", runTypes, 3, runTypes[options->runType], &run, NULL);CHKERRQ(ierr);

  options->runType = (RunType) run;

  ierr = PetscOptionsInt("-dim", "The topological mesh dimension", "ex12.c", options->dim, &options->dim, NULL);CHKERRQ(ierr);
  spatialDim = options->dim;
  ierr = PetscOptionsString("-f", "Exodus.II filename to read", "ex12.c", options->filename, options->filename, sizeof(options->filename), &flg);CHKERRQ(ierr);
#if !defined(PETSC_HAVE_EXODUSII)
  if (flg) SETERRQ(comm, PETSC_ERR_ARG_WRONG, "This option requires ExodusII support. Reconfigure using --download-exodusii");
#endif
  ierr = PetscOptionsBool("-interpolate", "Generate intermediate mesh elements", "ex12.c", options->interpolate, &options->interpolate, NULL);CHKERRQ(ierr);
  ierr = PetscOptionsReal("-refinement_limit", "The largest allowable cell volume", "ex12.c", options->refinementLimit, &options->refinementLimit, NULL);CHKERRQ(ierr);
  ierr = PetscOptionsBool("-refinement_uniform", "Uniformly refine the mesh", "ex52.c", options->refinementUniform, &options->refinementUniform, NULL);CHKERRQ(ierr);
  ierr = PetscOptionsInt("-refinement_rounds", "The number of uniform refinements", "ex52.c", options->refinementRounds, &options->refinementRounds, NULL);CHKERRQ(ierr);
  ierr = PetscStrcpy(options->partitioner, "chaco");CHKERRQ(ierr);
  ierr = PetscOptionsString("-partitioner", "The graph partitioner", "pflotran.cxx", options->partitioner, options->partitioner, 2048, NULL);CHKERRQ(ierr);
  bc   = options->bcType;
  ierr = PetscOptionsEList("-bc_type","Type of boundary condition","ex12.c",bcTypes,3,bcTypes[options->bcType],&bc,NULL);CHKERRQ(ierr);
  options->bcType = (BCType) bc;
  coeff = options->variableCoefficient;
  ierr = PetscOptionsEList("-variable_coefficient","Type of variable coefficent","ex12.c",coeffTypes,4,coeffTypes[options->variableCoefficient],&coeff,NULL);CHKERRQ(ierr);
  options->variableCoefficient = (CoeffType) coeff;

  ierr = PetscOptionsBool("-jacobian_mf", "Calculate the action of the Jacobian on the fly", "ex12.c", options->jacobianMF, &options->jacobianMF, NULL);CHKERRQ(ierr);
  ierr = PetscOptionsBool("-show_initial", "Output the initial guess for verification", "ex12.c", options->showInitial, &options->showInitial, NULL);CHKERRQ(ierr);
  ierr = PetscOptionsBool("-show_solution", "Output the solution for verification", "ex12.c", options->showSolution, &options->showSolution, NULL);CHKERRQ(ierr);
  ierr = PetscOptionsBool("-restart", "Read in the mesh and solution from a file", "ex12.c", options->restart, &options->restart, NULL);CHKERRQ(ierr);
  ierr = PetscOptionsEnd();

  ierr = PetscLogEventRegister("CreateMesh", DM_CLASSID, &options->createMeshEvent);CHKERRQ(ierr);

  if (options->restart) {
    ierr = PetscViewerCreate(comm, &options->checkpoint);CHKERRQ(ierr);
    ierr = PetscViewerSetType(options->checkpoint, PETSCVIEWERHDF5);CHKERRQ(ierr);
    ierr = PetscViewerFileSetMode(options->checkpoint, FILE_MODE_READ);CHKERRQ(ierr);
    ierr = PetscViewerFileSetName(options->checkpoint, options->filename);CHKERRQ(ierr);
  }
  PetscFunctionReturn(0);
}

#undef __FUNCT__
#define __FUNCT__ "CreateMesh"
PetscErrorCode CreateMesh(MPI_Comm comm, AppCtx *user, DM *dm)
{
  PetscInt       dim               = user->dim;
  const char    *filename          = user->filename;
  PetscBool      interpolate       = user->interpolate;
  PetscReal      refinementLimit   = user->refinementLimit;
  PetscBool      refinementUniform = user->refinementUniform;
  PetscInt       refinementRounds  = user->refinementRounds;
  const char    *partitioner       = user->partitioner;
  size_t         len;
  PetscErrorCode ierr;

  PetscFunctionBeginUser;
  ierr = PetscLogEventBegin(user->createMeshEvent,0,0,0,0);CHKERRQ(ierr);
  ierr = PetscStrlen(filename, &len);CHKERRQ(ierr);
  if (!len) {
    ierr = DMPlexCreateBoxMesh(comm, dim, interpolate, dm);CHKERRQ(ierr);
    ierr = PetscObjectSetName((PetscObject) *dm, "Mesh");CHKERRQ(ierr);
<<<<<<< HEAD
    ierr = DMPlexGetLabel(*dm, "marker", &label);CHKERRQ(ierr);
    if (label) {ierr = DMPlexLabelComplete(*dm, label);CHKERRQ(ierr);}
=======
>>>>>>> 93a5981a
  } else if (user->checkpoint) {
    ierr = DMCreate(comm, dm);CHKERRQ(ierr);
    ierr = DMSetType(*dm, DMPLEX);CHKERRQ(ierr);
    ierr = DMLoad(*dm, user->checkpoint);CHKERRQ(ierr);
    ierr = DMPlexSetRefinementUniform(*dm, PETSC_FALSE);CHKERRQ(ierr);
  } else {
    PetscMPIInt rank;

    ierr = MPI_Comm_rank(comm, &rank);CHKERRQ(ierr);
    ierr = DMPlexCreateExodusFromFile(comm, filename, interpolate, dm);CHKERRQ(ierr);
    ierr = DMPlexSetRefinementUniform(*dm, PETSC_FALSE);CHKERRQ(ierr);
    /* Must have boundary marker for Dirichlet conditions */
  }
  {
    DM refinedMesh     = NULL;
    DM distributedMesh = NULL;

    /* Refine mesh using a volume constraint */
    ierr = DMPlexSetRefinementLimit(*dm, refinementLimit);CHKERRQ(ierr);
    ierr = DMRefine(*dm, comm, &refinedMesh);CHKERRQ(ierr);
    if (refinedMesh) {
      const char *name;

      ierr = PetscObjectGetName((PetscObject) *dm,         &name);CHKERRQ(ierr);
      ierr = PetscObjectSetName((PetscObject) refinedMesh,  name);CHKERRQ(ierr);
      ierr = DMDestroy(dm);CHKERRQ(ierr);
      *dm  = refinedMesh;
    }
    /* Distribute mesh over processes */
    ierr = DMPlexDistribute(*dm, partitioner, 0, NULL, &distributedMesh);CHKERRQ(ierr);
    if (distributedMesh) {
      ierr = DMDestroy(dm);CHKERRQ(ierr);
      *dm  = distributedMesh;
    }
    /* Use regular refinement in parallel */
    if (refinementUniform) {
      PetscInt r;

      ierr = DMPlexSetRefinementUniform(*dm, refinementUniform);CHKERRQ(ierr);
      for (r = 0; r < refinementRounds; ++r) {
        ierr = DMRefine(*dm, comm, &refinedMesh);CHKERRQ(ierr);
        if (refinedMesh) {
          ierr = DMDestroy(dm);CHKERRQ(ierr);
          *dm  = refinedMesh;
        }
      }
    }
  }
  ierr = DMSetFromOptions(*dm);CHKERRQ(ierr);
  ierr = DMViewFromOptions(*dm, NULL, "-dm_view");CHKERRQ(ierr);
  ierr = PetscLogEventEnd(user->createMeshEvent,0,0,0,0);CHKERRQ(ierr);
  PetscFunctionReturn(0);
}

#undef __FUNCT__
#define __FUNCT__ "SetupElement"
PetscErrorCode SetupElement(DM dm, AppCtx *user)
{
  const PetscInt  dim = user->dim;
  PetscFE         fem;
  PetscQuadrature q;
  DM              K;
  PetscSpace      P;
  PetscDualSpace  Q;
  PetscInt        order;
  PetscErrorCode  ierr;

  PetscFunctionBegin;
  /* Create space */
  ierr = PetscSpaceCreate(PetscObjectComm((PetscObject) dm), &P);CHKERRQ(ierr);
  ierr = PetscSpaceSetFromOptions(P);CHKERRQ(ierr);
  ierr = PetscSpacePolynomialSetNumVariables(P, dim);CHKERRQ(ierr);
  ierr = PetscSpaceSetUp(P);CHKERRQ(ierr);
  ierr = PetscSpaceGetOrder(P, &order);CHKERRQ(ierr);
  /* Create dual space */
  ierr = PetscDualSpaceCreate(PetscObjectComm((PetscObject) dm), &Q);CHKERRQ(ierr);
  ierr = PetscDualSpaceCreateReferenceCell(Q, dim, PETSC_TRUE, &K);CHKERRQ(ierr);
  ierr = PetscDualSpaceSetDM(Q, K);CHKERRQ(ierr);
  ierr = DMDestroy(&K);CHKERRQ(ierr);
  ierr = PetscDualSpaceSetOrder(Q, order);CHKERRQ(ierr);
  ierr = PetscDualSpaceSetFromOptions(Q);CHKERRQ(ierr);
  ierr = PetscDualSpaceSetUp(Q);CHKERRQ(ierr);
  /* Create element */
  ierr = PetscFECreate(PetscObjectComm((PetscObject) dm), &fem);CHKERRQ(ierr);
  ierr = PetscFESetFromOptions(fem);CHKERRQ(ierr);
  ierr = PetscFESetBasisSpace(fem, P);CHKERRQ(ierr);
  ierr = PetscFESetDualSpace(fem, Q);CHKERRQ(ierr);
  ierr = PetscFESetNumComponents(fem, 1);CHKERRQ(ierr);
  ierr = PetscFESetUp(fem);CHKERRQ(ierr);
  ierr = PetscSpaceDestroy(&P);CHKERRQ(ierr);
  ierr = PetscDualSpaceDestroy(&Q);CHKERRQ(ierr);
  /* Create quadrature */
  ierr = PetscDTGaussJacobiQuadrature(dim, order, -1.0, 1.0, &q);CHKERRQ(ierr);
  ierr = PetscFESetQuadrature(fem, q);CHKERRQ(ierr);
  ierr = PetscQuadratureDestroy(&q);CHKERRQ(ierr);
  user->fe[0] = fem;
  user->fem.fe = user->fe;
  PetscFunctionReturn(0);
}

#undef __FUNCT__
#define __FUNCT__ "SetupMaterialElement"
PetscErrorCode SetupMaterialElement(DM dm, AppCtx *user)
{
  const PetscInt  dim = user->dim;
  const char     *prefix = "mat_";
  PetscFE         fem;
  PetscQuadrature q;
  DM              K;
  PetscSpace      P;
  PetscDualSpace  Q;
  PetscInt        order, qorder;
  PetscErrorCode  ierr;

  PetscFunctionBegin;
  if (user->variableCoefficient != COEFF_FIELD) {user->fem.feAux = NULL; user->feAux[0] = NULL; PetscFunctionReturn(0);}
  /* Create space */
  ierr = PetscSpaceCreate(PetscObjectComm((PetscObject) dm), &P);CHKERRQ(ierr);
  ierr = PetscObjectSetOptionsPrefix((PetscObject) P, prefix);CHKERRQ(ierr);
  ierr = PetscSpaceSetFromOptions(P);CHKERRQ(ierr);
  ierr = PetscSpacePolynomialSetNumVariables(P, dim);CHKERRQ(ierr);
  ierr = PetscSpaceSetUp(P);CHKERRQ(ierr);
  ierr = PetscSpaceGetOrder(P, &order);CHKERRQ(ierr);
  /* Create dual space */
  ierr = PetscDualSpaceCreate(PetscObjectComm((PetscObject) dm), &Q);CHKERRQ(ierr);
  ierr = PetscObjectSetOptionsPrefix((PetscObject) Q, prefix);CHKERRQ(ierr);
  ierr = PetscDualSpaceCreateReferenceCell(Q, dim, PETSC_TRUE, &K);CHKERRQ(ierr);
  ierr = PetscDualSpaceSetDM(Q, K);CHKERRQ(ierr);
  ierr = DMDestroy(&K);CHKERRQ(ierr);
  ierr = PetscDualSpaceSetOrder(Q, order);CHKERRQ(ierr);
  ierr = PetscDualSpaceSetFromOptions(Q);CHKERRQ(ierr);
  ierr = PetscDualSpaceSetUp(Q);CHKERRQ(ierr);
  /* Create element */
  ierr = PetscFECreate(PetscObjectComm((PetscObject) dm), &fem);CHKERRQ(ierr);
  ierr = PetscObjectSetOptionsPrefix((PetscObject) fem, prefix);CHKERRQ(ierr);
  ierr = PetscFESetFromOptions(fem);CHKERRQ(ierr);
  ierr = PetscFESetBasisSpace(fem, P);CHKERRQ(ierr);
  ierr = PetscFESetDualSpace(fem, Q);CHKERRQ(ierr);
  ierr = PetscFESetNumComponents(fem, 1);CHKERRQ(ierr);
  ierr = PetscFESetUp(fem);CHKERRQ(ierr);
  ierr = PetscSpaceDestroy(&P);CHKERRQ(ierr);
  ierr = PetscDualSpaceDestroy(&Q);CHKERRQ(ierr);
  /* Create quadrature, must agree with solution quadrature */
  ierr = PetscFEGetBasisSpace(user->fe[0], &P);CHKERRQ(ierr);
  ierr = PetscSpaceGetOrder(P, &qorder);CHKERRQ(ierr);
  ierr = PetscDTGaussJacobiQuadrature(dim, qorder, -1.0, 1.0, &q);CHKERRQ(ierr);
  ierr = PetscFESetQuadrature(fem, q);CHKERRQ(ierr);
  ierr = PetscQuadratureDestroy(&q);CHKERRQ(ierr);
  user->feAux[0]  = fem;
  user->fem.feAux = user->feAux;
  PetscFunctionReturn(0);
}

#undef __FUNCT__
#define __FUNCT__ "SetupBdElement"
PetscErrorCode SetupBdElement(DM dm, AppCtx *user)
{
  const PetscInt  dim    = user->dim-1;
  const char     *prefix = "bd_";
  PetscFE         fem;
  PetscQuadrature q;
  DM              K;
  PetscSpace      P;
  PetscDualSpace  Q;
  PetscInt        order;
  PetscErrorCode  ierr;

  PetscFunctionBegin;
  if (user->bcType != NEUMANN) {user->fem.feBd = NULL; user->feBd[0] = NULL; PetscFunctionReturn(0);}
  /* Create space */
  ierr = PetscSpaceCreate(PetscObjectComm((PetscObject) dm), &P);CHKERRQ(ierr);
  ierr = PetscObjectSetOptionsPrefix((PetscObject) P, prefix);CHKERRQ(ierr);
  ierr = PetscSpaceSetFromOptions(P);CHKERRQ(ierr);
  ierr = PetscSpacePolynomialSetNumVariables(P, dim);CHKERRQ(ierr);
  ierr = PetscSpaceSetUp(P);CHKERRQ(ierr);
  ierr = PetscSpaceGetOrder(P, &order);CHKERRQ(ierr);
  /* Create dual space */
  ierr = PetscDualSpaceCreate(PetscObjectComm((PetscObject) dm), &Q);CHKERRQ(ierr);
  ierr = PetscObjectSetOptionsPrefix((PetscObject) Q, prefix);CHKERRQ(ierr);
  ierr = PetscDualSpaceCreateReferenceCell(Q, dim, PETSC_TRUE, &K);CHKERRQ(ierr);
  ierr = PetscDualSpaceSetDM(Q, K);CHKERRQ(ierr);
  ierr = DMDestroy(&K);CHKERRQ(ierr);
  ierr = PetscDualSpaceSetOrder(Q, order);CHKERRQ(ierr);
  ierr = PetscDualSpaceSetFromOptions(Q);CHKERRQ(ierr);
  ierr = PetscDualSpaceSetUp(Q);CHKERRQ(ierr);
  /* Create element */
  ierr = PetscFECreate(PetscObjectComm((PetscObject) dm), &fem);CHKERRQ(ierr);
  ierr = PetscObjectSetOptionsPrefix((PetscObject) fem, prefix);CHKERRQ(ierr);
  ierr = PetscFESetFromOptions(fem);CHKERRQ(ierr);
  ierr = PetscFESetBasisSpace(fem, P);CHKERRQ(ierr);
  ierr = PetscFESetDualSpace(fem, Q);CHKERRQ(ierr);
  ierr = PetscFESetNumComponents(fem, 1);CHKERRQ(ierr);
  ierr = PetscFESetUp(fem);CHKERRQ(ierr);
  ierr = PetscSpaceDestroy(&P);CHKERRQ(ierr);
  ierr = PetscDualSpaceDestroy(&Q);CHKERRQ(ierr);
  /* Create quadrature */
  ierr = PetscDTGaussJacobiQuadrature(dim, order, -1.0, 1.0, &q);CHKERRQ(ierr);
  ierr = PetscFESetQuadrature(fem, q);CHKERRQ(ierr);
  ierr = PetscQuadratureDestroy(&q);CHKERRQ(ierr);
  user->feBd[0] = fem;
  user->fem.feBd = user->feBd;
  PetscFunctionReturn(0);
}

#undef __FUNCT__
#define __FUNCT__ "DestroyElement"
PetscErrorCode DestroyElement(AppCtx *user)
{
  PetscErrorCode ierr;

  PetscFunctionBeginUser;
  ierr = PetscFEDestroy(&user->fe[0]);CHKERRQ(ierr);
  ierr = PetscFEDestroy(&user->feBd[0]);CHKERRQ(ierr);
  ierr = PetscFEDestroy(&user->feAux[0]);CHKERRQ(ierr);
  PetscFunctionReturn(0);
}

#undef __FUNCT__
#define __FUNCT__ "SetupExactSolution"
PetscErrorCode SetupExactSolution(DM dm, AppCtx *user)
{
  PetscFEM *fem = &user->fem;

  PetscFunctionBeginUser;
  switch (user->variableCoefficient) {
  case COEFF_NONE:
    fem->f0Funcs[0] = f0_u;
    fem->f1Funcs[0] = f1_u;
    fem->g0Funcs[0] = NULL;
    fem->g1Funcs[0] = NULL;
    fem->g2Funcs[0] = NULL;
    fem->g3Funcs[0] = g3_uu;      /* < \nabla v, \nabla u > */
    break;
  case COEFF_ANALYTIC:
    fem->f0Funcs[0] = f0_analytic_u;
    fem->f1Funcs[0] = f1_analytic_u;
    fem->g0Funcs[0] = NULL;
    fem->g1Funcs[0] = NULL;
    fem->g2Funcs[0] = NULL;
    fem->g3Funcs[0] = g3_analytic_uu;
    break;
  case COEFF_FIELD:
    fem->f0Funcs[0] = f0_analytic_u;
    fem->f1Funcs[0] = f1_field_u;
    fem->g0Funcs[0] = NULL;
    fem->g1Funcs[0] = NULL;
    fem->g2Funcs[0] = NULL;
    fem->g3Funcs[0] = g3_field_uu;
    break;
  case COEFF_NONLINEAR:
    fem->f0Funcs[0] = f0_analytic_nonlinear_u;
    fem->f1Funcs[0] = f1_analytic_nonlinear_u;
    fem->g0Funcs[0] = NULL;
    fem->g1Funcs[0] = NULL;
    fem->g2Funcs[0] = NULL;
    fem->g3Funcs[0] = g3_analytic_nonlinear_uu;
    break;
  default: SETERRQ1(PETSC_COMM_SELF, PETSC_ERR_ARG_WRONG, "Invalid variable coefficient type %d", user->variableCoefficient);
  }
  fem->f0BdFuncs[0] = f0_bd_zero;
  fem->f1BdFuncs[0] = f1_bd_zero;
  switch (user->dim) {
  case 2:
    user->exactFuncs[0] = quadratic_u_2d;
    if (user->bcType == NEUMANN) fem->f0BdFuncs[0] = f0_bd_u;
    break;
  case 3:
    user->exactFuncs[0] = quadratic_u_3d;
    if (user->bcType == NEUMANN) fem->f0BdFuncs[0] = f0_bd_u;
    break;
  default:
    SETERRQ1(PETSC_COMM_WORLD, PETSC_ERR_ARG_OUTOFRANGE, "Invalid dimension %d", user->dim);
  }
<<<<<<< HEAD
  user->fem.bcFuncs = user->exactFuncs;
=======
  user->fem.bcFuncs = NULL;
>>>>>>> 93a5981a
  user->fem.bcCtxs  = NULL;
  PetscFunctionReturn(0);
}

#undef __FUNCT__
#define __FUNCT__ "SetupSection"
PetscErrorCode SetupSection(DM dm, AppCtx *user)
{
  DM             cdm = dm;
  const PetscInt id  = 1;
  PetscErrorCode ierr;

  PetscFunctionBeginUser;
  ierr = PetscObjectSetName((PetscObject) user->fe[0], "potential");CHKERRQ(ierr);
  while (cdm) {
    ierr = DMSetNumFields(cdm, 1);CHKERRQ(ierr);
    ierr = DMSetField(cdm, 0, (PetscObject) user->fe[0]);CHKERRQ(ierr);
    ierr = DMPlexAddBoundary(cdm, user->bcType == DIRICHLET, user->bcType == NEUMANN ? "boundary" : "marker", 0, user->exactFuncs[0], 1, &id, user);CHKERRQ(ierr);
    ierr = DMPlexGetCoarseDM(cdm, &cdm);CHKERRQ(ierr);
  }
  PetscFunctionReturn(0);
}

#undef __FUNCT__
#define __FUNCT__ "SetupMaterialSection"
PetscErrorCode SetupMaterialSection(DM dm, AppCtx *user)
{
  PetscSection    section;
  PetscInt        dim   = user->dim;
  PetscInt        numBC = 0;
  PetscInt        numComp[1];
  const PetscInt *numDof;
  PetscErrorCode  ierr;

  PetscFunctionBeginUser;
  if (user->variableCoefficient != COEFF_FIELD) PetscFunctionReturn(0);
  ierr = PetscFEGetNumComponents(user->feAux[0], &numComp[0]);CHKERRQ(ierr);
  ierr = PetscFEGetNumDof(user->feAux[0], &numDof);CHKERRQ(ierr);
  ierr = DMPlexCreateSection(dm, dim, 1, numComp, numDof, numBC, NULL, NULL, NULL, &section);CHKERRQ(ierr);
  ierr = DMSetDefaultSection(dm, section);CHKERRQ(ierr);
  ierr = PetscSectionDestroy(&section);CHKERRQ(ierr);
  PetscFunctionReturn(0);
}

#undef __FUNCT__
#define __FUNCT__ "SetupMaterial"
PetscErrorCode SetupMaterial(DM dm, DM dmAux, AppCtx *user)
{
  void (*matFuncs[1])(const PetscReal x[], PetscScalar *u, void *ctx) = {nu_2d};
  Vec            nu;
  PetscErrorCode ierr;

  PetscFunctionBegin;
  if (user->variableCoefficient != COEFF_FIELD) PetscFunctionReturn(0);
  ierr = DMCreateLocalVector(dmAux, &nu);CHKERRQ(ierr);
  ierr = DMPlexProjectFunctionLocal(dmAux, user->feAux, matFuncs, NULL, INSERT_ALL_VALUES, nu);CHKERRQ(ierr);
  ierr = PetscObjectCompose((PetscObject) dm, "dmAux", (PetscObject) dmAux);CHKERRQ(ierr);
  ierr = PetscObjectCompose((PetscObject) dm, "A", (PetscObject) nu);CHKERRQ(ierr);
  ierr = VecDestroy(&nu);CHKERRQ(ierr);
  PetscFunctionReturn(0);
}

#undef __FUNCT__
#define __FUNCT__ "main"
int main(int argc, char **argv)
{
  DM             dm;          /* Problem specification */
  DM             dmAux;       /* Material specification */
  SNES           snes;        /* nonlinear solver */
  Vec            u,r;         /* solution, residual vectors */
  Mat            A,J;         /* Jacobian matrix */
  MatNullSpace   nullSpace;   /* May be necessary for Neumann conditions */
  AppCtx         user;        /* user-defined work context */
  JacActionCtx   userJ;       /* context for Jacobian MF action */
  PetscInt       its;         /* iterations for convergence */
  PetscReal      error = 0.0; /* L_2 error in the solution */
  PetscInt       numComponents;
  PetscErrorCode ierr;

  ierr = PetscInitialize(&argc, &argv, NULL, help);CHKERRQ(ierr);
  ierr = ProcessOptions(PETSC_COMM_WORLD, &user);CHKERRQ(ierr);
  ierr = SNESCreate(PETSC_COMM_WORLD, &snes);CHKERRQ(ierr);
  ierr = CreateMesh(PETSC_COMM_WORLD, &user, &dm);CHKERRQ(ierr);
  ierr = SNESSetDM(snes, dm);CHKERRQ(ierr);
  ierr = DMSetApplicationContext(dm, &user);CHKERRQ(ierr);

  ierr = DMClone(dm, &dmAux);CHKERRQ(ierr);
  ierr = DMPlexCopyCoordinates(dm, dmAux);CHKERRQ(ierr);
  ierr = SetupElement(dm, &user);CHKERRQ(ierr);
  ierr = SetupBdElement(dm, &user);CHKERRQ(ierr);
  ierr = PetscFEGetNumComponents(user.fe[0], &numComponents);CHKERRQ(ierr);
  ierr = PetscMalloc(NUM_FIELDS * sizeof(void (*)(const PetscReal[], PetscScalar *, void *)), &user.exactFuncs);CHKERRQ(ierr);
  ierr = SetupExactSolution(dm, &user);CHKERRQ(ierr);
  ierr = SetupSection(dm, &user);CHKERRQ(ierr);
  ierr = SetupMaterialElement(dmAux, &user);CHKERRQ(ierr);
  ierr = SetupMaterialSection(dmAux, &user);CHKERRQ(ierr);
  ierr = SetupMaterial(dm, dmAux, &user);CHKERRQ(ierr);
  ierr = DMDestroy(&dmAux);CHKERRQ(ierr);

  ierr = DMCreateGlobalVector(dm, &u);CHKERRQ(ierr);
  ierr = PetscObjectSetName((PetscObject) u, "potential");CHKERRQ(ierr);
  ierr = VecDuplicate(u, &r);CHKERRQ(ierr);

  ierr = DMSetMatType(dm,MATAIJ);CHKERRQ(ierr);
  ierr = DMCreateMatrix(dm, &J);CHKERRQ(ierr);
  if (user.jacobianMF) {
    PetscInt M, m, N, n;

    ierr = MatGetSize(J, &M, &N);CHKERRQ(ierr);
    ierr = MatGetLocalSize(J, &m, &n);CHKERRQ(ierr);
    ierr = MatCreate(PETSC_COMM_WORLD, &A);CHKERRQ(ierr);
    ierr = MatSetSizes(A, m, n, M, N);CHKERRQ(ierr);
    ierr = MatSetType(A, MATSHELL);CHKERRQ(ierr);
    ierr = MatSetUp(A);CHKERRQ(ierr);
#if 0
    ierr = MatShellSetOperation(A, MATOP_MULT, (void (*)(void))FormJacobianAction);CHKERRQ(ierr);
#endif

    userJ.dm   = dm;
    userJ.J    = J;
    userJ.user = &user;

    ierr = DMCreateLocalVector(dm, &userJ.u);CHKERRQ(ierr);
    ierr = DMPlexProjectFunctionLocal(dm, user.fe, user.exactFuncs, NULL, INSERT_BC_VALUES, userJ.u);CHKERRQ(ierr);
    ierr = MatShellSetContext(A, &userJ);CHKERRQ(ierr);
  } else {
    A = J;
  }
  if (user.bcType == NEUMANN) {
    ierr = MatNullSpaceCreate(PetscObjectComm((PetscObject) dm), PETSC_TRUE, 0, NULL, &nullSpace);CHKERRQ(ierr);
    ierr = MatSetNullSpace(J, nullSpace);CHKERRQ(ierr);
    if (A != J) {
      ierr = MatSetNullSpace(A, nullSpace);CHKERRQ(ierr);
    }
  }

  ierr = DMSNESSetFunctionLocal(dm,  (PetscErrorCode (*)(DM,Vec,Vec,void*)) DMPlexComputeResidualFEM, &user);CHKERRQ(ierr);
  ierr = DMSNESSetJacobianLocal(dm,  (PetscErrorCode (*)(DM,Vec,Mat,Mat,void*)) DMPlexComputeJacobianFEM, &user);CHKERRQ(ierr);
  ierr = SNESSetJacobian(snes, A, J, NULL, NULL);CHKERRQ(ierr);

  ierr = SNESSetFromOptions(snes);CHKERRQ(ierr);

  ierr = DMPlexProjectFunction(dm, user.fe, user.exactFuncs, NULL, INSERT_ALL_VALUES, u);CHKERRQ(ierr);
  if (user.checkpoint) {
#if defined(PETSC_HAVE_HDF5)
    ierr = PetscViewerHDF5PushGroup(user.checkpoint, "/fields");CHKERRQ(ierr);
    ierr = VecLoad(u, user.checkpoint);CHKERRQ(ierr);
    ierr = PetscViewerHDF5PopGroup(user.checkpoint);CHKERRQ(ierr);
#endif
  }
  ierr = PetscViewerDestroy(&user.checkpoint);CHKERRQ(ierr);
  if (user.showInitial) {
    Vec lv;
    ierr = DMGetLocalVector(dm, &lv);CHKERRQ(ierr);
    ierr = DMGlobalToLocalBegin(dm, u, INSERT_VALUES, lv);CHKERRQ(ierr);
    ierr = DMGlobalToLocalEnd(dm, u, INSERT_VALUES, lv);CHKERRQ(ierr);
    ierr = DMPrintLocalVec(dm, "Local function", 1.0e-10, lv);CHKERRQ(ierr);
    ierr = DMRestoreLocalVector(dm, &lv);CHKERRQ(ierr);
  }
  if (user.runType == RUN_FULL) {
    void (*initialGuess[numComponents])(const PetscReal x[], PetscScalar *, void *ctx);
    PetscInt c;

    for (c = 0; c < numComponents; ++c) initialGuess[c] = zero;
    ierr = DMPlexProjectFunction(dm, user.fe, initialGuess, NULL, INSERT_VALUES, u);CHKERRQ(ierr);
    if (user.debug) {
      ierr = PetscPrintf(PETSC_COMM_WORLD, "Initial guess\n");CHKERRQ(ierr);
      ierr = VecView(u, PETSC_VIEWER_STDOUT_WORLD);CHKERRQ(ierr);
    }
    ierr = SNESSolve(snes, NULL, u);CHKERRQ(ierr);
    ierr = SNESGetIterationNumber(snes, &its);CHKERRQ(ierr);
    ierr = PetscPrintf(PETSC_COMM_WORLD, "Number of SNES iterations = %D\n", its);CHKERRQ(ierr);
    ierr = DMPlexComputeL2Diff(dm, user.fe, user.exactFuncs, NULL, u, &error);CHKERRQ(ierr);
    if (error < 1.0e-11) {ierr = PetscPrintf(PETSC_COMM_WORLD, "L_2 Error: < 1.0e-11\n");CHKERRQ(ierr);}
    else                 {ierr = PetscPrintf(PETSC_COMM_WORLD, "L_2 Error: %g\n", error);CHKERRQ(ierr);}
    if (user.showSolution) {
      ierr = PetscPrintf(PETSC_COMM_WORLD, "Solution\n");CHKERRQ(ierr);
      ierr = VecChop(u, 3.0e-9);CHKERRQ(ierr);
      ierr = VecView(u, PETSC_VIEWER_STDOUT_WORLD);CHKERRQ(ierr);
    }
  } else if (user.runType == RUN_PERF) {
    PetscReal res = 0.0;

    ierr = SNESComputeFunction(snes, u, r);CHKERRQ(ierr);
    ierr = PetscPrintf(PETSC_COMM_WORLD, "Initial Residual\n");CHKERRQ(ierr);
    ierr = VecChop(r, 1.0e-10);CHKERRQ(ierr);
    ierr = VecNorm(r, NORM_2, &res);CHKERRQ(ierr);
    ierr = PetscPrintf(PETSC_COMM_WORLD, "L_2 Residual: %g\n", res);CHKERRQ(ierr);
  } else {
    PetscReal res = 0.0;

    /* Check discretization error */
    ierr = PetscPrintf(PETSC_COMM_WORLD, "Initial guess\n");CHKERRQ(ierr);
    ierr = VecView(u, PETSC_VIEWER_STDOUT_WORLD);CHKERRQ(ierr);
    ierr = DMPlexComputeL2Diff(dm, user.fe, user.exactFuncs, NULL, u, &error);CHKERRQ(ierr);
    if (error < 1.0e-11) {ierr = PetscPrintf(PETSC_COMM_WORLD, "L_2 Error: < 1.0e-11\n");CHKERRQ(ierr);}
    else                 {ierr = PetscPrintf(PETSC_COMM_WORLD, "L_2 Error: %g\n", error);CHKERRQ(ierr);}
    /* Check residual */
    ierr = SNESComputeFunction(snes, u, r);CHKERRQ(ierr);
    ierr = PetscPrintf(PETSC_COMM_WORLD, "Initial Residual\n");CHKERRQ(ierr);
    ierr = VecChop(r, 1.0e-10);CHKERRQ(ierr);
    ierr = VecView(r, PETSC_VIEWER_STDOUT_WORLD);CHKERRQ(ierr);
    ierr = VecNorm(r, NORM_2, &res);CHKERRQ(ierr);
    ierr = PetscPrintf(PETSC_COMM_WORLD, "L_2 Residual: %g\n", res);CHKERRQ(ierr);
    /* Check Jacobian */
    {
      Vec          b;

      ierr = SNESComputeJacobian(snes, u, A, A);CHKERRQ(ierr);
      ierr = VecDuplicate(u, &b);CHKERRQ(ierr);
      ierr = VecSet(r, 0.0);CHKERRQ(ierr);
      ierr = SNESComputeFunction(snes, r, b);CHKERRQ(ierr);
      ierr = MatMult(A, u, r);CHKERRQ(ierr);
      ierr = VecAXPY(r, 1.0, b);CHKERRQ(ierr);
      ierr = VecDestroy(&b);CHKERRQ(ierr);
      ierr = PetscPrintf(PETSC_COMM_WORLD, "Au - b = Au + F(0)\n");CHKERRQ(ierr);
      ierr = VecChop(r, 1.0e-10);CHKERRQ(ierr);
      ierr = VecView(r, PETSC_VIEWER_STDOUT_WORLD);CHKERRQ(ierr);
      ierr = VecNorm(r, NORM_2, &res);CHKERRQ(ierr);
      ierr = PetscPrintf(PETSC_COMM_WORLD, "Linear L_2 Residual: %g\n", res);CHKERRQ(ierr);
    }
  }
  ierr = VecViewFromOptions(u, NULL, "-vec_view");CHKERRQ(ierr);

  if (user.bcType == NEUMANN) {
    ierr = MatNullSpaceDestroy(&nullSpace);CHKERRQ(ierr);
  }
  if (user.jacobianMF) {
    ierr = VecDestroy(&userJ.u);CHKERRQ(ierr);
  }
  if (A != J) {ierr = MatDestroy(&A);CHKERRQ(ierr);}
  ierr = DestroyElement(&user);CHKERRQ(ierr);
  ierr = MatDestroy(&J);CHKERRQ(ierr);
  ierr = VecDestroy(&u);CHKERRQ(ierr);
  ierr = VecDestroy(&r);CHKERRQ(ierr);
  ierr = SNESDestroy(&snes);CHKERRQ(ierr);
  ierr = DMDestroy(&dm);CHKERRQ(ierr);
  ierr = PetscFree(user.exactFuncs);CHKERRQ(ierr);
  ierr = PetscFinalize();
  return 0;
}<|MERGE_RESOLUTION|>--- conflicted
+++ resolved
@@ -346,11 +346,6 @@
   if (!len) {
     ierr = DMPlexCreateBoxMesh(comm, dim, interpolate, dm);CHKERRQ(ierr);
     ierr = PetscObjectSetName((PetscObject) *dm, "Mesh");CHKERRQ(ierr);
-<<<<<<< HEAD
-    ierr = DMPlexGetLabel(*dm, "marker", &label);CHKERRQ(ierr);
-    if (label) {ierr = DMPlexLabelComplete(*dm, label);CHKERRQ(ierr);}
-=======
->>>>>>> 93a5981a
   } else if (user->checkpoint) {
     ierr = DMCreate(comm, dm);CHKERRQ(ierr);
     ierr = DMSetType(*dm, DMPLEX);CHKERRQ(ierr);
@@ -624,11 +619,7 @@
   default:
     SETERRQ1(PETSC_COMM_WORLD, PETSC_ERR_ARG_OUTOFRANGE, "Invalid dimension %d", user->dim);
   }
-<<<<<<< HEAD
-  user->fem.bcFuncs = user->exactFuncs;
-=======
   user->fem.bcFuncs = NULL;
->>>>>>> 93a5981a
   user->fem.bcCtxs  = NULL;
   PetscFunctionReturn(0);
 }
