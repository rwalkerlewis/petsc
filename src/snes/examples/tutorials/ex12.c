static char help[] = "Poisson Problem in 2d and 3d with simplicial finite elements.\n\
We solve the Poisson problem in a rectangular\n\
domain, using a parallel unstructured mesh (DMPLEX) to discretize it.\n\
This example supports discretized auxiliary fields (conductivity) as well as\n\
multilevel nonlinear solvers.\n\n\n";

#include <petscdmplex.h>
#include <petscsnes.h>
#include <petscds.h>
#include <petscviewerhdf5.h>

typedef enum {NEUMANN, DIRICHLET, NONE} BCType;
typedef enum {RUN_FULL, RUN_EXACT, RUN_TEST, RUN_PERF} RunType;
typedef enum {COEFF_NONE, COEFF_ANALYTIC, COEFF_FIELD, COEFF_NONLINEAR} CoeffType;

typedef struct {
  PetscInt       debug;             /* The debugging level */
  RunType        runType;           /* Whether to run tests, or solve the full problem */
  PetscBool      jacobianMF;        /* Whether to calculate the Jacobian action on the fly */
  PetscLogEvent  createMeshEvent;
  PetscBool      showInitial, showSolution, restart, check, quiet, nonzInit;
  /* Domain and mesh definition */
  PetscInt       dim;               /* The topological mesh dimension */
<<<<<<< HEAD
=======
  DMBoundaryType periodicity[3];    /* The domain periodicity */
  PetscInt       cells[3];          /* The initial domain division */
>>>>>>> 9811f190
  char           filename[2048];    /* The optional mesh file */
  PetscBool      interpolate;       /* Generate intermediate mesh elements */
  PetscReal      refinementLimit;   /* The largest allowable cell volume */
  PetscBool      viewHierarchy;     /* Whether to view the hierarchy */
  PetscBool      simplex;           /* Simplicial mesh */
  /* Problem definition */
  BCType         bcType;
  CoeffType      variableCoefficient;
  PetscErrorCode (**exactFuncs)(PetscInt dim, PetscReal time, const PetscReal x[], PetscInt Nf, PetscScalar *u, void *ctx);
  PetscBool      fieldBC;
  void           (**exactFields)(PetscInt, PetscInt, PetscInt,
                                 const PetscInt[], const PetscInt[], const PetscScalar[], const PetscScalar[], const PetscScalar[],
                                 const PetscInt[], const PetscInt[], const PetscScalar[], const PetscScalar[], const PetscScalar[],
                                 PetscReal, const PetscReal[], PetscScalar[]);
  /* Solver */
  PC            pcmg;              /* This is needed for error monitoring */
} AppCtx;

static PetscErrorCode zero(PetscInt dim, PetscReal time, const PetscReal x[], PetscInt Nf, PetscScalar *u, void *ctx)
{
  u[0] = 0.0;
  return 0;
}

static PetscErrorCode ecks(PetscInt dim, PetscReal time, const PetscReal x[], PetscInt Nf, PetscScalar *u, void *ctx)
{
  u[0] = x[0];
  return 0;
}

/*
  In 2D for Dirichlet conditions, we use exact solution:

    u = x^2 + y^2
    f = 4

  so that

    -\Delta u + f = -4 + 4 = 0

  For Neumann conditions, we have

    -\nabla u \cdot -\hat y |_{y=0} =  (2y)|_{y=0} =  0 (bottom)
    -\nabla u \cdot  \hat y |_{y=1} = -(2y)|_{y=1} = -2 (top)
    -\nabla u \cdot -\hat x |_{x=0} =  (2x)|_{x=0} =  0 (left)
    -\nabla u \cdot  \hat x |_{x=1} = -(2x)|_{x=1} = -2 (right)

  Which we can express as

    \nabla u \cdot  \hat n|_\Gamma = {2 x, 2 y} \cdot \hat n = 2 (x + y)
*/
static PetscErrorCode quadratic_u_2d(PetscInt dim, PetscReal time, const PetscReal x[], PetscInt Nf, PetscScalar *u, void *ctx)
{
  *u = x[0]*x[0] + x[1]*x[1];
  return 0;
}

static void quadratic_u_field_2d(PetscInt dim, PetscInt Nf, PetscInt NfAux,
                                 const PetscInt uOff[], const PetscInt uOff_x[], const PetscScalar u[], const PetscScalar u_t[], const PetscScalar u_x[],
                                 const PetscInt aOff[], const PetscInt aOff_x[], const PetscScalar a[], const PetscScalar a_t[], const PetscScalar a_x[],
                                 PetscReal t, const PetscReal x[], PetscScalar uexact[])
{
  uexact[0] = a[0];
}

static void f0_u(PetscInt dim, PetscInt Nf, PetscInt NfAux,
                 const PetscInt uOff[], const PetscInt uOff_x[], const PetscScalar u[], const PetscScalar u_t[], const PetscScalar u_x[],
                 const PetscInt aOff[], const PetscInt aOff_x[], const PetscScalar a[], const PetscScalar a_t[], const PetscScalar a_x[],
                 PetscReal t, const PetscReal x[], PetscScalar f0[])
{
  f0[0] = 4.0;
}

static void f0_bd_u(PetscInt dim, PetscInt Nf, PetscInt NfAux,
                    const PetscInt uOff[], const PetscInt uOff_x[], const PetscScalar u[], const PetscScalar u_t[], const PetscScalar u_x[],
                    const PetscInt aOff[], const PetscInt aOff_x[], const PetscScalar a[], const PetscScalar a_t[], const PetscScalar a_x[],
                    PetscReal t, const PetscReal x[], const PetscReal n[], PetscScalar f0[])
{
  PetscInt d;
  for (d = 0, f0[0] = 0.0; d < dim; ++d) f0[0] += -n[d]*2.0*x[d];
}

static void f1_bd_zero(PetscInt dim, PetscInt Nf, PetscInt NfAux,
                       const PetscInt uOff[], const PetscInt uOff_x[], const PetscScalar u[], const PetscScalar u_t[], const PetscScalar u_x[],
                       const PetscInt aOff[], const PetscInt aOff_x[], const PetscScalar a[], const PetscScalar a_t[], const PetscScalar a_x[],
                       PetscReal t, const PetscReal x[], const PetscReal n[], PetscScalar f1[])
{
  PetscInt comp;
  for (comp = 0; comp < dim; ++comp) f1[comp] = 0.0;
}

/* gradU[comp*dim+d] = {u_x, u_y} or {u_x, u_y, u_z} */
static void f1_u(PetscInt dim, PetscInt Nf, PetscInt NfAux,
                 const PetscInt uOff[], const PetscInt uOff_x[], const PetscScalar u[], const PetscScalar u_t[], const PetscScalar u_x[],
                 const PetscInt aOff[], const PetscInt aOff_x[], const PetscScalar a[], const PetscScalar a_t[], const PetscScalar a_x[],
                 PetscReal t, const PetscReal x[], PetscScalar f1[])
{
  PetscInt d;
  for (d = 0; d < dim; ++d) f1[d] = u_x[d];
}

/* < \nabla v, \nabla u + {\nabla u}^T >
   This just gives \nabla u, give the perdiagonal for the transpose */
static void g3_uu(PetscInt dim, PetscInt Nf, PetscInt NfAux,
                  const PetscInt uOff[], const PetscInt uOff_x[], const PetscScalar u[], const PetscScalar u_t[], const PetscScalar u_x[],
                  const PetscInt aOff[], const PetscInt aOff_x[], const PetscScalar a[], const PetscScalar a_t[], const PetscScalar a_x[],
                  PetscReal t, PetscReal u_tShift, const PetscReal x[], PetscScalar g3[])
{
  PetscInt d;
  for (d = 0; d < dim; ++d) g3[d*dim+d] = 1.0;
}

/*
  In 2D for x periodicity and y Dirichlet conditions, we use exact solution:

    u = sin(2 pi x)
    f = -4 pi^2 sin(2 pi x)

  so that

    -\Delta u + f = 4 pi^2 sin(2 pi x) - 4 pi^2 sin(2 pi x) = 0
*/
static PetscErrorCode xtrig_u_2d(PetscInt dim, PetscReal time, const PetscReal x[], PetscInt Nf, PetscScalar *u, void *ctx)
{
  *u = PetscSinReal(2.0*PETSC_PI*x[0]);
  return 0;
}

static void f0_xtrig_u(PetscInt dim, PetscInt Nf, PetscInt NfAux,
                       const PetscInt uOff[], const PetscInt uOff_x[], const PetscScalar u[], const PetscScalar u_t[], const PetscScalar u_x[],
                       const PetscInt aOff[], const PetscInt aOff_x[], const PetscScalar a[], const PetscScalar a_t[], const PetscScalar a_x[],
                       PetscReal t, const PetscReal x[], PetscScalar f0[])
{
  f0[0] = -4.0*PetscSqr(PETSC_PI)*PetscSinReal(2.0*PETSC_PI*x[0]);
}

/*
  In 2D for x-y periodicity, we use exact solution:

    u = sin(2 pi x) sin(2 pi y)
    f = -8 pi^2 sin(2 pi x)

  so that

    -\Delta u + f = 4 pi^2 sin(2 pi x) sin(2 pi y) + 4 pi^2 sin(2 pi x) sin(2 pi y) - 8 pi^2 sin(2 pi x) = 0
*/
static PetscErrorCode xytrig_u_2d(PetscInt dim, PetscReal time, const PetscReal x[], PetscInt Nf, PetscScalar *u, void *ctx)
{
  *u = PetscSinReal(2.0*PETSC_PI*x[0])*PetscSinReal(2.0*PETSC_PI*x[1]);
  return 0;
}

static void f0_xytrig_u(PetscInt dim, PetscInt Nf, PetscInt NfAux,
                        const PetscInt uOff[], const PetscInt uOff_x[], const PetscScalar u[], const PetscScalar u_t[], const PetscScalar u_x[],
                        const PetscInt aOff[], const PetscInt aOff_x[], const PetscScalar a[], const PetscScalar a_t[], const PetscScalar a_x[],
                        PetscReal t, const PetscReal x[], PetscScalar f0[])
{
  f0[0] = -8.0*PetscSqr(PETSC_PI)*PetscSinReal(2.0*PETSC_PI*x[0]);
}

/*
  In 2D for Dirichlet conditions with a variable coefficient, we use exact solution:

    u  = x^2 + y^2
    f  = 6 (x + y)
    nu = (x + y)

  so that

    -\div \nu \grad u + f = -6 (x + y) + 6 (x + y) = 0
*/
static PetscErrorCode nu_2d(PetscInt dim, PetscReal time, const PetscReal x[], PetscInt Nf, PetscScalar *u, void *ctx)
{
  *u = x[0] + x[1];
  return 0;
}

void f0_analytic_u(PetscInt dim, PetscInt Nf, PetscInt NfAux,
                   const PetscInt uOff[], const PetscInt uOff_x[], const PetscScalar u[], const PetscScalar u_t[], const PetscScalar u_x[],
                   const PetscInt aOff[], const PetscInt aOff_x[], const PetscScalar a[], const PetscScalar a_t[], const PetscScalar a_x[],
                   PetscReal t, const PetscReal x[], PetscScalar f0[])
{
  f0[0] = 6.0*(x[0] + x[1]);
}

/* gradU[comp*dim+d] = {u_x, u_y} or {u_x, u_y, u_z} */
void f1_analytic_u(PetscInt dim, PetscInt Nf, PetscInt NfAux,
                   const PetscInt uOff[], const PetscInt uOff_x[], const PetscScalar u[], const PetscScalar u_t[], const PetscScalar u_x[],
                   const PetscInt aOff[], const PetscInt aOff_x[], const PetscScalar a[], const PetscScalar a_t[], const PetscScalar a_x[],
                   PetscReal t, const PetscReal x[], PetscScalar f1[])
{
  PetscInt d;
  for (d = 0; d < dim; ++d) f1[d] = (x[0] + x[1])*u_x[d];
}

void f1_field_u(PetscInt dim, PetscInt Nf, PetscInt NfAux,
                const PetscInt uOff[], const PetscInt uOff_x[], const PetscScalar u[], const PetscScalar u_t[], const PetscScalar u_x[],
                const PetscInt aOff[], const PetscInt aOff_x[], const PetscScalar a[], const PetscScalar a_t[], const PetscScalar a_x[],
                PetscReal t, const PetscReal x[], PetscScalar f1[])
{
  PetscInt d;
  for (d = 0; d < dim; ++d) f1[d] = a[0]*u_x[d];
}

/* < \nabla v, \nabla u + {\nabla u}^T >
   This just gives \nabla u, give the perdiagonal for the transpose */
void g3_analytic_uu(PetscInt dim, PetscInt Nf, PetscInt NfAux,
                    const PetscInt uOff[], const PetscInt uOff_x[], const PetscScalar u[], const PetscScalar u_t[], const PetscScalar u_x[],
                    const PetscInt aOff[], const PetscInt aOff_x[], const PetscScalar a[], const PetscScalar a_t[], const PetscScalar a_x[],
                    PetscReal t, PetscReal u_tShift, const PetscReal x[], PetscScalar g3[])
{
  PetscInt d;
  for (d = 0; d < dim; ++d) g3[d*dim+d] = x[0] + x[1];
}

void g3_field_uu(PetscInt dim, PetscInt Nf, PetscInt NfAux,
                 const PetscInt uOff[], const PetscInt uOff_x[], const PetscScalar u[], const PetscScalar u_t[], const PetscScalar u_x[],
                 const PetscInt aOff[], const PetscInt aOff_x[], const PetscScalar a[], const PetscScalar a_t[], const PetscScalar a_x[],
                 PetscReal t, PetscReal u_tShift, const PetscReal x[], PetscScalar g3[])
{
  PetscInt d;
  for (d = 0; d < dim; ++d) g3[d*dim+d] = a[0];
}

/*
  In 2D for Dirichlet conditions with a nonlinear coefficient (p-Laplacian with p = 4), we use exact solution:

    u  = x^2 + y^2
    f  = 16 (x^2 + y^2)
    nu = 1/2 |grad u|^2

  so that

    -\div \nu \grad u + f = -16 (x^2 + y^2) + 16 (x^2 + y^2) = 0
*/
void f0_analytic_nonlinear_u(PetscInt dim, PetscInt Nf, PetscInt NfAux,
                             const PetscInt uOff[], const PetscInt uOff_x[], const PetscScalar u[], const PetscScalar u_t[], const PetscScalar u_x[],
                             const PetscInt aOff[], const PetscInt aOff_x[], const PetscScalar a[], const PetscScalar a_t[], const PetscScalar a_x[],
                             PetscReal t, const PetscReal x[], PetscScalar f0[])
{
  f0[0] = 16.0*(x[0]*x[0] + x[1]*x[1]);
}

/* gradU[comp*dim+d] = {u_x, u_y} or {u_x, u_y, u_z} */
void f1_analytic_nonlinear_u(PetscInt dim, PetscInt Nf, PetscInt NfAux,
                             const PetscInt uOff[], const PetscInt uOff_x[], const PetscScalar u[], const PetscScalar u_t[], const PetscScalar u_x[],
                             const PetscInt aOff[], const PetscInt aOff_x[], const PetscScalar a[], const PetscScalar a_t[], const PetscScalar a_x[],
                             PetscReal t, const PetscReal x[], PetscScalar f1[])
{
  PetscScalar nu = 0.0;
  PetscInt    d;
  for (d = 0; d < dim; ++d) nu += u_x[d]*u_x[d];
  for (d = 0; d < dim; ++d) f1[d] = 0.5*nu*u_x[d];
}

/*
  grad (u + eps w) - grad u = eps grad w

  1/2 |grad (u + eps w)|^2 grad (u + eps w) - 1/2 |grad u|^2 grad u
= 1/2 (|grad u|^2 + 2 eps <grad u,grad w>) (grad u + eps grad w) - 1/2 |grad u|^2 grad u
= 1/2 (eps |grad u|^2 grad w + 2 eps <grad u,grad w> grad u)
= eps (1/2 |grad u|^2 grad w + grad u <grad u,grad w>)
*/
void g3_analytic_nonlinear_uu(PetscInt dim, PetscInt Nf, PetscInt NfAux,
                              const PetscInt uOff[], const PetscInt uOff_x[], const PetscScalar u[], const PetscScalar u_t[], const PetscScalar u_x[],
                              const PetscInt aOff[], const PetscInt aOff_x[], const PetscScalar a[], const PetscScalar a_t[], const PetscScalar a_x[],
                              PetscReal t, PetscReal u_tShift, const PetscReal x[], PetscScalar g3[])
{
  PetscScalar nu = 0.0;
  PetscInt    d, e;
  for (d = 0; d < dim; ++d) nu += u_x[d]*u_x[d];
  for (d = 0; d < dim; ++d) {
    g3[d*dim+d] = 0.5*nu;
    for (e = 0; e < dim; ++e) {
      g3[d*dim+e] += u_x[d]*u_x[e];
    }
  }
}

/*
  In 3D for Dirichlet conditions we use exact solution:

    u = 2/3 (x^2 + y^2 + z^2)
    f = 4

  so that

    -\Delta u + f = -2/3 * 6 + 4 = 0

  For Neumann conditions, we have

    -\nabla u \cdot -\hat z |_{z=0} =  (2z)|_{z=0} =  0 (bottom)
    -\nabla u \cdot  \hat z |_{z=1} = -(2z)|_{z=1} = -2 (top)
    -\nabla u \cdot -\hat y |_{y=0} =  (2y)|_{y=0} =  0 (front)
    -\nabla u \cdot  \hat y |_{y=1} = -(2y)|_{y=1} = -2 (back)
    -\nabla u \cdot -\hat x |_{x=0} =  (2x)|_{x=0} =  0 (left)
    -\nabla u \cdot  \hat x |_{x=1} = -(2x)|_{x=1} = -2 (right)

  Which we can express as

    \nabla u \cdot  \hat n|_\Gamma = {2 x, 2 y, 2z} \cdot \hat n = 2 (x + y + z)
*/
static PetscErrorCode quadratic_u_3d(PetscInt dim, PetscReal time, const PetscReal x[], PetscInt Nf, PetscScalar *u, void *ctx)
{
  *u = 2.0*(x[0]*x[0] + x[1]*x[1] + x[2]*x[2])/3.0;
  return 0;
}

static void quadratic_u_field_3d(PetscInt dim, PetscInt Nf, PetscInt NfAux,
                                 const PetscInt uOff[], const PetscInt uOff_x[], const PetscScalar u[], const PetscScalar u_t[], const PetscScalar u_x[],
                                 const PetscInt aOff[], const PetscInt aOff_x[], const PetscScalar a[], const PetscScalar a_t[], const PetscScalar a_x[],
                                 PetscReal t, const PetscReal x[], PetscScalar uexact[])
{
  uexact[0] = a[0];
}

static PetscErrorCode ProcessOptions(MPI_Comm comm, AppCtx *options)
{
  const char    *bcTypes[3]  = {"neumann", "dirichlet", "none"};
  const char    *runTypes[4] = {"full", "exact", "test", "perf"};
  const char    *coeffTypes[4] = {"none", "analytic", "field", "nonlinear"};
  PetscInt       bd, bc, run, coeff, n;
  PetscBool      flg;
  PetscErrorCode ierr;

  PetscFunctionBeginUser;
  options->debug               = 0;
  options->runType             = RUN_FULL;
  options->dim                 = 2;
  options->periodicity[0]      = DM_BOUNDARY_NONE;
  options->periodicity[1]      = DM_BOUNDARY_NONE;
  options->periodicity[2]      = DM_BOUNDARY_NONE;
  options->cells[0]            = 1;
  options->cells[1]            = 1;
  options->cells[2]            = 1;
  options->filename[0]         = '\0';
  options->interpolate         = PETSC_FALSE;
  options->refinementLimit     = 0.0;
  options->bcType              = DIRICHLET;
  options->variableCoefficient = COEFF_NONE;
  options->fieldBC             = PETSC_FALSE;
  options->jacobianMF          = PETSC_FALSE;
  options->showInitial         = PETSC_FALSE;
  options->showSolution        = PETSC_FALSE;
  options->restart             = PETSC_FALSE;
  options->check               = PETSC_FALSE;
  options->viewHierarchy       = PETSC_FALSE;
  options->simplex             = PETSC_TRUE;
  options->quiet               = PETSC_FALSE;
  options->nonzInit            = PETSC_FALSE;

  ierr = PetscOptionsBegin(comm, "", "Poisson Problem Options", "DMPLEX");CHKERRQ(ierr);
  ierr = PetscOptionsInt("-debug", "The debugging level", "ex12.c", options->debug, &options->debug, NULL);CHKERRQ(ierr);
  run  = options->runType;
  ierr = PetscOptionsEList("-run_type", "The run type", "ex12.c", runTypes, 3, runTypes[options->runType], &run, NULL);CHKERRQ(ierr);

  options->runType = (RunType) run;

  ierr = PetscOptionsInt("-dim", "The topological mesh dimension", "ex12.c", options->dim, &options->dim, NULL);CHKERRQ(ierr);
<<<<<<< HEAD
=======
  bd = options->periodicity[0];
  ierr = PetscOptionsEList("-x_periodicity", "The x-boundary periodicity", "ex12.c", DMBoundaryTypes, 5, DMBoundaryTypes[options->periodicity[0]], &bd, NULL);CHKERRQ(ierr);
  options->periodicity[0] = (DMBoundaryType) bd;
  bd = options->periodicity[1];
  ierr = PetscOptionsEList("-y_periodicity", "The y-boundary periodicity", "ex12.c", DMBoundaryTypes, 5, DMBoundaryTypes[options->periodicity[1]], &bd, NULL);CHKERRQ(ierr);
  options->periodicity[1] = (DMBoundaryType) bd;
  bd = options->periodicity[2];
  ierr = PetscOptionsEList("-z_periodicity", "The z-boundary periodicity", "ex12.c", DMBoundaryTypes, 5, DMBoundaryTypes[options->periodicity[2]], &bd, NULL);CHKERRQ(ierr);
  options->periodicity[2] = (DMBoundaryType) bd;
  n = 3;
  ierr = PetscOptionsIntArray("-cells", "The initial mesh division", "ex12.c", options->cells, &n, NULL);CHKERRQ(ierr);
>>>>>>> 9811f190
  ierr = PetscOptionsString("-f", "Mesh filename to read", "ex12.c", options->filename, options->filename, sizeof(options->filename), &flg);CHKERRQ(ierr);
  ierr = PetscOptionsBool("-interpolate", "Generate intermediate mesh elements", "ex12.c", options->interpolate, &options->interpolate, NULL);CHKERRQ(ierr);
  ierr = PetscOptionsReal("-refinement_limit", "The largest allowable cell volume", "ex12.c", options->refinementLimit, &options->refinementLimit, NULL);CHKERRQ(ierr);
  bc   = options->bcType;
  ierr = PetscOptionsEList("-bc_type","Type of boundary condition","ex12.c",bcTypes,3,bcTypes[options->bcType],&bc,NULL);CHKERRQ(ierr);
  options->bcType = (BCType) bc;
  coeff = options->variableCoefficient;
  ierr = PetscOptionsEList("-variable_coefficient","Type of variable coefficent","ex12.c",coeffTypes,4,coeffTypes[options->variableCoefficient],&coeff,NULL);CHKERRQ(ierr);
  options->variableCoefficient = (CoeffType) coeff;

  ierr = PetscOptionsBool("-field_bc", "Use a field representation for the BC", "ex12.c", options->fieldBC, &options->fieldBC, NULL);CHKERRQ(ierr);
  ierr = PetscOptionsBool("-jacobian_mf", "Calculate the action of the Jacobian on the fly", "ex12.c", options->jacobianMF, &options->jacobianMF, NULL);CHKERRQ(ierr);
  ierr = PetscOptionsBool("-show_initial", "Output the initial guess for verification", "ex12.c", options->showInitial, &options->showInitial, NULL);CHKERRQ(ierr);
  ierr = PetscOptionsBool("-show_solution", "Output the solution for verification", "ex12.c", options->showSolution, &options->showSolution, NULL);CHKERRQ(ierr);
  ierr = PetscOptionsBool("-restart", "Read in the mesh and solution from a file", "ex12.c", options->restart, &options->restart, NULL);CHKERRQ(ierr);
  ierr = PetscOptionsBool("-check", "Compare with default integration routines", "ex12.c", options->check, &options->check, NULL);CHKERRQ(ierr);
  ierr = PetscOptionsBool("-dm_view_hierarchy", "View the coarsened hierarchy", "ex12.c", options->viewHierarchy, &options->viewHierarchy, NULL);CHKERRQ(ierr);
  ierr = PetscOptionsBool("-simplex", "Simplicial (true) or tensor (false) mesh", "ex12.c", options->simplex, &options->simplex, NULL);CHKERRQ(ierr);
  ierr = PetscOptionsBool("-quiet", "Don't print any vecs", "ex12.c", options->quiet, &options->quiet, NULL);CHKERRQ(ierr);
  ierr = PetscOptionsBool("-nonzero_initial_guess", "nonzero intial guess", "ex12.c", options->nonzInit, &options->nonzInit, NULL);CHKERRQ(ierr);
  ierr = PetscOptionsEnd();
  ierr = PetscLogEventRegister("CreateMesh", DM_CLASSID, &options->createMeshEvent);CHKERRQ(ierr);
  PetscFunctionReturn(0);
}

static PetscErrorCode CreateBCLabel(DM dm, const char name[])
{
  DMLabel        label;
  PetscErrorCode ierr;

  PetscFunctionBeginUser;
  ierr = DMCreateLabel(dm, name);CHKERRQ(ierr);
  ierr = DMGetLabel(dm, name, &label);CHKERRQ(ierr);
  ierr = DMPlexMarkBoundaryFaces(dm, label);CHKERRQ(ierr);
  ierr = DMPlexLabelComplete(dm, label);CHKERRQ(ierr);
  PetscFunctionReturn(0);
}

static PetscErrorCode CreateMesh(MPI_Comm comm, AppCtx *user, DM *dm)
{
  PetscInt       dim             = user->dim;
  const char    *filename        = user->filename;
  PetscBool      interpolate     = user->interpolate;
  PetscReal      refinementLimit = user->refinementLimit;
  size_t         len;
  PetscErrorCode ierr;

  PetscFunctionBeginUser;
  ierr = PetscLogEventBegin(user->createMeshEvent,0,0,0,0);CHKERRQ(ierr);
  ierr = PetscStrlen(filename, &len);CHKERRQ(ierr);
  if (!len) {
    if (user->simplex) {
      ierr = DMPlexCreateBoxMesh(comm, dim, dim == 2 ? 2 : 1, interpolate, dm);CHKERRQ(ierr);
    } else {
<<<<<<< HEAD
      PetscInt cells[3] = {1, 1, 1}; /* coarse mesh is one cell; refine from there */
=======
      PetscInt d;
>>>>>>> 9811f190

      if (user->periodicity[0] || user->periodicity[1] || user->periodicity[2]) for (d = 0; d < dim; ++d) user->cells[d] = PetscMax(user->cells[d], 3);
      ierr = DMPlexCreateHexBoxMesh(comm, dim, user->cells, user->periodicity[0], user->periodicity[1], user->periodicity[2], dm);CHKERRQ(ierr);
    }
    ierr = PetscObjectSetName((PetscObject) *dm, "Mesh");CHKERRQ(ierr);
  } else {
    ierr = DMPlexCreateFromFile(comm, filename, interpolate, dm);CHKERRQ(ierr);
    ierr = DMPlexSetRefinementUniform(*dm, PETSC_FALSE);CHKERRQ(ierr);
  }
  {
    DM refinedMesh     = NULL;
    DM distributedMesh = NULL;

    /* Refine mesh using a volume constraint */
    if (refinementLimit > 0.0) {
      ierr = DMPlexSetRefinementLimit(*dm, refinementLimit);CHKERRQ(ierr);
      ierr = DMRefine(*dm, comm, &refinedMesh);CHKERRQ(ierr);
      if (refinedMesh) {
        const char *name;

        ierr = PetscObjectGetName((PetscObject) *dm,         &name);CHKERRQ(ierr);
        ierr = PetscObjectSetName((PetscObject) refinedMesh,  name);CHKERRQ(ierr);
        ierr = DMDestroy(dm);CHKERRQ(ierr);
        *dm  = refinedMesh;
      }
    }
    /* Distribute mesh over processes */
    ierr = DMPlexDistribute(*dm, 0, NULL, &distributedMesh);CHKERRQ(ierr);
    if (distributedMesh) {
      ierr = DMDestroy(dm);CHKERRQ(ierr);
      *dm  = distributedMesh;
    }
  }
  if (user->bcType == NEUMANN) {
    DMLabel   label;

    ierr = DMCreateLabel(*dm, "boundary");CHKERRQ(ierr);
    ierr = DMGetLabel(*dm, "boundary", &label);CHKERRQ(ierr);
    ierr = DMPlexMarkBoundaryFaces(*dm, label);CHKERRQ(ierr);
  } else if (user->bcType == DIRICHLET) {
    PetscBool hasLabel;

    ierr = DMHasLabel(*dm,"marker",&hasLabel);CHKERRQ(ierr);
    if (!hasLabel) {ierr = CreateBCLabel(*dm, "marker");CHKERRQ(ierr);}
  }
  {
    char      convType[256];
    PetscBool flg;

    ierr = PetscOptionsBegin(comm, "", "Mesh conversion options", "DMPLEX");CHKERRQ(ierr);
    ierr = PetscOptionsFList("-dm_plex_convert_type","Convert DMPlex to another format","ex12",DMList,DMPLEX,convType,256,&flg);CHKERRQ(ierr);
    ierr = PetscOptionsEnd();
    if (flg) {
      DM dmConv;

      ierr = DMConvert(*dm,convType,&dmConv);CHKERRQ(ierr);
      if (dmConv) {
        ierr = DMDestroy(dm);CHKERRQ(ierr);
        *dm  = dmConv;
      }
    }
  }
  ierr = DMLocalizeCoordinates(*dm);CHKERRQ(ierr); /* needed for periodic */
  ierr = DMSetFromOptions(*dm);CHKERRQ(ierr);
  ierr = DMViewFromOptions(*dm, NULL, "-dm_view");CHKERRQ(ierr);
  if (user->viewHierarchy) {
    DM       cdm = *dm;
    PetscInt i   = 0;
    char     buf[256];

    while (cdm) {
      ierr = DMSetUp(cdm);CHKERRQ(ierr);
      ierr = DMGetCoarseDM(cdm, &cdm);CHKERRQ(ierr);
      ++i;
    }
    cdm = *dm;
    while (cdm) {
      PetscViewer       viewer;
      PetscBool   isHDF5, isVTK;

      --i;
      ierr = PetscViewerCreate(comm,&viewer);CHKERRQ(ierr);
      ierr = PetscViewerSetType(viewer,PETSCVIEWERHDF5);CHKERRQ(ierr);
      ierr = PetscViewerSetOptionsPrefix(viewer,"hierarchy_");CHKERRQ(ierr);
      ierr = PetscViewerSetFromOptions(viewer);CHKERRQ(ierr);
      ierr = PetscObjectTypeCompare((PetscObject)viewer,PETSCVIEWERHDF5,&isHDF5);CHKERRQ(ierr);
      ierr = PetscObjectTypeCompare((PetscObject)viewer,PETSCVIEWERVTK,&isVTK);CHKERRQ(ierr);
      if (isHDF5) {
        ierr = PetscSNPrintf(buf, 256, "ex12-%d.h5", i);CHKERRQ(ierr);
      }
      else if (isVTK) {
        ierr = PetscSNPrintf(buf, 256, "ex12-%d.vtu", i);CHKERRQ(ierr);
        ierr = PetscViewerPushFormat(viewer,PETSC_VIEWER_VTK_VTU);CHKERRQ(ierr);
      }
      else {
        ierr = PetscSNPrintf(buf, 256, "ex12-%d", i);CHKERRQ(ierr);
      }
      ierr = PetscViewerFileSetMode(viewer,FILE_MODE_WRITE);CHKERRQ(ierr);
      ierr = PetscViewerFileSetName(viewer,buf);CHKERRQ(ierr);
      ierr = DMView(cdm, viewer);CHKERRQ(ierr);
      ierr = PetscViewerDestroy(&viewer);CHKERRQ(ierr);
      ierr = DMGetCoarseDM(cdm, &cdm);CHKERRQ(ierr);
    }
  }
  ierr = PetscLogEventEnd(user->createMeshEvent,0,0,0,0);CHKERRQ(ierr);
  PetscFunctionReturn(0);
}

static PetscErrorCode SetupProblem(PetscDS prob, AppCtx *user)
{
  const PetscInt id = 1;
  PetscErrorCode ierr;

  PetscFunctionBeginUser;
  switch (user->variableCoefficient) {
  case COEFF_NONE:
    if (user->periodicity[0]) {
      if (user->periodicity[1]) {
        ierr = PetscDSSetResidual(prob, 0, f0_xytrig_u, f1_u);CHKERRQ(ierr);
        ierr = PetscDSSetJacobian(prob, 0, 0, NULL, NULL, NULL, g3_uu);CHKERRQ(ierr);
      } else {
        ierr = PetscDSSetResidual(prob, 0, f0_xtrig_u,  f1_u);CHKERRQ(ierr);
        ierr = PetscDSSetJacobian(prob, 0, 0, NULL, NULL, NULL, g3_uu);CHKERRQ(ierr);
      }
    } else {
      ierr = PetscDSSetResidual(prob, 0, f0_u, f1_u);CHKERRQ(ierr);
      ierr = PetscDSSetJacobian(prob, 0, 0, NULL, NULL, NULL, g3_uu);CHKERRQ(ierr);
    }
    break;
  case COEFF_ANALYTIC:
    ierr = PetscDSSetResidual(prob, 0, f0_analytic_u, f1_analytic_u);CHKERRQ(ierr);
    ierr = PetscDSSetJacobian(prob, 0, 0, NULL, NULL, NULL, g3_analytic_uu);CHKERRQ(ierr);
    break;
  case COEFF_FIELD:
    ierr = PetscDSSetResidual(prob, 0, f0_analytic_u, f1_field_u);CHKERRQ(ierr);
    ierr = PetscDSSetJacobian(prob, 0, 0, NULL, NULL, NULL, g3_field_uu);CHKERRQ(ierr);
    break;
  case COEFF_NONLINEAR:
    ierr = PetscDSSetResidual(prob, 0, f0_analytic_nonlinear_u, f1_analytic_nonlinear_u);CHKERRQ(ierr);
    ierr = PetscDSSetJacobian(prob, 0, 0, NULL, NULL, NULL, g3_analytic_nonlinear_uu);CHKERRQ(ierr);
    break;
  default: SETERRQ1(PETSC_COMM_SELF, PETSC_ERR_ARG_WRONG, "Invalid variable coefficient type %d", user->variableCoefficient);
  }
  switch (user->dim) {
  case 2:
    if (user->periodicity[0]) {
      if (user->periodicity[1]) {
        user->exactFuncs[0] = xytrig_u_2d;
      } else {
        user->exactFuncs[0] = xtrig_u_2d;
      }
    } else {
      user->exactFuncs[0]  = quadratic_u_2d;
      user->exactFields[0] = quadratic_u_field_2d;
    }
    if (user->bcType == NEUMANN) {ierr = PetscDSSetBdResidual(prob, 0, f0_bd_u, f1_bd_zero);CHKERRQ(ierr);}
    break;
  case 3:
    user->exactFuncs[0]  = quadratic_u_3d;
    user->exactFields[0] = quadratic_u_field_3d;
    if (user->bcType == NEUMANN) {ierr = PetscDSSetBdResidual(prob, 0, f0_bd_u, f1_bd_zero);CHKERRQ(ierr);}
    break;
  default:
    SETERRQ1(PETSC_COMM_WORLD, PETSC_ERR_ARG_OUTOFRANGE, "Invalid dimension %d", user->dim);
  }
  ierr = PetscDSAddBoundary(prob, user->bcType == DIRICHLET ? (user->fieldBC ? DM_BC_ESSENTIAL_FIELD : DM_BC_ESSENTIAL) : DM_BC_NATURAL,
                            "wall", user->bcType == DIRICHLET ? "marker" : "boundary", 0, 0, NULL,
                            user->fieldBC ? (void (*)()) user->exactFields[0] : (void (*)()) user->exactFuncs[0], 1, &id, user);CHKERRQ(ierr);
  PetscFunctionReturn(0);
}

static PetscErrorCode SetupMaterial(DM dm, DM dmAux, AppCtx *user)
{
  PetscErrorCode (*matFuncs[1])(PetscInt dim, PetscReal time, const PetscReal x[], PetscInt Nf, PetscScalar u[], void *ctx) = {nu_2d};
  Vec            nu;
  PetscErrorCode ierr;

  PetscFunctionBegin;
  ierr = DMCreateLocalVector(dmAux, &nu);CHKERRQ(ierr);
  ierr = DMProjectFunctionLocal(dmAux, 0.0, matFuncs, NULL, INSERT_ALL_VALUES, nu);CHKERRQ(ierr);
  ierr = PetscObjectCompose((PetscObject) dm, "A", (PetscObject) nu);CHKERRQ(ierr);
  ierr = VecDestroy(&nu);CHKERRQ(ierr);
  PetscFunctionReturn(0);
}

static PetscErrorCode SetupBC(DM dm, DM dmAux, AppCtx *user)
{
  PetscErrorCode (*bcFuncs[1])(PetscInt dim, PetscReal time, const PetscReal x[], PetscInt Nf, PetscScalar u[], void *ctx);
  Vec            uexact;
  PetscInt       dim;
  PetscErrorCode ierr;

  PetscFunctionBegin;
  ierr = DMGetDimension(dm, &dim);CHKERRQ(ierr);
  if (dim == 2) bcFuncs[0] = quadratic_u_2d;
  else          bcFuncs[0] = quadratic_u_3d;
  ierr = DMCreateLocalVector(dmAux, &uexact);CHKERRQ(ierr);
  ierr = DMProjectFunctionLocal(dmAux, 0.0, bcFuncs, NULL, INSERT_ALL_VALUES, uexact);CHKERRQ(ierr);
  ierr = PetscObjectCompose((PetscObject) dm, "A", (PetscObject) uexact);CHKERRQ(ierr);
  ierr = VecDestroy(&uexact);CHKERRQ(ierr);
  PetscFunctionReturn(0);
}

static PetscErrorCode SetupDiscretization(DM dm, AppCtx *user)
{
  DM             cdm   = dm;
  const PetscInt dim   = user->dim;
  PetscFE        feAux = NULL;
  PetscFE        feCh  = NULL;
  PetscFE        fe;
  PetscDS        prob, probAux = NULL, probCh = NULL;
  PetscBool      simplex = user->simplex;
  PetscErrorCode ierr;

  PetscFunctionBeginUser;
  /* Create finite element */
  ierr = PetscFECreateDefault(dm, dim, 1, simplex, NULL, -1, &fe);CHKERRQ(ierr);
  ierr = PetscObjectSetName((PetscObject) fe, "potential");CHKERRQ(ierr);
  if (user->variableCoefficient == COEFF_FIELD) {
    PetscQuadrature q;

    ierr = PetscFECreateDefault(dm, dim, 1, simplex, "mat_", -1, &feAux);CHKERRQ(ierr);
    ierr = PetscFEGetQuadrature(fe, &q);CHKERRQ(ierr);
    ierr = PetscFESetQuadrature(feAux, q);CHKERRQ(ierr);
    ierr = PetscDSCreate(PetscObjectComm((PetscObject)dm),&probAux);CHKERRQ(ierr);
    ierr = PetscDSSetDiscretization(probAux, 0, (PetscObject) feAux);CHKERRQ(ierr);
  } else if (user->fieldBC) {
    PetscQuadrature q;

    ierr = PetscFECreateDefault(dm, dim, 1, simplex, "bc_", -1, &feAux);CHKERRQ(ierr);
    ierr = PetscFEGetQuadrature(fe, &q);CHKERRQ(ierr);
    ierr = PetscFESetQuadrature(feAux, q);CHKERRQ(ierr);
    ierr = PetscDSCreate(PetscObjectComm((PetscObject)dm),&probAux);CHKERRQ(ierr);
    ierr = PetscDSSetDiscretization(probAux, 0, (PetscObject) feAux);CHKERRQ(ierr);
  }
  if (user->check) {
    ierr = PetscFECreateDefault(dm, dim, 1, simplex, "ch_", -1, &feCh);CHKERRQ(ierr);
    ierr = PetscDSCreate(PetscObjectComm((PetscObject)dm),&probCh);CHKERRQ(ierr);
    ierr = PetscDSSetDiscretization(probCh, 0, (PetscObject) feCh);CHKERRQ(ierr);
  }
  /* Set discretization and boundary conditions for each mesh */
  ierr = DMGetDS(dm, &prob);CHKERRQ(ierr);
  ierr = PetscDSSetDiscretization(prob, 0, (PetscObject) fe);CHKERRQ(ierr);
  ierr = SetupProblem(prob, user);CHKERRQ(ierr);
  while (cdm) {
    DM coordDM;

    ierr = DMSetDS(cdm,prob);CHKERRQ(ierr);
    ierr = DMGetCoordinateDM(cdm,&coordDM);CHKERRQ(ierr);
    if (feAux) {
      DM      dmAux;

      ierr = DMClone(cdm, &dmAux);CHKERRQ(ierr);
      ierr = DMSetCoordinateDM(dmAux, coordDM);CHKERRQ(ierr);
      ierr = DMSetDS(dmAux, probAux);CHKERRQ(ierr);
      ierr = PetscObjectCompose((PetscObject) dm, "dmAux", (PetscObject) dmAux);CHKERRQ(ierr);
      if (user->fieldBC) {ierr = SetupBC(cdm, dmAux, user);CHKERRQ(ierr);}
      else               {ierr = SetupMaterial(cdm, dmAux, user);CHKERRQ(ierr);}
      ierr = DMDestroy(&dmAux);CHKERRQ(ierr);
    }
    if (feCh) {
      DM      dmCh;

      ierr = DMClone(cdm, &dmCh);CHKERRQ(ierr);
      ierr = DMSetCoordinateDM(dmCh, coordDM);CHKERRQ(ierr);
      ierr = DMSetDS(dmCh, probCh);CHKERRQ(ierr);
      ierr = PetscObjectCompose((PetscObject) dm, "dmCh", (PetscObject) dmCh);CHKERRQ(ierr);
      ierr = DMDestroy(&dmCh);CHKERRQ(ierr);
    }
    if (user->bcType == DIRICHLET) {
      PetscBool hasLabel;

      ierr = DMHasLabel(cdm, "marker", &hasLabel);CHKERRQ(ierr);
      if (!hasLabel) {ierr = CreateBCLabel(cdm, "marker");CHKERRQ(ierr);}
    }
    ierr = DMGetCoarseDM(cdm, &cdm);CHKERRQ(ierr);
  }
  ierr = PetscFEDestroy(&fe);CHKERRQ(ierr);
  ierr = PetscFEDestroy(&feAux);CHKERRQ(ierr);
  ierr = PetscFEDestroy(&feCh);CHKERRQ(ierr);
  ierr = PetscDSDestroy(&probAux);CHKERRQ(ierr);
  ierr = PetscDSDestroy(&probCh);CHKERRQ(ierr);
  PetscFunctionReturn(0);
}

#include "petsc/private/petscimpl.h"

/*@C
  KSPMonitorError - Outputs the error at each iteration of an iterative solver.

  Collective on KSP

  Input Parameters:
+ ksp   - the KSP
. its   - iteration number
. rnorm - 2-norm, preconditioned residual value (may be estimated).
- ctx   - monitor context

  Level: intermediate

.keywords: KSP, default, monitor, residual
.seealso: KSPMonitorSet(), KSPMonitorTrueResidualNorm(), KSPMonitorDefault()
@*/
static PetscErrorCode KSPMonitorError(KSP ksp, PetscInt its, PetscReal rnorm, void *ctx)
{
  AppCtx        *user = (AppCtx *) ctx;
  DM             dm;
  Vec            du, r;
  PetscInt       level = 0;
  PetscBool      hasLevel;
  PetscViewer    viewer;
  char           buf[256];
  PetscErrorCode ierr;

  PetscFunctionBegin;
  ierr = KSPGetDM(ksp, &dm);CHKERRQ(ierr);
  /* Calculate solution */
  {
    PC        pc = user->pcmg; /* The MG PC */
    DM        fdm = NULL,  cdm;
    KSP       fksp, cksp;
    Vec       fu,   cu;
    PetscInt  levels, l;

    ierr = KSPBuildSolution(ksp, NULL, &du);CHKERRQ(ierr);
    ierr = PetscObjectComposedDataGetInt((PetscObject) ksp, PetscMGLevelId, level, hasLevel);CHKERRQ(ierr);
    ierr = PCMGGetLevels(pc, &levels);CHKERRQ(ierr);
    ierr = PCMGGetSmoother(pc, levels-1, &fksp);CHKERRQ(ierr);
    ierr = KSPBuildSolution(fksp, NULL, &fu);CHKERRQ(ierr);
    for (l = levels-1; l > level; --l) {
      Mat R;
      Vec s;

      ierr = PCMGGetSmoother(pc, l-1, &cksp);CHKERRQ(ierr);
      ierr = KSPGetDM(cksp, &cdm);CHKERRQ(ierr);
      ierr = DMGetGlobalVector(cdm, &cu);CHKERRQ(ierr);
      ierr = PCMGGetRestriction(pc, l, &R);CHKERRQ(ierr);
      ierr = PCMGGetRScale(pc, l, &s);CHKERRQ(ierr);
      ierr = MatRestrict(R, fu, cu);CHKERRQ(ierr);
      ierr = VecPointwiseMult(cu, cu, s);CHKERRQ(ierr);
      if (l < levels-1) {ierr = DMRestoreGlobalVector(fdm, &fu);CHKERRQ(ierr);}
      fdm  = cdm;
      fu   = cu;
    }
    if (levels-1 > level) {
      ierr = VecAXPY(du, 1.0, cu);CHKERRQ(ierr);
      ierr = DMRestoreGlobalVector(cdm, &cu);CHKERRQ(ierr);
    }
  }
  /* Calculate error */
  ierr = DMGetGlobalVector(dm, &r);CHKERRQ(ierr);
  ierr = DMProjectFunction(dm, 0.0, user->exactFuncs, NULL, INSERT_ALL_VALUES, r);CHKERRQ(ierr);
  ierr = VecAXPY(r,-1.0,du);CHKERRQ(ierr);
  ierr = PetscObjectSetName((PetscObject) r, "solution error");CHKERRQ(ierr);
  /* View error */
  ierr = PetscSNPrintf(buf, 256, "ex12-%D.h5", level);CHKERRQ(ierr);
  ierr = PetscViewerHDF5Open(PETSC_COMM_WORLD, buf, FILE_MODE_APPEND, &viewer);CHKERRQ(ierr);
  ierr = VecView(r, viewer);CHKERRQ(ierr);
  /* Cleanup */
  ierr = PetscViewerDestroy(&viewer);CHKERRQ(ierr);
  ierr = DMRestoreGlobalVector(dm, &r);CHKERRQ(ierr);
  PetscFunctionReturn(0);
}

/*@C
  SNESMonitorError - Outputs the error at each iteration of an iterative solver.

  Collective on SNES

  Input Parameters:
+ snes  - the SNES
. its   - iteration number
. rnorm - 2-norm of residual
- ctx   - user context

  Level: intermediate

.keywords: SNES, nonlinear, default, monitor, norm
.seealso: SNESMonitorDefault(), SNESMonitorSet(), SNESMonitorSolution()
@*/
static PetscErrorCode SNESMonitorError(SNES snes, PetscInt its, PetscReal rnorm, void *ctx)
{
  AppCtx        *user = (AppCtx *) ctx;
  DM             dm;
  Vec            u, r;
  PetscInt       level;
  PetscBool      hasLevel;
  PetscViewer    viewer;
  char           buf[256];
  PetscErrorCode ierr;

  PetscFunctionBegin;
  ierr = SNESGetDM(snes, &dm);CHKERRQ(ierr);
  /* Calculate error */
  ierr = SNESGetSolution(snes, &u);CHKERRQ(ierr);
  ierr = DMGetGlobalVector(dm, &r);CHKERRQ(ierr);
  ierr = PetscObjectSetName((PetscObject) r, "solution error");CHKERRQ(ierr);
  ierr = DMProjectFunction(dm, 0.0, user->exactFuncs, NULL, INSERT_ALL_VALUES, r);CHKERRQ(ierr);
  ierr = VecAXPY(r, -1.0, u);CHKERRQ(ierr);
  /* View error */
  ierr = PetscObjectComposedDataGetInt((PetscObject) snes, PetscMGLevelId, level, hasLevel);CHKERRQ(ierr);
  ierr = PetscSNPrintf(buf, 256, "ex12-%D.h5", level);CHKERRQ(ierr);
  ierr = PetscViewerHDF5Open(PETSC_COMM_WORLD, buf, FILE_MODE_APPEND, &viewer);CHKERRQ(ierr);
  ierr = VecView(r, viewer);CHKERRQ(ierr);
  /* Cleanup */
  ierr = PetscViewerDestroy(&viewer);CHKERRQ(ierr);
  ierr = DMRestoreGlobalVector(dm, &r);CHKERRQ(ierr);
  PetscFunctionReturn(0);
}

int main(int argc, char **argv)
{
  DM             dm;          /* Problem specification */
  SNES           snes;        /* nonlinear solver */
  Vec            u,r;         /* solution, residual vectors */
  Mat            A,J;         /* Jacobian matrix */
  MatNullSpace   nullSpace;   /* May be necessary for Neumann conditions */
  AppCtx         user;        /* user-defined work context */
  JacActionCtx   userJ;       /* context for Jacobian MF action */
  PetscInt       its;         /* iterations for convergence */
  PetscReal      error = 0.0; /* L_2 error in the solution */
  PetscBool      isFAS;
  PetscErrorCode ierr;

  ierr = PetscInitialize(&argc, &argv, NULL,help);if (ierr) return ierr;
  ierr = ProcessOptions(PETSC_COMM_WORLD, &user);CHKERRQ(ierr);
  ierr = SNESCreate(PETSC_COMM_WORLD, &snes);CHKERRQ(ierr);
  ierr = CreateMesh(PETSC_COMM_WORLD, &user, &dm);CHKERRQ(ierr);
  ierr = SNESSetDM(snes, dm);CHKERRQ(ierr);
  ierr = DMSetApplicationContext(dm, &user);CHKERRQ(ierr);

  ierr = PetscMalloc2(1, &user.exactFuncs, 1, &user.exactFields);CHKERRQ(ierr);
  ierr = SetupDiscretization(dm, &user);CHKERRQ(ierr);

  ierr = DMCreateGlobalVector(dm, &u);CHKERRQ(ierr);
  ierr = PetscObjectSetName((PetscObject) u, "potential");CHKERRQ(ierr);
  ierr = VecDuplicate(u, &r);CHKERRQ(ierr);

  ierr = DMCreateMatrix(dm, &J);CHKERRQ(ierr);
  if (user.jacobianMF) {
    PetscInt M, m, N, n;

    ierr = MatGetSize(J, &M, &N);CHKERRQ(ierr);
    ierr = MatGetLocalSize(J, &m, &n);CHKERRQ(ierr);
    ierr = MatCreate(PETSC_COMM_WORLD, &A);CHKERRQ(ierr);
    ierr = MatSetSizes(A, m, n, M, N);CHKERRQ(ierr);
    ierr = MatSetType(A, MATSHELL);CHKERRQ(ierr);
    ierr = MatSetUp(A);CHKERRQ(ierr);
#if 0
    ierr = MatShellSetOperation(A, MATOP_MULT, (void (*)(void))FormJacobianAction);CHKERRQ(ierr);
#endif

    userJ.dm   = dm;
    userJ.J    = J;
    userJ.user = &user;

    ierr = DMCreateLocalVector(dm, &userJ.u);CHKERRQ(ierr);
    if (user.fieldBC) {ierr = DMProjectFieldLocal(dm, 0.0, userJ.u, user.exactFields, INSERT_BC_VALUES, userJ.u);CHKERRQ(ierr);}
    else              {ierr = DMProjectFunctionLocal(dm, 0.0, user.exactFuncs, NULL, INSERT_BC_VALUES, userJ.u);CHKERRQ(ierr);}
    ierr = MatShellSetContext(A, &userJ);CHKERRQ(ierr);
  } else {
    A = J;
  }
  if (user.bcType == NEUMANN) {
    ierr = MatNullSpaceCreate(PetscObjectComm((PetscObject) dm), PETSC_TRUE, 0, NULL, &nullSpace);CHKERRQ(ierr);
    ierr = MatSetNullSpace(A, nullSpace);CHKERRQ(ierr);
  }

  ierr = DMPlexSetSNESLocalFEM(dm,&user,&user,&user);CHKERRQ(ierr);
  ierr = SNESSetJacobian(snes, A, J, NULL, NULL);CHKERRQ(ierr);

  ierr = SNESSetFromOptions(snes);CHKERRQ(ierr);

  if (user.fieldBC) {ierr = DMProjectField(dm, 0.0, u, user.exactFields, INSERT_ALL_VALUES, u);CHKERRQ(ierr);}
  else              {ierr = DMProjectFunction(dm, 0.0, user.exactFuncs, NULL, INSERT_ALL_VALUES, u);CHKERRQ(ierr);}
  if (user.restart) {
#if defined(PETSC_HAVE_HDF5)
    PetscViewer viewer;

    ierr = PetscViewerCreate(PETSC_COMM_WORLD, &viewer);CHKERRQ(ierr);
    ierr = PetscViewerSetType(viewer, PETSCVIEWERHDF5);CHKERRQ(ierr);
    ierr = PetscViewerFileSetMode(viewer, FILE_MODE_READ);CHKERRQ(ierr);
    ierr = PetscViewerFileSetName(viewer, user.filename);CHKERRQ(ierr);
    ierr = PetscViewerHDF5PushGroup(viewer, "/fields");CHKERRQ(ierr);
    ierr = VecLoad(u, viewer);CHKERRQ(ierr);
    ierr = PetscViewerHDF5PopGroup(viewer);CHKERRQ(ierr);
    ierr = PetscViewerDestroy(&viewer);CHKERRQ(ierr);
#endif
  }
  if (user.showInitial) {
    Vec lv;
    ierr = DMGetLocalVector(dm, &lv);CHKERRQ(ierr);
    ierr = DMGlobalToLocalBegin(dm, u, INSERT_VALUES, lv);CHKERRQ(ierr);
    ierr = DMGlobalToLocalEnd(dm, u, INSERT_VALUES, lv);CHKERRQ(ierr);
    ierr = DMPrintLocalVec(dm, "Local function", 1.0e-10, lv);CHKERRQ(ierr);
    ierr = DMRestoreLocalVector(dm, &lv);CHKERRQ(ierr);
  }
  if (user.viewHierarchy) {
    SNES      lsnes;
    KSP       ksp;
    PC        pc;
    PetscInt  numLevels, l;
    PetscBool isMG;

    ierr = PetscObjectTypeCompare((PetscObject) snes, SNESFAS, &isFAS);CHKERRQ(ierr);
    if (isFAS) {
      ierr = SNESFASGetLevels(snes, &numLevels);CHKERRQ(ierr);
      for (l = 0; l < numLevels; ++l) {
        ierr = SNESFASGetCycleSNES(snes, l, &lsnes);CHKERRQ(ierr);
        ierr = SNESMonitorSet(lsnes, SNESMonitorError, &user, NULL);CHKERRQ(ierr);
      }
    } else {
      ierr = SNESGetKSP(snes, &ksp);CHKERRQ(ierr);
      ierr = KSPGetPC(ksp, &pc);CHKERRQ(ierr);
      ierr = PetscObjectTypeCompare((PetscObject) pc, PCMG, &isMG);CHKERRQ(ierr);
      if (isMG) {
        user.pcmg = pc;
        ierr = PCMGGetLevels(pc, &numLevels);CHKERRQ(ierr);
        for (l = 0; l < numLevels; ++l) {
          ierr = PCMGGetSmootherDown(pc, l, &ksp);CHKERRQ(ierr);
          ierr = KSPMonitorSet(ksp, KSPMonitorError, &user, NULL);CHKERRQ(ierr);
        }
      }
    }
  }
  if (user.runType == RUN_FULL || user.runType == RUN_EXACT) {
    PetscErrorCode (*initialGuess[1])(PetscInt dim, PetscReal time, const PetscReal x[], PetscInt Nf, PetscScalar u[], void *ctx) = {zero};

    if (user.nonzInit) initialGuess[0] = ecks;
    if (user.runType == RUN_FULL) {
      ierr = DMProjectFunction(dm, 0.0, initialGuess, NULL, INSERT_VALUES, u);CHKERRQ(ierr);
    }
    if (user.debug) {
      ierr = PetscPrintf(PETSC_COMM_WORLD, "Initial guess\n");CHKERRQ(ierr);
      ierr = VecView(u, PETSC_VIEWER_STDOUT_WORLD);CHKERRQ(ierr);
    }
    ierr = SNESSolve(snes, NULL, u);CHKERRQ(ierr);
    ierr = SNESGetIterationNumber(snes, &its);CHKERRQ(ierr);
    ierr = PetscPrintf(PETSC_COMM_WORLD, "Number of SNES iterations = %D\n", its);CHKERRQ(ierr);
    ierr = DMComputeL2Diff(dm, 0.0, user.exactFuncs, NULL, u, &error);CHKERRQ(ierr);
    if (error < 1.0e-11) {ierr = PetscPrintf(PETSC_COMM_WORLD, "L_2 Error: < 1.0e-11\n");CHKERRQ(ierr);}
    else                 {ierr = PetscPrintf(PETSC_COMM_WORLD, "L_2 Error: %g\n", error);CHKERRQ(ierr);}
    if (user.showSolution) {
      ierr = PetscPrintf(PETSC_COMM_WORLD, "Solution\n");CHKERRQ(ierr);
      ierr = VecChop(u, 3.0e-9);CHKERRQ(ierr);
      ierr = VecView(u, PETSC_VIEWER_STDOUT_WORLD);CHKERRQ(ierr);
    }
  } else if (user.runType == RUN_PERF) {
    PetscReal res = 0.0;

    ierr = SNESComputeFunction(snes, u, r);CHKERRQ(ierr);
    ierr = PetscPrintf(PETSC_COMM_WORLD, "Initial Residual\n");CHKERRQ(ierr);
    ierr = VecChop(r, 1.0e-10);CHKERRQ(ierr);
    ierr = VecNorm(r, NORM_2, &res);CHKERRQ(ierr);
    ierr = PetscPrintf(PETSC_COMM_WORLD, "L_2 Residual: %g\n", res);CHKERRQ(ierr);
  } else {
    PetscReal res = 0.0;

    /* Check discretization error */
    ierr = PetscPrintf(PETSC_COMM_WORLD, "Initial guess\n");CHKERRQ(ierr);
    if (!user.quiet) {ierr = VecView(u, PETSC_VIEWER_STDOUT_WORLD);CHKERRQ(ierr);}
    ierr = DMComputeL2Diff(dm, 0.0, user.exactFuncs, NULL, u, &error);CHKERRQ(ierr);
    if (error < 1.0e-11) {ierr = PetscPrintf(PETSC_COMM_WORLD, "L_2 Error: < 1.0e-11\n");CHKERRQ(ierr);}
    else                 {ierr = PetscPrintf(PETSC_COMM_WORLD, "L_2 Error: %g\n", error);CHKERRQ(ierr);}
    /* Check residual */
    ierr = SNESComputeFunction(snes, u, r);CHKERRQ(ierr);
    ierr = PetscPrintf(PETSC_COMM_WORLD, "Initial Residual\n");CHKERRQ(ierr);
    ierr = VecChop(r, 1.0e-10);CHKERRQ(ierr);
    if (!user.quiet) {ierr = VecView(r, PETSC_VIEWER_STDOUT_WORLD);CHKERRQ(ierr);}
    ierr = VecNorm(r, NORM_2, &res);CHKERRQ(ierr);
    ierr = PetscPrintf(PETSC_COMM_WORLD, "L_2 Residual: %g\n", res);CHKERRQ(ierr);
    /* Check Jacobian */
    {
      Vec          b;

      ierr = SNESComputeJacobian(snes, u, A, A);CHKERRQ(ierr);
      ierr = VecDuplicate(u, &b);CHKERRQ(ierr);
      ierr = VecSet(r, 0.0);CHKERRQ(ierr);
      ierr = SNESComputeFunction(snes, r, b);CHKERRQ(ierr);
      ierr = MatMult(A, u, r);CHKERRQ(ierr);
      ierr = VecAXPY(r, 1.0, b);CHKERRQ(ierr);
      ierr = VecDestroy(&b);CHKERRQ(ierr);
      ierr = PetscPrintf(PETSC_COMM_WORLD, "Au - b = Au + F(0)\n");CHKERRQ(ierr);
      ierr = VecChop(r, 1.0e-10);CHKERRQ(ierr);
      if (!user.quiet) {ierr = VecView(r, PETSC_VIEWER_STDOUT_WORLD);CHKERRQ(ierr);}
      ierr = VecNorm(r, NORM_2, &res);CHKERRQ(ierr);
      ierr = PetscPrintf(PETSC_COMM_WORLD, "Linear L_2 Residual: %g\n", res);CHKERRQ(ierr);
    }
  }
  ierr = VecViewFromOptions(u, NULL, "-vec_view");CHKERRQ(ierr);

  if (user.bcType == NEUMANN) {ierr = MatNullSpaceDestroy(&nullSpace);CHKERRQ(ierr);}
  if (user.jacobianMF) {ierr = VecDestroy(&userJ.u);CHKERRQ(ierr);}
  if (A != J) {ierr = MatDestroy(&A);CHKERRQ(ierr);}
  ierr = MatDestroy(&J);CHKERRQ(ierr);
  ierr = VecDestroy(&u);CHKERRQ(ierr);
  ierr = VecDestroy(&r);CHKERRQ(ierr);
  ierr = SNESDestroy(&snes);CHKERRQ(ierr);
  ierr = DMDestroy(&dm);CHKERRQ(ierr);
  ierr = PetscFree2(user.exactFuncs, user.exactFields);CHKERRQ(ierr);
  ierr = PetscFinalize();
  return ierr;
}

/*TEST

  # 2D serial P1 test 0-4
  test:
    suffix: 0
    requires: hdf5 triangle
    args: -run_type test -refinement_limit 0.0    -bc_type dirichlet -interpolate 0 -petscspace_order 1 -show_initial -dm_plex_print_fem 1
  test:
    suffix: 1
    requires: hdf5 triangle
    args: -run_type test -refinement_limit 0.0    -bc_type dirichlet -interpolate 1 -petscspace_order 1 -show_initial -dm_plex_print_fem 1
  test:
    suffix: 2
    requires: hdf5 triangle
    args: -run_type test -refinement_limit 0.0625 -bc_type dirichlet -interpolate 1 -petscspace_order 1 -show_initial -dm_plex_print_fem 1
  test:
    suffix: 3
    requires: hdf5 triangle
    args: -run_type test -refinement_limit 0.0    -bc_type neumann   -interpolate 1 -petscspace_order 1 -show_initial -dm_plex_print_fem 1 -dm_view ::ascii_info_detail
  test:
    suffix: 4
    requires: hdf5 triangle
    args: -run_type test -refinement_limit 0.0625 -bc_type neumann   -interpolate 1 -petscspace_order 1 -show_initial -dm_plex_print_fem 1
  # 2D serial P2 test 5-8
  test:
    suffix: 5
    requires: hdf5 triangle
    args: -run_type test -refinement_limit 0.0    -bc_type dirichlet -interpolate 1 -petscspace_order 2 -show_initial -dm_plex_print_fem 1
  test:
    suffix: 6
    requires: hdf5 triangle
    args: -run_type test -refinement_limit 0.0625 -bc_type dirichlet -interpolate 1 -petscspace_order 2 -show_initial -dm_plex_print_fem 1
  test:
    suffix: 7
    requires: hdf5 triangle
    args: -run_type test -refinement_limit 0.0    -bc_type neumann   -interpolate 1 -petscspace_order 2 -show_initial -dm_plex_print_fem 1 -dm_view ::ascii_info_detail
  test:
    suffix: 8
    requires: hdf5 triangle
    args: -run_type test -refinement_limit 0.0625 -bc_type neumann   -interpolate 1 -petscspace_order 2 -show_initial -dm_plex_print_fem 1 -dm_view ::ascii_info_detail
  # 3D serial P1 test 9-12
  test:
    suffix: 9
    requires: hdf5 ctetgen
    args: -run_type test -dim 3 -refinement_limit 0.0    -bc_type dirichlet -interpolate 0 -petscspace_order 1 -show_initial -dm_plex_print_fem 1 -dm_view
  test:
    suffix: 10
    requires: hdf5 ctetgen
    args: -run_type test -dim 3 -refinement_limit 0.0    -bc_type dirichlet -interpolate 1 -petscspace_order 1 -show_initial -dm_plex_print_fem 1 -dm_view
  test:
    suffix: 11
    requires: hdf5 ctetgen
    args: -run_type test -dim 3 -refinement_limit 0.0125 -bc_type dirichlet -interpolate 1 -petscspace_order 1 -show_initial -dm_plex_print_fem 1 -dm_view
  test:
    suffix: 12
    requires: hdf5 ctetgen
    args: -run_type test -dim 3 -refinement_limit 0.0    -bc_type neumann   -interpolate 1 -petscspace_order 1 -snes_fd -show_initial -dm_plex_print_fem 1 -dm_view
  # Analytic variable coefficient 13-20
  test:
    suffix: 13
    requires: hdf5 triangle
    args: -run_type test -refinement_limit 0.0    -variable_coefficient analytic -interpolate 1 -petscspace_order 1 -show_initial -dm_plex_print_fem 1
  test:
    suffix: 14
    requires: hdf5 triangle
    args: -run_type test -refinement_limit 0.0625 -variable_coefficient analytic -interpolate 1 -petscspace_order 1 -show_initial -dm_plex_print_fem 1
  test:
    suffix: 15
    requires: hdf5 triangle
    args: -run_type test -refinement_limit 0.0    -variable_coefficient analytic -interpolate 1 -petscspace_order 2 -show_initial -dm_plex_print_fem 1
  test:
    suffix: 16
    requires: hdf5 triangle
    args: -run_type test -refinement_limit 0.0625 -variable_coefficient analytic -interpolate 1 -petscspace_order 2 -show_initial -dm_plex_print_fem 1
  test:
    suffix: 17
    requires: hdf5 ctetgen
    args: -run_type test -dim 3 -refinement_limit 0.0    -variable_coefficient analytic -interpolate 1 -petscspace_order 1 -show_initial -dm_plex_print_fem 1
  test:
    suffix: 18
    requires: hdf5 ctetgen
    args: -run_type test -dim 3 -refinement_limit 0.0125 -variable_coefficient analytic -interpolate 1 -petscspace_order 1 -show_initial -dm_plex_print_fem 1
  test:
    suffix: 19
    requires: hdf5 ctetgen
    args: -run_type test -dim 3 -refinement_limit 0.0    -variable_coefficient analytic -interpolate 1 -petscspace_order 2 -show_initial -dm_plex_print_fem 1
  test:
    suffix: 20
    requires: hdf5 ctetgen
    args: -run_type test -dim 3 -refinement_limit 0.0125 -variable_coefficient analytic -interpolate 1 -petscspace_order 2 -show_initial -dm_plex_print_fem 1
  # P1 variable coefficient 21-28
  test:
    suffix: 21
    requires: hdf5 triangle
    args: -run_type test -refinement_limit 0.0    -variable_coefficient field    -interpolate 1 -petscspace_order 1 -mat_petscspace_order 1 -show_initial -dm_plex_print_fem 1
  test:
    suffix: 22
    requires: hdf5 triangle
    args: -run_type test -refinement_limit 0.0625 -variable_coefficient field    -interpolate 1 -petscspace_order 1 -mat_petscspace_order 1 -show_initial -dm_plex_print_fem 1
  test:
    suffix: 23
    requires: hdf5 triangle
    args: -run_type test -refinement_limit 0.0    -variable_coefficient field    -interpolate 1 -petscspace_order 2 -mat_petscspace_order 1 -show_initial -dm_plex_print_fem 1
  test:
    suffix: 24
    requires: hdf5 triangle
    args: -run_type test -refinement_limit 0.0625 -variable_coefficient field    -interpolate 1 -petscspace_order 2 -mat_petscspace_order 1 -show_initial -dm_plex_print_fem 1
  test:
    suffix: 25
    requires: hdf5 ctetgen
    args: -run_type test -dim 3 -refinement_limit 0.0    -variable_coefficient field    -interpolate 1 -petscspace_order 1 -mat_petscspace_order 1 -show_initial -dm_plex_print_fem 1
  test:
    suffix: 26
    requires: hdf5 ctetgen
    args: -run_type test -dim 3 -refinement_limit 0.0125 -variable_coefficient field    -interpolate 1 -petscspace_order 1 -mat_petscspace_order 1 -show_initial -dm_plex_print_fem 1
  test:
    suffix: 27
    requires: hdf5 ctetgen
    args: -run_type test -dim 3 -refinement_limit 0.0    -variable_coefficient field    -interpolate 1 -petscspace_order 2 -mat_petscspace_order 1 -show_initial -dm_plex_print_fem 1
  test:
    suffix: 28
    requires: hdf5 ctetgen
    args: -run_type test -dim 3 -refinement_limit 0.0125 -variable_coefficient field    -interpolate 1 -petscspace_order 2 -mat_petscspace_order 1 -show_initial -dm_plex_print_fem 1
  # P0 variable coefficient 29-36
  test:
    suffix: 29
    requires: hdf5 triangle
    args: -run_type test -refinement_limit 0.0    -variable_coefficient field    -interpolate 1 -petscspace_order 1 -show_initial -dm_plex_print_fem 1
  test:
    suffix: 30
    requires: hdf5 triangle
    args: -run_type test -refinement_limit 0.0625 -variable_coefficient field    -interpolate 1 -petscspace_order 1 -show_initial -dm_plex_print_fem 1
  test:
    suffix: 31
    requires: hdf5 triangle
    args: -run_type test -refinement_limit 0.0    -variable_coefficient field    -interpolate 1 -petscspace_order 2 -show_initial -dm_plex_print_fem 1
  test:
    requires: hdf5 triangle
    suffix: 32
    args: -run_type test -refinement_limit 0.0625 -variable_coefficient field    -interpolate 1 -petscspace_order 2 -show_initial -dm_plex_print_fem 1
  test:
    requires: hdf5 ctetgen
    suffix: 33
    args: -run_type test -dim 3 -refinement_limit 0.0    -variable_coefficient field    -interpolate 1 -petscspace_order 1 -show_initial -dm_plex_print_fem 1
  test:
    suffix: 34
    requires: hdf5 ctetgen
    args: -run_type test -dim 3 -refinement_limit 0.0125 -variable_coefficient field    -interpolate 1 -petscspace_order 1 -show_initial -dm_plex_print_fem 1
  test:
    suffix: 35
    requires: hdf5 ctetgen
    args: -run_type test -dim 3 -refinement_limit 0.0    -variable_coefficient field    -interpolate 1 -petscspace_order 2 -show_initial -dm_plex_print_fem 1
  test:
    suffix: 36
    requires: hdf5 ctetgen
    args: -run_type test -dim 3 -refinement_limit 0.0125 -variable_coefficient field    -interpolate 1 -petscspace_order 2 -show_initial -dm_plex_print_fem 1
<<<<<<< HEAD
  # Using ExodusII mesh 37-38 BROKEN
  test:
    suffix: 37
    requires: hdf5 exodusii broken
    args: -run_type test -f %(meshes)s/sevenside.exo -refinement_limit 0.0    -bc_type dirichlet -interpolate 1 -show_initial -dm_plex_print_fem 1 -dm_view
  test:
    suffix: 38
    requires: hdf5 exodusii broken
    args: -run_type test -dim 3 -f /Users/knepley/Downloads/kis_modell_tet2.exo -refinement_limit 0.0    -bc_type dirichlet -interpolate 1 -show_initial -dm_plex_print_fem 1 -dm_view
=======
>>>>>>> 9811f190
  # Full solve 39-44
  test:
    suffix: 39
    requires: hdf5 triangle
    args: -run_type full -refinement_limit 0.015625 -interpolate 1 -petscspace_order 2 -pc_type gamg -ksp_rtol 1.0e-10 -ksp_monitor_short -ksp_converged_reason -snes_monitor_short -snes_converged_reason
  test:
    suffix: 40
    requires: hdf5 triangle
    args: -run_type full -refinement_limit 0.015625 -variable_coefficient nonlinear -interpolate 1 -petscspace_order 2 -pc_type svd -ksp_rtol 1.0e-10 -snes_monitor_short -snes_converged_reason
  test:
    suffix: 41
    requires: hdf5 triangle
    args: -run_type full -refinement_limit 0.03125 -variable_coefficient nonlinear -interpolate 1 -petscspace_order 1 -snes_type fas -snes_fas_levels 2 -pc_type svd -ksp_rtol 1.0e-10 -fas_coarse_pc_type svd -fas_coarse_ksp_rtol 1.0e-10 -fas_coarse_snes_monitor_short -snes_monitor_short -snes_linesearch_type basic -fas_coarse_snes_linesearch_type basic -snes_converged_reason -dm_refine_hierarchy 1 -snes_view -fas_levels_1_snes_type newtonls -fas_levels_1_pc_type svd -fas_levels_1_ksp_rtol 1.0e-10 -fas_levels_1_snes_monitor_short
  test:
    suffix: 42
    requires: hdf5 triangle
    args: -run_type full -refinement_limit 0.0625 -variable_coefficient nonlinear -interpolate 1 -petscspace_order 1 -snes_type fas -snes_fas_levels 3 -pc_type svd -ksp_rtol 1.0e-10 -fas_coarse_pc_type svd -fas_coarse_ksp_rtol 1.0e-10 -fas_coarse_snes_monitor_short -snes_monitor_short -snes_linesearch_type basic -fas_coarse_snes_linesearch_type basic -snes_converged_reason -dm_refine_hierarchy 2 -dm_plex_print_fem 0 -snes_view -fas_levels_1_snes_type newtonls -fas_levels_1_pc_type svd -fas_levels_1_ksp_rtol 1.0e-10 -fas_levels_1_snes_monitor_short -fas_levels_2_snes_type newtonls -fas_levels_2_pc_type svd -fas_levels_2_ksp_rtol 1.0e-10 -fas_levels_2_snes_atol 1.0e-11 -fas_levels_2_snes_monitor_short
  test:
    suffix: 43
    requires: hdf5 triangle
    nsize: 2
    args: -run_type full -refinement_limit 0.03125 -variable_coefficient nonlinear -interpolate 1 -petscspace_order 1 -snes_type fas -snes_fas_levels 2 -pc_type svd -ksp_rtol 1.0e-10 -fas_coarse_pc_type svd -fas_coarse_ksp_rtol 1.0e-10 -fas_coarse_snes_monitor_short -snes_monitor_short -snes_linesearch_type basic -fas_coarse_snes_linesearch_type basic -snes_converged_reason -dm_refine_hierarchy 1 -snes_view -fas_levels_1_snes_type newtonls -fas_levels_1_pc_type svd -fas_levels_1_ksp_rtol 1.0e-10 -fas_levels_1_snes_monitor_short
  test:
    suffix: 44
    requires: hdf5 triangle
    nsize: 2
    args: -run_type full -refinement_limit 0.0625 -variable_coefficient nonlinear -interpolate 1 -petscspace_order 1 -snes_type fas -snes_fas_levels 3 -pc_type svd -ksp_rtol 1.0e-10 -fas_coarse_pc_type svd -fas_coarse_ksp_rtol 1.0e-10 -fas_coarse_snes_monitor_short -snes_monitor_short -snes_linesearch_type basic -fas_coarse_snes_linesearch_type basic -snes_converged_reason -dm_refine_hierarchy 2 -dm_plex_print_fem 0 -snes_view -fas_levels_1_snes_type newtonls -fas_levels_1_pc_type svd -fas_levels_1_ksp_rtol 1.0e-10 -fas_levels_1_snes_monitor_short -fas_levels_2_snes_type newtonls -fas_levels_2_pc_type svd -fas_levels_2_ksp_rtol 1.0e-10 -fas_levels_2_snes_atol 1.0e-11 -fas_levels_2_snes_monitor_short
  # Restarting
  test:
<<<<<<< HEAD
    suffix: restart_0
    requires: hdf5 triangle
    args: -run_type test -refinement_limit 0.0    -bc_type dirichlet -interpolate 1 -petscspace_order 1 -dm_view hdf5:sol.h5 -vec_view hdf5:sol.h5::append
  test:
    suffix: restart_1
    requires: hdf5 triangle
    args: -run_type test -refinement_limit 0.0    -bc_type dirichlet -interpolate 1 -petscspace_order 1 -f sol.h5 -restart
=======
    requires: hdf5 triangle
    args: -run_type test -refinement_limit 0.0    -bc_type dirichlet -interpolate 1 -petscspace_order 1
    test:
      suffix: restart_0
      args: -dm_view hdf5:sol.h5 -vec_view hdf5:sol.h5::append
    test:
      suffix: restart_1
      args: -f sol.h5 -restart
>>>>>>> 9811f190
  # Periodicity
  test:
    suffix: periodic_0
    requires: hdf5 triangle
    args: -run_type full -refinement_limit 0.0    -bc_type dirichlet -interpolate 1 -petscspace_order 1
  # 2D serial P1 test with field bc
  test:
    suffix: field_bc_p1_0
    requires: hdf5 triangle
    args: -run_type test              -interpolate 1 -bc_type dirichlet -field_bc -petscspace_order 1 -bc_petscspace_order 2 -show_initial -dm_plex_print_fem 1
  test:
    suffix: field_bc_p1_1
    requires: hdf5 triangle
    args: -run_type test -dm_refine 1 -interpolate 1 -bc_type dirichlet -field_bc -petscspace_order 1 -bc_petscspace_order 2 -show_initial -dm_plex_print_fem 1
  test:
    suffix: field_bc_p1_2
    requires: hdf5 triangle
    args: -run_type test              -interpolate 1 -bc_type neumann   -field_bc -petscspace_order 1 -bc_petscspace_order 2 -show_initial -dm_plex_print_fem 1
  test:
    suffix: field_bc_p1_3
    requires: hdf5 triangle
    args: -run_type test -dm_refine 1 -interpolate 1 -bc_type neumann   -field_bc -petscspace_order 1 -bc_petscspace_order 2 -show_initial -dm_plex_print_fem 1
  # 3D serial P1 test with field bc
  test:
    suffix: field_bc_p1_4
    requires: hdf5 ctetgen
    args: -run_type test -dim 3              -interpolate 1 -bc_type dirichlet -field_bc -petscspace_order 1 -bc_petscspace_order 2 -show_initial -dm_plex_print_fem 1
  test:
    suffix: field_bc_p1_5
    requires: hdf5 ctetgen
    args: -run_type test -dim 3 -dm_refine 1 -interpolate 1 -bc_type dirichlet -field_bc -petscspace_order 1 -bc_petscspace_order 2 -show_initial -dm_plex_print_fem 1
  test:
    suffix: field_bc_p1_6
    requires: hdf5 ctetgen
    args: -run_type test -dim 3              -interpolate 1 -bc_type neumann   -field_bc -petscspace_order 1 -bc_petscspace_order 2 -show_initial -dm_plex_print_fem 1
  test:
    suffix: field_bc_p1_7
    requires: hdf5 ctetgen
    args: -run_type test -dim 3 -dm_refine 1 -interpolate 1 -bc_type neumann   -field_bc -petscspace_order 1 -bc_petscspace_order 2 -show_initial -dm_plex_print_fem 1
  # 2D serial P2 test with field bc
  test:
    suffix: field_bc_p2_0
    requires: hdf5 triangle
    args: -run_type test              -interpolate 1 -bc_type dirichlet -field_bc -petscspace_order 2 -bc_petscspace_order 2 -show_initial -dm_plex_print_fem 1
  test:
    suffix: field_bc_p2_1
    requires: hdf5 triangle
    args: -run_type test -dm_refine 1 -interpolate 1 -bc_type dirichlet -field_bc -petscspace_order 2 -bc_petscspace_order 2 -show_initial -dm_plex_print_fem 1
  test:
    suffix: field_bc_p2_2
    requires: hdf5 triangle
    args: -run_type test              -interpolate 1 -bc_type neumann   -field_bc -petscspace_order 2 -bc_petscspace_order 2 -show_initial -dm_plex_print_fem 1
  test:
    suffix: field_bc_p2_3
    requires: hdf5 triangle
    args: -run_type test -dm_refine 1 -interpolate 1 -bc_type neumann   -field_bc -petscspace_order 2 -bc_petscspace_order 2 -show_initial -dm_plex_print_fem 1
  # 3D serial P2 test with field bc
  test:
    suffix: field_bc_p2_4
    requires: hdf5 ctetgent
    args: -run_type test -dim 3              -interpolate 1 -bc_type dirichlet -field_bc -petscspace_order 2 -bc_petscspace_order 2 -show_initial -dm_plex_print_fem 1
  test:
    suffix: field_bc_p2_5
    requires: hdf5 ctetgen
    args: -run_type test -dim 3 -dm_refine 1 -interpolate 1 -bc_type dirichlet -field_bc -petscspace_order 2 -bc_petscspace_order 2 -show_initial -dm_plex_print_fem 1
  test:
    suffix: field_bc_p2_6
    requires: hdf5 ctetgen
    args: -run_type test -dim 3              -interpolate 1 -bc_type neumann   -field_bc -petscspace_order 2 -bc_petscspace_order 2 -show_initial -dm_plex_print_fem 1
  test:
    suffix: field_bc_p2_7
    requires: hdf5 ctetgen
    args: -run_type test -dim 3 -dm_refine 1 -interpolate 1 -bc_type neumann   -field_bc -petscspace_order 2 -bc_petscspace_order 2 -show_initial -dm_plex_print_fem 1
  # Full solve simplex: Convergence
  test:
    suffix: tet_conv_p1_r0
    requires: hdf5 ctetgen
    args: -run_type full -dim 3 -dm_refine 0 -bc_type dirichlet -interpolate 1 -petscspace_order 1 -dm_view -snes_converged_reason -pc_type lu
  test:
    suffix: tet_conv_p1_r2
    requires: hdf5 ctetgen
    args: -run_type full -dim 3 -dm_refine 2 -bc_type dirichlet -interpolate 1 -petscspace_order 1 -dm_view -snes_converged_reason -pc_type lu
  test:
    suffix: tet_conv_p1_r3
    requires: hdf5 ctetgen
    args: -run_type full -dim 3 -dm_refine 3 -bc_type dirichlet -interpolate 1 -petscspace_order 1 -dm_view -snes_converged_reason -pc_type lu
  test:
    suffix: tet_conv_p2_r0
    requires: hdf5 ctetgen
    args: -run_type full -dim 3 -dm_refine 0 -bc_type dirichlet -interpolate 1 -petscspace_order 2 -dm_view -snes_converged_reason -pc_type lu
  test:
    suffix: tet_conv_p2_r2
    requires: hdf5 ctetgen
    args: -run_type full -dim 3 -dm_refine 2 -bc_type dirichlet -interpolate 1 -petscspace_order 2 -dm_view -snes_converged_reason -pc_type lu
  # Full solve simplex: BDDC
  test:
    suffix: tri_bddc
    requires: hdf5 triangle
    nsize: 5
<<<<<<< HEAD
    args: -run_type full -dm_refine 3 -bc_type dirichlet -interpolate 1 -petscspace_order 1 -ksp_type gmres -ksp_gmres_restart 100 -ksp_rtol 1.0e-9 -dm_mat_type is -pc_type bddc -snes_monitor_short -ksp_monitor_short -snes_converged_reason -ksp_converged_reason -snes_view -show_solution 0
=======
    args: -run_type full -petscpartitioner_type simple -dm_refine 3 -bc_type dirichlet -interpolate 1 -petscspace_order 1 -ksp_type gmres -ksp_gmres_restart 100 -ksp_rtol 1.0e-9 -dm_mat_type is -pc_type bddc -snes_monitor_short -ksp_monitor_short -snes_converged_reason -ksp_converged_reason -snes_view -show_solution 0
>>>>>>> 9811f190
  # Full solve simplex: ASM
  test:
    suffix: tri_q2q1_asm_lu
    requires: hdf5 triangle
    args: -run_type full -dm_refine 3 -bc_type dirichlet -interpolate 1 -petscspace_order 1 -ksp_type gmres -ksp_gmres_restart 100 -ksp_rtol 1.0e-9 -pc_type asm -pc_asm_type restrict -pc_asm_blocks 4 -sub_pc_type lu -snes_monitor_short -ksp_monitor_short -snes_converged_reason -ksp_converged_reason -snes_view -show_solution 0
  test:
    suffix: tri_q2q1_msm_lu
    requires: hdf5 triangle
    args: -run_type full -dm_refine 3 -bc_type dirichlet -interpolate 1 -petscspace_order 1 -ksp_type gmres -ksp_gmres_restart 100 -ksp_rtol 1.0e-9 -pc_type asm -pc_asm_type restrict -pc_asm_local_type multiplicative -pc_asm_blocks 4 -sub_pc_type lu -snes_monitor_short -ksp_monitor_short -snes_converged_reason -ksp_converged_reason -snes_view -show_solution 0
  test:
    suffix: tri_q2q1_asm_sor
    requires: hdf5 triangle
    args: -run_type full -dm_refine 3 -bc_type dirichlet -interpolate 1 -petscspace_order 1 -ksp_type gmres -ksp_gmres_restart 100 -ksp_rtol 1.0e-9 -pc_type asm -pc_asm_type restrict -pc_asm_blocks 4 -sub_pc_type sor -snes_monitor_short -ksp_monitor_short -snes_converged_reason -ksp_converged_reason -snes_view -show_solution 0
  test:
    suffix: tri_q2q1_msm_sor
    requires: hdf5 triangle
    args: -run_type full -dm_refine 3 -bc_type dirichlet -interpolate 1 -petscspace_order 1 -ksp_type gmres -ksp_gmres_restart 100 -ksp_rtol 1.0e-9 -pc_type asm -pc_asm_type restrict -pc_asm_local_type multiplicative -pc_asm_blocks 4 -sub_pc_type sor -snes_monitor_short -ksp_monitor_short -snes_converged_reason -ksp_converged_reason -snes_view -show_solution 0
  # Full solve simplex: FAS
  test:
    suffix: fas_newton_0
    requires: hdf5 triangle
    args: -run_type full -variable_coefficient nonlinear -interpolate 1 -petscspace_order 1 -snes_type fas -snes_fas_levels 2 -pc_type svd -ksp_rtol 1.0e-10 -fas_coarse_pc_type svd -fas_coarse_ksp_rtol 1.0e-10 -fas_coarse_snes_monitor_short -snes_monitor_short -snes_linesearch_type basic -fas_coarse_snes_linesearch_type basic -snes_converged_reason -dm_refine_hierarchy 1 -snes_view -fas_levels_1_snes_type newtonls -fas_levels_1_pc_type svd -fas_levels_1_ksp_rtol 1.0e-10 -fas_levels_1_snes_monitor_short
  test:
    suffix: fas_newton_1
    requires: hdf5 triangle
    args: -run_type full -dm_refine_hierarchy 3 -interpolate 1 -petscspace_order 1 -snes_type fas -snes_fas_levels 3 -ksp_rtol 1.0e-10 -fas_coarse_pc_type lu -fas_coarse_snes_monitor_short -snes_monitor_short -snes_linesearch_type basic -fas_coarse_snes_linesearch_type basic -snes_converged_reason -snes_view -fas_levels_snes_type newtonls -fas_levels_snes_linesearch_type basic -fas_levels_ksp_rtol 1.0e-10 -fas_levels_snes_monitor_short
  test:
    suffix: fas_ngs_0
    requires: hdf5 triangle
    args: -run_type full -variable_coefficient nonlinear -interpolate 1 -petscspace_order 1 -snes_type fas -snes_fas_levels 2 -pc_type svd -ksp_rtol 1.0e-10 -fas_coarse_pc_type svd -fas_coarse_ksp_rtol 1.0e-10 -fas_coarse_snes_monitor_short -snes_monitor_short -snes_linesearch_type basic -fas_coarse_snes_linesearch_type basic -snes_converged_reason -dm_refine_hierarchy 1 -snes_view -fas_levels_1_snes_type ngs -fas_levels_1_snes_monitor_short
  test:
    suffix: fas_newton_coarse_0
<<<<<<< HEAD
    requires: hdf5 pragmatic triangle broken
=======
    requires: hdf5 pragmatic triangle
    TODO: broken
>>>>>>> 9811f190
    args: -run_type full -dm_refine 2 -dm_plex_hash_location -variable_coefficient nonlinear -interpolate 1 -petscspace_order 1 -snes_type fas -snes_fas_levels 2 -pc_type svd -ksp_rtol 1.0e-10 -fas_coarse_pc_type svd -fas_coarse_ksp_rtol 1.0e-10 -fas_coarse_snes_monitor_short -snes_monitor_short -snes_linesearch_type basic -fas_coarse_snes_linesearch_type basic -snes_converged_reason -dm_coarsen_hierarchy 1 -snes_view -fas_levels_1_snes_type newtonls -fas_levels_1_pc_type svd -fas_levels_1_ksp_rtol 1.0e-10 -fas_levels_1_snes_monitor_short
  test:
    suffix: mg_newton_coarse_0
    requires: hdf5 triangle pragmatic
    args: -run_type full -dm_refine 3 -interpolate 1 -petscspace_order 1 -snes_monitor_short -ksp_monitor_true_residual -snes_linesearch_type basic -snes_converged_reason -dm_coarsen_hierarchy 3 -dm_plex_hash_location -snes_view -dm_view -ksp_type richardson -pc_type mg  -pc_mg_levels 4 -snes_atol 1.0e-8 -ksp_atol 1.0e-8 -snes_rtol 0.0 -ksp_rtol 0.0 -ksp_norm_type unpreconditioned -mg_levels_ksp_type gmres -mg_levels_pc_type ilu -mg_levels_ksp_max_it 10
  test:
    suffix: mg_newton_coarse_1
    requires: hdf5 triangle pragmatic
    args: -run_type full -dm_refine 5 -interpolate 1 -petscspace_order 1 -dm_coarsen_hierarchy 5 -dm_plex_hash_location -dm_plex_separate_marker -dm_plex_coarsen_bd_label marker -dm_plex_remesh_bd -ksp_type richardson -ksp_rtol 1.0e-12 -pc_type mg -pc_mg_levels 3 -mg_levels_ksp_max_it 2 -snes_monitor -ksp_monitor_true_residual -mg_levels_ksp_monitor_true_residual -dm_view -ksp_view
  test:
    suffix: mg_newton_coarse_2
    requires: hdf5 triangle pragmatic
    args: -run_type full -dm_refine 5 -interpolate 1 -petscspace_order 1 -dm_coarsen_hierarchy 5 -dm_plex_hash_location -dm_plex_separate_marker -dm_plex_remesh_bd -ksp_type richardson -ksp_rtol 1.0e-12 -pc_type mg -pc_mg_levels 3 -mg_levels_ksp_max_it 2 -snes_monitor -ksp_monitor_true_residual -mg_levels_ksp_monitor_true_residual -dm_view -ksp_view
  # Full solve tensor
  test:
    suffix: tensor_plex_2d
    requires: hdf5 triangle
    args: -run_type test -refinement_limit 0.0 -simplex 0 -bc_type dirichlet -petscspace_order 1 -petscspace_poly_tensor -dm_refine_hierarchy 2
  test:
    suffix: tensor_p4est_2d
    requires: hdf5 p4est triangle
    args: -run_type test -refinement_limit 0.0 -simplex 0 -bc_type dirichlet -petscspace_order 1 -petscspace_poly_tensor -dm_forest_initial_refinement 2 -dm_forest_minimum_refinement 0 -dm_plex_convert_type p4est
  test:
    suffix: tensor_plex_3d
    requires: hdf5 triangle
    args: -run_type test -refinement_limit 0.0 -simplex 0 -bc_type dirichlet -petscspace_order 1 -petscspace_poly_tensor -dim 3 -dm_refine_hierarchy 1
  test:
    suffix: tensor_p4est_3d
    requires: hdf5 p4est triangle
    args: -run_type test -refinement_limit 0.0 -simplex 0 -bc_type dirichlet -petscspace_order 1 -petscspace_poly_tensor -dm_forest_initial_refinement 1 -dm_forest_minimum_refinement 0 -dim 3 -dm_plex_convert_type p8est
  # Full solve tensor: AMR
  test:
    suffix: amr_0
    requires: hdf5 triangle
    nsize: 5
<<<<<<< HEAD
    args: -run_type test -refinement_limit 0.0 -simplex 0 -bc_type dirichlet -petscspace_order 1 -petscspace_poly_tensor -dm_refine 1
=======
    args: -run_type test -petscpartitioner_type simple -refinement_limit 0.0 -simplex 0 -bc_type dirichlet -petscspace_order 1 -petscspace_poly_tensor -dm_refine 1
>>>>>>> 9811f190
  test:
    suffix: amr_1
    requires: hdf5 p4est triangle
    args: -run_type test -refinement_limit 0.0 -simplex 0 -bc_type dirichlet -petscspace_order 1 -petscspace_poly_tensor -dm_plex_convert_type p4est -dm_p4est_refine_pattern center -dm_forest_maximum_refinement 5 -dm_view vtk:amr.vtu:vtk_vtu -vec_view vtk:amr.vtu:vtk_vtu:append
  test:
    suffix: p4est_test_q2_conformal_serial
    requires: hdf5 p4est triangle
    args: -run_type test -interpolate 1 -petscspace_order 2 -simplex 0 -petscspace_poly_tensor -dm_plex_convert_type p4est -dm_forest_minimum_refinement 0 -dm_forest_initial_refinement 2
  test:
    suffix: p4est_test_q2_conformal_parallel
    requires: hdf5 p4est triangle
    nsize: 7
    args: -run_type test -interpolate 1 -petscspace_order 2 -simplex 0 -petscspace_poly_tensor -dm_plex_convert_type p4est -dm_forest_minimum_refinement 0 -dm_forest_initial_refinement 2
  test:
    suffix: p4est_test_q2_nonconformal_serial
    requires: hdf5 p4est triangle
    args: -run_type test -interpolate 1 -petscspace_order 2 -simplex 0 -petscspace_poly_tensor -dm_plex_convert_type p4est -dm_forest_minimum_refinement 0 -dm_forest_initial_refinement 2 -dm_forest_maximum_refinement 4 -dm_p4est_refine_pattern hash
  test:
    suffix: p4est_test_q2_nonconformal_parallel
    requires: hdf5 p4est triangle
    nsize: 7
    args: -run_type test -interpolate 1 -petscspace_order 2 -simplex 0 -petscspace_poly_tensor -dm_plex_convert_type p4est -dm_forest_minimum_refinement 0 -dm_forest_initial_refinement 2 -dm_forest_maximum_refinement 4 -dm_p4est_refine_pattern hash
  test:
    suffix: p4est_exact_q2_conformal_serial
    requires: hdf5 p4est triangle
    args: -run_type exact -interpolate 1 -petscspace_order 2 -snes_max_it 1 -snes_type fas -snes_fas_levels 3 -pc_type none -ksp_type preonly -fas_coarse_pc_type none -fas_coarse_ksp_type preonly -fas_coarse_snes_monitor_short -snes_monitor_short -snes_linesearch_type basic -fas_coarse_snes_linesearch_type basic -snes_converged_reason -snes_view -fas_levels_snes_type newtonls -fas_levels_pc_type none -fas_levels_ksp_type preonly -fas_levels_snes_monitor_short -simplex 0 -petscspace_poly_tensor -dm_plex_convert_type p4est -dm_forest_minimum_refinement 0 -dm_forest_initial_refinement 2
  test:
    suffix: p4est_exact_q2_conformal_parallel
    requires: hdf5 p4est triangle
    nsize: 7
    args: -run_type exact -interpolate 1 -petscspace_order 2 -snes_max_it 1 -snes_type fas -snes_fas_levels 3 -pc_type none -ksp_type preonly -fas_coarse_pc_type none -fas_coarse_ksp_type preonly -fas_coarse_snes_monitor_short -snes_monitor_short -snes_linesearch_type basic -fas_coarse_snes_linesearch_type basic -snes_converged_reason -snes_view -fas_levels_snes_type newtonls -fas_levels_pc_type none -fas_levels_ksp_type preonly -fas_levels_snes_monitor_short -simplex 0 -petscspace_poly_tensor -dm_plex_convert_type p4est -dm_forest_minimum_refinement 0 -dm_forest_initial_refinement 2
  test:
    suffix: p4est_exact_q2_nonconformal_serial
    requires: hdf5 p4est  triangle
    args: -run_type exact -interpolate 1 -petscspace_order 2 -snes_max_it 1 -snes_type fas -snes_fas_levels 3 -pc_type none -ksp_type preonly -fas_coarse_pc_type none -fas_coarse_ksp_type preonly -fas_coarse_snes_monitor_short -snes_monitor_short -snes_linesearch_type basic -fas_coarse_snes_linesearch_type basic -snes_converged_reason -snes_view -fas_levels_snes_type newtonls -fas_levels_pc_type none -fas_levels_ksp_type preonly -fas_levels_snes_monitor_short -simplex 0 -petscspace_poly_tensor -dm_plex_convert_type p4est -dm_forest_minimum_refinement 0 -dm_forest_initial_refinement 2 -dm_forest_maximum_refinement 4 -dm_p4est_refine_pattern hash
  test:
    suffix: p4est_exact_q2_nonconformal_parallel
    requires: hdf5 p4est triangle
    nsize: 7
    args: -run_type exact -interpolate 1 -petscspace_order 2 -snes_max_it 1 -snes_type fas -snes_fas_levels 3 -pc_type none -ksp_type preonly -fas_coarse_pc_type none -fas_coarse_ksp_type preonly -fas_coarse_snes_monitor_short -snes_monitor_short -snes_linesearch_type basic -fas_coarse_snes_linesearch_type basic -snes_converged_reason -snes_view -fas_levels_snes_type newtonls -fas_levels_pc_type none -fas_levels_ksp_type preonly -fas_levels_snes_monitor_short -simplex 0 -petscspace_poly_tensor -dm_plex_convert_type p4est -dm_forest_minimum_refinement 0 -dm_forest_initial_refinement 2 -dm_forest_maximum_refinement 4 -dm_p4est_refine_pattern hash
  test:
    suffix: p4est_full_q2_nonconformal_serial
    requires: hdf5 p4est  triangle
    args: -run_type full -interpolate 1 -petscspace_order 2 -snes_max_it 20 -snes_type fas -snes_fas_levels 3 -pc_type jacobi -ksp_type cg -fas_coarse_pc_type jacobi -fas_coarse_ksp_type cg -fas_coarse_snes_monitor_short -snes_monitor_short -snes_linesearch_type basic -fas_coarse_snes_linesearch_type basic -snes_converged_reason -snes_view -fas_levels_snes_type newtonls -fas_levels_pc_type jacobi -fas_levels_ksp_type cg -fas_levels_snes_monitor_short -simplex 0 -petscspace_poly_tensor -dm_plex_convert_type p4est -dm_forest_minimum_refinement 0 -dm_forest_initial_refinement 2 -dm_forest_maximum_refinement 4 -dm_p4est_refine_pattern hash
  test:
    suffix: p4est_full_q2_nonconformal_parallel
    requires: p4est hdf5 triangle
    nsize: 7
    args: -run_type full -interpolate 1 -petscspace_order 2 -snes_max_it 20 -snes_type fas -snes_fas_levels 3 -pc_type jacobi -ksp_type cg -fas_coarse_pc_type jacobi -fas_coarse_ksp_type cg -fas_coarse_snes_monitor_short -snes_monitor_short -snes_linesearch_type basic -fas_coarse_snes_linesearch_type basic -snes_converged_reason -snes_view -fas_levels_snes_type newtonls -fas_levels_pc_type jacobi -fas_levels_ksp_type cg -fas_levels_snes_monitor_short -simplex 0 -petscspace_poly_tensor -dm_plex_convert_type p4est -dm_forest_minimum_refinement 0 -dm_forest_initial_refinement 2 -dm_forest_maximum_refinement 4 -dm_p4est_refine_pattern hash
  test:
    suffix: p4est_full_q2_nonconformal_parallel_bddcfas
    requires: hdf5 p4est triangle
    nsize: 7
    args: -run_type full -interpolate 1 -petscspace_order 2 -snes_max_it 20 -snes_type fas -snes_fas_levels 3 -dm_mat_type is -pc_type bddc -ksp_type cg -fas_coarse_pc_type bddc -fas_coarse_ksp_type cg -fas_coarse_snes_monitor_short -snes_monitor_short -snes_linesearch_type basic -fas_coarse_snes_linesearch_type basic -snes_converged_reason -snes_view -fas_levels_snes_type newtonls -fas_levels_pc_type bddc -fas_levels_ksp_type cg -fas_levels_snes_monitor_short -simplex 0 -petscspace_poly_tensor -dm_plex_convert_type p4est -dm_forest_minimum_refinement 0 -dm_forest_initial_refinement 2 -dm_forest_maximum_refinement 4 -dm_p4est_refine_pattern hash
  test:
    suffix: p4est_full_q2_nonconformal_parallel_bddc
    requires: hdf5 p4est triangle
    nsize: 7
    args: -run_type full -interpolate 1 -petscspace_order 2 -snes_max_it 20 -snes_type newtonls -dm_mat_type is -pc_type bddc -ksp_type cg -snes_monitor_short -snes_linesearch_type basic -snes_converged_reason -snes_view -simplex 0 -petscspace_poly_tensor -dm_plex_convert_type p4est -dm_forest_minimum_refinement 0 -dm_forest_initial_refinement 2 -dm_forest_maximum_refinement 4 -dm_p4est_refine_pattern hash
  test:
    suffix: p4est_fas_q2_conformal_serial
    requires: hdf5 p4est  triangle broken
    args: -run_type full -variable_coefficient nonlinear -interpolate 1 -petscspace_order 2 -snes_max_it 20 -snes_type fas -snes_fas_levels 3 -pc_type jacobi -ksp_type gmres -fas_coarse_pc_type svd -fas_coarse_ksp_type gmres -fas_coarse_snes_monitor_short -snes_monitor_short -snes_linesearch_type basic -fas_coarse_snes_linesearch_type basic -snes_converged_reason -snes_view -fas_levels_snes_type newtonls -fas_levels_pc_type svd -fas_levels_ksp_type gmres -fas_levels_snes_monitor_short -simplex 0 -petscspace_poly_tensor -dm_refine_hierarchy 3
  test:
    suffix: p4est_fas_q2_nonconformal_serial
    requires: hdf5 p4est  triangle broken
    args: -run_type full -variable_coefficient nonlinear -interpolate 1 -petscspace_order 2 -snes_max_it 20 -snes_type fas -snes_fas_levels 3 -pc_type jacobi -ksp_type gmres -fas_coarse_pc_type jacobi -fas_coarse_ksp_type gmres -fas_coarse_ksp_monitor_true_residual -fas_coarse_snes_monitor_short -snes_monitor_short -snes_linesearch_type basic -fas_coarse_snes_linesearch_type basic -snes_converged_reason -snes_view -fas_levels_snes_type newtonls -fas_levels_pc_type jacobi -fas_levels_ksp_type gmres -fas_levels_snes_monitor_short -simplex 0 -petscspace_poly_tensor -dm_plex_convert_type p4est -dm_forest_minimum_refinement 0 -dm_forest_initial_refinement 2 -dm_forest_maximum_refinement 4 -dm_p4est_refine_pattern hash
  test:
    suffix: fas_newton_0_p4est
    requires: hdf5 p4est  triangle
    args: -run_type full -variable_coefficient nonlinear -interpolate 1 -petscspace_order 1 -snes_type fas -snes_fas_levels 2 -pc_type svd -ksp_rtol 1.0e-10 -fas_coarse_pc_type svd -fas_coarse_ksp_rtol 1.0e-10 -fas_coarse_snes_monitor_short -snes_monitor_short -snes_linesearch_type basic -fas_coarse_snes_linesearch_type basic -snes_converged_reason -snes_view -fas_levels_1_snes_type newtonls -fas_levels_1_pc_type svd -fas_levels_1_ksp_rtol 1.0e-10 -fas_levels_1_snes_monitor_short -simplex 0 -petscspace_poly_tensor -dm_plex_convert_type p4est -dm_forest_minimum_refinement 0 -dm_forest_initial_refinement 2 -dm_forest_maximum_refinement 4 -dm_p4est_refine_pattern hash

TEST*/<|MERGE_RESOLUTION|>--- conflicted
+++ resolved
@@ -21,11 +21,8 @@
   PetscBool      showInitial, showSolution, restart, check, quiet, nonzInit;
   /* Domain and mesh definition */
   PetscInt       dim;               /* The topological mesh dimension */
-<<<<<<< HEAD
-=======
   DMBoundaryType periodicity[3];    /* The domain periodicity */
   PetscInt       cells[3];          /* The initial domain division */
->>>>>>> 9811f190
   char           filename[2048];    /* The optional mesh file */
   PetscBool      interpolate;       /* Generate intermediate mesh elements */
   PetscReal      refinementLimit;   /* The largest allowable cell volume */
@@ -385,8 +382,6 @@
   options->runType = (RunType) run;
 
   ierr = PetscOptionsInt("-dim", "The topological mesh dimension", "ex12.c", options->dim, &options->dim, NULL);CHKERRQ(ierr);
-<<<<<<< HEAD
-=======
   bd = options->periodicity[0];
   ierr = PetscOptionsEList("-x_periodicity", "The x-boundary periodicity", "ex12.c", DMBoundaryTypes, 5, DMBoundaryTypes[options->periodicity[0]], &bd, NULL);CHKERRQ(ierr);
   options->periodicity[0] = (DMBoundaryType) bd;
@@ -398,7 +393,6 @@
   options->periodicity[2] = (DMBoundaryType) bd;
   n = 3;
   ierr = PetscOptionsIntArray("-cells", "The initial mesh division", "ex12.c", options->cells, &n, NULL);CHKERRQ(ierr);
->>>>>>> 9811f190
   ierr = PetscOptionsString("-f", "Mesh filename to read", "ex12.c", options->filename, options->filename, sizeof(options->filename), &flg);CHKERRQ(ierr);
   ierr = PetscOptionsBool("-interpolate", "Generate intermediate mesh elements", "ex12.c", options->interpolate, &options->interpolate, NULL);CHKERRQ(ierr);
   ierr = PetscOptionsReal("-refinement_limit", "The largest allowable cell volume", "ex12.c", options->refinementLimit, &options->refinementLimit, NULL);CHKERRQ(ierr);
@@ -453,11 +447,7 @@
     if (user->simplex) {
       ierr = DMPlexCreateBoxMesh(comm, dim, dim == 2 ? 2 : 1, interpolate, dm);CHKERRQ(ierr);
     } else {
-<<<<<<< HEAD
-      PetscInt cells[3] = {1, 1, 1}; /* coarse mesh is one cell; refine from there */
-=======
       PetscInt d;
->>>>>>> 9811f190
 
       if (user->periodicity[0] || user->periodicity[1] || user->periodicity[2]) for (d = 0; d < dim; ++d) user->cells[d] = PetscMax(user->cells[d], 3);
       ierr = DMPlexCreateHexBoxMesh(comm, dim, user->cells, user->periodicity[0], user->periodicity[1], user->periodicity[2], dm);CHKERRQ(ierr);
@@ -1218,18 +1208,6 @@
     suffix: 36
     requires: hdf5 ctetgen
     args: -run_type test -dim 3 -refinement_limit 0.0125 -variable_coefficient field    -interpolate 1 -petscspace_order 2 -show_initial -dm_plex_print_fem 1
-<<<<<<< HEAD
-  # Using ExodusII mesh 37-38 BROKEN
-  test:
-    suffix: 37
-    requires: hdf5 exodusii broken
-    args: -run_type test -f %(meshes)s/sevenside.exo -refinement_limit 0.0    -bc_type dirichlet -interpolate 1 -show_initial -dm_plex_print_fem 1 -dm_view
-  test:
-    suffix: 38
-    requires: hdf5 exodusii broken
-    args: -run_type test -dim 3 -f /Users/knepley/Downloads/kis_modell_tet2.exo -refinement_limit 0.0    -bc_type dirichlet -interpolate 1 -show_initial -dm_plex_print_fem 1 -dm_view
-=======
->>>>>>> 9811f190
   # Full solve 39-44
   test:
     suffix: 39
@@ -1259,15 +1237,6 @@
     args: -run_type full -refinement_limit 0.0625 -variable_coefficient nonlinear -interpolate 1 -petscspace_order 1 -snes_type fas -snes_fas_levels 3 -pc_type svd -ksp_rtol 1.0e-10 -fas_coarse_pc_type svd -fas_coarse_ksp_rtol 1.0e-10 -fas_coarse_snes_monitor_short -snes_monitor_short -snes_linesearch_type basic -fas_coarse_snes_linesearch_type basic -snes_converged_reason -dm_refine_hierarchy 2 -dm_plex_print_fem 0 -snes_view -fas_levels_1_snes_type newtonls -fas_levels_1_pc_type svd -fas_levels_1_ksp_rtol 1.0e-10 -fas_levels_1_snes_monitor_short -fas_levels_2_snes_type newtonls -fas_levels_2_pc_type svd -fas_levels_2_ksp_rtol 1.0e-10 -fas_levels_2_snes_atol 1.0e-11 -fas_levels_2_snes_monitor_short
   # Restarting
   test:
-<<<<<<< HEAD
-    suffix: restart_0
-    requires: hdf5 triangle
-    args: -run_type test -refinement_limit 0.0    -bc_type dirichlet -interpolate 1 -petscspace_order 1 -dm_view hdf5:sol.h5 -vec_view hdf5:sol.h5::append
-  test:
-    suffix: restart_1
-    requires: hdf5 triangle
-    args: -run_type test -refinement_limit 0.0    -bc_type dirichlet -interpolate 1 -petscspace_order 1 -f sol.h5 -restart
-=======
     requires: hdf5 triangle
     args: -run_type test -refinement_limit 0.0    -bc_type dirichlet -interpolate 1 -petscspace_order 1
     test:
@@ -1276,7 +1245,6 @@
     test:
       suffix: restart_1
       args: -f sol.h5 -restart
->>>>>>> 9811f190
   # Periodicity
   test:
     suffix: periodic_0
@@ -1376,11 +1344,7 @@
     suffix: tri_bddc
     requires: hdf5 triangle
     nsize: 5
-<<<<<<< HEAD
-    args: -run_type full -dm_refine 3 -bc_type dirichlet -interpolate 1 -petscspace_order 1 -ksp_type gmres -ksp_gmres_restart 100 -ksp_rtol 1.0e-9 -dm_mat_type is -pc_type bddc -snes_monitor_short -ksp_monitor_short -snes_converged_reason -ksp_converged_reason -snes_view -show_solution 0
-=======
     args: -run_type full -petscpartitioner_type simple -dm_refine 3 -bc_type dirichlet -interpolate 1 -petscspace_order 1 -ksp_type gmres -ksp_gmres_restart 100 -ksp_rtol 1.0e-9 -dm_mat_type is -pc_type bddc -snes_monitor_short -ksp_monitor_short -snes_converged_reason -ksp_converged_reason -snes_view -show_solution 0
->>>>>>> 9811f190
   # Full solve simplex: ASM
   test:
     suffix: tri_q2q1_asm_lu
@@ -1413,12 +1377,8 @@
     args: -run_type full -variable_coefficient nonlinear -interpolate 1 -petscspace_order 1 -snes_type fas -snes_fas_levels 2 -pc_type svd -ksp_rtol 1.0e-10 -fas_coarse_pc_type svd -fas_coarse_ksp_rtol 1.0e-10 -fas_coarse_snes_monitor_short -snes_monitor_short -snes_linesearch_type basic -fas_coarse_snes_linesearch_type basic -snes_converged_reason -dm_refine_hierarchy 1 -snes_view -fas_levels_1_snes_type ngs -fas_levels_1_snes_monitor_short
   test:
     suffix: fas_newton_coarse_0
-<<<<<<< HEAD
-    requires: hdf5 pragmatic triangle broken
-=======
     requires: hdf5 pragmatic triangle
     TODO: broken
->>>>>>> 9811f190
     args: -run_type full -dm_refine 2 -dm_plex_hash_location -variable_coefficient nonlinear -interpolate 1 -petscspace_order 1 -snes_type fas -snes_fas_levels 2 -pc_type svd -ksp_rtol 1.0e-10 -fas_coarse_pc_type svd -fas_coarse_ksp_rtol 1.0e-10 -fas_coarse_snes_monitor_short -snes_monitor_short -snes_linesearch_type basic -fas_coarse_snes_linesearch_type basic -snes_converged_reason -dm_coarsen_hierarchy 1 -snes_view -fas_levels_1_snes_type newtonls -fas_levels_1_pc_type svd -fas_levels_1_ksp_rtol 1.0e-10 -fas_levels_1_snes_monitor_short
   test:
     suffix: mg_newton_coarse_0
@@ -1454,11 +1414,7 @@
     suffix: amr_0
     requires: hdf5 triangle
     nsize: 5
-<<<<<<< HEAD
-    args: -run_type test -refinement_limit 0.0 -simplex 0 -bc_type dirichlet -petscspace_order 1 -petscspace_poly_tensor -dm_refine 1
-=======
     args: -run_type test -petscpartitioner_type simple -refinement_limit 0.0 -simplex 0 -bc_type dirichlet -petscspace_order 1 -petscspace_poly_tensor -dm_refine 1
->>>>>>> 9811f190
   test:
     suffix: amr_1
     requires: hdf5 p4est triangle
