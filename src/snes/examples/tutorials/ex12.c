static char help[] = "Poisson Problem in 2d and 3d with simplicial finite elements.\n\
We solve the Poisson problem in a rectangular\n\
domain, using a parallel unstructured mesh (DMPLEX) to discretize it.\n\
This example supports discretized auxiliary fields (conductivity) as well as\n\
multilevel nonlinear solvers.\n\n\n";

/*
A visualization of the adaptation can be accomplished using:

  -dm_adapt_view hdf5:$PWD/adapt.h5 -sol_adapt_view hdf5:$PWD/adapt.h5::append -dm_adapt_pre_view hdf5:$PWD/orig.h5 -sol_adapt_pre_view hdf5:$PWD/orig.h5::append

Information on refinement:

   -info -info_exclude null,sys,vec,is,mat,ksp,snes,ts
*/

#include <petscdmplex.h>
#include <petscdmadaptor.h>
#include <petscsnes.h>
#include <petscds.h>
#include <petscviewerhdf5.h>

typedef enum {NEUMANN, DIRICHLET, NONE} BCType;
typedef enum {RUN_FULL, RUN_EXACT, RUN_TEST, RUN_PERF} RunType;
typedef enum {COEFF_NONE, COEFF_ANALYTIC, COEFF_FIELD, COEFF_NONLINEAR, COEFF_CIRCLE, COEFF_CROSS} CoeffType;

typedef struct {
  PetscInt       debug;             /* The debugging level */
  RunType        runType;           /* Whether to run tests, or solve the full problem */
  PetscBool      jacobianMF;        /* Whether to calculate the Jacobian action on the fly */
  PetscLogEvent  createMeshEvent;
  PetscBool      showInitial, showSolution, restart, check, quiet, nonzInit;
  /* Domain and mesh definition */
  PetscInt       dim;               /* The topological mesh dimension */
  DMBoundaryType periodicity[3];    /* The domain periodicity */
  PetscInt       cells[3];          /* The initial domain division */
  char           filename[2048];    /* The optional mesh file */
  PetscBool      interpolate;       /* Generate intermediate mesh elements */
  PetscReal      refinementLimit;   /* The largest allowable cell volume */
  PetscBool      viewHierarchy;     /* Whether to view the hierarchy */
  PetscBool      simplex;           /* Simplicial mesh */
  /* Problem definition */
  BCType         bcType;
  CoeffType      variableCoefficient;
  PetscErrorCode (**exactFuncs)(PetscInt dim, PetscReal time, const PetscReal x[], PetscInt Nc, PetscScalar *u, void *ctx);
  PetscBool      fieldBC;
  void           (**exactFields)(PetscInt, PetscInt, PetscInt,
                                 const PetscInt[], const PetscInt[], const PetscScalar[], const PetscScalar[], const PetscScalar[],
                                 const PetscInt[], const PetscInt[], const PetscScalar[], const PetscScalar[], const PetscScalar[],
                                 PetscReal, const PetscReal[], PetscInt, const PetscScalar[], PetscScalar[]);
  PetscBool      bdIntegral;       /* Compute the integral of the solution on the boundary */
  /* Solver */
  PC             pcmg;              /* This is needed for error monitoring */
} AppCtx;

static PetscErrorCode zero(PetscInt dim, PetscReal time, const PetscReal x[], PetscInt Nc, PetscScalar *u, void *ctx)
{
  u[0] = 0.0;
  return 0;
}

static PetscErrorCode ecks(PetscInt dim, PetscReal time, const PetscReal x[], PetscInt Nc, PetscScalar *u, void *ctx)
{
  u[0] = x[0];
  return 0;
}

/*
  In 2D for Dirichlet conditions, we use exact solution:

    u = x^2 + y^2
    f = 4

  so that

    -\Delta u + f = -4 + 4 = 0

  For Neumann conditions, we have

    -\nabla u \cdot -\hat y |_{y=0} =  (2y)|_{y=0} =  0 (bottom)
    -\nabla u \cdot  \hat y |_{y=1} = -(2y)|_{y=1} = -2 (top)
    -\nabla u \cdot -\hat x |_{x=0} =  (2x)|_{x=0} =  0 (left)
    -\nabla u \cdot  \hat x |_{x=1} = -(2x)|_{x=1} = -2 (right)

  Which we can express as

    \nabla u \cdot  \hat n|_\Gamma = {2 x, 2 y} \cdot \hat n = 2 (x + y)

  The boundary integral of this solution is (assuming we are not orienting the edges)

    \int^1_0 x^2 dx + \int^1_0 (1 + y^2) dy + \int^1_0 (x^2 + 1) dx + \int^1_0 y^2 dy = 1/3 + 4/3 + 4/3 + 1/3 = 3 1/3
*/
static PetscErrorCode quadratic_u_2d(PetscInt dim, PetscReal time, const PetscReal x[], PetscInt Nc, PetscScalar *u, void *ctx)
{
  *u = x[0]*x[0] + x[1]*x[1];
  return 0;
}

static void quadratic_u_field_2d(PetscInt dim, PetscInt Nf, PetscInt NfAux,
                                 const PetscInt uOff[], const PetscInt uOff_x[], const PetscScalar u[], const PetscScalar u_t[], const PetscScalar u_x[],
                                 const PetscInt aOff[], const PetscInt aOff_x[], const PetscScalar a[], const PetscScalar a_t[], const PetscScalar a_x[],
                                 PetscReal t, const PetscReal x[], PetscInt numConstants, const PetscScalar constants[], PetscScalar uexact[])
{
  uexact[0] = a[0];
}

static PetscErrorCode circle_u_2d(PetscInt dim, PetscReal time, const PetscReal x[], PetscInt Nc, PetscScalar *u, void *ctx)
{
  const PetscReal alpha   = 500.;
  const PetscReal radius2 = PetscSqr(0.15);
  const PetscReal r2      = PetscSqr(x[0] - 0.5) + PetscSqr(x[1] - 0.5);
  const PetscReal xi      = alpha*(radius2 - r2);

  *u = PetscTanhScalar(xi) + 1.0;
  return 0;
}

static PetscErrorCode cross_u_2d(PetscInt dim, PetscReal time, const PetscReal x[], PetscInt Nc, PetscScalar *u, void *ctx)
{
  const PetscReal alpha = 50*4;
  const PetscReal xy    = (x[0]-0.5)*(x[1]-0.5);

  *u = PetscSinScalar(alpha*xy) * (alpha*PetscAbsScalar(xy) < 2*PETSC_PI ? 1 : 0.01);
  return 0;
}

static void f0_u(PetscInt dim, PetscInt Nf, PetscInt NfAux,
                 const PetscInt uOff[], const PetscInt uOff_x[], const PetscScalar u[], const PetscScalar u_t[], const PetscScalar u_x[],
                 const PetscInt aOff[], const PetscInt aOff_x[], const PetscScalar a[], const PetscScalar a_t[], const PetscScalar a_x[],
                 PetscReal t, const PetscReal x[], PetscInt numConstants, const PetscScalar constants[], PetscScalar f0[])
{
  f0[0] = 4.0;
}

static void f0_circle_u(PetscInt dim, PetscInt Nf, PetscInt NfAux,
                        const PetscInt uOff[], const PetscInt uOff_x[], const PetscScalar u[], const PetscScalar u_t[], const PetscScalar u_x[],
                        const PetscInt aOff[], const PetscInt aOff_x[], const PetscScalar a[], const PetscScalar a_t[], const PetscScalar a_x[],
                        PetscReal t, const PetscReal x[], PetscInt numConstants, const PetscScalar constants[], PetscScalar f0[])
{
  const PetscReal alpha   = 500.;
  const PetscReal radius2 = PetscSqr(0.15);
  const PetscReal r2      = PetscSqr(x[0] - 0.5) + PetscSqr(x[1] - 0.5);
  const PetscReal xi      = alpha*(radius2 - r2);

  f0[0] = (-4.0*alpha - 8.0*PetscSqr(alpha)*r2*PetscTanhReal(xi)) * PetscSqr(1.0/PetscCoshReal(xi));
}

static void f0_cross_u(PetscInt dim, PetscInt Nf, PetscInt NfAux,
                       const PetscInt uOff[], const PetscInt uOff_x[], const PetscScalar u[], const PetscScalar u_t[], const PetscScalar u_x[],
                       const PetscInt aOff[], const PetscInt aOff_x[], const PetscScalar a[], const PetscScalar a_t[], const PetscScalar a_x[],
                       PetscReal t, const PetscReal x[], PetscInt numConstants, const PetscScalar constants[], PetscScalar f0[])
{
  const PetscReal alpha = 50*4;
  const PetscReal xy    = (x[0]-0.5)*(x[1]-0.5);

  f0[0] = PetscSinScalar(alpha*xy) * (alpha*PetscAbsScalar(xy) < 2*PETSC_PI ? 1 : 0.01);
}

static void f0_bd_u(PetscInt dim, PetscInt Nf, PetscInt NfAux,
                    const PetscInt uOff[], const PetscInt uOff_x[], const PetscScalar u[], const PetscScalar u_t[], const PetscScalar u_x[],
                    const PetscInt aOff[], const PetscInt aOff_x[], const PetscScalar a[], const PetscScalar a_t[], const PetscScalar a_x[],
                    PetscReal t, const PetscReal x[], const PetscReal n[], PetscInt numConstants, const PetscScalar constants[], PetscScalar f0[])
{
  PetscInt d;
  for (d = 0, f0[0] = 0.0; d < dim; ++d) f0[0] += -n[d]*2.0*x[d];
}

static void f1_bd_zero(PetscInt dim, PetscInt Nf, PetscInt NfAux,
                       const PetscInt uOff[], const PetscInt uOff_x[], const PetscScalar u[], const PetscScalar u_t[], const PetscScalar u_x[],
                       const PetscInt aOff[], const PetscInt aOff_x[], const PetscScalar a[], const PetscScalar a_t[], const PetscScalar a_x[],
                       PetscReal t, const PetscReal x[], const PetscReal n[], PetscInt numConstants, const PetscScalar constants[], PetscScalar f1[])
{
  PetscInt comp;
  for (comp = 0; comp < dim; ++comp) f1[comp] = 0.0;
}

/* gradU[comp*dim+d] = {u_x, u_y} or {u_x, u_y, u_z} */
static void f1_u(PetscInt dim, PetscInt Nf, PetscInt NfAux,
                 const PetscInt uOff[], const PetscInt uOff_x[], const PetscScalar u[], const PetscScalar u_t[], const PetscScalar u_x[],
                 const PetscInt aOff[], const PetscInt aOff_x[], const PetscScalar a[], const PetscScalar a_t[], const PetscScalar a_x[],
                 PetscReal t, const PetscReal x[], PetscInt numConstants, const PetscScalar constants[], PetscScalar f1[])
{
  PetscInt d;
  for (d = 0; d < dim; ++d) f1[d] = u_x[d];
}

/* < \nabla v, \nabla u + {\nabla u}^T >
   This just gives \nabla u, give the perdiagonal for the transpose */
static void g3_uu(PetscInt dim, PetscInt Nf, PetscInt NfAux,
                  const PetscInt uOff[], const PetscInt uOff_x[], const PetscScalar u[], const PetscScalar u_t[], const PetscScalar u_x[],
                  const PetscInt aOff[], const PetscInt aOff_x[], const PetscScalar a[], const PetscScalar a_t[], const PetscScalar a_x[],
                  PetscReal t, PetscReal u_tShift, const PetscReal x[], PetscInt numConstants, const PetscScalar constants[], PetscScalar g3[])
{
  PetscInt d;
  for (d = 0; d < dim; ++d) g3[d*dim+d] = 1.0;
}

/*
  In 2D for x periodicity and y Dirichlet conditions, we use exact solution:

    u = sin(2 pi x)
    f = -4 pi^2 sin(2 pi x)

  so that

    -\Delta u + f = 4 pi^2 sin(2 pi x) - 4 pi^2 sin(2 pi x) = 0
*/
static PetscErrorCode xtrig_u_2d(PetscInt dim, PetscReal time, const PetscReal x[], PetscInt Nc, PetscScalar *u, void *ctx)
{
  *u = PetscSinReal(2.0*PETSC_PI*x[0]);
  return 0;
}

static void f0_xtrig_u(PetscInt dim, PetscInt Nf, PetscInt NfAux,
                       const PetscInt uOff[], const PetscInt uOff_x[], const PetscScalar u[], const PetscScalar u_t[], const PetscScalar u_x[],
                       const PetscInt aOff[], const PetscInt aOff_x[], const PetscScalar a[], const PetscScalar a_t[], const PetscScalar a_x[],
                       PetscReal t, const PetscReal x[], PetscInt numConstants, const PetscScalar constants[], PetscScalar f0[])
{
  f0[0] = -4.0*PetscSqr(PETSC_PI)*PetscSinReal(2.0*PETSC_PI*x[0]);
}

/*
  In 2D for x-y periodicity, we use exact solution:

    u = sin(2 pi x) sin(2 pi y)
    f = -8 pi^2 sin(2 pi x)

  so that

    -\Delta u + f = 4 pi^2 sin(2 pi x) sin(2 pi y) + 4 pi^2 sin(2 pi x) sin(2 pi y) - 8 pi^2 sin(2 pi x) = 0
*/
static PetscErrorCode xytrig_u_2d(PetscInt dim, PetscReal time, const PetscReal x[], PetscInt Nc, PetscScalar *u, void *ctx)
{
  *u = PetscSinReal(2.0*PETSC_PI*x[0])*PetscSinReal(2.0*PETSC_PI*x[1]);
  return 0;
}

static void f0_xytrig_u(PetscInt dim, PetscInt Nf, PetscInt NfAux,
                        const PetscInt uOff[], const PetscInt uOff_x[], const PetscScalar u[], const PetscScalar u_t[], const PetscScalar u_x[],
                        const PetscInt aOff[], const PetscInt aOff_x[], const PetscScalar a[], const PetscScalar a_t[], const PetscScalar a_x[],
                        PetscReal t, const PetscReal x[], PetscInt numConstants, const PetscScalar constants[], PetscScalar f0[])
{
  f0[0] = -8.0*PetscSqr(PETSC_PI)*PetscSinReal(2.0*PETSC_PI*x[0]);
}

/*
  In 2D for Dirichlet conditions with a variable coefficient, we use exact solution:

    u  = x^2 + y^2
    f  = 6 (x + y)
    nu = (x + y)

  so that

    -\div \nu \grad u + f = -6 (x + y) + 6 (x + y) = 0
*/
static PetscErrorCode nu_2d(PetscInt dim, PetscReal time, const PetscReal x[], PetscInt Nc, PetscScalar *u, void *ctx)
{
  *u = x[0] + x[1];
  return 0;
}

void f0_analytic_u(PetscInt dim, PetscInt Nf, PetscInt NfAux,
                   const PetscInt uOff[], const PetscInt uOff_x[], const PetscScalar u[], const PetscScalar u_t[], const PetscScalar u_x[],
                   const PetscInt aOff[], const PetscInt aOff_x[], const PetscScalar a[], const PetscScalar a_t[], const PetscScalar a_x[],
                   PetscReal t, const PetscReal x[], PetscInt numConstants, const PetscScalar constants[], PetscScalar f0[])
{
  f0[0] = 6.0*(x[0] + x[1]);
}

/* gradU[comp*dim+d] = {u_x, u_y} or {u_x, u_y, u_z} */
void f1_analytic_u(PetscInt dim, PetscInt Nf, PetscInt NfAux,
                   const PetscInt uOff[], const PetscInt uOff_x[], const PetscScalar u[], const PetscScalar u_t[], const PetscScalar u_x[],
                   const PetscInt aOff[], const PetscInt aOff_x[], const PetscScalar a[], const PetscScalar a_t[], const PetscScalar a_x[],
                   PetscReal t, const PetscReal x[], PetscInt numConstants, const PetscScalar constants[], PetscScalar f1[])
{
  PetscInt d;
  for (d = 0; d < dim; ++d) f1[d] = (x[0] + x[1])*u_x[d];
}

void f1_field_u(PetscInt dim, PetscInt Nf, PetscInt NfAux,
                const PetscInt uOff[], const PetscInt uOff_x[], const PetscScalar u[], const PetscScalar u_t[], const PetscScalar u_x[],
                const PetscInt aOff[], const PetscInt aOff_x[], const PetscScalar a[], const PetscScalar a_t[], const PetscScalar a_x[],
                PetscReal t, const PetscReal x[], PetscInt numConstants, const PetscScalar constants[], PetscScalar f1[])
{
  PetscInt d;
  for (d = 0; d < dim; ++d) f1[d] = a[0]*u_x[d];
}

/* < \nabla v, \nabla u + {\nabla u}^T >
   This just gives \nabla u, give the perdiagonal for the transpose */
void g3_analytic_uu(PetscInt dim, PetscInt Nf, PetscInt NfAux,
                    const PetscInt uOff[], const PetscInt uOff_x[], const PetscScalar u[], const PetscScalar u_t[], const PetscScalar u_x[],
                    const PetscInt aOff[], const PetscInt aOff_x[], const PetscScalar a[], const PetscScalar a_t[], const PetscScalar a_x[],
                    PetscReal t, PetscReal u_tShift, const PetscReal x[], PetscInt numConstants, const PetscScalar constants[], PetscScalar g3[])
{
  PetscInt d;
  for (d = 0; d < dim; ++d) g3[d*dim+d] = x[0] + x[1];
}

void g3_field_uu(PetscInt dim, PetscInt Nf, PetscInt NfAux,
                 const PetscInt uOff[], const PetscInt uOff_x[], const PetscScalar u[], const PetscScalar u_t[], const PetscScalar u_x[],
                 const PetscInt aOff[], const PetscInt aOff_x[], const PetscScalar a[], const PetscScalar a_t[], const PetscScalar a_x[],
                 PetscReal t, PetscReal u_tShift, const PetscReal x[], PetscInt numConstants, const PetscScalar constants[], PetscScalar g3[])
{
  PetscInt d;
  for (d = 0; d < dim; ++d) g3[d*dim+d] = a[0];
}

/*
  In 2D for Dirichlet conditions with a nonlinear coefficient (p-Laplacian with p = 4), we use exact solution:

    u  = x^2 + y^2
    f  = 16 (x^2 + y^2)
    nu = 1/2 |grad u|^2

  so that

    -\div \nu \grad u + f = -16 (x^2 + y^2) + 16 (x^2 + y^2) = 0
*/
void f0_analytic_nonlinear_u(PetscInt dim, PetscInt Nf, PetscInt NfAux,
                             const PetscInt uOff[], const PetscInt uOff_x[], const PetscScalar u[], const PetscScalar u_t[], const PetscScalar u_x[],
                             const PetscInt aOff[], const PetscInt aOff_x[], const PetscScalar a[], const PetscScalar a_t[], const PetscScalar a_x[],
                             PetscReal t, const PetscReal x[], PetscInt numConstants, const PetscScalar constants[], PetscScalar f0[])
{
  f0[0] = 16.0*(x[0]*x[0] + x[1]*x[1]);
}

/* gradU[comp*dim+d] = {u_x, u_y} or {u_x, u_y, u_z} */
void f1_analytic_nonlinear_u(PetscInt dim, PetscInt Nf, PetscInt NfAux,
                             const PetscInt uOff[], const PetscInt uOff_x[], const PetscScalar u[], const PetscScalar u_t[], const PetscScalar u_x[],
                             const PetscInt aOff[], const PetscInt aOff_x[], const PetscScalar a[], const PetscScalar a_t[], const PetscScalar a_x[],
                             PetscReal t, const PetscReal x[], PetscInt numConstants, const PetscScalar constants[], PetscScalar f1[])
{
  PetscScalar nu = 0.0;
  PetscInt    d;
  for (d = 0; d < dim; ++d) nu += u_x[d]*u_x[d];
  for (d = 0; d < dim; ++d) f1[d] = 0.5*nu*u_x[d];
}

/*
  grad (u + eps w) - grad u = eps grad w

  1/2 |grad (u + eps w)|^2 grad (u + eps w) - 1/2 |grad u|^2 grad u
= 1/2 (|grad u|^2 + 2 eps <grad u,grad w>) (grad u + eps grad w) - 1/2 |grad u|^2 grad u
= 1/2 (eps |grad u|^2 grad w + 2 eps <grad u,grad w> grad u)
= eps (1/2 |grad u|^2 grad w + grad u <grad u,grad w>)
*/
void g3_analytic_nonlinear_uu(PetscInt dim, PetscInt Nf, PetscInt NfAux,
                              const PetscInt uOff[], const PetscInt uOff_x[], const PetscScalar u[], const PetscScalar u_t[], const PetscScalar u_x[],
                              const PetscInt aOff[], const PetscInt aOff_x[], const PetscScalar a[], const PetscScalar a_t[], const PetscScalar a_x[],
                              PetscReal t, PetscReal u_tShift, const PetscReal x[], PetscInt numConstants, const PetscScalar constants[], PetscScalar g3[])
{
  PetscScalar nu = 0.0;
  PetscInt    d, e;
  for (d = 0; d < dim; ++d) nu += u_x[d]*u_x[d];
  for (d = 0; d < dim; ++d) {
    g3[d*dim+d] = 0.5*nu;
    for (e = 0; e < dim; ++e) {
      g3[d*dim+e] += u_x[d]*u_x[e];
    }
  }
}

/*
  In 3D for Dirichlet conditions we use exact solution:

    u = 2/3 (x^2 + y^2 + z^2)
    f = 4

  so that

    -\Delta u + f = -2/3 * 6 + 4 = 0

  For Neumann conditions, we have

    -\nabla u \cdot -\hat z |_{z=0} =  (2z)|_{z=0} =  0 (bottom)
    -\nabla u \cdot  \hat z |_{z=1} = -(2z)|_{z=1} = -2 (top)
    -\nabla u \cdot -\hat y |_{y=0} =  (2y)|_{y=0} =  0 (front)
    -\nabla u \cdot  \hat y |_{y=1} = -(2y)|_{y=1} = -2 (back)
    -\nabla u \cdot -\hat x |_{x=0} =  (2x)|_{x=0} =  0 (left)
    -\nabla u \cdot  \hat x |_{x=1} = -(2x)|_{x=1} = -2 (right)

  Which we can express as

    \nabla u \cdot  \hat n|_\Gamma = {2 x, 2 y, 2z} \cdot \hat n = 2 (x + y + z)
*/
static PetscErrorCode quadratic_u_3d(PetscInt dim, PetscReal time, const PetscReal x[], PetscInt Nc, PetscScalar *u, void *ctx)
{
  *u = 2.0*(x[0]*x[0] + x[1]*x[1] + x[2]*x[2])/3.0;
  return 0;
}

static void quadratic_u_field_3d(PetscInt dim, PetscInt Nf, PetscInt NfAux,
                                 const PetscInt uOff[], const PetscInt uOff_x[], const PetscScalar u[], const PetscScalar u_t[], const PetscScalar u_x[],
                                 const PetscInt aOff[], const PetscInt aOff_x[], const PetscScalar a[], const PetscScalar a_t[], const PetscScalar a_x[],
                                 PetscReal t, const PetscReal x[], PetscInt numConstants, const PetscScalar constants[], PetscScalar uexact[])
{
  uexact[0] = a[0];
}

static void bd_integral_2d(PetscInt dim, PetscInt Nf, PetscInt NfAux,
                           const PetscInt uOff[], const PetscInt uOff_x[], const PetscScalar u[], const PetscScalar u_t[], const PetscScalar u_x[],
                           const PetscInt aOff[], const PetscInt aOff_x[], const PetscScalar a[], const PetscScalar a_t[], const PetscScalar a_x[],
                           PetscReal t, const PetscReal x[], const PetscReal n[], PetscInt numConstants, const PetscScalar constants[], PetscScalar *uint)
{
  uint[0] = u[0];
}

static PetscErrorCode ProcessOptions(MPI_Comm comm, AppCtx *options)
{
  const char    *bcTypes[3]  = {"neumann", "dirichlet", "none"};
  const char    *runTypes[4] = {"full", "exact", "test", "perf"};
  const char    *coeffTypes[6] = {"none", "analytic", "field", "nonlinear", "circle", "cross"};
  PetscInt       bd, bc, run, coeff, n;
  PetscBool      flg;
  PetscErrorCode ierr;

  PetscFunctionBeginUser;
  options->debug               = 0;
  options->runType             = RUN_FULL;
  options->dim                 = 2;
  options->periodicity[0]      = DM_BOUNDARY_NONE;
  options->periodicity[1]      = DM_BOUNDARY_NONE;
  options->periodicity[2]      = DM_BOUNDARY_NONE;
  options->cells[0]            = 2;
  options->cells[1]            = 2;
  options->cells[2]            = 2;
  options->filename[0]         = '\0';
  options->interpolate         = PETSC_FALSE;
  options->refinementLimit     = 0.0;
  options->bcType              = DIRICHLET;
  options->variableCoefficient = COEFF_NONE;
  options->fieldBC             = PETSC_FALSE;
  options->jacobianMF          = PETSC_FALSE;
  options->showInitial         = PETSC_FALSE;
  options->showSolution        = PETSC_FALSE;
  options->restart             = PETSC_FALSE;
  options->check               = PETSC_FALSE;
  options->viewHierarchy       = PETSC_FALSE;
  options->simplex             = PETSC_TRUE;
  options->quiet               = PETSC_FALSE;
  options->nonzInit            = PETSC_FALSE;
  options->bdIntegral          = PETSC_FALSE;

  ierr = PetscOptionsBegin(comm, "", "Poisson Problem Options", "DMPLEX");CHKERRQ(ierr);
  ierr = PetscOptionsInt("-debug", "The debugging level", "ex12.c", options->debug, &options->debug, NULL);CHKERRQ(ierr);
  run  = options->runType;
  ierr = PetscOptionsEList("-run_type", "The run type", "ex12.c", runTypes, 3, runTypes[options->runType], &run, NULL);CHKERRQ(ierr);

  options->runType = (RunType) run;

  ierr = PetscOptionsInt("-dim", "The topological mesh dimension", "ex12.c", options->dim, &options->dim, NULL);CHKERRQ(ierr);
  bd = options->periodicity[0];
  ierr = PetscOptionsEList("-x_periodicity", "The x-boundary periodicity", "ex12.c", DMBoundaryTypes, 5, DMBoundaryTypes[options->periodicity[0]], &bd, NULL);CHKERRQ(ierr);
  options->periodicity[0] = (DMBoundaryType) bd;
  bd = options->periodicity[1];
  ierr = PetscOptionsEList("-y_periodicity", "The y-boundary periodicity", "ex12.c", DMBoundaryTypes, 5, DMBoundaryTypes[options->periodicity[1]], &bd, NULL);CHKERRQ(ierr);
  options->periodicity[1] = (DMBoundaryType) bd;
  bd = options->periodicity[2];
  ierr = PetscOptionsEList("-z_periodicity", "The z-boundary periodicity", "ex12.c", DMBoundaryTypes, 5, DMBoundaryTypes[options->periodicity[2]], &bd, NULL);CHKERRQ(ierr);
  options->periodicity[2] = (DMBoundaryType) bd;
  n = 3;
  ierr = PetscOptionsIntArray("-cells", "The initial mesh division", "ex12.c", options->cells, &n, NULL);CHKERRQ(ierr);
  ierr = PetscOptionsString("-f", "Mesh filename to read", "ex12.c", options->filename, options->filename, sizeof(options->filename), &flg);CHKERRQ(ierr);
  ierr = PetscOptionsBool("-interpolate", "Generate intermediate mesh elements", "ex12.c", options->interpolate, &options->interpolate, NULL);CHKERRQ(ierr);
  ierr = PetscOptionsReal("-refinement_limit", "The largest allowable cell volume", "ex12.c", options->refinementLimit, &options->refinementLimit, NULL);CHKERRQ(ierr);
  bc   = options->bcType;
  ierr = PetscOptionsEList("-bc_type","Type of boundary condition","ex12.c",bcTypes,3,bcTypes[options->bcType],&bc,NULL);CHKERRQ(ierr);
  options->bcType = (BCType) bc;
  coeff = options->variableCoefficient;
  ierr = PetscOptionsEList("-variable_coefficient","Type of variable coefficent","ex12.c",coeffTypes,6,coeffTypes[options->variableCoefficient],&coeff,NULL);CHKERRQ(ierr);
  options->variableCoefficient = (CoeffType) coeff;

  ierr = PetscOptionsBool("-field_bc", "Use a field representation for the BC", "ex12.c", options->fieldBC, &options->fieldBC, NULL);CHKERRQ(ierr);
  ierr = PetscOptionsBool("-jacobian_mf", "Calculate the action of the Jacobian on the fly", "ex12.c", options->jacobianMF, &options->jacobianMF, NULL);CHKERRQ(ierr);
  ierr = PetscOptionsBool("-show_initial", "Output the initial guess for verification", "ex12.c", options->showInitial, &options->showInitial, NULL);CHKERRQ(ierr);
  ierr = PetscOptionsBool("-show_solution", "Output the solution for verification", "ex12.c", options->showSolution, &options->showSolution, NULL);CHKERRQ(ierr);
  ierr = PetscOptionsBool("-restart", "Read in the mesh and solution from a file", "ex12.c", options->restart, &options->restart, NULL);CHKERRQ(ierr);
  ierr = PetscOptionsBool("-check", "Compare with default integration routines", "ex12.c", options->check, &options->check, NULL);CHKERRQ(ierr);
  ierr = PetscOptionsBool("-dm_view_hierarchy", "View the coarsened hierarchy", "ex12.c", options->viewHierarchy, &options->viewHierarchy, NULL);CHKERRQ(ierr);
  ierr = PetscOptionsBool("-simplex", "Simplicial (true) or tensor (false) mesh", "ex12.c", options->simplex, &options->simplex, NULL);CHKERRQ(ierr);
  ierr = PetscOptionsBool("-quiet", "Don't print any vecs", "ex12.c", options->quiet, &options->quiet, NULL);CHKERRQ(ierr);
  ierr = PetscOptionsBool("-nonzero_initial_guess", "nonzero intial guess", "ex12.c", options->nonzInit, &options->nonzInit, NULL);CHKERRQ(ierr);
  ierr = PetscOptionsBool("-bd_integral", "Compute the integral of the solution on the boundary", "ex12.c", options->bdIntegral, &options->bdIntegral, NULL);CHKERRQ(ierr);
  ierr = PetscOptionsEnd();
  ierr = PetscLogEventRegister("CreateMesh", DM_CLASSID, &options->createMeshEvent);CHKERRQ(ierr);
  PetscFunctionReturn(0);
}

static PetscErrorCode CreateBCLabel(DM dm, const char name[])
{
  DMLabel        label;
  PetscErrorCode ierr;

  PetscFunctionBeginUser;
  ierr = DMCreateLabel(dm, name);CHKERRQ(ierr);
  ierr = DMGetLabel(dm, name, &label);CHKERRQ(ierr);
  ierr = DMPlexMarkBoundaryFaces(dm, 1, label);CHKERRQ(ierr);
  ierr = DMPlexLabelComplete(dm, label);CHKERRQ(ierr);
  PetscFunctionReturn(0);
}

static PetscErrorCode CreateMesh(MPI_Comm comm, AppCtx *user, DM *dm)
{
  PetscInt       dim             = user->dim;
  const char    *filename        = user->filename;
  PetscBool      interpolate     = user->interpolate;
  PetscReal      refinementLimit = user->refinementLimit;
  size_t         len;
  PetscErrorCode ierr;

  PetscFunctionBeginUser;
  ierr = PetscLogEventBegin(user->createMeshEvent,0,0,0,0);CHKERRQ(ierr);
  ierr = PetscStrlen(filename, &len);CHKERRQ(ierr);
  if (!len) {
    PetscInt d;

    if (user->periodicity[0] || user->periodicity[1] || user->periodicity[2]) for (d = 0; d < dim; ++d) user->cells[d] = PetscMax(user->cells[d], 3);
    ierr = DMPlexCreateBoxMesh(comm, dim, user->simplex, user->cells, NULL, NULL, user->periodicity, interpolate, dm);CHKERRQ(ierr);
    ierr = PetscObjectSetName((PetscObject) *dm, "Mesh");CHKERRQ(ierr);
  } else {
    ierr = DMPlexCreateFromFile(comm, filename, interpolate, dm);CHKERRQ(ierr);
    ierr = DMPlexSetRefinementUniform(*dm, PETSC_FALSE);CHKERRQ(ierr);
  }
  {
    PetscPartitioner part;
    DM               refinedMesh     = NULL;
    DM               distributedMesh = NULL;

    /* Refine mesh using a volume constraint */
    if (refinementLimit > 0.0) {
      ierr = DMPlexSetRefinementLimit(*dm, refinementLimit);CHKERRQ(ierr);
      ierr = DMRefine(*dm, comm, &refinedMesh);CHKERRQ(ierr);
      if (refinedMesh) {
        const char *name;

        ierr = PetscObjectGetName((PetscObject) *dm,         &name);CHKERRQ(ierr);
        ierr = PetscObjectSetName((PetscObject) refinedMesh,  name);CHKERRQ(ierr);
        ierr = DMDestroy(dm);CHKERRQ(ierr);
        *dm  = refinedMesh;
      }
    }
    /* Distribute mesh over processes */
    ierr = DMPlexGetPartitioner(*dm,&part);CHKERRQ(ierr);
    ierr = PetscPartitionerSetFromOptions(part);CHKERRQ(ierr);
    ierr = DMPlexDistribute(*dm, 0, NULL, &distributedMesh);CHKERRQ(ierr);
    if (distributedMesh) {
      ierr = DMDestroy(dm);CHKERRQ(ierr);
      *dm  = distributedMesh;
    }
  }
  if (user->bcType == NEUMANN) {
    DMLabel   label;

    ierr = DMCreateLabel(*dm, "boundary");CHKERRQ(ierr);
    ierr = DMGetLabel(*dm, "boundary", &label);CHKERRQ(ierr);
    ierr = DMPlexMarkBoundaryFaces(*dm, 1, label);CHKERRQ(ierr);
  } else if (user->bcType == DIRICHLET) {
    PetscBool hasLabel;

    ierr = DMHasLabel(*dm,"marker",&hasLabel);CHKERRQ(ierr);
    if (!hasLabel) {ierr = CreateBCLabel(*dm, "marker");CHKERRQ(ierr);}
  }
  {
    char      convType[256];
    PetscBool flg;

    ierr = PetscOptionsBegin(comm, "", "Mesh conversion options", "DMPLEX");CHKERRQ(ierr);
    ierr = PetscOptionsFList("-dm_plex_convert_type","Convert DMPlex to another format","ex12",DMList,DMPLEX,convType,256,&flg);CHKERRQ(ierr);
    ierr = PetscOptionsEnd();
    if (flg) {
      DM dmConv;

      ierr = DMConvert(*dm,convType,&dmConv);CHKERRQ(ierr);
      if (dmConv) {
        ierr = DMDestroy(dm);CHKERRQ(ierr);
        *dm  = dmConv;
      }
    }
  }
  ierr = DMLocalizeCoordinates(*dm);CHKERRQ(ierr); /* needed for periodic */
  ierr = DMSetFromOptions(*dm);CHKERRQ(ierr);
  ierr = DMViewFromOptions(*dm, NULL, "-dm_view");CHKERRQ(ierr);
  if (user->viewHierarchy) {
    DM       cdm = *dm;
    PetscInt i   = 0;
    char     buf[256];

    while (cdm) {
      ierr = DMSetUp(cdm);CHKERRQ(ierr);
      ierr = DMGetCoarseDM(cdm, &cdm);CHKERRQ(ierr);
      ++i;
    }
    cdm = *dm;
    while (cdm) {
      PetscViewer       viewer;
      PetscBool   isHDF5, isVTK;

      --i;
      ierr = PetscViewerCreate(comm,&viewer);CHKERRQ(ierr);
      ierr = PetscViewerSetType(viewer,PETSCVIEWERHDF5);CHKERRQ(ierr);
      ierr = PetscViewerSetOptionsPrefix(viewer,"hierarchy_");CHKERRQ(ierr);
      ierr = PetscViewerSetFromOptions(viewer);CHKERRQ(ierr);
      ierr = PetscObjectTypeCompare((PetscObject)viewer,PETSCVIEWERHDF5,&isHDF5);CHKERRQ(ierr);
      ierr = PetscObjectTypeCompare((PetscObject)viewer,PETSCVIEWERVTK,&isVTK);CHKERRQ(ierr);
      if (isHDF5) {
        ierr = PetscSNPrintf(buf, 256, "ex12-%d.h5", i);CHKERRQ(ierr);
      } else if (isVTK) {
        ierr = PetscSNPrintf(buf, 256, "ex12-%d.vtu", i);CHKERRQ(ierr);
        ierr = PetscViewerPushFormat(viewer,PETSC_VIEWER_VTK_VTU);CHKERRQ(ierr);
      } else {
        ierr = PetscSNPrintf(buf, 256, "ex12-%d", i);CHKERRQ(ierr);
      }
      ierr = PetscViewerFileSetMode(viewer,FILE_MODE_WRITE);CHKERRQ(ierr);
      ierr = PetscViewerFileSetName(viewer,buf);CHKERRQ(ierr);
      ierr = DMView(cdm, viewer);CHKERRQ(ierr);
      ierr = PetscViewerDestroy(&viewer);CHKERRQ(ierr);
      ierr = DMGetCoarseDM(cdm, &cdm);CHKERRQ(ierr);
    }
  }
  ierr = PetscLogEventEnd(user->createMeshEvent,0,0,0,0);CHKERRQ(ierr);
  PetscFunctionReturn(0);
}

static PetscErrorCode SetupProblem(PetscDS prob, AppCtx *user)
{
  const PetscInt id = 1;
  PetscErrorCode ierr;

  PetscFunctionBeginUser;
  switch (user->variableCoefficient) {
  case COEFF_NONE:
    if (user->periodicity[0]) {
      if (user->periodicity[1]) {
        ierr = PetscDSSetResidual(prob, 0, f0_xytrig_u, f1_u);CHKERRQ(ierr);
        ierr = PetscDSSetJacobian(prob, 0, 0, NULL, NULL, NULL, g3_uu);CHKERRQ(ierr);
      } else {
        ierr = PetscDSSetResidual(prob, 0, f0_xtrig_u,  f1_u);CHKERRQ(ierr);
        ierr = PetscDSSetJacobian(prob, 0, 0, NULL, NULL, NULL, g3_uu);CHKERRQ(ierr);
      }
    } else {
      ierr = PetscDSSetResidual(prob, 0, f0_u, f1_u);CHKERRQ(ierr);
      ierr = PetscDSSetJacobian(prob, 0, 0, NULL, NULL, NULL, g3_uu);CHKERRQ(ierr);
    }
    break;
  case COEFF_ANALYTIC:
    ierr = PetscDSSetResidual(prob, 0, f0_analytic_u, f1_analytic_u);CHKERRQ(ierr);
    ierr = PetscDSSetJacobian(prob, 0, 0, NULL, NULL, NULL, g3_analytic_uu);CHKERRQ(ierr);
    break;
  case COEFF_FIELD:
    ierr = PetscDSSetResidual(prob, 0, f0_analytic_u, f1_field_u);CHKERRQ(ierr);
    ierr = PetscDSSetJacobian(prob, 0, 0, NULL, NULL, NULL, g3_field_uu);CHKERRQ(ierr);
    break;
  case COEFF_NONLINEAR:
    ierr = PetscDSSetResidual(prob, 0, f0_analytic_nonlinear_u, f1_analytic_nonlinear_u);CHKERRQ(ierr);
    ierr = PetscDSSetJacobian(prob, 0, 0, NULL, NULL, NULL, g3_analytic_nonlinear_uu);CHKERRQ(ierr);
    break;
  case COEFF_CIRCLE:
    ierr = PetscDSSetResidual(prob, 0, f0_circle_u, f1_u);CHKERRQ(ierr);
    ierr = PetscDSSetJacobian(prob, 0, 0, NULL, NULL, NULL, g3_uu);CHKERRQ(ierr);
    break;
  case COEFF_CROSS:
    ierr = PetscDSSetResidual(prob, 0, f0_cross_u, f1_u);CHKERRQ(ierr);
    ierr = PetscDSSetJacobian(prob, 0, 0, NULL, NULL, NULL, g3_uu);CHKERRQ(ierr);
    break;
  default: SETERRQ1(PETSC_COMM_SELF, PETSC_ERR_ARG_WRONG, "Invalid variable coefficient type %d", user->variableCoefficient);
  }
  switch (user->dim) {
  case 2:
    switch (user->variableCoefficient) {
    case COEFF_CIRCLE:
      user->exactFuncs[0]  = circle_u_2d;break;
    case COEFF_CROSS:
      user->exactFuncs[0]  = cross_u_2d;break;
    default:
      if (user->periodicity[0]) {
        if (user->periodicity[1]) {
          user->exactFuncs[0] = xytrig_u_2d;
        } else {
          user->exactFuncs[0] = xtrig_u_2d;
        }
      } else {
        user->exactFuncs[0]  = quadratic_u_2d;
        user->exactFields[0] = quadratic_u_field_2d;
      }
    }
    if (user->bcType == NEUMANN) {ierr = PetscDSSetBdResidual(prob, 0, f0_bd_u, f1_bd_zero);CHKERRQ(ierr);}
    break;
  case 3:
    user->exactFuncs[0]  = quadratic_u_3d;
    user->exactFields[0] = quadratic_u_field_3d;
    if (user->bcType == NEUMANN) {ierr = PetscDSSetBdResidual(prob, 0, f0_bd_u, f1_bd_zero);CHKERRQ(ierr);}
    break;
  default:
    SETERRQ1(PETSC_COMM_WORLD, PETSC_ERR_ARG_OUTOFRANGE, "Invalid dimension %d", user->dim);
  }
  ierr = PetscDSAddBoundary(prob, user->bcType == DIRICHLET ? (user->fieldBC ? DM_BC_ESSENTIAL_FIELD : DM_BC_ESSENTIAL) : DM_BC_NATURAL,
                            "wall", user->bcType == DIRICHLET ? "marker" : "boundary", 0, 0, NULL,
                            user->fieldBC ? (void (*)()) user->exactFields[0] : (void (*)()) user->exactFuncs[0], 1, &id, user);CHKERRQ(ierr);
  ierr = PetscDSSetExactSolution(prob, 0, user->exactFuncs[0]);CHKERRQ(ierr);
  ierr = PetscDSSetFromOptions(prob);CHKERRQ(ierr);
  PetscFunctionReturn(0);
}

static PetscErrorCode SetupMaterial(DM dm, DM dmAux, AppCtx *user)
{
  PetscErrorCode (*matFuncs[1])(PetscInt dim, PetscReal time, const PetscReal x[], PetscInt Nc, PetscScalar u[], void *ctx) = {nu_2d};
  Vec            nu;
  PetscErrorCode ierr;

  PetscFunctionBegin;
  ierr = DMCreateLocalVector(dmAux, &nu);CHKERRQ(ierr);
  ierr = DMProjectFunctionLocal(dmAux, 0.0, matFuncs, NULL, INSERT_ALL_VALUES, nu);CHKERRQ(ierr);
  ierr = PetscObjectCompose((PetscObject) dm, "A", (PetscObject) nu);CHKERRQ(ierr);
  ierr = VecDestroy(&nu);CHKERRQ(ierr);
  PetscFunctionReturn(0);
}

static PetscErrorCode SetupBC(DM dm, DM dmAux, AppCtx *user)
{
  PetscErrorCode (*bcFuncs[1])(PetscInt dim, PetscReal time, const PetscReal x[], PetscInt Nc, PetscScalar u[], void *ctx);
  Vec            uexact;
  PetscInt       dim;
  PetscErrorCode ierr;

  PetscFunctionBegin;
  ierr = DMGetDimension(dm, &dim);CHKERRQ(ierr);
  if (dim == 2) bcFuncs[0] = quadratic_u_2d;
  else          bcFuncs[0] = quadratic_u_3d;
  ierr = DMCreateLocalVector(dmAux, &uexact);CHKERRQ(ierr);
  ierr = DMProjectFunctionLocal(dmAux, 0.0, bcFuncs, NULL, INSERT_ALL_VALUES, uexact);CHKERRQ(ierr);
  ierr = PetscObjectCompose((PetscObject) dm, "A", (PetscObject) uexact);CHKERRQ(ierr);
  ierr = VecDestroy(&uexact);CHKERRQ(ierr);
  PetscFunctionReturn(0);
}

static PetscErrorCode SetupDiscretization(DM dm, AppCtx *user)
{
  DM             cdm   = dm;
  const PetscInt dim   = user->dim;
  PetscFE        feAux = NULL;
  PetscFE        feCh  = NULL;
  PetscFE        fe;
  PetscDS        prob, probAux = NULL, probCh = NULL;
  PetscBool      simplex = user->simplex;
  MPI_Comm       comm;
  PetscErrorCode ierr;

  PetscFunctionBeginUser;
  /* Create finite element */
  ierr = PetscObjectGetComm((PetscObject) dm, &comm);CHKERRQ(ierr);
  ierr = PetscFECreateDefault(comm, dim, 1, simplex, NULL, -1, &fe);CHKERRQ(ierr);
  ierr = PetscObjectSetName((PetscObject) fe, "potential");CHKERRQ(ierr);
  if (user->variableCoefficient == COEFF_FIELD) {
    PetscQuadrature q;

    ierr = PetscFECreateDefault(comm, dim, 1, simplex, "mat_", -1, &feAux);CHKERRQ(ierr);
    ierr = PetscFEGetQuadrature(fe, &q);CHKERRQ(ierr);
    ierr = PetscFESetQuadrature(feAux, q);CHKERRQ(ierr);
    ierr = PetscDSCreate(PetscObjectComm((PetscObject)dm),&probAux);CHKERRQ(ierr);
    ierr = PetscDSSetDiscretization(probAux, 0, (PetscObject) feAux);CHKERRQ(ierr);
  } else if (user->fieldBC) {
    PetscQuadrature q;

    ierr = PetscFECreateDefault(comm, dim, 1, simplex, "bc_", -1, &feAux);CHKERRQ(ierr);
    ierr = PetscFEGetQuadrature(fe, &q);CHKERRQ(ierr);
    ierr = PetscFESetQuadrature(feAux, q);CHKERRQ(ierr);
    ierr = PetscDSCreate(PetscObjectComm((PetscObject)dm),&probAux);CHKERRQ(ierr);
    ierr = PetscDSSetDiscretization(probAux, 0, (PetscObject) feAux);CHKERRQ(ierr);
  }
  if (user->check) {
    ierr = PetscFECreateDefault(comm, dim, 1, simplex, "ch_", -1, &feCh);CHKERRQ(ierr);
    ierr = PetscDSCreate(PetscObjectComm((PetscObject)dm),&probCh);CHKERRQ(ierr);
    ierr = PetscDSSetDiscretization(probCh, 0, (PetscObject) feCh);CHKERRQ(ierr);
  }
  /* Set discretization and boundary conditions for each mesh */
  ierr = DMGetDS(dm, &prob);CHKERRQ(ierr);
  ierr = PetscDSSetDiscretization(prob, 0, (PetscObject) fe);CHKERRQ(ierr);
  ierr = SetupProblem(prob, user);CHKERRQ(ierr);
  while (cdm) {
    DM coordDM;

    ierr = DMSetDS(cdm,prob);CHKERRQ(ierr);
    ierr = DMGetCoordinateDM(cdm,&coordDM);CHKERRQ(ierr);
    if (feAux) {
      DM      dmAux;

      ierr = DMClone(cdm, &dmAux);CHKERRQ(ierr);
      ierr = DMSetCoordinateDM(dmAux, coordDM);CHKERRQ(ierr);
      ierr = DMSetDS(dmAux, probAux);CHKERRQ(ierr);
      ierr = PetscObjectCompose((PetscObject) dm, "dmAux", (PetscObject) dmAux);CHKERRQ(ierr);
      if (user->fieldBC) {ierr = SetupBC(cdm, dmAux, user);CHKERRQ(ierr);}
      else               {ierr = SetupMaterial(cdm, dmAux, user);CHKERRQ(ierr);}
      ierr = DMDestroy(&dmAux);CHKERRQ(ierr);
    }
    if (feCh) {
      DM      dmCh;

      ierr = DMClone(cdm, &dmCh);CHKERRQ(ierr);
      ierr = DMSetCoordinateDM(dmCh, coordDM);CHKERRQ(ierr);
      ierr = DMSetDS(dmCh, probCh);CHKERRQ(ierr);
      ierr = PetscObjectCompose((PetscObject) dm, "dmCh", (PetscObject) dmCh);CHKERRQ(ierr);
      ierr = DMDestroy(&dmCh);CHKERRQ(ierr);
    }
    if (user->bcType == DIRICHLET) {
      PetscBool hasLabel;

      ierr = DMHasLabel(cdm, "marker", &hasLabel);CHKERRQ(ierr);
      if (!hasLabel) {ierr = CreateBCLabel(cdm, "marker");CHKERRQ(ierr);}
    }
    ierr = DMGetCoarseDM(cdm, &cdm);CHKERRQ(ierr);
  }
  ierr = PetscFEDestroy(&fe);CHKERRQ(ierr);
  ierr = PetscFEDestroy(&feAux);CHKERRQ(ierr);
  ierr = PetscFEDestroy(&feCh);CHKERRQ(ierr);
  ierr = PetscDSDestroy(&probAux);CHKERRQ(ierr);
  ierr = PetscDSDestroy(&probCh);CHKERRQ(ierr);
  PetscFunctionReturn(0);
}

#include "petsc/private/petscimpl.h"

/*@C
  KSPMonitorError - Outputs the error at each iteration of an iterative solver.

  Collective on KSP

  Input Parameters:
+ ksp   - the KSP
. its   - iteration number
. rnorm - 2-norm, preconditioned residual value (may be estimated).
- ctx   - monitor context

  Level: intermediate

.keywords: KSP, default, monitor, residual
.seealso: KSPMonitorSet(), KSPMonitorTrueResidualNorm(), KSPMonitorDefault()
@*/
static PetscErrorCode KSPMonitorError(KSP ksp, PetscInt its, PetscReal rnorm, void *ctx)
{
  AppCtx        *user = (AppCtx *) ctx;
  DM             dm;
  Vec            du, r;
  PetscInt       level = 0;
  PetscBool      hasLevel;
#if defined(PETSC_HAVE_HDF5)
  PetscViewer    viewer;
  char           buf[256];
#endif
  PetscErrorCode ierr;

  PetscFunctionBegin;
  ierr = KSPGetDM(ksp, &dm);CHKERRQ(ierr);
  /* Calculate solution */
  {
    PC        pc = user->pcmg; /* The MG PC */
    DM        fdm = NULL,  cdm;
    KSP       fksp, cksp;
    Vec       fu,   cu;
    PetscInt  levels, l;

    ierr = KSPBuildSolution(ksp, NULL, &du);CHKERRQ(ierr);
    ierr = PetscObjectComposedDataGetInt((PetscObject) ksp, PetscMGLevelId, level, hasLevel);CHKERRQ(ierr);
    ierr = PCMGGetLevels(pc, &levels);CHKERRQ(ierr);
    ierr = PCMGGetSmoother(pc, levels-1, &fksp);CHKERRQ(ierr);
    ierr = KSPBuildSolution(fksp, NULL, &fu);CHKERRQ(ierr);
    for (l = levels-1; l > level; --l) {
      Mat R;
      Vec s;

      ierr = PCMGGetSmoother(pc, l-1, &cksp);CHKERRQ(ierr);
      ierr = KSPGetDM(cksp, &cdm);CHKERRQ(ierr);
      ierr = DMGetGlobalVector(cdm, &cu);CHKERRQ(ierr);
      ierr = PCMGGetRestriction(pc, l, &R);CHKERRQ(ierr);
      ierr = PCMGGetRScale(pc, l, &s);CHKERRQ(ierr);
      ierr = MatRestrict(R, fu, cu);CHKERRQ(ierr);
      ierr = VecPointwiseMult(cu, cu, s);CHKERRQ(ierr);
      if (l < levels-1) {ierr = DMRestoreGlobalVector(fdm, &fu);CHKERRQ(ierr);}
      fdm  = cdm;
      fu   = cu;
    }
    if (levels-1 > level) {
      ierr = VecAXPY(du, 1.0, cu);CHKERRQ(ierr);
      ierr = DMRestoreGlobalVector(cdm, &cu);CHKERRQ(ierr);
    }
  }
  /* Calculate error */
  ierr = DMGetGlobalVector(dm, &r);CHKERRQ(ierr);
  ierr = DMProjectFunction(dm, 0.0, user->exactFuncs, NULL, INSERT_ALL_VALUES, r);CHKERRQ(ierr);
  ierr = VecAXPY(r,-1.0,du);CHKERRQ(ierr);
  ierr = PetscObjectSetName((PetscObject) r, "solution error");CHKERRQ(ierr);
  /* View error */
#if defined(PETSC_HAVE_HDF5)
  ierr = PetscSNPrintf(buf, 256, "ex12-%D.h5", level);CHKERRQ(ierr);
  ierr = PetscViewerHDF5Open(PETSC_COMM_WORLD, buf, FILE_MODE_APPEND, &viewer);CHKERRQ(ierr);
  ierr = VecView(r, viewer);CHKERRQ(ierr);
  ierr = PetscViewerDestroy(&viewer);CHKERRQ(ierr);
#endif
  ierr = DMRestoreGlobalVector(dm, &r);CHKERRQ(ierr);
  PetscFunctionReturn(0);
}

/*@C
  SNESMonitorError - Outputs the error at each iteration of an iterative solver.

  Collective on SNES

  Input Parameters:
+ snes  - the SNES
. its   - iteration number
. rnorm - 2-norm of residual
- ctx   - user context

  Level: intermediate

.keywords: SNES, nonlinear, default, monitor, norm
.seealso: SNESMonitorDefault(), SNESMonitorSet(), SNESMonitorSolution()
@*/
static PetscErrorCode SNESMonitorError(SNES snes, PetscInt its, PetscReal rnorm, void *ctx)
{
  AppCtx        *user = (AppCtx *) ctx;
  DM             dm;
  Vec            u, r;
  PetscInt       level = -1;
  PetscBool      hasLevel;
#if defined(PETSC_HAVE_HDF5)
  PetscViewer    viewer;
#endif
  char           buf[256];
  PetscErrorCode ierr;

  PetscFunctionBegin;
  ierr = SNESGetDM(snes, &dm);CHKERRQ(ierr);
  /* Calculate error */
  ierr = SNESGetSolution(snes, &u);CHKERRQ(ierr);
  ierr = DMGetGlobalVector(dm, &r);CHKERRQ(ierr);
  ierr = PetscObjectSetName((PetscObject) r, "solution error");CHKERRQ(ierr);
  ierr = DMProjectFunction(dm, 0.0, user->exactFuncs, NULL, INSERT_ALL_VALUES, r);CHKERRQ(ierr);
  ierr = VecAXPY(r, -1.0, u);CHKERRQ(ierr);
  /* View error */
  ierr = PetscObjectComposedDataGetInt((PetscObject) snes, PetscMGLevelId, level, hasLevel);CHKERRQ(ierr);
  ierr = PetscSNPrintf(buf, 256, "ex12-%D.h5", level);CHKERRQ(ierr);
#if defined(PETSC_HAVE_HDF5)
  ierr = PetscViewerHDF5Open(PETSC_COMM_WORLD, buf, FILE_MODE_APPEND, &viewer);CHKERRQ(ierr);
  ierr = VecView(r, viewer);CHKERRQ(ierr);
  ierr = PetscViewerDestroy(&viewer);CHKERRQ(ierr);
  /* Cleanup */
  ierr = DMRestoreGlobalVector(dm, &r);CHKERRQ(ierr);
  PetscFunctionReturn(0);
#else
  SETERRQ(PETSC_COMM_WORLD,PETSC_ERR_SUP,"You need to configure with --download-hdf5");
#endif
}

int main(int argc, char **argv)
{
  DM             dm;          /* Problem specification */
  SNES           snes;        /* nonlinear solver */
  Vec            u;           /* solution vector */
  Mat            A,J;         /* Jacobian matrix */
  MatNullSpace   nullSpace;   /* May be necessary for Neumann conditions */
  AppCtx         user;        /* user-defined work context */
  JacActionCtx   userJ;       /* context for Jacobian MF action */
  PetscReal      error = 0.0; /* L_2 error in the solution */
  PetscBool      isFAS;
  PetscErrorCode ierr;

  ierr = PetscInitialize(&argc, &argv, NULL,help);if (ierr) return ierr;
  ierr = ProcessOptions(PETSC_COMM_WORLD, &user);CHKERRQ(ierr);
  ierr = SNESCreate(PETSC_COMM_WORLD, &snes);CHKERRQ(ierr);
  ierr = CreateMesh(PETSC_COMM_WORLD, &user, &dm);CHKERRQ(ierr);
  ierr = SNESSetDM(snes, dm);CHKERRQ(ierr);
  ierr = DMSetApplicationContext(dm, &user);CHKERRQ(ierr);

  ierr = PetscMalloc2(1, &user.exactFuncs, 1, &user.exactFields);CHKERRQ(ierr);
  ierr = SetupDiscretization(dm, &user);CHKERRQ(ierr);

  ierr = DMCreateGlobalVector(dm, &u);CHKERRQ(ierr);
  ierr = PetscObjectSetName((PetscObject) u, "potential");CHKERRQ(ierr);

  ierr = DMCreateMatrix(dm, &J);CHKERRQ(ierr);
  if (user.jacobianMF) {
    PetscInt M, m, N, n;

    ierr = MatGetSize(J, &M, &N);CHKERRQ(ierr);
    ierr = MatGetLocalSize(J, &m, &n);CHKERRQ(ierr);
    ierr = MatCreate(PETSC_COMM_WORLD, &A);CHKERRQ(ierr);
    ierr = MatSetSizes(A, m, n, M, N);CHKERRQ(ierr);
    ierr = MatSetType(A, MATSHELL);CHKERRQ(ierr);
    ierr = MatSetUp(A);CHKERRQ(ierr);
#if 0
    ierr = MatShellSetOperation(A, MATOP_MULT, (void (*)(void))FormJacobianAction);CHKERRQ(ierr);
#endif

    userJ.dm   = dm;
    userJ.J    = J;
    userJ.user = &user;

    ierr = DMCreateLocalVector(dm, &userJ.u);CHKERRQ(ierr);
    if (user.fieldBC) {ierr = DMProjectFieldLocal(dm, 0.0, userJ.u, user.exactFields, INSERT_BC_VALUES, userJ.u);CHKERRQ(ierr);}
    else              {ierr = DMProjectFunctionLocal(dm, 0.0, user.exactFuncs, NULL, INSERT_BC_VALUES, userJ.u);CHKERRQ(ierr);}
    ierr = MatShellSetContext(A, &userJ);CHKERRQ(ierr);
  } else {
    A = J;
  }
  if (user.bcType == NEUMANN) {
    ierr = MatNullSpaceCreate(PetscObjectComm((PetscObject) dm), PETSC_TRUE, 0, NULL, &nullSpace);CHKERRQ(ierr);
    ierr = MatSetNullSpace(A, nullSpace);CHKERRQ(ierr);
  }

  ierr = DMPlexSetSNESLocalFEM(dm,&user,&user,&user);CHKERRQ(ierr);
  ierr = SNESSetJacobian(snes, A, J, NULL, NULL);CHKERRQ(ierr);

  ierr = SNESSetFromOptions(snes);CHKERRQ(ierr);

  if (user.fieldBC) {ierr = DMProjectField(dm, 0.0, u, user.exactFields, INSERT_ALL_VALUES, u);CHKERRQ(ierr);}
  else              {ierr = DMProjectFunction(dm, 0.0, user.exactFuncs, NULL, INSERT_ALL_VALUES, u);CHKERRQ(ierr);}
  if (user.restart) {
#if defined(PETSC_HAVE_HDF5)
    PetscViewer viewer;

    ierr = PetscViewerCreate(PETSC_COMM_WORLD, &viewer);CHKERRQ(ierr);
    ierr = PetscViewerSetType(viewer, PETSCVIEWERHDF5);CHKERRQ(ierr);
    ierr = PetscViewerFileSetMode(viewer, FILE_MODE_READ);CHKERRQ(ierr);
    ierr = PetscViewerFileSetName(viewer, user.filename);CHKERRQ(ierr);
    ierr = PetscViewerHDF5PushGroup(viewer, "/fields");CHKERRQ(ierr);
    ierr = VecLoad(u, viewer);CHKERRQ(ierr);
    ierr = PetscViewerHDF5PopGroup(viewer);CHKERRQ(ierr);
    ierr = PetscViewerDestroy(&viewer);CHKERRQ(ierr);
#endif
  }
  if (user.showInitial) {
    Vec lv;
    ierr = DMGetLocalVector(dm, &lv);CHKERRQ(ierr);
    ierr = DMGlobalToLocalBegin(dm, u, INSERT_VALUES, lv);CHKERRQ(ierr);
    ierr = DMGlobalToLocalEnd(dm, u, INSERT_VALUES, lv);CHKERRQ(ierr);
    ierr = DMPrintLocalVec(dm, "Local function", 1.0e-10, lv);CHKERRQ(ierr);
    ierr = DMRestoreLocalVector(dm, &lv);CHKERRQ(ierr);
  }
  if (user.viewHierarchy) {
    SNES      lsnes;
    KSP       ksp;
    PC        pc;
    PetscInt  numLevels, l;
    PetscBool isMG;

    ierr = PetscObjectTypeCompare((PetscObject) snes, SNESFAS, &isFAS);CHKERRQ(ierr);
    if (isFAS) {
      ierr = SNESFASGetLevels(snes, &numLevels);CHKERRQ(ierr);
      for (l = 0; l < numLevels; ++l) {
        ierr = SNESFASGetCycleSNES(snes, l, &lsnes);CHKERRQ(ierr);
        ierr = SNESMonitorSet(lsnes, SNESMonitorError, &user, NULL);CHKERRQ(ierr);
      }
    } else {
      ierr = SNESGetKSP(snes, &ksp);CHKERRQ(ierr);
      ierr = KSPGetPC(ksp, &pc);CHKERRQ(ierr);
      ierr = PetscObjectTypeCompare((PetscObject) pc, PCMG, &isMG);CHKERRQ(ierr);
      if (isMG) {
        user.pcmg = pc;
        ierr = PCMGGetLevels(pc, &numLevels);CHKERRQ(ierr);
        for (l = 0; l < numLevels; ++l) {
          ierr = PCMGGetSmootherDown(pc, l, &ksp);CHKERRQ(ierr);
          ierr = KSPMonitorSet(ksp, KSPMonitorError, &user, NULL);CHKERRQ(ierr);
        }
      }
    }
  }
  if (user.runType == RUN_FULL || user.runType == RUN_EXACT) {
    PetscErrorCode (*initialGuess[1])(PetscInt dim, PetscReal time, const PetscReal x[], PetscInt Nc, PetscScalar u[], void *ctx) = {zero};

    if (user.nonzInit) initialGuess[0] = ecks;
    if (user.runType == RUN_FULL) {
      ierr = DMProjectFunction(dm, 0.0, initialGuess, NULL, INSERT_VALUES, u);CHKERRQ(ierr);
    }
    if (user.debug) {
      ierr = PetscPrintf(PETSC_COMM_WORLD, "Initial guess\n");CHKERRQ(ierr);
      ierr = VecView(u, PETSC_VIEWER_STDOUT_WORLD);CHKERRQ(ierr);
    }
    ierr = SNESSolve(snes, NULL, u);CHKERRQ(ierr);
    ierr = SNESGetSolution(snes, &u);CHKERRQ(ierr);
    ierr = SNESGetDM(snes, &dm);CHKERRQ(ierr);

    if (user.showSolution) {
      ierr = PetscPrintf(PETSC_COMM_WORLD, "Solution\n");CHKERRQ(ierr);
      ierr = VecChop(u, 3.0e-9);CHKERRQ(ierr);
      ierr = VecView(u, PETSC_VIEWER_STDOUT_WORLD);CHKERRQ(ierr);
    }
    ierr = VecViewFromOptions(u, NULL, "-vec_view");CHKERRQ(ierr);
  } else if (user.runType == RUN_PERF) {
    Vec       r;
    PetscReal res = 0.0;

    ierr = SNESGetFunction(snes, &r, NULL, NULL);CHKERRQ(ierr);
    ierr = SNESComputeFunction(snes, u, r);CHKERRQ(ierr);
    ierr = PetscPrintf(PETSC_COMM_WORLD, "Initial Residual\n");CHKERRQ(ierr);
    ierr = VecChop(r, 1.0e-10);CHKERRQ(ierr);
    ierr = VecNorm(r, NORM_2, &res);CHKERRQ(ierr);
    ierr = PetscPrintf(PETSC_COMM_WORLD, "L_2 Residual: %g\n", res);CHKERRQ(ierr);
  } else {
    Vec       r;
    PetscReal res = 0.0, tol = 1.0e-11;

    /* Check discretization error */
    ierr = SNESGetFunction(snes, &r, NULL, NULL);CHKERRQ(ierr);
    ierr = PetscPrintf(PETSC_COMM_WORLD, "Initial guess\n");CHKERRQ(ierr);
    if (!user.quiet) {ierr = VecView(u, PETSC_VIEWER_STDOUT_WORLD);CHKERRQ(ierr);}
    ierr = DMComputeL2Diff(dm, 0.0, user.exactFuncs, NULL, u, &error);CHKERRQ(ierr);
    if (error < tol) {ierr = PetscPrintf(PETSC_COMM_WORLD, "L_2 Error: < %2.1e\n", tol);CHKERRQ(ierr);}
    else             {ierr = PetscPrintf(PETSC_COMM_WORLD, "L_2 Error: %g\n", error);CHKERRQ(ierr);}
    /* Check residual */
    ierr = SNESComputeFunction(snes, u, r);CHKERRQ(ierr);
    ierr = PetscPrintf(PETSC_COMM_WORLD, "Initial Residual\n");CHKERRQ(ierr);
    ierr = VecChop(r, 1.0e-10);CHKERRQ(ierr);
    if (!user.quiet) {ierr = VecView(r, PETSC_VIEWER_STDOUT_WORLD);CHKERRQ(ierr);}
    ierr = VecNorm(r, NORM_2, &res);CHKERRQ(ierr);
    ierr = PetscPrintf(PETSC_COMM_WORLD, "L_2 Residual: %g\n", res);CHKERRQ(ierr);
    /* Check Jacobian */
    {
      Vec b;

      ierr = SNESComputeJacobian(snes, u, A, A);CHKERRQ(ierr);
      ierr = VecDuplicate(u, &b);CHKERRQ(ierr);
      ierr = VecSet(r, 0.0);CHKERRQ(ierr);
      ierr = SNESComputeFunction(snes, r, b);CHKERRQ(ierr);
      ierr = MatMult(A, u, r);CHKERRQ(ierr);
      ierr = VecAXPY(r, 1.0, b);CHKERRQ(ierr);
      ierr = VecDestroy(&b);CHKERRQ(ierr);
      ierr = PetscPrintf(PETSC_COMM_WORLD, "Au - b = Au + F(0)\n");CHKERRQ(ierr);
      ierr = VecChop(r, 1.0e-10);CHKERRQ(ierr);
      if (!user.quiet) {ierr = VecView(r, PETSC_VIEWER_STDOUT_WORLD);CHKERRQ(ierr);}
      ierr = VecNorm(r, NORM_2, &res);CHKERRQ(ierr);
      ierr = PetscPrintf(PETSC_COMM_WORLD, "Linear L_2 Residual: %g\n", res);CHKERRQ(ierr);
    }
  }
  ierr = VecViewFromOptions(u, NULL, "-vec_view");CHKERRQ(ierr);

  if (user.bdIntegral) {
    DMLabel   label;
    PetscInt  id = 1;
    PetscScalar bdInt = 0.0;
    PetscReal   exact = 3.3333333333;

    ierr = DMGetLabel(dm, "marker", &label);CHKERRQ(ierr);
    ierr = DMPlexComputeBdIntegral(dm, u, label, 1, &id, bd_integral_2d, &bdInt, NULL);CHKERRQ(ierr);
    ierr = PetscPrintf(PETSC_COMM_WORLD, "Solution boundary integral: %.4g\n", (double) PetscAbsScalar(bdInt));CHKERRQ(ierr);
    if (PetscAbsReal(PetscAbsScalar(bdInt) - exact) > PETSC_SQRT_MACHINE_EPSILON) SETERRQ2(PETSC_COMM_WORLD, PETSC_ERR_PLIB, "Invalid boundary integral %g != %g", bdInt, exact);
  }

  if (user.bcType == NEUMANN) {ierr = MatNullSpaceDestroy(&nullSpace);CHKERRQ(ierr);}
  if (user.jacobianMF) {ierr = VecDestroy(&userJ.u);CHKERRQ(ierr);}
  if (A != J) {ierr = MatDestroy(&A);CHKERRQ(ierr);}
  ierr = MatDestroy(&J);CHKERRQ(ierr);
  ierr = VecDestroy(&u);CHKERRQ(ierr);
  ierr = SNESDestroy(&snes);CHKERRQ(ierr);
  ierr = DMDestroy(&dm);CHKERRQ(ierr);
  ierr = PetscFree2(user.exactFuncs, user.exactFields);CHKERRQ(ierr);
  ierr = PetscFinalize();
  return ierr;
}

/*TEST
  build:
    requires: triangle
  # 2D serial P1 test 0-4
  test:
    suffix: 0
    requires: triangle
    args: -run_type test -refinement_limit 0.0    -bc_type dirichlet -interpolate 0 -petscspace_degree 1 -show_initial -dm_plex_print_fem 1

  test:
    suffix: 1
    requires: triangle
    args: -run_type test -refinement_limit 0.0    -bc_type dirichlet -interpolate 1 -petscspace_degree 1 -show_initial -dm_plex_print_fem 1

  test:
    suffix: 2
    requires: triangle
    args: -run_type test -refinement_limit 0.0625 -bc_type dirichlet -interpolate 1 -petscspace_degree 1 -show_initial -dm_plex_print_fem 1

  test:
    suffix: 3
    requires: triangle
    args: -run_type test -refinement_limit 0.0    -bc_type neumann   -interpolate 1 -petscspace_degree 1 -show_initial -dm_plex_print_fem 1 -dm_view ascii::ascii_info_detail

  test:
    suffix: 4
    requires: triangle
    args: -run_type test -refinement_limit 0.0625 -bc_type neumann   -interpolate 1 -petscspace_degree 1 -show_initial -dm_plex_print_fem 1

  # 2D serial P2 test 5-8
  test:
    suffix: 5
    requires: triangle
    args: -run_type test -refinement_limit 0.0    -bc_type dirichlet -interpolate 1 -petscspace_degree 2 -show_initial -dm_plex_print_fem 1

  test:
    suffix: 6
    requires: triangle
    args: -run_type test -refinement_limit 0.0625 -bc_type dirichlet -interpolate 1 -petscspace_degree 2 -show_initial -dm_plex_print_fem 1

  test:
    suffix: 7
    requires: triangle
    args: -run_type test -refinement_limit 0.0    -bc_type neumann   -interpolate 1 -petscspace_degree 2 -show_initial -dm_plex_print_fem 1 -dm_view ascii::ascii_info_detail

  test:
    suffix: 8
    requires: triangle
    args: -run_type test -refinement_limit 0.0625 -bc_type neumann   -interpolate 1 -petscspace_degree 2 -show_initial -dm_plex_print_fem 1 -dm_view ascii::ascii_info_detail

  test:
    suffix: bd_int_0
    requires: triangle
    args: -run_type test -bc_type dirichlet -interpolate 1 -petscspace_degree 2 -bd_integral -dm_view -quiet

  test:
    suffix: bd_int_1
    requires: triangle
    args: -run_type test -dm_refine 2 -bc_type dirichlet -interpolate 1 -petscspace_degree 2 -bd_integral -dm_view -quiet

  # 3D serial P1 test 9-12
  test:
    suffix: 9
    requires: ctetgen
    args: -run_type test -dim 3 -refinement_limit 0.0    -bc_type dirichlet -interpolate 0 -petscspace_degree 1 -show_initial -dm_plex_print_fem 1 -dm_view -cells 1,1,1

  test:
    suffix: 10
    requires: ctetgen
    args: -run_type test -dim 3 -refinement_limit 0.0    -bc_type dirichlet -interpolate 1 -petscspace_degree 1 -show_initial -dm_plex_print_fem 1 -dm_view -cells 1,1,1

  test:
    suffix: 11
    requires: ctetgen
    args: -run_type test -dim 3 -refinement_limit 0.0125 -bc_type dirichlet -interpolate 1 -petscspace_degree 1 -show_initial -dm_plex_print_fem 1 -dm_view -cells 1,1,1

  test:
    suffix: 12
    requires: ctetgen
    args: -run_type test -dim 3 -refinement_limit 0.0    -bc_type neumann   -interpolate 1 -petscspace_degree 1 -snes_fd -show_initial -dm_plex_print_fem 1 -dm_view -cells 1,1,1

  # Analytic variable coefficient 13-20
  test:
    suffix: 13
    requires: triangle
    args: -run_type test -refinement_limit 0.0    -variable_coefficient analytic -interpolate 1 -petscspace_degree 1 -show_initial -dm_plex_print_fem 1
  test:
    suffix: 14
    requires: triangle
    args: -run_type test -refinement_limit 0.0625 -variable_coefficient analytic -interpolate 1 -petscspace_degree 1 -show_initial -dm_plex_print_fem 1
  test:
    suffix: 15
    requires: triangle
    args: -run_type test -refinement_limit 0.0    -variable_coefficient analytic -interpolate 1 -petscspace_degree 2 -show_initial -dm_plex_print_fem 1
  test:
    suffix: 16
    requires: triangle
    args: -run_type test -refinement_limit 0.0625 -variable_coefficient analytic -interpolate 1 -petscspace_degree 2 -show_initial -dm_plex_print_fem 1
  test:
    suffix: 17
    requires: hdf5 ctetgen
    args: -run_type test -dim 3 -refinement_limit 0.0    -variable_coefficient analytic -interpolate 1 -petscspace_degree 1 -show_initial -dm_plex_print_fem 1 -cells 1,1,1

  test:
    suffix: 18
    requires: ctetgen
    args: -run_type test -dim 3 -refinement_limit 0.0125 -variable_coefficient analytic -interpolate 1 -petscspace_degree 1 -show_initial -dm_plex_print_fem 1 -cells 1,1,1

  test:
    suffix: 19
    requires: ctetgen
    args: -run_type test -dim 3 -refinement_limit 0.0    -variable_coefficient analytic -interpolate 1 -petscspace_degree 2 -show_initial -dm_plex_print_fem 1 -cells 1,1,1

  test:
    suffix: 20
    requires: ctetgen
    args: -run_type test -dim 3 -refinement_limit 0.0125 -variable_coefficient analytic -interpolate 1 -petscspace_degree 2 -show_initial -dm_plex_print_fem 1 -cells 1,1,1

  # P1 variable coefficient 21-28
  test:
    suffix: 21
    requires: triangle
    args: -run_type test -refinement_limit 0.0    -variable_coefficient field    -interpolate 1 -petscspace_degree 1 -mat_petscspace_degree 1 -show_initial -dm_plex_print_fem 1

  test:
    suffix: 22
    requires: triangle
    args: -run_type test -refinement_limit 0.0625 -variable_coefficient field    -interpolate 1 -petscspace_degree 1 -mat_petscspace_degree 1 -show_initial -dm_plex_print_fem 1

  test:
    suffix: 23
    requires: triangle
    args: -run_type test -refinement_limit 0.0    -variable_coefficient field    -interpolate 1 -petscspace_degree 2 -mat_petscspace_degree 1 -show_initial -dm_plex_print_fem 1

  test:
    suffix: 24
    requires: triangle
    args: -run_type test -refinement_limit 0.0625 -variable_coefficient field    -interpolate 1 -petscspace_degree 2 -mat_petscspace_degree 1 -show_initial -dm_plex_print_fem 1

  test:
    suffix: 25
    requires: ctetgen
    args: -run_type test -dim 3 -refinement_limit 0.0    -variable_coefficient field    -interpolate 1 -petscspace_degree 1 -mat_petscspace_degree 1 -show_initial -dm_plex_print_fem 1 -cells 1,1,1

  test:
    suffix: 26
    requires: ctetgen
    args: -run_type test -dim 3 -refinement_limit 0.0125 -variable_coefficient field    -interpolate 1 -petscspace_degree 1 -mat_petscspace_degree 1 -show_initial -dm_plex_print_fem 1 -cells 1,1,1

  test:
    suffix: 27
    requires: ctetgen
    args: -run_type test -dim 3 -refinement_limit 0.0    -variable_coefficient field    -interpolate 1 -petscspace_degree 2 -mat_petscspace_degree 1 -show_initial -dm_plex_print_fem 1 -cells 1,1,1

  test:
    suffix: 28
    requires: ctetgen
    args: -run_type test -dim 3 -refinement_limit 0.0125 -variable_coefficient field    -interpolate 1 -petscspace_degree 2 -mat_petscspace_degree 1 -show_initial -dm_plex_print_fem 1 -cells 1,1,1

  # P0 variable coefficient 29-36
  test:
    suffix: 29
    requires: triangle
    args: -run_type test -refinement_limit 0.0    -variable_coefficient field    -interpolate 1 -petscspace_degree 1 -show_initial -dm_plex_print_fem 1

  test:
    suffix: 30
    requires: triangle
    args: -run_type test -refinement_limit 0.0625 -variable_coefficient field    -interpolate 1 -petscspace_degree 1 -show_initial -dm_plex_print_fem 1

  test:
    suffix: 31
    requires: triangle
    args: -run_type test -refinement_limit 0.0    -variable_coefficient field    -interpolate 1 -petscspace_degree 2 -show_initial -dm_plex_print_fem 1

  test:
    requires: triangle
    suffix: 32
    args: -run_type test -refinement_limit 0.0625 -variable_coefficient field    -interpolate 1 -petscspace_degree 2 -show_initial -dm_plex_print_fem 1

  test:
    requires: ctetgen
    suffix: 33
    args: -run_type test -dim 3 -refinement_limit 0.0    -variable_coefficient field    -interpolate 1 -petscspace_degree 1 -show_initial -dm_plex_print_fem 1 -cells 1,1,1

  test:
    suffix: 34
    requires: ctetgen
    args: -run_type test -dim 3 -refinement_limit 0.0125 -variable_coefficient field    -interpolate 1 -petscspace_degree 1 -show_initial -dm_plex_print_fem 1 -cells 1,1,1

  test:
    suffix: 35
    requires: ctetgen
    args: -run_type test -dim 3 -refinement_limit 0.0    -variable_coefficient field    -interpolate 1 -petscspace_degree 2 -show_initial -dm_plex_print_fem 1 -cells 1,1,1

  test:
    suffix: 36
    requires: ctetgen
    args: -run_type test -dim 3 -refinement_limit 0.0125 -variable_coefficient field    -interpolate 1 -petscspace_degree 2 -show_initial -dm_plex_print_fem 1 -cells 1,1,1

  # Full solve 39-44
  test:
    suffix: 39
    requires: triangle !single
    args: -run_type full -refinement_limit 0.015625 -interpolate 1 -petscspace_degree 2 -pc_type gamg -ksp_rtol 1.0e-10 -ksp_monitor_short -ksp_converged_reason -snes_monitor_short -snes_converged_reason ::ascii_info_detail
  test:
    suffix: 40
    requires: triangle !single
    args: -run_type full -refinement_limit 0.015625 -variable_coefficient nonlinear -interpolate 1 -petscspace_degree 2 -pc_type svd -ksp_rtol 1.0e-10 -snes_monitor_short -snes_converged_reason ::ascii_info_detail
  test:
    suffix: 41
    requires: triangle !single
    args: -run_type full -refinement_limit 0.03125 -variable_coefficient nonlinear -interpolate 1 -petscspace_degree 1 -snes_type fas -snes_fas_levels 2 -pc_type svd -ksp_rtol 1.0e-10 -fas_coarse_pc_type svd -fas_coarse_ksp_rtol 1.0e-10 -fas_coarse_snes_monitor_short -snes_monitor_short -snes_linesearch_type basic -fas_coarse_snes_linesearch_type basic -snes_converged_reason ::ascii_info_detail -dm_refine_hierarchy 1 -snes_view -fas_levels_1_snes_type newtonls -fas_levels_1_pc_type svd -fas_levels_1_ksp_rtol 1.0e-10 -fas_levels_1_snes_monitor_short
  test:
    suffix: 42
    requires: triangle !single
    args: -run_type full -refinement_limit 0.0625 -variable_coefficient nonlinear -interpolate 1 -petscspace_degree 1 -snes_type fas -snes_fas_levels 3 -pc_type svd -ksp_rtol 1.0e-10 -fas_coarse_pc_type svd -fas_coarse_ksp_rtol 1.0e-10 -fas_coarse_snes_monitor_short -snes_monitor_short -snes_linesearch_type basic -fas_coarse_snes_linesearch_type basic -snes_converged_reason ::ascii_info_detail -dm_refine_hierarchy 2 -dm_plex_print_fem 0 -snes_view -fas_levels_1_snes_type newtonls -fas_levels_1_pc_type svd -fas_levels_1_ksp_rtol 1.0e-10 -fas_levels_1_snes_monitor_short -fas_levels_2_snes_type newtonls -fas_levels_2_pc_type svd -fas_levels_2_ksp_rtol 1.0e-10 -fas_levels_2_snes_atol 1.0e-11 -fas_levels_2_snes_monitor_short
  test:
    suffix: 43
    requires: triangle !single
    nsize: 2
    args: -run_type full -refinement_limit 0.03125 -variable_coefficient nonlinear -interpolate 1 -petscspace_degree 1 -snes_type fas -snes_fas_levels 2 -pc_type svd -ksp_rtol 1.0e-10 -fas_coarse_pc_type svd -fas_coarse_ksp_rtol 1.0e-10 -fas_coarse_snes_monitor_short -snes_monitor_short -snes_linesearch_type basic -fas_coarse_snes_linesearch_type basic -snes_converged_reason ::ascii_info_detail -dm_refine_hierarchy 1 -snes_view -fas_levels_1_snes_type newtonls -fas_levels_1_pc_type svd -fas_levels_1_ksp_rtol 1.0e-10 -fas_levels_1_snes_monitor_short

  test:
    suffix: 44
    requires: triangle !single
    nsize: 2
    args: -run_type full -refinement_limit 0.0625 -variable_coefficient nonlinear -interpolate 1 -petscspace_degree 1 -snes_type fas -snes_fas_levels 3 -pc_type svd -ksp_rtol 1.0e-10 -fas_coarse_pc_type svd -fas_coarse_ksp_rtol 1.0e-10 -fas_coarse_snes_monitor_short -snes_monitor_short -snes_linesearch_type basic -fas_coarse_snes_linesearch_type basic -snes_converged_reason ::ascii_info_detail -dm_refine_hierarchy 2 -dm_plex_print_fem 0 -snes_view -fas_levels_1_snes_type newtonls -fas_levels_1_pc_type svd -fas_levels_1_ksp_rtol 1.0e-10 -fas_levels_1_snes_monitor_short -fas_levels_2_snes_type newtonls -fas_levels_2_pc_type svd -fas_levels_2_ksp_rtol 1.0e-10 -fas_levels_2_snes_atol 1.0e-11 -fas_levels_2_snes_monitor_short

  # These tests use a loose tolerance just to exercise the PtAP operations for MATIS and multiple BDDC setup calls inside PCMG
  testset:
    requires: triangle !single
    nsize: 3
<<<<<<< HEAD
    args: -interpolate -run_type full -petscspace_order 1 -dm_mat_type is -pc_type mg -pc_mg_levels 2 -mg_coarse_pc_type bddc -pc_mg_galerkin pmat -ksp_rtol 1.0e-2 -snes_converged_reason -dm_refine_hierarchy 2 -snes_max_it 4
    test:
      suffix: gmg_bddc
      args: -mg_levels_pc_type jacobi
    test:
      filter: sed -e "s/iterations 1/iterations 4/g"
      suffix: gmg_bddc_lev
      args: -mg_levels_pc_type bddc
=======
    args: -interpolate -run_type full -petscspace_degree 1 -dm_mat_type is -pc_type mg -pc_mg_levels 2 -mg_levels_pc_type jacobi -mg_coarse_pc_type bddc -pc_mg_galerkin pmat -ksp_rtol 1.0e-2 -ksp_monitor_short -ksp_converged_reason -snes_monitor_short -snes_converged_reason ::ascii_info_detail -dm_refine_hierarchy 2
>>>>>>> c4aea20c

  # Restarting
  testset:
    suffix: restart
    requires: hdf5 triangle !complex
    args: -run_type test -refinement_limit 0.0    -bc_type dirichlet -interpolate 1 -petscspace_degree 1
    test:
      args: -dm_view hdf5:sol.h5 -vec_view hdf5:sol.h5::append
    test:
      args: -f sol.h5 -restart

  # Periodicity
  test:
    suffix: periodic_0
    requires: triangle
    args: -run_type full -refinement_limit 0.0    -bc_type dirichlet -interpolate 1 -petscspace_degree 1 -snes_converged_reason ::ascii_info_detail

  # 2D serial P1 test with field bc
  test:
    suffix: field_bc_p1_0
    requires: triangle
    args: -run_type test              -interpolate 1 -bc_type dirichlet -field_bc -petscspace_degree 1 -bc_petscspace_degree 2 -show_initial -dm_plex_print_fem 1

  test:
    suffix: field_bc_p1_1
    requires: triangle
    args: -run_type test -dm_refine 1 -interpolate 1 -bc_type dirichlet -field_bc -petscspace_degree 1 -bc_petscspace_degree 2 -show_initial -dm_plex_print_fem 1

  test:
    suffix: field_bc_p1_2
    requires: triangle
    args: -run_type test              -interpolate 1 -bc_type neumann   -field_bc -petscspace_degree 1 -bc_petscspace_degree 2 -show_initial -dm_plex_print_fem 1

  test:
    suffix: field_bc_p1_3
    requires: triangle
    args: -run_type test -dm_refine 1 -interpolate 1 -bc_type neumann   -field_bc -petscspace_degree 1 -bc_petscspace_degree 2 -show_initial -dm_plex_print_fem 1

  # 3D serial P1 test with field bc
  test:
    suffix: field_bc_p1_4
    requires: ctetgen
    args: -run_type test -dim 3              -interpolate 1 -bc_type dirichlet -field_bc -petscspace_degree 1 -bc_petscspace_degree 2 -show_initial -dm_plex_print_fem 1 -cells 1,1,1

  test:
    suffix: field_bc_p1_5
    requires: ctetgen
    args: -run_type test -dim 3 -dm_refine 1 -interpolate 1 -bc_type dirichlet -field_bc -petscspace_degree 1 -bc_petscspace_degree 2 -show_initial -dm_plex_print_fem 1 -cells 1,1,1

  test:
    suffix: field_bc_p1_6
    requires: ctetgen
    args: -run_type test -dim 3              -interpolate 1 -bc_type neumann   -field_bc -petscspace_degree 1 -bc_petscspace_degree 2 -show_initial -dm_plex_print_fem 1 -cells 1,1,1

  test:
    suffix: field_bc_p1_7
    requires: ctetgen
    args: -run_type test -dim 3 -dm_refine 1 -interpolate 1 -bc_type neumann   -field_bc -petscspace_degree 1 -bc_petscspace_degree 2 -show_initial -dm_plex_print_fem 1 -cells 1,1,1

  # 2D serial P2 test with field bc
  test:
    suffix: field_bc_p2_0
    requires: triangle
    args: -run_type test              -interpolate 1 -bc_type dirichlet -field_bc -petscspace_degree 2 -bc_petscspace_degree 2 -show_initial -dm_plex_print_fem 1

  test:
    suffix: field_bc_p2_1
    requires: triangle
    args: -run_type test -dm_refine 1 -interpolate 1 -bc_type dirichlet -field_bc -petscspace_degree 2 -bc_petscspace_degree 2 -show_initial -dm_plex_print_fem 1

  test:
    suffix: field_bc_p2_2
    requires: triangle
    args: -run_type test              -interpolate 1 -bc_type neumann   -field_bc -petscspace_degree 2 -bc_petscspace_degree 2 -show_initial -dm_plex_print_fem 1

  test:
    suffix: field_bc_p2_3
    requires: triangle
    args: -run_type test -dm_refine 1 -interpolate 1 -bc_type neumann   -field_bc -petscspace_degree 2 -bc_petscspace_degree 2 -show_initial -dm_plex_print_fem 1

  # 3D serial P2 test with field bc
  test:
    suffix: field_bc_p2_4
    requires: ctetgen
    args: -run_type test -dim 3              -interpolate 1 -bc_type dirichlet -field_bc -petscspace_degree 2 -bc_petscspace_degree 2 -show_initial -dm_plex_print_fem 1 -cells 1,1,1

  test:
    suffix: field_bc_p2_5
    requires: ctetgen
    args: -run_type test -dim 3 -dm_refine 1 -interpolate 1 -bc_type dirichlet -field_bc -petscspace_degree 2 -bc_petscspace_degree 2 -show_initial -dm_plex_print_fem 1 -cells 1,1,1

  test:
    suffix: field_bc_p2_6
    requires: ctetgen
    args: -run_type test -dim 3              -interpolate 1 -bc_type neumann   -field_bc -petscspace_degree 2 -bc_petscspace_degree 2 -show_initial -dm_plex_print_fem 1 -cells 1,1,1

  test:
    suffix: field_bc_p2_7
    requires: ctetgen
    args: -run_type test -dim 3 -dm_refine 1 -interpolate 1 -bc_type neumann   -field_bc -petscspace_degree 2 -bc_petscspace_degree 2 -show_initial -dm_plex_print_fem 1 -cells 1,1,1

  # Full solve simplex: Convergence
  test:
    suffix: tet_conv_p1_r0
    requires: ctetgen
    args: -run_type full -dim 3 -dm_refine 0 -bc_type dirichlet -interpolate 1 -petscspace_degree 1 -dm_view -snes_converged_reason ::ascii_info_detail -pc_type lu -cells 1,1,1
  test:
    suffix: tet_conv_p1_r2
    requires: ctetgen
    args: -run_type full -dim 3 -dm_refine 2 -bc_type dirichlet -interpolate 1 -petscspace_degree 1 -dm_view -snes_converged_reason ::ascii_info_detail -pc_type lu -cells 1,1,1
  test:
    suffix: tet_conv_p1_r3
    requires: ctetgen
    args: -run_type full -dim 3 -dm_refine 3 -bc_type dirichlet -interpolate 1 -petscspace_degree 1 -dm_view -snes_converged_reason ::ascii_info_detail -pc_type lu -cells 1,1,1
  test:
    suffix: tet_conv_p2_r0
    requires: ctetgen
    args: -run_type full -dim 3 -dm_refine 0 -bc_type dirichlet -interpolate 1 -petscspace_degree 2 -dm_view -snes_converged_reason ::ascii_info_detail -pc_type lu -cells 1,1,1
  test:
    suffix: tet_conv_p2_r2
    requires: ctetgen
    args: -run_type full -dim 3 -dm_refine 2 -bc_type dirichlet -interpolate 1 -petscspace_degree 2 -dm_view -snes_converged_reason ::ascii_info_detail -pc_type lu -cells 1,1,1

  # Full solve simplex: BDDC
  test:
    suffix: tri_bddc
    requires: triangle !single
    nsize: 5
    args: -run_type full -petscpartitioner_type simple -dm_refine 2 -bc_type dirichlet -interpolate 1 -petscspace_degree 1 -ksp_type gmres -ksp_gmres_restart 100 -ksp_rtol 1.0e-9 -dm_mat_type is -pc_type bddc -snes_monitor_short -ksp_monitor_short -snes_converged_reason ::ascii_info_detail -ksp_converged_reason -snes_view -show_solution 0

  # Full solve simplex: BDDC
  test:
    suffix: tri_bddc_parmetis
    requires: hdf5 triangle !single parmetis
    nsize: 4
    args: -run_type full -petscpartitioner_type parmetis -dm_refine 2 -bc_type dirichlet -interpolate 1 -petscspace_degree 1 -ksp_type gmres -ksp_gmres_restart 100 -ksp_rtol 1.0e-9 -dm_mat_type is -pc_type bddc -snes_monitor_short -ksp_monitor_short -snes_converged_reason ::ascii_info_detail -ksp_converged_reason -snes_view -show_solution 0

  test:
    suffix: quad_bddc
    args: -run_type full -petscpartitioner_type simple -dm_refine 2 -bc_type dirichlet -interpolate 1 -petscspace_degree 2 -dm_mat_type is -pc_type bddc -ksp_type gmres -snes_monitor_short -ksp_monitor_short -snes_view -simplex 0 -petscspace_poly_tensor -pc_bddc_corner_selection -cells 3,3 -ksp_rtol 1.e-9 -pc_bddc_use_edges 0
    nsize: 5

  # Full solve simplex: ASM
  test:
    suffix: tri_q2q1_asm_lu
    requires: triangle !single
    args: -run_type full -dm_refine 3 -bc_type dirichlet -interpolate 1 -petscspace_degree 1 -ksp_type gmres -ksp_gmres_restart 100 -ksp_rtol 1.0e-9 -pc_type asm -pc_asm_type restrict -pc_asm_blocks 4 -sub_pc_type lu -snes_monitor_short -ksp_monitor_short -snes_converged_reason ::ascii_info_detail -ksp_converged_reason -snes_view -show_solution 0

  test:
    suffix: tri_q2q1_msm_lu
    requires: triangle !single
    args: -run_type full -dm_refine 3 -bc_type dirichlet -interpolate 1 -petscspace_degree 1 -ksp_type gmres -ksp_gmres_restart 100 -ksp_rtol 1.0e-9 -pc_type asm -pc_asm_type restrict -pc_asm_local_type multiplicative -pc_asm_blocks 4 -sub_pc_type lu -snes_monitor_short -ksp_monitor_short -snes_converged_reason ::ascii_info_detail -ksp_converged_reason -snes_view -show_solution 0

  test:
    suffix: tri_q2q1_asm_sor
    requires: triangle !single
    args: -run_type full -dm_refine 3 -bc_type dirichlet -interpolate 1 -petscspace_degree 1 -ksp_type gmres -ksp_gmres_restart 100 -ksp_rtol 1.0e-9 -pc_type asm -pc_asm_type restrict -pc_asm_blocks 4 -sub_pc_type sor -snes_monitor_short -ksp_monitor_short -snes_converged_reason ::ascii_info_detail -ksp_converged_reason -snes_view -show_solution 0

  test:
    suffix: tri_q2q1_msm_sor
    requires: triangle !single
    args: -run_type full -dm_refine 3 -bc_type dirichlet -interpolate 1 -petscspace_degree 1 -ksp_type gmres -ksp_gmres_restart 100 -ksp_rtol 1.0e-9 -pc_type asm -pc_asm_type restrict -pc_asm_local_type multiplicative -pc_asm_blocks 4 -sub_pc_type sor -snes_monitor_short -ksp_monitor_short -snes_converged_reason ::ascii_info_detail -ksp_converged_reason -snes_view -show_solution 0

  # Full solve simplex: FAS
  test:
    suffix: fas_newton_0
    requires: triangle !single
    args: -run_type full -variable_coefficient nonlinear -interpolate 1 -petscspace_degree 1 -snes_type fas -snes_fas_levels 2 -pc_type svd -ksp_rtol 1.0e-10 -fas_coarse_pc_type svd -fas_coarse_ksp_rtol 1.0e-10 -fas_coarse_snes_monitor_short -snes_monitor_short -snes_linesearch_type basic -fas_coarse_snes_linesearch_type basic -snes_converged_reason ::ascii_info_detail -dm_refine_hierarchy 1 -snes_view -fas_levels_1_snes_type newtonls -fas_levels_1_pc_type svd -fas_levels_1_ksp_rtol 1.0e-10 -fas_levels_1_snes_monitor_short

  test:
    suffix: fas_newton_1
    requires: triangle !single
    args: -run_type full -dm_refine_hierarchy 3 -interpolate 1 -petscspace_degree 1 -snes_type fas -snes_fas_levels 3 -ksp_rtol 1.0e-10 -fas_coarse_pc_type lu -fas_coarse_snes_monitor_short -snes_monitor_short -snes_linesearch_type basic -fas_coarse_snes_linesearch_type basic -snes_converged_reason ::ascii_info_detail -snes_view -fas_levels_snes_type newtonls -fas_levels_snes_linesearch_type basic -fas_levels_ksp_rtol 1.0e-10 -fas_levels_snes_monitor_short

  test:
    suffix: fas_ngs_0
    requires: triangle !single
    args: -run_type full -variable_coefficient nonlinear -interpolate 1 -petscspace_degree 1 -snes_type fas -snes_fas_levels 2 -pc_type svd -ksp_rtol 1.0e-10 -fas_coarse_pc_type svd -fas_coarse_ksp_rtol 1.0e-10 -fas_coarse_snes_monitor_short -snes_monitor_short -snes_linesearch_type basic -fas_coarse_snes_linesearch_type basic -snes_converged_reason ::ascii_info_detail -dm_refine_hierarchy 1 -snes_view -fas_levels_1_snes_type ngs -fas_levels_1_snes_monitor_short

  test:
    suffix: fas_newton_coarse_0
    requires: pragmatic triangle
    TODO: broken
    args: -run_type full -dm_refine 2 -dm_plex_hash_location -variable_coefficient nonlinear -interpolate 1 -petscspace_degree 1 -snes_type fas -snes_fas_levels 2 -pc_type svd -ksp_rtol 1.0e-10 -fas_coarse_pc_type svd -fas_coarse_ksp_rtol 1.0e-10 -fas_coarse_snes_monitor_short -snes_monitor_short -snes_linesearch_type basic -fas_coarse_snes_linesearch_type basic -snes_converged_reason ::ascii_info_detail -dm_coarsen_hierarchy 1 -snes_view -fas_levels_1_snes_type newtonls -fas_levels_1_pc_type svd -fas_levels_1_ksp_rtol 1.0e-10 -fas_levels_1_snes_monitor_short

  test:
    suffix: mg_newton_coarse_0
    requires: triangle pragmatic
    args: -run_type full -dm_refine 3 -interpolate 1 -petscspace_degree 1 -snes_monitor_short -ksp_monitor_true_residual -snes_linesearch_type basic -snes_converged_reason ::ascii_info_detail -dm_coarsen_hierarchy 3 -dm_plex_hash_location -snes_view -dm_view -ksp_type richardson -pc_type mg  -pc_mg_levels 4 -snes_atol 1.0e-8 -ksp_atol 1.0e-8 -snes_rtol 0.0 -ksp_rtol 0.0 -ksp_norm_type unpreconditioned -mg_levels_ksp_type gmres -mg_levels_pc_type ilu -mg_levels_ksp_max_it 10

  test:
    suffix: mg_newton_coarse_1
    requires: triangle pragmatic
    args: -run_type full -dm_refine 5 -interpolate 1 -petscspace_degree 1 -dm_coarsen_hierarchy 5 -dm_plex_hash_location -dm_plex_separate_marker -dm_plex_coarsen_bd_label marker -dm_plex_remesh_bd -ksp_type richardson -ksp_rtol 1.0e-12 -pc_type mg -pc_mg_levels 3 -mg_levels_ksp_max_it 2 -snes_converged_reason ::ascii_info_detail -snes_monitor -ksp_monitor_true_residual -mg_levels_ksp_monitor_true_residual -dm_view -ksp_view

  test:
    suffix: mg_newton_coarse_2
    requires: triangle pragmatic
    args: -run_type full -dm_refine 5 -interpolate 1 -petscspace_degree 1 -dm_coarsen_hierarchy 5 -dm_plex_hash_location -dm_plex_separate_marker -dm_plex_remesh_bd -ksp_type richardson -ksp_rtol 1.0e-12 -pc_type mg -pc_mg_levels 3 -mg_levels_ksp_max_it 2 -snes_converged_reason ::ascii_info_detail -snes_monitor -ksp_monitor_true_residual -mg_levels_ksp_monitor_true_residual -dm_view -ksp_view

  # Full solve tensor
  test:
    suffix: tensor_plex_2d
    args: -run_type test -refinement_limit 0.0 -simplex 0 -interpolate -bc_type dirichlet -petscspace_degree 1 -dm_refine_hierarchy 2 -cells 2,2

  test:
    suffix: tensor_p4est_2d
    requires: p4est
    args: -run_type test -refinement_limit 0.0 -simplex 0 -interpolate -bc_type dirichlet -petscspace_degree 1 -dm_forest_initial_refinement 2 -dm_forest_minimum_refinement 0 -dm_plex_convert_type p4est -cells 2,2

  test:
    suffix: tensor_plex_3d
    args: -run_type test -refinement_limit 0.0 -simplex 0 -interpolate -bc_type dirichlet -petscspace_degree 1 -dim 3 -dm_refine_hierarchy 1 -cells 2,2,2

  test:
    suffix: tensor_p4est_3d
    requires: p4est
    args: -run_type test -refinement_limit 0.0 -simplex 0 -interpolate -bc_type dirichlet -petscspace_degree 1 -dm_forest_initial_refinement 1 -dm_forest_minimum_refinement 0 -dim 3 -dm_plex_convert_type p8est -cells 2,2,2

  test:
    suffix: p4est_test_q2_conformal_serial
    requires: p4est
    args: -run_type test -interpolate 1 -petscspace_degree 2 -simplex 0 -dm_plex_convert_type p4est -dm_forest_minimum_refinement 0 -dm_forest_initial_refinement 2 -cells 2,2

  test:
    suffix: p4est_test_q2_conformal_parallel
    requires: p4est
    nsize: 7
    args: -run_type test -interpolate 1 -petscspace_degree 2 -simplex 0 -dm_plex_convert_type p4est -dm_forest_minimum_refinement 0 -dm_forest_initial_refinement 2 -petscpartitioner_type simple -cells 2,2

  test:
    suffix: p4est_test_q2_conformal_parallel_parmetis
    requires: hdf5 p4est
    nsize: 4
    args: -run_type test -interpolate 1 -petscspace_degree 2 -simplex 0 -dm_plex_convert_type p4est -dm_forest_minimum_refinement 0 -dm_forest_initial_refinement 2 -petscpartitioner_type parmetis -cells 2,2

  test:
    suffix: p4est_test_q2_nonconformal_serial
    requires: p4est
    filter: grep -v "CG or CGNE: variant"
    args: -run_type test -interpolate 1 -petscspace_degree 2 -simplex 0 -dm_plex_convert_type p4est -dm_forest_minimum_refinement 0 -dm_forest_initial_refinement 2 -dm_forest_maximum_refinement 4 -dm_p4est_refine_pattern hash -cells 2,2

  test:
    suffix: p4est_test_q2_nonconformal_parallel
    requires: p4est
    filter: grep -v "CG or CGNE: variant"
    nsize: 7
    args: -run_type test -interpolate 1 -petscspace_degree 2 -simplex 0 -dm_plex_convert_type p4est -dm_forest_minimum_refinement 0 -dm_forest_initial_refinement 2 -dm_forest_maximum_refinement 4 -dm_p4est_refine_pattern hash -petscpartitioner_type simple -cells 2,2

  test:
    suffix: p4est_test_q2_nonconformal_parallel_parmetis
    requires: hdf5 p4est
    nsize: 4
    args: -run_type test -interpolate 1 -petscspace_degree 2 -simplex 0 -dm_plex_convert_type p4est -dm_forest_minimum_refinement 0 -dm_forest_initial_refinement 2 -dm_forest_maximum_refinement 4 -dm_p4est_refine_pattern hash -petscpartitioner_type parmetis -cells 2,2

  test:
    suffix: p4est_exact_q2_conformal_serial
    requires: p4est !single
    args: -run_type exact -interpolate 1 -petscspace_degree 2 -snes_max_it 1 -snes_type fas -snes_fas_levels 3 -pc_type none -ksp_type preonly -fas_coarse_pc_type none -fas_coarse_ksp_type preonly -fas_coarse_snes_monitor_short -snes_monitor_short -snes_linesearch_type basic -fas_coarse_snes_linesearch_type basic -snes_converged_reason ::ascii_info_detail -snes_view -fas_levels_snes_type newtonls -fas_levels_pc_type none -fas_levels_ksp_type preonly -fas_levels_snes_monitor_short -simplex 0 -dm_plex_convert_type p4est -dm_forest_minimum_refinement 0 -dm_forest_initial_refinement 2 -cells 2,2

  test:
    suffix: p4est_exact_q2_conformal_parallel
    TODO: broken
    requires: p4est !single
    nsize: 7
    args: -run_type exact -interpolate 1 -petscspace_degree 2 -snes_max_it 1 -snes_type fas -snes_fas_levels 3 -pc_type none -ksp_type preonly -fas_coarse_pc_type none -fas_coarse_ksp_type preonly -fas_coarse_snes_monitor_short -snes_monitor_short -snes_linesearch_type basic -fas_coarse_snes_linesearch_type basic -snes_converged_reason ::ascii_info_detail -snes_view -fas_levels_snes_type newtonls -fas_levels_pc_type none -fas_levels_ksp_type preonly -fas_levels_snes_monitor_short -simplex 0 -dm_plex_convert_type p4est -dm_forest_minimum_refinement 0 -dm_forest_initial_refinement 2 -cells 2,2

  test:
    suffix: p4est_exact_q2_conformal_parallel_parmetis
    requires: hdf5 p4est !single
    nsize: 4
    args: -run_type exact -interpolate 1 -petscspace_degree 2 -snes_max_it 1 -snes_type fas -snes_fas_levels 3 -pc_type none -ksp_type preonly -fas_coarse_pc_type none -fas_coarse_ksp_type preonly -fas_coarse_snes_monitor_short -snes_monitor_short -snes_linesearch_type basic -fas_coarse_snes_linesearch_type basic -snes_converged_reason ::ascii_info_detail -snes_view -fas_levels_snes_type newtonls -fas_levels_pc_type none -fas_levels_ksp_type preonly -fas_levels_snes_monitor_short -simplex 0 -dm_plex_convert_type p4est -dm_forest_minimum_refinement 0 -dm_forest_initial_refinement 2 -petscpartitioner_type parmetis  -cells 2,2

  test:
    suffix: p4est_exact_q2_nonconformal_serial
    requires: p4est
    args: -run_type exact -interpolate 1 -petscspace_degree 2 -snes_max_it 1 -snes_type fas -snes_fas_levels 3 -pc_type none -ksp_type preonly -fas_coarse_pc_type none -fas_coarse_ksp_type preonly -fas_coarse_snes_monitor_short -snes_monitor_short -snes_linesearch_type basic -fas_coarse_snes_linesearch_type basic -snes_converged_reason ::ascii_info_detail -snes_view -fas_levels_snes_type newtonls -fas_levels_pc_type none -fas_levels_ksp_type preonly -fas_levels_snes_monitor_short -simplex 0 -dm_plex_convert_type p4est -dm_forest_minimum_refinement 0 -dm_forest_initial_refinement 2 -dm_forest_maximum_refinement 4 -dm_p4est_refine_pattern hash -cells 2,2

  test:
    suffix: p4est_exact_q2_nonconformal_parallel
    requires: p4est
    nsize: 7
    args: -run_type exact -interpolate 1 -petscspace_degree 2 -snes_max_it 1 -snes_type fas -snes_fas_levels 3 -pc_type none -ksp_type preonly -fas_coarse_pc_type none -fas_coarse_ksp_type preonly -fas_coarse_snes_monitor_short -snes_monitor_short -snes_linesearch_type basic -fas_coarse_snes_linesearch_type basic -snes_converged_reason ::ascii_info_detail -snes_view -fas_levels_snes_type newtonls -fas_levels_pc_type none -fas_levels_ksp_type preonly -fas_levels_snes_monitor_short -simplex 0 -dm_plex_convert_type p4est -dm_forest_minimum_refinement 0 -dm_forest_initial_refinement 2 -dm_forest_maximum_refinement 4 -dm_p4est_refine_pattern hash -petscpartitioner_type simple -cells 2,2

  test:
    suffix: p4est_exact_q2_nonconformal_parallel_parmetis
    requires: hdf5 p4est
    nsize: 4
    args: -run_type exact -interpolate 1 -petscspace_degree 2 -snes_max_it 1 -snes_type fas -snes_fas_levels 3 -pc_type none -ksp_type preonly -fas_coarse_pc_type none -fas_coarse_ksp_type preonly -fas_coarse_snes_monitor_short -snes_monitor_short -snes_linesearch_type basic -fas_coarse_snes_linesearch_type basic -snes_converged_reason ::ascii_info_detail -snes_view -fas_levels_snes_type newtonls -fas_levels_pc_type none -fas_levels_ksp_type preonly -fas_levels_snes_monitor_short -simplex 0 -dm_plex_convert_type p4est -dm_forest_minimum_refinement 0 -dm_forest_initial_refinement 2 -dm_forest_maximum_refinement 4 -dm_p4est_refine_pattern hash -petscpartitioner_type parmetis -cells 2,2

  test:
    suffix: p4est_full_q2_nonconformal_serial
    requires: p4est !single
    filter: grep -v "variant HERMITIAN"
    args: -run_type full -interpolate 1 -petscspace_degree 2 -snes_max_it 20 -snes_type fas -snes_fas_levels 3 -pc_type jacobi -ksp_type cg -fas_coarse_pc_type jacobi -fas_coarse_ksp_type cg -fas_coarse_snes_monitor_short -snes_monitor_short -snes_linesearch_type basic -fas_coarse_snes_linesearch_type basic -snes_converged_reason ::ascii_info_detail -snes_view -fas_levels_snes_type newtonls -fas_levels_pc_type jacobi -fas_levels_ksp_type cg -fas_levels_snes_monitor_short -simplex 0 -dm_plex_convert_type p4est -dm_forest_minimum_refinement 0 -dm_forest_initial_refinement 2 -dm_forest_maximum_refinement 4 -dm_p4est_refine_pattern hash -cells 2,2

  test:
    suffix: p4est_full_q2_nonconformal_parallel
    requires: p4est !single
    filter: grep -v "variant HERMITIAN"
    nsize: 7
    args: -run_type full -interpolate 1 -petscspace_degree 2 -snes_max_it 20 -snes_type fas -snes_fas_levels 3 -pc_type jacobi -ksp_type cg -fas_coarse_pc_type jacobi -fas_coarse_ksp_type cg -fas_coarse_snes_monitor_short -snes_monitor_short -snes_linesearch_type basic -fas_coarse_snes_linesearch_type basic -snes_converged_reason ::ascii_info_detail -snes_view -fas_levels_snes_type newtonls -fas_levels_pc_type jacobi -fas_levels_ksp_type cg -fas_levels_snes_monitor_short -simplex 0 -dm_plex_convert_type p4est -dm_forest_minimum_refinement 0 -dm_forest_initial_refinement 2 -dm_forest_maximum_refinement 4 -dm_p4est_refine_pattern hash -petscpartitioner_type simple -cells 2,2

  test:
    suffix: p4est_full_q2_nonconformal_parallel_bddcfas
    requires: p4est
    filter: grep -v "variant HERMITIAN"
    nsize: 7
    args: -run_type full -interpolate 1 -petscspace_degree 2 -snes_max_it 20 -snes_type fas -snes_fas_levels 3 -dm_mat_type is -pc_type bddc -ksp_type cg -fas_coarse_pc_type bddc -fas_coarse_ksp_type cg -fas_coarse_snes_monitor_short -snes_monitor_short -snes_linesearch_type basic -fas_coarse_snes_linesearch_type basic -snes_converged_reason ::ascii_info_detail -snes_view -fas_levels_snes_type newtonls -fas_levels_pc_type bddc -fas_levels_ksp_type cg -fas_levels_snes_monitor_short -simplex 0 -dm_plex_convert_type p4est -dm_forest_minimum_refinement 0 -dm_forest_initial_refinement 2 -dm_forest_maximum_refinement 4 -dm_p4est_refine_pattern hash -petscpartitioner_type simple -cells 2,2

  test:
    suffix: p4est_full_q2_nonconformal_parallel_bddc
    requires: p4est
    filter: grep -v "variant HERMITIAN"
    nsize: 7
    args: -run_type full -interpolate 1 -petscspace_degree 2 -snes_max_it 20 -snes_type newtonls -dm_mat_type is -pc_type bddc -ksp_type cg -snes_monitor_short -snes_linesearch_type basic -snes_converged_reason ::ascii_info_detail -snes_view -simplex 0 -dm_plex_convert_type p4est -dm_forest_minimum_refinement 0 -dm_forest_initial_refinement 2 -dm_forest_maximum_refinement 4 -dm_p4est_refine_pattern hash -petscpartitioner_type simple -cells 2,2

  test:
    suffix: p4est_fas_q2_conformal_serial
    requires: p4est
    args: -run_type full -variable_coefficient nonlinear -interpolate 1 -petscspace_degree 2 -snes_max_it 20 -snes_type fas -snes_fas_levels 3 -pc_type jacobi -ksp_type gmres -fas_coarse_pc_type svd -fas_coarse_ksp_type gmres -fas_coarse_snes_monitor_short -snes_monitor_short -snes_linesearch_type basic -fas_coarse_snes_linesearch_type basic -snes_converged_reason ::ascii_info_detail -snes_view -fas_levels_snes_type newtonls -fas_levels_pc_type svd -fas_levels_ksp_type gmres -fas_levels_snes_monitor_short -simplex 0 -dm_refine_hierarchy 3 -cells 2,2
    TODO: broken

  test:
    suffix: p4est_fas_q2_nonconformal_serial
    requires: p4est broken
    args: -run_type full -variable_coefficient nonlinear -interpolate 1 -petscspace_degree 2 -snes_max_it 20 -snes_type fas -snes_fas_levels 3 -pc_type jacobi -ksp_type gmres -fas_coarse_pc_type jacobi -fas_coarse_ksp_type gmres -fas_coarse_ksp_monitor_true_residual -fas_coarse_snes_monitor_short -snes_monitor_short -snes_linesearch_type basic -fas_coarse_snes_linesearch_type basic -snes_converged_reason ::ascii_info_detail -snes_view -fas_levels_snes_type newtonls -fas_levels_pc_type jacobi -fas_levels_ksp_type gmres -fas_levels_snes_monitor_short -simplex 0 -dm_plex_convert_type p4est -dm_forest_minimum_refinement 0 -dm_forest_initial_refinement 2 -dm_forest_maximum_refinement 4 -dm_p4est_refine_pattern hash -cells 2,2

  test:
    suffix: fas_newton_0_p4est
    requires: p4est !single
    args: -run_type full -variable_coefficient nonlinear -interpolate 1 -petscspace_degree 1 -snes_type fas -snes_fas_levels 2 -pc_type svd -ksp_rtol 1.0e-10 -fas_coarse_pc_type svd -fas_coarse_ksp_rtol 1.0e-10 -fas_coarse_snes_monitor_short -snes_monitor_short -snes_linesearch_type basic -fas_coarse_snes_linesearch_type basic -snes_converged_reason ::ascii_info_detail -snes_view -fas_levels_1_snes_type newtonls -fas_levels_1_pc_type svd -fas_levels_1_ksp_rtol 1.0e-10 -fas_levels_1_snes_monitor_short -simplex 0 -dm_plex_convert_type p4est -dm_forest_minimum_refinement 0 -dm_forest_initial_refinement 2 -dm_forest_maximum_refinement 4 -dm_p4est_refine_pattern hash -cells 2,2

  # Full solve simplicial AMR
  test:
    suffix: tri_p1_adapt_0
    requires: pragmatic
    args: -run_type exact -dim 2 -dm_refine 5 -bc_type dirichlet -interpolate 1 -petscspace_degree 1 -variable_coefficient circle -snes_converged_reason ::ascii_info_detail -pc_type lu -adaptor_refinement_factor 1.0 -dm_view -dm_adapt_view -snes_adapt_initial

  test:
    suffix: tri_p1_adapt_1
    requires: pragmatic
    args: -run_type exact -dim 2 -dm_refine 5 -bc_type dirichlet -interpolate 1 -petscspace_degree 1 -variable_coefficient circle -snes_converged_reason ::ascii_info_detail -pc_type lu -adaptor_refinement_factor 1.0 -dm_view -dm_adapt_iter_view -dm_adapt_view -snes_adapt_sequence 2

  test:
    suffix: tri_p1_adapt_analytic_0
    requires: pragmatic
    args: -run_type exact -dim 2 -dm_refine 3 -bc_type dirichlet -interpolate 1 -petscspace_degree 1 -variable_coefficient cross -snes_adapt_initial 4 -adaptor_target_num 500 -adaptor_monitor -dm_view -dm_adapt_iter_view

  # Full solve tensor AMR
  test:
    suffix: quad_q1_adapt_0
    requires: p4est
    args: -run_type exact -dim 2 -simplex 0 -dm_plex_convert_type p4est -bc_type dirichlet -interpolate 1 -petscspace_degree 1 -variable_coefficient circle -snes_converged_reason ::ascii_info_detail -pc_type lu -dm_forest_initial_refinement 4   -snes_adapt_initial -dm_view
    filter: grep -v DM_

  test:
    suffix: amr_0
    nsize: 5
    args: -run_type test -petscpartitioner_type simple -refinement_limit 0.0 -simplex 0 -interpolate -bc_type dirichlet -petscspace_degree 1 -dm_refine 1 -cells 2,2

  test:
    suffix: amr_1
    requires: p4est !complex
    args: -run_type test -refinement_limit 0.0 -simplex 0 -interpolate -bc_type dirichlet -petscspace_degree 1 -dm_plex_convert_type p4est -dm_p4est_refine_pattern center -dm_forest_maximum_refinement 5 -dm_view vtk:amr.vtu:vtk_vtu -vec_view vtk:amr.vtu:vtk_vtu:append -cells 2,2

  test:
    suffix: p4est_solve_bddc
    requires: p4est
    args: -run_type full -variable_coefficient nonlinear -nonzero_initial_guess 1 -interpolate 1 -petscspace_degree 2 -snes_max_it 20 -snes_type newtonls -dm_mat_type is -pc_type bddc -ksp_type cg -snes_monitor_short -ksp_monitor -snes_linesearch_type bt -snes_converged_reason -snes_view -simplex 0 -petscspace_poly_tensor -dm_plex_convert_type p4est -dm_forest_minimum_refinement 0 -dm_forest_initial_refinement 2 -dm_forest_maximum_refinement 4 -dm_p4est_refine_pattern hash -petscpartitioner_type simple -pc_bddc_detect_disconnected
    nsize: 4

  test:
    suffix: p4est_solve_fas
    requires: p4est
    args: -run_type full -variable_coefficient nonlinear -nonzero_initial_guess 1 -interpolate 1 -petscspace_degree 2 -snes_max_it 10 -snes_type fas -snes_linesearch_type bt -snes_fas_levels 3 -fas_coarse_snes_type newtonls -fas_coarse_snes_linesearch_type basic -fas_coarse_ksp_type cg -fas_coarse_pc_type jacobi -fas_coarse_snes_monitor_short -fas_levels_snes_max_it 4 -fas_levels_snes_type newtonls -fas_levels_snes_linesearch_type bt -fas_levels_ksp_type cg -fas_levels_pc_type jacobi -fas_levels_snes_monitor_short -fas_levels_cycle_snes_linesearch_type bt -snes_monitor_short -snes_converged_reason -snes_view -simplex 0 -petscspace_poly_tensor -dm_plex_convert_type p4est -dm_forest_minimum_refinement 0 -dm_forest_initial_refinement 2 -dm_forest_maximum_refinement 4 -dm_p4est_refine_pattern hash
    nsize: 4
    TODO: identical machine two runs produce slightly different solver trackers

  test:
    suffix: p4est_convergence_test_1
    requires: p4est
    args:  -quiet -run_type test -interpolate 1 -petscspace_degree 1 -simplex 0 -petscspace_poly_tensor -dm_plex_convert_type p4est -dm_forest_minimum_refinement 2 -dm_forest_initial_refinement 2 -dm_forest_maximum_refinement 4 -dm_p4est_refine_pattern hash
    nsize: 4

  test:
    suffix: p4est_convergence_test_2
    requires: p4est
    args: -quiet -run_type test -interpolate 1 -petscspace_degree 1 -simplex 0 -petscspace_poly_tensor -dm_plex_convert_type p4est -dm_forest_minimum_refinement 3 -dm_forest_initial_refinement 3 -dm_forest_maximum_refinement 5 -dm_p4est_refine_pattern hash

  test:
    suffix: p4est_convergence_test_3
    requires: p4est
    args: -quiet -run_type test -interpolate 1 -petscspace_degree 1 -simplex 0 -petscspace_poly_tensor -dm_plex_convert_type p4est -dm_forest_minimum_refinement 4 -dm_forest_initial_refinement 4 -dm_forest_maximum_refinement 6 -dm_p4est_refine_pattern hash

  test:
    suffix: p4est_convergence_test_4
    requires: p4est
    args: -quiet -run_type test -interpolate 1 -petscspace_degree 1 -simplex 0 -petscspace_poly_tensor -dm_plex_convert_type p4est -dm_forest_minimum_refinement 5 -dm_forest_initial_refinement 5 -dm_forest_maximum_refinement 7 -dm_p4est_refine_pattern hash
    timeoutfactor: 5

  # Serial tests with GLVis visualization
  test:
    suffix: glvis_2d_tet_p1
    args: -quiet -run_type test -interpolate 1 -bc_type dirichlet -petscspace_degree 1 -vec_view glvis: -f ${wPETSC_DIR}/share/petsc/datafiles/meshes/square_periodic.msh
  test:
    suffix: glvis_2d_tet_p2
    args: -quiet -run_type test -interpolate 1 -bc_type dirichlet -petscspace_degree 2 -vec_view glvis: -f ${wPETSC_DIR}/share/petsc/datafiles/meshes/square_periodic.msh
  test:
    suffix: glvis_2d_hex_p1
    args: -quiet -run_type test -interpolate 1 -bc_type dirichlet -petscspace_degree 1 -vec_view glvis: -simplex 0 -dm_refine 1
  test:
    suffix: glvis_2d_hex_p2
    args: -quiet -run_type test -interpolate 1 -bc_type dirichlet -petscspace_degree 2 -vec_view glvis: -simplex 0 -dm_refine 1
  test:
    suffix: glvis_2d_hex_p2_p4est
    requires: p4est
    args: -quiet -run_type test -interpolate 1 -bc_type dirichlet -petscspace_degree 2 -vec_view glvis: -simplex 0 -dm_plex_convert_type p4est -dm_forest_minimum_refinement 0 -dm_forest_initial_refinement 1 -dm_forest_maximum_refinement 4 -dm_p4est_refine_pattern hash -cells 2,2 -viewer_glvis_dm_plex_enable_ncmesh

TEST*/<|MERGE_RESOLUTION|>--- conflicted
+++ resolved
@@ -1392,8 +1392,7 @@
   testset:
     requires: triangle !single
     nsize: 3
-<<<<<<< HEAD
-    args: -interpolate -run_type full -petscspace_order 1 -dm_mat_type is -pc_type mg -pc_mg_levels 2 -mg_coarse_pc_type bddc -pc_mg_galerkin pmat -ksp_rtol 1.0e-2 -snes_converged_reason -dm_refine_hierarchy 2 -snes_max_it 4
+    args: -interpolate -run_type full -petscspace_degree 1 -dm_mat_type is -pc_type mg -pc_mg_levels 2 -mg_coarse_pc_type bddc -pc_mg_galerkin pmat -ksp_rtol 1.0e-2 -snes_converged_reason -dm_refine_hierarchy 2 -snes_max_it 4
     test:
       suffix: gmg_bddc
       args: -mg_levels_pc_type jacobi
@@ -1401,9 +1400,6 @@
       filter: sed -e "s/iterations 1/iterations 4/g"
       suffix: gmg_bddc_lev
       args: -mg_levels_pc_type bddc
-=======
-    args: -interpolate -run_type full -petscspace_degree 1 -dm_mat_type is -pc_type mg -pc_mg_levels 2 -mg_levels_pc_type jacobi -mg_coarse_pc_type bddc -pc_mg_galerkin pmat -ksp_rtol 1.0e-2 -ksp_monitor_short -ksp_converged_reason -snes_monitor_short -snes_converged_reason ::ascii_info_detail -dm_refine_hierarchy 2
->>>>>>> c4aea20c
 
   # Restarting
   testset:
