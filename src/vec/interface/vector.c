/*$Id: vector.c,v 1.238 2001/09/11 16:31:48 bsmith Exp $*/
/*
     Provides the interface functions for all vector operations.
   These are the vector functions the user calls.
*/
#include "src/vec/vecimpl.h"    /*I "petscvec.h" I*/

/* Logging support */
int VEC_COOKIE = 0;
int VEC_View = 0, VEC_Max = 0, VEC_Min = 0, VEC_DotBarrier = 0, VEC_Dot = 0, VEC_MDotBarrier = 0, VEC_MDot = 0, VEC_TDot = 0, VEC_MTDot = 0, VEC_NormBarrier = 0;
int VEC_Norm = 0, VEC_Normalize = 0, VEC_Scale = 0, VEC_Copy = 0, VEC_Set = 0, VEC_AXPY = 0, VEC_AYPX = 0, VEC_WAXPY = 0, VEC_MAXPY = 0, VEC_Swap = 0, VEC_AssemblyBegin = 0;
int VEC_AssemblyEnd = 0, VEC_PointwiseMult = 0, VEC_SetValues = 0, VEC_Load = 0, VEC_ScatterBarrier = 0, VEC_ScatterBegin = 0, VEC_ScatterEnd = 0;
int VEC_SetRandom = 0, VEC_ReduceArithmetic = 0, VEC_ReduceBarrier = 0, VEC_ReduceCommunication = 0;

#undef __FUNCT__  
#define __FUNCT__ "VecSetTypeFromOptions_Private"
/*
  VecSetTypeFromOptions_Private - Sets the type of vector from user options. Defaults to a PETSc sequential vector on one
  processor and a PETSc MPI vector on more than one processor.

  Collective on Vec

  Input Parameter:
. vec - The vector

  Level: intermediate

.keywords: Vec, set, options, database, type
.seealso: VecSetFromOptions(), VecSetType()
*/
static int VecSetTypeFromOptions_Private(Vec vec)
{
  PetscTruth opt;
  char      *defaultType;
  char       typeName[256];
  int        numProcs;
  int        ierr;

  PetscFunctionBegin;
  if (vec->type_name != PETSC_NULL) {
    defaultType = vec->type_name;
  } else {
    ierr = MPI_Comm_size(vec->comm, &numProcs);                                                           CHKERRQ(ierr);
    if (numProcs > 1) {
      defaultType = VECMPI;
    } else {
      defaultType = VECSEQ;
    }
  }

  if (!VecRegisterAllCalled) {
    ierr = VecRegisterAll(PETSC_NULL);                                                                    CHKERRQ(ierr);
  }
  ierr = PetscOptionsList("-vec_type", "Vector type"," VecSetType", VecList, defaultType, typeName, 256, &opt);
  CHKERRQ(ierr);
  if (opt == PETSC_TRUE) {
    ierr = VecSetType(vec, typeName);                                                                     CHKERRQ(ierr);
  } else {
    ierr = VecSetType(vec, defaultType);                                                                  CHKERRQ(ierr);
  }
  PetscFunctionReturn(0);
}

#undef __FUNCT__  
#define __FUNCT__ "VecSetFromOptions"
/*@C
  VecSetFromOptions - Configures the vector from the options database.

  Collective on Vec

  Input Parameter:
. vec - The vector

  Notes:  To see all options, run your program with the -help option, or consult the users manual.
          Must be called after VecCreate() but before the vector is used.

  Level: beginner

  Concepts: vectors^setting options
  Concepts: vectors^setting type

.keywords: Vec, set, options, database
.seealso: VecCreate(), VecPrintHelp(), VechSetOptionsPrefix()
@*/
int VecSetFromOptions(Vec vec)
{
  PetscTruth opt;
  int        ierr;

  PetscFunctionBegin;
  PetscValidHeaderSpecific(vec,VEC_COOKIE);

  ierr = PetscOptionsBegin(vec->comm, vec->prefix, "Vector options", "Vec");                              CHKERRQ(ierr);

  /* Handle generic vector options */
  ierr = PetscOptionsHasName(PETSC_NULL, "-help", &opt);                                                  CHKERRQ(ierr);
  if (opt == PETSC_TRUE) {
    ierr = VecPrintHelp(vec);                                                                             CHKERRQ(ierr);
  }

  /* Handle vector type options */
  ierr = VecSetTypeFromOptions_Private(vec);                                                              CHKERRQ(ierr);

  /* Handle specific vector options */
  if (vec->ops->setfromoptions != PETSC_NULL) {
    ierr = (*vec->ops->setfromoptions)(vec);                                                              CHKERRQ(ierr);
  }
  ierr = PetscOptionsEnd();                                                                               CHKERRQ(ierr);

#if defined(__cplusplus) && !defined(PETSC_USE_COMPLEX) && !defined(PETSC_USE_SINGLE) && defined(PETSC_HAVE_CXX_NAMESPACE)
  ierr = VecESISetFromOptions(vec);                                                                       CHKERRQ(ierr);
#endif

  ierr = VecViewFromOptions(vec, vec->name);                                                              CHKERRQ(ierr);
  PetscFunctionReturn(0);
}

#undef __FUNCT__  
#define __FUNCT__ "VecPrintHelp"
/*@
  VecPrintHelp - Prints some options for the Vec.

  Input Parameter:
. vec - The vector

  Options Database Keys:
$  -help, -h

  Level: intermediate

.keywords: Vec, help
.seealso: VecSetFromOptions()
@*/
int VecPrintHelp(Vec vec)
{
  PetscFunctionBegin;
  PetscValidHeaderSpecific(vec, VEC_COOKIE);
  PetscFunctionReturn(0);
}

#undef __FUNCT__  
#define __FUNCT__ "VecSetSizes"
/*@
  VecSetSizes - Sets the local and global sizes, and checks to determine compatibility

  Collective on Vec

  Input Parameters:
+ v - the vector
. n - the local size (or PETSC_DECIDE to have it set)
- N - the global size (or PETSC_DECIDE)

  Notes:
  n and N cannot be both PETSC_DECIDE
  If one processor calls this with N of PETSC_DECIDE then all processors must, otherwise the program will hang.

  Level: intermediate

.seealso: VecGetSize(), PetscSplitOwnership()
@*/
int VecSetSizes(Vec v, int n, int N)
{
  PetscFunctionBegin;
  PetscValidHeaderSpecific(v, VEC_COOKIE); 
  v->n = n;
  v->N = N;
  PetscFunctionReturn(0);
}

#undef __FUNCT__  
#define __FUNCT__ "VecSetBlockSize"
/*@
   VecSetBlockSize - Sets the blocksize for future calls to VecSetValuesBlocked()
   and VecSetValuesBlockedLocal().

   Collective on Vec

   Input Parameter:
+  v - the vector
-  bs - the blocksize

   Notes:
   All vectors obtained by VecDuplicate() inherit the same blocksize.

   Level: advanced

.seealso: VecSetValuesBlocked(), VecSetLocalToGlobalMappingBlocked(), VecGetBlockSize()

  Concepts: block size^vectors
@*/
int VecSetBlockSize(Vec v,int bs)
{
  PetscFunctionBegin;
  PetscValidHeaderSpecific(v,VEC_COOKIE); 
  if (bs <= 0) bs = 1;
  if (bs == v->bs) PetscFunctionReturn(0);
  if (v->bs != -1) SETERRQ2(PETSC_ERR_ARG_WRONGSTATE,"Cannot reset blocksize. Current size %d new %d",v->bs,bs);
  if (v->N != -1 && v->N % bs) SETERRQ2(PETSC_ERR_ARG_OUTOFRANGE,"Vector length not divisible by blocksize %d %d",v->N,bs);
  if (v->n != -1 && v->n % bs) SETERRQ2(PETSC_ERR_ARG_OUTOFRANGE,"Local vector length not divisible by blocksize %d %d\n\
   Try setting blocksize before setting the vector type",v->n,bs);
  
  v->bs        = bs;
  v->bstash.bs = bs; /* use the same blocksize for the vec's block-stash */
  PetscFunctionReturn(0);
}

#undef __FUNCT__  
#define __FUNCT__ "VecGetBlockSize"
/*@
   VecGetBlockSize - Gets the blocksize for the vector, i.e. what is used for VecSetValuesBlocked()
   and VecSetValuesBlockedLocal().

   Collective on Vec

   Input Parameter:
.  v - the vector

   Output Parameter:
.  bs - the blocksize

   Notes:
   All vectors obtained by VecDuplicate() inherit the same blocksize.

   Level: advanced

.seealso: VecSetValuesBlocked(), VecSetLocalToGlobalMappingBlocked(), VecSetBlockSize()

   Concepts: vector^block size
   Concepts: block^vector

@*/
int VecGetBlockSize(Vec v,int *bs)
{
  PetscFunctionBegin;
  PetscValidHeaderSpecific(v,VEC_COOKIE); 
  *bs = v->bs;
  PetscFunctionReturn(0);
}

#undef __FUNCT__  
#define __FUNCT__ "VecValid"
/*@
   VecValid - Checks whether a vector object is valid.

   Not Collective

   Input Parameter:
.  v - the object to check

   Output Parameter:
   flg - flag indicating vector status, either
   PETSC_TRUE if vector is valid, or PETSC_FALSE otherwise.

   Level: developer

@*/
int VecValid(Vec v,PetscTruth *flg)
{
  PetscFunctionBegin;
  PetscValidIntPointer(flg);
  if (!v)                           *flg = PETSC_FALSE;
  else if (v->cookie != VEC_COOKIE) *flg = PETSC_FALSE;
  else                              *flg = PETSC_TRUE;
  PetscFunctionReturn(0);
}

#undef __FUNCT__  
#define __FUNCT__ "VecDot"
/*@
   VecDot - Computes the vector dot product.

   Collective on Vec

   Input Parameters:
.  x, y - the vectors

   Output Parameter:
.  alpha - the dot product

   Performance Issues:
+    per-processor memory bandwidth
.    interprocessor latency
-    work load inbalance that causes certain processes to arrive much earlier than
     others

   Notes for Users of Complex Numbers:
   For complex vectors, VecDot() computes 
$     val = (x,y) = y^H x,
   where y^H denotes the conjugate transpose of y.

   Use VecTDot() for the indefinite form
$     val = (x,y) = y^T x,
   where y^T denotes the transpose of y.

   Level: intermediate

   Concepts: inner product
   Concepts: vector^inner product

.seealso: VecMDot(), VecTDot(), VecNorm(), VecDotBegin(), VecDotEnd()
@*/
int VecDot(Vec x,Vec y,PetscScalar *val)
{
  int ierr;

  PetscFunctionBegin;
  PetscValidHeaderSpecific(x,VEC_COOKIE); 
  PetscValidHeaderSpecific(y,VEC_COOKIE);
  PetscValidScalarPointer(val);
  PetscValidType(x);
  PetscValidType(y);
  PetscCheckSameType(x,y);
  PetscCheckSameComm(x,y);
  if (x->N != y->N) SETERRQ(PETSC_ERR_ARG_INCOMP,"Incompatible vector global lengths");
  if (x->n != y->n) SETERRQ(PETSC_ERR_ARG_INCOMP,"Incompatible vector local lengths");

  ierr = PetscLogEventBarrierBegin(VEC_DotBarrier,x,y,0,0,x->comm);CHKERRQ(ierr);
  ierr = (*x->ops->dot)(x,y,val);CHKERRQ(ierr);
  ierr = PetscLogEventBarrierEnd(VEC_DotBarrier,x,y,0,0,x->comm);CHKERRQ(ierr);
  /*
     The next block is for incremental debugging
  */
  if (PetscCompare) {
    int flag;
    ierr = MPI_Comm_compare(PETSC_COMM_WORLD,x->comm,&flag);CHKERRQ(ierr);
    if (flag != MPI_UNEQUAL) {
      ierr = PetscCompareScalar(*val);CHKERRQ(ierr);
    }
  }
  PetscFunctionReturn(0);
}

#undef __FUNCT__  
#define __FUNCT__ "VecNorm"
/*@
   VecNorm  - Computes the vector norm.

   Collective on Vec

   Input Parameters:
+  x - the vector
-  type - one of NORM_1, NORM_2, NORM_INFINITY.  Also available
          NORM_1_AND_2, which computes both norms and stores them
          in a two element array.

   Output Parameter:
.  val - the norm 

   Notes:
$     NORM_1 denotes sum_i |x_i|
$     NORM_2 denotes sqrt(sum_i (x_i)^2)
$     NORM_INFINITY denotes max_i |x_i|

   Level: intermediate

   Performance Issues:
+    per-processor memory bandwidth
.    interprocessor latency
-    work load inbalance that causes certain processes to arrive much earlier than
     others

   Compile Option:
   PETSC_HAVE_SLOW_NRM2 will cause a C (loop unrolled) version of the norm to be used, rather
 than the BLAS. This should probably only be used when one is using the FORTRAN BLAS routines 
 (as opposed to vendor provided) because the FORTRAN BLAS NRM2() routine is very slow. 

   Concepts: norm
   Concepts: vector^norm

.seealso: VecDot(), VecTDot(), VecNorm(), VecDotBegin(), VecDotEnd(), 
          VecNormBegin(), VecNormEnd()

@*/
<<<<<<< HEAD
=======
int id_norm1=-1,id_norm2=-1,id_normInf=-1,id_normF=-1,id_norm12=-1;
>>>>>>> ebc1052b
int VecNorm(Vec x,NormType type,PetscReal *val)  
{
  static int id_norm1=0,id_norm2=0,id_normInf=0,id_normF=0,id_norm12=0;
  PetscTruth flg;
  int        type_id, ierr;

  PetscFunctionBegin;
  PetscValidHeaderSpecific(x,VEC_COOKIE);
  PetscValidType(x);
  switch (type) {
  case NORM_1 :
    if (id_norm1==-1) {
      ierr = PetscRegisterComposedData(&id_norm1); CHKERRQ(ierr);}
    type_id = id_norm1; break;
  case NORM_2 :
    if (id_norm2==-1) {
      ierr = PetscRegisterComposedData(&id_norm2); CHKERRQ(ierr);}
    type_id = id_norm2; break;
  case NORM_1_AND_2 :
    /* we don't handle this one yet */
    if (id_norm1==-1) {
      ierr = PetscRegisterComposedData(&id_norm1); CHKERRQ(ierr);}
    if (id_norm2==-1) {
      ierr = PetscRegisterComposedData(&id_norm2); CHKERRQ(ierr);}
    type_id = id_norm12; break;
  case NORM_INFINITY :
    if (id_normInf==-1) {
      ierr = PetscRegisterComposedData(&id_normInf); CHKERRQ(ierr);}
    type_id = id_normInf; break;
  case NORM_FROBENIUS :
    if (id_normF==-1) {
      ierr = PetscRegisterComposedData(&id_normF); CHKERRQ(ierr);}
    type_id = id_normF; break;
  }

  PetscObjectGetRealComposedData((PetscObject)x,type_id,*val,flg);
  if (flg) PetscFunctionReturn(0);
  

  ierr = PetscLogEventBarrierBegin(VEC_NormBarrier,x,0,0,0,x->comm);CHKERRQ(ierr);
  ierr = (*x->ops->norm)(x,type,val);CHKERRQ(ierr);
  ierr = PetscLogEventBarrierEnd(VEC_NormBarrier,x,0,0,0,x->comm);CHKERRQ(ierr);

  /*
     The next block is for incremental debugging
  */
  if (PetscCompare) {
    int flag;
    ierr = MPI_Comm_compare(PETSC_COMM_WORLD,x->comm,&flag);CHKERRQ(ierr);
    if (flag != MPI_UNEQUAL) {
      ierr = PetscCompareDouble(*val);CHKERRQ(ierr);
    }
  }

  if (type!=NORM_1_AND_2) {
    PetscObjectSetRealComposedData((PetscObject)x,type_id,*val);
  }

  PetscFunctionReturn(0);
}

#undef __FUNCT__  
#define __FUNCT__ "VecNormalize"
/*@
   VecNormalize - Normalizes a vector by 2-norm. 

   Collective on Vec

   Input Parameters:
+  x - the vector

   Output Parameter:
.  x - the normalized vector
-  val - the vector norm before normalization

   Level: intermediate

   Concepts: vector^normalizing
   Concepts: normalizing^vector

@*/
int VecNormalize (Vec x,PetscReal *val)
{
  int ierr;

  PetscFunctionBegin;
  PetscValidHeaderSpecific(x,VEC_COOKIE);
  PetscValidScalarPointer(val);
  PetscValidType(x);
  ierr = PetscLogEventBegin(VEC_Normalize,x,0,0,0);CHKERRQ(ierr);
  ierr = VecNorm(x,NORM_2,val); CHKERRQ(ierr);
  if (*val == 0.0) {
    PetscLogInfo(x,"Vector of zero norm can not be normalized; Returning only the zero norm");
  } else {
    PetscScalar tmp = 1.0/(*val);
    ierr = VecScale(&tmp,x);CHKERRQ(ierr);
  }
  ierr = PetscLogEventEnd(VEC_Normalize,x,0,0,0);CHKERRQ(ierr);
  ierr = PetscObjectIncreaseState((PetscObject)x); CHKERRQ(ierr);
  PetscFunctionReturn(0);
}

#undef __FUNCT__  
#define __FUNCT__ "VecMax"
/*@C
   VecMax - Determines the maximum vector component and its location.

   Collective on Vec

   Input Parameter:
.  x - the vector

   Output Parameters:
+  val - the maximum component
-  p - the location of val

   Notes:
   Returns the value PETSC_MIN and p = -1 if the vector is of length 0.

   Level: intermediate

   Concepts: maximum^of vector
   Concepts: vector^maximum value

.seealso: VecNorm(), VecMin()
@*/
int VecMax(Vec x,int *p,PetscReal *val)
{
  int ierr;

  PetscFunctionBegin;
  PetscValidHeaderSpecific(x,VEC_COOKIE);
  PetscValidScalarPointer(val);
  PetscValidType(x);
  ierr = PetscLogEventBegin(VEC_Max,x,0,0,0);CHKERRQ(ierr);
  ierr = (*x->ops->max)(x,p,val);CHKERRQ(ierr);
  ierr = PetscLogEventEnd(VEC_Max,x,0,0,0);CHKERRQ(ierr);
  PetscFunctionReturn(0);
}

#undef __FUNCT__  
#define __FUNCT__ "VecMin"
/*@
   VecMin - Determines the minimum vector component and its location.

   Collective on Vec

   Input Parameters:
.  x - the vector

   Output Parameter:
+  val - the minimum component
-  p - the location of val

   Level: intermediate

   Notes:
   Returns the value PETSC_MAX and p = -1 if the vector is of length 0.

   Concepts: minimum^of vector
   Concepts: vector^minimum entry

.seealso: VecMax()
@*/
int VecMin(Vec x,int *p,PetscReal *val)
{
  int ierr;

  PetscFunctionBegin;
  PetscValidHeaderSpecific(x,VEC_COOKIE);
  PetscValidScalarPointer(val);
  PetscValidType(x);
  ierr = PetscLogEventBegin(VEC_Min,x,0,0,0);CHKERRQ(ierr);
  ierr = (*x->ops->min)(x,p,val);CHKERRQ(ierr);
  ierr = PetscLogEventEnd(VEC_Min,x,0,0,0);CHKERRQ(ierr);
  PetscFunctionReturn(0);
}

#undef __FUNCT__  
#define __FUNCT__ "VecTDot"
/*@
   VecTDot - Computes an indefinite vector dot product. That is, this
   routine does NOT use the complex conjugate.

   Collective on Vec

   Input Parameters:
.  x, y - the vectors

   Output Parameter:
.  val - the dot product

   Notes for Users of Complex Numbers:
   For complex vectors, VecTDot() computes the indefinite form
$     val = (x,y) = y^T x,
   where y^T denotes the transpose of y.

   Use VecDot() for the inner product
$     val = (x,y) = y^H x,
   where y^H denotes the conjugate transpose of y.

   Level: intermediate

   Concepts: inner product^non-Hermitian
   Concepts: vector^inner product
   Concepts: non-Hermitian inner product

.seealso: VecDot(), VecMTDot()
@*/
int VecTDot(Vec x,Vec y,PetscScalar *val) 
{
  int ierr;

  PetscFunctionBegin;
  PetscValidHeaderSpecific(x,VEC_COOKIE);
  PetscValidHeaderSpecific(y,VEC_COOKIE);
  PetscValidScalarPointer(val);
  PetscValidType(x);
  PetscValidType(y);
  PetscCheckSameType(x,y);
  PetscCheckSameComm(x,y);
  if (x->N != y->N) SETERRQ(PETSC_ERR_ARG_INCOMP,"Incompatible vector global lengths");
  if (x->n != y->n) SETERRQ(PETSC_ERR_ARG_INCOMP,"Incompatible vector local lengths");

  ierr = PetscLogEventBegin(VEC_TDot,x,y,0,0);CHKERRQ(ierr);
  ierr = (*x->ops->tdot)(x,y,val);CHKERRQ(ierr);
  ierr = PetscLogEventEnd(VEC_TDot,x,y,0,0);CHKERRQ(ierr);
  PetscFunctionReturn(0);
}

#undef __FUNCT__  
#define __FUNCT__ "VecScale"
/*@
   VecScale - Scales a vector. 

   Collective on Vec

   Input Parameters:
+  x - the vector
-  alpha - the scalar

   Output Parameter:
.  x - the scaled vector

   Note:
   For a vector with n components, VecScale() computes 
$      x[i] = alpha * x[i], for i=1,...,n.

   Level: intermediate

   Concepts: vector^scaling
   Concepts: scaling^vector

@*/
int VecScale (const PetscScalar *alpha,Vec x)
{
  int ierr;

  PetscFunctionBegin;
  PetscValidHeaderSpecific(x,VEC_COOKIE);
  PetscValidScalarPointer(alpha);
  PetscValidType(x);
  ierr = PetscLogEventBegin(VEC_Scale,x,0,0,0);CHKERRQ(ierr);
  ierr = (*x->ops->scale)(alpha,x);CHKERRQ(ierr);
  ierr = PetscLogEventEnd(VEC_Scale,x,0,0,0);CHKERRQ(ierr);
  ierr = PetscObjectIncreaseState((PetscObject)x); CHKERRQ(ierr);
  PetscFunctionReturn(0);
}

#undef __FUNCT__  
#define __FUNCT__ "VecCopy"
/*@
   VecCopy - Copies a vector. 

   Collective on Vec

   Input Parameter:
.  x - the vector

   Output Parameter:
.  y - the copy

   Notes:
   For default parallel PETSc vectors, both x and y must be distributed in
   the same manner; local copies are done.

   Level: beginner

.seealso: VecDuplicate()
@*/
int VecCopy(Vec x,Vec y)
{
  int ierr;

  PetscFunctionBegin;
  PetscValidHeaderSpecific(x,VEC_COOKIE); 
  PetscValidHeaderSpecific(y,VEC_COOKIE);
  PetscValidType(x);
  PetscValidType(y);
  PetscCheckSameComm(x,y);
  if (x->N != y->N) SETERRQ(PETSC_ERR_ARG_INCOMP,"Incompatible vector global lengths");
  if (x->n != y->n) SETERRQ(PETSC_ERR_ARG_INCOMP,"Incompatible vector local lengths");

  ierr = PetscLogEventBegin(VEC_Copy,x,y,0,0);CHKERRQ(ierr);
  ierr = (*x->ops->copy)(x,y);CHKERRQ(ierr);
  ierr = PetscLogEventEnd(VEC_Copy,x,y,0,0);CHKERRQ(ierr);
  ierr = PetscObjectIncreaseState((PetscObject)y); CHKERRQ(ierr);
  PetscFunctionReturn(0);
}

#undef __FUNCT__  
#define __FUNCT__ "VecSet"
/*@
   VecSet - Sets all components of a vector to a single scalar value. 

   Collective on Vec

   Input Parameters:
+  alpha - the scalar
-  x  - the vector

   Output Parameter:
.  x  - the vector

   Note:
   For a vector of dimension n, VecSet() computes
$     x[i] = alpha, for i=1,...,n,
   so that all vector entries then equal the identical
   scalar value, alpha.  Use the more general routine
   VecSetValues() to set different vector entries.

   Level: beginner

.seealso VecSetValues(), VecSetValuesBlocked(), VecSetRandom()

   Concepts: vector^setting to constant

@*/
int VecSet(const PetscScalar *alpha,Vec x) 
{
  int ierr;

  PetscFunctionBegin;
  PetscValidHeaderSpecific(x,VEC_COOKIE);
  PetscValidScalarPointer(alpha);
  PetscValidType(x);

  ierr = PetscLogEventBegin(VEC_Set,x,0,0,0);CHKERRQ(ierr);
  ierr = (*x->ops->set)(alpha,x);CHKERRQ(ierr);
  ierr = PetscLogEventEnd(VEC_Set,x,0,0,0);CHKERRQ(ierr);
  ierr = PetscObjectIncreaseState((PetscObject)x); CHKERRQ(ierr);
  PetscFunctionReturn(0);
} 

#undef __FUNCT__  
#define __FUNCT__ "VecSetRandom"
/*@C
   VecSetRandom - Sets all components of a vector to random numbers.

   Collective on Vec

   Input Parameters:
+  rctx - the random number context, formed by PetscRandomCreate(), or PETSC_NULL and
          it will create one internally.
-  x  - the vector

   Output Parameter:
.  x  - the vector

   Example of Usage:
.vb
     PetscRandomCreate(PETSC_COMM_WORLD,RANDOM_DEFAULT,&rctx);
     VecSetRandom(rctx,x);
     PetscRandomDestroy(rctx);
.ve

   Level: intermediate

   Concepts: vector^setting to random
   Concepts: random^vector

.seealso: VecSet(), VecSetValues(), PetscRandomCreate(), PetscRandomDestroy()
@*/
int VecSetRandom(PetscRandom rctx,Vec x) 
{
  int         ierr;
  PetscRandom randObj = PETSC_NULL;

  PetscFunctionBegin;
  PetscValidHeaderSpecific(x,VEC_COOKIE);
  if (rctx) PetscValidHeaderSpecific(rctx,PETSC_RANDOM_COOKIE);
  PetscValidType(x);

  if (!rctx) {
    MPI_Comm    comm;
    ierr = PetscObjectGetComm((PetscObject)x,&comm);CHKERRQ(ierr);
    ierr = PetscRandomCreate(comm,RANDOM_DEFAULT,&randObj);CHKERRQ(ierr);
    rctx = randObj;
  }

  ierr = PetscLogEventBegin(VEC_SetRandom,x,rctx,0,0);CHKERRQ(ierr);
  ierr = (*x->ops->setrandom)(rctx,x);CHKERRQ(ierr);
  ierr = PetscLogEventEnd(VEC_SetRandom,x,rctx,0,0);CHKERRQ(ierr);
  
  if (randObj) {
    ierr = PetscRandomDestroy(randObj);CHKERRQ(ierr);
  }
  ierr = PetscObjectIncreaseState((PetscObject)x); CHKERRQ(ierr);
  PetscFunctionReturn(0);
} 

#undef __FUNCT__  
#define __FUNCT__ "VecAXPY"
/*@
   VecAXPY - Computes y = alpha x + y. 

   Collective on Vec

   Input Parameters:
+  alpha - the scalar
-  x, y  - the vectors

   Output Parameter:
.  y - output vector

   Level: intermediate

   Concepts: vector^BLAS
   Concepts: BLAS

.seealso: VecAYPX(), VecMAXPY(), VecWAXPY()
@*/
int VecAXPY(const PetscScalar *alpha,Vec x,Vec y)
{
  int ierr;

  PetscFunctionBegin;
  PetscValidHeaderSpecific(x,VEC_COOKIE);
  PetscValidHeaderSpecific(y,VEC_COOKIE);
  PetscValidScalarPointer(alpha);
  PetscValidType(x);
  PetscValidType(y);
  PetscCheckSameType(x,y);
  PetscCheckSameComm(x,y);
  if (x->N != y->N) SETERRQ(PETSC_ERR_ARG_INCOMP,"Incompatible vector global lengths");
  if (x->n != y->n) SETERRQ(PETSC_ERR_ARG_INCOMP,"Incompatible vector local lengths");

  ierr = PetscLogEventBegin(VEC_AXPY,x,y,0,0);CHKERRQ(ierr);
  ierr = (*x->ops->axpy)(alpha,x,y);CHKERRQ(ierr);
  ierr = PetscLogEventEnd(VEC_AXPY,x,y,0,0);CHKERRQ(ierr);
  ierr = PetscObjectIncreaseState((PetscObject)y); CHKERRQ(ierr);
  PetscFunctionReturn(0);
} 

#undef __FUNCT__  
#define __FUNCT__ "VecAXPBY"
/*@
   VecAXPBY - Computes y = alpha x + beta y. 

   Collective on Vec

   Input Parameters:
+  alpha,beta - the scalars
-  x, y  - the vectors

   Output Parameter:
.  y - output vector

   Level: intermediate

   Concepts: BLAS
   Concepts: vector^BLAS

.seealso: VecAYPX(), VecMAXPY(), VecWAXPY(), VecAXPY()
@*/
int VecAXPBY(const PetscScalar *alpha,const PetscScalar *beta,Vec x,Vec y)
{
  int ierr;

  PetscFunctionBegin;
  PetscValidHeaderSpecific(x,VEC_COOKIE);
  PetscValidHeaderSpecific(y,VEC_COOKIE);
  PetscValidScalarPointer(alpha);
  PetscValidScalarPointer(beta);
  PetscValidType(x);
  PetscValidType(y);
  PetscCheckSameType(x,y);
  PetscCheckSameComm(x,y);
  if (x->N != y->N) SETERRQ(PETSC_ERR_ARG_INCOMP,"Incompatible vector global lengths");
  if (x->n != y->n) SETERRQ(PETSC_ERR_ARG_INCOMP,"Incompatible vector local lengths");

  ierr = PetscLogEventBegin(VEC_AXPY,x,y,0,0);CHKERRQ(ierr);
  ierr = (*x->ops->axpby)(alpha,beta,x,y);CHKERRQ(ierr);
  ierr = PetscLogEventEnd(VEC_AXPY,x,y,0,0);CHKERRQ(ierr);
  ierr = PetscObjectIncreaseState((PetscObject)y); CHKERRQ(ierr);
  PetscFunctionReturn(0);
} 

#undef __FUNCT__  
#define __FUNCT__ "VecAYPX"
/*@
   VecAYPX - Computes y = x + alpha y.

   Collective on Vec

   Input Parameters:
+  alpha - the scalar
-  x, y  - the vectors

   Output Parameter:
.  y - output vector

   Level: intermediate

   Concepts: vector^BLAS
   Concepts: BLAS

.seealso: VecAXPY(), VecWAXPY()
@*/
int VecAYPX(const PetscScalar *alpha,Vec x,Vec y)
{
  int ierr;

  PetscFunctionBegin;
  PetscValidHeaderSpecific(x,VEC_COOKIE); 
  PetscValidHeaderSpecific(y,VEC_COOKIE);
  PetscValidScalarPointer(alpha);
  PetscValidType(x);
  PetscValidType(y);
  PetscCheckSameType(x,y);
  PetscCheckSameComm(x,y);
  if (x->N != y->N) SETERRQ(PETSC_ERR_ARG_INCOMP,"Incompatible vector global lengths");
  if (x->n != y->n) SETERRQ(PETSC_ERR_ARG_INCOMP,"Incompatible vector local lengths");

  ierr = PetscLogEventBegin(VEC_AYPX,x,y,0,0);CHKERRQ(ierr);
  ierr =  (*x->ops->aypx)(alpha,x,y);CHKERRQ(ierr);
  ierr = PetscLogEventEnd(VEC_AYPX,x,y,0,0);CHKERRQ(ierr);
  ierr = PetscObjectIncreaseState((PetscObject)y); CHKERRQ(ierr);
  PetscFunctionReturn(0);
} 

#undef __FUNCT__  
#define __FUNCT__ "VecSwap"
/*@
   VecSwap - Swaps the vectors x and y.

   Collective on Vec

   Input Parameters:
.  x, y  - the vectors

   Level: advanced

   Concepts: vector^swapping values

@*/
int VecSwap(Vec x,Vec y)
{
  int ierr;

  PetscFunctionBegin;
  PetscValidHeaderSpecific(x,VEC_COOKIE);  
  PetscValidHeaderSpecific(y,VEC_COOKIE);
  PetscValidType(x);
  PetscValidType(y);
  PetscCheckSameType(x,y);
  PetscCheckSameComm(x,y);
  if (x->N != y->N) SETERRQ(PETSC_ERR_ARG_INCOMP,"Incompatible vector global lengths");
  if (x->n != y->n) SETERRQ(PETSC_ERR_ARG_INCOMP,"Incompatible vector local lengths");

  ierr = PetscLogEventBegin(VEC_Swap,x,y,0,0);CHKERRQ(ierr);
  ierr = (*x->ops->swap)(x,y);CHKERRQ(ierr);
  ierr = PetscLogEventEnd(VEC_Swap,x,y,0,0);CHKERRQ(ierr);
  ierr = PetscObjectIncreaseState((PetscObject)x); CHKERRQ(ierr);
  ierr = PetscObjectIncreaseState((PetscObject)y); CHKERRQ(ierr);
  PetscFunctionReturn(0);
}

#undef __FUNCT__  
#define __FUNCT__ "VecWAXPY"
/*@
   VecWAXPY - Computes w = alpha x + y.

   Collective on Vec

   Input Parameters:
+  alpha - the scalar
-  x, y  - the vectors

   Output Parameter:
.  w - the result

   Level: intermediate

   Concepts: vector^BLAS
   Concepts: BLAS

.seealso: VecAXPY(), VecAYPX()
@*/
int VecWAXPY(const PetscScalar *alpha,Vec x,Vec y,Vec w)
{
  int ierr;

  PetscFunctionBegin;
  PetscValidHeaderSpecific(x,VEC_COOKIE); 
  PetscValidHeaderSpecific(y,VEC_COOKIE);
  PetscValidHeaderSpecific(w,VEC_COOKIE);
  PetscValidScalarPointer(alpha);
  PetscValidType(x);
  PetscValidType(y);
  PetscValidType(w);
  PetscCheckSameType(x,y); PetscCheckSameType(y,w);
  PetscCheckSameComm(x,y); PetscCheckSameComm(y,w);
  if (x->N != y->N || x->N != w->N) SETERRQ(PETSC_ERR_ARG_INCOMP,"Incompatible vector global lengths");
  if (x->n != y->n || x->n != w->n) SETERRQ(PETSC_ERR_ARG_INCOMP,"Incompatible vector local lengths");

  ierr = PetscLogEventBegin(VEC_WAXPY,x,y,w,0);CHKERRQ(ierr);
  ierr =  (*x->ops->waxpy)(alpha,x,y,w);CHKERRQ(ierr);
  ierr = PetscLogEventEnd(VEC_WAXPY,x,y,w,0);CHKERRQ(ierr);
  ierr = PetscObjectIncreaseState((PetscObject)w); CHKERRQ(ierr);
  PetscFunctionReturn(0);
}

#undef __FUNCT__  
#define __FUNCT__ "VecPointwiseMult"
/*@
   VecPointwiseMult - Computes the componentwise multiplication w = x*y.

   Collective on Vec

   Input Parameters:
.  x, y  - the vectors

   Output Parameter:
.  w - the result

   Level: advanced

   Notes: any subset of the x, y, and w may be the same vector.

   Concepts: vector^pointwise multiply

.seealso: VecPointwiseDivide()
@*/
int VecPointwiseMult(Vec x,Vec y,Vec w)
{
  int ierr;

  PetscFunctionBegin;
  PetscValidHeaderSpecific(x,VEC_COOKIE); 
  PetscValidHeaderSpecific(y,VEC_COOKIE);
  PetscValidHeaderSpecific(w,VEC_COOKIE);
  PetscValidType(x);
  PetscValidType(y);
  PetscValidType(w);
  PetscCheckSameType(x,y); PetscCheckSameType(y,w);
  PetscCheckSameComm(x,y); PetscCheckSameComm(y,w);
  if (x->N != y->N || x->N != w->N) SETERRQ(PETSC_ERR_ARG_INCOMP,"Incompatible vector global lengths");
  if (x->n != y->n || x->n != w->n) SETERRQ(PETSC_ERR_ARG_INCOMP,"Incompatible vector local lengths");

  ierr = PetscLogEventBegin(VEC_PointwiseMult,x,y,w,0);CHKERRQ(ierr);
  ierr = (*x->ops->pointwisemult)(x,y,w);CHKERRQ(ierr);
  ierr = PetscLogEventEnd(VEC_PointwiseMult,x,y,w,0);CHKERRQ(ierr);
  ierr = PetscObjectIncreaseState((PetscObject)w); CHKERRQ(ierr);
  PetscFunctionReturn(0);
} 

#undef __FUNCT__  
#define __FUNCT__ "VecPointwiseDivide"
/*@
   VecPointwiseDivide - Computes the componentwise division w = x/y.

   Collective on Vec

   Input Parameters:
.  x, y  - the vectors

   Output Parameter:
.  w - the result

   Level: advanced

   Notes: any subset of the x, y, and w may be the same vector.

   Concepts: vector^pointwise divide

.seealso: VecPointwiseMult()
@*/
int VecPointwiseDivide(Vec x,Vec y,Vec w)
{
  int ierr;

  PetscFunctionBegin;
  PetscValidHeaderSpecific(x,VEC_COOKIE); 
  PetscValidHeaderSpecific(y,VEC_COOKIE);
  PetscValidHeaderSpecific(w,VEC_COOKIE);
  PetscValidType(x);
  PetscValidType(y);
  PetscValidType(w);
  PetscCheckSameType(x,y); PetscCheckSameType(y,w);
  PetscCheckSameComm(x,y); PetscCheckSameComm(y,w);
  if (x->N != y->N || x->N != w->N) SETERRQ(PETSC_ERR_ARG_INCOMP,"Incompatible vector global lengths");
  if (x->n != y->n || x->n != w->n) SETERRQ(PETSC_ERR_ARG_INCOMP,"Incompatible vector local lengths");

  ierr = (*x->ops->pointwisedivide)(x,y,w);CHKERRQ(ierr);
  ierr = PetscObjectIncreaseState((PetscObject)w); CHKERRQ(ierr);
  PetscFunctionReturn(0);
}

#undef __FUNCT__  
#define __FUNCT__ "VecMaxPointwiseDivide"
/*@
   VecMaxPointwiseDivide - Computes the maximum of the componentwise division w = abs(x/y).

   Collective on Vec

   Input Parameters:
.  x, y  - the vectors

   Output Parameter:
.  max - the result

   Level: advanced

   Notes: any subset of the x, y, and w may be the same vector.

.seealso: VecPointwiseDivide(), VecPointwiseMult()
@*/
int VecMaxPointwiseDivide(Vec x,Vec y,PetscReal *max)
{
  int ierr;

  PetscFunctionBegin;
  PetscValidHeaderSpecific(x,VEC_COOKIE); 
  PetscValidHeaderSpecific(y,VEC_COOKIE);
  PetscValidType(x);
  PetscValidType(y);
  PetscCheckSameType(x,y);
  PetscCheckSameComm(x,y);
  if (x->N != y->N) SETERRQ(PETSC_ERR_ARG_INCOMP,"Incompatible vector global lengths");
  if (x->n != y->n) SETERRQ(PETSC_ERR_ARG_INCOMP,"Incompatible vector local lengths");

  ierr = (*x->ops->maxpointwisedivide)(x,y,max);CHKERRQ(ierr);
  PetscFunctionReturn(0);
}

#undef __FUNCT__  
#define __FUNCT__ "VecDuplicate"
/*@C
   VecDuplicate - Creates a new vector of the same type as an existing vector.

   Collective on Vec

   Input Parameters:
.  v - a vector to mimic

   Output Parameter:
.  newv - location to put new vector

   Notes:
   VecDuplicate() does not copy the vector, but rather allocates storage
   for the new vector.  Use VecCopy() to copy a vector.

   Use VecDestroy() to free the space. Use VecDuplicateVecs() to get several
   vectors. 

   Level: beginner

.seealso: VecDestroy(), VecDuplicateVecs(), VecCreate(), VecCopy()
@*/
int VecDuplicate(Vec x,Vec *newv) 
{
  int ierr;

  PetscFunctionBegin;
  PetscValidHeaderSpecific(x,VEC_COOKIE);
  PetscValidPointer(newv);
  PetscValidType(x);
  ierr = (*x->ops->duplicate)(x,newv);CHKERRQ(ierr);
  ierr = PetscObjectIncreaseState((PetscObject)*newv); CHKERRQ(ierr);
  PetscFunctionReturn(0);
}

#undef __FUNCT__  
#define __FUNCT__ "VecDestroy"
/*@C
   VecDestroy - Destroys a vector.

   Collective on Vec

   Input Parameters:
.  v  - the vector

   Level: beginner

.seealso: VecDuplicate(), VecDestroyVecs()
@*/
int VecDestroy(Vec v)
{
  int ierr;

  PetscFunctionBegin;
  PetscValidHeaderSpecific(v,VEC_COOKIE);
  if (--v->refct > 0) PetscFunctionReturn(0);
  /* destroy the internal part */
  if (v->ops->destroy) {
    ierr = (*v->ops->destroy)(v);CHKERRQ(ierr);
  }
  /* destroy the external/common part */
  if (v->mapping) {
    ierr = ISLocalToGlobalMappingDestroy(v->mapping);CHKERRQ(ierr);
  }
  if (v->bmapping) {
    ierr = ISLocalToGlobalMappingDestroy(v->bmapping);CHKERRQ(ierr);
  }
  if (v->map) {
    ierr = PetscMapDestroy(v->map);CHKERRQ(ierr);
  }
  PetscLogObjectDestroy(v);
  PetscHeaderDestroy(v); 
  PetscFunctionReturn(0);
}

#undef __FUNCT__  
#define __FUNCT__ "VecDuplicateVecs"
/*@C
   VecDuplicateVecs - Creates several vectors of the same type as an existing vector.

   Collective on Vec

   Input Parameters:
+  m - the number of vectors to obtain
-  v - a vector to mimic

   Output Parameter:
.  V - location to put pointer to array of vectors

   Notes:
   Use VecDestroyVecs() to free the space. Use VecDuplicate() to form a single
   vector.

   Fortran Note:
   The Fortran interface is slightly different from that given below, it 
   requires one to pass in V a Vec (integer) array of size at least m.
   See the Fortran chapter of the users manual and petsc/src/vec/examples for details.

   Level: intermediate

.seealso:  VecDestroyVecs(), VecDuplicate(), VecCreate(), VecDuplicateVecsF90()
@*/
int VecDuplicateVecs(Vec v,int m,Vec *V[])  
{
  int ierr;

  PetscFunctionBegin;
  PetscValidHeaderSpecific(v,VEC_COOKIE);
  PetscValidPointer(V);
  PetscValidType(v);
  ierr = (*v->ops->duplicatevecs)(v, m,V);CHKERRQ(ierr);
  PetscFunctionReturn(0);
}

#undef __FUNCT__  
#define __FUNCT__ "VecDestroyVecs"
/*@C
   VecDestroyVecs - Frees a block of vectors obtained with VecDuplicateVecs().

   Collective on Vec

   Input Parameters:
+  vv - pointer to array of vector pointers
-  m - the number of vectors previously obtained

   Fortran Note:
   The Fortran interface is slightly different from that given below.
   See the Fortran chapter of the users manual and 
   petsc/src/vec/examples for details.

   Level: intermediate

.seealso: VecDuplicateVecs(), VecDestroyVecsF90()
@*/
int VecDestroyVecs(const Vec vv[],int m)
{
  int ierr;

  PetscFunctionBegin;
  if (!vv) SETERRQ(PETSC_ERR_ARG_BADPTR,"Null vectors");
  PetscValidHeaderSpecific(*vv,VEC_COOKIE);
  PetscValidType(*vv);
  ierr = (*(*vv)->ops->destroyvecs)(vv,m);CHKERRQ(ierr);
  PetscFunctionReturn(0);
}

#undef __FUNCT__  
#define __FUNCT__ "VecSetValues"
/*@
   VecSetValues - Inserts or adds values into certain locations of a vector. 

   Input Parameters:
   Not Collective

+  x - vector to insert in
.  ni - number of elements to add
.  ix - indices where to add
.  y - array of values
-  iora - either INSERT_VALUES or ADD_VALUES, where
   ADD_VALUES adds values to any existing entries, and
   INSERT_VALUES replaces existing entries with new values

   Notes: 
   VecSetValues() sets x[ix[i]] = y[i], for i=0,...,ni-1.

   Calls to VecSetValues() with the INSERT_VALUES and ADD_VALUES 
   options cannot be mixed without intervening calls to the assembly
   routines.

   These values may be cached, so VecAssemblyBegin() and VecAssemblyEnd() 
   MUST be called after all calls to VecSetValues() have been completed.

   VecSetValues() uses 0-based indices in Fortran as well as in C.

   Negative indices may be passed in ix, these rows are 
   simply ignored. This allows easily inserting element load matrices
   with homogeneous Dirchlet boundary conditions that you don't want represented
   in the vector.

   Level: beginner

   Concepts: vector^setting values

.seealso:  VecAssemblyBegin(), VecAssemblyEnd(), VecSetValuesLocal(),
           VecSetValue(), VecSetValuesBlocked()
@*/
int VecSetValues(Vec x,int ni,const int ix[],const PetscScalar y[],InsertMode iora) 
{
  int ierr;

  PetscFunctionBegin;
  PetscValidHeaderSpecific(x,VEC_COOKIE);
  PetscValidIntPointer(ix);
  PetscValidScalarPointer(y);
  PetscValidType(x);
  ierr = PetscLogEventBegin(VEC_SetValues,x,0,0,0);CHKERRQ(ierr);
  ierr = (*x->ops->setvalues)(x,ni,ix,y,iora);CHKERRQ(ierr);
  ierr = PetscLogEventEnd(VEC_SetValues,x,0,0,0);CHKERRQ(ierr);
  ierr = PetscObjectIncreaseState((PetscObject)x); CHKERRQ(ierr);
  PetscFunctionReturn(0);
}

#undef __FUNCT__  
#define __FUNCT__ "VecSetValuesBlocked"
/*@
   VecSetValuesBlocked - Inserts or adds blocks of values into certain locations of a vector. 

   Not Collective

   Input Parameters:
+  x - vector to insert in
.  ni - number of blocks to add
.  ix - indices where to add in block count, rather than element count
.  y - array of values
-  iora - either INSERT_VALUES or ADD_VALUES, where
   ADD_VALUES adds values to any existing entries, and
   INSERT_VALUES replaces existing entries with new values

   Notes: 
   VecSetValuesBlocked() sets x[bs*ix[i]+j] = y[bs*i+j], 
   for j=0,...,bs, for i=0,...,ni-1. where bs was set with VecSetBlockSize().

   Calls to VecSetValuesBlocked() with the INSERT_VALUES and ADD_VALUES 
   options cannot be mixed without intervening calls to the assembly
   routines.

   These values may be cached, so VecAssemblyBegin() and VecAssemblyEnd() 
   MUST be called after all calls to VecSetValuesBlocked() have been completed.

   VecSetValuesBlocked() uses 0-based indices in Fortran as well as in C.

   Negative indices may be passed in ix, these rows are 
   simply ignored. This allows easily inserting element load matrices
   with homogeneous Dirchlet boundary conditions that you don't want represented
   in the vector.

   Level: intermediate

   Concepts: vector^setting values blocked

.seealso:  VecAssemblyBegin(), VecAssemblyEnd(), VecSetValuesBlockedLocal(),
           VecSetValues()
@*/
int VecSetValuesBlocked(Vec x,int ni,const int ix[],const PetscScalar y[],InsertMode iora) 
{
  int ierr;

  PetscFunctionBegin;
  PetscValidHeaderSpecific(x,VEC_COOKIE);
  PetscValidIntPointer(ix);
  PetscValidScalarPointer(y);
  PetscValidType(x);
  ierr = PetscLogEventBegin(VEC_SetValues,x,0,0,0);CHKERRQ(ierr);
  ierr = (*x->ops->setvaluesblocked)(x,ni,ix,y,iora);CHKERRQ(ierr);
  ierr = PetscLogEventEnd(VEC_SetValues,x,0,0,0);CHKERRQ(ierr);
  ierr = PetscObjectIncreaseState((PetscObject)x); CHKERRQ(ierr);
  PetscFunctionReturn(0);
}

#undef __FUNCT__  
#define __FUNCT__ "VecSetLocalToGlobalMapping"
/*@
   VecSetLocalToGlobalMapping - Sets a local numbering to global numbering used
   by the routine VecSetValuesLocal() to allow users to insert vector entries
   using a local (per-processor) numbering.

   Collective on Vec

   Input Parameters:
+  x - vector
-  mapping - mapping created with ISLocalToGlobalMappingCreate() or ISLocalToGlobalMappingCreateIS()

   Notes: 
   All vectors obtained with VecDuplicate() from this vector inherit the same mapping.

   Level: intermediate

   Concepts: vector^setting values with local numbering

seealso:  VecAssemblyBegin(), VecAssemblyEnd(), VecSetValues(), VecSetValuesLocal(),
           VecSetLocalToGlobalMappingBlocked(), VecSetValuesBlockedLocal()
@*/
int VecSetLocalToGlobalMapping(Vec x,ISLocalToGlobalMapping mapping)
{
  int ierr;
  PetscFunctionBegin;
  PetscValidHeaderSpecific(x,VEC_COOKIE);
  PetscValidHeaderSpecific(mapping,IS_LTOGM_COOKIE);

  if (x->mapping) {
    SETERRQ(PETSC_ERR_ARG_WRONGSTATE,"Mapping already set for vector");
  }

  if (x->ops->setlocaltoglobalmapping) {
    ierr = (*x->ops->setlocaltoglobalmapping)(x,mapping);CHKERRQ(ierr);
  } else {
    x->mapping = mapping;
    ierr = PetscObjectReference((PetscObject)mapping);CHKERRQ(ierr);
  }
  PetscFunctionReturn(0);
}

#undef __FUNCT__  
#define __FUNCT__ "VecSetLocalToGlobalMappingBlock"
/*@
   VecSetLocalToGlobalMappingBlock - Sets a local numbering to global numbering used
   by the routine VecSetValuesBlockedLocal() to allow users to insert vector entries
   using a local (per-processor) numbering.

   Collective on Vec

   Input Parameters:
+  x - vector
-  mapping - mapping created with ISLocalToGlobalMappingCreate() or ISLocalToGlobalMappingCreateIS()

   Notes: 
   All vectors obtained with VecDuplicate() from this vector inherit the same mapping.

   Level: intermediate

   Concepts: vector^setting values blocked with local numbering

.seealso:  VecAssemblyBegin(), VecAssemblyEnd(), VecSetValues(), VecSetValuesLocal(),
           VecSetLocalToGlobalMapping(), VecSetValuesBlockedLocal()
@*/
int VecSetLocalToGlobalMappingBlock(Vec x,ISLocalToGlobalMapping mapping)
{
  int ierr;
  PetscFunctionBegin;
  PetscValidHeaderSpecific(x,VEC_COOKIE);
  PetscValidHeaderSpecific(mapping,IS_LTOGM_COOKIE);

  if (x->bmapping) {
    SETERRQ(PETSC_ERR_ARG_WRONGSTATE,"Mapping already set for vector");
  }
  x->bmapping = mapping;
  ierr = PetscObjectReference((PetscObject)mapping);CHKERRQ(ierr);
  PetscFunctionReturn(0);
}

#undef __FUNCT__  
#define __FUNCT__ "VecSetValuesLocal"
/*@
   VecSetValuesLocal - Inserts or adds values into certain locations of a vector,
   using a local ordering of the nodes. 

   Not Collective

   Input Parameters:
+  x - vector to insert in
.  ni - number of elements to add
.  ix - indices where to add
.  y - array of values
-  iora - either INSERT_VALUES or ADD_VALUES, where
   ADD_VALUES adds values to any existing entries, and
   INSERT_VALUES replaces existing entries with new values

   Level: intermediate

   Notes: 
   VecSetValuesLocal() sets x[ix[i]] = y[i], for i=0,...,ni-1.

   Calls to VecSetValues() with the INSERT_VALUES and ADD_VALUES 
   options cannot be mixed without intervening calls to the assembly
   routines.

   These values may be cached, so VecAssemblyBegin() and VecAssemblyEnd() 
   MUST be called after all calls to VecSetValuesLocal() have been completed.

   VecSetValuesLocal() uses 0-based indices in Fortran as well as in C.

   Concepts: vector^setting values with local numbering

.seealso:  VecAssemblyBegin(), VecAssemblyEnd(), VecSetValues(), VecSetLocalToGlobalMapping(),
           VecSetValuesBlockedLocal()
@*/
int VecSetValuesLocal(Vec x,int ni,const int ix[],const PetscScalar y[],InsertMode iora) 
{
  int ierr,lixp[128],*lix = lixp;

  PetscFunctionBegin;
  PetscValidHeaderSpecific(x,VEC_COOKIE);
  PetscValidIntPointer(ix);
  PetscValidScalarPointer(y);
  PetscValidType(x);

  ierr = PetscLogEventBegin(VEC_SetValues,x,0,0,0);CHKERRQ(ierr);
  if (!x->ops->setvalueslocal) {
    if (!x->mapping) {
      SETERRQ(PETSC_ERR_ARG_WRONGSTATE,"Local to global never set with VecSetLocalToGlobalMapping()");
    }
    if (ni > 128) {
      ierr = PetscMalloc(ni*sizeof(int),&lix);CHKERRQ(ierr);
    }
    ierr = ISLocalToGlobalMappingApply(x->mapping,ni,(int*)ix,lix);CHKERRQ(ierr);
    ierr = (*x->ops->setvalues)(x,ni,lix,y,iora);CHKERRQ(ierr);
    if (ni > 128) {
      ierr = PetscFree(lix);CHKERRQ(ierr);
    }
  } else {
    ierr = (*x->ops->setvalueslocal)(x,ni,ix,y,iora);CHKERRQ(ierr);
  }
  ierr = PetscLogEventEnd(VEC_SetValues,x,0,0,0);CHKERRQ(ierr);
  ierr = PetscObjectIncreaseState((PetscObject)x); CHKERRQ(ierr);
  PetscFunctionReturn(0);
}

#undef __FUNCT__  
#define __FUNCT__ "VecSetValuesBlockedLocal"
/*@
   VecSetValuesBlockedLocal - Inserts or adds values into certain locations of a vector,
   using a local ordering of the nodes. 

   Not Collective

   Input Parameters:
+  x - vector to insert in
.  ni - number of blocks to add
.  ix - indices where to add in block count, not element count
.  y - array of values
-  iora - either INSERT_VALUES or ADD_VALUES, where
   ADD_VALUES adds values to any existing entries, and
   INSERT_VALUES replaces existing entries with new values

   Level: intermediate

   Notes: 
   VecSetValuesBlockedLocal() sets x[bs*ix[i]+j] = y[bs*i+j], 
   for j=0,..bs-1, for i=0,...,ni-1, where bs has been set with VecSetBlockSize().

   Calls to VecSetValuesBlockedLocal() with the INSERT_VALUES and ADD_VALUES 
   options cannot be mixed without intervening calls to the assembly
   routines.

   These values may be cached, so VecAssemblyBegin() and VecAssemblyEnd() 
   MUST be called after all calls to VecSetValuesBlockedLocal() have been completed.

   VecSetValuesBlockedLocal() uses 0-based indices in Fortran as well as in C.


   Concepts: vector^setting values blocked with local numbering

.seealso:  VecAssemblyBegin(), VecAssemblyEnd(), VecSetValues(), VecSetValuesBlocked(), 
           VecSetLocalToGlobalMappingBlocked()
@*/
int VecSetValuesBlockedLocal(Vec x,int ni,const int ix[],const PetscScalar y[],InsertMode iora) 
{
  int ierr,lixp[128],*lix = lixp;

  PetscFunctionBegin;
  PetscValidHeaderSpecific(x,VEC_COOKIE);
  PetscValidIntPointer(ix);
  PetscValidScalarPointer(y);
  PetscValidType(x);
  if (!x->bmapping) {
    SETERRQ(PETSC_ERR_ARG_WRONGSTATE,"Local to global never set with VecSetLocalToGlobalMappingBlocked()");
  }
  if (ni > 128) {
    ierr = PetscMalloc(ni*sizeof(int),&lix);CHKERRQ(ierr);
  }

  ierr = PetscLogEventBegin(VEC_SetValues,x,0,0,0);CHKERRQ(ierr);
  ierr = ISLocalToGlobalMappingApply(x->bmapping,ni,(int*)ix,lix);CHKERRQ(ierr);
  ierr = (*x->ops->setvaluesblocked)(x,ni,lix,y,iora);CHKERRQ(ierr);
  ierr = PetscLogEventEnd(VEC_SetValues,x,0,0,0);CHKERRQ(ierr);
  if (ni > 128) {
    ierr = PetscFree(lix);CHKERRQ(ierr);
  }
  ierr = PetscObjectIncreaseState((PetscObject)x); CHKERRQ(ierr);
  PetscFunctionReturn(0);
}

#undef __FUNCT__  
#define __FUNCT__ "VecAssemblyBegin"
/*@
   VecAssemblyBegin - Begins assembling the vector.  This routine should
   be called after completing all calls to VecSetValues().

   Collective on Vec

   Input Parameter:
.  vec - the vector

   Level: beginner

   Concepts: assembly^vectors

.seealso: VecAssemblyEnd(), VecSetValues()
@*/
int VecAssemblyBegin(Vec vec)
{
  int        ierr;
  PetscTruth flg;

  PetscFunctionBegin;
  PetscValidHeaderSpecific(vec,VEC_COOKIE);
  PetscValidType(vec);

  ierr = PetscOptionsHasName(vec->prefix,"-vec_view_stash",&flg);CHKERRQ(ierr);
  if (flg) {
    ierr = VecStashView(vec,PETSC_VIEWER_STDOUT_(vec->comm));CHKERRQ(ierr);
  }

  ierr = PetscLogEventBegin(VEC_AssemblyBegin,vec,0,0,0);CHKERRQ(ierr);
  if (vec->ops->assemblybegin) {
    ierr = (*vec->ops->assemblybegin)(vec);CHKERRQ(ierr);
  }
  ierr = PetscLogEventEnd(VEC_AssemblyBegin,vec,0,0,0);CHKERRQ(ierr);
  ierr = PetscObjectIncreaseState((PetscObject)vec); CHKERRQ(ierr);
  PetscFunctionReturn(0);
}

#undef __FUNCT__  
#define __FUNCT__ "VecAssemblyEnd"
/*@
   VecAssemblyEnd - Completes assembling the vector.  This routine should
   be called after VecAssemblyBegin().

   Collective on Vec

   Input Parameter:
.  vec - the vector

   Options Database Keys:
+  -vec_view - Prints vector in ASCII format
.  -vec_view_matlab - Prints vector in ASCII Matlab format to stdout
.  -vec_view_matlab_file - Prints vector in Matlab format to matlaboutput.mat
.  -vec_view_draw - Activates vector viewing using drawing tools
.  -display <name> - Sets display name (default is host)
.  -draw_pause <sec> - Sets number of seconds to pause after display
.  -vec_view_socket - Activates vector viewing using a socket
-  -vec_view_ams - Activates vector viewing using the ALICE Memory Snooper (AMS)
 
   Level: beginner

.seealso: VecAssemblyBegin(), VecSetValues()
@*/
int VecAssemblyEnd(Vec vec)
{
  int        ierr;
  PetscTruth flg;

  PetscFunctionBegin;
  PetscValidHeaderSpecific(vec,VEC_COOKIE);
  ierr = PetscLogEventBegin(VEC_AssemblyEnd,vec,0,0,0);CHKERRQ(ierr);
  PetscValidType(vec);
  if (vec->ops->assemblyend) {
    ierr = (*vec->ops->assemblyend)(vec);CHKERRQ(ierr);
  }
  ierr = PetscLogEventEnd(VEC_AssemblyEnd,vec,0,0,0);CHKERRQ(ierr);
  ierr = PetscOptionsBegin(vec->comm,vec->prefix,"Vector Options","Vec");CHKERRQ(ierr);
    ierr = PetscOptionsName("-vec_view","Print vector to stdout","VecView",&flg);CHKERRQ(ierr);
    if (flg) {
      ierr = VecView(vec,PETSC_VIEWER_STDOUT_(vec->comm));CHKERRQ(ierr);
    }
    ierr = PetscOptionsName("-vec_view_matlab","Print vector to stdout in a format Matlab can read","VecView",&flg);CHKERRQ(ierr);
    if (flg) {
      ierr = PetscViewerPushFormat(PETSC_VIEWER_STDOUT_(vec->comm),PETSC_VIEWER_ASCII_MATLAB);CHKERRQ(ierr);
      ierr = VecView(vec,PETSC_VIEWER_STDOUT_(vec->comm));CHKERRQ(ierr);
      ierr = PetscViewerPopFormat(PETSC_VIEWER_STDOUT_(vec->comm));CHKERRQ(ierr);
    }
#if defined(PETSC_HAVE_MATLAB) && !defined(PETSC_USE_COMPLEX) && !defined(PETSC_USE_SINGLE)
    ierr = PetscOptionsName("-vec_view_matlab_file","Print vector to matlaboutput.mat format Matlab can read","VecView",&flg);CHKERRQ(ierr);
    if (flg) {
      ierr = VecView(vec,PETSC_VIEWER_MATLAB_(vec->comm));CHKERRQ(ierr);
    }
#endif
    ierr = PetscOptionsName("-vec_view_socket","Send vector to socket (can be read from matlab)","VecView",&flg);CHKERRQ(ierr);
    if (flg) {
      ierr = VecView(vec,PETSC_VIEWER_SOCKET_(vec->comm));CHKERRQ(ierr);
      ierr = PetscViewerFlush(PETSC_VIEWER_SOCKET_(vec->comm));CHKERRQ(ierr);
    }
    ierr = PetscOptionsName("-vec_view_binary","Save vector to file in binary format","VecView",&flg);CHKERRQ(ierr);
    if (flg) {
      ierr = VecView(vec,PETSC_VIEWER_BINARY_(vec->comm));CHKERRQ(ierr);
      ierr = PetscViewerFlush(PETSC_VIEWER_BINARY_(vec->comm));CHKERRQ(ierr);
    }
#if defined(PETSC_HAVE_AMS)
    ierr = PetscOptionsName("-vec_view_ams","View vector using AMS","VecView",&flg);CHKERRQ(ierr);
    if (flg) {
      ierr = VecView(vec,PETSC_VIEWER_AMS_(vec->comm));CHKERRQ(ierr);
    }
#endif
  ierr = PetscOptionsEnd();CHKERRQ(ierr);
  /* These invoke PetscDrawGetDraw which invokes PetscOptionsBegin/End, */
  /* hence they should not be inside the above PetscOptionsBegin/End block. */
  ierr = PetscOptionsHasName(vec->prefix,"-vec_view_draw",&flg);CHKERRQ(ierr);
  if (flg) {
    ierr = VecView(vec,PETSC_VIEWER_DRAW_(vec->comm));CHKERRQ(ierr);
    ierr = PetscViewerFlush(PETSC_VIEWER_DRAW_(vec->comm));CHKERRQ(ierr);
  }
  ierr = PetscOptionsHasName(vec->prefix,"-vec_view_draw_lg",&flg);CHKERRQ(ierr);
  if (flg) {
    ierr = PetscViewerSetFormat(PETSC_VIEWER_DRAW_(vec->comm),PETSC_VIEWER_DRAW_LG);CHKERRQ(ierr);
    ierr = VecView(vec,PETSC_VIEWER_DRAW_(vec->comm));CHKERRQ(ierr);
    ierr = PetscViewerFlush(PETSC_VIEWER_DRAW_(vec->comm));CHKERRQ(ierr);
  }
  PetscFunctionReturn(0);
}


#undef __FUNCT__  
#define __FUNCT__ "VecMTDot"
/*@C
   VecMTDot - Computes indefinite vector multiple dot products. 
   That is, it does NOT use the complex conjugate.

   Collective on Vec

   Input Parameters:
+  nv - number of vectors
.  x - one vector
-  y - array of vectors.  Note that vectors are pointers

   Output Parameter:
.  val - array of the dot products

   Notes for Users of Complex Numbers:
   For complex vectors, VecMTDot() computes the indefinite form
$      val = (x,y) = y^T x,
   where y^T denotes the transpose of y.

   Use VecMDot() for the inner product
$      val = (x,y) = y^H x,
   where y^H denotes the conjugate transpose of y.

   Level: intermediate

   Concepts: inner product^multiple
   Concepts: vector^multiple inner products

.seealso: VecMDot(), VecTDot()
@*/
int VecMTDot(int nv,Vec x,const Vec y[],PetscScalar *val)
{
  int ierr;

  PetscFunctionBegin;
  PetscValidHeaderSpecific(x,VEC_COOKIE);
  PetscValidHeaderSpecific(*y,VEC_COOKIE);
  PetscValidScalarPointer(val);
  PetscValidType(x);
  PetscValidType(*y);
  PetscCheckSameType(x,*y);
  PetscCheckSameComm(x,*y);
  if (x->N != (*y)->N) SETERRQ(PETSC_ERR_ARG_INCOMP,"Incompatible vector global lengths");
  if (x->n != (*y)->n) SETERRQ(PETSC_ERR_ARG_INCOMP,"Incompatible vector local lengths");

  ierr = PetscLogEventBegin(VEC_MTDot,x,*y,0,0);CHKERRQ(ierr);
  ierr = (*x->ops->mtdot)(nv,x,y,val);CHKERRQ(ierr);
  ierr = PetscLogEventEnd(VEC_MTDot,x,*y,0,0);CHKERRQ(ierr);
  PetscFunctionReturn(0);
}

#undef __FUNCT__  
#define __FUNCT__ "VecMDot"
/*@C
   VecMDot - Computes vector multiple dot products. 

   Collective on Vec

   Input Parameters:
+  nv - number of vectors
.  x - one vector
-  y - array of vectors. 

   Output Parameter:
.  val - array of the dot products

   Notes for Users of Complex Numbers:
   For complex vectors, VecMDot() computes 
$     val = (x,y) = y^H x,
   where y^H denotes the conjugate transpose of y.

   Use VecMTDot() for the indefinite form
$     val = (x,y) = y^T x,
   where y^T denotes the transpose of y.

   Level: intermediate

   Concepts: inner product^multiple
   Concepts: vector^multiple inner products

.seealso: VecMTDot(), VecDot()
@*/
int VecMDot(int nv,Vec x,const Vec y[],PetscScalar *val)
{
  int ierr;

  PetscFunctionBegin;
  PetscValidHeaderSpecific(x,VEC_COOKIE); 
  PetscValidHeaderSpecific(*y,VEC_COOKIE);
  PetscValidScalarPointer(val);
  PetscValidType(x);
  PetscValidType(*y);
  PetscCheckSameType(x,*y);
  PetscCheckSameComm(x,*y);
  if (x->N != (*y)->N) SETERRQ(PETSC_ERR_ARG_INCOMP,"Incompatible vector global lengths");
  if (x->n != (*y)->n) SETERRQ(PETSC_ERR_ARG_INCOMP,"Incompatible vector local lengths");

  ierr = PetscLogEventBarrierBegin(VEC_MDotBarrier,x,*y,0,0,x->comm);CHKERRQ(ierr);
  ierr = (*x->ops->mdot)(nv,x,y,val);CHKERRQ(ierr);
  ierr = PetscLogEventBarrierEnd(VEC_MDotBarrier,x,*y,0,0,x->comm);CHKERRQ(ierr);
  PetscFunctionReturn(0);
}

#undef __FUNCT__  
#define __FUNCT__ "VecMAXPY"
/*@C
   VecMAXPY - Computes y = y + sum alpha[j] x[j]

   Collective on Vec

   Input Parameters:
+  nv - number of scalars and x-vectors
.  alpha - array of scalars
.  y - one vector
-  x - array of vectors

   Level: intermediate

   Concepts: BLAS

.seealso: VecAXPY(), VecWAXPY(), VecAYPX()
@*/
int  VecMAXPY(int nv,const PetscScalar *alpha,Vec y,Vec *x)
{
  int ierr;

  PetscFunctionBegin;
  PetscValidHeaderSpecific(y,VEC_COOKIE);
  PetscValidHeaderSpecific(*x,VEC_COOKIE);
  PetscValidScalarPointer(alpha);
  PetscValidType(y);
  PetscValidType(*x);
  PetscCheckSameType(y,*x);
  PetscCheckSameComm(y,*x);
  if (y->N != (*x)->N) SETERRQ(PETSC_ERR_ARG_INCOMP,"Incompatible vector global lengths");
  if (y->n != (*x)->n) SETERRQ(PETSC_ERR_ARG_INCOMP,"Incompatible vector local lengths");

  ierr = PetscLogEventBegin(VEC_MAXPY,*x,y,0,0);CHKERRQ(ierr);
  ierr = (*y->ops->maxpy)(nv,alpha,y,x);CHKERRQ(ierr);
  ierr = PetscLogEventEnd(VEC_MAXPY,*x,y,0,0);CHKERRQ(ierr);
  ierr = PetscObjectIncreaseState((PetscObject)y); CHKERRQ(ierr);
  PetscFunctionReturn(0);
} 

#undef __FUNCT__  
#define __FUNCT__ "VecGetArray"
/*@C
   VecGetArray - Returns a pointer to a contiguous array that contains this 
   processor's portion of the vector data. For the standard PETSc
   vectors, VecGetArray() returns a pointer to the local data array and
   does not use any copies. If the underlying vector data is not stored
   in a contiquous array this routine will copy the data to a contiquous
   array and return a pointer to that. You MUST call VecRestoreArray() 
   when you no longer need access to the array.

   Not Collective

   Input Parameter:
.  x - the vector

   Output Parameter:
.  a - location to put pointer to the array

   Fortran Note:
   This routine is used differently from Fortran 77
$    Vec         x
$    PetscScalar x_array(1)
$    PetscOffset i_x
$    int         ierr
$       call VecGetArray(x,x_array,i_x,ierr)
$
$   Access first local entry in vector with
$      value = x_array(i_x + 1)
$
$      ...... other code
$       call VecRestoreArray(x,x_array,i_x,ierr)
   For Fortran 90 see VecGetArrayF90()

   See the Fortran chapter of the users manual and 
   petsc/src/snes/examples/tutorials/ex5f.F for details.

   Level: beginner

   Concepts: vector^accessing local values

.seealso: VecRestoreArray(), VecGetArrays(), VecGetArrayF90(), VecPlaceArray(), VecGetArray2d()
@*/
int VecGetArray(Vec x,PetscScalar *a[])
{
  int ierr;

  PetscFunctionBegin;
  PetscValidHeaderSpecific(x,VEC_COOKIE);
  PetscValidPointer(a);
  PetscValidType(x);
  ierr = (*x->ops->getarray)(x,a);CHKERRQ(ierr);
  PetscFunctionReturn(0);
}


#undef __FUNCT__  
#define __FUNCT__ "VecGetArrays" 
/*@C
   VecGetArrays - Returns a pointer to the arrays in a set of vectors
   that were created by a call to VecDuplicateVecs().  You MUST call
   VecRestoreArrays() when you no longer need access to the array.

   Not Collective

   Input Parameter:
+  x - the vectors
-  n - the number of vectors

   Output Parameter:
.  a - location to put pointer to the array

   Fortran Note:
   This routine is not supported in Fortran.

   Level: intermediate

.seealso: VecGetArray(), VecRestoreArrays()
@*/
int VecGetArrays(const Vec x[],int n,PetscScalar **a[])
{
  int         i,ierr;
  PetscScalar **q;

  PetscFunctionBegin;
  PetscValidHeaderSpecific(*x,VEC_COOKIE);
  PetscValidPointer(a);
  if (n <= 0) SETERRQ1(PETSC_ERR_ARG_OUTOFRANGE,"Must get at least one array n = %d",n);
  ierr = PetscMalloc(n*sizeof(PetscScalar*),&q);CHKERRQ(ierr);
  for (i=0; i<n; ++i) {
    ierr = VecGetArray(x[i],&q[i]);CHKERRQ(ierr);
  }
  *a = q;
  PetscFunctionReturn(0);
}

#undef __FUNCT__  
#define __FUNCT__ "VecRestoreArrays"
/*@C
   VecRestoreArrays - Restores a group of vectors after VecGetArrays()
   has been called.

   Not Collective

   Input Parameters:
+  x - the vector
.  n - the number of vectors
-  a - location of pointer to arrays obtained from VecGetArrays()

   Notes:
   For regular PETSc vectors this routine does not involve any copies. For
   any special vectors that do not store local vector data in a contiguous
   array, this routine will copy the data back into the underlying 
   vector data structure from the arrays obtained with VecGetArrays().

   Fortran Note:
   This routine is not supported in Fortran.

   Level: intermediate

.seealso: VecGetArrays(), VecRestoreArray()
@*/
int VecRestoreArrays(const Vec x[],int n,PetscScalar **a[])
{
  int         i,ierr;
  PetscScalar **q = *a;

  PetscFunctionBegin;
  PetscValidHeaderSpecific(*x,VEC_COOKIE);
  PetscValidPointer(a);

  for(i=0;i<n;++i) {
    ierr = VecRestoreArray(x[i],&q[i]);CHKERRQ(ierr);
 }
  ierr = PetscFree(q);CHKERRQ(ierr);
  PetscFunctionReturn(0);
}

#undef __FUNCT__  
#define __FUNCT__ "VecRestoreArray"
/*@C
   VecRestoreArray - Restores a vector after VecGetArray() has been called.

   Not Collective

   Input Parameters:
+  x - the vector
-  a - location of pointer to array obtained from VecGetArray()

   Level: beginner

   Notes:
   For regular PETSc vectors this routine does not involve any copies. For
   any special vectors that do not store local vector data in a contiguous
   array, this routine will copy the data back into the underlying 
   vector data structure from the array obtained with VecGetArray().

   This routine actually zeros out the a pointer. This is to prevent accidental
   us of the array after it has been restored. If you pass null for a it will 
   not zero the array pointer a.

   Fortran Note:
   This routine is used differently from Fortran 77
$    Vec         x
$    PetscScalar x_array(1)
$    PetscOffset i_x
$    int         ierr
$       call VecGetArray(x,x_array,i_x,ierr)
$
$   Access first local entry in vector with
$      value = x_array(i_x + 1)
$
$      ...... other code
$       call VecRestoreArray(x,x_array,i_x,ierr)

   See the Fortran chapter of the users manual and 
   petsc/src/snes/examples/tutorials/ex5f.F for details.
   For Fortran 90 see VecRestoreArrayF90()

.seealso: VecGetArray(), VecRestoreArrays(), VecRestoreArrayF90(), VecPlaceArray(), VecRestoreArray2d()
@*/
int VecRestoreArray(Vec x,PetscScalar *a[])
{
  int ierr;

  PetscFunctionBegin;
  PetscValidHeaderSpecific(x,VEC_COOKIE);
  if (a) PetscValidPointer(a);
  PetscValidType(x);
#if defined(PETSC_USE_BOPT_g)
  CHKMEMQ;
#endif
  if (x->ops->restorearray) {
    ierr = (*x->ops->restorearray)(x,a);CHKERRQ(ierr);
  }
  ierr = PetscObjectIncreaseState((PetscObject)x); CHKERRQ(ierr);
  PetscFunctionReturn(0);
}

#undef  __FUNCT__
#define __FUNCT__ "VecViewFromOptions"
/*@
  VecViewFromOptions - This function visualizes the vector based upon user options.

  Collective on Vec

  Input Parameters:
. vec   - The vector
. title - The title

  Level: intermediate

.keywords: Vec, view, options, database
.seealso: VecSetFromOptions(), VecView()
@*/
int VecViewFromOptions(Vec vec, char *title)
{
  PetscViewer viewer;
  PetscDraw   draw;
  PetscTruth  opt;
  char       *titleStr;
  char        typeName[1024];
  char        fileName[PETSC_MAX_PATH_LEN];
  int         len;
  int         ierr;

  PetscFunctionBegin;
  ierr = PetscOptionsHasName(vec->prefix, "-vec_view", &opt);                                             CHKERRQ(ierr);
  if (opt == PETSC_TRUE) {
    ierr = PetscOptionsGetString(vec->prefix, "-vec_view", typeName, 1024, &opt);                         CHKERRQ(ierr);
    ierr = PetscStrlen(typeName, &len);                                                                   CHKERRQ(ierr);
    if (len > 0) {
      ierr = PetscViewerCreate(vec->comm, &viewer);                                                       CHKERRQ(ierr);
      ierr = PetscViewerSetType(viewer, typeName);                                                        CHKERRQ(ierr);
      ierr = PetscOptionsGetString(vec->prefix, "-vec_view_file", fileName, 1024, &opt);                  CHKERRQ(ierr);
      if (opt == PETSC_TRUE) {
        ierr = PetscViewerSetFilename(viewer, fileName);                                                  CHKERRQ(ierr);
      } else {
        ierr = PetscViewerSetFilename(viewer, vec->name);                                                 CHKERRQ(ierr);
      }
      ierr = VecView(vec, viewer);                                                                        CHKERRQ(ierr);
      ierr = PetscViewerFlush(viewer);                                                                    CHKERRQ(ierr);
      ierr = PetscViewerDestroy(viewer);                                                                  CHKERRQ(ierr);
    } else {
      ierr = VecView(vec, PETSC_VIEWER_STDOUT_(vec->comm));                                               CHKERRQ(ierr);
    }
  }
  ierr = PetscOptionsHasName(vec->prefix, "-vec_view_draw", &opt);                                        CHKERRQ(ierr);
  if (opt == PETSC_TRUE) {
    ierr = PetscViewerDrawOpen(vec->comm, 0, 0, 0, 0, 300, 300, &viewer);                                 CHKERRQ(ierr);
    ierr = PetscViewerDrawGetDraw(viewer, 0, &draw);                                                      CHKERRQ(ierr);
    if (title != PETSC_NULL) {
      titleStr = title;
    } else {
      ierr = PetscObjectName((PetscObject) vec);                                                          CHKERRQ(ierr) ;
      titleStr = vec->name;
    }
    ierr = PetscDrawSetTitle(draw, titleStr);                                                             CHKERRQ(ierr);
    ierr = VecView(vec, viewer);                                                                          CHKERRQ(ierr);
    ierr = PetscViewerFlush(viewer);                                                                      CHKERRQ(ierr);
    ierr = PetscDrawPause(draw);                                                                          CHKERRQ(ierr);
    ierr = PetscViewerDestroy(viewer);                                                                    CHKERRQ(ierr);
  }
  PetscFunctionReturn(0);
}

#undef __FUNCT__  
#define __FUNCT__ "VecView"
/*@C
   VecView - Views a vector object. 

   Collective on Vec

   Input Parameters:
+  v - the vector
-  viewer - an optional visualization context

   Notes:
   The available visualization contexts include
+     PETSC_VIEWER_STDOUT_SELF - standard output (default)
-     PETSC_VIEWER_STDOUT_WORLD - synchronized standard
         output where only the first processor opens
         the file.  All other processors send their 
         data to the first processor to print. 

   You can change the format the vector is printed using the 
   option PetscViewerSetFormat().

   The user can open alternative visualization contexts with
+    PetscViewerASCIIOpen() - Outputs vector to a specified file
.    PetscViewerBinaryOpen() - Outputs vector in binary to a
         specified file; corresponding input uses VecLoad()
.    PetscViewerDrawOpen() - Outputs vector to an X window display
-    PetscViewerSocketOpen() - Outputs vector to Socket viewer

   The user can call PetscViewerSetFormat() to specify the output
   format of ASCII printed objects (when using PETSC_VIEWER_STDOUT_SELF,
   PETSC_VIEWER_STDOUT_WORLD and PetscViewerASCIIOpen).  Available formats include
+    PETSC_VIEWER_ASCII_DEFAULT - default, prints vector contents
.    PETSC_VIEWER_ASCII_MATLAB - prints vector contents in Matlab format
.    PETSC_VIEWER_ASCII_INDEX - prints vector contents, including indices of vector elements
-    PETSC_VIEWER_ASCII_COMMON - prints vector contents, using a 
         format common among all vector types

   Level: beginner

   Concepts: vector^printing
   Concepts: vector^saving to disk

.seealso: PetscViewerASCIIOpen(), PetscViewerDrawOpen(), PetscDrawLGCreate(),
          PetscViewerSocketOpen(), PetscViewerBinaryOpen(), VecLoad(), PetscViewerCreate(),
          PetscRealView(), PetscScalarView(), PetscIntView()
@*/
int VecView(Vec vec,PetscViewer viewer)
{
  int               ierr;
  PetscViewerFormat format;

  PetscFunctionBegin;
  PetscValidHeaderSpecific(vec,VEC_COOKIE);
  PetscValidType(vec);
  if (!viewer) viewer = PETSC_VIEWER_STDOUT_(vec->comm);
  PetscValidHeaderSpecific(viewer,PETSC_VIEWER_COOKIE);
  PetscCheckSameComm(vec,viewer);
  if (vec->stash.n || vec->bstash.n) SETERRQ(1,"Must call VecAssemblyBegin/End() before viewing this vector");

  /*
     Check if default viewer has been overridden, but user request it anyways
  */
  ierr = PetscViewerGetFormat(viewer,&format);CHKERRQ(ierr);
  if (vec->ops->viewnative && format == PETSC_VIEWER_NATIVE) {
    ierr   = PetscViewerPopFormat(viewer);CHKERRQ(ierr);
    ierr = (*vec->ops->viewnative)(vec,viewer);CHKERRQ(ierr);
    ierr   = PetscViewerPushFormat(viewer,PETSC_VIEWER_NATIVE);CHKERRQ(ierr);
  } else {
    ierr = (*vec->ops->view)(vec,viewer);CHKERRQ(ierr);
  }
  PetscFunctionReturn(0);
}

#undef __FUNCT__  
#define __FUNCT__ "VecGetSize"
/*@
   VecGetSize - Returns the global number of elements of the vector.

   Not Collective

   Input Parameter:
.  x - the vector

   Output Parameters:
.  size - the global length of the vector

   Level: beginner

   Concepts: vector^local size

.seealso: VecGetLocalSize()
@*/
int VecGetSize(Vec x,int *size)
{
  int ierr;

  PetscFunctionBegin;
  PetscValidHeaderSpecific(x,VEC_COOKIE);
  PetscValidIntPointer(size);
  PetscValidType(x);
  ierr = (*x->ops->getsize)(x,size);CHKERRQ(ierr);
  PetscFunctionReturn(0);
}

#undef __FUNCT__  
#define __FUNCT__ "VecGetLocalSize"
/*@
   VecGetLocalSize - Returns the number of elements of the vector stored 
   in local memory. This routine may be implementation dependent, so use 
   with care.

   Not Collective

   Input Parameter:
.  x - the vector

   Output Parameter:
.  size - the length of the local piece of the vector

   Level: beginner

   Concepts: vector^size

.seealso: VecGetSize()
@*/
int VecGetLocalSize(Vec x,int *size)
{
  int ierr;

  PetscFunctionBegin;
  PetscValidHeaderSpecific(x,VEC_COOKIE);
  PetscValidIntPointer(size);
  PetscValidType(x);
  ierr = (*x->ops->getlocalsize)(x,size);CHKERRQ(ierr);
  PetscFunctionReturn(0);
}

#undef __FUNCT__  
#define __FUNCT__ "VecGetOwnershipRange"
/*@C
   VecGetOwnershipRange - Returns the range of indices owned by 
   this processor, assuming that the vectors are laid out with the
   first n1 elements on the first processor, next n2 elements on the
   second, etc.  For certain parallel layouts this range may not be 
   well defined. 

   Not Collective

   Input Parameter:
.  x - the vector

   Output Parameters:
+  low - the first local element, pass in PETSC_NULL if not interested
-  high - one more than the last local element, pass in PETSC_NULL if not interested

   Note:
   The high argument is one more than the last element stored locally.

   Fortran: PETSC_NULL_INTEGER should be used instead of PETSC_NULL

   Level: beginner

   Concepts: ownership^of vectors
   Concepts: vector^ownership of elements

@*/
int VecGetOwnershipRange(Vec x,int *low,int *high)
{
  int      ierr;

  PetscFunctionBegin;
  PetscValidHeaderSpecific(x,VEC_COOKIE);
  PetscValidType(x);
  if (low) PetscValidIntPointer(low);
  if (high) PetscValidIntPointer(high);
  ierr = PetscMapGetLocalRange(x->map,low,high);CHKERRQ(ierr);
  PetscFunctionReturn(0);
}

#undef __FUNCT__  
#define __FUNCT__ "VecGetPetscMap"
/*@C
   VecGetPetscMap - Returns the map associated with the vector

   Not Collective

   Input Parameter:
.  x - the vector

   Output Parameters:
.  map - the map

   Level: developer

@*/
int VecGetPetscMap(Vec x,PetscMap *map)
{
  PetscFunctionBegin;
  PetscValidHeaderSpecific(x,VEC_COOKIE);
  PetscValidType(x);
  *map = x->map;
  PetscFunctionReturn(0);
}

#undef __FUNCT__  
#define __FUNCT__ "VecSetOption"
/*@
   VecSetOption - Sets an option for controling a vector's behavior.

   Collective on Vec

   Input Parameter:
+  x - the vector
-  op - the option

   Supported Options:
+     VEC_IGNORE_OFF_PROC_ENTRIES, which causes VecSetValues() to ignore 
      entries destined to be stored on a seperate processor. This can be used
      to eliminate the global reduction in the VecAssemblyXXXX() if you know 
      that you have only used VecSetValues() to set local elements
-   VEC_TREAT_OFF_PROC_ENTRIES restores the treatment of off processor entries.

   Level: intermediate

@*/
int VecSetOption(Vec x,VecOption op)
{
  int ierr;

  PetscFunctionBegin;
  PetscValidHeaderSpecific(x,VEC_COOKIE);
  PetscValidType(x);
  if (x->ops->setoption) {
    ierr = (*x->ops->setoption)(x,op);CHKERRQ(ierr);
  }
  PetscFunctionReturn(0);
}

#undef __FUNCT__  
#define __FUNCT__ "VecDuplicateVecs_Default"
/* Default routines for obtaining and releasing; */
/* may be used by any implementation */
int VecDuplicateVecs_Default(Vec w,int m,Vec *V[])
{
  int  i,ierr;

  PetscFunctionBegin;
  PetscValidHeaderSpecific(w,VEC_COOKIE);
  PetscValidPointer(V);
  if (m <= 0) SETERRQ1(PETSC_ERR_ARG_OUTOFRANGE,"m must be > 0: m = %d",m);
  ierr = PetscMalloc(m*sizeof(Vec*),V);CHKERRQ(ierr);
  for (i=0; i<m; i++) {ierr = VecDuplicate(w,*V+i);CHKERRQ(ierr);}
  PetscFunctionReturn(0);
}

#undef __FUNCT__  
#define __FUNCT__ "VecDestroyVecs_Default"
int VecDestroyVecs_Default(const Vec v[], int m)
{
  int i,ierr;

  PetscFunctionBegin;
  PetscValidPointer(v);
  if (m <= 0) SETERRQ1(PETSC_ERR_ARG_OUTOFRANGE,"m must be > 0: m = %d",m);
  for (i=0; i<m; i++) {ierr = VecDestroy(v[i]);CHKERRQ(ierr);}
  ierr = PetscFree((Vec*)v);CHKERRQ(ierr);
  PetscFunctionReturn(0);
}

#undef __FUNCT__  
#define __FUNCT__ "VecPlaceArray"
/*@
   VecPlaceArray - Allows one to replace the array in a vector with an
   array provided by the user. This is useful to avoid copying an array
   into a vector.

   Not Collective

   Input Parameters:
+  vec - the vector
-  array - the array

   Notes:
   You can return to the original array with a call to VecResetArray()

   Level: developer

.seealso: VecGetArray(), VecRestoreArray(), VecReplaceArray(), VecResetArray()

@*/
int VecPlaceArray(Vec vec,const PetscScalar array[])
{
  int ierr;

  PetscFunctionBegin;
  PetscValidHeaderSpecific(vec,VEC_COOKIE);
  PetscValidType(vec);
  if (vec->ops->placearray) {
    ierr = (*vec->ops->placearray)(vec,array);CHKERRQ(ierr);
  } else {
    SETERRQ(1,"Cannot place array in this type of vector");
  }
  ierr = PetscObjectIncreaseState((PetscObject)vec); CHKERRQ(ierr);
  PetscFunctionReturn(0);
}

#undef __FUNCT__  
#define __FUNCT__ "VecResetArray"
/*@
   VecResetArray - Resets a vector to use its default memory. Call this 
   after the use of VecPlaceArray().

   Not Collective

   Input Parameters:
.  vec - the vector

   Level: developer

.seealso: VecGetArray(), VecRestoreArray(), VecReplaceArray(), VecPlaceArray()

@*/
int VecResetArray(Vec vec)
{
  int ierr;

  PetscFunctionBegin;
  PetscValidHeaderSpecific(vec,VEC_COOKIE);
  PetscValidType(vec);
  if (vec->ops->resetarray) {
    ierr = (*vec->ops->resetarray)(vec);CHKERRQ(ierr);
  } else {
    SETERRQ(1,"Cannot reset array in this type of vector");
  }
  ierr = PetscObjectIncreaseState((PetscObject)vec); CHKERRQ(ierr);
  PetscFunctionReturn(0);
}

#undef __FUNCT__  
#define __FUNCT__ "VecReplaceArray"
/*@C
   VecReplaceArray - Allows one to replace the array in a vector with an
   array provided by the user. This is useful to avoid copying an array
   into a vector.

   Not Collective

   Input Parameters:
+  vec - the vector
-  array - the array

   Notes:
   This permanently replaces the array and frees the memory associated
   with the old array.

   The memory passed in MUST be obtained with PetscMalloc() and CANNOT be
   freed by the user. It will be freed when the vector is destroy. 

   Not supported from Fortran

   Level: developer

.seealso: VecGetArray(), VecRestoreArray(), VecPlaceArray(), VecResetArray()

@*/
int VecReplaceArray(Vec vec,const PetscScalar array[])
{
  int ierr;

  PetscFunctionBegin;
  PetscValidHeaderSpecific(vec,VEC_COOKIE);
  PetscValidType(vec);
  if (vec->ops->replacearray) {
    ierr = (*vec->ops->replacearray)(vec,array);CHKERRQ(ierr);
 } else {
    SETERRQ(1,"Cannot replace array in this type of vector");
  }
  ierr = PetscObjectIncreaseState((PetscObject)vec); CHKERRQ(ierr);
  PetscFunctionReturn(0);
}

/*MC
    VecDuplicateVecsF90 - Creates several vectors of the same type as an existing vector
    and makes them accessible via a Fortran90 pointer.

    Synopsis:
    VecDuplicateVecsF90(Vec x,int n,{Vec, pointer :: y(:)},integer ierr)

    Collective on Vec

    Input Parameters:
+   x - a vector to mimic
-   n - the number of vectors to obtain

    Output Parameters:
+   y - Fortran90 pointer to the array of vectors
-   ierr - error code

    Example of Usage: 
.vb
    Vec x
    Vec, pointer :: y(:)
    ....
    call VecDuplicateVecsF90(x,2,y,ierr)
    call VecSet(alpha,y(2),ierr)
    call VecSet(alpha,y(2),ierr)
    ....
    call VecDestroyVecsF90(y,2,ierr)
.ve

    Notes:
    Not yet supported for all F90 compilers

    Use VecDestroyVecsF90() to free the space.

    Level: beginner

.seealso:  VecDestroyVecsF90(), VecDuplicateVecs()

M*/

/*MC
    VecRestoreArrayF90 - Restores a vector to a usable state after a call to
    VecGetArrayF90().

    Synopsis:
    VecRestoreArrayF90(Vec x,{Scalar, pointer :: xx_v(:)},integer ierr)

    Not collective

    Input Parameters:
+   x - vector
-   xx_v - the Fortran90 pointer to the array

    Output Parameter:
.   ierr - error code

    Example of Usage: 
.vb
    PetscScalar, pointer :: xx_v(:)
    ....
    call VecGetArrayF90(x,xx_v,ierr)
    a = xx_v(3)
    call VecRestoreArrayF90(x,xx_v,ierr)
.ve
   
    Notes:
    Not yet supported for all F90 compilers

    Level: beginner

.seealso:  VecGetArrayF90(), VecGetArray(), VecRestoreArray()

M*/

/*MC
    VecDestroyVecsF90 - Frees a block of vectors obtained with VecDuplicateVecsF90().

    Synopsis:
    VecDestroyVecsF90({Vec, pointer :: x(:)},integer n,integer ierr)

    Input Parameters:
+   x - pointer to array of vector pointers
-   n - the number of vectors previously obtained

    Output Parameter:
.   ierr - error code

    Notes:
    Not yet supported for all F90 compilers

    Level: beginner

.seealso:  VecDestroyVecs(), VecDuplicateVecsF90()

M*/

/*MC
    VecGetArrayF90 - Accesses a vector array from Fortran90. For default PETSc
    vectors, VecGetArrayF90() returns a pointer to the local data array. Otherwise,
    this routine is implementation dependent. You MUST call VecRestoreArrayF90() 
    when you no longer need access to the array.

    Synopsis:
    VecGetArrayF90(Vec x,{Scalar, pointer :: xx_v(:)},integer ierr)

    Not Collective 

    Input Parameter:
.   x - vector

    Output Parameters:
+   xx_v - the Fortran90 pointer to the array
-   ierr - error code

    Example of Usage: 
.vb
    PetscScalar, pointer :: xx_v(:)
    ....
    call VecGetArrayF90(x,xx_v,ierr)
    a = xx_v(3)
    call VecRestoreArrayF90(x,xx_v,ierr)
.ve

    Notes:
    Not yet supported for all F90 compilers

    Level: beginner

.seealso:  VecRestoreArrayF90(), VecGetArray(), VecRestoreArray()

M*/

#undef __FUNCT__  
#define __FUNCT__ "VecLoadIntoVector"
/*@C 
  VecLoadIntoVector - Loads a vector that has been stored in binary format
  with VecView().

  Collective on PetscViewer 

  Input Parameters:
+ viewer - binary file viewer, obtained from PetscViewerBinaryOpen()
- vec - vector to contain files values (must be of correct length)

  Level: intermediate

  Notes:
  The input file must contain the full global vector, as
  written by the routine VecView().

  Use VecLoad() to create the vector as the values are read in

  Notes for advanced users:
  Most users should not need to know the details of the binary storage
  format, since VecLoad() and VecView() completely hide these details.
  But for anyone who's interested, the standard binary matrix storage
  format is
.vb
     int    VEC_FILE_COOKIE
     int    number of rows
     PetscScalar *values of all nonzeros
.ve

   Note for Cray users, the int's stored in the binary file are 32 bit
integers; not 64 as they are represented in the memory, so if you
write your own routines to read/write these binary files from the Cray
you need to adjust the integer sizes that you read in, see
PetscReadBinary() and PetscWriteBinary() to see how this may be
done.

   In addition, PETSc automatically does the byte swapping for
machines that store the bytes reversed, e.g.  DEC alpha, freebsd,
linux, nt and the paragon; thus if you write your own binary
read/write routines you have to swap the bytes; see PetscReadBinary()
and PetscWriteBinary() to see how this may be done.

   Concepts: vector^loading from file

.seealso: PetscViewerBinaryOpen(), VecView(), MatLoad(), VecLoad() 
@*/  
int VecLoadIntoVector(PetscViewer viewer,Vec vec)
{
  int ierr;

  PetscFunctionBegin;
  PetscValidHeaderSpecific(viewer,PETSC_VIEWER_COOKIE);
  PetscValidHeaderSpecific(vec,VEC_COOKIE);
  PetscValidType(vec);
  if (!vec->ops->loadintovector) {
    SETERRQ(1,"Vector does not support load");
  }
  ierr = (*vec->ops->loadintovector)(viewer,vec);CHKERRQ(ierr);
  ierr = PetscObjectIncreaseState((PetscObject)vec); CHKERRQ(ierr);
  PetscFunctionReturn(0);
}

#undef __FUNCT__  
#define __FUNCT__ "VecReciprocal"
/*@
   VecReciprocal - Replaces each component of a vector by its reciprocal.

   Collective on Vec

   Input Parameter:
.  v - the vector 

   Output Parameter:
.  v - the vector reciprocal

   Level: intermediate

   Concepts: vector^reciprocal

@*/
int VecReciprocal(Vec vec)
{
  int    ierr;

  PetscFunctionBegin;
  PetscValidHeaderSpecific(vec,VEC_COOKIE);
  PetscValidType(vec);
  if (!vec->ops->reciprocal) {
    SETERRQ(1,"Vector does not support reciprocal operation");
  }
  ierr = (*vec->ops->reciprocal)(vec);CHKERRQ(ierr);
  ierr = PetscObjectIncreaseState((PetscObject)vec); CHKERRQ(ierr);
  PetscFunctionReturn(0);
}

#undef __FUNCT__  
#define __FUNCT__ "VecSetOperation"
int VecSetOperation(Vec vec,VecOperation op, void (*f)(void))
{
  PetscFunctionBegin;
  PetscValidHeaderSpecific(vec,VEC_COOKIE);
  /* save the native version of the viewer */
  if (op == VECOP_VIEW && !vec->ops->viewnative) {
    vec->ops->viewnative = vec->ops->view;
  }
  (((void(**)(void))vec->ops)[(int)op]) = f;
  PetscFunctionReturn(0);
}

#undef __FUNCT__  
#define __FUNCT__ "VecSetStashInitialSize"
/*@
   VecSetStashInitialSize - sets the sizes of the vec-stash, that is
   used during the assembly process to store values that belong to 
   other processors.

   Collective on Vec

   Input Parameters:
+  vec   - the vector
.  size  - the initial size of the stash.
-  bsize - the initial size of the block-stash(if used).

   Options Database Keys:
+   -vecstash_initial_size <size> or <size0,size1,...sizep-1>
-   -vecstash_block_initial_size <bsize> or <bsize0,bsize1,...bsizep-1>

   Level: intermediate

   Notes: 
     The block-stash is used for values set with VecSetValuesBlocked() while
     the stash is used for values set with VecSetValues()

     Run with the option -log_info and look for output of the form
     VecAssemblyBegin_MPIXXX:Stash has MM entries, uses nn mallocs.
     to determine the appropriate value, MM, to use for size and 
     VecAssemblyBegin_MPIXXX:Block-Stash has BMM entries, uses nn mallocs.
     to determine the value, BMM to use for bsize

   Concepts: vector^stash
   Concepts: stash^vector

.seealso: VecSetBlockSize(), VecSetValues(), VecSetValuesBlocked(), VecStashView()

@*/
int VecSetStashInitialSize(Vec vec,int size,int bsize)
{
  int ierr;

  PetscFunctionBegin;
  PetscValidHeaderSpecific(vec,VEC_COOKIE);
  ierr = VecStashSetInitialSize_Private(&vec->stash,size);CHKERRQ(ierr);
  ierr = VecStashSetInitialSize_Private(&vec->bstash,bsize);CHKERRQ(ierr);
  PetscFunctionReturn(0);
}

#undef __FUNCT__  
#define __FUNCT__ "VecStashView"
/*@
   VecStashView - Prints the entries in the vector stash and block stash.

   Collective on Vec

   Input Parameters:
+  vec   - the vector
-  viewer - the viewer

   Level: advanced

   Concepts: vector^stash
   Concepts: stash^vector

.seealso: VecSetBlockSize(), VecSetValues(), VecSetValuesBlocked()

@*/
int VecStashView(Vec v,PetscViewer viewer)
{
  int          ierr,rank,i,j;
  PetscTruth   match;
  VecStash     *s;
  PetscScalar  val;

  PetscFunctionBegin;
  PetscValidHeaderSpecific(v,VEC_COOKIE);
  PetscValidHeaderSpecific(viewer,PETSC_VIEWER_COOKIE);
  PetscCheckSameComm(v,viewer);

  ierr = PetscTypeCompare((PetscObject)viewer,PETSC_VIEWER_ASCII,&match);CHKERRQ(ierr);
  if (!match) SETERRQ1(1,"Stash viewer only works with ASCII viewer not %s\n",((PetscObject)v)->type_name);
  ierr = PetscViewerASCIIUseTabs(viewer,PETSC_FALSE);CHKERRQ(ierr);
  ierr = MPI_Comm_rank(v->comm,&rank);CHKERRQ(ierr);
  s = &v->bstash;

  /* print block stash */
  ierr = PetscViewerASCIISynchronizedPrintf(viewer,"[%d]Vector Block stash size %d block size %d\n",rank,s->n,s->bs);CHKERRQ(ierr);
  for (i=0; i<s->n; i++) {
    ierr = PetscViewerASCIISynchronizedPrintf(viewer,"[%d] Element %d ",rank,s->idx[i]);CHKERRQ(ierr);
    for (j=0; j<s->bs; j++) {
      val = s->array[i*s->bs+j];
#if defined(PETSC_USE_COMPLEX)
      ierr = PetscViewerASCIISynchronizedPrintf(viewer,"(%18.16e %18.16e) ",PetscRealPart(val),PetscImaginaryPart(val));CHKERRQ(ierr);
#else
      ierr = PetscViewerASCIISynchronizedPrintf(viewer,"%18.16e ",val);CHKERRQ(ierr);
#endif
    }
    ierr = PetscViewerASCIISynchronizedPrintf(viewer,"\n");CHKERRQ(ierr);
  }
  ierr = PetscViewerFlush(viewer);CHKERRQ(ierr);

  s = &v->stash;

  /* print basic stash */
  ierr = PetscViewerASCIISynchronizedPrintf(viewer,"[%d]Vector stash size %d\n",rank,s->n);CHKERRQ(ierr);
  for (i=0; i<s->n; i++) {
    val = s->array[i];
#if defined(PETSC_USE_COMPLEX)
      ierr = PetscViewerASCIISynchronizedPrintf(viewer,"[%d] Element %d (%18.16e %18.16e) ",rank,s->idx[i],PetscRealPart(val),PetscImaginaryPart(val));CHKERRQ(ierr);
#else
    ierr = PetscViewerASCIISynchronizedPrintf(viewer,"[%d] Element %d %18.16e\n",rank,s->idx[i],val);CHKERRQ(ierr);
#endif
  }
  ierr = PetscViewerFlush(viewer);CHKERRQ(ierr);

  ierr = PetscViewerASCIIUseTabs(viewer,PETSC_TRUE);CHKERRQ(ierr);
  PetscFunctionReturn(0);
}  

#undef __FUNCT__  
#define __FUNCT__ "VecGetArray2d"
/*@C
   VecGetArray2d - Returns a pointer to a 2d contiguous array that contains this 
   processor's portion of the vector data.  You MUST call VecRestoreArray2d() 
   when you no longer need access to the array.

   Not Collective

   Input Parameter:
+  x - the vector
.  m - first dimension of two dimensional array
.  n - second dimension of two dimensional array
.  mstart - first index you will use in first coordinate direction (often 0)
-  nstart - first index in the second coordinate direction (often 0)

   Output Parameter:
.  a - location to put pointer to the array

   Level: beginner

  Notes:
   For a vector obtained from DACreateLocalVector() mstart and nstart are likely
   obtained from the corner indices obtained from DAGetGhostCorners() while for
   DACreateGlobalVector() they are the corner indices from DAGetCorners(). In both cases
   the arguments from DAGet[Ghost}Corners() are reversed in the call to VecGetArray2d().
   
   For standard PETSc vectors this is an inexpensive call; it does not copy the vector values.

   Concepts: vector^accessing local values as 2d array

.seealso: VecGetArray(), VecRestoreArray(), VecGetArrays(), VecGetArrayF90(), VecPlaceArray(),
          VecRestoreArray2d(), DAVecGetarray(), DAVecRestoreArray(), VecGetArray3d(), VecRestoreArray3d(),
          VecGetArray1d(), VecRestoreArray1d(), VecGetArray4d(), VecRestoreArray4d()
@*/
int VecGetArray2d(Vec x,int m,int n,int mstart,int nstart,PetscScalar **a[])
{
  int         i,ierr,N;
  PetscScalar *aa;

  PetscFunctionBegin;
  PetscValidHeaderSpecific(x,VEC_COOKIE);
  PetscValidPointer(a);
  PetscValidType(x);
  ierr = VecGetLocalSize(x,&N);CHKERRQ(ierr);
  if (m*n != N) SETERRQ3(1,"Local array size %d does not match 2d array dimensions %d by %d",N,m,n);
  ierr = VecGetArray(x,&aa);CHKERRQ(ierr);

  ierr = PetscMalloc(m*sizeof(PetscScalar*),a);CHKERRQ(ierr);
  for (i=0; i<m; i++) (*a)[i] = aa + i*n - nstart;
  *a -= mstart;
  PetscFunctionReturn(0);
}

#undef __FUNCT__  
#define __FUNCT__ "VecRestoreArray2d"
/*@C
   VecRestoreArray2d - Restores a vector after VecGetArray2d() has been called.

   Not Collective

   Input Parameters:
+  x - the vector
.  m - first dimension of two dimensional array
.  n - second dimension of the two dimensional array
.  mstart - first index you will use in first coordinate direction (often 0)
.  nstart - first index in the second coordinate direction (often 0)
-  a - location of pointer to array obtained from VecGetArray2d()

   Level: beginner

   Notes:
   For regular PETSc vectors this routine does not involve any copies. For
   any special vectors that do not store local vector data in a contiguous
   array, this routine will copy the data back into the underlying 
   vector data structure from the array obtained with VecGetArray().

   This routine actually zeros out the a pointer. 

.seealso: VecGetArray(), VecRestoreArray(), VecRestoreArrays(), VecRestoreArrayF90(), VecPlaceArray(),
          VecGetArray2d(), VecGetArray3d(), VecRestoreArray3d(), DAVecGetArray(), DAVecRestoreArray()
          VecGetArray1d(), VecRestoreArray1d(), VecGetArray4d(), VecRestoreArray4d()
@*/
int VecRestoreArray2d(Vec x,int m,int n,int mstart,int nstart,PetscScalar **a[])
{
  int ierr;

  PetscFunctionBegin;
  PetscValidHeaderSpecific(x,VEC_COOKIE);
  PetscValidType(x);
  ierr = PetscFree(*a + mstart);CHKERRQ(ierr);
  ierr = VecRestoreArray(x,PETSC_NULL);CHKERRQ(ierr);
  PetscFunctionReturn(0);
}

#undef __FUNCT__  
#define __FUNCT__ "VecGetArray1d"
/*@C
   VecGetArray1d - Returns a pointer to a 1d contiguous array that contains this 
   processor's portion of the vector data.  You MUST call VecRestoreArray1d() 
   when you no longer need access to the array.

   Not Collective

   Input Parameter:
+  x - the vector
.  m - first dimension of two dimensional array
-  mstart - first index you will use in first coordinate direction (often 0)

   Output Parameter:
.  a - location to put pointer to the array

   Level: beginner

  Notes:
   For a vector obtained from DACreateLocalVector() mstart are likely
   obtained from the corner indices obtained from DAGetGhostCorners() while for
   DACreateGlobalVector() they are the corner indices from DAGetCorners(). 
   
   For standard PETSc vectors this is an inexpensive call; it does not copy the vector values.

.seealso: VecGetArray(), VecRestoreArray(), VecGetArrays(), VecGetArrayF90(), VecPlaceArray(),
          VecRestoreArray2d(), DAVecGetArray(), DAVecRestoreArray(), VecGetArray3d(), VecRestoreArray3d(),
          VecGetArray2d(), VecRestoreArray1d(), VecGetArray4d(), VecRestoreArray4d()
@*/
int VecGetArray1d(Vec x,int m,int mstart,PetscScalar *a[])
{
  int ierr,N;

  PetscFunctionBegin;
  PetscValidHeaderSpecific(x,VEC_COOKIE);
  PetscValidPointer(a);
  PetscValidType(x);
  ierr = VecGetLocalSize(x,&N);CHKERRQ(ierr);
  if (m != N) SETERRQ2(1,"Local array size %d does not match 1d array dimensions %d",N,m);
  ierr = VecGetArray(x,a);CHKERRQ(ierr);
  *a  -= mstart;
  PetscFunctionReturn(0);
}

#undef __FUNCT__  
#define __FUNCT__ "VecRestoreArray1d"
/*@C
   VecRestoreArray1d - Restores a vector after VecGetArray1d() has been called.

   Not Collective

   Input Parameters:
+  x - the vector
.  m - first dimension of two dimensional array
.  mstart - first index you will use in first coordinate direction (often 0)
-  a - location of pointer to array obtained from VecGetArray21()

   Level: beginner

   Notes:
   For regular PETSc vectors this routine does not involve any copies. For
   any special vectors that do not store local vector data in a contiguous
   array, this routine will copy the data back into the underlying 
   vector data structure from the array obtained with VecGetArray1d().

   This routine actually zeros out the a pointer. 

   Concepts: vector^accessing local values as 1d array

.seealso: VecGetArray(), VecRestoreArray(), VecRestoreArrays(), VecRestoreArrayF90(), VecPlaceArray(),
          VecGetArray2d(), VecGetArray3d(), VecRestoreArray3d(), DAVecGetArray(), DAVecRestoreArray()
          VecGetArray1d(), VecRestoreArray2d(), VecGetArray4d(), VecRestoreArray4d()
@*/
int VecRestoreArray1d(Vec x,int m,int mstart,PetscScalar *a[])
{
  int ierr;

  PetscFunctionBegin;
  PetscValidHeaderSpecific(x,VEC_COOKIE);
  PetscValidType(x);
  ierr = VecRestoreArray(x,PETSC_NULL);CHKERRQ(ierr);
  PetscFunctionReturn(0);
}

#undef __FUNCT__  
#define __FUNCT__ "VecConjugate"
/*@C
   VecConjugate - Conjugates a vector.

   Collective on Vec

   Input Parameters:
.  x - the vector

   Level: intermediate

   Concepts: vector^conjugate

@*/
int VecConjugate(Vec x)
{
#ifdef PETSC_USE_COMPLEX
  int ierr;

  PetscFunctionBegin;
  PetscValidHeaderSpecific(x,VEC_COOKIE);
  PetscValidType(x);
  ierr = (*x->ops->conjugate)(x);CHKERRQ(ierr);
  ierr = PetscObjectIncreaseState((PetscObject)x); CHKERRQ(ierr);
  PetscFunctionReturn(0);
#else
  return(0);
#endif
}

#undef __FUNCT__  
#define __FUNCT__ "VecGetArray3d"
/*@C
   VecGetArray3d - Returns a pointer to a 3d contiguous array that contains this 
   processor's portion of the vector data.  You MUST call VecRestoreArray3d() 
   when you no longer need access to the array.

   Not Collective

   Input Parameter:
+  x - the vector
.  m - first dimension of three dimensional array
.  n - second dimension of three dimensional array
.  p - third dimension of three dimensional array
.  mstart - first index you will use in first coordinate direction (often 0)
.  nstart - first index in the second coordinate direction (often 0)
-  pstart - first index in the third coordinate direction (often 0)

   Output Parameter:
.  a - location to put pointer to the array

   Level: beginner

  Notes:
   For a vector obtained from DACreateLocalVector() mstart, nstart, and pstart are likely
   obtained from the corner indices obtained from DAGetGhostCorners() while for
   DACreateGlobalVector() they are the corner indices from DAGetCorners(). In both cases
   the arguments from DAGet[Ghost}Corners() are reversed in the call to VecGetArray3d().
   
   For standard PETSc vectors this is an inexpensive call; it does not copy the vector values.

   Concepts: vector^accessing local values as 3d array

.seealso: VecGetArray(), VecRestoreArray(), VecGetArrays(), VecGetArrayF90(), VecPlaceArray(),
          VecRestoreArray2d(), DAVecGetarray(), DAVecRestoreArray(), VecGetArray3d(), VecRestoreArray3d(),
          VecGetArray1d(), VecRestoreArray1d(), VecGetArray4d(), VecRestoreArray4d()
@*/
int VecGetArray3d(Vec x,int m,int n,int p,int mstart,int nstart,int pstart,PetscScalar ***a[])
{
  int         i,ierr,N,j;
  PetscScalar *aa,**b;

  PetscFunctionBegin;
  PetscValidHeaderSpecific(x,VEC_COOKIE);
  PetscValidPointer(a);
  PetscValidType(x);
  ierr = VecGetLocalSize(x,&N);CHKERRQ(ierr);
  if (m*n*p != N) SETERRQ4(1,"Local array size %d does not match 3d array dimensions %d by %d by %d",N,m,n,p);
  ierr = VecGetArray(x,&aa);CHKERRQ(ierr);

  ierr = PetscMalloc(m*sizeof(PetscScalar**)+m*n*sizeof(PetscScalar*),a);CHKERRQ(ierr);
  b    = (PetscScalar **)((*a) + m);
  for (i=0; i<m; i++)   (*a)[i] = b + i*n - nstart;
  for (i=0; i<m; i++) {
    for (j=0; j<n; j++) {
      b[i*n+j] = aa + i*n*p + j*p - pstart;
    }
  }
  *a -= mstart;
  PetscFunctionReturn(0);
}

#undef __FUNCT__  
#define __FUNCT__ "VecRestoreArray3d"
/*@C
   VecRestoreArray3d - Restores a vector after VecGetArray3d() has been called.

   Not Collective

   Input Parameters:
+  x - the vector
.  m - first dimension of three dimensional array
.  n - second dimension of the three dimensional array
.  p - third dimension of the three dimensional array
.  mstart - first index you will use in first coordinate direction (often 0)
.  nstart - first index in the second coordinate direction (often 0)
.  pstart - first index in the third coordinate direction (often 0)
-  a - location of pointer to array obtained from VecGetArray3d()

   Level: beginner

   Notes:
   For regular PETSc vectors this routine does not involve any copies. For
   any special vectors that do not store local vector data in a contiguous
   array, this routine will copy the data back into the underlying 
   vector data structure from the array obtained with VecGetArray().

   This routine actually zeros out the a pointer. 

.seealso: VecGetArray(), VecRestoreArray(), VecRestoreArrays(), VecRestoreArrayF90(), VecPlaceArray(),
          VecGetArray2d(), VecGetArray3d(), VecRestoreArray3d(), DAVecGetArray(), DAVecRestoreArray()
          VecGetArray1d(), VecRestoreArray1d(), VecGetArray4d(), VecRestoreArray4d(), VecGet
@*/
int VecRestoreArray3d(Vec x,int m,int n,int p,int mstart,int nstart,int pstart,PetscScalar ***a[])
{
  int ierr;

  PetscFunctionBegin;
  PetscValidHeaderSpecific(x,VEC_COOKIE);
  PetscValidType(x);
  ierr = PetscFree(*a + mstart);CHKERRQ(ierr);
  ierr = VecRestoreArray(x,PETSC_NULL);CHKERRQ(ierr);
  PetscFunctionReturn(0);
}






<|MERGE_RESOLUTION|>--- conflicted
+++ resolved
@@ -371,13 +371,10 @@
           VecNormBegin(), VecNormEnd()
 
 @*/
-<<<<<<< HEAD
-=======
-int id_norm1=-1,id_norm2=-1,id_normInf=-1,id_normF=-1,id_norm12=-1;
->>>>>>> ebc1052b
+
 int VecNorm(Vec x,NormType type,PetscReal *val)  
 {
-  static int id_norm1=0,id_norm2=0,id_normInf=0,id_normF=0,id_norm12=0;
+  static int id_norm1=-1,id_norm2=-1,id_normInf=-1,id_normF=-1,id_norm12=-1;
   PetscTruth flg;
   int        type_id, ierr;
 
