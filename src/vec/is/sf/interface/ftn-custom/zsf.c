#include <petsc/private/f90impl.h>
#include <petsc/private/sfimpl.h>

#if defined(PETSC_HAVE_FORTRAN_CAPS)
#define petscsfview_          PETSCSFVIEW
#define petscsfgetgraph_      PETSCSFGETGRAPH
#define petscsfbcastbegin_    PETSCSFBCASTBEGIN
#define petscsfbcastend_      PETSCSFBCASTEND
#define f90arraysfnodecreate_ F90ARRAYSFNODECREATE
#define petscsfviewfromoptions_ PETSCSFVIEWFROMOPTIONS
#elif !defined(PETSC_HAVE_FORTRAN_UNDERSCORE)
#define petscsfgetgraph_      petscsfgetgraph
#define petscsfview_          petscsfview
#define petscsfbcastbegin_    petscsfbcastbegin
#define petscsfbcastend_      petscsfbcastend
#define f90arraysfnodecreate_ f90arraysfnodecreate
#define petscsfviewfromoptions_ petscsfviewfromoptions
#endif

PETSC_EXTERN void f90arraysfnodecreate_(const PetscInt *,PetscInt *,void * PETSC_F90_2PTR_PROTO_NOVAR);

PETSC_EXTERN void petscsfview_(PetscSF *sf, PetscViewer *vin, PetscErrorCode *ierr)
{
  PetscViewer v;

  PetscPatchDefaultViewers_Fortran(vin, v);
  *ierr = PetscSFView(*sf, v);
}


PETSC_EXTERN void  petscsfgetgraph_(PetscSF *sf,PetscInt *nroots,PetscInt *nleaves, F90Array1d  *ailocal, F90Array1d  *airemote, int *ierr PETSC_F90_2PTR_PROTO(pilocal) PETSC_F90_2PTR_PROTO(piremote))
{
  const PetscInt    *ilocal;
  const PetscSFNode *iremote;

  *ierr = PetscSFGetGraph(*sf,nroots,nleaves,&ilocal,&iremote);if (*ierr) return;
  *ierr = F90Array1dCreate((void*)ilocal,MPIU_INT,1,*nleaves, ailocal PETSC_F90_2PTR_PARAM(pilocal));
  /* this creates a memory leak */
  f90arraysfnodecreate_((PetscInt*)iremote,nleaves, airemote PETSC_F90_2PTR_PARAM(piremote));
}

<<<<<<< HEAD
PETSC_EXTERN void petscsfbcastbegin_(PetscSF *sf, MPI_Fint *unit,F90Array1d *rptr, F90Array1d *lptr, int *ierr PETSC_F90_2PTR_PROTO(rptrd) PETSC_F90_2PTR_PROTO(lptrd))
=======
#if defined(PETSC_HAVE_F90_ASSUMED_TYPE_NOT_PTR)
PETSC_EXTERN void PETSC_STDCALL petscsfbcastbegin_(PetscSF *sf, MPI_Fint *unit, const void *rptr, void *lptr, int *ierr)
{
  MPI_Datatype dtype;

  *ierr = PetscMPIFortranDatatypeToC(*unit,&dtype);if (*ierr) return;
  *ierr = PetscSFBcastBegin(*sf, dtype, rptr, lptr);
}


PETSC_EXTERN void PETSC_STDCALL petscsfbcastend_(PetscSF *sf, MPI_Fint *unit, const void *rptr, void *lptr, int *ierr)
{
  MPI_Datatype dtype;

  *ierr = PetscMPIFortranDatatypeToC(*unit,&dtype);if (*ierr) return;
  *ierr = PetscSFBcastEnd(*sf, dtype, rptr, lptr);
}

#else

PETSC_EXTERN void PETSC_STDCALL petscsfbcastbegin_(PetscSF *sf, MPI_Fint *unit,F90Array1d *rptr, F90Array1d *lptr, int *ierr PETSC_F90_2PTR_PROTO(rptrd) PETSC_F90_2PTR_PROTO(lptrd))
>>>>>>> 7aa4dbe3
{
  MPI_Datatype dtype;
  const void   *rootdata;
  void         *leafdata;


  *ierr = PetscMPIFortranDatatypeToC(*unit,&dtype);if (*ierr) return;
  *ierr = F90Array1dAccess(rptr, dtype, (void**) &rootdata PETSC_F90_2PTR_PARAM(rptrd));if (*ierr) return;
  *ierr = F90Array1dAccess(lptr, dtype, (void**) &leafdata PETSC_F90_2PTR_PARAM(lptrd));if (*ierr) return;
  *ierr = PetscSFBcastBegin(*sf, dtype, rootdata, leafdata);
}

PETSC_EXTERN void petscsfbcastend_(PetscSF *sf, MPI_Fint *unit,F90Array1d *rptr, F90Array1d *lptr, int *ierr PETSC_F90_2PTR_PROTO(rptrd) PETSC_F90_2PTR_PROTO(lptrd))
{
  MPI_Datatype dtype;
  const void   *rootdata;
  void         *leafdata;

  *ierr = PetscMPIFortranDatatypeToC(*unit,&dtype);if (*ierr) return;
  *ierr = F90Array1dAccess(rptr, dtype, (void**) &rootdata PETSC_F90_2PTR_PARAM(rptrd));if (*ierr) return;
  *ierr = F90Array1dAccess(lptr, dtype, (void**) &leafdata PETSC_F90_2PTR_PARAM(lptrd));if (*ierr) return;
  *ierr = PetscSFBcastEnd(*sf, dtype, rootdata, leafdata);
}
<<<<<<< HEAD
PETSC_EXTERN void petscsfviewfromoptions_(PetscSF *ao,PetscObject obj,char* type,PetscErrorCode *ierr,PETSC_FORTRAN_CHARLEN_T len)
{
  char *t;

  FIXCHAR(type,len,t);
  *ierr = PetscSFViewFromOptions(*ao,obj,t);if (*ierr) return;
  FREECHAR(type,t);
}
=======

#endif
>>>>>>> 7aa4dbe3
<|MERGE_RESOLUTION|>--- conflicted
+++ resolved
@@ -39,11 +39,8 @@
   f90arraysfnodecreate_((PetscInt*)iremote,nleaves, airemote PETSC_F90_2PTR_PARAM(piremote));
 }
 
-<<<<<<< HEAD
-PETSC_EXTERN void petscsfbcastbegin_(PetscSF *sf, MPI_Fint *unit,F90Array1d *rptr, F90Array1d *lptr, int *ierr PETSC_F90_2PTR_PROTO(rptrd) PETSC_F90_2PTR_PROTO(lptrd))
-=======
 #if defined(PETSC_HAVE_F90_ASSUMED_TYPE_NOT_PTR)
-PETSC_EXTERN void PETSC_STDCALL petscsfbcastbegin_(PetscSF *sf, MPI_Fint *unit, const void *rptr, void *lptr, int *ierr)
+PETSC_EXTERN void petscsfbcastbegin_(PetscSF *sf, MPI_Fint *unit, const void *rptr, void *lptr, int *ierr)
 {
   MPI_Datatype dtype;
 
@@ -52,7 +49,7 @@
 }
 
 
-PETSC_EXTERN void PETSC_STDCALL petscsfbcastend_(PetscSF *sf, MPI_Fint *unit, const void *rptr, void *lptr, int *ierr)
+PETSC_EXTERN void petscsfbcastend_(PetscSF *sf, MPI_Fint *unit, const void *rptr, void *lptr, int *ierr)
 {
   MPI_Datatype dtype;
 
@@ -62,8 +59,7 @@
 
 #else
 
-PETSC_EXTERN void PETSC_STDCALL petscsfbcastbegin_(PetscSF *sf, MPI_Fint *unit,F90Array1d *rptr, F90Array1d *lptr, int *ierr PETSC_F90_2PTR_PROTO(rptrd) PETSC_F90_2PTR_PROTO(lptrd))
->>>>>>> 7aa4dbe3
+PETSC_EXTERN void petscsfbcastbegin_(PetscSF *sf, MPI_Fint *unit,F90Array1d *rptr, F90Array1d *lptr, int *ierr PETSC_F90_2PTR_PROTO(rptrd) PETSC_F90_2PTR_PROTO(lptrd))
 {
   MPI_Datatype dtype;
   const void   *rootdata;
@@ -87,7 +83,6 @@
   *ierr = F90Array1dAccess(lptr, dtype, (void**) &leafdata PETSC_F90_2PTR_PARAM(lptrd));if (*ierr) return;
   *ierr = PetscSFBcastEnd(*sf, dtype, rootdata, leafdata);
 }
-<<<<<<< HEAD
 PETSC_EXTERN void petscsfviewfromoptions_(PetscSF *ao,PetscObject obj,char* type,PetscErrorCode *ierr,PETSC_FORTRAN_CHARLEN_T len)
 {
   char *t;
@@ -96,7 +91,5 @@
   *ierr = PetscSFViewFromOptions(*ao,obj,t);if (*ierr) return;
   FREECHAR(type,t);
 }
-=======
 
-#endif
->>>>>>> 7aa4dbe3
+#endif