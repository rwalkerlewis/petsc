#include <petsc-private/sfimpl.h> /*I "petscsf.h" I*/
#include <petscctable.h>

/* Logging support */
PetscLogEvent PETSCSF_SetGraph, PETSCSF_BcastBegin, PETSCSF_BcastEnd, PETSCSF_ReduceBegin, PETSCSF_ReduceEnd, PETSCSF_FetchAndOpBegin, PETSCSF_FetchAndOpEnd;

#if defined(PETSC_USE_DEBUG)
#  define PetscSFCheckGraphSet(sf,arg) do {                          \
    if (PetscUnlikely(!(sf)->graphset))                              \
      SETERRQ3(PETSC_COMM_SELF,PETSC_ERR_ARG_WRONGSTATE,"Must call PetscSFSetGraph() on argument %D \"%s\" before %s()",(arg),#sf,PETSC_FUNCTION_NAME); \
  } while (0)
#else
#  define PetscSFCheckGraphSet(sf,arg) do {} while (0)
#endif

const char *const PetscSFDuplicateOptions[] = {"CONFONLY","RANKS","GRAPH","PetscSFDuplicateOption","PETSCSF_DUPLICATE_",0};

#undef __FUNCT__
#define __FUNCT__ "PetscSFCreate"
/*@C
   PetscSFCreate - create a star forest communication context

   Not Collective

   Input Arguments:
.  comm - communicator on which the star forest will operate

   Output Arguments:
.  sf - new star forest context

   Level: intermediate

.seealso: PetscSFSetGraph(), PetscSFDestroy()
@*/
PetscErrorCode PetscSFCreate(MPI_Comm comm,PetscSF *sf)
{
  PetscErrorCode ierr;
  PetscSF        b;

  PetscFunctionBegin;
  PetscValidPointer(sf,2);
  ierr = PetscSFInitializePackage();CHKERRQ(ierr);

  ierr = PetscHeaderCreate(b,_p_PetscSF,struct _PetscSFOps,PETSCSF_CLASSID,"PetscSF","Star Forest","PetscSF",comm,PetscSFDestroy,PetscSFView);CHKERRQ(ierr);

  b->nroots    = -1;
  b->nleaves   = -1;
  b->nranks    = -1;
  b->rankorder = PETSC_TRUE;
  b->ingroup   = MPI_GROUP_NULL;
  b->outgroup  = MPI_GROUP_NULL;
  b->graphset  = PETSC_FALSE;

  *sf = b;
  PetscFunctionReturn(0);
}

#undef __FUNCT__
#define __FUNCT__ "PetscSFReset"
/*@C
   PetscSFReset - Reset a star forest so that different sizes or neighbors can be used

   Collective

   Input Arguments:
.  sf - star forest

   Level: advanced

.seealso: PetscSFCreate(), PetscSFSetGraph(), PetscSFDestroy()
@*/
PetscErrorCode PetscSFReset(PetscSF sf)
{
  PetscErrorCode ierr;

  PetscFunctionBegin;
  PetscValidHeaderSpecific(sf,PETSCSF_CLASSID,1);
  sf->mine   = NULL;
  ierr       = PetscFree(sf->mine_alloc);CHKERRQ(ierr);
  sf->remote = NULL;
  ierr       = PetscFree(sf->remote_alloc);CHKERRQ(ierr);
  ierr       = PetscFree4(sf->ranks,sf->roffset,sf->rmine,sf->rremote);CHKERRQ(ierr);
  ierr       = PetscFree(sf->degree);CHKERRQ(ierr);
  if (sf->ingroup  != MPI_GROUP_NULL) {ierr = MPI_Group_free(&sf->ingroup);CHKERRQ(ierr);}
  if (sf->outgroup != MPI_GROUP_NULL) {ierr = MPI_Group_free(&sf->outgroup);CHKERRQ(ierr);}
  ierr         = PetscSFDestroy(&sf->multi);CHKERRQ(ierr);
  sf->graphset = PETSC_FALSE;
  if (sf->ops->Reset) {ierr = (*sf->ops->Reset)(sf);CHKERRQ(ierr);}
  sf->setupcalled = PETSC_FALSE;
  PetscFunctionReturn(0);
}

#undef __FUNCT__
#define __FUNCT__ "PetscSFSetType"
/*@C
   PetscSFSetType - set the PetscSF communication implementation

   Collective on PetscSF

   Input Parameters:
+  sf - the PetscSF context
-  type - a known method

   Options Database Key:
.  -sf_type <type> - Sets the method; use -help for a list
   of available methods (for instance, window, pt2pt, neighbor)

   Notes:
   See "include/petscsf.h" for available methods (for instance)
+    PETSCSFWINDOW - MPI-2/3 one-sided
-    PETSCSFBASIC - basic implementation using MPI-1 two-sided

  Level: intermediate

.keywords: PetscSF, set, type

.seealso: PetscSFType, PetscSFCreate()
@*/
PetscErrorCode PetscSFSetType(PetscSF sf,PetscSFType type)
{
  PetscErrorCode ierr,(*r)(PetscSF);
  PetscBool      match;

  PetscFunctionBegin;
  PetscValidHeaderSpecific(sf,PETSCSF_CLASSID,1);
  PetscValidCharPointer(type,2);

  ierr = PetscObjectTypeCompare((PetscObject)sf,type,&match);CHKERRQ(ierr);
  if (match) PetscFunctionReturn(0);

  ierr = PetscFunctionListFind(PetscSFList,type,&r);CHKERRQ(ierr);
  if (!r) SETERRQ1(PETSC_COMM_SELF,PETSC_ERR_ARG_UNKNOWN_TYPE,"Unable to find requested PetscSF type %s",type);
  /* Destroy the previous private PetscSF context */
  if (sf->ops->Destroy) {
    ierr = (*(sf)->ops->Destroy)(sf);CHKERRQ(ierr);
  }
  ierr = PetscMemzero(sf->ops,sizeof(*sf->ops));CHKERRQ(ierr);
  ierr = PetscObjectChangeTypeName((PetscObject)sf,type);CHKERRQ(ierr);
  ierr = (*r)(sf);CHKERRQ(ierr);
  PetscFunctionReturn(0);
}

#undef __FUNCT__
#define __FUNCT__ "PetscSFDestroy"
/*@C
   PetscSFDestroy - destroy star forest

   Collective

   Input Arguments:
.  sf - address of star forest

   Level: intermediate

.seealso: PetscSFCreate(), PetscSFReset()
@*/
PetscErrorCode PetscSFDestroy(PetscSF *sf)
{
  PetscErrorCode ierr;

  PetscFunctionBegin;
  if (!*sf) PetscFunctionReturn(0);
  PetscValidHeaderSpecific((*sf),PETSCSF_CLASSID,1);
  if (--((PetscObject)(*sf))->refct > 0) {*sf = 0; PetscFunctionReturn(0);}
  ierr = PetscSFReset(*sf);CHKERRQ(ierr);
  if ((*sf)->ops->Destroy) {ierr = (*(*sf)->ops->Destroy)(*sf);CHKERRQ(ierr);}
  ierr = PetscHeaderDestroy(sf);CHKERRQ(ierr);
  PetscFunctionReturn(0);
}

#undef __FUNCT__
#define __FUNCT__ "PetscSFSetUp"
/*@
   PetscSFSetUp - set up communication structures

   Collective

   Input Arguments:
.  sf - star forest communication object

   Level: beginner

.seealso: PetscSFSetFromOptions(), PetscSFSetType()
@*/
PetscErrorCode PetscSFSetUp(PetscSF sf)
{
  PetscErrorCode ierr;

  PetscFunctionBegin;
  if (sf->setupcalled) PetscFunctionReturn(0);
  if (!((PetscObject)sf)->type_name) {ierr = PetscSFSetType(sf,PETSCSFBASIC);CHKERRQ(ierr);}
  if (sf->ops->SetUp) {ierr = (*sf->ops->SetUp)(sf);CHKERRQ(ierr);}
  sf->setupcalled = PETSC_TRUE;
  PetscFunctionReturn(0);
}

#undef __FUNCT__
#define __FUNCT__ "PetscSFSetFromOptions"
/*@C
   PetscSFSetFromOptions - set PetscSF options using the options database

   Logically Collective

   Input Arguments:
.  sf - star forest

   Options Database Keys:
.  -sf_synchronization - synchronization type used by PetscSF

   Level: intermediate

.keywords: KSP, set, from, options, database

.seealso: PetscSFWindowSetSyncType()
@*/
PetscErrorCode PetscSFSetFromOptions(PetscSF sf)
{
  PetscSFType    deft;
  char           type[256];
  PetscErrorCode ierr;
  PetscBool      flg;

  PetscFunctionBegin;
  PetscValidHeaderSpecific(sf,PETSCSF_CLASSID,1);
  ierr = PetscObjectOptionsBegin((PetscObject)sf);CHKERRQ(ierr);
  deft = ((PetscObject)sf)->type_name ? ((PetscObject)sf)->type_name : PETSCSFBASIC;
  ierr = PetscOptionsFList("-sf_type","PetscSF implementation type","PetscSFSetType",PetscSFList,deft,type,256,&flg);CHKERRQ(ierr);
  ierr = PetscSFSetType(sf,flg ? type : deft);CHKERRQ(ierr);
  ierr = PetscOptionsBool("-sf_rank_order","sort composite points for gathers and scatters in rank order, gathers are non-deterministic otherwise","PetscSFSetRankOrder",sf->rankorder,&sf->rankorder,NULL);CHKERRQ(ierr);
  if (sf->ops->SetFromOptions) {ierr = (*sf->ops->SetFromOptions)(sf);CHKERRQ(ierr);}
  ierr = PetscOptionsEnd();CHKERRQ(ierr);
  PetscFunctionReturn(0);
}

#undef __FUNCT__
#define __FUNCT__ "PetscSFSetRankOrder"
/*@C
   PetscSFSetRankOrder - sort multi-points for gathers and scatters by rank order

   Logically Collective

   Input Arguments:
+  sf - star forest
-  flg - PETSC_TRUE to sort, PETSC_FALSE to skip sorting (lower setup cost, but non-deterministic)

   Level: advanced

.seealso: PetscSFGatherBegin(), PetscSFScatterBegin()
@*/
PetscErrorCode PetscSFSetRankOrder(PetscSF sf,PetscBool flg)
{

  PetscFunctionBegin;
  PetscValidHeaderSpecific(sf,PETSCSF_CLASSID,1);
  PetscValidLogicalCollectiveBool(sf,flg,2);
  if (sf->multi) SETERRQ(PetscObjectComm((PetscObject)sf),PETSC_ERR_ARG_WRONGSTATE,"Rank ordering must be set before first call to PetscSFGatherBegin() or PetscSFScatterBegin()");
  sf->rankorder = flg;
  PetscFunctionReturn(0);
}

#undef __FUNCT__
#define __FUNCT__ "PetscSFSetGraph"
/*@C
   PetscSFSetGraph - Set a parallel star forest

   Collective

   Input Arguments:
+  sf - star forest
.  nroots - number of root vertices on the current process (these are possible targets for other process to attach leaves)
.  nleaves - number of leaf vertices on the current process, each of these references a root on any process
.  ilocal - locations of leaves in leafdata buffers, pass NULL for contiguous storage
.  localmode - copy mode for ilocal
.  iremote - remote locations of root vertices for each leaf on the current process
-  remotemode - copy mode for iremote

   Level: intermediate

.seealso: PetscSFCreate(), PetscSFView(), PetscSFGetGraph()
@*/
PetscErrorCode PetscSFSetGraph(PetscSF sf,PetscInt nroots,PetscInt nleaves,const PetscInt *ilocal,PetscCopyMode localmode,const PetscSFNode *iremote,PetscCopyMode remotemode)
{
  PetscErrorCode     ierr;
  PetscTable         table;
  PetscTablePosition pos;
  PetscMPIInt        size;
  PetscInt           i,*rcount,*ranks;

  PetscFunctionBegin;
  PetscValidHeaderSpecific(sf,PETSCSF_CLASSID,1);
  ierr = PetscLogEventBegin(PETSCSF_SetGraph,sf,0,0,0);CHKERRQ(ierr);
  if (nleaves && ilocal) PetscValidIntPointer(ilocal,4);
  if (nleaves) PetscValidPointer(iremote,6);
  if (nroots < 0) SETERRQ1(PETSC_COMM_SELF,PETSC_ERR_ARG_OUTOFRANGE,"roots %D, cannot be negative",nroots);
  if (nleaves < 0) SETERRQ1(PETSC_COMM_SELF,PETSC_ERR_ARG_OUTOFRANGE,"nleaves %D, cannot be negative",nleaves);
  ierr        = PetscSFReset(sf);CHKERRQ(ierr);
  sf->nroots  = nroots;
  sf->nleaves = nleaves;
  if (ilocal) {
    switch (localmode) {
    case PETSC_COPY_VALUES:
      ierr        = PetscMalloc1(nleaves,&sf->mine_alloc);CHKERRQ(ierr);
      sf->mine    = sf->mine_alloc;
      ierr        = PetscMemcpy(sf->mine,ilocal,nleaves*sizeof(*sf->mine));CHKERRQ(ierr);
      sf->minleaf = PETSC_MAX_INT;
      sf->maxleaf = PETSC_MIN_INT;
      for (i=0; i<nleaves; i++) {
        sf->minleaf = PetscMin(sf->minleaf,ilocal[i]);
        sf->maxleaf = PetscMax(sf->maxleaf,ilocal[i]);
      }
      break;
    case PETSC_OWN_POINTER:
      sf->mine_alloc = (PetscInt*)ilocal;
      sf->mine       = sf->mine_alloc;
      break;
    case PETSC_USE_POINTER:
      sf->mine = (PetscInt*)ilocal;
      break;
    default: SETERRQ(PetscObjectComm((PetscObject)sf),PETSC_ERR_ARG_OUTOFRANGE,"Unknown localmode");
    }
  }
  if (!ilocal || nleaves > 0) {
    sf->minleaf = 0;
    sf->maxleaf = nleaves - 1;
  }
  switch (remotemode) {
  case PETSC_COPY_VALUES:
    ierr       = PetscMalloc1(nleaves,&sf->remote_alloc);CHKERRQ(ierr);
    sf->remote = sf->remote_alloc;
    ierr       = PetscMemcpy(sf->remote,iremote,nleaves*sizeof(*sf->remote));CHKERRQ(ierr);
    break;
  case PETSC_OWN_POINTER:
    sf->remote_alloc = (PetscSFNode*)iremote;
    sf->remote       = sf->remote_alloc;
    break;
  case PETSC_USE_POINTER:
    sf->remote = (PetscSFNode*)iremote;
    break;
  default: SETERRQ(PetscObjectComm((PetscObject)sf),PETSC_ERR_ARG_OUTOFRANGE,"Unknown remotemode");
  }

  ierr = MPI_Comm_size(PetscObjectComm((PetscObject)sf),&size);CHKERRQ(ierr);
  ierr = PetscTableCreate(10,size,&table);CHKERRQ(ierr);
  for (i=0; i<nleaves; i++) {
    /* Log 1-based rank */
    ierr = PetscTableAdd(table,iremote[i].rank+1,1,ADD_VALUES);CHKERRQ(ierr);
  }
  ierr = PetscTableGetCount(table,&sf->nranks);CHKERRQ(ierr);
  ierr = PetscMalloc4(sf->nranks,&sf->ranks,sf->nranks+1,&sf->roffset,nleaves,&sf->rmine,nleaves,&sf->rremote);CHKERRQ(ierr);
  ierr = PetscMalloc2(sf->nranks,&rcount,sf->nranks,&ranks);CHKERRQ(ierr);
  ierr = PetscTableGetHeadPosition(table,&pos);CHKERRQ(ierr);
  for (i=0; i<sf->nranks; i++) {
    ierr = PetscTableGetNext(table,&pos,&ranks[i],&rcount[i]);CHKERRQ(ierr);
    ranks[i]--;             /* Convert back to 0-based */
  }
  ierr = PetscTableDestroy(&table);CHKERRQ(ierr);
  ierr = PetscSortIntWithArray(sf->nranks,ranks,rcount);CHKERRQ(ierr);
  sf->roffset[0] = 0;
  for (i=0; i<sf->nranks; i++) {
    ierr = PetscMPIIntCast(ranks[i],sf->ranks+i);CHKERRQ(ierr);
    sf->roffset[i+1] = sf->roffset[i] + rcount[i];
    rcount[i]        = 0;
  }
  for (i=0; i<nleaves; i++) {
    PetscInt lo,hi,irank;
    /* Search for index of iremote[i].rank in sf->ranks */
    lo = 0; hi = sf->nranks;
    while (hi - lo > 1) {
      PetscInt mid = lo + (hi - lo)/2;
      if (iremote[i].rank < sf->ranks[mid]) hi = mid;
      else                                  lo = mid;
    }
    if (hi - lo == 1 && iremote[i].rank == sf->ranks[lo]) irank = lo;
    else SETERRQ1(PETSC_COMM_SELF,PETSC_ERR_PLIB,"Could not find rank %D in array",iremote[i].rank);
    sf->rmine[sf->roffset[irank] + rcount[irank]]   = ilocal ? ilocal[i] : i;
    sf->rremote[sf->roffset[irank] + rcount[irank]] = iremote[i].index;
    rcount[irank]++;
  }
  ierr = PetscFree2(rcount,ranks);CHKERRQ(ierr);
#if !defined(PETSC_USE_64BIT_INDICES)
  if (nroots == PETSC_DETERMINE) {
    /* Jed, if you have a better way to do this, put it in */
    PetscInt *numRankLeaves, *leafOff, *leafIndices, *numRankRoots, *rootOff, *rootIndices, maxRoots = 0;

    /* All to all to determine number of leaf indices from each (you can do this using Scan and asynch messages) */
    ierr = PetscMalloc4(size,&numRankLeaves,size+1,&leafOff,size,&numRankRoots,size+1,&rootOff);CHKERRQ(ierr);
    ierr = PetscMemzero(numRankLeaves, size * sizeof(PetscInt));CHKERRQ(ierr);
    for (i = 0; i < nleaves; ++i) ++numRankLeaves[iremote[i].rank];
    ierr = MPI_Alltoall(numRankLeaves, 1, MPIU_INT, numRankRoots, 1, MPIU_INT, PetscObjectComm((PetscObject)sf));CHKERRQ(ierr);
    /* Could set nroots to this maximum */
    for (i = 0; i < size; ++i) maxRoots += numRankRoots[i];

    /* Gather all indices */
    ierr = PetscMalloc2(nleaves,&leafIndices,maxRoots,&rootIndices);CHKERRQ(ierr);
    leafOff[0] = 0;
    for (i = 0; i < size; ++i) leafOff[i+1] = leafOff[i] + numRankLeaves[i];
    for (i = 0; i < nleaves; ++i) leafIndices[leafOff[iremote[i].rank]++] = iremote[i].index;
    leafOff[0] = 0;
    for (i = 0; i < size; ++i) leafOff[i+1] = leafOff[i] + numRankLeaves[i];
    rootOff[0] = 0;
    for (i = 0; i < size; ++i) rootOff[i+1] = rootOff[i] + numRankRoots[i];
    ierr = MPI_Alltoallv(leafIndices, numRankLeaves, leafOff, MPIU_INT, rootIndices, numRankRoots, rootOff, MPIU_INT, PetscObjectComm((PetscObject)sf));CHKERRQ(ierr);
    /* Sort and reduce */
    ierr       = PetscSortRemoveDupsInt(&maxRoots, rootIndices);CHKERRQ(ierr);
    ierr       = PetscFree2(leafIndices,rootIndices);CHKERRQ(ierr);
    ierr       = PetscFree4(numRankLeaves,leafOff,numRankRoots,rootOff);CHKERRQ(ierr);
    sf->nroots = maxRoots;
  }
#endif

  sf->graphset = PETSC_TRUE;
  ierr = PetscLogEventEnd(PETSCSF_SetGraph,sf,0,0,0);CHKERRQ(ierr);
  PetscFunctionReturn(0);
}

#undef __FUNCT__
#define __FUNCT__ "PetscSFCreateInverseSF"
/*@C
   PetscSFCreateInverseSF - given a PetscSF in which all vertices have degree 1, creates the inverse map

   Collective

   Input Arguments:
.  sf - star forest to invert

   Output Arguments:
.  isf - inverse of sf

   Level: advanced

   Notes:
   All roots must have degree 1.

   The local space may be a permutation, but cannot be sparse.

.seealso: PetscSFSetGraph()
@*/
PetscErrorCode PetscSFCreateInverseSF(PetscSF sf,PetscSF *isf)
{
  PetscErrorCode ierr;
  PetscMPIInt    rank;
  PetscInt       i,nroots,nleaves,maxlocal,count,*newilocal;
  const PetscInt *ilocal;
  PetscSFNode    *roots,*leaves;

  PetscFunctionBegin;
  ierr = MPI_Comm_rank(PetscObjectComm((PetscObject)sf),&rank);CHKERRQ(ierr);
  ierr = PetscSFGetGraph(sf,&nroots,&nleaves,&ilocal,NULL);CHKERRQ(ierr);
  for (i=0,maxlocal=0; i<nleaves; i++) maxlocal = PetscMax(maxlocal,(ilocal ? ilocal[i] : i)+1);
  ierr = PetscMalloc2(nroots,&roots,nleaves,&leaves);CHKERRQ(ierr);
  for (i=0; i<nleaves; i++) {
    leaves[i].rank  = rank;
    leaves[i].index = i;
  }
  for (i=0; i <nroots; i++) {
    roots[i].rank  = -1;
    roots[i].index = -1;
  }
  ierr = PetscSFReduceBegin(sf,MPIU_2INT,leaves,roots,MPIU_REPLACE);CHKERRQ(ierr);
  ierr = PetscSFReduceEnd(sf,MPIU_2INT,leaves,roots,MPIU_REPLACE);CHKERRQ(ierr);

  /* Check whether our leaves are sparse */
  for (i=0,count=0; i<nroots; i++) if (roots[i].rank >= 0) count++;
  if (count == nroots) newilocal = NULL;
  else {                        /* Index for sparse leaves and compact "roots" array (which is to become our leaves). */
    ierr = PetscMalloc1(count,&newilocal);CHKERRQ(ierr);
    for (i=0,count=0; i<nroots; i++) {
      if (roots[i].rank >= 0) {
        newilocal[count]   = i;
        roots[count].rank  = roots[i].rank;
        roots[count].index = roots[i].index;
        count++;
      }
    }
  }

  ierr = PetscSFDuplicate(sf,PETSCSF_DUPLICATE_CONFONLY,isf);CHKERRQ(ierr);
  ierr = PetscSFSetGraph(*isf,maxlocal,count,newilocal,PETSC_OWN_POINTER,roots,PETSC_COPY_VALUES);CHKERRQ(ierr);
  ierr = PetscFree2(roots,leaves);CHKERRQ(ierr);
  PetscFunctionReturn(0);
}

#undef __FUNCT__
#define __FUNCT__ "PetscSFDuplicate"
/*@
   PetscSFDuplicate - duplicate a PetscSF, optionally preserving rank connectivity and graph

   Collective

   Input Arguments:
+  sf - communication object to duplicate
-  opt - PETSCSF_DUPLICATE_CONFONLY, PETSCSF_DUPLICATE_RANKS, or PETSCSF_DUPLICATE_GRAPH (see PetscSFDuplicateOption)

   Output Arguments:
.  newsf - new communication object

   Level: beginner

.seealso: PetscSFCreate(), PetscSFSetType(), PetscSFSetGraph()
@*/
PetscErrorCode PetscSFDuplicate(PetscSF sf,PetscSFDuplicateOption opt,PetscSF *newsf)
{
  PetscErrorCode ierr;

  PetscFunctionBegin;
  ierr = PetscSFCreate(PetscObjectComm((PetscObject)sf),newsf);CHKERRQ(ierr);
  ierr = PetscSFSetType(*newsf,((PetscObject)sf)->type_name);CHKERRQ(ierr);
  if (sf->ops->Duplicate) {ierr = (*sf->ops->Duplicate)(sf,opt,*newsf);CHKERRQ(ierr);}
  if (opt == PETSCSF_DUPLICATE_GRAPH) {
    PetscInt          nroots,nleaves;
    const PetscInt    *ilocal;
    const PetscSFNode *iremote;
    ierr = PetscSFGetGraph(sf,&nroots,&nleaves,&ilocal,&iremote);CHKERRQ(ierr);
    ierr = PetscSFSetGraph(*newsf,nroots,nleaves,ilocal,PETSC_COPY_VALUES,iremote,PETSC_COPY_VALUES);CHKERRQ(ierr);
  }
  PetscFunctionReturn(0);
}

#undef __FUNCT__
#define __FUNCT__ "PetscSFGetGraph"
/*@C
   PetscSFGetGraph - Get the graph specifying a parallel star forest

   Not Collective

   Input Arguments:
.  sf - star forest

   Output Arguments:
+  nroots - number of root vertices on the current process (these are possible targets for other process to attach leaves)
.  nleaves - number of leaf vertices on the current process, each of these references a root on any process
.  ilocal - locations of leaves in leafdata buffers
-  iremote - remote locations of root vertices for each leaf on the current process

   Level: intermediate

.seealso: PetscSFCreate(), PetscSFView(), PetscSFSetGraph()
@*/
PetscErrorCode PetscSFGetGraph(PetscSF sf,PetscInt *nroots,PetscInt *nleaves,const PetscInt **ilocal,const PetscSFNode **iremote)
{

  PetscFunctionBegin;
  PetscValidHeaderSpecific(sf,PETSCSF_CLASSID,1);
  /* We are not currently requiring that the graph is set, thus returning nroots=-1 if it has not been set */
  /* if (!sf->graphset) SETERRQ(PetscObjectComm((PetscObject)sf),PETSC_ERR_ARG_WRONGSTATE,"Graph has not been set, must call PetscSFSetGraph()"); */
  if (nroots) *nroots = sf->nroots;
  if (nleaves) *nleaves = sf->nleaves;
  if (ilocal) *ilocal = sf->mine;
  if (iremote) *iremote = sf->remote;
  PetscFunctionReturn(0);
}

#undef __FUNCT__
#define __FUNCT__ "PetscSFGetLeafRange"
/*@C
   PetscSFGetLeafRange - Get the active leaf ranges

   Not Collective

   Input Arguments:
.  sf - star forest

   Output Arguments:
+  minleaf - minimum active leaf on this process
-  maxleaf - maximum active leaf on this process

   Level: developer

.seealso: PetscSFCreate(), PetscSFView(), PetscSFSetGraph(), PetscSFGetGraph()
@*/
PetscErrorCode PetscSFGetLeafRange(PetscSF sf,PetscInt *minleaf,PetscInt *maxleaf)
{

  PetscFunctionBegin;
  PetscValidHeaderSpecific(sf,PETSCSF_CLASSID,1);
  if (minleaf) *minleaf = sf->minleaf;
  if (maxleaf) *maxleaf = sf->maxleaf;
  PetscFunctionReturn(0);
}

#undef __FUNCT__
#define __FUNCT__ "PetscSFView"
/*@C
   PetscSFView - view a star forest

   Collective

   Input Arguments:
+  sf - star forest
-  viewer - viewer to display graph, for example PETSC_VIEWER_STDOUT_WORLD

   Level: beginner

.seealso: PetscSFCreate(), PetscSFSetGraph()
@*/
PetscErrorCode PetscSFView(PetscSF sf,PetscViewer viewer)
{
  PetscErrorCode    ierr;
  PetscBool         iascii;
  PetscViewerFormat format;

  PetscFunctionBegin;
  PetscValidHeaderSpecific(sf,PETSCSF_CLASSID,1);
  if (!viewer) {ierr = PetscViewerASCIIGetStdout(PetscObjectComm((PetscObject)sf),&viewer);CHKERRQ(ierr);}
  PetscValidHeaderSpecific(viewer,PETSC_VIEWER_CLASSID,2);
  PetscCheckSameComm(sf,1,viewer,2);
  ierr = PetscObjectTypeCompare((PetscObject)viewer,PETSCVIEWERASCII,&iascii);CHKERRQ(ierr);
  if (iascii) {
    PetscMPIInt rank;
    PetscInt    i,j;

    ierr = PetscObjectPrintClassNamePrefixType((PetscObject)sf,viewer);CHKERRQ(ierr);
    ierr = PetscViewerASCIIPushTab(viewer);CHKERRQ(ierr);
    if (sf->ops->View) {ierr = (*sf->ops->View)(sf,viewer);CHKERRQ(ierr);}
    ierr = MPI_Comm_rank(PetscObjectComm((PetscObject)sf),&rank);CHKERRQ(ierr);
    ierr = PetscViewerASCIISynchronizedAllow(viewer,PETSC_TRUE);CHKERRQ(ierr);
    ierr = PetscViewerASCIISynchronizedPrintf(viewer,"[%d] Number of roots=%D, leaves=%D, remote ranks=%D\n",rank,sf->nroots,sf->nleaves,sf->nranks);CHKERRQ(ierr);
    for (i=0; i<sf->nleaves; i++) {
      ierr = PetscViewerASCIISynchronizedPrintf(viewer,"[%d] %D <- (%D,%D)\n",rank,sf->mine ? sf->mine[i] : i,sf->remote[i].rank,sf->remote[i].index);CHKERRQ(ierr);
    }
    ierr = PetscViewerFlush(viewer);CHKERRQ(ierr);
    ierr = PetscViewerGetFormat(viewer,&format);CHKERRQ(ierr);
    if (format == PETSC_VIEWER_ASCII_INFO_DETAIL) {
      ierr = PetscViewerASCIISynchronizedPrintf(viewer,"[%d] Roots referenced by my leaves, by rank\n",rank);CHKERRQ(ierr);
      for (i=0; i<sf->nranks; i++) {
        ierr = PetscViewerASCIISynchronizedPrintf(viewer,"[%d] %d: %D edges\n",rank,sf->ranks[i],sf->roffset[i+1]-sf->roffset[i]);CHKERRQ(ierr);
        for (j=sf->roffset[i]; j<sf->roffset[i+1]; j++) {
          ierr = PetscViewerASCIISynchronizedPrintf(viewer,"[%d]    %D <- %D\n",rank,sf->rmine[j],sf->rremote[j]);CHKERRQ(ierr);
        }
      }
    }
    ierr = PetscViewerFlush(viewer);CHKERRQ(ierr);
    ierr = PetscViewerASCIISynchronizedAllow(viewer,PETSC_FALSE);CHKERRQ(ierr);
    ierr = PetscViewerASCIIPopTab(viewer);CHKERRQ(ierr);
  }
  PetscFunctionReturn(0);
}

#undef __FUNCT__
#define __FUNCT__ "PetscSFGetRanks"
/*@C
   PetscSFGetRanks - Get ranks and number of vertices referenced by leaves on this process

   Not Collective

   Input Arguments:
.  sf - star forest

   Output Arguments:
+  nranks - number of ranks referenced by local part
.  ranks - array of ranks
.  roffset - offset in rmine/rremote for each rank (length nranks+1)
.  rmine - concatenated array holding local indices referencing each remote rank
-  rremote - concatenated array holding remote indices referenced for each remote rank

   Level: developer

.seealso: PetscSFSetGraph()
@*/
PetscErrorCode PetscSFGetRanks(PetscSF sf,PetscInt *nranks,const PetscMPIInt **ranks,const PetscInt **roffset,const PetscInt **rmine,const PetscInt **rremote)
{

  PetscFunctionBegin;
  PetscValidHeaderSpecific(sf,PETSCSF_CLASSID,1);
  if (nranks)  *nranks  = sf->nranks;
  if (ranks)   *ranks   = sf->ranks;
  if (roffset) *roffset = sf->roffset;
  if (rmine)   *rmine   = sf->rmine;
  if (rremote) *rremote = sf->rremote;
  PetscFunctionReturn(0);
}

#undef __FUNCT__
#define __FUNCT__ "PetscSFGetGroups"
/*@C
   PetscSFGetGroups - gets incoming and outgoing process groups

   Collective

   Input Argument:
.  sf - star forest

   Output Arguments:
+  incoming - group of origin processes for incoming edges (leaves that reference my roots)
-  outgoing - group of destination processes for outgoing edges (roots that I reference)

   Level: developer

.seealso: PetscSFGetWindow(), PetscSFRestoreWindow()
@*/
PetscErrorCode PetscSFGetGroups(PetscSF sf,MPI_Group *incoming,MPI_Group *outgoing)
{
  PetscErrorCode ierr;
  MPI_Group      group;

  PetscFunctionBegin;
  if (sf->ingroup == MPI_GROUP_NULL) {
    PetscInt       i;
    const PetscInt *indegree;
    PetscMPIInt    rank,*outranks,*inranks;
    PetscSFNode    *remote;
    PetscSF        bgcount;

    /* Compute the number of incoming ranks */
    ierr = PetscMalloc1(sf->nranks,&remote);CHKERRQ(ierr);
    for (i=0; i<sf->nranks; i++) {
      remote[i].rank  = sf->ranks[i];
      remote[i].index = 0;
    }
    ierr = PetscSFDuplicate(sf,PETSCSF_DUPLICATE_CONFONLY,&bgcount);CHKERRQ(ierr);
    ierr = PetscSFSetGraph(bgcount,1,sf->nranks,NULL,PETSC_COPY_VALUES,remote,PETSC_OWN_POINTER);CHKERRQ(ierr);
    ierr = PetscSFComputeDegreeBegin(bgcount,&indegree);CHKERRQ(ierr);
    ierr = PetscSFComputeDegreeEnd(bgcount,&indegree);CHKERRQ(ierr);

    /* Enumerate the incoming ranks */
    ierr = PetscMalloc2(indegree[0],&inranks,sf->nranks,&outranks);CHKERRQ(ierr);
    ierr = MPI_Comm_rank(PetscObjectComm((PetscObject)sf),&rank);CHKERRQ(ierr);
    for (i=0; i<sf->nranks; i++) outranks[i] = rank;
    ierr = PetscSFGatherBegin(bgcount,MPI_INT,outranks,inranks);CHKERRQ(ierr);
    ierr = PetscSFGatherEnd(bgcount,MPI_INT,outranks,inranks);CHKERRQ(ierr);
    ierr = MPI_Comm_group(PetscObjectComm((PetscObject)sf),&group);CHKERRQ(ierr);
    ierr = MPI_Group_incl(group,indegree[0],inranks,&sf->ingroup);CHKERRQ(ierr);
    ierr = MPI_Group_free(&group);CHKERRQ(ierr);
    ierr = PetscFree2(inranks,outranks);CHKERRQ(ierr);
    ierr = PetscSFDestroy(&bgcount);CHKERRQ(ierr);
  }
  *incoming = sf->ingroup;

  if (sf->outgroup == MPI_GROUP_NULL) {
    ierr = MPI_Comm_group(PetscObjectComm((PetscObject)sf),&group);CHKERRQ(ierr);
    ierr = MPI_Group_incl(group,sf->nranks,sf->ranks,&sf->outgroup);CHKERRQ(ierr);
    ierr = MPI_Group_free(&group);CHKERRQ(ierr);
  }
  *outgoing = sf->outgroup;
  PetscFunctionReturn(0);
}

#undef __FUNCT__
#define __FUNCT__ "PetscSFGetMultiSF"
/*@C
   PetscSFGetMultiSF - gets the inner SF implemeting gathers and scatters

   Collective

   Input Argument:
.  sf - star forest that may contain roots with 0 or with more than 1 vertex

   Output Arguments:
.  multi - star forest with split roots, such that each root has degree exactly 1

   Level: developer

   Notes:

   In most cases, users should use PetscSFGatherBegin() and PetscSFScatterBegin() instead of manipulating multi
   directly. Since multi satisfies the stronger condition that each entry in the global space has exactly one incoming
   edge, it is a candidate for future optimization that might involve its removal.

.seealso: PetscSFSetGraph(), PetscSFGatherBegin(), PetscSFScatterBegin()
@*/
PetscErrorCode PetscSFGetMultiSF(PetscSF sf,PetscSF *multi)
{
  PetscErrorCode ierr;

  PetscFunctionBegin;
  PetscValidHeaderSpecific(sf,PETSCSF_CLASSID,1);
  PetscValidPointer(multi,2);
  if (sf->nroots < 0) {         /* Graph has not been set yet; why do we need this? */
    ierr   = PetscSFDuplicate(sf,PETSCSF_DUPLICATE_RANKS,&sf->multi);CHKERRQ(ierr);
    *multi = sf->multi;
    PetscFunctionReturn(0);
  }
  if (!sf->multi) {
    const PetscInt *indegree;
    PetscInt       i,*inoffset,*outones,*outoffset,maxlocal;
    PetscSFNode    *remote;
    ierr        = PetscSFComputeDegreeBegin(sf,&indegree);CHKERRQ(ierr);
    ierr        = PetscSFComputeDegreeEnd(sf,&indegree);CHKERRQ(ierr);
<<<<<<< HEAD
    for (i=0,maxlocal=0; i<sf->nleaves; i++) maxlocal = PetscMax(maxlocal,(sf->mine ? sf->mine[i] : i)+1);
    ierr        = PetscMalloc3(sf->nroots+1,&inoffset,maxlocal,&outones,maxlocal,&outoffset);CHKERRQ(ierr);
    inoffset[0] = 0;
    for (i=0; i<sf->nroots; i++) inoffset[i+1] = inoffset[i] + indegree[i];
    for (i=0; i<maxlocal; i++) outones[i] = 1;
=======
    ierr        = PetscMalloc3(sf->nroots+1,&inoffset,sf->nleaves,&outones,sf->nleaves,&outoffset);CHKERRQ(ierr);
    inoffset[0] = 0;
    for (i=0; i<sf->nroots; i++) inoffset[i+1] = inoffset[i] + indegree[i];
    for (i=0; i<sf->nleaves; i++) outones[i] = 1;
>>>>>>> 38e7336f
    ierr = PetscSFFetchAndOpBegin(sf,MPIU_INT,inoffset,outones,outoffset,MPIU_SUM);CHKERRQ(ierr);
    ierr = PetscSFFetchAndOpEnd(sf,MPIU_INT,inoffset,outones,outoffset,MPIU_SUM);CHKERRQ(ierr);
    for (i=0; i<sf->nroots; i++) inoffset[i] -= indegree[i]; /* Undo the increment */
#if 0
#if defined(PETSC_USE_DEBUG)                                 /* Check that the expected number of increments occurred */
    for (i=0; i<sf->nroots; i++) {
      if (inoffset[i] + indegree[i] != inoffset[i+1]) SETERRQ(PETSC_COMM_SELF,PETSC_ERR_PLIB,"Incorrect result after PetscSFFetchAndOp");
    }
#endif
#endif
    ierr = PetscMalloc1(sf->nleaves,&remote);CHKERRQ(ierr);
    for (i=0; i<sf->nleaves; i++) {
      remote[i].rank  = sf->remote[i].rank;
<<<<<<< HEAD
      remote[i].index = outoffset[sf->mine ? sf->mine[i] : 1];
=======
      remote[i].index = outoffset[sf->mine ? sf->mine[i] : i];
>>>>>>> 38e7336f
    }
    ierr = PetscSFDuplicate(sf,PETSCSF_DUPLICATE_RANKS,&sf->multi);CHKERRQ(ierr);
    ierr = PetscSFSetGraph(sf->multi,inoffset[sf->nroots],sf->nleaves,NULL,PETSC_COPY_VALUES,remote,PETSC_OWN_POINTER);CHKERRQ(ierr);
    if (sf->rankorder) {        /* Sort the ranks */
      PetscMPIInt rank;
      PetscInt    *inranks,*newoffset,*outranks,*newoutoffset,*tmpoffset,maxdegree;
      PetscSFNode *newremote;
      ierr = MPI_Comm_rank(PetscObjectComm((PetscObject)sf),&rank);CHKERRQ(ierr);
      for (i=0,maxdegree=0; i<sf->nroots; i++) maxdegree = PetscMax(maxdegree,indegree[i]);
<<<<<<< HEAD
      ierr = PetscMalloc5(sf->multi->nroots,&inranks,sf->multi->nroots,&newoffset,maxlocal,&outranks,maxlocal,&newoutoffset,maxdegree,&tmpoffset);CHKERRQ(ierr);
      for (i=0; i<maxlocal; i++) outranks[i] = rank;
=======
      ierr = PetscMalloc5(sf->multi->nroots,&inranks,sf->multi->nroots,&newoffset,sf->nleaves,&outranks,sf->nleaves,&newoutoffset,maxdegree,&tmpoffset);CHKERRQ(ierr);
      for (i=0; i<sf->nleaves; i++) outranks[i] = rank;
>>>>>>> 38e7336f
      ierr = PetscSFReduceBegin(sf->multi,MPIU_INT,outranks,inranks,MPIU_REPLACE);CHKERRQ(ierr);
      ierr = PetscSFReduceEnd(sf->multi,MPIU_INT,outranks,inranks,MPIU_REPLACE);CHKERRQ(ierr);
      /* Sort the incoming ranks at each vertex, build the inverse map */
      for (i=0; i<sf->nroots; i++) {
        PetscInt j;
        for (j=0; j<indegree[i]; j++) tmpoffset[j] = j;
        ierr = PetscSortIntWithArray(indegree[i],inranks+inoffset[i],tmpoffset);CHKERRQ(ierr);
        for (j=0; j<indegree[i]; j++) newoffset[inoffset[i] + tmpoffset[j]] = inoffset[i] + j;
      }
      ierr = PetscSFBcastBegin(sf->multi,MPIU_INT,newoffset,newoutoffset);CHKERRQ(ierr);
      ierr = PetscSFBcastEnd(sf->multi,MPIU_INT,newoffset,newoutoffset);CHKERRQ(ierr);
      ierr = PetscMalloc1(sf->nleaves,&newremote);CHKERRQ(ierr);
      for (i=0; i<sf->nleaves; i++) {
        newremote[i].rank  = sf->remote[i].rank;
        newremote[i].index = newoutoffset[i];
      }
      ierr = PetscSFSetGraph(sf->multi,inoffset[sf->nroots],sf->nleaves,NULL,PETSC_COPY_VALUES,newremote,PETSC_OWN_POINTER);CHKERRQ(ierr);
      ierr = PetscFree5(inranks,newoffset,outranks,newoutoffset,tmpoffset);CHKERRQ(ierr);
    }
    ierr = PetscFree3(inoffset,outones,outoffset);CHKERRQ(ierr);
  }
  *multi = sf->multi;
  PetscFunctionReturn(0);
}

#undef __FUNCT__
#define __FUNCT__ "PetscSFCreateEmbeddedSF"
/*@C
   PetscSFCreateEmbeddedSF - removes edges from all but the selected roots, does not remap indices

   Collective

   Input Arguments:
+  sf - original star forest
.  nroots - number of roots to select on this process
-  selected - selected roots on this process

   Output Arguments:
.  newsf - new star forest

   Level: advanced

   Note:
   To use the new PetscSF, it may be necessary to know the indices of the leaves that are still participating. This can
   be done by calling PetscSFGetGraph().

.seealso: PetscSFSetGraph(), PetscSFGetGraph()
@*/
PetscErrorCode PetscSFCreateEmbeddedSF(PetscSF sf,PetscInt nroots,const PetscInt *selected,PetscSF *newsf)
{
  PetscInt      *rootdata, *leafdata, *ilocal;
  PetscSFNode   *iremote;
  PetscInt       leafsize = 0, nleaves = 0, n, i;
  PetscErrorCode ierr;

  PetscFunctionBegin;
  PetscValidHeaderSpecific(sf,PETSCSF_CLASSID,1);
  if (nroots) PetscValidPointer(selected,3);
  PetscValidPointer(newsf,4);
  if (sf->mine) for (i = 0; i < sf->nleaves; ++i) {leafsize = PetscMax(leafsize, sf->mine[i]+1);}
  else leafsize = sf->nleaves;
  ierr = PetscCalloc2(sf->nroots,&rootdata,leafsize,&leafdata);CHKERRQ(ierr);
  for (i=0; i<nroots; ++i) rootdata[selected[i]] = 1;
  ierr = PetscSFBcastBegin(sf,MPIU_INT,rootdata,leafdata);CHKERRQ(ierr);
  ierr = PetscSFBcastEnd(sf,MPIU_INT,rootdata,leafdata);CHKERRQ(ierr);

  for (i = 0; i < leafsize; ++i) nleaves += leafdata[i];
  ierr = PetscMalloc1(nleaves,&ilocal);CHKERRQ(ierr);
  ierr = PetscMalloc1(nleaves,&iremote);CHKERRQ(ierr);
  for (i = 0, n = 0; i < sf->nleaves; ++i) {
    const PetscInt lidx = sf->mine ? sf->mine[i] : i;

    if (leafdata[lidx]) {
      ilocal[n]        = lidx;
      iremote[n].rank  = sf->remote[i].rank;
      iremote[n].index = sf->remote[i].index;
      ++n;
    }
  }
  if (n != nleaves) SETERRQ2(PETSC_COMM_SELF, PETSC_ERR_PLIB, "There is a size mismatch in the SF embedding, %d != %d", n, nleaves);
  ierr = PetscSFDuplicate(sf,PETSCSF_DUPLICATE_RANKS,newsf);CHKERRQ(ierr);
  ierr = PetscSFSetGraph(*newsf,sf->nroots,nleaves,ilocal,PETSC_OWN_POINTER,iremote,PETSC_OWN_POINTER);CHKERRQ(ierr);
  ierr = PetscFree2(rootdata,leafdata);CHKERRQ(ierr);
  PetscFunctionReturn(0);
}

#undef __FUNCT__
#define __FUNCT__ "PetscSFBcastBegin"
/*@C
   PetscSFBcastBegin - begin pointwise broadcast to be concluded with call to PetscSFBcastEnd()

   Collective on PetscSF

   Input Arguments:
+  sf - star forest on which to communicate
.  unit - data type associated with each node
-  rootdata - buffer to broadcast

   Output Arguments:
.  leafdata - buffer to update with values from each leaf's respective root

   Level: intermediate

.seealso: PetscSFCreate(), PetscSFSetGraph(), PetscSFView(), PetscSFBcastEnd(), PetscSFReduceBegin()
@*/
PetscErrorCode PetscSFBcastBegin(PetscSF sf,MPI_Datatype unit,const void *rootdata,void *leafdata)
{
  PetscErrorCode ierr;

  PetscFunctionBegin;
  PetscValidHeaderSpecific(sf,PETSCSF_CLASSID,1);
  PetscSFCheckGraphSet(sf,1);
  ierr = PetscLogEventBegin(PETSCSF_BcastBegin,sf,0,0,0);CHKERRQ(ierr);
  ierr = PetscSFSetUp(sf);CHKERRQ(ierr);
  ierr = (*sf->ops->BcastBegin)(sf,unit,rootdata,leafdata);CHKERRQ(ierr);
  ierr = PetscLogEventEnd(PETSCSF_BcastBegin,sf,0,0,0);CHKERRQ(ierr);
  PetscFunctionReturn(0);
}

#undef __FUNCT__
#define __FUNCT__ "PetscSFBcastEnd"
/*@C
   PetscSFBcastEnd - end a broadcast operation started with PetscSFBcastBegin()

   Collective

   Input Arguments:
+  sf - star forest
.  unit - data type
-  rootdata - buffer to broadcast

   Output Arguments:
.  leafdata - buffer to update with values from each leaf's respective root

   Level: intermediate

.seealso: PetscSFSetGraph(), PetscSFReduceEnd()
@*/
PetscErrorCode PetscSFBcastEnd(PetscSF sf,MPI_Datatype unit,const void *rootdata,void *leafdata)
{
  PetscErrorCode ierr;

  PetscFunctionBegin;
  PetscValidHeaderSpecific(sf,PETSCSF_CLASSID,1);
  PetscSFCheckGraphSet(sf,1);
  ierr = PetscLogEventBegin(PETSCSF_BcastEnd,sf,0,0,0);CHKERRQ(ierr);
  ierr = PetscSFSetUp(sf);CHKERRQ(ierr);
  ierr = (*sf->ops->BcastEnd)(sf,unit,rootdata,leafdata);CHKERRQ(ierr);
  ierr = PetscLogEventEnd(PETSCSF_BcastEnd,sf,0,0,0);CHKERRQ(ierr);
  PetscFunctionReturn(0);
}

#undef __FUNCT__
#define __FUNCT__ "PetscSFReduceBegin"
/*@C
   PetscSFReduceBegin - begin reduction of leafdata into rootdata, to be completed with call to PetscSFReduceEnd()

   Collective

   Input Arguments:
+  sf - star forest
.  unit - data type
.  leafdata - values to reduce
-  op - reduction operation

   Output Arguments:
.  rootdata - result of reduction of values from all leaves of each root

   Level: intermediate

.seealso: PetscSFBcastBegin()
@*/
PetscErrorCode PetscSFReduceBegin(PetscSF sf,MPI_Datatype unit,const void *leafdata,void *rootdata,MPI_Op op)
{
  PetscErrorCode ierr;

  PetscFunctionBegin;
  PetscValidHeaderSpecific(sf,PETSCSF_CLASSID,1);
  PetscSFCheckGraphSet(sf,1);
  ierr = PetscLogEventBegin(PETSCSF_ReduceBegin,sf,0,0,0);CHKERRQ(ierr);
  ierr = PetscSFSetUp(sf);CHKERRQ(ierr);
  ierr = (sf->ops->ReduceBegin)(sf,unit,leafdata,rootdata,op);CHKERRQ(ierr);
  ierr = PetscLogEventEnd(PETSCSF_ReduceBegin,sf,0,0,0);CHKERRQ(ierr);
  PetscFunctionReturn(0);
}

#undef __FUNCT__
#define __FUNCT__ "PetscSFReduceEnd"
/*@C
   PetscSFReduceEnd - end a reduction operation started with PetscSFReduceBegin()

   Collective

   Input Arguments:
+  sf - star forest
.  unit - data type
.  leafdata - values to reduce
-  op - reduction operation

   Output Arguments:
.  rootdata - result of reduction of values from all leaves of each root

   Level: intermediate

.seealso: PetscSFSetGraph(), PetscSFBcastEnd()
@*/
PetscErrorCode PetscSFReduceEnd(PetscSF sf,MPI_Datatype unit,const void *leafdata,void *rootdata,MPI_Op op)
{
  PetscErrorCode ierr;

  PetscFunctionBegin;
  PetscValidHeaderSpecific(sf,PETSCSF_CLASSID,1);
  PetscSFCheckGraphSet(sf,1);
  ierr = PetscLogEventBegin(PETSCSF_ReduceEnd,sf,0,0,0);CHKERRQ(ierr);
  ierr = PetscSFSetUp(sf);CHKERRQ(ierr);
  ierr = (*sf->ops->ReduceEnd)(sf,unit,leafdata,rootdata,op);CHKERRQ(ierr);
  ierr = PetscLogEventEnd(PETSCSF_ReduceEnd,sf,0,0,0);CHKERRQ(ierr);
  PetscFunctionReturn(0);
}

#undef __FUNCT__
#define __FUNCT__ "PetscSFComputeDegreeBegin"
/*@C
   PetscSFComputeDegreeBegin - begin computation of degree for each root vertex, to be completed with PetscSFComputeDegreeEnd()

   Collective

   Input Arguments:
.  sf - star forest

   Output Arguments:
.  degree - degree of each root vertex

   Level: advanced

.seealso: PetscSFGatherBegin()
@*/
PetscErrorCode PetscSFComputeDegreeBegin(PetscSF sf,const PetscInt **degree)
{
  PetscErrorCode ierr;

  PetscFunctionBegin;
  PetscValidHeaderSpecific(sf,PETSCSF_CLASSID,1);
  PetscSFCheckGraphSet(sf,1);
  PetscValidPointer(degree,2);
  if (!sf->degreeknown) {
    PetscInt i,maxlocal;
    if (sf->degree) SETERRQ(PETSC_COMM_SELF, PETSC_ERR_ARG_WRONGSTATE, "Calls to PetscSFComputeDegreeBegin() cannot be nested.");
    for (i=0,maxlocal=0; i<sf->nleaves; i++) maxlocal = PetscMax(maxlocal,(sf->mine ? sf->mine[i] : i)+1);
    ierr = PetscMalloc1(sf->nroots,&sf->degree);CHKERRQ(ierr);
<<<<<<< HEAD
    ierr = PetscMalloc1(maxlocal,&sf->degreetmp);CHKERRQ(ierr);
    for (i=0; i<sf->nroots; i++) sf->degree[i] = 0;
    for (i=0; i<maxlocal; i++) sf->degreetmp[i] = 1;
=======
    ierr = PetscMalloc1(sf->nleaves,&sf->degreetmp);CHKERRQ(ierr);
    for (i=0; i<sf->nroots; i++) sf->degree[i] = 0;
    for (i=0; i<sf->nleaves; i++) sf->degreetmp[i] = 1;
>>>>>>> 38e7336f
    ierr = PetscSFReduceBegin(sf,MPIU_INT,sf->degreetmp,sf->degree,MPIU_SUM);CHKERRQ(ierr);
  }
  *degree = NULL;
  PetscFunctionReturn(0);
}

#undef __FUNCT__
#define __FUNCT__ "PetscSFComputeDegreeEnd"
/*@C
   PetscSFComputeDegreeEnd - complete computation of degree for each root vertex, started with PetscSFComputeDegreeBegin()

   Collective

   Input Arguments:
.  sf - star forest

   Output Arguments:
.  degree - degree of each root vertex

   Level: developer

.seealso:
@*/
PetscErrorCode PetscSFComputeDegreeEnd(PetscSF sf,const PetscInt **degree)
{
  PetscErrorCode ierr;

  PetscFunctionBegin;
  PetscValidHeaderSpecific(sf,PETSCSF_CLASSID,1);
  PetscSFCheckGraphSet(sf,1);
  if (!sf->degreeknown) {
    ierr = PetscSFReduceEnd(sf,MPIU_INT,sf->degreetmp,sf->degree,MPIU_SUM);CHKERRQ(ierr);
    ierr = PetscFree(sf->degreetmp);CHKERRQ(ierr);

    sf->degreeknown = PETSC_TRUE;
  }
  *degree = sf->degree;
  PetscFunctionReturn(0);
}

#undef __FUNCT__
#define __FUNCT__ "PetscSFFetchAndOpBegin"
/*@C
   PetscSFFetchAndOpBegin - begin operation that fetches values from root and updates atomically by applying operation using my leaf value, to be completed with PetscSFFetchAndOpEnd()

   Collective

   Input Arguments:
+  sf - star forest
.  unit - data type
.  leafdata - leaf values to use in reduction
-  op - operation to use for reduction

   Output Arguments:
+  rootdata - root values to be updated, input state is seen by first process to perform an update
-  leafupdate - state at each leaf's respective root immediately prior to my atomic update

   Level: advanced

   Note:
   The update is only atomic at the granularity provided by the hardware. Different roots referenced by the same process
   might be updated in a different order. Furthermore, if a composite type is used for the unit datatype, atomicity is
   not guaranteed across the whole vertex. Therefore, this function is mostly only used with primitive types such as
   integers.

.seealso: PetscSFComputeDegreeBegin(), PetscSFReduceBegin(), PetscSFSetGraph()
@*/
PetscErrorCode PetscSFFetchAndOpBegin(PetscSF sf,MPI_Datatype unit,void *rootdata,const void *leafdata,void *leafupdate,MPI_Op op)
{
  PetscErrorCode ierr;

  PetscFunctionBegin;
  PetscValidHeaderSpecific(sf,PETSCSF_CLASSID,1);
  PetscSFCheckGraphSet(sf,1);
  ierr = PetscLogEventBegin(PETSCSF_FetchAndOpBegin,sf,0,0,0);CHKERRQ(ierr);
  ierr = PetscSFSetUp(sf);CHKERRQ(ierr);
  ierr = (*sf->ops->FetchAndOpBegin)(sf,unit,rootdata,leafdata,leafupdate,op);CHKERRQ(ierr);
  ierr = PetscLogEventEnd(PETSCSF_FetchAndOpBegin,sf,0,0,0);CHKERRQ(ierr);
  PetscFunctionReturn(0);
}

#undef __FUNCT__
#define __FUNCT__ "PetscSFFetchAndOpEnd"
/*@C
   PetscSFFetchAndOpEnd - end operation started in matching call to PetscSFFetchAndOpBegin() to fetch values from roots and update atomically by applying operation using my leaf value

   Collective

   Input Arguments:
+  sf - star forest
.  unit - data type
.  leafdata - leaf values to use in reduction
-  op - operation to use for reduction

   Output Arguments:
+  rootdata - root values to be updated, input state is seen by first process to perform an update
-  leafupdate - state at each leaf's respective root immediately prior to my atomic update

   Level: advanced

.seealso: PetscSFComputeDegreeEnd(), PetscSFReduceEnd(), PetscSFSetGraph()
@*/
PetscErrorCode PetscSFFetchAndOpEnd(PetscSF sf,MPI_Datatype unit,void *rootdata,const void *leafdata,void *leafupdate,MPI_Op op)
{
  PetscErrorCode ierr;

  PetscFunctionBegin;
  PetscValidHeaderSpecific(sf,PETSCSF_CLASSID,1);
  PetscSFCheckGraphSet(sf,1);
  ierr = PetscLogEventBegin(PETSCSF_FetchAndOpEnd,sf,0,0,0);CHKERRQ(ierr);
  ierr = PetscSFSetUp(sf);CHKERRQ(ierr);
  ierr = (*sf->ops->FetchAndOpEnd)(sf,unit,rootdata,leafdata,leafupdate,op);CHKERRQ(ierr);
  ierr = PetscLogEventEnd(PETSCSF_FetchAndOpEnd,sf,0,0,0);CHKERRQ(ierr);
  PetscFunctionReturn(0);
}

#undef __FUNCT__
#define __FUNCT__ "PetscSFGatherBegin"
/*@C
   PetscSFGatherBegin - begin pointwise gather of all leaves into multi-roots, to be completed with PetscSFGatherEnd()

   Collective

   Input Arguments:
+  sf - star forest
.  unit - data type
-  leafdata - leaf data to gather to roots

   Output Argument:
.  multirootdata - root buffer to gather into, amount of space per root is equal to its degree

   Level: intermediate

.seealso: PetscSFComputeDegreeBegin(), PetscSFScatterBegin()
@*/
PetscErrorCode PetscSFGatherBegin(PetscSF sf,MPI_Datatype unit,const void *leafdata,void *multirootdata)
{
  PetscErrorCode ierr;
  PetscSF        multi;

  PetscFunctionBegin;
  PetscValidHeaderSpecific(sf,PETSCSF_CLASSID,1);
  ierr = PetscSFGetMultiSF(sf,&multi);CHKERRQ(ierr);
  ierr = PetscSFReduceBegin(multi,unit,leafdata,multirootdata,MPIU_REPLACE);CHKERRQ(ierr);
  PetscFunctionReturn(0);
}

#undef __FUNCT__
#define __FUNCT__ "PetscSFGatherEnd"
/*@C
   PetscSFGatherEnd - ends pointwise gather operation that was started with PetscSFGatherBegin()

   Collective

   Input Arguments:
+  sf - star forest
.  unit - data type
-  leafdata - leaf data to gather to roots

   Output Argument:
.  multirootdata - root buffer to gather into, amount of space per root is equal to its degree

   Level: intermediate

.seealso: PetscSFComputeDegreeEnd(), PetscSFScatterEnd()
@*/
PetscErrorCode PetscSFGatherEnd(PetscSF sf,MPI_Datatype unit,const void *leafdata,void *multirootdata)
{
  PetscErrorCode ierr;
  PetscSF        multi;

  PetscFunctionBegin;
  PetscValidHeaderSpecific(sf,PETSCSF_CLASSID,1);
  PetscSFCheckGraphSet(sf,1);
  ierr = PetscSFSetUp(sf);CHKERRQ(ierr);
  ierr = PetscSFGetMultiSF(sf,&multi);CHKERRQ(ierr);
  ierr = PetscSFReduceEnd(multi,unit,leafdata,multirootdata,MPIU_REPLACE);CHKERRQ(ierr);
  PetscFunctionReturn(0);
}

#undef __FUNCT__
#define __FUNCT__ "PetscSFScatterBegin"
/*@C
   PetscSFScatterBegin - begin pointwise scatter operation from multi-roots to leaves, to be completed with PetscSFScatterEnd()

   Collective

   Input Arguments:
+  sf - star forest
.  unit - data type
-  multirootdata - root buffer to send to each leaf, one unit of data per leaf

   Output Argument:
.  leafdata - leaf data to be update with personal data from each respective root

   Level: intermediate

.seealso: PetscSFComputeDegreeBegin(), PetscSFScatterBegin()
@*/
PetscErrorCode PetscSFScatterBegin(PetscSF sf,MPI_Datatype unit,const void *multirootdata,void *leafdata)
{
  PetscErrorCode ierr;
  PetscSF        multi;

  PetscFunctionBegin;
  PetscValidHeaderSpecific(sf,PETSCSF_CLASSID,1);
  PetscSFCheckGraphSet(sf,1);
  ierr = PetscSFSetUp(sf);CHKERRQ(ierr);
  ierr = PetscSFGetMultiSF(sf,&multi);CHKERRQ(ierr);
  ierr = PetscSFBcastBegin(multi,unit,multirootdata,leafdata);CHKERRQ(ierr);
  PetscFunctionReturn(0);
}

#undef __FUNCT__
#define __FUNCT__ "PetscSFScatterEnd"
/*@C
   PetscSFScatterEnd - ends pointwise scatter operation that was started with PetscSFScatterBegin()

   Collective

   Input Arguments:
+  sf - star forest
.  unit - data type
-  multirootdata - root buffer to send to each leaf, one unit of data per leaf

   Output Argument:
.  leafdata - leaf data to be update with personal data from each respective root

   Level: intermediate

.seealso: PetscSFComputeDegreeEnd(), PetscSFScatterEnd()
@*/
PetscErrorCode PetscSFScatterEnd(PetscSF sf,MPI_Datatype unit,const void *multirootdata,void *leafdata)
{
  PetscErrorCode ierr;
  PetscSF        multi;

  PetscFunctionBegin;
  PetscValidHeaderSpecific(sf,PETSCSF_CLASSID,1);
  PetscSFCheckGraphSet(sf,1);
  ierr = PetscSFSetUp(sf);CHKERRQ(ierr);
  ierr = PetscSFGetMultiSF(sf,&multi);CHKERRQ(ierr);
  ierr = PetscSFBcastEnd(multi,unit,multirootdata,leafdata);CHKERRQ(ierr);
  PetscFunctionReturn(0);
}<|MERGE_RESOLUTION|>--- conflicted
+++ resolved
@@ -776,18 +776,11 @@
     PetscSFNode    *remote;
     ierr        = PetscSFComputeDegreeBegin(sf,&indegree);CHKERRQ(ierr);
     ierr        = PetscSFComputeDegreeEnd(sf,&indegree);CHKERRQ(ierr);
-<<<<<<< HEAD
     for (i=0,maxlocal=0; i<sf->nleaves; i++) maxlocal = PetscMax(maxlocal,(sf->mine ? sf->mine[i] : i)+1);
     ierr        = PetscMalloc3(sf->nroots+1,&inoffset,maxlocal,&outones,maxlocal,&outoffset);CHKERRQ(ierr);
     inoffset[0] = 0;
     for (i=0; i<sf->nroots; i++) inoffset[i+1] = inoffset[i] + indegree[i];
     for (i=0; i<maxlocal; i++) outones[i] = 1;
-=======
-    ierr        = PetscMalloc3(sf->nroots+1,&inoffset,sf->nleaves,&outones,sf->nleaves,&outoffset);CHKERRQ(ierr);
-    inoffset[0] = 0;
-    for (i=0; i<sf->nroots; i++) inoffset[i+1] = inoffset[i] + indegree[i];
-    for (i=0; i<sf->nleaves; i++) outones[i] = 1;
->>>>>>> 38e7336f
     ierr = PetscSFFetchAndOpBegin(sf,MPIU_INT,inoffset,outones,outoffset,MPIU_SUM);CHKERRQ(ierr);
     ierr = PetscSFFetchAndOpEnd(sf,MPIU_INT,inoffset,outones,outoffset,MPIU_SUM);CHKERRQ(ierr);
     for (i=0; i<sf->nroots; i++) inoffset[i] -= indegree[i]; /* Undo the increment */
@@ -801,11 +794,7 @@
     ierr = PetscMalloc1(sf->nleaves,&remote);CHKERRQ(ierr);
     for (i=0; i<sf->nleaves; i++) {
       remote[i].rank  = sf->remote[i].rank;
-<<<<<<< HEAD
-      remote[i].index = outoffset[sf->mine ? sf->mine[i] : 1];
-=======
       remote[i].index = outoffset[sf->mine ? sf->mine[i] : i];
->>>>>>> 38e7336f
     }
     ierr = PetscSFDuplicate(sf,PETSCSF_DUPLICATE_RANKS,&sf->multi);CHKERRQ(ierr);
     ierr = PetscSFSetGraph(sf->multi,inoffset[sf->nroots],sf->nleaves,NULL,PETSC_COPY_VALUES,remote,PETSC_OWN_POINTER);CHKERRQ(ierr);
@@ -815,13 +804,8 @@
       PetscSFNode *newremote;
       ierr = MPI_Comm_rank(PetscObjectComm((PetscObject)sf),&rank);CHKERRQ(ierr);
       for (i=0,maxdegree=0; i<sf->nroots; i++) maxdegree = PetscMax(maxdegree,indegree[i]);
-<<<<<<< HEAD
       ierr = PetscMalloc5(sf->multi->nroots,&inranks,sf->multi->nroots,&newoffset,maxlocal,&outranks,maxlocal,&newoutoffset,maxdegree,&tmpoffset);CHKERRQ(ierr);
       for (i=0; i<maxlocal; i++) outranks[i] = rank;
-=======
-      ierr = PetscMalloc5(sf->multi->nroots,&inranks,sf->multi->nroots,&newoffset,sf->nleaves,&outranks,sf->nleaves,&newoutoffset,maxdegree,&tmpoffset);CHKERRQ(ierr);
-      for (i=0; i<sf->nleaves; i++) outranks[i] = rank;
->>>>>>> 38e7336f
       ierr = PetscSFReduceBegin(sf->multi,MPIU_INT,outranks,inranks,MPIU_REPLACE);CHKERRQ(ierr);
       ierr = PetscSFReduceEnd(sf->multi,MPIU_INT,outranks,inranks,MPIU_REPLACE);CHKERRQ(ierr);
       /* Sort the incoming ranks at each vertex, build the inverse map */
@@ -1072,15 +1056,9 @@
     if (sf->degree) SETERRQ(PETSC_COMM_SELF, PETSC_ERR_ARG_WRONGSTATE, "Calls to PetscSFComputeDegreeBegin() cannot be nested.");
     for (i=0,maxlocal=0; i<sf->nleaves; i++) maxlocal = PetscMax(maxlocal,(sf->mine ? sf->mine[i] : i)+1);
     ierr = PetscMalloc1(sf->nroots,&sf->degree);CHKERRQ(ierr);
-<<<<<<< HEAD
     ierr = PetscMalloc1(maxlocal,&sf->degreetmp);CHKERRQ(ierr);
     for (i=0; i<sf->nroots; i++) sf->degree[i] = 0;
     for (i=0; i<maxlocal; i++) sf->degreetmp[i] = 1;
-=======
-    ierr = PetscMalloc1(sf->nleaves,&sf->degreetmp);CHKERRQ(ierr);
-    for (i=0; i<sf->nroots; i++) sf->degree[i] = 0;
-    for (i=0; i<sf->nleaves; i++) sf->degreetmp[i] = 1;
->>>>>>> 38e7336f
     ierr = PetscSFReduceBegin(sf,MPIU_INT,sf->degreetmp,sf->degree,MPIU_SUM);CHKERRQ(ierr);
   }
   *degree = NULL;
