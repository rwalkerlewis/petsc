static const char help[] = "Test star forest communication (PetscSF)\n\n";

/*T
    Description: A star is a simple tree with one root and zero or more leaves.
    A star forest is a union of disjoint stars.
    Many common communication patterns can be expressed as updates of rootdata using leafdata and vice-versa.
    This example creates a star forest, communicates values using the graph (see options for types of communication), views the graph, then destroys it.
   TODO: Need to determine if deprecated
T*/



/*
  Include petscsf.h so we can use PetscSF objects. Note that this automatically
  includes petscsys.h.
*/
#include <petscsf.h>
#include <petscviewer.h>

int main(int argc,char **argv)
{
  PetscErrorCode ierr;
  PetscInt       i,nroots,nrootsalloc,nleaves,nleavesalloc,*mine,stride;
  PetscSFNode    *remote;
  PetscMPIInt    rank,size;
  PetscSF        sf;
  PetscBool      test_bcast,test_reduce,test_degree,test_fetchandop,test_gather,test_scatter,test_embed,test_invert,test_sf_distribute;
  MPI_Op         mop=MPI_OP_NULL; /* initialize to prevent compiler warnings with cxx_quad build */
  char           opstring[256];
  PetscBool      strflg;

  ierr = PetscInitialize(&argc,&argv,(char*)0,help);if (ierr) return ierr;
  ierr = MPI_Comm_rank(PETSC_COMM_WORLD,&rank);CHKERRQ(ierr);
  ierr = MPI_Comm_size(PETSC_COMM_WORLD,&size);CHKERRQ(ierr);

  ierr            = PetscOptionsBegin(PETSC_COMM_WORLD,"","PetscSF Test Options","none");CHKERRQ(ierr);
  test_bcast      = PETSC_FALSE;
  ierr            = PetscOptionsBool("-test_bcast","Test broadcast","",test_bcast,&test_bcast,NULL);CHKERRQ(ierr);
  test_reduce     = PETSC_FALSE;
  ierr            = PetscOptionsBool("-test_reduce","Test reduction","",test_reduce,&test_reduce,NULL);CHKERRQ(ierr);
  mop             = MPI_SUM;
  ierr            = PetscStrcpy(opstring,"sum");CHKERRQ(ierr);
  ierr            = PetscOptionsString("-test_op","Designate which MPI_Op to use","",opstring,opstring,256,NULL);CHKERRQ(ierr);
  ierr = PetscStrcmp("sum",opstring,&strflg);CHKERRQ(ierr);
  if (strflg) {
    mop = MPIU_SUM;
  }
  ierr = PetscStrcmp("prod",opstring,&strflg);CHKERRQ(ierr);
  if (strflg) {
    mop = MPI_PROD;
  }
  ierr = PetscStrcmp("max",opstring,&strflg);CHKERRQ(ierr);
  if (strflg) {
    mop = MPI_MAX;
  }
  ierr = PetscStrcmp("min",opstring,&strflg);CHKERRQ(ierr);
  if (strflg) {
    mop = MPI_MIN;
  }
  ierr = PetscStrcmp("land",opstring,&strflg);CHKERRQ(ierr);
  if (strflg) {
    mop = MPI_LAND;
  }
  ierr = PetscStrcmp("band",opstring,&strflg);CHKERRQ(ierr);
  if (strflg) {
    mop = MPI_BAND;
  }
  ierr = PetscStrcmp("lor",opstring,&strflg);CHKERRQ(ierr);
  if (strflg) {
    mop = MPI_LOR;
  }
  ierr = PetscStrcmp("bor",opstring,&strflg);CHKERRQ(ierr);
  if (strflg) {
    mop = MPI_BOR;
  }
  ierr = PetscStrcmp("lxor",opstring,&strflg);CHKERRQ(ierr);
  if (strflg) {
    mop = MPI_LXOR;
  }
  ierr = PetscStrcmp("bxor",opstring,&strflg);CHKERRQ(ierr);
  if (strflg) {
    mop = MPI_BXOR;
  }
  test_degree     = PETSC_FALSE;
  ierr            = PetscOptionsBool("-test_degree","Test computation of vertex degree","",test_degree,&test_degree,NULL);CHKERRQ(ierr);
  test_fetchandop = PETSC_FALSE;
  ierr            = PetscOptionsBool("-test_fetchandop","Test atomic Fetch-And-Op","",test_fetchandop,&test_fetchandop,NULL);CHKERRQ(ierr);
  test_gather     = PETSC_FALSE;
  ierr            = PetscOptionsBool("-test_gather","Test point gather","",test_gather,&test_gather,NULL);CHKERRQ(ierr);
  test_scatter    = PETSC_FALSE;
  ierr            = PetscOptionsBool("-test_scatter","Test point scatter","",test_scatter,&test_scatter,NULL);CHKERRQ(ierr);
  test_embed      = PETSC_FALSE;
  ierr            = PetscOptionsBool("-test_embed","Test point embed","",test_embed,&test_embed,NULL);CHKERRQ(ierr);
  test_invert     = PETSC_FALSE;
  ierr            = PetscOptionsBool("-test_invert","Test point invert","",test_invert,&test_invert,NULL);CHKERRQ(ierr);
  stride          = 1;
  ierr            = PetscOptionsInt("-stride","Stride for leaf and root data","",stride,&stride,NULL);CHKERRQ(ierr);
  test_sf_distribute = PETSC_FALSE;
  ierr            = PetscOptionsBool("-test_sf_distribute","Create an SF that 'distributes' to each process, like an alltoall","",test_sf_distribute,&test_sf_distribute,NULL);CHKERRQ(ierr);
  ierr            = PetscOptionsEnd();CHKERRQ(ierr);

  if (test_sf_distribute) {
    nroots = size;
    nrootsalloc = size;
    nleaves = size;
    nleavesalloc = size;
    mine = NULL;
    ierr = PetscMalloc1(nleaves,&remote);CHKERRQ(ierr);
    for (i=0; i<size; i++) {
      remote[i].rank = i;
      remote[i].index = rank;
    }
  } else {
    nroots       = 2 + (PetscInt)(rank == 0);
    nrootsalloc  = nroots * stride;
    nleaves      = 2 + (PetscInt)(rank > 0);
    nleavesalloc = nleaves * stride;
    mine         = NULL;
    if (stride > 1) {
      PetscInt i;

      ierr = PetscMalloc1(nleaves,&mine);CHKERRQ(ierr);
      for (i = 0; i < nleaves; i++) {
        mine[i] = stride * i;
      }
    }
    ierr = PetscMalloc1(nleaves,&remote);CHKERRQ(ierr);
    /* Left periodic neighbor */
    remote[0].rank  = (rank+size-1)%size;
    remote[0].index = 1 * stride;
    /* Right periodic neighbor */
    remote[1].rank  = (rank+1)%size;
    remote[1].index = 0 * stride;
    if (rank > 0) {               /* All processes reference rank 0, index 1 */
      remote[2].rank  = 0;
      remote[2].index = 2 * stride;
    }
  }

  /* Create a star forest for communication. In this example, the leaf space is dense, so we pass NULL. */
  ierr = PetscSFCreate(PETSC_COMM_WORLD,&sf);CHKERRQ(ierr);
  ierr = PetscSFSetFromOptions(sf);CHKERRQ(ierr);
  ierr = PetscSFSetGraph(sf,nrootsalloc,nleaves,mine,PETSC_OWN_POINTER,remote,PETSC_OWN_POINTER);CHKERRQ(ierr);
  ierr = PetscSFSetUp(sf);CHKERRQ(ierr);

  /* View graph, mostly useful for debugging purposes. */
  ierr = PetscViewerPushFormat(PETSC_VIEWER_STDOUT_WORLD,PETSC_VIEWER_ASCII_INFO_DETAIL);CHKERRQ(ierr);
  ierr = PetscSFView(sf,PETSC_VIEWER_STDOUT_WORLD);CHKERRQ(ierr);
  ierr = PetscViewerPopFormat(PETSC_VIEWER_STDOUT_WORLD);CHKERRQ(ierr);


  if (test_bcast) {             /* broadcast rootdata into leafdata */
    PetscInt *rootdata,*leafdata;
    /* Allocate space for send and recieve buffers. This example communicates PetscInt, but other types, including
     * user-defined structures, could also be used. */
    ierr = PetscMalloc2(nrootsalloc,&rootdata,nleavesalloc,&leafdata);CHKERRQ(ierr);
    /* Set rootdata buffer to be broadcast */
    for (i=0; i<nrootsalloc; i++) rootdata[i] = -1;
    for (i=0; i<nroots; i++) rootdata[i*stride] = 100*(rank+1) + i;
    /* Initialize local buffer, these values are never used. */
    for (i=0; i<nleavesalloc; i++) leafdata[i] = -1;
    /* Broadcast entries from rootdata to leafdata. Computation or other communication can be performed between the begin and end calls. */
    ierr = PetscSFBcastBegin(sf,MPIU_INT,rootdata,leafdata);CHKERRQ(ierr);
    ierr = PetscSFBcastEnd(sf,MPIU_INT,rootdata,leafdata);CHKERRQ(ierr);
    ierr = PetscViewerASCIIPrintf(PETSC_VIEWER_STDOUT_WORLD,"## Bcast Rootdata\n");CHKERRQ(ierr);
    ierr = PetscIntView(nrootsalloc,rootdata,PETSC_VIEWER_STDOUT_WORLD);CHKERRQ(ierr);
    ierr = PetscViewerASCIIPrintf(PETSC_VIEWER_STDOUT_WORLD,"## Bcast Leafdata\n");CHKERRQ(ierr);
    ierr = PetscIntView(nleavesalloc,leafdata,PETSC_VIEWER_STDOUT_WORLD);CHKERRQ(ierr);
    ierr = PetscFree2(rootdata,leafdata);CHKERRQ(ierr);
  }

  if (test_reduce) {            /* Reduce leafdata into rootdata */
    PetscInt *rootdata,*leafdata;
    ierr = PetscMalloc2(nrootsalloc,&rootdata,nleavesalloc,&leafdata);CHKERRQ(ierr);
    /* Initialize rootdata buffer in which the result of the reduction will appear. */
    for (i=0; i<nrootsalloc; i++) rootdata[i] = -1;
    for (i=0; i<nroots; i++) rootdata[i*stride] = 100*(rank+1) + i;
    /* Set leaf values to reduce. */
    for (i=0; i<nleavesalloc; i++) leafdata[i] = -1;
    for (i=0; i<nleaves; i++) leafdata[i*stride] = 1000*(rank+1) + 10*i;
    ierr = PetscViewerASCIIPrintf(PETSC_VIEWER_STDOUT_WORLD,"## Pre-Reduce Rootdata\n");CHKERRQ(ierr);
    ierr = PetscIntView(nrootsalloc,rootdata,PETSC_VIEWER_STDOUT_WORLD);CHKERRQ(ierr);
    /* Perform reduction. Computation or other communication can be performed between the begin and end calls.
     * This example sums the values, but other MPI_Ops can be used (e.g MPI_MAX, MPI_PROD). */
    ierr = PetscSFReduceBegin(sf,MPIU_INT,leafdata,rootdata,mop);CHKERRQ(ierr);
    ierr = PetscSFReduceEnd(sf,MPIU_INT,leafdata,rootdata,mop);CHKERRQ(ierr);
    ierr = PetscViewerASCIIPrintf(PETSC_VIEWER_STDOUT_WORLD,"## Reduce Leafdata\n");CHKERRQ(ierr);
    ierr = PetscIntView(nleavesalloc,leafdata,PETSC_VIEWER_STDOUT_WORLD);CHKERRQ(ierr);
    ierr = PetscViewerASCIIPrintf(PETSC_VIEWER_STDOUT_WORLD,"## Reduce Rootdata\n");CHKERRQ(ierr);
    ierr = PetscIntView(nrootsalloc,rootdata,PETSC_VIEWER_STDOUT_WORLD);CHKERRQ(ierr);
    ierr = PetscFree2(rootdata,leafdata);CHKERRQ(ierr);
  }

  if (test_degree) {
    const PetscInt *degree;
    ierr = PetscSFComputeDegreeBegin(sf,&degree);CHKERRQ(ierr);
    ierr = PetscSFComputeDegreeEnd(sf,&degree);CHKERRQ(ierr);
    ierr = PetscViewerASCIIPrintf(PETSC_VIEWER_STDOUT_WORLD,"## Root degrees\n");CHKERRQ(ierr);
    ierr = PetscIntView(nrootsalloc,degree,PETSC_VIEWER_STDOUT_WORLD);CHKERRQ(ierr);
  }

  if (test_fetchandop) {
    /* Cannot use text compare here because token ordering is not deterministic */
    PetscInt *leafdata,*leafupdate,*rootdata;
    ierr = PetscMalloc3(nleavesalloc,&leafdata,nleavesalloc,&leafupdate,nrootsalloc,&rootdata);CHKERRQ(ierr);
    for (i=0; i<nleavesalloc; i++) leafdata[i] = -1;
    for (i=0; i<nleaves; i++) leafdata[i*stride] = 1;
    for (i=0; i<nrootsalloc; i++) rootdata[i] = -1;
    for (i=0; i<nroots; i++) rootdata[i*stride] = 0;
    ierr = PetscSFFetchAndOpBegin(sf,MPIU_INT,rootdata,leafdata,leafupdate,mop);CHKERRQ(ierr);
    ierr = PetscSFFetchAndOpEnd(sf,MPIU_INT,rootdata,leafdata,leafupdate,mop);CHKERRQ(ierr);
    ierr = PetscViewerASCIIPrintf(PETSC_VIEWER_STDOUT_WORLD,"## Rootdata (sum of 1 from each leaf)\n");CHKERRQ(ierr);
    ierr = PetscIntView(nrootsalloc,rootdata,PETSC_VIEWER_STDOUT_WORLD);CHKERRQ(ierr);
    ierr = PetscViewerASCIIPrintf(PETSC_VIEWER_STDOUT_WORLD,"## Leafupdate (value at roots prior to my atomic update)\n");CHKERRQ(ierr);
    ierr = PetscIntView(nleavesalloc,leafupdate,PETSC_VIEWER_STDOUT_WORLD);CHKERRQ(ierr);
    ierr = PetscFree3(leafdata,leafupdate,rootdata);CHKERRQ(ierr);
  }

  if (test_gather) {
    const PetscInt *degree;
    PetscInt       inedges,*indata,*outdata;
    ierr = PetscSFComputeDegreeBegin(sf,&degree);CHKERRQ(ierr);
    ierr = PetscSFComputeDegreeEnd(sf,&degree);CHKERRQ(ierr);
    for (i=0,inedges=0; i<nrootsalloc; i++) inedges += degree[i];
    ierr = PetscMalloc2(inedges,&indata,nleavesalloc,&outdata);CHKERRQ(ierr);
    for (i=0; i<nleavesalloc; i++) outdata[i] = -1;
    for (i=0; i<nleaves; i++) outdata[i*stride] = 1000*(rank+1) + i;
    ierr = PetscSFGatherBegin(sf,MPIU_INT,outdata,indata);CHKERRQ(ierr);
    ierr = PetscSFGatherEnd(sf,MPIU_INT,outdata,indata);CHKERRQ(ierr);
    ierr = PetscViewerASCIIPrintf(PETSC_VIEWER_STDOUT_WORLD,"## Gathered data at multi-roots from leaves\n");CHKERRQ(ierr);
    ierr = PetscIntView(inedges,indata,PETSC_VIEWER_STDOUT_WORLD);CHKERRQ(ierr);
    ierr = PetscFree2(indata,outdata);CHKERRQ(ierr);
  }

  if (test_scatter) {
    const PetscInt *degree;
    PetscInt       j,count,inedges,*indata,*outdata;
    ierr = PetscSFComputeDegreeBegin(sf,&degree);CHKERRQ(ierr);
    ierr = PetscSFComputeDegreeEnd(sf,&degree);CHKERRQ(ierr);
    for (i=0,inedges=0; i<nrootsalloc; i++) inedges += degree[i];
    ierr = PetscMalloc2(inedges,&indata,nleavesalloc,&outdata);CHKERRQ(ierr);
    for (i=0; i<nleavesalloc; i++) outdata[i] = -1;
    for (i=0,count=0; i<nrootsalloc; i++) {
      for (j=0; j<degree[i]; j++) indata[count++] = 1000*(rank+1) + 100*i + j;
    }
    ierr = PetscViewerASCIIPrintf(PETSC_VIEWER_STDOUT_WORLD,"## Data at multi-roots, to scatter to leaves\n");CHKERRQ(ierr);
    ierr = PetscIntView(inedges,indata,PETSC_VIEWER_STDOUT_WORLD);CHKERRQ(ierr);

    ierr = PetscSFScatterBegin(sf,MPIU_INT,indata,outdata);CHKERRQ(ierr);
    ierr = PetscSFScatterEnd(sf,MPIU_INT,indata,outdata);CHKERRQ(ierr);
    ierr = PetscViewerASCIIPrintf(PETSC_VIEWER_STDOUT_WORLD,"## Scattered data at leaves\n");CHKERRQ(ierr);
    ierr = PetscIntView(nleavesalloc,outdata,PETSC_VIEWER_STDOUT_WORLD);CHKERRQ(ierr);
    ierr = PetscFree2(indata,outdata);CHKERRQ(ierr);
  }

  if (test_embed) {
    const PetscInt nroots = 1 + (PetscInt) !rank;
    PetscInt       selected[2];
    PetscSF        esf;

    selected[0] = stride;
    selected[1] = 2*stride;
    ierr = PetscSFCreateEmbeddedSF(sf,nroots,selected,&esf);CHKERRQ(ierr);
    ierr = PetscSFSetUp(esf);CHKERRQ(ierr);
    ierr = PetscViewerASCIIPrintf(PETSC_VIEWER_STDOUT_WORLD,"## Embedded PetscSF\n");CHKERRQ(ierr);
    ierr = PetscViewerPushFormat(PETSC_VIEWER_STDOUT_WORLD,PETSC_VIEWER_ASCII_INFO_DETAIL);CHKERRQ(ierr);
    ierr = PetscSFView(esf,PETSC_VIEWER_STDOUT_WORLD);CHKERRQ(ierr);
    ierr = PetscViewerPopFormat(PETSC_VIEWER_STDOUT_WORLD);CHKERRQ(ierr);
    ierr = PetscSFDestroy(&esf);CHKERRQ(ierr);
  }

  if (test_invert) {
    PetscSF msf,imsf;
    ierr = PetscSFGetMultiSF(sf,&msf);CHKERRQ(ierr);
    ierr = PetscSFCreateInverseSF(msf,&imsf);CHKERRQ(ierr);
    ierr = PetscSFSetUp(msf);CHKERRQ(ierr);
    ierr = PetscSFSetUp(imsf);CHKERRQ(ierr);
    ierr = PetscViewerASCIIPrintf(PETSC_VIEWER_STDOUT_WORLD,"## Multi-SF\n");CHKERRQ(ierr);
    ierr = PetscSFView(msf,PETSC_VIEWER_STDOUT_WORLD);CHKERRQ(ierr);
    ierr = PetscViewerASCIIPrintf(PETSC_VIEWER_STDOUT_WORLD,"## Inverse of Multi-SF\n");CHKERRQ(ierr);
    ierr = PetscSFView(imsf,PETSC_VIEWER_STDOUT_WORLD);CHKERRQ(ierr);
    ierr = PetscSFDestroy(&imsf);CHKERRQ(ierr);
  }

  /* Clean storage for star forest. */
  ierr = PetscSFDestroy(&sf);CHKERRQ(ierr);
  ierr = PetscFinalize();
  return ierr;
}



/*TEST
<<<<<<< HEAD

   test:
      nsize: 4
      args: -test_bcast -sf_type window
      TODO: Need to determine if deprecated

   test:
      suffix: 2
      nsize: 4
      args: -test_reduce -sf_type window> ex1_2.tmp 2>&1
      TODO: Need to determine if deprecated

   test:
      suffix: 2_basic
      nsize: 4
      args: -test_reduce -sf_type basic

   test:
      suffix: 3
      nsize: 4
      args: -test_degree -sf_type window
      TODO: Need to determine if deprecated

   test:
      suffix: 3_basic
      nsize: 4
      args: -test_degree -sf_type basic

   test:
      suffix: 4
      nsize: 4
      args: -test_gather -sf_type window
      TODO: Need to determine if deprecated

   test:
      suffix: 4_basic
      nsize: 4
      args: -test_gather -sf_type basic

   test:
      suffix: 4_stride
      nsize: 4
      args: -test_gather -sf_type basic -stride 2

   test:
      suffix: 5
      nsize: 4
      args: -test_scatter -sf_type window
      TODO: Need to determine if deprecated

   test:
      suffix: 5_basic
      nsize: 4
      args: -test_scatter -sf_type basic

   test:
      suffix: 5_stride
      nsize: 4
      args: -test_scatter -sf_type basic -stride 2

   test:
      suffix: 6
      nsize: 4
      args: -test_embed -sf_type window
      TODO: Need to determine if deprecated

   test:
      suffix: 6_basic
      nsize: 4
      args: -test_embed -sf_type basic

   test:
      suffix: 7
      nsize: 4
      args: -test_invert -sf_type window
      TODO: Need to determine if deprecated

   test:
      suffix: 7_basic
      nsize: 4
      args: -test_invert -sf_type basic

   test:
      suffix: basic
      nsize: 4
      args: -test_bcast -sf_type basic
      output_file: output/ex1_1_basic.out

=======
  test:
    suffix: 8
    nsize: 3
    args: -test_bcast -test_sf_distribute -sf_type window
    requires: defined(PETSC_HAVE_MPI_WIN_CREATE)

  test:
    suffix: 8_basic
    nsize: 3
    args: -test_bcast -test_sf_distribute -sf_type basic
>>>>>>> 275b8a8e
TEST*/<|MERGE_RESOLUTION|>--- conflicted
+++ resolved
@@ -291,12 +291,12 @@
 
 
 /*TEST
-<<<<<<< HEAD
 
    test:
       nsize: 4
       args: -test_bcast -sf_type window
       TODO: Need to determine if deprecated
+
 
    test:
       suffix: 2
@@ -380,16 +380,4 @@
       args: -test_bcast -sf_type basic
       output_file: output/ex1_1_basic.out
 
-=======
-  test:
-    suffix: 8
-    nsize: 3
-    args: -test_bcast -test_sf_distribute -sf_type window
-    requires: defined(PETSC_HAVE_MPI_WIN_CREATE)
-
-  test:
-    suffix: 8_basic
-    nsize: 3
-    args: -test_bcast -test_sf_distribute -sf_type basic
->>>>>>> 275b8a8e
 TEST*/