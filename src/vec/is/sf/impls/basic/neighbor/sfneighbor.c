#include <../src/vec/is/sf/impls/basic/sfpack.h>
#include <../src/vec/is/sf/impls/basic/sfbasic.h>

#if defined(PETSC_HAVE_MPI_NEIGHBORHOOD_COLLECTIVES)

typedef struct {
  SFBASICHEADER;
  MPI_Comm      comms[2];       /* Communicators with distributed topology in both directions */
  PetscBool     initialized[2]; /* Are the two communicators initialized? */
  PetscMPIInt   *rootdispls,*rootcounts,*leafdispls,*leafcounts; /* displs/counts for non-distinguished ranks */
  PetscInt      rootdegree,leafdegree; /* Number of non-distinguished root/leaf ranks, equal to outdegree or indegree in neigborhood collectives, depending on PetscSFDirection */
} PetscSF_Neighbor;

/*===================================================================================*/
/*              Internal utility routines                                            */
/*===================================================================================*/

/* Get the communicator with distributed graph topology, which is not cheap to build so we do it on demand (instead of at PetscSFSetUp time) */
static PetscErrorCode PetscSFGetDistComm_Neighbor(PetscSF sf,PetscSFDirection direction,MPI_Comm *distcomm)
{
  PetscErrorCode    ierr;
  PetscSF_Neighbor  *dat = (PetscSF_Neighbor*)sf->data;
  PetscInt          nrootranks,ndrootranks,nleafranks,ndleafranks;
  const PetscMPIInt *rootranks,*leafranks;
  MPI_Comm          comm;

  PetscFunctionBegin;
  ierr = PetscSFGetRootInfo_Basic(sf,&nrootranks,&ndrootranks,&rootranks,NULL,NULL);CHKERRQ(ierr);      /* Which ranks will access my roots (I am a destination) */
  ierr = PetscSFGetLeafInfo_Basic(sf,&nleafranks,&ndleafranks,&leafranks,NULL,NULL,NULL);CHKERRQ(ierr); /* My leaves will access whose roots (I am a source) */

  if (!dat->initialized[direction]) {
    const PetscMPIInt indegree  = nrootranks-ndrootranks,*sources      = rootranks+ndrootranks;
    const PetscMPIInt outdegree = nleafranks-ndleafranks,*destinations = leafranks+ndleafranks;
    MPI_Comm          *mycomm   = &dat->comms[direction];
    ierr = PetscObjectGetComm((PetscObject)sf,&comm);CHKERRQ(ierr);
    if (direction == PETSCSF_LEAF2ROOT_REDUCE) {
      ierr = MPI_Dist_graph_create_adjacent(comm,indegree,sources,dat->rootcounts/*src weights*/,outdegree,destinations,dat->leafcounts/*dest weights*/,MPI_INFO_NULL,1/*reorder*/,mycomm);CHKERRQ(ierr);
    } else { /* PETSCSF_ROOT2LEAF_BCAST, reverse src & dest */
      ierr = MPI_Dist_graph_create_adjacent(comm,outdegree,destinations,dat->leafcounts/*src weights*/,indegree,sources,dat->rootcounts/*dest weights*/,MPI_INFO_NULL,1/*reorder*/,mycomm);CHKERRQ(ierr);
    }
    dat->initialized[direction] = PETSC_TRUE;
  }
  *distcomm = dat->comms[direction];
  PetscFunctionReturn(0);
}

static PetscErrorCode PetscSFPackGet_Neighbor(PetscSF sf,MPI_Datatype unit,PetscMemType rootmtype,const void *rootdata,PetscMemType leafmtype,const void *leafdata,PetscSFPack *mylink)
{
  PetscErrorCode       ierr;

  PetscFunctionBegin;
  ierr = PetscSFPackGet_Basic_Common(sf,unit,rootmtype,rootdata,leafmtype,leafdata,1/*nrootreqs*/,1/*nleafreqs*/,mylink);CHKERRQ(ierr);
  PetscFunctionReturn(0);
}

/*===================================================================================*/
/*              Implementations of SF public APIs                                    */
/*===================================================================================*/
static PetscErrorCode PetscSFSetUp_Neighbor(PetscSF sf)
{
  PetscErrorCode   ierr;
  PetscSF_Neighbor *dat = (PetscSF_Neighbor*)sf->data;
  PetscInt         i,j,nrootranks,ndrootranks,nleafranks,ndleafranks;
  const PetscInt   *rootoffset,*leafoffset;
  PetscMPIInt      m,n;

  PetscFunctionBegin;
  ierr = PetscSFSetUp_Basic(sf);CHKERRQ(ierr);
  ierr = PetscSFGetRootInfo_Basic(sf,&nrootranks,&ndrootranks,NULL,&rootoffset,NULL);CHKERRQ(ierr);
  ierr = PetscSFGetLeafInfo_Basic(sf,&nleafranks,&ndleafranks,NULL,&leafoffset,NULL,NULL);CHKERRQ(ierr);

  dat->rootdegree = nrootranks-ndrootranks;
  dat->leafdegree = nleafranks-ndleafranks;

  /* Only setup MPI displs/counts for non-distinguished ranks. Distinguished ranks use shared memory */
  ierr = PetscMalloc4(dat->rootdegree,&dat->rootdispls,dat->rootdegree,&dat->rootcounts,dat->leafdegree,&dat->leafdispls,dat->leafdegree,&dat->leafcounts);CHKERRQ(ierr);
  for (i=ndrootranks,j=0; i<nrootranks; i++,j++) {
    ierr = PetscMPIIntCast(rootoffset[i]-rootoffset[ndrootranks],&m);CHKERRQ(ierr); dat->rootdispls[j] = m;
    ierr = PetscMPIIntCast(rootoffset[i+1]-rootoffset[i],        &n);CHKERRQ(ierr); dat->rootcounts[j] = n;
  }

  for (i=ndleafranks,j=0; i<nleafranks; i++,j++) {
    ierr = PetscMPIIntCast(leafoffset[i]-leafoffset[ndleafranks],&m);CHKERRQ(ierr); dat->leafdispls[j] = m;
    ierr = PetscMPIIntCast(leafoffset[i+1]-leafoffset[i],        &n);CHKERRQ(ierr); dat->leafcounts[j] = n;
  }
  PetscFunctionReturn(0);
}

static PetscErrorCode PetscSFReset_Neighbor(PetscSF sf)
{
  PetscErrorCode       ierr;
  PetscInt             i;
  PetscSF_Neighbor     *dat = (PetscSF_Neighbor*)sf->data;

  PetscFunctionBegin;
  if (dat->inuse) SETERRQ(PetscObjectComm((PetscObject)sf),PETSC_ERR_ARG_WRONGSTATE,"Outstanding operation has not been completed");
  ierr = PetscFree4(dat->rootdispls,dat->rootcounts,dat->leafdispls,dat->leafcounts);CHKERRQ(ierr);
  for (i=0; i<2; i++) {
    if (dat->initialized[i]) {
      ierr = MPI_Comm_free(&dat->comms[i]);CHKERRQ(ierr);
      dat->initialized[i] = PETSC_FALSE;
    }
  }
  ierr = PetscSFReset_Basic(sf);CHKERRQ(ierr); /* Common part */
  PetscFunctionReturn(0);
}

static PetscErrorCode PetscSFDestroy_Neighbor(PetscSF sf)
{
  PetscErrorCode ierr;

  PetscFunctionBegin;
  ierr = PetscSFReset_Neighbor(sf);CHKERRQ(ierr);
  ierr = PetscFree(sf->data);CHKERRQ(ierr);
  PetscFunctionReturn(0);
}

static PetscErrorCode PetscSFBcastAndOpBegin_Neighbor(PetscSF sf,MPI_Datatype unit,PetscMemType rootmtype,const void *rootdata,PetscMemType leafmtype,void *leafdata,MPI_Op op)
{
  PetscErrorCode       ierr;
  PetscSFPack          link;
  const PetscInt       *rootloc = NULL;
  PetscSF_Neighbor     *dat = (PetscSF_Neighbor*)sf->data;
  MPI_Comm             distcomm;
  PetscMemType         rootmtype_mpi,leafmtype_mpi; /* memtypes seen by MPI */

  PetscFunctionBegin;
  ierr = PetscSFPackGet_Neighbor(sf,unit,rootmtype,rootdata,leafmtype,leafdata,&link);CHKERRQ(ierr);
  ierr = PetscSFGetRootIndicesWithMemType_Basic(sf,rootmtype,&rootloc);CHKERRQ(ierr);
  ierr = PetscSFPackRootData(sf,link,rootloc,rootdata,PETSC_TRUE);CHKERRQ(ierr);

  /* Do neighborhood alltoallv for non-distinguished ranks */
  ierr = PetscSFGetDistComm_Neighbor(sf,PETSCSF_ROOT2LEAF_BCAST,&distcomm);CHKERRQ(ierr);
  if (use_gpu_aware_mpi) {
    rootmtype_mpi = rootmtype;
    leafmtype_mpi = leafmtype;
  } else {
    rootmtype_mpi = PETSC_MEMTYPE_HOST;
    leafmtype_mpi = PETSC_MEMTYPE_HOST;
  }
  ierr = MPI_Start_ineighbor_alltoallv(dat->rootdegree,dat->leafdegree,link->rootbuf[rootmtype_mpi],dat->rootcounts,dat->rootdispls,unit,link->leafbuf[leafmtype_mpi],dat->leafcounts,dat->leafdispls,unit,distcomm,link->rootreqs[PETSCSF_ROOT2LEAF_BCAST][rootmtype_mpi]);CHKERRQ(ierr);
  if (rootmtype != leafmtype) {ierr = PetscMemcpyWithMemType(leafmtype,rootmtype,link->selfbuf[leafmtype],link->selfbuf[rootmtype],link->selfbuflen*link->unitbytes);CHKERRQ(ierr);}
  PetscFunctionReturn(0);
}

static PetscErrorCode PetscSFReduceBegin_Neighbor(PetscSF sf,MPI_Datatype unit,PetscMemType leafmtype,const void *leafdata,PetscMemType rootmtype,void *rootdata,MPI_Op op)
{
  PetscErrorCode       ierr;
  const PetscInt       *leafloc = NULL;
  PetscSFPack          link;
  PetscSF_Neighbor     *dat = (PetscSF_Neighbor*)sf->data;
<<<<<<< HEAD
  MPI_Comm             distcomm;
  PetscMemType         rootmtype_mpi,leafmtype_mpi; /* memtypes seen by MPI */
=======
  MPI_Comm             distcomm = MPI_COMM_NULL;
>>>>>>> 1d91750c

  PetscFunctionBegin;
  ierr = PetscSFGetLeafIndicesWithMemType_Basic(sf,leafmtype,&leafloc);CHKERRQ(ierr);
  ierr = PetscSFPackGet_Neighbor(sf,unit,rootmtype,rootdata,leafmtype,leafdata,&link);CHKERRQ(ierr);
  ierr = PetscSFPackLeafData(sf,link,leafloc,leafdata,PETSC_TRUE);CHKERRQ(ierr);

  /* Do neighborhood alltoallv for non-distinguished ranks */
  ierr = PetscSFGetDistComm_Neighbor(sf,PETSCSF_LEAF2ROOT_REDUCE,&distcomm);CHKERRQ(ierr);
  if (use_gpu_aware_mpi) {
    rootmtype_mpi = rootmtype;
    leafmtype_mpi = leafmtype;
  } else {
    rootmtype_mpi = PETSC_MEMTYPE_HOST;
    leafmtype_mpi = PETSC_MEMTYPE_HOST;
  }
  ierr = MPI_Start_ineighbor_alltoallv(dat->leafdegree,dat->rootdegree,link->leafbuf[leafmtype_mpi],dat->leafcounts,dat->leafdispls,unit,link->rootbuf[rootmtype_mpi],dat->rootcounts,dat->rootdispls,unit,distcomm,link->rootreqs[PETSCSF_LEAF2ROOT_REDUCE][rootmtype_mpi]);CHKERRQ(ierr);
  if (rootmtype != leafmtype) {ierr = PetscMemcpyWithMemType(rootmtype,leafmtype,link->selfbuf[rootmtype],link->selfbuf[leafmtype],link->selfbuflen*link->unitbytes);CHKERRQ(ierr);}
  PetscFunctionReturn(0);
}

static PetscErrorCode PetscSFFetchAndOpEnd_Neighbor(PetscSF sf,MPI_Datatype unit,PetscMemType rootmtype,void *rootdata,PetscMemType leafmtype,const void *leafdata,void *leafupdate,MPI_Op op)
{
<<<<<<< HEAD
  PetscErrorCode    ierr;
  PetscSFPack       link;
  const PetscInt    *rootloc = NULL,*leafloc = NULL;
  MPI_Comm          comm;
  PetscSF_Neighbor  *dat = (PetscSF_Neighbor*)sf->data;
  PetscMemType      rootmtype_mpi,leafmtype_mpi; /* memtypes seen by MPI */
=======
  PetscErrorCode       ierr;
  PetscSFPack          link;
  const PetscInt       *rootloc = NULL,*leafloc = NULL;
  PetscSF_Neighbor     *dat = (PetscSF_Neighbor*)sf->data;
  MPI_Comm             distcomm = MPI_COMM_NULL;
>>>>>>> 1d91750c

  PetscFunctionBegin;
  ierr = PetscSFPackGetInUse(sf,unit,rootdata,leafdata,PETSC_OWN_POINTER,&link);CHKERRQ(ierr);
  ierr = PetscSFPackWaitall(link,PETSCSF_LEAF2ROOT_REDUCE);CHKERRQ(ierr);
  ierr = PetscSFGetRootIndicesWithMemType_Basic(sf,rootmtype,&rootloc);CHKERRQ(ierr);
  ierr = PetscSFGetLeafIndicesWithMemType_Basic(sf,leafmtype,&leafloc);CHKERRQ(ierr);
  /* Process local fetch-and-op */
  ierr = PetscSFFetchAndOpRootData(sf,link,rootloc,rootdata,op,PETSC_TRUE);CHKERRQ(ierr);

<<<<<<< HEAD
  /* Bcast the updated rootbuf back to leaves */
  ierr = PetscSFGetDistComm_Neighbor(sf,PETSCSF_ROOT2LEAF_BCAST,&comm);CHKERRQ(ierr);
  if (use_gpu_aware_mpi) {
    rootmtype_mpi = rootmtype;
    leafmtype_mpi = leafmtype;
  } else {
    rootmtype_mpi = PETSC_MEMTYPE_HOST;
    leafmtype_mpi = PETSC_MEMTYPE_HOST;
  }
  ierr = MPI_Start_neighbor_alltoallv(dat->rootdegree,dat->leafdegree,link->rootbuf[rootmtype_mpi],dat->rootcounts,dat->rootdispls,unit,link->leafbuf[leafmtype_mpi],dat->leafcounts,dat->leafdispls,unit,comm);CHKERRQ(ierr);
=======
  /* Bcast the updated root buffer back to leaves */
  ierr = PetscSFGetDistComm_Neighbor(sf,PETSCSF_ROOT2LEAF_BCAST,&distcomm);CHKERRQ(ierr);
  ierr = MPI_Start_neighbor_alltoallv(dat->rootdegree,dat->leafdegree,link->rootbuf[rootmtype],dat->rootcounts,dat->rootdispls,unit,link->leafbuf[leafmtype],dat->leafcounts,dat->leafdispls,unit,distcomm);CHKERRQ(ierr);
>>>>>>> 1d91750c
  if (rootmtype != leafmtype) {ierr = PetscMemcpyWithMemType(leafmtype,rootmtype,link->selfbuf[leafmtype],link->selfbuf[rootmtype],link->selfbuflen*link->unitbytes);CHKERRQ(ierr);}
  ierr = PetscSFUnpackAndOpLeafData(sf,link,leafloc,leafupdate,MPIU_REPLACE,PETSC_TRUE);CHKERRQ(ierr);
  ierr = PetscSFPackReclaim(sf,&link);CHKERRQ(ierr);
  PetscFunctionReturn(0);
}

PETSC_INTERN PetscErrorCode PetscSFCreate_Neighbor(PetscSF sf)
{
  PetscErrorCode   ierr;
  PetscSF_Neighbor *dat;

  PetscFunctionBegin;
  sf->ops->CreateEmbeddedSF     = PetscSFCreateEmbeddedSF_Basic;
  sf->ops->CreateEmbeddedLeafSF = PetscSFCreateEmbeddedLeafSF_Basic;
  sf->ops->BcastAndOpEnd        = PetscSFBcastAndOpEnd_Basic;
  sf->ops->ReduceEnd            = PetscSFReduceEnd_Basic;
  sf->ops->FetchAndOpBegin      = PetscSFFetchAndOpBegin_Basic;
  sf->ops->GetLeafRanks         = PetscSFGetLeafRanks_Basic;
  sf->ops->View                 = PetscSFView_Basic;
  sf->ops->SetFromOptions       = PetscSFSetFromOptions_Basic;

  sf->ops->SetUp                = PetscSFSetUp_Neighbor;
  sf->ops->Reset                = PetscSFReset_Neighbor;
  sf->ops->Destroy              = PetscSFDestroy_Neighbor;
  sf->ops->BcastAndOpBegin      = PetscSFBcastAndOpBegin_Neighbor;
  sf->ops->ReduceBegin          = PetscSFReduceBegin_Neighbor;
  sf->ops->FetchAndOpEnd        = PetscSFFetchAndOpEnd_Neighbor;

  ierr = PetscNewLog(sf,&dat);CHKERRQ(ierr);
  sf->data = (void*)dat;
  PetscFunctionReturn(0);
}
#endif<|MERGE_RESOLUTION|>--- conflicted
+++ resolved
@@ -149,12 +149,8 @@
   const PetscInt       *leafloc = NULL;
   PetscSFPack          link;
   PetscSF_Neighbor     *dat = (PetscSF_Neighbor*)sf->data;
-<<<<<<< HEAD
-  MPI_Comm             distcomm;
+  MPI_Comm             distcomm = MPI_COMM_NULL;
   PetscMemType         rootmtype_mpi,leafmtype_mpi; /* memtypes seen by MPI */
-=======
-  MPI_Comm             distcomm = MPI_COMM_NULL;
->>>>>>> 1d91750c
 
   PetscFunctionBegin;
   ierr = PetscSFGetLeafIndicesWithMemType_Basic(sf,leafmtype,&leafloc);CHKERRQ(ierr);
@@ -177,20 +173,12 @@
 
 static PetscErrorCode PetscSFFetchAndOpEnd_Neighbor(PetscSF sf,MPI_Datatype unit,PetscMemType rootmtype,void *rootdata,PetscMemType leafmtype,const void *leafdata,void *leafupdate,MPI_Op op)
 {
-<<<<<<< HEAD
-  PetscErrorCode    ierr;
-  PetscSFPack       link;
-  const PetscInt    *rootloc = NULL,*leafloc = NULL;
-  MPI_Comm          comm;
-  PetscSF_Neighbor  *dat = (PetscSF_Neighbor*)sf->data;
-  PetscMemType      rootmtype_mpi,leafmtype_mpi; /* memtypes seen by MPI */
-=======
   PetscErrorCode       ierr;
   PetscSFPack          link;
   const PetscInt       *rootloc = NULL,*leafloc = NULL;
   PetscSF_Neighbor     *dat = (PetscSF_Neighbor*)sf->data;
+  PetscMemType         rootmtype_mpi,leafmtype_mpi; /* memtypes seen by MPI */
   MPI_Comm             distcomm = MPI_COMM_NULL;
->>>>>>> 1d91750c
 
   PetscFunctionBegin;
   ierr = PetscSFPackGetInUse(sf,unit,rootdata,leafdata,PETSC_OWN_POINTER,&link);CHKERRQ(ierr);
@@ -200,9 +188,8 @@
   /* Process local fetch-and-op */
   ierr = PetscSFFetchAndOpRootData(sf,link,rootloc,rootdata,op,PETSC_TRUE);CHKERRQ(ierr);
 
-<<<<<<< HEAD
   /* Bcast the updated rootbuf back to leaves */
-  ierr = PetscSFGetDistComm_Neighbor(sf,PETSCSF_ROOT2LEAF_BCAST,&comm);CHKERRQ(ierr);
+  ierr = PetscSFGetDistComm_Neighbor(sf,PETSCSF_ROOT2LEAF_BCAST,&distcomm);CHKERRQ(ierr);
   if (use_gpu_aware_mpi) {
     rootmtype_mpi = rootmtype;
     leafmtype_mpi = leafmtype;
@@ -210,12 +197,7 @@
     rootmtype_mpi = PETSC_MEMTYPE_HOST;
     leafmtype_mpi = PETSC_MEMTYPE_HOST;
   }
-  ierr = MPI_Start_neighbor_alltoallv(dat->rootdegree,dat->leafdegree,link->rootbuf[rootmtype_mpi],dat->rootcounts,dat->rootdispls,unit,link->leafbuf[leafmtype_mpi],dat->leafcounts,dat->leafdispls,unit,comm);CHKERRQ(ierr);
-=======
-  /* Bcast the updated root buffer back to leaves */
-  ierr = PetscSFGetDistComm_Neighbor(sf,PETSCSF_ROOT2LEAF_BCAST,&distcomm);CHKERRQ(ierr);
-  ierr = MPI_Start_neighbor_alltoallv(dat->rootdegree,dat->leafdegree,link->rootbuf[rootmtype],dat->rootcounts,dat->rootdispls,unit,link->leafbuf[leafmtype],dat->leafcounts,dat->leafdispls,unit,distcomm);CHKERRQ(ierr);
->>>>>>> 1d91750c
+  ierr = MPI_Start_neighbor_alltoallv(dat->rootdegree,dat->leafdegree,link->rootbuf[rootmtype_mpi],dat->rootcounts,dat->rootdispls,unit,link->leafbuf[leafmtype_mpi],dat->leafcounts,dat->leafdispls,unit,distcomm);CHKERRQ(ierr);
   if (rootmtype != leafmtype) {ierr = PetscMemcpyWithMemType(leafmtype,rootmtype,link->selfbuf[leafmtype],link->selfbuf[rootmtype],link->selfbuflen*link->unitbytes);CHKERRQ(ierr);}
   ierr = PetscSFUnpackAndOpLeafData(sf,link,leafloc,leafupdate,MPIU_REPLACE,PETSC_TRUE);CHKERRQ(ierr);
   ierr = PetscSFPackReclaim(sf,&link);CHKERRQ(ierr);
