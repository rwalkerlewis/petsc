--- conflicted
+++ resolved
@@ -472,11 +472,7 @@
       for(i=0; i<x->nthreads; i++) {
         *z += kerneldatap[i].result*kerneldatap[i].result;
       }
-<<<<<<< HEAD
-      *z = sqrt(*z);
-=======
       *z = PetscSqrtReal(*z);
->>>>>>> 62d1f40f
       ierr = PetscLogFlops(PetscMax(2.0*xin->map->n-1,0.0));CHKERRQ(ierr);
     }
     else {
