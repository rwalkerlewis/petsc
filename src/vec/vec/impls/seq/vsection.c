/*
   This file contains routines for basic section object implementation.
*/

#include <petsc-private/vecimpl.h>   /*I  "petscvec.h"   I*/

#undef __FUNCT__
#define __FUNCT__ "PetscSectionCreate"
/*@
  PetscSectionCreate - Allocates PetscSection space and sets the map contents to the default.

  Collective on MPI_Comm

  Input Parameters:
+ comm - the MPI communicator
- s    - pointer to the section

  Level: developer

  Notes: Typical calling sequence
       PetscSectionCreate(MPI_Comm,PetscSection *);
       PetscSectionSetChart(PetscSection,low,high);
       PetscSectionSetDof(PetscSection,point,numdof);
       PetscSectionSetUp(PetscSection);
       PetscSectionGetOffset(PetscSection,point,PetscInt *);
       PetscSectionDestroy(PetscSection);

       The PetscSection object and methods are intended to be used in the PETSc Vec and Mat implementions; it is
       recommended they not be used in user codes unless you really gain something in their use.

.seealso: PetscSection, PetscSectionDestroy()
@*/
PetscErrorCode PetscSectionCreate(MPI_Comm comm, PetscSection *s)
{
  PetscErrorCode ierr;

  PetscFunctionBegin;
  ierr = PetscNew(struct _n_PetscSection, s);CHKERRQ(ierr);
  (*s)->atlasLayout.comm   = comm;
  (*s)->atlasLayout.pStart = -1;
  (*s)->atlasLayout.pEnd   = -1;
  (*s)->atlasLayout.numDof = 1;
  (*s)->maxDof             = 0;
  (*s)->atlasDof           = PETSC_NULL;
  (*s)->atlasOff           = PETSC_NULL;
  (*s)->bc                 = PETSC_NULL;
  (*s)->bcIndices          = PETSC_NULL;
  (*s)->setup              = PETSC_FALSE;
  (*s)->numFields          = 0;
  (*s)->fieldNames         = PETSC_NULL;
  (*s)->field              = PETSC_NULL;
  PetscFunctionReturn(0);
}

#undef __FUNCT__
#define __FUNCT__ "PetscSectionClone"
/*@
  PetscSectionClone - Creates a shallow (if possible) copy of the PetscSection

  Collective on MPI_Comm

  Input Parameter:
. section - the PetscSection

  Output Parameter:
. newSection - the copy

  Level: developer

.seealso: PetscSection, PetscSectionCreate(), PetscSectionDestroy()
@*/
PetscErrorCode PetscSectionClone(PetscSection section, PetscSection *newSection)
{
  PetscInt       numFields, f, pStart, pEnd, p;
  PetscErrorCode ierr;

  PetscFunctionBegin;
  ierr = PetscSectionCreate(section->atlasLayout.comm, newSection);CHKERRQ(ierr);
  ierr = PetscSectionGetNumFields(section, &numFields);CHKERRQ(ierr);
  if (numFields) {ierr = PetscSectionSetNumFields(*newSection, numFields);CHKERRQ(ierr);}
  for (f = 0; f < numFields; ++f) {
    const char *name;
    PetscInt    numComp;

    ierr = PetscSectionGetFieldName(section, f, &name);CHKERRQ(ierr);
    ierr = PetscSectionSetFieldName(*newSection, f, name);CHKERRQ(ierr);
    ierr = PetscSectionGetFieldComponents(section, f, &numComp);CHKERRQ(ierr);
    ierr = PetscSectionSetFieldComponents(*newSection, f, numComp);CHKERRQ(ierr);
  }
  ierr = PetscSectionGetChart(section, &pStart, &pEnd);CHKERRQ(ierr);
  ierr = PetscSectionSetChart(*newSection, pStart, pEnd);CHKERRQ(ierr);
  for (p = pStart; p < pEnd; ++p) {
    PetscInt dof, cdof, fcdof;

    ierr = PetscSectionGetDof(section, p, &dof);CHKERRQ(ierr);
    ierr = PetscSectionSetDof(*newSection, p, dof);CHKERRQ(ierr);
    ierr = PetscSectionGetConstraintDof(section, p, &cdof);CHKERRQ(ierr);
    if (cdof) {ierr = PetscSectionSetConstraintDof(*newSection, p, cdof);CHKERRQ(ierr);}
    for (f = 0; f < numFields; ++f) {
      ierr = PetscSectionGetFieldDof(section, p, f, &dof);CHKERRQ(ierr);
      ierr = PetscSectionSetFieldDof(*newSection, p, f, dof);CHKERRQ(ierr);
      if (cdof) {
        ierr = PetscSectionGetFieldConstraintDof(section, p, f, &fcdof);CHKERRQ(ierr);
        if (fcdof) {ierr = PetscSectionSetFieldConstraintDof(*newSection, p, f, fcdof);CHKERRQ(ierr);}
      }
    }
  }
  ierr = PetscSectionSetUp(*newSection);CHKERRQ(ierr);
  for (p = pStart; p < pEnd; ++p) {
    PetscInt  cdof, fcdof;
    PetscInt *cInd;

    ierr = PetscSectionGetConstraintDof(section, p, &cdof);CHKERRQ(ierr);
    if (cdof) {
      ierr = PetscSectionGetConstraintIndices(section, p, &cInd);CHKERRQ(ierr);
      ierr = PetscSectionSetConstraintIndices(*newSection, p, cInd);CHKERRQ(ierr);
      for (f = 0; f < numFields; ++f) {
        ierr = PetscSectionGetFieldConstraintDof(section, p, f, &fcdof);CHKERRQ(ierr);
        if (fcdof) {
          ierr = PetscSectionGetFieldConstraintIndices(section, p, f, &cInd);CHKERRQ(ierr);
          ierr = PetscSectionSetFieldConstraintIndices(*newSection, p, f, cInd);CHKERRQ(ierr);
        }
      }
    }
  }
  PetscFunctionReturn(0);
}

#undef __FUNCT__
#define __FUNCT__ "PetscSectionGetNumFields"
/*@
  PetscSectionGetNumFields - Returns the number of fields, or 0 if no fields were defined.

  Not collective

  Input Parameter:
. s - the PetscSection

  Output Parameter:
. numFields - the number of fields defined, or 0 if none were defined

  Level: intermediate

.seealso: PetscSectionSetNumFields()
@*/
PetscErrorCode PetscSectionGetNumFields(PetscSection s, PetscInt *numFields)
{
  PetscFunctionBegin;
  PetscValidPointer(numFields,2);
  *numFields = s->numFields;
  PetscFunctionReturn(0);
}

#undef __FUNCT__
#define __FUNCT__ "PetscSectionSetNumFields"
/*@
  PetscSectionSetNumFields - Sets the number of fields.

  Not collective

  Input Parameters:
+ s - the PetscSection
- numFields - the number of fields

  Level: intermediate

.seealso: PetscSectionGetNumFields()
@*/
PetscErrorCode PetscSectionSetNumFields(PetscSection s, PetscInt numFields)
{
  PetscInt       f;
  PetscErrorCode ierr;

  PetscFunctionBegin;
  if (numFields <= 0) {
    SETERRQ1(PETSC_COMM_SELF, PETSC_ERR_ARG_OUTOFRANGE, "The number of fields %d must be positive", numFields);
  }
  s->numFields = numFields;
  ierr = PetscMalloc(s->numFields * sizeof(PetscInt), &s->numFieldComponents);CHKERRQ(ierr);
  ierr = PetscMalloc(s->numFields * sizeof(char *), &s->fieldNames);CHKERRQ(ierr);
  ierr = PetscMalloc(s->numFields * sizeof(PetscSection), &s->field);CHKERRQ(ierr);
  for (f = 0; f < s->numFields; ++f) {
    char name[64];

    s->numFieldComponents[f] = 1;
    ierr = PetscSectionCreate(s->atlasLayout.comm, &s->field[f]);CHKERRQ(ierr);
    ierr = PetscSNPrintf(name, 64, "Field_%D", f);CHKERRQ(ierr);
    ierr = PetscStrallocpy(name, (char **) &s->fieldNames[f]);CHKERRQ(ierr);
  }
  PetscFunctionReturn(0);
}

#undef __FUNCT__
#define __FUNCT__ "PetscSectionGetFieldName"
/*@C
  PetscSectionGetFieldName - Returns the name of a field in the PetscSection

  Not Collective

  Input Parameters:
+ s     - the PetscSection
- field - the field number

  Output Parameter:
. fieldName - the field name

  Level: developer

.seealso: PetscSectionSetFieldName()
@*/
PetscErrorCode PetscSectionGetFieldName(PetscSection s, PetscInt field, const char *fieldName[])
{
  PetscFunctionBegin;
  PetscValidPointer(fieldName,2);
  if ((field < 0) || (field >= s->numFields)) {
    SETERRQ3(PETSC_COMM_SELF, PETSC_ERR_ARG_OUTOFRANGE, "Section field %d should be in [%d, %d)", field, 0, s->numFields);
  }
  *fieldName = s->fieldNames[field];
  PetscFunctionReturn(0);
}

#undef __FUNCT__
#define __FUNCT__ "PetscSectionSetFieldName"
/*@C
  PetscSectionSetFieldName - Sets the name of a field in the PetscSection

  Not Collective

  Input Parameters:
+ s     - the PetscSection
. field - the field number
- fieldName - the field name

  Level: developer

.seealso: PetscSectionGetFieldName()
@*/
PetscErrorCode PetscSectionSetFieldName(PetscSection s, PetscInt field, const char fieldName[])
{
  PetscErrorCode ierr;

  PetscFunctionBegin;
  PetscValidCharPointer(fieldName,3);
  if ((field < 0) || (field >= s->numFields)) {
    SETERRQ3(PETSC_COMM_SELF, PETSC_ERR_ARG_OUTOFRANGE, "Section field %d should be in [%d, %d)", field, 0, s->numFields);
  }
  ierr = PetscFree(s->fieldNames[field]);CHKERRQ(ierr);
  ierr = PetscStrallocpy(fieldName, (char **) &s->fieldNames[field]);CHKERRQ(ierr);
  PetscFunctionReturn(0);
}

#undef __FUNCT__
#define __FUNCT__ "PetscSectionGetFieldComponents"
/*@
  PetscSectionGetFieldComponents - Returns the number of field components for the given field.

  Not collective

  Input Parameters:
+ s - the PetscSection
- field - the field number

  Output Parameter:
. numComp - the number of field components

  Level: intermediate

.seealso: PetscSectionSetNumFieldComponents(), PetscSectionGetNumFields()
@*/
PetscErrorCode PetscSectionGetFieldComponents(PetscSection s, PetscInt field, PetscInt *numComp)
{
  PetscFunctionBegin;
  PetscValidPointer(numComp,2);
  if ((field < 0) || (field >= s->numFields)) {
    SETERRQ3(PETSC_COMM_SELF, PETSC_ERR_ARG_OUTOFRANGE, "Section field %d should be in [%d, %d)", field, 0, s->numFields);
  }
  *numComp = s->numFieldComponents[field];
  PetscFunctionReturn(0);
}

#undef __FUNCT__
#define __FUNCT__ "PetscSectionSetFieldComponents"
/*@
  PetscSectionSetFieldComponents - Sets the number of field components for the given field.

  Not collective

  Input Parameters:
+ s - the PetscSection
. field - the field number
- numComp - the number of field components

  Level: intermediate

.seealso: PetscSectionGetNumFieldComponents(), PetscSectionGetNumFields()
@*/
PetscErrorCode PetscSectionSetFieldComponents(PetscSection s, PetscInt field, PetscInt numComp)
{
  PetscFunctionBegin;
  if ((field < 0) || (field >= s->numFields)) {
    SETERRQ3(PETSC_COMM_SELF, PETSC_ERR_ARG_OUTOFRANGE, "Section field %d should be in [%d, %d)", field, 0, s->numFields);
  }
  s->numFieldComponents[field] = numComp;
  PetscFunctionReturn(0);
}

#undef __FUNCT__
#define __FUNCT__ "PetscSectionCheckConstraints"
PetscErrorCode PetscSectionCheckConstraints(PetscSection s)
{
  PetscErrorCode ierr;

  PetscFunctionBegin;
  if (!s->bc) {
    ierr = PetscSectionCreate(s->atlasLayout.comm, &s->bc);CHKERRQ(ierr);
    ierr = PetscSectionSetChart(s->bc, s->atlasLayout.pStart, s->atlasLayout.pEnd);CHKERRQ(ierr);
  }
  PetscFunctionReturn(0);
}

#undef __FUNCT__
#define __FUNCT__ "PetscSectionGetChart"
/*@
  PetscSectionGetChart - Returns the range [pStart, pEnd) in which points in the lie.

  Not collective

  Input Parameter:
. s - the PetscSection

  Output Parameters:
+ pStart - the first point
- pEnd - one past the last point

  Level: intermediate

.seealso: PetscSectionSetChart(), PetscSectionCreate()
@*/
PetscErrorCode PetscSectionGetChart(PetscSection s, PetscInt *pStart, PetscInt *pEnd)
{
  PetscFunctionBegin;
  if (pStart) {*pStart = s->atlasLayout.pStart;}
  if (pEnd)   {*pEnd   = s->atlasLayout.pEnd;}
  PetscFunctionReturn(0);
}

#undef __FUNCT__
#define __FUNCT__ "PetscSectionSetChart"
/*@
  PetscSectionSetChart - Sets the range [pStart, pEnd) in which points in the lie.

  Not collective

  Input Parameters:
+ s - the PetscSection
. pStart - the first point
- pEnd - one past the last point

  Level: intermediate

.seealso: PetscSectionSetChart(), PetscSectionCreate()
@*/
PetscErrorCode PetscSectionSetChart(PetscSection s, PetscInt pStart, PetscInt pEnd)
{
  PetscInt       f;
  PetscErrorCode ierr;

  PetscFunctionBegin;
  s->atlasLayout.pStart = pStart;
  s->atlasLayout.pEnd   = pEnd;
  ierr = PetscFree2(s->atlasDof, s->atlasOff);CHKERRQ(ierr);
  ierr = PetscMalloc2((pEnd - pStart), PetscInt, &s->atlasDof, (pEnd - pStart), PetscInt, &s->atlasOff);CHKERRQ(ierr);
  ierr = PetscMemzero(s->atlasDof, (pEnd - pStart)*sizeof(PetscInt));CHKERRQ(ierr);
  for (f = 0; f < s->numFields; ++f) {
    ierr = PetscSectionSetChart(s->field[f], pStart, pEnd);CHKERRQ(ierr);
  }
  PetscFunctionReturn(0);
}

#undef __FUNCT__
#define __FUNCT__ "PetscSectionGetDof"
/*@
  PetscSectionGetDof - Return the number of degrees of freedom associated with a given point.

  Not collective

  Input Parameters:
+ s - the PetscSection
- point - the point

  Output Parameter:
. numDof - the number of dof

  Level: intermediate

.seealso: PetscSectionSetDof(), PetscSectionCreate()
@*/
PetscErrorCode PetscSectionGetDof(PetscSection s, PetscInt point, PetscInt *numDof)
{
  PetscFunctionBegin;
  if ((point < s->atlasLayout.pStart) || (point >= s->atlasLayout.pEnd)) {
    SETERRQ3(PETSC_COMM_SELF, PETSC_ERR_ARG_OUTOFRANGE, "Section point %d should be in [%d, %d)", point, s->atlasLayout.pStart, s->atlasLayout.pEnd);
  }
  *numDof = s->atlasDof[point - s->atlasLayout.pStart];
  PetscFunctionReturn(0);
}

#undef __FUNCT__
#define __FUNCT__ "PetscSectionSetDof"
/*@
  PetscSectionSetDof - Sets the number of degrees of freedom associated with a given point.

  Not collective

  Input Parameters:
+ s - the PetscSection
. point - the point
- numDof - the number of dof

  Level: intermediate

.seealso: PetscSectionGetDof(), PetscSectionAddDof(), PetscSectionCreate()
@*/
PetscErrorCode PetscSectionSetDof(PetscSection s, PetscInt point, PetscInt numDof)
{
  PetscFunctionBegin;
  if ((point < s->atlasLayout.pStart) || (point >= s->atlasLayout.pEnd)) {
    SETERRQ3(PETSC_COMM_SELF, PETSC_ERR_ARG_OUTOFRANGE, "Section point %d should be in [%d, %d)", point, s->atlasLayout.pStart, s->atlasLayout.pEnd);
  }
  s->atlasDof[point - s->atlasLayout.pStart] = numDof;
  PetscFunctionReturn(0);
}

#undef __FUNCT__
#define __FUNCT__ "PetscSectionAddDof"
/*@
  PetscSectionAddDof - Adds to the number of degrees of freedom associated with a given point.

  Not collective

  Input Parameters:
+ s - the PetscSection
. point - the point
- numDof - the number of additional dof

  Level: intermediate

.seealso: PetscSectionGetDof(), PetscSectionSetDof(), PetscSectionCreate()
@*/
PetscErrorCode PetscSectionAddDof(PetscSection s, PetscInt point, PetscInt numDof)
{
  PetscFunctionBegin;
  if ((point < s->atlasLayout.pStart) || (point >= s->atlasLayout.pEnd)) {
    SETERRQ3(PETSC_COMM_SELF, PETSC_ERR_ARG_OUTOFRANGE, "Section point %d should be in [%d, %d)", point, s->atlasLayout.pStart, s->atlasLayout.pEnd);
  }
  s->atlasDof[point - s->atlasLayout.pStart] += numDof;
  PetscFunctionReturn(0);
}

#undef __FUNCT__
#define __FUNCT__ "PetscSectionGetFieldDof"
/*@
  PetscSectionGetFieldDof - Return the number of degrees of freedom associated with a field on a given point.

  Not collective

  Input Parameters:
+ s - the PetscSection
. point - the point
- field - the field

  Output Parameter:
. numDof - the number of dof

  Level: intermediate

.seealso: PetscSectionSetFieldDof(), PetscSectionCreate()
@*/
PetscErrorCode PetscSectionGetFieldDof(PetscSection s, PetscInt point, PetscInt field, PetscInt *numDof)
{
  PetscErrorCode ierr;

  PetscFunctionBegin;
  if ((field < 0) || (field >= s->numFields)) {
    SETERRQ3(PETSC_COMM_SELF, PETSC_ERR_ARG_OUTOFRANGE, "Section field %d should be in [%d, %d)", field, 0, s->numFields);
  }
  ierr = PetscSectionGetDof(s->field[field], point, numDof);CHKERRQ(ierr);
  PetscFunctionReturn(0);
}

#undef __FUNCT__
#define __FUNCT__ "PetscSectionSetFieldDof"
/*@
  PetscSectionSetFieldDof - Sets the number of degrees of freedom associated with a field on a given point.

  Not collective

  Input Parameters:
+ s - the PetscSection
. point - the point
. field - the field
- numDof - the number of dof

  Level: intermediate

.seealso: PetscSectionGetFieldDof(), PetscSectionCreate()
@*/
PetscErrorCode PetscSectionSetFieldDof(PetscSection s, PetscInt point, PetscInt field, PetscInt numDof)
{
  PetscErrorCode ierr;

  PetscFunctionBegin;
  if ((field < 0) || (field >= s->numFields)) {
    SETERRQ3(PETSC_COMM_SELF, PETSC_ERR_ARG_OUTOFRANGE, "Section field %d should be in [%d, %d)", field, 0, s->numFields);
  }
  ierr = PetscSectionSetDof(s->field[field], point, numDof);CHKERRQ(ierr);
  PetscFunctionReturn(0);
}

#undef __FUNCT__
#define __FUNCT__ "PetscSectionAddFieldDof"
/*@
  PetscSectionAddFieldDof - Adds a number of degrees of freedom associated with a field on a given point.

  Not collective

  Input Parameters:
+ s - the PetscSection
. point - the point
. field - the field
- numDof - the number of dof

  Level: intermediate

.seealso: PetscSectionSetFieldDof(), PetscSectionGetFieldDof(), PetscSectionCreate()
@*/
PetscErrorCode PetscSectionAddFieldDof(PetscSection s, PetscInt point, PetscInt field, PetscInt numDof)
{
  PetscErrorCode ierr;

  PetscFunctionBegin;
  if ((field < 0) || (field >= s->numFields)) {
    SETERRQ3(PETSC_COMM_SELF, PETSC_ERR_ARG_OUTOFRANGE, "Section field %d should be in [%d, %d)", field, 0, s->numFields);
  }
  ierr = PetscSectionAddDof(s->field[field], point, numDof);CHKERRQ(ierr);
  PetscFunctionReturn(0);
}

#undef __FUNCT__
#define __FUNCT__ "PetscSectionGetConstraintDof"
PetscErrorCode PetscSectionGetConstraintDof(PetscSection s, PetscInt point, PetscInt *numDof)
{
  PetscErrorCode ierr;

  PetscFunctionBegin;
  if (s->bc) {
    ierr = PetscSectionGetDof(s->bc, point, numDof);CHKERRQ(ierr);
  } else {
    *numDof = 0;
  }
  PetscFunctionReturn(0);
}

#undef __FUNCT__
#define __FUNCT__ "PetscSectionSetConstraintDof"
PetscErrorCode PetscSectionSetConstraintDof(PetscSection s, PetscInt point, PetscInt numDof)
{
  PetscErrorCode ierr;

  PetscFunctionBegin;
  if (numDof) {
    ierr = PetscSectionCheckConstraints(s);CHKERRQ(ierr);
    ierr = PetscSectionSetDof(s->bc, point, numDof);CHKERRQ(ierr);
  }
  PetscFunctionReturn(0);
}

#undef __FUNCT__
#define __FUNCT__ "PetscSectionAddConstraintDof"
PetscErrorCode PetscSectionAddConstraintDof(PetscSection s, PetscInt point, PetscInt numDof)
{
  PetscErrorCode ierr;

  PetscFunctionBegin;
  if (numDof) {
    ierr = PetscSectionCheckConstraints(s);CHKERRQ(ierr);
    ierr = PetscSectionAddDof(s->bc, point, numDof);CHKERRQ(ierr);
  }
  PetscFunctionReturn(0);
}

#undef __FUNCT__
#define __FUNCT__ "PetscSectionGetFieldConstraintDof"
PetscErrorCode PetscSectionGetFieldConstraintDof(PetscSection s, PetscInt point, PetscInt field, PetscInt *numDof)
{
  PetscErrorCode ierr;

  PetscFunctionBegin;
  if ((field < 0) || (field >= s->numFields)) {
    SETERRQ3(PETSC_COMM_SELF, PETSC_ERR_ARG_OUTOFRANGE, "Section field %d should be in [%d, %d)", field, 0, s->numFields);
  }
  ierr = PetscSectionGetConstraintDof(s->field[field], point, numDof);CHKERRQ(ierr);
  PetscFunctionReturn(0);
}

#undef __FUNCT__
#define __FUNCT__ "PetscSectionSetFieldConstraintDof"
PetscErrorCode PetscSectionSetFieldConstraintDof(PetscSection s, PetscInt point, PetscInt field, PetscInt numDof)
{
  PetscErrorCode ierr;

  PetscFunctionBegin;
  if ((field < 0) || (field >= s->numFields)) {
    SETERRQ3(PETSC_COMM_SELF, PETSC_ERR_ARG_OUTOFRANGE, "Section field %d should be in [%d, %d)", field, 0, s->numFields);
  }
  ierr = PetscSectionSetConstraintDof(s->field[field], point, numDof);CHKERRQ(ierr);
  PetscFunctionReturn(0);
}

#undef __FUNCT__
#define __FUNCT__ "PetscSectionAddFieldConstraintDof"
PetscErrorCode PetscSectionAddFieldConstraintDof(PetscSection s, PetscInt point, PetscInt field, PetscInt numDof)
{
  PetscErrorCode ierr;

  PetscFunctionBegin;
  if ((field < 0) || (field >= s->numFields)) {
    SETERRQ3(PETSC_COMM_SELF, PETSC_ERR_ARG_OUTOFRANGE, "Section field %d should be in [%d, %d)", field, 0, s->numFields);
  }
  ierr = PetscSectionAddConstraintDof(s->field[field], point, numDof);CHKERRQ(ierr);
  PetscFunctionReturn(0);
}

#undef __FUNCT__
#define __FUNCT__ "PetscSectionSetUpBC"
PetscErrorCode PetscSectionSetUpBC(PetscSection s)
{
  PetscErrorCode ierr;

  PetscFunctionBegin;
  if (s->bc) {
    const PetscInt last = (s->bc->atlasLayout.pEnd-s->bc->atlasLayout.pStart) - 1;

    ierr = PetscSectionSetUp(s->bc);CHKERRQ(ierr);
    ierr = PetscMalloc((s->bc->atlasOff[last] + s->bc->atlasDof[last]) * sizeof(PetscInt), &s->bcIndices);CHKERRQ(ierr);
  }
  PetscFunctionReturn(0);
}

#undef __FUNCT__
#define __FUNCT__ "PetscSectionSetUp"
/*@
  PetscSectionSetUp - Calculate offsets based upon the number of degrees of freedom for each point.

  Not collective

  Input Parameter:
. s - the PetscSection

  Level: intermediate

.seealso: PetscSectionCreate()
@*/
PetscErrorCode PetscSectionSetUp(PetscSection s)
{
  PetscInt       offset = 0, p, f;
  PetscErrorCode ierr;

  PetscFunctionBegin;
  if (s->setup) {PetscFunctionReturn(0);}
  s->setup = PETSC_TRUE;
  for (p = 0; p < s->atlasLayout.pEnd - s->atlasLayout.pStart; ++p) {
    s->atlasOff[p] = offset;
    offset += s->atlasDof[p];
    s->maxDof = PetscMax(s->maxDof, s->atlasDof[p]);
  }
  ierr = PetscSectionSetUpBC(s);CHKERRQ(ierr);
  /* Assume that all fields have the same chart */
  for (p = 0; p < s->atlasLayout.pEnd - s->atlasLayout.pStart; ++p) {
    PetscInt off = s->atlasOff[p];

    for (f = 0; f < s->numFields; ++f) {
      PetscSection sf = s->field[f];

      sf->atlasOff[p] = off;
      off += sf->atlasDof[p];
    }
  }
  for (f = 0; f < s->numFields; ++f) {
    ierr = PetscSectionSetUpBC(s->field[f]);
  }
  PetscFunctionReturn(0);
}

#undef __FUNCT__
#define __FUNCT__ "PetscSectionGetMaxDof"
/*@
  PetscSectionGetMaxDof - Return the maximum number of degrees of freedom on any point in the chart

  Not collective

  Input Parameters:
. s - the PetscSection

  Output Parameter:
. maxDof - the maximum dof

  Level: intermediate

.seealso: PetscSectionGetDof(), PetscSectionSetDof(), PetscSectionCreate()
@*/
PetscErrorCode PetscSectionGetMaxDof(PetscSection s, PetscInt *maxDof)
{
  PetscFunctionBegin;
  *maxDof = s->maxDof;
  PetscFunctionReturn(0);
}

#undef __FUNCT__
#define __FUNCT__ "PetscSectionGetStorageSize"
/*@
  PetscSectionGetStorageSize - Return the size of an arary or local Vec capable of holding all the degrees of freedom.

  Not collective

  Input Parameters:
+ s - the PetscSection
- point - the point

  Output Parameter:
. size - the size of an array which can hold all the dofs

  Level: intermediate

.seealso: PetscSectionGetOffset(), PetscSectionCreate()
@*/
PetscErrorCode PetscSectionGetStorageSize(PetscSection s, PetscInt *size)
{
  PetscInt p, n = 0;

  PetscFunctionBegin;
  for (p = 0; p < s->atlasLayout.pEnd - s->atlasLayout.pStart; ++p) {
    n += s->atlasDof[p] > 0 ? s->atlasDof[p] : 0;
  }
  *size = n;
  PetscFunctionReturn(0);
}

#undef __FUNCT__
#define __FUNCT__ "PetscSectionGetConstrainedStorageSize"
PetscErrorCode PetscSectionGetConstrainedStorageSize(PetscSection s, PetscInt *size)
{
  PetscInt p, n = 0;

  PetscFunctionBegin;
  for (p = 0; p < s->atlasLayout.pEnd - s->atlasLayout.pStart; ++p) {
    const PetscInt cdof = s->bc ? s->bc->atlasDof[p] : 0;
    n += s->atlasDof[p] > 0 ? s->atlasDof[p] - cdof : 0;
  }
  *size = n;
  PetscFunctionReturn(0);
}

#undef __FUNCT__
#define __FUNCT__ "PetscSectionCreateGlobalSection"
/*@
  PetscSectionCreateGlobalSection - Create a section describing the global field layout using
  the local section and an SF describing the section point overlap.

  Input Parameters:
  + lsection - The PetscSection for the global field layout
  . sf - The SF describing parallel layout of the section points
  - includeConstraints - By default this is PETSC_FALSE, meaning that the global field vector will not posses constrained dofs

  Output Parameter:
  . gsection - The PetscSection for the global field layout

  Note: This gives negative sizes and offsets to points not owned by this process

  Level: developer

.seealso: PetscSectionCreate()
@*/
PetscErrorCode PetscSectionCreateGlobalSection(PetscSection s, PetscSF sf, PetscBool includeConstraints, PetscSection *gsection)
{
  PetscInt      *neg;
  PetscInt       pStart, pEnd, p, dof, cdof, off, globalOff = 0, nroots;
  PetscErrorCode ierr;

  PetscFunctionBegin;
  ierr = PetscSectionCreate(s->atlasLayout.comm, gsection);CHKERRQ(ierr);
  ierr = PetscSectionGetChart(s, &pStart, &pEnd);CHKERRQ(ierr);
  ierr = PetscSectionSetChart(*gsection, pStart, pEnd);CHKERRQ(ierr);
  ierr = PetscMalloc((pEnd - pStart) * sizeof(PetscInt), &neg);CHKERRQ(ierr);
  /* Mark ghost points with negative dof */
  for (p = pStart; p < pEnd; ++p) {
    ierr = PetscSectionGetDof(s, p, &dof);CHKERRQ(ierr);
    ierr = PetscSectionSetDof(*gsection, p, dof);CHKERRQ(ierr);
    ierr = PetscSectionGetConstraintDof(s, p, &cdof);CHKERRQ(ierr);
    if (!includeConstraints && cdof > 0) {ierr = PetscSectionSetConstraintDof(*gsection, p, cdof);CHKERRQ(ierr);}
    neg[p-pStart] = -(dof+1);
  }
  ierr = PetscSectionSetUpBC(*gsection);CHKERRQ(ierr);
  ierr = PetscSFGetGraph(sf, &nroots, PETSC_NULL, PETSC_NULL, PETSC_NULL);CHKERRQ(ierr);
  if (nroots >= 0) {
    if (nroots > pEnd - pStart) {
      PetscInt *tmpDof;
      /* Help Jed: HAVE TO MAKE A BUFFER HERE THE SIZE OF THE COMPLETE SPACE AND THEN COPY INTO THE atlasDof FOR THIS SECTION */
      ierr = PetscMalloc(nroots * sizeof(PetscInt), &tmpDof);CHKERRQ(ierr);
      ierr = PetscSFBcastBegin(sf, MPIU_INT, &neg[-pStart], tmpDof);CHKERRQ(ierr);
      ierr = PetscSFBcastEnd(sf, MPIU_INT, &neg[-pStart], tmpDof);CHKERRQ(ierr);
      for (p = pStart; p < pEnd; ++p) {
        if (tmpDof[p] < 0) {(*gsection)->atlasDof[p-pStart] = tmpDof[p];}
      }
      ierr = PetscFree(tmpDof);CHKERRQ(ierr);
    } else {
      ierr = PetscSFBcastBegin(sf, MPIU_INT, &neg[-pStart], &(*gsection)->atlasDof[-pStart]);CHKERRQ(ierr);
      ierr = PetscSFBcastEnd(sf, MPIU_INT, &neg[-pStart], &(*gsection)->atlasDof[-pStart]);CHKERRQ(ierr);
    }
  }
  /* Calculate new sizes, get proccess offset, and calculate point offsets */
<<<<<<< HEAD
  for (p = 0, off = 0; p < pEnd-pStart; ++p) {
    cdof = s->bc ? s->bc->atlasDof[p] : 0;
=======
  for(p = 0, off = 0; p < pEnd-pStart; ++p) {
    cdof = (!includeConstraints && s->bc) ? s->bc->atlasDof[p] : 0;
>>>>>>> eaf8d80a
    (*gsection)->atlasOff[p] = off;
    off += (*gsection)->atlasDof[p] > 0 ? (*gsection)->atlasDof[p]-cdof : 0;
  }
  ierr = MPI_Scan(&off, &globalOff, 1, MPIU_INT, MPI_SUM, s->atlasLayout.comm);CHKERRQ(ierr);
  globalOff -= off;
  for (p = 0, off = 0; p < pEnd-pStart; ++p) {
    (*gsection)->atlasOff[p] += globalOff;
    neg[p] = -((*gsection)->atlasOff[p]+1);
  }
  /* Put in negative offsets for ghost points */
  if (nroots >= 0) {
    if (nroots > pEnd - pStart) {
      PetscInt *tmpOff;
      /* Help Jed: HAVE TO MAKE A BUFFER HERE THE SIZE OF THE COMPLETE SPACE AND THEN COPY INTO THE atlasDof FOR THIS SECTION */
      ierr = PetscMalloc(nroots * sizeof(PetscInt), &tmpOff);CHKERRQ(ierr);
      ierr = PetscSFBcastBegin(sf, MPIU_INT, &neg[-pStart], tmpOff);CHKERRQ(ierr);
      ierr = PetscSFBcastEnd(sf, MPIU_INT, &neg[-pStart], tmpOff);CHKERRQ(ierr);
      for (p = pStart; p < pEnd; ++p) {
        if (tmpOff[p] < 0) {(*gsection)->atlasOff[p-pStart] = tmpOff[p];}
      }
      ierr = PetscFree(tmpOff);CHKERRQ(ierr);
    } else {
      ierr = PetscSFBcastBegin(sf, MPIU_INT, &neg[-pStart], &(*gsection)->atlasOff[-pStart]);CHKERRQ(ierr);
      ierr = PetscSFBcastEnd(sf, MPIU_INT, &neg[-pStart], &(*gsection)->atlasOff[-pStart]);CHKERRQ(ierr);
    }
  }
  ierr = PetscFree(neg);CHKERRQ(ierr);
  PetscFunctionReturn(0);
}


#undef __FUNCT__
#define __FUNCT__ "PetscSectionCreateSubsection"
PetscErrorCode PetscSectionCreateSubsection(PetscSection s, PetscInt numFields, PetscInt fields[], PetscSection *subs)
{
  PetscInt       nF, f, pStart, pEnd, p, maxCdof = 0;
  PetscErrorCode ierr;

  PetscFunctionBegin;
  if (!numFields) PetscFunctionReturn(0);
  ierr = PetscSectionGetNumFields(s, &nF);CHKERRQ(ierr);
  if (numFields > nF) SETERRQ2(s->atlasLayout.comm, PETSC_ERR_ARG_WRONG, "Number of requested fields %d greater than number of fields %d", numFields, nF);
  ierr = PetscSectionCreate(s->atlasLayout.comm, subs);CHKERRQ(ierr);
  ierr = PetscSectionSetNumFields(*subs, numFields);CHKERRQ(ierr);
  for (f = 0; f < numFields; ++f) {
    const char *name;
    PetscInt    numComp;

    ierr = PetscSectionGetFieldName(s, fields[f], &name);CHKERRQ(ierr);
    ierr = PetscSectionSetFieldName(*subs, f, name);CHKERRQ(ierr);
    ierr = PetscSectionGetFieldComponents(s, fields[f], &numComp);CHKERRQ(ierr);
    ierr = PetscSectionSetFieldComponents(*subs, f, numComp);CHKERRQ(ierr);
  }
  ierr = PetscSectionGetChart(s, &pStart, &pEnd);CHKERRQ(ierr);
  ierr = PetscSectionSetChart(*subs, pStart, pEnd);CHKERRQ(ierr);
  for (p = pStart; p < pEnd; ++p) {
    PetscInt dof = 0, cdof = 0, fdof, cfdof;

    for (f = 0; f < numFields; ++f) {
      ierr = PetscSectionGetFieldDof(s, p, fields[f], &fdof);CHKERRQ(ierr);
      ierr = PetscSectionSetFieldDof(*subs, p, f, fdof);CHKERRQ(ierr);
      ierr = PetscSectionGetFieldConstraintDof(s, p, fields[f], &cfdof);CHKERRQ(ierr);
      if (cfdof) {ierr = PetscSectionSetFieldConstraintDof(*subs, p, f, cfdof);CHKERRQ(ierr);}
      dof  += fdof;
      cdof += cfdof;
    }
    ierr = PetscSectionSetDof(*subs, p, dof);CHKERRQ(ierr);
    if (cdof) {ierr = PetscSectionSetConstraintDof(*subs, p, cdof);CHKERRQ(ierr);}
    maxCdof = PetscMax(cdof, maxCdof);
  }
  ierr = PetscSectionSetUp(*subs);CHKERRQ(ierr);
  if (maxCdof) {
    PetscInt *indices;

    ierr = PetscMalloc(maxCdof * sizeof(PetscInt), &indices);CHKERRQ(ierr);
    for (p = pStart; p < pEnd; ++p) {
      PetscInt cdof;

      ierr = PetscSectionGetConstraintDof(*subs, p, &cdof);CHKERRQ(ierr);
      if (cdof) {
        PetscInt *oldIndices;
        PetscInt  fdof, cfdof, fc, numConst = 0, fOff = 0;

        for (f = 0; f < numFields; ++f) {
          PetscInt oldFoff = 0, oldf;

          ierr = PetscSectionGetFieldDof(s, p, fields[f], &fdof);CHKERRQ(ierr);
          ierr = PetscSectionGetFieldConstraintDof(s, p, fields[f], &cfdof);CHKERRQ(ierr);
          ierr = PetscSectionGetFieldConstraintIndices(s, p, fields[f], &oldIndices);CHKERRQ(ierr);
          /* This can be sped up if we assume sorted fields */
          for (oldf = 0; oldf < fields[f]; ++oldf) {
            PetscInt oldfdof;
            ierr = PetscSectionGetFieldDof(s, p, oldf, &oldfdof);CHKERRQ(ierr);
            oldFoff += oldfdof;
          }
          for (fc = 0; fc < cfdof; ++fc) {
            indices[numConst+fc] = oldIndices[fc] + (fOff - oldFoff);
          }
          ierr = PetscSectionSetFieldConstraintIndices(*subs, p, f, &indices[numConst]);CHKERRQ(ierr);
          numConst += cfdof;
          fOff     += fdof;
        }
        ierr = PetscSectionSetConstraintIndices(*subs, p, indices);CHKERRQ(ierr);
      }
    }
    ierr = PetscFree(indices);CHKERRQ(ierr);
  }
  PetscFunctionReturn(0);
}

#undef __FUNCT__
#define __FUNCT__ "PetscSectionGetPointLayout"
PetscErrorCode PetscSectionGetPointLayout(MPI_Comm comm, PetscSection s, PetscLayout *layout)
{
  PetscInt       pStart, pEnd, p, localSize = 0;
  PetscErrorCode ierr;

  PetscFunctionBegin;
  ierr = PetscSectionGetChart(s, &pStart, &pEnd);CHKERRQ(ierr);
  for (p = pStart; p < pEnd; ++p) {
    PetscInt dof;

    ierr = PetscSectionGetDof(s, p, &dof);CHKERRQ(ierr);
    if (dof > 0) {++localSize;}
  }
  ierr = PetscLayoutCreate(comm, layout);CHKERRQ(ierr);
  ierr = PetscLayoutSetLocalSize(*layout, localSize);CHKERRQ(ierr);
  ierr = PetscLayoutSetBlockSize(*layout, 1);CHKERRQ(ierr);
  ierr = PetscLayoutSetUp(*layout);CHKERRQ(ierr);
  PetscFunctionReturn(0);
}

#undef __FUNCT__
#define __FUNCT__ "PetscSectionGetValueLayout"
PetscErrorCode PetscSectionGetValueLayout(MPI_Comm comm, PetscSection s, PetscLayout *layout)
{
  PetscInt       pStart, pEnd, p, localSize = 0;
  PetscErrorCode ierr;

  PetscFunctionBegin;
  ierr = PetscSectionGetChart(s, &pStart, &pEnd);CHKERRQ(ierr);
  for (p = pStart; p < pEnd; ++p) {
    PetscInt dof;

    ierr = PetscSectionGetDof(s, p, &dof);CHKERRQ(ierr);
    if (dof > 0) {localSize += dof;}
  }
  ierr = PetscLayoutCreate(comm, layout);CHKERRQ(ierr);
  ierr = PetscLayoutSetLocalSize(*layout, localSize);CHKERRQ(ierr);
  ierr = PetscLayoutSetBlockSize(*layout, 1);CHKERRQ(ierr);
  ierr = PetscLayoutSetUp(*layout);CHKERRQ(ierr);
  PetscFunctionReturn(0);
}

#undef __FUNCT__
#define __FUNCT__ "PetscSectionGetOffset"
/*@
  PetscSectionGetOffset - Return the offset into an arary or local Vec for the dof associated with the given point.

  Not collective

  Input Parameters:
+ s - the PetscSection
- point - the point

  Output Parameter:
. offset - the offset

  Level: intermediate

.seealso: PetscSectionGetFieldOffset(), PetscSectionCreate()
@*/
PetscErrorCode PetscSectionGetOffset(PetscSection s, PetscInt point, PetscInt *offset)
{
  PetscFunctionBegin;
  if ((point < s->atlasLayout.pStart) || (point >= s->atlasLayout.pEnd)) {
    SETERRQ3(PETSC_COMM_SELF, PETSC_ERR_ARG_OUTOFRANGE, "Section point %d should be in [%d, %d)", point, s->atlasLayout.pStart, s->atlasLayout.pEnd);
  }
  *offset = s->atlasOff[point - s->atlasLayout.pStart];
  PetscFunctionReturn(0);
}

#undef __FUNCT__
#define __FUNCT__ "PetscSectionGetFieldOffset"
/*@
  PetscSectionGetFieldOffset - Return the offset into an arary or local Vec for the dof associated with the given point.

  Not collective

  Input Parameters:
+ s - the PetscSection
. point - the point
- field - the field

  Output Parameter:
. offset - the offset

  Level: intermediate

.seealso: PetscSectionGetOffset(), PetscSectionCreate()
@*/
PetscErrorCode PetscSectionGetFieldOffset(PetscSection s, PetscInt point, PetscInt field, PetscInt *offset)
{
  PetscErrorCode ierr;

  PetscFunctionBegin;
  if ((field < 0) || (field >= s->numFields)) {
    SETERRQ3(PETSC_COMM_SELF, PETSC_ERR_ARG_OUTOFRANGE, "Section field %d should be in [%d, %d)", field, 0, s->numFields);
  }
  ierr = PetscSectionGetOffset(s->field[field], point, offset);CHKERRQ(ierr);
  PetscFunctionReturn(0);
}

#undef __FUNCT__
#define __FUNCT__ "PetscSectionGetFieldPointOffset"
/* This gives the offset on a point of the field, ignoring constraints */
PetscErrorCode PetscSectionGetFieldPointOffset(PetscSection s, PetscInt point, PetscInt field, PetscInt *offset)
{
  PetscInt       off, foff;
  PetscErrorCode ierr;

  PetscFunctionBegin;
  if ((field < 0) || (field >= s->numFields)) {
    SETERRQ3(PETSC_COMM_SELF, PETSC_ERR_ARG_OUTOFRANGE, "Section field %d should be in [%d, %d)", field, 0, s->numFields);
  }
  ierr = PetscSectionGetOffset(s, point, &off);CHKERRQ(ierr);
  ierr = PetscSectionGetOffset(s->field[field], point, &foff);CHKERRQ(ierr);
  *offset = foff - off;
  PetscFunctionReturn(0);
}

#undef __FUNCT__
#define __FUNCT__ "PetscSectionGetOffsetRange"
/*@
  PetscSectionGetOffsetRange - Return the full range of offsets [start, end)

  Not collective

  Input Parameter:
. s - the PetscSection

  Output Parameters:
+ start - the minimum offset
- end   - one more than the maximum offset

  Level: intermediate

.seealso: PetscSectionGetOffset(), PetscSectionCreate()
@*/
PetscErrorCode PetscSectionGetOffsetRange(PetscSection s, PetscInt *start, PetscInt *end)
{
  PetscInt       os = s->atlasOff[0], oe = s->atlasOff[0], pStart, pEnd, p;
  PetscErrorCode ierr;

  PetscFunctionBegin;
  ierr = PetscSectionGetChart(s, &pStart, &pEnd);CHKERRQ(ierr);
  for (p = pStart; p < pEnd; ++p) {
    PetscInt dof = s->atlasDof[p], off = s->atlasOff[p];

    if (off >= 0) {
      os = PetscMin(os, off);
      oe = PetscMax(oe, off+dof);
    }
  }
  if (start) *start = os;
  if (end)   *end   = oe;
  PetscFunctionReturn(0);
}

#undef __FUNCT__
#define __FUNCT__ "PetscSectionView_ASCII"
PetscErrorCode  PetscSectionView_ASCII(PetscSection s, PetscViewer viewer)
{
  PetscInt       p;
  PetscMPIInt    rank;
  PetscErrorCode ierr;

  PetscFunctionBegin;
  if (s->atlasLayout.numDof != 1) SETERRQ1(PETSC_COMM_SELF, PETSC_ERR_SUP, "Cannot handle %d dof in a uniform section", s->atlasLayout.numDof);
  ierr = MPI_Comm_rank(((PetscObject) viewer)->comm, &rank);CHKERRQ(ierr);
  ierr = PetscViewerASCIISynchronizedAllow(viewer, PETSC_TRUE);CHKERRQ(ierr);
  ierr = PetscViewerASCIISynchronizedPrintf(viewer, "Process %d:\n", rank);CHKERRQ(ierr);
  for (p = 0; p < s->atlasLayout.pEnd - s->atlasLayout.pStart; ++p) {
    if ((s->bc) && (s->bc->atlasDof[p] > 0)) {
      PetscInt b;

      ierr = PetscViewerASCIISynchronizedPrintf(viewer, "  (%4d) dim %2d offset %3d constrained", p+s->atlasLayout.pStart, s->atlasDof[p], s->atlasOff[p]);CHKERRQ(ierr);
      for (b = 0; b < s->bc->atlasDof[p]; ++b) {
        ierr = PetscViewerASCIISynchronizedPrintf(viewer, " %d", s->bcIndices[s->bc->atlasOff[p]+b]);CHKERRQ(ierr);
      }
      ierr = PetscViewerASCIISynchronizedPrintf(viewer, "\n");CHKERRQ(ierr);
    } else {
      ierr = PetscViewerASCIISynchronizedPrintf(viewer, "  (%4d) dim %2d offset %3d\n", p+s->atlasLayout.pStart, s->atlasDof[p], s->atlasOff[p]);CHKERRQ(ierr);
    }
  }
  ierr = PetscViewerFlush(viewer);CHKERRQ(ierr);
  PetscFunctionReturn(0);
}

#undef __FUNCT__
#define __FUNCT__ "PetscSectionView"
/*@C
  PetscSectionView - Views a PetscSection

  Collective on PetscSection

  Input Parameters:
+ s - the PetscSection object to view
- v - the viewer

  Level: developer

.seealso PetscSectionCreate(), PetscSectionDestroy()
@*/
PetscErrorCode PetscSectionView(PetscSection s, PetscViewer viewer)
{
  PetscBool      isascii;
  PetscInt       f;
  PetscErrorCode ierr;

  PetscFunctionBegin;
  if (!viewer) {ierr = PetscViewerASCIIGetStdout(PETSC_COMM_SELF, &viewer);CHKERRQ(ierr);}
  PetscValidHeaderSpecific(viewer, PETSC_VIEWER_CLASSID, 2);
  ierr = PetscObjectTypeCompare((PetscObject) viewer, PETSCVIEWERASCII, &isascii);CHKERRQ(ierr);
  if (isascii) {
    if (s->numFields) {
      ierr = PetscViewerASCIIPrintf(viewer, "PetscSection with %d fields\n", s->numFields);CHKERRQ(ierr);
      for (f = 0; f < s->numFields; ++f) {
        ierr = PetscViewerASCIIPrintf(viewer, "  field %d with %d components\n", f, s->numFieldComponents[f]);CHKERRQ(ierr);
        ierr = PetscSectionView_ASCII(s->field[f], viewer);CHKERRQ(ierr);
      }
    } else {
      ierr = PetscViewerASCIIPrintf(viewer, "PetscSection\n");CHKERRQ(ierr);
      ierr = PetscSectionView_ASCII(s, viewer);CHKERRQ(ierr);
    }
  } else {
    SETERRQ1(PETSC_COMM_SELF, PETSC_ERR_SUP, "Viewer type %s not supported by this section object", ((PetscObject) viewer)->type_name);
  }
  PetscFunctionReturn(0);
}

#undef __FUNCT__
#define __FUNCT__ "PetscSectionVecView_ASCII"
PetscErrorCode PetscSectionVecView_ASCII(PetscSection s, Vec v, PetscViewer viewer)
{
  PetscScalar   *array;
  PetscInt       p, i;
  PetscMPIInt    rank;
  PetscErrorCode ierr;

  PetscFunctionBegin;
  if (s->atlasLayout.numDof != 1) SETERRQ1(PETSC_COMM_SELF, PETSC_ERR_SUP, "Cannot handle %d dof in a uniform section", s->atlasLayout.numDof);
  ierr = MPI_Comm_rank(((PetscObject) viewer)->comm, &rank);CHKERRQ(ierr);
  ierr = VecGetArray(v, &array);CHKERRQ(ierr);
  ierr = PetscViewerASCIISynchronizedAllow(viewer, PETSC_TRUE);CHKERRQ(ierr);
  ierr = PetscViewerASCIISynchronizedPrintf(viewer, "Process %d:\n", rank);CHKERRQ(ierr);
  for (p = 0; p < s->atlasLayout.pEnd - s->atlasLayout.pStart; ++p) {
    if ((s->bc) && (s->bc->atlasDof[p] > 0)) {
      PetscInt b;

      ierr = PetscViewerASCIISynchronizedPrintf(viewer, "  (%4d) dim %2d offset %3d", p+s->atlasLayout.pStart, s->atlasDof[p], s->atlasOff[p]);CHKERRQ(ierr);
      for (i = s->atlasOff[p]; i < s->atlasOff[p]+s->atlasDof[p]; ++i) {
        PetscScalar v = array[i];
#if defined(PETSC_USE_COMPLEX)
        if (PetscImaginaryPart(v) > 0.0) {
          ierr = PetscViewerASCIISynchronizedPrintf(viewer," %G + %G i", PetscRealPart(v), PetscImaginaryPart(v));CHKERRQ(ierr);
        } else if (PetscImaginaryPart(v) < 0.0) {
          ierr = PetscViewerASCIISynchronizedPrintf(viewer," %G - %G i", PetscRealPart(v),-PetscImaginaryPart(v));CHKERRQ(ierr);
        } else {
          ierr = PetscViewerASCIISynchronizedPrintf(viewer, " %G", PetscRealPart(v));CHKERRQ(ierr);
        }
#else
        ierr = PetscViewerASCIISynchronizedPrintf(viewer, " %G", v);CHKERRQ(ierr);
#endif
      }
      ierr = PetscViewerASCIISynchronizedPrintf(viewer, " constrained");CHKERRQ(ierr);
      for (b = 0; b < s->bc->atlasDof[p]; ++b) {
        ierr = PetscViewerASCIISynchronizedPrintf(viewer, " %d", s->bcIndices[s->bc->atlasOff[p]+b]);CHKERRQ(ierr);
      }
      ierr = PetscViewerASCIISynchronizedPrintf(viewer, "\n");CHKERRQ(ierr);
    } else {
      ierr = PetscViewerASCIISynchronizedPrintf(viewer, "  (%4d) dim %2d offset %3d", p+s->atlasLayout.pStart, s->atlasDof[p], s->atlasOff[p]);CHKERRQ(ierr);
      for (i = s->atlasOff[p]; i < s->atlasOff[p]+s->atlasDof[p]; ++i) {
        PetscScalar v = array[i];
#if defined(PETSC_USE_COMPLEX)
        if (PetscImaginaryPart(v) > 0.0) {
          ierr = PetscViewerASCIISynchronizedPrintf(viewer," %G + %G i", PetscRealPart(v), PetscImaginaryPart(v));CHKERRQ(ierr);
        } else if (PetscImaginaryPart(v) < 0.0) {
          ierr = PetscViewerASCIISynchronizedPrintf(viewer," %G - %G i", PetscRealPart(v),-PetscImaginaryPart(v));CHKERRQ(ierr);
        } else {
          ierr = PetscViewerASCIISynchronizedPrintf(viewer, " %G", PetscRealPart(v));CHKERRQ(ierr);
        }
#else
        ierr = PetscViewerASCIISynchronizedPrintf(viewer, " %G", v);CHKERRQ(ierr);
#endif
      }
      ierr = PetscViewerASCIISynchronizedPrintf(viewer, "\n");CHKERRQ(ierr);
    }
  }
  ierr = PetscViewerFlush(viewer);CHKERRQ(ierr);
  ierr = VecRestoreArray(v, &array);CHKERRQ(ierr);
  PetscFunctionReturn(0);
}

#undef __FUNCT__
#define __FUNCT__ "PetscSectionVecView"
PetscErrorCode PetscSectionVecView(PetscSection s, Vec v, PetscViewer viewer)
{
  PetscBool      isascii;
  PetscInt       f;
  PetscErrorCode ierr;

  PetscFunctionBegin;
  if (!viewer) {ierr = PetscViewerASCIIGetStdout(((PetscObject) v)->comm, &viewer);CHKERRQ(ierr);}
  PetscValidHeaderSpecific(v, VEC_CLASSID, 2);
  PetscValidHeaderSpecific(viewer, PETSC_VIEWER_CLASSID, 3);
  ierr = PetscObjectTypeCompare((PetscObject) viewer, PETSCVIEWERASCII, &isascii);CHKERRQ(ierr);
  if (isascii) {
    const char *name;

    ierr = PetscObjectGetName((PetscObject) v, &name);CHKERRQ(ierr);
    if (s->numFields) {
      ierr = PetscViewerASCIIPrintf(viewer, "%s with %d fields\n", name, s->numFields);CHKERRQ(ierr);
      for (f = 0; f < s->numFields; ++f) {
        ierr = PetscViewerASCIIPrintf(viewer, "  field %d with %d components\n", f, s->numFieldComponents[f]);CHKERRQ(ierr);
        ierr = PetscSectionVecView_ASCII(s->field[f], v, viewer);CHKERRQ(ierr);
      }
    } else {
      ierr = PetscViewerASCIIPrintf(viewer, "%s\n", name);CHKERRQ(ierr);
      ierr = PetscSectionVecView_ASCII(s, v, viewer);CHKERRQ(ierr);
    }
  } else {
    SETERRQ1(PETSC_COMM_SELF, PETSC_ERR_SUP, "Viewer type %s not supported by this section object", ((PetscObject) viewer)->type_name);
  }
  PetscFunctionReturn(0);
}

#undef __FUNCT__
#define __FUNCT__ "PetscSectionDestroy"
/*@
  PetscSectionDestroy - Frees a section object and frees its range if that exists.

  Not collective

  Input Parameters:
. s - the PetscSection

  Level: developer

    The PetscSection object and methods are intended to be used in the PETSc Vec and Mat implementions; it is
    recommended they not be used in user codes unless you really gain something in their use.

.seealso: PetscSection, PetscSectionCreate()
@*/
PetscErrorCode  PetscSectionDestroy(PetscSection *s)
{
  PetscErrorCode ierr;

  PetscFunctionBegin;
  if (!*s) PetscFunctionReturn(0);
  if (!(*s)->refcnt--) {
    PetscInt f;

    ierr = PetscFree((*s)->numFieldComponents);CHKERRQ(ierr);
    for (f = 0; f < (*s)->numFields; ++f) {
      ierr = PetscSectionDestroy(&(*s)->field[f]);CHKERRQ(ierr);
      ierr = PetscFree((*s)->fieldNames[f]);CHKERRQ(ierr);
    }
    ierr = PetscFree((*s)->fieldNames);CHKERRQ(ierr);
    ierr = PetscFree((*s)->field);CHKERRQ(ierr);
    ierr = PetscSectionDestroy(&(*s)->bc);CHKERRQ(ierr);
    ierr = PetscFree((*s)->bcIndices);CHKERRQ(ierr);
    ierr = PetscFree2((*s)->atlasDof, (*s)->atlasOff);CHKERRQ(ierr);
    ierr = PetscFree((*s));CHKERRQ(ierr);
  }
  *s = PETSC_NULL;
  PetscFunctionReturn(0);
}

#undef __FUNCT__
#define __FUNCT__ "VecGetValuesSection"
PetscErrorCode VecGetValuesSection(Vec v, PetscSection s, PetscInt point, PetscScalar **values)
{
  PetscScalar   *baseArray;
  const PetscInt p = point - s->atlasLayout.pStart;
  PetscErrorCode ierr;

  PetscFunctionBegin;
  ierr = VecGetArray(v, &baseArray);CHKERRQ(ierr);
  *values = &baseArray[s->atlasOff[p]];
  ierr = VecRestoreArray(v, &baseArray);CHKERRQ(ierr);
  PetscFunctionReturn(0);
}

#undef __FUNCT__
#define __FUNCT__ "VecIntGetValuesSection"
PetscErrorCode VecIntGetValuesSection(PetscInt *baseArray, PetscSection s, PetscInt point, PetscInt **values)
{
  const PetscInt p = point - s->atlasLayout.pStart;

  PetscFunctionBegin;
  *values = &baseArray[s->atlasOff[p]];
  PetscFunctionReturn(0);
}

#undef __FUNCT__
#define __FUNCT__ "VecSetValuesSection"
/*@C
  VecSetValuesSection - Sets all the values associated with a given point, accoridng to the section, in the given Vec

  Not collective

  Input Parameters:
+ v - the Vec
. s - the organizing PetscSection
. point - the point
. values - the array of input values
- mode - the insertion mode, either ADD_VALUES or INSERT_VALUES

  Level: developer

  Note: This is similar to MatSetValuesStencil()

.seealso: PetscSection, PetscSectionCreate()
@*/
PetscErrorCode VecSetValuesSection(Vec v, PetscSection s, PetscInt point, PetscScalar values[], InsertMode mode)
{
  PetscScalar    *baseArray, *array;
  const PetscBool doInsert    = mode == INSERT_VALUES     || mode == INSERT_ALL_VALUES ? PETSC_TRUE : PETSC_FALSE;
  const PetscBool doBC        = mode == INSERT_ALL_VALUES || mode == ADD_ALL_VALUES    ? PETSC_TRUE : PETSC_FALSE;
  const PetscInt  p           = point - s->atlasLayout.pStart;
  const PetscInt  orientation = 0; /* Needs to be included for use in closure operations */
  PetscInt        cDim        = 0;
  PetscErrorCode  ierr;

  PetscFunctionBegin;
  ierr = PetscSectionGetConstraintDof(s, p, &cDim);CHKERRQ(ierr);
  ierr = VecGetArray(v, &baseArray);CHKERRQ(ierr);
  array = &baseArray[s->atlasOff[p]];
  if (!cDim) {
    if (orientation >= 0) {
      const PetscInt dim = s->atlasDof[p];
      PetscInt       i;

      if (doInsert) {
        for (i = 0; i < dim; ++i) {
          array[i] = values[i];
        }
      } else {
        for (i = 0; i < dim; ++i) {
          array[i] += values[i];
        }
      }
    } else {
      PetscInt offset = 0;
      PetscInt j      = -1, field, i;

      for (field = 0; field < s->numFields; ++field) {
        const PetscInt dim = s->field[field]->atlasDof[p]; /* PetscSectionGetFieldDof() */

        for (i = dim-1; i >= 0; --i) {
          array[++j] = values[i+offset];
        }
        offset += dim;
      }
    }
  } else {
    if (orientation >= 0) {
      const PetscInt  dim  = s->atlasDof[p];
      PetscInt        cInd = 0, i;
      PetscInt       *cDof;

      ierr = PetscSectionGetConstraintIndices(s, point, &cDof);CHKERRQ(ierr);
      if (doInsert) {
        for (i = 0; i < dim; ++i) {
          if ((cInd < cDim) && (i == cDof[cInd])) {
            if (doBC) {array[i] = values[i];} /* Constrained update */
            ++cInd;
            continue;
          }
          array[i] = values[i]; /* Unconstrained update */
        }
      } else {
        for (i = 0; i < dim; ++i) {
          if ((cInd < cDim) && (i == cDof[cInd])) {
            if (doBC) {array[i] += values[i];} /* Constrained update */
            ++cInd;
            continue;
          }
          array[i] += values[i]; /* Unconstrained update */
        }
      }
    } else {
      PetscInt *cDof;
      PetscInt  offset  = 0;
      PetscInt  cOffset = 0;
      PetscInt  j       = 0, field;

      ierr = PetscSectionGetConstraintIndices(s, point, &cDof);CHKERRQ(ierr);
      for (field = 0; field < s->numFields; ++field) {
        const PetscInt  dim = s->field[field]->atlasDof[p];     /* PetscSectionGetFieldDof() */
        const PetscInt tDim = s->field[field]->bc->atlasDof[p]; /* PetscSectionGetFieldConstraintDof() */
        const PetscInt sDim = dim - tDim;
        PetscInt       cInd = 0, i ,k;

        for (i = 0, k = dim+offset-1; i < dim; ++i, ++j, --k) {
          if ((cInd < sDim) && (j == cDof[cInd+cOffset])) {++cInd; continue;}
          array[j] = values[k];
        }
        offset  += dim;
        cOffset += dim - tDim;
      }
    }
  }
  ierr = VecRestoreArray(v, &baseArray);CHKERRQ(ierr);
  PetscFunctionReturn(0);
}


#undef __FUNCT__
#define __FUNCT__ "VecIntSetValuesSection"
PetscErrorCode VecIntSetValuesSection(PetscInt *baseArray, PetscSection s, PetscInt point, PetscInt values[], InsertMode mode)
{
  PetscInt      *array;
  const PetscInt p           = point - s->atlasLayout.pStart;
  const PetscInt orientation = 0; /* Needs to be included for use in closure operations */
  PetscInt       cDim        = 0;
  PetscErrorCode ierr;

  PetscFunctionBegin;
  ierr = PetscSectionGetConstraintDof(s, p, &cDim);CHKERRQ(ierr);
  array = &baseArray[s->atlasOff[p]];
  if (!cDim) {
    if (orientation >= 0) {
      const PetscInt dim = s->atlasDof[p];
      PetscInt       i;

      if (mode == INSERT_VALUES) {
        for (i = 0; i < dim; ++i) {
          array[i] = values[i];
        }
      } else {
        for (i = 0; i < dim; ++i) {
          array[i] += values[i];
        }
      }
    } else {
      PetscInt offset = 0;
      PetscInt j      = -1, field, i;

      for (field = 0; field < s->numFields; ++field) {
        const PetscInt dim = s->field[field]->atlasDof[p];

        for (i = dim-1; i >= 0; --i) {
          array[++j] = values[i+offset];
        }
        offset += dim;
      }
    }
  } else {
    if (orientation >= 0) {
      const PetscInt dim  = s->atlasDof[p];
      PetscInt       cInd = 0, i;
      PetscInt      *cDof;

      ierr = PetscSectionGetConstraintIndices(s, point, &cDof);CHKERRQ(ierr);
      if (mode == INSERT_VALUES) {
        for (i = 0; i < dim; ++i) {
          if ((cInd < cDim) && (i == cDof[cInd])) {++cInd; continue;}
          array[i] = values[i];
        }
      } else {
        for (i = 0; i < dim; ++i) {
          if ((cInd < cDim) && (i == cDof[cInd])) {++cInd; continue;}
          array[i] += values[i];
        }
      }
    } else {
      PetscInt *cDof;
      PetscInt  offset  = 0;
      PetscInt  cOffset = 0;
      PetscInt  j       = 0, field;

      ierr = PetscSectionGetConstraintIndices(s, point, &cDof);CHKERRQ(ierr);
      for (field = 0; field < s->numFields; ++field) {
        const PetscInt  dim = s->field[field]->atlasDof[p];     /* PetscSectionGetFieldDof() */
        const PetscInt tDim = s->field[field]->bc->atlasDof[p]; /* PetscSectionGetFieldConstraintDof() */
        const PetscInt sDim = dim - tDim;
        PetscInt       cInd = 0, i ,k;

        for (i = 0, k = dim+offset-1; i < dim; ++i, ++j, --k) {
          if ((cInd < sDim) && (j == cDof[cInd+cOffset])) {++cInd; continue;}
          array[j] = values[k];
        }
        offset  += dim;
        cOffset += dim - tDim;
      }
    }
  }
  PetscFunctionReturn(0);
}

#undef __FUNCT__
#define __FUNCT__ "PetscSectionGetConstraintIndices"
PetscErrorCode PetscSectionGetConstraintIndices(PetscSection s, PetscInt point, PetscInt **indices)
{
  PetscErrorCode ierr;

  PetscFunctionBegin;
  if (s->bc) {
    ierr = VecIntGetValuesSection(s->bcIndices, s->bc, point, indices);CHKERRQ(ierr);
  } else {
    *indices = PETSC_NULL;
  }
  PetscFunctionReturn(0);
}

#undef __FUNCT__
#define __FUNCT__ "PetscSectionSetConstraintIndices"
PetscErrorCode PetscSectionSetConstraintIndices(PetscSection s, PetscInt point, PetscInt indices[])
{
  PetscErrorCode ierr;

  PetscFunctionBegin;
  if (s->bc) {
    ierr = VecIntSetValuesSection(s->bcIndices, s->bc, point, indices, INSERT_VALUES);CHKERRQ(ierr);
  }
  PetscFunctionReturn(0);
}

#undef __FUNCT__
#define __FUNCT__ "PetscSectionGetFieldConstraintIndices"
PetscErrorCode PetscSectionGetFieldConstraintIndices(PetscSection s, PetscInt point, PetscInt field, PetscInt **indices)
{
  PetscErrorCode ierr;

  PetscFunctionBegin;
  if ((field < 0) || (field >= s->numFields)) {
    SETERRQ3(PETSC_COMM_SELF, PETSC_ERR_ARG_OUTOFRANGE, "Section field %d should be in [%d, %d)", field, 0, s->numFields);
  }
  ierr = PetscSectionGetConstraintIndices(s->field[field], point, indices);CHKERRQ(ierr);
  PetscFunctionReturn(0);
}

#undef __FUNCT__
#define __FUNCT__ "PetscSectionSetFieldConstraintIndices"
PetscErrorCode PetscSectionSetFieldConstraintIndices(PetscSection s, PetscInt point, PetscInt field, PetscInt indices[])
{
  PetscErrorCode ierr;

  PetscFunctionBegin;
  if ((field < 0) || (field >= s->numFields)) {
    SETERRQ3(PETSC_COMM_SELF, PETSC_ERR_ARG_OUTOFRANGE, "Section field %d should be in [%d, %d)", field, 0, s->numFields);
  }
  ierr = PetscSectionSetConstraintIndices(s->field[field], point, indices);CHKERRQ(ierr);
  PetscFunctionReturn(0);
}

/*
  I need extract and merge routines for section based on fields. This should be trivial except for updating the
  constraint indices.

  Then I need a new interface for DMCreateDecomposition that takes groups of fields and returns a real DMComplex
  that shares the mesh parts, and has the extracted section
*/

#undef __FUNCT__
#define __FUNCT__ "PetscSFConvertPartition"
PetscErrorCode PetscSFConvertPartition(PetscSF sfPart, PetscSection partSection, IS partition, ISLocalToGlobalMapping *renumbering, PetscSF *sf)
{
  MPI_Comm       comm = ((PetscObject)sfPart)->comm;
  PetscSF        sfPoints;
  PetscInt       *partSizes,*partOffsets,p,i,numParts,numMyPoints,numPoints,count;
  const PetscInt *partArray;
  PetscSFNode    *sendPoints;
  PetscMPIInt    rank;
  PetscErrorCode ierr;

  PetscFunctionBegin;
  ierr = MPI_Comm_rank(comm, &rank);CHKERRQ(ierr);

  /* Get the number of parts and sizes that I have to distribute */
  ierr = PetscSFGetGraph(sfPart,PETSC_NULL,&numParts,PETSC_NULL,PETSC_NULL);CHKERRQ(ierr);
  ierr = PetscMalloc2(numParts,PetscInt,&partSizes,numParts,PetscInt,&partOffsets);CHKERRQ(ierr);
  for (p=0,numPoints=0; p<numParts; p++) {
    ierr = PetscSectionGetDof(partSection, p, &partSizes[p]);CHKERRQ(ierr);
    numPoints += partSizes[p];
  }
  numMyPoints = 0;
  ierr = PetscSFFetchAndOpBegin(sfPart,MPIU_INT,&numMyPoints,partSizes,partOffsets,MPIU_SUM);CHKERRQ(ierr);
  ierr = PetscSFFetchAndOpEnd(sfPart,MPIU_INT,&numMyPoints,partSizes,partOffsets,MPIU_SUM);CHKERRQ(ierr);
  /* I will receive numMyPoints. I will send a total of numPoints, to be placed on remote procs at partOffsets */

  /* Create SF mapping locations (addressed through partition, as indexed leaves) to new owners (roots) */
  ierr = PetscMalloc(numPoints*sizeof(PetscSFNode),&sendPoints);CHKERRQ(ierr);
  for (p=0,count=0; p<numParts; p++) {
    for (i=0; i<partSizes[p]; i++) {
      sendPoints[count].rank = p;
      sendPoints[count].index = partOffsets[p]+i;
      count++;
    }
  }
  if (count != numPoints) SETERRQ2(PETSC_COMM_SELF,PETSC_ERR_PLIB,"Count %D should equal numPoints=%D",count,numPoints);
  ierr = PetscFree2(partSizes,partOffsets);CHKERRQ(ierr);
  ierr = ISGetIndices(partition,&partArray);CHKERRQ(ierr);
  ierr = PetscSFCreate(comm,&sfPoints);CHKERRQ(ierr);
  ierr = PetscSFSetGraph(sfPoints,numMyPoints,numPoints,partArray,PETSC_USE_POINTER,sendPoints,PETSC_OWN_POINTER);CHKERRQ(ierr);

  /* Invert SF so that the new owners are leaves and the locations indexed through partition are the roots */
  ierr = PetscSFCreateInverseSF(sfPoints,sf);CHKERRQ(ierr);
  ierr = PetscSFDestroy(&sfPoints);CHKERRQ(ierr);
  ierr = ISRestoreIndices(partition,&partArray);CHKERRQ(ierr);

  /* Create the new local-to-global mapping */
  ierr = ISLocalToGlobalMappingCreateSF(*sf,0,renumbering);CHKERRQ(ierr);
  PetscFunctionReturn(0);
}

#undef __FUNCT__
#define __FUNCT__ "PetscSFDistributeSection"
/*@C
  PetscSFDistributeSection - Create a new PetscSection reorganized, moving from the root to the leaves of the SF

  Collective

  Input Parameters:
+ sf - The SF
- rootSection - Section defined on root space

  Output Parameters:
+ remoteOffsets - root offsets in leaf storage, or PETSC_NULL
- leafSection - Section defined on the leaf space

  Level: intermediate

.seealso: PetscSFCreate()
@*/
PetscErrorCode PetscSFDistributeSection(PetscSF sf, PetscSection rootSection, PetscInt **remoteOffsets, PetscSection leafSection)
{
  PetscSF         embedSF;
  const PetscInt *ilocal, *indices;
  IS              selected;
  PetscInt        numFields, nleaves, rpStart, rpEnd, lpStart = PETSC_MAX_INT, lpEnd = -1, i, f;
  PetscErrorCode  ierr;

  PetscFunctionBegin;
  ierr = PetscSectionGetNumFields(rootSection, &numFields);CHKERRQ(ierr);
  if (numFields) {ierr = PetscSectionSetNumFields(leafSection, numFields);CHKERRQ(ierr);}
  for (f = 0; f < numFields; ++f) {
    PetscInt numComp;
    ierr = PetscSectionGetFieldComponents(rootSection, f, &numComp);CHKERRQ(ierr);
    ierr = PetscSectionSetFieldComponents(leafSection, f, numComp);CHKERRQ(ierr);
  }
  ierr = PetscSectionGetChart(rootSection, &rpStart, &rpEnd);CHKERRQ(ierr);
  ierr = ISCreateStride(PETSC_COMM_SELF, rpEnd - rpStart, rpStart, 1, &selected);CHKERRQ(ierr);
  ierr = ISGetIndices(selected, &indices);CHKERRQ(ierr);
  ierr = PetscSFCreateEmbeddedSF(sf, rpEnd - rpStart, indices, &embedSF);CHKERRQ(ierr);
  ierr = ISRestoreIndices(selected, &indices);CHKERRQ(ierr);
  ierr = ISDestroy(&selected);CHKERRQ(ierr);
  ierr = PetscSFGetGraph(embedSF, PETSC_NULL, &nleaves, &ilocal, PETSC_NULL);CHKERRQ(ierr);
  if (ilocal) {
    for (i = 0; i < nleaves; ++i) {
      lpStart = PetscMin(lpStart, ilocal[i]);
      lpEnd   = PetscMax(lpEnd,   ilocal[i]);
    }
  } else {
    lpStart = 0;
    lpEnd   = nleaves;
  }
  ++lpEnd;
  ierr = PetscSectionSetChart(leafSection, lpStart, lpEnd);CHKERRQ(ierr);
  /* Could fuse these at the cost of a copy and extra allocation */
  ierr = PetscSFBcastBegin(embedSF, MPIU_INT, &rootSection->atlasDof[-rpStart], &leafSection->atlasDof[-lpStart]);CHKERRQ(ierr);
  ierr = PetscSFBcastEnd(embedSF, MPIU_INT, &rootSection->atlasDof[-rpStart], &leafSection->atlasDof[-lpStart]);CHKERRQ(ierr);
  for (f = 0; f < numFields; ++f) {
    ierr = PetscSFBcastBegin(embedSF, MPIU_INT, &rootSection->field[f]->atlasDof[-rpStart], &leafSection->field[f]->atlasDof[-lpStart]);CHKERRQ(ierr);
    ierr = PetscSFBcastEnd(embedSF, MPIU_INT, &rootSection->field[f]->atlasDof[-rpStart], &leafSection->field[f]->atlasDof[-lpStart]);CHKERRQ(ierr);
  }
  if (remoteOffsets) {
    ierr = PetscMalloc((lpEnd - lpStart) * sizeof(PetscInt), remoteOffsets);CHKERRQ(ierr);
    ierr = PetscSFBcastBegin(embedSF, MPIU_INT, &rootSection->atlasOff[-rpStart], &(*remoteOffsets)[-lpStart]);CHKERRQ(ierr);
    ierr = PetscSFBcastEnd(embedSF, MPIU_INT, &rootSection->atlasOff[-rpStart], &(*remoteOffsets)[-lpStart]);CHKERRQ(ierr);
  }
  ierr = PetscSFDestroy(&embedSF);CHKERRQ(ierr);
  ierr = PetscSectionSetUp(leafSection);CHKERRQ(ierr);
  PetscFunctionReturn(0);
}

#undef __FUNCT__
#define __FUNCT__ "PetscSFCreateSectionSF"
/*@C
  PetscSFCreateSectionSF - Create an expanded SF of dofs, assuming the input SF relates points

  Input Parameters:
+ sf - The SF
. rootSection - Data layout of remote points for outgoing data (this is usually the serial section), or PETSC_NULL
- remoteOffsets - Offsets for point data on remote processes (these are offsets from the root section), or PETSC_NULL

  Output Parameters:
+ leafSection - Data layout of local points for incoming data  (this is the distributed section)
- sectionSF - The new SF

  Note: Either rootSection or remoteOffsets can be specified

  Level: intermediate

.seealso: PetscSFCreate()
@*/
PetscErrorCode PetscSFCreateSectionSF(PetscSF sf, PetscSection rootSection, PetscInt remoteOffsets[], PetscSection leafSection, PetscSF *sectionSF)
{
  MPI_Comm           comm = ((PetscObject) sf)->comm;
  const PetscInt    *localPoints;
  const PetscSFNode *remotePoints;
  PetscInt           lpStart, lpEnd;
  PetscInt           numRoots, numSectionRoots, numPoints, numIndices = 0;
  PetscInt          *localIndices;
  PetscSFNode       *remoteIndices;
  PetscInt           i, ind;
  PetscErrorCode     ierr;

  PetscFunctionBegin;
  ierr = PetscSFCreate(comm, sectionSF);CHKERRQ(ierr);
  ierr = PetscSectionGetChart(leafSection, &lpStart, &lpEnd);CHKERRQ(ierr);
  ierr = PetscSectionGetStorageSize(rootSection, &numSectionRoots);CHKERRQ(ierr);
  ierr = PetscSFGetGraph(sf, &numRoots, &numPoints, &localPoints, &remotePoints);CHKERRQ(ierr);
  if (numRoots < 0) {PetscFunctionReturn(0);}
  for (i = 0; i < numPoints; ++i) {
    PetscInt localPoint = localPoints ? localPoints[i] : i;
    PetscInt dof;

    if ((localPoint >= lpStart) && (localPoint < lpEnd)) {
      ierr = PetscSectionGetDof(leafSection, localPoint, &dof);CHKERRQ(ierr);
      numIndices += dof;
    }
  }
  ierr = PetscMalloc(numIndices * sizeof(PetscInt), &localIndices);CHKERRQ(ierr);
  ierr = PetscMalloc(numIndices * sizeof(PetscSFNode), &remoteIndices);CHKERRQ(ierr);
  /* Get offsets for remote data */
  if (!remoteOffsets) {
    PetscSF         embedSF;
    const PetscInt *indices;
    IS              selected;
    PetscInt        rpStart, rpEnd, isSize;

    ierr = PetscMalloc((lpEnd - lpStart) * sizeof(PetscInt), &remoteOffsets);CHKERRQ(ierr);
    ierr = PetscSectionGetChart(rootSection, &rpStart, &rpEnd);CHKERRQ(ierr);
    isSize = PetscMin(numRoots, rpEnd - rpStart);
    ierr = ISCreateStride(PETSC_COMM_SELF, isSize, rpStart, 1, &selected);CHKERRQ(ierr);
    ierr = ISGetIndices(selected, &indices);CHKERRQ(ierr);
#if 0
    ierr = PetscSFCreateEmbeddedSF(sf, isSize, indices, &embedSF);CHKERRQ(ierr);
#else
    embedSF = sf;
    ierr = PetscObjectReference((PetscObject) embedSF);CHKERRQ(ierr);
#endif
    ierr = ISRestoreIndices(selected, &indices);CHKERRQ(ierr);
    ierr = ISDestroy(&selected);CHKERRQ(ierr);
    ierr = PetscSFBcastBegin(embedSF, MPIU_INT, &rootSection->atlasOff[-rpStart], &remoteOffsets[-lpStart]);CHKERRQ(ierr);
    ierr = PetscSFBcastEnd(embedSF, MPIU_INT, &rootSection->atlasOff[-rpStart], &remoteOffsets[-lpStart]);CHKERRQ(ierr);
    ierr = PetscSFDestroy(&embedSF);CHKERRQ(ierr);
  }
  /* Create new index graph */
  for (i = 0, ind = 0; i < numPoints; ++i) {
    PetscInt localPoint = localPoints ? localPoints[i] : i;
    PetscInt rank       = remotePoints[i].rank;

    if ((localPoint >= lpStart) && (localPoint < lpEnd)) {
      PetscInt remoteOffset = remoteOffsets[localPoint-lpStart];
      PetscInt loff, dof, d;

      ierr = PetscSectionGetOffset(leafSection, localPoint, &loff);CHKERRQ(ierr);
      ierr = PetscSectionGetDof(leafSection, localPoint, &dof);CHKERRQ(ierr);
      for (d = 0; d < dof; ++d, ++ind) {
        localIndices[ind]        = loff+d;
        remoteIndices[ind].rank  = rank;
        remoteIndices[ind].index = remoteOffset+d;
      }
    }
  }
  ierr = PetscFree(remoteOffsets);CHKERRQ(ierr);
  if (numIndices != ind) SETERRQ2(comm, PETSC_ERR_PLIB, "Inconsistency in indices, %d should be %d", ind, numIndices);
  ierr = PetscSFSetGraph(*sectionSF, numSectionRoots, numIndices, localIndices, PETSC_OWN_POINTER, remoteIndices, PETSC_OWN_POINTER);CHKERRQ(ierr);
  PetscFunctionReturn(0);
}<|MERGE_RESOLUTION|>--- conflicted
+++ resolved
@@ -819,13 +819,8 @@
     }
   }
   /* Calculate new sizes, get proccess offset, and calculate point offsets */
-<<<<<<< HEAD
   for (p = 0, off = 0; p < pEnd-pStart; ++p) {
-    cdof = s->bc ? s->bc->atlasDof[p] : 0;
-=======
-  for(p = 0, off = 0; p < pEnd-pStart; ++p) {
     cdof = (!includeConstraints && s->bc) ? s->bc->atlasDof[p] : 0;
->>>>>>> eaf8d80a
     (*gsection)->atlasOff[p] = off;
     off += (*gsection)->atlasDof[p] > 0 ? (*gsection)->atlasDof[p]-cdof : 0;
   }
