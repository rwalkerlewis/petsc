--- conflicted
+++ resolved
@@ -180,11 +180,7 @@
 #if defined(PETSC_USE_DEBUG)
   {
     InsertMode addv;
-<<<<<<< HEAD
-    ierr = MPI_Allreduce((PetscEnum*)&X->stash.insertmode,(PetscEnum*)&addv,1,MPIU_ENUM,MPI_BOR,comm);CHKERRQ(ierr);
-=======
     ierr = MPIU_Allreduce((PetscEnum*)&X->stash.insertmode,(PetscEnum*)&addv,1,MPIU_ENUM,MPI_BOR,comm);CHKERRQ(ierr);
->>>>>>> f6a9b476
     if (addv == (ADD_VALUES|INSERT_VALUES)) SETERRQ(comm,PETSC_ERR_ARG_NOTSAMETYPE,"Some processors inserted values while others added");
   }
 #endif
