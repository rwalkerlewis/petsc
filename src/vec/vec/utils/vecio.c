--- conflicted
+++ resolved
@@ -181,13 +181,8 @@
 {
   PetscMPIInt    size,rank,tag;
   int            fd;
-<<<<<<< HEAD
   PetscInt       i,rows,type,n,*range,bs,tr[2];
-  PetscErrorCode ierr,nierr;
-=======
-  PetscInt       i,rows,type,n,*range,bs;
-  PetscErrorCode ierr;
->>>>>>> ad19d848
+  PetscErrorCode ierr;
   Vec            vec;
   PetscScalar    *avec,*avecwork;
   MPI_Comm       comm;
