
static char help[] = "Tests repeated VecDotBegin()/VecDotEnd().\n\n";

/*T
<<<<<<< HEAD

=======
   requires: x veccuda
>>>>>>> 59b59a39
T*/

#include <petscvec.h>

int main(int argc,char **argv)
{
  PetscErrorCode ierr;
  PetscInt       n = 25,i,row0 = 0;
  PetscScalar    two = 2.0,result1,result2,results[40],value,ten = 10.0;
  PetscScalar    result1a,result2a;
  PetscReal      result3,result4,result[2],result3a,result4a,resulta[2];
  Vec            x,y,vecs[40];
  PetscRandom    rctx;

  ierr = PetscInitialize(&argc,&argv,(char*)0,help);if (ierr) return ierr;

  /* create vector */
  ierr = VecCreate(PETSC_COMM_WORLD,&x);CHKERRQ(ierr);
  ierr = VecSetSizes(x,n,PETSC_DECIDE);CHKERRQ(ierr);
  ierr = VecSetFromOptions(x);CHKERRQ(ierr);
  ierr = VecDuplicate(x,&y);CHKERRQ(ierr);

  ierr = PetscRandomCreate(PETSC_COMM_WORLD,&rctx);CHKERRQ(ierr);
  ierr = PetscRandomSetFromOptions(rctx);CHKERRQ(ierr);
  ierr = VecSetRandom(x,rctx);CHKERRQ(ierr);
  ierr = PetscRandomDestroy(&rctx);CHKERRQ(ierr);
  ierr = VecSet(y,two);CHKERRQ(ierr);

  /*
        Test mixing dot products and norms that require sums
  */
  result1 = result2 = 0.0;
  result3 = result4 = 0.0;
  ierr    = VecDotBegin(x,y,&result1);CHKERRQ(ierr);
  ierr    = VecDotBegin(y,x,&result2);CHKERRQ(ierr);
  ierr    = VecNormBegin(y,NORM_2,&result3);CHKERRQ(ierr);
  ierr    = VecNormBegin(x,NORM_1,&result4);CHKERRQ(ierr);
  ierr    = PetscCommSplitReductionBegin(PetscObjectComm((PetscObject)x));CHKERRQ(ierr);
  ierr    = VecDotEnd(x,y,&result1);CHKERRQ(ierr);
  ierr    = VecDotEnd(y,x,&result2);CHKERRQ(ierr);
  ierr    = VecNormEnd(y,NORM_2,&result3);CHKERRQ(ierr);
  ierr    = VecNormEnd(x,NORM_1,&result4);CHKERRQ(ierr);

  ierr = VecDot(x,y,&result1a);CHKERRQ(ierr);
  ierr = VecDot(y,x,&result2a);CHKERRQ(ierr);
  ierr = VecNorm(y,NORM_2,&result3a);CHKERRQ(ierr);
  ierr = VecNorm(x,NORM_1,&result4a);CHKERRQ(ierr);

  if (result1 != result1a || result2 != result2a) {
    ierr = PetscPrintf(PETSC_COMM_WORLD,"Error dot: result1 %g result2 %g\n",(double)PetscRealPart(result1),(double)PetscRealPart(result2));CHKERRQ(ierr);
  }
  if (result3 != result3a || result4 != result4a) {
    ierr = PetscPrintf(PETSC_COMM_WORLD,"Error 1,2 norms: result3 %g result4 %g\n",(double)result3,(double)result4);CHKERRQ(ierr);
  }

  /*
        Test norms that only require abs
  */
  result1 = result2 = 0.0;
  result3 = result4 = 0.0;
  ierr = VecNormBegin(y,NORM_MAX,&result3);CHKERRQ(ierr);
  ierr = VecNormBegin(x,NORM_MAX,&result4);CHKERRQ(ierr);
  ierr = VecNormEnd(y,NORM_MAX,&result3);CHKERRQ(ierr);
  ierr = VecNormEnd(x,NORM_MAX,&result4);CHKERRQ(ierr);

  ierr = VecNorm(x,NORM_MAX,&result4a);CHKERRQ(ierr);
  ierr = VecNorm(y,NORM_MAX,&result3a);CHKERRQ(ierr);
  if (result3 != result3a || result4 != result4a) {
    ierr = PetscPrintf(PETSC_COMM_WORLD,"Error max norm: result3 %g result4 %g\n",(double)result3,(double)result4);CHKERRQ(ierr);
  }

  /*
        Tests dot,  max, 1, norm
  */
  result1 = result2 = 0.0;
  result3 = result4 = 0.0;
  ierr = VecSetValues(x,1,&row0,&ten,INSERT_VALUES);CHKERRQ(ierr);
  ierr = VecAssemblyBegin(x);CHKERRQ(ierr);
  ierr = VecAssemblyEnd(x);CHKERRQ(ierr);

  ierr = VecDotBegin(x,y,&result1);CHKERRQ(ierr);
  ierr = VecDotBegin(y,x,&result2);CHKERRQ(ierr);
  ierr = VecNormBegin(x,NORM_MAX,&result3);CHKERRQ(ierr);
  ierr = VecNormBegin(x,NORM_1,&result4);CHKERRQ(ierr);
  ierr = VecDotEnd(x,y,&result1);CHKERRQ(ierr);
  ierr = VecDotEnd(y,x,&result2);CHKERRQ(ierr);
  ierr = VecNormEnd(x,NORM_MAX,&result3);CHKERRQ(ierr);
  ierr = VecNormEnd(x,NORM_1,&result4);CHKERRQ(ierr);

  ierr = VecDot(x,y,&result1a);CHKERRQ(ierr);
  ierr = VecDot(y,x,&result2a);CHKERRQ(ierr);
  ierr = VecNorm(x,NORM_MAX,&result3a);CHKERRQ(ierr);
  ierr = VecNorm(x,NORM_1,&result4a);CHKERRQ(ierr);

  if (result1 != result1a || result2 != result2a) {
    ierr = PetscPrintf(PETSC_COMM_WORLD,"Error dot: result1 %g result2 %g\n",(double)PetscRealPart(result1),(double)PetscRealPart(result2));CHKERRQ(ierr);
  }
  if (result3 != result3a || result4 != result4a) {
    ierr = PetscPrintf(PETSC_COMM_WORLD,"Error max 1 norms: result3 %g result4 %g\n",(double)result3,(double)result4);CHKERRQ(ierr);
  }

  /*
       tests 1_and_2 norm
  */
  ierr = VecNormBegin(x,NORM_MAX,&result3);CHKERRQ(ierr);
  ierr = VecNormBegin(x,NORM_1_AND_2,result);CHKERRQ(ierr);
  ierr = VecNormBegin(y,NORM_MAX,&result4);CHKERRQ(ierr);
  ierr = VecNormEnd(x,NORM_MAX,&result3);CHKERRQ(ierr);
  ierr = VecNormEnd(x,NORM_1_AND_2,result);CHKERRQ(ierr);
  ierr = VecNormEnd(y,NORM_MAX,&result4);CHKERRQ(ierr);

  ierr = VecNorm(x,NORM_MAX,&result3a);CHKERRQ(ierr);
  ierr = VecNorm(x,NORM_1_AND_2,resulta);CHKERRQ(ierr);
  ierr = VecNorm(y,NORM_MAX,&result4a);CHKERRQ(ierr);
  if (result3 != result3a || result4 != result4a) {
    ierr = PetscPrintf(PETSC_COMM_WORLD,"Error max: result1 %g result2 %g\n",(double)result3,(double)result4);CHKERRQ(ierr);
  }
  if (PetscAbsReal(result[0]-resulta[0]) > .01 || PetscAbsReal(result[1]-resulta[1]) > .01) {
    ierr = PetscPrintf(PETSC_COMM_WORLD,"Error 1 and 2 norms: result[0] %g result[1] %g\n",(double)result[0],(double)result[1]);CHKERRQ(ierr);
  }

  ierr = VecDestroy(&x);CHKERRQ(ierr);
  ierr = VecDestroy(&y);CHKERRQ(ierr);

  /*
       Tests computing a large number of operations that require
    allocating a larger data structure internally
  */
  for (i=0; i<40; i++) {
    ierr  = VecCreate(PETSC_COMM_WORLD,vecs+i);CHKERRQ(ierr);
    ierr  = VecSetSizes(vecs[i],PETSC_DECIDE,n);CHKERRQ(ierr);
    ierr  = VecSetFromOptions(vecs[i]);CHKERRQ(ierr);
    value = (PetscReal)i;
    ierr  = VecSet(vecs[i],value);CHKERRQ(ierr);
  }
  for (i=0; i<39; i++) {
    ierr = VecDotBegin(vecs[i],vecs[i+1],results+i);CHKERRQ(ierr);
  }
  for (i=0; i<39; i++) {
    ierr = VecDotEnd(vecs[i],vecs[i+1],results+i);CHKERRQ(ierr);
    if (results[i] != 25.0*i*(i+1)) {
      ierr = PetscPrintf(PETSC_COMM_WORLD,"i %D expected %g got %g\n",i,25.0*i*(i+1),(double)PetscRealPart(results[i]));CHKERRQ(ierr);
    }
  }
  for (i=0; i<40; i++) {
    ierr = VecDestroy(&vecs[i]);CHKERRQ(ierr);
  }

  ierr = PetscFinalize();
  return ierr;
}






/*TEST

   test:
      nsize: 3
      TODO: Need to develop comparison test

   test:
      suffix: 2
      nsize: 3
      args: -splitreduction_async
      TODO: Need to develop comparison test

   test:
      suffix: 2_cuda
      nsize: 3
      args: -splitreduction_async -vec_type cuda
      TODO: Need to develop comparison test
<<<<<<< HEAD
      requires: veccuda
=======
>>>>>>> 59b59a39

   test:
      suffix: cuda
      nsize: 3
      args: -vec_type cuda
      TODO: Need to develop comparison test
<<<<<<< HEAD
      requires:  veccuda
=======
>>>>>>> 59b59a39

TEST*/<|MERGE_RESOLUTION|>--- conflicted
+++ resolved
@@ -1,13 +1,5 @@
 
 static char help[] = "Tests repeated VecDotBegin()/VecDotEnd().\n\n";
-
-/*T
-<<<<<<< HEAD
-
-=======
-   requires: x veccuda
->>>>>>> 59b59a39
-T*/
 
 #include <petscvec.h>
 
@@ -180,20 +172,14 @@
       suffix: 2_cuda
       nsize: 3
       args: -splitreduction_async -vec_type cuda
+      requires: veccuda
       TODO: Need to develop comparison test
-<<<<<<< HEAD
-      requires: veccuda
-=======
->>>>>>> 59b59a39
 
    test:
       suffix: cuda
       nsize: 3
       args: -vec_type cuda
       TODO: Need to develop comparison test
-<<<<<<< HEAD
-      requires:  veccuda
-=======
->>>>>>> 59b59a39
-
+      requires: veccuda
+ 
 TEST*/