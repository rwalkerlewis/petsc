
CFLAGS	        =
FFLAGS	        =
CPPFLAGS        =
FPPFLAGS        =
LOCDIR          = src/vec/vec/examples/tests/
EXAMPLESC       = ex1.c ex2.c ex3.c ex4.c ex5.c ex6.c ex7.c ex8.c ex9.c ex10.c \
                ex11.c ex12.c ex14.c ex15.c ex16.c ex17.c ex18.c ex21.c ex22.c \
                ex23.c ex24.c ex25.c ex28.c ex29.c ex31.c ex33.c ex34.c ex35.c \
                ex36.c ex37.c ex38.c ex39.c ex40.c ex41.c ex42.c ex45.c ex46.c ex47.c
EXAMPLESF       = ex17f.F ex19f.F ex20f.F ex30f.F ex32f.F
MANSEC          = Vec

include ${PETSC_DIR}/lib/petsc/conf/variables
include ${PETSC_DIR}/lib/petsc/conf/rules

ex1: ex1.o  chkopts
	-${CLINKER} -o ex1 ex1.o ${PETSC_VEC_LIB}
	${RM} -f ex1.o

ex2: ex2.o  chkopts
	-${CLINKER} -o ex2 ex2.o  ${PETSC_VEC_LIB}
	${RM} -f ex2.o

ex3: ex3.o  chkopts
	-${CLINKER} -o ex3 ex3.o  ${PETSC_VEC_LIB}
	${RM} -f ex3.o

ex4: ex4.o  chkopts
	-${CLINKER} -o ex4 ex4.o  ${PETSC_VEC_LIB}
	${RM} -f ex4.o

ex5: ex5.o  chkopts
	-${CLINKER} -o ex5 ex5.o  ${PETSC_VEC_LIB}
	${RM} -f ex5.o

ex6: ex6.o  chkopts
	-${CLINKER} -o ex6 ex6.o  ${PETSC_VEC_LIB}
	${RM} -f ex6.o

ex7: ex7.o  chkopts
	-${CLINKER} -o ex7 ex7.o  ${PETSC_VEC_LIB}
	${RM} -f ex7.o

ex8: ex8.o  chkopts
	-${CLINKER} -o ex8 ex8.o  ${PETSC_VEC_LIB}
	${RM} -f ex8.o

ex9: ex9.o  chkopts
	-${CLINKER} -o ex9 ex9.o  ${PETSC_VEC_LIB}
	${RM} -f ex9.o

ex10: ex10.o  chkopts
	-${CLINKER} -o ex10 ex10.o  ${PETSC_VEC_LIB}
	${RM} -f ex10.o

ex11: ex11.o  chkopts
	-${CLINKER} -o ex11 ex11.o  ${PETSC_VEC_LIB}
	${RM} -f ex11.o

ex12: ex12.o  chkopts
	-${CLINKER} -o ex12 ex12.o  ${PETSC_VEC_LIB}
	${RM} -f ex12.o

ex13: ex13.o  chkopts
	-${CLINKER} -o ex13 ex13.o  ${PETSC_VEC_LIB}
	${RM} -f ex13.o

ex14: ex14.o  chkopts
	-${CLINKER} -o ex14 ex14.o  ${PETSC_VEC_LIB}
	${RM} -f ex14.o

ex15: ex15.o  chkopts
	-${CLINKER} -o ex15 ex15.o  ${PETSC_VEC_LIB}
	${RM} -f ex15.o

ex16: ex16.o  chkopts
	-${CLINKER} -o ex16 ex16.o  ${PETSC_VEC_LIB}
	${RM} -f ex16.o

ex17: ex17.o  chkopts
	-${CLINKER} -o ex17 ex17.o  ${PETSC_VEC_LIB}
	${RM} -f ex17.o

ex17f: ex17f.o  chkopts
	-${FLINKER} -o ex17f ex17f.o ${PETSC_VEC_LIB}
	${RM} -f ex17f.o

ex18: ex18.o  chkopts
	-${CLINKER} -o ex18 ex18.o  ${PETSC_VEC_LIB}
	${RM} -f ex18.o

ex19f: ex19f.o  chkopts
	-${FLINKER} -o ex19f ex19f.o ${PETSC_VEC_LIB}
	${RM} -f ex19f.o

ex20f: ex20f.o  chkopts
	-${FLINKER} -o ex20f ex20f.o ${PETSC_VEC_LIB}
	${RM} -f ex20f.o

ex21: ex21.o  chkopts
	-${CLINKER} -o ex21 ex21.o  ${PETSC_VEC_LIB}
	${RM} -f ex21.o

ex22: ex22.o  chkopts
	-${CLINKER} -o ex22 ex22.o   ${PETSC_VEC_LIB}
	${RM} -f ex22.o

ex23: ex23.o  chkopts
	-${CLINKER} -o ex23 ex23.o  ${PETSC_VEC_LIB}
	${RM} -f ex23.o

ex24: ex24.o chkopts
	-${CLINKER} -o ex24 ex24.o ${PETSC_VEC_LIB}
	${RM} -f ex24.o

ex25: ex25.o chkopts
	-${CLINKER} -o ex25 ex25.o  ${PETSC_VEC_LIB}
	${RM} -f ex25.o

ex26: ex26.o chkopts
	-${CLINKER} -o ex26 ex26.o  ${PETSC_VEC_LIB}
	${RM} -f ex26.o

ex27: ex27.o chkopts
	-${CLINKER} -o ex27 ex27.o  ${PETSC_VEC_LIB}
	${RM} -f ex27.o

ex28: ex28.o chkopts
	-${CLINKER} -o ex28 ex28.o  ${PETSC_VEC_LIB}
	${RM} -f ex28.o

ex29: ex29.o chkopts
	-${CLINKER} -o ex29 ex29.o  ${PETSC_VEC_LIB}
	${RM} -f ex29.o

ex30: ex30.o chkopts
	-${CLINKER} -o ex30 ex30.o  ${PETSC_VEC_LIB}
	${RM} -f ex30.o

ex30f: ex30f.o  chkopts
	-${FLINKER} -o ex30f ex30f.o ${PETSC_VEC_LIB}
	${RM} -f ex30f.o

ex31: ex31.o chkopts
	-${CLINKER} -o ex31 ex31.o  ${PETSC_VEC_LIB}
	${RM} -f ex31.o

ex32f: ex32f.o chkopts
	-${FLINKER} -o ex32f ex32f.o ${PETSC_VEC_LIB}
	${RM} -f ex32f.o

ex33: ex33.o chkopts
	-${CLINKER} -o ex33 ex33.o  ${PETSC_VEC_LIB}
	${RM} -f ex33.o

ex34: ex34.o chkopts
	-${CLINKER} -o ex34 ex34.o  ${PETSC_VEC_LIB}
	${RM} -f ex34.o

ex35: ex35.o chkopts
	-${CLINKER} -o ex35 ex35.o  ${PETSC_VEC_LIB}
	${RM} -f ex35.o

ex36: ex36.o chkopts
	-${CLINKER} -o ex36 ex36.o  ${PETSC_VEC_LIB}
	${RM} -f ex36.o

ex37: ex37.o chkopts
	-${CLINKER} -o ex37 ex37.o  ${PETSC_VEC_LIB}
	${RM} -f ex37.o

ex38: ex38.o chkopts
	-${CLINKER} -o ex38 ex38.o  ${PETSC_VEC_LIB}
	${RM} -f ex38.o

ex39: ex39.o  chkopts
	-${CLINKER} -o ex39 ex39.o ${PETSC_VEC_LIB}
	${RM} -f ex39.o

ex40: ex40.o  chkopts
	-${CLINKER} -o ex40 ex40.o ${PETSC_VEC_LIB}
	${RM} -f ex40.o

ex40f90: ex40f90.o  chkopts
	-${FLINKER} -o ex40f90 ex40f90.o ${PETSC_VEC_LIB}
	${RM} -f ex40f90.o

ex41: ex41.o  chkopts
	-${CLINKER} -o ex41 ex41.o ${PETSC_VEC_LIB}
	${RM} -f ex41.o

ex42: ex42.o  chkopts
	-${CLINKER} -o ex42 ex42.o ${PETSC_VEC_LIB}
	${RM} -f ex42.o

ex43: ex43.o  chkopts
	-${CLINKER} -o ex43 ex43.o ${PETSC_VEC_LIB}
	${RM} -f ex43.o

ex44: ex44.o  chkopts
	-${CLINKER} -o ex44 ex44.o ${PETSC_VEC_LIB}
	${RM} -f ex44.o

ex45: ex45.o  chkopts
	-${CLINKER} -o ex45 ex45.o ${PETSC_VEC_LIB}
	${RM} -f ex45.o

ex46: ex46.o  chkopts
	-${CLINKER} -o ex46 ex46.o ${PETSC_VEC_LIB}
	${RM} -f ex46.o

ex47: ex47.o  chkopts
	-${CLINKER} -o ex47 ex47.o ${PETSC_VEC_LIB}
	${RM} -f ex47.o


#--------------------------------------------------------------------------
runex1:
	-@${MPIEXEC} -n 1 ./ex1 > ex1_1.tmp 2>&1;\
	   if (${DIFF} output/ex1_1.out ex1_1.tmp) then true ;  \
	   else printf "${PWD}\nPossible problem with ex1_1, diffs above\n=========================================\n"; fi ;\
	   ${RM} -f ex1_1.tmp
runex1_2:
	-@${MPIEXEC} -n 2 ./ex1 > ex1_2.tmp 2>&1;\
	   if (${DIFF} output/ex1_2.out ex1_2.tmp) then true ;  \
	   else printf "${PWD}\nPossible problem with ex1_2, diffs above\n=========================================\n"; fi ;\
	   ${RM} -f ex1_2.tmp
runex2:
	-@${MPIEXEC} -n 1 ./ex2 > ex2_1.tmp 2>&1;\
	   if (${DIFF} output/ex2_1.out ex2_1.tmp) then true; \
	   else printf "${PWD}\nPossible problem with ex2_1, diffs above\n=========================================\n"; fi;\
	   ${RM} -f ex2_1.tmp
runex3:
	-@${MPIEXEC} -n 2 ./ex3 > ex3_1.tmp 2>&1;\
	   if (${DIFF} output/ex3_1.out ex3_1.tmp) then true; \
	   else printf "${PWD}\nPossible problem with ex3_1, diffs above\n=========================================\n"; fi;\
	   ${RM} -f ex3_1.tmp
runex3_2:
	-@${MPIEXEC} -n 2 ./ex3 -vec_view ascii::ascii_info > ex3_2.tmp 2>&1;\
	   ${DIFF} output/ex3_2.out ex3_2.tmp || printf "${PWD}\nPossible problem with ex3_2, diffs above\n=========================================\n"; \
	   ${RM} ex3_2.tmp
runex4:
	-@${MPIEXEC} -n 2 ./ex4 > ex4_1.tmp 2>&1;\
	   if (${DIFF} output/ex4_1.out ex4_1.tmp) then true; \
	   else printf "${PWD}\nPossible problem with ex4_1, diffs above\n=========================================\n"; fi;\
	   ${RM} -f ex4_1.tmp
runex4_cusp:
	-@${MPIEXEC} -n 1 ./ex4 -vec_type cusp > ex4_cusp_1.tmp 2>&1;\
           if (${DIFF} output/ex4_1.out ex4_cusp_1.tmp) then true; \
           else printf "${PWD}\nPossible problem with with ex4_cusp_1, diffs above\n=========================================\n"; fi;\
           ${RM} -f ex4_cusp_1.tmp
runex4_cusp2:
	-@${MPIEXEC} -n 2 ./ex4 -vec_type cusp > ex4_cusp_2.tmp 2>&1;\
	   if (${DIFF} output/ex4_1.out ex4_cusp_2.tmp) then true; \
	   else printf "${PWD}\nPossible problem with with ex4_cusp2, diffs above\n=========================================\n"; fi;\
	   ${RM} -f ex4_cusp_2.tmp
runex5:
	-@${MPIEXEC} -n 2 ./ex5 > ex5_1.tmp 2>&1;\
	   if (${DIFF} output/ex5_1.out ex5_1.tmp) then true; \
	   else printf "${PWD}\nPossible problem with ex5_1, diffs above\n=========================================\n"; fi;\
	   ${RM} -f ex5_1.tmp
runex6:
	-@${MPIEXEC} -n 1 ./ex6 > ex6_1.tmp 2>&1;\
	   if (${DIFF} output/ex6_1.out ex6_1.tmp) then true; \
	   else printf "${PWD}\nPossible problem with ex6_1, diffs above\n=========================================\n"; fi;\
	   ${RM} -f ex6_1.tmp
runex7:
	-@${MPIEXEC} -n 1 ./ex7 > ex7_1.tmp 2>&1;\
	   if (${DIFF} output/ex7_1.out ex7_1.tmp) then true; \
	   else printf "${PWD}\nPossible problem with ex7_1, diffs above\n=========================================\n"; fi;\
	   ${RM} -f ex7_1.tmp
runex8:
	-@${MPIEXEC} -n 1 ./ex8 > ex8_1.tmp 2>&1;\
	   if (${DIFF} output/ex8_1.out ex8_1.tmp) then true; \
	   else printf "${PWD}\nPossible problem with ex8_1, diffs above\n=========================================\n"; fi;\
	   ${RM} -f ex8_1.tmp
runex9:
	-@${MPIEXEC} -n 2 ./ex9 > ex9_1.tmp 2>&1;\
	   if (${DIFF} output/ex9_1.out ex9_1.tmp) then true; \
	   else printf "${PWD}\nPossible problem with ex9_1, diffs above\n=========================================\n"; fi;\
	   ${RM} -f ex9_1.tmp
runex10:
	-@${MPIEXEC} -n 2 ./ex10 > ex10_1.tmp 2>&1;\
	   if (${DIFF} output/ex10_1.out ex10_1.tmp) then true; \
	   else printf "${PWD}\nPossible problem with ex10_1, diffs above\n=========================================\n"; fi;\
	   ${RM} -f ex10_1.tmp
runex11:
	-@${MPIEXEC} -n 2 ./ex11 > ex11_1.tmp 2>&1;\
	   if (${DIFF} output/ex11_1.out ex11_1.tmp) then true; \
	   else printf "${PWD}\nPossible problem with ex11_1, diffs above\n=========================================\n"; fi;\
	   ${RM} -f ex11_1.tmp
runex11_bts:
	-@${MPIEXEC} -n 2 ./ex11 -vec_assembly_bts > ex11_bts.tmp 2>&1;\
	   ${DIFF} output/ex11_1.out ex11_bts.tmp || printf "${PWD}\nPossible problem with with ex11_bts, diffs above \n=========================================\n";\
	   ${RM} ex11_bts.tmp
runex12:
	-@${MPIEXEC} -n 2 ./ex12 > ex12_1.tmp 2>&1;\
	   if (${DIFF} output/ex12_1.out ex12_1.tmp) then true; \
	   else printf "${PWD}\nPossible problem with ex12_1, diffs above\n=========================================\n"; fi;\
	   ${RM} -f ex12_1.tmp
runex13:
	-@${MPIEXEC} -n 4 ./ex13 > ex13_1.tmp 2>&1;\
	   if (${DIFF} output/ex13_1.out ex13_1.tmp) then true; \
	   else printf "${PWD}\nPossible problem with ex13_1, diffs above\n=========================================\n"; fi;\
	   ${RM} -f ex13_1.tmp
runex14:
	-@${MPIEXEC} -n 2 ./ex14 > ex14_1.tmp 2>&1;\
	   if (${DIFF} output/ex14_1.out ex14_1.tmp) then true; \
	   else printf "${PWD}\nPossible problem with ex14_1, diffs above\n=========================================\n"; fi;\
	   ${RM} -f ex14_1.tmp
runex15:
	-@${MPIEXEC} -n 1 ./ex15 > ex15_1.tmp 2>&1;\
	   if (${DIFF} output/ex15_1.out ex15_1.tmp) then true; \
	   else printf "${PWD}\nPossible problem with ex15_1, diffs above\n=========================================\n"; fi;\
	   ${RM} -f ex15_1.tmp
runex16:
	-@${MPIEXEC} -n 2 ./ex16 > ex16_1.tmp 2>&1;\
	   if (${DIFF} output/ex16_1.out ex16_1.tmp) then true; \
	   else printf "${PWD}\nPossible problem with ex16_1, diffs above\n=========================================\n"; fi;\
	   ${RM} -f ex16_1.tmp
runex17:
	-@${MPIEXEC} -n 2 ./ex17 > ex17_1.tmp 2>&1;\
	   if (${DIFF} output/ex17_1.out ex17_1.tmp) then true; \
	   else printf "${PWD}\nPossible problem with ex17_1, diffs above\n=========================================\n"; fi;\
	   ${RM} -f ex17_1.tmp
runex17f:
	-@${MPIEXEC} -n 3 ./ex17f |grep -v "MPI processes" > ex17f_1.tmp 2>&1;\
	   if (${DIFF} output/ex17f_1.out ex17f_1.tmp) then true; \
	   else printf "${PWD}\nPossible problem with ex17f_1, diffs above\n=========================================\n"; fi;\
	   ${RM} -f ex17f_1.tmp
runex18:
	-@${MPIEXEC} -n 1 ./ex18 > ex18_1.tmp 2>&1;\
	   if (${DIFF} output/ex18_1.out ex18_1.tmp) then true; \
	   else printf "${PWD}\nPossible problem with ex18_1, diffs above\n=========================================\n"; fi;\
	   ${RM} -f ex18_1.tmp
runex19f:
	-@${MPIEXEC} -n 1 ./ex19f -n 25 > ex19_1.tmp 2>&1;\
	   if (${DIFF} output/ex19_1.out ex19_1.tmp) then true; \
	   else printf "${PWD}\nPossible problem with ex19f_1, diffs above\n=========================================\n"; fi;\
	   ${RM} -f ex19_1.tmp
runex20f:
	-@${MPIEXEC} -n 1 ./ex20f > ex20_1.tmp 2>&1;\
	   if (${DIFF} output/ex20f_1.out ex20_1.tmp) then true; \
	   else printf "${PWD}\nPossible problem with ex20_1, diffs above\n=========================================\n"; fi;\
	   ${RM} -f ex20_1.tmp vector.dat
runex21:
	-@${MPIEXEC} -n 1 ./ex21 > ex21_1.tmp 2>&1;\
	   if (${DIFF} output/ex21_1.out ex21_1.tmp) then true; \
	   else printf "${PWD}\nPossible problem with ex21_1, diffs above\n=========================================\n"; fi;\
	   ${RM} -f ex21_1.tmp
runex21_2:
	-@${MPIEXEC} -n 2 ./ex21 > ex21_2.tmp 2>&1;\
	   if (${DIFF} output/ex21_2.out ex21_2.tmp) then true; \
	   else printf "${PWD}\nPossible problem with ex21_2, diffs above\n=========================================\n"; fi;\
	   ${RM} -f ex21_2.tmp
runex22:
	-@${MPIEXEC} -n 4 ./ex22 > ex22_1.tmp 2>&1;\
	   if (${DIFF} output/ex22_1.out ex22_1.tmp) then true; \
	   else printf "${PWD}\nPossible problem with ex22_1, diffs above\n=========================================\n"; fi;\
	   ${RM} -f ex22_1.tmp
runex23:
	-@${MPIEXEC} -n 2 ./ex23 > ex23_1.tmp 2>&1;\
	   if (${DIFF} output/ex23_1.out ex23_1.tmp) then true; \
	   else printf "${PWD}\nPossible problem with ex23_1, diffs above\n=========================================\n"; fi;\
	   ${RM} -f ex23_1.tmp input.dat
runex24:
	-@${MPIEXEC} -n 3 ./ex24 > ex24_1.tmp 2>&1;\
	   if (${DIFF} output/ex24_1.out ex24_1.tmp) then true; \
	   else printf "${PWD}\nPossible problem with ex24_1, diffs above\n=========================================\n"; fi;\
	   ${RM} -f ex24_1.tmp input.dat
runex25:
	-@${MPIEXEC} -n 3 ./ex25 > ex25_1.tmp 2>&1;\
	   if (${DIFF} output/ex25_1.out ex25_1.tmp) then true; \
	   else printf "${PWD}\nPossible problem with ex25_1, diffs above\n=========================================\n"; fi;\
	   ${RM} -f ex25_1.tmp
runex26:
	-@${MPIEXEC} -n 4 ./ex26 > ex26_1.tmp 2>&1;\
	   if (${DIFF} output/ex26_1.out ex26_1.tmp) then true; \
	   else printf "${PWD}\nPossible problem with ex26_1, diffs above\n=========================================\n"; fi;\
	   ${RM} -f ex26_1.tmp
runex28:
	-@${MPIEXEC} -n 3 ./ex28
runex28_2:
	-@${MPIEXEC} -n 3 ./ex28 -splitreduction_async
runex29:
	-@${MPIEXEC} -n 3 ./ex29 -n 126 > ex29_1.tmp 2>&1;\
	   if (${DIFF} output/ex29_1.out ex29_1.tmp) then true; \
	   else printf "${PWD}\nPossible problem with ex29_1, diffs above\n=========================================\n"; fi;\
	   ${RM} -f ex29_1.tmp
runex29_bts:
	-@${MPIEXEC} -n 3 ./ex29 -n 126 -vec_assembly_bts > ex29_bts.tmp 2>&1;\
	   ${DIFF} output/ex29_1.out ex29_bts.tmp || printf "${PWD}\nPossible problem with with ex29_bts, diffs above \n=========================================\n";\
	   ${RM} ex29_bts.tmp
runex29_bts_2:
	-@${MPIEXEC} -n 3 ./ex29 -n 126 -vec_assembly_bts -repeat 2 > ex29_bts_2.tmp 2>&1;\
	   ${DIFF} output/ex29_1.out ex29_bts_2.tmp || printf "${PWD}\nPossible problem with with ex29_bts_2, diffs above \n=========================================\n";\
	   ${RM} ex29_bts_2.tmp
runex29_bts_2_subset:
	-@${MPIEXEC} -n 3 ./ex29 -n 126 -vec_assembly_bts -repeat 2 -subset > ex29_bts_2_subset.tmp 2>&1;\
	   ${DIFF} output/ex29_1.out ex29_bts_2_subset.tmp || printf "${PWD}\nPossible problem with with ex29_bts_2_subset, diffs above \n=========================================\n";\
	   ${RM} ex29_bts_2_subset@.tmp
runex29_bts_2_subset_proper:
	-@${MPIEXEC} -n 3 ./ex29 -n 126 -vec_assembly_bts -repeat 5 -subset > ex29_bts_2_subset_proper.tmp 2>&1;\
	   ${DIFF} output/ex29_1.out ex29_bts_2_subset_proper.tmp || printf "${PWD}\nPossible problem with with ex29_bts_2_subset_proper, diffs above \n=========================================\n";\
	   ${RM} ex29_bts_2_subset_proper.tmp
runex30f:
	-@${MPIEXEC} -n 4 ./ex30f > ex30f_1.tmp 2>&1;\
	   if (${DIFF} output/ex30f_1.out ex30f_1.tmp) then true; \
	   else printf "${PWD}\nPossible problem with ex30f_1, diffs above\n=========================================\n"; fi;\
	   ${RM} -f ex30f_1.tmp
runex32f:
	-@${MPIEXEC} -n 1 ./ex32f > ex32f_1.tmp 2>&1;\
	   if (${DIFF} output/ex32f_1.out ex32f_1.tmp) then true; \
	   else printf "${PWD}\nPossible problem with ex32f_1, diffs above\n=========================================\n"; fi;\
	   ${RM} -f ex32f_1.tmp
runex33:
	-@${MPIEXEC} -n 4 ./ex33 > ex33_1.tmp 2>&1;\
	   if (${DIFF} output/ex33_1.out ex33_1.tmp) then true; \
	   else printf "${PWD}\nPossible problem with ex33_1, diffs above\n=========================================\n"; fi;\
	   ${RM} -f ex33_1.tmp
runex34:
	-@${MPIEXEC} -n 1 ./ex34 > ex34_1.tmp 2>&1;
	-@cat ex34_1.tmp | sed s/e-00/e+00/g | awk '{ if (v!="") { if (v!=$$2) {print "  orig <" v "> \n  cached <" $$0 ">"}; v=""} else {v=$$2} }' > ex34_1.dif
	-@if [ ` cat ex34_1.dif | wc -l ` -gt 0 ] ; then  cat ex34_1.dif ;\
	    printf "${PWD}\nPossible problem with ex34_1\n=========================================\n"; fi; \
	   ${RM} -f ex34_1.tmp ex34_1.dif
runex35:
	-@${MPIEXEC} -n 1 ./ex35 > ex35_1.tmp 2>&1;\
	   if (${DIFF} output/ex35_1.out ex35_1.tmp) then true; \
	   else printf "${PWD}\nPossible problem with ex35_1, diffs above\n=========================================\n"; fi;\
	   ${RM} -f ex35_1.tmp
runex36:
	-@${MPIEXEC} -n 2 ./ex36 -set_option_negidx -set_values_negidx -get_values_negidx > ex36_1.tmp 2>&1;\
	   if (${DIFF} output/ex36_1.out ex36_1.tmp) then true; \
	   else printf "${PWD}\nPossible problem with ex36_1, diffs above\n=========================================\n"; fi;\
	   ${RM} -f ex36_1.tmp

runex37:
	-@${MPIEXEC} -n 1 ./ex37 -explicit_is 0 > ex37_1.tmp 2>&1;\
	    ${DIFF} output/ex37_1.out ex37_1.tmp || printf "${PWD}\nPossible problem with ex37_1, diffs above\n=========================================\n"; \
	    ${RM} -f ex37_1.tmp

runex37_2:
	-@${MPIEXEC} -n 1 ./ex37 -explicit_is 1 > ex37_1.tmp 2>&1;\
	    ${DIFF} output/ex37_1.out ex37_1.tmp || printf "${PWD}\nPossible problem with ex37_2, diffs above\n=========================================\n"; \
	    ${RM} -f ex37_1.tmp

runex37_3:
	-@${MPIEXEC} -n 2 ./ex37 -explicit_is 0 > ex37_2.tmp 2>&1;\
	    ${DIFF} output/ex37_3.out ex37_2.tmp || printf "${PWD}\nPossible problem with ex37_3, diffs above\n=========================================\n"; \
	    ${RM} -f ex37_2.tmp

runex37_4:
	-@${MPIEXEC} -n 2 ./ex37 -explicit_is 1 > ex37_2.tmp 2>&1;\
	    ${DIFF} output/ex37_4.out ex37_2.tmp || printf "${PWD}\nPossible problem with ex37_4, diffs above\n=========================================\n"; \
	    ${RM} -f ex37_2.tmp

runex38:
	-@${MPIEXEC} -n 3 ./ex38 > ex38_1.tmp 2>&1;\
	   ${DIFF} output/ex38_1.out ex38_1.tmp || printf "${PWD}\nPossible problem with ex38, diffs above\n=========================================\n"; \
	   ${RM} -f ex38_1.tmp

runex40f90:
	-@${MPIEXEC} -n 1 ./ex40f90 > ex40f90_0.tmp 2>&1;\
	   ${DIFF} output/ex40f90_0.out ex40f90_0.tmp || printf "${PWD}\nPossible problem with ex40f90, diffs above\n=========================================\n"; \
	   ${RM} -f ex40f90_0.tmp

runex43:
	-@${MPIEXEC} -n 1 ./ex43 > ex43_1.tmp 2>&1;\
	   ${DIFF} output/ex43_1.out ex43_1.tmp || printf "${PWD}\nPossible problem with ex43, diffs above\n=========================================\n"; \
	   ${RM} -f ex43_1.tmp

runex44:
	-@${MPIEXEC} -n 1 ./ex44 -vec_type cusp > ex44.tmp 2>&1;\
	   ${DIFF} output/ex44.out ex44.tmp || printf "${PWD}\nPossible problem with ex44, diffs above\n=========================================\n"; \
	   ${RM} -f ex44.tmp

runex45:
	-@${MPIEXEC} -n 2 ./ex45  > ex45.tmp 2>&1;\
	   ${DIFF} output/ex45_1.out ex45.tmp || printf "${PWD}\nPossible problem with ex45, diffs above\n=========================================\n"; \
	   ${RM} -f ex45.tmp

runex46:
	-@${MPIEXEC} -n 1 ./ex46 > ex46.tmp 2>&1; \
	   if (${DIFF} output/ex46_1_p1.out ex46.tmp) then true; \
	   else printf "${PWD}\nPossible problem with with ex46, diffs above\n=========================================\n"; fi; \
	   ${RM} -f ex46.tmp

runex46_2:
	-@${MPIEXEC} -n 6 ./ex46 > ex46.tmp 2>&1; \
	   if (${DIFF} output/ex46_1_p6.out ex46.tmp) then true; \
	   else printf "${PWD}\nPossible problem with with ex46_2, diffs above\n=========================================\n"; fi; \
	   ${RM} -f ex46.tmp

runex46_3:
	-@${MPIEXEC} -n 12 ./ex46 > ex46.tmp 2>&1; \
	   if (${DIFF} output/ex46_1_p12.out ex46.tmp) then true; \
	   else printf "${PWD}\nPossible problem with with ex46_3, diffs above\n=========================================\n"; fi; \
	   ${RM} -f ex46.tmp

runex46_mpiio:
	-@${MPIEXEC} -n 6 ./ex46 -usempiio > ex46.tmp 2>&1; \
	   if (${DIFF} output/ex46_2_p6.out ex46.tmp) then true; \
	   else printf "${PWD}\nPossible problem with with ex46_mpiio, diffs above\n=========================================\n"; fi; \
	   ${RM} -f ex46.tmp

runex47:
	-@${MPIEXEC} -n 4 ./ex47
	-@${MPIEXEC} -n 4 ./ex47  -viewer_hdf5_base_dimension2
	-@${MPIEXEC} -n 4 ./ex47  -viewer_hdf5_sp_output


TESTEXAMPLES_C		    = ex1.PETSc runex1 ex1.rm ex2.PETSc runex2 ex2.rm ex3.PETSc runex3 runex3_2 ex3.rm \
                              ex4.PETSc runex4 ex4.rm ex5.PETSc ex5.rm ex6.PETSc runex6 ex6.rm ex7.PETSc \
                              runex7 ex7.rm ex8.PETSc runex8 ex8.rm ex9.PETSc runex9 ex9.rm ex11.PETSc runex11 \
                              runex11_bts ex11.rm ex12.PETSc runex12 ex12.rm  ex14.PETSc runex14 \
                              ex14.rm ex15.PETSc runex15 ex15.rm ex16.PETSc runex16 ex16.rm ex17.PETSc runex17 \
                              ex17.rm ex21.PETSc runex21 runex21_2 ex21.rm ex25.PETSc runex25 ex25.rm ex29.PETSc \
<<<<<<< HEAD
                              runex29 ex29.rm ex34.PETSc runex34 ex34.rm ex36.PETSc runex36 ex36.rm \
                              ex37.PETSc runex37 runex37_2 runex37_3 runex37_4  ex37.rm ex38.PETSc runex38 ex38.rm ex45.PETSc runex45 ex45.rm \
                              ex46.PETSc runex46 runex46_2 runex46_3 runex46_mpiio ex46.rm
=======
                              runex29 runex29_bts runex29_bts_2 runex29_bts_2_subset runex29_bts_2_subset_proper ex29.rm \
                              ex34.PETSc runex34 ex34.rm ex36.PETSc runex36 ex36.rm \
                              ex37.PETSc runex37 runex37_2 runex37_3 runex37_4  ex37.rm ex38.PETSc runex38 ex38.rm ex45.PETSc runex45 ex45.rm
>>>>>>> 23b7d1ba
TESTEXAMPLES_C_X	    = ex10.PETSc runex10 ex10.rm ex22.PETSc runex22 ex22.rm ex23.PETSc runex23 ex23.rm \
                              ex24.PETSc runex24 ex24.rm ex28.PETSc runex28 runex28_2 ex28.rm ex33.PETSc runex33 ex33.rm
TESTEXAMPLES_FORTRAN	    = ex17f.PETSc runex17f ex17f.rm ex19f.PETSc ex19f.rm ex20f.PETSc ex20f.rm ex30f.PETSc \
                              runex30f ex30f.rm
TESTEXAMPLES_FORTRAN_NOCOMPLEX = ex32f.PETSc runex32f ex32f.rm
TESTEXAMPLES_FORTRAN_MPIUNI = ex19f.PETSc runex19f ex19f.rm
TESTEXAMPLES_C_X_MPIUNI   = ex2.PETSc runex2 ex2.rm ex4.PETSc ex4.rm ex6.PETSc runex6 ex6.rm ex7.PETSc runex7 \
                              ex7.rm ex8.PETSc runex8 ex8.rm ex14.PETSc ex14.rm
TESTEXAMPLES_CUSP           = ex44.PETSc runex44 ex44.rm \
                              ex4.PETSc runex4_cusp runex4_cusp2 ex4.rm 
TESTEXAMPLES_HDF5         = ex47.PETSc runex47 ex47.rm

include ${PETSC_DIR}/lib/petsc/conf/test<|MERGE_RESOLUTION|>--- conflicted
+++ resolved
@@ -517,15 +517,10 @@
                               runex11_bts ex11.rm ex12.PETSc runex12 ex12.rm  ex14.PETSc runex14 \
                               ex14.rm ex15.PETSc runex15 ex15.rm ex16.PETSc runex16 ex16.rm ex17.PETSc runex17 \
                               ex17.rm ex21.PETSc runex21 runex21_2 ex21.rm ex25.PETSc runex25 ex25.rm ex29.PETSc \
-<<<<<<< HEAD
-                              runex29 ex29.rm ex34.PETSc runex34 ex34.rm ex36.PETSc runex36 ex36.rm \
+                              runex29 runex29_bts runex29_bts_2 runex29_bts_2_subset runex29_bts_2_subset_proper ex29.rm \
+                              ex34.PETSc runex34 ex34.rm ex36.PETSc runex36 ex36.rm \
                               ex37.PETSc runex37 runex37_2 runex37_3 runex37_4  ex37.rm ex38.PETSc runex38 ex38.rm ex45.PETSc runex45 ex45.rm \
                               ex46.PETSc runex46 runex46_2 runex46_3 runex46_mpiio ex46.rm
-=======
-                              runex29 runex29_bts runex29_bts_2 runex29_bts_2_subset runex29_bts_2_subset_proper ex29.rm \
-                              ex34.PETSc runex34 ex34.rm ex36.PETSc runex36 ex36.rm \
-                              ex37.PETSc runex37 runex37_2 runex37_3 runex37_4  ex37.rm ex38.PETSc runex38 ex38.rm ex45.PETSc runex45 ex45.rm
->>>>>>> 23b7d1ba
 TESTEXAMPLES_C_X	    = ex10.PETSc runex10 ex10.rm ex22.PETSc runex22 ex22.rm ex23.PETSc runex23 ex23.rm \
                               ex24.PETSc runex24 ex24.rm ex28.PETSc runex28 runex28_2 ex28.rm ex33.PETSc runex33 ex33.rm
 TESTEXAMPLES_FORTRAN	    = ex17f.PETSc runex17f ex17f.rm ex19f.PETSc ex19f.rm ex20f.PETSc ex20f.rm ex30f.PETSc \
