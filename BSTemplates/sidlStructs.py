class SIDLConstants:
  def getLanguages():
<<<<<<< HEAD
    return ['C', 'C++', 'Python', 'F77', 'Java', 'Mathematica', 'Matlab']
=======
    return ['C', 'C++', 'Python', 'F77', 'F90', 'Java', 'Mathematica']
>>>>>>> cee057d3
  getLanguages = staticmethod(getLanguages)

  def checkLanguage(language):
    if not language in SIDLConstants.getLanguages():
      raise ValueError('Invalid SIDL language: '+language)
  checkLanguage = staticmethod(checkLanguage)

class SIDLLanguageList (list):
  def __setitem__(self, key, value):
    SIDLConstants.checkLanguage(value)
    self.data[key] = value

class SIDLPackages:
  '''We now allow packages or languages as keys'''
  def __init__(self, defaults):
    self.defaults = defaults

  def getPackages(self):
    return self.defaults.getPackages()

  def checkPackage(self, package):
    if not package in self.getPackages():
      if package in SIDLConstants.getLanguages(): return
      if package == 'executable': return
      raise KeyError('Invalid SIDL package: '+package)

class SIDLPackageList (list, SIDLPackages):
  '''We now allow packages or languages as keys'''
  def __init__(self, defaults):
    list.__init__(self)
    SIDLPackages.__init__(self, defaults)

  def __setitem__(self, key, value):
    self.checkPackage(value)
    self.data[key] = value

class SIDLLanguageDict (dict, SIDLPackages):
  '''We allow only SIDL languages as keys'''
  def __init__(self, defaults):
    dict.__init__(self)
    SIDLPackages.__init__(self, defaults)

  def __getitem__(self, key):
    SIDLConstants.checkLanguage(key)
    if not self.has_key(key): dict.__setitem__(self, key, '')
    return dict.__getitem__(self, key)

  def __setitem__(self, key, value):
    SIDLConstants.checkLanguage(key)
    dict.__setitem__(self, key, value)

class SIDLPackageDict (dict, SIDLPackages):
  '''We now allow packages or languages as keys, and the values must be lists'''
  def __init__(self, defaults):
    dict.__init__(self)
    SIDLPackages.__init__(self, defaults)

  def __getitem__(self, key):
    self.checkPackage(key)
    if not self.has_key(key): dict.__setitem__(self, key, [])
    return dict.__getitem__(self, key)

  def __setitem__(self, key, value):
    self.checkPackage(key)
    if not isinstance(value, list): raise ValueError('Entries must be lists')
    dict.__setitem__(self, key, value)<|MERGE_RESOLUTION|>--- conflicted
+++ resolved
@@ -1,10 +1,6 @@
 class SIDLConstants:
   def getLanguages():
-<<<<<<< HEAD
-    return ['C', 'C++', 'Python', 'F77', 'Java', 'Mathematica', 'Matlab']
-=======
-    return ['C', 'C++', 'Python', 'F77', 'F90', 'Java', 'Mathematica']
->>>>>>> cee057d3
+    return ['C', 'C++', 'Python', 'F77', 'F90', 'Java', 'Mathematica', 'Matlab']
   getLanguages = staticmethod(getLanguages)
 
   def checkLanguage(language):
