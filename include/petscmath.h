/*

      PETSc mathematics include file. Defines certain basic mathematical
    constants and functions for working with single, double, and quad precision
    floating point numbers as well as complex single and double.

    This file is included by petscsys.h and should not be used directly.

*/

#if !defined(__PETSCMATH_H)
#define __PETSCMATH_H
#include <math.h>

/*

     Defines operations that are different for complex and real numbers;
   note that one cannot mix the use of complex and real in the same
   PETSc program. All PETSc objects in one program are built around the object
   PetscScalar which is either always a real or a complex.

*/

#if defined(PETSC_USE_REAL_SINGLE)
#define MPIU_REAL   MPI_FLOAT
typedef float PetscReal;
#define PetscSqrtReal(a)    sqrt(a)
#define PetscExpReal(a)     exp(a)
#define PetscLogReal(a)     log(a)
#define PetscLog10Real(a)   log10(a)
#ifdef PETSC_HAVE_LOG2
#define PetscLog2Real(a)    log2(a)
#endif
#define PetscSinReal(a)     sin(a)
#define PetscCosReal(a)     cos(a)
#define PetscTanReal(a)     tan(a)
#define PetscAsinReal(a)    asin(a)
#define PetscAcosReal(a)    acos(a)
#define PetscAtanReal(a)    atan(a)
#define PetscAtan2Real(a,b) atan2(a,b)
#define PetscSinhReal(a)    sinh(a)
#define PetscCoshReal(a)    cosh(a)
#define PetscTanhReal(a)    tanh(a)
#define PetscPowReal(a,b)   pow(a,b)
#define PetscCeilReal(a)    ceil(a)
#define PetscFloorReal(a)   floor(a)
#define PetscFmodReal(a,b)  fmod(a,b)
#define PetscTGamma(a)      tgammaf(a)
#elif defined(PETSC_USE_REAL_DOUBLE)
#define MPIU_REAL   MPI_DOUBLE
typedef double PetscReal;
#define PetscSqrtReal(a)    sqrt(a)
#define PetscExpReal(a)     exp(a)
#define PetscLogReal(a)     log(a)
#define PetscLog10Real(a)   log10(a)
#ifdef PETSC_HAVE_LOG2
#define PetscLog2Real(a)    log2(a)
#endif
#define PetscSinReal(a)     sin(a)
#define PetscCosReal(a)     cos(a)
#define PetscTanReal(a)     tan(a)
#define PetscAsinReal(a)    asin(a)
#define PetscAcosReal(a)    acos(a)
#define PetscAtanReal(a)    atan(a)
#define PetscAtan2Real(a,b) atan2(a,b)
#define PetscSinhReal(a)    sinh(a)
#define PetscCoshReal(a)    cosh(a)
#define PetscTanhReal(a)    tanh(a)
#define PetscPowReal(a,b)   pow(a,b)
#define PetscCeilReal(a)    ceil(a)
#define PetscFloorReal(a)   floor(a)
#define PetscFmodReal(a,b)  fmod(a,b)
#define PetscTGamma(a)      tgamma(a)
#elif defined(PETSC_USE_REAL___FLOAT128)
#if defined(__cplusplus)
extern "C" {
#endif
#include <quadmath.h>
#if defined(__cplusplus)
}
#endif
PETSC_EXTERN MPI_Datatype MPIU___FLOAT128 PetscAttrMPITypeTag(__float128);
#define MPIU_REAL MPIU___FLOAT128
typedef __float128 PetscReal;
#define PetscSqrtReal(a)    sqrtq(a)
#define PetscExpReal(a)     expq(a)
#define PetscLogReal(a)     logq(a)
#define PetscLog10Real(a)   log10q(a)
#ifdef PETSC_HAVE_LOG2
#define PetscLog2Real(a)    log2q(a)
#endif
#define PetscSinReal(a)     sinq(a)
#define PetscCosReal(a)     cosq(a)
#define PetscTanReal(a)     tanq(a)
#define PetscAsinReal(a)    asinq(a)
#define PetscAcosReal(a)    acosq(a)
#define PetscAtanReal(a)    atanq(a)
#define PetscAtan2Real(a,b) atan2q(a,b)
#define PetscSinhReal(a)    sinhq(a)
#define PetscCoshReal(a)    coshq(a)
#define PetscTanhReal(a)    tanhq(a)
#define PetscPowReal(a,b)   powq(a,b)
#define PetscCeilReal(a)    ceilq(a)
#define PetscFloorReal(a)   floorq(a)
#define PetscFmodReal(a,b)  fmodq(a,b)
#define PetscTGamma(a)      tgammaq(a)
#elif defined(PETSC_USE_REAL___FP16)
PETSC_EXTERN MPI_Datatype MPIU___FP16 PetscAttrMPITypeTag(__fp16);
#define MPIU_REAL MPIU___FP16
typedef __fp16 PetscReal;
#define PetscSqrtReal(a)    sqrtf(a)
#define PetscExpReal(a)     expf(a)
#define PetscLogReal(a)     logf(a)
#define PetscLog10Real(a)   log10f(a)
#ifdef PETSC_HAVE_LOG2
#define PetscLog2Real(a)    log2f(a)
#endif
#define PetscSinReal(a)     sinf(a)
#define PetscCosReal(a)     cosf(a)
#define PetscTanReal(a)     tanf(a)
#define PetscAsinReal(a)    asinf(a)
#define PetscAcosReal(a)    acosf(a)
#define PetscAtanReal(a)    atanf(a)
#define PetscAtan2Real(a,b) atan2f(a,b)
#define PetscSinhReal(a)    sinhf(a)
#define PetscCoshReal(a)    coshf(a)
#define PetscTanhReal(a)    tanhf(a)
#define PetscPowReal(a,b)   powf(a,b)
#define PetscCeilReal(a)    ceilf(a)
#define PetscFloorReal(a)   floorf(a)
#define PetscFmodReal(a,b)  fmodf(a,b)
#define PetscTGamma(a)      tgammaf(a)
#endif /* PETSC_USE_REAL_* */

/*
    Complex number definitions
 */
#if defined(__cplusplus) && defined(PETSC_HAVE_CXX_COMPLEX) && !defined(PETSC_USE_REAL___FLOAT128)
#if !defined(PETSC_SKIP_COMPLEX)
#define PETSC_HAVE_COMPLEX 1
/* C++ support of complex number */
#if defined(PETSC_HAVE_CUSP)
#define complexlib cusp
#include <cusp/complex.h>
#elif defined(PETSC_HAVE_VECCUDA) && __CUDACC_VER_MAJOR__ > 6
/* complex headers in thrust only available in CUDA 7.0 and above */
#define complexlib thrust
#include <thrust/complex.h>
#else
#define complexlib std
#include <complex>
#endif

#define PetscRealPartComplex(a)      (a).real()
#define PetscImaginaryPartComplex(a) (a).imag()
#define PetscAbsComplex(a)           complexlib::abs(a)
#define PetscConjComplex(a)          complexlib::conj(a)
#define PetscSqrtComplex(a)          complexlib::sqrt(a)
#define PetscPowComplex(a,b)         complexlib::pow(a,b)
#define PetscExpComplex(a)           complexlib::exp(a)
#define PetscLogComplex(a)           complexlib::log(a)
#define PetscSinComplex(a)           complexlib::sin(a)
#define PetscCosComplex(a)           complexlib::cos(a)
#define PetscAsinComplex(a)          complexlib::asin(a)
#define PetscAcosComplex(a)          complexlib::acos(a)
#if defined(PETSC_HAVE_TANCOMPLEX)
#define PetscTanComplex(a)           complexlib::tan(a)
#else
#define PetscTanComplex(a)           PetscSinComplex(a)/PetscCosComplex(a)
#endif
#define PetscSinhComplex(a)          complexlib::sinh(a)
#define PetscCoshComplex(a)          complexlib::cosh(a)
#if defined(PETSC_HAVE_TANHCOMPLEX)
#define PetscTanhComplex(a)          complexlib::tanh(a)
#else
#define PetscTanhComplex(a)          PetscSinhComplex(a)/PetscCoshComplex(a)
#endif

#if defined(PETSC_USE_REAL_SINGLE)
typedef complexlib::complex<float> PetscComplex;
#if defined(PETSC_USE_CXX_COMPLEX_FLOAT_WORKAROUND)
static inline PetscComplex operator+(const PetscComplex& lhs, const double& rhs) { return lhs + float(rhs); }
static inline PetscComplex operator+(const double& lhs, const PetscComplex& rhs) { return float(lhs) + rhs; }
static inline PetscComplex operator-(const PetscComplex& lhs, const double& rhs) { return lhs - float(rhs); }
static inline PetscComplex operator-(const double& lhs, const PetscComplex& rhs) { return float(lhs) - rhs; }
static inline PetscComplex operator*(const PetscComplex& lhs, const double& rhs) { return lhs * float(rhs); }
static inline PetscComplex operator*(const double& lhs, const PetscComplex& rhs) { return float(lhs) * rhs; }
static inline PetscComplex operator/(const PetscComplex& lhs, const double& rhs) { return lhs / float(rhs); }
static inline PetscComplex operator/(const double& lhs, const PetscComplex& rhs) { return float(lhs) / rhs; }
static inline bool operator==(const PetscComplex& lhs, const double& rhs) { return lhs.imag() == float(0) && lhs.real() == float(rhs); }
static inline bool operator==(const double& lhs, const PetscComplex& rhs) { return rhs.imag() == float(0) && rhs.real() == float(lhs); }
static inline bool operator!=(const PetscComplex& lhs, const double& rhs) { return lhs.imag() != float(0) || lhs.real() != float(rhs); }
static inline bool operator!=(const double& lhs, const PetscComplex& rhs) { return rhs.imag() != float(0) || rhs.real() != float(lhs); }
#endif  /* PETSC_USE_CXX_COMPLEX_FLOAT_WORKAROUND */
#elif defined(PETSC_USE_REAL_DOUBLE)
typedef complexlib::complex<double> PetscComplex;
#if defined(PETSC_USE_CXX_COMPLEX_FLOAT_WORKAROUND)
static inline PetscComplex operator+(const PetscComplex& lhs, const PetscInt& rhs) { return lhs + double(rhs); }
static inline PetscComplex operator+(const PetscInt& lhs, const PetscComplex& rhs) { return double(lhs) + rhs; }
static inline PetscComplex operator-(const PetscComplex& lhs, const PetscInt& rhs) { return lhs - double(rhs); }
static inline PetscComplex operator-(const PetscInt& lhs, const PetscComplex& rhs) { return double(lhs) - rhs; }
static inline PetscComplex operator*(const PetscComplex& lhs, const PetscInt& rhs) { return lhs * double(rhs); }
static inline PetscComplex operator*(const PetscInt& lhs, const PetscComplex& rhs) { return double(lhs) * rhs; }
static inline PetscComplex operator/(const PetscComplex& lhs, const PetscInt& rhs) { return lhs / double(rhs); }
static inline PetscComplex operator/(const PetscInt& lhs, const PetscComplex& rhs) { return double(lhs) / rhs; }
static inline bool operator==(const PetscComplex& lhs, const PetscInt& rhs) { return lhs.imag() == double(0) && lhs.real() == double(rhs); }
static inline bool operator==(const PetscInt& lhs, const PetscComplex& rhs) { return rhs.imag() == double(0) && rhs.real() == double(lhs); }
static inline bool operator!=(const PetscComplex& lhs, const PetscInt& rhs) { return lhs.imag() != double(0) || lhs.real() != double(rhs); }
static inline bool operator!=(const PetscInt& lhs, const PetscComplex& rhs) { return rhs.imag() != double(0) || rhs.real() != double(lhs); }
#endif  /* PETSC_USE_CXX_COMPLEX_FLOAT_WORKAROUND */
#elif defined(PETSC_USE_REAL___FLOAT128)
typedef complexlib::complex<__float128> PetscComplex; /* Notstandard and not expected to work, use __complex128 */
PETSC_EXTERN MPI_Datatype MPIU___COMPLEX128;
#endif  /* PETSC_USE_REAL_ */
#endif  /* ! PETSC_SKIP_COMPLEX */

#elif !defined(__cplusplus) && defined(PETSC_HAVE_C99_COMPLEX) && !defined(PETSC_USE_REAL___FP16)
#if !defined(PETSC_SKIP_COMPLEX)
#define PETSC_HAVE_COMPLEX 1
#include <complex.h>

#if defined(PETSC_USE_REAL_SINGLE) || defined(PETSC_USE_REAL___FP16)
typedef float _Complex PetscComplex;

#define PetscRealPartComplex(a)      crealf(a)
#define PetscImaginaryPartComplex(a) cimagf(a)
#define PetscAbsComplex(a)           cabsf(a)
#define PetscConjComplex(a)          conjf(a)
#define PetscSqrtComplex(a)          csqrtf(a)
#define PetscPowComplex(a,b)         cpowf(a,b)
#define PetscExpComplex(a)           cexpf(a)
#define PetscLogComplex(a)           clogf(a)
#define PetscSinComplex(a)           csinf(a)
#define PetscCosComplex(a)           ccosf(a)
#define PetscAsinComplex(a)          casinf(a)
#define PetscAcosComplex(a)          cacosf(a)
#define PetscTanComplex(a)           ctanf(a)
#define PetscSinhComplex(a)          csinhf(a)
#define PetscCoshComplex(a)          ccoshf(a)
#define PetscTanhComplex(a)          ctanhf(a)

#elif defined(PETSC_USE_REAL_DOUBLE)
typedef double _Complex PetscComplex;

#define PetscRealPartComplex(a)      creal(a)
#define PetscImaginaryPartComplex(a) cimag(a)
#define PetscAbsComplex(a)           cabs(a)
#define PetscConjComplex(a)          conj(a)
#define PetscSqrtComplex(a)          csqrt(a)
#define PetscPowComplex(a,b)         cpow(a,b)
#define PetscExpComplex(a)           cexp(a)
#define PetscLogComplex(a)           clog(a)
#define PetscSinComplex(a)           csin(a)
#define PetscCosComplex(a)           ccos(a)
#define PetscAsinComplex(a)          casin(a)
#define PetscAcosComplex(a)          cacos(a)
#define PetscTanComplex(a)           ctan(a)
#define PetscSinhComplex(a)          csinh(a)
#define PetscCoshComplex(a)          ccosh(a)
#define PetscTanhComplex(a)          ctanh(a)

#elif defined(PETSC_USE_REAL___FLOAT128)
typedef __complex128 PetscComplex;
PETSC_EXTERN MPI_Datatype MPIU___COMPLEX128 PetscAttrMPITypeTag(__complex128);

#define PetscRealPartComplex(a)      crealq(a)
#define PetscImaginaryPartComplex(a) cimagq(a)
#define PetscAbsComplex(a)           cabsq(a)
#define PetscConjComplex(a)          conjq(a)
#define PetscSqrtComplex(a)          csqrtq(a)
#define PetscPowComplex(a,b)         cpowq(a,b)
#define PetscExpComplex(a)           cexpq(a)
#define PetscLogComplex(a)           clogq(a)
#define PetscSinComplex(a)           csinq(a)
#define PetscCosComplex(a)           ccosq(a)
#define PetscAsinComplex(a)          casinq(a)
#define PetscAcosComplex(a)          cacosq(a)
#define PetscTanComplex(a)           ctanq(a)
#define PetscSinhComplex(a)          csinhq(a)
#define PetscCoshComplex(a)          ccoshq(a)
#define PetscTanhComplex(a)          ctanhq(a)

#endif /* PETSC_USE_REAL_* */
#elif (defined(PETSC_USE_COMPLEX) && !defined(PETSC_SKIP_COMPLEX))
#error "PETSc was configured --with-scalar-type=complex, but a language-appropriate complex library is not available"
#endif /* !PETSC_SKIP_COMPLEX */
#endif /* (__cplusplus && PETSC_HAVE_CXX_COMPLEX) else-if (!__cplusplus && PETSC_HAVE_C99_COMPLEX) */

#if defined(PETSC_HAVE_COMPLEX)
#if defined(PETSC_HAVE_MPI_C_DOUBLE_COMPLEX)
#define MPIU_C_DOUBLE_COMPLEX MPI_C_DOUBLE_COMPLEX
#define MPIU_C_COMPLEX MPI_C_COMPLEX
#else
# if defined(__cplusplus) && defined(PETSC_HAVE_CXX_COMPLEX)
  typedef complexlib::complex<double> petsc_mpiu_c_double_complex;
  typedef complexlib::complex<float> petsc_mpiu_c_complex;
# elif !defined(__cplusplus) && defined(PETSC_HAVE_C99_COMPLEX)
  typedef double _Complex petsc_mpiu_c_double_complex;
  typedef float _Complex petsc_mpiu_c_complex;
# else
  typedef struct {double real,imag;} petsc_mpiu_c_double_complex;
  typedef struct {float real,imag;} petsc_mpiu_c_complex;
# endif
PETSC_EXTERN MPI_Datatype MPIU_C_DOUBLE_COMPLEX PetscAttrMPITypeTagLayoutCompatible(petsc_mpiu_c_double_complex);
PETSC_EXTERN MPI_Datatype MPIU_C_COMPLEX PetscAttrMPITypeTagLayoutCompatible(petsc_mpiu_c_complex);
#endif /* PETSC_HAVE_MPI_C_DOUBLE_COMPLEX */
#endif /* PETSC_HAVE_COMPLEX */

#if defined(PETSC_HAVE_COMPLEX)
#  if defined(PETSC_USE_REAL_SINGLE) || defined(PETSC_USE_REAL___FP16)
#    define MPIU_COMPLEX MPIU_C_COMPLEX
#  elif defined(PETSC_USE_REAL_DOUBLE)
#    define MPIU_COMPLEX MPIU_C_DOUBLE_COMPLEX
#  elif defined(PETSC_USE_REAL___FLOAT128)
#    define MPIU_COMPLEX MPIU___COMPLEX128
#  endif /* PETSC_USE_REAL_* */
#endif

#if (defined(PETSC_USE_COMPLEX) && !defined(PETSC_SKIP_COMPLEX))
typedef PetscComplex PetscScalar;
#define PetscRealPart(a)      PetscRealPartComplex(a)
#define PetscImaginaryPart(a) PetscImaginaryPartComplex(a)
#define PetscAbsScalar(a)     PetscAbsComplex(a)
#define PetscConj(a)          PetscConjComplex(a)
#define PetscSqrtScalar(a)    PetscSqrtComplex(a)
#define PetscPowScalar(a,b)   PetscPowComplex(a,b)
#define PetscExpScalar(a)     PetscExpComplex(a)
#define PetscLogScalar(a)     PetscLogComplex(a)
#define PetscSinScalar(a)     PetscSinComplex(a)
#define PetscCosScalar(a)     PetscCosComplex(a)
#define PetscAsinScalar(a)    PetscAsinComplex(a)
#define PetscAcosScalar(a)    PetscAcosComplex(a)
#define PetscTanScalar(a)     PetscTanComplex(a)
#define PetscSinhScalar(a)    PetscSinhComplex(a)
#define PetscCoshScalar(a)    PetscCoshComplex(a)
#define PetscTanhScalar(a)    PetscTanhComplex(a)
#define MPIU_SCALAR MPIU_COMPLEX

/*
    real number definitions
 */
#else /* PETSC_USE_COMPLEX */
typedef PetscReal PetscScalar;
#define MPIU_SCALAR MPIU_REAL

#define PetscRealPart(a)      (a)
#define PetscImaginaryPart(a) ((PetscReal)0.)
PETSC_STATIC_INLINE PetscReal PetscAbsScalar(PetscScalar a) {return a < 0.0 ? -a : a;}
#define PetscConj(a)          (a)
#if !defined(PETSC_USE_REAL___FLOAT128)  && !defined(PETSC_USE_REAL___FP16)
#define PetscSqrtScalar(a)    sqrt(a)
#define PetscPowScalar(a,b)   pow(a,b)
#define PetscExpScalar(a)     exp(a)
#define PetscLogScalar(a)     log(a)
#define PetscSinScalar(a)     sin(a)
#define PetscCosScalar(a)     cos(a)
#define PetscAsinScalar(a)    asin(a)
#define PetscAcosScalar(a)    acos(a)
#define PetscTanScalar(a)     tan(a)
#define PetscSinhScalar(a)    sinh(a)
#define PetscCoshScalar(a)    cosh(a)
#define PetscTanhScalar(a)    tanh(a)
#elif defined(PETSC_USE_REAL___FP16)
#define PetscSqrtScalar(a)    sqrtf(a)
#define PetscPowScalar(a,b)   powf(a,b)
#define PetscExpScalar(a)     expf(a)
#define PetscLogScalar(a)     logf(a)
#define PetscSinScalar(a)     sinf(a)
#define PetscCosScalar(a)     cosf(a)
#define PetscAsinScalar(a)    asinf(a)
#define PetscAcosScalar(a)    acosf(a)
#define PetscTanScalar(a)     tanf(a)
#define PetscSinhScalar(a)    sinhf(a)
#define PetscCoshScalar(a)    coshf(a)
#define PetscTanhScalar(a)    tanhf(a)
#else /* PETSC_USE_REAL___FLOAT128 */
#define PetscSqrtScalar(a)    sqrtq(a)
#define PetscPowScalar(a,b)   powq(a,b)
#define PetscExpScalar(a)     expq(a)
#define PetscLogScalar(a)     logq(a)
#define PetscSinScalar(a)     sinq(a)
#define PetscCosScalar(a)     cosq(a)
#define PetscAsinScalar(a)    asinq(a)
#define PetscAcosScalar(a)    acosq(a)
#define PetscTanScalar(a)     tanq(a)
#define PetscSinhScalar(a)    sinhq(a)
#define PetscCoshScalar(a)    coshq(a)
#define PetscTanhScalar(a)    tanhq(a)
#endif /* PETSC_USE_REAL___FLOAT128 */

#endif /* PETSC_USE_COMPLEX */

#define PetscSign(a) (((a) >= 0) ? ((a) == 0 ? 0 : 1) : -1)
#define PetscSignReal(a) (((a) >= 0.0) ? ((a) == 0.0 ? 0.0 : 1.0) : -1.0)
#define PetscAbs(a)  (((a) >= 0) ? (a) : -(a))

/* --------------------------------------------------------------------------*/

/*
   Certain objects may be created using either single or double precision.
   This is currently not used.
*/
typedef enum { PETSC_SCALAR_DOUBLE,PETSC_SCALAR_SINGLE, PETSC_SCALAR_LONG_DOUBLE, PETSC_SCALAR_HALF } PetscScalarPrecision;

#if defined(PETSC_HAVE_COMPLEX)
/* PETSC_i is the imaginary number, i */
PETSC_EXTERN PetscComplex PETSC_i;

/* Try to do the right thing for complex number construction: see

  http://www.open-std.org/jtc1/sc22/wg14/www/docs/n1464.htm

  for details
*/
PETSC_STATIC_INLINE PetscComplex PetscCMPLX(PetscReal x, PetscReal y)
{
#if   defined(__cplusplus)
  return PetscComplex(x,y);
#elif defined(_Imaginary_I)
  return x + y * _Imaginary_I;
#else
#if   defined(PETSC_USE_REAL_SINGLE) && defined(CMPLXF)
  return CMPLXF(x,y);
#elif defined(PETSC_USE_REAL_DOUBLE) && defined(CMPLX)
  return CMPLX(x,y);
#else
<<<<<<< HEAD
  return x + y * PETSC_i;
=======
  { /* In both C99 and C11 (ISO/IEC 9899, Section 6.2.5),

       "For each floating type there is a corresponding real type, which is always a real floating
       type. For real floating types, it is the same type. For complex types, it is the type given
       by deleting the keyword _Complex from the type name."

       So type punning should be portable. */
    union { PetscComplex z; PetscReal f[2]; } uz;

    uz.f[0] = x;
    uz.f[1] = y;
    return uz.z;
  }
>>>>>>> 851d29aa
#endif
#endif
}
#endif


/*MC
   PetscMin - Returns minimum of two numbers

   Synopsis:
   #include <petscmath.h>
   type PetscMin(type v1,type v2)

   Not Collective

   Input Parameter:
+  v1 - first value to find minimum of
-  v2 - second value to find minimum of

   Notes: type can be integer or floating point value

   Level: beginner

.seealso: PetscMin(), PetscClipInterval(), PetscAbsInt(), PetscAbsReal(), PetscSqr()

M*/
#define PetscMin(a,b)   (((a)<(b)) ?  (a) : (b))

/*MC
   PetscMax - Returns maxium of two numbers

   Synopsis:
   #include <petscmath.h>
   type max PetscMax(type v1,type v2)

   Not Collective

   Input Parameter:
+  v1 - first value to find maximum of
-  v2 - second value to find maximum of

   Notes: type can be integer or floating point value

   Level: beginner

.seealso: PetscMin(), PetscClipInterval(), PetscAbsInt(), PetscAbsReal(), PetscSqr()

M*/
#define PetscMax(a,b)   (((a)<(b)) ?  (b) : (a))

/*MC
   PetscClipInterval - Returns a number clipped to be within an interval

   Synopsis:
   #include <petscmath.h>
   type clip PetscClipInterval(type x,type a,type b)

   Not Collective

   Input Parameter:
+  x - value to use if within interval (a,b)
.  a - lower end of interval
-  b - upper end of interval

   Notes: type can be integer or floating point value

   Level: beginner

.seealso: PetscMin(), PetscMax(), PetscAbsInt(), PetscAbsReal(), PetscSqr()

M*/
#define PetscClipInterval(x,a,b)   (PetscMax((a),PetscMin((x),(b))))

/*MC
   PetscAbsInt - Returns the absolute value of an integer

   Synopsis:
   #include <petscmath.h>
   int abs PetscAbsInt(int v1)

   Not Collective

   Input Parameter:
.   v1 - the integer

   Level: beginner

.seealso: PetscMax(), PetscMin(), PetscAbsReal(), PetscSqr()

M*/
#define PetscAbsInt(a)  (((a)<0)   ? -(a) : (a))

/*MC
   PetscAbsReal - Returns the absolute value of an real number

   Synopsis:
   #include <petscmath.h>
   Real abs PetscAbsReal(PetscReal v1)

   Not Collective

   Input Parameter:
.   v1 - the double


   Level: beginner

.seealso: PetscMax(), PetscMin(), PetscAbsInt(), PetscSqr()

M*/
#define PetscAbsReal(a) (((a)<0)   ? -(a) : (a))

/*MC
   PetscSqr - Returns the square of a number

   Synopsis:
   #include <petscmath.h>
   type sqr PetscSqr(type v1)

   Not Collective

   Input Parameter:
.   v1 - the value

   Notes: type can be integer or floating point value

   Level: beginner

.seealso: PetscMax(), PetscMin(), PetscAbsInt(), PetscAbsReal()

M*/
#define PetscSqr(a)     ((a)*(a))

/* ----------------------------------------------------------------------------*/
/*
     Basic constants
*/
#if defined(PETSC_USE_REAL___FLOAT128)
#define PETSC_PI                 M_PIq
#elif defined(M_PI)
#define PETSC_PI                 M_PI
#else
#define PETSC_PI                 3.14159265358979323846264338327950288419716939937510582
#endif

#if !defined(PETSC_USE_64BIT_INDICES)
#define PETSC_MAX_INT            2147483647
#define PETSC_MIN_INT            (-PETSC_MAX_INT - 1)
#else
#define PETSC_MAX_INT            9223372036854775807L
#define PETSC_MIN_INT            (-PETSC_MAX_INT - 1)
#endif

#if defined(PETSC_USE_REAL_SINGLE)
#  define PETSC_MAX_REAL                3.40282346638528860e+38F
#  define PETSC_MIN_REAL                -PETSC_MAX_REAL
#  define PETSC_MACHINE_EPSILON         1.19209290e-07F
#  define PETSC_SQRT_MACHINE_EPSILON    3.45266983e-04F
#  define PETSC_SMALL                   1.e-5
#elif defined(PETSC_USE_REAL_DOUBLE)
#  define PETSC_MAX_REAL                1.7976931348623157e+308
#  define PETSC_MIN_REAL                -PETSC_MAX_REAL
#  define PETSC_MACHINE_EPSILON         2.2204460492503131e-16
#  define PETSC_SQRT_MACHINE_EPSILON    1.490116119384766e-08
#  define PETSC_SMALL                   1.e-10
#elif defined(PETSC_USE_REAL___FLOAT128)
#  define PETSC_MAX_REAL                FLT128_MAX
#  define PETSC_MIN_REAL                -FLT128_MAX
#  define PETSC_MACHINE_EPSILON         FLT128_EPSILON
#  define PETSC_SQRT_MACHINE_EPSILON    1.38777878078e-17q
#  define PETSC_SMALL                   1.e-20q
#elif defined(PETSC_USE_REAL___FP16)  /* maybe should use single precision values for these? */
#  define PETSC_MAX_REAL                65504.
#  define PETSC_MIN_REAL                -PETSC_MAX_REAL
#  define PETSC_MACHINE_EPSILON         .00097656
#  define PETSC_SQRT_MACHINE_EPSILON    .0312
#  define PETSC_SMALL                   5.e-3
#endif

#define PETSC_INFINITY                PETSC_MAX_REAL/4.0
#define PETSC_NINFINITY              -PETSC_INFINITY

PETSC_EXTERN PetscErrorCode PetscIsInfOrNanReal(PetscReal);
PETSC_EXTERN PetscErrorCode PetscIsNanReal(PetscReal);
PETSC_EXTERN PetscBool PetscIsNormalReal(PetscReal);
PETSC_STATIC_INLINE PetscErrorCode PetscIsInfOrNanScalar(PetscScalar v) {return PetscIsInfOrNanReal(PetscAbsScalar(v));}
PETSC_STATIC_INLINE PetscErrorCode PetscIsNanScalar(PetscScalar v) {return PetscIsNanReal(PetscAbsScalar(v));}
PETSC_STATIC_INLINE PetscErrorCode PetscIsNormalScalar(PetscScalar v) {return PetscIsNormalReal(PetscAbsScalar(v));}

/*
    These macros are currently hardwired to match the regular data types, so there is no support for a different
    MatScalar from PetscScalar. We left the MatScalar in the source just in case we use it again.
 */
#define MPIU_MATSCALAR MPIU_SCALAR
typedef PetscScalar MatScalar;
typedef PetscReal MatReal;

struct petsc_mpiu_2scalar {PetscScalar a,b;};
PETSC_EXTERN MPI_Datatype MPIU_2SCALAR PetscAttrMPITypeTagLayoutCompatible(struct petsc_mpiu_2scalar);
#if defined(PETSC_USE_64BIT_INDICES) || !defined(MPI_2INT)
struct petsc_mpiu_2int {PetscInt a,b;};
PETSC_EXTERN MPI_Datatype MPIU_2INT PetscAttrMPITypeTagLayoutCompatible(struct petsc_mpiu_2int);
#else
#define MPIU_2INT MPI_2INT
#endif

PETSC_STATIC_INLINE PetscInt PetscPowInt(PetscInt base,PetscInt power)
{
  PetscInt result = 1;
  while (power) {
    if (power & 1) result *= base;
    power >>= 1;
    base *= base;
  }
  return result;
}

PETSC_STATIC_INLINE PetscReal PetscPowRealInt(PetscReal base,PetscInt power)
{
  PetscReal result = 1;
  if (power < 0) {
    power = -power;
    base  = ((PetscReal)1)/base;
  }
  while (power) {
    if (power & 1) result *= base;
    power >>= 1;
    base *= base;
  }
  return result;
}

PETSC_STATIC_INLINE PetscScalar PetscPowScalarInt(PetscScalar base,PetscInt power)
{
  PetscScalar result = 1;
  if (power < 0) {
    power = -power;
    base  = ((PetscReal)1)/base;
  }
  while (power) {
    if (power & 1) result *= base;
    power >>= 1;
    base *= base;
  }
  return result;
}

PETSC_STATIC_INLINE PetscScalar PetscPowScalarReal(PetscScalar base,PetscReal power)
{
  PetscScalar cpower = power;
  return PetscPowScalar(base,cpower);
}

#ifndef PETSC_HAVE_LOG2
PETSC_STATIC_INLINE PetscReal PetscLog2Real(PetscReal n)
{
  return PetscLogReal(n)/PetscLogReal(2.0);
}
#endif
#endif<|MERGE_RESOLUTION|>--- conflicted
+++ resolved
@@ -424,9 +424,6 @@
 #elif defined(PETSC_USE_REAL_DOUBLE) && defined(CMPLX)
   return CMPLX(x,y);
 #else
-<<<<<<< HEAD
-  return x + y * PETSC_i;
-=======
   { /* In both C99 and C11 (ISO/IEC 9899, Section 6.2.5),
 
        "For each floating type there is a corresponding real type, which is always a real floating
@@ -440,7 +437,6 @@
     uz.f[1] = y;
     return uz.z;
   }
->>>>>>> 851d29aa
 #endif
 #endif
 }
