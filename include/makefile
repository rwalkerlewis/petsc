--- conflicted
+++ resolved
@@ -5,11 +5,7 @@
 SOURCEF  =
 SOURCEH  = petscsys.h
 LIBBASE  = libpetscvec
-<<<<<<< HEAD
-DIRS     = finclude petsc-private tao-private sieve
-=======
-DIRS     = finclude petsc-private
->>>>>>> b7e3d062
+DIRS     = finclude petsc-private tao-private
 LOCDIR   = include/
 MANSEC   = Sys
 
