/*
    Defines profile/logging in PETSc.
*/

#if !defined(__PetscLog_H)
#define __PetscLog_H
#include "petscsys.h"

/*MC
    PetscLogEvent - id used to identify PETSc or user events which timed portions (blocks of executable)
     code.

    Level: intermediate

.seealso: PetscLogEventRegister(), PetscLogEventBegin(), PetscLogEventEnd(), PetscLogStage
M*/
typedef int PetscLogEvent;

/*MC
    PetscLogStage - id used to identify user stages (phases, sections) of runs - for logging

    Level: intermediate

.seealso: PetscLogStageRegister(), PetscLogStageBegin(), PetscLogStageEnd(), PetscLogEvent
M*/
typedef int PetscLogStage;

#define PETSC_EVENT  1311311
PETSC_EXTERN PetscLogEvent PETSC_LARGEST_EVENT;

/* Global flop counter */
PETSC_EXTERN PetscLogDouble petsc_TotalFlops;
PETSC_EXTERN PetscLogDouble petsc_tmp_flops;

/* General logging of information; different from event logging */
PETSC_EXTERN PetscErrorCode PetscInfo_Private(const char[],void*,const char[],...);
#if defined(PETSC_USE_INFO)
#define PetscInfo(A,S)                       PetscInfo_Private(PETSC_FUNCTION_NAME,A,S)
#define PetscInfo1(A,S,a1)                   PetscInfo_Private(PETSC_FUNCTION_NAME,A,S,a1)
#define PetscInfo2(A,S,a1,a2)                PetscInfo_Private(PETSC_FUNCTION_NAME,A,S,a1,a2)
#define PetscInfo3(A,S,a1,a2,a3)             PetscInfo_Private(PETSC_FUNCTION_NAME,A,S,a1,a2,a3)
#define PetscInfo4(A,S,a1,a2,a3,a4)          PetscInfo_Private(PETSC_FUNCTION_NAME,A,S,a1,a2,a3,a4)
#define PetscInfo5(A,S,a1,a2,a3,a4,a5)       PetscInfo_Private(PETSC_FUNCTION_NAME,A,S,a1,a2,a3,a4,a5)
#define PetscInfo6(A,S,a1,a2,a3,a4,a5,a6)    PetscInfo_Private(PETSC_FUNCTION_NAME,A,S,a1,a2,a3,a4,a5,a6)
#define PetscInfo7(A,S,a1,a2,a3,a4,a5,a6,a7) PetscInfo_Private(PETSC_FUNCTION_NAME,A,S,a1,a2,a3,a4,a5,a6,a7)
#else
#define PetscInfo(A,S)                       0
#define PetscInfo1(A,S,a1)                   0
#define PetscInfo2(A,S,a1,a2)                0
#define PetscInfo3(A,S,a1,a2,a3)             0
#define PetscInfo4(A,S,a1,a2,a3,a4)          0
#define PetscInfo5(A,S,a1,a2,a3,a4,a5)       0
#define PetscInfo6(A,S,a1,a2,a3,a4,a5,a6)    0
#define PetscInfo7(A,S,a1,a2,a3,a4,a5,a6,a7) 0
#endif
PETSC_EXTERN PetscErrorCode PetscInfoDeactivateClass(PetscClassId);
PETSC_EXTERN PetscErrorCode PetscInfoActivateClass(PetscClassId);
PETSC_EXTERN PetscBool PetscLogPrintInfo;  /* if true, indicates PetscInfo() is turned on */

/* We must make the following structures available to access the event
     activation flags in the PetscLogEventBegin/End() macros. These are not part of the PETSc public
     API and are not intended to be used by other parts of PETSc or by users.

     The code that manipulates these structures is in src/sys/plog/utils.
*/
typedef struct _n_PetscIntStack *PetscIntStack;

/*
    PetscClassRegInfo, PetscClassPerfInfo - Each class has two data structures associated with it. The first has
       static information about it, the second collects statistics on how many objects of the class are created,
       how much memory they use, etc.

    PetscClassRegLog, PetscClassPerfLog - arrays of the PetscClassRegInfo and PetscClassPerfInfo for all classes.
*/
typedef struct  {
  char           *name;   /* The class name */
  PetscClassId   classid; /* The integer identifying this class */
} PetscClassRegInfo;

typedef struct {
  PetscClassId   id;           /* The integer identifying this class */
  int            creations;    /* The number of objects of this class created */
  int            destructions; /* The number of objects of this class destroyed */
  PetscLogDouble mem;          /* The total memory allocated by objects of this class */
  PetscLogDouble descMem;      /* The total memory allocated by descendents of these objects */
} PetscClassPerfInfo;

typedef struct _n_PetscClassRegLog *PetscClassRegLog;
struct _n_PetscClassRegLog {
  int               numClasses; /* The number of classes registered */
  int               maxClasses; /* The maximum number of classes */
  PetscClassRegInfo *classInfo; /* The structure for class information (classids are monotonicly increasing) */
};

typedef struct _n_PetscClassPerfLog *PetscClassPerfLog;
struct _n_PetscClassPerfLog {
  int                numClasses; /* The number of logging classes */
  int                maxClasses; /* The maximum number of classes */
  PetscClassPerfInfo *classInfo; /* The structure for class information (classids are monotonicly increasing) */
};
/* -----------------------------------------------------------------------------------------------------*/
/*
    PetscEventRegInfo, PetscEventPerfInfo - Each event has two data structures associated with it. The first has
       static information about it, the second collects statistics on how many times the event is used, how
       much time it takes, etc.

    PetscEventRegLog, PetscEventPerfLog - an array of all PetscEventRegInfo and PetscEventPerfInfo for all events. There is one
      of these for each stage.

*/
typedef struct {
  char         *name;         /* The name of this event */
  PetscClassId classid;       /* The class the event is associated with */
#if defined (PETSC_HAVE_MPE)
  int          mpe_id_begin; /* MPE IDs that define the event */
  int          mpe_id_end;
#endif
} PetscEventRegInfo;

typedef struct {
  int            id;            /* The integer identifying this event */
  PetscBool      active;        /* The flag to activate logging */
  PetscBool      visible;       /* The flag to print info in summary */
  int            depth;         /* The nesting depth of the event call */
  int            count;         /* The number of times this event was executed */
  PetscLogDouble flops, flops2,flopsTmp; /* The flops and flops^2 used in this event */
  PetscLogDouble time, time2, timeTmp;   /* The time and time^2 taken for this event */
  PetscLogDouble numMessages;   /* The number of messages in this event */
  PetscLogDouble messageLength; /* The total message lengths in this event */
  PetscLogDouble numReductions; /* The number of reductions in this event */
} PetscEventPerfInfo;

typedef struct _n_PetscEventRegLog *PetscEventRegLog;
struct _n_PetscEventRegLog {
  int               numEvents;  /* The number of registered events */
  int               maxEvents;  /* The maximum number of events */
  PetscEventRegInfo *eventInfo; /* The registration information for each event */
};

typedef struct _n_PetscEventPerfLog *PetscEventPerfLog;
struct _n_PetscEventPerfLog {
  int                numEvents;  /* The number of logging events */
  int                maxEvents;  /* The maximum number of events */
  PetscEventPerfInfo *eventInfo; /* The performance information for each event */
};
/* ------------------------------------------------------------------------------------------------------------*/
/*
   PetscStageInfo - Contains all the information about a particular stage.

   PetscStageLog - An array of PetscStageInfo for each registered stage. There is a single one of these in the code.
*/
typedef struct _PetscStageInfo {
  char               *name;     /* The stage name */
  PetscBool          used;      /* The stage was pushed on this processor */
  PetscEventPerfInfo perfInfo;  /* The stage performance information */
  PetscEventPerfLog  eventLog;  /* The event information for this stage */
  PetscClassPerfLog  classLog;  /* The class information for this stage */
} PetscStageInfo;

typedef struct _n_PetscStageLog *PetscStageLog;
struct _n_PetscStageLog {
  int              numStages;   /* The number of registered stages */
  int              maxStages;   /* The maximum number of stages */
  PetscIntStack    stack;       /* The stack for active stages */
  int              curStage;    /* The current stage (only used in macros so we don't call PetscIntStackTop) */
  PetscStageInfo   *stageInfo;  /* The information for each stage */
  PetscEventRegLog eventLog;    /* The registered events */
  PetscClassRegLog classLog;    /* The registered classes */
};

PETSC_EXTERN PetscErrorCode PetscLogGetStageLog(PetscStageLog*);
PETSC_EXTERN PetscErrorCode PetscStageLogGetCurrent(PetscStageLog,int*);
PETSC_EXTERN PetscErrorCode PetscStageLogGetEventPerfLog(PetscStageLog,int,PetscEventPerfLog*);


#if defined(PETSC_USE_LOG)  /* --- Logging is turned on --------------------------------*/
PETSC_EXTERN PetscStageLog petsc_stageLog;

/*
   Flop counting:  We count each arithmetic operation (e.g., addition, multiplication) separately.

   For the complex numbers version, note that
       1 complex addition = 2 flops
       1 complex multiplication = 6 flops,
   where we define 1 flop as that for a double precision scalar.  We roughly approximate
   flop counting for complex numbers by multiplying the total flops by 4; this corresponds
   to the assumption that we're counting mostly additions and multiplications -- and
   roughly the same number of each.  More accurate counting could be done by distinguishing
   among the various arithmetic operations.
 */

#if defined(PETSC_USE_COMPLEX)
#define PETSC_FLOPS_PER_OP 4.0
#else
#define PETSC_FLOPS_PER_OP 1.0
#endif

#undef __FUNCT__
#define __FUNCT__ "PetscLogFlops"
PETSC_STATIC_INLINE PetscErrorCode PetscLogFlops(PetscLogDouble n)
{
  PetscFunctionBegin;
#if defined(PETSC_USE_DEBUG)
  if (n < 0) SETERRQ(PETSC_COMM_SELF,PETSC_ERR_ARG_OUTOFRANGE,"Cannot log negative flops");
#endif
  petsc_TotalFlops += PETSC_FLOPS_PER_OP*n;
  PetscFunctionReturn(0);
}

#if defined (PETSC_HAVE_MPE)
PETSC_EXTERN PetscErrorCode PetscLogMPEBegin(void);
PETSC_EXTERN PetscErrorCode PetscLogMPEDump(const char[]);
#endif

PETSC_EXTERN PetscErrorCode (*PetscLogPLB)(PetscLogEvent,int,PetscObject,PetscObject,PetscObject,PetscObject);
PETSC_EXTERN PetscErrorCode (*PetscLogPLE)(PetscLogEvent,int,PetscObject,PetscObject,PetscObject,PetscObject);
PETSC_EXTERN PetscErrorCode (*PetscLogPHC)(PetscObject);
PETSC_EXTERN PetscErrorCode (*PetscLogPHD)(PetscObject);

#define PetscLogObjectParent(p,c) \
  (c && p && (((PetscObject)(c))->parent = (PetscObject)(p),((PetscObject)(c))->parentid = ((PetscObject)p)->id,0))

#define PetscLogObjectParents(p,n,d)  0;{int _i; for (_i=0; _i<n; _i++) {ierr = PetscLogObjectParent(p,(d)[_i]);CHKERRQ(ierr);}}
#define PetscLogObjectCreate(h)      ((PetscLogPHC) ? (*PetscLogPHC)((PetscObject)h) : 0)
#define PetscLogObjectDestroy(h)     ((PetscLogPHD) ? (*PetscLogPHD)((PetscObject)h) : 0)
#define PetscLogObjectMemory(p,m)    (((PetscObject)(p))->mem += (m),0)
/* Initialization functions */
PETSC_EXTERN PetscErrorCode PetscLogBegin(void);
PETSC_EXTERN PetscErrorCode PetscLogAllBegin(void);
PETSC_EXTERN PetscErrorCode PetscLogTraceBegin(FILE *);
PETSC_EXTERN PetscErrorCode PetscLogActions(PetscBool);
PETSC_EXTERN PetscErrorCode PetscLogObjects(PetscBool);
/* General functions */
PETSC_EXTERN PetscErrorCode PetscLogDestroy(void);
PETSC_EXTERN PetscErrorCode PetscLogSet(PetscErrorCode (*)(int, int, PetscObject, PetscObject, PetscObject, PetscObject),
                                   PetscErrorCode (*)(int, int, PetscObject, PetscObject, PetscObject, PetscObject));
PETSC_EXTERN PetscErrorCode PetscLogObjectState(PetscObject, const char[], ...);
/* Output functions */
PETSC_EXTERN PetscErrorCode PetscLogView(PetscViewer);
PETSC_EXTERN PetscErrorCode PetscLogViewPython(PetscViewer);
PETSC_EXTERN PetscErrorCode PetscLogPrintDetailed(MPI_Comm, const char[]);
PETSC_EXTERN PetscErrorCode PetscLogDump(const char[]);

PETSC_EXTERN PetscErrorCode PetscGetFlops(PetscLogDouble *);

PETSC_EXTERN PetscErrorCode PetscLogStageRegister(const char[],PetscLogStage*);
PETSC_EXTERN PetscErrorCode PetscLogStagePush(PetscLogStage);
PETSC_EXTERN PetscErrorCode PetscLogStagePop(void);
PETSC_EXTERN PetscErrorCode PetscLogStageSetActive(PetscLogStage, PetscBool );
PETSC_EXTERN PetscErrorCode PetscLogStageGetActive(PetscLogStage, PetscBool  *);
PETSC_EXTERN PetscErrorCode PetscLogStageSetVisible(PetscLogStage, PetscBool );
PETSC_EXTERN PetscErrorCode PetscLogStageGetVisible(PetscLogStage, PetscBool  *);
PETSC_EXTERN PetscErrorCode PetscLogStageGetId(const char [], PetscLogStage *);
/* Event functions */
PETSC_EXTERN PetscErrorCode PetscLogEventRegister(const char[], PetscClassId,PetscLogEvent*);
PETSC_EXTERN PetscErrorCode PetscLogEventActivate(PetscLogEvent);
PETSC_EXTERN PetscErrorCode PetscLogEventDeactivate(PetscLogEvent);
PETSC_EXTERN PetscErrorCode PetscLogEventSetActiveAll(PetscLogEvent, PetscBool );
PETSC_EXTERN PetscErrorCode PetscLogEventActivateClass(PetscClassId);
PETSC_EXTERN PetscErrorCode PetscLogEventDeactivateClass(PetscClassId);


/* Global counters */
PETSC_EXTERN PetscLogDouble petsc_irecv_ct;
PETSC_EXTERN PetscLogDouble petsc_isend_ct;
PETSC_EXTERN PetscLogDouble petsc_recv_ct;
PETSC_EXTERN PetscLogDouble petsc_send_ct;
PETSC_EXTERN PetscLogDouble petsc_irecv_len;
PETSC_EXTERN PetscLogDouble petsc_isend_len;
PETSC_EXTERN PetscLogDouble petsc_recv_len;
PETSC_EXTERN PetscLogDouble petsc_send_len;
PETSC_EXTERN PetscLogDouble petsc_allreduce_ct;
PETSC_EXTERN PetscLogDouble petsc_gather_ct;
PETSC_EXTERN PetscLogDouble petsc_scatter_ct;
PETSC_EXTERN PetscLogDouble petsc_wait_ct;
PETSC_EXTERN PetscLogDouble petsc_wait_any_ct;
PETSC_EXTERN PetscLogDouble petsc_wait_all_ct;
PETSC_EXTERN PetscLogDouble petsc_sum_of_waits_ct;

#define PetscLogEventBarrierBegin(e,o1,o2,o3,o4,cm) \
  (((PetscLogPLB && petsc_stageLog->stageInfo[petsc_stageLog->curStage].perfInfo.active &&  petsc_stageLog->stageInfo[petsc_stageLog->curStage].eventLog->eventInfo[e].active) ? \
    (PetscLogEventBegin((e),o1,o2,o3,o4) || MPI_Barrier(cm) || PetscLogEventEnd((e),o1,o2,o3,o4)) : 0 ) || \
   PetscLogEventBegin((e)+1,o1,o2,o3,o4))

#define PetscLogEventBegin(e,o1,o2,o3,o4) \
  (((PetscLogPLB && petsc_stageLog->stageInfo[petsc_stageLog->curStage].perfInfo.active && petsc_stageLog->stageInfo[petsc_stageLog->curStage].eventLog->eventInfo[e].active) ? \
    (*PetscLogPLB)((e),0,(PetscObject)(o1),(PetscObject)(o2),(PetscObject)(o3),(PetscObject)(o4)) : 0 ))

#define PetscLogEventBarrierEnd(e,o1,o2,o3,o4,cm) PetscLogEventEnd(e+1,o1,o2,o3,o4)

#define PetscLogEventEnd(e,o1,o2,o3,o4) \
  (((PetscLogPLE && petsc_stageLog->stageInfo[petsc_stageLog->curStage].perfInfo.active && petsc_stageLog->stageInfo[petsc_stageLog->curStage].eventLog->eventInfo[e].active) ? \
    (*PetscLogPLE)((e),0,(PetscObject)(o1),(PetscObject)(o2),(PetscObject)(o3),(PetscObject)(o4)) : 0 ))

PETSC_EXTERN PetscErrorCode PetscLogEventGetFlops(PetscLogEvent, PetscLogDouble*);
PETSC_EXTERN PetscErrorCode PetscLogEventZeroFlops(PetscLogEvent);

/*
     These are used internally in the PETSc routines to keep a count of MPI messages and
   their sizes.

     This does not work for MPI-Uni because our include/mpiuni/mpi.h file
   uses macros to defined the MPI operations.

     It does not work correctly from HP-UX because it processes the
   macros in a way that sometimes it double counts, hence
   PETSC_HAVE_BROKEN_RECURSIVE_MACRO

     It does not work with Windows because winmpich lacks MPI_Type_size()
*/
#if !defined(__MPIUNI_H) && !defined(PETSC_HAVE_BROKEN_RECURSIVE_MACRO) && !defined (PETSC_HAVE_MPI_MISSING_TYPESIZE)
/*
   Logging of MPI activities
*/
PETSC_STATIC_INLINE PetscErrorCode PetscMPITypeSize(PetscLogDouble *buff,PetscMPIInt count,MPI_Datatype type)
{
  PetscMPIInt mysize; return  (MPI_Type_size(type,&mysize) || ((*buff += (PetscLogDouble) (count*mysize)),0));
}

PETSC_STATIC_INLINE PetscErrorCode PetscMPITypeSizeComm(MPI_Comm comm, PetscLogDouble *buff,PetscMPIInt *counts,MPI_Datatype type)
{
  PetscMPIInt mysize, commsize, p;
  PetscErrorCode _myierr;

  _myierr = MPI_Comm_size(comm,&commsize);CHKERRQ(_myierr);
  _myierr = MPI_Type_size(type,&mysize);CHKERRQ(_myierr);
  for (p = 0; p < commsize; ++p) {
    *buff += (PetscLogDouble) (counts[p]*mysize);
  }
  return 0;
}

#define MPI_Irecv(buf,count,datatype,source,tag,comm,request) \
 ((petsc_irecv_ct++,0) || PetscMPITypeSize(&petsc_irecv_len,count,datatype) || MPI_Irecv(buf,count,datatype,source,tag,comm,request))

#define MPI_Isend(buf,count,datatype,dest,tag,comm,request) \
 ((petsc_isend_ct++,0) || PetscMPITypeSize(&petsc_isend_len,count,datatype) || MPI_Isend(buf,count,datatype,dest,tag,comm,request))

#define MPI_Startall_irecv(count,number,requests) \
 ((petsc_irecv_ct += (PetscLogDouble)(number),0) || PetscMPITypeSize(&petsc_irecv_len,count,MPIU_SCALAR) || MPI_Startall(number,requests))

#define MPI_Startall_isend(count,number,requests) \
 ((petsc_isend_ct += (PetscLogDouble)(number),0) || PetscMPITypeSize(&petsc_isend_len,count,MPIU_SCALAR) || MPI_Startall(number,requests))

#define MPI_Start_isend(count,requests) \
 ((petsc_isend_ct++,0) || PetscMPITypeSize(&petsc_isend_len,count,MPIU_SCALAR) || MPI_Start(requests))

#define MPI_Recv(buf,count,datatype,source,tag,comm,status) \
 ((petsc_recv_ct++,0) || PetscMPITypeSize(&petsc_recv_len,count,datatype) || MPI_Recv(buf,count,datatype,source,tag,comm,status))

#define MPI_Send(buf,count,datatype,dest,tag,comm) \
 ((petsc_send_ct++,0) || PetscMPITypeSize(&petsc_send_len,count,datatype) || MPI_Send(buf,count,datatype,dest,tag,comm))

#define MPI_Wait(request,status) \
 ((petsc_wait_ct++,petsc_sum_of_waits_ct++,0) || MPI_Wait(request,status))

#define MPI_Waitany(a,b,c,d) \
 ((petsc_wait_any_ct++,petsc_sum_of_waits_ct++,0) || MPI_Waitany(a,b,c,d))

#define MPI_Waitall(count,array_of_requests,array_of_statuses) \
 ((petsc_wait_all_ct++,petsc_sum_of_waits_ct += (PetscLogDouble) (count),0) || MPI_Waitall(count,array_of_requests,array_of_statuses))

#define MPI_Allreduce(sendbuf,recvbuf,count,datatype,op,comm) \
 ((petsc_allreduce_ct++,0) || MPI_Allreduce(sendbuf,recvbuf,count,datatype,op,comm))

#define MPI_Alltoall(sendbuf,sendcount,sendtype,recvbuf,recvcount,recvtype,comm) \
 ((petsc_allreduce_ct++,0) || PetscMPITypeSize(&petsc_send_len,sendcount,sendtype) || MPI_Alltoall(sendbuf,sendcount,sendtype,recvbuf,recvcount,recvtype,comm))

#define MPI_Alltoallv(sendbuf,sendcnts,sdispls,sendtype,recvbuf,recvcnts,rdispls,recvtype,comm) \
 ((petsc_allreduce_ct++,0) || PetscMPITypeSizeComm(comm,&petsc_send_len,sendcnts,sendtype) || MPI_Alltoallv(sendbuf,sendcnts,sdispls,sendtype,recvbuf,recvcnts,rdispls,recvtype,comm))

#define MPI_Allgather(sendbuf,sendcount,sendtype,recvbuf,recvcount,recvtype,comm) \
 ((petsc_gather_ct++,0) || MPI_Allgather(sendbuf,sendcount,sendtype,recvbuf,recvcount,recvtype,comm))

#define MPI_Allgatherv(sendbuf,sendcount,sendtype,recvbuf,recvcount,displs,recvtype,comm) \
 ((petsc_gather_ct++,0) || MPI_Allgatherv(sendbuf,sendcount,sendtype,recvbuf,recvcount,displs,recvtype,comm))

#define MPI_Gather(sendbuf,sendcount,sendtype,recvbuf,recvcount,recvtype,root,comm) \
 ((petsc_gather_ct++,0) || PetscMPITypeSize(&petsc_send_len,sendcount,sendtype) || MPI_Gather(sendbuf,sendcount,sendtype,recvbuf,recvcount,recvtype,root,comm))

#define MPI_Gatherv(sendbuf,sendcount,sendtype,recvbuf,recvcount,displs,recvtype,root,comm) \
 ((petsc_gather_ct++,0) || PetscMPITypeSize(&petsc_send_len,sendcount,sendtype) || MPI_Gatherv(sendbuf,sendcount,sendtype,recvbuf,recvcount,displs,recvtype,root,comm))

#define MPI_Scatter(sendbuf,sendcount,sendtype,recvbuf,recvcount,recvtype,root,comm) \
 ((petsc_scatter_ct++,0) || PetscMPITypeSize(&petsc_recv_len,recvcount,recvtype) || MPI_Scatter(sendbuf,sendcount,sendtype,recvbuf,recvcount,recvtype,root,comm))

#define MPI_Scatterv(sendbuf,sendcount,displs,sendtype,recvbuf,recvcount,recvtype,root,comm) \
  ((petsc_scatter_ct++,0) || PetscMPITypeSize(&petsc_recv_len,recvcount,recvtype) || MPI_Scatterv(sendbuf,sendcount,displs,sendtype,recvbuf,recvcount,recvtype,root,comm))

#else

#define MPI_Startall_irecv(count,number,requests) \
 (MPI_Startall(number,requests))

#define MPI_Startall_isend(count,number,requests) \
 (MPI_Startall(number,requests))

#define MPI_Start_isend(count,requests) \
 (MPI_Start(requests))

#endif /* !__MPIUNI_H && ! PETSC_HAVE_BROKEN_RECURSIVE_MACRO */

#else  /* ---Logging is turned off --------------------------------------------*/

#define PetscLogFlops(n) 0

#define PetscLogEventActivate(a)   0
#define PetscLogEventDeactivate(a) 0

#define PetscLogEventActivateClass(a)   0
#define PetscLogEventDeactivateClass(a) 0
#define PetscLogEventSetActiveAll(a,b)  0

#define PetscLogPLB                        0
#define PetscLogPLE                        0
#define PetscLogPHC                        0
#define PetscLogPHD                        0
#define PetscGetFlops(a)                (*(a) = 0.0,0)
#define PetscLogEventBegin(e,o1,o2,o3,o4)   0
#define PetscLogEventEnd(e,o1,o2,o3,o4)     0
#define PetscLogEventBarrierBegin(e,o1,o2,o3,o4,cm) 0
#define PetscLogEventBarrierEnd(e,o1,o2,o3,o4,cm)   0
#define PetscLogObjectParent(p,c)           0
#define PetscLogObjectParents(p,n,c)        0
#define PetscLogObjectCreate(h)             0
#define PetscLogObjectDestroy(h)            0
#define PetscLogObjectMemory(p,m)           0
#define PetscLogDestroy()                   0
#define PetscLogStagePush(a)                0
#define PetscLogStagePop()                  0
#define PetscLogStageRegister(a,b)          0
#define PetscLogStagePrint(a,flg)           0
#define PetscLogView(viewer)                0
#define PetscLogViewPython(viewer)          0
#define PetscLogPrintDetailed(comm,file)    0
#define PetscLogBegin()                     0
#define PetscLogTraceBegin(file)            0
#define PetscLogSet(lb,le)                  0
#define PetscLogAllBegin()                  0
#define PetscLogDump(c)                     0
#define PetscLogEventRegister(a,b,c)        0
#define PetscLogObjects(a)                  0
#define PetscLogActions(a)                  0
PETSC_EXTERN PetscErrorCode PetscLogObjectState(PetscObject,const char[],...);

/* If PETSC_USE_LOG is NOT defined, these still need to be! */
#define MPI_Startall_irecv(count,number,requests) MPI_Startall(number,requests)
#define MPI_Startall_isend(count,number,requests) MPI_Startall(number,requests)
#define MPI_Start_isend(count,requests) MPI_Start(requests)
#define PetscLogStageGetId(a,b)                      (*(b)=0,0)
#define PetscLogStageSetActive(a,b)                  0
#define PetscLogStageGetActive(a,b)                  0
#define PetscLogStageGetVisible(a,b)                 0
#define PetscLogStageSetVisible(a,b)                 0

#endif   /* PETSC_USE_LOG */

PETSC_EXTERN PetscErrorCode PetscIntStackCreate(PetscIntStack *);
PETSC_EXTERN PetscErrorCode PetscIntStackDestroy(PetscIntStack);
PETSC_EXTERN PetscErrorCode PetscIntStackPush(PetscIntStack, int);
PETSC_EXTERN PetscErrorCode PetscIntStackPop(PetscIntStack, int *);
PETSC_EXTERN PetscErrorCode PetscIntStackTop(PetscIntStack, int *);
PETSC_EXTERN PetscErrorCode PetscIntStackEmpty(PetscIntStack, PetscBool  *);

<<<<<<< HEAD
=======
#undef __FUNCT__  
#define __FUNCT__ "PetscLogGetStageLog"
/*@C
  PetscLogGetStageLog - This function returns the default stage logging object.

  Not collective

  Output Parameter:
. stageLog - The default PetscStageLog

  Level: developer

  Developer Notes: Inline since called for EACH PetscEventLogBeginDefault() and PetscEventLogEndDefault()

.keywords: log, stage
.seealso: PetscStageLogCreate()
@*/
PETSC_STATIC_INLINE PetscErrorCode  PetscLogGetStageLog(PetscStageLog *stageLog)
{
  PetscFunctionBegin;
  PetscValidPointer(stageLog,1);
#if defined(PETSC_USE_LOG)
  if (!petsc_stageLog) {
    fprintf(stderr, "PETSC ERROR: Logging has not been enabled.\nYou might have forgotten to call PetscInitialize().\n");
    MPI_Abort(MPI_COMM_WORLD, PETSC_ERR_SUP);
  }
  *stageLog = petsc_stageLog;
#endif
  PetscFunctionReturn(0);
}

#undef __FUNCT__  
#define __FUNCT__ "PetscStageLogGetCurrent"
/*@C
  PetscStageLogGetCurrent - This function returns the stage from the top of the stack.

  Not Collective

  Input Parameter:
. stageLog - The PetscStageLog

  Output Parameter:
. stage    - The current stage

  Notes:
  If no stage is currently active, stage is set to -1.

  Level: developer

  Developer Notes: Inline since called for EACH PetscEventLogBeginDefault() and PetscEventLogEndDefault()

.keywords: log, stage
.seealso: PetscStageLogPush(), PetscStageLogPop(), PetscLogGetStageLog()
@*/
PETSC_STATIC_INLINE PetscErrorCode  PetscStageLogGetCurrent(PetscStageLog stageLog, int *stage)
{
  PetscBool      empty;
  PetscErrorCode ierr;

  PetscFunctionBegin;
  ierr = PetscIntStackEmpty(stageLog->stack, &empty);CHKERRQ(ierr);
  if (empty) {
    *stage = -1;
  } else {
    ierr = PetscIntStackTop(stageLog->stack, stage);CHKERRQ(ierr);
  }
#ifdef PETSC_USE_DEBUG
  if (*stage != stageLog->curStage) SETERRQ2(PETSC_COMM_SELF,PETSC_ERR_PLIB, "Inconsistency in stage log: stage %d should be %d", *stage, stageLog->curStage);
#endif
  PetscFunctionReturn(0);
}

#undef __FUNCT__  
#define __FUNCT__ "PetscStageLogGetEventPerfLog"
/*@C
  PetscStageLogGetEventPerfLog - This function returns the PetscEventPerfLog for the given stage.

  Not Collective

  Input Parameters:
+ stageLog - The PetscStageLog
- stage    - The stage

  Output Parameter:
. eventLog - The PetscEventPerfLog

  Level: developer

  Developer Notes: Inline since called for EACH PetscEventLogBeginDefault() and PetscEventLogEndDefault()

.keywords: log, stage
.seealso: PetscStageLogPush(), PetscStageLogPop(), PetscLogGetStageLog()
@*/
PETSC_STATIC_INLINE PetscErrorCode  PetscStageLogGetEventPerfLog(PetscStageLog stageLog, int stage, PetscEventPerfLog *eventLog)
{
  PetscFunctionBegin;
  PetscValidPointer(eventLog,3);
  if ((stage < 0) || (stage >= stageLog->numStages)) SETERRQ2(PETSC_COMM_SELF,PETSC_ERR_ARG_OUTOFRANGE, "Invalid stage %d should be in [0,%d)", stage, stageLog->numStages);
  *eventLog = stageLog->stageInfo[stage].eventLog;
  PetscFunctionReturn(0);
}

>>>>>>> 97e4bfe4
/* Special support for C++ */
#if defined(PETSC_CLANGUAGE_CXX) && defined(__cplusplus)
#include <petsclog.hh>
#endif

#define PetscPreLoadBegin(flag,name) \
do {\
  PetscBool      PetscPreLoading = flag;\
  int            PetscPreLoadMax,PetscPreLoadIt;\
  PetscLogStage  _stageNum;\
  PetscErrorCode _3_ierr; \
  _3_ierr = PetscOptionsGetBool(NULL,"-preload",&PetscPreLoading,NULL);CHKERRQ(_3_ierr);\
  PetscPreLoadMax = (int)(PetscPreLoading);\
  PetscPreLoadingUsed = PetscPreLoading ? PETSC_TRUE : PetscPreLoadingUsed;\
  for (PetscPreLoadIt=0; PetscPreLoadIt<=PetscPreLoadMax; PetscPreLoadIt++) {\
    PetscPreLoadingOn = PetscPreLoading;\
    _3_ierr = PetscBarrier(NULL);CHKERRQ(_3_ierr);\
    if (PetscPreLoadIt>0) {\
      _3_ierr = PetscLogStageGetId(name,&_stageNum);CHKERRQ(_3_ierr);\
    } else {\
      _3_ierr = PetscLogStageRegister(name,&_stageNum);CHKERRQ(_3_ierr); \
    }\
    _3_ierr = PetscLogStageSetActive(_stageNum,(PetscBool)(!PetscPreLoadMax || PetscPreLoadIt));\
    _3_ierr = PetscLogStagePush(_stageNum);CHKERRQ(_3_ierr);

#define PetscPreLoadEnd() \
    _3_ierr = PetscLogStagePop();CHKERRQ(_3_ierr);\
    PetscPreLoading = PETSC_FALSE;\
  }\
} while (0)

#define PetscPreLoadStage(name) do {                                         \
    _3_ierr = PetscLogStagePop();CHKERRQ(_3_ierr);                      \
    if (PetscPreLoadIt>0) {                                                  \
      _3_ierr = PetscLogStageGetId(name,&_stageNum);CHKERRQ(_3_ierr);   \
    } else {                                                            \
      _3_ierr = PetscLogStageRegister(name,&_stageNum);CHKERRQ(_3_ierr); \
    }                                                                   \
    _3_ierr = PetscLogStageSetActive(_stageNum,(PetscBool)(!PetscPreLoadMax || PetscPreLoadIt)); \
    _3_ierr = PetscLogStagePush(_stageNum);CHKERRQ(_3_ierr);            \
  } while (0)

/* some vars for logging */
PETSC_EXTERN PetscBool PetscPreLoadingUsed;       /* true if we are or have done preloading */
PETSC_EXTERN PetscBool PetscPreLoadingOn;         /* true if we are currently in a preloading calculation */

#endif<|MERGE_RESOLUTION|>--- conflicted
+++ resolved
@@ -462,111 +462,6 @@
 PETSC_EXTERN PetscErrorCode PetscIntStackTop(PetscIntStack, int *);
 PETSC_EXTERN PetscErrorCode PetscIntStackEmpty(PetscIntStack, PetscBool  *);
 
-<<<<<<< HEAD
-=======
-#undef __FUNCT__  
-#define __FUNCT__ "PetscLogGetStageLog"
-/*@C
-  PetscLogGetStageLog - This function returns the default stage logging object.
-
-  Not collective
-
-  Output Parameter:
-. stageLog - The default PetscStageLog
-
-  Level: developer
-
-  Developer Notes: Inline since called for EACH PetscEventLogBeginDefault() and PetscEventLogEndDefault()
-
-.keywords: log, stage
-.seealso: PetscStageLogCreate()
-@*/
-PETSC_STATIC_INLINE PetscErrorCode  PetscLogGetStageLog(PetscStageLog *stageLog)
-{
-  PetscFunctionBegin;
-  PetscValidPointer(stageLog,1);
-#if defined(PETSC_USE_LOG)
-  if (!petsc_stageLog) {
-    fprintf(stderr, "PETSC ERROR: Logging has not been enabled.\nYou might have forgotten to call PetscInitialize().\n");
-    MPI_Abort(MPI_COMM_WORLD, PETSC_ERR_SUP);
-  }
-  *stageLog = petsc_stageLog;
-#endif
-  PetscFunctionReturn(0);
-}
-
-#undef __FUNCT__  
-#define __FUNCT__ "PetscStageLogGetCurrent"
-/*@C
-  PetscStageLogGetCurrent - This function returns the stage from the top of the stack.
-
-  Not Collective
-
-  Input Parameter:
-. stageLog - The PetscStageLog
-
-  Output Parameter:
-. stage    - The current stage
-
-  Notes:
-  If no stage is currently active, stage is set to -1.
-
-  Level: developer
-
-  Developer Notes: Inline since called for EACH PetscEventLogBeginDefault() and PetscEventLogEndDefault()
-
-.keywords: log, stage
-.seealso: PetscStageLogPush(), PetscStageLogPop(), PetscLogGetStageLog()
-@*/
-PETSC_STATIC_INLINE PetscErrorCode  PetscStageLogGetCurrent(PetscStageLog stageLog, int *stage)
-{
-  PetscBool      empty;
-  PetscErrorCode ierr;
-
-  PetscFunctionBegin;
-  ierr = PetscIntStackEmpty(stageLog->stack, &empty);CHKERRQ(ierr);
-  if (empty) {
-    *stage = -1;
-  } else {
-    ierr = PetscIntStackTop(stageLog->stack, stage);CHKERRQ(ierr);
-  }
-#ifdef PETSC_USE_DEBUG
-  if (*stage != stageLog->curStage) SETERRQ2(PETSC_COMM_SELF,PETSC_ERR_PLIB, "Inconsistency in stage log: stage %d should be %d", *stage, stageLog->curStage);
-#endif
-  PetscFunctionReturn(0);
-}
-
-#undef __FUNCT__  
-#define __FUNCT__ "PetscStageLogGetEventPerfLog"
-/*@C
-  PetscStageLogGetEventPerfLog - This function returns the PetscEventPerfLog for the given stage.
-
-  Not Collective
-
-  Input Parameters:
-+ stageLog - The PetscStageLog
-- stage    - The stage
-
-  Output Parameter:
-. eventLog - The PetscEventPerfLog
-
-  Level: developer
-
-  Developer Notes: Inline since called for EACH PetscEventLogBeginDefault() and PetscEventLogEndDefault()
-
-.keywords: log, stage
-.seealso: PetscStageLogPush(), PetscStageLogPop(), PetscLogGetStageLog()
-@*/
-PETSC_STATIC_INLINE PetscErrorCode  PetscStageLogGetEventPerfLog(PetscStageLog stageLog, int stage, PetscEventPerfLog *eventLog)
-{
-  PetscFunctionBegin;
-  PetscValidPointer(eventLog,3);
-  if ((stage < 0) || (stage >= stageLog->numStages)) SETERRQ2(PETSC_COMM_SELF,PETSC_ERR_ARG_OUTOFRANGE, "Invalid stage %d should be in [0,%d)", stage, stageLog->numStages);
-  *eventLog = stageLog->stageInfo[stage].eventLog;
-  PetscFunctionReturn(0);
-}
-
->>>>>>> 97e4bfe4
 /* Special support for C++ */
 #if defined(PETSC_CLANGUAGE_CXX) && defined(__cplusplus)
 #include <petsclog.hh>
