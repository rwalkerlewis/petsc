/*
     Include file for the matrix component of PETSc
*/
#ifndef __PETSCMAT_H
#define __PETSCMAT_H
#include <petscvec.h>

/*S
     Mat - Abstract PETSc matrix object used to manage all linear operators in PETSc, even those without
           an explicit sparse representation (such as matrix-free operators)

   Level: beginner

  Concepts: matrix; linear operator

.seealso:  MatCreate(), MatType, MatSetType(), MatDestroy()
S*/
typedef struct _p_Mat*           Mat;

/*J
    MatType - String with the name of a PETSc matrix type

   Level: beginner

.seealso: MatSetType(), Mat, MatSolverPackage, MatRegister()
J*/
typedef const char* MatType;
#define MATSAME            "same"
#define MATMAIJ            "maij"
#define MATSEQMAIJ         "seqmaij"
#define MATMPIMAIJ         "mpimaij"
#define MATIS              "is"
#define MATAIJ             "aij"
#define MATSEQAIJ          "seqaij"
#define MATSEQAIJPTHREAD   "seqaijpthread"
#define MATAIJPTHREAD      "aijpthread"
#define MATMPIAIJ          "mpiaij"
#define MATAIJCRL          "aijcrl"
#define MATSEQAIJCRL       "seqaijcrl"
#define MATMPIAIJCRL       "mpiaijcrl"
#define MATAIJCUSP         "aijcusp"
#define MATSEQAIJCUSP      "seqaijcusp"
#define MATMPIAIJCUSP      "mpiaijcusp"
#define MATAIJCUSPARSE     "aijcusparse"
#define MATSEQAIJCUSPARSE  "seqaijcusparse"
#define MATMPIAIJCUSPARSE  "mpiaijcusparse"
#define MATAIJVIENNACL     "aijviennacl"
#define MATSEQAIJVIENNACL  "seqaijviennacl"
#define MATMPIAIJVIENNACL  "mpiaijviennacl"
#define MATAIJPERM         "aijperm"
#define MATSEQAIJPERM      "seqaijperm"
#define MATMPIAIJPERM      "mpiaijperm"
#define MATSHELL           "shell"
#define MATDENSE           "dense"
#define MATSEQDENSE        "seqdense"
#define MATMPIDENSE        "mpidense"
#define MATELEMENTAL       "elemental"
#define MATBAIJ            "baij"
#define MATSEQBAIJ         "seqbaij"
#define MATMPIBAIJ         "mpibaij"
#define MATMPIADJ          "mpiadj"
#define MATSBAIJ           "sbaij"
#define MATSEQSBAIJ        "seqsbaij"
#define MATMPISBAIJ        "mpisbaij"
#define MATSEQBSTRM        "seqbstrm"
#define MATMPIBSTRM        "mpibstrm"
#define MATBSTRM           "bstrm"
#define MATSEQSBSTRM       "seqsbstrm"
#define MATMPISBSTRM       "mpisbstrm"
#define MATSBSTRM          "sbstrm"
#define MATDAAD            "daad"
#define MATMFFD            "mffd"
#define MATNORMAL          "normal"
#define MATLRC             "lrc"
#define MATSCATTER         "scatter"
#define MATBLOCKMAT        "blockmat"
#define MATCOMPOSITE       "composite"
#define MATFFT             "fft"
#define MATFFTW            "fftw"
#define MATSEQCUFFT        "seqcufft"
#define MATTRANSPOSEMAT    "transpose"
#define MATSCHURCOMPLEMENT "schurcomplement"
#define MATPYTHON          "python"
#define MATHYPRESTRUCT     "hyprestruct"
#define MATHYPRESSTRUCT    "hypresstruct"
#define MATSUBMATRIX       "submatrix"
#define MATLOCALREF        "localref"
#define MATNEST            "nest"

/*J
    MatSolverPackage - String with the name of a PETSc matrix solver type.

    For example: "petsc" indicates what PETSc provides, "superlu_dist" the parallel SuperLU_DIST package etc

   Level: beginner

.seealso: MatGetFactor(), Mat, MatSetType(), MatType
J*/
#define MatSolverPackage char*
#define MATSOLVERSUPERLU      "superlu"
#define MATSOLVERSUPERLU_DIST "superlu_dist"
#define MATSOLVERUMFPACK      "umfpack"
#define MATSOLVERCHOLMOD      "cholmod"
#define MATSOLVERESSL         "essl"
#define MATSOLVERLUSOL        "lusol"
#define MATSOLVERMUMPS        "mumps"
#define MATSOLVERMKL_PARDISO  "mkl_pardiso"
#define MATSOLVERMKL_CPARDISO "mkl_cpardiso"
#define MATSOLVERPASTIX       "pastix"
#define MATSOLVERMATLAB       "matlab"
#define MATSOLVERPETSC        "petsc"
#define MATSOLVERBAS          "bas"
#define MATSOLVERCUSPARSE     "cusparse"
#define MATSOLVERBSTRM        "bstrm"
#define MATSOLVERSBSTRM       "sbstrm"
#define MATSOLVERELEMENTAL    "elemental"
#define MATSOLVERCLIQUE       "clique"
#define MATSOLVERKLU          "klu"

/*E
    MatFactorType - indicates what type of factorization is requested

    Level: beginner

   Any additions/changes here MUST also be made in include/petsc/finclude/petscmat.h

.seealso: MatSolverPackage, MatGetFactor()
E*/
typedef enum {MAT_FACTOR_NONE, MAT_FACTOR_LU, MAT_FACTOR_CHOLESKY, MAT_FACTOR_ILU, MAT_FACTOR_ICC,MAT_FACTOR_ILUDT} MatFactorType;
PETSC_EXTERN const char *const MatFactorTypes[];

PETSC_EXTERN PetscErrorCode MatGetFactor(Mat,const MatSolverPackage,MatFactorType,Mat*);
PETSC_EXTERN PetscErrorCode MatGetFactorAvailable(Mat,const MatSolverPackage,MatFactorType,PetscBool *);
PETSC_EXTERN PetscErrorCode MatFactorGetSolverPackage(Mat,const MatSolverPackage*);
PETSC_EXTERN PetscErrorCode MatGetFactorType(Mat,MatFactorType*);
PETSC_EXTERN PetscErrorCode MatSolverPackageRegister(const MatSolverPackage,const MatType,MatFactorType,PetscErrorCode(*)(Mat,MatFactorType,Mat*));
PETSC_EXTERN PetscErrorCode MatSolverPackageGet(const MatSolverPackage,const MatType,MatFactorType,PetscBool*,PetscBool*,PetscErrorCode (**)(Mat,MatFactorType,Mat*));

/* Logging support */
#define    MAT_FILE_CLASSID 1211216    /* used to indicate matrices in binary files */
PETSC_EXTERN PetscClassId MAT_CLASSID;
PETSC_EXTERN PetscClassId MAT_COLORING_CLASSID;
PETSC_EXTERN PetscClassId MAT_FDCOLORING_CLASSID;
PETSC_EXTERN PetscClassId MAT_TRANSPOSECOLORING_CLASSID;
PETSC_EXTERN PetscClassId MAT_PARTITIONING_CLASSID;
PETSC_EXTERN PetscClassId MAT_COARSEN_CLASSID;
PETSC_EXTERN PetscClassId MAT_NULLSPACE_CLASSID;
PETSC_EXTERN PetscClassId MATMFFD_CLASSID;

/*E
    MatReuse - Indicates if matrices obtained from a previous call to MatGetSubMatrices()
     or MatGetSubMatrix() are to be reused to store the new matrix values. For MatConvert() is used to indicate
     that the input matrix is to be replaced with the converted matrix.

    Level: beginner

   Any additions/changes here MUST also be made in include/petsc/finclude/petscmat.h

.seealso: MatGetSubMatrices(), MatGetSubMatrix(), MatDestroyMatrices(), MatConvert()
E*/
typedef enum {MAT_INITIAL_MATRIX,MAT_REUSE_MATRIX,MAT_IGNORE_MATRIX} MatReuse;

/*E
    MatGetSubMatrixOption - Indicates if matrices obtained from a call to MatGetSubMatrices()
     include the matrix values. Currently it is only used by MatGetSeqNonzerostructure().

    Level: beginner

.seealso: MatGetSeqNonzerostructure()
E*/
typedef enum {MAT_DO_NOT_GET_VALUES,MAT_GET_VALUES} MatGetSubMatrixOption;

PETSC_EXTERN PetscErrorCode MatInitializePackage(void);

PETSC_EXTERN PetscErrorCode MatCreate(MPI_Comm,Mat*);
PETSC_EXTERN PetscErrorCode MatSetSizes(Mat,PetscInt,PetscInt,PetscInt,PetscInt);
PETSC_EXTERN PetscErrorCode MatSetType(Mat,MatType);
PETSC_EXTERN PetscErrorCode MatSetFromOptions(Mat);
PETSC_STATIC_INLINE PetscErrorCode MatViewFromOptions(Mat A,PetscObject obj,const char name[]) {return PetscObjectViewFromOptions((PetscObject)A,obj,name);}
PETSC_EXTERN PetscErrorCode MatRegister(const char[],PetscErrorCode(*)(Mat));
PETSC_EXTERN PetscErrorCode MatRegisterBaseName(const char[],const char[],const char[]);
PETSC_EXTERN PetscErrorCode MatSetOptionsPrefix(Mat,const char[]);
PETSC_EXTERN PetscErrorCode MatAppendOptionsPrefix(Mat,const char[]);
PETSC_EXTERN PetscErrorCode MatGetOptionsPrefix(Mat,const char*[]);
PETSC_EXTERN PetscErrorCode MatSetErrorIfFPE(Mat,PetscBool);

PETSC_EXTERN PetscFunctionList MatList;
PETSC_EXTERN PetscFunctionList MatColoringList;
PETSC_EXTERN PetscFunctionList MatPartitioningList;
PETSC_EXTERN PetscFunctionList MatCoarsenList;

/*E
    MatStructure - Indicates if two matrices have the same nonzero structure

    Level: beginner

   Any additions/changes here MUST also be made in include/petsc/finclude/petscmat.h

.seealso: MatCopy(), MatAXPY()
E*/
typedef enum {DIFFERENT_NONZERO_PATTERN,SUBSET_NONZERO_PATTERN,SAME_NONZERO_PATTERN} MatStructure;

PETSC_EXTERN PetscErrorCode MatCreateSeqDense(MPI_Comm,PetscInt,PetscInt,PetscScalar[],Mat*);
PETSC_EXTERN PetscErrorCode MatCreateDense(MPI_Comm,PetscInt,PetscInt,PetscInt,PetscInt,PetscScalar[],Mat*);
PETSC_EXTERN PetscErrorCode MatCreateSeqAIJ(MPI_Comm,PetscInt,PetscInt,PetscInt,const PetscInt[],Mat*);
PETSC_EXTERN PetscErrorCode MatCreateAIJ(MPI_Comm,PetscInt,PetscInt,PetscInt,PetscInt,PetscInt,const PetscInt[],PetscInt,const PetscInt[],Mat*);
PETSC_EXTERN PetscErrorCode MatCreateMPIAIJWithArrays(MPI_Comm,PetscInt,PetscInt,PetscInt,PetscInt,const PetscInt[],const PetscInt[],const PetscScalar[],Mat *);
PETSC_EXTERN PetscErrorCode MatCreateMPIAIJWithSplitArrays(MPI_Comm,PetscInt,PetscInt,PetscInt,PetscInt,PetscInt[],PetscInt[],PetscScalar[],PetscInt[],PetscInt[],PetscScalar[],Mat*);

PETSC_EXTERN PetscErrorCode MatCreateSeqBAIJ(MPI_Comm,PetscInt,PetscInt,PetscInt,PetscInt,const PetscInt[],Mat*);
PETSC_EXTERN PetscErrorCode MatCreateBAIJ(MPI_Comm,PetscInt,PetscInt,PetscInt,PetscInt,PetscInt,PetscInt,const PetscInt[],PetscInt,const PetscInt[],Mat*);
PETSC_EXTERN PetscErrorCode MatCreateMPIBAIJWithArrays(MPI_Comm,PetscInt,PetscInt,PetscInt,PetscInt,PetscInt,const PetscInt[],const PetscInt[],const PetscScalar[],Mat*);

PETSC_EXTERN PetscErrorCode MatCreateMPIAdj(MPI_Comm,PetscInt,PetscInt,PetscInt[],PetscInt[],PetscInt[],Mat*);
PETSC_EXTERN PetscErrorCode MatCreateSeqSBAIJ(MPI_Comm,PetscInt,PetscInt,PetscInt,PetscInt,const PetscInt[],Mat*);

PETSC_EXTERN PetscErrorCode MatCreateSBAIJ(MPI_Comm,PetscInt,PetscInt,PetscInt,PetscInt,PetscInt,PetscInt,const PetscInt[],PetscInt,const PetscInt[],Mat*);
PETSC_EXTERN PetscErrorCode MatCreateMPISBAIJWithArrays(MPI_Comm,PetscInt,PetscInt,PetscInt,PetscInt,PetscInt,const PetscInt[],const PetscInt[],const PetscScalar[],Mat *);
PETSC_EXTERN PetscErrorCode MatSeqSBAIJSetPreallocationCSR(Mat,PetscInt,const PetscInt[],const PetscInt[],const PetscScalar[]);
PETSC_EXTERN PetscErrorCode MatMPISBAIJSetPreallocationCSR(Mat,PetscInt,const PetscInt[],const PetscInt[],const PetscScalar[]);
PETSC_EXTERN PetscErrorCode MatXAIJSetPreallocation(Mat,PetscInt,const PetscInt[],const PetscInt[],const PetscInt[],const PetscInt[]);

PETSC_EXTERN PetscErrorCode MatCreateShell(MPI_Comm,PetscInt,PetscInt,PetscInt,PetscInt,void *,Mat*);
PETSC_EXTERN PetscErrorCode MatCreateNormal(Mat,Mat*);
PETSC_EXTERN PetscErrorCode MatCreateLRC(Mat,Mat,Mat,Mat*);
PETSC_EXTERN PetscErrorCode MatCreateIS(MPI_Comm,PetscInt,PetscInt,PetscInt,PetscInt,PetscInt,ISLocalToGlobalMapping,ISLocalToGlobalMapping,Mat*);
PETSC_EXTERN PetscErrorCode MatCreateSeqAIJCRL(MPI_Comm,PetscInt,PetscInt,PetscInt,const PetscInt[],Mat*);
PETSC_EXTERN PetscErrorCode MatCreateMPIAIJCRL(MPI_Comm,PetscInt,PetscInt,PetscInt,const PetscInt[],PetscInt,const PetscInt[],Mat*);

PETSC_EXTERN PetscErrorCode MatCreateSeqBSTRM(MPI_Comm,PetscInt,PetscInt,PetscInt,PetscInt,const PetscInt[],Mat*);
PETSC_EXTERN PetscErrorCode MatCreateMPIBSTRM(MPI_Comm,PetscInt,PetscInt,PetscInt,PetscInt,PetscInt,PetscInt,const PetscInt[],PetscInt,const PetscInt[],Mat*);
PETSC_EXTERN PetscErrorCode MatCreateSeqSBSTRM(MPI_Comm,PetscInt,PetscInt,PetscInt,PetscInt,const PetscInt[],Mat*);
PETSC_EXTERN PetscErrorCode MatCreateMPISBSTRM(MPI_Comm,PetscInt,PetscInt,PetscInt,PetscInt,PetscInt,PetscInt,const PetscInt[],PetscInt,const PetscInt[],Mat*);

PETSC_EXTERN PetscErrorCode MatCreateScatter(MPI_Comm,VecScatter,Mat*);
PETSC_EXTERN PetscErrorCode MatScatterSetVecScatter(Mat,VecScatter);
PETSC_EXTERN PetscErrorCode MatScatterGetVecScatter(Mat,VecScatter*);
PETSC_EXTERN PetscErrorCode MatCreateBlockMat(MPI_Comm,PetscInt,PetscInt,PetscInt,PetscInt,PetscInt*,Mat*);
PETSC_EXTERN PetscErrorCode MatCompositeAddMat(Mat,Mat);
PETSC_EXTERN PetscErrorCode MatCompositeMerge(Mat);
PETSC_EXTERN PetscErrorCode MatCreateComposite(MPI_Comm,PetscInt,const Mat*,Mat*);
typedef enum {MAT_COMPOSITE_ADDITIVE,MAT_COMPOSITE_MULTIPLICATIVE} MatCompositeType;
PETSC_EXTERN PetscErrorCode MatCompositeSetType(Mat,MatCompositeType);

PETSC_EXTERN PetscErrorCode MatCreateFFT(MPI_Comm,PetscInt,const PetscInt[],MatType,Mat*);
PETSC_EXTERN PetscErrorCode MatCreateSeqCUFFT(MPI_Comm,PetscInt,const PetscInt[],Mat*);

PETSC_EXTERN PetscErrorCode MatCreateTranspose(Mat,Mat*);
PETSC_EXTERN PetscErrorCode MatCreateHermitianTranspose(Mat,Mat*);
PETSC_EXTERN PetscErrorCode MatCreateSubMatrix(Mat,IS,IS,Mat*);
PETSC_EXTERN PetscErrorCode MatSubMatrixUpdate(Mat,Mat,IS,IS);
PETSC_EXTERN PetscErrorCode MatCreateLocalRef(Mat,IS,IS,Mat*);

PETSC_EXTERN PetscErrorCode MatPythonSetType(Mat,const char[]);

PETSC_EXTERN PetscErrorCode MatSetUp(Mat);
PETSC_EXTERN PetscErrorCode MatDestroy(Mat*);
PETSC_EXTERN PetscErrorCode MatGetNonzeroState(Mat,PetscObjectState*);

PETSC_EXTERN PetscErrorCode MatConjugate(Mat);
PETSC_EXTERN PetscErrorCode MatRealPart(Mat);
PETSC_EXTERN PetscErrorCode MatImaginaryPart(Mat);
PETSC_EXTERN PetscErrorCode MatGetDiagonalBlock(Mat,Mat*);
PETSC_EXTERN PetscErrorCode MatGetTrace(Mat,PetscScalar*);
PETSC_EXTERN PetscErrorCode MatInvertBlockDiagonal(Mat,const PetscScalar **);

/* ------------------------------------------------------------*/
PETSC_EXTERN PetscErrorCode MatSetValues(Mat,PetscInt,const PetscInt[],PetscInt,const PetscInt[],const PetscScalar[],InsertMode);
PETSC_EXTERN PetscErrorCode MatSetValuesBlocked(Mat,PetscInt,const PetscInt[],PetscInt,const PetscInt[],const PetscScalar[],InsertMode);
PETSC_EXTERN PetscErrorCode MatSetValuesRow(Mat,PetscInt,const PetscScalar[]);
PETSC_EXTERN PetscErrorCode MatSetValuesRowLocal(Mat,PetscInt,const PetscScalar[]);
PETSC_EXTERN PetscErrorCode MatSetValuesBatch(Mat,PetscInt,PetscInt,PetscInt[],const PetscScalar[]);
PETSC_EXTERN PetscErrorCode MatSetRandom(Mat,PetscRandom);

/*S
     MatStencil - Data structure (C struct) for storing information about a single row or
        column of a matrix as indexed on an associated grid.

   Fortran usage is different, see MatSetValuesStencil() for details.

   Level: beginner

  Concepts: matrix; linear operator

.seealso:  MatSetValuesStencil(), MatSetStencil(), MatSetValuesBlockedStencil()
S*/
typedef struct {
  PetscInt k,j,i,c;
} MatStencil;

PETSC_EXTERN PetscErrorCode MatSetValuesStencil(Mat,PetscInt,const MatStencil[],PetscInt,const MatStencil[],const PetscScalar[],InsertMode);
PETSC_EXTERN PetscErrorCode MatSetValuesBlockedStencil(Mat,PetscInt,const MatStencil[],PetscInt,const MatStencil[],const PetscScalar[],InsertMode);
PETSC_EXTERN PetscErrorCode MatSetStencil(Mat,PetscInt,const PetscInt[],const PetscInt[],PetscInt);

PETSC_EXTERN PetscErrorCode MatSetColoring(Mat,ISColoring);
PETSC_EXTERN PetscErrorCode MatSetValuesAdifor(Mat,PetscInt,void*);

/*E
    MatAssemblyType - Indicates if the matrix is now to be used, or if you plan
     to continue to add values to it

    Level: beginner

.seealso: MatAssemblyBegin(), MatAssemblyEnd()
E*/
typedef enum {MAT_FLUSH_ASSEMBLY=1,MAT_FINAL_ASSEMBLY=0} MatAssemblyType;
PETSC_EXTERN PetscErrorCode MatAssemblyBegin(Mat,MatAssemblyType);
PETSC_EXTERN PetscErrorCode MatAssemblyEnd(Mat,MatAssemblyType);
PETSC_EXTERN PetscErrorCode MatAssembled(Mat,PetscBool *);



/*E
    MatOption - Options that may be set for a matrix and its behavior or storage

    Level: beginner

   Any additions/changes here MUST also be made in include/petsc/finclude/petscmat.h

   Developer Notes: Entries that are negative need not be called collectively by all processes.

.seealso: MatSetOption()
E*/
typedef enum {MAT_OPTION_MIN = -3,
              MAT_UNUSED_NONZERO_LOCATION_ERR = -2,
              MAT_ROW_ORIENTED = -1,
              MAT_SYMMETRIC = 1,
              MAT_STRUCTURALLY_SYMMETRIC = 2,
              MAT_NEW_DIAGONALS = 3,
              MAT_IGNORE_OFF_PROC_ENTRIES = 4,
              MAT_USE_HASH_TABLE = 5,
              MAT_KEEP_NONZERO_PATTERN = 6,
              MAT_IGNORE_ZERO_ENTRIES = 7,
              MAT_USE_INODES = 8,
              MAT_HERMITIAN = 9,
              MAT_SYMMETRY_ETERNAL = 10,
              MAT_NEW_NONZERO_LOCATION_ERR = 11,
              MAT_IGNORE_LOWER_TRIANGULAR = 12,
              MAT_ERROR_LOWER_TRIANGULAR = 13,
              MAT_GETROW_UPPERTRIANGULAR = 14,
              MAT_SPD = 15,
              MAT_NO_OFF_PROC_ZERO_ROWS = 16,
              MAT_NO_OFF_PROC_ENTRIES = 17,
              MAT_NEW_NONZERO_LOCATIONS = 18,
<<<<<<< HEAD
              MAT_SUBSET_OFF_PROC_ENTRIES = 19,
=======
              MAT_NEW_NONZERO_ALLOCATION_ERR = 19,
>>>>>>> 4ef01274
              MAT_OPTION_MAX = 20} MatOption;

PETSC_EXTERN const char *MatOptions[];
PETSC_EXTERN PetscErrorCode MatSetOption(Mat,MatOption,PetscBool);
PETSC_EXTERN PetscErrorCode MatGetOption(Mat,MatOption,PetscBool*);
PETSC_EXTERN PetscErrorCode MatGetType(Mat,MatType*);

PETSC_EXTERN PetscErrorCode MatGetValues(Mat,PetscInt,const PetscInt[],PetscInt,const PetscInt[],PetscScalar[]);
PETSC_EXTERN PetscErrorCode MatGetRow(Mat,PetscInt,PetscInt *,const PetscInt *[],const PetscScalar*[]);
PETSC_EXTERN PetscErrorCode MatRestoreRow(Mat,PetscInt,PetscInt *,const PetscInt *[],const PetscScalar*[]);
PETSC_EXTERN PetscErrorCode MatGetRowUpperTriangular(Mat);
PETSC_EXTERN PetscErrorCode MatRestoreRowUpperTriangular(Mat);
PETSC_EXTERN PetscErrorCode MatGetColumn(Mat,PetscInt,PetscInt *,const PetscInt *[],const PetscScalar*[]);
PETSC_EXTERN PetscErrorCode MatRestoreColumn(Mat,PetscInt,PetscInt *,const PetscInt *[],const PetscScalar*[]);
PETSC_EXTERN PetscErrorCode MatGetColumnVector(Mat,Vec,PetscInt);
PETSC_EXTERN PetscErrorCode MatSeqAIJGetArray(Mat,PetscScalar *[]);
PETSC_EXTERN PetscErrorCode MatSeqAIJRestoreArray(Mat,PetscScalar *[]);
PETSC_EXTERN PetscErrorCode MatSeqAIJGetMaxRowNonzeros(Mat,PetscInt*);
PETSC_EXTERN PetscErrorCode MatSeqAIJSetValuesLocalFast(Mat,PetscInt,const PetscInt[],PetscInt,const PetscInt[],const PetscScalar[],InsertMode);
PETSC_EXTERN PetscErrorCode MatDenseGetArray(Mat,PetscScalar *[]);
PETSC_EXTERN PetscErrorCode MatDenseRestoreArray(Mat,PetscScalar *[]);
PETSC_EXTERN PetscErrorCode MatGetBlockSize(Mat,PetscInt *);
PETSC_EXTERN PetscErrorCode MatSetBlockSize(Mat,PetscInt);
PETSC_EXTERN PetscErrorCode MatGetBlockSizes(Mat,PetscInt *,PetscInt *);
PETSC_EXTERN PetscErrorCode MatSetBlockSizes(Mat,PetscInt,PetscInt);
PETSC_EXTERN PetscErrorCode MatSetBlockSizesFromMats(Mat,Mat,Mat);
PETSC_EXTERN PetscErrorCode MatSetNThreads(Mat,PetscInt);
PETSC_EXTERN PetscErrorCode MatGetNThreads(Mat,PetscInt*);

PETSC_EXTERN PetscErrorCode MatMult(Mat,Vec,Vec);
PETSC_EXTERN PetscErrorCode MatMultDiagonalBlock(Mat,Vec,Vec);
PETSC_EXTERN PetscErrorCode MatMultAdd(Mat,Vec,Vec,Vec);
PETSC_EXTERN PetscErrorCode MatMultTranspose(Mat,Vec,Vec);
PETSC_EXTERN PetscErrorCode MatMultHermitianTranspose(Mat,Vec,Vec);
PETSC_EXTERN PetscErrorCode MatIsTranspose(Mat,Mat,PetscReal,PetscBool *);
PETSC_EXTERN PetscErrorCode MatIsHermitianTranspose(Mat,Mat,PetscReal,PetscBool *);
PETSC_EXTERN PetscErrorCode MatMultTransposeAdd(Mat,Vec,Vec,Vec);
PETSC_EXTERN PetscErrorCode MatMultHermitianTransposeAdd(Mat,Vec,Vec,Vec);
PETSC_EXTERN PetscErrorCode MatMultConstrained(Mat,Vec,Vec);
PETSC_EXTERN PetscErrorCode MatMultTransposeConstrained(Mat,Vec,Vec);
PETSC_EXTERN PetscErrorCode MatMatSolve(Mat,Mat,Mat);
PETSC_EXTERN PetscErrorCode MatResidual(Mat,Vec,Vec,Vec);

/*E
    MatDuplicateOption - Indicates if a duplicated sparse matrix should have
  its numerical values copied over or just its nonzero structure.

    Level: beginner

   Any additions/changes here MUST also be made in include/petsc/finclude/petscmat.h

$   MAT_SHARE_NONZERO_PATTERN - the i and j arrays in the new matrix will be shared with the original matrix
$                               this also triggers the MAT_DO_NOT_COPY_VALUES option. This is used when you
$                               have several matrices with the same nonzero pattern.

.seealso: MatDuplicate()
E*/
typedef enum {MAT_DO_NOT_COPY_VALUES,MAT_COPY_VALUES,MAT_SHARE_NONZERO_PATTERN} MatDuplicateOption;

PETSC_EXTERN PetscErrorCode MatConvert(Mat,MatType,MatReuse,Mat*);
PETSC_EXTERN PetscErrorCode MatDuplicate(Mat,MatDuplicateOption,Mat*);


PETSC_EXTERN PetscErrorCode MatCopy(Mat,Mat,MatStructure);
PETSC_EXTERN PetscErrorCode MatView(Mat,PetscViewer);
PETSC_EXTERN PetscErrorCode MatIsSymmetric(Mat,PetscReal,PetscBool *);
PETSC_EXTERN PetscErrorCode MatIsStructurallySymmetric(Mat,PetscBool *);
PETSC_EXTERN PetscErrorCode MatIsHermitian(Mat,PetscReal,PetscBool *);
PETSC_EXTERN PetscErrorCode MatIsSymmetricKnown(Mat,PetscBool *,PetscBool *);
PETSC_EXTERN PetscErrorCode MatIsHermitianKnown(Mat,PetscBool *,PetscBool *);
PETSC_EXTERN PetscErrorCode MatMissingDiagonal(Mat,PetscBool  *,PetscInt *);
PETSC_EXTERN PetscErrorCode MatLoad(Mat, PetscViewer);

PETSC_EXTERN PetscErrorCode MatGetRowIJ(Mat,PetscInt,PetscBool ,PetscBool ,PetscInt*,const PetscInt *[],const PetscInt *[],PetscBool  *);
PETSC_EXTERN PetscErrorCode MatRestoreRowIJ(Mat,PetscInt,PetscBool ,PetscBool ,PetscInt *,const PetscInt *[],const PetscInt *[],PetscBool  *);
PETSC_EXTERN PetscErrorCode MatGetColumnIJ(Mat,PetscInt,PetscBool ,PetscBool ,PetscInt*,const PetscInt *[],const PetscInt *[],PetscBool  *);
PETSC_EXTERN PetscErrorCode MatRestoreColumnIJ(Mat,PetscInt,PetscBool ,PetscBool ,PetscInt *,const PetscInt *[],const PetscInt *[],PetscBool  *);

/*S
     MatInfo - Context of matrix information, used with MatGetInfo()

   In Fortran this is simply a double precision array of dimension MAT_INFO_SIZE

   Level: intermediate

  Concepts: matrix^nonzero information

.seealso:  MatGetInfo(), MatInfoType
S*/
typedef struct {
  PetscLogDouble block_size;                         /* block size */
  PetscLogDouble nz_allocated,nz_used,nz_unneeded;   /* number of nonzeros */
  PetscLogDouble memory;                             /* memory allocated */
  PetscLogDouble assemblies;                         /* number of matrix assemblies called */
  PetscLogDouble mallocs;                            /* number of mallocs during MatSetValues() */
  PetscLogDouble fill_ratio_given,fill_ratio_needed; /* fill ratio for LU/ILU */
  PetscLogDouble factor_mallocs;                     /* number of mallocs during factorization */
} MatInfo;

/*E
    MatInfoType - Indicates if you want information about the local part of the matrix,
     the entire parallel matrix or the maximum over all the local parts.

    Level: beginner

   Any additions/changes here MUST also be made in include/petsc/finclude/petscmat.h

.seealso: MatGetInfo(), MatInfo
E*/
typedef enum {MAT_LOCAL=1,MAT_GLOBAL_MAX=2,MAT_GLOBAL_SUM=3} MatInfoType;
PETSC_EXTERN PetscErrorCode MatGetInfo(Mat,MatInfoType,MatInfo*);
PETSC_EXTERN PetscErrorCode MatGetDiagonal(Mat,Vec);
PETSC_EXTERN PetscErrorCode MatGetRowMax(Mat,Vec,PetscInt[]);
PETSC_EXTERN PetscErrorCode MatGetRowMin(Mat,Vec,PetscInt[]);
PETSC_EXTERN PetscErrorCode MatGetRowMaxAbs(Mat,Vec,PetscInt[]);
PETSC_EXTERN PetscErrorCode MatGetRowMinAbs(Mat,Vec,PetscInt[]);
PETSC_EXTERN PetscErrorCode MatGetRowSum(Mat,Vec);
PETSC_EXTERN PetscErrorCode MatTranspose(Mat,MatReuse,Mat*);
PETSC_EXTERN PetscErrorCode MatHermitianTranspose(Mat,MatReuse,Mat*);
PETSC_EXTERN PetscErrorCode MatPermute(Mat,IS,IS,Mat *);
PETSC_EXTERN PetscErrorCode MatDiagonalScale(Mat,Vec,Vec);
PETSC_EXTERN PetscErrorCode MatDiagonalSet(Mat,Vec,InsertMode);
PETSC_EXTERN PetscErrorCode MatEqual(Mat,Mat,PetscBool *);
PETSC_EXTERN PetscErrorCode MatMultEqual(Mat,Mat,PetscInt,PetscBool *);
PETSC_EXTERN PetscErrorCode MatMultAddEqual(Mat,Mat,PetscInt,PetscBool *);
PETSC_EXTERN PetscErrorCode MatMultTransposeEqual(Mat,Mat,PetscInt,PetscBool *);
PETSC_EXTERN PetscErrorCode MatMultTransposeAddEqual(Mat,Mat,PetscInt,PetscBool *);

PETSC_EXTERN PetscErrorCode MatNorm(Mat,NormType,PetscReal *);
PETSC_EXTERN PetscErrorCode MatGetColumnNorms(Mat,NormType,PetscReal *);
PETSC_EXTERN PetscErrorCode MatZeroEntries(Mat);
PETSC_EXTERN PetscErrorCode MatZeroRows(Mat,PetscInt,const PetscInt [],PetscScalar,Vec,Vec);
PETSC_EXTERN PetscErrorCode MatZeroRowsIS(Mat,IS,PetscScalar,Vec,Vec);
PETSC_EXTERN PetscErrorCode MatZeroRowsStencil(Mat,PetscInt,const MatStencil [],PetscScalar,Vec,Vec);
PETSC_EXTERN PetscErrorCode MatZeroRowsColumnsStencil(Mat,PetscInt,const MatStencil[],PetscScalar,Vec,Vec);
PETSC_EXTERN PetscErrorCode MatZeroRowsColumns(Mat,PetscInt,const PetscInt [],PetscScalar,Vec,Vec);
PETSC_EXTERN PetscErrorCode MatZeroRowsColumnsIS(Mat,IS,PetscScalar,Vec,Vec);

PETSC_EXTERN PetscErrorCode MatGetSize(Mat,PetscInt*,PetscInt*);
PETSC_EXTERN PetscErrorCode MatGetLocalSize(Mat,PetscInt*,PetscInt*);
PETSC_EXTERN PetscErrorCode MatGetOwnershipRange(Mat,PetscInt*,PetscInt*);
PETSC_EXTERN PetscErrorCode MatGetOwnershipRanges(Mat,const PetscInt**);
PETSC_EXTERN PetscErrorCode MatGetOwnershipRangeColumn(Mat,PetscInt*,PetscInt*);
PETSC_EXTERN PetscErrorCode MatGetOwnershipRangesColumn(Mat,const PetscInt**);
PETSC_EXTERN PetscErrorCode MatGetOwnershipIS(Mat,IS*,IS*);

PETSC_EXTERN PetscErrorCode MatGetSubMatrices(Mat,PetscInt,const IS[],const IS[],MatReuse,Mat *[]);
PETSC_EXTERN PetscErrorCode MatGetSubMatricesMPI(Mat,PetscInt,const IS[],const IS[],MatReuse,Mat *[]);
PETSC_EXTERN PetscErrorCode MatDestroyMatrices(PetscInt,Mat *[]);
PETSC_EXTERN PetscErrorCode MatGetSubMatrix(Mat,IS,IS,MatReuse,Mat *);
PETSC_EXTERN PetscErrorCode MatGetLocalSubMatrix(Mat,IS,IS,Mat*);
PETSC_EXTERN PetscErrorCode MatRestoreLocalSubMatrix(Mat,IS,IS,Mat*);
PETSC_EXTERN PetscErrorCode MatGetSeqNonzeroStructure(Mat,Mat*);
PETSC_EXTERN PetscErrorCode MatDestroySeqNonzeroStructure(Mat*);

PETSC_EXTERN PetscErrorCode MatCreateMPIAIJSumSeqAIJ(MPI_Comm,Mat,PetscInt,PetscInt,MatReuse,Mat*);
PETSC_EXTERN PetscErrorCode MatCreateMPIAIJSumSeqAIJSymbolic(MPI_Comm,Mat,PetscInt,PetscInt,Mat*);
PETSC_EXTERN PetscErrorCode MatCreateMPIAIJSumSeqAIJNumeric(Mat,Mat);
PETSC_EXTERN PetscErrorCode MatMPIAIJGetLocalMat(Mat,MatReuse,Mat*);
PETSC_EXTERN PetscErrorCode MatMPIAIJGetLocalMatCondensed(Mat,MatReuse,IS*,IS*,Mat*);
PETSC_EXTERN PetscErrorCode MatGetBrowsOfAcols(Mat,Mat,MatReuse,IS*,IS*,Mat*);
PETSC_EXTERN PetscErrorCode MatGetGhosts(Mat, PetscInt *,const PetscInt *[]);

PETSC_EXTERN PetscErrorCode MatIncreaseOverlap(Mat,PetscInt,IS[],PetscInt);
PETSC_EXTERN PetscErrorCode MatIncreaseOverlapSplit(Mat mat,PetscInt n,IS is[],PetscInt ov);
PETSC_EXTERN PetscErrorCode MatMPIAIJSetUseScalableIncreaseOverlap(Mat,PetscBool);

PETSC_EXTERN PetscErrorCode MatMatMult(Mat,Mat,MatReuse,PetscReal,Mat*);
PETSC_EXTERN PetscErrorCode MatMatMultSymbolic(Mat,Mat,PetscReal,Mat*);
PETSC_EXTERN PetscErrorCode MatMatMultNumeric(Mat,Mat,Mat);

PETSC_EXTERN PetscErrorCode MatMatMatMult(Mat,Mat,Mat,MatReuse,PetscReal,Mat*);
PETSC_EXTERN PetscErrorCode MatMatMatMultSymbolic(Mat,Mat,Mat,PetscReal,Mat*);
PETSC_EXTERN PetscErrorCode MatMatMatMultNumeric(Mat,Mat,Mat,Mat);

PETSC_EXTERN PetscErrorCode MatPtAP(Mat,Mat,MatReuse,PetscReal,Mat*);
PETSC_EXTERN PetscErrorCode MatPtAPSymbolic(Mat,Mat,PetscReal,Mat*);
PETSC_EXTERN PetscErrorCode MatPtAPNumeric(Mat,Mat,Mat);
PETSC_EXTERN PetscErrorCode MatRARt(Mat,Mat,MatReuse,PetscReal,Mat*);
PETSC_EXTERN PetscErrorCode MatRARtSymbolic(Mat,Mat,PetscReal,Mat*);
PETSC_EXTERN PetscErrorCode MatRARtNumeric(Mat,Mat,Mat);

PETSC_EXTERN PetscErrorCode MatTransposeMatMult(Mat,Mat,MatReuse,PetscReal,Mat*);
PETSC_EXTERN PetscErrorCode MatTransposetMatMultSymbolic(Mat,Mat,PetscReal,Mat*);
PETSC_EXTERN PetscErrorCode MatTransposetMatMultNumeric(Mat,Mat,Mat);
PETSC_EXTERN PetscErrorCode MatMatTransposeMult(Mat,Mat,MatReuse,PetscReal,Mat*);
PETSC_EXTERN PetscErrorCode MatMatTransposeMultSymbolic(Mat,Mat,PetscReal,Mat*);
PETSC_EXTERN PetscErrorCode MatMatTransposeMultNumeric(Mat,Mat,Mat);

PETSC_EXTERN PetscErrorCode MatAXPY(Mat,PetscScalar,Mat,MatStructure);
PETSC_EXTERN PetscErrorCode MatAYPX(Mat,PetscScalar,Mat,MatStructure);

PETSC_EXTERN PetscErrorCode MatScale(Mat,PetscScalar);
PETSC_EXTERN PetscErrorCode MatShift(Mat,PetscScalar);

PETSC_EXTERN PetscErrorCode MatSetLocalToGlobalMapping(Mat,ISLocalToGlobalMapping,ISLocalToGlobalMapping);
PETSC_EXTERN PetscErrorCode MatGetLocalToGlobalMapping(Mat,ISLocalToGlobalMapping*,ISLocalToGlobalMapping*);
PETSC_EXTERN PetscErrorCode MatGetLayouts(Mat,PetscLayout*,PetscLayout*);
PETSC_EXTERN PetscErrorCode MatZeroRowsLocal(Mat,PetscInt,const PetscInt [],PetscScalar,Vec,Vec);
PETSC_EXTERN PetscErrorCode MatZeroRowsLocalIS(Mat,IS,PetscScalar,Vec,Vec);
PETSC_EXTERN PetscErrorCode MatZeroRowsColumnsLocal(Mat,PetscInt,const PetscInt [],PetscScalar,Vec,Vec);
PETSC_EXTERN PetscErrorCode MatZeroRowsColumnsLocalIS(Mat,IS,PetscScalar,Vec,Vec);
PETSC_EXTERN PetscErrorCode MatSetValuesLocal(Mat,PetscInt,const PetscInt[],PetscInt,const PetscInt[],const PetscScalar[],InsertMode);
PETSC_EXTERN PetscErrorCode MatSetValuesBlockedLocal(Mat,PetscInt,const PetscInt[],PetscInt,const PetscInt[],const PetscScalar[],InsertMode);

PETSC_EXTERN PetscErrorCode MatStashSetInitialSize(Mat,PetscInt,PetscInt);
PETSC_EXTERN PetscErrorCode MatStashGetInfo(Mat,PetscInt*,PetscInt*,PetscInt*,PetscInt*);

PETSC_EXTERN PetscErrorCode MatInterpolate(Mat,Vec,Vec);
PETSC_EXTERN PetscErrorCode MatInterpolateAdd(Mat,Vec,Vec,Vec);
PETSC_EXTERN PetscErrorCode MatRestrict(Mat,Vec,Vec);
PETSC_EXTERN PetscErrorCode MatCreateVecs(Mat,Vec*,Vec*);
PETSC_DEPRECATED("Use MatCreateVecs()") PETSC_STATIC_INLINE PetscErrorCode MatGetVecs(Mat mat,Vec *x,Vec *y) {return MatCreateVecs(mat,x,y);}
PETSC_EXTERN PetscErrorCode MatCreateRedundantMatrix(Mat,PetscInt,MPI_Comm,MatReuse,Mat*);
PETSC_EXTERN PetscErrorCode MatGetMultiProcBlock(Mat,MPI_Comm,MatReuse,Mat*);
PETSC_EXTERN PetscErrorCode MatFindZeroDiagonals(Mat,IS*);
PETSC_EXTERN PetscErrorCode MatFindOffBlockDiagonalEntries(Mat,IS*);
PETSC_EXTERN PetscErrorCode MatCreateMPIMatConcatenateSeqMat(MPI_Comm,Mat,PetscInt,MatReuse,Mat*);

/*MC
   MatSetValue - Set a single entry into a matrix.

   Not collective

   Synopsis:
     #include <petscmat.h>
     PetscErrorCode MatSetValue(Mat m,PetscInt row,PetscInt col,PetscScalar value,InsertMode mode)

   Input Parameters:
+  m - the matrix
.  row - the row location of the entry
.  col - the column location of the entry
.  value - the value to insert
-  mode - either INSERT_VALUES or ADD_VALUES

   Notes:
   For efficiency one should use MatSetValues() and set several or many
   values simultaneously if possible.

   Level: beginner

.seealso: MatSetValues(), MatSetValueLocal()
M*/
PETSC_STATIC_INLINE PetscErrorCode MatSetValue(Mat v,PetscInt i,PetscInt j,PetscScalar va,InsertMode mode) {return MatSetValues(v,1,&i,1,&j,&va,mode);}

PETSC_STATIC_INLINE PetscErrorCode MatGetValue(Mat v,PetscInt i,PetscInt j,PetscScalar *va) {return MatGetValues(v,1,&i,1,&j,va);}

PETSC_STATIC_INLINE PetscErrorCode MatSetValueLocal(Mat v,PetscInt i,PetscInt j,PetscScalar va,InsertMode mode) {return MatSetValuesLocal(v,1,&i,1,&j,&va,mode);}

/*MC
   MatPreallocateInitialize - Begins the block of code that will count the number of nonzeros per
       row in a matrix providing the data that one can use to correctly preallocate the matrix.

   Synopsis:
   #include <petscmat.h>
   PetscErrorCode MatPreallocateInitialize(MPI_Comm comm, PetscInt nrows, PetscInt ncols, PetscInt *dnz, PetscInt *onz)

   Collective on MPI_Comm

   Input Parameters:
+  comm - the communicator that will share the eventually allocated matrix
.  nrows - the number of LOCAL rows in the matrix
-  ncols - the number of LOCAL columns in the matrix

   Output Parameters:
+  dnz - the array that will be passed to the matrix preallocation routines
-  ozn - the other array passed to the matrix preallocation routines

   Level: intermediate

   Notes:
    See Users-Manual: ch_performance for more details.

   Do not malloc or free dnz and onz, that is handled internally by these routines

   Use MatPreallocateInitializeSymmetric() for symmetric matrices (MPISBAIJ matrices)

   This is a MACRO not a function because it has a leading { that is closed by PetscPreallocateFinalize().

  Concepts: preallocation^Matrix

.seealso: MatPreallocateFinalize(), MatPreallocateSet(), MatPreallocateSymmetricSetBlock(), MatPreallocateSetLocal(),
          MatPreallocateInitializeSymmetric(), MatPreallocateSymmetricSetLocalBlock()
M*/
#define MatPreallocateInitialize(comm,nrows,ncols,dnz,onz) 0; \
{ \
  PetscErrorCode _4_ierr; PetscInt __nrows = (nrows),__ctmp = (ncols),__rstart,__start,__end; \
  _4_ierr = PetscCalloc2(__nrows,&dnz,__nrows,&onz);CHKERRQ(_4_ierr); \
  __start = 0; __end = __start;                                         \
  _4_ierr = MPI_Scan(&__ctmp,&__end,1,MPIU_INT,MPI_SUM,comm);CHKERRQ(_4_ierr); __start = __end - __ctmp;\
  _4_ierr = MPI_Scan(&__nrows,&__rstart,1,MPIU_INT,MPI_SUM,comm);CHKERRQ(_4_ierr); __rstart = __rstart - __nrows;

/*MC
   MatPreallocateSetLocal - Indicates the locations (rows and columns) in the matrix where nonzeros will be
       inserted using a local number of the rows and columns

   Synopsis:
   #include <petscmat.h>
   PetscErrorCode MatPreallocateSetLocal(ISLocalToGlobalMappping map,PetscInt nrows, PetscInt *rows,PetscInt ncols, PetscInt *cols,PetscInt *dnz, PetscInt *onz)

   Not Collective

   Input Parameters:
+  map - the row mapping from local numbering to global numbering
.  nrows - the number of rows indicated
.  rows - the indices of the rows
.  cmap - the column mapping from local to global numbering
.  ncols - the number of columns in the matrix
.  cols - the columns indicated
.  dnz - the array that will be passed to the matrix preallocation routines
-  ozn - the other array passed to the matrix preallocation routines

   Level: intermediate

   Notes:
    See Users-Manual: ch_performance for more details.

   Do not malloc or free dnz and onz, that is handled internally by these routines

  Concepts: preallocation^Matrix

.seealso: MatPreallocateFinalize(), MatPreallocateSet(), MatPreallocateSymmetricSetBlock(), MatPreallocateInitialize(),
          MatPreallocateInitialize(), MatPreallocateSymmetricSetLocalBlock()
M*/
#define MatPreallocateSetLocal(rmap,nrows,rows,cmap,ncols,cols,dnz,onz) 0; \
{\
  PetscInt __l;\
  _4_ierr = ISLocalToGlobalMappingApply(rmap,nrows,rows,rows);CHKERRQ(_4_ierr);\
  _4_ierr = ISLocalToGlobalMappingApply(cmap,ncols,cols,cols);CHKERRQ(_4_ierr);\
  for (__l=0;__l<nrows;__l++) {\
    _4_ierr = MatPreallocateSet((rows)[__l],ncols,cols,dnz,onz);CHKERRQ(_4_ierr);\
  }\
}

/*MC
   MatPreallocateSetLocalBlock - Indicates the locations (rows and columns) in the matrix where nonzeros will be
       inserted using a local number of the rows and columns

   Synopsis:
   #include <petscmat.h>
   PetscErrorCode MatPreallocateSetLocalBlock(ISLocalToGlobalMappping map,PetscInt nrows, PetscInt *rows,PetscInt ncols, PetscInt *cols,PetscInt *dnz, PetscInt *onz)

   Not Collective

   Input Parameters:
+  map - the row mapping from local numbering to global numbering
.  nrows - the number of rows indicated
.  rows - the indices of the rows
.  cmap - the column mapping from local to global numbering
.  ncols - the number of columns in the matrix
.  cols - the columns indicated
.  dnz - the array that will be passed to the matrix preallocation routines
-  ozn - the other array passed to the matrix preallocation routines

   Level: intermediate

   Notes:
    See Users-Manual: ch_performance for more details.

   Do not malloc or free dnz and onz, that is handled internally by these routines

  Concepts: preallocation^Matrix

.seealso: MatPreallocateFinalize(), MatPreallocateSet(), MatPreallocateSymmetricSetBlock(), MatPreallocateInitialize(),
          MatPreallocateInitialize(), MatPreallocateSymmetricSetLocalBlock()
M*/
#define MatPreallocateSetLocalBlock(rmap,nrows,rows,cmap,ncols,cols,dnz,onz) 0; \
{\
  PetscInt __l;\
  _4_ierr = ISLocalToGlobalMappingApplyBlock(rmap,nrows,rows,rows);CHKERRQ(_4_ierr);\
  _4_ierr = ISLocalToGlobalMappingApplyBlock(cmap,ncols,cols,cols);CHKERRQ(_4_ierr);\
  for (__l=0;__l<nrows;__l++) {\
    _4_ierr = MatPreallocateSet((rows)[__l],ncols,cols,dnz,onz);CHKERRQ(_4_ierr);\
  }\
}

/*MC
   MatPreallocateSymmetricSetLocalBlock - Indicates the locations (rows and columns) in the matrix where nonzeros will be
       inserted using a local number of the rows and columns

   Synopsis:
   #include <petscmat.h>
   PetscErrorCode MatPreallocateSymmetricSetLocalBlock(ISLocalToGlobalMappping map,PetscInt nrows, PetscInt *rows,PetscInt ncols, PetscInt *cols,PetscInt *dnz, PetscInt *onz)

   Not Collective

   Input Parameters:
+  map - the mapping between local numbering and global numbering
.  nrows - the number of rows indicated
.  rows - the indices of the rows
.  ncols - the number of columns in the matrix
.  cols - the columns indicated
.  dnz - the array that will be passed to the matrix preallocation routines
-  ozn - the other array passed to the matrix preallocation routines

   Level: intermediate

   Notes:
    See Users-Manual: ch_performance for more details.

   Do not malloc or free dnz and onz that is handled internally by these routines

  Concepts: preallocation^Matrix

.seealso: MatPreallocateFinalize(), MatPreallocateSet(), MatPreallocateInitialize(),
          MatPreallocateInitialize(),  MatPreallocateSetLocal()
M*/
#define MatPreallocateSymmetricSetLocalBlock(map,nrows,rows,ncols,cols,dnz,onz) 0;\
{\
  PetscInt __l;\
  _4_ierr = ISLocalToGlobalMappingApplyBlock(map,nrows,rows,rows);CHKERRQ(_4_ierr);\
  _4_ierr = ISLocalToGlobalMappingApplyBlock(map,ncols,cols,cols);CHKERRQ(_4_ierr);\
  for (__l=0;__l<nrows;__l++) {\
    _4_ierr = MatPreallocateSymmetricSetBlock((rows)[__l],ncols,cols,dnz,onz);CHKERRQ(_4_ierr);\
  }\
}
/*MC
   MatPreallocateSet - Indicates the locations (rows and columns) in the matrix where nonzeros will be
       inserted using a local number of the rows and columns

   Synopsis:
   #include <petscmat.h>
   PetscErrorCode MatPreallocateSet(PetscInt nrows, PetscInt *rows,PetscInt ncols, PetscInt *cols,PetscInt *dnz, PetscInt *onz)

   Not Collective

   Input Parameters:
+  row - the row
.  ncols - the number of columns in the matrix
-  cols - the columns indicated

   Output Parameters:
+  dnz - the array that will be passed to the matrix preallocation routines
-  ozn - the other array passed to the matrix preallocation routines

   Level: intermediate

   Notes:
    See Users-Manual: ch_performance for more details.

   Do not malloc or free dnz and onz that is handled internally by these routines

   This is a MACRO not a function because it uses variables declared in MatPreallocateInitialize().

  Concepts: preallocation^Matrix

.seealso: MatPreallocateFinalize(), MatPreallocateSet(), MatPreallocateSymmetricSetBlock(), MatPreallocateInitialize(),
          MatPreallocateInitialize(), MatPreallocateSetLocal()
M*/
#define MatPreallocateSet(row,nc,cols,dnz,onz) 0;\
{ PetscInt __i; \
  if (row < __rstart) SETERRQ2(PETSC_COMM_SELF,PETSC_ERR_ARG_OUTOFRANGE,"Trying to set preallocation for row %D less than first local row %D",row,__rstart);\
  if (row >= __rstart+__nrows) SETERRQ2(PETSC_COMM_SELF,PETSC_ERR_ARG_OUTOFRANGE,"Trying to set preallocation for row %D greater than last local row %D",row,__rstart+__nrows-1);\
  for (__i=0; __i<nc; __i++) {\
    if ((cols)[__i] < __start || (cols)[__i] >= __end) onz[row - __rstart]++; \
    else dnz[row - __rstart]++;\
  }\
}

/*MC
   MatPreallocateSymmetricSetBlock - Indicates the locations (rows and columns) in the matrix where nonzeros will be
       inserted using a local number of the rows and columns

   Synopsis:
   #include <petscmat.h>
   PetscErrorCode MatPreallocateSymmetricSetBlock(PetscInt nrows, PetscInt *rows,PetscInt ncols, PetscInt *cols,PetscInt *dnz, PetscInt *onz)

   Not Collective

   Input Parameters:
+  nrows - the number of rows indicated
.  rows - the indices of the rows
.  ncols - the number of columns in the matrix
.  cols - the columns indicated
.  dnz - the array that will be passed to the matrix preallocation routines
-  ozn - the other array passed to the matrix preallocation routines

   Level: intermediate

   Notes:
    See Users-Manual: ch_performance for more details.

   Do not malloc or free dnz and onz that is handled internally by these routines

   This is a MACRO not a function because it uses variables declared in MatPreallocateInitialize().

  Concepts: preallocation^Matrix

.seealso: MatPreallocateFinalize(), MatPreallocateSet(),  MatPreallocateInitialize(),
          MatPreallocateInitialize(), MatPreallocateSymmetricSetLocalBlock(), MatPreallocateSetLocal()
M*/
#define MatPreallocateSymmetricSetBlock(row,nc,cols,dnz,onz) 0;\
{ PetscInt __i; \
  for (__i=0; __i<nc; __i++) {\
    if (cols[__i] >= __end) onz[row - __rstart]++; \
    else if (cols[__i] >= row) dnz[row - __rstart]++;\
  }\
}

/*MC
   MatPreallocateLocation -  An alternative to MatPreallocationSet() that puts the nonzero locations into the matrix if it exists

   Synopsis:
   #include <petscmat.h>
   PetscErrorCode MatPreallocateLocations(Mat A,PetscInt row,PetscInt ncols,PetscInt *cols,PetscInt *dnz,PetscInt *onz)

   Not Collective

   Input Parameters:
.  A - matrix
.  row - row where values exist (must be local to this process)
.  ncols - number of columns
.  cols - columns with nonzeros
.  dnz - the array that will be passed to the matrix preallocation routines
-  ozn - the other array passed to the matrix preallocation routines

   Level: intermediate

   Notes:
    See Users-Manual: ch_performance for more details.

   Do not malloc or free dnz and onz that is handled internally by these routines

   This is a MACRO not a function because it uses a bunch of variables private to the MatPreallocation.... routines.

  Concepts: preallocation^Matrix

.seealso: MatPreallocateInitialize(), MatPreallocateSet(), MatPreallocateSymmetricSetBlock(), MatPreallocateSetLocal(),
          MatPreallocateSymmetricSetLocalBlock()
M*/
#define MatPreallocateLocation(A,row,ncols,cols,dnz,onz) 0;if (A) {ierr = MatSetValues(A,1,&row,ncols,cols,NULL,INSERT_VALUES);CHKERRQ(ierr);} else {ierr =  MatPreallocateSet(row,ncols,cols,dnz,onz);CHKERRQ(ierr);}


/*MC
   MatPreallocateFinalize - Ends the block of code that will count the number of nonzeros per
       row in a matrix providing the data that one can use to correctly preallocate the matrix.

   Synopsis:
   #include <petscmat.h>
   PetscErrorCode MatPreallocateFinalize(PetscInt *dnz, PetscInt *onz)

   Collective on MPI_Comm

   Input Parameters:
+  dnz - the array that was be passed to the matrix preallocation routines
-  ozn - the other array passed to the matrix preallocation routines

   Level: intermediate

   Notes:
    See Users-Manual: ch_performance for more details.

   Do not malloc or free dnz and onz that is handled internally by these routines

   This is a MACRO not a function because it closes the { started in MatPreallocateInitialize().

  Concepts: preallocation^Matrix

.seealso: MatPreallocateInitialize(), MatPreallocateSet(), MatPreallocateSymmetricSetBlock(), MatPreallocateSetLocal(),
          MatPreallocateSymmetricSetLocalBlock()
M*/
#define MatPreallocateFinalize(dnz,onz) 0;_4_ierr = PetscFree2(dnz,onz);CHKERRQ(_4_ierr);}

/* Routines unique to particular data structures */
PETSC_EXTERN PetscErrorCode MatShellGetContext(Mat,void *);

PETSC_EXTERN PetscErrorCode MatInodeAdjustForInodes(Mat,IS*,IS*);
PETSC_EXTERN PetscErrorCode MatInodeGetInodeSizes(Mat,PetscInt *,PetscInt *[],PetscInt *);

PETSC_EXTERN PetscErrorCode MatSeqAIJSetColumnIndices(Mat,PetscInt[]);
PETSC_EXTERN PetscErrorCode MatSeqBAIJSetColumnIndices(Mat,PetscInt[]);
PETSC_EXTERN PetscErrorCode MatCreateSeqAIJWithArrays(MPI_Comm,PetscInt,PetscInt,PetscInt[],PetscInt[],PetscScalar[],Mat*);
PETSC_EXTERN PetscErrorCode MatCreateSeqBAIJWithArrays(MPI_Comm,PetscInt,PetscInt,PetscInt,PetscInt[],PetscInt[],PetscScalar[],Mat*);
PETSC_EXTERN PetscErrorCode MatCreateSeqSBAIJWithArrays(MPI_Comm,PetscInt,PetscInt,PetscInt,PetscInt[],PetscInt[],PetscScalar[],Mat*);
PETSC_EXTERN PetscErrorCode MatCreateSeqAIJFromTriple(MPI_Comm,PetscInt,PetscInt,PetscInt[],PetscInt[],PetscScalar[],Mat*,PetscInt,PetscBool);

#define MAT_SKIP_ALLOCATION -4

PETSC_EXTERN PetscErrorCode MatSeqBAIJSetPreallocation(Mat,PetscInt,PetscInt,const PetscInt[]);
PETSC_EXTERN PetscErrorCode MatSeqSBAIJSetPreallocation(Mat,PetscInt,PetscInt,const PetscInt[]);
PETSC_EXTERN PetscErrorCode MatSeqAIJSetPreallocation(Mat,PetscInt,const PetscInt[]);

PETSC_EXTERN PetscErrorCode MatMPIBAIJSetPreallocation(Mat,PetscInt,PetscInt,const PetscInt[],PetscInt,const PetscInt[]);
PETSC_EXTERN PetscErrorCode MatMPISBAIJSetPreallocation(Mat,PetscInt,PetscInt,const PetscInt[],PetscInt,const PetscInt[]);
PETSC_EXTERN PetscErrorCode MatMPIAIJSetPreallocation(Mat,PetscInt,const PetscInt[],PetscInt,const PetscInt[]);
PETSC_EXTERN PetscErrorCode MatSeqAIJSetPreallocationCSR(Mat,const PetscInt [],const PetscInt [],const PetscScalar []);
PETSC_EXTERN PetscErrorCode MatSeqBAIJSetPreallocationCSR(Mat,PetscInt,const PetscInt[],const PetscInt[],const PetscScalar[]);
PETSC_EXTERN PetscErrorCode MatMPIAIJSetPreallocationCSR(Mat,const PetscInt[],const PetscInt[],const PetscScalar[]);
PETSC_EXTERN PetscErrorCode MatMPIBAIJSetPreallocationCSR(Mat,PetscInt,const PetscInt[],const PetscInt[],const PetscScalar[]);
PETSC_EXTERN PetscErrorCode MatMPIAdjSetPreallocation(Mat,PetscInt[],PetscInt[],PetscInt[]);
PETSC_EXTERN PetscErrorCode MatMPIDenseSetPreallocation(Mat,PetscScalar[]);
PETSC_EXTERN PetscErrorCode MatSeqDenseSetPreallocation(Mat,PetscScalar[]);
PETSC_EXTERN PetscErrorCode MatMPIAIJGetSeqAIJ(Mat,Mat*,Mat*,const PetscInt*[]);
PETSC_EXTERN PetscErrorCode MatMPIBAIJGetSeqBAIJ(Mat,Mat*,Mat*,const PetscInt*[]);
PETSC_EXTERN PetscErrorCode MatMPIAdjCreateNonemptySubcommMat(Mat,Mat*);

PETSC_EXTERN PetscErrorCode MatISSetPreallocation(Mat,PetscInt,const PetscInt[],PetscInt,const PetscInt[]);
PETSC_EXTERN PetscErrorCode MatSeqDenseSetLDA(Mat,PetscInt);
PETSC_EXTERN PetscErrorCode MatDenseGetLocalMatrix(Mat,Mat*);

PETSC_EXTERN PetscErrorCode MatStoreValues(Mat);
PETSC_EXTERN PetscErrorCode MatRetrieveValues(Mat);

PETSC_EXTERN PetscErrorCode MatDAADSetCtx(Mat,void*);

PETSC_EXTERN PetscErrorCode MatFindNonzeroRows(Mat,IS*);
/*
  These routines are not usually accessed directly, rather solving is
  done through the KSP and PC interfaces.
*/

/*J
    MatOrderingType - String with the name of a PETSc matrix ordering

   Level: beginner

.seealso: MatGetOrdering()
J*/
typedef const char* MatOrderingType;
#define MATORDERINGNATURAL     "natural"
#define MATORDERINGND          "nd"
#define MATORDERING1WD         "1wd"
#define MATORDERINGRCM         "rcm"
#define MATORDERINGQMD         "qmd"
#define MATORDERINGROWLENGTH   "rowlength"
#define MATORDERINGWBM         "wbm"
#define MATORDERINGSPECTRAL    "spectral"
#define MATORDERINGAMD         "amd"            /* only works if UMFPACK is installed with PETSc */

PETSC_EXTERN PetscErrorCode MatGetOrdering(Mat,MatOrderingType,IS*,IS*);
PETSC_EXTERN PetscErrorCode MatGetOrderingList(PetscFunctionList*);
PETSC_EXTERN PetscErrorCode MatOrderingRegister(const char[],PetscErrorCode(*)(Mat,MatOrderingType,IS*,IS*));
PETSC_EXTERN PetscFunctionList MatOrderingList;

PETSC_EXTERN PetscErrorCode MatReorderForNonzeroDiagonal(Mat,PetscReal,IS,IS);
PETSC_EXTERN PetscErrorCode MatCreateLaplacian(Mat,PetscReal,PetscBool,Mat*);

/*S
    MatFactorShiftType - Numeric Shift.

   Level: beginner

S*/
typedef enum {MAT_SHIFT_NONE,MAT_SHIFT_NONZERO,MAT_SHIFT_POSITIVE_DEFINITE,MAT_SHIFT_INBLOCKS} MatFactorShiftType;
PETSC_EXTERN const char *const MatFactorShiftTypes[];
PETSC_EXTERN const char *const MatFactorShiftTypesDetail[];

/*S
   MatFactorInfo - Data passed into the matrix factorization routines, and information about the resulting factorization

   In Fortran these are simply double precision arrays of size MAT_FACTORINFO_SIZE, that is use
$     MatFactorInfo  info(MAT_FACTORINFO_SIZE)

   Notes: These are not usually directly used by users, instead use PC type of LU, ILU, CHOLESKY or ICC.

      You can use MatFactorInfoInitialize() to set default values.

   Level: developer

.seealso: MatLUFactorSymbolic(), MatILUFactorSymbolic(), MatCholeskyFactorSymbolic(), MatICCFactorSymbolic(), MatICCFactor(),
          MatFactorInfoInitialize()

S*/
typedef struct {
  PetscReal     diagonal_fill;  /* force diagonal to fill in if initially not filled */
  PetscReal     usedt;
  PetscReal     dt;             /* drop tolerance */
  PetscReal     dtcol;          /* tolerance for pivoting */
  PetscReal     dtcount;        /* maximum nonzeros to be allowed per row */
  PetscReal     fill;           /* expected fill, nonzeros in factored matrix/nonzeros in original matrix */
  PetscReal     levels;         /* ICC/ILU(levels) */
  PetscReal     pivotinblocks;  /* for BAIJ and SBAIJ matrices pivot in factorization on blocks, default 1.0
                                   factorization may be faster if do not pivot */
  PetscReal     zeropivot;      /* pivot is called zero if less than this */
  PetscReal     shifttype;      /* type of shift added to matrix factor to prevent zero pivots */
  PetscReal     shiftamount;     /* how large the shift is */
} MatFactorInfo;

PETSC_EXTERN PetscErrorCode MatFactorInfoInitialize(MatFactorInfo*);
PETSC_EXTERN PetscErrorCode MatCholeskyFactor(Mat,IS,const MatFactorInfo*);
PETSC_EXTERN PetscErrorCode MatCholeskyFactorSymbolic(Mat,Mat,IS,const MatFactorInfo*);
PETSC_EXTERN PetscErrorCode MatCholeskyFactorNumeric(Mat,Mat,const MatFactorInfo*);
PETSC_EXTERN PetscErrorCode MatLUFactor(Mat,IS,IS,const MatFactorInfo*);
PETSC_EXTERN PetscErrorCode MatILUFactor(Mat,IS,IS,const MatFactorInfo*);
PETSC_EXTERN PetscErrorCode MatLUFactorSymbolic(Mat,Mat,IS,IS,const MatFactorInfo*);
PETSC_EXTERN PetscErrorCode MatILUFactorSymbolic(Mat,Mat,IS,IS,const MatFactorInfo*);
PETSC_EXTERN PetscErrorCode MatICCFactorSymbolic(Mat,Mat,IS,const MatFactorInfo*);
PETSC_EXTERN PetscErrorCode MatICCFactor(Mat,IS,const MatFactorInfo*);
PETSC_EXTERN PetscErrorCode MatLUFactorNumeric(Mat,Mat,const MatFactorInfo*);
PETSC_EXTERN PetscErrorCode MatGetInertia(Mat,PetscInt*,PetscInt*,PetscInt*);
PETSC_EXTERN PetscErrorCode MatSolve(Mat,Vec,Vec);
PETSC_EXTERN PetscErrorCode MatForwardSolve(Mat,Vec,Vec);
PETSC_EXTERN PetscErrorCode MatBackwardSolve(Mat,Vec,Vec);
PETSC_EXTERN PetscErrorCode MatSolveAdd(Mat,Vec,Vec,Vec);
PETSC_EXTERN PetscErrorCode MatSolveTranspose(Mat,Vec,Vec);
PETSC_EXTERN PetscErrorCode MatSolveTransposeAdd(Mat,Vec,Vec,Vec);
PETSC_EXTERN PetscErrorCode MatSolves(Mat,Vecs,Vecs);

PETSC_EXTERN PetscErrorCode MatSetUnfactored(Mat);

/*E
    MatSORType - What type of (S)SOR to perform

    Level: beginner

   May be bitwise ORd together

   Any additions/changes here MUST also be made in include/petsc/finclude/petscmat.h

   MatSORType may be bitwise ORd together, so do not change the numbers

.seealso: MatSOR()
E*/
typedef enum {SOR_FORWARD_SWEEP=1,SOR_BACKWARD_SWEEP=2,SOR_SYMMETRIC_SWEEP=3,
              SOR_LOCAL_FORWARD_SWEEP=4,SOR_LOCAL_BACKWARD_SWEEP=8,
              SOR_LOCAL_SYMMETRIC_SWEEP=12,SOR_ZERO_INITIAL_GUESS=16,
              SOR_EISENSTAT=32,SOR_APPLY_UPPER=64,SOR_APPLY_LOWER=128} MatSORType;
PETSC_EXTERN PetscErrorCode MatSOR(Mat,Vec,PetscReal,MatSORType,PetscReal,PetscInt,PetscInt,Vec);

/*
    These routines are for efficiently computing Jacobians via finite differences.
*/

/*S
     MatColoring - Object for managing the coloring of matrices.

   Level: beginner

  Concepts: matrix, coloring

.seealso:  MatFDColoringCreate() ISColoring MatFDColoring
S*/
typedef struct _p_MatColoring* MatColoring;
/*J
    MatColoringType - String with the name of a PETSc matrix coloring

   Level: beginner

.seealso: MatColoringSetType(), MatColoring
J*/

typedef const  char*           MatColoringType;
#define MATCOLORINGJP      "jp"
#define MATCOLORINGPOWER   "power"
#define MATCOLORINGNATURAL "natural"
#define MATCOLORINGSL      "sl"
#define MATCOLORINGLF      "lf"
#define MATCOLORINGID      "id"
#define MATCOLORINGGREEDY  "greedy"

/*E
   MatColoringWeightType - Type of weight scheme

    Not Collective

+   MAT_COLORING_RANDOM  - Random weights
.   MAT_COLORING_LEXICAL - Lexical weighting based upon global numbering.
-   MAT_COLORING_LF      - Last-first weighting.

    Level: intermediate

   Any additions/changes here MUST also be made in include/petsc/finclude/petscmat.h

.seealso: MatCUSPSetFormat(), MatCUSPFormatOperation
E*/
typedef enum {MAT_COLORING_WEIGHT_RANDOM,MAT_COLORING_WEIGHT_LEXICAL,MAT_COLORING_WEIGHT_LF,MAT_COLORING_WEIGHT_SL} MatColoringWeightType;

PETSC_EXTERN PetscErrorCode MatColoringCreate(Mat,MatColoring*);
PETSC_EXTERN PetscErrorCode MatColoringGetDegrees(Mat,PetscInt,PetscInt*);
PETSC_EXTERN PetscErrorCode MatColoringDestroy(MatColoring*);
PETSC_EXTERN PetscErrorCode MatColoringView(MatColoring,PetscViewer);
PETSC_EXTERN PetscErrorCode MatColoringSetType(MatColoring,MatColoringType);
PETSC_EXTERN PetscErrorCode MatColoringSetFromOptions(MatColoring);
PETSC_EXTERN PetscErrorCode MatColoringSetDistance(MatColoring,PetscInt);
PETSC_EXTERN PetscErrorCode MatColoringGetDistance(MatColoring,PetscInt*);
PETSC_EXTERN PetscErrorCode MatColoringSetMaxColors(MatColoring,PetscInt);
PETSC_EXTERN PetscErrorCode MatColoringGetMaxColors(MatColoring,PetscInt*);
PETSC_EXTERN PetscErrorCode MatColoringApply(MatColoring,ISColoring*);
PETSC_EXTERN PetscErrorCode MatColoringRegister(const char[],PetscErrorCode(*)(MatColoring));
PETSC_EXTERN PetscErrorCode MatColoringPatch(Mat,PetscInt,PetscInt,ISColoringValue[],ISColoring*);
PETSC_EXTERN PetscErrorCode MatColoringSetWeightType(MatColoring,MatColoringWeightType);
PETSC_EXTERN PetscErrorCode MatColoringSetWeights(MatColoring,PetscReal*,PetscInt*);
PETSC_EXTERN PetscErrorCode MatColoringCreateWeights(MatColoring,PetscReal **,PetscInt **lperm);

/*S
     MatFDColoring - Object for computing a sparse Jacobian via finite differences
        and coloring

   Level: beginner

  Concepts: coloring, sparse Jacobian, finite differences

.seealso:  MatFDColoringCreate()
S*/
typedef struct _p_MatFDColoring* MatFDColoring;

PETSC_EXTERN PetscErrorCode MatFDColoringCreate(Mat,ISColoring,MatFDColoring *);
PETSC_EXTERN PetscErrorCode MatFDColoringDestroy(MatFDColoring*);
PETSC_EXTERN PetscErrorCode MatFDColoringView(MatFDColoring,PetscViewer);
PETSC_EXTERN PetscErrorCode MatFDColoringSetFunction(MatFDColoring,PetscErrorCode (*)(void),void*);
PETSC_EXTERN PetscErrorCode MatFDColoringGetFunction(MatFDColoring,PetscErrorCode (**)(void),void**);
PETSC_EXTERN PetscErrorCode MatFDColoringSetParameters(MatFDColoring,PetscReal,PetscReal);
PETSC_EXTERN PetscErrorCode MatFDColoringSetFromOptions(MatFDColoring);
PETSC_EXTERN PetscErrorCode MatFDColoringApply(Mat,MatFDColoring,Vec,void *);
PETSC_EXTERN PetscErrorCode MatFDColoringSetF(MatFDColoring,Vec);
PETSC_EXTERN PetscErrorCode MatFDColoringGetPerturbedColumns(MatFDColoring,PetscInt*,PetscInt*[]);
PETSC_EXTERN PetscErrorCode MatFDColoringSetUp(Mat,ISColoring,MatFDColoring);
PETSC_EXTERN PetscErrorCode MatFDColoringSetBlockSize(MatFDColoring,PetscInt,PetscInt);


/*S
     MatTransposeColoring - Object for computing a sparse matrix product C=A*B^T via coloring

   Level: beginner

  Concepts: coloring, sparse matrix product

.seealso:  MatTransposeColoringCreate()
S*/
typedef struct _p_MatTransposeColoring* MatTransposeColoring;

PETSC_EXTERN PetscErrorCode MatTransposeColoringCreate(Mat,ISColoring,MatTransposeColoring *);
PETSC_EXTERN PetscErrorCode MatTransColoringApplySpToDen(MatTransposeColoring,Mat,Mat);
PETSC_EXTERN PetscErrorCode MatTransColoringApplyDenToSp(MatTransposeColoring,Mat,Mat);
PETSC_EXTERN PetscErrorCode MatTransposeColoringDestroy(MatTransposeColoring*);

/*
    These routines are for partitioning matrices: currently used only
  for adjacency matrix, MatCreateMPIAdj().
*/

/*S
     MatPartitioning - Object for managing the partitioning of a matrix or graph

   Level: beginner

  Concepts: partitioning

.seealso:  MatPartitioningCreate(), MatPartitioningType
S*/
typedef struct _p_MatPartitioning* MatPartitioning;

/*J
    MatPartitioningType - String with the name of a PETSc matrix partitioning

   Level: beginner
dm
.seealso: MatPartitioningCreate(), MatPartitioning
J*/
typedef const char* MatPartitioningType;
#define MATPARTITIONINGCURRENT  "current"
#define MATPARTITIONINGAVERAGE   "average"
#define MATPARTITIONINGSQUARE   "square"
#define MATPARTITIONINGPARMETIS "parmetis"
#define MATPARTITIONINGCHACO    "chaco"
#define MATPARTITIONINGPARTY    "party"
#define MATPARTITIONINGPTSCOTCH "ptscotch"
#define MATPARTITIONINGHIERARCH  "hierarch"


PETSC_EXTERN PetscErrorCode MatPartitioningCreate(MPI_Comm,MatPartitioning*);
PETSC_EXTERN PetscErrorCode MatPartitioningSetType(MatPartitioning,MatPartitioningType);
PETSC_EXTERN PetscErrorCode MatPartitioningSetNParts(MatPartitioning,PetscInt);
PETSC_EXTERN PetscErrorCode MatPartitioningSetAdjacency(MatPartitioning,Mat);
PETSC_EXTERN PetscErrorCode MatPartitioningSetVertexWeights(MatPartitioning,const PetscInt[]);
PETSC_EXTERN PetscErrorCode MatPartitioningSetPartitionWeights(MatPartitioning,const PetscReal []);
PETSC_EXTERN PetscErrorCode MatPartitioningApply(MatPartitioning,IS*);
PETSC_EXTERN PetscErrorCode MatPartitioningDestroy(MatPartitioning*);

PETSC_EXTERN PetscErrorCode MatPartitioningRegister(const char[],PetscErrorCode (*)(MatPartitioning));



PETSC_EXTERN PetscErrorCode MatPartitioningView(MatPartitioning,PetscViewer);
PETSC_EXTERN PetscErrorCode MatPartitioningSetFromOptions(MatPartitioning);
PETSC_EXTERN PetscErrorCode MatPartitioningGetType(MatPartitioning,MatPartitioningType*);

PETSC_EXTERN PetscErrorCode MatPartitioningParmetisSetRepartition(MatPartitioning part);
PETSC_EXTERN PetscErrorCode MatPartitioningParmetisSetCoarseSequential(MatPartitioning);
PETSC_EXTERN PetscErrorCode MatPartitioningParmetisGetEdgeCut(MatPartitioning, PetscInt *);

typedef enum { MP_CHACO_MULTILEVEL=1,MP_CHACO_SPECTRAL=2,MP_CHACO_LINEAR=4,MP_CHACO_RANDOM=5,MP_CHACO_SCATTERED=6 } MPChacoGlobalType;
PETSC_EXTERN const char *const MPChacoGlobalTypes[];
typedef enum { MP_CHACO_KERNIGHAN=1,MP_CHACO_NONE=2 } MPChacoLocalType;
PETSC_EXTERN const char *const MPChacoLocalTypes[];
typedef enum { MP_CHACO_LANCZOS=0,MP_CHACO_RQI=1 } MPChacoEigenType;
PETSC_EXTERN const char *const MPChacoEigenTypes[];

PETSC_EXTERN PetscErrorCode MatPartitioningChacoSetGlobal(MatPartitioning,MPChacoGlobalType);
PETSC_EXTERN PetscErrorCode MatPartitioningChacoGetGlobal(MatPartitioning,MPChacoGlobalType*);
PETSC_EXTERN PetscErrorCode MatPartitioningChacoSetLocal(MatPartitioning,MPChacoLocalType);
PETSC_EXTERN PetscErrorCode MatPartitioningChacoGetLocal(MatPartitioning,MPChacoLocalType*);
PETSC_EXTERN PetscErrorCode MatPartitioningChacoSetCoarseLevel(MatPartitioning,PetscReal);
PETSC_EXTERN PetscErrorCode MatPartitioningChacoSetEigenSolver(MatPartitioning,MPChacoEigenType);
PETSC_EXTERN PetscErrorCode MatPartitioningChacoGetEigenSolver(MatPartitioning,MPChacoEigenType*);
PETSC_EXTERN PetscErrorCode MatPartitioningChacoSetEigenTol(MatPartitioning,PetscReal);
PETSC_EXTERN PetscErrorCode MatPartitioningChacoGetEigenTol(MatPartitioning,PetscReal*);
PETSC_EXTERN PetscErrorCode MatPartitioningChacoSetEigenNumber(MatPartitioning,PetscInt);
PETSC_EXTERN PetscErrorCode MatPartitioningChacoGetEigenNumber(MatPartitioning,PetscInt*);

#define MP_PARTY_OPT "opt"
#define MP_PARTY_LIN "lin"
#define MP_PARTY_SCA "sca"
#define MP_PARTY_RAN "ran"
#define MP_PARTY_GBF "gbf"
#define MP_PARTY_GCF "gcf"
#define MP_PARTY_BUB "bub"
#define MP_PARTY_DEF "def"
PETSC_EXTERN PetscErrorCode MatPartitioningPartySetGlobal(MatPartitioning,const char*);
#define MP_PARTY_HELPFUL_SETS "hs"
#define MP_PARTY_KERNIGHAN_LIN "kl"
#define MP_PARTY_NONE "no"
PETSC_EXTERN PetscErrorCode MatPartitioningPartySetLocal(MatPartitioning,const char*);
PETSC_EXTERN PetscErrorCode MatPartitioningPartySetCoarseLevel(MatPartitioning,PetscReal);
PETSC_EXTERN PetscErrorCode MatPartitioningPartySetBipart(MatPartitioning,PetscBool);
PETSC_EXTERN PetscErrorCode MatPartitioningPartySetMatchOptimization(MatPartitioning,PetscBool);

typedef enum { MP_PTSCOTCH_QUALITY,MP_PTSCOTCH_SPEED,MP_PTSCOTCH_BALANCE,MP_PTSCOTCH_SAFETY,MP_PTSCOTCH_SCALABILITY } MPPTScotchStrategyType;
PETSC_EXTERN const char *const MPPTScotchStrategyTypes[];

PETSC_EXTERN PetscErrorCode MatPartitioningPTScotchSetImbalance(MatPartitioning,PetscReal);
PETSC_EXTERN PetscErrorCode MatPartitioningPTScotchGetImbalance(MatPartitioning,PetscReal*);
PETSC_EXTERN PetscErrorCode MatPartitioningPTScotchSetStrategy(MatPartitioning,MPPTScotchStrategyType);
PETSC_EXTERN PetscErrorCode MatPartitioningPTScotchGetStrategy(MatPartitioning,MPPTScotchStrategyType*);

/*
 * hierarchical partitioning
 */
PETSC_EXTERN PetscErrorCode MatPartitioningHierarchicalGetFineparts(MatPartitioning,IS*);
PETSC_EXTERN PetscErrorCode MatPartitioningHierarchicalGetCoarseparts(MatPartitioning,IS*);
PETSC_EXTERN PetscErrorCode MatPartitioningHierarchicalSetNcoarseparts(MatPartitioning,PetscInt);
PETSC_EXTERN PetscErrorCode MatPartitioningHierarchicalSetNfineparts(MatPartitioning, PetscInt);

/*
    These routines are for coarsening matrices:
*/

/*S
     MatCoarsen - Object for managing the coarsening of a graph (symmetric matrix)

   Level: beginner

  Concepts: coarsen

.seealso:  MatCoarsenCreate), MatCoarsenType
S*/
typedef struct _p_MatCoarsen* MatCoarsen;

/*J
    MatCoarsenType - String with the name of a PETSc matrix coarsen

   Level: beginner

.seealso: MatCoarsenCreate(), MatCoarsen
J*/
typedef const char* MatCoarsenType;
#define MATCOARSENMIS  "mis"
#define MATCOARSENHEM  "hem"

/* linked list for aggregates */
typedef struct _PetscCDIntNd{
  struct _PetscCDIntNd *next;
  PetscInt             gid;
}PetscCDIntNd;

/* only used by node pool */
typedef struct _PetscCDArrNd{
  struct _PetscCDArrNd *next;
  struct _PetscCDIntNd *array;
}PetscCDArrNd;

typedef struct _PetscCoarsenData{
  PetscCDArrNd pool_list;  /* node pool */
  PetscCDIntNd *new_node;
  PetscInt     new_left;
  PetscInt     chk_sz;
  PetscCDIntNd *extra_nodes;
  PetscCDIntNd **array;  /* Array of lists */
  PetscInt     size;
  Mat          mat;  /* cache a Mat for communication data */
}PetscCoarsenData;

PETSC_EXTERN PetscErrorCode MatCoarsenCreate(MPI_Comm,MatCoarsen*);
PETSC_EXTERN PetscErrorCode MatCoarsenSetType(MatCoarsen,MatCoarsenType);
PETSC_EXTERN PetscErrorCode MatCoarsenSetAdjacency(MatCoarsen,Mat);
PETSC_EXTERN PetscErrorCode MatCoarsenSetGreedyOrdering(MatCoarsen,const IS);
PETSC_EXTERN PetscErrorCode MatCoarsenSetStrictAggs(MatCoarsen,PetscBool);
PETSC_EXTERN PetscErrorCode MatCoarsenGetData( MatCoarsen, PetscCoarsenData ** );
PETSC_EXTERN PetscErrorCode MatCoarsenApply(MatCoarsen);
PETSC_EXTERN PetscErrorCode MatCoarsenDestroy(MatCoarsen*);

PETSC_EXTERN PetscErrorCode MatCoarsenRegister(const char[],PetscErrorCode (*)(MatCoarsen));



PETSC_EXTERN PetscErrorCode MatCoarsenView(MatCoarsen,PetscViewer);
PETSC_EXTERN PetscErrorCode MatCoarsenSetFromOptions(MatCoarsen);
PETSC_EXTERN PetscErrorCode MatCoarsenGetType(MatCoarsen,MatCoarsenType*);
PETSC_STATIC_INLINE PetscErrorCode MatCoarsenViewFromOptions(MatCoarsen A,PetscObject obj,const char name[]) {return PetscObjectViewFromOptions((PetscObject)A,obj,name);}

PETSC_EXTERN PetscErrorCode MatMeshToVertexGraph(Mat,PetscInt,Mat*);
PETSC_EXTERN PetscErrorCode MatMeshToCellGraph(Mat,PetscInt,Mat*);

/*
    If you add entries here you must also add them to petsc/finclude/petscmat.h
*/
typedef enum { MATOP_SET_VALUES=0,
               MATOP_GET_ROW=1,
               MATOP_RESTORE_ROW=2,
               MATOP_MULT=3,
               MATOP_MULT_ADD=4,
               MATOP_MULT_TRANSPOSE=5,
               MATOP_MULT_TRANSPOSE_ADD=6,
               MATOP_SOLVE=7,
               MATOP_SOLVE_ADD=8,
               MATOP_SOLVE_TRANSPOSE=9,
               MATOP_SOLVE_TRANSPOSE_ADD=10,
               MATOP_LUFACTOR=11,
               MATOP_CHOLESKYFACTOR=12,
               MATOP_SOR=13,
               MATOP_TRANSPOSE=14,
               MATOP_GETINFO=15,
               MATOP_EQUAL=16,
               MATOP_GET_DIAGONAL=17,
               MATOP_DIAGONAL_SCALE=18,
               MATOP_NORM=19,
               MATOP_ASSEMBLY_BEGIN=20,
               MATOP_ASSEMBLY_END=21,
               MATOP_SET_OPTION=22,
               MATOP_ZERO_ENTRIES=23,
               MATOP_ZERO_ROWS=24,
               MATOP_LUFACTOR_SYMBOLIC=25,
               MATOP_LUFACTOR_NUMERIC=26,
               MATOP_CHOLESKY_FACTOR_SYMBOLIC=27,
               MATOP_CHOLESKY_FACTOR_NUMERIC=28,
               MATOP_SETUP_PREALLOCATION=29,
               MATOP_ILUFACTOR_SYMBOLIC=30,
               MATOP_ICCFACTOR_SYMBOLIC=31,
               /* MATOP_PLACEHOLDER_32=32, */
               /* MATOP_PLACEHOLDER_33=33, */
               MATOP_DUPLICATE=34,
               MATOP_FORWARD_SOLVE=35,
               MATOP_BACKWARD_SOLVE=36,
               MATOP_ILUFACTOR=37,
               MATOP_ICCFACTOR=38,
               MATOP_AXPY=39,
               MATOP_GET_SUBMATRICES=40,
               MATOP_INCREASE_OVERLAP=41,
               MATOP_GET_VALUES=42,
               MATOP_COPY=43,
               MATOP_GET_ROW_MAX=44,
               MATOP_SCALE=45,
               MATOP_SHIFT=46,
               MATOP_DIAGONAL_SET=47,
               MATOP_ZERO_ROWS_COLUMNS=48,
               MATOP_SET_RANDOM=49,
               MATOP_GET_ROW_IJ=50,
               MATOP_RESTORE_ROW_IJ=51,
               MATOP_GET_COLUMN_IJ=52,
               MATOP_RESTORE_COLUMN_IJ=53,
               MATOP_FDCOLORING_CREATE=54,
               MATOP_COLORING_PATCH=55,
               MATOP_SET_UNFACTORED=56,
               MATOP_PERMUTE=57,
               MATOP_SET_VALUES_BLOCKED=58,
               MATOP_GET_SUBMATRIX=59,
               MATOP_DESTROY=60,
               MATOP_VIEW=61,
               MATOP_CONVERT_FROM=62,
               MATOP_MATMAT_MULT=63,
               MATOP_MATMAT_MULT_SYMBOLIC=64,
               MATOP_MATMAT_MULT_NUMERIC=65,
               MATOP_SET_LOCAL_TO_GLOBAL_MAP=66,
               MATOP_SET_VALUES_LOCAL=67,
               MATOP_ZERO_ROWS_LOCAL=68,
               MATOP_GET_ROW_MAX_ABS=69,
               MATOP_GET_ROW_MIN_ABS=70,
               MATOP_CONVERT=71,
               MATOP_SET_COLORING=72,
               /* MATOP_PLACEHOLDER_73=73, */
               MATOP_SET_VALUES_ADIFOR=74,
               MATOP_FD_COLORING_APPLY=75,
               MATOP_SET_FROM_OPTIONS=76,
               MATOP_MULT_CONSTRAINED=77,
               MATOP_MULT_TRANSPOSE_CONSTRAIN=78,
               MATOP_FIND_ZERO_DIAGONALS=79,
               MATOP_MULT_MULTIPLE=80,
               MATOP_SOLVE_MULTIPLE=81,
               MATOP_GET_INERTIA=82,
               MATOP_LOAD=83,
               MATOP_IS_SYMMETRIC=84,
               MATOP_IS_HERMITIAN=85,
               MATOP_IS_STRUCTURALLY_SYMMETRIC=86,
               MATOP_SET_VALUES_BLOCKEDLOCAL=87,
               MATOP_GET_VECS=88,
               MATOP_MAT_MULT=89,
               MATOP_MAT_MULT_SYMBOLIC=90,
               MATOP_MAT_MULT_NUMERIC=91,
               MATOP_PTAP=92,
               MATOP_PTAP_SYMBOLIC=93,
               MATOP_PTAP_NUMERIC=94,
               MATOP_MAT_TRANSPOSE_MULT=95,
               MATOP_MAT_TRANSPOSE_MULT_SYMBO=96,
               MATOP_MAT_TRANSPOSE_MULT_NUMER=97,
               /* MATOP_PLACEHOLDER_98=98, */
               /* MATOP_PLACEHOLDER_99=99, */
               /* MATOP_PLACEHOLDER_100=100, */
               /* MATOP_PLACEHOLDER_101=101, */
               MATOP_CONJUGATE=102,
               /* MATOP_PLACEHOLDER_103=103, */
               MATOP_SET_VALUES_ROW=104,
               MATOP_REAL_PART=105,
               MATOP_IMAGINARY_PART=106,
               MATOP_GET_ROW_UPPER_TRIANGULAR=107,
               MATOP_RESTORE_ROW_UPPER_TRIANG=108,
               MATOP_MAT_SOLVE=109,
               MATOP_GET_REDUNDANT_MATRIX=110,
               MATOP_GET_ROW_MIN=111,
               MATOP_GET_COLUMN_VECTOR=112,
               MATOP_MISSING_DIAGONAL=113,
               MATOP_GET_SEQ_NONZERO_STRUCTUR=114,
               MATOP_CREATE=115,
               MATOP_GET_GHOSTS=116,
               MATOP_GET_LOCAL_SUB_MATRIX=117,
               MATOP_RESTORE_LOCALSUB_MATRIX=118,
               MATOP_MULT_DIAGONAL_BLOCK=119,
               MATOP_HERMITIAN_TRANSPOSE=120,
               MATOP_MULT_HERMITIAN_TRANSPOSE=121,
               MATOP_MULT_HERMITIAN_TRANS_ADD=122,
               MATOP_GET_MULTI_PROC_BLOCK=123,
               MATOP_FIND_NONZERO_ROWS=124,
               MATOP_GET_COLUMN_NORMS=125,
               MATOP_INVERT_BLOCK_DIAGONAL=126,
               /* MATOP_PLACEHOLDER_127=127, */
               MATOP_GET_SUB_MATRICES_PARALLE=128,
               MATOP_SET_VALUES_BATCH=129,
               MATOP_TRANSPOSE_MAT_MULT=130,
               MATOP_TRANSPOSE_MAT_MULT_SYMBO=131,
               MATOP_TRANSPOSE_MAT_MULT_NUMER=132,
               MATOP_TRANSPOSE_COLORING_CREAT=133,
               MATOP_TRANS_COLORING_APPLY_SPT=134,
               MATOP_TRANS_COLORING_APPLY_DEN=135,
               MATOP_RART=136,
               MATOP_RART_SYMBOLIC=137,
               MATOP_RART_NUMERIC=138,
               MATOP_SET_BLOCK_SIZES=139,
               MATOP_AYPX=140,
               MATOP_RESIDUAL=141,
               MATOP_FDCOLORING_SETUP=142,
               MATOP_MPICONCATENATESEQ=144
             } MatOperation;
PETSC_EXTERN PetscErrorCode MatHasOperation(Mat,MatOperation,PetscBool *);
PETSC_EXTERN PetscErrorCode MatShellSetOperation(Mat,MatOperation,void(*)(void));
PETSC_EXTERN PetscErrorCode MatShellGetOperation(Mat,MatOperation,void(**)(void));
PETSC_EXTERN PetscErrorCode MatShellSetContext(Mat,void*);

/*
   Codes for matrices stored on disk. By default they are
   stored in a universal format. By changing the format with
   PetscViewerSetFormat(viewer,PETSC_VIEWER_NATIVE); the matrices will
   be stored in a way natural for the matrix, for example dense matrices
   would be stored as dense. Matrices stored this way may only be
   read into matrices of the same type.
*/
#define MATRIX_BINARY_FORMAT_DENSE -1

PETSC_EXTERN PetscErrorCode MatMPIBAIJSetHashTableFactor(Mat,PetscReal);
PETSC_EXTERN PetscErrorCode MatISGetLocalMat(Mat,Mat*);
PETSC_EXTERN PetscErrorCode MatISSetLocalMat(Mat,Mat);
PETSC_EXTERN PetscErrorCode MatISGetMPIXAIJ(Mat,MatReuse,Mat*);

/*S
     MatNullSpace - Object that removes a null space from a vector, i.e.
         orthogonalizes the vector to a subsapce

   Level: advanced

  Concepts: matrix; linear operator, null space

  Users manual sections:
.   sec_singular

.seealso:  MatNullSpaceCreate()
S*/
typedef struct _p_MatNullSpace* MatNullSpace;

PETSC_EXTERN PetscErrorCode MatNullSpaceCreate(MPI_Comm,PetscBool ,PetscInt,const Vec[],MatNullSpace*);
PETSC_EXTERN PetscErrorCode MatNullSpaceSetFunction(MatNullSpace,PetscErrorCode (*)(MatNullSpace,Vec,void*),void*);
PETSC_EXTERN PetscErrorCode MatNullSpaceDestroy(MatNullSpace*);
PETSC_EXTERN PetscErrorCode MatNullSpaceRemove(MatNullSpace,Vec);
PETSC_EXTERN PetscErrorCode MatGetNullSpace(Mat, MatNullSpace *);
PETSC_EXTERN PetscErrorCode MatGetTransposeNullSpace(Mat, MatNullSpace *);
PETSC_EXTERN PetscErrorCode MatSetTransposeNullSpace(Mat,MatNullSpace);
PETSC_EXTERN PetscErrorCode MatSetNullSpace(Mat,MatNullSpace);
PETSC_EXTERN PetscErrorCode MatSetNearNullSpace(Mat,MatNullSpace);
PETSC_EXTERN PetscErrorCode MatGetNearNullSpace(Mat,MatNullSpace*);
PETSC_EXTERN PetscErrorCode MatNullSpaceTest(MatNullSpace,Mat,PetscBool  *);
PETSC_EXTERN PetscErrorCode MatNullSpaceView(MatNullSpace,PetscViewer);
PETSC_EXTERN PetscErrorCode MatNullSpaceGetVecs(MatNullSpace,PetscBool*,PetscInt*,const Vec**);
PETSC_EXTERN PetscErrorCode MatNullSpaceCreateRigidBody(Vec,MatNullSpace*);

PETSC_EXTERN PetscErrorCode MatReorderingSeqSBAIJ(Mat,IS);
PETSC_EXTERN PetscErrorCode MatMPISBAIJSetHashTableFactor(Mat,PetscReal);
PETSC_EXTERN PetscErrorCode MatSeqSBAIJSetColumnIndices(Mat,PetscInt *);
PETSC_EXTERN PetscErrorCode MatSeqBAIJInvertBlockDiagonal(Mat);

PETSC_EXTERN PetscErrorCode MatCreateMAIJ(Mat,PetscInt,Mat*);
PETSC_EXTERN PetscErrorCode MatMAIJRedimension(Mat,PetscInt,Mat*);
PETSC_EXTERN PetscErrorCode MatMAIJGetAIJ(Mat,Mat*);

PETSC_EXTERN PetscErrorCode MatComputeExplicitOperator(Mat,Mat*);

PETSC_EXTERN PetscErrorCode MatDiagonalScaleLocal(Mat,Vec);

PETSC_EXTERN PetscErrorCode MatCreateMFFD(MPI_Comm,PetscInt,PetscInt,PetscInt,PetscInt,Mat*);
PETSC_EXTERN PetscErrorCode MatMFFDSetBase(Mat,Vec,Vec);
PETSC_EXTERN PetscErrorCode MatMFFDSetFunction(Mat,PetscErrorCode(*)(void*,Vec,Vec),void*);
PETSC_EXTERN PetscErrorCode MatMFFDSetFunctioni(Mat,PetscErrorCode (*)(void*,PetscInt,Vec,PetscScalar*));
PETSC_EXTERN PetscErrorCode MatMFFDSetFunctioniBase(Mat,PetscErrorCode (*)(void*,Vec));
PETSC_EXTERN PetscErrorCode MatMFFDSetHHistory(Mat,PetscScalar[],PetscInt);
PETSC_EXTERN PetscErrorCode MatMFFDResetHHistory(Mat);
PETSC_EXTERN PetscErrorCode MatMFFDSetFunctionError(Mat,PetscReal);
PETSC_EXTERN PetscErrorCode MatMFFDSetPeriod(Mat,PetscInt);
PETSC_EXTERN PetscErrorCode MatMFFDGetH(Mat,PetscScalar *);
PETSC_EXTERN PetscErrorCode MatMFFDSetOptionsPrefix(Mat,const char[]);
PETSC_EXTERN PetscErrorCode MatMFFDCheckPositivity(void*,Vec,Vec,PetscScalar*);
PETSC_EXTERN PetscErrorCode MatMFFDSetCheckh(Mat,PetscErrorCode (*)(void*,Vec,Vec,PetscScalar*),void*);

/*S
    MatMFFD - A data structured used to manage the computation of the h differencing parameter for matrix-free
              Jacobian vector products

    Notes: MATMFFD is a specific MatType which uses the MatMFFD data structure

           MatMFFD*() methods actually take the Mat as their first argument. Not a MatMFFD data structure

    Level: developer

.seealso: MATMFFD, MatCreateMFFD(), MatMFFDSetFuction(), MatMFFDSetType(), MatMFFDRegister()
S*/
typedef struct _p_MatMFFD* MatMFFD;

/*J
    MatMFFDType - algorithm used to compute the h used in computing matrix-vector products via differencing of the function

   Level: beginner

.seealso: MatMFFDSetType(), MatMFFDRegister()
J*/
typedef const char* MatMFFDType;
#define MATMFFD_DS  "ds"
#define MATMFFD_WP  "wp"

PETSC_EXTERN PetscErrorCode MatMFFDSetType(Mat,MatMFFDType);
PETSC_EXTERN PetscErrorCode MatMFFDRegister(const char[],PetscErrorCode (*)(MatMFFD));

PETSC_EXTERN PetscErrorCode MatMFFDDSSetUmin(Mat,PetscReal);
PETSC_EXTERN PetscErrorCode MatMFFDWPSetComputeNormU(Mat,PetscBool );

PETSC_EXTERN PetscErrorCode PetscViewerMathematicaPutMatrix(PetscViewer, PetscInt, PetscInt, PetscReal *);
PETSC_EXTERN PetscErrorCode PetscViewerMathematicaPutCSRMatrix(PetscViewer, PetscInt, PetscInt, PetscInt *, PetscInt *, PetscReal *);

/*
   PETSc interface to MUMPS
*/
#ifdef PETSC_HAVE_MUMPS
PETSC_EXTERN PetscErrorCode MatMumpsSetIcntl(Mat,PetscInt,PetscInt);
PETSC_EXTERN PetscErrorCode MatMumpsGetIcntl(Mat,PetscInt,PetscInt*);
PETSC_EXTERN PetscErrorCode MatMumpsSetCntl(Mat,PetscInt,PetscReal);
PETSC_EXTERN PetscErrorCode MatMumpsGetCntl(Mat,PetscInt,PetscReal*);

PETSC_EXTERN PetscErrorCode MatMumpsGetInfo(Mat,PetscInt,PetscInt*);
PETSC_EXTERN PetscErrorCode MatMumpsGetInfog(Mat,PetscInt,PetscInt*);
PETSC_EXTERN PetscErrorCode MatMumpsGetRinfo(Mat,PetscInt,PetscReal*);
PETSC_EXTERN PetscErrorCode MatMumpsGetRinfog(Mat,PetscInt,PetscReal*);

PETSC_EXTERN PetscErrorCode MatMumpsSetSchurIndices(Mat,PetscInt,PetscInt[]);
PETSC_EXTERN PetscErrorCode MatMumpsInvertSchurComplement(Mat);
PETSC_EXTERN PetscErrorCode MatMumpsCreateSchurComplement(Mat,Mat*);
PETSC_EXTERN PetscErrorCode MatMumpsGetSchurComplement(Mat,Mat*);
PETSC_EXTERN PetscErrorCode MatMumpsRestoreSchurComplement(Mat,Mat*);
PETSC_EXTERN PetscErrorCode MatMumpsSolveSchurComplement(Mat,Vec,Vec);
PETSC_EXTERN PetscErrorCode MatMumpsSolveSchurComplementTranspose(Mat,Vec,Vec);
#endif

/*
   PETSc interface to Mkl_Pardiso
*/
#ifdef PETSC_HAVE_MKL_PARDISO
PETSC_EXTERN PetscErrorCode MatMkl_PardisoSetCntl(Mat,PetscInt,PetscInt);
#endif

/*
   PETSc interface to Mkl_CPardiso
*/
#ifdef PETSC_HAVE_MKL_CPARDISO
PETSC_EXTERN PetscErrorCode MatMkl_CPardisoSetCntl(Mat,PetscInt,PetscInt);
#endif

/*
   PETSc interface to SUPERLU
*/
#ifdef PETSC_HAVE_SUPERLU
PETSC_EXTERN PetscErrorCode MatSuperluSetILUDropTol(Mat,PetscReal);
#endif

#ifdef PETSC_HAVE_CUDA
/*E
    MatCUSPARSEStorageFormat - indicates the storage format for CUSPARSE (GPU)
    matrices.

    Not Collective

+   MAT_CUSPARSE_CSR - Compressed Sparse Row
.   MAT_CUSPARSE_ELL - Ellpack (requires CUDA 4.2 or later).
-   MAT_CUSPARSE_HYB - Hybrid, a combination of Ellpack and Coordinate format (requires CUDA 4.2 or later).

    Level: intermediate

   Any additions/changes here MUST also be made in include/petsc/finclude/petscmat.h

.seealso: MatCUSPARSESetFormat(), MatCUSPARSEFormatOperation
E*/

typedef enum {MAT_CUSPARSE_CSR, MAT_CUSPARSE_ELL, MAT_CUSPARSE_HYB} MatCUSPARSEStorageFormat;

/* these will be strings associated with enumerated type defined above */
PETSC_EXTERN const char *const MatCUSPARSEStorageFormats[];

/*E
    MatCUSPARSEFormatOperation - indicates the operation of CUSPARSE (GPU)
    matrices whose operation should use a particular storage format.

    Not Collective

+   MAT_CUSPARSE_MULT_DIAG - sets the storage format for the diagonal matrix in the parallel MatMult
.   MAT_CUSPARSE_MULT_OFFDIAG - sets the storage format for the offdiagonal matrix in the parallel MatMult
.   MAT_CUSPARSE_MULT - sets the storage format for the entire matrix in the serial (single GPU) MatMult
-   MAT_CUSPARSE_ALL - sets the storage format for all CUSPARSE (GPU) matrices

    Level: intermediate

.seealso: MatCUSPARSESetFormat(), MatCUSPARSEStorageFormat
E*/
typedef enum {MAT_CUSPARSE_MULT_DIAG, MAT_CUSPARSE_MULT_OFFDIAG, MAT_CUSPARSE_MULT, MAT_CUSPARSE_ALL} MatCUSPARSEFormatOperation;

PETSC_EXTERN PetscErrorCode MatCreateSeqAIJCUSPARSE(MPI_Comm,PetscInt,PetscInt,PetscInt,const PetscInt[],Mat*);
PETSC_EXTERN PetscErrorCode MatCreateAIJCUSPARSE(MPI_Comm,PetscInt,PetscInt,PetscInt,PetscInt,PetscInt,const PetscInt[],PetscInt,const PetscInt[],Mat*);
PETSC_EXTERN PetscErrorCode MatCUSPARSESetFormat(Mat,MatCUSPARSEFormatOperation,MatCUSPARSEStorageFormat);
#endif

#if defined(PETSC_HAVE_CUSP)
PETSC_EXTERN PetscErrorCode MatCreateSeqAIJCUSP(MPI_Comm,PetscInt,PetscInt,PetscInt,const PetscInt[],Mat*);
PETSC_EXTERN PetscErrorCode MatCreateAIJCUSP(MPI_Comm,PetscInt,PetscInt,PetscInt,PetscInt,PetscInt,const PetscInt[],PetscInt,const PetscInt[],Mat*);

/*E
    MatCUSPStorageFormat - indicates the storage format for CUSP (GPU)
    matrices.

    Not Collective

+   MAT_CUSP_CSR - Compressed Sparse Row
.   MAT_CUSP_DIA - Diagonal
-   MAT_CUSP_ELL - Ellpack

    Level: intermediate

   Any additions/changes here MUST also be made in include/petsc/finclude/petscmat.h

.seealso: MatCUSPSetFormat(), MatCUSPFormatOperation
E*/
typedef enum {MAT_CUSP_CSR, MAT_CUSP_DIA, MAT_CUSP_ELL} MatCUSPStorageFormat;

/* these will be strings associated with enumerated type defined above */
PETSC_EXTERN const char *const MatCUSPStorageFormats[];

/*E
    MatCUSPFormatOperation - indicates the operation of CUSP (GPU)
    matrices whose operation should use a particular storage format.

    Not Collective

+   MAT_CUSP_MULT_DIAG - sets the storage format for the diagonal matrix in the parallel MatMult
.   MAT_CUSP_MULT_OFFDIAG - sets the storage format for the offdiagonal matrix in the parallel MatMult
.   MAT_CUSP_MULT - sets the storage format for the entire matrix in the serial (single GPU) MatMult
-   MAT_CUSP_ALL - sets the storage format for all CUSP (GPU) matrices

    Level: intermediate

   Any additions/changes here MUST also be made in include/petsc/finclude/petscmat.h

.seealso: MatCUSPSetFormat(), MatCUSPStorageFormat
E*/
typedef enum {MAT_CUSP_MULT_DIAG, MAT_CUSP_MULT_OFFDIAG, MAT_CUSP_MULT, MAT_CUSP_ALL} MatCUSPFormatOperation;

PETSC_EXTERN PetscErrorCode MatCUSPSetFormat(Mat,MatCUSPFormatOperation,MatCUSPStorageFormat);
#endif

#if defined(PETSC_HAVE_VIENNACL)
PETSC_EXTERN PetscErrorCode MatCreateSeqAIJViennaCL(MPI_Comm,PetscInt,PetscInt,PetscInt,const PetscInt[],Mat*);
PETSC_EXTERN PetscErrorCode MatCreateAIJViennaCL(MPI_Comm,PetscInt,PetscInt,PetscInt,PetscInt,PetscInt,const PetscInt[],PetscInt,const PetscInt[],Mat*);
#endif

/*
   PETSc interface to FFTW
*/
#if defined(PETSC_HAVE_FFTW)
PETSC_EXTERN PetscErrorCode VecScatterPetscToFFTW(Mat,Vec,Vec);
PETSC_EXTERN PetscErrorCode VecScatterFFTWToPetsc(Mat,Vec,Vec);
PETSC_EXTERN PetscErrorCode MatCreateVecsFFTW(Mat,Vec*,Vec*,Vec*);
#endif

/*
   PETSc interface to ELEMENTAL
*/
#if defined(PETSC_HAVE_ELEMENTAL)
#if defined(PETSC_USE_COMPLEX)
typedef El::Complex<PetscReal> PetscElemScalar;
#else
typedef PetscScalar PetscElemScalar;
#endif
PETSC_EXTERN PetscErrorCode PetscElementalInitializePackage(void);
PETSC_EXTERN PetscErrorCode PetscElementalFinalizePackage(void);
#endif

PETSC_EXTERN PetscErrorCode MatCreateNest(MPI_Comm,PetscInt,const IS[],PetscInt,const IS[],const Mat[],Mat*);
PETSC_EXTERN PetscErrorCode MatNestGetSize(Mat,PetscInt*,PetscInt*);
PETSC_EXTERN PetscErrorCode MatNestGetISs(Mat,IS[],IS[]);
PETSC_EXTERN PetscErrorCode MatNestGetLocalISs(Mat,IS[],IS[]);
PETSC_EXTERN PetscErrorCode MatNestGetSubMats(Mat,PetscInt*,PetscInt*,Mat***);
PETSC_EXTERN PetscErrorCode MatNestGetSubMat(Mat,PetscInt,PetscInt,Mat*);
PETSC_EXTERN PetscErrorCode MatNestSetVecType(Mat,VecType);
PETSC_EXTERN PetscErrorCode MatNestSetSubMats(Mat,PetscInt,const IS[],PetscInt,const IS[],const Mat[]);
PETSC_EXTERN PetscErrorCode MatNestSetSubMat(Mat,PetscInt,PetscInt,Mat);

PETSC_EXTERN PetscErrorCode MatChop(Mat,PetscReal);
PETSC_EXTERN PetscErrorCode MatComputeBandwidth(Mat,PetscReal,PetscInt*);

PETSC_EXTERN PetscErrorCode MatSubdomainsCreateCoalesce(Mat,PetscInt,PetscInt*,IS**);

#endif<|MERGE_RESOLUTION|>--- conflicted
+++ resolved
@@ -342,11 +342,7 @@
               MAT_NO_OFF_PROC_ZERO_ROWS = 16,
               MAT_NO_OFF_PROC_ENTRIES = 17,
               MAT_NEW_NONZERO_LOCATIONS = 18,
-<<<<<<< HEAD
-              MAT_SUBSET_OFF_PROC_ENTRIES = 19,
-=======
               MAT_NEW_NONZERO_ALLOCATION_ERR = 19,
->>>>>>> 4ef01274
               MAT_OPTION_MAX = 20} MatOption;
 
 PETSC_EXTERN const char *MatOptions[];
