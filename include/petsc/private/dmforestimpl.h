--- conflicted
+++ resolved
@@ -14,14 +14,10 @@
   PetscErrorCode             (*createcellsf)(DM,PetscSF*);
   PetscErrorCode             (*destroy)(DM);
   PetscErrorCode             (*ftemplate)(DM,DM);
-<<<<<<< HEAD
   PetscBool                  setfromoptionscalled;
   PetscBool                  computeAdaptSF;
-=======
   PetscErrorCode             (*mapcoordinates)(DM,PetscInt,PetscInt,const PetscReal[],PetscReal[],void*);
   void                       *mapcoordinatesctx;
-  PetscBool                  setFromOptions;
->>>>>>> 49fc9a2f
   DMForestTopology           topology;
   DM                         base;
   DM                         adapt;
