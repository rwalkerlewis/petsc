--- conflicted
+++ resolved
@@ -205,10 +205,7 @@
 
   /* Geometry */
   PetscReal            minradius;         /* Minimum distance from cell centroid to face */
-<<<<<<< HEAD
-=======
   PetscBool            useHashLocation;   /* Use grid hashing for point location */
->>>>>>> f6a9b476
   PetscGridHash        lbox;              /* Local box for searching */
 
   /* Debugging */
