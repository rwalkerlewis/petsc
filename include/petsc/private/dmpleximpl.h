#if !defined(_PLEXIMPL_H)
#define _PLEXIMPL_H

#include <petscmat.h>       /*I      "petscmat.h"          I*/
#include <petscdmplex.h> /*I      "petscdmplex.h"    I*/
#include <petscbt.h>
#include <petscsf.h>
#include <petsc/private/dmimpl.h>

PETSC_EXTERN PetscLogEvent DMPLEX_Interpolate;
PETSC_EXTERN PetscLogEvent DMPLEX_Partition;
PETSC_EXTERN PetscLogEvent DMPLEX_PartSelf;
PETSC_EXTERN PetscLogEvent DMPLEX_PartLabelInvert;
PETSC_EXTERN PetscLogEvent DMPLEX_PartLabelCreateSF;
PETSC_EXTERN PetscLogEvent DMPLEX_PartStratSF;
PETSC_EXTERN PetscLogEvent DMPLEX_CreatePointSF;
PETSC_EXTERN PetscLogEvent DMPLEX_Distribute;
PETSC_EXTERN PetscLogEvent DMPLEX_DistributeCones;
PETSC_EXTERN PetscLogEvent DMPLEX_DistributeLabels;
PETSC_EXTERN PetscLogEvent DMPLEX_DistributeSF;
PETSC_EXTERN PetscLogEvent DMPLEX_DistributeOverlap;
PETSC_EXTERN PetscLogEvent DMPLEX_DistributeField;
PETSC_EXTERN PetscLogEvent DMPLEX_DistributeData;
PETSC_EXTERN PetscLogEvent DMPLEX_Migrate;
PETSC_EXTERN PetscLogEvent DMPLEX_InterpolateSF;
PETSC_EXTERN PetscLogEvent DMPLEX_GlobalToNaturalBegin;
PETSC_EXTERN PetscLogEvent DMPLEX_GlobalToNaturalEnd;
PETSC_EXTERN PetscLogEvent DMPLEX_NaturalToGlobalBegin;
PETSC_EXTERN PetscLogEvent DMPLEX_NaturalToGlobalEnd;
PETSC_EXTERN PetscLogEvent DMPLEX_Stratify;
PETSC_EXTERN PetscLogEvent DMPLEX_Symmetrize;
PETSC_EXTERN PetscLogEvent DMPLEX_Preallocate;
PETSC_EXTERN PetscLogEvent DMPLEX_ResidualFEM;
PETSC_EXTERN PetscLogEvent DMPLEX_JacobianFEM;
PETSC_EXTERN PetscLogEvent DMPLEX_InterpolatorFEM;
PETSC_EXTERN PetscLogEvent DMPLEX_InjectorFEM;
PETSC_EXTERN PetscLogEvent DMPLEX_IntegralFEM;
PETSC_EXTERN PetscLogEvent DMPLEX_CreateGmsh;
PETSC_EXTERN PetscLogEvent DMPLEX_RebalanceSharedPoints;

PETSC_EXTERN PetscBool      PetscPartitionerRegisterAllCalled;
PETSC_EXTERN PetscErrorCode PetscPartitionerRegisterAll(void);

PETSC_EXTERN const char * const CellRefiners[];
typedef enum {REFINER_NOOP = 0,
              REFINER_SIMPLEX_1D,
              REFINER_SIMPLEX_2D,
              REFINER_HYBRID_SIMPLEX_2D,
              REFINER_SIMPLEX_TO_HEX_2D,
              REFINER_HYBRID_SIMPLEX_TO_HEX_2D,
              REFINER_HEX_2D,
              REFINER_HYBRID_HEX_2D,
              REFINER_SIMPLEX_3D,
              REFINER_HYBRID_SIMPLEX_3D,
              REFINER_SIMPLEX_TO_HEX_3D,
              REFINER_HYBRID_SIMPLEX_TO_HEX_3D,
              REFINER_HEX_3D,
              REFINER_HYBRID_HEX_3D} CellRefiner;

typedef struct _PetscPartitionerOps *PetscPartitionerOps;
struct _PetscPartitionerOps {
  PetscErrorCode (*setfromoptions)(PetscOptionItems*,PetscPartitioner);
  PetscErrorCode (*setup)(PetscPartitioner);
  PetscErrorCode (*view)(PetscPartitioner,PetscViewer);
  PetscErrorCode (*destroy)(PetscPartitioner);
  PetscErrorCode (*partition)(PetscPartitioner, DM, PetscInt, PetscInt, PetscInt[], PetscInt[], PetscSection, IS *);
};

struct _p_PetscPartitioner {
  PETSCHEADER(struct _PetscPartitionerOps);
  void             *data;             /* Implementation object */
  PetscInt          height;           /* Height of points to partition into non-overlapping subsets */
  PetscInt          edgeCut;          /* The number of edge cut by the partition */
  PetscReal         balance;          /* The maximum partition size divided by the minimum size */
  PetscViewer       viewerGraph;
  PetscViewerFormat formatGraph;
  PetscBool         viewGraph;
  PetscBool         noGraph;          /* if true, the partitioner does not need the connectivity graph, only the number of local vertices */
};

typedef struct {
  PetscInt dummy;
} PetscPartitioner_Chaco;

typedef struct {
  PetscInt  ptype;
  PetscReal imbalanceRatio;
  PetscInt  debugFlag;
  PetscInt  randomSeed;
} PetscPartitioner_ParMetis;

typedef struct {
  PetscInt  strategy;
  PetscReal imbalance;
} PetscPartitioner_PTScotch;

static const char *const
PTScotchStrategyList[] = {
  "DEFAULT",
  "QUALITY",
  "SPEED",
  "BALANCE",
  "SAFETY",
  "SCALABILITY",
  "RECURSIVE",
  "REMAP"
};

typedef struct {
  PetscSection section;   /* Sizes for each partition */
  IS           partition; /* Points in each partition */
  PetscBool    random;    /* Flag for a random partition */
} PetscPartitioner_Shell;

typedef struct {
  PetscInt dummy;
} PetscPartitioner_Simple;

typedef struct {
  PetscInt dummy;
} PetscPartitioner_Gather;

/* Utility struct to store the contents of a Fluent file in memory */
typedef struct {
  int          index;    /* Type of section */
  unsigned int zoneID;
  unsigned int first;
  unsigned int last;
  int          type;
  int          nd;       /* Either ND or element-type */
  void        *data;
} FluentSection;

struct _PetscGridHash {
  PetscInt     dim;
  PetscReal    lower[3];    /* The lower-left corner */
  PetscReal    upper[3];    /* The upper-right corner */
  PetscReal    extent[3];   /* The box size */
  PetscReal    h[3];        /* The subbox size */
  PetscInt     n[3];        /* The number of subboxes */
  PetscSection cellSection; /* Offsets for cells in each subbox*/
  IS           cells;       /* List of cells in each subbox */
  DMLabel      cellsSparse; /* Sparse storage for cell map */
};

/* Point Numbering in Plex:

   Points are numbered contiguously by stratum. Strate are organized as follows:

   First Stratum:  Cells [height 0]
   Second Stratum: Vertices [depth 0]
   Third Stratum:  Faces [height 1]
   Fourth Stratum: Edges [depth 1]

   We do this so that the numbering of a cell-vertex mesh does not change after interpolation. Within a given stratum,
   we allow additional segregation of points. When hybrid, or prismatic, points are present, the first hybrid point in
   a stratum is indicated by hybridPointMax[depth]. In addition, we allow ghost cells to be defined for use in finite
   volume methods, and these do not have full cones. These cells occur after any hybrid cells, and this division is
   indicated by ghostCellStart.
*/
typedef struct {
  PetscInt             refct;

  PetscSection         coneSection;       /* Layout of cones (inedges for DAG) */
  PetscInt             maxConeSize;       /* Cached for fast lookup */
  PetscInt            *cones;             /* Cone for each point */
  PetscInt            *coneOrientations;  /* Orientation of each cone point, means cone traveral should start on point 'o', and if negative start on -(o+1) and go in reverse */
  PetscSection         supportSection;    /* Layout of cones (inedges for DAG) */
  PetscInt             maxSupportSize;    /* Cached for fast lookup */
  PetscInt            *supports;          /* Cone for each point */
  PetscBool            refinementUniform; /* Flag for uniform cell refinement */
  PetscReal            refinementLimit;   /* Maximum volume for refined cell */
  PetscErrorCode     (*refinementFunc)(const PetscReal [], PetscReal *); /* Function giving the maximum volume for refined cell */
  PetscInt             hybridPointMax[8]; /* Allow segregation of some points, each dimension has a divider (used in VTK output and refinement) */
  PetscInt             overlap;           /* Overlap of the partitions as passed to DMPlexDistribute() or DMPlexDistributeOverlap() */
<<<<<<< HEAD
  PetscInt             ghostCellStart;    /* The first ghost cell (for FV BC) or -1 */
=======
  DMPlexInterpolatedFlag interpolated;
  DMPlexInterpolatedFlag interpolatedCollective;
>>>>>>> 7d0f5628

  PetscInt            *facesTmp;          /* Work space for faces operation */

  /* Hierarchy */
  PetscBool            regularRefinement; /* This flag signals that we are a regular refinement of coarseMesh */

  /* Generation */
  char                *tetgenOpts;
  char                *triangleOpts;
  PetscPartitioner     partitioner;
  PetscBool            partitionBalance;  /* Evenly divide partition overlap when distributing */
  PetscBool            remeshBd;

  /* Submesh */
  DMLabel              subpointMap;       /* Label each original mesh point in the submesh with its depth, subpoint are the implicit numbering */

  /* Labels and numbering */
  PetscObjectState     depthState;        /* State of depth label, so that we can determine if a user changes it */
  IS                   globalVertexNumbers;
  IS                   globalCellNumbers;

  /* Constraints */
  PetscSection         anchorSection;      /* maps constrained points to anchor points */
  IS                   anchorIS;           /* anchors indexed by the above section */
  PetscErrorCode     (*createanchors)(DM); /* automatically compute anchors (probably from tree constraints) */
  PetscErrorCode     (*computeanchormatrix)(DM,PetscSection,PetscSection,Mat);

  /* Tree: automatically construct constraints for hierarchically non-conforming meshes */
  PetscSection         parentSection;     /* dof == 1 if point has parent */
  PetscInt            *parents;           /* point to parent */
  PetscInt            *childIDs;          /* point to child ID */
  PetscSection         childSection;      /* inverse of parent section */
  PetscInt            *children;          /* point to children */
  DM                   referenceTree;     /* reference tree to which child ID's refer */
  PetscErrorCode      (*getchildsymmetry)(DM,PetscInt,PetscInt,PetscInt,PetscInt,PetscInt,PetscInt*,PetscInt*);

  /* MATIS support */
  PetscSection         subdomainSection;

  /* Adjacency */
  PetscBool            useAnchors;        /* Replace constrained points with their anchors in adjacency lists */
  PetscErrorCode      (*useradjacency)(DM,PetscInt,PetscInt*,PetscInt[],void*); /* User callback for adjacency */
  void                *useradjacencyctx;  /* User context for callback */

  /* Projection */
  PetscInt             maxProjectionHeight; /* maximum height of cells used in DMPlexProject functions */

  /* Output */
  PetscInt             vtkCellHeight;            /* The height of cells for output, default is 0 */
  PetscReal            scale[NUM_PETSC_UNITS];   /* The scale for each SI unit */

  /* Geometry */
  PetscReal            minradius;         /* Minimum distance from cell centroid to face */
  PetscBool            useHashLocation;   /* Use grid hashing for point location */
  PetscGridHash        lbox;              /* Local box for searching */

  /* Debugging */
  PetscBool            printSetValues;
  PetscInt             printFEM;
  PetscInt             printL2;
  PetscReal            printTol;
} DM_Plex;

PETSC_EXTERN PetscErrorCode DMPlexVTKWriteAll_VTU(DM,PetscViewer);
PETSC_EXTERN PetscErrorCode VecView_Plex_Local(Vec,PetscViewer);
PETSC_EXTERN PetscErrorCode VecView_Plex_Native(Vec,PetscViewer);
PETSC_EXTERN PetscErrorCode VecView_Plex(Vec,PetscViewer);
PETSC_EXTERN PetscErrorCode VecLoad_Plex_Local(Vec,PetscViewer);
PETSC_EXTERN PetscErrorCode VecLoad_Plex_Native(Vec,PetscViewer);
PETSC_EXTERN PetscErrorCode VecLoad_Plex(Vec,PetscViewer);
PETSC_INTERN PetscErrorCode DMPlexGetFieldType_Internal(DM, PetscSection, PetscInt, PetscInt *, PetscInt *, PetscViewerVTKFieldType *);
PETSC_INTERN PetscErrorCode DMPlexView_GLVis(DM,PetscViewer);
PETSC_INTERN PetscErrorCode DMSetUpGLVisViewer_Plex(PetscObject,PetscViewer);
#if defined(PETSC_HAVE_HDF5)
PETSC_EXTERN PetscErrorCode VecView_Plex_Local_HDF5(Vec, PetscViewer);
PETSC_EXTERN PetscErrorCode VecView_Plex_HDF5(Vec, PetscViewer);
PETSC_EXTERN PetscErrorCode VecLoad_Plex_HDF5(Vec, PetscViewer);
PETSC_EXTERN PetscErrorCode VecView_Plex_HDF5_Native(Vec, PetscViewer);
PETSC_EXTERN PetscErrorCode VecLoad_Plex_HDF5_Native(Vec, PetscViewer);
PETSC_EXTERN PetscErrorCode DMPlexView_HDF5(DM, PetscViewer);
PETSC_EXTERN PetscErrorCode DMPlexLoad_HDF5(DM, PetscViewer);
#endif

PETSC_INTERN PetscErrorCode DMPlexClosurePoints_Private(DM,PetscInt,const PetscInt[],IS*);
PETSC_INTERN PetscErrorCode DMSetFromOptions_NonRefinement_Plex(PetscOptionItems *, DM);
PETSC_INTERN PetscErrorCode DMCoarsen_Plex(DM, MPI_Comm, DM *);
PETSC_INTERN PetscErrorCode DMCoarsenHierarchy_Plex(DM, PetscInt, DM []);
PETSC_INTERN PetscErrorCode DMRefine_Plex(DM, MPI_Comm, DM *);
PETSC_INTERN PetscErrorCode DMRefineHierarchy_Plex(DM, PetscInt, DM []);
PETSC_INTERN PetscErrorCode DMAdaptLabel_Plex(DM, DMLabel, DM *);
PETSC_INTERN PetscErrorCode DMAdaptMetric_Plex(DM, Vec, DMLabel, DM *);
PETSC_INTERN PetscErrorCode DMPlexInsertBoundaryValues_Plex(DM, PetscBool, Vec, PetscReal, Vec, Vec, Vec);
PETSC_INTERN PetscErrorCode DMProjectFunctionLocal_Plex(DM,PetscReal,PetscErrorCode(**)(PetscInt,PetscReal,const PetscReal[],PetscInt,PetscScalar *,void *),void **,InsertMode,Vec);
PETSC_INTERN PetscErrorCode DMProjectFunctionLabelLocal_Plex(DM,PetscReal,DMLabel,PetscInt,const PetscInt[],PetscInt,const PetscInt[],PetscErrorCode(**)(PetscInt,PetscReal,const PetscReal[],PetscInt,PetscScalar *,void *),void **,InsertMode,Vec);
PETSC_INTERN PetscErrorCode DMProjectFieldLocal_Plex(DM,PetscReal,Vec,void (**)(PetscInt,PetscInt,PetscInt,const PetscInt[],const PetscInt[],const PetscScalar[],const PetscScalar[],const PetscScalar[],const PetscInt[],const PetscInt[],const PetscScalar[],const PetscScalar[],const PetscScalar[],PetscReal,const PetscReal[],PetscInt,const PetscScalar[],PetscScalar[]),InsertMode,Vec);
PETSC_INTERN PetscErrorCode DMProjectFieldLabelLocal_Plex(DM,PetscReal,DMLabel,PetscInt,const PetscInt[],PetscInt,const PetscInt[],Vec,void (**)(PetscInt,PetscInt,PetscInt,const PetscInt[],const PetscInt[],const PetscScalar[],const PetscScalar[],const PetscScalar[],const PetscInt[],const PetscInt[],const PetscScalar[],const PetscScalar[],const PetscScalar[],PetscReal,const PetscReal[],PetscInt,const PetscScalar[],PetscScalar[]),InsertMode,Vec);
PETSC_INTERN PetscErrorCode DMComputeL2Diff_Plex(DM,PetscReal,PetscErrorCode(**)(PetscInt,PetscReal,const PetscReal[],PetscInt,PetscScalar *,void *),void **,Vec,PetscReal *);
PETSC_INTERN PetscErrorCode DMComputeL2GradientDiff_Plex(DM,PetscReal,PetscErrorCode(**)(PetscInt,PetscReal,const PetscReal[], const PetscReal[],PetscInt,PetscScalar *,void *),void **,Vec,const PetscReal [],PetscReal *);
PETSC_INTERN PetscErrorCode DMComputeL2FieldDiff_Plex(DM,PetscReal,PetscErrorCode(**)(PetscInt,PetscReal,const PetscReal[],PetscInt,PetscScalar *,void *),void **,Vec,PetscReal *);
PETSC_INTERN PetscErrorCode DMLocatePoints_Plex(DM, Vec, DMPointLocationType, PetscSF);

PETSC_INTERN PetscErrorCode DMPlexBuildFromCellList_Internal(DM, PetscInt, PetscInt, PetscInt, PetscInt, const int[], PetscBool);
PETSC_INTERN PetscErrorCode DMPlexBuildFromCellList_Parallel_Internal(DM, PetscInt, PetscInt, PetscInt, PetscInt, const int[], PetscBool, PetscSF *);
PETSC_INTERN PetscErrorCode DMPlexBuildCoordinates_Internal(DM, PetscInt, PetscInt, PetscInt, const double[]);
PETSC_INTERN PetscErrorCode DMPlexBuildCoordinates_Parallel_Internal(DM, PetscInt, PetscInt, PetscInt, PetscSF, const PetscReal[]);
PETSC_INTERN PetscErrorCode DMPlexLoadLabels_HDF5_Internal(DM, PetscViewer);
PETSC_INTERN PetscErrorCode DMPlexView_HDF5_Internal(DM, PetscViewer);
PETSC_INTERN PetscErrorCode DMPlexLoad_HDF5_Internal(DM, PetscViewer);
PETSC_INTERN PetscErrorCode DMPlexLoad_HDF5_Xdmf_Internal(DM, PetscViewer);
PETSC_INTERN PetscErrorCode VecView_Plex_HDF5_Internal(Vec, PetscViewer);
PETSC_INTERN PetscErrorCode VecView_Plex_HDF5_Native_Internal(Vec, PetscViewer);
PETSC_INTERN PetscErrorCode VecView_Plex_Local_HDF5_Internal(Vec, PetscViewer);
PETSC_INTERN PetscErrorCode VecLoad_Plex_HDF5_Internal(Vec, PetscViewer);
PETSC_INTERN PetscErrorCode VecLoad_Plex_HDF5_Native_Internal(Vec, PetscViewer);
/* TODO Make these INTERN */
PETSC_EXTERN PetscErrorCode DMPlexView_ExodusII_Internal(DM, int, PetscInt);
PETSC_EXTERN PetscErrorCode VecViewPlex_ExodusII_Nodal_Internal(Vec, int, int);
PETSC_EXTERN PetscErrorCode VecLoadPlex_ExodusII_Nodal_Internal(Vec, int, int);
PETSC_EXTERN PetscErrorCode VecViewPlex_ExodusII_Zonal_Internal(Vec, int, int);
PETSC_EXTERN PetscErrorCode VecLoadPlex_ExodusII_Zonal_Internal(Vec, int, int);
PETSC_INTERN PetscErrorCode DMPlexVTKGetCellType_Internal(DM,PetscInt,PetscInt,PetscInt*);
PETSC_INTERN PetscErrorCode DMPlexGetAdjacency_Internal(DM,PetscInt,PetscBool,PetscBool,PetscBool,PetscInt*,PetscInt*[]);
PETSC_INTERN PetscErrorCode DMPlexGetFaces_Internal(DM,PetscInt,PetscInt,PetscInt*,PetscInt*,const PetscInt*[]);
PETSC_INTERN PetscErrorCode DMPlexGetRawFaces_Internal(DM,PetscInt,PetscInt,const PetscInt[], PetscInt*,PetscInt*,const PetscInt*[]);
PETSC_INTERN PetscErrorCode DMPlexRestoreFaces_Internal(DM,PetscInt,PetscInt,PetscInt*,PetscInt*,const PetscInt*[]);
PETSC_INTERN PetscErrorCode DMPlexRefineUniform_Internal(DM,CellRefiner,DM*);
PETSC_INTERN PetscErrorCode DMPlexGetCellRefiner_Internal(DM,CellRefiner*);
PETSC_INTERN PetscErrorCode CellRefinerGetAffineTransforms_Internal(CellRefiner, PetscInt *, PetscReal *[], PetscReal *[], PetscReal *[]);
PETSC_INTERN PetscErrorCode CellRefinerGetAffineFaceTransforms_Internal(CellRefiner, PetscInt *, PetscReal *[], PetscReal *[], PetscReal *[], PetscReal *[]);
PETSC_INTERN PetscErrorCode CellRefinerRestoreAffineTransforms_Internal(CellRefiner, PetscInt *, PetscReal *[], PetscReal *[], PetscReal *[]);
PETSC_INTERN PetscErrorCode CellRefinerInCellTest_Internal(CellRefiner, const PetscReal[], PetscBool *);
PETSC_INTERN PetscErrorCode DMPlexInvertCell_Internal(PetscInt, PetscInt, PetscInt[]);
PETSC_INTERN PetscErrorCode DMPlexVecSetFieldClosure_Internal(DM, PetscSection, Vec, PetscBool[], PetscInt, PetscInt, const PetscInt[], const PetscScalar[], InsertMode);
PETSC_INTERN PetscErrorCode DMPlexProjectConstraints_Internal(DM, Vec, Vec);
PETSC_EXTERN PetscErrorCode DMPlexCreateReferenceTree_SetTree(DM, PetscSection, PetscInt[], PetscInt[]);
PETSC_EXTERN PetscErrorCode DMPlexCreateReferenceTree_Union(DM,DM,const char *,DM*);
PETSC_EXTERN PetscErrorCode DMPlexComputeInterpolatorTree(DM,DM,PetscSF,PetscInt *,Mat);
PETSC_EXTERN PetscErrorCode DMPlexComputeInjectorTree(DM,DM,PetscSF,PetscInt *,Mat);
PETSC_EXTERN PetscErrorCode DMPlexAnchorsModifyMat(DM,PetscSection,PetscInt,PetscInt,const PetscInt[],const PetscInt ***,const PetscScalar[],PetscInt*,PetscInt*,PetscInt*[],PetscScalar*[],PetscInt[],PetscBool);
PETSC_EXTERN PetscErrorCode indicesPoint_private(PetscSection,PetscInt,PetscInt,PetscInt *,PetscBool,PetscInt,PetscInt []);
PETSC_EXTERN PetscErrorCode indicesPointFields_private(PetscSection,PetscInt,PetscInt,PetscInt [],PetscBool,PetscInt,PetscInt []);
PETSC_INTERN PetscErrorCode DMPlexLocatePoint_Internal(DM,PetscInt,const PetscScalar [],PetscInt,PetscInt *);
/* these two are PETSC_EXTERN just because of src/dm/impls/plex/examples/tests/ex18.c */
PETSC_EXTERN PetscErrorCode DMPlexOrientCell_Internal(DM,PetscInt,PetscInt,PetscBool);
PETSC_EXTERN PetscErrorCode DMPlexOrientInterface_Internal(DM);

PETSC_INTERN PetscErrorCode DMPlexCreateCellNumbering_Internal(DM, PetscBool, IS *);
PETSC_INTERN PetscErrorCode DMPlexCreateVertexNumbering_Internal(DM, PetscBool, IS *);
PETSC_INTERN PetscErrorCode DMPlexCreateNumbering_Internal(DM, PetscInt, PetscInt, PetscInt, PetscInt *, PetscSF, IS *);
PETSC_INTERN PetscErrorCode DMPlexRefine_Internal(DM, DMLabel, DM *);
PETSC_INTERN PetscErrorCode DMPlexCoarsen_Internal(DM, DMLabel, DM *);
PETSC_INTERN PetscErrorCode DMCreateMatrix_Plex(DM, Mat*);

PETSC_INTERN PetscErrorCode DMPlexGetOverlap_Plex(DM, PetscInt *);

/* invert dihedral symmetry: return a^-1,
 * using the representation described in
 * DMPlexGetConeOrientation() */
PETSC_STATIC_INLINE PetscInt DihedralInvert(PetscInt N, PetscInt a)
{
  return (a <= 0) ? a : (N - a);
}

/* invert dihedral symmetry: return b * a,
 * using the representation described in
 * DMPlexGetConeOrientation() */
PETSC_STATIC_INLINE PetscInt DihedralCompose(PetscInt N, PetscInt a, PetscInt b)
{
  if (!N) return 0;
  return  (a >= 0) ?
         ((b >= 0) ? ((a + b) % N) : -(((a - b - 1) % N) + 1)) :
         ((b >= 0) ? -(((N - b - a - 1) % N) + 1) : ((N + b - a) % N));
}

/* swap dihedral symmetries: return b * a^-1,
 * using the representation described in
 * DMPlexGetConeOrientation() */
PETSC_STATIC_INLINE PetscInt DihedralSwap(PetscInt N, PetscInt a, PetscInt b)
{
  return DihedralCompose(N,DihedralInvert(N,a),b);
}

PETSC_EXTERN PetscErrorCode DMPlexComputeResidual_Internal(DM, IS , PetscReal, Vec, Vec, PetscReal, Vec, void *);
PETSC_EXTERN PetscErrorCode DMPlexComputeJacobian_Internal(DM, IS, PetscReal, PetscReal, Vec, Vec, Mat, Mat, void *);
PETSC_EXTERN PetscErrorCode DMPlexReconstructGradients_Internal(DM, PetscFV, PetscInt, PetscInt, Vec, Vec, Vec, Vec);

/* Matvec with A in row-major storage, x and y can be aliased */
PETSC_STATIC_INLINE void DMPlex_Mult2D_Internal(const PetscScalar A[], PetscInt ldx, const PetscScalar x[], PetscScalar y[])
{
  PetscScalar z[2];
  z[0] = x[0]; z[1] = x[ldx];
  y[0]   = A[0]*z[0] + A[1]*z[1];
  y[ldx] = A[2]*z[0] + A[3]*z[1];
  (void)PetscLogFlops(6.0);
}
PETSC_STATIC_INLINE void DMPlex_Mult3D_Internal(const PetscScalar A[], PetscInt ldx, const PetscScalar x[], PetscScalar y[])
{
  PetscScalar z[3];
  z[0] = x[0]; z[1] = x[ldx]; z[2] = x[ldx*2];
  y[0]     = A[0]*z[0] + A[1]*z[1] + A[2]*z[2];
  y[ldx]   = A[3]*z[0] + A[4]*z[1] + A[5]*z[2];
  y[ldx*2] = A[6]*z[0] + A[7]*z[1] + A[8]*z[2];
  (void)PetscLogFlops(15.0);
}
PETSC_STATIC_INLINE void DMPlex_MultTranspose2D_Internal(const PetscScalar A[], PetscInt ldx, const PetscScalar x[], PetscScalar y[])
{
  PetscScalar z[2];
  z[0] = x[0]; z[1] = x[ldx];
  y[0]   = A[0]*z[0] + A[2]*z[1];
  y[ldx] = A[1]*z[0] + A[3]*z[1];
  (void)PetscLogFlops(6.0);
}
PETSC_STATIC_INLINE void DMPlex_MultTranspose3D_Internal(const PetscScalar A[], PetscInt ldx, const PetscScalar x[], PetscScalar y[])
{
  PetscScalar z[3];
  z[0] = x[0]; z[1] = x[ldx]; z[2] = x[ldx*2];
  y[0]     = A[0]*z[0] + A[3]*z[1] + A[6]*z[2];
  y[ldx]   = A[1]*z[0] + A[4]*z[1] + A[7]*z[2];
  y[ldx*2] = A[2]*z[0] + A[5]*z[1] + A[8]*z[2];
  (void)PetscLogFlops(15.0);
}
PETSC_STATIC_INLINE void DMPlex_Mult2DReal_Internal(const PetscReal A[], PetscInt ldx, const PetscScalar x[], PetscScalar y[])
{
  PetscScalar z[2];
  z[0] = x[0]; z[1] = x[ldx];
  y[0]   = A[0]*z[0] + A[1]*z[1];
  y[ldx] = A[2]*z[0] + A[3]*z[1];
  (void)PetscLogFlops(6.0);
}
PETSC_STATIC_INLINE void DMPlex_Mult3DReal_Internal(const PetscReal A[], PetscInt ldx, const PetscScalar x[], PetscScalar y[])
{
  PetscScalar z[3];
  z[0] = x[0]; z[1] = x[ldx]; z[2] = x[ldx*2];
  y[0]     = A[0]*z[0] + A[1]*z[1] + A[2]*z[2];
  y[ldx]   = A[3]*z[0] + A[4]*z[1] + A[5]*z[2];
  y[ldx*2] = A[6]*z[0] + A[7]*z[1] + A[8]*z[2];
  (void)PetscLogFlops(15.0);
}
PETSC_STATIC_INLINE void DMPlex_MultTranspose2DReal_Internal(const PetscReal A[], PetscInt ldx, const PetscScalar x[], PetscScalar y[])
{
  PetscScalar z[2];
  z[0] = x[0]; z[1] = x[ldx];
  y[0]   = A[0]*z[0] + A[2]*z[1];
  y[ldx] = A[1]*z[0] + A[3]*z[1];
  (void)PetscLogFlops(6.0);
}
PETSC_STATIC_INLINE void DMPlex_MultTranspose3DReal_Internal(const PetscReal A[], PetscInt ldx, const PetscScalar x[], PetscScalar y[])
{
  PetscScalar z[3];
  z[0] = x[0]; z[1] = x[ldx]; z[2] = x[ldx*2];
  y[0]     = A[0]*z[0] + A[3]*z[1] + A[6]*z[2];
  y[ldx]   = A[1]*z[0] + A[4]*z[1] + A[7]*z[2];
  y[ldx*2] = A[2]*z[0] + A[5]*z[1] + A[8]*z[2];
  (void)PetscLogFlops(15.0);
}

PETSC_STATIC_INLINE void DMPlex_MatMult2D_Internal(const PetscScalar A[], PetscInt n, PetscInt ldb, const PetscScalar B[], PetscScalar C[])
{
  PetscInt j;
  for (j = 0; j < n; ++j) {
    PetscScalar z[2];
    z[0] = B[0+j]; z[1] = B[1*ldb+j];
    DMPlex_Mult2D_Internal(A, 1, z, z);
    C[0+j] = z[0]; C[1*ldb+j] = z[1];
  }
  (void)PetscLogFlops(8.0*n);
}
PETSC_STATIC_INLINE void DMPlex_MatMult3D_Internal(const PetscScalar A[], PetscInt n, PetscInt ldb, const PetscScalar B[], PetscScalar C[])
{
  PetscInt j;
  for (j = 0; j < n; ++j) {
    PetscScalar z[3];
    z[0] = B[0+j]; z[1] = B[1*ldb+j]; z[2] = B[2*ldb+j];
    DMPlex_Mult3D_Internal(A, 1, z, z);
    C[0+j] = z[0]; C[1*ldb+j] = z[1]; C[2*ldb+j] = z[2];
  }
  (void)PetscLogFlops(8.0*n);
}
PETSC_STATIC_INLINE void DMPlex_MatMultTranspose2D_Internal(const PetscScalar A[], PetscInt n, PetscInt ldb, const PetscScalar B[], PetscScalar C[])
{
  PetscInt j;
  for (j = 0; j < n; ++j) {
    PetscScalar z[2];
    z[0] = B[0+j]; z[1] = B[1*ldb+j];
    DMPlex_MultTranspose2D_Internal(A, 1, z, z);
    C[0+j] = z[0]; C[1*ldb+j] = z[1];
  }
  (void)PetscLogFlops(8.0*n);
}
PETSC_STATIC_INLINE void DMPlex_MatMultTranspose3D_Internal(const PetscScalar A[], PetscInt n, PetscInt ldb, const PetscScalar B[], PetscScalar C[])
{
  PetscInt j;
  for (j = 0; j < n; ++j) {
    PetscScalar z[3];
    z[0] = B[0+j]; z[1] = B[1*ldb+j]; z[2] = B[2*ldb+j];
    DMPlex_MultTranspose3D_Internal(A, 1, z, z);
    C[0+j] = z[0]; C[1*ldb+j] = z[1]; C[2*ldb+j] = z[2];
  }
  (void)PetscLogFlops(8.0*n);
}

PETSC_STATIC_INLINE void DMPlex_MatMultLeft2D_Internal(const PetscScalar A[], PetscInt m, PetscInt ldb, const PetscScalar B[], PetscScalar C[])
{
  PetscInt j;
  for (j = 0; j < m; ++j) {
    DMPlex_MultTranspose2D_Internal(A, 1, &B[j*ldb], &C[j*ldb]);
  }
  (void)PetscLogFlops(8.0*m);
}
PETSC_STATIC_INLINE void DMPlex_MatMultLeft3D_Internal(const PetscScalar A[], PetscInt m, PetscInt ldb, const PetscScalar B[], PetscScalar C[])
{
  PetscInt j;
  for (j = 0; j < m; ++j) {
    DMPlex_MultTranspose3D_Internal(A, 1, &B[j*ldb], &C[j*ldb]);
  }
  (void)PetscLogFlops(8.0*m);
}
PETSC_STATIC_INLINE void DMPlex_MatMultTransposeLeft2D_Internal(const PetscScalar A[], PetscInt m, PetscInt ldb, const PetscScalar B[], PetscScalar C[])
{
  PetscInt j;
  for (j = 0; j < m; ++j) {
    DMPlex_Mult2D_Internal(A, 1, &B[j*ldb], &C[j*ldb]);
  }
  (void)PetscLogFlops(8.0*m);
}
PETSC_STATIC_INLINE void DMPlex_MatMultTransposeLeft3D_Internal(const PetscScalar A[], PetscInt m, PetscInt ldb, const PetscScalar B[], PetscScalar C[])
{
  PetscInt j;
  for (j = 0; j < m; ++j) {
    DMPlex_Mult3D_Internal(A, 1, &B[j*ldb], &C[j*ldb]);
  }
  (void)PetscLogFlops(8.0*m);
}

PETSC_STATIC_INLINE void DMPlex_Transpose2D_Internal(PetscScalar A[])
{
  PetscScalar tmp;
  tmp = A[1]; A[1] = A[2]; A[2] = tmp;
}
PETSC_STATIC_INLINE void DMPlex_Transpose3D_Internal(PetscScalar A[])
{
  PetscScalar tmp;
  tmp = A[1]; A[1] = A[3]; A[3] = tmp;
  tmp = A[2]; A[2] = A[6]; A[6] = tmp;
  tmp = A[5]; A[5] = A[7]; A[7] = tmp;
}

PETSC_STATIC_INLINE void DMPlex_Invert2D_Internal(PetscReal invJ[], PetscReal J[], PetscReal detJ)
{
  const PetscReal invDet = 1.0/detJ;

  invJ[0] =  invDet*J[3];
  invJ[1] = -invDet*J[1];
  invJ[2] = -invDet*J[2];
  invJ[3] =  invDet*J[0];
  (void)PetscLogFlops(5.0);
}

PETSC_STATIC_INLINE void DMPlex_Invert3D_Internal(PetscReal invJ[], PetscReal J[], PetscReal detJ)
{
  const PetscReal invDet = 1.0/detJ;

  invJ[0*3+0] = invDet*(J[1*3+1]*J[2*3+2] - J[1*3+2]*J[2*3+1]);
  invJ[0*3+1] = invDet*(J[0*3+2]*J[2*3+1] - J[0*3+1]*J[2*3+2]);
  invJ[0*3+2] = invDet*(J[0*3+1]*J[1*3+2] - J[0*3+2]*J[1*3+1]);
  invJ[1*3+0] = invDet*(J[1*3+2]*J[2*3+0] - J[1*3+0]*J[2*3+2]);
  invJ[1*3+1] = invDet*(J[0*3+0]*J[2*3+2] - J[0*3+2]*J[2*3+0]);
  invJ[1*3+2] = invDet*(J[0*3+2]*J[1*3+0] - J[0*3+0]*J[1*3+2]);
  invJ[2*3+0] = invDet*(J[1*3+0]*J[2*3+1] - J[1*3+1]*J[2*3+0]);
  invJ[2*3+1] = invDet*(J[0*3+1]*J[2*3+0] - J[0*3+0]*J[2*3+1]);
  invJ[2*3+2] = invDet*(J[0*3+0]*J[1*3+1] - J[0*3+1]*J[1*3+0]);
  (void)PetscLogFlops(37.0);
}

PETSC_STATIC_INLINE void DMPlex_Det2D_Internal(PetscReal *detJ, const PetscReal J[])
{
  *detJ = J[0]*J[3] - J[1]*J[2];
  (void)PetscLogFlops(3.0);
}

PETSC_STATIC_INLINE void DMPlex_Det3D_Internal(PetscReal *detJ, const PetscReal J[])
{
  *detJ = (J[0*3+0]*(J[1*3+1]*J[2*3+2] - J[1*3+2]*J[2*3+1]) +
           J[0*3+1]*(J[1*3+2]*J[2*3+0] - J[1*3+0]*J[2*3+2]) +
           J[0*3+2]*(J[1*3+0]*J[2*3+1] - J[1*3+1]*J[2*3+0]));
  (void)PetscLogFlops(12.0);
}

PETSC_STATIC_INLINE void DMPlex_Det2D_Scalar_Internal(PetscReal *detJ, const PetscScalar J[])
{
  *detJ = PetscRealPart(J[0])*PetscRealPart(J[3]) - PetscRealPart(J[1])*PetscRealPart(J[2]);
  (void)PetscLogFlops(3.0);
}

PETSC_STATIC_INLINE void DMPlex_Det3D_Scalar_Internal(PetscReal *detJ, const PetscScalar J[])
{
  *detJ = (PetscRealPart(J[0*3+0])*(PetscRealPart(J[1*3+1])*PetscRealPart(J[2*3+2]) - PetscRealPart(J[1*3+2])*PetscRealPart(J[2*3+1])) +
           PetscRealPart(J[0*3+1])*(PetscRealPart(J[1*3+2])*PetscRealPart(J[2*3+0]) - PetscRealPart(J[1*3+0])*PetscRealPart(J[2*3+2])) +
           PetscRealPart(J[0*3+2])*(PetscRealPart(J[1*3+0])*PetscRealPart(J[2*3+1]) - PetscRealPart(J[1*3+1])*PetscRealPart(J[2*3+0])));
  (void)PetscLogFlops(12.0);
}

PETSC_STATIC_INLINE void DMPlex_WaxpyD_Internal(PetscInt dim, PetscReal a, const PetscReal *x, const PetscReal *y, PetscReal *w) {PetscInt d; for (d = 0; d < dim; ++d) w[d] = a*x[d] + y[d];}

PETSC_STATIC_INLINE PetscReal DMPlex_DotD_Internal(PetscInt dim, const PetscScalar *x, const PetscReal *y) {PetscReal sum = 0.0; PetscInt d; for (d = 0; d < dim; ++d) sum += PetscRealPart(x[d])*y[d]; return sum;}

PETSC_STATIC_INLINE PetscReal DMPlex_DotRealD_Internal(PetscInt dim, const PetscReal *x, const PetscReal *y) {PetscReal sum = 0.0; PetscInt d; for (d = 0; d < dim; ++d) sum += x[d]*y[d]; return sum;}

PETSC_STATIC_INLINE PetscReal DMPlex_NormD_Internal(PetscInt dim, const PetscReal *x) {PetscReal sum = 0.0; PetscInt d; for (d = 0; d < dim; ++d) sum += x[d]*x[d]; return PetscSqrtReal(sum);}

PETSC_STATIC_INLINE PetscErrorCode DMPlexFixFaceOrientations_Translate_Private(PetscInt ornt, PetscInt *start, PetscBool *reverse)
{
  PetscFunctionBegin;
  *reverse = (ornt < 0) ? PETSC_TRUE : PETSC_FALSE;
  *start = *reverse ? -(ornt+1) : ornt;
  PetscFunctionReturn(0);
}

PETSC_STATIC_INLINE PetscErrorCode DMPlexFixFaceOrientations_Combine_Private(PetscInt coneSize, PetscInt origStart, PetscBool origReverse, PetscInt rotateStart, PetscBool rotateReverse, PetscInt *newStart, PetscBool *newReverse)
{
  PetscFunctionBegin;
  *newReverse = (origReverse == rotateReverse) ? PETSC_FALSE : PETSC_TRUE;
  *newStart = rotateReverse ? (coneSize + rotateStart - origStart) : (coneSize + origStart - rotateStart);
  *newStart %= coneSize;
  PetscFunctionReturn(0);
}

PETSC_STATIC_INLINE PetscErrorCode DMPlexFixFaceOrientations_TranslateBack_Private(PetscInt coneSize, PetscInt start, PetscBool reverse, PetscInt *ornt)
{
  PetscFunctionBegin;
  if (coneSize < 3) {
    /* edges just get flipped if start == 1 regardless direction */
    *ornt = start ? -2 : 0;
  } else {
    *ornt = reverse ? -(start+1) : start;
  }
  PetscFunctionReturn(0);
}

PETSC_STATIC_INLINE PetscErrorCode DMPlexFixFaceOrientations_Permute_Private(PetscInt n, const PetscInt arr[], PetscInt start, PetscBool reverse, PetscInt newarr[])
{
  PetscInt i;

  PetscFunctionBegin;
  if (reverse) {for (i=0; i<n; i++) newarr[i] = arr[(n+start-i)%n];}
  else         {for (i=0; i<n; i++) newarr[i] = arr[(start+i)%n];}
  PetscFunctionReturn(0);
}

PETSC_INTERN PetscErrorCode DMPlexGetPointDualSpaceFEM(DM,PetscInt,PetscInt,PetscDualSpace *);
PETSC_INTERN PetscErrorCode DMPlexGetIndicesPoint_Internal(PetscSection,PetscInt,PetscInt,PetscInt *,PetscBool,const PetscInt[],const PetscInt[],PetscInt[]);
PETSC_INTERN PetscErrorCode DMPlexGetIndicesPointFields_Internal(PetscSection,PetscInt,PetscInt,PetscInt[],PetscBool,const PetscInt***,PetscInt,const PetscInt[],PetscInt[]);
PETSC_INTERN PetscErrorCode DMPlexGetCompressedClosure(DM, PetscSection, PetscInt, PetscInt *, PetscInt **, PetscSection *, IS *, const PetscInt **);
PETSC_INTERN PetscErrorCode DMPlexRestoreCompressedClosure(DM, PetscSection, PetscInt, PetscInt *, PetscInt **, PetscSection *, IS *, const PetscInt **);

PETSC_EXTERN PetscErrorCode DMSNESGetFEGeom(DMField, IS, PetscQuadrature, PetscBool, PetscFEGeom **);
PETSC_EXTERN PetscErrorCode DMSNESRestoreFEGeom(DMField, IS, PetscQuadrature, PetscBool, PetscFEGeom **);
PETSC_EXTERN PetscErrorCode DMPlexComputeResidual_Patch_Internal(DM, PetscSection, IS, PetscReal, Vec, Vec, Vec, void *);
PETSC_EXTERN PetscErrorCode DMPlexComputeJacobian_Patch_Internal(DM, PetscSection, PetscSection, IS, PetscReal, PetscReal, Vec, Vec, Mat, Mat, void *);
PETSC_INTERN PetscErrorCode DMCreateSubDomainDM_Plex(DM,DMLabel,PetscInt,IS*,DM*);
PETSC_INTERN PetscErrorCode DMPlexBasisTransformPoint_Internal(DM, DM, Vec, PetscInt, PetscBool[], PetscBool, PetscScalar *);
PETSC_EXTERN PetscErrorCode DMPlexBasisTransformPointTensor_Internal(DM, DM, Vec, PetscInt, PetscBool, PetscInt, PetscScalar *);
PETSC_INTERN PetscErrorCode DMPlexBasisTransformApplyReal_Internal(DM, const PetscReal[], PetscBool, PetscInt, const PetscReal *, PetscReal *, void *);
PETSC_INTERN PetscErrorCode DMPlexBasisTransformApply_Internal(DM, const PetscReal[], PetscBool, PetscInt, const PetscScalar *, PetscScalar *, void *);
PETSC_INTERN PetscErrorCode DMCreateNeumannOverlap_Plex(DM, IS*, Mat*, PetscErrorCode (**)(Mat, PetscReal, Vec, Vec, PetscReal, IS, void*), void **);

#endif /* _PLEXIMPL_H */<|MERGE_RESOLUTION|>--- conflicted
+++ resolved
@@ -173,12 +173,9 @@
   PetscErrorCode     (*refinementFunc)(const PetscReal [], PetscReal *); /* Function giving the maximum volume for refined cell */
   PetscInt             hybridPointMax[8]; /* Allow segregation of some points, each dimension has a divider (used in VTK output and refinement) */
   PetscInt             overlap;           /* Overlap of the partitions as passed to DMPlexDistribute() or DMPlexDistributeOverlap() */
-<<<<<<< HEAD
   PetscInt             ghostCellStart;    /* The first ghost cell (for FV BC) or -1 */
-=======
   DMPlexInterpolatedFlag interpolated;
   DMPlexInterpolatedFlag interpolatedCollective;
->>>>>>> 7d0f5628
 
   PetscInt            *facesTmp;          /* Work space for faces operation */
 
