#ifndef __TSIMPL_H
#define __TSIMPL_H

#include <petscts.h>
#include <petsc/private/petscimpl.h>

/*
    Timesteping context.
      General DAE: F(t,U,U_t) = 0, required Jacobian is G'(U) where G(U) = F(t,U,U0+a*U)
      General ODE: U_t = F(t,U) <-- the right-hand-side function
      Linear  ODE: U_t = A(t) U <-- the right-hand-side matrix
      Linear (no time) ODE: U_t = A U <-- the right-hand-side matrix
*/

/*
     Maximum number of monitors you can run with a single TS
*/
#define MAXTSMONITORS 10

PETSC_EXTERN PetscBool TSRegisterAllCalled;
PETSC_EXTERN PetscErrorCode TSRegisterAll(void);
PETSC_EXTERN PetscErrorCode TSAdaptRegisterAll(void);

PETSC_EXTERN PetscErrorCode TSRKRegisterAll(void);
PETSC_EXTERN PetscErrorCode TSARKIMEXRegisterAll(void);
PETSC_EXTERN PetscErrorCode TSRosWRegisterAll(void);
PETSC_EXTERN PetscErrorCode TSGLLERegisterAll(void);
PETSC_EXTERN PetscErrorCode TSGLLEAdaptRegisterAll(void);

typedef struct _TSOps *TSOps;

struct _TSOps {
  PetscErrorCode (*snesfunction)(SNES,Vec,Vec,TS);
  PetscErrorCode (*snesjacobian)(SNES,Vec,Mat,Mat,TS);
  PetscErrorCode (*setup)(TS);
  PetscErrorCode (*step)(TS);
  PetscErrorCode (*solve)(TS);
  PetscErrorCode (*interpolate)(TS,PetscReal,Vec);
  PetscErrorCode (*evaluatewlte)(TS,NormType,PetscInt*,PetscReal*);
  PetscErrorCode (*evaluatestep)(TS,PetscInt,Vec,PetscBool*);
  PetscErrorCode (*setfromoptions)(PetscOptionItems*,TS);
  PetscErrorCode (*destroy)(TS);
  PetscErrorCode (*view)(TS,PetscViewer);
  PetscErrorCode (*reset)(TS);
  PetscErrorCode (*linearstability)(TS,PetscReal,PetscReal,PetscReal*,PetscReal*);
  PetscErrorCode (*load)(TS,PetscViewer);
  PetscErrorCode (*rollback)(TS);
  PetscErrorCode (*getstages)(TS,PetscInt*,Vec**);
  PetscErrorCode (*adjointstep)(TS);
  PetscErrorCode (*adjointsetup)(TS);
  PetscErrorCode (*adjointintegral)(TS);
  PetscErrorCode (*forwardsetup)(TS);
  PetscErrorCode (*forwardstep)(TS);
  PetscErrorCode (*forwardintegral)(TS);
  PetscErrorCode (*getsolutioncomponents)(TS,PetscInt*,Vec*);
  PetscErrorCode (*getauxsolution)(TS,Vec*);
  PetscErrorCode (*gettimeerror)(TS,PetscInt,Vec*);
  PetscErrorCode (*settimeerror)(TS,Vec);
  PetscErrorCode (*startingmethod) (TS);
};

/*
   TSEvent - Abstract object to handle event monitoring
*/
typedef struct _n_TSEvent *TSEvent;

typedef struct _TSTrajectoryOps *TSTrajectoryOps;

struct _TSTrajectoryOps {
  PetscErrorCode (*view)(TSTrajectory,PetscViewer);
  PetscErrorCode (*destroy)(TSTrajectory);
  PetscErrorCode (*set)(TSTrajectory,TS,PetscInt,PetscReal,Vec);
  PetscErrorCode (*get)(TSTrajectory,TS,PetscInt,PetscReal*);
  PetscErrorCode (*setfromoptions)(PetscOptionItems*,TSTrajectory);
  PetscErrorCode (*setup)(TSTrajectory,TS);
};

struct _p_TSTrajectory {
  PETSCHEADER(struct _TSTrajectoryOps);
  PetscViewer    monitor;
  PetscInt       setupcalled;             /* true if setup has been called */
  PetscInt       recomps;                 /* counter for recomputations in the adjoint run */
  PetscInt       diskreads,diskwrites;    /* counters for disk checkpoint reads and writes */
  char           **names;                 /* the name of each variable; each process has only the local names */
  PetscBool      keepfiles;               /* keep the files generated during the run after the run is complete */
  char           *dirname,*filetemplate;  /* directory name and file name template for disk checkpoints */
<<<<<<< HEAD
=======
  char           *dirfiletemplate;        /* complete directory and file name template for disk checkpoints */
>>>>>>> c3f6d4ef
  PetscErrorCode (*transform)(void*,Vec,Vec*);
  PetscErrorCode (*transformdestroy)(void*);
  void*          transformctx;
  void           *data;
};

struct _p_TS {
  PETSCHEADER(struct _TSOps);
  TSProblemType  problem_type;
  TSEquationType equation_type;

  DM             dm;
  Vec            vec_sol; /* solution vector in first and second order equations */
  Vec            vec_dot; /* time derivative vector in second order equations */
  TSAdapt        adapt;
  TSAdaptType    default_adapt_type;
  TSEvent        event;

  /* ---------------- User (or PETSc) Provided stuff ---------------------*/
  PetscErrorCode (*monitor[MAXTSMONITORS])(TS,PetscInt,PetscReal,Vec,void*);
  PetscErrorCode (*monitordestroy[MAXTSMONITORS])(void**);
  void *monitorcontext[MAXTSMONITORS];
  PetscInt  numbermonitors;
  PetscErrorCode (*adjointmonitor[MAXTSMONITORS])(TS,PetscInt,PetscReal,Vec,PetscInt,Vec*,Vec*,void*);
  PetscErrorCode (*adjointmonitordestroy[MAXTSMONITORS])(void**);
  void *adjointmonitorcontext[MAXTSMONITORS];
  PetscInt  numberadjointmonitors;

  PetscErrorCode (*prestep)(TS);
  PetscErrorCode (*prestage)(TS,PetscReal);
  PetscErrorCode (*poststage)(TS,PetscReal,PetscInt,Vec*);
  PetscErrorCode (*postevaluate)(TS);
  PetscErrorCode (*poststep)(TS);
  PetscErrorCode (*functiondomainerror)(TS,PetscReal,Vec,PetscBool*);

  /* ---------------------- Sensitivity Analysis support -----------------*/
  TSTrajectory trajectory;          /* All solutions are kept here for the entire time integration process */
  Vec       *vecs_sensi;            /* one vector for each cost function */
  Vec       *vecs_sensip;
  PetscInt  numcost;                /* number of cost functions */
  Vec       vec_costintegral;
  PetscInt  adjointsetupcalled;
  PetscInt  adjoint_steps;
  PetscInt  adjoint_max_steps;
  PetscBool adjoint_solve;          /* immediately call TSAdjointSolve() after TSSolve() is complete */
  PetscBool costintegralfwd;        /* cost integral is evaluated in the forward run if true */
  Vec       vec_costintegrand;      /* workspace for Adjoint computations */
  Mat       Jacp;
  void      *rhsjacobianpctx;
  void      *costintegrandctx;
  Vec       *vecs_drdy;
  Vec       *vecs_drdp;

  PetscErrorCode (*rhsjacobianp)(TS,PetscReal,Vec,Mat,void*);
  PetscErrorCode (*costintegrand)(TS,PetscReal,Vec,Vec,void*);
  PetscErrorCode (*drdyfunction)(TS,PetscReal,Vec,Vec*,void*);
  PetscErrorCode (*drdpfunction)(TS,PetscReal,Vec,Vec*,void*);

  /* specific to forward sensitivity analysis */
  Vec       *vecs_fwdsensipacked;    /* packed vector array for forward sensitivitis */
  Vec       *vecs_integral_sensi;    /* one vector for each integral */
  Vec       *vecs_integral_sensip;   /* one vector for each integral */
  PetscInt  num_parameters;
  PetscInt  num_initialvalues;
  Vec       *vecs_jacp;
  void      *vecsrhsjacobianpctx;
  PetscInt  forwardsetupcalled;
  PetscBool forward_solve;
  PetscErrorCode (*vecsrhsjacobianp)(TS,PetscReal,Vec,Vec*,void*);

  /* ---------------------- IMEX support ---------------------------------*/
  /* These extra slots are only used when the user provides both Implicit and RHS */
  Mat Arhs;     /* Right hand side matrix */
  Mat Brhs;     /* Right hand side preconditioning matrix */
  Vec Frhs;     /* Right hand side function value */

  /* This is a general caching scheme to avoid recomputing the Jacobian at a place that has been previously been evaluated.
   * The present use case is that TSComputeRHSFunctionLinear() evaluates the Jacobian once and we don't want it to be immeditely re-evaluated.
   */
  struct {
    PetscReal        time;          /* The time at which the matrices were last evaluated */
    PetscObjectId    Xid;           /* Unique ID of solution vector at which the Jacobian was last evaluated */
    PetscObjectState Xstate;        /* State of the solution vector */
    MatStructure     mstructure;    /* The structure returned */
    /* Flag to unshift Jacobian before calling the IJacobian or RHSJacobian functions.  This is useful
     * if the user would like to reuse (part of) the Jacobian from the last evaluation. */
    PetscBool        reuse;
    PetscReal        scale,shift;
  } rhsjacobian;

  struct {
    PetscReal shift;            /* The derivative of the lhs wrt to Xdot */
  } ijacobian;

  /* --------------------Nonlinear Iteration------------------------------*/
  SNES     snes;
  PetscBool usessnes;   /* Flag set by each TSType to indicate if the type actually uses a SNES;
                           this works around the design flaw that a SNES is ALWAYS created with TS even when it is not needed.*/
  PetscInt ksp_its;                /* total number of linear solver iterations */
  PetscInt snes_its;               /* total number of nonlinear solver iterations */
  PetscInt num_snes_failures;
  PetscInt max_snes_failures;

  /* --- Data that is unique to each particular solver --- */
  PetscInt setupcalled;             /* true if setup has been called */
  void     *data;                   /* implementationspecific data */
  void     *user;                   /* user context */

  /* ------------------  Parameters -------------------------------------- */
  PetscInt  max_steps;              /* max number of steps */
  PetscReal max_time;               /* max time allowed */

  /* --------------------------------------------------------------------- */

  PetscBool steprollback;           /* flag to indicate that the step was rolled back */
  PetscBool steprestart;            /* flag to indicate that the timestepper has to discard any history and restart */
  PetscInt  steps;                  /* steps taken so far in all successive calls to TSSolve() */
  PetscReal ptime;                  /* time at the start of the current step (stage time is internal if it exists) */
  PetscReal time_step;              /* current time increment */
  PetscReal ptime_prev;             /* time at the start of the previous step */
  PetscReal ptime_prev_rollback;    /* time at the start of the 2nd previous step to recover from rollback */
  PetscReal solvetime;              /* time at the conclusion of TSSolve() */

  TSConvergedReason reason;
  PetscBool errorifstepfailed;
  PetscInt  reject,max_reject;
  TSExactFinalTimeOption exact_final_time;

  PetscReal atol,rtol;              /* Relative and absolute tolerance for local truncation error */
  Vec       vatol,vrtol;            /* Relative and absolute tolerance in vector form */
  PetscReal cfltime,cfltime_local;

  /* ------------------- Default work-area management ------------------ */
  PetscInt nwork;
  Vec      *work;
};

struct _TSAdaptOps {
  PetscErrorCode (*choose)(TSAdapt,TS,PetscReal,PetscInt*,PetscReal*,PetscBool*,PetscReal*,PetscReal*,PetscReal*);
  PetscErrorCode (*destroy)(TSAdapt);
  PetscErrorCode (*reset)(TSAdapt);
  PetscErrorCode (*view)(TSAdapt,PetscViewer);
  PetscErrorCode (*setfromoptions)(PetscOptionItems*,TSAdapt);
  PetscErrorCode (*load)(TSAdapt,PetscViewer);
};

struct _p_TSAdapt {
  PETSCHEADER(struct _TSAdaptOps);
  void *data;
  PetscErrorCode (*checkstage)(TSAdapt,TS,PetscReal,Vec,PetscBool*);
  struct {
    PetscInt   n;                /* number of candidate schemes, including the one currently in use */
    PetscBool  inuse_set;        /* the current scheme has been set */
    const char *name[16];        /* name of the scheme */
    PetscInt   order[16];        /* classical order of each scheme */
    PetscInt   stageorder[16];   /* stage order of each scheme */
    PetscReal  ccfl[16];         /* stability limit relative to explicit Euler */
    PetscReal  cost[16];         /* relative measure of the amount of work required for each scheme */
  } candidates;
  PetscBool   always_accept;
  PetscReal   safety;             /* safety factor relative to target error/stability goal */
  PetscReal   reject_safety;      /* extra safety factor if the last step was rejected */
  PetscReal   clip[2];            /* admissible time step decrease/increase factors */
  PetscReal   dt_min,dt_max;      /* admissible minimum and maximum time step */
  PetscReal   scale_solve_failed; /* scale step by this factor if solver (linear or nonlinear) fails. */
  NormType    wnormtype;
  PetscViewer monitor;
  PetscInt    timestepjustincreased;
};

typedef struct _p_DMTS *DMTS;
typedef struct _DMTSOps *DMTSOps;
struct _DMTSOps {
  TSRHSFunction rhsfunction;
  TSRHSJacobian rhsjacobian;

  TSIFunction ifunction;
  PetscErrorCode (*ifunctionview)(void*,PetscViewer);
  PetscErrorCode (*ifunctionload)(void**,PetscViewer);

  TSIJacobian ijacobian;
  PetscErrorCode (*ijacobianview)(void*,PetscViewer);
  PetscErrorCode (*ijacobianload)(void**,PetscViewer);

  TSI2Function i2function;
  TSI2Jacobian i2jacobian;

  TSSolutionFunction solution;
  TSForcingFunction  forcing;

  PetscErrorCode (*destroy)(DMTS);
  PetscErrorCode (*duplicate)(DMTS,DMTS);
};

struct _p_DMTS {
  PETSCHEADER(struct _DMTSOps);
  void *rhsfunctionctx;
  void *rhsjacobianctx;

  void *ifunctionctx;
  void *ijacobianctx;

  void *i2functionctx;
  void *i2jacobianctx;

  void *solutionctx;
  void *forcingctx;

  void *data;

  /* This is NOT reference counted. The DM on which this context was first created is cached here to implement one-way
   * copy-on-write. When DMGetDMTSWrite() sees a request using a different DM, it makes a copy. Thus, if a user
   * only interacts directly with one level, e.g., using TSSetIFunction(), then coarse levels of a multilevel item
   * integrator are built, then the user changes the routine with another call to TSSetIFunction(), it automatically
   * propagates to all the levels. If instead, they get out a specific level and set the function on that level,
   * subsequent changes to the original level will no longer propagate to that level.
   */
  DM originaldm;
};

PETSC_EXTERN PetscErrorCode DMGetDMTS(DM,DMTS*);
PETSC_EXTERN PetscErrorCode DMGetDMTSWrite(DM,DMTS*);
PETSC_EXTERN PetscErrorCode DMCopyDMTS(DM,DM);
PETSC_EXTERN PetscErrorCode DMTSView(DMTS,PetscViewer);
PETSC_EXTERN PetscErrorCode DMTSLoad(DMTS,PetscViewer);
PETSC_EXTERN PetscErrorCode DMTSCopy(DMTS,DMTS);

typedef enum {TSEVENT_NONE,TSEVENT_LOCATED_INTERVAL,TSEVENT_PROCESSING,TSEVENT_ZERO,TSEVENT_RESET_NEXTSTEP} TSEventStatus;

struct _n_TSEvent {
  PetscScalar    *fvalue;          /* value of event function at the end of the step*/
  PetscScalar    *fvalue_prev;     /* value of event function at start of the step (left end-point of event interval) */
  PetscReal       ptime_prev;      /* time at step start (left end-point of event interval) */
  PetscReal       ptime_end;       /* end time of step (when an event interval is detected, ptime_end is fixed to the time at step end during event processing) */
  PetscReal       ptime_right;     /* time on the right end-point of the event interval */
  PetscScalar    *fvalue_right;    /* value of event function at the right end-point of the event interval */
  PetscInt       *side;            /* Used for detecting repetition of end-point, -1 => left, +1 => right */
  PetscReal       timestep_prev;   /* previous time step */
  PetscReal       timestep_orig;   /* initial time step */
  PetscBool      *zerocrossing;    /* Flag to signal zero crossing detection */
  PetscErrorCode  (*eventhandler)(TS,PetscReal,Vec,PetscScalar*,void*); /* User event handler function */
  PetscErrorCode  (*postevent)(TS,PetscInt,PetscInt[],PetscReal,Vec,PetscBool,void*); /* User post event function */
  void           *ctx;              /* User context for event handler and post even functions */
  PetscInt       *direction;        /* Zero crossing direction: 1 -> Going positive, -1 -> Going negative, 0 -> Any */
  PetscBool      *terminate;        /* 1 -> Terminate time stepping, 0 -> continue */
  PetscInt        nevents;          /* Number of events to handle */
  PetscInt        nevents_zero;     /* Number of event zero detected */
  PetscInt       *events_zero;      /* List of events that have reached zero */
  PetscReal      *vtol;             /* Vector tolerances for event zero check */
  TSEventStatus   status;           /* Event status */
  PetscInt        iterctr;          /* Iteration counter */
  PetscViewer     monitor;
  /* Struct to record the events */
  struct {
    PetscInt  ctr;        /* recorder counter */
    PetscReal *time;      /* Event times */
    PetscInt  *stepnum;   /* Step numbers */
    PetscInt  *nevents;   /* Number of events occuring at the event times */
    PetscInt  **eventidx; /* Local indices of the events in the event list */
  } recorder;
  PetscInt  recsize; /* Size of recorder stack */
  PetscInt  refct; /* reference count */
};

PETSC_EXTERN PetscErrorCode TSEventInitialize(TSEvent,TS,PetscReal,Vec);
PETSC_EXTERN PetscErrorCode TSEventDestroy(TSEvent*);
PETSC_EXTERN PetscErrorCode TSEventHandler(TS);
PETSC_EXTERN PetscErrorCode TSAdjointEventHandler(TS);

PETSC_EXTERN PetscLogEvent TS_AdjointStep, TS_Step, TS_PseudoComputeTimeStep, TS_FunctionEval, TS_JacobianEval, TS_ForwardStep;

typedef enum {TS_STEP_INCOMPLETE, /* vec_sol, ptime, etc point to beginning of step */
              TS_STEP_PENDING,    /* vec_sol advanced, but step has not been accepted yet */
              TS_STEP_COMPLETE    /* step accepted and ptime, steps, etc have been advanced */
} TSStepStatus;

struct _n_TSMonitorLGCtx {
  PetscDrawLG    lg;
  PetscBool      semilogy;
  PetscInt       howoften;  /* when > 0 uses step % howoften, when negative only final solution plotted */
  PetscInt       ksp_its,snes_its;
  char           **names;
  char           **displaynames;
  PetscInt       ndisplayvariables;
  PetscInt       *displayvariables;
  PetscReal      *displayvalues;
  PetscErrorCode (*transform)(void*,Vec,Vec*);
  PetscErrorCode (*transformdestroy)(void*);
  void           *transformctx;
};

struct _n_TSMonitorEnvelopeCtx {
  Vec max,min;
};

/*
    Checks if the user provide a TSSetIFunction() but an explicit method is called; generate an error in that case
*/
PETSC_STATIC_INLINE PetscErrorCode TSCheckImplicitTerm(TS ts)
{
  TSIFunction      ifunction;
  DM               dm;
  PetscErrorCode   ierr;

  PetscFunctionBegin;
  ierr = TSGetDM(ts,&dm);CHKERRQ(ierr);
  ierr = DMTSGetIFunction(dm,&ifunction,NULL);CHKERRQ(ierr);
  if (ifunction) SETERRQ(PetscObjectComm((PetscObject)ts),PETSC_ERR_ARG_INCOMP,"You are attempting to use an explicit ODE integrator but provided an implicit function definition with TSSetIFunction()");
  PetscFunctionReturn(0);
}

PETSC_EXTERN PetscLogEvent TSTrajectory_Set, TSTrajectory_Get, TSTrajectory_DiskWrite, TSTrajectory_DiskRead;

#endif<|MERGE_RESOLUTION|>--- conflicted
+++ resolved
@@ -84,10 +84,7 @@
   char           **names;                 /* the name of each variable; each process has only the local names */
   PetscBool      keepfiles;               /* keep the files generated during the run after the run is complete */
   char           *dirname,*filetemplate;  /* directory name and file name template for disk checkpoints */
-<<<<<<< HEAD
-=======
   char           *dirfiletemplate;        /* complete directory and file name template for disk checkpoints */
->>>>>>> c3f6d4ef
   PetscErrorCode (*transform)(void*,Vec,Vec*);
   PetscErrorCode (*transformdestroy)(void*);
   void*          transformctx;
