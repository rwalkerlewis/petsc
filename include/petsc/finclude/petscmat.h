!
!
!  Include file for Fortran use of the Mat package in PETSc
!
#if !defined (__PETSCMATDEF_H)
#define __PETSCMATDEF_H

#include "petsc/finclude/petscvec.h"

#define Mat type(tMat)
#define MatNullSpace type(tMatNullSpace)
#define MatFDColoring type(tMatFDColoring)

#define MatColoring PetscFortranAddr
#define MatPartitioning PetscFortranAddr
#define MatCoarsen PetscFortranAddr
#define MatAIJIndices PetscFortranAddr
#define MatType character*(80)
#define MatSolverPackage character*(80)
#define MatOption PetscEnum
#define MatCreateSubMatrixOption PetscEnum
#define MPChacoGlobalType PetscEnum
#define MPChacoLocalType PetscEnum
#define MPChacoEigenType PetscEnum
#define MPPTScotchStragegyType PetscEnum
#define MatAssemblyType PetscEnum
#define MatFactorType PetscEnum
#define MatFactorError PetscEnum
#define MatFactorShiftType PetscEnum
#define MatFactorSchurStatus PetscEnum
#define MatOrderingType character*(80)
#define MatSORType PetscEnum
#define MatInfoType PetscEnum
#define MatReuse PetscEnum
#define MatOperation PetscEnum
#define MatColoringType character*(80)
#define MatInfo PetscLogDouble
#define MatFactorInfo PetscReal
#define MatDuplicateOption PetscEnum
#define MatStructure PetscEnum
#define MatPartitioningType character*(80)
#define MatCoarsenType character*(80)
#define MatCompositeType PetscEnum
#define MatStencil PetscInt
#define MatStencil_k 1
#define MatStencil_j 2
#define MatStencil_i 3
#define MatStencil_c 4

#define MATPARTITIONING_CURRENT 'current'
#define MATPARTITIONING_PARMETIS 'parmetis'

#define MATCOARSEN_MIS 'mis'

#define MATCOLORINGNATURAL 'natural'
#define MATCOLORINGSL      'sl'
#define MATCOLORINGLF      'lf'
#define MATCOLORINGID      'id'
#define MATCOLORINGGREEDY  'greedy'
#define MATCOLORINGJP      'jp'

#define MATORDERINGNATURAL   'natural'
#define MATORDERINGND        'nd'
#define MATORDERING1WD       '1wd'
#define MATORDERINGRCM       'rcm'
#define MATORDERINGQMD       'qmd'
#define MATORDERINGROWLENGTH 'rowlength'
#define MATORDERINGWBM       'wbm'
#define MATORDERINGSPECTRAL  'spectral'
#define MATORDERINGAMD       'amd'
!
!  Matrix types
!
#define MATSAME            'same'
#define MATMAIJ            'maij'
#define MATSEQMAIJ         'seqmaij'
#define MATMPIMAIJ         'mpimaij'
#define MATIS              'is'
#define MATAIJ             'aij'
#define MATSEQAIJ          'seqaij'
#define MATMPIAIJ          'mpiaij'
#define MATAIJCRL          'aijcrl'
#define MATSEQAIJCRL       'seqaijcrl'
#define MATMPIAIJCRL       'mpiaijcrl'
#define MATAIJCUSP         'aijcusp'
#define MATSEQAIJCUSP      'seqaijcusp'
#define MATMPIAIJCUSP      'mpiaijcusp'
#define MATAIJCUSPARSE     'aijcusparse'
#define MATSEQAIJCUSPARSE  'seqaijcusparse'
#define MATMPIAIJCUSPARSE  'mpiaijcusparse'
#define MATAIJVIENNACL     'aijviennacl'
#define MATSEQAIJVIENNACL  'seqaijviennacl'
#define MATMPIAIJVIENNACL  'mpiaijviennacl'
#define MATAIJPERM         'aijperm'
#define MATSEQAIJPERM      'seqaijperm'
#define MATMPIAIJPERM      'mpiaijperm'
#define MATAIJMKL          'aijmkl'
#define MATSEQAIJMKL       'seqaijmkl'
#define MATMPIAIJMKL       'mpiaijmkl'
#define MATBAIJMKL         'baijmkl'
#define MATSEQBAIJMKL      'seqbaijmkl'
#define MATMPIBAIJMKL      'mpibaijmkl'
#define MATSHELL           'shell'
#define MATDENSE           'dense'
#define MATSEQDENSE        'seqdense'
#define MATMPIDENSE        'mpidense'
#define MATELEMENTAL       'elemental'
#define MATBAIJ            'baij'
#define MATSEQBAIJ         'seqbaij'
#define MATMPIBAIJ         'mpibaij'
#define MATMPIADJ          'mpiadj'
#define MATSBAIJ           'sbaij'
#define MATSEQSBAIJ        'seqsbaij'
#define MATMPISBAIJ        'mpisbaij'

#define MATDAAD            'daad'
#define MATMFFD            'mffd'
#define MATNORMAL          'normal'
#define MATNORMALHERMITIAN 'normalh'
#define MATLRC             'lrc'
#define MATSCATTER         'scatter'
#define MATBLOCKMAT        'blockmat'
#define MATCOMPOSITE       'composite'
#define MATFFT             'fft'
#define MATFFTW            'fftw'
#define MATSEQCUFFT        'seqcufft'
#define MATTRANSPOSEMAT    'transpose'
#define MATSCHURCOMPLEMENT 'schurcomplement'
#define MATPYTHON          'python'
#define MATHYPRESTRUCT     'hyprestruct'
#define MATHYPRESSTRUCT    'hypresstruct'
#define MATSUBMATRIX       'submatrix'
#define MATLOCALREF        'localref'
#define MATNEST            'nest'
#define MATPREALLOCATOR    'preallocator'
<<<<<<< HEAD
#define MATELL             'ell'
#define MATSEQELL          'seqell'
#define MATMPIELL          'mpiell'
=======
#define MATSELL            'sell'
#define MATSEQSELL         'seqsell'
#define MATMPISELL         'mpisell'
>>>>>>> c3f6d4ef
#define MATDUMMY           'dummy'

!
! MatMFFDType values
!
#define MATMFFD_DS 'ds'
#define MATMFFD_WP 'wp'

!
! MatSolverPackages
!
#define MATSOLVERSUPERLU         'superlu'
#define MATSOLVERSUPERLU_DIST    'superlu_dist'
#define MATSOLVERSTRUMPACK       'strumpack'
#define MATSOLVERUMFPACK         'umfpack'
#define MATSOLVERCHOLMOD         'cholmod'
#define MATSOLVERSPARSEELEMENTAL 'sparseelemental'
#define MATSOLVERKLU             'klu'
#define MATSOLVERELEMENTAL       'elemental'
#define MATSOLVERESSL            'essl'
#define MATSOLVERLUSOL           'lusol'
#define MATSOLVERMUMPS           'mumps'
#define MATSOLVERMKL_PARDISO     'mkl_pardiso'
#define MATSOLVERMKL_CPARDISO    'mkl_cpardiso'
#define MATSOLVERPASTIX          'pastix'
#define MATSOLVERMATLAB          'matlab'
#define MATSOLVERPETSC           'petsc'
#define MATSOLVERBAS             'bas'
#define MATSOLVERCUSPARSE        'cusparse'

!
! GPU Storage Formats for CUSP and CUSPARSE
!
#define MatCUSPARSEStorageFormat PetscEnum
#define MatCUSPARSEFormatOperation PetscEnum

#define MatCUSPStorageFormat PetscEnum
#define MatCUSPFormatOperation PetscEnum

!
! sparsity reducing ordering for STRUMPACK
!
#define MatSTRUMPACKReordering PetscEnum

#endif<|MERGE_RESOLUTION|>--- conflicted
+++ resolved
@@ -133,15 +133,9 @@
 #define MATLOCALREF        'localref'
 #define MATNEST            'nest'
 #define MATPREALLOCATOR    'preallocator'
-<<<<<<< HEAD
-#define MATELL             'ell'
-#define MATSEQELL          'seqell'
-#define MATMPIELL          'mpiell'
-=======
 #define MATSELL            'sell'
 #define MATSEQSELL         'seqsell'
 #define MATMPISELL         'mpisell'
->>>>>>> c3f6d4ef
 #define MATDUMMY           'dummy'
 
 !
