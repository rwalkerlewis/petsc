--- conflicted
+++ resolved
@@ -10,11 +10,6 @@
     docs/tex/manual/intro.tex,
     docs/tex/manual/manual.tex.
 */
-<<<<<<< HEAD
-=======
-#define PETSC_VERSION_NUMBER "PETSc Version 2.1.1, Patch 30, Released December 19, 2001"
-
->>>>>>> 1307f9ee
 #define PETSC_VERSION_MAJOR    2
 #define PETSC_VERSION_MINOR    1
 #define PETSC_VERSION_SUBMINOR 1
