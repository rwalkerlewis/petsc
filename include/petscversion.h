--- conflicted
+++ resolved
@@ -13,11 +13,7 @@
 #define PETSC_VERSION_MAJOR    2
 #define PETSC_VERSION_MINOR    1
 #define PETSC_VERSION_SUBMINOR 1
-<<<<<<< HEAD
-#define PETSC_VERSION_PATCH    27
-=======
 #define PETSC_VERSION_PATCH    30
->>>>>>> 6e612598
 #define PETSC_VERSION_DATE     "December 19, 2001"
 #define PETSC_AUTHOR_INFO      "\
        The PETSc Team\n\
