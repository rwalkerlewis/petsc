--- conflicted
+++ resolved
@@ -132,13 +132,11 @@
 PETSC_EXTERN PetscErrorCode DMPlexMarkBoundaryFaces(DM, DMLabel);
 PETSC_EXTERN PetscErrorCode DMPlexLabelComplete(DM, DMLabel);
 
-<<<<<<< HEAD
 /* Support for cell-vertex meshes */
 PETSC_EXTERN PetscErrorCode DMPlexGetNumFaceVertices(DM, PetscInt, PetscInt, PetscInt *);
-=======
+
 /* FVM Support */
 PETSC_EXTERN PetscErrorCode DMPlexComputeCellGeometryFVM(DM, PetscInt, PetscReal *, PetscReal [], PetscReal []);
->>>>>>> 7436b392
 
 /* FEM Support */
 PETSC_EXTERN PetscErrorCode DMPlexComputeCellGeometry(DM, PetscInt, PetscReal *, PetscReal *, PetscReal *, PetscReal *);
