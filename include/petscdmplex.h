--- conflicted
+++ resolved
@@ -231,11 +231,8 @@
 PETSC_EXTERN PetscErrorCode DMPlexProjectFunctionLocal(DM, PetscFE[], void (**)(const PetscReal [], PetscScalar *, void *), void **, InsertMode, Vec);
 PETSC_EXTERN PetscErrorCode DMPlexComputeL2Diff(DM, PetscFE[], void (**)(const PetscReal [], PetscScalar *, void *), void **, Vec, PetscReal *);
 PETSC_EXTERN PetscErrorCode DMPlexComputeL2GradientDiff(DM, PetscFE[], void (**)(const PetscReal [], const PetscReal [], PetscScalar *, void *), void **, Vec, const PetscReal [], PetscReal *);
-<<<<<<< HEAD
+PETSC_EXTERN PetscErrorCode DMPlexComputeL2FieldDiff(DM, PetscFE[], void (**)(const PetscReal [], PetscScalar *, void *), void **, Vec, PetscReal[]);
 PETSC_EXTERN PetscErrorCode DMPlexComputeIntegralFEM(DM, Vec, void (**)(const PetscScalar[], const PetscScalar[], const PetscScalar[], const PetscScalar[], const PetscReal[], PetscScalar[]), PetscReal *, void *);
-=======
-PETSC_EXTERN PetscErrorCode DMPlexComputeL2FieldDiff(DM, PetscFE[], void (**)(const PetscReal [], PetscScalar *, void *), void **, Vec, PetscReal[]);
->>>>>>> 757c4875
 PETSC_EXTERN PetscErrorCode DMPlexComputeResidualFEM(DM, Vec, Vec, void *);
 PETSC_EXTERN PetscErrorCode DMPlexComputeIFunctionFEM(DM, PetscReal, Vec, Vec, Vec, void *);
 PETSC_EXTERN PetscErrorCode DMPlexComputeJacobianActionFEM(DM, Mat, Vec, Vec, void *);
