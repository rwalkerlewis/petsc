/*
  DMPlex, for parallel unstructured distributed mesh problems.
*/
#if !defined(__PETSCDMPLEX_H)
#define __PETSCDMPLEX_H

#include <petscsftypes.h>
#include <petscdm.h>
#include <petscdt.h>
#include <petscfe.h>

PETSC_EXTERN PetscErrorCode DMPlexCreate(MPI_Comm, DM*);
PETSC_EXTERN PetscErrorCode DMPlexCreateCohesiveSubmesh(DM, PetscBool, const char [], PetscInt, DM *);
PETSC_EXTERN PetscErrorCode DMPlexCreateFromCellList(MPI_Comm, PetscInt, PetscInt, PetscInt, PetscInt, PetscBool, const int[], PetscInt, const double[], DM*);
PETSC_EXTERN PetscErrorCode DMPlexCreateFromDAG(DM, PetscInt, const PetscInt [], const PetscInt [], const PetscInt [], const PetscInt [], const PetscScalar []);
PETSC_EXTERN PetscErrorCode DMPlexGetDimension(DM, PetscInt *);
PETSC_EXTERN PetscErrorCode DMPlexSetDimension(DM, PetscInt);
PETSC_EXTERN PetscErrorCode DMPlexGetChart(DM, PetscInt *, PetscInt *);
PETSC_EXTERN PetscErrorCode DMPlexSetChart(DM, PetscInt, PetscInt);
PETSC_EXTERN PetscErrorCode DMPlexGetConeSize(DM, PetscInt, PetscInt *);
PETSC_EXTERN PetscErrorCode DMPlexSetConeSize(DM, PetscInt, PetscInt);
PETSC_EXTERN PetscErrorCode DMPlexGetCone(DM, PetscInt, const PetscInt *[]);
PETSC_EXTERN PetscErrorCode DMPlexSetCone(DM, PetscInt, const PetscInt[]);
PETSC_EXTERN PetscErrorCode DMPlexInsertCone(DM, PetscInt, PetscInt, PetscInt);
PETSC_EXTERN PetscErrorCode DMPlexInsertConeOrientation(DM, PetscInt, PetscInt, PetscInt);
PETSC_EXTERN PetscErrorCode DMPlexGetConeOrientation(DM, PetscInt, const PetscInt *[]);
PETSC_EXTERN PetscErrorCode DMPlexSetConeOrientation(DM, PetscInt, const PetscInt[]);
PETSC_EXTERN PetscErrorCode DMPlexGetSupportSize(DM, PetscInt, PetscInt *);
PETSC_EXTERN PetscErrorCode DMPlexSetSupportSize(DM, PetscInt, PetscInt);
PETSC_EXTERN PetscErrorCode DMPlexGetSupport(DM, PetscInt, const PetscInt *[]);
PETSC_EXTERN PetscErrorCode DMPlexSetSupport(DM, PetscInt, const PetscInt[]);
PETSC_EXTERN PetscErrorCode DMPlexInsertSupport(DM, PetscInt, PetscInt, PetscInt);
PETSC_EXTERN PetscErrorCode DMPlexGetConeSection(DM, PetscSection *);
PETSC_EXTERN PetscErrorCode DMPlexGetSupportSection(DM, PetscSection *);
PETSC_EXTERN PetscErrorCode DMPlexGetCones(DM, PetscInt *[]);
PETSC_EXTERN PetscErrorCode DMPlexGetConeOrientations(DM, PetscInt *[]);
PETSC_EXTERN PetscErrorCode DMPlexGetMaxSizes(DM, PetscInt *, PetscInt *);
PETSC_EXTERN PetscErrorCode DMPlexSymmetrize(DM);
PETSC_EXTERN PetscErrorCode DMPlexStratify(DM);
PETSC_EXTERN PetscErrorCode DMPlexEqual(DM,DM,PetscBool*);
PETSC_EXTERN PetscErrorCode DMPlexOrient(DM);
PETSC_EXTERN PetscErrorCode DMPlexInterpolate(DM, DM *);
PETSC_EXTERN PetscErrorCode DMPlexUninterpolate(DM, DM *);
PETSC_EXTERN PetscErrorCode DMPlexLoad(PetscViewer, DM);
PETSC_EXTERN PetscErrorCode DMPlexSetPreallocationCenterDimension(DM,PetscInt);
PETSC_EXTERN PetscErrorCode DMPlexPreallocateOperator(DM, PetscInt, PetscSection, PetscSection, PetscInt[], PetscInt[], PetscInt[], PetscInt[], Mat, PetscBool);
PETSC_EXTERN PetscErrorCode DMPlexGetPointLocal(DM,PetscInt,PetscInt*,PetscInt*);
PETSC_EXTERN PetscErrorCode DMPlexPointLocalRef(DM,PetscInt,PetscScalar*,void*);
PETSC_EXTERN PetscErrorCode DMPlexPointLocalRead(DM,PetscInt,const PetscScalar*,const void*);
PETSC_EXTERN PetscErrorCode DMPlexGetPointGlobal(DM,PetscInt,PetscInt*,PetscInt*);
PETSC_EXTERN PetscErrorCode DMPlexPointGlobalRef(DM,PetscInt,PetscScalar*,void*);
PETSC_EXTERN PetscErrorCode DMPlexPointGlobalRead(DM,PetscInt,const PetscScalar*,const void*);

/*S
  DMLabel - Object which encapsulates a subset of the mesh from this DM

  Level: developer

  Concepts: grids, grid refinement

.seealso:  DM, DMPlexCreate(), DMPlexCreateLabel()
S*/
typedef struct _n_DMLabel *DMLabel;
PETSC_EXTERN PetscErrorCode DMLabelCreate(const char [], DMLabel *);
PETSC_EXTERN PetscErrorCode DMLabelView(DMLabel, PetscViewer);
PETSC_EXTERN PetscErrorCode DMLabelDestroy(DMLabel *);
PETSC_EXTERN PetscErrorCode DMLabelDuplicate(DMLabel, DMLabel *);
PETSC_EXTERN PetscErrorCode DMLabelGetName(DMLabel, const char **);
PETSC_EXTERN PetscErrorCode DMLabelGetValue(DMLabel, PetscInt, PetscInt *);
PETSC_EXTERN PetscErrorCode DMLabelSetValue(DMLabel, PetscInt, PetscInt);
PETSC_EXTERN PetscErrorCode DMLabelClearValue(DMLabel, PetscInt, PetscInt);
PETSC_EXTERN PetscErrorCode DMLabelGetNumValues(DMLabel, PetscInt *);
PETSC_EXTERN PetscErrorCode DMLabelGetStratumBounds(DMLabel, PetscInt, PetscInt *, PetscInt *);
PETSC_EXTERN PetscErrorCode DMLabelGetValueIS(DMLabel, IS *);
PETSC_EXTERN PetscErrorCode DMLabelGetStratumSize(DMLabel, PetscInt, PetscInt *);
PETSC_EXTERN PetscErrorCode DMLabelGetStratumIS(DMLabel, PetscInt, IS *);
PETSC_EXTERN PetscErrorCode DMLabelClearStratum(DMLabel, PetscInt);
PETSC_EXTERN PetscErrorCode DMLabelCreateIndex(DMLabel, PetscInt, PetscInt);
PETSC_EXTERN PetscErrorCode DMLabelDestroyIndex(DMLabel);
PETSC_EXTERN PetscErrorCode DMLabelHasPoint(DMLabel, PetscInt, PetscBool *);
PETSC_EXTERN PetscErrorCode DMLabelFilter(DMLabel, PetscInt, PetscInt);
PETSC_EXTERN PetscErrorCode DMLabelPermute(DMLabel, IS, DMLabel *);
PETSC_EXTERN PetscErrorCode DMLabelDistribute(DMLabel, PetscSection, IS, ISLocalToGlobalMapping, DMLabel *);

PETSC_EXTERN PetscErrorCode DMPlexCreateLabel(DM, const char []);
PETSC_EXTERN PetscErrorCode DMPlexGetLabelValue(DM, const char[], PetscInt, PetscInt *);
PETSC_EXTERN PetscErrorCode DMPlexSetLabelValue(DM, const char[], PetscInt, PetscInt);
PETSC_EXTERN PetscErrorCode DMPlexClearLabelValue(DM, const char[], PetscInt, PetscInt);
PETSC_EXTERN PetscErrorCode DMPlexGetLabelSize(DM, const char[], PetscInt *);
PETSC_EXTERN PetscErrorCode DMPlexGetLabelIdIS(DM, const char[], IS *);
PETSC_EXTERN PetscErrorCode DMPlexGetStratumSize(DM, const char [], PetscInt, PetscInt *);
PETSC_EXTERN PetscErrorCode DMPlexGetStratumIS(DM, const char [], PetscInt, IS *);
PETSC_EXTERN PetscErrorCode DMPlexClearLabelStratum(DM, const char[], PetscInt);
PETSC_EXTERN PetscErrorCode PetscSectionCreateGlobalSectionLabel(PetscSection, PetscSF, PetscBool, DMLabel, PetscInt, PetscSection *);

PETSC_EXTERN PetscErrorCode DMPlexGetNumLabels(DM, PetscInt *);
PETSC_EXTERN PetscErrorCode DMPlexGetLabelName(DM, PetscInt, const char **);
PETSC_EXTERN PetscErrorCode DMPlexHasLabel(DM, const char [], PetscBool *);
PETSC_EXTERN PetscErrorCode DMPlexGetLabel(DM, const char *, DMLabel *);
PETSC_EXTERN PetscErrorCode DMPlexAddLabel(DM, DMLabel);
PETSC_EXTERN PetscErrorCode DMPlexRemoveLabel(DM, const char [], DMLabel *);
PETSC_EXTERN PetscErrorCode DMPlexGetCellNumbering(DM, IS *);
PETSC_EXTERN PetscErrorCode DMPlexGetVertexNumbering(DM, IS *);

PETSC_EXTERN PetscErrorCode DMPlexGetDepth(DM, PetscInt *);
PETSC_EXTERN PetscErrorCode DMPlexGetDepthLabel(DM, DMLabel *);
PETSC_EXTERN PetscErrorCode DMPlexGetDepthStratum(DM, PetscInt, PetscInt *, PetscInt *);
PETSC_EXTERN PetscErrorCode DMPlexGetHeightStratum(DM, PetscInt, PetscInt *, PetscInt *);

/* Topological Operations */
PETSC_EXTERN PetscErrorCode DMPlexGetMeet(DM, PetscInt, const PetscInt [], PetscInt *, const PetscInt **);
PETSC_EXTERN PetscErrorCode DMPlexGetFullMeet(DM, PetscInt, const PetscInt [], PetscInt *, const PetscInt **);
PETSC_EXTERN PetscErrorCode DMPlexRestoreMeet(DM, PetscInt, const PetscInt [], PetscInt *, const PetscInt **);
PETSC_EXTERN PetscErrorCode DMPlexGetJoin(DM, PetscInt, const PetscInt [], PetscInt *, const PetscInt **);
PETSC_EXTERN PetscErrorCode DMPlexGetFullJoin(DM, PetscInt, const PetscInt [], PetscInt *, const PetscInt **);
PETSC_EXTERN PetscErrorCode DMPlexRestoreJoin(DM, PetscInt, const PetscInt [], PetscInt *, const PetscInt **);
PETSC_EXTERN PetscErrorCode DMPlexGetTransitiveClosure(DM, PetscInt, PetscBool, PetscInt *, PetscInt *[]);
PETSC_EXTERN PetscErrorCode DMPlexRestoreTransitiveClosure(DM, PetscInt, PetscBool, PetscInt *, PetscInt *[]);

/* Mesh Generation */
PETSC_EXTERN PetscErrorCode DMPlexGenerate(DM, const char [], PetscBool , DM *);
PETSC_EXTERN PetscErrorCode DMPlexCopyCoordinates(DM, DM);
PETSC_EXTERN PetscErrorCode DMPlexCopyLabels(DM, DM);
PETSC_EXTERN PetscErrorCode DMPlexCreateDoublet(MPI_Comm, PetscInt, PetscBool, PetscBool, PetscBool, PetscReal, DM *);
PETSC_EXTERN PetscErrorCode DMPlexCreateCubeBoundary(DM, const PetscReal [], const PetscReal [], const PetscInt []);
PETSC_EXTERN PetscErrorCode DMPlexCreateBoxMesh(MPI_Comm, PetscInt, PetscBool, DM *);
PETSC_EXTERN PetscErrorCode DMPlexCreateHexBoxMesh(MPI_Comm,PetscInt,const PetscInt[],DM *);
PETSC_EXTERN PetscErrorCode DMPlexCreateConeSection(DM, PetscSection *);
PETSC_EXTERN PetscErrorCode DMPlexInvertCell(PetscInt, PetscInt, int []);
PETSC_EXTERN PetscErrorCode DMPlexCheckSymmetry(DM);
PETSC_EXTERN PetscErrorCode DMPlexCheckSkeleton(DM, PetscBool, PetscInt);
PETSC_EXTERN PetscErrorCode DMPlexCheckFaces(DM, PetscBool, PetscInt);

/* Mesh Partitioning and Distribution */
PETSC_EXTERN PetscErrorCode DMPlexCreateNeighborCSR(DM, PetscInt, PetscInt *, PetscInt **, PetscInt **);
PETSC_EXTERN PetscErrorCode DMPlexCreatePartition(DM, const char[], PetscInt, PetscBool, PetscSection *, IS *, PetscSection *, IS *);
PETSC_EXTERN PetscErrorCode DMPlexCreatePartitionClosure(DM, PetscSection, IS, PetscSection *, IS *);
PETSC_EXTERN PetscErrorCode DMPlexDistribute(DM, const char[], PetscInt, PetscSF*, DM*);
PETSC_EXTERN PetscErrorCode DMPlexDistributeField(DM,PetscSF,PetscSection,Vec,PetscSection,Vec);
PETSC_EXTERN PetscErrorCode DMPlexDistributeData(DM,PetscSF,PetscSection,MPI_Datatype,void*,PetscSection,void**);

PETSC_EXTERN PetscErrorCode DMPlexGetOrdering(DM, MatOrderingType, IS *);
PETSC_EXTERN PetscErrorCode DMPlexPermute(DM, IS, DM *);

/* Submesh Support */
PETSC_EXTERN PetscErrorCode DMPlexCreateSubmesh(DM, DMLabel, PetscInt, DM*);
PETSC_EXTERN PetscErrorCode DMPlexCreateHybridMesh(DM, DMLabel, DMLabel *, DM *);
PETSC_EXTERN PetscErrorCode DMPlexGetSubpointMap(DM, DMLabel*);
PETSC_EXTERN PetscErrorCode DMPlexSetSubpointMap(DM, DMLabel);
PETSC_EXTERN PetscErrorCode DMPlexCreateSubpointIS(DM, IS *);

PETSC_EXTERN PetscErrorCode DMPlexMarkBoundaryFaces(DM, DMLabel);
PETSC_EXTERN PetscErrorCode DMPlexLabelComplete(DM, DMLabel);
PETSC_EXTERN PetscErrorCode DMPlexLabelCohesiveComplete(DM, DMLabel, PetscBool, DM);

/* Mesh Refinement */
typedef PetscInt CellRefiner;

PETSC_EXTERN PetscErrorCode DMPlexGetRefinementLimit(DM, PetscReal *);
PETSC_EXTERN PetscErrorCode DMPlexSetRefinementLimit(DM, PetscReal);
PETSC_EXTERN PetscErrorCode DMPlexGetRefinementUniform(DM, PetscBool *);
PETSC_EXTERN PetscErrorCode DMPlexSetRefinementUniform(DM, PetscBool);

/* Support for cell-vertex meshes */
PETSC_EXTERN PetscErrorCode DMPlexGetNumFaceVertices(DM, PetscInt, PetscInt, PetscInt *);
PETSC_EXTERN PetscErrorCode DMPlexGetOrientedFace(DM, PetscInt, PetscInt, const PetscInt [], PetscInt, PetscInt [], PetscInt [], PetscInt [], PetscBool *);

/* FVM Support */
PETSC_EXTERN PetscErrorCode DMPlexComputeCellGeometryFVM(DM, PetscInt, PetscReal *, PetscReal [], PetscReal []);

/* FEM Support */
PETSC_EXTERN PetscErrorCode DMPlexCreateSection(DM, PetscInt, PetscInt,const PetscInt [],const PetscInt [], PetscInt,const PetscInt [],const IS [], PetscSection *);

PETSC_EXTERN PetscErrorCode DMPlexComputeCellGeometry(DM, PetscInt, PetscReal *, PetscReal *, PetscReal *, PetscReal *);
PETSC_EXTERN PetscErrorCode DMPlexVecGetClosure(DM, PetscSection, Vec, PetscInt, PetscInt *, PetscScalar *[]);
PETSC_EXTERN PetscErrorCode DMPlexVecRestoreClosure(DM, PetscSection, Vec, PetscInt, PetscInt *, PetscScalar *[]);
PETSC_EXTERN PetscErrorCode DMPlexVecSetClosure(DM, PetscSection, Vec, PetscInt, const PetscScalar[], InsertMode);
PETSC_EXTERN PetscErrorCode DMPlexMatSetClosure(DM, PetscSection, PetscSection, Mat, PetscInt, const PetscScalar[], InsertMode);
PETSC_EXTERN PetscErrorCode DMPlexCreateClosureIndex(DM, PetscSection);

PETSC_EXTERN PetscErrorCode DMPlexCreateExodus(MPI_Comm, PetscInt, PetscBool, DM *);
PETSC_EXTERN PetscErrorCode DMPlexCreateCGNS(MPI_Comm, PetscInt, PetscBool, DM *);

PETSC_EXTERN PetscErrorCode DMPlexConstructGhostCells(DM, const char [], PetscInt *, DM *);
PETSC_EXTERN PetscErrorCode DMPlexConstructCohesiveCells(DM, DMLabel, DM *);

PETSC_EXTERN PetscErrorCode DMPlexGetHybridBounds(DM, PetscInt *, PetscInt *, PetscInt *, PetscInt *);
PETSC_EXTERN PetscErrorCode DMPlexSetHybridBounds(DM, PetscInt, PetscInt, PetscInt, PetscInt);
PETSC_EXTERN PetscErrorCode DMPlexGetVTKCellHeight(DM, PetscInt *);
PETSC_EXTERN PetscErrorCode DMPlexSetVTKCellHeight(DM, PetscInt);
PETSC_EXTERN PetscErrorCode DMPlexVTKWriteAll(PetscObject, PetscViewer);

PETSC_EXTERN PetscErrorCode DMPlexGetScale(DM, PetscUnit, PetscReal *);
PETSC_EXTERN PetscErrorCode DMPlexSetScale(DM, PetscUnit, PetscReal);

typedef struct {
  DM    dm;
  Vec   u; /* The base vector for the Jacbobian action J(u) x */
  Mat   J; /* Preconditioner for testing */
  void *user;
} JacActionCtx;

<<<<<<< HEAD
PETSC_EXTERN PetscErrorCode DMPlexProjectFunction(DM, PetscFE[], void (**)(const PetscReal [], PetscScalar *), InsertMode, Vec);
PETSC_EXTERN PetscErrorCode DMPlexProjectFunctionLocal(DM, PetscFE[], void (**)(const PetscReal [], PetscScalar *), InsertMode, Vec);
PETSC_EXTERN PetscErrorCode DMPlexComputeL2Diff(DM, PetscFE[], void (**)(const PetscReal [], PetscScalar *), Vec, PetscReal *);
PETSC_EXTERN PetscErrorCode DMPlexComputeL2GradientDiff(DM, PetscFE[], void (**)(const PetscReal [], const PetscReal [], PetscScalar *), Vec, const PetscReal [], PetscReal *);
=======
PETSC_EXTERN PetscErrorCode DMPlexProjectFunction(DM, PetscFE[], void (**)(const PetscReal [], PetscScalar *, void *), void **, InsertMode, Vec);
PETSC_EXTERN PetscErrorCode DMPlexProjectFunctionLocal(DM, PetscFE[], void (**)(const PetscReal [], PetscScalar *, void *), void **, InsertMode, Vec);
PETSC_EXTERN PetscErrorCode DMPlexComputeL2Diff(DM, PetscFE[], void (**)(const PetscReal [], PetscScalar *, void *), void **, Vec, PetscReal *);
>>>>>>> 7a0c17aa
PETSC_EXTERN PetscErrorCode DMPlexComputeResidualFEM(DM, Vec, Vec, void *);
PETSC_EXTERN PetscErrorCode DMPlexComputeJacobianActionFEM(DM, Mat, Vec, Vec, void *);
PETSC_EXTERN PetscErrorCode DMPlexComputeJacobianFEM(DM, Vec, Mat, Mat, MatStructure*,void *);
#endif<|MERGE_RESOLUTION|>--- conflicted
+++ resolved
@@ -200,16 +200,10 @@
   void *user;
 } JacActionCtx;
 
-<<<<<<< HEAD
-PETSC_EXTERN PetscErrorCode DMPlexProjectFunction(DM, PetscFE[], void (**)(const PetscReal [], PetscScalar *), InsertMode, Vec);
-PETSC_EXTERN PetscErrorCode DMPlexProjectFunctionLocal(DM, PetscFE[], void (**)(const PetscReal [], PetscScalar *), InsertMode, Vec);
-PETSC_EXTERN PetscErrorCode DMPlexComputeL2Diff(DM, PetscFE[], void (**)(const PetscReal [], PetscScalar *), Vec, PetscReal *);
-PETSC_EXTERN PetscErrorCode DMPlexComputeL2GradientDiff(DM, PetscFE[], void (**)(const PetscReal [], const PetscReal [], PetscScalar *), Vec, const PetscReal [], PetscReal *);
-=======
 PETSC_EXTERN PetscErrorCode DMPlexProjectFunction(DM, PetscFE[], void (**)(const PetscReal [], PetscScalar *, void *), void **, InsertMode, Vec);
 PETSC_EXTERN PetscErrorCode DMPlexProjectFunctionLocal(DM, PetscFE[], void (**)(const PetscReal [], PetscScalar *, void *), void **, InsertMode, Vec);
 PETSC_EXTERN PetscErrorCode DMPlexComputeL2Diff(DM, PetscFE[], void (**)(const PetscReal [], PetscScalar *, void *), void **, Vec, PetscReal *);
->>>>>>> 7a0c17aa
+PETSC_EXTERN PetscErrorCode DMPlexComputeL2GradientDiff(DM, PetscFE[], void (**)(const PetscReal [], const PetscReal [], PetscScalar *, void *), void **, Vec, const PetscReal [], PetscReal *);
 PETSC_EXTERN PetscErrorCode DMPlexComputeResidualFEM(DM, Vec, Vec, void *);
 PETSC_EXTERN PetscErrorCode DMPlexComputeJacobianActionFEM(DM, Mat, Vec, Vec, void *);
 PETSC_EXTERN PetscErrorCode DMPlexComputeJacobianFEM(DM, Vec, Mat, Mat, MatStructure*,void *);
