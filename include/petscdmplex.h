/*
  DMPlex, for parallel unstructured distributed mesh problems.
*/
#if !defined(__PETSCDMPLEX_H)
#define __PETSCDMPLEX_H

#include <petscsftypes.h>
#include <petscdm.h>
#include <petscdt.h>
#include <petscfe.h>

PETSC_EXTERN PetscErrorCode DMPlexCreate(MPI_Comm, DM*);
PETSC_EXTERN PetscErrorCode DMPlexCreateCohesiveSubmesh(DM, PetscBool, const char [], PetscInt, DM *);
PETSC_EXTERN PetscErrorCode DMPlexCreateFromCellList(MPI_Comm, PetscInt, PetscInt, PetscInt, PetscInt, PetscBool, const int[], PetscInt, const double[], DM*);
PETSC_EXTERN PetscErrorCode DMPlexCreateFromDAG(DM, PetscInt, const PetscInt [], const PetscInt [], const PetscInt [], const PetscInt [], const PetscScalar []);
PETSC_EXTERN PetscErrorCode DMPlexGetDimension(DM, PetscInt *);
PETSC_EXTERN PetscErrorCode DMPlexSetDimension(DM, PetscInt);
PETSC_EXTERN PetscErrorCode DMPlexGetChart(DM, PetscInt *, PetscInt *);
PETSC_EXTERN PetscErrorCode DMPlexSetChart(DM, PetscInt, PetscInt);
PETSC_EXTERN PetscErrorCode DMPlexGetConeSize(DM, PetscInt, PetscInt *);
PETSC_EXTERN PetscErrorCode DMPlexSetConeSize(DM, PetscInt, PetscInt);
PETSC_EXTERN PetscErrorCode DMPlexGetCone(DM, PetscInt, const PetscInt *[]);
PETSC_EXTERN PetscErrorCode DMPlexSetCone(DM, PetscInt, const PetscInt[]);
PETSC_EXTERN PetscErrorCode DMPlexInsertCone(DM, PetscInt, PetscInt, PetscInt);
PETSC_EXTERN PetscErrorCode DMPlexInsertConeOrientation(DM, PetscInt, PetscInt, PetscInt);
PETSC_EXTERN PetscErrorCode DMPlexGetConeOrientation(DM, PetscInt, const PetscInt *[]);
PETSC_EXTERN PetscErrorCode DMPlexSetConeOrientation(DM, PetscInt, const PetscInt[]);
PETSC_EXTERN PetscErrorCode DMPlexGetSupportSize(DM, PetscInt, PetscInt *);
PETSC_EXTERN PetscErrorCode DMPlexSetSupportSize(DM, PetscInt, PetscInt);
PETSC_EXTERN PetscErrorCode DMPlexGetSupport(DM, PetscInt, const PetscInt *[]);
PETSC_EXTERN PetscErrorCode DMPlexSetSupport(DM, PetscInt, const PetscInt[]);
PETSC_EXTERN PetscErrorCode DMPlexInsertSupport(DM, PetscInt, PetscInt, PetscInt);
PETSC_EXTERN PetscErrorCode DMPlexGetConeSection(DM, PetscSection *);
PETSC_EXTERN PetscErrorCode DMPlexGetSupportSection(DM, PetscSection *);
PETSC_EXTERN PetscErrorCode DMPlexGetCones(DM, PetscInt *[]);
PETSC_EXTERN PetscErrorCode DMPlexGetConeOrientations(DM, PetscInt *[]);
PETSC_EXTERN PetscErrorCode DMPlexGetMaxSizes(DM, PetscInt *, PetscInt *);
PETSC_EXTERN PetscErrorCode DMPlexSymmetrize(DM);
PETSC_EXTERN PetscErrorCode DMPlexStratify(DM);
PETSC_EXTERN PetscErrorCode DMPlexEqual(DM,DM,PetscBool*);
PETSC_EXTERN PetscErrorCode DMPlexOrient(DM);
PETSC_EXTERN PetscErrorCode DMPlexInterpolate(DM, DM *);
PETSC_EXTERN PetscErrorCode DMPlexUninterpolate(DM, DM *);
PETSC_EXTERN PetscErrorCode DMPlexLoad(PetscViewer, DM);
PETSC_EXTERN PetscErrorCode DMPlexPreallocateOperator(DM, PetscInt, PetscSection, PetscSection, PetscInt[], PetscInt[], PetscInt[], PetscInt[], Mat, PetscBool);
PETSC_EXTERN PetscErrorCode DMPlexGetPointLocal(DM,PetscInt,PetscInt*,PetscInt*);
PETSC_EXTERN PetscErrorCode DMPlexPointLocalRef(DM,PetscInt,PetscScalar*,void*);
PETSC_EXTERN PetscErrorCode DMPlexPointLocalRead(DM,PetscInt,const PetscScalar*,const void*);
PETSC_EXTERN PetscErrorCode DMPlexGetPointGlobal(DM,PetscInt,PetscInt*,PetscInt*);
PETSC_EXTERN PetscErrorCode DMPlexPointGlobalRef(DM,PetscInt,PetscScalar*,void*);
PETSC_EXTERN PetscErrorCode DMPlexPointGlobalRead(DM,PetscInt,const PetscScalar*,const void*);

/*S
  DMLabel - Object which encapsulates a subset of the mesh from this DM

  Level: developer

  Concepts: grids, grid refinement

.seealso:  DM, DMPlexCreate(), DMPlexCreateLabel()
S*/
typedef struct _n_DMLabel *DMLabel;
PETSC_EXTERN PetscErrorCode DMLabelCreate(const char [], DMLabel *);
PETSC_EXTERN PetscErrorCode DMLabelView(DMLabel, PetscViewer);
PETSC_EXTERN PetscErrorCode DMLabelDestroy(DMLabel *);
PETSC_EXTERN PetscErrorCode DMLabelDuplicate(DMLabel, DMLabel *);
PETSC_EXTERN PetscErrorCode DMLabelGetName(DMLabel, const char **);
PETSC_EXTERN PetscErrorCode DMLabelGetValue(DMLabel, PetscInt, PetscInt *);
PETSC_EXTERN PetscErrorCode DMLabelSetValue(DMLabel, PetscInt, PetscInt);
PETSC_EXTERN PetscErrorCode DMLabelClearValue(DMLabel, PetscInt, PetscInt);
PETSC_EXTERN PetscErrorCode DMLabelGetNumValues(DMLabel, PetscInt *);
PETSC_EXTERN PetscErrorCode DMLabelGetStratumBounds(DMLabel, PetscInt, PetscInt *, PetscInt *);
PETSC_EXTERN PetscErrorCode DMLabelGetValueIS(DMLabel, IS *);
PETSC_EXTERN PetscErrorCode DMLabelGetStratumSize(DMLabel, PetscInt, PetscInt *);
PETSC_EXTERN PetscErrorCode DMLabelGetStratumIS(DMLabel, PetscInt, IS *);
PETSC_EXTERN PetscErrorCode DMLabelClearStratum(DMLabel, PetscInt);
PETSC_EXTERN PetscErrorCode DMLabelCreateIndex(DMLabel, PetscInt, PetscInt);
PETSC_EXTERN PetscErrorCode DMLabelDestroyIndex(DMLabel);
PETSC_EXTERN PetscErrorCode DMLabelHasValue(DMLabel, PetscInt, PetscBool *);
PETSC_EXTERN PetscErrorCode DMLabelHasPoint(DMLabel, PetscInt, PetscBool *);
PETSC_EXTERN PetscErrorCode DMLabelFilter(DMLabel, PetscInt, PetscInt);
PETSC_EXTERN PetscErrorCode DMLabelPermute(DMLabel, IS, DMLabel *);
PETSC_EXTERN PetscErrorCode DMLabelDistribute(DMLabel, PetscSection, IS, ISLocalToGlobalMapping, DMLabel *);

PETSC_EXTERN PetscErrorCode DMPlexCreateLabel(DM, const char []);
PETSC_EXTERN PetscErrorCode DMPlexGetLabelValue(DM, const char[], PetscInt, PetscInt *);
PETSC_EXTERN PetscErrorCode DMPlexSetLabelValue(DM, const char[], PetscInt, PetscInt);
PETSC_EXTERN PetscErrorCode DMPlexClearLabelValue(DM, const char[], PetscInt, PetscInt);
PETSC_EXTERN PetscErrorCode DMPlexGetLabelSize(DM, const char[], PetscInt *);
PETSC_EXTERN PetscErrorCode DMPlexGetLabelIdIS(DM, const char[], IS *);
PETSC_EXTERN PetscErrorCode DMPlexGetStratumSize(DM, const char [], PetscInt, PetscInt *);
PETSC_EXTERN PetscErrorCode DMPlexGetStratumIS(DM, const char [], PetscInt, IS *);
PETSC_EXTERN PetscErrorCode DMPlexClearLabelStratum(DM, const char[], PetscInt);
PETSC_EXTERN PetscErrorCode PetscSectionCreateGlobalSectionLabel(PetscSection, PetscSF, PetscBool, DMLabel, PetscInt, PetscSection *);

PETSC_EXTERN PetscErrorCode DMPlexGetNumLabels(DM, PetscInt *);
PETSC_EXTERN PetscErrorCode DMPlexGetLabelName(DM, PetscInt, const char **);
PETSC_EXTERN PetscErrorCode DMPlexHasLabel(DM, const char [], PetscBool *);
PETSC_EXTERN PetscErrorCode DMPlexGetLabel(DM, const char *, DMLabel *);
PETSC_EXTERN PetscErrorCode DMPlexAddLabel(DM, DMLabel);
PETSC_EXTERN PetscErrorCode DMPlexRemoveLabel(DM, const char [], DMLabel *);
PETSC_EXTERN PetscErrorCode DMPlexGetCellNumbering(DM, IS *);
PETSC_EXTERN PetscErrorCode DMPlexGetVertexNumbering(DM, IS *);

PETSC_EXTERN PetscErrorCode DMPlexGetDepth(DM, PetscInt *);
PETSC_EXTERN PetscErrorCode DMPlexGetDepthLabel(DM, DMLabel *);
PETSC_EXTERN PetscErrorCode DMPlexGetDepthStratum(DM, PetscInt, PetscInt *, PetscInt *);
PETSC_EXTERN PetscErrorCode DMPlexGetHeightStratum(DM, PetscInt, PetscInt *, PetscInt *);

/* Topological Operations */
PETSC_EXTERN PetscErrorCode DMPlexGetMeet(DM, PetscInt, const PetscInt [], PetscInt *, const PetscInt **);
PETSC_EXTERN PetscErrorCode DMPlexGetFullMeet(DM, PetscInt, const PetscInt [], PetscInt *, const PetscInt **);
PETSC_EXTERN PetscErrorCode DMPlexRestoreMeet(DM, PetscInt, const PetscInt [], PetscInt *, const PetscInt **);
PETSC_EXTERN PetscErrorCode DMPlexGetJoin(DM, PetscInt, const PetscInt [], PetscInt *, const PetscInt **);
PETSC_EXTERN PetscErrorCode DMPlexGetFullJoin(DM, PetscInt, const PetscInt [], PetscInt *, const PetscInt **);
PETSC_EXTERN PetscErrorCode DMPlexRestoreJoin(DM, PetscInt, const PetscInt [], PetscInt *, const PetscInt **);
PETSC_EXTERN PetscErrorCode DMPlexGetTransitiveClosure(DM, PetscInt, PetscBool, PetscInt *, PetscInt *[]);
PETSC_EXTERN PetscErrorCode DMPlexRestoreTransitiveClosure(DM, PetscInt, PetscBool, PetscInt *, PetscInt *[]);

/* Mesh Generation */
PETSC_EXTERN PetscErrorCode DMPlexGenerate(DM, const char [], PetscBool , DM *);
PETSC_EXTERN PetscErrorCode DMPlexCopyCoordinates(DM, DM);
PETSC_EXTERN PetscErrorCode DMPlexCopyLabels(DM, DM);
PETSC_EXTERN PetscErrorCode DMPlexCreateDoublet(MPI_Comm, PetscInt, PetscBool, PetscBool, PetscBool, PetscReal, DM *);
PETSC_EXTERN PetscErrorCode DMPlexCreateSquareBoundary(DM, const PetscReal [], const PetscReal [], const PetscInt []);
PETSC_EXTERN PetscErrorCode DMPlexCreateCubeBoundary(DM, const PetscReal [], const PetscReal [], const PetscInt []);
PETSC_EXTERN PetscErrorCode DMPlexCreateSquareMesh(DM, const PetscReal [], const PetscReal [], const PetscInt [], DMBoundaryType, DMBoundaryType);
PETSC_EXTERN PetscErrorCode DMPlexCreateBoxMesh(MPI_Comm, PetscInt, PetscBool, DM *);
PETSC_EXTERN PetscErrorCode DMPlexCreateHexBoxMesh(MPI_Comm, PetscInt, const PetscInt[], DMBoundaryType, DMBoundaryType, DMBoundaryType, DM *);
PETSC_EXTERN PetscErrorCode DMPlexCreateConeSection(DM, PetscSection *);
PETSC_EXTERN PetscErrorCode DMPlexInvertCell(PetscInt, PetscInt, int []);
PETSC_EXTERN PetscErrorCode DMPlexCheckSymmetry(DM);
PETSC_EXTERN PetscErrorCode DMPlexCheckSkeleton(DM, PetscBool, PetscInt);
PETSC_EXTERN PetscErrorCode DMPlexCheckFaces(DM, PetscBool, PetscInt);

/* Mesh Partitioning and Distribution */
PETSC_EXTERN PetscErrorCode DMPlexCreateNeighborCSR(DM, PetscInt, PetscInt *, PetscInt **, PetscInt **);
PETSC_EXTERN PetscErrorCode DMPlexCreatePartition(DM, const char[], PetscInt, PetscBool, PetscSection *, IS *, PetscSection *, IS *);
PETSC_EXTERN PetscErrorCode DMPlexCreatePartitionClosure(DM, PetscSection, IS, PetscSection *, IS *);
PETSC_EXTERN PetscErrorCode DMPlexDistribute(DM, const char[], PetscInt, PetscSF*, DM*);
PETSC_EXTERN PetscErrorCode DMPlexDistributeField(DM,PetscSF,PetscSection,Vec,PetscSection,Vec);
PETSC_EXTERN PetscErrorCode DMPlexDistributeData(DM,PetscSF,PetscSection,MPI_Datatype,void*,PetscSection,void**);
PETSC_EXTERN PetscErrorCode DMPlexSetAdjacencyUseCone(DM,PetscBool);
PETSC_EXTERN PetscErrorCode DMPlexGetAdjacencyUseCone(DM,PetscBool*);
PETSC_EXTERN PetscErrorCode DMPlexSetAdjacencyUseClosure(DM,PetscBool);
PETSC_EXTERN PetscErrorCode DMPlexGetAdjacencyUseClosure(DM,PetscBool*);
PETSC_EXTERN PetscErrorCode DMPlexGetAdjacency(DM, PetscInt, PetscInt *, PetscInt *[]);

PETSC_EXTERN PetscErrorCode DMPlexGetOrdering(DM, MatOrderingType, IS *);
PETSC_EXTERN PetscErrorCode DMPlexPermute(DM, IS, DM *);

/* Submesh Support */
PETSC_EXTERN PetscErrorCode DMPlexCreateSubmesh(DM, DMLabel, PetscInt, DM*);
PETSC_EXTERN PetscErrorCode DMPlexCreateHybridMesh(DM, DMLabel, DMLabel *, DM *);
PETSC_EXTERN PetscErrorCode DMPlexGetSubpointMap(DM, DMLabel*);
PETSC_EXTERN PetscErrorCode DMPlexSetSubpointMap(DM, DMLabel);
PETSC_EXTERN PetscErrorCode DMPlexCreateSubpointIS(DM, IS *);

PETSC_EXTERN PetscErrorCode DMPlexMarkBoundaryFaces(DM, DMLabel);
PETSC_EXTERN PetscErrorCode DMPlexLabelComplete(DM, DMLabel);
PETSC_EXTERN PetscErrorCode DMPlexLabelCohesiveComplete(DM, DMLabel, PetscBool, DM);
PETSC_EXTERN PetscErrorCode DMPlexLabelAddCells(DM, DMLabel);

/* Mesh Refinement */
typedef PetscInt CellRefiner;

PETSC_EXTERN PetscErrorCode DMPlexGetRefinementLimit(DM, PetscReal *);
PETSC_EXTERN PetscErrorCode DMPlexSetRefinementLimit(DM, PetscReal);
PETSC_EXTERN PetscErrorCode DMPlexGetRefinementUniform(DM, PetscBool *);
PETSC_EXTERN PetscErrorCode DMPlexSetRefinementUniform(DM, PetscBool);
PETSC_EXTERN PetscErrorCode DMPlexGetCoarseDM(DM, DM *);
PETSC_EXTERN PetscErrorCode DMPlexSetCoarseDM(DM, DM);
PETSC_EXTERN PetscErrorCode DMPlexCreateCoarsePointIS(DM, IS *);

/* Support for cell-vertex meshes */
PETSC_EXTERN PetscErrorCode DMPlexGetNumFaceVertices(DM, PetscInt, PetscInt, PetscInt *);
PETSC_EXTERN PetscErrorCode DMPlexGetOrientedFace(DM, PetscInt, PetscInt, const PetscInt [], PetscInt, PetscInt [], PetscInt [], PetscInt [], PetscBool *);

/* FVM Support */
PETSC_EXTERN PetscErrorCode DMPlexComputeCellGeometryFVM(DM, PetscInt, PetscReal *, PetscReal [], PetscReal []);

/* FEM Support */
PETSC_EXTERN PetscErrorCode DMPlexCreateSection(DM, PetscInt, PetscInt,const PetscInt [],const PetscInt [], PetscInt,const PetscInt [],const IS [], IS, PetscSection *);

PETSC_EXTERN PetscErrorCode DMPlexComputeCellGeometry(DM, PetscInt, PetscReal *, PetscReal *, PetscReal *, PetscReal *);
PETSC_EXTERN PetscErrorCode DMPlexVecGetClosure(DM, PetscSection, Vec, PetscInt, PetscInt *, PetscScalar *[]);
PETSC_EXTERN PetscErrorCode DMPlexVecRestoreClosure(DM, PetscSection, Vec, PetscInt, PetscInt *, PetscScalar *[]);
PETSC_EXTERN PetscErrorCode DMPlexVecSetClosure(DM, PetscSection, Vec, PetscInt, const PetscScalar[], InsertMode);
PETSC_EXTERN PetscErrorCode DMPlexMatSetClosure(DM, PetscSection, PetscSection, Mat, PetscInt, const PetscScalar[], InsertMode);
PETSC_EXTERN PetscErrorCode DMPlexMatSetClosureRefined(DM, PetscSection, PetscSection, DM, PetscSection, PetscSection, Mat, PetscInt, const PetscScalar[], InsertMode);
PETSC_EXTERN PetscErrorCode DMPlexCreateClosureIndex(DM, PetscSection);

PETSC_EXTERN PetscErrorCode DMPlexCreateExodus(MPI_Comm, PetscInt, PetscBool, DM *);
PETSC_EXTERN PetscErrorCode DMPlexCreateExodusFromFile(MPI_Comm, const char [], PetscBool, DM *);
PETSC_EXTERN PetscErrorCode DMPlexCreateCGNS(MPI_Comm, PetscInt, PetscBool, DM *);
PETSC_EXTERN PetscErrorCode DMPlexCreateCGNSFromFile(MPI_Comm, const char[], PetscBool, DM *);
PETSC_EXTERN PetscErrorCode DMPlexCreateGmsh(MPI_Comm, PetscViewer, PetscBool, DM *);

PETSC_EXTERN PetscErrorCode DMPlexConstructGhostCells(DM, const char [], PetscInt *, DM *);
PETSC_EXTERN PetscErrorCode DMPlexConstructCohesiveCells(DM, DMLabel, DM *);

PETSC_EXTERN PetscErrorCode DMPlexGetHybridBounds(DM, PetscInt *, PetscInt *, PetscInt *, PetscInt *);
PETSC_EXTERN PetscErrorCode DMPlexSetHybridBounds(DM, PetscInt, PetscInt, PetscInt, PetscInt);
PETSC_EXTERN PetscErrorCode DMPlexGetVTKCellHeight(DM, PetscInt *);
PETSC_EXTERN PetscErrorCode DMPlexSetVTKCellHeight(DM, PetscInt);
PETSC_EXTERN PetscErrorCode DMPlexVTKWriteAll(PetscObject, PetscViewer);

PETSC_EXTERN PetscErrorCode DMPlexGetScale(DM, PetscUnit, PetscReal *);
PETSC_EXTERN PetscErrorCode DMPlexSetScale(DM, PetscUnit, PetscReal);

typedef struct _n_Boundary *DMBoundary;
PETSC_EXTERN PetscErrorCode DMPlexAddBoundary(DM, PetscBool, const char[], PetscInt, void (*)(), PetscInt, const PetscInt *, void *);
PETSC_EXTERN PetscErrorCode DMPlexGetNumBoundary(DM, PetscInt *);
PETSC_EXTERN PetscErrorCode DMPlexGetBoundary(DM, PetscInt, PetscBool *, const char **, PetscInt *, void (**)(), PetscInt *, const PetscInt **, void **);

typedef struct {
  DM    dm;
  Vec   u; /* The base vector for the Jacbobian action J(u) x */
  Mat   J; /* Preconditioner for testing */
  void *user;
} JacActionCtx;

<<<<<<< HEAD
PETSC_EXTERN PetscErrorCode DMPlexInsertBoundaryValues(DM, Vec);
=======
PETSC_EXTERN PetscErrorCode DMPlexInsertBoundaryValuesFEM(DM, Vec);
PETSC_EXTERN PetscErrorCode DMPlexInsertBoundaryValuesFVM(DM, PetscReal, Vec);
>>>>>>> 93a5981a
PETSC_EXTERN PetscErrorCode DMPlexProjectFunction(DM, PetscFE[], void (**)(const PetscReal [], PetscScalar *, void *), void **, InsertMode, Vec);
PETSC_EXTERN PetscErrorCode DMPlexProjectFunctionLocal(DM, PetscFE[], void (**)(const PetscReal [], PetscScalar *, void *), void **, InsertMode, Vec);
PETSC_EXTERN PetscErrorCode DMPlexComputeL2Diff(DM, PetscFE[], void (**)(const PetscReal [], PetscScalar *, void *), void **, Vec, PetscReal *);
PETSC_EXTERN PetscErrorCode DMPlexComputeL2GradientDiff(DM, PetscFE[], void (**)(const PetscReal [], const PetscReal [], PetscScalar *, void *), void **, Vec, const PetscReal [], PetscReal *);
PETSC_EXTERN PetscErrorCode DMPlexComputeResidualFEM(DM, Vec, Vec, void *);
PETSC_EXTERN PetscErrorCode DMPlexComputeIFunctionFEM(DM, PetscReal, Vec, Vec, Vec, void *);
PETSC_EXTERN PetscErrorCode DMPlexComputeJacobianActionFEM(DM, Mat, Vec, Vec, void *);
PETSC_EXTERN PetscErrorCode DMPlexComputeJacobianFEM(DM, Vec, Mat, Mat,void *);
PETSC_EXTERN PetscErrorCode DMPlexComputeInterpolatorFEM(DM, DM, Mat, void *);

PETSC_EXTERN PetscErrorCode DMPlexComputeRHSFunctionFVM(DM, PetscReal, Vec, Vec, void *);
#endif<|MERGE_RESOLUTION|>--- conflicted
+++ resolved
@@ -220,12 +220,8 @@
   void *user;
 } JacActionCtx;
 
-<<<<<<< HEAD
-PETSC_EXTERN PetscErrorCode DMPlexInsertBoundaryValues(DM, Vec);
-=======
 PETSC_EXTERN PetscErrorCode DMPlexInsertBoundaryValuesFEM(DM, Vec);
 PETSC_EXTERN PetscErrorCode DMPlexInsertBoundaryValuesFVM(DM, PetscReal, Vec);
->>>>>>> 93a5981a
 PETSC_EXTERN PetscErrorCode DMPlexProjectFunction(DM, PetscFE[], void (**)(const PetscReal [], PetscScalar *, void *), void **, InsertMode, Vec);
 PETSC_EXTERN PetscErrorCode DMPlexProjectFunctionLocal(DM, PetscFE[], void (**)(const PetscReal [], PetscScalar *, void *), void **, InsertMode, Vec);
 PETSC_EXTERN PetscErrorCode DMPlexComputeL2Diff(DM, PetscFE[], void (**)(const PetscReal [], PetscScalar *, void *), void **, Vec, PetscReal *);
