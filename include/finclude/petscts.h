!
!  Include file for Fortran use of the TS (timestepping) package in PETSc
!
#if !defined (__PETSCTS_H)
#define __PETSCTS_H

#define TS PetscFortranAddr
#define TSType character*(80)
#define TSSundialsType PetscEnum
#define TSProblemType PetscEnum 
#define TSSundialsGramSchmitdType PetscEnum

#define TS_EULER 'euler'
#define TS_BEULER 'beuler'
#define TS_PSEUDO 'pseudo'
#define TS_SUNDIALS 'sundials'
#define TS_CRANK_NICHOLSON 'crank-nicholson'
#define TS_RUNGE_KUTTA 'runge-kutta'

#endif

#if !defined (PETSC_AVOID_DECLARATIONS)
!
!  TSProblemType
!
      PetscEnum TS_LINEAR,TS_NONLINEAR
      parameter (TS_LINEAR = 0,TS_NONLINEAR = 1)
!
!  TSSundialsType
!
      PetscEnum SUNDIALS_ADAMS,SUNDIALS_BDF
      parameter (SUNDIALS_ADAMS=0,SUNDIALS_BDF=1)
!
!  TSSundialsGramSchmidtType
!
<<<<<<< HEAD
      PetscEnum SUNDIALS_MODIFIED_GS,SUNDIALS_CLASSICAL_GS,SUNDIALS_UNMODIFIED_GS
#define SUNDIALS_UNMODIFIED_GS SUNDIALS_CLASSICAL_GS
      parameter (SUNDIALS_MODIFIED_GS=0,SUNDIALS_CLASSICAL_GS=1)
=======
      PetscEnum SUNDIALS_MODIFIED_GS,SUNDIALS_CLASSICAL_GS
      parameter (SUNDIALS_MODIFIED_GS=0,SUNDIALS_CLASSICAL_GS=1)
#define SUNDIALS_UNMODIFIED_GS SUNDIALS_CLASSICAL_GS
>>>>>>> 70177ccd
!
!  Some PETSc fortran functions that the user might pass as arguments
!
      external TSDEFAULTCOMPUTEJACOBIAN
      external TSDEFAULTCOMPUTEJACOBIANCOLOR

!PETSC_DEC_ATTRIBUTES(TSDEFAULTCOMPUTEJACOBIAN,'_TSDEFAULTCOMPUTEJACOBIAN')
!PETSC_DEC_ATTRIBUTES(TSDEFAULTCOMPUTEJACOBIANCOLOR,'_TSDEFAULTCOMPUTEJACOBIANCOLOR')
!
!  End of Fortran include file for the TS package in PETSc

#endif<|MERGE_RESOLUTION|>--- conflicted
+++ resolved
@@ -33,15 +33,9 @@
 !
 !  TSSundialsGramSchmidtType
 !
-<<<<<<< HEAD
-      PetscEnum SUNDIALS_MODIFIED_GS,SUNDIALS_CLASSICAL_GS,SUNDIALS_UNMODIFIED_GS
-#define SUNDIALS_UNMODIFIED_GS SUNDIALS_CLASSICAL_GS
-      parameter (SUNDIALS_MODIFIED_GS=0,SUNDIALS_CLASSICAL_GS=1)
-=======
       PetscEnum SUNDIALS_MODIFIED_GS,SUNDIALS_CLASSICAL_GS
       parameter (SUNDIALS_MODIFIED_GS=0,SUNDIALS_CLASSICAL_GS=1)
 #define SUNDIALS_UNMODIFIED_GS SUNDIALS_CLASSICAL_GS
->>>>>>> 70177ccd
 !
 !  Some PETSc fortran functions that the user might pass as arguments
 !
