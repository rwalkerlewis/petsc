--- conflicted
+++ resolved
@@ -16,10 +16,6 @@
       elif bopt == 'g':
         flags.append('-g3')
       elif bopt == 'O':
-<<<<<<< HEAD
-        if 'USER' in os.environ and os.environ['USER'] in ['barrysmith','bsmith','knepley','buschelm','balay','petsc']:
-          flags.append('-Wshadow')
-=======
         if os.environ['USER'] in ['barrysmith','bsmith','knepley','buschelm','balay','petsc']:
           self.pushLanguage('C')
           for i in ['-Wshadow','-Wwrite-strings']:
@@ -27,8 +23,6 @@
               self.framework.checkCompilerFlag(i)
               flags.append(i)
             except: pass
-          self.popLanguage()
->>>>>>> 437fc6d7
         flags.extend(['-O', '-fomit-frame-pointer'])
     # Alpha
     elif re.match(r'alphaev[5-9]', self.framework.host_cpu):
@@ -63,17 +57,12 @@
       elif bopt == 'g':
         flags.append('-g3')
       elif bopt == 'O':
-<<<<<<< HEAD
-        if 'USER' in os.environ and os.environ['USER'] in ['barrysmith','bsmith','knepley','buschelm','balay','petsc']:
-          flags.append('-Wshadow')
-=======
         if os.environ['USER'] in ['barrysmith','bsmith','knepley','buschelm','petsc','balay']:
           for i in ['-Wshadow','-Wwrite-strings']:
             try:
               self.framework.checkCompilerFlag(i)
               flags.append(i)
             except: pass
->>>>>>> 437fc6d7
         flags.extend(['-O', '-fomit-frame-pointer'])
     # Alpha
     elif re.match(r'alphaev[0-9]', self.framework.host_cpu):
