--- conflicted
+++ resolved
@@ -54,8 +54,7 @@
     if hasattr(self.compilers, 'FC'):
       self.setCompilers.pushLanguage('FC')
       g.write('FORTRAN      = '+self.setCompilers.getCompiler()+'\n')
-<<<<<<< HEAD
-      g.write('FFLAGS       = '+self.setCompilers.getCompilerFlags()+'\n')
+      g.write('FFLAGS       = '+self.setCompilers.getCompilerFlags().replace('-Mfree','')+'\n')
       # set fortran name mangling
       if self.compilers.fortranMangling == 'underscore':
         g.write('CDEFS   = -DAdd_\n')
@@ -63,9 +62,6 @@
         g.write('CDEFS   = -DUpCase\n')
       else:
         g.write('CDEFS   = -DNoChange\n')
-=======
-      g.write('FFLAGS       = '+self.setCompilers.getCompilerFlags().replace('-Mfree','')+'\n')
->>>>>>> 96391d67
       self.setCompilers.popLanguage()
     else:
       g.write('FORTRAN      = \n')
