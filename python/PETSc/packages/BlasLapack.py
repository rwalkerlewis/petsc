from __future__ import generators
import user
import config.base

import os

class Configure(config.base.Configure):
  def __init__(self, framework):
    config.base.Configure.__init__(self, framework)
    self.headerPrefix = ''
    self.substPrefix  = ''
    self.argDB        = framework.argDB
    self.found        = 0
    # Assume that these libraries are Fortran if we have a Fortran compiler
    self.compilers    = self.framework.require('config.compilers',     self)
    self.libraries    = self.framework.require('config.libraries',     self)
    return

  def __str__(self):
    dirs    = []
    libFlag = []
    for lib in self.lapackLibrary+self.blasLibrary:
      if lib is None: continue
      dir = os.path.dirname(lib)
      if not dir in dirs:
        dirs.append(dir)
      else:
        lib = os.path.basename(lib)
      libFlag.append(self.libraries.getLibArgument(lib))
    return 'BLAS/LAPACK: '+' '.join(dirs)+' '+' '.join(libFlag)+'\n'

  def configureHelp(self, help):
    import nargs
    help.addArgument('BLAS/LAPACK', '-with-blas-lapack-dir=<lib>',   nargs.ArgDir(None, None, 'Indicate the directory containing BLAS and LAPACK libraries'))
    help.addArgument('BLAS/LAPACK', '-with-blas-lapack=<lib>',       nargs.Arg(None, None, 'Indicate the library containing BLAS and LAPACK'))
    help.addArgument('BLAS/LAPACK', '-with-blas=<lib>',              nargs.Arg(None, None, 'Indicate the library containing BLAS'))
    help.addArgument('BLAS/LAPACK', '-with-lapack=<lib>',            nargs.Arg(None, None, 'Indicate the library containing LAPACK'))
    help.addArgument('BLAS/LAPACK', '-with-c-blas-lapack',           nargs.ArgBool(None, 0, 'Automatically install a C version of BLAS/LAPACK'))
    help.addArgument('BLAS/LAPACK', '-with-f-blas-lapack',           nargs.ArgBool(None, 0, 'Automatically install a Fortran version of BLAS/LAPACK'))
    help.addArgument('BLAS/LAPACK', '-with-c-blas-lapack-if-needed', nargs.ArgBool(None, 0, 'Automatically install a C version of BLAS/LAPACK if no BLAS/LAPACK found'))
    help.addArgument('BLAS/LAPACK', '-with-f-blas-lapack-if-needed', nargs.ArgBool(None, 0, 'Automatically install a Fortran version of BLAS/LAPACK if no BLAS/LAPACK found'))
    return

  def parseLibrary(self, library):
    (dir, lib)  = os.path.split(library)
    lib         = os.path.splitext(lib)[0]
    if lib.startswith('lib'): lib = lib[3:]
    return (dir, lib)

  def checkLib(self, lapackLibrary, blasLibrary = None):
    '''Checking for BLAS and LAPACK symbols'''
    f2c = 0
    if blasLibrary is None:
      separateBlas = 0
      blasLibrary  = lapackLibrary
    else:
      separateBlas = 1
    if not isinstance(lapackLibrary, list): lapackLibrary = [lapackLibrary]
    if not isinstance(blasLibrary,   list): blasLibrary   = [blasLibrary]
    foundBlas   = 0
    foundLapack = 0
    mangleFunc  = 'FC' in self.framework.argDB
    if mangleFunc:
      otherLibs = self.compilers.flibs
    else:
      otherLibs = ''
    # Check for BLAS
    oldLibs   = self.framework.argDB['LIBS']
    foundBlas = self.libraries.check(blasLibrary, 'ddot', otherLibs = otherLibs, fortranMangle = mangleFunc)
    if not foundBlas:
      foundBlas = self.libraries.check(blasLibrary, 'ddot_', otherLibs = otherLibs, fortranMangle = 0)
    self.framework.argDB['LIBS'] = oldLibs
    # Check for LAPACK
    if foundBlas and separateBlas:
      otherLibs = ' '.join(map(self.libraries.getLibArgument, blasLibrary))+' '+otherLibs
    oldLibs     = self.framework.argDB['LIBS']
    foundLapack = self.libraries.check(lapackLibrary, 'dgetrs', otherLibs = otherLibs, fortranMangle = mangleFunc) or self.libraries.check(lapackLibrary, 'dgeev', otherLibs = otherLibs, fortranMangle = mangleFunc)
    if not foundLapack:
      foundLapack = self.libraries.check(lapackLibrary, 'dgetrs_', otherLibs = otherLibs, fortranMangle = 0) or self.libraries.check(lapackLibrary, 'dgeev_', otherLibs = otherLibs, fortranMangle = 0)
      if foundLapack:
        self.addDefine('BLASLAPACK_F2C',1)
        mangleFunc = 0
        f2c        = 1
    if foundLapack:
      #check for missing symbols from lapack
      for i in ['gesvd','geev','getrf','potrf','getrs','potrs']:
        if f2c: ii = 'd'+i+'_'
        else:   ii = 'd'+i
        if not self.libraries.check(lapackLibrary, ii, otherLibs = otherLibs, fortranMangle = mangleFunc):
           self.addDefine('MISSING_LAPACK_'+i.upper(),1)
      
    self.framework.argDB['LIBS'] = oldLibs
    return (foundBlas, foundLapack)

  def generateGuesses(self):
    # Try specified BLASLAPACK library
    if 'with-blas-lapack' in self.framework.argDB:
      yield ('User specified BLAS/LAPACK library', None, self.framework.argDB['with-blas-lapack'])
      raise RuntimeError('You set a value for --with-blas-lapack, but '+str(self.framework.argDB['with-blas-lapack'])+' cannot be used\n')
    # Try specified BLAS and LAPACK libraries
    if 'with-blas' in self.framework.argDB and 'with-lapack' in self.framework.argDB:
      yield ('User specified BLAS and LAPACK libraries', self.framework.argDB['with-blas'], self.framework.argDB['with-lapack'])
      raise RuntimeError('You set a value for --with-blas and --with-lapack, but '+str(self.framework.argDB['with-blas'])+' and '+str(self.framework.argDB['with-lapack'])+' cannot be used\n')
    # Try specified installation root
    if 'with-blas-lapack-dir' in self.framework.argDB:
      dir = self.framework.argDB['with-blas-lapack-dir']
      yield ('User specified installation root', os.path.join(dir, 'libblas.a'),    os.path.join(dir, 'liblapack.a'))
      yield ('User specified installation root', os.path.join(dir, 'libf2cblas.a'), os.path.join(dir, 'libf2clapack.a'))
<<<<<<< HEAD
      yield ('User specified installation root', os.path.join(dir, 'libfblas.a'),   os.path.join(dir, 'libflapack.a'))
      if self.framework.argDB['with-64-bit']:
        dir = os.path.join(dir, 'lib', '64')
      else:
        dir = os.path.join(dir, 'lib', '32')
      yield ('User specified MKL Linux installation root', None, [os.path.join(dir, 'libmkl_lapack.a'), os.path.join(dir, 'libmkl_def.a'), 'guide', 'pthread'])
      if self.framework.argDB['with-64-bit']:
        dir = os.path.join(dir, 'ia64', 'lib')
      else:
        dir = os.path.join(dir, 'ia32', 'lib')
      yield ('User specified MKL Windows installation root', None, [os.path.join(dir, 'mkl_c_dll.lib')])
=======
      yield ('User specified installation root', os.path.join(dir, 'libfblas.a'), os.path.join(dir, 'libflapack.a'))            
      dir = os.path.join(dir,'lib','32')
      yield ('User specified MKL installation root', None, [os.path.join(dir, 'libmkl_lapack.a'),os.path.join(dir, 'libmkl_def.a'),'guide','pthread'])
      dir = self.framework.argDB['with-blas-lapack-dir']
      dir = os.path.join(dir,'ia32','lib')
      yield ('User specified MKL installation root for Windows',None, [os.path.join(dir,'mkl_c_dll.lib')])
>>>>>>> fa8afe2d
      raise RuntimeError('You set a value for --with-blas-lapack-dir, but '+self.framework.argDB['with-blas-lapack-dir']+' cannot be used\n')
    # IRIX locations
    yield ('IRIX Mathematics library', None, 'libcomplib.sgimath.a')
    # IBM ESSL locations
    yield ('IBM ESSL Mathematics library', None, 'libessl.a')
    # Portland group compiler blas and lapack
    if 'PGI' in os.environ:
      dir = os.path.join(os.environ['PGI'],'linux86','lib')
      yield ('User specified installation root', os.path.join(dir, 'libblas.a'), os.path.join(dir, 'liblapack.a'))
    # Try compiler defaults
    yield ('Default compiler locations', 'libblas.a', 'liblapack.a')
    # /usr/local/lib
    dir = os.path.join('/usr','local','lib')
    yield ('Default compiler locations /usr/local/lib', os.path.join(dir,'libblas.a'), os.path.join(dir,'liblapack.a'))    
    yield ('Default compiler locations with G77', None, ['liblapack.a', 'libblas.a','libg2c.a'])
    # Try MacOSX location
    yield ('MacOSX BLAS/LAPACK library', None, os.path.join('/System', 'Library', 'Frameworks', 'vecLib.framework', 'vecLib'))
    # Sun locations
    yield ('Sun BLAS/LAPACK library', None, ['libsunperf.a','libsunmath.a'])
    yield ('Sun BLAS/LAPACK library', None, ['libsunperf.a','libF77.a','libM77.a','libsunmath.a'])
    # Try Microsoft Windows location
    yield ('Microsoft Windows, Intel MKL library', None, os.path.join('/cygdrive','c','Program\\ Files','Intel','MKL','ia32','lib','mkl_c_dll.lib'))
    # Try PETSc location
    PETSC_DIR  = None
    PETSC_ARCH = None
    if 'PETSC_DIR' in self.framework.argDB and 'PETSC_ARCH' in self.framework.argDB:
      PETSC_DIR  = self.framework.argDB['PETSC_DIR']
      PETSC_ARCH = self.framework.argDB['PETSC_ARCH']
    elif os.getenv('PETSC_DIR') and os.getenv('PETSC_ARCH'):
      PETSC_DIR  = os.getenv('PETSC_DIR')
      PETSC_ARCH = os.getenv('PETSC_ARCH')

    if PETSC_ARCH and PETSC_DIR:
      dir1 = os.path.abspath(os.path.join(PETSC_DIR, '..', 'blaslapack', 'lib'))
      yield ('PETSc location 1', os.path.join(dir1, 'libblas.a'), os.path.join(dir1, 'liblapack.a'))
      dir2 = os.path.join(dir1, 'libg_c++', PETSC_ARCH)
      yield ('PETSc location 2', os.path.join(dir2, 'libblas.a'), os.path.join(dir2, 'liblapack.a'))
      dir3 = os.path.join(dir1, 'libO_c++', PETSC_ARCH)
      yield ('PETSc location 3', os.path.join(dir3, 'libblas.a'), os.path.join(dir3, 'liblapack.a'))
    return

  def downLoadBlasLapack(self,f2c,l):
    self.framework.log.write('Downloading '+l+'blaslapack')

    if f2c == 'f2c': self.addDefine('BLASLAPACK_F2C',1)
    self.foundBlas       = 1
    self.foundLapack     = 1
    libdir               = os.path.join(self.framework.argDB['PETSC_DIR'],f2c+'blaslapack',self.framework.argDB['PETSC_ARCH'])
    self.functionalBlasLapack.append((f2c+'blaslapack', os.path.join(libdir,'lib'+f2c+'blas.a'), os.path.join(libdir,'lib'+f2c+'lapack.a')))
    if not os.path.isdir(os.path.join(self.framework.argDB['PETSC_DIR'],f2c+'blaslapack')):
      import urllib
      try:
        urllib.urlretrieve('ftp://ftp.mcs.anl.gov/pub/petsc/'+f2c+'blaslapack.tar.gz',f2c+'blaslapack.tar.gz')
      except:
        raise RuntimeError('Error downloading '+f2c+'blaslapack.tar.gz requested with -with-'+l+'-blas-lapack option')
      try:
        config.base.Configure.executeShellCommand('gunzip '+f2c+'blaslapack.tar.gz', log = self.framework.log)
      except:
        raise RuntimeError('Error unzipping '+f2c+'blaslapack.tar.gz requested with -with-'+l+'-blas-lapack option')
      try:
        config.base.Configure.executeShellCommand('tar -xf '+f2c+'blaslapack.tar', log = self.framework.log)
      except:
        raise RuntimeError('Error doing tar -xf '+f2c+'blaslapack.tar requested with -with-'+l+'-blas-lapack option')
      os.unlink(f2c+'blaslapack.tar')
    if not os.path.isdir(libdir):
      os.mkdir(libdir)
    
  def configureLibrary(self):
    self.functionalBlasLapack = []
    self.foundBlas       = 0
    self.foundLapack     = 0
    if self.framework.argDB['with-c-blas-lapack'] or self.framework.argDB['with-f-blas-lapack']:
      if self.framework.argDB['with-c-blas-lapack']:
        f2c = 'f2c'
        l   = 'c'
      else:
        if not hasattr(self.framework.argDB,'FC'):
          raise RuntimeError('Cannot request f-blas-lapack without Fortran compiler, maybe you want --with-c-blas-lapack?')
        f2c = 'f'
        l   = 'f'
      self.downLoadBlasLapack(f2c,l)        
    else:
      for (name, blasLibrary, lapackLibrary) in self.generateGuesses():
        self.framework.log.write('================================================================================\n')
        self.framework.log.write('Checking for a functional BLAS and LAPACK in '+name+'\n')
        (foundBlas, foundLapack) = self.executeTest(self.checkLib, [lapackLibrary, blasLibrary])
        if foundBlas:   self.foundBlas   = 1
        if foundLapack: self.foundLapack = 1
        if foundBlas and foundLapack:
          self.functionalBlasLapack.append((name, blasLibrary, lapackLibrary))
          if not self.framework.argDB['with-alternatives']:
            break

    if not (self.foundBlas and self.foundLapack):
      if self.framework.argDB['with-c-blas-lapack-if-needed'] or self.framework.argDB['with-f-blas-lapack-if-needed']:
        if self.framework.argDB['with-c-blas-lapack-if-needed']:
          f2c = 'f2c'
          l   = 'c'
        else:
          if not hasattr(self.framework.argDB,'FC'):
            raise RuntimeError('Cannot request f-blas-lapack without Fortran compiler, maybe you want --with-c-blas-lapack?')
          f2c = 'f'
          l   = 'f'
        self.downLoadBlasLapack(f2c,l)        
        
    # User chooses one or take first (sort by version)
    if self.foundBlas and self.foundLapack:
      name, self.blasLibrary, self.lapackLibrary = self.functionalBlasLapack[0]
      if not isinstance(self.blasLibrary,   list): self.blasLibrary   = [self.blasLibrary]
      if not isinstance(self.lapackLibrary, list): self.lapackLibrary = [self.lapackLibrary]
      
      #ugly stuff to decide if BLAS/LAPACK are dynamic or static
      self.framework.sharedBlasLapack = 1
      if len(self.blasLibrary) > 0 and self.blasLibrary[0]:
        if ' '.join(self.blasLibrary).find('blas.a') >= 0: self.framework.sharedBlasLapack = 0
      if len(self.lapackLibrary) > 0 and self.lapackLibrary[0]:
        if ' '.join(self.lapackLibrary).find('lapack.a') >= 0: self.framework.sharedBlasLapack = 0

    else:
      if not self.foundBlas:
        raise RuntimeError('Could not find a functional BLAS. Run with --with-blas=<lib> to indicate location of BLAS.\n Or --with-c-blas-lapack or --with-f-blas-lapack to have one automatically downloaded and installed\n')
      if not self.foundLapack:
        raise RuntimeError('Could not find a functional LAPACK. Run with --with-lapack=<lib> to indicate location of LAPACK.\n Or --with-c-blas-lapack or --with-f-blas-lapack to have one automatically downloaded and installed\n')
    return

  def configureESSL(self):
    if self.libraries.check(self.lapackLibrary, 'iessl'):
      self.addDefine('HAVE_ESSL',1)
    return

  def unique(self, l):
    m = []
    for i in l:
      if not i in m: m.append(i)
    return m

  def setOutput(self):
    '''Add defines and substitutions
       - BLAS_DIR is the location of the BLAS library
       - LAPACK_DIR is the location of the LAPACK library
       - LAPACK_LIB is the LAPACK linker flags'''
    if self.foundBlas:
      if None in self.blasLibrary:
        lib = self.lapackLibrary
      else:
        lib = self.blasLibrary
      dir = self.unique(map(os.path.dirname, lib))
      self.addSubstitution('BLAS_DIR', dir)
      libFlag = map(self.libraries.getLibArgument, lib)
      self.addSubstitution('BLAS_LIB', ' '.join(libFlag))
    if self.foundLapack:
      dir = self.unique(map(os.path.dirname, self.lapackLibrary))
      self.addSubstitution('LAPACK_DIR', dir)
      libFlag = map(self.libraries.getLibArgument, self.lapackLibrary)
      self.addSubstitution('LAPACK_LIB', ' '.join(libFlag))
    if self.foundBlas and self.foundLapack:
      dirs    = []
      libFlag = []
      for lib in self.lapackLibrary+self.blasLibrary:
        if lib is None: continue
        dir = os.path.dirname(lib)
        if not dir in dirs:
          dirs.append(dir)
        else:
          lib = os.path.basename(lib)
        libFlag.append(self.libraries.getLibArgument(lib))
      self.addSubstitution('BLASLAPACK_DIR', dirs)
      self.addSubstitution('BLASLAPACK_LIB', ' '.join(libFlag))
    return

  def configure(self):
    self.executeTest(self.configureLibrary)
    self.executeTest(self.configureESSL)
    self.setOutput()
    return

if __name__ == '__main__':
  import config.framework
  import sys
  framework = config.framework.Framework(sys.argv[1:])
  framework.setupLogging()
  framework.children.append(Configure(framework))
  framework.configure()
  framework.dumpSubstitutions()<|MERGE_RESOLUTION|>--- conflicted
+++ resolved
@@ -106,7 +106,6 @@
       dir = self.framework.argDB['with-blas-lapack-dir']
       yield ('User specified installation root', os.path.join(dir, 'libblas.a'),    os.path.join(dir, 'liblapack.a'))
       yield ('User specified installation root', os.path.join(dir, 'libf2cblas.a'), os.path.join(dir, 'libf2clapack.a'))
-<<<<<<< HEAD
       yield ('User specified installation root', os.path.join(dir, 'libfblas.a'),   os.path.join(dir, 'libflapack.a'))
       if self.framework.argDB['with-64-bit']:
         dir = os.path.join(dir, 'lib', '64')
@@ -118,14 +117,6 @@
       else:
         dir = os.path.join(dir, 'ia32', 'lib')
       yield ('User specified MKL Windows installation root', None, [os.path.join(dir, 'mkl_c_dll.lib')])
-=======
-      yield ('User specified installation root', os.path.join(dir, 'libfblas.a'), os.path.join(dir, 'libflapack.a'))            
-      dir = os.path.join(dir,'lib','32')
-      yield ('User specified MKL installation root', None, [os.path.join(dir, 'libmkl_lapack.a'),os.path.join(dir, 'libmkl_def.a'),'guide','pthread'])
-      dir = self.framework.argDB['with-blas-lapack-dir']
-      dir = os.path.join(dir,'ia32','lib')
-      yield ('User specified MKL installation root for Windows',None, [os.path.join(dir,'mkl_c_dll.lib')])
->>>>>>> fa8afe2d
       raise RuntimeError('You set a value for --with-blas-lapack-dir, but '+self.framework.argDB['with-blas-lapack-dir']+' cannot be used\n')
     # IRIX locations
     yield ('IRIX Mathematics library', None, 'libcomplib.sgimath.a')
@@ -147,7 +138,12 @@
     yield ('Sun BLAS/LAPACK library', None, ['libsunperf.a','libsunmath.a'])
     yield ('Sun BLAS/LAPACK library', None, ['libsunperf.a','libF77.a','libM77.a','libsunmath.a'])
     # Try Microsoft Windows location
-    yield ('Microsoft Windows, Intel MKL library', None, os.path.join('/cygdrive','c','Program\\ Files','Intel','MKL','ia32','lib','mkl_c_dll.lib'))
+    MKL_Dir = os.path.join('/cygdrive', 'c', 'Program\\ Files', 'Intel', 'MKL')
+    if self.framework.argDB['with-64-bit']:
+      MKL_Dir = os.path.join(MKL_Dir, 'ia64', 'lib')
+    else:
+      MKL_Dir = os.path.join(MKL_DIR, 'ia32', 'lib')
+    yield ('Microsoft Windows, Intel MKL library', None, os.path.join(MKL_Dir,'mkl_c_dll.lib'))
     # Try PETSc location
     PETSC_DIR  = None
     PETSC_ARCH = None
