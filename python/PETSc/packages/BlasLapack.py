--- conflicted
+++ resolved
@@ -164,18 +164,6 @@
       yield ('User specified installation root', os.path.join(dir, 'libfblas.a'),   os.path.join(dir, 'libflapack.a'), 1)
       yield ('User specified ATLAS Linux installation root', [os.path.join(dir, 'libcblas.a'),os.path.join(dir, 'libf77blas.a'), os.path.join(dir, 'libatlas.a')],  [os.path.join(dir, 'liblapack.a')], 1)
       yield ('User specified ATLAS Linux installation root', [os.path.join(dir, 'libf77blas.a'), os.path.join(dir, 'libatlas.a')],  [os.path.join(dir, 'liblapack.a')], 1)
-<<<<<<< HEAD
-      yield ('User specified MKL Linux lib dir', None, [os.path.join(dir, 'libmkl_lapack.a'), os.path.join(dir, 'libmkl_def.a'), 'guide', 'pthread'], 1)
-      yield ('User specified MKL Linux lib dir', None, [os.path.join(dir, 'libmkl_lapack.a'), os.path.join(dir, 'libmkl_ipf.a'), 'guide', 'pthread'], 1)
-      mkldir = dir
-      if self.setCompilers.use64BitPointers:
-        mkldir = os.path.join(mkldir, 'lib', '64')
-      else:
-        mkldir = os.path.join(mkldir, 'lib', '32')
-      yield ('User specified MKL Linux installation root', None, [os.path.join(mkldir, 'libmkl_lapack.a'), os.path.join(mkldir, 'libmkl_def.a'), 'guide', 'pthread'], 1)
-      yield ('User specified MKL Linux installation root', None, [os.path.join(mkldir, 'libmkl_lapack.a'), os.path.join(mkldir, 'libmkl_ipf.a'), 'guide', 'pthread'], 1)
-      if self.setCompilers.use64BitPointers:
-=======
       # Check Linux MKL variations
       yield ('User specified MKL Linux-x86 lib dir', None, [os.path.join(dir, 'libmkl_lapack.a'), 'libmkl_def.a', 'guide', 'pthread'], 1)
       yield ('User specified MKL Linux-ia64 lib dir', None, [os.path.join(dir, 'libmkl_lapack.a'), 'libmkl_ipf.a', 'guide', 'pthread'], 1)
@@ -183,8 +171,7 @@
       yield ('User specified MKL Linux-x86 installation root', None, [os.path.join(dir,'lib','32','libmkl_lapack.a'),'libmkl_def.a', 'guide', 'pthread'], 1)
       yield ('User specified MKL Linux-ia64 installation root', None, [os.path.join(dir,'lib','64','libmkl_lapack.a'),'libmkl_ipf.a', 'guide', 'pthread'], 1)
       yield ('User specified MKL Linux-em64t installation root', None, [os.path.join(dir,'lib','em64t','libmkl_lapack.a'),'libmkl_em64t.a', 'guide', 'pthread'], 1)
-      if self.framework.argDB['with-64-bit-pointers']:
->>>>>>> 421e0201
+      if self.setCompilers.use64BitPointers:
         mkldir = os.path.join(dir, 'ia64', 'lib')
       else:
         mkldir = os.path.join(dir, 'ia32', 'lib')
