--- conflicted
+++ resolved
@@ -387,16 +387,10 @@
 
   def fixSolaris(self):
     '''I hate this. MPI should report this somehow.'''
-<<<<<<< HEAD
     self.extraLib = []
     if self.arch.archBase.startswith('solaris'):
       if self.executeTest(self.libraries.check, [['rt', 'nsl', 'aio'], 'exit']):
         self.extraLib.extend([self.libraries.toString(l) for l in ['rt', 'nsl', 'aio']])
-=======
-    if self.arch.archBase.startswith('solaris'):
-      if self.executeTest(self.libraries.check, [['rt', 'nsl', 'aio'], 'exit']):
-        self.lib.extend([self.libraries.toString(l) for l in ['rt', 'nsl', 'aio']])
->>>>>>> 002296ba
     return
 
   def configureLibrary(self):
