#!/usr/bin/env python
from __future__ import generators
import user
import config.base
import os
import PETSc.package
from stat import *

class Configure(PETSc.package.Package):
  def __init__(self, framework):
    PETSc.package.Package.__init__(self, framework)
    self.download_lam     = ['http://www.lam-mpi.org/download/files/lam-7.1.1.tar.gz']
    self.download_mpich   = ['ftp://ftp.mcs.anl.gov/pub/mpi/mpich2-1.0.2p1.tar.gz']
    self.functions        = ['MPI_Init', 'MPI_Comm_create', 'MPI_Allreduce']
    self.includes         = ['mpi.h']
    self.liblist_mpich    = [['libmpich.a'],
                             ['libmpich.a', 'libpmpich.a'],
                             ['libfmpich.a','libmpich.a', 'libpmpich.a'],
                             ['libfmpich.a','libmpich.a', 'libpmpich.a', 'libmpich.a', 'libpmpich.a', 'libpmpich.a'],
                             ['libmpich.a', 'libpmpich.a', 'libmpich.a', 'libpmpich.a', 'libpmpich.a'],
                             ['mpich2.lib'],
                             ['libmpich.a','libgm.a','libpthread.a'],
                             ['mpich.lib']]
    self.liblist_lam      = [['liblamf77mpi.a','libmpi++.a','libmpi.a','liblam.a'],
                             ['liblammpi++.a','libmpi.a','liblam.a'],
                             ['libmpi.a','libmpi++.a'],['libmpi.a'],
                             ['liblammpio.a','libpmpi.a','liblamf77mpi.a','libmpi.a','liblam.a'],
                             ['liblammpio.a','libpmpi.a','liblamf90mpi.a','libmpi.a','liblam.a'],
                             ['liblammpio.a','libpmpi.a','libmpi.a','liblam.a'],
                             ['liblammpi++.a','libmpi.a','liblam.a'],
                             ['libmpi.a','liblam.a']]
    self.liblist          = [[]] + self.liblist_lam + self.liblist_mpich
    # defaults to --with-mpi=yes
    self.required         = 1
    self.double           = 0
    self.complex          = 1
    self.isPOE            = 0
    self.usingMPIUni      = 0
    self.requires32bitint = 0
    return

  def setupHelp(self, help):
    PETSc.package.Package.setupHelp(self,help)
    import nargs
    help.addArgument('MPI', '-download-lam=<no,yes,ifneeded>',    nargs.ArgFuzzyBool(None, 0, 'Download and install LAM/MPI'))
    help.addArgument('MPI', '-download-mpich=<no,yes,ifneeded>',  nargs.ArgFuzzyBool(None, 0, 'Download and install MPICH-2'))
    help.addArgument('MPI', '-with-mpirun=<prog>',                nargs.Arg(None, None, 'The utility used to launch MPI jobs'))
    help.addArgument('MPI', '-with-mpi-shared=<bool>',            nargs.ArgBool(None, 1, 'Require that the MPI library be shared'))
    help.addArgument('MPI', '-with-mpi-compilers=<bool>',         nargs.ArgBool(None, 1, 'Try to use the MPI compilers, e.g. mpicc'))
    help.addArgument('MPI', '-download-mpich-machines=[machine1,machine2...]',  nargs.Arg(None, ['localhost','localhost'], 'Machines for MPI to use'))
    help.addArgument('MPI', '-download-mpich-pm=mpd or gforker',  nargs.Arg(None, 'mpd', 'Launcher for MPI processes')) 
    return

  def setupDependencies(self, framework):
    PETSc.package.Package.setupDependencies(self, framework)
    self.compilers = framework.require('config.compilers', self)
    self.types = framework.require('config.types', self)
    return

  # search many obscure locations for MPI
  def getSearchDirectories(self):
    import re
    yield ''
    # Try configure package directories
    dirExp = re.compile(r'mpi(ch)?(-.*)?')
    for packageDir in self.framework.argDB['package-dirs']:
      packageDir = os.path.abspath(packageDir)
      if not os.path.isdir(packageDir):
        raise RuntimeError('Invalid package directory: '+packageDir)
      for f in os.listdir(packageDir):
        dir = os.path.join(packageDir, f)
        if not os.path.isdir(dir):
          continue
        if not dirExp.match(f):
          continue
        yield (dir)
    # Try SUSE location
    yield (os.path.abspath(os.path.join('/opt', 'mpich')))
    # Try IBM
    self.isPOE = 1
    dir = os.path.abspath(os.path.join('/usr', 'lpp', 'ppe.poe'))
    yield (os.path.abspath(os.path.join('/usr', 'lpp', 'ppe.poe')))
    self.isPOE = 0
    # Try /usr/local
    yield (os.path.abspath(os.path.join('/usr', 'local')))
    # Try /usr/local/*mpich*
    if os.path.isdir(dir):
      ls = os.listdir(dir)
      for dir in ls:
        if dir.find('mpich') >= 0:
          dir = os.path.join('/usr','local',dir)
          if os.path.isdir(dir):
            yield (dir)
    # Try ~/mpich*
    homedir = os.getenv('HOME')
    if homedir:
      ls = os.listdir(homedir)
      for dir in ls:
        if dir.find('mpich') >= 0:
          dir = os.path.join(homedir,dir)
          if os.path.isdir(dir):
            yield (dir)
    # Try MPICH install locations under Windows
    yield(os.path.join('/cygdrive','c','Program\\ Files','MPICH2'))
    yield(os.path.join('/cygdrive','c','Program\\ Files','MPICH'))
    yield(os.path.join('/cygdrive','c','Program\\ Files','MPICH','SDK.gcc'))
    yield(os.path.join('/cygdrive','c','Program\\ Files','MPICH','SDK'))
    return

  def checkSharedLibrary(self):
    '''Check that the libraries for MPI are shared libraries'''
    self.executeTest(self.configureMPIRUN)
    if not self.setCompilers.staticLibraries and self.framework.argDB['with-mpi-shared']:
      if config.setCompilers.Configure.isDarwin():
        # on Apple MPI libraries do not need to be shared to make shared PETSc libraries, nor the python bindings
        pass
      elif not self.libraries.checkShared('#include <mpi.h>\n','MPI_Init','MPI_Initialized','MPI_Finalize',checkLink = self.checkPackageLink,libraries = self.lib, executor = self.mpirun):
        raise RuntimeError('Configuring PETSc with shared libraries - but MPI libraries are not shared.\nTry using the option --with-mpi-shared=0')
    return 1

  def configureMPIRUN(self):
    '''Checking for mpirun'''
    if 'with-mpirun' in self.framework.argDB:
      self.framework.argDB['with-mpirun'] = os.path.expanduser(self.framework.argDB['with-mpirun'])
      if not self.getExecutable(self.framework.argDB['with-mpirun'], resultName = 'mpirun'):
        raise RuntimeError('Invalid mpirun specified: '+str(self.framework.argDB['with-mpirun']))
      return
    if self.isPOE:
      self.mpirun = os.path.join(self.petscdir.dir, 'bin', 'mpirun.poe')
      return
    mpiruns = ['mpiexec', 'mpirun']
    path    = []
    if 'with-mpi-dir' in self.framework.argDB:
      path.append(os.path.join(os.path.abspath(self.framework.argDB['with-mpi-dir']), 'bin'))
      # MPICH-NT-1.2.5 installs MPIRun.exe in mpich/mpd/bin
      path.append(os.path.join(os.path.abspath(self.framework.argDB['with-mpi-dir']), 'mpd','bin'))
    for inc in self.include:
      path.append(os.path.join(os.path.dirname(inc), 'bin'))
      # MPICH-NT-1.2.5 installs MPIRun.exe in mpich/SDK/include/../../mpd/bin
      path.append(os.path.join(os.path.dirname(os.path.dirname(inc)),'mpd','bin'))
    for lib in self.lib:
      path.append(os.path.join(os.path.dirname(os.path.dirname(lib)), 'bin'))
    self.pushLanguage('C')
    if os.path.basename(self.getCompiler()) == 'mpicc' and os.path.dirname(self.getCompiler()):
      path.append(os.path.dirname(self.getCompiler()))
    self.popLanguage()
    self.getExecutable(mpiruns, path = path, useDefaultPath = 1, resultName = 'mpirun')
    return
        
  def configureConversion(self):
    '''Check for the functions which convert communicators between C and Fortran
       - Define HAVE_MPI_COMM_F2C and HAVE_MPI_COMM_C2F if they are present
       - Some older MPI 1 implementations are missing these'''
    oldFlags = self.compilers.CPPFLAGS
    oldLibs  = self.compilers.LIBS
    self.compilers.CPPFLAGS += self.headers.toString(self.include)
    self.compilers.LIBS = self.libraries.toString(self.lib)+' '+self.compilers.LIBS

    if self.checkLink('#include <mpi.h>\n', 'if (MPI_Comm_f2c(MPI_COMM_WORLD));\n'):
      self.addDefine('HAVE_MPI_COMM_F2C', 1)
    if self.checkLink('#include <mpi.h>\n', 'if (MPI_Comm_c2f(MPI_COMM_WORLD));\n'):
      self.addDefine('HAVE_MPI_COMM_C2F', 1)
    if self.checkLink('#include <mpi.h>\n', 'MPI_Fint a;\n'):
      self.addDefine('HAVE_MPI_FINT', 1)

    self.compilers.CPPFLAGS = oldFlags
    self.compilers.LIBS = oldLibs
    return

  def configureTypes(self):
    '''Checking for MPI types'''
    oldFlags = self.compilers.CPPFLAGS
    self.compilers.CPPFLAGS += self.headers.toString(self.include)
    self.framework.batchIncludeDirs.extend([self.headers.getIncludeArgument(inc) for inc in self.include])
    self.types.checkSizeof('MPI_Comm', 'mpi.h')
    if 'HAVE_MPI_FINT' in self.defines:
      self.types.checkSizeof('MPI_Fint', 'mpi.h')
    self.compilers.CPPFLAGS = oldFlags
    return

  def alternateConfigureLibrary(self):
    '''Setup MPIUNI, our uniprocessor version of MPI'''
    self.framework.addDefine('HAVE_MPI', 1)
    self.include = [os.path.join(self.petscdir.dir,'include','mpiuni')]
    if 'STDCALL' in self.compilers.defines:
<<<<<<< HEAD
      self.include.append(' -DMPIUNI_USE_STDCALL')
    self.lib = [os.path.join(self.petscdir.dir,'lib',self.arch.arch,'libmpiuni')]
=======
      self.framework.addDefine('MPIUNI_USE_STDCALL')
    self.lib = [os.path.join(self.arch.dir,'lib',self.arch.arch,'libmpiuni')]
>>>>>>> 5e5887b4
    self.mpirun = '${PETSC_DIR}/bin/mpirun.uni'
    self.addMakeMacro('MPIRUN','${PETSC_DIR}/bin/mpirun.uni')
    self.addDefine('HAVE_MPI_COMM_F2C', 1)
    self.addDefine('HAVE_MPI_COMM_C2F', 1)
    self.addDefine('HAVE_MPI_FINT', 1)
    self.framework.packages.append(self)
    self.usingMPIUni = 1
    return

  def configureMissingPrototypes(self):
    '''Checks for missing prototypes, which it adds to petscfix.h'''
    if not 'HAVE_MPI_FINT' in self.defines:
      self.addPrototype('typedef int MPI_Fint;')
    if not 'HAVE_MPI_COMM_F2C' in self.defines:
      self.addPrototype('#define MPI_Comm_f2c(a) (a)')
    if not 'HAVE_MPI_COMM_C2F' in self.defines:
      self.addPrototype('#define MPI_Comm_c2f(a) (a)')
    return

  def configureMPICHShared(self):
    '''MPICH cannot be used with shared libraries on the Mac, reject if trying'''
    if config.setCompilers.Configure.isDarwin():
      if not self.setCompilers.staticLibraries:
        for lib in self.lib:
          if lib.find('mpich') >= 0:
            raise RuntimeError('Sorry, we have not been able to figure out how to use shared libraries on the \n \
              Mac with MPICH. Either run config/configure.py with --with-shared=0 or use LAM instead of MPICH; \n\
              for instance with --download-lam=1')
    return

  def checkDownload(self,preOrPost):
    '''Check if we should download LAM or MPICH'''
    if self.framework.argDB['download-lam'] == preOrPost:
      return os.path.abspath(os.path.join(self.InstallLAM(),self.arch.arch))
    if self.framework.argDB['download-mpich'] == preOrPost:
      return os.path.abspath(os.path.join(self.InstallMPICH(),self.arch.arch))
    return None

  def InstallLAM(self):
    self.liblist      = self.liblist_lam   # only generate LAM MPI guesses
    self.download     = self.download_lam
    self.downloadname = 'lam'
    lamDir = self.getDir()

    # Get the LAM directories
    installDir = os.path.join(lamDir, self.arch.arch)
    # Configure and Build LAM
    self.framework.pushLanguage('C')
    args = ['--prefix='+installDir, '--with-rsh=ssh','--with-CC="'+self.framework.getCompiler()+' '+self.framework.getCompilerFlags()+'"']
    if not self.setCompilers.staticLibraries and self.framework.argDB['with-mpi-shared']:
      args.append('--enable-shared')
    self.framework.popLanguage()
    if hasattr(self.compilers, 'CXX'):
      self.framework.pushLanguage('Cxx')
      args.append('--with-CXX="'+self.framework.getCompiler()+' '+self.framework.getCompilerFlags()+'"')
      self.framework.popLanguage()
    else:
      args.append('--disable-CXX')
    if hasattr(self.compilers, 'FC'):
      self.framework.pushLanguage('FC')
      if self.compilers.fortranIsF90:
        args.append('--disable-F77')
        args.append('--with-F90="'+self.framework.getCompiler()+' '+self.framework.getCompilerFlags()+'"')
      else:
        args.append('--disable-F90')
        args.append('--with-F77="'+self.framework.getCompiler()+' '+self.framework.getCompilerFlags()+'"')
      self.framework.popLanguage()
    else:
      args.append('--disable-F77')
      args.append('--disable-F90')
      args.append('--without-fc')

    args = ' '.join(args)

    try:
      fd      = file(os.path.join(installDir,'config.args'))
      oldargs = fd.readline()
      fd.close()
    except:
      oldargs = ''
    if not oldargs == args:
      self.framework.log.write('Have to rebuild LAM oldargs = '+oldargs+'\n new args = '+args+'\n')
      try:
        self.logPrintBox('Configuring LAM/MPI; this may take several minutes')
        output  = config.base.Configure.executeShellCommand('cd '+lamDir+';CXX='';export CXX; ./configure '+args, timeout=900, log = self.framework.log)[0]
      except RuntimeError, e:
        raise RuntimeError('Error running configure on LAM/MPI: '+str(e))
      try:
        self.logPrintBox('Compiling LAM/MPI; this may take several minutes')
        output  = config.base.Configure.executeShellCommand('cd '+lamDir+';LAM_INSTALL_DIR='+installDir+';export LAM_INSTALL_DIR; make install', timeout=2500, log = self.framework.log)[0]
      except RuntimeError, e:
        raise RuntimeError('Error running make on LAM/MPI: '+str(e))
      if not os.path.isdir(os.path.join(installDir,'lib')):
        self.framework.log.write('Error running make on LAM/MPI   ******(libraries not installed)*******\n')
        self.framework.log.write('********Output of running make on LAM follows *******\n')        
        self.framework.log.write(output)
        self.framework.log.write('********End of Output of running make on LAM *******\n')
        raise RuntimeError('Error running make on LAM, libraries not installed')
      
      fd = file(os.path.join(installDir,'config.args'), 'w')
      fd.write(args)
      fd.close()
      #need to run ranlib on the libraries using the full path
      try:
        output  = config.base.Configure.executeShellCommand(self.setCompilers.RANLIB+' '+os.path.join(installDir,'lib')+'/lib*.a', timeout=2500, log = self.framework.log)[0]
      except RuntimeError, e:
        raise RuntimeError('Error running ranlib on LAM/MPI libraries: '+str(e))
      # start up LAM demon; note lamboot does not close stdout, so call will ALWAYS timeout.
      try:
        output  = config.base.Configure.executeShellCommand('PATH=${PATH}:'+os.path.join(installDir,'bin')+' '+os.path.join(installDir,'bin','lamboot'), timeout=10, log = self.framework.log)[0]
      except:
        pass
      self.framework.actions.addArgument(self.PACKAGE, 'Install', 'Installed LAM/MPI into '+installDir)
    return self.getDir()

  def InstallMPICH(self):
    self.liblist      = self.liblist_mpich   # only generate MPICH guesses
    self.download     = self.download_mpich
    self.downloadname = 'mpich'
    mpichDir = self.getDir()
    installDir = os.path.join(mpichDir, self.arch.arch)
    if not os.path.isdir(installDir):
      os.mkdir(installDir)
      
    # Configure and Build MPICH
    self.framework.pushLanguage('C')
    args = ['--prefix='+installDir]
    args.append('CC="'+self.framework.getCompiler()+' '+self.framework.getCompilerFlags()+'"')
    self.framework.popLanguage()
    if hasattr(self.compilers, 'CXX'):
      self.framework.pushLanguage('Cxx')
      args.append('CXX="'+self.framework.getCompiler()+' '+self.framework.getCompilerFlags()+'"')
      self.framework.popLanguage()
    else:
      args.append('--disable-cxx')
    if hasattr(self.compilers, 'FC'):
      self.framework.pushLanguage('FC')      
      if self.compilers.fortranIsF90:
        args.append('--disable-F77')
      else:
        args.append('--disable-f90')      
      fc = self.framework.getCompiler()
      if self.compilers.fortranIsF90:
        try:
          output, error, status = self.executeShellCommand(fc+' -v')
          output += error
        except:
          output = ''
        if output.find('IBM') >= 0:
          fc = os.path.join(os.path.dirname(fc), 'xlf')
          self.framework.log.write('Using IBM f90 compiler for PETSc, switching to xlf for compiling MPICH\n')      
      args.append('FC="'+fc+' '+self.framework.getCompilerFlags().replace('-Mfree','')+'"')
      self.framework.popLanguage()
    else:
      args.append('--disable-f77')
      args.append('--disable-f90')      
    if not self.setCompilers.staticLibraries and self.framework.argDB['with-mpi-shared']:
      if self.compilers.isGCC:
        if config.setCompilers.Configure.isDarwin():
          args.append('--enable-sharedlibs=gcc-osx')
        else:        
          args.append('--enable-sharedlibs=gcc')
      else:
        args.append('--enable-sharedlibs=libtool')
    args.append('--without-mpe')
    args.append('--with-pm='+self.argDB['download-mpich-pm'])
    args = ' '.join(args)
    configArgsFilename = os.path.join(installDir,'config.args')
    try:
      fd      = file(configArgsFilename)
      oldargs = fd.readline()
      fd.close()
    except:
      self.framework.logPrint('Unable to find old configure arguments in '+configArgsFilename)
      oldargs = ''
    if not oldargs == args:
      self.framework.logPrint('Have to rebuild MPICH oldargs = '+oldargs+'\n new args = '+args)
      try:
        self.logPrintBox('Running configure on MPICH; this may take several minutes')
        output  = config.base.Configure.executeShellCommand('cd '+mpichDir+';./configure '+args, timeout=900, log = self.framework.log)[0]
      except RuntimeError, e:
        if self.arch.hostOsBase.startswith('cygwin'):
          raise RuntimeError('Error running configure on MPICH. \n \
  On Microsoft Windows systems, please obtain and install the binary distribution from \n \
    http://www.mcs.anl.gov/mpi/mpich/mpich-nt \n \
  then rerun PETSc\'s configure.  \n \
  If you choose to install MPICH to a location other than the default, use \n \
    --with-mpi-dir=<directory> \n \
  to specify the location of the installation when you rerun configure.')
        raise RuntimeError('Error running configure on MPICH: '+str(e))
      try:
        self.logPrintBox('Running make on MPICH; this may take several minutes')
        output  = config.base.Configure.executeShellCommand('cd '+mpichDir+';make; make install', timeout=2500, log = self.framework.log)[0]
      except RuntimeError, e:
        if self.arch.hostOsBase.startswith('cygwin'):
          raise RuntimeError('Error running make; make install on MPICH. \n \
  On Microsoft Windows systems, please obtain and install the binary distribution from \n \
    http://www.mcs.anl.gov/mpi/mpich/mpich-nt \n \
  then rerun PETSc\'s configure.  \n \
  If you choose to install MPICH to a location other than the default, use \n \
    --with-mpi-dir=<directory> \n \
  to specify the location of the installation when you rerun configure.')
        raise RuntimeError('Error running make; make install on MPICH: '+str(e))

      try:
        fd = file(configArgsFilename, 'w')
        fd.write(args)
        fd.close()
      except:
        self.framework.logPrint('Unable to output configure arguments into '+configArgsFilename)
      if self.argDB['download-mpich-pm'] == 'mpd':
        homedir = os.getenv('HOME')
        if homedir:
          if not os.path.isfile(os.path.join(homedir,'.mpd.conf')):
            fd = open(os.path.join(homedir,'.mpd.conf'),'w')
            fd.write('secretword=mr45-j9z\n')
            fd.close()
            os.chmod(os.path.join(homedir,'.mpd.conf'),S_IRWXU)
        else:
          self.logPrint('No HOME env var, so could not check for or create .mpd.conf')

        # start up MPICH's demon
        self.framework.logPrint('Starting up MPICH mpd demon needed for mpirun')
        try:
          output = self.executeShellCommand('cd '+installDir+'; bin/mpdboot',timeout=25)
          self.framework.logPrint('Output from trying to run mpdboot:'+str(output))
          self.framework.logPrint('Started up MPICH mpd demon needed for mpirun')
        except RuntimeError, e:
          self.framework.logPrint('Error trying to run mpdboot:'+str(e))
      self.framework.actions.addArgument('MPI', 'Install', 'Installed MPICH into '+installDir)
    return self.getDir()

  def addExtraLibraries(self):
    '''Check for various auxiliary libraries we may need'''
    extraLib = []
    if not self.setCompilers.usedMPICompilers:
      if self.executeTest(self.libraries.check, [['rt'], 'timer_create', None, extraLib]):
        extraLib.append('librt.a')
      if self.executeTest(self.libraries.check, [['aio'], 'aio_read', None, extraLib]):
        extraLib.insert(0, 'libaio.a')
      if self.executeTest(self.libraries.check, [['nsl'], 'exit', None, extraLib]):
        extraLib.insert(0, 'libnsl.a')
      self.extraLib.extend(extraLib)
    return

  def SGIMPICheck(self):
    '''Returns true if SGI MPI is used'''
    if self.libraries.check(self.lib, 'MPI_SGI_barrier') :
      self.logPrint('SGI MPI detected - defining MISSING_SIGTERM')
      self.addDefine('MISSING_SIGTERM', 1)
      return 1
    else:
      self.logPrint('SGI MPI test failure')
      return 0

  def configureLibrary(self):
    '''Calls the regular package configureLibrary and then does an additional test needed by MPI'''
    self.addExtraLibraries()
    PETSc.package.Package.configureLibrary(self)
    # Satish check here if the self.directory is truly the MPI root directory with mpicc underneath it
    # if not then set it to None

    #self.executeTest(self.configureMPICHShared)
    self.executeTest(self.configureConversion)
    self.executeTest(self.configureTypes)
    self.executeTest(self.configureMissingPrototypes)
    self.executeTest(self.SGIMPICheck)

if __name__ == '__main__':
  import config.framework
  import sys
  framework = config.framework.Framework(sys.argv[1:])
  framework.setupLogging(framework.clArgs)
  framework.children.append(Configure(framework))
  framework.configure()
  framework.dumpSubstitutions()<|MERGE_RESOLUTION|>--- conflicted
+++ resolved
@@ -183,13 +183,8 @@
     self.framework.addDefine('HAVE_MPI', 1)
     self.include = [os.path.join(self.petscdir.dir,'include','mpiuni')]
     if 'STDCALL' in self.compilers.defines:
-<<<<<<< HEAD
-      self.include.append(' -DMPIUNI_USE_STDCALL')
+      self.framework.addDefine('MPIUNI_USE_STDCALL')
     self.lib = [os.path.join(self.petscdir.dir,'lib',self.arch.arch,'libmpiuni')]
-=======
-      self.framework.addDefine('MPIUNI_USE_STDCALL')
-    self.lib = [os.path.join(self.arch.dir,'lib',self.arch.arch,'libmpiuni')]
->>>>>>> 5e5887b4
     self.mpirun = '${PETSC_DIR}/bin/mpirun.uni'
     self.addMakeMacro('MPIRUN','${PETSC_DIR}/bin/mpirun.uni')
     self.addDefine('HAVE_MPI_COMM_F2C', 1)
