#!/usr/bin/env python
from __future__ import generators
import user
import config.base
import os
import PETSc.package

class Configure(PETSc.package.Package):
  def __init__(self, framework):
    PETSc.package.Package.__init__(self, framework)
<<<<<<< HEAD
    self.download          = ['ftp://ftp.mcs.anl.gov/pub/petsc/externalpackages/Prometheus-1.8.1-Petsc-2.3-dev.tar.gz']
=======
    self.download          = ['http://www.columbia.edu/~ma2325/Prometheus-1.8.2.tar.gz']
>>>>>>> 55cfbc5b
    self.functions         = []
    self.includes          = []
    self.liblist           = [['libpromfei.a','libprometheus.a']]
    self.compilePrometheus = 0
    return

  def setupDependencies(self, framework):
    PETSc.package.Package.setupDependencies(self, framework)
    self.mpi        = framework.require('PETSc.packages.MPI',self)
    self.blasLapack = framework.require('PETSc.packages.BlasLapack',self)
    self.parmetis   = framework.require('PETSc.packages.ParMetis',self)
    self.deps       = [self.parmetis,self.mpi,self.blasLapack]
    return

  def generateLibList(self,dir):
    '''Normally the one in package.py is used, but Prometheus requires the extra C++ library'''
    alllibs = PETSc.package.Package.generateLibList(self,dir)
    import config.setCompilers
    if self.languages.clanguage == 'C':
      alllibs[0].extend(self.compilers.cxxlibs)
    return alllibs

  def Install(self):
    prometheusDir = self.getDir()
    installDir = os.path.join(prometheusDir, self.arch.arch)
    if not os.path.isdir(os.path.join(installDir,'lib')):
      os.mkdir(os.path.join(installDir,'lib'))
      os.mkdir(os.path.join(installDir,'include'))            
    self.framework.pushLanguage('C')
    args  = 'C_CC = '+self.framework.getCompiler()+'\n'
    args += 'PETSC_INCLUDE = -I'+os.path.join(self.petscdir.dir,'bmake',self.arch.arch)+' -I'+os.path.join(self.petscdir.dir)+' -I'+os.path.join(self.petscdir.dir,'include')+' '+self.headers.toString(self.mpi.include+self.parmetis.include)+'\n'
    args += 'BUILD_DIR  = '+prometheusDir+'\n'
    args += 'LIB_DIR  = $(BUILD_DIR)/lib/\n'
    args += 'RANLIB = '+self.setCompilers.RANLIB+'\n'
    self.framework.popLanguage()
    self.framework.pushLanguage('C++')+'\n'
    if self.languages.clanguage == 'C':
      args += 'CC = '+self.framework.getCompiler()+' -DPETSC_USE_EXTERN_CXX'    
    else:
      args += 'CC = '+self.framework.getCompiler()    
    args += ' -DPROM_HAVE_METIS'
    # Instead of doing all this, we could try to have Prometheus just use the PETSc bmake
    # files. But need to pass in USE_EXTERN_CXX flag AND have a C and C++ compiler
    if self.compilers.fortranMangling == 'underscore':
      args += ' -DHAVE_FORTRAN_UNDERSCORE=1'
      if self.compilers.fortranManglingDoubleUnderscore:
        args += ' -DHAVE_FORTRAN_UNDERSCORE_UNDERSCORE=1'
    elif self.blasLapack.f2c:
      args += ' -DBLASLAPACK_UNDERSCORE=1'
    elif self.compilers.fortranMangling == 'unchanged':
      args += ' -DHAVE_FORTRAN_NOUNDERSCORE=1'
    elif self.compilers.fortranMangling == 'capitalize':
      args += ' -DHAVE_FORTRAN_CAPS=1'
    elif self.compilers.fortranMangling == 'stdcall':
      args += ' -DHAVE_FORTRAN_STDCALL=1'
      args += ' -DSTDCALL=__stdcall'
      args += ' -DHAVE_FORTRAN_CAPS=1'
      args += ' -DHAVE_FORTRAN_MIXED_STR_ARG=1'
 
    args += '\nPETSCFLAGS = '+self.framework.getCompilerFlags()+'\n'
    self.framework.popLanguage()
    try:
      fd      = file(os.path.join(installDir,'makefile.petsc'))
      oldargs = fd.readline()
      fd.close()
    except:
      oldargs = ''
    if not oldargs == args:
      self.framework.log.write('Have to rebuild Prometheus oldargs = '+oldargs+'\n new args = '+args+'\n')
      self.logPrintBox('Configuring Prometheus; this may take a minute')
      fd = file(os.path.join(installDir,'makefile.petsc'),'w')
      fd.write(args)
      fd.close()
      fd = file(os.path.join(prometheusDir,'makefile.petsc'),'w')
      fd.write(args)
      fd.close()
      fd = file(os.path.join(prometheusDir,'makefile.in'),'a')
      fd.write('include makefile.petsc\n')
      fd.close()
      self.compilePrometheus = 1
      self.prometheusDir     = prometheusDir
      self.installDir        = installDir
    return prometheusDir

  def configureLibrary(self):
    '''Calls the regular package configureLibrary and then does an additional test needed by Prometheus'''
    '''Normally you do not need to provide this method'''
    PETSc.package.Package.configureLibrary(self)
    # Prometheus requires LAPACK routine dorgqr()
    if not self.blasLapack.checkForRoutine('dorgqr'):
      raise RuntimeError('Prometheus requires the LAPACK routine dorgqr(), the current Lapack libraries '+str(self.blasLapack.lib)+' does not have it\nIf you are using the IBM ESSL library, it does not contain this function. After installing a complete copy of lapack\n You can run config/configure.py with --with-blas-lib=libessl.a --with-lapack-lib=/usr/local/lib/liblapack.a')
    self.framework.log.write('Found dorgqr() in Lapack library as needed by Prometheus\n')
    return

  def postProcess(self):
    if self.compilePrometheus:
      self.logPrintBox('Compiling Prometheus; this may take several minutes')
      output  = config.base.Configure.executeShellCommand('cd '+self.prometheusDir+'; make prom PETSC_ARCH='+self.arch.arch+'; mv '+os.path.join('lib','lib*.a')+' '+os.path.join(self.installDir,'lib'),timeout=250, log = self.framework.log)[0]
      self.framework.log.write(output)
      output  = config.base.Configure.executeShellCommand('cp '+os.path.join(self.prometheusDir,'include','*.*')+' '+os.path.join(self.prometheusDir,'fei_prom','*.h')+' '+os.path.join(self.installDir,'include'),timeout=250, log = self.framework.log)[0]      
      self.framework.log.write(output)
      try:
        output  = config.base.Configure.executeShellCommand(self.setCompilers.RANLIB+' '+os.path.join(self.installDir,'lib')+'/lib*.a', timeout=250, log = self.framework.log)[0]
        self.framework.log.write(output)
      except RuntimeError, e:
        raise RuntimeError('Error running ranlib on PROMETHEUS libraries: '+str(e))

if __name__ == '__main__':
  import config.framework
  import sys
  framework = config.framework.Framework(sys.argv[1:])
  framework.setupLogging(framework.clArgs)
  framework.children.append(Configure(framework))
  framework.configure()
  framework.dumpSubstitutions()<|MERGE_RESOLUTION|>--- conflicted
+++ resolved
@@ -8,11 +8,7 @@
 class Configure(PETSc.package.Package):
   def __init__(self, framework):
     PETSc.package.Package.__init__(self, framework)
-<<<<<<< HEAD
-    self.download          = ['ftp://ftp.mcs.anl.gov/pub/petsc/externalpackages/Prometheus-1.8.1-Petsc-2.3-dev.tar.gz']
-=======
     self.download          = ['http://www.columbia.edu/~ma2325/Prometheus-1.8.2.tar.gz']
->>>>>>> 55cfbc5b
     self.functions         = []
     self.includes          = []
     self.liblist           = [['libpromfei.a','libprometheus.a']]
