#!/usr/bin/env python
from __future__ import generators
import user
import config.base
import os
import PETSc.package

class Configure(PETSc.package.Package):
  def __init__(self, framework):
    PETSc.package.Package.__init__(self, framework)
    self.languages         = self.framework.require('PETSc.utilities.languages',self)
    self.mpi               = self.framework.require('PETSc.packages.MPI',self)
    self.blasLapack        = self.framework.require('PETSc.packages.BlasLapack',self)
    self.parmetis          = self.framework.require('PETSc.packages.ParMetis',self)
    self.compilers         = self.framework.require('config.compilers',self)
    self.download          = ['http://www.cs.berkeley.edu/~madams/Prometheus-1.8.1.tar.gz']
    self.deps              = [self.parmetis,self.mpi,self.blasLapack]
    self.functions         = []
    self.includes          = []
    self.liblist           = [['libpromfei.a','libprometheus.a']]
    self.compilePrometheus = 0
    return

  def generateLibList(self,dir):
    '''Normally the one in package.py is used, but Prometheus requires the extra C++ library'''
    alllibs = PETSc.package.Package.generateLibList(self,dir)
    import config.setCompilers
    if self.languages.clanguage == 'C':
      self.framework.pushLanguage('C')
      if config.setCompilers.Configure.isGNU(self.framework.getCompiler()):
        alllibs[0].append('-lstdc++')
      self.framework.popLanguage()   
    return alllibs

  def Install(self):
    prometheusDir = self.getDir()
    installDir = os.path.join(prometheusDir, self.arch.arch)
    if not os.path.isdir(os.path.join(installDir,'lib')):
      os.mkdir(os.path.join(installDir,'lib'))
      os.mkdir(os.path.join(installDir,'include'))            
    self.framework.pushLanguage('C')
    args  = 'C_CC = '+self.framework.getCompiler()+'\n'
    args += 'PETSC_INCLUDE = -I'+os.path.join(self.framework.argDB['PETSC_DIR'],'bmake',self.arch.arch)+' -I'+os.path.join(self.framework.argDB['PETSC_DIR'])+' -I'+os.path.join(self.framework.argDB['PETSC_DIR'],'include')+' '+' '.join([self.libraries.getIncludeArgument(inc) for inc in self.mpi.include+self.parmetis.include])+'\n'
    args += 'BUILD_DIR  = '+prometheusDir+'\n'
    args += 'LIB_DIR  = $(BUILD_DIR)/lib/\n'
    args += 'RANLIB = '+self.setCompilers.RANLIB+'\n'
    self.framework.popLanguage()
    self.framework.pushLanguage('C++')+'\n'
<<<<<<< HEAD
    if self.languages.clanguage == 'C':
      args += 'CC = '+self.framework.getCompiler()+' -DPETSC_USE_EXTERN_CXX\n'    
=======
    if self.framework.argDB['with-clanguage'] == 'C':
      args += 'CC = '+self.framework.getCompiler()+' -DPETSC_USE_EXTERN_CXX'    
>>>>>>> 1d8bd33b
    else:
      args += 'CC = '+self.framework.getCompiler()    
    # Instead of doing all this, we could try to have Prometheus just use the PETSc bmake
    # files. But need to pass in USE_EXTERN_CXX flag AND have a C and C++ compiler
    if self.compilers.fortranMangling == 'underscore':
      args += ' -DHAVE_FORTRAN_UNDERSCORE=1'
      if self.compilers.fortranManglingDoubleUnderscore:
        args += ' -DHAVE_FORTRAN_UNDERSCORE_UNDERSCORE 1'
    elif self.blasLapack.f2c:
      args += ' -DBLASLAPACK_UNDERSCORE=1'
    elif self.compilers.fortranMangling == 'unchanged':
      args += ' -DHAVE_FORTRAN_NOUNDERSCORE=1'
    elif self.compilers.fortranMangling == 'capitalize':
      args += ' -DHAVE_FORTRAN_CAPS=1'
    elif self.compilers.fortranMangling == 'stdcall':
      args += ' -DHAVE_FORTRAN_STDCALL=1'
      args += ' -DSTDCALL=__stdcall'
      args += ' -DHAVE_FORTRAN_CAPS=1'
      args += ' -DHAVE_FORTRAN_MIXED_STR_ARG=1'
 
    args += '\nPETSCFLAGS = '+self.framework.getCompilerFlags()+'\n'
    self.framework.popLanguage()
    try:
      fd      = file(os.path.join(installDir,'makefile.petsc'))
      oldargs = fd.readline()
      fd.close()
    except:
      oldargs = ''
    if not oldargs == args:
      self.framework.log.write('Have to rebuild Prometheus oldargs = '+oldargs+'\n new args = '+args+'\n')
      self.logPrintBox('Configuring Prometheus; this may take a minute')
      fd = file(os.path.join(installDir,'makefile.petsc'),'w')
      fd.write(args)
      fd.close()
      fd = file(os.path.join(prometheusDir,'makefile.petsc'),'w')
      fd.write(args)
      fd.close()
      fd = file(os.path.join(prometheusDir,'makefile.in'),'a')
      fd.write('include makefile.petsc\n')
      fd.close()
      self.compilePrometheus = 1
      self.prometheusDir     = prometheusDir
      self.installDir        = installDir
    return prometheusDir

  def postProcess(self):
    if self.compilePrometheus:
      self.logPrintBox('Compiling Prometheus; this may take several minutes')
      output  = config.base.Configure.executeShellCommand('cd '+self.prometheusDir+'; make prom; mv '+os.path.join('lib','lib*.a')+' '+os.path.join(self.installDir,'lib'),timeout=250, log = self.framework.log)[0]
      self.framework.log.write(output)
      output  = config.base.Configure.executeShellCommand('cp '+os.path.join(self.prometheusDir,'include','*.*')+' '+os.path.join(self.prometheusDir,'fei_prom','*.h')+' '+os.path.join(self.installDir,'include'),timeout=250, log = self.framework.log)[0]      
      self.framework.log.write(output)
      try:
        output  = config.base.Configure.executeShellCommand(self.setCompilers.RANLIB+' '+os.path.join(self.installDir,'lib')+'/lib*.a', timeout=250, log = self.framework.log)[0]
        self.framework.log.write(output)
      except RuntimeError, e:
        raise RuntimeError('Error running ranlib on PROMETHEUS libraries: '+str(e))

if __name__ == '__main__':
  import config.framework
  import sys
  framework = config.framework.Framework(sys.argv[1:])
  framework.setupLogging(framework.clArgs)
  framework.children.append(Configure(framework))
  framework.configure()
  framework.dumpSubstitutions()<|MERGE_RESOLUTION|>--- conflicted
+++ resolved
@@ -8,7 +8,6 @@
 class Configure(PETSc.package.Package):
   def __init__(self, framework):
     PETSc.package.Package.__init__(self, framework)
-    self.languages         = self.framework.require('PETSc.utilities.languages',self)
     self.mpi               = self.framework.require('PETSc.packages.MPI',self)
     self.blasLapack        = self.framework.require('PETSc.packages.BlasLapack',self)
     self.parmetis          = self.framework.require('PETSc.packages.ParMetis',self)
@@ -46,13 +45,8 @@
     args += 'RANLIB = '+self.setCompilers.RANLIB+'\n'
     self.framework.popLanguage()
     self.framework.pushLanguage('C++')+'\n'
-<<<<<<< HEAD
-    if self.languages.clanguage == 'C':
-      args += 'CC = '+self.framework.getCompiler()+' -DPETSC_USE_EXTERN_CXX\n'    
-=======
     if self.framework.argDB['with-clanguage'] == 'C':
       args += 'CC = '+self.framework.getCompiler()+' -DPETSC_USE_EXTERN_CXX'    
->>>>>>> 1d8bd33b
     else:
       args += 'CC = '+self.framework.getCompiler()    
     # Instead of doing all this, we could try to have Prometheus just use the PETSc bmake
