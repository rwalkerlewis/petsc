--- conflicted
+++ resolved
@@ -273,41 +273,13 @@
     '''Determine if Fortran handles CPP properly'''
     # IBM xlF chokes on this
     if not self.checkFortranCompilerOption('-DPTesting'):
-<<<<<<< HEAD
       if self.compilers.isGCC:
         traditional = '-traditional-cpp'
       else:
         traditional = ''
-      self.framework.addSubstitution('F_to_o_TARGET', """
-.F.f:
-	-${RM} __$*.f __$*.c
-	-${CP} $*.F __$*.c
-	-${CC} ${FCPPFLAGS} -E  """+traditional+""" __$*.c | grep -v '^ *#' > __$*.f
-	-${RM} __$*.c
-
-.F.o:
-	-${RM} __$*.f __$*.c
-	-${CP} $*.F __$*.c
-	-${CC} ${FCPPFLAGS} -E  """+traditional+""" __$*.c | grep -v '^ *#' > __$*.f
-	-${FC} -c ${FOPTFLAGS} ${FFLAGS} __$*.f -o $*.o
-	-${RM} __$*.f __$*.c
- 
-.F.a:
-	-${RM} __$*.f __$*.c
-	-${CP} $*.F __$*.c
-	-${CC} ${FCPPFLAGS} -E """+traditional+""" __$*.c | grep -v '^ *#' > __$*.f
-	-${FC} -c ${FOPTFLAGS} ${FFLAGS} __$*.f -o $*.o
-	-${AR} cr ${LIBNAME} $*.o
-	-${RM} __$*.f __$*.c""")
-    else:
-      self.framework.addSubstitution('F_to_o_TARGET', '')
-=======
-      if self.framework.argDB['CC'] == 'gcc': traditional = '-traditional-cpp'
-      else:                                   traditional = ''
       self.framework.addSubstitution('F_to_o_TARGET', "include ${PETSC_DIR}/bmake/common/rules.fortran.nocpp")
     else:
       self.framework.addSubstitution('F_to_o_TARGET', "include ${PETSC_DIR}/bmake/common/rules.fortran.cpp")
->>>>>>> 4e4bea32
     return
 
   def configureFortranStubs(self):
