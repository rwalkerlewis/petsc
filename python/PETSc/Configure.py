--- conflicted
+++ resolved
@@ -384,18 +384,11 @@
     return
 
   def checkPrototype(self, includes = '', body = '', cleanup = 1, codeBegin = None, codeEnd = None):
-<<<<<<< HEAD
-    (output,err,code) = self.outputCompile(includes, body, cleanup, codeBegin, codeEnd)
-    if output.find('implicit') >= 0 or output.find('Implicit') >= 0: return 0
-    return 1
-    
-=======
     (output, error, status) = self.outputCompile(includes, body, cleanup, codeBegin, codeEnd)
     if output.find('implicit') >= 0 or output.find('Implicit') >= 0:
       return 0
     return 1
 
->>>>>>> e2bf55b4
   def configureGetDomainName(self):
     if not self.checkPrototype('#include <unistd.h>\n','char test[10]; int err = getdomainname(test,10);'):
       self.addPrototype('int getdomainname(char *, int);', 'C')
