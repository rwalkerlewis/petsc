--- conflicted
+++ resolved
@@ -97,10 +97,6 @@
     self.addMakeMacro('CC_LINKER',self.setCompilers.getLinker())
     self.addMakeMacro('CC_LINKER_FLAGS',self.setCompilers.getLinkerFlags())
     self.setCompilers.popLanguage()
-<<<<<<< HEAD
-    # Must have a valid linker flag due to makefile setup
-=======
->>>>>>> 1eeabbf6
     # '' for Unix, .exe for Windows
     self.addMakeMacro('CC_LINKER_SUFFIX','')
     self.addMakeMacro('CC_LINKER_LIBS',self.framework.argDB['LIBS']+' '+self.libraries.toString(self.compilers.flibs))
