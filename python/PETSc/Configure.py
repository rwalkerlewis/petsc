--- conflicted
+++ resolved
@@ -11,14 +11,8 @@
     self.defineAutoconfMacros()
     headersC = map(lambda name: name+'.h', ['dos', 'endian', 'fcntl', 'float', 'io', 'limits', 'malloc', 'pwd', 'search', 'strings',
                                             'stropts', 'unistd', 'machine/endian', 'sys/param', 'sys/procfs', 'sys/resource',
-<<<<<<< HEAD
-                                            'sys/stat', 'sys/systeminfo', 'sys/times', 'sys/utsname','string', 'stdlib',
+                                            'sys/systeminfo', 'sys/times', 'sys/utsname','string', 'stdlib',
                                             'sys/socket','sys/wait','netinet/in','netdb','Direct','time','Ws2tcpip','sys/types','WindowsX'])
-=======
-                                            'sys/systeminfo', 'sys/times', 'sys/utsname','string', 'stdlib',
-                                            'sys/socket','sys/wait','netinet/in','netdb','Direct','time','Ws2tcpip','sys/types',
-                                            'WindowsX'])
->>>>>>> 5a7ee8be
     functions = ['access', '_access', 'clock', 'drand48', 'getcwd', '_getcwd', 'getdomainname', 'gethostname', 'getpwuid',
                  'gettimeofday', 'getwd', 'memalign', 'memmove', 'mkstemp', 'popen', 'PXFGETARG', 'rand', 'getpagesize',
                  'readlink', 'realpath',  'sigaction', 'signal', 'sigset', 'sleep', '_sleep', 'socket', 'times',
