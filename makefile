#
# This is the makefile for compiling PETSc. See 
# http://www.mcs.anl.gov/petsc/petsc-as/documentation/installation.html for directions on installing PETSc.
# See also bmake/common for additional commands.
#
ALL: all
LOCDIR	 = . 
DIRS	 = src include 
CFLAGS	 = 
FFLAGS	 = 

include ${PETSC_DIR}/bmake/common/base
include ${PETSC_DIR}/bmake/common/test

#
# Basic targets to build PETSc libraries.
# all: builds the c, fortran, and f90 libraries
all: 
	@${OMAKE}  PETSC_ARCH=${PETSC_ARCH}  chkpetsc_dir
	-@${OMAKE} all_build 2>&1 | tee make_log_${PETSC_ARCH}
	-@egrep -i "( error | error:)" make_log_${PETSC_ARCH} > /dev/null; if [ "$$?" = "0" ]; then \
           echo "********************************************************************"; \
           echo "  Error during compile, check make_log_${PETSC_ARCH}"; \
           echo "  Send it and configure.log to petsc-maint@mcs.anl.gov";\
           echo "********************************************************************"; \
           exit 1; fi

all_build: chk_petsc_dir chklib_dir info info_h deletelibs  build shared
#
# Prints information about the system and version of PETSc being compiled
#
info:
	-@echo "=========================================="
	-@echo " "
	-@echo "See docs/faq.html and docs/bugreporting.html"
	-@echo "for help with installation problems. Please send EVERYTHING"
	-@echo "printed out below when reporting problems"
	-@echo " "
	-@echo "To subscribe to the PETSc users mailing list, send mail to "
	-@echo "majordomo@mcs.anl.gov with the message: "
	-@echo "subscribe petsc-announce"
	-@echo " "
	-@echo "=========================================="
	-@echo On `date` on `hostname`
	-@echo Machine characteristics: `uname -a`
	-@echo "-----------------------------------------"
	-@echo "Using PETSc directory: ${PETSC_DIR}"
	-@echo "Using PETSc arch: ${PETSC_ARCH}"
	-@echo "-----------------------------------------"
	-@grep "define PETSC_VERSION" ${PETSC_DIR}/include/petscversion.h | ${SED} "s/........//"
	-@echo "-----------------------------------------"
	-@echo "Using configuration flags:"
	-@grep "\#define " ${PETSC_DIR}/bmake/${PETSC_ARCH}/petscconf.h
	-@echo "-----------------------------------------"
	-@echo "Using include paths: ${PETSC_INCLUDE}"
	-@echo "------------------------------------------"
	-@echo "Using C/C++ compiler: ${CC} ${CC_FLAGS} ${COPTFLAGS} ${CFLAGS}"
	-@echo "C/C++ Compiler version: " `${CCV}`
	-@if [ "${FC}" != "" ]; then \
	   echo "Using Fortran compiler: ${FC} ${FC_FLAGS} ${FFLAGS} ${FPP_FLAGS}";\
	   echo "Fortran Compiler version: " `${FCV}`;\
         fi
	-@echo "-----------------------------------------"
	-@echo "Using C/C++ linker: ${CC_LINKER}"
	-@if [ "${FC}" != "" ]; then \
	   echo "Using Fortran linker: ${FC_LINKER}";\
         fi
	-@echo "-----------------------------------------"
	-@echo "Using libraries: ${PETSC_LIB}"
	-@echo "------------------------------------------"
	-@echo "Using mpirun: ${MPIRUN}"
	-@echo "=========================================="
#
#
MINFO = ${PETSC_DIR}/bmake/${PETSC_ARCH}/petscmachineinfo.h
info_h:
	-@$(RM) -f MINFO ${MINFO}
	-@echo  "static const char *petscmachineinfo = \"  " >> MINFO
	-@echo  "Libraries compiled on `date` on `hostname` " >> MINFO
	-@echo  Machine characteristics: `uname -a` "" >> MINFO
	-@echo  "Using PETSc directory: ${PETSC_DIR}" >> MINFO
	-@echo  "Using PETSc arch: ${PETSC_ARCH}" >> MINFO
	-@echo  "-----------------------------------------\"; " >> MINFO
	-@echo  "static const char *petsccompilerinfo = \"  " >> MINFO
	-@echo  "Using C compiler: ${CC} ${CC_FLAGS} ${COPTFLAGS} ${CFLAGS} " >> MINFO
	-@echo  "C Compiler version:"  >> MINFO ; ${C_CCV} >> MINFO 2>&1 ; true
	-@echo  "C++ Compiler version:"  >> MINFO; ${CXX_CCV} >> MINFO 2>&1 ; true
	-@echo  "Using Fortran compiler: ${FC} ${FC_FLAGS} ${FFLAGS} ${FPP_FLAGS}" >> MINFO
	-@echo  "Fortran Compiler version:" >> MINFO ; ${FCV} >> MINFO 2>&1 ; true
	-@echo  "-----------------------------------------\"; " >> MINFO
	-@echo  "static const char *petsccompilerflagsinfo = \"  " >> MINFO
	-@echo  "Using include paths: ${PETSC_INCLUDE}" >> MINFO
	-@echo  "------------------------------------------\"; " >> MINFO
	-@echo  "static const char *petsclinkerinfo = \"  " >> MINFO
	-@echo  "Using C linker: ${CLINKER}" >> MINFO
	-@echo  "Using Fortran linker: ${FLINKER}" >> MINFO
	-@echo  "Using libraries: ${PETSC_LIB} \"; " >> MINFO
	-@cat MINFO | ${SED} -e 's/\^M//g' | ${SED} -e 's/\\/\\\\/g' | ${SED} -e 's/$$/ \\n\\/' | sed -e 's/\;  \\n\\/\;/'> MINFO_
	-@cat MINFO_ | ${SED} -e 's/\
//g'  > /dev/null; foobar=$$?; \
          if [ "$$foobar" = "0" ]; then \
	    cat MINFO_ | ${SED} -e 's/\
//g' > ${MINFO}; \
          else cat MINFO | ${SED} -e 's/\^M//g' | ${SED} -e 's/\\/\\\\/g' | ${SED} -e 's/$$/ \\n\\/' | sed -e 's/\;  \\n\\/\;/'> ${MINFO}; \
          fi
	-@$(RM) MINFO MINFO_

#
# Builds the PETSc libraries
# This target also builds fortran77 and f90 interface
# files and compiles .F files
#
build:
	-@echo "BEGINNING TO COMPILE LIBRARIES IN ALL DIRECTORIES"
	-@echo "========================================="
	-@${OMAKE}  PETSC_ARCH=${PETSC_ARCH} PETSC_DIR=${PETSC_DIR} ACTION=libfast tree
	-@${RANLIB} ${PETSC_LIB_DIR}/*.${AR_LIB_SUFFIX}
	-@echo "Completed building libraries"
	-@echo "========================================="
#
# Builds the Python wrappers
python:
	-@if [ -d "${PETSC_DIR}/src/python/PETSc" ]; then \
	  echo "COMPILING PYTHON WRAPPERS"; \
	  echo "========================================="; \
	  ./make.py --with-petsc-arch=${PETSC_ARCH}; \
	  echo "Completed building Python wrappers"; \
	  echo "========================================="; \
	fi
#
# Builds PETSc test examples for a given architecture
#
test: 
	-@echo "Running test examples to verify correct installation"
	@cd src/snes/examples/tutorials; ${OMAKE} PETSC_ARCH=${PETSC_ARCH}  PETSC_DIR=${PETSC_DIR} testex19
	@if [ "${FC}" != "" ]; then cd src/snes/examples/tutorials; ${OMAKE} PETSC_ARCH=${PETSC_ARCH}  PETSC_DIR=${PETSC_DIR} testex5f; fi;
	-@echo "Completed test examples"

testexamples: info 
	-@echo "BEGINNING TO COMPILE AND RUN TEST EXAMPLES"
	-@echo "Due to different numerical round-off on certain"
	-@echo "machines some of the numbers may not match exactly."
	-@echo "========================================="
	-@${OMAKE} PETSC_ARCH=${PETSC_ARCH}  PETSC_DIR=${PETSC_DIR} ACTION=testexamples_C  tree 
	-@echo "Completed compiling and running test examples"
	-@echo "========================================="
testfortran: info 
	-@echo "BEGINNING TO COMPILE AND RUN FORTRAN TEST EXAMPLES"
	-@echo "========================================="
	-@echo "Due to different numerical round-off on certain"
	-@echo "machines or the way Fortran formats numbers"
	-@echo "some of the results may not match exactly."
	-@echo "========================================="
	-@if [ "${FC}" != "" ]; then \
            ${OMAKE} PETSC_ARCH=${PETSC_ARCH} PETSC_DIR=${PETSC_DIR} ACTION=testexamples_Fortran tree; \
            echo "Completed compiling and running Fortran test examples"; \
          else \
            echo "Error: No FORTRAN compiler available"; \
          fi
	-@echo "========================================="
testexamples_uni: info 
	-@echo "BEGINNING TO COMPILE AND RUN TEST UNI-PROCESSOR EXAMPLES"
	-@echo "Due to different numerical round-off on certain"
	-@echo "machines some of the numbers may not match exactly."
	-@echo "========================================="
	-@${OMAKE} PETSC_ARCH=${PETSC_ARCH} PETSC_DIR=${PETSC_DIR} ACTION=testexamples_C_X11_MPIUni  tree 
	-@echo "Completed compiling and running uniprocessor test examples"
	-@echo "========================================="
testfortran_uni: info 
	-@echo "BEGINNING TO COMPILE AND RUN TEST UNI-PROCESSOR FORTRAN EXAMPLES"
	-@echo "Due to different numerical round-off on certain"
	-@echo "machines some of the numbers may not match exactly."
	-@echo "========================================="
	-@if [ "${FC}" != "" ]; then \
            ${OMAKE} PETSC_ARCH=${PETSC_ARCH} PETSC_DIR=${PETSC_DIR} ACTION=testexamples_Fortran_MPIUni  tree; \
            echo "Completed compiling and running uniprocessor fortran test examples"; \
          else \
            echo "Error: No FORTRAN compiler available"; \
          fi
	-@
	-@echo "========================================="

# Ranlib on the libraries
ranlib:
	${RANLIB} ${PETSC_LIB_DIR}/*.${AR_LIB_SUFFIX}

# Deletes PETSc libraries
deletelibs: 
	-${RM} -f ${PETSC_LIB_DIR}/lib*.*

# Cleans up build
allclean: deletelibs
	-@${OMAKE} PETSC_ARCH=${PETSC_ARCH} PETSC_DIR=${PETSC_DIR} ACTION=clean tree


#
# Check if PETSC_DIR variable specified is valid
#
chk_petsc_dir:
	@if [ ! -f ${PETSC_DIR}/include/petscversion.h ]; then \
	  echo "Incorrect PETSC_DIR specified: ${PETSC_DIR}!"; \
	  echo "You need to use / to separate directories, not \\!"; \
	  echo "Aborting build"; \
	  false; fi
#
#
install:
	-@if [ "${INSTALL_DIR}" = "${PETSC_DIR}" ]; then \
	  echo "Install directory is current directory; nothing needs to be done";\
        else \
	  echo Installing PETSc at ${INSTALL_DIR};\
          if [ ! -d `dirname ${INSTALL_DIR}` ]; then \
	    ${MKDIR} `dirname ${INSTALL_DIR}` ; \
          fi;\
          if [ ! -d ${INSTALL_DIR} ]; then \
	    ${MKDIR} ${INSTALL_DIR} ; \
          fi;\
          cp -fr include ${INSTALL_DIR};\
          if [ ! -d ${INSTALL_DIR}/bmake ]; then \
	    ${MKDIR} ${INSTALL_DIR}/bmake ; \
          fi;\
          cp -f bmake/adic* bmake/petscconf ${INSTALL_DIR}/bmake ; \
          cp -fr bmake/common ${INSTALL_DIR}/bmake;\
          cp -fr bmake/${PETSC_ARCH} ${INSTALL_DIR}/bmake;\
          cp -fr bin ${INSTALL_DIR};\
          if [ ! -d ${INSTALL_DIR}/lib ]; then \
	    ${MKDIR} ${INSTALL_DIR}/lib ; \
          fi;\
<<<<<<< HEAD
          if [ ! -d ${INSTALL_DIR}/lib ]; then \
            ${MKDIR} ${INSTALL_DIR}/lib;\
          fi; \
          if [ -d lib/${PETSC_ARCH} ]; then \
            cp -fr lib/${PETSC_ARCH} ${INSTALL_DIR}/lib;\
            ${RANLIB} ${INSTALL_DIR}/lib/*.a > /dev/null 2>&1 ;\
=======
          if [ -d lib/${PETSC_ARCH} ]; then \
            cp -fr lib/${PETSC_ARCH} ${INSTALL_DIR}/lib;\
            ${RANLIB} ${INSTALL_DIR}/lib/${PETSC_ARCH}/*.a ;\
>>>>>>> 71200b8a
            ${OMAKE} PETSC_ARCH=${PETSC_ARCH} PETSC_DIR=${INSTALL_DIR} shared; \
          fi;\
          echo "sh/bash: PETSC_DIR="${INSTALL_DIR}"; export PETSC_DIR";\
          echo "csh/tcsh: setenv PETSC_DIR "${INSTALL_DIR} ;\
          echo "Then do make test to verify correct install";\
        fi;

install_src:
	-@if [ "${INSTALL_DIR}" = "${PETSC_DIR}" ]; then \
	  echo "You did not set a directory to install to";\
        else \
	  echo Installing PETSc source at ${INSTALL_DIR};\
          if [ ! -d `dirname ${INSTALL_DIR}` ]; then \
	    ${MKDIR} `dirname ${INSTALL_DIR}` ; \
          fi;\
          if [ ! -d ${INSTALL_DIR} ]; then \
	    ${MKDIR} ${INSTALL_DIR} ; \
          fi;\
          cp -fr src ${INSTALL_DIR};\
        fi;

install_docs:
	-@if [ "${INSTALL_DIR}" = "${PETSC_DIR}" ]; then \
	  echo "You did not set a directory to install to";\
        else \
	  echo Installing PETSc documentation at ${INSTALL_DIR};\
          if [ ! -d `dirname ${INSTALL_DIR}` ]; then \
	    ${MKDIR} `dirname ${INSTALL_DIR}` ; \
          fi;\
          if [ ! -d ${INSTALL_DIR} ]; then \
	    ${MKDIR} ${INSTALL_DIR} ; \
          fi;\
          cp -fr docs ${INSTALL_DIR};\
          ${RM} -fr docs/tex;\
        fi;
# ------------------------------------------------------------------
#
# All remaining actions are intended for PETSc developers only.
# PETSc users should not generally need to use these commands.
#

# To access the tags in EMACS, type M-x visit-tags-table and specify
# the file petsc/TAGS.	
# 1) To move to where a PETSc function is defined, enter M-. and the
#     function name.
# 2) To search for a string and move to the first occurrence,
#     use M-x tags-search and the string.
#     To locate later occurrences, use M-,
# Builds all etags files
alletags:
	-@maint/generateetags.py
	-@find python -type f -name "*.py" |grep -v SCCS | xargs etags -o TAGS_PYTHON

allfortranstubs:
	-@maint/generatefortranstubs.py ${BFORT}
#
# These are here for the target allci and allco, and etags
#

BMAKEFILES = bmake/common/base bmake/common/test bmake/adic.init bmake/adicmf.init
DOCS	   = bmake/readme
SCRIPTS    = maint/builddist  maint/wwwman maint/xclude maint/bugReport.py maint/buildconfigtest maint/builddistlite \
             maint/buildtest maint/checkBuilds.py maint/copylognightly maint/copylognightly.tao maint/countfiles maint/findbadfiles \
             maint/fixinclude maint/getexlist maint/getpdflabels.py maint/helpindex.py maint/hosts.local maint/hosts.solaris  \
             maint/lex.py  maint/mapnameslatex.py maint/startnightly maint/startnightly.tao maint/submitPatch.py \
             maint/update-docs.py  maint/wwwindex.py maint/xcludebackup maint/xcludecblas maint/zap maint/zapall \
             python/PETSc/Configure.py python/PETSc/Options.py \
             python/PETSc/packages/*.py python/PETSc/utilities/*.py

chk_loc:
	@if [ ${LOC}foo = foo ] ; then \
	  echo "*********************** ERROR ************************" ; \
	  echo " Please specify LOC variable for eg: make allmanualpages LOC=/sandbox/petsc"; \
	  echo "******************************************************";  false; fi
	@${MKDIR} ${LOC}/docs/manualpages

# Builds all the documentation - should be done every night
alldoc: alldoc1 alldoc2

# Build everything that goes into 'doc' dir except html sources
alldoc1: chk_loc deletemanualpages chk_concepts_dir
	-${OMAKE} ACTION=manualpages_buildcite tree_basic LOC=${LOC}
	-@sed -e s%man+../%man+manualpages/% ${LOC}/docs/manualpages/manualpages.cit > ${LOC}/docs/manualpages/htmlmap
	-@cat ${PETSC_DIR}/src/docs/mpi.www.index >> ${LOC}/docs/manualpages/htmlmap
	cd src/docs/tex/manual; ${OMAKE} manual.pdf LOC=${LOC}
	-${OMAKE} ACTION=manualpages tree_basic LOC=${LOC}
	-maint/wwwindex.py ${PETSC_DIR} ${LOC}
	-${OMAKE} ACTION=manexamples tree_basic LOC=${LOC}
	-${OMAKE} manconcepts LOC=${LOC}
	-${OMAKE} ACTION=getexlist tree_basic LOC=${LOC}
	-${OMAKE} ACTION=exampleconcepts tree_basic LOC=${LOC}
	-maint/helpindex.py ${PETSC_DIR} ${LOC}
	-grep -h Polymorphic include/*.h | grep -v '#define ' | sed "s?PetscPolymorphic[a-zA-Z]*(??g" | cut -f1 -d"{" > tmppoly
	-maint/processpoly.py ${PETSC_DIR} ${LOC}
	-${RM} tmppoly

# Builds .html versions of the source
# html overwrites some stuff created by update-docs - hence this is done later.
alldoc2: chk_loc
	-${OMAKE} ACTION=html PETSC_DIR=${PETSC_DIR} alltree LOC=${LOC}
	-maint/update-docs.py ${PETSC_DIR} ${LOC}

alldocclean: deletemanualpages allcleanhtml

# Deletes man pages (HTML version)
deletemanualpages: chk_loc
	-@if [ -d ${LOC} -a -d ${LOC}/docs/manualpages ]; then \
          find ${LOC}/docs/manualpages -type f -name "*.html" -exec ${RM} {} \; ;\
          ${RM} ${LOC}/docs/exampleconcepts ;\
          ${RM} ${LOC}/docs/manconcepts ;\
          ${RM} ${LOC}/docs/manualpages/manualpages.cit ;\
          maint/update-docs.py ${PETSC_DIR} ${LOC} clean;\
        fi

allcleanhtml: 
	-${RM} include/adic/*.h.html 
	-${OMAKE} ACTION=cleanhtml PETSC_DIR=${PETSC_DIR} alltree

chk_concepts_dir: chk_loc
	@if [ ! -d "${LOC}/docs/manualpages/concepts" ]; then \
	  echo Making directory ${LOC}/docs/manualpages/concepts for library; ${MKDIR} ${LOC}/docs/manualpages/concepts; fi
#
#  makes .lines files for all source code
# 
allgcov: 
	-@${RM} -rf /tmp/gcov
	-@mkdir /tmp/gcov
	-${OMAKE} ACTION=gcov PETSC_DIR=${PETSC_DIR} tree

# usage make allrcslabel NEW_RCS_LABEL=v_2_0_28
allrcslabel: 
	-@${OMAKE} PETSC_ARCH=${PETSC_ARCH} NEW_RCS_LABEL=${NEW_RCS_LABEL} ACTION=rcslabel  alltree 
#
#   The commands below are for generating ADIC versions of the code;
# they are not currently used.
#
alladicignore:
	-@${RM} ${INSTALL_LIB_DIR}/adicignore
	-@${OMAKE}  PETSC_ARCH=${PETSC_ARCH} ACTION=adicignore  tree 

alladic:
	-@echo "Beginning to compile ADIC source code in all directories"
	-@echo "Using ADIC compiler: ${ADIC_CC} ${CCPPFLAGS}"
	-@echo "========================================="
	-@cd include ; \
           ${ADIC_CC} -s -f 1 ${CCPPFLAGS} petsc.h 
	-@${OMAKE}  PETSC_ARCH=${PETSC_ARCH} ACTION=adic  tree 
	-@cd src/inline ; \
            ${OMAKE} PETSC_ARCH=${PETSC_ARCH} adic

alladiclib:
	-@echo "Beginning to compile ADIC libraries in all directories"
	-@echo "Using compiler: ${CC} ${COPTFLAGS}"
	-@echo "-----------------------------------------"
	-@echo "Using PETSc flags: ${PETSCFLAGS} ${PCONF}"
	-@echo "-----------------------------------------"
	-@echo "Using configuration flags:"
	-@grep "define " bmake/${INLUDE_ARCH}/petscconf.h
	-@echo "-----------------------------------------"
	-@echo "Using include paths: ${PETSC_INCLUDE}"
	-@echo "-----------------------------------------"
	-@echo "Using PETSc directory: ${PETSC_DIR}"
	-@echo "Using PETSc arch: ${PETSC_ARCH}"
	-@echo "========================================="
	-@${RM} -f  ${INSTALL_LIB_DIR}/*adic.${AR_LIB_SUFFIX}
	-@${OMAKE} PETSC_ARCH=${PETSC_ARCH} ACTION=adiclib  tree
	-@cd src/adic/src ; \
            ${OMAKE} PETSC_ARCH=${PETSC_ARCH} lib

# -------------------------------------------------------------------------------
#
# Some macros to check if the fortran interface is up-to-date.
#
countfortranfunctions: 
	-@cd ${PETSC_DIR}/src/fortran; egrep '^void' custom/*.c auto/*.c | \
	cut -d'(' -f1 | tr -s  ' ' | cut -d' ' -f2 | uniq | egrep -v "(^$$|Petsc)" | \
	sed "s/_$$//" | sort > /tmp/countfortranfunctions

countcfunctions:
	-@ grep extern ${PETSC_DIR}/include/*.h *.h | grep "(" | tr -s ' ' | \
	cut -d'(' -f1 | cut -d' ' -f3 | grep -v "\*" | tr -s '\012' |  \
	tr 'A-Z' 'a-z' |  sort > /tmp/countcfunctions

difffortranfunctions: countfortranfunctions countcfunctions
	-@echo -------------- Functions missing in the fortran interface ---------------------
	-@${DIFF} /tmp/countcfunctions /tmp/countfortranfunctions | grep "^<" | cut -d' ' -f2
	-@echo ----------------- Functions missing in the C interface ------------------------
	-@${DIFF} /tmp/countcfunctions /tmp/countfortranfunctions | grep "^>" | cut -d' ' -f2
	-@${RM}  /tmp/countcfunctions /tmp/countfortranfunctions

checkbadfortranstubs:
	-@echo "========================================="
	-@echo "Functions with MPI_Comm as an Argument"
	-@echo "========================================="
	-@cd ${PETSC_DIR}/src/fortran/auto; grep '^void' *.c | grep 'MPI_Comm' | \
	tr -s ' ' | tr -s ':' ' ' |cut -d'(' -f1 | cut -d' ' -f1,3
	-@echo "========================================="
	-@echo "Functions with a String as an Argument"
	-@echo "========================================="
	-@cd ${PETSC_DIR}/src/fortran/auto; grep '^void' *.c | grep 'char \*' | \
	tr -s ' ' | tr -s ':' ' ' |cut -d'(' -f1 | cut -d' ' -f1,3
	-@echo "========================================="
	-@echo "Functions with Pointers to PETSc Objects as Argument"
	-@echo "========================================="
	-@cd ${PETSC_DIR}/src/fortran/auto; \
	_p_OBJ=`grep _p_ ${PETSC_DIR}/include/*.h | tr -s ' ' | \
	cut -d' ' -f 3 | tr -s '\012' | grep -v '{' | cut -d'*' -f1 | \
	sed "s/_p_//g" | tr -s '\012 ' ' *|' ` ; \
	for OBJ in $$_p_OBJ; do \
	grep "$$OBJ \*" *.c | tr -s ' ' | tr -s ':' ' ' | \
	cut -d'(' -f1 | cut -d' ' -f1,3; \
	done 
#
# Automatically generates PETSc exercises in html from the tutorial examples.
#
# The introduction for each section is obtained from docs/manualpages/header_${MANSEC} is under RCS and may be edited
#  (used also in introductions to the manual pages)
# The overall introduction is in docs/exercises/introduction.html and is under RCS and may be edited
# The list of exercises is from TUTORIALS in each directory's makefile
#
# DO NOT EDIT the pageform.txt or *.htm files generated since they will be automatically replaced.
# The pagemaker rule is in the file bmake/common (at the bottom)
#
# Eventually the line below will replace the two cd in the rule below, it is just this way now for speed
#	-@${OMAKE} PETSC_DIR=${PETSC_DIR} pagemaker
#
exercises:
	-@echo "========================================="
	-@echo "Generating HTML tutorial exercises"
	-@${RM} docs/pageform.txt
	-@echo "title=\"PETSc Exercises\""                >  docs/pageform.txt 
	-@echo "access_title=Exercise Sections"              >>  docs/pageform.txt 
	-@echo "access_format=short"                        >> docs/pageform.txt
	-@echo "startpage=../exercises/introduction.htm"  >> docs/pageform.txt
	-@echo "NONE title=\"Introduction\" command=link src=../exercises/introduction.htm" >> docs/pageform.txt
	-@echo "Generating HTML for individual directories"
	-@echo "========================================="
	-@${OMAKE} PETSC_DIR=${PETSC_DIR} ACTION=pagemaker tree
	-@echo "Completed HTML for individual directories"
	-@echo "NONE title=\"<HR>\" " >> docs/pageform.txt; 
	-@echo "NONE title=\"PETSc Documentation\" command=link src=../index.html target=replace" >> docs/pageform.txt
	/home/MPI/class/mpiexmpl/maint/makepage.new -pageform=docs/pageform.txt -access_extra=/dev/null -outdir=docs/exercises
	-@echo "========================================="

# Make a tarball of all the Python code
#   This is currently used to release to the Teragrid
petscPython.tgz:
	@tar cvzf $@ --exclude SCCS --exclude BitKeeper --dereference python/
	-@scp $@ tg-login2.uc.teragrid.org:./

.PHONY: info info_h all all_build build testexamples testfortran testexamples_uni testfortran_uni ranlib deletelibs allclean update chk_petsc_dir \
        alletags etags etags_complete etags_noexamples etags_makefiles etags_examples etags_fexamples alldoc allmanualpages \
        allhtml allcleanhtml  allci allco allrcslabel alladicignore alladic alladiclib countfortranfunctions \
        start_configure configure_petsc configure_clean python
<|MERGE_RESOLUTION|>--- conflicted
+++ resolved
@@ -97,10 +97,10 @@
 	-@echo  "Using libraries: ${PETSC_LIB} \"; " >> MINFO
 	-@cat MINFO | ${SED} -e 's/\^M//g' | ${SED} -e 's/\\/\\\\/g' | ${SED} -e 's/$$/ \\n\\/' | sed -e 's/\;  \\n\\/\;/'> MINFO_
 	-@cat MINFO_ | ${SED} -e 's/\
-//g'  > /dev/null; foobar=$$?; \
+; foobar=$$?; \
           if [ "$$foobar" = "0" ]; then \
 	    cat MINFO_ | ${SED} -e 's/\
-//g' > ${MINFO}; \
+\
           else cat MINFO | ${SED} -e 's/\^M//g' | ${SED} -e 's/\\/\\\\/g' | ${SED} -e 's/$$/ \\n\\/' | sed -e 's/\;  \\n\\/\;/'> ${MINFO}; \
           fi
 	-@$(RM) MINFO MINFO_
@@ -226,18 +226,9 @@
           if [ ! -d ${INSTALL_DIR}/lib ]; then \
 	    ${MKDIR} ${INSTALL_DIR}/lib ; \
           fi;\
-<<<<<<< HEAD
-          if [ ! -d ${INSTALL_DIR}/lib ]; then \
-            ${MKDIR} ${INSTALL_DIR}/lib;\
-          fi; \
-          if [ -d lib/${PETSC_ARCH} ]; then \
-            cp -fr lib/${PETSC_ARCH} ${INSTALL_DIR}/lib;\
-            ${RANLIB} ${INSTALL_DIR}/lib/*.a > /dev/null 2>&1 ;\
-=======
           if [ -d lib/${PETSC_ARCH} ]; then \
             cp -fr lib/${PETSC_ARCH} ${INSTALL_DIR}/lib;\
             ${RANLIB} ${INSTALL_DIR}/lib/${PETSC_ARCH}/*.a ;\
->>>>>>> 71200b8a
             ${OMAKE} PETSC_ARCH=${PETSC_ARCH} PETSC_DIR=${INSTALL_DIR} shared; \
           fi;\
           echo "sh/bash: PETSC_DIR="${INSTALL_DIR}"; export PETSC_DIR";\
