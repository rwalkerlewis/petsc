%
%   Papers that we reference, BUT NOT any paper that uses PETSc or is about PETSc
% those belong in petscapps.bib
%
@string(AJ="Astrophysics J.")
@string{PC="Parallel Computing"}
@string(AIAAJ="AIAA J.")
@string(LAA="Linear Algebra and Applications")
@string(JCP="J. Computational Physics")
@string(JPDC="J. Parallel and Distributed Computing")
@string(ANM="Applied Numerical Mathematics")
@string{SIAPMA="SIAM J. Applied Mathematics"}
@string{SICOMP="SIAM J. Computing"}
@string{SIMAX="SIAM J. Matrix Analysis and Applications"}
@string{SINUM="SIAM J. Numerical Analysis"}
@string{SIREV="SIAM Review"}
@string{SISSC="SIAM J. Scientific and Statistical Computing"}
@string{SISC="SIAM J. Scientific Computing"}
@string{SIOPT="SIAM J. Optimization"}
@string(NumMath="Numerische Mathematik")
@string(MathComp="Mathematics of Computation")
@string(IJNMF="International J. for Numerical Methods in Fluids")
@string(Impact="Impact of Computing in Science and Engineering")
@string(CPC="Computer Physics Communications")
@string(jota = "J. Optimization Theory and Applications")
@string(ZaMM = "Zeitschrift f\:{u}r angewandte Mathematik und Mechanik")


@incollection{fjp:ima,
  AUTHOR=    "Lori Freitag and Mark Jones and Paul Plassmann",
  title = "The Scalability of Mesh Improvement Algorithms",
  booktitle = "Algorithms for Parallel Processing",
  publisher = "Springer-Verlag",
  volume = "105",
  series = "The IMA Volumes in Mathematics and Its Applications",
  editor = "Michael T.\ Heath and Abhiram Ranade and Robert S.\ Schreiber",
  year = "1998",
  pages = "185--212"
  }

@inproceedings{poet,
        AUTHOR = "Rob Armstrong and Alex Cheung",
        TITLE = "{POET} ({P}arallel {O}bject-Oriented {E}nvironment and {T}oolkit) 
       and Frameworks for Scientific Distributed Computing",
        BOOKTITLE = "Proceedings of {HICSS97}",
        YEAR = "1997",
}

@Unpublished{ pseware-web-page,
  author =       "",
  title =        "{PSEware} {Web} page",
  note =         "http://www.\-extreme.\-indiana.edu/\-pseware/, Indiana University",
  key =        "{PSEware} {Web} page",
}
 
@Unpublished{ infospheres-web-page,
  author =       "",
  title =        "{Infospheres} {W}eb page",
  note =         "http://www.infospheres.caltech.edu/",
  key =        "{Infospheres} {Web} page",
}

@Unpublished{ cumulvs-web-page,
  author =       "",
  title =        "{Cumulvs} {W}eb page",
  note =         "http://www.epm.ornl.gov/cs/cumulvs.html",
  key =        "{Cumulvs} {W}eb page",
}

@Article{cumulvs97,
  author    = "G. A. Geist and J. A. Kohl and P. M. Papadopoulos",
  title     = "{CUMULVS}: Providing Fault-Tolerance, Visualization,
                  and Steering of Parallel Applications",
  journal =   "International Journal of Supercomputing Applications",
  year      = 1997
}

@InProceedings{scirun97,
  author    = "S. G. Parker and D. W. Weinstein and C. R. Johnson",
  title     = "The {SCIRun} Computational Steering System",
  booktitle = "Modern Software Tools in Scientific Computing",
  editor    = "E. Arge and A. M. Bruaset and H. P. Langtangen",
  publisher = "Birkhauser Press",
  year      = 1997,
}

@techreport{ szyld,
 AUTHOR=    "Valeria Simoncini and Daniel B. Szyld",
 TITLE=     " Theory of Inexact Krylov Subspace Methods and Applications to Scientific Computing", 
 year      = "2002",
 institution =  "Department of Mathematics, Temple University",
 number =     "02-4-12"
}

@techreport{ pdelab,
 AUTHOR=    "S. Weerawarana and E. N. Houstis and J. R. Rice and A. C. Catlin and
             C. Crabill and C. C. Chui and S. Markus",
 TITLE=     "{PDELab}: An Object-Oriented Framework for Building Problem Solving
            Environments for {PDE} Based Applications",
 year      = 1994,
 institution =  "Department of Computer Sciences, Purdue University",
 number =     "CSD-TR-94-021"
}

@Unpublished{ilu-web-page,
  author = "Bill Janssen and Mike Spreitzer and Dan Larner and Chris Jacobi",
  title = 	 "{I}nter-{L}anguage {U}nification Reference Manual",
  note = 	 "ftp://ftp.parc.xerox.com/ilu/ilu.html, Xerox Corporation",
}

@Unpublished{doe2k-web-page,
  title = 	 "{DOE2000 Initiative} {W}eb page",
  note = 	 "http://www.mcs.anl.gov/DOE2000",
  key = 	 "DOE2000 Initiative",
}

@Unpublished{pvode-web-page,
  title = 	 "{PVODE} {W}eb Page",
  note = 	 "See {\tt http://www.llnl.gov/CASC/PVODE},
        Lawrence Livermore National Laboratory", 
  author =	 "A. {Hindmarsh et al.}",
}

@BOOK{szyperski97, 
       AUTHOR = "Clemens Szyperski",
       TITLE = "Component Software: Beyond Object-Oriented Programming",
       PUBLISHER = "ACM Press",
       address = "New York",
       YEAR = 1997
}

@Unpublished{isis++-web-page,
  title = 	 "{ISIS++} {W}eb Page",
  note = 	 "http://ca.sandia.gov/isis",
  author =	 "Robert L. Clay and Kyran Mish and Alan B. Williams",
  Institution = "Sandia National Laboratories",
}

@Unpublished{flash-web-page,
  title = 	 "{U}niversity of {C}hicago {C}enter on {A}strophysical
                  {T}hermonuclear {F}lashes {W}eb Page",
  note = 	 "http://www.asci.uchicago.edu",
  author =       "R. {Rosner et al.}",
  Institution = "University of Chicago",
}

@Unpublished{esi-web-page,
  title = 	 "{E}quation {S}olver {I}nterface {F}orum {W}eb Page",
  note = 	 "http://z.ca.sandia.gov/esi",
  author =       "R. {Clay et al.}",
}

@Unpublished{infobus-web-page,
  title = 	 "{I}nfo{B}us {W}eb Page",
  note = 	 "http://www.java.sun.com/beans/infobus",
  key =          "infobus"
}

@Unpublished{xray-web-page,
  title = 	 "{S}upercomputer {S}olution of {M}assive
                  {C}rystallographic and {M}icrotomographic {S}tructural {P}roblems {W}eb Page ({DOE} Grand Challenge Project)",
  note = 	 "http://www.mcs.anl.gov/xray/",
  Institution = "Argonne National Laboratory",
}



@INPROCEEDINGS{ kohn98,
 AUTHOR=    "Andrew Cleary and Scott Kohn and Steven Smith and Brent Smolinski",
 TITLE=     "Language Interoperability Mechanisms for High-Performance Scientific Applications",
 PUBLISHER= "SIAM",
 BOOKTITLE= "Proceedings of the SIAM Workshop on Object Oriented Methods for
                Inter-operable Scientific and Engineering Computing",
 year      = 1999,
 pages     = "30-39"
}


@INPROCEEDINGS{ freitag_jones_plassmann98,
 AUTHOR=    "Lori Freitag and Mark Jones and Paul Plassmann",
 TITLE=     "Component Integration for Unstructured Mesh Algorithms and Software",
 PUBLISHER= "SIAM",
 BOOKTITLE= "Proceedings of the SIAM Workshop on Object Oriented Methods for
                Inter-operable Scientific and Engineering Computing",
 year      = 1999,
 pages     = "215-224",
}

@BOOK{templates, 
       AUTHOR = {R. Barrett and M. Berry and T. F. Chan and J. Demmel and J. Donato and J. Dongarra and V. Eijkhout
       and R. Pozo and C. Romine and H. Van der Vorst }, 
       TITLE = {Templates for the Solution of Linear Systems: Building Blocks for Iterative Methods}, 
       PUBLISHER = {SIAM}, 
       YEAR = {1994}, 
       ADDRESS = {Philadelphia, PA}
 } 

@InProceedings{parasha2,
     author = {M. Parashar and J. C. Browne and C. Edwards and K. Klimkowski},
     title = { A Common Data Management Infrastructure for Parallel Adaptive 
               Algorithms for {PDE} Solutions},
     booktitle = {SC97 Proceedings},
    publisher = "IEEE Computer Society Press",
     year = {1997}
}

@TECHREPORT{parasha,
        AUTHOR="M. Parashar and J. C. Browne",
        TITLE="{DAGH}: A Data-Management Infrastructure for Parallel
                  Adaptive Mesh Refinement Techniques",
        INSTITUTION="Department of Computer Science, University of
                  Texas at Austin",
        YEAR="1995"
                }

@Article{parti,
  author =       {R. Das and M. Uysal and J. Saltz and Y. S. Hwang}, 
  title =        {Communication Optimizations for Irregular
                  Scientific Computations on Distributed Memory Architectures},
  journal =      {Journal of Parallel and Distributed Computing},
  year =         {1994},
  volume =       {22},
  pages =        {462--478}
}

@Article{mparti,
  author =       {G. Agrawal and A. Sussman and J. Saltz}, 
  title =        {An Integrated Runtime and Compile-time Approach for
                  Parallelizing Structured and Block Structured Applications},
  journal =      {IEEE Trans. on Parallel and Distributed Systems},
  volume =       {6},
  number =       {7},
  year =         "1995"
}

@Article{gropp-lusk-doss-skjellum,
  author =       { William Gropp and Ewing Lusk and Nathan Doss and Anthony
                  Skjellum}, 
  title =        {A high-performance, portable implementation of the {MPI}
                  Message Passing Interface standard},
  journal =      {Parallel Computing},
  year =         1996,
  volume =       22,
  pages =        {789--828}
}

@InProceedings{lam,
  author    = "Greg Burns and Raja Daoud and James Vaigl",
  title     = "{LAM}: An Open Cluster Environment for {MPI}",
  booktitle = "Proceedings of Supercomputing Symposium '94",
  editor    = "John W. Ross",
  publisher = "University of Toronto",
  pages     = "379--386",
  year      = 1994,
}


@Article{cs99,
  author    = "X.-C. Cai and M. Sarkis",
  title     = "A restricted additive {S}chwarz preconditioner for general sparse linear systems",
  journal =   SISC,
  year      = "1999",
  volume    = "21",
  pages     = "792-797"
}

@TechReport( cs97a,
    AUTHOR  = "X.-C. Cai and M. Sarkis", 
    TITLE   = "A restricted additive {S}chwarz preconditioner for general sparse linear systems ",
    YEAR    = 1997,
    Institution  = "Computer Science Department, 
University of Colorado-Boulder",
    Number = "CU-CS 843-97",
    Note= "(accepted by SIAM J. of Scientific  Computing)"
    )

@TECHREPORT{caisaad,
        AUTHOR="Xiao-Chuan Cai and Youcef Saad",
        TITLE="Overlapping domain decomposition algorithms for
               general sparse matrices",
        INSTITUTION="Army High Performance Computing
                     Research Center, University of Minnesota ",
        YEAR="1993",
        NUMBER="Preprint 93-027 ",
        NOTE= "SIAM J. Sci. Comp. (submitted)"
                }

@BOOK{ruminations,
      AUTHOR="Andrew Koenig and Barbara Moo",
      TITLE="Ruminations on C++",
      YEAR="1996",
      PUBLISHER="Addison-Wesley"
      }

@BOOK{mpi-complete,
      AUTHOR="Marc Snir and Steve Otto and Steven Huss-Lederman and David
                  Walker and Jack Dongarra",
      TITLE="{MPI}: The Complete Reference",
      YEAR="1995",
      PUBLISHER="MIT Press"
      }
		  

@Unpublished{ tcl-tk-web-page,
  title = 	 "{Tcl/Tk} {W}orld {W}ide {W}eb page",
  note = 	 "http://www.sunlabs.com/research/tcl/",
  year =	 1996,
  month =	 Aug
}

@Unpublished{ mpich-web-page,
  author =       "William Gropp and Ewing Lusk",
  key =          "MPICH",
  title = 	 "{MPICH} {W}eb page",
  note = 	 "http://www.mcs.anl.gov/mpi/mpich",
}

@Unpublished{ alice-web-page,
  title = 	 "{ALICE} {W}eb page",
  note = 	 "http://www.mcs.anl.gov/\-alice, 
        Mathematics and Computer Science Division, Argonne National Laboratory", 
  key  = 	 "{ALICE} {W}eb page",
}

@Article{ MPI-final, 
	Title = "{MPI}: A Message-Passing Interface Standard",
        Journal = "International J. Supercomputing Applications",
        Volume  = 8, 
	Number = "3/4",
	Year = 1994, 
	Key = "MPI Standard - final"
}

@Unpublished{ npb-web-page,
  key =          "NAS Parallel Benchmarks",
  title = 	 "{NAS} {P}arallel {B}enchmarks {W}eb page",
  note = 	 "http://www.nas.nasa.\-gov/\-NAS/\-NPB/\-index.html",
  year =	 1996,
  month =	 Dec
}



@book{ george81,
	TITLE = "Computer Solution of Large Sparse Positive Definite Systems",
	AUTHOR= "Alan George and Joseph W. Liu",
	PUBLISHER = "Prentice-Hall",
	YEAR      = 1981,
	KEY       = "SparseDirect"
        }

@book{ p4-book,
	TITLE     = "Portable Programs for Parallel Processors",
	PUBLISHER = "Holt, Rinehart, {and} Winston",
	YEAR      = 1987,
	AUTHOR    = "James Boyle and Ralph Butler and Terrence Disz and 
	             Barnett Glickfeld and Ewing Lusk and Ross Overbeek and
		     James Patterson and Rick Stevens",
	KEY       = "P4Book"
        }

@Article{p4-paper,
  author = 	"Ralph Butler and Ewing Lusk",
  title = 	"Monitors, Messages, and Clusters:  {T}he p4 Parallel
		 Programming System",
  journal = 	"Journal of Parallel Computing",
  note = 	"To appear (Also Argonne National Laboratory Mathematics and
                 Computer Science Division preprint P362-0493)",
  Year =        1993
}

@TechReport(picl,
    Author=      "G.~A.~Geist and Michael~T.~Heath and B.~W.~Peyton and 
	          Patrick~H.~Worley",
    Title=       "{PICL}: A portable instrumented communications library",
    Institution= "Oak Ridge National Laboratory",
    Number=      "TM-11130",
    Year=        "1990",
    Key=         "PICL")


@TechReport( upshot,
    Author=      "Virginia Herrarte and Ewing Lusk",
    Title=       "Studying Parallel Program Behavior with {U}pshot",
    Institution= "Argonne National Laboratory",
    Number=      "ANL-91/15",
    Month=       AUG,
    Year=        "1991",
    Key=         "Upshot" )

@TechReport( p4-manual,
    Author=      "Ralph Butler and Ewing Lusk",
    Title=       "User's Guide to the p4 Parallel Programming System",
    Institution= "Argonne National Laboratory",
    Number=      "ANL-92/17",
    Month=       Oct,
    Year=        "1992",
    Key=         "p4-Manual" )

@inproceedings{oldparti,
    Author    =      "Gagan Agrawal and Alan Sussman and Joel Saltz",
    Title     =       "Compiler and Runtime Support for Unstructured and Block
                  Structured Problems",
    BOOKTITLE = "Proceedings of Supercomputing '93",
    pages     = "578--587",
    YEAR      = "1993"
}

@article{parti2,
    Author    =      "S. S. Mukherjee and S. D. Sharma and
                      M. DF. Hill and J. R. Larus and A. Rogers and J. Saltz",
    Title     =       "Efficient Support for Irregular Applications on
                  Distributed Memory Machines",
    journal   = "ACM SIGPLAN Notices",
    YEAR      = "1995",
    pages     = "68-79",
    volume    = "30",
    number    = "8"
}


@article{parti3,
    Author    =      "J. Saltz and R. Mirchandaney and K. Crowley",
    Title     =       "Run-Time Parallelization and Scheduling of Loops",
    journal   = "IEEE Trans. Computers",
    YEAR      = "1991",
    pages     = "604-612",
    volume    = "40",
    number    = "5"
}

@inproceedings{disz-lusk:wamtrace,
	AUTHOR = "Terrence Disz and Ewing Lusk",
	TITLE = "A Graphical Tool for Observing the Behavior of Parallel
 		Logic Programs",
	BOOKTITLE = "Proceedings of the 1987 Symposium on Logic Programming",
	YEAR = "1987",
	PAGES = "46--53"
}
@inproceedings{gorlick-kesselman:gauge,
	AUTHOR = "Michael Gorlick and Carl Kesselman",
	TITLE = "Timing {Prolog} programs without Clocks",
	BOOKTITLE = "Proceedings of the 1987 Symposium on Logic Programming",
	YEAR = "1996",
        publisher = "Birkhauser"
}


@TechReport( aztec,
    Author = "Scott A. Hutchinson and John N. Shadid and Ray S. Tuminaro",
    Title  = "Aztec User's Guide Version 1.1",
    Institution = "Sandia National Laboratories",
    Month  = Oct,
    Year   = 1995,
    Number = "SAND95/1559"
    )

@Book{taylor-chandy:pcn,
    Author = "Chandy, M. and Taylor, S.",
    Title = "An Introduction to Parallel Programming",
    Year = 1991,
    Publisher = "Jones and Bartlett"}

@Book{foster-taylor:strand,
    Title = "Strand:  New Concepts in Parallel Programming",
    Author = "Ian Foster and Stephen Taylor",
    Publisher = "Prentice-Hall",
    Adress = " Englewood Cliffs, New Jersey",
    Year = 1990}

@article{aurora,
	AUTHOR = "E. Lusk and R. Butler and T. Disz and R. Olson and 
		R. Overbeek and R. Stevens and D.H.D. Warren and
		A. Calderwood and P. Szeredi and S. Haridi and 
		P. Brand and M. Carlsson and A. Ciepielewski and
		B. Hausman",
	TITLE = "The Aurora OR-Parallel Prolog System",
	JOURNAL = "New Generation Computing",
	VOLUME = 7,
	NUMBER = 3,
	YEAR = 1990,
	PAGES = "243--271"
}

@Techreport{roo,
    Author = "E. Lusk and W. McCune and J. Slaney",
    Title = "Roo---a Parallel Theorem Prover",
    Institution = "Argonne National Laboratory",
    Number = "MCS--TM--149",
    Year = 1991}

@Techreport{heath-etheridge:vppp,
    Author = "M. T. Heath and J. A. Etheridge",
    Title = "Visualizing the Performance of Parallel Programs",
    Institution = "Oak Ridge National Laboratory",
    Number = "ORNL TM-11813",
    Year = 1991}


@Techreport{chem:vis,
  Author = "Ewing L. Lusk",
  Title = "Performance Visualization for Parallel Programs",
  Institution = "Argonne National Laboratory",
  Number = "ANL/MCS--P287--0192",
  Year = 1991,
  Note = "(to appear in {\em Theoretica Chimica Acta})"
  }

@Techreport{picltrace,
    Author = "P.~H.~Worley",
    Title = "A new {PICL} trace file format",
    Institution = "Oak Ridge National Laboratory",
    Number = "ORNL TM-12125",
    Month  = JUN,
    Year = 1992}

@inproceedings{hideo,
	AUTHOR = "Gary Olsen and Carl Woese and Ray Hagstrom and Hideo Matsuda
		  and Ross Overbeek",
	TITLE = "Inference of Phylogenetic trees using maximum likelihood",
	BOOKTITLE = "Proceedings of the First Intel Delta Applications 
		     Workshop",
	YEAR = "1992",
	PAGES = "247--262"
}

@InProceedings(DW90,
    Author=      "M. Dryja and O. Widlund",
    Title=       "Towards a Unified Theory of Domain Decomposition Algorithms
                  for Elliptic Problems",
    Booktitle=   "Third International Symposium on Domain Decomposition
                  Methods",
    Editor=      "T. F. Chan and R. Glowinski 
                 and J. P\'eriaux and O. B. Widlund",
    Year=        "1990",
    Pages=       "3-21",
    Publisher=   "SIAM",
    Address=     "Philadelphia",
    Annote=      "Additive {S}chwarz.  Surveys recent (1989) results; some
		  comments on 3-d and how many approaches may be cast in 
		  the form of additive {S}chwarz-subspace form.  58 
	          references, good introduction to the theory.  No
	          computations",
    Key=         "DryjaWidlund90 !AS")

@UnPublished(rosing,
    Author=    "Matt Rosing and Joel Saltz",
    Title=     "Low Latency Messages on Distributed Memory Multiprocessors",
    Key=       "LowLatency",
    Note=      "manuscript, 1992")

@techreport{jp:incomplete,
         AUTHOR = "Mark T. Jones and Paul E. Plassmann",
        TITLE = "An Improved Incomplete {C}holesky Factorization",
        INSTITUTION = "Argonne National Laboratory",
        ADDRESS = "Argonne, IL",
        TYPE = "Preprint",
        NOTE = "(to appear in {\em ACM Trans. on Mathematical Software, 1995})",
        NUMBER = "MCS-P206-0191",
        YEAR = "1991",
	KEY = "jones" }

@incollection{jp:ima,
  AUTHOR = jp,
  title = "The Efficient Parallel Iterative Solution
  of Large Sparse Linear Systems",
  booktitle = "Graph Theory and Sparse Matrix Computation",
  publisher = "Springer-Verlag",
  series = "The IMA Volumes in Mathematics and Its Applications",
  editor = "Alan George and John Gilbert and Joseph W.H.~Liu",
  volume = "56",
  year = "1993",
  pages="229--245"
  }

@Article{ ew94,
  AUTHOR = "S. C. Eisenstat and H. F. Walker",
  TITLE = "Choosing the forcing terms in an inexact {N}ewton method", 
  journal =	 "SIAM J. Sci. Stat. Comput.",
  year =	 1996,
  volume =	 17,
  pages =	 "16--32"
}

@Article{ pw98,
  AUTHOR = "M. Pernice and H. F. Walker",
  TITLE = "{NITSOL}: A Newton Iterative Solver for Nonlinear Systems",
  journal =	 "SIAM J. Sci. Stat. Comput.",
  year =	 1998,
  volume =	 19,
  pages =	 "302--318"
}

@TechReport( ysmp83,
    KEY       =   "Eisenstat",
    AUTHOR    =   "S.~C.~Eisenstat and H.~C.~Elman and M.~H.~Schultz and
		  A.~H.~Sherman",
    TITLE     =   "The (New) {Y}ale {S}parse {M}atrix {P}ackage",
    INSTITUTION=  "Department of Computer Science, Yale University",
    NUMBER    =   "YALE/DCS/RR-265",
    MONTH     =    APR,
    YEAR      =   "1983"
    )

@TechReport{ sparsekit,
    KEY       = "Saad",
    AUTHOR    = "Youcef Saad",
    TITLE     = "{SPARSKIT}, a basic tool kit for sparse matrix computations",
    INSTITUTION= "Center for Supercomputing Research and Development, 
	          University of Illinois at Urbana-Chanpaign",
    NUMBER    = "1029",
    YEAR      = 1990
    }

@TechReport( pde-user-ref,
    Author = "Barry F. Smith",
    Title  = "Extensible {PDE} Solvers Package Users Manual",
    Institution = "Argonne National Laboratory",
    Month  = SEP,
    Year   = 1994,
    Number = "ANL-93/40",
    Key    = "Smith94 ! PDE"
    )

@TechReport( bs-user-ref,
    Author = "Mark T. Jones and Paul E. Plassmann",
    Title  = "{BlockSolve95} Users Manual: Scalable Library Software for
                  the Parallel Solution of Sparse Linear Systems",
    Institution = "Argonne National Laboratory",
    Month  = DEC,
    Year   = 1995,
    Number = "ANL-95/48"
    )

@TechReport( snes-user-ref,
    Author = "William D. Gropp and Lois Curfman McInnes and Barry F. Smith",
    Title  = "Using the {S}calable {N}onlinear {E}quations {S}olvers Package",
    Institution = "Argonne National Laboratory",
    Month  = Feb,
    Year   = 1995,
    Number = "ANL/MCS-TM-193",
    Key    = "GroppMcInnesSmith95 ! SNES"
    )

@TechReport( sles-user-ref,
    Author = "William D. Gropp and Barry F. Smith",
    Title  = "{S}implified {L}inear {E}quation {S}olvers Users Manual",
    Institution = "Argonne National Laboratory",
    Month  = MAR,
    Year   = 1993,
    Number = "ANL-93/8",
    Key    = "GroppSmith93 ! SLES"
    )
@TechReport( chameleon-user-ref,
    Author = "William D. Gropp and Barry F. Smith",
    Title  = "Chameleon Parallel programming tools Users Manual",
    Institution = "Argonne National Laboratory",
    Month  = MAR,
    Year   = 1993,
    Number = "ANL-93/23",
    Key    = "GroppSmith93 ! Chameleon"
    )

@TechReport( ksp-user-ref,
    Author = "William D. Gropp and Barry F. Smith",
    Title  = "Users Manual for {KSP}: Data-Structure-Neutral Codes Implementing {K}rylov Space Methods",
    Institution = "Argonne National Laboratory",
    Month  = AUG,
    Year   = 1993,
    Number = "ANL-93/30",
    Key    = "GroppSmith93 ! KSP"
    )


@TechReport( mpi-chameleon, 
    Author = "William D. Gropp and Ewing Lusk",
    Title  = "A Test Implementation of the {MPI} Draft Message-Passing 
	     Standard",
    Institution = "Argonne National Laboratory",
    Month  = DEC,
    Year   = 1992,
    Number = "ANL-92/47",
    Key    = "GroppLusk92 ! MPI"
    )

@TechReport( blockcomm-fortran,
    Author = "William D. Gropp",
    Title  = "Block{C}omm for {F}ortran",
    Institution = "Argonne National Laboratory",
    Month  = MAY,
    Year   = 1993,
    Number = "ANL-93/00 (to appear)",
    Key    = "Gropp93 ! BlockComm"
    )

@TechReport( autodocument,
    Author = "William D. Gropp",
    Title  = "Automatic documentation of {C} programs",
    Institution = "Argonne National Laboratory",
    Month  = MAY,
    Year   = 1993,
    Number = "ANL-93/00",
    Key    = "Gropp93 ! Autodoc"
    )

@TechReport( zipcode,
    Author = "Anthony Skjellum and Steven G. Smith and Charles H Still and
Alvin P. Leung and Manfred Morari",
    Title  = "The {Z}ipcode message-passing system",
    Institution = "Lawrence Livermore National Laboratory",
    Month  = SEP,
    Year   = 1992,
    Number = "Unpublished",
    Key    = "Skjellum92 ! Zipcode" )

@Article( paragraph,
    Author = "Michael T. Heath and Jennifer Etheridge Finger",
    Title  = "Visualizing performance of parallel programs",
    Journal = "IEEE Software",
    Volume  = 8,
    Number  = 5,
    Month   = SEP,
    Year    = 1991,
    Pages   = "29--39",
    Key     = "Heath91 ! Paragraph" )

@article( gropp90,
    Author = "William Gropp and Edward Smith",
    Title  = "Computational Fluid Dynamics on Parallel Processors",
    Journal = "Computers and Fluids",
    Volume  = 18,
    Year    = 1990,
    Pages   = "289--304",
    Key     = "Gropp90 ! performance" )

@article( foster92,
    Author = "Ian Foster and William Gropp and Rick Stevens",
    Title  = "The parallel scalability of the spectral transform method",
    Journal = "Monthly Weather Review",
    Volume  = 120,
    Year    = 1992, 
    Pages   = "835--850",
    Key     = "Foster92 ! performance" )

@INBOOK{fgn,
        AUTHOR="R. Freund and G. H. Golub and N. Nachtigal",
        TITLE="Iterative Solution of Linear Systems",
        SERIES="Acta Numerica",
        YEAR="1992",
        PUBLISHER="Cambridge University Press",
        PAGES="57--100"
                }

@TechReport( nachtigal90,
    Author = "No{\"e}l M. Nachtigal and Satish C. Reddy and Lloyd N. Trefethen",
    Title  = "How Fast are Nonsymmetric Matrix Iterations?",
    Institution = "Massachusetts Institute of Technology",
    Month  = MAR,
    Year   = 1990,
    Number = "90-2",
    Key    = "Nachtigal | Krylov" 
    )

@Article{ vorst92,
  author = 	 "H. van der Vorst",
  title = 	 "Bi-{CGSTAB}: A fast and smoothly converging varient of
		  {Bi-CG} for the solution of nonsymmetric linear systems",
  journal =	 "SIAM J. Sci. Stat. Comput.",
  year =	 1992,
  volume =	 13,
  pages =	 "631--644"
}

@Article{ eisenstat81,
  author = 	 "S. Eisenstat",
  title = 	 "Efficient Implementation of a Class of {CG} Methods",
  journal =	 "SIAM J. Sci. Stat. Comput.",
  year =	 1981,
  volume =	 2,
  pages =	 "1--4"
}
n
@Manual( ibm-essl,
    Title = "{E}ngineering and {S}cientific {S}ubroutine {L}ibrary Version 2:
Guide and Reference",
    Organization = "IBM",
    Year  = 1992,
    Key   = "IBM-ESSL"
    )

@Manual( IBM-EUI,
    Title = "{IBM} {AIX} Parallel Environment Parallel Programming Subroutine
Reference Release 2.0",
    Organization = "IBM",
    Month = JUN,
    Year  = 1994,
    Key   = "IBM-EUI"
    )

@Manual( IBM-EUIH,
    Title = "Using {EUIH}: An Experimental {EUI} Implementation",
    Organization = "IBM",
    Author = "Peter Hochschild",
    Year  = 1993,
    Key   = "IBM-EUIH"
    )

@TechReport{ MPI, 
	Title = "Document for a Standard Message-Passing Interface",
	Author = "Message Passing Interface Forum",
	Institution =  "University of Tennessee", 
	Number = "CS-93-214",
	Month  = NOV,
	Year = 1993, 
	Key = "MPI Standard"
}

@Unpublished{ mpi-final-web,
  author = 	 "Message Passing Interface Forum",
  title = 	 "{MPI}: A Message-Passing Interface Standard",
  note = 	 "http://www.mcs.anl.gov/mpi/mpi-report/mpi-report.html",
  year =	 1994,
  month =	 MAY
}


@Book{hockney-jesshope,
  author = 	 "R. W. Hockney and C. R. Jesshope",
  title = 	 "Parallel Computers 2",
  publisher = 	 "Adam Hilger",
  year = 	 "1988"
}

@Book{cm-fortran,
  author = 	 "{Thinking Machines Corporation}",
  title = 	 "Users Manual for CM-Fortran",
  publisher = 	 "Thinking Machines Corporation",
  year = 	 1993
}

@TechReport{ Chang93,
	Title = "Experiments and Bounds on Block Diagonal Preconditioning",
	Author = "Mark Yan-Ming Chang and Martin H. Schultz",
	Institution = "Yale Department of Computer Science",
	Number = "YALEU/DCS/RR-994", 
	Month  = NOV,
	Year   = 1993,
	Key    = "BDD|diag" }

@inproceedings{gropplevine93,
	AUTHOR = "N. Galbreath and W. Gropp and D. Levine",
	TITLE = "Applications-Driven Parallel {I/O}", 
	BOOKTITLE = "Proceedings of Supercomputing '93",
	YEAR = "1993",
	PAGES = "462--471"
}

@book{ Siegle85,
AUTHOR = "H. J. Siegel",
TITLE  = "Interconnection Networks for Large Scale Parallel Processing",
PUBLISHER = "Lexington Books",
YEAR      = 1985,
KEY       = "Network Comparison"
}
 
@article{ Lawrie75,
AUTHOR = "D. H. Lawrie",
TITLE  = "Access and alignment of data in an array processor",
JOURNAL = "IEEE Transactions on Computers", 
VOLUME  = "C-24", 
NUMBER  = 12,
MONTH   = DEC,
YEAR    = 1975,
PAGES   = "1145--1155",
KEY     = "Omega Network"
}

@book{ Lamport86,
AUTHOR = "Leslie Lamport",
TITLE  = "{LaTeX}: A document preparation system",
PUBLISHER = "Addison-Wesley",
YEAR      = 1986,
KEY       = "Latex Manual"
}

@TechReport( tohtml,
    Author=      "William Gropp",
    Title=       "Users Manual for tohtml: Producing true hypertext 
documents from {LaTeX}",
    Institution= "Argonne National Laboratory",
    Number=      "ANL/MCS-TM-00",
    Month=       JAN,
    Year=        "1995",
    Key=         "tohtml" )

@TechReport( doctext,
    Author=      "William Gropp",
    Title=       "Users Manual for doctext:
Producing documentation from {C} source code",
    Institution= "Argonne National Laboratory",
    Number=      "ANL/MCS-TM-00",
    Month=       JAN,
    Year=        "1995",
    Key=         "doctext" )

@TechReport( bfort,
    Author=      "William Gropp",
    Title=       "Users Manual for bfort:
Producing {F}ortran interfaces to {C} source code",
    Institution= "Argonne National Laboratory",
    Number=      "ANL/MCS-TM-208",
    Month=       MAR,
    Year=        "1995",
    Key=         "doctext" )


@InProceedings{ gropp-lusk:unix-tools,
    Author=     "William Gropp and Ewing Lusk",
    Title=      "Scalable {U}nix Tools on Parallel Processors", 
    Booktitle=  "Proceedings of the 1994 Scalable High Performanc Computing
		  Conference",
    Publisher=  "IEEE",
    Pages    =  "56--62"
    }

@inproceedings{jp:bell_prize,
    AUTHOR = jp,
    TITLE = "Solution of Large, Sparse Systems of Linear Equations
    in Massively Parallel Applications",
    booktitle = "Proceedings of Supercomputing '92",
    publisher = "IEEE Computer Society Press",
    YEAR = "1992",
    Pages = "551--560"
    }
  

@comment{WEB, CWEB references (for doctext)}
@TechReport{ web,
  author = 	 "Donald E. Knuth",
  title = 	 "The {\tt WEB} system of structured documentation",
  institution =  "Computer Science Department, Stanford University",
  year = 	 1983,
  number =	 980,
  month =	 SEP
}

@Article{ literatepgm,
  author = 	 "Donald E. Knuth",
  title = 	 "Literate Programming",
  journal =	 "Computer Journal",
  year =	 1984,
  volume =	 27,
  number =	 2,
  pages =	 "91--111"
}

@Unpublished{ cweb-code,
  author = 	 "Silvio Levy and Donald E. Knuth",
  title = 	 "CWEB",
  note = 	 "CWEB is available at ftp://pip.shsu.edu/tex-archive/web/c_cpp/cweb"
}

@Article( componentware:94,
    AUTHOR  = "Jon Udell",
    TITLE   = "Componentware",
    JOURNAL = "Byte",
    VOLUME  = "May",
    PAGES   = "46-56",
    YEAR    = 1994,
    KEY     = "Udell94 ! componentware"
    )

@article{jp:scalable,
  AUTHOR = jp,
  TITLE = "Scalable Iterative Solution of Sparse Linear Systems",
  Journal = "Parallel Computing",
  Volume = "20",
  Number = "5",
  Month = "May",
  YEAR = "1994",
  Pages = "753--773"
  }

@article{jp:pcolor,
  AUTHOR = "Mark T. Jones and Paul E. Plassmann",
  Title = "A Parallel Graph Coloring Heuristic",
  journal = "SIAM J. Sci. Comput.",
  Volume = "14",
  Number = "3",
  Pages = "654-669",
  Year = "1993",
  }

@TechReport( block_solve,
    AUTHOR      = "Mark T. Jones and Paul E. Plassmann",
    TITLE       = "{B}lock{S}olve v1.1:  Scalable Library Software for
                   the Parallel Solution of Sparse Linear Systems",
    INSTITUTION = "Argonne National Laboratory",
    YEAR        = 1992,
    NUMBER      = "ANL-92/46",
    KEY     = "JonesPlassmann92 ! block_solve"
    )

@book{ optguide93,
   TITLE	= "Optimization Software Guide",
   AUTHOR	= "Jorge J. Mor\'{e} and Stephen J. Wright",
   PUBLISHER	= "SIAM Publications",
   ADDRESS	= "Philadelphia",
   YEAR		= 1993,
   }

@inproceedings{ more84,
   AUTHOR	= "Jorge J. Mor\'{e} and Danny C. Sorenson and
		   Burton S. Garbow and Kenneth E. Hillstrom",
   TITLE	= "The {MINPACK} Project",
   BOOKTITLE	= "Sources and Development of Mathematical Software",
   EDITOR	= "Wayne R. Cowell",
   YEAR		= 1984,
   PAGES	= "88-111"
   }

@inproceedings{ supercond,
   AUTHOR	= "Lois Curfman Mc{I}nnes and Mario Palumbo",
   TITLE	= "Parallel Solution of the Anisotropic 
		   {G}inzburg-{L}andau Model",
   BOOKTITLE	= "Proceedings of the Toward Teraflop Computing and New 
		   Grand Challenge Applications Conference",
   MONTH	= Feb,
   YEAR		= "1994",
   KEY     	= "McInnesPalumbo94 ! superconductivity "
   }

@Article( steihaug:83,
    AUTHOR  = "Trond Steihaug",
    TITLE   = "The Conjugate Gradient Method and Trust Regions in
               Large Scale Optimization",
    JOURNAL = "SIAM J. Numer. Anal.",
    VOLUME  = 20,
    YEAR    = 1983,
    PAGES   = "626-637",
    KEY     = "steihaug92 ! trust_region" 
    )

@Unpublished( preosti:93,
    AUTHOR  = "Gianfranco Preosti",
    TITLE   = " ",
    NOTE    = "Unpublished information, {P}hysics {D}epartment,
               {P}urdue {U}niversity",
    YEAR    = 1993,
    KEY     = "preosti93 ! GL-tilt3d" 
    )

@Unpublished( more:93,
    AUTHOR  = "Jorge J. Mor\'{e}",
    TITLE   = " ",
    NOTE    = "Unpublished information, {M}athematics and
               {C}omputer {S}cience {D}ivision,
               {A}rgonne {N}ational {L}aboratory",
    YEAR    = 1993,
    KEY     = "more93 ! MINPACK-2" 
    )

@TechReport( minpack2test,
    AUTHOR      = "Brett M. Averick and Richard G. Carter and
                   Jorge J. Mor\'{e}",
    TITLE       = "The {MINPACK-2} Test Problem Collection",
    INSTITUTION = "Argonne National Laboratory",
    YEAR        = 1991,
    NUMBER      = "ANL/MCS-TM-150",
    KEY     = "more91 ! MINPACK-2"
    )

@TechReport{ hohmann:94,
    AUTHOR      = "Andreas Hohmann",
    TITLE       = "Object Oriented Design of Multilevel {N}ewton and 
		   Continuation Methods",
    INSTITUTION = "Konrad-Zuse-Zentrum fur Informationstechnik Berlin",
    YEAR        = 1994,
    NUMBER      = "SC-94-4",
    KEY         = "Hohmann94"
    }

@TechReport{ meza:94,
    AUTHOR      = "Juan C. Meza",
    TITLE       = "{OPT}++:  An Object-Oriented Class Library for 
		  Nonlinear Optimization",
    INSTITUTION = "Sandia National Laboratory",
    YEAR        = 1994,
    NUMBER      = "SAND94-8225",
    KEY         = "Meza94"
    }

@book{ dennis:83,
   AUTHOR       = "Dennis Jr., J. E. and Robert B. Schnabel",
   TITLE        = "Numerical Methods for Unconstrained Optimization and
                   Nonlinear Equations",
   PUBLISHER    = "Prentice-Hall, Inc.",
   ADDRESS      = "Englewood Cliffs, NJ",
   YEAR         = 1983}
   }

@TechReport{ more:92,
    AUTHOR      = "Jorge J. Mor\'{e} and David Thuente",
    TITLE       = "Line search algorithms with guaranteed sufficient decrease",
    INSTITUTION = "Mathematics and Computer Science Division, Argonne National Laboratory",
    YEAR        = 1992,
    NUMBER      = "MCS-P330-1092",
    }

@Article{ brownsaad:90,
  author = 	 "Peter N. Brown and Youcef Saad",
  title = 	 "Hybrid {K}rylov Methods for Nonlinear Systems of Equations",
  journal =	 "SIAM J. Sci. Stat. Comput.",
  year =	 1990,
  volume =	 11,
  pages =	 "450-481"
}

@Book{using-mpi,
  author = 	 "William Gropp and Ewing Lusk and Anthony Skjellum",
  title = 	 "Using MPI: Portable Parallel Programming with the Message
		  Passing Interface",
  publisher = 	 "MIT Press",
  year = 	 1994
}


@article{hs:52,
   author="Magnus R. Hestenes and Eduard Steifel",
   title="Methods of Conjugate Gradients for Solving Linear Systems",
   journal="J. Research of the National Bureau of Standards",
   year=1952,
   volume=49,
   pages="409-436"}

@article{ss:86,
   author="Youcef Saad and Martin H. Schultz",
   title="{GMRES}:  A Generalized Minimal Residual Algorithm 
           for Solving Nonsymmetric Linear Systems",
   journal = "SIAM J. Sci. Stat. Comput.",
   year=1986,
   volume=7,
   pages="856-869"}

@article{so:89,
   author="Peter Sonneveld",
   title="{CGS}, A Fast {L}anczos-type Solver for Nonsymmetric Linear 
          Systems",
   journal = "SIAM J. Sci. Stat. Comput.",
   year=1989,
   volume=10,
   pages="36-52"}

@article{v:92,
   author="{H. A.} {van der Vorst}",
   title="{B}i{CGSTAB}:  A fast and smoothly converging variant
          of {B}i{CG} for the solution of nonsymmetric linear
                  systems",
   journal = "SIAM J. Sci. Stat. Comput.",
   volume=13,
   year=1992,
   pages="631-644"}

@article{f:93,
   author="Roland W. Freund",
   title="A Transpose-Free Quasi-Minimal Residual Algorithm for
          Non-{H}ermitian Linear Systems",
   journal = "SIAM J. Sci. Stat. Comput.",
   volume=14,
   year=1993,
   pages="470-482"}

@article{ish:89,
  author="S. Ishizuka",
  title="An Experimental Study on Extinction and
         Stablity of Tubular Flames",
  journal="Combustion and Flame",
  volume=75,
  year=1989,
  pages="367-379"}

@book{williams89,
  TITLE = "Combustion Theory, The
           Fundamental Theory of Chemically Reacting Flow Systems",
  AUTHOR= "F.A. Williams",
  PUBLISHER = "Addison-Wesley",
  YEAR      = 1989,
  pages     = "367-379"}

@book{RA75,
author = {R. Aris},
title = {The Mathematical Theory of Diffusion and 
Reaction in Permeable Catalysts},
publisher = {Oxford},
year = {1975}
}

@book{Bebernes89,
author = {J. Bebernes and D. Eberly},
title = {Mathematical Problems from Combustion Theory},
publisher = {Springer-Verlag},
series = {Applied Mathematical Sciences 83},
year = {1989}
}

@inproceedings{Kikuchi89,
author = {F. Kikuchi},
booktitle = { Computing Methods in Applied Sciences and Engineering},
editor = {R. Glowinski and J. L. Lions},
publisher = {Springer-Verlag},
series = {Lecture Notes in Mathematics},
title = {Finite element approximations to bifurcation 
problems of turning point type},
year = {1977}
}

@article{RG85,
   author="R. Glowinski and H.B. Keller and L. Reinhart",
   title="Continuation-conjugate Gradient Methods fo the Least Squares
                  Solution of Nonlinear Boundary Problems",
   journal = "SIAM J. Sci. Stat. Comput.",
   volume=6,
   year=1985,
   pages="793-832"}

@InProceedings{whitfield91,
  author    = "D. Whitfield and L. Taylor",
  title     = "Discretized {N}ewton-Relaxation Solution of High
                  Resolution Flux-Difference Split Schemes",
  booktitle = "Proceedings of the AIAA Tenth Computational Fluid Dynamics Conference",
  misc      = "AIAA-91-1539",
  pages     = "134-145",
  year      = 1991,
}


@INPROCEEDINGS{Quinlan1,
 AUTHOR=    "M. Lemke and D. Quinlan",
 TITLE=     "P++, a {C}++ Virtual Shared Grids Based Programming
             Environment for Architecture-Independent Development of
                  Structured Grid Applications",
 BOOKTITLE= "CONPAR/VAPP V, Lecture Notes in Computer Science",
 PUBLISHER= "Springer Verlag",
 YEAR=      "1992"
}


@INPROCEEDINGS{Quinlan2,
 AUTHOR=    "R. Parsons and D. Quinlan",
 TITLE=     "A++/{P}++ Array Classes for Architecture Independent Finite
            Difference Computations",
 BOOKTITLE= "Proceedings of the Second Annual Object-Oriented Numerics
             Conference",
 YEAR=      "1994"
}

% *****  Overview of functionality in Diffpack

@inbook{DPoverview,
 author = "Bruaset, A. M. and Langtangen, H. P.",
 editor = "D{\ae}hlen, M. and Tveito, A.",
 booktitle = "Mathematical Models and Software Tools in Industrial 
           Mathematics",
 title = "A Comprehensive Set of Tools for Solving Partial Differential 
           Equations; {Diffpack}",
 publisher = "Birkh{\"{a}}user",
 pages = "61--90",
 year = 1997}


% *****  Short overview of Diffpack

@incollection{DPoverview2,
 author = "Bruaset, A. M. and Langtangen, H. P.",
 editor = "A. Sydow",
 booktitle = "Proceedings of the 15th IMACS World Congress
              on Scientific Computation, Modelling and Applied Mathematics",
 title = "Diffpack: A Software Environment for Rapid Prototyping of 
          {PDE} Solvers",
 pages = "553--558",
 volume = 4,
 year = 1997}


% *****  Comprehensive documentation of Diffpack and 
%        associated numerical methods:




@Book{DPbook,
  author =  "H. P. Langtangen",
  title =   "Numerical Solution of Partial Differential Equations; 
             Models, Algorithms and Software. Part I",
  series =  "Lecture Notes in Computational Science and Engineering",
  publisher =    "Springer-Verlag",
  year =         "1998"
}

% *****  Design issues of the linear solvers in Diffpack, serves also as a
%        collection of examples on O-O in numerical computing

@article{AmbHpl97a,
     author =   "A. M. Bruaset and H. P. Langtangen ",
     title  =   "Object-Oriented Design of Preconditioned Iterative
                  Methods in {Diffpack}",
     journal = "Transactions on Mathematical Software",
     volume = {23 },
     pages = "50--80",
     year = {1997}
}

@misc{DPURL,
      author  = "{{Diffpack} {W}eb page}",
      note = "See {\tt http://\-www.nobjects.com/\-Diffpack/}",
}
%      note = "\\ {URL:}~$<${\em http://www.nobjects.com/Diffpack/}$>$"}

% *****  General intro to object-oriented numerics for "FORTRAN programmers"

@incollection{OONintro,
 author = "Arge, E. and Bruaset, A. M. and H. P. Langtangen", 
 editor = "D{\ae}hlen, M. and Tveito, A.",
 booktitle = "Mathematical Models and Software Tools in Industrial Mathematics",
 title = "Object-Oriented Numerics",
 publisher = "Birkh{\"{a}}user",
 year = 1997}


% *****  Efficiency comparison: BLAS 1, Diffpack, C, 
%        and finite element applications (F77 vs Diffpack)

@incollection{DPefficiency,
 author = "Arge, E. and Bruaset, A. M. and Calvin, P. B. and 
          Kanney, J. F. and Langtangen, H. P. and Miller, C. T.",
 editor = "D{\ae}hlen, M. and Tveito, A.",
 booktitle = "Mathematical Models and Software Tools in Industrial 
             Mathematics",
 title = "On the Efficiency of {C++} in Scientific Computing",
 publisher = "Birkh{\"{a}}user",
 pages = "91--118",
 year = 1997}

% ***** Parallel concept in Diffpack:

@incollection{DPparallel,
 author = "A.~M.~Bruaset and X. Cai and H. P. Langtangen and A. Tveito",
 editor = "Y. Ishikawa and R. R. Oldehoeft and J. V. W. Reynders and M. Tholburn",
 booktitle = "Scientific Computing in Object-Oriented Parallel Environments",
 title = "Numerical Solution of {PDE}s on Parallel Computers Utilizing 
          Sequential Simulators",
 publisher = "Springer--Verlag",
 series = "Lecture Notes in Computer Science",
 pages = "161--168",
 year = 1997}

% ***** DD and ML methods in Diffpack:

@incollection{DPDDML,
 author = "A.~M.~Bruaset and H. P. Langtangen and G. W. Zumbusch",
 editor = "P. Bj{\o}rstad and M. Espedal and D. Keyes",
 booktitle = "Proceedings of the 9th Conference on Domain
              Decomposition",
 title = "Domain decomposition and multilevel methods in Diffpack",
 year = 1997}

@inproceedings{bsca98,
 author=    "David L. Bruhwiler and Svetlana G. Shasharina and John R. Cary and David Alexander",
 title=     "Design and Implementation of an Object Oriented C++ Library for Nonlinear Optimization",
 booktitle= "Proceedings of the SIAM Workshop on Object Oriented Methods for
             Inter-operable Scientific and Engineering Computing",
 editor=   "Mike Henderson et al.",
 pages=     "165-173",
 year=      "1998"
}



@BOOK{scalapack-user-guide, 
       AUTHOR = "L. S. Blackford and J. Choi and A. Cleary and E. D'Azevedo and
                 J. Demmel and I. Dhillon and J. Dongarra and S. Hammarling and
                 G. Henry and A. Petitet and K. Stanley and D. Walker and R. C. Whaley",
       TITLE = "Sca{LAPACK} Users' Guide",
       PUBLISHER = "SIAM",
       ADDRESS = "Philadelphia, PA",
       YEAR = 1997
}

@INPROCEEDINGS{KEYES99,  
        AUTHOR = "D. E. Keyes",
        TITLE = "How Scalable is Domain Decomposition in Practice?",
        BOOKTITLE = "Proceedings of the 11th International Conference on 
                     Domain Decomposition Methods",
        EDITOR = "C.-H. Lai et al.",
        PUBLISHER = "Domain Decomposition Press, Bergen",
        NOTE = "To appear",
        YEAR = "1999" } 

@article{fun3d,
author="W. K. Anderson and D. L. Bonhaus",
title="An implicit upwind algorithm for computing turbulent flows on unstructured grids",
journal="Computers and Fluids",
year=1994,
volume=23,
pages="1--21"
}

% -------------------------------------------------------------------------

@Article(torczon,
    Author=      "J.~E.~Dennis and V.~Torczon",
    Title=       "Direct Search Methods on Parallel Machines",
    Journal=     SIOPT,
    Volume=      1,
    Pages=       "448--474",
    Year=        1991,
    Key=         "Torczon !PDS")

@InProceedings{WT91,
  author    = "D. L. Whitfield and L. K. Taylor",
  title     = "Discretized {N}ewton-Relaxation Solution of High
                  Resolution Flux-Difference Split Schemes",
  booktitle = "Proceedings of the AIAA Tenth Annual Computational Fluid Dynamics Conference",
  misc      = "AIAA-91-1539",
  pages     = "134-145",
  year      = 1991,
}

@article{EW96, 
author="S. C. Eisenstat and  H. F. Walker",
title="Choosing the forcing terms in an inexact {N}ewton method",
journal=SISC,
volume=17,
year=1996, 
pages="16--32"
}

@Book{thi93,
  author = 	 "{Thinking Machines Corporation}",
  title = 	 "Users Manual for CM-Fortran",
  publisher = 	 "Thinking Machines Corporation",
  year = 	 1993
}

@Book{mortonmayers94,
  author = 	 "K. W. Morton and D. F. Mayers",
  title = 	 "Numerical Solution of Partial Differential Equations",
  publisher = 	 "Press Syndicate of the University of Cambridge",
  year = 	 1994
}

@Book{heath97,
  author = 	 "Michael T. Heath",
  title = 	 "Scientific Computing: An Introductory Survey",
  publisher = 	 "McGraw Hill",
  year = 	 1997
}

@Article{captools96,
  author    = "C. S. Ierotheou and S. P Johnson and M. Cross and P. F. Leggett",
  title     = "Computer Aided Parallelization Tools ({CAPTools}) - Conceptual 
               Overview and Performance on the Parallelization of Structured Mesh Codes",
  journal   = "Parallel Computing",
  volume    = 22,
  pages     = "197-226",
  year      = 1996
}


@Unpublished{ nastran-web-page,
  Author = "{MSC Software Corporation}",
  title = 	 "{NASTRAN} {W}eb page",
  note = 	 "See {\tt http://www.mechsolutions.com\-/products\-/nastran/}"
}

@Book{hpf,
  author = 	 "C. H. Koelbel and D. B. Loveman and R. S. Schreiber and G. L. Steele and M. E. Zosel",
  title = 	 "The High Performance Fotran Handbook",
  publisher = 	 "MIT Press",
  year = 	 "1994"
}

@inproceedings{keyes98,
        AUTHOR     = "D. E. Keyes",
        TITLE      = "Trends in Algorithms for Nonuniform Applications on Hierarchical Distributed Architectures",
        BOOKTITLE  = "Proceedings of the Workshop on Computational Aerosciences for the 21st Century",
        EDITORS    = "M. D. Salas and  W. K. Anderson",
        PPUBLISHER = "Elsevier",
        YEAR       = "1998"
}

@inproceedings{cca99,
        AUTHOR = "R. Armstrong and D. Gannon and A. Geist and K. Keahey and
                  S. Kohn and L. C. McInnes and S. Parker and B. Smolinski",
        TITLE = "Toward a Common Component Architecture for High-Performance
                 Scientific Computing",
        BOOKTITLE = "Proceedings of {High Performance Distributed Computing}",
        note = 	"(also Argonne National Laboratory Mathematics and
                 Computer Science Division preprint P759-0699)",
        pages = "115--124",
        YEAR = "1999",
}

@misc {
   cca-web-page,
   author = "{Common Component Architecture Forum}",
   note   = "See {\tt http://\-www.cca-forum.org}"
}


@inproceedings{pooma-atlas,
author = "S. Atlas and S. Banerjee and J. C. Cummings and P. J. Hinker and
M. Srikant and J. V. W. Reynders and M. Tholburn",
title = "{POOMA}: A High-Performance Distributed Simulation Environment for
Scientific Applications",
year = 1995,
month = "December",
Booktitle = "Supercomputing '95 Proceedings",
}

% ---------------------------------------------------------------------------------
% New bib entries for CRPC paper

@misc {
   mgnet-web-page,
   author = "Craig C. Douglas",
   title  = "{MGNet Web page}",
   note   = "See {\tt http://\-www.mgnet.org}"
}

@misc {
   dagh-web-page,
   author = "M. Parashar and J. C. Browne",
   title  = "{DAGH Web page}",
   note   = "See {\tt http://\-www.caip.rutgers.edu/\-\~{ }parashar/\-DAGH/}"
}

@misc {
   parasol-web-page,
   key    = "PARASOL",
   title  = "{PARASOL Web page}",
   note   = "See {\tt http://\-www.genias.de/\-projects/\-parasol}"
}

@misc {
   pooma-web-page,
   author  = "{POOMA Web page}",
   note   = "See {\tt http://\-www.acl.lanl.gov/pooma}"
}

@misc {
   mudpack-web-page,
   author = "John C. Adams",
   title  = "{MUDPACK Web page}",
   note   = "See {\tt http://\-www.scd.ucar.edu/\-css/\-software/\-mudpack}"
}

@misc {
   pellpack-web-page,
   author = "Elias Houstis and John Rice and Apostolos Hadjidimos",
   title  = "{Parallel ELLPACK Web page}",
   note   = "See {\tt http://\-www.cs.purdue.edu/\-research/\-cse/\-pellpack/}"
}

@inproceedings{pellpack95,
        AUTHOR = "E. N. Houstis and S. B. Kim and S. Markus and P. Wu and 
                  N. E. Houstis and A.C. Catlin and S. Weerawarana and T.S. Papatheodorou",
        TITLE = "Parallel {ELLPACK} Elliptic {PDE} Solvers", 
        BOOKTITLE = "Proceedings of INTEL Supercomputer User's Group Conference",
        ADDRESS = "Albuquerque, NM",
        YEAR = "1995",
}

@misc {
   nhse-web-page,
   author  = "{National High-Performance Software Exchange Web page}",
   note   = "See {\tt http://\-www.nhse.org}"
}

@misc {
   doug-web-page,
   author = "Mark J. Hagger and Linda Stals",
   title  = "{DOUG Web Page}",
   note   = "See {\tt http://\-www.maths.bath.ac.uk/\~{ }parsoft/\-doug/}"
}

@TECHREPORT{doug97,
        AUTHOR="Mark J. Hagger",
        TITLE="Automatic Domain Decomposition on Unstructured Grids {(DOUG)}",
        INSTITUTION="Mathematical Sciences, University of Bath",
        YEAR="1997",
        NUMBER="9706",
        NOTE= "Advances in Computational Mathematics (to appear)"
        }

@misc {
   ug-web-page,
   author  = "{UG Web Page}",
   note   = "See {\tt http://\-cox.iwr.uni-heidelberg.de/\~{ }ug/}"
}

@Article{ug97,
  author    = "P. Bastian and K. Birken and K. Johannsen and S. Lang and N. Neuss and
               H. Rentz-Reichert and C. Wieners",
  title     = "{UG} -- A Flexible Software Toolbox for Solving Partial Differential Equations",
  journal =   "Computing and Visualization in Science",
  year      = "1997",
  volume    = "",
  pages     = ""
}

@misc {
   vecfem-web-page,
   author = "Lutz Grosz",
   title  = "{VECFEM Web Page}",
   note   = "See {\tt http://\-wwwmaths.anu.edu.au/\-\~{ }vecfem/}"
}

@misc {
   atlas-web-page,
   author = "R. Clint Whaley and Jack Dongarra",
   title  = "{ATLAS Web Page}",
   note   = "See {\tt http://\-www.netlib.org/\-atlas/}"
}

@misc {
   phipac-web-page,
   author = "J. A. Bilmes and K. Asanovic and R. Vudoc and S. Iyer and 
             J. Demmel and C. Chin and D. Lam",
   title  = "{PHiPAC Web Page}",
   note   = "See {\tt http://\-www.icsi.berkeley.edu/\-\~{ }bilmes/\-phipac/}"
}

@inproceedings{kelp,
    Author    = "Stephan J. Fink and Scott B. Baden and Scott R. Kohn",
    title     = "Flexible Communication Mechanisms for Dynamic Structured Applications",
    BOOKTITLE = "Irregular '96",
    YEAR      = "1996"
}

@Unpublished{ kelp-web-page,
  author =       "Scott Baden", 
  title = 	 "{KeLP} {W}eb page",
  note = 	 "See {\tt http://\-www-cse.ucsd.edu/\-groups/\-hpcl/\-scg/\-kelp/}",
}

@inproceedings {
   hk99,
   author    = "Richard Hornung and Scott Kohn",
   title     = "The Use of Object-Oriented Design Patterns in the {SAMRAI}
                Structured {AMR} Framework",
   booktitle = "Proceedings of the SIAM Workshop on Object-Oriented Methods
                for Inter-Operable Scientific and Engineering Computing",
   pages     = "235-244",
   year      = 1999
}

@Unpublished{samrai-web-page,
  title   = "{SAMRAI} {W}eb Page",
  author = "Scott Kohn and Xabier Garaiza and Rich Hornung and Steve Smith",
  note      = "See {\tt http://www.llnl.gov/\-CASC/SAMRAI}",
}


@Unpublished{ overture-web-page,
  Author = "David L. Brown and William D. Henshaw and Daniel J. Quinlan",
  title = 	 "{Overture} {W}eb page",
  note = 	 "See {\tt http://www.llnl.gov\-/CASC\-/Overture}"
}

@INPROCEEDINGS{ overture99,
 AUTHOR=    "D. L. Brown, William D. Henshaw and Daniel J. Quinlan",
 TITLE=     "Overture: An Object-Oriented Framework for Solving Partial Differential Equations 
             on Overlapping Grids",
 PUBLISHER= "SIAM",
 BOOKTITLE= "Proceedings of the SIAM Workshop on Object Oriented Methods for
                Inter-operable Scientific and Engineering Computing",
 year      = 1999,
 pages     = "215-224",
}

@inProceedings{diffpack,
    Author = "A. M. Bruaset and H. P. Langtangen",
    Title = "A Comprehensive Set of Tools for Solving Partial
                  Differential Equations: {D}iffpack",
    BOOKTITLE = "Numerical Methods and Software Tools in Industrial Mathematics",
    Year = 1997,
    pages = "61--90",
    Publisher = "Birkhauser Press"}

@Article{Dongarra:1984:ILA,
   author =       "J. J. Dongarra and F. G. Gustavson and A. Karp",
   title =        "Implementing Linear Algebra Algorithms for Dense
                  Matrices on a Vector Pipeline Machine",
   journal =      "SIAM Review",
   volume =       "26",
   number =       "1",
   pages =        "91--112",
   month =        jan,
   year =         "1984",
   coden =        "SIREAD",
   ISSN =         "0036-1445 (print), 1095-7200 (electronic)",
   mrclass =      "65F10 (65F30)",
   mrnumber =     "85c:65032",
   bibdate =      "Mon Jan 20 1997",
   abstract =     "The authors examine common implementations of linear
                  algebra algorithms, such as matrix-vector
                  multiplication, matrix-matrix multiplication and the
                  solution of linear equations. The different versions
                  are examined for efficiency on a computer architecture
                  which uses vector processing and has pipelined
                  instruction execution. By using the advanced
                  architectural features of such machines, one can
                  usually achieve maximum performance, and tremendous
                  improvements in terms of execution speed can be seen
                  over conventional computers.",
   acknowledgement = ack-nhfb,
   classification = "723; 921",
   journalabr =   "SIAM Rev",
   keywords =     "computer programming --- Algorithms; dense matrices;
                  linear algebra algorithms; mathematical programming;
                  vector pipeline machine",
}

@BOOK{qv99, 
       AUTHOR = "Alfio Quarteroni and Alberto Valli",
       TITLE = "Domain Decomposition Methods for Partial Differential Equations",
       PUBLISHER = "Oxford Science Publications",
       address = "Oxford",
       YEAR = 1999
}

@BOOK{ksv97, 
       EDITOR = "David E. Keyes and Ahmed Sameh and V. Venkatakrishnan",
       TITLE = "Parallel Numerical Algorithms",
       PUBLISHER = "Kluwer Academic Publishers",
       address = "the Netherlands",
       YEAR = 1997
}

@BOOK{saad96, 
       AUTHOR = "Yousef Saad",
       TITLE = "Iterative Methods for Sparse Linear Systems",
       PUBLISHER = "PWS Publishing Company",
       address = "Boston",
       YEAR = 1996
}

@BOOK{koniges00,
       EDITOR = "Alice E. Koniges",
       TITLE = "Industrial Strength Parallel Computing",
       PUBLISHER = "Morgan Kaufmann Publishers",
       address = "San Francisco",
       YEAR = 2000
}


@Misc{fftw-web-page,
  key = {Fftw},
  title =	 {{FFTW} {Web} page},
  note =	 {\texttt{http://www.fftw.org/}},
  annote =	 {fast FFT.  Parallel versions with MPI and Cilk}
}

@BOOK{NW99,
      AUTHOR="Jorge Nocedal and Stephen J. Wright",
      TITLE="Numerical Optimization",
      YEAR="1999",
      PUBLISHER="Springer-Verlag",
      address="New York"
      }

@book{szyperski98, 
       AUTHOR = "Clemens Szyperski",
       TITLE = "Component Software: Beyond Object-Oriented Programming",
       PUBLISHER = "ACM Press",
       address = "New York",
       YEAR = 1998
}

@article{broy98,
  Author = "Manfred Broy and Anton Deimel and Juergen Henn and Kai Koskimies and
            Franti\v{s}ek Pl\'{a}\v{s}il and Gustave Pomberger and Wolfgang Pree and Michael Stal
            and Clemens Szyperski",
  Title = "What Characterizes a (Software) Component?" ,
  Journal = "Software -- Concepts and Tools",
  Publisher = "Springer-Verlag",
  Year= 1998,
  volume = 19,
  pages = "49-56"
}

@Unpublished{spai-web-page,
  title = 	 "{SPAI} {W}eb {P}age",
  note = 	"http://www.sam.math.ethz.ch/\~{ }grote/spai/",
  author      = "Steven Bernard and Marcus Grote",
  institution = "NASA Ames Research Center and ETH Zurich"
}

@article( gh97,
    Author  = "M. J. Grote and T. Huckle",
    Title   = "Parallel Preconditioning with Sparse Approximate Inverses",
    Year    = 1997,
    Journal = "SIAM J. of Scient. Comput.",
    Volume  = 18,
    pages   = "838-853"
    )
@article( zhang96,
    Author = "Wen Zhang",
    Title  = "Using {MOL} to Solve a high order nonlinear {PDE} with a moving
         boundary in the simulation of a sintering process", 
    Year   = 1996,
    Journal = "Appl. Numer. Math.",
    Volume = 20,
    pages  = "235-244",
    )

@article( zhang98,
    Author = "Wen Zhang and Ian Gladwell",
    Title  = "The sintering of two particles by surface and grain boundary
         diffusion - a three-dimensional numerical study",
    Journal = "Comp. Mater. Sci.",
    year = 1998,
    volume = 12
    )

@inproceedings{MollerSchwartzbach01,
  AUTHOR = "Anders M\o{}ller and Michael I. Schwartzbach",
  TITLE = "The Pointer Assertion Logic Engine",
  BOOKTITLE = "ACM Proceedings of PLDI'01",
  YEAR = "2001",
}

@inproceedings{KlarlandSchwartzbach97,
  AUTHOR = "Nils Klarland and Michael I. Schwartzbach",
  TITLE = "A Domain-Specific Languages for Regular Sets of Strings and Trees",
  BOOKTITLE = "Proceedings of the Conference on Domain-Specific Languages",
  PUBLISHER = "USENIX",
  MONTH = "October",
  YEAR = "1997",
  ADDRESS = "Santa Barbara, CA",
}

@inproceedings{ConselMarlet98,
  AUTHOR = "C. Consel and R. Marlet",
  TITLE = "Architecturing software using a methodology for language development",
  BOOKTITLE = "Proceedings of the 10th International Symposium on Programming Languages, Implementations, Logics and Programs",
  YEAR = "1998",
  PAGES = "170-174",
  MONTH = "September",
  ADDRESS = "Pisa, Italy",
<<<<<<< HEAD

}

@Unpublished{ matlab-web-page,
  author =       "",
  title =        "{Matlab} {Web} page",
  note =         "http://www.\-mathworks.com",
  key =        "{Matlab} {Web} page",
}

@Unpublished{ veltisto-web-page,
  author =       "George Biros",
  title =        "{Veltisto} {Web} page",
  note =         "http://www.cs.nyu.edu/\-\~{ }biros/veltisto",
  key =        "{Veltisto} {Web} page",
}

@Unpublished{ gaussian-web-page,
  author =       "",
  title =        "{Gaussian} {Web} page",
  note =         "http://gaussian.com",
  key =        "{Gaussian} {Web} page",
}

@Book{lapack-user-guide,
  author = 	 "E. Anderson and Z. Bai and C. Bischof and S. Blackford and J. Demmel and
                  J. Dongarra and J. Du Cris and A. Greenbaum and S. Hammarling and 
                  A. McKenney and D. Sorensen",
  title = 	 "LAPACK Users' Guide, Third Edition",
  publisher = 	 "SIAM",
  year = 	 "1999"
}

@Manual{	  nwchem4.1,
  author        = {High Performance Computational Chemistry Group},
  title		= {{NWChem}, A Computational Chemistry Package for Parallel
		  Computers, Version 4.1},
  year		= 2002,
  organization	= {Pacific Northwest National Laboratory},
  address	= {Richland, Washington 99325-0999 USA},
  note          = {\tt{http://www.emsl.pnl.gov/pub/docs/nwchem/}},
}
=======
}

@unpublished{LeykekhmanTaniaKnepley03,
  title       = "The Poisson Problem",
  note        =	"http://www.mcs.anl.gov/petsc/petsc-3/poisson.html",
  author      = "Dmitry Leykekhman and Nessy Tania and Matthew G. Knepley",
  institution = "Cornell University and Argonne National Laboratory"
}

@unpublished{sundials-web-page,
  title       = "{SUNDIALS} {W}eb {P}age",
  note        =	"http://www.llnl.gov/CASC/sundials/",
  author      = "Allan Hindmarsh and Radu Serban and Carol Woodward",
  institution = "Lawrence Livermore National Laboratory"
}

@article{FiardManteuffelMcCormick98,
  author  = "J.-M. Fiard and T. Manteuffel and S. McCormick",
  title   = "First-order system least squares (FOSLS) for convection-diffusion problems: numerical results",
  journal = "SIAM J. Sci. Comp.",
  year    = 1998,
  volume  = 19,
  pages   = {1958--1979}
}

@inproceedings{Vuduc02,
  AUTHOR = "Richard Vuduc and James W. Demmel and Katherine A. Yelick and Shoaib Kamil and Rajesh Nishtala and Benjamin Lee",
  TITLE = "Performance Optimizations and Bounds for Sparse Matrix-Vector Multiply",
  BOOKTITLE = "Proceedings of Supercomputing",
  YEAR = "2002",
  MONTH = "November",
  ADDRESS = "Baltimore, MD, USA",
}

@article{BeckerRannacher01,
  author  = "R. Becker and R. Rannacher",
  title   = "An optimal control approach to a posteriori error estimation in finite element methods",
  journal = "Acta Numerica",
  year    = "2001",
  volume  = "10",
  pages   = {1--102}
}

@article{BabuskaMiller84a,
  author  = "I. Babu$\check{s}$ka and A.D. Miller",
  title   = "The post-processing approach in the finite element method, I: Calculations of displacements, stresses, and
other higher derivatives of the displacements",
  journal = "Int. J. Numer. Meth. Eng.",
  year    = "1984",
  volume  = "20",
  pages   = {1085--1109}
}

@article{BabuskaMiller84b,
  author  = "I. Babu$\check{s}$ka and A.D. Miller",
  title   = "The post-processing approach in the finite element method, II: The calculation of stress intensity
factors",
  journal = "Int. J. Numer. Meth. Eng.",
  year    = "1984",
  volume  = "20",
  pages   = {1111--1129}
}

@article{BabuskaMiller84c,
  author  = "I. Babu$\check{s}$ka and A.D. Miller",
  title   = "The post-processing approach in the finite element method, III: A posteriori error estimation and adaptive
mesh refinement",
  journal = "Int. J. Numer. Meth. Eng.",
  year    = "1984",
  volume  = "20",
  pages   = {2311--2324}
}

@unpublished{jtb-web-page,
  title       = "The Java Tree Builder",
  note        =	"http://www.cs.purdue.edu/jtb/index.html",
  author      = "Jens Palsberg",
  institution = "Purdue University"
}

@unpublished{Palsberg98,
  title       = "Why Visitors?",
  note        =	"http://www.cs.purdue.edu/jtb/whyvisitors/index.html",
  author      = "Jens Palsberg",
  institution = "Purdue University",
  year        = "1998"
}

@unpublished{ply-web-page,
  title       = "PLY (Python Lex-Yacc)",
  note        =	"http://systems.cs.chicago.edu/ply",
  author      = "David Beazley",
  institution = "University of Chicago"
}

@unpublished{adic-web-page,
  title       = "ADIC",
  note        =	"http://www.mcs.anl.gov/autodiff",
  author      = "Paul Hovlandand Uwe Naumann and Boyana Norris",
  institution = "Argonne National Laboratory"
}

@article{Naumann02,
  author  = "Uwe Naumann",
  title   = "Optimal accumulation of Jacobian matrices by elimination methods on the dual computational graph",
  journal = "to appear in Mathematical Programming",
  note    = "Preprint ANL/MCS-P944-0402, Argonne National Laboratory, April 2002",
  year    = "2002"
}
>>>>>>> 35f20931
<|MERGE_RESOLUTION|>--- conflicted
+++ resolved
@@ -1849,50 +1849,6 @@
   PAGES = "170-174",
   MONTH = "September",
   ADDRESS = "Pisa, Italy",
-<<<<<<< HEAD
-
-}
-
-@Unpublished{ matlab-web-page,
-  author =       "",
-  title =        "{Matlab} {Web} page",
-  note =         "http://www.\-mathworks.com",
-  key =        "{Matlab} {Web} page",
-}
-
-@Unpublished{ veltisto-web-page,
-  author =       "George Biros",
-  title =        "{Veltisto} {Web} page",
-  note =         "http://www.cs.nyu.edu/\-\~{ }biros/veltisto",
-  key =        "{Veltisto} {Web} page",
-}
-
-@Unpublished{ gaussian-web-page,
-  author =       "",
-  title =        "{Gaussian} {Web} page",
-  note =         "http://gaussian.com",
-  key =        "{Gaussian} {Web} page",
-}
-
-@Book{lapack-user-guide,
-  author = 	 "E. Anderson and Z. Bai and C. Bischof and S. Blackford and J. Demmel and
-                  J. Dongarra and J. Du Cris and A. Greenbaum and S. Hammarling and 
-                  A. McKenney and D. Sorensen",
-  title = 	 "LAPACK Users' Guide, Third Edition",
-  publisher = 	 "SIAM",
-  year = 	 "1999"
-}
-
-@Manual{	  nwchem4.1,
-  author        = {High Performance Computational Chemistry Group},
-  title		= {{NWChem}, A Computational Chemistry Package for Parallel
-		  Computers, Version 4.1},
-  year		= 2002,
-  organization	= {Pacific Northwest National Laboratory},
-  address	= {Richland, Washington 99325-0999 USA},
-  note          = {\tt{http://www.emsl.pnl.gov/pub/docs/nwchem/}},
-}
-=======
 }
 
 @unpublished{LeykekhmanTaniaKnepley03,
@@ -2001,5 +1957,4 @@
   journal = "to appear in Mathematical Programming",
   note    = "Preprint ANL/MCS-P944-0402, Argonne National Laboratory, April 2002",
   year    = "2002"
-}
->>>>>>> 35f20931
+}