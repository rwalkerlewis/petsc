--- conflicted
+++ resolved
@@ -161,11 +161,7 @@
 if ( "${BUILDER}" == "yes" ) then
   env PETSC_ARCH=$PETSC_ARCH PETSC_DIR=$PETSC_DIR ./config/builder2.py regression >>& examples.log
 else
-<<<<<<< HEAD
-  $ANALYZER make PETSC_ARCH=$PETSC_ARCH PETSC_DIR=$PETSC_DIR alltests TESTMODE=$TESTMODE "${VALGRIND}" ${ANALYZER_PCC} |& grep -v 'up to date' >>& examples.log
-=======
-  $ANALYZER make PETSC_ARCH=$PETSC_ARCH PETSC_DIR=$nPETSC_DIR alltests V=0 TESTMODE=$TESTMODE "${VALGRIND}" ${ANALYZER_PCC} |& grep -v 'up to date' >>& examples.log
->>>>>>> 0aac2865
+  $ANALYZER make PETSC_ARCH=$PETSC_ARCH PETSC_DIR=$PETSC_DIR alltests V=0 TESTMODE=$TESTMODE "${VALGRIND}" ${ANALYZER_PCC} |& grep -v 'up to date' >>& examples.log
 endif
 echo '******************************************************' >>& examples.log
 
