#!/usr/bin/env python
#!/bin/env python
#
#    Nags the user to update to the latest version
#
import os
import os.path, time,sys
import re

def naggedtoday(file):
  if not os.path.exists(file): return 0
  if time.time() - os.path.getmtime(file) > 60*60*24: return 0
  return 1

def currentversion(petscdir):
  try:
    fd  = open(os.path.join(petscdir, 'include', 'petscversion.h'))
    pv = fd.read()
    fd.close()
    majorversion = int(re.compile(' PETSC_VERSION_MAJOR[ ]*([0-9]*)').search(pv).group(1))
    minorversion = int(re.compile(' PETSC_VERSION_MINOR[ ]*([0-9]*)').search(pv).group(1))
    patchversion = int(re.compile(' PETSC_VERSION_PATCH[ ]*([0-9]*)').search(pv).group(1))
  except:
    return
  version=str(majorversion)+'.'+str(minorversion)+'.'+str(patchversion)
  try:
    import urllib
    fd = urllib.urlopen("http://www.mcs.anl.gov/petsc/petsc-dev/include/petscversion.h")
    pv = fd.read()
    fd.close()
    amajorversion = int(re.compile(' PETSC_VERSION_MAJOR[ ]*([0-9]*)').search(pv).group(1))
    aminorversion = int(re.compile(' PETSC_VERSION_MINOR[ ]*([0-9]*)').search(pv).group(1))
    apatchversion = int(re.compile(' PETSC_VERSION_PATCH[ ]*([0-9]*)').search(pv).group(1))
  except:
    return
  aversion = str(amajorversion)+'.'+str(aminorversion)+'.'+str(apatchversion)
  if (amajorversion > majorversion) or ((amajorversion ==  majorversion) and (aminorversion > minorversion)) or \
  ((amajorversion ==  majorversion) and (aminorversion == minorversion) and (apatchversion > patchversion)):
    print("+++++++++++++++++++++++++++++++++++++++++++++++++++++++++++++++++++++++++++++++++++++++++++")
    print("The version of PETSc you are using is out-of-date, we recommend updating to the new release")
    print(" Available Version: "+aversion+"   Installed Version: "+version)
    print("http://www.mcs.anl.gov/petsc/download/index.html")
    print("+++++++++++++++++++++++++++++++++++++++++++++++++++++++++++++++++++++++++++++++++++++++++++")
  try:
    fd = open(os.path.join(petscdir,'.nagged'),"w")
    fd.close()
  except:
    return

  return 0
#
#
if __name__ ==  '__main__':
<<<<<<< HEAD
  if os.environ.has_key('PETSC_DIR'):
=======
  if 'PETSC_DIR' in os.environ:
>>>>>>> 97e4bfe4
    petscdir = os.environ['PETSC_DIR']
  elif os.path.exists(os.path.join('.', 'include', 'petscversion.h')):
    petscdir  = '.'
  else:
    sys.exit(0)
  file     = os.path.join(petscdir,'.nagged')
  if not naggedtoday(file):
    currentversion(petscdir)

<|MERGE_RESOLUTION|>--- conflicted
+++ resolved
@@ -51,11 +51,7 @@
 #
 #
 if __name__ ==  '__main__':
-<<<<<<< HEAD
-  if os.environ.has_key('PETSC_DIR'):
-=======
   if 'PETSC_DIR' in os.environ:
->>>>>>> 97e4bfe4
     petscdir = os.environ['PETSC_DIR']
   elif os.path.exists(os.path.join('.', 'include', 'petscversion.h')):
     petscdir  = '.'
