--- conflicted
+++ resolved
@@ -13,12 +13,7 @@
   '--download-metis=1',
   '--download-parmetis=1',
   '--download-ptscotch=1',
-<<<<<<< HEAD
-  '--download-umfpack=1',
-  '--download-klu=1',
-=======
   '--download-suitesparse=1',
->>>>>>> d515b9b4
   '--download-triangle=1',
   '--download-superlu=1',
   '--download-superlu_dist=1',
