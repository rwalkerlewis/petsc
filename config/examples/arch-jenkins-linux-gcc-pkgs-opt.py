--- conflicted
+++ resolved
@@ -1,8 +1,4 @@
-<<<<<<< HEAD
-#!/usr/bin/python3
-=======
-#!/usr/bin/env python
->>>>>>> af2340ff
+#!/usr/bin/env python3
 #
 if __name__ == '__main__':
   import sys
