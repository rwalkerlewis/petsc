--- conflicted
+++ resolved
@@ -12,18 +12,11 @@
     '--with-memalign=64',
     '--with-memkind-dir=/homes/petsc/soft/memkind-v1.5.0-75-g99463a1',
     '--with-mpiexec=mpiexec.hydra',
-<<<<<<< HEAD
     # Note: Use -mP2OPT_hpo_vec_remainder=F for intel compilers < version 18.
     'COPTFLAGS=-g -xMIC-AVX512 -O3',
     'CXXOPTFLAGS=-g -xMIC-AVX512 -O3',
     'FOPTFLAGS=-g -xMIC-AVX512 -O3',
-=======
-    # use -mP2OPT_hpo_vec_remainder=F for intel compilers < version 18. Also required by runallen_cahn with 18?
-    'COPTFLAGS=-g -xMIC-AVX512 -O3 -mP2OPT_hpo_vec_remainder=F',
-    'CXXOPTFLAGS=-g -xMIC-AVX512 -O3 -mP2OPT_hpo_vec_remainder=F',
-    'FOPTFLAGS=-g -xMIC-AVX512 -O3 -mP2OPT_hpo_vec_remainder=F',
     '--with-avx512-kernels=1',
->>>>>>> e9919017
     '--with-blaslapack-dir='+os.environ['MKLROOT'],
     '--download-metis=1',
     '--download-parmetis=1',
