#!/usr/bin/env python

from __future__ import with_statement  # For python-2.5

import os, sys
import shutil
import tempfile

sys.path.insert(0, os.path.join(os.environ['PETSC_DIR'], 'config'))
sys.path.insert(0, os.path.join(os.environ['PETSC_DIR'], 'config', 'BuildSystem'))

import logger, script

regressionParameters = {'src/dm/impls/patch/examples/tests/ex1': [{'numProcs': 1, 'args': '-patch_size 2 -grid_size 6'},
                                                                  {'numProcs': 4, 'args': '-patch_size 2 -grid_size 4'},
                                                                  {'numProcs': 4, 'args': '-patch_size 2 -grid_size 4 -comm_size 1'},
                                                                  {'numProcs': 4, 'args': '-patch_size 2 -grid_size 4 -comm_size 2'},
                                                                  {'numProcs': 16, 'args': '-patch_size 2 -grid_size 8 -comm_size 2'}],
                        'src/mat/examples/tests/ex170':          [{'numProcs': 1, 'args': ''},
                                                                  {'numProcs': 1, 'args': '-testnum 1'},
                                                                  {'numProcs': 2, 'args': '-testnum 1'},
                                                                  {'numProcs': 1, 'args': '-testnum 2'},
                                                                  {'numProcs': 2, 'args': '-testnum 2'}],
                        'src/dm/impls/plex/examples/tests/ex1': [# CTetGen tests 0-1
                                                                 {'numProcs': 1, 'args': '-dim 3 -ctetgen_verbose 4 -dm_view ::ascii_info_detail -info -info_exclude null'},
                                                                 {'numProcs': 1, 'args': '-dim 3 -ctetgen_verbose 4 -refinement_limit 0.0625 -dm_view ::ascii_info_detail -info -info_exclude null'},
                                                                 # Test 2D LaTex and ASCII output 2-9
                                                                 {'numProcs': 1, 'args': '-dim 2 -dm_view ::ascii_latex'},
                                                                 {'numProcs': 1, 'args': '-dim 2 -dm_refine 1 -interpolate 1 -dm_view ::ascii_info_detail'},
                                                                 {'numProcs': 2, 'args': '-dim 2 -dm_refine 1 -interpolate 1 -test_partition -dm_view ::ascii_info_detail'},
                                                                 {'numProcs': 2, 'args': '-dim 2 -dm_refine 1 -interpolate 1 -test_partition -dm_view ::ascii_latex'},
                                                                 {'numProcs': 1, 'args': '-dim 2 -cell_simplex 0 -dm_view ::ascii_info_detail'},
                                                                 {'numProcs': 1, 'args': '-dim 2 -cell_simplex 0 -dm_refine 1 -dm_view ::ascii_info_detail'},
                                                                 {'numProcs': 2, 'args': '-dim 2 -cell_simplex 0 -dm_refine 1 -interpolate 1 -dm_view ::ascii_info_detail'},
                                                                 {'numProcs': 2, 'args': '-dim 2 -cell_simplex 0 -dm_refine 1 -interpolate 1 -test_partition -dm_view ::ascii_latex'},
                                                                 # Parallel refinement tests with overlap
                                                                 {'num' : 'refine_overlap_0', 'numProcs': 2, 'args': '-dim 2 -cell_simplex 1 -dm_refine 1 -interpolate 1 -test_partition -overlap 1 -dm_view ::ascii_info_detail'},
                                                                 {'num' : 'refine_overlap_1', 'numProcs': 8, 'args': '-dim 2 -cell_simplex 1 -dm_refine 1 -interpolate 1 -test_partition -overlap 1 -dm_view ::ascii_info_detail'},
                                                                 # Parallel simple partitioner tests
                                                                 {'num' : 'part_simple_0', 'numProcs': 2, 'args': '-dim 2 -cell_simplex 1 -dm_refine 0 -interpolate 0 -petscpartitioner_type simple -partition_view -dm_view ::ascii_info_detail'},
                                                                 {'num' : 'part_simple_1', 'numProcs': 8, 'args': '-dim 2 -cell_simplex 1 -dm_refine 1 -interpolate 1 -petscpartitioner_type simple -partition_view -dm_view ::ascii_info_detail'},
                                                                 # CGNS reader tests 10-11 (need to find smaller test meshes)
                                                                 {'num' : 'cgns_0', 'numProcs': 1, 'args': '-filename %(meshes)s/tut21.cgns -interpolate 1 -dm_view', 'requires': ['cgns']},
                                                                 {'num' : 'cgns_1', 'numProcs': 1, 'args': '-filename %(meshes)s/StaticMixer.cgns -interpolate 1 -dm_view', 'requires': ['cgns', 'Broken']},
                                                                 # Gmsh mesh reader tests
                                                                 {'num' : 'gmsh_0', 'numProcs': 1, 'args': '-filename %(meshes)s/doublet-tet.msh -interpolate 1 -dm_view'},
                                                                 {'num' : 'gmsh_1', 'numProcs': 1, 'args': '-filename %(meshes)s/square.msh -interpolate 1 -dm_view'},
                                                                 {'num' : 'gmsh_2', 'numProcs': 1, 'args': '-filename %(meshes)s/square_bin.msh -interpolate 1 -dm_view'},
                                                                 {'num' : 'gmsh_3', 'numProcs': 3, 'args': '-filename %(meshes)s/square.msh -interpolate 1 -dm_view'},
                                                                 {'num' : 'gmsh_4', 'numProcs': 3, 'args': '-filename %(meshes)s/square_bin.msh -interpolate 1 -dm_view'},
                                                                 {'num' : 'gmsh_5', 'numProcs': 1, 'args': '-filename %(meshes)s/square_quad.msh -interpolate 1 -dm_view'},
<<<<<<< HEAD
                                                                 {'num' : 'gmsh_6', 'numProcs': 1, 'args': '-bd_filename %(meshes)s/cow.msh -gmsh_zero_base -gmsh_bd -interpolate 1 -dm_view hdf5:cow.h5', 'requires': 'Broken'},
=======
                                                                 {'num' : 'gmsh_6', 'numProcs': 1, 'args': '-filename %(meshes)s/square_bin_physnames.msh -interpolate 1 -dm_view'},
>>>>>>> 1731673c
                                                                 # Fluent mesh reader tests
                                                                 {'num' : 'fluent_0', 'numProcs': 1, 'args': '-filename %(meshes)s/square.cas -interpolate 1 -dm_view'},
                                                                 {'num' : 'fluent_1', 'numProcs': 3, 'args': '-filename %(meshes)s/square.cas -interpolate 1 -dm_view'},
                                                                 {'num' : 'fluent_2', 'numProcs': 1, 'args': '-filename %(meshes)s/cube_5tets_ascii.cas -interpolate 1 -dm_view'},
                                                                 {'num' : 'fluent_3', 'numProcs': 1, 'args': '-filename %(meshes)s/cube_5tets.cas -interpolate 1 -dm_view', 'requires': 'Broken'},
                                                                 # Med mesh reader tests, including parallel file reads
                                                                 {'num' : 'med_0', 'numProcs': 1, 'args': '-filename %(meshes)s/square.med -interpolate 1 -dm_view', 'requires': 'med'},
                                                                 {'num' : 'med_1', 'numProcs': 3, 'args': '-filename %(meshes)s/square.med -interpolate 1 -petscpartitioner_type parmetis -dm_view', 'requires': 'med'},
                                                                 {'num' : 'med_2', 'numProcs': 1, 'args': '-filename %(meshes)s/cylinder.med -interpolate 1 -dm_view', 'requires': 'med'},
                                                                 {'num' : 'med_3', 'numProcs': 3, 'args': '-filename %(meshes)s/cylinder.med -interpolate 1 -petscpartitioner_type parmetis -dm_view', 'requires': 'med'}
                                                                 ],
                        'src/dm/impls/plex/examples/tests/ex3': [# 2D P_1 on a triangle
                                                                 {'num': 'p1_2d_0', 'numProcs': 1, 'args': '-petscspace_order 1 -num_comp 2 -qorder 1 -convergence'},
                                                                 {'num': 'p1_2d_1', 'numProcs': 1, 'args': '-petscspace_order 1 -num_comp 2 -qorder 1 -porder 1'},
                                                                 {'num': 'p1_2d_2', 'numProcs': 1, 'args': '-petscspace_order 1 -num_comp 2 -qorder 1 -porder 2'},
                                                                 {'num': 'p1_2d_3', 'numProcs': 1, 'args': '-petscspace_order 1 -num_comp 2 -qorder 1 -dm_plex_hash_location -convergence -conv_refine 0', 'requires': 'pragmatic'},
                                                                 {'num': 'p1_2d_4', 'numProcs': 1, 'args': '-petscspace_order 1 -num_comp 2 -qorder 1 -dm_plex_hash_location -porder 1 -conv_refine 0', 'requires': 'pragmatic'},
                                                                 {'num': 'p1_2d_5', 'numProcs': 1, 'args': '-petscspace_order 1 -num_comp 2 -qorder 1 -dm_plex_hash_location -porder 2 -conv_refine 0', 'requires': 'pragmatic'},
                                                                 # 3D P_1 on a tetrahedron
                                                                 {'num': 'p1_3d_0', 'numProcs': 1, 'args': '-dim 3 -petscspace_order 1 -num_comp 3 -qorder 1 -convergence'},
                                                                 {'num': 'p1_3d_1', 'numProcs': 1, 'args': '-dim 3 -petscspace_order 1 -num_comp 3 -qorder 1 -porder 1'},
                                                                 {'num': 'p1_3d_2', 'numProcs': 1, 'args': '-dim 3 -petscspace_order 1 -num_comp 3 -qorder 1 -porder 2'},
                                                                 {'num': 'p1_3d_3', 'numProcs': 1, 'args': '-dim 3 -petscspace_order 1 -num_comp 3 -qorder 1 -dm_plex_hash_location -convergence -conv_refine 0', 'requires': 'pragmatic'},
                                                                 {'num': 'p1_3d_4', 'numProcs': 1, 'args': '-dim 3 -petscspace_order 1 -num_comp 3 -qorder 1 -dm_plex_hash_location -porder 1 -conv_refine 0', 'requires': 'pragmatic'},
                                                                 {'num': 'p1_3d_5', 'numProcs': 1, 'args': '-dim 3 -petscspace_order 1 -num_comp 3 -qorder 1 -dm_plex_hash_location -porder 2 -conv_refine 0', 'requires': 'pragmatic'},
                                                                 # 2D P_2 on a triangle
                                                                 {'num': 'p2_2d_0', 'numProcs': 1, 'args': '-petscspace_order 2 -num_comp 2 -qorder 2 -convergence'},
                                                                 {'num': 'p2_2d_1', 'numProcs': 1, 'args': '-petscspace_order 2 -num_comp 2 -qorder 2 -porder 1'},
                                                                 {'num': 'p2_2d_2', 'numProcs': 1, 'args': '-petscspace_order 2 -num_comp 2 -qorder 2 -porder 2'},
                                                                 {'num': 'p2_2d_3', 'numProcs': 1, 'args': '-petscspace_order 2 -num_comp 2 -qorder 2 -dm_plex_hash_location -convergence -conv_refine 0', 'requires': 'pragmatic'},
                                                                 {'num': 'p2_2d_4', 'numProcs': 1, 'args': '-petscspace_order 2 -num_comp 2 -qorder 2 -dm_plex_hash_location -porder 1 -conv_refine 0', 'requires': 'pragmatic'},
                                                                 {'num': 'p2_2d_5', 'numProcs': 1, 'args': '-petscspace_order 2 -num_comp 2 -qorder 2 -dm_plex_hash_location -porder 2 -conv_refine 0', 'requires': 'pragmatic'},
                                                                 # 3D P_2 on a tetrahedron
                                                                 {'num': 'p2_3d_0', 'numProcs': 1, 'args': '-dim 3 -petscspace_order 2 -num_comp 3 -qorder 2 -convergence'},
                                                                 {'num': 'p2_3d_1', 'numProcs': 1, 'args': '-dim 3 -petscspace_order 2 -num_comp 3 -qorder 2 -porder 1'},
                                                                 {'num': 'p2_3d_2', 'numProcs': 1, 'args': '-dim 3 -petscspace_order 2 -num_comp 3 -qorder 2 -porder 2'},
                                                                 {'num': 'p2_3d_3', 'numProcs': 1, 'args': '-dim 3 -petscspace_order 2 -num_comp 3 -qorder 2 -dm_plex_hash_location -convergence -conv_refine 0', 'requires': 'pragmatic'},
                                                                 {'num': 'p2_3d_4', 'numProcs': 1, 'args': '-dim 3 -petscspace_order 2 -num_comp 3 -qorder 2 -dm_plex_hash_location -porder 1 -conv_refine 0', 'requires': 'pragmatic'},
                                                                 {'num': 'p2_3d_5', 'numProcs': 1, 'args': '-dim 3 -petscspace_order 2 -num_comp 3 -qorder 2 -dm_plex_hash_location -porder 2 -conv_refine 0', 'requires': 'pragmatic'},
                                                                 # 2D Q_1 on a quadrilaterial DA
                                                                 {'num': 'q1_2d_da_0', 'numProcs': 1, 'args': '-simplex 0 -petscspace_order 1 -petscspace_poly_tensor 1 -num_comp 2 -qorder 1 -convergence'},
                                                                 {'num': 'q1_2d_da_1', 'numProcs': 1, 'args': '-simplex 0 -petscspace_order 1 -petscspace_poly_tensor 1 -num_comp 2 -qorder 1 -porder 1'},
                                                                 {'num': 'q1_2d_da_2', 'numProcs': 1, 'args': '-simplex 0 -petscspace_order 1 -petscspace_poly_tensor 1 -num_comp 2 -qorder 1 -porder 2'},
                                                                 # 2D Q_1 on a quadrilaterial Plex
                                                                 {'num': 'q1_2d_plex_0', 'numProcs': 1, 'args': '-use_da 0 -simplex 0 -petscspace_order 1 -petscspace_poly_tensor 1 -num_comp 2 -qorder 1 -convergence'},
                                                                 {'num': 'q1_2d_plex_1', 'numProcs': 1, 'args': '-use_da 0 -simplex 0 -petscspace_order 1 -petscspace_poly_tensor 1 -num_comp 2 -qorder 1 -porder 1'},
                                                                 {'num': 'q1_2d_plex_2', 'numProcs': 1, 'args': '-use_da 0 -simplex 0 -petscspace_order 1 -petscspace_poly_tensor 1 -num_comp 2 -qorder 1 -porder 2'},
                                                                 {'num': 'q1_2d_plex_3', 'numProcs': 1, 'args': '-use_da 0 -simplex 0 -petscspace_order 1 -petscspace_poly_tensor 1 -num_comp 2 -qorder 1 -porder 1 -shear_coords'},
                                                                 {'num': 'q1_2d_plex_4', 'numProcs': 1, 'args': '-use_da 0 -simplex 0 -petscspace_order 1 -petscspace_poly_tensor 1 -num_comp 2 -qorder 1 -porder 2 -shear_coords'},
                                                                 {'num': 'q1_2d_plex_5', 'numProcs': 1, 'args': '-use_da 0 -simplex 0 -petscfe_type nonaffine -petscspace_order 1 -petscspace_poly_tensor 1 -num_comp 2 -qorder 1 -porder 0 -non_affine_coords'},
                                                                 {'num': 'q1_2d_plex_6', 'numProcs': 1, 'args': '-use_da 0 -simplex 0 -petscfe_type nonaffine -petscspace_order 1 -petscspace_poly_tensor 1 -num_comp 2 -qorder 1 -porder 1 -non_affine_coords'},
                                                                 {'num': 'q1_2d_plex_7', 'numProcs': 1, 'args': '-use_da 0 -simplex 0 -petscfe_type nonaffine -petscspace_order 1 -petscspace_poly_tensor 1 -num_comp 2 -qorder 1 -porder 2 -non_affine_coords'},
                                                                 # 2D Q_2 on a quadrilaterial DA
                                                                 {'num': 'q2_2d_da_0', 'numProcs': 1, 'args': '-simplex 0 -petscspace_order 2 -petscspace_poly_tensor 1 -num_comp 2 -qorder 2 -convergence'},
                                                                 {'num': 'q2_2d_da_1', 'numProcs': 1, 'args': '-simplex 0 -petscspace_order 2 -petscspace_poly_tensor 1 -num_comp 2 -qorder 2 -porder 1'},
                                                                 {'num': 'q2_2d_da_2', 'numProcs': 1, 'args': '-simplex 0 -petscspace_order 2 -petscspace_poly_tensor 1 -num_comp 2 -qorder 2 -porder 2'},
                                                                 # 2D P_3 on a triangle
                                                                 {'num': 'p3_2d_0', 'numProcs': 1, 'args': '-petscspace_order 3 -num_comp 2 -qorder 3 -convergence', 'requires': 'Broken'},
                                                                 {'num': 'p3_2d_1', 'numProcs': 1, 'args': '-petscspace_order 3 -num_comp 2 -qorder 3 -porder 1', 'requires': 'Broken'},
                                                                 {'num': 'p3_2d_2', 'numProcs': 1, 'args': '-petscspace_order 3 -num_comp 2 -qorder 3 -porder 2', 'requires': 'Broken'},
                                                                 {'num': 'p3_2d_3', 'numProcs': 1, 'args': '-petscspace_order 3 -num_comp 2 -qorder 3 -porder 3', 'requires': 'Broken'},
                                                                 # 2D P_1disc on a triangle/quadrilateral
                                                                 {'num': 'p1d_2d_0', 'numProcs': 1, 'args': '-petscspace_order 1 -petscdualspace_lagrange_continuity 0 -num_comp 2 -qorder 1 -convergence'},
                                                                 {'num': 'p1d_2d_1', 'numProcs': 1, 'args': '-petscspace_order 1 -petscdualspace_lagrange_continuity 0 -num_comp 2 -qorder 1 -porder 1'},
                                                                 {'num': 'p1d_2d_2', 'numProcs': 1, 'args': '-petscspace_order 1 -petscdualspace_lagrange_continuity 0 -num_comp 2 -qorder 1 -porder 2'},
                                                                 {'num': 'p1d_2d_3', 'numProcs': 1, 'args': '-simplex 0 -petscspace_order 1 -petscdualspace_lagrange_continuity 0 -num_comp 2 -qorder 2 -convergence'},
                                                                 {'num': 'p1d_2d_4', 'numProcs': 1, 'args': '-simplex 0 -petscspace_order 1 -petscdualspace_lagrange_continuity 0 -num_comp 2 -qorder 1 -porder 1'},
                                                                 {'num': 'p1d_2d_5', 'numProcs': 1, 'args': '-simplex 0 -petscspace_order 1 -petscdualspace_lagrange_continuity 0 -num_comp 2 -qorder 1 -porder 2'},
                                                                 # Test quadrature 2D P_1 on a triangle
                                                                 {'num': 'p1_quad_2', 'numProcs': 1, 'args': '-petscspace_order 1 -num_comp 2 -porder 1 -qorder 2'},
                                                                 {'num': 'p1_quad_5', 'numProcs': 1, 'args': '-petscspace_order 1 -num_comp 2 -porder 1 -qorder 5'},
                                                                 # Test quadrature 2D P_2 on a triangle
                                                                 {'num': 'p2_quad_3', 'numProcs': 1, 'args': '-petscspace_order 2 -num_comp 2 -porder 2 -qorder 3'},
                                                                 {'num': 'p2_quad_5', 'numProcs': 1, 'args': '-petscspace_order 2 -num_comp 2 -porder 2 -qorder 5'},
                                                                 # Test quadrature 2D Q_1 on a quadrilateral
                                                                 {'num': 'q1_quad_2', 'numProcs': 1, 'args': '-simplex 0 -petscspace_order 1 -petscspace_poly_tensor 1 -num_comp 2 -porder 1 -qorder 2'},
                                                                 {'num': 'q1_quad_5', 'numProcs': 1, 'args': '-simplex 0 -petscspace_order 1 -petscspace_poly_tensor 1 -num_comp 2 -porder 1 -qorder 5'},
                                                                 # Test quadrature 2D Q_2 on a quadrilateral
                                                                 {'num': 'q2_quad_3', 'numProcs': 1, 'args': '-simplex 0 -petscspace_order 2 -petscspace_poly_tensor 1 -num_comp 2 -porder 1 -qorder 3'},
                                                                 {'num': 'q2_quad_5', 'numProcs': 1, 'args': '-simplex 0 -petscspace_order 2 -petscspace_poly_tensor 1 -num_comp 2 -porder 1 -qorder 5'},
                                                                 ],
                        'src/dm/impls/plex/examples/tests/ex4': [# 2D Simplex 0-3
                                                                 {'numProcs': 1, 'args': '-dim 2 -cell_hybrid 0 -dm_view ::ascii_info_detail'},
                                                                 {'numProcs': 1, 'args': '-dim 2 -cell_hybrid 0 -num_refinements 1 -dm_view ::ascii_info_detail'},
                                                                 {'numProcs': 2, 'args': '-dim 2 -cell_hybrid 0 -dm_view ::ascii_info_detail'},
                                                                 {'numProcs': 2, 'args': '-dim 2 -cell_hybrid 0 -num_refinements 1 -dm_view ::ascii_info_detail'},
                                                                 # 2D Hybrid Simplex 4-7
                                                                 {'numProcs': 1, 'args': '-dim 2 -dm_view ::ascii_info_detail'},
                                                                 {'numProcs': 1, 'args': '-dim 2 -num_refinements 1 -dm_view ::ascii_info_detail'},
                                                                 {'numProcs': 2, 'args': '-dim 2 -dm_view ::ascii_info_detail'},
                                                                 {'numProcs': 2, 'args': '-dim 2 -num_refinements 1 -dm_view ::ascii_info_detail'},
                                                                 # 3D Simplex 8-11
                                                                 {'numProcs': 1, 'args': '-dim 3 -cell_hybrid 0 -num_refinements 1 -dm_view ::ascii_info_detail'},
                                                                 {'numProcs': 2, 'args': '-dim 3 -cell_hybrid 0 -num_refinements 1 -dm_view ::ascii_info_detail'},
                                                                 {'numProcs': 1, 'args': '-dim 3 -cell_hybrid 0 -test_num 1 -num_refinements 1 -dm_view ::ascii_info_detail'},
                                                                 {'numProcs': 2, 'args': '-dim 3 -cell_hybrid 0 -test_num 1 -num_refinements 1 -dm_view ::ascii_info_detail'},
                                                                 # 2D Quad 12-13
                                                                 {'numProcs': 1, 'args': '-dim 2 -cell_simplex 0 -cell_hybrid 0 -num_refinements 1 -dm_view ::ascii_info_detail'},
                                                                 {'numProcs': 2, 'args': '-dim 2 -cell_simplex 0 -cell_hybrid 0 -num_refinements 1 -dm_view ::ascii_info_detail'},
                                                                 # 3D Hex 14-15
                                                                 {'numProcs': 1, 'args': '-dim 3 -cell_simplex 0 -cell_hybrid 0 -num_refinements 1 -dm_view ::ascii_info_detail'},
                                                                 {'numProcs': 2, 'args': '-dim 3 -cell_simplex 0 -cell_hybrid 0 -num_refinements 1 -dm_view ::ascii_info_detail'},
                                                                 # 3D Hybrid Simplex 16-19
                                                                 {'numProcs': 1, 'args': '-dim 3 -num_refinements 1 -dm_view ::ascii_info_detail'},
                                                                 {'numProcs': 2, 'args': '-dim 3 -num_refinements 1 -dm_view ::ascii_info_detail'},
                                                                 {'numProcs': 1, 'args': '-dim 3 -test_num 1 -num_refinements 1 -dm_view ::ascii_info_detail'},
                                                                 {'numProcs': 2, 'args': '-dim 3 -test_num 1 -num_refinements 1 -dm_view ::ascii_info_detail'},
                                                                 # 3D Hybrid Hex 20-23
                                                                 {'numProcs': 1, 'args': '-dim 3 -cell_simplex 0 -num_refinements 1 -dm_view ::ascii_info_detail'},
                                                                 {'numProcs': 2, 'args': '-dim 3 -cell_simplex 0 -num_refinements 1 -dm_view ::ascii_info_detail'},
                                                                 {'numProcs': 1, 'args': '-dim 3 -cell_simplex 0 -test_num 1 -num_refinements 1 -dm_view ::ascii_info_detail'},
                                                                 {'numProcs': 2, 'args': '-dim 3 -cell_simplex 0 -test_num 1 -num_refinements 1 -dm_view ::ascii_info_detail'},
                                                                 # 2D Hybrid Simplex 24-24
                                                                 {'numProcs': 1, 'args': '-dim 2 -test_num 1 -num_refinements 1 -dm_view ::ascii_info_detail'},
                                                                 # 3D Multiple Refinement 25-26
                                                                 {'numProcs': 1, 'args': '-dim 3 -cell_hybrid 0 -test_num 2 -num_refinements 2 -dm_view ::ascii_info_detail'},
                                                                 {'numProcs': 1, 'args': '-dim 3 -cell_simplex 0 -cell_hybrid 0 -test_num 1 -num_refinements 2 -dm_view ::ascii_info_detail'},
                                                                 # 2D Hybrid Quad 27-28
                                                                 {'numProcs': 1, 'args': '-dim 2 -cell_simplex 0 -num_refinements 1 -dm_view ::ascii_info_detail'},
                                                                 {'numProcs': 2, 'args': '-dim 2 -cell_simplex 0 -num_refinements 1 -dm_view ::ascii_info_detail'},
                                                                 # 1D Simplex 29-31
                                                                 {'numProcs': 1, 'args': '-dim 1 -cell_hybrid 0 -dm_view ::ascii_info_detail'},
                                                                 {'numProcs': 1, 'args': '-dim 1 -cell_hybrid 0 -num_refinements 1 -dm_view ::ascii_info_detail'},
                                                                 {'numProcs': 1, 'args': '-dim 1 -cell_hybrid 0 -num_refinements 5 -dm_view ::ascii_info_detail'},
                                                                 # 2D Simplex 32-34
                                                                 {'numProcs': 1, 'args': '-dim 2 -cell_hybrid 0 -num_refinements 1 -uninterpolate -dm_view ::ascii_info_detail'},
                                                                 {'numProcs': 2, 'args': '-dim 2 -cell_hybrid 0 -num_refinements 1 -uninterpolate -dm_view ::ascii_info_detail'},
                                                                 {'numProcs': 2, 'args': '-dim 2 -cell_hybrid 0 -num_refinements 3 -uninterpolate -dm_view ::ascii_info_detail'},
                                                                 ],
                        'src/dm/impls/plex/examples/tests/ex5': [# 2D Simplex 0-1
                                                                 {'numProcs': 1, 'args': '-dim 2 -dm_view ::ascii_info_detail'},
                                                                 {'numProcs': 2, 'args': '-dim 2 -dm_view ::ascii_info_detail'},
                                                                 # 2D Quads 2-3
                                                                 {'numProcs': 1, 'args': '-dim 2 -cell_simplex 0 -dm_view ::ascii_info_detail'},
                                                                 {'numProcs': 2, 'args': '-dim 2 -cell_simplex 0 -dm_view ::ascii_info_detail'},
                                                                 # 3D Simplex 4-5
                                                                 {'numProcs': 1, 'args': '-dim 3 -dm_view ::ascii_info_detail'},
                                                                 {'numProcs': 2, 'args': '-dim 3 -dm_view ::ascii_info_detail'},
                                                                 # 3D Hex 6-7
                                                                 {'numProcs': 1, 'args': '-dim 3 -cell_simplex 0 -dm_view ::ascii_info_detail'},
                                                                 {'numProcs': 2, 'args': '-dim 3 -cell_simplex 0 -dm_view ::ascii_info_detail'},
                                                                 # Examples from PyLith 8-12
                                                                 {'numProcs': 1, 'args': '-dim 2 -test_num 1 -dm_view ::ascii_info_detail'},
                                                                 {'numProcs': 1, 'args': '-dim 3 -test_num 1 -dm_view ::ascii_info_detail'},
                                                                 {'numProcs': 1, 'args': '-dim 3 -cell_simplex 0 -test_num 1 -dm_view ::ascii_info_detail'},
                                                                 {'numProcs': 1, 'args': '-dim 2 -cell_simplex 0 -test_num 1 -dm_view ::ascii_info_detail'},
                                                                 {'numProcs': 1, 'args': '-dim 3 -cell_simplex 0 -test_num 2 -dm_view ::ascii_info_detail'},],
                        'src/dm/impls/plex/examples/tests/ex6': [{'numProcs': 1, 'args': '-malloc_dump'},
                                                                 {'numProcs': 1, 'args': '-malloc_dump -pend 10000'},
                                                                 {'numProcs': 1, 'args': '-malloc_dump -pend 10000 -fill 0.05'},
                                                                 {'numProcs': 1, 'args': '-malloc_dump -pend 10000 -fill 0.25'}],
                        'src/dm/impls/plex/examples/tests/ex7': [# Two cell test meshes 0-7
                                                                 {'numProcs': 1, 'args': '-dim 2 -dm_view ::ascii_info_detail'},
                                                                 {'numProcs': 2, 'args': '-dim 2 -dm_view ::ascii_info_detail'},
                                                                 {'numProcs': 1, 'args': '-dim 2 -cell_simplex 0 -dm_view ::ascii_info_detail'},
                                                                 {'numProcs': 2, 'args': '-dim 2 -cell_simplex 0 -dm_view ::ascii_info_detail'},
                                                                 {'numProcs': 1, 'args': '-dim 3 -dm_view ::ascii_info_detail'},
                                                                 {'numProcs': 2, 'args': '-dim 3 -dm_view ::ascii_info_detail'},
                                                                 {'numProcs': 1, 'args': '-dim 3 -cell_simplex 0 -dm_view ::ascii_info_detail'},
                                                                 {'numProcs': 2, 'args': '-dim 3 -cell_simplex 0 -dm_view ::ascii_info_detail'},
                                                                 # 2D Hybrid Mesh 8
                                                                 {'numProcs': 1, 'args': '-dim 2 -cell_simplex 0 -testnum 1 -dm_view ::ascii_info_detail'},
                                                                 # TetGen meshes 9-10
                                                                 {'numProcs': 1, 'args': '-dim 2 -use_generator -dm_view ::ascii_info_detail'},
                                                                 {'numProcs': 1, 'args': '-dim 3 -use_generator -dm_view ::ascii_info_detail'},
                                                                 # Cubit meshes 11
                                                                 {'numProcs': 1, 'args': '-dim 3 -filename %(meshes)s/blockcylinder-50.exo -dm_view ::ascii_info_detail', 'requires': 'exodusii'},
                                                                 #{'numProcs': 1, 'args': '-dim 3 -filename /PETSc3/petsc/blockcylinder-50.exo -dm_view ::ascii_info_detail'},
                                                                 #{'numProcs': 1, 'args': '-dim 3 -filename /PETSc3/petsc/blockcylinder-20.exo'},
                                                                 ],
                        'src/dm/impls/plex/examples/tests/ex8': [{'numProcs': 1, 'args': '-dm_view ::ascii_info_detail'},
                                                                 {'numProcs': 1, 'args': '-interpolate -dm_view ::ascii_info_detail'},
                                                                 {'numProcs': 1, 'args': '-transform'},
                                                                 {'numProcs': 1, 'args': '-interpolate -transform'},
                                                                 {'numProcs': 1, 'args': '-run_type file -filename %(meshes)s/simpleblock-100.exo -dm_view ::ascii_info_detail -v0 -1.5,-0.5,0.5,-0.5,-0.5,0.5,0.5,-0.5,0.5 -J 0.0,0.0,0.5,0.0,0.5,0.0,-0.5,0.0,0.0,0.0,0.0,0.5,0.0,0.5,0.0,-0.5,0.0,0.0,0.0,0.0,0.5,0.0,0.5,0.0,-0.5,0.0,0.0 -invJ 0.0,0.0,-2.0,0.0,2.0,0.0,2.0,0.0,0.0,0.0,0.0,-2.0,0.0,2.0,0.0,2.0,0.0,0.0,0.0,0.0,-2.0,0.0,2.0,0.0,2.0,0.0,0.0 -detJ 0.125,0.125,0.125', 'requires': ['exodusii']},
                                                                 {'numProcs': 1, 'args': '-interpolate -run_type file -filename %(meshes)s/simpleblock-100.exo -dm_view ::ascii_info_detail -v0 -1.5,-0.5,0.5,-0.5,-0.5,0.5,0.5,-0.5,0.5 -J 0.0,0.0,0.5,0.0,0.5,0.0,-0.5,0.0,0.0,0.0,0.0,0.5,0.0,0.5,0.0,-0.5,0.0,0.0,0.0,0.0,0.5,0.0,0.5,0.0,-0.5,0.0,0.0 -invJ 0.0,0.0,-2.0,0.0,2.0,0.0,2.0,0.0,0.0,0.0,0.0,-2.0,0.0,2.0,0.0,2.0,0.0,0.0,0.0,0.0,-2.0,0.0,2.0,0.0,2.0,0.0,0.0 -detJ 0.125,0.125,0.125 -centroid -1.0,0.0,0.0,0.0,0.0,0.0,1.0,0.0,0.0 -normal 0.0,0.0,0.0,0.0,0.0,0.0,0.0,0.0,0.0 -vol 1.0,1.0,1.0', 'requires': ['exodusii']}],
                        'src/dm/impls/plex/examples/tests/ex9': [# 2D Simplex P_1 scalar tests
                                                                 {'numProcs': 1, 'args': '-num_dof 1,0,0 -iterations 10000 \
                                                                  -max_cone_time 1.1e-8 -max_closure_time 1.3e-7 -max_vec_closure_time 3.6e-7'},
                                                                 {'numProcs': 1, 'args': '-refinement_limit 1.0e-5 -num_dof 1,0,0 -iterations 2 \
                                                                  -max_cone_time 2.1e-8 -max_closure_time 1.5e-7 -max_vec_closure_time 3.6e-7'},
                                                                 {'numProcs': 1, 'args': '-num_fields 1 -num_components 1 -num_dof 1,0,0 -iterations 10000 \
                                                                  -max_cone_time 1.1e-8 -max_closure_time 1.3e-7 -max_vec_closure_time 4.5e-7'},
                                                                 {'numProcs': 1, 'args': '-refinement_limit 1.0e-5 -num_fields 1 -num_components 1 -num_dof 1,0,0 -iterations 2 \
                                                                  -max_cone_time 2.1e-8 -max_closure_time 1.5e-7 -max_vec_closure_time 4.7e-7'},
                                                                 {'numProcs': 1, 'args': '-interpolate -num_dof 1,0,0 -iterations 10000 \
                                                                  -max_cone_time 1.1e-8 -max_closure_time 6.5e-7 -max_vec_closure_time 1.0e-6'},
                                                                 {'numProcs': 1, 'args': '-interpolate -refinement_limit 1.0e-4 -num_dof 1,0,0 -iterations 2 \
                                                                  -max_cone_time 2.1e-8 -max_closure_time 6.5e-7 -max_vec_closure_time 1.0e-6'},
                                                                 {'numProcs': 1, 'args': '-interpolate -num_fields 1 -num_components 1 -num_dof 1,0,0 -iterations 10000 \
                                                                  -max_cone_time 1.1e-8 -max_closure_time 6.5e-7 -max_vec_closure_time 1.1e-6'},
                                                                 {'numProcs': 1, 'args': '-interpolate -refinement_limit 1.0e-4 -num_fields 1 -num_components 1 -num_dof 1,0,0 -iterations 2 \
                                                                  -max_cone_time 2.1e-8 -max_closure_time 6.5e-7 -max_vec_closure_time 1.2e-6'},
                                                                 # 2D Simplex P_1 vector tests
                                                                 # 2D Simplex P_2 scalar tests
                                                                 # 2D Simplex P_2 vector tests
                                                                 # 2D Simplex P_2/P_1 vector/scalar tests
                                                                 # 2D Quad P_1 scalar tests
                                                                 # 2D Quad P_1 vector tests
                                                                 # 2D Quad P_2 scalar tests
                                                                 # 2D Quad P_2 vector tests
                                                                 # 3D Simplex P_1 scalar tests
                                                                 # 3D Simplex P_1 vector tests
                                                                 # 3D Simplex P_2 scalar tests
                                                                 # 3D Simplex P_2 vector tests
                                                                 # 3D Hex P_1 scalar tests
                                                                 # 3D Hex P_1 vector tests
                                                                 # 3D Hex P_2 scalar tests
                                                                 # 3D Hex P_2 vector tests
                                                                 ],
                        'src/dm/impls/plex/examples/tests/ex10': [# Two cell tests
                                                                  {'numProcs': 1, 'args': '-dim 2 -interpolate 1 -cell_simplex 1 -num_dof 1,0,0 -mat_view'},
                                                                  {'numProcs': 1, 'args': '-dim 2 -interpolate 1 -cell_simplex 0 -num_dof 1,0,0 -mat_view'},
                                                                  {'numProcs': 1, 'args': '-dim 3 -interpolate 1 -cell_simplex 1 -num_dof 1,0,0,0 -mat_view'},
                                                                  {'numProcs': 1, 'args': '-dim 3 -interpolate 1 -cell_simplex 0 -num_dof 1,0,0,0 -mat_view'},
                                                                  # Refined tests
                                                                  {'numProcs': 1, 'args': '-dim 2 -interpolate 1 -cell_simplex 1 -refinement_limit 0.00625 -num_dof 1,0,0'},
                                                                  {'numProcs': 1, 'args': '-dim 2 -interpolate 1 -cell_simplex 0 -refinement_uniform       -num_dof 1,0,0'},
                                                                  {'numProcs': 1, 'args': '-dim 3 -interpolate 1 -cell_simplex 1 -refinement_limit 0.00625 -num_dof 1,0,0,0'},
                                                                  {'numProcs': 1, 'args': '-dim 3 -interpolate 1 -cell_simplex 0 -refinement_uniform       -num_dof 1,0,0,0'},
                                                                  # Parallel tests
                                                                  # Grouping tests
                                                                  {'num': 'group_1', 'numProcs': 1, 'args': '-num_groups 1 -num_dof 1,0,0 -is_view -orig_mat_view -perm_mat_view'},
                                                                  {'num': 'group_2', 'numProcs': 1, 'args': '-num_groups 2 -num_dof 1,0,0 -is_view -perm_mat_view'},
                                                                  ],
                        'src/dm/impls/plex/examples/tests/ex11': [{'numProcs': 1, 'args': ''},
                                                                  {'numProcs': 2, 'args': '-filename %(meshes)s/2Dgrd.exo -overlap 1', 'requires': ['Chaco']}],
                        'src/dm/impls/plex/examples/tests/ex12': [{'numProcs': 1, 'args': '-dm_view ascii:mesh.tex:ascii_latex'},
                                                                  # Parallel, no overlap tests 1-2
                                                                  {'numProcs': 3, 'args': '-test_partition -dm_view ::ascii_info_detail'},
                                                                  {'numProcs': 8, 'args': '-test_partition -dm_view ::ascii_info_detail'},
                                                                  # Parallel, level-1 overlap tests 3-4
                                                                  {'numProcs': 3, 'args': '-test_partition -overlap 1 -dm_view ::ascii_info_detail'},
                                                                  {'numProcs': 8, 'args': '-test_partition -overlap 1 -dm_view ::ascii_info_detail'},
                                                                  # Parallel, level-2 overlap test 5
                                                                  {'numProcs': 8, 'args': '-test_partition -overlap 2 -dm_view ::ascii_info_detail'},
                                                                  # Parallel load balancing, test 6-7
                                                                  {'numProcs': 2, 'args': '-test_partition -overlap 1 -dm_view ::ascii_info_detail'},
                                                                  {'numProcs': 2, 'args': '-test_partition -overlap 1 -load_balance -dm_view ::ascii_info_detail'},
                                                                  # Parallel redundant copying, test 8
                                                                  {'numProcs': 2, 'args': '-test_redundant -dm_view ::ascii_info_detail'}],
                        'src/dm/impls/plex/examples/tests/ex13': [{'numProcs': 1, 'args': '-test_partition 0 -dm_view ascii::ascii_info_detail -oriented_dm_view ascii::ascii_info_detail -orientation_view'},
                                                                  {'numProcs': 2, 'args': '-dm_view ascii::ascii_info_detail -oriented_dm_view ascii::ascii_info_detail -orientation_view'},
                                                                  {'numProcs': 2, 'args': '-test_num 1 -dm_view ascii::ascii_info_detail -oriented_dm_view ascii::ascii_info_detail -orientation_view'},
                                                                  {'numProcs': 3, 'args': '-dm_view ascii::ascii_info_detail -oriented_dm_view ascii::ascii_info_detail -orientation_view'},
                                                                  ],
                        'src/dm/impls/plex/examples/tests/ex14': [{'numProcs': 1, 'args': '-dm_view -dm_refine 1 -dm_coarsen'},
                                                                  ],
                        'src/dm/impls/plex/examples/tests/ex15': [{'numProcs': 2, 'args': '-verbose -globaltonatural_sf_view'},
                                                                  {'numProcs': 2, 'args': '-verbose -global_vec_view hdf5:V.h5:native -test_read'},
                                                                  ],
                        'src/dm/impls/plex/examples/tests/ex16': [{'numProcs': 1, 'args': '-dm_view ascii::ascii_info_detail'},
                                                                  ],
                        'src/dm/impls/plex/examples/tests/ex17': [{'numProcs': 1, 'args': '-test_partition 0 -dm_view ascii::ascii_info_detail'},
                                                                  ],
                        'src/dm/impls/plex/examples/tests/ex18': [{'numProcs': 2, 'args': '-dm_view ascii::ascii_info_detail'},
                                                                  {'numProcs': 2, 'args': '-interpolate -dm_view ascii::ascii_info_detail'},
                                                                  {'numProcs': 3, 'args': '-testnum 1 -interpolate -dm_view ascii::ascii_info_detail'},
                                                                  {'numProcs': 2, 'args': '-dim 3 -dm_view ascii::ascii_info_detail'},
                                                                  {'numProcs': 2, 'args': '-dim 3 -interpolate -dm_view ascii::ascii_info_detail'},
                                                                  ],
                        'src/dm/impls/plex/examples/tests/ex19': [{'numProcs': 1, 'args': '-dim 2 -nbrVerEdge 5 -dm_plex_separate_marker 0 -met 2 -init_dm_view -adapt_dm_view', 'requires': ['pragmatic']},
                                                                  {'numProcs': 1, 'args': '-dim 2 -nbrVerEdge 5 -dm_plex_separate_marker 1 -bdLabel marker -met 2 -init_dm_view -adapt_dm_view', 'requires': ['pragmatic']},
                                                                  {'numProcs': 1, 'args': '-dim 3 -nbrVerEdge 5 -met 2 -init_dm_view -adapt_dm_view', 'requires': ['pragmatic']},
                                                                  {'numProcs': 1, 'args': '-dim 3 -nbrVerEdge 5 -bdLabel marker -met 2 -init_dm_view -adapt_dm_view', 'requires': ['pragmatic']}
                                                                  ],
                        'src/dm/impls/plex/examples/tests/ex21': [{'numProcs': 1, 'args': '-dim 2 -n 100'},
                                                                  {'numProcs': 1, 'args': '-dim 3 -n 20'},
                                                                  ],
                        'src/dm/impls/plex/examples/tests/ex1f90': [{'numProcs': 1, 'args': ''}],
                        'src/dm/impls/plex/examples/tests/ex2f90': [{'numProcs': 1, 'args': ''}],
                        'src/dm/impls/plex/examples/tutorials/ex1': [{'numProcs': 1, 'args': ''},
                                                                     {'numProcs': 1, 'args': '-dim 3'},],
                        'src/dm/impls/plex/examples/tutorials/ex1f90': [{'numProcs': 1, 'args': ''},
                                                                        {'numProcs': 1, 'args': '-dim 3'},],
                        'src/dm/impls/plex/examples/tutorials/ex2': [# CGNS meshes 0-1
                                                                     {'numProcs': 1, 'args': '-filename %(meshes)s/tut21.cgns -interpolate 1', 'requires': ['cgns', 'Broken']},
                                                                     {'numProcs': 1, 'args': '-filename %(meshes)s/grid_c.cgns -interpolate 1', 'requires': ['cgns', 'Broken']},
                                                                     # Gmsh meshes 2-4
                                                                     {'numProcs': 1, 'args': '-filename %(meshes)s/doublet-tet.msh -interpolate 1'},
                                                                     {'numProcs': 1, 'args': '-filename %(meshes)s/square.msh -interpolate 1'},
                                                                     {'numProcs': 1, 'args': '-filename %(meshes)s/square_bin.msh -interpolate 1'},
                                                                     # Exodus meshes 5-9
                                                                     {'numProcs': 1, 'args': '-filename %(meshes)s/sevenside-quad.exo -interpolate 1', 'requires': ['exodusii']},
                                                                     {'numProcs': 1, 'args': '-filename %(meshes)s/sevenside-quad-15.exo -interpolate 1', 'requires': ['exodusii']},
                                                                     {'numProcs': 1, 'args': '-filename %(meshes)s/squaremotor-30.exo -interpolate 1', 'requires': ['exodusii']},
                                                                     {'numProcs': 1, 'args': '-filename %(meshes)s/blockcylinder-50.exo -interpolate 1', 'requires': ['exodusii']},
                                                                     {'numProcs': 1, 'args': '-filename %(meshes)s/simpleblock-100.exo -interpolate 1', 'requires': ['exodusii']},
                                                                     ],
                        'src/dm/impls/plex/examples/tutorials/ex5': [# Idempotence of saving/loading
                                                                     {'numProcs': 1, 'args': '-filename %(meshes)s/Rect-tri3.exo -dm_view ::ascii_info_detail', 'requires': ['exodusii']},
                                                                     {'numProcs': 2, 'args': '-filename %(meshes)s/Rect-tri3.exo -dm_view ::ascii_info_detail', 'requires': ['exodusii']},
                                                                     ],
                        'src/dm/impls/plex/examples/tutorials/ex6': [# Spectral ordering 2D 0-5
                                                                     {'numProcs': 1, 'args': '-dim 2 -num_fields 1 -num_components 1 -order 2'},
                                                                     {'numProcs': 1, 'args': '-dim 2 -num_fields 1 -num_components 1 -order 3'},
                                                                     {'numProcs': 1, 'args': '-dim 2 -num_fields 1 -num_components 1 -order 5'},
                                                                     {'numProcs': 1, 'args': '-dim 2 -num_fields 1 -num_components 2 -order 2'},
                                                                     {'numProcs': 1, 'args': '-dim 2 -num_fields 2 -num_components 1,1 -order 2,2'},
                                                                     {'numProcs': 1, 'args': '-dim 2 -num_fields 2 -num_components 1,2 -order 2,3'},
                                                                     # Spectral ordering 3D 6-11
                                                                     {'numProcs': 1, 'args': '-dim 3 -num_fields 1 -num_components 1 -order 2'},
                                                                     {'numProcs': 1, 'args': '-dim 3 -num_fields 1 -num_components 1 -order 3'},
                                                                     {'numProcs': 1, 'args': '-dim 3 -num_fields 1 -num_components 1 -order 5'},
                                                                     {'numProcs': 1, 'args': '-dim 3 -num_fields 1 -num_components 2 -order 2'},
                                                                     {'numProcs': 1, 'args': '-dim 3 -num_fields 2 -num_components 1,1 -order 2,2'},
                                                                     {'numProcs': 1, 'args': '-dim 3 -num_fields 2 -num_components 1,2 -order 2,3'},
                                                                     ],
                        'src/snes/examples/tests/ex2':       [
                                                               {'numProcs': 1, 'args': '-petscspace_order 1'},
                                                               {'numProcs': 1, 'args': '-petscspace_order 1 -dm_refine 2'},
                                                               {'numProcs': 2, 'args': '-petscspace_order 1'},
                                                               {'numProcs': 2, 'args': '-petscspace_order 1 -dm_refine 2'},
                                                               {'numProcs': 5, 'args': '-petscspace_order 1'},
                                                               {'numProcs': 5, 'args': '-petscspace_order 1 -dm_refine 2'},
                                                               ],
                        'src/snes/examples/tutorials/ex5':   [# MISSING ALL TESTS FROM MAKEFILE
                                                               # MSM tests
                                                               {'num': 'asm_0', 'numProcs': 1, 'args': './ex5 -mms 1 -par 0.0 -snes_monitor -snes_converged_reason -snes_view -ksp_rtol 1.0e-9 -ksp_monitor -ksp_type richardson -pc_type asm -pc_asm_blocks 2 -pc_asm_overlap 0 -pc_asm_local_type additive -sub_pc_type lu'},
                                                               {'num': 'msm_0', 'numProcs': 1, 'args': './ex5 -mms 1 -par 0.0 -snes_monitor -snes_converged_reason -snes_view -ksp_rtol 1.0e-9 -ksp_monitor -ksp_type richardson -pc_type asm -pc_asm_blocks 2 -pc_asm_overlap 0 -pc_asm_local_type multiplicative -sub_pc_type lu'},
                                                               {'num': 'asm_1', 'numProcs': 1, 'args': './ex5 -mms 1 -par 0.0 -snes_monitor -snes_converged_reason -snes_view -ksp_rtol 1.0e-9 -ksp_monitor -ksp_type richardson -pc_type asm -pc_asm_blocks 2 -pc_asm_overlap 0 -pc_asm_local_type additive -sub_pc_type lu -da_grid_x 8'},
                                                               {'num': 'msm_1', 'numProcs': 1, 'args': './ex5 -mms 1 -par 0.0 -snes_monitor -snes_converged_reason -snes_view -ksp_rtol 1.0e-9 -ksp_monitor -ksp_type richardson -pc_type asm -pc_asm_blocks 2 -pc_asm_overlap 0 -pc_asm_local_type multiplicative -sub_pc_type lu -da_grid_x 8'},
                                                               {'num': 'asm_2', 'numProcs': 1, 'args': './ex5 -mms 1 -par 0.0 -snes_monitor -snes_converged_reason -snes_view -ksp_rtol 1.0e-9 -ksp_monitor -ksp_type richardson -pc_type asm -pc_asm_blocks 3 -pc_asm_overlap 0 -pc_asm_local_type additive -sub_pc_type lu -da_grid_x 8'},
                                                               {'num': 'msm_2', 'numProcs': 1, 'args': './ex5 -mms 1 -par 0.0 -snes_monitor -snes_converged_reason -snes_view -ksp_rtol 1.0e-9 -ksp_monitor -ksp_type richardson -pc_type asm -pc_asm_blocks 3 -pc_asm_overlap 0 -pc_asm_local_type multiplicative -sub_pc_type lu -da_grid_x 8'},
                                                               {'num': 'asm_3', 'numProcs': 1, 'args': './ex5 -mms 1 -par 0.0 -snes_monitor -snes_converged_reason -snes_view -ksp_rtol 1.0e-9 -ksp_monitor -ksp_type richardson -pc_type asm -pc_asm_blocks 4 -pc_asm_overlap 0 -pc_asm_local_type additive -sub_pc_type lu -da_grid_x 8'},
                                                               {'num': 'msm_3', 'numProcs': 1, 'args': './ex5 -mms 1 -par 0.0 -snes_monitor -snes_converged_reason -snes_view -ksp_rtol 1.0e-9 -ksp_monitor -ksp_type richardson -pc_type asm -pc_asm_blocks 4 -pc_asm_overlap 0 -pc_asm_local_type multiplicative -sub_pc_type lu -da_grid_x 8'},
                                                               {'num': 'asm_4', 'numProcs': 2, 'args': './ex5 -mms 1 -par 0.0 -snes_monitor -snes_converged_reason -snes_view -ksp_rtol 1.0e-9 -ksp_monitor -ksp_type richardson -pc_type asm -pc_asm_blocks 2 -pc_asm_overlap 0 -pc_asm_local_type additive -sub_pc_type lu -da_grid_x 8'},
                                                               {'num': 'msm_4', 'numProcs': 2, 'args': './ex5 -mms 1 -par 0.0 -snes_monitor -snes_converged_reason -snes_view -ksp_rtol 1.0e-9 -ksp_monitor -ksp_type richardson -pc_type asm -pc_asm_blocks 2 -pc_asm_overlap 0 -pc_asm_local_type multiplicative -sub_pc_type lu -da_grid_x 8'},
                                                               {'num': 'asm_5', 'numProcs': 2, 'args': './ex5 -mms 1 -par 0.0 -snes_monitor -snes_converged_reason -snes_view -ksp_rtol 1.0e-9 -ksp_monitor -ksp_type richardson -pc_type asm -pc_asm_blocks 4 -pc_asm_overlap 0 -pc_asm_local_type additive -sub_pc_type lu -da_grid_x 8'},
                                                               {'num': 'msm_5', 'numProcs': 2, 'args': './ex5 -mms 1 -par 0.0 -snes_monitor -snes_converged_reason -snes_view -ksp_rtol 1.0e-9 -ksp_monitor -ksp_type richardson -pc_type asm -pc_asm_blocks 4 -pc_asm_overlap 0 -pc_asm_local_type multiplicative -sub_pc_type lu -da_grid_x 8'},
                                                               ],
                        'src/snes/examples/tutorials/ex12':   [# 2D serial P1 test 0-4
                                                               {'numProcs': 1, 'args': '-run_type test -refinement_limit 0.0    -bc_type dirichlet -interpolate 0 -petscspace_order 1 -show_initial -dm_plex_print_fem 1'},
                                                               {'numProcs': 1, 'args': '-run_type test -refinement_limit 0.0    -bc_type dirichlet -interpolate 1 -petscspace_order 1 -show_initial -dm_plex_print_fem 1'},
                                                               {'numProcs': 1, 'args': '-run_type test -refinement_limit 0.0625 -bc_type dirichlet -interpolate 1 -petscspace_order 1 -show_initial -dm_plex_print_fem 1'},
                                                               {'numProcs': 1, 'args': '-run_type test -refinement_limit 0.0    -bc_type neumann   -interpolate 1 -petscspace_order 1 -show_initial -dm_plex_print_fem 1 -dm_view ::ascii_info_detail'},
                                                               {'numProcs': 1, 'args': '-run_type test -refinement_limit 0.0625 -bc_type neumann   -interpolate 1 -petscspace_order 1 -show_initial -dm_plex_print_fem 1'},
                                                               # 2D serial P2 test 5-8
                                                               {'numProcs': 1, 'args': '-run_type test -refinement_limit 0.0    -bc_type dirichlet -interpolate 1 -petscspace_order 2 -show_initial -dm_plex_print_fem 1'},
                                                               {'numProcs': 1, 'args': '-run_type test -refinement_limit 0.0625 -bc_type dirichlet -interpolate 1 -petscspace_order 2 -show_initial -dm_plex_print_fem 1'},
                                                               {'numProcs': 1, 'args': '-run_type test -refinement_limit 0.0    -bc_type neumann   -interpolate 1 -petscspace_order 2 -show_initial -dm_plex_print_fem 1 -dm_view ::ascii_info_detail'},
                                                               {'numProcs': 1, 'args': '-run_type test -refinement_limit 0.0625 -bc_type neumann   -interpolate 1 -petscspace_order 2 -show_initial -dm_plex_print_fem 1 -dm_view ::ascii_info_detail'},
                                                               # 3D serial P1 test 9-12
                                                               {'numProcs': 1, 'args': '-run_type test -dim 3 -refinement_limit 0.0    -bc_type dirichlet -interpolate 0 -petscspace_order 1 -show_initial -dm_plex_print_fem 1 -dm_view'},
                                                               {'numProcs': 1, 'args': '-run_type test -dim 3 -refinement_limit 0.0    -bc_type dirichlet -interpolate 1 -petscspace_order 1 -show_initial -dm_plex_print_fem 1 -dm_view'},
                                                               {'numProcs': 1, 'args': '-run_type test -dim 3 -refinement_limit 0.0125 -bc_type dirichlet -interpolate 1 -petscspace_order 1 -show_initial -dm_plex_print_fem 1 -dm_view'},
                                                               {'numProcs': 1, 'args': '-run_type test -dim 3 -refinement_limit 0.0    -bc_type neumann   -interpolate 1 -petscspace_order 1 -snes_fd -show_initial -dm_plex_print_fem 1 -dm_view'},
                                                               # Analytic variable coefficient 13-20
                                                               {'numProcs': 1, 'args': '-run_type test -refinement_limit 0.0    -variable_coefficient analytic -interpolate 1 -petscspace_order 1 -show_initial -dm_plex_print_fem 1'},
                                                               {'numProcs': 1, 'args': '-run_type test -refinement_limit 0.0625 -variable_coefficient analytic -interpolate 1 -petscspace_order 1 -show_initial -dm_plex_print_fem 1'},
                                                               {'numProcs': 1, 'args': '-run_type test -refinement_limit 0.0    -variable_coefficient analytic -interpolate 1 -petscspace_order 2 -show_initial -dm_plex_print_fem 1'},
                                                               {'numProcs': 1, 'args': '-run_type test -refinement_limit 0.0625 -variable_coefficient analytic -interpolate 1 -petscspace_order 2 -show_initial -dm_plex_print_fem 1'},
                                                               {'numProcs': 1, 'args': '-run_type test -dim 3 -refinement_limit 0.0    -variable_coefficient analytic -interpolate 1 -petscspace_order 1 -show_initial -dm_plex_print_fem 1'},
                                                               {'numProcs': 1, 'args': '-run_type test -dim 3 -refinement_limit 0.0125 -variable_coefficient analytic -interpolate 1 -petscspace_order 1 -show_initial -dm_plex_print_fem 1'},
                                                               {'numProcs': 1, 'args': '-run_type test -dim 3 -refinement_limit 0.0    -variable_coefficient analytic -interpolate 1 -petscspace_order 2 -show_initial -dm_plex_print_fem 1'},
                                                               {'numProcs': 1, 'args': '-run_type test -dim 3 -refinement_limit 0.0125 -variable_coefficient analytic -interpolate 1 -petscspace_order 2 -show_initial -dm_plex_print_fem 1'},
                                                               # P1 variable coefficient 21-28
                                                               {'numProcs': 1, 'args': '-run_type test -refinement_limit 0.0    -variable_coefficient field    -interpolate 1 -petscspace_order 1 -mat_petscspace_order 1 -show_initial -dm_plex_print_fem 1'},
                                                               {'numProcs': 1, 'args': '-run_type test -refinement_limit 0.0625 -variable_coefficient field    -interpolate 1 -petscspace_order 1 -mat_petscspace_order 1 -show_initial -dm_plex_print_fem 1'},
                                                               {'numProcs': 1, 'args': '-run_type test -refinement_limit 0.0    -variable_coefficient field    -interpolate 1 -petscspace_order 2 -mat_petscspace_order 1 -show_initial -dm_plex_print_fem 1'},
                                                               {'numProcs': 1, 'args': '-run_type test -refinement_limit 0.0625 -variable_coefficient field    -interpolate 1 -petscspace_order 2 -mat_petscspace_order 1 -show_initial -dm_plex_print_fem 1'},
                                                               {'numProcs': 1, 'args': '-run_type test -dim 3 -refinement_limit 0.0    -variable_coefficient field    -interpolate 1 -petscspace_order 1 -mat_petscspace_order 1 -show_initial -dm_plex_print_fem 1'},
                                                               {'numProcs': 1, 'args': '-run_type test -dim 3 -refinement_limit 0.0125 -variable_coefficient field    -interpolate 1 -petscspace_order 1 -mat_petscspace_order 1 -show_initial -dm_plex_print_fem 1'},
                                                               {'numProcs': 1, 'args': '-run_type test -dim 3 -refinement_limit 0.0    -variable_coefficient field    -interpolate 1 -petscspace_order 2 -mat_petscspace_order 1 -show_initial -dm_plex_print_fem 1'},
                                                               {'numProcs': 1, 'args': '-run_type test -dim 3 -refinement_limit 0.0125 -variable_coefficient field    -interpolate 1 -petscspace_order 2 -mat_petscspace_order 1 -show_initial -dm_plex_print_fem 1'},
                                                               # P0 variable coefficient 29-36
                                                               {'numProcs': 1, 'args': '-run_type test -refinement_limit 0.0    -variable_coefficient field    -interpolate 1 -petscspace_order 1 -show_initial -dm_plex_print_fem 1'},
                                                               {'numProcs': 1, 'args': '-run_type test -refinement_limit 0.0625 -variable_coefficient field    -interpolate 1 -petscspace_order 1 -show_initial -dm_plex_print_fem 1'},
                                                               {'numProcs': 1, 'args': '-run_type test -refinement_limit 0.0    -variable_coefficient field    -interpolate 1 -petscspace_order 2 -show_initial -dm_plex_print_fem 1'},
                                                               {'numProcs': 1, 'args': '-run_type test -refinement_limit 0.0625 -variable_coefficient field    -interpolate 1 -petscspace_order 2 -show_initial -dm_plex_print_fem 1'},
                                                               {'numProcs': 1, 'args': '-run_type test -dim 3 -refinement_limit 0.0    -variable_coefficient field    -interpolate 1 -petscspace_order 1 -show_initial -dm_plex_print_fem 1'},
                                                               {'numProcs': 1, 'args': '-run_type test -dim 3 -refinement_limit 0.0125 -variable_coefficient field    -interpolate 1 -petscspace_order 1 -show_initial -dm_plex_print_fem 1'},
                                                               {'numProcs': 1, 'args': '-run_type test -dim 3 -refinement_limit 0.0    -variable_coefficient field    -interpolate 1 -petscspace_order 2 -show_initial -dm_plex_print_fem 1'},
                                                               {'numProcs': 1, 'args': '-run_type test -dim 3 -refinement_limit 0.0125 -variable_coefficient field    -interpolate 1 -petscspace_order 2 -show_initial -dm_plex_print_fem 1'},
                                                               # Using ExodusII mesh 37-38 BROKEN
                                                               {'numProcs': 1, 'args': '-run_type test -f %(meshes)s/sevenside.exo -refinement_limit 0.0    -bc_type dirichlet -interpolate 1 -show_initial -dm_plex_print_fem 1 -dm_view',
                                                                'requires': ['exodusii', 'Broken']},
                                                               {'numProcs': 1, 'args': '-run_type test -dim 3 -f /Users/knepley/Downloads/kis_modell_tet2.exo -refinement_limit 0.0    -bc_type dirichlet -interpolate 1 -show_initial -dm_plex_print_fem 1 -dm_view',
                                                                'requires': ['exodusii', 'Broken']},
                                                               # Full solve 39-44
                                                               {'numProcs': 1, 'args': '-run_type full -refinement_limit 0.015625 -interpolate 1 -petscspace_order 2 -pc_type gamg -ksp_rtol 1.0e-10 -ksp_monitor_short -ksp_converged_reason -snes_monitor_short -snes_converged_reason', 'parser': 'Solver'},
                                                               {'numProcs': 1, 'args': '-run_type full -refinement_limit 0.015625 -variable_coefficient nonlinear -interpolate 1 -petscspace_order 2 -pc_type svd -ksp_rtol 1.0e-10 -snes_monitor_short -snes_converged_reason'},
                                                               {'numProcs': 1, 'args': '-run_type full -refinement_limit 0.03125 -variable_coefficient nonlinear -interpolate 1 -petscspace_order 1 -snes_type fas -snes_fas_levels 2 -pc_type svd -ksp_rtol 1.0e-10 -fas_coarse_pc_type svd -fas_coarse_ksp_rtol 1.0e-10 -fas_coarse_snes_monitor_short -snes_monitor_short -snes_linesearch_type basic -fas_coarse_snes_linesearch_type basic -snes_converged_reason -dm_refine_hierarchy 1 -snes_view -fas_levels_1_snes_type newtonls -fas_levels_1_pc_type svd -fas_levels_1_ksp_rtol 1.0e-10 -fas_levels_1_snes_monitor_short'},
                                                               {'numProcs': 1, 'args': '-run_type full -refinement_limit 0.0625 -variable_coefficient nonlinear -interpolate 1 -petscspace_order 1 -snes_type fas -snes_fas_levels 3 -pc_type svd -ksp_rtol 1.0e-10 -fas_coarse_pc_type svd -fas_coarse_ksp_rtol 1.0e-10 -fas_coarse_snes_monitor_short -snes_monitor_short -snes_linesearch_type basic -fas_coarse_snes_linesearch_type basic -snes_converged_reason -dm_refine_hierarchy 2 -dm_plex_print_fem 0 -snes_view -fas_levels_1_snes_type newtonls -fas_levels_1_pc_type svd -fas_levels_1_ksp_rtol 1.0e-10 -fas_levels_1_snes_monitor_short -fas_levels_2_snes_type newtonls -fas_levels_2_pc_type svd -fas_levels_2_ksp_rtol 1.0e-10 -fas_levels_2_snes_atol 1.0e-11 -fas_levels_2_snes_monitor_short'},
                                                               {'numProcs': 2, 'args': '-run_type full -refinement_limit 0.03125 -variable_coefficient nonlinear -interpolate 1 -petscspace_order 1 -snes_type fas -snes_fas_levels 2 -pc_type svd -ksp_rtol 1.0e-10 -fas_coarse_pc_type svd -fas_coarse_ksp_rtol 1.0e-10 -fas_coarse_snes_monitor_short -snes_monitor_short -snes_linesearch_type basic -fas_coarse_snes_linesearch_type basic -snes_converged_reason -dm_refine_hierarchy 1 -snes_view -fas_levels_1_snes_type newtonls -fas_levels_1_pc_type svd -fas_levels_1_ksp_rtol 1.0e-10 -fas_levels_1_snes_monitor_short'},
                                                               {'numProcs': 2, 'args': '-run_type full -refinement_limit 0.0625 -variable_coefficient nonlinear -interpolate 1 -petscspace_order 1 -snes_type fas -snes_fas_levels 3 -pc_type svd -ksp_rtol 1.0e-10 -fas_coarse_pc_type svd -fas_coarse_ksp_rtol 1.0e-10 -fas_coarse_snes_monitor_short -snes_monitor_short -snes_linesearch_type basic -fas_coarse_snes_linesearch_type basic -snes_converged_reason -dm_refine_hierarchy 2 -dm_plex_print_fem 0 -snes_view -fas_levels_1_snes_type newtonls -fas_levels_1_pc_type svd -fas_levels_1_ksp_rtol 1.0e-10 -fas_levels_1_snes_monitor_short -fas_levels_2_snes_type newtonls -fas_levels_2_pc_type svd -fas_levels_2_ksp_rtol 1.0e-10 -fas_levels_2_snes_atol 1.0e-11 -fas_levels_2_snes_monitor_short'},
                                                               # Restarting 0-1
                                                               {'num': 'restart_0', 'numProcs': 1, 'args': '-run_type test -refinement_limit 0.0    -bc_type dirichlet -interpolate 1 -petscspace_order 1 -dm_view hdf5:sol.h5 -vec_view hdf5:sol.h5::append'},
                                                               {'num': 'restart_1', 'numProcs': 1, 'args': '-run_type test -refinement_limit 0.0    -bc_type dirichlet -interpolate 1 -petscspace_order 1 -f sol.h5 -restart', 'requires': 'exodusii'},
                                                               # Periodicity 0
                                                               {'num': 'periodic_0', 'numProcs': 1, 'args': '-run_type full -refinement_limit 0.0    -bc_type dirichlet -interpolate 1 -petscspace_order 1'},
                                                               # FAS
                                                               {'num': 'fas_newton_0', 'numProcs': 1, 'args': '-run_type full -variable_coefficient nonlinear -interpolate 1 -petscspace_order 1 -snes_type fas -snes_fas_levels 2 -pc_type svd -ksp_rtol 1.0e-10 -fas_coarse_pc_type svd -fas_coarse_ksp_rtol 1.0e-10 -fas_coarse_snes_monitor_short -snes_monitor_short -snes_linesearch_type basic -fas_coarse_snes_linesearch_type basic -snes_converged_reason -dm_refine_hierarchy 1 -snes_view -fas_levels_1_snes_type newtonls -fas_levels_1_pc_type svd -fas_levels_1_ksp_rtol 1.0e-10 -fas_levels_1_snes_monitor_short'},
                                                               {'num': 'fas_newton_1', 'numProcs': 1, 'args': '-run_type full -dm_refine_hierarchy 3 -interpolate 1 -petscspace_order 1 -snes_type fas -snes_fas_levels 3 -ksp_rtol 1.0e-10 -fas_coarse_pc_type lu -fas_coarse_snes_monitor_short -snes_monitor_short -snes_linesearch_type basic -fas_coarse_snes_linesearch_type basic -snes_converged_reason -snes_view -fas_levels_snes_type newtonls -fas_levels_snes_linesearch_type basic -fas_levels_ksp_rtol 1.0e-10 -fas_levels_snes_monitor_short'},
                                                               {'num': 'fas_ngs_0', 'numProcs': 1, 'args': '-run_type full -variable_coefficient nonlinear -interpolate 1 -petscspace_order 1 -snes_type fas -snes_fas_levels 2 -pc_type svd -ksp_rtol 1.0e-10 -fas_coarse_pc_type svd -fas_coarse_ksp_rtol 1.0e-10 -fas_coarse_snes_monitor_short -snes_monitor_short -snes_linesearch_type basic -fas_coarse_snes_linesearch_type basic -snes_converged_reason -dm_refine_hierarchy 1 -snes_view -fas_levels_1_snes_type ngs -fas_levels_1_snes_monitor_short'},
                                                               {'num': 'fas_newton_coarse_0', 'numProcs': 1, 'args': '-run_type full -dm_refine 2 -dm_plex_hash_location -variable_coefficient nonlinear -interpolate 1 -petscspace_order 1 -snes_type fas -snes_fas_levels 2 -pc_type svd -ksp_rtol 1.0e-10 -fas_coarse_pc_type svd -fas_coarse_ksp_rtol 1.0e-10 -fas_coarse_snes_monitor_short -snes_monitor_short -snes_linesearch_type basic -fas_coarse_snes_linesearch_type basic -snes_converged_reason -dm_coarsen_hierarchy 1 -snes_view -fas_levels_1_snes_type newtonls -fas_levels_1_pc_type svd -fas_levels_1_ksp_rtol 1.0e-10 -fas_levels_1_snes_monitor_short',
                                                                'requires': ['pragmatic', 'Broken']},
                                                               {'num': 'mg_newton_coarse_0', 'numProcs': 1, 'args': '-run_type full -dm_refine 3 -interpolate 1 -petscspace_order 1 -snes_monitor_short -ksp_monitor_true_residual -snes_linesearch_type basic -snes_converged_reason -dm_coarsen_hierarchy 3 -dm_plex_hash_location -snes_view -dm_view -ksp_type richardson -pc_type mg  -pc_mg_levels 4 -snes_atol 1.0e-8 -ksp_atol 1.0e-8 -snes_rtol 0.0 -ksp_rtol 0.0 -ksp_norm_type unpreconditioned -mg_levels_ksp_type gmres -mg_levels_pc_type ilu -mg_levels_ksp_max_it 10',
                                                                'requires': ['pragmatic']},
                                                                {'num': 'mg_newton_coarse_1', 'numProcs': 1, 'args': '-run_type full -dm_refine 5 -interpolate 1 -petscspace_order 1 -dm_coarsen_hierarchy 5 -dm_plex_hash_location -dm_plex_separate_marker -dm_plex_coarsen_bd_label marker -dm_plex_remesh_bd -ksp_type richardson -ksp_rtol 1.0e-12 -pc_type mg -pc_mg_levels 3 -mg_levels_ksp_max_it 2 -snes_monitor -ksp_monitor_true_residual -mg_levels_ksp_monitor_true_residual -dm_view -ksp_view',
                                                                'requires': ['pragmatic']},
                                                                {'num': 'mg_newton_coarse_2', 'numProcs': 1, 'args': '-run_type full -dm_refine 5 -interpolate 1 -petscspace_order 1 -dm_coarsen_hierarchy 5 -dm_plex_hash_location -dm_plex_separate_marker -dm_plex_remesh_bd -ksp_type richardson -ksp_rtol 1.0e-12 -pc_type mg -pc_mg_levels 3 -mg_levels_ksp_max_it 2 -snes_monitor -ksp_monitor_true_residual -mg_levels_ksp_monitor_true_residual -dm_view -ksp_view',
                                                                'requires': ['pragmatic']},
                                                               # Full runs with simplices
                                                               #   ASM
                                                               {'num': 'tri_q2q1_asm_lu', 'numProcs': 1, 'args': '-run_type full -dm_refine 3 -bc_type dirichlet -interpolate 1 -petscspace_order 1 -ksp_type gmres -ksp_gmres_restart 100 -ksp_rtol 1.0e-9 -pc_type asm -pc_asm_type restrict -pc_asm_blocks 4 -sub_pc_type lu -snes_monitor_short -ksp_monitor_short -snes_converged_reason -ksp_converged_reason -snes_view -show_solution 0', 'parser': 'Solver'},
                                                               {'num': 'tri_q2q1_msm_lu', 'numProcs': 1, 'args': '-run_type full -dm_refine 3 -bc_type dirichlet -interpolate 1 -petscspace_order 1 -ksp_type gmres -ksp_gmres_restart 100 -ksp_rtol 1.0e-9 -pc_type asm -pc_asm_type restrict -pc_asm_local_type multiplicative -pc_asm_blocks 4 -sub_pc_type lu -snes_monitor_short -ksp_monitor_short -snes_converged_reason -ksp_converged_reason -snes_view -show_solution 0', 'parser': 'Solver'},
                                                               {'num': 'tri_q2q1_asm_sor', 'numProcs': 1, 'args': '-run_type full -dm_refine 3 -bc_type dirichlet -interpolate 1 -petscspace_order 1 -ksp_type gmres -ksp_gmres_restart 100 -ksp_rtol 1.0e-9 -pc_type asm -pc_asm_type restrict -pc_asm_blocks 4 -sub_pc_type sor -snes_monitor_short -ksp_monitor_short -snes_converged_reason -ksp_converged_reason -snes_view -show_solution 0', 'parser': 'Solver'},
                                                               {'num': 'tri_q2q1_msm_sor', 'numProcs': 1, 'args': '-run_type full -dm_refine 3 -bc_type dirichlet -interpolate 1 -petscspace_order 1 -ksp_type gmres -ksp_gmres_restart 100 -ksp_rtol 1.0e-9 -pc_type asm -pc_asm_type restrict -pc_asm_local_type multiplicative -pc_asm_blocks 4 -sub_pc_type sor -snes_monitor_short -ksp_monitor_short -snes_converged_reason -ksp_converged_reason -snes_view -show_solution 0', 'parser': 'Solver'},
                                                               #   BDDC
                                                               {'num': 'tri_bddc', 'numProcs': 5, 'args': '-run_type full -dm_refine 3 -bc_type dirichlet -interpolate 1 -petscspace_order 1 -ksp_type gmres -ksp_gmres_restart 100 -ksp_rtol 1.0e-9 -dm_mat_type is -pc_type bddc -snes_monitor_short -ksp_monitor_short -snes_converged_reason -ksp_converged_reason -snes_view -show_solution 0', 'parser': 'Solver'},
                                                               #   Convergence
                                                               {'num': 'tet_conv_p1_r0', 'numProcs': 1, 'args': '-run_type full -dim 3 -dm_refine 0 -bc_type dirichlet -interpolate 1 -petscspace_order 1 -dm_view -snes_converged_reason -pc_type lu'},
                                                               {'num': 'tet_conv_p1_r2', 'numProcs': 1, 'args': '-run_type full -dim 3 -dm_refine 2 -bc_type dirichlet -interpolate 1 -petscspace_order 1 -dm_view -snes_converged_reason -pc_type lu'},
                                                               {'num': 'tet_conv_p1_r3', 'numProcs': 1, 'args': '-run_type full -dim 3 -dm_refine 3 -bc_type dirichlet -interpolate 1 -petscspace_order 1 -dm_view -snes_converged_reason -pc_type lu'},
                                                               {'num': 'tet_conv_p2_r0', 'numProcs': 1, 'args': '-run_type full -dim 3 -dm_refine 0 -bc_type dirichlet -interpolate 1 -petscspace_order 2 -dm_view -snes_converged_reason -pc_type lu'},
                                                               {'num': 'tet_conv_p2_r2', 'numProcs': 1, 'args': '-run_type full -dim 3 -dm_refine 2 -bc_type dirichlet -interpolate 1 -petscspace_order 2 -dm_view -snes_converged_reason -pc_type lu'},
                                                               # tensor
                                                               {'num': 'tensor_plex_2d', 'numProcs': 1, 'args': '-run_type test -refinement_limit 0.0 -simplex 0 -bc_type dirichlet -petscspace_order 1 -petscspace_poly_tensor -dm_refine_hierarchy 2'},
                                                               {'num': 'tensor_p4est_2d', 'numProcs': 1, 'args': '-run_type test -refinement_limit 0.0 -simplex 0 -bc_type dirichlet -petscspace_order 1 -petscspace_poly_tensor -dm_forest_initial_refinement 2 -dm_forest_minimum_refinement 0 -dm_plex_convert_type p4est', 'requires' : ['p4est']},
                                                               {'num': 'tensor_plex_3d', 'numProcs': 1, 'args': '-run_type test -refinement_limit 0.0 -simplex 0 -bc_type dirichlet -petscspace_order 1 -petscspace_poly_tensor -dm_refine_hierarchy 1 -dim 3'},
                                                               {'num': 'tensor_p4est_3d', 'numProcs': 1, 'args': '-run_type test -refinement_limit 0.0 -simplex 0 -bc_type dirichlet -petscspace_order 1 -petscspace_poly_tensor -dm_forest_initial_refinement 1 -dm_forest_minimum_refinement 0 -dim 3 -dm_plex_convert_type p8est', 'requires' : ['p4est']},
                                                               # AMR
                                                               {'num': 'amr_0', 'numProcs': 5, 'args': '-run_type test -refinement_limit 0.0 -simplex 0 -bc_type dirichlet -petscspace_order 1 -petscspace_poly_tensor -dm_refine 1'},
                                                               {'num': 'amr_1', 'numProcs': 1, 'args': '-run_type test -refinement_limit 0.0 -simplex 0 -bc_type dirichlet -petscspace_order 1 -petscspace_poly_tensor -dm_plex_convert_type p4est -dm_p4est_refine_pattern center -dm_forest_maximum_refinement 5 -dm_view vtk:amr.vtu:vtk_vtu -vec_view vtk:amr.vtu:vtk_vtu:append', 'requires' : ['p4est']},
                                                               {'num': 'p4est_test_q2_conformal_serial', 'numProcs': 1, 'args': '-run_type test -interpolate 1 -petscspace_order 2 -simplex 0 -petscspace_poly_tensor -dm_plex_convert_type p4est -dm_forest_minimum_refinement 0 -dm_forest_initial_refinement 2', 'requires': ['p4est']},
                                                               {'num': 'p4est_test_q2_conformal_parallel', 'numProcs': 7, 'args': '-run_type test -interpolate 1 -petscspace_order 2 -simplex 0 -petscspace_poly_tensor -dm_plex_convert_type p4est -dm_forest_minimum_refinement 0 -dm_forest_initial_refinement 2', 'requires': ['p4est']},
                                                               {'num': 'p4est_test_q2_nonconformal_serial', 'numProcs': 1, 'args': '-run_type test -interpolate 1 -petscspace_order 2 -simplex 0 -petscspace_poly_tensor -dm_plex_convert_type p4est -dm_forest_minimum_refinement 0 -dm_forest_initial_refinement 2 -dm_forest_maximum_refinement 4 -dm_p4est_refine_pattern hash', 'requires': ['p4est']},
                                                               {'num': 'p4est_test_q2_nonconformal_parallel', 'numProcs': 7, 'args': '-run_type test -interpolate 1 -petscspace_order 2 -simplex 0 -petscspace_poly_tensor -dm_plex_convert_type p4est -dm_forest_minimum_refinement 0 -dm_forest_initial_refinement 2 -dm_forest_maximum_refinement 4 -dm_p4est_refine_pattern hash', 'requires': ['p4est']},
                                                               {'num': 'p4est_exact_q2_conformal_serial', 'numProcs': 1, 'args': '-run_type exact -interpolate 1 -petscspace_order 2 -snes_max_it 1 -snes_type fas -snes_fas_levels 3 -pc_type none -ksp_type preonly -fas_coarse_pc_type none -fas_coarse_ksp_type preonly -fas_coarse_snes_monitor_short -snes_monitor_short -snes_linesearch_type basic -fas_coarse_snes_linesearch_type basic -snes_converged_reason -snes_view -fas_levels_snes_type newtonls -fas_levels_pc_type none -fas_levels_ksp_type preonly -fas_levels_snes_monitor_short -simplex 0 -petscspace_poly_tensor -dm_plex_convert_type p4est -dm_forest_minimum_refinement 0 -dm_forest_initial_refinement 2', 'requires': ['p4est']},
                                                               {'num': 'p4est_exact_q2_conformal_parallel', 'numProcs': 7, 'args': '-run_type exact -interpolate 1 -petscspace_order 2 -snes_max_it 1 -snes_type fas -snes_fas_levels 3 -pc_type none -ksp_type preonly -fas_coarse_pc_type none -fas_coarse_ksp_type preonly -fas_coarse_snes_monitor_short -snes_monitor_short -snes_linesearch_type basic -fas_coarse_snes_linesearch_type basic -snes_converged_reason -snes_view -fas_levels_snes_type newtonls -fas_levels_pc_type none -fas_levels_ksp_type preonly -fas_levels_snes_monitor_short -simplex 0 -petscspace_poly_tensor -dm_plex_convert_type p4est -dm_forest_minimum_refinement 0 -dm_forest_initial_refinement 2', 'requires': ['p4est']},
                                                               {'num': 'p4est_exact_q2_nonconformal_serial', 'numProcs': 1, 'args': '-run_type exact -interpolate 1 -petscspace_order 2 -snes_max_it 1 -snes_type fas -snes_fas_levels 3 -pc_type none -ksp_type preonly -fas_coarse_pc_type none -fas_coarse_ksp_type preonly -fas_coarse_snes_monitor_short -snes_monitor_short -snes_linesearch_type basic -fas_coarse_snes_linesearch_type basic -snes_converged_reason -snes_view -fas_levels_snes_type newtonls -fas_levels_pc_type none -fas_levels_ksp_type preonly -fas_levels_snes_monitor_short -simplex 0 -petscspace_poly_tensor -dm_plex_convert_type p4est -dm_forest_minimum_refinement 0 -dm_forest_initial_refinement 2 -dm_forest_maximum_refinement 4 -dm_p4est_refine_pattern hash', 'requires': ['p4est']},
                                                               {'num': 'p4est_exact_q2_nonconformal_parallel', 'numProcs': 7, 'args': '-run_type exact -interpolate 1 -petscspace_order 2 -snes_max_it 1 -snes_type fas -snes_fas_levels 3 -pc_type none -ksp_type preonly -fas_coarse_pc_type none -fas_coarse_ksp_type preonly -fas_coarse_snes_monitor_short -snes_monitor_short -snes_linesearch_type basic -fas_coarse_snes_linesearch_type basic -snes_converged_reason -snes_view -fas_levels_snes_type newtonls -fas_levels_pc_type none -fas_levels_ksp_type preonly -fas_levels_snes_monitor_short -simplex 0 -petscspace_poly_tensor -dm_plex_convert_type p4est -dm_forest_minimum_refinement 0 -dm_forest_initial_refinement 2 -dm_forest_maximum_refinement 4 -dm_p4est_refine_pattern hash', 'requires': ['p4est']},
                                                               {'num': 'p4est_full_q2_nonconformal_serial', 'numProcs': 1, 'args': '-run_type full -interpolate 1 -petscspace_order 2 -snes_max_it 20 -snes_type fas -snes_fas_levels 3 -pc_type jacobi -ksp_type cg -fas_coarse_pc_type jacobi -fas_coarse_ksp_type cg -fas_coarse_snes_monitor_short -snes_monitor_short -snes_linesearch_type basic -fas_coarse_snes_linesearch_type basic -snes_converged_reason -snes_view -fas_levels_snes_type newtonls -fas_levels_pc_type jacobi -fas_levels_ksp_type cg -fas_levels_snes_monitor_short -simplex 0 -petscspace_poly_tensor -dm_plex_convert_type p4est -dm_forest_minimum_refinement 0 -dm_forest_initial_refinement 2 -dm_forest_maximum_refinement 4 -dm_p4est_refine_pattern hash', 'requires': ['p4est']},
                                                               {'num': 'p4est_full_q2_nonconformal_parallel', 'numProcs': 7, 'args': '-run_type full -interpolate 1 -petscspace_order 2 -snes_max_it 20 -snes_type fas -snes_fas_levels 3 -pc_type jacobi -ksp_type cg -fas_coarse_pc_type jacobi -fas_coarse_ksp_type cg -fas_coarse_snes_monitor_short -snes_monitor_short -snes_linesearch_type basic -fas_coarse_snes_linesearch_type basic -snes_converged_reason -snes_view -fas_levels_snes_type newtonls -fas_levels_pc_type jacobi -fas_levels_ksp_type cg -fas_levels_snes_monitor_short -simplex 0 -petscspace_poly_tensor -dm_plex_convert_type p4est -dm_forest_minimum_refinement 0 -dm_forest_initial_refinement 2 -dm_forest_maximum_refinement 4 -dm_p4est_refine_pattern hash', 'requires': ['p4est']},
                                                               {'num': 'p4est_full_q2_nonconformal_parallel_bddcfas', 'numProcs': 7, 'args': '-run_type full -interpolate 1 -petscspace_order 2 -snes_max_it 20 -snes_type fas -snes_fas_levels 3 -dm_mat_type is -pc_type bddc -ksp_type cg -fas_coarse_pc_type bddc -fas_coarse_ksp_type cg -fas_coarse_snes_monitor_short -snes_monitor_short -snes_linesearch_type basic -fas_coarse_snes_linesearch_type basic -snes_converged_reason -snes_view -fas_levels_snes_type newtonls -fas_levels_pc_type bddc -fas_levels_ksp_type cg -fas_levels_snes_monitor_short -simplex 0 -petscspace_poly_tensor -dm_plex_convert_type p4est -dm_forest_minimum_refinement 0 -dm_forest_initial_refinement 2 -dm_forest_maximum_refinement 4 -dm_p4est_refine_pattern hash', 'requires': ['p4est']},
                                                               {'num': 'p4est_full_q2_nonconformal_parallel_bddc', 'numProcs': 7, 'args': '-run_type full -interpolate 1 -petscspace_order 2 -snes_max_it 20 -snes_type newtonls -dm_mat_type is -pc_type bddc -ksp_type cg -snes_monitor_short -snes_linesearch_type basic -snes_converged_reason -snes_view -simplex 0 -petscspace_poly_tensor -dm_plex_convert_type p4est -dm_forest_minimum_refinement 0 -dm_forest_initial_refinement 2 -dm_forest_maximum_refinement 4 -dm_p4est_refine_pattern hash', 'requires': ['p4est']},
                                                               {'num': 'p4est_fas_q2_conformal_serial', 'numProcs': 1, 'args': '-run_type full -variable_coefficient nonlinear -interpolate 1 -petscspace_order 2 -snes_max_it 20 -snes_type fas -snes_fas_levels 3 -pc_type jacobi -ksp_type gmres -fas_coarse_pc_type svd -fas_coarse_ksp_type gmres -fas_coarse_snes_monitor_short -snes_monitor_short -snes_linesearch_type basic -fas_coarse_snes_linesearch_type basic -snes_converged_reason -snes_view -fas_levels_snes_type newtonls -fas_levels_pc_type svd -fas_levels_ksp_type gmres -fas_levels_snes_monitor_short -simplex 0 -petscspace_poly_tensor -dm_refine_hierarchy 3', 'requires': ['p4est','Broken']},
                                                               {'num': 'p4est_fas_q2_nonconformal_serial', 'numProcs': 1, 'args': '-run_type full -variable_coefficient nonlinear -interpolate 1 -petscspace_order 2 -snes_max_it 20 -snes_type fas -snes_fas_levels 3 -pc_type jacobi -ksp_type gmres -fas_coarse_pc_type jacobi -fas_coarse_ksp_type gmres -fas_coarse_ksp_monitor_true_residual -fas_coarse_snes_monitor_short -snes_monitor_short -snes_linesearch_type basic -fas_coarse_snes_linesearch_type basic -snes_converged_reason -snes_view -fas_levels_snes_type newtonls -fas_levels_pc_type jacobi -fas_levels_ksp_type gmres -fas_levels_snes_monitor_short -simplex 0 -petscspace_poly_tensor -dm_plex_convert_type p4est -dm_forest_minimum_refinement 0 -dm_forest_initial_refinement 2 -dm_forest_maximum_refinement 4 -dm_p4est_refine_pattern hash', 'requires': ['p4est','Broken']},
                                                               {'num': 'fas_newton_0_p4est', 'numProcs': 1, 'args': '-run_type full -variable_coefficient nonlinear -interpolate 1 -petscspace_order 1 -snes_type fas -snes_fas_levels 2 -pc_type svd -ksp_rtol 1.0e-10 -fas_coarse_pc_type svd -fas_coarse_ksp_rtol 1.0e-10 -fas_coarse_snes_monitor_short -snes_monitor_short -snes_linesearch_type basic -fas_coarse_snes_linesearch_type basic -snes_converged_reason -snes_view -fas_levels_1_snes_type newtonls -fas_levels_1_pc_type svd -fas_levels_1_ksp_rtol 1.0e-10 -fas_levels_1_snes_monitor_short -simplex 0 -petscspace_poly_tensor -dm_plex_convert_type p4est -dm_forest_minimum_refinement 0 -dm_forest_initial_refinement 2 -dm_forest_maximum_refinement 4 -dm_p4est_refine_pattern hash', 'requires' : ['p4est']},
                                                               # 2D serial P1 test with field bc
                                                               {'num': 'field_bc_p1_0', 'numProcs': 1, 'args': '-run_type test              -interpolate 1 -bc_type dirichlet -field_bc -petscspace_order 1 -bc_petscspace_order 2 -show_initial -dm_plex_print_fem 1'},
                                                               {'num': 'field_bc_p1_1', 'numProcs': 1, 'args': '-run_type test -dm_refine 1 -interpolate 1 -bc_type dirichlet -field_bc -petscspace_order 1 -bc_petscspace_order 2 -show_initial -dm_plex_print_fem 1'},
                                                               {'num': 'field_bc_p1_2', 'numProcs': 1, 'args': '-run_type test              -interpolate 1 -bc_type neumann   -field_bc -petscspace_order 1 -bc_petscspace_order 2 -show_initial -dm_plex_print_fem 1'},
                                                               {'num': 'field_bc_p1_3', 'numProcs': 1, 'args': '-run_type test -dm_refine 1 -interpolate 1 -bc_type neumann   -field_bc -petscspace_order 1 -bc_petscspace_order 2 -show_initial -dm_plex_print_fem 1'},
                                                               # 3D serial P1 test with field bc
                                                               {'num': 'field_bc_p1_4', 'numProcs': 1, 'args': '-run_type test -dim 3              -interpolate 1 -bc_type dirichlet -field_bc -petscspace_order 1 -bc_petscspace_order 2 -show_initial -dm_plex_print_fem 1'},
                                                               {'num': 'field_bc_p1_5', 'numProcs': 1, 'args': '-run_type test -dim 3 -dm_refine 1 -interpolate 1 -bc_type dirichlet -field_bc -petscspace_order 1 -bc_petscspace_order 2 -show_initial -dm_plex_print_fem 1'},
                                                               {'num': 'field_bc_p1_6', 'numProcs': 1, 'args': '-run_type test -dim 3              -interpolate 1 -bc_type neumann   -field_bc -petscspace_order 1 -bc_petscspace_order 2 -show_initial -dm_plex_print_fem 1'},
                                                               {'num': 'field_bc_p1_7', 'numProcs': 1, 'args': '-run_type test -dim 3 -dm_refine 1 -interpolate 1 -bc_type neumann   -field_bc -petscspace_order 1 -bc_petscspace_order 2 -show_initial -dm_plex_print_fem 1'},
                                                               # 2D serial P2 test with field bc
                                                               {'num': 'field_bc_p2_0', 'numProcs': 1, 'args': '-run_type test              -interpolate 1 -bc_type dirichlet -field_bc -petscspace_order 2 -bc_petscspace_order 2 -show_initial -dm_plex_print_fem 1'},
                                                               {'num': 'field_bc_p2_1', 'numProcs': 1, 'args': '-run_type test -dm_refine 1 -interpolate 1 -bc_type dirichlet -field_bc -petscspace_order 2 -bc_petscspace_order 2 -show_initial -dm_plex_print_fem 1'},
                                                               {'num': 'field_bc_p2_2', 'numProcs': 1, 'args': '-run_type test              -interpolate 1 -bc_type neumann   -field_bc -petscspace_order 2 -bc_petscspace_order 2 -show_initial -dm_plex_print_fem 1'},
                                                               {'num': 'field_bc_p2_3', 'numProcs': 1, 'args': '-run_type test -dm_refine 1 -interpolate 1 -bc_type neumann   -field_bc -petscspace_order 2 -bc_petscspace_order 2 -show_initial -dm_plex_print_fem 1'},
                                                               # 3D serial P2 test with field bc
                                                               {'num': 'field_bc_p2_4', 'numProcs': 1, 'args': '-run_type test -dim 3              -interpolate 1 -bc_type dirichlet -field_bc -petscspace_order 2 -bc_petscspace_order 2 -show_initial -dm_plex_print_fem 1'},
                                                               {'num': 'field_bc_p2_5', 'numProcs': 1, 'args': '-run_type test -dim 3 -dm_refine 1 -interpolate 1 -bc_type dirichlet -field_bc -petscspace_order 2 -bc_petscspace_order 2 -show_initial -dm_plex_print_fem 1'},
                                                               {'num': 'field_bc_p2_6', 'numProcs': 1, 'args': '-run_type test -dim 3              -interpolate 1 -bc_type neumann   -field_bc -petscspace_order 2 -bc_petscspace_order 2 -show_initial -dm_plex_print_fem 1'},
                                                               {'num': 'field_bc_p2_7', 'numProcs': 1, 'args': '-run_type test -dim 3 -dm_refine 1 -interpolate 1 -bc_type neumann   -field_bc -petscspace_order 2 -bc_petscspace_order 2 -show_initial -dm_plex_print_fem 1'},
                                                               ],
                        'src/snes/examples/tutorials/ex33':   [{'numProcs': 1, 'args': '-snes_converged_reason -snes_monitor_short'}],
                        'src/snes/examples/tutorials/ex62':   [# 2D serial P1 tests 0-3
                                                               {'numProcs': 1, 'args': '-run_type test -refinement_limit 0.0    -bc_type dirichlet -interpolate 0 -vel_petscspace_order 1 -pres_petscspace_order 1 -show_initial -dm_plex_print_fem 1'},
                                                               {'numProcs': 1, 'args': '-run_type test -refinement_limit 0.0    -bc_type dirichlet -interpolate 1 -vel_petscspace_order 1 -pres_petscspace_order 1 -show_initial -dm_plex_print_fem 1'},
                                                               {'numProcs': 1, 'args': '-run_type test -refinement_limit 0.0625 -bc_type dirichlet -interpolate 0 -vel_petscspace_order 1 -pres_petscspace_order 1 -show_initial -dm_plex_print_fem 1'},
                                                               {'numProcs': 1, 'args': '-run_type test -refinement_limit 0.0625 -bc_type dirichlet -interpolate 1 -vel_petscspace_order 1 -pres_petscspace_order 1 -show_initial -dm_plex_print_fem 1'},
                                                               # 2D serial P2 tests 4-5
                                                               {'numProcs': 1, 'args': '-run_type test -refinement_limit 0.0    -bc_type dirichlet -interpolate 1 -vel_petscspace_order 2 -pres_petscspace_order 1 -show_initial -dm_plex_print_fem 1'},

                                                               {'numProcs': 1, 'args': '-run_type test -refinement_limit 0.0625 -bc_type dirichlet -interpolate 1 -vel_petscspace_order 2 -pres_petscspace_order 1 -show_initial -dm_plex_print_fem 1'},
                                                               # Parallel tests 6-17
                                                               {'numProcs': 2, 'args': '-run_type test -refinement_limit 0.0    -test_partition -bc_type dirichlet -interpolate 0 -vel_petscspace_order 1 -pres_petscspace_order 1 -dm_plex_print_fem 1'},
                                                               {'numProcs': 3, 'args': '-run_type test -refinement_limit 0.0    -test_partition -bc_type dirichlet -interpolate 0 -vel_petscspace_order 1 -pres_petscspace_order 1 -dm_plex_print_fem 1'},
                                                               {'numProcs': 5, 'args': '-run_type test -refinement_limit 0.0    -test_partition -bc_type dirichlet -interpolate 0 -vel_petscspace_order 1 -pres_petscspace_order 1 -dm_plex_print_fem 1'},
                                                               {'numProcs': 2, 'args': '-run_type test -refinement_limit 0.0    -test_partition -bc_type dirichlet -interpolate 1 -vel_petscspace_order 1 -pres_petscspace_order 1 -dm_plex_print_fem 1'},
                                                               {'numProcs': 3, 'args': '-run_type test -refinement_limit 0.0    -test_partition -bc_type dirichlet -interpolate 1 -vel_petscspace_order 1 -pres_petscspace_order 1 -dm_plex_print_fem 1'},
                                                               {'numProcs': 5, 'args': '-run_type test -refinement_limit 0.0    -test_partition -bc_type dirichlet -interpolate 1 -vel_petscspace_order 1 -pres_petscspace_order 1 -dm_plex_print_fem 1'},
                                                               {'numProcs': 2, 'args': '-run_type test -refinement_limit 0.0625 -test_partition -bc_type dirichlet -interpolate 0 -vel_petscspace_order 1 -pres_petscspace_order 1 -dm_plex_print_fem 1'},
                                                               {'numProcs': 3, 'args': '-run_type test -refinement_limit 0.0625 -test_partition -bc_type dirichlet -interpolate 0 -vel_petscspace_order 1 -pres_petscspace_order 1 -dm_plex_print_fem 1'},
                                                               {'numProcs': 5, 'args': '-run_type test -refinement_limit 0.0625 -test_partition -bc_type dirichlet -interpolate 0 -vel_petscspace_order 1 -pres_petscspace_order 1 -dm_plex_print_fem 1'},
                                                               {'numProcs': 2, 'args': '-run_type test -refinement_limit 0.0625 -test_partition -bc_type dirichlet -interpolate 1 -vel_petscspace_order 1 -pres_petscspace_order 1 -dm_plex_print_fem 1'},
                                                               {'numProcs': 3, 'args': '-run_type test -refinement_limit 0.0625 -test_partition -bc_type dirichlet -interpolate 1 -vel_petscspace_order 1 -pres_petscspace_order 1 -dm_plex_print_fem 1'},
                                                               {'numProcs': 5, 'args': '-run_type test -refinement_limit 0.0625 -test_partition -bc_type dirichlet -interpolate 1 -vel_petscspace_order 1 -pres_petscspace_order 1 -dm_plex_print_fem 1'},
                                                               # Full solutions 18-29
                                                               {'numProcs': 1, 'args': '-run_type full -refinement_limit 0.0625 -bc_type dirichlet -interpolate 0 -vel_petscspace_order 1 -pres_petscspace_order 1 -pc_type jacobi -ksp_rtol 1.0e-9 -snes_monitor_short -ksp_monitor_short -snes_converged_reason -ksp_converged_reason -snes_view', 'parser': 'Solver'},
                                                               {'numProcs': 2, 'args': '-run_type full -refinement_limit 0.0625 -bc_type dirichlet -interpolate 0 -vel_petscspace_order 1 -pres_petscspace_order 1 -pc_type jacobi -ksp_rtol 1.0e-9 -snes_monitor_short -ksp_monitor_short -snes_converged_reason -ksp_converged_reason -snes_view', 'parser': 'Solver'},
                                                               {'numProcs': 3, 'args': '-run_type full -refinement_limit 0.0625 -bc_type dirichlet -interpolate 0 -vel_petscspace_order 1 -pres_petscspace_order 1 -pc_type jacobi -ksp_rtol 1.0e-9 -snes_monitor_short -snes_converged_reason -snes_view', 'parser': 'Solver'},
                                                               {'numProcs': 5, 'args': '-run_type full -refinement_limit 0.0625 -bc_type dirichlet -interpolate 0 -vel_petscspace_order 1 -pres_petscspace_order 1 -pc_type jacobi -ksp_rtol 1.0e-10 -snes_monitor_short -snes_converged_reason -snes_view', 'parser': 'Solver'},
                                                               {'numProcs': 1, 'args': '-run_type full -refinement_limit 0.0625 -bc_type dirichlet -interpolate 1 -vel_petscspace_order 1 -pres_petscspace_order 1 -pc_type jacobi -ksp_rtol 1.0e-9 -snes_monitor_short -ksp_monitor_short -snes_converged_reason -ksp_converged_reason -snes_view', 'parser': 'Solver'},
                                                               {'numProcs': 2, 'args': '-run_type full -refinement_limit 0.0625 -bc_type dirichlet -interpolate 1 -vel_petscspace_order 1 -pres_petscspace_order 1 -pc_type jacobi -ksp_rtol 1.0e-9 -snes_monitor_short -ksp_monitor_short -snes_converged_reason -ksp_converged_reason -snes_view', 'parser': 'Solver'},
                                                               {'numProcs': 3, 'args': '-run_type full -refinement_limit 0.0625 -bc_type dirichlet -interpolate 1 -vel_petscspace_order 1 -pres_petscspace_order 1 -pc_type jacobi -ksp_rtol 1.0e-9 -snes_monitor_short -snes_converged_reason -snes_view', 'parser': 'Solver'},
                                                               {'numProcs': 5, 'args': '-run_type full -refinement_limit 0.0625 -bc_type dirichlet -interpolate 1 -vel_petscspace_order 1 -pres_petscspace_order 1 -pc_type jacobi -ksp_rtol 1.0e-9 -snes_monitor_short -snes_converged_reason -snes_view', 'parser': 'Solver'},
                                                               {'numProcs': 1, 'args': '-run_type full -refinement_limit 0.0625 -bc_type dirichlet -interpolate 1 -vel_petscspace_order 2 -pres_petscspace_order 1 -pc_type jacobi -ksp_rtol 1.0e-9 -snes_monitor_short -ksp_monitor_short -snes_converged_reason -ksp_converged_reason -snes_view', 'parser': 'Solver'},
                                                               {'numProcs': 2, 'args': '-run_type full -refinement_limit 0.0625 -bc_type dirichlet -interpolate 1 -vel_petscspace_order 2 -pres_petscspace_order 1 -pc_type jacobi -ksp_rtol 1.0e-9 -snes_monitor_short -ksp_monitor_short -snes_converged_reason -ksp_converged_reason -snes_view', 'parser': 'Solver'},
                                                               {'numProcs': 3, 'args': '-run_type full -refinement_limit 0.0625 -bc_type dirichlet -interpolate 1 -vel_petscspace_order 2 -pres_petscspace_order 1 -pc_type jacobi -ksp_rtol 1.0e-9 -snes_monitor_short -ksp_monitor_short -snes_converged_reason -ksp_converged_reason -snes_view', 'parser': 'Solver'},
                                                               {'numProcs': 5, 'args': '-run_type full -refinement_limit 0.0625 -bc_type dirichlet -interpolate 1 -vel_petscspace_order 2 -pres_petscspace_order 1 -pc_type jacobi -ksp_rtol 1.0e-9 -snes_monitor_short -ksp_monitor_short -snes_converged_reason -ksp_converged_reason -snes_view', 'parser': 'Solver'},
                                                               # Stokes preconditioners 30-36
                                                               #   Jacobi
                                                               {'numProcs': 1, 'args': '-run_type full -refinement_limit 0.00625 -bc_type dirichlet -interpolate 1 -vel_petscspace_order 2 -pres_petscspace_order 1 -ksp_gmres_restart 100 -pc_type jacobi -ksp_rtol 1.0e-9 -snes_monitor_short -ksp_monitor_short -snes_converged_reason -ksp_converged_reason -snes_view -show_solution 0', 'parser': 'Solver'},
                                                               #  Block diagonal \begin{pmatrix} A & 0 \\ 0 & I \end{pmatrix}
                                                               {'numProcs': 1, 'args': '-run_type full -refinement_limit 0.00625 -bc_type dirichlet -interpolate 1 -vel_petscspace_order 2 -pres_petscspace_order 1 -ksp_type fgmres -ksp_gmres_restart 100 -ksp_rtol 1.0e-9 -pc_type fieldsplit -pc_fieldsplit_type additive -fieldsplit_velocity_pc_type lu -fieldsplit_pressure_pc_type jacobi -snes_monitor_short -ksp_monitor_short -snes_converged_reason -ksp_converged_reason -snes_view -show_solution 0', 'parser': 'Solver'},
                                                               #  Block triangular \begin{pmatrix} A & B \\ 0 & I \end{pmatrix}
                                                               {'numProcs': 1, 'args': '-run_type full -refinement_limit 0.00625 -bc_type dirichlet -interpolate 1 -vel_petscspace_order 2 -pres_petscspace_order 1 -ksp_type fgmres -ksp_gmres_restart 100 -ksp_rtol 1.0e-9 -pc_type fieldsplit -pc_fieldsplit_type multiplicative -fieldsplit_velocity_pc_type lu -fieldsplit_pressure_pc_type jacobi -snes_monitor_short -ksp_monitor_short -snes_converged_reason -ksp_converged_reason -snes_view -show_solution 0', 'parser': 'Solver'},
                                                               #  Diagonal Schur complement \begin{pmatrix} A & 0 \\ 0 & S \end{pmatrix}
                                                               {'numProcs': 1, 'args': '-run_type full -refinement_limit 0.00625 -bc_type dirichlet -interpolate 1 -vel_petscspace_order 2 -pres_petscspace_order 1 -ksp_type fgmres -ksp_gmres_restart 100 -ksp_rtol 1.0e-9 -pc_type fieldsplit -pc_fieldsplit_type schur -pc_fieldsplit_schur_factorization_type diag -fieldsplit_pressure_ksp_rtol 1e-10 -fieldsplit_velocity_ksp_type gmres -fieldsplit_velocity_pc_type lu -fieldsplit_pressure_pc_type jacobi -snes_monitor_short -ksp_monitor_short -snes_converged_reason -ksp_converged_reason -snes_view -show_solution 0', 'parser': 'Solver'},
                                                               #  Upper triangular Schur complement \begin{pmatrix} A & B \\ 0 & S \end{pmatrix}
                                                               {'numProcs': 1, 'args': '-run_type full -refinement_limit 0.00625 -bc_type dirichlet -interpolate 1 -vel_petscspace_order 2 -pres_petscspace_order 1 -ksp_type fgmres -ksp_gmres_restart 100 -ksp_rtol 1.0e-9 -pc_type fieldsplit -pc_fieldsplit_type schur -pc_fieldsplit_schur_factorization_type upper -fieldsplit_pressure_ksp_rtol 1e-10 -fieldsplit_velocity_ksp_type gmres -fieldsplit_velocity_pc_type lu -fieldsplit_pressure_pc_type jacobi -snes_monitor_short -ksp_monitor_short -snes_converged_reason -ksp_converged_reason -snes_view -show_solution 0', 'parser': 'Solver'},
                                                               #  Lower triangular Schur complement \begin{pmatrix} A & B \\ 0 & S \end{pmatrix}
                                                               {'numProcs': 1, 'args': '-run_type full -refinement_limit 0.00625 -bc_type dirichlet -interpolate 1 -vel_petscspace_order 2 -pres_petscspace_order 1 -ksp_type fgmres -ksp_gmres_restart 100 -ksp_rtol 1.0e-9 -pc_type fieldsplit -pc_fieldsplit_type schur -pc_fieldsplit_schur_factorization_type lower -fieldsplit_pressure_ksp_rtol 1e-10 -fieldsplit_velocity_ksp_type gmres -fieldsplit_velocity_pc_type lu -fieldsplit_pressure_pc_type jacobi -snes_monitor_short -ksp_monitor_short -snes_converged_reason -ksp_converged_reason -snes_view -show_solution 0', 'parser': 'Solver'},
                                                               #  Full Schur complement \begin{pmatrix} I & 0 \\ B^T A^{-1} & I \end{pmatrix} \begin{pmatrix} A & 0 \\ 0 & S \end{pmatrix} \begin{pmatrix} I & A^{-1} B \\ 0 & I \end{pmatrix}
                                                               {'numProcs': 1, 'args': '-run_type full -refinement_limit 0.00625 -bc_type dirichlet -interpolate 1 -vel_petscspace_order 2 -pres_petscspace_order 1 -ksp_type fgmres -ksp_gmres_restart 100 -ksp_rtol 1.0e-9 -pc_type fieldsplit -pc_fieldsplit_type schur -pc_fieldsplit_schur_factorization_type full -fieldsplit_pressure_ksp_rtol 1e-10 -fieldsplit_velocity_ksp_type gmres -fieldsplit_velocity_pc_type lu -fieldsplit_pressure_pc_type jacobi -snes_monitor_short -ksp_monitor_short -snes_converged_reason -ksp_converged_reason -snes_view -show_solution 0', 'parser': 'Solver'},
                                                               #  SIMPLE \begin{pmatrix} I & 0 \\ B^T A^{-1} & I \end{pmatrix} \begin{pmatrix} A & 0 \\ 0 & B^T diag(A)^{-1} B \end{pmatrix} \begin{pmatrix} I & diag(A)^{-1} B \\ 0 & I \end{pmatrix}
                                                               #{'numProcs': 1, 'args': '-run_type full -refinement_limit 0.00625 -bc_type dirichlet -interpolate 1 -vel_petscspace_order 2 -pres_petscspace_order 1 -ksp_type fgmres -ksp_gmres_restart 100 -ksp_rtol 1.0e-9 -pc_type fieldsplit -pc_fieldsplit_type schur -pc_fieldsplit_schur_factorization_type full -fieldsplit_pressure_ksp_rtol 1e-10 -fieldsplit_velocity_ksp_type gmres -fieldsplit_velocity_pc_type lu -fieldsplit_pressure_pc_type jacobi -fieldsplit_pressure_inner_ksp_type preonly -fieldsplit_pressure_inner_pc_type jacobi -fieldsplit_pressure_upper_ksp_type preonly -fieldsplit_pressure_upper_pc_type jacobi -snes_monitor_short -ksp_monitor_short -snes_converged_reason -ksp_converged_reason -snes_view -show_solution 0', 'parser': 'Solver'},
                                                               #  SIMPLEC \begin{pmatrix} I & 0 \\ B^T A^{-1} & I \end{pmatrix} \begin{pmatrix} A & 0 \\ 0 & B^T rowsum(A)^{-1} B \end{pmatrix} \begin{pmatrix} I & rowsum(A)^{-1} B \\ 0 & I \end{pmatrix}
                                                               #{'numProcs': 1, 'args': '-run_type full -refinement_limit 0.00625 -bc_type dirichlet -interpolate 1 -vel_petscspace_order 2 -pres_petscspace_order 1 -ksp_type fgmres -ksp_gmres_restart 100 -ksp_rtol 1.0e-9 -pc_type fieldsplit -pc_fieldsplit_type schur -pc_fieldsplit_schur_factorization_type full -fieldsplit_pressure_ksp_rtol 1e-10 -fieldsplit_velocity_ksp_type gmres -fieldsplit_velocity_pc_type lu -fieldsplit_pressure_pc_type jacobi -fieldsplit_pressure_inner_ksp_type preonly -fieldsplit_pressure_inner_pc_type jacobi -fieldsplit_pressure_inner_pc_jacobi_type rowsum -fieldsplit_pressure_upper_ksp_type preonly -fieldsplit_pressure_upper_pc_type jacobi -fieldsplit_pressure_upper_pc_jacobi_type rowsum -snes_monitor_short -ksp_monitor_short -snes_converged_reason -ksp_converged_reason -snes_view -show_solution 0', 'parser': 'Solver'},
                                                               # Stokes preconditioners with MF Jacobian action 37-42
                                                               #   Jacobi
                                                               {'numProcs': 1, 'args': '-run_type full -refinement_limit 0.00625 -bc_type dirichlet -interpolate 1 -vel_petscspace_order 2 -pres_petscspace_order 1 -jacobian_mf -ksp_gmres_restart 100 -pc_type jacobi -ksp_rtol 1.0e-9 -snes_monitor_short -ksp_monitor_short -snes_converged_reason -ksp_converged_reason -snes_view -show_solution 0', 'parser': 'Solver', 'requires': 'Broken'},
                                                               #  Block diagonal \begin{pmatrix} A & 0 \\ 0 & I \end{pmatrix}
                                                               {'numProcs': 1, 'args': '-run_type full -refinement_limit 0.00625 -bc_type dirichlet -interpolate 1 -vel_petscspace_order 2 -pres_petscspace_order 1 -jacobian_mf -ksp_type fgmres -ksp_gmres_restart 100 -ksp_rtol 1.0e-9 -pc_type fieldsplit -pc_fieldsplit_type additive -fieldsplit_velocity_pc_type lu -fieldsplit_pressure_pc_type jacobi -snes_monitor_short -ksp_monitor_short -snes_converged_reason -ksp_converged_reason -snes_view -show_solution 0', 'parser': 'Solver', 'requires': 'Broken'},
                                                               #  Block triangular \begin{pmatrix} A & B \\ 0 & I \end{pmatrix}
                                                               {'numProcs': 1, 'args': '-run_type full -refinement_limit 0.00625 -bc_type dirichlet -interpolate 1 -vel_petscspace_order 2 -pres_petscspace_order 1 -jacobian_mf -ksp_type fgmres -ksp_gmres_restart 100 -ksp_rtol 1.0e-9 -pc_type fieldsplit -pc_fieldsplit_type multiplicative -fieldsplit_velocity_pc_type lu -fieldsplit_pressure_pc_type jacobi -snes_monitor_short -ksp_monitor_short -snes_converged_reason -ksp_converged_reason -snes_view -show_solution 0', 'parser': 'Solver', 'requires': 'Broken'},
                                                               #  Diagonal Schur complement \begin{pmatrix} A & 0 \\ 0 & S \end{pmatrix}
                                                               {'numProcs': 1, 'args': '-run_type full -refinement_limit 0.00625 -bc_type dirichlet -interpolate 1 -vel_petscspace_order 2 -pres_petscspace_order 1 -jacobian_mf -ksp_type fgmres -ksp_gmres_restart 100 -ksp_rtol 1.0e-9 -pc_type fieldsplit -pc_fieldsplit_type schur -pc_fieldsplit_schur_factorization_type diag -fieldsplit_pressure_ksp_rtol 1e-10 -fieldsplit_velocity_ksp_type gmres -fieldsplit_velocity_pc_type lu -fieldsplit_pressure_pc_type jacobi -snes_monitor_short -ksp_monitor_short -snes_converged_reason -ksp_converged_reason -snes_view -show_solution 0', 'parser': 'Solver', 'requires': 'Broken'},
                                                               #  Upper triangular Schur complement \begin{pmatrix} A & B \\ 0 & S \end{pmatrix}
                                                               {'numProcs': 1, 'args': '-run_type full -refinement_limit 0.00625 -bc_type dirichlet -interpolate 1 -vel_petscspace_order 2 -pres_petscspace_order 1 -jacobian_mf -ksp_type fgmres -ksp_gmres_restart 100 -ksp_rtol 1.0e-9 -pc_type fieldsplit -pc_fieldsplit_type schur -pc_fieldsplit_schur_factorization_type upper -fieldsplit_pressure_ksp_rtol 1e-10 -fieldsplit_velocity_ksp_type gmres -fieldsplit_velocity_pc_type lu -fieldsplit_pressure_pc_type jacobi -snes_monitor_short -ksp_monitor_short -snes_converged_reason -ksp_converged_reason -snes_view -show_solution 0', 'parser': 'Solver', 'requires': 'Broken'},
                                                               #  Lower triangular Schur complement \begin{pmatrix} A & B \\ 0 & S \end{pmatrix}
                                                               #{'numProcs': 1, 'args': '-run_type full -refinement_limit 0.00625 -bc_type dirichlet -interpolate 1 -vel_petscspace_order 2 -pres_petscspace_order 1 -jacobian_mf -ksp_type fgmres -ksp_gmres_restart 100 -ksp_rtol 1.0e-9 -pc_type fieldsplit -pc_fieldsplit_type schur -pc_fieldsplit_schur_factorization_type lower -fieldsplit_pressure_ksp_rtol 1e-10 -fieldsplit_velocity_ksp_type gmres -fieldsplit_velocity_pc_type lu -fieldsplit_pressure_pc_type jacobi -snes_monitor_short -ksp_monitor_short -snes_converged_reason -ksp_converged_reason -snes_view -show_solution 0', 'parser': 'Solver', 'requires': 'Broken'},
                                                               #  Full Schur complement \begin{pmatrix} A & B \\ B^T & S \end{pmatrix}
                                                               {'numProcs': 1, 'args': '-run_type full -refinement_limit 0.00625 -bc_type dirichlet -interpolate 1 -vel_petscspace_order 2 -pres_petscspace_order 1 -jacobian_mf -ksp_type fgmres -ksp_gmres_restart 100 -ksp_rtol 1.0e-9 -pc_type fieldsplit -pc_fieldsplit_type schur -pc_fieldsplit_schur_factorization_type full -fieldsplit_pressure_ksp_rtol 1e-10 -fieldsplit_velocity_ksp_type gmres -fieldsplit_velocity_pc_type lu -fieldsplit_pressure_pc_type jacobi -snes_monitor_short -ksp_monitor_short -snes_converged_reason -ksp_converged_reason -snes_view -show_solution 0', 'parser': 'Solver', 'requires': 'Broken'},
                                                               # 3D serial P1 tests 43-46
                                                               {'numProcs': 1, 'args': '-run_type test -dim 3 -refinement_limit 0.0    -bc_type dirichlet -interpolate 0 -vel_petscspace_order 1 -pres_petscspace_order 1 -show_initial -dm_plex_print_fem 1'},
                                                               {'numProcs': 1, 'args': '-run_type test -dim 3 -refinement_limit 0.0    -bc_type dirichlet -interpolate 1 -vel_petscspace_order 1 -pres_petscspace_order 1 -show_initial -dm_plex_print_fem 1'},
                                                               {'numProcs': 1, 'args': '-run_type test -dim 3 -refinement_limit 0.0125 -bc_type dirichlet -interpolate 0 -vel_petscspace_order 1 -pres_petscspace_order 1 -show_initial -dm_plex_print_fem 1'},
                                                               {'numProcs': 1, 'args': '-run_type test -dim 3 -refinement_limit 0.0125 -bc_type dirichlet -interpolate 1 -vel_petscspace_order 1 -pres_petscspace_order 1 -show_initial -dm_plex_print_fem 1'},
                                                               # Full runs with quads
                                                               #   FULL Schur with LU/Jacobi
                                                               {'num': 'quad_q2q1_full', 'numProcs': 1, 'args': '-run_type full -simplex 0 -refinement_limit 0.00625 -bc_type dirichlet -interpolate 1 -vel_petscspace_order 2 -vel_petscspace_poly_tensor -pres_petscspace_order 1 -pres_petscspace_poly_tensor -ksp_type fgmres -ksp_gmres_restart 10 -ksp_rtol 1.0e-9 -pc_type fieldsplit -pc_fieldsplit_type schur -pc_fieldsplit_schur_factorization_type full -fieldsplit_pressure_ksp_rtol 1e-10 -fieldsplit_velocity_ksp_type gmres -fieldsplit_velocity_pc_type lu -fieldsplit_pressure_pc_type jacobi -snes_monitor_short -ksp_monitor_short -snes_converged_reason -ksp_converged_reason -snes_view -show_solution 0', 'parser': 'Solver'},
                                                               {'num': 'quad_q2p1_full', 'numProcs': 1, 'args': '-run_type full -simplex 0 -refinement_limit 0.00625 -bc_type dirichlet -interpolate 1 -vel_petscspace_order 2 -vel_petscspace_poly_tensor -pres_petscspace_order 1 -pres_petscdualspace_lagrange_continuity 0 -ksp_type fgmres -ksp_gmres_restart 10 -ksp_rtol 1.0e-9 -pc_type fieldsplit -pc_fieldsplit_type schur -pc_fieldsplit_schur_factorization_type full -fieldsplit_pressure_ksp_rtol 1e-10 -fieldsplit_velocity_ksp_type gmres -fieldsplit_velocity_pc_type lu -fieldsplit_pressure_pc_type jacobi -snes_monitor_short -ksp_monitor_short -snes_converged_reason -ksp_converged_reason -snes_view -show_solution 0', 'parser': 'Solver'},
                                                               # FETI-DP solvers
                                                               {'num': 'fetidp_2d_tri', 'numProcs': 5, 'args': '-run_type full -dm_refine 2 -bc_type dirichlet -interpolate 1 -vel_petscspace_order 2 -pres_petscspace_order 1 -snes_view -snes_converged_reason -show_solution 0 -dm_mat_type is -ksp_type fetidp -ksp_rtol 1.0e-8 -ksp_fetidp_saddlepoint -fetidp_ksp_type cg -fetidp_p_ksp_max_it 1 -fetidp_p_ksp_type richardson -fetidp_p_ksp_richardson_scale 200 -fetidp_p_pc_type none -ksp_fetidp_saddlepoint_flip 1 -fetidp_bddc_pc_bddc_vertex_size 2 -fetidp_bddc_pc_bddc_dirichlet_pc_factor_mat_solver_package umfpack -fetidp_bddc_pc_bddc_neumann_pc_factor_mat_solver_package umfpack', 'requires': ['SuiteSparse']},
                                                               {'num': 'fetidp_3d_tet', 'numProcs': 5, 'args': '-run_type full -dm_refine 2 -bc_type dirichlet -interpolate 1 -vel_petscspace_order 2 -pres_petscspace_order 1 -snes_view -snes_converged_reason -show_solution 0 -dm_mat_type is -ksp_type fetidp -ksp_rtol 1.0e-8 -ksp_fetidp_saddlepoint -fetidp_ksp_type cg -fetidp_p_ksp_max_it 1 -fetidp_p_ksp_type richardson -fetidp_p_ksp_richardson_scale 1000 -fetidp_p_pc_type none -ksp_fetidp_saddlepoint_flip 1 -fetidp_bddc_pc_bddc_vertex_size 3 -fetidp_bddc_pc_bddc_use_deluxe_scaling -fetidp_bddc_pc_bddc_benign_trick -fetidp_bddc_pc_bddc_deluxe_singlemat -dim 3 -fetidp_pc_discrete_harmonic -fetidp_harmonic_pc_factor_mat_solver_package cholmod -fetidp_harmonic_pc_type cholesky -fetidp_bddelta_pc_factor_mat_solver_package umfpack', 'requires': ['MUMPS','SuiteSparse']},
                                                               {'num': 'fetidp_2d_quad', 'numProcs': 5, 'args': '-run_type full -dm_refine 2 -bc_type dirichlet -interpolate 1 -vel_petscspace_order 2 -pres_petscspace_order 1 -snes_view -snes_converged_reason -show_solution 0 -dm_mat_type is -ksp_type fetidp -ksp_rtol 1.0e-8 -ksp_fetidp_saddlepoint -fetidp_ksp_type cg -fetidp_p_ksp_max_it 1 -fetidp_p_ksp_type richardson -fetidp_p_ksp_richardson_scale 200 -fetidp_p_pc_type none -ksp_fetidp_saddlepoint_flip 1 -fetidp_bddc_pc_bddc_vertex_size 2 -fetidp_bddc_pc_bddc_dirichlet_pc_factor_mat_solver_package umfpack -fetidp_bddc_pc_bddc_neumann_pc_factor_mat_solver_package umfpack -simplex 0 -pres_petscspace_poly_tensor -simplex 0 -vel_petscspace_poly_tensor', 'requires': ['SuiteSparse']},
                                                               {'num': 'fetidp_3d_hex', 'numProcs': 5, 'args': '-run_type full -dm_refine 2 -bc_type dirichlet -interpolate 1 -vel_petscspace_order 2 -pres_petscspace_order 1 -snes_view -snes_converged_reason -show_solution 0 -dm_mat_type is -ksp_type fetidp -ksp_rtol 1.0e-8 -ksp_fetidp_saddlepoint -fetidp_ksp_type cg -fetidp_p_ksp_max_it 1 -fetidp_p_ksp_type richardson -fetidp_p_ksp_richardson_scale 20000 -fetidp_p_pc_type none -ksp_fetidp_saddlepoint_flip 1 -fetidp_bddc_pc_bddc_vertex_size 3 -fetidp_bddc_pc_bddc_use_deluxe_scaling -fetidp_bddc_pc_bddc_benign_trick -fetidp_bddc_pc_bddc_deluxe_singlemat -dim 3 -simplex 0 -pres_petscspace_poly_tensor -simplex 0 -vel_petscspace_poly_tensor -fetidp_pc_discrete_harmonic -fetidp_harmonic_pc_factor_mat_solver_package cholmod -fetidp_harmonic_pc_type cholesky -fetidp_bddelta_pc_factor_mat_solver_package umfpack', 'requires': ['MUMPS','SuiteSparse']},
                                                               ],
                        'src/snes/examples/tutorials/ex63':   [# 2D serial P1 full runs
                                                               {'num': 'quad_q2q1_full', 'numProcs': 1, 'args': '-run_type full -simplex 0 -dm_refine 2 -bc_type dirichlet -interpolate 1 -vel_petscspace_order 2 -vel_petscspace_poly_tensor -pres_petscspace_order 1 -pres_petscspace_poly_tensor -ksp_type fgmres -ksp_gmres_restart 10 -ksp_rtol 1.0e-9 -pc_type fieldsplit -pc_fieldsplit_type schur -pc_fieldsplit_schur_factorization_type full -fieldsplit_pressure_ksp_rtol 1e-10 -fieldsplit_velocity_ksp_type gmres -fieldsplit_velocity_pc_type lu -fieldsplit_pressure_pc_type jacobi -snes_monitor_short -ksp_monitor_short -snes_converged_reason -ksp_converged_reason -snes_view -show_solution 0', 'parser': 'Solver'},
                                                               {'num': 'quad_q2q1_full_P2', 'numProcs': 2, 'args': '-run_type full -simplex 0 -dm_refine 2 -bc_type dirichlet -interpolate 1 -vel_petscspace_order 2 -vel_petscspace_poly_tensor -pres_petscspace_order 1 -pres_petscspace_poly_tensor -ksp_type fgmres -ksp_gmres_restart 10 -ksp_rtol 1.0e-9 -pc_type fieldsplit -pc_fieldsplit_type schur -pc_fieldsplit_schur_factorization_type full -fieldsplit_pressure_ksp_rtol 1e-10 -fieldsplit_velocity_ksp_type gmres -fieldsplit_velocity_pc_type gamg -fieldsplit_pressure_pc_type jacobi -snes_monitor_short -ksp_monitor_short -snes_converged_reason -ksp_converged_reason -snes_view -show_solution 0', 'parser': 'Solver'},
                                                               {'num': 'quad_q2q1_full_P5', 'numProcs': 5, 'args': '-run_type full -simplex 0 -dm_refine 2 -bc_type dirichlet -interpolate 1 -vel_petscspace_order 2 -vel_petscspace_poly_tensor -pres_petscspace_order 1 -pres_petscspace_poly_tensor -ksp_type fgmres -ksp_gmres_restart 10 -ksp_rtol 1.0e-9 -pc_type fieldsplit -pc_fieldsplit_type schur -pc_fieldsplit_schur_factorization_type full -fieldsplit_pressure_ksp_rtol 1e-10 -fieldsplit_velocity_ksp_type gmres -fieldsplit_velocity_pc_type gamg -fieldsplit_pressure_pc_type jacobi -snes_monitor_short -ksp_monitor_short -snes_converged_reason -ksp_converged_reason -snes_view -show_solution 0', 'parser': 'Solver'},
                                                               {'num': 'quad_movie', 'args': '-run_type full -simplex 0 -dm_refine 2 -bc_type dirichlet -interpolate 1 -vel_petscspace_order 2 -vel_petscspace_poly_tensor -pres_petscspace_order 1 -pres_petscspace_poly_tensor -ksp_type fgmres -ksp_gmres_restart 10 -ksp_rtol 1.0e-9 -pc_type fieldsplit -pc_fieldsplit_type schur -pc_fieldsplit_schur_factorization_type full -fieldsplit_pressure_ksp_rtol 1e-10 -fieldsplit_velocity_ksp_type gmres -fieldsplit_velocity_pc_type gamg -fieldsplit_pressure_pc_type jacobi -snes_monitor_short -ksp_monitor_short -snes_converged_reason -ksp_converged_reason -snes_view -show_solution 0 -part_dm_view draw:part.mpg -draw_cmap jet -draw_save -draw_save_movie -draw_save_movie_fps 10', 'parser': 'Solver'},
                                                               ],
                        'src/snes/examples/tutorials/ex69':   [# 2D serial P2/P1 tests 0-1
                                                               {'numProcs': 1, 'args': '-dm_plex_separate_marker -vel_petscspace_order 2 -pres_petscspace_order 1 -pc_use_amat -pc_type fieldsplit -pc_fieldsplit_type schur -pc_fieldsplit_schur_factorization_type full -pc_fieldsplit_schur_precondition full -fieldsplit_velocity_pc_type lu -fieldsplit_pressure_pc_type svd -snes_monitor_short -ksp_monitor_short -snes_converged_reason -ksp_converged_reason -snes_view -dm_view -dmsnes_check -show_solution', 'parser': 'Solver'},
                                                               {'numProcs': 1, 'args': '-dm_plex_separate_marker -dm_refine 1 -vel_petscspace_order 2 -pres_petscspace_order 1 -pc_use_amat -pc_type fieldsplit -pc_fieldsplit_type schur -pc_fieldsplit_schur_factorization_type full -pc_fieldsplit_schur_precondition full -fieldsplit_velocity_pc_type lu -fieldsplit_pressure_pc_type svd -snes_monitor_short -ksp_monitor_short -snes_converged_reason -ksp_converged_reason -snes_view -dm_view -dmsnes_check -show_solution', 'parser': 'Solver'},
                                                               {'numProcs': 1, 'args': '-dm_plex_separate_marker -dm_refine 1 -vel_petscspace_order 2 -pres_petscspace_order 1 -pc_use_amat -ksp_rtol 1.0e-9 -pc_type fieldsplit -pc_fieldsplit_type schur -pc_fieldsplit_schur_factorization_type full -pc_fieldsplit_schur_precondition a11 -fieldsplit_velocity_pc_type lu -fieldsplit_pressure_ksp_rtol 1e-9 -fieldsplit_pressure_pc_type lu -snes_monitor_short -ksp_monitor_short -snes_converged_reason -ksp_converged_reason -ksp_error_if_not_converged -snes_view -dm_view -dmsnes_check -show_solution', 'parser': 'Solver'},
                                                               # 2D serial discretization tests
                                                               {'num': 'p2p1', 'numProcs': 1, 'args': '-dm_plex_separate_marker -vel_petscspace_order 2 -pres_petscspace_order 1 -ksp_rtol 1e-12 -ksp_atol 1e-12 -pc_use_amat -pc_type fieldsplit -pc_fieldsplit_type schur -pc_fieldsplit_schur_factorization_type full -pc_fieldsplit_schur_precondition selfp -fieldsplit_velocity_pc_type lu -fieldsplit_pressure_ksp_rtol 1e-12  -fieldsplit_pressure_ksp_atol 5e-9 -fieldsplit_pressure_ksp_gmres_restart 200 -fieldsplit_pressure_pc_type jacobi -snes_monitor_short -snes_converged_reason -snes_view -ksp_monitor_short -ksp_converged_reason -dm_view', 'parser': 'Solver'},
                                                               {'num': 'p2p1ref', 'numProcs': 1, 'args': '-dm_plex_separate_marker -dm_refine 2 -vel_petscspace_order 2 -pres_petscspace_order 1 -ksp_rtol 1e-12 -ksp_atol 1e-12 -pc_use_amat -pc_type fieldsplit -pc_fieldsplit_type schur -pc_fieldsplit_schur_factorization_type full -pc_fieldsplit_schur_precondition selfp -fieldsplit_velocity_pc_type lu -fieldsplit_pressure_ksp_rtol 1e-12  -fieldsplit_pressure_ksp_atol 5e-9 -fieldsplit_pressure_ksp_gmres_restart 200 -fieldsplit_pressure_pc_type jacobi -snes_monitor_short -snes_converged_reason -snes_view -ksp_monitor_short -ksp_converged_reason -dm_view', 'parser': 'Solver'},
                                                               {'num': 'q2q1', 'numProcs': 1, 'args': '-dm_plex_separate_marker -simplex 0 -vel_petscspace_order 2 -vel_petscspace_poly_tensor -pres_petscspace_order 1 -pres_petscspace_poly_tensor -ksp_rtol 1e-12 -ksp_atol 1e-12 -pc_use_amat -pc_type fieldsplit -pc_fieldsplit_type schur -pc_fieldsplit_schur_factorization_type full -pc_fieldsplit_schur_precondition selfp -fieldsplit_velocity_pc_type lu -fieldsplit_pressure_ksp_rtol 1e-12  -fieldsplit_pressure_ksp_atol 5e-9 -fieldsplit_pressure_ksp_gmres_restart 200 -fieldsplit_pressure_pc_type jacobi -snes_monitor_short -snes_converged_reason -snes_view -ksp_monitor_short -ksp_converged_reason -dm_view', 'parser': 'Solver'},
                                                               {'num': 'q2q1ref', 'numProcs': 1, 'args': '-dm_plex_separate_marker -simplex 0 -dm_refine 2 -vel_petscspace_order 2 -vel_petscspace_poly_tensor -pres_petscspace_order 1 -pres_petscspace_poly_tensor -ksp_rtol 1e-12 -ksp_atol 1e-12 -pc_use_amat -pc_type fieldsplit -pc_fieldsplit_type schur -pc_fieldsplit_schur_factorization_type full -pc_fieldsplit_schur_precondition selfp -fieldsplit_velocity_pc_type lu -fieldsplit_pressure_ksp_rtol 1e-12  -fieldsplit_pressure_ksp_atol 5e-9 -fieldsplit_pressure_ksp_gmres_restart 200 -fieldsplit_pressure_pc_type jacobi -snes_monitor_short -snes_converged_reason -snes_view -ksp_monitor_short -ksp_converged_reason -dm_view', 'parser': 'Solver'},
                                                               {'num': 'q1p0', 'numProcs': 1, 'args': '-dm_plex_separate_marker -simplex 0 -vel_petscspace_order 1 -vel_petscspace_poly_tensor -pres_petscspace_order 0 -pres_petscspace_poly_tensor -ksp_rtol 1e-12 -ksp_atol 1e-12 -pc_use_amat -pc_type fieldsplit -pc_fieldsplit_type schur -pc_fieldsplit_schur_factorization_type full -pc_fieldsplit_schur_precondition selfp -fieldsplit_velocity_pc_type lu -fieldsplit_pressure_ksp_rtol 1e-12  -fieldsplit_pressure_ksp_atol 5e-9 -fieldsplit_pressure_ksp_gmres_restart 200 -fieldsplit_pressure_pc_type jacobi -snes_monitor_short -snes_converged_reason -snes_view -ksp_monitor_short -ksp_converged_reason -dm_view', 'parser': 'Solver'},
                                                               {'num': 'q1p0ref', 'numProcs': 1, 'args': '-dm_plex_separate_marker -simplex 0 -dm_refine 2 -vel_petscspace_order 1 -vel_petscspace_poly_tensor -pres_petscspace_order 0 -pres_petscspace_poly_tensor -ksp_rtol 1e-12 -ksp_atol 1e-12 -pc_use_amat -pc_type fieldsplit -pc_fieldsplit_type schur -pc_fieldsplit_schur_factorization_type full -pc_fieldsplit_schur_precondition selfp -fieldsplit_velocity_pc_type lu -fieldsplit_pressure_ksp_rtol 1e-12  -fieldsplit_pressure_ksp_atol 5e-9 -fieldsplit_pressure_ksp_gmres_restart 200 -fieldsplit_pressure_pc_type jacobi -snes_monitor_short -snes_converged_reason -snes_view -ksp_monitor_short -ksp_converged_reason -dm_view', 'parser': 'Solver'},
                                                               {'num': 'q2p1', 'numProcs': 1, 'args': '-dm_plex_separate_marker -simplex 0 -vel_petscspace_order 2 -vel_petscspace_poly_tensor -pres_petscspace_order 1 -pres_petscdualspace_lagrange_continuity 0 -ksp_rtol 1e-12 -ksp_atol 1e-12 -pc_use_amat -pc_type fieldsplit -pc_fieldsplit_type schur -pc_fieldsplit_schur_factorization_type full -pc_fieldsplit_schur_precondition selfp -fieldsplit_velocity_pc_type lu -fieldsplit_pressure_ksp_rtol 1e-12  -fieldsplit_pressure_ksp_atol 5e-9 -fieldsplit_pressure_ksp_gmres_restart 200 -fieldsplit_pressure_pc_type jacobi -snes_monitor_short -snes_converged_reason -snes_view -ksp_monitor_short -ksp_converged_reason -dm_view', 'parser': 'Solver'},
                                                               {'num': 'q2p1ref', 'numProcs': 1, 'args': '-dm_plex_separate_marker -simplex 0 -dm_refine 2 -vel_petscspace_order 2 -vel_petscspace_poly_tensor -pres_petscspace_order 1 -pres_petscdualspace_lagrange_continuity 0 -ksp_rtol 1e-12 -ksp_atol 1e-12 -pc_use_amat -pc_type fieldsplit -pc_fieldsplit_type schur -pc_fieldsplit_schur_factorization_type full -pc_fieldsplit_schur_precondition selfp -fieldsplit_velocity_pc_type lu -fieldsplit_pressure_ksp_rtol 1e-12  -fieldsplit_pressure_ksp_atol 5e-9 -fieldsplit_pressure_ksp_gmres_restart 200 -fieldsplit_pressure_pc_type jacobi -snes_monitor_short -snes_converged_reason -snes_view -ksp_monitor_short -ksp_converged_reason -dm_view', 'parser': 'Solver'},
                                                               # 2D serial mantle tests
                                                               {'num': 'mantle_q1p0', 'numProcs': 1, 'args': '-sol_type composite -simplex 0 -dm_plex_separate_marker -vel_petscspace_order 1 -vel_petscspace_poly_tensor -pres_petscspace_order 0 -pres_petscspace_poly_tensor -ksp_rtol 1e-12 -ksp_atol 1e-12 -pc_use_amat -pc_type fieldsplit -pc_fieldsplit_type schur -pc_fieldsplit_schur_factorization_type full -pc_fieldsplit_schur_precondition full -fieldsplit_velocity_pc_type lu -fieldsplit_pressure_pc_type lu -snes_monitor_short -snes_converged_reason -snes_view -ksp_monitor_short -ksp_converged_reason -dm_view', 'parser': 'Solver'},
                                                               {'num': 'mantle_p2p1', 'numProcs': 1, 'args': '-sol_type composite -dm_plex_separate_marker -vel_petscspace_order 2 -pres_petscspace_order 1 -ksp_rtol 1e-12 -ksp_atol 1e-12 -pc_use_amat -pc_type fieldsplit -pc_fieldsplit_type schur -pc_fieldsplit_schur_factorization_type full -pc_fieldsplit_schur_precondition full -fieldsplit_velocity_pc_type lu -fieldsplit_pressure_pc_type lu -snes_monitor_short -snes_converged_reason -snes_view -ksp_monitor_short -ksp_converged_reason -dm_view', 'parser': 'Solver'},
                                                               ],
                        'src/snes/examples/tutorials/ex75':   [# 2D serial P2/P1 tests 0-1
                                                               {'numProcs': 1, 'args': ''}],
                        'src/snes/examples/tutorials/ex77':   [# Test from Sander
                                                               {'numProcs': 1, 'args': '-run_type full -dim 3 -dm_refine 3 -interpolate 1 -bc_fixed 1 -bc_pressure 2 -wall_pressure 0.4 -def_petscspace_order 2 -pres_petscspace_order 1 -elastMat_petscspace_order 0 -wall_pres_petscspace_order 0 -snes_rtol 1e-05 -ksp_type fgmres -ksp_rtol 1e-10 -pc_type fieldsplit -pc_fieldsplit_type schur -pc_fieldsplit_schur_factorization_type upper -fieldsplit_deformation_ksp_type preonly -fieldsplit_deformation_pc_type lu -fieldsplit_pressure_ksp_rtol 1e-10 -fieldsplit_pressure_pc_type jacobi -snes_monitor_short -ksp_monitor_short -snes_converged_reason -ksp_converged_reason -show_solution 0', 'parser': 'Solver'}],
                        'src/ts/examples/tutorials/ex11':      [# 2D Advection 0-10
                                                                {'numProcs': 1, 'args': '-ufv_vtk_interval 0 -f %(meshes)s/sevenside.exo','requires': ['exodusii']},
                                                                {'numProcs': 1, 'args': '-ufv_vtk_interval 0 -f %(meshes)s/sevenside-quad-15.exo','requires': ['exodusii']},
                                                                {'numProcs': 2, 'args': '-ufv_vtk_interval 0 -f %(meshes)s/sevenside.exo','requires': ['exodusii']},
                                                                {'numProcs': 2, 'args': '-ufv_vtk_interval 0 -f %(meshes)s/sevenside-quad-15.exo','requires': ['exodusii']},
                                                                {'numProcs': 8, 'args': '-ufv_vtk_interval 0 -f %(meshes)s/sevenside-quad.exo','requires': ['exodusii']},
                                                                {'numProcs': 1, 'args': '-ufv_vtk_interval 0 -f %(meshes)s/sevenside.exo -ts_type rosw -ts_adapt_reject_safety 1','requires': ['exodusii']},
                                                                {'numProcs': 1, 'args': '-ufv_vtk_interval 0 -f %(meshes)s/squaremotor-30.exo -ufv_split_faces','requires': ['exodusii']},
                                                                {'numProcs': 1, 'args': '-ufv_vtk_interval 0 -f %(meshes)s/sevenside-quad-15.exo -dm_refine 1','requires': ['exodusii']},
                                                                {'numProcs': 2, 'args': '-ufv_vtk_interval 0 -f %(meshes)s/sevenside-quad-15.exo -dm_refine 2','requires': ['exodusii']},
                                                                {'numProcs': 8, 'args': '-ufv_vtk_interval 0 -f %(meshes)s/sevenside-quad-15.exo -dm_refine 2','requires': ['exodusii']},
                                                                {'numProcs': 1, 'args': '-ufv_vtk_interval 0 -f %(meshes)s/sevenside-quad.exo','requires': ['exodusii']},
                                                                # 2D Shallow water 11
                                                                {'num': 'sw_0', 'numProcs': 1, 'args': ' -ufv_vtk_interval 0 -f %(meshes)s/annulus-20.exo -bc_wall 100,101 -physics sw -ufv_cfl 5 -petscfv_type leastsquares -petsclimiter_type sin -ts_final_time 1 -ts_ssp_type rks2 -ts_ssp_nstages 10 -monitor height,energy','requires': ['exodusii']},
                                                                # 3D Advection 12
                                                                {'num': 'adv_0', 'numProcs': 1, 'args': '-ufv_vtk_interval 0 -f %(meshes)s/blockcylinder-50.exo -bc_inflow 100,101,200 -bc_outflow 201', 'requires': 'Broken'},
                                                                # 2D p4est advection
                                                                {'num': 'p4est_advec_2d', 'numProcs': 1,'args': '-ufv_vtk_interval 0 -f -dm_type p4est -dm_forest_minimum_refinement 1 -dm_forest_initial_refinement 2 -dm_p4est_refine_pattern hash -dm_forest_maximum_refinement 5','requires':['p4est']},
                                                                ],
                        'src/ts/examples/tutorials/ex18':      [# 2D harmonic velocity, no porosity 0-7
                                                                {'num': 'p1p1', 'numProcs': 1, 'args': '-x_bd_type none -y_bd_type none -velocity_petscspace_order 1 -velocity_petscspace_poly_tensor -porosity_petscspace_order 1 -porosity_petscspace_poly_tensor -snes_fd_color -snes_fd_color_use_mat -mat_coloring_type greedy -pc_factor_shift_type nonzero -ts_monitor -snes_monitor_short -ksp_monitor_short -dmts_check'},
                                                                {'num': 'p2p1', 'numProcs': 1, 'args': '-x_bd_type none -y_bd_type none -velocity_petscspace_order 2 -velocity_petscspace_poly_tensor -porosity_petscspace_order 1 -porosity_petscspace_poly_tensor -snes_fd_color -snes_fd_color_use_mat -mat_coloring_type greedy -ts_monitor -snes_monitor_short -ksp_monitor_short -dmts_check'},
                                                                {'num': 'p1p1_xper', 'numProcs': 1, 'args': '-dm_refine 1 -y_bd_type none -velocity_petscspace_order 1 -velocity_petscspace_poly_tensor -porosity_petscspace_order 1 -porosity_petscspace_poly_tensor -snes_fd_color -snes_fd_color_use_mat -mat_coloring_type greedy -pc_type lu -pc_factor_shift_type nonzero -ksp_rtol 1.0e-8 -ts_monitor -snes_monitor_short -ksp_monitor_short -dmts_check'},
                                                                {'num': 'p1p1_xper_ref', 'numProcs': 1, 'args': '-dm_refine 3 -y_bd_type none -velocity_petscspace_order 1 -velocity_petscspace_poly_tensor -porosity_petscspace_order 1 -porosity_petscspace_poly_tensor -snes_fd_color -snes_fd_color_use_mat -mat_coloring_type greedy -pc_type lu -pc_factor_shift_type nonzero -ksp_rtol 1.0e-8 -ts_monitor -snes_monitor_short -ksp_monitor_short -dmts_check'},
                                                                {'num': 'p1p1_xyper', 'numProcs': 1, 'args': '-dm_refine 1 -velocity_petscspace_order 1 -velocity_petscspace_poly_tensor -porosity_petscspace_order 1 -porosity_petscspace_poly_tensor -snes_fd_color -snes_fd_color_use_mat -mat_coloring_type greedy -pc_type lu -pc_factor_shift_type nonzero -ksp_rtol 1.0e-8 -ts_monitor -snes_monitor_short -ksp_monitor_short -dmts_check'},
                                                                {'num': 'p1p1_xyper_ref', 'numProcs': 1, 'args': '-dm_refine 3 -velocity_petscspace_order 1 -velocity_petscspace_poly_tensor -porosity_petscspace_order 1 -porosity_petscspace_poly_tensor -snes_fd_color -snes_fd_color_use_mat -mat_coloring_type greedy -pc_type lu -pc_factor_shift_type nonzero -ksp_rtol 1.0e-8 -ts_monitor -snes_monitor_short -ksp_monitor_short -dmts_check'},
                                                                {'num': 'p2p1_xyper', 'numProcs': 1, 'args': '-dm_refine 1 -velocity_petscspace_order 2 -velocity_petscspace_poly_tensor -porosity_petscspace_order 1 -porosity_petscspace_poly_tensor -snes_fd_color -snes_fd_color_use_mat -mat_coloring_type greedy -pc_type lu -pc_factor_shift_type nonzero -ksp_rtol 1.0e-8 -ts_monitor -snes_monitor_short -ksp_monitor_short -dmts_check'},
                                                                {'num': 'p2p1_xyper_ref', 'numProcs': 1, 'args': '-dm_refine 3 -velocity_petscspace_order 2 -velocity_petscspace_poly_tensor -porosity_petscspace_order 1 -porosity_petscspace_poly_tensor -snes_fd_color -snes_fd_color_use_mat -mat_coloring_type greedy -pc_type lu -pc_factor_shift_type nonzero -ksp_rtol 1.0e-8 -ts_monitor -snes_monitor_short -ksp_monitor_short -dmts_check'},
                                                                #   Must check that FV BCs propagate to coarse meshes
                                                                #   Must check that FV BC ids propagate to coarse meshes
                                                                #   Must check that FE+FV BCs work at the same time
                                                                # 2D Advection, matching wind in ex11 8-11
                                                                #   NOTE implicit solves are limited by accuracy of FD Jacobian
                                                                {'num': 'adv_0',    'numProcs': 1, 'args': '-f %(meshes)s/sevenside-quad.exo -x_bd_type none -y_bd_type none -use_fv -velocity_dist zero -porosity_dist tilted -ts_type ssp -ts_final_time 2.0 -ts_max_steps 1000 -ts_dt 0.993392 -ts_view -dm_view','requires': ['exodusii']},
                                                                {'num': 'adv_0_im', 'numProcs': 1, 'args': '-f %(meshes)s/sevenside-quad.exo -x_bd_type none -y_bd_type none -use_fv -use_implicit -velocity_dist zero -porosity_dist tilted -ts_type beuler -ts_final_time 2.0 -ts_max_steps 1000 -ts_dt 0.993392 -ts_view -dm_view -snes_fd_color -snes_fd_color_use_mat -mat_coloring_type greedy -pc_type lu','requires': ['exodusii']},
                                                                {'num': 'adv_0_im_2', 'numProcs': 1, 'args': '-f %(meshes)s/sevenside-quad.exo -x_bd_type none -y_bd_type none -use_fv -use_implicit -velocity_dist constant -porosity_dist tilted -ts_type beuler -ts_final_time 2.0 -ts_max_steps 1000 -ts_dt 0.993392 -ts_view -dm_view -snes_fd_color -snes_fd_color_use_mat -mat_coloring_type greedy -pc_type lu -snes_rtol 1.0e-7','requires': ['exodusii']},
                                                                {'num': 'adv_0_im_3', 'numProcs': 1, 'args': '-f %(meshes)s/sevenside-quad.exo -x_bd_type none -y_bd_type none -use_fv -use_implicit -velocity_petscspace_order 1 -velocity_petscspace_poly_tensor -velocity_dist constant -porosity_dist tilted -ts_type beuler -ts_final_time 2.0 -ts_max_steps 1000 -ts_dt 0.993392 -ts_view -dm_view -snes_fd_color -snes_fd_color_use_mat -mat_coloring_type greedy -pc_type svd -snes_rtol 1.0e-7','requires': ['exodusii']},
                                                                {'num': 'adv_0_im_4', 'numProcs': 1, 'args': '-f %(meshes)s/sevenside-quad.exo -x_bd_type none -y_bd_type none -use_fv -use_implicit -velocity_petscspace_order 2 -velocity_petscspace_poly_tensor -velocity_dist constant -porosity_dist tilted -ts_type beuler -ts_final_time 2.0 -ts_max_steps 1000 -ts_dt 0.993392 -ts_view -dm_view -snes_fd_color -snes_fd_color_use_mat -mat_coloring_type greedy -pc_type svd -snes_rtol 1.0e-7','requires': ['exodusii']},
                                                                # 2D Advection, misc
                                                                {'num': 'adv_1', 'numProcs': 1, 'args': '-x_bd_type none -y_bd_type none -use_fv -velocity_dist zero -porosity_dist tilted -ts_type ssp -ts_final_time 2.0 -ts_max_steps 1000 -ts_dt 0.993392 -bc_inflow 1,2,4 -bc_outflow 3 -ts_view -dm_view'},
                                                                {'num': 'adv_2', 'numProcs': 1, 'args': '-x_bd_type none -y_bd_type none -use_fv -velocity_dist zero -porosity_dist tilted -ts_type beuler -ts_final_time 2.0 -ts_max_steps 1000 -ts_dt 0.993392 -bc_inflow 3,4 -bc_outflow 1,2 -snes_fd_color -snes_fd_color_use_mat -mat_coloring_type greedy -ksp_max_it 100 -ts_view -dm_view -snes_converged_reason -ksp_converged_reason'},
                                                                {'num': 'adv_3', 'numProcs': 1, 'args': '-y_bd_type none -use_fv -velocity_dist zero -porosity_dist tilted -ts_type beuler -ts_final_time 2.0 -ts_max_steps 1000 -ts_dt 0.993392 -bc_inflow 3 -bc_outflow 1 -snes_fd_color -snes_fd_color_use_mat -mat_coloring_type greedy -ksp_max_it 100 -ts_view -dm_view -snes_converged_reason'},
                                                                {'num': 'adv_3_ex', 'numProcs': 1, 'args': '-y_bd_type none -use_fv -velocity_dist zero -porosity_dist tilted -ts_type ssp -ts_final_time 2.0 -ts_max_steps 1000 -ts_dt 0.1 -bc_inflow 3 -bc_outflow 1 -snes_fd_color -snes_fd_color_use_mat -mat_coloring_type greedy -ksp_max_it 100 -ts_view -dm_view -snes_converged_reason'},
                                                                {'num': 'adv_4', 'numProcs': 1, 'args': '-x_bd_type none -y_bd_type none -use_fv -velocity_dist zero -porosity_dist tilted -ts_type beuler -ts_final_time 2.0 -ts_max_steps 1000 -ts_dt 0.993392 -bc_inflow 3 -bc_outflow 1 -snes_fd_color -snes_fd_color_use_mat -mat_coloring_type greedy -ksp_max_it 100 -ts_view -dm_view -snes_converged_reason'},
                                                                # 2D Advection, box, delta
                                                                {'num': 'adv_delta_yper_0', 'numProcs': 1, 'args': '-x_bd_type none -use_fv -velocity_dist constant -porosity_dist delta -inflow_state 0.0 -ts_type euler -ts_final_time 5.0 -ts_max_steps 20 -ts_dt 0.333333 -bc_inflow 2 -bc_outflow 4 -ts_view -dm_view -monitor Error'},
                                                                {'num': 'adv_delta_yper_1', 'numProcs': 1, 'args': '-x_bd_type none -use_fv -velocity_dist constant -porosity_dist delta -inflow_state 0.0 -ts_type euler -ts_final_time 5.0 -ts_max_steps 40 -ts_dt 0.166666 -bc_inflow 2 -bc_outflow 4 -ts_view -dm_view -monitor Error -dm_refine 1 -source_loc 0.416666,0.416666'},
                                                                {'num': 'adv_delta_yper_2', 'numProcs': 1, 'args': '-x_bd_type none -use_fv -velocity_dist constant -porosity_dist delta -inflow_state 0.0 -ts_type euler -ts_final_time 5.0 -ts_max_steps 80 -ts_dt 0.083333 -bc_inflow 2 -bc_outflow 4 -ts_view -dm_view -monitor Error -dm_refine 2 -source_loc 0.458333,0.458333'},
                                                                {'num': 'adv_delta_yper_fim_0', 'numProcs': 1, 'args': '-x_bd_type none -use_fv -use_implicit -velocity_petscspace_order 0 -velocity_petscspace_poly_tensor -velocity_dist constant -porosity_dist delta -inflow_state 0.0 -ts_type mimex -ts_final_time 5.0 -ts_max_steps 20 -ts_dt 0.333333 -bc_inflow 2 -bc_outflow 4 -ts_view -monitor Error -dm_view -snes_fd_color -snes_fd_color_use_mat -mat_coloring_type greedy -mat_coloring_greedy_symmetric 0 -snes_rtol 1.0e-7 -pc_type lu -snes_converged_reason'},
                                                                {'num': 'adv_delta_yper_fim_1', 'numProcs': 1, 'args': '-x_bd_type none -use_fv -use_implicit -velocity_petscspace_order 1 -velocity_petscspace_poly_tensor -velocity_dist constant -porosity_dist delta -inflow_state 0.0 -ts_type mimex -ts_final_time 5.0 -ts_max_steps 20 -ts_dt 0.333333 -bc_inflow 2 -bc_outflow 4 -ts_view -monitor Error -dm_view -snes_fd_color -snes_fd_color_use_mat -mat_coloring_type greedy -mat_coloring_greedy_symmetric 0 -snes_rtol 1.0e-7 -pc_type lu -snes_converged_reason -snes_linesearch_type basic'},
                                                                {'num': 'adv_delta_yper_fim_2', 'numProcs': 1, 'args': '-x_bd_type none -use_fv -use_implicit -velocity_petscspace_order 2 -velocity_petscspace_poly_tensor -velocity_dist constant -porosity_dist delta -inflow_state 0.0 -ts_type mimex -ts_final_time 5.0 -ts_max_steps 20 -ts_dt 0.333333 -bc_inflow 2 -bc_outflow 4 -ts_view -monitor Error -dm_view -snes_fd_color -snes_fd_color_use_mat -mat_coloring_type greedy -mat_coloring_greedy_symmetric 0 -snes_rtol 1.0e-7 -pc_type lu -snes_converged_reason -snes_linesearch_type basic'},
                                                                {'num': 'adv_delta_yper_im_0', 'numProcs': 1, 'args': '-x_bd_type none -use_fv -use_implicit -velocity_petscspace_order 0 -velocity_petscspace_poly_tensor -velocity_dist constant -porosity_dist delta -inflow_state 0.0 -ts_type mimex -ts_mimex_version 0 -ts_final_time 5.0 -ts_max_steps 20 -ts_dt 0.333333 -bc_inflow 2 -bc_outflow 4 -ts_view -monitor Error -dm_view -snes_fd_color -snes_fd_color_use_mat -mat_coloring_type greedy -snes_rtol 1.0e-7 -pc_type lu -snes_converged_reason'},
                                                                {'num': 'adv_delta_yper_im_1', 'numProcs': 1, 'args': '-x_bd_type none -use_fv -use_implicit -velocity_petscspace_order 0 -velocity_petscspace_poly_tensor -velocity_dist constant -porosity_dist delta -inflow_state 0.0 -ts_type mimex -ts_mimex_version 0 -ts_final_time 5.0 -ts_max_steps 40 -ts_dt 0.166666 -bc_inflow 2 -bc_outflow 4 -ts_view -monitor Error -dm_view -snes_fd_color -snes_fd_color_use_mat -mat_coloring_type greedy -snes_rtol 1.0e-7 -pc_type lu -snes_converged_reason -dm_refine 1 -source_loc 0.416666,0.416666'},
                                                                {'num': 'adv_delta_yper_im_2', 'numProcs': 1, 'args': '-x_bd_type none -use_fv -use_implicit -velocity_petscspace_order 0 -velocity_petscspace_poly_tensor -velocity_dist constant -porosity_dist delta -inflow_state 0.0 -ts_type mimex -ts_mimex_version 0 -ts_final_time 5.0 -ts_max_steps 80 -ts_dt 0.083333 -bc_inflow 2 -bc_outflow 4 -ts_view -monitor Error -dm_view -snes_fd_color -snes_fd_color_use_mat -mat_coloring_type greedy -snes_rtol 1.0e-7 -pc_type lu -snes_converged_reason -dm_refine 2 -source_loc 0.458333,0.458333'},
                                                                {'num': 'adv_delta_yper_im_3', 'numProcs': 1, 'args': '-x_bd_type none -use_fv -use_implicit -velocity_petscspace_order 1 -velocity_petscspace_poly_tensor -velocity_dist constant -porosity_dist delta -inflow_state 0.0 -ts_type mimex -ts_mimex_version 0 -ts_final_time 5.0 -ts_max_steps 20 -ts_dt 0.333333 -bc_inflow 2 -bc_outflow 4 -ts_view -monitor Error -dm_view -snes_fd_color -snes_fd_color_use_mat -mat_coloring_type greedy -snes_rtol 1.0e-7 -pc_type lu -snes_converged_reason'},
                                                                #    I believe the nullspace is sin(pi y)
                                                                {'num': 'adv_delta_yper_im_4', 'numProcs': 1, 'args': '-x_bd_type none -use_fv -use_implicit -velocity_petscspace_order 1 -velocity_petscspace_poly_tensor -velocity_dist constant -porosity_dist delta -inflow_state 0.0 -ts_type mimex -ts_mimex_version 0 -ts_final_time 5.0 -ts_max_steps 40 -ts_dt 0.166666 -bc_inflow 2 -bc_outflow 4 -ts_view -monitor Error -dm_view -snes_fd_color -snes_fd_color_use_mat -mat_coloring_type greedy -snes_rtol 1.0e-7 -pc_type lu -snes_converged_reason -dm_refine 1 -source_loc 0.416666,0.416666'},
                                                                {'num': 'adv_delta_yper_im_5', 'numProcs': 1, 'args': '-x_bd_type none -use_fv -use_implicit -velocity_petscspace_order 1 -velocity_petscspace_poly_tensor -velocity_dist constant -porosity_dist delta -inflow_state 0.0 -ts_type mimex -ts_mimex_version 0 -ts_final_time 5.0 -ts_max_steps 80 -ts_dt 0.083333 -bc_inflow 2 -bc_outflow 4 -ts_view -monitor Error -dm_view -snes_fd_color -snes_fd_color_use_mat -mat_coloring_type greedy -snes_rtol 1.0e-7 -pc_type lu -snes_converged_reason -dm_refine 2 -source_loc 0.458333,0.458333'},
                                                                {'num': 'adv_delta_yper_im_6', 'numProcs': 1, 'args': '-x_bd_type none -use_fv -use_implicit -velocity_petscspace_order 2 -velocity_petscspace_poly_tensor -velocity_dist constant -porosity_dist delta -inflow_state 0.0 -ts_type mimex -ts_final_time 5.0 -ts_max_steps 20 -ts_dt 0.333333 -bc_inflow 2 -bc_outflow 4 -ts_view -monitor Error -dm_view -snes_fd_color -snes_fd_color_use_mat -mat_coloring_type greedy -snes_rtol 1.0e-7 -pc_type svd -snes_converged_reason'},
                                                                # 2D Advection, magma benchmark 1
                                                                {'num': 'adv_delta_shear_im_0', 'numProcs': 1, 'args': '-y_bd_type none -dm_refine 2 -use_fv -use_implicit -velocity_petscspace_order 1 -velocity_petscspace_poly_tensor -velocity_dist shear -porosity_dist delta -inflow_state 0.0 -ts_type mimex -ts_final_time 5.0 -ts_max_steps 20 -ts_dt 0.333333 -bc_inflow 1,3 -ts_view -dm_view -snes_fd_color -snes_fd_color_use_mat -mat_coloring_type greedy -snes_rtol 1.0e-7 -pc_type lu -snes_converged_reason -source_loc 0.458333,0.708333'},
                                                                # 2D Advection, box, gaussian
                                                                {'num': 'adv_gauss', 'numProcs': 1, 'args': '-x_bd_type none -y_bd_type none -use_fv -velocity_dist constant -porosity_dist gaussian -inflow_state 0.0 -ts_type ssp -ts_final_time 2.0 -ts_max_steps 100 -ts_dt 0.01 -bc_inflow 1 -bc_outflow 3 -ts_view -dm_view'},
                                                                {'num': 'adv_gauss_im', 'numProcs': 1, 'args': '-x_bd_type none -y_bd_type none -use_fv -use_implicit -velocity_dist constant -porosity_dist gaussian -inflow_state 0.0 -ts_type beuler -ts_final_time 2.0 -ts_max_steps 100 -ts_dt 0.01 -bc_inflow 1 -bc_outflow 3 -ts_view -dm_view -snes_fd_color -snes_fd_color_use_mat -mat_coloring_type greedy -snes_rtol 1.0e-7'},
                                                                {'num': 'adv_gauss_im_1', 'numProcs': 1, 'args': '-x_bd_type none -y_bd_type none -use_fv -use_implicit -velocity_petscspace_order 1 -velocity_petscspace_poly_tensor -velocity_dist constant -porosity_dist gaussian -inflow_state 0.0 -ts_type beuler -ts_final_time 2.0 -ts_max_steps 100 -ts_dt 0.01 -bc_inflow 1 -bc_outflow 3 -ts_view -dm_view -snes_fd_color -snes_fd_color_use_mat -mat_coloring_type greedy -snes_rtol 1.0e-7'},
                                                                {'num': 'adv_gauss_im_2', 'numProcs': 1, 'args': '-x_bd_type none -y_bd_type none -use_fv -use_implicit -velocity_petscspace_order 2 -velocity_petscspace_poly_tensor -velocity_dist constant -porosity_dist gaussian -inflow_state 0.0 -ts_type beuler -ts_final_time 2.0 -ts_max_steps 100 -ts_dt 0.01 -bc_inflow 1 -bc_outflow 3 -ts_view -dm_view -snes_fd_color -snes_fd_color_use_mat -mat_coloring_type greedy -snes_rtol 1.0e-7'},
                                                                {'num': 'adv_gauss_corner', 'numProcs': 1, 'args': '-x_bd_type none -y_bd_type none -use_fv -velocity_dist constant -porosity_dist gaussian -inflow_state 0.0 -ts_type ssp -ts_final_time 2.0 -ts_max_steps 100 -ts_dt 0.01 -bc_inflow 1 -bc_outflow 2 -ts_view -dm_view'},
                                                                # 2D Advection+Harmonic 12-
                                                                {'num': 'adv_harm_0', 'numProcs': 1, 'args': '-x_bd_type none -y_bd_type none -velocity_petscspace_order 2 -velocity_petscspace_poly_tensor -use_fv -velocity_dist harmonic -porosity_dist gaussian -ts_type beuler -ts_final_time 2.0 -ts_max_steps 1000 -ts_dt 0.993392 -bc_inflow 1,2,4 -bc_outflow 3 -use_implicit -snes_fd_color -snes_fd_color_use_mat -mat_coloring_type greedy -ksp_max_it 100 -ts_view -dm_view -snes_converged_reason -ksp_converged_reason -snes_monitor -dmts_check'},
                                                                ],
                        'src/ts/examples/tutorials/ex32':   [# 2D serial P1 test 0-4
                                                             {'numProcs': 1, 'args': '-run_type test -refinement_limit 0.0    -bc_type dirichlet -interpolate 0 -petscspace_order 1 -mass_petscspace_order 1 -snes_fd_color -snes_fd_color_use_mat -mat_coloring_type greedy -show_initial -M_mat_view -mass_y_vec_view', 'requires': 'Broken'},
                                                             {'numProcs': 1, 'args': '-run_type test -refinement_limit 0.0    -bc_type dirichlet -interpolate 1 -petscspace_order 1 -mass_petscspace_order 1 -snes_fd_color -snes_fd_color_use_mat -mat_coloring_type greedy -show_initial -dm_plex_print_fem 1', 'requires': 'Broken'},
                                                             {'numProcs': 1, 'args': '-run_type test -refinement_limit 0.0625 -bc_type dirichlet -interpolate 1 -petscspace_order 1 -mass_petscspace_order 1 -snes_fd_color -snes_fd_color_use_mat -mat_coloring_type greedy -show_initial -dm_plex_print_fem 1', 'requires': 'Broken'},
                                                             {'numProcs': 1, 'args': '-run_type test -refinement_limit 0.0    -bc_type neumann   -interpolate 1 -petscspace_order 1 -mass_petscspace_order 1 -snes_fd_color -snes_fd_color_use_mat -mat_coloring_type greedy -show_initial -dm_plex_print_fem 1 -dm_view ::ascii_info_detail', 'requires': 'Broken'},
                                                             {'numProcs': 1, 'args': '-run_type test -refinement_limit 0.0625 -bc_type neumann   -interpolate 1 -petscspace_order 1 -mass_petscspace_order 1 -snes_fd_color -snes_fd_color_use_mat -mat_coloring_type greedy -show_initial -dm_plex_print_fem 1', 'requires': 'Broken'},
                                                             ],
                        'src/ts/examples/tutorials/ex45':      [# Full solves
                                                               {'num': '2d_p1_r1', 'numProcs': 1, 'args': '-dm_refine 1 -temp_petscspace_order 1 -ts_type beuler -ts_max_steps 10 -ts_dt 0.1 -pc_type lu -ksp_monitor_short -ksp_converged_reason -snes_monitor_short -snes_converged_reason -ts_monitor', 'parser': 'Solver'},
                                                               {'num': '2d_p1_r3', 'numProcs': 1, 'args': '-dm_refine 3 -temp_petscspace_order 1 -ts_type beuler -ts_max_steps 10 -ts_dt 0.1 -pc_type lu -ksp_monitor_short -ksp_converged_reason -snes_monitor_short -snes_converged_reason -ts_monitor', 'parser': 'Solver'},
                                                               {'num': '2d_p1_r5', 'numProcs': 1, 'args': '-dm_refine 5 -temp_petscspace_order 1 -ts_type beuler -ts_max_steps 10 -ts_dt 0.1 -pc_type lu -ksp_monitor_short -ksp_converged_reason -snes_monitor_short -snes_converged_reason -ts_monitor', 'parser': 'Solver'},
                                                               {'num': '2d_p2_r1', 'numProcs': 1, 'args': '-dm_refine 1 -temp_petscspace_order 2 -ts_type beuler -ts_max_steps 10 -ts_dt 0.1 -pc_type lu -ksp_monitor_short -ksp_converged_reason -snes_monitor_short -snes_converged_reason -ts_monitor', 'parser': 'Solver'},
                                                               {'num': '2d_p2_r3', 'numProcs': 1, 'args': '-dm_refine 3 -temp_petscspace_order 2 -ts_type beuler -ts_max_steps 10 -ts_dt 0.1 -pc_type lu -ksp_monitor_short -ksp_converged_reason -snes_monitor_short -snes_converged_reason -ts_monitor', 'parser': 'Solver'},
                                                               {'num': '2d_p2_r5', 'numProcs': 1, 'args': '-dm_refine 5 -temp_petscspace_order 2 -ts_type beuler -ts_max_steps 10 -ts_dt 0.1 -pc_type lu -ksp_monitor_short -ksp_converged_reason -snes_monitor_short -snes_converged_reason -ts_monitor', 'parser': 'Solver'},
                                                               {'num': '2d_q1_r1', 'numProcs': 1, 'args': '-simplex 0 -dm_refine 1 -temp_petscspace_order 1 -temp_petscspace_poly_tensor -ts_type beuler -ts_max_steps 10 -ts_dt 0.1 -pc_type lu -ksp_monitor_short -ksp_converged_reason -snes_monitor_short -snes_converged_reason -ts_monitor', 'parser': 'Solver'},
                                                               {'num': '2d_q1_r3', 'numProcs': 1, 'args': '-simplex 0 -dm_refine 3 -temp_petscspace_order 1 -temp_petscspace_poly_tensor -ts_type beuler -ts_max_steps 10 -ts_dt 0.1 -pc_type lu -ksp_monitor_short -ksp_converged_reason -snes_monitor_short -snes_converged_reason -ts_monitor', 'parser': 'Solver'},
                                                               {'num': '2d_q1_r5', 'numProcs': 1, 'args': '-simplex 0 -dm_refine 5 -temp_petscspace_order 1 -temp_petscspace_poly_tensor -ts_type beuler -ts_max_steps 10 -ts_dt 0.1 -pc_type lu -ksp_monitor_short -ksp_converged_reason -snes_monitor_short -snes_converged_reason -ts_monitor', 'parser': 'Solver'},
                                                               {'num': '2d_q2_r1', 'numProcs': 1, 'args': '-simplex 0 -dm_refine 1 -temp_petscspace_order 2 -temp_petscspace_poly_tensor -ts_type beuler -ts_max_steps 10 -ts_dt 0.1 -pc_type lu -ksp_monitor_short -ksp_converged_reason -snes_monitor_short -snes_converged_reason -ts_monitor', 'parser': 'Solver'},
                                                               {'num': '2d_q2_r3', 'numProcs': 1, 'args': '-simplex 0 -dm_refine 3 -temp_petscspace_order 2 -temp_petscspace_poly_tensor -ts_type beuler -ts_max_steps 10 -ts_dt 0.1 -pc_type lu -ksp_monitor_short -ksp_converged_reason -snes_monitor_short -snes_converged_reason -ts_monitor', 'parser': 'Solver'},
                                                               {'num': '2d_q2_r5', 'numProcs': 1, 'args': '-simplex 0 -dm_refine 5 -temp_petscspace_order 2 -temp_petscspace_poly_tensor -ts_type beuler -ts_max_steps 10 -ts_dt 0.1 -pc_type lu -ksp_monitor_short -ksp_converged_reason -snes_monitor_short -snes_converged_reason -ts_monitor', 'parser': 'Solver'},
                                                               {'num': '3d_p1_r1', 'numProcs': 1, 'args': '-dim 3 -dm_refine 1 -temp_petscspace_order 1 -ts_type beuler -ts_max_steps 10 -ts_dt 0.1 -pc_type lu -ksp_monitor_short -ksp_converged_reason -snes_monitor_short -snes_converged_reason -ts_monitor', 'parser': 'Solver'},
                                                               {'num': '3d_p1_r2', 'numProcs': 1, 'args': '-dim 3 -dm_refine 2 -temp_petscspace_order 1 -ts_type beuler -ts_max_steps 10 -ts_dt 0.1 -pc_type lu -ksp_monitor_short -ksp_converged_reason -snes_monitor_short -snes_converged_reason -ts_monitor', 'parser': 'Solver'},
                                                               {'num': '3d_p1_r3', 'numProcs': 1, 'args': '-dim 3 -dm_refine 3 -temp_petscspace_order 1 -ts_type beuler -ts_max_steps 10 -ts_dt 0.1 -pc_type lu -ksp_monitor_short -ksp_converged_reason -snes_monitor_short -snes_converged_reason -ts_monitor', 'parser': 'Solver'},
                                                               {'num': '3d_p2_r1', 'numProcs': 1, 'args': '-dim 3 -dm_refine 1 -temp_petscspace_order 2 -ts_type beuler -ts_max_steps 10 -ts_dt 0.1 -pc_type lu -ksp_monitor_short -ksp_converged_reason -snes_monitor_short -snes_converged_reason -ts_monitor', 'parser': 'Solver'},
                                                               {'num': '3d_p2_r2', 'numProcs': 1, 'args': '-dim 3 -dm_refine 2 -temp_petscspace_order 2 -ts_type beuler -ts_max_steps 10 -ts_dt 0.1 -pc_type lu -ksp_monitor_short -ksp_converged_reason -snes_monitor_short -snes_converged_reason -ts_monitor', 'parser': 'Solver'},
                                                               {'num': '3d_p2_r3', 'numProcs': 1, 'args': '-dim 3 -dm_refine 3 -temp_petscspace_order 2 -ts_type beuler -ts_max_steps 10 -ts_dt 0.1 -pc_type lu -ksp_monitor_short -ksp_converged_reason -snes_monitor_short -snes_converged_reason -ts_monitor', 'parser': 'Solver'},
                                                               {'num': '3d_q1_r1', 'numProcs': 1, 'args': '-dim 3 -simplex 0 -dm_refine 1 -temp_petscspace_order 1 -temp_petscspace_poly_tensor -ts_type beuler -ts_max_steps 10 -ts_dt 0.1 -pc_type lu -ksp_monitor_short -ksp_converged_reason -snes_monitor_short -snes_converged_reason -ts_monitor', 'parser': 'Solver'},
                                                               {'num': '3d_q1_r2', 'numProcs': 1, 'args': '-dim 3 -simplex 0 -dm_refine 2 -temp_petscspace_order 1 -temp_petscspace_poly_tensor -ts_type beuler -ts_max_steps 10 -ts_dt 0.1 -pc_type lu -ksp_monitor_short -ksp_converged_reason -snes_monitor_short -snes_converged_reason -ts_monitor', 'parser': 'Solver'},
                                                               {'num': '3d_q1_r3', 'numProcs': 1, 'args': '-dim 3 -simplex 0 -dm_refine 3 -temp_petscspace_order 1 -temp_petscspace_poly_tensor -ts_type beuler -ts_max_steps 10 -ts_dt 0.1 -pc_type lu -ksp_monitor_short -ksp_converged_reason -snes_monitor_short -snes_converged_reason -ts_monitor', 'parser': 'Solver'},
                                                               {'num': '3d_q2_r1', 'numProcs': 1, 'args': '-dim 3 -simplex 0 -dm_refine 1 -temp_petscspace_order 2 -temp_petscspace_poly_tensor -ts_type beuler -ts_max_steps 10 -ts_dt 0.1 -pc_type lu -ksp_monitor_short -ksp_converged_reason -snes_monitor_short -snes_converged_reason -ts_monitor', 'parser': 'Solver'},
                                                               {'num': '3d_q2_r2', 'numProcs': 1, 'args': '-dim 3 -simplex 0 -dm_refine 2 -temp_petscspace_order 2 -temp_petscspace_poly_tensor -ts_type beuler -ts_max_steps 10 -ts_dt 0.1 -pc_type lu -ksp_monitor_short -ksp_converged_reason -snes_monitor_short -snes_converged_reason -ts_monitor', 'parser': 'Solver'},
                                                               {'num': '3d_q2_r3', 'numProcs': 1, 'args': '-dim 3 -simplex 0 -dm_refine 3 -temp_petscspace_order 2 -temp_petscspace_poly_tensor -ts_type beuler -ts_max_steps 10 -ts_dt 0.1 -pc_type lu -ksp_monitor_short -ksp_converged_reason -snes_monitor_short -snes_converged_reason -ts_monitor', 'parser': 'Solver'},
                                                               ],
                        'src/ts/examples/tutorials/ex46':      [# Full solves
                                                               {'num': '2d_p2p1_r1', 'numProcs': 1, 'args': '-dm_refine 1 -vel_petscspace_order 2 -pres_petscspace_order 1 -ts_type beuler -ts_max_steps 10 -ts_dt 0.1 -pc_type fieldsplit -pc_fieldsplit_type schur -pc_fieldsplit_schur_fact_type full -fieldsplit_velocity_pc_type lu -fieldsplit_pressure_ksp_rtol 1.0e-10 -fieldsplit_pressure_pc_type jacobi -ksp_monitor_short -ksp_converged_reason -snes_monitor_short -snes_converged_reason -ts_monitor', 'parser': 'Solver'},
                                                               {'num': '2d_p2p1_r2', 'numProcs': 1, 'args': '-dm_refine 2 -vel_petscspace_order 2 -pres_petscspace_order 1 -ts_type beuler -ts_max_steps 10 -ts_dt 0.1 -pc_type fieldsplit -pc_fieldsplit_type schur -pc_fieldsplit_schur_fact_type full -fieldsplit_velocity_pc_type lu -fieldsplit_pressure_ksp_rtol 1.0e-10 -fieldsplit_pressure_pc_type jacobi -ksp_monitor_short -ksp_converged_reason -snes_monitor_short -snes_converged_reason -ts_monitor', 'parser': 'Solver'},
                                                               {'num': '2d_p2p1_r3', 'numProcs': 1, 'args': '-dm_refine 3 -vel_petscspace_order 2 -pres_petscspace_order 1 -ts_type beuler -ts_max_steps 10 -ts_dt 0.1 -pc_type fieldsplit -pc_fieldsplit_type schur -pc_fieldsplit_schur_fact_type full -fieldsplit_velocity_pc_type lu -fieldsplit_pressure_ksp_rtol 1.0e-10 -fieldsplit_pressure_pc_type jacobi -ksp_monitor_short -ksp_converged_reason -snes_monitor_short -snes_converged_reason -ts_monitor', 'parser': 'Solver'},
                                                               {'num': '2d_q2q1_r1', 'numProcs': 1, 'args': '-simplex 0 -dm_refine 1 -vel_petscspace_order 2 -vel_petscspace_poly_tensor -pres_petscspace_order 1 -pres_petscspace_poly_tensor -ts_type beuler -ts_max_steps 10 -ts_dt 0.1 -pc_type fieldsplit -pc_fieldsplit_type schur -pc_fieldsplit_schur_fact_type full -fieldsplit_velocity_pc_type lu -fieldsplit_pressure_ksp_rtol 1.0e-10 -fieldsplit_pressure_pc_type jacobi -ksp_monitor_short -ksp_converged_reason -snes_monitor_short -snes_converged_reason -ts_monitor', 'parser': 'Solver'},
                                                               {'num': '2d_q2q1_r2', 'numProcs': 1, 'args': '-simplex 0 -dm_refine 2 -vel_petscspace_order 2 -vel_petscspace_poly_tensor -pres_petscspace_order 1 -pres_petscspace_poly_tensor -ts_type beuler -ts_max_steps 10 -ts_dt 0.1 -pc_type fieldsplit -pc_fieldsplit_type schur -pc_fieldsplit_schur_fact_type full -fieldsplit_velocity_pc_type lu -fieldsplit_pressure_ksp_rtol 1.0e-10 -fieldsplit_pressure_pc_type jacobi -ksp_monitor_short -ksp_converged_reason -snes_monitor_short -snes_converged_reason -ts_monitor', 'parser': 'Solver'},
                                                               {'num': '2d_q2q1_r3', 'numProcs': 1, 'args': '-simplex 0 -dm_refine 3 -vel_petscspace_order 2 -vel_petscspace_poly_tensor -pres_petscspace_order 1 -pres_petscspace_poly_tensor -ts_type beuler -ts_max_steps 10 -ts_dt 0.1 -pc_type fieldsplit -pc_fieldsplit_type schur -pc_fieldsplit_schur_fact_type full -fieldsplit_velocity_pc_type lu -fieldsplit_pressure_ksp_rtol 1.0e-10 -fieldsplit_pressure_pc_type jacobi -ksp_monitor_short -ksp_converged_reason -snes_monitor_short -snes_converged_reason -ts_monitor', 'parser': 'Solver'},
                                                               ],
                        'src/ts/examples/tutorials/ex47':      [# Full solves
                                                               {'num': '2d_p1p1_r1', 'numProcs': 1, 'args': '-dm_refine 1 -phi_petscspace_order 1 -vel_petscspace_order 1 -ts_type beuler -ts_max_steps 10 -ts_dt 0.1 -pc_type lu -snes_monitor_short -snes_converged_reason -ts_monitor', 'parser': 'Solver'},
                                                               {'num': '2d_p1p1_sor_r1', 'numProcs': 1, 'args': '-dm_refine 1 -phi_petscspace_order 1 -vel_petscspace_order 1 -ts_type beuler -ts_max_steps 10 -ts_dt 0.1 -ksp_rtol 1.0e-9 -pc_type sor -snes_monitor_short -snes_converged_reason -ksp_monitor_short -ts_monitor', 'parser': 'Solver'},
                                                               {'num': '2d_p1p1_mg_r1', 'numProcs': 1, 'args': '-dm_refine_hierarchy 1 -phi_petscspace_order 1 -vel_petscspace_order 1 -ts_type beuler -ts_max_steps 10 -ts_dt 0.1 -ksp_type fgmres -ksp_rtol 1.0e-9 -pc_type mg -pc_mg_levels 2 -snes_monitor_short -snes_converged_reason -snes_view -ksp_monitor_true_residual -ts_monitor', 'parser': 'Solver'},
                                                               ],
                        'src/tao/examples/tutorials/ex1':      [# 2D 0-1
                                                                {'numProcs': 1, 'args': '-run_type test -dmsnes_check -potential_petscspace_order 2 -conductivity_petscspace_order 1 -multiplier_petscspace_order 2'},
                                                                {'numProcs': 1, 'args': '-potential_petscspace_order 2 -conductivity_petscspace_order 1 -multiplier_petscspace_order 2 -snes_monitor -pc_type fieldsplit -pc_fieldsplit_0_fields 0,1 -pc_fieldsplit_1_fields 2 -pc_fieldsplit_type schur -pc_fieldsplit_schur_factorization_type full -pc_fieldsplit_schur_precondition selfp -fieldsplit_0_pc_type lu -fieldsplit_1_ksp_rtol 1.0e-10 -fieldsplit_1_pc_type lu -sol_vec_view'}],
                        'src/tao/examples/tutorials/ex2':      [# 2D 0-1 Dual solution
                                                                {'numProcs': 1, 'args': '-run_type test -dmsnes_check -potential_petscspace_order 2 -charge_petscspace_order 1 -multiplier_petscspace_order 1'},
                                                                {'numProcs': 1, 'args': '-potential_petscspace_order 2 -charge_petscspace_order 1 -multiplier_petscspace_order 1 -snes_monitor -snes_converged_reason -pc_type fieldsplit -pc_fieldsplit_0_fields 0,1 -pc_fieldsplit_1_fields 2 -pc_fieldsplit_type schur -pc_fieldsplit_schur_factorization_type full -pc_fieldsplit_schur_precondition selfp -fieldsplit_0_pc_type lu -fieldsplit_1_ksp_rtol 1.0e-10 -fieldsplit_1_pc_type lu -sol_vec_view'},
                                                                {'numProcs': 1, 'args': '-potential_petscspace_order 2 -charge_petscspace_order 1 -multiplier_petscspace_order 1 -snes_monitor -snes_converged_reason -snes_fd -pc_type fieldsplit -pc_fieldsplit_0_fields 0,1 -pc_fieldsplit_1_fields 2 -pc_fieldsplit_type schur -pc_fieldsplit_schur_factorization_type full -pc_fieldsplit_schur_precondition selfp -fieldsplit_0_pc_type lu -fieldsplit_1_ksp_rtol 1.0e-10 -fieldsplit_1_pc_type lu -sol_vec_view'}
                                                                ],
                        }

def noCheckCommand(command, status, output, error):
  ''' Do no check result'''
  return

class IdentityParser(object):
  def __init__(self):
    return

  def parse(self, text):
    return text, ''

class KSP(object):
  def __init__(self, atol = 1.0e-12, rtol = 1.0e-8):
    self.res  = []
    self.atol = atol
    self.rtol = rtol
    return

  def addResidual(self, n, res):
    if not len(self.res) == n: raise RuntimeError('Invalid KSP residual '+str(res)+' at iterate '+str(n))
    self.res.append(res)
    return

  def __eq__(self, s):
    return all([abs(a-b) < self.atol or abs((a-b)/a) < self.rtol for a, b in zip(self.res, s.res)])

  def __str__(self):
    return 'SNES:\n'+str(self.res)

class SNES(object):
  def __init__(self, atol = 1.0e-12, rtol = 1.0e-8):
    self.res = []
    self.atol = atol
    self.rtol = rtol
    return

  def addResidual(self, n, res):
    if not len(self.res) == n: raise RuntimeError('Invalid SNES residual at iterate '+str(n))
    self.res.append(res)
    return

  def __eq__(self, s):
    return all([abs(a-b) < self.atol or abs((a-b)/a) < self.rtol for a, b in zip(self.res, s.res)])

  def __str__(self):
    return 'SNES:\n'+str(self.res)

class Error(object):
  def __init__(self, atol = 1.0e-12, rtol = 1.0e-8):
    self.res  = 0.0
    self.atol = atol
    self.rtol = rtol
    return

  def setNorm(self, res):
    self.res = res
    return

  def __eq__(self, s):
    return all([abs(a-b) < self.atol or abs((a-b)/a) < self.rtol for a, b in [(self.res, s.res)]])

  def __str__(self):
    return 'L_2 Error:\n'+str(self.res)

class SolverParser(object):
  def __init__(self, atol = 1.0e-12):
    import re

    self.atol    = atol
    self.reSNES  = re.compile(r'\s*(?P<it>\d+) SNES Function norm (?P<norm>\d+\.\d*(e(\+|-)\d+)?)')
    self.reKSP   = re.compile(r'\s*(?P<it>\d+) KSP Residual norm (?P<norm>\d+\.\d*(e(\+|-)\d+)?)')
    self.reError = re.compile(r'L_2 Error: (?P<norm>\d+\.\d+(e(\+|-)\d+)?)')
    return

  def parse(self, text):
    lines  = text.split('\n')
    objs   = []
    stack  = []
    excess = []
    for line in lines:
      mSNES  = self.reSNES.match(line)
      mKSP   = self.reKSP.match(line)
      mError = self.reError.match(line)
      if mSNES:
        it = int(mSNES.group('it'))
        if it == 0: stack.append(SNES(atol = self.atol))
        stack[-1].addResidual(it, float(mSNES.group('norm')))
      elif mKSP:
        it = int(mKSP.group('it'))
        if it == 0: stack.append(KSP(atol = self.atol))
        stack[-1].addResidual(it, float(mKSP.group('norm')))
      elif mError:
        o = Error(atol = self.atol)
        o.setNorm(float(mError.group('norm')))
        objs.append(o)
      elif line.strip().startswith('Nonlinear solve converged'):
        objs.append(stack.pop())
      elif line.strip().startswith('Linear solve converged'):
        objs.append(stack.pop())
      else:
        excess.append(line)
    return objs, '\n'.join(excess)

class MakeParser(object):
  def __init__(self, maker):
    self.maker = maker
    return

  def getTargets(self, text):
    '''Extract all targets from a makefile
    - Returns a dictionary of target names that map to a tuple of (dependencies, action)'''
    import re
    rulePat   = re.compile('^([\w]+):(.*)')
    targets   = {}
    foundRule = False
    for line in text.split('\n'):
      if foundRule:
        if line.startswith('\t'):
          l = line.strip()
          if not l.startswith('#'): rule[2].append(l)
          continue
        else:
          targets[rule[0]] = (rule[1], rule[2])
          foundRule = False
      m = rulePat.match(line)
      if m:
        target    = m.group(1)
        deps      = [d for d in m.group(2).split(' ') if d and d.endswith('.o')]
        rule      = (target, deps, [])
        foundRule = True
    return targets

  def parseAction(self, lines):
    '''Parses a PETSc action
    - Return a dictionary for the portions of a run'''
    import re
    m = re.match('-@\$\{MPIEXEC\} -n (?P<numProcs>\d+) ./(?P<ex>ex\w+)(?P<args>[\'%-.,\w ]+)>', lines[0])
    if not m:
      raise RuntimeError('Could not parse launch sequence:\n'+lines[0])
    comparison = 'Not present'
    m2 = None
    if len(lines) > 1:
      m2 = re.search('\$\{DIFF\} output/%s_(?P<num>\w+)\.out' % m.group('ex'), lines[1])
      comparsion = lines[1]
    if not m2:
      raise RuntimeError('Could not parse comparison:\n'+comparison+'\n pattern: '+'\$\{DIFF\} output/%s_(?P<num>\w+).out' % m.group('ex'))
    return {'numProcs': m.group('numProcs'), 'args': m.group('args'), 'num': m2.group('num')}

  def parseTest(self, filename, testTarget):
    '''Parse a PETSc test target
    - Returns a dictionary compatible with builder2.py for regression tests'''
    from distutils.sysconfig import parse_makefile
    makevars = parse_makefile(filename)
    with file(filename) as f:
      maketext = f.read()
    targets = self.getTargets(maketext)
    srcDir  = os.path.dirname(filename)
    regressionParameters = {}
    testTargets = [r for r in makevars.get(testTarget, '').split(' ') if r]
    examples    = [e for e in testTargets if e.endswith('.PETSc')]
    for ex in examples:
      base   = os.path.splitext(ex)[0]
      source = base+'.c'
      exc    = os.path.join(os.path.relpath(srcDir, self.maker.petscDir), base)
      runs   = [e for e in testTargets if e == 'run'+base or e.startswith('run'+base+'_')]
      regressionParameters[exc] = []
      for r in runs:
        if not r in targets:
          raise RuntimeError('Could not find rule:',r)
        else:
          if not targets[r][1]:
            continue
          try:
            run = self.parseAction(targets[r][1])
            regressionParameters[exc].append(run)
          except RuntimeError, e:
            self.maker.logPrint('ERROR in '+str(r)+' for source '+source+'\n'+str(e))
    return regressionParameters

  def extractTests(self, filename):
    '''Extract valid test targets in a PETSc makefile
    - returns a list of test targets'''
    from distutils.sysconfig import parse_makefile
    makevars = parse_makefile(filename)
    return [t for t in makevars.keys() if t.startswith('TESTEXAMPLES')]

localRegressionParameters = {}

def getRegressionParameters(maker, exampleDir):
  if not exampleDir in localRegressionParameters:
    filename = os.path.join(exampleDir, 'makefile')
    if os.path.exists(filename):
      # Should parse all compatible tests here
      localRegressionParameters[exampleDir] = MakeParser(maker).parseTest(filename, 'TESTEXAMPLES_C')
    else:
      localRegressionParameters[exampleDir] = {}
  return localRegressionParameters[exampleDir]

class Future(logger.Logger):
  def __init__(self, argDB, log, pipe, cmd, errorMsg = '', func = None):
    logger.Logger.__init__(self, argDB = argDB, log = log)
    self.setup()
    self.pipe     = pipe
    self.cmd      = cmd
    self.errorMsg = errorMsg
    self.funcs    = [func]
    self.cwd      = os.getcwd()
    return

  def addFunc(self, func):
    self.funcs.append(func)
    return

  def finish(self):
    (out, err) = self.pipe.communicate()
    ret = self.pipe.returncode
    if ret:
      #[os.remove(o) for o in objects if os.path.isfile(o)]
      self.logPrint(self.errorMsg, debugSection = 'screen')
      self.logPrint(cmd,           debugSection = 'screen')
      self.logPrint(out+err,       debugSection = 'screen')
    else:
      self.logPrint('Successful execution')
      self.logPrint(out+err)
    (self.out, self.store, self.ret) = (out, err, ret)
    output = []
    curDir = os.getcwd()
    os.chdir(self.cwd)
    for func in self.funcs:
      if not func is None:
        output += func()
    os.chdir(curDir)
    return output

class NullSourceDatabase(object):
  def __init__(self, verbose = 0):
    return

  def __len__(self):
    return 0

  def setNode(self, vertex, deps):
    return

  def updateNode(self, vertex):
    return

  def rebuild(self, vertex):
    return True

class SourceDatabaseDict(object):
  '''This can be replaced by the favorite software of Jed'''
  def __init__(self, verbose = 0):
    # Vertices are filenames
    #   Arcs indicate a dependence and are decorated with consistency markers
    self.dependencyGraph = {}
    self.verbose         = verbose
    return

  def __str__(self):
    return str(self.dependencyGraph)

  @staticmethod
  def marker(dep):
    import hashlib
    with file(dep) as f:
      mark = hashlib.sha1(f.read()).digest()
    return mark

  def setNode(self, vertex, deps):
    self.dependencyGraph[vertex] = [(dep, SourceDatabaseDict.marker(dep)) for dep in deps]
    return

  def updateNode(self, vertex):
    self.dependencyGraph[vertex] = [(dep, SourceDatabaseDict.marker(dep)) for dep,mark in self.dependencyGraph[vertex]]
    return

  def rebuildArc(self, vertex, dep, mark):
    import hashlib
    with file(dep) as f:
      newMark = hashlib.sha1(f.read()).digest()
    return not mark == newMark

  def rebuild(self, vertex):
    if self.verbose: print('Checking for rebuild of',vertex)
    try:
      for dep,mark in self.dependencyGraph[vertex]:
        if self.rebuildArc(vertex, dep, mark):
          if self.verbose: print('    dep',dep,'is changed')
          return True
    except KeyError:
      return True
    return False

class SourceNode:
  def __init__(self, filename, marker):
    self.filename = filename
    self.marker   = marker
    return

  def __str__(self):
    #return self.filename+' ('+str(self.marker)+')'
    return self.filename

  def __repr__(self):
    return self.__str__()

  def __getitem__(self, pos):
    if   pos == 0: return self.filename
    elif pos == 1: return self.marker
    raise IndexError

  def __eq__(self, n):
    return n.filename == self.filename and n.marker == self.marker

  def __hash__(self):
    return self.filename.__hash__()

class SourceDatabase(logger.Logger):
  '''This can be replaced by the favorite software of Jed'''
  def __init__(self, argDB, log):
    logger.Logger.__init__(self, argDB = argDB, log = log)
    self.setup()
    # Vertices are (filename, consistency marker) pairs
    #   Arcs indicate a dependence
    import graph
    self.dependencyGraph = graph.DirectedGraph()
    return

  def __len__(self):
    return len(self.dependencyGraph)

  def __str__(self):
    return str(self.dependencyGraph)

  @staticmethod
  def marker(dep):
    import hashlib
    if not os.path.isfile(dep):
      return 0
    with file(dep) as f:
      mark = hashlib.sha1(f.read()).digest()
    return mark

  @staticmethod
  def vertex(filename):
    return SourceNode(filename, SourceDatabase.marker(filename))

  def hasNode(self, filename):
    return len([v for v in self.dependencyGraph.vertices if v[0] == filename])

  def setNode(self, vertex, deps):
    self.dependencyGraph.addEdges(SourceDatabase.vertex(vertex), [SourceDatabase.vertex(dep) for dep in deps])
    return

  def removeNode(self, filename):
    self.dependencyGraph.removeVertex(self.vertex(filename))
    return

  def updateNode(self, vertex):
    # This currently makes no sense
    v = SourceDatabase.vertex(vertex)
    self.dependencyGraph.clearEdges(v, inOnly = True)
    self.dependencyGraph.addEdges([SourceDatabase.vertex(dep) for dep,mark in self.dependencyGraph.getEdges(v)[0]])
    return

  def rebuildArc(self, vertex, dep, mark):
    import hashlib
    with file(dep) as f:
      newMark = hashlib.sha1(f.read()).digest()
    return not mark == newMark

  def rebuild(self, vertex):
    self.logPrint('Checking for rebuild of '+str(vertex))
    v = SourceDatabase.vertex(vertex)
    try:
      if not os.path.isfile(vertex):
        self.logPrint('    %s does not exist' % vertex)
      for dep,mark in self.dependencyGraph.getEdges(v)[0]:
        if self.rebuildArc(vertex, dep, mark):
          self.logPrint('    dep '+str(dep)+' is changed')
          return True
    except KeyError as e:
      self.logPrint('    %s not in database' % vertex)
      return True
    return False

  def topologicalSort(self, predicate):
    import graph
    for vertex,marker in graph.DirectedGraph.topologicalSort(self.dependencyGraph):
      if predicate(vertex):
        yield vertex
    return

class DirectoryTreeWalker(logger.Logger):
  def __init__(self, argDB, log, configInfo, allowFortran = None, allowExamples = False):
    logger.Logger.__init__(self, argDB = argDB, log = log)
    self.configInfo = configInfo
    if allowFortran is None:
      self.allowFortran  = hasattr(self.configInfo.compilers, 'FC')
    else:
      self.allowFortran  = allowFortran
    self.allowExamples   = allowExamples
    self.setup()
    self.collectDefines()
    return

  def collectDefines(self):
    self.defines = {}
    self.defines.update(self.configInfo.base.defines)
    self.defines.update(self.configInfo.compilers.defines)
    self.defines.update(self.configInfo.indexType.defines)
    self.defines.update(self.configInfo.libraryOptions.defines)
    for p in self.configInfo.framework.packages:
      self.defines.update(p.defines)
    return

  def checkSourceDir(self, dirname):
    '''Checks makefile to see if compiler is allowed to visit this directory for this configuration'''
    # Require makefile
    makename = os.path.join(dirname, 'makefile')
    if not os.path.isfile(makename):
      if os.path.isfile(os.path.join(dirname, 'Makefile')): self.logPrint('ERROR: Change Makefile to makefile in '+dirname, debugSection = 'screen')
      return False

    # Parse makefile
    import re
    reg = re.compile(' [ ]*')
    with file(makename) as f:
      for line in f.readlines():
        if not line.startswith('#requires'): continue
        # Remove leader and redundant spaces and split into names
        reqType, reqValue = reg.sub(' ', line[9:-1].strip()).split(' ')[0:2]
        # Check requirements
        if reqType == 'scalar':
          if not self.configInfo.scalarType.scalartype == reqValue:
            self.logPrint('Rejecting '+dirname+' because scalar type '+self.configInfo.scalarType.scalartype+' is not '+reqValue)
            return False
        elif reqType == 'language':
          if reqValue == 'CXXONLY' and self.configInfo.languages.clanguage == 'C':
            self.logPrint('Rejecting '+dirname+' because language is '+self.configInfo.languages.clanguage+' is not C++')
            return False
        elif reqType == 'precision':
          if not self.configInfo.scalarType.precision == reqValue:
            self.logPrint('Rejecting '+dirname+' because precision '+self.configInfo.scalarType.precision+' is not '+reqValue)
            return False
        elif reqType == 'function':
          if not reqValue in ['\'PETSC_'+f+'\'' for f in self.configInfo.functions.defines]:
            self.logPrint('Rejecting '+dirname+' because function '+reqValue+' does not exist')
            return False
        elif reqType == 'define':
          if not reqValue in ['\'PETSC_'+d+'\'' for d in self.defines]:
            self.logPrint('Rejecting '+dirname+' because define '+reqValue+' does not exist')
            return False
        elif reqType == 'package':
          if not self.allowFortran and reqValue in ['\'PETSC_HAVE_FORTRAN\'', '\'PETSC_USING_F90\'', '\'PETSC_USING_F2003\'']:
            self.logPrint('Rejecting '+dirname+' because fortran is not being used')
            return False
          elif not self.configInfo.libraryOptions.useLog and reqValue == '\'PETSC_USE_LOG\'':
            self.logPrint('Rejecting '+dirname+' because logging is turned off')
            return False
          elif not self.configInfo.libraryOptions.useFortranKernels and reqValue == '\'PETSC_USE_FORTRAN_KERNELS\'':
            self.logPrint('Rejecting '+dirname+' because fortran kernels are turned off')
            return False
          elif not self.configInfo.mpi.usingMPIUni and reqValue == '\'PETSC_HAVE_MPIUNI\'':
            self.logPrint('Rejecting '+dirname+' because we are not using MPIUNI')
            return False
          elif not reqValue in ['\'PETSC_HAVE_'+p.PACKAGE+'\'' for p in self.configInfo.framework.packages]:
            self.logPrint('Rejecting '+dirname+' because package '+reqValue+' is not installed')
            return False
        else:
          self.logPrint('ERROR: Invalid requirement type %s in %s' % (reqType, makename), debugSection = 'screen')
          return False
    return True

  def checkDir(self, dirname):
    '''Checks whether we should recurse into this directory
    - Excludes ftn-* and f90-* if self.allowFortran is False
    - Excludes examples directory if self.allowExamples is False
    - Excludes contrib, tutorials, and benchmarks directory
    - Otherwise calls checkSourceDir()'''
    base = os.path.basename(dirname)

    if base in ['examples', 'tutorials']:
      return self.allowExamples
    elif base in ['externalpackages', 'projects', 'benchmarks', 'contrib']:
      return False
    elif base in ['ftn-auto', 'ftn-custom', 'f90-custom']:
      return self.allowFortran
    return self.checkSourceDir(dirname)

  def walk(self, rootDir):
    if not self.checkDir(rootDir):
      self.logPrint('Nothing to be done in '+rootDir)
    for root, dirs, files in os.walk(rootDir):
      yield root, files
      for badDir in [d for d in dirs if not self.checkDir(os.path.join(root, d))]:
        dirs.remove(badDir)
    return

class SourceFileManager(logger.Logger):
  def __init__(self, argDB, log, configInfo):
    logger.Logger.__init__(self, argDB = argDB, log = log)
    self.configInfo = configInfo
    self.setup()
    return

  def getObjectName(self, source, objDir = None):
    '''Get object file name corresponding to a source file'''
    if objDir is None:
      compilerObj = self.configInfo.compiler['C'].getTarget(source)
    else:
      compilerObj = os.path.join(objDir, self.configInfo.compiler['C'].getTarget(os.path.basename(source)))
    return compilerObj

  def sortSourceFiles(self, fnames, objDir = None):
    '''Sorts source files by language (returns dictionary with language keys)'''
    cnames    = []
    cxxnames  = []
    cudanames = []
    f77names  = []
    f90names  = []
    for f in fnames:
      ext = os.path.splitext(f)[1]
      if ext == '.c':
        cnames.append(f)
      elif ext in ['.cxx', '.cpp', '.cc']:
        if self.configInfo.languages.clanguage == 'Cxx':
          cxxnames.append(f)
      elif ext == '.cu':
        cudanames.append(f)
      elif ext == '.F':
        if hasattr(self.configInfo.compilers, 'FC'):
          f77names.append(f)
      elif ext == '.F90':
        if hasattr(self.configInfo.compilers, 'FC') and self.configInfo.compilers.fortranIsF90:
          f90names.append(f)
    source = cnames+cxxnames+cudanames+f77names+f90names
    if self.argDB['maxSources'] >= 0:
      cnames    = cnames[:self.argDB['maxSources']]
      cxxnames  = cxxnames[:self.argDB['maxSources']]
      cudanames = cudanames[:self.argDB['maxSources']]
      f77names  = f77names[:self.argDB['maxSources']]
      f90names  = f90names[:self.argDB['maxSources']]
      source    = source[:self.argDB['maxSources']]
    return {'C': cnames, 'Cxx': cxxnames, 'CUDA': cudanames, 'F77': f77names, 'F90': f90names, 'Fortran': f77names+f90names, 'Objects': [self.getObjectName(s, objDir) for s in source]}

class DependencyBuilder(logger.Logger):
  def __init__(self, argDB, log, sourceManager, sourceDatabase, objDir):
    logger.Logger.__init__(self, argDB = argDB, log = log)
    self.sourceManager  = sourceManager
    self.sourceDatabase = sourceDatabase
    self.objDir         = objDir
    self.setup()
    return

  def readDependencyFile(self, dirname, source, depFile):
    '''Read *.d file with dependency information and store it in the source database
    - Source files depend on headers
    '''
    with file(depFile) as f:
      try:
        target, deps = f.read().split(':', 1)
      except ValueError as e:
        self.logPrint('ERROR in dependency file %s: %s' % (depFile, str(e)))
    target = target.split()[0]
    if (target != self.sourceManager.getObjectName(source)): print target, self.sourceManager.getObjectName(source)
    assert(target == self.sourceManager.getObjectName(source))
    deps = deps.split('\n\n')[0]
    deps = [d for d in deps.replace('\\','').split() if not os.path.splitext(d)[1] == '.mod']
    if not os.path.basename(deps[0]) == source:
      raise RuntimeError('ERROR: first dependency %s should be %s' % (deps[0], source))
    self.sourceDatabase.setNode(os.path.join(dirname, source), [os.path.join(dirname, d) for d in deps[1:]])
    return

  def buildDependency(self, dirname, source):
    self.logPrint('Rebuilding dependency info for '+os.path.join(dirname, source))
    depFile = os.path.join(self.objDir, os.path.splitext(os.path.basename(source))[0]+'.d')
    if os.path.isfile(depFile):
      self.logPrint('Found dependency file '+depFile)
      self.readDependencyFile(dirname, source, depFile)
    return

  def buildDependencies(self, dirname, fnames):
    ''' This is run in a PETSc source directory'''
    self.logPrint('Building dependencies in '+dirname)
    oldDir = os.getcwd()
    os.chdir(dirname)
    sourceMap = self.sourceManager.sortSourceFiles(fnames, self.objDir)
    for language in sourceMap.keys():
      if language == 'Objects': continue
      for source in sourceMap[language]:
        self.buildDependency(dirname, source)
    os.chdir(oldDir)
    return

  def buildDependenciesF90(self):
    '''We have to hardcode F90 module dependencies (shaking fist)'''
    pdir = self.sourceManager.configInfo.petscdir.dir
    if self.sourceManager.configInfo.mpi.usingMPIUni:
      self.sourceDatabase.setNode(os.path.join(pdir, 'src', 'sys', 'f90-mod', 'petscsysmod.F'), [os.path.join(pdir, 'src', 'sys', 'mpiuni', 'f90-mod', 'mpiunimod.F')])
    self.sourceDatabase.setNode(os.path.join(pdir, 'src', 'vec',  'f90-mod', 'petscvecmod.F'),  [os.path.join(pdir, 'src', 'sys',  'f90-mod', 'petscsysmod.F')])
    self.sourceDatabase.setNode(os.path.join(pdir, 'src', 'mat',  'f90-mod', 'petscmatmod.F'),  [os.path.join(pdir, 'src', 'vec',  'f90-mod', 'petscvecmod.F')])
    self.sourceDatabase.setNode(os.path.join(pdir, 'src', 'dm',   'f90-mod', 'petscdmmod.F'),   [os.path.join(pdir, 'src', 'mat',  'f90-mod', 'petscmatmod.F')])
    self.sourceDatabase.setNode(os.path.join(pdir, 'src', 'ksp',  'f90-mod', 'petsckspmod.F'),  [os.path.join(pdir, 'src', 'dm',   'f90-mod', 'petscdmmod.F')])
    self.sourceDatabase.setNode(os.path.join(pdir, 'src', 'snes', 'f90-mod', 'petscsnesmod.F'), [os.path.join(pdir, 'src', 'ksp',  'f90-mod', 'petsckspmod.F')])
    self.sourceDatabase.setNode(os.path.join(pdir, 'src', 'ts',   'f90-mod', 'petsctsmod.F'),   [os.path.join(pdir, 'src', 'snes', 'f90-mod', 'petscsnesmod.F')])
    return

class PETScConfigureInfo(object):
  def __init__(self, framework):
    self.framework = framework
    self.setupModules()
    self.compiler = {}
    self.compiler['C'] = self.framework.getCompilerObject(self.languages.clanguage)
    self.compiler['C'].checkSetup()
    return

  def setupModules(self):
    self.mpi             = self.framework.require('config.packages.MPI',         None)
    self.base            = self.framework.require('config.base',                 None)
    self.setCompilers    = self.framework.require('config.setCompilers',         None)
    self.arch            = self.framework.require('PETSc.options.arch',        None)
    self.petscdir        = self.framework.require('PETSc.options.petscdir',    None)
    self.languages       = self.framework.require('PETSc.options.languages',   None)
    self.debugging       = self.framework.require('PETSc.options.debugging',   None)
    self.debuggers       = self.framework.require('config.utilities.debuggers',   None)
    self.compilers       = self.framework.require('config.compilers',            None)
    self.types           = self.framework.require('config.types',                None)
    self.headers         = self.framework.require('config.headers',              None)
    self.functions       = self.framework.require('config.functions',            None)
    self.libraries       = self.framework.require('config.libraries',            None)
    self.scalarType      = self.framework.require('PETSc.options.scalarTypes', None)
    self.indexType       = self.framework.require('PETSc.options.indexTypes', None)
    self.memAlign        = self.framework.require('PETSc.options.memAlign',    None)
    self.libraryOptions  = self.framework.require('PETSc.options.libraryOptions', None)
    self.fortrancpp      = self.framework.require('PETSc.options.fortranCPP', None)
    self.sharedLibraries = self.framework.require('PETSc.options.sharedLibraries', None)
    self.sowing          = self.framework.require('config.packages.sowing', None)
    return

class PETScMaker(script.Script):
 def findArch(self):
   import nargs
   arch = nargs.Arg.findArgument('arch', sys.argv[1:])
   if arch is None:
     arch = os.environ.get('PETSC_ARCH', None)
   if arch is None:
     raise RuntimeError('You must provide a valid PETSC_ARCH')
   return arch

 def __init__(self, logname = 'make.log'):
   import RDict
   import os

   argDB = RDict.RDict(None, None, 0, 0, readonly = True)
   self.petscDir = os.environ['PETSC_DIR']
   arch  = self.findArch()
   argDB.saveFilename = os.path.join(self.petscDir, arch, 'lib','petsc','conf', 'RDict.db')
   argDB.load()
   script.Script.__init__(self, argDB = argDB)
   self.logName = logname
   #self.log = sys.stdout
   return

 def setupHelp(self, help):
   import nargs

   help = script.Script.setupHelp(self, help)
   #help.addArgument('PETScMaker', '-rootDir', nargs.ArgDir(None, os.environ['PETSC_DIR'], 'The root directory for this build', isTemporary = 1))
   help.addArgument('PETScMaker', '-rootDir', nargs.ArgDir(None, os.getcwd(), 'The root directory for this build', isTemporary = 1))
   help.addArgument('PETScMaker', '-arch', nargs.Arg(None, os.environ.get('PETSC_ARCH', None), 'The root directory for this build', isTemporary = 1))
   help.addArgument('PETScMaker', '-dryRun',  nargs.ArgBool(None, False, 'Only output what would be run', isTemporary = 1))
   help.addArgument('PETScMaker', '-dependencies',  nargs.ArgBool(None, True, 'Use dependencies to control build', isTemporary = 1))
   help.addArgument('PETScMaker', '-buildLibraries', nargs.ArgBool(None, True, 'Build the PETSc libraries', isTemporary = 1))
   help.addArgument('PETScMaker', '-buildArchive', nargs.ArgBool(None, False, 'Build an archive of the object files', isTemporary = 1))
   help.addArgument('PETScMaker', '-regressionTests', nargs.ArgBool(None, False, 'Only run regression tests', isTemporary = 1))
   help.addArgument('PETScMaker', '-rebuildDependencies', nargs.ArgBool(None, False, 'Force dependency information to be recalculated', isTemporary = 1))
   help.addArgument('PETScMaker', '-verbose', nargs.ArgInt(None, 0, 'The verbosity level', min = 0, isTemporary = 1))

   help.addArgument('PETScMaker', '-maxSources', nargs.ArgInt(None, -1, 'The maximum number of source files in a directory', min = -1, isTemporary = 1))
   return help

 def setup(self):
   '''
   - Loads configure information
   - Loads dependency information (unless it will be recalculated)
   '''
   script.Script.setup(self)
   if self.dryRun or self.verbose:
     self.debugSection = 'screen'
   else:
     self.debugSection = None
   self.rootDir = os.path.abspath(self.argDB['rootDir'])
   # Load configure information
   self.framework  = self.loadConfigure()
   self.configInfo = PETScConfigureInfo(self.framework)
   # Setup directories
   self.petscDir     = self.configInfo.petscdir.dir
   self.petscArch    = self.configInfo.arch.arch
   self.petscConfDir = os.path.join(self.petscDir, self.petscArch, 'lib','petsc','conf')
   self.petscLibDir  = os.path.join(self.petscDir, self.petscArch, 'lib')
   # Setup source database
   self.sourceDBFilename = os.path.join(self.petscConfDir, 'source.db')
   # Setup subobjects
   self.sourceManager = SourceFileManager(self.argDB, self.log, self.configInfo)
   return

 def cleanupLog(self, framework, confDir):
   '''Move configure.log to PROJECT_ARCH/conf - and update configure.log.bkp in both locations appropriately'''
   import os

   self.log.flush()
   if hasattr(framework, 'logName'):
     logName         = framework.logName
   else:
     logName         = 'make.log'
   logFile           = os.path.join(self.petscDir, logName)
   logFileBkp        = logFile + '.bkp'
   logFileArchive    = os.path.join(confDir, logName)
   logFileArchiveBkp = logFileArchive + '.bkp'

   # Keep backup in $PROJECT_ARCH/conf location
   if os.path.isfile(logFileArchiveBkp): os.remove(logFileArchiveBkp)
   if os.path.isfile(logFileArchive):    os.rename(logFileArchive, logFileArchiveBkp)
   if os.path.isfile(logFile):
     shutil.copyfile(logFile, logFileArchive)
     os.remove(logFile)
   if os.path.isfile(logFileArchive):    os.symlink(logFileArchive, logFile)
   # If the old bkp is using the same $PROJECT_ARCH/conf, then update bkp link
   if os.path.realpath(logFileBkp) == os.path.realpath(logFileArchive):
     if os.path.isfile(logFileBkp):        os.remove(logFileBkp)
     if os.path.isfile(logFileArchiveBkp): os.symlink(logFileArchiveBkp, logFileBkp)
   return

 def cleanup(self):
   '''
   - Move logs to proper location
   - Save dependency information
   '''
   confDir = self.petscConfDir
   self.cleanupLog(self, confDir)
   if self.argDB['dependencies']:
     if hasattr(self, 'sourceDatabase') and len(self.sourceDatabase):
       import cPickle
       with file(self.sourceDBFilename, 'wb') as f:
         cPickle.dump(self.sourceDatabase, f)
   return

 @property
 def verbose(self):
   '''The verbosity level'''
   return self.argDB['verbose']

 @property
 def dryRun(self):
   '''Flag for only output of what would be run'''
   return self.argDB['dryRun']

 def getObjDir(self, libname):
   return os.path.join(self.petscDir, self.petscArch, 'lib', libname+'-obj')

 def getPackageInfo(self):
   '''Get package include and library information from configure data'''
   packageIncludes = []
   packageLibs     = []
   for p in self.configInfo.framework.packages:
     # Could put on compile line, self.addDefine('HAVE_'+i.PACKAGE, 1)
     if hasattr(p, 'lib'):
       if not isinstance(p.lib, list):
         packageLibs.append(p.lib)
       else:
         packageLibs.extend(p.lib)
     if hasattr(p, 'include'):
       if not isinstance(p.include, list):
         packageIncludes.append(p.include)
       else:
         packageIncludes.extend(p.include)
   packageLibs     = self.configInfo.libraries.toStringNoDupes(packageLibs+self.configInfo.libraries.math)
   packageIncludes = self.configInfo.headers.toStringNoDupes(packageIncludes)
   return packageIncludes, packageLibs

 def storeObjects(self, objects):
   presentObjects = []
   for obj in objects:
     locObj = os.path.basename(obj)
     self.logPrint('Moving %s to %s' % (locObj, obj))
     if not self.dryRun:
       if not os.path.isfile(locObj):
         print('ERROR: Missing object file',locObj)
         self.operationFailed = True
       else:
         shutil.move(locObj, obj)
         presentObjects.append(obj)
     else:
       presentObjects.append(obj)
   return presentObjects

 def compile(self, language, source, objDir = None):
   if not len(source):
     self.logPrint('Nothing to build', debugSection = self.debugSection)
     return
   self.configInfo.setCompilers.pushLanguage(language)
   packageIncludes, packageLibs = self.getPackageInfo()
   compiler = self.configInfo.setCompilers.getCompiler()
   objects  = [self.sourceManager.getObjectName(s, objDir) for s in source]
   includes = ['-I'+inc for inc in [os.path.join(self.petscDir, self.petscArch, 'include'), os.path.join(self.petscDir, 'include')]]
   flags    = []
   flags.append(self.configInfo.setCompilers.getCompilerFlags())                        # Add PCC_FLAGS
   flags.extend([self.configInfo.setCompilers.CPPFLAGS]) # Add CPP_FLAGS
   if self.configInfo.compilers.generateDependencies[language]:
     flags.append(self.configInfo.compilers.dependenciesGenerationFlag[language])
   cmd      = ' '.join([compiler]+['-c']+includes+[packageIncludes]+flags+source)
   self.logWrite(cmd+'\n', debugSection = self.debugSection, forceScroll = True)
   if not self.dryRun:
     (output, error, status) = self.executeShellCommand(cmd, checkCommand = noCheckCommand, log=self.log)
     if status:
       self.operationFailed = True
       [os.remove(o) for o in objects if os.path.isfile(o)]
       self.logPrint('ERROR IN %s COMPILE ******************************' % language, debugSection='screen')
       self.logPrint(output+error, debugSection='screen')
   self.configInfo.setCompilers.popLanguage()
   objects = self.storeObjects(objects)
   deps    = [os.path.splitext(o)[0]+'.d' for o in objects if os.path.isfile(os.path.splitext(os.path.basename(o))[0]+'.d')]
   self.storeObjects(deps)
   return objects

 def compileC(self, source, objDir = None):
   return self.compile(self.configInfo.languages.clanguage, source, objDir)

 def compileCUDA(self, source, objDir = None):
   return self.compile('CUDA', source, objDir)

 def compileCxx(self, source, objDir = None):
   return self.compile('Cxx', source, objDir)

 def compileFortran(self, source, objDir = None):
   objects = self.compile('FC', source, objDir)
   # Copy any module files produced into the include directory
   for locMod in os.listdir(os.getcwd()):
     if os.path.splitext(locMod)[1] == '.mod':
       mod = os.path.join(self.petscDir, self.petscArch, 'include', locMod)
       self.logPrint('Moving F90 module %s to %s' % (locMod, mod))
       shutil.move(locMod, mod)
   return objects

 def runShellCommandParallel(self, command, cwd = None):
   import subprocess

   self.logWrite('Executing: %s\n' % (command,), debugSection = self.debugSection, forceScroll = True)
   pipe = subprocess.Popen(command, cwd=cwd, stdin=None, stdout=subprocess.PIPE, stderr=subprocess.PIPE,
                           bufsize=-1, shell=True, universal_newlines=True)
   return pipe

 def compileParallel(self, language, source, objDir = None):
   if not len(source):
     self.logPrint('Nothing to build', debugSection = self.debugSection)
     return
   self.configInfo.setCompilers.pushLanguage(language)
   packageIncludes, packageLibs = self.getPackageInfo()
   compiler = self.configInfo.setCompilers.getCompiler()
   objects  = [self.sourceManager.getObjectName(s, objDir) for s in source]
   includes = ['-I'+inc for inc in [os.path.join(self.petscDir, self.petscArch, 'include'), os.path.join(self.petscDir, 'include')]]
   flags    = []
   flags.append(self.configInfo.setCompilers.getCompilerFlags())                        # Add PCC_FLAGS
   flags.extend([self.configInfo.setCompilers.CPPFLAGS]) # Add CPP_FLAGS
   if self.configInfo.compilers.generateDependencies[language]:
     flags.append(self.configInfo.compilers.dependenciesGenerationFlag[language])
   cmd      = ' '.join([compiler]+['-c']+includes+[packageIncludes]+flags+source)
   if not self.dryRun:
     pipe = self.runShellCommandParallel(cmd)
   else:
     pipe = None
   self.configInfo.setCompilers.popLanguage()

   def store():
     objs = self.storeObjects(objects)
     deps = [os.path.splitext(o)[0]+'.d' for o in objs if os.path.isfile(os.path.splitext(os.path.basename(o))[0]+'.d')]
     self.storeObjects(deps)
     return objs
   return [Future(self.argDB, self.log, pipe, cmd, 'ERROR IN %s COMPILE ******************************' % language, store)]

 def compileCParallel(self, source, objDir = None):
   return self.compileParallel(self.configInfo.languages.clanguage, source, objDir)

 def compileCxxParallel(self, source, objDir = None):
   return self.compileParallel('Cxx', source, objDir)

 def compileFortranParallel(self, source, objDir = None):
   futures = self.compileParallel('FC', source, objDir)
   def func():
     # Copy any module files produced into the include directory
     for locMod in os.listdir(os.getcwd()):
       if os.path.splitext(locMod)[1] == '.mod':
         mod = os.path.join(self.petscDir, self.petscArch, 'include', locMod)
         self.logPrint('Moving F90 module %s to %s' % (locMod, mod))
         shutil.move(locMod, mod)
     return []
   futures[0].addFunc(func)
   return futures

 def ranlib(self, library):
   '''${ranlib} ${LIBNAME} '''
   lib = os.path.splitext(library)[0]+'.'+self.configInfo.setCompilers.AR_LIB_SUFFIX
   cmd = ' '.join([self.configInfo.setCompilers.RANLIB, lib])
   self.logPrint('Running ranlib on '+lib)
   if not self.dryRun:
     (output, error, status) = self.executeShellCommand(cmd, checkCommand = noCheckCommand, log=self.log)
     if status:
       self.operationFailed = True
       self.logPrint("ERROR IN RANLIB ******************************", debugSection='screen')
       self.logPrint(output+error, debugSection='screen')
   return

 def expandArchive(self, archive, objDir):
   [shutil.rmtree(p) for p in os.listdir(objDir)]
   oldDir = os.getcwd()
   os.chdir(objDir)
   self.executeShellCommand(self.setCompilers.AR+' x '+archive, log = self.log)
   os.chdir(oldDir)
   return

 def buildArchive(self, library, objects):
   '''${AR} ${AR_FLAGS} ${LIBNAME} $*.o'''
   lib = os.path.splitext(library)[0]+'.'+self.configInfo.setCompilers.AR_LIB_SUFFIX
   self.logPrint('Archiving files '+str(objects)+' into '+lib)
   self.logWrite('Building archive '+lib+'\n', debugSection = 'screen', forceScroll = True)
   if os.path.samefile(self.rootDir, self.petscDir):
     cmd = ' '.join([self.configInfo.setCompilers.AR, self.configInfo.setCompilers.FAST_AR_FLAGS, lib]+objects)
   else:
     cmd = ' '.join([self.configInfo.setCompilers.AR, self.configInfo.setCompilers.AR_FLAGS, lib]+objects)
   self.logWrite(cmd+'\n', debugSection = self.debugSection, forceScroll = True)
   if not self.dryRun:
     (output, error, status) = self.executeShellCommand(cmd, checkCommand = noCheckCommand, log=self.log)
     if status:
       self.operationFailed = True
       self.logPrint("ERROR IN ARCHIVE ******************************", debugSection='screen')
       self.logPrint(output+error, debugSection='screen')
   self.ranlib(library)
   return [library]

 def linkShared(self, sharedLib, libDir, tmpDir):
   osName = sys.platform
   self.logPrint('Making shared libraries for OS %s using language %s' % (osName, self.configInfo.setCompilers.language[-1]))
   # PCC_LINKER PCC_LINKER_FLAGS
   linker      = self.configInfo.setCompilers.getSharedLinker()
   linkerFlags = self.configInfo.setCompilers.getLinkerFlags()
   packageIncludes, packageLibs = self.getPackageInfo()
   extraLibs = self.configInfo.libraries.toStringNoDupes(self.configInfo.compilers.flibs+self.configInfo.compilers.cxxlibs+self.configInfo.compilers.LIBS.split(' '))
   sysLib      = ''
   sysLib.replace('-Wl,-rpath', '-L')
   externalLib = packageLibs+' '+extraLibs
   externalLib.replace('-Wl,-rpath', '-L')
   # Move this switch into the sharedLibrary module
   if self.configInfo.setCompilers.isSolaris() and self.configInfo.setCompilers.isGNU(self.configInfo.framework.getCompiler()):
     cmd = self.configInfo.setCompilers.LD+' -G -h '+os.path.basename(sharedLib)+' *.o -o '+sharedLib+' '+sysLib+' '+externalLib
     oldDir = os.getcwd()
     os.chdir(tmpDir)
     self.executeShellCommand(cmd, log=self.log)
     os.chdir(oldDir)
   elif '-qmkshrobj' in self.configInfo.setCompilers.sharedLibraryFlags:
     cmd = linker+' '+linkerFlags+' -qmkshrobj -o '+sharedLib+' *.o '+externalLib
     oldDir = os.getcwd()
     os.chdir(tmpDir)
     self.executeShellCommand(cmd, log=self.log)
     os.chdir(oldDir)
   else:
     if osName == 'linux2':
       cmd = linker+' -shared -Wl,-soname,'+os.path.basename(sharedLib)+' -o '+sharedLib+' *.o '+externalLib
     elif osName.startswith('darwin'):
       cmd   = ''
       flags = ''
       if not 'MACOSX_DEPLOYMENT_TARGET' in os.environ:
         cmd += 'MACOSX_DEPLOYMENT_TARGET=10.5 '
       if self.configInfo.setCompilers.getLinkerFlags().find('-Wl,-commons,use_dylibs') > -1:
         flags += '-Wl,-commons,use_dylibs'
       cmd += linker+' -g  -dynamiclib -single_module -multiply_defined suppress -undefined dynamic_lookup '+flags+' -o '+sharedLib+' *.o -L'+libDir+' '+packageLibs+' '+sysLib+' '+extraLibs+' -lm -lc'
     elif osName == 'cygwin':
       cmd = linker+' '+linkerFlags+' -shared -o '+sharedLib+' *.o '+externalLib
     else:
       raise RuntimeError('Do not know how to make shared library for your '+osName+' OS')
     oldDir = os.getcwd()
     os.chdir(tmpDir)
     (output, error, status) = self.executeShellCommand(cmd, checkCommand = noCheckCommand, log=self.log)
     if status:
       self.operationFailed = True
       self.logPrint("ERROR IN SHARED LIBRARY LINK ******************************", debugSection='screen')
       self.logPrint(output+error, debugSection='screen')
     os.chdir(oldDir)
     if hasattr(self.configInfo.debuggers, 'dsymutil'):
       cmd = self.configInfo.debuggers.dsymutil+' '+sharedLib
       self.executeShellCommand(cmd, log=self.log)
   return

 def buildSharedLibrary(self, libname, objects):
   '''
   PETSC_LIB_DIR        = ${PETSC_DIR}/${PETSC_ARCH}/lib
   INSTALL_LIB_DIR	= ${PETSC_LIB_DIR}
   '''
   if self.configInfo.sharedLibraries.useShared:
     libDir = self.petscLibDir
     objDir = self.getObjDir(libname)
     self.logPrint('Making shared libraries in '+libDir)
     sharedLib = os.path.join(libDir, os.path.splitext(libname)[0]+'.'+self.configInfo.setCompilers.sharedLibraryExt)
     rebuild   = False
     if os.path.isfile(sharedLib):
       for obj in objects:
         if os.path.getmtime(obj) >= os.path.getmtime(sharedLib):
           rebuild = True
           break
     else:
       rebuild = True
     if rebuild:
       self.logWrite('Building shared library '+sharedLib+'\n', debugSection = 'screen', forceScroll = True)
       self.linkShared(sharedLib, libDir, objDir)
     else:
       self.logPrint('Nothing to rebuild for shared library '+libname)
   else:
     self.logPrint('Shared libraries disabled')
   return

 def link(self, executable, objects, language):
   '''${CLINKER} -o $@ $^ ${PETSC_LIB}
      ${DSYMUTIL} $@'''
   self.logWrite('Linking object '+str(objects)+' into '+executable+'\n', debugSection = self.debugSection, forceScroll = True)
   self.configInfo.compilers.pushLanguage(language)
   packageIncludes, packageLibs = self.getPackageInfo()
   if self.argDB.get('with-single-library') == 0:
       libpetsc = ' -lpetscts -lpetscsnes -lpetscksp -lpetscdm -lpetscmat -lpetscvec -lpetscsys '
   else:
       libpetsc = ' -lpetsc '
   cmd = self.configInfo.compilers.getFullLinkerCmd(' '.join(objects)+' -L'+self.petscLibDir+libpetsc+packageLibs+' -L/usr/local/cuda/lib', executable)
   if not self.dryRun:
     (output, error, status) = self.executeShellCommand(cmd, checkCommand = noCheckCommand, log=self.log)
     if status:
       self.logPrint("ERROR IN LINK ******************************", debugSection='screen')
       self.logPrint(output+error, debugSection='screen')
     # TODO: Move dsymutil stuff from PETSc.options.debuggers to config.compilers
     if hasattr(self.configInfo.debuggers, 'dsymutil'):
       (output, error, status) = self.executeShellCommand(self.configInfo.debuggers.dsymutil+' '+executable, checkCommand = noCheckCommand, log=self.log)
       if status:
         self.operationFailed = True
         self.logPrint("ERROR IN LINK ******************************", debugSection='screen')
         self.logPrint(output+error, debugSection='screen')
   self.configInfo.compilers.popLanguage()
   return [executable]

 def buildDir(self, dirname, files, objDir):
   ''' This is run in a PETSc source directory'''
   self.logWrite('Building in '+dirname+'\n', debugSection = 'screen', forceScroll = True)
   oldDir = os.getcwd()
   os.chdir(dirname)
   sourceMap = self.sourceManager.sortSourceFiles(files, objDir)
   objects   = []
   for language in ['C', 'Cxx', 'Fortran', 'CUDA']:
     if sourceMap[language]:
       self.logPrint('Compiling %s files %s' % (language, str(sourceMap[language])))
       objects.extend(getattr(self, 'compile'+language)(sourceMap[language], objDir))
   os.chdir(oldDir)
   return objects

 def buildDirParallel(self, dirname, files, objDir):
   ''' This is run in a PETSc source directory'''
   self.logWrite('Building in '+dirname+'\n', debugSection = 'screen', forceScroll = True)
   oldDir = os.getcwd()
   os.chdir(dirname)
   sourceMap = self.sourceManager.sortSourceFiles(files, objDir)
   futures   = []
   for language in ['C', 'Cxx', 'Fortran', 'CUDA']:
     if sourceMap[language]:
       self.logPrint('Compiling %s files %s' % (language, str(sourceMap[language])))
       futures.extend(getattr(self, 'compile'+language+'Parallel')(sourceMap[language], objDir))
   os.chdir(oldDir)
   return futures

 def buildFile(self, filename, objDir):
   ''' This is run in a PETSc source directory'''
   if not isinstance(filename, list): filename = [filename]
   self.logWrite('Building '+str(filename)+'\n', debugSection = 'screen', forceScroll = True)
   sourceMap = self.sourceManager.sortSourceFiles(filename, objDir)
   objects   = []
   for language in ['C', 'Cxx', 'Fortran', 'CUDA']:
     if sourceMap[language]:
       self.logPrint('Compiling %s files %s' % (language, str(sourceMap['C'])))
       objects.extend(getattr(self, 'compile'+language)(sourceMap[language], objDir))
   return objects

 def buildLibraries(self, libname, rootDir, parallel = False):
   '''TODO: If a file fails to build, it still must go in the source database'''
   if not self.argDB['buildLibraries']: return
   totalRebuild = os.path.samefile(rootDir, self.petscDir) and not len(self.sourceDatabase)
   self.logPrint('Building Libraries')
   library = os.path.join(self.petscDir, self.petscArch, 'lib', libname)
   objDir  = self.getObjDir(libname)
   # Remove old library and object files by default when rebuilding the entire package
   if totalRebuild:
     self.logPrint('Doing a total rebuild of PETSc')
     lib = os.path.splitext(library)[0]+'.'+self.configInfo.setCompilers.AR_LIB_SUFFIX
     if os.path.isfile(lib):
       self.logPrint('Removing '+lib)
       os.unlink(lib)
     if os.path.isfile(self.sourceDBFilename):
       self.logPrint('Removing '+self.sourceDBFilename)
       os.unlink(self.sourceDBFilename)
     if os.path.isdir(objDir):
       shutil.rmtree(objDir)
   if not os.path.isdir(objDir): os.mkdir(objDir)

   self.operationFailed = False
   objects = []
   if len(self.sourceDatabase):
     def check(filename):
       if self.sourceDatabase.rebuild(filename): return True
       for obj in self.sourceManager.sortSourceFiles([filename], objDir)['Objects']:
         if not os.path.isfile(obj):
           self.logPrint('    object file '+obj+' is missing')
           return True
       return False
     import graph
     for filename in self.sourceDatabase.topologicalSort(check):
       objects += self.buildFile(filename, objDir)
   else:
     walker = DirectoryTreeWalker(self.argDB, self.log, self.configInfo)
     if totalRebuild:
       dirs = map(lambda d: os.path.join(rootDir, 'src', d), ['inline', 'sys', 'vec', 'mat', 'dm', 'ksp', 'snes', 'ts', 'docs'])
     else:
       dirs = [rootDir]
     if parallel:
       futures = []
       for d in dirs:
         for root, files in walker.walk(d):
           futures += self.buildDirParallel(root, files, objDir)
       for future in futures:
         objects += future.finish()
     else:
       for d in dirs:
         for root, files in walker.walk(d):
           objects += self.buildDir(root, files, objDir)

   if len(objects):
     if self.argDB['buildArchive']:
       self.buildArchive(library, objects)
     self.buildSharedLibrary(libname, objects)
   return len(objects)

 def rebuildDependencies(self, libname, rootDir):
   self.logWrite('Rebuilding Dependencies\n', debugSection = 'screen', forceScroll = True)
   self.sourceDatabase = SourceDatabase(self.argDB, self.log)
   depBuilder          = DependencyBuilder(self.argDB, self.log, self.sourceManager, self.sourceDatabase, self.getObjDir(libname))
   walker              = DirectoryTreeWalker(self.argDB, self.log, self.configInfo)

   for root, files in walker.walk(rootDir):
     depBuilder.buildDependencies(root, files)
   if not len(self.sourceDatabase):
     self.logPrint('No dependency information found -- disabling dependency tracking')
     self.sourceDatabase = NullSourceDatabase()
   else:
     depBuilder.buildDependenciesF90()
   if self.verbose > 3:
     import graph
     print('Source database:')
     for filename in self.sourceDatabase.topologicalSort(lambda x: True):
       print('  ',filename)
   return

 def updateDependencies(self, libname, rootDir):
   '''Calculates build dependencies and stores them in a database
   - If --dependencies is False, ignore them
   '''
   self.operationFailed = False
   if self.argDB['dependencies']:
     if not self.argDB['rebuildDependencies'] and os.path.isfile(self.sourceDBFilename):
       self.logPrint('Loading Dependencies')
       import cPickle

       with file(self.sourceDBFilename, 'rb') as f:
         self.sourceDatabase = cPickle.load(f)
       self.sourceDatabase.verbose = self.verbose
     else:
       self.rebuildDependencies(libname, rootDir)
   else:
     self.logPrint('Disabling dependency tracking')
     self.sourceDatabase = NullSourceDatabase()
   return

 def cleanupTest(self, dirname, execname):
   # ${RM} $* *.o $*.mon.* gmon.out mon.out *.exe *.ilk *.pdb *.tds
   import re
   trash = re.compile('^('+execname+'(\.o|\.mon\.\w+|\.exe|\.ilk|\.pdb|\.tds)?|g?mon.out)$')
   for fname in os.listdir(dirname):
     if trash.match(fname):
       os.remove(fname)
   return

 def checkTestOutputGeneric(self, parser, testDir, executable, cmd, output, testNum):
   from difflib import unified_diff
   outputName = os.path.join(testDir, 'output', os.path.basename(executable)+'_'+testNum+'.out')
   ret        = 0
   with file(outputName) as f:
     output                  = output.strip()
     parse, excess           = parser.parse(output)
     validOutput             = f.read().strip().replace('\r', '') # Jed is now stripping output it appears
     validOutput             = validOutput.replace('\n\n', '\n').replace('\n\n', '\n')
     validParse, validExcess = parser.parse(validOutput)
     if not validParse == parse or not validExcess == excess:
       self.logPrint("TEST ERROR: Regression output for %s (test %s) does not match\n" % (executable, testNum), debugSection = 'screen')
       for linum,line in enumerate(unified_diff(validOutput.split('\n'), output.split('\n'), fromfile=outputName, tofile=cmd)):
         end = '' if linum < 3 else '\n' # Control lines have their own end-lines
         self.logWrite(line+end, debugSection = 'screen', forceScroll = True)
       self.logPrint('Reference output from %s\n' % outputName)
       self.logPrint(validOutput, indent = 0)
       self.logPrint('Current output from %s' % cmd)
       self.logPrint(output, indent = 0)
       ret = -1
     else:
       self.logPrint("TEST SUCCESS: Regression output for %s (test %s) matches" % (executable, testNum))
   return ret

 def checkTestOutput(self, numProcs, testDir, executable, cmd, output, testNum):
   return self.checkTestOutputGeneric(IdentityParser(), testDir, executable, cmd, output, testNum)

 def checkTestOutputSolver(self, numProcs, testDir, executable, cmd, output, testNum):
   if numProcs > 1: parser = SolverParser(atol = 1.0e-9)
   else:            parser = SolverParser()
   return self.checkTestOutputGeneric(parser, testDir, executable, cmd, output, testNum)

 def getTestCommand(self, executable, **params):
   numProcs = params.get('numProcs', 1)
   try:
     args   = params.get('args', '') % dict(meshes=os.path.join(self.petscDir,'share','petsc','datafiles','meshes'))
   except ValueError:
     args   = params.get('args', '')
   hosts    = ','.join(['localhost']*int(numProcs))
   return ' '.join([self.configInfo.mpi.mpiexec, '-host', hosts, '-n', str(numProcs), os.path.abspath(executable), args])

 def runTest(self, testDir, executable, testNum, replace, **params):
   '''testNum can be any string'''
   num = str(testNum)
   cmd = self.getTestCommand(executable, **params)
   numProcs = params.get('numProcs', 1)
   self.logPrint('Running #%s: %s' % (num, cmd), debugSection='screen')
   if not self.dryRun:
     (output, error, status) = self.executeShellCommand(cmd, checkCommand = noCheckCommand, log=self.log)
     outputName = os.path.join(testDir, 'output', os.path.basename(executable)+'_'+num+'.out')
     if status:
       self.logPrint("TEST ERROR: Failed to execute %s\n" % executable, debugSection='screen')
       self.logPrint(output+error, indent = 0, debugSection='screen')
       ret = -2
     elif replace:
       outputName = os.path.join(testDir, 'output', os.path.basename(executable)+'_'+str(testNum)+'.out')
       with file(outputName, 'w') as f:
         f.write(output+error)
       self.logPrint("REPLACED: Regression output file %s (test %s) was stored" % (outputName, str(testNum)), debugSection='screen')
       ret = 0
     elif not os.path.isfile(outputName):
       self.logPrint("MISCONFIGURATION: Regression output file %s (test %s) is missing" % (outputName, testNum), debugSection='screen')
       ret = 0
     else:
       ret = getattr(self, 'checkTestOutput'+params.get('parser', ''))(numProcs, testDir, executable, cmd, output+error, num)
   return ret

 def regressionTestsDir(self, dirname, dummy):
   ''' This is run in a PETSc source directory'''
   self.logWrite('Entering '+dirname+'\n', debugSection = 'screen', forceScroll = True)
   os.chdir(dirname)
   sourceMap = self.sourceManager.sortSourceFiles(dirname)
   objects   = []
   if sourceMap['C']:
     self.logPrint('Compiling C files '+str(sourceMap['C']))
     self.compileC(sourceMap['C'])
   if sourceMap['Fortran']:
     self.logPrint('Compiling Fortran files '+str(sourceMap['Fortran']))
     self.compileF(sourceMap['Fortran'])
   if sourceMap['Objects']:
     packageNames = set([p.name for p in self.framework.packages])
     for obj in sourceMap['Objects']:
       # TESTEXAMPLES_C_X = ex3.PETSc runex3 ex3.rm
       # .PETSc: filters out messages from build
       # .rm: cleans up test
       executable = os.path.splitext(obj)[0]
       paramKey   = os.path.relpath(os.path.abspath(executable), self.petscDir)
       testNum    = 1
       if paramKey in regressionRequirements:
         if not regressionRequirements[paramKey].issubset(packageNames):
           continue
       self.logPrint('Linking object '+obj+' into '+executable)
       # TODO: Fix this hack
       if executable[-1] == 'f':
         self.link(executable, obj, 'FC')
       else:
         self.link(executable, obj, self.languages.clanguage)
       self.runTest(dirname, executable, testNum, False, **regressionParameters.get(paramKey, {}))
       testNum += 1
       while '%s_%d' % (paramKey, testNum) in regressionParameters:
         self.runTest(dirname, executable, testNum, False, **regressionParameters.get('%s_%d' % (paramKey, testNum), {}))
         testNum += 1
       self.cleanupTest(dirname, executable)
   return

 def regressionTests(self, rootDir):
   if not self.argDB['regressionTests']: return
   if not self.checkDir(rootDir, allowExamples = True):
     self.logPrint('Nothing to be done')
   self.operationFailed = False
   for root, dirs, files in os.walk(rootDir):
     self.logPrint('Processing '+root)
     if 'examples' in dirs:
       for exroot, exdirs, exfiles in os.walk(os.path.join(root, 'examples')):
         self.logPrint('Processing '+exroot)
         print('  Testing in root',root)
         self.regressionTestsDir(exroot, exfiles)
         for badDir in [d for d in exdirs if not self.checkDir(os.path.join(exroot, d), allowExamples = True)]:
           exdirs.remove(badDir)
     for badDir in [d for d in dirs if not self.checkDir(os.path.join(root, d))]:
       dirs.remove(badDir)
   return

 def buildEtags(self):
   oldPath = sys.path
   sys.path.append(os.path.join(self.petscDir, 'bin', 'maint'))
   from generateetags import main
   main()
   os.system('find config -type f -name "*.py" | xargs etags -o TAGS_PYTHON')
   sys.path = oldPath
   return

 def buildFortranStubs(self):
   self.logWrite('Building Fortran stubs\n', debugSection = 'screen', forceScroll = True)
   oldPath = sys.path
   sys.path.append(os.path.join(self.petscDir, 'bin', 'maint'))
   from generatefortranstubs import main, processf90interfaces
   for d in os.listdir(os.path.join(self.petscDir, 'include', 'petsc','finclude', 'ftn-auto')):
     if d.endswith('-tmpdir'): shutil.rmtree(os.path.join(self.petscDir, 'include', 'petsc','finclude', 'ftn-auto', d))
   main(self.petscDir, self.configInfo.sowing.bfort, os.getcwd(),0)
   processf90interfaces(self.petscDir,0)
   for d in os.listdir(os.path.join(self.petscDir, 'include', 'petsc','finclude', 'ftn-auto')):
     if d.endswith('-tmpdir'): shutil.rmtree(os.path.join(self.petscDir, 'include', 'petsc','finclude', 'ftn-auto', d))
   sys.path = oldPath
   return

 def check(self):
   self.logWrite('Checking build\n', debugSection = 'screen', forceScroll = True)
   return

 def clean(self, libname):
   self.logWrite('Cleaning build\n', debugSection = 'screen', forceScroll = True)
   if os.path.isfile(self.sourceDBFilename):
     os.remove(self.sourceDBFilename)
     self.logPrint('Removed '+self.sourceDBFilename)
   if os.path.exists(self.getObjDir(libname)):
     shutil.rmtree(self.getObjDir(libname))
   self.logPrint('Removed '+self.getObjDir(libname))
   return

 def run(self):
   self.setup()
   #self.buildFortranStubs()
   self.updateDependencies('libpetsc', self.rootDir)
   if self.buildLibraries('libpetsc', self.rootDir):
     # This is overkill, but right now it is cheap
     self.rebuildDependencies('libpetsc', self.rootDir)
   self.regressionTests(self.rootDir)
   self.cleanup()
   return

if __name__ == '__main__':
  PETScMaker().run()<|MERGE_RESOLUTION|>--- conflicted
+++ resolved
@@ -49,11 +49,8 @@
                                                                  {'num' : 'gmsh_3', 'numProcs': 3, 'args': '-filename %(meshes)s/square.msh -interpolate 1 -dm_view'},
                                                                  {'num' : 'gmsh_4', 'numProcs': 3, 'args': '-filename %(meshes)s/square_bin.msh -interpolate 1 -dm_view'},
                                                                  {'num' : 'gmsh_5', 'numProcs': 1, 'args': '-filename %(meshes)s/square_quad.msh -interpolate 1 -dm_view'},
-<<<<<<< HEAD
-                                                                 {'num' : 'gmsh_6', 'numProcs': 1, 'args': '-bd_filename %(meshes)s/cow.msh -gmsh_zero_base -gmsh_bd -interpolate 1 -dm_view hdf5:cow.h5', 'requires': 'Broken'},
-=======
                                                                  {'num' : 'gmsh_6', 'numProcs': 1, 'args': '-filename %(meshes)s/square_bin_physnames.msh -interpolate 1 -dm_view'},
->>>>>>> 1731673c
+                                                                 {'num' : 'gmsh_7', 'numProcs': 1, 'args': '-bd_filename %(meshes)s/cow.msh -gmsh_zero_base -gmsh_bd -interpolate 1 -dm_view hdf5:cow.h5', 'requires': 'Broken'},
                                                                  # Fluent mesh reader tests
                                                                  {'num' : 'fluent_0', 'numProcs': 1, 'args': '-filename %(meshes)s/square.cas -interpolate 1 -dm_view'},
                                                                  {'num' : 'fluent_1', 'numProcs': 3, 'args': '-filename %(meshes)s/square.cas -interpolate 1 -dm_view'},
