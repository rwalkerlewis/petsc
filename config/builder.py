#!/usr/bin/env python

from __future__ import with_statement  # For python-2.5

import os, sys
import shutil
import tempfile

sys.path.insert(0, os.path.join(os.environ['PETSC_DIR'], 'config'))
sys.path.insert(0, os.path.join(os.environ['PETSC_DIR'], 'config', 'BuildSystem'))

import logger, script

regressionParameters = {'src/dm/impls/patch/examples/tests/ex1': [{'numProcs': 1, 'args': '-patch_size 2 -grid_size 6'},
                                                                  {'numProcs': 4, 'args': '-patch_size 2 -grid_size 4'},
                                                                  {'numProcs': 4, 'args': '-patch_size 2 -grid_size 4 -comm_size 1'},
                                                                  {'numProcs': 4, 'args': '-patch_size 2 -grid_size 4 -comm_size 2'},
                                                                  {'numProcs': 16, 'args': '-patch_size 2 -grid_size 8 -comm_size 2'}],
                        'src/mat/examples/tests/ex170':          [{'numProcs': 1, 'args': ''},
                                                                  {'numProcs': 1, 'args': '-testnum 1'},
                                                                  {'numProcs': 2, 'args': '-testnum 1'},
                                                                  {'numProcs': 1, 'args': '-testnum 2'},
                                                                  {'numProcs': 2, 'args': '-testnum 2'}],
                        'src/dm/impls/plex/examples/tests/ex1': [# CTetGen tests 0-1
                                                                 {'numProcs': 1, 'args': '-dim 3 -ctetgen_verbose 4 -dm_view ::ascii_info_detail -info -info_exclude null'},
                                                                 {'numProcs': 1, 'args': '-dim 3 -ctetgen_verbose 4 -refinement_limit 0.0625 -dm_view ::ascii_info_detail -info -info_exclude null'},
                                                                 # Test 2D LaTex and ASCII output 2-9
                                                                 {'numProcs': 1, 'args': '-dim 2 -dm_view ::ascii_latex'},
                                                                 {'numProcs': 1, 'args': '-dim 2 -refinement_uniform 1 -interpolate 1 -dm_view ::ascii_info_detail'},
                                                                 {'numProcs': 2, 'args': '-dim 2 -refinement_uniform 1 -interpolate 1 -dm_view ::ascii_info_detail'},
                                                                 {'numProcs': 2, 'args': '-dim 2 -refinement_uniform 1 -interpolate 1 -dm_view ::ascii_latex'},
                                                                 {'numProcs': 1, 'args': '-dim 2 -cell_simplex 0 -dm_view ::ascii_info_detail'},
                                                                 {'numProcs': 1, 'args': '-dim 2 -cell_simplex 0 -refinement_uniform 1 -dm_view ::ascii_info_detail'},
                                                                 {'numProcs': 2, 'args': '-dim 2 -cell_simplex 0 -refinement_uniform 1 -interpolate 1 -dm_view ::ascii_info_detail'},
                                                                 {'numProcs': 2, 'args': '-dim 2 -cell_simplex 0 -refinement_uniform 1 -interpolate 1 -dm_view ::ascii_latex'},
                                                                 # CGNS tests 10-11 (need to find smaller test meshes)
                                                                 {'numProcs': 1, 'args': '-filename %(meshes)s/tut21.cgns -interpolate 1 -dm_view', 'requires': ['CGNS']},
                                                                 {'numProcs': 1, 'args': '-filename %(meshes)s/StaticMixer.cgns -interpolate 1 -dm_view', 'requires': ['CGNS']}],
                        'src/dm/impls/plex/examples/tests/ex3': [{'numProcs': 1, 'args': '-petscspace_order 1 -num_comp 2 -qorder 1'},
                                                                 {'numProcs': 1, 'args': '-petscspace_order 1 -num_comp 2 -qorder 1 -porder 1'},
                                                                 {'numProcs': 1, 'args': '-petscspace_order 1 -num_comp 2 -qorder 1 -porder 2'},
                                                                 {'numProcs': 1, 'args': '-dim 3 -petscspace_order 1 -num_comp 3 -qorder 1'},
                                                                 {'numProcs': 1, 'args': '-dim 3 -petscspace_order 1 -num_comp 3 -qorder 1 -porder 1'},
                                                                 {'numProcs': 1, 'args': '-dim 3 -petscspace_order 1 -num_comp 3 -qorder 1 -porder 2'},
                                                                 {'numProcs': 1, 'args': '-interpolate 1 -petscspace_order 2 -num_comp 2 -qorder 2'},
                                                                 {'numProcs': 1, 'args': '-interpolate 1 -petscspace_order 2 -num_comp 2 -qorder 2 -porder 1'},
                                                                 {'numProcs': 1, 'args': '-interpolate 1 -petscspace_order 2 -num_comp 2 -qorder 2 -porder 2'}],
                        'src/dm/impls/plex/examples/tests/ex4': [{'numProcs': 1, 'args': '-dim 2 -dm_view ::ascii_info_detail'},
                                                                 {'numProcs': 1, 'args': '-dim 2 -refinement_uniform 1 -dm_view ::ascii_info_detail'},
                                                                 {'numProcs': 2, 'args': '-dim 2 -dm_view ::ascii_info_detail'},
                                                                 {'numProcs': 2, 'args': '-dim 2 -refinement_uniform 1 -dm_view ::ascii_info_detail'}],
                        'src/dm/impls/plex/examples/tests/ex5': [{'numProcs': 1, 'args': '-dim 2 -dm_view ::ascii_info_detail'},
                                                                 {'numProcs': 2, 'args': '-dim 2 -dm_view ::ascii_info_detail'},
                                                                 {'numProcs': 1, 'args': '-dim 2 -cell_simplex 0 -dm_view ::ascii_info_detail'},
                                                                 {'numProcs': 2, 'args': '-dim 2 -cell_simplex 0 -dm_view ::ascii_info_detail'},
                                                                 {'numProcs': 1, 'args': '-dim 3 -dm_view ::ascii_info_detail'},
                                                                 {'numProcs': 2, 'args': '-dim 3 -dm_view ::ascii_info_detail'},
                                                                 {'numProcs': 1, 'args': '-dim 3 -cell_simplex 0 -dm_view ::ascii_info_detail'},
                                                                 {'numProcs': 2, 'args': '-dim 3 -cell_simplex 0 -dm_view ::ascii_info_detail'},
                                                                 {'numProcs': 1, 'args': '-dim 2 -test_num 1 -dm_view ::ascii_info_detail'},
                                                                 {'numProcs': 1, 'args': '-dim 3 -test_num 1 -dm_view ::ascii_info_detail'},],
                        'src/dm/impls/plex/examples/tests/ex6': [{'numProcs': 1, 'args': '-malloc_dump'},
                                                                 {'numProcs': 1, 'args': '-malloc_dump -pend 10000'},
                                                                 {'numProcs': 1, 'args': '-malloc_dump -pend 10000 -fill 0.05'},
                                                                 {'numProcs': 1, 'args': '-malloc_dump -pend 10000 -fill 0.25'}],
                        'src/dm/impls/plex/examples/tests/ex7': [# Two cell test meshes 0-7
                                                                 {'numProcs': 1, 'args': '-dim 2 -dm_view ::ascii_info_detail'},
                                                                 {'numProcs': 2, 'args': '-dim 2 -dm_view ::ascii_info_detail'},
                                                                 {'numProcs': 1, 'args': '-dim 2 -cell_simplex 0 -dm_view ::ascii_info_detail'},
                                                                 {'numProcs': 2, 'args': '-dim 2 -cell_simplex 0 -dm_view ::ascii_info_detail'},
                                                                 {'numProcs': 1, 'args': '-dim 3 -dm_view ::ascii_info_detail'},
                                                                 {'numProcs': 2, 'args': '-dim 3 -dm_view ::ascii_info_detail'},
                                                                 {'numProcs': 1, 'args': '-dim 3 -cell_simplex 0 -dm_view ::ascii_info_detail'},
                                                                 {'numProcs': 2, 'args': '-dim 3 -cell_simplex 0 -dm_view ::ascii_info_detail'},
                                                                 # 2D Hybrid Mesh 8
                                                                 {'numProcs': 1, 'args': '-dim 2 -cell_simplex 0 -testnum 1 -dm_view ::ascii_info_detail'},
                                                                 # TetGen meshes 9-10
                                                                 {'numProcs': 1, 'args': '-dim 2 -use_generator -dm_view ::ascii_info_detail'},
                                                                 {'numProcs': 1, 'args': '-dim 3 -use_generator -dm_view ::ascii_info_detail'},
                                                                 # Cubit meshes 11
                                                                 {'numProcs': 1, 'args': '-dim 3 -filename %(meshes)s/blockcylinder-50.exo -dm_view ::ascii_info_detail'},
                                                                 #{'numProcs': 1, 'args': '-dim 3 -filename /PETSc3/petsc/blockcylinder-50.exo -dm_view ::ascii_info_detail'},
                                                                 #{'numProcs': 1, 'args': '-dim 3 -filename /PETSc3/petsc/blockcylinder-20.exo'},
                                                                 ],
                        'src/dm/impls/plex/examples/tests/ex8': [{'numProcs': 1, 'args': '-dm_view ::ascii_info_detail'},
                                                                 {'numProcs': 1, 'args': '-interpolate -dm_view ::ascii_info_detail'},
                                                                 {'numProcs': 1, 'args': '-transform'},
                                                                 {'numProcs': 1, 'args': '-interpolate -transform'},
                                                                 {'numProcs': 1, 'args': '-run_type file -filename %(meshes)s/simpleblock-100.exo -dm_view ::ascii_info_detail -v0 -1.5,-0.5,0.5,-0.5,-0.5,0.5,0.5,-0.5,0.5 -J 0.0,0.0,0.5,0.0,0.5,0.0,-0.5,0.0,0.0,0.0,0.0,0.5,0.0,0.5,0.0,-0.5,0.0,0.0,0.0,0.0,0.5,0.0,0.5,0.0,-0.5,0.0,0.0 -invJ 0.0,0.0,-2.0,0.0,2.0,0.0,2.0,0.0,0.0,0.0,0.0,-2.0,0.0,2.0,0.0,2.0,0.0,0.0,0.0,0.0,-2.0,0.0,2.0,0.0,2.0,0.0,0.0 -detJ 0.125,0.125,0.125', 'requires': ['exodusii']},
                                                                 {'numProcs': 1, 'args': '-interpolate -run_type file -filename %(meshes)s/simpleblock-100.exo -dm_view ::ascii_info_detail -v0 -1.5,-0.5,0.5,-0.5,-0.5,0.5,0.5,-0.5,0.5 -J 0.0,0.0,0.5,0.0,0.5,0.0,-0.5,0.0,0.0,0.0,0.0,0.5,0.0,0.5,0.0,-0.5,0.0,0.0,0.0,0.0,0.5,0.0,0.5,0.0,-0.5,0.0,0.0 -invJ 0.0,0.0,-2.0,0.0,2.0,0.0,2.0,0.0,0.0,0.0,0.0,-2.0,0.0,2.0,0.0,2.0,0.0,0.0,0.0,0.0,-2.0,0.0,2.0,0.0,2.0,0.0,0.0 -detJ 0.125,0.125,0.125 -centroid -1.0,0.0,0.0,0.0,0.0,0.0,1.0,0.0,0.0 -normal 0.0,0.0,0.0,0.0,0.0,0.0,0.0,0.0,0.0 -vol 1.0,1.0,1.0', 'requires': ['exodusii']}],
                        'src/dm/impls/plex/examples/tests/ex9': [# 2D Simplex P_1 scalar tests
                                                                 {'numProcs': 1, 'args': '-num_dof 1,0,0 -iterations 10000 \
                                                                  -max_cone_time 1.1e-8 -max_closure_time 1.3e-7 -max_vec_closure_time 3.6e-7'},
                                                                 {'numProcs': 1, 'args': '-refinement_limit 1.0e-5 -num_dof 1,0,0 -iterations 10 \
                                                                  -max_cone_time 2.1e-8 -max_closure_time 1.5e-7 -max_vec_closure_time 3.6e-7'},
                                                                 {'numProcs': 1, 'args': '-num_fields 1 -num_components 1 -num_dof 1,0,0 -iterations 10000 \
                                                                  -max_cone_time 1.1e-8 -max_closure_time 1.3e-7 -max_vec_closure_time 4.5e-7'},
                                                                 {'numProcs': 1, 'args': '-refinement_limit 1.0e-5 -num_fields 1 -num_components 1 -num_dof 1,0,0 -iterations 10 \
                                                                  -max_cone_time 2.1e-8 -max_closure_time 1.5e-7 -max_vec_closure_time 4.7e-7'},
                                                                 {'numProcs': 1, 'args': '-interpolate -num_dof 1,0,0 -iterations 10000 \
                                                                  -max_cone_time 1.1e-8 -max_closure_time 6.5e-7 -max_vec_closure_time 1.0e-6'},
                                                                 {'numProcs': 1, 'args': '-interpolate -refinement_limit 1.0e-5 -num_dof 1,0,0 -iterations 10 \
                                                                  -max_cone_time 2.1e-8 -max_closure_time 6.5e-7 -max_vec_closure_time 1.0e-6'},
                                                                 {'numProcs': 1, 'args': '-interpolate -num_fields 1 -num_components 1 -num_dof 1,0,0 -iterations 10000 \
                                                                  -max_cone_time 1.1e-8 -max_closure_time 6.5e-7 -max_vec_closure_time 1.1e-6'},
                                                                 {'numProcs': 1, 'args': '-interpolate -refinement_limit 1.0e-5 -num_fields 1 -num_components 1 -num_dof 1,0,0 -iterations 10 \
                                                                  -max_cone_time 2.1e-8 -max_closure_time 6.5e-7 -max_vec_closure_time 1.2e-6'},
                                                                 # 2D Simplex P_1 vector tests
                                                                 # 2D Simplex P_2 scalar tests
                                                                 # 2D Simplex P_2 vector tests
                                                                 # 2D Simplex P_2/P_1 vector/scalar tests
                                                                 # 2D Quad P_1 scalar tests
                                                                 # 2D Quad P_1 vector tests
                                                                 # 2D Quad P_2 scalar tests
                                                                 # 2D Quad P_2 vector tests
                                                                 # 3D Simplex P_1 scalar tests
                                                                 # 3D Simplex P_1 vector tests
                                                                 # 3D Simplex P_2 scalar tests
                                                                 # 3D Simplex P_2 vector tests
                                                                 # 3D Hex P_1 scalar tests
                                                                 # 3D Hex P_1 vector tests
                                                                 # 3D Hex P_2 scalar tests
                                                                 # 3D Hex P_2 vector tests
                                                                 ],
                        'src/dm/impls/plex/examples/tests/ex1f90': [{'numProcs': 1, 'args': ''}],
                        'src/dm/impls/plex/examples/tests/ex2f90': [{'numProcs': 1, 'args': ''}],
                        'src/dm/impls/plex/examples/tutorials/ex1': [{'numProcs': 1, 'args': ''},
                                                                     {'numProcs': 1, 'args': '-dim 3'},],
                        'src/dm/impls/plex/examples/tutorials/ex1f90': [{'numProcs': 1, 'args': ''},
                                                                        {'numProcs': 1, 'args': '-dim 3'},],
                        'src/dm/impls/mesh/examples/tests/ex1': [{'numProcs': 1, 'args': '-dim 2 -dm_view'},
                                                                 {'numProcs': 1, 'args': '-dim 2 -dm_view -interpolate'},
                                                                 {'numProcs': 1, 'args': '-dim 3 -dm_view'},
                                                                 {'numProcs': 1, 'args': '-dim 3 -dm_view -interpolate'},
                                                                 {'numProcs': 3, 'args': '-dim 2 -dm_view'},
                                                                 {'numProcs': 3, 'args': '-dim 2 -dm_view -interpolate'},
                                                                 {'numProcs': 8, 'args': '-dim 2 -dm_view'},
                                                                 {'numProcs': 8, 'args': '-dim 2 -dm_view -interpolate'},
                                                                 {'numProcs': 6, 'args': '-dim 3 -dm_view'},
                                                                 {'numProcs': 6, 'args': '-dim 3 -dm_view -interpolate'},
                                                                 {'numProcs': 10, 'args': '-dim 2 -dm_view -refinement_limit 7.63e-6'},
                                                                 {'numProcs': 10, 'args': '-dim 3 -dm_view -refinement_limit 1.00e-7'},
                                                                 {'numProcs': 50, 'args': '-dim 2 -dm_view -refinement_limit 7.63e-6'},
                                                                 {'numProcs': 50, 'args': '-dim 3 -dm_view -refinement_limit 1.00e-7'}],
                        'src/dm/impls/mesh/examples/tutorials/ex1': [{'numProcs': 1},
                                                                     {'numProcs': 2, 'args': '-base_file src/dm/impls/mesh/examples/tutorials/data/ex1_3d_big -dim 3'}],
                        'src/dm/impls/mesh/examples/tests/ex3': [{'numProcs': 1, 'args': '-malloc_dump -dm_mesh_view -dm_mesh_new_impl'},
                                                                 {'numProcs': 2, 'args': '-malloc_dump -dm_mesh_view -dm_mesh_new_impl'},
                                                                 {'numProcs': 3, 'args': '-malloc_dump -dm_mesh_view -dm_mesh_new_impl'},
                                                                 {'numProcs': 5, 'args': '-malloc_dump -dm_mesh_view -dm_mesh_new_impl'}],
                        'src/dm/impls/mesh/examples/tests/ex4': [{'numProcs': 1, 'args': '-i src/dm/impls/mesh/examples/tests/meshes/Square-tri.gen'},
                                                                 {'numProcs': 2, 'args': '-i src/dm/impls/mesh/examples/tests/meshes/Square-tri.gen'}],
                        'src/dm/impls/mesh/examples/tests/ex5f90': [{'numProcs': 1, 'args': '-i src/dm/impls/mesh/examples/tests/meshes/Square-tri.gen'},
                                                                    {'numProcs': 2, 'args': '-i src/dm/impls/mesh/examples/tests/meshes/Square-tri.gen'}],
                        'src/dm/impls/mesh/examples/tests/ex6': [{'numProcs': 1, 'args': '-i src/dm/impls/mesh/examples/tests/meshes/Square-tri.gen'},
                                                                 {'numProcs': 2, 'args': '-i src/dm/impls/mesh/examples/tests/meshes/Square-tri.gen'}],
                        'src/dm/impls/mesh/examples/tests/ex7f90': [{'numProcs': 1, 'args': '-i src/dm/impls/mesh/examples/tests/meshes/Square-tri.gen'},
                                                                    {'numProcs': 2, 'args': '-i src/dm/impls/mesh/examples/tests/meshes/Square-tri.gen'}],
                        'src/dm/impls/mesh/examples/tests/ex8': [{'numProcs': 1, 'args': '-i src/dm/impls/mesh/examples/tests/meshes/Square-tri.gen'},
                                                                 {'numProcs': 2, 'args': '-i src/dm/impls/mesh/examples/tests/meshes/Square-tri.gen'}],
                        'src/dm/impls/mesh/examples/tests/ex9f90': [{'numProcs': 1, 'args': '-i src/dm/impls/mesh/examples/tests/meshes/Square-tri.gen'},
                                                                    {'numProcs': 2, 'args': '-i src/dm/impls/mesh/examples/tests/meshes/Square-tri.gen'}],
                        'src/dm/impls/mesh/examples/tests/ex10': [{'numProcs': 1, 'args': '-i src/dm/impls/mesh/examples/tests/meshes/Square-tri.gen'},
                                                                  {'numProcs': 2, 'args': '-i src/dm/impls/mesh/examples/tests/meshes/Square-tri.gen'}],
                        'src/dm/impls/mesh/examples/tests/ex11f90': [{'numProcs': 1, 'args': '-i src/dm/impls/mesh/examples/tests/meshes/Square-tri.gen'},
                                                                     {'numProcs': 2, 'args': '-i src/dm/impls/mesh/examples/tests/meshes/Square-tri.gen'}],
                        'src/dm/impls/mesh/examples/tests/TestMeshExodus': [{'numProcs': 1, 'args': '-i src/dm/impls/mesh/examples/tests/meshes/Square-tri.gen'},
                                                                            {'numProcs': 1, 'args': '-i src/dm/impls/mesh/examples/tests/meshes/Square-tri2.gen'},
                                                                            {'numProcs': 1, 'args': '-i src/dm/impls/mesh/examples/tests/meshes/Square-quad.gen'},
                                                                           #{'numProcs': 1, 'args': '-i src/dm/impls/mesh/examples/tests/meshes/Square-mixed.gen'},
                                                                            {'numProcs': 1, 'args': '-i src/dm/impls/mesh/examples/tests/meshes/Tet.gen'},
                                                                            {'numProcs': 1, 'args': '-i src/dm/impls/mesh/examples/tests/meshes/Hex.gen'},
                                                                            {'numProcs': 1, 'args': '-i src/dm/impls/mesh/examples/tests/meshes/Tet.gen -interpolate'},
                                                                            {'numProcs': 1, 'args': '-i src/dm/impls/mesh/examples/tests/meshes/Hex.gen -interpolate'}],
                        'src/snes/examples/tutorials/ex12':   [# 2D serial P1 test 0-4
                                                               {'numProcs': 1, 'args': '-run_type test -refinement_limit 0.0    -bc_type dirichlet -interpolate 0 -petscspace_order 1 -show_initial -dm_plex_print_fem 1'},
                                                               {'numProcs': 1, 'args': '-run_type test -refinement_limit 0.0    -bc_type dirichlet -interpolate 1 -petscspace_order 1 -show_initial -dm_plex_print_fem 1'},
                                                               {'numProcs': 1, 'args': '-run_type test -refinement_limit 0.0625 -bc_type dirichlet -interpolate 1 -petscspace_order 1 -show_initial -dm_plex_print_fem 1'},
                                                               {'numProcs': 1, 'args': '-run_type test -refinement_limit 0.0    -bc_type neumann   -interpolate 1 -petscspace_order 1 -bd_petscspace_order 1 -show_initial -dm_plex_print_fem 1 -dm_view ::ascii_info_detail'},
                                                               {'numProcs': 1, 'args': '-run_type test -refinement_limit 0.0625 -bc_type neumann   -interpolate 1 -petscspace_order 1 -bd_petscspace_order 1 -show_initial -dm_plex_print_fem 1'},
                                                               # 2D serial P2 test 5-8
                                                               {'numProcs': 1, 'args': '-run_type test -refinement_limit 0.0    -bc_type dirichlet -interpolate 1 -petscspace_order 2 -show_initial -dm_plex_print_fem 1'},
                                                               {'numProcs': 1, 'args': '-run_type test -refinement_limit 0.0625 -bc_type dirichlet -interpolate 1 -petscspace_order 2 -show_initial -dm_plex_print_fem 1'},
                                                               {'numProcs': 1, 'args': '-run_type test -refinement_limit 0.0    -bc_type neumann   -interpolate 1 -petscspace_order 2 -bd_petscspace_order 2 -show_initial -dm_plex_print_fem 1 -dm_view ::ascii_info_detail'},
                                                               {'numProcs': 1, 'args': '-run_type test -refinement_limit 0.0625 -bc_type neumann   -interpolate 1 -petscspace_order 2 -bd_petscspace_order 2 -show_initial -dm_plex_print_fem 1 -dm_view ::ascii_info_detail'},
                                                               # 3D serial P1 test 9-12
                                                               {'numProcs': 1, 'args': '-run_type test -dim 3 -refinement_limit 0.0    -bc_type dirichlet -interpolate 0 -petscspace_order 1 -show_initial -dm_plex_print_fem 1 -dm_view'},
                                                               {'numProcs': 1, 'args': '-run_type test -dim 3 -refinement_limit 0.0    -bc_type dirichlet -interpolate 1 -petscspace_order 1 -show_initial -dm_plex_print_fem 1 -dm_view'},
                                                               {'numProcs': 1, 'args': '-run_type test -dim 3 -refinement_limit 0.0125 -bc_type dirichlet -interpolate 1 -petscspace_order 1 -show_initial -dm_plex_print_fem 1 -dm_view'},
                                                               {'numProcs': 1, 'args': '-run_type test -dim 3 -refinement_limit 0.0    -bc_type neumann   -interpolate 1 -petscspace_order 1 -bd_petscspace_order 1 -snes_fd -show_initial -dm_plex_print_fem 1 -dm_view',
                                                                'requires': ['Broken']},
                                                               # Analytic variable coefficient 13-20
                                                               {'numProcs': 1, 'args': '-run_type test -refinement_limit 0.0    -variable_coefficient analytic -interpolate 1 -petscspace_order 1 -show_initial -dm_plex_print_fem 1'},
                                                               {'numProcs': 1, 'args': '-run_type test -refinement_limit 0.0625 -variable_coefficient analytic -interpolate 1 -petscspace_order 1 -show_initial -dm_plex_print_fem 1'},
                                                               {'numProcs': 1, 'args': '-run_type test -refinement_limit 0.0    -variable_coefficient analytic -interpolate 1 -petscspace_order 2 -show_initial -dm_plex_print_fem 1'},
                                                               {'numProcs': 1, 'args': '-run_type test -refinement_limit 0.0625 -variable_coefficient analytic -interpolate 1 -petscspace_order 2 -show_initial -dm_plex_print_fem 1'},
                                                               {'numProcs': 1, 'args': '-run_type test -dim 3 -refinement_limit 0.0    -variable_coefficient analytic -interpolate 1 -petscspace_order 1 -show_initial -dm_plex_print_fem 1'},
                                                               {'numProcs': 1, 'args': '-run_type test -dim 3 -refinement_limit 0.0125 -variable_coefficient analytic -interpolate 1 -petscspace_order 1 -show_initial -dm_plex_print_fem 1'},
                                                               {'numProcs': 1, 'args': '-run_type test -dim 3 -refinement_limit 0.0    -variable_coefficient analytic -interpolate 1 -petscspace_order 2 -show_initial -dm_plex_print_fem 1'},
                                                               {'numProcs': 1, 'args': '-run_type test -dim 3 -refinement_limit 0.0125 -variable_coefficient analytic -interpolate 1 -petscspace_order 2 -show_initial -dm_plex_print_fem 1'},
                                                               # P1 variable coefficient 21-28
                                                               {'numProcs': 1, 'args': '-run_type test -refinement_limit 0.0    -variable_coefficient field    -interpolate 1 -petscspace_order 1 -mat_petscspace_order 1 -show_initial -dm_plex_print_fem 1'},
                                                               {'numProcs': 1, 'args': '-run_type test -refinement_limit 0.0625 -variable_coefficient field    -interpolate 1 -petscspace_order 1 -mat_petscspace_order 1 -show_initial -dm_plex_print_fem 1'},
                                                               {'numProcs': 1, 'args': '-run_type test -refinement_limit 0.0    -variable_coefficient field    -interpolate 1 -petscspace_order 2 -mat_petscspace_order 1 -show_initial -dm_plex_print_fem 1'},
                                                               {'numProcs': 1, 'args': '-run_type test -refinement_limit 0.0625 -variable_coefficient field    -interpolate 1 -petscspace_order 2 -mat_petscspace_order 1 -show_initial -dm_plex_print_fem 1'},
                                                               {'numProcs': 1, 'args': '-run_type test -dim 3 -refinement_limit 0.0    -variable_coefficient field    -interpolate 1 -petscspace_order 1 -mat_petscspace_order 1 -show_initial -dm_plex_print_fem 1'},
                                                               {'numProcs': 1, 'args': '-run_type test -dim 3 -refinement_limit 0.0125 -variable_coefficient field    -interpolate 1 -petscspace_order 1 -mat_petscspace_order 1 -show_initial -dm_plex_print_fem 1'},
                                                               {'numProcs': 1, 'args': '-run_type test -dim 3 -refinement_limit 0.0    -variable_coefficient field    -interpolate 1 -petscspace_order 2 -mat_petscspace_order 1 -show_initial -dm_plex_print_fem 1'},
                                                               {'numProcs': 1, 'args': '-run_type test -dim 3 -refinement_limit 0.0125 -variable_coefficient field    -interpolate 1 -petscspace_order 2 -mat_petscspace_order 1 -show_initial -dm_plex_print_fem 1'},
                                                               # P0 variable coefficient 29-36
                                                               {'numProcs': 1, 'args': '-run_type test -refinement_limit 0.0    -variable_coefficient field    -interpolate 1 -petscspace_order 1 -show_initial -dm_plex_print_fem 1'},
                                                               {'numProcs': 1, 'args': '-run_type test -refinement_limit 0.0625 -variable_coefficient field    -interpolate 1 -petscspace_order 1 -show_initial -dm_plex_print_fem 1'},
                                                               {'numProcs': 1, 'args': '-run_type test -refinement_limit 0.0    -variable_coefficient field    -interpolate 1 -petscspace_order 2 -show_initial -dm_plex_print_fem 1'},
                                                               {'numProcs': 1, 'args': '-run_type test -refinement_limit 0.0625 -variable_coefficient field    -interpolate 1 -petscspace_order 2 -show_initial -dm_plex_print_fem 1'},
                                                               {'numProcs': 1, 'args': '-run_type test -dim 3 -refinement_limit 0.0    -variable_coefficient field    -interpolate 1 -petscspace_order 1 -show_initial -dm_plex_print_fem 1'},
                                                               {'numProcs': 1, 'args': '-run_type test -dim 3 -refinement_limit 0.0125 -variable_coefficient field    -interpolate 1 -petscspace_order 1 -show_initial -dm_plex_print_fem 1'},
                                                               {'numProcs': 1, 'args': '-run_type test -dim 3 -refinement_limit 0.0    -variable_coefficient field    -interpolate 1 -petscspace_order 2 -show_initial -dm_plex_print_fem 1'},
                                                               {'numProcs': 1, 'args': '-run_type test -dim 3 -refinement_limit 0.0125 -variable_coefficient field    -interpolate 1 -petscspace_order 2 -show_initial -dm_plex_print_fem 1'},
                                                               # Using ExodusII mesh 37-38 BROKEN
                                                               {'numProcs': 1, 'args': '-run_type test -f %(meshes)s/sevenside.exo -refinement_limit 0.0    -bc_type dirichlet -interpolate 1 -show_initial -dm_plex_print_fem 1 -dm_view',
                                                                'requires': ['Exodus', 'Broken']},
                                                               {'numProcs': 1, 'args': '-run_type test -dim 3 -f /Users/knepley/Downloads/kis_modell_tet2.exo -refinement_limit 0.0    -bc_type dirichlet -interpolate 1 -show_initial -dm_plex_print_fem 1 -dm_view',
                                                                'requires': ['Exodus', 'Broken']}],
                        'src/snes/examples/tutorials/ex31':   [# Decoupled field Dirichlet tests 0-6
                                                               {'numProcs': 1, 'args': '-run_type test -refinement_limit 0.0     -forcing_type constant -bc_type dirichlet -interpolate 1 -show_initial -dm_plex_print_fem 1',
                                                                'setup': './bin/pythonscripts/PetscGenerateFEMQuadrature.py 2 2 2 1 laplacian 2 1 1 1 gradient 2 1 1 1 identity src/snes/examples/tutorials/ex31.h'},
                                                               {'numProcs': 1, 'args': '-run_type full -refinement_limit 0.0     -forcing_type constant -bc_type dirichlet -interpolate 1 -ksp_type fgmres -ksp_gmres_restart 100 -ksp_rtol 1.0e-9 -pc_type fieldsplit -pc_fieldsplit_0_fields 0,1 -pc_fieldsplit_1_fields 2 -pc_fieldsplit_type additive -fieldsplit_0_ksp_type fgmres -fieldsplit_0_pc_type fieldsplit -fieldsplit_0_pc_fieldsplit_type schur -fieldsplit_0_pc_fieldsplit_schur_factorization_type full -fieldsplit_0_fieldsplit_velocity_ksp_type preonly -fieldsplit_0_fieldsplit_velocity_pc_type lu -fieldsplit_0_fieldsplit_pressure_ksp_rtol 1e-10 -fieldsplit_0_fieldsplit_pressure_pc_type jacobi -fieldsplit_temperature_ksp_type preonly -fieldsplit_temperature_pc_type lu -snes_monitor_short -ksp_monitor_short -snes_converged_reason -snes_view -show_solution 0'},
                                                               {'numProcs': 1, 'args': '-run_type full -refinement_limit 0.00625 -forcing_type constant -bc_type dirichlet -interpolate 1 -ksp_type fgmres -ksp_gmres_restart 100 -ksp_rtol 1.0e-9 -pc_type fieldsplit -pc_fieldsplit_0_fields 0,1 -pc_fieldsplit_1_fields 2 -pc_fieldsplit_type additive -fieldsplit_0_ksp_type fgmres -fieldsplit_0_pc_type fieldsplit -fieldsplit_0_pc_fieldsplit_type schur -fieldsplit_0_pc_fieldsplit_schur_factorization_type full -fieldsplit_0_fieldsplit_velocity_ksp_type preonly -fieldsplit_0_fieldsplit_velocity_pc_type lu -fieldsplit_0_fieldsplit_pressure_ksp_rtol 1e-10 -fieldsplit_0_fieldsplit_pressure_pc_type jacobi -fieldsplit_temperature_ksp_type preonly -fieldsplit_temperature_pc_type lu -snes_monitor_short -ksp_monitor_short -snes_converged_reason -snes_view -show_solution 0'},
                                                               {'numProcs': 1, 'args': '-run_type full -refinement_limit 0.0     -forcing_type linear   -bc_type dirichlet -interpolate 1 -ksp_type fgmres -ksp_gmres_restart 100 -ksp_rtol 1.0e-9 -pc_type fieldsplit -pc_fieldsplit_0_fields 0,1 -pc_fieldsplit_1_fields 2 -pc_fieldsplit_type additive -fieldsplit_0_ksp_type fgmres -fieldsplit_0_pc_type fieldsplit -fieldsplit_0_pc_fieldsplit_type schur -fieldsplit_0_pc_fieldsplit_schur_factorization_type full -fieldsplit_0_fieldsplit_velocity_ksp_type preonly -fieldsplit_0_fieldsplit_velocity_pc_type lu -fieldsplit_0_fieldsplit_pressure_ksp_rtol 1e-10 -fieldsplit_0_fieldsplit_pressure_pc_type jacobi -fieldsplit_temperature_ksp_type preonly -fieldsplit_temperature_pc_type lu -snes_monitor_short -ksp_monitor_short -snes_converged_reason -snes_view -show_solution 0'},
                                                               {'numProcs': 1, 'args': '-run_type full -refinement_limit 0.00625 -forcing_type linear   -bc_type dirichlet -interpolate 1 -ksp_type fgmres -ksp_gmres_restart 100 -ksp_rtol 1.0e-9 -pc_type fieldsplit -pc_fieldsplit_0_fields 0,1 -pc_fieldsplit_1_fields 2 -pc_fieldsplit_type additive -fieldsplit_0_ksp_type fgmres -fieldsplit_0_pc_type fieldsplit -fieldsplit_0_pc_fieldsplit_type schur -fieldsplit_0_pc_fieldsplit_schur_factorization_type full -fieldsplit_0_fieldsplit_velocity_ksp_type preonly -fieldsplit_0_fieldsplit_velocity_pc_type lu -fieldsplit_0_fieldsplit_pressure_ksp_rtol 1e-10 -fieldsplit_0_fieldsplit_pressure_pc_type jacobi -fieldsplit_temperature_ksp_type preonly -fieldsplit_temperature_pc_type lu -snes_monitor_short -ksp_monitor_short -snes_converged_reason -snes_view -show_solution 0'},
                                                               {'numProcs': 1, 'args': '-run_type full -refinement_limit 0.0     -forcing_type cubic    -bc_type dirichlet -interpolate 1 -ksp_type fgmres -ksp_gmres_restart 100 -ksp_rtol 1.0e-9 -pc_type fieldsplit -pc_fieldsplit_0_fields 0,1 -pc_fieldsplit_1_fields 2 -pc_fieldsplit_type additive -fieldsplit_0_ksp_type fgmres -fieldsplit_0_pc_type fieldsplit -fieldsplit_0_pc_fieldsplit_type schur -fieldsplit_0_pc_fieldsplit_schur_factorization_type full -fieldsplit_0_fieldsplit_velocity_ksp_type preonly -fieldsplit_0_fieldsplit_velocity_pc_type lu -fieldsplit_0_fieldsplit_pressure_ksp_rtol 1e-10 -fieldsplit_0_fieldsplit_pressure_pc_type jacobi -fieldsplit_temperature_ksp_type preonly -fieldsplit_temperature_pc_type lu -snes_monitor_short -ksp_monitor_short -snes_converged_reason -snes_view -show_solution 0'},
                                                               {'numProcs': 1, 'args': '-run_type full -refinement_limit 0.00625 -forcing_type cubic    -bc_type dirichlet -interpolate 1 -ksp_type fgmres -ksp_gmres_restart 100 -ksp_rtol 1.0e-9 -pc_type fieldsplit -pc_fieldsplit_0_fields 0,1 -pc_fieldsplit_1_fields 2 -pc_fieldsplit_type additive -fieldsplit_0_ksp_type fgmres -fieldsplit_0_pc_type fieldsplit -fieldsplit_0_pc_fieldsplit_type schur -fieldsplit_0_pc_fieldsplit_schur_factorization_type full -fieldsplit_0_fieldsplit_velocity_ksp_type preonly -fieldsplit_0_fieldsplit_velocity_pc_type lu -fieldsplit_0_fieldsplit_pressure_ksp_rtol 1e-10 -fieldsplit_0_fieldsplit_pressure_pc_type jacobi -fieldsplit_temperature_ksp_type preonly -fieldsplit_temperature_pc_type lu -snes_monitor_short -ksp_monitor_short -snes_converged_reason -snes_view -show_solution 0'},
                                                               # 2D serial freeslip tests 7-9
                                                               {'numProcs': 1, 'args': '-run_type test -refinement_limit 0.0     -forcing_type cubic    -bc_type freeslip  -interpolate 1 -show_initial -dm_plex_print_fem 1',
                                                                'setup': './bin/pythonscripts/PetscGenerateFEMQuadrature.py 2 2 2 1 laplacian 2 1 1 1 gradient 2 1 1 1 identity src/snes/examples/tutorials/ex31.h'},
                                                               {'numProcs': 1, 'args': '-run_type full -refinement_limit 0.0     -forcing_type cubic    -bc_type freeslip  -interpolate 1 -ksp_type fgmres -ksp_gmres_restart 100 -ksp_rtol 1.0e-9 -pc_type fieldsplit -pc_fieldsplit_0_fields 0,1 -pc_fieldsplit_1_fields 2 -pc_fieldsplit_type additive -fieldsplit_0_ksp_type fgmres -fieldsplit_0_pc_type fieldsplit -fieldsplit_0_pc_fieldsplit_type schur -fieldsplit_0_pc_fieldsplit_schur_factorization_type full -fieldsplit_0_fieldsplit_velocity_ksp_type preonly -fieldsplit_0_fieldsplit_velocity_pc_type lu -fieldsplit_0_fieldsplit_pressure_ksp_rtol 1e-10 -fieldsplit_0_fieldsplit_pressure_pc_type jacobi -fieldsplit_temperature_ksp_type preonly -fieldsplit_temperature_pc_type lu -snes_monitor_short -ksp_monitor_short -snes_converged_reason -snes_view -show_solution 0'},
                                                               {'numProcs': 1, 'args': '-run_type full -refinement_limit 0.00625 -forcing_type cubic    -bc_type freeslip  -interpolate 1 -ksp_type fgmres -ksp_gmres_restart 100 -ksp_rtol 1.0e-9 -pc_type fieldsplit -pc_fieldsplit_0_fields 0,1 -pc_fieldsplit_1_fields 2 -pc_fieldsplit_type additive -fieldsplit_0_ksp_type fgmres -fieldsplit_0_pc_type fieldsplit -fieldsplit_0_pc_fieldsplit_type schur -fieldsplit_0_pc_fieldsplit_schur_factorization_type full -fieldsplit_0_fieldsplit_velocity_ksp_type preonly -fieldsplit_0_fieldsplit_velocity_pc_type lu -fieldsplit_0_fieldsplit_pressure_ksp_rtol 1e-10 -fieldsplit_0_fieldsplit_pressure_pc_type jacobi -fieldsplit_temperature_ksp_type preonly -fieldsplit_temperature_pc_type lu -snes_monitor_short -ksp_monitor_short -snes_converged_reason -snes_view -show_solution 0'}],
                        'src/snes/examples/tutorials/ex33':   [{'numProcs': 1, 'args': '-snes_converged_reason -snes_monitor_short'}],
                        'src/snes/examples/tutorials/ex52':   [# 2D Laplacian 0-3
                                                               {'numProcs': 1, 'args': '-dm_view -refinement_limit 0.0 -compute_function',
                                                                'setup': './bin/pythonscripts/PetscGenerateFEMQuadrature.py 2 1 1 1 laplacian src/snes/examples/tutorials/ex52.h',
                                                                'source': ['src/snes/examples/tutorials/ex52_integrateElement.cu'], 'requires': ['cuda']},
                                                               {'numProcs': 1, 'args': '-dm_view -refinement_limit 0.0 -compute_function -batch', 'requires': ['cuda']},
                                                               {'numProcs': 1, 'args': '-dm_view -refinement_limit 0.0 -compute_function -batch -gpu', 'requires': ['cuda']},
                                                               {'numProcs': 1, 'args': '-dm_view -refinement_limit 0.0 -compute_function -batch -gpu -gpu_batches 2', 'requires': ['cuda']},
                                                               # 2D Laplacian refined 4-8
                                                               {'numProcs': 1, 'args': '-dm_view -refinement_limit 0.0625 -compute_function', 'requires': ['cuda']},
                                                               {'numProcs': 1, 'args': '-dm_view -refinement_limit 0.0625 -compute_function -batch', 'requires': ['cuda']},
                                                               {'numProcs': 1, 'args': '-dm_view -refinement_limit 0.0625 -compute_function -batch -gpu', 'requires': ['cuda']},
                                                               {'numProcs': 1, 'args': '-dm_view -refinement_limit 0.0625 -compute_function -batch -gpu -gpu_batches 2', 'requires': ['cuda']},
                                                               {'numProcs': 1, 'args': '-dm_view -refinement_limit 0.0625 -compute_function -batch -gpu -gpu_batches 4', 'requires': ['cuda']},
                                                               # 2D Elasticity 9-12
                                                               {'numProcs': 1, 'args': '-dm_view -refinement_limit 0.0 -compute_function -op_type elasticity',
                                                                'setup': './bin/pythonscripts/PetscGenerateFEMQuadrature.py 2 1 2 1 elasticity src/snes/examples/tutorials/ex52.h',
                                                                'requires': ['cuda']},
                                                               {'numProcs': 1, 'args': '-dm_view -refinement_limit 0.0 -compute_function -op_type elasticity -batch', 'requires': ['cuda']},
                                                               {'numProcs': 1, 'args': '-dm_view -refinement_limit 0.0 -compute_function -op_type elasticity -batch -gpu', 'requires': ['cuda']},
                                                               {'numProcs': 1, 'args': '-dm_view -refinement_limit 0.0 -compute_function -op_type elasticity -batch -gpu -gpu_batches 2', 'requires': ['cuda']},
                                                               # 2D Elasticity refined 13-17
                                                               {'numProcs': 1, 'args': '-dm_view -refinement_limit 0.0625 -compute_function -op_type elasticity', 'requires': ['cuda']},
                                                               {'numProcs': 1, 'args': '-dm_view -refinement_limit 0.0625 -compute_function -op_type elasticity -batch', 'requires': ['cuda']},
                                                               {'numProcs': 1, 'args': '-dm_view -refinement_limit 0.0625 -compute_function -op_type elasticity -batch -gpu', 'requires': ['cuda']},
                                                               {'numProcs': 1, 'args': '-dm_view -refinement_limit 0.0625 -compute_function -op_type elasticity -batch -gpu -gpu_batches 2', 'requires': ['cuda']},
                                                               {'numProcs': 1, 'args': '-dm_view -refinement_limit 0.0625 -compute_function -op_type elasticity -batch -gpu -gpu_batches 4', 'requires': ['cuda']},
                                                               # 3D Laplacian 18-20
                                                               {'numProcs': 1, 'args': '-dim 3 -dm_view -refinement_limit 0.0 -compute_function',
                                                                'setup': './bin/pythonscripts/PetscGenerateFEMQuadrature.py 3 1 1 1 laplacian src/snes/examples/tutorials/ex52.h',
                                                                'source': ['src/snes/examples/tutorials/ex52_integrateElement.cu'], 'requires': ['cuda']},
                                                               {'numProcs': 1, 'args': '-dim 3 -dm_view -refinement_limit 0.0 -compute_function -batch', 'requires': ['cuda']},
                                                               {'numProcs': 1, 'args': '-dim 3 -dm_view -refinement_limit 0.0 -compute_function -batch -gpu', 'requires': ['cuda']},
                                                               # 3D Laplacian refined 21-24
                                                               {'numProcs': 1, 'args': '-dim 3 -dm_view -refinement_limit 0.0125 -compute_function', 'requires': ['cuda']},
                                                               {'numProcs': 1, 'args': '-dim 3 -dm_view -refinement_limit 0.0125 -compute_function -batch', 'requires': ['cuda']},
                                                               {'numProcs': 1, 'args': '-dim 3 -dm_view -refinement_limit 0.0125 -compute_function -batch -gpu', 'requires': ['cuda']},
                                                               {'numProcs': 1, 'args': '-dim 3 -dm_view -refinement_limit 0.0125 -compute_function -batch -gpu -gpu_batches 2', 'requires': ['cuda']},
                                                               # 3D Elasticity 25-27
                                                               {'numProcs': 1, 'args': '-dim 3 -dm_view -refinement_limit 0.0 -compute_function -op_type elasticity',
                                                                'setup': './bin/pythonscripts/PetscGenerateFEMQuadrature.py 3 1 3 1 elasticity src/snes/examples/tutorials/ex52.h',
                                                                'requires': ['cuda']},
                                                               {'numProcs': 1, 'args': '-dim 3 -dm_view -refinement_limit 0.0 -compute_function -op_type elasticity -batch', 'requires': ['cuda']},
                                                               {'numProcs': 1, 'args': '-dim 3 -dm_view -refinement_limit 0.0 -compute_function -op_type elasticity -batch -gpu', 'requires': ['cuda']},
                                                               # 3D Elasticity refined 28-31
                                                               {'numProcs': 1, 'args': '-dim 3 -dm_view -refinement_limit 0.0125 -compute_function -op_type elasticity', 'requires': ['cuda']},
                                                               {'numProcs': 1, 'args': '-dim 3 -dm_view -refinement_limit 0.0125 -compute_function -op_type elasticity -batch', 'requires': ['cuda']},
                                                               {'numProcs': 1, 'args': '-dim 3 -dm_view -refinement_limit 0.0125 -compute_function -op_type elasticity -batch -gpu', 'requires': ['cuda']},
                                                               {'numProcs': 1, 'args': '-dim 3 -dm_view -refinement_limit 0.0125 -compute_function -op_type elasticity -batch -gpu -gpu_batches 2', 'requires': ['cuda']},
                                                               # 2D Laplacian OpenCL 32-35
                                                               {'numProcs': 1, 'args': '-dm_view -refinement_limit 0.0 -compute_function -petscspace_order 1 -petscfe_type basic -dm_plex_print_fem 1',
                                                                'requires': ['opencl']},
                                                               {'numProcs': 1, 'args': '-dm_view -refinement_limit 0.0 -compute_function -petscspace_order 1 -petscfe_type opencl -dm_plex_print_fem 1 -dm_plex_print_tol 1.0e-06',
                                                                'requires': ['opencl']},
                                                               {'numProcs': 1, 'args': '-dm_view -refinement_limit 0.0 -compute_function -petscspace_order 1 -petscfe_type opencl -petscfe_num_blocks 2 -dm_plex_print_fem 1 -dm_plex_print_tol 1.0e-06',
                                                                'requires': ['opencl']},
                                                               {'numProcs': 1, 'args': '-dm_view -refinement_limit 0.0 -compute_function -petscspace_order 1 -petscfe_type opencl -petscfe_num_blocks 2 -petscfe_num_batches 2 -dm_plex_print_fem 1 -dm_plex_print_tol 1.0e-06',
                                                                'requires': ['opencl']},
                                                               # 2D Laplacian Parallel Refinement 36-38
                                                               {'numProcs': 2, 'args': '-dm_view -interpolate -refinement_limit 0.0625 -refinement_uniform -compute_function -batch -gpu -gpu_batches 2',
                                                                'setup': './bin/pythonscripts/PetscGenerateFEMQuadrature.py 2 1 1 1 laplacian src/snes/examples/tutorials/ex52.h',
                                                                'source': ['src/snes/examples/tutorials/ex52_integrateElement.cu'], 'requires': ['cuda']},
                                                               {'numProcs': 2, 'args': '-dm_view -interpolate -refinement_limit 0.0625 -refinement_uniform -compute_function -batch -gpu -gpu_batches 2',
                                                                'requires': ['opencl']},
                                                               {'numProcs': 2, 'args': '-dm_view -interpolate -refinement_limit 0.0625 -refinement_uniform -refinement_rounds 3 -compute_function -batch -gpu -gpu_batches 2',
                                                                'setup': './bin/pythonscripts/PetscGenerateFEMQuadrature.py 2 1 1 1 laplacian src/snes/examples/tutorials/ex52.h',
                                                                'source': ['src/snes/examples/tutorials/ex52_integrateElement.cu'], 'requires': ['cuda']},
                                                               ],
                        'src/snes/examples/tutorials/ex62':   [# 2D serial P1 tests 0-3
                                                               {'numProcs': 1, 'args': '-run_type test -refinement_limit 0.0    -bc_type dirichlet -interpolate 0 -vel_petscspace_order 1 -pres_petscspace_order 1 -show_initial -dm_plex_print_fem 1'},
                                                               {'numProcs': 1, 'args': '-run_type test -refinement_limit 0.0    -bc_type dirichlet -interpolate 1 -vel_petscspace_order 1 -pres_petscspace_order 1 -show_initial -dm_plex_print_fem 1'},
                                                               {'numProcs': 1, 'args': '-run_type test -refinement_limit 0.0625 -bc_type dirichlet -interpolate 0 -vel_petscspace_order 1 -pres_petscspace_order 1 -show_initial -dm_plex_print_fem 1'},
                                                               {'numProcs': 1, 'args': '-run_type test -refinement_limit 0.0625 -bc_type dirichlet -interpolate 1 -vel_petscspace_order 1 -pres_petscspace_order 1 -show_initial -dm_plex_print_fem 1'},
                                                               # 2D serial P2 tests 4-5
                                                               {'numProcs': 1, 'args': '-run_type test -refinement_limit 0.0    -bc_type dirichlet -interpolate 1 -vel_petscspace_order 2 -pres_petscspace_order 1 -show_initial -dm_plex_print_fem 1'},

                                                               {'numProcs': 1, 'args': '-run_type test -refinement_limit 0.0625 -bc_type dirichlet -interpolate 1 -vel_petscspace_order 2 -pres_petscspace_order 1 -show_initial -dm_plex_print_fem 1'},
                                                               # Parallel tests 6-17
                                                               {'numProcs': 2, 'args': '-run_type test -refinement_limit 0.0    -bc_type dirichlet -interpolate 0 -vel_petscspace_order 1 -pres_petscspace_order 1 -dm_plex_print_fem 1',
                                                                'setup': './bin/pythonscripts/PetscGenerateFEMQuadrature.py 2 1 2 1 laplacian 2 1 1 1 gradient src/snes/examples/tutorials/ex62.h'},
                                                               {'numProcs': 3, 'args': '-run_type test -refinement_limit 0.0    -bc_type dirichlet -interpolate 0 -vel_petscspace_order 1 -pres_petscspace_order 1 -dm_plex_print_fem 1'},
                                                               {'numProcs': 5, 'args': '-run_type test -refinement_limit 0.0    -bc_type dirichlet -interpolate 0 -vel_petscspace_order 1 -pres_petscspace_order 1 -dm_plex_print_fem 1'},
                                                               {'numProcs': 2, 'args': '-run_type test -refinement_limit 0.0    -bc_type dirichlet -interpolate 1 -vel_petscspace_order 1 -pres_petscspace_order 1 -dm_plex_print_fem 1'},
                                                               {'numProcs': 3, 'args': '-run_type test -refinement_limit 0.0    -bc_type dirichlet -interpolate 1 -vel_petscspace_order 1 -pres_petscspace_order 1 -dm_plex_print_fem 1'},
                                                               {'numProcs': 5, 'args': '-run_type test -refinement_limit 0.0    -bc_type dirichlet -interpolate 1 -vel_petscspace_order 1 -pres_petscspace_order 1 -dm_plex_print_fem 1'},
                                                               {'numProcs': 2, 'args': '-run_type test -refinement_limit 0.0625 -bc_type dirichlet -interpolate 0 -vel_petscspace_order 1 -pres_petscspace_order 1 -dm_plex_print_fem 1'},
                                                               {'numProcs': 3, 'args': '-run_type test -refinement_limit 0.0625 -bc_type dirichlet -interpolate 0 -vel_petscspace_order 1 -pres_petscspace_order 1 -dm_plex_print_fem 1'},
                                                               {'numProcs': 5, 'args': '-run_type test -refinement_limit 0.0625 -bc_type dirichlet -interpolate 0 -vel_petscspace_order 1 -pres_petscspace_order 1 -dm_plex_print_fem 1'},
                                                               {'numProcs': 2, 'args': '-run_type test -refinement_limit 0.0625 -bc_type dirichlet -interpolate 1 -vel_petscspace_order 1 -pres_petscspace_order 1 -dm_plex_print_fem 1'},
                                                               {'numProcs': 3, 'args': '-run_type test -refinement_limit 0.0625 -bc_type dirichlet -interpolate 1 -vel_petscspace_order 1 -pres_petscspace_order 1 -dm_plex_print_fem 1'},
                                                               {'numProcs': 5, 'args': '-run_type test -refinement_limit 0.0625 -bc_type dirichlet -interpolate 1 -vel_petscspace_order 1 -pres_petscspace_order 1 -dm_plex_print_fem 1'},
                                                               # Full solutions 18-29
                                                               {'numProcs': 1, 'args': '-run_type full -refinement_limit 0.0625 -bc_type dirichlet -interpolate 0 -vel_petscspace_order 1 -pres_petscspace_order 1 -pc_type jacobi -ksp_rtol 1.0e-9 -snes_monitor_short -ksp_monitor_short -snes_converged_reason -snes_view'},
                                                               {'numProcs': 2, 'args': '-run_type full -refinement_limit 0.0625 -bc_type dirichlet -interpolate 0 -vel_petscspace_order 1 -pres_petscspace_order 1 -pc_type jacobi -ksp_rtol 1.0e-9 -snes_monitor_short -ksp_monitor_short -snes_converged_reason -snes_view'},
                                                               {'numProcs': 3, 'args': '-run_type full -refinement_limit 0.0625 -bc_type dirichlet -interpolate 0 -vel_petscspace_order 1 -pres_petscspace_order 1 -pc_type jacobi -ksp_rtol 1.0e-9 -snes_converged_reason -snes_view'},
                                                               {'numProcs': 5, 'args': '-run_type full -refinement_limit 0.0625 -bc_type dirichlet -interpolate 0 -vel_petscspace_order 1 -pres_petscspace_order 1 -pc_type jacobi -ksp_rtol 1.0e-10 -snes_converged_reason -snes_view'},
                                                               {'numProcs': 1, 'args': '-run_type full -refinement_limit 0.0625 -bc_type dirichlet -interpolate 1 -vel_petscspace_order 1 -pres_petscspace_order 1 -pc_type jacobi -ksp_rtol 1.0e-9 -snes_monitor_short -ksp_monitor_short -snes_converged_reason -snes_view'},
                                                               {'numProcs': 2, 'args': '-run_type full -refinement_limit 0.0625 -bc_type dirichlet -interpolate 1 -vel_petscspace_order 1 -pres_petscspace_order 1 -pc_type jacobi -ksp_rtol 1.0e-9 -snes_monitor_short -ksp_monitor_short -snes_converged_reason -snes_view'},
                                                               {'numProcs': 3, 'args': '-run_type full -refinement_limit 0.0625 -bc_type dirichlet -interpolate 1 -vel_petscspace_order 1 -pres_petscspace_order 1 -pc_type jacobi -ksp_rtol 1.0e-9 -snes_converged_reason -snes_view'},
                                                               {'numProcs': 5, 'args': '-run_type full -refinement_limit 0.0625 -bc_type dirichlet -interpolate 1 -vel_petscspace_order 1 -pres_petscspace_order 1 -pc_type jacobi -ksp_rtol 1.0e-9 -snes_converged_reason -snes_view'},
                                                               {'numProcs': 1, 'args': '-run_type full -refinement_limit 0.0625 -bc_type dirichlet -interpolate 1 -vel_petscspace_order 2 -pres_petscspace_order 1 -pc_type jacobi -ksp_rtol 1.0e-9 -snes_monitor_short -ksp_monitor_short -snes_converged_reason -snes_view',
                                                                'setup': './bin/pythonscripts/PetscGenerateFEMQuadrature.py 2 2 2 1 laplacian 2 1 1 1 gradient src/snes/examples/tutorials/ex62.h'},
                                                               {'numProcs': 2, 'args': '-run_type full -refinement_limit 0.0625 -bc_type dirichlet -interpolate 1 -vel_petscspace_order 2 -pres_petscspace_order 1 -pc_type jacobi -ksp_rtol 1.0e-9 -snes_monitor_short -ksp_monitor_short -snes_converged_reason -snes_view'},
                                                               {'numProcs': 3, 'args': '-run_type full -refinement_limit 0.0625 -bc_type dirichlet -interpolate 1 -vel_petscspace_order 2 -pres_petscspace_order 1 -pc_type jacobi -ksp_rtol 1.0e-9 -snes_converged_reason -snes_view'},
                                                               {'numProcs': 5, 'args': '-run_type full -refinement_limit 0.0625 -bc_type dirichlet -interpolate 1 -vel_petscspace_order 2 -pres_petscspace_order 1 -pc_type jacobi -ksp_rtol 1.0e-9 -snes_converged_reason -snes_view'},
                                                               # Stokes preconditioners 30-36
                                                               #   Jacobi
                                                               {'numProcs': 1, 'args': '-run_type full -refinement_limit 0.00625 -bc_type dirichlet -interpolate 1 -vel_petscspace_order 2 -pres_petscspace_order 1 -ksp_gmres_restart 100 -pc_type jacobi -ksp_rtol 1.0e-9 -snes_monitor_short -ksp_monitor_short -snes_converged_reason -snes_view -show_solution 0',
                                                                'setup': './bin/pythonscripts/PetscGenerateFEMQuadrature.py 2 2 2 1 laplacian 2 1 1 1 gradient src/snes/examples/tutorials/ex62.h'},
                                                               #  Block diagonal \begin{pmatrix} A & 0 \\ 0 & I \end{pmatrix}
                                                               {'numProcs': 1, 'args': '-run_type full -refinement_limit 0.00625 -bc_type dirichlet -interpolate 1 -vel_petscspace_order 2 -pres_petscspace_order 1 -ksp_type fgmres -ksp_gmres_restart 100 -ksp_rtol 1.0e-9 -pc_type fieldsplit -pc_fieldsplit_type additive -fieldsplit_velocity_pc_type lu -fieldsplit_pressure_pc_type jacobi -snes_monitor_short -ksp_monitor_short -snes_converged_reason -snes_view -show_solution 0'},
                                                               #  Block triangular \begin{pmatrix} A & B \\ 0 & I \end{pmatrix}
                                                               {'numProcs': 1, 'args': '-run_type full -refinement_limit 0.00625 -bc_type dirichlet -interpolate 1 -vel_petscspace_order 2 -pres_petscspace_order 1 -ksp_type fgmres -ksp_gmres_restart 100 -ksp_rtol 1.0e-9 -pc_type fieldsplit -pc_fieldsplit_type multiplicative -fieldsplit_velocity_pc_type lu -fieldsplit_pressure_pc_type jacobi -snes_monitor_short -ksp_monitor_short -snes_converged_reason -snes_view -show_solution 0'},
                                                               #  Diagonal Schur complement \begin{pmatrix} A & 0 \\ 0 & S \end{pmatrix}
                                                               {'numProcs': 1, 'args': '-run_type full -refinement_limit 0.00625 -bc_type dirichlet -interpolate 1 -vel_petscspace_order 2 -pres_petscspace_order 1 -ksp_type fgmres -ksp_gmres_restart 100 -ksp_rtol 1.0e-9 -pc_type fieldsplit -pc_fieldsplit_type schur -pc_fieldsplit_schur_factorization_type diag -fieldsplit_pressure_ksp_rtol 1e-10 -fieldsplit_velocity_ksp_type gmres -fieldsplit_velocity_pc_type lu -fieldsplit_pressure_pc_type jacobi -snes_monitor_short -ksp_monitor_short -snes_converged_reason -snes_view -show_solution 0'},
                                                               #  Upper triangular Schur complement \begin{pmatrix} A & B \\ 0 & S \end{pmatrix}
                                                               {'numProcs': 1, 'args': '-run_type full -refinement_limit 0.00625 -bc_type dirichlet -interpolate 1 -vel_petscspace_order 2 -pres_petscspace_order 1 -ksp_type fgmres -ksp_gmres_restart 100 -ksp_rtol 1.0e-9 -pc_type fieldsplit -pc_fieldsplit_type schur -pc_fieldsplit_schur_factorization_type upper -fieldsplit_pressure_ksp_rtol 1e-10 -fieldsplit_velocity_ksp_type gmres -fieldsplit_velocity_pc_type lu -fieldsplit_pressure_pc_type jacobi -snes_monitor_short -ksp_monitor_short -snes_converged_reason -snes_view -show_solution 0'},
                                                               #  Lower triangular Schur complement \begin{pmatrix} A & B \\ 0 & S \end{pmatrix}
                                                               {'numProcs': 1, 'args': '-run_type full -refinement_limit 0.00625 -bc_type dirichlet -interpolate 1 -vel_petscspace_order 2 -pres_petscspace_order 1 -ksp_type fgmres -ksp_gmres_restart 100 -ksp_rtol 1.0e-9 -pc_type fieldsplit -pc_fieldsplit_type schur -pc_fieldsplit_schur_factorization_type lower -fieldsplit_pressure_ksp_rtol 1e-10 -fieldsplit_velocity_ksp_type gmres -fieldsplit_velocity_pc_type lu -fieldsplit_pressure_pc_type jacobi -snes_monitor_short -ksp_monitor_short -snes_converged_reason -snes_view -show_solution 0'},
                                                               #  Full Schur complement \begin{pmatrix} I & 0 \\ B^T A^{-1} & I \end{pmatrix} \begin{pmatrix} A & 0 \\ 0 & S \end{pmatrix} \begin{pmatrix} I & A^{-1} B \\ 0 & I \end{pmatrix}
                                                               {'numProcs': 1, 'args': '-run_type full -refinement_limit 0.00625 -bc_type dirichlet -interpolate 1 -vel_petscspace_order 2 -pres_petscspace_order 1 -ksp_type fgmres -ksp_gmres_restart 100 -ksp_rtol 1.0e-9 -pc_type fieldsplit -pc_fieldsplit_type schur -pc_fieldsplit_schur_factorization_type full -fieldsplit_pressure_ksp_rtol 1e-10 -fieldsplit_velocity_ksp_type gmres -fieldsplit_velocity_pc_type lu -fieldsplit_pressure_pc_type jacobi -snes_monitor_short -ksp_monitor_short -snes_converged_reason -snes_view -show_solution 0'},
                                                               #  SIMPLE \begin{pmatrix} I & 0 \\ B^T A^{-1} & I \end{pmatrix} \begin{pmatrix} A & 0 \\ 0 & B^T diag(A)^{-1} B \end{pmatrix} \begin{pmatrix} I & diag(A)^{-1} B \\ 0 & I \end{pmatrix}
                                                               #{'numProcs': 1, 'args': '-run_type full -refinement_limit 0.00625 -bc_type dirichlet -interpolate 1 -vel_petscspace_order 2 -pres_petscspace_order 1 -ksp_type fgmres -ksp_gmres_restart 100 -ksp_rtol 1.0e-9 -pc_type fieldsplit -pc_fieldsplit_type schur -pc_fieldsplit_schur_factorization_type full -fieldsplit_pressure_ksp_rtol 1e-10 -fieldsplit_velocity_ksp_type gmres -fieldsplit_velocity_pc_type lu -fieldsplit_pressure_pc_type jacobi -fieldsplit_pressure_inner_ksp_type preonly -fieldsplit_pressure_inner_pc_type jacobi -fieldsplit_pressure_upper_ksp_type preonly -fieldsplit_pressure_upper_pc_type jacobi -snes_monitor_short -ksp_monitor_short -snes_converged_reason -snes_view -show_solution 0'},
                                                               #  SIMPLEC \begin{pmatrix} I & 0 \\ B^T A^{-1} & I \end{pmatrix} \begin{pmatrix} A & 0 \\ 0 & B^T rowsum(A)^{-1} B \end{pmatrix} \begin{pmatrix} I & rowsum(A)^{-1} B \\ 0 & I \end{pmatrix}
                                                               #{'numProcs': 1, 'args': '-run_type full -refinement_limit 0.00625 -bc_type dirichlet -interpolate 1 -vel_petscspace_order 2 -pres_petscspace_order 1 -ksp_type fgmres -ksp_gmres_restart 100 -ksp_rtol 1.0e-9 -pc_type fieldsplit -pc_fieldsplit_type schur -pc_fieldsplit_schur_factorization_type full -fieldsplit_pressure_ksp_rtol 1e-10 -fieldsplit_velocity_ksp_type gmres -fieldsplit_velocity_pc_type lu -fieldsplit_pressure_pc_type jacobi -fieldsplit_pressure_inner_ksp_type preonly -fieldsplit_pressure_inner_pc_type jacobi -fieldsplit_pressure_inner_pc_jacobi_rowsum -fieldsplit_pressure_upper_ksp_type preonly -fieldsplit_pressure_upper_pc_type jacobi -fieldsplit_pressure_upper_pc_jacobi_rowsum -snes_monitor_short -ksp_monitor_short -snes_converged_reason -snes_view -show_solution 0'},
                                                               # Stokes preconditioners with MF Jacobian action 37-42
                                                               #   Jacobi
                                                               {'numProcs': 1, 'args': '-run_type full -refinement_limit 0.00625 -bc_type dirichlet -interpolate 1 -vel_petscspace_order 2 -pres_petscspace_order 1 -jacobian_mf -ksp_gmres_restart 100 -pc_type jacobi -ksp_rtol 1.0e-9 -snes_monitor_short -ksp_monitor_short -snes_converged_reason -snes_view -show_solution 0'},
                                                               #  Block diagonal \begin{pmatrix} A & 0 \\ 0 & I \end{pmatrix}
                                                               {'numProcs': 1, 'args': '-run_type full -refinement_limit 0.00625 -bc_type dirichlet -interpolate 1 -vel_petscspace_order 2 -pres_petscspace_order 1 -jacobian_mf -ksp_type fgmres -ksp_gmres_restart 100 -ksp_rtol 1.0e-9 -pc_type fieldsplit -pc_fieldsplit_type additive -fieldsplit_velocity_pc_type lu -fieldsplit_pressure_pc_type jacobi -snes_monitor_short -ksp_monitor_short -snes_converged_reason -snes_view -show_solution 0'},
                                                               #  Block triangular \begin{pmatrix} A & B \\ 0 & I \end{pmatrix}
                                                               {'numProcs': 1, 'args': '-run_type full -refinement_limit 0.00625 -bc_type dirichlet -interpolate 1 -vel_petscspace_order 2 -pres_petscspace_order 1 -jacobian_mf -ksp_type fgmres -ksp_gmres_restart 100 -ksp_rtol 1.0e-9 -pc_type fieldsplit -pc_fieldsplit_type multiplicative -fieldsplit_velocity_pc_type lu -fieldsplit_pressure_pc_type jacobi -snes_monitor_short -ksp_monitor_short -snes_converged_reason -snes_view -show_solution 0'},
                                                               #  Diagonal Schur complement \begin{pmatrix} A & 0 \\ 0 & S \end{pmatrix}
                                                               {'numProcs': 1, 'args': '-run_type full -refinement_limit 0.00625 -bc_type dirichlet -interpolate 1 -vel_petscspace_order 2 -pres_petscspace_order 1 -jacobian_mf -ksp_type fgmres -ksp_gmres_restart 100 -ksp_rtol 1.0e-9 -pc_type fieldsplit -pc_fieldsplit_type schur -pc_fieldsplit_schur_factorization_type diag -fieldsplit_pressure_ksp_rtol 1e-10 -fieldsplit_velocity_ksp_type gmres -fieldsplit_velocity_pc_type lu -fieldsplit_pressure_pc_type jacobi -snes_monitor_short -ksp_monitor_short -snes_converged_reason -snes_view -show_solution 0'},
                                                               #  Upper triangular Schur complement \begin{pmatrix} A & B \\ 0 & S \end{pmatrix}
                                                               {'numProcs': 1, 'args': '-run_type full -refinement_limit 0.00625 -bc_type dirichlet -interpolate 1 -vel_petscspace_order 2 -pres_petscspace_order 1 -jacobian_mf -ksp_type fgmres -ksp_gmres_restart 100 -ksp_rtol 1.0e-9 -pc_type fieldsplit -pc_fieldsplit_type schur -pc_fieldsplit_schur_factorization_type upper -fieldsplit_pressure_ksp_rtol 1e-10 -fieldsplit_velocity_ksp_type gmres -fieldsplit_velocity_pc_type lu -fieldsplit_pressure_pc_type jacobi -snes_monitor_short -ksp_monitor_short -snes_converged_reason -snes_view -show_solution 0'},
                                                               #  Lower triangular Schur complement \begin{pmatrix} A & B \\ 0 & S \end{pmatrix}
                                                               #{'numProcs': 1, 'args': '-run_type full -refinement_limit 0.00625 -bc_type dirichlet -interpolate 1 -vel_petscspace_order 2 -pres_petscspace_order 1 -jacobian_mf -ksp_type fgmres -ksp_gmres_restart 100 -ksp_rtol 1.0e-9 -pc_type fieldsplit -pc_fieldsplit_type schur -pc_fieldsplit_schur_factorization_type lower -fieldsplit_pressure_ksp_rtol 1e-10 -fieldsplit_velocity_ksp_type gmres -fieldsplit_velocity_pc_type lu -fieldsplit_pressure_pc_type jacobi -snes_monitor_short -ksp_monitor_short -snes_converged_reason -snes_view -show_solution 0'},
                                                               #  Full Schur complement \begin{pmatrix} A & B \\ B^T & S \end{pmatrix}
                                                               {'numProcs': 1, 'args': '-run_type full -refinement_limit 0.00625 -bc_type dirichlet -interpolate 1 -vel_petscspace_order 2 -pres_petscspace_order 1 -jacobian_mf -ksp_type fgmres -ksp_gmres_restart 100 -ksp_rtol 1.0e-9 -pc_type fieldsplit -pc_fieldsplit_type schur -pc_fieldsplit_schur_factorization_type full -fieldsplit_pressure_ksp_rtol 1e-10 -fieldsplit_velocity_ksp_type gmres -fieldsplit_velocity_pc_type lu -fieldsplit_pressure_pc_type jacobi -snes_monitor_short -ksp_monitor_short -snes_converged_reason -snes_view -show_solution 0'},
                                                               # 3D serial P1 tests 43-45
                                                               {'numProcs': 1, 'args': '-run_type test -dim 3 -refinement_limit 0.0    -bc_type dirichlet -interpolate 0 -vel_petscspace_order 1 -pres_petscspace_order 1 -show_initial -dm_plex_print_fem 1',
                                                                'setup': './bin/pythonscripts/PetscGenerateFEMQuadrature.py 3 1 3 1 laplacian 3 1 1 1 gradient src/snes/examples/tutorials/ex62.h'},
                                                               {'numProcs': 1, 'args': '-run_type test -dim 3 -refinement_limit 0.0    -bc_type dirichlet -interpolate 1 -vel_petscspace_order 1 -pres_petscspace_order 1 -show_initial -dm_plex_print_fem 1'},
                                                               {'numProcs': 1, 'args': '-run_type test -dim 3 -refinement_limit 0.0125 -bc_type dirichlet -interpolate 0 -vel_petscspace_order 1 -pres_petscspace_order 1 -show_initial -dm_plex_print_fem 1'},
                                                               {'numProcs': 1, 'args': '-run_type test -dim 3 -refinement_limit 0.0125 -bc_type dirichlet -interpolate 1 -vel_petscspace_order 1 -pres_petscspace_order 1 -show_initial -dm_plex_print_fem 1'},
                                                               ],

                        'src/snes/examples/tutorials/ex67':   [{'numProcs': 1, 'args': '-dm_view -snes_monitor -ksp_monitor -snes_view',
                                                                'setup': 'bin/pythonscripts/PetscGenerateFEMQuadratureTensorProduct.py 2 1 2 1 laplacian 2 0 1 1 gradient src/snes/examples/tutorials/ex67.h'},
                                                               {'numProcs': 2, 'args': '-dm_view -snes_monitor -ksp_monitor -snes_view'}],
                        'src/snes/examples/tutorials/ex72':   [# 2D serial P1 tests 0-1
                                                               {'numProcs': 1, 'args': '-run_type test -refinement_limit 0.0    -bc_type dirichlet -show_initial -dm_plex_print_fem 1 -show_jacobian',
                                                                'setup': './bin/pythonscripts/PetscGenerateFEMQuadratureTensorProduct.py 2 1 2 1 laplacian 2 1 1 1 gradient src/snes/examples/tutorials/ex72.h'},
                                                               {'numProcs': 1, 'args': '-run_type test -refinement_limit 0.0625 -bc_type dirichlet -show_initial -dm_plex_print_fem 1 -show_jacobian'},
                                                               # 2D serial P2 tests 2-3
                                                               #{'numProcs': 1, 'args': '-run_type test -refinement_limit 0.0    -bc_type dirichlet -show_initial -dm_plex_print_fem 1 -show_jacobian',
                                                               # 'setup': './bin/pythonscripts/PetscGenerateFEMQuadratureTensorProduct.py 2 2 2 1 laplacian 2 1 1 1 gradient src/snes/examples/tutorials/ex62.h'},

                                                               #{'numProcs': 1, 'args': '-run_type test -refinement_limit 0.0625 -bc_type dirichlet -show_initial -dm_plex_print_fem 1 -show_jacobian'},
                                                               # Parallel tests 4-9
                                                               {'numProcs': 2, 'args': '-run_type test -refinement_limit 0.0    -bc_type dirichlet -show_jacobian',
                                                                'setup': './bin/pythonscripts/PetscGenerateFEMQuadratureTensorProduct.py 2 1 2 1 laplacian 2 1 1 1 gradient src/snes/examples/tutorials/ex72.h'},
                                                               {'numProcs': 3, 'args': '-run_type test -refinement_limit 0.0    -bc_type dirichlet -show_jacobian'},
                                                               {'numProcs': 2, 'args': '-run_type test -refinement_limit 0.0625 -bc_type dirichlet -show_jacobian'},
                                                               {'numProcs': 3, 'args': '-run_type test -refinement_limit 0.0625 -bc_type dirichlet -show_jacobian'},
                                                               {'numProcs': 5, 'args': '-run_type test -refinement_limit 0.0625 -bc_type dirichlet -show_jacobian'},
                                                               # Full solutions 10-17
                                                               {'numProcs': 1, 'args': '-run_type full -refinement_limit 0.0    -bc_type dirichlet -pc_type jacobi -ksp_rtol 1.0e-9 -snes_monitor_short -ksp_monitor_short -snes_converged_reason -snes_view'},
                                                               #{'numProcs': 1, 'args': '-run_type full -refinement_limit 0.0625 -bc_type dirichlet -pc_type jacobi -ksp_rtol 1.0e-9 -snes_monitor_short -ksp_monitor_short -snes_converged_reason -snes_view'},
                                                               #{'numProcs': 2, 'args': '-run_type full -refinement_limit 0.0625 -bc_type dirichlet -pc_type jacobi -ksp_rtol 1.0e-9 -snes_monitor_short -ksp_monitor_short -snes_converged_reason -snes_view'},
                                                               #{'numProcs': 3, 'args': '-run_type full -refinement_limit 0.0625 -bc_type dirichlet -pc_type jacobi -ksp_rtol 1.0e-9 -snes_converged_reason -snes_view'},
                                                               #{'numProcs': 5, 'args': '-run_type full -refinement_limit 0.0625 -bc_type dirichlet -pc_type jacobi -ksp_rtol 1.0e-9 -snes_converged_reason -snes_view'},
                                                               #{'numProcs': 1, 'args': '-run_type full -refinement_limit 0.0625 -bc_type dirichlet -pc_type jacobi -ksp_rtol 1.0e-9 -snes_monitor_short -ksp_monitor_short -snes_converged_reason -snes_view',
                                                               # 'setup': './bin/pythonscripts/PetscGenerateFEMQuadrature.py 2 2 2 1 laplacian 2 1 1 1 gradient src/snes/examples/tutorials/ex62.h'},
                                                               #{'numProcs': 2, 'args': '-run_type full -refinement_limit 0.0625 -bc_type dirichlet -pc_type jacobi -ksp_rtol 1.0e-9 -snes_monitor_short -ksp_monitor_short -snes_converged_reason -snes_view'},
                                                               #{'numProcs': 3, 'args': '-run_type full -refinement_limit 0.0625 -bc_type dirichlet -pc_type jacobi -ksp_rtol 1.0e-9 -snes_converged_reason -snes_view'},
                                                               #{'numProcs': 5, 'args': '-run_type full -refinement_limit 0.0625 -bc_type dirichlet -pc_type jacobi -ksp_rtol 1.0e-9 -snes_converged_reason -snes_view'}
],
                        'src/ts/examples/tutorials/ex11':      [# 2D 0-6
                                                                {'numProcs': 1, 'args': '-ufv_vtk_interval 0 -f %(meshes)s/sevenside.exo'},
                                                                {'numProcs': 1, 'args': '-ufv_vtk_interval 0 -f %(meshes)s/sevenside-quad-15.exo'},
                                                                {'numProcs': 2, 'args': '-ufv_vtk_interval 0 -f %(meshes)s/sevenside.exo'},
                                                                {'numProcs': 2, 'args': '-ufv_vtk_interval 0 -f %(meshes)s/sevenside-quad-15.exo'},
                                                                {'numProcs': 8, 'args': '-ufv_vtk_interval 0 -f %(meshes)s/sevenside-quad.exo'},
                                                                {'numProcs': 1, 'args': '-ufv_vtk_interval 0 -f %(meshes)s/sevenside.exo -ts_type rosw'},
                                                                {'numProcs': 1, 'args': '-ufv_vtk_interval 0 -f %(meshes)s/squaremotor-30.exo -ufv_split_faces'},
                                                                # 3D 7
                                                                {'numProcs': 1, 'args': '-ufv_vtk_interval 0 -f %(meshes)s/blockcylinder-50.exo -bc_inflow 100,101,200 -bc_outflow 201'}],
                        }

def noCheckCommand(command, status, output, error):
  ''' Do no check result'''
  return

class MakeParser(object):
  def __init__(self, maker):
    self.maker = maker
    return

  def getTargets(self, text):
    '''Extract all targets from a makefile
    - Returns a dictionary of target names that map to a tuple of (dependencies, action)'''
    import re
    rulePat   = re.compile('^([\w]+):(.*)')
    targets   = {}
    foundRule = False
    for line in text.split('\n'):
      if foundRule:
        if line.startswith('\t'):
          l = line.strip()
          if not l.startswith('#'): rule[2].append(l)
          continue
        else:
          targets[rule[0]] = (rule[1], rule[2])
          foundRule = False
      m = rulePat.match(line)
      if m:
        target    = m.group(1)
        deps      = [d for d in m.group(2).split(' ') if d and d.endswith('.o')]
        rule      = (target, deps, [])
        foundRule = True
    return targets

  def parseAction(self, lines):
    '''Parses a PETSc action
    - Return a dictionary for the portions of a run'''
    import re
    m = re.match('-@\$\{MPIEXEC\} -n (?P<numProcs>\d+) ./(?P<ex>ex\w+)(?P<args>[\'%-.,\w ]+)>', lines[0])
    if not m:
      raise RuntimeError('Could not parse launch sequence:\n'+lines[0])
    comparison = 'Not present'
    m2 = None
    if len(lines) > 1:
      m2 = re.search('\$\{DIFF\} output/%s_(?P<num>\w+)\.out' % m.group('ex'), lines[1])
      comparsion = lines[1]
    if not m2:
      raise RuntimeError('Could not parse comparison:\n'+comparison+'\n pattern: '+'\$\{DIFF\} output/%s_(?P<num>\w+).out' % m.group('ex'))
    return {'numProcs': m.group('numProcs'), 'args': m.group('args'), 'num': m2.group('num')}

  def parseTest(self, filename, testTarget):
    '''Parse a PETSc test target
    - Returns a dictionary compatible with builder2.py for regression tests'''
    from distutils.sysconfig import parse_makefile
    makevars = parse_makefile(filename)
    with file(filename) as f:
      maketext = f.read()
    targets = self.getTargets(maketext)
    srcDir  = os.path.dirname(filename)
    regressionParameters = {}
    testTargets = [r for r in makevars.get(testTarget, '').split(' ') if r]
    examples    = [e for e in testTargets if e.endswith('.PETSc')]
    for ex in examples:
      base   = os.path.splitext(ex)[0]
      source = base+'.c'
      exc    = os.path.join(os.path.relpath(srcDir, self.maker.petscDir), base)
      runs   = [e for e in testTargets if e == 'run'+base or e.startswith('run'+base+'_')]
      regressionParameters[exc] = []
      for r in runs:
        if not r in targets:
          raise RuntimeError('Could not find rule:',r)
        else:
          try:
            run = self.parseAction(targets[r][1])
            regressionParameters[exc].append(run)
          except RuntimeError, e:
            self.maker.logPrint('ERROR in '+str(r)+' for source '+source+'\n'+str(e))
    return regressionParameters

  def extractTests(self, filename):
    '''Extract valid test targets in a PETSc makefile
    - returns a list of test targets'''
    from distutils.sysconfig import parse_makefile
    makevars = parse_makefile(filename)
    return [t for t in makevars.keys() if t.startswith('TESTEXAMPLES')]

localRegressionParameters = {}

def getRegressionParameters(maker, exampleDir):
  if not exampleDir in localRegressionParameters:
    filename = os.path.join(exampleDir, 'makefile')
    if os.path.exists(filename):
      # Should parse all compatible tests here
      localRegressionParameters[exampleDir] = MakeParser(maker).parseTest(filename, 'TESTEXAMPLES_C')
    else:
      localRegressionParameters[exampleDir] = {}
  return localRegressionParameters[exampleDir]

class Future(logger.Logger):
  def __init__(self, argDB, log, pipe, cmd, errorMsg = '', func = None):
    logger.Logger.__init__(self, argDB = argDB, log = log)
    self.setup()
    self.pipe     = pipe
    self.cmd      = cmd
    self.errorMsg = errorMsg
    self.funcs    = [func]
    self.cwd      = os.getcwd()
    return

  def addFunc(self, func):
    self.funcs.append(func)
    return

  def finish(self):
    (out, err) = self.pipe.communicate()
    ret = self.pipe.returncode
    if ret:
      #[os.remove(o) for o in objects if os.path.isfile(o)]
      self.logPrint(self.errorMsg, debugSection = 'screen')
      self.logPrint(cmd,           debugSection = 'screen')
      self.logPrint(out+err,       debugSection = 'screen')
    else:
      self.logPrint('Successful execution')
      self.logPrint(out+err)
    (self.out, self.store, self.ret) = (out, err, ret)
    output = []
    curDir = os.getcwd()
    os.chdir(self.cwd)
    for func in self.funcs:
      if not func is None:
        output += func()
    os.chdir(curDir)
    return output

class NullSourceDatabase(object):
  def __init__(self, verbose = 0):
    return

  def __len__(self):
    return 0

  def setNode(self, vertex, deps):
    return

  def updateNode(self, vertex):
    return

  def rebuild(self, vertex):
    return True

class SourceDatabaseDict(object):
  '''This can be replaced by the favorite software of Jed'''
  def __init__(self, verbose = 0):
    # Vertices are filenames
    #   Arcs indicate a dependence and are decorated with consistency markers
    self.dependencyGraph = {}
    self.verbose         = verbose
    return

  def __str__(self):
    return str(self.dependencyGraph)

  @staticmethod
  def marker(dep):
    import hashlib
    with file(dep) as f:
      mark = hashlib.sha1(f.read()).digest()
    return mark

  def setNode(self, vertex, deps):
    self.dependencyGraph[vertex] = [(dep, SourceDatabaseDict.marker(dep)) for dep in deps]
    return

  def updateNode(self, vertex):
    self.dependencyGraph[vertex] = [(dep, SourceDatabaseDict.marker(dep)) for dep,mark in self.dependencyGraph[vertex]]
    return

  def rebuildArc(self, vertex, dep, mark):
    import hashlib
    with file(dep) as f:
      newMark = hashlib.sha1(f.read()).digest()
    return not mark == newMark

  def rebuild(self, vertex):
    if self.verbose: print('Checking for rebuild of',vertex)
    try:
      for dep,mark in self.dependencyGraph[vertex]:
        if self.rebuildArc(vertex, dep, mark):
          if self.verbose: print('    dep',dep,'is changed')
          return True
    except KeyError:
      return True
    return False

class SourceNode:
  def __init__(self, filename, marker):
    self.filename = filename
    self.marker   = marker
    return

  def __str__(self):
    #return self.filename+' ('+str(self.marker)+')'
    return self.filename

  def __repr__(self):
    return self.__str__()

  def __getitem__(self, pos):
    if   pos == 0: return self.filename
    elif pos == 1: return self.marker
    raise IndexError

  def __eq__(self, n):
    return n.filename == self.filename and n.marker == self.marker

  def __hash__(self):
    return self.filename.__hash__()

class SourceDatabase(logger.Logger):
  '''This can be replaced by the favorite software of Jed'''
  def __init__(self, argDB, log):
    logger.Logger.__init__(self, argDB = argDB, log = log)
    self.setup()
    # Vertices are (filename, consistency marker) pairs
    #   Arcs indicate a dependence
    import graph
    self.dependencyGraph = graph.DirectedGraph()
    return

  def __len__(self):
    return len(self.dependencyGraph)

  def __str__(self):
    return str(self.dependencyGraph)

  @staticmethod
  def marker(dep):
    import hashlib
    if not os.path.isfile(dep):
      return 0
    with file(dep) as f:
      mark = hashlib.sha1(f.read()).digest()
    return mark

  @staticmethod
  def vertex(filename):
    return SourceNode(filename, SourceDatabase.marker(filename))

  def hasNode(self, filename):
    return len([v for v in self.dependencyGraph.vertices if v[0] == filename])

  def setNode(self, vertex, deps):
    self.dependencyGraph.addEdges(SourceDatabase.vertex(vertex), [SourceDatabase.vertex(dep) for dep in deps])
    return

  def removeNode(self, filename):
    self.dependencyGraph.removeVertex(self.vertex(filename))
    return

  def updateNode(self, vertex):
    # This currently makes no sense
    v = SourceDatabase.vertex(vertex)
    self.dependencyGraph.clearEdges(v, inOnly = True)
    self.dependencyGraph.addEdges([SourceDatabase.vertex(dep) for dep,mark in self.dependencyGraph.getEdges(v)[0]])
    return

  def rebuildArc(self, vertex, dep, mark):
    import hashlib
    with file(dep) as f:
      newMark = hashlib.sha1(f.read()).digest()
    return not mark == newMark

  def rebuild(self, vertex):
    self.logPrint('Checking for rebuild of '+str(vertex))
    v = SourceDatabase.vertex(vertex)
    try:
      if not os.path.isfile(vertex):
        self.logPrint('    %s does not exist' % vertex)
      for dep,mark in self.dependencyGraph.getEdges(v)[0]:
        if self.rebuildArc(vertex, dep, mark):
          self.logPrint('    dep '+str(dep)+' is changed')
          return True
    except KeyError as e:
      self.logPrint('    %s not in database' % vertex)
      return True
    return False

  def topologicalSort(self, predicate):
    import graph
    for vertex,marker in graph.DirectedGraph.topologicalSort(self.dependencyGraph):
      if predicate(vertex):
        yield vertex
    return

class DirectoryTreeWalker(logger.Logger):
  def __init__(self, argDB, log, configInfo, allowFortran = None, allowExamples = False):
    logger.Logger.__init__(self, argDB = argDB, log = log)
    self.configInfo = configInfo
    if allowFortran is None:
      self.allowFortran  = hasattr(self.configInfo.compilers, 'FC')
    else:
      self.allowFortran  = allowFortran
    self.allowExamples   = allowExamples
    self.setup()
    self.collectDefines()
    return

  def collectDefines(self):
    self.defines = {}
    self.defines.update(self.configInfo.base.defines)
    self.defines.update(self.configInfo.compilers.defines)
    self.defines.update(self.configInfo.libraryOptions.defines)
    for p in self.configInfo.framework.packages:
      self.defines.update(p.defines)
    return

  def checkSourceDir(self, dirname):
    '''Checks makefile to see if compiler is allowed to visit this directory for this configuration'''
    # Require makefile
    makename = os.path.join(dirname, 'makefile')
    if not os.path.isfile(makename):
      if os.path.isfile(os.path.join(dirname, 'Makefile')): self.logPrint('ERROR: Change Makefile to makefile in '+dirname, debugSection = 'screen')
      return False

    # Parse makefile
    import re
    reg = re.compile(' [ ]*')
    with file(makename) as f:
      for line in f.readlines():
        if not line.startswith('#requires'): continue
        # Remove leader and redundant spaces and split into names
        reqType, reqValue = reg.sub(' ', line[9:-1].strip()).split(' ')[0:2]
        # Check requirements
        if reqType == 'scalar':
          if not self.configInfo.scalarType.scalartype == reqValue:
            self.logPrint('Rejecting '+dirname+' because scalar type '+self.configInfo.scalarType.scalartype+' is not '+reqValue)
            return False
        elif reqType == 'language':
          if reqValue == 'CXXONLY' and self.configInfo.languages.clanguage == 'C':
            self.logPrint('Rejecting '+dirname+' because language is '+self.configInfo.languages.clanguage+' is not C++')
            return False
        elif reqType == 'precision':
          if not self.configInfo.scalarType.precision == reqValue:
            self.logPrint('Rejecting '+dirname+' because precision '+self.configInfo.scalarType.precision+' is not '+reqValue)
            return False
        elif reqType == 'function':
          if not reqValue in ['\'PETSC_'+f+'\'' for f in self.configInfo.functions.defines]:
            self.logPrint('Rejecting '+dirname+' because function '+reqValue+' does not exist')
            return False
        elif reqType == 'define':
          if not reqValue in ['\'PETSC_'+d+'\'' for d in self.defines]:
            self.logPrint('Rejecting '+dirname+' because define '+reqValue+' does not exist')
            return False
        elif reqType == 'package':
          if not self.allowFortran and reqValue in ['\'PETSC_HAVE_FORTRAN\'', '\'PETSC_USING_F90\'', '\'PETSC_USING_F2003\'']:
            self.logPrint('Rejecting '+dirname+' because fortran is not being used')
            return False
          elif not self.configInfo.libraryOptions.useLog and reqValue == '\'PETSC_USE_LOG\'':
            self.logPrint('Rejecting '+dirname+' because logging is turned off')
            return False
          elif not self.configInfo.libraryOptions.useFortranKernels and reqValue == '\'PETSC_USE_FORTRAN_KERNELS\'':
            self.logPrint('Rejecting '+dirname+' because fortran kernels are turned off')
            return False
          elif not self.configInfo.mpi.usingMPIUni and reqValue == '\'PETSC_HAVE_MPIUNI\'':
            self.logPrint('Rejecting '+dirname+' because we are not using MPIUNI')
            return False
          elif not reqValue in ['\'PETSC_HAVE_'+p.PACKAGE+'\'' for p in self.configInfo.framework.packages]:
            self.logPrint('Rejecting '+dirname+' because package '+reqValue+' is not installed')
            return False
        else:
          self.logPrint('ERROR: Invalid requirement type %s in %s' % (reqType, makename), debugSection = 'screen')
          return False
    return True

  def checkDir(self, dirname):
    '''Checks whether we should recurse into this directory
    - Excludes ftn-* and f90-* if self.allowFortran is False
    - Excludes examples directory if self.allowExamples is False
    - Excludes contrib, tutorials, and benchmarks directory
    - Otherwise calls checkSourceDir()'''
    base = os.path.basename(dirname)

    if base in ['examples', 'tutorials']:
      return self.allowExamples
    elif base in ['externalpackages', 'projects', 'benchmarks', 'contrib']:
      return False
    elif base in ['ftn-auto', 'ftn-custom', 'f90-custom']:
      return self.allowFortran
    return self.checkSourceDir(dirname)

  def walk(self, rootDir):
    if not self.checkDir(rootDir):
      self.logPrint('Nothing to be done in '+rootDir)
    for root, dirs, files in os.walk(rootDir):
      yield root, files
      for badDir in [d for d in dirs if not self.checkDir(os.path.join(root, d))]:
        dirs.remove(badDir)
    return

class SourceFileManager(logger.Logger):
  def __init__(self, argDB, log, configInfo):
    logger.Logger.__init__(self, argDB = argDB, log = log)
    self.configInfo = configInfo
    self.setup()
    return

  def getObjectName(self, source, objDir = None):
    '''Get object file name corresponding to a source file'''
    if objDir is None:
      compilerObj = self.configInfo.compiler['C'].getTarget(source)
    else:
      compilerObj = os.path.join(objDir, self.configInfo.compiler['C'].getTarget(os.path.basename(source)))
    return compilerObj

  def sortSourceFiles(self, fnames, objDir = None):
    '''Sorts source files by language (returns dictionary with language keys)'''
    cnames    = []
    cxxnames  = []
    cudanames = []
    f77names  = []
    f90names  = []
    for f in fnames:
      ext = os.path.splitext(f)[1]
      if ext == '.c':
        cnames.append(f)
      elif ext in ['.cxx', '.cpp', '.cc']:
        if self.configInfo.languages.clanguage == 'Cxx':
          cxxnames.append(f)
      elif ext == '.cu':
        cudanames.append(f)
      elif ext == '.F':
        if hasattr(self.configInfo.compilers, 'FC'):
          f77names.append(f)
      elif ext == '.F90':
        if hasattr(self.configInfo.compilers, 'FC') and self.configInfo.compilers.fortranIsF90:
          f90names.append(f)
    source = cnames+cxxnames+cudanames+f77names+f90names
    if self.argDB['maxSources'] >= 0:
      cnames    = cnames[:self.argDB['maxSources']]
      cxxnames  = cxxnames[:self.argDB['maxSources']]
      cudanames = cudanames[:self.argDB['maxSources']]
      f77names  = f77names[:self.argDB['maxSources']]
      f90names  = f90names[:self.argDB['maxSources']]
      source    = source[:self.argDB['maxSources']]
    return {'C': cnames, 'Cxx': cxxnames, 'CUDA': cudanames, 'F77': f77names, 'F90': f90names, 'Fortran': f77names+f90names, 'Objects': [self.getObjectName(s, objDir) for s in source]}

class DependencyBuilder(logger.Logger):
  def __init__(self, argDB, log, sourceManager, sourceDatabase, objDir):
    logger.Logger.__init__(self, argDB = argDB, log = log)
    self.sourceManager  = sourceManager
    self.sourceDatabase = sourceDatabase
    self.objDir         = objDir
    self.setup()
    return

  def readDependencyFile(self, dirname, source, depFile):
    '''Read *.d file with dependency information and store it in the source database
    - Source files depend on headers
    '''
    with file(depFile) as f:
      try:
        target, deps = f.read().split(':', 1)
      except ValueError as e:
        self.logPrint('ERROR in dependency file %s: %s' % (depFile, str(e)))
    target = target.split()[0]
    if (target != self.sourceManager.getObjectName(source)): print target, self.sourceManager.getObjectName(source)
    assert(target == self.sourceManager.getObjectName(source))
    deps = deps.split('\n\n')[0]
    deps = [d for d in deps.replace('\\','').split() if not os.path.splitext(d)[1] == '.mod']
    if not os.path.basename(deps[0]) == source:
      raise RuntimeError('ERROR: first dependency %s should be %s' % (deps[0], source))
    self.sourceDatabase.setNode(os.path.join(dirname, source), [os.path.join(dirname, d) for d in deps[1:]])
    return

  def buildDependency(self, dirname, source):
    self.logPrint('Rebuilding dependency info for '+os.path.join(dirname, source))
    depFile = os.path.join(self.objDir, os.path.splitext(os.path.basename(source))[0]+'.d')
    if os.path.isfile(depFile):
      self.logPrint('Found dependency file '+depFile)
      self.readDependencyFile(dirname, source, depFile)
    return

  def buildDependencies(self, dirname, fnames):
    ''' This is run in a PETSc source directory'''
    self.logPrint('Building dependencies in '+dirname)
    oldDir = os.getcwd()
    os.chdir(dirname)
    sourceMap = self.sourceManager.sortSourceFiles(fnames, self.objDir)
    for language in sourceMap.keys():
      if language == 'Objects': continue
      for source in sourceMap[language]:
        self.buildDependency(dirname, source)
    os.chdir(oldDir)
    return

  def buildDependenciesF90(self):
    '''We have to hardcode F90 module dependencies (shaking fist)'''
    pdir = self.sourceManager.configInfo.petscdir.dir
    if self.sourceManager.configInfo.mpi.usingMPIUni:
      self.sourceDatabase.setNode(os.path.join(pdir, 'src', 'sys', 'f90-mod', 'petscsysmod.F'), [os.path.join(pdir, 'src', 'sys', 'mpiuni', 'f90-mod', 'mpiunimod.F')])
    self.sourceDatabase.setNode(os.path.join(pdir, 'src', 'vec',  'f90-mod', 'petscvecmod.F'),  [os.path.join(pdir, 'src', 'sys',  'f90-mod', 'petscsysmod.F')])
    self.sourceDatabase.setNode(os.path.join(pdir, 'src', 'mat',  'f90-mod', 'petscmatmod.F'),  [os.path.join(pdir, 'src', 'vec',  'f90-mod', 'petscvecmod.F')])
    self.sourceDatabase.setNode(os.path.join(pdir, 'src', 'dm',   'f90-mod', 'petscdmmod.F'),   [os.path.join(pdir, 'src', 'mat',  'f90-mod', 'petscmatmod.F')])
    self.sourceDatabase.setNode(os.path.join(pdir, 'src', 'ksp',  'f90-mod', 'petsckspmod.F'),  [os.path.join(pdir, 'src', 'dm',   'f90-mod', 'petscdmmod.F')])
    self.sourceDatabase.setNode(os.path.join(pdir, 'src', 'snes', 'f90-mod', 'petscsnesmod.F'), [os.path.join(pdir, 'src', 'ksp',  'f90-mod', 'petsckspmod.F')])
    self.sourceDatabase.setNode(os.path.join(pdir, 'src', 'ts',   'f90-mod', 'petsctsmod.F'),   [os.path.join(pdir, 'src', 'snes', 'f90-mod', 'petscsnesmod.F')])
    return

class PETScConfigureInfo(object):
  def __init__(self, framework):
    self.framework = framework
    self.setupModules()
    self.compiler = {}
    self.compiler['C'] = self.framework.getCompilerObject(self.languages.clanguage)
    self.compiler['C'].checkSetup()
    return

  def setupModules(self):
    self.mpi             = self.framework.require('config.packages.MPI',         None)
    self.base            = self.framework.require('config.base',                 None)
    self.setCompilers    = self.framework.require('config.setCompilers',         None)
    self.arch            = self.framework.require('PETSc.utilities.arch',        None)
    self.petscdir        = self.framework.require('PETSc.utilities.petscdir',    None)
    self.languages       = self.framework.require('PETSc.utilities.languages',   None)
    self.debugging       = self.framework.require('PETSc.utilities.debugging',   None)
    self.debuggers       = self.framework.require('PETSc.utilities.debuggers',   None)
    self.make            = self.framework.require('config.programs',        None)
    self.CHUD            = self.framework.require('PETSc.utilities.CHUD',        None)
    self.compilers       = self.framework.require('config.compilers',            None)
    self.types           = self.framework.require('config.types',                None)
    self.headers         = self.framework.require('config.headers',              None)
    self.functions       = self.framework.require('config.functions',            None)
    self.libraries       = self.framework.require('config.libraries',            None)
    self.scalarType      = self.framework.require('PETSc.utilities.scalarTypes', None)
    self.memAlign        = self.framework.require('PETSc.utilities.memAlign',    None)
    self.libraryOptions  = self.framework.require('PETSc.utilities.libraryOptions', None)
    self.fortrancpp      = self.framework.require('PETSc.utilities.fortranCPP', None)
    self.debuggers       = self.framework.require('PETSc.utilities.debuggers', None)
    self.sharedLibraries = self.framework.require('PETSc.utilities.sharedLibraries', None)
    self.sowing          = self.framework.require('PETSc.packages.sowing', None)
    return

class PETScMaker(script.Script):
 def findArch(self):
   import nargs
   arch = nargs.Arg.findArgument('arch', sys.argv[1:])
   if arch is None:
     arch = os.environ.get('PETSC_ARCH', None)
   if arch is None:
     raise RuntimeError('You must provide a valid PETSC_ARCH')
   return arch

 def __init__(self, logname = 'make.log'):
   import RDict
   import os

   argDB = RDict.RDict(None, None, 0, 0, readonly = True)
   self.petscDir = os.environ['PETSC_DIR']
   arch  = self.findArch()
   argDB.saveFilename = os.path.join(self.petscDir, arch, 'conf', 'RDict.db')
   argDB.load()
   script.Script.__init__(self, argDB = argDB)
   self.logName = logname
   #self.log = sys.stdout
   return

 def setupHelp(self, help):
   import nargs

   help = script.Script.setupHelp(self, help)
   #help.addArgument('PETScMaker', '-rootDir', nargs.ArgDir(None, os.environ['PETSC_DIR'], 'The root directory for this build', isTemporary = 1))
   help.addArgument('PETScMaker', '-rootDir', nargs.ArgDir(None, os.getcwd(), 'The root directory for this build', isTemporary = 1))
   help.addArgument('PETScMaker', '-arch', nargs.Arg(None, os.environ.get('PETSC_ARCH', None), 'The root directory for this build', isTemporary = 1))
   help.addArgument('PETScMaker', '-dryRun',  nargs.ArgBool(None, False, 'Only output what would be run', isTemporary = 1))
   help.addArgument('PETScMaker', '-dependencies',  nargs.ArgBool(None, True, 'Use dependencies to control build', isTemporary = 1))
   help.addArgument('PETScMaker', '-buildLibraries', nargs.ArgBool(None, True, 'Build the PETSc libraries', isTemporary = 1))
   help.addArgument('PETScMaker', '-buildArchive', nargs.ArgBool(None, False, 'Build an archive of the object files', isTemporary = 1))
   help.addArgument('PETScMaker', '-regressionTests', nargs.ArgBool(None, False, 'Only run regression tests', isTemporary = 1))
   help.addArgument('PETScMaker', '-rebuildDependencies', nargs.ArgBool(None, False, 'Force dependency information to be recalculated', isTemporary = 1))
   help.addArgument('PETScMaker', '-verbose', nargs.ArgInt(None, 0, 'The verbosity level', min = 0, isTemporary = 1))

   help.addArgument('PETScMaker', '-maxSources', nargs.ArgInt(None, -1, 'The maximum number of source files in a directory', min = -1, isTemporary = 1))
   return help

 def setup(self):
   '''
   - Loads configure information
   - Loads dependency information (unless it will be recalculated)
   '''
   script.Script.setup(self)
   if self.dryRun or self.verbose:
     self.debugSection = 'screen'
   else:
     self.debugSection = None
   self.rootDir = os.path.abspath(self.argDB['rootDir'])
   # Load configure information
   self.framework  = self.loadConfigure()
   self.configInfo = PETScConfigureInfo(self.framework)
   # Setup directories
   self.petscDir     = self.configInfo.petscdir.dir
   self.petscArch    = self.configInfo.arch.arch
   self.petscConfDir = os.path.join(self.petscDir, self.petscArch, 'conf')
   self.petscLibDir  = os.path.join(self.petscDir, self.petscArch, 'lib')
   # Setup source database
   self.sourceDBFilename = os.path.join(self.petscConfDir, 'source.db')
   # Setup subobjects
   self.sourceManager = SourceFileManager(self.argDB, self.log, self.configInfo)
   return

 def cleanupLog(self, framework, confDir):
   '''Move configure.log to PROJECT_ARCH/conf - and update configure.log.bkp in both locations appropriately'''
   import os

   self.log.flush()
   if hasattr(framework, 'logName'):
     logName         = framework.logName
   else:
     logName         = 'make.log'
   logFile           = os.path.join(self.petscDir, logName)
   logFileBkp        = logFile + '.bkp'
   logFileArchive    = os.path.join(confDir, logName)
   logFileArchiveBkp = logFileArchive + '.bkp'

   # Keep backup in $PROJECT_ARCH/conf location
   if os.path.isfile(logFileArchiveBkp): os.remove(logFileArchiveBkp)
   if os.path.isfile(logFileArchive):    os.rename(logFileArchive, logFileArchiveBkp)
   if os.path.isfile(logFile):
     shutil.copyfile(logFile, logFileArchive)
     os.remove(logFile)
   if os.path.isfile(logFileArchive):    os.symlink(logFileArchive, logFile)
   # If the old bkp is using the same $PROJECT_ARCH/conf, then update bkp link
   if os.path.realpath(logFileBkp) == os.path.realpath(logFileArchive):
     if os.path.isfile(logFileBkp):        os.remove(logFileBkp)
     if os.path.isfile(logFileArchiveBkp): os.symlink(logFileArchiveBkp, logFileBkp)
   return

 def cleanup(self):
   '''
   - Move logs to proper location
   - Save dependency information
   '''
   confDir = self.petscConfDir
   self.cleanupLog(self, confDir)
   if self.argDB['dependencies']:
     if hasattr(self, 'sourceDatabase') and len(self.sourceDatabase):
       import cPickle
       with file(self.sourceDBFilename, 'wb') as f:
         cPickle.dump(self.sourceDatabase, f)
   return

 @property
 def verbose(self):
   '''The verbosity level'''
   return self.argDB['verbose']

 @property
 def dryRun(self):
   '''Flag for only output of what would be run'''
   return self.argDB['dryRun']

 def getObjDir(self, libname):
   return os.path.join(self.petscDir, self.petscArch, 'lib', libname+'-obj')

 def getPackageInfo(self):
   '''Get package include and library information from configure data'''
   packageIncludes = []
   packageLibs     = []
   for p in self.configInfo.framework.packages:
     # Could put on compile line, self.addDefine('HAVE_'+i.PACKAGE, 1)
     if hasattr(p, 'lib'):
       if not isinstance(p.lib, list):
         packageLibs.append(p.lib)
       else:
         packageLibs.extend(p.lib)
     if hasattr(p, 'include'):
       if not isinstance(p.include, list):
         packageIncludes.append(p.include)
       else:
         packageIncludes.extend(p.include)
   packageLibs     = self.configInfo.libraries.toStringNoDupes(packageLibs+self.configInfo.libraries.math)
   packageIncludes = self.configInfo.headers.toStringNoDupes(packageIncludes)
   return packageIncludes, packageLibs

 def storeObjects(self, objects):
   presentObjects = []
   for obj in objects:
     locObj = os.path.basename(obj)
     self.logPrint('Moving %s to %s' % (locObj, obj))
     if not self.dryRun:
       if not os.path.isfile(locObj):
         print('ERROR: Missing object file',locObj)
         self.operationFailed = True
       else:
         shutil.move(locObj, obj)
         presentObjects.append(obj)
     else:
       presentObjects.append(obj)
   return presentObjects

 def compile(self, language, source, objDir = None):
   if not len(source):
     self.logPrint('Nothing to build', debugSection = self.debugSection)
     return
   self.configInfo.setCompilers.pushLanguage(language)
   packageIncludes, packageLibs = self.getPackageInfo()
   compiler = self.configInfo.setCompilers.getCompiler()
   objects  = [self.sourceManager.getObjectName(s, objDir) for s in source]
   includes = ['-I'+inc for inc in [os.path.join(self.petscDir, self.petscArch, 'include'), os.path.join(self.petscDir, 'include')]]
   flags    = []
   flags.append(self.configInfo.setCompilers.getCompilerFlags())                        # Add PCC_FLAGS
   flags.extend([self.configInfo.setCompilers.CPPFLAGS, self.configInfo.CHUD.CPPFLAGS]) # Add CPP_FLAGS
   if self.configInfo.compilers.generateDependencies[language]:
     flags.append(self.configInfo.compilers.dependenciesGenerationFlag[language])
   if not language == 'FC':
     flags.append('-D__INSDIR__='+os.getcwd().replace(self.petscDir, ''))               # Define __INSDIR__
   cmd      = ' '.join([compiler]+['-c']+includes+[packageIncludes]+flags+source)
   self.logWrite(cmd+'\n', debugSection = self.debugSection, forceScroll = True)
   if not self.dryRun:
     (output, error, status) = self.executeShellCommand(cmd, checkCommand = noCheckCommand, log=self.log)
     if status:
       self.operationFailed = True
       [os.remove(o) for o in objects if os.path.isfile(o)]
       self.logPrint('ERROR IN %s COMPILE ******************************' % language, debugSection='screen')
       self.logPrint(output+error, debugSection='screen')
   self.configInfo.setCompilers.popLanguage()
   objects = self.storeObjects(objects)
   deps    = [os.path.splitext(o)[0]+'.d' for o in objects if os.path.isfile(os.path.splitext(os.path.basename(o))[0]+'.d')]
   self.storeObjects(deps)
   return objects

 def compileC(self, source, objDir = None):
   return self.compile(self.configInfo.languages.clanguage, source, objDir)

 def compileCUDA(self, source, objDir = None):
   return self.compile('CUDA', source, objDir)

 def compileCxx(self, source, objDir = None):
   return self.compile('Cxx', source, objDir)

 def compileFortran(self, source, objDir = None):
   objects = self.compile('FC', source, objDir)
   # Copy any module files produced into the include directory
   for locMod in os.listdir(os.getcwd()):
     if os.path.splitext(locMod)[1] == '.mod':
       mod = os.path.join(self.petscDir, self.petscArch, 'include', locMod)
       self.logPrint('Moving F90 module %s to %s' % (locMod, mod))
       shutil.move(locMod, mod)
   return objects

 def runShellCommandParallel(self, command, cwd = None):
   import subprocess

   self.logWrite('Executing: %s\n' % (command,), debugSection = self.debugSection, forceScroll = True)
   pipe = subprocess.Popen(command, cwd=cwd, stdin=None, stdout=subprocess.PIPE, stderr=subprocess.PIPE,
                           bufsize=-1, shell=True, universal_newlines=True)
   return pipe

 def compileParallel(self, language, source, objDir = None):
   if not len(source):
     self.logPrint('Nothing to build', debugSection = self.debugSection)
     return
   self.configInfo.setCompilers.pushLanguage(language)
   packageIncludes, packageLibs = self.getPackageInfo()
   compiler = self.configInfo.setCompilers.getCompiler()
   objects  = [self.sourceManager.getObjectName(s, objDir) for s in source]
   includes = ['-I'+inc for inc in [os.path.join(self.petscDir, self.petscArch, 'include'), os.path.join(self.petscDir, 'include')]]
   flags    = []
   flags.append(self.configInfo.setCompilers.getCompilerFlags())                        # Add PCC_FLAGS
   flags.extend([self.configInfo.setCompilers.CPPFLAGS, self.configInfo.CHUD.CPPFLAGS]) # Add CPP_FLAGS
   if self.configInfo.compilers.generateDependencies[language]:
     flags.append(self.configInfo.compilers.dependenciesGenerationFlag[language])
   if not language == 'FC':
     flags.append('-D__INSDIR__='+os.getcwd().replace(self.petscDir, ''))               # Define __INSDIR__
   cmd      = ' '.join([compiler]+['-c']+includes+[packageIncludes]+flags+source)
   if not self.dryRun:
     pipe = self.runShellCommandParallel(cmd)
   else:
     pipe = None
   self.configInfo.setCompilers.popLanguage()

   def store():
     objs = self.storeObjects(objects)
     deps = [os.path.splitext(o)[0]+'.d' for o in objs if os.path.isfile(os.path.splitext(os.path.basename(o))[0]+'.d')]
     self.storeObjects(deps)
     return objs
   return [Future(self.argDB, self.log, pipe, cmd, 'ERROR IN %s COMPILE ******************************' % language, store)]

 def compileCParallel(self, source, objDir = None):
   return self.compileParallel(self.configInfo.languages.clanguage, source, objDir)

 def compileCxxParallel(self, source, objDir = None):
   return self.compileParallel('Cxx', source, objDir)

 def compileFortranParallel(self, source, objDir = None):
   futures = self.compileParallel('FC', source, objDir)
   def func():
     # Copy any module files produced into the include directory
     for locMod in os.listdir(os.getcwd()):
       if os.path.splitext(locMod)[1] == '.mod':
         mod = os.path.join(self.petscDir, self.petscArch, 'include', locMod)
         self.logPrint('Moving F90 module %s to %s' % (locMod, mod))
         shutil.move(locMod, mod)
     return []
   futures[0].addFunc(func)
   return futures

 def ranlib(self, library):
   '''${ranlib} ${LIBNAME} '''
   lib = os.path.splitext(library)[0]+'.'+self.configInfo.setCompilers.AR_LIB_SUFFIX
   cmd = ' '.join([self.configInfo.setCompilers.RANLIB, lib])
   self.logPrint('Running ranlib on '+lib)
   if not self.dryRun:
     (output, error, status) = self.executeShellCommand(cmd, checkCommand = noCheckCommand, log=self.log)
     if status:
       self.operationFailed = True
       self.logPrint("ERROR IN RANLIB ******************************", debugSection='screen')
       self.logPrint(output+error, debugSection='screen')
   return

 def expandArchive(self, archive, objDir):
   [shutil.rmtree(p) for p in os.listdir(objDir)]
   oldDir = os.getcwd()
   os.chdir(objDir)
   self.executeShellCommand(self.setCompilers.AR+' x '+archive, log = self.log)
   os.chdir(oldDir)
   return

 def buildArchive(self, library, objects):
   '''${AR} ${AR_FLAGS} ${LIBNAME} $*.o'''
   lib = os.path.splitext(library)[0]+'.'+self.configInfo.setCompilers.AR_LIB_SUFFIX
   self.logPrint('Archiving files '+str(objects)+' into '+lib)
   self.logWrite('Building archive '+lib+'\n', debugSection = 'screen', forceScroll = True)
   if os.path.samefile(self.rootDir, self.petscDir):
     cmd = ' '.join([self.configInfo.setCompilers.AR, self.configInfo.setCompilers.FAST_AR_FLAGS, lib]+objects)
   else:
     cmd = ' '.join([self.configInfo.setCompilers.AR, self.configInfo.setCompilers.AR_FLAGS, lib]+objects)
   self.logWrite(cmd+'\n', debugSection = self.debugSection, forceScroll = True)
   if not self.dryRun:
     (output, error, status) = self.executeShellCommand(cmd, checkCommand = noCheckCommand, log=self.log)
     if status:
       self.operationFailed = True
       self.logPrint("ERROR IN ARCHIVE ******************************", debugSection='screen')
       self.logPrint(output+error, debugSection='screen')
   self.ranlib(library)
   return [library]

 def linkShared(self, sharedLib, libDir, tmpDir):
   osName = sys.platform
   self.logPrint('Making shared libraries for OS %s using language %s' % (osName, self.configInfo.setCompilers.language[-1]))
   # PCC_LINKER PCC_LINKER_FLAGS
   linker      = self.configInfo.setCompilers.getSharedLinker()
   linkerFlags = self.configInfo.setCompilers.getLinkerFlags()
   packageIncludes, packageLibs = self.getPackageInfo()
   extraLibs = self.configInfo.libraries.toStringNoDupes(self.configInfo.compilers.flibs+self.configInfo.compilers.cxxlibs+self.configInfo.compilers.LIBS.split(' '))+self.configInfo.CHUD.LIBS
   sysLib      = ''
   sysLib.replace('-Wl,-rpath', '-L')
   externalLib = packageLibs+' '+extraLibs
   externalLib.replace('-Wl,-rpath', '-L')
   # Move this switch into the sharedLibrary module
   if self.configInfo.setCompilers.isSolaris() and self.configInfo.setCompilers.isGNU(self.configInfo.framework.getCompiler()):
     cmd = self.configInfo.setCompilers.LD+' -G -h '+os.path.basename(sharedLib)+' *.o -o '+sharedLib+' '+sysLib+' '+externalLib
     oldDir = os.getcwd()
     os.chdir(tmpDir)
     self.executeShellCommand(cmd, log=self.log)
     os.chdir(oldDir)
   elif '-qmkshrobj' in self.configInfo.setCompilers.sharedLibraryFlags:
     cmd = linker+' '+linkerFlags+' -qmkshrobj -o '+sharedLib+' *.o '+externalLib
     oldDir = os.getcwd()
     os.chdir(tmpDir)
     self.executeShellCommand(cmd, log=self.log)
     os.chdir(oldDir)
   else:
     if osName == 'linux2':
       cmd = linker+' -shared -Wl,-soname,'+os.path.basename(sharedLib)+' -o '+sharedLib+' *.o '+externalLib
     elif osName.startswith('darwin'):
       cmd   = ''
       flags = ''
       if not 'MACOSX_DEPLOYMENT_TARGET' in os.environ:
         cmd += 'MACOSX_DEPLOYMENT_TARGET=10.5 '
       if self.configInfo.setCompilers.getLinkerFlags().find('-Wl,-commons,use_dylibs') > -1:
         flags += '-Wl,-commons,use_dylibs'
       cmd += linker+' -g  -dynamiclib -single_module -multiply_defined suppress -undefined dynamic_lookup '+flags+' -o '+sharedLib+' *.o -L'+libDir+' '+packageLibs+' '+sysLib+' '+extraLibs+' -lm -lc'
     elif osName == 'cygwin':
       cmd = linker+' '+linkerFlags+' -shared -o '+sharedLib+' *.o '+externalLib
     else:
       raise RuntimeError('Do not know how to make shared library for your '+osName+' OS')
     oldDir = os.getcwd()
     os.chdir(tmpDir)
     (output, error, status) = self.executeShellCommand(cmd, checkCommand = noCheckCommand, log=self.log)
     if status:
       self.operationFailed = True
       self.logPrint("ERROR IN SHARED LIBRARY LINK ******************************", debugSection='screen')
       self.logPrint(output+error, debugSection='screen')
     os.chdir(oldDir)
     if hasattr(self.configInfo.debuggers, 'dsymutil'):
       cmd = self.configInfo.debuggers.dsymutil+' '+sharedLib
       self.executeShellCommand(cmd, log=self.log)
   return

 def buildSharedLibrary(self, libname, objects):
   '''
   PETSC_LIB_DIR        = ${PETSC_DIR}/${PETSC_ARCH}/lib
   INSTALL_LIB_DIR	= ${PETSC_LIB_DIR}
   '''
   if self.configInfo.sharedLibraries.useShared:
     libDir = self.petscLibDir
     objDir = self.getObjDir(libname)
     self.logPrint('Making shared libraries in '+libDir)
     sharedLib = os.path.join(libDir, os.path.splitext(libname)[0]+'.'+self.configInfo.setCompilers.sharedLibraryExt)
     rebuild   = False
     if os.path.isfile(sharedLib):
       for obj in objects:
         if os.path.getmtime(obj) >= os.path.getmtime(sharedLib):
           rebuild = True
           break
     else:
       rebuild = True
     if rebuild:
       self.logWrite('Building shared library '+sharedLib+'\n', debugSection = 'screen', forceScroll = True)
       self.linkShared(sharedLib, libDir, objDir)
     else:
       self.logPrint('Nothing to rebuild for shared library '+libname)
   else:
     self.logPrint('Shared libraries disabled')
   return

 def link(self, executable, objects, language):
   '''${CLINKER} -o $@ $^ ${PETSC_LIB}
      ${DSYMUTIL} $@'''
   self.logWrite('Linking object '+str(objects)+' into '+executable+'\n', debugSection = self.debugSection, forceScroll = True)
   self.configInfo.compilers.pushLanguage(language)
   packageIncludes, packageLibs = self.getPackageInfo()
   if self.argDB.get('with-single-library') == 0:
       libpetsc = ' -lpetscts -lpetscsnes -lpetscksp -lpetscdm -lpetscmat -lpetscvec -lpetscsys '
   else:
       libpetsc = ' -lpetsc '
   cmd = self.configInfo.compilers.getFullLinkerCmd(' '.join(objects)+' -L'+self.petscLibDir+libpetsc+packageLibs+' -L/usr/local/cuda/lib', executable)
   if not self.dryRun:
     (output, error, status) = self.executeShellCommand(cmd, checkCommand = noCheckCommand, log=self.log)
     if status:
       self.logPrint("ERROR IN LINK ******************************", debugSection='screen')
       self.logPrint(output+error, debugSection='screen')
     # TODO: Move dsymutil stuff from PETSc.utilities.debuggers to config.compilers
     if hasattr(self.configInfo.debuggers, 'dsymutil'):
       (output, error, status) = self.executeShellCommand(self.configInfo.debuggers.dsymutil+' '+executable, checkCommand = noCheckCommand, log=self.log)
       if status:
         self.operationFailed = True
         self.logPrint("ERROR IN LINK ******************************", debugSection='screen')
         self.logPrint(output+error, debugSection='screen')
   self.configInfo.compilers.popLanguage()
   return [executable]

 def buildDir(self, dirname, files, objDir):
   ''' This is run in a PETSc source directory'''
   self.logWrite('Building in '+dirname+'\n', debugSection = 'screen', forceScroll = True)
   oldDir = os.getcwd()
   os.chdir(dirname)
   sourceMap = self.sourceManager.sortSourceFiles(files, objDir)
   objects   = []
   for language in ['C', 'Cxx', 'Fortran', 'CUDA']:
     if sourceMap[language]:
       self.logPrint('Compiling %s files %s' % (language, str(sourceMap[language])))
       objects.extend(getattr(self, 'compile'+language)(sourceMap[language], objDir))
   os.chdir(oldDir)
   return objects

 def buildDirParallel(self, dirname, files, objDir):
   ''' This is run in a PETSc source directory'''
   self.logWrite('Building in '+dirname+'\n', debugSection = 'screen', forceScroll = True)
   oldDir = os.getcwd()
   os.chdir(dirname)
   sourceMap = self.sourceManager.sortSourceFiles(files, objDir)
   futures   = []
   for language in ['C', 'Cxx', 'Fortran', 'CUDA']:
     if sourceMap[language]:
       self.logPrint('Compiling %s files %s' % (language, str(sourceMap[language])))
       futures.extend(getattr(self, 'compile'+language+'Parallel')(sourceMap[language], objDir))
   os.chdir(oldDir)
   return futures

 def buildFile(self, filename, objDir):
   ''' This is run in a PETSc source directory'''
   if not isinstance(filename, list): filename = [filename]
   self.logWrite('Building '+str(filename)+'\n', debugSection = 'screen', forceScroll = True)
   sourceMap = self.sourceManager.sortSourceFiles(filename, objDir)
   objects   = []
   for language in ['C', 'Cxx', 'Fortran', 'CUDA']:
     if sourceMap[language]:
       self.logPrint('Compiling %s files %s' % (language, str(sourceMap['C'])))
       objects.extend(getattr(self, 'compile'+language)(sourceMap[language], objDir))
   return objects

 def buildLibraries(self, libname, rootDir, parallel = False):
   '''TODO: If a file fails to build, it still must go in the source database'''
   if not self.argDB['buildLibraries']: return
   totalRebuild = os.path.samefile(rootDir, self.petscDir) and not len(self.sourceDatabase)
   self.logPrint('Building Libraries')
   library = os.path.join(self.petscDir, self.petscArch, 'lib', libname)
   objDir  = self.getObjDir(libname)
   # Remove old library and object files by default when rebuilding the entire package
   if totalRebuild:
     self.logPrint('Doing a total rebuild of PETSc')
     lib = os.path.splitext(library)[0]+'.'+self.configInfo.setCompilers.AR_LIB_SUFFIX
     if os.path.isfile(lib):
       self.logPrint('Removing '+lib)
       os.unlink(lib)
     if os.path.isfile(self.sourceDBFilename):
       self.logPrint('Removing '+self.sourceDBFilename)
       os.unlink(self.sourceDBFilename)
     if os.path.isdir(objDir):
       shutil.rmtree(objDir)
   if not os.path.isdir(objDir): os.mkdir(objDir)

   self.operationFailed = False
   objects = []
   if len(self.sourceDatabase):
     def check(filename):
       if self.sourceDatabase.rebuild(filename): return True
       for obj in self.sourceManager.sortSourceFiles([filename], objDir)['Objects']:
         if not os.path.isfile(obj):
           self.logPrint('    object file '+obj+' is missing')
           return True
       return False
     import graph
     for filename in self.sourceDatabase.topologicalSort(check):
       objects += self.buildFile(filename, objDir)
   else:
     walker = DirectoryTreeWalker(self.argDB, self.log, self.configInfo)
     if totalRebuild:
       dirs = map(lambda d: os.path.join(rootDir, 'src', d), ['inline', 'sys', 'vec', 'mat', 'dm', 'ksp', 'snes', 'ts', 'docs'])
     else:
       dirs = [rootDir]
     if parallel:
       futures = []
       for d in dirs:
         for root, files in walker.walk(d):
           futures += self.buildDirParallel(root, files, objDir)
       for future in futures:
         objects += future.finish()
     else:
       for d in dirs:
         for root, files in walker.walk(d):
           objects += self.buildDir(root, files, objDir)

   if len(objects):
     if self.argDB['buildArchive']:
       self.buildArchive(library, objects)
     self.buildSharedLibrary(libname, objects)
   return len(objects)

 def rebuildDependencies(self, libname, rootDir):
   self.logWrite('Rebuilding Dependencies\n', debugSection = 'screen', forceScroll = True)
   self.sourceDatabase = SourceDatabase(self.argDB, self.log)
   depBuilder          = DependencyBuilder(self.argDB, self.log, self.sourceManager, self.sourceDatabase, self.getObjDir(libname))
   walker              = DirectoryTreeWalker(self.argDB, self.log, self.configInfo)

   for root, files in walker.walk(rootDir):
     depBuilder.buildDependencies(root, files)
   if not len(self.sourceDatabase):
     self.logPrint('No dependency information found -- disabling dependency tracking')
     self.sourceDatabase = NullSourceDatabase()
   else:
     depBuilder.buildDependenciesF90()
   if self.verbose > 3:
     import graph
     print('Source database:')
     for filename in self.sourceDatabase.topologicalSort(lambda x: True):
       print('  ',filename)
   return

 def updateDependencies(self, libname, rootDir):
   '''Calculates build dependencies and stores them in a database
   - If --dependencies is False, ignore them
   '''
   self.operationFailed = False
   if self.argDB['dependencies']:
     if not self.argDB['rebuildDependencies'] and os.path.isfile(self.sourceDBFilename):
       self.logPrint('Loading Dependencies')
       import cPickle

       with file(self.sourceDBFilename, 'rb') as f:
         self.sourceDatabase = cPickle.load(f)
       self.sourceDatabase.verbose = self.verbose
     else:
       self.rebuildDependencies(libname, rootDir)
   else:
     self.logPrint('Disabling dependency tracking')
     self.sourceDatabase = NullSourceDatabase()
   return

 def cleanupTest(self, dirname, execname):
   # ${RM} $* *.o $*.mon.* gmon.out mon.out *.exe *.ilk *.pdb *.tds
   import re
   trash = re.compile('^('+execname+'(\.o|\.mon\.\w+|\.exe|\.ilk|\.pdb|\.tds)?|g?mon.out)$')
   for fname in os.listdir(dirname):
     if trash.match(fname):
       os.remove(fname)
   return

 def checkTestOutput(self, testDir, executable, cmd, output, testNum, replace = False):
   from difflib import unified_diff
   outputName = os.path.join(testDir, 'output', os.path.basename(executable)+'_'+testNum+'.out')
   ret        = 0
   if not os.path.isfile(outputName):
     if replace:
       with file(outputName, 'w') as f:
         f.write(output)
       self.logPrint("REPLACED: Regression output file %s (test %s) was stored" % (outputName, testNum), debugSection='screen')
     else:
       self.logPrint("MISCONFIGURATION: Regression output file %s (test %s) is missing" % (outputName, testNum), debugSection='screen')
   else:
     with file(outputName) as f:
       output      = output.strip()
<<<<<<< HEAD
       validOutput = f.read().strip() # Jed is now stripping output it appears
       if not validOutput.replace("\r", "") == output:
=======
       validOutput = f.read().strip().replace('\r', '') # Jed is now stripping output it appears
       if not validOutput == output:
>>>>>>> 112eb74a
         if replace:
           with file(outputName, 'w') as f:
             f.write(output)
           self.logPrint("REPLACED: Regression output file %s (test %s) was stored" % (outputName, testNum), debugSection='screen')
         else:
           self.logPrint("TEST ERROR: Regression output for %s (test %s) does not match\n" % (executable, testNum), debugSection = 'screen')
           for linum,line in enumerate(unified_diff(validOutput.split('\n'), output.split('\n'), fromfile=outputName, tofile=cmd)):
               end = '' if linum < 3 else '\n' # Control lines have their own end-lines
               self.logWrite(line+end, debugSection = 'screen', forceScroll = True)
           self.logPrint('Reference output from %s\n' % outputName)
           self.logPrint(validOutput, indent = 0)
           self.logPrint('Current output from %s' % cmd)
           self.logPrint(output, indent = 0)
           ret = -1
       else:
         self.logPrint("TEST SUCCESS: Regression output for %s (test %s) matches" % (executable, testNum))
   return ret

 def getTestCommand(self, executable, **params):
   numProcs = params.get('numProcs', 1)
   try:
     args   = params.get('args', '') % dict(meshes=os.path.join(self.petscDir,'share','petsc','datafiles','meshes'))
   except ValueError:
     args   = params.get('args', '')
   hosts    = ','.join(['localhost']*int(numProcs))
   return ' '.join([self.configInfo.mpi.mpiexec, '-hosts', hosts, '-n', str(numProcs), os.path.abspath(executable), args])

 def runTest(self, testDir, executable, testNum, replace, **params):
   '''testNum can be any string'''
   cmd = self.getTestCommand(executable, **params)
   self.logPrint('Running #%s: %s' % (str(testNum), cmd), debugSection='screen')
   if not self.dryRun:
     (output, error, status) = self.executeShellCommand(cmd, checkCommand = noCheckCommand, log=self.log)
     if status:
       self.logPrint("TEST ERROR: Failed to execute %s\n" % executable, debugSection='screen')
       self.logPrint(output+error, indent = 0, debugSection='screen')
       ret = -2
     else:
       ret = self.checkTestOutput(testDir, executable, cmd, output+error, str(testNum), replace)
   return ret

 def regressionTestsDir(self, dirname, dummy):
   ''' This is run in a PETSc source directory'''
   self.logWrite('Entering '+dirname+'\n', debugSection = 'screen', forceScroll = True)
   os.chdir(dirname)
   sourceMap = self.sourceManager.sortSourceFiles(dirname)
   objects   = []
   if sourceMap['C']:
     self.logPrint('Compiling C files '+str(sourceMap['C']))
     self.compileC(sourceMap['C'])
   if sourceMap['Fortran']:
     if not self.fortrancpp.fortranDatatypes:
       self.logPrint('Compiling Fortran files '+str(sourceMap['Fortran']))
       self.compileF(sourceMap['Fortran'])
   if sourceMap['Objects']:
     packageNames = set([p.name for p in self.framework.packages])
     for obj in sourceMap['Objects']:
       # TESTEXAMPLES_C_X = ex3.PETSc runex3 ex3.rm
       # .PETSc: filters out messages from build
       # .rm: cleans up test
       executable = os.path.splitext(obj)[0]
       paramKey   = os.path.relpath(os.path.abspath(executable), self.petscDir)
       testNum    = 1
       if paramKey in regressionRequirements:
         if not regressionRequirements[paramKey].issubset(packageNames):
           continue
       self.logPrint('Linking object '+obj+' into '+executable)
       # TODO: Fix this hack
       if executable[-1] == 'f':
         self.link(executable, obj, 'FC')
       else:
         self.link(executable, obj, self.languages.clanguage)
       self.runTest(dirname, executable, testNum, False, **regressionParameters.get(paramKey, {}))
       testNum += 1
       while '%s_%d' % (paramKey, testNum) in regressionParameters:
         self.runTest(dirname, executable, testNum, False, **regressionParameters.get('%s_%d' % (paramKey, testNum), {}))
         testNum += 1
       self.cleanupTest(dirname, executable)
   return

 def regressionTests(self, rootDir):
   if not self.argDB['regressionTests']: return
   if not self.checkDir(rootDir, allowExamples = True):
     self.logPrint('Nothing to be done')
   self.operationFailed = False
   for root, dirs, files in os.walk(rootDir):
     self.logPrint('Processing '+root)
     if 'examples' in dirs:
       for exroot, exdirs, exfiles in os.walk(os.path.join(root, 'examples')):
         self.logPrint('Processing '+exroot)
         print('  Testing in root',root)
         self.regressionTestsDir(exroot, exfiles)
         for badDir in [d for d in exdirs if not self.checkDir(os.path.join(exroot, d), allowExamples = True)]:
           exdirs.remove(badDir)
     for badDir in [d for d in dirs if not self.checkDir(os.path.join(root, d))]:
       dirs.remove(badDir)
   return

 def buildEtags(self):
   oldPath = sys.path
   sys.path.append(os.path.join(self.petscDir, 'bin', 'maint'))
   from generateetags import main
   main()
   os.system('find config -type f -name "*.py" | xargs etags -o TAGS_PYTHON')
   sys.path = oldPath
   return

 def buildFortranStubs(self):
   self.logWrite('Building Fortran stubs\n', debugSection = 'screen', forceScroll = True)
   oldPath = sys.path
   sys.path.append(os.path.join(self.petscDir, 'bin', 'maint'))
   from generatefortranstubs import main, processf90interfaces
   for d in os.listdir(os.path.join(self.petscDir, 'include', 'finclude', 'ftn-auto')):
     if d.endswith('-tmpdir'): shutil.rmtree(os.path.join(self.petscDir, 'include', 'finclude', 'ftn-auto', d))
   main(self.petscDir, self.configInfo.sowing.bfort, os.getcwd(),0)
   processf90interfaces(self.petscDir,0)
   for d in os.listdir(os.path.join(self.petscDir, 'include', 'finclude', 'ftn-auto')):
     if d.endswith('-tmpdir'): shutil.rmtree(os.path.join(self.petscDir, 'include', 'finclude', 'ftn-auto', d))
   sys.path = oldPath
   return

 def check(self):
   self.logWrite('Checking build\n', debugSection = 'screen', forceScroll = True)
   return

 def clean(self, libname):
   self.logWrite('Cleaning build\n', debugSection = 'screen', forceScroll = True)
   if os.path.isfile(self.sourceDBFilename):
     os.remove(self.sourceDBFilename)
     self.logPrint('Removed '+self.sourceDBFilename)
   if os.path.exists(self.getObjDir(libname)):
     shutil.rmtree(self.getObjDir(libname))
   self.logPrint('Removed '+self.getObjDir(libname))
   return

 def run(self):
   self.setup()
   #self.buildFortranStubs()
   self.updateDependencies('libpetsc', self.rootDir)
   if self.buildLibraries('libpetsc', self.rootDir):
     # This is overkill, but right now it is cheap
     self.rebuildDependencies('libpetsc', self.rootDir)
   self.regressionTests(self.rootDir)
   self.cleanup()
   return

if __name__ == '__main__':
  PETScMaker().run()<|MERGE_RESOLUTION|>--- conflicted
+++ resolved
@@ -1538,13 +1538,8 @@
    else:
      with file(outputName) as f:
        output      = output.strip()
-<<<<<<< HEAD
-       validOutput = f.read().strip() # Jed is now stripping output it appears
-       if not validOutput.replace("\r", "") == output:
-=======
        validOutput = f.read().strip().replace('\r', '') # Jed is now stripping output it appears
        if not validOutput == output:
->>>>>>> 112eb74a
          if replace:
            with file(outputName, 'w') as f:
              f.write(output)
