#!/usr/bin/env python

from __future__ import with_statement  # For python-2.5

import os, sys
import shutil
import tempfile

sys.path.insert(0, os.path.join(os.environ['PETSC_DIR'], 'config'))
sys.path.insert(0, os.path.join(os.environ['PETSC_DIR'], 'config', 'BuildSystem'))

import logger, script

regressionParameters = {'src/dm/impls/patch/examples/tests/ex1': [{'numProcs': 1, 'args': '-patch_size 2 -grid_size 6'},
                                                                  {'numProcs': 4, 'args': '-patch_size 2 -grid_size 4'},
                                                                  {'numProcs': 4, 'args': '-patch_size 2 -grid_size 4 -comm_size 1'},
                                                                  {'numProcs': 4, 'args': '-patch_size 2 -grid_size 4 -comm_size 2'},
                                                                  {'numProcs': 16, 'args': '-patch_size 2 -grid_size 8 -comm_size 2'}],
                        'src/mat/examples/tests/ex170':          [{'numProcs': 1, 'args': ''},
                                                                  {'numProcs': 1, 'args': '-testnum 1'},
                                                                  {'numProcs': 2, 'args': '-testnum 1'},
                                                                  {'numProcs': 1, 'args': '-testnum 2'},
                                                                  {'numProcs': 2, 'args': '-testnum 2'}],
                        'src/dm/impls/plex/examples/tests/ex1': [# CTetGen tests 0-1
                                                                 {'numProcs': 1, 'args': '-dim 3 -ctetgen_verbose 4 -dm_view ::ascii_info_detail -info -info_exclude null'},
                                                                 {'numProcs': 1, 'args': '-dim 3 -ctetgen_verbose 4 -refinement_limit 0.0625 -dm_view ::ascii_info_detail -info -info_exclude null'},
                                                                 # Test 2D LaTex and ASCII output 2-9
                                                                 {'numProcs': 1, 'args': '-dim 2 -dm_view ::ascii_latex'},
                                                                 {'numProcs': 1, 'args': '-dim 2 -dm_refine 1 -interpolate 1 -dm_view ::ascii_info_detail'},
                                                                 {'numProcs': 2, 'args': '-dim 2 -dm_refine 1 -interpolate 1 -test_partition -dm_view ::ascii_info_detail'},
                                                                 {'numProcs': 2, 'args': '-dim 2 -dm_refine 1 -interpolate 1 -test_partition -dm_view ::ascii_latex'},
                                                                 {'numProcs': 1, 'args': '-dim 2 -cell_simplex 0 -dm_view ::ascii_info_detail'},
                                                                 {'numProcs': 1, 'args': '-dim 2 -cell_simplex 0 -dm_refine 1 -dm_view ::ascii_info_detail'},
                                                                 {'numProcs': 2, 'args': '-dim 2 -cell_simplex 0 -dm_refine 1 -interpolate 1 -dm_view ::ascii_info_detail'},
                                                                 {'numProcs': 2, 'args': '-dim 2 -cell_simplex 0 -dm_refine 1 -interpolate 1 -test_partition -dm_view ::ascii_latex'},
                                                                 # CGNS tests 10-11 (need to find smaller test meshes)
                                                                 {'numProcs': 1, 'args': '-filename %(meshes)s/tut21.cgns -interpolate 1 -dm_view', 'requires': ['cgns']},
                                                                 {'numProcs': 1, 'args': '-filename %(meshes)s/StaticMixer.cgns -interpolate 1 -dm_view', 'requires': ['cgns', 'Broken']},
                                                                 # Gmsh test 12
                                                                 {'numProcs': 1, 'args': '-filename %(meshes)s/doublet-tet.msh -interpolate 1 -dm_view'},
                                                                 # Parallel refinement tests with overlap 13-14
                                                                 {'numProcs': 2, 'args': '-dim 2 -cell_simplex 1 -dm_refine 1 -interpolate 1 -test_partition -overlap 1 -dm_view ::ascii_info_detail'},
                                                                 {'numProcs': 8, 'args': '-dim 2 -cell_simplex 1 -dm_refine 1 -interpolate 1 -test_partition -overlap 1 -dm_view ::ascii_info_detail'},
                                                                 # Gmsh mesh reader tests 15-18
                                                                 {'numProcs': 1, 'args': '-filename %(meshes)s/square.msh -interpolate 1 -dm_view'},
                                                                 {'numProcs': 1, 'args': '-filename %(meshes)s/square_bin.msh -interpolate 1 -dm_view'},
                                                                 {'numProcs': 3, 'args': '-filename %(meshes)s/square.msh -interpolate 1 -dm_view'},
                                                                 {'numProcs': 3, 'args': '-filename %(meshes)s/square_bin.msh -interpolate 1 -dm_view'},
                                                                 # Parallel simple partitioner tests 19-20
                                                                 {'numProcs': 2, 'args': '-dim 2 -cell_simplex 1 -dm_refine 0 -interpolate 0 -petscpartitioner_type simple -partition_view -dm_view ::ascii_info_detail'},
                                                                 {'numProcs': 8, 'args': '-dim 2 -cell_simplex 1 -dm_refine 1 -interpolate 1 -petscpartitioner_type simple -partition_view -dm_view ::ascii_info_detail'},
                                                                 # Fluent mesh reader tests 21-24
                                                                 {'numProcs': 1, 'args': '-filename %(meshes)s/square.cas -interpolate 1 -dm_view'},
                                                                 {'numProcs': 3, 'args': '-filename %(meshes)s/square.cas -interpolate 1 -dm_view'},
                                                                 {'numProcs': 1, 'args': '-filename %(meshes)s/cube_5tets_ascii.cas -interpolate 1 -dm_view'},
                                                                 {'numProcs': 1, 'args': '-filename %(meshes)s/cube_5tets.cas -interpolate 1 -dm_view', 'requires': 'Broken'},
                                                                 ],
                        'src/dm/impls/plex/examples/tests/ex3': [# 2D P_1 on a triangle
                                                                 {'num': 'p1_2d_0', 'numProcs': 1, 'args': '-petscspace_order 1 -num_comp 2 -qorder 1 -convergence'},
                                                                 {'num': 'p1_2d_1', 'numProcs': 1, 'args': '-petscspace_order 1 -num_comp 2 -qorder 1 -porder 1'},
                                                                 {'num': 'p1_2d_2', 'numProcs': 1, 'args': '-petscspace_order 1 -num_comp 2 -qorder 1 -porder 2'},
                                                                 {'num': 'p1_2d_3', 'numProcs': 1, 'args': '-petscspace_order 1 -num_comp 2 -qorder 1 -convergence -conv_refine 0', 'requires': 'pragmatic'},
                                                                 {'num': 'p1_2d_4', 'numProcs': 1, 'args': '-petscspace_order 1 -num_comp 2 -qorder 1 -porder 1 -conv_refine 0', 'requires': 'pragmatic'},
                                                                 {'num': 'p1_2d_5', 'numProcs': 1, 'args': '-petscspace_order 1 -num_comp 2 -qorder 1 -porder 2 -conv_refine 0', 'requires': 'pragmatic'},
                                                                 # 3D P_1 on a tetrahedron
                                                                 {'num': 'p1_3d_0', 'numProcs': 1, 'args': '-dim 3 -petscspace_order 1 -num_comp 3 -qorder 1 -convergence'},
                                                                 {'num': 'p1_3d_1', 'numProcs': 1, 'args': '-dim 3 -petscspace_order 1 -num_comp 3 -qorder 1 -porder 1'},
                                                                 {'num': 'p1_3d_2', 'numProcs': 1, 'args': '-dim 3 -petscspace_order 1 -num_comp 3 -qorder 1 -porder 2'},
                                                                 {'num': 'p1_3d_3', 'numProcs': 1, 'args': '-dim 3 -petscspace_order 1 -num_comp 3 -qorder 1 -convergence -conv_refine 0', 'requires': 'pragmatic'},
                                                                 {'num': 'p1_3d_4', 'numProcs': 1, 'args': '-dim 3 -petscspace_order 1 -num_comp 3 -qorder 1 -porder 1 -conv_refine 0', 'requires': 'pragmatic'},
                                                                 {'num': 'p1_3d_5', 'numProcs': 1, 'args': '-dim 3 -petscspace_order 1 -num_comp 3 -qorder 1 -porder 2 -conv_refine 0', 'requires': 'pragmatic'},
                                                                 # 2D P_2 on a triangle
                                                                 {'num': 'p2_2d_0', 'numProcs': 1, 'args': '-petscspace_order 2 -num_comp 2 -qorder 2 -convergence'},
                                                                 {'num': 'p2_2d_1', 'numProcs': 1, 'args': '-petscspace_order 2 -num_comp 2 -qorder 2 -porder 1'},
                                                                 {'num': 'p2_2d_2', 'numProcs': 1, 'args': '-petscspace_order 2 -num_comp 2 -qorder 2 -porder 2'},
                                                                 {'num': 'p2_2d_3', 'numProcs': 1, 'args': '-petscspace_order 2 -num_comp 2 -qorder 2 -convergence -conv_refine 0', 'requires': 'pragmatic'},
                                                                 {'num': 'p2_2d_4', 'numProcs': 1, 'args': '-petscspace_order 2 -num_comp 2 -qorder 2 -porder 1 -conv_refine 0', 'requires': 'pragmatic'},
                                                                 {'num': 'p2_2d_5', 'numProcs': 1, 'args': '-petscspace_order 2 -num_comp 2 -qorder 2 -porder 2 -conv_refine 0', 'requires': 'pragmatic'},
                                                                 # 3D P_2 on a tetrahedron
                                                                 {'num': 'p2_3d_0', 'numProcs': 1, 'args': '-dim 3 -petscspace_order 2 -num_comp 3 -qorder 2 -convergence'},
                                                                 {'num': 'p2_3d_1', 'numProcs': 1, 'args': '-dim 3 -petscspace_order 2 -num_comp 3 -qorder 2 -porder 1'},
                                                                 {'num': 'p2_3d_2', 'numProcs': 1, 'args': '-dim 3 -petscspace_order 2 -num_comp 3 -qorder 2 -porder 2'},
                                                                 {'num': 'p2_3d_3', 'numProcs': 1, 'args': '-dim 3 -petscspace_order 2 -num_comp 3 -qorder 2 -convergence -conv_refine 0', 'requires': 'pragmatic'},
                                                                 {'num': 'p2_3d_4', 'numProcs': 1, 'args': '-dim 3 -petscspace_order 2 -num_comp 3 -qorder 2 -porder 1 -conv_refine 0', 'requires': 'pragmatic'},
                                                                 {'num': 'p2_3d_5', 'numProcs': 1, 'args': '-dim 3 -petscspace_order 2 -num_comp 3 -qorder 2 -porder 2 -conv_refine 0', 'requires': 'pragmatic'},
                                                                 # 2D Q_1 on a quadrilaterial
                                                                 {'num': 'q1_2d_0', 'numProcs': 1, 'args': '-simplex 0 -petscspace_order 1 -petscspace_poly_tensor 1 -num_comp 2 -qorder 1 -convergence'},
                                                                 {'num': 'q1_2d_1', 'numProcs': 1, 'args': '-simplex 0 -petscspace_order 1 -petscspace_poly_tensor 1 -num_comp 2 -qorder 1 -porder 1'},
                                                                 {'num': 'q1_2d_2', 'numProcs': 1, 'args': '-simplex 0 -petscspace_order 1 -petscspace_poly_tensor 1 -num_comp 2 -qorder 1 -porder 2'},
                                                                 # 2D Q_1 on a quadrilaterial plex
                                                                 {'num': 'q1_2d_plex_0', 'numProcs': 1, 'args': '-use_da 0 -simplex 0 -petscspace_order 1 -petscspace_poly_tensor 1 -num_comp 2 -qorder 1 -convergence'},
                                                                 {'num': 'q1_2d_plex_1', 'numProcs': 1, 'args': '-use_da 0 -simplex 0 -petscspace_order 1 -petscspace_poly_tensor 1 -num_comp 2 -qorder 1 -porder 1'},
                                                                 {'num': 'q1_2d_plex_2', 'numProcs': 1, 'args': '-use_da 0 -simplex 0 -petscspace_order 1 -petscspace_poly_tensor 1 -num_comp 2 -qorder 1 -porder 2'},
                                                                 {'num': 'q1_2d_plex_3', 'numProcs': 1, 'args': '-use_da 0 -simplex 0 -petscspace_order 1 -petscspace_poly_tensor 1 -num_comp 2 -qorder 1 -porder 1 -shear_coords'},
                                                                 {'num': 'q1_2d_plex_4', 'numProcs': 1, 'args': '-use_da 0 -simplex 0 -petscspace_order 1 -petscspace_poly_tensor 1 -num_comp 2 -qorder 1 -porder 2 -shear_coords'},
                                                                 {'num': 'q1_2d_plex_5', 'numProcs': 1, 'args': '-use_da 0 -simplex 0 -petscfe_type nonaffine -petscspace_order 1 -petscspace_poly_tensor 1 -num_comp 2 -qorder 1 -porder 0 -non_affine_coords'},
                                                                 {'num': 'q1_2d_plex_6', 'numProcs': 1, 'args': '-use_da 0 -simplex 0 -petscfe_type nonaffine -petscspace_order 1 -petscspace_poly_tensor 1 -num_comp 2 -qorder 1 -porder 1 -non_affine_coords'},
                                                                 {'num': 'q1_2d_plex_7', 'numProcs': 1, 'args': '-use_da 0 -simplex 0 -petscfe_type nonaffine -petscspace_order 1 -petscspace_poly_tensor 1 -num_comp 2 -qorder 1 -porder 2 -non_affine_coords'},
                                                                 # 2D Q_2 on a quadrilaterial
                                                                 {'num': 'q2_2d_0', 'numProcs': 1, 'args': '-simplex 0 -petscspace_order 2 -petscspace_poly_tensor 1 -num_comp 2 -qorder 2 -convergence'},
                                                                 {'num': 'q2_2d_1', 'numProcs': 1, 'args': '-simplex 0 -petscspace_order 2 -petscspace_poly_tensor 1 -num_comp 2 -qorder 2 -porder 1'},
                                                                 {'num': 'q2_2d_2', 'numProcs': 1, 'args': '-simplex 0 -petscspace_order 2 -petscspace_poly_tensor 1 -num_comp 2 -qorder 2 -porder 2'},
                                                                 # 2D P_3 on a triangle
                                                                 {'num': 'p3_2d_0', 'numProcs': 1, 'args': '-petscspace_order 3 -num_comp 2 -qorder 3 -convergence', 'requires': 'Broken'},
                                                                 {'num': 'p3_2d_1', 'numProcs': 1, 'args': '-petscspace_order 3 -num_comp 2 -qorder 3 -porder 1', 'requires': 'Broken'},
                                                                 {'num': 'p3_2d_2', 'numProcs': 1, 'args': '-petscspace_order 3 -num_comp 2 -qorder 3 -porder 2', 'requires': 'Broken'},
                                                                 {'num': 'p3_2d_3', 'numProcs': 1, 'args': '-petscspace_order 3 -num_comp 2 -qorder 3 -porder 3', 'requires': 'Broken'},
                                                                 # 2D P_1disc on a triangle/quadrilateral
                                                                 {'num': 'p1d_2d_0', 'numProcs': 1, 'args': '-petscspace_order 1 -petscdualspace_lagrange_continuity 0 -num_comp 2 -qorder 1 -convergence'},
                                                                 {'num': 'p1d_2d_1', 'numProcs': 1, 'args': '-petscspace_order 1 -petscdualspace_lagrange_continuity 0 -num_comp 2 -qorder 1 -porder 1'},
                                                                 {'num': 'p1d_2d_2', 'numProcs': 1, 'args': '-petscspace_order 1 -petscdualspace_lagrange_continuity 0 -num_comp 2 -qorder 1 -porder 2'},
                                                                 {'num': 'p1d_2d_3', 'numProcs': 1, 'args': '-simplex 0 -petscspace_order 1 -petscdualspace_lagrange_continuity 0 -num_comp 2 -qorder 1 -convergence'},
                                                                 {'num': 'p1d_2d_4', 'numProcs': 1, 'args': '-simplex 0 -petscspace_order 1 -petscdualspace_lagrange_continuity 0 -num_comp 2 -qorder 1 -porder 1'},
                                                                 {'num': 'p1d_2d_5', 'numProcs': 1, 'args': '-simplex 0 -petscspace_order 1 -petscdualspace_lagrange_continuity 0 -num_comp 2 -qorder 1 -porder 2'},
                                                                 # Test quadrature 2D P_1 on a triangle
                                                                 {'num': 'p1_quad_2', 'numProcs': 1, 'args': '-petscspace_order 1 -num_comp 2 -porder 1 -qorder 2'},
                                                                 {'num': 'p1_quad_5', 'numProcs': 1, 'args': '-petscspace_order 1 -num_comp 2 -porder 1 -qorder 5'},
                                                                 # Test quadrature 2D P_2 on a triangle
                                                                 {'num': 'p2_quad_3', 'numProcs': 1, 'args': '-petscspace_order 2 -num_comp 2 -porder 2 -qorder 3'},
                                                                 {'num': 'p2_quad_5', 'numProcs': 1, 'args': '-petscspace_order 2 -num_comp 2 -porder 2 -qorder 5'},
                                                                 # Test quadrature 2D Q_1 on a quadrilateral
                                                                 {'num': 'q1_quad_2', 'numProcs': 1, 'args': '-simplex 0 -petscspace_order 1 -petscspace_poly_tensor 1 -num_comp 2 -porder 1 -qorder 2'},
                                                                 {'num': 'q1_quad_5', 'numProcs': 1, 'args': '-simplex 0 -petscspace_order 1 -petscspace_poly_tensor 1 -num_comp 2 -porder 1 -qorder 5'},
                                                                 # Test quadrature 2D Q_2 on a quadrilateral
                                                                 {'num': 'q2_quad_3', 'numProcs': 1, 'args': '-simplex 0 -petscspace_order 2 -petscspace_poly_tensor 1 -num_comp 2 -porder 1 -qorder 3'},
                                                                 {'num': 'q2_quad_5', 'numProcs': 1, 'args': '-simplex 0 -petscspace_order 2 -petscspace_poly_tensor 1 -num_comp 2 -porder 1 -qorder 5'},
                                                                 ],
                        'src/dm/impls/plex/examples/tests/ex4': [# 2D Simplex 0-3
                                                                 {'numProcs': 1, 'args': '-dim 2 -cell_hybrid 0 -dm_view ::ascii_info_detail'},
                                                                 {'numProcs': 1, 'args': '-dim 2 -cell_hybrid 0 -num_refinements 1 -dm_view ::ascii_info_detail'},
                                                                 {'numProcs': 2, 'args': '-dim 2 -cell_hybrid 0 -dm_view ::ascii_info_detail'},
                                                                 {'numProcs': 2, 'args': '-dim 2 -cell_hybrid 0 -num_refinements 1 -dm_view ::ascii_info_detail'},
                                                                 # 2D Hybrid Simplex 4-7
                                                                 {'numProcs': 1, 'args': '-dim 2 -dm_view ::ascii_info_detail'},
                                                                 {'numProcs': 1, 'args': '-dim 2 -num_refinements 1 -dm_view ::ascii_info_detail'},
                                                                 {'numProcs': 2, 'args': '-dim 2 -dm_view ::ascii_info_detail'},
                                                                 {'numProcs': 2, 'args': '-dim 2 -num_refinements 1 -dm_view ::ascii_info_detail'},
                                                                 # 3D Simplex 8-11
                                                                 {'numProcs': 1, 'args': '-dim 3 -cell_hybrid 0 -num_refinements 1 -dm_view ::ascii_info_detail'},
                                                                 {'numProcs': 2, 'args': '-dim 3 -cell_hybrid 0 -num_refinements 1 -dm_view ::ascii_info_detail'},
                                                                 {'numProcs': 1, 'args': '-dim 3 -cell_hybrid 0 -test_num 1 -num_refinements 1 -dm_view ::ascii_info_detail'},
                                                                 {'numProcs': 2, 'args': '-dim 3 -cell_hybrid 0 -test_num 1 -num_refinements 1 -dm_view ::ascii_info_detail'},
                                                                 # 2D Quad 12-13
                                                                 {'numProcs': 1, 'args': '-dim 2 -cell_simplex 0 -cell_hybrid 0 -num_refinements 1 -dm_view ::ascii_info_detail'},
                                                                 {'numProcs': 2, 'args': '-dim 2 -cell_simplex 0 -cell_hybrid 0 -num_refinements 1 -dm_view ::ascii_info_detail'},
                                                                 # 3D Hex 14-15
                                                                 {'numProcs': 1, 'args': '-dim 3 -cell_simplex 0 -cell_hybrid 0 -num_refinements 1 -dm_view ::ascii_info_detail'},
                                                                 {'numProcs': 2, 'args': '-dim 3 -cell_simplex 0 -cell_hybrid 0 -num_refinements 1 -dm_view ::ascii_info_detail'},
                                                                 # 3D Hybrid Simplex 16-19
                                                                 {'numProcs': 1, 'args': '-dim 3 -num_refinements 1 -dm_view ::ascii_info_detail'},
                                                                 {'numProcs': 2, 'args': '-dim 3 -num_refinements 1 -dm_view ::ascii_info_detail'},
                                                                 {'numProcs': 1, 'args': '-dim 3 -test_num 1 -num_refinements 1 -dm_view ::ascii_info_detail'},
                                                                 {'numProcs': 2, 'args': '-dim 3 -test_num 1 -num_refinements 1 -dm_view ::ascii_info_detail'},
                                                                 # 3D Hybrid Hex 20-23
                                                                 {'numProcs': 1, 'args': '-dim 3 -cell_simplex 0 -num_refinements 1 -dm_view ::ascii_info_detail'},
                                                                 {'numProcs': 2, 'args': '-dim 3 -cell_simplex 0 -num_refinements 1 -dm_view ::ascii_info_detail'},
                                                                 {'numProcs': 1, 'args': '-dim 3 -cell_simplex 0 -test_num 1 -num_refinements 1 -dm_view ::ascii_info_detail'},
                                                                 {'numProcs': 2, 'args': '-dim 3 -cell_simplex 0 -test_num 1 -num_refinements 1 -dm_view ::ascii_info_detail'},
                                                                 # 2D Hybrid Simplex 24-24
                                                                 {'numProcs': 1, 'args': '-dim 2 -test_num 1 -num_refinements 1 -dm_view ::ascii_info_detail'},
                                                                 # 3D Multiple Refinement 25-26
                                                                 {'numProcs': 1, 'args': '-dim 3 -cell_hybrid 0 -test_num 2 -num_refinements 2 -dm_view ::ascii_info_detail'},
                                                                 {'numProcs': 1, 'args': '-dim 3 -cell_simplex 0 -cell_hybrid 0 -test_num 1 -num_refinements 2 -dm_view ::ascii_info_detail'},
                                                                 # 2D Hybrid Quad 27-28
                                                                 {'numProcs': 1, 'args': '-dim 2 -cell_simplex 0 -num_refinements 1 -dm_view ::ascii_info_detail'},
                                                                 {'numProcs': 2, 'args': '-dim 2 -cell_simplex 0 -num_refinements 1 -dm_view ::ascii_info_detail'},
                                                                 # 1D Simplex 29-31
                                                                 {'numProcs': 1, 'args': '-dim 1 -cell_hybrid 0 -dm_view ::ascii_info_detail'},
                                                                 {'numProcs': 1, 'args': '-dim 1 -cell_hybrid 0 -num_refinements 1 -dm_view ::ascii_info_detail'},
                                                                 {'numProcs': 1, 'args': '-dim 1 -cell_hybrid 0 -num_refinements 5 -dm_view ::ascii_info_detail'},
                                                                 # 2D Simplex 32-34
                                                                 {'numProcs': 1, 'args': '-dim 2 -cell_hybrid 0 -num_refinements 1 -uninterpolate -dm_view ::ascii_info_detail'},
                                                                 {'numProcs': 2, 'args': '-dim 2 -cell_hybrid 0 -num_refinements 1 -uninterpolate -dm_view ::ascii_info_detail'},
                                                                 {'numProcs': 2, 'args': '-dim 2 -cell_hybrid 0 -num_refinements 3 -uninterpolate -dm_view ::ascii_info_detail'},
                                                                 ],
                        'src/dm/impls/plex/examples/tests/ex5': [# 2D Simplex 0-1
                                                                 {'numProcs': 1, 'args': '-dim 2 -dm_view ::ascii_info_detail'},
                                                                 {'numProcs': 2, 'args': '-dim 2 -dm_view ::ascii_info_detail'},
                                                                 # 2D Quads 2-3
                                                                 {'numProcs': 1, 'args': '-dim 2 -cell_simplex 0 -dm_view ::ascii_info_detail'},
                                                                 {'numProcs': 2, 'args': '-dim 2 -cell_simplex 0 -dm_view ::ascii_info_detail'},
                                                                 # 3D Simplex 4-5
                                                                 {'numProcs': 1, 'args': '-dim 3 -dm_view ::ascii_info_detail'},
                                                                 {'numProcs': 2, 'args': '-dim 3 -dm_view ::ascii_info_detail'},
                                                                 # 3D Hex 6-7
                                                                 {'numProcs': 1, 'args': '-dim 3 -cell_simplex 0 -dm_view ::ascii_info_detail'},
                                                                 {'numProcs': 2, 'args': '-dim 3 -cell_simplex 0 -dm_view ::ascii_info_detail'},
                                                                 # Examples from PyLith 8-12
                                                                 {'numProcs': 1, 'args': '-dim 2 -test_num 1 -dm_view ::ascii_info_detail'},
                                                                 {'numProcs': 1, 'args': '-dim 3 -test_num 1 -dm_view ::ascii_info_detail'},
                                                                 {'numProcs': 1, 'args': '-dim 3 -cell_simplex 0 -test_num 1 -dm_view ::ascii_info_detail'},
                                                                 {'numProcs': 1, 'args': '-dim 2 -cell_simplex 0 -test_num 1 -dm_view ::ascii_info_detail'},
                                                                 {'numProcs': 1, 'args': '-dim 3 -cell_simplex 0 -test_num 2 -dm_view ::ascii_info_detail'},],
                        'src/dm/impls/plex/examples/tests/ex6': [{'numProcs': 1, 'args': '-malloc_dump'},
                                                                 {'numProcs': 1, 'args': '-malloc_dump -pend 10000'},
                                                                 {'numProcs': 1, 'args': '-malloc_dump -pend 10000 -fill 0.05'},
                                                                 {'numProcs': 1, 'args': '-malloc_dump -pend 10000 -fill 0.25'}],
                        'src/dm/impls/plex/examples/tests/ex7': [# Two cell test meshes 0-7
                                                                 {'numProcs': 1, 'args': '-dim 2 -dm_view ::ascii_info_detail'},
                                                                 {'numProcs': 2, 'args': '-dim 2 -dm_view ::ascii_info_detail'},
                                                                 {'numProcs': 1, 'args': '-dim 2 -cell_simplex 0 -dm_view ::ascii_info_detail'},
                                                                 {'numProcs': 2, 'args': '-dim 2 -cell_simplex 0 -dm_view ::ascii_info_detail'},
                                                                 {'numProcs': 1, 'args': '-dim 3 -dm_view ::ascii_info_detail'},
                                                                 {'numProcs': 2, 'args': '-dim 3 -dm_view ::ascii_info_detail'},
                                                                 {'numProcs': 1, 'args': '-dim 3 -cell_simplex 0 -dm_view ::ascii_info_detail'},
                                                                 {'numProcs': 2, 'args': '-dim 3 -cell_simplex 0 -dm_view ::ascii_info_detail'},
                                                                 # 2D Hybrid Mesh 8
                                                                 {'numProcs': 1, 'args': '-dim 2 -cell_simplex 0 -testnum 1 -dm_view ::ascii_info_detail'},
                                                                 # TetGen meshes 9-10
                                                                 {'numProcs': 1, 'args': '-dim 2 -use_generator -dm_view ::ascii_info_detail'},
                                                                 {'numProcs': 1, 'args': '-dim 3 -use_generator -dm_view ::ascii_info_detail'},
                                                                 # Cubit meshes 11
                                                                 {'numProcs': 1, 'args': '-dim 3 -filename %(meshes)s/blockcylinder-50.exo -dm_view ::ascii_info_detail', 'requires': 'exodusii'},
                                                                 #{'numProcs': 1, 'args': '-dim 3 -filename /PETSc3/petsc/blockcylinder-50.exo -dm_view ::ascii_info_detail'},
                                                                 #{'numProcs': 1, 'args': '-dim 3 -filename /PETSc3/petsc/blockcylinder-20.exo'},
                                                                 ],
                        'src/dm/impls/plex/examples/tests/ex8': [{'numProcs': 1, 'args': '-dm_view ::ascii_info_detail'},
                                                                 {'numProcs': 1, 'args': '-interpolate -dm_view ::ascii_info_detail'},
                                                                 {'numProcs': 1, 'args': '-transform'},
                                                                 {'numProcs': 1, 'args': '-interpolate -transform'},
                                                                 {'numProcs': 1, 'args': '-run_type file -filename %(meshes)s/simpleblock-100.exo -dm_view ::ascii_info_detail -v0 -1.5,-0.5,0.5,-0.5,-0.5,0.5,0.5,-0.5,0.5 -J 0.0,0.0,0.5,0.0,0.5,0.0,-0.5,0.0,0.0,0.0,0.0,0.5,0.0,0.5,0.0,-0.5,0.0,0.0,0.0,0.0,0.5,0.0,0.5,0.0,-0.5,0.0,0.0 -invJ 0.0,0.0,-2.0,0.0,2.0,0.0,2.0,0.0,0.0,0.0,0.0,-2.0,0.0,2.0,0.0,2.0,0.0,0.0,0.0,0.0,-2.0,0.0,2.0,0.0,2.0,0.0,0.0 -detJ 0.125,0.125,0.125', 'requires': ['exodusii']},
                                                                 {'numProcs': 1, 'args': '-interpolate -run_type file -filename %(meshes)s/simpleblock-100.exo -dm_view ::ascii_info_detail -v0 -1.5,-0.5,0.5,-0.5,-0.5,0.5,0.5,-0.5,0.5 -J 0.0,0.0,0.5,0.0,0.5,0.0,-0.5,0.0,0.0,0.0,0.0,0.5,0.0,0.5,0.0,-0.5,0.0,0.0,0.0,0.0,0.5,0.0,0.5,0.0,-0.5,0.0,0.0 -invJ 0.0,0.0,-2.0,0.0,2.0,0.0,2.0,0.0,0.0,0.0,0.0,-2.0,0.0,2.0,0.0,2.0,0.0,0.0,0.0,0.0,-2.0,0.0,2.0,0.0,2.0,0.0,0.0 -detJ 0.125,0.125,0.125 -centroid -1.0,0.0,0.0,0.0,0.0,0.0,1.0,0.0,0.0 -normal 0.0,0.0,0.0,0.0,0.0,0.0,0.0,0.0,0.0 -vol 1.0,1.0,1.0', 'requires': ['exodusii']}],
                        'src/dm/impls/plex/examples/tests/ex9': [# 2D Simplex P_1 scalar tests
                                                                 {'numProcs': 1, 'args': '-num_dof 1,0,0 -iterations 10000 \
                                                                  -max_cone_time 1.1e-8 -max_closure_time 1.3e-7 -max_vec_closure_time 3.6e-7'},
                                                                 {'numProcs': 1, 'args': '-refinement_limit 1.0e-5 -num_dof 1,0,0 -iterations 2 \
                                                                  -max_cone_time 2.1e-8 -max_closure_time 1.5e-7 -max_vec_closure_time 3.6e-7'},
                                                                 {'numProcs': 1, 'args': '-num_fields 1 -num_components 1 -num_dof 1,0,0 -iterations 10000 \
                                                                  -max_cone_time 1.1e-8 -max_closure_time 1.3e-7 -max_vec_closure_time 4.5e-7'},
                                                                 {'numProcs': 1, 'args': '-refinement_limit 1.0e-5 -num_fields 1 -num_components 1 -num_dof 1,0,0 -iterations 2 \
                                                                  -max_cone_time 2.1e-8 -max_closure_time 1.5e-7 -max_vec_closure_time 4.7e-7'},
                                                                 {'numProcs': 1, 'args': '-interpolate -num_dof 1,0,0 -iterations 10000 \
                                                                  -max_cone_time 1.1e-8 -max_closure_time 6.5e-7 -max_vec_closure_time 1.0e-6'},
                                                                 {'numProcs': 1, 'args': '-interpolate -refinement_limit 1.0e-4 -num_dof 1,0,0 -iterations 2 \
                                                                  -max_cone_time 2.1e-8 -max_closure_time 6.5e-7 -max_vec_closure_time 1.0e-6'},
                                                                 {'numProcs': 1, 'args': '-interpolate -num_fields 1 -num_components 1 -num_dof 1,0,0 -iterations 10000 \
                                                                  -max_cone_time 1.1e-8 -max_closure_time 6.5e-7 -max_vec_closure_time 1.1e-6'},
                                                                 {'numProcs': 1, 'args': '-interpolate -refinement_limit 1.0e-4 -num_fields 1 -num_components 1 -num_dof 1,0,0 -iterations 2 \
                                                                  -max_cone_time 2.1e-8 -max_closure_time 6.5e-7 -max_vec_closure_time 1.2e-6'},
                                                                 # 2D Simplex P_1 vector tests
                                                                 # 2D Simplex P_2 scalar tests
                                                                 # 2D Simplex P_2 vector tests
                                                                 # 2D Simplex P_2/P_1 vector/scalar tests
                                                                 # 2D Quad P_1 scalar tests
                                                                 # 2D Quad P_1 vector tests
                                                                 # 2D Quad P_2 scalar tests
                                                                 # 2D Quad P_2 vector tests
                                                                 # 3D Simplex P_1 scalar tests
                                                                 # 3D Simplex P_1 vector tests
                                                                 # 3D Simplex P_2 scalar tests
                                                                 # 3D Simplex P_2 vector tests
                                                                 # 3D Hex P_1 scalar tests
                                                                 # 3D Hex P_1 vector tests
                                                                 # 3D Hex P_2 scalar tests
                                                                 # 3D Hex P_2 vector tests
                                                                 ],
                        'src/dm/impls/plex/examples/tests/ex10': [# Two cell tests
                                                                  {'numProcs': 1, 'args': '-dim 2 -interpolate 1 -cell_simplex 1 -num_dof 1,0,0 -mat_view'},
                                                                  {'numProcs': 1, 'args': '-dim 2 -interpolate 1 -cell_simplex 0 -num_dof 1,0,0 -mat_view'},
                                                                  {'numProcs': 1, 'args': '-dim 3 -interpolate 1 -cell_simplex 1 -num_dof 1,0,0,0 -mat_view'},
                                                                  {'numProcs': 1, 'args': '-dim 3 -interpolate 1 -cell_simplex 0 -num_dof 1,0,0,0 -mat_view'},
                                                                  # Refined tests
                                                                  {'numProcs': 1, 'args': '-dim 2 -interpolate 1 -cell_simplex 1 -refinement_limit 0.00625 -num_dof 1,0,0'},
                                                                  {'numProcs': 1, 'args': '-dim 2 -interpolate 1 -cell_simplex 0 -refinement_uniform       -num_dof 1,0,0'},
                                                                  {'numProcs': 1, 'args': '-dim 3 -interpolate 1 -cell_simplex 1 -refinement_limit 0.00625 -num_dof 1,0,0,0'},
                                                                  {'numProcs': 1, 'args': '-dim 3 -interpolate 1 -cell_simplex 0 -refinement_uniform       -num_dof 1,0,0,0'},
                                                                  # Parallel tests
                                                                  # Grouping tests
                                                                  {'num': 'group_1', 'numProcs': 1, 'args': '-num_groups 1 -num_dof 1,0,0 -is_view -orig_mat_view -perm_mat_view'},
                                                                  {'num': 'group_2', 'numProcs': 1, 'args': '-num_groups 2 -num_dof 1,0,0 -is_view -perm_mat_view'},
                                                                  ],
                        'src/dm/impls/plex/examples/tests/ex11': [{'numProcs': 1, 'args': ''},
                                                                  {'numProcs': 2, 'args': '-filename %(meshes)s/2Dgrd.exo -overlap 1', 'requires': ['Chaco']}],
                        'src/dm/impls/plex/examples/tests/ex12': [{'numProcs': 1, 'args': '-dm_view ascii:mesh.tex:ascii_latex'},
                                                                  # Parallel, no overlap tests 1-2
                                                                  {'numProcs': 3, 'args': '-test_partition -dm_view ::ascii_info_detail'},
                                                                  {'numProcs': 8, 'args': '-test_partition -dm_view ::ascii_info_detail'},
                                                                  # Parallel, level-1 overlap tests 3-4
                                                                  {'numProcs': 3, 'args': '-test_partition -overlap 1 -dm_view ::ascii_info_detail'},
                                                                  {'numProcs': 8, 'args': '-test_partition -overlap 1 -dm_view ::ascii_info_detail'},
                                                                  # Parallel, level-2 overlap test 5
                                                                  {'numProcs': 8, 'args': '-test_partition -overlap 2 -dm_view ::ascii_info_detail'},
                                                                  # Parallel load balancing, test 6-7
                                                                  {'numProcs': 2, 'args': '-test_partition -overlap 1 -dm_view ::ascii_info_detail'},
                                                                  {'numProcs': 2, 'args': '-test_partition -overlap 1 -load_balance -dm_view ::ascii_info_detail'},
                                                                  # Parallel redundant copying, test 8
                                                                  {'numProcs': 2, 'args': '-test_redundant -dm_view ::ascii_info_detail'}],
                        'src/dm/impls/plex/examples/tests/ex13': [{'numProcs': 1, 'args': '-test_partition 0 -dm_view ascii::ascii_info_detail -oriented_dm_view ascii::ascii_info_detail -orientation_view'},
                                                                  {'numProcs': 2, 'args': '-dm_view ascii::ascii_info_detail -oriented_dm_view ascii::ascii_info_detail -orientation_view'},
                                                                  {'numProcs': 2, 'args': '-test_num 1 -dm_view ascii::ascii_info_detail -oriented_dm_view ascii::ascii_info_detail -orientation_view'},
                                                                  {'numProcs': 3, 'args': '-dm_view ascii::ascii_info_detail -oriented_dm_view ascii::ascii_info_detail -orientation_view'},
                                                                  ],
                        'src/dm/impls/plex/examples/tests/ex14': [{'numProcs': 1, 'args': '-dm_view -dm_refine 1 -dm_coarsen'},
                                                                  ],
                        'src/dm/impls/plex/examples/tests/ex15': [{'numProcs': 2, 'args': '-verbose -globaltonatural_sf_view'},
                                                                  {'numProcs': 2, 'args': '-verbose -global_vec_view hdf5:V.h5:native -test_read'},
                                                                  ],
                        'src/dm/impls/plex/examples/tests/ex16': [{'numProcs': 1, 'args': '-dm_view ascii::ascii_info_detail'},
                                                                  ],
                        'src/dm/impls/plex/examples/tests/ex17': [{'numProcs': 1, 'args': '-test_partition 0 -dm_view ascii::ascii_info_detail'},
                                                                  ],
<<<<<<< HEAD
                        'src/dm/impls/plex/examples/tests/ex18': [{'numProcs': 2, 'args': '-dm_view ascii::ascii_info_detail'},
                                                                  {'numProcs': 2, 'args': '-interpolate -dm_view ascii::ascii_info_detail'},
                                                                  {'numProcs': 3, 'args': '-testnum 1 -interpolate -dm_view ascii::ascii_info_detail'},
                                                                  {'numProcs': 2, 'args': '-dim 3 -dm_view ascii::ascii_info_detail'},
                                                                  {'numProcs': 2, 'args': '-dim 3 -interpolate -dm_view ascii::ascii_info_detail'},
=======
                        'src/dm/impls/plex/examples/tests/ex19': [{'numProcs': 1, 'args': '-dim 2 -nbrVerEdge 5 -dm_plex_separate_marker 0 -met 2 -init_dm_view -adapt_dm_view', 'requires': ['pragmatic']},
                                                                  {'numProcs': 1, 'args': '-dim 2 -nbrVerEdge 5 -dm_plex_separate_marker 1 -bdLabel marker -met 2 -init_dm_view -adapt_dm_view', 'requires': ['pragmatic']},
                                                                  {'numProcs': 1, 'args': '-dim 3 -nbrVerEdge 5 -met 2 -init_dm_view -adapt_dm_view', 'requires': ['pragmatic']},
                                                                  {'numProcs': 1, 'args': '-dim 3 -nbrVerEdge 5 -bdLabel marker -met 2 -init_dm_view -adapt_dm_view', 'requires': ['pragmatic']}
>>>>>>> 39c730ab
                                                                  ],
                        'src/dm/impls/plex/examples/tests/ex1f90': [{'numProcs': 1, 'args': ''}],
                        'src/dm/impls/plex/examples/tests/ex2f90': [{'numProcs': 1, 'args': ''}],
                        'src/dm/impls/plex/examples/tutorials/ex1': [{'numProcs': 1, 'args': ''},
                                                                     {'numProcs': 1, 'args': '-dim 3'},],
                        'src/dm/impls/plex/examples/tutorials/ex1f90': [{'numProcs': 1, 'args': ''},
                                                                        {'numProcs': 1, 'args': '-dim 3'},],
                        'src/dm/impls/plex/examples/tutorials/ex2': [# CGNS meshes 0-1
                                                                     {'numProcs': 1, 'args': '-filename %(meshes)s/tut21.cgns -interpolate 1', 'requires': ['cgns', 'Broken']},
                                                                     {'numProcs': 1, 'args': '-filename %(meshes)s/grid_c.cgns -interpolate 1', 'requires': ['cgns', 'Broken']},
                                                                     # Gmsh meshes 2-4
                                                                     {'numProcs': 1, 'args': '-filename %(meshes)s/doublet-tet.msh -interpolate 1'},
                                                                     {'numProcs': 1, 'args': '-filename %(meshes)s/square.msh -interpolate 1'},
                                                                     {'numProcs': 1, 'args': '-filename %(meshes)s/square_bin.msh -interpolate 1'},
                                                                     # Exodus meshes 5-9
                                                                     {'numProcs': 1, 'args': '-filename %(meshes)s/sevenside-quad.exo -interpolate 1', 'requires': ['exodusii']},
                                                                     {'numProcs': 1, 'args': '-filename %(meshes)s/sevenside-quad-15.exo -interpolate 1', 'requires': ['exodusii']},
                                                                     {'numProcs': 1, 'args': '-filename %(meshes)s/squaremotor-30.exo -interpolate 1', 'requires': ['exodusii']},
                                                                     {'numProcs': 1, 'args': '-filename %(meshes)s/blockcylinder-50.exo -interpolate 1', 'requires': ['exodusii']},
                                                                     {'numProcs': 1, 'args': '-filename %(meshes)s/simpleblock-100.exo -interpolate 1', 'requires': ['exodusii']},
                                                                     ],
                        'src/dm/impls/plex/examples/tutorials/ex5': [# Idempotence of saving/loading
                                                                     {'numProcs': 1, 'args': '-filename %(meshes)s/Rect-tri3.exo -dm_view ::ascii_info_detail', 'requires': ['exodusii']},
                                                                     {'numProcs': 2, 'args': '-filename %(meshes)s/Rect-tri3.exo -dm_view ::ascii_info_detail', 'requires': ['exodusii']},
                                                                     ],
                        'src/snes/examples/tutorials/ex5':   [# MISSING ALL TESTS FROM MAKEFILE
                                                               # MSM tests
                                                               {'num': 'asm_0', 'numProcs': 1, 'args': './ex5 -mms 1 -par 0.0 -snes_monitor -snes_converged_reason -snes_view -ksp_rtol 1.0e-9 -ksp_monitor -ksp_type richardson -pc_type asm -pc_asm_blocks 2 -pc_asm_overlap 0 -pc_asm_local_type additive -sub_pc_type lu'},
                                                               {'num': 'msm_0', 'numProcs': 1, 'args': './ex5 -mms 1 -par 0.0 -snes_monitor -snes_converged_reason -snes_view -ksp_rtol 1.0e-9 -ksp_monitor -ksp_type richardson -pc_type asm -pc_asm_blocks 2 -pc_asm_overlap 0 -pc_asm_local_type multiplicative -sub_pc_type lu'},
                                                               {'num': 'asm_1', 'numProcs': 1, 'args': './ex5 -mms 1 -par 0.0 -snes_monitor -snes_converged_reason -snes_view -ksp_rtol 1.0e-9 -ksp_monitor -ksp_type richardson -pc_type asm -pc_asm_blocks 2 -pc_asm_overlap 0 -pc_asm_local_type additive -sub_pc_type lu -da_grid_x 8'},
                                                               {'num': 'msm_1', 'numProcs': 1, 'args': './ex5 -mms 1 -par 0.0 -snes_monitor -snes_converged_reason -snes_view -ksp_rtol 1.0e-9 -ksp_monitor -ksp_type richardson -pc_type asm -pc_asm_blocks 2 -pc_asm_overlap 0 -pc_asm_local_type multiplicative -sub_pc_type lu -da_grid_x 8'},
                                                               {'num': 'asm_2', 'numProcs': 1, 'args': './ex5 -mms 1 -par 0.0 -snes_monitor -snes_converged_reason -snes_view -ksp_rtol 1.0e-9 -ksp_monitor -ksp_type richardson -pc_type asm -pc_asm_blocks 3 -pc_asm_overlap 0 -pc_asm_local_type additive -sub_pc_type lu -da_grid_x 8'},
                                                               {'num': 'msm_2', 'numProcs': 1, 'args': './ex5 -mms 1 -par 0.0 -snes_monitor -snes_converged_reason -snes_view -ksp_rtol 1.0e-9 -ksp_monitor -ksp_type richardson -pc_type asm -pc_asm_blocks 3 -pc_asm_overlap 0 -pc_asm_local_type multiplicative -sub_pc_type lu -da_grid_x 8'},
                                                               {'num': 'asm_3', 'numProcs': 1, 'args': './ex5 -mms 1 -par 0.0 -snes_monitor -snes_converged_reason -snes_view -ksp_rtol 1.0e-9 -ksp_monitor -ksp_type richardson -pc_type asm -pc_asm_blocks 4 -pc_asm_overlap 0 -pc_asm_local_type additive -sub_pc_type lu -da_grid_x 8'},
                                                               {'num': 'msm_3', 'numProcs': 1, 'args': './ex5 -mms 1 -par 0.0 -snes_monitor -snes_converged_reason -snes_view -ksp_rtol 1.0e-9 -ksp_monitor -ksp_type richardson -pc_type asm -pc_asm_blocks 4 -pc_asm_overlap 0 -pc_asm_local_type multiplicative -sub_pc_type lu -da_grid_x 8'},
                                                               {'num': 'asm_4', 'numProcs': 2, 'args': './ex5 -mms 1 -par 0.0 -snes_monitor -snes_converged_reason -snes_view -ksp_rtol 1.0e-9 -ksp_monitor -ksp_type richardson -pc_type asm -pc_asm_blocks 2 -pc_asm_overlap 0 -pc_asm_local_type additive -sub_pc_type lu -da_grid_x 8'},
                                                               {'num': 'msm_4', 'numProcs': 2, 'args': './ex5 -mms 1 -par 0.0 -snes_monitor -snes_converged_reason -snes_view -ksp_rtol 1.0e-9 -ksp_monitor -ksp_type richardson -pc_type asm -pc_asm_blocks 2 -pc_asm_overlap 0 -pc_asm_local_type multiplicative -sub_pc_type lu -da_grid_x 8'},
                                                               {'num': 'asm_5', 'numProcs': 2, 'args': './ex5 -mms 1 -par 0.0 -snes_monitor -snes_converged_reason -snes_view -ksp_rtol 1.0e-9 -ksp_monitor -ksp_type richardson -pc_type asm -pc_asm_blocks 4 -pc_asm_overlap 0 -pc_asm_local_type additive -sub_pc_type lu -da_grid_x 8'},
                                                               {'num': 'msm_5', 'numProcs': 2, 'args': './ex5 -mms 1 -par 0.0 -snes_monitor -snes_converged_reason -snes_view -ksp_rtol 1.0e-9 -ksp_monitor -ksp_type richardson -pc_type asm -pc_asm_blocks 4 -pc_asm_overlap 0 -pc_asm_local_type multiplicative -sub_pc_type lu -da_grid_x 8'},
                                                               ],
                        'src/snes/examples/tutorials/ex12':   [# 2D serial P1 test 0-4
                                                               {'numProcs': 1, 'args': '-run_type test -refinement_limit 0.0    -bc_type dirichlet -interpolate 0 -petscspace_order 1 -show_initial -dm_plex_print_fem 1'},
                                                               {'numProcs': 1, 'args': '-run_type test -refinement_limit 0.0    -bc_type dirichlet -interpolate 1 -petscspace_order 1 -show_initial -dm_plex_print_fem 1'},
                                                               {'numProcs': 1, 'args': '-run_type test -refinement_limit 0.0625 -bc_type dirichlet -interpolate 1 -petscspace_order 1 -show_initial -dm_plex_print_fem 1'},
                                                               {'numProcs': 1, 'args': '-run_type test -refinement_limit 0.0    -bc_type neumann   -interpolate 1 -petscspace_order 1 -bd_petscspace_order 1 -show_initial -dm_plex_print_fem 1 -dm_view ::ascii_info_detail'},
                                                               {'numProcs': 1, 'args': '-run_type test -refinement_limit 0.0625 -bc_type neumann   -interpolate 1 -petscspace_order 1 -bd_petscspace_order 1 -show_initial -dm_plex_print_fem 1'},
                                                               # 2D serial P2 test 5-8
                                                               {'numProcs': 1, 'args': '-run_type test -refinement_limit 0.0    -bc_type dirichlet -interpolate 1 -petscspace_order 2 -show_initial -dm_plex_print_fem 1'},
                                                               {'numProcs': 1, 'args': '-run_type test -refinement_limit 0.0625 -bc_type dirichlet -interpolate 1 -petscspace_order 2 -show_initial -dm_plex_print_fem 1'},
                                                               {'numProcs': 1, 'args': '-run_type test -refinement_limit 0.0    -bc_type neumann   -interpolate 1 -petscspace_order 2 -bd_petscspace_order 2 -show_initial -dm_plex_print_fem 1 -dm_view ::ascii_info_detail'},
                                                               {'numProcs': 1, 'args': '-run_type test -refinement_limit 0.0625 -bc_type neumann   -interpolate 1 -petscspace_order 2 -bd_petscspace_order 2 -show_initial -dm_plex_print_fem 1 -dm_view ::ascii_info_detail'},
                                                               # 3D serial P1 test 9-12
                                                               {'numProcs': 1, 'args': '-run_type test -dim 3 -refinement_limit 0.0    -bc_type dirichlet -interpolate 0 -petscspace_order 1 -show_initial -dm_plex_print_fem 1 -dm_view'},
                                                               {'numProcs': 1, 'args': '-run_type test -dim 3 -refinement_limit 0.0    -bc_type dirichlet -interpolate 1 -petscspace_order 1 -show_initial -dm_plex_print_fem 1 -dm_view'},
                                                               {'numProcs': 1, 'args': '-run_type test -dim 3 -refinement_limit 0.0125 -bc_type dirichlet -interpolate 1 -petscspace_order 1 -show_initial -dm_plex_print_fem 1 -dm_view'},
                                                               {'numProcs': 1, 'args': '-run_type test -dim 3 -refinement_limit 0.0    -bc_type neumann   -interpolate 1 -petscspace_order 1 -bd_petscspace_order 1 -snes_fd -show_initial -dm_plex_print_fem 1 -dm_view'},
                                                               # Analytic variable coefficient 13-20
                                                               {'numProcs': 1, 'args': '-run_type test -refinement_limit 0.0    -variable_coefficient analytic -interpolate 1 -petscspace_order 1 -show_initial -dm_plex_print_fem 1'},
                                                               {'numProcs': 1, 'args': '-run_type test -refinement_limit 0.0625 -variable_coefficient analytic -interpolate 1 -petscspace_order 1 -show_initial -dm_plex_print_fem 1'},
                                                               {'numProcs': 1, 'args': '-run_type test -refinement_limit 0.0    -variable_coefficient analytic -interpolate 1 -petscspace_order 2 -show_initial -dm_plex_print_fem 1'},
                                                               {'numProcs': 1, 'args': '-run_type test -refinement_limit 0.0625 -variable_coefficient analytic -interpolate 1 -petscspace_order 2 -show_initial -dm_plex_print_fem 1'},
                                                               {'numProcs': 1, 'args': '-run_type test -dim 3 -refinement_limit 0.0    -variable_coefficient analytic -interpolate 1 -petscspace_order 1 -show_initial -dm_plex_print_fem 1'},
                                                               {'numProcs': 1, 'args': '-run_type test -dim 3 -refinement_limit 0.0125 -variable_coefficient analytic -interpolate 1 -petscspace_order 1 -show_initial -dm_plex_print_fem 1'},
                                                               {'numProcs': 1, 'args': '-run_type test -dim 3 -refinement_limit 0.0    -variable_coefficient analytic -interpolate 1 -petscspace_order 2 -show_initial -dm_plex_print_fem 1'},
                                                               {'numProcs': 1, 'args': '-run_type test -dim 3 -refinement_limit 0.0125 -variable_coefficient analytic -interpolate 1 -petscspace_order 2 -show_initial -dm_plex_print_fem 1'},
                                                               # P1 variable coefficient 21-28
                                                               {'numProcs': 1, 'args': '-run_type test -refinement_limit 0.0    -variable_coefficient field    -interpolate 1 -petscspace_order 1 -mat_petscspace_order 1 -show_initial -dm_plex_print_fem 1'},
                                                               {'numProcs': 1, 'args': '-run_type test -refinement_limit 0.0625 -variable_coefficient field    -interpolate 1 -petscspace_order 1 -mat_petscspace_order 1 -show_initial -dm_plex_print_fem 1'},
                                                               {'numProcs': 1, 'args': '-run_type test -refinement_limit 0.0    -variable_coefficient field    -interpolate 1 -petscspace_order 2 -mat_petscspace_order 1 -show_initial -dm_plex_print_fem 1'},
                                                               {'numProcs': 1, 'args': '-run_type test -refinement_limit 0.0625 -variable_coefficient field    -interpolate 1 -petscspace_order 2 -mat_petscspace_order 1 -show_initial -dm_plex_print_fem 1'},
                                                               {'numProcs': 1, 'args': '-run_type test -dim 3 -refinement_limit 0.0    -variable_coefficient field    -interpolate 1 -petscspace_order 1 -mat_petscspace_order 1 -show_initial -dm_plex_print_fem 1'},
                                                               {'numProcs': 1, 'args': '-run_type test -dim 3 -refinement_limit 0.0125 -variable_coefficient field    -interpolate 1 -petscspace_order 1 -mat_petscspace_order 1 -show_initial -dm_plex_print_fem 1'},
                                                               {'numProcs': 1, 'args': '-run_type test -dim 3 -refinement_limit 0.0    -variable_coefficient field    -interpolate 1 -petscspace_order 2 -mat_petscspace_order 1 -show_initial -dm_plex_print_fem 1'},
                                                               {'numProcs': 1, 'args': '-run_type test -dim 3 -refinement_limit 0.0125 -variable_coefficient field    -interpolate 1 -petscspace_order 2 -mat_petscspace_order 1 -show_initial -dm_plex_print_fem 1'},
                                                               # P0 variable coefficient 29-36
                                                               {'numProcs': 1, 'args': '-run_type test -refinement_limit 0.0    -variable_coefficient field    -interpolate 1 -petscspace_order 1 -show_initial -dm_plex_print_fem 1'},
                                                               {'numProcs': 1, 'args': '-run_type test -refinement_limit 0.0625 -variable_coefficient field    -interpolate 1 -petscspace_order 1 -show_initial -dm_plex_print_fem 1'},
                                                               {'numProcs': 1, 'args': '-run_type test -refinement_limit 0.0    -variable_coefficient field    -interpolate 1 -petscspace_order 2 -show_initial -dm_plex_print_fem 1'},
                                                               {'numProcs': 1, 'args': '-run_type test -refinement_limit 0.0625 -variable_coefficient field    -interpolate 1 -petscspace_order 2 -show_initial -dm_plex_print_fem 1'},
                                                               {'numProcs': 1, 'args': '-run_type test -dim 3 -refinement_limit 0.0    -variable_coefficient field    -interpolate 1 -petscspace_order 1 -show_initial -dm_plex_print_fem 1'},
                                                               {'numProcs': 1, 'args': '-run_type test -dim 3 -refinement_limit 0.0125 -variable_coefficient field    -interpolate 1 -petscspace_order 1 -show_initial -dm_plex_print_fem 1'},
                                                               {'numProcs': 1, 'args': '-run_type test -dim 3 -refinement_limit 0.0    -variable_coefficient field    -interpolate 1 -petscspace_order 2 -show_initial -dm_plex_print_fem 1'},
                                                               {'numProcs': 1, 'args': '-run_type test -dim 3 -refinement_limit 0.0125 -variable_coefficient field    -interpolate 1 -petscspace_order 2 -show_initial -dm_plex_print_fem 1'},
                                                               # Using ExodusII mesh 37-38 BROKEN
                                                               {'numProcs': 1, 'args': '-run_type test -f %(meshes)s/sevenside.exo -refinement_limit 0.0    -bc_type dirichlet -interpolate 1 -show_initial -dm_plex_print_fem 1 -dm_view',
                                                                'requires': ['exodusii', 'Broken']},
                                                               {'numProcs': 1, 'args': '-run_type test -dim 3 -f /Users/knepley/Downloads/kis_modell_tet2.exo -refinement_limit 0.0    -bc_type dirichlet -interpolate 1 -show_initial -dm_plex_print_fem 1 -dm_view',
                                                                'requires': ['exodusii', 'Broken']},
                                                               # Full solve 39-44
                                                               {'numProcs': 1, 'args': '-run_type full -refinement_limit 0.015625 -interpolate 1 -petscspace_order 2 -pc_type gamg -ksp_rtol 1.0e-10 -ksp_monitor_short -ksp_converged_reason -snes_monitor_short -snes_converged_reason', 'parser': 'Solver'},
                                                               {'numProcs': 1, 'args': '-run_type full -refinement_limit 0.015625 -variable_coefficient nonlinear -interpolate 1 -petscspace_order 2 -pc_type svd -ksp_rtol 1.0e-10 -snes_monitor_short -snes_converged_reason'},
                                                               {'numProcs': 1, 'args': '-run_type full -refinement_limit 0.03125 -variable_coefficient nonlinear -interpolate 1 -petscspace_order 1 -snes_type fas -snes_fas_levels 2 -pc_type svd -ksp_rtol 1.0e-10 -fas_coarse_pc_type svd -fas_coarse_ksp_rtol 1.0e-10 -fas_coarse_snes_monitor_short -snes_monitor_short -snes_linesearch_type basic -fas_coarse_snes_linesearch_type basic -snes_converged_reason -dm_refine_hierarchy 1 -snes_view -fas_levels_1_snes_type newtonls -fas_levels_1_pc_type svd -fas_levels_1_ksp_rtol 1.0e-10 -fas_levels_1_snes_monitor_short'},
                                                               {'numProcs': 1, 'args': '-run_type full -refinement_limit 0.0625 -variable_coefficient nonlinear -interpolate 1 -petscspace_order 1 -snes_type fas -snes_fas_levels 3 -pc_type svd -ksp_rtol 1.0e-10 -fas_coarse_pc_type svd -fas_coarse_ksp_rtol 1.0e-10 -fas_coarse_snes_monitor_short -snes_monitor_short -snes_linesearch_type basic -fas_coarse_snes_linesearch_type basic -snes_converged_reason -dm_refine_hierarchy 2 -dm_plex_print_fem 0 -snes_view -fas_levels_1_snes_type newtonls -fas_levels_1_pc_type svd -fas_levels_1_ksp_rtol 1.0e-10 -fas_levels_1_snes_monitor_short -fas_levels_2_snes_type newtonls -fas_levels_2_pc_type svd -fas_levels_2_ksp_rtol 1.0e-10 -fas_levels_2_snes_monitor_short'},
                                                               {'numProcs': 2, 'args': '-run_type full -refinement_limit 0.03125 -variable_coefficient nonlinear -interpolate 1 -petscspace_order 1 -snes_type fas -snes_fas_levels 2 -pc_type svd -ksp_rtol 1.0e-10 -fas_coarse_pc_type svd -fas_coarse_ksp_rtol 1.0e-10 -fas_coarse_snes_monitor_short -snes_monitor_short -snes_linesearch_type basic -fas_coarse_snes_linesearch_type basic -snes_converged_reason -dm_refine_hierarchy 1 -snes_view -fas_levels_1_snes_type newtonls -fas_levels_1_pc_type svd -fas_levels_1_ksp_rtol 1.0e-10 -fas_levels_1_snes_monitor_short'},
                                                               {'numProcs': 2, 'args': '-run_type full -refinement_limit 0.0625 -variable_coefficient nonlinear -interpolate 1 -petscspace_order 1 -snes_type fas -snes_fas_levels 3 -pc_type svd -ksp_rtol 1.0e-10 -fas_coarse_pc_type svd -fas_coarse_ksp_rtol 1.0e-10 -fas_coarse_snes_monitor_short -snes_monitor_short -snes_linesearch_type basic -fas_coarse_snes_linesearch_type basic -snes_converged_reason -dm_refine_hierarchy 2 -dm_plex_print_fem 0 -snes_view -fas_levels_1_snes_type newtonls -fas_levels_1_pc_type svd -fas_levels_1_ksp_rtol 1.0e-10 -fas_levels_1_snes_monitor_short -fas_levels_2_snes_type newtonls -fas_levels_2_pc_type svd -fas_levels_2_ksp_rtol 1.0e-10 -fas_levels_2_snes_monitor_short'},
                                                               # Restarting 0-1
                                                               {'num': 'restart_0', 'numProcs': 1, 'args': '-run_type test -refinement_limit 0.0    -bc_type dirichlet -interpolate 1 -petscspace_order 1 -dm_view hdf5:sol.h5 -vec_view hdf5:sol.h5::append'},
                                                               {'num': 'restart_1', 'numProcs': 1, 'args': '-run_type test -refinement_limit 0.0    -bc_type dirichlet -interpolate 1 -petscspace_order 1 -f sol.h5 -restart', 'requires': 'exodusii'},
                                                               # Periodicity 0
                                                               {'num': 'periodic_0', 'numProcs': 1, 'args': '-run_type full -refinement_limit 0.0    -bc_type dirichlet -interpolate 1 -petscspace_order 1'},
                                                               # FAS
                                                               {'num': 'fas_newton_0', 'numProcs': 1, 'args': '-run_type full -variable_coefficient nonlinear -interpolate 1 -petscspace_order 1 -snes_type fas -snes_fas_levels 2 -pc_type svd -ksp_rtol 1.0e-10 -fas_coarse_pc_type svd -fas_coarse_ksp_rtol 1.0e-10 -fas_coarse_snes_monitor_short -snes_monitor_short -snes_linesearch_type basic -fas_coarse_snes_linesearch_type basic -snes_converged_reason -dm_refine_hierarchy 1 -snes_view -fas_levels_1_snes_type newtonls -fas_levels_1_pc_type svd -fas_levels_1_ksp_rtol 1.0e-10 -fas_levels_1_snes_monitor_short'},
                                                               {'num': 'fas_newton_1', 'numProcs': 1, 'args': '-run_type full -dm_refine_hierarchy 3 -interpolate 1 -petscspace_order 1 -snes_type fas -snes_fas_levels 3 -ksp_rtol 1.0e-10 -fas_coarse_pc_type lu -fas_coarse_snes_monitor_short -snes_monitor_short -snes_linesearch_type basic -fas_coarse_snes_linesearch_type basic -snes_converged_reason -snes_view -fas_levels_snes_type newtonls -fas_levels_snes_linesearch_type basic -fas_levels_ksp_rtol 1.0e-10 -fas_levels_snes_monitor_short'},
                                                               {'num': 'fas_ngs_0', 'numProcs': 1, 'args': '-run_type full -variable_coefficient nonlinear -interpolate 1 -petscspace_order 1 -snes_type fas -snes_fas_levels 2 -pc_type svd -ksp_rtol 1.0e-10 -fas_coarse_pc_type svd -fas_coarse_ksp_rtol 1.0e-10 -fas_coarse_snes_monitor_short -snes_monitor_short -snes_linesearch_type basic -fas_coarse_snes_linesearch_type basic -snes_converged_reason -dm_refine_hierarchy 1 -snes_view -fas_levels_1_snes_type ngs -fas_levels_1_snes_monitor_short'},
                                                               {'num': 'fas_newton_coarse_0', 'numProcs': 1, 'args': '-run_type full -dm_refine 2 -variable_coefficient nonlinear -interpolate 1 -petscspace_order 1 -snes_type fas -snes_fas_levels 2 -pc_type svd -ksp_rtol 1.0e-10 -fas_coarse_pc_type svd -fas_coarse_ksp_rtol 1.0e-10 -fas_coarse_snes_monitor_short -snes_monitor_short -snes_linesearch_type basic -fas_coarse_snes_linesearch_type basic -snes_converged_reason -dm_coarsen_hierarchy 1 -snes_view -fas_levels_1_snes_type newtonls -fas_levels_1_pc_type svd -fas_levels_1_ksp_rtol 1.0e-10 -fas_levels_1_snes_monitor_short',
                                                                'requires': ['pragmatic']},
                                                               {'num': 'mg_newton_coarse_0', 'numProcs': 1, 'args': '-run_type full -dm_refine 3 -interpolate 1 -petscspace_order 1 -snes_monitor_short -ksp_monitor_true_residual -snes_linesearch_type basic -snes_converged_reason -dm_coarsen_hierarchy 3 -snes_view -dm_view -ksp_type richardson -pc_type mg  -pc_mg_levels 4 -snes_atol 1.0e-8 -ksp_atol 1.0e-8 -snes_rtol 0.0 -ksp_rtol 0.0 -ksp_norm_type unpreconditioned -mg_levels_ksp_type gmres -mg_levels_pc_type ilu -mg_levels_ksp_max_it 10',
                                                                'requires': ['pragmatic']},
                                                                {'num': 'mg_newton_coarse_1', 'numProcs': 1, 'args': '-run_type full -dm_refine 5 -interpolate 1 -petscspace_order 1 -dm_coarsen_hierarchy 5 -dm_plex_hash_location -dm_plex_separate_marker -dm_plex_coarsen_bd_label marker -dm_plex_remesh_bd -ksp_type richardson -ksp_rtol 1.0e-12 -pc_type mg -pc_mg_levels 3 -mg_levels_ksp_max_it 2 -mg_levels_ksp_chebyshev_esteig_random -snes_monitor -ksp_monitor_true_residual -mg_levels_ksp_monitor_true_residual -dm_view -ksp_view',
                                                                'requires': ['pragmatic']},
                                                               # Full runs with simplices
                                                               #   ASM
                                                               {'num': 'tri_q2q1_asm_lu', 'numProcs': 1, 'args': '-run_type full -dm_refine 3 -bc_type dirichlet -interpolate 1 -petscspace_order 1 -ksp_type gmres -ksp_gmres_restart 100 -ksp_rtol 1.0e-9 -pc_type asm -pc_asm_type restrict -pc_asm_blocks 4 -sub_pc_type lu -snes_monitor_short -ksp_monitor_short -snes_converged_reason -ksp_converged_reason -snes_view -show_solution 0', 'parser': 'Solver'},
                                                               {'num': 'tri_q2q1_msm_lu', 'numProcs': 1, 'args': '-run_type full -dm_refine 3 -bc_type dirichlet -interpolate 1 -petscspace_order 1 -ksp_type gmres -ksp_gmres_restart 100 -ksp_rtol 1.0e-9 -pc_type asm -pc_asm_type restrict -pc_asm_local_type multiplicative -pc_asm_blocks 4 -sub_pc_type lu -snes_monitor_short -ksp_monitor_short -snes_converged_reason -ksp_converged_reason -snes_view -show_solution 0', 'parser': 'Solver'},
                                                               {'num': 'tri_q2q1_asm_sor', 'numProcs': 1, 'args': '-run_type full -dm_refine 3 -bc_type dirichlet -interpolate 1 -petscspace_order 1 -ksp_type gmres -ksp_gmres_restart 100 -ksp_rtol 1.0e-9 -pc_type asm -pc_asm_type restrict -pc_asm_blocks 4 -sub_pc_type sor -snes_monitor_short -ksp_monitor_short -snes_converged_reason -ksp_converged_reason -snes_view -show_solution 0', 'parser': 'Solver'},
                                                               {'num': 'tri_q2q1_msm_sor', 'numProcs': 1, 'args': '-run_type full -dm_refine 3 -bc_type dirichlet -interpolate 1 -petscspace_order 1 -ksp_type gmres -ksp_gmres_restart 100 -ksp_rtol 1.0e-9 -pc_type asm -pc_asm_type restrict -pc_asm_local_type multiplicative -pc_asm_blocks 4 -sub_pc_type sor -snes_monitor_short -ksp_monitor_short -snes_converged_reason -ksp_converged_reason -snes_view -show_solution 0', 'parser': 'Solver'},
                                                               #   Convergence
                                                               {'num': 'tet_conv_p1_r0', 'numProcs': 1, 'args': '-run_type full -dim 3 -dm_refine 0 -bc_type dirichlet -interpolate 1 -petscspace_order 1 -dm_view -snes_converged_reason -pc_type lu'},
                                                               {'num': 'tet_conv_p1_r2', 'numProcs': 1, 'args': '-run_type full -dim 3 -dm_refine 2 -bc_type dirichlet -interpolate 1 -petscspace_order 1 -dm_view -snes_converged_reason -pc_type lu'},
                                                               {'num': 'tet_conv_p1_r3', 'numProcs': 1, 'args': '-run_type full -dim 3 -dm_refine 3 -bc_type dirichlet -interpolate 1 -petscspace_order 1 -dm_view -snes_converged_reason -pc_type lu'},
                                                               {'num': 'tet_conv_p2_r0', 'numProcs': 1, 'args': '-run_type full -dim 3 -dm_refine 0 -bc_type dirichlet -interpolate 1 -petscspace_order 2 -dm_view -snes_converged_reason -pc_type lu'},
                                                               {'num': 'tet_conv_p2_r2', 'numProcs': 1, 'args': '-run_type full -dim 3 -dm_refine 2 -bc_type dirichlet -interpolate 1 -petscspace_order 2 -dm_view -snes_converged_reason -pc_type lu'},
                                                               # tensor
                                                               {'num': 'tensor_plex_2d', 'numProcs': 1, 'args': '-run_type test -refinement_limit 0.0 -simplex 0 -bc_type dirichlet -petscspace_order 1 -petscspace_poly_tensor -dm_refine_hierarchy 2'},
                                                               {'num': 'tensor_p4est_2d', 'numProcs': 1, 'args': '-run_type test -refinement_limit 0.0 -simplex 0 -bc_type dirichlet -petscspace_order 1 -petscspace_poly_tensor -dm_forest_initial_refinement 2 -dm_forest_minimum_refinement 0 -dm_plex_convert_type p4est', 'requires' : ['p4est']},
                                                               {'num': 'tensor_plex_3d', 'numProcs': 1, 'args': '-run_type test -refinement_limit 0.0 -simplex 0 -bc_type dirichlet -petscspace_order 1 -petscspace_poly_tensor -dm_refine_hierarchy 1 -dim 3'},
                                                               {'num': 'tensor_p4est_3d', 'numProcs': 1, 'args': '-run_type test -refinement_limit 0.0 -simplex 0 -bc_type dirichlet -petscspace_order 1 -petscspace_poly_tensor -dm_forest_initial_refinement 1 -dm_forest_minimum_refinement 0 -dim 3 -dm_plex_convert_type p8est', 'requires' : ['p4est']},
                                                               # AMR
                                                               {'num': 'amr_0', 'numProcs': 5, 'args': '-run_type test -refinement_limit 0.0 -simplex 0 -bc_type dirichlet -petscspace_order 1 -petscspace_poly_tensor -dm_refine 1'},
                                                               {'num': 'amr_1', 'numProcs': 1, 'args': '-run_type test -refinement_limit 0.0 -simplex 0 -bc_type dirichlet -petscspace_order 1 -petscspace_poly_tensor -dm_plex_convert_type p4est -dm_p4est_refine_pattern center -dm_forest_maximum_refinement 5 -dm_view vtk:amr.vtu:vtk_vtu -vec_view vtk:amr.vtu:vtk_vtu:append', 'requires' : ['p4est']},
                                                               {'num': 'p4est_test_q2_conformal_serial', 'numProcs': 1, 'args': '-run_type test -interpolate 1 -petscspace_order 2 -simplex 0 -petscspace_poly_tensor -dm_plex_convert_type p4est -dm_forest_minimum_refinement 0 -dm_forest_initial_refinement 2', 'requires': ['p4est']},
                                                               {'num': 'p4est_test_q2_conformal_parallel', 'numProcs': 7, 'args': '-run_type test -interpolate 1 -petscspace_order 2 -simplex 0 -petscspace_poly_tensor -dm_plex_convert_type p4est -dm_forest_minimum_refinement 0 -dm_forest_initial_refinement 2', 'requires': ['p4est']},
                                                               {'num': 'p4est_test_q2_nonconformal_serial', 'numProcs': 1, 'args': '-run_type test -interpolate 1 -petscspace_order 2 -simplex 0 -petscspace_poly_tensor -dm_plex_convert_type p4est -dm_forest_minimum_refinement 0 -dm_forest_initial_refinement 2 -dm_forest_maximum_refinement 4 -dm_p4est_refine_pattern hash', 'requires': ['p4est']},
                                                               {'num': 'p4est_test_q2_nonconformal_parallel', 'numProcs': 7, 'args': '-run_type test -interpolate 1 -petscspace_order 2 -simplex 0 -petscspace_poly_tensor -dm_plex_convert_type p4est -dm_forest_minimum_refinement 0 -dm_forest_initial_refinement 2 -dm_forest_maximum_refinement 4 -dm_p4est_refine_pattern hash', 'requires': ['p4est']},
                                                               {'num': 'p4est_exact_q2_conformal_serial', 'numProcs': 1, 'args': '-run_type exact -interpolate 1 -petscspace_order 2 -snes_max_it 1 -snes_type fas -snes_fas_levels 3 -pc_type none -ksp_type preonly -fas_coarse_pc_type none -fas_coarse_ksp_type preonly -fas_coarse_snes_monitor_short -snes_monitor_short -snes_linesearch_type basic -fas_coarse_snes_linesearch_type basic -snes_converged_reason -snes_view -fas_levels_snes_type newtonls -fas_levels_pc_type none -fas_levels_ksp_type preonly -fas_levels_snes_monitor_short -simplex 0 -petscspace_poly_tensor -dm_plex_convert_type p4est -dm_forest_minimum_refinement 0 -dm_forest_initial_refinement 2', 'requires': ['p4est']},
                                                               {'num': 'p4est_exact_q2_conformal_parallel', 'numProcs': 7, 'args': '-run_type exact -interpolate 1 -petscspace_order 2 -snes_max_it 1 -snes_type fas -snes_fas_levels 3 -pc_type none -ksp_type preonly -fas_coarse_pc_type none -fas_coarse_ksp_type preonly -fas_coarse_snes_monitor_short -snes_monitor_short -snes_linesearch_type basic -fas_coarse_snes_linesearch_type basic -snes_converged_reason -snes_view -fas_levels_snes_type newtonls -fas_levels_pc_type none -fas_levels_ksp_type preonly -fas_levels_snes_monitor_short -simplex 0 -petscspace_poly_tensor -dm_plex_convert_type p4est -dm_forest_minimum_refinement 0 -dm_forest_initial_refinement 2', 'requires': ['p4est']},
                                                               {'num': 'p4est_exact_q2_nonconformal_serial', 'numProcs': 1, 'args': '-run_type exact -interpolate 1 -petscspace_order 2 -snes_max_it 1 -snes_type fas -snes_fas_levels 3 -pc_type none -ksp_type preonly -fas_coarse_pc_type none -fas_coarse_ksp_type preonly -fas_coarse_snes_monitor_short -snes_monitor_short -snes_linesearch_type basic -fas_coarse_snes_linesearch_type basic -snes_converged_reason -snes_view -fas_levels_snes_type newtonls -fas_levels_pc_type none -fas_levels_ksp_type preonly -fas_levels_snes_monitor_short -simplex 0 -petscspace_poly_tensor -dm_plex_convert_type p4est -dm_forest_minimum_refinement 0 -dm_forest_initial_refinement 2 -dm_forest_maximum_refinement 4 -dm_p4est_refine_pattern hash', 'requires': ['p4est']},
                                                               {'num': 'p4est_exact_q2_nonconformal_parallel', 'numProcs': 7, 'args': '-run_type exact -interpolate 1 -petscspace_order 2 -snes_max_it 1 -snes_type fas -snes_fas_levels 3 -pc_type none -ksp_type preonly -fas_coarse_pc_type none -fas_coarse_ksp_type preonly -fas_coarse_snes_monitor_short -snes_monitor_short -snes_linesearch_type basic -fas_coarse_snes_linesearch_type basic -snes_converged_reason -snes_view -fas_levels_snes_type newtonls -fas_levels_pc_type none -fas_levels_ksp_type preonly -fas_levels_snes_monitor_short -simplex 0 -petscspace_poly_tensor -dm_plex_convert_type p4est -dm_forest_minimum_refinement 0 -dm_forest_initial_refinement 2 -dm_forest_maximum_refinement 4 -dm_p4est_refine_pattern hash', 'requires': ['p4est']},
                                                               {'num': 'p4est_full_q2_nonconformal_serial', 'numProcs': 1, 'args': '-run_type full -interpolate 1 -petscspace_order 2 -snes_max_it 20 -snes_type fas -snes_fas_levels 3 -pc_type jacobi -ksp_type cg -fas_coarse_pc_type jacobi -fas_coarse_ksp_type cg -fas_coarse_snes_monitor_short -snes_monitor_short -snes_linesearch_type basic -fas_coarse_snes_linesearch_type basic -snes_converged_reason -snes_view -fas_levels_snes_type newtonls -fas_levels_pc_type jacobi -fas_levels_ksp_type cg -fas_levels_snes_monitor_short -simplex 0 -petscspace_poly_tensor -dm_plex_convert_type p4est -dm_forest_minimum_refinement 0 -dm_forest_initial_refinement 2 -dm_forest_maximum_refinement 4 -dm_p4est_refine_pattern hash', 'requires': ['p4est']},
                                                               {'num': 'p4est_full_q2_nonconformal_parallel', 'numProcs': 7, 'args': '-run_type full -interpolate 1 -petscspace_order 2 -snes_max_it 20 -snes_type fas -snes_fas_levels 3 -pc_type jacobi -ksp_type cg -fas_coarse_pc_type jacobi -fas_coarse_ksp_type cg -fas_coarse_snes_monitor_short -snes_monitor_short -snes_linesearch_type basic -fas_coarse_snes_linesearch_type basic -snes_converged_reason -snes_view -fas_levels_snes_type newtonls -fas_levels_pc_type jacobi -fas_levels_ksp_type cg -fas_levels_snes_monitor_short -simplex 0 -petscspace_poly_tensor -dm_plex_convert_type p4est -dm_forest_minimum_refinement 0 -dm_forest_initial_refinement 2 -dm_forest_maximum_refinement 4 -dm_p4est_refine_pattern hash', 'requires': ['p4est']},
                                                               {'num': 'p4est_fas_q2_conformal_serial', 'numProcs': 1, 'args': '-run_type full -variable_coefficient nonlinear -interpolate 1 -petscspace_order 2 -snes_max_it 20 -snes_type fas -snes_fas_levels 3 -pc_type jacobi -ksp_type gmres -fas_coarse_pc_type svd -fas_coarse_ksp_type gmres -fas_coarse_snes_monitor_short -snes_monitor_short -snes_linesearch_type basic -fas_coarse_snes_linesearch_type basic -snes_converged_reason -snes_view -fas_levels_snes_type newtonls -fas_levels_pc_type svd -fas_levels_ksp_type gmres -fas_levels_snes_monitor_short -simplex 0 -petscspace_poly_tensor -dm_refine_hierarchy 3', 'requires': ['p4est']},
                                                               {'num': 'p4est_fas_q2_nonconformal_serial', 'numProcs': 1, 'args': '-run_type full -variable_coefficient nonlinear -interpolate 1 -petscspace_order 2 -snes_max_it 20 -snes_type fas -snes_fas_levels 3 -pc_type jacobi -ksp_type gmres -fas_coarse_pc_type jacobi -fas_coarse_ksp_type gmres -fas_coarse_ksp_monitor_true_residual -fas_coarse_snes_monitor_short -snes_monitor_short -snes_linesearch_type basic -fas_coarse_snes_linesearch_type basic -snes_converged_reason -snes_view -fas_levels_snes_type newtonls -fas_levels_pc_type jacobi -fas_levels_ksp_type gmres -fas_levels_snes_monitor_short -simplex 0 -petscspace_poly_tensor -dm_plex_convert_type p4est -dm_forest_minimum_refinement 0 -dm_forest_initial_refinement 2 -dm_forest_maximum_refinement 4 -dm_p4est_refine_pattern hash', 'requires': ['p4est']},
                                                               {'num': 'fas_newton_0_p4est', 'numProcs': 1, 'args': '-run_type full -variable_coefficient nonlinear -interpolate 1 -petscspace_order 1 -snes_type fas -snes_fas_levels 2 -pc_type svd -ksp_rtol 1.0e-10 -fas_coarse_pc_type svd -fas_coarse_ksp_rtol 1.0e-10 -fas_coarse_snes_monitor_short -snes_monitor_short -snes_linesearch_type basic -fas_coarse_snes_linesearch_type basic -snes_converged_reason -snes_view -fas_levels_1_snes_type newtonls -fas_levels_1_pc_type svd -fas_levels_1_ksp_rtol 1.0e-10 -fas_levels_1_snes_monitor_short -simplex 0 -petscspace_poly_tensor -dm_plex_convert_type p4est -dm_forest_minimum_refinement 0 -dm_forest_initial_refinement 2 -dm_forest_maximum_refinement 4 -dm_p4est_refine_pattern hash', 'requires' : ['p4est']},
                                                               ],
                        'src/snes/examples/tutorials/ex33':   [{'numProcs': 1, 'args': '-snes_converged_reason -snes_monitor_short'}],
                        'src/snes/examples/tutorials/ex36':   [# 2D serial P2/P1 tests 0-1
                                                               {'numProcs': 1, 'args': ''}],
                        'src/snes/examples/tutorials/ex52':   [# 2D Laplacian 0-3
                                                               {'numProcs': 1, 'args': '-dm_view -refinement_limit 0.0 -petscspace_order 1 -compute_function', 'requires': ['cuda']},
                                                               {'numProcs': 1, 'args': '-dm_view -refinement_limit 0.0 -petscspace_order 1 -compute_function -batch', 'requires': ['cuda']},
                                                               {'numProcs': 1, 'args': '-dm_view -refinement_limit 0.0 -petscspace_order 1 -compute_function -batch -gpu', 'requires': ['cuda']},
                                                               {'numProcs': 1, 'args': '-dm_view -refinement_limit 0.0 -petscspace_order 1 -compute_function -batch -gpu -gpu_batches 2', 'requires': ['cuda']},
                                                               # 2D Laplacian refined 4-8
                                                               {'numProcs': 1, 'args': '-dm_view -refinement_limit 0.0625 -petscspace_order 1 -compute_function', 'requires': ['cuda']},
                                                               {'numProcs': 1, 'args': '-dm_view -refinement_limit 0.0625 -petscspace_order 1 -compute_function -batch', 'requires': ['cuda']},
                                                               {'numProcs': 1, 'args': '-dm_view -refinement_limit 0.0625 -petscspace_order 1 -compute_function -batch -gpu', 'requires': ['cuda']},
                                                               {'numProcs': 1, 'args': '-dm_view -refinement_limit 0.0625 -petscspace_order 1 -compute_function -batch -gpu -gpu_batches 2', 'requires': ['cuda']},
                                                               {'numProcs': 1, 'args': '-dm_view -refinement_limit 0.0625 -petscspace_order 1 -compute_function -batch -gpu -gpu_batches 4', 'requires': ['cuda']},
                                                               # 2D Elasticity 9-12
                                                               {'numProcs': 1, 'args': '-dm_view -refinement_limit 0.0 -petscspace_order 1 -compute_function -op_type elasticity', 'requires': ['cuda']},
                                                               {'numProcs': 1, 'args': '-dm_view -refinement_limit 0.0 -petscspace_order 1 -compute_function -op_type elasticity -batch', 'requires': ['cuda']},
                                                               {'numProcs': 1, 'args': '-dm_view -refinement_limit 0.0 -petscspace_order 1 -compute_function -op_type elasticity -batch -gpu', 'requires': ['cuda']},
                                                               {'numProcs': 1, 'args': '-dm_view -refinement_limit 0.0 -petscspace_order 1 -compute_function -op_type elasticity -batch -gpu -gpu_batches 2', 'requires': ['cuda']},
                                                               # 2D Elasticity refined 13-17
                                                               {'numProcs': 1, 'args': '-dm_view -refinement_limit 0.0625 -petscspace_order 1 -compute_function -op_type elasticity', 'requires': ['cuda']},
                                                               {'numProcs': 1, 'args': '-dm_view -refinement_limit 0.0625 -petscspace_order 1 -compute_function -op_type elasticity -batch', 'requires': ['cuda']},
                                                               {'numProcs': 1, 'args': '-dm_view -refinement_limit 0.0625 -petscspace_order 1 -compute_function -op_type elasticity -batch -gpu', 'requires': ['cuda']},
                                                               {'numProcs': 1, 'args': '-dm_view -refinement_limit 0.0625 -petscspace_order 1 -compute_function -op_type elasticity -batch -gpu -gpu_batches 2', 'requires': ['cuda']},
                                                               {'numProcs': 1, 'args': '-dm_view -refinement_limit 0.0625 -petscspace_order 1 -compute_function -op_type elasticity -batch -gpu -gpu_batches 4', 'requires': ['cuda']},
                                                               # 3D Laplacian 18-20
                                                               {'numProcs': 1, 'args': '-dim 3 -dm_view -refinement_limit 0.0 -petscspace_order 1 -compute_function', 'requires': ['cuda']},
                                                               {'numProcs': 1, 'args': '-dim 3 -dm_view -refinement_limit 0.0 -petscspace_order 1 -compute_function -batch', 'requires': ['cuda']},
                                                               {'numProcs': 1, 'args': '-dim 3 -dm_view -refinement_limit 0.0 -petscspace_order 1 -compute_function -batch -gpu', 'requires': ['cuda']},
                                                               # 3D Laplacian refined 21-24
                                                               {'numProcs': 1, 'args': '-dim 3 -dm_view -refinement_limit 0.0125 -petscspace_order 1 -compute_function', 'requires': ['cuda']},
                                                               {'numProcs': 1, 'args': '-dim 3 -dm_view -refinement_limit 0.0125 -petscspace_order 1 -compute_function -batch', 'requires': ['cuda']},
                                                               {'numProcs': 1, 'args': '-dim 3 -dm_view -refinement_limit 0.0125 -petscspace_order 1 -compute_function -batch -gpu', 'requires': ['cuda']},
                                                               {'numProcs': 1, 'args': '-dim 3 -dm_view -refinement_limit 0.0125 -petscspace_order 1 -compute_function -batch -gpu -gpu_batches 2', 'requires': ['cuda']},
                                                               # 3D Elasticity 25-27
                                                               {'numProcs': 1, 'args': '-dim 3 -dm_view -refinement_limit 0.0 -petscspace_order 1 -compute_function -op_type elasticity',
                                                                'requires': ['cuda']},
                                                               {'numProcs': 1, 'args': '-dim 3 -dm_view -refinement_limit 0.0 -petscspace_order 1 -compute_function -op_type elasticity -batch', 'requires': ['cuda']},
                                                               {'numProcs': 1, 'args': '-dim 3 -dm_view -refinement_limit 0.0 -petscspace_order 1 -compute_function -op_type elasticity -batch -gpu', 'requires': ['cuda']},
                                                               # 3D Elasticity refined 28-31
                                                               {'numProcs': 1, 'args': '-dim 3 -dm_view -refinement_limit 0.0125 -petscspace_order 1 -compute_function -op_type elasticity', 'requires': ['cuda']},
                                                               {'numProcs': 1, 'args': '-dim 3 -dm_view -refinement_limit 0.0125 -petscspace_order 1 -compute_function -op_type elasticity -batch', 'requires': ['cuda']},
                                                               {'numProcs': 1, 'args': '-dim 3 -dm_view -refinement_limit 0.0125 -petscspace_order 1 -compute_function -op_type elasticity -batch -gpu', 'requires': ['cuda']},
                                                               {'numProcs': 1, 'args': '-dim 3 -dm_view -refinement_limit 0.0125 -petscspace_order 1 -compute_function -op_type elasticity -batch -gpu -gpu_batches 2', 'requires': ['cuda']},
                                                               # 2D Laplacian OpenCL 32-35
                                                               {'numProcs': 1, 'args': '-dm_view -refinement_limit 0.0 -compute_function -petscspace_order 1 -petscfe_type basic -dm_plex_print_fem 1',
                                                                'requires': ['opencl']},
                                                               {'numProcs': 1, 'args': '-dm_view -refinement_limit 0.0 -compute_function -petscspace_order 1 -petscfe_type opencl -dm_plex_print_fem 1 -dm_plex_print_tol 1.0e-06',
                                                                'requires': ['opencl']},
                                                               {'numProcs': 1, 'args': '-dm_view -refinement_limit 0.0 -compute_function -petscspace_order 1 -petscfe_type opencl -petscfe_num_blocks 2 -dm_plex_print_fem 1 -dm_plex_print_tol 1.0e-06',
                                                                'requires': ['opencl']},
                                                               {'numProcs': 1, 'args': '-dm_view -refinement_limit 0.0 -compute_function -petscspace_order 1 -petscfe_type opencl -petscfe_num_blocks 2 -petscfe_num_batches 2 -dm_plex_print_fem 1 -dm_plex_print_tol 1.0e-06',
                                                                'requires': ['opencl']},
                                                               # 2D Laplacian Parallel Refinement 36-37
                                                               {'numProcs': 2, 'args': '-dm_view -interpolate -refinement_limit 0.0625 -petscspace_order 1 -refinement_uniform -compute_function -batch -gpu -gpu_batches 2', 'requires': ['opencl']},
                                                               {'numProcs': 2, 'args': '-dm_view -interpolate -refinement_limit 0.0625 -petscspace_order 1 -refinement_uniform -refinement_rounds 3 -compute_function -batch -gpu -gpu_batches 2', 'requires': ['opencl']},
                                                               ],
                        'src/snes/examples/tutorials/ex62':   [# 2D serial P1 tests 0-3
                                                               {'numProcs': 1, 'args': '-run_type test -refinement_limit 0.0    -bc_type dirichlet -interpolate 0 -vel_petscspace_order 1 -pres_petscspace_order 1 -show_initial -dm_plex_print_fem 1'},
                                                               {'numProcs': 1, 'args': '-run_type test -refinement_limit 0.0    -bc_type dirichlet -interpolate 1 -vel_petscspace_order 1 -pres_petscspace_order 1 -show_initial -dm_plex_print_fem 1'},
                                                               {'numProcs': 1, 'args': '-run_type test -refinement_limit 0.0625 -bc_type dirichlet -interpolate 0 -vel_petscspace_order 1 -pres_petscspace_order 1 -show_initial -dm_plex_print_fem 1'},
                                                               {'numProcs': 1, 'args': '-run_type test -refinement_limit 0.0625 -bc_type dirichlet -interpolate 1 -vel_petscspace_order 1 -pres_petscspace_order 1 -show_initial -dm_plex_print_fem 1'},
                                                               # 2D serial P2 tests 4-5
                                                               {'numProcs': 1, 'args': '-run_type test -refinement_limit 0.0    -bc_type dirichlet -interpolate 1 -vel_petscspace_order 2 -pres_petscspace_order 1 -show_initial -dm_plex_print_fem 1'},

                                                               {'numProcs': 1, 'args': '-run_type test -refinement_limit 0.0625 -bc_type dirichlet -interpolate 1 -vel_petscspace_order 2 -pres_petscspace_order 1 -show_initial -dm_plex_print_fem 1'},
                                                               # Parallel tests 6-17
                                                               {'numProcs': 2, 'args': '-run_type test -refinement_limit 0.0    -test_partition -bc_type dirichlet -interpolate 0 -vel_petscspace_order 1 -pres_petscspace_order 1 -dm_plex_print_fem 1'},
                                                               {'numProcs': 3, 'args': '-run_type test -refinement_limit 0.0    -test_partition -bc_type dirichlet -interpolate 0 -vel_petscspace_order 1 -pres_petscspace_order 1 -dm_plex_print_fem 1'},
                                                               {'numProcs': 5, 'args': '-run_type test -refinement_limit 0.0    -test_partition -bc_type dirichlet -interpolate 0 -vel_petscspace_order 1 -pres_petscspace_order 1 -dm_plex_print_fem 1'},
                                                               {'numProcs': 2, 'args': '-run_type test -refinement_limit 0.0    -test_partition -bc_type dirichlet -interpolate 1 -vel_petscspace_order 1 -pres_petscspace_order 1 -dm_plex_print_fem 1'},
                                                               {'numProcs': 3, 'args': '-run_type test -refinement_limit 0.0    -test_partition -bc_type dirichlet -interpolate 1 -vel_petscspace_order 1 -pres_petscspace_order 1 -dm_plex_print_fem 1'},
                                                               {'numProcs': 5, 'args': '-run_type test -refinement_limit 0.0    -test_partition -bc_type dirichlet -interpolate 1 -vel_petscspace_order 1 -pres_petscspace_order 1 -dm_plex_print_fem 1'},
                                                               {'numProcs': 2, 'args': '-run_type test -refinement_limit 0.0625 -test_partition -bc_type dirichlet -interpolate 0 -vel_petscspace_order 1 -pres_petscspace_order 1 -dm_plex_print_fem 1'},
                                                               {'numProcs': 3, 'args': '-run_type test -refinement_limit 0.0625 -test_partition -bc_type dirichlet -interpolate 0 -vel_petscspace_order 1 -pres_petscspace_order 1 -dm_plex_print_fem 1'},
                                                               {'numProcs': 5, 'args': '-run_type test -refinement_limit 0.0625 -test_partition -bc_type dirichlet -interpolate 0 -vel_petscspace_order 1 -pres_petscspace_order 1 -dm_plex_print_fem 1'},
                                                               {'numProcs': 2, 'args': '-run_type test -refinement_limit 0.0625 -test_partition -bc_type dirichlet -interpolate 1 -vel_petscspace_order 1 -pres_petscspace_order 1 -dm_plex_print_fem 1'},
                                                               {'numProcs': 3, 'args': '-run_type test -refinement_limit 0.0625 -test_partition -bc_type dirichlet -interpolate 1 -vel_petscspace_order 1 -pres_petscspace_order 1 -dm_plex_print_fem 1'},
                                                               {'numProcs': 5, 'args': '-run_type test -refinement_limit 0.0625 -test_partition -bc_type dirichlet -interpolate 1 -vel_petscspace_order 1 -pres_petscspace_order 1 -dm_plex_print_fem 1'},
                                                               # Full solutions 18-29
                                                               {'numProcs': 1, 'args': '-run_type full -refinement_limit 0.0625 -bc_type dirichlet -interpolate 0 -vel_petscspace_order 1 -pres_petscspace_order 1 -pc_type jacobi -ksp_rtol 1.0e-9 -snes_monitor_short -ksp_monitor_short -snes_converged_reason -ksp_converged_reason -snes_view', 'parser': 'Solver'},
                                                               {'numProcs': 2, 'args': '-run_type full -refinement_limit 0.0625 -bc_type dirichlet -interpolate 0 -vel_petscspace_order 1 -pres_petscspace_order 1 -pc_type jacobi -ksp_rtol 1.0e-9 -snes_monitor_short -ksp_monitor_short -snes_converged_reason -ksp_converged_reason -snes_view', 'parser': 'Solver'},
                                                               {'numProcs': 3, 'args': '-run_type full -refinement_limit 0.0625 -bc_type dirichlet -interpolate 0 -vel_petscspace_order 1 -pres_petscspace_order 1 -pc_type jacobi -ksp_rtol 1.0e-9 -snes_monitor_short -snes_converged_reason -snes_view', 'parser': 'Solver'},
                                                               {'numProcs': 5, 'args': '-run_type full -refinement_limit 0.0625 -bc_type dirichlet -interpolate 0 -vel_petscspace_order 1 -pres_petscspace_order 1 -pc_type jacobi -ksp_rtol 1.0e-10 -snes_monitor_short -snes_converged_reason -snes_view', 'parser': 'Solver'},
                                                               {'numProcs': 1, 'args': '-run_type full -refinement_limit 0.0625 -bc_type dirichlet -interpolate 1 -vel_petscspace_order 1 -pres_petscspace_order 1 -pc_type jacobi -ksp_rtol 1.0e-9 -snes_monitor_short -ksp_monitor_short -snes_converged_reason -ksp_converged_reason -snes_view', 'parser': 'Solver'},
                                                               {'numProcs': 2, 'args': '-run_type full -refinement_limit 0.0625 -bc_type dirichlet -interpolate 1 -vel_petscspace_order 1 -pres_petscspace_order 1 -pc_type jacobi -ksp_rtol 1.0e-9 -snes_monitor_short -ksp_monitor_short -snes_converged_reason -ksp_converged_reason -snes_view', 'parser': 'Solver'},
                                                               {'numProcs': 3, 'args': '-run_type full -refinement_limit 0.0625 -bc_type dirichlet -interpolate 1 -vel_petscspace_order 1 -pres_petscspace_order 1 -pc_type jacobi -ksp_rtol 1.0e-9 -snes_monitor_short -snes_converged_reason -snes_view', 'parser': 'Solver'},
                                                               {'numProcs': 5, 'args': '-run_type full -refinement_limit 0.0625 -bc_type dirichlet -interpolate 1 -vel_petscspace_order 1 -pres_petscspace_order 1 -pc_type jacobi -ksp_rtol 1.0e-9 -snes_monitor_short -snes_converged_reason -snes_view', 'parser': 'Solver'},
                                                               {'numProcs': 1, 'args': '-run_type full -refinement_limit 0.0625 -bc_type dirichlet -interpolate 1 -vel_petscspace_order 2 -pres_petscspace_order 1 -pc_type jacobi -ksp_rtol 1.0e-9 -snes_monitor_short -ksp_monitor_short -snes_converged_reason -ksp_converged_reason -snes_view', 'parser': 'Solver'},
                                                               {'numProcs': 2, 'args': '-run_type full -refinement_limit 0.0625 -bc_type dirichlet -interpolate 1 -vel_petscspace_order 2 -pres_petscspace_order 1 -pc_type jacobi -ksp_rtol 1.0e-9 -snes_monitor_short -ksp_monitor_short -snes_converged_reason -ksp_converged_reason -snes_view', 'parser': 'Solver'},
                                                               {'numProcs': 3, 'args': '-run_type full -refinement_limit 0.0625 -bc_type dirichlet -interpolate 1 -vel_petscspace_order 2 -pres_petscspace_order 1 -pc_type jacobi -ksp_rtol 1.0e-9 -snes_monitor_short -ksp_monitor_short -snes_converged_reason -ksp_converged_reason -snes_view', 'parser': 'Solver'},
                                                               {'numProcs': 5, 'args': '-run_type full -refinement_limit 0.0625 -bc_type dirichlet -interpolate 1 -vel_petscspace_order 2 -pres_petscspace_order 1 -pc_type jacobi -ksp_rtol 1.0e-9 -snes_monitor_short -ksp_monitor_short -snes_converged_reason -ksp_converged_reason -snes_view', 'parser': 'Solver'},
                                                               # Stokes preconditioners 30-36
                                                               #   Jacobi
                                                               {'numProcs': 1, 'args': '-run_type full -refinement_limit 0.00625 -bc_type dirichlet -interpolate 1 -vel_petscspace_order 2 -pres_petscspace_order 1 -ksp_gmres_restart 100 -pc_type jacobi -ksp_rtol 1.0e-9 -snes_monitor_short -ksp_monitor_short -snes_converged_reason -ksp_converged_reason -snes_view -show_solution 0', 'parser': 'Solver'},
                                                               #  Block diagonal \begin{pmatrix} A & 0 \\ 0 & I \end{pmatrix}
                                                               {'numProcs': 1, 'args': '-run_type full -refinement_limit 0.00625 -bc_type dirichlet -interpolate 1 -vel_petscspace_order 2 -pres_petscspace_order 1 -ksp_type fgmres -ksp_gmres_restart 100 -ksp_rtol 1.0e-9 -pc_type fieldsplit -pc_fieldsplit_type additive -fieldsplit_velocity_pc_type lu -fieldsplit_pressure_pc_type jacobi -snes_monitor_short -ksp_monitor_short -snes_converged_reason -ksp_converged_reason -snes_view -show_solution 0', 'parser': 'Solver'},
                                                               #  Block triangular \begin{pmatrix} A & B \\ 0 & I \end{pmatrix}
                                                               {'numProcs': 1, 'args': '-run_type full -refinement_limit 0.00625 -bc_type dirichlet -interpolate 1 -vel_petscspace_order 2 -pres_petscspace_order 1 -ksp_type fgmres -ksp_gmres_restart 100 -ksp_rtol 1.0e-9 -pc_type fieldsplit -pc_fieldsplit_type multiplicative -fieldsplit_velocity_pc_type lu -fieldsplit_pressure_pc_type jacobi -snes_monitor_short -ksp_monitor_short -snes_converged_reason -ksp_converged_reason -snes_view -show_solution 0', 'parser': 'Solver'},
                                                               #  Diagonal Schur complement \begin{pmatrix} A & 0 \\ 0 & S \end{pmatrix}
                                                               {'numProcs': 1, 'args': '-run_type full -refinement_limit 0.00625 -bc_type dirichlet -interpolate 1 -vel_petscspace_order 2 -pres_petscspace_order 1 -ksp_type fgmres -ksp_gmres_restart 100 -ksp_rtol 1.0e-9 -pc_type fieldsplit -pc_fieldsplit_type schur -pc_fieldsplit_schur_factorization_type diag -fieldsplit_pressure_ksp_rtol 1e-10 -fieldsplit_velocity_ksp_type gmres -fieldsplit_velocity_pc_type lu -fieldsplit_pressure_pc_type jacobi -snes_monitor_short -ksp_monitor_short -snes_converged_reason -ksp_converged_reason -snes_view -show_solution 0', 'parser': 'Solver'},
                                                               #  Upper triangular Schur complement \begin{pmatrix} A & B \\ 0 & S \end{pmatrix}
                                                               {'numProcs': 1, 'args': '-run_type full -refinement_limit 0.00625 -bc_type dirichlet -interpolate 1 -vel_petscspace_order 2 -pres_petscspace_order 1 -ksp_type fgmres -ksp_gmres_restart 100 -ksp_rtol 1.0e-9 -pc_type fieldsplit -pc_fieldsplit_type schur -pc_fieldsplit_schur_factorization_type upper -fieldsplit_pressure_ksp_rtol 1e-10 -fieldsplit_velocity_ksp_type gmres -fieldsplit_velocity_pc_type lu -fieldsplit_pressure_pc_type jacobi -snes_monitor_short -ksp_monitor_short -snes_converged_reason -ksp_converged_reason -snes_view -show_solution 0', 'parser': 'Solver'},
                                                               #  Lower triangular Schur complement \begin{pmatrix} A & B \\ 0 & S \end{pmatrix}
                                                               {'numProcs': 1, 'args': '-run_type full -refinement_limit 0.00625 -bc_type dirichlet -interpolate 1 -vel_petscspace_order 2 -pres_petscspace_order 1 -ksp_type fgmres -ksp_gmres_restart 100 -ksp_rtol 1.0e-9 -pc_type fieldsplit -pc_fieldsplit_type schur -pc_fieldsplit_schur_factorization_type lower -fieldsplit_pressure_ksp_rtol 1e-10 -fieldsplit_velocity_ksp_type gmres -fieldsplit_velocity_pc_type lu -fieldsplit_pressure_pc_type jacobi -snes_monitor_short -ksp_monitor_short -snes_converged_reason -ksp_converged_reason -snes_view -show_solution 0', 'parser': 'Solver'},
                                                               #  Full Schur complement \begin{pmatrix} I & 0 \\ B^T A^{-1} & I \end{pmatrix} \begin{pmatrix} A & 0 \\ 0 & S \end{pmatrix} \begin{pmatrix} I & A^{-1} B \\ 0 & I \end{pmatrix}
                                                               {'numProcs': 1, 'args': '-run_type full -refinement_limit 0.00625 -bc_type dirichlet -interpolate 1 -vel_petscspace_order 2 -pres_petscspace_order 1 -ksp_type fgmres -ksp_gmres_restart 100 -ksp_rtol 1.0e-9 -pc_type fieldsplit -pc_fieldsplit_type schur -pc_fieldsplit_schur_factorization_type full -fieldsplit_pressure_ksp_rtol 1e-10 -fieldsplit_velocity_ksp_type gmres -fieldsplit_velocity_pc_type lu -fieldsplit_pressure_pc_type jacobi -snes_monitor_short -ksp_monitor_short -snes_converged_reason -ksp_converged_reason -snes_view -show_solution 0', 'parser': 'Solver'},
                                                               #  SIMPLE \begin{pmatrix} I & 0 \\ B^T A^{-1} & I \end{pmatrix} \begin{pmatrix} A & 0 \\ 0 & B^T diag(A)^{-1} B \end{pmatrix} \begin{pmatrix} I & diag(A)^{-1} B \\ 0 & I \end{pmatrix}
                                                               #{'numProcs': 1, 'args': '-run_type full -refinement_limit 0.00625 -bc_type dirichlet -interpolate 1 -vel_petscspace_order 2 -pres_petscspace_order 1 -ksp_type fgmres -ksp_gmres_restart 100 -ksp_rtol 1.0e-9 -pc_type fieldsplit -pc_fieldsplit_type schur -pc_fieldsplit_schur_factorization_type full -fieldsplit_pressure_ksp_rtol 1e-10 -fieldsplit_velocity_ksp_type gmres -fieldsplit_velocity_pc_type lu -fieldsplit_pressure_pc_type jacobi -fieldsplit_pressure_inner_ksp_type preonly -fieldsplit_pressure_inner_pc_type jacobi -fieldsplit_pressure_upper_ksp_type preonly -fieldsplit_pressure_upper_pc_type jacobi -snes_monitor_short -ksp_monitor_short -snes_converged_reason -ksp_converged_reason -snes_view -show_solution 0', 'parser': 'Solver'},
                                                               #  SIMPLEC \begin{pmatrix} I & 0 \\ B^T A^{-1} & I \end{pmatrix} \begin{pmatrix} A & 0 \\ 0 & B^T rowsum(A)^{-1} B \end{pmatrix} \begin{pmatrix} I & rowsum(A)^{-1} B \\ 0 & I \end{pmatrix}
                                                               #{'numProcs': 1, 'args': '-run_type full -refinement_limit 0.00625 -bc_type dirichlet -interpolate 1 -vel_petscspace_order 2 -pres_petscspace_order 1 -ksp_type fgmres -ksp_gmres_restart 100 -ksp_rtol 1.0e-9 -pc_type fieldsplit -pc_fieldsplit_type schur -pc_fieldsplit_schur_factorization_type full -fieldsplit_pressure_ksp_rtol 1e-10 -fieldsplit_velocity_ksp_type gmres -fieldsplit_velocity_pc_type lu -fieldsplit_pressure_pc_type jacobi -fieldsplit_pressure_inner_ksp_type preonly -fieldsplit_pressure_inner_pc_type jacobi -fieldsplit_pressure_inner_pc_jacobi_type rowsum -fieldsplit_pressure_upper_ksp_type preonly -fieldsplit_pressure_upper_pc_type jacobi -fieldsplit_pressure_upper_pc_jacobi_type rowsum -snes_monitor_short -ksp_monitor_short -snes_converged_reason -ksp_converged_reason -snes_view -show_solution 0', 'parser': 'Solver'},
                                                               # Stokes preconditioners with MF Jacobian action 37-42
                                                               #   Jacobi
                                                               {'numProcs': 1, 'args': '-run_type full -refinement_limit 0.00625 -bc_type dirichlet -interpolate 1 -vel_petscspace_order 2 -pres_petscspace_order 1 -jacobian_mf -ksp_gmres_restart 100 -pc_type jacobi -ksp_rtol 1.0e-9 -snes_monitor_short -ksp_monitor_short -snes_converged_reason -ksp_converged_reason -snes_view -show_solution 0', 'parser': 'Solver', 'requires': 'Broken'},
                                                               #  Block diagonal \begin{pmatrix} A & 0 \\ 0 & I \end{pmatrix}
                                                               {'numProcs': 1, 'args': '-run_type full -refinement_limit 0.00625 -bc_type dirichlet -interpolate 1 -vel_petscspace_order 2 -pres_petscspace_order 1 -jacobian_mf -ksp_type fgmres -ksp_gmres_restart 100 -ksp_rtol 1.0e-9 -pc_type fieldsplit -pc_fieldsplit_type additive -fieldsplit_velocity_pc_type lu -fieldsplit_pressure_pc_type jacobi -snes_monitor_short -ksp_monitor_short -snes_converged_reason -ksp_converged_reason -snes_view -show_solution 0', 'parser': 'Solver', 'requires': 'Broken'},
                                                               #  Block triangular \begin{pmatrix} A & B \\ 0 & I \end{pmatrix}
                                                               {'numProcs': 1, 'args': '-run_type full -refinement_limit 0.00625 -bc_type dirichlet -interpolate 1 -vel_petscspace_order 2 -pres_petscspace_order 1 -jacobian_mf -ksp_type fgmres -ksp_gmres_restart 100 -ksp_rtol 1.0e-9 -pc_type fieldsplit -pc_fieldsplit_type multiplicative -fieldsplit_velocity_pc_type lu -fieldsplit_pressure_pc_type jacobi -snes_monitor_short -ksp_monitor_short -snes_converged_reason -ksp_converged_reason -snes_view -show_solution 0', 'parser': 'Solver', 'requires': 'Broken'},
                                                               #  Diagonal Schur complement \begin{pmatrix} A & 0 \\ 0 & S \end{pmatrix}
                                                               {'numProcs': 1, 'args': '-run_type full -refinement_limit 0.00625 -bc_type dirichlet -interpolate 1 -vel_petscspace_order 2 -pres_petscspace_order 1 -jacobian_mf -ksp_type fgmres -ksp_gmres_restart 100 -ksp_rtol 1.0e-9 -pc_type fieldsplit -pc_fieldsplit_type schur -pc_fieldsplit_schur_factorization_type diag -fieldsplit_pressure_ksp_rtol 1e-10 -fieldsplit_velocity_ksp_type gmres -fieldsplit_velocity_pc_type lu -fieldsplit_pressure_pc_type jacobi -snes_monitor_short -ksp_monitor_short -snes_converged_reason -ksp_converged_reason -snes_view -show_solution 0', 'parser': 'Solver', 'requires': 'Broken'},
                                                               #  Upper triangular Schur complement \begin{pmatrix} A & B \\ 0 & S \end{pmatrix}
                                                               {'numProcs': 1, 'args': '-run_type full -refinement_limit 0.00625 -bc_type dirichlet -interpolate 1 -vel_petscspace_order 2 -pres_petscspace_order 1 -jacobian_mf -ksp_type fgmres -ksp_gmres_restart 100 -ksp_rtol 1.0e-9 -pc_type fieldsplit -pc_fieldsplit_type schur -pc_fieldsplit_schur_factorization_type upper -fieldsplit_pressure_ksp_rtol 1e-10 -fieldsplit_velocity_ksp_type gmres -fieldsplit_velocity_pc_type lu -fieldsplit_pressure_pc_type jacobi -snes_monitor_short -ksp_monitor_short -snes_converged_reason -ksp_converged_reason -snes_view -show_solution 0', 'parser': 'Solver', 'requires': 'Broken'},
                                                               #  Lower triangular Schur complement \begin{pmatrix} A & B \\ 0 & S \end{pmatrix}
                                                               #{'numProcs': 1, 'args': '-run_type full -refinement_limit 0.00625 -bc_type dirichlet -interpolate 1 -vel_petscspace_order 2 -pres_petscspace_order 1 -jacobian_mf -ksp_type fgmres -ksp_gmres_restart 100 -ksp_rtol 1.0e-9 -pc_type fieldsplit -pc_fieldsplit_type schur -pc_fieldsplit_schur_factorization_type lower -fieldsplit_pressure_ksp_rtol 1e-10 -fieldsplit_velocity_ksp_type gmres -fieldsplit_velocity_pc_type lu -fieldsplit_pressure_pc_type jacobi -snes_monitor_short -ksp_monitor_short -snes_converged_reason -ksp_converged_reason -snes_view -show_solution 0', 'parser': 'Solver', 'requires': 'Broken'},
                                                               #  Full Schur complement \begin{pmatrix} A & B \\ B^T & S \end{pmatrix}
                                                               {'numProcs': 1, 'args': '-run_type full -refinement_limit 0.00625 -bc_type dirichlet -interpolate 1 -vel_petscspace_order 2 -pres_petscspace_order 1 -jacobian_mf -ksp_type fgmres -ksp_gmres_restart 100 -ksp_rtol 1.0e-9 -pc_type fieldsplit -pc_fieldsplit_type schur -pc_fieldsplit_schur_factorization_type full -fieldsplit_pressure_ksp_rtol 1e-10 -fieldsplit_velocity_ksp_type gmres -fieldsplit_velocity_pc_type lu -fieldsplit_pressure_pc_type jacobi -snes_monitor_short -ksp_monitor_short -snes_converged_reason -ksp_converged_reason -snes_view -show_solution 0', 'parser': 'Solver', 'requires': 'Broken'},
                                                               # 3D serial P1 tests 43-46
                                                               {'numProcs': 1, 'args': '-run_type test -dim 3 -refinement_limit 0.0    -bc_type dirichlet -interpolate 0 -vel_petscspace_order 1 -pres_petscspace_order 1 -show_initial -dm_plex_print_fem 1'},
                                                               {'numProcs': 1, 'args': '-run_type test -dim 3 -refinement_limit 0.0    -bc_type dirichlet -interpolate 1 -vel_petscspace_order 1 -pres_petscspace_order 1 -show_initial -dm_plex_print_fem 1'},
                                                               {'numProcs': 1, 'args': '-run_type test -dim 3 -refinement_limit 0.0125 -bc_type dirichlet -interpolate 0 -vel_petscspace_order 1 -pres_petscspace_order 1 -show_initial -dm_plex_print_fem 1'},
                                                               {'numProcs': 1, 'args': '-run_type test -dim 3 -refinement_limit 0.0125 -bc_type dirichlet -interpolate 1 -vel_petscspace_order 1 -pres_petscspace_order 1 -show_initial -dm_plex_print_fem 1'},
                                                               # Full runs with quads
                                                               #   FULL Schur with LU/Jacobi
                                                               {'num': 'quad_q2q1_full', 'numProcs': 1, 'args': '-run_type full -simplex 0 -refinement_limit 0.00625 -bc_type dirichlet -interpolate 1 -vel_petscspace_order 2 -vel_petscspace_poly_tensor -pres_petscspace_order 1 -pres_petscspace_poly_tensor -ksp_type fgmres -ksp_gmres_restart 10 -ksp_rtol 1.0e-9 -pc_type fieldsplit -pc_fieldsplit_type schur -pc_fieldsplit_schur_factorization_type full -fieldsplit_pressure_ksp_rtol 1e-10 -fieldsplit_velocity_ksp_type gmres -fieldsplit_velocity_pc_type lu -fieldsplit_pressure_pc_type jacobi -snes_monitor_short -ksp_monitor_short -snes_converged_reason -ksp_converged_reason -snes_view -show_solution 0', 'parser': 'Solver'},
                                                               {'num': 'quad_q2p1_full', 'numProcs': 1, 'args': '-run_type full -simplex 0 -refinement_limit 0.00625 -bc_type dirichlet -interpolate 1 -vel_petscspace_order 2 -vel_petscspace_poly_tensor -pres_petscspace_order 1 -pres_petscdualspace_lagrange_continuity 0 -ksp_type fgmres -ksp_gmres_restart 10 -ksp_rtol 1.0e-9 -pc_type fieldsplit -pc_fieldsplit_type schur -pc_fieldsplit_schur_factorization_type full -fieldsplit_pressure_ksp_rtol 1e-10 -fieldsplit_velocity_ksp_type gmres -fieldsplit_velocity_pc_type lu -fieldsplit_pressure_pc_type jacobi -snes_monitor_short -ksp_monitor_short -snes_converged_reason -ksp_converged_reason -snes_view -show_solution 0', 'parser': 'Solver'},
                                                               ],
                        'src/snes/examples/tutorials/ex69':   [# 2D serial P2/P1 tests 0-1
                                                               {'numProcs': 1, 'args': '-dm_plex_separate_marker -vel_petscspace_order 2 -pres_petscspace_order 1 -pc_type fieldsplit -pc_fieldsplit_type schur -pc_fieldsplit_schur_factorization_type full -pc_fieldsplit_schur_precondition full -fieldsplit_velocity_pc_type lu -fieldsplit_pressure_pc_type svd -snes_monitor_short -ksp_monitor_short -snes_converged_reason -ksp_converged_reason -snes_view -dm_view -dmsnes_check -show_solution', 'parser': 'Solver'},
                                                               {'numProcs': 1, 'args': '-dm_plex_separate_marker -dm_refine 1 -vel_petscspace_order 2 -pres_petscspace_order 1 -pc_type fieldsplit -pc_fieldsplit_type schur -pc_fieldsplit_schur_factorization_type full -pc_fieldsplit_schur_precondition full -fieldsplit_velocity_pc_type lu -fieldsplit_pressure_pc_type svd -snes_monitor_short -ksp_monitor_short -snes_converged_reason -ksp_converged_reason -snes_view -dm_view -dmsnes_check -show_solution', 'parser': 'Solver'},
                                                               # 2D serial discretization tests
                                                               {'num': 'p2p1', 'numProcs': 1, 'args': '-dm_plex_separate_marker -vel_petscspace_order 2 -pres_petscspace_order 1 -ksp_rtol 1e-12 -ksp_atol 1e-12 -pc_type fieldsplit -pc_fieldsplit_type schur -pc_fieldsplit_schur_factorization_type full -pc_fieldsplit_schur_precondition selfp -fieldsplit_velocity_pc_type lu -fieldsplit_pressure_ksp_rtol 1e-12  -fieldsplit_pressure_ksp_atol 5e-9 -fieldsplit_pressure_ksp_gmres_restart 200 -fieldsplit_pressure_pc_type jacobi -snes_monitor_short -snes_converged_reason -snes_view -ksp_monitor_short -ksp_converged_reason -dm_view', 'parser': 'Solver'},
                                                               {'num': 'p2p1ref', 'numProcs': 1, 'args': '-dm_plex_separate_marker -dm_refine 2 -vel_petscspace_order 2 -pres_petscspace_order 1 -ksp_rtol 1e-12 -ksp_atol 1e-12 -pc_type fieldsplit -pc_fieldsplit_type schur -pc_fieldsplit_schur_factorization_type full -pc_fieldsplit_schur_precondition selfp -fieldsplit_velocity_pc_type lu -fieldsplit_pressure_ksp_rtol 1e-12  -fieldsplit_pressure_ksp_atol 5e-9 -fieldsplit_pressure_ksp_gmres_restart 200 -fieldsplit_pressure_pc_type jacobi -snes_monitor_short -snes_converged_reason -snes_view -ksp_monitor_short -ksp_converged_reason -dm_view', 'parser': 'Solver'},
                                                               {'num': 'q2q1', 'numProcs': 1, 'args': '-dm_plex_separate_marker -simplex 0 -vel_petscspace_order 2 -vel_petscspace_poly_tensor -pres_petscspace_order 1 -pres_petscspace_poly_tensor -ksp_rtol 1e-12 -ksp_atol 1e-12 -pc_type fieldsplit -pc_fieldsplit_type schur -pc_fieldsplit_schur_factorization_type full -pc_fieldsplit_schur_precondition selfp -fieldsplit_velocity_pc_type lu -fieldsplit_pressure_ksp_rtol 1e-12  -fieldsplit_pressure_ksp_atol 5e-9 -fieldsplit_pressure_ksp_gmres_restart 200 -fieldsplit_pressure_pc_type jacobi -snes_monitor_short -snes_converged_reason -snes_view -ksp_monitor_short -ksp_converged_reason -dm_view', 'parser': 'Solver'},
                                                               {'num': 'q2q1ref', 'numProcs': 1, 'args': '-dm_plex_separate_marker -simplex 0 -dm_refine 2 -vel_petscspace_order 2 -vel_petscspace_poly_tensor -pres_petscspace_order 1 -pres_petscspace_poly_tensor -ksp_rtol 1e-12 -ksp_atol 1e-12 -pc_type fieldsplit -pc_fieldsplit_type schur -pc_fieldsplit_schur_factorization_type full -pc_fieldsplit_schur_precondition selfp -fieldsplit_velocity_pc_type lu -fieldsplit_pressure_ksp_rtol 1e-12  -fieldsplit_pressure_ksp_atol 5e-9 -fieldsplit_pressure_ksp_gmres_restart 200 -fieldsplit_pressure_pc_type jacobi -snes_monitor_short -snes_converged_reason -snes_view -ksp_monitor_short -ksp_converged_reason -dm_view', 'parser': 'Solver'},
                                                               {'num': 'q1p0', 'numProcs': 1, 'args': '-dm_plex_separate_marker -simplex 0 -vel_petscspace_order 1 -vel_petscspace_poly_tensor -pres_petscspace_order 0 -pres_petscspace_poly_tensor -ksp_rtol 1e-12 -ksp_atol 1e-12 -pc_type fieldsplit -pc_fieldsplit_type schur -pc_fieldsplit_schur_factorization_type full -pc_fieldsplit_schur_precondition selfp -fieldsplit_velocity_pc_type lu -fieldsplit_pressure_ksp_rtol 1e-12  -fieldsplit_pressure_ksp_atol 5e-9 -fieldsplit_pressure_ksp_gmres_restart 200 -fieldsplit_pressure_pc_type jacobi -snes_monitor_short -snes_converged_reason -snes_view -ksp_monitor_short -ksp_converged_reason -dm_view', 'parser': 'Solver'},
                                                               {'num': 'q1p0ref', 'numProcs': 1, 'args': '-dm_plex_separate_marker -simplex 0 -dm_refine 2 -vel_petscspace_order 1 -vel_petscspace_poly_tensor -pres_petscspace_order 0 -pres_petscspace_poly_tensor -ksp_rtol 1e-12 -ksp_atol 1e-12 -pc_type fieldsplit -pc_fieldsplit_type schur -pc_fieldsplit_schur_factorization_type full -pc_fieldsplit_schur_precondition selfp -fieldsplit_velocity_pc_type lu -fieldsplit_pressure_ksp_rtol 1e-12  -fieldsplit_pressure_ksp_atol 5e-9 -fieldsplit_pressure_ksp_gmres_restart 200 -fieldsplit_pressure_pc_type jacobi -snes_monitor_short -snes_converged_reason -snes_view -ksp_monitor_short -ksp_converged_reason -dm_view', 'parser': 'Solver'},
                                                               {'num': 'q2p1', 'numProcs': 1, 'args': '-dm_plex_separate_marker -simplex 0 -vel_petscspace_order 2 -vel_petscspace_poly_tensor -pres_petscspace_order 1 -pres_petscdualspace_lagrange_continuity -ksp_rtol 1e-12 -ksp_atol 1e-12 -pc_type fieldsplit -pc_fieldsplit_type schur -pc_fieldsplit_schur_factorization_type full -pc_fieldsplit_schur_precondition selfp -fieldsplit_velocity_pc_type lu -fieldsplit_pressure_ksp_rtol 1e-12  -fieldsplit_pressure_ksp_atol 5e-9 -fieldsplit_pressure_ksp_gmres_restart 200 -fieldsplit_pressure_pc_type jacobi -snes_monitor_short -snes_converged_reason -snes_view -ksp_monitor_short -ksp_converged_reason -dm_view', 'parser': 'Solver'},
                                                               {'num': 'q2p1ref', 'numProcs': 1, 'args': '-dm_plex_separate_marker -simplex 0 -dm_refine 2 -vel_petscspace_order 2 -vel_petscspace_poly_tensor -pres_petscspace_order 1 -pres_petscdualspace_lagrange_continuity -ksp_rtol 1e-12 -ksp_atol 1e-12 -pc_type fieldsplit -pc_fieldsplit_type schur -pc_fieldsplit_schur_factorization_type full -pc_fieldsplit_schur_precondition selfp -fieldsplit_velocity_pc_type lu -fieldsplit_pressure_ksp_rtol 1e-12  -fieldsplit_pressure_ksp_atol 5e-9 -fieldsplit_pressure_ksp_gmres_restart 200 -fieldsplit_pressure_pc_type jacobi -snes_monitor_short -snes_converged_reason -snes_view -ksp_monitor_short -ksp_converged_reason -dm_view', 'parser': 'Solver'}
                                                               ],
                        'src/snes/examples/tutorials/ex75':   [# 2D serial P2/P1 tests 0-1
                                                               {'numProcs': 1, 'args': ''},
                                                               {'numProcs': 1, 'args': '-fem'}],
                        'src/snes/examples/tutorials/ex77':   [# Test from Sander
                                                               {'numProcs': 1, 'args': '-run_type full -dim 3 -dm_refine 3 -interpolate 1 -def_petscspace_order 2 -pres_petscspace_order 1 -elastMat_petscspace_order 0 -bd_def_petscspace_order 2 -bd_pres_petscspace_order 1 -snes_rtol 1e-05 -ksp_type fgmres -ksp_rtol 1e-10 -pc_type fieldsplit -pc_fieldsplit_type schur -pc_fieldsplit_schur_factorization_type upper -fieldsplit_deformation_ksp_type preonly -fieldsplit_deformation_pc_type lu -fieldsplit_pressure_ksp_rtol 1e-10 -fieldsplit_pressure_pc_type jacobi -snes_monitor -ksp_monitor -snes_converged_reason -ksp_converged_reason -show_solution 0', 'parser': 'Solver'}],
                        'src/ts/examples/tutorials/ex11':      [# 2D Advection 0-10
                                                                {'numProcs': 1, 'args': '-ufv_vtk_interval 0 -f %(meshes)s/sevenside.exo','requires': ['exodusii']},
                                                                {'numProcs': 1, 'args': '-ufv_vtk_interval 0 -f %(meshes)s/sevenside-quad-15.exo','requires': ['exodusii']},
                                                                {'numProcs': 2, 'args': '-ufv_vtk_interval 0 -f %(meshes)s/sevenside.exo','requires': ['exodusii']},
                                                                {'numProcs': 2, 'args': '-ufv_vtk_interval 0 -f %(meshes)s/sevenside-quad-15.exo','requires': ['exodusii']},
                                                                {'numProcs': 8, 'args': '-ufv_vtk_interval 0 -f %(meshes)s/sevenside-quad.exo','requires': ['exodusii']},
                                                                {'numProcs': 1, 'args': '-ufv_vtk_interval 0 -f %(meshes)s/sevenside.exo -ts_type rosw','requires': ['exodusii']},
                                                                {'numProcs': 1, 'args': '-ufv_vtk_interval 0 -f %(meshes)s/squaremotor-30.exo -ufv_split_faces','requires': ['exodusii']},
                                                                {'numProcs': 1, 'args': '-ufv_vtk_interval 0 -f %(meshes)s/sevenside-quad-15.exo -dm_refine 1','requires': ['exodusii']},
                                                                {'numProcs': 2, 'args': '-ufv_vtk_interval 0 -f %(meshes)s/sevenside-quad-15.exo -dm_refine 2','requires': ['exodusii']},
                                                                {'numProcs': 8, 'args': '-ufv_vtk_interval 0 -f %(meshes)s/sevenside-quad-15.exo -dm_refine 2','requires': ['exodusii']},
                                                                {'numProcs': 1, 'args': '-ufv_vtk_interval 0 -f %(meshes)s/sevenside-quad.exo','requires': ['exodusii']},
                                                                # 2D Shallow water 11
                                                                {'num': 'sw_0', 'numProcs': 1, 'args': ' -ufv_vtk_interval 0 -f %(meshes)s/annulus-20.exo -bc_wall 100,101 -physics sw -ufv_cfl 5 -petscfv_type leastsquares -petsclimiter_type sin -ts_final_time 1 -ts_ssp_type rks2 -ts_ssp_nstages 10 -monitor height,energy','requires': ['exodusii']},
                                                                # 3D Advection 12
                                                                {'num': 'adv_0', 'numProcs': 1, 'args': '-ufv_vtk_interval 0 -f %(meshes)s/blockcylinder-50.exo -bc_inflow 100,101,200 -bc_outflow 201', 'requires': 'Broken'},
                                                                # 2D p4est advection
                                                                {'num': 'p4est_advec_2d', 'numProcs': 1,'args': '-ufv_vtk_interval 0 -f -dm_plex_convert_type p4est -dm_forest_minimum_refinement 1 -dm_forest_initial_refinement 2 -dm_p4est_refine_pattern hash -dm_forest_maximum_refinement 5','requires':['p4est']},
                                                                ],
                        'src/ts/examples/tutorials/ex18':      [# 2D harmonic velocity, no porosity 0-7
                                                                {'num': 'p1p1', 'numProcs': 1, 'args': '-x_bd_type none -y_bd_type none -velocity_petscspace_order 1 -velocity_petscspace_poly_tensor -porosity_petscspace_order 1 -porosity_petscspace_poly_tensor -snes_fd_color -snes_fd_color_use_mat -mat_coloring_type greedy -pc_factor_shift_type nonzero -ts_monitor -snes_monitor_short -ksp_monitor_short -dmts_check'},
                                                                {'num': 'p2p1', 'numProcs': 1, 'args': '-x_bd_type none -y_bd_type none -velocity_petscspace_order 2 -velocity_petscspace_poly_tensor -porosity_petscspace_order 1 -porosity_petscspace_poly_tensor -snes_fd_color -snes_fd_color_use_mat -mat_coloring_type greedy -ts_monitor -snes_monitor_short -ksp_monitor_short -dmts_check'},
                                                                {'num': 'p1p1_xper', 'numProcs': 1, 'args': '-dm_refine 1 -y_bd_type none -velocity_petscspace_order 1 -velocity_petscspace_poly_tensor -porosity_petscspace_order 1 -porosity_petscspace_poly_tensor -snes_fd_color -snes_fd_color_use_mat -mat_coloring_type greedy -pc_type lu -pc_factor_shift_type nonzero -ksp_rtol 1.0e-8 -ts_monitor -snes_monitor_short -ksp_monitor_short -dmts_check'},
                                                                {'num': 'p1p1_xper_ref', 'numProcs': 1, 'args': '-dm_refine 3 -y_bd_type none -velocity_petscspace_order 1 -velocity_petscspace_poly_tensor -porosity_petscspace_order 1 -porosity_petscspace_poly_tensor -snes_fd_color -snes_fd_color_use_mat -mat_coloring_type greedy -pc_type lu -pc_factor_shift_type nonzero -ksp_rtol 1.0e-8 -ts_monitor -snes_monitor_short -ksp_monitor_short -dmts_check'},
                                                                {'num': 'p1p1_xyper', 'numProcs': 1, 'args': '-dm_refine 1 -velocity_petscspace_order 1 -velocity_petscspace_poly_tensor -porosity_petscspace_order 1 -porosity_petscspace_poly_tensor -snes_fd_color -snes_fd_color_use_mat -mat_coloring_type greedy -pc_type lu -pc_factor_shift_type nonzero -ksp_rtol 1.0e-8 -ts_monitor -snes_monitor_short -ksp_monitor_short -dmts_check'},
                                                                {'num': 'p1p1_xyper_ref', 'numProcs': 1, 'args': '-dm_refine 3 -velocity_petscspace_order 1 -velocity_petscspace_poly_tensor -porosity_petscspace_order 1 -porosity_petscspace_poly_tensor -snes_fd_color -snes_fd_color_use_mat -mat_coloring_type greedy -pc_type lu -pc_factor_shift_type nonzero -ksp_rtol 1.0e-8 -ts_monitor -snes_monitor_short -ksp_monitor_short -dmts_check'},
                                                                {'num': 'p2p1_xyper', 'numProcs': 1, 'args': '-dm_refine 1 -velocity_petscspace_order 2 -velocity_petscspace_poly_tensor -porosity_petscspace_order 1 -porosity_petscspace_poly_tensor -snes_fd_color -snes_fd_color_use_mat -mat_coloring_type greedy -pc_type lu -pc_factor_shift_type nonzero -ksp_rtol 1.0e-8 -ts_monitor -snes_monitor_short -ksp_monitor_short -dmts_check'},
                                                                {'num': 'p2p1_xyper_ref', 'numProcs': 1, 'args': '-dm_refine 3 -velocity_petscspace_order 2 -velocity_petscspace_poly_tensor -porosity_petscspace_order 1 -porosity_petscspace_poly_tensor -snes_fd_color -snes_fd_color_use_mat -mat_coloring_type greedy -pc_type lu -pc_factor_shift_type nonzero -ksp_rtol 1.0e-8 -ts_monitor -snes_monitor_short -ksp_monitor_short -dmts_check'},
                                                                #   Must check that FV BCs propagate to coarse meshes
                                                                #   Must check that FV BC ids propagate to coarse meshes
                                                                #   Must check that FE+FV BCs work at the same time
                                                                # 2D Advection, matching wind in ex11 8-11
                                                                #   NOTE implicit solves are limited by accuracy of FD Jacobian
                                                                {'num': 'adv_0',    'numProcs': 1, 'args': '-f %(meshes)s/sevenside-quad.exo -x_bd_type none -y_bd_type none -use_fv -velocity_dist zero -porosity_dist tilted -ts_type ssp -ts_final_time 2.0 -ts_max_steps 1000 -ts_dt 0.993392 -ts_view -dm_view','requires': ['exodusii']},
                                                                {'num': 'adv_0_im', 'numProcs': 1, 'args': '-f %(meshes)s/sevenside-quad.exo -x_bd_type none -y_bd_type none -use_fv -use_implicit -velocity_dist zero -porosity_dist tilted -ts_type beuler -ts_final_time 2.0 -ts_max_steps 1000 -ts_dt 0.993392 -ts_view -dm_view -snes_fd_color -snes_fd_color_use_mat -mat_coloring_type greedy -pc_type lu','requires': ['exodusii']},
                                                                {'num': 'adv_0_im_2', 'numProcs': 1, 'args': '-f %(meshes)s/sevenside-quad.exo -x_bd_type none -y_bd_type none -use_fv -use_implicit -velocity_dist constant -porosity_dist tilted -ts_type beuler -ts_final_time 2.0 -ts_max_steps 1000 -ts_dt 0.993392 -ts_view -dm_view -snes_fd_color -snes_fd_color_use_mat -mat_coloring_type greedy -pc_type lu -snes_rtol 1.0e-7','requires': ['exodusii']},
                                                                {'num': 'adv_0_im_3', 'numProcs': 1, 'args': '-f %(meshes)s/sevenside-quad.exo -x_bd_type none -y_bd_type none -use_fv -use_implicit -velocity_petscspace_order 1 -velocity_petscspace_poly_tensor -velocity_dist constant -porosity_dist tilted -ts_type beuler -ts_final_time 2.0 -ts_max_steps 1000 -ts_dt 0.993392 -ts_view -dm_view -snes_fd_color -snes_fd_color_use_mat -mat_coloring_type greedy -pc_type svd -snes_rtol 1.0e-7','requires': ['exodusii']},
                                                                {'num': 'adv_0_im_4', 'numProcs': 1, 'args': '-f %(meshes)s/sevenside-quad.exo -x_bd_type none -y_bd_type none -use_fv -use_implicit -velocity_petscspace_order 2 -velocity_petscspace_poly_tensor -velocity_dist constant -porosity_dist tilted -ts_type beuler -ts_final_time 2.0 -ts_max_steps 1000 -ts_dt 0.993392 -ts_view -dm_view -snes_fd_color -snes_fd_color_use_mat -mat_coloring_type greedy -pc_type svd -snes_rtol 1.0e-7','requires': ['exodusii']},
                                                                # 2D Advection, misc
                                                                {'num': 'adv_1', 'numProcs': 1, 'args': '-x_bd_type none -y_bd_type none -use_fv -velocity_dist zero -porosity_dist tilted -ts_type ssp -ts_final_time 2.0 -ts_max_steps 1000 -ts_dt 0.993392 -bc_inflow 1,2,4 -bc_outflow 3 -ts_view -dm_view'},
                                                                {'num': 'adv_2', 'numProcs': 1, 'args': '-x_bd_type none -y_bd_type none -use_fv -velocity_dist zero -porosity_dist tilted -ts_type beuler -ts_final_time 2.0 -ts_max_steps 1000 -ts_dt 0.993392 -bc_inflow 3,4 -bc_outflow 1,2 -snes_fd_color -snes_fd_color_use_mat -mat_coloring_type greedy -ksp_max_it 100 -ts_view -dm_view -snes_converged_reason -ksp_converged_reason'},
                                                                {'num': 'adv_3', 'numProcs': 1, 'args': '-y_bd_type none -use_fv -velocity_dist zero -porosity_dist tilted -ts_type beuler -ts_final_time 2.0 -ts_max_steps 1000 -ts_dt 0.993392 -bc_inflow 3 -bc_outflow 1 -snes_fd_color -snes_fd_color_use_mat -mat_coloring_type greedy -ksp_max_it 100 -ts_view -dm_view -snes_converged_reason'},
                                                                {'num': 'adv_3_ex', 'numProcs': 1, 'args': '-y_bd_type none -use_fv -velocity_dist zero -porosity_dist tilted -ts_type ssp -ts_final_time 2.0 -ts_max_steps 1000 -ts_dt 0.1 -bc_inflow 3 -bc_outflow 1 -snes_fd_color -snes_fd_color_use_mat -mat_coloring_type greedy -ksp_max_it 100 -ts_view -dm_view -snes_converged_reason'},
                                                                {'num': 'adv_4', 'numProcs': 1, 'args': '-x_bd_type none -y_bd_type none -use_fv -velocity_dist zero -porosity_dist tilted -ts_type beuler -ts_final_time 2.0 -ts_max_steps 1000 -ts_dt 0.993392 -bc_inflow 3 -bc_outflow 1 -snes_fd_color -snes_fd_color_use_mat -mat_coloring_type greedy -ksp_max_it 100 -ts_view -dm_view -snes_converged_reason'},
                                                                # 2D Advection, box, delta
                                                                {'num': 'adv_delta_yper_0', 'numProcs': 1, 'args': '-x_bd_type none -use_fv -velocity_dist constant -porosity_dist delta -inflow_state 0.0 -ts_type euler -ts_final_time 5.0 -ts_max_steps 20 -ts_dt 0.333333 -bc_inflow 2 -bc_outflow 4 -ts_view -dm_view -monitor Error'},
                                                                {'num': 'adv_delta_yper_1', 'numProcs': 1, 'args': '-x_bd_type none -use_fv -velocity_dist constant -porosity_dist delta -inflow_state 0.0 -ts_type euler -ts_final_time 5.0 -ts_max_steps 40 -ts_dt 0.166666 -bc_inflow 2 -bc_outflow 4 -ts_view -dm_view -monitor Error -dm_refine 1 -source_loc 0.416666,0.416666'},
                                                                {'num': 'adv_delta_yper_2', 'numProcs': 1, 'args': '-x_bd_type none -use_fv -velocity_dist constant -porosity_dist delta -inflow_state 0.0 -ts_type euler -ts_final_time 5.0 -ts_max_steps 80 -ts_dt 0.083333 -bc_inflow 2 -bc_outflow 4 -ts_view -dm_view -monitor Error -dm_refine 2 -source_loc 0.458333,0.458333'},
                                                                {'num': 'adv_delta_yper_fim_0', 'numProcs': 1, 'args': '-x_bd_type none -use_fv -use_implicit -velocity_petscspace_order 0 -velocity_petscspace_poly_tensor -velocity_dist constant -porosity_dist delta -inflow_state 0.0 -ts_type mimex -ts_final_time 5.0 -ts_max_steps 20 -ts_dt 0.333333 -bc_inflow 2 -bc_outflow 4 -ts_view -monitor Error -dm_view -snes_fd_color -snes_fd_color_use_mat -mat_coloring_type greedy -mat_coloring_greedy_symmetric 0 -snes_rtol 1.0e-7 -pc_type lu -snes_converged_reason'},
                                                                {'num': 'adv_delta_yper_fim_1', 'numProcs': 1, 'args': '-x_bd_type none -use_fv -use_implicit -velocity_petscspace_order 1 -velocity_petscspace_poly_tensor -velocity_dist constant -porosity_dist delta -inflow_state 0.0 -ts_type mimex -ts_final_time 5.0 -ts_max_steps 20 -ts_dt 0.333333 -bc_inflow 2 -bc_outflow 4 -ts_view -monitor Error -dm_view -snes_fd_color -snes_fd_color_use_mat -mat_coloring_type greedy -mat_coloring_greedy_symmetric 0 -snes_rtol 1.0e-7 -pc_type lu -snes_converged_reason -snes_linesearch_type basic'},
                                                                {'num': 'adv_delta_yper_fim_2', 'numProcs': 1, 'args': '-x_bd_type none -use_fv -use_implicit -velocity_petscspace_order 2 -velocity_petscspace_poly_tensor -velocity_dist constant -porosity_dist delta -inflow_state 0.0 -ts_type mimex -ts_final_time 5.0 -ts_max_steps 20 -ts_dt 0.333333 -bc_inflow 2 -bc_outflow 4 -ts_view -monitor Error -dm_view -snes_fd_color -snes_fd_color_use_mat -mat_coloring_type greedy -mat_coloring_greedy_symmetric 0 -snes_rtol 1.0e-7 -pc_type lu -snes_converged_reason -snes_linesearch_type basic'},
                                                                {'num': 'adv_delta_yper_im_0', 'numProcs': 1, 'args': '-x_bd_type none -use_fv -use_implicit -velocity_petscspace_order 0 -velocity_petscspace_poly_tensor -velocity_dist constant -porosity_dist delta -inflow_state 0.0 -ts_type mimex -ts_mimex_version 0 -ts_final_time 5.0 -ts_max_steps 20 -ts_dt 0.333333 -bc_inflow 2 -bc_outflow 4 -ts_view -monitor Error -dm_view -snes_fd_color -snes_fd_color_use_mat -mat_coloring_type greedy -snes_rtol 1.0e-7 -pc_type lu -snes_converged_reason'},
                                                                {'num': 'adv_delta_yper_im_1', 'numProcs': 1, 'args': '-x_bd_type none -use_fv -use_implicit -velocity_petscspace_order 0 -velocity_petscspace_poly_tensor -velocity_dist constant -porosity_dist delta -inflow_state 0.0 -ts_type mimex -ts_mimex_version 0 -ts_final_time 5.0 -ts_max_steps 40 -ts_dt 0.166666 -bc_inflow 2 -bc_outflow 4 -ts_view -monitor Error -dm_view -snes_fd_color -snes_fd_color_use_mat -mat_coloring_type greedy -snes_rtol 1.0e-7 -pc_type lu -snes_converged_reason -dm_refine 1 -source_loc 0.416666,0.416666'},
                                                                {'num': 'adv_delta_yper_im_2', 'numProcs': 1, 'args': '-x_bd_type none -use_fv -use_implicit -velocity_petscspace_order 0 -velocity_petscspace_poly_tensor -velocity_dist constant -porosity_dist delta -inflow_state 0.0 -ts_type mimex -ts_mimex_version 0 -ts_final_time 5.0 -ts_max_steps 80 -ts_dt 0.083333 -bc_inflow 2 -bc_outflow 4 -ts_view -monitor Error -dm_view -snes_fd_color -snes_fd_color_use_mat -mat_coloring_type greedy -snes_rtol 1.0e-7 -pc_type lu -snes_converged_reason -dm_refine 2 -source_loc 0.458333,0.458333'},
                                                                {'num': 'adv_delta_yper_im_3', 'numProcs': 1, 'args': '-x_bd_type none -use_fv -use_implicit -velocity_petscspace_order 1 -velocity_petscspace_poly_tensor -velocity_dist constant -porosity_dist delta -inflow_state 0.0 -ts_type mimex -ts_mimex_version 0 -ts_final_time 5.0 -ts_max_steps 20 -ts_dt 0.333333 -bc_inflow 2 -bc_outflow 4 -ts_view -monitor Error -dm_view -snes_fd_color -snes_fd_color_use_mat -mat_coloring_type greedy -snes_rtol 1.0e-7 -pc_type lu -snes_converged_reason'},
                                                                #    I believe the nullspace is sin(pi y)
                                                                {'num': 'adv_delta_yper_im_4', 'numProcs': 1, 'args': '-x_bd_type none -use_fv -use_implicit -velocity_petscspace_order 1 -velocity_petscspace_poly_tensor -velocity_dist constant -porosity_dist delta -inflow_state 0.0 -ts_type mimex -ts_mimex_version 0 -ts_final_time 5.0 -ts_max_steps 40 -ts_dt 0.166666 -bc_inflow 2 -bc_outflow 4 -ts_view -monitor Error -dm_view -snes_fd_color -snes_fd_color_use_mat -mat_coloring_type greedy -snes_rtol 1.0e-7 -pc_type lu -snes_converged_reason -dm_refine 1 -source_loc 0.416666,0.416666'},
                                                                {'num': 'adv_delta_yper_im_5', 'numProcs': 1, 'args': '-x_bd_type none -use_fv -use_implicit -velocity_petscspace_order 1 -velocity_petscspace_poly_tensor -velocity_dist constant -porosity_dist delta -inflow_state 0.0 -ts_type mimex -ts_mimex_version 0 -ts_final_time 5.0 -ts_max_steps 80 -ts_dt 0.083333 -bc_inflow 2 -bc_outflow 4 -ts_view -monitor Error -dm_view -snes_fd_color -snes_fd_color_use_mat -mat_coloring_type greedy -snes_rtol 1.0e-7 -pc_type lu -snes_converged_reason -dm_refine 2 -source_loc 0.458333,0.458333'},
                                                                {'num': 'adv_delta_yper_im_6', 'numProcs': 1, 'args': '-x_bd_type none -use_fv -use_implicit -velocity_petscspace_order 2 -velocity_petscspace_poly_tensor -velocity_dist constant -porosity_dist delta -inflow_state 0.0 -ts_type mimex -ts_final_time 5.0 -ts_max_steps 20 -ts_dt 0.333333 -bc_inflow 2 -bc_outflow 4 -ts_view -monitor Error -dm_view -snes_fd_color -snes_fd_color_use_mat -mat_coloring_type greedy -snes_rtol 1.0e-7 -pc_type svd -snes_converged_reason'},
                                                                # 2D Advection, magma benchmark 1
                                                                {'num': 'adv_delta_shear_im_0', 'numProcs': 1, 'args': '-y_bd_type none -dm_refine 2 -use_fv -use_implicit -velocity_petscspace_order 1 -velocity_petscspace_poly_tensor -velocity_dist shear -porosity_dist delta -inflow_state 0.0 -ts_type mimex -ts_final_time 5.0 -ts_max_steps 20 -ts_dt 0.333333 -bc_inflow 1,3 -ts_view -dm_view -snes_fd_color -snes_fd_color_use_mat -mat_coloring_type greedy -snes_rtol 1.0e-7 -pc_type lu -snes_converged_reason -source_loc 0.458333,0.708333'},
                                                                # 2D Advection, box, gaussian
                                                                {'num': 'adv_gauss', 'numProcs': 1, 'args': '-x_bd_type none -y_bd_type none -use_fv -velocity_dist constant -porosity_dist gaussian -inflow_state 0.0 -ts_type ssp -ts_final_time 2.0 -ts_max_steps 100 -ts_dt 0.01 -bc_inflow 1 -bc_outflow 3 -ts_view -dm_view'},
                                                                {'num': 'adv_gauss_im', 'numProcs': 1, 'args': '-x_bd_type none -y_bd_type none -use_fv -use_implicit -velocity_dist constant -porosity_dist gaussian -inflow_state 0.0 -ts_type beuler -ts_final_time 2.0 -ts_max_steps 100 -ts_dt 0.01 -bc_inflow 1 -bc_outflow 3 -ts_view -dm_view -snes_fd_color -snes_fd_color_use_mat -mat_coloring_type greedy -snes_rtol 1.0e-7'},
                                                                {'num': 'adv_gauss_im_1', 'numProcs': 1, 'args': '-x_bd_type none -y_bd_type none -use_fv -use_implicit -velocity_petscspace_order 1 -velocity_petscspace_poly_tensor -velocity_dist constant -porosity_dist gaussian -inflow_state 0.0 -ts_type beuler -ts_final_time 2.0 -ts_max_steps 100 -ts_dt 0.01 -bc_inflow 1 -bc_outflow 3 -ts_view -dm_view -snes_fd_color -snes_fd_color_use_mat -mat_coloring_type greedy -snes_rtol 1.0e-7'},
                                                                {'num': 'adv_gauss_im_2', 'numProcs': 1, 'args': '-x_bd_type none -y_bd_type none -use_fv -use_implicit -velocity_petscspace_order 2 -velocity_petscspace_poly_tensor -velocity_dist constant -porosity_dist gaussian -inflow_state 0.0 -ts_type beuler -ts_final_time 2.0 -ts_max_steps 100 -ts_dt 0.01 -bc_inflow 1 -bc_outflow 3 -ts_view -dm_view -snes_fd_color -snes_fd_color_use_mat -mat_coloring_type greedy -snes_rtol 1.0e-7'},
                                                                {'num': 'adv_gauss_corner', 'numProcs': 1, 'args': '-x_bd_type none -y_bd_type none -use_fv -velocity_dist constant -porosity_dist gaussian -inflow_state 0.0 -ts_type ssp -ts_final_time 2.0 -ts_max_steps 100 -ts_dt 0.01 -bc_inflow 1 -bc_outflow 2 -ts_view -dm_view'},
                                                                # 2D Advection+Harmonic 12-
                                                                {'num': 'adv_harm_0', 'numProcs': 1, 'args': '-x_bd_type none -y_bd_type none -velocity_petscspace_order 2 -velocity_petscspace_poly_tensor -use_fv -velocity_dist harmonic -porosity_dist gaussian -ts_type beuler -ts_final_time 2.0 -ts_max_steps 1000 -ts_dt 0.993392 -bc_inflow 1,2,4 -bc_outflow 3 -use_implicit -snes_fd_color -snes_fd_color_use_mat -mat_coloring_type greedy -ksp_max_it 100 -ts_view -dm_view -snes_converged_reason -ksp_converged_reason -snes_monitor -dmts_check'},
                                                                ],
                        'src/ts/examples/tutorials/ex32':   [# 2D serial P1 test 0-4
                                                             {'numProcs': 1, 'args': '-run_type test -refinement_limit 0.0    -bc_type dirichlet -interpolate 0 -petscspace_order 1 -mass_petscspace_order 1 -show_initial -M_mat_view -mass_y_vec_view'},
                                                             {'numProcs': 1, 'args': '-run_type test -refinement_limit 0.0    -bc_type dirichlet -interpolate 1 -petscspace_order 1 -show_initial -dm_plex_print_fem 1'},
                                                             {'numProcs': 1, 'args': '-run_type test -refinement_limit 0.0625 -bc_type dirichlet -interpolate 1 -petscspace_order 1 -show_initial -dm_plex_print_fem 1'},
                                                             {'numProcs': 1, 'args': '-run_type test -refinement_limit 0.0    -bc_type neumann   -interpolate 1 -petscspace_order 1 -bd_petscspace_order 1 -show_initial -dm_plex_print_fem 1 -dm_view ::ascii_info_detail'},
                                                             {'numProcs': 1, 'args': '-run_type test -refinement_limit 0.0625 -bc_type neumann   -interpolate 1 -petscspace_order 1 -bd_petscspace_order 1 -show_initial -dm_plex_print_fem 1'},
                                                             ],
                        'src/tao/examples/tutorials/ex1':      [# 2D 0-1
                                                                {'numProcs': 1, 'args': '-run_type test -dmsnes_check -potential_petscspace_order 2 -conductivity_petscspace_order 1 -multiplier_petscspace_order 2'},
                                                                {'numProcs': 1, 'args': '-potential_petscspace_order 2 -conductivity_petscspace_order 1 -multiplier_petscspace_order 2 -snes_monitor -pc_type fieldsplit -pc_fieldsplit_0_fields 0,1 -pc_fieldsplit_1_fields 2 -pc_fieldsplit_type schur -pc_fieldsplit_schur_factorization_type full -pc_fieldsplit_schur_precondition selfp -fieldsplit_0_pc_type lu -fieldsplit_1_ksp_rtol 1.0e-10 -fieldsplit_1_pc_type lu -sol_vec_view'}],
                        'src/tao/examples/tutorials/ex2':      [# 2D 0-1 Dual solution
                                                                {'numProcs': 1, 'args': '-run_type test -dmsnes_check -potential_petscspace_order 2 -charge_petscspace_order 1 -multiplier_petscspace_order 1'},
                                                                {'numProcs': 1, 'args': '-potential_petscspace_order 2 -charge_petscspace_order 1 -multiplier_petscspace_order 1 -snes_monitor -snes_converged_reason -pc_type fieldsplit -pc_fieldsplit_0_fields 0,1 -pc_fieldsplit_1_fields 2 -pc_fieldsplit_type schur -pc_fieldsplit_schur_factorization_type full -pc_fieldsplit_schur_precondition selfp -fieldsplit_0_pc_type lu -fieldsplit_1_ksp_rtol 1.0e-10 -fieldsplit_1_pc_type lu -sol_vec_view'},
                                                                {'numProcs': 1, 'args': '-potential_petscspace_order 2 -charge_petscspace_order 1 -multiplier_petscspace_order 1 -snes_monitor -snes_converged_reason -snes_fd -pc_type fieldsplit -pc_fieldsplit_0_fields 0,1 -pc_fieldsplit_1_fields 2 -pc_fieldsplit_type schur -pc_fieldsplit_schur_factorization_type full -pc_fieldsplit_schur_precondition selfp -fieldsplit_0_pc_type lu -fieldsplit_1_ksp_rtol 1.0e-10 -fieldsplit_1_pc_type lu -sol_vec_view'}
                                                                ],
                        }

def noCheckCommand(command, status, output, error):
  ''' Do no check result'''
  return

class IdentityParser(object):
  def __init__(self):
    return

  def parse(self, text):
    return text, ''

class KSP(object):
  def __init__(self, atol = 1.0e-12, rtol = 1.0e-8):
    self.res  = []
    self.atol = atol
    self.rtol = rtol
    return

  def addResidual(self, n, res):
    if not len(self.res) == n: raise RuntimeError('Invalid KSP residual '+str(res)+' at iterate '+str(n))
    self.res.append(res)
    return

  def __eq__(self, s):
    return all([abs(a-b) < self.atol or abs((a-b)/a) < self.rtol for a, b in zip(self.res, s.res)])

  def __str__(self):
    return 'SNES:\n'+str(self.res)

class SNES(object):
  def __init__(self, atol = 1.0e-12, rtol = 1.0e-8):
    self.res = []
    self.atol = atol
    self.rtol = rtol
    return

  def addResidual(self, n, res):
    if not len(self.res) == n: raise RuntimeError('Invalid SNES residual at iterate '+str(n))
    self.res.append(res)
    return

  def __eq__(self, s):
    return all([abs(a-b) < self.atol or abs((a-b)/a) < self.rtol for a, b in zip(self.res, s.res)])

  def __str__(self):
    return 'SNES:\n'+str(self.res)

class Error(object):
  def __init__(self, atol = 1.0e-12, rtol = 1.0e-8):
    self.res  = 0.0
    self.atol = atol
    self.rtol = rtol
    return

  def setNorm(self, res):
    self.res = res
    return

  def __eq__(self, s):
    return all([abs(a-b) < self.atol or abs((a-b)/a) < self.rtol for a, b in [(self.res, s.res)]])

  def __str__(self):
    return 'L_2 Error:\n'+str(self.res)

class SolverParser(object):
  def __init__(self, atol = 1.0e-12):
    import re

    self.atol    = atol
    self.reSNES  = re.compile(r'\s*(?P<it>\d+) SNES Function norm (?P<norm>\d+\.\d+(e(\+|-)\d+)?)')
    self.reKSP   = re.compile(r'\s*(?P<it>\d+) KSP Residual norm (?P<norm>\d+\.\d+(e(\+|-)\d+)?)')
    self.reError = re.compile(r'L_2 Error: (?P<norm>\d+\.\d+(e(\+|-)\d+)?)')
    return

  def parse(self, text):
    lines  = text.split('\n')
    objs   = []
    stack  = []
    excess = []
    for line in lines:
      mSNES  = self.reSNES.match(line)
      mKSP   = self.reKSP.match(line)
      mError = self.reError.match(line)
      if mSNES:
        it = int(mSNES.group('it'))
        if it == 0: stack.append(SNES(atol = self.atol))
        stack[-1].addResidual(it, float(mSNES.group('norm')))
      elif mKSP:
        it = int(mKSP.group('it'))
        if it == 0: stack.append(KSP(atol = self.atol))
        stack[-1].addResidual(it, float(mKSP.group('norm')))
      elif mError:
        o = Error(atol = self.atol)
        o.setNorm(float(mError.group('norm')))
        objs.append(o)
      elif line.strip().startswith('Nonlinear solve converged'):
        objs.append(stack.pop())
      elif line.strip().startswith('Linear solve converged'):
        objs.append(stack.pop())
      else:
        excess.append(line)
    return objs, '\n'.join(excess)

class MakeParser(object):
  def __init__(self, maker):
    self.maker = maker
    return

  def getTargets(self, text):
    '''Extract all targets from a makefile
    - Returns a dictionary of target names that map to a tuple of (dependencies, action)'''
    import re
    rulePat   = re.compile('^([\w]+):(.*)')
    targets   = {}
    foundRule = False
    for line in text.split('\n'):
      if foundRule:
        if line.startswith('\t'):
          l = line.strip()
          if not l.startswith('#'): rule[2].append(l)
          continue
        else:
          targets[rule[0]] = (rule[1], rule[2])
          foundRule = False
      m = rulePat.match(line)
      if m:
        target    = m.group(1)
        deps      = [d for d in m.group(2).split(' ') if d and d.endswith('.o')]
        rule      = (target, deps, [])
        foundRule = True
    return targets

  def parseAction(self, lines):
    '''Parses a PETSc action
    - Return a dictionary for the portions of a run'''
    import re
    m = re.match('-@\$\{MPIEXEC\} -n (?P<numProcs>\d+) ./(?P<ex>ex\w+)(?P<args>[\'%-.,\w ]+)>', lines[0])
    if not m:
      raise RuntimeError('Could not parse launch sequence:\n'+lines[0])
    comparison = 'Not present'
    m2 = None
    if len(lines) > 1:
      m2 = re.search('\$\{DIFF\} output/%s_(?P<num>\w+)\.out' % m.group('ex'), lines[1])
      comparsion = lines[1]
    if not m2:
      raise RuntimeError('Could not parse comparison:\n'+comparison+'\n pattern: '+'\$\{DIFF\} output/%s_(?P<num>\w+).out' % m.group('ex'))
    return {'numProcs': m.group('numProcs'), 'args': m.group('args'), 'num': m2.group('num')}

  def parseTest(self, filename, testTarget):
    '''Parse a PETSc test target
    - Returns a dictionary compatible with builder2.py for regression tests'''
    from distutils.sysconfig import parse_makefile
    makevars = parse_makefile(filename)
    with file(filename) as f:
      maketext = f.read()
    targets = self.getTargets(maketext)
    srcDir  = os.path.dirname(filename)
    regressionParameters = {}
    testTargets = [r for r in makevars.get(testTarget, '').split(' ') if r]
    examples    = [e for e in testTargets if e.endswith('.PETSc')]
    for ex in examples:
      base   = os.path.splitext(ex)[0]
      source = base+'.c'
      exc    = os.path.join(os.path.relpath(srcDir, self.maker.petscDir), base)
      runs   = [e for e in testTargets if e == 'run'+base or e.startswith('run'+base+'_')]
      regressionParameters[exc] = []
      for r in runs:
        if not r in targets:
          raise RuntimeError('Could not find rule:',r)
        else:
          try:
            run = self.parseAction(targets[r][1])
            regressionParameters[exc].append(run)
          except RuntimeError, e:
            self.maker.logPrint('ERROR in '+str(r)+' for source '+source+'\n'+str(e))
    return regressionParameters

  def extractTests(self, filename):
    '''Extract valid test targets in a PETSc makefile
    - returns a list of test targets'''
    from distutils.sysconfig import parse_makefile
    makevars = parse_makefile(filename)
    return [t for t in makevars.keys() if t.startswith('TESTEXAMPLES')]

localRegressionParameters = {}

def getRegressionParameters(maker, exampleDir):
  if not exampleDir in localRegressionParameters:
    filename = os.path.join(exampleDir, 'makefile')
    if os.path.exists(filename):
      # Should parse all compatible tests here
      localRegressionParameters[exampleDir] = MakeParser(maker).parseTest(filename, 'TESTEXAMPLES_C')
    else:
      localRegressionParameters[exampleDir] = {}
  return localRegressionParameters[exampleDir]

class Future(logger.Logger):
  def __init__(self, argDB, log, pipe, cmd, errorMsg = '', func = None):
    logger.Logger.__init__(self, argDB = argDB, log = log)
    self.setup()
    self.pipe     = pipe
    self.cmd      = cmd
    self.errorMsg = errorMsg
    self.funcs    = [func]
    self.cwd      = os.getcwd()
    return

  def addFunc(self, func):
    self.funcs.append(func)
    return

  def finish(self):
    (out, err) = self.pipe.communicate()
    ret = self.pipe.returncode
    if ret:
      #[os.remove(o) for o in objects if os.path.isfile(o)]
      self.logPrint(self.errorMsg, debugSection = 'screen')
      self.logPrint(cmd,           debugSection = 'screen')
      self.logPrint(out+err,       debugSection = 'screen')
    else:
      self.logPrint('Successful execution')
      self.logPrint(out+err)
    (self.out, self.store, self.ret) = (out, err, ret)
    output = []
    curDir = os.getcwd()
    os.chdir(self.cwd)
    for func in self.funcs:
      if not func is None:
        output += func()
    os.chdir(curDir)
    return output

class NullSourceDatabase(object):
  def __init__(self, verbose = 0):
    return

  def __len__(self):
    return 0

  def setNode(self, vertex, deps):
    return

  def updateNode(self, vertex):
    return

  def rebuild(self, vertex):
    return True

class SourceDatabaseDict(object):
  '''This can be replaced by the favorite software of Jed'''
  def __init__(self, verbose = 0):
    # Vertices are filenames
    #   Arcs indicate a dependence and are decorated with consistency markers
    self.dependencyGraph = {}
    self.verbose         = verbose
    return

  def __str__(self):
    return str(self.dependencyGraph)

  @staticmethod
  def marker(dep):
    import hashlib
    with file(dep) as f:
      mark = hashlib.sha1(f.read()).digest()
    return mark

  def setNode(self, vertex, deps):
    self.dependencyGraph[vertex] = [(dep, SourceDatabaseDict.marker(dep)) for dep in deps]
    return

  def updateNode(self, vertex):
    self.dependencyGraph[vertex] = [(dep, SourceDatabaseDict.marker(dep)) for dep,mark in self.dependencyGraph[vertex]]
    return

  def rebuildArc(self, vertex, dep, mark):
    import hashlib
    with file(dep) as f:
      newMark = hashlib.sha1(f.read()).digest()
    return not mark == newMark

  def rebuild(self, vertex):
    if self.verbose: print('Checking for rebuild of',vertex)
    try:
      for dep,mark in self.dependencyGraph[vertex]:
        if self.rebuildArc(vertex, dep, mark):
          if self.verbose: print('    dep',dep,'is changed')
          return True
    except KeyError:
      return True
    return False

class SourceNode:
  def __init__(self, filename, marker):
    self.filename = filename
    self.marker   = marker
    return

  def __str__(self):
    #return self.filename+' ('+str(self.marker)+')'
    return self.filename

  def __repr__(self):
    return self.__str__()

  def __getitem__(self, pos):
    if   pos == 0: return self.filename
    elif pos == 1: return self.marker
    raise IndexError

  def __eq__(self, n):
    return n.filename == self.filename and n.marker == self.marker

  def __hash__(self):
    return self.filename.__hash__()

class SourceDatabase(logger.Logger):
  '''This can be replaced by the favorite software of Jed'''
  def __init__(self, argDB, log):
    logger.Logger.__init__(self, argDB = argDB, log = log)
    self.setup()
    # Vertices are (filename, consistency marker) pairs
    #   Arcs indicate a dependence
    import graph
    self.dependencyGraph = graph.DirectedGraph()
    return

  def __len__(self):
    return len(self.dependencyGraph)

  def __str__(self):
    return str(self.dependencyGraph)

  @staticmethod
  def marker(dep):
    import hashlib
    if not os.path.isfile(dep):
      return 0
    with file(dep) as f:
      mark = hashlib.sha1(f.read()).digest()
    return mark

  @staticmethod
  def vertex(filename):
    return SourceNode(filename, SourceDatabase.marker(filename))

  def hasNode(self, filename):
    return len([v for v in self.dependencyGraph.vertices if v[0] == filename])

  def setNode(self, vertex, deps):
    self.dependencyGraph.addEdges(SourceDatabase.vertex(vertex), [SourceDatabase.vertex(dep) for dep in deps])
    return

  def removeNode(self, filename):
    self.dependencyGraph.removeVertex(self.vertex(filename))
    return

  def updateNode(self, vertex):
    # This currently makes no sense
    v = SourceDatabase.vertex(vertex)
    self.dependencyGraph.clearEdges(v, inOnly = True)
    self.dependencyGraph.addEdges([SourceDatabase.vertex(dep) for dep,mark in self.dependencyGraph.getEdges(v)[0]])
    return

  def rebuildArc(self, vertex, dep, mark):
    import hashlib
    with file(dep) as f:
      newMark = hashlib.sha1(f.read()).digest()
    return not mark == newMark

  def rebuild(self, vertex):
    self.logPrint('Checking for rebuild of '+str(vertex))
    v = SourceDatabase.vertex(vertex)
    try:
      if not os.path.isfile(vertex):
        self.logPrint('    %s does not exist' % vertex)
      for dep,mark in self.dependencyGraph.getEdges(v)[0]:
        if self.rebuildArc(vertex, dep, mark):
          self.logPrint('    dep '+str(dep)+' is changed')
          return True
    except KeyError as e:
      self.logPrint('    %s not in database' % vertex)
      return True
    return False

  def topologicalSort(self, predicate):
    import graph
    for vertex,marker in graph.DirectedGraph.topologicalSort(self.dependencyGraph):
      if predicate(vertex):
        yield vertex
    return

class DirectoryTreeWalker(logger.Logger):
  def __init__(self, argDB, log, configInfo, allowFortran = None, allowExamples = False):
    logger.Logger.__init__(self, argDB = argDB, log = log)
    self.configInfo = configInfo
    if allowFortran is None:
      self.allowFortran  = hasattr(self.configInfo.compilers, 'FC')
    else:
      self.allowFortran  = allowFortran
    self.allowExamples   = allowExamples
    self.setup()
    self.collectDefines()
    return

  def collectDefines(self):
    self.defines = {}
    self.defines.update(self.configInfo.base.defines)
    self.defines.update(self.configInfo.compilers.defines)
    self.defines.update(self.configInfo.indexType.defines)
    self.defines.update(self.configInfo.libraryOptions.defines)
    for p in self.configInfo.framework.packages:
      self.defines.update(p.defines)
    return

  def checkSourceDir(self, dirname):
    '''Checks makefile to see if compiler is allowed to visit this directory for this configuration'''
    # Require makefile
    makename = os.path.join(dirname, 'makefile')
    if not os.path.isfile(makename):
      if os.path.isfile(os.path.join(dirname, 'Makefile')): self.logPrint('ERROR: Change Makefile to makefile in '+dirname, debugSection = 'screen')
      return False

    # Parse makefile
    import re
    reg = re.compile(' [ ]*')
    with file(makename) as f:
      for line in f.readlines():
        if not line.startswith('#requires'): continue
        # Remove leader and redundant spaces and split into names
        reqType, reqValue = reg.sub(' ', line[9:-1].strip()).split(' ')[0:2]
        # Check requirements
        if reqType == 'scalar':
          if not self.configInfo.scalarType.scalartype == reqValue:
            self.logPrint('Rejecting '+dirname+' because scalar type '+self.configInfo.scalarType.scalartype+' is not '+reqValue)
            return False
        elif reqType == 'language':
          if reqValue == 'CXXONLY' and self.configInfo.languages.clanguage == 'C':
            self.logPrint('Rejecting '+dirname+' because language is '+self.configInfo.languages.clanguage+' is not C++')
            return False
        elif reqType == 'precision':
          if not self.configInfo.scalarType.precision == reqValue:
            self.logPrint('Rejecting '+dirname+' because precision '+self.configInfo.scalarType.precision+' is not '+reqValue)
            return False
        elif reqType == 'function':
          if not reqValue in ['\'PETSC_'+f+'\'' for f in self.configInfo.functions.defines]:
            self.logPrint('Rejecting '+dirname+' because function '+reqValue+' does not exist')
            return False
        elif reqType == 'define':
          if not reqValue in ['\'PETSC_'+d+'\'' for d in self.defines]:
            self.logPrint('Rejecting '+dirname+' because define '+reqValue+' does not exist')
            return False
        elif reqType == 'package':
          if not self.allowFortran and reqValue in ['\'PETSC_HAVE_FORTRAN\'', '\'PETSC_USING_F90\'', '\'PETSC_USING_F2003\'']:
            self.logPrint('Rejecting '+dirname+' because fortran is not being used')
            return False
          elif not self.configInfo.libraryOptions.useLog and reqValue == '\'PETSC_USE_LOG\'':
            self.logPrint('Rejecting '+dirname+' because logging is turned off')
            return False
          elif not self.configInfo.libraryOptions.useFortranKernels and reqValue == '\'PETSC_USE_FORTRAN_KERNELS\'':
            self.logPrint('Rejecting '+dirname+' because fortran kernels are turned off')
            return False
          elif not self.configInfo.mpi.usingMPIUni and reqValue == '\'PETSC_HAVE_MPIUNI\'':
            self.logPrint('Rejecting '+dirname+' because we are not using MPIUNI')
            return False
          elif not reqValue in ['\'PETSC_HAVE_'+p.PACKAGE+'\'' for p in self.configInfo.framework.packages]:
            self.logPrint('Rejecting '+dirname+' because package '+reqValue+' is not installed')
            return False
        else:
          self.logPrint('ERROR: Invalid requirement type %s in %s' % (reqType, makename), debugSection = 'screen')
          return False
    return True

  def checkDir(self, dirname):
    '''Checks whether we should recurse into this directory
    - Excludes ftn-* and f90-* if self.allowFortran is False
    - Excludes examples directory if self.allowExamples is False
    - Excludes contrib, tutorials, and benchmarks directory
    - Otherwise calls checkSourceDir()'''
    base = os.path.basename(dirname)

    if base in ['examples', 'tutorials']:
      return self.allowExamples
    elif base in ['externalpackages', 'projects', 'benchmarks', 'contrib']:
      return False
    elif base in ['ftn-auto', 'ftn-custom', 'f90-custom']:
      return self.allowFortran
    return self.checkSourceDir(dirname)

  def walk(self, rootDir):
    if not self.checkDir(rootDir):
      self.logPrint('Nothing to be done in '+rootDir)
    for root, dirs, files in os.walk(rootDir):
      yield root, files
      for badDir in [d for d in dirs if not self.checkDir(os.path.join(root, d))]:
        dirs.remove(badDir)
    return

class SourceFileManager(logger.Logger):
  def __init__(self, argDB, log, configInfo):
    logger.Logger.__init__(self, argDB = argDB, log = log)
    self.configInfo = configInfo
    self.setup()
    return

  def getObjectName(self, source, objDir = None):
    '''Get object file name corresponding to a source file'''
    if objDir is None:
      compilerObj = self.configInfo.compiler['C'].getTarget(source)
    else:
      compilerObj = os.path.join(objDir, self.configInfo.compiler['C'].getTarget(os.path.basename(source)))
    return compilerObj

  def sortSourceFiles(self, fnames, objDir = None):
    '''Sorts source files by language (returns dictionary with language keys)'''
    cnames    = []
    cxxnames  = []
    cudanames = []
    f77names  = []
    f90names  = []
    for f in fnames:
      ext = os.path.splitext(f)[1]
      if ext == '.c':
        cnames.append(f)
      elif ext in ['.cxx', '.cpp', '.cc']:
        if self.configInfo.languages.clanguage == 'Cxx':
          cxxnames.append(f)
      elif ext == '.cu':
        cudanames.append(f)
      elif ext == '.F':
        if hasattr(self.configInfo.compilers, 'FC'):
          f77names.append(f)
      elif ext == '.F90':
        if hasattr(self.configInfo.compilers, 'FC') and self.configInfo.compilers.fortranIsF90:
          f90names.append(f)
    source = cnames+cxxnames+cudanames+f77names+f90names
    if self.argDB['maxSources'] >= 0:
      cnames    = cnames[:self.argDB['maxSources']]
      cxxnames  = cxxnames[:self.argDB['maxSources']]
      cudanames = cudanames[:self.argDB['maxSources']]
      f77names  = f77names[:self.argDB['maxSources']]
      f90names  = f90names[:self.argDB['maxSources']]
      source    = source[:self.argDB['maxSources']]
    return {'C': cnames, 'Cxx': cxxnames, 'CUDA': cudanames, 'F77': f77names, 'F90': f90names, 'Fortran': f77names+f90names, 'Objects': [self.getObjectName(s, objDir) for s in source]}

class DependencyBuilder(logger.Logger):
  def __init__(self, argDB, log, sourceManager, sourceDatabase, objDir):
    logger.Logger.__init__(self, argDB = argDB, log = log)
    self.sourceManager  = sourceManager
    self.sourceDatabase = sourceDatabase
    self.objDir         = objDir
    self.setup()
    return

  def readDependencyFile(self, dirname, source, depFile):
    '''Read *.d file with dependency information and store it in the source database
    - Source files depend on headers
    '''
    with file(depFile) as f:
      try:
        target, deps = f.read().split(':', 1)
      except ValueError as e:
        self.logPrint('ERROR in dependency file %s: %s' % (depFile, str(e)))
    target = target.split()[0]
    if (target != self.sourceManager.getObjectName(source)): print target, self.sourceManager.getObjectName(source)
    assert(target == self.sourceManager.getObjectName(source))
    deps = deps.split('\n\n')[0]
    deps = [d for d in deps.replace('\\','').split() if not os.path.splitext(d)[1] == '.mod']
    if not os.path.basename(deps[0]) == source:
      raise RuntimeError('ERROR: first dependency %s should be %s' % (deps[0], source))
    self.sourceDatabase.setNode(os.path.join(dirname, source), [os.path.join(dirname, d) for d in deps[1:]])
    return

  def buildDependency(self, dirname, source):
    self.logPrint('Rebuilding dependency info for '+os.path.join(dirname, source))
    depFile = os.path.join(self.objDir, os.path.splitext(os.path.basename(source))[0]+'.d')
    if os.path.isfile(depFile):
      self.logPrint('Found dependency file '+depFile)
      self.readDependencyFile(dirname, source, depFile)
    return

  def buildDependencies(self, dirname, fnames):
    ''' This is run in a PETSc source directory'''
    self.logPrint('Building dependencies in '+dirname)
    oldDir = os.getcwd()
    os.chdir(dirname)
    sourceMap = self.sourceManager.sortSourceFiles(fnames, self.objDir)
    for language in sourceMap.keys():
      if language == 'Objects': continue
      for source in sourceMap[language]:
        self.buildDependency(dirname, source)
    os.chdir(oldDir)
    return

  def buildDependenciesF90(self):
    '''We have to hardcode F90 module dependencies (shaking fist)'''
    pdir = self.sourceManager.configInfo.petscdir.dir
    if self.sourceManager.configInfo.mpi.usingMPIUni:
      self.sourceDatabase.setNode(os.path.join(pdir, 'src', 'sys', 'f90-mod', 'petscsysmod.F'), [os.path.join(pdir, 'src', 'sys', 'mpiuni', 'f90-mod', 'mpiunimod.F')])
    self.sourceDatabase.setNode(os.path.join(pdir, 'src', 'vec',  'f90-mod', 'petscvecmod.F'),  [os.path.join(pdir, 'src', 'sys',  'f90-mod', 'petscsysmod.F')])
    self.sourceDatabase.setNode(os.path.join(pdir, 'src', 'mat',  'f90-mod', 'petscmatmod.F'),  [os.path.join(pdir, 'src', 'vec',  'f90-mod', 'petscvecmod.F')])
    self.sourceDatabase.setNode(os.path.join(pdir, 'src', 'dm',   'f90-mod', 'petscdmmod.F'),   [os.path.join(pdir, 'src', 'mat',  'f90-mod', 'petscmatmod.F')])
    self.sourceDatabase.setNode(os.path.join(pdir, 'src', 'ksp',  'f90-mod', 'petsckspmod.F'),  [os.path.join(pdir, 'src', 'dm',   'f90-mod', 'petscdmmod.F')])
    self.sourceDatabase.setNode(os.path.join(pdir, 'src', 'snes', 'f90-mod', 'petscsnesmod.F'), [os.path.join(pdir, 'src', 'ksp',  'f90-mod', 'petsckspmod.F')])
    self.sourceDatabase.setNode(os.path.join(pdir, 'src', 'ts',   'f90-mod', 'petsctsmod.F'),   [os.path.join(pdir, 'src', 'snes', 'f90-mod', 'petscsnesmod.F')])
    return

class PETScConfigureInfo(object):
  def __init__(self, framework):
    self.framework = framework
    self.setupModules()
    self.compiler = {}
    self.compiler['C'] = self.framework.getCompilerObject(self.languages.clanguage)
    self.compiler['C'].checkSetup()
    return

  def setupModules(self):
    self.mpi             = self.framework.require('config.packages.MPI',         None)
    self.base            = self.framework.require('config.base',                 None)
    self.setCompilers    = self.framework.require('config.setCompilers',         None)
    self.arch            = self.framework.require('PETSc.options.arch',        None)
    self.petscdir        = self.framework.require('PETSc.options.petscdir',    None)
    self.languages       = self.framework.require('PETSc.options.languages',   None)
    self.debugging       = self.framework.require('PETSc.options.debugging',   None)
    self.debuggers       = self.framework.require('config.utilities.debuggers',   None)
    self.compilers       = self.framework.require('config.compilers',            None)
    self.types           = self.framework.require('config.types',                None)
    self.headers         = self.framework.require('config.headers',              None)
    self.functions       = self.framework.require('config.functions',            None)
    self.libraries       = self.framework.require('config.libraries',            None)
    self.scalarType      = self.framework.require('PETSc.options.scalarTypes', None)
    self.indexType       = self.framework.require('PETSc.options.indexTypes', None)
    self.memAlign        = self.framework.require('PETSc.options.memAlign',    None)
    self.libraryOptions  = self.framework.require('PETSc.options.libraryOptions', None)
    self.fortrancpp      = self.framework.require('PETSc.options.fortranCPP', None)
    self.sharedLibraries = self.framework.require('PETSc.options.sharedLibraries', None)
    self.sowing          = self.framework.require('config.packages.sowing', None)
    return

class PETScMaker(script.Script):
 def findArch(self):
   import nargs
   arch = nargs.Arg.findArgument('arch', sys.argv[1:])
   if arch is None:
     arch = os.environ.get('PETSC_ARCH', None)
   if arch is None:
     raise RuntimeError('You must provide a valid PETSC_ARCH')
   return arch

 def __init__(self, logname = 'make.log'):
   import RDict
   import os

   argDB = RDict.RDict(None, None, 0, 0, readonly = True)
   self.petscDir = os.environ['PETSC_DIR']
   arch  = self.findArch()
   argDB.saveFilename = os.path.join(self.petscDir, arch, 'lib','petsc','conf', 'RDict.db')
   argDB.load()
   script.Script.__init__(self, argDB = argDB)
   self.logName = logname
   #self.log = sys.stdout
   return

 def setupHelp(self, help):
   import nargs

   help = script.Script.setupHelp(self, help)
   #help.addArgument('PETScMaker', '-rootDir', nargs.ArgDir(None, os.environ['PETSC_DIR'], 'The root directory for this build', isTemporary = 1))
   help.addArgument('PETScMaker', '-rootDir', nargs.ArgDir(None, os.getcwd(), 'The root directory for this build', isTemporary = 1))
   help.addArgument('PETScMaker', '-arch', nargs.Arg(None, os.environ.get('PETSC_ARCH', None), 'The root directory for this build', isTemporary = 1))
   help.addArgument('PETScMaker', '-dryRun',  nargs.ArgBool(None, False, 'Only output what would be run', isTemporary = 1))
   help.addArgument('PETScMaker', '-dependencies',  nargs.ArgBool(None, True, 'Use dependencies to control build', isTemporary = 1))
   help.addArgument('PETScMaker', '-buildLibraries', nargs.ArgBool(None, True, 'Build the PETSc libraries', isTemporary = 1))
   help.addArgument('PETScMaker', '-buildArchive', nargs.ArgBool(None, False, 'Build an archive of the object files', isTemporary = 1))
   help.addArgument('PETScMaker', '-regressionTests', nargs.ArgBool(None, False, 'Only run regression tests', isTemporary = 1))
   help.addArgument('PETScMaker', '-rebuildDependencies', nargs.ArgBool(None, False, 'Force dependency information to be recalculated', isTemporary = 1))
   help.addArgument('PETScMaker', '-verbose', nargs.ArgInt(None, 0, 'The verbosity level', min = 0, isTemporary = 1))

   help.addArgument('PETScMaker', '-maxSources', nargs.ArgInt(None, -1, 'The maximum number of source files in a directory', min = -1, isTemporary = 1))
   return help

 def setup(self):
   '''
   - Loads configure information
   - Loads dependency information (unless it will be recalculated)
   '''
   script.Script.setup(self)
   if self.dryRun or self.verbose:
     self.debugSection = 'screen'
   else:
     self.debugSection = None
   self.rootDir = os.path.abspath(self.argDB['rootDir'])
   # Load configure information
   self.framework  = self.loadConfigure()
   self.configInfo = PETScConfigureInfo(self.framework)
   # Setup directories
   self.petscDir     = self.configInfo.petscdir.dir
   self.petscArch    = self.configInfo.arch.arch
   self.petscConfDir = os.path.join(self.petscDir, self.petscArch, 'lib','petsc','conf')
   self.petscLibDir  = os.path.join(self.petscDir, self.petscArch, 'lib')
   # Setup source database
   self.sourceDBFilename = os.path.join(self.petscConfDir, 'source.db')
   # Setup subobjects
   self.sourceManager = SourceFileManager(self.argDB, self.log, self.configInfo)
   return

 def cleanupLog(self, framework, confDir):
   '''Move configure.log to PROJECT_ARCH/conf - and update configure.log.bkp in both locations appropriately'''
   import os

   self.log.flush()
   if hasattr(framework, 'logName'):
     logName         = framework.logName
   else:
     logName         = 'make.log'
   logFile           = os.path.join(self.petscDir, logName)
   logFileBkp        = logFile + '.bkp'
   logFileArchive    = os.path.join(confDir, logName)
   logFileArchiveBkp = logFileArchive + '.bkp'

   # Keep backup in $PROJECT_ARCH/conf location
   if os.path.isfile(logFileArchiveBkp): os.remove(logFileArchiveBkp)
   if os.path.isfile(logFileArchive):    os.rename(logFileArchive, logFileArchiveBkp)
   if os.path.isfile(logFile):
     shutil.copyfile(logFile, logFileArchive)
     os.remove(logFile)
   if os.path.isfile(logFileArchive):    os.symlink(logFileArchive, logFile)
   # If the old bkp is using the same $PROJECT_ARCH/conf, then update bkp link
   if os.path.realpath(logFileBkp) == os.path.realpath(logFileArchive):
     if os.path.isfile(logFileBkp):        os.remove(logFileBkp)
     if os.path.isfile(logFileArchiveBkp): os.symlink(logFileArchiveBkp, logFileBkp)
   return

 def cleanup(self):
   '''
   - Move logs to proper location
   - Save dependency information
   '''
   confDir = self.petscConfDir
   self.cleanupLog(self, confDir)
   if self.argDB['dependencies']:
     if hasattr(self, 'sourceDatabase') and len(self.sourceDatabase):
       import cPickle
       with file(self.sourceDBFilename, 'wb') as f:
         cPickle.dump(self.sourceDatabase, f)
   return

 @property
 def verbose(self):
   '''The verbosity level'''
   return self.argDB['verbose']

 @property
 def dryRun(self):
   '''Flag for only output of what would be run'''
   return self.argDB['dryRun']

 def getObjDir(self, libname):
   return os.path.join(self.petscDir, self.petscArch, 'lib', libname+'-obj')

 def getPackageInfo(self):
   '''Get package include and library information from configure data'''
   packageIncludes = []
   packageLibs     = []
   for p in self.configInfo.framework.packages:
     # Could put on compile line, self.addDefine('HAVE_'+i.PACKAGE, 1)
     if hasattr(p, 'lib'):
       if not isinstance(p.lib, list):
         packageLibs.append(p.lib)
       else:
         packageLibs.extend(p.lib)
     if hasattr(p, 'include'):
       if not isinstance(p.include, list):
         packageIncludes.append(p.include)
       else:
         packageIncludes.extend(p.include)
   packageLibs     = self.configInfo.libraries.toStringNoDupes(packageLibs+self.configInfo.libraries.math)
   packageIncludes = self.configInfo.headers.toStringNoDupes(packageIncludes)
   return packageIncludes, packageLibs

 def storeObjects(self, objects):
   presentObjects = []
   for obj in objects:
     locObj = os.path.basename(obj)
     self.logPrint('Moving %s to %s' % (locObj, obj))
     if not self.dryRun:
       if not os.path.isfile(locObj):
         print('ERROR: Missing object file',locObj)
         self.operationFailed = True
       else:
         shutil.move(locObj, obj)
         presentObjects.append(obj)
     else:
       presentObjects.append(obj)
   return presentObjects

 def compile(self, language, source, objDir = None):
   if not len(source):
     self.logPrint('Nothing to build', debugSection = self.debugSection)
     return
   self.configInfo.setCompilers.pushLanguage(language)
   packageIncludes, packageLibs = self.getPackageInfo()
   compiler = self.configInfo.setCompilers.getCompiler()
   objects  = [self.sourceManager.getObjectName(s, objDir) for s in source]
   includes = ['-I'+inc for inc in [os.path.join(self.petscDir, self.petscArch, 'include'), os.path.join(self.petscDir, 'include')]]
   flags    = []
   flags.append(self.configInfo.setCompilers.getCompilerFlags())                        # Add PCC_FLAGS
   flags.extend([self.configInfo.setCompilers.CPPFLAGS]) # Add CPP_FLAGS
   if self.configInfo.compilers.generateDependencies[language]:
     flags.append(self.configInfo.compilers.dependenciesGenerationFlag[language])
   cmd      = ' '.join([compiler]+['-c']+includes+[packageIncludes]+flags+source)
   self.logWrite(cmd+'\n', debugSection = self.debugSection, forceScroll = True)
   if not self.dryRun:
     (output, error, status) = self.executeShellCommand(cmd, checkCommand = noCheckCommand, log=self.log)
     if status:
       self.operationFailed = True
       [os.remove(o) for o in objects if os.path.isfile(o)]
       self.logPrint('ERROR IN %s COMPILE ******************************' % language, debugSection='screen')
       self.logPrint(output+error, debugSection='screen')
   self.configInfo.setCompilers.popLanguage()
   objects = self.storeObjects(objects)
   deps    = [os.path.splitext(o)[0]+'.d' for o in objects if os.path.isfile(os.path.splitext(os.path.basename(o))[0]+'.d')]
   self.storeObjects(deps)
   return objects

 def compileC(self, source, objDir = None):
   return self.compile(self.configInfo.languages.clanguage, source, objDir)

 def compileCUDA(self, source, objDir = None):
   return self.compile('CUDA', source, objDir)

 def compileCxx(self, source, objDir = None):
   return self.compile('Cxx', source, objDir)

 def compileFortran(self, source, objDir = None):
   objects = self.compile('FC', source, objDir)
   # Copy any module files produced into the include directory
   for locMod in os.listdir(os.getcwd()):
     if os.path.splitext(locMod)[1] == '.mod':
       mod = os.path.join(self.petscDir, self.petscArch, 'include', locMod)
       self.logPrint('Moving F90 module %s to %s' % (locMod, mod))
       shutil.move(locMod, mod)
   return objects

 def runShellCommandParallel(self, command, cwd = None):
   import subprocess

   self.logWrite('Executing: %s\n' % (command,), debugSection = self.debugSection, forceScroll = True)
   pipe = subprocess.Popen(command, cwd=cwd, stdin=None, stdout=subprocess.PIPE, stderr=subprocess.PIPE,
                           bufsize=-1, shell=True, universal_newlines=True)
   return pipe

 def compileParallel(self, language, source, objDir = None):
   if not len(source):
     self.logPrint('Nothing to build', debugSection = self.debugSection)
     return
   self.configInfo.setCompilers.pushLanguage(language)
   packageIncludes, packageLibs = self.getPackageInfo()
   compiler = self.configInfo.setCompilers.getCompiler()
   objects  = [self.sourceManager.getObjectName(s, objDir) for s in source]
   includes = ['-I'+inc for inc in [os.path.join(self.petscDir, self.petscArch, 'include'), os.path.join(self.petscDir, 'include')]]
   flags    = []
   flags.append(self.configInfo.setCompilers.getCompilerFlags())                        # Add PCC_FLAGS
   flags.extend([self.configInfo.setCompilers.CPPFLAGS]) # Add CPP_FLAGS
   if self.configInfo.compilers.generateDependencies[language]:
     flags.append(self.configInfo.compilers.dependenciesGenerationFlag[language])
   cmd      = ' '.join([compiler]+['-c']+includes+[packageIncludes]+flags+source)
   if not self.dryRun:
     pipe = self.runShellCommandParallel(cmd)
   else:
     pipe = None
   self.configInfo.setCompilers.popLanguage()

   def store():
     objs = self.storeObjects(objects)
     deps = [os.path.splitext(o)[0]+'.d' for o in objs if os.path.isfile(os.path.splitext(os.path.basename(o))[0]+'.d')]
     self.storeObjects(deps)
     return objs
   return [Future(self.argDB, self.log, pipe, cmd, 'ERROR IN %s COMPILE ******************************' % language, store)]

 def compileCParallel(self, source, objDir = None):
   return self.compileParallel(self.configInfo.languages.clanguage, source, objDir)

 def compileCxxParallel(self, source, objDir = None):
   return self.compileParallel('Cxx', source, objDir)

 def compileFortranParallel(self, source, objDir = None):
   futures = self.compileParallel('FC', source, objDir)
   def func():
     # Copy any module files produced into the include directory
     for locMod in os.listdir(os.getcwd()):
       if os.path.splitext(locMod)[1] == '.mod':
         mod = os.path.join(self.petscDir, self.petscArch, 'include', locMod)
         self.logPrint('Moving F90 module %s to %s' % (locMod, mod))
         shutil.move(locMod, mod)
     return []
   futures[0].addFunc(func)
   return futures

 def ranlib(self, library):
   '''${ranlib} ${LIBNAME} '''
   lib = os.path.splitext(library)[0]+'.'+self.configInfo.setCompilers.AR_LIB_SUFFIX
   cmd = ' '.join([self.configInfo.setCompilers.RANLIB, lib])
   self.logPrint('Running ranlib on '+lib)
   if not self.dryRun:
     (output, error, status) = self.executeShellCommand(cmd, checkCommand = noCheckCommand, log=self.log)
     if status:
       self.operationFailed = True
       self.logPrint("ERROR IN RANLIB ******************************", debugSection='screen')
       self.logPrint(output+error, debugSection='screen')
   return

 def expandArchive(self, archive, objDir):
   [shutil.rmtree(p) for p in os.listdir(objDir)]
   oldDir = os.getcwd()
   os.chdir(objDir)
   self.executeShellCommand(self.setCompilers.AR+' x '+archive, log = self.log)
   os.chdir(oldDir)
   return

 def buildArchive(self, library, objects):
   '''${AR} ${AR_FLAGS} ${LIBNAME} $*.o'''
   lib = os.path.splitext(library)[0]+'.'+self.configInfo.setCompilers.AR_LIB_SUFFIX
   self.logPrint('Archiving files '+str(objects)+' into '+lib)
   self.logWrite('Building archive '+lib+'\n', debugSection = 'screen', forceScroll = True)
   if os.path.samefile(self.rootDir, self.petscDir):
     cmd = ' '.join([self.configInfo.setCompilers.AR, self.configInfo.setCompilers.FAST_AR_FLAGS, lib]+objects)
   else:
     cmd = ' '.join([self.configInfo.setCompilers.AR, self.configInfo.setCompilers.AR_FLAGS, lib]+objects)
   self.logWrite(cmd+'\n', debugSection = self.debugSection, forceScroll = True)
   if not self.dryRun:
     (output, error, status) = self.executeShellCommand(cmd, checkCommand = noCheckCommand, log=self.log)
     if status:
       self.operationFailed = True
       self.logPrint("ERROR IN ARCHIVE ******************************", debugSection='screen')
       self.logPrint(output+error, debugSection='screen')
   self.ranlib(library)
   return [library]

 def linkShared(self, sharedLib, libDir, tmpDir):
   osName = sys.platform
   self.logPrint('Making shared libraries for OS %s using language %s' % (osName, self.configInfo.setCompilers.language[-1]))
   # PCC_LINKER PCC_LINKER_FLAGS
   linker      = self.configInfo.setCompilers.getSharedLinker()
   linkerFlags = self.configInfo.setCompilers.getLinkerFlags()
   packageIncludes, packageLibs = self.getPackageInfo()
   extraLibs = self.configInfo.libraries.toStringNoDupes(self.configInfo.compilers.flibs+self.configInfo.compilers.cxxlibs+self.configInfo.compilers.LIBS.split(' '))
   sysLib      = ''
   sysLib.replace('-Wl,-rpath', '-L')
   externalLib = packageLibs+' '+extraLibs
   externalLib.replace('-Wl,-rpath', '-L')
   # Move this switch into the sharedLibrary module
   if self.configInfo.setCompilers.isSolaris() and self.configInfo.setCompilers.isGNU(self.configInfo.framework.getCompiler()):
     cmd = self.configInfo.setCompilers.LD+' -G -h '+os.path.basename(sharedLib)+' *.o -o '+sharedLib+' '+sysLib+' '+externalLib
     oldDir = os.getcwd()
     os.chdir(tmpDir)
     self.executeShellCommand(cmd, log=self.log)
     os.chdir(oldDir)
   elif '-qmkshrobj' in self.configInfo.setCompilers.sharedLibraryFlags:
     cmd = linker+' '+linkerFlags+' -qmkshrobj -o '+sharedLib+' *.o '+externalLib
     oldDir = os.getcwd()
     os.chdir(tmpDir)
     self.executeShellCommand(cmd, log=self.log)
     os.chdir(oldDir)
   else:
     if osName == 'linux2':
       cmd = linker+' -shared -Wl,-soname,'+os.path.basename(sharedLib)+' -o '+sharedLib+' *.o '+externalLib
     elif osName.startswith('darwin'):
       cmd   = ''
       flags = ''
       if not 'MACOSX_DEPLOYMENT_TARGET' in os.environ:
         cmd += 'MACOSX_DEPLOYMENT_TARGET=10.5 '
       if self.configInfo.setCompilers.getLinkerFlags().find('-Wl,-commons,use_dylibs') > -1:
         flags += '-Wl,-commons,use_dylibs'
       cmd += linker+' -g  -dynamiclib -single_module -multiply_defined suppress -undefined dynamic_lookup '+flags+' -o '+sharedLib+' *.o -L'+libDir+' '+packageLibs+' '+sysLib+' '+extraLibs+' -lm -lc'
     elif osName == 'cygwin':
       cmd = linker+' '+linkerFlags+' -shared -o '+sharedLib+' *.o '+externalLib
     else:
       raise RuntimeError('Do not know how to make shared library for your '+osName+' OS')
     oldDir = os.getcwd()
     os.chdir(tmpDir)
     (output, error, status) = self.executeShellCommand(cmd, checkCommand = noCheckCommand, log=self.log)
     if status:
       self.operationFailed = True
       self.logPrint("ERROR IN SHARED LIBRARY LINK ******************************", debugSection='screen')
       self.logPrint(output+error, debugSection='screen')
     os.chdir(oldDir)
     if hasattr(self.configInfo.debuggers, 'dsymutil'):
       cmd = self.configInfo.debuggers.dsymutil+' '+sharedLib
       self.executeShellCommand(cmd, log=self.log)
   return

 def buildSharedLibrary(self, libname, objects):
   '''
   PETSC_LIB_DIR        = ${PETSC_DIR}/${PETSC_ARCH}/lib
   INSTALL_LIB_DIR	= ${PETSC_LIB_DIR}
   '''
   if self.configInfo.sharedLibraries.useShared:
     libDir = self.petscLibDir
     objDir = self.getObjDir(libname)
     self.logPrint('Making shared libraries in '+libDir)
     sharedLib = os.path.join(libDir, os.path.splitext(libname)[0]+'.'+self.configInfo.setCompilers.sharedLibraryExt)
     rebuild   = False
     if os.path.isfile(sharedLib):
       for obj in objects:
         if os.path.getmtime(obj) >= os.path.getmtime(sharedLib):
           rebuild = True
           break
     else:
       rebuild = True
     if rebuild:
       self.logWrite('Building shared library '+sharedLib+'\n', debugSection = 'screen', forceScroll = True)
       self.linkShared(sharedLib, libDir, objDir)
     else:
       self.logPrint('Nothing to rebuild for shared library '+libname)
   else:
     self.logPrint('Shared libraries disabled')
   return

 def link(self, executable, objects, language):
   '''${CLINKER} -o $@ $^ ${PETSC_LIB}
      ${DSYMUTIL} $@'''
   self.logWrite('Linking object '+str(objects)+' into '+executable+'\n', debugSection = self.debugSection, forceScroll = True)
   self.configInfo.compilers.pushLanguage(language)
   packageIncludes, packageLibs = self.getPackageInfo()
   if self.argDB.get('with-single-library') == 0:
       libpetsc = ' -lpetscts -lpetscsnes -lpetscksp -lpetscdm -lpetscmat -lpetscvec -lpetscsys '
   else:
       libpetsc = ' -lpetsc '
   cmd = self.configInfo.compilers.getFullLinkerCmd(' '.join(objects)+' -L'+self.petscLibDir+libpetsc+packageLibs+' -L/usr/local/cuda/lib', executable)
   if not self.dryRun:
     (output, error, status) = self.executeShellCommand(cmd, checkCommand = noCheckCommand, log=self.log)
     if status:
       self.logPrint("ERROR IN LINK ******************************", debugSection='screen')
       self.logPrint(output+error, debugSection='screen')
     # TODO: Move dsymutil stuff from PETSc.options.debuggers to config.compilers
     if hasattr(self.configInfo.debuggers, 'dsymutil'):
       (output, error, status) = self.executeShellCommand(self.configInfo.debuggers.dsymutil+' '+executable, checkCommand = noCheckCommand, log=self.log)
       if status:
         self.operationFailed = True
         self.logPrint("ERROR IN LINK ******************************", debugSection='screen')
         self.logPrint(output+error, debugSection='screen')
   self.configInfo.compilers.popLanguage()
   return [executable]

 def buildDir(self, dirname, files, objDir):
   ''' This is run in a PETSc source directory'''
   self.logWrite('Building in '+dirname+'\n', debugSection = 'screen', forceScroll = True)
   oldDir = os.getcwd()
   os.chdir(dirname)
   sourceMap = self.sourceManager.sortSourceFiles(files, objDir)
   objects   = []
   for language in ['C', 'Cxx', 'Fortran', 'CUDA']:
     if sourceMap[language]:
       self.logPrint('Compiling %s files %s' % (language, str(sourceMap[language])))
       objects.extend(getattr(self, 'compile'+language)(sourceMap[language], objDir))
   os.chdir(oldDir)
   return objects

 def buildDirParallel(self, dirname, files, objDir):
   ''' This is run in a PETSc source directory'''
   self.logWrite('Building in '+dirname+'\n', debugSection = 'screen', forceScroll = True)
   oldDir = os.getcwd()
   os.chdir(dirname)
   sourceMap = self.sourceManager.sortSourceFiles(files, objDir)
   futures   = []
   for language in ['C', 'Cxx', 'Fortran', 'CUDA']:
     if sourceMap[language]:
       self.logPrint('Compiling %s files %s' % (language, str(sourceMap[language])))
       futures.extend(getattr(self, 'compile'+language+'Parallel')(sourceMap[language], objDir))
   os.chdir(oldDir)
   return futures

 def buildFile(self, filename, objDir):
   ''' This is run in a PETSc source directory'''
   if not isinstance(filename, list): filename = [filename]
   self.logWrite('Building '+str(filename)+'\n', debugSection = 'screen', forceScroll = True)
   sourceMap = self.sourceManager.sortSourceFiles(filename, objDir)
   objects   = []
   for language in ['C', 'Cxx', 'Fortran', 'CUDA']:
     if sourceMap[language]:
       self.logPrint('Compiling %s files %s' % (language, str(sourceMap['C'])))
       objects.extend(getattr(self, 'compile'+language)(sourceMap[language], objDir))
   return objects

 def buildLibraries(self, libname, rootDir, parallel = False):
   '''TODO: If a file fails to build, it still must go in the source database'''
   if not self.argDB['buildLibraries']: return
   totalRebuild = os.path.samefile(rootDir, self.petscDir) and not len(self.sourceDatabase)
   self.logPrint('Building Libraries')
   library = os.path.join(self.petscDir, self.petscArch, 'lib', libname)
   objDir  = self.getObjDir(libname)
   # Remove old library and object files by default when rebuilding the entire package
   if totalRebuild:
     self.logPrint('Doing a total rebuild of PETSc')
     lib = os.path.splitext(library)[0]+'.'+self.configInfo.setCompilers.AR_LIB_SUFFIX
     if os.path.isfile(lib):
       self.logPrint('Removing '+lib)
       os.unlink(lib)
     if os.path.isfile(self.sourceDBFilename):
       self.logPrint('Removing '+self.sourceDBFilename)
       os.unlink(self.sourceDBFilename)
     if os.path.isdir(objDir):
       shutil.rmtree(objDir)
   if not os.path.isdir(objDir): os.mkdir(objDir)

   self.operationFailed = False
   objects = []
   if len(self.sourceDatabase):
     def check(filename):
       if self.sourceDatabase.rebuild(filename): return True
       for obj in self.sourceManager.sortSourceFiles([filename], objDir)['Objects']:
         if not os.path.isfile(obj):
           self.logPrint('    object file '+obj+' is missing')
           return True
       return False
     import graph
     for filename in self.sourceDatabase.topologicalSort(check):
       objects += self.buildFile(filename, objDir)
   else:
     walker = DirectoryTreeWalker(self.argDB, self.log, self.configInfo)
     if totalRebuild:
       dirs = map(lambda d: os.path.join(rootDir, 'src', d), ['inline', 'sys', 'vec', 'mat', 'dm', 'ksp', 'snes', 'ts', 'docs'])
     else:
       dirs = [rootDir]
     if parallel:
       futures = []
       for d in dirs:
         for root, files in walker.walk(d):
           futures += self.buildDirParallel(root, files, objDir)
       for future in futures:
         objects += future.finish()
     else:
       for d in dirs:
         for root, files in walker.walk(d):
           objects += self.buildDir(root, files, objDir)

   if len(objects):
     if self.argDB['buildArchive']:
       self.buildArchive(library, objects)
     self.buildSharedLibrary(libname, objects)
   return len(objects)

 def rebuildDependencies(self, libname, rootDir):
   self.logWrite('Rebuilding Dependencies\n', debugSection = 'screen', forceScroll = True)
   self.sourceDatabase = SourceDatabase(self.argDB, self.log)
   depBuilder          = DependencyBuilder(self.argDB, self.log, self.sourceManager, self.sourceDatabase, self.getObjDir(libname))
   walker              = DirectoryTreeWalker(self.argDB, self.log, self.configInfo)

   for root, files in walker.walk(rootDir):
     depBuilder.buildDependencies(root, files)
   if not len(self.sourceDatabase):
     self.logPrint('No dependency information found -- disabling dependency tracking')
     self.sourceDatabase = NullSourceDatabase()
   else:
     depBuilder.buildDependenciesF90()
   if self.verbose > 3:
     import graph
     print('Source database:')
     for filename in self.sourceDatabase.topologicalSort(lambda x: True):
       print('  ',filename)
   return

 def updateDependencies(self, libname, rootDir):
   '''Calculates build dependencies and stores them in a database
   - If --dependencies is False, ignore them
   '''
   self.operationFailed = False
   if self.argDB['dependencies']:
     if not self.argDB['rebuildDependencies'] and os.path.isfile(self.sourceDBFilename):
       self.logPrint('Loading Dependencies')
       import cPickle

       with file(self.sourceDBFilename, 'rb') as f:
         self.sourceDatabase = cPickle.load(f)
       self.sourceDatabase.verbose = self.verbose
     else:
       self.rebuildDependencies(libname, rootDir)
   else:
     self.logPrint('Disabling dependency tracking')
     self.sourceDatabase = NullSourceDatabase()
   return

 def cleanupTest(self, dirname, execname):
   # ${RM} $* *.o $*.mon.* gmon.out mon.out *.exe *.ilk *.pdb *.tds
   import re
   trash = re.compile('^('+execname+'(\.o|\.mon\.\w+|\.exe|\.ilk|\.pdb|\.tds)?|g?mon.out)$')
   for fname in os.listdir(dirname):
     if trash.match(fname):
       os.remove(fname)
   return

 def checkTestOutputGeneric(self, parser, testDir, executable, cmd, output, testNum):
   from difflib import unified_diff
   outputName = os.path.join(testDir, 'output', os.path.basename(executable)+'_'+testNum+'.out')
   ret        = 0
   with file(outputName) as f:
     output                  = output.strip()
     parse, excess           = parser.parse(output)
     validOutput             = f.read().strip().replace('\r', '') # Jed is now stripping output it appears
     validParse, validExcess = parser.parse(validOutput)
     if not validParse == parse or not validExcess == excess:
       self.logPrint("TEST ERROR: Regression output for %s (test %s) does not match\n" % (executable, testNum), debugSection = 'screen')
       for linum,line in enumerate(unified_diff(validOutput.split('\n'), output.split('\n'), fromfile=outputName, tofile=cmd)):
         end = '' if linum < 3 else '\n' # Control lines have their own end-lines
         self.logWrite(line+end, debugSection = 'screen', forceScroll = True)
       self.logPrint('Reference output from %s\n' % outputName)
       self.logPrint(validOutput, indent = 0)
       self.logPrint('Current output from %s' % cmd)
       self.logPrint(output, indent = 0)
       ret = -1
     else:
       self.logPrint("TEST SUCCESS: Regression output for %s (test %s) matches" % (executable, testNum))
   return ret

 def checkTestOutput(self, numProcs, testDir, executable, cmd, output, testNum):
   return self.checkTestOutputGeneric(IdentityParser(), testDir, executable, cmd, output, testNum)

 def checkTestOutputSolver(self, numProcs, testDir, executable, cmd, output, testNum):
   if numProcs > 1: parser = SolverParser(atol = 1.0e-9)
   else:            parser = SolverParser()
   return self.checkTestOutputGeneric(parser, testDir, executable, cmd, output, testNum)

 def getTestCommand(self, executable, **params):
   numProcs = params.get('numProcs', 1)
   try:
     args   = params.get('args', '') % dict(meshes=os.path.join(self.petscDir,'share','petsc','datafiles','meshes'))
   except ValueError:
     args   = params.get('args', '')
   hosts    = ','.join(['localhost']*int(numProcs))
   return ' '.join([self.configInfo.mpi.mpiexec, '-host', hosts, '-n', str(numProcs), os.path.abspath(executable), args])

 def runTest(self, testDir, executable, testNum, replace, **params):
   '''testNum can be any string'''
   num = str(testNum)
   cmd = self.getTestCommand(executable, **params)
   numProcs = params.get('numProcs', 1)
   self.logPrint('Running #%s: %s' % (num, cmd), debugSection='screen')
   if not self.dryRun:
     (output, error, status) = self.executeShellCommand(cmd, checkCommand = noCheckCommand, log=self.log)
     outputName = os.path.join(testDir, 'output', os.path.basename(executable)+'_'+num+'.out')
     if status:
       self.logPrint("TEST ERROR: Failed to execute %s\n" % executable, debugSection='screen')
       self.logPrint(output+error, indent = 0, debugSection='screen')
       ret = -2
     elif replace:
       outputName = os.path.join(testDir, 'output', os.path.basename(executable)+'_'+str(testNum)+'.out')
       with file(outputName, 'w') as f:
         f.write(output+error)
       self.logPrint("REPLACED: Regression output file %s (test %s) was stored" % (outputName, str(testNum)), debugSection='screen')
       ret = 0
     elif not os.path.isfile(outputName):
       self.logPrint("MISCONFIGURATION: Regression output file %s (test %s) is missing" % (outputName, testNum), debugSection='screen')
       ret = 0
     else:
       ret = getattr(self, 'checkTestOutput'+params.get('parser', ''))(numProcs, testDir, executable, cmd, output+error, num)
   return ret

 def regressionTestsDir(self, dirname, dummy):
   ''' This is run in a PETSc source directory'''
   self.logWrite('Entering '+dirname+'\n', debugSection = 'screen', forceScroll = True)
   os.chdir(dirname)
   sourceMap = self.sourceManager.sortSourceFiles(dirname)
   objects   = []
   if sourceMap['C']:
     self.logPrint('Compiling C files '+str(sourceMap['C']))
     self.compileC(sourceMap['C'])
   if sourceMap['Fortran']:
     if not self.fortrancpp.fortranDatatypes:
       self.logPrint('Compiling Fortran files '+str(sourceMap['Fortran']))
       self.compileF(sourceMap['Fortran'])
   if sourceMap['Objects']:
     packageNames = set([p.name for p in self.framework.packages])
     for obj in sourceMap['Objects']:
       # TESTEXAMPLES_C_X = ex3.PETSc runex3 ex3.rm
       # .PETSc: filters out messages from build
       # .rm: cleans up test
       executable = os.path.splitext(obj)[0]
       paramKey   = os.path.relpath(os.path.abspath(executable), self.petscDir)
       testNum    = 1
       if paramKey in regressionRequirements:
         if not regressionRequirements[paramKey].issubset(packageNames):
           continue
       self.logPrint('Linking object '+obj+' into '+executable)
       # TODO: Fix this hack
       if executable[-1] == 'f':
         self.link(executable, obj, 'FC')
       else:
         self.link(executable, obj, self.languages.clanguage)
       self.runTest(dirname, executable, testNum, False, **regressionParameters.get(paramKey, {}))
       testNum += 1
       while '%s_%d' % (paramKey, testNum) in regressionParameters:
         self.runTest(dirname, executable, testNum, False, **regressionParameters.get('%s_%d' % (paramKey, testNum), {}))
         testNum += 1
       self.cleanupTest(dirname, executable)
   return

 def regressionTests(self, rootDir):
   if not self.argDB['regressionTests']: return
   if not self.checkDir(rootDir, allowExamples = True):
     self.logPrint('Nothing to be done')
   self.operationFailed = False
   for root, dirs, files in os.walk(rootDir):
     self.logPrint('Processing '+root)
     if 'examples' in dirs:
       for exroot, exdirs, exfiles in os.walk(os.path.join(root, 'examples')):
         self.logPrint('Processing '+exroot)
         print('  Testing in root',root)
         self.regressionTestsDir(exroot, exfiles)
         for badDir in [d for d in exdirs if not self.checkDir(os.path.join(exroot, d), allowExamples = True)]:
           exdirs.remove(badDir)
     for badDir in [d for d in dirs if not self.checkDir(os.path.join(root, d))]:
       dirs.remove(badDir)
   return

 def buildEtags(self):
   oldPath = sys.path
   sys.path.append(os.path.join(self.petscDir, 'bin', 'maint'))
   from generateetags import main
   main()
   os.system('find config -type f -name "*.py" | xargs etags -o TAGS_PYTHON')
   sys.path = oldPath
   return

 def buildFortranStubs(self):
   self.logWrite('Building Fortran stubs\n', debugSection = 'screen', forceScroll = True)
   oldPath = sys.path
   sys.path.append(os.path.join(self.petscDir, 'bin', 'maint'))
   from generatefortranstubs import main, processf90interfaces
   for d in os.listdir(os.path.join(self.petscDir, 'include', 'petsc','finclude', 'ftn-auto')):
     if d.endswith('-tmpdir'): shutil.rmtree(os.path.join(self.petscDir, 'include', 'petsc','finclude', 'ftn-auto', d))
   main(self.petscDir, self.configInfo.sowing.bfort, os.getcwd(),0)
   processf90interfaces(self.petscDir,0)
   for d in os.listdir(os.path.join(self.petscDir, 'include', 'petsc','finclude', 'ftn-auto')):
     if d.endswith('-tmpdir'): shutil.rmtree(os.path.join(self.petscDir, 'include', 'petsc','finclude', 'ftn-auto', d))
   sys.path = oldPath
   return

 def check(self):
   self.logWrite('Checking build\n', debugSection = 'screen', forceScroll = True)
   return

 def clean(self, libname):
   self.logWrite('Cleaning build\n', debugSection = 'screen', forceScroll = True)
   if os.path.isfile(self.sourceDBFilename):
     os.remove(self.sourceDBFilename)
     self.logPrint('Removed '+self.sourceDBFilename)
   if os.path.exists(self.getObjDir(libname)):
     shutil.rmtree(self.getObjDir(libname))
   self.logPrint('Removed '+self.getObjDir(libname))
   return

 def run(self):
   self.setup()
   #self.buildFortranStubs()
   self.updateDependencies('libpetsc', self.rootDir)
   if self.buildLibraries('libpetsc', self.rootDir):
     # This is overkill, but right now it is cheap
     self.rebuildDependencies('libpetsc', self.rootDir)
   self.regressionTests(self.rootDir)
   self.cleanup()
   return

if __name__ == '__main__':
  PETScMaker().run()<|MERGE_RESOLUTION|>--- conflicted
+++ resolved
@@ -299,18 +299,16 @@
                                                                   ],
                         'src/dm/impls/plex/examples/tests/ex17': [{'numProcs': 1, 'args': '-test_partition 0 -dm_view ascii::ascii_info_detail'},
                                                                   ],
-<<<<<<< HEAD
                         'src/dm/impls/plex/examples/tests/ex18': [{'numProcs': 2, 'args': '-dm_view ascii::ascii_info_detail'},
                                                                   {'numProcs': 2, 'args': '-interpolate -dm_view ascii::ascii_info_detail'},
                                                                   {'numProcs': 3, 'args': '-testnum 1 -interpolate -dm_view ascii::ascii_info_detail'},
                                                                   {'numProcs': 2, 'args': '-dim 3 -dm_view ascii::ascii_info_detail'},
                                                                   {'numProcs': 2, 'args': '-dim 3 -interpolate -dm_view ascii::ascii_info_detail'},
-=======
+                                                                  ],
                         'src/dm/impls/plex/examples/tests/ex19': [{'numProcs': 1, 'args': '-dim 2 -nbrVerEdge 5 -dm_plex_separate_marker 0 -met 2 -init_dm_view -adapt_dm_view', 'requires': ['pragmatic']},
                                                                   {'numProcs': 1, 'args': '-dim 2 -nbrVerEdge 5 -dm_plex_separate_marker 1 -bdLabel marker -met 2 -init_dm_view -adapt_dm_view', 'requires': ['pragmatic']},
                                                                   {'numProcs': 1, 'args': '-dim 3 -nbrVerEdge 5 -met 2 -init_dm_view -adapt_dm_view', 'requires': ['pragmatic']},
                                                                   {'numProcs': 1, 'args': '-dim 3 -nbrVerEdge 5 -bdLabel marker -met 2 -init_dm_view -adapt_dm_view', 'requires': ['pragmatic']}
->>>>>>> 39c730ab
                                                                   ],
                         'src/dm/impls/plex/examples/tests/ex1f90': [{'numProcs': 1, 'args': ''}],
                         'src/dm/impls/plex/examples/tests/ex2f90': [{'numProcs': 1, 'args': ''}],
