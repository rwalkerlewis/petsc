from __future__ import generators
import config.base

import os
import re

try:
  from hashlib import md5 as new_md5
except ImportError:
  from md5 import new as new_md5

class FakePETScDir:
  def __init__(self):
    self.dir = 'UNKNOWN'

class Package(config.base.Configure):
  def __init__(self, framework):
    config.base.Configure.__init__(self, framework)
    self.headerPrefix        = 'PETSC'
    self.substPrefix         = 'PETSC'
    self.arch                = None # The architecture identifier
    self.externalPackagesDir = os.path.abspath('externalpackages')

    # These are determined by the configure tests
    self.found            = 0
    self.setNames()
    self.include          = []
    self.dinclude         = []   # all includes in this package and all those it depends on
    self.lib              = []
    self.dlib             = []   # all libraries in this package and all those it depends on
    self.directory        = None # path of the package installation point; for example /usr/local or /home/bsmith/mpich-2.0.1

    self.version          = ''   # the version of the package that PETSc will build with the --download-package option
    self.versionname      = ''   # string name that appears in package include file, for example HYPRE_RELEASE_VERSION
    self.versioninclude   = ''   # include file that contains package version information; if not provided uses includes[0]
    self.minversion       = ''   # minimum version of the package that is supported
    self.maxversion       = ''   # maximum version of the package that is supported
    self.foundversion     = ''   # version of the package actually found
    self.version_tuple    = ''   # version of the package actually found (tuple)
    self.requiresversion  = 0    # error if the version information is not found

    # These are specified for the package
    self.required               = 0    # 1 means the package is required
    self.lookforbydefault       = 0    # 1 means the package is not required, but always look for and use if found
                                       # cannot tell the difference between user requiring it with --with-PACKAGE=1 and
                                       # this flag being one so hope user never requires it. Needs to be fixed in an overhaul of
                                       # args database so it keeps track of what the user set vs what the program set
    self.useddirectly           = 1    # 1 indicates used by PETSc directly, 0 indicates used by a package used by PETSc
    self.linkedbypetsc          = 1    # 1 indicates PETSc shared libraries (and PETSc executables) need to link against this library
    self.gitcommit              = None # Git commit to use for downloads
    self.gitcommitmaster        = None # Git commit to use for petsc/master or similar non-release branches
    self.download               = []   # list of URLs where repository or tarballs may be found (git is tested before tarballs)
    self.deps                   = []   # other packages whose dlib or include we depend on, usually we also use self.framework.require()
    self.odeps                  = []   # dependent packages that are optional
    self.defaultLanguage        = 'C'  # The language in which to run tests
    self.liblist                = [[]] # list of libraries we wish to check for (packages can override with their own generateLibList() method)
    self.extraLib               = []   # additional libraries needed to link
    self.includes               = []   # headers to check for
    self.optionalincludes       = []   # headers to check for, do not error if not found
    self.foundoptionalincludes  = 0
    self.functions              = []   # functions we wish to check for in the libraries
    self.functionsDefine        = []   # optional functions we wish to check for in the libraries that should generate a PETSC_HAVE_ define
    self.functionsFortran       = 0    # 1 means the symbols in self.functions are Fortran symbols, so name-mangling is done
    self.functionsCxx           = [0, '', ''] # 1 means the symbols in self.functions symbol are C++ symbol, so name-mangling with prototype/call is done
    self.cxx                    = 0    # 1 means requires C++
    self.fc                     = 0    # 1 means requires fortran
    self.noMPIUni               = 0    # 1 means requires a real MPI
    self.libdir                 = 'lib'     # location of libraries in the package directory tree
    self.altlibdir              = 'lib64'   # alternate location of libraries in the package directory tree
    self.includedir             = 'include' # location of includes in the package directory tree
    self.license                = None # optional license text
    self.excludedDirs           = []   # list of directory names that could be false positives, SuperLU_DIST when looking for SuperLU
    self.downloadonWindows      = 0  # 1 means the --download-package works on Microsoft Windows
    self.requirescxx14          = 0
    self.requirescxx11          = 0
    self.publicInstall          = 1  # Installs the package in the --prefix directory if it was given. Packages that are only used
                                     # during the configuration/installation process such as sowing, make etc should be marked as 0
    self.parallelMake           = 1  # 1 indicates the package supports make -j np option

    self.precisions             = ['__fp16','single','double','__float128']; # Floating point precision package works with
    self.complex                = 1  # 0 means cannot use complex
    self.requires32bitint       = 0  # 1 means that the package will not work with 64 bit integers
    self.requires32bitintblas   = 1  # 1 means that the package will not work with 64 bit integer BLAS/LAPACK
    self.skippackagewithoptions = 0  # packages like fblaslapack and MPICH do not support --with-package* options so do not print them in help
    self.alternativedownload    = [] # Used by, for example mpi.py to print useful error messages, which does not support --download-mpi but one can use --download-mpich
    self.requirec99flag         = 0  # package must be compiled with C99 flags
    self.usesopenmp             = 'no'  # yes, no, unknow package is built to use OpenMP

    # Outside coupling
    self.defaultInstallDir      = ''
    self.installSudo            = '' # if user does not have write access to prefix directory then this is set to sudo

    self.isMPI                  = 0 # Is an MPI implementation, needed to check for compiler wrappers
    self.hastests               = 0 # indicates that PETSc make alltests has tests for this package
    self.hastestsdatafiles      = 0 # indicates that PETSc make alltests has tests for this package that require DATAFILESPATH to be set
    self.makerulename           = '' # some packages do too many things with the make stage; this allows a package to limit to, for example, just building the libraries
    self.installedpetsc         = 0
    self.installwithbatch       = 1  # install the package even though configure in the batch mode; f2blaslapack and fblaslapack for example
    self.builtafterpetsc        = 0  # package is compiled/installed after PETSc is compiled

    self.downloaded             = 0  # 1 indicates that this package is being downloaded during this run (internal use only)
    self.executablename         = '' # full path of executable, for example cmake, bfort etc
    return

  def __str__(self):
    '''Prints the location of the packages includes and libraries'''
    output = ''
    if self.found:
      output = self.name+':\n'
      if self.foundversion:
        if hasattr(self,'versiontitle'):
          output += '  '+self.versiontitle+':  '+self.foundversion+'\n'
        else:
          output += '  Version:  '+self.foundversion+'\n'
      else:
        if self.version: output += '  Version:  '+self.version+'\n'
      if self.include: output += '  Includes: '+self.headers.toStringNoDupes(self.include)+'\n'
      if self.lib:     output += '  Library:  '+self.libraries.toStringNoDupes(self.lib)+'\n'
      if self.executablename: output += '  '+getattr(self,self.executablename)+'\n'
      if self.usesopenmp == 'yes': output += '  uses OpenMP; use export OMP_NUM_THREADS=<p> or -omp_num_threads <p> to control the number of threads\n'
      if self.usesopenmp == 'unknown': output += '  Unknown if this uses OpenMP (try export OMP_NUM_THREADS=<1-4> yourprogram -log_view) \n'
    return output

  def setupDependencies(self, framework):
    config.base.Configure.setupDependencies(self, framework)
    self.setCompilers    = framework.require('config.setCompilers', self)
    self.compilers       = framework.require('config.compilers', self)
    self.fortran         = framework.require('config.compilersFortran', self)
    self.compilerFlags   = framework.require('config.compilerFlags', self)
    self.types           = framework.require('config.types', self)
    self.headers         = framework.require('config.headers', self)
    self.libraries       = framework.require('config.libraries', self)
    self.programs        = framework.require('config.programs', self)
    self.sourceControl   = framework.require('config.sourceControl',self)
    try:
      import PETSc.options
      self.sharedLibraries = framework.require('PETSc.options.sharedLibraries', self)
      self.petscdir        = framework.require('PETSc.options.petscdir', self.setCompilers)
      self.petscclone      = framework.require('PETSc.options.petscclone',self.setCompilers)
      self.havePETSc       = True
    except ImportError:
      self.havePETSc       = False
      self.petscdir        = FakePETScDir()
    # All packages depend on make
    self.make          = framework.require('config.packages.make',self)
    if not self.isMPI and not self.package == 'make':
      # force MPI to be the first package configured since all other packages
      # may depend on its compilers defined here
      self.mpi         = framework.require('config.packages.MPI',self)
    return

  def setupHelp(self,help):
    '''Prints help messages for the package'''
    import nargs
    if not self.skippackagewithoptions:
      help.addArgument(self.PACKAGE,'-with-'+self.package+'=<bool>',nargs.ArgBool(None,self.required+self.lookforbydefault,'Indicate if you wish to test for '+self.name))
      help.addArgument(self.PACKAGE,'-with-'+self.package+'-dir=<dir>',nargs.ArgDir(None,None,'Indicate the root directory of the '+self.name+' installation',mustExist = 1))
      help.addArgument(self.PACKAGE,'-with-'+self.package+'-pkg-config=<dir>', nargs.ArgDir(None, None, 'Look for '+self.name+' using pkg-config utility optional directory to look in',mustExist = 1))
      help.addArgument(self.PACKAGE,'-with-'+self.package+'-include=<dirs>',nargs.ArgDirList(None,None,'Indicate the directory of the '+self.name+' include files'))
      help.addArgument(self.PACKAGE,'-with-'+self.package+'-lib=<libraries: e.g. [/Users/..../lib'+self.package+'.a,...]>',nargs.ArgLibrary(None,None,'Indicate the '+self.name+' libraries'))
    if self.download:
      help.addArgument(self.PACKAGE, '-download-'+self.package+'=<no,yes,filename,url>', nargs.ArgDownload(None, 0, 'Download and install '+self.name))
      help.addArgument(self.PACKAGE, '-download-'+self.package+'-commit=commitid', nargs.ArgString(None, 0, 'The commit id from a git repository to use for the build of '+self.name))
      help.addDownload(self.package,self.download)
    return

  def setNames(self):
    '''Setup various package names
    name:         The module name (usually the filename)
    package:      The lowercase name
    PACKAGE:      The uppercase name
    downloadname:     Name for download option (usually name)
    downloaddirnames: names for downloaded directory (first part of string) (usually downloadname)
    '''
    import sys
    if hasattr(sys.modules.get(self.__module__), '__file__'):
      self.name       = os.path.splitext(os.path.basename(sys.modules.get(self.__module__).__file__))[0]
    else:
      self.name           = 'DEBUGGING'
    self.PACKAGE          = self.name.upper()
    self.package          = self.name.lower()
    self.downloadname     = self.name
    self.pkgname          = self.name
    self.downloaddirnames = [self.downloadname];
    return

  def getDefaultPrecision(self):
    '''The precision of the library'''
    if hasattr(self, 'precisionProvider'):
      if hasattr(self.precisionProvider, 'precision'):
        return self.precisionProvider.precision
    if hasattr(self, '_defaultPrecision'):
      return self._defaultPrecision
    return 'double'
  def setDefaultPrecision(self, defaultPrecision):
    '''The precision of the library'''
    self._defaultPrecision = defaultPrecision
    return
  defaultPrecision = property(getDefaultPrecision, setDefaultPrecision, doc = 'The precision of the library')

  def getDefaultScalarType(self):
    '''The scalar type for the library'''
    if hasattr(self, 'precisionProvider'):
      if hasattr(self.precisionProvider, 'scalartype'):
        return self.precisionProvider.scalartype
    return self._defaultScalarType
  def setDefaultScalarType(self, defaultScalarType):
    '''The scalar type for the library'''
    self._defaultScalarType = defaultScalarType
    return
  defaultScalarType = property(getDefaultScalarType, setDefaultScalarType, doc = 'The scalar type for of the library')

  def getDefaultIndexSize(self):
    '''The index size for the library'''
    if hasattr(self, 'indexProvider'):
      if hasattr(self.indexProvider, 'integerSize'):
        return self.indexProvider.integerSize
    return self._defaultIndexSize
  def setDefaultIndexSize(self, defaultIndexSize):
    '''The index size for the library'''
    self._defaultIndexSize = defaultIndexSize
    return
  defaultIndexSize = property(getDefaultIndexSize, setDefaultIndexSize, doc = 'The index size for of the library')

  def checkNoOptFlag(self):
    flags = ''
    flag = '-O0 '
    if self.setCompilers.checkCompilerFlag(flag): flags = flags+flag
    flag = '-mfp16-format=ieee'
    if self.setCompilers.checkCompilerFlag(flag): flags = flags+flag
    return flags

  def getSharedFlag(self,cflags):
    for flag in ['-PIC', '-fPIC', '-KPIC', '-qpic']:
      if cflags.find(flag) >=0: return flag
    return ''

  def getPointerSizeFlag(self,cflags):
    for flag in ['-m32', '-m64', '-xarch=v9','-q64','-mmic']:
      if cflags.find(flag) >=0: return flag
    return ''

  def getDebugFlags(self,cflags):
    outflags = []
    for flag in cflags.split():
      if flag in ['-g','-g3','-Z7']:
        outflags.append(flag)
    return ' '.join(outflags)

  def getWindowsNonOptFlags(self,cflags):
    outflags = []
    for flag in cflags.split():
      if flag in ['-MT','-MTd','-MD','-MDd','-threads']:
        outflags.append(flag)
    return ' '.join(outflags)

  def removeWarningFlags(self,flags):
    outflags = []
    for flag in flags.split():
      if not flag in ['-Wall','-Wwrite-strings','-Wno-strict-aliasing','-Wno-unknown-pragmas','-Wno-unused-variable','-Wno-unused-dummy-argument','-fvisibility=hidden','-std=c89','-pedantic']:
        outflags.append(flag)
    return ' '.join(outflags)

  def getDefaultLanguage(self):
    '''The language in which to run tests'''
    if hasattr(self, 'forceLanguage'):
      return self.forceLanguage
    if hasattr(self, 'languageProvider'):
      if hasattr(self.languageProvider, 'defaultLanguage'):
        return self.languageProvider.defaultLanguage
      elif hasattr(self.languageProvider, 'clanguage'):
        return self.languageProvider.clanguage
    return self._defaultLanguage
  def setDefaultLanguage(self, defaultLanguage):
    '''The language in which to run tests'''
    if hasattr(self, 'languageProvider'):
      del self.languageProvider
    self._defaultLanguage = defaultLanguage
    return
  defaultLanguage = property(getDefaultLanguage, setDefaultLanguage, doc = 'The language in which to run tests')

  def getArch(self):
    '''The architecture identifier'''
    if hasattr(self, 'archProvider'):
      if hasattr(self.archProvider, 'arch'):
        return self.archProvider.arch
    return self._arch
  def setArch(self, arch):
    '''The architecture identifier'''
    self._arch = arch
    return
  arch = property(getArch, setArch, doc = 'The architecture identifier')

  # This construct should be removed and just have getInstallDir() handle the process
  def getDefaultInstallDir(self):
    '''The installation directroy of the library'''
    if hasattr(self, 'installDirProvider'):
      if hasattr(self.installDirProvider, 'dir'):
        return self.installDirProvider.dir
    return self._defaultInstallDir
  def setDefaultInstallDir(self, defaultInstallDir):
    '''The installation directory of the library'''
    self._defaultInstallDir = defaultInstallDir
    return
  defaultInstallDir = property(getDefaultInstallDir, setDefaultInstallDir, doc = 'The installation directory of the library')

  def getExternalPackagesDir(self):
    '''The directory for downloaded packages'''
    if hasattr(self, 'externalPackagesDirProvider'):
      if hasattr(self.externalPackagesDirProvider, 'dir'):
        return self.externalPackagesDirProvider.dir
    elif not self.framework.externalPackagesDir is None:
      return os.path.abspath('externalpackages')
    return self._externalPackagesDir
  def setExternalPackagesDir(self, externalPackagesDir):
    '''The directory for downloaded packages'''
    self._externalPackagesDir = externalPackagesDir
    return
  externalPackagesDir = property(getExternalPackagesDir, setExternalPackagesDir, doc = 'The directory for downloaded packages')

  def getSearchDirectories(self):
    '''By default, do not search any particular directories, but try compiler default paths'''
    return ['']

  def getInstallDir(self):
    '''Returns --prefix (or the value computed from --package-prefix-hash) if provided otherwise $PETSC_DIR/$PETSC_ARCH'''
    '''Special case for packages such as sowing that are have self.publicInstall == 0 it always locates them in $PETSC_DIR/$PETSC_ARCH'''
    '''Special special case if --package-prefix-hash then even self.publicInstall == 0 are installed in the prefix location'''
    self.confDir    = self.installDirProvider.confDir  # private install location; $PETSC_DIR/$PETSC_ARCH for PETSc
    self.packageDir = self.getDir()
    if not self.packageDir: self.packageDir = self.downLoad()
    self.updateGitDir()
    self.updatehgDir()
    if (self.publicInstall or 'package-prefix-hash' in self.argDB) and not ('package-prefix-hash' in self.argDB and (hasattr(self,'postProcess') or self.builtafterpetsc)):
      self.installDir = self.defaultInstallDir
      self.installSudo= self.installDirProvider.installSudo
    else:
      self.installDir = self.confDir
      self.installSudo= ''
    self.includeDir = os.path.join(self.installDir, 'include')
    self.libDir     = os.path.join(self.installDir, 'lib')
    installDir = self.Install()
    if not installDir:
      raise RuntimeError(self.package+' forgot to return the install directory from the method Install()\n')
    return os.path.abspath(installDir)

  def getChecksum(self,source, chunkSize = 1024*1024):
    '''Return the md5 checksum for a given file, which may also be specified by its filename
       - The chunkSize argument specifies the size of blocks read from the file'''
    if hasattr(source, 'close'):
      f = source
    else:
      f = open(source, 'rb')
    m = new_md5()
    size = chunkSize
    buf  = f.read(size)
    while buf:
      m.update(buf)
      buf = f.read(size)
    f.close()
    return m.hexdigest()

  def generateLibList(self, directory):
    '''Generates full path list of libraries from self.liblist'''
    if [] in self.liblist: self.liblist.remove([]) # process null list later
    if self.liblist == []: # most packages don't have a liblist - so return an empty list
      return [[]]
    alllibs = []
    if not directory:  # compiler default path - so also check compiler default libs.
      alllibs.insert(0,[])
    for libSet in self.liblist:
      libs = []
      # add full path only to the first library in the list
      if len(libSet) > 0:
        libs.append(os.path.join(directory, libSet[0]))
      for library in libSet[1:]:
        # if the library name doesn't start with lib - then add the fullpath
        if library.startswith('-l') or library.startswith('lib'):
          libs.append(library)
        else:
          libs.append(os.path.join(directory, library))
      libs.extend(self.extraLib)
      alllibs.append(libs)
    return alllibs

  def getIncludeDirs(self, prefix, includeDir):
    if isinstance(includeDir, list):
      iDirs = [inc for inc in includeDir if os.path.isabs(inc)] + [os.path.join(prefix, inc) for inc in includeDir if not os.path.isabs(inc)]
      return [inc for inc in iDirs if os.path.exists(inc)]
    return os.path.join(prefix, includeDir)

  def checkPackageInDefaultLocations(self,mess):
    '''This does not work for the reasons below so is turned off; perhaps the simplier model of just use ls'''
    '''to look for the offending library files and includes files would work'''
    '''Errors if the package is found by the compiler in a default location, such as /usr/local'''
    '''This will miss some cases with libraries, for example if --download-hdf5 --download-pnetcdf is used because'''
    '''it has to remove the current install directory from the search path where hdf5 is stored, hence even if pnetcdf is in /usr/lib'''
    '''the test will fail since its required dependency hdf5 cannot be found. If the include file is found it will still detect the problem'''
    self.logPrint(self.PACKAGE+': Checking if package is already installed in default locations, will error if this is the case')

    # need to remove the PETSc prefix library and include locations from the search otherwise it will find the packages
    # own previous install and think it is in the default location. Note: The configure model for handling libs and include
    # directories by simply shoving them into global variables is terrible, but we are stuck with it.
    self.pushLanguage('Cxx')
    flagsArg = self.getPreprocessorFlagsArg()
    oldLibs = self.setCompilers.LIBS
    oldincludes = getattr(self.compilers, flagsArg)
    loc = self.defaultInstallDir
    newLibs = ' '.join([x for x in oldLibs.split(' ') if not x == '-L'+loc])
    newincludes = ' '.join([x for x in oldincludes.split(' ') if not x == '-I'+loc])
    self.setCompilers.LIBS = newLibs
    setattr(self.compilers, flagsArg, newincludes)

    for lib in self.generateLibList(''):
      if not lib: continue
      self.logWrite('Checking for '+str(lib)+' in "default locations" '+newLibs+'\n')
      self.logWrite('Checking for '+str(self.includes)+' in "default locations" '+newincludes+'\n')
      self.libraries.saveLog()
      if self.executeTest(self.libraries.check,[lib, self.functions],{'fortranMangle' : self.functionsFortran, 'cxxMangle' : self.functionsCxx[0], 'prototype' : self.functionsCxx[1], 'call' : self.functionsCxx[2], 'cxxLink': self.cxx}) or (self.includes and self.checkInclude([], self.includes)):
        self.logWrite(self.libraries.restoreLog())
        raise RuntimeError('You requested that PETSc '+mess+' but configure has detected the package already installed in a compiler default location\n\
(for example /usr/ or /usr/local) you must remove this installation to use the install you desire')
      else:
        self.logWrite(self.libraries.restoreLog())

    self.logPrint(self.PACKAGE+': Not already installed in default locations')
    # put back the old list of libs and includes
    setattr(self.compilers, flagsArg, oldincludes)
    self.setCompilers.LIBS = oldLibs
    self.popLanguage()

  def addToArgs(self,args,key,value):
    found = 0
    for i in range(0,len(args)):
      if args[i].startswith(key+'='):
        args[i] = args[i][0:-1] + ' '+ value +'"'
        found = 1
    if not found: args.append(key+'="'+value+'"')

  def generateGuesses(self):
    #if 'download-'+self.package in self.argDB and self.argDB['download-'+self.package]:
      #self.checkPackageInDefaultLocations('install '+self.package)
    #if not self.package == 'mpi' and 'with-'+self.package+'-dir' in self.argDB and not self.argDB['with-'+self.package+'-dir'] == os.path.join('/usr','local'):
      #self.checkPackageInDefaultLocations('use '+self.package+' installed at '+self.argDB['with-'+self.package+'-dir'])

    d = self.checkDownload()
    if d:
      if not self.liblist or not self.liblist[0] or self.builtafterpetsc :
        yield('Download '+self.PACKAGE, d, [], self.getIncludeDirs(d, self.includedir))
      for libdir in [self.libdir, self.altlibdir]:
        libdirpath = os.path.join(d, libdir)
        if not os.path.isdir(libdirpath):
          self.logPrint(self.PACKAGE+': Downloaded DirPath not found.. skipping: '+libdirpath)
          continue
        for l in self.generateLibList(libdirpath):
          yield('Download '+self.PACKAGE, d, l, self.getIncludeDirs(d, self.includedir))
      raise RuntimeError('Downloaded '+self.package+' could not be used. Please check install in '+d+'\n')

    if 'with-'+self.package+'-pkg-config' in self.argDB:
      if self.argDB['with-'+self.package+'-pkg-config']:
        #  user provided path to look for pkg info
        if 'PKG_CONFIG_PATH' in os.environ: path = os.environ['PKG_CONFIG_PATH']
        else: path = None
        os.environ['PKG_CONFIG_PATH'] = self.argDB['with-'+self.package+'-pkg-config']

      l,err,ret  = config.base.Configure.executeShellCommand('pkg-config '+self.pkgname+' --libs', timeout=60, log = self.log)
      l = l.strip()
      i,err,ret  = config.base.Configure.executeShellCommand('pkg-config '+self.pkgname+' --cflags', timeout=60, log = self.log)
      i = i.strip()
      if self.argDB['with-'+self.package+'-pkg-config']:
        if path: os.environ['PKG_CONFIG_PATH'] = path
        else: os.environ['PKG_CONFIG_PATH'] = ''
      yield('pkg-config located libraries and includes '+self.PACKAGE, None, l, i)
      raise RuntimeError('pkg-config could not locate correct includes and libraries for '+self.package)


    if 'with-'+self.package+'-dir' in self.argDB:
      d = self.argDB['with-'+self.package+'-dir']
      # error if package-dir is in externalpackages
      if os.path.realpath(d).find(os.path.realpath(self.externalPackagesDir)) >=0:
        fakeExternalPackagesDir = d.replace(os.path.realpath(d).replace(os.path.realpath(self.externalPackagesDir),''),'')
        raise RuntimeError('Bad option: '+'--with-'+self.package+'-dir='+self.argDB['with-'+self.package+'-dir']+'\n'+
                           fakeExternalPackagesDir+' is reserved for --download-package scratch space. \n'+
                           'Do not install software in this location nor use software in this directory.')

      if not self.liblist or not self.liblist[0]:
          yield('User specified root directory '+self.PACKAGE, d, [], self.getIncludeDirs(d, self.includedir))

      for libdir in [self.libdir, self.altlibdir]:
        libdirpath = os.path.join(d, libdir)
        if not os.path.isdir(libdirpath):
          self.logPrint(self.PACKAGE+': UserSpecified DirPath not found.. skipping: '+libdirpath)
          continue
        for l in self.generateLibList(libdirpath):
          yield('User specified root directory '+self.PACKAGE, d, l, self.getIncludeDirs(d, self.includedir))

      if 'with-'+self.package+'-include' in self.argDB:
        raise RuntimeError('Do not set --with-'+self.package+'-include if you set --with-'+self.package+'-dir')
      if 'with-'+self.package+'-lib' in self.argDB:
        raise RuntimeError('Do not set --with-'+self.package+'-lib if you set --with-'+self.package+'-dir')
      raise RuntimeError('--with-'+self.package+'-dir='+self.argDB['with-'+self.package+'-dir']+' did not work')

    if 'with-'+self.package+'-include' in self.argDB and not 'with-'+self.package+'-lib' in self.argDB:
      if self.liblist and self.liblist[0]:
        raise RuntimeError('If you provide --with-'+self.package+'-include you must also supply with-'+self.package+'-lib\n')
    if 'with-'+self.package+'-lib' in self.argDB and not 'with-'+self.package+'-include' in self.argDB:
      if self.includes:
        raise RuntimeError('If you provide --with-'+self.package+'-lib you must also supply with-'+self.package+'-include\n')
    if 'with-'+self.package+'-include-dir' in self.argDB:
        raise RuntimeError('Use --with-'+self.package+'-include; not --with-'+self.package+'-include-dir')

    if 'with-'+self.package+'-include' in self.argDB or 'with-'+self.package+'-lib' in self.argDB:
      if self.liblist and self.liblist[0]:
        libs  = self.argDB['with-'+self.package+'-lib']
        slibs = str(self.argDB['with-'+self.package+'-lib'])
      else:
        libs  = []
        slibs = 'NoneNeeded'
      inc  = []
      d  = None
      if self.includes:
        inc = self.argDB['with-'+self.package+'-include']
        # hope that package root is one level above first include directory specified
        if inc:
          d   = os.path.dirname(inc[0])

      if not isinstance(inc, list): inc = inc.split(' ')
      if not isinstance(libs, list): libs = libs.split(' ')
      inc = [os.path.abspath(i) for i in inc]
      yield('User specified '+self.PACKAGE+' libraries', d, libs, inc)
      msg = '--with-'+self.package+'-lib='+slibs
      if self.includes:
        msg += ' and \n'+'--with-'+self.package+'-include='+str(self.argDB['with-'+self.package+'-include'])
      msg += ' did not work'
      raise RuntimeError(msg)

    for d in self.getSearchDirectories():
      if d:
        if not os.path.isdir(d):
          self.logPrint(self.PACKAGE+': SearchDir DirPath not found.. skipping: '+d)
          continue
        includedir = self.getIncludeDirs(d, self.includedir)
        for libdir in [self.libdir, self.altlibdir]:
          libdirpath = os.path.join(d, libdir)
          if not os.path.isdir(libdirpath):
            self.logPrint(self.PACKAGE+': DirPath not found.. skipping: '+libdirpath)
            continue
          for l in self.generateLibList(libdirpath):
            yield('Package specific search directory '+self.PACKAGE, d, l, includedir)
      else:
        includedir = ''
        for l in self.generateLibList(d): # d = '' i.e search compiler libraries
            yield('Compiler specific search '+self.PACKAGE, d, l, includedir)

    if not self.lookforbydefault or ('with-'+self.package in self.framework.clArgDB and self.argDB['with-'+self.package]):
      mesg = 'Unable to find '+self.package+' in default locations!\nPerhaps you can specify with --with-'+self.package+'-dir=<directory>\nIf you do not want '+self.name+', then give --with-'+self.package+'=0'
      if self.download: mesg +='\nYou might also consider using --download-'+self.package+' instead'
      if self.alternativedownload: mesg +='\nYou might also consider using --download-'+self.alternativedownload+' instead'
      raise RuntimeError(mesg)

  def checkDownload(self):
    '''Check if we should download the package, returning the install directory or the empty string indicating installation'''
    if not self.download:
      return ''
    if self.argDB['with-batch'] and self.argDB['download-'+self.package] and not (hasattr(self.setCompilers,'cross_cc') or self.installwithbatch): raise RuntimeError('--download-'+self.name+' cannot be used on batch systems. You must either\n\
    1) load the appropriate module on your system and use --with-'+self.name+' or \n\
    2) locate its installation on your machine or install it yourself and use --with-'+self.name+'-dir=path\n')

    if 'package-prefix-hash' in self.argDB and self.argDB['package-prefix-hash'] == 'reuse' and not hasattr(self,'postProcess') and not self.builtafterpetsc: # package already built in prefix hash location so reuse it
      self.installDir = self.defaultInstallDir
      return self.defaultInstallDir
    if self.argDB['download-'+self.package]:
      if self.license and not os.path.isfile('.'+self.package+'_license'):
        self.logClear()
        self.logPrint("**************************************************************************************************", debugSection='screen')
        self.logPrint('Please register to use '+self.downloadname+' at '+self.license, debugSection='screen')
        self.logPrint("**************************************************************************************************\n", debugSection='screen')
        fd = open('.'+self.package+'_license','w')
        fd.close()
      return self.getInstallDir()
    else:
      # check if download option is set for any of the dependent packages - if so flag an error.
      mesg=''
      for pkg in self.deps:
        if 'download-'+pkg.package in self.argDB and self.argDB['download-'+pkg.package]:
          mesg+='Error! Cannot use --download-'+pkg.package+' when not using --download-'+self.package+'. Perhaps you need to look for a version of '+pkg.PACKAGE+' that '+self.PACKAGE+' was built with!\n'
      if mesg:
        raise RuntimeError(mesg)
    return ''

  def installNeeded(self, mkfile):
    makefile       = os.path.join(self.packageDir, mkfile)
    makefileSaved  = os.path.join(self.confDir, 'lib','petsc','conf','pkg.conf.'+self.package)
    gcommfile      = os.path.join(self.packageDir, 'pkg.gitcommit')
    gcommfileSaved = os.path.join(self.confDir,'lib','petsc','conf', 'pkg.gitcommit.'+self.package)
    if self.downloaded:
      self.log.write(self.PACKAGE+' was just downloaded, forcing a rebuild because cannot determine if package has changed\n')
      return 1
    if not os.path.isfile(makefileSaved) or not (self.getChecksum(makefileSaved) == self.getChecksum(makefile)):
      self.log.write('Have to rebuild '+self.PACKAGE+', '+makefile+' != '+makefileSaved+'\n')
      return 1
    else:
      self.log.write('Makefile '+makefileSaved+' has correct checksum\n')
    if os.path.isfile(gcommfile):
      if not os.path.isfile(gcommfileSaved) or not (self.getChecksum(gcommfileSaved) == self.getChecksum(gcommfile)):
        self.log.write('Have to rebuild '+self.PACKAGE+', '+gcommfile+' != '+gcommfileSaved+'\n')
        return 1
      else:
        self.log.write('Commit file '+gcommfileSaved+' has correct checksum\n')
    self.log.write('Do not need to rebuild '+self.PACKAGE+'\n')
    return 0

  def postInstall(self, output, mkfile):
    '''Dump package build log into configure.log - also copy package config to prevent unnecessary rebuild'''
    self.log.write('********Output of running make on '+self.PACKAGE+' follows *******\n')
    self.log.write(output)
    self.log.write('********End of Output of running make on '+self.PACKAGE+' *******\n')
    subconfDir = os.path.join(self.confDir, 'lib', 'petsc', 'conf')
    if not os.path.isdir(subconfDir):
      os.makedirs(subconfDir)
    makefile       = os.path.join(self.packageDir, mkfile)
    makefileSaved  = os.path.join(subconfDir, 'pkg.conf.'+self.package)
    gcommfile      = os.path.join(self.packageDir, 'pkg.gitcommit')
    gcommfileSaved = os.path.join(subconfDir, 'pkg.gitcommit.'+self.package)
    import shutil
    shutil.copyfile(makefile,makefileSaved)
    if os.path.exists(gcommfile):
      shutil.copyfile(gcommfile,gcommfileSaved)
    self.framework.actions.addArgument(self.PACKAGE, 'Install', 'Installed '+self.PACKAGE+' into '+self.installDir)

  def matchExcludeDir(self,dir):
    '''Check is the dir matches something in the excluded directory list'''
    for exdir in self.excludedDirs:
      if dir.startswith(exdir):
        return 1
    return 0

  def gitPreReqCheck(self):
    '''Some packages may need addition prerequisites if the package comes from a git repository'''
    return 1

  def updatehgDir(self):
    '''Checkout the correct hash'''
    if hasattr(self.sourceControl, 'hg') and (self.packageDir == os.path.join(self.externalPackagesDir,'hg.'+self.package)):
      if hasattr(self,'hghash'):
        config.base.Configure.executeShellCommand([self.sourceControl.hg, 'update', '-c', self.hghash], cwd=self.packageDir, log = self.log)

  def updateGitDir(self):
    '''Checkout the correct gitcommit for the gitdir - and update pkg.gitcommit'''
    if hasattr(self.sourceControl, 'git') and (self.packageDir == os.path.join(self.externalPackagesDir,'git.'+self.package)):
      # verify that packageDir is actually a git clone
      if not os.path.isdir(os.path.join(self.packageDir,'.git')):
        raise RuntimeError(self.packageDir +': is not a git repository! '+os.path.join(self.packageDir,'.git')+' not found!')
      gitdir,err,ret = config.base.Configure.executeShellCommand([self.sourceControl.git, 'rev-parse','--git-dir'], cwd=self.packageDir, log = self.log)
      if gitdir != '.git':
        raise RuntimeError(self.packageDir +': is not a git repository! "git rev-parse --gitdir" gives: '+gitdir)

      prefetch = 0
      if self.gitcommit.startswith('origin/'):
        prefetch = 1
      else:
        try:
          config.base.Configure.executeShellCommand([self.sourceControl.git, 'cat-file', '-e', self.gitcommit+'^{commit}'], cwd=self.packageDir, log = self.log)
        except:
          prefetch = 1
      if prefetch:
        try:
          config.base.Configure.executeShellCommand([self.sourceControl.git, 'fetch'], cwd=self.packageDir, log = self.log)
        except:
          raise RuntimeError('Unable to fetch '+self.gitcommit+' in repository '+self.packageDir+
                             '.\nTo use previous git snapshot - use: --download-'+self.package+'-commit=HEAD')
      try:
        gitcommit_hash,err,ret = config.base.Configure.executeShellCommand([self.sourceControl.git, 'rev-parse', self.gitcommit], cwd=self.packageDir, log = self.log)
      except:
        raise RuntimeError('Unable to locate commit: '+self.gitcommit+' in repository: '+self.packageDir+'.\n\
If its a commit/tag that is not found - perhaps the repo URL changed. If so, delete '+self.packageDir+' and rerun configure.\n\
If its a remote branch, use: origin/'+self.gitcommit+' for commit.')
      if self.gitcommit != 'HEAD':
        try:
          config.base.Configure.executeShellCommand([self.sourceControl.git, '-c', 'user.name=petsc-configure', '-c', 'user.email=petsc@configure', 'stash'], cwd=self.packageDir, log = self.log)
          config.base.Configure.executeShellCommand([self.sourceControl.git, 'clean', '-f', '-d', '-x'], cwd=self.packageDir, log = self.log)
        except RuntimeError as e:
          if str(e).find("Unknown option: -c") >= 0:
            self.logPrintBox('***** WARNING: Unable to "git stash". Likely due to antique git version (<1.8). Proceeding without stashing!')
          else:
            raise RuntimeError('Unable to run git stash/clean in repository: '+self.packageDir+'.\nPerhaps its a git error!')
        try:
          config.base.Configure.executeShellCommand([self.sourceControl.git, 'checkout', '-f', gitcommit_hash], cwd=self.packageDir, log = self.log)
        except:
          raise RuntimeError('Unable to checkout commit: '+self.gitcommit+' in repository: '+self.packageDir+'.\nPerhaps its a git error!')
      # write a commit-tag file
      fd = open(os.path.join(self.packageDir,'pkg.gitcommit'),'w')
      fd.write(gitcommit_hash)
      fd.close()
    return

  def getDir(self):
    '''Find the directory containing the package'''
    packages = self.externalPackagesDir
    if not os.path.isdir(packages):
      os.makedirs(packages)
      self.framework.actions.addArgument('Framework', 'Directory creation', 'Created the external packages directory: '+packages)
    Dir = []
    pkgdirs = os.listdir(packages)
    gitpkg  = 'git.'+self.package
    hgpkg  = 'hg.'+self.package
    self.logPrint('Looking for '+self.PACKAGE+' at '+gitpkg+ ', '+hgpkg+' or a directory starting with '+str(self.downloaddirnames))
    if hasattr(self.sourceControl, 'git') and gitpkg in pkgdirs:
      Dir.append(gitpkg)
    if hasattr(self.sourceControl, 'hg') and hgpkg in pkgdirs:
      Dir.append(hgpkg)
    for d in pkgdirs:
      for j in self.downloaddirnames:
        if d.startswith(j) and os.path.isdir(os.path.join(packages, d)) and not self.matchExcludeDir(d):
          Dir.append(d)

    if len(Dir) > 1:
      raise RuntimeError('Located multiple directories with package '+self.package+' '+str(Dir)+'\nDelete directory '+self.arch+' and rerun ./configure')

    if Dir:
      self.logPrint('Found a copy of '+self.PACKAGE+' in '+str(Dir[0]))
      return os.path.join(packages, Dir[0])
    else:
      self.logPrint('Could not locate an existing copy of '+self.PACKAGE+':')
      self.logPrint('  '+str(pkgdirs))
      return

  def downLoad(self):
    '''Downloads a package; using hg or ftp; opens it in the with-packages-build-dir directory'''
    import retrieval

    if self.havePETSc:
      isClone = self.petscclone.isClone
    else:
      isClone = True

    retriever = retrieval.Retriever(self.sourceControl, argDB = self.argDB)
    retriever.setup()
    retriever.saveLog()
    self.logPrint('Downloading '+self.name)
    # check if its http://ftp.mcs - and add ftp://ftp.mcs as fallback
    download_urls = []
    git_urls      = []
    for url in self.download:
      if url.startswith("git://"):
        git_urls.append(url)
      else:
        download_urls.append(url)
      if url.find('http://ftp.mcs.anl.gov') >=0:
        download_urls.append(url.replace('http://','ftp://'))
        download_urls.append(url.replace('http://ftp.mcs.anl.gov/pub/petsc/','https://www.mcs.anl.gov/petsc/mirror/'))
      # prefer giturl from a petsc gitclone, and tarball urls from a petsc tarball.
      if git_urls:
        if not hasattr(self.sourceControl, 'git'):
          self.logPrint('Git not found - skipping giturls: '+str(git_urls)+'\n')
        elif isClone or 'with-git' in self.framework.clArgDB:
          download_urls = git_urls+download_urls
        else:
          download_urls = download_urls+git_urls
    # now attempt to download each url until any one succeeds.
    err =''
    for url in download_urls:
      if url.startswith('git://'):
        if not self.gitcommit: raise RuntimeError(self.PACKAGE+': giturl specified but commit not set')
        if not self.gitPreReqCheck():
          err += 'Git prerequisite check failed for url: '+url+'\n'
          self.logPrint('Git prerequisite check failed - required for url: '+url+'\n')
          continue
      self.logPrintBox('Trying to download '+url+' for '+self.PACKAGE)
      try:
        retriever.genericRetrieve(url, self.externalPackagesDir, self.package)
        self.logWrite(retriever.restoreLog())
        retriever.saveLog()
        pkgdir = self.getDir()
        if not pkgdir:
          raise RuntimeError('Could not locate downloaded package ' +self.PACKAGE +' in '+self.externalPackagesDir)
        self.framework.actions.addArgument(self.PACKAGE, 'Download', 'Downloaded '+self.PACKAGE+' into '+pkgdir)
        retriever.restoreLog()
        self.downloaded = 1
        return pkgdir
      except RuntimeError as e:
        self.logPrint('ERROR: '+str(e))
        err += str(e)
    self.logWrite(retriever.restoreLog())
    raise RuntimeError('Error during download/extract/detection of '+self.PACKAGE+':\n'+err)

  def Install(self):
    raise RuntimeError('No custom installation implemented for package '+self.package+'\n')

  def checkInclude(self, incl, hfiles, otherIncludes = [], timeout = 600.0):
    if self.cxx:
      self.headers.pushLanguage('C++')
    else:
      self.headers.pushLanguage(self.defaultLanguage)
    self.headers.saveLog()
    ret = self.executeTest(self.headers.checkInclude, [incl, hfiles],{'otherIncludes' : otherIncludes, 'timeout': timeout})
    self.logWrite(self.headers.restoreLog())
    self.headers.popLanguage()
    return ret

  def checkPackageLink(self, includes, body, cleanup = 1, codeBegin = None, codeEnd = None, shared = 0):
    flagsArg = self.getPreprocessorFlagsArg()
    oldFlags = getattr(self.compilers, flagsArg)
    oldLibs  = self.compilers.LIBS
    setattr(self.compilers, flagsArg, oldFlags+' '+self.headers.toString(self.include))
    self.compilers.LIBS = self.libraries.toString(self.lib)+' '+self.compilers.LIBS
    result = self.checkLink(includes, body, cleanup, codeBegin, codeEnd, shared)
    setattr(self.compilers, flagsArg,oldFlags)
    self.compilers.LIBS = oldLibs
    return result

  @staticmethod
  def sortPackageDependencies(startnode):
    '''Create a dependency graph for all deps, and sort them'''
    import graph
    depGraph = graph.DirectedGraph()

    def addGraph(Graph,node,nodesAdded=[]):
      '''Recursively traverse the dependency graph - and add them as graph edges.'''
      if not hasattr(node,'deps'): return
      Graph.addVertex(node)
      nodesAdded.append(node)
      deps = list(node.deps)
      for odep in node.odeps:
        if odep.found: deps.append(odep)
      if deps:
        Graph.addEdges(node,outputs=deps)
      for dep in deps:
        if dep not in nodesAdded:
          addGraph(Graph,dep,nodesAdded)
      return

    addGraph(depGraph,startnode)
    return [sortnode for sortnode in graph.DirectedGraph.topologicalSort(depGraph,start=startnode)]

  def checkDependencies(self):
    for package in self.deps:
      if not hasattr(package, 'found'):
        raise RuntimeError('Package '+package.name+' does not have found attribute!')
      if not package.found:
        if self.argDB['with-'+package.package] == 1:
          raise RuntimeError('Package '+package.PACKAGE+' needed by '+self.name+' failed to configure.\nMail configure.log to petsc-maint@mcs.anl.gov.')
        else:
          str = ''
          if package.download: str = ' or --download-'+package.package
          raise RuntimeError('Did not find package '+package.PACKAGE+' needed by '+self.name+'.\nEnable the package using --with-'+package.package+str)
    for package in self.odeps:
      if not hasattr(package, 'found'):
        raise RuntimeError('Package '+package.name+' does not have found attribute!')
      if not package.found:
        if self.argDB['with-'+package.package] == 1:
          raise RuntimeError('Package '+package.PACKAGE+' needed by '+self.name+' failed to configure.\nMail configure.log to petsc-maint@mcs.anl.gov.')

    dpkgs = Package.sortPackageDependencies(self)
    dpkgs.remove(self)
    for package in dpkgs:
      if hasattr(package, 'lib'):     self.dlib += package.lib
      if hasattr(package, 'include'): self.dinclude += package.include
    return

  def configureLibrary(self):
    '''Find an installation and check if it can work with PETSc'''
    self.log.write('==================================================================================\n')
    self.logPrint('Checking for a functional '+self.name)
    foundLibrary = 0
    foundHeader  = 0

    for location, directory, lib, incl in self.generateGuesses():
      if self.builtafterpetsc:
        self.found = 1
        return

      if directory and not os.path.isdir(directory):
        self.logPrint('Directory does not exist: %s (while checking "%s" for "%r")' % (directory,location,lib))
        continue
      if lib == '': lib = []
      elif not isinstance(lib, list): lib = [lib]
      if incl == '': incl = []
      elif not isinstance(incl, list): incl = [incl]
      testedincl = list(incl)
      # weed out duplicates when adding fincs
      for loc in self.compilers.fincs:
        if not loc in incl:
          incl.append(loc)
      if self.functions:
        self.logPrint('Checking for library in '+location+': '+str(lib))
        if directory: self.logPrint('Contents: '+str(os.listdir(directory)))
      else:
        self.logPrint('Not checking for library in '+location+': '+str(lib)+' because no functions given to check for')

      self.libraries.saveLog()
      if self.executeTest(self.libraries.check,[lib, self.functions],{'otherLibs' : self.dlib, 'fortranMangle' : self.functionsFortran, 'cxxMangle' : self.functionsCxx[0], 'prototype' : self.functionsCxx[1], 'call' : self.functionsCxx[2], 'cxxLink': self.cxx}):
        self.lib = lib
        if self.functionsDefine:
          self.executeTest(self.libraries.check,[lib, self.functionsDefine],{'otherLibs' : self.dlib, 'fortranMangle' : self.functionsFortran, 'cxxMangle' : self.functionsCxx[0], 'prototype' : self.functionsCxx[1], 'call' : self.functionsCxx[2], 'cxxLink': self.cxx, 'functionDefine': 1})
        self.logWrite(self.libraries.restoreLog())
<<<<<<< HEAD
        self.logPrint('Checking for optional headers '+str(self.optionalincludes)+' in '+location+': '+str(incl))
        if self.checkInclude(incl, self.optionalincludes, self.dinclude, timeout = 40.0):
          self.include += self.optionalincludes
          self.foundoptionalincludes = 1
        self.logPrint('Checking for headers '+str(self.includes)+' in '+location+': '+str(incl))
        if (not self.includes) or self.checkInclude(incl, self.includes, self.dinclude, timeout = 40.0):
=======
        self.logPrint('Checking for headers '+location+': '+str(incl))
        if (not self.includes) or self.checkInclude(incl, self.includes, self.dinclude, timeout = 60.0):
>>>>>>> 625c8ae9
          if self.includes:
            self.include = testedincl
          self.found     = 1
          self.dlib      = self.lib+self.dlib
          self.dinclude  = list(set(incl+self.dinclude))
          if not hasattr(self.framework, 'packages'):
            self.framework.packages = []
          self.directory = directory
          self.framework.packages.append(self)
          return
      else:
        self.logWrite(self.libraries.restoreLog())
    if not self.lookforbydefault or ('with-'+self.package in self.framework.clArgDB and self.argDB['with-'+self.package]):
      raise RuntimeError('Could not find a functional '+self.name+'\n')
    if self.lookforbydefault and 'with-'+self.package not in self.framework.clArgDB:
      self.argDB['with-'+self.package] = 0

  def checkSharedLibrary(self):
    '''By default we don\'t care about checking if the library is shared'''
    return 1

  def alternateConfigureLibrary(self):
    '''Called if --with-packagename=0; does nothing by default'''
    pass

  def consistencyChecks(self):
    if 'with-'+self.package+'-dir' in self.argDB and ('with-'+self.package+'-include' in self.argDB or 'with-'+self.package+'-lib' in self.argDB):
      raise RuntimeError('Specify either "--with-'+self.package+'-dir" or "--with-'+self.package+'-lib --with-'+self.package+'-include". But not both!')

    blaslapackconflict = 0
    for pkg in self.deps:
      if pkg.package == 'blaslapack':
        if pkg.has64bitindices and self.requires32bitintblas:
          blaslapackconflict = 1

    # if user did not request option, then turn it off if conflicts with configuration
    if self.lookforbydefault and 'with-'+self.package not in self.framework.clArgDB:
      if (self.cxx and not hasattr(self.compilers, 'CXX')) or \
         (self.fc and not hasattr(self.compilers, 'FC')) or \
         (self.noMPIUni and self.mpi.usingMPIUni) or \
         (self.requirescxx14 and self.compilers.cxxdialect not in ['C++14']) or \
         (self.requirescxx11 and self.compilers.cxxdialect not in ['C++11','C++14']) or \
         (not self.defaultPrecision.lower() in self.precisions) or \
         (not self.complex and self.defaultScalarType.lower() == 'complex') or \
         (self.defaultIndexSize == 64 and self.requires32bitint) or \
         (blaslapackconflict):
       self.argDB['with-'+self.package] = 0

    if self.argDB['with-'+self.package]:
      if blaslapackconflict:
        raise RuntimeError('Cannot use '+self.name+' with 64 bit BLAS/Lapack indices')
      if self.cxx and not hasattr(self.compilers, 'CXX'):
        raise RuntimeError('Cannot use '+self.name+' without C++, make sure you do NOT have --with-cxx=0')
      if self.fc and not hasattr(self.compilers, 'FC'):
        raise RuntimeError('Cannot use '+self.name+' without Fortran, make sure you do NOT have --with-fc=0')
      if self.noMPIUni and self.mpi.usingMPIUni:
        raise RuntimeError('Cannot use '+self.name+' with MPIUNI, you need a real MPI')
      if self.requirescxx14 and self.compilers.cxxdialect not in ['C++14']:
        raise RuntimeError('Cannot use '+self.name+' without enabling C++14, see --with-cxx-dialect=C++14')
      if self.requirescxx11 and self.compilers.cxxdialect not in ['C++11','C++14']:
        raise RuntimeError('Cannot use '+self.name+' without enabling C++11, see --with-cxx-dialect=C++11')
      if self.download and self.argDB.get('download-'+self.downloadname.lower()) and not self.downloadonWindows and (self.setCompilers.CC.find('win32fe') >= 0):
        raise RuntimeError('External package '+self.name+' does not support --download-'+self.downloadname.lower()+' with Microsoft compilers')
      if not self.defaultPrecision.lower() in self.precisions:
        raise RuntimeError('Cannot use '+self.name+' with '+self.defaultPrecision.lower()+', it is not available in this precision')
      if not self.complex and self.defaultScalarType.lower() == 'complex':
        raise RuntimeError('Cannot use '+self.name+' with complex numbers it is not coded for this capability')
      if self.defaultIndexSize == 64 and self.requires32bitint:
        raise RuntimeError('Cannot use '+self.name+' with 64 bit integers, it is not coded for this capability')
    if not self.download and 'download-'+self.downloadname.lower() in self.argDB and self.argDB['download-'+self.downloadname.lower()]:
      raise RuntimeError('External package '+self.name+' does not support --download-'+self.downloadname.lower())
    return

  def versionToStandardForm(self,version):
    '''Returns original string'''
    '''This can be overloaded by packages that have their own unique representation of versions; for example CUDA'''
    return version

  def versionToTuple(self,version):
    '''Converts string of the form x.y to (x,y)'''
    if not version: return ()
    return tuple(map(int,version.split('.')))

  def checkVersion(self):
    '''Uses self.version, self.minversion, self.maxversion, self.versionname, and self.versioninclude to determine if package has required version'''
    def dropPatch(str):
      '''Drops the patch version number in a version if it exists'''
      if str.find('.') == str.rfind('.'): return str
      return str[0:str.rfind('.')]
    def zeroPatch(str):
      '''Replaces the patch version number in a version if it exists with 0'''
      if str.find('.') == str.rfind('.'): return str
      return str[0:str.rfind('.')]+'.0'
    def infinitePatch(str):
      '''Replaces the patch version number in a version if it exists with a very large number'''
      if str.find('.') == str.rfind('.'): return str
      return str[0:str.rfind('.')]+'.100000'

    if not self.version and not self.minversion and not self.maxversion and not self.versionname: return
    if not self.versioninclude:
      if not self.includes:
        self.log.write('For '+self.package+' unable to find version information since includes and version includes are missing skipping version check\n')
        self.version = ''
        return
      self.versioninclude = self.includes[0]
    if self.cxx:
      self.pushLanguage('C++')
    else:
      self.pushLanguage(self.defaultLanguage)
    flagsArg = self.getPreprocessorFlagsArg()
    oldFlags = getattr(self.compilers, flagsArg)
    setattr(self.compilers, flagsArg, oldFlags+' '+self.headers.toString(self.include))
    self.compilers.saveLog()
    try:
      output = self.outputPreprocess('#include "'+self.versioninclude+'"\n;petscpkgver('+self.versionname+');\n')
      self.logWrite(self.compilers.restoreLog())
    except:
      self.log.write('For '+self.package+' unable to run preprocessor to obtain version information, skipping version check\n')
      self.logWrite(self.compilers.restoreLog())
      self.popLanguage()
      setattr(self.compilers, flagsArg,oldFlags)
      self.version = ''
      return
    self.popLanguage()
    setattr(self.compilers, flagsArg,oldFlags)
    #strip #lines
    output = re.sub('#.*\n','\n',output)
    #strip newlines,spaces,quotes
    output = re.sub('[\n "]*','',output)
    #now split over ';'
    loutput = output.split(';')
    version = ''
    for i in loutput:
      if i.find('petscpkgver') >=0:
        version = i.split('(')[1].split(')')[0]
        break
    if not version:
      self.log.write('For '+self.package+' unable to find version information: output below, skipping version check\n')
      self.log.write(output)
      if self.requiresversion:
        raise RuntimeError('Configure must be able to determined the version information for '+self.name+'. It was unable to, please send configure.log to petsc-maint@mcs.anl.gov')
      return
    try:
      self.foundversion = self.versionToStandardForm(version)
      self.version_tuple = self.versionToTuple(self.foundversion)
    except:
      self.log.write('For '+self.package+' unable to convert version information ('+version+') to standard form, skipping version check\n')
      if self.requiresversion:
        raise RuntimeError('Configure must be able to determined the version information for '+self.name+'. It was unable to, please send configure.log to petsc-maint@mcs.anl.gov')
      return

    self.log.write('For '+self.package+' need '+self.minversion+' <= '+self.foundversion+' <= '+self.maxversion+'\n')

    try:
      foundversiontuple = self.versionToTuple(self.foundversion)
    except:
      self.log.write('For '+self.package+' unable to convert version string to tuple, skipping version check\n')
      if self.requiresversion:
        raise RuntimeError('Configure must be able to determined the version information for '+self.name+'. It was unable to, please send configure.log to petsc-maint@mcs.anl.gov')
      return

    suggest = ''
    if self.download: suggest = '\nSuggest using --download-'+self.package+' for a compatible '+self.name
    if self.minversion:
      if self.versionToTuple(self.minversion) > foundversiontuple:
        raise RuntimeError(self.package+' version is '+self.foundversion+' this version of PETSc needs at least '+self.minversion+suggest+'\n')
    elif self.version:
      if self.versionToTuple(zeroPatch(self.version)) > foundversiontuple:
        self.logPrintBox('Warning: Using version '+self.foundversion+' of package '+self.package+' PETSc is tested with '+dropPatch(self.version)+suggest)
    if self.maxversion:
      if self.versionToTuple(self.maxversion) < foundversiontuple:
        raise RuntimeError(self.package+' version is '+self.foundversion+' this version of PETSc needs at most '+self.maxversion+suggest+'\n')
    elif self.version:
      if self.versionToTuple(infinitePatch(self.version)) < foundversiontuple:
        self.logPrintBox('Warning: Using version '+self.foundversion+' of package '+self.package+' PETSc is tested with '+dropPatch(self.version)+suggest)
    return

  def configure(self):
    if self.download and self.argDB['download-'+self.downloadname.lower()] and (not self.framework.batchBodies or self.installwithbatch):
      self.argDB['with-'+self.package] = 1
      downloadPackageVal = self.argDB['download-'+self.downloadname.lower()]
      if isinstance(downloadPackageVal, str):
        self.download = [downloadPackageVal]
    if self.download and self.argDB['download-'+self.downloadname.lower()+'-commit']:
      self.gitcommit = self.argDB['download-'+self.downloadname.lower()+'-commit']
    elif self.gitcommitmaster and not self.petscdir.versionRelease:
      self.gitcommit = self.gitcommitmaster
    if not 'with-'+self.package in self.argDB:
      self.argDB['with-'+self.package] = 0
    if 'with-'+self.package+'-dir' in self.argDB or 'with-'+self.package+'-include' in self.argDB or 'with-'+self.package+'-lib' in self.argDB:
      self.argDB['with-'+self.package] = 1
    if 'with-'+self.package+'-pkg-config' in self.argDB:
      self.argDB['with-'+self.package] = 1

    self.consistencyChecks()
    if self.argDB['with-'+self.package]:
      # If clanguage is c++, test external packages with the c++ compiler
      self.libraries.pushLanguage(self.defaultLanguage)
      self.executeTest(self.checkDependencies)
      self.executeTest(self.configureLibrary)
      if not self.builtafterpetsc:
        self.executeTest(self.checkVersion)
      self.executeTest(self.checkSharedLibrary)
      self.libraries.popLanguage()
    else:
      self.executeTest(self.alternateConfigureLibrary)
    return

  def updateCompilers(self, installDir, mpiccName, mpicxxName, mpif77Name, mpif90Name):
    '''Check if mpicc, mpicxx etc binaries exist - and update setCompilers() database.
    The input arguments are the names of the binaries specified by the respective pacakges
    This should really be part of compilers.py but it also uses compilerFlags.configure() so
    I am putting it here and Matt can fix it'''

    # Both MPICH and MVAPICH now depend on LD_LIBRARY_PATH for sharedlibraries.
    # So using LD_LIBRARY_PATH in configure - and -Wl,-rpath in makefiles
    if self.argDB['with-shared-libraries']:
      config.setCompilers.Configure.addLdPath(os.path.join(installDir,'lib'))
    # Initialize to empty
    mpicc=''
    mpicxx=''
    mpifc=''

    mpicc = os.path.join(installDir,"bin",mpiccName)
    if not os.path.isfile(mpicc): raise RuntimeError('Could not locate installed MPI compiler: '+mpicc)
    if hasattr(self.compilers, 'CXX'):
      mpicxx = os.path.join(installDir,"bin",mpicxxName)
      if not os.path.isfile(mpicxx): raise RuntimeError('Could not locate installed MPI compiler: '+mpicxx)
    if hasattr(self.compilers, 'FC'):
      if self.fortran.fortranIsF90:
        mpifc = os.path.join(installDir,"bin",mpif90Name)
      else:
        mpifc = os.path.join(installDir,"bin",mpif77Name)
      if not os.path.isfile(mpifc): raise RuntimeError('Could not locate installed MPI compiler: '+mpifc)
    # redo compiler detection
    self.setCompilers.updateMPICompilers(mpicc,mpicxx,mpifc)
    self.compilers.__init__(self.framework)
    self.compilers.headerPrefix = self.headerPrefix
    self.compilers.setup()
    self.compilerFlags.saveLog()
    self.compilerFlags.configure()
    self.logWrite(self.compilerFlags.restoreLog())
    self.compilers.saveLog()
    self.compilers.configure()
    self.logWrite(self.compilers.restoreLog())
    return

  def rmArgs(self,args,rejects):
    self.logPrint('Removing configure arguments '+str(rejects))
    return [arg for arg in args if not arg in rejects]

  def rmArgsStartsWith(self,args,rejectstarts):
    rejects = []
    for i in rejectstarts:
      rejects.extend([arg for arg in args if arg.startswith(i)])
    return self.rmArgs(args,rejects)

  def addArgStartsWith(self,args,sw,value):
    keep = []
    found = 0
    for i in args:
      if i.startswith(sw+'="'):
        i = i[:-1] + ' ' + value + '"'
        found = 1
      keep.append(i)
    if not found:
      keep.append(sw+'="' + value + '"')
    return keep

  def checkSharedLibrariesEnabled(self):
    if self.havePETSc:
      useShared = self.sharedLibraries.useShared
    else:
      useShared = True
    if 'download-'+self.package+'-shared' in self.framework.clArgDB and self.argDB['download-'+self.package+'-shared']:
      raise RuntimeError(self.package+' cannot use download-'+self.package+'-shared=1. This flag can only be used to disable '+self.package+' shared libraries')
    if not useShared or ('download-'+self.package+'-shared' in self.framework.clArgDB and not self.argDB['download-'+self.package+'-shared']):
      return False
    else:
      return True

  def compilePETSc(self):
    try:
      self.logPrintBox('Compiling PETSc; this may take several minutes')
      output,err,ret  = config.package.Package.executeShellCommand(self.make.make+' all PETSC_DIR='+self.petscdir.dir+' PETSC_ARCH='+self.arch, cwd=self.petscdir.dir, timeout=1000, log = self.log)
      self.log.write(output+err)
    except RuntimeError as e:
      raise RuntimeError('Error running make all on PETSc: '+str(e))
    if self.framework.argDB['prefix']:
      try:
        self.logPrintBox('Installing PETSc; this may take several minutes')
        output,err,ret  = config.package.Package.executeShellCommand(self.installDirProvider.installSudo+self.make.make+' install PETSC_DIR='+self.petscdir.dir+' PETSC_ARCH='+self.arch, cwd=self.petscdir.dir, timeout=60, log = self.log)
        self.log.write(output+err)
      except RuntimeError as e:
        raise RuntimeError('Error running make install on PETSc: '+str(e))
    elif not self.argDB['with-batch']:
      try:
        self.logPrintBox('Testing PETSc; this may take several minutes')
        output,err,ret  = config.package.Package.executeShellCommand(self.make.make+' test PETSC_DIR='+self.petscdir.dir+' PETSC_ARCH='+self.arch, cwd=self.petscdir.dir, timeout=60, log = self.log)
        output = output+err
        self.log.write(output)
        if output.find('error') > -1 or output.find('Error') > -1:
          raise RuntimeError('Error running make test on PETSc: '+output)
      except RuntimeError as e:
        raise RuntimeError('Error running make test on PETSc: '+str(e))
    self.installedpetsc = 1


'''
config.package.GNUPackage is a helper class whose intent is to simplify writing configure modules
for GNU-style packages that are installed using the "configure; make; make install" idiom.

Brief overview of how BuildSystem\'s configuration of packages works.
---------------------------------------------------------------------
    Configuration is carried out by "configure objects": instances of classes desendant from config.base.Configure.
  These configure objects implement the "configure()" method, and are inserted into a "framework" object,
  which makes the "configure()" calls according to the dependencies between the configure objects.
    config.package.Package extends config.base.Configure and adds instance variables and methods that facilitate
  writing classes that configure packages.  Customized package configuration classes are written by subclassing
  config.package.Package -- the "parent class".

    Packages essentially encapsulate libraries, that either
    (A) are already (prefix-)installed already somewhere on the system or
    (B) need to be dowloaded, built and installed first
  If (A), the parent class provides a generic mechanism for locating the installation, by looking in user-specified and standard locations.
  If (B), the parent class provides a generic mechanism for determining whether a download is necessary, downloading and unpacking
  the source (if the download is, indeed, required), determining whether the package needs to be built, providing the build and
  installation directories, and a few other helper tasks.  The package subclass is responsible for implementing the "Install" hook,
  which is called by the parent class when the actual installation (building the source code, etc.) is done.  As an aside, BuildSystem-
  controled build and install of a package at configuration time has a much better chance of guaranteeing language, compiler and library
  (shared or not) consistency among packages.
    No matter whether (A) or (B) is realized, the parent class control flow demands that the located or installed package
  be checked to ensure it is functional.  Since a package is conceptualized as a library, the check consists in testing whether
  a specified set of libraries can be linked against, and ahat the specified headers can be located.  The libraries and headers are specified
  by name, and the corresponding paths are supplied as a result of the process of locating or building the library.  The verified paths and
  library names are then are stored by the configure object as instance variables.  These can be used by other packages dependent on the package
  being configured; likewise, the package being configured will use the information from the packages it depends on by examining their instance
  variables.

    Thus, the parent class provides for the overall control and data flow, which goes through several configuration stages:
  "init", "setup", "location/installation", "testing".  At each stage, various "hooks" -- methods -- are called.
  Some hooks (e.g., Install) are left unimplemented by the parent class and must be implemented by the package subclass;
  other hooks are implemented by the parent class and provide generic functionality that is likely to suit most packages,
  but can be overridden for custom purposes.  Each hook typically prepares the state -- instance variables -- of the configure object
  for the next phase of configuration.  Below we describe the stages, some of the more typically-used hooks and instance variables in some
  detail.


  init:
  ----
  The init stage constructs the configure object; it is implemented by its __init__ method.
  Parent package class sets up the following useful state variables:
    self.name             - derived from module name                      [string]
    self.package          - lowercase name                                [string]
    self.PACKAGE          - uppercase name                                [string]
    self.downloadname     - same as self.name (usage a bit inconsistent)  [string]
    self.downloaddirnames - same as self.name (usage a bit inconsistent)  [string]
  Package subclass typically sets up the following state variables:
    self.download         - url to download source from                   [string]
    self.includes         - names of header files to locate               [list of strings]
    self.liblist          - names of library files to locate              [list of lists of strings]
    self.functions        - names of functions to locate in libraries     [list of strings]
    self.cxx              - whether C++ compiler, (this does not require that PETSc be built with C++, should it?) is required for this package      [bool]
    self.functionsFortran - whether to mangle self.functions symbols      [bool]
  Most of these instance variables determine the behavior of the location/installation and the testing stages.
  Ideally, a package subclass would extend only the __init__ method and parameterize the remainder of
  the configure process by the appropriate variables.  This is not always possible, since some
  of the package-specific choices depend on


  setup:
  -----
  The setup stage follows init and is accomplished by the configure framework calling each configure objects
  setup hooks:

    setupHelp:
    ---------
    This is used to define the command-line arguments expected by this configure object.
    The parent package class sets up generic arguments:
      --with-<package>         [bool]
      --with-<package>-dir     [string: directory]
      --download-<package>     [string:"yes","no","filename"]
      --with-<package>-include [string: directory]
      --with-<package>-lib     [string: directory]
    Here <package> is self.package defined in the init stage.
    The package subclass can add to these arguments.  These arguments\' values are set
    from the defaults specified in setupHelp or from the user-supplied command-line arguments.
    Their values can be queried at any time during the configure process.

    setupDependencies:
    -----------------
    This is used to specify other conifigure objects that the package being configured depends on.
    This is done via the configure framework\'s "require" mechanism:
      self.framework.require(<dependentObject>, self)
    dependentObject is a string -- the name of the configure module this package depends on.

    The parent package class by default sets up some of the common dependencies:
      config.compilers, config.types, config.headers, config.libraries, config.packages.MPI,
    among others.
    The package subclass should add package-specific dependencies via the "require" mechanism,
    as well as list them in self.deps [list].  This list is used during the location/installation
    stage to ensure that the package\'s dependencies have been configured correctly.

  Location/installation:
  ---------------------
  These stages (somewhat mutually-exclusive), as well as the testing stage are carried out by the code in
  configureLibrary.  These stages calls back to certain hooks that allow the user to control the
  location/installation process by overriding these hooks in the package subclass.

  Location:
  --------
  [Not much to say here, yet.]

  Installation:
  ------------
  This stage is carried out by configure and functions called from it, most notably, configureLibrary
  The essential difficulty here is that the function calls are deeply nested (A-->B-->C--> ...),
  as opposed to a single driver repeatedly calling small single-purpose callback hooks.  This means that any
  customization would not be able to be self-contained by would need to know to call further down the chain.
  Moreover, the individual functions on the call stack combine generic code with the code that is naturally meant
  for customization by a package subclass.  Thus, a customization would have to reproduce this generic code.
  Some of the potentially customizable functionality is split between different parts of the code below
  configure (see, e.g., the comment at the end of this paragraph).
    Because of this, there are few opportunities for customization in the installation stage, without a substantial
  restructuring of configure, configureLibrary and/or its callees. Here we mention the main customizable callback
  Install along with two generic services, installNeeded and postInstall, which are provided by the parent class and
  can be used in implementing a custom Install.
    Comment: Note that configure decides whether to configure the package, in part, based on whether
             self.download is a non-empty list at the beginning of configure.
             This means that resetting self.download cannot take place later than this.
             On the other hand, constructing the correct self.download here might be premature, as it might result
             in unnecessary prompts for user input, only to discover later that a download is not required.
             Because of this a package configure class must always have at least dummy string for self.download, if
             a download is possible.

  Here is a schematic description of the main point on the call chain:

  configure:
    check whether to configure the package:
    package is configured only if
      self.download is not an empty string list and the command-line download flag is on
      OR if
      the command-line flag "-with-"self.package is present, prompting a search for the package on the system
      OR if
      the command-line flag(s) pointing to a package installation "-with-"self.package+"-dir or ...-lib, ...-include are present
    ...
    configureLibrary:
      consistencyChecks:
        ...
        check that appropriate language support is on:
          self.cxx            == 1 implies C++ compiler must be present
          self.fc             == 1 implies Fortran compiler must be present
          self.noMPIUni       == 1 implies real MPI must be present
      ...
      generateGuesses:
        ...
        checkDownload:
          ...
          check val = argDB[\'download-\'self.downloadname.tolower()\']
          /*
           note the inconsistency with setupHelp: it declares \'download-\'self.package
           Thus, in order for the correct variable to be queried here, we have to have
           self.downloadname.tolower() == self.package
          */
          if val is a string, set self.download = [val]
          check the package license
          getInstallDir:
            ...
            set the following instance variables, creating directories, if necessary:
            self.installDir   /* This is where the package will be installed, after it is built. */
            self.includeDir   /* subdir of self.installDir */
            self.libDir       /* subdir of self.installDir */
            self.confDir      /* where packages private to the configure/build process are built, such as --download-make */
                              /* The subdirectory of this 'conf' is where where the configuration information will be stored for the package */
            self.packageDir = /* this dir is where the source is unpacked and built */
            self.getDir():
              ...
              if a package dir starting with self.downloadname does not exist already
                create the package dir
                downLoad():
                  ...
                  download and unpack the source to self.packageDir,
          Install():
            /* This must be implemented by a package subclass */

    Install:
    ------
    Note that it follows from the above pseudocode, that the package source is already in self.packageDir
    and the dir instance variables (e.g., installDir, confDir) already point to existing directories.
    The user can implement whatever actions are necessary to configure, build and install
    the package.  Typically, the package is built using GNU\'s "configure; make; make install"
    idiom, so the customized Install forms GNU configure arguments using the compilers,
    system libraries and dependent packages (their locations, libs and includes) discovered
    by configure up to this point.

    It is important to check whether the package source in self.packageDir needs rebuilding, since it might
    have been downloaded in a previous configure run, as is checked by getDir() above.
    However, the package might now need to be built with different options.  For that reason,
    the parent class provides a helper method
      installNeeded(self, mkfile):
        This method compares two files: the file with name mkfile in self.packageDir and
        the file with name self.name in self.confDir (a subdir of the installation dir).
        If the former is absent or differs from the latter, this means the source has never
        been built or was built with different arguments, and needs to be rebuilt.
        This helper method should be run at the beginning of an Install implementation,
        to determine whether an install is actually needed.
    The other useful helper method provided by the parent class is
       postInstall(self, output,mkfile):
         This method will simply save string output in the file with name mkfile in self.confDir.
         Storing package configuration parameters there will enable installNeeded to do its job
         next time this package is being configured.

  testing:
  -------
  The testing is carried out by part of the code in config.package.configureLibrary,
  after the package library has been located or installed.
  The library is considered functional if two conditions are satisfied:
   (1) all of the symbols in self.functions have been resolved when linking against the libraries in self.liblist,
       either located on the system or newly installed;
   (2) the headers in self.includes have been located.
  If no symbols are supplied in self.functions, no link OR header testing is done.



  Extending package class:
  -----------------------
  Generally, extending the parent package configure class is done by overriding some
  or all of its methods (see config/BuildSystem/config/packages/hdf5.py, for example).
  Because convenient (i.e., localized) hooks are available onto to some parts of the
  configure process, frequently writing a custom configure class amounts to overriding
  configureLibrary so that pre- and post-code can be inserted before calling to
  config.package.Package.configureLibrary.

  In any event, Install must be implemented anew for any package configure class extending
  config.package.Package.  Naturally, instance variables have to be set appropriately
  in __init__ (or elsewhere), package-specific help options and dependencies must be defined.
  Therefore, the general pattern for package configure subclassing is this:
    - override __init__ and set package-specific instance variables
    - override setupHelp and setupDependencies hooks to set package-specific command-line
      arguments and dependencies on demand
    - override Install, making use of the parent class\'s installNeeded and postInstall
    - override configureLibrary, if necessary, to insert pre- and post-configure fixup code.

  GNUPackage class:
  ----------------
  This class is an attempt at making writing package configure classes easier for the packages
  that use the "configure; make; make install" idiom for the installation -- "GNU packages".
  The main contribution is in the implementation of a generic Install method, which attempts
  to automate the building of a package based on the mostly standard instance variables.


  Besides running GNU configure, GNUPackage.Install runs installNeeded, make and postInstall
  at the appropriate times, automatically determining whether a rebuild is necessary, saving
  a GNU configure arguments stamp to perform the check in the future, etc.

  setupHelp:
  ---------
  This method extends config.Package.setupHelp by adding two command-line arguments:
    "-download-"+self.package+"-version" with self.downloadversion as default or None, if it does not exist
    "-download-"+self.package+"-shared" with False as the default.

  Summary:
  -------
  In order to customize GNUPackage:
    - set up the usual instance variables in __init__, plus the following instance variables, if necessary/appropriate:
        self.downloadpath
        self.downloadext
        self.downloadversion
    - override setupHelp to declare command-line arguments that can be used anywhere below
      (GNUPackage takes care of some of the basic args, including the download version)
    - override setupDependencies to process self.odeps and enable this optional package feature in the current externalpackage.
    - override setupDownload to control the precise download URL and/or
    - override setupDownloadVersion to control the self.downloadversion string inserted into self.download between self.downloadpath and self.downloadext
'''

class GNUPackage(Package):
  def __init__(self, framework):
    Package.__init__(self,framework)
    self.builddir = 'no' # requires build be done in a subdirectory, not in the directory tree
    return

  def setupHelp(self, help):
    config.package.Package.setupHelp(self,help)
    import nargs
    help.addArgument(self.PACKAGE, '-download-'+self.package+'-shared=<bool>',     nargs.ArgBool(None, 0, 'Install '+self.PACKAGE+' with shared libraries'))
    help.addArgument(self.PACKAGE, '-download-'+self.package+'-configure-arguments=string', nargs.ArgString(None, 0, 'Additional GNU autoconf configure arguments for the build of '+self.name))

  def formGNUConfigureArgs(self):
    '''This sets up the prefix, compiler flags, shared flags, and other generic arguments
       that are fed into the configure script supplied with the package.
       Override this to set options needed by a particular package'''
    args=[]
    ## prefix
    args.append('--prefix='+self.installDir)
    args.append('MAKE='+self.make.make)
    args.append('--libdir='+os.path.join(self.installDir,self.libdir))
    ## compiler args
    self.pushLanguage('C')
    if not self.installwithbatch and hasattr(self.setCompilers,'cross_cc'):
      args.append('CC="'+self.setCompilers.cross_cc+'"')
    else:
      args.append('CC="'+self.getCompiler()+'"')
    args.append('CFLAGS="'+self.removeWarningFlags(self.getCompilerFlags())+'"')
    args.append('AR="'+self.setCompilers.AR+'"')
    args.append('ARFLAGS="'+self.setCompilers.AR_FLAGS+'"')
    if not self.installwithbatch and hasattr(self.setCompilers,'cross_LIBS'):
      args.append('LIBS="'+self.setCompilers.cross_LIBS+'"')
    if self.setCompilers.LDFLAGS:
      args.append('LDFLAGS="'+self.setCompilers.LDFLAGS+'"')
    self.popLanguage()
    if hasattr(self.compilers, 'CXX'):
      self.pushLanguage('Cxx')
      if not self.installwithbatch and hasattr(self.setCompilers,'cross_CC'):
        args.append('CXX="'+self.setCompilers.cross_CC+'"')
      else:
        args.append('CXX="'+self.getCompiler()+'"')
      args.append('CXXFLAGS="'+self.removeWarningFlags(self.getCompilerFlags())+'"')
      self.popLanguage()
    else:
      args.append('--disable-cxx')
    if hasattr(self.compilers, 'FC'):
      self.pushLanguage('FC')
      fc = self.getCompiler()
      if self.fortran.fortranIsF90:
        try:
          output, error, status = self.executeShellCommand(fc+' -v', log = self.log)
          output += error
        except:
          output = ''
        if output.find('IBM') >= 0:
          fc = os.path.join(os.path.dirname(fc), 'xlf')
          self.log.write('Using IBM f90 compiler, switching to xlf for compiling ' + self.PACKAGE + '\n')
        # now set F90
        if not self.installwithbatch and hasattr(self.setCompilers,'cross_fc'):
          args.append('F90="'+self.setCompilers.cross_fc+'"')
        else:
          args.append('F90="'+fc+'"')
        args.append('F90FLAGS="'+self.removeWarningFlags(self.getCompilerFlags()).replace('-Mfree','')+'"')
      else:
        args.append('--disable-f90')
      args.append('FFLAGS="'+self.removeWarningFlags(self.getCompilerFlags()).replace('-Mfree','')+'"')
      if not self.installwithbatch and hasattr(self.setCompilers,'cross_fc'):
        args.append('FC="'+self.setCompilers.cross_fc+'"')
        args.append('F77="'+self.setCompilers.cross_fc+'"')
      else:
        args.append('FC="'+fc+'"')
        args.append('F77="'+fc+'"')
      args.append('FCFLAGS="'+self.removeWarningFlags(self.getCompilerFlags()).replace('-Mfree','')+'"')
      self.popLanguage()
    else:
      args.append('--disable-fortran')
      args.append('--disable-fc')
      args.append('--disable-f77')
      args.append('--disable-f90')
    if self.checkSharedLibrariesEnabled():
      args.append('--enable-shared')
    else:
      args.append('--disable-shared')

    return args

  def Install(self):
    ##### getInstallDir calls this, and it sets up self.packageDir (source download), self.confDir and self.installDir
    args = self.formGNUConfigureArgs()  # allow package to change self.packageDir
    if self.download and self.argDB['download-'+self.downloadname.lower()+'-configure-arguments']:
       args.append(self.argDB['download-'+self.downloadname.lower()+'-configure-arguments'])
    args = ' '.join(args)
    conffile = os.path.join(self.packageDir,self.package+'.petscconf')
    fd = open(conffile, 'w')
    fd.write(args)
    fd.close()
    ### Use conffile to check whether a reconfigure/rebuild is required
    if not self.installNeeded(conffile):
      return self.installDir

    if not os.path.isfile(os.path.join(self.packageDir,'configure')):
      if not self.programs.autoreconf:
        raise RuntimeError('autoreconf required for ' + self.PACKAGE+' not found (or broken)! Use your package manager to install autoconf')
      if not self.programs.libtoolize:
        raise RuntimeError('libtoolize required for ' + self.PACKAGE+' not found! Use your package manager to install libtool')
      try:
        self.logPrintBox('Running libtoolize on ' +self.PACKAGE+'; this may take several minutes')
        output,err,ret  = config.base.Configure.executeShellCommand(self.programs.libtoolize, cwd=self.packageDir, timeout=100, log=self.log)
        if ret:
          raise RuntimeError('Error in libtoolize: ' + str(e))
        self.logPrintBox('Running autoreconf on ' +self.PACKAGE+'; this may take several minutes')
        output,err,ret  = config.base.Configure.executeShellCommand([self.programs.autoreconf, '--force', '--install'], cwd=self.packageDir, timeout=200, log = self.log)
        if ret:
          raise RuntimeError('Error in autoreconf: ' + str(e))
      except RuntimeError as e:
        raise RuntimeError('Error running libtoolize or autoreconf on ' + self.PACKAGE+': '+str(e))

    if self.builddir == 'yes':
      folder = os.path.join(self.packageDir, 'petsc-build')
      if os.path.isdir(folder):
        import shutil
        shutil.rmtree(folder)
      os.mkdir(folder)
      self.packageDir = folder
      dot = '..'
    else:
      dot = '.'

    ### Configure and Build package
    try:
      self.logPrintBox('Running configure on ' +self.PACKAGE+'; this may take several minutes')
      output1,err1,ret1  = config.base.Configure.executeShellCommand(dot+'/configure '+args, cwd=self.packageDir, timeout=2000, log = self.log)
    except RuntimeError as e:
      self.logPrint('Error running configure on ' + self.PACKAGE+': '+str(e))
      try:
        with open(os.path.join(self.packageDir,'config.log')) as fd:
          conf = fd.read()
          fd.close()
          self.logPrint('Output in config.log for ' + self.PACKAGE+': '+conf)
      except:
        pass
      raise RuntimeError('Error running configure on ' + self.PACKAGE)
    try:
      self.logPrintBox('Running make on '+self.PACKAGE+'; this may take several minutes')
      if self.parallelMake: pmake = self.make.make_jnp+' '+self.makerulename+' '
      else: pmake = self.make.make+' '+self.makerulename+' '

      output2,err2,ret2  = config.base.Configure.executeShellCommand(self.make.make+' clean', cwd=self.packageDir, timeout=200, log = self.log)
      output3,err3,ret3  = config.base.Configure.executeShellCommand(pmake, cwd=self.packageDir, timeout=6000, log = self.log)
      self.logPrintBox('Running make install on '+self.PACKAGE+'; this may take several minutes')
      self.installDirProvider.printSudoPasswordMessage(self.installSudo)
      output4,err4,ret4  = config.base.Configure.executeShellCommand(self.installSudo+self.make.make+' install', cwd=self.packageDir, timeout=1000, log = self.log)
    except RuntimeError as e:
      self.logPrint('Error running make; make install on '+self.PACKAGE+': '+str(e))
      raise RuntimeError('Error running make; make install on '+self.PACKAGE)
    self.postInstall(output1+err1+output2+err2+output3+err3+output4+err4, conffile)
    return self.installDir

class CMakePackage(Package):
  def __init__(self, framework):
    Package.__init__(self, framework)
    return

  def setupHelp(self, help):
    config.package.Package.setupHelp(self,help)
    import nargs
    help.addArgument(self.PACKAGE, '-download-'+self.package+'-shared=<bool>',     nargs.ArgBool(None, 0, 'Install '+self.PACKAGE+' with shared libraries'))
    help.addArgument(self.PACKAGE, '-download-'+self.package+'-cmake-arguments=string', nargs.ArgString(None, 0, 'Additional CMake arguments for the build of '+self.name))
  def setupDependencies(self, framework):
    Package.setupDependencies(self, framework)
    self.cmake = framework.require('config.packages.cmake',self)
    return

  def formCMakeConfigureArgs(self):
    import os
    import shlex

    args = ['-DCMAKE_INSTALL_PREFIX='+self.installDir]
    args.append('-DCMAKE_VERBOSE_MAKEFILE=1')
    self.framework.pushLanguage('C')
    args.append('-DCMAKE_C_COMPILER="'+self.framework.getCompiler()+'"')
    args.append('-DCMAKE_AR='+self.setCompilers.AR)
    ranlib = shlex.split(self.setCompilers.RANLIB)[0]
    args.append('-DCMAKE_RANLIB='+ranlib)
    cflags = self.removeWarningFlags(self.setCompilers.getCompilerFlags())
    if self.requirec99flag:
      if (self.compilers.c99flag == None):
        raise RuntimeError('Requires c99 compiler. Configure cold not determine compatible compiler flag. Perhaps you can specify via CFLAG')
      cflags += ' '+self.compilers.c99flag
    args.append('-DCMAKE_C_FLAGS:STRING="'+cflags+'"')
    args.append('-DCMAKE_C_FLAGS_DEBUG:STRING="'+cflags+'"')
    args.append('-DCMAKE_C_FLAGS_RELEASE:STRING="'+cflags+'"')
    self.framework.popLanguage()
    if hasattr(self.compilers, 'CXX'):
      self.framework.pushLanguage('Cxx')
      args.append('-DCMAKE_CXX_COMPILER="'+self.framework.getCompiler()+'"')
      args.append('-DCMAKE_CXX_FLAGS:STRING="'+self.removeWarningFlags(self.framework.getCompilerFlags())+'"')
      args.append('-DCMAKE_CXX_FLAGS_DEBUG:STRING="'+self.removeWarningFlags(self.framework.getCompilerFlags())+'"')
      args.append('-DCMAKE_CXX_FLAGS_RELEASE:STRING="'+self.removeWarningFlags(self.framework.getCompilerFlags())+'"')
      self.framework.popLanguage()

    if hasattr(self.compilers, 'FC'):
      self.framework.pushLanguage('FC')
      args.append('-DCMAKE_Fortran_COMPILER="'+self.framework.getCompiler()+'"')
      args.append('-DCMAKE_Fortran_FLAGS:STRING="'+self.removeWarningFlags(self.framework.getCompilerFlags())+'"')
      args.append('-DCMAKE_Fortran_FLAGS_DEBUG:STRING="'+self.removeWarningFlags(self.framework.getCompilerFlags())+'"')
      args.append('-DCMAKE_Fortran_FLAGS_RELEASE:STRING="'+self.removeWarningFlags(self.framework.getCompilerFlags())+'"')
      self.framework.popLanguage()

    if self.setCompilers.LDFLAGS:
      args.append('-DCMAKE_EXE_LINKER_FLAGS:STRING="'+self.setCompilers.LDFLAGS+'"')

    if self.checkSharedLibrariesEnabled():
      args.append('-DBUILD_SHARED_LIBS=on')
    else:
      args.append('-DBUILD_SHARED_LIBS=off')
    return args

  def Install(self):
    import os
    args = self.formCMakeConfigureArgs()
    if self.download and self.argDB['download-'+self.downloadname.lower()+'-cmake-arguments']:
       args.append(self.argDB['download-'+self.downloadname.lower()+'-cmake-arguments'])
    args = ' '.join(args)
    conffile = os.path.join(self.packageDir,self.package+'.petscconf')
    fd = open(conffile, 'w')
    fd.write(args)
    fd.close()

    if self.installNeeded(conffile):

      if not self.cmake.found:
        raise RuntimeError('CMake not found, needed to build '+self.PACKAGE+'. Rerun configure with --download-cmake.')

      # effectively, this is 'make clean'
      folder = os.path.join(self.packageDir, 'petsc-build')
      if os.path.isdir(folder):
        import shutil
        shutil.rmtree(folder)
      os.mkdir(folder)

      try:
        self.logPrintBox('Configuring '+self.PACKAGE+' with cmake, this may take several minutes')
        output1,err1,ret1  = config.package.Package.executeShellCommand(self.cmake.cmake+' .. '+args, cwd=folder, timeout=900, log = self.log)
      except RuntimeError as e:
        self.logPrint('Error configuring '+self.PACKAGE+' with cmake '+str(e))
        raise RuntimeError('Error configuring '+self.PACKAGE+' with cmake')
      try:
        self.logPrintBox('Compiling and installing '+self.PACKAGE+'; this may take several minutes')
        self.installDirProvider.printSudoPasswordMessage()
        output2,err2,ret2  = config.package.Package.executeShellCommand(self.make.make_jnp+' '+self.makerulename, cwd=folder, timeout=3000, log = self.log)
        output3,err3,ret3  = config.package.Package.executeShellCommand(self.installSudo+' '+self.make.make+' install', cwd=folder, timeout=3000, log = self.log)
      except RuntimeError as e:
        self.logPrint('Error running make on  '+self.PACKAGE+': '+str(e))
        raise RuntimeError('Error running make on  '+self.PACKAGE)
      self.postInstall(output1+err1+output2+err2+output3+err3,conffile)
    return self.installDir<|MERGE_RESOLUTION|>--- conflicted
+++ resolved
@@ -894,17 +894,12 @@
         if self.functionsDefine:
           self.executeTest(self.libraries.check,[lib, self.functionsDefine],{'otherLibs' : self.dlib, 'fortranMangle' : self.functionsFortran, 'cxxMangle' : self.functionsCxx[0], 'prototype' : self.functionsCxx[1], 'call' : self.functionsCxx[2], 'cxxLink': self.cxx, 'functionDefine': 1})
         self.logWrite(self.libraries.restoreLog())
-<<<<<<< HEAD
         self.logPrint('Checking for optional headers '+str(self.optionalincludes)+' in '+location+': '+str(incl))
-        if self.checkInclude(incl, self.optionalincludes, self.dinclude, timeout = 40.0):
+        if self.checkInclude(incl, self.optionalincludes, self.dinclude, timeout = 60.0):
           self.include += self.optionalincludes
           self.foundoptionalincludes = 1
         self.logPrint('Checking for headers '+str(self.includes)+' in '+location+': '+str(incl))
-        if (not self.includes) or self.checkInclude(incl, self.includes, self.dinclude, timeout = 40.0):
-=======
-        self.logPrint('Checking for headers '+location+': '+str(incl))
         if (not self.includes) or self.checkInclude(incl, self.includes, self.dinclude, timeout = 60.0):
->>>>>>> 625c8ae9
           if self.includes:
             self.include = testedincl
           self.found     = 1
