import config.package
import os

class Configure(config.package.GNUPackage):
  def __init__(self, framework):
    config.package.GNUPackage.__init__(self, framework)
    self.download         = ['http://www.mpich.org/static/downloads/3.2/mpich-3.2.tar.gz',
<<<<<<< HEAD
                             'http://ftp.mcs.anl.gov/pub/petsc/externalpackages/mpich-3.1.3.tar.gz']
=======
                             'http://ftp.mcs.anl.gov/pub/petsc/externalpackages/mpich-3.2.tar.gz']
>>>>>>> 620d467d
    self.download_cygwin  = ['http://www.mpich.org/static/downloads/3.1/mpich-3.1.tar.gz',
                             'http://ftp.mcs.anl.gov/pub/petsc/externalpackages/mpich-3.1.tar.gz']
    self.downloadfilename = 'mpich'
    self.skippackagewithoptions = 1
    self.isMPI = 1
    return

  def setupDependencies(self, framework):
    config.package.GNUPackage.setupDependencies(self, framework)
    self.compilerFlags   = framework.require('config.compilerFlags', self)
    return

  def setupHelp(self, help):
    config.package.GNUPackage.setupHelp(self,help)
    import nargs
    help.addArgument('MPI', '-download-mpich-pm=<hydra, gforker or mpd>',              nargs.Arg(None, 'hydra', 'Launcher for MPI processes'))
    help.addArgument('MPI', '-download-mpich-device=<ch3:nemesis or see mpich2 docs>', nargs.Arg(None, 'ch3:sock', 'Communicator for MPI processes'))
    return

  def formGNUConfigureArgs(self):
    '''MPICH has many specific extra configure arguments'''
    args = config.package.GNUPackage.formGNUConfigureArgs(self)
    if 'download-mpich-device' in self.argDB:
      args.append('--with-device='+self.argDB['download-mpich-device'])
    args.append('--with-pm='+self.argDB['download-mpich-pm'])
    # make sure MPICH does not build with optimization for debug version of PETSc, so we can debug through MPICH
    if self.compilerFlags.debugging:
      args.append("--enable-fast=no")
    # make MPICH behave properly for valgrind
    args.append('--enable-g=meminit')
    # MPICH configure errors out on certain standard configure arguments
    rejects = ['--disable-f90','--enable-f90']
    rejects.extend([arg for arg in args if arg.startswith('F90=') or arg.startswith('F90FLAGS=')])
    self.logPrint('MPICH is rejecting configure arguments '+str(rejects))
    return [arg for arg in args if not arg in rejects]

  def Install(self):
    '''After downloading and installing MPICH we need to reset the compilers to use those defined by the MPICH install'''
    installDir = config.package.GNUPackage.Install(self)
    self.updateCompilers(installDir,'mpicc','mpicxx','mpif77','mpif90')
    return installDir

  def configure(self):
    if config.setCompilers.Configure.isCygwin(self.log):
      if config.setCompilers.Configure.isGNU(self.setCompilers.CC, self.log):
        self.download = self.download_cygwin
      else:
        raise RuntimeError('Sorry, cannot download-install MPICH on Windows with Microsoft or Intel Compilers. Suggest installing Windows version of MPICH manually')
    return config.package.Package.configure(self)
<|MERGE_RESOLUTION|>--- conflicted
+++ resolved
@@ -5,11 +5,7 @@
   def __init__(self, framework):
     config.package.GNUPackage.__init__(self, framework)
     self.download         = ['http://www.mpich.org/static/downloads/3.2/mpich-3.2.tar.gz',
-<<<<<<< HEAD
-                             'http://ftp.mcs.anl.gov/pub/petsc/externalpackages/mpich-3.1.3.tar.gz']
-=======
                              'http://ftp.mcs.anl.gov/pub/petsc/externalpackages/mpich-3.2.tar.gz']
->>>>>>> 620d467d
     self.download_cygwin  = ['http://www.mpich.org/static/downloads/3.1/mpich-3.1.tar.gz',
                              'http://ftp.mcs.anl.gov/pub/petsc/externalpackages/mpich-3.1.tar.gz']
     self.downloadfilename = 'mpich'
