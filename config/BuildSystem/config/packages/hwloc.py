import config.package
import os

class Configure(config.package.GNUPackage):
  def __init__(self, framework):
    config.package.GNUPackage.__init__(self, framework)
    self.download          = ['http://www.open-mpi.org/software/hwloc/v1.10/downloads/hwloc-1.10.0.tar.gz']
    self.functions         = ['hwloc_topology_init']
    self.includes          = ['hwloc.h']
    self.liblist           = [['libhwloc.a'],['libhwloc.a','libxml2.a']]
<<<<<<< HEAD
=======
    self.lookforbydefault  = 1
>>>>>>> dfdea288
    self.downloadonWindows = 1
    return

  def getSearchDirectories(self):
    yield ''
<<<<<<< HEAD
    yield '/usr'
=======
>>>>>>> dfdea288
    yield os.path.join('/usr','local')
    yield os.path.join('/opt','local')
    return

  def formGNUConfigureArgs(self):
    args = config.package.GNUPackage.formGNUConfigureArgs(self)
    # Don't require x libraries since they may not always be available or hwloc may not be able to locate them on Apple
    if self.setCompilers.isDarwin():
      args.append('--without-x')
    # don't require unneeded external dependency
    args.append('--disable-libxml2')
    return args

  def configure(self):
<<<<<<< HEAD
    '''Searches for hwloc and if not found downloads by default and just continue if it does not build '''
    if self.framework.clArgDB.has_key('with-hwloc') and not self.framework.argDB['with-hwloc']:
      self.framework.logPrint("Not using hwloc on user request\n")
      return
    if self.framework.clArgDB.has_key('download-hwloc') and not self.framework.argDB['download-hwloc']:
      self.framework.logPrint("Not downloading hwloc on user request\n")
      return
    # if PETSc libraries start using hwloc directly then we should remove the following if test
    if self.argDB['with-batch']:
      return
    self.framework.argDB['with-hwloc'] = 1
    try:
      config.package.GNUPackage.configure(self)
    except:
      self.found = 0
    if not self.found:
      self.framework.argDB['download-hwloc'] = 1
      try:
        config.package.GNUPackage.configure(self)
      except:
        self.found = 0
=======
    config.package.GNUPackage.configure(self)
>>>>>>> dfdea288
    if self.found and self.directory:
      self.getExecutable('lstopo',    path=os.path.join(self.directory,'bin'), getFullPath = 1)


<|MERGE_RESOLUTION|>--- conflicted
+++ resolved
@@ -8,19 +8,12 @@
     self.functions         = ['hwloc_topology_init']
     self.includes          = ['hwloc.h']
     self.liblist           = [['libhwloc.a'],['libhwloc.a','libxml2.a']]
-<<<<<<< HEAD
-=======
     self.lookforbydefault  = 1
->>>>>>> dfdea288
     self.downloadonWindows = 1
     return
 
   def getSearchDirectories(self):
     yield ''
-<<<<<<< HEAD
-    yield '/usr'
-=======
->>>>>>> dfdea288
     yield os.path.join('/usr','local')
     yield os.path.join('/opt','local')
     return
@@ -35,31 +28,7 @@
     return args
 
   def configure(self):
-<<<<<<< HEAD
-    '''Searches for hwloc and if not found downloads by default and just continue if it does not build '''
-    if self.framework.clArgDB.has_key('with-hwloc') and not self.framework.argDB['with-hwloc']:
-      self.framework.logPrint("Not using hwloc on user request\n")
-      return
-    if self.framework.clArgDB.has_key('download-hwloc') and not self.framework.argDB['download-hwloc']:
-      self.framework.logPrint("Not downloading hwloc on user request\n")
-      return
-    # if PETSc libraries start using hwloc directly then we should remove the following if test
-    if self.argDB['with-batch']:
-      return
-    self.framework.argDB['with-hwloc'] = 1
-    try:
-      config.package.GNUPackage.configure(self)
-    except:
-      self.found = 0
-    if not self.found:
-      self.framework.argDB['download-hwloc'] = 1
-      try:
-        config.package.GNUPackage.configure(self)
-      except:
-        self.found = 0
-=======
     config.package.GNUPackage.configure(self)
->>>>>>> dfdea288
     if self.found and self.directory:
       self.getExecutable('lstopo',    path=os.path.join(self.directory,'bin'), getFullPath = 1)
 
