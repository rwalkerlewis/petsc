--- conflicted
+++ resolved
@@ -367,7 +367,7 @@
       yield ('User specified AMD ACML lib dir', None, os.path.join(dir,'lib','libacml_mp.a'),'32','unknown')
       yield ('User specified AMD ACML lib dir', None, [os.path.join(dir,'lib','libacml_mp.a'), os.path.join(dir,'lib','libacml_mv.a')],'32','unknown')
       # BLIS
-      yield ('User specified installation root', os.path.join(dir, 'libblis.a'), os.path.join(dir, 'liblapack.a'), 'unknown', 'unknown')
+      yield ('User specified installation root BLIS/LAPACK', os.path.join(dir, 'libblis.a'), os.path.join(dir, 'liblapack.a'), 'unknown', 'unknown')
       # Search for OpenBLAS
       yield ('User specified OpenBLAS', None, os.path.join(dir, 'libopenblas.a'),'unknown','unknown')
       # Search for atlas
@@ -381,12 +381,7 @@
         yield ('User specified installation root IBM ESSL', None, os.path.join(dir, lib, 'libessl.a'),'32','unknown')
       # Search for liblapack.a and libblas.a after the implementations with more specific name to avoid
       # finding these in /usr/lib despite using -L<blaslapack-dir> while attempting to get a different library.
-<<<<<<< HEAD
-      yield ('User specified installation root', os.path.join(dir, 'libblas.a'),    os.path.join(dir, 'liblapack.a'),'unknown','unknown')
-=======
-      yield ('User specified installation root BLAS/LAPACK', os.path.join(dir, 'libblas.a'),    os.path.join(dir, 'liblapack.a'),'unknown','unknow')
-      yield ('User specified installation root BLIS/LAPACK', os.path.join(dir, 'libblis.a'),    os.path.join(dir, 'liblapack.a'),'unknown','unknown')
->>>>>>> c5062165
+      yield ('User specified installation root BLAS/LAPACK', os.path.join(dir, 'libblas.a'),    os.path.join(dir, 'liblapack.a'),'unknown','unknown')
       raise RuntimeError('You set a value for --with-blaslapack-dir=<dir>, but '+self.argDB['with-blaslapack-dir']+' cannot be used\n')
     if self.defaultPrecision == '__float128':
       raise RuntimeError('__float128 precision requires f2c libraries; suggest --download-f2cblaslapack\n')
