--- conflicted
+++ resolved
@@ -1,15 +1,9 @@
 import config.package
 
 class Configure(config.package.Package):
-<<<<<<< HEAD
-  def __init__(self, framework):
-    config.package.Package.__init__(self, framework)
-    self.gitcommit              = '7970a4c'
-=======
   def __init__(self,framework):
     config.package.Package.__init__(self,framework)
     self.gitcommit              = '1ff6b23' # master may-07-2020
->>>>>>> 0effb976
     self.download               = ['git://https://github.com/hpddm/hpddm','https://github.com/hpddm/hpddm/archive/'+self.gitcommit+'.tar.gz']
     self.version                = '2.0.4'
     self.minversion             = '2.0.3' # prior versions are not handling KSPHPDDM options properly
