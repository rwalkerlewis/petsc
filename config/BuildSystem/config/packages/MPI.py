

#!/usr/bin/env python
from __future__ import generators
import user
import config.base
import config.package
import os
from stat import *

class Configure(config.package.Package):
  def __init__(self, framework):
    config.package.Package.__init__(self, framework)
    self.functions          = ['MPI_Init', 'MPI_Comm_create']
    self.includes           = ['mpi.h']
    liblist_mpich         = [['fmpich2.lib','fmpich2g.lib','fmpich2s.lib','mpi.lib'],
                             ['fmpich2.lib','fmpich2g.lib','mpi.lib'],['fmpich2.lib','mpich2.lib'],
                             ['libfmpich2g.a','libmpi.a'],['libfmpich.a','libmpich.a', 'libpmpich.a'],
                             ['libmpich.a', 'libpmpich.a'],
                             ['libfmpich.a','libmpich.a', 'libpmpich.a', 'libmpich.a', 'libpmpich.a', 'libpmpich.a'],
                             ['libmpich.a', 'libpmpich.a', 'libmpich.a', 'libpmpich.a', 'libpmpich.a'],
                             ['libmpich.a','librt.a','libaio.a','libsnl.a','libpthread.a'],
                             ['libmpich.a','libssl.a','libuuid.a','libpthread.a','librt.a','libdl.a'],
                             ['libmpich.a','libnsl.a','libsocket.a','librt.a','libnsl.a','libsocket.a'],
                             ['libmpich.a','libgm.a','libpthread.a']]
    liblist_lam           = [['liblamf77mpi.a','libmpi++.a','libmpi.a','liblam.a'],
                             ['liblammpi++.a','libmpi.a','liblam.a'],
                             ['liblammpio.a','libpmpi.a','liblamf77mpi.a','libmpi.a','liblam.a'],
                             ['liblammpio.a','libpmpi.a','liblamf90mpi.a','libmpi.a','liblam.a'],
                             ['liblammpio.a','libpmpi.a','libmpi.a','liblam.a'],
                             ['liblammpi++.a','libmpi.a','liblam.a'],
                             ['libmpi.a','liblam.a']]
    liblist_msmpi         = [[os.path.join('amd64','msmpifec.lib'),os.path.join('amd64','msmpi.lib')],
                             [os.path.join('i386','msmpifec.lib'),os.path.join('i386','msmpi.lib')]]
    liblist_other         = [['libmpich.a','libpthread.a'],['libmpi++.a','libmpi.a']]
    liblist_single        = [['libmpi.a'],['libmpich.a'],['mpi.lib'],['mpich2.lib'],['mpich.lib'],
                             [os.path.join('amd64','msmpi.lib')],[os.path.join('i386','msmpi.lib')]]
    self.liblist          = liblist_mpich + liblist_lam + liblist_msmpi + liblist_other + liblist_single
    # defaults to --with-mpi=yes
    self.required         = 1
    self.double           = 0
    self.complex          = 1
    self.isPOE            = 0
    self.usingMPIUni      = 0
    self.shared           = 0
    # local state
    self.commf2c          = 0
    self.commc2f          = 0
    self.needBatchMPI     = 1
    self.alternativedownload = 'mpich'
    return

  def setupHelp(self, help):
    config.package.Package.setupHelp(self,help)
    import nargs
    help.addArgument('MPI', '-with-mpiexec=<prog>',                              nargs.Arg(None, None, 'The utility used to launch MPI jobs'))
    help.addArgument('MPI', '-with-mpi-compilers=<bool>',                        nargs.ArgBool(None, 1, 'Try to use the MPI compilers, e.g. mpicc'))
    help.addArgument('MPI', '-known-mpi-shared-libraries=<bool>',                nargs.ArgBool(None, None, 'Indicates the MPI libraries are shared (the usual test will be skipped)'))
    help.addArgument('MPI', '-with-mpiuni-fortran-binding=<bool>',               nargs.ArgBool(None, 1, 'Build the MPIUni Fortran bindings'))
    return

  def setupDependencies(self, framework):
    config.package.Package.setupDependencies(self, framework)
    self.mpich   = framework.require('config.packages.MPICH', self)
    self.openmpi = framework.require('config.packages.OpenMPI', self)
    return

  def generateLibList(self, directory):
    if self.setCompilers.usedMPICompilers:
      self.liblist = []
      self.libdir  = []
    return config.package.Package.generateLibList(self,directory)

  # search many obscure locations for MPI
  def getSearchDirectories(self):
    import re
    if self.mpich.found:
      yield (self.mpich.installDir)
      raise RuntimeError('--download-mpich libraries cannot be used')

    yield ''
    # Try configure package directories
    dirExp = re.compile(r'mpi(ch)?(-.*)?')
    for packageDir in self.argDB['package-dirs']:
      packageDir = os.path.abspath(packageDir)
      if not os.path.isdir(packageDir):
        raise RuntimeError('Invalid package directory: '+packageDir)
      for f in os.listdir(packageDir):
        dir = os.path.join(packageDir, f)
        if not os.path.isdir(dir):
          continue
        if not dirExp.match(f):
          continue
        yield (dir)
    # Try SUSE location
    yield (os.path.abspath(os.path.join('/opt', 'mpich')))
    # Try IBM
    self.isPOE = 1
    dir = os.path.abspath(os.path.join('/usr', 'lpp', 'ppe.poe'))
    yield (os.path.abspath(os.path.join('/usr', 'lpp', 'ppe.poe')))
    self.isPOE = 0
    # Try /usr/local
    yield (os.path.abspath(os.path.join('/usr', 'local')))
    # Try /usr/local/*mpich*
    if os.path.isdir(dir):
      ls = os.listdir(dir)
      for dir in ls:
        if dir.find('mpich') >= 0:
          dir = os.path.join('/usr','local',dir)
          if os.path.isdir(dir):
            yield (dir)
    # Try ~/mpich*
    homedir = os.getenv('HOME')
    if homedir:
      ls = os.listdir(homedir)
      for dir in ls:
        if dir.find('mpich') >= 0:
          dir = os.path.join(homedir,dir)
          if os.path.isdir(dir):
            yield (dir)
    # Try MSMPI/MPICH install locations under Windows
    # ex: /cygdrive/c/Program Files/Microsoft HPC Pack 2008 SDK
    for root in ['/',os.path.join('/','cygdrive')]:
      for drive in ['c']:
        for programFiles in ['Program Files','Program Files (x86)']:
          for packageDir in ['Microsoft HPC Pack 2008 SDK','Microsoft Compute Cluster Pack','MPICH2','MPICH',os.path.join('MPICH','SDK.gcc'),os.path.join('MPICH','SDK')]:
            yield(os.path.join(root,drive,programFiles,packageDir))
    return

  def checkSharedLibrary(self):
    '''Sets flag indicating if MPI libraries are shared or not and
    determines if MPI libraries CANNOT be used by shared libraries'''
    self.executeTest(self.configureMPIEXEC)
    try:
      self.shared = self.libraries.checkShared('#include <mpi.h>\n','MPI_Init','MPI_Initialized','MPI_Finalize',checkLink = self.checkPackageLink,libraries = self.lib, defaultArg = 'known-mpi-shared-libraries', executor = self.mpiexec)
    except RuntimeError, e:
      if self.argDB['with-shared-libraries']:
        raise RuntimeError('Shared libraries cannot be built using MPI provided.\nEither rebuild with --with-shared-libraries=0 or rebuild MPI with shared library support')
      self.logPrint('MPI libraries cannot be used with shared libraries')
      self.shared = 0
    return

  def configureMPIEXEC(self):
    '''Checking for mpiexec'''
    if 'with-mpiexec' in self.argDB:
      self.argDB['with-mpiexec'] = os.path.expanduser(self.argDB['with-mpiexec'])
      if not self.getExecutable(self.argDB['with-mpiexec'], resultName = 'mpiexec'):
        raise RuntimeError('Invalid mpiexec specified: '+str(self.argDB['with-mpiexec']))
      return
    if self.isPOE:
      self.mpiexec = os.path.abspath(os.path.join('bin', 'mpiexec.poe'))
      return
    if self.argDB['with-batch']:
      self.mpiexec = 'Not_appropriate_for_batch_systems_You_must_use_your_batch_system_to_submit_MPI_jobs_speak_with_your_local_sys_admin'
      self.addMakeMacro('MPIEXEC',self.mpiexec)
      return
    mpiexecs = ['mpiexec -n 1', 'mpirun -n 1', 'mprun -n 1', 'mpiexec', 'mpirun', 'mprun']
    path    = []
    if 'with-mpi-dir' in self.argDB:
      path.append(os.path.join(os.path.abspath(self.argDB['with-mpi-dir']), 'bin'))
      # MPICH-NT-1.2.5 installs MPIRun.exe in mpich/mpd/bin
      path.append(os.path.join(os.path.abspath(self.argDB['with-mpi-dir']), 'mpd','bin'))
    for inc in self.include:
      path.append(os.path.join(os.path.dirname(inc), 'bin'))
      # MPICH-NT-1.2.5 installs MPIRun.exe in mpich/SDK/include/../../mpd/bin
      path.append(os.path.join(os.path.dirname(os.path.dirname(inc)),'mpd','bin'))
    for lib in self.lib:
      path.append(os.path.join(os.path.dirname(os.path.dirname(lib)), 'bin'))
    self.pushLanguage('C')
    if os.path.basename(self.getCompiler()) == 'mpicc' and os.path.dirname(self.getCompiler()):
      path.append(os.path.dirname(self.getCompiler()))
    self.popLanguage()
    if not self.getExecutable(mpiexecs, path = path, useDefaultPath = 1, resultName = 'mpiexec',setMakeMacro=0):
      if not self.getExecutable('/bin/false', path = [], useDefaultPath = 0, resultName = 'mpiexec',setMakeMacro=0):
        raise RuntimeError('Could not locate MPIEXEC - please specify --with-mpiexec option')
    self.mpiexec = self.mpiexec.replace(' -n 1','').replace(' ', '\\ ').replace('(', '\\(').replace(')', '\\)')
    self.addMakeMacro('MPIEXEC', self.mpiexec)
    return

  def configureMPI2(self):
    '''Check for functions added to the interface in MPI-2'''
    oldFlags = self.compilers.CPPFLAGS
    oldLibs  = self.compilers.LIBS
    self.compilers.CPPFLAGS += ' '+self.headers.toString(self.include)
    self.compilers.LIBS = self.libraries.toString(self.lib)+' '+self.compilers.LIBS
    self.framework.saveLog()
    if self.checkLink('#include <mpi.h>\n', 'int flag;if (MPI_Finalized(&flag));\n'):
      self.haveFinalized = 1
      self.addDefine('HAVE_MPI_FINALIZED', 1)
    if self.checkLink('#include <mpi.h>\n', 'if (MPI_Allreduce(MPI_IN_PLACE,0, 1, MPI_INT, MPI_SUM, MPI_COMM_SELF));\n'):
      self.haveInPlace = 1
      self.addDefine('HAVE_MPI_IN_PLACE', 1)
    if self.checkLink('#include <mpi.h>\n', 'int count=2; int blocklens[2]={0,1}; MPI_Aint indices[2]={0,1}; MPI_Datatype old_types[2]={0,1}; MPI_Datatype *newtype = 0;\n \
                                             if (MPI_Type_create_struct(count, blocklens, indices, old_types, newtype));\n'):
      self.haveTypeCreateStruct = 1
    else:
      self.haveTypeCreateStruct = 0
      self.framework.addDefine('MPI_Type_create_struct(count,lens,displs,types,newtype)', 'MPI_Type_struct((count),(lens),(displs),(types),(newtype))')
    if self.checkLink('#include <mpi.h>\n', 'MPI_Comm_errhandler_fn * p_err_fun = 0; MPI_Errhandler * p_errhandler = 0; if (MPI_Comm_create_errhandler(p_err_fun,p_errhandler));\n'):
      self.haveCommCreateErrhandler = 1
    else:
      self.haveCommCreateErrhandler = 0
      self.framework.addDefine('MPI_Comm_create_errhandler(p_err_fun,p_errhandler)', 'MPI_Errhandler_create((p_err_fun),(p_errhandler))')
    if self.checkLink('#include <mpi.h>\n', 'if (MPI_Comm_set_errhandler(MPI_COMM_WORLD,MPI_ERRORS_RETURN));\n'):
      self.haveCommSetErrhandler = 1
    else:
      self.haveCommSetErrhandler = 0
      self.framework.addDefine('MPI_Comm_set_errhandler(comm,p_errhandler)', 'MPI_Errhandler_set((comm),(p_errhandler))')
    self.compilers.CPPFLAGS = oldFlags
    self.compilers.LIBS = oldLibs
    self.logWrite(self.framework.restoreLog())
    return

  def configureConversion(self):
    '''Check for the functions which convert communicators between C and Fortran
       - Define HAVE_MPI_COMM_F2C and HAVE_MPI_COMM_C2F if they are present
       - Some older MPI 1 implementations are missing these'''
    oldFlags = self.compilers.CPPFLAGS
    oldLibs  = self.compilers.LIBS
    self.compilers.CPPFLAGS += ' '+self.headers.toString(self.include)
    self.compilers.LIBS = self.libraries.toString(self.lib)+' '+self.compilers.LIBS
    if self.checkLink('#include <mpi.h>\n', 'if (MPI_Comm_f2c((MPI_Fint)0));\n'):
      self.commf2c = 1
      self.addDefine('HAVE_MPI_COMM_F2C', 1)
    if self.checkLink('#include <mpi.h>\n', 'if (MPI_Comm_c2f(MPI_COMM_WORLD));\n'):
      self.commc2f = 1
      self.addDefine('HAVE_MPI_COMM_C2F', 1)
    if self.checkLink('#include <mpi.h>\n', 'MPI_Fint a;\n'):
      self.addDefine('HAVE_MPI_FINT', 1)
    self.compilers.CPPFLAGS = oldFlags
    self.compilers.LIBS = oldLibs
    return

  def configureTypes(self):
    '''Checking for MPI types'''
    oldFlags = self.compilers.CPPFLAGS
    self.compilers.CPPFLAGS += ' '+self.headers.toString(self.include)
    self.framework.batchIncludeDirs.extend([self.headers.getIncludeArgument(inc) for inc in self.include])
    self.framework.addBatchLib(self.lib)
    self.types.checkSizeof('MPI_Comm', 'mpi.h')
    if 'HAVE_MPI_FINT' in self.defines:
      self.types.checkSizeof('MPI_Fint', 'mpi.h')
    self.compilers.CPPFLAGS = oldFlags
    return

  def configureMPITypes(self):
    '''Checking for MPI Datatype handles'''
    oldFlags = self.compilers.CPPFLAGS
    oldLibs  = self.compilers.LIBS
    self.compilers.CPPFLAGS += ' '+self.headers.toString(self.include)
    self.compilers.LIBS = self.libraries.toString(self.lib)+' '+self.compilers.LIBS
    mpitypes = [('MPI_LONG_DOUBLE', 'long-double'), ('MPI_INT64_T', 'int64_t')]
    if self.getDefaultLanguage() == 'C': mpitypes.extend([('MPI_C_DOUBLE_COMPLEX', 'c-double-complex')])
    for datatype, name in mpitypes:
      includes = '#ifdef PETSC_HAVE_STDLIB_H\n  #include <stdlib.h>\n#endif\n#include <mpi.h>\n'
      body     = 'MPI_Aint size;\nint ierr;\nMPI_Init(0,0);\nierr = MPI_Type_extent('+datatype+', &size);\nif(ierr || (size == 0)) exit(1);\nMPI_Finalize();\n'
      if self.checkCompile(includes, body):
        if 'known-mpi-'+name in self.argDB:
          if int(self.argDB['known-mpi-'+name]):
            self.addDefine('HAVE_'+datatype, 1)
        elif not self.argDB['with-batch']:
          self.pushLanguage('C')
          if self.checkRun(includes, body, defaultArg = 'known-mpi-'+name):
            self.addDefine('HAVE_'+datatype, 1)
          self.popLanguage()
        else:
          if self.needBatchMPI:
            self.framework.addBatchSetup('if (MPI_Init(&argc, &argv));')
            self.framework.addBatchCleanup('if (MPI_Finalize());')
            self.needBatchMPI = 0
          self.framework.addBatchInclude(['#include <stdlib.h>', '#define MPICH_IGNORE_CXX_SEEK', '#define MPICH_SKIP_MPICXX 1', '#define OMPI_SKIP_MPICXX 1', '#include <mpi.h>'])
          self.framework.addBatchBody('''
{
  MPI_Aint size=0;
  int ierr=0;
  if (MPI_LONG_DOUBLE != MPI_DATATYPE_NULL) {
    ierr = MPI_Type_extent(%s, &size);
  }
  if(!ierr && (size != 0)) {
    fprintf(output, "  \'--known-mpi-%s=1\',\\n");
  } else {
    fprintf(output, "  \'--known-mpi-%s=0\',\\n");
  }
}''' % (datatype, name, name))
    self.compilers.CPPFLAGS = oldFlags
    self.compilers.LIBS = oldLibs
    return

  def alternateConfigureLibrary(self):
    '''Setup MPIUNI, our uniprocessor version of MPI'''
    self.addDefine('HAVE_MPIUNI', 1)
    self.addMakeMacro('MPI_IS_MPIUNI', 1)
    #
    #  Even though MPI-Uni is not an external package (it is in PETSc source) we need to stick the
    #  include path for its mpi.h and mpif.h so that external packages that are built with PETSc to
    #  use MPI-Uni can find them.
    self.include = [os.path.abspath(os.path.join('include', 'petsc','mpiuni'))]
    self.framework.packages.append(self)
    self.mpiexec = '${PETSC_DIR}/bin/petsc-mpiexec.uni'
    self.addMakeMacro('MPIEXEC','${PETSC_DIR}/bin/petsc-mpiexec.uni')
    self.addDefine('HAVE_MPI_COMM_F2C', 1)
    self.addDefine('HAVE_MPI_COMM_C2F', 1)
    self.addDefine('HAVE_MPI_FINT', 1)
    self.addDefine('HAVE_MPI_IN_PLACE', 1)
    self.framework.saveLog()
    self.framework.addDefine('MPI_Type_create_struct(count,lens,displs,types,newtype)', 'MPI_Type_struct((count),(lens),(displs),(types),(newtype))')
    self.framework.addDefine('MPI_Comm_create_errhandler(p_err_fun,p_errhandler)', 'MPI_Errhandler_create((p_err_fun),(p_errhandler))')
    self.framework.addDefine('MPI_Comm_set_errhandler(comm,p_errhandler)', 'MPI_Errhandler_set((comm),(p_errhandler))')
    if hasattr(self.compilers, 'FC') and self.argDB['with-mpiuni-fortran-binding']:
      self.usingMPIUniFortranBinding = 1
<<<<<<< HEAD
    self.logWrite(self.framework.restoreLog())
=======
      self.framework.addDefine('MPIUNI_FORTRAN_BINDING', 1)
    else:
      self.usingMPIUniFortranBinding = 0
>>>>>>> 3820ad12
    if self.getDefaultLanguage == 'C': self.addDefine('HAVE_MPI_C_DOUBLE_COMPLEX', 1)
    self.commf2c = 1
    self.commc2f = 1
    self.usingMPIUni = 1
    self.version = 'PETSc MPIUNI uniprocessor MPI replacement'
    return

  def configureMissingPrototypes(self):
    '''Checks for missing prototypes, which it adds to petscfix.h'''
    if not 'HAVE_MPI_FINT' in self.defines:
      self.addPrototype('typedef int MPI_Fint;')
    if not 'HAVE_MPI_COMM_F2C' in self.defines:
      self.addPrototype('#define MPI_Comm_f2c(a) (a)')
    if not 'HAVE_MPI_COMM_C2F' in self.defines:
      self.addPrototype('#define MPI_Comm_c2f(a) (a)')
    return

  def checkDownload(self):
    '''Check if we should download MPICH or OpenMPI'''
    if 'download-mpi' in self.argDB and self.argDB['download-mpi']:
      raise RuntimeError('Option --download-mpi does not exist! Use --download-mpich or --download-openmpi instead.')

    if self.argDB['download-mpich'] and self.argDB['download-openmpi']:
      raise RuntimeError('Cannot install more than one of OpenMPI or  MPICH-2 for a single configuration. \nUse different PETSC_ARCH if you want to be able to switch between two')
    return None

  def SGIMPICheck(self):
    '''Returns true if SGI MPI is used'''
    if self.libraries.check(self.lib, 'MPI_SGI_barrier') :
      self.logPrint('SGI MPI detected - defining MISSING_SIGTERM')
      self.addDefine('MISSING_SIGTERM', 1)
      return 1
    else:
      self.logPrint('SGI MPI test failure')
      return 0

  def CxxMPICheck(self):
    '''Make sure C++ can compile and link'''
    if not hasattr(self.compilers, 'CXX'):
      return 0
    self.libraries.pushLanguage('Cxx')
    oldFlags = self.compilers.CPPFLAGS
    self.compilers.CPPFLAGS += ' '+self.headers.toString(self.include)
    self.log.write('Checking for header mpi.h\n')
    if not self.libraries.checkCompile(includes = '#include <mpi.h>\n'):
      raise RuntimeError('C++ error! mpi.h could not be located at: '+str(self.include))
    # check if MPI_Finalize from c++ exists
    self.log.write('Checking for C++ MPI_Finalize()\n')
    if not self.libraries.check(self.lib, 'MPI_Finalize', prototype = '#include <mpi.h>', call = 'int ierr;\nierr = MPI_Finalize();', cxxMangle = 1):
      raise RuntimeError('C++ error! MPI_Finalize() could not be located!')
    self.compilers.CPPFLAGS = oldFlags
    self.libraries.popLanguage()
    return

  def FortranMPICheck(self):
    '''Make sure fortran include [mpif.h] and library symbols are found'''
    if not hasattr(self.compilers, 'FC'):
      return 0
    # Fortran compiler is being used - so make sure mpif.h exists
    self.libraries.pushLanguage('FC')
    oldFlags = self.compilers.CPPFLAGS
    self.compilers.CPPFLAGS += ' '+self.headers.toString(self.include)
    self.log.write('Checking for header mpif.h\n')
    if not self.libraries.checkCompile(body = '#include "mpif.h"'):
      raise RuntimeError('Fortran error! mpif.h could not be located at: '+str(self.include))
    # check if mpi_init form fortran works
    self.log.write('Checking for fortran mpi_init()\n')
    if not self.libraries.check(self.lib,'', call = '#include "mpif.h"\n       integer ierr\n       call mpi_init(ierr)'):
      raise RuntimeError('Fortran error! mpi_init() could not be located!')
    # check if mpi.mod exists
    if self.compilers.fortranIsF90:
      self.log.write('Checking for mpi.mod\n')
      if self.libraries.check(self.lib,'', call = '       use mpi\n       integer ierr,rank\n       call mpi_init(ierr)\n       call mpi_comm_rank(MPI_COMM_WORLD,rank,ierr)\n'):
        self.havef90module = 1
        self.addDefine('HAVE_MPI_F90MODULE', 1)
    self.compilers.CPPFLAGS = oldFlags
    self.libraries.popLanguage()
    return 0

  def configureIO(self):
    '''Check for the functions in MPI/IO
       - Define HAVE_MPIIO if they are present
       - Some older MPI 1 implementations are missing these'''
    oldFlags = self.compilers.CPPFLAGS
    oldLibs  = self.compilers.LIBS
    self.compilers.CPPFLAGS += ' '+self.headers.toString(self.include)
    self.compilers.LIBS = self.libraries.toString(self.lib)+' '+self.compilers.LIBS
    if not self.checkLink('#include <mpi.h>\n', 'MPI_Aint lb, extent;\nif (MPI_Type_get_extent(MPI_INT, &lb, &extent));\n'):
      self.compilers.CPPFLAGS = oldFlags
      self.compilers.LIBS = oldLibs
      return
    if not self.checkLink('#include <mpi.h>\n', 'MPI_File fh;\nvoid *buf;\nMPI_Status status;\nif (MPI_File_write_all(fh, buf, 1, MPI_INT, &status));\n'):
      self.compilers.CPPFLAGS = oldFlags
      self.compilers.LIBS = oldLibs
      return
    if not self.checkLink('#include <mpi.h>\n', 'MPI_File fh;\nvoid *buf;\nMPI_Status status;\nif (MPI_File_read_all(fh, buf, 1, MPI_INT, &status));\n'):
      self.compilers.CPPFLAGS = oldFlags
      self.compilers.LIBS = oldLibs
      return
    if not self.checkLink('#include <mpi.h>\n', 'MPI_File fh;\nMPI_Offset disp;\nMPI_Info info;\nif (MPI_File_set_view(fh, disp, MPI_INT, MPI_INT, "", info));\n'):
      self.compilers.CPPFLAGS = oldFlags
      self.compilers.LIBS = oldLibs
      return
    if not self.checkLink('#include <mpi.h>\n', 'MPI_File fh;\nMPI_Info info;\nif (MPI_File_open(MPI_COMM_SELF, "", 0, info, &fh));\n'):
      self.compilers.CPPFLAGS = oldFlags
      self.compilers.LIBS = oldLibs
      return
    if not self.checkLink('#include <mpi.h>\n', 'MPI_File fh;\nMPI_Info info;\nif (MPI_File_close(&fh));\n'):
      self.compilers.CPPFLAGS = oldFlags
      self.compilers.LIBS = oldLibs
      return
    self.addDefine('HAVE_MPIIO', 1)
    self.compilers.CPPFLAGS = oldFlags
    self.compilers.LIBS = oldLibs
    return

  def checkMPICHorOpenMPI(self):
    '''Determine if MPICH_NUMVERSION or OMPI_MAJOR_VERSION exist in mpi.h
       Used for consistency checking of MPI installation at compile time'''
    import re
    mpich_test = '#include <mpi.h>\nint mpich_ver = MPICH_NUMVERSION;\n'
    openmpi_test = '#include <mpi.h>\nint ompi_major = OMPI_MAJOR_VERSION;\nint ompi_minor = OMPI_MINOR_VERSION;\nint ompi_release = OMPI_RELEASE_VERSION;\n'
    if self.checkCompile(mpich_test):
      buf = self.outputPreprocess(mpich_test)
      try:
        mpich_numversion = re.compile('\nint mpich_ver = *([0-9]*) *;').search(buf).group(1)
        self.addDefine('HAVE_MPICH_NUMVERSION',mpich_numversion)
      except:
        self.logPrint('Unable to parse MPICH version from header. Probably a buggy preprocessor')
    elif self.checkCompile(openmpi_test):
      buf = self.outputPreprocess(openmpi_test)
      ompi_major_version = ompi_minor_version = ompi_release_version = 'unknown'
      try:
        ompi_major_version = re.compile('\nint ompi_major = *([0-9]*) *;').search(buf).group(1)
        ompi_minor_version = re.compile('\nint ompi_minor = *([0-9]*) *;').search(buf).group(1)
        ompi_release_version = re.compile('\nint ompi_release = *([0-9]*) *;').search(buf).group(1)
        self.addDefine('HAVE_OMPI_MAJOR_VERSION',ompi_major_version)
        self.addDefine('HAVE_OMPI_MINOR_VERSION',ompi_minor_version)
        self.addDefine('HAVE_OMPI_RELEASE_VERSION',ompi_release_version)
      except:
        self.logPrint('Unable to parse OpenMPI version from header. Probably a buggy preprocessor')
  def findMPIInc(self):
    '''Find MPI include paths from "mpicc -show"'''
    import re
    output = ''
    try:
      output   = self.executeShellCommand(self.compilers.CC + ' -show', log = self.log)[0]
      compiler = output.split(' ')[0]
    except:
      pass
    argIter = iter(output.split())
    try:
      while 1:
        arg = argIter.next()
        self.logPrint( 'Checking arg '+arg, 4, 'compilers')
        m = re.match(r'^-I.*$', arg)
        if m:
          inc = arg.replace('-I','')
          self.logPrint('Found include directory: '+inc, 4, 'compilers')
          self.include.append(inc)
          continue
    except StopIteration:
      pass
    return

  def configureLibrary(self):
    '''Calls the regular package configureLibrary and then does an additional test needed by MPI'''
    if 'with-'+self.package+'-shared' in self.argDB:
      self.argDB['with-'+self.package] = 1
    config.package.Package.configureLibrary(self)
    self.executeTest(self.configureConversion)
    self.executeTest(self.configureMPI2)
    self.executeTest(self.configureTypes)
    self.executeTest(self.configureMPITypes)
    self.executeTest(self.configureMissingPrototypes)
    self.executeTest(self.SGIMPICheck)
    self.executeTest(self.CxxMPICheck)
    self.executeTest(self.FortranMPICheck)
    self.executeTest(self.configureIO)
    self.executeTest(self.findMPIInc)
    self.executeTest(self.checkMPICHorOpenMPI)
    if self.libraries.check(self.dlib, "MPI_Alltoallw") and self.libraries.check(self.dlib, "MPI_Type_create_indexed_block"):
      self.addDefine('HAVE_MPI_ALLTOALLW',1)
    if self.libraries.check(self.dlib, "MPI_Win_create"):
      self.addDefine('HAVE_MPI_WIN_CREATE',1)
      self.addDefine('HAVE_MPI_REPLACE',1) # MPI_REPLACE is strictly for use with the one-sided function MPI_Accumulate
    funcs = '''MPI_Comm_spawn MPI_Type_get_envelope MPI_Type_get_extent MPI_Type_dup MPI_Init_thread
      MPI_Iallreduce MPI_Ibarrier MPI_Finalized MPI_Exscan MPI_Reduce_scatter MPI_Reduce_scatter_block'''.split()
    found, missing = self.libraries.checkClassify(self.dlib, funcs)
    for f in found:
      self.addDefine('HAVE_' + f.upper(),1)
    for f in ['MPIX_Iallreduce', 'MPIX_Ibarrier']: # Unlikely to be found
      if self.libraries.check(self.dlib, f):
        self.addDefine('HAVE_' + f.upper(),1)

    oldFlags = self.compilers.CPPFLAGS # Disgusting save and restore
    self.compilers.CPPFLAGS += ' '+self.headers.toString(self.include)
    for combiner in ['MPI_COMBINER_DUP', 'MPI_COMBINER_CONTIGUOUS']:
      if self.checkCompile('#include <mpi.h>', 'int combiner = %s;' % (combiner,)):
        self.addDefine('HAVE_' + combiner,1)
    self.compilers.CPPFLAGS = oldFlags

    if self.libraries.check(self.dlib, "MPIDI_CH3I_sock_set"):
      self.addDefine('HAVE_MPICH_CH3_SOCK', 1)
    if self.libraries.check(self.dlib, "MPIDI_CH3I_sock_fixed_nbc_progress"):
      # Indicates that this bug was fixed: http://trac.mpich.org/projects/mpich/ticket/1785
      self.addDefine('HAVE_MPICH_CH3_SOCK_FIXED_NBC_PROGRESS', 1)<|MERGE_RESOLUTION|>--- conflicted
+++ resolved
@@ -308,13 +308,10 @@
     self.framework.addDefine('MPI_Comm_set_errhandler(comm,p_errhandler)', 'MPI_Errhandler_set((comm),(p_errhandler))')
     if hasattr(self.compilers, 'FC') and self.argDB['with-mpiuni-fortran-binding']:
       self.usingMPIUniFortranBinding = 1
-<<<<<<< HEAD
-    self.logWrite(self.framework.restoreLog())
-=======
       self.framework.addDefine('MPIUNI_FORTRAN_BINDING', 1)
     else:
       self.usingMPIUniFortranBinding = 0
->>>>>>> 3820ad12
+    self.logWrite(self.framework.restoreLog())
     if self.getDefaultLanguage == 'C': self.addDefine('HAVE_MPI_C_DOUBLE_COMPLEX', 1)
     self.commf2c = 1
     self.commc2f = 1
