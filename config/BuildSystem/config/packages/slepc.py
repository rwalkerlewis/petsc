import config.package

class Configure(config.package.Package):
  def __init__(self, framework):
    config.package.Package.__init__(self, framework)
<<<<<<< HEAD
    self.gitcommit              = 'e63a3db' #master nov-04-2019
    self.download               = ['git://https://bitbucket.com/slepc/slepc.git','https://bitbucket.org/slepc/slepc/get/'+self.gitcommit+'.tar.gz']
=======
    self.gitcommit              = '59ff81b' #master oct-21-2019
    self.download               = ['git://https://gitlab.com/slepc/slepc.git','https://gitlab.com/slepc/slepc/-/archive/'+self.gitcommit+'/slepc-'+self.gitcommit+'.tar.gz']
>>>>>>> 8f0eb870
    self.functions              = []
    self.includes               = []
    self.skippackagewithoptions = 1
    self.useddirectly           = 0
    self.linkedbypetsc          = 0
    self.builtafterpetsc        = 1
    return

  def setupHelp(self, help):
    config.package.Package.setupHelp(self,help)
    import nargs
    return

  def setupDependencies(self, framework):
    config.package.Package.setupDependencies(self, framework)
    self.setCompilers    = framework.require('config.setCompilers',self)
    self.sharedLibraries = framework.require('PETSc.options.sharedLibraries', self)
    self.installdir      = framework.require('PETSc.options.installDir',self)
    self.parch           = framework.require('PETSc.options.arch',self)
    self.scalartypes     = framework.require('PETSc.options.scalarTypes',self)
    return

  def Install(self):
    import os

    #  if installing as Superuser than want to return to regular user for clean and build
    if self.installSudo:
       newuser = self.installSudo+' -u $${SUDO_USER} '
    else:
       newuser = ''

    # if installing prefix location then need to set new value for PETSC_DIR/PETSC_ARCH
    if self.argDB['prefix'] and not 'package-prefix-hash' in self.argDB:
       iarch = 'installed-'+self.parch.nativeArch
       if self.scalartypes.scalartype != 'real':
         iarch += '-' + self.scalartypes.scalartype
       carg = 'SLEPC_DIR='+self.packageDir+' PETSC_DIR='+os.path.abspath(os.path.expanduser(self.argDB['prefix']))+' PETSC_ARCH="" '
       barg = 'SLEPC_DIR='+self.packageDir+' PETSC_DIR='+os.path.abspath(os.path.expanduser(self.argDB['prefix']))+' PETSC_ARCH='+iarch+' '
       prefix = os.path.abspath(os.path.expanduser(self.argDB['prefix']))
    else:
       carg = ' SLEPC_DIR='+self.packageDir+' '
       barg = ' SLEPC_DIR='+self.packageDir+' '
       prefix = os.path.join(self.petscdir.dir,self.arch)

    self.addDefine('HAVE_SLEPC',1)
    self.addMakeMacro('SLEPC','yes')
    self.addMakeRule('slepcbuild','', \
                       ['@echo "*** Building slepc ***"',\
                          '@${RM} -f ${PETSC_ARCH}/lib/petsc/conf/slepc.errorflg',\
                          '@(cd '+self.packageDir+' && \\\n\
           '+carg+'./configure --prefix='+prefix+' && \\\n\
           '+barg+'${OMAKE} '+barg+') > ${PETSC_ARCH}/lib/petsc/conf/slepc.log 2>&1 || \\\n\
             (echo "**************************ERROR*************************************" && \\\n\
             echo "Error building slepc. Check ${PETSC_ARCH}/lib/petsc/conf/slepc.log" && \\\n\
             echo "********************************************************************" && \\\n\
             touch ${PETSC_ARCH}/lib/petsc/conf/slepc.errorflg && \\\n\
             exit 1)'])
    self.addMakeRule('slepcinstall','', \
                       ['@echo "*** Installing slepc ***"',\
                          '@(cd '+self.packageDir+' && \\\n\
           '+newuser+barg+'${OMAKE} install '+barg+') >> ${PETSC_ARCH}/lib/petsc/conf/slepc.log 2>&1 || \\\n\
             (echo "**************************ERROR*************************************" && \\\n\
             echo "Error building slepc. Check ${PETSC_ARCH}/lib/petsc/conf/slepc.log" && \\\n\
             echo "********************************************************************" && \\\n\
             exit 1)'])
    if self.argDB['prefix'] and not 'package-prefix-hash' in self.argDB:
      self.addMakeRule('slepc-build','')
      # the build must be done at install time because PETSc shared libraries must be in final location before building slepc
      self.addMakeRule('slepc-install','slepcbuild slepcinstall')
    else:
      self.addMakeRule('slepc-build','slepcbuild slepcinstall')
      self.addMakeRule('slepc-install','')

    if self.argDB['prefix'] and not 'package-prefix-hash' in self.argDB:
      self.logPrintBox('Slepc examples are available at '+os.path.join('${PETSC_DIR}',self.arch,'externalpackages','git.slepc')+'\nexport SLEPC_DIR='+prefix)
    else:
      self.logPrintBox('Slepc examples are available at '+os.path.join('${PETSC_DIR}',self.arch,'externalpackages','git.slepc')+'\nexport SLEPC_DIR='+os.path.join('${PETSC_DIR}',self.arch))

    return self.installDir

  def alternateConfigureLibrary(self):
    self.addMakeRule('slepc-build','')
    self.addMakeRule('slepc-install','')
<|MERGE_RESOLUTION|>--- conflicted
+++ resolved
@@ -3,13 +3,8 @@
 class Configure(config.package.Package):
   def __init__(self, framework):
     config.package.Package.__init__(self, framework)
-<<<<<<< HEAD
     self.gitcommit              = 'e63a3db' #master nov-04-2019
-    self.download               = ['git://https://bitbucket.com/slepc/slepc.git','https://bitbucket.org/slepc/slepc/get/'+self.gitcommit+'.tar.gz']
-=======
-    self.gitcommit              = '59ff81b' #master oct-21-2019
     self.download               = ['git://https://gitlab.com/slepc/slepc.git','https://gitlab.com/slepc/slepc/-/archive/'+self.gitcommit+'/slepc-'+self.gitcommit+'.tar.gz']
->>>>>>> 8f0eb870
     self.functions              = []
     self.includes               = []
     self.skippackagewithoptions = 1
