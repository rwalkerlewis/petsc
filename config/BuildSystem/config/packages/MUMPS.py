--- conflicted
+++ resolved
@@ -3,15 +3,9 @@
 class Configure(config.package.Package):
   def __init__(self, framework):
     config.package.Package.__init__(self, framework)
-<<<<<<< HEAD
-    self.gitcommit        = 'MUMPS_5.0.2-p1.tar.gz'
-    self.download         = ['git://https://bitbucket.org/petsc/pkg-mumps.git',
-                             'http://ftp.mcs.anl.gov/pub/petsc/externalpackages/MUMPS_5.0.2-p1.tar.gz']
-=======
     self.gitcommit        = 'MUMPS_5.0.2-p2.tar.gz'
     self.download         = ['git://https://bitbucket.org/petsc/pkg-mumps.git',
                              'http://ftp.mcs.anl.gov/pub/petsc/externalpackages/MUMPS_5.0.2-p2.tar.gz']
->>>>>>> a71b1391
     self.liblist          = [['libcmumps.a','libdmumps.a','libsmumps.a','libzmumps.a','libmumps_common.a','libpord.a'],
                             ['libcmumps.a','libdmumps.a','libsmumps.a','libzmumps.a','libmumps_common.a','libpord.a','libpthread.a'],
                             ['libcmumps.a','libdmumps.a','libsmumps.a','libzmumps.a','libmumps_common.a','libpord.a','libmpiseq.a'],
