import config.package

class Configure(config.package.Package):
  def __init__(self, framework):
    config.package.Package.__init__(self, framework)
    self.gitcommit        = 'master'
<<<<<<< HEAD
    self.giturls          = ['https://bitbucket.org/petsc/pkg-chombo-3.2.git']
    self.download         = ['https://bitbucket.org/petsc/pkg-chombo-3.2/get/master.tar.gz']
=======
    self.download         = ['git://https://bitbucket.org/petsc/pkg-chombo-3.2.git','https://bitbucket.org/petsc/pkg-chombo-3.2/get/master.tar.gz']
>>>>>>> f6a9b476
    self.functionsCxx     = [1,'namespace Box {class Box{public: Box();};}','Box::Box *nb = new Box::Box()'] 
    self.includedir       = 'include'
    self.includes         = ['CH_config.H']
    self.downloadonWindows= 0
    self.hastestsdatafiles= 1
    return

  def setupHelp(self, help):
    import nargs
    config.package.Package.setupHelp(self, help)
    help.addArgument('CHOMBO', '-download-chombo-dimension=<1,2,3>',    nargs.ArgInt(None, 2, 'Install Chombo to work in this space dimension'))

  def setupDependencies(self, framework):
    config.package.Package.setupDependencies(self, framework)
    self.blasLapack = self.framework.require('config.packages.BlasLapack',self)
    self.hdf5 = self.framework.require('config.packages.hdf5',self)
    self.mpi = self.framework.require('config.packages.MPI',self)
    self.make = self.framework.require('config.packages.make',self)
    self.deps       = [self.mpi,self.blasLapack,self.hdf5]
    return

  def Install(self):
    import os
    self.getExecutable('csh',path='/bin')
    if not hasattr(self, 'csh'):
      raise RuntimeError('Cannot build Chombo. It requires /bin/csh. Please install csh and retry.\n')
    if not hasattr(self.compilers, 'FC'):
      raise RuntimeError('Cannot install '+self.name+' without Fortran, make sure you do NOT have --with-fc=0')
    if not self.make.haveGNUMake:
      raise RuntimeError('Cannot install '+self.name+' without GNUMake, suggest --download-make')

    dim = self.argDB['download-chombo-dimension']
    g = open(os.path.join(self.packageDir,'lib','mk','Make.defs.local'),'w')
    g.write('\n#begin\n')
    g.write('#DIM='+str(dim)+'\n')
    g.write('#DEBUG='+'\n')
    g.write('#OPT='+'\n')
    g.write('#PRECISION='+'\n')
    g.write('#PROFILE='+'\n')
    self.framework.pushLanguage('Cxx')
    g.write('CXX='+self.framework.getCompiler()+'\n')
    g.write('MPICXX='+self.framework.getCompiler()+'\n')
    self.framework.popLanguage()
    self.framework.pushLanguage('FC')
    g.write('FC='+self.framework.getCompiler()+'\n')
    self.framework.popLanguage()
    g.write('#OBJMODEL='+'\n')
    g.write('#XTRACONFIG='+'\n')
    g.write('#USE_64='+'\n')
    g.write('#USE_COMPLEX='+'\n')
    g.write('#USE_EB='+'\n')
    g.write('#USE_CCSE='+'\n')
    g.write('USE_HDF=TRUE\n')
    g.write('HDFINCFLAGS='+self.headers.toString(self.hdf5.include)+'\n')
    g.write('HDFLIBFLAGS='+self.libraries.toString(self.hdf5.lib)+'\n')
    g.write('HDFMPIINCFLAGS='+self.headers.toString(self.hdf5.include)+'\n')
    g.write('HDFMPILIBFLAGS='+self.libraries.toString(self.hdf5.lib)+'\n')
    g.write('#USE_MF='+'\n')
    g.write('#USE_MT='+'\n')
    g.write('#USE_SETVAL='+'\n')
    g.write('#CH_AR='+self.setCompilers.AR+'\n')
    g.write('#CH_CPP='+'\n')
    g.write('#DOXYGEN='+'\n')
    g.write('#LD='+'\n')
    g.write('#PERL='+'\n')
    g.write('RANLIB='+self.setCompilers.RANLIB+'\n')
    g.write('#cppdbgflags='+'\n')
    g.write('#cppoptflags='+'\n')
    g.write('#cxxcppflags='+'\n')
    g.write('#cxxdbgflags='+'\n')
    g.write('#cxxoptflags='+'\n')
    g.write('#cxxprofflags='+'\n')
    g.write('#fcppflags='+'\n')
    g.write('#fdbgflags='+'\n')
    g.write('#foptflags='+'\n')
    g.write('#fprofflags='+'\n')
    g.write('#flibflags='+'\n')
    g.write('#lddbgflags='+'\n')
    g.write('#ldoptflags='+'\n')
    g.write('#ldprofflags='+'\n')
    g.write('syslibflags='+self.libraries.toString(self.blasLapack.lib)+'\n')
    g.write('\n#end\n')

    # write these into petscconf.h so user code that includes PETSc doesn't need to manually set them
    # these must be set before Chombo C++ include files are included
    self.framework.addDefine('CH_LANG_CC',1)
    self.framework.addDefine('CH_SPACEDIM',dim)

    g.close()
    if True: #self.installNeeded(os.path.join('lib','mk','Make.defs.local')):
      try:
        self.logPrintBox('Compiling and installing chombo; this may take several minutes')
        self.installDirProvider.printSudoPasswordMessage()
        output,err,ret = config.package.Package.executeShellCommand(self.installSudo+'mkdir -p '+os.path.join(self.installDir,'lib'), timeout=2500, log=self.log)
        output,err,ret = config.package.Package.executeShellCommand(self.installSudo+'mkdir -p '+os.path.join(self.installDir,'include'), timeout=2500, log=self.log)

        #run make -p to get library (config) namen
        poutput,perr,pret = config.package.Package.executeShellCommand('cd '+os.path.join(self.packageDir,'lib') +' && make vars | egrep ^config', timeout=2500, log = self.log)
        config_value=None
        ind = poutput.find('config=')
        if ind != 0:
          raise RuntimeError('Error running make on Chombo: config value not found')
        config_value=poutput.split('=')[1]
        self.logPrint('Chombo installed using config=%s\n'%config_value)
        output,err,ret = config.package.Package.executeShellCommand('cd '+os.path.join(self.packageDir,'lib') +' && make clean && make lib', timeout=2500, log = self.log)
        output,err,ret = config.package.Package.executeShellCommand('cd '+self.packageDir+self.installSudo+'&& cp -f lib/lib*.'+self.setCompilers.AR_LIB_SUFFIX+' '+os.path.join(self.installDir,self.libdir,'')+' &&  '+self.installSudo+'cp -f lib/include/*.H '+os.path.join(self.installDir,self.includedir,''), timeout=2500, log = self.log)
      except RuntimeError, e:
        raise RuntimeError('Error running make on Chombo: '+str(e))


      self.libdir = 'lib'
      self.liblist = [['libbasetools%s.a' % config_value,'libamrelliptic%s.a' % config_value,'libamrtimedependent%s.a' % config_value,'libamrtools%s.a' % config_value,'libboxtools%s.a' % config_value]]
      self.postInstall(output+err,os.path.join('lib','mk','Make.defs.local'))
    return self.installDir

  def consistencyChecks(self):
    config.package.Package.consistencyChecks(self)
    if self.argDB['with-'+self.package]:
      pass
    return<|MERGE_RESOLUTION|>--- conflicted
+++ resolved
@@ -4,12 +4,7 @@
   def __init__(self, framework):
     config.package.Package.__init__(self, framework)
     self.gitcommit        = 'master'
-<<<<<<< HEAD
-    self.giturls          = ['https://bitbucket.org/petsc/pkg-chombo-3.2.git']
-    self.download         = ['https://bitbucket.org/petsc/pkg-chombo-3.2/get/master.tar.gz']
-=======
     self.download         = ['git://https://bitbucket.org/petsc/pkg-chombo-3.2.git','https://bitbucket.org/petsc/pkg-chombo-3.2/get/master.tar.gz']
->>>>>>> f6a9b476
     self.functionsCxx     = [1,'namespace Box {class Box{public: Box();};}','Box::Box *nb = new Box::Box()'] 
     self.includedir       = 'include'
     self.includes         = ['CH_config.H']
