import config.package

class Configure(config.package.Package):
  def __init__(self, framework):
    config.package.Package.__init__(self, framework)
<<<<<<< HEAD
    self.gitcommit         = '5dc3def'  #master+update-dmplex/3.7+ from may-22-2016
    self.download          = ['git://https://bitbucket.org/petsc/petsc4py','https://bitbucket.org/petsc/petsc4py/downloads/petsc4py-'+self.gitcommit+'.tar.gz']
=======
    self.gitcommit         = '026d6fa' # maint/3.7 from may-21-2026
    self.download          = ['git://https://bitbucket.org/petsc/petsc4py','https://bitbucket.org/petsc/petsc4py/get/'+self.gitcommit+'.tar.gz']
>>>>>>> 391bf752
    self.functions         = []
    self.includes          = []
    self.skippackagewithoptions = 1
    self.downloaddirname   = 'petsc-petsc4py'
    return

  def setupDependencies(self, framework):
    config.package.Package.setupDependencies(self, framework)
    self.numpy           = framework.require('config.packages.Numpy',self)
    self.setCompilers    = framework.require('config.setCompilers',self)
    self.sharedLibraries = framework.require('PETSc.options.sharedLibraries', self)
    self.installdir      = framework.require('PETSc.options.installDir',self)
    return

  def Install(self):
    import os
    pp = os.path.join(self.installDir,'lib','python*','site-packages')
    if self.setCompilers.isDarwin(self.log):
      apple = 'You may need to\n (csh/tcsh) setenv MACOSX_DEPLOYMENT_TARGET 10.X\n (sh/bash) MACOSX_DEPLOYMENT_TARGET=10.X; export MACOSX_DEPLOYMENT_TARGET\nbefore running make on PETSc'
    else:
      apple = ''
    self.logClearRemoveDirectory()
    self.logResetRemoveDirectory()
    archflags = ""
    if self.setCompilers.isDarwin(self.log):
      if self.types.sizes['known-sizeof-void-p'] == 4:
        archflags = "ARCHFLAGS=\'-arch i386\' "
      else:
        archflags = "ARCHFLAGS=\'-arch x86_64\' "

    # if installing prefix location then need to set new value for PETSC_DIR/PETSC_ARCH
    if self.argDB['prefix']:
       newdir = 'PETSC_DIR='+os.path.abspath(os.path.expanduser(self.argDB['prefix']))+' '+'PETSC_ARCH= MPICC=${PCC} '
    else:
       newdir = 'MPICC=${PCC} '

    #  if installing as Superuser than want to return to regular user for clean and build
    if self.installSudo:
       newuser = self.installSudo+' -u $${SUDO_USER} '
    else:
       newuser = ''

    self.addMakeRule('petsc4pybuild','', \
                       ['@echo "*** Building petsc4py ***"',\
                          '@${RM} -f ${PETSC_ARCH}/lib/petsc/conf/petsc4py.errorflg',\
                          '@(cd '+self.packageDir+' && \\\n\
           '+newuser+newdir+'python setup.py clean --all && \\\n\
           '+newuser+newdir+archflags+'python setup.py build ) > ${PETSC_ARCH}/lib/petsc/conf/petsc4py.log 2>&1 || \\\n\
             (echo "**************************ERROR*************************************" && \\\n\
             echo "Error building petsc4py. Check ${PETSC_ARCH}/lib/petsc/conf/petsc4py.log" && \\\n\
             echo "********************************************************************" && \\\n\
             touch ${PETSC_ARCH}/lib/petsc/conf/petsc4py.errorflg && \\\n\
             exit 1)'])
    self.addMakeRule('petsc4pyinstall','', \
                       ['@echo "*** Installing petsc4py ***"',\
                          '@(MPICC=${PCC} && export MPICC && cd '+self.packageDir+' && \\\n\
           '+newdir+archflags+'python setup.py install --install-lib='+os.path.join(self.installDir,'lib')+') >> ${PETSC_ARCH}/lib/petsc/conf/petsc4py.log 2>&1 || \\\n\
             (echo "**************************ERROR*************************************" && \\\n\
             echo "Error building petsc4py. Check ${PETSC_ARCH}/lib/petsc/conf/petsc4py.log" && \\\n\
             echo "********************************************************************" && \\\n\
             exit 1)',\
                          '@echo "====================================="',\
                          '@echo "To use petsc4py, add '+os.path.join(self.installdir.dir,'lib')+' to PYTHONPATH"',\
                          '@echo "====================================="'])
    if self.argDB['prefix']:
      self.addMakeRule('petsc4py-build','')
      # the build must be done at install time because PETSc shared libraries must be in final location before building petsc4py
      self.addMakeRule('petsc4py-install','petsc4pybuild petsc4pyinstall')
    else:
      self.addMakeRule('petsc4py-build','petsc4pybuild petsc4pyinstall')
      self.addMakeRule('petsc4py-install','')

    return self.installDir

  def configureLibrary(self):
    if not self.sharedLibraries.useShared and not self.setCompilers.isCygwin(self.log):
        raise RuntimeError('petsc4py requires PETSc be built with shared libraries; rerun with --with-shared-libraries')
    self.checkDownload()
    if self.setCompilers.isDarwin(self.log):
      # The name of the Python library on Apple is Python which does not end in the expected .dylib
      # Thus see if the python library in the standard locations points to the Python version
      import sys
      import os
      prefix = sys.exec_prefix
      if os.path.isfile(os.path.join(prefix,'Python')):
        for i in ['/usr/lib/libpython.dylib','/usr/lib/libpython'+sys.version[:3]+'.dylib','/opt/local/lib/libpython.dylib','/opt/local/lib/libpython'+sys.version[:3]+'.dylib']:
          if os.path.realpath(i) == os.path.join(prefix,'Python'):
            self.addDefine('PYTHON_LIB','"'+os.path.join(i)+'"')
            return
      if os.path.isfile(os.path.join(prefix,'lib','libpython.dylib')):
        self.addDefine('PYTHON_LIB','"'+os.path.join(prefix,'lib','libpython.dylib')+'"')
        return
      if os.path.isfile(os.path.join(prefix,'lib','libpython'+sys.version[:3]+'.dylib')):
        self.addDefine('PYTHON_LIB','"'+os.path.join(prefix,'lib','libpython'+sys.version[:3]+'.dylib')+'"')
        return
      raise RuntimeError('Unable to find Python dynamic library at prefix '+prefix)

  def alternateConfigureLibrary(self):
    self.addMakeRule('petsc4py-build','')
    self.addMakeRule('petsc4py-install','')

  def gitPreReqCheck(self):
    ''' petsc4py git download requires Cython'''
    flg = True
    try:
      import Cython
    except:
      flg = False
    return flg<|MERGE_RESOLUTION|>--- conflicted
+++ resolved
@@ -3,13 +3,8 @@
 class Configure(config.package.Package):
   def __init__(self, framework):
     config.package.Package.__init__(self, framework)
-<<<<<<< HEAD
     self.gitcommit         = '5dc3def'  #master+update-dmplex/3.7+ from may-22-2016
-    self.download          = ['git://https://bitbucket.org/petsc/petsc4py','https://bitbucket.org/petsc/petsc4py/downloads/petsc4py-'+self.gitcommit+'.tar.gz']
-=======
-    self.gitcommit         = '026d6fa' # maint/3.7 from may-21-2026
     self.download          = ['git://https://bitbucket.org/petsc/petsc4py','https://bitbucket.org/petsc/petsc4py/get/'+self.gitcommit+'.tar.gz']
->>>>>>> 391bf752
     self.functions         = []
     self.includes          = []
     self.skippackagewithoptions = 1
