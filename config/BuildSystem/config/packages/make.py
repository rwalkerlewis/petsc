--- conflicted
+++ resolved
@@ -149,13 +149,6 @@
     return
 
   def configure(self):
-<<<<<<< HEAD
-    '''Determine whether (GNU) make exist or not'''
-
-=======
-    if self.framework.argDB['with-make'] == '0':
-      return
->>>>>>> f69e9326
     if (self.framework.argDB['download-make']):
       config.package.GNUPackage.configure(self)
       self.getExecutable('make', path=os.path.join(self.installDir,'bin'), getFullPath = 1)
