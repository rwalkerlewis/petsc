--- conflicted
+++ resolved
@@ -14,104 +14,11 @@
   def __str__(self):
     return ''
 
-<<<<<<< HEAD
   def setupHelp(self, help):
     import nargs
-    import nargs
-    help.addArgument('PETSc', '-with-make=<prog>', nargs.Arg(None, 'make', 'Specify make'))
-    help.addArgument('PETSc', '-with-make-np=<np>', nargs.ArgInt(None, None, min=1, help='Default number of threads to use for parallel builds'))
     help.addArgument('PETSc', '-with-autoreconf=<prog>', nargs.Arg(None, 'autoreconf', 'Specify autoreconf'))
     return
 
-  def configureMake(self):
-    '''Check various things about make'''
-    self.getExecutable(self.framework.argDB['with-make'], getFullPath = 1,resultName = 'make')
-
-    if not hasattr(self,'make'):
-      import os
-      if os.path.exists('/usr/bin/cygcheck.exe') and not os.path.exists('/usr/bin/make'):
-        raise RuntimeError('''\
-*** Incomplete cygwin install detected . /usr/bin/make is missing. **************
-*** Please rerun cygwin-setup and select module "make" for install.**************''')
-      else:
-        raise RuntimeError('Could not locate the make utility on your system, make sure\n it is in your path or use --with-make=/fullpathnameofmake\n and run ./configure again')
-    # Check for GNU make
-    haveGNUMake = 0
-    self.getExecutable('strings', getFullPath = 1)
-    if hasattr(self, 'strings'):
-      try:
-        (output, error, status) = config.base.Configure.executeShellCommand(self.strings+' '+self.make, log = self.framework.log)
-        if not status and output.find('GNU Make') >= 0:
-          haveGNUMake = 1
-      except RuntimeError, e:
-        self.framework.log.write('Make check failed: '+str(e)+'\n')
-      if not haveGNUMake:
-        try:
-          (output, error, status) = config.base.Configure.executeShellCommand(self.strings+' '+self.make+'.exe', log = self.framework.log)
-          if not status and output.find('GNU Make') >= 0:
-            haveGNUMake = 1
-        except RuntimeError, e:
-          self.framework.log.write('Make check failed: '+str(e)+'\n')
-    # mac has fat binaries where 'string' check fails
-    if not haveGNUMake:
-      try:
-        (output, error, status) = config.base.Configure.executeShellCommand(self.make+' -v dummy-foobar', log = self.framework.log)
-        if not status and output.find('GNU Make') >= 0:
-          haveGNUMake = 1
-      except RuntimeError, e:
-        self.framework.log.write('Make check failed: '+str(e)+'\n')
-
-    # Setup make flags
-    self.flags = ''
-    if haveGNUMake:
-      self.flags += ' --no-print-directory'
-    self.addMakeMacro('OMAKE ', self.make+' '+self.flags)
-
-    # Check to see if make allows rules which look inside archives
-    if haveGNUMake:
-      self.addMakeRule('libc','${LIBNAME}(${OBJSC})')
-      self.addMakeRule('libcu','${LIBNAME}(${OBJSCU})')
-    else:
-      self.addMakeRule('libc','${OBJSC}','-${AR} ${AR_FLAGS} ${LIBNAME} ${OBJSC}')
-      self.addMakeRule('libcu','${OBJSCU}','-${AR} ${AR_FLAGS} ${LIBNAME} ${OBJSCU}')
-    self.addMakeRule('libf','${OBJSF}','-${AR} ${AR_FLAGS} ${LIBNAME} ${OBJSF}')
-
-    # check no of cores on the build machine [perhaps to do make '-j ncores']
-    make_np = self.framework.argDB.get('with-make-np')
-    if make_np is not None:
-      self.framework.logPrint('using user-provided make_np = %d' % make_np)
-    else:
-      try:
-        import multiprocessing
-        cores = multiprocessing.cpu_count()
-        make_np = max(min(cores+1,5),cores/3)
-        self.framework.logPrint('module multiprocessing found %d cores: using make_np = %d' % (cores,make_np))
-      except (ImportError), e:
-        make_np = 2
-        self.framework.logPrint('module multiprocessing *not* found: using default make_np = %d' % make_np)
-      try:
-        import os
-        import pwd
-        if 'barrysmith' == pwd.getpwuid(os.getuid()).pw_name:
-          # Barry wants to use exactly the number of physical cores (not logical cores) because it breaks otherwise.
-          # Since this works for everyone else who uses a Mac, something must be wrong with their systems. ;-)
-          try:
-            (output, error, status) = config.base.Configure.executeShellCommand('/usr/sbin/system_profiler -detailLevel full SPHardwareDataType', log = self.framework.log)
-            import re
-            match = re.search(r'.*Total Number Of Cores: (\d+)', output)
-            if match:
-              make_np = int(match.groups()[0])
-              self.framework.logPrint('Found number of cores using system_profiler: make_np = %d' % (make_np,))
-          except:
-            pass
-      except:
-        pass
-    self.make_np = make_np
-    self.addMakeMacro('MAKE_NP',str(make_np))
-    return
-
-=======
->>>>>>> bd8575cf
   def configureMkdir(self):
     '''Make sure we can have mkdir automatically make intermediate directories'''
     self.getExecutable('mkdir', getFullPath = 1, setMakeMacro = 0)
@@ -231,14 +138,7 @@
     return
 
   def configure(self):
-<<<<<<< HEAD
-    if not self.framework.argDB['with-make'] == '0':
-      self.executeTest(self.configureMake)
-      self.executeTest(self.configureMkdir)
-      self.executeTest(self.configureAutoreconf)
-      self.executeTest(self.configurePrograms)
-=======
     self.executeTest(self.configureMkdir)
+    self.executeTest(self.configureAutoreconf)
     self.executeTest(self.configurePrograms)
->>>>>>> bd8575cf
     return