#!/usr/bin/env python

import os,shutil, string, re
from distutils.sysconfig import parse_makefile
import sys
import logging, time
import types
sys.path.insert(0, os.path.abspath(os.path.dirname(__file__)))
from cmakegen import Mistakes, stripsplit, AUTODIRS, SKIPDIRS
from cmakegen import defaultdict # collections.defaultdict, with fallback for python-2.4
from gmakegen import *

import inspect
thisscriptdir = os.path.dirname(os.path.abspath(inspect.getfile(inspect.currentframe())))
sys.path.insert(0,thisscriptdir) 
import testparse
import example_template


"""

There are 3 modes of running tests: Normal builds, test installs from builds,
test installs from within install dir.  They affect where to find things:


Case 1.  Normal builds:

     +---------------------+----------------------------------+
     | PETSC_DIR           | <git dir>                        |
     +---------------------+----------------------------------+
     | PETSC_ARCH          | arch-foo                         |
     +---------------------+----------------------------------+
     | PETSC_LIBDIR        | PETSC_DIR/PETSC_ARCH/lib         |
     +---------------------+----------------------------------+
     | PETSC_EXAMPLESDIR   | PETSC_DIR/src                    |
     +---------------------+----------------------------------+
     | PETSC_TESTDIR       | PETSC_DIR/PETSC_ARCH/tests       |
     +---------------------+----------------------------------+
     | PETSC_GMAKEFILETEST | PETSC_DIR/gmakefile.test         |
     +---------------------+----------------------------------+
     | PETSC_GMAKEGENTEST  | PETSC_DIR/config/gmakegentest.py |
     +---------------------+----------------------------------+


Case 2.  Test immediately after build through makefile & lib/petsc/conf/test: 
    (Not in installDir, but using prefix dir.  PETSC_ARCH='')

     +---------------------+----------------------------------+
     | PETSC_DIR           | <prefix dir>                     |
     +---------------------+----------------------------------+
     | PETSC_ARCH          | ''                               |
     +---------------------+----------------------------------+
     | PETSC_LIBDIR        | PETSC_DIR/PETSC_ARCH/lib         |
     +---------------------+----------------------------------+
     | PETSC_EXAMPLESDIR   | PETSC_SRC_DIR/src                |
     +---------------------+----------------------------------+
     | PETSC_TESTDIR       | PETSC_DIR/PETSC_ARCH/tests       |
     +---------------------+----------------------------------+
     | PETSC_GMAKEFILETEST | PETSC_DIR/gmakefile.test         |
     +---------------------+----------------------------------+
     | PETSC_GMAKEGENTEST  | PETSC_DIR/config/gmakegentest.py |
     +---------------------+----------------------------------+

Case 3.  From install dir:

     +---------------------+-------------------------------------------------------+
     | PETSC_DIR           | <prefix dir>                                          |
     +---------------------+-------------------------------------------------------+
     | PETSC_ARCH          | ''                                                    |
     +---------------------+-------------------------------------------------------+
     | PETSC_LIBDIR        | PETSC_DIR/PETSC_ARCH/lib                              |
     +---------------------+-------------------------------------------------------+
     | PETSC_EXAMPLESDIR   | PETSC_DIR/share/petsc/examples/src                    |
     +---------------------+-------------------------------------------------------+
     | PETSC_TESTDIR       | PETSC_DIR/PETSC_ARCH/tests                            |
     +---------------------+-------------------------------------------------------+
     | PETSC_GMAKEFILETEST | PETSC_DIR/share/petsc/examples/gmakefile.test         |
     +---------------------+-------------------------------------------------------+
     | PETSC_GMAKEGENTEST  | PETSC_DIR/share/petsc/examples/config/gmakegentest.py |
     +---------------------+-------------------------------------------------------+

"""
class generateExamples(Petsc):
  """
    gmakegen.py has basic structure for finding the files, writing out
      the dependencies, etc.
  """
  def __init__(self,petsc_dir=None, petsc_arch=None, testdir=None, verbose=False, single_ex=False, srcdir=None):
    super(generateExamples, self).__init__(petsc_dir, petsc_arch, verbose)

    self.single_ex=single_ex

    # Set locations to handle movement
    self.inInstallDir=self.getInInstallDir(thisscriptdir)

    if not self.inInstallDir:
      if not petsc_arch == '':
        # Case 1 discussed above
        self.arch_dir=os.path.join(self.petsc_dir,self.petsc_arch)
        self.srcdir=os.path.join(self.petsc_dir,'src')
      else:
        # Case 2 discussed above
        self.arch_dir=os.path.join(self.petsc_dir,self.petsc_arch)
        self.srcdir=os.path.join(os.path.dirname(thisscriptdir),'src')
    else:
      # Case 3 discussed above
      # set PETSC_ARCH to install directory to allow script to work in both
      dirlist=thisscriptdir.split(os.path.sep)
      installdir=os.path.sep.join(dirlist[0:len(dirlist)-4])
      self.arch_dir=installdir
      self.srcdir=os.path.join(os.path.dirname(thisscriptdir),'src')

    # Do some initialization
    if testdir:
      # If full path given, then use it, otherwise assume relative to arch_dir
      if testdir.strip().startswith(os.path.sep):
        self.testroot_dir=testdir.strip()
      else:
        self.testroot_dir=os.path.join(self.arch_dir,testdir.strip())
    else:
      self.testroot_dir=os.path.join(self.arch_dir,"tests")

    self.ptNaming=True
    self.verbose=verbose
    # Whether to write out a useful debugging
    self.summarize=True if verbose else False

    # For help in setting the requirements
    self.precision_types="single double __float128 int32".split()
    self.integer_types="int32 int64".split()
    self.languages="fortran cuda cxx".split()    # Always requires C so do not list

    # Things that are not test
    self.buildkeys=testparse.buildkeys

    # Adding a dictionary for storing sources, objects, and tests
    # to make building the dependency tree easier
    self.sources={}
    self.objects={}
    self.tests={}
    for pkg in PKGS:
      self.sources[pkg]={}
      self.objects[pkg]=[]
      self.tests[pkg]={}
      for lang in LANGS:
        self.sources[pkg][lang]={}
        self.sources[pkg][lang]['srcs']=[]
        self.tests[pkg][lang]={}

    if not os.path.isdir(self.testroot_dir): os.makedirs(self.testroot_dir)

    self.indent="   "
    if self.verbose: print('Finishing the constructor')
    return

  def srcrelpath(self,rdir):
    """
    Get relative path to source directory
    """
    return os.path.join('src',os.path.relpath(rdir,self.srcdir))

  def getInInstallDir(self,thisscriptdir):
    """
    When petsc is installed then this file in installed in:
         <PREFIX>/share/petsc/examples/config/gmakegentest.py
    otherwise the path is:
         <PETSC_DIR>/config/gmakegentest.py
    We use this difference to determine if we are in installdir
    """
    dirlist=thisscriptdir.split(os.path.sep)
    if len(dirlist)>4:
      lastfour=os.path.sep.join(dirlist[len(dirlist)-4:])
      if lastfour==os.path.join('share','petsc','examples','config'):
        return True
      else:
        return False
    else:
      return False

  def nameSpace(self,srcfile,srcdir):
    """
    Because the scripts have a non-unique naming, the pretty-printing
    needs to convey the srcdir and srcfile.  There are two ways of doing this.
    """
    if self.ptNaming:
      if srcfile.startswith('run'): srcfile=re.sub('^run','',srcfile) 
      cdir=srcdir.split('src')[1].lstrip("/").rstrip("/")
      prefix=cdir.replace('/examples/','_').replace("/","_")+"-"
      nameString=prefix+srcfile
    else:
      #nameString=srcdir+": "+srcfile
      nameString=srcfile
    return nameString

  def getLanguage(self,srcfile):
    """
    Based on the source, determine associated language as found in gmakegen.LANGS
    Can we just return srcext[1:\] now?
    """
    langReq=None
    srcext=os.path.splitext(srcfile)[-1]
    if srcext in ".F90".split(): langReq="F90"
    if srcext in ".F".split(): langReq="F"
    if srcext in ".cxx".split(): langReq="cxx"
    if srcext == ".cu": langReq="cu"
    if srcext == ".c": langReq="c"
    #if not langReq: print "ERROR: ", srcext, srcfile
    return langReq

  def _getLoopVars(self,inDict,testname, isSubtest=False):
    """
    Given: 'args: -bs {{1 2 3 4 5}} -pc_type {{cholesky sor}} -ksp_monitor'
    Return: 
      inDict['args']: -ksp_monitor
      inDict['subargs']: -bs ${bs} -pc_type ${pc_type}
      loopVars['subargs']['varlist']=['bs' 'pc_type']   # Don't worry about OrderedDict
      loopVars['subargs']['bs']=[["bs"],["1 2 3 4 5"]]
      loopVars['subargs']['pc_type']=[["pc_type"],["cholesky sor"]]
    subst should be passed in instead of inDict
    """
    loopVars={}; newargs=""
    lkeys=inDict.keys()
    lsuffix='_'
    argregex=re.compile('(?<![a-zA-Z])-(?=[a-zA-Z])')
    from testparse import parseLoopArgs
    for key in lkeys:
      if type(inDict[key])!=types.StringType: continue
      keystr = str(inDict[key])
      akey=('subargs' if key=='args' else key)  # what to assign
      if akey not in inDict: inDict[akey]=''
      varlist=[]
      for varset in argregex.split(keystr):
        if not varset.strip(): continue
        if '{{' in varset:
          keyvar,lvars,ftype=parseLoopArgs(varset)
          if akey not in loopVars: loopVars[akey]={}
          varlist.append(keyvar)
          loopVars[akey][keyvar]=[keyvar,lvars]
          if akey=='nsize':
            inDict[akey] = '${' + keyvar + '}'
            lsuffix+=akey+'-'+inDict[akey]+'_'
          else:
            inDict[akey] += ' -'+keyvar+' ${' + keyvar + '}'
            lsuffix+=keyvar+'-${' + keyvar + '}_'
        else:
          if key=='args': newargs+=" -"+varset.strip()
        if varlist: loopVars[akey]['varlist']=varlist

      
    # For subtests, args are always substituted in (not top level)
    if isSubtest:
      inDict['subargs']+=" "+newargs.strip()
      inDict['args']=''
      if 'label_suffix' in inDict:
        inDict['label_suffix']+=lsuffix.rstrip('_')
      else:
        inDict['label_suffix']=lsuffix.rstrip('_')
    else:
      if loopVars.keys(): 
        inDict['args']=newargs.strip()
        inDict['label_suffix']=lsuffix.rstrip('_')
    if loopVars.keys():
      return loopVars
    else:
      return None

  def getArgLabel(self,testDict):
    """
    In all of the arguments in the test dictionary, create a simple
    string for searching within the makefile system.  For simplicity in
    search, remove "-", for strings, etc.
    Also, concatenate the arg commands
    For now, ignore nsize -- seems hard to search for anyway
    """
    # Collect all of the args associated with a test
    argStr=("" if 'args' not in testDict else testDict['args'])
    if 'subtests' in testDict:
      for stest in testDict["subtests"]:
         sd=testDict[stest]
         argStr=argStr+("" if 'args' not in sd else sd['args'])

    # Now go through and cleanup
    argStr=re.sub('{{(.*?)}}',"",argStr)
    argStr=re.sub('-'," ",argStr)
    for digit in string.digits: argStr=re.sub(digit," ",argStr)
    argStr=re.sub("\.","",argStr)
    argStr=re.sub(",","",argStr)
    argStr=re.sub('\+',' ',argStr)
    argStr=re.sub(' +',' ',argStr)  # Remove repeated white space
    return argStr.strip()

  def addToSources(self,exfile,root,srcDict):
    """
      Put into data structure that allows easy generation of makefile
    """
    rpath=self.srcrelpath(root)
    pkg=rpath.split(os.path.sep)[1]
    relpfile=os.path.join(rpath,exfile)
    lang=self.getLanguage(exfile)
    if not lang: return
    self.sources[pkg][lang]['srcs'].append(relpfile)
    self.sources[pkg][lang][relpfile] = []
    if 'depends' in srcDict:
      depSrcList=srcDict['depends'].split()
      for depSrc in depSrcList:
        depObj=os.path.splitext(depSrc)[0]+".o"
        self.sources[pkg][lang][relpfile].append(os.path.join(rpath,depObj))

    # In gmakefile, ${TESTDIR} var specifies the object compilation
    testsdir=self.srcrelpath(root)+"/"
    objfile="${TESTDIR}/"+testsdir+os.path.splitext(exfile)[0]+".o"
    self.objects[pkg].append(objfile)
    return

  def addToTests(self,test,root,exfile,execname,testDict):
    """
      Put into data structure that allows easy generation of makefile
      Organized by languages to allow testing of languages
    """
    rpath=self.srcrelpath(root)
    pkg=rpath.split("/")[1]
    #nmtest=self.nameSpace(test,root)
    nmtest=os.path.join(rpath,test)
    lang=self.getLanguage(exfile)
    if not lang: return
    self.tests[pkg][lang][nmtest]={}
    self.tests[pkg][lang][nmtest]['exfile']=os.path.join(rpath,exfile)
    self.tests[pkg][lang][nmtest]['exec']=execname
    self.tests[pkg][lang][nmtest]['argLabel']=self.getArgLabel(testDict)
    return

  def getExecname(self,exfile,root):
    """
      Generate bash script using template found next to this file.  
      This file is read in at constructor time to avoid file I/O
    """
    rpath=self.srcrelpath(root)
    if self.single_ex:
      execname=rpath.split("/")[1]+"-ex"
    else:
      execname=os.path.splitext(exfile)[0]
    return execname

  def getSubstVars(self,testDict,rpath,testname):
    """
      Create a dictionary with all of the variables that get substituted
      into the template commands found in example_template.py
    """
    subst={}

    # Handle defaults of testparse.acceptedkeys (e.g., ignores subtests)
    if 'nsize' not in testDict: testDict['nsize']=1
    if 'timeoutfactor' not in testDict: testDict['timeoutfactor']="1"
    for ak in testparse.acceptedkeys: 
      if ak=='test': continue
      subst[ak]=(testDict[ak] if ak in testDict else '')

    # Now do other variables
    subst['execname']=testDict['execname']
    if 'filter' in testDict:
      subst['filter']="'"+testDict['filter']+"'"   # Quotes are tricky - overwrite

    # Others
    subst['subargs']=''  # Default.  For variables override
    subst['srcdir']=os.path.join(os.path.dirname(self.srcdir),rpath)
    subst['label_suffix']=''
    subst['comments']="\n#".join(subst['comments'].split("\n"))
    if subst['comments']: subst['comments']="#"+subst['comments']
    subst['exec']="../"+subst['execname']
    subst['testroot']=self.testroot_dir
    subst['testname']=testname
    dp = self.conf.get('DATAFILESPATH','')
    subst['datafilespath_line'] = 'DATAFILESPATH=${DATAFILESPATH:-"'+dp+'"}'

    # This is used to label some matrices
    subst['petsc_index_size']=str(self.conf['PETSC_INDEX_SIZE'])
    subst['petsc_scalar_size']=str(self.conf['PETSC_SCALAR_SIZE'])

    # These can have for loops and are treated separately later
    subst['nsize']=str(subst['nsize'])

    #Conf vars
    if self.petsc_arch.find('valgrind')>=0:
      subst['mpiexec']='petsc_mpiexec_valgrind ' + self.conf['MPIEXEC']
    else:
      subst['mpiexec']=self.conf['MPIEXEC']
    subst['petsc_dir']=self.petsc_dir # not self.conf['PETSC_DIR'] as this could be windows path
    subst['petsc_arch']=self.petsc_arch
    if not self.inInstallDir:
      if not self.petsc_arch == '':
        # Case 1
        subst['CONFIG_DIR']=os.path.join(self.petsc_dir,'config')
        subst['PETSC_BINDIR']=os.path.join(self.petsc_dir,'lib','petsc','bin')
      else:
        # Case 2
        subst['CONFIG_DIR']=os.path.join(os.path.dirname(self.srcdir),'config')
        subst['PETSC_BINDIR']=os.path.join(os.path.dirname(self.srcdir),'lib','petsc','bin')
    else:
      # Case 3
      subst['CONFIG_DIR']=os.path.join(os.path.dirname(self.srcdir),'config')
      subst['PETSC_BINDIR']=os.path.join(self.petsc_dir,self.petsc_arch,'bin')
    subst['diff']=self.conf['DIFF']
    subst['rm']=self.conf['RM']
    subst['grep']=self.conf['GREP']
    subst['petsc_lib_dir']=self.conf['PETSC_LIB_DIR']
    subst['wpetsc_dir']=self.conf['wPETSC_DIR']

    # Output file is special because of subtests override
    defroot=(re.sub("run","",testname) if testname.startswith("run") else testname)
    if not "_" in defroot: defroot=defroot+"_1"
    subst['defroot']=defroot
    subst['label']=self.nameSpace(defroot,subst['srcdir'])
    subst['redirect_file']=defroot+".tmp"
    if 'output_file' not in testDict: 
      subst['output_file']="output/"+defroot+".out"
    # Add in the full path here.
    subst['output_file']=os.path.join(subst['srcdir'],subst['output_file'])
    if not os.path.isfile(os.path.join(self.petsc_dir,subst['output_file'])):
      if not subst['TODO']:
        print "Warning: "+subst['output_file']+" not found."
    # Worry about alt files here -- see
    #   src/snes/examples/tutorials/output/ex22*.out
    altlist=[subst['output_file']]
    basefile,ext = os.path.splitext(subst['output_file'])
    for i in range(1,9):
      altroot=basefile+"_alt"
      if i > 1: altroot=altroot+"_"+str(i)
      af=altroot+".out"
      srcaf=os.path.join(subst['srcdir'],af)
      fullaf=os.path.join(self.petsc_dir,srcaf)
      if os.path.isfile(fullaf): altlist.append(srcaf)
    if len(altlist)>1: subst['altfiles']=altlist
    #if len(altlist)>1: print "Found alt files: ",altlist

    return subst

  def getCmds(self,subst,i):
    """
      Generate bash script using template found next to this file.  
      This file is read in at constructor time to avoid file I/O
    """
    nindnt=i # the start and has to be consistent with below
    cmdindnt=self.indent*nindnt
    cmdLines=""

    # MPI is the default -- but we have a few odd commands
    if not subst['command']:
      cmd=cmdindnt+self._substVars(subst,example_template.mpitest)
    else:
      cmd=cmdindnt+self._substVars(subst,example_template.commandtest)
    cmdLines+=cmd+"\n"+cmdindnt+"res=$?\n\n"

    cmdLines+=cmdindnt+'if test $res = 0; then\n'
    diffindnt=self.indent*(nindnt+1)
    if not subst['filter_output']:
      if 'altfiles' not in subst:
        cmd=diffindnt+self._substVars(subst,example_template.difftest)
      else:
        # Have to do it by hand a bit because of variable number of alt files
        rf=subst['redirect_file']
        cmd=diffindnt+example_template.difftest.split('@')[0]
        for i in range(len(subst['altfiles'])):
          af=subst['altfiles'][i]
          cmd+=af+' '+rf
          if i!=len(subst['altfiles'])-1:
            cmd+=' > diff-${testname}-'+str(i)+'.out 2> diff-${testname}-'+str(i)+'.out'
            cmd+=' || ${diff_exe} '
          else:
            cmd+='" diff-${testname}.out diff-${testname}.out diff-${label}'
            cmd+=subst['label_suffix']+' ""'  # Quotes are painful
    else:
      cmd=diffindnt+self._substVars(subst,example_template.filterdifftest)
    cmdLines+=cmd+"\n"
    cmdLines+=cmdindnt+'else\n'
    cmdLines+=diffindnt+'printf "ok ${label} # SKIP Command failed so no diff\\n"\n'
    cmdLines+=cmdindnt+'fi\n'
    return cmdLines

  def _substVars(self,subst,origStr):
    """
      Substitute variables
    """
    Str=origStr
    for subkey in subst:
      if type(subst[subkey])!=types.StringType: continue
      patt="@"+subkey.upper()+"@"
      Str=re.sub(patt,subst[subkey],Str)
    return Str

  def _writeTodoSkip(self,fh,tors,reasons,footer):
    """
    Write out the TODO and SKIP lines in the file
    The TODO or SKIP variable, tors, should be lower case
    """
    TORS=tors.upper()
    template=eval("example_template."+tors+"line")
    tsStr=re.sub("@"+TORS+"COMMENT@",', '.join(reasons),template)
    tab = ''
    if reasons:
      fh.write('if ! $force; then\n')
      tab = tab + '    '
    if reasons == ["Requires DATAFILESPATH"]:
      # The only reason not to run is DATAFILESPATH, which we check at run-time
      fh.write(tab + 'if test -z "${DATAFILESPATH}"; then\n')
      tab = tab + '    '
    if reasons:
      fh.write(tab+tsStr+"\n" + tab + "total=1; "+tors+"=1\n")
      fh.write(tab+footer+"\n")
      fh.write(tab+"exit\n")
    if reasons == ["Requires DATAFILESPATH"]:
      fh.write('    fi\n')
    if reasons:
      fh.write('fi\n')
    fh.write('\n\n')
    return

  def getLoopVarsHead(self,loopVars,i):
    """
    Generate a nicely indented string with the format loops
    Here is what the data structure looks like
      loopVars['subargs']['varlist']=['bs' 'pc_type']   # Don't worry about OrderedDict
      loopVars['subargs']['bs']=["i","1 2 3 4 5"]
      loopVars['subargs']['pc_type']=["j","cholesky sor"]
    """
    outstr=''; indnt=self.indent
    for key in loopVars:
      for var in loopVars[key]['varlist']:
        varval=loopVars[key][var]
        outstr += indnt * i + "for "+varval[0]+" in "+varval[1]+"; do\n"
        i = i + 1
    return (outstr,i)

  def getLoopVarsFoot(self,loopVars,i):
    outstr=''; indnt=self.indent
    for key in loopVars:
      for var in loopVars[key]['varlist']:
        i = i - 1
        outstr += indnt * i + "done\n"
    return (outstr,i)

  def genRunScript(self,testname,root,isRun,srcDict):
    """
      Generate bash script using template found next to this file.  
      This file is read in at constructor time to avoid file I/O
    """
    # runscript_dir directory has to be consistent with gmakefile
    testDict=srcDict[testname]
    rpath=self.srcrelpath(root)
    runscript_dir=os.path.join(self.testroot_dir,rpath)
    if not os.path.isdir(runscript_dir): os.makedirs(runscript_dir)
    fh=open(os.path.join(runscript_dir,testname+".sh"),"w")

    # Get variables to go into shell scripts.  last time testDict used
    subst=self.getSubstVars(testDict,rpath,testname)
    loopVars = self._getLoopVars(subst,testname)  # Alters subst as well
    #if '33_' in testname: print subst['subargs']

    #Handle runfiles
    for lfile in subst.get('localrunfiles','').split():
      fullfile=os.path.join(root,lfile)
      if os.path.isdir(fullfile):
        if not os.path.isdir(os.path.join(runscript_dir,lfile)):
          shutil.copytree(fullfile,os.path.join(runscript_dir,lfile))
      else:
        shutil.copy(fullfile,runscript_dir)
    # Check subtests for local runfiles
    for stest in subst.get("subtests",[]):
      for lfile in testDict[stest].get('localrunfiles','').split():
        fullfile=os.path.join(root,lfile)
        if os.path.isdir(fullfile):
          if not os.path.isdir(os.path.join(runscript_dir,lfile)):
            shutil.copytree(fullfile,os.path.join(runscript_dir,lfile))
        else:
          shutil.copy(fullfile,self.runscript_dir)

    # Now substitute the key variables into the header and footer
    header=self._substVars(subst,example_template.header)
    # The header is done twice to enable @...@ in header
    header=self._substVars(subst,header)
    footer=re.sub('@TESTROOT@',subst['testroot'],example_template.footer)

    # Start writing the file
    fh.write(header+"\n")

    # If there is a TODO or a SKIP then we do it before writing out the
    # rest of the command (which is useful for working on the test)
    # SKIP and TODO can be for the source file or for the runs
    self._writeTodoSkip(fh,'todo',[s for s in [srcDict.get('TODO',''), testDict.get('TODO','')] if s],footer)
    self._writeTodoSkip(fh,'skip',srcDict.get('SKIP',[]) + testDict.get('SKIP',[]),footer)

    j=0  # for indentation 

    if loopVars:
      (loopHead,j) = self.getLoopVarsHead(loopVars,j)
      if (loopHead): fh.write(loopHead+"\n")

    # Subtests are special
    if 'subtests' in testDict:
      substP=subst   # Subtests can inherit args but be careful
      k=0  # for label suffixes
      for stest in testDict["subtests"]:
        subst=substP.copy()
        subst.update(testDict[stest])
        # nsize is special because it is usually overwritten
        if 'nsize' in testDict[stest]:
          fh.write("nsize="+str(testDict[stest]['nsize'])+"\n")
        else:
          fh.write("nsize=1\n")
        subst['label_suffix']='-'+string.ascii_letters[k]; k+=1
        sLoopVars = self._getLoopVars(subst,testname,isSubtest=True)
        #if '10_9' in testname: print sLoopVars
        if sLoopVars: 
          (sLoopHead,j) = self.getLoopVarsHead(sLoopVars,j)
          fh.write(sLoopHead+"\n")
        fh.write(self.getCmds(subst,j)+"\n")
        if sLoopVars: 
          (sLoopFoot,j) = self.getLoopVarsFoot(sLoopVars,j)
          fh.write(sLoopFoot+"\n")
    else:
      fh.write(self.getCmds(subst,j)+"\n")

    if loopVars: 
      (loopFoot,j) = self.getLoopVarsFoot(loopVars,j)
      fh.write(loopFoot+"\n")

    fh.write(footer+"\n")
    os.chmod(os.path.join(runscript_dir,testname+".sh"),0755)
    #if '10_9' in testname: sys.exit()
    return

  def  genScriptsAndInfo(self,exfile,root,srcDict):
    """
    Generate scripts from the source file, determine if built, etc.
     For every test in the exfile with info in the srcDict:
      1. Determine if it needs to be run for this arch
      2. Generate the script
      3. Generate the data needed to write out the makefile in a
         convenient way
     All tests are *always* run, but some may be SKIP'd per the TAP standard
    """
    debug=False
    execname=self.getExecname(exfile,root)
    isBuilt=self._isBuilt(exfile,srcDict)
    for test in srcDict:
      if test in self.buildkeys: continue
      if debug: print self.nameSpace(exfile,root), test
      srcDict[test]['execname']=execname   # Convenience in generating scripts
      isRun=self._isRun(srcDict[test])
      self.genRunScript(test,root,isRun,srcDict)
      srcDict[test]['isrun']=isRun
      self.addToTests(test,root,exfile,execname,srcDict[test])

    # This adds to datastructure for building deps
    if isBuilt: self.addToSources(exfile,root,srcDict)
    return

  def _isBuilt(self,exfile,srcDict):
    """
    Determine if this file should be built. 
    """
    # Get the language based on file extension
    srcDict['SKIP'] = []
    lang=self.getLanguage(exfile)
    if (lang=="F" or lang=="F90"): 
      if not self.have_fortran: 
        srcDict["SKIP"].append("Fortran required for this test")
      elif lang=="F90" and 'PETSC_USING_F90FREEFORM' not in self.conf: 
        srcDict["SKIP"].append("Fortran f90freeform required for this test")
    if lang=="cu" and 'PETSC_HAVE_CUDA' not in self.conf: 
      srcDict["SKIP"].append("CUDA required for this test")
    if lang=="cxx" and 'PETSC_HAVE_CXX' not in self.conf: 
      srcDict["SKIP"].append("C++ required for this test")

    # Deprecated source files
    if srcDict.get("TODO"):
      return False

    # isRun can work with srcDict to handle the requires
    if "requires" in srcDict: 
      if srcDict["requires"]: 
        return self._isRun(srcDict)

    return srcDict['SKIP'] == []


  def _isRun(self,testDict, debug=False):
    """
    Based on the requirements listed in the src file and the petscconf.h
    info, determine whether this test should be run or not.
    """
    indent="  "

    if 'SKIP' not in testDict:
      testDict['SKIP'] = []
    # MPI requirements
    if testDict.get('nsize',1)>1 and 'MPI_IS_MPIUNI' in self.conf:
      if debug: print indent+"Cannot run parallel tests"
      testDict['SKIP'].append("Parallel test with serial build")
 
    # The requirements for the test are the sum of all the run subtests
    if 'subtests' in testDict:
      if 'requires' not in testDict: testDict['requires']=""
      for stest in testDict['subtests']:
        if 'requires' in testDict[stest]:
          testDict['requires']+=" "+testDict[stest]['requires']
        if 'nsize' in testDict[stest]:
          if testDict[stest].get('nsize',1)>1 and 'MPI_IS_MPIUNI' in self.conf:
            testDict['SKIP'].append("Parallel test with serial build")


    # Now go through all requirements
    if 'requires' in testDict:
      for requirement in testDict['requires'].split():
        requirement=requirement.strip()
        if not requirement: continue
        if debug: print indent+"Requirement: ", requirement
        isNull=False
        if requirement.startswith("!"):
          requirement=requirement[1:]; isNull=True
        # Precision requirement for reals
        if requirement in self.precision_types:
          if self.conf['PETSC_PRECISION']==requirement:
            if isNull:
              testDict['SKIP'].append("not "+requirement+" required")
              continue
            continue  # Success
          elif not isNull:
            testDict['SKIP'].append(requirement+" required")
            continue
        # Precision requirement for ints
        if requirement in self.integer_types:
          if requirement=="int32":
            if self.conf['PETSC_SIZEOF_INT']==4:
              if isNull:
                testDict['SKIP'].append("not int32 required")
                continue
              continue  # Success
            elif not isNull:
              testDict['SKIP'].append("int32 required")
              continue
          if requirement=="int64":
            if self.conf['PETSC_SIZEOF_INT']==8:
              if isNull:
                testDict['SKIP'].append("NOT int64 required")
                continue
              continue  # Success
            elif not isNull:
              testDict['SKIP'].append("int64 required")
              continue
        # Datafilespath
        if requirement=="datafilespath" and not isNull:
          testDict['SKIP'].append("Requires DATAFILESPATH")
          continue
        # Defines -- not sure I have comments matching
        if "define(" in requirement.lower():
          reqdef=requirement.split("(")[1].split(")")[0]
          if reqdef in self.conf:
            if isNull:
              testDict['SKIP'].append("Null requirement not met: "+requirement)
              continue
            continue  # Success
          elif not isNull:
            testDict['SKIP'].append("Required: "+requirement)
            continue

        # Rest should be packages that we can just get from conf
        if requirement == "complex":
          petscconfvar="PETSC_USE_COMPLEX"
        else:
          petscconfvar="PETSC_HAVE_"+requirement.upper()
        if self.conf.get(petscconfvar):
          if isNull:
            testDict['SKIP'].append("Not "+petscconfvar+" requirement not met")
            continue
          continue  # Success
        elif not isNull:
          if debug: print "requirement not found: ", requirement
          testDict['SKIP'].append(petscconfvar+" requirement not met")
          continue

    return testDict['SKIP'] == []

  def genPetscTests_summarize(self,dataDict):
    """
    Required method to state what happened
    """
    if not self.summarize: return
    indent="   "
    fhname=os.path.join(self.testroot_dir,'GenPetscTests_summarize.txt')
    fh=open(fhname,"w")
    #print "See ", fhname
    for root in dataDict:
      relroot=self.srcrelpath(root)
      pkg=relroot.split("/")[1]
      fh.write(relroot+"\n")
      allSrcs=[]
      for lang in LANGS: allSrcs+=self.sources[pkg][lang]['srcs']
      for exfile in dataDict[root]:
        # Basic  information
        rfile=os.path.join(relroot,exfile)
        builtStatus=(" Is built" if rfile in allSrcs else " Is NOT built")
        fh.write(indent+exfile+indent*4+builtStatus+"\n")

        for test in dataDict[root][exfile]:
          if test in self.buildkeys: continue
          line=indent*2+test
          fh.write(line+"\n")
          # Looks nice to have the keys in order
          #for key in dataDict[root][exfile][test]:
          for key in "isrun abstracted nsize args requires script".split():
            if key not in dataDict[root][exfile][test]: continue
            line=indent*3+key+": "+str(dataDict[root][exfile][test][key])
            fh.write(line+"\n")
          fh.write("\n")
        fh.write("\n")
      fh.write("\n")
    #fh.write("\nClass Sources\n"+str(self.sources)+"\n")
    #fh.write("\nClass Tests\n"+str(self.tests)+"\n")
    fh.close()
    return

  def genPetscTests(self,root,dirs,files,dataDict):
    """
     Go through and parse the source files in the directory to generate
     the examples based on the metadata contained in the source files
    """
    debug=False
    # Use examplesAnalyze to get what the makefles think are sources
    #self.examplesAnalyze(root,dirs,files,anlzDict)

    dataDict[root]={}

    for exfile in files:
      #TST: Until we replace files, still leaving the orginals as is
      #if not exfile.startswith("new_"+"ex"): continue
      #if not exfile.startswith("ex"): continue

      # Ignore emacs and other temporary files
      if exfile.startswith("."): continue
      if exfile.startswith("#"): continue
      if exfile.endswith("~"): continue

      # Convenience
      fullex=os.path.join(root,exfile)
      if self.verbose: print('   --> '+fullex)
      dataDict[root].update(testparse.parseTestFile(fullex,0))
      if exfile in dataDict[root]:
        self.genScriptsAndInfo(exfile,root,dataDict[root][exfile])

    return

  def walktree(self,top):
    """
    Walk a directory tree, starting from 'top'
    """
    #print "action", action
    # Goal of action is to fill this dictionary
    dataDict={}
<<<<<<< HEAD
    for root, dirs, files in os.walk(top, topdown=True):
=======
    for root, dirs, files in os.walk(top, topdown=False):
      dirs.sort()
      files.sort()
>>>>>>> a970bd74
      if not "examples" in root: continue
      if "dSYM" in root: continue
      if os.path.basename(root.rstrip("/")) == 'output': continue
      if self.verbose: print(root)
      self.genPetscTests(root,dirs,files,dataDict)
    # Now summarize this dictionary
    self.genPetscTests_summarize(dataDict)
    return dataDict

  def gen_gnumake(self, fd):
    """
     Overwrite of the method in the base PETSc class 
    """
    def write(stem, srcs):
      for lang in LANGS:
        if srcs[lang]['srcs']:
          fd.write('%(stem)s.%(lang)s := %(srcs)s\n' % dict(stem=stem, lang=lang, srcs=' '.join(srcs[lang]['srcs'])))
    for pkg in PKGS:
        srcs = self.gen_pkg(pkg)
        write('testsrcs-' + pkg, srcs)
        # Handle dependencies
        for lang in LANGS:
            for exfile in srcs[lang]['srcs']:
                if exfile in srcs[lang]:
                    ex='$(TESTDIR)/'+os.path.splitext(exfile)[0]
                    exfo='$(TESTDIR)/'+os.path.splitext(exfile)[0]+'.o'
                    deps = [os.path.join('$(TESTDIR)', dep) for dep in srcs[lang][exfile]]
                    if deps:
                        # The executable literally depends on the object file because it is linked
                        fd.write(ex   +": " + " ".join(deps) +'\n')
                        # The object file containing 'main' does not normally depend on other object
                        # files, but it does when it includes their modules.  This dependency is
                        # overly blunt and could be reduced to only depend on object files for
                        # modules that are used, like "*f90aux.o".
                        fd.write(exfo +": " + " ".join(deps) +'\n')

    return self.gendeps

  def gen_pkg(self, pkg):
    """
     Overwrite of the method in the base PETSc class 
    """
    return self.sources[pkg]

  def write_gnumake(self,dataDict):
    """
     Write out something similar to files from gmakegen.py

     Test depends on script which also depends on source
     file, but since I don't have a good way generating
     acting on a single file (oops) just depend on
     executable which in turn will depend on src file
    """
    # Different options for how to set up the targets
    compileExecsFirst=False

    # Open file
    arch_files = os.path.join(self.arch_dir,'lib','petsc','conf', 'testfiles')
    fd = open(arch_files, 'w')

    # Write out the sources
    gendeps = self.gen_gnumake(fd)

    # Write out the tests and execname targets
    fd.write("\n#Tests and executables\n")    # Delimiter

    for pkg in PKGS:
      # These grab the ones that are built
      for lang in LANGS:
        testdeps=[]
        for ftest in self.tests[pkg][lang]:
          test=os.path.basename(ftest)
          basedir=os.path.dirname(ftest)
          testdeps.append(self.nameSpace(test,basedir))
        fd.write("test-"+pkg+"."+lang+" := "+' '.join(testdeps)+"\n")
        fd.write('test-%s.%s : $(test-%s.%s)\n' % (pkg, lang, pkg, lang))

        # test targets
        for ftest in self.tests[pkg][lang]:
          test=os.path.basename(ftest)
          basedir=os.path.dirname(ftest)
          testdir="${TESTDIR}/"+basedir+"/"
          nmtest=self.nameSpace(test,basedir)
          rundir=os.path.join(testdir,test)
          #print test, nmtest
          script=test+".sh"

          # Deps
          exfile=self.tests[pkg][lang][ftest]['exfile']
          fullex=os.path.join(os.path.dirname(self.srcdir),exfile)
          localexec=self.tests[pkg][lang][ftest]['exec']
          execname=os.path.join(testdir,localexec)
          fullscript=os.path.join(testdir,script)
          tmpfile=os.path.join(testdir,test,test+".tmp")

          # *.counts depends on the script and either executable (will
          # be run) or the example source file (SKIP or TODO)
          fd.write('%s.counts : %s %s'
              % (os.path.join('$(TESTDIR)/counts', nmtest),
                 fullscript,
                 execname if exfile in self.sources[pkg][lang]['srcs'] else fullex)
              )
          if exfile in self.sources[pkg][lang]:
            for dep in self.sources[pkg][lang][exfile]:
              fd.write(' %s' % os.path.join('$(TESTDIR)',dep))
          fd.write('\n')

          # Now write the args:
          fd.write(nmtest+"_ARGS := '"+self.tests[pkg][lang][ftest]['argLabel']+"'\n")

    fd.close()
    return

  def writeHarness(self,output,dataDict):
    """
     This is set up to write out multiple harness even if only gnumake
     is supported now
    """
    eval("self.write_"+output+"(dataDict)")
    return

def main(petsc_dir=None, petsc_arch=None, output=None, verbose=False, single_ex=False, srcdir=None, testdir=None):
    if output is None:
        output = 'gnumake'

    # Allow petsc_arch to have both petsc_dir and petsc_arch for convenience
    if petsc_arch: 
        if len(petsc_arch.split(os.path.sep))>1:
            petsc_dir,petsc_arch=os.path.split(petsc_arch.rstrip(os.path.sep))

    pEx=generateExamples(petsc_dir=petsc_dir, petsc_arch=petsc_arch,
                         verbose=verbose, single_ex=single_ex, srcdir=srcdir,
                         testdir=testdir)
    dataDict=pEx.walktree(os.path.join(pEx.srcdir))
    pEx.writeHarness(output,dataDict)

if __name__ == '__main__':
    import optparse
    parser = optparse.OptionParser()
    parser.add_option('--verbose', help='Show mismatches between makefiles and the filesystem', action='store_true', default=False)
    parser.add_option('--petsc-dir', help='Set PETSC_DIR different from environment', default=os.environ.get('PETSC_DIR'))
    parser.add_option('--petsc-arch', help='Set PETSC_ARCH different from environment', default=os.environ.get('PETSC_ARCH'))
    parser.add_option('--srcdir', help='Set location of sources different from PETSC_DIR/src', default=None)
    parser.add_option('--output', help='Location to write output file', default=None)
    parser.add_option('-s', '--single_executable', dest='single_executable', action="store_false", help='Whether there should be single executable per src subdir.  Default is false')
    parser.add_option('-t', '--testdir', dest='testdir',  help='Test directory: PETSC_DIR/PETSC_ARCH/testdir.  Default is "tests"')

    opts, extra_args = parser.parse_args()
    if extra_args:
        import sys
        sys.stderr.write('Unknown arguments: %s\n' % ' '.join(extra_args))
        exit(1)

    main(petsc_dir=opts.petsc_dir, petsc_arch=opts.petsc_arch, 
         output=opts.output, verbose=opts.verbose,
         single_ex=opts.single_executable, srcdir=opts.srcdir, 
         testdir=opts.testdir)<|MERGE_RESOLUTION|>--- conflicted
+++ resolved
@@ -856,13 +856,9 @@
     #print "action", action
     # Goal of action is to fill this dictionary
     dataDict={}
-<<<<<<< HEAD
     for root, dirs, files in os.walk(top, topdown=True):
-=======
-    for root, dirs, files in os.walk(top, topdown=False):
       dirs.sort()
       files.sort()
->>>>>>> a970bd74
       if not "examples" in root: continue
       if "dSYM" in root: continue
       if os.path.basename(root.rstrip("/")) == 'output': continue
