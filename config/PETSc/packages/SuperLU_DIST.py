--- conflicted
+++ resolved
@@ -3,14 +3,9 @@
 class Configure(PETSc.package.NewPackage):
   def __init__(self, framework):
     PETSc.package.NewPackage.__init__(self, framework)
-<<<<<<< HEAD
+    self.gitcommit  = '826158d1673072002d00d6ea7e9f832149873ccc' # v3.3
+    self.giturls    = ['https://bitbucket.org/petsc/pkg-superlu_dist.git']
     self.download   = ['http://crd-legacy.lbl.gov/~xiaoye/SuperLU/superlu_dist_3.3.tar.gz']
-=======
-    self.gitcommit  = 'be7e97dc9404f5b817ca14f51f806c5b232559e9' # v3.2
-    self.giturls    = ['https://bitbucket.org/petsc/pkg-superlu_dist.git']
-    self.download   = ['http://crd-legacy.lbl.gov/~xiaoye/SuperLU/superlu_dist_3.2.tar.gz',
-                       'http://ftp.mcs.anl.gov/pub/petsc/externalpackages/superlu_dist_3.2.tar.gz']
->>>>>>> dad4b6fe
     self.functions  = ['set_default_options_dist']
     self.includes   = ['superlu_ddefs.h']
     self.liblist    = [['libsuperlu_dist_3.3.a']]
