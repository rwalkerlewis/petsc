--- conflicted
+++ resolved
@@ -533,13 +533,8 @@
   def checkFortranPreprocessor(self):
     '''Determine if Fortran handles preprocessing properly'''
     self.pushLanguage('F77')
-<<<<<<< HEAD
     # Does Fortran compiler need special flag for using CPP
-    for flag in ['', '-cpp', '-xpp=cpp', '-F', '-Cpp', '-fpp:-m']:
-=======
-            # Does Fortran compiler need special flag for using CPP
     for flag in ['', '-cpp', '-xpp=cpp', '-F', '-Cpp', '-fpp:-m', '-fpp']:
->>>>>>> 815d9051
       try:
         flagsArg = self.getCompilerFlagsArg()
         oldFlags = self.framework.argDB[flagsArg]
