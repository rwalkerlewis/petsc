--- conflicted
+++ resolved
@@ -205,11 +205,7 @@
             clibs.append(arg)
           continue
         # Check for system libraries
-<<<<<<< HEAD
-        m = re.match(r'^-l(ang.*|crt0.o|crt1.o|crt2.o|crtbegin.o|c|gcc|cygwin|crt1.10.5.o)$', arg)
-=======
         m = re.match(r'^-l(ang.*|crt[0-9].o|crtbegin.o|c|gcc|cygwin|crt[0-9].[0-9][0-9].[0-9].o)$', arg)
->>>>>>> f6413415
         if m: continue
         # Check for special library arguments
         m = re.match(r'^-l.*$', arg)
@@ -395,11 +391,7 @@
             cxxlibs.append(arg)
           continue
         # Check for system libraries
-<<<<<<< HEAD
-        m = re.match(r'^-l(ang.*|crt0.o|crt1.o|crt2.o|crtbegin.o|c|gcc|cygwin|crt1.10.5.o)$', arg)
-=======
         m = re.match(r'^-l(ang.*|crt[0-9].o|crtbegin.o|c|gcc|cygwin|crt[0-9].[0-9][0-9].[0-9].o)$', arg)
->>>>>>> f6413415
         if m: continue
         # Check for special library arguments
         m = re.match(r'^-l.*$', arg)
@@ -750,11 +742,7 @@
             flibs.append(arg)
           continue
         # Check for system libraries
-<<<<<<< HEAD
-        m = re.match(r'^-l(ang.*|crt0.o|crt1.o|crt2.o|crtbegin.o|c|gcc|cygwin|crt1.10.5.o)$', arg)
-=======
         m = re.match(r'^-l(ang.*|crt[0-9].o|crtbegin.o|c|gcc|cygwin|crt[0-9].[0-9][0-9].[0-9].o)$', arg)
->>>>>>> f6413415
         if m: continue
         # Check for canonical library argument
         m = re.match(r'^-[lL]$', arg)
