--- conflicted
+++ resolved
@@ -338,9 +338,6 @@
       except:
         pass
       self.framework.actions.addArgument(self.PACKAGE, 'Install', 'Installed LAM/MPI into '+installDir)
-<<<<<<< HEAD
-    return installDir
-=======
 
     # Reset compilers to MPI compilers. Perhaps there should be self.setCompilers.reintializeCompilers()?
     mpicc = os.path.join(installDir,"bin","mpicc")
@@ -359,7 +356,6 @@
     self.setCompilers.checkDynamicLinker()
     self.setCompilers.usedMPICompilers=1
     return self.getDir()
->>>>>>> f386fc62
 
   def InstallMPICH(self):
     mpichDir = self.getDir()
@@ -499,16 +495,11 @@
         mpif77 = os.path.join(installDir,"bin","mpif77")
         if not os.path.isfile(mpif77): raise RuntimeError('Could not locate installed MPI compiler: '+mpif77)
         self.setCompilers.FC = mpif77
-<<<<<<< HEAD
-      self.setCompilers.usedMPICompilers=1
-    return installDir
-=======
     # redo the shared and dynamic linker check
     self.setCompilers.checkSharedLinker()
     self.setCompilers.checkDynamicLinker()
     self.setCompilers.usedMPICompilers=1
     return self.getDir()
->>>>>>> f386fc62
 
   def addExtraLibraries(self):
     '''Check for various auxiliary libraries we may need'''
