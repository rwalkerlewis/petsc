from __future__ import generators
import user
import config.base
import config.package
import os

class Configure(config.package.Package):
  def __init__(self, framework):
    config.package.Package.__init__(self, framework)
    self.download  = ['http://ftp.mcs.anl.gov/pub/petsc/externalpackages/UMFPACK-5.5.1.tar.gz']
    self.liblist   = [['libumfpack.a','libamd.a'],
                      ['libumfpack.a','libcholmod.a','libcamd.a','libccolamd.a','libcolamd.a','libamd.a'],
<<<<<<< HEAD
                      ['libumfpack.a','libcholmod.a','libcamd.a','libccolamd.a','libcolamd.a','libamd.a','libsuitesparseconfig.a']]
=======
                      ['libumfpack.a','libcholmod.a','libcamd.a','libccolamd.a','libcolamd.a','libamd.a','libsuitesparseconfig.a'],
                      ['libumfpack.a','libcholmod.a','libcamd.a','libccolamd.a','libcolamd.a','libamd.a','libsuitesparseconfig.a','libmetis.a']]
>>>>>>> c400dd41
    self.functions = ['umfpack_di_report_info','umfpack_dl_symbolic','umfpack_dl_numeric','umfpack_dl_wsolve']
    self.includes  = ['umfpack.h']
    self.complex   = 1
    return

  def setupDependencies(self, framework):
    config.package.Package.setupDependencies(self, framework)
    self.blasLapack = framework.require('config.packages.BlasLapack',self)
    self.deps       = [self.blasLapack]
    return
          
  def Install(self):
    self.framework.log.write('umfpackDir = '+self.packageDir+' installDir '+self.installDir+'\n')

    mkfile = 'UFconfig/UFconfig.mk'
    g = open(os.path.join(self.packageDir, mkfile), 'w')
    self.setCompilers.pushLanguage('C')
    g.write('CC           = '+self.setCompilers.getCompiler()+'\n')
    if self.checkCompile('#ifdef PETSC_HAVE_LIMITS_H\n  #include <limits.h>\n#endif\n', 'long long i=ULONG_MAX;\n\nif (i);\n'):
      ulong_max = 'ULONG_MAX'
    else:
      ulong_max = '9223372036854775807LL'
    g.write('CFLAGS       = '+self.setCompilers.getCompilerFlags()+''' -DUF_long="long long" -DUF_long_max=''' + ulong_max + ''' -DUF_long_id='"%lld"' -DNCHOLMOD \n''')
    self.setCompilers.popLanguage()
    g.write('RANLIB       = '+self.setCompilers.RANLIB+'\n')
    g.write('AR           = '+self.setCompilers.AR+' '+self.setCompilers.AR_FLAGS+'\n')
    g.write('RM           = '+self.programs.RM+'\n')
    g.write('MV           = '+self.programs.mv+'\n')
    g.write('CP           = '+self.programs.cp+'\n')
    g.write('BLAS         = '+self.libraries.toString(self.blasLapack.dlib)+'\n')
    if self.blasLapack.mangling == 'underscore':
      flg = ''
    elif self.blasLapack.mangling == 'caps':
      flg = '-DBLAS_CAPS_DOES_NOT_WORK'
    else:
      flg = '-DBLAS_NO_UNDERSCORE'
    g.write('UMFPACK_CONFIG    = '+flg+'\n')
    g.write('CLEAN             = *.o *.obj *.ln *.bb *.bbg *.da *.tcov *.gcov gmon.out *.bak *.d\n')
    g.write('INSTALL_LIB       = ' + self.libDir + '\n')
    g.write('INSTALL_INCLUDE   = ' + self.includeDir + '\n')
    g.close()
    
    # Build UMFPACK
    if self.installNeeded(mkfile):
      try:
        self.logPrintBox('Compiling UMFPACK; this may take several minutes')
        output,err,ret = config.base.Configure.executeShellCommand('cd '+self.packageDir+'/UMFPACK && make && make install && make clean && cd ../AMD && make install && cd .. && cp UFconfig/*.h '+self.includeDir, timeout=2500, log = self.framework.log)
      except RuntimeError, e:
        raise RuntimeError('Error running make on UMFPACK: '+str(e))
      self.postInstall(output+err, mkfile)
    return self.installDir<|MERGE_RESOLUTION|>--- conflicted
+++ resolved
@@ -10,12 +10,8 @@
     self.download  = ['http://ftp.mcs.anl.gov/pub/petsc/externalpackages/UMFPACK-5.5.1.tar.gz']
     self.liblist   = [['libumfpack.a','libamd.a'],
                       ['libumfpack.a','libcholmod.a','libcamd.a','libccolamd.a','libcolamd.a','libamd.a'],
-<<<<<<< HEAD
-                      ['libumfpack.a','libcholmod.a','libcamd.a','libccolamd.a','libcolamd.a','libamd.a','libsuitesparseconfig.a']]
-=======
                       ['libumfpack.a','libcholmod.a','libcamd.a','libccolamd.a','libcolamd.a','libamd.a','libsuitesparseconfig.a'],
                       ['libumfpack.a','libcholmod.a','libcamd.a','libccolamd.a','libcolamd.a','libamd.a','libsuitesparseconfig.a','libmetis.a']]
->>>>>>> c400dd41
     self.functions = ['umfpack_di_report_info','umfpack_dl_symbolic','umfpack_dl_numeric','umfpack_dl_wsolve']
     self.includes  = ['umfpack.h']
     self.complex   = 1
