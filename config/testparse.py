--- conflicted
+++ resolved
@@ -160,13 +160,10 @@
     val=line.split(":")[1].strip()
     # Start by seeing if we are in a subtest
     if line.startswith(" "):
-<<<<<<< HEAD
-      subdict[subtestname][var]=val
+      #subdict[subtestname][var]=val
       if not indentlevel: indentlevel=indentcount
       #if indentlevel!=indentcount: print "Error in indentation:", ln
-=======
       parseTestInsert(subdict[subtestname],var,val,prefix=subtestname)
->>>>>>> 08fcf0e0
     # Determine subtest name and make dict
     elif var=="test":
       subtestname="test"+str(subtestnum)
