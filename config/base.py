--- conflicted
+++ resolved
@@ -495,12 +495,7 @@
   def filterLinkOutput(self, output):
     return self.framework.filterLinkOutput(output)
 
-<<<<<<< HEAD
   def outputLink(self, includes, body, cleanup = 1, codeBegin = None, codeEnd = None):
-    import sys
-=======
-  def outputLink(self, includes, body, cleanup = 1):
->>>>>>> 7a9b23f2
 
     (out, ret) = self.outputCompile(includes, body, cleanup = 0, codeBegin = codeBegin, codeEnd = codeEnd)
     out = self.filterCompileOutput(out)
