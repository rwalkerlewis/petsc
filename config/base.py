import commands
import os
import re
import select
import sys

class Configure:
  def __init__(self, framework):
    self.framework = framework
    self.defines   = {}
    self.subst     = {}
    self.argSubst  = {}
    # Interaction with Autoconf
    self.m4           = '/usr/bin/m4'
    self.acMacroDir   = '/usr/share/autoconf'
    self.acLocalDir   = 'config'
    self.acReload     = '--reload'
    self.acMsgFD      = '2'
    self.configAuxDir = 'config'
    # Interaction with the shell
    self.shell = '/bin/sh'
    # Preprocessing, compiling, and linking
    self.language = []
    self.pushLanguage('C')
    return

  def __str__(self):
    return ''

  def checkPython(self):
    if not hasattr(sys, 'version_info') or float(sys.version_info[0]) < 2 or float(sys.version_info[1]) < 2:
      raise RuntimeError('BuildSystem requires Python version 2.2 or higher. Get Python at http://www.python.org')
    return

  def getAcCCFD(self):
    return str(self.framework.log.fileno())

  def getRoot(self):
    # This has the problem that when we reload a module of the same name, this gets screwed up
    #   Therefore, we call it in the initializer, and stash it
    if not hasattr(self, '_root_'):
      if hasattr(sys.modules[self.__module__], '__file__'):
        self._root_ = os.path.abspath(os.path.dirname(sys.modules[self.__module__].__file__))
      else:
        self._root_ = os.getcwd()
    return self._root_

  def startLine(self):
    '''Erases last print line and puts cursor at first point in line'''
    if self.framework.linewidth < 0: return
    self.printLine('')
    for i in range(0,self.framework.linewidth):
      sys.stdout.write('\b')

  def printLine(self,msg):
    if not hasattr(self.framework,'linewidth'):
      if not sys.stdout.isatty():
        self.framework.linewidth = -1
        return
      try:
        import curses
        try:
          curses.setupterm()
          stdscr = curses.initscr()
          (y,x) = stdscr.getmaxyx()
          curses.endwin()

          self.framework.linewidth = x
          self.framework.cwd       = os.getcwd()+'/'
        except curses.error:
          self.framework.linewidth = -1
          return
      except ImportError:
        self.framework.linewidth = -1
        return
    elif self.framework.linewidth < 0:
      return
    else:
      for i in range(0,self.framework.linewidth):
        sys.stdout.write('\b')
    msg = msg.replace(self.framework.cwd,'')
    msg = msg+'                                                                                                                       '
    sys.stdout.write(msg[0:self.framework.linewidth])
    sys.stdout.flush()
    return

  def defaultCheckCommand(self, command, status, output, error):
    '''Raise an error if the exit status is nonzero'''
    if status: raise RuntimeError('Could not execute \''+command+'\':\n'+output+error)

  def executeShellCommand(self, command, checkCommand = None, timeout = 120.0):
    '''Execute a shell command returning the output, and optionally provide a custom error checker'''
    import threading
    global output, error, status

    self.framework.log.write('sh: '+command+'\n')
    status = -1
    output = 'Runaway process'
    def run(command):
      global output, error, status
      (output, error, status) = self.runShellCommand(command)
      return

    thread = threading.Thread(target = run, name = 'Shell Command', args = (command,))
    thread.setDaemon(1)
    thread.start()
    thread.join(timeout)
    if thread.isAlive():
      error  = 'Runaway process exceeded time limit of '+str(timeout)+'s\n'
      status = -1
      self.framework.log.write(error)
    else:
      if len(output) < 600:
        self.framework.log.write('sh: '+output+'\n')
      else:
<<<<<<< HEAD
        self.framework.log.write('sh: '+output[:200]+'...\n')
    if checkCommand:
      checkCommand(command, status, output, error)
    else:
      self.defaultCheckCommand(command, status, output, error)
=======
        self.framework.log.write('sh: '+output[:600]+'...\n')
        self.framework.log.write('... '+output[-600:]+'\n')
      if checkCommand:
        checkCommand(command, status, output, error)
      else:
        self.defaultCheckCommand(command, status, output, error)
>>>>>>> 302245dc
    return (output, error, status)

  def executeTest(self, test, args = []):
    self.framework.log.write('================================================================================\n')
    self.framework.log.write('TEST '+str(test.im_func.func_name)+' from '+str(test.im_class.__module__)+'('+str(test.im_func.func_code.co_filename)+':'+str(test.im_func.func_code.co_firstlineno)+')\n')
    self.printLine('TESTING: '+str(test.im_func.func_name)+' from '+str(test.im_class.__module__)+'('+str(test.im_func.func_code.co_filename)+':'+str(test.im_func.func_code.co_firstlineno)+')')
    if test.__doc__: self.framework.log.write('  '+test.__doc__+'\n')
    if not isinstance(args, list): args = [args]
    return apply(test, args)

  #################################
  # Define and Substitution Support
  def addDefine(self, name, value):
    '''Designate that "name" should be defined to "value" in the configuration header'''
    self.framework.log.write('Defined '+name+' to '+str(value)+' in '+str(self.__module__)+'\n')
    self.defines[name] = value
    return

  def addSubstitution(self, name, value):
    '''Designate that "@name@" should be replaced by "value" in all files which experience substitution'''
    self.framework.log.write('Substituting '+name+' with '+str(value)+' in '+str(self.__module__)+'\n')
    self.subst[name] = value
    return

  def addArgumentSubstitution(self, name, arg):
    '''Designate that "@name@" should be replaced by "arg" in all files which experience substitution'''
    self.framework.log.write('Substituting '+name+' with '+str(arg)+' in '+str(self.__module__)+'\n')
    self.argSubst[name] = arg
    return

  ################
  # Program Checks
  def getExecutable(self, name, path = '', getFullPath = 0, resultName = ''):
    index = name.find(' ')
    if index >= 0:
      options = name[index:]
      name    = name[:index]
    else:
      options = ''
    if not path or path[-1] == ':': path += os.environ['PATH']
    if not resultName: resultName = name
    found = 0
    for dir in path.split(':'):
      prog = os.path.join(dir, name)

      self.framework.log.write('Checking for program '+prog+'...')
      if os.path.isfile(prog) and os.access(prog, os.X_OK):
        if getFullPath:
          setattr(self, resultName, os.path.abspath(prog)+options)
        else:
          setattr(self, resultName, name+options)
        found = 1
        self.framework.log.write('found\n')
        self.addSubstitution(resultName.upper(), getattr(self, resultName))
        break
      self.framework.log.write('not found\n')
    return found

  def getExecutables(self, names, path = '', getFullPath = 0, resultName = ''):
    for name in names:
      if self.getExecutable(name, path, getFullPath, resultName):
        return name
    return None

  ###############################################
  # Preprocessor, Compiler, and Linker Operations
  def pushLanguage(self, language):
    self.language.append(language)
    return self.setLanguage(self.language[-1])

  def popLanguage(self):
    self.language.pop()
    return self.setLanguage(self.language[-1])

  def setLanguage(self, language):
    if language == 'C':
      self.compilerDefines = 'confdefs.h'
      self.sourceExtension = '.c'
    elif language in ['C++', 'Cxx']:
      self.compilerDefines = 'confdefs.h'
      self.sourceExtension = '.cc'
    elif language == 'F77':
      self.compilerDefines = 'confdefs.h'
      self.sourceExtension = '.F'
    else:
      raise RuntimeError('Unknown language: '+language)
    return

  def checkCCompilerSetup(self):
    if not self.framework.argDB.has_key('CC'):
      raise RuntimeError('Could not find a C compiler. Please set with the option --with-cc or -CC and load the compilers module.')
    return

  def checkCPreprocessorSetup(self):
    if not self.framework.argDB.has_key('CPP'):
      raise RuntimeError('Could not find a C preprocessor. Please set with the option --with-cpp or -CPP and load the compilers module.')
    return

  def checkCxxCompilerSetup(self):
    if not self.framework.argDB.has_key('CXX'):
      raise RuntimeError('Could not find a C++ compiler. Please set with the option --with-cxx or -CXX and load the compilers module.')
    return

  def checkCxxPreprocessorSetup(self):
    if not self.framework.argDB.has_key('CXXCPP'):
      raise RuntimeError('Could not find a C++ preprocessor. Please set with the option --with-cxxcpp or -CXXCPP and load the compilers module.')
    return

  def checkFortranCompilerSetup(self):
    if not self.framework.argDB.has_key('FC'):
      raise RuntimeError('Could not find a Fortran compiler. Please set with the option --with-fc or -FC and load the compilers module.')
    return

  def getCompiler(self):
    language = self.language[-1]
    if language == 'C':
      self.checkCCompilerSetup()
      self.compilerName   = 'CC'
      self.compilerSource = 'conftest'+self.sourceExtension
      self.compilerObj    = 'conftest.o'
      self.compilerFlags  = self.framework.argDB['CFLAGS']+' '+self.framework.argDB['CPPFLAGS']
    elif language in ['C++', 'Cxx']:
      self.checkCxxCompilerSetup()
      self.compilerName   = 'CXX'
      self.compilerSource = 'conftest'+self.sourceExtension
      self.compilerObj    = 'conftest.o'
      self.compilerFlags  = self.framework.argDB['CXXFLAGS']+' '+self.framework.argDB['CPPFLAGS']
    elif language == 'F77':
      self.checkFortranCompilerSetup()
      self.compilerName   = 'FC'
      self.compilerSource = 'conftest'+self.sourceExtension
      self.compilerObj    = 'conftest.o'
      self.compilerFlags  = self.framework.argDB['FFLAGS']
    else:
      raise RuntimeError('Unknown language: '+language)
    self.compiler = self.framework.argDB[self.compilerName]
    return self.compiler

  def getLinker(self):
    language = self.language[-1]
    if language == 'C':
      self.checkCCompilerSetup()
      if 'CC_LD' in self.framework.argDB:
        self.linkerName  = 'CC_LD'
        self.linkerFlags = self.framework.argDB['LDFLAGS']
      elif 'LD' in self.framework.argDB:
        self.linkerName  = 'LD'
        self.linkerFlags = self.framework.argDB['LDFLAGS']
      else:
        self.linkerName  = 'CC'
        self.linkerFlags = self.framework.argDB['CFLAGS']+' '+self.framework.argDB['CPPFLAGS']+' '+self.framework.argDB['LDFLAGS']
      self.linkerSource  = 'conftest.o'
      self.linkerObj     = 'conftest'
    elif language in ['C++', 'Cxx']:
      self.checkCxxCompilerSetup()
      if 'CXX_LD' in self.framework.argDB:
        self.linkerName  = 'CXX_LD'
        self.linkerFlags = self.framework.argDB['LDFLAGS']
      elif 'LD' in self.framework.argDB:
        self.linkerName  = 'LD'
        self.linkerFlags = self.framework.argDB['LDFLAGS']
      else:
        self.linkerName  = 'CXX'
        self.linkerFlags = self.framework.argDB['CXXFLAGS']+' '+self.framework.argDB['CPPFLAGS']+' '+self.framework.argDB['LDFLAGS']
      self.linkerSource  = 'conftest.o'
      self.linkerObj     = 'conftest'
    elif language == 'F77':
      self.checkFortranCompilerSetup()
      if 'FC_LD' in self.framework.argDB:
        self.linkerName  = 'FC_LD'
        self.linkerFlags = self.framework.argDB['LDFLAGS']
      elif 'LD' in self.framework.argDB:
        self.linkerName  = 'LD'
        self.linkerFlags = self.framework.argDB['LDFLAGS']
      else:
        self.linkerName  = 'FC'
        self.linkerFlags = self.framework.argDB['FFLAGS']+' '+self.framework.argDB['LDFLAGS']
      self.linkerSource  = 'conftest.o'
      self.linkerObj     = 'conftest'
    else:
      raise RuntimeError('Unknown language: '+language)
    self.linker = self.framework.argDB[self.linkerName]
    return self.linker

  def getCppCmd(self):
    language = self.language[-1]
    self.getCompiler()
    if language == 'C':
      self.checkCPreprocessorSetup()
      self.cpp      = self.framework.argDB['CPP']
      self.cppFlags = self.framework.argDB['CPPFLAGS']
      self.cppCmd   = self.cpp+' '+self.cppFlags+' '+self.compilerSource
    elif language in ['C++', 'Cxx']:
      self.checkCxxPreprocessorSetup()
      self.cpp      = self.framework.argDB['CXXCPP']
      self.cppFlags = self.framework.argDB['CPPFLAGS']
      self.cppCmd   = self.cpp+' '+self.cppFlags+' '+self.compilerSource
    elif language == 'F77':
      self.checkCPreprocessorSetup()
      self.cpp      = self.framework.argDB['CPP']
      self.cppFlags = self.framework.argDB['CPPFLAGS']
      self.cppCmd   = self.cpp+' '+self.cppFlags+' '+self.compilerSource
    else:
      raise RuntimeError('Unknown language: '+language)
    return self.cppCmd

  def getCompilerCmd(self):
    language = self.language[-1]
    self.getCompiler()
    if language == 'C':
      self.compilerCmd = self.compiler+' -c -o '+self.compilerObj+' '+self.compilerFlags+' '+self.compilerSource
    elif language in ['C++', 'Cxx']:
      self.compilerCmd = self.compiler+' -c -o '+self.compilerObj+' '+self.compilerFlags+' '+self.compilerSource
    elif language == 'F77':
      self.compilerCmd = self.compiler+' -c -o '+self.compilerObj+' '+self.compilerFlags+' '+self.compilerSource
    else:
      raise RuntimeError('Unknown language: '+language)
    return self.compilerCmd

  def getLinkerCmd(self):
    language = self.language[-1]
    #  need to save linker flags because getLinker() overwrites them
    if hasattr(self,'linkerFlags'): lf = self.linkerFlags
    else:                           lf = ''
    self.getLinker()
    if language in ['C', 'C++', 'Cxx', 'F77']:
      self.linkerCmd = self.linker+' -o '+self.linkerObj+' '+self.linkerFlags+lf+' '+self.linkerSource+' '+self.framework.argDB['LIBS']
    else:
      raise RuntimeError('Unknown language: '+language)
    return self.linkerCmd

  def getCode(self, includes, body = None, codeBegin = None, codeEnd = None):
    language = self.language[-1]
    if includes and not includes[-1] == '\n':
      includes += '\n'
    if language in ['C', 'C++', 'Cxx']:
      codeStr = '#include "confdefs.h"\n'+includes
      if not body is None:
        if codeBegin is None:
          codeBegin = '\nint main() {\n'
        if codeEnd is None:
          codeEnd   = ';\n  return 0;\n}\n'
        codeStr += codeBegin+body+codeEnd
    elif language == 'F77':
      if not includes is None:
        codeStr = includes
      else:
        codeStr = ''
      if not body is None:
        if codeBegin is None:
          codeBegin = '      program main\n'
        if codeEnd is None:
          codeEnd   = '\n      end\n'
        codeStr += codeBegin+body+codeEnd
    else:
      raise RuntimeError('Invalid language: '+language)
    return codeStr

  def openPipe(self, command):
    '''We need to use the asynchronous version here since we want to avoid blocking reads'''
    import popen2

    pipe = None
    if hasattr(popen2, 'Popen3'):
      pipe   = popen2.Popen3(command, 1)
      input  = pipe.tochild
      output = pipe.fromchild
      err    = pipe.childerr
    else:
      (input, output, err) = os.popen3(command)
    return (input, output, err, pipe)

  def runShellCommand(self, command):
    ret     = None
    out     = ''
    err     = ''
    self.framework.log.write('Executing: '+command+'\n')
    (input, output, error, pipe) = self.openPipe(command)
    input.close()
    outputClosed = 0
    errorClosed  = 0
    while 1:
      ready = select.select([output, error], [], [])
      if len(ready[0]):
        if error in ready[0]:
          msg = error.readline()
          if msg:
            err += msg
          else:
            errorClosed = 1
        if output in ready[0]:
          msg = output.readline()
          if msg:
            out += msg
          else:
            outputClosed = 1
      if outputClosed and errorClosed:
        break
    output.close()
    error.close()
    if pipe:
      # We would like the NOHANG argument here
      ret = pipe.wait()
    return (out, err, ret)

  def preprocess(self, codeStr):
    def report(command, status, output, error):
      if error or status:
        self.framework.log.write('ERR (preprocessor): '+error)
        self.framework.log.write('ret = '+str(status)+'\n')
        self.framework.log.write('Source:\n'+self.getCode(codeStr))
      return

    command = self.getCppCmd()
    self.framework.outputHeader(self.compilerDefines)
    f = file(self.compilerSource, 'w')
    f.write(self.getCode(codeStr))
    f.close()
    (out, err, ret) = self.executeShellCommand(command, checkCommand = report)
    if os.path.isfile(self.compilerDefines): os.remove(self.compilerDefines)
    if os.path.isfile(self.compilerSource): os.remove(self.compilerSource)
    return (out, err, ret)

  def outputPreprocess(self, codeStr):
    '''Return the contents of stdout when preprocessing "codeStr"'''
    return self.preprocess(codeStr)[0]

  def checkPreprocess(self, codeStr):
    '''Return True if an error occurred
       - An error is signaled by a nonzero return code, or output on stderr'''
    (out, err, ret) = self.preprocess(codeStr)
    return not ret and not len(err)

  def filterCompileOutput(self, output):
    return self.framework.filterCompileOutput(output)

  def outputCompile(self, includes = '', body = '', cleanup = 1, codeBegin = None, codeEnd = None):
    '''Return the error output from this compile and the return code'''
    def report(command, status, output, error):
      if error or status:
        self.framework.log.write('ERR (compiler): '+output)
        self.framework.log.write('ret = '+str(status)+'\n')
        self.framework.log.write('Source:\n'+self.getCode(includes, body, codeBegin, codeEnd))
      return

    command = self.getCompilerCmd()
    self.framework.outputHeader(self.compilerDefines)
    f = file(self.compilerSource, 'w')
    f.write(self.getCode(includes, body, codeBegin, codeEnd))
    f.close()
    (out, err, ret) = self.executeShellCommand(command, checkCommand = report)
    if os.path.isfile(self.compilerDefines): os.remove(self.compilerDefines)
    if os.path.isfile(self.compilerSource): os.remove(self.compilerSource)
    if cleanup and os.path.isfile(self.compilerObj): os.remove(self.compilerObj)
    return (out, err, ret)

  def checkCompile(self, includes = '', body = '', cleanup = 1, codeBegin = None, codeEnd = None):
    '''Returns True if the compile was successful'''
    (output, error, returnCode) = self.outputCompile(includes, body, cleanup)
    output = self.filterCompileOutput(output)
    return not (returnCode or len(output))

  def checkCompilerFlag(self, flag):
    '''Determine whether the compiler accepts the given flag'''
    self.getCompiler()
    self.compilerFlags += ' '+flag
    (output, error, status) = self.outputCompile('', '')
    output += error
    if status or output.find('unrecognized option') >= 0 or output.find('unknown flag') >= 0:
      return 0
    return 1

  def filterLinkOutput(self, output):
    return self.framework.filterLinkOutput(output)

  def outputLink(self, includes, body, cleanup = 1, codeBegin = None, codeEnd = None):
    (out, err, ret) = self.outputCompile(includes, body, cleanup = 0, codeBegin = codeBegin, codeEnd = codeEnd)
    out = self.filterCompileOutput(out)
    if ret or len(out):
      return (out, ret)

    def report(command, status, output, error):
      if error or status:
        self.framework.log.write('ERR (linker): '+error)
        self.framework.log.write(' output: '+output)
        self.framework.log.write('ret = '+str(status)+'\n')
        self.framework.log.write(' in '+self.getLinkerCmd()+'\n')
        self.framework.log.write('Source:\n'+self.getCode(includes, body, codeBegin, codeEnd))
      return

    (out, err, ret) = self.executeShellCommand(self.getLinkerCmd(), checkCommand = report)
    if sys.platform[:3] == 'win' or sys.platform == 'cygwin':
      self.linkerObj = self.linkerObj+'.exe'
    if os.path.isfile(self.compilerObj): os.remove(self.compilerObj)
    if cleanup and os.path.isfile(self.linkerObj): os.remove(self.linkerObj)
    return (err, ret)

  def checkLink(self, includes = '', body = '', cleanup = 1, codeBegin = None, codeEnd = None):
    (output, returnCode) = self.outputLink(includes, body, cleanup, codeBegin, codeEnd)
    output = self.filterLinkOutput(output)
    return not (returnCode or len(output))

  def checkLinkerFlag(self, flag):
    '''Determine whether the linker accepts the given flag'''
    self.getLinker()
    self.linkerFlags += ' '+flag
    (output, status) = self.outputLink('', '')
    if status or output.find('unrecognized option') >= 0 or output.find('unknown flag') >= 0:
      return 0
    return 1

  def outputRun(self, includes, body, cleanup = 1):
    if not self.checkLink(includes, body, cleanup = 0): return ('', 1)
    if not os.path.isfile(self.linkerObj) or not os.access(self.linkerObj, os.X_OK):
      self.framework.log.write('ERR (executable): '+self.linkerObj+' is not executable')
      return ('', 1)
    command = './'+self.linkerObj
    self.framework.log.write('Executing: '+command+'\n')
    (status, output) = commands.getstatusoutput(command)
    if status:
      self.framework.log.write('ERR (executable): '+output+'\n')
      self.framework.log.write('ret = '+str(status)+'\n')
    if os.path.isfile(self.compilerObj): os.remove(self.compilerObj)
    if cleanup and os.path.isfile(self.linkerObj): os.remove(self.linkerObj)
    return (output, status)

  def checkRun(self, includes = '', body = '', cleanup = 1):
    (output, returnCode) = self.outputRun(includes, body, cleanup)
    return not returnCode

  ######################################
  # Methods for Autoconf Macro Execution
  def getDefaultMacros(self):
    '''Macros that seems necessary to run any given Autoconf macro'''
    return 'AC_INIT_BINSH\nAC_CONFIG_AUX_DIR('+self.configAuxDir+')\n'

  def getMacroVersion(self, macro):
    '''This is the version of Autoconf required by the macro'''
    m = re.search(r'^dnl\s+Version:\s+(?P<version>\d+\.\d+)', macro, re.M)
    if m:
      return m.group('version')
    else:
      return ''

  def getMacroVariables(self, macro):
    '''These are the variables output by the macro'''
    varRE = re.compile(r'^dnl\s+Variable:\s+(?P<variable>\w+)', re.M)
    return varRE.findall(macro)

  def replaceDefaultDescriptors(self, codeStr):
    '''Autoconf defines several default file descriptors, which we must assign'''
    newCode = re.sub('AC_FD_MSG', self.acMsgFD, codeStr)
    newCode = re.sub('AC_FD_CC',  self.getAcCCFD(),  newCode)
    return newCode

  def findUndefinedMacros(self, codeStr):
    '''This finds Auotconf macros which have not been expanded because no definitions have been found'''
    matches = re.findall(r'AC_\w+', codeStr)
    if len(matches):
      msg = 'Undefined macros:\n'
      for m in matches: msg += '  '+m+'\n'
      raise RuntimeError(msg)
    return

  def macroToShell(self, macro):
    '''This takes the text of an Autoconf macro and returns a tuple of the corresponding shell code and output variable names'''
    self.getMacroVersion(macro)
    command = self.m4
    if self.acMacroDir:
      command += ' -I'+self.acMacroDir
    if self.acLocalDir:
      command += ' -I'+self.acLocalDir+' -DAC_LOCALDIR='+self.acLocalDir
    if self.acReload and os.path.exists(os.path.join(self.acMacroDir, 'autoconf.m4f')):
      command += ' '+self.acReload+' autoconf.m4f'
    else:
      command += ' autoconf.m4'
    (input, output) = os.popen2(command)
    input.write(self.getDefaultMacros()+macro)
    input.close()
    out = output.read()
    shellCode = self.replaceDefaultDescriptors(out)
    self.findUndefinedMacros(shellCode)
    output.close()
    return (re.sub('__oline__', '0', shellCode), self.getMacroVariables(macro))

  def getDefaultVariables(self):
    '''These shell variables are set by Autoconf, and seem to be necessary to run any given macro'''
    return '''
    host=NONE
    nonopt=NONE
    CONFIG_SHELL=%s
    ac_ext="c"
    ac_exeext=""
    ac_cpp=\'$CPP $CPPFLAGS\'
    ac_compile=\'${CC-cc} -c $CFLAGS $CPPFLAGS conftest.$ac_ext 1>&%s\'
    ac_link=\'${CC-cc} -o conftest${ac_exeext} $CFLAGS $CPPFLAGS $LDFLAGS conftest.$ac_ext $LIBS 1>&%s\'
    exec %s>>%s
    ''' % (self.shell, self.getAcCCFD(), self.getAcCCFD(), self.getAcCCFD(), self.framework.logName)

  def parseShellOutput(self, output):
    '''This retrieves the output variable values from macro shell code'''
    results = {}
    varRE   = re.compile(r'(?P<name>\w+)\s+=\s+(?P<value>.*)')
    for line in output.split('\n'):
      m = varRE.match(line)
      if m: results[m.group('name')] = m.group('value')
    return results

  def executeShellCode(self, code):
    '''This executes the shell code for an Autoconf macro, appending code which causes the output variables to be printed'''
    codeStr  = self.getDefaultVariables()
    codeStr += code[0]
    for var in code[1]:
      codeStr += 'echo "'+var+' = " ${'+var+'}\n'
    self.framework.outputHeader(self.compilerDefines)
    (input, output) = os.popen4(self.shell)
    input.write(codeStr)
    input.close()
    results = output.read()
    output.close()
    if os.path.isfile(self.compilerDefines): os.remove(self.compilerDefines)
    return self.parseShellOutput(results)

  def configure(self):
    pass

  def splitLibs(self,libArgs):
    '''Takes a string containing a list of libraries (including potentially -L, -l, -w etc) and generates a list of libraries'''
    dirs = []
    libs = []
    for arg in libArgs.split(' '):
      if not arg: continue
      if arg.startswith('-L'):
        dirs.append(arg[2:])
      elif arg.startswith('-l'):
        libs.append(arg[2:])
      elif not arg.startswith('-'):
        libs.append(arg)
    libArgs = []
    for lib in libs:
      if not os.path.isabs(lib):
        added = 0
        for dir in dirs:
          if added:
	    break
	  for ext in ['a', 'so']:
            filename = os.path.join(dir, 'lib'+lib+'.'+ext)
            if os.path.isfile(filename):
              libArgs.append(filename)
              added = 1
              break
      else:
        libArgs.append(lib)
    return libArgs

  def splitIncludes(self,incArgs):
    '''Takes a string containing a list of include directories with -I and generates a list of includes'''
    includes = []
    for inc in incArgs.split(' '):
      if inc.startswith('-I'):
        # check if directory exists?
        includes.append(inc[2:])
    return includes<|MERGE_RESOLUTION|>--- conflicted
+++ resolved
@@ -113,20 +113,12 @@
       if len(output) < 600:
         self.framework.log.write('sh: '+output+'\n')
       else:
-<<<<<<< HEAD
-        self.framework.log.write('sh: '+output[:200]+'...\n')
+        self.framework.log.write('sh: '+output[:600]+'...\n')
+        self.framework.log.write('... '+output[-600:]+'\n')
     if checkCommand:
       checkCommand(command, status, output, error)
     else:
       self.defaultCheckCommand(command, status, output, error)
-=======
-        self.framework.log.write('sh: '+output[:600]+'...\n')
-        self.framework.log.write('... '+output[-600:]+'\n')
-      if checkCommand:
-        checkCommand(command, status, output, error)
-      else:
-        self.defaultCheckCommand(command, status, output, error)
->>>>>>> 302245dc
     return (output, error, status)
 
   def executeTest(self, test, args = []):
