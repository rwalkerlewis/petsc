--- conflicted
+++ resolved
@@ -96,14 +96,7 @@
 
   def checkMath(self):
     '''Check for sin() in libm, the math library'''
-<<<<<<< HEAD
-    #This check is not necessary and breaks on some win32fe compilers.
-    wfe = self.framework.argDB['CC'].split()[0]
-    import os
-    if not (os.path.splitext(os.path.basename(wfe))[0] == 'win32fe'):
-=======
     if not self.check('','sin', prototype = 'double sin(double);', call = 'sin(1.0);\n'):
->>>>>>> 3f01a1f9
       self.check('m', 'sin', prototype = 'double sin(double);', call = 'sin(1.0);\n')
     return
 
