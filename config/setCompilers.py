from __future__ import generators
import config.base

import os

# not sure how to handle this with 'self' so its outside the class
def noCheck(command, status, output, error):
  return

class Configure(config.base.Configure):
  def __init__(self, framework):
    config.base.Configure.__init__(self, framework)
    self.headerPrefix = ''
    self.substPrefix  = ''
    self.use64BitPointers = 0
    self.usedMPICompilers = 0
    self.mainLanguage = 'C'
    return

  def __str__(self):
    desc = ['Compilers:']
    if hasattr(self, 'CC'):
      self.pushLanguage('C')
      desc.append('  C Compiler:         '+self.getCompiler()+' '+self.getCompilerFlags())
      if not self.getLinker() == self.getCompiler(): desc.append('  C Linker:           '+self.getLinker()+' '+self.getLinkerFlags())
      self.popLanguage()
    if hasattr(self, 'CXX'):
      self.pushLanguage('Cxx')
      desc.append('  C++ Compiler:       '+self.getCompiler()+' '+self.getCompilerFlags())
      if not self.getLinker() == self.getCompiler(): desc.append('  C++ Linker:         '+self.getLinker()+' '+self.getLinkerFlags())
      self.popLanguage()
    if hasattr(self, 'FC'):
      self.pushLanguage('FC')
      desc.append('  Fortran Compiler:   '+self.getCompiler()+' '+self.getCompilerFlags())
      if not self.getLinker() == self.getCompiler(): desc.append('  Fortran Linker:     '+self.getLinker()+' '+self.getLinkerFlags())
      self.popLanguage()
    desc.append('Linkers:')
    if hasattr(self, 'staticLinker'):
      desc.append('  Static linker:   '+self.getSharedLinker()+' '+self.AR_FLAGS)
    elif hasattr(self, 'sharedLinker'):
      desc.append('  Shared linker:   '+self.getSharedLinker()+' '+self.getSharedLinkerFlags())
    if hasattr(self, 'dynamicLinker'):
      desc.append('  Dynamic linker:   '+self.getDynamicLinker()+' '+self.getDynamicLinkerFlags())
    return '\n'.join(desc)+'\n'

  def setupHelp(self, help):
    import nargs

    help.addArgument('Compilers', '-with-cpp=<prog>', nargs.Arg(None, None, 'Specify the C preprocessor'))
    help.addArgument('Compilers', '-with-cc=<prog>',  nargs.Arg(None, None, 'Specify the C compiler'))
    help.addArgument('Compilers', '-with-cxx=<prog>', nargs.Arg(None, None, 'Specify the C++ compiler'))
    help.addArgument('Compilers', '-with-fc=<prog>',  nargs.Arg(None, None, 'Specify the Fortran compiler'))

    help.addArgument('Compilers', '-with-gnu-compilers=<bool>',      nargs.ArgBool(None, 1, 'Try to use GNU compilers'))
    help.addArgument('Compilers', '-with-vendor-compilers=<vendor>', nargs.Arg(None, '', 'Try to use vendor compilers (no argument all vendors, 0 no vendors)'))
    help.addArgument('Compilers', '-with-64-bit-pointers=<bool>',    nargs.ArgBool(None, 0, 'Use 64 bit compilers and libraries (currently need to specify vendor)'))

    help.addArgument('Compilers', '-with-large-file-io=<bool>', nargs.ArgBool(None, 0, 'Allow IO with files greater then 2 GB'))
    help.addArgument('Compilers', '-CPP=<prog>',            nargs.Arg(None, None, 'Specify the C preprocessor'))
    help.addArgument('Compilers', '-CPPFLAGS=<string>',     nargs.Arg(None, '',   'Specify the C preprocessor options'))
    help.addArgument('Compilers', '-CXXPP=<prog>',          nargs.Arg(None, None, 'Specify the C++ preprocessor'))
    help.addArgument('Compilers', '-CC=<prog>',             nargs.Arg(None, None, 'Specify the C compiler'))
    help.addArgument('Compilers', '-CFLAGS=<string>',       nargs.Arg(None, '',   'Specify the C compiler options'))
    help.addArgument('Compilers', '-CXX=<prog>',            nargs.Arg(None, None, 'Specify the C++ compiler'))
    help.addArgument('Compilers', '-CXXFLAGS=<string>',     nargs.Arg(None, '',   'Specify the C++ compiler options'))
    help.addArgument('Compilers', '-CXX_CXXFLAGS=<string>', nargs.Arg(None, '',   'Specify the C++ compiler-only options'))
    help.addArgument('Compilers', '-CXXCPPFLAGS=<string>',  nargs.Arg(None, '',   'Specify the C++ preprocessor options'))
    help.addArgument('Compilers', '-FC=<prog>',             nargs.Arg(None, None, 'Specify the Fortran compiler'))
    help.addArgument('Compilers', '-FFLAGS=<string>',       nargs.Arg(None, '',   'Specify the Fortran compiler options'))

##    help.addArgument('Compilers', '-LD=<prog>',              nargs.Arg(None, None, 'Specify the executable linker'))
##    help.addArgument('Compilers', '-CC_LD=<prog>',           nargs.Arg(None, None, 'Specify the linker for C only'))
##    help.addArgument('Compilers', '-CXX_LD=<prog>',          nargs.Arg(None, None, 'Specify the linker for C++ only'))
##    help.addArgument('Compilers', '-FC_LD=<prog>',           nargs.Arg(None, None, 'Specify the linker for Fortran only'))
    help.addArgument('Compilers', '-LD_SHARED=<prog>',       nargs.Arg(None, None, 'Specify the shared linker'))
    help.addArgument('Compilers', '-LDFLAGS=<string>',       nargs.Arg(None, '',   'Specify the linker options'))
    help.addArgument('Compilers', '-CC_LINKER_FLAGS',        nargs.Arg(None, [], 'Specify the C linker flags'))
    help.addArgument('Compilers', '-CXX_LINKER_FLAGS',       nargs.Arg(None, [], 'Specify the Cxx linker flags'))
    help.addArgument('Compilers', '-FC_LINKER_FLAGS',        nargs.Arg(None, [], 'Specify the FC linker flags'))
    help.addArgument('Compilers', '-with-ar',                nargs.Arg(None, None,   'Specify the archiver'))
    help.addArgument('Compilers', '-AR',                     nargs.Arg(None, None,   'Specify the archiver flags'))
    help.addArgument('Compilers', '-AR_FLAGS',               nargs.Arg(None, None,   'Specify the archiver flags'))
    help.addArgument('Compilers', '-with-ranlib',            nargs.Arg(None, None,   'Specify ranlib'))
    help.addArgument('Compilers', '-with-pic',               nargs.ArgBool(None, 0, 'Compile with -fPIC or equivalent flag if possible'))
    help.addArgument('Compilers', '-with-shared-ld=<prog>',  nargs.Arg(None, None, 'Specify the shared linker'))
    help.addArgument('Compilers', '-sharedLibraryFlags',     nargs.Arg(None, [], 'Specify the shared library flags'))
    help.addArgument('Compilers', '-dynamicLibraryFlags',    nargs.Arg(None, [], 'Specify the dynamic library flags'))
    help.addArgument('Compilers', '-LIBS=<string>',          nargs.Arg(None, None, 'Specify extra libraries for all links'))
    return

  def setupDependencies(self, framework):
    config.base.Configure.setupDependencies(self, framework)
    self.headers = framework.require('config.headers', None)
    self.libraries = framework.require('config.libraries', None)
    return

  def isNAG(compiler):
    '''Returns true if the compiler is a NAG F90 compiler'''
    try:
      (output, error, status) = config.base.Configure.executeShellCommand(compiler+' -V',checkCommand = noCheck)
      output = output + error
      if output.find('NAGWare Fortran') >= 0 or output.find('The Numerical Algorithms Group Ltd') >= 0:
        return 1
    except RuntimeError:
      pass
    return 0
  isNAG = staticmethod(isNAG)

  def isGNU(compiler):
    '''Returns true if the compiler is a GNU compiler'''
    try:
      (output, error, status) = config.base.Configure.executeShellCommand(compiler+' --help')
      output = output + error
      if output.find('Unrecognised option --help passed to ld') >=0:    # NAG f95 compiler
        return 0
      if output.find('www.gnu.org') >= 0 or output.find('developer.apple.com') >= 0 or output.find('bugzilla.redhat.com') >= 0 or output.find('gcc.gnu.org') >= 0 or (output.find('gcc version')>=0 and not output.find('Intel(R)')>= 0):
        return 1
    except RuntimeError:
      pass
    return 0
  isGNU = staticmethod(isGNU)

  def isG95(compiler):
    '''Returns true if the compiler is g95'''
    try:
      (output, error, status) = config.base.Configure.executeShellCommand(compiler+' --help')
      output = output + error
      if output.find('Unrecognised option --help passed to ld') >=0:    # NAG f95 compiler
        return 0
      if output.find('http://www.g95.org') >= 0:
        return 1
    except RuntimeError:
      pass
    return 0
  isG95 = staticmethod(isG95)

  def isCompaqF90(compiler):
    '''Returns true if the compiler is Compaq f90'''
    try:
      (output, error, status) = config.base.Configure.executeShellCommand(compiler+' --help')
      output = output + error
      if output.find('Unrecognised option --help passed to ld') >=0:    # NAG f95 compiler
        return 0
      if output.find('Compaq Visual Fortran') >= 0 or output.find('Digital Visual Fortran') >=0 :
        return 1
    except RuntimeError:
      pass
    return 0
  isCompaqF90 = staticmethod(isCompaqF90)

  def isSun(compiler):
    '''Returns true if the compiler is a Sun compiler'''
    try:
      (output, error, status) = config.base.Configure.executeShellCommand(compiler+' -flags')
      output = output + error
      if output.find('Unrecognised option --help passed to ld') >=0:    # NAG f95 compiler
        return 0
      if output.find('http://www.sun.com') >= 0 or output.find('http://docs.sun.com') >=0:
        return 1
    except RuntimeError:
      pass
    return 0
  isSun = staticmethod(isSun)

  def isIBM(compiler):
    '''Returns true if the compiler is a IBM compiler'''
    try:
      (output, error, status) = config.base.Configure.executeShellCommand(compiler+' -flags')
      output = output + error
      #
      # Do not know what to look for for IBM compilers
      #
      return 0
    except RuntimeError:
      pass
    return 0
  isIBM = staticmethod(isIBM)

  def isIntel(compiler):
    '''Returns true if the compiler is a Intel compiler'''
    try:
      (output, error, status) = config.base.Configure.executeShellCommand(compiler+' --help')
      output = output + error
      if output.find('Intel Corporation') >= 0 :
        return 1
    except RuntimeError:
      pass
    return 0
  isIntel = staticmethod(isIntel)

  def isCray(compiler):
    '''Returns true if the compiler is a Cray compiler'''
    try:
      (output, error, status) = config.base.Configure.executeShellCommand(compiler+' -V')
      output = output + error
      if output.find('Cray Standard C') >= 0 or output.find('Cray C++') >= 0 or output.find('Cray Fortran') >= 0:
        return 1
    except RuntimeError:
      pass
    return 0
  isCray = staticmethod(isCray)
  
  def isPGI(compiler):
    '''Returns true if the compiler is a PGI compiler'''
    try:
      (output, error, status) = config.base.Configure.executeShellCommand(compiler+' -V')
      output = output + error
      if output.find('The Portland Group') >= 0:
        return 1
    except RuntimeError:
      pass
    return 0
  isPGI = staticmethod(isPGI)
  
  def isLinux():
    '''Returns true if system is linux'''
    (output, error, status) = config.base.Configure.executeShellCommand('uname -s')
    if not status and output.lower().strip().find('linux') >= 0:
      return 1
    else:
      return 0
  isLinux = staticmethod(isLinux)

  def isCygwin():
    '''Returns true if system is cygwin'''
    (output, error, status) = config.base.Configure.executeShellCommand('uname -s')
    if not status and output.lower().strip().find('cygwin') >= 0:
      return 1
    else:
      return 0
  isCygwin = staticmethod(isCygwin)

  def isSolaris():
    '''Returns true if system is solaris'''
    (output, error, status) = config.base.Configure.executeShellCommand('uname -s')
    if not status and output.lower().strip().find('sunos') >= 0:
      return 1
    else:
      return 0
  isSolaris = staticmethod(isSolaris)

  def isDarwin():
    '''Returns true if system is Darwin/MacOSX'''
    #replace self.framework.host_cpu == 'powerpc' and self.framework.host_vendor == 'apple' and self.framework.host_os.startswith('darwin'):
    (output, error, status) = config.base.Configure.executeShellCommand('uname -s')
    if not status:
      return output.lower().strip() == 'darwin'
    return 0
  isDarwin = staticmethod(isDarwin)

  def isWindows(compiler):
    '''Returns true if the compiler is a Windows compiler'''
    if compiler in ['icl', 'cl', 'bcc32', 'ifl', 'df']:
      return 1
    if compiler in ['ifort','f90'] and Configure.isCygwin():
      return 1
    if compiler in ['lib', 'tlib']:
      return 1
    return 0
  isWindows = staticmethod(isWindows)

  def useMPICompilers(self):
    if ('with-cc' in self.argDB and self.argDB['with-cc'] != '0') or 'CC' in self.argDB:
      return 0
    if ('with-cxx' in self.argDB and self.argDB['with-cxx'] != '0') or 'CXX' in self.argDB:
      return 0
    if ('with-fc' in self.argDB and self.argDB['with-fc'] != '0') or 'FC' in self.argDB:
      return 0
    if 'with-mpi' in self.argDB and self.argDB['with-mpi'] and self.argDB['with-mpi-compilers'] and not self.argDB['download-mpich'] == 1 and not self.argDB['download-openmpi'] == 1:
      return 1
    return 0

  def checkVendor(self):
    '''Determine the compiler vendor'''
    self.vendor = self.framework.argDB['with-vendor-compilers']
    if self.framework.argDB['with-vendor-compilers'] == 'no' or self.framework.argDB['with-vendor-compilers'] == 'false':
      self.vendor = None
    if self.framework.argDB['with-vendor-compilers'] == '1' or self.framework.argDB['with-vendor-compilers'] == 'yes' or self.framework.argDB['with-vendor-compilers'] == 'true':
      self.vendor = ''
    self.logPrint('Compiler vendor is "'+str(self.vendor)+'"')
    return

  def checkInitialFlags(self):
    '''Initialize the compiler and linker flags'''
    for language in ['C', 'Cxx', 'FC']:
      self.pushLanguage(language)
      for flagsArg in [self.getCompilerFlagsName(language), self.getCompilerFlagsName(language, 1), self.getLinkerFlagsName(language)]:
        setattr(self, flagsArg, self.argDB[flagsArg])
        self.framework.logPrint('Initialized '+flagsArg+' to '+str(getattr(self, flagsArg)))
      self.popLanguage()
    for flagsArg in ['CPPFLAGS', 'CC_LINKER_FLAGS', 'CXX_LINKER_FLAGS', 'FC_LINKER_FLAGS', 'sharedLibraryFlags', 'dynamicLibraryFlags']:
      setattr(self, flagsArg, self.argDB[flagsArg])
      self.framework.logPrint('Initialized '+flagsArg+' to '+str(getattr(self, flagsArg)))
    if 'LIBS' in self.argDB:
      self.LIBS = self.argDB['LIBS']
    else:
      self.LIBS = ''
    return

  def checkCompiler(self, language):
    '''Check that the given compiler is functional, and if not raise an exception'''
    self.pushLanguage(language)
    if not self.checkCompile():
      self.popLanguage()
      raise RuntimeError('Cannot compile '+language+' with '+self.getCompiler()+'.')
    if not self.checkLink():
      self.popLanguage()
      raise RuntimeError('Cannot compile/link '+language+' with '+self.getCompiler()+'.')
    if not self.framework.argDB['with-batch']:
      if not self.checkRun():
        self.popLanguage()
<<<<<<< HEAD
        raise OSError('Cannot run executables created with '+language+'. It is possible that you will need to configure using --with-batch which allows configuration without interactive sessions.')
=======
        raise OSError('Cannot run executables created with '+language+'. If this machine uses a batch system \nto submit jobs you will need to configure using/configure.py with the additional option  --with-batch.\n Otherwise there is problem with the compilers. Can you compile and run code with your C/C++ (and maybe Fortran) compilers?\n')
>>>>>>> ac4212de
    self.popLanguage()
    return

  def generateCCompilerGuesses(self):
    '''Determine the C compiler using CC, then --with-cc, then MPI, then GNU, then vendors
       - Any given category can be excluded'''
    import os


    if hasattr(self, 'CC'):
      yield self.CC
    elif self.framework.argDB.has_key('with-cc'):
      if self.isWindows(self.framework.argDB['with-cc']):
        yield 'win32fe '+self.framework.argDB['with-cc']
      else:
        yield self.framework.argDB['with-cc']
      raise RuntimeError('C compiler you provided with -with-cc='+self.framework.argDB['with-cc']+' does not work')
    elif self.framework.argDB.has_key('CC'):
      if 'CC' in os.environ and os.environ['CC'] == self.framework.argDB['CC']:
        self.logPrintBox('\n*****WARNING: Using C compiler '+self.framework.argDB['CC']+' from environmental variable CC****\nAre you sure this is what you want? If not, unset that environmental variable and run configure again')
      if self.isWindows(self.framework.argDB['CC']):
        yield 'win32fe '+self.framework.argDB['CC']
      else:
        yield self.framework.argDB['CC']
      raise RuntimeError('C compiler you provided with -CC='+self.framework.argDB['CC']+' does not work')
    elif self.useMPICompilers() and 'with-mpi-dir' in self.argDB and os.path.isdir(os.path.join(self.argDB['with-mpi-dir'], 'bin')):
      self.usedMPICompilers = 1
      yield os.path.join(self.framework.argDB['with-mpi-dir'], 'bin', 'mpicc')
      yield os.path.join(self.framework.argDB['with-mpi-dir'], 'bin', 'mpcc')
      yield os.path.join(self.framework.argDB['with-mpi-dir'], 'bin', 'hcc')
      yield os.path.join(self.framework.argDB['with-mpi-dir'], 'bin', 'mpcc_r')
      self.usedMPICompilers = 0
      raise RuntimeError('MPI compiler wrappers in '+self.framework.argDB['with-mpi-dir']+'/bin do not work. See http://www.mcs.anl.gov/petsc/petsc-as/documentation/faq.html#mpi-compilers')
    else:
      if self.useMPICompilers():
        self.usedMPICompilers = 1
        if Configure.isGNU('mpicc') and self.framework.argDB['with-gnu-compilers']:
          yield 'mpicc'
        if Configure.isGNU('hcc') and self.framework.argDB['with-gnu-compilers']:
          yield 'hcc'
        if not Configure.isGNU('mpicc') and (not self.vendor is None):
          yield 'mpicc'
        if not Configure.isGNU('hcc') and (not self.vendor is None):
          yield 'hcc'
        if not self.vendor is None:
          yield 'mpcc_r'
          yield 'mpcc'
          yield 'mpxlc'
        self.usedMPICompilers = 0
      vendor = self.vendor
      if (not vendor) and self.framework.argDB['with-gnu-compilers']:
        yield 'gcc'
        if Configure.isGNU('cc'):
          yield 'cc'     
      if not self.vendor is None:
        if not vendor and not Configure.isGNU('cc'):
          yield 'cc'
        if vendor == 'borland' or not vendor:
          yield 'win32fe bcc32'
        if vendor == 'kai' or not vendor:
          yield 'kcc'
        if vendor == 'ibm' or not vendor:
          yield 'xlc'
        if vendor == 'intel' or not vendor:
          yield 'icc'
          yield 'ecc'          
          yield 'win32fe icl'
        if vendor == 'microsoft' or not vendor:
          yield 'win32fe cl'
        if vendor == 'portland' or not vendor:
          yield 'pgcc'
        if vendor == 'solaris' or not vendor:
          if not Configure.isGNU('cc'):
            yield 'cc'
      # duplicate code
      if self.framework.argDB['with-gnu-compilers']:
        yield 'gcc'
        if Configure.isGNU('cc'):
          yield 'cc'     
    return

  def checkCCompiler(self):
    '''Locate a functional C compiler'''
    if 'with-cc' in self.framework.argDB and self.framework.argDB['with-cc'] == '0':
      raise RuntimeError('A functional C compiler is necessary for configure, cannot use --with-cc=0')
    for compiler in self.generateCCompilerGuesses():
      try:
        if self.getExecutable(compiler, resultName = 'CC'):
          self.checkCompiler('C')
          if self.framework.argDB['with-64-bit-pointers']:
            if Configure.isGNU(self.CC):
              self.pushLanguage('C')
              try:
                self.addCompilerFlag('-m64')
                self.use64BitPointers = 1
              except RuntimeError, e:
                self.logPrint('GNU 64-bit C compilation not working: '+str(e))
              self.popLanguage()
            elif self.vendor == 'solaris' or Configure.isSun(self.CC):
              self.pushLanguage('C')
              try:
                self.addCompilerFlag('-xarch=v9')
                self.use64BitPointers = 1
              except RuntimeError, e:
                self.logPrint('Solaris 64-bit C compilation not working: '+str(e))
              self.popLanguage()
            elif self.vendor == 'ibm' or Configure.isIBM(self.CC):
              self.pushLanguage('C')
              try:
                self.addCompilerFlag('-q64')
                self.use64BitPointers = 1
              except RuntimeError, e:
                self.logPrint('IBM 64-bit C compilation not working: '+str(e))
              self.popLanguage()
          break
      except RuntimeError, e:
        import os

        self.logPrint('Error testing C compiler: '+str(e))
        if os.path.basename(self.CC) == 'mpicc':
          self.framework.logPrint(' MPI installation '+str(self.CC)+' is likely incorrect.\n  Use --with-mpi-dir to indicate an alternate MPI.')
        del self.CC
    if not hasattr(self, 'CC'):
      raise RuntimeError('Could not locate a functional C compiler')
    return

  def generateCPreprocessorGuesses(self):
    '''Determines the C preprocessor from CPP, then --with-cpp, then the C compiler'''
    if 'with-cpp' in self.framework.argDB:
      yield self.framework.argDB['with-cpp']
    elif 'CPP' in self.framework.argDB:
      yield self.framework.argDB['CPP']
    else:
      yield self.CC+' -E'
      yield self.CC+' --use cpp32'
      yield 'gcc -E'
    return

  def checkCPreprocessor(self):
    '''Locate a functional C preprocessor'''
    for compiler in self.generateCPreprocessorGuesses():
      try:
        if self.getExecutable(compiler, resultName = 'CPP'):
          self.pushLanguage('C')
          if not self.checkPreprocess('#include <stdlib.h>\n'):
            raise RuntimeError('Cannot preprocess C with '+self.CPP+'.')
          self.popLanguage()
          return
      except RuntimeError, e:
        self.popLanguage()
    raise RuntimeError('Cannot find a C preprocessor')
    return

  def generateCxxCompilerGuesses(self):
    '''Determine the Cxx compiler using CXX, then --with-cxx, then MPI, then GNU, then vendors
       - Any given category can be excluded'''
    import os

    if hasattr(self, 'CXX'):
      yield self.CXX
    elif self.framework.argDB.has_key('with-c++'):
      raise RuntimeError('Keyword --with-c++ is WRONG, use --with-cxx')
    if self.framework.argDB.has_key('with-CC'):
      raise RuntimeError('Keyword --with-CC is WRONG, use --with-cxx')
    
    if self.framework.argDB.has_key('with-cxx'):
      if self.framework.argDB['with-cxx'] == 'gcc': raise RuntimeError('Cannot use C compiler gcc as the C++ compiler passed in with --with-cxx')
      if self.isWindows(self.framework.argDB['with-cxx']):
        yield 'win32fe '+self.framework.argDB['with-cxx']
      else:
        yield self.framework.argDB['with-cxx']
      raise RuntimeError('C++ compiler you provided with -with-cxx='+self.framework.argDB['with-cxx']+' does not work')
    elif self.framework.argDB.has_key('CXX'):
      if 'CXX' in os.environ and os.environ['CXX'] == self.framework.argDB['CXX']:
        self.logPrintBox('\n*****WARNING: Using C++ compiler '+self.framework.argDB['CXX']+' from environmental variable CXX****\nAre you sure this is what you want? If not, unset that environmental variable and run configure again')
      if self.isWindows(self.framework.argDB['CXX']):
        yield 'win32fe '+self.framework.argDB['CXX']
      else:
        yield self.framework.argDB['CXX']
      raise RuntimeError('C++ compiler you provided with -CXX='+self.framework.argDB['CXX']+' does not work')
    elif self.useMPICompilers() and 'with-mpi-dir' in self.argDB and os.path.isdir(os.path.join(self.argDB['with-mpi-dir'], 'bin')):
      self.usedMPICompilers = 1
      yield os.path.join(self.framework.argDB['with-mpi-dir'], 'bin', 'mpicxx')
      yield os.path.join(self.framework.argDB['with-mpi-dir'], 'bin', 'hcp')
      yield os.path.join(self.framework.argDB['with-mpi-dir'], 'bin', 'mpic++')
      yield os.path.join(self.framework.argDB['with-mpi-dir'], 'bin', 'mpiCC')
      yield os.path.join(self.framework.argDB['with-mpi-dir'], 'bin', 'mpCC_r')
      self.usedMPICompilers = 0
      raise RuntimeError('bin/<mpiCC,mpicxx,hcp,mpCC_r> you provided with -with-mpi-dir='+self.framework.argDB['with-mpi-dir']+' does not work')
    else:
      if self.useMPICompilers():
        self.usedMPICompilers = 1
        if Configure.isGNU('mpicxx') and self.framework.argDB['with-gnu-compilers']:
          yield 'mpicxx'
        if not Configure.isGNU('mpicxx') and (not self.vendor is None):
          yield 'mpicxx'
        if Configure.isGNU('mpiCC') and self.framework.argDB['with-gnu-compilers']:
          yield 'mpiCC'
        if not Configure.isGNU('mpiCC') and (not self.vendor is None):
          yield 'mpiCC'
        if Configure.isGNU('mpic++') and self.framework.argDB['with-gnu-compilers']:
          yield 'mpic++'
        if not Configure.isGNU('mpic++') and (not self.vendor is None):
          yield 'mpic++'
        if not self.vendor is None:
          yield 'mpCC_r'
          yield 'mpCC'          
        self.usedMPICompilers = 0
      vendor = self.vendor
      if (not vendor) and self.framework.argDB['with-gnu-compilers']:
        yield 'g++'
        if Configure.isGNU('c++'):
          yield 'c++'
      if not self.vendor is None:
        if not vendor:
          if not Configure.isGNU('c++'):
            yield 'c++'
          if not Configure.isGNU('CC'):
            yield 'CC'
          yield 'cxx'
          yield 'cc++'
        if vendor == 'borland' or not vendor:
          yield 'win32fe bcc32'
        if vendor == 'ibm' or not vendor:
          yield 'xlC'
        if vendor == 'intel' or not vendor:
          yield 'icpc'
          yield 'ccpc'          
          yield 'icc'
          yield 'ecc'          
          yield 'win32fe icl'
        if vendor == 'microsoft' or not vendor:
          yield 'win32fe cl'
        if vendor == 'portland' or not vendor:
          yield 'pgCC'
        if vendor == 'solaris':
          yield 'CC'
      #duplicate code
      if self.framework.argDB['with-gnu-compilers']:
        yield 'g++'
        if Configure.isGNU('c++'):
          yield 'c++'
    return

  def checkCxxCompiler(self):
    '''Locate a functional Cxx compiler'''
    if 'with-cxx' in self.framework.argDB and self.framework.argDB['with-cxx'] == '0':
      if 'CXX' in self.framework.argDB:
        del self.framework.argDB['CXX']
      return
    for compiler in self.generateCxxCompilerGuesses():
      # Determine an acceptable extensions for the C++ compiler
      for ext in ['.cc', '.cpp', '.C']:
        self.framework.getCompilerObject('Cxx').sourceExtension = ext
        try:
          if self.getExecutable(compiler, resultName = 'CXX'):
            self.checkCompiler('Cxx')
            if self.framework.argDB['with-64-bit-pointers']:
              if Configure.isGNU(self.CXX):
                self.pushLanguage('C++')
                try:
                  self.addCompilerFlag('-m64')
                except RuntimeError, e:
                  self.logPrint('GNU 64-bit C++ compilation not working: '+str(e))
                self.popLanguage()
              elif self.vendor == 'solaris' or Configure.isSun(self.CXX):
                self.pushLanguage('C++')
                try:
                  self.addCompilerFlag('-xarch=v9')
                except RuntimeError, e:
                  self.logPrint('Solaris 64-bit C++ compilation not working: '+str(e))
                self.popLanguage()
              elif self.vendor == 'ibm' or Configure.isIBM(self.CXX):
                self.pushLanguage('C++')
                try:
                  self.addCompilerFlag('-q64')
                except RuntimeError, e:
                  self.logPrint('IBM 64-bit C++ compilation not working: '+str(e))
                self.popLanguage()
            break
        except RuntimeError, e:
          import os

          self.logPrint('Error testing C++ compiler: '+str(e))
          if os.path.basename(self.CXX) in ['mpicxx', 'mpiCC']:
            self.logPrint('  MPI installation '+str(self.CXX)+' is likely incorrect.\n  Use --with-mpi-dir to indicate an alternate MPI.')
          del self.CXX
      if hasattr(self, 'CXX'):
        break
    return

  def generateCxxPreprocessorGuesses(self):
    '''Determines the Cxx preprocessor from CXXCPP, then --with-cxxcpp, then the Cxx compiler'''
    if 'with-cxxcpp' in self.framework.argDB:
      yield self.framework.argDB['with-cxxcpp']
    elif 'CXXCPP' in self.framework.argDB:
      yield self.framework.argDB['CXXCPP']
    else:
      yield self.CXX+' -E'
      yield self.CXX+' --use cpp32'
      yield 'g++ -E'
    return

  def checkCxxPreprocessor(self):
    '''Locate a functional Cxx preprocessor'''
    if not hasattr(self, 'CXX'):
      return
    for compiler in self.generateCxxPreprocessorGuesses():
      try:
        if self.getExecutable(compiler, resultName = 'CXXCPP'):
          self.pushLanguage('Cxx')
          if not self.checkPreprocess('#include <cstdlib>\n'):
            raise RuntimeError('Cannot preprocess Cxx with '+self.CXXCPP+'.')
          self.popLanguage()
          break
      except RuntimeError, e:
        import os

        if os.path.basename(self.CXXCPP) in ['mpicxx', 'mpiCC']:
          self.framework.logPrint('MPI installation '+self.getCompiler()+' is likely incorrect.\n  Use --with-mpi-dir to indicate an alternate MPI')
        self.popLanguage()
        del self.CXXCPP
    return

  def generateFortranCompilerGuesses(self):
    '''Determine the Fortran compiler using FC, then --with-fc, then MPI, then GNU, then vendors
       - Any given category can be excluded'''
    import os

    if hasattr(self, 'FC'):
      yield self.FC
    elif self.framework.argDB.has_key('with-fc'):
      if self.isWindows(self.framework.argDB['with-fc']):
        yield 'win32fe '+self.framework.argDB['with-fc']
      else:
        yield self.framework.argDB['with-fc']
      raise RuntimeError('Fortran compiler you provided with --with-fc='+self.framework.argDB['with-fc']+' does not work')
    elif self.framework.argDB.has_key('FC'):
      if 'FC' in os.environ and os.environ['FC'] == self.framework.argDB['FC']:
        self.logPrintBox('\n*****WARNING: Using Fortran compiler '+self.framework.argDB['FC']+' from environmental variable FC****\nAre you sure this is what you want? If not, unset that environmental variable and run configure again')
      if self.isWindows(self.framework.argDB['FC']):
        yield 'win32fe '+self.framework.argDB['FC']
      else:
        yield self.framework.argDB['FC']
      yield self.framework.argDB['FC']
      raise RuntimeError('Fortran compiler you provided with -FC='+self.framework.argDB['FC']+' does not work')
    elif self.useMPICompilers() and 'with-mpi-dir' in self.argDB and os.path.isdir(os.path.join(self.argDB['with-mpi-dir'], 'bin')):
      self.usedMPICompilers = 1
      yield os.path.join(self.framework.argDB['with-mpi-dir'], 'bin', 'mpif90')
      yield os.path.join(self.framework.argDB['with-mpi-dir'], 'bin', 'mpif77')
      yield os.path.join(self.framework.argDB['with-mpi-dir'], 'bin', 'mpxlf95_r')
      yield os.path.join(self.framework.argDB['with-mpi-dir'], 'bin', 'mpxlf90_r')
      yield os.path.join(self.framework.argDB['with-mpi-dir'], 'bin', 'mpxlf_r')
      yield os.path.join(self.framework.argDB['with-mpi-dir'], 'bin', 'mpf90')
      yield os.path.join(self.framework.argDB['with-mpi-dir'], 'bin', 'mpf77')
      self.usedMPICompilers = 0
      if os.path.isfile(os.path.join(self.framework.argDB['with-mpi-dir'], 'bin', 'mpif90')) or os.path.isfile((os.path.join(self.framework.argDB['with-mpi-dir'], 'bin', 'mpif77'))):
        raise RuntimeError('bin/mpif90[f77] you provided with --with-mpi-dir='+self.framework.argDB['with-mpi-dir']+' does not work\nRun with --with-fc=0 if you wish to use this MPI and disable Fortran')
    else:
      if self.useMPICompilers():
        self.usedMPICompilers = 1
        if Configure.isGNU('mpif90') and self.framework.argDB['with-gnu-compilers']:
          yield 'mpif90'
        if not Configure.isGNU('mpif90') and (not self.vendor is None):
          yield 'mpif90'
        if Configure.isGNU('mpif77') and self.framework.argDB['with-gnu-compilers']:
          yield 'mpif77'
        if not Configure.isGNU('mpif77') and (not self.vendor is None):
          yield 'mpif77'
        if not self.vendor is None:
          yield 'mpxlf_r'
          yield 'mpxlf'          
          yield 'mpf90'
          yield 'mpf77'
        self.usedMPICompilers = 0
      vendor = self.vendor
      if (not vendor) and self.framework.argDB['with-gnu-compilers']:
        yield 'gfortran'
        yield 'g95'
        yield 'g77'
        if Configure.isGNU('f77'):
          yield 'f77'
      if not self.vendor is None:
        if vendor == 'ibm' or not vendor:
          yield 'xlf'
          yield 'xlf90'
        if not vendor or vendor in ['absoft', 'cray', 'dec', 'hp', 'sgi']:
          yield 'f90'
        if vendor == 'lahaye' or not vendor:
          yield 'lf95'
        if vendor == 'intel' or not vendor:
          yield 'win32fe ifort'
          yield 'win32fe ifl'
          yield 'ifort'
          yield 'ifc'
          yield 'efc'          
        if vendor == 'portland' or not vendor:
          yield 'pgf90'
          yield 'pgf77'
        if vendor == 'solaris' or not vendor:
          yield 'f95'
          yield 'f90'
          if not Configure.isGNU('f77'):
            yield 'f77'
      #duplicate code
      if self.framework.argDB['with-gnu-compilers']:
        yield 'gfortran'
        yield 'g95'
        yield 'g77'
        if Configure.isGNU('f77'):
          yield 'f77'
    return

  def checkFortranCompiler(self):
    '''Locate a functional Fortran compiler'''
    if 'with-fc' in self.framework.argDB and self.framework.argDB['with-fc'] == '0':
      if 'FC' in self.framework.argDB:
        del self.framework.argDB['FC']
      return
    for compiler in self.generateFortranCompilerGuesses():
      try:
        if self.getExecutable(compiler, resultName = 'FC'):
          self.checkCompiler('FC')
          if self.framework.argDB['with-64-bit-pointers']:
            if Configure.isGNU(self.CC):
              self.pushLanguage('FC')
              try:
                self.addCompilerFlag('-m64')
              except RuntimeError, e:
                self.logPrint('GNU 64-bit Fortran compilation not working: '+str(e))
              self.popLanguage()
            elif self.vendor == 'solaris' or Configure.isSun(self.FC):
              self.pushLanguage('FC')
              try:
                self.addCompilerFlag('-xarch=v9')
              except RuntimeError, e:
                self.logPrint('Solaris 64-bit Fortran compilation not working: '+str(e))
              self.popLanguage()
            elif self.vendor == 'ibm'  or Configure.isIBM(self.FC):
              self.pushLanguage('FC')
              try:
                self.addCompilerFlag('-q64')
              except RuntimeError, e:
                self.logPrint('IBM 64-bit Fortran compilation not working: '+str(e))
              self.popLanguage()
          break
      except RuntimeError, e:
        import os

        self.logPrint('Error testing Fortran compiler: '+str(e))
        if os.path.basename(self.FC) in ['mpif90', 'mpif77']:
         self.framework.logPrint(' MPI installation '+str(self.FC)+' is likely incorrect.\n  Use --with-mpi-dir to indicate an alternate MPI.')
        del self.FC
    return

  def checkFortranComments(self):
    '''Make sure fortran comment "!" works'''
    self.pushLanguage('FC')
    if not self.checkCompile('! comment'):
      raise RuntimeError(self.getCompiler()+' cannot process fortran comments.')
    self.framework.logPrint('Fortran comments can use ! in column 1')
    self.popLanguage()
    return

  def checkCompilerFlag(self, flag, includes = '', body = '', compilerOnly = 0):
    '''Determine whether the compiler accepts the given flag'''
    flagsArg = self.getCompilerFlagsArg(compilerOnly)
    oldFlags = getattr(self, flagsArg)
    setattr(self, flagsArg, oldFlags+' '+flag)
    (output, error, status) = self.outputCompile(includes, body)
    output += error
    valid   = 1
    # Please comment each entry and provide an example line
    if status:
      valid = 0
      self.framework.logPrint('Rejecting compiler flag '+flag+' due to nonzero status from link')
    # Lahaye F95
    if output.find('Invalid suboption') >= 0:
      valid = 0
    if output.find('unrecognized command line option') >= 0 or output.find('unrecognized option') >= 0 or output.find('unrecognised option') >= 0 or output.find('unknown flag') >= 0 or output.find('unknown option') >= 0 or output.find('ignoring option') >= 0 or output.find('not recognized') >= 0 or output.find('not recognised') >= 0 or output.find('ignored') >= 0 or output.find('illegal option') >= 0  or output.find('linker input file unused because linking not done') >= 0 or output.find('Unknown switch') >= 0 or output.find('PETSc Error') >= 0 or output.find('Unbekannte Option') >= 0 or output.find('no se reconoce la opci') >= 0:
      valid = 0
      self.framework.logPrint('Rejecting compiler flag '+flag+' due to \n'+output)
    setattr(self, flagsArg, oldFlags)
    return valid

  def addCompilerFlag(self, flag, includes = '', body = '', extraflags = '', compilerOnly = 0):
    '''Determine whether the compiler accepts the given flag, and add it if valid, otherwise throw an exception'''
    if self.checkCompilerFlag(flag+' '+extraflags, includes, body, compilerOnly):
      flagsArg = self.getCompilerFlagsArg(compilerOnly)
      setattr(self, flagsArg, getattr(self, flagsArg)+' '+flag)
      self.framework.log.write('Added '+self.language[-1]+' compiler flag '+flag+'\n')
      return
    raise RuntimeError('Bad compiler flag: '+flag)

  def checkPIC(self):
    '''Determine the PIC option for each compiler
       - There needs to be a test that checks that the functionality is actually working'''
    self.usePIC=0
    if not self.framework.argDB['with-pic'] and not self.framework.argDB['with-shared']:
      self.framework.logPrint("Skip checking PIC options on user request")
      return
    languages = ['C']
    if hasattr(self, 'CXX'):
      languages.append('Cxx')
    if hasattr(self, 'FC'):
      languages.append('FC')
    for language in languages:
      self.pushLanguage(language)
      for testFlag in ['-PIC', '-fPIC', '-KPIC']:
        try:
          self.framework.logPrint('Trying '+language+' compiler flag '+testFlag)
          if not self.checkLinkerFlag(testFlag):
            self.framework.logPrint('Rejected '+language+' compiler flag '+testFlag+' because linker cannot handle it')
            continue
          self.framework.logPrint('Adding '+language+' compiler flag '+testFlag)
          self.addCompilerFlag(testFlag, compilerOnly = 1)
          self.isPIC = 1
          break
        except RuntimeError:
          self.framework.logPrint('Rejected '+language+' compiler flag '+testFlag)
      self.popLanguage()
    return

  def checkLargeFileIO(self):
    # check for large file support with 64bit offset
    if not self.framework.argDB['with-large-file-io']:
      return
    languages = ['C']
    if hasattr(self, 'CXX'):
      languages.append('Cxx')
    for language in languages:
      self.pushLanguage(language)
      if self.checkCompile('#include <unistd.h>','#ifndef _LFS64_LARGEFILE \n#error no largefile defines \n#endif'):
        try:
          self.addCompilerFlag('-D_LARGEFILE64_SOURCE -D_FILE_OFFSET_BITS=64',compilerOnly=1)
        except RuntimeError, e:
          self.logPrint('Error adding ' +language+ ' flags -D_LARGEFILE64_SOURCE -D_FILE_OFFSET_BITS=64')
      else:
        self.logPrint('Rejected ' +language+ ' flags -D_LARGEFILE64_SOURCE -D_FILE_OFFSET_BITS=64')
      self.popLanguage()
    return

  def getArchiverFlags(self, archiver):
    prog = os.path.basename(archiver).split(' ')[0]
    flag = ''
    if 'AR_FLAGS' in self.framework.argDB: 
      flag = self.framework.argDB['AR_FLAGS']
    elif prog.endswith('ar'):
      flag = 'cr'
    elif prog == 'win32fe':
      args = os.path.basename(archiver).split(' ')
      if 'lib' in args:
        flag = '-a'
      elif 'tlib' in args:
        flag = '-a -P512'
    if prog.endswith('ar'):
      self.framework.addMakeMacro('FAST_AR_FLAGS', 'Scq')
    else:
      self.framework.addMakeMacro('FAST_AR_FLAGS', flag)
    return flag
  
  def generateArchiverGuesses(self):
    defaultAr = None
    if 'with-ar' in self.framework.argDB:
      if self.isWindows(self.framework.argDB['with-ar']):
        defaultAr = 'win32fe '+self.framework.argDB['with-ar']
      else:
        defaultAr = self.framework.argDB['with-ar']
    envAr = None
    if 'AR' in self.framework.argDB:
      if self.isWindows(self.framework.argDB['AR']):
        envAr = 'win32fe '+self.framework.argDB['AR']
      else:
        envAr = self.framework.argDB['AR']
    defaultRanlib = None
    if 'with-ranlib' in self.framework.argDB:
      defaultRanlib = self.framework.argDB['with-ranlib']
    envRanlib = None
    if 'RANLIB' in self.framework.argDB:
      envRanlib = self.framework.argDB['RANLIB']
    if defaultAr and defaultRanlib:
      yield(defaultAr,self.getArchiverFlags(defaultAr),defaultRanlib)
      raise RuntimeError('The archiver set --with-ar="'+defaultAr+'" is incompatible with the ranlib set --with-ranlib="'+defaultRanlib+'".')
    if defaultAr and envRanlib:
      yield(defaultAr,self.getArchiverFlags(defaultAr),envRanlib)
      raise RuntimeError('The archiver set --with-ar="'+defaultAr+'" is incompatible with the ranlib set (perhaps in your environment) -RANLIB="'+envRanlib+'".')
    if envAr and defaultRanlib:
      yield(envAr,self.getArchiverFlags(envAr),defaultRanlib)
      raise RuntimeError('The archiver set --AR="'+envAr+'" is incompatible with the ranlib set --with-ranlib="'+defaultRanlib+'".')
    if envAr and envRanlib:
      yield(envAr,self.getArchiverFlags(envAr),envRanlib)
      raise RuntimeError('The archiver set --AR="'+envAr+'" is incompatible with the ranlib set (perhaps in your environment) -RANLIB="'+envRanlib+'".')
    if defaultAr:
      yield (defaultAr,self.getArchiverFlags(defaultAr),'ranlib')
      yield (defaultAr,self.getArchiverFlags(defaultAr),'true')
      raise RuntimeError('You set a value for --with-ar='+defaultAr+'", but '+defaultAr+' cannot be used\n')
    if envAr:
      yield (envAr,self.getArchiverFlags(envAr),'ranlib')
      yield (envAr,self.getArchiverFlags(envAr),'true')
      raise RuntimeError('You set a value for -AR="'+envAr+'" (perhaps in your environment), but '+envAr+' cannot be used\n')
    if defaultRanlib:
      yield ('ar',self.getArchiverFlags('ar'),defaultRanlib)
      yield ('win32fe tlib',self.getArchiverFlags('win32fe tlib'),defaultRanlib)
      yield ('win32fe lib',self.getArchiverFlags('win32fe lib'),defaultRanlib)
      raise RuntimeError('You set --with-ranlib="'+defaultRanlib+'", but '+defaultRanlib+' cannot be used\n')
    if envRanlib:
      yield ('ar',self.getArchiverFlags('ar'),envRanlib)
      yield ('win32fe tlib',self.getArchiverFlags('win32fe tlib'),envRanlib)
      yield ('win32fe lib',self.getArchiverFlags('win32fe lib'),envRanlib)
      raise RuntimeError('You set -RANLIB="'+envRanlib+'" (perhaps in your environment), but '+defaultRanlib+' cannot be used\n')
    yield ('ar',self.getArchiverFlags('ar'),'ranlib -c')
    yield ('ar',self.getArchiverFlags('ar'),'ranlib')
    yield ('ar',self.getArchiverFlags('ar'),'true')
    # IBM with 64 bit pointers 
    yield ('ar','-X64 '+self.getArchiverFlags('ar'),'ranlib -c')
    yield ('ar','-X64 '+self.getArchiverFlags('ar'),'ranlib')
    yield ('ar','-X64 '+self.getArchiverFlags('ar'),'true')
    yield ('win32fe tlib',self.getArchiverFlags('win32fe tlib'),'true')
    yield ('win32fe lib',self.getArchiverFlags('win32fe lib'),'true')
    return
  
  def checkArchiver(self):
    '''Check that the archiver exists and can make a library usable by the compiler'''
    def checkArchive(command, status, output, error):
      if error or status:
        self.framework.logPrint('Possible ERROR while running archiver: '+output)
        if status: self.framework.logPrint('ret = '+str(status))
        if error: self.framework.logPrint('error message = {'+error+'}')
        if os.path.isfile('conf1.o'):
          os.remove('conf1.o')
        raise RuntimeError('Archiver is not functional')
      return
    def checkRanlib(command, status, output, error):
      if error or status:
        self.framework.logPrint('Possible ERROR while running ranlib: '+output)
        if status: self.framework.logPrint('ret = '+str(status))
        if error: self.framework.logPrint('error message = {'+error+'}')
        if os.path.isfile('libconf1.a'):
          os.remove('libconf1.a')
        raise RuntimeError('Ranlib is not functional with your archiver.  Try --with-ranlib=true if ranlib is unnecessary.')
      return
    oldLibs = self.LIBS
    self.pushLanguage('C')
    for (archiver, arflags, ranlib) in self.generateArchiverGuesses():
      if not self.checkCompile('', 'int foo(int a) {\n  return a+1;\n}\n\n', cleanup = 0, codeBegin = '', codeEnd = ''):
        raise RuntimeError('Compiler is not functional')
      if os.path.isfile('conf1.o'):
        os.remove('conf1.o')
      os.rename(self.compilerObj, 'conf1.o')
      if self.getExecutable(archiver, getFullPath = 1, resultName = 'AR'):
        if self.getExecutable(ranlib, getFullPath = 1, resultName = 'RANLIB'):
          arext = 'a'
          try:
            (output, error, status) = config.base.Configure.executeShellCommand(self.AR+' '+arflags+' libconf1.'+arext+' conf1.o', checkCommand = checkArchive, log = self.framework.log)
            (output, error, status) = config.base.Configure.executeShellCommand(self.RANLIB+' libconf1.'+arext, checkCommand = checkRanlib, log = self.framework.log)
          except RuntimeError, e:
            self.logPrint(str(e))
            continue
          self.LIBS = '-L. -lconf1 ' + oldLibs
          success =  self.checkLink('extern int foo(int);', '  int b = foo(1);  if (b);\n')
          os.rename('libconf1.a','libconf1.lib')
          if not success:
            arext = 'lib'
            success = self.checkLink('extern int foo(int);', '  int b = foo(1);  if (b);\n')
            os.remove('libconf1.lib')
            if success:
              break
          else:
            os.remove('libconf1.lib')
            break
    else:
      if os.path.isfile('conf1.o'):
        os.remove('conf1.o')
      self.LIBS = oldLibs
      self.popLanguage()
      raise RuntimeError('Could not find a suitable archiver.  Use --with-ar to specify an archiver.')
    self.AR_FLAGS      = arflags
    self.AR_LIB_SUFFIX = arext
    self.framework.addMakeMacro('AR_FLAGS', self.AR_FLAGS)
    self.addMakeMacro('AR_LIB_SUFFIX', self.AR_LIB_SUFFIX)
    os.remove('conf1.o')
    self.LIBS = oldLibs
    self.popLanguage()
    return

  def setStaticLinker(self):
    language = self.language[-1]
    return self.framework.setSharedLinkerObject(language, self.framework.getLanguageModule(language).StaticLinker(self.framework.argDB))

  def generateSharedLinkerGuesses(self):
    if not self.framework.argDB['with-pic'] and not self.framework.argDB['with-shared']:
      self.setStaticLinker()
      self.staticLinker = self.AR
      self.staticLibraries = 1
      self.LDFLAGS = ''
      yield (self.AR, [], self.AR_LIB_SUFFIX)
      raise RuntimeError('Archiver failed static link check')
    if 'with-shared-ld' in self.framework.argDB:
      yield (self.framework.argDB['with-shared-ld'], [], 'so')
    if 'LD_SHARED' in self.framework.argDB:
      yield (self.framework.argDB['LD_SHARED'], [], 'so')
    if Configure.isDarwin():
      if 'with-shared-ld' in self.framework.argDB:
        yield (self.framework.argDB['with-dynamic-ld'], ['-dynamiclib -single_module', '-undefined dynamic_lookup', '-multiply_defined suppress'], 'dylib')
      #yield ('libtool', ['-noprebind','-dynamic','-single_module','-flat_namespace -undefined warning','-multiply_defined suppress'], 'dylib')
      if hasattr(self, 'CXX') and self.mainLanguage == 'Cxx':
#        yield ("g++", ['-dynamiclib -single_module', '-undefined dynamic_lookup', '-multiply_defined suppress'], 'dylib')
        yield (self.CXX, ['-dynamiclib -single_module', '-undefined dynamic_lookup', '-multiply_defined suppress'], 'dylib')        
#      yield ("gcc", ['-dynamiclib -single_module', '-undefined dynamic_lookup', '-multiply_defined suppress'], 'dylib')
      yield (self.CC, ['-dynamiclib -single_module', '-undefined dynamic_lookup', '-multiply_defined suppress'], 'dylib')      
    if hasattr(self, 'CXX') and self.mainLanguage == 'Cxx':
      # C++ compiler default
      yield (self.CXX, ['-shared'], 'so')
    # C compiler default
    yield (self.CC, ['-shared'], 'so')
    # Solaris default
    if Configure.isSolaris():
      if hasattr(self, 'CXX') and self.mainLanguage == 'Cxx':
        yield (self.CXX, ['-G'], 'so')
      yield (self.CC, ['-G'], 'so')
    # Default to static linker
    self.setStaticLinker()
    self.staticLinker = self.AR
    self.staticLibraries = 1
    self.LDFLAGS = ''
    yield (self.AR, [], self.AR_LIB_SUFFIX)
    raise RuntimeError('Archiver failed static link check')

  def checkSharedLinker(self):
    '''Check that the linker can produce shared libraries'''
    self.sharedLibraries = 0
    self.staticLibraries = 0
    for linker, flags, ext in self.generateSharedLinkerGuesses():
      self.logPrint('Checking shared linker '+linker+' using flags '+str(flags))
      if self.getExecutable(linker, resultName = 'LD_SHARED'):
        flagsArg = self.getLinkerFlagsArg()
        goodFlags = filter(self.checkLinkerFlag, flags)
        testMethod = 'foo'
        self.sharedLinker = self.LD_SHARED
        self.sharedLibraryFlags = goodFlags
        self.sharedLibraryExt = ext
        # using printf appears to correctly identify non-pic code on X86_64
        if self.checkLink(includes = '#include <stdio.h>\nint '+testMethod+'(void) {printf("hello");\nreturn 0;}\n', codeBegin = '', codeEnd = '', cleanup = 0, shared = 1):
          oldLibs = self.LIBS
          self.LIBS += ' -L. -lconftest'
          if self.checkLink(includes = 'int foo(void);', body = 'int ret = foo();\nif(ret);'):
            os.remove('libconftest.'+self.sharedLibraryExt)
            self.LIBS = oldLibs
            self.sharedLibraries = 1
            self.logPrint('Using shared linker '+self.sharedLinker+' with flags '+str(self.sharedLibraryFlags)+' and library extension '+self.sharedLibraryExt)
            break
          self.LIBS = oldLibs
          os.remove('libconftest.'+self.sharedLibraryExt)
        if os.path.isfile(self.linkerObj): os.remove(self.linkerObj)
        del self.LD_SHARED 
        del self.sharedLinker
    return

  def checkLinkerFlag(self, flag):
    '''Determine whether the linker accepts the given flag'''
    flagsArg = self.getLinkerFlagsArg()
    oldFlags = getattr(self, flagsArg)
    setattr(self, flagsArg, oldFlags+' '+flag)
    (output, status) = self.outputLink('', '')
    valid = 1
    if status:
      valid = 0
      self.framework.logPrint('Rejecting linker flag '+flag+' due to nonzero status from link')
    if output.find('Unrecognised command line option') >= 0 or  output.find('Unrecognized command line option') >= 0 or output.find('unrecognized option') >= 0 or output.find('unrecognised option') >= 0 or output.find('unknown flag') >= 0 or (output.find('bad ') >= 0 and output.find(' option') >= 0) or output.find('linker input file unused because linking not done') >= 0 or output.find('flag is ignored') >= 0 or output.find('Invalid option') >= 0 or output.find('unknown option') >= 0 or output.find('ignoring option') >= 0 or output.find('non reconnue') >= 0:
      valid = 0
      self.framework.logPrint('Rejecting '+self.language[-1]+' linker flag '+flag+' due to \n'+output)
    else:
      self.framework.logPrint('Valid '+self.language[-1]+' linker flag '+flag)
    setattr(self, flagsArg, oldFlags)
    return valid

  def addLinkerFlag(self, flag):
    '''Determine whether the linker accepts the given flag, and add it if valid, otherwise throw an exception'''
    if self.checkLinkerFlag(flag):
      flagsArg = self.getLinkerFlagsArg()
      setattr(self, flagsArg, getattr(self, flagsArg)+' '+flag)
      return
    raise RuntimeError('Bad linker flag: '+flag)

  def checkLinkerMac(self):
    '''Tests some Apple Mac specific linker flags'''
    langMap = {'C':'CC','FC':'FC','Cxx':'CXX'}
    languages = ['C']
    if hasattr(self, 'CXX'):
      languages.append('Cxx')
    if hasattr(self, 'FC'):
      languages.append('FC')
    for language in languages:
      self.pushLanguage(language)
      for testFlag in ['-Wl,-multiply_defined,suppress', '-Wl,-multiply_defined -Wl,suppress', '-Wl,-commons,use_dylibs', '-Wl,-search_paths_first']:
        if self.checkLinkerFlag(testFlag):
          # expand to CC_LINKER_FLAGS or CXX_LINKER_FLAGS or FC_LINKER_FLAGS
	  linker_flag_var = langMap[language]+'_LINKER_FLAGS'
          val = getattr(self,linker_flag_var)
	  val.append(testFlag)
	  setattr(self,linker_flag_var,val)
      self.popLanguage()
    return

  def checkSharedLinkerPaths(self):
    '''Determine the shared linker path options
       - IRIX: -rpath
       - Linux, OSF: -Wl,-rpath,
       - Solaris: -R
       - FreeBSD: -Wl,-R,'''
    languages = ['C']
    if hasattr(self, 'CXX'):
      languages.append('Cxx')
    if hasattr(self, 'FC'):
      languages.append('FC')
    for language in languages:
      flag = '-L'
      self.pushLanguage(language)
      # test '-R' before '-rpath' as sun compilers [c,fortran] don't give proper errors with wrong options.
      if not Configure.isDarwin():      
        testFlags = ['-Wl,-rpath,', '-R','-rpath ' , '-Wl,-R,']
      else:
        testFlags = []
      # test '-R' before '-Wl,-rpath' for SUN compilers [as cc on linux accepts -Wl,-rpath, but  f90 & CC do not.
      if self.isSun(self.framework.getCompiler()):
        testFlags.insert(0,'-R')
      for testFlag in testFlags:
        self.framework.logPrint('Trying '+language+' linker flag '+testFlag)
        if self.checkLinkerFlag(testFlag+os.path.abspath(os.getcwd())):
          flag = testFlag
          break
        else:
          self.framework.logPrint('Rejected '+language+' linker flag '+testFlag)
      self.popLanguage()
      setattr(self, language+'SharedLinkerFlag', flag)
    return

  def checkLibC(self):
    '''Test whether we need to explicitly include libc in shared linking
       - Mac OSX requires an explicit reference to libc for shared linking'''
    self.explicitLibc = None
    if self.staticLibraries:
      return
    tmpCompilerDefines   = self.compilerDefines
    self.compilerDefines = ''
    code = '#include <stdlib.h> \nint foo(void) {void *chunk = malloc(31); free(chunk); return 0;}\n'
    if self.checkLink(includes = code, codeBegin = '', codeEnd = '', shared = 1):
      self.logPrint('Shared linking does not require an explicit libc reference')
      self.compilerDefines = tmpCompilerDefines
      return
    oldLibs = self.LIBS
    self.LIBS += '-lc '
    if self.checkLink(includes = code, codeBegin = '', codeEnd = '', shared = 1):
      self.logPrint('Shared linking requires an explicit libc reference')
      self.compilerDefines = tmpCompilerDefines
      self.explicitLibc = ['libc.so']
      return
    self.LIBS = oldLibs
    self.compilerDefines = tmpCompilerDefines
    self.logPrint('*** WARNING *** Shared linking may not function on this architecture')
    self.staticLibrary=1
    self.sharedLibrary=0

  def generateDynamicLinkerGuesses(self):
    if 'with-dynamic-ld' in self.framework.argDB:
      yield (self.framework.argDB['with-dynamic-ld'], [], 'so')
    # Mac OSX
    if Configure.isDarwin():
      if 'with-dynamic-ld' in self.framework.argDB:
        yield (self.framework.argDB['with-dynamic-ld'], ['-dynamiclib -single_module', '-undefined dynamic_lookup', '-multiply_defined suppress'], 'dylib')
      #yield ('libtool', ['-noprebind','-dynamic','-single_module','-flat_namespace -undefined warning','-multiply_defined suppress'], 'dylib')
      if hasattr(self, 'CXX') and self.mainLanguage == 'Cxx':
#        yield ("g++", ['-dynamiclib -single_module', '-undefined dynamic_lookup', '-multiply_defined suppress'], 'dylib')
        yield (self.CXX, ['-dynamiclib -single_module', '-undefined dynamic_lookup', '-multiply_defined suppress'], 'dylib')        
#      yield ("gcc", ['-dynamiclib -single_module', '-undefined dynamic_lookup', '-multiply_defined suppress'], 'dylib')
      yield (self.CC, ['-dynamiclib -single_module', '-undefined dynamic_lookup', '-multiply_defined suppress'], 'dylib')      
    # Shared default
    if hasattr(self, 'sharedLinker'):
      yield (self.sharedLinker, self.sharedLibraryFlags, 'so')
    # C++ Compiler default
    if hasattr(self, 'CXX') and self.mainLanguage == 'Cxx':
      yield (self.CXX, ['-shared'], 'so')
    # C Compiler default
    yield (self.CC, ['-shared'], 'so')
    self.logPrint('Unable to find working dynamic linker')

  def checkDynamicLinker(self):
    '''Check that the linker can produce dynamic libraries'''
    self.dynamicLibraries = 0
    if not self.headers.check('dlfcn.h'):
      self.logPrint('Dynamic libraries disabled since dlfcn.h was missing')
      return
    if not self.libraries.add('dl', ['dlopen', 'dlsym', 'dlclose']):
      if not self.libraries.check('', ['dlopen', 'dlsym', 'dlclose']):
        self.logPrint('Dynamic linking disabled since functions dlopen(), dlsym(), and dlclose() were not found')
        return
    for linker, flags, ext in self.generateDynamicLinkerGuesses():
      self.logPrint('Checking dynamic linker '+linker+' using flags '+str(flags))
      if self.getExecutable(linker, resultName = 'dynamicLinker'):
        flagsArg = self.getLinkerFlagsArg()
        goodFlags = filter(self.checkLinkerFlag, flags)
        self.dynamicLibraryFlags = goodFlags
        self.dynamicLibraryExt = ext
        testMethod = 'foo'
        if self.checkLink(includes = 'int '+testMethod+'(void) {return 0;}\n', codeBegin = '', codeEnd = '', cleanup = 0, shared = 'dynamic'):
          code = '''
void *handle = dlopen("./libconftest.so", 0);
int (*foo)(void) = (int (*)(void)) dlsym(handle, "foo");

if (!foo) {
  printf("Could not load symbol\\n");
  return -1;
}
if ((*foo)()) {
  printf("Invalid return from foo()\\n");
  return -1;
}
if (dlclose(handle)) {
  printf("Could not close library\\n");
  return -1;
}
'''
          if self.checkLink(includes = '#include<dlfcn.h>', body = code):
            os.remove('libconftest.'+self.dynamicLibraryExt)
            self.dynamicLibraries = 1
            self.logPrint('Using dynamic linker '+self.dynamicLinker+' with flags '+str(self.dynamicLibraryFlags)+' and library extension '+self.dynamicLibraryExt)
            break
          os.remove('libconftest.'+self.dynamicLibraryExt)
        if os.path.isfile(self.linkerObj): os.remove(self.linkerObj)
        del self.dynamicLinker
    return

  def output(self):
    '''Output module data as defines and substitutions'''
    if hasattr(self, 'CC'):
      self.addSubstitution('CC', self.CC)
      self.addSubstitution('CFLAGS', self.CFLAGS)
      self.addMakeMacro('CC_LINKER_SLFLAG', self.CSharedLinkerFlag)
    if hasattr(self, 'CPP'):
      self.addSubstitution('CPP', self.CPP)
      self.addSubstitution('CPPFLAGS', self.CPPFLAGS)
    if hasattr(self, 'CXX'):
      self.addSubstitution('CXX', self.CXX)
      self.addSubstitution('CXX_CXXFLAGS', self.CXX_CXXFLAGS)
      self.addSubstitution('CXXFLAGS', self.CXXFLAGS)
      self.addSubstitution('CXX_LINKER_SLFLAG', self.CxxSharedLinkerFlag)
    else:
      self.addSubstitution('CXX', '')
    if hasattr(self, 'CXXCPP'):
      self.addSubstitution('CXXCPP', self.CXXCPP)
    if hasattr(self, 'FC'):
      self.addSubstitution('FC', self.FC)
      self.addSubstitution('FFLAGS', self.FFLAGS)
      self.addMakeMacro('FC_LINKER_SLFLAG', self.FCSharedLinkerFlag)
    else:
      self.addSubstitution('FC', '')
    self.addSubstitution('LDFLAGS', self.LDFLAGS)
    self.addSubstitution('LIBS', self.LIBS)
    if hasattr(self, 'sharedLibraryFlags'):
      self.addSubstitution('SHARED_LIBRARY_FLAG', ' '.join(self.sharedLibraryFlags))
    else:
      self.addSubstitution('SHARED_LIBRARY_FLAG','')
    return

  def updateMPICompilers(self, mpicc, mpicxx, mpifc):
    '''Reset compilers by an external module aka MPI'''
    self.CC = mpicc
    self.delMakeMacro("CC")

    if hasattr(self, 'CXX'):
      self.CXX = mpicxx
      self.delMakeMacro("CXX")

    if hasattr(self, 'FC'):
      self.FC = mpifc
      self.delMakeMacro("FC")

    self.configure()
    self.usedMPICompilers=1
    return

  def checkMPICompilerOverride(self):
    '''Check if --with-mpi-dir is used along with CC CXX or FC compiler options.
    This usually prevents mpi compilers from being used - so issue a warning'''
    
    opts = ['with-cc','with-fc','with-cxx','CC','FC','CXX']
    optsMatch = []
    if 'with-mpi-dir' in self.argDB:
      for opt in opts:
        if (opt in self.argDB  and self.argDB[opt] != '0'):
          optsMatch.append(opt)
    if optsMatch:
      mesg = '''\
Warning: [with-mpi-dir] option is used along with options: ''' + str(optsMatch) + '''
This prevents configure from picking up MPI compilers from specified mpi-dir.

Sugest using *only* [with-mpi-dir] option - and no other compiler option.
This way - mpi compilers from '''+self.argDB['with-mpi-dir']+ ''' are used.'''
      self.logPrintBox(mesg)
    return

  def configure(self):
    self.executeTest(self.checkMPICompilerOverride)
    self.executeTest(self.checkVendor)
    self.executeTest(self.checkInitialFlags)
    self.executeTest(self.checkCCompiler)
    self.executeTest(self.checkCPreprocessor)
    self.executeTest(self.checkCxxCompiler)
    if hasattr(self, 'CXX'):
      self.executeTest(self.checkCxxPreprocessor)
    self.executeTest(self.checkFortranCompiler)
    if hasattr(self, 'FC'):
      self.executeTest(self.checkFortranComments)
    self.executeTest(self.checkPIC)
    self.executeTest(self.checkLargeFileIO)
    self.executeTest(self.checkArchiver)
    self.executeTest(self.checkSharedLinker)
    if Configure.isDarwin():
      self.executeTest(self.checkLinkerMac)
    self.executeTest(self.checkSharedLinkerPaths)
    self.executeTest(self.checkLibC)
    self.executeTest(self.checkDynamicLinker)
    self.executeTest(self.output)
    return

  def no_configure(self):
    if self.staticLibraries:
      self.setStaticLinker()
    return<|MERGE_RESOLUTION|>--- conflicted
+++ resolved
@@ -309,11 +309,7 @@
     if not self.framework.argDB['with-batch']:
       if not self.checkRun():
         self.popLanguage()
-<<<<<<< HEAD
-        raise OSError('Cannot run executables created with '+language+'. It is possible that you will need to configure using --with-batch which allows configuration without interactive sessions.')
-=======
         raise OSError('Cannot run executables created with '+language+'. If this machine uses a batch system \nto submit jobs you will need to configure using/configure.py with the additional option  --with-batch.\n Otherwise there is problem with the compilers. Can you compile and run code with your C/C++ (and maybe Fortran) compilers?\n')
->>>>>>> ac4212de
     self.popLanguage()
     return
 
