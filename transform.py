--- conflicted
+++ resolved
@@ -90,11 +90,7 @@
     self.changed       = fileset.FileSet(tag = 'changed')
     self.unchanged     = fileset.FileSet(tag = 'unchanged')
     self.products      = [self.changed, self.unchanged]
-<<<<<<< HEAD
-    self.useUpdateFlag = 0
-=======
     self.useUpdateFlag = argDB.has_key('restart') and int(bs.argDB['restart'])
->>>>>>> 65643adf
 
   def compare(self, source, sourceEntry):
     if sourceEntry[4] and self.useUpdateFlag:
